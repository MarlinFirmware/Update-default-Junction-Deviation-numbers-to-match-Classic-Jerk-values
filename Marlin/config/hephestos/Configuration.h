--- conflicted
+++ resolved
@@ -11,11 +11,7 @@
 #define STRING_VERSION "1.4.2"
 #define STRING_URL "bq.com"
 #define STRING_VERSION_CONFIG_H __DATE__ " " __TIME__ // build date and time
-<<<<<<< HEAD
-#define STRING_CONFIG_H_AUTHOR "(bq Hephestos )" // Who made the changes.
-=======
 #define STRING_CONFIG_H_AUTHOR "(bq Hephestos)" // Who made the changes.
->>>>>>> 8919053f
 #define STRING_SPLASH "v" STRING_VERSION " - " STRING_URL // will be shown during bootup
 
 // SERIAL_PORT selects which serial port should be used for communication with the host.
@@ -53,6 +49,9 @@
 
 // Define this to have the electronics keep the power supply off on startup. If you don't know what this is leave it.
 // #define PS_DEFAULT_OFF
+
+// Define this to have hotbed support
+//#define HEATED_BED_SUPPORT
 
 //===========================================================================
 //=============================Thermal Settings  ============================
@@ -269,21 +268,12 @@
 
 #ifndef ENDSTOPPULLUPS
   // define endstop settings: Individual pullups. will be ignored if ENDSTOPPULLUPS is defined
-<<<<<<< HEAD
-  // #define ENDSTOPPULLUP_XMAX
-  // #define ENDSTOPPULLUP_YMAX
-  // #define ENDSTOPPULLUP_ZMAX
-  // #define ENDSTOPPULLUP_XMIN
-  // #define ENDSTOPPULLUP_YMIN
-  // #define ENDSTOPPULLUP_ZMIN
-=======
   #define ENDSTOPPULLUP_XMAX
   #define ENDSTOPPULLUP_YMAX
   #define ENDSTOPPULLUP_ZMAX
   #define ENDSTOPPULLUP_XMIN
   #define ENDSTOPPULLUP_YMIN
   #define ENDSTOPPULLUP_ZMIN
->>>>>>> 8919053f
 #endif
 
 // The pullups are needed if you directly connect a mechanical endswitch between the signal and ground pins.
@@ -337,11 +327,7 @@
 #define X_MIN_POS 0
 #define Y_MIN_POS 0
 #define Z_MIN_POS 0
-<<<<<<< HEAD
-#define X_MAX_POS 215
-=======
 #define X_MAX_POS 215 
->>>>>>> 8919053f
 #define Y_MAX_POS 210
 #define Z_MAX_POS 180
 
@@ -358,19 +344,11 @@
                                  //                    when logic  low = filament ran out
 //const bool FIL_RUNOUT_INVERTING = true;  // Should be uncommented and true or false should assigned
 //#define ENDSTOPPULLUP_FIL_RUNOUT // Uncomment to use internal pullup for filament runout pins if the sensor is defined.
-<<<<<<< HEAD
 
 //===========================================================================
 //============================ Manual Bed Leveling ==========================
 //===========================================================================
 
-=======
-
-//===========================================================================
-//============================ Manual Bed Leveling ==========================
-//===========================================================================
-
->>>>>>> 8919053f
 // #define MANUAL_BED_LEVELING  // Add display menu option for bed leveling
 // #define MESH_BED_LEVELING    // Enable mesh bed leveling
 
@@ -387,7 +365,6 @@
   #define MESH_NUM_Y_POINTS 3
   #define MESH_HOME_SEARCH_Z 4  // Z after Home, bed somewhere below but above 0.0
 #endif  // MESH_BED_LEVELING
-<<<<<<< HEAD
 
 //===========================================================================
 //============================= Bed Auto Leveling ===========================
@@ -397,17 +374,6 @@
 #define Z_PROBE_REPEATABILITY_TEST  // If not commented out, Z-Probe Repeatability test will be included if Auto Bed Leveling is Enabled.
 #ifdef ENABLE_AUTO_BED_LEVELING
 
-=======
-
-//===========================================================================
-//============================= Bed Auto Leveling ===========================
-//===========================================================================
-
-//#define ENABLE_AUTO_BED_LEVELING // Delete the comment to enable (remove // at the start of the line)
-#define Z_PROBE_REPEATABILITY_TEST  // If not commented out, Z-Probe Repeatability test will be included if Auto Bed Leveling is Enabled.
-#ifdef ENABLE_AUTO_BED_LEVELING
-
->>>>>>> 8919053f
   // There are 2 different ways to specify probing locations
   //
   // - "grid" mode
@@ -464,17 +430,10 @@
   #define Z_RAISE_BEFORE_PROBING 15    //How much the extruder will be raised before traveling to the first probing point.
   #define Z_RAISE_BETWEEN_PROBINGS 5  //How much the extruder will be raised when traveling from between next probing points
   #define Z_RAISE_AFTER_PROBING 15    //How much the extruder will be raised after the last probing point.
-<<<<<<< HEAD
 
 //   #define Z_PROBE_END_SCRIPT "G1 Z10 F12000\nG1 X15 Y330\nG1 Z0.5\nG1 Z10" //These commands will be executed in the end of G29 routine.
                                                                             //Useful to retract a deployable probe.
 
-=======
-
-//   #define Z_PROBE_END_SCRIPT "G1 Z10 F12000\nG1 X15 Y330\nG1 Z0.5\nG1 Z10" //These commands will be executed in the end of G29 routine.
-                                                                            //Useful to retract a deployable probe.
-
->>>>>>> 8919053f
   //#define Z_PROBE_SLED // turn on if you have a z-probe mounted on a sled like those designed by Charles Bell
   //#define SLED_DOCKING_OFFSET 5 // the extra distance the X axis must travel to pickup the sled. 0 should be fine but you can push it further if you'd like.
 
@@ -531,24 +490,13 @@
   #define MANUAL_Z_HOME_POS 0
   //#define MANUAL_Z_HOME_POS 402 // For delta: Distance between nozzle and print surface after homing.
 #endif
-<<<<<<< HEAD
 
 /**
  * MOVEMENT SETTINGS
  */
 
-#define HOMING_FEEDRATE {2000, 2000, 150, 0}  // set the homing speeds (mm/min)
-#define NUM_AXIS 4 // The axis order in all axis related arrays is X, Y, Z, E
-
-=======
-
-/**
- * MOVEMENT SETTINGS
- */
-
 #define HOMING_FEEDRATE {2000, 2000, 150, 0} // set the homing speeds (mm/min)
 #define NUM_AXIS 4 // The axis order in all axis related arrays is X, Y, Z, E
->>>>>>> 8919053f
 
 // default settings
 
@@ -558,11 +506,7 @@
 
 #define DEFAULT_ACCELERATION          1000    // X, Y, Z and E acceleration in mm/s^2 for printing moves
 #define DEFAULT_RETRACT_ACCELERATION  1000   // E acceleration in mm/s^2 for retracts
-<<<<<<< HEAD
-#define DEFAULT_TRAVEL_ACCELERATION   1000    // X, Y, Z acceleration in mm/s^2 for travel (non printing) moves
-=======
 #define DEFAULT_TRAVEL_ACCELERATION   3000    // X, Y, Z acceleration in mm/s^2 for travel (non printing) moves
->>>>>>> 8919053f
 
 // Offset of the extruders (uncomment if using more than one and relying on firmware to position when changing).
 // The offset has to be X=0, Y=0 for the extruder 0 hotend (default extruder).
@@ -705,6 +649,8 @@
 // http://www.elefu.com/index.php?route=product/product&product_id=53
 // REMEMBER TO INSTALL LiquidCrystal_I2C.h in your ARDUINO library folder: https://github.com/kiyoshigawa/LiquidCrystal_I2C
 //#define RA_CONTROL_PANEL
+// BQ SMART FULL GRAPHIC CONTROLLER
+//#define BQ_LCD_SMART_CONTROLLER
 
 //automatic expansion
 #if defined (MAKRPANEL)
