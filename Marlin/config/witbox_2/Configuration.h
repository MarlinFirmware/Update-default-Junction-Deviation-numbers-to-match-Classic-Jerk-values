--- conflicted
+++ resolved
@@ -11,11 +11,7 @@
 #define MACHINE_NAME "Witbox 2"
 #define FIRMWARE_URL "http://www.bq.com/gb/support/prusa"
 #define SOURCE_CODE_URL "http://github.com/bq/Marlin"
-<<<<<<< HEAD
-#define FIRMWARE_VER "2.0.1"
-=======
 #define FIRMWARE_VER "2.1.0"
->>>>>>> 4e02be34
 #define BUILD_VER ""
 #define STRING_VERSION_CONFIG_H __DATE__ " " __TIME__ // build date and time
 
