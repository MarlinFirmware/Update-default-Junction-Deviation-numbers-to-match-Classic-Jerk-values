--- conflicted
+++ resolved
@@ -394,15 +394,9 @@
 
 // default settings
 
-<<<<<<< HEAD
-#define DEFAULT_AXIS_STEPS_PER_UNIT   {160, 160, 800, 204.146}   // default steps per unit for Ultimaker
-#define DEFAULT_MAX_FEEDRATE          {200, 200, 40, 200}        // (mm/sec)
-#define DEFAULT_MAX_ACCELERATION      {1000, 1000, 1000, 200}   // X, Y, Z, E maximum start speed for accelerated moves. E default values are good for Skeinforge 40+, for older versions raise them a lot.
-=======
 #define DEFAULT_AXIS_STEPS_PER_UNIT   {160, 160, 800, 210.02}   // default steps per unit for Ultimaker
 #define DEFAULT_MAX_FEEDRATE          {200, 200, 40, 200}        // (mm/sec)
 #define DEFAULT_MAX_ACCELERATION      {1000, 1000, 1000, 750}   // X, Y, Z, E maximum start speed for accelerated moves. E default values are good for Skeinforge 40+, for older versions raise them a lot.
->>>>>>> 378e1996
 
 #define DEFAULT_ACCELERATION          3000    // X, Y, Z and E max acceleration in mm/s^2 for printing moves
 #define DEFAULT_RETRACT_ACCELERATION  3000   // X, Y, Z and E max acceleration in mm/s^2 for retracts
