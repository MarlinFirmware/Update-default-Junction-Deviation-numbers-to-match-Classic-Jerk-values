#ifndef CONFIGURATION_H
#define CONFIGURATION_H

// This configuration file contains the basic settings.
// Advanced settings can be found in Configuration_adv.h
// BASIC SETTINGS: select your board type, temperature sensor type, axis scaling, and endstop configuration

// User-specified version info of this build to display in [Pronterface, etc] terminal window during
// startup. Implementation of an idea by Prof Braino to inform user that any changes made to this
// build by the user have been successfully uploaded into firmware.
#define STRING_VERSION "1.4.2"
#define STRING_URL "bq.com"
#define STRING_VERSION_CONFIG_H __DATE__ " " __TIME__ // build date and time
#define STRING_CONFIG_H_AUTHOR "(bq Witbox)" // Who made the changes.
#define STRING_SPLASH "v" STRING_VERSION " - " STRING_URL // will be shown during bootup

// SERIAL_PORT selects which serial port should be used for communication with the host.
// This allows the connection of wireless adapters (for instance) to non-default port pins.
// Serial port 0 is still used by the Arduino bootloader regardless of this setting.
#define SERIAL_PORT 0

// This determines the communication speed of the printer
#define BAUDRATE 115200

// This enables the serial port associated to the Bluetooth interface
//#define BTENABLED              // Enable BT interface on AT90USB devices

//// The following define selects which electronics board you have. Please choose the one that matches your setup
// 33 = RAMPS 1.3 / 1.4 (Power outputs: Extruder, Fan, Bed)
// 40 = bqCNC
#define MOTHERBOARD 33

// Optional custom name for your RepStrap or other custom machine
// Displayed in the LCD "Ready" message
// #define CUSTOM_MACHINE_NAME "3D Printer"

// Define this to set a unique identifier for this printer, (Used by some programs to differentiate between machines)
// You can use an online service to generate a random UUID. (eg http://www.uuidgenerator.net/version4)
// #define MACHINE_UUID "00000000-0000-0000-0000-000000000000"

// This defines the number of extruders
#define EXTRUDERS 1

//// The following define selects which power supply you have. Please choose the one that matches your setup
// 1 = ATX
// 2 = X-Box 360 203Watts (the blue wire connected to PS_ON and the red wire to VCC)

#define POWER_SUPPLY 1

// Define this to have the electronics keep the power supply off on startup. If you don't know what this is leave it.
// #define PS_DEFAULT_OFF

//===========================================================================
//=============================Thermal Settings  ============================
//===========================================================================
//
//--NORMAL IS 4.7kohm PULLUP!-- 1kohm pullup can be used on hotend sensor, using correct resistor and table
//
//// Temperature sensor settings:
// -2 is thermocouple with MAX6675 (only for sensor 0)
// -1 is thermocouple with AD595
// 0 is not used
// 1 is 100k thermistor - best choice for EPCOS 100k (4.7k pullup)
// 2 is 200k thermistor - ATC Semitec 204GT-2 (4.7k pullup)
// 3 is Mendel-parts thermistor (4.7k pullup)
// 4 is 10k thermistor !! do not use it for a hotend. It gives bad resolution at high temp. !!
// 5 is 100K thermistor - ATC Semitec 104GT-2 (Used in ParCan & J-Head) (4.7k pullup)
// 6 is 100k EPCOS - Not as accurate as table 1 (created using a fluke thermocouple) (4.7k pullup)
// 7 is 100k Honeywell thermistor 135-104LAG-J01 (4.7k pullup)
// 71 is 100k Honeywell thermistor 135-104LAF-J01 (4.7k pullup)
// 8 is 100k 0603 SMD Vishay NTCS0603E3104FXT (4.7k pullup)
// 9 is 100k GE Sensing AL03006-58.2K-97-G1 (4.7k pullup)
// 10 is 100k RS thermistor 198-961 (4.7k pullup)
// 11 is 100k beta 3950 1% thermistor (4.7k pullup)
// 12 is 100k 0603 SMD Vishay NTCS0603E3104FXT (4.7k pullup) (calibrated for Makibox hot bed)
// 13 is 100k Hisens 3950  1% up to 300°C for hotend "Simple ONE " & "Hotend "All In ONE"
// 20 is the PT100 circuit found in the Ultimainboard V2.x
// 60 is 100k Maker's Tool Works Kapton Bed Thermistor beta=3950
//
//    1k ohm pullup tables - This is not normal, you would have to have changed out your 4.7k for 1k
//                          (but gives greater accuracy and more stable PID)
// 51 is 100k thermistor - EPCOS (1k pullup)
// 52 is 200k thermistor - ATC Semitec 204GT-2 (1k pullup)
// 55 is 100k thermistor - ATC Semitec 104GT-2 (Used in ParCan & J-Head) (1k pullup)
//
// 1047 is Pt1000 with 4k7 pullup
// 1010 is Pt1000 with 1k pullup (non standard)
// 147 is Pt100 with 4k7 pullup
// 110 is Pt100 with 1k pullup (non standard)
// 998 and 999 are Dummy Tables. They will ALWAYS read 25°C or the temperature defined below.
//     Use it for Testing or Development purposes. NEVER for production machine.
//     #define DUMMY_THERMISTOR_998_VALUE 25
//     #define DUMMY_THERMISTOR_999_VALUE 100
// :{ '0': "Not used", '4': "10k !! do not use for a hotend. Bad resolution at high temp. !!", '1': "100k / 4.7k - EPCOS", '51': "100k / 1k - EPCOS", '6': "100k / 4.7k EPCOS - Not as accurate as Table 1", '5': "100K / 4.7k - ATC Semitec 104GT-2 (Used in ParCan & J-Head)", '7': "100k / 4.7k Honeywell 135-104LAG-J01", '71': "100k / 4.7k Honeywell 135-104LAF-J01", '8': "100k / 4.7k 0603 SMD Vishay NTCS0603E3104FXT", '9': "100k / 4.7k GE Sensing AL03006-58.2K-97-G1", '10': "100k / 4.7k RS 198-961", '11': "100k / 4.7k beta 3950 1%", '12': "100k / 4.7k 0603 SMD Vishay NTCS0603E3104FXT (calibrated for Makibox hot bed)", '13': "100k Hisens 3950  1% up to 300°C for hotend 'Simple ONE ' & hotend 'All In ONE'", '60': "100k Maker's Tool Works Kapton Bed Thermistor beta=3950", '55': "100k / 1k - ATC Semitec 104GT-2 (Used in ParCan & J-Head)", '2': "200k / 4.7k - ATC Semitec 204GT-2", '52': "200k / 1k - ATC Semitec 204GT-2", '-2': "Thermocouple + MAX6675 (only for sensor 0)", '-1': "Thermocouple + AD595", '3': "Mendel-parts / 4.7k", '1047': "Pt1000 / 4.7k", '1010': "Pt1000 / 1k (non standard)", '20': "PT100 (Ultimainboard V2.x)", '147': "Pt100 / 4.7k", '110': "Pt100 / 1k (non-standard)", '998': "Dummy 1", '999': "Dummy 2" }
#define TEMP_SENSOR_0 1
#define TEMP_SENSOR_1 0
#define TEMP_SENSOR_2 0
#define TEMP_SENSOR_BED 0

// This makes temp sensor 1 a redundant sensor for sensor 0. If the temperatures difference between these sensors is to high the print will be aborted.
//#define TEMP_SENSOR_1_AS_REDUNDANT
#define MAX_REDUNDANT_TEMP_SENSOR_DIFF 10

// Actual temperature must be close to target for this long before M109 returns success
#define TEMP_RESIDENCY_TIME 10  // (seconds)
#define TEMP_HYSTERESIS 3       // (degC) range of +/- temperatures considered "close" to the target one
#define TEMP_WINDOW     1       // (degC) Window around target to start the residency timer x degC early.

// The minimal temperature defines the temperature below which the heater will not be enabled It is used
// to check that the wiring to the thermistor is not broken.
// Otherwise this would lead to the heater being powered on all the time.
#define HEATER_0_MINTEMP 5
#define HEATER_1_MINTEMP 5
#define HEATER_2_MINTEMP 5
#define HEATER_3_MINTEMP 5
#define BED_MINTEMP 5

// When temperature exceeds max temp, your heater will be switched off.
// This feature exists to protect your hotend from overheating accidentally, but *NOT* from thermistor short/failure!
// You should use MINTEMP for thermistor short/failure protection.
#define HEATER_0_MAXTEMP 260
#define HEATER_1_MAXTEMP 260
#define HEATER_2_MAXTEMP 260
#define BED_MAXTEMP 150

// If your bed has low resistance e.g. .6 ohm and throws the fuse you can duty cycle it to reduce the
// average current. The value should be an integer and the heat bed will be turned on for 1 interval of
// HEATER_BED_DUTY_CYCLE_DIVIDER intervals.
//#define HEATER_BED_DUTY_CYCLE_DIVIDER 4

// If you want the M105 heater power reported in watts, define the BED_WATTS, and (shared for all extruders) EXTRUDER_WATTS
//#define EXTRUDER_WATTS (12.0*12.0/6.7) //  P=I^2/R
//#define BED_WATTS (12.0*12.0/1.1)      // P=I^2/R

//===========================================================================
//============================= PID Settings ================================
//===========================================================================
// PID Tuning Guide here: http://reprap.org/wiki/PID_Tuning

// Comment the following line to disable PID and enable bang-bang.
#define PIDTEMP
#define BANG_MAX 255 // limits current to nozzle while in bang-bang mode; 255=full current
#define PID_MAX 255 // limits current to nozzle while PID is active (see PID_FUNCTIONAL_RANGE below); 255=full current
#ifdef PIDTEMP
  //#define PID_DEBUG // Sends debug data to the serial port.
  //#define PID_OPENLOOP 1 // Puts PID in open loop. M104/M140 sets the output power from 0 to PID_MAX
  //#define SLOW_PWM_HEATERS // PWM with very low frequency (roughly 0.125Hz=8s) and minimum state time of approximately 1s useful for heaters driven by a relay
  //#define PID_PARAMS_PER_EXTRUDER // Uses separate PID parameters for each extruder (useful for mismatched extruders)
                                    // Set/get with gcode: M301 E[extruder number, 0-2]
  #define PID_FUNCTIONAL_RANGE 10 // If the temperature difference between the target temperature and the actual temperature
                                  // is more then PID_FUNCTIONAL_RANGE then the PID will be shut off and the heater will be set to min/max.
  #define PID_INTEGRAL_DRIVE_MAX PID_MAX  //limit for the integral term
  #define K1 0.95 //smoothing factor within the PID
  #define PID_dT ((OVERSAMPLENR * 8.0)/(F_CPU / 64.0 / 256.0)) //sampling period of the temperature routine

// If you are using a pre-configured hotend then you can use one of the value sets by uncommenting it
// Witbox
    #define  DEFAULT_Kp 22.2
    #define  DEFAULT_Ki 1.08
    #define  DEFAULT_Kd 114

#endif // PIDTEMP

//===========================================================================
//============================= PID > Bed Temperature Control ===============
//===========================================================================
// Select PID or bang-bang with PIDTEMPBED. If bang-bang, BED_LIMIT_SWITCHING will enable hysteresis
//
// Uncomment this to enable PID on the bed. It uses the same frequency PWM as the extruder.
// If your PID_dT is the default, and correct for your hardware/configuration, that means 7.689Hz,
// which is fine for driving a square wave into a resistive load and does not significantly impact you FET heating.
// This also works fine on a Fotek SSR-10DA Solid State Relay into a 250W heater.
// If your configuration is significantly different than this and you don't understand the issues involved, you probably
// shouldn't use bed PID until someone else verifies your hardware works.
// If this is enabled, find your own PID constants below.
//#define PIDTEMPBED
//
//#define BED_LIMIT_SWITCHING

// This sets the max power delivered to the bed, and replaces the HEATER_BED_DUTY_CYCLE_DIVIDER option.
// all forms of bed control obey this (PID, bang-bang, bang-bang with hysteresis)
// setting this to anything other than 255 enables a form of PWM to the bed just like HEATER_BED_DUTY_CYCLE_DIVIDER did,
// so you shouldn't use it unless you are OK with PWM on your bed.  (see the comment on enabling PIDTEMPBED)
#define MAX_BED_POWER 255 // limits duty cycle to bed; 255=full current

#ifdef PIDTEMPBED
//120v 250W silicone heater into 4mm borosilicate (MendelMax 1.5+)
//from FOPDT model - kp=.39 Tp=405 Tdead=66, Tc set to 79.2, aggressive factor of .15 (vs .1, 1, 10)
    #define  DEFAULT_bedKp 10.00
    #define  DEFAULT_bedKi .023
    #define  DEFAULT_bedKd 305.4

//120v 250W silicone heater into 4mm borosilicate (MendelMax 1.5+)
//from pidautotune
//    #define  DEFAULT_bedKp 97.1
//    #define  DEFAULT_bedKi 1.41
//    #define  DEFAULT_bedKd 1675.16

// FIND YOUR OWN: "M303 E-1 C8 S90" to run autotune on the bed at 90 degreesC for 8 cycles.
#endif // PIDTEMPBED



//this prevents dangerous Extruder moves, i.e. if the temperature is under the limit
//can be software-disabled for whatever purposes by
#define PREVENT_DANGEROUS_EXTRUDE
//if PREVENT_DANGEROUS_EXTRUDE is on, you can still disable (uncomment) very long bits of extrusion separately.
#define PREVENT_LENGTHY_EXTRUDE

#define EXTRUDE_MINTEMP 170
#define EXTRUDE_MAXLENGTH (X_MAX_LENGTH+Y_MAX_LENGTH) //prevent extrusion of very large distances.

//===========================================================================
//============================= Thermal Runaway Protection ==================
//===========================================================================
/*
This is a feature to protect your printer from burn up in flames if it has
a thermistor coming off place (this happened to a friend of mine recently and
motivated me writing this feature).

The issue: If a thermistor come off, it will read a lower temperature than actual.
The system will turn the heater on forever, burning up the filament and anything
else around.

After the temperature reaches the target for the first time, this feature will
start measuring for how long the current temperature stays below the target
minus _HYSTERESIS (set_temperature - THERMAL_RUNAWAY_PROTECTION_HYSTERESIS).

If it stays longer than _PERIOD, it means the thermistor temperature
cannot catch up with the target, so something *may be* wrong. Then, to be on the
safe side, the system will he halt.

Bear in mind the count down will just start AFTER the first time the
thermistor temperature is over the target, so you will have no problem if
your extruder heater takes 2 minutes to hit the target on heating.

*/
// If you want to enable this feature for all your extruder heaters,
// uncomment the 2 defines below:

// Parameters for all extruder heaters
//#define THERMAL_RUNAWAY_PROTECTION_PERIOD 40 //in seconds
//#define THERMAL_RUNAWAY_PROTECTION_HYSTERESIS 4 // in degree Celsius

// If you want to enable this feature for your bed heater,
// uncomment the 2 defines below:

// Parameters for the bed heater
//#define THERMAL_RUNAWAY_PROTECTION_BED_PERIOD 20 //in seconds
//#define THERMAL_RUNAWAY_PROTECTION_BED_HYSTERESIS 2 // in degree Celsius


//===========================================================================
//=============================Mechanical Settings===========================
//===========================================================================

// Uncomment the following line to enable CoreXY kinematics
// #define COREXY

// Enable this option for Toshiba steppers
// #define CONFIG_STEPPERS_TOSHIBA

// coarse Endstop Settings
//#define ENDSTOPPULLUPS // Comment this out (using // at the start of the line) to disable the endstop pullup resistors

#ifndef ENDSTOPPULLUPS
  // define endstop settings: Individual pullups. will be ignored if ENDSTOPPULLUPS is defined
<<<<<<< HEAD
  // #define ENDSTOPPULLUP_XMAX
  // #define ENDSTOPPULLUP_YMAX
  // #define ENDSTOPPULLUP_ZMAX
  // #define ENDSTOPPULLUP_XMIN
  // #define ENDSTOPPULLUP_YMIN
  // #define ENDSTOPPULLUP_ZMIN
=======
  #define ENDSTOPPULLUP_XMAX
  #define ENDSTOPPULLUP_YMAX
  #define ENDSTOPPULLUP_ZMAX
  #define ENDSTOPPULLUP_XMIN
  #define ENDSTOPPULLUP_YMIN
  #define ENDSTOPPULLUP_ZMIN
>>>>>>> 8919053f
#endif

// The pullups are needed if you directly connect a mechanical endswitch between the signal and ground pins.
const bool X_MIN_ENDSTOP_INVERTING = true; // set to true to invert the logic of the endstop.
const bool Y_MIN_ENDSTOP_INVERTING = true; // set to true to invert the logic of the endstop.
const bool Z_MIN_ENDSTOP_INVERTING = true; // set to true to invert the logic of the endstop.
const bool X_MAX_ENDSTOP_INVERTING = true; // set to true to invert the logic of the endstop.
const bool Y_MAX_ENDSTOP_INVERTING = true; // set to true to invert the logic of the endstop.
const bool Z_MAX_ENDSTOP_INVERTING = true; // set to true to invert the logic of the endstop.
const bool Z_PROBE_ENDSTOP_INVERTING = true; // set to true to invert the logic of the endstop.
//#define DISABLE_MAX_ENDSTOPS
//#define DISABLE_MIN_ENDSTOPS

// Disable max endstops for compatibility with endstop checking routine
#if defined(COREXY) && !defined(DISABLE_MAX_ENDSTOPS)
  #define DISABLE_MAX_ENDSTOPS
#endif

// For Inverting Stepper Enable Pins (Active Low) use 0, Non Inverting (Active High) use 1
#define X_ENABLE_ON 0
#define Y_ENABLE_ON 0
#define Z_ENABLE_ON 0
#define E_ENABLE_ON 0 // For all extruders

// Disables axis when it's not being used.
#define DISABLE_X false
#define DISABLE_Y false
#define DISABLE_Z true
#define DISABLE_E false // For all extruders
#define DISABLE_INACTIVE_EXTRUDER true //disable only inactive extruders and keep active extruder enabled

// Invert the stepper direction. Change (or reverse the motor connector) if an axis goes the wrong way.
#define INVERT_X_DIR true
#define INVERT_Y_DIR false
#define INVERT_Z_DIR true
#define INVERT_E0_DIR false
#define INVERT_E1_DIR false
#define INVERT_E2_DIR false
#define INVERT_E3_DIR false

// ENDSTOP SETTINGS:
// Sets direction of endstops when homing; 1=MAX, -1=MIN
#define X_HOME_DIR 1
#define Y_HOME_DIR 1
#define Z_HOME_DIR -1

#define min_software_endstops true // If true, axis won't move to coordinates less than HOME_POS.
#define max_software_endstops true  // If true, axis won't move to coordinates greater than the defined lengths below.

// Travel limits after homing (units are in mm)
#define X_MIN_POS 0
#define Y_MIN_POS 0
#define Z_MIN_POS 0
#define X_MAX_POS 297 
#define Y_MAX_POS 210
#define Z_MAX_POS 200

#define X_MAX_LENGTH (X_MAX_POS - X_MIN_POS)
#define Y_MAX_LENGTH (Y_MAX_POS - Y_MIN_POS)
#define Z_MAX_LENGTH (Z_MAX_POS - Z_MIN_POS)

//===========================================================================
//============================= Filament Runout Sensor ======================
//===========================================================================
//#define FILAMENT_RUNOUT_SENSOR // Uncomment for defining a filament runout sensor such as a mechanical or opto endstop to check the existence of filament
                                 // In RAMPS uses servo pin 2. Can be changed in pins file. For other boards pin definition should be made.
                                 // It is assumed that when logic high = filament available
                                 //                    when logic  low = filament ran out
//const bool FIL_RUNOUT_INVERTING = true;  // Should be uncommented and true or false should assigned
//#define ENDSTOPPULLUP_FIL_RUNOUT // Uncomment to use internal pullup for filament runout pins if the sensor is defined.

//===========================================================================
//============================ Manual Bed Leveling ==========================
//===========================================================================

// #define MANUAL_BED_LEVELING  // Add display menu option for bed leveling
// #define MESH_BED_LEVELING    // Enable mesh bed leveling

#ifdef MANUAL_BED_LEVELING
  #define MBL_Z_STEP 0.025
#endif  // MANUAL_BED_LEVELING

#ifdef MESH_BED_LEVELING
  #define MESH_MIN_X 10
  #define MESH_MAX_X (X_MAX_POS - MESH_MIN_X)
  #define MESH_MIN_Y 10
  #define MESH_MAX_Y (Y_MAX_POS - MESH_MIN_Y)
  #define MESH_NUM_X_POINTS 3  // Don't use more than 7 points per axis, implementation limited
  #define MESH_NUM_Y_POINTS 3
  #define MESH_HOME_SEARCH_Z 4  // Z after Home, bed somewhere below but above 0.0
#endif  // MESH_BED_LEVELING

//===========================================================================
//============================= Bed Auto Leveling ===========================
//===========================================================================

//#define ENABLE_AUTO_BED_LEVELING // Delete the comment to enable (remove // at the start of the line)
#define Z_PROBE_REPEATABILITY_TEST  // If not commented out, Z-Probe Repeatability test will be included if Auto Bed Leveling is Enabled.
#ifdef ENABLE_AUTO_BED_LEVELING

  // There are 2 different ways to specify probing locations
  //
  // - "grid" mode
  //   Probe several points in a rectangular grid.
  //   You specify the rectangle and the density of sample points.
  //   This mode is preferred because there are more measurements.
  //
  // - "3-point" mode
  //   Probe 3 arbitrary points on the bed (that aren't colinear)
  //   You specify the XY coordinates of all 3 points.

  // Enable this to sample the bed in a grid (least squares solution)
  // Note: this feature generates 10KB extra code size
  #define AUTO_BED_LEVELING_GRID

  #ifdef AUTO_BED_LEVELING_GRID

    #define LEFT_PROBE_BED_POSITION 15
    #define RIGHT_PROBE_BED_POSITION 170
    #define FRONT_PROBE_BED_POSITION 20
<<<<<<< HEAD
    #define BACK_PROBE_BED_POSITION 170
=======
    #define BACK_PROBE_BED_POSITION 180
>>>>>>> 8919053f

    #define MIN_PROBE_EDGE 10 // The probe square sides can be no smaller than this

    // Set the number of grid points per dimension
    // You probably don't need more than 3 (squared=9)
    #define AUTO_BED_LEVELING_GRID_POINTS 2

  #else  // !AUTO_BED_LEVELING_GRID

      // Arbitrary points to probe. A simple cross-product
      // is used to estimate the plane of the bed.
      #define ABL_PROBE_PT_1_X 15
      #define ABL_PROBE_PT_1_Y 180
      #define ABL_PROBE_PT_2_X 15
      #define ABL_PROBE_PT_2_Y 20
      #define ABL_PROBE_PT_3_X 170
      #define ABL_PROBE_PT_3_Y 20

  #endif // AUTO_BED_LEVELING_GRID


  // Offsets to the probe relative to the extruder tip (Hotend - Probe)
  // X and Y offsets must be integers
  #define X_PROBE_OFFSET_FROM_EXTRUDER -25     // Probe on: -left  +right
  #define Y_PROBE_OFFSET_FROM_EXTRUDER -29     // Probe on: -front +behind
  #define Z_PROBE_OFFSET_FROM_EXTRUDER -12.35  // -below (always!)

  #define Z_RAISE_BEFORE_HOMING 4       // (in mm) Raise Z before homing (G28) for Probe Clearance.
                                        // Be sure you have this distance over your Z_MAX_POS in case

  #define XY_TRAVEL_SPEED 8000         // X and Y axis travel speed between probes, in mm/min

  #define Z_RAISE_BEFORE_PROBING 15    //How much the extruder will be raised before traveling to the first probing point.
  #define Z_RAISE_BETWEEN_PROBINGS 5  //How much the extruder will be raised when traveling from between next probing points
  #define Z_RAISE_AFTER_PROBING 15    //How much the extruder will be raised after the last probing point.
<<<<<<< HEAD

//   #define Z_PROBE_END_SCRIPT "G1 Z10 F12000\nG1 X15 Y330\nG1 Z0.5\nG1 Z10" //These commands will be executed in the end of G29 routine.
                                                                            //Useful to retract a deployable probe.

=======

//   #define Z_PROBE_END_SCRIPT "G1 Z10 F12000\nG1 X15 Y330\nG1 Z0.5\nG1 Z10" //These commands will be executed in the end of G29 routine.
                                                                            //Useful to retract a deployable probe.

>>>>>>> 8919053f
  //#define Z_PROBE_SLED // turn on if you have a z-probe mounted on a sled like those designed by Charles Bell
  //#define SLED_DOCKING_OFFSET 5 // the extra distance the X axis must travel to pickup the sled. 0 should be fine but you can push it further if you'd like.

  //If defined, the Probe servo will be turned on only during movement and then turned off to avoid jerk
  //The value is the delay to turn the servo off after powered on - depends on the servo speed; 300ms is good value, but you can try lower it.
  // You MUST HAVE the SERVO_ENDSTOPS defined to use here a value higher than zero otherwise your code will not compile.

//  #define PROBE_SERVO_DEACTIVATION_DELAY 300


//If you have enabled the Bed Auto Leveling and are using the same Z Probe for Z Homing,
//it is highly recommended you let this Z_SAFE_HOMING enabled!!!

  #define Z_SAFE_HOMING   // This feature is meant to avoid Z homing with probe outside the bed area.
                          // When defined, it will:
                          // - Allow Z homing only after X and Y homing AND stepper drivers still enabled
                          // - If stepper drivers timeout, it will need X and Y homing again before Z homing
                          // - Position the probe in a defined XY point before Z Homing when homing all axis (G28)
                          // - Block Z homing only when the probe is outside bed area.

  #ifdef Z_SAFE_HOMING

    #define Z_SAFE_HOMING_X_POINT (X_MAX_LENGTH/2)    // X point for Z homing when homing all axis (G28)
    #define Z_SAFE_HOMING_Y_POINT (Y_MAX_LENGTH/2)    // Y point for Z homing when homing all axis (G28)

  #endif

  // Support for a dedicated Z PROBE endstop separate from the Z MIN endstop.
  // If you would like to use both a Z PROBE and a Z MIN endstop together or just a Z PROBE with a custom pin, uncomment #define Z_PROBE_ENDSTOP and read the instructions below.
  // If you want to still use the Z min endstop for homing, disable Z_SAFE_HOMING above. Eg; to park the head outside the bed area when homing with G28.
  // WARNING: The Z MIN endstop will need to set properly as it would without a Z PROBE to prevent head crashes and premature stopping during a print.
  // To use a separate Z PROBE endstop, you must have a Z_PROBE_PIN defined in the pins.h file for your control board.
  // If you are using a servo based Z PROBE, you will need to enable NUM_SERVOS, SERVO_ENDSTOPS and SERVO_ENDSTOPS_ANGLES in the R/C Servo below.
  // RAMPS 1.3/1.4 boards may be able to use the 5V, Ground and the D32 pin in the Aux 4 section of the RAMPS board. Use 5V for powered sensors, otherwise connect to ground and D32
  // for normally closed configuration and 5V and D32 for normally open configurations. Normally closed configuration is advised and assumed.
  // The D32 pin in Aux 4 on RAMPS maps to the Arduino D32 pin. Z_PROBE_PIN is setting the pin to use on the Arduino. Since the D32 pin on the RAMPS maps to D32 on Arduino, this works.
  // D32 is currently selected in the RAMPS 1.3/1.4 pin file. All other boards will need changes to the respective pins_XXXXX.h file.
  // WARNING: Setting the wrong pin may have unexpected and potentially disastrous outcomes. Use with caution and do your homework.

  //#define Z_PROBE_ENDSTOP

#endif // ENABLE_AUTO_BED_LEVELING


// The position of the homing switches
//#define MANUAL_HOME_POSITIONS  // If defined, MANUAL_*_HOME_POS below will be used
//#define BED_CENTER_AT_0_0  // If defined, the center of the bed is at (X=0, Y=0)

//Manual homing switch locations:
// For deltabots this means top and center of the Cartesian print volume.
#ifdef MANUAL_HOME_POSITIONS
  #define MANUAL_X_HOME_POS 0
  #define MANUAL_Y_HOME_POS 0
  #define MANUAL_Z_HOME_POS 0
  //#define MANUAL_Z_HOME_POS 402 // For delta: Distance between nozzle and print surface after homing.
#endif
<<<<<<< HEAD

/**
 * MOVEMENT SETTINGS
 */

=======

/**
 * MOVEMENT SETTINGS
 */

>>>>>>> 8919053f
#define HOMING_FEEDRATE {120*60, 120*60, 7.2*60, 0} // set the homing speeds (mm/min)
#define NUM_AXIS 4 // The axis order in all axis related arrays is X, Y, Z, E

// default settings

#define DEFAULT_AXIS_STEPS_PER_UNIT   {80,80,600*8/3,102.073}  // default steps per unit for Ultimaker
#define DEFAULT_MAX_FEEDRATE          {350, 350, 7.2, 80}    // (mm/sec)
#define DEFAULT_MAX_ACCELERATION      {1000,1000,10,1000}    // X, Y, Z, E maximum start speed for accelerated moves. E default values are good for Skeinforge 40+, for older versions raise them a lot.

#define DEFAULT_ACCELERATION          3000    // X, Y, Z and E acceleration in mm/s^2 for printing moves
#define DEFAULT_RETRACT_ACCELERATION  3000   // E acceleration in mm/s^2 for retracts
#define DEFAULT_TRAVEL_ACCELERATION   3000    // X, Y, Z acceleration in mm/s^2 for travel (non printing) moves

// Offset of the extruders (uncomment if using more than one and relying on firmware to position when changing).
// The offset has to be X=0, Y=0 for the extruder 0 hotend (default extruder).
// For the other hotends it is their distance from the extruder 0 hotend.
// #define EXTRUDER_OFFSET_X {0.0, 20.00} // (in mm) for each extruder, offset of the hotend on the X axis
// #define EXTRUDER_OFFSET_Y {0.0, 5.00}  // (in mm) for each extruder, offset of the hotend on the Y axis

// The speed change that does not require acceleration (i.e. the software might assume it can be done instantaneously)
#define DEFAULT_XYJERK                10.0    // (mm/sec)
#define DEFAULT_ZJERK                 0.4     // (mm/sec)
#define DEFAULT_EJERK                 5.0    // (mm/sec)

//===========================================================================
//============================= WITBOX Custom ===============================
//===========================================================================

#define WITBOX

#ifdef WITBOX
	#define EXTRUSION_SPEED 300
	#define LEVEL_PLATE_TEMP_PROTECTION 60
	#define FILAMENT_CHANGE_TEMP 210

	#define FILAMENT_EXTRUSION_LENGTH 30
	#define FILAMENT_UNLOAD_EXTRUSION_LENGTH 5
	#define FILAMENT_UNLOAD_RETRACTION_LENGTH 40

    #define PREHEAT_HOTEND_TEMP 200
    #define PREHEAT_FAN_SPEED 0
    #define COOLDOWN_FAN_SPEED 255
#endif

#if defined(ENABLE_AUTO_BED_LEVELING) || defined(WITBOX)
  #define XY_TRAVEL_SPEED 8000 		// X and Y axis travel speed between probes and Witbox movements, in mm/min
#endif

#ifdef HEATED_BED_SUPPORT
  #define TEMP_SENSOR_BED 1
  #define HBP_PREHEAT_TEMP 50 
#endif

//===========================================================================
//=============================Additional Features===========================
//===========================================================================

// Custom M code points
#define CUSTOM_M_CODES
#ifdef CUSTOM_M_CODES
  #ifdef ENABLE_AUTO_BED_LEVELING
    #define CUSTOM_M_CODE_SET_Z_PROBE_OFFSET 851
    #define Z_PROBE_OFFSET_RANGE_MIN -20
    #define Z_PROBE_OFFSET_RANGE_MAX 20
  #endif
#endif

// EEPROM
// The microcontroller can store settings in the EEPROM, e.g. max velocity...
// M500 - stores parameters in EEPROM
// M501 - reads parameters from EEPROM (if you need reset them after you changed them temporarily).
// M502 - reverts to the default "factory settings".  You still need to store them in EEPROM afterwards if you want to.
//define this to enable EEPROM support
//#define EEPROM_SETTINGS
//to disable EEPROM Serial responses and decrease program space by ~1700 byte: comment this out:
// please keep turned on if you can.
//#define EEPROM_CHITCHAT

// Preheat Constants
#define PLA_PREHEAT_HOTEND_TEMP 200
#define PLA_PREHEAT_HPB_TEMP 0
#define PLA_PREHEAT_FAN_SPEED 255   // Insert Value between 0 and 255

#define ABS_PREHEAT_HOTEND_TEMP 220
#define ABS_PREHEAT_HPB_TEMP 100
#define ABS_PREHEAT_FAN_SPEED 255   // Insert Value between 0 and 255

//==============================LCD and SD support=============================

// Define your display language below. Replace (en) with your language code and uncomment.
// en, pl, fr, de, es, ru, it, pt, pt-br, fi, an, nl, ca, eu, kana, kana_utf8, test
// See also language.h
//#define LANGUAGE_INCLUDE GENERATE_LANGUAGE_INCLUDE(en)

// Choose ONE of these 3 charsets. This has to match your hardware. Ignored for full graphic display.
// To find out what type you have - compile with (test) - upload - click to get the menu. You'll see two typical lines from the upper half of the charset.
// See also documentation/LCDLanguageFont.md
  #define DISPLAY_CHARSET_HD44780_JAPAN        // this is the most common hardware
  //#define DISPLAY_CHARSET_HD44780_WESTERN
  //#define DISPLAY_CHARSET_HD44780_CYRILLIC

#define ULTRA_LCD  //general LCD support, also 16x2
//#define DOGLCD  // Support for SPI LCD 128x64 (Controller ST7565R graphic Display Family)
#define SDSUPPORT // Enable SD Card Support in Hardware Console
//#define SDSLOW // Use slower SD transfer mode (not normally needed - uncomment if you're getting volume init error)
//#define SD_CHECK_AND_RETRY // Use CRC checks and retries on the SD communication
//#define ENCODER_PULSES_PER_STEP 1 // Increase if you have a high resolution encoder
//#define ENCODER_STEPS_PER_MENU_ITEM 5 // Set according to ENCODER_PULSES_PER_STEP or your liking
//#define ULTIMAKERCONTROLLER //as available from the Ultimaker online store.
#define ULTIPANEL  //the UltiPanel as on Thingiverse
//#define LCD_FEEDBACK_FREQUENCY_HZ 1000  // this is the tone frequency the buzzer plays when on UI feedback. ie Screen Click
//#define LCD_FEEDBACK_FREQUENCY_DURATION_MS 100 // the duration the buzzer plays the UI feedback sound. ie Screen Click
                                               // 0 to disable buzzer feedback  

// PanelOne from T3P3 (via RAMPS 1.4 AUX2/AUX3)
// http://reprap.org/wiki/PanelOne
//#define PANEL_ONE

// The MaKr3d Makr-Panel with graphic controller and SD support
// http://reprap.org/wiki/MaKr3d_MaKrPanel
//#define MAKRPANEL

// The Panucatt Devices Viki 2.0 and mini Viki with Graphic LCD
// http://panucatt.com
// ==> REMEMBER TO INSTALL U8glib to your ARDUINO library folder: http://code.google.com/p/u8glib/wiki/u8glib
//#define VIKI2
//#define miniVIKI
//#define LCD_FEEDBACK_FREQUENCY_HZ 1000	// this is the tone frequency the buzzer plays when on UI feedback. ie Screen Click
//#define LCD_FEEDBACK_FREQUENCY_DURATION_MS 100 // the duration the buzzer plays the UI feedback sound. ie Screen Click

// The RepRapDiscount Smart Controller (white PCB)
// http://reprap.org/wiki/RepRapDiscount_Smart_Controller
#define REPRAP_DISCOUNT_SMART_CONTROLLER


// The GADGETS3D G3D LCD/SD Controller (blue PCB)
// http://reprap.org/wiki/RAMPS_1.3/1.4_GADGETS3D_Shield_with_Panel
//#define G3D_PANEL

// The RepRapDiscount FULL GRAPHIC Smart Controller (quadratic white PCB)
// http://reprap.org/wiki/RepRapDiscount_Full_Graphic_Smart_Controller
//
// ==> REMEMBER TO INSTALL U8glib to your ARDUINO library folder: http://code.google.com/p/u8glib/wiki/u8glib
//#define REPRAP_DISCOUNT_FULL_GRAPHIC_SMART_CONTROLLER

// The RepRapWorld REPRAPWORLD_KEYPAD v1.1
// http://reprapworld.com/?products_details&products_id=202&cPath=1591_1626
//#define REPRAPWORLD_KEYPAD
//#define REPRAPWORLD_KEYPAD_MOVE_STEP 10.0 // how much should be moved when a key is pressed, eg 10.0 means 10mm per click

// The Elefu RA Board Control Panel
// http://www.elefu.com/index.php?route=product/product&product_id=53
// REMEMBER TO INSTALL LiquidCrystal_I2C.h in your ARDUINO library folder: https://github.com/kiyoshigawa/LiquidCrystal_I2C
//#define RA_CONTROL_PANEL

//automatic expansion
#if defined (MAKRPANEL)
 #define DOGLCD
 #define SDSUPPORT
 #define ULTIPANEL
 #define NEWPANEL
 #define DEFAULT_LCD_CONTRAST 17
#endif

#if defined (REPRAP_DISCOUNT_FULL_GRAPHIC_SMART_CONTROLLER)
 #define DOGLCD
 #define U8GLIB_ST7920
 #define REPRAP_DISCOUNT_SMART_CONTROLLER
#endif

#if defined(ULTIMAKERCONTROLLER) || defined(REPRAP_DISCOUNT_SMART_CONTROLLER) || defined(G3D_PANEL)
 #define ULTIPANEL
 #define NEWPANEL
#endif

#if defined(REPRAPWORLD_KEYPAD)
  #define NEWPANEL
  #define ULTIPANEL
#endif
#if defined(RA_CONTROL_PANEL)
 #define ULTIPANEL
 #define NEWPANEL
 #define LCD_I2C_TYPE_PCA8574
 #define LCD_I2C_ADDRESS 0x27   // I2C Address of the port expander
#endif

//I2C PANELS

//#define LCD_I2C_SAINSMART_YWROBOT
#ifdef LCD_I2C_SAINSMART_YWROBOT
  // This uses the LiquidCrystal_I2C library ( https://bitbucket.org/fmalpartida/new-liquidcrystal/wiki/Home )
  // Make sure it is placed in the Arduino libraries directory.
  #define LCD_I2C_TYPE_PCF8575
  #define LCD_I2C_ADDRESS 0x27   // I2C Address of the port expander
  #define NEWPANEL
  #define ULTIPANEL
#endif

// PANELOLU2 LCD with status LEDs, separate encoder and click inputs
//#define LCD_I2C_PANELOLU2
#ifdef LCD_I2C_PANELOLU2
  // This uses the LiquidTWI2 library v1.2.3 or later ( https://github.com/lincomatic/LiquidTWI2 )
  // Make sure the LiquidTWI2 directory is placed in the Arduino or Sketchbook libraries subdirectory.
  // (v1.2.3 no longer requires you to define PANELOLU in the LiquidTWI2.h library header file)
  // Note: The PANELOLU2 encoder click input can either be directly connected to a pin
  //       (if BTN_ENC defined to != -1) or read through I2C (when BTN_ENC == -1).
  #define LCD_I2C_TYPE_MCP23017
  #define LCD_I2C_ADDRESS 0x20 // I2C Address of the port expander
  #define LCD_USE_I2C_BUZZER //comment out to disable buzzer on LCD
  #define NEWPANEL
  #define ULTIPANEL

  #ifndef ENCODER_PULSES_PER_STEP
	#define ENCODER_PULSES_PER_STEP 4
  #endif

  #ifndef ENCODER_STEPS_PER_MENU_ITEM
	#define ENCODER_STEPS_PER_MENU_ITEM 1
  #endif


  #ifdef LCD_USE_I2C_BUZZER
	#define LCD_FEEDBACK_FREQUENCY_HZ 1000
	#define LCD_FEEDBACK_FREQUENCY_DURATION_MS 100
  #endif

#endif

// Panucatt VIKI LCD with status LEDs, integrated click & L/R/U/P buttons, separate encoder inputs
//#define LCD_I2C_VIKI
#ifdef LCD_I2C_VIKI
  // This uses the LiquidTWI2 library v1.2.3 or later ( https://github.com/lincomatic/LiquidTWI2 )
  // Make sure the LiquidTWI2 directory is placed in the Arduino or Sketchbook libraries subdirectory.
  // Note: The pause/stop/resume LCD button pin should be connected to the Arduino
  //       BTN_ENC pin (or set BTN_ENC to -1 if not used)
  #define LCD_I2C_TYPE_MCP23017
  #define LCD_I2C_ADDRESS 0x20 // I2C Address of the port expander
  #define LCD_USE_I2C_BUZZER //comment out to disable buzzer on LCD (requires LiquidTWI2 v1.2.3 or later)
  #define NEWPANEL
  #define ULTIPANEL
#endif

// Shift register panels
// ---------------------
// 2 wire Non-latching LCD SR from:
// https://bitbucket.org/fmalpartida/new-liquidcrystal/wiki/schematics#!shiftregister-connection
//#define SR_LCD
#ifdef SR_LCD
   #define SR_LCD_2W_NL    // Non latching 2 wire shift register
   //#define NEWPANEL
#endif


#ifdef ULTIPANEL
//  #define NEWPANEL  //enable this if you have a click-encoder panel
  #define SDSUPPORT
  #define ULTRA_LCD
  #ifdef DOGLCD // Change number of lines to match the DOG graphic display
    #define LCD_WIDTH 20
    #define LCD_HEIGHT 5
  #else
    #define LCD_WIDTH 20
    #define LCD_HEIGHT 4
  #endif
#else //no panel but just LCD
  #ifdef ULTRA_LCD
  #ifdef DOGLCD // Change number of lines to match the 128x64 graphics display
    #define LCD_WIDTH 20
    #define LCD_HEIGHT 5
  #else
    #define LCD_WIDTH 16
    #define LCD_HEIGHT 2
  #endif
  #endif
#endif

// default LCD contrast for dogm-like LCD displays
#ifdef DOGLCD
# ifndef DEFAULT_LCD_CONTRAST
#  define DEFAULT_LCD_CONTRAST 32
# endif
#endif

// Increase the FAN pwm frequency. Removes the PWM noise but increases heating in the FET/Arduino
//#define FAST_PWM_FAN

// Use software PWM to drive the fan, as for the heaters. This uses a very low frequency
// which is not ass annoying as with the hardware PWM. On the other hand, if this frequency
// is too low, you should also increment SOFT_PWM_SCALE.
#define FAN_SOFT_PWM

// Incrementing this by 1 will double the software PWM frequency,
// affecting heaters, and the fan if FAN_SOFT_PWM is enabled.
// However, control resolution will be halved for each increment;
// at zero value, there are 128 effective control positions.
#define SOFT_PWM_SCALE 0

// Temperature status LEDs that display the hotend and bet temperature.
// If all hotends and bed temperature and temperature setpoint are < 54C then the BLUE led is on.
// Otherwise the RED led is on. There is 1C hysteresis.
//#define TEMP_STAT_LEDS

// M240  Triggers a camera by emulating a Canon RC-1 Remote
// Data from: http://www.doc-diy.net/photo/rc-1_hacked/
// #define PHOTOGRAPH_PIN     23

// SF send wrong arc g-codes when using Arc Point as fillet procedure
//#define SF_ARC_FIX

// Support for the BariCUDA Paste Extruder.
//#define BARICUDA

//define BlinkM/CyzRgb Support
//#define BLINKM

/*********************************************************************\
* R/C SERVO support
* Sponsored by TrinityLabs, Reworked by codexmas
**********************************************************************/

// Number of servos
//
// If you select a configuration below, this will receive a default value and does not need to be set manually
// set it manually if you have more servos than extruders and wish to manually control some
// leaving it undefined or defining as 0 will disable the servo subsystem
// If unsure, leave commented / disabled
//
//#define NUM_SERVOS 3 // Servo index starts with 0 for M280 command

// Servo Endstops
//
// This allows for servo actuated endstops, primary usage is for the Z Axis to eliminate calibration or bed height changes.
// Use M206 command to correct for switch height offset to actual nozzle height. Store that setting with M500.
//
//#define SERVO_ENDSTOPS {-1, -1, 0} // Servo index for X, Y, Z. Disable with -1
//#define SERVO_ENDSTOP_ANGLES {0,0, 0,0, 70,0} // X,Y,Z Axis Extend and Retract angles

/**********************************************************************\
 * Support for a filament diameter sensor
 * Also allows adjustment of diameter at print time (vs  at slicing)
 * Single extruder only at this point (extruder 0)
 * 
 * Motherboards
 * 34 - RAMPS1.4 - uses Analog input 5 on the AUX2 connector 
 * 81 - Printrboard - Uses Analog input 2 on the Exp1 connector (version B,C,D,E)
 * 301 - Rambo  - uses Analog input 3
 * Note may require analog pins to be defined for different motherboards
 **********************************************************************/
// Uncomment below to enable
//#define FILAMENT_SENSOR

#define FILAMENT_SENSOR_EXTRUDER_NUM   0  //The number of the extruder that has the filament sensor (0,1,2)
#define MEASUREMENT_DELAY_CM        14  //measurement delay in cm.  This is the distance from filament sensor to middle of barrel

#define DEFAULT_NOMINAL_FILAMENT_DIA  1.75  //Enter the diameter (in mm) of the filament generally used (3.0 mm or 1.75 mm) - this is then used in the slicer software.  Used for sensor reading validation
#define MEASURED_UPPER_LIMIT          3.30  //upper limit factor used for sensor reading validation in mm
#define MEASURED_LOWER_LIMIT          1.90  //lower limit factor for sensor reading validation in mm
#define MAX_MEASUREMENT_DELAY       20  //delay buffer size in bytes (1 byte = 1cm)- limits maximum measurement delay allowable (must be larger than MEASUREMENT_DELAY_CM  and lower number saves RAM)

//defines used in the code
#define DEFAULT_MEASURED_FILAMENT_DIA  DEFAULT_NOMINAL_FILAMENT_DIA  //set measured to nominal initially 

//When using an LCD, uncomment the line below to display the Filament sensor data on the last line instead of status.  Status will appear for 5 sec.
//#define FILAMENT_LCD_DISPLAY






#include "Configuration_adv.h"
#include "thermistortables.h"

#endif //__CONFIGURATION_H<|MERGE_RESOLUTION|>--- conflicted
+++ resolved
@@ -49,6 +49,9 @@
 
 // Define this to have the electronics keep the power supply off on startup. If you don't know what this is leave it.
 // #define PS_DEFAULT_OFF
+
+// Define this to have hotbed support
+//#define HEATED_BED_SUPPORT
 
 //===========================================================================
 //=============================Thermal Settings  ============================
@@ -265,21 +268,12 @@
 
 #ifndef ENDSTOPPULLUPS
   // define endstop settings: Individual pullups. will be ignored if ENDSTOPPULLUPS is defined
-<<<<<<< HEAD
-  // #define ENDSTOPPULLUP_XMAX
-  // #define ENDSTOPPULLUP_YMAX
-  // #define ENDSTOPPULLUP_ZMAX
-  // #define ENDSTOPPULLUP_XMIN
-  // #define ENDSTOPPULLUP_YMIN
-  // #define ENDSTOPPULLUP_ZMIN
-=======
   #define ENDSTOPPULLUP_XMAX
   #define ENDSTOPPULLUP_YMAX
   #define ENDSTOPPULLUP_ZMAX
   #define ENDSTOPPULLUP_XMIN
   #define ENDSTOPPULLUP_YMIN
   #define ENDSTOPPULLUP_ZMIN
->>>>>>> 8919053f
 #endif
 
 // The pullups are needed if you directly connect a mechanical endswitch between the signal and ground pins.
@@ -400,11 +394,7 @@
     #define LEFT_PROBE_BED_POSITION 15
     #define RIGHT_PROBE_BED_POSITION 170
     #define FRONT_PROBE_BED_POSITION 20
-<<<<<<< HEAD
-    #define BACK_PROBE_BED_POSITION 170
-=======
     #define BACK_PROBE_BED_POSITION 180
->>>>>>> 8919053f
 
     #define MIN_PROBE_EDGE 10 // The probe square sides can be no smaller than this
 
@@ -440,17 +430,10 @@
   #define Z_RAISE_BEFORE_PROBING 15    //How much the extruder will be raised before traveling to the first probing point.
   #define Z_RAISE_BETWEEN_PROBINGS 5  //How much the extruder will be raised when traveling from between next probing points
   #define Z_RAISE_AFTER_PROBING 15    //How much the extruder will be raised after the last probing point.
-<<<<<<< HEAD
 
 //   #define Z_PROBE_END_SCRIPT "G1 Z10 F12000\nG1 X15 Y330\nG1 Z0.5\nG1 Z10" //These commands will be executed in the end of G29 routine.
                                                                             //Useful to retract a deployable probe.
 
-=======
-
-//   #define Z_PROBE_END_SCRIPT "G1 Z10 F12000\nG1 X15 Y330\nG1 Z0.5\nG1 Z10" //These commands will be executed in the end of G29 routine.
-                                                                            //Useful to retract a deployable probe.
-
->>>>>>> 8919053f
   //#define Z_PROBE_SLED // turn on if you have a z-probe mounted on a sled like those designed by Charles Bell
   //#define SLED_DOCKING_OFFSET 5 // the extra distance the X axis must travel to pickup the sled. 0 should be fine but you can push it further if you'd like.
 
@@ -507,19 +490,11 @@
   #define MANUAL_Z_HOME_POS 0
   //#define MANUAL_Z_HOME_POS 402 // For delta: Distance between nozzle and print surface after homing.
 #endif
-<<<<<<< HEAD
 
 /**
  * MOVEMENT SETTINGS
  */
 
-=======
-
-/**
- * MOVEMENT SETTINGS
- */
-
->>>>>>> 8919053f
 #define HOMING_FEEDRATE {120*60, 120*60, 7.2*60, 0} // set the homing speeds (mm/min)
 #define NUM_AXIS 4 // The axis order in all axis related arrays is X, Y, Z, E
 
@@ -674,6 +649,8 @@
 // http://www.elefu.com/index.php?route=product/product&product_id=53
 // REMEMBER TO INSTALL LiquidCrystal_I2C.h in your ARDUINO library folder: https://github.com/kiyoshigawa/LiquidCrystal_I2C
 //#define RA_CONTROL_PANEL
+// BQ SMART FULL GRAPHIC CONTROLLER
+//#define BQ_LCD_SMART_CONTROLLER
 
 //automatic expansion
 #if defined (MAKRPANEL)
