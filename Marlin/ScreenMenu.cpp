--- conflicted
+++ resolved
@@ -46,26 +46,57 @@
 
 	void ScreenMenu::draw()
 	{
-		uint8_t num_rows = m_num_items / 5;
+		int total_width_0 = 0;
+		int total_width_1 = 0;
+		int items_per_row_0 = 0;
+		int items_per_row_1 = 0;
+		int num_rows = 2;
+		int max_width = 128;
 
-		uint8_t items_per_row_0;
-		uint8_t items_per_row_1;
+		//Get total width of icons
+		for(unsigned int i = 0; i < m_num_items; i++)
+		{
+			total_width_1 += m_items[i]->icon().width() + 2;
+		}
 
-		if (num_rows > 0)
+		total_width_0 = 0;
+		total_width_1 = total_width_1 - 2;
+
+		int aux_width_0 = total_width_0;
+		int aux_width_1 = total_width_1;
+
+		if(total_width_1 <= max_width)
 		{
-			items_per_row_0 = m_num_items / 2 + m_num_items % 2;
-			items_per_row_1 = m_num_items - items_per_row_0;
+			num_rows = 1;
+			items_per_row_0 = m_num_items;
+			items_per_row_1 = 0;
+			aux_width_0 = total_width_1;
+			aux_width_1 = 0;
 		}
 		else
 		{
-			items_per_row_0 = m_num_items;
-			items_per_row_1 = 0;
+			//Split the number of icons between rows uniformly assuring line 0 width > line 1 width 
+			int i = 0;
+			while(aux_width_0 < aux_width_1)
+			{
+				aux_width_0 += m_items[i]->icon().width() + 2;
+				aux_width_1 -= m_items[i]->icon().width() + 2;
+				items_per_row_0++;
+				i++;
+			}
+			items_per_row_1 = m_num_items - items_per_row_0;
+			aux_width_0 -= 2;
 		}
 
 		//Start painting sequence
 		painter.firstPage();
-		do 
+		do
 		{
+			total_width_0 = aux_width_0;
+			total_width_1 = aux_width_1;
+			int aux2_width_0 = 0;
+			int aux2_width_1 = 0;
+			
 			//Paint title on top of screen
 			painter.title(m_title);
 			//Paint text on the screen
@@ -78,34 +109,27 @@
 			uint8_t x_end = painter.coordinateXEnd();
 			uint8_t y_end = painter.coordinateYEnd();
 
-			for (unsigned int i = 0;i <= m_num_items -1; ++i)
+			for (unsigned int i = 0; i < m_num_items; i++)
 			{
 				uint8_t row = i / items_per_row_0;
-				uint8_t col = i % items_per_row_0;
 
 				uint8_t x = 0;
 				uint8_t y = 0;
 
-				if (row == 0)
+				if (i < items_per_row_0)
 				{
-					x = (x_end + x_init) / 2 - (items_per_row_0 * (icon_width + 2) / 2) + col * (icon_width + 2) + items_per_row_0 % 2;
-					y = (y_end + y_init) / 2 - (num_rows * (icon_height + 5) + icon_height) / 2;
+					x = (x_end + x_init) / 2 - (total_width_0 / 2) + aux2_width_0;
+					y = (y_end + y_init) / 2 - ((num_rows - 1) * (m_items[i]->icon().height() + 5) + m_items[i]->icon().height()) / 2;
+					aux2_width_0 += m_items[i]->icon().width() + 2;
 				}
 				else
 				{
-					x = (x_end + x_init) / 2 - (items_per_row_1 * (icon_width + 2) / 2) + col * (icon_width + 2) + items_per_row_1 % 2;
-					y = (y_end + y_init) / 2 - (num_rows * (icon_height + 5) + icon_height) / 2 + (icon_height + 5);
+					x = (x_end + x_init) / 2 - (total_width_1 / 2) + aux2_width_1;
+					y = (y_end + y_init) / 2 - ((num_rows - 1) * (m_items[i]->icon().height() + 5) + m_items[i]->icon().height()) / 2 + (m_items[i]->icon().height() + 5);
+					aux2_width_1 += m_items[i]->icon().width() + 2;
 				}
 
-<<<<<<< HEAD
-				//int x = (x_end + x_init)/2 - (m_num_items*(icon_width+2)/(1+row_t)-2)/2 +col*(icon_width+2);
-				//int y = (y_end + y_init)/(2*(1+row_t)) + row_t - (icon_height/2) + ((icon_height+5)*row);
-
-				int x = (x_end + x_init)/2 - (m_num_items*(m_items[i]->icon().width()+2)/(1+row_t)-2)/2 +col*(m_items[i]->icon().width()+2);
-				int y = (y_end + y_init)/(2*(1+row_t)) + row_t - (m_items[i]->icon().height()/2) + ((m_items[i]->icon().height()+5)*row);
-=======
->>>>>>> 7dba2ae3
-
+				//Choosing bitmap state
 				if (i == m_index)
 				{
 					m_items[i]->icon().draw(x,y, true);
@@ -116,7 +140,7 @@
 				}
 			}	
 
-		} while( painter.nextPage() ); 	
+		} while( painter.nextPage() ); 
 	}
 
 	void ScreenMenu::press()
