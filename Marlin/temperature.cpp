/*
  temperature.c - temperature control
  Part of Marlin
  
 Copyright (C) 2011 Camiel Gubbels / Erik van der Zalm
 
 This program is free software: you can redistribute it and/or modify
 it under the terms of the GNU General Public License as published by
 the Free Software Foundation, either version 3 of the License, or
 (at your option) any later version.
 
 This program is distributed in the hope that it will be useful,
 but WITHOUT ANY WARRANTY; without even the implied warranty of
 MERCHANTABILITY or FITNESS FOR A PARTICULAR PURPOSE.  See the
 GNU General Public License for more details.
 
 You should have received a copy of the GNU General Public License
 along with this program.  If not, see <http://www.gnu.org/licenses/>.
 */

/*
 This firmware is a mashup between Sprinter and grbl.
  (https://github.com/kliment/Sprinter)
  (https://github.com/simen/grbl/tree)
 
 It has preliminary support for Matthew Roberts advance algorithm 
    http://reprap.org/pipermail/reprap-dev/2011-May/003323.html

 */


#include "Marlin.h"
#include "ultralcd.h"
#include "temperature.h"
#include "watchdog.h"
#include "TemperatureManager.h"

#include "Sd2PinMap.h"


//===========================================================================
//============================= public variables ============================
//===========================================================================

// Sampling period of the temperature routine
// #ifdef PID_dT
//   #undef PID_dT
// #endif
// #define PID_dT ((OVERSAMPLENR * 12.0)/(F_CPU / 64.0 / 256.0))

int target_temperature[EXTRUDERS] = { 0 };
int target_temperature_bed = 0;
int current_temperature_raw[EXTRUDERS] = { 0 };
float current_temperature[EXTRUDERS] = { 0.0 };
int current_temperature_bed_raw = 0;
float current_temperature_bed = 0.0;
#ifdef TEMP_SENSOR_1_AS_REDUNDANT
  int redundant_temperature_raw = 0;
  float redundant_temperature = 0.0;
#endif

#ifdef PIDTEMPBED
  float bedKp=DEFAULT_bedKp;
  float bedKi=(DEFAULT_bedKi*PID_dT);
  float bedKd=(DEFAULT_bedKd/PID_dT);
#endif //PIDTEMPBED

unsigned char soft_pwm_bed;
  
#ifdef BABYSTEPPING
  volatile int babystepsTodo[3]={0,0,0};
#endif

#ifdef FILAMENT_SENSOR
  int current_raw_filwidth = 0;  //Holds measured filament diameter - one extruder only
#endif  
//===========================================================================
//=============================private variables============================
//===========================================================================
static volatile bool temp_meas_ready = false;

#ifdef PIDTEMP
  //static cannot be external:
  static float temp_iState[EXTRUDERS] = { 0 };
  static float temp_dState[EXTRUDERS] = { 0 };
  static float pTerm[EXTRUDERS];
  static float iTerm[EXTRUDERS];
  static float dTerm[EXTRUDERS];
  //int output;
  static float pid_error[EXTRUDERS];
  static float temp_iState_min[EXTRUDERS];
  static float temp_iState_max[EXTRUDERS];
  // static float pid_input[EXTRUDERS];
  // static float pid_output[EXTRUDERS];
  static bool pid_reset[EXTRUDERS];
#endif //PIDTEMP
#ifdef PIDTEMPBED
  //static cannot be external:
  static float temp_iState_bed = { 0 };
  static float temp_dState_bed = { 0 };
  static float pTerm_bed;
  static float iTerm_bed;
  static float dTerm_bed;
  //int output;
  static float pid_error_bed;
  static float temp_iState_min_bed;
  static float temp_iState_max_bed;
#else //PIDTEMPBED
	static unsigned long  previous_millis_bed_heater;
#endif //PIDTEMPBED
  static unsigned char soft_pwm[EXTRUDERS];

#ifdef FAN_SOFT_PWM
  static unsigned char soft_pwm_fan;
#endif
#if (defined(EXTRUDER_0_AUTO_FAN_PIN) && EXTRUDER_0_AUTO_FAN_PIN > -1) || \
    (defined(EXTRUDER_1_AUTO_FAN_PIN) && EXTRUDER_1_AUTO_FAN_PIN > -1) || \
    (defined(EXTRUDER_2_AUTO_FAN_PIN) && EXTRUDER_2_AUTO_FAN_PIN > -1)
  static unsigned long extruder_autofan_last_check;
#endif  

#if EXTRUDERS > 4
  # error Unsupported number of extruders
#elif EXTRUDERS > 3
  # define ARRAY_BY_EXTRUDERS(v1, v2, v3, v4) { v1, v2, v3, v4 }
#elif EXTRUDERS > 2
  # define ARRAY_BY_EXTRUDERS(v1, v2, v3, v4) { v1, v2, v3 }
#elif EXTRUDERS > 1
  # define ARRAY_BY_EXTRUDERS(v1, v2, v3, v4) { v1, v2 }
#else
  # define ARRAY_BY_EXTRUDERS(v1, v2, v3, v4) { v1 }
#endif

#ifdef PIDTEMP
#ifdef PID_PARAMS_PER_EXTRUDER
  float Kp[EXTRUDERS] = ARRAY_BY_EXTRUDERS(DEFAULT_Kp, DEFAULT_Kp, DEFAULT_Kp, DEFAULT_Kp);
  float Ki[EXTRUDERS] = ARRAY_BY_EXTRUDERS(DEFAULT_Ki*PID_dT, DEFAULT_Ki*PID_dT, DEFAULT_Ki*PID_dT, DEFAULT_Ki*PID_dT);
  float Kd[EXTRUDERS] = ARRAY_BY_EXTRUDERS(DEFAULT_Kd / PID_dT, DEFAULT_Kd / PID_dT, DEFAULT_Kd / PID_dT, DEFAULT_Kd / PID_dT);
  #ifdef PID_ADD_EXTRUSION_RATE
    float Kc[EXTRUDERS] = ARRAY_BY_EXTRUDERS(DEFAULT_Kc, DEFAULT_Kc, DEFAULT_Kc, DEFAULT_Kc);
  #endif // PID_ADD_EXTRUSION_RATE
#else //PID_PARAMS_PER_EXTRUDER
  float Kp = DEFAULT_Kp;
  float Ki = DEFAULT_Ki * PID_dT;
  float Kd = DEFAULT_Kd / PID_dT;
  #ifdef PID_ADD_EXTRUSION_RATE
    float Kc = DEFAULT_Kc;
  #endif // PID_ADD_EXTRUSION_RATE
#endif // PID_PARAMS_PER_EXTRUDER
#endif //PIDTEMP

// Init min and max temp with extreme values to prevent false errors during startup
static int minttemp_raw[EXTRUDERS] = ARRAY_BY_EXTRUDERS( HEATER_0_RAW_LO_TEMP , HEATER_1_RAW_LO_TEMP , HEATER_2_RAW_LO_TEMP, HEATER_3_RAW_LO_TEMP);
static int maxttemp_raw[EXTRUDERS] = ARRAY_BY_EXTRUDERS( HEATER_0_RAW_HI_TEMP , HEATER_1_RAW_HI_TEMP , HEATER_2_RAW_HI_TEMP, HEATER_3_RAW_HI_TEMP);
static int minttemp[EXTRUDERS] = ARRAY_BY_EXTRUDERS( 0, 0, 0, 0 );
static int maxttemp[EXTRUDERS] = ARRAY_BY_EXTRUDERS( 16383, 16383, 16383, 16383 );
//static int bed_minttemp_raw = HEATER_BED_RAW_LO_TEMP; /* No bed mintemp error implemented?!? */
#ifdef BED_MAXTEMP
static int bed_maxttemp_raw = HEATER_BED_RAW_HI_TEMP;
#endif

#ifdef TEMP_SENSOR_1_AS_REDUNDANT
  static void *heater_ttbl_map[2] = {(void *)HEATER_0_TEMPTABLE, (void *)HEATER_1_TEMPTABLE };
  static uint8_t heater_ttbllen_map[2] = { HEATER_0_TEMPTABLE_LEN, HEATER_1_TEMPTABLE_LEN };
#else
  static void *heater_ttbl_map[EXTRUDERS] = ARRAY_BY_EXTRUDERS( (void *)HEATER_0_TEMPTABLE, (void *)HEATER_1_TEMPTABLE, (void *)HEATER_2_TEMPTABLE, (void *)HEATER_3_TEMPTABLE );
  static uint8_t heater_ttbllen_map[EXTRUDERS] = ARRAY_BY_EXTRUDERS( HEATER_0_TEMPTABLE_LEN, HEATER_1_TEMPTABLE_LEN, HEATER_2_TEMPTABLE_LEN, HEATER_3_TEMPTABLE_LEN );
#endif

static float analog2temp(int raw, uint8_t e);
static float analog2tempBed(int raw);

#ifdef WATCH_TEMP_PERIOD
int watch_start_temp[EXTRUDERS] = ARRAY_BY_EXTRUDERS(0,0,0,0);
unsigned long watchmillis[EXTRUDERS] = ARRAY_BY_EXTRUDERS(0,0,0,0);
#endif //WATCH_TEMP_PERIOD

#ifndef SOFT_PWM_SCALE
#define SOFT_PWM_SCALE 0
#endif

#ifdef FILAMENT_SENSOR
  static int meas_shift_index;  //used to point to a delayed sample in buffer for filament width sensor
#endif

#ifdef HEATER_0_USES_MAX6675
  static int read_max6675();
#endif

//===========================================================================
//=============================   functions      ============================
//===========================================================================

void PID_autotune(float temp, int extruder, int ncycles)
{
  float input = 0.0;
  int cycles=0;
  bool heating = true;

  unsigned long temp_millis = millis();
  unsigned long t1=temp_millis;
  unsigned long t2=temp_millis;
  long t_high = 0;
  long t_low = 0;

  long bias, d;
  float Ku, Tu;
  float Kp, Ki, Kd;
  float max = 0, min = 10000;

#if (defined(EXTRUDER_0_AUTO_FAN_PIN) && EXTRUDER_0_AUTO_FAN_PIN > -1) || \
    (defined(EXTRUDER_1_AUTO_FAN_PIN) && EXTRUDER_1_AUTO_FAN_PIN > -1) || \
    (defined(EXTRUDER_2_AUTO_FAN_PIN) && EXTRUDER_2_AUTO_FAN_PIN > -1) || \
    (defined(EXTRUDER_3_AUTO_FAN_PIN) && EXTRUDER_3_AUTO_FAN_PIN > -1)
  unsigned long extruder_autofan_last_check = millis();
#endif

  if ((extruder >= EXTRUDERS)
  #if (TEMP_BED_PIN <= -1)
       ||(extruder < 0)
  #endif
       ){
          SERIAL_ECHOLN("PID Autotune failed. Bad extruder number.");
          return;
        }
	
  SERIAL_ECHOLN("PID Autotune start");
  
  disable_heater(); // switch off all heaters.

  if (extruder<0)
  {
     soft_pwm_bed = (MAX_BED_POWER)/2;
     bias = d = (MAX_BED_POWER)/2;
   }
   else
   {
     soft_pwm[extruder] = (PID_MAX)/2;
     bias = d = (PID_MAX)/2;
  }




 for(;;) {

    if(temp_meas_ready == true) { // temp sample ready
      updateTemperaturesFromRawValues();

      input = (extruder<0)?current_temperature_bed:current_temperature[extruder];

      max=max(max,input);
      min=min(min,input);

      #if (defined(EXTRUDER_0_AUTO_FAN_PIN) && EXTRUDER_0_AUTO_FAN_PIN > -1) || \
          (defined(EXTRUDER_1_AUTO_FAN_PIN) && EXTRUDER_1_AUTO_FAN_PIN > -1) || \
          (defined(EXTRUDER_2_AUTO_FAN_PIN) && EXTRUDER_2_AUTO_FAN_PIN > -1) || \
          (defined(EXTRUDER_3_AUTO_FAN_PIN) && EXTRUDER_3_AUTO_FAN_PIN > -1)
      if(millis() - extruder_autofan_last_check > 2500) {
        checkExtruderAutoFans();
        extruder_autofan_last_check = millis();
      }
      #endif

      if(heating == true && input > temp) {
        if(millis() - t2 > 5000) { 
          heating=false;
          if (extruder<0)
            soft_pwm_bed = (bias - d) >> 1;
          else
            soft_pwm[extruder] = (bias - d) >> 1;
          t1=millis();
          t_high=t1 - t2;
          max=temp;
        }
      }
      if(heating == false && input < temp) {
        if(millis() - t1 > 5000) {
          heating=true;
          t2=millis();
          t_low=t2 - t1;
          if(cycles > 0) {
            bias += (d*(t_high - t_low))/(t_low + t_high);
            bias = constrain(bias, 20 ,(extruder<0?(MAX_BED_POWER):(PID_MAX))-20);
            if(bias > (extruder<0?(MAX_BED_POWER):(PID_MAX))/2) d = (extruder<0?(MAX_BED_POWER):(PID_MAX)) - 1 - bias;
            else d = bias;

            SERIAL_PROTOCOLPGM(" bias: "); SERIAL_PROTOCOL(bias);
            SERIAL_PROTOCOLPGM(" d: "); SERIAL_PROTOCOL(d);
            SERIAL_PROTOCOLPGM(" min: "); SERIAL_PROTOCOL(min);
            SERIAL_PROTOCOLPGM(" max: "); SERIAL_PROTOCOLLN(max);
            if(cycles > 2) {
              Ku = (4.0*d)/(3.14159*(max-min)/2.0);
              Tu = ((float)(t_low + t_high)/1000.0);
              SERIAL_PROTOCOLPGM(" Ku: "); SERIAL_PROTOCOL(Ku);
              SERIAL_PROTOCOLPGM(" Tu: "); SERIAL_PROTOCOLLN(Tu);
              Kp = 0.6*Ku;
              Ki = 2*Kp/Tu;
              Kd = Kp*Tu/8;
              SERIAL_PROTOCOLLNPGM(" Classic PID ");
              SERIAL_PROTOCOLPGM(" Kp: "); SERIAL_PROTOCOLLN(Kp);
              SERIAL_PROTOCOLPGM(" Ki: "); SERIAL_PROTOCOLLN(Ki);
              SERIAL_PROTOCOLPGM(" Kd: "); SERIAL_PROTOCOLLN(Kd);
              /*
              Kp = 0.33*Ku;
              Ki = Kp/Tu;
              Kd = Kp*Tu/3;
              SERIAL_PROTOCOLLNPGM(" Some overshoot ");
              SERIAL_PROTOCOLPGM(" Kp: "); SERIAL_PROTOCOLLN(Kp);
              SERIAL_PROTOCOLPGM(" Ki: "); SERIAL_PROTOCOLLN(Ki);
              SERIAL_PROTOCOLPGM(" Kd: "); SERIAL_PROTOCOLLN(Kd);
              Kp = 0.2*Ku;
              Ki = 2*Kp/Tu;
              Kd = Kp*Tu/3;
              SERIAL_PROTOCOLLNPGM(" No overshoot ");
              SERIAL_PROTOCOLPGM(" Kp: "); SERIAL_PROTOCOLLN(Kp);
              SERIAL_PROTOCOLPGM(" Ki: "); SERIAL_PROTOCOLLN(Ki);
              SERIAL_PROTOCOLPGM(" Kd: "); SERIAL_PROTOCOLLN(Kd);
              */
            }
          }
          if (extruder<0)
            soft_pwm_bed = (bias + d) >> 1;
          else
            soft_pwm[extruder] = (bias + d) >> 1;
          cycles++;
          min=temp;
        }
      } 
    }
    if(input > (temp + 20)) {
      SERIAL_PROTOCOLLNPGM("PID Autotune failed! Temperature too high");
      return;
    }
    if(millis() - temp_millis > 2000) {
      int p;
      if (extruder<0){
        p=soft_pwm_bed;       
        SERIAL_PROTOCOLPGM("ok B:");
      }else{
        p=soft_pwm[extruder];       
        SERIAL_PROTOCOLPGM("ok T:");
      }
			
      SERIAL_PROTOCOL(input);   
      SERIAL_PROTOCOLPGM(" @:");
      SERIAL_PROTOCOLLN(p);       

      temp_millis = millis();
    }
    if(((millis() - t1) + (millis() - t2)) > (10L*60L*1000L*2L)) {
      SERIAL_PROTOCOLLNPGM("PID Autotune failed! timeout");
      return;
    }
    if(cycles > ncycles) {
      SERIAL_PROTOCOLLNPGM("PID Autotune finished! Put the last Kp, Ki and Kd constants from above into Configuration.h");
      return;
    }
    lcd_update();
  }
}

void updatePID()
{
#ifdef PIDTEMP
  for(int e = 0; e < EXTRUDERS; e++) { 
     temp_iState_max[e] = PID_INTEGRAL_DRIVE_MAX / PID_PARAM(Ki,e);  
  }
#endif
#ifdef PIDTEMPBED
  temp_iState_max_bed = PID_INTEGRAL_DRIVE_MAX / bedKi;  
#endif
}
  
int getHeaterPower(int heater) {
	if (heater<0)
		return soft_pwm_bed;
  return soft_pwm[heater];
}

#if (defined(EXTRUDER_0_AUTO_FAN_PIN) && EXTRUDER_0_AUTO_FAN_PIN > -1) || \
    (defined(EXTRUDER_1_AUTO_FAN_PIN) && EXTRUDER_1_AUTO_FAN_PIN > -1) || \
    (defined(EXTRUDER_2_AUTO_FAN_PIN) && EXTRUDER_2_AUTO_FAN_PIN > -1)

  #if defined(FAN_PIN) && FAN_PIN > -1
    #if EXTRUDER_0_AUTO_FAN_PIN == FAN_PIN 
       #error "You cannot set EXTRUDER_0_AUTO_FAN_PIN equal to FAN_PIN"
    #endif
    #if EXTRUDER_1_AUTO_FAN_PIN == FAN_PIN 
       #error "You cannot set EXTRUDER_1_AUTO_FAN_PIN equal to FAN_PIN"
    #endif
    #if EXTRUDER_2_AUTO_FAN_PIN == FAN_PIN 
       #error "You cannot set EXTRUDER_2_AUTO_FAN_PIN equal to FAN_PIN"
    #endif
  #endif 

void setExtruderAutoFanState(int pin, bool state)
{
  unsigned char newFanSpeed = (state != 0) ? EXTRUDER_AUTO_FAN_SPEED : 0;
  // this idiom allows both digital and PWM fan outputs (see M42 handling).
  pinMode(pin, OUTPUT);
  digitalWrite(pin, newFanSpeed);
  analogWrite(pin, newFanSpeed);
}

void checkExtruderAutoFans()
{
  uint8_t fanState = 0;

  // which fan pins need to be turned on?      
  #if defined(EXTRUDER_0_AUTO_FAN_PIN) && EXTRUDER_0_AUTO_FAN_PIN > -1
    if (current_temperature[0] > EXTRUDER_AUTO_FAN_TEMPERATURE) 
      fanState |= 1;
  #endif
  #if defined(EXTRUDER_1_AUTO_FAN_PIN) && EXTRUDER_1_AUTO_FAN_PIN > -1
    if (current_temperature[1] > EXTRUDER_AUTO_FAN_TEMPERATURE) 
    {
      if (EXTRUDER_1_AUTO_FAN_PIN == EXTRUDER_0_AUTO_FAN_PIN) 
        fanState |= 1;
      else
        fanState |= 2;
    }
  #endif
  #if defined(EXTRUDER_2_AUTO_FAN_PIN) && EXTRUDER_2_AUTO_FAN_PIN > -1
    if (current_temperature[2] > EXTRUDER_AUTO_FAN_TEMPERATURE) 
    {
      if (EXTRUDER_2_AUTO_FAN_PIN == EXTRUDER_0_AUTO_FAN_PIN) 
        fanState |= 1;
      else if (EXTRUDER_2_AUTO_FAN_PIN == EXTRUDER_1_AUTO_FAN_PIN) 
        fanState |= 2;
      else
        fanState |= 4;
    }
  #endif
  #if defined(EXTRUDER_3_AUTO_FAN_PIN) && EXTRUDER_3_AUTO_FAN_PIN > -1
    if (current_temperature[3] > EXTRUDER_AUTO_FAN_TEMPERATURE) 
    {
      if (EXTRUDER_3_AUTO_FAN_PIN == EXTRUDER_0_AUTO_FAN_PIN) 
        fanState |= 1;
      else if (EXTRUDER_3_AUTO_FAN_PIN == EXTRUDER_1_AUTO_FAN_PIN) 
        fanState |= 2;
      else if (EXTRUDER_3_AUTO_FAN_PIN == EXTRUDER_2_AUTO_FAN_PIN) 
        fanState |= 4;
      else
        fanState |= 8;
    }
  #endif
  
  // update extruder auto fan states
  #if defined(EXTRUDER_0_AUTO_FAN_PIN) && EXTRUDER_0_AUTO_FAN_PIN > -1
    setExtruderAutoFanState(EXTRUDER_0_AUTO_FAN_PIN, (fanState & 1) != 0);
  #endif 
  #if defined(EXTRUDER_1_AUTO_FAN_PIN) && EXTRUDER_1_AUTO_FAN_PIN > -1
    if (EXTRUDER_1_AUTO_FAN_PIN != EXTRUDER_0_AUTO_FAN_PIN)
      setExtruderAutoFanState(EXTRUDER_1_AUTO_FAN_PIN, (fanState & 2) != 0);
  #endif 
  #if defined(EXTRUDER_2_AUTO_FAN_PIN) && EXTRUDER_2_AUTO_FAN_PIN > -1
    if (EXTRUDER_2_AUTO_FAN_PIN != EXTRUDER_0_AUTO_FAN_PIN
        && EXTRUDER_2_AUTO_FAN_PIN != EXTRUDER_1_AUTO_FAN_PIN)
      setExtruderAutoFanState(EXTRUDER_2_AUTO_FAN_PIN, (fanState & 4) != 0);
  #endif
  #if defined(EXTRUDER_3_AUTO_FAN_PIN) && EXTRUDER_3_AUTO_FAN_PIN > -1
    if (EXTRUDER_3_AUTO_FAN_PIN != EXTRUDER_0_AUTO_FAN_PIN
        && EXTRUDER_3_AUTO_FAN_PIN != EXTRUDER_1_AUTO_FAN_PIN
        && EXTRUDER_3_AUTO_FAN_PIN != EXTRUDER_2_AUTO_FAN_PIN)
      setExtruderAutoFanState(EXTRUDER_3_AUTO_FAN_PIN, (fanState & 8) != 0);
  #endif
}

#endif // any extruder auto fan pins set

void manage_heater()
{
  float pid_input;
  float pid_output;

  if(temp_meas_ready != true)   //better readability
    return; 

  updateTemperaturesFromRawValues();

  #ifdef HEATER_0_USES_MAX6675
    if (current_temperature[0] > 1023 || current_temperature[0] > HEATER_0_MAXTEMP) {
      max_temp_error(0);
    }
    if (current_temperature[0] == 0  || current_temperature[0] < HEATER_0_MINTEMP) {
      min_temp_error(0);
    }
  #endif //HEATER_0_USES_MAX6675

  for(int e = 0; e < EXTRUDERS; e++) 
  {

#if defined (THERMAL_RUNAWAY_PROTECTION_PERIOD) && THERMAL_RUNAWAY_PROTECTION_PERIOD > 0
    thermal_runaway_protection(&thermal_runaway_state_machine[e], &thermal_runaway_timer[e], current_temperature[e], target_temperature[e], e, THERMAL_RUNAWAY_PROTECTION_PERIOD, THERMAL_RUNAWAY_PROTECTION_HYSTERESIS);
  #endif

  #ifdef PIDTEMP
    pid_input = current_temperature[e];

    #ifndef PID_OPENLOOP
        pid_error[e] = target_temperature[e] - pid_input;
        if(pid_error[e] > PID_FUNCTIONAL_RANGE) {
          pid_output = BANG_MAX;
          pid_reset[e] = true;
        }
        else if(pid_error[e] < -PID_FUNCTIONAL_RANGE || target_temperature[e] == 0) {
          pid_output = 0;
          pid_reset[e] = true;
        }
        else {
          if(pid_reset[e] == true) {
            temp_iState[e] = 0.0;
            pid_reset[e] = false;
          }
          pTerm[e] = PID_PARAM(Kp,e) * pid_error[e];
          temp_iState[e] += pid_error[e];
          temp_iState[e] = constrain(temp_iState[e], temp_iState_min[e], temp_iState_max[e]);
          iTerm[e] = PID_PARAM(Ki,e) * temp_iState[e];

          //K1 defined in Configuration.h in the PID settings
          #define K2 (1.0-K1)
          dTerm[e] = (PID_PARAM(Kd,e) * (pid_input - temp_dState[e]))*K2 + (K1 * dTerm[e]);
          pid_output = pTerm[e] + iTerm[e] - dTerm[e];
          if (pid_output > PID_MAX) {
            if (pid_error[e] > 0 )  temp_iState[e] -= pid_error[e]; // conditional un-integration
            pid_output=PID_MAX;
          } else if (pid_output < 0){
            if (pid_error[e] < 0 )  temp_iState[e] -= pid_error[e]; // conditional un-integration
            pid_output=0;
          }
        }
        temp_dState[e] = pid_input;
    #else 
          pid_output = constrain(target_temperature[e], 0, PID_MAX);
    #endif //PID_OPENLOOP
    #ifdef PID_DEBUG
    SERIAL_ECHO_START;
    SERIAL_ECHO(" PID_DEBUG ");
    SERIAL_ECHO(e);
    SERIAL_ECHO(": Input ");
    SERIAL_ECHO(pid_input);
    SERIAL_ECHO(" Output ");
    SERIAL_ECHO(pid_output);
    SERIAL_ECHO(" pTerm ");
    SERIAL_ECHO(pTerm[e]);
    SERIAL_ECHO(" iTerm ");
    SERIAL_ECHO(iTerm[e]);
    SERIAL_ECHO(" dTerm ");
    SERIAL_ECHOLN(dTerm[e]);
    #endif //PID_DEBUG
  #else /* PID off */
    pid_output = 0;
    if(current_temperature[e] < target_temperature[e]) {
      pid_output = PID_MAX;
    }
  #endif

    // Check if temperature is within the correct range
    if((current_temperature[e] > minttemp[e]) && (current_temperature[e] < maxttemp[e])) 
    {
      soft_pwm[e] = (int)pid_output >> 1;
    }
    else {
      soft_pwm[e] = 0;
    }

    #ifdef WATCH_TEMP_PERIOD
    if(watchmillis[e] && millis() - watchmillis[e] > WATCH_TEMP_PERIOD)
    {
        if(degHotend(e) < watch_start_temp[e] + WATCH_TEMP_INCREASE)
        {
            setTargetHotend(0, e);
            LCD_MESSAGEPGM("Heating failed");
            SERIAL_ECHO_START;
            SERIAL_ECHOLN("Heating failed");
        }else{
            watchmillis[e] = 0;
        }
    }
    #endif
    #ifdef TEMP_SENSOR_1_AS_REDUNDANT
      if(fabs(current_temperature[0] - redundant_temperature) > MAX_REDUNDANT_TEMP_SENSOR_DIFF) {
        disable_heater();
        if(IsStopped() == false) {
          SERIAL_ERROR_START;
          SERIAL_ERRORLNPGM("Extruder switched off. Temperature difference between temp sensors is too high !");
          LCD_ALERTMESSAGEPGM("Err: REDUNDANT TEMP ERROR");
        }
        #ifndef BOGUS_TEMPERATURE_FAILSAFE_OVERRIDE
          Stop();
        #endif
      }
    #endif
  } // End extruder for loop

  #if (defined(EXTRUDER_0_AUTO_FAN_PIN) && EXTRUDER_0_AUTO_FAN_PIN > -1) || \
      (defined(EXTRUDER_1_AUTO_FAN_PIN) && EXTRUDER_1_AUTO_FAN_PIN > -1) || \
      (defined(EXTRUDER_2_AUTO_FAN_PIN) && EXTRUDER_2_AUTO_FAN_PIN > -1)
  if(millis() - extruder_autofan_last_check > 2500)  // only need to check fan state very infrequently
  {
    checkExtruderAutoFans();
    extruder_autofan_last_check = millis();
  }  
  #endif       
  
  #ifndef PIDTEMPBED
  if(millis() - previous_millis_bed_heater < BED_CHECK_INTERVAL)
    return;
  previous_millis_bed_heater = millis();
  #endif

  #if TEMP_SENSOR_BED != 0
  
    #if defined(THERMAL_RUNAWAY_PROTECTION_BED_PERIOD) && THERMAL_RUNAWAY_PROTECTION_BED_PERIOD > 0
      thermal_runaway_protection(&thermal_runaway_bed_state_machine, &thermal_runaway_bed_timer, current_temperature_bed, target_temperature_bed, 9, THERMAL_RUNAWAY_PROTECTION_BED_PERIOD, THERMAL_RUNAWAY_PROTECTION_BED_HYSTERESIS);
    #endif

  #ifdef PIDTEMPBED
    pid_input = current_temperature_bed;

    #ifndef PID_OPENLOOP
		  pid_error_bed = target_temperature_bed - pid_input;
		  pTerm_bed = bedKp * pid_error_bed;
		  temp_iState_bed += pid_error_bed;
		  temp_iState_bed = constrain(temp_iState_bed, temp_iState_min_bed, temp_iState_max_bed);
		  iTerm_bed = bedKi * temp_iState_bed;

		  //K1 defined in Configuration.h in the PID settings
		  #define K2 (1.0-K1)
		  dTerm_bed= (bedKd * (pid_input - temp_dState_bed))*K2 + (K1 * dTerm_bed);
		  temp_dState_bed = pid_input;

		  pid_output = pTerm_bed + iTerm_bed - dTerm_bed;
      if (pid_output > MAX_BED_POWER) {
        if (pid_error_bed > 0 )  temp_iState_bed -= pid_error_bed; // conditional un-integration
        pid_output=MAX_BED_POWER;
      } else if (pid_output < 0){
        if (pid_error_bed < 0 )  temp_iState_bed -= pid_error_bed; // conditional un-integration
        pid_output=0;
      }

    #else 
      pid_output = constrain(target_temperature_bed, 0, MAX_BED_POWER);
    #endif //PID_OPENLOOP

	  if((current_temperature_bed > BED_MINTEMP) && (current_temperature_bed < BED_MAXTEMP)) 
	  {
	    soft_pwm_bed = (int)pid_output >> 1;
	  }
	  else {
	    soft_pwm_bed = 0;
	  }

    #elif !defined(BED_LIMIT_SWITCHING)
      // Check if temperature is within the correct range
      if((current_temperature_bed > BED_MINTEMP) && (current_temperature_bed < BED_MAXTEMP))
      {
        if(current_temperature_bed >= target_temperature_bed)
        {
          soft_pwm_bed = 0;
        }
        else 
        {
          soft_pwm_bed = MAX_BED_POWER>>1;
        }
      }
      else
      {
        soft_pwm_bed = 0;
        WRITE(HEATER_BED_PIN,LOW);
      }
    #else //#ifdef BED_LIMIT_SWITCHING
      // Check if temperature is within the correct band
      if((current_temperature_bed > BED_MINTEMP) && (current_temperature_bed < BED_MAXTEMP))
      {
        if(current_temperature_bed > target_temperature_bed + BED_HYSTERESIS)
        {
          soft_pwm_bed = 0;
        }
        else if(current_temperature_bed <= target_temperature_bed - BED_HYSTERESIS)
        {
          soft_pwm_bed = MAX_BED_POWER>>1;
        }
      }
      else
      {
        soft_pwm_bed = 0;
        WRITE(HEATER_BED_PIN,LOW);
      }
    #endif
  #endif
  
//code for controlling the extruder rate based on the width sensor 
#ifdef FILAMENT_SENSOR
  if(filament_sensor) 
	{
	meas_shift_index=delay_index1-meas_delay_cm;
		  if(meas_shift_index<0)
			  meas_shift_index = meas_shift_index + (MAX_MEASUREMENT_DELAY+1);  //loop around buffer if needed
		  
		  //get the delayed info and add 100 to reconstitute to a percent of the nominal filament diameter
		  //then square it to get an area
		  
		  if(meas_shift_index<0)
			  meas_shift_index=0;
		  else if (meas_shift_index>MAX_MEASUREMENT_DELAY)
			  meas_shift_index=MAX_MEASUREMENT_DELAY;
		  
		     volumetric_multiplier[FILAMENT_SENSOR_EXTRUDER_NUM] = pow((float)(100+measurement_delay[meas_shift_index])/100.0,2);
		     if (volumetric_multiplier[FILAMENT_SENSOR_EXTRUDER_NUM] <0.01)
		    	 volumetric_multiplier[FILAMENT_SENSOR_EXTRUDER_NUM]=0.01;
	}
#endif
}

#define PGM_RD_W(x)   (short)pgm_read_word(&x)
// Derived from RepRap FiveD extruder::getTemperature()
// For hot end temperature measurement.
static float analog2temp(int raw, uint8_t e) {
#ifdef TEMP_SENSOR_1_AS_REDUNDANT
  if(e > EXTRUDERS)
#else
  if(e >= EXTRUDERS)
#endif
  {
      SERIAL_ERROR_START;
      SERIAL_ERROR((int)e);
      SERIAL_ERRORLNPGM(" - Invalid extruder number !");
      kill();
      return 0.0;
  } 
  #ifdef HEATER_0_USES_MAX6675
    if (e == 0)
    {
      return 0.25 * raw;
    }
  #endif

  if(heater_ttbl_map[e] != NULL)
  {
    float celsius = 0;
    uint8_t i;
    short (*tt)[][2] = (short (*)[][2])(heater_ttbl_map[e]);

    for (i=1; i<heater_ttbllen_map[e]; i++)
    {
      if (PGM_RD_W((*tt)[i][0]) > raw)
      {
        celsius = PGM_RD_W((*tt)[i-1][1]) + 
          (raw - PGM_RD_W((*tt)[i-1][0])) * 
          (float)(PGM_RD_W((*tt)[i][1]) - PGM_RD_W((*tt)[i-1][1])) /
          (float)(PGM_RD_W((*tt)[i][0]) - PGM_RD_W((*tt)[i-1][0]));
        break;
      }
    }

    // Overflow: Set to last value in the table
    if (i == heater_ttbllen_map[e]) celsius = PGM_RD_W((*tt)[i-1][1]);

    return celsius;
  }
  return ((raw * ((5.0 * 100.0) / 1024.0) / OVERSAMPLENR) * TEMP_SENSOR_AD595_GAIN) + TEMP_SENSOR_AD595_OFFSET;
}

// Derived from RepRap FiveD extruder::getTemperature()
// For bed temperature measurement.
static float analog2tempBed(int raw) {
  #ifdef BED_USES_THERMISTOR
    float celsius = 0;
    byte i;

    for (i=1; i<BEDTEMPTABLE_LEN; i++)
    {
      if (PGM_RD_W(BEDTEMPTABLE[i][0]) > raw)
      {
        celsius  = PGM_RD_W(BEDTEMPTABLE[i-1][1]) + 
          (raw - PGM_RD_W(BEDTEMPTABLE[i-1][0])) * 
          (float)(PGM_RD_W(BEDTEMPTABLE[i][1]) - PGM_RD_W(BEDTEMPTABLE[i-1][1])) /
          (float)(PGM_RD_W(BEDTEMPTABLE[i][0]) - PGM_RD_W(BEDTEMPTABLE[i-1][0]));
        break;
      }
    }

    // Overflow: Set to last value in the table
    if (i == BEDTEMPTABLE_LEN) celsius = PGM_RD_W(BEDTEMPTABLE[i-1][1]);

    return celsius;
  #elif defined BED_USES_AD595
    return ((raw * ((5.0 * 100.0) / 1024.0) / OVERSAMPLENR) * TEMP_SENSOR_AD595_GAIN) + TEMP_SENSOR_AD595_OFFSET;
  #else
    return 0;
  #endif
}

/* Called to get the raw values into the the actual temperatures. The raw values are created in interrupt context,
    and this function is called from normal context as it is too slow to run in interrupts and will block the stepper routine otherwise */
void updateTemperaturesFromRawValues()
{
    #ifdef HEATER_0_USES_MAX6675
        current_temperature_raw[0] = read_max6675();
    #endif
    for(uint8_t e=0;e<EXTRUDERS;e++)
    {
        current_temperature[e] = analog2temp(current_temperature_raw[e], e);
    }

<<<<<<< HEAD
    TemperatureManager::single::instance().updateCurrentTemperature(current_temperature[0]);
=======
#ifdef DOGLCD
    temp::TemperatureManager::single::instance().updateCurrentTemperature(current_temperature[0]);
#endif
>>>>>>> 2bf87d4f

    current_temperature_bed = analog2tempBed(current_temperature_bed_raw);
    #ifdef TEMP_SENSOR_1_AS_REDUNDANT
      redundant_temperature = analog2temp(redundant_temperature_raw, 1);
    #endif
    #if defined (FILAMENT_SENSOR) && (FILWIDTH_PIN > -1)    //check if a sensor is supported 
      filament_width_meas = analog2widthFil();
    #endif  
    //Reset the watchdog after we know we have a temperature measurement.
    watchdog_reset();

    CRITICAL_SECTION_START;
    temp_meas_ready = false;
    CRITICAL_SECTION_END;
}

void setTargetHotend(const float &celsius, uint8_t extruder)
{
  if (extruder == 0)
  {
    temp::TemperatureManager::single::instance().setTargetTemperature((uint16_t) celsius);
  }
  else
  {
    target_temperature[extruder] = celsius;
  }
};


// For converting raw Filament Width to milimeters 
#ifdef FILAMENT_SENSOR
float analog2widthFil() { 
return current_raw_filwidth/16383.0*5.0; 
//return current_raw_filwidth; 
} 
 
// For converting raw Filament Width to a ratio 
int widthFil_to_size_ratio() { 
 
float temp; 
      
temp=filament_width_meas;
if(filament_width_meas<MEASURED_LOWER_LIMIT)
	temp=filament_width_nominal;  //assume sensor cut out
else if (filament_width_meas>MEASURED_UPPER_LIMIT)
	temp= MEASURED_UPPER_LIMIT;


return(filament_width_nominal/temp*100); 


} 
#endif





void tp_init()
{
#if MB(RUMBA) && ((TEMP_SENSOR_0==-1)||(TEMP_SENSOR_1==-1)||(TEMP_SENSOR_2==-1)||(TEMP_SENSOR_BED==-1))
  //disable RUMBA JTAG in case the thermocouple extension is plugged on top of JTAG connector
  MCUCR=(1<<JTD); 
  MCUCR=(1<<JTD);
#endif
  
  // Finish init of mult extruder arrays 
  for(int e = 0; e < EXTRUDERS; e++) {
    // populate with the first value 
    maxttemp[e] = maxttemp[0];
#ifdef PIDTEMP
    temp_iState_min[e] = 0.0;
    temp_iState_max[e] = PID_INTEGRAL_DRIVE_MAX / PID_PARAM(Ki,e);
#endif //PIDTEMP
#ifdef PIDTEMPBED
    temp_iState_min_bed = 0.0;
    temp_iState_max_bed = PID_INTEGRAL_DRIVE_MAX / bedKi;
#endif //PIDTEMPBED
  }

  #if defined(HEATER_0_PIN) && (HEATER_0_PIN > -1) 
    SET_OUTPUT(HEATER_0_PIN);
  #endif
  #if defined(HEATER_1_PIN) && (HEATER_1_PIN > -1) 
    SET_OUTPUT(HEATER_1_PIN);
  #endif
  #if defined(HEATER_2_PIN) && (HEATER_2_PIN > -1) 
    SET_OUTPUT(HEATER_2_PIN);
  #endif
  #if defined(HEATER_3_PIN) && (HEATER_3_PIN > -1) 
    SET_OUTPUT(HEATER_3_PIN);
  #endif
  #if defined(HEATER_BED_PIN) && (HEATER_BED_PIN > -1) 
    SET_OUTPUT(HEATER_BED_PIN);
  #endif  
  #if defined(FAN_PIN) && (FAN_PIN > -1) 
    SET_OUTPUT(FAN_PIN);
    #ifdef FAST_PWM_FAN
    setPwmFrequency(FAN_PIN, 1); // No prescaling. Pwm frequency = F_CPU/256/8
    #endif
    #ifdef FAN_SOFT_PWM
    soft_pwm_fan = fanSpeed / 2;
    #endif
  #endif  

  #ifdef HEATER_0_USES_MAX6675

    #ifndef SDSUPPORT
      SET_OUTPUT(SCK_PIN);
      WRITE(SCK_PIN,0);
    
      SET_OUTPUT(MOSI_PIN);
      WRITE(MOSI_PIN,1);
    
      SET_INPUT(MISO_PIN);
      WRITE(MISO_PIN,1);
    #else
      pinMode(SS_PIN, OUTPUT);
      digitalWrite(SS_PIN, HIGH);
    #endif
    
    SET_OUTPUT(MAX6675_SS);
    WRITE(MAX6675_SS,1);

  #endif //HEATER_0_USES_MAX6675

  // Set analog inputs
  ADCSRA = 1<<ADEN | 1<<ADSC | 1<<ADIF | 0x07;
  DIDR0 = 0;
  #ifdef DIDR2
    DIDR2 = 0;
  #endif
  #if defined(TEMP_0_PIN) && (TEMP_0_PIN > -1)
    #if TEMP_0_PIN < 8
       DIDR0 |= 1 << TEMP_0_PIN; 
    #else
       DIDR2 |= 1<<(TEMP_0_PIN - 8); 
    #endif
  #endif
  #if defined(TEMP_1_PIN) && (TEMP_1_PIN > -1)
    #if TEMP_1_PIN < 8
      DIDR0 |= 1<<TEMP_1_PIN; 
    #else
    	DIDR2 |= 1<<(TEMP_1_PIN - 8); 
    #endif
  #endif
  #if defined(TEMP_2_PIN) && (TEMP_2_PIN > -1)
    #if TEMP_2_PIN < 8
      DIDR0 |= 1 << TEMP_2_PIN; 
    #else
      DIDR2 |= 1<<(TEMP_2_PIN - 8); 
    #endif
  #endif
  #if defined(TEMP_3_PIN) && (TEMP_3_PIN > -1)
    #if TEMP_3_PIN < 8
      DIDR0 |= 1 << TEMP_3_PIN; 
    #else
      DIDR2 |= 1<<(TEMP_3_PIN - 8); 
    #endif
  #endif
  #if defined(TEMP_BED_PIN) && (TEMP_BED_PIN > -1)
    #if TEMP_BED_PIN < 8
       DIDR0 |= 1<<TEMP_BED_PIN; 
    #else
       DIDR2 |= 1<<(TEMP_BED_PIN - 8); 
    #endif
  #endif
  
  //Added for Filament Sensor 
  #ifdef FILAMENT_SENSOR
    #if defined(FILWIDTH_PIN) && (FILWIDTH_PIN > -1) 
      #if FILWIDTH_PIN < 8 
        DIDR0 |= 1<<FILWIDTH_PIN;  
      #else
        DIDR2 |= 1<<(FILWIDTH_PIN - 8);  
      #endif 
    #endif
  #endif
  
  // Use timer0 for temperature measurement
  // Interleave temperature interrupt with millies interrupt
  OCR0B = 128;
  TIMSK0 |= (1<<OCIE0B);  
  
  // Wait for temperature measurement to settle
  delay(250);

#ifdef HEATER_0_MINTEMP
  minttemp[0] = HEATER_0_MINTEMP;
  while(analog2temp(minttemp_raw[0], 0) < HEATER_0_MINTEMP) {
#if HEATER_0_RAW_LO_TEMP < HEATER_0_RAW_HI_TEMP
    minttemp_raw[0] += OVERSAMPLENR;
#else
    minttemp_raw[0] -= OVERSAMPLENR;
#endif
  }
#endif //MINTEMP
#ifdef HEATER_0_MAXTEMP
  maxttemp[0] = HEATER_0_MAXTEMP;
  while(analog2temp(maxttemp_raw[0], 0) > HEATER_0_MAXTEMP) {
#if HEATER_0_RAW_LO_TEMP < HEATER_0_RAW_HI_TEMP
    maxttemp_raw[0] -= OVERSAMPLENR;
#else
    maxttemp_raw[0] += OVERSAMPLENR;
#endif
  }
#endif //MAXTEMP

#if (EXTRUDERS > 1) && defined(HEATER_1_MINTEMP)
  minttemp[1] = HEATER_1_MINTEMP;
  while(analog2temp(minttemp_raw[1], 1) < HEATER_1_MINTEMP) {
#if HEATER_1_RAW_LO_TEMP < HEATER_1_RAW_HI_TEMP
    minttemp_raw[1] += OVERSAMPLENR;
#else
    minttemp_raw[1] -= OVERSAMPLENR;
#endif
  }
#endif // MINTEMP 1
#if (EXTRUDERS > 1) && defined(HEATER_1_MAXTEMP)
  maxttemp[1] = HEATER_1_MAXTEMP;
  while(analog2temp(maxttemp_raw[1], 1) > HEATER_1_MAXTEMP) {
#if HEATER_1_RAW_LO_TEMP < HEATER_1_RAW_HI_TEMP
    maxttemp_raw[1] -= OVERSAMPLENR;
#else
    maxttemp_raw[1] += OVERSAMPLENR;
#endif
  }
#endif //MAXTEMP 1

#if (EXTRUDERS > 2) && defined(HEATER_2_MINTEMP)
  minttemp[2] = HEATER_2_MINTEMP;
  while(analog2temp(minttemp_raw[2], 2) < HEATER_2_MINTEMP) {
#if HEATER_2_RAW_LO_TEMP < HEATER_2_RAW_HI_TEMP
    minttemp_raw[2] += OVERSAMPLENR;
#else
    minttemp_raw[2] -= OVERSAMPLENR;
#endif
  }
#endif //MINTEMP 2
#if (EXTRUDERS > 2) && defined(HEATER_2_MAXTEMP)
  maxttemp[2] = HEATER_2_MAXTEMP;
  while(analog2temp(maxttemp_raw[2], 2) > HEATER_2_MAXTEMP) {
#if HEATER_2_RAW_LO_TEMP < HEATER_2_RAW_HI_TEMP
    maxttemp_raw[2] -= OVERSAMPLENR;
#else
    maxttemp_raw[2] += OVERSAMPLENR;
#endif
  }
#endif //MAXTEMP 2

#if (EXTRUDERS > 3) && defined(HEATER_3_MINTEMP)
  minttemp[3] = HEATER_3_MINTEMP;
  while(analog2temp(minttemp_raw[3], 3) < HEATER_3_MINTEMP) {
#if HEATER_3_RAW_LO_TEMP < HEATER_3_RAW_HI_TEMP
    minttemp_raw[3] += OVERSAMPLENR;
#else
    minttemp_raw[3] -= OVERSAMPLENR;
#endif
  }
#endif //MINTEMP 3
#if (EXTRUDERS > 3) && defined(HEATER_3_MAXTEMP)
  maxttemp[3] = HEATER_3_MAXTEMP;
  while(analog2temp(maxttemp_raw[3], 3) > HEATER_3_MAXTEMP) {
#if HEATER_3_RAW_LO_TEMP < HEATER_3_RAW_HI_TEMP
    maxttemp_raw[3] -= OVERSAMPLENR;
#else
    maxttemp_raw[3] += OVERSAMPLENR;
#endif
  }
#endif // MAXTEMP 3


#ifdef BED_MINTEMP
  /* No bed MINTEMP error implemented?!? */ /*
  while(analog2tempBed(bed_minttemp_raw) < BED_MINTEMP) {
#if HEATER_BED_RAW_LO_TEMP < HEATER_BED_RAW_HI_TEMP
    bed_minttemp_raw += OVERSAMPLENR;
#else
    bed_minttemp_raw -= OVERSAMPLENR;
#endif
  }
  */
#endif //BED_MINTEMP
#ifdef BED_MAXTEMP
  while(analog2tempBed(bed_maxttemp_raw) > BED_MAXTEMP) {
#if HEATER_BED_RAW_LO_TEMP < HEATER_BED_RAW_HI_TEMP
    bed_maxttemp_raw -= OVERSAMPLENR;
#else
    bed_maxttemp_raw += OVERSAMPLENR;
#endif
  }
#endif //BED_MAXTEMP
#ifdef WITBOX2
  // Initializes the built-in fans of the Witbox.
  //  Configuration  for TIMER 3
  //  Mode: Fast PWM (8 bits)
  //  Prescaler: x1
  //  OC Channel A: -
  //  OC Channel B: Set on BOTTOM, clear on COMPARE
  //  OC Channel C: -

  TCCR3A = 0b00100001;
  TCCR3B = 0b00001001;
  TCCR3C = 0x00;

  // Set as output the AUX_DRIVER GPIO
  SET_OUTPUT(AUX_DRIVER_PIN);
#endif // WITBOX2
}

void setWatch() 
{  
#ifdef WATCH_TEMP_PERIOD
  for (int e = 0; e < EXTRUDERS; e++)
  {
    if(degHotend(e) < degTargetHotend(e) - (WATCH_TEMP_INCREASE * 2))
    {
      watch_start_temp[e] = degHotend(e);
      watchmillis[e] = millis();
    } 
  }
#endif 
}

#if defined (THERMAL_RUNAWAY_PROTECTION_PERIOD) && THERMAL_RUNAWAY_PROTECTION_PERIOD > 0
void thermal_runaway_protection(int *state, unsigned long *timer, float temperature, float target_temperature, int heater_id, int period_seconds, int hysteresis_degc)
{
/*
      SERIAL_ECHO_START;
      SERIAL_ECHO("Thermal Thermal Runaway Running. Heater ID:");
      SERIAL_ECHO(heater_id);
      SERIAL_ECHO(" ;  State:");
      SERIAL_ECHO(*state);
      SERIAL_ECHO(" ;  Timer:");
      SERIAL_ECHO(*timer);
      SERIAL_ECHO(" ;  Temperature:");
      SERIAL_ECHO(temperature);
      SERIAL_ECHO(" ;  Target Temp:");
      SERIAL_ECHO(target_temperature);
      SERIAL_ECHOLN("");    
*/
  if ((target_temperature == 0) || thermal_runaway)
  {
    *state = 0;
    *timer = 0;
    return;
  }
  switch (*state)
  {
    case 0: // "Heater Inactive" state
      if (target_temperature > 0) *state = 1;
      break;
    case 1: // "First Heating" state
      if (temperature >= target_temperature) *state = 2;
      break;
    case 2: // "Temperature Stable" state
      if (temperature >= (target_temperature - hysteresis_degc))
      {
        *timer = millis();
      } 
      else if ( (millis() - *timer) > ((unsigned long) period_seconds) * 1000)
      {
        SERIAL_ERROR_START;
        SERIAL_ERRORLNPGM("Thermal Runaway, system stopped! Heater_ID: ");
        SERIAL_ERRORLN((int)heater_id);
        LCD_ALERTMESSAGEPGM("THERMAL RUNAWAY");
        thermal_runaway = true;
        while(1)
        {
          disable_heater();
          disable_x();
          disable_y();
          disable_z();
          disable_e0();
          disable_e1();
          disable_e2();
          disable_e3();
          manage_heater();
          lcd_update();
        }
      }
      break;
  }
}
#endif

void disable_heater()
{
<<<<<<< HEAD
=======
#ifdef DOGLCD
  temp::TemperatureManager::single::instance().setTargetTemperature(0);
#endif

>>>>>>> 2bf87d4f
  for(int i=0;i<EXTRUDERS;i++)
    setTargetHotend(0,i);
  setTargetBed(0);
  #if defined(TEMP_0_PIN) && TEMP_0_PIN > -1
  target_temperature[0]=0;
  soft_pwm[0]=0;
   #if defined(HEATER_0_PIN) && HEATER_0_PIN > -1  
     WRITE(HEATER_0_PIN,LOW);
   #endif
  #endif
     
  #if defined(TEMP_1_PIN) && TEMP_1_PIN > -1 && EXTRUDERS > 1
    target_temperature[1]=0;
    soft_pwm[1]=0;
    #if defined(HEATER_1_PIN) && HEATER_1_PIN > -1 
      WRITE(HEATER_1_PIN,LOW);
    #endif
  #endif
      
  #if defined(TEMP_2_PIN) && TEMP_2_PIN > -1 && EXTRUDERS > 2
    target_temperature[2]=0;
    soft_pwm[2]=0;
    #if defined(HEATER_2_PIN) && HEATER_2_PIN > -1  
      WRITE(HEATER_2_PIN,LOW);
    #endif
  #endif

  #if defined(TEMP_3_PIN) && TEMP_3_PIN > -1 && EXTRUDERS > 3
    target_temperature[3]=0;
    soft_pwm[3]=0;
    #if defined(HEATER_3_PIN) && HEATER_3_PIN > -1  
      WRITE(HEATER_3_PIN,LOW);
    #endif
  #endif 


  #if defined(TEMP_BED_PIN) && TEMP_BED_PIN > -1
    target_temperature_bed=0;
    soft_pwm_bed=0;
    #if defined(HEATER_BED_PIN) && HEATER_BED_PIN > -1  
      WRITE(HEATER_BED_PIN,LOW);
    #endif
  #endif 
}

void max_temp_error(uint8_t e) {
  disable_heater();
  if(IsStopped() == false) {
    SERIAL_ERROR_START;
    SERIAL_ERRORLN((int)e);
    SERIAL_ERRORLNPGM(": Extruder switched off. MAXTEMP triggered !");
    LCD_ALERTMESSAGEPGM("Err: MAXTEMP");
  }
  #ifndef BOGUS_TEMPERATURE_FAILSAFE_OVERRIDE
  Stop();
  #endif
}

void min_temp_error(uint8_t e) {
  disable_heater();
  SERIAL_ECHO("error: ");
  SERIAL_ECHOLN((int)e);
  if(IsStopped() == false) {
    SERIAL_ERROR_START;
    SERIAL_ERRORLN((int)e);
    SERIAL_ERRORLNPGM(": Extruder switched off. MINTEMP triggered !");
    LCD_ALERTMESSAGEPGM("Err: MINTEMP");
  }
  #ifndef BOGUS_TEMPERATURE_FAILSAFE_OVERRIDE
  Stop();
  #endif
}

void bed_max_temp_error(void) {
#if HEATER_BED_PIN > -1
  WRITE(HEATER_BED_PIN, 0);
#endif
  if(IsStopped() == false) {
    SERIAL_ERROR_START;
    SERIAL_ERRORLNPGM("Temperature heated bed switched off. MAXTEMP triggered !!");
    LCD_ALERTMESSAGEPGM("Err: MAXTEMP BED");
  }
  #ifndef BOGUS_TEMPERATURE_FAILSAFE_OVERRIDE
  Stop();
  #endif
}

#ifdef HEATER_0_USES_MAX6675
#define MAX6675_HEAT_INTERVAL 250
long max6675_previous_millis = MAX6675_HEAT_INTERVAL;
int max6675_temp = 2000;

static int read_max6675()
{
  if (millis() - max6675_previous_millis < MAX6675_HEAT_INTERVAL) 
    return max6675_temp;
  
  max6675_previous_millis = millis();
  max6675_temp = 0;
    
  #ifdef PRR
    PRR &= ~(1<<PRSPI);
  #elif defined(PRR0)
    PRR0 &= ~(1<<PRSPI);
  #endif
  
  SPCR = (1<<MSTR) | (1<<SPE) | (1<<SPR0);
  
  // enable TT_MAX6675
  WRITE(MAX6675_SS, 0);
  
  // ensure 100ns delay - a bit extra is fine
  asm("nop");//50ns on 20Mhz, 62.5ns on 16Mhz
  asm("nop");//50ns on 20Mhz, 62.5ns on 16Mhz
  
  // read MSB
  SPDR = 0;
  for (;(SPSR & (1<<SPIF)) == 0;);
  max6675_temp = SPDR;
  max6675_temp <<= 8;
  
  // read LSB
  SPDR = 0;
  for (;(SPSR & (1<<SPIF)) == 0;);
  max6675_temp |= SPDR;
  
  // disable TT_MAX6675
  WRITE(MAX6675_SS, 1);

  if (max6675_temp & 4)
  {
    // thermocouple open
    max6675_temp = 4000;
  }
  else 
  {
    max6675_temp = max6675_temp >> 3;
  }

  return max6675_temp;
}

#endif //HEATER_0_USES_MAX6675


// Timer 0 is shared with millies
ISR(TIMER0_COMPB_vect)
{
  //these variables are only accesible from the ISR, but static, so they don't lose their value
  static unsigned char temp_count = 0;
  static unsigned long raw_temp_0_value = 0;
  static unsigned long raw_temp_1_value = 0;
  static unsigned long raw_temp_2_value = 0;
  static unsigned long raw_temp_3_value = 0;
  static unsigned long raw_temp_bed_value = 0;
  static unsigned char temp_state = 12;
  static unsigned char pwm_count = (1 << SOFT_PWM_SCALE);
  static unsigned char soft_pwm_0;
#ifdef SLOW_PWM_HEATERS
  static unsigned char slow_pwm_count = 0;
  static unsigned char state_heater_0 = 0;
  static unsigned char state_timer_heater_0 = 0;
#endif 

#if (EXTRUDERS > 1) || defined(HEATERS_PARALLEL)
  static unsigned char soft_pwm_1;
#ifdef SLOW_PWM_HEATERS
  static unsigned char state_heater_1 = 0;
  static unsigned char state_timer_heater_1 = 0;
#endif 
#endif
#if EXTRUDERS > 2
  static unsigned char soft_pwm_2;
#ifdef SLOW_PWM_HEATERS
  static unsigned char state_heater_2 = 0;
  static unsigned char state_timer_heater_2 = 0;
#endif 
#endif
#if EXTRUDERS > 3
  static unsigned char soft_pwm_3;
#ifdef SLOW_PWM_HEATERS
  static unsigned char state_heater_3 = 0;
  static unsigned char state_timer_heater_3 = 0;
#endif
#endif

#if HEATER_BED_PIN > -1
  static unsigned char soft_pwm_b;
#ifdef SLOW_PWM_HEATERS
  static unsigned char state_heater_b = 0;
  static unsigned char state_timer_heater_b = 0;
#endif 
#endif
  
#if defined(FILWIDTH_PIN) &&(FILWIDTH_PIN > -1)
  static unsigned long raw_filwidth_value = 0;  //added for filament width sensor
#endif
  
#ifndef SLOW_PWM_HEATERS
  /*
   * standard PWM modulation
   */
  if(pwm_count == 0){
    soft_pwm_0 = soft_pwm[0];
    if(soft_pwm_0 > 0) { 
      WRITE(HEATER_0_PIN,1);
#ifdef HEATERS_PARALLEL
      WRITE(HEATER_1_PIN,1);
#endif
    } else WRITE(HEATER_0_PIN,0);

#if EXTRUDERS > 1
    soft_pwm_1 = soft_pwm[1];
    if(soft_pwm_1 > 0) WRITE(HEATER_1_PIN,1); else WRITE(HEATER_1_PIN,0);
#endif
#if EXTRUDERS > 2
    soft_pwm_2 = soft_pwm[2];
    if(soft_pwm_2 > 0) WRITE(HEATER_2_PIN,1); else WRITE(HEATER_2_PIN,0);
#endif
#if EXTRUDERS > 3
    soft_pwm_3 = soft_pwm[3];
    if(soft_pwm_3 > 0) WRITE(HEATER_3_PIN,1); else WRITE(HEATER_3_PIN,0);
#endif


#if defined(HEATER_BED_PIN) && HEATER_BED_PIN > -1
    soft_pwm_b = soft_pwm_bed;
    if(soft_pwm_b > 0) WRITE(HEATER_BED_PIN,1); else WRITE(HEATER_BED_PIN,0);
#endif
#ifdef FAN_SOFT_PWM
    soft_pwm_fan = fanSpeed / 2;
    if(soft_pwm_fan > 0) WRITE(FAN_PIN,1); else WRITE(FAN_PIN,0);
#endif
  }
  if(soft_pwm_0 < pwm_count) { 
    WRITE(HEATER_0_PIN,0);
#ifdef HEATERS_PARALLEL
    WRITE(HEATER_1_PIN,0);
#endif
  }

#if EXTRUDERS > 1
  if(soft_pwm_1 < pwm_count) WRITE(HEATER_1_PIN,0);
#endif
#if EXTRUDERS > 2
  if(soft_pwm_2 < pwm_count) WRITE(HEATER_2_PIN,0);
#endif
#if EXTRUDERS > 3
  if(soft_pwm_3 < pwm_count) WRITE(HEATER_3_PIN,0);
#endif

#if defined(HEATER_BED_PIN) && HEATER_BED_PIN > -1
  if(soft_pwm_b < pwm_count) WRITE(HEATER_BED_PIN,0);
#endif
#ifdef FAN_SOFT_PWM
  if(soft_pwm_fan < pwm_count) WRITE(FAN_PIN,0);
#endif
  
  pwm_count += (1 << SOFT_PWM_SCALE);
  pwm_count &= 0x7f;
  
#else //ifndef SLOW_PWM_HEATERS
  /*
   * SLOW PWM HEATERS
   *
   * for heaters drived by relay
   */
#ifndef MIN_STATE_TIME
#define MIN_STATE_TIME 16 // MIN_STATE_TIME * 65.5 = time in milliseconds
#endif
  if (slow_pwm_count == 0) {
    // EXTRUDER 0 
    soft_pwm_0 = soft_pwm[0];
    if (soft_pwm_0 > 0) {
      // turn ON heather only if the minimum time is up 
      if (state_timer_heater_0 == 0) { 
	// if change state set timer 
	if (state_heater_0 == 0) {
	  state_timer_heater_0 = MIN_STATE_TIME;
	}
	state_heater_0 = 1;
	WRITE(HEATER_0_PIN, 1);
#ifdef HEATERS_PARALLEL
	WRITE(HEATER_1_PIN, 1);
#endif
      }
    } else {
      // turn OFF heather only if the minimum time is up 
      if (state_timer_heater_0 == 0) {
	// if change state set timer 
	if (state_heater_0 == 1) {
	  state_timer_heater_0 = MIN_STATE_TIME;
	}
	state_heater_0 = 0;
	WRITE(HEATER_0_PIN, 0);
#ifdef HEATERS_PARALLEL
	WRITE(HEATER_1_PIN, 0);
#endif
      }
    }
    
#if EXTRUDERS > 1
    // EXTRUDER 1
    soft_pwm_1 = soft_pwm[1];
    if (soft_pwm_1 > 0) {
      // turn ON heather only if the minimum time is up 
      if (state_timer_heater_1 == 0) { 
	// if change state set timer 
	if (state_heater_1 == 0) {
	  state_timer_heater_1 = MIN_STATE_TIME;
	}
	state_heater_1 = 1;
	WRITE(HEATER_1_PIN, 1);
      }
    } else {
      // turn OFF heather only if the minimum time is up 
      if (state_timer_heater_1 == 0) {
	// if change state set timer 
	if (state_heater_1 == 1) {
	  state_timer_heater_1 = MIN_STATE_TIME;
	}
	state_heater_1 = 0;
	WRITE(HEATER_1_PIN, 0);
      }
    }
#endif
    
#if EXTRUDERS > 2
    // EXTRUDER 2
    soft_pwm_2 = soft_pwm[2];
    if (soft_pwm_2 > 0) {
      // turn ON heather only if the minimum time is up 
      if (state_timer_heater_2 == 0) { 
	// if change state set timer 
	if (state_heater_2 == 0) {
	  state_timer_heater_2 = MIN_STATE_TIME;
	}
	state_heater_2 = 1;
	WRITE(HEATER_2_PIN, 1);
      }
    } else {
      // turn OFF heather only if the minimum time is up 
      if (state_timer_heater_2 == 0) {
	// if change state set timer 
	if (state_heater_2 == 1) {
	  state_timer_heater_2 = MIN_STATE_TIME;
	}
	state_heater_2 = 0;
	WRITE(HEATER_2_PIN, 0);
      }
    }
#endif

#if EXTRUDERS > 3
    // EXTRUDER 3
    soft_pwm_3 = soft_pwm[3];
    if (soft_pwm_3 > 0) {
      // turn ON heather only if the minimum time is up 
      if (state_timer_heater_3 == 0) { 
	// if change state set timer 
	if (state_heater_3 == 0) {
	  state_timer_heater_3 = MIN_STATE_TIME;
	}
	state_heater_3 = 1;
	WRITE(HEATER_3_PIN, 1);
      }
    } else {
      // turn OFF heather only if the minimum time is up 
      if (state_timer_heater_3 == 0) {
	// if change state set timer 
	if (state_heater_3 == 1) {
	  state_timer_heater_3 = MIN_STATE_TIME;
	}
	state_heater_3 = 0;
	WRITE(HEATER_3_PIN, 0);
      }
    }
#endif

#if defined(HEATER_BED_PIN) && HEATER_BED_PIN > -1
    // BED
    soft_pwm_b = soft_pwm_bed;
    if (soft_pwm_b > 0) {
      // turn ON heather only if the minimum time is up 
      if (state_timer_heater_b == 0) { 
	// if change state set timer 
	if (state_heater_b == 0) {
	  state_timer_heater_b = MIN_STATE_TIME;
	}
	state_heater_b = 1;
	WRITE(HEATER_BED_PIN, 1);
      }
    } else {
      // turn OFF heather only if the minimum time is up 
      if (state_timer_heater_b == 0) {
	// if change state set timer 
	if (state_heater_b == 1) {
	  state_timer_heater_b = MIN_STATE_TIME;
	}
	state_heater_b = 0;
	WRITE(HEATER_BED_PIN, 0);
      }
    }
#endif
  } // if (slow_pwm_count == 0)
  
  // EXTRUDER 0 
  if (soft_pwm_0 < slow_pwm_count) {
    // turn OFF heather only if the minimum time is up 
    if (state_timer_heater_0 == 0) { 
      // if change state set timer 
      if (state_heater_0 == 1) {
	state_timer_heater_0 = MIN_STATE_TIME;
      }
      state_heater_0 = 0;
      WRITE(HEATER_0_PIN, 0);
#ifdef HEATERS_PARALLEL
      WRITE(HEATER_1_PIN, 0);
#endif
    }
  }
    
#if EXTRUDERS > 1
  // EXTRUDER 1 
  if (soft_pwm_1 < slow_pwm_count) {
    // turn OFF heather only if the minimum time is up 
    if (state_timer_heater_1 == 0) { 
      // if change state set timer 
      if (state_heater_1 == 1) {
	state_timer_heater_1 = MIN_STATE_TIME;
      }
      state_heater_1 = 0;
      WRITE(HEATER_1_PIN, 0);
    }
  }
#endif
  
#if EXTRUDERS > 2
  // EXTRUDER 2
  if (soft_pwm_2 < slow_pwm_count) {
    // turn OFF heather only if the minimum time is up 
    if (state_timer_heater_2 == 0) { 
      // if change state set timer 
      if (state_heater_2 == 1) {
	state_timer_heater_2 = MIN_STATE_TIME;
      }
      state_heater_2 = 0;
      WRITE(HEATER_2_PIN, 0);
    }
  }
#endif

#if EXTRUDERS > 3
  // EXTRUDER 3
  if (soft_pwm_3 < slow_pwm_count) {
    // turn OFF heather only if the minimum time is up 
    if (state_timer_heater_3 == 0) { 
      // if change state set timer 
      if (state_heater_3 == 1) {
	state_timer_heater_3 = MIN_STATE_TIME;
      }
      state_heater_3 = 0;
      WRITE(HEATER_3_PIN, 0);
    }
  }
#endif
  
#if defined(HEATER_BED_PIN) && HEATER_BED_PIN > -1
  // BED
  if (soft_pwm_b < slow_pwm_count) {
    // turn OFF heather only if the minimum time is up 
    if (state_timer_heater_b == 0) { 
      // if change state set timer 
      if (state_heater_b == 1) {
	state_timer_heater_b = MIN_STATE_TIME;
      }
      state_heater_b = 0;
      WRITE(HEATER_BED_PIN, 0);
    }
  }
#endif
  
#ifdef FAN_SOFT_PWM
  if (pwm_count == 0){
    soft_pwm_fan = fanSpeed/ 2;
    if (soft_pwm_fan > 0) WRITE(FAN_PIN,1); else WRITE(FAN_PIN,0);
  }
  if (soft_pwm_fan < pwm_count) WRITE(FAN_PIN,0);
#endif
  
  pwm_count += (1 << SOFT_PWM_SCALE);
  pwm_count &= 0x7f;
  
  // increment slow_pwm_count only every 64 pwm_count circa 65.5ms
  if ((pwm_count % 64) == 0) {
    slow_pwm_count++;
    slow_pwm_count &= 0x7f;
    
    // Extruder 0
    if (state_timer_heater_0 > 0) {
      state_timer_heater_0--;
    } 
  
#if EXTRUDERS > 1
    // Extruder 1
    if (state_timer_heater_1 > 0) 
      state_timer_heater_1--;
#endif
    
#if EXTRUDERS > 2
    // Extruder 2
    if (state_timer_heater_2 > 0) 
      state_timer_heater_2--;
#endif

#if EXTRUDERS > 3
    // Extruder 3
    if (state_timer_heater_3 > 0) 
      state_timer_heater_3--;
#endif
    
#if defined(HEATER_BED_PIN) && HEATER_BED_PIN > -1
    // Bed   
    if (state_timer_heater_b > 0) 
      state_timer_heater_b--;
#endif
  } //if ((pwm_count % 64) == 0) {
  
#endif //ifndef SLOW_PWM_HEATERS
  
  switch(temp_state) {
    case 0: // Prepare TEMP_0
      #if defined(TEMP_0_PIN) && (TEMP_0_PIN > -1)
        #if TEMP_0_PIN > 7
          ADCSRB = 1<<MUX5;
        #else
          ADCSRB = 0;
        #endif
        ADMUX = ((1 << REFS0) | (TEMP_0_PIN & 0x07));
        ADCSRA |= 1<<ADSC; // Start conversion
      #endif
      // lcd_buttons_update();
      temp_state = 1;
      break;
    case 1: // Measure TEMP_0
      #if defined(TEMP_0_PIN) && (TEMP_0_PIN > -1)
        raw_temp_0_value += ADC;
      #endif
      temp_state = 2;
      break;
    case 2: // Prepare TEMP_BED
      #if defined(TEMP_BED_PIN) && (TEMP_BED_PIN > -1)
        #if TEMP_BED_PIN > 7
          ADCSRB = 1<<MUX5;
        #else
          ADCSRB = 0;
        #endif
        ADMUX = ((1 << REFS0) | (TEMP_BED_PIN & 0x07));
        ADCSRA |= 1<<ADSC; // Start conversion
      #endif
      // lcd_buttons_update();
      temp_state = 3;
      break;
    case 3: // Measure TEMP_BED
      #if defined(TEMP_BED_PIN) && (TEMP_BED_PIN > -1)
        raw_temp_bed_value += ADC;
      #endif
      temp_state = 4;
      break;
    case 4: // Prepare TEMP_1
      #if defined(TEMP_1_PIN) && (TEMP_1_PIN > -1)
        #if TEMP_1_PIN > 7
          ADCSRB = 1<<MUX5;
        #else
          ADCSRB = 0;
        #endif
        ADMUX = ((1 << REFS0) | (TEMP_1_PIN & 0x07));
        ADCSRA |= 1<<ADSC; // Start conversion
      #endif
      // lcd_buttons_update();
      temp_state = 5;
      break;
    case 5: // Measure TEMP_1
      #if defined(TEMP_1_PIN) && (TEMP_1_PIN > -1)
        raw_temp_1_value += ADC;
      #endif
      temp_state = 6;
      break;
    case 6: // Prepare TEMP_2
      #if defined(TEMP_2_PIN) && (TEMP_2_PIN > -1)
        #if TEMP_2_PIN > 7
          ADCSRB = 1<<MUX5;
        #else
          ADCSRB = 0;
        #endif
        ADMUX = ((1 << REFS0) | (TEMP_2_PIN & 0x07));
        ADCSRA |= 1<<ADSC; // Start conversion
      #endif
      // lcd_buttons_update();
      temp_state = 7;
      break;
    case 7: // Measure TEMP_2
      #if defined(TEMP_2_PIN) && (TEMP_2_PIN > -1)
        raw_temp_2_value += ADC;
      #endif
      temp_state = 8;
      break;
    case 8: // Prepare TEMP_3
      #if defined(TEMP_3_PIN) && (TEMP_3_PIN > -1)
        #if TEMP_3_PIN > 7
          ADCSRB = 1<<MUX5;
        #else
          ADCSRB = 0;
        #endif
        ADMUX = ((1 << REFS0) | (TEMP_3_PIN & 0x07));
        ADCSRA |= 1<<ADSC; // Start conversion
      #endif
      //lcd_buttons_update();
      temp_state = 9;
      break;
    case 9: // Measure TEMP_3
      #if defined(TEMP_3_PIN) && (TEMP_3_PIN > -1)
        raw_temp_3_value += ADC;
      #endif
      temp_state = 10; //change so that Filament Width is also measured
      break;
    case 10: //Prepare FILWIDTH 
     #if defined(FILWIDTH_PIN) && (FILWIDTH_PIN> -1) 
      #if FILWIDTH_PIN>7 
         ADCSRB = 1<<MUX5;
      #else
         ADCSRB = 0; 
      #endif 
      ADMUX = ((1 << REFS0) | (FILWIDTH_PIN & 0x07)); 
      ADCSRA |= 1<<ADSC; // Start conversion 
     #endif 
     //lcd_buttons_update();       
     temp_state = 11; 
     break; 
    case 11:   //Measure FILWIDTH 
     #if defined(FILWIDTH_PIN) &&(FILWIDTH_PIN > -1) 
     //raw_filwidth_value += ADC;  //remove to use an IIR filter approach 
      if(ADC>102)  //check that ADC is reading a voltage > 0.5 volts, otherwise don't take in the data.
        {
    	raw_filwidth_value= raw_filwidth_value-(raw_filwidth_value>>7);  //multipliy raw_filwidth_value by 127/128
        
        raw_filwidth_value= raw_filwidth_value + ((unsigned long)ADC<<7);  //add new ADC reading 
        }
     #endif 
     temp_state = 0;   
      
     temp_count++;
     break;      
      
      
    case 12: //Startup, delay initial temp reading a tiny bit so the hardware can settle.
      temp_state = 0;
      break;
//    default:
//      SERIAL_ERROR_START;
//      SERIAL_ERRORLNPGM("Temp measurement error!");
//      break;
  }
    
  if(temp_count >= OVERSAMPLENR) // 10 * 16 * 1/(16000000/64/256)  = 164ms.
  {
    if (!temp_meas_ready) //Only update the raw values if they have been read. Else we could be updating them during reading.
    {
#ifndef HEATER_0_USES_MAX6675
      current_temperature_raw[0] = raw_temp_0_value;
#endif
#if EXTRUDERS > 1
      current_temperature_raw[1] = raw_temp_1_value;
#endif
#ifdef TEMP_SENSOR_1_AS_REDUNDANT
      redundant_temperature_raw = raw_temp_1_value;
#endif
#if EXTRUDERS > 2
      current_temperature_raw[2] = raw_temp_2_value;
#endif
#if EXTRUDERS > 3
      current_temperature_raw[3] = raw_temp_3_value;
#endif
      current_temperature_bed_raw = raw_temp_bed_value;
    }

//Add similar code for Filament Sensor - can be read any time since IIR filtering is used 
#if defined(FILWIDTH_PIN) &&(FILWIDTH_PIN > -1)
  current_raw_filwidth = raw_filwidth_value>>10;  //need to divide to get to 0-16384 range since we used 1/128 IIR filter approach 
#endif
    
    
    temp_meas_ready = true;
    temp_count = 0;
    raw_temp_0_value = 0;
    raw_temp_1_value = 0;
    raw_temp_2_value = 0;
    raw_temp_3_value = 0;
    raw_temp_bed_value = 0;

#if HEATER_0_RAW_LO_TEMP > HEATER_0_RAW_HI_TEMP
    if(current_temperature_raw[0] <= maxttemp_raw[0]) {
#else
    if(current_temperature_raw[0] >= maxttemp_raw[0]) {
#endif
#ifndef HEATER_0_USES_MAX6675
        max_temp_error(0);
#endif
    }
#if HEATER_0_RAW_LO_TEMP > HEATER_0_RAW_HI_TEMP
    if(current_temperature_raw[0] >= minttemp_raw[0]) {
#else
    if(current_temperature_raw[0] <= minttemp_raw[0]) {
#endif
#ifndef HEATER_0_USES_MAX6675
      SERIAL_ECHOLN("ERROR");
        min_temp_error(0);
#endif
    }


#if EXTRUDERS > 1
#if HEATER_1_RAW_LO_TEMP > HEATER_1_RAW_HI_TEMP
    if(current_temperature_raw[1] <= maxttemp_raw[1]) {
#else
    if(current_temperature_raw[1] >= maxttemp_raw[1]) {
#endif
        max_temp_error(1);
    }
#if HEATER_1_RAW_LO_TEMP > HEATER_1_RAW_HI_TEMP
    if(current_temperature_raw[1] >= minttemp_raw[1]) {
#else
    if(current_temperature_raw[1] <= minttemp_raw[1]) {
#endif
        min_temp_error(1);
    }
#endif
#if EXTRUDERS > 2
#if HEATER_2_RAW_LO_TEMP > HEATER_2_RAW_HI_TEMP
    if(current_temperature_raw[2] <= maxttemp_raw[2]) {
#else
    if(current_temperature_raw[2] >= maxttemp_raw[2]) {
#endif
        max_temp_error(2);
    }
#if HEATER_2_RAW_LO_TEMP > HEATER_2_RAW_HI_TEMP
    if(current_temperature_raw[2] >= minttemp_raw[2]) {
#else
    if(current_temperature_raw[2] <= minttemp_raw[2]) {
#endif
        min_temp_error(2);
    }
#endif
#if EXTRUDERS > 3
#if HEATER_3_RAW_LO_TEMP > HEATER_3_RAW_HI_TEMP
    if(current_temperature_raw[3] <= maxttemp_raw[3]) {
#else
    if(current_temperature_raw[3] >= maxttemp_raw[3]) {
#endif
        max_temp_error(3);
    }
#if HEATER_3_RAW_LO_TEMP > HEATER_3_RAW_HI_TEMP
    if(current_temperature_raw[3] >= minttemp_raw[3]) {
#else
    if(current_temperature_raw[3] <= minttemp_raw[3]) {
#endif
        min_temp_error(3);
    }
#endif


  /* No bed MINTEMP error? */
#if defined(BED_MAXTEMP) && (TEMP_SENSOR_BED != 0)
# if HEATER_BED_RAW_LO_TEMP > HEATER_BED_RAW_HI_TEMP
    if(current_temperature_bed_raw <= bed_maxttemp_raw) {
#else
    if(current_temperature_bed_raw >= bed_maxttemp_raw) {
#endif
       target_temperature_bed = 0;
       bed_max_temp_error();
    }
#endif
  }
  
#ifdef BABYSTEPPING
  for(uint8_t axis=0;axis<3;axis++)
  {
    int curTodo=babystepsTodo[axis]; //get rid of volatile for performance
   
    if(curTodo>0)
    {
      babystep(axis,/*fwd*/true);
      babystepsTodo[axis]--; //less to do next time
    }
    else
    if(curTodo<0)
    {
      babystep(axis,/*fwd*/false);
      babystepsTodo[axis]++; //less to do next time
    }
  }
#endif //BABYSTEPPING
}

#ifdef PIDTEMP
// Apply the scale factors to the PID values


float scalePID_i(float i)
{
	return i*PID_dT;
}

float unscalePID_i(float i)
{
	return i/PID_dT;
}

float scalePID_d(float d)
{
    return d/PID_dT;
}

float unscalePID_d(float d)
{
	return d*PID_dT;
}

#endif //PIDTEMP<|MERGE_RESOLUTION|>--- conflicted
+++ resolved
@@ -805,13 +805,7 @@
         current_temperature[e] = analog2temp(current_temperature_raw[e], e);
     }
 
-<<<<<<< HEAD
-    TemperatureManager::single::instance().updateCurrentTemperature(current_temperature[0]);
-=======
-#ifdef DOGLCD
     temp::TemperatureManager::single::instance().updateCurrentTemperature(current_temperature[0]);
-#endif
->>>>>>> 2bf87d4f
 
     current_temperature_bed = analog2tempBed(current_temperature_bed_raw);
     #ifdef TEMP_SENSOR_1_AS_REDUNDANT
@@ -1200,13 +1194,10 @@
 
 void disable_heater()
 {
-<<<<<<< HEAD
-=======
 #ifdef DOGLCD
   temp::TemperatureManager::single::instance().setTargetTemperature(0);
 #endif
 
->>>>>>> 2bf87d4f
   for(int i=0;i<EXTRUDERS;i++)
     setTargetHotend(0,i);
   setTargetBed(0);
@@ -1267,8 +1258,6 @@
 
 void min_temp_error(uint8_t e) {
   disable_heater();
-  SERIAL_ECHO("error: ");
-  SERIAL_ECHOLN((int)e);
   if(IsStopped() == false) {
     SERIAL_ERROR_START;
     SERIAL_ERRORLN((int)e);
@@ -1922,7 +1911,6 @@
     if(current_temperature_raw[0] <= minttemp_raw[0]) {
 #endif
 #ifndef HEATER_0_USES_MAX6675
-      SERIAL_ECHOLN("ERROR");
         min_temp_error(0);
 #endif
     }
