/*
  temperature.c - temperature control
  Part of Marlin
  
 Copyright (C) 2011 Camiel Gubbels / Erik van der Zalm
 
 This program is free software: you can redistribute it and/or modify
 it under the terms of the GNU General Public License as published by
 the Free Software Foundation, either version 3 of the License, or
 (at your option) any later version.
 
 This program is distributed in the hope that it will be useful,
 but WITHOUT ANY WARRANTY; without even the implied warranty of
 MERCHANTABILITY or FITNESS FOR A PARTICULAR PURPOSE.  See the
 GNU General Public License for more details.
 
 You should have received a copy of the GNU General Public License
 along with this program.  If not, see <http://www.gnu.org/licenses/>.
 */

/*
 This firmware is a mashup between Sprinter and grbl.
  (https://github.com/kliment/Sprinter)
  (https://github.com/simen/grbl/tree)
 
 It has preliminary support for Matthew Roberts advance algorithm 
    http://reprap.org/pipermail/reprap-dev/2011-May/003323.html

 */


#include "Marlin.h"
#include "ultralcd.h"
#include "temperature.h"
#include "watchdog.h"

<<<<<<< HEAD
#include "TemperatureManager.h"
=======
#include "Sd2PinMap.h"

>>>>>>> ec253013

//===========================================================================
//============================= public variables ============================
//===========================================================================

// Sampling period of the temperature routine
#ifdef PID_dT
  #undef PID_dT
#endif
#define PID_dT ((OVERSAMPLENR * 12.0)/(F_CPU / 64.0 / 256.0))

int target_temperature[EXTRUDERS] = { 0 };
int target_temperature_bed = 0;
int current_temperature_raw[EXTRUDERS] = { 0 };
float current_temperature[EXTRUDERS] = { 0.0 };
int current_temperature_bed_raw = 0;
float current_temperature_bed = 0.0;
#ifdef TEMP_SENSOR_1_AS_REDUNDANT
  int redundant_temperature_raw = 0;
  float redundant_temperature = 0.0;
#endif

#ifdef PIDTEMPBED
  float bedKp=DEFAULT_bedKp;
  float bedKi=(DEFAULT_bedKi*PID_dT);
  float bedKd=(DEFAULT_bedKd/PID_dT);
#endif //PIDTEMPBED
  
#ifdef FAN_SOFT_PWM
  unsigned char fanSpeedSoftPwm;
#endif

unsigned char soft_pwm_bed;
  
#ifdef BABYSTEPPING
  volatile int babystepsTodo[3]={0,0,0};
#endif

#ifdef FILAMENT_SENSOR
  int current_raw_filwidth = 0;  //Holds measured filament diameter - one extruder only
#endif  
//===========================================================================
//=============================private variables============================
//===========================================================================
static volatile bool temp_meas_ready = false;

#ifdef PIDTEMP
  //static cannot be external:
  static float temp_iState[EXTRUDERS] = { 0 };
  static float temp_dState[EXTRUDERS] = { 0 };
  static float pTerm[EXTRUDERS];
  static float iTerm[EXTRUDERS];
  static float dTerm[EXTRUDERS];
  //int output;
  static float pid_error[EXTRUDERS];
  static float temp_iState_min[EXTRUDERS];
  static float temp_iState_max[EXTRUDERS];
  // static float pid_input[EXTRUDERS];
  // static float pid_output[EXTRUDERS];
  static bool pid_reset[EXTRUDERS];
#endif //PIDTEMP
#ifdef PIDTEMPBED
  //static cannot be external:
  static float temp_iState_bed = { 0 };
  static float temp_dState_bed = { 0 };
  static float pTerm_bed;
  static float iTerm_bed;
  static float dTerm_bed;
  //int output;
  static float pid_error_bed;
  static float temp_iState_min_bed;
  static float temp_iState_max_bed;
#else //PIDTEMPBED
	static unsigned long  previous_millis_bed_heater;
#endif //PIDTEMPBED
  static unsigned char soft_pwm[EXTRUDERS];

#ifdef FAN_SOFT_PWM
  static unsigned char soft_pwm_fan;
#endif
#if (defined(EXTRUDER_0_AUTO_FAN_PIN) && EXTRUDER_0_AUTO_FAN_PIN > -1) || \
    (defined(EXTRUDER_1_AUTO_FAN_PIN) && EXTRUDER_1_AUTO_FAN_PIN > -1) || \
    (defined(EXTRUDER_2_AUTO_FAN_PIN) && EXTRUDER_2_AUTO_FAN_PIN > -1)
  static unsigned long extruder_autofan_last_check;
#endif  

#if EXTRUDERS > 4
  # error Unsupported number of extruders
#elif EXTRUDERS > 3
  # define ARRAY_BY_EXTRUDERS(v1, v2, v3, v4) { v1, v2, v3, v4 }
#elif EXTRUDERS > 2
  # define ARRAY_BY_EXTRUDERS(v1, v2, v3, v4) { v1, v2, v3 }
#elif EXTRUDERS > 1
  # define ARRAY_BY_EXTRUDERS(v1, v2, v3, v4) { v1, v2 }
#else
  # define ARRAY_BY_EXTRUDERS(v1, v2, v3, v4) { v1 }
#endif

#ifdef PIDTEMP
#ifdef PID_PARAMS_PER_EXTRUDER
  float Kp[EXTRUDERS] = ARRAY_BY_EXTRUDERS(DEFAULT_Kp, DEFAULT_Kp, DEFAULT_Kp, DEFAULT_Kp);
  float Ki[EXTRUDERS] = ARRAY_BY_EXTRUDERS(DEFAULT_Ki*PID_dT, DEFAULT_Ki*PID_dT, DEFAULT_Ki*PID_dT, DEFAULT_Ki*PID_dT);
  float Kd[EXTRUDERS] = ARRAY_BY_EXTRUDERS(DEFAULT_Kd / PID_dT, DEFAULT_Kd / PID_dT, DEFAULT_Kd / PID_dT, DEFAULT_Kd / PID_dT);
  #ifdef PID_ADD_EXTRUSION_RATE
    float Kc[EXTRUDERS] = ARRAY_BY_EXTRUDERS(DEFAULT_Kc, DEFAULT_Kc, DEFAULT_Kc, DEFAULT_Kc);
  #endif // PID_ADD_EXTRUSION_RATE
#else //PID_PARAMS_PER_EXTRUDER
  float Kp = DEFAULT_Kp;
  float Ki = DEFAULT_Ki * PID_dT;
  float Kd = DEFAULT_Kd / PID_dT;
  #ifdef PID_ADD_EXTRUSION_RATE
    float Kc = DEFAULT_Kc;
  #endif // PID_ADD_EXTRUSION_RATE
#endif // PID_PARAMS_PER_EXTRUDER
#endif //PIDTEMP

// Init min and max temp with extreme values to prevent false errors during startup
static int minttemp_raw[EXTRUDERS] = ARRAY_BY_EXTRUDERS( HEATER_0_RAW_LO_TEMP , HEATER_1_RAW_LO_TEMP , HEATER_2_RAW_LO_TEMP, HEATER_3_RAW_LO_TEMP);
static int maxttemp_raw[EXTRUDERS] = ARRAY_BY_EXTRUDERS( HEATER_0_RAW_HI_TEMP , HEATER_1_RAW_HI_TEMP , HEATER_2_RAW_HI_TEMP, HEATER_3_RAW_HI_TEMP);
static int minttemp[EXTRUDERS] = ARRAY_BY_EXTRUDERS( 0, 0, 0, 0 );
static int maxttemp[EXTRUDERS] = ARRAY_BY_EXTRUDERS( 16383, 16383, 16383, 16383 );
//static int bed_minttemp_raw = HEATER_BED_RAW_LO_TEMP; /* No bed mintemp error implemented?!? */
#ifdef BED_MAXTEMP
static int bed_maxttemp_raw = HEATER_BED_RAW_HI_TEMP;
#endif

#ifdef TEMP_SENSOR_1_AS_REDUNDANT
  static void *heater_ttbl_map[2] = {(void *)HEATER_0_TEMPTABLE, (void *)HEATER_1_TEMPTABLE };
  static uint8_t heater_ttbllen_map[2] = { HEATER_0_TEMPTABLE_LEN, HEATER_1_TEMPTABLE_LEN };
#else
  static void *heater_ttbl_map[EXTRUDERS] = ARRAY_BY_EXTRUDERS( (void *)HEATER_0_TEMPTABLE, (void *)HEATER_1_TEMPTABLE, (void *)HEATER_2_TEMPTABLE, (void *)HEATER_3_TEMPTABLE );
  static uint8_t heater_ttbllen_map[EXTRUDERS] = ARRAY_BY_EXTRUDERS( HEATER_0_TEMPTABLE_LEN, HEATER_1_TEMPTABLE_LEN, HEATER_2_TEMPTABLE_LEN, HEATER_3_TEMPTABLE_LEN );
#endif

static float analog2temp(int raw, uint8_t e);
static float analog2tempBed(int raw);
static void updateTemperaturesFromRawValues();

#ifdef WATCH_TEMP_PERIOD
int watch_start_temp[EXTRUDERS] = ARRAY_BY_EXTRUDERS(0,0,0,0);
unsigned long watchmillis[EXTRUDERS] = ARRAY_BY_EXTRUDERS(0,0,0,0);
#endif //WATCH_TEMP_PERIOD

#ifndef SOFT_PWM_SCALE
#define SOFT_PWM_SCALE 0
#endif

#ifdef FILAMENT_SENSOR
  static int meas_shift_index;  //used to point to a delayed sample in buffer for filament width sensor
#endif

#ifdef HEATER_0_USES_MAX6675
  static int read_max6675();
#endif

//===========================================================================
//=============================   functions      ============================
//===========================================================================

void PID_autotune(float temp, int extruder, int ncycles)
{
  float input = 0.0;
  int cycles=0;
  bool heating = true;

  unsigned long temp_millis = millis();
  unsigned long t1=temp_millis;
  unsigned long t2=temp_millis;
  long t_high = 0;
  long t_low = 0;

  long bias, d;
  float Ku, Tu;
  float Kp, Ki, Kd;
  float max = 0, min = 10000;

#if (defined(EXTRUDER_0_AUTO_FAN_PIN) && EXTRUDER_0_AUTO_FAN_PIN > -1) || \
    (defined(EXTRUDER_1_AUTO_FAN_PIN) && EXTRUDER_1_AUTO_FAN_PIN > -1) || \
    (defined(EXTRUDER_2_AUTO_FAN_PIN) && EXTRUDER_2_AUTO_FAN_PIN > -1) || \
    (defined(EXTRUDER_3_AUTO_FAN_PIN) && EXTRUDER_3_AUTO_FAN_PIN > -1)
  unsigned long extruder_autofan_last_check = millis();
#endif

  if ((extruder >= EXTRUDERS)
  #if (TEMP_BED_PIN <= -1)
       ||(extruder < 0)
  #endif
       ){
          SERIAL_ECHOLN("PID Autotune failed. Bad extruder number.");
          return;
        }
	
  SERIAL_ECHOLN("PID Autotune start");
  
  disable_heater(); // switch off all heaters.

  if (extruder<0)
  {
     soft_pwm_bed = (MAX_BED_POWER)/2;
     bias = d = (MAX_BED_POWER)/2;
   }
   else
   {
     soft_pwm[extruder] = (PID_MAX)/2;
     bias = d = (PID_MAX)/2;
  }




 for(;;) {

    if(temp_meas_ready == true) { // temp sample ready
      updateTemperaturesFromRawValues();

      input = (extruder<0)?current_temperature_bed:current_temperature[extruder];

      max=max(max,input);
      min=min(min,input);

      #if (defined(EXTRUDER_0_AUTO_FAN_PIN) && EXTRUDER_0_AUTO_FAN_PIN > -1) || \
          (defined(EXTRUDER_1_AUTO_FAN_PIN) && EXTRUDER_1_AUTO_FAN_PIN > -1) || \
          (defined(EXTRUDER_2_AUTO_FAN_PIN) && EXTRUDER_2_AUTO_FAN_PIN > -1) || \
          (defined(EXTRUDER_3_AUTO_FAN_PIN) && EXTRUDER_3_AUTO_FAN_PIN > -1)
      if(millis() - extruder_autofan_last_check > 2500) {
        checkExtruderAutoFans();
        extruder_autofan_last_check = millis();
      }
      #endif

      if(heating == true && input > temp) {
        if(millis() - t2 > 5000) { 
          heating=false;
          if (extruder<0)
            soft_pwm_bed = (bias - d) >> 1;
          else
            soft_pwm[extruder] = (bias - d) >> 1;
          t1=millis();
          t_high=t1 - t2;
          max=temp;
        }
      }
      if(heating == false && input < temp) {
        if(millis() - t1 > 5000) {
          heating=true;
          t2=millis();
          t_low=t2 - t1;
          if(cycles > 0) {
            bias += (d*(t_high - t_low))/(t_low + t_high);
            bias = constrain(bias, 20 ,(extruder<0?(MAX_BED_POWER):(PID_MAX))-20);
            if(bias > (extruder<0?(MAX_BED_POWER):(PID_MAX))/2) d = (extruder<0?(MAX_BED_POWER):(PID_MAX)) - 1 - bias;
            else d = bias;

            SERIAL_PROTOCOLPGM(" bias: "); SERIAL_PROTOCOL(bias);
            SERIAL_PROTOCOLPGM(" d: "); SERIAL_PROTOCOL(d);
            SERIAL_PROTOCOLPGM(" min: "); SERIAL_PROTOCOL(min);
            SERIAL_PROTOCOLPGM(" max: "); SERIAL_PROTOCOLLN(max);
            if(cycles > 2) {
              Ku = (4.0*d)/(3.14159*(max-min)/2.0);
              Tu = ((float)(t_low + t_high)/1000.0);
              SERIAL_PROTOCOLPGM(" Ku: "); SERIAL_PROTOCOL(Ku);
              SERIAL_PROTOCOLPGM(" Tu: "); SERIAL_PROTOCOLLN(Tu);
              Kp = 0.6*Ku;
              Ki = 2*Kp/Tu;
              Kd = Kp*Tu/8;
              SERIAL_PROTOCOLLNPGM(" Classic PID ");
              SERIAL_PROTOCOLPGM(" Kp: "); SERIAL_PROTOCOLLN(Kp);
              SERIAL_PROTOCOLPGM(" Ki: "); SERIAL_PROTOCOLLN(Ki);
              SERIAL_PROTOCOLPGM(" Kd: "); SERIAL_PROTOCOLLN(Kd);
              /*
              Kp = 0.33*Ku;
              Ki = Kp/Tu;
              Kd = Kp*Tu/3;
              SERIAL_PROTOCOLLNPGM(" Some overshoot ");
              SERIAL_PROTOCOLPGM(" Kp: "); SERIAL_PROTOCOLLN(Kp);
              SERIAL_PROTOCOLPGM(" Ki: "); SERIAL_PROTOCOLLN(Ki);
              SERIAL_PROTOCOLPGM(" Kd: "); SERIAL_PROTOCOLLN(Kd);
              Kp = 0.2*Ku;
              Ki = 2*Kp/Tu;
              Kd = Kp*Tu/3;
              SERIAL_PROTOCOLLNPGM(" No overshoot ");
              SERIAL_PROTOCOLPGM(" Kp: "); SERIAL_PROTOCOLLN(Kp);
              SERIAL_PROTOCOLPGM(" Ki: "); SERIAL_PROTOCOLLN(Ki);
              SERIAL_PROTOCOLPGM(" Kd: "); SERIAL_PROTOCOLLN(Kd);
              */
            }
          }
          if (extruder<0)
            soft_pwm_bed = (bias + d) >> 1;
          else
            soft_pwm[extruder] = (bias + d) >> 1;
          cycles++;
          min=temp;
        }
      } 
    }
    if(input > (temp + 20)) {
      SERIAL_PROTOCOLLNPGM("PID Autotune failed! Temperature too high");
      return;
    }
    if(millis() - temp_millis > 2000) {
      int p;
      if (extruder<0){
        p=soft_pwm_bed;       
        SERIAL_PROTOCOLPGM("ok B:");
      }else{
        p=soft_pwm[extruder];       
        SERIAL_PROTOCOLPGM("ok T:");
      }
			
      SERIAL_PROTOCOL(input);   
      SERIAL_PROTOCOLPGM(" @:");
      SERIAL_PROTOCOLLN(p);       

      temp_millis = millis();
    }
    if(((millis() - t1) + (millis() - t2)) > (10L*60L*1000L*2L)) {
      SERIAL_PROTOCOLLNPGM("PID Autotune failed! timeout");
      return;
    }
    if(cycles > ncycles) {
      SERIAL_PROTOCOLLNPGM("PID Autotune finished! Put the last Kp, Ki and Kd constants from above into Configuration.h");
      return;
    }
    lcd_update();
  }
}

void updatePID()
{
#ifdef PIDTEMP
  for(int e = 0; e < EXTRUDERS; e++) { 
     temp_iState_max[e] = PID_INTEGRAL_DRIVE_MAX / PID_PARAM(Ki,e);  
  }
#endif
#ifdef PIDTEMPBED
  temp_iState_max_bed = PID_INTEGRAL_DRIVE_MAX / bedKi;  
#endif
}
  
int getHeaterPower(int heater) {
	if (heater<0)
		return soft_pwm_bed;
  return soft_pwm[heater];
}

#if (defined(EXTRUDER_0_AUTO_FAN_PIN) && EXTRUDER_0_AUTO_FAN_PIN > -1) || \
    (defined(EXTRUDER_1_AUTO_FAN_PIN) && EXTRUDER_1_AUTO_FAN_PIN > -1) || \
    (defined(EXTRUDER_2_AUTO_FAN_PIN) && EXTRUDER_2_AUTO_FAN_PIN > -1)

  #if defined(FAN_PIN) && FAN_PIN > -1
    #if EXTRUDER_0_AUTO_FAN_PIN == FAN_PIN 
       #error "You cannot set EXTRUDER_0_AUTO_FAN_PIN equal to FAN_PIN"
    #endif
    #if EXTRUDER_1_AUTO_FAN_PIN == FAN_PIN 
       #error "You cannot set EXTRUDER_1_AUTO_FAN_PIN equal to FAN_PIN"
    #endif
    #if EXTRUDER_2_AUTO_FAN_PIN == FAN_PIN 
       #error "You cannot set EXTRUDER_2_AUTO_FAN_PIN equal to FAN_PIN"
    #endif
  #endif 

void setExtruderAutoFanState(int pin, bool state)
{
  unsigned char newFanSpeed = (state != 0) ? EXTRUDER_AUTO_FAN_SPEED : 0;
  // this idiom allows both digital and PWM fan outputs (see M42 handling).
  pinMode(pin, OUTPUT);
  digitalWrite(pin, newFanSpeed);
  analogWrite(pin, newFanSpeed);
}

void checkExtruderAutoFans()
{
  uint8_t fanState = 0;

  // which fan pins need to be turned on?      
  #if defined(EXTRUDER_0_AUTO_FAN_PIN) && EXTRUDER_0_AUTO_FAN_PIN > -1
    if (current_temperature[0] > EXTRUDER_AUTO_FAN_TEMPERATURE) 
      fanState |= 1;
  #endif
  #if defined(EXTRUDER_1_AUTO_FAN_PIN) && EXTRUDER_1_AUTO_FAN_PIN > -1
    if (current_temperature[1] > EXTRUDER_AUTO_FAN_TEMPERATURE) 
    {
      if (EXTRUDER_1_AUTO_FAN_PIN == EXTRUDER_0_AUTO_FAN_PIN) 
        fanState |= 1;
      else
        fanState |= 2;
    }
  #endif
  #if defined(EXTRUDER_2_AUTO_FAN_PIN) && EXTRUDER_2_AUTO_FAN_PIN > -1
    if (current_temperature[2] > EXTRUDER_AUTO_FAN_TEMPERATURE) 
    {
      if (EXTRUDER_2_AUTO_FAN_PIN == EXTRUDER_0_AUTO_FAN_PIN) 
        fanState |= 1;
      else if (EXTRUDER_2_AUTO_FAN_PIN == EXTRUDER_1_AUTO_FAN_PIN) 
        fanState |= 2;
      else
        fanState |= 4;
    }
  #endif
  #if defined(EXTRUDER_3_AUTO_FAN_PIN) && EXTRUDER_3_AUTO_FAN_PIN > -1
    if (current_temperature[3] > EXTRUDER_AUTO_FAN_TEMPERATURE) 
    {
      if (EXTRUDER_3_AUTO_FAN_PIN == EXTRUDER_0_AUTO_FAN_PIN) 
        fanState |= 1;
      else if (EXTRUDER_3_AUTO_FAN_PIN == EXTRUDER_1_AUTO_FAN_PIN) 
        fanState |= 2;
      else if (EXTRUDER_3_AUTO_FAN_PIN == EXTRUDER_2_AUTO_FAN_PIN) 
        fanState |= 4;
      else
        fanState |= 8;
    }
  #endif
  
  // update extruder auto fan states
  #if defined(EXTRUDER_0_AUTO_FAN_PIN) && EXTRUDER_0_AUTO_FAN_PIN > -1
    setExtruderAutoFanState(EXTRUDER_0_AUTO_FAN_PIN, (fanState & 1) != 0);
  #endif 
  #if defined(EXTRUDER_1_AUTO_FAN_PIN) && EXTRUDER_1_AUTO_FAN_PIN > -1
    if (EXTRUDER_1_AUTO_FAN_PIN != EXTRUDER_0_AUTO_FAN_PIN)
      setExtruderAutoFanState(EXTRUDER_1_AUTO_FAN_PIN, (fanState & 2) != 0);
  #endif 
  #if defined(EXTRUDER_2_AUTO_FAN_PIN) && EXTRUDER_2_AUTO_FAN_PIN > -1
    if (EXTRUDER_2_AUTO_FAN_PIN != EXTRUDER_0_AUTO_FAN_PIN
        && EXTRUDER_2_AUTO_FAN_PIN != EXTRUDER_1_AUTO_FAN_PIN)
      setExtruderAutoFanState(EXTRUDER_2_AUTO_FAN_PIN, (fanState & 4) != 0);
  #endif
  #if defined(EXTRUDER_3_AUTO_FAN_PIN) && EXTRUDER_3_AUTO_FAN_PIN > -1
    if (EXTRUDER_3_AUTO_FAN_PIN != EXTRUDER_0_AUTO_FAN_PIN
        && EXTRUDER_3_AUTO_FAN_PIN != EXTRUDER_1_AUTO_FAN_PIN
        && EXTRUDER_3_AUTO_FAN_PIN != EXTRUDER_2_AUTO_FAN_PIN)
      setExtruderAutoFanState(EXTRUDER_3_AUTO_FAN_PIN, (fanState & 8) != 0);
  #endif
}

#endif // any extruder auto fan pins set

void manage_heater()
{
  float pid_input;
  float pid_output;

  if(temp_meas_ready != true)   //better readability
    return; 

  updateTemperaturesFromRawValues();

  #ifdef HEATER_0_USES_MAX6675
    if (current_temperature[0] > 1023 || current_temperature[0] > HEATER_0_MAXTEMP) {
      max_temp_error(0);
    }
    if (current_temperature[0] == 0  || current_temperature[0] < HEATER_0_MINTEMP) {
      min_temp_error(0);
    }
  #endif //HEATER_0_USES_MAX6675

  for(int e = 0; e < EXTRUDERS; e++) 
  {

#if defined (THERMAL_RUNAWAY_PROTECTION_PERIOD) && THERMAL_RUNAWAY_PROTECTION_PERIOD > 0
    thermal_runaway_protection(&thermal_runaway_state_machine[e], &thermal_runaway_timer[e], current_temperature[e], target_temperature[e], e, THERMAL_RUNAWAY_PROTECTION_PERIOD, THERMAL_RUNAWAY_PROTECTION_HYSTERESIS);
  #endif

  #ifdef PIDTEMP
    pid_input = current_temperature[e];

    #ifndef PID_OPENLOOP
        pid_error[e] = target_temperature[e] - pid_input;
        if(pid_error[e] > PID_FUNCTIONAL_RANGE) {
          pid_output = BANG_MAX;
          pid_reset[e] = true;
        }
        else if(pid_error[e] < -PID_FUNCTIONAL_RANGE || target_temperature[e] == 0) {
          pid_output = 0;
          pid_reset[e] = true;
        }
        else {
          if(pid_reset[e] == true) {
            temp_iState[e] = 0.0;
            pid_reset[e] = false;
          }
          pTerm[e] = PID_PARAM(Kp,e) * pid_error[e];
          temp_iState[e] += pid_error[e];
          temp_iState[e] = constrain(temp_iState[e], temp_iState_min[e], temp_iState_max[e]);
          iTerm[e] = PID_PARAM(Ki,e) * temp_iState[e];

          //K1 defined in Configuration.h in the PID settings
          #define K2 (1.0-K1)
          dTerm[e] = (PID_PARAM(Kd,e) * (pid_input - temp_dState[e]))*K2 + (K1 * dTerm[e]);
          pid_output = pTerm[e] + iTerm[e] - dTerm[e];
          if (pid_output > PID_MAX) {
            if (pid_error[e] > 0 )  temp_iState[e] -= pid_error[e]; // conditional un-integration
            pid_output=PID_MAX;
          } else if (pid_output < 0){
            if (pid_error[e] < 0 )  temp_iState[e] -= pid_error[e]; // conditional un-integration
            pid_output=0;
          }
        }
        temp_dState[e] = pid_input;
    #else 
          pid_output = constrain(target_temperature[e], 0, PID_MAX);
    #endif //PID_OPENLOOP
    #ifdef PID_DEBUG
    SERIAL_ECHO_START;
    SERIAL_ECHO(" PID_DEBUG ");
    SERIAL_ECHO(e);
    SERIAL_ECHO(": Input ");
    SERIAL_ECHO(pid_input);
    SERIAL_ECHO(" Output ");
    SERIAL_ECHO(pid_output);
    SERIAL_ECHO(" pTerm ");
    SERIAL_ECHO(pTerm[e]);
    SERIAL_ECHO(" iTerm ");
    SERIAL_ECHO(iTerm[e]);
    SERIAL_ECHO(" dTerm ");
    SERIAL_ECHOLN(dTerm[e]);
    #endif //PID_DEBUG
  #else /* PID off */
    pid_output = 0;
    if(current_temperature[e] < target_temperature[e]) {
      pid_output = PID_MAX;
    }
  #endif

    // Check if temperature is within the correct range
    if((current_temperature[e] > minttemp[e]) && (current_temperature[e] < maxttemp[e])) 
    {
      soft_pwm[e] = (int)pid_output >> 1;
    }
    else {
      soft_pwm[e] = 0;
    }

    #ifdef WATCH_TEMP_PERIOD
    if(watchmillis[e] && millis() - watchmillis[e] > WATCH_TEMP_PERIOD)
    {
        if(degHotend(e) < watch_start_temp[e] + WATCH_TEMP_INCREASE)
        {
            setTargetHotend(0, e);
            LCD_MESSAGEPGM("Heating failed");
            SERIAL_ECHO_START;
            SERIAL_ECHOLN("Heating failed");
        }else{
            watchmillis[e] = 0;
        }
    }
    #endif
    #ifdef TEMP_SENSOR_1_AS_REDUNDANT
      if(fabs(current_temperature[0] - redundant_temperature) > MAX_REDUNDANT_TEMP_SENSOR_DIFF) {
        disable_heater();
        if(IsStopped() == false) {
          SERIAL_ERROR_START;
          SERIAL_ERRORLNPGM("Extruder switched off. Temperature difference between temp sensors is too high !");
          LCD_ALERTMESSAGEPGM("Err: REDUNDANT TEMP ERROR");
        }
        #ifndef BOGUS_TEMPERATURE_FAILSAFE_OVERRIDE
          Stop();
        #endif
      }
    #endif
  } // End extruder for loop

  #if (defined(EXTRUDER_0_AUTO_FAN_PIN) && EXTRUDER_0_AUTO_FAN_PIN > -1) || \
      (defined(EXTRUDER_1_AUTO_FAN_PIN) && EXTRUDER_1_AUTO_FAN_PIN > -1) || \
      (defined(EXTRUDER_2_AUTO_FAN_PIN) && EXTRUDER_2_AUTO_FAN_PIN > -1)
  if(millis() - extruder_autofan_last_check > 2500)  // only need to check fan state very infrequently
  {
    checkExtruderAutoFans();
    extruder_autofan_last_check = millis();
  }  
  #endif       
  
  #ifndef PIDTEMPBED
  if(millis() - previous_millis_bed_heater < BED_CHECK_INTERVAL)
    return;
  previous_millis_bed_heater = millis();
  #endif

  #if TEMP_SENSOR_BED != 0
  
    #if defined(THERMAL_RUNAWAY_PROTECTION_BED_PERIOD) && THERMAL_RUNAWAY_PROTECTION_BED_PERIOD > 0
      thermal_runaway_protection(&thermal_runaway_bed_state_machine, &thermal_runaway_bed_timer, current_temperature_bed, target_temperature_bed, 9, THERMAL_RUNAWAY_PROTECTION_BED_PERIOD, THERMAL_RUNAWAY_PROTECTION_BED_HYSTERESIS);
    #endif

  #ifdef PIDTEMPBED
    pid_input = current_temperature_bed;

    #ifndef PID_OPENLOOP
		  pid_error_bed = target_temperature_bed - pid_input;
		  pTerm_bed = bedKp * pid_error_bed;
		  temp_iState_bed += pid_error_bed;
		  temp_iState_bed = constrain(temp_iState_bed, temp_iState_min_bed, temp_iState_max_bed);
		  iTerm_bed = bedKi * temp_iState_bed;

		  //K1 defined in Configuration.h in the PID settings
		  #define K2 (1.0-K1)
		  dTerm_bed= (bedKd * (pid_input - temp_dState_bed))*K2 + (K1 * dTerm_bed);
		  temp_dState_bed = pid_input;

		  pid_output = pTerm_bed + iTerm_bed - dTerm_bed;
      if (pid_output > MAX_BED_POWER) {
        if (pid_error_bed > 0 )  temp_iState_bed -= pid_error_bed; // conditional un-integration
        pid_output=MAX_BED_POWER;
      } else if (pid_output < 0){
        if (pid_error_bed < 0 )  temp_iState_bed -= pid_error_bed; // conditional un-integration
        pid_output=0;
      }

    #else 
      pid_output = constrain(target_temperature_bed, 0, MAX_BED_POWER);
    #endif //PID_OPENLOOP

	  if((current_temperature_bed > BED_MINTEMP) && (current_temperature_bed < BED_MAXTEMP)) 
	  {
	    soft_pwm_bed = (int)pid_output >> 1;
	  }
	  else {
	    soft_pwm_bed = 0;
	  }

    #elif !defined(BED_LIMIT_SWITCHING)
      // Check if temperature is within the correct range
      if((current_temperature_bed > BED_MINTEMP) && (current_temperature_bed < BED_MAXTEMP))
      {
        if(current_temperature_bed >= target_temperature_bed)
        {
          soft_pwm_bed = 0;
        }
        else 
        {
          soft_pwm_bed = MAX_BED_POWER>>1;
        }
      }
      else
      {
        soft_pwm_bed = 0;
        WRITE(HEATER_BED_PIN,LOW);
      }
    #else //#ifdef BED_LIMIT_SWITCHING
      // Check if temperature is within the correct band
      if((current_temperature_bed > BED_MINTEMP) && (current_temperature_bed < BED_MAXTEMP))
      {
        if(current_temperature_bed > target_temperature_bed + BED_HYSTERESIS)
        {
          soft_pwm_bed = 0;
        }
        else if(current_temperature_bed <= target_temperature_bed - BED_HYSTERESIS)
        {
          soft_pwm_bed = MAX_BED_POWER>>1;
        }
      }
      else
      {
        soft_pwm_bed = 0;
        WRITE(HEATER_BED_PIN,LOW);
      }
    #endif
  #endif
  
//code for controlling the extruder rate based on the width sensor 
#ifdef FILAMENT_SENSOR
  if(filament_sensor) 
	{
	meas_shift_index=delay_index1-meas_delay_cm;
		  if(meas_shift_index<0)
			  meas_shift_index = meas_shift_index + (MAX_MEASUREMENT_DELAY+1);  //loop around buffer if needed
		  
		  //get the delayed info and add 100 to reconstitute to a percent of the nominal filament diameter
		  //then square it to get an area
		  
		  if(meas_shift_index<0)
			  meas_shift_index=0;
		  else if (meas_shift_index>MAX_MEASUREMENT_DELAY)
			  meas_shift_index=MAX_MEASUREMENT_DELAY;
		  
		     volumetric_multiplier[FILAMENT_SENSOR_EXTRUDER_NUM] = pow((float)(100+measurement_delay[meas_shift_index])/100.0,2);
		     if (volumetric_multiplier[FILAMENT_SENSOR_EXTRUDER_NUM] <0.01)
		    	 volumetric_multiplier[FILAMENT_SENSOR_EXTRUDER_NUM]=0.01;
	}
#endif
}

#define PGM_RD_W(x)   (short)pgm_read_word(&x)
// Derived from RepRap FiveD extruder::getTemperature()
// For hot end temperature measurement.
static float analog2temp(int raw, uint8_t e) {
#ifdef TEMP_SENSOR_1_AS_REDUNDANT
  if(e > EXTRUDERS)
#else
  if(e >= EXTRUDERS)
#endif
  {
      SERIAL_ERROR_START;
      SERIAL_ERROR((int)e);
      SERIAL_ERRORLNPGM(" - Invalid extruder number !");
      kill();
      return 0.0;
  } 
  #ifdef HEATER_0_USES_MAX6675
    if (e == 0)
    {
      return 0.25 * raw;
    }
  #endif

  if(heater_ttbl_map[e] != NULL)
  {
    float celsius = 0;
    uint8_t i;
    short (*tt)[][2] = (short (*)[][2])(heater_ttbl_map[e]);

    for (i=1; i<heater_ttbllen_map[e]; i++)
    {
      if (PGM_RD_W((*tt)[i][0]) > raw)
      {
        celsius = PGM_RD_W((*tt)[i-1][1]) + 
          (raw - PGM_RD_W((*tt)[i-1][0])) * 
          (float)(PGM_RD_W((*tt)[i][1]) - PGM_RD_W((*tt)[i-1][1])) /
          (float)(PGM_RD_W((*tt)[i][0]) - PGM_RD_W((*tt)[i-1][0]));
        break;
      }
    }

    // Overflow: Set to last value in the table
    if (i == heater_ttbllen_map[e]) celsius = PGM_RD_W((*tt)[i-1][1]);

    return celsius;
  }
  return ((raw * ((5.0 * 100.0) / 1024.0) / OVERSAMPLENR) * TEMP_SENSOR_AD595_GAIN) + TEMP_SENSOR_AD595_OFFSET;
}

// Derived from RepRap FiveD extruder::getTemperature()
// For bed temperature measurement.
static float analog2tempBed(int raw) {
  #ifdef BED_USES_THERMISTOR
    float celsius = 0;
    byte i;

    for (i=1; i<BEDTEMPTABLE_LEN; i++)
    {
      if (PGM_RD_W(BEDTEMPTABLE[i][0]) > raw)
      {
        celsius  = PGM_RD_W(BEDTEMPTABLE[i-1][1]) + 
          (raw - PGM_RD_W(BEDTEMPTABLE[i-1][0])) * 
          (float)(PGM_RD_W(BEDTEMPTABLE[i][1]) - PGM_RD_W(BEDTEMPTABLE[i-1][1])) /
          (float)(PGM_RD_W(BEDTEMPTABLE[i][0]) - PGM_RD_W(BEDTEMPTABLE[i-1][0]));
        break;
      }
    }

    // Overflow: Set to last value in the table
    if (i == BEDTEMPTABLE_LEN) celsius = PGM_RD_W(BEDTEMPTABLE[i-1][1]);

    return celsius;
  #elif defined BED_USES_AD595
    return ((raw * ((5.0 * 100.0) / 1024.0) / OVERSAMPLENR) * TEMP_SENSOR_AD595_GAIN) + TEMP_SENSOR_AD595_OFFSET;
  #else
    return 0;
  #endif
}

/* Called to get the raw values into the the actual temperatures. The raw values are created in interrupt context,
    and this function is called from normal context as it is too slow to run in interrupts and will block the stepper routine otherwise */
static void updateTemperaturesFromRawValues()
{
    #ifdef HEATER_0_USES_MAX6675
        current_temperature_raw[0] = read_max6675();
    #endif
    for(uint8_t e=0;e<EXTRUDERS;e++)
    {
        current_temperature[e] = analog2temp(current_temperature_raw[e], e);
    }

    TemperatureManager::getInstance().updateCurrentTemperature(current_temperature[0]);

    current_temperature_bed = analog2tempBed(current_temperature_bed_raw);
    #ifdef TEMP_SENSOR_1_AS_REDUNDANT
      redundant_temperature = analog2temp(redundant_temperature_raw, 1);
    #endif
    #if defined (FILAMENT_SENSOR) && (FILWIDTH_PIN > -1)    //check if a sensor is supported 
      filament_width_meas = analog2widthFil();
    #endif  
    //Reset the watchdog after we know we have a temperature measurement.
    watchdog_reset();

    CRITICAL_SECTION_START;
    temp_meas_ready = false;
    CRITICAL_SECTION_END;
}

<<<<<<< HEAD
void setTargetHotend(const float &celsius, uint8_t extruder)
{
  if (extruder == 0)
  {
    TemperatureManager::getInstance().setTargetTemperature((uint16_t) celsius);
  }
  else
  {
    target_temperature[extruder] = celsius;
  }

#ifdef WITBOX_CE
  if (celsius > 0)
    OCR3BL = 204;   // Fan speed set to the 80% (100% = 255)
  else
    OCR3BL = 0;     // Stop the fan
#endif // WITBOX_CE
};
=======

// For converting raw Filament Width to milimeters 
#ifdef FILAMENT_SENSOR
float analog2widthFil() { 
return current_raw_filwidth/16383.0*5.0; 
//return current_raw_filwidth; 
} 
 
// For converting raw Filament Width to a ratio 
int widthFil_to_size_ratio() { 
 
float temp; 
      
temp=filament_width_meas;
if(filament_width_meas<MEASURED_LOWER_LIMIT)
	temp=filament_width_nominal;  //assume sensor cut out
else if (filament_width_meas>MEASURED_UPPER_LIMIT)
	temp= MEASURED_UPPER_LIMIT;


return(filament_width_nominal/temp*100); 


} 
#endif




>>>>>>> ec253013

void tp_init()
{
#if MB(RUMBA) && ((TEMP_SENSOR_0==-1)||(TEMP_SENSOR_1==-1)||(TEMP_SENSOR_2==-1)||(TEMP_SENSOR_BED==-1))
  //disable RUMBA JTAG in case the thermocouple extension is plugged on top of JTAG connector
  MCUCR=(1<<JTD); 
  MCUCR=(1<<JTD);
#endif
  
  // Finish init of mult extruder arrays 
  for(int e = 0; e < EXTRUDERS; e++) {
    // populate with the first value 
    maxttemp[e] = maxttemp[0];
#ifdef PIDTEMP
    temp_iState_min[e] = 0.0;
    temp_iState_max[e] = PID_INTEGRAL_DRIVE_MAX / PID_PARAM(Ki,e);
#endif //PIDTEMP
#ifdef PIDTEMPBED
    temp_iState_min_bed = 0.0;
    temp_iState_max_bed = PID_INTEGRAL_DRIVE_MAX / bedKi;
#endif //PIDTEMPBED
  }

  #if defined(HEATER_0_PIN) && (HEATER_0_PIN > -1) 
    SET_OUTPUT(HEATER_0_PIN);
  #endif
  #if defined(HEATER_1_PIN) && (HEATER_1_PIN > -1) 
    SET_OUTPUT(HEATER_1_PIN);
  #endif
  #if defined(HEATER_2_PIN) && (HEATER_2_PIN > -1) 
    SET_OUTPUT(HEATER_2_PIN);
  #endif
  #if defined(HEATER_3_PIN) && (HEATER_3_PIN > -1) 
    SET_OUTPUT(HEATER_3_PIN);
  #endif
  #if defined(HEATER_BED_PIN) && (HEATER_BED_PIN > -1) 
    SET_OUTPUT(HEATER_BED_PIN);
  #endif  
  #if defined(FAN_PIN) && (FAN_PIN > -1) 
    SET_OUTPUT(FAN_PIN);
    #ifdef FAST_PWM_FAN
    setPwmFrequency(FAN_PIN, 1); // No prescaling. Pwm frequency = F_CPU/256/8
    #endif
    #ifdef FAN_SOFT_PWM
    soft_pwm_fan = fanSpeedSoftPwm / 2;
    #endif
  #endif  

  #ifdef HEATER_0_USES_MAX6675

    #ifndef SDSUPPORT
      SET_OUTPUT(SCK_PIN);
      WRITE(SCK_PIN,0);
    
      SET_OUTPUT(MOSI_PIN);
      WRITE(MOSI_PIN,1);
    
      SET_INPUT(MISO_PIN);
      WRITE(MISO_PIN,1);
    #else
      pinMode(SS_PIN, OUTPUT);
      digitalWrite(SS_PIN, HIGH);
    #endif
    
    SET_OUTPUT(MAX6675_SS);
    WRITE(MAX6675_SS,1);

  #endif //HEATER_0_USES_MAX6675

  // Set analog inputs
  ADCSRA = 1<<ADEN | 1<<ADSC | 1<<ADIF | 0x07;
  DIDR0 = 0;
  #ifdef DIDR2
    DIDR2 = 0;
  #endif
  #if defined(TEMP_0_PIN) && (TEMP_0_PIN > -1)
    #if TEMP_0_PIN < 8
       DIDR0 |= 1 << TEMP_0_PIN; 
    #else
       DIDR2 |= 1<<(TEMP_0_PIN - 8); 
    #endif
  #endif
  #if defined(TEMP_1_PIN) && (TEMP_1_PIN > -1)
    #if TEMP_1_PIN < 8
      DIDR0 |= 1<<TEMP_1_PIN; 
    #else
    	DIDR2 |= 1<<(TEMP_1_PIN - 8); 
    #endif
  #endif
  #if defined(TEMP_2_PIN) && (TEMP_2_PIN > -1)
    #if TEMP_2_PIN < 8
      DIDR0 |= 1 << TEMP_2_PIN; 
    #else
      DIDR2 |= 1<<(TEMP_2_PIN - 8); 
    #endif
  #endif
  #if defined(TEMP_3_PIN) && (TEMP_3_PIN > -1)
    #if TEMP_3_PIN < 8
      DIDR0 |= 1 << TEMP_3_PIN; 
    #else
      DIDR2 |= 1<<(TEMP_3_PIN - 8); 
    #endif
  #endif
  #if defined(TEMP_BED_PIN) && (TEMP_BED_PIN > -1)
    #if TEMP_BED_PIN < 8
       DIDR0 |= 1<<TEMP_BED_PIN; 
    #else
       DIDR2 |= 1<<(TEMP_BED_PIN - 8); 
    #endif
  #endif
  
  //Added for Filament Sensor 
  #ifdef FILAMENT_SENSOR
    #if defined(FILWIDTH_PIN) && (FILWIDTH_PIN > -1) 
      #if FILWIDTH_PIN < 8 
        DIDR0 |= 1<<FILWIDTH_PIN;  
      #else
        DIDR2 |= 1<<(FILWIDTH_PIN - 8);  
      #endif 
    #endif
  #endif
  
  // Use timer0 for temperature measurement
  // Interleave temperature interrupt with millies interrupt
  OCR0B = 128;
  TIMSK0 |= (1<<OCIE0B);  
  
  // Wait for temperature measurement to settle
  delay(250);

#ifdef HEATER_0_MINTEMP
  minttemp[0] = HEATER_0_MINTEMP;
  while(analog2temp(minttemp_raw[0], 0) < HEATER_0_MINTEMP) {
#if HEATER_0_RAW_LO_TEMP < HEATER_0_RAW_HI_TEMP
    minttemp_raw[0] += OVERSAMPLENR;
#else
    minttemp_raw[0] -= OVERSAMPLENR;
#endif
  }
#endif //MINTEMP
#ifdef HEATER_0_MAXTEMP
  maxttemp[0] = HEATER_0_MAXTEMP;
  while(analog2temp(maxttemp_raw[0], 0) > HEATER_0_MAXTEMP) {
#if HEATER_0_RAW_LO_TEMP < HEATER_0_RAW_HI_TEMP
    maxttemp_raw[0] -= OVERSAMPLENR;
#else
    maxttemp_raw[0] += OVERSAMPLENR;
#endif
  }
#endif //MAXTEMP

#if (EXTRUDERS > 1) && defined(HEATER_1_MINTEMP)
  minttemp[1] = HEATER_1_MINTEMP;
  while(analog2temp(minttemp_raw[1], 1) < HEATER_1_MINTEMP) {
#if HEATER_1_RAW_LO_TEMP < HEATER_1_RAW_HI_TEMP
    minttemp_raw[1] += OVERSAMPLENR;
#else
    minttemp_raw[1] -= OVERSAMPLENR;
#endif
  }
#endif // MINTEMP 1
#if (EXTRUDERS > 1) && defined(HEATER_1_MAXTEMP)
  maxttemp[1] = HEATER_1_MAXTEMP;
  while(analog2temp(maxttemp_raw[1], 1) > HEATER_1_MAXTEMP) {
#if HEATER_1_RAW_LO_TEMP < HEATER_1_RAW_HI_TEMP
    maxttemp_raw[1] -= OVERSAMPLENR;
#else
    maxttemp_raw[1] += OVERSAMPLENR;
#endif
  }
#endif //MAXTEMP 1

#if (EXTRUDERS > 2) && defined(HEATER_2_MINTEMP)
  minttemp[2] = HEATER_2_MINTEMP;
  while(analog2temp(minttemp_raw[2], 2) < HEATER_2_MINTEMP) {
#if HEATER_2_RAW_LO_TEMP < HEATER_2_RAW_HI_TEMP
    minttemp_raw[2] += OVERSAMPLENR;
#else
    minttemp_raw[2] -= OVERSAMPLENR;
#endif
  }
#endif //MINTEMP 2
#if (EXTRUDERS > 2) && defined(HEATER_2_MAXTEMP)
  maxttemp[2] = HEATER_2_MAXTEMP;
  while(analog2temp(maxttemp_raw[2], 2) > HEATER_2_MAXTEMP) {
#if HEATER_2_RAW_LO_TEMP < HEATER_2_RAW_HI_TEMP
    maxttemp_raw[2] -= OVERSAMPLENR;
#else
    maxttemp_raw[2] += OVERSAMPLENR;
#endif
  }
#endif //MAXTEMP 2

#if (EXTRUDERS > 3) && defined(HEATER_3_MINTEMP)
  minttemp[3] = HEATER_3_MINTEMP;
  while(analog2temp(minttemp_raw[3], 3) < HEATER_3_MINTEMP) {
#if HEATER_3_RAW_LO_TEMP < HEATER_3_RAW_HI_TEMP
    minttemp_raw[3] += OVERSAMPLENR;
#else
    minttemp_raw[3] -= OVERSAMPLENR;
#endif
  }
#endif //MINTEMP 3
#if (EXTRUDERS > 3) && defined(HEATER_3_MAXTEMP)
  maxttemp[3] = HEATER_3_MAXTEMP;
  while(analog2temp(maxttemp_raw[3], 3) > HEATER_3_MAXTEMP) {
#if HEATER_3_RAW_LO_TEMP < HEATER_3_RAW_HI_TEMP
    maxttemp_raw[3] -= OVERSAMPLENR;
#else
    maxttemp_raw[3] += OVERSAMPLENR;
#endif
  }
#endif // MAXTEMP 3


#ifdef BED_MINTEMP
  /* No bed MINTEMP error implemented?!? */ /*
  while(analog2tempBed(bed_minttemp_raw) < BED_MINTEMP) {
#if HEATER_BED_RAW_LO_TEMP < HEATER_BED_RAW_HI_TEMP
    bed_minttemp_raw += OVERSAMPLENR;
#else
    bed_minttemp_raw -= OVERSAMPLENR;
#endif
  }
  */
#endif //BED_MINTEMP
#ifdef BED_MAXTEMP
  while(analog2tempBed(bed_maxttemp_raw) > BED_MAXTEMP) {
#if HEATER_BED_RAW_LO_TEMP < HEATER_BED_RAW_HI_TEMP
    bed_maxttemp_raw -= OVERSAMPLENR;
#else
    bed_maxttemp_raw += OVERSAMPLENR;
#endif
  }
#endif //BED_MAXTEMP
#ifdef WITBOX2
  // Initializes the built-in fans of the Witbox.
  //  Configuration  for TIMER 3
  //  Mode: Fast PWM (8 bits)
  //  Prescaler: x1
  //  OC Channel A: -
  //  OC Channel B: Set on BOTTOM, clear on COMPARE
  //  OC Channel C: -

  TCCR3A = 0b00100001;
  TCCR3B = 0b00001001;
  TCCR3C = 0x00;

  // Set as output the AUX_DRIVER GPIO
  SET_OUTPUT(AUX_DRIVER_PIN);
#endif // WITBOX2
}

void setWatch() 
{  
#ifdef WATCH_TEMP_PERIOD
  for (int e = 0; e < EXTRUDERS; e++)
  {
    if(degHotend(e) < degTargetHotend(e) - (WATCH_TEMP_INCREASE * 2))
    {
      watch_start_temp[e] = degHotend(e);
      watchmillis[e] = millis();
    } 
  }
#endif 
}

#if defined (THERMAL_RUNAWAY_PROTECTION_PERIOD) && THERMAL_RUNAWAY_PROTECTION_PERIOD > 0
void thermal_runaway_protection(int *state, unsigned long *timer, float temperature, float target_temperature, int heater_id, int period_seconds, int hysteresis_degc)
{
/*
      SERIAL_ECHO_START;
      SERIAL_ECHO("Thermal Thermal Runaway Running. Heater ID:");
      SERIAL_ECHO(heater_id);
      SERIAL_ECHO(" ;  State:");
      SERIAL_ECHO(*state);
      SERIAL_ECHO(" ;  Timer:");
      SERIAL_ECHO(*timer);
      SERIAL_ECHO(" ;  Temperature:");
      SERIAL_ECHO(temperature);
      SERIAL_ECHO(" ;  Target Temp:");
      SERIAL_ECHO(target_temperature);
      SERIAL_ECHOLN("");    
*/
  if ((target_temperature == 0) || thermal_runaway)
  {
    *state = 0;
    *timer = 0;
    return;
  }
  switch (*state)
  {
    case 0: // "Heater Inactive" state
      if (target_temperature > 0) *state = 1;
      break;
    case 1: // "First Heating" state
      if (temperature >= target_temperature) *state = 2;
      break;
    case 2: // "Temperature Stable" state
      if (temperature >= (target_temperature - hysteresis_degc))
      {
        *timer = millis();
      } 
      else if ( (millis() - *timer) > ((unsigned long) period_seconds) * 1000)
      {
        SERIAL_ERROR_START;
        SERIAL_ERRORLNPGM("Thermal Runaway, system stopped! Heater_ID: ");
        SERIAL_ERRORLN((int)heater_id);
        LCD_ALERTMESSAGEPGM("THERMAL RUNAWAY");
        thermal_runaway = true;
        while(1)
        {
          disable_heater();
          disable_x();
          disable_y();
          disable_z();
          disable_e0();
          disable_e1();
          disable_e2();
          disable_e3();
          manage_heater();
          lcd_update();
        }
      }
      break;
  }
}
#endif

void disable_heater()
{
  TemperatureManager::getInstance().setTargetTemperature(0);

  for(int i=0;i<EXTRUDERS;i++)
    setTargetHotend(0,i);
  setTargetBed(0);
  #if defined(TEMP_0_PIN) && TEMP_0_PIN > -1
  target_temperature[0]=0;
  soft_pwm[0]=0;
   #if defined(HEATER_0_PIN) && HEATER_0_PIN > -1  
     WRITE(HEATER_0_PIN,LOW);
   #endif
  #endif
     
  #if defined(TEMP_1_PIN) && TEMP_1_PIN > -1 && EXTRUDERS > 1
    target_temperature[1]=0;
    soft_pwm[1]=0;
    #if defined(HEATER_1_PIN) && HEATER_1_PIN > -1 
      WRITE(HEATER_1_PIN,LOW);
    #endif
  #endif
      
  #if defined(TEMP_2_PIN) && TEMP_2_PIN > -1 && EXTRUDERS > 2
    target_temperature[2]=0;
    soft_pwm[2]=0;
    #if defined(HEATER_2_PIN) && HEATER_2_PIN > -1  
      WRITE(HEATER_2_PIN,LOW);
    #endif
  #endif

  #if defined(TEMP_3_PIN) && TEMP_3_PIN > -1 && EXTRUDERS > 3
    target_temperature[3]=0;
    soft_pwm[3]=0;
    #if defined(HEATER_3_PIN) && HEATER_3_PIN > -1  
      WRITE(HEATER_3_PIN,LOW);
    #endif
  #endif 


  #if defined(TEMP_BED_PIN) && TEMP_BED_PIN > -1
    target_temperature_bed=0;
    soft_pwm_bed=0;
    #if defined(HEATER_BED_PIN) && HEATER_BED_PIN > -1  
      WRITE(HEATER_BED_PIN,LOW);
    #endif
  #endif 
}

void max_temp_error(uint8_t e) {
  disable_heater();
  if(IsStopped() == false) {
    SERIAL_ERROR_START;
    SERIAL_ERRORLN((int)e);
    SERIAL_ERRORLNPGM(": Extruder switched off. MAXTEMP triggered !");
    LCD_ALERTMESSAGEPGM("Err: MAXTEMP");
  }
  #ifndef BOGUS_TEMPERATURE_FAILSAFE_OVERRIDE
  Stop();
  #endif
}

void min_temp_error(uint8_t e) {
  disable_heater();
  if(IsStopped() == false) {
    SERIAL_ERROR_START;
    SERIAL_ERRORLN((int)e);
    SERIAL_ERRORLNPGM(": Extruder switched off. MINTEMP triggered !");
    LCD_ALERTMESSAGEPGM("Err: MINTEMP");
  }
  #ifndef BOGUS_TEMPERATURE_FAILSAFE_OVERRIDE
  Stop();
  #endif
}

void bed_max_temp_error(void) {
#if HEATER_BED_PIN > -1
  WRITE(HEATER_BED_PIN, 0);
#endif
  if(IsStopped() == false) {
    SERIAL_ERROR_START;
    SERIAL_ERRORLNPGM("Temperature heated bed switched off. MAXTEMP triggered !!");
    LCD_ALERTMESSAGEPGM("Err: MAXTEMP BED");
  }
  #ifndef BOGUS_TEMPERATURE_FAILSAFE_OVERRIDE
  Stop();
  #endif
}

#ifdef HEATER_0_USES_MAX6675
#define MAX6675_HEAT_INTERVAL 250
long max6675_previous_millis = MAX6675_HEAT_INTERVAL;
int max6675_temp = 2000;

static int read_max6675()
{
  if (millis() - max6675_previous_millis < MAX6675_HEAT_INTERVAL) 
    return max6675_temp;
  
  max6675_previous_millis = millis();
  max6675_temp = 0;
    
  #ifdef PRR
    PRR &= ~(1<<PRSPI);
  #elif defined(PRR0)
    PRR0 &= ~(1<<PRSPI);
  #endif
  
  SPCR = (1<<MSTR) | (1<<SPE) | (1<<SPR0);
  
  // enable TT_MAX6675
  WRITE(MAX6675_SS, 0);
  
  // ensure 100ns delay - a bit extra is fine
  asm("nop");//50ns on 20Mhz, 62.5ns on 16Mhz
  asm("nop");//50ns on 20Mhz, 62.5ns on 16Mhz
  
  // read MSB
  SPDR = 0;
  for (;(SPSR & (1<<SPIF)) == 0;);
  max6675_temp = SPDR;
  max6675_temp <<= 8;
  
  // read LSB
  SPDR = 0;
  for (;(SPSR & (1<<SPIF)) == 0;);
  max6675_temp |= SPDR;
  
  // disable TT_MAX6675
  WRITE(MAX6675_SS, 1);

  if (max6675_temp & 4)
  {
    // thermocouple open
    max6675_temp = 4000;
  }
  else 
  {
    max6675_temp = max6675_temp >> 3;
  }

  return max6675_temp;
}

#endif //HEATER_0_USES_MAX6675


// Timer 0 is shared with millies
ISR(TIMER0_COMPB_vect)
{
  //these variables are only accesible from the ISR, but static, so they don't lose their value
  static unsigned char temp_count = 0;
  static unsigned long raw_temp_0_value = 0;
  static unsigned long raw_temp_1_value = 0;
  static unsigned long raw_temp_2_value = 0;
  static unsigned long raw_temp_3_value = 0;
  static unsigned long raw_temp_bed_value = 0;
  static unsigned char temp_state = 12;
  static unsigned char pwm_count = (1 << SOFT_PWM_SCALE);
  static unsigned char soft_pwm_0;
#ifdef SLOW_PWM_HEATERS
  static unsigned char slow_pwm_count = 0;
  static unsigned char state_heater_0 = 0;
  static unsigned char state_timer_heater_0 = 0;
#endif 

#if (EXTRUDERS > 1) || defined(HEATERS_PARALLEL)
  static unsigned char soft_pwm_1;
#ifdef SLOW_PWM_HEATERS
  static unsigned char state_heater_1 = 0;
  static unsigned char state_timer_heater_1 = 0;
#endif 
#endif
#if EXTRUDERS > 2
  static unsigned char soft_pwm_2;
#ifdef SLOW_PWM_HEATERS
  static unsigned char state_heater_2 = 0;
  static unsigned char state_timer_heater_2 = 0;
#endif 
#endif
#if EXTRUDERS > 3
  static unsigned char soft_pwm_3;
#ifdef SLOW_PWM_HEATERS
  static unsigned char state_heater_3 = 0;
  static unsigned char state_timer_heater_3 = 0;
#endif
#endif

#if HEATER_BED_PIN > -1
  static unsigned char soft_pwm_b;
#ifdef SLOW_PWM_HEATERS
  static unsigned char state_heater_b = 0;
  static unsigned char state_timer_heater_b = 0;
#endif 
#endif
  
#if defined(FILWIDTH_PIN) &&(FILWIDTH_PIN > -1)
  static unsigned long raw_filwidth_value = 0;  //added for filament width sensor
#endif
  
#ifndef SLOW_PWM_HEATERS
  /*
   * standard PWM modulation
   */
  if(pwm_count == 0){
    soft_pwm_0 = soft_pwm[0];
    if(soft_pwm_0 > 0) { 
      WRITE(HEATER_0_PIN,1);
#ifdef HEATERS_PARALLEL
      WRITE(HEATER_1_PIN,1);
#endif
    } else WRITE(HEATER_0_PIN,0);

#if EXTRUDERS > 1
    soft_pwm_1 = soft_pwm[1];
    if(soft_pwm_1 > 0) WRITE(HEATER_1_PIN,1); else WRITE(HEATER_1_PIN,0);
#endif
#if EXTRUDERS > 2
    soft_pwm_2 = soft_pwm[2];
    if(soft_pwm_2 > 0) WRITE(HEATER_2_PIN,1); else WRITE(HEATER_2_PIN,0);
#endif
#if EXTRUDERS > 3
    soft_pwm_3 = soft_pwm[3];
    if(soft_pwm_3 > 0) WRITE(HEATER_3_PIN,1); else WRITE(HEATER_3_PIN,0);
#endif


#if defined(HEATER_BED_PIN) && HEATER_BED_PIN > -1
    soft_pwm_b = soft_pwm_bed;
    if(soft_pwm_b > 0) WRITE(HEATER_BED_PIN,1); else WRITE(HEATER_BED_PIN,0);
#endif
#ifdef FAN_SOFT_PWM
    soft_pwm_fan = fanSpeedSoftPwm / 2;
    if(soft_pwm_fan > 0) WRITE(FAN_PIN,1); else WRITE(FAN_PIN,0);
#endif
  }
  if(soft_pwm_0 < pwm_count) { 
    WRITE(HEATER_0_PIN,0);
#ifdef HEATERS_PARALLEL
    WRITE(HEATER_1_PIN,0);
#endif
  }

#if EXTRUDERS > 1
  if(soft_pwm_1 < pwm_count) WRITE(HEATER_1_PIN,0);
#endif
#if EXTRUDERS > 2
  if(soft_pwm_2 < pwm_count) WRITE(HEATER_2_PIN,0);
#endif
#if EXTRUDERS > 3
  if(soft_pwm_3 < pwm_count) WRITE(HEATER_3_PIN,0);
#endif

#if defined(HEATER_BED_PIN) && HEATER_BED_PIN > -1
  if(soft_pwm_b < pwm_count) WRITE(HEATER_BED_PIN,0);
#endif
#ifdef FAN_SOFT_PWM
  if(soft_pwm_fan < pwm_count) WRITE(FAN_PIN,0);
#endif
  
  pwm_count += (1 << SOFT_PWM_SCALE);
  pwm_count &= 0x7f;
  
#else //ifndef SLOW_PWM_HEATERS
  /*
   * SLOW PWM HEATERS
   *
   * for heaters drived by relay
   */
#ifndef MIN_STATE_TIME
#define MIN_STATE_TIME 16 // MIN_STATE_TIME * 65.5 = time in milliseconds
#endif
  if (slow_pwm_count == 0) {
    // EXTRUDER 0 
    soft_pwm_0 = soft_pwm[0];
    if (soft_pwm_0 > 0) {
      // turn ON heather only if the minimum time is up 
      if (state_timer_heater_0 == 0) { 
	// if change state set timer 
	if (state_heater_0 == 0) {
	  state_timer_heater_0 = MIN_STATE_TIME;
	}
	state_heater_0 = 1;
	WRITE(HEATER_0_PIN, 1);
#ifdef HEATERS_PARALLEL
	WRITE(HEATER_1_PIN, 1);
#endif
      }
    } else {
      // turn OFF heather only if the minimum time is up 
      if (state_timer_heater_0 == 0) {
	// if change state set timer 
	if (state_heater_0 == 1) {
	  state_timer_heater_0 = MIN_STATE_TIME;
	}
	state_heater_0 = 0;
	WRITE(HEATER_0_PIN, 0);
#ifdef HEATERS_PARALLEL
	WRITE(HEATER_1_PIN, 0);
#endif
      }
    }
    
#if EXTRUDERS > 1
    // EXTRUDER 1
    soft_pwm_1 = soft_pwm[1];
    if (soft_pwm_1 > 0) {
      // turn ON heather only if the minimum time is up 
      if (state_timer_heater_1 == 0) { 
	// if change state set timer 
	if (state_heater_1 == 0) {
	  state_timer_heater_1 = MIN_STATE_TIME;
	}
	state_heater_1 = 1;
	WRITE(HEATER_1_PIN, 1);
      }
    } else {
      // turn OFF heather only if the minimum time is up 
      if (state_timer_heater_1 == 0) {
	// if change state set timer 
	if (state_heater_1 == 1) {
	  state_timer_heater_1 = MIN_STATE_TIME;
	}
	state_heater_1 = 0;
	WRITE(HEATER_1_PIN, 0);
      }
    }
#endif
    
#if EXTRUDERS > 2
    // EXTRUDER 2
    soft_pwm_2 = soft_pwm[2];
    if (soft_pwm_2 > 0) {
      // turn ON heather only if the minimum time is up 
      if (state_timer_heater_2 == 0) { 
	// if change state set timer 
	if (state_heater_2 == 0) {
	  state_timer_heater_2 = MIN_STATE_TIME;
	}
	state_heater_2 = 1;
	WRITE(HEATER_2_PIN, 1);
      }
    } else {
      // turn OFF heather only if the minimum time is up 
      if (state_timer_heater_2 == 0) {
	// if change state set timer 
	if (state_heater_2 == 1) {
	  state_timer_heater_2 = MIN_STATE_TIME;
	}
	state_heater_2 = 0;
	WRITE(HEATER_2_PIN, 0);
      }
    }
#endif

#if EXTRUDERS > 3
    // EXTRUDER 3
    soft_pwm_3 = soft_pwm[3];
    if (soft_pwm_3 > 0) {
      // turn ON heather only if the minimum time is up 
      if (state_timer_heater_3 == 0) { 
	// if change state set timer 
	if (state_heater_3 == 0) {
	  state_timer_heater_3 = MIN_STATE_TIME;
	}
	state_heater_3 = 1;
	WRITE(HEATER_3_PIN, 1);
      }
    } else {
      // turn OFF heather only if the minimum time is up 
      if (state_timer_heater_3 == 0) {
	// if change state set timer 
	if (state_heater_3 == 1) {
	  state_timer_heater_3 = MIN_STATE_TIME;
	}
	state_heater_3 = 0;
	WRITE(HEATER_3_PIN, 0);
      }
    }
#endif

#if defined(HEATER_BED_PIN) && HEATER_BED_PIN > -1
    // BED
    soft_pwm_b = soft_pwm_bed;
    if (soft_pwm_b > 0) {
      // turn ON heather only if the minimum time is up 
      if (state_timer_heater_b == 0) { 
	// if change state set timer 
	if (state_heater_b == 0) {
	  state_timer_heater_b = MIN_STATE_TIME;
	}
	state_heater_b = 1;
	WRITE(HEATER_BED_PIN, 1);
      }
    } else {
      // turn OFF heather only if the minimum time is up 
      if (state_timer_heater_b == 0) {
	// if change state set timer 
	if (state_heater_b == 1) {
	  state_timer_heater_b = MIN_STATE_TIME;
	}
	state_heater_b = 0;
	WRITE(HEATER_BED_PIN, 0);
      }
    }
#endif
  } // if (slow_pwm_count == 0)
  
  // EXTRUDER 0 
  if (soft_pwm_0 < slow_pwm_count) {
    // turn OFF heather only if the minimum time is up 
    if (state_timer_heater_0 == 0) { 
      // if change state set timer 
      if (state_heater_0 == 1) {
	state_timer_heater_0 = MIN_STATE_TIME;
      }
      state_heater_0 = 0;
      WRITE(HEATER_0_PIN, 0);
#ifdef HEATERS_PARALLEL
      WRITE(HEATER_1_PIN, 0);
#endif
    }
  }
    
#if EXTRUDERS > 1
  // EXTRUDER 1 
  if (soft_pwm_1 < slow_pwm_count) {
    // turn OFF heather only if the minimum time is up 
    if (state_timer_heater_1 == 0) { 
      // if change state set timer 
      if (state_heater_1 == 1) {
	state_timer_heater_1 = MIN_STATE_TIME;
      }
      state_heater_1 = 0;
      WRITE(HEATER_1_PIN, 0);
    }
  }
#endif
  
#if EXTRUDERS > 2
  // EXTRUDER 2
  if (soft_pwm_2 < slow_pwm_count) {
    // turn OFF heather only if the minimum time is up 
    if (state_timer_heater_2 == 0) { 
      // if change state set timer 
      if (state_heater_2 == 1) {
	state_timer_heater_2 = MIN_STATE_TIME;
      }
      state_heater_2 = 0;
      WRITE(HEATER_2_PIN, 0);
    }
  }
#endif

#if EXTRUDERS > 3
  // EXTRUDER 3
  if (soft_pwm_3 < slow_pwm_count) {
    // turn OFF heather only if the minimum time is up 
    if (state_timer_heater_3 == 0) { 
      // if change state set timer 
      if (state_heater_3 == 1) {
	state_timer_heater_3 = MIN_STATE_TIME;
      }
      state_heater_3 = 0;
      WRITE(HEATER_3_PIN, 0);
    }
  }
#endif
  
#if defined(HEATER_BED_PIN) && HEATER_BED_PIN > -1
  // BED
  if (soft_pwm_b < slow_pwm_count) {
    // turn OFF heather only if the minimum time is up 
    if (state_timer_heater_b == 0) { 
      // if change state set timer 
      if (state_heater_b == 1) {
	state_timer_heater_b = MIN_STATE_TIME;
      }
      state_heater_b = 0;
      WRITE(HEATER_BED_PIN, 0);
    }
  }
#endif
  
#ifdef FAN_SOFT_PWM
  if (pwm_count == 0){
    soft_pwm_fan = fanSpeedSoftPwm / 2;
    if (soft_pwm_fan > 0) WRITE(FAN_PIN,1); else WRITE(FAN_PIN,0);
  }
  if (soft_pwm_fan < pwm_count) WRITE(FAN_PIN,0);
#endif
  
  pwm_count += (1 << SOFT_PWM_SCALE);
  pwm_count &= 0x7f;
  
  // increment slow_pwm_count only every 64 pwm_count circa 65.5ms
  if ((pwm_count % 64) == 0) {
    slow_pwm_count++;
    slow_pwm_count &= 0x7f;
    
    // Extruder 0
    if (state_timer_heater_0 > 0) {
      state_timer_heater_0--;
    } 
  
#if EXTRUDERS > 1
    // Extruder 1
    if (state_timer_heater_1 > 0) 
      state_timer_heater_1--;
#endif
    
#if EXTRUDERS > 2
    // Extruder 2
    if (state_timer_heater_2 > 0) 
      state_timer_heater_2--;
#endif

#if EXTRUDERS > 3
    // Extruder 3
    if (state_timer_heater_3 > 0) 
      state_timer_heater_3--;
#endif
    
#if defined(HEATER_BED_PIN) && HEATER_BED_PIN > -1
    // Bed   
    if (state_timer_heater_b > 0) 
      state_timer_heater_b--;
#endif
  } //if ((pwm_count % 64) == 0) {
  
#endif //ifndef SLOW_PWM_HEATERS
  
  switch(temp_state) {
    case 0: // Prepare TEMP_0
      #if defined(TEMP_0_PIN) && (TEMP_0_PIN > -1)
        #if TEMP_0_PIN > 7
          ADCSRB = 1<<MUX5;
        #else
          ADCSRB = 0;
        #endif
        ADMUX = ((1 << REFS0) | (TEMP_0_PIN & 0x07));
        ADCSRA |= 1<<ADSC; // Start conversion
      #endif
      // lcd_buttons_update();
      temp_state = 1;
      break;
    case 1: // Measure TEMP_0
      #if defined(TEMP_0_PIN) && (TEMP_0_PIN > -1)
        raw_temp_0_value += ADC;
      #endif
      temp_state = 2;
      break;
    case 2: // Prepare TEMP_BED
      #if defined(TEMP_BED_PIN) && (TEMP_BED_PIN > -1)
        #if TEMP_BED_PIN > 7
          ADCSRB = 1<<MUX5;
        #else
          ADCSRB = 0;
        #endif
        ADMUX = ((1 << REFS0) | (TEMP_BED_PIN & 0x07));
        ADCSRA |= 1<<ADSC; // Start conversion
      #endif
      // lcd_buttons_update();
      temp_state = 3;
      break;
    case 3: // Measure TEMP_BED
      #if defined(TEMP_BED_PIN) && (TEMP_BED_PIN > -1)
        raw_temp_bed_value += ADC;
      #endif
      temp_state = 4;
      break;
    case 4: // Prepare TEMP_1
      #if defined(TEMP_1_PIN) && (TEMP_1_PIN > -1)
        #if TEMP_1_PIN > 7
          ADCSRB = 1<<MUX5;
        #else
          ADCSRB = 0;
        #endif
        ADMUX = ((1 << REFS0) | (TEMP_1_PIN & 0x07));
        ADCSRA |= 1<<ADSC; // Start conversion
      #endif
      // lcd_buttons_update();
      temp_state = 5;
      break;
    case 5: // Measure TEMP_1
      #if defined(TEMP_1_PIN) && (TEMP_1_PIN > -1)
        raw_temp_1_value += ADC;
      #endif
      temp_state = 6;
      break;
    case 6: // Prepare TEMP_2
      #if defined(TEMP_2_PIN) && (TEMP_2_PIN > -1)
        #if TEMP_2_PIN > 7
          ADCSRB = 1<<MUX5;
        #else
          ADCSRB = 0;
        #endif
        ADMUX = ((1 << REFS0) | (TEMP_2_PIN & 0x07));
        ADCSRA |= 1<<ADSC; // Start conversion
      #endif
      // lcd_buttons_update();
      temp_state = 7;
      break;
    case 7: // Measure TEMP_2
      #if defined(TEMP_2_PIN) && (TEMP_2_PIN > -1)
        raw_temp_2_value += ADC;
      #endif
      temp_state = 8;
      break;
    case 8: // Prepare TEMP_3
      #if defined(TEMP_3_PIN) && (TEMP_3_PIN > -1)
        #if TEMP_3_PIN > 7
          ADCSRB = 1<<MUX5;
        #else
          ADCSRB = 0;
        #endif
        ADMUX = ((1 << REFS0) | (TEMP_3_PIN & 0x07));
        ADCSRA |= 1<<ADSC; // Start conversion
      #endif
      //lcd_buttons_update();
      temp_state = 9;
      break;
    case 9: // Measure TEMP_3
      #if defined(TEMP_3_PIN) && (TEMP_3_PIN > -1)
        raw_temp_3_value += ADC;
      #endif
      temp_state = 10; //change so that Filament Width is also measured
      break;
    case 10: //Prepare FILWIDTH 
     #if defined(FILWIDTH_PIN) && (FILWIDTH_PIN> -1) 
      #if FILWIDTH_PIN>7 
         ADCSRB = 1<<MUX5;
      #else
         ADCSRB = 0; 
      #endif 
      ADMUX = ((1 << REFS0) | (FILWIDTH_PIN & 0x07)); 
      ADCSRA |= 1<<ADSC; // Start conversion 
     #endif 
     //lcd_buttons_update();       
     temp_state = 11; 
     break; 
    case 11:   //Measure FILWIDTH 
     #if defined(FILWIDTH_PIN) &&(FILWIDTH_PIN > -1) 
     //raw_filwidth_value += ADC;  //remove to use an IIR filter approach 
      if(ADC>102)  //check that ADC is reading a voltage > 0.5 volts, otherwise don't take in the data.
        {
    	raw_filwidth_value= raw_filwidth_value-(raw_filwidth_value>>7);  //multipliy raw_filwidth_value by 127/128
        
        raw_filwidth_value= raw_filwidth_value + ((unsigned long)ADC<<7);  //add new ADC reading 
        }
     #endif 
     temp_state = 0;   
      
     temp_count++;
     break;      
      
      
    case 12: //Startup, delay initial temp reading a tiny bit so the hardware can settle.
      temp_state = 0;
      break;
//    default:
//      SERIAL_ERROR_START;
//      SERIAL_ERRORLNPGM("Temp measurement error!");
//      break;
  }
    
  if(temp_count >= OVERSAMPLENR) // 10 * 16 * 1/(16000000/64/256)  = 164ms.
  {
    if (!temp_meas_ready) //Only update the raw values if they have been read. Else we could be updating them during reading.
    {
#ifndef HEATER_0_USES_MAX6675
      current_temperature_raw[0] = raw_temp_0_value;
#endif
#if EXTRUDERS > 1
      current_temperature_raw[1] = raw_temp_1_value;
#endif
#ifdef TEMP_SENSOR_1_AS_REDUNDANT
      redundant_temperature_raw = raw_temp_1_value;
#endif
#if EXTRUDERS > 2
      current_temperature_raw[2] = raw_temp_2_value;
#endif
#if EXTRUDERS > 3
      current_temperature_raw[3] = raw_temp_3_value;
#endif
      current_temperature_bed_raw = raw_temp_bed_value;
    }

//Add similar code for Filament Sensor - can be read any time since IIR filtering is used 
#if defined(FILWIDTH_PIN) &&(FILWIDTH_PIN > -1)
  current_raw_filwidth = raw_filwidth_value>>10;  //need to divide to get to 0-16384 range since we used 1/128 IIR filter approach 
#endif
    
    
    temp_meas_ready = true;
    temp_count = 0;
    raw_temp_0_value = 0;
    raw_temp_1_value = 0;
    raw_temp_2_value = 0;
    raw_temp_3_value = 0;
    raw_temp_bed_value = 0;

#if HEATER_0_RAW_LO_TEMP > HEATER_0_RAW_HI_TEMP
    if(current_temperature_raw[0] <= maxttemp_raw[0]) {
#else
    if(current_temperature_raw[0] >= maxttemp_raw[0]) {
#endif
#ifndef HEATER_0_USES_MAX6675
        max_temp_error(0);
#endif
    }
#if HEATER_0_RAW_LO_TEMP > HEATER_0_RAW_HI_TEMP
    if(current_temperature_raw[0] >= minttemp_raw[0]) {
#else
    if(current_temperature_raw[0] <= minttemp_raw[0]) {
#endif
#ifndef HEATER_0_USES_MAX6675
        min_temp_error(0);
#endif
    }


#if EXTRUDERS > 1
#if HEATER_1_RAW_LO_TEMP > HEATER_1_RAW_HI_TEMP
    if(current_temperature_raw[1] <= maxttemp_raw[1]) {
#else
    if(current_temperature_raw[1] >= maxttemp_raw[1]) {
#endif
        max_temp_error(1);
    }
#if HEATER_1_RAW_LO_TEMP > HEATER_1_RAW_HI_TEMP
    if(current_temperature_raw[1] >= minttemp_raw[1]) {
#else
    if(current_temperature_raw[1] <= minttemp_raw[1]) {
#endif
        min_temp_error(1);
    }
#endif
#if EXTRUDERS > 2
#if HEATER_2_RAW_LO_TEMP > HEATER_2_RAW_HI_TEMP
    if(current_temperature_raw[2] <= maxttemp_raw[2]) {
#else
    if(current_temperature_raw[2] >= maxttemp_raw[2]) {
#endif
        max_temp_error(2);
    }
#if HEATER_2_RAW_LO_TEMP > HEATER_2_RAW_HI_TEMP
    if(current_temperature_raw[2] >= minttemp_raw[2]) {
#else
    if(current_temperature_raw[2] <= minttemp_raw[2]) {
#endif
        min_temp_error(2);
    }
#endif
#if EXTRUDERS > 3
#if HEATER_3_RAW_LO_TEMP > HEATER_3_RAW_HI_TEMP
    if(current_temperature_raw[3] <= maxttemp_raw[3]) {
#else
    if(current_temperature_raw[3] >= maxttemp_raw[3]) {
#endif
        max_temp_error(3);
    }
#if HEATER_3_RAW_LO_TEMP > HEATER_3_RAW_HI_TEMP
    if(current_temperature_raw[3] >= minttemp_raw[3]) {
#else
    if(current_temperature_raw[3] <= minttemp_raw[3]) {
#endif
        min_temp_error(3);
    }
#endif


  /* No bed MINTEMP error? */
#if defined(BED_MAXTEMP) && (TEMP_SENSOR_BED != 0)
# if HEATER_BED_RAW_LO_TEMP > HEATER_BED_RAW_HI_TEMP
    if(current_temperature_bed_raw <= bed_maxttemp_raw) {
#else
    if(current_temperature_bed_raw >= bed_maxttemp_raw) {
#endif
       target_temperature_bed = 0;
       bed_max_temp_error();
    }
#endif
  }
  
#ifdef BABYSTEPPING
  for(uint8_t axis=0;axis<3;axis++)
  {
    int curTodo=babystepsTodo[axis]; //get rid of volatile for performance
   
    if(curTodo>0)
    {
      babystep(axis,/*fwd*/true);
      babystepsTodo[axis]--; //less to do next time
    }
    else
    if(curTodo<0)
    {
      babystep(axis,/*fwd*/false);
      babystepsTodo[axis]++; //less to do next time
    }
  }
#endif //BABYSTEPPING
}

#ifdef PIDTEMP
// Apply the scale factors to the PID values


float scalePID_i(float i)
{
	return i*PID_dT;
}

float unscalePID_i(float i)
{
	return i/PID_dT;
}

float scalePID_d(float d)
{
    return d/PID_dT;
}

float unscalePID_d(float d)
{
	return d*PID_dT;
}

#endif //PIDTEMP<|MERGE_RESOLUTION|>--- conflicted
+++ resolved
@@ -34,12 +34,11 @@
 #include "temperature.h"
 #include "watchdog.h"
 
-<<<<<<< HEAD
+#ifdef DOGLCD
 #include "TemperatureManager.h"
-=======
+#endif
 #include "Sd2PinMap.h"
 
->>>>>>> ec253013
 
 //===========================================================================
 //============================= public variables ============================
@@ -813,7 +812,9 @@
         current_temperature[e] = analog2temp(current_temperature_raw[e], e);
     }
 
+#ifdef DOGLCD
     TemperatureManager::getInstance().updateCurrentTemperature(current_temperature[0]);
+#endif
 
     current_temperature_bed = analog2tempBed(current_temperature_bed_raw);
     #ifdef TEMP_SENSOR_1_AS_REDUNDANT
@@ -830,14 +831,15 @@
     CRITICAL_SECTION_END;
 }
 
-<<<<<<< HEAD
 void setTargetHotend(const float &celsius, uint8_t extruder)
 {
+#ifdef DOGLCD
   if (extruder == 0)
   {
     TemperatureManager::getInstance().setTargetTemperature((uint16_t) celsius);
   }
   else
+#endif
   {
     target_temperature[extruder] = celsius;
   }
@@ -849,7 +851,7 @@
     OCR3BL = 0;     // Stop the fan
 #endif // WITBOX_CE
 };
-=======
+
 
 // For converting raw Filament Width to milimeters 
 #ifdef FILAMENT_SENSOR
@@ -879,7 +881,6 @@
 
 
 
->>>>>>> ec253013
 
 void tp_init()
 {
@@ -1211,7 +1212,9 @@
 
 void disable_heater()
 {
+#ifdef DOGLCD
   TemperatureManager::getInstance().setTargetTemperature(0);
+#endif
 
   for(int i=0;i<EXTRUDERS;i++)
     setTargetHotend(0,i);
