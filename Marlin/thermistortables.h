--- conflicted
+++ resolved
@@ -564,9 +564,7 @@
 };
 #endif
 
-<<<<<<< HEAD
-=======
-#if (THERMISTORHEATER_0 == 11) || (THERMISTORHEATER_1 == 11) || (THERMISTORHEATER_2 == 11) || (THERMISTORBED == 11) 
+#if (THERMISTORHEATER_0 == 11) || (THERMISTORHEATER_1 == 11) || (THERMISTORHEATER_2 == 11) || (THERMISTORBED == 11)
 // QU-BD silicone bed QWG-104F-3950 thermistor
 
 const short temptable_11[][2] PROGMEM = {
@@ -623,7 +621,6 @@
 };
 #endif
 
->>>>>>> 013793bb
 #if (THERMISTORHEATER_0 == 20) || (THERMISTORHEATER_1 == 20) || (THERMISTORHEATER_2 == 20) || (THERMISTORBED == 20) // PT100 with INA826 amp on Ultimaker v2.0 electronics
 /* The PT100 in the Ultimaker v2.0 electronics has a high sample value for a high temperature.
 This does not match the normal thermistor behaviour so we need to set the following defines */
@@ -639,13 +636,11 @@
 # define HEATER_2_RAW_HI_TEMP 16383
 # define HEATER_2_RAW_LO_TEMP 0
 #endif
-<<<<<<< HEAD
 #if (THERMISTORHEATER_3 == 20)
 # define HEATER_3_RAW_HI_TEMP 16383
 # define HEATER_3_RAW_LO_TEMP 0
 #endif
-=======
->>>>>>> 013793bb
+
 #if (THERMISTORBED == 20)
 # define HEATER_BED_RAW_HI_TEMP 16383
 # define HEATER_BED_RAW_LO_TEMP 0
