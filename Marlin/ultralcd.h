--- conflicted
+++ resolved
@@ -10,13 +10,8 @@
 #define ENCODER_STEPS_PER_MENU_ITEM 4
 #  endif // ENCODER_STEPS_PER_MENU_ITEM
 
-<<<<<<< HEAD
-#define LCD_TIMEOUT_STATUS      15000
+#define LCD_TIMEOUT_STATUS      30000
 #define LCD_REFRESH              10
-=======
-#define LCD_TIMEOUT_STATUS      30000
-#define LCD_REFRESH              1500
->>>>>>> f3038bcf
 #define LCD_REFRESH_LIMIT          60
 #define LCD_MOVE_RESIDENCY_TIME   500
 
