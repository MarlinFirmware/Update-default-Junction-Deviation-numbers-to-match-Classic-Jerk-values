/**
 * Marlin 3D Printer Firmware
 * Copyright (C) 2016 MarlinFirmware [https://github.com/MarlinFirmware/Marlin]
 *
 * Based on Sprinter and grbl.
 * Copyright (C) 2011 Camiel Gubbels / Erik van der Zalm
 *
 * This program is free software: you can redistribute it and/or modify
 * it under the terms of the GNU General Public License as published by
 * the Free Software Foundation, either version 3 of the License, or
 * (at your option) any later version.
 *
 * This program is distributed in the hope that it will be useful,
 * but WITHOUT ANY WARRANTY; without even the implied warranty of
 * MERCHANTABILITY or FITNESS FOR A PARTICULAR PURPOSE.  See the
 * GNU General Public License for more details.
 *
 * You should have received a copy of the GNU General Public License
 * along with this program.  If not, see <http://www.gnu.org/licenses/>.
 *
 */

/**
 * Italian
 *
 * LCD Menu Messages
 * See also https://github.com/MarlinFirmware/Marlin/wiki/LCD-Language
 *
 */
#ifndef LANGUAGE_IT_H
#define LANGUAGE_IT_H

#define WELCOME_MSG                         MACHINE_NAME _UxGT(" pronto.")
#define MSG_SD_INSERTED                     _UxGT("SD Card inserita")
#define MSG_SD_REMOVED                      _UxGT("SD Card rimossa")
#define MSG_LCD_ENDSTOPS                    _UxGT("Endstop")
#define MSG_MAIN                            _UxGT("Menu principale")
#define MSG_AUTOSTART                       _UxGT("Autostart")
#define MSG_DISABLE_STEPPERS                _UxGT("Disabilita Motori")
#define MSG_AUTO_HOME                       _UxGT("Auto Home")
#define MSG_AUTO_HOME_X                     _UxGT("Home asse X")
#define MSG_AUTO_HOME_Y                     _UxGT("Home asse Y")
#define MSG_AUTO_HOME_Z                     _UxGT("Home asse Z")
#define MSG_LEVEL_BED_HOMING                _UxGT("Home assi XYZ")
#define MSG_LEVEL_BED_WAITING               _UxGT("Premi per iniziare")
#define MSG_LEVEL_BED_NEXT_POINT            _UxGT("Punto successivo")
#define MSG_LEVEL_BED_DONE                  _UxGT("Livel. terminato!")
#define MSG_LEVEL_BED_CANCEL                _UxGT("Annulla")
#define MSG_SET_HOME_OFFSETS                _UxGT("Imp. offset home")
#define MSG_HOME_OFFSETS_APPLIED            _UxGT("Offset applicato")
#define MSG_SET_ORIGIN                      _UxGT("Imposta Origine")
#define MSG_PREHEAT_1                       _UxGT("Preriscalda PLA")
#define MSG_PREHEAT_1_N                     MSG_PREHEAT_1 _UxGT(" ")
#define MSG_PREHEAT_1_ALL                   MSG_PREHEAT_1 _UxGT(" Tutto")
#define MSG_PREHEAT_1_BEDONLY               MSG_PREHEAT_1 _UxGT(" Piatto")
#define MSG_PREHEAT_1_SETTINGS              MSG_PREHEAT_1 _UxGT(" conf")
#define MSG_PREHEAT_2                       _UxGT("Preriscalda ABS")
#define MSG_PREHEAT_2_N                     MSG_PREHEAT_2 _UxGT(" ")
#define MSG_PREHEAT_2_ALL                   MSG_PREHEAT_2 _UxGT(" Tutto")
#define MSG_PREHEAT_2_BEDONLY               MSG_PREHEAT_2 _UxGT(" Piatto")
#define MSG_PREHEAT_2_SETTINGS              MSG_PREHEAT_2 _UxGT(" conf")
#define MSG_COOLDOWN                        _UxGT("Raffredda")
#define MSG_SWITCH_PS_ON                    _UxGT("Accendi aliment.")
#define MSG_SWITCH_PS_OFF                   _UxGT("Spegni aliment.")
#define MSG_EXTRUDE                         _UxGT("Estrudi")
#define MSG_RETRACT                         _UxGT("Ritrai")
#define MSG_MOVE_AXIS                       _UxGT("Muovi Asse")
#define MSG_LEVEL_BED                       _UxGT("Livella piano")
#define MSG_MOVE_X                          _UxGT("Muovi X")
#define MSG_MOVE_Y                          _UxGT("Muovi Y")
#define MSG_MOVE_Z                          _UxGT("Muovi Z")
#define MSG_MOVE_E                          _UxGT("Estrusore")
#define MSG_MOVE_01MM                       _UxGT("Muovi di 0.1mm")
#define MSG_MOVE_1MM                        _UxGT("Muovi di   1mm")
#define MSG_MOVE_10MM                       _UxGT("Muovi di  10mm")
#if ENABLED(DOGLCD)
  #define MSG_SPEED                         _UxGT("Velocità")
#else
  #define MSG_SPEED                         _UxGT("Velocita")
#endif
#define MSG_BED_Z                           _UxGT("piatto Z")
#define MSG_NOZZLE                          _UxGT(" ") LCD_STR_THERMOMETER _UxGT(" Ugello")
#define MSG_BED                             _UxGT(" ") LCD_STR_THERMOMETER _UxGT(" Piatto")
#if ENABLED(DOGLCD)
  #define MSG_FAN_SPEED                     _UxGT("Velocità ventola")
#else
  #define MSG_FAN_SPEED                     _UxGT("Velocita ventola")
#endif
<<<<<<< HEAD
#define MSG_FLOW                            _UxGT("Flusso")
#define MSG_CONTROL                         _UxGT("Controllo")
#define MSG_MIN                             _UxGT(" ") LCD_STR_THERMOMETER _UxGT(" Min")
#define MSG_MAX                             _UxGT(" ") LCD_STR_THERMOMETER _UxGT(" Max")
#define MSG_FACTOR                          _UxGT(" ") LCD_STR_THERMOMETER _UxGT(" Fact")
#define MSG_AUTOTEMP                        _UxGT("Autotemp")
#define MSG_ON                              _UxGT("On ")
#define MSG_OFF                             _UxGT("Off")
#define MSG_PID_P                           _UxGT("PID-P")
#define MSG_PID_I                           _UxGT("PID-I")
#define MSG_PID_D                           _UxGT("PID-D")
#define MSG_PID_C                           _UxGT("PID-C")
#define MSG_SELECT                          _UxGT("Seleziona")
#define MSG_ACC                             _UxGT("Accel")
#define MSG_VXY_JERK                        _UxGT("Vxy-jerk")
#define MSG_VZ_JERK                         _UxGT("Vz-jerk")
#define MSG_VE_JERK                         _UxGT("Ve-jerk")
#define MSG_VMAX                            _UxGT("Vmax ")
#define MSG_VMIN                            _UxGT("Vmin")
#define MSG_VTRAV_MIN                       _UxGT("VTrav min")
#define MSG_AMAX                            _UxGT("Amax ")
#define MSG_A_RETRACT                       _UxGT("A-retract")
#define MSG_A_TRAVEL                        _UxGT("A-Spostamento")
#define MSG_XSTEPS                          _UxGT("Xpassi/mm")
#define MSG_YSTEPS                          _UxGT("Ypassi/mm")
#define MSG_ZSTEPS                          _UxGT("Zpassi/mm")
#define MSG_ESTEPS                          _UxGT("Epassi/mm")
#define MSG_TEMPERATURE                     _UxGT("Temperatura")
#define MSG_MOTION                          _UxGT("Movimento")
#define MSG_VOLUMETRIC                      _UxGT("Filamento")
#define MSG_VOLUMETRIC_ENABLED              _UxGT("E in mm3")
#define MSG_FILAMENT_DIAM                   _UxGT("Diam. filo")
#define MSG_CONTRAST                        _UxGT("Contrasto LCD")
#define MSG_STORE_EPROM                     _UxGT("Salva in memoria")
#define MSG_LOAD_EPROM                      _UxGT("Carica da memoria")
#define MSG_RESTORE_FAILSAFE                _UxGT("Ripristina imp.")
#define MSG_REFRESH                         _UxGT("Aggiorna")
#define MSG_WATCH                           _UxGT("Guarda")
#define MSG_PREPARE                         _UxGT("Prepara")
#define MSG_TUNE                            _UxGT("Regola")
#define MSG_PAUSE_PRINT                     _UxGT("Pausa")
#define MSG_RESUME_PRINT                    _UxGT("Riprendi stampa")
#define MSG_STOP_PRINT                      _UxGT("Arresta stampa")
#define MSG_CARD_MENU                       _UxGT("Stampa da SD")
#define MSG_NO_CARD                         _UxGT("SD non presente")
#define MSG_DWELL                           _UxGT("Sospensione...")
#define MSG_USERWAIT                        _UxGT("Attendi Utente..")
#define MSG_RESUMING                        _UxGT("Riprendi Stampa")
#define MSG_PRINT_ABORTED                   _UxGT("Stampa annullata")
#define MSG_NO_MOVE                         _UxGT("Nessun Movimento")
#define MSG_KILLED                          _UxGT("UCCISO. ")
#define MSG_STOPPED                         _UxGT("ARRESTATO. ")
#define MSG_CONTROL_RETRACT                 _UxGT("Ritrai mm")
#define MSG_CONTROL_RETRACT_SWAP            _UxGT("Scamb. Ritrai mm")
#define MSG_CONTROL_RETRACTF                _UxGT("Ritrai  V")
#define MSG_CONTROL_RETRACT_ZLIFT           _UxGT("Salta mm")
#define MSG_CONTROL_RETRACT_RECOVER         _UxGT("UnRet +mm")
#define MSG_CONTROL_RETRACT_RECOVER_SWAP    _UxGT("Scamb. UnRet+mm")
#define MSG_CONTROL_RETRACT_RECOVERF        _UxGT("UnRet  V")
#define MSG_AUTORETRACT                     _UxGT("AutoRitrai")
#define MSG_FILAMENTCHANGE                  _UxGT("Cambia filamento")
#define MSG_INIT_SDCARD                     _UxGT("Iniz. SD-Card")
#define MSG_CNG_SDCARD                      _UxGT("Cambia SD-Card")
#define MSG_ZPROBE_OUT                      _UxGT("Z probe out. bed")
#define MSG_HOME                            _UxGT("Home")  // Used as MSG_HOME " " MSG_X MSG_Y MSG_Z " " MSG_FIRST
#define MSG_FIRST                           _UxGT("prima")
#define MSG_ZPROBE_ZOFFSET                  _UxGT("Z Offset")
#define MSG_BABYSTEP_X                      _UxGT("Babystep X")
#define MSG_BABYSTEP_Y                      _UxGT("Babystep Y")
#define MSG_BABYSTEP_Z                      _UxGT("Babystep Z")
#define MSG_ENDSTOP_ABORT                   _UxGT("Finecorsa abort")
#define MSG_HEATING_FAILED_LCD              _UxGT("Riscald. Fallito")
#define MSG_ERR_REDUNDANT_TEMP              _UxGT("Err: TEMP RIDONDANTI")
#define MSG_THERMAL_RUNAWAY                 _UxGT("TEMP FUORI CONTROLLO")
#define MSG_ERR_MAXTEMP                     _UxGT("Err: TEMP MASSIMA")
#define MSG_ERR_MINTEMP                     _UxGT("Err: TEMP MINIMA")
#define MSG_ERR_MAXTEMP_BED                 _UxGT("Err: TEMP MASSIMA PIATTO")
#define MSG_ERR_MINTEMP_BED                 _UxGT("Err: TEMP MINIMA PIATTO")
#define MSG_HALTED                          _UxGT("STAMPANTE FERMATA")
#define MSG_PLEASE_RESET                    _UxGT("Riavviare prego")
#define MSG_SHORT_DAY                       _UxGT("g") // One character only
#define MSG_SHORT_HOUR                      _UxGT("h") // One character only
#define MSG_SHORT_MINUTE                    _UxGT("m") // One character only
#define MSG_HEATING                         _UxGT("Riscaldamento..")
#define MSG_HEATING_COMPLETE                _UxGT("Risc. completato")
#define MSG_BED_HEATING                     _UxGT("Risc. Piatto..")
#define MSG_BED_DONE                        _UxGT("Piatto Pronto")
#define MSG_DELTA_CALIBRATE                 _UxGT("Calibraz. Delta")
#define MSG_DELTA_CALIBRATE_X               _UxGT("Calibra X")
#define MSG_DELTA_CALIBRATE_Y               _UxGT("Calibra Y")
#define MSG_DELTA_CALIBRATE_Z               _UxGT("Calibra Z")
#define MSG_DELTA_CALIBRATE_CENTER          _UxGT("Calibra Center")
#define MSG_INFO_MENU                       _UxGT("Riguardo stampante")
#define MSG_INFO_PRINTER_MENU               _UxGT("Info. stampante")
#define MSG_INFO_STATS_MENU                 _UxGT("Statistiche")
#define MSG_INFO_BOARD_MENU                 _UxGT("Info. scheda")
#define MSG_INFO_THERMISTOR_MENU            _UxGT("Termistori")
#define MSG_INFO_EXTRUDERS                  _UxGT("Estrusori")
#define MSG_INFO_BAUDRATE                   _UxGT("Baud")
#define MSG_INFO_PROTOCOL                   _UxGT("Protocollo")
=======
#define MSG_FLOW                            "Flusso"
#define MSG_CONTROL                         "Controllo"
#define MSG_MIN                             LCD_STR_THERMOMETER " Min"
#define MSG_MAX                             LCD_STR_THERMOMETER " Max"
#define MSG_FACTOR                          LCD_STR_THERMOMETER " Fact"
#define MSG_AUTOTEMP                        "Autotemp"
#define MSG_ON                              "On "
#define MSG_OFF                             "Off"
#define MSG_PID_P                           "PID-P"
#define MSG_PID_I                           "PID-I"
#define MSG_PID_D                           "PID-D"
#define MSG_PID_C                           "PID-C"
#define MSG_SELECT                          "Seleziona"
#define MSG_ACC                             "Accel"
#define MSG_VXY_JERK                        "Vxy-jerk"
#define MSG_VZ_JERK                         "Vz-jerk"
#define MSG_VE_JERK                         "Ve-jerk"
#define MSG_VMAX                            "Vmax "
#define MSG_VMIN                            "Vmin"
#define MSG_VTRAV_MIN                       "VTrav min"
#define MSG_AMAX                            "Amax "
#define MSG_A_RETRACT                       "A-retract"
#define MSG_A_TRAVEL                        "A-Spostamento"
#define MSG_XSTEPS                          "Xpassi/mm"
#define MSG_YSTEPS                          "Ypassi/mm"
#define MSG_ZSTEPS                          "Zpassi/mm"
#define MSG_ESTEPS                          "Epassi/mm"
#define MSG_TEMPERATURE                     "Temperatura"
#define MSG_MOTION                          "Movimento"
#define MSG_VOLUMETRIC                      "Filamento"
#define MSG_VOLUMETRIC_ENABLED              "E in mm3"
#define MSG_FILAMENT_DIAM                   "Diam. filo"
#define MSG_CONTRAST                        "Contrasto LCD"
#define MSG_STORE_EPROM                     "Salva in memoria"
#define MSG_LOAD_EPROM                      "Carica da memoria"
#define MSG_RESTORE_FAILSAFE                "Ripristina imp."
#define MSG_REFRESH                         "Aggiorna"
#define MSG_WATCH                           "Guarda"
#define MSG_PREPARE                         "Prepara"
#define MSG_TUNE                            "Regola"
#define MSG_PAUSE_PRINT                     "Pausa"
#define MSG_RESUME_PRINT                    "Riprendi stampa"
#define MSG_STOP_PRINT                      "Arresta stampa"
#define MSG_CARD_MENU                       "Stampa da SD"
#define MSG_NO_CARD                         "SD non presente"
#define MSG_DWELL                           "Sospensione..."
#define MSG_USERWAIT                        "Attendi Utente.."
#define MSG_RESUMING                        "Riprendi Stampa"
#define MSG_PRINT_ABORTED                   "Stampa annullata"
#define MSG_NO_MOVE                         "Nessun Movimento"
#define MSG_KILLED                          "UCCISO. "
#define MSG_STOPPED                         "ARRESTATO. "
#define MSG_CONTROL_RETRACT                 "Ritrai mm"
#define MSG_CONTROL_RETRACT_SWAP            "Scamb. Ritrai mm"
#define MSG_CONTROL_RETRACTF                "Ritrai  V"
#define MSG_CONTROL_RETRACT_ZLIFT           "Salta mm"
#define MSG_CONTROL_RETRACT_RECOVER         "UnRet +mm"
#define MSG_CONTROL_RETRACT_RECOVER_SWAP    "Scamb. UnRet+mm"
#define MSG_CONTROL_RETRACT_RECOVERF        "UnRet  V"
#define MSG_AUTORETRACT                     "AutoRitrai"
#define MSG_FILAMENTCHANGE                  "Cambia filamento"
#define MSG_INIT_SDCARD                     "Iniz. SD-Card"
#define MSG_CNG_SDCARD                      "Cambia SD-Card"
#define MSG_ZPROBE_OUT                      "Z probe out. bed"
#define MSG_HOME                            "Home"  // Used as MSG_HOME " " MSG_X MSG_Y MSG_Z " " MSG_FIRST
#define MSG_FIRST                           "prima"
#define MSG_ZPROBE_ZOFFSET                  "Z Offset"
#define MSG_BABYSTEP_X                      "Babystep X"
#define MSG_BABYSTEP_Y                      "Babystep Y"
#define MSG_BABYSTEP_Z                      "Babystep Z"
#define MSG_ENDSTOP_ABORT                   "Finecorsa abort"
#define MSG_HEATING_FAILED_LCD              "Riscald. Fallito"
#define MSG_ERR_REDUNDANT_TEMP              "Err: TEMP RIDONDANTI"
#define MSG_THERMAL_RUNAWAY                 "TEMP FUORI CONTROLLO"
#define MSG_ERR_MAXTEMP                     "Err: TEMP MASSIMA"
#define MSG_ERR_MINTEMP                     "Err: TEMP MINIMA"
#define MSG_ERR_MAXTEMP_BED                 "Err: TEMP MASSIMA PIATTO"
#define MSG_ERR_MINTEMP_BED                 "Err: TEMP MINIMA PIATTO"
#define MSG_ERR_Z_HOMING                    "G28 Z Vietato"
#define MSG_HALTED                          "STAMPANTE FERMATA"
#define MSG_PLEASE_RESET                    "Riavviare prego"
#define MSG_SHORT_DAY                       "g" // One character only
#define MSG_SHORT_HOUR                      "h" // One character only
#define MSG_SHORT_MINUTE                    "m" // One character only
#define MSG_HEATING                         "Riscaldamento.."
#define MSG_HEATING_COMPLETE                "Risc. completato"
#define MSG_BED_HEATING                     "Risc. Piatto.."
#define MSG_BED_DONE                        "Piatto Pronto"
#define MSG_DELTA_CALIBRATE                 "Calibraz. Delta"
#define MSG_DELTA_CALIBRATE_X               "Calibra X"
#define MSG_DELTA_CALIBRATE_Y               "Calibra Y"
#define MSG_DELTA_CALIBRATE_Z               "Calibra Z"
#define MSG_DELTA_CALIBRATE_CENTER          "Calibra Center"
#define MSG_INFO_MENU                       "Riguardo stampante"
#define MSG_INFO_PRINTER_MENU               "Info. stampante"
#define MSG_INFO_STATS_MENU                 "Statistiche"
#define MSG_INFO_BOARD_MENU                 "Info. scheda"
#define MSG_INFO_THERMISTOR_MENU            "Termistori"
#define MSG_INFO_EXTRUDERS                  "Estrusori"
#define MSG_INFO_BAUDRATE                   "Baud"
#define MSG_INFO_PROTOCOL                   "Protocollo"
>>>>>>> ff38a3c3
#if LCD_WIDTH > 19
  #define MSG_INFO_PRINT_COUNT              _UxGT("Contat. stampa")
  #define MSG_INFO_COMPLETED_PRINTS         _UxGT("Completati")
  #define MSG_INFO_PRINT_TIME               _UxGT("Tempo totale")
  #if ENABLED(DOGLCD)
    #define MSG_INFO_PRINT_LONGEST          _UxGT("Lavoro più lungo")
  #else
    #define MSG_INFO_PRINT_LONGEST          _UxGT("Lavoro piu lungo")
  #endif
  #define MSG_INFO_PRINT_FILAMENT           _UxGT("Totale estruso")
#else
  #define MSG_INFO_PRINT_COUNT              _UxGT("Stampe")
  #define MSG_INFO_COMPLETED_PRINTS         _UxGT("Completati")
  #define MSG_INFO_PRINT_TIME               _UxGT("Durata")
  #if ENABLED(DOGLCD)
    #define MSG_INFO_PRINT_LONGEST          _UxGT("Più lungo")
  #else
    #define MSG_INFO_PRINT_LONGEST          _UxGT("Piu lungo")
  #endif
  #define MSG_INFO_PRINT_FILAMENT           _UxGT("Estruso")
#endif
#define MSG_INFO_MIN_TEMP                   _UxGT("Temp min")
#define MSG_INFO_MAX_TEMP                   _UxGT("Temp max")
#define MSG_INFO_PSU                        _UxGT("Alimentatore")

#define MSG_FILAMENT_CHANGE_HEADER          _UxGT("CAMBIA FILAMENTO")
#define MSG_FILAMENT_CHANGE_OPTION_HEADER   _UxGT("CAMBIA OPZIONI:")
#define MSG_FILAMENT_CHANGE_OPTION_EXTRUDE  _UxGT("Estrusione")
#define MSG_FILAMENT_CHANGE_OPTION_RESUME   _UxGT("Riprendi stampa")
#if LCD_HEIGHT >= 4
  #define MSG_FILAMENT_CHANGE_INIT_1          _UxGT("Attendere avvio")
  #define MSG_FILAMENT_CHANGE_INIT_2          _UxGT("del cambio")
  #define MSG_FILAMENT_CHANGE_INIT_3          _UxGT("di filamento")
  #define MSG_FILAMENT_CHANGE_UNLOAD_1        _UxGT("Attendere")
  #define MSG_FILAMENT_CHANGE_UNLOAD_2        _UxGT("l'espulsione")
  #define MSG_FILAMENT_CHANGE_UNLOAD_3        _UxGT("del filamento")
  #define MSG_FILAMENT_CHANGE_INSERT_1        _UxGT("Inserisci il")
  #define MSG_FILAMENT_CHANGE_INSERT_2        _UxGT("filamento e")
  #define MSG_FILAMENT_CHANGE_INSERT_3        _UxGT("premi per cont")
  #define MSG_FILAMENT_CHANGE_LOAD_1          _UxGT("Attendere")
  #define MSG_FILAMENT_CHANGE_LOAD_2          _UxGT("il caricamento")
  #define MSG_FILAMENT_CHANGE_LOAD_3          _UxGT("del filamento")
  #define MSG_FILAMENT_CHANGE_EXTRUDE_1       _UxGT("Attendere")
  #define MSG_FILAMENT_CHANGE_EXTRUDE_2       _UxGT("l'estrusione")
  #define MSG_FILAMENT_CHANGE_EXTRUDE_3       _UxGT("del filamento")
  #define MSG_FILAMENT_CHANGE_RESUME_1        _UxGT("Attendere")
  #define MSG_FILAMENT_CHANGE_RESUME_2        _UxGT("la ripresa")
  #define MSG_FILAMENT_CHANGE_RESUME_3        _UxGT("della stampa")
#else // LCD_HEIGHT < 4
  #define MSG_FILAMENT_CHANGE_INIT_1          _UxGT("Attendere...")
  #define MSG_FILAMENT_CHANGE_UNLOAD_1        _UxGT("Espulsione...")
  #define MSG_FILAMENT_CHANGE_INSERT_1        _UxGT("Inserisci e premi")
  #define MSG_FILAMENT_CHANGE_LOAD_1          _UxGT("Caricamento...")
  #define MSG_FILAMENT_CHANGE_EXTRUDE_1       _UxGT("Estrusione...")
  #define MSG_FILAMENT_CHANGE_RESUME_1        _UxGT("Ripresa...")
#endif // LCD_HEIGHT < 4

#endif // LANGUAGE_IT_H<|MERGE_RESOLUTION|>--- conflicted
+++ resolved
@@ -86,7 +86,6 @@
 #else
   #define MSG_FAN_SPEED                     _UxGT("Velocita ventola")
 #endif
-<<<<<<< HEAD
 #define MSG_FLOW                            _UxGT("Flusso")
 #define MSG_CONTROL                         _UxGT("Controllo")
 #define MSG_MIN                             _UxGT(" ") LCD_STR_THERMOMETER _UxGT(" Min")
@@ -165,6 +164,7 @@
 #define MSG_ERR_MINTEMP                     _UxGT("Err: TEMP MINIMA")
 #define MSG_ERR_MAXTEMP_BED                 _UxGT("Err: TEMP MASSIMA PIATTO")
 #define MSG_ERR_MINTEMP_BED                 _UxGT("Err: TEMP MINIMA PIATTO")
+#define MSG_ERR_Z_HOMING                    _UxGT("G28 Z Vietato")
 #define MSG_HALTED                          _UxGT("STAMPANTE FERMATA")
 #define MSG_PLEASE_RESET                    _UxGT("Riavviare prego")
 #define MSG_SHORT_DAY                       _UxGT("g") // One character only
@@ -187,109 +187,6 @@
 #define MSG_INFO_EXTRUDERS                  _UxGT("Estrusori")
 #define MSG_INFO_BAUDRATE                   _UxGT("Baud")
 #define MSG_INFO_PROTOCOL                   _UxGT("Protocollo")
-=======
-#define MSG_FLOW                            "Flusso"
-#define MSG_CONTROL                         "Controllo"
-#define MSG_MIN                             LCD_STR_THERMOMETER " Min"
-#define MSG_MAX                             LCD_STR_THERMOMETER " Max"
-#define MSG_FACTOR                          LCD_STR_THERMOMETER " Fact"
-#define MSG_AUTOTEMP                        "Autotemp"
-#define MSG_ON                              "On "
-#define MSG_OFF                             "Off"
-#define MSG_PID_P                           "PID-P"
-#define MSG_PID_I                           "PID-I"
-#define MSG_PID_D                           "PID-D"
-#define MSG_PID_C                           "PID-C"
-#define MSG_SELECT                          "Seleziona"
-#define MSG_ACC                             "Accel"
-#define MSG_VXY_JERK                        "Vxy-jerk"
-#define MSG_VZ_JERK                         "Vz-jerk"
-#define MSG_VE_JERK                         "Ve-jerk"
-#define MSG_VMAX                            "Vmax "
-#define MSG_VMIN                            "Vmin"
-#define MSG_VTRAV_MIN                       "VTrav min"
-#define MSG_AMAX                            "Amax "
-#define MSG_A_RETRACT                       "A-retract"
-#define MSG_A_TRAVEL                        "A-Spostamento"
-#define MSG_XSTEPS                          "Xpassi/mm"
-#define MSG_YSTEPS                          "Ypassi/mm"
-#define MSG_ZSTEPS                          "Zpassi/mm"
-#define MSG_ESTEPS                          "Epassi/mm"
-#define MSG_TEMPERATURE                     "Temperatura"
-#define MSG_MOTION                          "Movimento"
-#define MSG_VOLUMETRIC                      "Filamento"
-#define MSG_VOLUMETRIC_ENABLED              "E in mm3"
-#define MSG_FILAMENT_DIAM                   "Diam. filo"
-#define MSG_CONTRAST                        "Contrasto LCD"
-#define MSG_STORE_EPROM                     "Salva in memoria"
-#define MSG_LOAD_EPROM                      "Carica da memoria"
-#define MSG_RESTORE_FAILSAFE                "Ripristina imp."
-#define MSG_REFRESH                         "Aggiorna"
-#define MSG_WATCH                           "Guarda"
-#define MSG_PREPARE                         "Prepara"
-#define MSG_TUNE                            "Regola"
-#define MSG_PAUSE_PRINT                     "Pausa"
-#define MSG_RESUME_PRINT                    "Riprendi stampa"
-#define MSG_STOP_PRINT                      "Arresta stampa"
-#define MSG_CARD_MENU                       "Stampa da SD"
-#define MSG_NO_CARD                         "SD non presente"
-#define MSG_DWELL                           "Sospensione..."
-#define MSG_USERWAIT                        "Attendi Utente.."
-#define MSG_RESUMING                        "Riprendi Stampa"
-#define MSG_PRINT_ABORTED                   "Stampa annullata"
-#define MSG_NO_MOVE                         "Nessun Movimento"
-#define MSG_KILLED                          "UCCISO. "
-#define MSG_STOPPED                         "ARRESTATO. "
-#define MSG_CONTROL_RETRACT                 "Ritrai mm"
-#define MSG_CONTROL_RETRACT_SWAP            "Scamb. Ritrai mm"
-#define MSG_CONTROL_RETRACTF                "Ritrai  V"
-#define MSG_CONTROL_RETRACT_ZLIFT           "Salta mm"
-#define MSG_CONTROL_RETRACT_RECOVER         "UnRet +mm"
-#define MSG_CONTROL_RETRACT_RECOVER_SWAP    "Scamb. UnRet+mm"
-#define MSG_CONTROL_RETRACT_RECOVERF        "UnRet  V"
-#define MSG_AUTORETRACT                     "AutoRitrai"
-#define MSG_FILAMENTCHANGE                  "Cambia filamento"
-#define MSG_INIT_SDCARD                     "Iniz. SD-Card"
-#define MSG_CNG_SDCARD                      "Cambia SD-Card"
-#define MSG_ZPROBE_OUT                      "Z probe out. bed"
-#define MSG_HOME                            "Home"  // Used as MSG_HOME " " MSG_X MSG_Y MSG_Z " " MSG_FIRST
-#define MSG_FIRST                           "prima"
-#define MSG_ZPROBE_ZOFFSET                  "Z Offset"
-#define MSG_BABYSTEP_X                      "Babystep X"
-#define MSG_BABYSTEP_Y                      "Babystep Y"
-#define MSG_BABYSTEP_Z                      "Babystep Z"
-#define MSG_ENDSTOP_ABORT                   "Finecorsa abort"
-#define MSG_HEATING_FAILED_LCD              "Riscald. Fallito"
-#define MSG_ERR_REDUNDANT_TEMP              "Err: TEMP RIDONDANTI"
-#define MSG_THERMAL_RUNAWAY                 "TEMP FUORI CONTROLLO"
-#define MSG_ERR_MAXTEMP                     "Err: TEMP MASSIMA"
-#define MSG_ERR_MINTEMP                     "Err: TEMP MINIMA"
-#define MSG_ERR_MAXTEMP_BED                 "Err: TEMP MASSIMA PIATTO"
-#define MSG_ERR_MINTEMP_BED                 "Err: TEMP MINIMA PIATTO"
-#define MSG_ERR_Z_HOMING                    "G28 Z Vietato"
-#define MSG_HALTED                          "STAMPANTE FERMATA"
-#define MSG_PLEASE_RESET                    "Riavviare prego"
-#define MSG_SHORT_DAY                       "g" // One character only
-#define MSG_SHORT_HOUR                      "h" // One character only
-#define MSG_SHORT_MINUTE                    "m" // One character only
-#define MSG_HEATING                         "Riscaldamento.."
-#define MSG_HEATING_COMPLETE                "Risc. completato"
-#define MSG_BED_HEATING                     "Risc. Piatto.."
-#define MSG_BED_DONE                        "Piatto Pronto"
-#define MSG_DELTA_CALIBRATE                 "Calibraz. Delta"
-#define MSG_DELTA_CALIBRATE_X               "Calibra X"
-#define MSG_DELTA_CALIBRATE_Y               "Calibra Y"
-#define MSG_DELTA_CALIBRATE_Z               "Calibra Z"
-#define MSG_DELTA_CALIBRATE_CENTER          "Calibra Center"
-#define MSG_INFO_MENU                       "Riguardo stampante"
-#define MSG_INFO_PRINTER_MENU               "Info. stampante"
-#define MSG_INFO_STATS_MENU                 "Statistiche"
-#define MSG_INFO_BOARD_MENU                 "Info. scheda"
-#define MSG_INFO_THERMISTOR_MENU            "Termistori"
-#define MSG_INFO_EXTRUDERS                  "Estrusori"
-#define MSG_INFO_BAUDRATE                   "Baud"
-#define MSG_INFO_PROTOCOL                   "Protocollo"
->>>>>>> ff38a3c3
 #if LCD_WIDTH > 19
   #define MSG_INFO_PRINT_COUNT              _UxGT("Contat. stampa")
   #define MSG_INFO_COMPLETED_PRINTS         _UxGT("Completati")
