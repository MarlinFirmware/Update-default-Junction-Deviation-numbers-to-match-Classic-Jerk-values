--- conflicted
+++ resolved
@@ -14,10 +14,7 @@
 		screen_SD_list,
 		screen_SD_confirm,
 		screen_unload_init,
-<<<<<<< HEAD
-=======
 		screen_unload_switch,
->>>>>>> 4d8046f1
 		screen_unload_home,
 		screen_unload_select,
 		screen_unload_heating,
@@ -26,10 +23,7 @@
 		screen_unload_confirm,
 		screen_unload_rest,
 		screen_load_init,
-<<<<<<< HEAD
-=======
 		screen_load_switch,
->>>>>>> 4d8046f1
 		screen_load_home,
 		screen_load_select,
 		screen_load_heating,
