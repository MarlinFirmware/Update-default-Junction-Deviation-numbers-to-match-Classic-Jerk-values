--- conflicted
+++ resolved
@@ -285,16 +285,13 @@
 	TOTAL_TIME,
 	SCREEN_PRINT_STOP_TITLE,
 	SCREEN_PRINT_STOP_TEXT,
-<<<<<<< HEAD
 	SCREEN_CHANGE_WAIT_PAUSE_TITLE,
 	SCREEN_CHANGE_WAIT_PAUSE_TEXT,
-=======
 	OPTION_STATS,
 	SCREEN_VIEW_STATS_TITLE,
 	SCREEN_VIEW_STATS_TEXT1,
 	SCREEN_VIEW_STATS_TEXT2,
 	SCREEN_VIEW_STATS_TEXT3,
->>>>>>> fd0475d4
 };
 
 extern const char * MSG_SCREEN_EMERGENCY_TITLE();
@@ -485,15 +482,12 @@
 extern const char * MSG_TOTAL_TIME();
 extern const char * MSG_SCREEN_PRINT_STOP_TITLE();
 extern const char * MSG_SCREEN_PRINT_STOP_TEXT();
-<<<<<<< HEAD
 extern const char * MSG_SCREEN_CHANGE_WAIT_PAUSE_TITLE();
 extern const char * MSG_SCREEN_CHANGE_WAIT_PAUSE_TEXT();
-=======
 extern const char * MSG_OPTION_STATS();
 extern const char * MSG_SCREEN_VIEW_STATS_TITLE();
 extern const char * MSG_SCREEN_VIEW_STATS_TEXT1();
 extern const char * MSG_SCREEN_VIEW_STATS_TEXT2();
 extern const char * MSG_SCREEN_VIEW_STATS_TEXT3();
->>>>>>> fd0475d4
 
 #endif // ifndef LANGUAGE_H