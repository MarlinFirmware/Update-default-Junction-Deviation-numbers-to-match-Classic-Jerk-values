/**
 * Marlin 3D Printer Firmware
 * Copyright (C) 2016 MarlinFirmware [https://github.com/MarlinFirmware/Marlin]
 *
 * Based on Sprinter and grbl.
 * Copyright (C) 2011 Camiel Gubbels / Erik van der Zalm
 *
 * This program is free software: you can redistribute it and/or modify
 * it under the terms of the GNU General Public License as published by
 * the Free Software Foundation, either version 3 of the License, or
 * (at your option) any later version.
 *
 * This program is distributed in the hope that it will be useful,
 * but WITHOUT ANY WARRANTY; without even the implied warranty of
 * MERCHANTABILITY or FITNESS FOR A PARTICULAR PURPOSE.  See the
 * GNU General Public License for more details.
 *
 * You should have received a copy of the GNU General Public License
 * along with this program.  If not, see <http://www.gnu.org/licenses/>.
 *
 */

/**
 * Conditionals_post.h
 * Defines that depend on configuration but are not editable.
 */

#ifndef CONDITIONALS_POST_H
#define CONDITIONALS_POST_H

  /**
   * Axis lengths and center
   */
  #define X_MAX_LENGTH (X_MAX_POS - (X_MIN_POS))
  #define Y_MAX_LENGTH (Y_MAX_POS - (Y_MIN_POS))
  #define Z_MAX_LENGTH (Z_MAX_POS - (Z_MIN_POS))
  #define X_CENTER float((X_MIN_POS + X_MAX_POS) * 0.5)
  #define Y_CENTER float((Y_MIN_POS + Y_MAX_POS) * 0.5)
  #define Z_CENTER float((Z_MIN_POS + Z_MAX_POS) * 0.5)

  /**
   * CoreXY, CoreXZ, and CoreYZ - and their reverse
   */
  #define CORE_IS_XY (ENABLED(COREXY) || ENABLED(COREYX))
  #define CORE_IS_XZ (ENABLED(COREXZ) || ENABLED(COREZX))
  #define CORE_IS_YZ (ENABLED(COREYZ) || ENABLED(COREZY))
  #define IS_CORE (CORE_IS_XY || CORE_IS_XZ || CORE_IS_YZ)
  #if IS_CORE
    #if CORE_IS_XY
      #define CORE_AXIS_1 A_AXIS
      #define CORE_AXIS_2 B_AXIS
      #define NORMAL_AXIS Z_AXIS
    #elif CORE_IS_XZ
      #define CORE_AXIS_1 A_AXIS
      #define NORMAL_AXIS Y_AXIS
      #define CORE_AXIS_2 C_AXIS
    #elif CORE_IS_YZ
      #define NORMAL_AXIS X_AXIS
      #define CORE_AXIS_1 B_AXIS
      #define CORE_AXIS_2 C_AXIS
    #endif
    #if (ENABLED(COREYX) || ENABLED(COREZX) || ENABLED(COREZY))
      #define CORESIGN(n) (-(n))
    #else
      #define CORESIGN(n) (n)
    #endif
  #endif

  #define IS_SCARA (ENABLED(MORGAN_SCARA) || ENABLED(MAKERARM_SCARA))
  #define IS_KINEMATIC (ENABLED(DELTA) || IS_SCARA)
  #define IS_CARTESIAN !IS_KINEMATIC

  /**
   * SCARA cannot use SLOWDOWN and requires QUICKHOME
   */
  #if IS_SCARA
    #undef SLOWDOWN
    #define QUICK_HOME
  #endif

  /**
   * Set the home position based on settings or manual overrides
   */
  #ifdef MANUAL_X_HOME_POS
    #define X_HOME_POS MANUAL_X_HOME_POS
  #elif ENABLED(BED_CENTER_AT_0_0)
    #if ENABLED(DELTA)
      #define X_HOME_POS 0
    #else
      #define X_HOME_POS ((X_MAX_LENGTH) * (X_HOME_DIR) * 0.5)
    #endif
  #else
    #if ENABLED(DELTA)
      #define X_HOME_POS (X_MIN_POS + (X_MAX_LENGTH) * 0.5)
    #else
      #define X_HOME_POS (X_HOME_DIR < 0 ? X_MIN_POS : X_MAX_POS)
    #endif
  #endif

  #ifdef MANUAL_Y_HOME_POS
    #define Y_HOME_POS MANUAL_Y_HOME_POS
  #elif ENABLED(BED_CENTER_AT_0_0)
    #if ENABLED(DELTA)
      #define Y_HOME_POS 0
    #else
      #define Y_HOME_POS ((Y_MAX_LENGTH) * (Y_HOME_DIR) * 0.5)
    #endif
  #else
    #if ENABLED(DELTA)
      #define Y_HOME_POS (Y_MIN_POS + (Y_MAX_LENGTH) * 0.5)
    #else
      #define Y_HOME_POS (Y_HOME_DIR < 0 ? Y_MIN_POS : Y_MAX_POS)
    #endif
  #endif

  #ifdef MANUAL_Z_HOME_POS
    #define Z_HOME_POS MANUAL_Z_HOME_POS
  #else
    #define Z_HOME_POS (Z_HOME_DIR < 0 ? Z_MIN_POS : Z_MAX_POS)
  #endif

  /**
   * Auto Bed Leveling and Z Probe Repeatability Test
   */
  #define HOMING_Z_WITH_PROBE (HAS_BED_PROBE && Z_HOME_DIR < 0 && ENABLED(Z_MIN_PROBE_USES_Z_MIN_ENDSTOP_PIN))

  /**
   * Z Sled Probe requires Z_SAFE_HOMING
   */
  #if ENABLED(Z_PROBE_SLED)
    #define Z_SAFE_HOMING
  #endif

  /**
   * DELTA should ignore Z_SAFE_HOMING and SLOWDOWN
   */
  #if ENABLED(DELTA)
    #undef Z_SAFE_HOMING
    #undef SLOWDOWN
  #endif

  /**
   * Safe Homing Options
   */
  #if ENABLED(Z_SAFE_HOMING)
    #ifndef Z_SAFE_HOMING_X_POINT
      #define Z_SAFE_HOMING_X_POINT ((X_MIN_POS + X_MAX_POS) / 2)
    #endif
    #ifndef Z_SAFE_HOMING_Y_POINT
      #define Z_SAFE_HOMING_Y_POINT ((Y_MIN_POS + Y_MAX_POS) / 2)
    #endif
    #define X_TILT_FULCRUM Z_SAFE_HOMING_X_POINT
    #define Y_TILT_FULCRUM Z_SAFE_HOMING_Y_POINT
  #else
    #define X_TILT_FULCRUM X_HOME_POS
    #define Y_TILT_FULCRUM Y_HOME_POS
  #endif

  /**
   * Host keep alive
   */
  #ifndef DEFAULT_KEEPALIVE_INTERVAL
    #define DEFAULT_KEEPALIVE_INTERVAL 2
  #endif

  #ifdef __SAM3X8E__
    /**
     * Hidden options for developer
     */
    // Double stepping start from STEP_DOUBLER_FREQUENCY + 1, quad stepping start from STEP_DOUBLER_FREQUENCY * 2 + 1
    #ifndef STEP_DOUBLER_FREQUENCY
      #if ENABLED(ADVANCE) || ENABLED(LIN_ADVANCE)
        #define STEP_DOUBLER_FREQUENCY 60000 // Hz
      #else
        #define STEP_DOUBLER_FREQUENCY 80000 // Hz
      #endif
    #endif
    // Disable double / quad stepping
    //#define DISABLE_MULTI_STEPPING
  #endif

  /**
   * MAX_STEP_FREQUENCY differs for TOSHIBA
   */
  #if ENABLED(CONFIG_STEPPERS_TOSHIBA)
    #ifdef __SAM3X8E__
      #define MAX_STEP_FREQUENCY STEP_DOUBLER_FREQUENCY // Max step frequency for Toshiba Stepper Controllers, 96kHz is close to maximum for an Arduino Due
    #else
    #define MAX_STEP_FREQUENCY 10000 // Max step frequency for Toshiba Stepper Controllers
    #endif
  #else
    #ifdef __SAM3X8E__
      #define MAX_STEP_FREQUENCY (STEP_DOUBLER_FREQUENCY * 4) // Max step frequency for the Due is approx. 330kHz
  #else
    #define MAX_STEP_FREQUENCY 40000 // Max step frequency for Ultimaker (5000 pps / half step)
  #endif
  #endif

  // MS1 MS2 Stepper Driver Microstepping mode table
  #define MICROSTEP1 LOW,LOW
  #define MICROSTEP2 HIGH,LOW
  #define MICROSTEP4 LOW,HIGH
  #define MICROSTEP8 HIGH,HIGH
  #ifdef __SAM3X8E__
    #if MB(ALLIGATOR)
      #define MICROSTEP16 LOW,LOW
      #define MICROSTEP32 HIGH,HIGH
    #else
      #define MICROSTEP16 HIGH,HIGH
    #endif
  #else
  #define MICROSTEP16 HIGH,HIGH
  #endif

  /**
   * Advance calculated values
   */
  #if ENABLED(ADVANCE)
    #define EXTRUSION_AREA (0.25 * (D_FILAMENT) * (D_FILAMENT) * M_PI)
    #define STEPS_PER_CUBIC_MM_E (axis_steps_per_mm[E_AXIS] / (EXTRUSION_AREA))
  #endif

  #if ENABLED(ULTIPANEL) && DISABLED(ELB_FULL_GRAPHIC_CONTROLLER)
    #undef SD_DETECT_INVERTED
  #endif

  /**
   * Set defaults for missing (newer) options
   */
  #ifndef DISABLE_INACTIVE_X
    #define DISABLE_INACTIVE_X DISABLE_X
  #endif
  #ifndef DISABLE_INACTIVE_Y
    #define DISABLE_INACTIVE_Y DISABLE_Y
  #endif
  #ifndef DISABLE_INACTIVE_Z
    #define DISABLE_INACTIVE_Z DISABLE_Z
  #endif
  #ifndef DISABLE_INACTIVE_E
    #define DISABLE_INACTIVE_E DISABLE_E
  #endif

  // Power Signal Control Definitions
  // By default use ATX definition
  #ifndef POWER_SUPPLY
    #define POWER_SUPPLY 1
  #endif
  #if (POWER_SUPPLY == 1)     // 1 = ATX
    #define PS_ON_AWAKE  LOW
    #define PS_ON_ASLEEP HIGH
  #elif (POWER_SUPPLY == 2)   // 2 = X-Box 360 203W
    #define PS_ON_AWAKE  HIGH
    #define PS_ON_ASLEEP LOW
  #endif
  #define HAS_POWER_SWITCH (POWER_SUPPLY > 0 && PIN_EXISTS(PS_ON))

  /**
   * Temp Sensor defines
   */
  #if TEMP_SENSOR_0 == -3
    #define HEATER_0_USES_MAX6675
    #define MAX6675_IS_MAX31855
    #define MAX6675_TMIN -270
    #define MAX6675_TMAX 1800
  #elif TEMP_SENSOR_0 == -2
    #define HEATER_0_USES_MAX6675
    #define MAX6675_TMIN 0
    #define MAX6675_TMAX 1024
  #elif TEMP_SENSOR_0 == -1
    #define HEATER_0_USES_AD595
  #elif TEMP_SENSOR_0 == 0
    #undef HEATER_0_MINTEMP
    #undef HEATER_0_MAXTEMP
  #elif TEMP_SENSOR_0 > 0
    #define THERMISTORHEATER_0 TEMP_SENSOR_0
    #define HEATER_0_USES_THERMISTOR
  #endif

  #if TEMP_SENSOR_1 <= -2
    #error "MAX6675 / MAX31855 Thermocouples not supported for TEMP_SENSOR_1"
  #elif TEMP_SENSOR_1 == -1
    #define HEATER_1_USES_AD595
  #elif TEMP_SENSOR_1 == 0
    #undef HEATER_1_MINTEMP
    #undef HEATER_1_MAXTEMP
  #elif TEMP_SENSOR_1 > 0
    #define THERMISTORHEATER_1 TEMP_SENSOR_1
    #define HEATER_1_USES_THERMISTOR
  #endif

  #if TEMP_SENSOR_2 <= -2
    #error "MAX6675 / MAX31855 Thermocouples not supported for TEMP_SENSOR_2"
  #elif TEMP_SENSOR_2 == -1
    #define HEATER_2_USES_AD595
  #elif TEMP_SENSOR_2 == 0
    #undef HEATER_2_MINTEMP
    #undef HEATER_2_MAXTEMP
  #elif TEMP_SENSOR_2 > 0
    #define THERMISTORHEATER_2 TEMP_SENSOR_2
    #define HEATER_2_USES_THERMISTOR
  #endif

  #if TEMP_SENSOR_3 <= -2
    #error "MAX6675 / MAX31855 Thermocouples not supported for TEMP_SENSOR_3"
  #elif TEMP_SENSOR_3 == -1
    #define HEATER_3_USES_AD595
  #elif TEMP_SENSOR_3 == 0
    #undef HEATER_3_MINTEMP
    #undef HEATER_3_MAXTEMP
  #elif TEMP_SENSOR_3 > 0
    #define THERMISTORHEATER_3 TEMP_SENSOR_3
    #define HEATER_3_USES_THERMISTOR
  #endif

  #if TEMP_SENSOR_BED <= -2
    #error "MAX6675 / MAX31855 Thermocouples not supported for TEMP_SENSOR_BED"
  #elif TEMP_SENSOR_BED == -1
    #define BED_USES_AD595
  #elif TEMP_SENSOR_BED == 0
    #undef BED_MINTEMP
    #undef BED_MAXTEMP
  #elif TEMP_SENSOR_BED > 0
    #define THERMISTORBED TEMP_SENSOR_BED
    #define BED_USES_THERMISTOR
  #endif

  #ifdef __SAM3X8E__
    #define HEATER_USES_AD595 (ENABLED(HEATER_0_USES_AD595) || ENABLED(HEATER_1_USES_AD595) || ENABLED(HEATER_2_USES_AD595) || ENABLED(HEATER_3_USES_AD595))
  #endif

  /**
   * Flags for PID handling
   */
  #define HAS_PID_HEATING (ENABLED(PIDTEMP) || ENABLED(PIDTEMPBED))
  #define HAS_PID_FOR_BOTH (ENABLED(PIDTEMP) && ENABLED(PIDTEMPBED))

  /**
   * Default hotend offsets, if not defined
   */
  #if HOTENDS > 1
    #ifndef HOTEND_OFFSET_X
      #define HOTEND_OFFSET_X { 0 } // X offsets for each extruder
    #endif
    #ifndef HOTEND_OFFSET_Y
      #define HOTEND_OFFSET_Y { 0 } // Y offsets for each extruder
    #endif
    #if !defined(HOTEND_OFFSET_Z) && (ENABLED(DUAL_X_CARRIAGE) || ENABLED(SWITCHING_EXTRUDER))
      #define HOTEND_OFFSET_Z { 0 }
    #endif
  #endif

  /**
   * ARRAY_BY_EXTRUDERS based on EXTRUDERS
   */
  #define ARRAY_BY_EXTRUDERS(...) ARRAY_N(EXTRUDERS, __VA_ARGS__)
  #define ARRAY_BY_EXTRUDERS1(v1) ARRAY_BY_EXTRUDERS(v1, v1, v1, v1, v1, v1)

  /**
   * ARRAY_BY_HOTENDS based on HOTENDS
   */
  #define ARRAY_BY_HOTENDS(...) ARRAY_N(HOTENDS, __VA_ARGS__)
  #define ARRAY_BY_HOTENDS1(v1) ARRAY_BY_HOTENDS(v1, v1, v1, v1, v1, v1)

  /**
   * Z_DUAL_ENDSTOPS endstop reassignment
   */
  #if ENABLED(Z_DUAL_ENDSTOPS)
    #define _XMIN_ 100
    #define _YMIN_ 200
    #define _ZMIN_ 300
    #define _XMAX_ 101
    #define _YMAX_ 201
    #define _ZMAX_ 301
    #if Z2_USE_ENDSTOP == _XMIN_
      #define USE_XMIN_PLUG
    #elif Z2_USE_ENDSTOP == _XMAX_
      #define USE_XMAX_PLUG
    #elif Z2_USE_ENDSTOP == _YMIN_
      #define USE_YMIN_PLUG
    #elif Z2_USE_ENDSTOP == _YMAX_
      #define USE_YMAX_PLUG
    #elif Z2_USE_ENDSTOP == _ZMIN_
      #define USE_ZMIN_PLUG
    #elif Z2_USE_ENDSTOP == _ZMAX_
      #define USE_ZMAX_PLUG
    #endif
    #if Z_HOME_DIR > 0
      #if Z2_USE_ENDSTOP == _XMIN_
        #define Z2_MAX_ENDSTOP_INVERTING X_MIN_ENDSTOP_INVERTING
        #define Z2_MAX_PIN X_MIN_PIN
      #elif Z2_USE_ENDSTOP == _XMAX_
        #define Z2_MAX_ENDSTOP_INVERTING X_MAX_ENDSTOP_INVERTING
        #define Z2_MAX_PIN X_MAX_PIN
      #elif Z2_USE_ENDSTOP == _YMIN_
        #define Z2_MAX_ENDSTOP_INVERTING Y_MIN_ENDSTOP_INVERTING
        #define Z2_MAX_PIN Y_MIN_PIN
      #elif Z2_USE_ENDSTOP == _YMAX_
        #define Z2_MAX_ENDSTOP_INVERTING Y_MAX_ENDSTOP_INVERTING
        #define Z2_MAX_PIN Y_MAX_PIN
      #elif Z2_USE_ENDSTOP == _ZMIN_
        #define Z2_MAX_ENDSTOP_INVERTING Z_MIN_ENDSTOP_INVERTING
        #define Z2_MAX_PIN Z_MIN_PIN
      #elif Z2_USE_ENDSTOP == _ZMAX_
        #define Z2_MAX_ENDSTOP_INVERTING Z_MAX_ENDSTOP_INVERTING
        #define Z2_MAX_PIN Z_MAX_PIN
      #else
        #define Z2_MAX_ENDSTOP_INVERTING false
      #endif
    #else
      #if Z2_USE_ENDSTOP == _XMIN_
        #define Z2_MIN_ENDSTOP_INVERTING X_MIN_ENDSTOP_INVERTING
        #define Z2_MIN_PIN X_MIN_PIN
      #elif Z2_USE_ENDSTOP == _XMAX_
        #define Z2_MIN_ENDSTOP_INVERTING X_MAX_ENDSTOP_INVERTING
        #define Z2_MIN_PIN X_MAX_PIN
      #elif Z2_USE_ENDSTOP == _YMIN_
        #define Z2_MIN_ENDSTOP_INVERTING Y_MIN_ENDSTOP_INVERTING
        #define Z2_MIN_PIN Y_MIN_PIN
      #elif Z2_USE_ENDSTOP == _YMAX_
        #define Z2_MIN_ENDSTOP_INVERTING Y_MAX_ENDSTOP_INVERTING
        #define Z2_MIN_PIN Y_MAX_PIN
      #elif Z2_USE_ENDSTOP == _ZMIN_
        #define Z2_MIN_ENDSTOP_INVERTING Z_MIN_ENDSTOP_INVERTING
        #define Z2_MIN_PIN Z_MIN_PIN
      #elif Z2_USE_ENDSTOP == _ZMAX_
        #define Z2_MIN_ENDSTOP_INVERTING Z_MAX_ENDSTOP_INVERTING
        #define Z2_MIN_PIN Z_MAX_PIN
      #else
        #define Z2_MIN_ENDSTOP_INVERTING false
      #endif
    #endif
  #endif

  #define IS_Z2_OR_PROBE(P) (P == Z2_MIN_PIN || P == Z2_MAX_PIN || P == Z_MIN_PROBE_PIN)

  /**
   * Set ENDSTOPPULLUPS for active endstop switches
   */
  #if ENABLED(ENDSTOPPULLUPS)
    #if ENABLED(USE_XMAX_PLUG)
      #define ENDSTOPPULLUP_XMAX
    #endif
    #if ENABLED(USE_YMAX_PLUG)
      #define ENDSTOPPULLUP_YMAX
    #endif
    #if ENABLED(USE_ZMAX_PLUG)
      #define ENDSTOPPULLUP_ZMAX
    #endif
    #if ENABLED(USE_XMIN_PLUG)
      #define ENDSTOPPULLUP_XMIN
    #endif
    #if ENABLED(USE_YMIN_PLUG)
      #define ENDSTOPPULLUP_YMIN
    #endif
    #if ENABLED(USE_ZMIN_PLUG)
      #define ENDSTOPPULLUP_ZMIN
    #endif
  #endif

  /**
   * Shorthand for pin tests, used wherever needed
   */
  #define HAS_TEMP_0 (PIN_EXISTS(TEMP_0) && TEMP_SENSOR_0 != 0 && TEMP_SENSOR_0 > -2)
  #define HAS_TEMP_1 (PIN_EXISTS(TEMP_1) && TEMP_SENSOR_1 != 0 && TEMP_SENSOR_1 > -2)
  #define HAS_TEMP_2 (PIN_EXISTS(TEMP_2) && TEMP_SENSOR_2 != 0 && TEMP_SENSOR_2 > -2)
  #define HAS_TEMP_3 (PIN_EXISTS(TEMP_3) && TEMP_SENSOR_3 != 0 && TEMP_SENSOR_3 > -2)
  #define HAS_TEMP_BED (PIN_EXISTS(TEMP_BED) && TEMP_SENSOR_BED != 0 && TEMP_SENSOR_BED > -2)
  #define HAS_HEATER_0 (PIN_EXISTS(HEATER_0))
  #define HAS_HEATER_1 (PIN_EXISTS(HEATER_1))
  #define HAS_HEATER_2 (PIN_EXISTS(HEATER_2))
  #define HAS_HEATER_3 (PIN_EXISTS(HEATER_3))
  #define HAS_HEATER_BED (PIN_EXISTS(HEATER_BED))
  #define HAS_AUTO_FAN_0 (PIN_EXISTS(E0_AUTO_FAN))
  #define HAS_AUTO_FAN_1 (HOTENDS > 1 && PIN_EXISTS(E1_AUTO_FAN))
  #define HAS_AUTO_FAN_2 (HOTENDS > 2 && PIN_EXISTS(E2_AUTO_FAN))
  #define HAS_AUTO_FAN_3 (HOTENDS > 3 && PIN_EXISTS(E3_AUTO_FAN))
  #define HAS_AUTO_FAN (HAS_AUTO_FAN_0 || HAS_AUTO_FAN_1 || HAS_AUTO_FAN_2 || HAS_AUTO_FAN_3)
  #define AUTO_1_IS_0 (E1_AUTO_FAN_PIN == E0_AUTO_FAN_PIN)
  #define AUTO_2_IS_0 (E2_AUTO_FAN_PIN == E0_AUTO_FAN_PIN)
  #define AUTO_2_IS_1 (E2_AUTO_FAN_PIN == E1_AUTO_FAN_PIN)
  #define AUTO_3_IS_0 (E3_AUTO_FAN_PIN == E0_AUTO_FAN_PIN)
  #define AUTO_3_IS_1 (E3_AUTO_FAN_PIN == E1_AUTO_FAN_PIN)
  #define AUTO_3_IS_2 (E3_AUTO_FAN_PIN == E2_AUTO_FAN_PIN)
  #define HAS_FAN0 (PIN_EXISTS(FAN))
  #define HAS_FAN1 (PIN_EXISTS(FAN1) && CONTROLLERFAN_PIN != FAN1_PIN && E0_AUTO_FAN_PIN != FAN1_PIN && E1_AUTO_FAN_PIN != FAN1_PIN && E2_AUTO_FAN_PIN != FAN1_PIN && E3_AUTO_FAN_PIN != FAN1_PIN)
  #define HAS_FAN2 (PIN_EXISTS(FAN2) && CONTROLLERFAN_PIN != FAN2_PIN && E0_AUTO_FAN_PIN != FAN2_PIN && E1_AUTO_FAN_PIN != FAN2_PIN && E2_AUTO_FAN_PIN != FAN2_PIN && E3_AUTO_FAN_PIN != FAN2_PIN)
  #define HAS_CONTROLLERFAN (PIN_EXISTS(CONTROLLERFAN))
  #define HAS_SERVOS (defined(NUM_SERVOS) && NUM_SERVOS > 0)
  #define HAS_SERVO_0 (PIN_EXISTS(SERVO0))
  #define HAS_SERVO_1 (PIN_EXISTS(SERVO1))
  #define HAS_SERVO_2 (PIN_EXISTS(SERVO2))
  #define HAS_SERVO_3 (PIN_EXISTS(SERVO3))
  #define HAS_FILAMENT_WIDTH_SENSOR (PIN_EXISTS(FILWIDTH))
  #define HAS_FIL_RUNOUT (PIN_EXISTS(FIL_RUNOUT))
  #define HAS_HOME (PIN_EXISTS(HOME))
  #define HAS_KILL (PIN_EXISTS(KILL))
  #define HAS_SUICIDE (PIN_EXISTS(SUICIDE))
  #define HAS_PHOTOGRAPH (PIN_EXISTS(PHOTOGRAPH))
  #define HAS_X_MIN (PIN_EXISTS(X_MIN) && !IS_Z2_OR_PROBE(X_MIN_PIN))
  #define HAS_X_MAX (PIN_EXISTS(X_MAX) && !IS_Z2_OR_PROBE(X_MAX_PIN))
  #define HAS_Y_MIN (PIN_EXISTS(Y_MIN) && !IS_Z2_OR_PROBE(Y_MIN_PIN))
  #define HAS_Y_MAX (PIN_EXISTS(Y_MAX) && !IS_Z2_OR_PROBE(Y_MAX_PIN))
  #define HAS_Z_MIN (PIN_EXISTS(Z_MIN) && !IS_Z2_OR_PROBE(Z_MIN_PIN))
  #define HAS_Z_MAX (PIN_EXISTS(Z_MAX) && !IS_Z2_OR_PROBE(Z_MAX_PIN))
  #define HAS_Z2_MIN (PIN_EXISTS(Z2_MIN))
  #define HAS_Z2_MAX (PIN_EXISTS(Z2_MAX))
  #define HAS_Z_MIN_PROBE_PIN (PIN_EXISTS(Z_MIN_PROBE))
  #define HAS_SOLENOID_1 (PIN_EXISTS(SOL1))
  #define HAS_SOLENOID_2 (PIN_EXISTS(SOL2))
  #define HAS_SOLENOID_3 (PIN_EXISTS(SOL3))
  #define HAS_MICROSTEPS_X (PIN_EXISTS(X_MS1))
  #define HAS_MICROSTEPS_Y (PIN_EXISTS(Y_MS1))
  #define HAS_MICROSTEPS_Z (PIN_EXISTS(Z_MS1))
  #define HAS_MICROSTEPS_E0 (PIN_EXISTS(E0_MS1))
  #define HAS_MICROSTEPS_E1 (PIN_EXISTS(E1_MS1))
  #define HAS_MICROSTEPS_E2 (PIN_EXISTS(E2_MS1))
  #define HAS_MICROSTEPS (HAS_MICROSTEPS_X || HAS_MICROSTEPS_Y || HAS_MICROSTEPS_Z || HAS_MICROSTEPS_E0 || HAS_MICROSTEPS_E1 || HAS_MICROSTEPS_E2)
  #define HAS_STEPPER_RESET (PIN_EXISTS(STEPPER_RESET))
  #define HAS_X_ENABLE (PIN_EXISTS(X_ENABLE))
  #define HAS_X2_ENABLE (PIN_EXISTS(X2_ENABLE))
  #define HAS_Y_ENABLE (PIN_EXISTS(Y_ENABLE))
  #define HAS_Y2_ENABLE (PIN_EXISTS(Y2_ENABLE))
  #define HAS_Z_ENABLE (PIN_EXISTS(Z_ENABLE))
  #define HAS_Z2_ENABLE (PIN_EXISTS(Z2_ENABLE))
  #define HAS_E0_ENABLE (PIN_EXISTS(E0_ENABLE))
  #define HAS_E1_ENABLE (PIN_EXISTS(E1_ENABLE))
  #define HAS_E2_ENABLE (PIN_EXISTS(E2_ENABLE))
  #define HAS_E3_ENABLE (PIN_EXISTS(E3_ENABLE))
  #define HAS_E4_ENABLE (PIN_EXISTS(E4_ENABLE))
  #define HAS_X_DIR (PIN_EXISTS(X_DIR))
  #define HAS_X2_DIR (PIN_EXISTS(X2_DIR))
  #define HAS_Y_DIR (PIN_EXISTS(Y_DIR))
  #define HAS_Y2_DIR (PIN_EXISTS(Y2_DIR))
  #define HAS_Z_DIR (PIN_EXISTS(Z_DIR))
  #define HAS_Z2_DIR (PIN_EXISTS(Z2_DIR))
  #define HAS_E0_DIR (PIN_EXISTS(E0_DIR))
  #define HAS_E1_DIR (PIN_EXISTS(E1_DIR))
  #define HAS_E2_DIR (PIN_EXISTS(E2_DIR))
  #define HAS_E3_DIR (PIN_EXISTS(E3_DIR))
  #define HAS_E4_DIR (PIN_EXISTS(E4_DIR))
  #define HAS_X_STEP (PIN_EXISTS(X_STEP))
  #define HAS_X2_STEP (PIN_EXISTS(X2_STEP))
  #define HAS_Y_STEP (PIN_EXISTS(Y_STEP))
  #define HAS_Y2_STEP (PIN_EXISTS(Y2_STEP))
  #define HAS_Z_STEP (PIN_EXISTS(Z_STEP))
  #define HAS_Z2_STEP (PIN_EXISTS(Z2_STEP))
  #define HAS_E0_STEP (PIN_EXISTS(E0_STEP))
  #define HAS_E1_STEP (PIN_EXISTS(E1_STEP))
  #define HAS_E2_STEP (PIN_EXISTS(E2_STEP))
  #define HAS_E3_STEP (PIN_EXISTS(E3_STEP))
  #define HAS_E4_STEP (PIN_EXISTS(E4_STEP))
  #define HAS_DIGIPOTSS (PIN_EXISTS(DIGIPOTSS))
  #define HAS_BUZZER (PIN_EXISTS(BEEPER) || ENABLED(LCD_USE_I2C_BUZZER))
  #define HAS_CASE_LIGHT (PIN_EXISTS(CASE_LIGHT))

  #define HAS_MOTOR_CURRENT_PWM (PIN_EXISTS(MOTOR_CURRENT_PWM_XY) || PIN_EXISTS(MOTOR_CURRENT_PWM_Z) || PIN_EXISTS(MOTOR_CURRENT_PWM_E))

  #define HAS_TEMP_HOTEND (HAS_TEMP_0 || ENABLED(HEATER_0_USES_MAX6675))

  #define HAS_THERMALLY_PROTECTED_BED (HAS_TEMP_BED && HAS_HEATER_BED && ENABLED(THERMAL_PROTECTION_BED))

  /**
   * This setting is also used by M109 when trying to calculate
   * a ballpark safe margin to prevent wait-forever situation.
   */
  #ifndef EXTRUDE_MINTEMP
    #define EXTRUDE_MINTEMP 170
  #endif

  /**
   * Helper Macros for heaters and extruder fan
   */
  #if ENABLED(INVERTED_HEATER_PINS)
    #define WRITE_HEATER(pin, v) WRITE(pin, !v)
  #else
    #define WRITE_HEATER(pin, v) WRITE(pin, v)
  #endif

  #define WRITE_HEATER_0P(v) WRITE_HEATER(HEATER_0_PIN, v)
  #if HOTENDS > 1 || ENABLED(HEATERS_PARALLEL)
    #define WRITE_HEATER_1(v) WRITE_HEATER(HEATER_1_PIN, v)
    #if HOTENDS > 2
      #define WRITE_HEATER_2(v) WRITE_HEATER(HEATER_2_PIN, v)
      #if HOTENDS > 3
        #define WRITE_HEATER_3(v) WRITE_HEATER(HEATER_3_PIN, v)
      #endif
    #endif
  #endif
  #if ENABLED(HEATERS_PARALLEL)
    #define WRITE_HEATER_0(v) { WRITE_HEATER_0P(v); WRITE_HEATER_1(v); }
  #else
    #define WRITE_HEATER_0(v) WRITE_HEATER_0P(v)
  #endif
  #if HAS_HEATER_BED
    #if ENABLED(INVERTED_BED_PINS)
      #define WRITE_HEATER_BED(v) WRITE(HEATER_BED_PIN,!v)
    #else
      #define WRITE_HEATER_BED(v) WRITE(HEATER_BED_PIN, v)
    #endif
  #endif

  /**
   * Up to 3 PWM fans
   */
  #if HAS_FAN2
    #define FAN_COUNT 3
  #elif HAS_FAN1
    #define FAN_COUNT 2
  #elif HAS_FAN0
    #define FAN_COUNT 1
  #else
    #define FAN_COUNT 0
  #endif

  #if ENABLED(INVERTED_FAN_PINS)
    #define _WRITE_FAN(pin, v) WRITE(pin, !v)
  #else
    #define _WRITE_FAN(pin, v) WRITE(pin, v)
  #endif
  #if HAS_FAN0
    #define WRITE_FAN(v) _WRITE_FAN(FAN_PIN, v)
    #define WRITE_FAN0(v) WRITE_FAN(v)
  #endif
  #if HAS_FAN1
    #define WRITE_FAN1(v) _WRITE_FAN(FAN1_PIN, v)
  #endif
  #if HAS_FAN2
    #define WRITE_FAN2(v) _WRITE_FAN(FAN2_PIN, v)
  #endif
  #define WRITE_FAN_N(n, v) WRITE_FAN##n(v)

  /**
   * Servos and probes
   */

  #if HAS_SERVOS
    #ifndef Z_ENDSTOP_SERVO_NR
      #define Z_ENDSTOP_SERVO_NR -1
    #endif
  #endif

  #define PROBE_PIN_CONFIGURED (HAS_Z_MIN_PROBE_PIN || (HAS_Z_MIN && ENABLED(Z_MIN_PROBE_USES_Z_MIN_ENDSTOP_PIN)))

  #define HAS_BED_PROBE (PROBE_SELECTED && PROBE_PIN_CONFIGURED)

  #if ENABLED(Z_PROBE_ALLEN_KEY)
    #define PROBE_IS_TRIGGERED_WHEN_STOWED_TEST
  #endif

  /**
   * Bed Probe dependencies
   */
  #if HAS_BED_PROBE
    #if ENABLED(ENDSTOPPULLUPS) && HAS_Z_MIN_PROBE_PIN
      #define ENDSTOPPULLUP_ZMIN_PROBE
    #endif
    #ifndef Z_PROBE_OFFSET_RANGE_MIN
      #define Z_PROBE_OFFSET_RANGE_MIN -20
    #endif
    #ifndef Z_PROBE_OFFSET_RANGE_MAX
      #define Z_PROBE_OFFSET_RANGE_MAX 20
    #endif
    #ifndef XY_PROBE_SPEED
      #ifdef HOMING_FEEDRATE_XY
        #define XY_PROBE_SPEED HOMING_FEEDRATE_XY
      #else
        #define XY_PROBE_SPEED 4000
      #endif
    #endif
    #if Z_CLEARANCE_BETWEEN_PROBES > Z_CLEARANCE_DEPLOY_PROBE
      #define _Z_CLEARANCE_DEPLOY_PROBE Z_CLEARANCE_BETWEEN_PROBES
    #else
      #define _Z_CLEARANCE_DEPLOY_PROBE Z_CLEARANCE_DEPLOY_PROBE
    #endif
  #else
    #undef X_PROBE_OFFSET_FROM_EXTRUDER
    #undef Y_PROBE_OFFSET_FROM_EXTRUDER
    #undef Z_PROBE_OFFSET_FROM_EXTRUDER
    #define X_PROBE_OFFSET_FROM_EXTRUDER 0
    #define Y_PROBE_OFFSET_FROM_EXTRUDER 0
    #define Z_PROBE_OFFSET_FROM_EXTRUDER 0
  #endif

  /**
   * Delta radius/rod trimmers
   */
  #if ENABLED(DELTA)
    #ifndef DELTA_RADIUS_TRIM_TOWER_1
      #define DELTA_RADIUS_TRIM_TOWER_1 0.0
    #endif
    #ifndef DELTA_RADIUS_TRIM_TOWER_2
      #define DELTA_RADIUS_TRIM_TOWER_2 0.0
    #endif
    #ifndef DELTA_RADIUS_TRIM_TOWER_3
      #define DELTA_RADIUS_TRIM_TOWER_3 0.0
    #endif
    #ifndef DELTA_DIAGONAL_ROD_TRIM_TOWER_1
      #define DELTA_DIAGONAL_ROD_TRIM_TOWER_1 0.0
    #endif
    #ifndef DELTA_DIAGONAL_ROD_TRIM_TOWER_2
      #define DELTA_DIAGONAL_ROD_TRIM_TOWER_2 0.0
    #endif
    #ifndef DELTA_DIAGONAL_ROD_TRIM_TOWER_3
      #define DELTA_DIAGONAL_ROD_TRIM_TOWER_3 0.0
    #endif
  #endif

  /**
   * Set ABL options based on the specific type of leveling
   */
  #define ABL_PLANAR (ENABLED(AUTO_BED_LEVELING_LINEAR) || ENABLED(AUTO_BED_LEVELING_3POINT))
  #define ABL_GRID   (ENABLED(AUTO_BED_LEVELING_LINEAR) || ENABLED(AUTO_BED_LEVELING_BILINEAR))
  #define HAS_ABL    (ABL_PLANAR || ABL_GRID)

  #define PLANNER_LEVELING      (HAS_ABL || ENABLED(MESH_BED_LEVELING))
  #define HAS_PROBING_PROCEDURE (HAS_ABL || ENABLED(Z_MIN_PROBE_REPEATABILITY_TEST))

  #if HAS_PROBING_PROCEDURE
    #define PROBE_BED_WIDTH abs(RIGHT_PROBE_BED_POSITION - (LEFT_PROBE_BED_POSITION))
    #define PROBE_BED_HEIGHT abs(BACK_PROBE_BED_POSITION - (FRONT_PROBE_BED_POSITION))
  #endif

  /**
   * Buzzer/Speaker
   */
  #if ENABLED(LCD_USE_I2C_BUZZER)
    #ifndef LCD_FEEDBACK_FREQUENCY_HZ
      #define LCD_FEEDBACK_FREQUENCY_HZ 1000
    #endif
    #ifndef LCD_FEEDBACK_FREQUENCY_DURATION_MS
      #define LCD_FEEDBACK_FREQUENCY_DURATION_MS 100
    #endif
  #else
    #ifndef LCD_FEEDBACK_FREQUENCY_HZ
      #define LCD_FEEDBACK_FREQUENCY_HZ 5000
    #endif
    #ifndef LCD_FEEDBACK_FREQUENCY_DURATION_MS
      #define LCD_FEEDBACK_FREQUENCY_DURATION_MS 2
    #endif
  #endif

  /**
   * Z_HOMING_HEIGHT / Z_CLEARANCE_BETWEEN_PROBES
   */
  #ifndef Z_HOMING_HEIGHT
    #ifndef Z_CLEARANCE_BETWEEN_PROBES
      #define Z_HOMING_HEIGHT 0
    #else
      #define Z_HOMING_HEIGHT Z_CLEARANCE_BETWEEN_PROBES
    #endif
  #endif
  #ifndef Z_CLEARANCE_BETWEEN_PROBES
    #define Z_CLEARANCE_BETWEEN_PROBES Z_HOMING_HEIGHT
  #endif

  #if IS_KINEMATIC
    // Check for this in the code instead
    #define MIN_PROBE_X X_MIN_POS
    #define MAX_PROBE_X X_MAX_POS
    #define MIN_PROBE_Y Y_MIN_POS
    #define MAX_PROBE_Y Y_MAX_POS
  #else
    // Boundaries for probing based on set limits
    #define MIN_PROBE_X (max(X_MIN_POS, X_MIN_POS + X_PROBE_OFFSET_FROM_EXTRUDER))
    #define MAX_PROBE_X (min(X_MAX_POS, X_MAX_POS + X_PROBE_OFFSET_FROM_EXTRUDER))
    #define MIN_PROBE_Y (max(Y_MIN_POS, Y_MIN_POS + Y_PROBE_OFFSET_FROM_EXTRUDER))
    #define MAX_PROBE_Y (min(Y_MAX_POS, Y_MAX_POS + Y_PROBE_OFFSET_FROM_EXTRUDER))
  #endif

  // Stepper pulse duration, in cycles
  #define STEP_PULSE_CYCLES ((MINIMUM_STEPPER_PULSE) * CYCLES_PER_MICROSECOND)
  #ifdef __SAM3X8E__
    // Add additional delay for between direction signal and pulse signal of stepper
    #ifndef STEPPER_DIRECTION_DELAY
      #define STEPPER_DIRECTION_DELAY 0 // time in microseconds
    #endif
  #endif

  #ifndef DELTA_ENDSTOP_ADJ
    #define DELTA_ENDSTOP_ADJ { 0 }
  #endif

<<<<<<< HEAD
  #ifndef __SAM3X8E__
    #undef UI_VOLTAGE_LEVEL
    #undef RADDS_DISPLAY
    #undef MOTOR_CURRENT
=======
  #if ENABLED(SDCARD_SORT_ALPHA)
    #define HAS_FOLDER_SORTING (FOLDER_SORTING || ENABLED(SDSORT_GCODE))
>>>>>>> babe1d21
  #endif

#endif // CONDITIONALS_POST_H<|MERGE_RESOLUTION|>--- conflicted
+++ resolved
@@ -780,15 +780,14 @@
     #define DELTA_ENDSTOP_ADJ { 0 }
   #endif
 
-<<<<<<< HEAD
   #ifndef __SAM3X8E__
     #undef UI_VOLTAGE_LEVEL
     #undef RADDS_DISPLAY
     #undef MOTOR_CURRENT
-=======
+  #endif
+
   #if ENABLED(SDCARD_SORT_ALPHA)
     #define HAS_FOLDER_SORTING (FOLDER_SORTING || ENABLED(SDSORT_GCODE))
->>>>>>> babe1d21
   #endif
 
 #endif // CONDITIONALS_POST_H