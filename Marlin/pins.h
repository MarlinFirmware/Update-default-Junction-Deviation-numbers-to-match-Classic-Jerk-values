/**
 * Marlin 3D Printer Firmware
 * Copyright (C) 2016 MarlinFirmware [https://github.com/MarlinFirmware/Marlin]
 *
 * Based on Sprinter and grbl.
 * Copyright (C) 2011 Camiel Gubbels / Erik van der Zalm
 *
 * This program is free software: you can redistribute it and/or modify
 * it under the terms of the GNU General Public License as published by
 * the Free Software Foundation, either version 3 of the License, or
 * (at your option) any later version.
 *
 * This program is distributed in the hope that it will be useful,
 * but WITHOUT ANY WARRANTY; without even the implied warranty of
 * MERCHANTABILITY or FITNESS FOR A PARTICULAR PURPOSE.  See the
 * GNU General Public License for more details.
 *
 * You should have received a copy of the GNU General Public License
 * along with this program.  If not, see <http://www.gnu.org/licenses/>.
 *
 */

#ifndef __PINS_H__
#define __PINS_H__

#if MB(GEN7_CUSTOM)
  #include "pins_GEN7_CUSTOM.h"
#elif MB(GEN7_12)
  #include "pins_GEN7_12.h"
#elif MB(GEN7_13)
  #include "pins_GEN7_13.h"
#elif MB(GEN7_14)
  #include "pins_GEN7_14.h"
#elif MB(CNCONTROLS_11)
  #include "pins_CNCONTROLS_11.h"
#elif MB(CNCONTROLS_12)
  #include "pins_CNCONTROLS_12.h"
#elif MB(CHEAPTRONIC)
  #include "pins_CHEAPTRONIC.h"
#elif MB(CHEAPTRONIC_V2)
  #include "pins_CHEAPTRONICv2.h"
#elif MB(SETHI)
  #include "pins_SETHI.h"
#elif MB(MIGHTYBOARD_REVE)
  #include "pins_MIGHTYBOARD_REVE.h"
#elif MB(RAMPS_OLD)
  #include "pins_RAMPS_OLD.h"
#elif MB(RAMPS_13_EFB)
  #define IS_RAMPS_EFB
  #include "pins_RAMPS_13.h"
#elif MB(RAMPS_13_EEB)
  #define IS_RAMPS_EEB
  #include "pins_RAMPS_13.h"
#elif MB(RAMPS_13_EFF)
  #define IS_RAMPS_EFF
  #include "pins_RAMPS_13.h"
#elif MB(RAMPS_13_EEF)
  #define IS_RAMPS_EEF
  #include "pins_RAMPS_13.h"
#elif MB(RAMPS_13_SF)
  #define IS_RAMPS_SF
  #include "pins_RAMPS_13.h"
#elif MB(RAMPS_14_EFB)
  #define IS_RAMPS_EFB
  #include "pins_RAMPS.h"
#elif MB(RAMPS_14_EEB)
  #define IS_RAMPS_EEB
  #include "pins_RAMPS.h"
#elif MB(RAMPS_14_EFF)
  #define IS_RAMPS_EFF
  #include "pins_RAMPS.h"
#elif MB(RAMPS_14_EEF)
  #define IS_RAMPS_EEF
  #include "pins_RAMPS.h"
#elif MB(RAMPS_14_SF)
  #define IS_RAMPS_SF
  #include "pins_RAMPS.h"
#elif MB(GEN6)
  #include "pins_GEN6.h"
#elif MB(GEN6_DELUXE)
  #include "pins_GEN6_DELUXE.h"
#elif MB(SANGUINOLOLU_11)
  #include "pins_SANGUINOLOLU_11.h"
#elif MB(SANGUINOLOLU_12)
  #include "pins_SANGUINOLOLU_12.h"
#elif MB(MELZI)
  #include "pins_MELZI.h"
#elif MB(STB_11)
  #include "pins_STB_11.h"
#elif MB(AZTEEG_X1)
  #include "pins_AZTEEG_X1.h"
#elif MB(MELZI_MAKR3D)
  #include "pins_MELZI_MAKR3D.h"
#elif MB(AZTEEG_X3)
  #include "pins_AZTEEG_X3.h"
#elif MB(AZTEEG_X3_PRO)
  #include "pins_AZTEEG_X3_PRO.h"
#elif MB(ULTIMAKER)
  #include "pins_ULTIMAKER.h"
#elif MB(ULTIMAKER_OLD)
  #include "pins_ULTIMAKER_OLD.h"
#elif MB(ULTIMAIN_2)
  #include "pins_ULTIMAIN_2.h"
#elif MB(3DRAG)
  #include "pins_3DRAG.h"
#elif MB(K8200)
  #include "pins_K8200.h"
#elif MB(K8400)
  #include "pins_K8400.h"
#elif MB(TEENSYLU)
  #include "pins_TEENSYLU.h"
#elif MB(RUMBA)
  #include "pins_RUMBA.h"
#elif MB(PRINTRBOARD)
  #include "pins_PRINTRBOARD.h"
#elif MB(PRINTRBOARD_REVF)
  #include "pins_PRINTRBOARD_REVF.h"
#elif MB(BRAINWAVE)
  #include "pins_BRAINWAVE.h"
#elif MB(BRAINWAVE_PRO)
  #include "pins_BRAINWAVE_PRO.h"
#elif MB(SAV_MKI)
  #include "pins_SAV_MKI.h"
#elif MB(TEENSY2)
  #include "pins_TEENSY2.h"
#elif MB(GEN3_PLUS)
  #include "pins_GEN3_PLUS.h"
#elif MB(GEN3_MONOLITHIC)
  #include "pins_GEN3_MONOLITHIC.h"
#elif MB(MEGATRONICS)
  #include "pins_MEGATRONICS.h"
#elif MB(MINITRONICS)
  #include "pins_MINITRONICS.h"
#elif MB(MEGATRONICS_2)
  #include "pins_MEGATRONICS_2.h"
#elif MB(MEGATRONICS_3)
  #include "pins_MEGATRONICS_3.h"
#elif MB(MEGATRONICS_31)
  #define MEGATRONICS_31
  #include "pins_MEGATRONICS_3.h"
#elif MB(OMCA_A)
  #include "pins_OMCA_A.h"
#elif MB(OMCA)
  #include "pins_OMCA.h"
#elif MB(RAMBO)
  #include "pins_RAMBO.h"
#elif MB(MINIRAMBO)
  #include "pins_MINIRAMBO.h"
#elif MB(ELEFU_3)
  #include "pins_ELEFU_3.h"
#elif MB(5DPRINT)
  #include "pins_5DPRINT.h"
#elif MB(LEAPFROG)
  #include "pins_LEAPFROG.h"
#elif MB(BAM_DICE)
  #include "pins_RAMPS.h"
#elif MB(BAM_DICE_DUE)
  #include "pins_BAM_DICE_DUE.h"
#elif MB(FELIX2)
  #include "pins_FELIX2.h"
#elif MB(MKS_BASE)
  #include "pins_MKS_BASE.h"
#elif MB(RIGIDBOARD)
  #include "pins_RIGIDBOARD.h"
#elif MB(RIGIDBOARD_V2)
  #include "pins_RIGIDBOARD_V2.h"
#elif MB(MEGACONTROLLER)
  #include "pins_MEGACONTROLLER.h"
#elif MB(BQ_ZUM_MEGA_3D)
  #include "pins_BQ_ZUM_MEGA_3D.h"
#elif MB(SCOOVO_X9H)
  #include "pins_SCOOVO_X9H.h"
#elif MB(MKS_13)
  #include "pins_MKS_13.h"
#elif MB(SAINSMART_2IN1)
  #include "pins_SAINSMART_2IN1.h"
<<<<<<< HEAD
#elif MB(GT2560_REV_A)
  #include "pins_GT2560_REV_A.h"
#elif MB(GT2560_REV_A_PLUS)
  #include "pins_GT2560_REV_A_PLUS.h"
=======
#elif MB(ZRIB_V20)
  #include "pins_ZRIB_V20.h"
>>>>>>> 2f55870e
#else
  #error "Unknown MOTHERBOARD value set in Configuration.h"
#endif

// Define certain undefined pins
#ifndef X_MS1_PIN
  #define X_MS1_PIN -1
#endif
#ifndef X_MS2_PIN
  #define X_MS2_PIN -1
#endif
#ifndef Y_MS1_PIN
  #define Y_MS1_PIN -1
#endif
#ifndef Y_MS2_PIN
  #define Y_MS2_PIN -1
#endif
#ifndef Z_MS1_PIN
  #define Z_MS1_PIN -1
#endif
#ifndef Z_MS2_PIN
  #define Z_MS2_PIN -1
#endif
#ifndef E0_MS1_PIN
  #define E0_MS1_PIN -1
#endif
#ifndef E0_MS2_PIN
  #define E0_MS2_PIN -1
#endif
#ifndef E1_MS1_PIN
  #define E1_MS1_PIN -1
#endif
#ifndef E1_MS2_PIN
  #define E1_MS2_PIN -1
#endif

#ifndef FAN_PIN
  #define FAN_PIN -1
#endif
#ifndef FAN1_PIN
  #define FAN1_PIN -1
#endif
#ifndef FAN2_PIN
  #define FAN2_PIN -1
#endif
#ifndef CONTROLLER_FAN_PIN
  #define CONTROLLER_FAN_PIN  -1
#endif

#ifndef HEATER_0_PIN
  #define HEATER_0_PIN -1
#endif
#ifndef HEATER_1_PIN
  #define HEATER_1_PIN -1
#endif
#ifndef HEATER_2_PIN
  #define HEATER_2_PIN -1
#endif
#ifndef HEATER_3_PIN
  #define HEATER_3_PIN -1
#endif
#ifndef HEATER_4_PIN
  #define HEATER_4_PIN -1
#endif
#ifndef HEATER_BED_PIN
  #define HEATER_BED_PIN -1
#endif

#ifndef TEMP_0_PIN
  #define TEMP_0_PIN -1
#endif
#ifndef TEMP_1_PIN
  #define TEMP_1_PIN -1
#endif
#ifndef TEMP_2_PIN
  #define TEMP_2_PIN -1
#endif
#ifndef TEMP_3_PIN
  #define TEMP_3_PIN -1
#endif
#ifndef TEMP_4_PIN
  #define TEMP_4_PIN -1
#endif
#ifndef TEMP_BED_PIN
  #define TEMP_BED_PIN -1
#endif

#ifndef SD_DETECT_PIN
  #define SD_DETECT_PIN -1
#endif
#ifndef SDPOWER
  #define SDPOWER -1
#endif
#ifndef SDSS
  #define SDSS -1
#endif
#ifndef LED_PIN
  #define LED_PIN -1
#endif
#ifndef PS_ON_PIN
  #define PS_ON_PIN -1
#endif
#ifndef KILL_PIN
  #define KILL_PIN -1
#endif
#ifndef SUICIDE_PIN
  #define SUICIDE_PIN -1
#endif

#ifndef MAX_EXTRUDERS
  #define MAX_EXTRUDERS 5
#endif

// Marlin needs to account for pins that equal -1
#define marlinAnalogInputToDigitalPin(p) ((p) == -1 ? -1 : analogInputToDigitalPin(p))

//
// Assign auto fan pins if needed
//
#if !defined(E0_AUTO_FAN_PIN) && defined(ORIG_E0_AUTO_FAN_PIN)
  #define E0_AUTO_FAN_PIN ORIG_E0_AUTO_FAN_PIN
#endif
#if !defined(E1_AUTO_FAN_PIN) && defined(ORIG_E1_AUTO_FAN_PIN)
  #define E1_AUTO_FAN_PIN ORIG_E1_AUTO_FAN_PIN
#endif
#if !defined(E2_AUTO_FAN_PIN) && defined(ORIG_E2_AUTO_FAN_PIN)
  #define E2_AUTO_FAN_PIN ORIG_E2_AUTO_FAN_PIN
#endif
#if !defined(E3_AUTO_FAN_PIN) && defined(ORIG_E3_AUTO_FAN_PIN)
  #define E3_AUTO_FAN_PIN ORIG_E3_AUTO_FAN_PIN
#endif
#if !defined(E4_AUTO_FAN_PIN) && defined(ORIG_E4_AUTO_FAN_PIN)
  #define E4_AUTO_FAN_PIN ORIG_E4_AUTO_FAN_PIN
#endif

// List of pins which to ignore when asked to change by gcode, 0 and 1 are RX and TX, do not mess with those!
#define _E0_PINS E0_STEP_PIN, E0_DIR_PIN, E0_ENABLE_PIN, E0_MS1_PIN, E0_MS2_PIN,
#define _E1_PINS
#define _E2_PINS
#define _E3_PINS
#define _E4_PINS

#if EXTRUDERS > 1
  #undef _E1_PINS
  #define _E1_PINS E1_STEP_PIN, E1_DIR_PIN, E1_ENABLE_PIN, E1_MS1_PIN, E1_MS2_PIN,
  #if EXTRUDERS > 2
    #undef _E2_PINS
    #define _E2_PINS E2_STEP_PIN, E2_DIR_PIN, E2_ENABLE_PIN,
    #if EXTRUDERS > 3
      #undef _E3_PINS
      #define _E3_PINS E3_STEP_PIN, E3_DIR_PIN, E3_ENABLE_PIN,
      #if EXTRUDERS > 4
        #undef _E4_PINS
        #define _E4_PINS E4_STEP_PIN, E4_DIR_PIN, E4_ENABLE_PIN,
      #endif // EXTRUDERS > 4
    #endif // EXTRUDERS > 3
  #endif // EXTRUDERS > 2
#endif // EXTRUDERS > 1

#define _H0_PINS HEATER_0_PIN, E0_AUTO_FAN_PIN, marlinAnalogInputToDigitalPin(TEMP_0_PIN),
#define _H1_PINS
#define _H2_PINS
#define _H3_PINS
#define _H4_PINS

#if HOTENDS > 1
  #undef _H1_PINS
  #define _H1_PINS HEATER_1_PIN, E1_AUTO_FAN_PIN, marlinAnalogInputToDigitalPin(TEMP_1_PIN),
  #if HOTENDS > 2
    #undef _H2_PINS
    #define _H2_PINS HEATER_2_PIN, E2_AUTO_FAN_PIN, marlinAnalogInputToDigitalPin(TEMP_2_PIN),
    #if HOTENDS > 3
      #undef _H3_PINS
      #define _H3_PINS HEATER_3_PIN, E3_AUTO_FAN_PIN, marlinAnalogInputToDigitalPin(TEMP_3_PIN),
      #if HOTENDS > 4
        #undef _H4_PINS
        #define _H4_PINS HEATER_4_PIN, marlinAnalogInputToDigitalPin(TEMP_4_PIN),
      #endif // HOTENDS > 4
    #endif // HOTENDS > 3
  #endif // HOTENDS > 2
#elif ENABLED(MIXING_EXTRUDER)
  #undef _E1_PINS
  #define _E1_PINS E1_STEP_PIN, E1_DIR_PIN, E1_ENABLE_PIN,
  #if MIXING_STEPPERS > 2
    #undef _E2_PINS
    #define _E2_PINS E2_STEP_PIN, E2_DIR_PIN, E2_ENABLE_PIN,
    #if MIXING_STEPPERS > 3
      #undef _E3_PINS
      #define _E3_PINS E3_STEP_PIN, E3_DIR_PIN, E3_ENABLE_PIN,
      #if MIXING_STEPPERS > 4
        #undef _E4_PINS
        #define _E4_PINS E4_STEP_PIN, E4_DIR_PIN, E4_ENABLE_PIN,
      #endif // MIXING_STEPPERS > 4
    #endif // MIXING_STEPPERS > 3
  #endif // MIXING_STEPPERS > 2
#endif // MIXING_STEPPERS > 1

#define BED_PINS HEATER_BED_PIN, marlinAnalogInputToDigitalPin(TEMP_BED_PIN),

//
// Assign endstop pins for boards with only 3 connectors
//
#ifdef X_STOP_PIN
  #if X_HOME_DIR < 0
    #define X_MIN_PIN X_STOP_PIN
    #define X_MAX_PIN -1
  #else
    #define X_MIN_PIN -1
    #define X_MAX_PIN X_STOP_PIN
  #endif
#endif

#ifdef Y_STOP_PIN
  #if Y_HOME_DIR < 0
    #define Y_MIN_PIN Y_STOP_PIN
    #define Y_MAX_PIN -1
  #else
    #define Y_MIN_PIN -1
    #define Y_MAX_PIN Y_STOP_PIN
  #endif
#endif

#ifdef Z_STOP_PIN
  #if Z_HOME_DIR < 0
    #define Z_MIN_PIN Z_STOP_PIN
    #define Z_MAX_PIN -1
  #else
    #define Z_MIN_PIN -1
    #define Z_MAX_PIN Z_STOP_PIN
  #endif
#endif

//
// Disable unused endstop / probe pins
//
#if DISABLED(Z_MIN_PROBE_ENDSTOP)
  #undef Z_MIN_PROBE_PIN
  #define Z_MIN_PROBE_PIN    -1
#endif

#if DISABLED(USE_XMAX_PLUG)
  #undef X_MAX_PIN
  #define X_MAX_PIN          -1
#endif

#if DISABLED(USE_YMAX_PLUG)
  #undef Y_MAX_PIN
  #define Y_MAX_PIN          -1
#endif

#if DISABLED(USE_ZMAX_PLUG)
  #undef Z_MAX_PIN
  #define Z_MAX_PIN          -1
#endif

#if DISABLED(USE_XMIN_PLUG)
  #undef X_MIN_PIN
  #define X_MIN_PIN          -1
#endif

#if DISABLED(USE_YMIN_PLUG)
  #undef Y_MIN_PIN
  #define Y_MIN_PIN          -1
#endif

#if DISABLED(USE_ZMIN_PLUG)
  #undef Z_MIN_PIN
  #define Z_MIN_PIN          -1
#endif

//
// Dual X-carriage, Dual Y, Dual Z support
//

#define _X2_PINS
#define _Y2_PINS
#define _Z2_PINS

#define __EPIN(p,q) E##p##_##q##_PIN
#define _EPIN(p,q) __EPIN(p,q)

// The X2 axis, if any, should be the next open extruder port
#if ENABLED(DUAL_X_CARRIAGE) || ENABLED(X_DUAL_STEPPER_DRIVERS)
  #ifndef X2_STEP_PIN
    #define X2_STEP_PIN   _EPIN(E_STEPPERS, STEP)
    #define X2_DIR_PIN    _EPIN(E_STEPPERS, DIR)
    #define X2_ENABLE_PIN _EPIN(E_STEPPERS, ENABLE)
    #if X2_ENABLE_PIN == 0
      #error "No E stepper plug left for X2!"
    #endif
  #endif
  #undef _X2_PINS
  #define _X2_PINS X2_STEP_PIN, X2_DIR_PIN, X2_ENABLE_PIN,
  #define Y2_E_INDEX INCREMENT(E_STEPPERS)
#else
  #define Y2_E_INDEX E_STEPPERS
#endif

// The Y2 axis, if any, should be the next open extruder port
#if ENABLED(Y_DUAL_STEPPER_DRIVERS)
  #ifndef Y2_STEP_PIN
    #define Y2_STEP_PIN   _EPIN(Y2_E_INDEX, STEP)
    #define Y2_DIR_PIN    _EPIN(Y2_E_INDEX, DIR)
    #define Y2_ENABLE_PIN _EPIN(Y2_E_INDEX, ENABLE)
    #if Y2_ENABLE_PIN == 0
      #error "No E stepper plug left for Y2!"
    #endif
  #endif
  #undef _Y2_PINS
  #define _Y2_PINS Y2_STEP_PIN, Y2_DIR_PIN, Y2_ENABLE_PIN,
  #define Z2_E_INDEX INCREMENT(Y2_E_INDEX)
#else
  #define Z2_E_INDEX Y2_E_INDEX
#endif

// The Z2 axis, if any, should be the next open extruder port
#if ENABLED(Z_DUAL_STEPPER_DRIVERS)
  #ifndef Z2_STEP_PIN
    #define Z2_STEP_PIN   _EPIN(Z2_E_INDEX, STEP)
    #define Z2_DIR_PIN    _EPIN(Z2_E_INDEX, DIR)
    #define Z2_ENABLE_PIN _EPIN(Z2_E_INDEX, ENABLE)
    #if Z2_ENABLE_PIN == 0
      #error "No E stepper plug left for Z2!"
    #endif
  #endif
  #undef _Z2_PINS
  #define _Z2_PINS Z2_STEP_PIN, Z2_DIR_PIN, Z2_ENABLE_PIN,
#endif

#define SENSITIVE_PINS { 0, 1, \
    X_STEP_PIN, X_DIR_PIN, X_ENABLE_PIN, X_MIN_PIN, X_MAX_PIN, \
    Y_STEP_PIN, Y_DIR_PIN, Y_ENABLE_PIN, Y_MIN_PIN, Y_MAX_PIN, \
    Z_STEP_PIN, Z_DIR_PIN, Z_ENABLE_PIN, Z_MIN_PIN, Z_MAX_PIN, Z_MIN_PROBE_PIN, \
    PS_ON_PIN, HEATER_BED_PIN, FAN_PIN, FAN1_PIN, FAN2_PIN, CONTROLLER_FAN_PIN, \
    _E0_PINS _E1_PINS _E2_PINS _E3_PINS _E4_PINS BED_PINS \
    _H0_PINS _H1_PINS _H2_PINS _H3_PINS _H4_PINS \
    _X2_PINS _Y2_PINS _Z2_PINS \
    X_MS1_PIN, X_MS2_PIN, Y_MS1_PIN, Y_MS2_PIN, Z_MS1_PIN, Z_MS2_PIN \
  }

#define HAS_DIGIPOTSS (PIN_EXISTS(DIGIPOTSS))

/**
 * Define SPI Pins: SCK, MISO, MOSI, SS
 */
#if defined(__AVR_ATmega168__) || defined(__AVR_ATmega328__) || defined(__AVR_ATmega328P__)
  #define AVR_SCK_PIN  13
  #define AVR_MISO_PIN 12
  #define AVR_MOSI_PIN 11
  #define AVR_SS_PIN   10
#elif defined(__AVR_ATmega644__) || defined(__AVR_ATmega644P__) || defined(__AVR_ATmega644PA__) || defined(__AVR_ATmega1284P__)
  #define AVR_SCK_PIN  7
  #define AVR_MISO_PIN 6
  #define AVR_MOSI_PIN 5
  #define AVR_SS_PIN   4
#elif defined(__AVR_ATmega1280__) || defined(__AVR_ATmega2560__)
  #define AVR_SCK_PIN  52
  #define AVR_MISO_PIN 50
  #define AVR_MOSI_PIN 51
  #define AVR_SS_PIN   53
#elif defined(__AVR_AT90USB1287__) || defined(__AVR_AT90USB1286__) || defined(__AVR_AT90USB646__) || defined(__AVR_AT90USB647__)
  #if ENABLED(AT90USBxx_TEENSYPP_ASSIGNMENTS)
    // Teensy pin assignments
    #define AVR_SCK_PIN  21
    #define AVR_MISO_PIN 23
    #define AVR_MOSI_PIN 22
    #define AVR_SS_PIN   20
  #else
    // Traditional pin assignments
    #define AVR_SCK_PIN  9
    #define AVR_MISO_PIN 11
    #define AVR_MOSI_PIN 10
    #define AVR_SS_PIN   8
  #endif
#elif defined(__AVR_ATmega1281__) || defined(__AVR_ATmega2561__)
  #define AVR_SCK_PIN  10
  #define AVR_MISO_PIN 12
  #define AVR_MOSI_PIN 11
  #define AVR_SS_PIN   16
#endif

#ifndef SCK_PIN
  #define SCK_PIN  AVR_SCK_PIN
#endif
#ifndef MISO_PIN
  #define MISO_PIN AVR_MISO_PIN
#endif
#ifndef MOSI_PIN
  #define MOSI_PIN AVR_MOSI_PIN
#endif
#ifndef SS_PIN
  #define SS_PIN   AVR_SS_PIN
#endif

#endif // __PINS_H__<|MERGE_RESOLUTION|>--- conflicted
+++ resolved
@@ -174,15 +174,12 @@
   #include "pins_MKS_13.h"
 #elif MB(SAINSMART_2IN1)
   #include "pins_SAINSMART_2IN1.h"
-<<<<<<< HEAD
 #elif MB(GT2560_REV_A)
   #include "pins_GT2560_REV_A.h"
 #elif MB(GT2560_REV_A_PLUS)
   #include "pins_GT2560_REV_A_PLUS.h"
-=======
 #elif MB(ZRIB_V20)
   #include "pins_ZRIB_V20.h"
->>>>>>> 2f55870e
 #else
   #error "Unknown MOTHERBOARD value set in Configuration.h"
 #endif
