<<<<<<< HEAD
#ifndef PINS_H
#define PINS_H

#define X_MS1_PIN -1
#define X_MS2_PIN -1
#define Y_MS1_PIN -1
#define Y_MS2_PIN -1
#define Z_MS1_PIN -1
#define Z_MS2_PIN -1
#define E0_MS1_PIN -1
#define E0_MS2_PIN -1
#define E1_MS1_PIN -1
#define E1_MS2_PIN -1
#define DIGIPOTSS_PIN -1

#if MOTHERBOARD == 99
#define KNOWN_BOARD 1

#define X_STEP_PIN          2
#define X_DIR_PIN           3
#define X_ENABLE_PIN        -1
#define X_STOP_PIN          16

#define Y_STEP_PIN          5
#define Y_DIR_PIN           6
#define Y_ENABLE_PIN       -1
#define Y_STOP_PIN          67

#define Z_STEP_PIN          62
#define Z_DIR_PIN           63
#define Z_ENABLE_PIN       -1
#define Z_STOP_PIN          59

#define E0_STEP_PIN         65
#define E0_DIR_PIN          66
#define E0_ENABLE_PIN      -1

#define SDPOWER            -1
#define SDSS               53
#define LED_PIN            -1
#define FAN_PIN            -1
#define PS_ON_PIN           9
#define KILL_PIN           -1

#define HEATER_0_PIN        13
#define HEATER_1_PIN       -1
#define HEATER_2_PIN       -1
#define TEMP_0_PIN          6   // MUST USE ANALOG INPUT NUMBERING NOT DIGITAL OUTPUT NUMBERING!!!!!!!!!
#define TEMP_1_PIN         -1   // MUST USE ANALOG INPUT NUMBERING NOT DIGITAL OUTPUT NUMBERING!!!!!!!!!
#define TEMP_2_PIN         -1   // MUST USE ANALOG INPUT NUMBERING NOT DIGITAL OUTPUT NUMBERING!!!!!!!!!
#define HEATER_BED_PIN      4
#define TEMP_BED_PIN       10

#endif /* 99 */


/****************************************************************************************
* Gen7 v1.1, v1.2, v1.3 pin assignment
*
****************************************************************************************/


#if MOTHERBOARD == 12
#define MOTHERBOARD 11
#define GEN7_VERSION 13 // v1.3
#endif

#if MOTHERBOARD == 11
#define KNOWN_BOARD

#if !defined(__AVR_ATmega644P__) && !defined(__AVR_ATmega644__) && !defined(__AVR_ATmega1284P__)
#error Oops! Make sure you have 'Gen7' selected from the 'Tools -> Boards' menu.

#endif

#ifndef GEN7_VERSION
#define GEN7_VERSION 12 // v1.x
#endif

//x axis pins
#define X_STEP_PIN 19
#define X_DIR_PIN 18
#define X_ENABLE_PIN 24
#define X_STOP_PIN 7

//y axis pins
#define Y_STEP_PIN 23
#define Y_DIR_PIN 22
#define Y_ENABLE_PIN 24
#define Y_STOP_PIN 5

//z axis pins
#define Z_STEP_PIN 26
#define Z_DIR_PIN 25
#define Z_ENABLE_PIN 24
#define Z_MIN_PIN 1
#define Z_MAX_PIN 0

//extruder pins
#define E0_STEP_PIN 28
#define E0_DIR_PIN 27
#define E0_ENABLE_PIN 24

#define TEMP_0_PIN 1
#define TEMP_1_PIN -1
#define TEMP_2_PIN -1
#define TEMP_BED_PIN 2

#define HEATER_0_PIN 4
#define HEATER_1_PIN -1
#define HEATER_2_PIN -1
#define HEATER_BED_PIN 3

#define KILL_PIN -1

#define SDPOWER -1
#define SDSS -1 // SCL pin of I2C header
#define LED_PIN -1

#if (GEN7_VERSION >= 13)
// Gen7 v1.3 removed the fan pin
#define FAN_PIN -1
#else
#define FAN_PIN 31
#endif
#define PS_ON_PIN 15

//All these generations of Gen7 supply thermistor power
//via PS_ON, so ignore bad thermistor readings
#define BOGUS_TEMPERATURE_FAILSAFE_OVERRIDE

//our pin for debugging.
#define DEBUG_PIN 0

//our RS485 pins
#define TX_ENABLE_PIN 12
#define RX_ENABLE_PIN 13

#endif

/****************************************************************************************
* Gen7 v1.4 pin assignment
*
****************************************************************************************/

#if MOTHERBOARD == 13
#define GEN7_VERSION 14 // v1.4
#endif

#if MOTHERBOARD == 13
#define KNOWN_BOARD

#if !defined(__AVR_ATmega644P__) && !defined(__AVR_ATmega644__) && !defined(__AVR_ATmega1284P__)
#error Oops! Make sure you have 'Gen7' selected from the 'Tools -> Boards' menu.

#endif

#ifndef GEN7_VERSION
#define GEN7_VERSION 14 // v1.x
#endif

//x axis pins
#define X_STEP_PIN 29
#define X_DIR_PIN 28
#define X_ENABLE_PIN 25
#define X_STOP_PIN 0

//y axis pins
#define Y_STEP_PIN 27
#define Y_DIR_PIN 26
#define Y_ENABLE_PIN 25
#define Y_STOP_PIN 1

//z axis pins
#define Z_STEP_PIN 23
#define Z_DIR_PIN 22
#define Z_ENABLE_PIN 25
#define Z_STOP_PIN 2

//extruder pins
#define E0_STEP_PIN 19
#define E0_DIR_PIN 18
#define E0_ENABLE_PIN 25

#define TEMP_0_PIN 1
#define TEMP_1_PIN -1
#define TEMP_2_PIN -1
#define TEMP_BED_PIN 0

#define HEATER_0_PIN 4
#define HEATER_1_PIN -1
#define HEATER_2_PIN -1
#define HEATER_BED_PIN 3

#define KILL_PIN -1

#define SDPOWER -1
#define SDSS -1 // SCL pin of I2C header
#define LED_PIN -1

#define FAN_PIN -1

#define PS_ON_PIN 15

//our pin for debugging.
#define DEBUG_PIN 0

//our RS485 pins
#define TX_ENABLE_PIN 12
#define RX_ENABLE_PIN 13

#endif

/*******************************************************************************
*********
* Gen7 Alfons3  pin assignment
*
********************************************************************************
********/
/* These Pins are assigned for the modified GEN7 Board from Alfons3 Please review the pins and adjust it for your needs*/

#if MOTHERBOARD == 10
#define KNOWN_BOARD

#if !defined(__AVR_ATmega644P__) && !defined(__AVR_ATmega644__) && !defined(__AVR_ATmega1284P__)
    #error Oops!  Make sure you have 'Gen7' selected from the 'Tools -> Boards' menu.

#endif

//x axis pins
    #define X_STEP_PIN      21                  // different from standard GEN7
    #define X_DIR_PIN       20                  // different from standard GEN7
    #define X_ENABLE_PIN    24
    #define X_STOP_PIN      0

    //y axis pins
    #define Y_STEP_PIN      23
    #define Y_DIR_PIN       22
    #define Y_ENABLE_PIN    24
    #define Y_STOP_PIN      1

    //z axis pins
    #define Z_STEP_PIN      26
    #define Z_DIR_PIN       25
    #define Z_ENABLE_PIN    24
    #define Z_STOP_PIN      2

    //extruder pins
    #define E0_STEP_PIN      28
    #define E0_DIR_PIN       27
    #define E0_ENABLE_PIN    24

    #define TEMP_0_PIN      2
    #define TEMP_1_PIN      -1
    #define TEMP_2_PIN      -1
    #define TEMP_BED_PIN        1   // MUST USE ANALOG INPUT NUMBERING NOT DIGITAL OUTPUT NUMBERING!!!!!!!!! (pin 34 bed)

    #define HEATER_0_PIN    4
    #define HEATER_1_PIN    -1
    #define HEATER_2_PIN    -1
    #define HEATER_BED_PIN      3  // (bed)

    #define SDPOWER         -1
    #define SDSS            31                  // SCL pin of I2C header || CS Pin for SD Card support
    #define LED_PIN         -1

    #define FAN_PIN         -1
    #define PS_ON_PIN       19
    //our pin for debugging.

    #define DEBUG_PIN        -1

    //our RS485 pins
    //#define TX_ENABLE_PIN       12
    //#define RX_ENABLE_PIN       13

    #define BEEPER -1
    #define SDCARDDETECT -1
    #define SUICIDE_PIN -1    //has to be defined; otherwise Power_off doesn't work

    #define KILL_PIN -1
    //Pins for 4bit LCD Support
    #define LCD_PINS_RS 18
    #define LCD_PINS_ENABLE 17
    #define LCD_PINS_D4 16
    #define LCD_PINS_D5 15
    #define LCD_PINS_D6 13
    #define LCD_PINS_D7 14

     //buttons are directly attached
    #define BTN_EN1 11
    #define BTN_EN2 10
    #define BTN_ENC 12  //the click

#endif

/****************************************************************************************
* Arduino Mega pin assignment
*
****************************************************************************************/
#if MOTHERBOARD == 3 || MOTHERBOARD == 33 || MOTHERBOARD == 34
#define KNOWN_BOARD 1

//////////////////FIX THIS//////////////
#ifndef __AVR_ATmega1280__
 #ifndef __AVR_ATmega2560__
 #error Oops!  Make sure you have 'Arduino Mega' selected from the 'Tools -> Boards' menu.
 #endif
#endif

// uncomment one of the following lines for RAMPS v1.3 or v1.0, comment both for v1.2 or 1.1
// #define RAMPS_V_1_3
// #define RAMPS_V_1_0

#if MOTHERBOARD == 33 || MOTHERBOARD == 34

  #define LARGE_FLASH        true

  #define X_STEP_PIN         54
  #define X_DIR_PIN          55
  #define X_ENABLE_PIN       38
  #define X_MIN_PIN           3
  #define X_MAX_PIN           2

  #define Y_STEP_PIN         60
  #define Y_DIR_PIN          61
  #define Y_ENABLE_PIN       56
  #define Y_MIN_PIN          14
  #define Y_MAX_PIN          15

  #define Z_STEP_PIN         46
  #define Z_DIR_PIN          48
  #define Z_ENABLE_PIN       62
  #define Z_MIN_PIN          18
  #define Z_MAX_PIN          19

  #define Z2_STEP_PIN        36
  #define Z2_DIR_PIN         34
  #define Z2_ENABLE_PIN      30

  #define E0_STEP_PIN        26
  #define E0_DIR_PIN         28
  #define E0_ENABLE_PIN      24

  #define E1_STEP_PIN        36
  #define E1_DIR_PIN         34
  #define E1_ENABLE_PIN      30

  #define SDPOWER            -1
  #define SDSS               53
  #define LED_PIN            13

  #if MOTHERBOARD == 33
    #define FAN_PIN            9 // (Sprinter config)
  #else
    #define FAN_PIN            4 // IO pin. Buffer needed
  #endif

  #define PS_ON_PIN          12

  #if defined(REPRAP_DISCOUNT_SMART_CONTROLLER) || defined(G3D_PANEL)
    #define KILL_PIN           41
  #else
    #define KILL_PIN           -1
  #endif

  #define HEATER_0_PIN       10   // EXTRUDER 1

  #if MOTHERBOARD == 33
    #define HEATER_1_PIN       -1
  #else
    #define HEATER_1_PIN       9    // EXTRUDER 2 (FAN On Sprinter)
  #endif

  #define HEATER_2_PIN       -1
  #define TEMP_0_PIN         13   // ANALOG NUMBERING
  #define TEMP_1_PIN         15   // ANALOG NUMBERING
  #define TEMP_2_PIN         -1   // ANALOG NUMBERING
  #define HEATER_BED_PIN     8    // BED
  #define TEMP_BED_PIN       14   // ANALOG NUMBERING



  #ifdef NUM_SERVOS
    #define SERVO0_PIN         11

    #if NUM_SERVOS > 1
      #define SERVO1_PIN         6
    #endif

    #if NUM_SERVOS > 2
      #define SERVO2_PIN         5
    #endif

    #if NUM_SERVOS > 3
      #define SERVO3_PIN         4
    #endif
  #endif

  #ifdef ULTRA_LCD

    #ifdef NEWPANEL
      #define LCD_PINS_RS 16 
      #define LCD_PINS_ENABLE 17
      #define LCD_PINS_D4 23
      #define LCD_PINS_D5 25
      #define LCD_PINS_D6 27
      #define LCD_PINS_D7 29

      #ifdef REPRAP_DISCOUNT_SMART_CONTROLLER
        #define BEEPER 37

        #define BTN_EN1 31
        #define BTN_EN2 33
        #define BTN_ENC 35

        #define SDCARDDETECT 49
      #else
        //arduino pin which triggers an piezzo beeper
        #define BEEPER 33  // Beeper on AUX-4

        //buttons are directly attached using AUX-2
        #ifdef REPRAPWORLD_KEYPAD
          #define BTN_EN1 64 // encoder
          #define BTN_EN2 59 // encoder
          #define BTN_ENC 63 // enter button
          #define SHIFT_OUT 40 // shift register
          #define SHIFT_CLK 44 // shift register
          #define SHIFT_LD 42 // shift register
        #else
          #define BTN_EN1 37
          #define BTN_EN2 35
          #define BTN_ENC 31  //the click
        #endif

        #ifdef G3D_PANEL
          #define SDCARDDETECT 49
        #else
          #define SDCARDDETECT -1  // Ramps does not use this port
        #endif
    
      #endif

    #else //old style panel with shift register
      //arduino pin witch triggers an piezzo beeper
      #define BEEPER 33   // No Beeper added 

      //buttons are attached to a shift register
      // Not wired this yet
      //#define SHIFT_CLK 38
      //#define SHIFT_LD 42
      //#define SHIFT_OUT 40
      //#define SHIFT_EN 17

      #define LCD_PINS_RS 16
      #define LCD_PINS_ENABLE 17
      #define LCD_PINS_D4 23
      #define LCD_PINS_D5 25
      #define LCD_PINS_D6 27
      #define LCD_PINS_D7 29
    #endif 
  #endif //ULTRA_LCD

#else // RAMPS_V_1_1 or RAMPS_V_1_2 as default (MOTHERBOARD == 3)

  #define X_STEP_PIN         26
  #define X_DIR_PIN          28
  #define X_ENABLE_PIN       24
  #define X_MIN_PIN           3
  #define X_MAX_PIN          -1    //2

  #define Y_STEP_PIN         38
  #define Y_DIR_PIN          40
  #define Y_ENABLE_PIN       36
  #define Y_MIN_PIN          16
  #define Y_MAX_PIN          -1    //17

  #define Z_STEP_PIN         44
  #define Z_DIR_PIN          46
  #define Z_ENABLE_PIN       42
  #define Z_MIN_PIN          18
  #define Z_MAX_PIN          -1    //19

  #define E0_STEP_PIN         32
  #define E0_DIR_PIN          34
  #define E0_ENABLE_PIN       30

  #define SDPOWER            48
  #define SDSS               53
  #define LED_PIN            13
  #define PS_ON_PIN          -1
  #define KILL_PIN           -1

  #ifdef RAMPS_V_1_0 // RAMPS_V_1_0
    #define HEATER_0_PIN     12    // RAMPS 1.0
    #define HEATER_BED_PIN   -1    // RAMPS 1.0
    #define FAN_PIN          11    // RAMPS 1.0
  #else // RAMPS_V_1_1 or RAMPS_V_1_2
    #define HEATER_0_PIN     10    // RAMPS 1.1
    #define HEATER_BED_PIN    8    // RAMPS 1.1
    #define FAN_PIN           9    // RAMPS 1.1
  #endif

  #define HEATER_1_PIN        -1
  #define HEATER_2_PIN        -1
  #define TEMP_0_PIN          2    // MUST USE ANALOG INPUT NUMBERING NOT DIGITAL OUTPUT NUMBERING!!!!!!!!!
  #define TEMP_1_PIN          -1
  #define TEMP_2_PIN          -1
  #define TEMP_BED_PIN        1    // MUST USE ANALOG INPUT NUMBERING NOT DIGITAL OUTPUT NUMBERING!!!!!!!!!

#endif// MOTHERBOARD == 33 || MOTHERBOARD == 34

// SPI for Max6675 Thermocouple

#ifndef SDSUPPORT
// these pins are defined in the SD library if building with SD support
  #define MAX_SCK_PIN          52
  #define MAX_MISO_PIN         50
  #define MAX_MOSI_PIN         51
  #define MAX6675_SS       53
#else
  #define MAX6675_SS       49
#endif

#endif//MOTHERBOARD == 3 || MOTHERBOARD == 33 || MOTHERBOARD == 34

/****************************************************************************************
* Duemilanove w/ ATMega328P pin assignment
*
****************************************************************************************/
#if MOTHERBOARD == 4
#define KNOWN_BOARD 1

#ifndef __AVR_ATmega328P__
#error Oops!  Make sure you have 'Arduino Duemilanove w/ ATMega328' selected from the 'Tools -> Boards' menu.
#endif

#define X_STEP_PIN         19
#define X_DIR_PIN          18
#define X_ENABLE_PIN       -1
#define X_STOP_PIN         17

#define Y_STEP_PIN         10
#define Y_DIR_PIN           7
#define Y_ENABLE_PIN       -1
#define Y_STOP_PIN          8

#define Z_STEP_PIN         13
#define Z_DIR_PIN           3
#define Z_ENABLE_PIN        2
#define Z_STOP_PIN          4

#define E0_STEP_PIN         11
#define E0_DIR_PIN          12
#define E0_ENABLE_PIN       -1

#define SDPOWER          -1
#define SDSS          -1
#define LED_PIN            -1
#define FAN_PIN             5
#define PS_ON_PIN          -1
#define KILL_PIN           -1

#define HEATER_0_PIN        6
#define HEATER_1_PIN        -1
#define HEATER_2_PIN        -1
#define TEMP_0_PIN          0    // MUST USE ANALOG INPUT NUMBERING NOT DIGITAL OUTPUT NUMBERING!!!!!!!!!
#define TEMP_1_PIN          -1
#define TEMP_2_PIN          -1
#define HEATER_BED_PIN      -1
#define TEMP_BED_PIN        -1

#endif

/****************************************************************************************
* Elefu RA Board Pin Assignments
*
****************************************************************************************/
#if MOTHERBOARD == 21
#define	KNOWN_BOARD 1

#ifndef __AVR_ATmega2560__
 #error Oops!  Make sure you have 'Arduino Mega' selected from the 'Tools -> Boards' menu.
#endif


#define X_STEP_PIN		     49
#define X_DIR_PIN			     13
#define X_ENABLE_PIN		   48
#define X_MIN_PIN			     35
#define X_MAX_PIN			     -1 //34

#define Y_STEP_PIN         11
#define Y_DIR_PIN          9
#define Y_ENABLE_PIN       12
#define Y_MIN_PIN          33
#define Y_MAX_PIN          -1 //32

#define Z_STEP_PIN         7
#define Z_DIR_PIN          6
#define Z_ENABLE_PIN       8
#define Z_MIN_PIN          31
#define Z_MAX_PIN          -1 //30

#define E2_STEP_PIN        43
#define E2_DIR_PIN         47
#define E2_ENABLE_PIN      42

#define E1_STEP_PIN        18
#define E1_DIR_PIN         19
#define E1_ENABLE_PIN      38

#define E0_STEP_PIN        40
#define E0_DIR_PIN         41
#define E0_ENABLE_PIN      37

#define SDPOWER            -1
#define LED_PIN            -1 //Use +12V Aux port for LED Ring

#define FAN_PIN            16 //5V PWM

#define PS_ON_PIN          10 //Set to -1 if using a manual switch on the PWRSW Connector
#define SLEEP_WAKE_PIN		 26 //This feature still needs work

#define HEATER_0_PIN       45	//12V PWM1
#define HEATER_1_PIN       46	//12V PWM2
#define HEATER_2_PIN       17	//12V PWM3
#define HEATER_BED_PIN     44	//DOUBLE 12V PWM
#define TEMP_0_PIN         3	//ANALOG NUMBERING
#define TEMP_1_PIN         2 	//ANALOG NUMBERING
#define TEMP_2_PIN         1 	//ANALOG NUMBERING
#define TEMP_BED_PIN       0	//ANALOG NUMBERING

#define BEEPER 		         36

#define KILL_PIN           -1

// M240  Triggers a camera by emulating a Canon RC-1 Remote
// Data from: http://www.doc-diy.net/photo/rc-1_hacked/
#define PHOTOGRAPH_PIN     29

#ifdef RA_CONTROL_PANEL

  #define SDSS             53
  #define SDCARDDETECT     28

  #define BTN_EN1          14
  #define BTN_EN2          39
  #define BTN_ENC          15  //the click
    
  #define BLEN_C           2
  #define BLEN_B           1
  #define BLEN_A           0
    
  //encoder rotation values
  #define encrot0          0
  #define encrot1          2
  #define encrot2          3
  #define encrot3          1
  
#endif //RA_CONTROL_PANEL

#ifdef RA_DISCO
  //variables for which pins the TLC5947 is using
  #define TLC_CLOCK_PIN    25
  #define TLC_BLANK_PIN    23
  #define TLC_XLAT_PIN     22
  #define TLC_DATA_PIN     24

  //We also need to define pin to port number mapping for the 2560 to match the pins listed above. If you change the TLC pins, update this as well per the 2560 datasheet!
  //This currently only works with the RA Board.
  #define TLC_CLOCK_BIT 3 //bit 3 on port A
  #define TLC_CLOCK_PORT &PORTA //bit 3 on port A
  
  #define TLC_BLANK_BIT 1 //bit 1 on port A
  #define TLC_BLANK_PORT &PORTA //bit 1 on port A

  #define TLC_DATA_BIT 2 //bit 2 on port A
  #define TLC_DATA_PORT &PORTA //bit 2 on port A

  #define TLC_XLAT_BIT 0 //bit 0 on port A
  #define TLC_XLAT_PORT &PORTA //bit 0 on port A

  //change this to match your situation. Lots of TLCs takes up the arduino SRAM very quickly, so be careful 
  //Leave it at at least 1 if you have enabled RA_LIGHTING
  //The number of TLC5947 boards chained together for use with the animation, additional ones will repeat the animation on them, but are not individually addressable and mimic those before them. You can leave the default at 2 even if you only have 1 TLC5947 module.
  #define NUM_TLCS 2 

  //These TRANS_ARRAY values let you change the order the LEDs on the lighting modules will animate for chase functions. 
  //Modify them according to your specific situation.
  //NOTE: the array should be 8 long for every TLC you have. These defaults assume (2) TLCs.
  #define TRANS_ARRAY {0, 1, 2, 3, 4, 5, 6, 7, 15, 14, 13, 12, 11, 10, 9, 8} //forwards
  //#define TRANS_ARRAY {7, 6, 5, 4, 3, 2, 1, 0, 8, 9, 10, 11, 12, 13, 14, 15} //backwards
#endif //RA_LIGHTING


#endif /* Ra Board */


/****************************************************************************************
* Gen6 pin assignment
*
****************************************************************************************/
#if MOTHERBOARD == 5 || MOTHERBOARD == 51
#define KNOWN_BOARD 1

#ifndef __AVR_ATmega644P__
#ifndef __AVR_ATmega1284P__
#error Oops!  Make sure you have 'Sanguino' selected from the 'Tools -> Boards' menu.
#endif
#endif

//x axis pins
    #define X_STEP_PIN      15
    #define X_DIR_PIN       18
    #define X_ENABLE_PIN    19
    #define X_STOP_PIN      20

    //y axis pins
    #define Y_STEP_PIN      23
    #define Y_DIR_PIN       22
    #define Y_ENABLE_PIN    24
    #define Y_STOP_PIN      25

    //z axis pins
    #define Z_STEP_PIN      27
    #define Z_DIR_PIN       28
    #define Z_ENABLE_PIN    29
    #define Z_STOP_PIN      30

    //extruder pins
    #define E0_STEP_PIN      4    //Edited @ EJE Electronics 20100715
    #define E0_DIR_PIN       2    //Edited @ EJE Electronics 20100715
    #define E0_ENABLE_PIN    3    //Added @ EJE Electronics 20100715
    #define TEMP_0_PIN      5     //changed @ rkoeppl 20110410
    #define TEMP_1_PIN      -1    //changed @ rkoeppl 20110410


    #define TEMP_2_PIN      -1    //changed @ rkoeppl 20110410
    #define HEATER_0_PIN    14    //changed @ rkoeppl 20110410
    #define HEATER_1_PIN    -1
    #define HEATER_2_PIN    -1
    #if MOTHERBOARD == 5
    #define HEATER_BED_PIN  -1    //changed @ rkoeppl 20110410
    #define TEMP_BED_PIN    -1    //changed @ rkoeppl 20110410
    #else
    #define HEATER_BED_PIN   1    //changed @ rkoeppl 20110410
    #define TEMP_BED_PIN     0    //changed @ rkoeppl 20110410
    #endif
    #define SDPOWER          -1
    #define SDSS          17
    #define LED_PIN         -1    //changed @ rkoeppl 20110410
    #define FAN_PIN         -1    //changed @ rkoeppl 20110410
    #define PS_ON_PIN       -1    //changed @ rkoeppl 20110410
    #define KILL_PIN        -1    //changed @ drakelive 20120830
    //our pin for debugging.

    #define DEBUG_PIN        0

    //our RS485 pins
    #define TX_ENABLE_PIN 12
    #define RX_ENABLE_PIN 13


#endif

/****************************************************************************************
* Sanguinololu pin assignment
*
****************************************************************************************/
#if MOTHERBOARD == 64
#define STB
#endif
#if MOTHERBOARD == 63
#define MELZI
#endif
#if MOTHERBOARD == 62 || MOTHERBOARD == 63 || MOTHERBOARD == 64
#undef MOTHERBOARD
#define MOTHERBOARD 6
#define SANGUINOLOLU_V_1_2
#endif
#if MOTHERBOARD == 6
#define KNOWN_BOARD 1
#ifndef __AVR_ATmega644P__
#ifndef __AVR_ATmega1284P__
#error Oops!  Make sure you have 'Sanguino' selected from the 'Tools -> Boards' menu.
#endif
#endif

#define X_STEP_PIN         15
#define X_DIR_PIN          21
#define X_STOP_PIN         18

#define Y_STEP_PIN         22
#define Y_DIR_PIN          23
#define Y_STOP_PIN         19

#define Z_STEP_PIN         3
#define Z_DIR_PIN          2
#define Z_STOP_PIN         20

#define E0_STEP_PIN         1
#define E0_DIR_PIN          0

#define LED_PIN            -1

#define FAN_PIN            -1
#if FAN_PIN == 12 || FAN_PIN ==13
#define FAN_SOFT_PWM
#endif

#ifdef MELZI
#define LED_PIN            27 /* On some broken versions of the Sanguino libraries the pin definitions are wrong, which then needs LED_PIN as pin 28. But you better upgrade your Sanguino libraries! See #368. */
#define FAN_PIN            4
#endif

#ifdef STB
#define FAN_PIN            4
#endif

#define PS_ON_PIN          -1
#define KILL_PIN           -1

#define HEATER_0_PIN       13 // (extruder)
#define HEATER_1_PIN       -1
#define HEATER_2_PIN       -1

#ifdef SANGUINOLOLU_V_1_2

#define HEATER_BED_PIN     12 // (bed)
#define X_ENABLE_PIN       14
#define Y_ENABLE_PIN       14
#define Z_ENABLE_PIN       26
#define E0_ENABLE_PIN       14

#else

#define HEATER_BED_PIN       14  // (bed)
#define X_ENABLE_PIN       -1
#define Y_ENABLE_PIN       -1
#define Z_ENABLE_PIN       -1
#define E0_ENABLE_PIN       -1

#endif

#define TEMP_0_PIN          7   // MUST USE ANALOG INPUT NUMBERING NOT DIGITAL OUTPUT NUMBERING!!!!!!!!! (pin 33 extruder)
#define TEMP_1_PIN         -1
#define TEMP_2_PIN         -1
#define TEMP_BED_PIN        6   // MUST USE ANALOG INPUT NUMBERING NOT DIGITAL OUTPUT NUMBERING!!!!!!!!! (pin 34 bed)
#define SDPOWER            -1
#define SDSS               31

/* On some broken versions of the Sanguino libraries the pin definitions are wrong, which then needs SDSS as pin 24. But you better upgrade your Sanguino libraries! See #368. */
//#define SDSS               24

 #ifdef ULTRA_LCD
   #ifdef NEWPANEL
     //we have no buzzer installed
     #define BEEPER -1
     //LCD Pins
     #ifdef DOGLCD
       // Pins for DOGM SPI LCD Support
       #define DOGLCD_A0  30
       #define DOGLCD_CS  29
       // GLCD features
       #define LCD_CONTRAST 1
       // Uncomment screen orientation
         // #define LCD_SCREEN_ROT_0
         // #define LCD_SCREEN_ROT_90
       #define LCD_SCREEN_ROT_180
         // #define LCD_SCREEN_ROT_270
       #else // standard Hitachi LCD controller
       #define LCD_PINS_RS        4
       #define LCD_PINS_ENABLE    17
       #define LCD_PINS_D4        30
       #define LCD_PINS_D5        29
       #define LCD_PINS_D6        28
       #define LCD_PINS_D7        27
     #endif
     //The encoder and click button
     #define BTN_EN1 11  
     #define BTN_EN2 10 
     #ifdef LCD_I2C_PANELOLU2
       #ifdef MELZI
         #define BTN_ENC 29 //the click switch
         #define SDSS 30 //to use the SD card reader on the Panelolu2 rather than the melzi board
       #else
         #define BTN_ENC 30 //the click switch
       #endif
     #else
       #define BTN_ENC 16  //the click switch
     #endif //Panelolu2
     //not connected to a pin
     #define SDCARDDETECT -1    
    
   #endif //Newpanel
 #endif //Ultipanel

#endif


#if MOTHERBOARD == 7
#define KNOWN_BOARD
/*****************************************************************
* Ultimaker pin assignment
******************************************************************/

#ifndef __AVR_ATmega1280__
 #ifndef __AVR_ATmega2560__
 #error Oops!  Make sure you have 'Arduino Mega' selected from the 'Tools -> Boards' menu.
 #endif
#endif

#define LARGE_FLASH true

#define X_STEP_PIN 25
#define X_DIR_PIN 23
#define X_MIN_PIN 22
#define X_MAX_PIN 24
#define X_ENABLE_PIN 27

#define Y_STEP_PIN 31
#define Y_DIR_PIN 33
#define Y_MIN_PIN 26
#define Y_MAX_PIN 28
#define Y_ENABLE_PIN 29

#define Z_STEP_PIN 37
#define Z_DIR_PIN 39
#define Z_MIN_PIN 30
#define Z_MAX_PIN 32
#define Z_ENABLE_PIN 35

#define HEATER_BED_PIN 4
#define TEMP_BED_PIN 10

#define HEATER_0_PIN  2
#define TEMP_0_PIN 8

#define HEATER_1_PIN 3
#define TEMP_1_PIN 9

#define HEATER_2_PIN -1
#define TEMP_2_PIN -1

#define E0_STEP_PIN         43
#define E0_DIR_PIN          45
#define E0_ENABLE_PIN       41

#define E1_STEP_PIN         49
#define E1_DIR_PIN          47
#define E1_ENABLE_PIN       48

#define SDPOWER            -1
#define SDSS               53
#define LED_PIN            13
#define FAN_PIN            7
#define PS_ON_PIN          12
#define KILL_PIN           -1
#define SUICIDE_PIN        54  //PIN that has to be turned on right after start, to keep power flowing.

#ifdef ULTRA_LCD

  #ifdef NEWPANEL
  //arduino pin witch triggers an piezzo beeper
    #define BEEPER 18

    #define LCD_PINS_RS 20
    #define LCD_PINS_ENABLE 17
    #define LCD_PINS_D4 16
    #define LCD_PINS_D5 21
    #define LCD_PINS_D6 5
    #define LCD_PINS_D7 6

    //buttons are directly attached
    #define BTN_EN1 40
    #define BTN_EN2 42
    #define BTN_ENC 19  //the click
    
    #define SDCARDDETECT 38
    
  #else //old style panel with shift register
    //arduino pin witch triggers an piezzo beeper
    #define BEEPER 18

    //buttons are attached to a shift register
    #define SHIFT_CLK 38
    #define SHIFT_LD 42
    #define SHIFT_OUT 40
    #define SHIFT_EN 17

    #define LCD_PINS_RS 16
    #define LCD_PINS_ENABLE 5
    #define LCD_PINS_D4 6
    #define LCD_PINS_D5 21
    #define LCD_PINS_D6 20
    #define LCD_PINS_D7 19
  
    #define SDCARDDETECT -1
  #endif 
#endif //ULTRA_LCD

#endif

#if MOTHERBOARD == 71
#define KNOWN_BOARD
/*****************************************************************
* Ultimaker pin assignment (Old electronics)
******************************************************************/

#ifndef __AVR_ATmega1280__
 #ifndef __AVR_ATmega2560__
 #error Oops!  Make sure you have 'Arduino Mega' selected from the 'Tools -> Boards' menu.
 #endif
#endif

#define LARGE_FLASH true

#define X_STEP_PIN 25
#define X_DIR_PIN 23
#define X_MIN_PIN 15
#define X_MAX_PIN 14
#define X_ENABLE_PIN 27

#define Y_STEP_PIN 31
#define Y_DIR_PIN 33
#define Y_MIN_PIN 17
#define Y_MAX_PIN 16
#define Y_ENABLE_PIN 29

#define Z_STEP_PIN 37
#define Z_DIR_PIN 39
#define Z_MIN_PIN 19
#define Z_MAX_PIN 18
#define Z_ENABLE_PIN 35

#define HEATER_BED_PIN -1
#define TEMP_BED_PIN -1

#define HEATER_0_PIN  2
#define TEMP_0_PIN 8

#define HEATER_1_PIN 1
#define TEMP_1_PIN 1

#define HEATER_2_PIN -1
#define TEMP_2_PIN -1

#define E0_STEP_PIN         43
#define E0_DIR_PIN          45
#define E0_ENABLE_PIN       41

#define E1_STEP_PIN         -1
#define E1_DIR_PIN          -1
#define E1_ENABLE_PIN       -1

#define SDPOWER            -1
#define SDSS               -1
#define LED_PIN            -1
#define FAN_PIN            -1
#define PS_ON_PIN          -1
#define KILL_PIN           -1
#define SUICIDE_PIN        -1  //PIN that has to be turned on right after start, to keep power flowing.

#define LCD_PINS_RS 24
#define LCD_PINS_ENABLE 22
#define LCD_PINS_D4 36
#define LCD_PINS_D5 34
#define LCD_PINS_D6 32
#define LCD_PINS_D7 30

#endif


/****************************************************************************************
* RUMBA pin assignment
*
****************************************************************************************/
#if MOTHERBOARD == 80
#define KNOWN_BOARD 1

#ifndef __AVR_ATmega2560__
 #error Oops!  Make sure you have 'Arduino Mega' selected from the 'Tools -> Boards' menu.
#endif

#define X_STEP_PIN         17
#define X_DIR_PIN          16
#define X_ENABLE_PIN       48
#define X_MIN_PIN          37
#define X_MAX_PIN          36

#define Y_STEP_PIN         54
#define Y_DIR_PIN          47
#define Y_ENABLE_PIN       55
#define Y_MIN_PIN          35
#define Y_MAX_PIN          34

#define Z_STEP_PIN         57
#define Z_DIR_PIN          56
#define Z_ENABLE_PIN       62
#define Z_MIN_PIN          33
#define Z_MAX_PIN          32

#define E0_STEP_PIN        23
#define E0_DIR_PIN         22
#define E0_ENABLE_PIN      24

#define E1_STEP_PIN        26
#define E1_DIR_PIN         25
#define E1_ENABLE_PIN      27

#define E2_STEP_PIN        29
#define E2_DIR_PIN         28
#define E2_ENABLE_PIN      39

#define LED_PIN            13

#define FAN_PIN            7
//additional FAN1 PIN (e.g. useful for electronics fan or light on/off) on PIN 8

#define PS_ON_PIN          45
#define KILL_PIN           46

#if (TEMP_SENSOR_0==0)
 #define TEMP_0_PIN         -1
 #define HEATER_0_PIN       -1
#else
 #define HEATER_0_PIN        2    // EXTRUDER 1
 #if (TEMP_SENSOR_0==-1)
  #define TEMP_0_PIN         6    // ANALOG NUMBERING - connector *K1* on RUMBA thermocouple ADD ON is used
 #else
  #define TEMP_0_PIN         15   // ANALOG NUMBERING - default connector for thermistor *T0* on rumba board is used
 #endif
#endif 

#if (TEMP_SENSOR_1==0)
 #define TEMP_1_PIN         -1
 #define HEATER_1_PIN       -1
#else
 #define HEATER_1_PIN        3    // EXTRUDER 2
 #if (TEMP_SENSOR_1==-1)
  #define TEMP_1_PIN         5    // ANALOG NUMBERING - connector *K2* on RUMBA thermocouple ADD ON is used
 #else
  #define TEMP_1_PIN         14   // ANALOG NUMBERING - default connector for thermistor *T1* on rumba board is used
 #endif
#endif

#if (TEMP_SENSOR_2==0)
 #define TEMP_2_PIN         -1
 #define HEATER_2_PIN       -1
#else
 #define HEATER_2_PIN        6    // EXTRUDER 3
 #if (TEMP_SENSOR_2==-1)
  #define TEMP_2_PIN         7    // ANALOG NUMBERING - connector *K3* on RUMBA thermocouple ADD ON is used <-- this can not be used when TEMP_SENSOR_BED is defined as thermocouple
 #else
  #define TEMP_2_PIN         13   // ANALOG NUMBERING - default connector for thermistor *T2* on rumba board is used
 #endif
#endif

//optional for extruder 4 or chamber: #define TEMP_X_PIN         12   // ANALOG NUMBERING - default connector for thermistor *T3* on rumba board is used
//optional FAN1 can be used as 4th heater output: #define HEATER_3_PIN       8    // EXTRUDER 4

#if (TEMP_SENSOR_BED==0)
 #define TEMP_BED_PIN       -1
 #define HEATER_BED_PIN     -1
#else
 #define HEATER_BED_PIN      9    // BED
 #if (TEMP_SENSOR_BED==-1)
  #define TEMP_BED_PIN       7    // ANALOG NUMBERING - connector *K3* on RUMBA thermocouple ADD ON is used <-- this can not be used when TEMP_SENSOR_2 is defined as thermocouple
 #else
  #define TEMP_BED_PIN       11   // ANALOG NUMBERING - default connector for thermistor *THB* on rumba board is used
 #endif
#endif

#define SDPOWER            -1
#define SDSS               53
#define SDCARDDETECT       49
#define BEEPER             44
#define LCD_PINS_RS        19
#define LCD_PINS_ENABLE    42
#define LCD_PINS_D4        18
#define LCD_PINS_D5        38
#define LCD_PINS_D6        41
#define LCD_PINS_D7        40
#define BTN_EN1            11
#define BTN_EN2            12
#define BTN_ENC            43

#endif //MOTHERBOARD==80


/****************************************************************************************
* Teensylu 0.7 / Printrboard pin assignments (AT90USB1286)
* Requires the Teensyduino software with Teensy++ 2.0 selected in Arduino IDE!
  http://www.pjrc.com/teensy/teensyduino.html
* See http://reprap.org/wiki/Printrboard for more info
****************************************************************************************/
#if MOTHERBOARD == 8 || MOTHERBOARD == 81
#define KNOWN_BOARD 1
#define AT90USB 1286  // Disable MarlinSerial etc.

#ifndef __AVR_AT90USB1286__
#error Oops!  Make sure you have 'Teensy++ 2.0' selected from the 'Tools -> Boards' menu.
#endif

#define LARGE_FLASH        true

#define X_STEP_PIN          0
#define X_DIR_PIN           1
#define X_ENABLE_PIN       39

#define Y_STEP_PIN          2
#define Y_DIR_PIN           3
#define Y_ENABLE_PIN       38

#define Z_STEP_PIN          4
#define Z_DIR_PIN           5
#define Z_ENABLE_PIN       23

#define E0_STEP_PIN         6
#define E0_DIR_PIN          7
#define E0_ENABLE_PIN      19

#define HEATER_0_PIN       21  // Extruder
#define HEATER_1_PIN       -1
#define HEATER_2_PIN       -1
#define HEATER_BED_PIN     20  // Bed
#define FAN_PIN            22  // Fan
// You may need to change FAN_PIN to 16 because Marlin isn't using fastio.h
// for the fan and Teensyduino uses a different pin mapping.

#if MOTHERBOARD == 8  // Teensylu
  #define X_STOP_PIN         13
  #define Y_STOP_PIN         14
  #define Z_STOP_PIN         15
  #define TEMP_0_PIN          7  // Extruder / Analog pin numbering
  #define TEMP_BED_PIN        6  // Bed / Analog pin numbering
#else  // Printrboard
  #define X_STOP_PIN         35
  #define Y_STOP_PIN          8
  #define Z_STOP_PIN         36
  #define TEMP_0_PIN          1  // Extruder / Analog pin numbering
  #define TEMP_BED_PIN        0  // Bed / Analog pin numbering
#endif

#define TEMP_1_PIN         -1
#define TEMP_2_PIN         -1

#define SDPOWER            -1
#define SDSS                8
#define LED_PIN            -1
#define PS_ON_PIN          -1
#define KILL_PIN           -1
#define ALARM_PIN          -1

#ifndef SDSUPPORT
// these pins are defined in the SD library if building with SD support
  #define SCK_PIN           9
  #define MISO_PIN         11
  #define MOSI_PIN         10
#endif

#endif  // MOTHERBOARD == 8 (Teensylu) or 81 (Printrboard)

/****************************************************************************************
 * Brainwave 1.0 pin assignments (AT90USB646)
 * Requires hardware bundle for Arduino:
   https://github.com/unrepentantgeek/brainwave-arduino
 ****************************************************************************************/
#if MOTHERBOARD == 82
#define KNOWN_BOARD 1
#define AT90USB 646  // Disable MarlinSerial etc.

#ifndef __AVR_AT90USB646__
#error Oops!  Make sure you have 'Brainwave' selected from the 'Tools -> Boards' menu.
#endif

#define X_STEP_PIN         27
#define X_DIR_PIN          29
#define X_ENABLE_PIN       28
#define X_STOP_PIN          7
#define X_ATT_PIN          26

#define Y_STEP_PIN         31
#define Y_DIR_PIN          33
#define Y_ENABLE_PIN       32
#define Y_STOP_PIN          6
#define Y_ATT_PIN          30

#define Z_STEP_PIN         17
#define Z_DIR_PIN          19
#define Z_ENABLE_PIN       18
#define Z_STOP_PIN          5
#define Z_ATT_PIN          16

#define E0_STEP_PIN        21
#define E0_DIR_PIN         23
#define E0_ENABLE_PIN      22
#define E0_ATT_PIN         20

#define HEATER_0_PIN        4  // Extruder
#define HEATER_1_PIN       -1
#define HEATER_2_PIN       -1
#define HEATER_BED_PIN     38  // Bed
#define FAN_PIN             3  // Fan

#define TEMP_0_PIN          7  // Extruder / Analog pin numbering
#define TEMP_1_PIN         -1
#define TEMP_2_PIN         -1
#define TEMP_BED_PIN        6  // Bed / Analog pin numbering

#define SDPOWER            -1
#define SDSS               -1
#define LED_PIN            39
#define PS_ON_PIN          -1
#define KILL_PIN           -1
#define ALARM_PIN          -1

#ifndef SDSUPPORT
// these pins are defined in the SD library if building with SD support
  #define SCK_PIN           9
  #define MISO_PIN         11
  #define MOSI_PIN         10
#endif

#endif  // MOTHERBOARD == 82 (Brainwave)

/****************************************************************************************
* Gen3+ pin assignment
*
****************************************************************************************/
#if MOTHERBOARD == 9
#define MOTHERBOARD 6   /*TODO: Figure out, Why is this done?*/
#define KNOWN_BOARD 1
#ifndef __AVR_ATmega644P__
#ifndef __AVR_ATmega1284P__
#error Oops!  Make sure you have 'Sanguino' selected from the 'Tools -> Boards' menu.
#endif
#endif

#define X_STEP_PIN         15
#define X_DIR_PIN          18
#define X_STOP_PIN         20

#define Y_STEP_PIN         23
#define Y_DIR_PIN          22
#define Y_STOP_PIN         25

#define Z_STEP_PIN         27
#define Z_DIR_PIN          28
#define Z_STOP_PIN         30

#define E_STEP_PIN         17
#define E_DIR_PIN          21

#define LED_PIN            -1

#define FAN_PIN            -1

#define PS_ON_PIN         14
#define KILL_PIN           -1

#define HEATER_0_PIN       12 // (extruder)

#define HEATER_1_PIN       16 // (bed)
#define X_ENABLE_PIN       19
#define Y_ENABLE_PIN       24
#define Z_ENABLE_PIN       29
#define E_ENABLE_PIN       13

#define TEMP_0_PIN          0   // MUST USE ANALOG INPUT NUMBERING NOT DIGITAL OUTPUT NUMBERING!!!!!!!!! (pin 33 extruder)
#define TEMP_1_PIN          5   // MUST USE ANALOG INPUT NUMBERING NOT DIGITAL OUTPUT NUMBERING!!!!!!!!! (pin 34 bed)
#define TEMP_2_PIN         -1
#define SDPOWER            -1
#define SDSS               4
#define HEATER_2_PIN       -1

#endif



/****************************************************************************************
* Open Motion controller with enable based extruders
*
*                        ATMega644
*
*                        +---\/---+
*            (D 0) PB0  1|        |40  PA0 (AI 0 / D31)
*            (D 1) PB1  2|        |39  PA1 (AI 1 / D30)
*       INT2 (D 2) PB2  3|        |38  PA2 (AI 2 / D29)
*        PWM (D 3) PB3  4|        |37  PA3 (AI 3 / D28)
*        PWM (D 4) PB4  5|        |36  PA4 (AI 4 / D27)
*       MOSI (D 5) PB5  6|        |35  PA5 (AI 5 / D26)
*       MISO (D 6) PB6  7|        |34  PA6 (AI 6 / D25)
*        SCK (D 7) PB7  8|        |33  PA7 (AI 7 / D24)
*                  RST  9|        |32  AREF
*                  VCC 10|        |31  GND
*                  GND 11|        |30  AVCC
*                XTAL2 12|        |29  PC7 (D 23)
*                XTAL1 13|        |28  PC6 (D 22)
*       RX0 (D 8)  PD0 14|        |27  PC5 (D 21) TDI
*       TX0 (D 9)  PD1 15|        |26  PC4 (D 20) TDO
*  INT0 RX1 (D 10) PD2 16|        |25  PC3 (D 19) TMS
*  INT1 TX1 (D 11) PD3 17|        |24  PC2 (D 18) TCK
*       PWM (D 12) PD4 18|        |23  PC1 (D 17) SDA
*       PWM (D 13) PD5 19|        |22  PC0 (D 16) SCL
*       PWM (D 14) PD6 20|        |21  PD7 (D 15) PWM
*                        +--------+
*
****************************************************************************************/
#if MOTHERBOARD == 90 //Alpha OMCA board
#define KNOWN_BOARD 1

#ifndef __AVR_ATmega644__
#error Oops!  Make sure you have 'SanguinoA' selected from the 'Tools -> Boards' menu.
#endif

#define X_STEP_PIN         21
#define X_DIR_PIN          20
#define X_ENABLE_PIN       24
#define X_STOP_PIN         0

#define Y_STEP_PIN         23
#define Y_DIR_PIN          22
#define Y_ENABLE_PIN       24
#define Y_STOP_PIN         1

#define Z_STEP_PIN         26
#define Z_DIR_PIN          25
#define Z_ENABLE_PIN       24
#define Z_STOP_PIN         2

#define E0_STEP_PIN         28
#define E0_DIR_PIN          27
#define E0_ENABLE_PIN       24

#define E1_STEP_PIN         -1 // 19
#define E1_DIR_PIN          -1 // 18
#define E1_ENABLE_PIN       24

#define E2_STEP_PIN         -1 // 17
#define E2_DIR_PIN          -1 // 16
#define E2_ENABLE_PIN       24

#define SDPOWER            -1
#define SDSS               11
#define SDCARDDETECT       -1 // 10 optional also used as mode pin
#define LED_PIN            -1
#define FAN_PIN            3
#define PS_ON_PIN          -1
#define KILL_PIN           -1

#define HEATER_0_PIN       4
#define HEATER_1_PIN       -1 // 12
#define HEATER_2_PIN       -1 // 13
#define TEMP_0_PIN          0 //D27   // MUST USE ANALOG INPUT NUMBERING NOT DIGITAL OUTPUT NUMBERING!!!!!!!!!
#define TEMP_1_PIN         -1 // 1
#define TEMP_2_PIN         -1 // 2
#define HEATER_BED_PIN     -1 // 14/15
#define TEMP_BED_PIN       -1 // 1,2 or I2C
/*  Unused (1) (2) (3) 4 5 6 7 8 9 10 11 12 13 (14) (15) (16) 17 (18) (19) (20) (21) (22) (23) 24 (25) (26) (27) 28 (29) (30) (31)  */

#endif

#if MOTHERBOARD == 91  // Final OMCA board -- REF http://sanguino.cc/hardware
#define KNOWN_BOARD 1

#if !defined(__AVR_ATmega644P__) && !defined(__AVR_ATmega644__)
#error Oops!  Make sure you have 'Sanguino' selected from the 'Tools -> Boards' menu. (Final OMCA board)
#endif

#define X_STEP_PIN         26
#define X_DIR_PIN          25
#define X_ENABLE_PIN       10
#define X_STOP_PIN         0

#define Y_STEP_PIN         28
#define Y_DIR_PIN          27
#define Y_ENABLE_PIN       10
#define Y_STOP_PIN         1

#define Z_STEP_PIN         23
#define Z_DIR_PIN          22
#define Z_ENABLE_PIN       10
#define Z_STOP_PIN         2

#define E0_STEP_PIN         24
#define E0_DIR_PIN          21
#define E0_ENABLE_PIN       10

/* future proofing */
#define __FS  20
#define __FD  19
#define __GS  18
#define __GD  13

#define UNUSED_PWM           14 /* PWM on LEFT connector */

#define E1_STEP_PIN         -1 // 21
#define E1_DIR_PIN          -1 // 20
#define E1_ENABLE_PIN       -1 // 19

#define E2_STEP_PIN         -1 // 21
#define E2_DIR_PIN          -1 // 20
#define E2_ENABLE_PIN       -1 // 18

#define SDPOWER            -1
#define SDSS               11
#define SDCARDDETECT       -1 // 10 optional also used as mode pin
#define LED_PIN            -1
#define FAN_PIN            14 /* PWM on MIDDLE connector */
#define PS_ON_PIN          -1
#define KILL_PIN           -1

#define HEATER_0_PIN        3 /*DONE PWM on RIGHT connector */
#define HEATER_1_PIN       -1
#define HEATER_2_PIN       -1
#define HEATER_1_PIN       -1
#define HEATER_2_PIN       -1
#define TEMP_0_PIN          0 // ANALOG INPUT NUMBERING
#define TEMP_1_PIN          1 // ANALOG
#define TEMP_2_PIN         -1 // 2
#define HEATER_BED_PIN      4
#define TEMP_BED_PIN        2 // 1,2 or I2C

#define I2C_SCL       16
#define I2C_SDA       17

#endif

#if MOTHERBOARD == 301
#define KNOWN_BOARD
/*****************************************************************
* Rambo Pin Assignments
******************************************************************/

#ifndef __AVR_ATmega2560__
#error Oops!  Make sure you have 'Arduino Mega 2560' selected from the 'Tools -> Boards' menu.
#endif

#define LARGE_FLASH true

#define X_STEP_PIN 37
#define X_DIR_PIN 48
#define X_MIN_PIN 12
#define X_MAX_PIN 24
#define X_ENABLE_PIN 29
#define X_MS1_PIN 40
#define X_MS2_PIN 41

#define Y_STEP_PIN 36
#define Y_DIR_PIN 49
#define Y_MIN_PIN 11
#define Y_MAX_PIN 23
#define Y_ENABLE_PIN 28
#define Y_MS1_PIN 69
#define Y_MS2_PIN 39

#define Z_STEP_PIN 35
#define Z_DIR_PIN 47
#define Z_MIN_PIN 10
#define Z_MAX_PIN 30
#define Z_ENABLE_PIN 27
#define Z_MS1_PIN 68
#define Z_MS2_PIN 67

#define HEATER_BED_PIN 3
#define TEMP_BED_PIN 2

#define HEATER_0_PIN  9
#define TEMP_0_PIN 0

#define HEATER_1_PIN 7
#define TEMP_1_PIN 1

#ifdef BARICUDA
#define HEATER_2_PIN 6
#else
#define HEATER_2_PIN -1
#endif
#define TEMP_2_PIN -1

#define E0_STEP_PIN         34
#define E0_DIR_PIN          43
#define E0_ENABLE_PIN       26
#define E0_MS1_PIN 65
#define E0_MS2_PIN 66

#define E1_STEP_PIN         33
#define E1_DIR_PIN          42
#define E1_ENABLE_PIN       25
#define E1_MS1_PIN 63
#define E1_MS2_PIN 64

#define DIGIPOTSS_PIN 38
#define DIGIPOT_CHANNELS {4,5,3,0,1} // X Y Z E0 E1 digipot channels to stepper driver mapping

#define SDPOWER            -1
#define SDSS               53
#define LED_PIN            13
#define FAN_PIN            8
#define PS_ON_PIN          4
#define KILL_PIN           -1
#define SUICIDE_PIN        -1  //PIN that has to be turned on right after start, to keep power flowing.

#endif

/****************************************************************************************
* MegaTronics
*
****************************************************************************************/
#if MOTHERBOARD == 70
#define KNOWN_BOARD 1


 #ifndef __AVR_ATmega2560__
 #error Oops!  Make sure you have 'Arduino Mega' selected from the 'Tools -> Boards' menu.
 #endif


#define LARGE_FLASH        true

#define X_STEP_PIN         26
#define X_DIR_PIN          28
#define X_ENABLE_PIN       24
#define X_MIN_PIN          41
#define X_MAX_PIN          37

#define Y_STEP_PIN         60 // A6
#define Y_DIR_PIN          61 // A7
#define Y_ENABLE_PIN       22
#define Y_MIN_PIN          14
#define Y_MAX_PIN          15

#define Z_STEP_PIN         54 // A0
#define Z_DIR_PIN          55 // A1
#define Z_ENABLE_PIN       56 // A2
#define Z_MIN_PIN          18
#define Z_MAX_PIN          19

#define E0_STEP_PIN        31
#define E0_DIR_PIN         32
#define E0_ENABLE_PIN      38

#define E1_STEP_PIN        34
#define E1_DIR_PIN         36
#define E1_ENABLE_PIN      30

#define SDPOWER            -1
#define SDSS               53
#define LED_PIN            13


#define FAN_PIN            7 // IO pin. Buffer needed
#define PS_ON_PIN          12
#define KILL_PIN           -1

#define HEATER_0_PIN       9    // EXTRUDER 1
#define HEATER_1_PIN       8    // EXTRUDER 2 (FAN On Sprinter)
#define HEATER_2_PIN       -1

#if TEMP_SENSOR_0 == -1
#define TEMP_0_PIN         8   // ANALOG NUMBERING
#else
#define TEMP_0_PIN         13   // ANALOG NUMBERING

#endif

#define TEMP_1_PIN         15   // ANALOG NUMBERING
#define TEMP_2_PIN         -1   // ANALOG NUMBERING
#define HEATER_BED_PIN     10   // BED
#define TEMP_BED_PIN       14   // ANALOG NUMBERING

#define BEEPER 33     // Beeper on AUX-4


#ifdef ULTRA_LCD

  #ifdef NEWPANEL
  //arduino pin which triggers an piezzo beeper

    #define LCD_PINS_RS 16
    #define LCD_PINS_ENABLE 17
    #define LCD_PINS_D4 23
    #define LCD_PINS_D5 25
    #define LCD_PINS_D6 27
    #define LCD_PINS_D7 29

    //buttons are directly attached using AUX-2
    #define BTN_EN1 59
    #define BTN_EN2 64
    #define BTN_ENC 43  //the click
    
    #define BLEN_C 2
    #define BLEN_B 1
    #define BLEN_A 0
    
    #define SDCARDDETECT -1		// Ramps does not use this port
    
      //encoder rotation values
    #define encrot0 0
    #define encrot1 2
    #define encrot2 3
    #define encrot3 1
#endif
#endif //ULTRA_LCD

#endif

/****************************************************************************************
* MegaTronics v2.0
*
****************************************************************************************/
#if MOTHERBOARD == 701
 #define KNOWN_BOARD 1
 
 
 #ifndef __AVR_ATmega2560__
 #error Oops! Make sure you have 'Arduino Mega' selected from the 'Tools -> Boards' menu.
 #endif
 
 #define LARGE_FLASH        true
 
 #define X_STEP_PIN 26
 #define X_DIR_PIN 27
 #define X_ENABLE_PIN 25
 #define X_MIN_PIN 37
 #define X_MAX_PIN 40 //2 //Max endstops default to disabled "-1", set to commented value to enable.
 
 #define Y_STEP_PIN 4 // A6
 #define Y_DIR_PIN 54 // A0
 #define Y_ENABLE_PIN 5
 #define Y_MIN_PIN 41
 #define Y_MAX_PIN 38 //15
 
 #define Z_STEP_PIN 56 // A2
 #define Z_DIR_PIN 60 // A6
 #define Z_ENABLE_PIN 55 // A1
 #define Z_MIN_PIN 18
 #define Z_MAX_PIN 19
 
 #define E0_STEP_PIN 35
 #define E0_DIR_PIN 36
 #define E0_ENABLE_PIN 34
 
 #define E1_STEP_PIN 29
 #define E1_DIR_PIN 39
 #define E1_ENABLE_PIN 28
 
 #define E2_STEP_PIN 23
 #define E2_DIR_PIN 24
 #define E2_ENABLE_PIN 22
 
 #define SDPOWER -1
 #define SDSS 53
 #define LED_PIN 13
 
 #define FAN_PIN 7
 #define FAN2_PIN 6
 #define PS_ON_PIN 12
 #define KILL_PIN -1
 
 #define HEATER_0_PIN 9 // EXTRUDER 1
 #define HEATER_1_PIN 8 // EXTRUDER 2
 #define HEATER_2_PIN -1
 
 #if TEMP_SENSOR_0 == -1
   #define TEMP_0_PIN 4 // ANALOG NUMBERING
 #else
   #define TEMP_0_PIN 13 // ANALOG NUMBERING
 #endif
 
 
 #if TEMP_SENSOR_1 == -1
   #define TEMP_1_PIN 8 // ANALOG NUMBERING
 #else
   #define TEMP_1_PIN 15 // ANALOG NUMBERING
 #endif
 
 #define TEMP_2_PIN -1 // ANALOG NUMBERING
 
 #define HEATER_BED_PIN 10 // BED
 
 #if TEMP_SENSOR_BED == -1
   #define TEMP_BED_PIN 8 // ANALOG NUMBERING
 #else 
   #define TEMP_BED_PIN 14 // ANALOG NUMBERING
 #endif
 
 #define BEEPER 64	
 
 
 #define LCD_PINS_RS 14
 #define LCD_PINS_ENABLE 15
 #define LCD_PINS_D4 30
 #define LCD_PINS_D5 31
 #define LCD_PINS_D6 32
 #define LCD_PINS_D7 33
 
 
 //buttons are directly attached using keypad
 #define BTN_EN1 61
 #define BTN_EN2 59
 #define BTN_ENC 43 //the click
 
 #define BLEN_C 2
 #define BLEN_B 1
 #define BLEN_A 0
 
 #define SDCARDDETECT -1	// Megatronics does not use this port
 
   //encoder rotation values
 #define encrot0 0
 #define encrot1 2
 #define encrot2 3
 #define encrot3 1

#endif


/****************************************************************************************
* Minitronics v1.0
*
****************************************************************************************/
#if MOTHERBOARD == 702
 #define KNOWN_BOARD 1
 
 
 #ifndef __AVR_ATmega1281__
 #error Oops! Make sure you have 'Minitronics ' selected from the 'Tools -> Boards' menu.
 #endif
 
 #define LARGE_FLASH        true
 
 #define X_STEP_PIN 48
 #define X_DIR_PIN 47
 #define X_ENABLE_PIN 49
 #define X_MIN_PIN 5
 #define X_MAX_PIN -1 //2 //Max endstops default to disabled "-1", set to commented value to enable.
 
 #define Y_STEP_PIN 39 // A6
 #define Y_DIR_PIN 40 // A0
 #define Y_ENABLE_PIN 38
 #define Y_MIN_PIN 2
 #define Y_MAX_PIN -1 //15
 
 #define Z_STEP_PIN 42 // A2
 #define Z_DIR_PIN 43 // A6
 #define Z_ENABLE_PIN 41 // A1
 #define Z_MIN_PIN 6
 #define Z_MAX_PIN -1
 
 #define E0_STEP_PIN 45
 #define E0_DIR_PIN 44
 #define E0_ENABLE_PIN 27
 
 #define E1_STEP_PIN 36
 #define E1_DIR_PIN 35
 #define E1_ENABLE_PIN 37
 
 #define E2_STEP_PIN -1
 #define E2_DIR_PIN -1
 #define E2_ENABLE_PIN -1
 
 #define SDPOWER -1
 #define SDSS 16
 #define LED_PIN 46
 
 #define FAN_PIN 9
 #define FAN2_PIN -1
 #define PS_ON_PIN -1
 #define KILL_PIN -1
 
 #define HEATER_0_PIN 7 // EXTRUDER 1
 #define HEATER_1_PIN 8 // EXTRUDER 2
 #define HEATER_2_PIN -1
 

 #define TEMP_0_PIN 7 // ANALOG NUMBERING
 #define TEMP_1_PIN 6 // ANALOG NUMBERING
 #define TEMP_2_PIN -1 // ANALOG NUMBERING
 
 #define HEATER_BED_PIN 3 // BED
 #define TEMP_BED_PIN 6 // ANALOG NUMBERING
 
 #define BEEPER -1	
 
 
 #define LCD_PINS_RS -1
 #define LCD_PINS_ENABLE -1
 #define LCD_PINS_D4 -1
 #define LCD_PINS_D5 -1
 #define LCD_PINS_D6 -1
 #define LCD_PINS_D7 -1
 
 
 //buttons are directly attached using keypad
 #define BTN_EN1 -1
 #define BTN_EN2 -1
 #define BTN_ENC -1 //the click
 
 #define BLEN_C 2
 #define BLEN_B 1
 #define BLEN_A 0
 
 #define SDCARDDETECT -1	// Megatronics does not use this port
 
   //encoder rotation values
 #define encrot0 0
 #define encrot1 2
 #define encrot2 3
 #define encrot3 1

#endif



#ifndef KNOWN_BOARD
#error Unknown MOTHERBOARD value in configuration.h
#endif

//List of pins which to ignore when asked to change by gcode, 0 and 1 are RX and TX, do not mess with those!
#define _E0_PINS E0_STEP_PIN, E0_DIR_PIN, E0_ENABLE_PIN, HEATER_0_PIN,
#if EXTRUDERS > 1
  #define _E1_PINS E1_STEP_PIN, E1_DIR_PIN, E1_ENABLE_PIN, HEATER_1_PIN,
#else
  #define _E1_PINS
#endif
#if EXTRUDERS > 2
  #define _E2_PINS E2_STEP_PIN, E2_DIR_PIN, E2_ENABLE_PIN, HEATER_2_PIN,
#else
  #define _E2_PINS
#endif

#ifdef X_STOP_PIN
  #if X_HOME_DIR < 0
    #define X_MIN_PIN X_STOP_PIN
    #define X_MAX_PIN -1
  #else
    #define X_MIN_PIN -1
    #define X_MAX_PIN X_STOP_PIN
  #endif
#endif

#ifdef Y_STOP_PIN
  #if Y_HOME_DIR < 0
    #define Y_MIN_PIN Y_STOP_PIN
    #define Y_MAX_PIN -1
  #else
    #define Y_MIN_PIN -1
    #define Y_MAX_PIN Y_STOP_PIN
  #endif
#endif

#ifdef Z_STOP_PIN
  #if Z_HOME_DIR < 0
    #define Z_MIN_PIN Z_STOP_PIN
    #define Z_MAX_PIN -1
  #else
    #define Z_MIN_PIN -1
    #define Z_MAX_PIN Z_STOP_PIN
  #endif
#endif

#ifdef DISABLE_MAX_ENDSTOPS
#define X_MAX_PIN          -1
#define Y_MAX_PIN          -1
#define Z_MAX_PIN          -1
#endif

#define SENSITIVE_PINS {0, 1, X_STEP_PIN, X_DIR_PIN, X_ENABLE_PIN, X_MIN_PIN, X_MAX_PIN, Y_STEP_PIN, Y_DIR_PIN, Y_ENABLE_PIN, Y_MIN_PIN, Y_MAX_PIN, Z_STEP_PIN, Z_DIR_PIN, Z_ENABLE_PIN, Z_MIN_PIN, Z_MAX_PIN, PS_ON_PIN, \
                        HEATER_BED_PIN, FAN_PIN,                  \
                        _E0_PINS _E1_PINS _E2_PINS             \
                        analogInputToDigitalPin(TEMP_0_PIN), analogInputToDigitalPin(TEMP_1_PIN), analogInputToDigitalPin(TEMP_2_PIN), analogInputToDigitalPin(TEMP_BED_PIN) }
#endif
=======
#ifndef PINS_H
#define PINS_H

#define X_MS1_PIN -1
#define X_MS2_PIN -1
#define Y_MS1_PIN -1
#define Y_MS2_PIN -1
#define Z_MS1_PIN -1
#define Z_MS2_PIN -1
#define E0_MS1_PIN -1
#define E0_MS2_PIN -1
#define E1_MS1_PIN -1
#define E1_MS2_PIN -1
#define DIGIPOTSS_PIN -1

#if MOTHERBOARD == 99
#define KNOWN_BOARD 1

#define X_STEP_PIN          2
#define X_DIR_PIN           3
#define X_ENABLE_PIN        -1
#define X_STOP_PIN          16

#define Y_STEP_PIN          5
#define Y_DIR_PIN           6
#define Y_ENABLE_PIN       -1
#define Y_STOP_PIN          67

#define Z_STEP_PIN          62
#define Z_DIR_PIN           63
#define Z_ENABLE_PIN       -1
#define Z_STOP_PIN          59

#define E0_STEP_PIN         65
#define E0_DIR_PIN          66
#define E0_ENABLE_PIN      -1

#define SDPOWER            -1
#define SDSS               53
#define LED_PIN            -1
#define FAN_PIN            -1
#define PS_ON_PIN           9
#define KILL_PIN           -1

#define HEATER_0_PIN        13
#define HEATER_1_PIN       -1
#define HEATER_2_PIN       -1
#define TEMP_0_PIN          6   // MUST USE ANALOG INPUT NUMBERING NOT DIGITAL OUTPUT NUMBERING!!!!!!!!!
#define TEMP_1_PIN         -1   // MUST USE ANALOG INPUT NUMBERING NOT DIGITAL OUTPUT NUMBERING!!!!!!!!!
#define TEMP_2_PIN         -1   // MUST USE ANALOG INPUT NUMBERING NOT DIGITAL OUTPUT NUMBERING!!!!!!!!!
#define HEATER_BED_PIN      4
#define TEMP_BED_PIN       10

#endif /* 99 */

/****************************************************************************************
* Gen7 v1.1, v1.2, v1.3 pin assignment
*
****************************************************************************************/


#if MOTHERBOARD == 12
#define MOTHERBOARD 11
#define GEN7_VERSION 13 // v1.3
#endif

#if MOTHERBOARD == 11
#define KNOWN_BOARD

#if !defined(__AVR_ATmega644P__) && !defined(__AVR_ATmega644__) && !defined(__AVR_ATmega1284P__)
#error Oops! Make sure you have 'Gen7' selected from the 'Tools -> Boards' menu.

#endif

#ifndef GEN7_VERSION
#define GEN7_VERSION 12 // v1.x
#endif

//x axis pins
#define X_STEP_PIN 19
#define X_DIR_PIN 18
#define X_ENABLE_PIN 24
#define X_STOP_PIN 7

//y axis pins
#define Y_STEP_PIN 23
#define Y_DIR_PIN 22
#define Y_ENABLE_PIN 24
#define Y_STOP_PIN 5

//z axis pins
#define Z_STEP_PIN 26
#define Z_DIR_PIN 25
#define Z_ENABLE_PIN 24
#define Z_MIN_PIN 1
#define Z_MAX_PIN 0

//extruder pins
#define E0_STEP_PIN 28
#define E0_DIR_PIN 27
#define E0_ENABLE_PIN 24

#define TEMP_0_PIN 1
#define TEMP_1_PIN -1
#define TEMP_2_PIN -1
#define TEMP_BED_PIN 2

#define HEATER_0_PIN 4
#define HEATER_1_PIN -1
#define HEATER_2_PIN -1
#define HEATER_BED_PIN 3

#define KILL_PIN -1

#define SDPOWER -1
#define SDSS -1 // SCL pin of I2C header
#define LED_PIN -1

#if (GEN7_VERSION >= 13)
// Gen7 v1.3 removed the fan pin
#define FAN_PIN -1
#else
#define FAN_PIN 31
#endif
#define PS_ON_PIN 15

//All these generations of Gen7 supply thermistor power
//via PS_ON, so ignore bad thermistor readings
#define BOGUS_TEMPERATURE_FAILSAFE_OVERRIDE

//our pin for debugging.
#define DEBUG_PIN 0

//our RS485 pins
#define TX_ENABLE_PIN 12
#define RX_ENABLE_PIN 13

#endif

/****************************************************************************************
* Gen7 v1.4 pin assignment
*
****************************************************************************************/

#if MOTHERBOARD == 13
#define GEN7_VERSION 14 // v1.4
#endif

#if MOTHERBOARD == 13
#define KNOWN_BOARD

#if !defined(__AVR_ATmega644P__) && !defined(__AVR_ATmega644__) && !defined(__AVR_ATmega1284P__)
#error Oops! Make sure you have 'Gen7' selected from the 'Tools -> Boards' menu.

#endif

#ifndef GEN7_VERSION
#define GEN7_VERSION 14 // v1.x
#endif

//x axis pins
#define X_STEP_PIN 29
#define X_DIR_PIN 28
#define X_ENABLE_PIN 25
#define X_STOP_PIN 0

//y axis pins
#define Y_STEP_PIN 27
#define Y_DIR_PIN 26
#define Y_ENABLE_PIN 25
#define Y_STOP_PIN 1

//z axis pins
#define Z_STEP_PIN 23
#define Z_DIR_PIN 22
#define Z_ENABLE_PIN 25
#define Z_STOP_PIN 2

//extruder pins
#define E0_STEP_PIN 19
#define E0_DIR_PIN 18
#define E0_ENABLE_PIN 25

#define TEMP_0_PIN 1
#define TEMP_1_PIN -1
#define TEMP_2_PIN -1
#define TEMP_BED_PIN 0

#define HEATER_0_PIN 4
#define HEATER_1_PIN -1
#define HEATER_2_PIN -1
#define HEATER_BED_PIN 3

#define KILL_PIN -1

#define SDPOWER -1
#define SDSS -1 // SCL pin of I2C header
#define LED_PIN -1

#define FAN_PIN -1

#define PS_ON_PIN 15

//our pin for debugging.
#define DEBUG_PIN 0

//our RS485 pins
#define TX_ENABLE_PIN 12
#define RX_ENABLE_PIN 13

#endif

/*******************************************************************************
*********
* Gen7 Alfons3  pin assignment
*
********************************************************************************
********/
/* These Pins are assigned for the modified GEN7 Board from Alfons3 Please review the pins and adjust it for your needs*/

#if MOTHERBOARD == 10
#define KNOWN_BOARD

#if !defined(__AVR_ATmega644P__) && !defined(__AVR_ATmega644__) && !defined(__AVR_ATmega1284P__)
    #error Oops!  Make sure you have 'Gen7' selected from the 'Tools -> Boards' menu.

#endif

//x axis pins
    #define X_STEP_PIN      21                  //different from stanard GEN7
    #define X_DIR_PIN       20            //different from stanard GEN7
    #define X_ENABLE_PIN    24
    #define X_STOP_PIN      0

    //y axis pins
    #define Y_STEP_PIN      23
    #define Y_DIR_PIN       22
    #define Y_ENABLE_PIN    24
    #define Y_STOP_PIN      1

    //z axis pins
    #define Z_STEP_PIN      26
    #define Z_DIR_PIN       25
    #define Z_ENABLE_PIN    24
    #define Z_STOP_PIN      2

    //extruder pins
    #define E0_STEP_PIN      28
    #define E0_DIR_PIN       27
    #define E0_ENABLE_PIN    24

    #define TEMP_0_PIN      2
    #define TEMP_1_PIN      -1
    #define TEMP_2_PIN      -1
    #define TEMP_BED_PIN        1   // MUST USE ANALOG INPUT NUMBERING NOT DIGITAL OUTPUT NUMBERING!!!!!!!!! (pin 34 bed)

    #define HEATER_0_PIN    4
    #define HEATER_1_PIN    -1
    #define HEATER_2_PIN    -1
    #define HEATER_BED_PIN      3  // (bed)

    #define SDPOWER         -1
    #define SDSS            31                  // SCL pin of I2C header || CS Pin for SD Card support
    #define LED_PIN         -1

    #define FAN_PIN         -1
    #define PS_ON_PIN       19
    //our pin for debugging.

    #define DEBUG_PIN        -1

    //our RS485 pins
    //#define TX_ENABLE_PIN       12
    //#define RX_ENABLE_PIN       13

    #define BEEPER -1
    #define SDCARDDETECT -1
    #define SUICIDE_PIN -1    //has to be defined; otherwise Power_off doesn't work

    #define KILL_PIN -1
    //Pins for 4bit LCD Support
    #define LCD_PINS_RS 18
    #define LCD_PINS_ENABLE 17
    #define LCD_PINS_D4 16
    #define LCD_PINS_D5 15
    #define LCD_PINS_D6 13
    #define LCD_PINS_D7 14

     //buttons are directly attached
    #define BTN_EN1 11
    #define BTN_EN2 10
    #define BTN_ENC 12  //the click

#endif

/****************************************************************************************
* Arduino Mega pin assignment
*
****************************************************************************************/
#if MOTHERBOARD == 3 || MOTHERBOARD == 33 || MOTHERBOARD == 34 || MOTHERBOARD == 77
#define KNOWN_BOARD 1

//////////////////FIX THIS//////////////
#ifndef __AVR_ATmega1280__
 #ifndef __AVR_ATmega2560__
 #error Oops!  Make sure you have 'Arduino Mega' selected from the 'Tools -> Boards' menu.
 #endif
#endif


// uncomment one of the following lines for RAMPS v1.3 or v1.0, comment both for v1.2 or 1.1
// #define RAMPS_V_1_3
// #define RAMPS_V_1_0


#if MOTHERBOARD == 33 || MOTHERBOARD == 34 || MOTHERBOARD == 77

  #if MOTHERBOARD == 77
    #define X_STEP_PIN         54
    #define X_DIR_PIN          55
    #define X_ENABLE_PIN       38
    #define X_MIN_PIN           3
    #define X_MAX_PIN           -1   //2 //Max endstops default to disabled "-1", set to commented value to enable.

    #define Y_STEP_PIN         60
    #define Y_DIR_PIN          61
    #define Y_ENABLE_PIN       56
    #define Y_MIN_PIN          14
    #define Y_MAX_PIN          -1   //15

    #define Z_STEP_PIN         46
    #define Z_DIR_PIN          48
    #define Z_ENABLE_PIN       63
    #define Z_MIN_PIN          18
    #define Z_MAX_PIN          -1

    #define Z2_STEP_PIN        36
    #define Z2_DIR_PIN         34
    #define Z2_ENABLE_PIN      30

    #define E0_STEP_PIN        26
    #define E0_DIR_PIN         28
    #define E0_ENABLE_PIN      24

    #define E1_STEP_PIN        36
    #define E1_DIR_PIN         34
    #define E1_ENABLE_PIN      30

    #define SDPOWER            -1
    #define SDSS               25//53
    #define LED_PIN            13

    #define BEEPER             33    

  #else

    #define X_STEP_PIN         54
    #define X_DIR_PIN          55
    #define X_ENABLE_PIN       38
    #define X_MIN_PIN           3
    #define X_MAX_PIN           2   //2 //Max endstops default to disabled "-1", set to commented value to enable.

    #define Y_STEP_PIN         60
    #define Y_DIR_PIN          61
    #define Y_ENABLE_PIN       56
    #define Y_MIN_PIN          14
    #define Y_MAX_PIN          15   //15

    #define Z_STEP_PIN         46
    #define Z_DIR_PIN          48
    #define Z_ENABLE_PIN       62
    #define Z_MIN_PIN          18
    #define Z_MAX_PIN          19

    #define Z2_STEP_PIN        36
    #define Z2_DIR_PIN         34
    #define Z2_ENABLE_PIN      30

    #define E0_STEP_PIN        26
    #define E0_DIR_PIN         28
    #define E0_ENABLE_PIN      24

    #define E1_STEP_PIN        36
    #define E1_DIR_PIN         34
    #define E1_ENABLE_PIN      30

    #define SDPOWER            -1
    #define SDSS               53
    #define LED_PIN            13
  #endif

  #if MOTHERBOARD == 33
    #define FAN_PIN            9 // (Sprinter config)
  #else
    #define FAN_PIN            4 // IO pin. Buffer needed
  #endif

  #if MOTHERBOARD == 77
    #define FAN_PIN            8 
  #endif

  #define PS_ON_PIN          12
  #define KILL_PIN           -1

  #define HEATER_0_PIN       10   // EXTRUDER 1
  #if MOTHERBOARD == 33 
    #define HEATER_1_PIN       -1
  #else
    #define HEATER_1_PIN       9    // EXTRUDER 2 (FAN On Sprinter)
  #endif
  #define HEATER_2_PIN       -1 

  #if MOTHERBOARD == 77
    #define HEATER_0_PIN       10   
    #define HEATER_1_PIN       12 
    #define HEATER_2_PIN       6   
  #endif

  #define TEMP_0_PIN         13   // ANALOG NUMBERING
  #define TEMP_1_PIN         15   // ANALOG NUMBERING
  #define TEMP_2_PIN         -1   // ANALOG NUMBERING
  #define HEATER_BED_PIN     9    // BED
  #define TEMP_BED_PIN       14   // ANALOG NUMBERING

  #ifdef ULTRA_LCD

    #ifdef NEWPANEL
      //arduino pin which triggers an piezzo beeper
      #define BEEPER 33			// Beeper on AUX-4

      #define LCD_PINS_RS 16 
      #define LCD_PINS_ENABLE 17
      #define LCD_PINS_D4 23
      #define LCD_PINS_D5 25 
      #define LCD_PINS_D6 27
      #define LCD_PINS_D7 29
    
      //buttons are directly attached using AUX-2
      #define BTN_EN1 37
      #define BTN_EN2 35
      #define BTN_ENC 31  //the click
    
      #define BLEN_C 2
      #define BLEN_B 1
      #define BLEN_A 0
    
      #define SDCARDDETECT -1		// Ramps does not use this port
    
      //encoder rotation values
      #define encrot0 0
      #define encrot1 2
      #define encrot2 3
      #define encrot3 1
    
      #if MOTHERBOARD == 77
        #define BEEPER -1			// Beeper on AUX-4

        #define LCD_PINS_RS 27 
        #define LCD_PINS_ENABLE 29
        #define LCD_PINS_D4 37
        #define LCD_PINS_D5 35 
        #define LCD_PINS_D6 33
        #define LCD_PINS_D7 31
    
        //buttons are directly attached using AUX-2
        #define BTN_EN1 16
        #define BTN_EN2 17
        #define BTN_ENC 23  //the click
    
        
      #endif
    

    #else //old style panel with shift register
      //arduino pin witch triggers an piezzo beeper
      #define BEEPER 33		No Beeper added

      //buttons are attached to a shift register
	// Not wired this yet
      //#define SHIFT_CLK 38
      //#define SHIFT_LD 42
      //#define SHIFT_OUT 40
      //#define SHIFT_EN 17
    
      #define LCD_PINS_RS 16 
      #define LCD_PINS_ENABLE 17
      #define LCD_PINS_D4 23
      #define LCD_PINS_D5 25 
      #define LCD_PINS_D6 27
      #define LCD_PINS_D7 29
    
      //encoder rotation values
      #define encrot0 0
      #define encrot1 2
      #define encrot2 3
      #define encrot3 1

    
      //bits in the shift register that carry the buttons for:
      // left up center down right red
      #define BL_LE 7
      #define BL_UP 6
      #define BL_MI 5
      #define BL_DW 4
      #define BL_RI 3
      #define BL_ST 2

      #define BLEN_B 1
      #define BLEN_A 0
    #endif 
  #endif //ULTRA_LCD

#else // RAMPS_V_1_1 or RAMPS_V_1_2 as default

#define X_STEP_PIN         26
#define X_DIR_PIN          28
#define X_ENABLE_PIN       24
#define X_MIN_PIN           3
#define X_MAX_PIN          -1    //2

#define Y_STEP_PIN         38
#define Y_DIR_PIN          40
#define Y_ENABLE_PIN       36
#define Y_MIN_PIN          16
#define Y_MAX_PIN          -1    //17

#define Z_STEP_PIN         44
#define Z_DIR_PIN          46
#define Z_ENABLE_PIN       42
#define Z_MIN_PIN          18
#define Z_MAX_PIN          -1    //19

#define E0_STEP_PIN         32
#define E0_DIR_PIN          34
#define E0_ENABLE_PIN       30

#define SDPOWER            48
#define SDSS               53
#define LED_PIN            13
#define PS_ON_PIN          -1
#define KILL_PIN           -1

#ifdef RAMPS_V_1_0 // RAMPS_V_1_0
  #define HEATER_0_PIN     12    // RAMPS 1.0
  #define HEATER_BED_PIN   -1    // RAMPS 1.0
  #define FAN_PIN          11    // RAMPS 1.0
#else // RAMPS_V_1_1 or RAMPS_V_1_2
  #define HEATER_0_PIN     10    // RAMPS 1.1
  #define HEATER_BED_PIN    8    // RAMPS 1.1
  #define FAN_PIN           9    // RAMPS 1.1
#endif
#define HEATER_1_PIN        -1
#define HEATER_2_PIN        -1
#define TEMP_0_PIN          2    // MUST USE ANALOG INPUT NUMBERING NOT DIGITAL OUTPUT NUMBERING!!!!!!!!!
#define TEMP_1_PIN          -1   
#define TEMP_2_PIN          -1   
#define TEMP_BED_PIN        1    // MUST USE ANALOG INPUT NUMBERING NOT DIGITAL OUTPUT NUMBERING!!!!!!!!!
#endif

// SPI for Max6675 Thermocouple 

#ifndef SDSUPPORT
// these pins are defined in the SD library if building with SD support  
  #define MAX_SCK_PIN          52
  #define MAX_MISO_PIN         50
  #define MAX_MOSI_PIN         51
  #define MAX6675_SS       53
#else
  #define MAX6675_SS       49
#endif

#endif



/****************************************************************************************
* Duemilanove w/ ATMega328P pin assignment
*
****************************************************************************************/
#if MOTHERBOARD == 4
#define KNOWN_BOARD 1

#ifndef __AVR_ATmega328P__
#error Oops!  Make sure you have 'Arduino Duemilanove w/ ATMega328' selected from the 'Tools -> Boards' menu.
#endif

#define X_STEP_PIN         19
#define X_DIR_PIN          18
#define X_ENABLE_PIN       -1
#define X_STOP_PIN         17

#define Y_STEP_PIN         10
#define Y_DIR_PIN           7
#define Y_ENABLE_PIN       -1
#define Y_STOP_PIN          8

#define Z_STEP_PIN         13
#define Z_DIR_PIN           3
#define Z_ENABLE_PIN        2
#define Z_STOP_PIN          4

#define E0_STEP_PIN         11
#define E0_DIR_PIN          12
#define E0_ENABLE_PIN       -1

#define SDPOWER          -1
#define SDSS          -1
#define LED_PIN            -1
#define FAN_PIN             5
#define PS_ON_PIN          -1
#define KILL_PIN           -1

#define HEATER_0_PIN        6
#define HEATER_1_PIN        -1
#define HEATER_2_PIN        -1
#define TEMP_0_PIN          0    // MUST USE ANALOG INPUT NUMBERING NOT DIGITAL OUTPUT NUMBERING!!!!!!!!!
#define TEMP_1_PIN          -1
#define TEMP_2_PIN          -1
#define HEATER_BED_PIN      -1
#define TEMP_BED_PIN        -1

#endif

/****************************************************************************************
* Gen6 pin assignment
*
****************************************************************************************/
#if MOTHERBOARD == 5 || MOTHERBOARD == 51
#define KNOWN_BOARD 1

#ifndef __AVR_ATmega644P__
#ifndef __AVR_ATmega1284P__
#error Oops!  Make sure you have 'Sanguino' selected from the 'Tools -> Boards' menu.
#endif
#endif

//x axis pins
    #define X_STEP_PIN      15
    #define X_DIR_PIN       18
    #define X_ENABLE_PIN    19
    #define X_STOP_PIN      20

    //y axis pins
    #define Y_STEP_PIN      23
    #define Y_DIR_PIN       22
    #define Y_ENABLE_PIN    24
    #define Y_STOP_PIN      25

    //z axis pins
    #define Z_STEP_PIN      27
    #define Z_DIR_PIN       28
    #define Z_ENABLE_PIN    29
    #define Z_STOP_PIN      30

    //extruder pins
    #define E0_STEP_PIN      4    //Edited @ EJE Electronics 20100715
    #define E0_DIR_PIN       2    //Edited @ EJE Electronics 20100715
    #define E0_ENABLE_PIN    3    //Added @ EJE Electronics 20100715
    #define TEMP_0_PIN      5     //changed @ rkoeppl 20110410
    #define TEMP_1_PIN      -1    //changed @ rkoeppl 20110410


    #define TEMP_2_PIN      -1    //changed @ rkoeppl 20110410
    #define HEATER_0_PIN    14    //changed @ rkoeppl 20110410
    #define HEATER_1_PIN    -1
    #define HEATER_2_PIN    -1
    #if MOTHERBOARD == 5
    #define HEATER_BED_PIN  -1    //changed @ rkoeppl 20110410
    #define TEMP_BED_PIN    -1    //changed @ rkoeppl 20110410
    #else
    #define HEATER_BED_PIN   1    //changed @ rkoeppl 20110410
    #define TEMP_BED_PIN     0    //changed @ rkoeppl 20110410
    #endif
    #define SDPOWER          -1
    #define SDSS          17
    #define LED_PIN         -1    //changed @ rkoeppl 20110410
    #define FAN_PIN         -1    //changed @ rkoeppl 20110410
    #define PS_ON_PIN       -1    //changed @ rkoeppl 20110410
    #define KILL_PIN        -1    //changed @ drakelive 20120830
    //our pin for debugging.

    #define DEBUG_PIN        0

    //our RS485 pins
    #define TX_ENABLE_PIN 12
    #define RX_ENABLE_PIN 13


#endif

/****************************************************************************************
* Sanguinololu pin assignment
*
****************************************************************************************/
#if MOTHERBOARD == 64
#define STB
#endif
#if MOTHERBOARD == 63
#define MELZI
#endif
#if MOTHERBOARD == 62 || MOTHERBOARD == 63 || MOTHERBOARD == 64
#undef MOTHERBOARD
#define MOTHERBOARD 6
#define SANGUINOLOLU_V_1_2
#endif
#if MOTHERBOARD == 6
#define KNOWN_BOARD 1
#ifndef __AVR_ATmega644P__
#ifndef __AVR_ATmega1284P__
#error Oops!  Make sure you have 'Sanguino' selected from the 'Tools -> Boards' menu.
#endif
#endif

#define X_STEP_PIN         15
#define X_DIR_PIN          21
#define X_STOP_PIN         18

#define Y_STEP_PIN         22
#define Y_DIR_PIN          23
#define Y_STOP_PIN         19

#define Z_STEP_PIN         3
#define Z_DIR_PIN          2
#define Z_STOP_PIN         20

#define E0_STEP_PIN         1
#define E0_DIR_PIN          0

#define LED_PIN            -1

#define FAN_PIN            -1
#if FAN_PIN == 12 || FAN_PIN ==13
#define FAN_SOFT_PWM
#endif

#ifdef MELZI
#define LED_PIN            27 /* On some broken versions of the Sanguino libraries the pin definitions are wrong, which then needs LED_PIN as pin 28. But you better upgrade your Sanguino libraries! See #368. */
#define FAN_PIN            4
#endif

#ifdef STB
#define FAN_PIN            4
#endif

#define PS_ON_PIN          -1
#define KILL_PIN           -1

#define HEATER_0_PIN       13 // (extruder)
#define HEATER_1_PIN       -1
#define HEATER_2_PIN       -1

#ifdef SANGUINOLOLU_V_1_2

#define HEATER_BED_PIN     12 // (bed)
#define X_ENABLE_PIN       14
#define Y_ENABLE_PIN       14
#define Z_ENABLE_PIN       26
#define E0_ENABLE_PIN       14

#else

#define HEATER_BED_PIN       14  // (bed)
#define X_ENABLE_PIN       -1
#define Y_ENABLE_PIN       -1
#define Z_ENABLE_PIN       -1
#define E0_ENABLE_PIN       -1

#endif

#define TEMP_0_PIN          7   // MUST USE ANALOG INPUT NUMBERING NOT DIGITAL OUTPUT NUMBERING!!!!!!!!! (pin 33 extruder)
#define TEMP_1_PIN         -1
#define TEMP_2_PIN         -1
#define TEMP_BED_PIN        6   // MUST USE ANALOG INPUT NUMBERING NOT DIGITAL OUTPUT NUMBERING!!!!!!!!! (pin 34 bed)
#define SDPOWER            -1
#define SDSS               31

/* On some broken versions of the Sanguino libraries the pin definitions are wrong, which then needs SDSS as pin 24. But you better upgrade your Sanguino libraries! See #368. */
//#define SDSS               24

 #ifdef ULTRA_LCD
   #ifdef NEWPANEL
     //we have no buzzer installed
     #define BEEPER -1
     //LCD Pins
     #ifdef DOGLCD
       // Pins for DOGM SPI LCD Support
       #define DOGLCD_A0  30
       #define DOGLCD_CS  29
       // GLCD features
       #define LCD_CONTRAST 1
       // Uncomment screen orientation
         // #define LCD_SCREEN_ROT_0
         // #define LCD_SCREEN_ROT_90
       #define LCD_SCREEN_ROT_180
         // #define LCD_SCREEN_ROT_270
       #else // standard Hitachi LCD controller
       #define LCD_PINS_RS        4
       #define LCD_PINS_ENABLE    17
       #define LCD_PINS_D4        30
       #define LCD_PINS_D5        29
       #define LCD_PINS_D6        28
       #define LCD_PINS_D7        27
     #endif
     //The encoder and click button
     #define BTN_EN1 11  
     #define BTN_EN2 10 
     #ifdef LCD_I2C_PANELOLU2
       #ifdef MELZI
         #define BTN_ENC 29 //the click switch
         #define SDSS 30 //to use the SD card reader on the Panelolu2 rather than the melzi board
       #else
         #define BTN_ENC 30 //the click switch
       #endif
     #else
       #define BTN_ENC 16  //the click switch
     #endif //Panelolu2
     //not connected to a pin
     #define SDCARDDETECT -1    
    
   #endif //Newpanel
 #endif //Ultipanel

#endif


#if MOTHERBOARD == 7
#define KNOWN_BOARD
/*****************************************************************
* Ultimaker pin assignment
******************************************************************/

#ifndef __AVR_ATmega1280__
 #ifndef __AVR_ATmega2560__
 #error Oops!  Make sure you have 'Arduino Mega' selected from the 'Tools -> Boards' menu.
 #endif
#endif

#define LARGE_FLASH true

#define X_STEP_PIN 25
#define X_DIR_PIN 23
#define X_MIN_PIN 22
#define X_MAX_PIN 24
#define X_ENABLE_PIN 27

#define Y_STEP_PIN 31
#define Y_DIR_PIN 33
#define Y_MIN_PIN 26
#define Y_MAX_PIN 28
#define Y_ENABLE_PIN 29

#define Z_STEP_PIN 37
#define Z_DIR_PIN 39
#define Z_MIN_PIN 30
#define Z_MAX_PIN 32
#define Z_ENABLE_PIN 35

#define HEATER_BED_PIN 4
#define TEMP_BED_PIN 10

#define HEATER_0_PIN  2
#define TEMP_0_PIN 8

#define HEATER_1_PIN 3
#define TEMP_1_PIN 9

#define HEATER_2_PIN -1
#define TEMP_2_PIN -1

#define E0_STEP_PIN         43
#define E0_DIR_PIN          45
#define E0_ENABLE_PIN       41

#define E1_STEP_PIN         49
#define E1_DIR_PIN          47
#define E1_ENABLE_PIN       48

#define SDPOWER            -1
#define SDSS               53
#define LED_PIN            13
#define FAN_PIN            7
#define PS_ON_PIN          12
#define KILL_PIN           -1
#define SUICIDE_PIN        54  //PIN that has to be turned on right after start, to keep power flowing.

#ifdef ULTRA_LCD

  #ifdef NEWPANEL
  //arduino pin witch triggers an piezzo beeper
    #define BEEPER 18

    #define LCD_PINS_RS 20
    #define LCD_PINS_ENABLE 17
    #define LCD_PINS_D4 16
    #define LCD_PINS_D5 21
    #define LCD_PINS_D6 5
    #define LCD_PINS_D7 6

    //buttons are directly attached
    #define BTN_EN1 40
    #define BTN_EN2 42
    #define BTN_ENC 19  //the click
    
    #define SDCARDDETECT 38
    
  #else //old style panel with shift register
    //arduino pin witch triggers an piezzo beeper
    #define BEEPER 18

    //buttons are attached to a shift register
    #define SHIFT_CLK 38
    #define SHIFT_LD 42
    #define SHIFT_OUT 40
    #define SHIFT_EN 17

    #define LCD_PINS_RS 16
    #define LCD_PINS_ENABLE 5
    #define LCD_PINS_D4 6
    #define LCD_PINS_D5 21
    #define LCD_PINS_D6 20
    #define LCD_PINS_D7 19
  
    #define SDCARDDETECT -1
  #endif 
#endif //ULTRA_LCD

#endif

#if MOTHERBOARD == 71
#define KNOWN_BOARD
/*****************************************************************
* Ultimaker pin assignment (Old electronics)
******************************************************************/

#ifndef __AVR_ATmega1280__
 #ifndef __AVR_ATmega2560__
 #error Oops!  Make sure you have 'Arduino Mega' selected from the 'Tools -> Boards' menu.
 #endif
#endif

#define LARGE_FLASH true

#define X_STEP_PIN 25
#define X_DIR_PIN 23
#define X_MIN_PIN 15
#define X_MAX_PIN 14
#define X_ENABLE_PIN 27

#define Y_STEP_PIN 31
#define Y_DIR_PIN 33
#define Y_MIN_PIN 17
#define Y_MAX_PIN 16
#define Y_ENABLE_PIN 29

#define Z_STEP_PIN 37
#define Z_DIR_PIN 39
#define Z_MIN_PIN 19
#define Z_MAX_PIN 18
#define Z_ENABLE_PIN 35

#define HEATER_BED_PIN -1
#define TEMP_BED_PIN -1

#define HEATER_0_PIN  2
#define TEMP_0_PIN 8

#define HEATER_1_PIN 1
#define TEMP_1_PIN 1

#define HEATER_2_PIN -1
#define TEMP_2_PIN -1

#define E0_STEP_PIN         43
#define E0_DIR_PIN          45
#define E0_ENABLE_PIN       41

#define E1_STEP_PIN         -1
#define E1_DIR_PIN          -1
#define E1_ENABLE_PIN       -1

#define SDPOWER            -1
#define SDSS               -1
#define LED_PIN            -1
#define FAN_PIN            -1
#define PS_ON_PIN          -1
#define KILL_PIN           -1
#define SUICIDE_PIN        -1  //PIN that has to be turned on right after start, to keep power flowing.

#define LCD_PINS_RS 24
#define LCD_PINS_ENABLE 22
#define LCD_PINS_D4 36
#define LCD_PINS_D5 34
#define LCD_PINS_D6 32
#define LCD_PINS_D7 30

#endif


/****************************************************************************************
* RUMBA pin assignment
*
****************************************************************************************/
#if MOTHERBOARD == 80
#define KNOWN_BOARD 1

#ifndef __AVR_ATmega2560__
 #error Oops!  Make sure you have 'Arduino Mega' selected from the 'Tools -> Boards' menu.
#endif

#define X_STEP_PIN         17
#define X_DIR_PIN          16
#define X_ENABLE_PIN       48
#define X_MIN_PIN          37
#define X_MAX_PIN          36

#define Y_STEP_PIN         54
#define Y_DIR_PIN          47
#define Y_ENABLE_PIN       55
#define Y_MIN_PIN          35
#define Y_MAX_PIN          34

#define Z_STEP_PIN         57
#define Z_DIR_PIN          56
#define Z_ENABLE_PIN       62
#define Z_MIN_PIN          33
#define Z_MAX_PIN          32

#define E0_STEP_PIN        23
#define E0_DIR_PIN         22
#define E0_ENABLE_PIN      24

#define E1_STEP_PIN        26
#define E1_DIR_PIN         25
#define E1_ENABLE_PIN      27

#define E2_STEP_PIN        29
#define E2_DIR_PIN         28
#define E2_ENABLE_PIN      39

#define LED_PIN            13

#define FAN_PIN            7
//additional FAN1 PIN (e.g. useful for electronics fan or light on/off) on PIN 8

#define PS_ON_PIN          45
#define KILL_PIN           46

#if (TEMP_SENSOR_0==0)
 #define TEMP_0_PIN         -1
 #define HEATER_0_PIN       -1
#else
 #define HEATER_0_PIN        2    // EXTRUDER 1
 #if (TEMP_SENSOR_0==-1)
  #define TEMP_0_PIN         6    // ANALOG NUMBERING - connector *K1* on RUMBA thermocouple ADD ON is used
 #else
  #define TEMP_0_PIN         15   // ANALOG NUMBERING - default connector for thermistor *T0* on rumba board is used
 #endif
#endif 

#if (TEMP_SENSOR_1==0)
 #define TEMP_1_PIN         -1
 #define HEATER_1_PIN       -1
#else
 #define HEATER_1_PIN        3    // EXTRUDER 2
 #if (TEMP_SENSOR_1==-1)
  #define TEMP_1_PIN         5    // ANALOG NUMBERING - connector *K2* on RUMBA thermocouple ADD ON is used
 #else
  #define TEMP_1_PIN         14   // ANALOG NUMBERING - default connector for thermistor *T1* on rumba board is used
 #endif
#endif

#if (TEMP_SENSOR_2==0)
 #define TEMP_2_PIN         -1
 #define HEATER_2_PIN       -1
#else
 #define HEATER_2_PIN        6    // EXTRUDER 3
 #if (TEMP_SENSOR_2==-1)
  #define TEMP_2_PIN         7    // ANALOG NUMBERING - connector *K3* on RUMBA thermocouple ADD ON is used <-- this can not be used when TEMP_SENSOR_BED is defined as thermocouple
 #else
  #define TEMP_2_PIN         13   // ANALOG NUMBERING - default connector for thermistor *T2* on rumba board is used
 #endif
#endif

//optional for extruder 4 or chamber: #define TEMP_X_PIN         12   // ANALOG NUMBERING - default connector for thermistor *T3* on rumba board is used
//optional FAN1 can be used as 4th heater output: #define HEATER_3_PIN       8    // EXTRUDER 4

#if (TEMP_SENSOR_BED==0)
 #define TEMP_BED_PIN       -1
 #define HEATER_BED_PIN     -1
#else
 #define HEATER_BED_PIN      9    // BED
 #if (TEMP_SENSOR_BED==-1)
  #define TEMP_BED_PIN       7    // ANALOG NUMBERING - connector *K3* on RUMBA thermocouple ADD ON is used <-- this can not be used when TEMP_SENSOR_2 is defined as thermocouple
 #else
  #define TEMP_BED_PIN       11   // ANALOG NUMBERING - default connector for thermistor *THB* on rumba board is used
 #endif
#endif

#define SDPOWER            -1
#define SDSS               53
#define SDCARDDETECT       49
#define BEEPER             44
#define LCD_PINS_RS        19
#define LCD_PINS_ENABLE    42
#define LCD_PINS_D4        18
#define LCD_PINS_D5        38
#define LCD_PINS_D6        41
#define LCD_PINS_D7        40
#define BTN_EN1            11
#define BTN_EN2            12
#define BTN_ENC            43

#endif //MOTHERBOARD==80


/****************************************************************************************
* Teensylu 0.7 / Printrboard pin assignments (AT90USB1286)
* Requires the Teensyduino software with Teensy++ 2.0 selected in Arduino IDE!
  http://www.pjrc.com/teensy/teensyduino.html
* See http://reprap.org/wiki/Printrboard for more info
****************************************************************************************/
#if MOTHERBOARD == 8 || MOTHERBOARD == 81
#define KNOWN_BOARD 1
#define AT90USB 1286  // Disable MarlinSerial etc.

#ifndef __AVR_AT90USB1286__
#error Oops!  Make sure you have 'Teensy++ 2.0' selected from the 'Tools -> Boards' menu.
#endif

#define LARGE_FLASH        true

#define X_STEP_PIN          0
#define X_DIR_PIN           1
#define X_ENABLE_PIN       39

#define Y_STEP_PIN          2
#define Y_DIR_PIN           3
#define Y_ENABLE_PIN       38

#define Z_STEP_PIN          4
#define Z_DIR_PIN           5
#define Z_ENABLE_PIN       23

#define E0_STEP_PIN         6
#define E0_DIR_PIN          7
#define E0_ENABLE_PIN      19

#define HEATER_0_PIN       21  // Extruder
#define HEATER_1_PIN       -1
#define HEATER_2_PIN       -1
#define HEATER_BED_PIN     20  // Bed
#define FAN_PIN            22  // Fan
// You may need to change FAN_PIN to 16 because Marlin isn't using fastio.h
// for the fan and Teensyduino uses a different pin mapping.

#if MOTHERBOARD == 8  // Teensylu
  #define X_STOP_PIN         13
  #define Y_STOP_PIN         14
  #define Z_STOP_PIN         15
  #define TEMP_0_PIN          7  // Extruder / Analog pin numbering
  #define TEMP_BED_PIN        6  // Bed / Analog pin numbering
#else  // Printrboard
  #define X_STOP_PIN         35
  #define Y_STOP_PIN          8
  #define Z_STOP_PIN         36
  #define TEMP_0_PIN          1  // Extruder / Analog pin numbering
  #define TEMP_BED_PIN        0  // Bed / Analog pin numbering
#endif

#define TEMP_1_PIN         -1
#define TEMP_2_PIN         -1

#define SDPOWER            -1
#define SDSS                8
#define LED_PIN            -1
#define PS_ON_PIN          -1
#define KILL_PIN           -1
#define ALARM_PIN          -1

#ifndef SDSUPPORT
// these pins are defined in the SD library if building with SD support
  #define SCK_PIN           9
  #define MISO_PIN         11
  #define MOSI_PIN         10
#endif

#endif  // MOTHERBOARD == 8 (Teensylu) or 81 (Printrboard)

/****************************************************************************************
 * Brainwave 1.0 pin assignments (AT90USB646)
 * Requires hardware bundle for Arduino:
   https://github.com/unrepentantgeek/brainwave-arduino
 ****************************************************************************************/
#if MOTHERBOARD == 82
#define KNOWN_BOARD 1
#define AT90USB 646  // Disable MarlinSerial etc.

#ifndef __AVR_AT90USB646__
#error Oops!  Make sure you have 'Brainwave' selected from the 'Tools -> Boards' menu.
#endif

#define X_STEP_PIN         27
#define X_DIR_PIN          29
#define X_ENABLE_PIN       28
#define X_STOP_PIN          7
#define X_ATT_PIN          26

#define Y_STEP_PIN         31
#define Y_DIR_PIN          33
#define Y_ENABLE_PIN       32
#define Y_STOP_PIN          6
#define Y_ATT_PIN          30

#define Z_STEP_PIN         17
#define Z_DIR_PIN          19
#define Z_ENABLE_PIN       18
#define Z_STOP_PIN          5
#define Z_ATT_PIN          16

#define E0_STEP_PIN        21
#define E0_DIR_PIN         23
#define E0_ENABLE_PIN      22
#define E0_ATT_PIN         20

#define HEATER_0_PIN        4  // Extruder
#define HEATER_1_PIN       -1
#define HEATER_2_PIN       -1
#define HEATER_BED_PIN     38  // Bed
#define FAN_PIN             3  // Fan

#define TEMP_0_PIN          7  // Extruder / Analog pin numbering
#define TEMP_1_PIN         -1
#define TEMP_2_PIN         -1
#define TEMP_BED_PIN        6  // Bed / Analog pin numbering

#define SDPOWER            -1
#define SDSS               -1
#define LED_PIN            39
#define PS_ON_PIN          -1
#define KILL_PIN           -1
#define ALARM_PIN          -1

#ifndef SDSUPPORT
// these pins are defined in the SD library if building with SD support
  #define SCK_PIN           9
  #define MISO_PIN         11
  #define MOSI_PIN         10
#endif

#endif  // MOTHERBOARD == 82 (Brainwave)

/****************************************************************************************
* Gen3+ pin assignment
*
****************************************************************************************/
#if MOTHERBOARD == 9
#define MOTHERBOARD 6   /*TODO: Figure out, Why is this done?*/
#define KNOWN_BOARD 1
#ifndef __AVR_ATmega644P__
#ifndef __AVR_ATmega1284P__
#error Oops!  Make sure you have 'Sanguino' selected from the 'Tools -> Boards' menu.
#endif
#endif

#define X_STEP_PIN         15
#define X_DIR_PIN          18
#define X_STOP_PIN         20

#define Y_STEP_PIN         23
#define Y_DIR_PIN          22
#define Y_STOP_PIN         25

#define Z_STEP_PIN         27
#define Z_DIR_PIN          28
#define Z_STOP_PIN         30

#define E_STEP_PIN         17
#define E_DIR_PIN          21

#define LED_PIN            -1

#define FAN_PIN            -1

#define PS_ON_PIN         14
#define KILL_PIN           -1

#define HEATER_0_PIN       12 // (extruder)

#define HEATER_1_PIN       16 // (bed)
#define X_ENABLE_PIN       19
#define Y_ENABLE_PIN       24
#define Z_ENABLE_PIN       29
#define E_ENABLE_PIN       13

#define TEMP_0_PIN          0   // MUST USE ANALOG INPUT NUMBERING NOT DIGITAL OUTPUT NUMBERING!!!!!!!!! (pin 33 extruder)
#define TEMP_1_PIN          5   // MUST USE ANALOG INPUT NUMBERING NOT DIGITAL OUTPUT NUMBERING!!!!!!!!! (pin 34 bed)
#define TEMP_2_PIN         -1
#define SDPOWER            -1
#define SDSS               4
#define HEATER_2_PIN       -1

#endif



/****************************************************************************************
* Open Motion controller with enable based extruders
*
*                        ATMega644
*
*                        +---\/---+
*            (D 0) PB0  1|        |40  PA0 (AI 0 / D31)
*            (D 1) PB1  2|        |39  PA1 (AI 1 / D30)
*       INT2 (D 2) PB2  3|        |38  PA2 (AI 2 / D29)
*        PWM (D 3) PB3  4|        |37  PA3 (AI 3 / D28)
*        PWM (D 4) PB4  5|        |36  PA4 (AI 4 / D27)
*       MOSI (D 5) PB5  6|        |35  PA5 (AI 5 / D26)
*       MISO (D 6) PB6  7|        |34  PA6 (AI 6 / D25)
*        SCK (D 7) PB7  8|        |33  PA7 (AI 7 / D24)
*                  RST  9|        |32  AREF
*                  VCC 10|        |31  GND
*                  GND 11|        |30  AVCC
*                XTAL2 12|        |29  PC7 (D 23)
*                XTAL1 13|        |28  PC6 (D 22)
*       RX0 (D 8)  PD0 14|        |27  PC5 (D 21) TDI
*       TX0 (D 9)  PD1 15|        |26  PC4 (D 20) TDO
*  INT0 RX1 (D 10) PD2 16|        |25  PC3 (D 19) TMS
*  INT1 TX1 (D 11) PD3 17|        |24  PC2 (D 18) TCK
*       PWM (D 12) PD4 18|        |23  PC1 (D 17) SDA
*       PWM (D 13) PD5 19|        |22  PC0 (D 16) SCL
*       PWM (D 14) PD6 20|        |21  PD7 (D 15) PWM
*                        +--------+
*
****************************************************************************************/
#if MOTHERBOARD == 90 //Alpha OMCA board
#define KNOWN_BOARD 1

#ifndef __AVR_ATmega644__
#error Oops!  Make sure you have 'SanguinoA' selected from the 'Tools -> Boards' menu.
#endif

#define X_STEP_PIN         21
#define X_DIR_PIN          20
#define X_ENABLE_PIN       24
#define X_STOP_PIN         0

#define Y_STEP_PIN         23
#define Y_DIR_PIN          22
#define Y_ENABLE_PIN       24
#define Y_STOP_PIN         1

#define Z_STEP_PIN         26
#define Z_DIR_PIN          25
#define Z_ENABLE_PIN       24
#define Z_STOP_PIN         2

#define E0_STEP_PIN         28
#define E0_DIR_PIN          27
#define E0_ENABLE_PIN       24

#define E1_STEP_PIN         -1 // 19
#define E1_DIR_PIN          -1 // 18
#define E1_ENABLE_PIN       24

#define E2_STEP_PIN         -1 // 17
#define E2_DIR_PIN          -1 // 16
#define E2_ENABLE_PIN       24

#define SDPOWER            -1
#define SDSS               11
#define SDCARDDETECT       -1 // 10 optional also used as mode pin
#define LED_PIN            -1
#define FAN_PIN            3
#define PS_ON_PIN          -1
#define KILL_PIN           -1

#define HEATER_0_PIN       4
#define HEATER_1_PIN       -1 // 12
#define HEATER_2_PIN       -1 // 13
#define TEMP_0_PIN          0 //D27   // MUST USE ANALOG INPUT NUMBERING NOT DIGITAL OUTPUT NUMBERING!!!!!!!!!
#define TEMP_1_PIN         -1 // 1
#define TEMP_2_PIN         -1 // 2
#define HEATER_BED_PIN     -1 // 14/15
#define TEMP_BED_PIN       -1 // 1,2 or I2C
/*  Unused (1) (2) (3) 4 5 6 7 8 9 10 11 12 13 (14) (15) (16) 17 (18) (19) (20) (21) (22) (23) 24 (25) (26) (27) 28 (29) (30) (31)  */

#endif

#if MOTHERBOARD == 91  // Final OMCA board -- REF http://sanguino.cc/hardware
#define KNOWN_BOARD 1

#if !defined(__AVR_ATmega644P__) && !defined(__AVR_ATmega644__)
#error Oops!  Make sure you have 'Sanguino' selected from the 'Tools -> Boards' menu. (Final OMCA board)
#endif

#define X_STEP_PIN         26
#define X_DIR_PIN          25
#define X_ENABLE_PIN       10
#define X_STOP_PIN         0

#define Y_STEP_PIN         28
#define Y_DIR_PIN          27
#define Y_ENABLE_PIN       10
#define Y_STOP_PIN         1

#define Z_STEP_PIN         23
#define Z_DIR_PIN          22
#define Z_ENABLE_PIN       10
#define Z_STOP_PIN         2

#define E0_STEP_PIN         24
#define E0_DIR_PIN          21
#define E0_ENABLE_PIN       10

/* future proofing */
#define __FS  20
#define __FD  19
#define __GS  18
#define __GD  13

#define UNUSED_PWM           14 /* PWM on LEFT connector */

#define E1_STEP_PIN         -1 // 21
#define E1_DIR_PIN          -1 // 20
#define E1_ENABLE_PIN       -1 // 19

#define E2_STEP_PIN         -1 // 21
#define E2_DIR_PIN          -1 // 20
#define E2_ENABLE_PIN       -1 // 18

#define SDPOWER            -1
#define SDSS               11
#define SDCARDDETECT       -1 // 10 optional also used as mode pin
#define LED_PIN            -1
#define FAN_PIN            14 /* PWM on MIDDLE connector */
#define PS_ON_PIN          -1
#define KILL_PIN           -1

#define HEATER_0_PIN        3 /*DONE PWM on RIGHT connector */
#define HEATER_1_PIN       -1
#define HEATER_2_PIN       -1
#define HEATER_1_PIN       -1
#define HEATER_2_PIN       -1
#define TEMP_0_PIN          0 // ANALOG INPUT NUMBERING
#define TEMP_1_PIN          1 // ANALOG
#define TEMP_2_PIN         -1 // 2
#define HEATER_BED_PIN      4
#define TEMP_BED_PIN        2 // 1,2 or I2C

#define I2C_SCL       16
#define I2C_SDA       17

#endif

#if MOTHERBOARD == 301
#define KNOWN_BOARD
/*****************************************************************
* Rambo Pin Assignments
******************************************************************/

#ifndef __AVR_ATmega2560__
#error Oops!  Make sure you have 'Arduino Mega 2560' selected from the 'Tools -> Boards' menu.
#endif

#define LARGE_FLASH true

#define X_STEP_PIN 37
#define X_DIR_PIN 48
#define X_MIN_PIN 12
#define X_MAX_PIN 24
#define X_ENABLE_PIN 29
#define X_MS1_PIN 40
#define X_MS2_PIN 41

#define Y_STEP_PIN 36
#define Y_DIR_PIN 49
#define Y_MIN_PIN 11
#define Y_MAX_PIN 23
#define Y_ENABLE_PIN 28
#define Y_MS1_PIN 69
#define Y_MS2_PIN 39

#define Z_STEP_PIN 35
#define Z_DIR_PIN 47
#define Z_MIN_PIN 10
#define Z_MAX_PIN 30
#define Z_ENABLE_PIN 27
#define Z_MS1_PIN 68
#define Z_MS2_PIN 67

#define HEATER_BED_PIN 3
#define TEMP_BED_PIN 2

#define HEATER_0_PIN  9
#define TEMP_0_PIN 0

#define HEATER_1_PIN 7
#define TEMP_1_PIN 1

#ifdef BARICUDA
#define HEATER_2_PIN 6
#else
#define HEATER_2_PIN -1
#endif
#define TEMP_2_PIN -1

#define E0_STEP_PIN         34
#define E0_DIR_PIN          43
#define E0_ENABLE_PIN       26
#define E0_MS1_PIN 65
#define E0_MS2_PIN 66

#define E1_STEP_PIN         33
#define E1_DIR_PIN          42
#define E1_ENABLE_PIN       25
#define E1_MS1_PIN 63
#define E1_MS2_PIN 64

#define DIGIPOTSS_PIN 38
#define DIGIPOT_CHANNELS {4,5,3,0,1} // X Y Z E0 E1 digipot channels to stepper driver mapping

#define SDPOWER            -1
#define SDSS               53
#define LED_PIN            13
#define FAN_PIN            8
#define PS_ON_PIN          4
#define KILL_PIN           -1
#define SUICIDE_PIN        -1  //PIN that has to be turned on right after start, to keep power flowing.

#endif

/****************************************************************************************
* MegaTronics
*
****************************************************************************************/
#if MOTHERBOARD == 70
#define KNOWN_BOARD 1


 #ifndef __AVR_ATmega2560__
 #error Oops!  Make sure you have 'Arduino Mega' selected from the 'Tools -> Boards' menu.
 #endif


#define LARGE_FLASH        true

#define X_STEP_PIN         26
#define X_DIR_PIN          28
#define X_ENABLE_PIN       24
#define X_MIN_PIN          41
#define X_MAX_PIN          37

#define Y_STEP_PIN         60 // A6
#define Y_DIR_PIN          61 // A7
#define Y_ENABLE_PIN       22
#define Y_MIN_PIN          14
#define Y_MAX_PIN          15

#define Z_STEP_PIN         54 // A0
#define Z_DIR_PIN          55 // A1
#define Z_ENABLE_PIN       56 // A2
#define Z_MIN_PIN          18
#define Z_MAX_PIN          19

#define E0_STEP_PIN        31
#define E0_DIR_PIN         32
#define E0_ENABLE_PIN      38

#define E1_STEP_PIN        34
#define E1_DIR_PIN         36
#define E1_ENABLE_PIN      30

#define SDPOWER            -1
#define SDSS               53
#define LED_PIN            13


#define FAN_PIN            7 // IO pin. Buffer needed
#define PS_ON_PIN          12
#define KILL_PIN           -1

#define HEATER_0_PIN       9    // EXTRUDER 1
#define HEATER_1_PIN       8    // EXTRUDER 2 (FAN On Sprinter)
#define HEATER_2_PIN       -1

#if TEMP_SENSOR_0 == -1
#define TEMP_0_PIN         8   // ANALOG NUMBERING
#else
#define TEMP_0_PIN         13   // ANALOG NUMBERING

#endif

#define TEMP_1_PIN         15   // ANALOG NUMBERING
#define TEMP_2_PIN         -1   // ANALOG NUMBERING
#define HEATER_BED_PIN     10   // BED
#define TEMP_BED_PIN       14   // ANALOG NUMBERING

#define BEEPER 33     // Beeper on AUX-4


#ifdef ULTRA_LCD

  #ifdef NEWPANEL
  //arduino pin which triggers an piezzo beeper

    #define LCD_PINS_RS 16
    #define LCD_PINS_ENABLE 17
    #define LCD_PINS_D4 23
    #define LCD_PINS_D5 25
    #define LCD_PINS_D6 27
    #define LCD_PINS_D7 29

    //buttons are directly attached using AUX-2
    #define BTN_EN1 59
    #define BTN_EN2 64
    #define BTN_ENC 43  //the click
    
    #define BLEN_C 2
    #define BLEN_B 1
    #define BLEN_A 0
    
    #define SDCARDDETECT -1		// Ramps does not use this port
    
      //encoder rotation values
    #define encrot0 0
    #define encrot1 2
    #define encrot2 3
    #define encrot3 1
#endif
#endif //ULTRA_LCD

#endif

/****************************************************************************************
* MegaTronics v2.0
*
****************************************************************************************/
#if MOTHERBOARD == 701
 #define KNOWN_BOARD 1
 
 
 #ifndef __AVR_ATmega2560__
 #error Oops! Make sure you have 'Arduino Mega' selected from the 'Tools -> Boards' menu.
 #endif
 
 #define LARGE_FLASH        true
 
 #define X_STEP_PIN 26
 #define X_DIR_PIN 27
 #define X_ENABLE_PIN 25
 #define X_MIN_PIN 37
 #define X_MAX_PIN 40 //2 //Max endstops default to disabled "-1", set to commented value to enable.
 
 #define Y_STEP_PIN 4 // A6
 #define Y_DIR_PIN 54 // A0
 #define Y_ENABLE_PIN 5
 #define Y_MIN_PIN 41
 #define Y_MAX_PIN 38 //15
 
 #define Z_STEP_PIN 56 // A2
 #define Z_DIR_PIN 60 // A6
 #define Z_ENABLE_PIN 55 // A1
 #define Z_MIN_PIN 18
 #define Z_MAX_PIN 19
 
 #define E0_STEP_PIN 35
 #define E0_DIR_PIN 36
 #define E0_ENABLE_PIN 34
 
 #define E1_STEP_PIN 29
 #define E1_DIR_PIN 39
 #define E1_ENABLE_PIN 28
 
 #define E2_STEP_PIN 23
 #define E2_DIR_PIN 24
 #define E2_ENABLE_PIN 22
 
 #define SDPOWER -1
 #define SDSS 53
 #define LED_PIN 13
 
 #define FAN_PIN 7
 #define FAN2_PIN 6
 #define PS_ON_PIN 12
 #define KILL_PIN -1
 
 #define HEATER_0_PIN 9 // EXTRUDER 1
 #define HEATER_1_PIN 8 // EXTRUDER 2
 #define HEATER_2_PIN -1
 
 #if TEMP_SENSOR_0 == -1
   #define TEMP_0_PIN 4 // ANALOG NUMBERING
 #else
   #define TEMP_0_PIN 13 // ANALOG NUMBERING
 #endif
 
 
 #if TEMP_SENSOR_1 == -1
   #define TEMP_1_PIN 8 // ANALOG NUMBERING
 #else
   #define TEMP_1_PIN 15 // ANALOG NUMBERING
 #endif
 
 #define TEMP_2_PIN -1 // ANALOG NUMBERING
 
 #define HEATER_BED_PIN 10 // BED
 
 #if TEMP_SENSOR_BED == -1
   #define TEMP_BED_PIN 8 // ANALOG NUMBERING
 #else 
   #define TEMP_BED_PIN 14 // ANALOG NUMBERING
 #endif
 
 #define BEEPER 64	
 
 
 #define LCD_PINS_RS 14
 #define LCD_PINS_ENABLE 15
 #define LCD_PINS_D4 30
 #define LCD_PINS_D5 31
 #define LCD_PINS_D6 32
 #define LCD_PINS_D7 33
 
 
 //buttons are directly attached using keypad
 #define BTN_EN1 61
 #define BTN_EN2 59
 #define BTN_ENC 43 //the click
 
 #define BLEN_C 2
 #define BLEN_B 1
 #define BLEN_A 0
 
 #define SDCARDDETECT -1	// Megatronics does not use this port
 
   //encoder rotation values
 #define encrot0 0
 #define encrot1 2
 #define encrot2 3
 #define encrot3 1

#endif


/****************************************************************************************
* Minitronics v1.0
*
****************************************************************************************/
#if MOTHERBOARD == 702
 #define KNOWN_BOARD 1
 
 
 #ifndef __AVR_ATmega1281__
 #error Oops! Make sure you have 'Minitronics ' selected from the 'Tools -> Boards' menu.
 #endif
 
 #define LARGE_FLASH        true
 
 #define X_STEP_PIN 48
 #define X_DIR_PIN 47
 #define X_ENABLE_PIN 49
 #define X_MIN_PIN 5
 #define X_MAX_PIN -1 //2 //Max endstops default to disabled "-1", set to commented value to enable.
 
 #define Y_STEP_PIN 39 // A6
 #define Y_DIR_PIN 40 // A0
 #define Y_ENABLE_PIN 38
 #define Y_MIN_PIN 2
 #define Y_MAX_PIN -1 //15
 
 #define Z_STEP_PIN 42 // A2
 #define Z_DIR_PIN 43 // A6
 #define Z_ENABLE_PIN 41 // A1
 #define Z_MIN_PIN 6
 #define Z_MAX_PIN -1
 
 #define E0_STEP_PIN 45
 #define E0_DIR_PIN 44
 #define E0_ENABLE_PIN 27
 
 #define E1_STEP_PIN 36
 #define E1_DIR_PIN 35
 #define E1_ENABLE_PIN 37
 
 #define E2_STEP_PIN -1
 #define E2_DIR_PIN -1
 #define E2_ENABLE_PIN -1
 
 #define SDPOWER -1
 #define SDSS 16
 #define LED_PIN 46
 
 #define FAN_PIN 9
 #define FAN2_PIN -1
 #define PS_ON_PIN -1
 #define KILL_PIN -1
 
 #define HEATER_0_PIN 7 // EXTRUDER 1
 #define HEATER_1_PIN 8 // EXTRUDER 2
 #define HEATER_2_PIN -1
 

 #define TEMP_0_PIN 7 // ANALOG NUMBERING
 #define TEMP_1_PIN 6 // ANALOG NUMBERING
 #define TEMP_2_PIN -1 // ANALOG NUMBERING
 
 #define HEATER_BED_PIN 3 // BED
 #define TEMP_BED_PIN 6 // ANALOG NUMBERING
 
 #define BEEPER -1	
 
 
 #define LCD_PINS_RS -1
 #define LCD_PINS_ENABLE -1
 #define LCD_PINS_D4 -1
 #define LCD_PINS_D5 -1
 #define LCD_PINS_D6 -1
 #define LCD_PINS_D7 -1
 
 
 //buttons are directly attached using keypad
 #define BTN_EN1 -1
 #define BTN_EN2 -1
 #define BTN_ENC -1 //the click
 
 #define BLEN_C 2
 #define BLEN_B 1
 #define BLEN_A 0
 
 #define SDCARDDETECT -1	// Megatronics does not use this port
 
   //encoder rotation values
 #define encrot0 0
 #define encrot1 2
 #define encrot2 3
 #define encrot3 1

#endif



#ifndef KNOWN_BOARD
#error Unknown MOTHERBOARD value in configuration.h
#endif

//List of pins which to ignore when asked to change by gcode, 0 and 1 are RX and TX, do not mess with those!
#define _E0_PINS E0_STEP_PIN, E0_DIR_PIN, E0_ENABLE_PIN, HEATER_0_PIN,
#if EXTRUDERS > 1
  #define _E1_PINS E1_STEP_PIN, E1_DIR_PIN, E1_ENABLE_PIN, HEATER_1_PIN,
#else
  #define _E1_PINS
#endif
#if EXTRUDERS > 2
  #define _E2_PINS E2_STEP_PIN, E2_DIR_PIN, E2_ENABLE_PIN, HEATER_2_PIN,
#else
  #define _E2_PINS
#endif

#ifdef X_STOP_PIN
  #if X_HOME_DIR < 0
    #define X_MIN_PIN X_STOP_PIN
    #define X_MAX_PIN -1
  #else
    #define X_MIN_PIN -1
    #define X_MAX_PIN X_STOP_PIN
  #endif
#endif

#ifdef Y_STOP_PIN
  #if Y_HOME_DIR < 0
    #define Y_MIN_PIN Y_STOP_PIN
    #define Y_MAX_PIN -1
  #else
    #define Y_MIN_PIN -1
    #define Y_MAX_PIN Y_STOP_PIN
  #endif
#endif

#ifdef Z_STOP_PIN
  #if Z_HOME_DIR < 0
    #define Z_MIN_PIN Z_STOP_PIN
    #define Z_MAX_PIN -1
  #else
    #define Z_MIN_PIN -1
    #define Z_MAX_PIN Z_STOP_PIN
  #endif
#endif

#ifdef DISABLE_MAX_ENDSTOPS
#define X_MAX_PIN          -1
#define Y_MAX_PIN          -1
#define Z_MAX_PIN          -1
#endif

#define SENSITIVE_PINS {0, 1, X_STEP_PIN, X_DIR_PIN, X_ENABLE_PIN, X_MIN_PIN, X_MAX_PIN, Y_STEP_PIN, Y_DIR_PIN, Y_ENABLE_PIN, Y_MIN_PIN, Y_MAX_PIN, Z_STEP_PIN, Z_DIR_PIN, Z_ENABLE_PIN, Z_MIN_PIN, Z_MAX_PIN, PS_ON_PIN, \
                        HEATER_BED_PIN, FAN_PIN,                  \
                        _E0_PINS _E1_PINS _E2_PINS             \
                        analogInputToDigitalPin(TEMP_0_PIN), analogInputToDigitalPin(TEMP_1_PIN), analogInputToDigitalPin(TEMP_2_PIN), analogInputToDigitalPin(TEMP_BED_PIN) }
#endif
>>>>>>> 24372100
<|MERGE_RESOLUTION|>--- conflicted
+++ resolved
@@ -1,4 +1,3 @@
-<<<<<<< HEAD
 #ifndef PINS_H
 #define PINS_H
 
@@ -299,7 +298,7 @@
 * Arduino Mega pin assignment
 *
 ****************************************************************************************/
-#if MOTHERBOARD == 3 || MOTHERBOARD == 33 || MOTHERBOARD == 34
+#if MOTHERBOARD == 3 || MOTHERBOARD == 33 || MOTHERBOARD == 34 || MOTHERBOARD == 77
 #define KNOWN_BOARD 1
 
 //////////////////FIX THIS//////////////
@@ -309,47 +308,89 @@
  #endif
 #endif
 
+
 // uncomment one of the following lines for RAMPS v1.3 or v1.0, comment both for v1.2 or 1.1
 // #define RAMPS_V_1_3
 // #define RAMPS_V_1_0
 
-#if MOTHERBOARD == 33 || MOTHERBOARD == 34
-
-  #define LARGE_FLASH        true
-
-  #define X_STEP_PIN         54
-  #define X_DIR_PIN          55
-  #define X_ENABLE_PIN       38
-  #define X_MIN_PIN           3
-  #define X_MAX_PIN           2
-
-  #define Y_STEP_PIN         60
-  #define Y_DIR_PIN          61
-  #define Y_ENABLE_PIN       56
-  #define Y_MIN_PIN          14
-  #define Y_MAX_PIN          15
-
-  #define Z_STEP_PIN         46
-  #define Z_DIR_PIN          48
-  #define Z_ENABLE_PIN       62
-  #define Z_MIN_PIN          18
-  #define Z_MAX_PIN          19
-
-  #define Z2_STEP_PIN        36
-  #define Z2_DIR_PIN         34
-  #define Z2_ENABLE_PIN      30
-
-  #define E0_STEP_PIN        26
-  #define E0_DIR_PIN         28
-  #define E0_ENABLE_PIN      24
-
-  #define E1_STEP_PIN        36
-  #define E1_DIR_PIN         34
-  #define E1_ENABLE_PIN      30
-
-  #define SDPOWER            -1
-  #define SDSS               53
-  #define LED_PIN            13
+
+#if MOTHERBOARD == 33 || MOTHERBOARD == 34 || MOTHERBOARD == 77
+
+  #define LARGE_FLASH true
+  
+  #if MOTHERBOARD == 77
+    #define X_STEP_PIN         54
+    #define X_DIR_PIN          55
+    #define X_ENABLE_PIN       38
+    #define X_MIN_PIN           3
+    #define X_MAX_PIN           -1   //2 //Max endstops default to disabled "-1", set to commented value to enable.
+
+    #define Y_STEP_PIN         60
+    #define Y_DIR_PIN          61
+    #define Y_ENABLE_PIN       56
+    #define Y_MIN_PIN          14
+    #define Y_MAX_PIN          -1   //15
+
+    #define Z_STEP_PIN         46
+    #define Z_DIR_PIN          48
+    #define Z_ENABLE_PIN       63
+    #define Z_MIN_PIN          18
+    #define Z_MAX_PIN          -1
+
+    #define Z2_STEP_PIN        36
+    #define Z2_DIR_PIN         34
+    #define Z2_ENABLE_PIN      30
+
+    #define E0_STEP_PIN        26
+    #define E0_DIR_PIN         28
+    #define E0_ENABLE_PIN      24
+
+    #define E1_STEP_PIN        36
+    #define E1_DIR_PIN         34
+    #define E1_ENABLE_PIN      30
+
+    #define SDPOWER            -1
+    #define SDSS               25//53
+    #define LED_PIN            13
+
+    #define BEEPER             33    
+
+  #else
+
+    #define X_STEP_PIN         54
+    #define X_DIR_PIN          55
+    #define X_ENABLE_PIN       38
+    #define X_MIN_PIN           3
+    #define X_MAX_PIN           2
+
+    #define Y_STEP_PIN         60
+    #define Y_DIR_PIN          61
+    #define Y_ENABLE_PIN       56
+    #define Y_MIN_PIN          14
+    #define Y_MAX_PIN          15
+
+    #define Z_STEP_PIN         46
+    #define Z_DIR_PIN          48
+    #define Z_ENABLE_PIN       62
+    #define Z_MIN_PIN          18
+    #define Z_MAX_PIN          19
+
+    #define Z2_STEP_PIN        36
+    #define Z2_DIR_PIN         34
+    #define Z2_ENABLE_PIN      30
+
+    #define E0_STEP_PIN        26
+    #define E0_DIR_PIN         28
+    #define E0_ENABLE_PIN      24
+
+    #define E1_STEP_PIN        36
+    #define E1_DIR_PIN         34
+    #define E1_ENABLE_PIN      30
+
+    #define SDPOWER            -1
+    #define SDSS               53
+    #define LED_PIN            13
+  #endif
 
   #if MOTHERBOARD == 33
     #define FAN_PIN            9 // (Sprinter config)
@@ -357,6 +398,10 @@
     #define FAN_PIN            4 // IO pin. Buffer needed
   #endif
 
+  #if MOTHERBOARD == 77
+    #define FAN_PIN            8 
+  #endif
+
   #define PS_ON_PIN          12
 
   #if defined(REPRAP_DISCOUNT_SMART_CONTROLLER) || defined(G3D_PANEL)
@@ -366,18 +411,27 @@
   #endif
 
   #define HEATER_0_PIN       10   // EXTRUDER 1
-
-  #if MOTHERBOARD == 33
+  #if MOTHERBOARD == 33 
     #define HEATER_1_PIN       -1
   #else
     #define HEATER_1_PIN       9    // EXTRUDER 2 (FAN On Sprinter)
   #endif
-
-  #define HEATER_2_PIN       -1
+  #define HEATER_2_PIN       -1 
+
+  #if MOTHERBOARD == 77
+    #define HEATER_0_PIN       10   
+    #define HEATER_1_PIN       12 
+    #define HEATER_2_PIN       6   
+  #endif
+
   #define TEMP_0_PIN         13   // ANALOG NUMBERING
   #define TEMP_1_PIN         15   // ANALOG NUMBERING
   #define TEMP_2_PIN         -1   // ANALOG NUMBERING
-  #define HEATER_BED_PIN     8    // BED
+  #if MOTHERBOARD == 77
+    #define HEATER_BED_PIN     9    // BED
+  #else
+    #define HEATER_BED_PIN     8    // BED
+  #endif
   #define TEMP_BED_PIN       14   // ANALOG NUMBERING
 
 
@@ -404,7 +458,7 @@
       #define LCD_PINS_RS 16 
       #define LCD_PINS_ENABLE 17
       #define LCD_PINS_D4 23
-      #define LCD_PINS_D5 25
+      #define LCD_PINS_D5 25 
       #define LCD_PINS_D6 27
       #define LCD_PINS_D7 29
 
@@ -441,22 +495,23 @@
         #endif
     
       #endif
+    
 
     #else //old style panel with shift register
       //arduino pin witch triggers an piezzo beeper
-      #define BEEPER 33   // No Beeper added 
+      #define BEEPER 33		//No Beeper added
 
       //buttons are attached to a shift register
-      // Not wired this yet
+	// Not wired this yet
       //#define SHIFT_CLK 38
       //#define SHIFT_LD 42
       //#define SHIFT_OUT 40
       //#define SHIFT_EN 17
-
-      #define LCD_PINS_RS 16
+    
+      #define LCD_PINS_RS 16 
       #define LCD_PINS_ENABLE 17
       #define LCD_PINS_D4 23
-      #define LCD_PINS_D5 25
+      #define LCD_PINS_D5 25 
       #define LCD_PINS_D6 27
       #define LCD_PINS_D7 29
     #endif 
@@ -464,57 +519,56 @@
 
 #else // RAMPS_V_1_1 or RAMPS_V_1_2 as default (MOTHERBOARD == 3)
 
-  #define X_STEP_PIN         26
-  #define X_DIR_PIN          28
-  #define X_ENABLE_PIN       24
-  #define X_MIN_PIN           3
-  #define X_MAX_PIN          -1    //2
-
-  #define Y_STEP_PIN         38
-  #define Y_DIR_PIN          40
-  #define Y_ENABLE_PIN       36
-  #define Y_MIN_PIN          16
-  #define Y_MAX_PIN          -1    //17
-
-  #define Z_STEP_PIN         44
-  #define Z_DIR_PIN          46
-  #define Z_ENABLE_PIN       42
-  #define Z_MIN_PIN          18
-  #define Z_MAX_PIN          -1    //19
-
-  #define E0_STEP_PIN         32
-  #define E0_DIR_PIN          34
-  #define E0_ENABLE_PIN       30
-
-  #define SDPOWER            48
-  #define SDSS               53
-  #define LED_PIN            13
-  #define PS_ON_PIN          -1
-  #define KILL_PIN           -1
-
-  #ifdef RAMPS_V_1_0 // RAMPS_V_1_0
-    #define HEATER_0_PIN     12    // RAMPS 1.0
-    #define HEATER_BED_PIN   -1    // RAMPS 1.0
-    #define FAN_PIN          11    // RAMPS 1.0
-  #else // RAMPS_V_1_1 or RAMPS_V_1_2
-    #define HEATER_0_PIN     10    // RAMPS 1.1
-    #define HEATER_BED_PIN    8    // RAMPS 1.1
-    #define FAN_PIN           9    // RAMPS 1.1
-  #endif
-
-  #define HEATER_1_PIN        -1
-  #define HEATER_2_PIN        -1
-  #define TEMP_0_PIN          2    // MUST USE ANALOG INPUT NUMBERING NOT DIGITAL OUTPUT NUMBERING!!!!!!!!!
-  #define TEMP_1_PIN          -1
-  #define TEMP_2_PIN          -1
-  #define TEMP_BED_PIN        1    // MUST USE ANALOG INPUT NUMBERING NOT DIGITAL OUTPUT NUMBERING!!!!!!!!!
-
-#endif// MOTHERBOARD == 33 || MOTHERBOARD == 34
-
-// SPI for Max6675 Thermocouple
+#define X_STEP_PIN         26
+#define X_DIR_PIN          28
+#define X_ENABLE_PIN       24
+#define X_MIN_PIN           3
+#define X_MAX_PIN          -1    //2
+
+#define Y_STEP_PIN         38
+#define Y_DIR_PIN          40
+#define Y_ENABLE_PIN       36
+#define Y_MIN_PIN          16
+#define Y_MAX_PIN          -1    //17
+
+#define Z_STEP_PIN         44
+#define Z_DIR_PIN          46
+#define Z_ENABLE_PIN       42
+#define Z_MIN_PIN          18
+#define Z_MAX_PIN          -1    //19
+
+#define E0_STEP_PIN         32
+#define E0_DIR_PIN          34
+#define E0_ENABLE_PIN       30
+
+#define SDPOWER            48
+#define SDSS               53
+#define LED_PIN            13
+#define PS_ON_PIN          -1
+#define KILL_PIN           -1
+
+#ifdef RAMPS_V_1_0 // RAMPS_V_1_0
+  #define HEATER_0_PIN     12    // RAMPS 1.0
+  #define HEATER_BED_PIN   -1    // RAMPS 1.0
+  #define FAN_PIN          11    // RAMPS 1.0
+#else // RAMPS_V_1_1 or RAMPS_V_1_2
+  #define HEATER_0_PIN     10    // RAMPS 1.1
+  #define HEATER_BED_PIN    8    // RAMPS 1.1
+  #define FAN_PIN           9    // RAMPS 1.1
+#endif
+#define HEATER_1_PIN        -1
+#define HEATER_2_PIN        -1
+#define TEMP_0_PIN          2    // MUST USE ANALOG INPUT NUMBERING NOT DIGITAL OUTPUT NUMBERING!!!!!!!!!
+#define TEMP_1_PIN          -1   
+#define TEMP_2_PIN          -1   
+#define TEMP_BED_PIN        1    // MUST USE ANALOG INPUT NUMBERING NOT DIGITAL OUTPUT NUMBERING!!!!!!!!!
+
+#endif // MOTHERBOARD == 33 || MOTHERBOARD == 34 || MOTHERBOARD == 77
+
+// SPI for Max6675 Thermocouple 
 
 #ifndef SDSUPPORT
-// these pins are defined in the SD library if building with SD support
+// these pins are defined in the SD library if building with SD support  
   #define MAX_SCK_PIN          52
   #define MAX_MISO_PIN         50
   #define MAX_MOSI_PIN         51
@@ -523,7 +577,9 @@
   #define MAX6675_SS       49
 #endif
 
-#endif//MOTHERBOARD == 3 || MOTHERBOARD == 33 || MOTHERBOARD == 34
+#endif //MOTHERBOARD == 3 || MOTHERBOARD == 33 || MOTHERBOARD == 34 || MOTHERBOARD == 77
+
+
 
 /****************************************************************************************
 * Duemilanove w/ ATMega328P pin assignment
@@ -1974,1904 +2030,3 @@
                         _E0_PINS _E1_PINS _E2_PINS             \
                         analogInputToDigitalPin(TEMP_0_PIN), analogInputToDigitalPin(TEMP_1_PIN), analogInputToDigitalPin(TEMP_2_PIN), analogInputToDigitalPin(TEMP_BED_PIN) }
 #endif
-=======
-#ifndef PINS_H
-#define PINS_H
-
-#define X_MS1_PIN -1
-#define X_MS2_PIN -1
-#define Y_MS1_PIN -1
-#define Y_MS2_PIN -1
-#define Z_MS1_PIN -1
-#define Z_MS2_PIN -1
-#define E0_MS1_PIN -1
-#define E0_MS2_PIN -1
-#define E1_MS1_PIN -1
-#define E1_MS2_PIN -1
-#define DIGIPOTSS_PIN -1
-
-#if MOTHERBOARD == 99
-#define KNOWN_BOARD 1
-
-#define X_STEP_PIN          2
-#define X_DIR_PIN           3
-#define X_ENABLE_PIN        -1
-#define X_STOP_PIN          16
-
-#define Y_STEP_PIN          5
-#define Y_DIR_PIN           6
-#define Y_ENABLE_PIN       -1
-#define Y_STOP_PIN          67
-
-#define Z_STEP_PIN          62
-#define Z_DIR_PIN           63
-#define Z_ENABLE_PIN       -1
-#define Z_STOP_PIN          59
-
-#define E0_STEP_PIN         65
-#define E0_DIR_PIN          66
-#define E0_ENABLE_PIN      -1
-
-#define SDPOWER            -1
-#define SDSS               53
-#define LED_PIN            -1
-#define FAN_PIN            -1
-#define PS_ON_PIN           9
-#define KILL_PIN           -1
-
-#define HEATER_0_PIN        13
-#define HEATER_1_PIN       -1
-#define HEATER_2_PIN       -1
-#define TEMP_0_PIN          6   // MUST USE ANALOG INPUT NUMBERING NOT DIGITAL OUTPUT NUMBERING!!!!!!!!!
-#define TEMP_1_PIN         -1   // MUST USE ANALOG INPUT NUMBERING NOT DIGITAL OUTPUT NUMBERING!!!!!!!!!
-#define TEMP_2_PIN         -1   // MUST USE ANALOG INPUT NUMBERING NOT DIGITAL OUTPUT NUMBERING!!!!!!!!!
-#define HEATER_BED_PIN      4
-#define TEMP_BED_PIN       10
-
-#endif /* 99 */
-
-/****************************************************************************************
-* Gen7 v1.1, v1.2, v1.3 pin assignment
-*
-****************************************************************************************/
-
-
-#if MOTHERBOARD == 12
-#define MOTHERBOARD 11
-#define GEN7_VERSION 13 // v1.3
-#endif
-
-#if MOTHERBOARD == 11
-#define KNOWN_BOARD
-
-#if !defined(__AVR_ATmega644P__) && !defined(__AVR_ATmega644__) && !defined(__AVR_ATmega1284P__)
-#error Oops! Make sure you have 'Gen7' selected from the 'Tools -> Boards' menu.
-
-#endif
-
-#ifndef GEN7_VERSION
-#define GEN7_VERSION 12 // v1.x
-#endif
-
-//x axis pins
-#define X_STEP_PIN 19
-#define X_DIR_PIN 18
-#define X_ENABLE_PIN 24
-#define X_STOP_PIN 7
-
-//y axis pins
-#define Y_STEP_PIN 23
-#define Y_DIR_PIN 22
-#define Y_ENABLE_PIN 24
-#define Y_STOP_PIN 5
-
-//z axis pins
-#define Z_STEP_PIN 26
-#define Z_DIR_PIN 25
-#define Z_ENABLE_PIN 24
-#define Z_MIN_PIN 1
-#define Z_MAX_PIN 0
-
-//extruder pins
-#define E0_STEP_PIN 28
-#define E0_DIR_PIN 27
-#define E0_ENABLE_PIN 24
-
-#define TEMP_0_PIN 1
-#define TEMP_1_PIN -1
-#define TEMP_2_PIN -1
-#define TEMP_BED_PIN 2
-
-#define HEATER_0_PIN 4
-#define HEATER_1_PIN -1
-#define HEATER_2_PIN -1
-#define HEATER_BED_PIN 3
-
-#define KILL_PIN -1
-
-#define SDPOWER -1
-#define SDSS -1 // SCL pin of I2C header
-#define LED_PIN -1
-
-#if (GEN7_VERSION >= 13)
-// Gen7 v1.3 removed the fan pin
-#define FAN_PIN -1
-#else
-#define FAN_PIN 31
-#endif
-#define PS_ON_PIN 15
-
-//All these generations of Gen7 supply thermistor power
-//via PS_ON, so ignore bad thermistor readings
-#define BOGUS_TEMPERATURE_FAILSAFE_OVERRIDE
-
-//our pin for debugging.
-#define DEBUG_PIN 0
-
-//our RS485 pins
-#define TX_ENABLE_PIN 12
-#define RX_ENABLE_PIN 13
-
-#endif
-
-/****************************************************************************************
-* Gen7 v1.4 pin assignment
-*
-****************************************************************************************/
-
-#if MOTHERBOARD == 13
-#define GEN7_VERSION 14 // v1.4
-#endif
-
-#if MOTHERBOARD == 13
-#define KNOWN_BOARD
-
-#if !defined(__AVR_ATmega644P__) && !defined(__AVR_ATmega644__) && !defined(__AVR_ATmega1284P__)
-#error Oops! Make sure you have 'Gen7' selected from the 'Tools -> Boards' menu.
-
-#endif
-
-#ifndef GEN7_VERSION
-#define GEN7_VERSION 14 // v1.x
-#endif
-
-//x axis pins
-#define X_STEP_PIN 29
-#define X_DIR_PIN 28
-#define X_ENABLE_PIN 25
-#define X_STOP_PIN 0
-
-//y axis pins
-#define Y_STEP_PIN 27
-#define Y_DIR_PIN 26
-#define Y_ENABLE_PIN 25
-#define Y_STOP_PIN 1
-
-//z axis pins
-#define Z_STEP_PIN 23
-#define Z_DIR_PIN 22
-#define Z_ENABLE_PIN 25
-#define Z_STOP_PIN 2
-
-//extruder pins
-#define E0_STEP_PIN 19
-#define E0_DIR_PIN 18
-#define E0_ENABLE_PIN 25
-
-#define TEMP_0_PIN 1
-#define TEMP_1_PIN -1
-#define TEMP_2_PIN -1
-#define TEMP_BED_PIN 0
-
-#define HEATER_0_PIN 4
-#define HEATER_1_PIN -1
-#define HEATER_2_PIN -1
-#define HEATER_BED_PIN 3
-
-#define KILL_PIN -1
-
-#define SDPOWER -1
-#define SDSS -1 // SCL pin of I2C header
-#define LED_PIN -1
-
-#define FAN_PIN -1
-
-#define PS_ON_PIN 15
-
-//our pin for debugging.
-#define DEBUG_PIN 0
-
-//our RS485 pins
-#define TX_ENABLE_PIN 12
-#define RX_ENABLE_PIN 13
-
-#endif
-
-/*******************************************************************************
-*********
-* Gen7 Alfons3  pin assignment
-*
-********************************************************************************
-********/
-/* These Pins are assigned for the modified GEN7 Board from Alfons3 Please review the pins and adjust it for your needs*/
-
-#if MOTHERBOARD == 10
-#define KNOWN_BOARD
-
-#if !defined(__AVR_ATmega644P__) && !defined(__AVR_ATmega644__) && !defined(__AVR_ATmega1284P__)
-    #error Oops!  Make sure you have 'Gen7' selected from the 'Tools -> Boards' menu.
-
-#endif
-
-//x axis pins
-    #define X_STEP_PIN      21                  //different from stanard GEN7
-    #define X_DIR_PIN       20            //different from stanard GEN7
-    #define X_ENABLE_PIN    24
-    #define X_STOP_PIN      0
-
-    //y axis pins
-    #define Y_STEP_PIN      23
-    #define Y_DIR_PIN       22
-    #define Y_ENABLE_PIN    24
-    #define Y_STOP_PIN      1
-
-    //z axis pins
-    #define Z_STEP_PIN      26
-    #define Z_DIR_PIN       25
-    #define Z_ENABLE_PIN    24
-    #define Z_STOP_PIN      2
-
-    //extruder pins
-    #define E0_STEP_PIN      28
-    #define E0_DIR_PIN       27
-    #define E0_ENABLE_PIN    24
-
-    #define TEMP_0_PIN      2
-    #define TEMP_1_PIN      -1
-    #define TEMP_2_PIN      -1
-    #define TEMP_BED_PIN        1   // MUST USE ANALOG INPUT NUMBERING NOT DIGITAL OUTPUT NUMBERING!!!!!!!!! (pin 34 bed)
-
-    #define HEATER_0_PIN    4
-    #define HEATER_1_PIN    -1
-    #define HEATER_2_PIN    -1
-    #define HEATER_BED_PIN      3  // (bed)
-
-    #define SDPOWER         -1
-    #define SDSS            31                  // SCL pin of I2C header || CS Pin for SD Card support
-    #define LED_PIN         -1
-
-    #define FAN_PIN         -1
-    #define PS_ON_PIN       19
-    //our pin for debugging.
-
-    #define DEBUG_PIN        -1
-
-    //our RS485 pins
-    //#define TX_ENABLE_PIN       12
-    //#define RX_ENABLE_PIN       13
-
-    #define BEEPER -1
-    #define SDCARDDETECT -1
-    #define SUICIDE_PIN -1    //has to be defined; otherwise Power_off doesn't work
-
-    #define KILL_PIN -1
-    //Pins for 4bit LCD Support
-    #define LCD_PINS_RS 18
-    #define LCD_PINS_ENABLE 17
-    #define LCD_PINS_D4 16
-    #define LCD_PINS_D5 15
-    #define LCD_PINS_D6 13
-    #define LCD_PINS_D7 14
-
-     //buttons are directly attached
-    #define BTN_EN1 11
-    #define BTN_EN2 10
-    #define BTN_ENC 12  //the click
-
-#endif
-
-/****************************************************************************************
-* Arduino Mega pin assignment
-*
-****************************************************************************************/
-#if MOTHERBOARD == 3 || MOTHERBOARD == 33 || MOTHERBOARD == 34 || MOTHERBOARD == 77
-#define KNOWN_BOARD 1
-
-//////////////////FIX THIS//////////////
-#ifndef __AVR_ATmega1280__
- #ifndef __AVR_ATmega2560__
- #error Oops!  Make sure you have 'Arduino Mega' selected from the 'Tools -> Boards' menu.
- #endif
-#endif
-
-
-// uncomment one of the following lines for RAMPS v1.3 or v1.0, comment both for v1.2 or 1.1
-// #define RAMPS_V_1_3
-// #define RAMPS_V_1_0
-
-
-#if MOTHERBOARD == 33 || MOTHERBOARD == 34 || MOTHERBOARD == 77
-
-  #if MOTHERBOARD == 77
-    #define X_STEP_PIN         54
-    #define X_DIR_PIN          55
-    #define X_ENABLE_PIN       38
-    #define X_MIN_PIN           3
-    #define X_MAX_PIN           -1   //2 //Max endstops default to disabled "-1", set to commented value to enable.
-
-    #define Y_STEP_PIN         60
-    #define Y_DIR_PIN          61
-    #define Y_ENABLE_PIN       56
-    #define Y_MIN_PIN          14
-    #define Y_MAX_PIN          -1   //15
-
-    #define Z_STEP_PIN         46
-    #define Z_DIR_PIN          48
-    #define Z_ENABLE_PIN       63
-    #define Z_MIN_PIN          18
-    #define Z_MAX_PIN          -1
-
-    #define Z2_STEP_PIN        36
-    #define Z2_DIR_PIN         34
-    #define Z2_ENABLE_PIN      30
-
-    #define E0_STEP_PIN        26
-    #define E0_DIR_PIN         28
-    #define E0_ENABLE_PIN      24
-
-    #define E1_STEP_PIN        36
-    #define E1_DIR_PIN         34
-    #define E1_ENABLE_PIN      30
-
-    #define SDPOWER            -1
-    #define SDSS               25//53
-    #define LED_PIN            13
-
-    #define BEEPER             33    
-
-  #else
-
-    #define X_STEP_PIN         54
-    #define X_DIR_PIN          55
-    #define X_ENABLE_PIN       38
-    #define X_MIN_PIN           3
-    #define X_MAX_PIN           2   //2 //Max endstops default to disabled "-1", set to commented value to enable.
-
-    #define Y_STEP_PIN         60
-    #define Y_DIR_PIN          61
-    #define Y_ENABLE_PIN       56
-    #define Y_MIN_PIN          14
-    #define Y_MAX_PIN          15   //15
-
-    #define Z_STEP_PIN         46
-    #define Z_DIR_PIN          48
-    #define Z_ENABLE_PIN       62
-    #define Z_MIN_PIN          18
-    #define Z_MAX_PIN          19
-
-    #define Z2_STEP_PIN        36
-    #define Z2_DIR_PIN         34
-    #define Z2_ENABLE_PIN      30
-
-    #define E0_STEP_PIN        26
-    #define E0_DIR_PIN         28
-    #define E0_ENABLE_PIN      24
-
-    #define E1_STEP_PIN        36
-    #define E1_DIR_PIN         34
-    #define E1_ENABLE_PIN      30
-
-    #define SDPOWER            -1
-    #define SDSS               53
-    #define LED_PIN            13
-  #endif
-
-  #if MOTHERBOARD == 33
-    #define FAN_PIN            9 // (Sprinter config)
-  #else
-    #define FAN_PIN            4 // IO pin. Buffer needed
-  #endif
-
-  #if MOTHERBOARD == 77
-    #define FAN_PIN            8 
-  #endif
-
-  #define PS_ON_PIN          12
-  #define KILL_PIN           -1
-
-  #define HEATER_0_PIN       10   // EXTRUDER 1
-  #if MOTHERBOARD == 33 
-    #define HEATER_1_PIN       -1
-  #else
-    #define HEATER_1_PIN       9    // EXTRUDER 2 (FAN On Sprinter)
-  #endif
-  #define HEATER_2_PIN       -1 
-
-  #if MOTHERBOARD == 77
-    #define HEATER_0_PIN       10   
-    #define HEATER_1_PIN       12 
-    #define HEATER_2_PIN       6   
-  #endif
-
-  #define TEMP_0_PIN         13   // ANALOG NUMBERING
-  #define TEMP_1_PIN         15   // ANALOG NUMBERING
-  #define TEMP_2_PIN         -1   // ANALOG NUMBERING
-  #define HEATER_BED_PIN     9    // BED
-  #define TEMP_BED_PIN       14   // ANALOG NUMBERING
-
-  #ifdef ULTRA_LCD
-
-    #ifdef NEWPANEL
-      //arduino pin which triggers an piezzo beeper
-      #define BEEPER 33			// Beeper on AUX-4
-
-      #define LCD_PINS_RS 16 
-      #define LCD_PINS_ENABLE 17
-      #define LCD_PINS_D4 23
-      #define LCD_PINS_D5 25 
-      #define LCD_PINS_D6 27
-      #define LCD_PINS_D7 29
-    
-      //buttons are directly attached using AUX-2
-      #define BTN_EN1 37
-      #define BTN_EN2 35
-      #define BTN_ENC 31  //the click
-    
-      #define BLEN_C 2
-      #define BLEN_B 1
-      #define BLEN_A 0
-    
-      #define SDCARDDETECT -1		// Ramps does not use this port
-    
-      //encoder rotation values
-      #define encrot0 0
-      #define encrot1 2
-      #define encrot2 3
-      #define encrot3 1
-    
-      #if MOTHERBOARD == 77
-        #define BEEPER -1			// Beeper on AUX-4
-
-        #define LCD_PINS_RS 27 
-        #define LCD_PINS_ENABLE 29
-        #define LCD_PINS_D4 37
-        #define LCD_PINS_D5 35 
-        #define LCD_PINS_D6 33
-        #define LCD_PINS_D7 31
-    
-        //buttons are directly attached using AUX-2
-        #define BTN_EN1 16
-        #define BTN_EN2 17
-        #define BTN_ENC 23  //the click
-    
-        
-      #endif
-    
-
-    #else //old style panel with shift register
-      //arduino pin witch triggers an piezzo beeper
-      #define BEEPER 33		No Beeper added
-
-      //buttons are attached to a shift register
-	// Not wired this yet
-      //#define SHIFT_CLK 38
-      //#define SHIFT_LD 42
-      //#define SHIFT_OUT 40
-      //#define SHIFT_EN 17
-    
-      #define LCD_PINS_RS 16 
-      #define LCD_PINS_ENABLE 17
-      #define LCD_PINS_D4 23
-      #define LCD_PINS_D5 25 
-      #define LCD_PINS_D6 27
-      #define LCD_PINS_D7 29
-    
-      //encoder rotation values
-      #define encrot0 0
-      #define encrot1 2
-      #define encrot2 3
-      #define encrot3 1
-
-    
-      //bits in the shift register that carry the buttons for:
-      // left up center down right red
-      #define BL_LE 7
-      #define BL_UP 6
-      #define BL_MI 5
-      #define BL_DW 4
-      #define BL_RI 3
-      #define BL_ST 2
-
-      #define BLEN_B 1
-      #define BLEN_A 0
-    #endif 
-  #endif //ULTRA_LCD
-
-#else // RAMPS_V_1_1 or RAMPS_V_1_2 as default
-
-#define X_STEP_PIN         26
-#define X_DIR_PIN          28
-#define X_ENABLE_PIN       24
-#define X_MIN_PIN           3
-#define X_MAX_PIN          -1    //2
-
-#define Y_STEP_PIN         38
-#define Y_DIR_PIN          40
-#define Y_ENABLE_PIN       36
-#define Y_MIN_PIN          16
-#define Y_MAX_PIN          -1    //17
-
-#define Z_STEP_PIN         44
-#define Z_DIR_PIN          46
-#define Z_ENABLE_PIN       42
-#define Z_MIN_PIN          18
-#define Z_MAX_PIN          -1    //19
-
-#define E0_STEP_PIN         32
-#define E0_DIR_PIN          34
-#define E0_ENABLE_PIN       30
-
-#define SDPOWER            48
-#define SDSS               53
-#define LED_PIN            13
-#define PS_ON_PIN          -1
-#define KILL_PIN           -1
-
-#ifdef RAMPS_V_1_0 // RAMPS_V_1_0
-  #define HEATER_0_PIN     12    // RAMPS 1.0
-  #define HEATER_BED_PIN   -1    // RAMPS 1.0
-  #define FAN_PIN          11    // RAMPS 1.0
-#else // RAMPS_V_1_1 or RAMPS_V_1_2
-  #define HEATER_0_PIN     10    // RAMPS 1.1
-  #define HEATER_BED_PIN    8    // RAMPS 1.1
-  #define FAN_PIN           9    // RAMPS 1.1
-#endif
-#define HEATER_1_PIN        -1
-#define HEATER_2_PIN        -1
-#define TEMP_0_PIN          2    // MUST USE ANALOG INPUT NUMBERING NOT DIGITAL OUTPUT NUMBERING!!!!!!!!!
-#define TEMP_1_PIN          -1   
-#define TEMP_2_PIN          -1   
-#define TEMP_BED_PIN        1    // MUST USE ANALOG INPUT NUMBERING NOT DIGITAL OUTPUT NUMBERING!!!!!!!!!
-#endif
-
-// SPI for Max6675 Thermocouple 
-
-#ifndef SDSUPPORT
-// these pins are defined in the SD library if building with SD support  
-  #define MAX_SCK_PIN          52
-  #define MAX_MISO_PIN         50
-  #define MAX_MOSI_PIN         51
-  #define MAX6675_SS       53
-#else
-  #define MAX6675_SS       49
-#endif
-
-#endif
-
-
-
-/****************************************************************************************
-* Duemilanove w/ ATMega328P pin assignment
-*
-****************************************************************************************/
-#if MOTHERBOARD == 4
-#define KNOWN_BOARD 1
-
-#ifndef __AVR_ATmega328P__
-#error Oops!  Make sure you have 'Arduino Duemilanove w/ ATMega328' selected from the 'Tools -> Boards' menu.
-#endif
-
-#define X_STEP_PIN         19
-#define X_DIR_PIN          18
-#define X_ENABLE_PIN       -1
-#define X_STOP_PIN         17
-
-#define Y_STEP_PIN         10
-#define Y_DIR_PIN           7
-#define Y_ENABLE_PIN       -1
-#define Y_STOP_PIN          8
-
-#define Z_STEP_PIN         13
-#define Z_DIR_PIN           3
-#define Z_ENABLE_PIN        2
-#define Z_STOP_PIN          4
-
-#define E0_STEP_PIN         11
-#define E0_DIR_PIN          12
-#define E0_ENABLE_PIN       -1
-
-#define SDPOWER          -1
-#define SDSS          -1
-#define LED_PIN            -1
-#define FAN_PIN             5
-#define PS_ON_PIN          -1
-#define KILL_PIN           -1
-
-#define HEATER_0_PIN        6
-#define HEATER_1_PIN        -1
-#define HEATER_2_PIN        -1
-#define TEMP_0_PIN          0    // MUST USE ANALOG INPUT NUMBERING NOT DIGITAL OUTPUT NUMBERING!!!!!!!!!
-#define TEMP_1_PIN          -1
-#define TEMP_2_PIN          -1
-#define HEATER_BED_PIN      -1
-#define TEMP_BED_PIN        -1
-
-#endif
-
-/****************************************************************************************
-* Gen6 pin assignment
-*
-****************************************************************************************/
-#if MOTHERBOARD == 5 || MOTHERBOARD == 51
-#define KNOWN_BOARD 1
-
-#ifndef __AVR_ATmega644P__
-#ifndef __AVR_ATmega1284P__
-#error Oops!  Make sure you have 'Sanguino' selected from the 'Tools -> Boards' menu.
-#endif
-#endif
-
-//x axis pins
-    #define X_STEP_PIN      15
-    #define X_DIR_PIN       18
-    #define X_ENABLE_PIN    19
-    #define X_STOP_PIN      20
-
-    //y axis pins
-    #define Y_STEP_PIN      23
-    #define Y_DIR_PIN       22
-    #define Y_ENABLE_PIN    24
-    #define Y_STOP_PIN      25
-
-    //z axis pins
-    #define Z_STEP_PIN      27
-    #define Z_DIR_PIN       28
-    #define Z_ENABLE_PIN    29
-    #define Z_STOP_PIN      30
-
-    //extruder pins
-    #define E0_STEP_PIN      4    //Edited @ EJE Electronics 20100715
-    #define E0_DIR_PIN       2    //Edited @ EJE Electronics 20100715
-    #define E0_ENABLE_PIN    3    //Added @ EJE Electronics 20100715
-    #define TEMP_0_PIN      5     //changed @ rkoeppl 20110410
-    #define TEMP_1_PIN      -1    //changed @ rkoeppl 20110410
-
-
-    #define TEMP_2_PIN      -1    //changed @ rkoeppl 20110410
-    #define HEATER_0_PIN    14    //changed @ rkoeppl 20110410
-    #define HEATER_1_PIN    -1
-    #define HEATER_2_PIN    -1
-    #if MOTHERBOARD == 5
-    #define HEATER_BED_PIN  -1    //changed @ rkoeppl 20110410
-    #define TEMP_BED_PIN    -1    //changed @ rkoeppl 20110410
-    #else
-    #define HEATER_BED_PIN   1    //changed @ rkoeppl 20110410
-    #define TEMP_BED_PIN     0    //changed @ rkoeppl 20110410
-    #endif
-    #define SDPOWER          -1
-    #define SDSS          17
-    #define LED_PIN         -1    //changed @ rkoeppl 20110410
-    #define FAN_PIN         -1    //changed @ rkoeppl 20110410
-    #define PS_ON_PIN       -1    //changed @ rkoeppl 20110410
-    #define KILL_PIN        -1    //changed @ drakelive 20120830
-    //our pin for debugging.
-
-    #define DEBUG_PIN        0
-
-    //our RS485 pins
-    #define TX_ENABLE_PIN 12
-    #define RX_ENABLE_PIN 13
-
-
-#endif
-
-/****************************************************************************************
-* Sanguinololu pin assignment
-*
-****************************************************************************************/
-#if MOTHERBOARD == 64
-#define STB
-#endif
-#if MOTHERBOARD == 63
-#define MELZI
-#endif
-#if MOTHERBOARD == 62 || MOTHERBOARD == 63 || MOTHERBOARD == 64
-#undef MOTHERBOARD
-#define MOTHERBOARD 6
-#define SANGUINOLOLU_V_1_2
-#endif
-#if MOTHERBOARD == 6
-#define KNOWN_BOARD 1
-#ifndef __AVR_ATmega644P__
-#ifndef __AVR_ATmega1284P__
-#error Oops!  Make sure you have 'Sanguino' selected from the 'Tools -> Boards' menu.
-#endif
-#endif
-
-#define X_STEP_PIN         15
-#define X_DIR_PIN          21
-#define X_STOP_PIN         18
-
-#define Y_STEP_PIN         22
-#define Y_DIR_PIN          23
-#define Y_STOP_PIN         19
-
-#define Z_STEP_PIN         3
-#define Z_DIR_PIN          2
-#define Z_STOP_PIN         20
-
-#define E0_STEP_PIN         1
-#define E0_DIR_PIN          0
-
-#define LED_PIN            -1
-
-#define FAN_PIN            -1
-#if FAN_PIN == 12 || FAN_PIN ==13
-#define FAN_SOFT_PWM
-#endif
-
-#ifdef MELZI
-#define LED_PIN            27 /* On some broken versions of the Sanguino libraries the pin definitions are wrong, which then needs LED_PIN as pin 28. But you better upgrade your Sanguino libraries! See #368. */
-#define FAN_PIN            4
-#endif
-
-#ifdef STB
-#define FAN_PIN            4
-#endif
-
-#define PS_ON_PIN          -1
-#define KILL_PIN           -1
-
-#define HEATER_0_PIN       13 // (extruder)
-#define HEATER_1_PIN       -1
-#define HEATER_2_PIN       -1
-
-#ifdef SANGUINOLOLU_V_1_2
-
-#define HEATER_BED_PIN     12 // (bed)
-#define X_ENABLE_PIN       14
-#define Y_ENABLE_PIN       14
-#define Z_ENABLE_PIN       26
-#define E0_ENABLE_PIN       14
-
-#else
-
-#define HEATER_BED_PIN       14  // (bed)
-#define X_ENABLE_PIN       -1
-#define Y_ENABLE_PIN       -1
-#define Z_ENABLE_PIN       -1
-#define E0_ENABLE_PIN       -1
-
-#endif
-
-#define TEMP_0_PIN          7   // MUST USE ANALOG INPUT NUMBERING NOT DIGITAL OUTPUT NUMBERING!!!!!!!!! (pin 33 extruder)
-#define TEMP_1_PIN         -1
-#define TEMP_2_PIN         -1
-#define TEMP_BED_PIN        6   // MUST USE ANALOG INPUT NUMBERING NOT DIGITAL OUTPUT NUMBERING!!!!!!!!! (pin 34 bed)
-#define SDPOWER            -1
-#define SDSS               31
-
-/* On some broken versions of the Sanguino libraries the pin definitions are wrong, which then needs SDSS as pin 24. But you better upgrade your Sanguino libraries! See #368. */
-//#define SDSS               24
-
- #ifdef ULTRA_LCD
-   #ifdef NEWPANEL
-     //we have no buzzer installed
-     #define BEEPER -1
-     //LCD Pins
-     #ifdef DOGLCD
-       // Pins for DOGM SPI LCD Support
-       #define DOGLCD_A0  30
-       #define DOGLCD_CS  29
-       // GLCD features
-       #define LCD_CONTRAST 1
-       // Uncomment screen orientation
-         // #define LCD_SCREEN_ROT_0
-         // #define LCD_SCREEN_ROT_90
-       #define LCD_SCREEN_ROT_180
-         // #define LCD_SCREEN_ROT_270
-       #else // standard Hitachi LCD controller
-       #define LCD_PINS_RS        4
-       #define LCD_PINS_ENABLE    17
-       #define LCD_PINS_D4        30
-       #define LCD_PINS_D5        29
-       #define LCD_PINS_D6        28
-       #define LCD_PINS_D7        27
-     #endif
-     //The encoder and click button
-     #define BTN_EN1 11  
-     #define BTN_EN2 10 
-     #ifdef LCD_I2C_PANELOLU2
-       #ifdef MELZI
-         #define BTN_ENC 29 //the click switch
-         #define SDSS 30 //to use the SD card reader on the Panelolu2 rather than the melzi board
-       #else
-         #define BTN_ENC 30 //the click switch
-       #endif
-     #else
-       #define BTN_ENC 16  //the click switch
-     #endif //Panelolu2
-     //not connected to a pin
-     #define SDCARDDETECT -1    
-    
-   #endif //Newpanel
- #endif //Ultipanel
-
-#endif
-
-
-#if MOTHERBOARD == 7
-#define KNOWN_BOARD
-/*****************************************************************
-* Ultimaker pin assignment
-******************************************************************/
-
-#ifndef __AVR_ATmega1280__
- #ifndef __AVR_ATmega2560__
- #error Oops!  Make sure you have 'Arduino Mega' selected from the 'Tools -> Boards' menu.
- #endif
-#endif
-
-#define LARGE_FLASH true
-
-#define X_STEP_PIN 25
-#define X_DIR_PIN 23
-#define X_MIN_PIN 22
-#define X_MAX_PIN 24
-#define X_ENABLE_PIN 27
-
-#define Y_STEP_PIN 31
-#define Y_DIR_PIN 33
-#define Y_MIN_PIN 26
-#define Y_MAX_PIN 28
-#define Y_ENABLE_PIN 29
-
-#define Z_STEP_PIN 37
-#define Z_DIR_PIN 39
-#define Z_MIN_PIN 30
-#define Z_MAX_PIN 32
-#define Z_ENABLE_PIN 35
-
-#define HEATER_BED_PIN 4
-#define TEMP_BED_PIN 10
-
-#define HEATER_0_PIN  2
-#define TEMP_0_PIN 8
-
-#define HEATER_1_PIN 3
-#define TEMP_1_PIN 9
-
-#define HEATER_2_PIN -1
-#define TEMP_2_PIN -1
-
-#define E0_STEP_PIN         43
-#define E0_DIR_PIN          45
-#define E0_ENABLE_PIN       41
-
-#define E1_STEP_PIN         49
-#define E1_DIR_PIN          47
-#define E1_ENABLE_PIN       48
-
-#define SDPOWER            -1
-#define SDSS               53
-#define LED_PIN            13
-#define FAN_PIN            7
-#define PS_ON_PIN          12
-#define KILL_PIN           -1
-#define SUICIDE_PIN        54  //PIN that has to be turned on right after start, to keep power flowing.
-
-#ifdef ULTRA_LCD
-
-  #ifdef NEWPANEL
-  //arduino pin witch triggers an piezzo beeper
-    #define BEEPER 18
-
-    #define LCD_PINS_RS 20
-    #define LCD_PINS_ENABLE 17
-    #define LCD_PINS_D4 16
-    #define LCD_PINS_D5 21
-    #define LCD_PINS_D6 5
-    #define LCD_PINS_D7 6
-
-    //buttons are directly attached
-    #define BTN_EN1 40
-    #define BTN_EN2 42
-    #define BTN_ENC 19  //the click
-    
-    #define SDCARDDETECT 38
-    
-  #else //old style panel with shift register
-    //arduino pin witch triggers an piezzo beeper
-    #define BEEPER 18
-
-    //buttons are attached to a shift register
-    #define SHIFT_CLK 38
-    #define SHIFT_LD 42
-    #define SHIFT_OUT 40
-    #define SHIFT_EN 17
-
-    #define LCD_PINS_RS 16
-    #define LCD_PINS_ENABLE 5
-    #define LCD_PINS_D4 6
-    #define LCD_PINS_D5 21
-    #define LCD_PINS_D6 20
-    #define LCD_PINS_D7 19
-  
-    #define SDCARDDETECT -1
-  #endif 
-#endif //ULTRA_LCD
-
-#endif
-
-#if MOTHERBOARD == 71
-#define KNOWN_BOARD
-/*****************************************************************
-* Ultimaker pin assignment (Old electronics)
-******************************************************************/
-
-#ifndef __AVR_ATmega1280__
- #ifndef __AVR_ATmega2560__
- #error Oops!  Make sure you have 'Arduino Mega' selected from the 'Tools -> Boards' menu.
- #endif
-#endif
-
-#define LARGE_FLASH true
-
-#define X_STEP_PIN 25
-#define X_DIR_PIN 23
-#define X_MIN_PIN 15
-#define X_MAX_PIN 14
-#define X_ENABLE_PIN 27
-
-#define Y_STEP_PIN 31
-#define Y_DIR_PIN 33
-#define Y_MIN_PIN 17
-#define Y_MAX_PIN 16
-#define Y_ENABLE_PIN 29
-
-#define Z_STEP_PIN 37
-#define Z_DIR_PIN 39
-#define Z_MIN_PIN 19
-#define Z_MAX_PIN 18
-#define Z_ENABLE_PIN 35
-
-#define HEATER_BED_PIN -1
-#define TEMP_BED_PIN -1
-
-#define HEATER_0_PIN  2
-#define TEMP_0_PIN 8
-
-#define HEATER_1_PIN 1
-#define TEMP_1_PIN 1
-
-#define HEATER_2_PIN -1
-#define TEMP_2_PIN -1
-
-#define E0_STEP_PIN         43
-#define E0_DIR_PIN          45
-#define E0_ENABLE_PIN       41
-
-#define E1_STEP_PIN         -1
-#define E1_DIR_PIN          -1
-#define E1_ENABLE_PIN       -1
-
-#define SDPOWER            -1
-#define SDSS               -1
-#define LED_PIN            -1
-#define FAN_PIN            -1
-#define PS_ON_PIN          -1
-#define KILL_PIN           -1
-#define SUICIDE_PIN        -1  //PIN that has to be turned on right after start, to keep power flowing.
-
-#define LCD_PINS_RS 24
-#define LCD_PINS_ENABLE 22
-#define LCD_PINS_D4 36
-#define LCD_PINS_D5 34
-#define LCD_PINS_D6 32
-#define LCD_PINS_D7 30
-
-#endif
-
-
-/****************************************************************************************
-* RUMBA pin assignment
-*
-****************************************************************************************/
-#if MOTHERBOARD == 80
-#define KNOWN_BOARD 1
-
-#ifndef __AVR_ATmega2560__
- #error Oops!  Make sure you have 'Arduino Mega' selected from the 'Tools -> Boards' menu.
-#endif
-
-#define X_STEP_PIN         17
-#define X_DIR_PIN          16
-#define X_ENABLE_PIN       48
-#define X_MIN_PIN          37
-#define X_MAX_PIN          36
-
-#define Y_STEP_PIN         54
-#define Y_DIR_PIN          47
-#define Y_ENABLE_PIN       55
-#define Y_MIN_PIN          35
-#define Y_MAX_PIN          34
-
-#define Z_STEP_PIN         57
-#define Z_DIR_PIN          56
-#define Z_ENABLE_PIN       62
-#define Z_MIN_PIN          33
-#define Z_MAX_PIN          32
-
-#define E0_STEP_PIN        23
-#define E0_DIR_PIN         22
-#define E0_ENABLE_PIN      24
-
-#define E1_STEP_PIN        26
-#define E1_DIR_PIN         25
-#define E1_ENABLE_PIN      27
-
-#define E2_STEP_PIN        29
-#define E2_DIR_PIN         28
-#define E2_ENABLE_PIN      39
-
-#define LED_PIN            13
-
-#define FAN_PIN            7
-//additional FAN1 PIN (e.g. useful for electronics fan or light on/off) on PIN 8
-
-#define PS_ON_PIN          45
-#define KILL_PIN           46
-
-#if (TEMP_SENSOR_0==0)
- #define TEMP_0_PIN         -1
- #define HEATER_0_PIN       -1
-#else
- #define HEATER_0_PIN        2    // EXTRUDER 1
- #if (TEMP_SENSOR_0==-1)
-  #define TEMP_0_PIN         6    // ANALOG NUMBERING - connector *K1* on RUMBA thermocouple ADD ON is used
- #else
-  #define TEMP_0_PIN         15   // ANALOG NUMBERING - default connector for thermistor *T0* on rumba board is used
- #endif
-#endif 
-
-#if (TEMP_SENSOR_1==0)
- #define TEMP_1_PIN         -1
- #define HEATER_1_PIN       -1
-#else
- #define HEATER_1_PIN        3    // EXTRUDER 2
- #if (TEMP_SENSOR_1==-1)
-  #define TEMP_1_PIN         5    // ANALOG NUMBERING - connector *K2* on RUMBA thermocouple ADD ON is used
- #else
-  #define TEMP_1_PIN         14   // ANALOG NUMBERING - default connector for thermistor *T1* on rumba board is used
- #endif
-#endif
-
-#if (TEMP_SENSOR_2==0)
- #define TEMP_2_PIN         -1
- #define HEATER_2_PIN       -1
-#else
- #define HEATER_2_PIN        6    // EXTRUDER 3
- #if (TEMP_SENSOR_2==-1)
-  #define TEMP_2_PIN         7    // ANALOG NUMBERING - connector *K3* on RUMBA thermocouple ADD ON is used <-- this can not be used when TEMP_SENSOR_BED is defined as thermocouple
- #else
-  #define TEMP_2_PIN         13   // ANALOG NUMBERING - default connector for thermistor *T2* on rumba board is used
- #endif
-#endif
-
-//optional for extruder 4 or chamber: #define TEMP_X_PIN         12   // ANALOG NUMBERING - default connector for thermistor *T3* on rumba board is used
-//optional FAN1 can be used as 4th heater output: #define HEATER_3_PIN       8    // EXTRUDER 4
-
-#if (TEMP_SENSOR_BED==0)
- #define TEMP_BED_PIN       -1
- #define HEATER_BED_PIN     -1
-#else
- #define HEATER_BED_PIN      9    // BED
- #if (TEMP_SENSOR_BED==-1)
-  #define TEMP_BED_PIN       7    // ANALOG NUMBERING - connector *K3* on RUMBA thermocouple ADD ON is used <-- this can not be used when TEMP_SENSOR_2 is defined as thermocouple
- #else
-  #define TEMP_BED_PIN       11   // ANALOG NUMBERING - default connector for thermistor *THB* on rumba board is used
- #endif
-#endif
-
-#define SDPOWER            -1
-#define SDSS               53
-#define SDCARDDETECT       49
-#define BEEPER             44
-#define LCD_PINS_RS        19
-#define LCD_PINS_ENABLE    42
-#define LCD_PINS_D4        18
-#define LCD_PINS_D5        38
-#define LCD_PINS_D6        41
-#define LCD_PINS_D7        40
-#define BTN_EN1            11
-#define BTN_EN2            12
-#define BTN_ENC            43
-
-#endif //MOTHERBOARD==80
-
-
-/****************************************************************************************
-* Teensylu 0.7 / Printrboard pin assignments (AT90USB1286)
-* Requires the Teensyduino software with Teensy++ 2.0 selected in Arduino IDE!
-  http://www.pjrc.com/teensy/teensyduino.html
-* See http://reprap.org/wiki/Printrboard for more info
-****************************************************************************************/
-#if MOTHERBOARD == 8 || MOTHERBOARD == 81
-#define KNOWN_BOARD 1
-#define AT90USB 1286  // Disable MarlinSerial etc.
-
-#ifndef __AVR_AT90USB1286__
-#error Oops!  Make sure you have 'Teensy++ 2.0' selected from the 'Tools -> Boards' menu.
-#endif
-
-#define LARGE_FLASH        true
-
-#define X_STEP_PIN          0
-#define X_DIR_PIN           1
-#define X_ENABLE_PIN       39
-
-#define Y_STEP_PIN          2
-#define Y_DIR_PIN           3
-#define Y_ENABLE_PIN       38
-
-#define Z_STEP_PIN          4
-#define Z_DIR_PIN           5
-#define Z_ENABLE_PIN       23
-
-#define E0_STEP_PIN         6
-#define E0_DIR_PIN          7
-#define E0_ENABLE_PIN      19
-
-#define HEATER_0_PIN       21  // Extruder
-#define HEATER_1_PIN       -1
-#define HEATER_2_PIN       -1
-#define HEATER_BED_PIN     20  // Bed
-#define FAN_PIN            22  // Fan
-// You may need to change FAN_PIN to 16 because Marlin isn't using fastio.h
-// for the fan and Teensyduino uses a different pin mapping.
-
-#if MOTHERBOARD == 8  // Teensylu
-  #define X_STOP_PIN         13
-  #define Y_STOP_PIN         14
-  #define Z_STOP_PIN         15
-  #define TEMP_0_PIN          7  // Extruder / Analog pin numbering
-  #define TEMP_BED_PIN        6  // Bed / Analog pin numbering
-#else  // Printrboard
-  #define X_STOP_PIN         35
-  #define Y_STOP_PIN          8
-  #define Z_STOP_PIN         36
-  #define TEMP_0_PIN          1  // Extruder / Analog pin numbering
-  #define TEMP_BED_PIN        0  // Bed / Analog pin numbering
-#endif
-
-#define TEMP_1_PIN         -1
-#define TEMP_2_PIN         -1
-
-#define SDPOWER            -1
-#define SDSS                8
-#define LED_PIN            -1
-#define PS_ON_PIN          -1
-#define KILL_PIN           -1
-#define ALARM_PIN          -1
-
-#ifndef SDSUPPORT
-// these pins are defined in the SD library if building with SD support
-  #define SCK_PIN           9
-  #define MISO_PIN         11
-  #define MOSI_PIN         10
-#endif
-
-#endif  // MOTHERBOARD == 8 (Teensylu) or 81 (Printrboard)
-
-/****************************************************************************************
- * Brainwave 1.0 pin assignments (AT90USB646)
- * Requires hardware bundle for Arduino:
-   https://github.com/unrepentantgeek/brainwave-arduino
- ****************************************************************************************/
-#if MOTHERBOARD == 82
-#define KNOWN_BOARD 1
-#define AT90USB 646  // Disable MarlinSerial etc.
-
-#ifndef __AVR_AT90USB646__
-#error Oops!  Make sure you have 'Brainwave' selected from the 'Tools -> Boards' menu.
-#endif
-
-#define X_STEP_PIN         27
-#define X_DIR_PIN          29
-#define X_ENABLE_PIN       28
-#define X_STOP_PIN          7
-#define X_ATT_PIN          26
-
-#define Y_STEP_PIN         31
-#define Y_DIR_PIN          33
-#define Y_ENABLE_PIN       32
-#define Y_STOP_PIN          6
-#define Y_ATT_PIN          30
-
-#define Z_STEP_PIN         17
-#define Z_DIR_PIN          19
-#define Z_ENABLE_PIN       18
-#define Z_STOP_PIN          5
-#define Z_ATT_PIN          16
-
-#define E0_STEP_PIN        21
-#define E0_DIR_PIN         23
-#define E0_ENABLE_PIN      22
-#define E0_ATT_PIN         20
-
-#define HEATER_0_PIN        4  // Extruder
-#define HEATER_1_PIN       -1
-#define HEATER_2_PIN       -1
-#define HEATER_BED_PIN     38  // Bed
-#define FAN_PIN             3  // Fan
-
-#define TEMP_0_PIN          7  // Extruder / Analog pin numbering
-#define TEMP_1_PIN         -1
-#define TEMP_2_PIN         -1
-#define TEMP_BED_PIN        6  // Bed / Analog pin numbering
-
-#define SDPOWER            -1
-#define SDSS               -1
-#define LED_PIN            39
-#define PS_ON_PIN          -1
-#define KILL_PIN           -1
-#define ALARM_PIN          -1
-
-#ifndef SDSUPPORT
-// these pins are defined in the SD library if building with SD support
-  #define SCK_PIN           9
-  #define MISO_PIN         11
-  #define MOSI_PIN         10
-#endif
-
-#endif  // MOTHERBOARD == 82 (Brainwave)
-
-/****************************************************************************************
-* Gen3+ pin assignment
-*
-****************************************************************************************/
-#if MOTHERBOARD == 9
-#define MOTHERBOARD 6   /*TODO: Figure out, Why is this done?*/
-#define KNOWN_BOARD 1
-#ifndef __AVR_ATmega644P__
-#ifndef __AVR_ATmega1284P__
-#error Oops!  Make sure you have 'Sanguino' selected from the 'Tools -> Boards' menu.
-#endif
-#endif
-
-#define X_STEP_PIN         15
-#define X_DIR_PIN          18
-#define X_STOP_PIN         20
-
-#define Y_STEP_PIN         23
-#define Y_DIR_PIN          22
-#define Y_STOP_PIN         25
-
-#define Z_STEP_PIN         27
-#define Z_DIR_PIN          28
-#define Z_STOP_PIN         30
-
-#define E_STEP_PIN         17
-#define E_DIR_PIN          21
-
-#define LED_PIN            -1
-
-#define FAN_PIN            -1
-
-#define PS_ON_PIN         14
-#define KILL_PIN           -1
-
-#define HEATER_0_PIN       12 // (extruder)
-
-#define HEATER_1_PIN       16 // (bed)
-#define X_ENABLE_PIN       19
-#define Y_ENABLE_PIN       24
-#define Z_ENABLE_PIN       29
-#define E_ENABLE_PIN       13
-
-#define TEMP_0_PIN          0   // MUST USE ANALOG INPUT NUMBERING NOT DIGITAL OUTPUT NUMBERING!!!!!!!!! (pin 33 extruder)
-#define TEMP_1_PIN          5   // MUST USE ANALOG INPUT NUMBERING NOT DIGITAL OUTPUT NUMBERING!!!!!!!!! (pin 34 bed)
-#define TEMP_2_PIN         -1
-#define SDPOWER            -1
-#define SDSS               4
-#define HEATER_2_PIN       -1
-
-#endif
-
-
-
-/****************************************************************************************
-* Open Motion controller with enable based extruders
-*
-*                        ATMega644
-*
-*                        +---\/---+
-*            (D 0) PB0  1|        |40  PA0 (AI 0 / D31)
-*            (D 1) PB1  2|        |39  PA1 (AI 1 / D30)
-*       INT2 (D 2) PB2  3|        |38  PA2 (AI 2 / D29)
-*        PWM (D 3) PB3  4|        |37  PA3 (AI 3 / D28)
-*        PWM (D 4) PB4  5|        |36  PA4 (AI 4 / D27)
-*       MOSI (D 5) PB5  6|        |35  PA5 (AI 5 / D26)
-*       MISO (D 6) PB6  7|        |34  PA6 (AI 6 / D25)
-*        SCK (D 7) PB7  8|        |33  PA7 (AI 7 / D24)
-*                  RST  9|        |32  AREF
-*                  VCC 10|        |31  GND
-*                  GND 11|        |30  AVCC
-*                XTAL2 12|        |29  PC7 (D 23)
-*                XTAL1 13|        |28  PC6 (D 22)
-*       RX0 (D 8)  PD0 14|        |27  PC5 (D 21) TDI
-*       TX0 (D 9)  PD1 15|        |26  PC4 (D 20) TDO
-*  INT0 RX1 (D 10) PD2 16|        |25  PC3 (D 19) TMS
-*  INT1 TX1 (D 11) PD3 17|        |24  PC2 (D 18) TCK
-*       PWM (D 12) PD4 18|        |23  PC1 (D 17) SDA
-*       PWM (D 13) PD5 19|        |22  PC0 (D 16) SCL
-*       PWM (D 14) PD6 20|        |21  PD7 (D 15) PWM
-*                        +--------+
-*
-****************************************************************************************/
-#if MOTHERBOARD == 90 //Alpha OMCA board
-#define KNOWN_BOARD 1
-
-#ifndef __AVR_ATmega644__
-#error Oops!  Make sure you have 'SanguinoA' selected from the 'Tools -> Boards' menu.
-#endif
-
-#define X_STEP_PIN         21
-#define X_DIR_PIN          20
-#define X_ENABLE_PIN       24
-#define X_STOP_PIN         0
-
-#define Y_STEP_PIN         23
-#define Y_DIR_PIN          22
-#define Y_ENABLE_PIN       24
-#define Y_STOP_PIN         1
-
-#define Z_STEP_PIN         26
-#define Z_DIR_PIN          25
-#define Z_ENABLE_PIN       24
-#define Z_STOP_PIN         2
-
-#define E0_STEP_PIN         28
-#define E0_DIR_PIN          27
-#define E0_ENABLE_PIN       24
-
-#define E1_STEP_PIN         -1 // 19
-#define E1_DIR_PIN          -1 // 18
-#define E1_ENABLE_PIN       24
-
-#define E2_STEP_PIN         -1 // 17
-#define E2_DIR_PIN          -1 // 16
-#define E2_ENABLE_PIN       24
-
-#define SDPOWER            -1
-#define SDSS               11
-#define SDCARDDETECT       -1 // 10 optional also used as mode pin
-#define LED_PIN            -1
-#define FAN_PIN            3
-#define PS_ON_PIN          -1
-#define KILL_PIN           -1
-
-#define HEATER_0_PIN       4
-#define HEATER_1_PIN       -1 // 12
-#define HEATER_2_PIN       -1 // 13
-#define TEMP_0_PIN          0 //D27   // MUST USE ANALOG INPUT NUMBERING NOT DIGITAL OUTPUT NUMBERING!!!!!!!!!
-#define TEMP_1_PIN         -1 // 1
-#define TEMP_2_PIN         -1 // 2
-#define HEATER_BED_PIN     -1 // 14/15
-#define TEMP_BED_PIN       -1 // 1,2 or I2C
-/*  Unused (1) (2) (3) 4 5 6 7 8 9 10 11 12 13 (14) (15) (16) 17 (18) (19) (20) (21) (22) (23) 24 (25) (26) (27) 28 (29) (30) (31)  */
-
-#endif
-
-#if MOTHERBOARD == 91  // Final OMCA board -- REF http://sanguino.cc/hardware
-#define KNOWN_BOARD 1
-
-#if !defined(__AVR_ATmega644P__) && !defined(__AVR_ATmega644__)
-#error Oops!  Make sure you have 'Sanguino' selected from the 'Tools -> Boards' menu. (Final OMCA board)
-#endif
-
-#define X_STEP_PIN         26
-#define X_DIR_PIN          25
-#define X_ENABLE_PIN       10
-#define X_STOP_PIN         0
-
-#define Y_STEP_PIN         28
-#define Y_DIR_PIN          27
-#define Y_ENABLE_PIN       10
-#define Y_STOP_PIN         1
-
-#define Z_STEP_PIN         23
-#define Z_DIR_PIN          22
-#define Z_ENABLE_PIN       10
-#define Z_STOP_PIN         2
-
-#define E0_STEP_PIN         24
-#define E0_DIR_PIN          21
-#define E0_ENABLE_PIN       10
-
-/* future proofing */
-#define __FS  20
-#define __FD  19
-#define __GS  18
-#define __GD  13
-
-#define UNUSED_PWM           14 /* PWM on LEFT connector */
-
-#define E1_STEP_PIN         -1 // 21
-#define E1_DIR_PIN          -1 // 20
-#define E1_ENABLE_PIN       -1 // 19
-
-#define E2_STEP_PIN         -1 // 21
-#define E2_DIR_PIN          -1 // 20
-#define E2_ENABLE_PIN       -1 // 18
-
-#define SDPOWER            -1
-#define SDSS               11
-#define SDCARDDETECT       -1 // 10 optional also used as mode pin
-#define LED_PIN            -1
-#define FAN_PIN            14 /* PWM on MIDDLE connector */
-#define PS_ON_PIN          -1
-#define KILL_PIN           -1
-
-#define HEATER_0_PIN        3 /*DONE PWM on RIGHT connector */
-#define HEATER_1_PIN       -1
-#define HEATER_2_PIN       -1
-#define HEATER_1_PIN       -1
-#define HEATER_2_PIN       -1
-#define TEMP_0_PIN          0 // ANALOG INPUT NUMBERING
-#define TEMP_1_PIN          1 // ANALOG
-#define TEMP_2_PIN         -1 // 2
-#define HEATER_BED_PIN      4
-#define TEMP_BED_PIN        2 // 1,2 or I2C
-
-#define I2C_SCL       16
-#define I2C_SDA       17
-
-#endif
-
-#if MOTHERBOARD == 301
-#define KNOWN_BOARD
-/*****************************************************************
-* Rambo Pin Assignments
-******************************************************************/
-
-#ifndef __AVR_ATmega2560__
-#error Oops!  Make sure you have 'Arduino Mega 2560' selected from the 'Tools -> Boards' menu.
-#endif
-
-#define LARGE_FLASH true
-
-#define X_STEP_PIN 37
-#define X_DIR_PIN 48
-#define X_MIN_PIN 12
-#define X_MAX_PIN 24
-#define X_ENABLE_PIN 29
-#define X_MS1_PIN 40
-#define X_MS2_PIN 41
-
-#define Y_STEP_PIN 36
-#define Y_DIR_PIN 49
-#define Y_MIN_PIN 11
-#define Y_MAX_PIN 23
-#define Y_ENABLE_PIN 28
-#define Y_MS1_PIN 69
-#define Y_MS2_PIN 39
-
-#define Z_STEP_PIN 35
-#define Z_DIR_PIN 47
-#define Z_MIN_PIN 10
-#define Z_MAX_PIN 30
-#define Z_ENABLE_PIN 27
-#define Z_MS1_PIN 68
-#define Z_MS2_PIN 67
-
-#define HEATER_BED_PIN 3
-#define TEMP_BED_PIN 2
-
-#define HEATER_0_PIN  9
-#define TEMP_0_PIN 0
-
-#define HEATER_1_PIN 7
-#define TEMP_1_PIN 1
-
-#ifdef BARICUDA
-#define HEATER_2_PIN 6
-#else
-#define HEATER_2_PIN -1
-#endif
-#define TEMP_2_PIN -1
-
-#define E0_STEP_PIN         34
-#define E0_DIR_PIN          43
-#define E0_ENABLE_PIN       26
-#define E0_MS1_PIN 65
-#define E0_MS2_PIN 66
-
-#define E1_STEP_PIN         33
-#define E1_DIR_PIN          42
-#define E1_ENABLE_PIN       25
-#define E1_MS1_PIN 63
-#define E1_MS2_PIN 64
-
-#define DIGIPOTSS_PIN 38
-#define DIGIPOT_CHANNELS {4,5,3,0,1} // X Y Z E0 E1 digipot channels to stepper driver mapping
-
-#define SDPOWER            -1
-#define SDSS               53
-#define LED_PIN            13
-#define FAN_PIN            8
-#define PS_ON_PIN          4
-#define KILL_PIN           -1
-#define SUICIDE_PIN        -1  //PIN that has to be turned on right after start, to keep power flowing.
-
-#endif
-
-/****************************************************************************************
-* MegaTronics
-*
-****************************************************************************************/
-#if MOTHERBOARD == 70
-#define KNOWN_BOARD 1
-
-
- #ifndef __AVR_ATmega2560__
- #error Oops!  Make sure you have 'Arduino Mega' selected from the 'Tools -> Boards' menu.
- #endif
-
-
-#define LARGE_FLASH        true
-
-#define X_STEP_PIN         26
-#define X_DIR_PIN          28
-#define X_ENABLE_PIN       24
-#define X_MIN_PIN          41
-#define X_MAX_PIN          37
-
-#define Y_STEP_PIN         60 // A6
-#define Y_DIR_PIN          61 // A7
-#define Y_ENABLE_PIN       22
-#define Y_MIN_PIN          14
-#define Y_MAX_PIN          15
-
-#define Z_STEP_PIN         54 // A0
-#define Z_DIR_PIN          55 // A1
-#define Z_ENABLE_PIN       56 // A2
-#define Z_MIN_PIN          18
-#define Z_MAX_PIN          19
-
-#define E0_STEP_PIN        31
-#define E0_DIR_PIN         32
-#define E0_ENABLE_PIN      38
-
-#define E1_STEP_PIN        34
-#define E1_DIR_PIN         36
-#define E1_ENABLE_PIN      30
-
-#define SDPOWER            -1
-#define SDSS               53
-#define LED_PIN            13
-
-
-#define FAN_PIN            7 // IO pin. Buffer needed
-#define PS_ON_PIN          12
-#define KILL_PIN           -1
-
-#define HEATER_0_PIN       9    // EXTRUDER 1
-#define HEATER_1_PIN       8    // EXTRUDER 2 (FAN On Sprinter)
-#define HEATER_2_PIN       -1
-
-#if TEMP_SENSOR_0 == -1
-#define TEMP_0_PIN         8   // ANALOG NUMBERING
-#else
-#define TEMP_0_PIN         13   // ANALOG NUMBERING
-
-#endif
-
-#define TEMP_1_PIN         15   // ANALOG NUMBERING
-#define TEMP_2_PIN         -1   // ANALOG NUMBERING
-#define HEATER_BED_PIN     10   // BED
-#define TEMP_BED_PIN       14   // ANALOG NUMBERING
-
-#define BEEPER 33     // Beeper on AUX-4
-
-
-#ifdef ULTRA_LCD
-
-  #ifdef NEWPANEL
-  //arduino pin which triggers an piezzo beeper
-
-    #define LCD_PINS_RS 16
-    #define LCD_PINS_ENABLE 17
-    #define LCD_PINS_D4 23
-    #define LCD_PINS_D5 25
-    #define LCD_PINS_D6 27
-    #define LCD_PINS_D7 29
-
-    //buttons are directly attached using AUX-2
-    #define BTN_EN1 59
-    #define BTN_EN2 64
-    #define BTN_ENC 43  //the click
-    
-    #define BLEN_C 2
-    #define BLEN_B 1
-    #define BLEN_A 0
-    
-    #define SDCARDDETECT -1		// Ramps does not use this port
-    
-      //encoder rotation values
-    #define encrot0 0
-    #define encrot1 2
-    #define encrot2 3
-    #define encrot3 1
-#endif
-#endif //ULTRA_LCD
-
-#endif
-
-/****************************************************************************************
-* MegaTronics v2.0
-*
-****************************************************************************************/
-#if MOTHERBOARD == 701
- #define KNOWN_BOARD 1
- 
- 
- #ifndef __AVR_ATmega2560__
- #error Oops! Make sure you have 'Arduino Mega' selected from the 'Tools -> Boards' menu.
- #endif
- 
- #define LARGE_FLASH        true
- 
- #define X_STEP_PIN 26
- #define X_DIR_PIN 27
- #define X_ENABLE_PIN 25
- #define X_MIN_PIN 37
- #define X_MAX_PIN 40 //2 //Max endstops default to disabled "-1", set to commented value to enable.
- 
- #define Y_STEP_PIN 4 // A6
- #define Y_DIR_PIN 54 // A0
- #define Y_ENABLE_PIN 5
- #define Y_MIN_PIN 41
- #define Y_MAX_PIN 38 //15
- 
- #define Z_STEP_PIN 56 // A2
- #define Z_DIR_PIN 60 // A6
- #define Z_ENABLE_PIN 55 // A1
- #define Z_MIN_PIN 18
- #define Z_MAX_PIN 19
- 
- #define E0_STEP_PIN 35
- #define E0_DIR_PIN 36
- #define E0_ENABLE_PIN 34
- 
- #define E1_STEP_PIN 29
- #define E1_DIR_PIN 39
- #define E1_ENABLE_PIN 28
- 
- #define E2_STEP_PIN 23
- #define E2_DIR_PIN 24
- #define E2_ENABLE_PIN 22
- 
- #define SDPOWER -1
- #define SDSS 53
- #define LED_PIN 13
- 
- #define FAN_PIN 7
- #define FAN2_PIN 6
- #define PS_ON_PIN 12
- #define KILL_PIN -1
- 
- #define HEATER_0_PIN 9 // EXTRUDER 1
- #define HEATER_1_PIN 8 // EXTRUDER 2
- #define HEATER_2_PIN -1
- 
- #if TEMP_SENSOR_0 == -1
-   #define TEMP_0_PIN 4 // ANALOG NUMBERING
- #else
-   #define TEMP_0_PIN 13 // ANALOG NUMBERING
- #endif
- 
- 
- #if TEMP_SENSOR_1 == -1
-   #define TEMP_1_PIN 8 // ANALOG NUMBERING
- #else
-   #define TEMP_1_PIN 15 // ANALOG NUMBERING
- #endif
- 
- #define TEMP_2_PIN -1 // ANALOG NUMBERING
- 
- #define HEATER_BED_PIN 10 // BED
- 
- #if TEMP_SENSOR_BED == -1
-   #define TEMP_BED_PIN 8 // ANALOG NUMBERING
- #else 
-   #define TEMP_BED_PIN 14 // ANALOG NUMBERING
- #endif
- 
- #define BEEPER 64	
- 
- 
- #define LCD_PINS_RS 14
- #define LCD_PINS_ENABLE 15
- #define LCD_PINS_D4 30
- #define LCD_PINS_D5 31
- #define LCD_PINS_D6 32
- #define LCD_PINS_D7 33
- 
- 
- //buttons are directly attached using keypad
- #define BTN_EN1 61
- #define BTN_EN2 59
- #define BTN_ENC 43 //the click
- 
- #define BLEN_C 2
- #define BLEN_B 1
- #define BLEN_A 0
- 
- #define SDCARDDETECT -1	// Megatronics does not use this port
- 
-   //encoder rotation values
- #define encrot0 0
- #define encrot1 2
- #define encrot2 3
- #define encrot3 1
-
-#endif
-
-
-/****************************************************************************************
-* Minitronics v1.0
-*
-****************************************************************************************/
-#if MOTHERBOARD == 702
- #define KNOWN_BOARD 1
- 
- 
- #ifndef __AVR_ATmega1281__
- #error Oops! Make sure you have 'Minitronics ' selected from the 'Tools -> Boards' menu.
- #endif
- 
- #define LARGE_FLASH        true
- 
- #define X_STEP_PIN 48
- #define X_DIR_PIN 47
- #define X_ENABLE_PIN 49
- #define X_MIN_PIN 5
- #define X_MAX_PIN -1 //2 //Max endstops default to disabled "-1", set to commented value to enable.
- 
- #define Y_STEP_PIN 39 // A6
- #define Y_DIR_PIN 40 // A0
- #define Y_ENABLE_PIN 38
- #define Y_MIN_PIN 2
- #define Y_MAX_PIN -1 //15
- 
- #define Z_STEP_PIN 42 // A2
- #define Z_DIR_PIN 43 // A6
- #define Z_ENABLE_PIN 41 // A1
- #define Z_MIN_PIN 6
- #define Z_MAX_PIN -1
- 
- #define E0_STEP_PIN 45
- #define E0_DIR_PIN 44
- #define E0_ENABLE_PIN 27
- 
- #define E1_STEP_PIN 36
- #define E1_DIR_PIN 35
- #define E1_ENABLE_PIN 37
- 
- #define E2_STEP_PIN -1
- #define E2_DIR_PIN -1
- #define E2_ENABLE_PIN -1
- 
- #define SDPOWER -1
- #define SDSS 16
- #define LED_PIN 46
- 
- #define FAN_PIN 9
- #define FAN2_PIN -1
- #define PS_ON_PIN -1
- #define KILL_PIN -1
- 
- #define HEATER_0_PIN 7 // EXTRUDER 1
- #define HEATER_1_PIN 8 // EXTRUDER 2
- #define HEATER_2_PIN -1
- 
-
- #define TEMP_0_PIN 7 // ANALOG NUMBERING
- #define TEMP_1_PIN 6 // ANALOG NUMBERING
- #define TEMP_2_PIN -1 // ANALOG NUMBERING
- 
- #define HEATER_BED_PIN 3 // BED
- #define TEMP_BED_PIN 6 // ANALOG NUMBERING
- 
- #define BEEPER -1	
- 
- 
- #define LCD_PINS_RS -1
- #define LCD_PINS_ENABLE -1
- #define LCD_PINS_D4 -1
- #define LCD_PINS_D5 -1
- #define LCD_PINS_D6 -1
- #define LCD_PINS_D7 -1
- 
- 
- //buttons are directly attached using keypad
- #define BTN_EN1 -1
- #define BTN_EN2 -1
- #define BTN_ENC -1 //the click
- 
- #define BLEN_C 2
- #define BLEN_B 1
- #define BLEN_A 0
- 
- #define SDCARDDETECT -1	// Megatronics does not use this port
- 
-   //encoder rotation values
- #define encrot0 0
- #define encrot1 2
- #define encrot2 3
- #define encrot3 1
-
-#endif
-
-
-
-#ifndef KNOWN_BOARD
-#error Unknown MOTHERBOARD value in configuration.h
-#endif
-
-//List of pins which to ignore when asked to change by gcode, 0 and 1 are RX and TX, do not mess with those!
-#define _E0_PINS E0_STEP_PIN, E0_DIR_PIN, E0_ENABLE_PIN, HEATER_0_PIN,
-#if EXTRUDERS > 1
-  #define _E1_PINS E1_STEP_PIN, E1_DIR_PIN, E1_ENABLE_PIN, HEATER_1_PIN,
-#else
-  #define _E1_PINS
-#endif
-#if EXTRUDERS > 2
-  #define _E2_PINS E2_STEP_PIN, E2_DIR_PIN, E2_ENABLE_PIN, HEATER_2_PIN,
-#else
-  #define _E2_PINS
-#endif
-
-#ifdef X_STOP_PIN
-  #if X_HOME_DIR < 0
-    #define X_MIN_PIN X_STOP_PIN
-    #define X_MAX_PIN -1
-  #else
-    #define X_MIN_PIN -1
-    #define X_MAX_PIN X_STOP_PIN
-  #endif
-#endif
-
-#ifdef Y_STOP_PIN
-  #if Y_HOME_DIR < 0
-    #define Y_MIN_PIN Y_STOP_PIN
-    #define Y_MAX_PIN -1
-  #else
-    #define Y_MIN_PIN -1
-    #define Y_MAX_PIN Y_STOP_PIN
-  #endif
-#endif
-
-#ifdef Z_STOP_PIN
-  #if Z_HOME_DIR < 0
-    #define Z_MIN_PIN Z_STOP_PIN
-    #define Z_MAX_PIN -1
-  #else
-    #define Z_MIN_PIN -1
-    #define Z_MAX_PIN Z_STOP_PIN
-  #endif
-#endif
-
-#ifdef DISABLE_MAX_ENDSTOPS
-#define X_MAX_PIN          -1
-#define Y_MAX_PIN          -1
-#define Z_MAX_PIN          -1
-#endif
-
-#define SENSITIVE_PINS {0, 1, X_STEP_PIN, X_DIR_PIN, X_ENABLE_PIN, X_MIN_PIN, X_MAX_PIN, Y_STEP_PIN, Y_DIR_PIN, Y_ENABLE_PIN, Y_MIN_PIN, Y_MAX_PIN, Z_STEP_PIN, Z_DIR_PIN, Z_ENABLE_PIN, Z_MIN_PIN, Z_MAX_PIN, PS_ON_PIN, \
-                        HEATER_BED_PIN, FAN_PIN,                  \
-                        _E0_PINS _E1_PINS _E2_PINS             \
-                        analogInputToDigitalPin(TEMP_0_PIN), analogInputToDigitalPin(TEMP_1_PIN), analogInputToDigitalPin(TEMP_2_PIN), analogInputToDigitalPin(TEMP_BED_PIN) }
-#endif
->>>>>>> 24372100
