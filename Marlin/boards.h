#ifndef BOARDS_H
#define BOARDS_H

#define BOARD_UNKNOWN -1

#define BOARD_GEN7_CUSTOM       10   // Gen7 custom (Alfons3 Version) "https://github.com/Alfons3/Generation_7_Electronics"
#define BOARD_GEN7_12           11   // Gen7 v1.1, v1.2
#define BOARD_GEN7_13           12   // Gen7 v1.3
#define BOARD_GEN7_14           13   // Gen7 v1.4
#define BOARD_CHEAPTRONIC       2    // Cheaptronic v1.0
#define BOARD_SETHI             20   // Sethi 3D_1
#define BOARD_RAMPS_OLD         3    // MEGA/RAMPS up to 1.2
#define BOARD_RAMPS_13_EFB      33   // RAMPS 1.3 / 1.4 (Power outputs: Extruder, Fan, Bed)
#define BOARD_RAMPS_13_EEB      34   // RAMPS 1.3 / 1.4 (Power outputs: Extruder0, Extruder1, Bed)
#define BOARD_RAMPS_13_EFF      35   // RAMPS 1.3 / 1.4 (Power outputs: Extruder, Fan, Fan)
#define BOARD_RAMPS_13_EEF      36   // RAMPS 1.3 / 1.4 (Power outputs: Extruder0, Extruder1, Fan)
#define BOARD_DUEMILANOVE_328P  4    // Duemilanove w/ ATMega328P pin assignments
#define BOARD_GEN6              5    // Gen6
#define BOARD_GEN6_DELUXE       51   // Gen6 deluxe
#define BOARD_SANGUINOLOLU_11   6    // Sanguinololu < 1.2
#define BOARD_SANGUINOLOLU_12   62   // Sanguinololu 1.2 and above
#define BOARD_MELZI             63   // Melzi
#define BOARD_STB_11            64   // STB V1.1
#define BOARD_AZTEEG_X1         65   // Azteeg X1
#define BOARD_MELZI_1284        66   // Melzi with ATmega1284 (MaKr3d version)
#define BOARD_AZTEEG_X3         67   // Azteeg X3
#define BOARD_AZTEEG_X3_PRO     68   // Azteeg X3 Pro
#define BOARD_ULTIMAKER         7    // Ultimaker
#define BOARD_ULTIMAKER_OLD     71   // Ultimaker (Older electronics. Pre 1.5.4. This is rare)
#define BOARD_ULTIMAIN_2        72   // Ultimainboard 2.x (Uses TEMP_SENSOR 20)
#define BOARD_3DRAG             77   // 3Drag Controller
#define BOARD_K8200             78   // Vellemann K8200 Controller (derived from 3Drag Controller)
#define BOARD_TEENSYLU          8    // Teensylu
#define BOARD_RUMBA             80   // Rumba
#define BOARD_PRINTRBOARD       81   // Printrboard (AT90USB1286)
#define BOARD_BRAINWAVE         82   // Brainwave (AT90USB646)
#define BOARD_SAV_MKI           83   // SAV Mk-I (AT90USB1286)
#define BOARD_TEENSY2           84   // Teensy++2.0 (AT90USB1286) - CLI compile: DEFINES=AT90USBxx_TEENSYPP_ASSIGNMENTS HARDWARE_MOTHERBOARD=84  make
#define BOARD_GEN3_PLUS         9    // Gen3+
#define BOARD_GEN3_MONOLITHIC   22   // Gen3 Monolithic Electronics
#define BOARD_MEGATRONICS       70   // Megatronics
#define BOARD_MEGATRONICS_2     701  // Megatronics v2.0
#define BOARD_MEGATRONICS_1     702  // Minitronics v1.0
#define BOARD_MEGATRONICS_3     703  // Megatronics v3.0
#define BOARD_OMCA_A            90   // Alpha OMCA board
#define BOARD_OMCA              91   // Final OMCA board
#define BOARD_RAMBO             301  // Rambo
#define BOARD_ELEFU_3           21   // Elefu Ra Board (v3)
#define BOARD_5DPRINT           88   // 5DPrint D8 Driver Board
#define BOARD_LEAPFROG          999  // Leapfrog
<<<<<<< HEAD
#define BOARD_BQCNC             40   // bq CNC
=======
#define BOARD_WITBOX		41  // bq WITBOX
>>>>>>> 12589808

#define BOARD_99                99   // This is in pins.h but...?

#define MB(board) (MOTHERBOARD==BOARD_##board)
#define IS_RAMPS (MB(RAMPS_OLD) || MB(RAMPS_13_EFB) || MB(RAMPS_13_EEB) || MB(RAMPS_13_EFF) || MB(RAMPS_13_EEF) || MB(BQCNC)) 

#endif //__BOARDS_H<|MERGE_RESOLUTION|>--- conflicted
+++ resolved
@@ -48,11 +48,7 @@
 #define BOARD_ELEFU_3           21   // Elefu Ra Board (v3)
 #define BOARD_5DPRINT           88   // 5DPrint D8 Driver Board
 #define BOARD_LEAPFROG          999  // Leapfrog
-<<<<<<< HEAD
 #define BOARD_BQCNC             40   // bq CNC
-=======
-#define BOARD_WITBOX		41  // bq WITBOX
->>>>>>> 12589808
 
 #define BOARD_99                99   // This is in pins.h but...?
 
