--- conflicted
+++ resolved
@@ -55,16 +55,10 @@
 	//Main Menu
 	ScreenMenu screen_main              = ScreenMenu(MSG_SCREEN_MAIN);
 	//SD Card screens
-<<<<<<< HEAD
 	ScreenList screen_SD_list           = ScreenList(MSG_SCREEN_SD_LIST);
 	ScreenMenu screen_SD_confirm        = ScreenMenu(MSG_SCREEN_SD_CONFIRM);
+	ScreenAction<void> screen_SD_OK		= ScreenAction<void>(MSG_SCREEN_SD_BACK, PrintManager::startPrint);
 	Screen screen_SD_back               = Screen(MSG_SCREEN_SD_BACK, Screen::SIMPLE);
-=======
-	ScreenList screen_SD_list           = ScreenList("SD Card");
-	ScreenMenu screen_SD_confirm        = ScreenMenu("Comfirm Print");
-	ScreenAction<void> screen_SD_OK		= ScreenAction<void>("OK", PrintManager::startPrint);
-	Screen screen_SD_back               = Screen("Back", Screen::SIMPLE);
->>>>>>> 8ca111fa
 	//Unload Filament screens
 	ScreenSelector<void, uint16_t> screen_unload_select = ScreenSelector<void, uint16_t>(MSG_SCREEN_UNLOAD_TITLE, 170, 230, default_temp_change_filament, action_set_temperature);
 	ScreenTransition<float> screen_unload_heating	= ScreenTransition<float>(MSG_SCREEN_UNLOAD_TITLE, MSG_SCREEN_UNLOAD_ABORT, &TemperatureManager::getInstance());
@@ -106,11 +100,7 @@
 	ScreenDialog screen_info            = ScreenDialog("",MSG_SCREEN_INFO);
 
 	//Print screen
-<<<<<<< HEAD
-	ScreenPrint<void> screen_print            = ScreenPrint<void>(MSG_SCREEN_PRINT, action_print);
-=======
-	ScreenPrint<void> screen_print            = ScreenPrint<void>("Confirm", action_start_print);
->>>>>>> 8ca111fa
+	ScreenPrint<void> screen_print            = ScreenPrint<void>(MSG_SCREEN_PRINT, action_start_print);
 	//Play/Pause
 	//ScreenStatus screen_play_pause      = ScreenStatus("Pause", action_pause_print);
 	//Stop
