--- conflicted
+++ resolved
@@ -1,11 +1,8 @@
-<<<<<<< HEAD
-﻿// Example configuration file for Vellemann K8200
+// Example configuration file for Vellemann K8200
 // tested on K8200 with VM8201 (Display)
 // and Arduino 1.6.1 (Win) by @CONSULitAS, 2015-04-14
 // https://github.com/CONSULitAS/Marlin-K8200/archive/K8200_stable_2015-04-14.zip
 
-=======
->>>>>>> 9e36cf5d
 #ifndef CONFIGURATION_H
 #define CONFIGURATION_H
 
