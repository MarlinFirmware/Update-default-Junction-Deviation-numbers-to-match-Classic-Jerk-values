--- conflicted
+++ resolved
@@ -759,7 +759,6 @@
   //#define PARK_HEAD_ON_PAUSE                // Go to filament change position on pause, return to print position on resume
 #endif
 
-<<<<<<< HEAD
 /** 
   //=========================================================================
   //================ DHT11, DHT21 or DHT22 Sensor Readings ==================
@@ -782,13 +781,6 @@
 
 #endif //DHT_ENABLE
 
-/******************************************************************************\
- * enable this section if you have TMC26X motor drivers.
- * you need to import the TMC26XStepper library into the Arduino IDE for this
- ******************************************************************************/
-
-=======
->>>>>>> 9a1949a9
 // @section tmc
 
 /**
