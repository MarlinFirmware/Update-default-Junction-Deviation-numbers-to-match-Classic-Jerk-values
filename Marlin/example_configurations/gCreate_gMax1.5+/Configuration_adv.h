/**
 * Marlin 3D Printer Firmware
 * Copyright (C) 2016 MarlinFirmware [https://github.com/MarlinFirmware/Marlin]
 *
 * Based on Sprinter and grbl.
 * Copyright (C) 2011 Camiel Gubbels / Erik van der Zalm
 *
 * This program is free software: you can redistribute it and/or modify
 * it under the terms of the GNU General Public License as published by
 * the Free Software Foundation, either version 3 of the License, or
 * (at your option) any later version.
 *
 * This program is distributed in the hope that it will be useful,
 * but WITHOUT ANY WARRANTY; without even the implied warranty of
 * MERCHANTABILITY or FITNESS FOR A PARTICULAR PURPOSE.  See the
 * GNU General Public License for more details.
 *
 * You should have received a copy of the GNU General Public License
 * along with this program.  If not, see <http://www.gnu.org/licenses/>.
 *
 */

/**
 * Configuration_adv.h
 *
 * Advanced settings.
 * Only change these if you know exactly what you're doing.
 * Some of these settings can damage your printer if improperly set!
 *
 * Basic settings can be found in Configuration.h
 *
 */
#ifndef CONFIGURATION_ADV_H
#define CONFIGURATION_ADV_H
#define CONFIGURATION_ADV_H_VERSION 010100

// @section temperature

//===========================================================================
//=============================Thermal Settings  ============================
//===========================================================================

#if DISABLED(PIDTEMPBED)
  #define BED_CHECK_INTERVAL 5000 // ms between checks in bang-bang control
  #if ENABLED(BED_LIMIT_SWITCHING)
    #define BED_HYSTERESIS 2 // Only disable heating if T>target+BED_HYSTERESIS and enable heating if T>target-BED_HYSTERESIS
  #endif
#endif

/**
 * Thermal Protection protects your printer from damage and fire if a
 * thermistor falls out or temperature sensors fail in any way.
 *
 * The issue: If a thermistor falls out or a temperature sensor fails,
 * Marlin can no longer sense the actual temperature. Since a disconnected
 * thermistor reads as a low temperature, the firmware will keep the heater on.
 *
 * The solution: Once the temperature reaches the target, start observing.
 * If the temperature stays too far below the target (hysteresis) for too long (period),
 * the firmware will halt the machine as a safety precaution.
 *
 * If you get false positives for "Thermal Runaway" increase THERMAL_PROTECTION_HYSTERESIS and/or THERMAL_PROTECTION_PERIOD
 */
#if ENABLED(THERMAL_PROTECTION_HOTENDS)
  #define THERMAL_PROTECTION_PERIOD 50        // Seconds
  #define THERMAL_PROTECTION_HYSTERESIS 3     // Degrees Celsius

  /**
   * Whenever an M104 or M109 increases the target temperature the firmware will wait for the
   * WATCH_TEMP_PERIOD to expire, and if the temperature hasn't increased by WATCH_TEMP_INCREASE
   * degrees, the machine is halted, requiring a hard reset. This test restarts with any M104/M109,
   * but only if the current temperature is far enough below the target for a reliable test.
   *
   * If you get false positives for "Heating failed" increase WATCH_TEMP_PERIOD and/or decrease WATCH_TEMP_INCREASE
   * WATCH_TEMP_INCREASE should not be below 2.
   */
  #define WATCH_TEMP_PERIOD 50                // Seconds
  #define WATCH_TEMP_INCREASE 2               // Degrees Celsius
#endif

/**
 * Thermal Protection parameters for the bed are just as above for hotends.
 */
#if ENABLED(THERMAL_PROTECTION_BED)
  #define THERMAL_PROTECTION_BED_PERIOD 50    // Seconds
  #define THERMAL_PROTECTION_BED_HYSTERESIS 2 // Degrees Celsius

  /**
   * Whenever an M140 or M190 increases the target temperature the firmware will wait for the
   * WATCH_BED_TEMP_PERIOD to expire, and if the temperature hasn't increased by WATCH_BED_TEMP_INCREASE
   * degrees, the machine is halted, requiring a hard reset. This test restarts with any M140/M190,
   * but only if the current temperature is far enough below the target for a reliable test.
   *
   * If you get too many "Heating failed" errors, increase WATCH_BED_TEMP_PERIOD and/or decrease
   * WATCH_BED_TEMP_INCREASE. (WATCH_BED_TEMP_INCREASE should not be below 2.)
   */
  #define WATCH_BED_TEMP_PERIOD 60                // Seconds
  #define WATCH_BED_TEMP_INCREASE 2               // Degrees Celsius
#endif

#if ENABLED(PIDTEMP)
  // this adds an experimental additional term to the heating power, proportional to the extrusion speed.
  // if Kc is chosen well, the additional required power due to increased melting should be compensated.
  //#define PID_EXTRUSION_SCALING
  #if ENABLED(PID_EXTRUSION_SCALING)
    #define DEFAULT_Kc (100) //heating power=Kc*(e_speed)
    #define LPQ_MAX_LEN 50
  #endif
#endif

/**
 * Automatic Temperature:
 * The hotend target temperature is calculated by all the buffered lines of gcode.
 * The maximum buffered steps/sec of the extruder motor is called "se".
 * Start autotemp mode with M109 S<mintemp> B<maxtemp> F<factor>
 * The target temperature is set to mintemp+factor*se[steps/sec] and is limited by
 * mintemp and maxtemp. Turn this off by executing M109 without F*
 * Also, if the temperature is set to a value below mintemp, it will not be changed by autotemp.
 * On an Ultimaker, some initial testing worked with M109 S215 B260 F1 in the start.gcode
 */
#define AUTOTEMP
#if ENABLED(AUTOTEMP)
  #define AUTOTEMP_OLDWEIGHT 0.98
#endif

//Show Temperature ADC value
//The M105 command return, besides traditional information, the ADC value read from temperature sensors.
//#define SHOW_TEMP_ADC_VALUES

/**
 * High Temperature Thermistor Support
 *
 * Thermistors able to support high temperature tend to have a hard time getting
 * good readings at room and lower temperatures. This means HEATER_X_RAW_LO_TEMP
 * will probably be caught when the heating element first turns on during the
 * preheating process, which will trigger a min_temp_error as a safety measure
 * and force stop everything.
 * To circumvent this limitation, we allow for a preheat time (during which,
 * min_temp_error won't be triggered) and add a min_temp buffer to handle
 * aberrant readings.
 *
 * If you want to enable this feature for your hotend thermistor(s)
 * uncomment and set values > 0 in the constants below
 */

// The number of consecutive low temperature errors that can occur
// before a min_temp_error is triggered. (Shouldn't be more than 10.)
//#define MAX_CONSECUTIVE_LOW_TEMPERATURE_ERROR_ALLOWED 0

// The number of milliseconds a hotend will preheat before starting to check
// the temperature. This value should NOT be set to the time it takes the
// hot end to reach the target temperature, but the time it takes to reach
// the minimum temperature your thermistor can read. The lower the better/safer.
// This shouldn't need to be more than 30 seconds (30000)
//#define MILLISECONDS_PREHEAT_TIME 0

// @section extruder

// Extruder runout prevention.
// If the machine is idle and the temperature over MINTEMP
// then extrude some filament every couple of SECONDS.
//#define EXTRUDER_RUNOUT_PREVENT
#if ENABLED(EXTRUDER_RUNOUT_PREVENT)
  #define EXTRUDER_RUNOUT_MINTEMP 190
  #define EXTRUDER_RUNOUT_SECONDS 30
  #define EXTRUDER_RUNOUT_SPEED 1500  // mm/m
  #define EXTRUDER_RUNOUT_EXTRUDE 5   // mm
#endif

// @section temperature

//These defines help to calibrate the AD595 sensor in case you get wrong temperature measurements.
//The measured temperature is defined as "actualTemp = (measuredTemp * TEMP_SENSOR_AD595_GAIN) + TEMP_SENSOR_AD595_OFFSET"
#define TEMP_SENSOR_AD595_OFFSET 0.0
#define TEMP_SENSOR_AD595_GAIN   1.0

/**
 * Controller Fan
 * To cool down the stepper drivers and MOSFETs.
 *
 * The fan will turn on automatically whenever any stepper is enabled
 * and turn off after a set period after all steppers are turned off.
 */
//#define USE_CONTROLLER_FAN
#if ENABLED(USE_CONTROLLER_FAN)
  //#define CONTROLLER_FAN_PIN FAN1_PIN  // Set a custom pin for the controller fan
  #define CONTROLLERFAN_SECS 60          // Duration in seconds for the fan to run after all motors are disabled
  #define CONTROLLERFAN_SPEED 255        // 255 == full speed
#endif

// When first starting the main fan, run it at full speed for the
// given number of milliseconds.  This gets the fan spinning reliably
// before setting a PWM value. (Does not work with software PWM for fan on Sanguinololu)
//#define FAN_KICKSTART_TIME 100

// This defines the minimal speed for the main fan, run in PWM mode
// to enable uncomment and set minimal PWM speed for reliable running (1-255)
// if fan speed is [1 - (FAN_MIN_PWM-1)] it is set to FAN_MIN_PWM
//#define FAN_MIN_PWM 50

// @section extruder

/**
 * Extruder cooling fans
 *
 * Extruder auto fans automatically turn on when their extruders'
 * temperatures go above EXTRUDER_AUTO_FAN_TEMPERATURE.
 *
 * Your board's pins file specifies the recommended pins. Override those here
 * or set to -1 to disable completely.
 *
 * Multiple extruders can be assigned to the same pin in which case
 * the fan will turn on when any selected extruder is above the threshold.
 */
#define E0_AUTO_FAN_PIN -1
#define E1_AUTO_FAN_PIN -1
#define E2_AUTO_FAN_PIN -1
#define E3_AUTO_FAN_PIN -1
#define E4_AUTO_FAN_PIN -1
#define EXTRUDER_AUTO_FAN_TEMPERATURE 50
#define EXTRUDER_AUTO_FAN_SPEED   255  // == full speed

// Define a pin to turn case light on/off
//#define CASE_LIGHT_PIN 4
#if PIN_EXISTS(CASE_LIGHT)
  #define INVERT_CASE_LIGHT false   // Set to true if HIGH is the OFF state (active low)
  //#define CASE_LIGHT_DEFAULT_ON   // Uncomment to set default state to on
  //#define MENU_ITEM_CASE_LIGHT    // Uncomment to have a Case Light On / Off entry in main menu
#endif

//===========================================================================
//============================ Mechanical Settings ==========================
//===========================================================================

// @section homing

// If you want endstops to stay on (by default) even when not homing
// enable this option. Override at any time with M120, M121.
//#define ENDSTOPS_ALWAYS_ON_DEFAULT

// @section extras

//#define Z_LATE_ENABLE // Enable Z the last moment. Needed if your Z driver overheats.

// Dual X Steppers
// Uncomment this option to drive two X axis motors.
// The next unused E driver will be assigned to the second X stepper.
//#define X_DUAL_STEPPER_DRIVERS
#if ENABLED(X_DUAL_STEPPER_DRIVERS)
  // Set true if the two X motors need to rotate in opposite directions
  #define INVERT_X2_VS_X_DIR true
#endif

// Dual Y Steppers
// Uncomment this option to drive two Y axis motors.
// The next unused E driver will be assigned to the second Y stepper.
//#define Y_DUAL_STEPPER_DRIVERS
#if ENABLED(Y_DUAL_STEPPER_DRIVERS)
  // Set true if the two Y motors need to rotate in opposite directions
  #define INVERT_Y2_VS_Y_DIR true
#endif

// A single Z stepper driver is usually used to drive 2 stepper motors.
// Uncomment this option to use a separate stepper driver for each Z axis motor.
// The next unused E driver will be assigned to the second Z stepper.
//#define Z_DUAL_STEPPER_DRIVERS

#if ENABLED(Z_DUAL_STEPPER_DRIVERS)

  // Z_DUAL_ENDSTOPS is a feature to enable the use of 2 endstops for both Z steppers - Let's call them Z stepper and Z2 stepper.
  // That way the machine is capable to align the bed during home, since both Z steppers are homed.
  // There is also an implementation of M666 (software endstops adjustment) to this feature.
  // After Z homing, this adjustment is applied to just one of the steppers in order to align the bed.
  // One just need to home the Z axis and measure the distance difference between both Z axis and apply the math: Z adjust = Z - Z2.
  // If the Z stepper axis is closer to the bed, the measure Z > Z2 (yes, it is.. think about it) and the Z adjust would be positive.
  // Play a little bit with small adjustments (0.5mm) and check the behaviour.
  // The M119 (endstops report) will start reporting the Z2 Endstop as well.

  //#define Z_DUAL_ENDSTOPS

  #if ENABLED(Z_DUAL_ENDSTOPS)
    #define Z2_USE_ENDSTOP _XMAX_
    #define Z_DUAL_ENDSTOPS_ADJUSTMENT  0  // use M666 command to determine/test this value
  #endif

#endif // Z_DUAL_STEPPER_DRIVERS

// Enable this for dual x-carriage printers.
// A dual x-carriage design has the advantage that the inactive extruder can be parked which
// prevents hot-end ooze contaminating the print. It also reduces the weight of each x-carriage
// allowing faster printing speeds. Connect your X2 stepper to the first unused E plug.
//#define DUAL_X_CARRIAGE
#if ENABLED(DUAL_X_CARRIAGE)
  // Configuration for second X-carriage
  // Note: the first x-carriage is defined as the x-carriage which homes to the minimum endstop;
  // the second x-carriage always homes to the maximum endstop.
  #define X2_MIN_POS 80     // set minimum to ensure second x-carriage doesn't hit the parked first X-carriage
  #define X2_MAX_POS 353    // set maximum to the distance between toolheads when both heads are homed
  #define X2_HOME_DIR 1     // the second X-carriage always homes to the maximum endstop position
  #define X2_HOME_POS X2_MAX_POS // default home position is the maximum carriage position
      // However: In this mode the HOTEND_OFFSET_X value for the second extruder provides a software
      // override for X2_HOME_POS. This also allow recalibration of the distance between the two endstops
      // without modifying the firmware (through the "M218 T1 X???" command).
      // Remember: you should set the second extruder x-offset to 0 in your slicer.

  // There are a few selectable movement modes for dual x-carriages using M605 S<mode>
  //    Mode 0 (DXC_FULL_CONTROL_MODE): Full control. The slicer has full control over both x-carriages and can achieve optimal travel results
  //                                    as long as it supports dual x-carriages. (M605 S0)
  //    Mode 1 (DXC_AUTO_PARK_MODE)   : Auto-park mode. The firmware will automatically park and unpark the x-carriages on tool changes so
  //                                    that additional slicer support is not required. (M605 S1)
  //    Mode 2 (DXC_DUPLICATION_MODE) : Duplication mode. The firmware will transparently make the second x-carriage and extruder copy all
  //                                    actions of the first x-carriage. This allows the printer to print 2 arbitrary items at
  //                                    once. (2nd extruder x offset and temp offset are set using: M605 S2 [Xnnn] [Rmmm])

  // This is the default power-up mode which can be later using M605.
  #define DEFAULT_DUAL_X_CARRIAGE_MODE DXC_FULL_CONTROL_MODE

  // Default settings in "Auto-park Mode"
  #define TOOLCHANGE_PARK_ZLIFT   0.2      // the distance to raise Z axis when parking an extruder
  #define TOOLCHANGE_UNPARK_ZLIFT 1        // the distance to raise Z axis when unparking an extruder

  // Default x offset in duplication mode (typically set to half print bed width)
  #define DEFAULT_DUPLICATION_X_OFFSET 100

#endif // DUAL_X_CARRIAGE

// Activate a solenoid on the active extruder with M380. Disable all with M381.
// Define SOL0_PIN, SOL1_PIN, etc., for each extruder that has a solenoid.
//#define EXT_SOLENOID

// @section homing

//homing hits the endstop, then retracts by this distance, before it tries to slowly bump again:
#define X_HOME_BUMP_MM 5
#define Y_HOME_BUMP_MM 5
#define Z_HOME_BUMP_MM 2
#define HOMING_BUMP_DIVISOR {2, 2, 4}  // Re-Bump Speed Divisor (Divides the Homing Feedrate)
//#define QUICK_HOME  //if this is defined, if both x and y are to be homed, a diagonal move will be performed initially.

// When G28 is called, this option will make Y home before X
//#define HOME_Y_BEFORE_X

// @section machine

#define AXIS_RELATIVE_MODES {false, false, false, false}

// Allow duplication mode with a basic dual-nozzle extruder
//#define DUAL_NOZZLE_DUPLICATION_MODE

// By default pololu step drivers require an active high signal. However, some high power drivers require an active low signal as step.
#define INVERT_X_STEP_PIN false
#define INVERT_Y_STEP_PIN false
#define INVERT_Z_STEP_PIN false
#define INVERT_E_STEP_PIN false

// Default stepper release if idle. Set to 0 to deactivate.
// Steppers will shut down DEFAULT_STEPPER_DEACTIVE_TIME seconds after the last move when DISABLE_INACTIVE_? is true.
// Time can be set by M18 and M84.
#define DEFAULT_STEPPER_DEACTIVE_TIME 0    // usually set to 120 seconds
#define DISABLE_INACTIVE_X true
#define DISABLE_INACTIVE_Y true
#define DISABLE_INACTIVE_Z true  // set to false if the nozzle will fall down on your printed part when print has finished.
#define DISABLE_INACTIVE_E true

#define DEFAULT_MINIMUMFEEDRATE       0.0     // minimum feedrate
#define DEFAULT_MINTRAVELFEEDRATE     0.0

// @section lcd

#if ENABLED(ULTIPANEL)
  #define MANUAL_FEEDRATE {50*60, 50*60, 4*60, 60} // Feedrates for manual moves along X, Y, Z, E from panel
  #define ULTIPANEL_FEEDMULTIPLY  // Comment to disable setting feedrate multiplier via encoder
#endif

// @section extras

// minimum time in microseconds that a movement needs to take if the buffer is emptied.
#define DEFAULT_MINSEGMENTTIME        20000

// If defined the movements slow down when the look ahead buffer is only half full
#define SLOWDOWN

// Frequency limit
// See nophead's blog for more info
// Not working O
//#define XY_FREQUENCY_LIMIT  15

// Minimum planner junction speed. Sets the default minimum speed the planner plans for at the end
// of the buffer and all stops. This should not be much greater than zero and should only be changed
// if unwanted behavior is observed on a user's machine when running at very slow speeds.
#define MINIMUM_PLANNER_SPEED 0.05// (mm/sec)

// Microstep setting (Only functional when stepper driver microstep pins are connected to MCU.
#define MICROSTEP_MODES {16,16,16,16,16} // [1,2,4,8,16]

/**
 *  @section  stepper motor current
 *
 *  Some boards have a means of setting the stepper motor current via firmware.
 *
 *  The power on motor currents are set by:
 *    PWM_MOTOR_CURRENT - used by MINIRAMBO & ULTIMAIN_2
 *                         known compatible chips: A4982
 *    DIGIPOT_MOTOR_CURRENT - used by BQ_ZUM_MEGA_3D, RAMBO & SCOOVO_X9H
 *                         known compatible chips: AD5206
 *    DAC_MOTOR_CURRENT_DEFAULT - used by PRINTRBOARD_REVF & RIGIDBOARD_V2
 *                         known compatible chips: MCP4728
 *    DIGIPOT_I2C_MOTOR_CURRENTS - used by 5DPRINT, AZTEEG_X3_PRO, MIGHTYBOARD_REVE
 *                         known compatible chips: MCP4451, MCP4018
 *
 *  Motor currents can also be set by M907 - M910 and by the LCD.
 *    M907 - applies to all.
 *    M908 - BQ_ZUM_MEGA_3D, RAMBO, PRINTRBOARD_REVF, RIGIDBOARD_V2 & SCOOVO_X9H
 *    M909, M910 & LCD - only PRINTRBOARD_REVF & RIGIDBOARD_V2
 */
//#define PWM_MOTOR_CURRENT {1300, 1300, 1250} // Values in milliamps
//#define DIGIPOT_MOTOR_CURRENT {135,135,135,135,135} // Values 0-255 (RAMBO 135 = ~0.75A, 185 = ~1A)
//#define DAC_MOTOR_CURRENT_DEFAULT { 70, 80, 90, 80 } // Default drive percent - X, Y, Z, E axis

// Uncomment to enable an I2C based DIGIPOT like on the Azteeg X3 Pro
//#define DIGIPOT_I2C
//#define DIGIPOT_MCP4018
#define DIGIPOT_I2C_NUM_CHANNELS 8 // 5DPRINT: 4     AZTEEG_X3_PRO: 8
// Actual motor currents in Amps, need as many here as DIGIPOT_I2C_NUM_CHANNELS
#define DIGIPOT_I2C_MOTOR_CURRENTS {1.0, 1.0, 1.0, 1.0, 1.0, 1.0, 1.0, 1.0}  //  AZTEEG_X3_PRO

//===========================================================================
//=============================Additional Features===========================
//===========================================================================

#define ENCODER_RATE_MULTIPLIER         // If defined, certain menu edit operations automatically multiply the steps when the encoder is moved quickly
#define ENCODER_10X_STEPS_PER_SEC 75    // If the encoder steps per sec exceeds this value, multiply steps moved x10 to quickly advance the value
#define ENCODER_100X_STEPS_PER_SEC 160  // If the encoder steps per sec exceeds this value, multiply steps moved x100 to really quickly advance the value

//#define CHDK 4        //Pin for triggering CHDK to take a picture see how to use it here http://captain-slow.dk/2014/03/09/3d-printing-timelapses/
#define CHDK_DELAY 50 //How long in ms the pin should stay HIGH before going LOW again

// @section lcd

// Include a page of printer information in the LCD Main Menu
//#define LCD_INFO_MENU

// On the Info Screen, display XY with one decimal place when possible
//#define LCD_DECIMAL_SMALL_XY

// The timeout (in ms) to return to the status screen from sub-menus
//#define LCD_TIMEOUT_TO_STATUS 15000

#if ENABLED(SDSUPPORT)

  // Some RAMPS and other boards don't detect when an SD card is inserted. You can work
  // around this by connecting a push button or single throw switch to the pin defined
  // as SD_DETECT_PIN in your board's pins definitions.
  // This setting should be disabled unless you are using a push button, pulling the pin to ground.
  // Note: This is always disabled for ULTIPANEL (except ELB_FULL_GRAPHIC_CONTROLLER).
  #define SD_DETECT_INVERTED

  #define SD_FINISHED_STEPPERRELEASE true  //if sd support and the file is finished: disable steppers?
  #define SD_FINISHED_RELEASECOMMAND "M84 X Y Z E" // You might want to keep the z enabled so your bed stays in place.

  #define SDCARD_RATHERRECENTFIRST  //reverse file order of sd card menu display. Its sorted practically after the file system block order.
  // if a file is deleted, it frees a block. hence, the order is not purely chronological. To still have auto0.g accessible, there is again the option to do that.
  // using:
  //#define MENU_ADDAUTOSTART

  /**
   * Sort SD file listings in alphabetical order.
   *
   * With this option enabled, items on SD cards will be sorted
   * by name for easier navigation.
   *
   * By default...
   *
   *  - Use the slowest -but safest- method for sorting.
   *  - Folders are sorted to the top.
   *  - The sort key is statically allocated.
   *  - No added G-code (M34) support.
   *  - 40 item sorting limit. (Items after the first 40 are unsorted.)
   *
   * SD sorting uses static allocation (as set by SDSORT_LIMIT), allowing the
   * compiler to calculate the worst-case usage and throw an error if the SRAM
   * limit is exceeded.
   *
   *  - SDSORT_USES_RAM provides faster sorting via a static directory buffer.
   *  - SDSORT_USES_STACK does the same, but uses a local stack-based buffer.
   *  - SDSORT_CACHE_NAMES will retain the sorted file listing in RAM. (Expensive!)
   *  - SDSORT_DYNAMIC_RAM only uses RAM when the SD menu is visible. (Use with caution!)
   */
  //#define SDCARD_SORT_ALPHA

  // SD Card Sorting options
  #if ENABLED(SDCARD_SORT_ALPHA)
    #define SDSORT_LIMIT       40     // Maximum number of sorted items (10-256).
    #define FOLDER_SORTING     -1     // -1=above  0=none  1=below
    #define SDSORT_GCODE       false  // Allow turning sorting on/off with LCD and M34 g-code.
    #define SDSORT_USES_RAM    false  // Pre-allocate a static array for faster pre-sorting.
    #define SDSORT_USES_STACK  false  // Prefer the stack for pre-sorting to give back some SRAM. (Negated by next 2 options.)
    #define SDSORT_CACHE_NAMES false  // Keep sorted items in RAM longer for speedy performance. Most expensive option.
    #define SDSORT_DYNAMIC_RAM false  // Use dynamic allocation (within SD menus). Least expensive option. Set SDSORT_LIMIT before use!
  #endif

  // Show a progress bar on HD44780 LCDs for SD printing
  //#define LCD_PROGRESS_BAR

  #if ENABLED(LCD_PROGRESS_BAR)
    // Amount of time (ms) to show the bar
    #define PROGRESS_BAR_BAR_TIME 2000
    // Amount of time (ms) to show the status message
    #define PROGRESS_BAR_MSG_TIME 3000
    // Amount of time (ms) to retain the status message (0=forever)
    #define PROGRESS_MSG_EXPIRE   0
    // Enable this to show messages for MSG_TIME then hide them
    //#define PROGRESS_MSG_ONCE
    // Add a menu item to test the progress bar:
    //#define LCD_PROGRESS_BAR_TEST
  #endif

  // This allows hosts to request long names for files and folders with M33
  //#define LONG_FILENAME_HOST_SUPPORT

  // This option allows you to abort SD printing when any endstop is triggered.
  // This feature must be enabled with "M540 S1" or from the LCD menu.
  // To have any effect, endstops must be enabled during SD printing.
  //#define ABORT_ON_ENDSTOP_HIT_FEATURE_ENABLED

#endif // SDSUPPORT

/**
 * Additional options for Graphical Displays
 *
 * Use the optimizations here to improve printing performance,
 * which can be adversely affected by graphical display drawing,
 * especially when doing several short moves, and when printing
 * on DELTA and SCARA machines.
 *
 * Some of these options may result in the display lagging behind
 * controller events, as there is a trade-off between reliable
 * printing performance versus fast display updates.
 */
#if ENABLED(DOGLCD)
  // Enable to save many cycles by drawing a hollow frame on the Info Screen
  #define XYZ_HOLLOW_FRAME

  // Enable to save many cycles by drawing a hollow frame on Menu Screens
  #define MENU_HOLLOW_FRAME

  // A bigger font is available for edit items. Costs 3120 bytes of PROGMEM.
  // Western only. Not available for Cyrillic, Kana, Turkish, Greek, or Chinese.
  //#define USE_BIG_EDIT_FONT

  // A smaller font may be used on the Info Screen. Costs 2300 bytes of PROGMEM.
  // Western only. Not available for Cyrillic, Kana, Turkish, Greek, or Chinese.
  //#define USE_SMALL_INFOFONT

  // Enable this option and reduce the value to optimize screen updates.
  // The normal delay is 10µs. Use the lowest value that still gives a reliable display.
  //#define DOGM_SPI_DELAY_US 5
#endif // DOGLCD

// @section safety

// The hardware watchdog should reset the microcontroller disabling all outputs,
// in case the firmware gets stuck and doesn't do temperature regulation.
#define USE_WATCHDOG

#if ENABLED(USE_WATCHDOG)
  // If you have a watchdog reboot in an ArduinoMega2560 then the device will hang forever, as a watchdog reset will leave the watchdog on.
  // The "WATCHDOG_RESET_MANUAL" goes around this by not using the hardware reset.
  //  However, THIS FEATURE IS UNSAFE!, as it will only work if interrupts are disabled. And the code could hang in an interrupt routine with interrupts disabled.
  //#define WATCHDOG_RESET_MANUAL
#endif

// @section lcd

/**
 * Babystepping enables movement of the axes by tiny increments without changing
 * the current position values. This feature is used primarily to adjust the Z
 * axis in the first layer of a print in real-time.
 *
 * Warning: Does not respect endstops!
 */
#define BABYSTEPPING
#if ENABLED(BABYSTEPPING)
  #define BABYSTEP_XY              // Also enable X/Y Babystepping. Not supported on DELTA!
  #define BABYSTEP_INVERT_Z false  // Change if Z babysteps should go the other way
  #define BABYSTEP_MULTIPLICATOR 1 // Babysteps are very small. Increase for faster motion.
  //#define BABYSTEP_ZPROBE_OFFSET // Enable to combine M851 and Babystepping
  #define DOUBLECLICK_FOR_Z_BABYSTEPPING // Double-click on the Status Screen for Z Babystepping.
  #define DOUBLECLICK_MAX_INTERVAL 1250 // Maximum interval between clicks, in milliseconds.
                                        // Note: Extra time may be added to mitigate controller latency.
#endif

// @section extruder

// extruder advance constant (s2/mm3)
//
// advance (steps) = STEPS_PER_CUBIC_MM_E * EXTRUDER_ADVANCE_K * cubic mm per second ^ 2
//
// Hooke's law says:    force = k * distance
// Bernoulli's principle says:  v ^ 2 / 2 + g . h + pressure / density = constant
// so: v ^ 2 is proportional to number of steps we advance the extruder
//#define ADVANCE

#if ENABLED(ADVANCE)
  #define EXTRUDER_ADVANCE_K .0
  #define D_FILAMENT 2.85
#endif

/**
 * Implementation of linear pressure control
 *
 * Assumption: advance = k * (delta velocity)
 * K=0 means advance disabled.
 * See Marlin documentation for calibration instructions.
 */
//#define LIN_ADVANCE

#if ENABLED(LIN_ADVANCE)
  #define LIN_ADVANCE_K 75

  /**
   * Some Slicers produce Gcode with randomly jumping extrusion widths occasionally.
   * For example within a 0.4mm perimeter it may produce a single segment of 0.05mm width.
   * While this is harmless for normal printing (the fluid nature of the filament will
   * close this very, very tiny gap), it throws off the LIN_ADVANCE pressure adaption.
   *
   * For this case LIN_ADVANCE_E_D_RATIO can be used to set the extrusion:distance ratio
   * to a fixed value. Note that using a fixed ratio will lead to wrong nozzle pressures
   * if the slicer is using variable widths or layer heights within one print!
   *
   * This option sets the default E:D ratio at startup. Use `M900` to override this value.
   *
   * Example: `M900 W0.4 H0.2 D1.75`, where:
   *   - W is the extrusion width in mm
   *   - H is the layer height in mm
   *   - D is the filament diameter in mm
   *
   * Example: `M900 R0.0458` to set the ratio directly.
   *
   * Set to 0 to auto-detect the ratio based on given Gcode G1 print moves.
   *
   * Slic3r (including Prusa Slic3r) produces Gcode compatible with the automatic mode.
   * Cura (as of this writing) may produce Gcode incompatible with the automatic mode.
   */
  #define LIN_ADVANCE_E_D_RATIO 0 // The calculated ratio (or 0) according to the formula W * H / ((D / 2) ^ 2 * PI)
                                  // Example: 0.4 * 0.2 / ((1.75 / 2) ^ 2 * PI) = 0.033260135
#endif

// @section leveling

// Default mesh area is an area with an inset margin on the print area.
// Below are the macros that are used to define the borders for the mesh area,
// made available here for specialized needs, ie dual extruder setup.
#if ENABLED(MESH_BED_LEVELING)
  #define MESH_MIN_X (X_MIN_POS + MESH_INSET)
  #define MESH_MAX_X (X_MAX_POS - (MESH_INSET))
  #define MESH_MIN_Y (Y_MIN_POS + MESH_INSET)
  #define MESH_MAX_Y (Y_MAX_POS - (MESH_INSET))
#elif ENABLED(AUTO_BED_LEVELING_UBL)
  #define UBL_MESH_MIN_X (X_MIN_POS + UBL_MESH_INSET)
  #define UBL_MESH_MAX_X (X_MAX_POS - (UBL_MESH_INSET))
  #define UBL_MESH_MIN_Y (Y_MIN_POS + UBL_MESH_INSET)
  #define UBL_MESH_MAX_Y (Y_MAX_POS - (UBL_MESH_INSET))

  // If this is defined, the currently active mesh will be saved in the
  // current slot on M500.
  #define UBL_SAVE_ACTIVE_ON_M500
#endif

// @section extras

// Arc interpretation settings:
#define ARC_SUPPORT  // Disabling this saves ~2738 bytes
#define MM_PER_ARC_SEGMENT 1
#define N_ARC_CORRECTION 25

// Support for G5 with XYZE destination and IJPQ offsets. Requires ~2666 bytes.
//#define BEZIER_CURVE_SUPPORT

// G38.2 and G38.3 Probe Target
// Enable PROBE_DOUBLE_TOUCH if you want G38 to double touch
//#define G38_PROBE_TARGET
#if ENABLED(G38_PROBE_TARGET)
  #define G38_MINIMUM_MOVE 0.0275 // minimum distance in mm that will produce a move (determined using the print statement in check_move)
#endif

// Moves (or segments) with fewer steps than this will be joined with the next move
#define MIN_STEPS_PER_SEGMENT 6

// The minimum pulse width (in µs) for stepping a stepper.
// Set this if you find stepping unreliable, or if using a very fast CPU.
#define MINIMUM_STEPPER_PULSE 0 // (µs) The smallest stepper pulse allowed

// @section temperature

// Control heater 0 and heater 1 in parallel.
//#define HEATERS_PARALLEL

//===========================================================================
//================================= Buffers =================================
//===========================================================================

// @section hidden

// The number of linear motions that can be in the plan at any give time.
// THE BLOCK_BUFFER_SIZE NEEDS TO BE A POWER OF 2, i.g. 8,16,32 because shifts and ors are used to do the ring-buffering.
#if ENABLED(SDSUPPORT)
  #define BLOCK_BUFFER_SIZE 16 // SD,LCD,Buttons take more memory, block buffer needs to be smaller
#else
  #define BLOCK_BUFFER_SIZE 16 // maximize block buffer
#endif

// @section serial

// The ASCII buffer for serial input
#define MAX_CMD_SIZE 96
#define BUFSIZE 4

// Transfer Buffer Size
// To save 386 bytes of PROGMEM (and TX_BUFFER_SIZE+3 bytes of RAM) set to 0.
// To buffer a simple "ok" you need 4 bytes.
// For ADVANCED_OK (M105) you need 32 bytes.
// For debug-echo: 128 bytes for the optimal speed.
// Other output doesn't need to be that speedy.
// :[0, 2, 4, 8, 16, 32, 64, 128, 256]
#define TX_BUFFER_SIZE 32

// Enable an emergency-command parser to intercept certain commands as they
// enter the serial receive buffer, so they cannot be blocked.
// Currently handles M108, M112, M410
// Does not work on boards using AT90USB (USBCON) processors!
//#define EMERGENCY_PARSER

// Bad Serial-connections can miss a received command by sending an 'ok'
// Therefore some clients abort after 30 seconds in a timeout.
// Some other clients start sending commands while receiving a 'wait'.
// This "wait" is only sent when the buffer is empty. 1 second is a good value here.
//#define NO_TIMEOUTS 1000 // Milliseconds

// Some clients will have this feature soon. This could make the NO_TIMEOUTS unnecessary.
//#define ADVANCED_OK

// @section fwretract

// Firmware based and LCD controlled retract
// M207 and M208 can be used to define parameters for the retraction.
// The retraction can be called by the slicer using G10 and G11
// until then, intended retractions can be detected by moves that only extrude and the direction.
// the moves are than replaced by the firmware controlled ones.

//#define FWRETRACT  //ONLY PARTIALLY TESTED
#if ENABLED(FWRETRACT)
  #define MIN_RETRACT 0.1                //minimum extruded mm to accept a automatic gcode retraction attempt
  #define RETRACT_LENGTH 3               //default retract length (positive mm)
  #define RETRACT_LENGTH_SWAP 13         //default swap retract length (positive mm), for extruder change
  #define RETRACT_FEEDRATE 45            //default feedrate for retracting (mm/s)
  #define RETRACT_ZLIFT 0                //default retract Z-lift
  #define RETRACT_RECOVER_LENGTH 0       //default additional recover length (mm, added to retract length when recovering)
  #define RETRACT_RECOVER_LENGTH_SWAP 0  //default additional swap recover length (mm, added to retract length when recovering from extruder change)
  #define RETRACT_RECOVER_FEEDRATE 8     //default feedrate for recovering from retraction (mm/s)
#endif

/**
 * Filament Change
 * Experimental filament change support.
 * Adds the GCode M600 for initiating filament change.
 *
 * Requires an LCD display.
 * This feature is required for the default FILAMENT_RUNOUT_SCRIPT.
 */
#define FILAMENT_CHANGE_FEATURE
#if ENABLED(FILAMENT_CHANGE_FEATURE)
  #define FILAMENT_CHANGE_X_POS 3             // X position of hotend
  #define FILAMENT_CHANGE_Y_POS 3             // Y position of hotend
  #define FILAMENT_CHANGE_Z_ADD 10            // Z addition of hotend (lift)
  #define FILAMENT_CHANGE_XY_FEEDRATE 100     // X and Y axes feedrate in mm/s (also used for delta printers Z axis)
  #define FILAMENT_CHANGE_Z_FEEDRATE 5        // Z axis feedrate in mm/s (not used for delta printers)
  #define FILAMENT_CHANGE_RETRACT_FEEDRATE 60 // Initial retract feedrate in mm/s
  #define FILAMENT_CHANGE_RETRACT_LENGTH 2    // Initial retract in mm
                                              // It is a short retract used immediately after print interrupt before move to filament exchange position
  #define FILAMENT_CHANGE_UNLOAD_FEEDRATE 10  // Unload filament feedrate in mm/s - filament unloading can be fast
  #define FILAMENT_CHANGE_UNLOAD_LENGTH 100   // Unload filament length from hotend in mm
                                              // Longer length for bowden printers to unload filament from whole bowden tube,
                                              // shorter length for printers without bowden to unload filament from extruder only,
                                              // 0 to disable unloading for manual unloading
  #define FILAMENT_CHANGE_LOAD_FEEDRATE 6     // Load filament feedrate in mm/s - filament loading into the bowden tube can be fast
  #define FILAMENT_CHANGE_LOAD_LENGTH 0       // Load filament length over hotend in mm
                                              // Longer length for bowden printers to fast load filament into whole bowden tube over the hotend,
                                              // Short or zero length for printers without bowden where loading is not used
  #define FILAMENT_CHANGE_EXTRUDE_FEEDRATE 3  // Extrude filament feedrate in mm/s - must be slower than load feedrate
  #define FILAMENT_CHANGE_EXTRUDE_LENGTH 50   // Extrude filament length in mm after filament is loaded over the hotend,
                                              // 0 to disable for manual extrusion
                                              // Filament can be extruded repeatedly from the filament exchange menu to fill the hotend,
                                              // or until outcoming filament color is not clear for filament color change
  #define FILAMENT_CHANGE_NOZZLE_TIMEOUT 45   // Turn off nozzle if user doesn't change filament within this time limit in seconds
  #define FILAMENT_CHANGE_NUMBER_OF_ALERT_BEEPS 5 // Number of alert beeps before printer goes quiet
  #define FILAMENT_CHANGE_NO_STEPPER_TIMEOUT  // Enable to have stepper motors hold position during filament change
                                              // even if it takes longer than DEFAULT_STEPPER_DEACTIVE_TIME.
  #define PARK_HEAD_ON_PAUSE                  // Go to filament change position on pause, return to print position on resume
#endif

// @section tmc

/**
 * Enable this section if you have TMC26X motor drivers.
 * You will need to import the TMC26XStepper library into the Arduino IDE for this
 * (https://github.com/trinamic/TMC26XStepper.git)
 */
//#define HAVE_TMCDRIVER

#if ENABLED(HAVE_TMCDRIVER)

  //#define X_IS_TMC
  //#define X2_IS_TMC
  //#define Y_IS_TMC
  //#define Y2_IS_TMC
  //#define Z_IS_TMC
  //#define Z2_IS_TMC
  //#define E0_IS_TMC
  //#define E1_IS_TMC
  //#define E2_IS_TMC
  //#define E3_IS_TMC
  //#define E4_IS_TMC

  #define X_MAX_CURRENT     1000 // in mA
  #define X_SENSE_RESISTOR    91 // in mOhms
  #define X_MICROSTEPS        16 // number of microsteps

  #define X2_MAX_CURRENT    1000
  #define X2_SENSE_RESISTOR   91
  #define X2_MICROSTEPS       16

  #define Y_MAX_CURRENT     1000
  #define Y_SENSE_RESISTOR    91
  #define Y_MICROSTEPS        16

  #define Y2_MAX_CURRENT    1000
  #define Y2_SENSE_RESISTOR   91
  #define Y2_MICROSTEPS       16

  #define Z_MAX_CURRENT     1000
  #define Z_SENSE_RESISTOR    91
  #define Z_MICROSTEPS        16

  #define Z2_MAX_CURRENT    1000
  #define Z2_SENSE_RESISTOR   91
  #define Z2_MICROSTEPS       16

  #define E0_MAX_CURRENT    1000
  #define E0_SENSE_RESISTOR   91
  #define E0_MICROSTEPS       16

  #define E1_MAX_CURRENT    1000
  #define E1_SENSE_RESISTOR   91
  #define E1_MICROSTEPS       16

  #define E2_MAX_CURRENT    1000
  #define E2_SENSE_RESISTOR   91
  #define E2_MICROSTEPS       16

  #define E3_MAX_CURRENT    1000
  #define E3_SENSE_RESISTOR   91
  #define E3_MICROSTEPS       16

  #define E4_MAX_CURRENT    1000
  #define E4_SENSE_RESISTOR   91
  #define E4_MICROSTEPS       16

#endif

// @section TMC2130

/**
 * Enable this for SilentStepStick Trinamic TMC2130 SPI-configurable stepper drivers.
 *
 * You'll also need the TMC2130Stepper Arduino library
 * (https://github.com/teemuatlut/TMC2130Stepper).
 *
 * To use TMC2130 stepper drivers in SPI mode connect your SPI2130 pins to
 * the hardware SPI interface on your board and define the required CS pins
 * in your `pins_MYBOARD.h` file. (e.g., RAMPS 1.4 uses AUX3 pins `X_CS_PIN 53`, `Y_CS_PIN 49`, etc.).
 */
//#define HAVE_TMC2130

#if ENABLED(HAVE_TMC2130)

  // CHOOSE YOUR MOTORS HERE, THIS IS MANDATORY
  //#define X_IS_TMC2130
  //#define X2_IS_TMC2130
  //#define Y_IS_TMC2130
  //#define Y2_IS_TMC2130
  //#define Z_IS_TMC2130
  //#define Z2_IS_TMC2130
  //#define E0_IS_TMC2130
  //#define E1_IS_TMC2130
  //#define E2_IS_TMC2130
  //#define E3_IS_TMC2130
  //#define E4_IS_TMC2130

  /**
   * Stepper driver settings
   */

  #define R_SENSE           0.11  // R_sense resistor for SilentStepStick2130
  #define HOLD_MULTIPLIER    0.5  // Scales down the holding current from run current
  #define INTERPOLATE          1  // Interpolate X/Y/Z_MICROSTEPS to 256

  #define X_CURRENT         1000  // rms current in mA. Multiply by 1.41 for peak current.
  #define X_MICROSTEPS        16  // 0..256

  #define Y_CURRENT         1000
  #define Y_MICROSTEPS        16

  #define Z_CURRENT         1000
  #define Z_MICROSTEPS        16

  //#define X2_CURRENT      1000
  //#define X2_MICROSTEPS     16

  //#define Y2_CURRENT      1000
  //#define Y2_MICROSTEPS     16

  //#define Z2_CURRENT      1000
  //#define Z2_MICROSTEPS     16

  //#define E0_CURRENT      1000
  //#define E0_MICROSTEPS     16

  //#define E1_CURRENT      1000
  //#define E1_MICROSTEPS     16

  //#define E2_CURRENT      1000
  //#define E2_MICROSTEPS     16

  //#define E3_CURRENT      1000
  //#define E3_MICROSTEPS     16

  //#define E4_CURRENT      1000
  //#define E4_MICROSTEPS     16

  /**
   * Use Trinamic's ultra quiet stepping mode.
   * When disabled, Marlin will use spreadCycle stepping mode.
   */
  #define STEALTHCHOP

  /**
   * Let Marlin automatically control stepper current.
   * This is still an experimental feature.
   * Increase current every 5s by CURRENT_STEP until stepper temperature prewarn gets triggered,
   * then decrease current by CURRENT_STEP until temperature prewarn is cleared.
   * Adjusting starts from X/Y/Z/E_CURRENT but will not increase over AUTO_ADJUST_MAX
   * Relevant g-codes:
   * M906 - Set or get motor current in milliamps using axis codes X, Y, Z, E. Report values if no axis codes given.
   * M906 S1 - Start adjusting current
   * M906 S0 - Stop adjusting current
   * M911 - Report stepper driver overtemperature pre-warn condition.
   * M912 - Clear stepper driver overtemperature pre-warn condition flag.
   */
  //#define AUTOMATIC_CURRENT_CONTROL

  #if ENABLED(AUTOMATIC_CURRENT_CONTROL)
    #define CURRENT_STEP          50  // [mA]
    #define AUTO_ADJUST_MAX     1300  // [mA], 1300mA_rms = 1840mA_peak
    #define REPORT_CURRENT_CHANGE
  #endif

  /**
   * The driver will switch to spreadCycle when stepper speed is over HYBRID_THRESHOLD.
   * This mode allows for faster movements at the expense of higher noise levels.
   * STEALTHCHOP needs to be enabled.
   * M913 X/Y/Z/E to live tune the setting
   */
  //#define HYBRID_THRESHOLD

  #define X_HYBRID_THRESHOLD     100  // [mm/s]
  #define X2_HYBRID_THRESHOLD    100
  #define Y_HYBRID_THRESHOLD     100
  #define Y2_HYBRID_THRESHOLD    100
  #define Z_HYBRID_THRESHOLD       4
  #define Z2_HYBRID_THRESHOLD      4
  #define E0_HYBRID_THRESHOLD     30
  #define E1_HYBRID_THRESHOLD     30
  #define E2_HYBRID_THRESHOLD     30
  #define E3_HYBRID_THRESHOLD     30
  #define E4_HYBRID_THRESHOLD     30

  /**
   * Use stallGuard2 to sense an obstacle and trigger an endstop.
   * You need to place a wire from the driver's DIAG1 pin to the X/Y endstop pin.
   * If used along with STEALTHCHOP, the movement will be louder when homing. This is normal.
   *
   * X/Y_HOMING_SENSITIVITY is used for tuning the trigger sensitivity.
   * Higher values make the system LESS sensitive.
   * Lower value make the system MORE sensitive.
   * Too low values can lead to false positives, while too high values will collide the axis without triggering.
   * It is advised to set X/Y_HOME_BUMP_MM to 0.
   * M914 X/Y to live tune the setting
   */
  //#define SENSORLESS_HOMING

  #if ENABLED(SENSORLESS_HOMING)
    #define X_HOMING_SENSITIVITY  19
    #define Y_HOMING_SENSITIVITY  19
  #endif

  /**
   * You can set your own advanced settings by filling in predefined functions.
   * A list of available functions can be found on the library github page
   * https://github.com/teemuatlut/TMC2130Stepper
   *
   * Example:
   * #define TMC2130_ADV() { \
   *   stepperX.diag0_temp_prewarn(1); \
   *   stepperX.interpolate(0); \
   * }
   */
  #define  TMC2130_ADV() {  }

#endif // ENABLED(HAVE_TMC2130)

// @section L6470

/**
 * Enable this section if you have L6470 motor drivers.
 * You need to import the L6470 library into the Arduino IDE for this.
 * (https://github.com/ameyer/Arduino-L6470)
 */

//#define HAVE_L6470DRIVER
#if ENABLED(HAVE_L6470DRIVER)

  //#define X_IS_L6470
  //#define X2_IS_L6470
  //#define Y_IS_L6470
  //#define Y2_IS_L6470
  //#define Z_IS_L6470
  //#define Z2_IS_L6470
  //#define E0_IS_L6470
  //#define E1_IS_L6470
  //#define E2_IS_L6470
  //#define E3_IS_L6470
  //#define E4_IS_L6470

  #define X_MICROSTEPS      16 // number of microsteps
  #define X_K_VAL           50 // 0 - 255, Higher values, are higher power. Be careful not to go too high
  #define X_OVERCURRENT   2000 // maxc current in mA. If the current goes over this value, the driver will switch off
  #define X_STALLCURRENT  1500 // current in mA where the driver will detect a stall

  #define X2_MICROSTEPS     16
  #define X2_K_VAL          50
  #define X2_OVERCURRENT  2000
  #define X2_STALLCURRENT 1500

  #define Y_MICROSTEPS      16
  #define Y_K_VAL           50
  #define Y_OVERCURRENT   2000
  #define Y_STALLCURRENT  1500

  #define Y2_MICROSTEPS     16
  #define Y2_K_VAL          50
  #define Y2_OVERCURRENT  2000
  #define Y2_STALLCURRENT 1500

  #define Z_MICROSTEPS      16
  #define Z_K_VAL           50
  #define Z_OVERCURRENT   2000
  #define Z_STALLCURRENT  1500

  #define Z2_MICROSTEPS     16
  #define Z2_K_VAL          50
  #define Z2_OVERCURRENT  2000
  #define Z2_STALLCURRENT 1500

  #define E0_MICROSTEPS     16
  #define E0_K_VAL          50
  #define E0_OVERCURRENT  2000
  #define E0_STALLCURRENT 1500

  #define E1_MICROSTEPS     16
  #define E1_K_VAL          50
  #define E1_OVERCURRENT  2000
  #define E1_STALLCURRENT 1500

  #define E2_MICROSTEPS     16
  #define E2_K_VAL          50
  #define E2_OVERCURRENT  2000
  #define E2_STALLCURRENT 1500

  #define E3_MICROSTEPS     16
  #define E3_K_VAL          50
  #define E3_OVERCURRENT  2000
  #define E3_STALLCURRENT 1500

  #define E4_MICROSTEPS     16
  #define E4_K_VAL          50
  #define E4_OVERCURRENT  2000
  #define E4_STALLCURRENT 1500

#endif

/**
 * TWI/I2C BUS
 *
 * This feature is an EXPERIMENTAL feature so it shall not be used on production
 * machines. Enabling this will allow you to send and receive I2C data from slave
 * devices on the bus.
 *
 * ; Example #1
 * ; This macro send the string "Marlin" to the slave device with address 0x63 (99)
 * ; It uses multiple M260 commands with one B<base 10> arg
 * M260 A99  ; Target slave address
 * M260 B77  ; M
 * M260 B97  ; a
 * M260 B114 ; r
 * M260 B108 ; l
 * M260 B105 ; i
 * M260 B110 ; n
 * M260 S1   ; Send the current buffer
 *
 * ; Example #2
 * ; Request 6 bytes from slave device with address 0x63 (99)
 * M261 A99 B5
 *
 * ; Example #3
 * ; Example serial output of a M261 request
 * echo:i2c-reply: from:99 bytes:5 data:hello
 */

// @section i2cbus

//#define EXPERIMENTAL_I2CBUS
#define I2C_SLAVE_ADDRESS  0 // Set a value from 8 to 127 to act as a slave

/**
 * M43 - display pin status, watch pins for changes, watch endstops & toggle LED, Z servo probe test, toggle pins
 */
//#define PINS_DEBUGGING

/**
 * Auto-report temperatures with M155 S<seconds>
 */
//#define AUTO_REPORT_TEMPERATURES

/**
 * Include capabilities in M115 output
 */
//#define EXTENDED_CAPABILITIES_REPORT

/**
 * Volumetric extrusion default state
 * Activate to make volumetric extrusion the default method,
 * with DEFAULT_NOMINAL_FILAMENT_DIA as the default diameter.
 *
 * M200 D0 to disable, M200 Dn to set a new diameter.
 */
//#define VOLUMETRIC_DEFAULT_ON

/**
 * Enable this option for a leaner build of Marlin that removes all
 * workspace offsets, simplifying coordinate transformations, leveling, etc.
 *
 *  - M206 and M428 are disabled.
 *  - G92 will revert to its behavior from Marlin 1.0.
 */
#define NO_WORKSPACE_OFFSETS

/**
 * This affects the way Marlin outputs blacks of spaces via serial connection by multiplying the number
 * of spaces to be output by the ratio set below.  This allows for better alignment of output for commands
 * like G29 O, which renders a mesh/grid.
 *
 * For clients that use a fixed-width font (like OctoPrint), leave this at 1.0; otherwise, adjust
 * accordingly for your client and font.
 */
<<<<<<< HEAD
#define PROPORTIONAL_FONT_RATIO 1.0
=======
#define PROPORTIONAL_FONT_RATIO 1.5
>>>>>>> c262ea92

#endif // CONFIGURATION_ADV_H<|MERGE_RESOLUTION|>--- conflicted
+++ resolved
@@ -1173,10 +1173,6 @@
  * For clients that use a fixed-width font (like OctoPrint), leave this at 1.0; otherwise, adjust
  * accordingly for your client and font.
  */
-<<<<<<< HEAD
-#define PROPORTIONAL_FONT_RATIO 1.0
-=======
 #define PROPORTIONAL_FONT_RATIO 1.5
->>>>>>> c262ea92
 
 #endif // CONFIGURATION_ADV_H