--- conflicted
+++ resolved
@@ -60,11 +60,8 @@
 		uint8_t m_minutes;
 		uint16_t m_total_prints;
 		uint16_t m_succeded;
-<<<<<<< HEAD
 		bool m_print_started;
-=======
 		bool m_ptfe_maintenance_flag;
->>>>>>> 6235d76c
 };
 
 #endif //STATS_MANAGER_H