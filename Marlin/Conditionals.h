/**
 * Conditionals.h
 * Defines that depend on configuration but are not editable.
 */
#ifndef CONDITIONALS_H

#ifndef M_PI
  #define M_PI 3.1415926536
#endif

#ifndef CONFIGURATION_LCD // Get the LCD defines which are needed first

  #define PIN_EXISTS(PN) (defined(PN##_PIN) && PN##_PIN >= 0)

  #define CONFIGURATION_LCD

  #if ENABLED(MAKRPANEL)
    #define DOGLCD
    #define SDSUPPORT
    #define DEFAULT_LCD_CONTRAST 17
    #define ULTIPANEL
    #define NEWPANEL
  #endif

  #if ENABLED(miniVIKI) || ENABLED(VIKI2) || ENABLED(ELB_FULL_GRAPHIC_CONTROLLER)
    #define ULTRA_LCD  //general LCD support, also 16x2
    #define DOGLCD  // Support for SPI LCD 128x64 (Controller ST7565R graphic Display Family)
    #define ULTIMAKERCONTROLLER //as available from the Ultimaker online store.

    #if ENABLED(miniVIKI)
      #define DEFAULT_LCD_CONTRAST 95
    #elif ENABLED(VIKI2)
      #define DEFAULT_LCD_CONTRAST 40
    #elif ENABLED(ELB_FULL_GRAPHIC_CONTROLLER)
      #define DEFAULT_LCD_CONTRAST 110
      #define U8GLIB_LM6059_AF
    #endif

    #define ENCODER_PULSES_PER_STEP 4
    #define ENCODER_STEPS_PER_MENU_ITEM 1
  #endif

<<<<<<< HEAD
  // Generic support for SSD1306 OLED based LCDs.
  #if ENABLED(U8GLIB_SSD1306)
    #define ULTRA_LCD  //general LCD support, also 16x2
    #define DOGLCD  // Support for I2C LCD 128x64 (Controller SSD1306 graphic Display Family)
  #endif


=======
>>>>>>> 4c0426c2
  #if ENABLED(PANEL_ONE)
    #define SDSUPPORT
    #define ULTIMAKERCONTROLLER
  #endif

  #if ENABLED(REPRAP_DISCOUNT_FULL_GRAPHIC_SMART_CONTROLLER)
    #define DOGLCD
    #define U8GLIB_ST7920
    #define REPRAP_DISCOUNT_SMART_CONTROLLER
  #endif

  #if ENABLED(ULTIMAKERCONTROLLER) || ENABLED(REPRAP_DISCOUNT_SMART_CONTROLLER) || ENABLED(G3D_PANEL)
    #define ULTIPANEL
    #define NEWPANEL
  #endif

  #if ENABLED(REPRAPWORLD_KEYPAD)
    #define ULTIPANEL
    #define NEWPANEL
  #endif

  #if ENABLED(RA_CONTROL_PANEL)
    #define LCD_I2C_TYPE_PCA8574
    #define LCD_I2C_ADDRESS 0x27   // I2C Address of the port expander
    #define ULTIPANEL
    #define NEWPANEL
  #endif

  /**
   * I2C PANELS
   */

  #if ENABLED(LCD_I2C_SAINSMART_YWROBOT)
    // This uses the LiquidCrystal_I2C library ( https://bitbucket.org/fmalpartida/new-liquidcrystal/wiki/Home )
    // Make sure it is placed in the Arduino libraries directory.
    #define LCD_I2C_TYPE_PCF8575
    #define LCD_I2C_ADDRESS 0x27   // I2C Address of the port expander
    #define ULTIPANEL
    #define NEWPANEL
  #endif

  // PANELOLU2 LCD with status LEDs, separate encoder and click inputs
  #if ENABLED(LCD_I2C_PANELOLU2)
    // This uses the LiquidTWI2 library v1.2.3 or later ( https://github.com/lincomatic/LiquidTWI2 )
    // Make sure the LiquidTWI2 directory is placed in the Arduino or Sketchbook libraries subdirectory.
    // (v1.2.3 no longer requires you to define PANELOLU in the LiquidTWI2.h library header file)
    // Note: The PANELOLU2 encoder click input can either be directly connected to a pin
    //       (if BTN_ENC defined to != -1) or read through I2C (when BTN_ENC == -1).
    #define LCD_I2C_TYPE_MCP23017
    #define LCD_I2C_ADDRESS 0x20 // I2C Address of the port expander
    #define LCD_USE_I2C_BUZZER //comment out to disable buzzer on LCD

    #if !ENABLED(ENCODER_PULSES_PER_STEP)
      #define ENCODER_PULSES_PER_STEP 4
    #endif

    #if !ENABLED(ENCODER_STEPS_PER_MENU_ITEM)
      #define ENCODER_STEPS_PER_MENU_ITEM 1
    #endif

    #if ENABLED(LCD_USE_I2C_BUZZER)
      #define LCD_FEEDBACK_FREQUENCY_HZ 1000
      #define LCD_FEEDBACK_FREQUENCY_DURATION_MS 100
    #endif

    #define ULTIPANEL
    #define NEWPANEL
  #endif

  // Panucatt VIKI LCD with status LEDs, integrated click & L/R/U/P buttons, separate encoder inputs
  #if ENABLED(LCD_I2C_VIKI)
    // This uses the LiquidTWI2 library v1.2.3 or later ( https://github.com/lincomatic/LiquidTWI2 )
    // Make sure the LiquidTWI2 directory is placed in the Arduino or Sketchbook libraries subdirectory.
    // Note: The pause/stop/resume LCD button pin should be connected to the Arduino
    //       BTN_ENC pin (or set BTN_ENC to -1 if not used)
    #define LCD_I2C_TYPE_MCP23017
    #define LCD_I2C_ADDRESS 0x20 // I2C Address of the port expander
    #define LCD_USE_I2C_BUZZER //comment out to disable buzzer on LCD (requires LiquidTWI2 v1.2.3 or later)
    #define ULTIPANEL
    #define NEWPANEL
  #endif

  // Shift register panels
  // ---------------------
  // 2 wire Non-latching LCD SR from:
  // https://bitbucket.org/fmalpartida/new-liquidcrystal/wiki/schematics#!shiftregister-connection

  #if ENABLED(SAV_3DLCD)
     #define SR_LCD_2W_NL    // Non latching 2 wire shiftregister
     #define ULTIPANEL
     #define NEWPANEL
  #endif

  #if ENABLED(ULTIPANEL)
    #define NEWPANEL  //enable this if you have a click-encoder panel
    #define SDSUPPORT
    #define ULTRA_LCD
    #if ENABLED(DOGLCD) // Change number of lines to match the DOG graphic display
      #define LCD_WIDTH 22
      #define LCD_HEIGHT 5
    #else
      #define LCD_WIDTH 20
      #define LCD_HEIGHT 4
    #endif
  #else //no panel but just LCD
    #if ENABLED(ULTRA_LCD)
      #if ENABLED(DOGLCD) // Change number of lines to match the 128x64 graphics display
        #define LCD_WIDTH 22
        #define LCD_HEIGHT 5
      #else
        #define LCD_WIDTH 16
        #define LCD_HEIGHT 2
      #endif
    #endif
  #endif

  #if ENABLED(DOGLCD)
    /* Custom characters defined in font font_6x10_marlin_symbols */
    // \x00 intentionally skipped to avoid problems in strings
    #define LCD_STR_REFRESH     "\x01"
    #define LCD_STR_FOLDER      "\x02"
    #define LCD_STR_ARROW_RIGHT "\x03"
    #define LCD_STR_UPLEVEL     "\x04"
    #define LCD_STR_CLOCK       "\x05"
    #define LCD_STR_FEEDRATE    "\x06"
    #define LCD_STR_BEDTEMP     "\x07"
    #define LCD_STR_THERMOMETER "\x08"
    #define LCD_STR_DEGREE      "\x09"

    #define LCD_STR_SPECIAL_MAX '\x09'
    // Maximum here is 0x1f because 0x20 is ' ' (space) and the normal charsets begin.
    // Better stay below 0x10 because DISPLAY_CHARSET_HD44780_WESTERN begins here.
  #else
    /* Custom characters defined in the first 8 characters of the LCD */
    #define LCD_STR_BEDTEMP     "\x00"  // this will have 'unexpected' results when used in a string!
    #define LCD_STR_DEGREE      "\x01"
    #define LCD_STR_THERMOMETER "\x02"
    #define LCD_STR_UPLEVEL     "\x03"
    #define LCD_STR_REFRESH     "\x04"
    #define LCD_STR_FOLDER      "\x05"
    #define LCD_STR_FEEDRATE    "\x06"
    #define LCD_STR_CLOCK       "\x07"
    #define LCD_STR_ARROW_RIGHT ">"  /* from the default character set */
  #endif

  /**
   * Default LCD contrast for dogm-like LCD displays
   */
  #if ENABLED(DOGLCD) && !ENABLED(DEFAULT_LCD_CONTRAST)
    #define DEFAULT_LCD_CONTRAST 32
  #endif

  #if ENABLED(DOGLCD)
    #define HAS_LCD_CONTRAST
    #if ENABLED(U8GLIB_ST7920)
      #undef HAS_LCD_CONTRAST
    #endif
    #ifdef U8GLIB_SSD1306
      #undef HAS_LCD_CONTRAST
    #endif  
  #endif

#else // CONFIGURATION_LCD

  #define CONDITIONALS_H

  #include "pins.h"

  #ifndef AT90USB
    #define HardwareSerial_h // trick to disable the standard HWserial
  #endif

  #include "Arduino.h"

  /**
   * ENDSTOPPULLUPS
   */
  #if ENABLED(ENDSTOPPULLUPS)
    #if !ENABLED(DISABLE_MAX_ENDSTOPS)
      #define ENDSTOPPULLUP_XMAX
      #define ENDSTOPPULLUP_YMAX
      #define ENDSTOPPULLUP_ZMAX
    #endif
    #if !ENABLED(DISABLE_MIN_ENDSTOPS)
      #define ENDSTOPPULLUP_XMIN
      #define ENDSTOPPULLUP_YMIN
      #define ENDSTOPPULLUP_ZMIN
    #endif
    #if !ENABLED(DISABLE_Z_PROBE_ENDSTOP)
      #define ENDSTOPPULLUP_ZPROBE
    #endif
  #endif

  /**
   * Axis lengths
   */
  #define X_MAX_LENGTH (X_MAX_POS - X_MIN_POS)
  #define Y_MAX_LENGTH (Y_MAX_POS - Y_MIN_POS)
  #define Z_MAX_LENGTH (Z_MAX_POS - Z_MIN_POS)

  /**
   * SCARA
   */
  #if ENABLED(SCARA)
    #undef SLOWDOWN
    #define QUICK_HOME //SCARA needs Quickhome
  #endif

  /**
   * AUTOSET LOCATIONS OF LIMIT SWITCHES
   */
  #if ENABLED(MANUAL_HOME_POSITIONS)  // Use manual limit switch locations
    #define X_HOME_POS MANUAL_X_HOME_POS
    #define Y_HOME_POS MANUAL_Y_HOME_POS
    #define Z_HOME_POS MANUAL_Z_HOME_POS
  #else //!MANUAL_HOME_POSITIONS – Use home switch positions based on homing direction and travel limits
    #if ENABLED(BED_CENTER_AT_0_0)
      #define X_HOME_POS X_MAX_LENGTH * X_HOME_DIR * 0.5
      #define Y_HOME_POS Y_MAX_LENGTH * Y_HOME_DIR * 0.5
    #else
      #define X_HOME_POS (X_HOME_DIR < 0 ? X_MIN_POS : X_MAX_POS)
      #define Y_HOME_POS (Y_HOME_DIR < 0 ? Y_MIN_POS : Y_MAX_POS)
    #endif
    #define Z_HOME_POS (Z_HOME_DIR < 0 ? Z_MIN_POS : Z_MAX_POS)
  #endif //!MANUAL_HOME_POSITIONS

  /**
   * Auto Bed Leveling
   */
  #if ENABLED(ENABLE_AUTO_BED_LEVELING)
    // Boundaries for probing based on set limits
    #define MIN_PROBE_X (max(X_MIN_POS, X_MIN_POS + X_PROBE_OFFSET_FROM_EXTRUDER))
    #define MAX_PROBE_X (min(X_MAX_POS, X_MAX_POS + X_PROBE_OFFSET_FROM_EXTRUDER))
    #define MIN_PROBE_Y (max(Y_MIN_POS, Y_MIN_POS + Y_PROBE_OFFSET_FROM_EXTRUDER))
    #define MAX_PROBE_Y (min(Y_MAX_POS, Y_MAX_POS + Y_PROBE_OFFSET_FROM_EXTRUDER))
  #endif

   /**
    * Sled Options
    */ 
  #if ENABLED(Z_PROBE_SLED)
    #define Z_SAFE_HOMING
  #endif
  
  /**
   * MAX_STEP_FREQUENCY differs for TOSHIBA
   */
  #if ENABLED(CONFIG_STEPPERS_TOSHIBA)
    #define MAX_STEP_FREQUENCY 10000 // Max step frequency for Toshiba Stepper Controllers
  #else
    #define MAX_STEP_FREQUENCY 40000 // Max step frequency for Ultimaker (5000 pps / half step)
  #endif

  // MS1 MS2 Stepper Driver Microstepping mode table
  #define MICROSTEP1 LOW,LOW
  #define MICROSTEP2 HIGH,LOW
  #define MICROSTEP4 LOW,HIGH
  #define MICROSTEP8 HIGH,HIGH
  #define MICROSTEP16 HIGH,HIGH

  /**
   * Advance calculated values
   */
  #if ENABLED(ADVANCE)
    #define EXTRUSION_AREA (0.25 * D_FILAMENT * D_FILAMENT * M_PI)
    #define STEPS_PER_CUBIC_MM_E (axis_steps_per_unit[E_AXIS] / EXTRUSION_AREA)
  #endif

<<<<<<< HEAD
  #if ENABLED(ULTIPANEL) && DISABLED(ELB_FULL_GRAPHIC_CONTROLLER)
=======
  #if ENABLED(ULTIPANEL)
>>>>>>> 4c0426c2
    #undef SDCARDDETECTINVERTED
  #endif

  // Power Signal Control Definitions
  // By default use ATX definition
  #ifndef POWER_SUPPLY
    #define POWER_SUPPLY 1
  #endif
  #if (POWER_SUPPLY == 1)     // 1 = ATX
    #define PS_ON_AWAKE  LOW
    #define PS_ON_ASLEEP HIGH
  #elif (POWER_SUPPLY == 2)   // 2 = X-Box 360 203W
    #define PS_ON_AWAKE  HIGH
    #define PS_ON_ASLEEP LOW
  #endif
  #define HAS_POWER_SWITCH (POWER_SUPPLY > 0 && PIN_EXISTS(PS_ON))

  /**
   * Temp Sensor defines
   */
  #if TEMP_SENSOR_0 == -2
    #define HEATER_0_USES_MAX6675
  #elif TEMP_SENSOR_0 == -1
    #define HEATER_0_USES_AD595
  #elif TEMP_SENSOR_0 == 0
    #undef HEATER_0_MINTEMP
    #undef HEATER_0_MAXTEMP
  #elif TEMP_SENSOR_0 > 0
    #define THERMISTORHEATER_0 TEMP_SENSOR_0
    #define HEATER_0_USES_THERMISTOR
  #endif

  #if TEMP_SENSOR_1 == -1
    #define HEATER_1_USES_AD595
  #elif TEMP_SENSOR_1 == 0
    #undef HEATER_1_MINTEMP
    #undef HEATER_1_MAXTEMP
  #elif TEMP_SENSOR_1 > 0
    #define THERMISTORHEATER_1 TEMP_SENSOR_1
    #define HEATER_1_USES_THERMISTOR
  #endif

  #if TEMP_SENSOR_2 == -1
    #define HEATER_2_USES_AD595
  #elif TEMP_SENSOR_2 == 0
    #undef HEATER_2_MINTEMP
    #undef HEATER_2_MAXTEMP
  #elif TEMP_SENSOR_2 > 0
    #define THERMISTORHEATER_2 TEMP_SENSOR_2
    #define HEATER_2_USES_THERMISTOR
  #endif

  #if TEMP_SENSOR_3 == -1
    #define HEATER_3_USES_AD595
  #elif TEMP_SENSOR_3 == 0
    #undef HEATER_3_MINTEMP
    #undef HEATER_3_MAXTEMP
  #elif TEMP_SENSOR_3 > 0
    #define THERMISTORHEATER_3 TEMP_SENSOR_3
    #define HEATER_3_USES_THERMISTOR
  #endif

  #if TEMP_SENSOR_BED == -1
    #define BED_USES_AD595
  #elif TEMP_SENSOR_BED == 0
    #undef BED_MINTEMP
    #undef BED_MAXTEMP
    #undef THERMAL_PROTECTION_BED
    #undef THERMAL_PROTECTION_BED_PERIOD
  #elif TEMP_SENSOR_BED > 0
    #define THERMISTORBED TEMP_SENSOR_BED
    #define BED_USES_THERMISTOR
  #endif

  /**
   * ARRAY_BY_EXTRUDERS based on EXTRUDERS
   */
  #if EXTRUDERS > 3
    #define ARRAY_BY_EXTRUDERS(v1, v2, v3, v4) { v1, v2, v3, v4 }
  #elif EXTRUDERS > 2
    #define ARRAY_BY_EXTRUDERS(v1, v2, v3, v4) { v1, v2, v3 }
  #elif EXTRUDERS > 1
    #define ARRAY_BY_EXTRUDERS(v1, v2, v3, v4) { v1, v2 }
  #else
    #define ARRAY_BY_EXTRUDERS(v1, v2, v3, v4) { v1 }
  #endif

  /**
   * Shorthand for pin tests, used wherever needed
   */
  #define HAS_TEMP_0 (PIN_EXISTS(TEMP_0) && TEMP_SENSOR_0 != 0 && TEMP_SENSOR_0 != -2)
  #define HAS_TEMP_1 (PIN_EXISTS(TEMP_1) && TEMP_SENSOR_1 != 0)
  #define HAS_TEMP_2 (PIN_EXISTS(TEMP_2) && TEMP_SENSOR_2 != 0)
  #define HAS_TEMP_3 (PIN_EXISTS(TEMP_3) && TEMP_SENSOR_3 != 0)
  #define HAS_TEMP_BED (PIN_EXISTS(TEMP_BED) && TEMP_SENSOR_BED != 0)
  #define HAS_HEATER_0 (PIN_EXISTS(HEATER_0))
  #define HAS_HEATER_1 (PIN_EXISTS(HEATER_1))
  #define HAS_HEATER_2 (PIN_EXISTS(HEATER_2))
  #define HAS_HEATER_3 (PIN_EXISTS(HEATER_3))
  #define HAS_HEATER_BED (PIN_EXISTS(HEATER_BED))
  #define HAS_AUTO_FAN_0 (PIN_EXISTS(EXTRUDER_0_AUTO_FAN))
  #define HAS_AUTO_FAN_1 (PIN_EXISTS(EXTRUDER_1_AUTO_FAN))
  #define HAS_AUTO_FAN_2 (PIN_EXISTS(EXTRUDER_2_AUTO_FAN))
  #define HAS_AUTO_FAN_3 (PIN_EXISTS(EXTRUDER_3_AUTO_FAN))
  #define HAS_AUTO_FAN (HAS_AUTO_FAN_0 || HAS_AUTO_FAN_1 || HAS_AUTO_FAN_2 || HAS_AUTO_FAN_3)
  #define HAS_FAN (PIN_EXISTS(FAN))
  #define HAS_CONTROLLERFAN (PIN_EXISTS(CONTROLLERFAN))
  #define HAS_SERVO_0 (PIN_EXISTS(SERVO0))
  #define HAS_SERVO_1 (PIN_EXISTS(SERVO1))
  #define HAS_SERVO_2 (PIN_EXISTS(SERVO2))
  #define HAS_SERVO_3 (PIN_EXISTS(SERVO3))
  #define HAS_FILAMENT_SENSOR (ENABLED(FILAMENT_SENSOR) && PIN_EXISTS(FILWIDTH))
  #define HAS_FILRUNOUT (PIN_EXISTS(FILRUNOUT))
  #define HAS_HOME (PIN_EXISTS(HOME))
  #define HAS_KILL (PIN_EXISTS(KILL))
  #define HAS_SUICIDE (PIN_EXISTS(SUICIDE))
  #define HAS_PHOTOGRAPH (PIN_EXISTS(PHOTOGRAPH))
  #define HAS_X_MIN (PIN_EXISTS(X_MIN))
  #define HAS_X_MAX (PIN_EXISTS(X_MAX))
  #define HAS_Y_MIN (PIN_EXISTS(Y_MIN))
  #define HAS_Y_MAX (PIN_EXISTS(Y_MAX))
  #define HAS_Z_MIN (PIN_EXISTS(Z_MIN))
  #define HAS_Z_MAX (PIN_EXISTS(Z_MAX))
  #define HAS_Z2_MIN (PIN_EXISTS(Z2_MIN))
  #define HAS_Z2_MAX (PIN_EXISTS(Z2_MAX))
  #define HAS_Z_PROBE (PIN_EXISTS(Z_PROBE))
  #define HAS_SOLENOID_1 (PIN_EXISTS(SOL1))
  #define HAS_SOLENOID_2 (PIN_EXISTS(SOL2))
  #define HAS_SOLENOID_3 (PIN_EXISTS(SOL3))
  #define HAS_MICROSTEPS (PIN_EXISTS(X_MS1))
  #define HAS_MICROSTEPS_E0 (PIN_EXISTS(E0_MS1))
  #define HAS_MICROSTEPS_E1 (PIN_EXISTS(E1_MS1))
  #define HAS_MICROSTEPS_E2 (PIN_EXISTS(E2_MS1))
  #define HAS_X_ENABLE (PIN_EXISTS(X_ENABLE))
  #define HAS_X2_ENABLE (PIN_EXISTS(X2_ENABLE))
  #define HAS_Y_ENABLE (PIN_EXISTS(Y_ENABLE))
  #define HAS_Y2_ENABLE (PIN_EXISTS(Y2_ENABLE))
  #define HAS_Z_ENABLE (PIN_EXISTS(Z_ENABLE))
  #define HAS_Z2_ENABLE (PIN_EXISTS(Z2_ENABLE))
  #define HAS_E0_ENABLE (PIN_EXISTS(E0_ENABLE))
  #define HAS_E1_ENABLE (PIN_EXISTS(E1_ENABLE))
  #define HAS_E2_ENABLE (PIN_EXISTS(E2_ENABLE))
  #define HAS_E3_ENABLE (PIN_EXISTS(E3_ENABLE))
  #define HAS_X_DIR (PIN_EXISTS(X_DIR))
  #define HAS_X2_DIR (PIN_EXISTS(X2_DIR))
  #define HAS_Y_DIR (PIN_EXISTS(Y_DIR))
  #define HAS_Y2_DIR (PIN_EXISTS(Y2_DIR))
  #define HAS_Z_DIR (PIN_EXISTS(Z_DIR))
  #define HAS_Z2_DIR (PIN_EXISTS(Z2_DIR))
  #define HAS_E0_DIR (PIN_EXISTS(E0_DIR))
  #define HAS_E1_DIR (PIN_EXISTS(E1_DIR))
  #define HAS_E2_DIR (PIN_EXISTS(E2_DIR))
  #define HAS_E3_DIR (PIN_EXISTS(E3_DIR))
  #define HAS_X_STEP (PIN_EXISTS(X_STEP))
  #define HAS_X2_STEP (PIN_EXISTS(X2_STEP))
  #define HAS_Y_STEP (PIN_EXISTS(Y_STEP))
  #define HAS_Y2_STEP (PIN_EXISTS(Y2_STEP))
  #define HAS_Z_STEP (PIN_EXISTS(Z_STEP))
  #define HAS_Z2_STEP (PIN_EXISTS(Z2_STEP))
  #define HAS_E0_STEP (PIN_EXISTS(E0_STEP))
  #define HAS_E1_STEP (PIN_EXISTS(E1_STEP))
  #define HAS_E2_STEP (PIN_EXISTS(E2_STEP))
  #define HAS_E3_STEP (PIN_EXISTS(E3_STEP))

  /**
   * Helper Macros for heaters and extruder fan
   */
  #define WRITE_HEATER_0P(v) WRITE(HEATER_0_PIN, v)
  #if EXTRUDERS > 1 || ENABLED(HEATERS_PARALLEL)
    #define WRITE_HEATER_1(v) WRITE(HEATER_1_PIN, v)
    #if EXTRUDERS > 2
      #define WRITE_HEATER_2(v) WRITE(HEATER_2_PIN, v)
      #if EXTRUDERS > 3
        #define WRITE_HEATER_3(v) WRITE(HEATER_3_PIN, v)
      #endif
    #endif
  #endif
  #if ENABLED(HEATERS_PARALLEL)
    #define WRITE_HEATER_0(v) { WRITE_HEATER_0P(v); WRITE_HEATER_1(v); }
  #else
    #define WRITE_HEATER_0(v) WRITE_HEATER_0P(v)
  #endif
  #if HAS_HEATER_BED
    #define WRITE_HEATER_BED(v) WRITE(HEATER_BED_PIN, v)
  #endif
  #if HAS_FAN
    #define WRITE_FAN(v) WRITE(FAN_PIN, v)
  #endif

  #define HAS_BUZZER ((defined(BEEPER) && BEEPER >= 0) || defined(LCD_USE_I2C_BUZZER))

#endif //CONFIGURATION_LCD
#endif //CONDITIONALS_H<|MERGE_RESOLUTION|>--- conflicted
+++ resolved
@@ -40,7 +40,6 @@
     #define ENCODER_STEPS_PER_MENU_ITEM 1
   #endif
 
-<<<<<<< HEAD
   // Generic support for SSD1306 OLED based LCDs.
   #if ENABLED(U8GLIB_SSD1306)
     #define ULTRA_LCD  //general LCD support, also 16x2
@@ -48,8 +47,6 @@
   #endif
 
 
-=======
->>>>>>> 4c0426c2
   #if ENABLED(PANEL_ONE)
     #define SDSUPPORT
     #define ULTIMAKERCONTROLLER
@@ -318,11 +315,7 @@
     #define STEPS_PER_CUBIC_MM_E (axis_steps_per_unit[E_AXIS] / EXTRUSION_AREA)
   #endif
 
-<<<<<<< HEAD
   #if ENABLED(ULTIPANEL) && DISABLED(ELB_FULL_GRAPHIC_CONTROLLER)
-=======
-  #if ENABLED(ULTIPANEL)
->>>>>>> 4c0426c2
     #undef SDCARDDETECTINVERTED
   #endif
 
@@ -390,8 +383,6 @@
   #elif TEMP_SENSOR_BED == 0
     #undef BED_MINTEMP
     #undef BED_MAXTEMP
-    #undef THERMAL_PROTECTION_BED
-    #undef THERMAL_PROTECTION_BED_PERIOD
   #elif TEMP_SENSOR_BED > 0
     #define THERMISTORBED TEMP_SENSOR_BED
     #define BED_USES_THERMISTOR
