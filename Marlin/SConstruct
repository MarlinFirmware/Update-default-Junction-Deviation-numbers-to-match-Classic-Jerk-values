# -*- mode: scons -*-
import os

debug = ARGUMENTS.get('debug', 0)
if int(debug):
  debug_flags = '-g'
else:
  debug_flags = '-O2'

source_files = ['module/planner.cpp', 'module/calc.cpp', 'feature/fwretract.cpp']
out_dir = 'out'

def add_program(env, target):
  env.VariantDir(os.path.join(out_dir, target), 'src', duplicate=0)
  p = env.Program(os.path.join(out_dir, target, 'marlin-calc.' + target),
                  [os.path.join(out_dir, target, x) for x in source_files])
  Clean(p, os.path.join(out_dir, target))

env = Environment(
    CXX='clang',
    CPPFLAGS= '-Wall -std=gnu++14 ' + debug_flags,
    LINKFLAGS='-Wall -std=gnu++14 -lstdc++ ' + debug_flags)
add_program(env, 'darwin-x86_64')

env = Environment(
    CXX='clang',
    CPPFLAGS= '-Wall -std=gnu++14 -m32 ' + debug_flags,
    LINKFLAGS='-Wall -std=gnu++14 -m32 -lstdc++ ' + debug_flags)
add_program(env, 'darwin-i686')

env = Environment(
    CXX='g++',
    CPPFLAGS= '-Wall -static -std=gnu++11 ' + debug_flags,
    LINKFLAGS='-Wall -static -std=gnu++11 ' + debug_flags)
add_program(env, 'x86_64')

env = Environment(
    CXX='g++',
    CPPFLAGS= '-Wall -static -std=gnu++11 -m32 -I/usr/include/x86_64-linux-gnu ' + debug_flags,
    LINKFLAGS='-Wall -static -std=gnu++11 -m32 -I/usr/include/x86_64-linux-gnu ' + debug_flags)
add_program(env, 'i686')

env = Environment(
    CXX='mipsel-linux-gnu-g++',
    CPPFLAGS= '-Wall -static -std=gnu++14 ' + debug_flags,
    LINKFLAGS='-Wall -static -std=gnu++14 ' + debug_flags)
add_program(env, 'mips')

env = Environment(
    CXX='arm-linux-gnueabi-g++',
    CPPFLAGS= '-Wall -static -std=gnu++11 -march=armv7 -mlittle-endian ' + debug_flags,
    LINKFLAGS='-Wall -static -std=gnu++11 -march=armv7 -mlittle-endian ' + debug_flags)
add_program(env, 'armv7l')

env = Environment(
    CXX='arm-linux-gnueabi-g++',
    CPPFLAGS= '-Wall -static -std=gnu++11 -march=armv6 -mlittle-endian ' + debug_flags,
    LINKFLAGS='-Wall -static -std=gnu++11 -march=armv6 -mlittle-endian ' + debug_flags)
<<<<<<< HEAD
add_program(env, 'armv6l')
=======
env.VariantDir('armv6l', 'src', duplicate=0)
add_program(env, 'armv6l')

env = Environment(
    CXX='aarch64-linux-gnu-g++',
    CPPFLAGS= '-Wall -static -std=gnu++11 -MMD ' + debug_flags,
    LINKFLAGS='-Wall -static -std=gnu++11 ' + debug_flags)
env.VariantDir('aarch64', 'src', duplicate=0)
add_program(env, 'aarch64')
>>>>>>> 33d5bcc7
<|MERGE_RESOLUTION|>--- conflicted
+++ resolved
@@ -56,16 +56,10 @@
     CXX='arm-linux-gnueabi-g++',
     CPPFLAGS= '-Wall -static -std=gnu++11 -march=armv6 -mlittle-endian ' + debug_flags,
     LINKFLAGS='-Wall -static -std=gnu++11 -march=armv6 -mlittle-endian ' + debug_flags)
-<<<<<<< HEAD
-add_program(env, 'armv6l')
-=======
-env.VariantDir('armv6l', 'src', duplicate=0)
 add_program(env, 'armv6l')
 
 env = Environment(
     CXX='aarch64-linux-gnu-g++',
-    CPPFLAGS= '-Wall -static -std=gnu++11 -MMD ' + debug_flags,
+    CPPFLAGS= '-Wall -static -std=gnu++11 ' + debug_flags,
     LINKFLAGS='-Wall -static -std=gnu++11 ' + debug_flags)
-env.VariantDir('aarch64', 'src', duplicate=0)
-add_program(env, 'aarch64')
->>>>>>> 33d5bcc7
+add_program(env, 'aarch64')