///////////////////////////////////////////////////////////////////////////////
/// \file StatsManager.h
///
/// \author Koldo Imanol de Miguel
///
/// \brief Management class for management of printing statistics
///
/// Copyright (c) 2015 BQ - Mundo Reader S.L.
/// http://www.bq.com
///
/// This file is free software; you can redistribute it and/or modify
/// it under the terms of either the GNU General Public License version 2 or
/// later or the GNU Lesser General Public License version 2.1 or later, both
/// as published by the Free Software Foundation.
///
/// THE SOFTWARE IS PROVIDED "AS IS", WITHOUT WARRANTY OF ANY KIND, EXPRESS OR
/// IMPLIED, INCLUDING BUT NOT LIMITED TO THE WARRANTIES OF MERCHANTABILITY,
/// FITNESS FOR A PARTICULAR PURPOSE AND NONINFRINGEMENT. IN NO EVENT SHALL
/// THE AUTHORS OR COPYRIGHT HOLDERS BE LIABLE FOR ANY CLAIM, DAMAGES OR OTHER
/// LIABILITY, WHETHER IN AN ACTION OF CONTRACT, TORT OR OTHERWISE, ARISING
/// FROM, OUT OF OR IN CONNECTION WITH THE SOFTWARE OR THE USE OR OTHER
/// DEALINGS IN THE SOFTWARE.
///////////////////////////////////////////////////////////////////////////////

#include "StatsManager.h"

#include "Configuration.h"
#include "StorageManager.h"

StatsManager::StatsManager()
<<<<<<< HEAD
	: m_hours(0)
	, m_minutes(0)
	, m_total_prints(0)
	, m_succeded(0)
	, m_print_started(false)
=======
	: m_ptfe_maintenance_flag(false)
	, m_hours(0)
	, m_minutes(0)
	, m_total_prints(0)
	, m_succeded(0)
>>>>>>> 6235d76c
{ }

void StatsManager::loadStats()
{ 
	m_hours = eeprom::StorageManager::single::instance().getStatHours();
	m_minutes = eeprom::StorageManager::single::instance().getStatMinutes();
	m_total_prints = eeprom::StorageManager::single::instance().getStatTotalPrints();
	m_succeded = eeprom::StorageManager::single::instance().getStatSucceded();
}

void StatsManager::updateTotalTime(Time_t printTime)
{ 
	uint16_t new_hours = m_hours + printTime.hours;

	m_minutes += printTime.minutes;	
	if(m_minutes >= 60)
	{
		m_minutes -= 60;
		++new_hours;
	}
	
	// check for time overflow
	if(new_hours < m_hours)
	{
		resetStats();
		
		//show only the data for the new print after overflow
		m_hours = printTime.hours;
		m_minutes = printTime.minutes;
		increaseTotalPrints();
	}
	else
	{
		// Check for PTFE tube maintenance
		if( (m_hours / PTFE_CHANGE_TIME) < (new_hours / PTFE_CHANGE_TIME) )
		{
			m_ptfe_maintenance_flag = true;
		}
		
		m_hours = new_hours;
	}
	
	//update time in memory
	eeprom::StorageManager::single::instance().setStatHours(m_hours);
	eeprom::StorageManager::single::instance().setStatMinutes(m_minutes);

}

void StatsManager::increaseTotalPrints()
<<<<<<< HEAD
{ 
	m_print_started = true;
=======
{ 	
>>>>>>> 6235d76c
	++m_total_prints;
	
	if(m_total_prints == 0xFFFF)
	{
		resetStats();
	}
	else
	{
		//update total prints in memory
		eeprom::StorageManager::single::instance().setStatTotalPrints(m_total_prints);
	}
}

void StatsManager::increaseSuccededPrints()
{ 
	if(m_print_started == true)
	{
		++m_succeded;
		m_print_started = false;
	}
	
	if(m_succeded == 0xFFFF)
	{
		resetStats();
	}
	else 
	{
		if(m_succeded > m_total_prints)
		{
			m_succeded = m_total_prints;
		}
		else
		{
			//update succeded prints in memory
			eeprom::StorageManager::single::instance().setStatSucceded(m_succeded);
		}
	}
}

void StatsManager::resetStats()
{
	m_hours = 0;
	m_minutes = 0;
	m_total_prints = 0;
	m_succeded = 0;
	
	//update stats in memory
	eeprom::StorageManager::single::instance().setStatHours(m_hours);
	eeprom::StorageManager::single::instance().setStatMinutes(m_minutes);
	eeprom::StorageManager::single::instance().setStatSucceded(m_succeded);
	eeprom::StorageManager::single::instance().setStatTotalPrints(m_total_prints);
}<|MERGE_RESOLUTION|>--- conflicted
+++ resolved
@@ -28,19 +28,12 @@
 #include "StorageManager.h"
 
 StatsManager::StatsManager()
-<<<<<<< HEAD
 	: m_hours(0)
 	, m_minutes(0)
 	, m_total_prints(0)
 	, m_succeded(0)
 	, m_print_started(false)
-=======
-	: m_ptfe_maintenance_flag(false)
-	, m_hours(0)
-	, m_minutes(0)
-	, m_total_prints(0)
-	, m_succeded(0)
->>>>>>> 6235d76c
+	, m_ptfe_maintenance_flag(false)
 { }
 
 void StatsManager::loadStats()
@@ -90,12 +83,9 @@
 }
 
 void StatsManager::increaseTotalPrints()
-<<<<<<< HEAD
 { 
 	m_print_started = true;
-=======
-{ 	
->>>>>>> 6235d76c
+
 	++m_total_prints;
 	
 	if(m_total_prints == 0xFFFF)
