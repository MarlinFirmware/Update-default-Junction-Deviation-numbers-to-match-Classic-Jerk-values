--- conflicted
+++ resolved
@@ -28,14 +28,9 @@
 			uint16_t const & getTargetTemperature() const;
 			void notify();
 
-<<<<<<< HEAD
-=======
 			void setBlowerControlState(bool state);
 			void fanControl();
 
-		public:
-
->>>>>>> cc64b30f
 		private:
 			bool m_blower_control;
 			float m_current_temperature;
