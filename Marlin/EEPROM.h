--- conflicted
+++ resolved
@@ -46,11 +46,7 @@
   char ver2[4]=EEPROM_VERSION;
   i=EEPROM_OFFSET;
   EEPROM_writeAnything(i,ver2); // validate data
-<<<<<<< HEAD
- //  Serial.println("Settings Stored");
-=======
    ECHOLN("Settings Stored");
->>>>>>> d0292526
 
 }
 
@@ -59,11 +55,7 @@
   char stored_ver[4];
   char ver[4]=EEPROM_VERSION;
   EEPROM_readAnything(i,stored_ver); //read stored version
-<<<<<<< HEAD
-//  Serial.print("Version: [");Serial.print(ver);Serial.print("] Stored version: [");Serial.print(stored_ver);Serial.println("]");
-=======
 //  ECHOLN("Version: [" << ver << "] Stored version: [" << stored_ver << "]");
->>>>>>> d0292526
   if ((!def)&&(strncmp(ver,stored_ver,3)==0)) {   // version number match
       EEPROM_readAnything(i,axis_steps_per_unit);  
       EEPROM_readAnything(i,max_feedrate);  
@@ -75,14 +67,10 @@
       EEPROM_readAnything(i,minsegmenttime);
       EEPROM_readAnything(i,max_xy_jerk);
       EEPROM_readAnything(i,max_z_jerk);
-<<<<<<< HEAD
-   //   Serial.println("Stored settings retreived:");
-=======
       EEPROM_readAnything(i,Kp);
       EEPROM_readAnything(i,Ki);
       EEPROM_readAnything(i,Kd);
       ECHOLN("Stored settings retreived:");
->>>>>>> d0292526
   }
   else {
     float tmp1[]=DEFAULT_AXIS_STEPS_PER_UNIT;
@@ -100,41 +88,6 @@
     mintravelfeedrate=DEFAULT_MINTRAVELFEEDRATE;
     max_xy_jerk=DEFAULT_XYJERK;
     max_z_jerk=DEFAULT_ZJERK;
-<<<<<<< HEAD
- //   Serial.println("Using Default settings:");
-  }
- /*
-  //Serial.print("   M92");
-  //Serial.print(" X");Serial.print(axis_steps_per_unit[0]);
-  //Serial.print(" Y");Serial.print(axis_steps_per_unit[1]);
-  //Serial.print(" Z");Serial.print(axis_steps_per_unit[2]);
-  //Serial.print(" E");Serial.println(axis_steps_per_unit[3]);
-  //Serial.println("Maximum feedrates (mm/s):");
-  //Serial.print ("   M203");
-//   Serial.print(" X");Serial.print(max_feedrate[0]/60);
-//   Serial.print(" Y");Serial.print(max_feedrate[1]/60);
-//   Serial.print(" Z");Serial.print(max_feedrate[2]/60);
-//   Serial.print(" E");Serial.println(max_feedrate[3]/60);
-//   Serial.println("Maximum Acceleration (mm/s2):");
-//   Serial.print("   M201");
-//   Serial.print(" X");Serial.print(max_acceleration_units_per_sq_second[0]);
-//   Serial.print(" Y");Serial.print(max_acceleration_units_per_sq_second[1]);
-//   Serial.print(" Z");Serial.print(max_acceleration_units_per_sq_second[2]);
-//   Serial.print(" E");Serial.println(max_acceleration_units_per_sq_second[3]);
-//   Serial.println("Acceleration: S=acceleration, T=retract acceleration");
-//   Serial.print("   M204");
-//   Serial.print(" S");Serial.print(acceleration);
-//   Serial.print(" T");Serial.println(retract_acceleration);
-//   Serial.println("Advanced variables: S=Min feedrate (mm/s), T=Min travel feedrate (mm/s), B=minimum segment time (ms), X=maximum xY jerk (mm/s),  Z=maximum Z jerk (mm/s)");
-//   Serial.print("   M205");
-//   Serial.print(" S");Serial.print(minimumfeedrate/60);
-//   Serial.print(" T");Serial.print(mintravelfeedrate/60);
-//   Serial.print(" B");Serial.print(minsegmenttime);
-//   Serial.print(" X");Serial.print(max_xy_jerk/60);
-//   Serial.print(" Z");Serial.println(max_z_jerk/60);
-//   
-  */
-=======
     ECHOLN("Using Default settings:");
   }
   ECHOLN("Steps per unit:");
@@ -149,6 +102,6 @@
   ECHOLN("   M205 S"  <<_FLOAT(minimumfeedrate/60,2) << " T" << _FLOAT(mintravelfeedrate/60,2) << " B" << _FLOAT(minsegmenttime,2) << " X" << _FLOAT(max_xy_jerk/60,2) << " Z" << _FLOAT(max_z_jerk/60,2));
   ECHOLN("PID settings:");
   ECHOLN("   M301 P"  << _FLOAT(Kp,3) << " I" << _FLOAT(Ki,3) << " D" << _FLOAT(Kd,3));  
->>>>>>> d0292526
+  
 }  
 
