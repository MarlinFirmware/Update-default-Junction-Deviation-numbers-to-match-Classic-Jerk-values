--- conflicted
+++ resolved
@@ -35,11 +35,7 @@
 
  write()     - Sets the servo angle in degrees.  (invalid angle that is valid as pulse in microseconds is treated as microseconds)
  writeMicroseconds() - Sets the servo pulse width in microseconds
-<<<<<<< HEAD
  move(pin, angle) - Sequence of attach(pin), write(angle).
-=======
- move(pin, angel) - Sequence of attach(pin), write(angel).
->>>>>>> 77934d93
                     With DEACTIVATE_SERVOS_AFTER_MOVE it waits SERVO_DEACTIVATION_DELAY and detaches.
  read()      - Gets the last written servo pulse width as an angle between 0 and 180.
  readMicroseconds()   - Gets the last written servo pulse width in microseconds. (was read_us() in first release)
@@ -246,7 +242,6 @@
   return this->attach(pin, MIN_PULSE_WIDTH, MAX_PULSE_WIDTH);
 }
 
-<<<<<<< HEAD
 int8_t Servo::attach(int pin, int min, int max) {
 
   if (this->servoIndex >= MAX_SERVOS) return -1;
@@ -263,21 +258,6 @@
   if (!isTimerActive(timer)) initISR(timer);
   servo_info[this->servoIndex].Pin.isActive = true;  // this must be set after the check for isTimerActive
 
-=======
-uint8_t Servo::attach(int pin, int min, int max) {
-  if (this->servoIndex < MAX_SERVOS ) {
-    if(pin > 0)
-      servos[this->servoIndex].Pin.nbr = pin;
-    pinMode(servos[this->servoIndex].Pin.nbr, OUTPUT); // set servo pin to output
-    // todo min/max check: abs(min - MIN_PULSE_WIDTH) /4 < 128
-    this->min = (MIN_PULSE_WIDTH - min) / 4; //resolution of min/max is 4 uS
-    this->max = (MAX_PULSE_WIDTH - max) / 4;
-    // initialize the timer if it has not already been initialized
-    timer16_Sequence_t timer = SERVO_INDEX_TO_TIMER(servoIndex);
-    if (!isTimerActive(timer)) initISR(timer);
-    servos[this->servoIndex].Pin.isActive = true;  // this must be set after the check for isTimerActive
-  }
->>>>>>> 77934d93
   return this->servoIndex;
 }
 
