/**
 * Marlin 3D Printer Firmware
 * Copyright (c) 2020 MarlinFirmware [https://github.com/MarlinFirmware/Marlin]
 *
 * Based on Sprinter and grbl.
 * Copyright (c) 2011 Camiel Gubbels / Erik van der Zalm
 *
 * This program is free software: you can redistribute it and/or modify
 * it under the terms of the GNU General Public License as published by
 * the Free Software Foundation, either version 3 of the License, or
 * (at your option) any later version.
 *
 * This program is distributed in the hope that it will be useful,
 * but WITHOUT ANY WARRANTY; without even the implied warranty of
 * MERCHANTABILITY or FITNESS FOR A PARTICULAR PURPOSE.  See the
 * GNU General Public License for more details.
 *
 * You should have received a copy of the GNU General Public License
 * along with this program.  If not, see <https://www.gnu.org/licenses/>.
 *
 */
#pragma once

/**
 * Configuration_adv.h
 *
 * Advanced settings.
 * Only change these if you know exactly what you're doing.
 * Some of these settings can damage your printer if improperly set!
 *
 * Basic settings can be found in Configuration.h
 */
#define CONFIGURATION_ADV_H_VERSION 020007

//===========================================================================
//============================= Thermal Settings ============================
//===========================================================================
// @section temperature

/**
 * Thermocouple sensors are quite sensitive to noise.  Any noise induced in
 * the sensor wires, such as by stepper motor wires run in parallel to them,
 * may result in the thermocouple sensor reporting spurious errors.  This
 * value is the number of errors which can occur in a row before the error
 * is reported.  This allows us to ignore intermittent error conditions while
 * still detecting an actual failure, which should result in a continuous
 * stream of errors from the sensor.
 *
 * Set this value to 0 to fail on the first error to occur.
 */
#define THERMOCOUPLE_MAX_ERRORS 15

//
// Custom Thermistor 1000 parameters
//
#if TEMP_SENSOR_0 == 1000
  #define HOTEND0_PULLUP_RESISTOR_OHMS 4700    // Pullup resistor
  #define HOTEND0_RESISTANCE_25C_OHMS  100000  // Resistance at 25C
  #define HOTEND0_BETA                 3950    // Beta value
#endif

#if TEMP_SENSOR_1 == 1000
  #define HOTEND1_PULLUP_RESISTOR_OHMS 4700    // Pullup resistor
  #define HOTEND1_RESISTANCE_25C_OHMS  100000  // Resistance at 25C
  #define HOTEND1_BETA                 3950    // Beta value
#endif

#if TEMP_SENSOR_2 == 1000
  #define HOTEND2_PULLUP_RESISTOR_OHMS 4700    // Pullup resistor
  #define HOTEND2_RESISTANCE_25C_OHMS  100000  // Resistance at 25C
  #define HOTEND2_BETA                 3950    // Beta value
#endif

#if TEMP_SENSOR_3 == 1000
  #define HOTEND3_PULLUP_RESISTOR_OHMS 4700    // Pullup resistor
  #define HOTEND3_RESISTANCE_25C_OHMS  100000  // Resistance at 25C
  #define HOTEND3_BETA                 3950    // Beta value
#endif

#if TEMP_SENSOR_4 == 1000
  #define HOTEND4_PULLUP_RESISTOR_OHMS 4700    // Pullup resistor
  #define HOTEND4_RESISTANCE_25C_OHMS  100000  // Resistance at 25C
  #define HOTEND4_BETA                 3950    // Beta value
#endif

#if TEMP_SENSOR_5 == 1000
  #define HOTEND5_PULLUP_RESISTOR_OHMS 4700    // Pullup resistor
  #define HOTEND5_RESISTANCE_25C_OHMS  100000  // Resistance at 25C
  #define HOTEND5_BETA                 3950    // Beta value
#endif

#if TEMP_SENSOR_6 == 1000
  #define HOTEND6_PULLUP_RESISTOR_OHMS 4700    // Pullup resistor
  #define HOTEND6_RESISTANCE_25C_OHMS  100000  // Resistance at 25C
  #define HOTEND6_BETA                 3950    // Beta value
#endif

#if TEMP_SENSOR_7 == 1000
  #define HOTEND7_PULLUP_RESISTOR_OHMS 4700    // Pullup resistor
  #define HOTEND7_RESISTANCE_25C_OHMS  100000  // Resistance at 25C
  #define HOTEND7_BETA                 3950    // Beta value
#endif

#if TEMP_SENSOR_BED == 1000
  #define BED_PULLUP_RESISTOR_OHMS     4700    // Pullup resistor
  #define BED_RESISTANCE_25C_OHMS      100000  // Resistance at 25C
  #define BED_BETA                     3950    // Beta value
#endif

#if TEMP_SENSOR_CHAMBER == 1000
  #define CHAMBER_PULLUP_RESISTOR_OHMS 4700    // Pullup resistor
  #define CHAMBER_RESISTANCE_25C_OHMS  100000  // Resistance at 25C
  #define CHAMBER_BETA                 3950    // Beta value
#endif

//
// Hephestos 2 24V heated bed upgrade kit.
// https://store.bq.com/en/heated-bed-kit-hephestos2
//
//#define HEPHESTOS2_HEATED_BED_KIT
#if ENABLED(HEPHESTOS2_HEATED_BED_KIT)
  #undef TEMP_SENSOR_BED
  #define TEMP_SENSOR_BED 70
  #define HEATER_BED_INVERTING true
#endif

//
// Heated Bed Bang-Bang options
//
#if DISABLED(PIDTEMPBED)
  #define BED_CHECK_INTERVAL 5000   // (ms) Interval between checks in bang-bang control
  #if ENABLED(BED_LIMIT_SWITCHING)
    #define BED_HYSTERESIS 2        // (°C) Only set the relevant heater state when ABS(T-target) > BED_HYSTERESIS
  #endif
#endif

//
// Heated Chamber options
//
#if TEMP_SENSOR_CHAMBER
  #define CHAMBER_MINTEMP             5
  #define CHAMBER_MAXTEMP            60
<<<<<<< HEAD
  #define TEMP_CHAMBER_HYSTERESIS     2   // (°C) Temperature proximity considered "close enough" to the target
  #define CHAMBER_LIMIT_SWITCHING
  //#define HEATER_CHAMBER_PIN         HEATER_1_PIN   // Chamber heater on/off pin
  //#define HEATER_CHAMBER_INVERTING   false
#endif
=======
  #define TEMP_CHAMBER_HYSTERESIS     1   // (°C) Temperature proximity considered "close enough" to the target
  //#define CHAMBER_LIMIT_SWITCHING
  //#define HEATER_CHAMBER_PIN       44   // Chamber heater on/off pin
  //#define HEATER_CHAMBER_INVERTING false
>>>>>>> b638c095

  //#define CHAMBER_FAN               // Enable a fan on the chamber
  #if ENABLED(CHAMBER_FAN)
    #define CHAMBER_FAN_MODE 2        // Fan control mode: 0=Static; 1=Linear increase when temp is higher than target; 2=V-shaped curve.
    #if CHAMBER_FAN_MODE == 0
      #define CHAMBER_FAN_BASE  255   // Chamber fan PWM (0-255)
    #elif CHAMBER_FAN_MODE == 1
      #define CHAMBER_FAN_BASE  128   // Base chamber fan PWM (0-255); turns on when chamber temperature is above the target
      #define CHAMBER_FAN_FACTOR 25   // PWM increase per °C above target
    #elif CHAMBER_FAN_MODE == 2
      #define CHAMBER_FAN_BASE  128   // Minimum chamber fan PWM (0-255)
      #define CHAMBER_FAN_FACTOR 25   // PWM increase per °C difference from target
    #endif
  #endif

  //#define CHAMBER_VENT              // Enable a servo-controlled vent on the chamber
  #if ENABLED(CHAMBER_VENT)
    #define CHAMBER_VENT_SERVO_NR  1  // Index of the vent servo
    #define HIGH_EXCESS_HEAT_LIMIT 5  // How much above target temp to consider there is excess heat in the chamber
    #define LOW_EXCESS_HEAT_LIMIT 3
    #define MIN_COOLING_SLOPE_TIME_CHAMBER_VENT 20
    #define MIN_COOLING_SLOPE_DEG_CHAMBER_VENT 1.5
  #endif
#endif

/**
 * Thermal Protection provides additional protection to your printer from damage
 * and fire. Marlin always includes safe min and max temperature ranges which
 * protect against a broken or disconnected thermistor wire.
 *
 * The issue: If a thermistor falls out, it will report the much lower
 * temperature of the air in the room, and the the firmware will keep
 * the heater on.
 *
 * The solution: Once the temperature reaches the target, start observing.
 * If the temperature stays too far below the target (hysteresis) for too
 * long (period), the firmware will halt the machine as a safety precaution.
 *
 * If you get false positives for "Thermal Runaway", increase
 * THERMAL_PROTECTION_HYSTERESIS and/or THERMAL_PROTECTION_PERIOD
 */
#if ENABLED(THERMAL_PROTECTION_HOTENDS)
  #define THERMAL_PROTECTION_PERIOD 40        // Seconds
  #define THERMAL_PROTECTION_HYSTERESIS 4     // Degrees Celsius

  //#define ADAPTIVE_FAN_SLOWING              // Slow part cooling fan if temperature drops
  #if BOTH(ADAPTIVE_FAN_SLOWING, PIDTEMP)
    //#define NO_FAN_SLOWING_IN_PID_TUNING    // Don't slow fan speed during M303
  #endif

  /**
   * Whenever an M104, M109, or M303 increases the target temperature, the
   * firmware will wait for the WATCH_TEMP_PERIOD to expire. If the temperature
   * hasn't increased by WATCH_TEMP_INCREASE degrees, the machine is halted and
   * requires a hard reset. This test restarts with any M104/M109/M303, but only
   * if the current temperature is far enough below the target for a reliable
   * test.
   *
   * If you get false positives for "Heating failed", increase WATCH_TEMP_PERIOD
   * and/or decrease WATCH_TEMP_INCREASE. WATCH_TEMP_INCREASE should not be set
   * below 2.
   */
  #define WATCH_TEMP_PERIOD 20                // Seconds
  #define WATCH_TEMP_INCREASE 2               // Degrees Celsius
#endif

/**
 * Thermal Protection parameters for the bed are just as above for hotends.
 */
#if ENABLED(THERMAL_PROTECTION_BED)
  #define THERMAL_PROTECTION_BED_PERIOD        20 // Seconds
  #define THERMAL_PROTECTION_BED_HYSTERESIS     2 // Degrees Celsius

  /**
   * As described above, except for the bed (M140/M190/M303).
   */
  #define WATCH_BED_TEMP_PERIOD                60 // Seconds
  #define WATCH_BED_TEMP_INCREASE               2 // Degrees Celsius
#endif

/**
 * Thermal Protection parameters for the heated chamber.
 */
#if ENABLED(THERMAL_PROTECTION_CHAMBER)
  #define THERMAL_PROTECTION_CHAMBER_PERIOD    20 // Seconds
  #define THERMAL_PROTECTION_CHAMBER_HYSTERESIS 2 // Degrees Celsius

  /**
   * Heated chamber watch settings (M141/M191).
   */
  #define WATCH_CHAMBER_TEMP_PERIOD            60 // Seconds
  #define WATCH_CHAMBER_TEMP_INCREASE           2 // Degrees Celsius
#endif

#if ENABLED(PIDTEMP)
  // Add an experimental additional term to the heater power, proportional to the extrusion speed.
  // A well-chosen Kc value should add just enough power to melt the increased material volume.
  //#define PID_EXTRUSION_SCALING
  #if ENABLED(PID_EXTRUSION_SCALING)
    #define DEFAULT_Kc (100) // heating power = Kc * e_speed
    #define LPQ_MAX_LEN 50
  #endif

  /**
   * Add an experimental additional term to the heater power, proportional to the fan speed.
   * A well-chosen Kf value should add just enough power to compensate for power-loss from the cooling fan.
   * You can either just add a constant compensation with the DEFAULT_Kf value
   * or follow the instruction below to get speed-dependent compensation.
   *
   * Constant compensation (use only with fanspeeds of 0% and 100%)
   * ---------------------------------------------------------------------
   * A good starting point for the Kf-value comes from the calculation:
   *   kf = (power_fan * eff_fan) / power_heater * 255
   * where eff_fan is between 0.0 and 1.0, based on fan-efficiency and airflow to the nozzle / heater.
   *
   * Example:
   *   Heater: 40W, Fan: 0.1A * 24V = 2.4W, eff_fan = 0.8
   *   Kf = (2.4W * 0.8) / 40W * 255 = 12.24
   *
   * Fan-speed dependent compensation
   * --------------------------------
   * 1. To find a good Kf value, set the hotend temperature, wait for it to settle, and enable the fan (100%).
   *    Make sure PID_FAN_SCALING_LIN_FACTOR is 0 and PID_FAN_SCALING_ALTERNATIVE_DEFINITION is not enabled.
   *    If you see the temperature drop repeat the test, increasing the Kf value slowly, until the temperature
   *    drop goes away. If the temperature overshoots after enabling the fan, the Kf value is too big.
   * 2. Note the Kf-value for fan-speed at 100%
   * 3. Determine a good value for PID_FAN_SCALING_MIN_SPEED, which is around the speed, where the fan starts moving.
   * 4. Repeat step 1. and 2. for this fan speed.
   * 5. Enable PID_FAN_SCALING_ALTERNATIVE_DEFINITION and enter the two identified Kf-values in
   *    PID_FAN_SCALING_AT_FULL_SPEED and PID_FAN_SCALING_AT_MIN_SPEED. Enter the minimum speed in PID_FAN_SCALING_MIN_SPEED
   */
  //#define PID_FAN_SCALING
  #if ENABLED(PID_FAN_SCALING)
    //#define PID_FAN_SCALING_ALTERNATIVE_DEFINITION
    #if ENABLED(PID_FAN_SCALING_ALTERNATIVE_DEFINITION)
      // The alternative definition is used for an easier configuration.
      // Just figure out Kf at fullspeed (255) and PID_FAN_SCALING_MIN_SPEED.
      // DEFAULT_Kf and PID_FAN_SCALING_LIN_FACTOR are calculated accordingly.

      #define PID_FAN_SCALING_AT_FULL_SPEED 13.0        //=PID_FAN_SCALING_LIN_FACTOR*255+DEFAULT_Kf
      #define PID_FAN_SCALING_AT_MIN_SPEED 6.0          //=PID_FAN_SCALING_LIN_FACTOR*PID_FAN_SCALING_MIN_SPEED+DEFAULT_Kf
      #define PID_FAN_SCALING_MIN_SPEED 10.0            // Minimum fan speed at which to enable PID_FAN_SCALING

      #define DEFAULT_Kf (255.0*PID_FAN_SCALING_AT_MIN_SPEED-PID_FAN_SCALING_AT_FULL_SPEED*PID_FAN_SCALING_MIN_SPEED)/(255.0-PID_FAN_SCALING_MIN_SPEED)
      #define PID_FAN_SCALING_LIN_FACTOR (PID_FAN_SCALING_AT_FULL_SPEED-DEFAULT_Kf)/255.0

    #else
      #define PID_FAN_SCALING_LIN_FACTOR (0)             // Power loss due to cooling = Kf * (fan_speed)
      #define DEFAULT_Kf 10                              // A constant value added to the PID-tuner
      #define PID_FAN_SCALING_MIN_SPEED 10               // Minimum fan speed at which to enable PID_FAN_SCALING
    #endif
  #endif
#endif

/**
 * Automatic Temperature Mode
 *
 * Dynamically adjust the hotend target temperature based on planned E moves.
 *
 * (Contrast with PID_EXTRUSION_SCALING, which tracks E movement and adjusts PID
 *  behavior using an additional kC value.)
 *
 * Autotemp is calculated by (mintemp + factor * mm_per_sec), capped to maxtemp.
 *
 * Enable Autotemp Mode with M104/M109 F<factor> S<mintemp> B<maxtemp>.
 * Disable by sending M104/M109 with no F parameter (or F0 with AUTOTEMP_PROPORTIONAL).
 */
#define AUTOTEMP
#if ENABLED(AUTOTEMP)
  #define AUTOTEMP_OLDWEIGHT    0.98
  // Turn on AUTOTEMP on M104/M109 by default using proportions set here
  //#define AUTOTEMP_PROPORTIONAL
  #if ENABLED(AUTOTEMP_PROPORTIONAL)
    #define AUTOTEMP_MIN_P      0 // (°C) Added to the target temperature
    #define AUTOTEMP_MAX_P      5 // (°C) Added to the target temperature
    #define AUTOTEMP_FACTOR_P   1 // Apply this F parameter by default (overridden by M104/M109 F)
  #endif
#endif

// Show Temperature ADC value
// Enable for M105 to include ADC values read from temperature sensors.
//#define SHOW_TEMP_ADC_VALUES

/**
 * High Temperature Thermistor Support
 *
 * Thermistors able to support high temperature tend to have a hard time getting
 * good readings at room and lower temperatures. This means HEATER_X_RAW_LO_TEMP
 * will probably be caught when the heating element first turns on during the
 * preheating process, which will trigger a min_temp_error as a safety measure
 * and force stop everything.
 * To circumvent this limitation, we allow for a preheat time (during which,
 * min_temp_error won't be triggered) and add a min_temp buffer to handle
 * aberrant readings.
 *
 * If you want to enable this feature for your hotend thermistor(s)
 * uncomment and set values > 0 in the constants below
 */

// The number of consecutive low temperature errors that can occur
// before a min_temp_error is triggered. (Shouldn't be more than 10.)
//#define MAX_CONSECUTIVE_LOW_TEMPERATURE_ERROR_ALLOWED 0

// The number of milliseconds a hotend will preheat before starting to check
// the temperature. This value should NOT be set to the time it takes the
// hot end to reach the target temperature, but the time it takes to reach
// the minimum temperature your thermistor can read. The lower the better/safer.
// This shouldn't need to be more than 30 seconds (30000)
//#define MILLISECONDS_PREHEAT_TIME 0

// @section extruder

// Extruder runout prevention.
// If the machine is idle and the temperature over MINTEMP
// then extrude some filament every couple of SECONDS.
//#define EXTRUDER_RUNOUT_PREVENT
#if ENABLED(EXTRUDER_RUNOUT_PREVENT)
  #define EXTRUDER_RUNOUT_MINTEMP 190
  #define EXTRUDER_RUNOUT_SECONDS 30
  #define EXTRUDER_RUNOUT_SPEED 1500  // (mm/min)
  #define EXTRUDER_RUNOUT_EXTRUDE 5   // (mm)
#endif

/**
 * Hotend Idle Timeout
 * Prevent filament in the nozzle from charring and causing a critical jam.
 */
//#define HOTEND_IDLE_TIMEOUT
#if ENABLED(HOTEND_IDLE_TIMEOUT)
  #define HOTEND_IDLE_TIMEOUT_SEC (5*60)    // (seconds) Time without extruder movement to trigger protection
  #define HOTEND_IDLE_MIN_TRIGGER   180     // (°C) Minimum temperature to enable hotend protection
  #define HOTEND_IDLE_NOZZLE_TARGET   0     // (°C) Safe temperature for the nozzle after timeout
  #define HOTEND_IDLE_BED_TARGET      0     // (°C) Safe temperature for the bed after timeout
#endif

// @section temperature

// Calibration for AD595 / AD8495 sensor to adjust temperature measurements.
// The final temperature is calculated as (measuredTemp * GAIN) + OFFSET.
#define TEMP_SENSOR_AD595_OFFSET  0.0
#define TEMP_SENSOR_AD595_GAIN    1.0
#define TEMP_SENSOR_AD8495_OFFSET 0.0
#define TEMP_SENSOR_AD8495_GAIN   1.0

/**
 * Controller Fan
 * To cool down the stepper drivers and MOSFETs.
 *
 * The fan turns on automatically whenever any driver is enabled and turns
 * off (or reduces to idle speed) shortly after drivers are turned off.
 */
//#define USE_CONTROLLER_FAN
#if ENABLED(USE_CONTROLLER_FAN)
  //#define CONTROLLER_FAN_PIN -1        // Set a custom pin for the controller fan
  //#define CONTROLLER_FAN_USE_Z_ONLY    // With this option only the Z axis is considered
  //#define CONTROLLER_FAN_IGNORE_Z      // Ignore Z stepper. Useful when stepper timeout is disabled.
  #define CONTROLLERFAN_SPEED_MIN      0 // (0-255) Minimum speed. (If set below this value the fan is turned off.)
  #define CONTROLLERFAN_SPEED_ACTIVE 255 // (0-255) Active speed, used when any motor is enabled
  #define CONTROLLERFAN_SPEED_IDLE     0 // (0-255) Idle speed, used when motors are disabled
  #define CONTROLLERFAN_IDLE_TIME     60 // (seconds) Extra time to keep the fan running after disabling motors
  //#define CONTROLLER_FAN_EDITABLE      // Enable M710 configurable settings
  #if ENABLED(CONTROLLER_FAN_EDITABLE)
    #define CONTROLLER_FAN_MENU          // Enable the Controller Fan submenu
  #endif
#endif

// When first starting the main fan, run it at full speed for the
// given number of milliseconds.  This gets the fan spinning reliably
// before setting a PWM value. (Does not work with software PWM for fan on Sanguinololu)
//#define FAN_KICKSTART_TIME 100

// Some coolers may require a non-zero "off" state.
//#define FAN_OFF_PWM  1

/**
 * PWM Fan Scaling
 *
 * Define the min/max speeds for PWM fans (as set with M106).
 *
 * With these options the M106 0-255 value range is scaled to a subset
 * to ensure that the fan has enough power to spin, or to run lower
 * current fans with higher current. (e.g., 5V/12V fans with 12V/24V)
 * Value 0 always turns off the fan.
 *
 * Define one or both of these to override the default 0-255 range.
 */
//#define FAN_MIN_PWM 50
//#define FAN_MAX_PWM 128

/**
 * FAST PWM FAN Settings
 *
 * Use to change the FAST FAN PWM frequency (if enabled in Configuration.h)
 * Combinations of PWM Modes, prescale values and TOP resolutions are used internally to produce a
 * frequency as close as possible to the desired frequency.
 *
 * FAST_PWM_FAN_FREQUENCY [undefined by default]
 *   Set this to your desired frequency.
 *   If left undefined this defaults to F = F_CPU/(2*255*1)
 *   i.e., F = 31.4kHz on 16MHz microcontrollers or F = 39.2kHz on 20MHz microcontrollers.
 *   These defaults are the same as with the old FAST_PWM_FAN implementation - no migration is required
 *   NOTE: Setting very low frequencies (< 10 Hz) may result in unexpected timer behavior.
 *
 * USE_OCR2A_AS_TOP [undefined by default]
 *   Boards that use TIMER2 for PWM have limitations resulting in only a few possible frequencies on TIMER2:
 *   16MHz MCUs: [62.5KHz, 31.4KHz (default), 7.8KHz, 3.92KHz, 1.95KHz, 977Hz, 488Hz, 244Hz, 60Hz, 122Hz, 30Hz]
 *   20MHz MCUs: [78.1KHz, 39.2KHz (default), 9.77KHz, 4.9KHz, 2.44KHz, 1.22KHz, 610Hz, 305Hz, 153Hz, 76Hz, 38Hz]
 *   A greater range can be achieved by enabling USE_OCR2A_AS_TOP. But note that this option blocks the use of
 *   PWM on pin OC2A. Only use this option if you don't need PWM on 0C2A. (Check your schematic.)
 *   USE_OCR2A_AS_TOP sacrifices duty cycle control resolution to achieve this broader range of frequencies.
 */
#if ENABLED(FAST_PWM_FAN)
  //#define FAST_PWM_FAN_FREQUENCY 31400
  //#define USE_OCR2A_AS_TOP
#endif

// @section extruder

/**
 * Extruder cooling fans
 *
 * Extruder auto fans automatically turn on when their extruders'
 * temperatures go above EXTRUDER_AUTO_FAN_TEMPERATURE.
 *
 * Your board's pins file specifies the recommended pins. Override those here
 * or set to -1 to disable completely.
 *
 * Multiple extruders can be assigned to the same pin in which case
 * the fan will turn on when any selected extruder is above the threshold.
 */
#define E0_AUTO_FAN_PIN 1
#define E1_AUTO_FAN_PIN -1
#define E2_AUTO_FAN_PIN -1
#define E3_AUTO_FAN_PIN -1
#define E4_AUTO_FAN_PIN -1
#define E5_AUTO_FAN_PIN -1
#define E6_AUTO_FAN_PIN -1
#define E7_AUTO_FAN_PIN -1
#define CHAMBER_AUTO_FAN_PIN 1

#define EXTRUDER_AUTO_FAN_TEMPERATURE 50
#define EXTRUDER_AUTO_FAN_SPEED 255   // 255 == full speed
#define CHAMBER_AUTO_FAN_TEMPERATURE 30
#define CHAMBER_AUTO_FAN_SPEED 255

/**
 * Part-Cooling Fan Multiplexer
 *
 * This feature allows you to digitally multiplex the fan output.
 * The multiplexer is automatically switched at tool-change.
 * Set FANMUX[012]_PINs below for up to 2, 4, or 8 multiplexed fans.
 */
#define FANMUX0_PIN -1
#define FANMUX1_PIN -1
#define FANMUX2_PIN -1

/**
 * M355 Case Light on-off / brightness
 */
//#define CASE_LIGHT_ENABLE
#if ENABLED(CASE_LIGHT_ENABLE)
  //#define CASE_LIGHT_PIN 4                  // Override the default pin if needed
  #define INVERT_CASE_LIGHT false             // Set true if Case Light is ON when pin is LOW
  #define CASE_LIGHT_DEFAULT_ON true          // Set default power-up state on
  #define CASE_LIGHT_DEFAULT_BRIGHTNESS 105   // Set default power-up brightness (0-255, requires PWM pin)
  //#define CASE_LIGHT_MAX_PWM 128            // Limit pwm
  //#define CASE_LIGHT_MENU                   // Add Case Light options to the LCD menu
  //#define CASE_LIGHT_NO_BRIGHTNESS          // Disable brightness control. Enable for non-PWM lighting.
  //#define CASE_LIGHT_USE_NEOPIXEL           // Use NeoPixel LED as case light, requires NEOPIXEL_LED.
  #if ENABLED(CASE_LIGHT_USE_NEOPIXEL)
    #define CASE_LIGHT_NEOPIXEL_COLOR { 255, 255, 255, 255 } // { Red, Green, Blue, White }
  #endif
#endif

// @section homing

// If you want endstops to stay on (by default) even when not homing
// enable this option. Override at any time with M120, M121.
//#define ENDSTOPS_ALWAYS_ON_DEFAULT

// @section extras

//#define Z_LATE_ENABLE // Enable Z the last moment. Needed if your Z driver overheats.

// Employ an external closed loop controller. Override pins here if needed.
//#define EXTERNAL_CLOSED_LOOP_CONTROLLER
#if ENABLED(EXTERNAL_CLOSED_LOOP_CONTROLLER)
  //#define CLOSED_LOOP_ENABLE_PIN        -1
  //#define CLOSED_LOOP_MOVE_COMPLETE_PIN -1
#endif

/**
 * Dual Steppers / Dual Endstops
 *
 * This section will allow you to use extra E drivers to drive a second motor for X, Y, or Z axes.
 *
 * For example, set X_DUAL_STEPPER_DRIVERS setting to use a second motor. If the motors need to
 * spin in opposite directions set INVERT_X2_VS_X_DIR. If the second motor needs its own endstop
 * set X_DUAL_ENDSTOPS. This can adjust for "racking." Use X2_USE_ENDSTOP to set the endstop plug
 * that should be used for the second endstop. Extra endstops will appear in the output of 'M119'.
 *
 * Use X_DUAL_ENDSTOP_ADJUSTMENT to adjust for mechanical imperfection. After homing both motors
 * this offset is applied to the X2 motor. To find the offset home the X axis, and measure the error
 * in X2. Dual endstop offsets can be set at runtime with 'M666 X<offset> Y<offset> Z<offset>'.
 */

//#define X_DUAL_STEPPER_DRIVERS
#if ENABLED(X_DUAL_STEPPER_DRIVERS)
  #define INVERT_X2_VS_X_DIR true   // Set 'true' if X motors should rotate in opposite directions
  //#define X_DUAL_ENDSTOPS
  #if ENABLED(X_DUAL_ENDSTOPS)
    #define X2_USE_ENDSTOP _XMAX_
    #define X2_ENDSTOP_ADJUSTMENT  0
  #endif
#endif

//#define Y_DUAL_STEPPER_DRIVERS
#if ENABLED(Y_DUAL_STEPPER_DRIVERS)
  #define INVERT_Y2_VS_Y_DIR true   // Set 'true' if Y motors should rotate in opposite directions
  //#define Y_DUAL_ENDSTOPS
  #if ENABLED(Y_DUAL_ENDSTOPS)
    #define Y2_USE_ENDSTOP _YMAX_
    #define Y2_ENDSTOP_ADJUSTMENT  0
  #endif
#endif

//
// For Z set the number of stepper drivers
//
#define NUM_Z_STEPPER_DRIVERS 1   // (1-4) Z options change based on how many

#if NUM_Z_STEPPER_DRIVERS > 1
  //#define Z_MULTI_ENDSTOPS
  #if ENABLED(Z_MULTI_ENDSTOPS)
    #define Z2_USE_ENDSTOP          _XMAX_
    #define Z2_ENDSTOP_ADJUSTMENT   0
    #if NUM_Z_STEPPER_DRIVERS >= 3
      #define Z3_USE_ENDSTOP        _YMAX_
      #define Z3_ENDSTOP_ADJUSTMENT 0
    #endif
    #if NUM_Z_STEPPER_DRIVERS >= 4
      #define Z4_USE_ENDSTOP        _ZMAX_
      #define Z4_ENDSTOP_ADJUSTMENT 0
    #endif
  #endif
#endif

/**
 * Dual X Carriage
 *
 * This setup has two X carriages that can move independently, each with its own hotend.
 * The carriages can be used to print an object with two colors or materials, or in
 * "duplication mode" it can print two identical or X-mirrored objects simultaneously.
 * The inactive carriage is parked automatically to prevent oozing.
 * X1 is the left carriage, X2 the right. They park and home at opposite ends of the X axis.
 * By default the X2 stepper is assigned to the first unused E plug on the board.
 *
 * The following Dual X Carriage modes can be selected with M605 S<mode>:
 *
 *   0 : (FULL_CONTROL) The slicer has full control over both X-carriages and can achieve optimal travel
 *       results as long as it supports dual X-carriages. (M605 S0)
 *
 *   1 : (AUTO_PARK) The firmware automatically parks and unparks the X-carriages on tool-change so
 *       that additional slicer support is not required. (M605 S1)
 *
 *   2 : (DUPLICATION) The firmware moves the second X-carriage and extruder in synchronization with
 *       the first X-carriage and extruder, to print 2 copies of the same object at the same time.
 *       Set the constant X-offset and temperature differential with M605 S2 X[offs] R[deg] and
 *       follow with M605 S2 to initiate duplicated movement.
 *
 *   3 : (MIRRORED) Formbot/Vivedino-inspired mirrored mode in which the second extruder duplicates
 *       the movement of the first except the second extruder is reversed in the X axis.
 *       Set the initial X offset and temperature differential with M605 S2 X[offs] R[deg] and
 *       follow with M605 S3 to initiate mirrored movement.
 */
//#define DUAL_X_CARRIAGE
#if ENABLED(DUAL_X_CARRIAGE)
  #define X1_MIN_POS X_MIN_POS   // Set to X_MIN_POS
  #define X1_MAX_POS X_BED_SIZE  // Set a maximum so the first X-carriage can't hit the parked second X-carriage
  #define X2_MIN_POS    80       // Set a minimum to ensure the  second X-carriage can't hit the parked first X-carriage
  #define X2_MAX_POS   353       // Set this to the distance between toolheads when both heads are homed
  #define X2_HOME_DIR    1       // Set to 1. The second X-carriage always homes to the maximum endstop position
  #define X2_HOME_POS X2_MAX_POS // Default X2 home position. Set to X2_MAX_POS.
                      // However: In this mode the HOTEND_OFFSET_X value for the second extruder provides a software
                      // override for X2_HOME_POS. This also allow recalibration of the distance between the two endstops
                      // without modifying the firmware (through the "M218 T1 X???" command).
                      // Remember: you should set the second extruder x-offset to 0 in your slicer.

  // This is the default power-up mode which can be later using M605.
  #define DEFAULT_DUAL_X_CARRIAGE_MODE DXC_AUTO_PARK_MODE

  // Default x offset in duplication mode (typically set to half print bed width)
  #define DEFAULT_DUPLICATION_X_OFFSET 100
#endif

// Activate a solenoid on the active extruder with M380. Disable all with M381.
// Define SOL0_PIN, SOL1_PIN, etc., for each extruder that has a solenoid.
//#define EXT_SOLENOID

// @section homing

/**
 * Homing Procedure
 * Homing (G28) does an indefinite move towards the endstops to establish
 * the position of the toolhead relative to the workspace.
 */

//#define SENSORLESS_BACKOFF_MM  { 2, 2 }     // (mm) Backoff from endstops before sensorless homing

#define HOMING_BUMP_MM      { 0, 0, 0 }       // (mm) Backoff from endstops after first bump
#define HOMING_BUMP_DIVISOR { 2, 2, 4 }       // Re-Bump Speed Divisor (Divides the Homing Feedrate)

//#define HOMING_BACKOFF_POST_MM { 2, 2, 2 }  // (mm) Backoff from endstops after homing

//#define QUICK_HOME                          // If G28 contains XY do a diagonal move first
//#define HOME_Y_BEFORE_X                     // If G28 contains XY home Y before X
//#define CODEPENDENT_XY_HOMING               // If X/Y can't home without homing Y/X first

// @section bltouch

#if ENABLED(BLTOUCH)
  /**
   * Either: Use the defaults (recommended) or: For special purposes, use the following DEFINES
   * Do not activate settings that the probe might not understand. Clones might misunderstand
   * advanced commands.
   *
   * Note: If the probe is not deploying, do a "Reset" and "Self-Test" and then check the
   *       wiring of the BROWN, RED and ORANGE wires.
   *
   * Note: If the trigger signal of your probe is not being recognized, it has been very often
   *       because the BLACK and WHITE wires needed to be swapped. They are not "interchangeable"
   *       like they would be with a real switch. So please check the wiring first.
   *
   * Settings for all BLTouch and clone probes:
   */

  // Safety: The probe needs time to recognize the command.
  //         Minimum command delay (ms). Enable and increase if needed.
  //#define BLTOUCH_DELAY 500

  /**
   * Settings for BLTOUCH Classic 1.2, 1.3 or BLTouch Smart 1.0, 2.0, 2.2, 3.0, 3.1, and most clones:
   */

  // Feature: Switch into SW mode after a deploy. It makes the output pulse longer. Can be useful
  //          in special cases, like noisy or filtered input configurations.
  //#define BLTOUCH_FORCE_SW_MODE

  /**
   * Settings for BLTouch Smart 3.0 and 3.1
   * Summary:
   *   - Voltage modes: 5V and OD (open drain - "logic voltage free") output modes
   *   - High-Speed mode
   *   - Disable LCD voltage options
   */

  /**
   * Danger: Don't activate 5V mode unless attached to a 5V-tolerant controller!
   * V3.0 or 3.1: Set default mode to 5V mode at Marlin startup.
   * If disabled, OD mode is the hard-coded default on 3.0
   * On startup, Marlin will compare its eeprom to this value. If the selected mode
   * differs, a mode set eeprom write will be completed at initialization.
   * Use the option below to force an eeprom write to a V3.1 probe regardless.
   */
  #define BLTOUCH_SET_5V_MODE

  /**
   * Safety: Activate if connecting a probe with an unknown voltage mode.
   * V3.0: Set a probe into mode selected above at Marlin startup. Required for 5V mode on 3.0
   * V3.1: Force a probe with unknown mode into selected mode at Marlin startup ( = Probe EEPROM write )
   * To preserve the life of the probe, use this once then turn it off and re-flash.
   */
  //#define BLTOUCH_FORCE_MODE_SET

  /**
   * Use "HIGH SPEED" mode for probing.
   * Danger: Disable if your probe sometimes fails. Only suitable for stable well-adjusted systems.
   * This feature was designed for Delta's with very fast Z moves however higher speed cartesians may function
   * If the machine cannot raise the probe fast enough after a trigger, it may enter a fault state.
   */
  //#define BLTOUCH_HS_MODE

  // Safety: Enable voltage mode settings in the LCD menu.
  //#define BLTOUCH_LCD_VOLTAGE_MENU

#endif // BLTOUCH

// @section extras

/**
 * Z Steppers Auto-Alignment
 * Add the G34 command to align multiple Z steppers using a bed probe.
 */
//#define Z_STEPPER_AUTO_ALIGN
#if ENABLED(Z_STEPPER_AUTO_ALIGN)
  // Define probe X and Y positions for Z1, Z2 [, Z3 [, Z4]]
  // If not defined, probe limits will be used.
  // Override with 'M422 S<index> X<pos> Y<pos>'
  //#define Z_STEPPER_ALIGN_XY { {  10, 190 }, { 100,  10 }, { 190, 190 } }

  /**
   * Orientation for the automatically-calculated probe positions.
   * Override Z stepper align points with 'M422 S<index> X<pos> Y<pos>'
   *
   * 2 Steppers:  (0)     (1)
   *               |       |   2   |
   *               | 1   2 |       |
   *               |       |   1   |
   *
   * 3 Steppers:  (0)     (1)     (2)     (3)
   *               |   3   | 1     | 2   1 |     2 |
   *               |       |     3 |       | 3     |
   *               | 1   2 | 2     |   3   |     1 |
   *
   * 4 Steppers:  (0)     (1)     (2)     (3)
   *               | 4   3 | 1   4 | 2   1 | 3   2 |
   *               |       |       |       |       |
   *               | 1   2 | 2   3 | 3   4 | 4   1 |
   */
  #ifndef Z_STEPPER_ALIGN_XY
    //#define Z_STEPPERS_ORIENTATION 0
  #endif

  // Provide Z stepper positions for more rapid convergence in bed alignment.
  // Requires triple stepper drivers (i.e., set NUM_Z_STEPPER_DRIVERS to 3)
  //#define Z_STEPPER_ALIGN_KNOWN_STEPPER_POSITIONS
  #if ENABLED(Z_STEPPER_ALIGN_KNOWN_STEPPER_POSITIONS)
    // Define Stepper XY positions for Z1, Z2, Z3 corresponding to
    // the Z screw positions in the bed carriage.
    // Define one position per Z stepper in stepper driver order.
    #define Z_STEPPER_ALIGN_STEPPER_XY { { 210.7, 102.5 }, { 152.6, 220.0 }, { 94.5, 102.5 } }
  #else
    // Amplification factor. Used to scale the correction step up or down in case
    // the stepper (spindle) position is farther out than the test point.
    #define Z_STEPPER_ALIGN_AMP 1.0       // Use a value > 1.0 NOTE: This may cause instability!
  #endif

  // On a 300mm bed a 5% grade would give a misalignment of ~1.5cm
  #define G34_MAX_GRADE              5    // (%) Maximum incline that G34 will handle
  #define Z_STEPPER_ALIGN_ITERATIONS 5    // Number of iterations to apply during alignment
  #define Z_STEPPER_ALIGN_ACC        0.02 // Stop iterating early if the accuracy is better than this
  #define RESTORE_LEVELING_AFTER_G34      // Restore leveling after G34 is done?
  // After G34, re-home Z (G28 Z) or just calculate it from the last probe heights?
  // Re-homing might be more precise in reproducing the actual 'G28 Z' homing height, especially on an uneven bed.
  #define HOME_AFTER_G34
#endif

//
// Add the G35 command to read bed corners to help adjust screws. Requires a bed probe.
//
#define ASSISTED_TRAMMING
#if ENABLED(ASSISTED_TRAMMING)

  // Define positions for probing points, use the hotend as reference not the sensor.
  #define TRAMMING_POINT_XY { {  20, 20 }, { 200,  20 }, { 200, 200 }, { 20, 200 } }

  // Define positions names for probing points.
  #define TRAMMING_POINT_NAME_1 "Front-Left"
  #define TRAMMING_POINT_NAME_2 "Front-Right"
  #define TRAMMING_POINT_NAME_3 "Back-Right"
  #define TRAMMING_POINT_NAME_4 "Back-Left"

<<<<<<< HEAD
  // Enable to restore leveling setup after operation
  #define RESTORE_LEVELING_AFTER_G35

  // Add a menu item for Assisted Tramming
  #define ASSISTED_TRAMMING_MENU_ITEM
=======
  #define RESTORE_LEVELING_AFTER_G35    // Enable to restore leveling setup after operation
  //#define REPORT_TRAMMING_MM          // Report Z deviation (mm) for each point relative to the first
  //#define ASSISTED_TRAMMING_MENU_ITEM // Add a menu item for Assisted Tramming
>>>>>>> b638c095

  /**
   * Screw thread:
   *   M3: 30 = Clockwise, 31 = Counter-Clockwise
   *   M4: 40 = Clockwise, 41 = Counter-Clockwise
   *   M5: 50 = Clockwise, 51 = Counter-Clockwise
   */
  #define TRAMMING_SCREW_THREAD 30

#endif

// @section motion

#define AXIS_RELATIVE_MODES { false, false, false, false }

// Add a Duplicate option for well-separated conjoined nozzles
//#define MULTI_NOZZLE_DUPLICATION

// By default pololu step drivers require an active high signal. However, some high power drivers require an active low signal as step.
#define INVERT_X_STEP_PIN false
#define INVERT_Y_STEP_PIN false
#define INVERT_Z_STEP_PIN false
#define INVERT_E_STEP_PIN false

/**
 * Idle Stepper Shutdown
 * Set DISABLE_INACTIVE_? 'true' to shut down axis steppers after an idle period.
 * The Deactive Time can be overridden with M18 and M84. Set to 0 for No Timeout.
 */
#define DEFAULT_STEPPER_DEACTIVE_TIME 120
#define DISABLE_INACTIVE_X true
#define DISABLE_INACTIVE_Y true
#define DISABLE_INACTIVE_Z true  // Set 'false' if the nozzle could fall onto your printed part!
#define DISABLE_INACTIVE_E true

// If the Nozzle or Bed falls when the Z stepper is disabled, set its resting position here.
//#define Z_AFTER_DEACTIVATE Z_HOME_POS

//#define HOME_AFTER_DEACTIVATE  // Require rehoming after steppers are deactivated

// Default Minimum Feedrates for printing and travel moves
#define DEFAULT_MINIMUMFEEDRATE       0.0     // (mm/s) Minimum feedrate. Set with M205 S.
#define DEFAULT_MINTRAVELFEEDRATE     0.0     // (mm/s) Minimum travel feedrate. Set with M205 T.

// Minimum time that a segment needs to take as the buffer gets emptied
#define DEFAULT_MINSEGMENTTIME        20000   // (µs) Set with M205 B.

// Slow down the machine if the lookahead buffer is (by default) half full.
// Increase the slowdown divisor for larger buffer sizes.
#define SLOWDOWN
#if ENABLED(SLOWDOWN)
  #define SLOWDOWN_DIVISOR 2
#endif

/**
 * XY Frequency limit
 * Reduce resonance by limiting the frequency of small zigzag infill moves.
 * See https://hydraraptor.blogspot.com/2010/12/frequency-limit.html
 * Use M201 F<freq> G<min%> to change limits at runtime.
 */
//#define XY_FREQUENCY_LIMIT      10 // (Hz) Maximum frequency of small zigzag infill moves. Set with M201 F<hertz>.
#ifdef XY_FREQUENCY_LIMIT
  #define XY_FREQUENCY_MIN_PERCENT 5 // (percent) Minimum FR percentage to apply. Set with M201 G<min%>.
#endif

// Minimum planner junction speed. Sets the default minimum speed the planner plans for at the end
// of the buffer and all stops. This should not be much greater than zero and should only be changed
// if unwanted behavior is observed on a user's machine when running at very slow speeds.
#define MINIMUM_PLANNER_SPEED 0.05 // (mm/s)

//
// Backlash Compensation
// Adds extra movement to axes on direction-changes to account for backlash.
//
//#define BACKLASH_COMPENSATION
#if ENABLED(BACKLASH_COMPENSATION)
  // Define values for backlash distance and correction.
  // If BACKLASH_GCODE is enabled these values are the defaults.
  #define BACKLASH_DISTANCE_MM { 0, 0, 0 } // (mm)
  #define BACKLASH_CORRECTION    0.0       // 0.0 = no correction; 1.0 = full correction

  // Set BACKLASH_SMOOTHING_MM to spread backlash correction over multiple segments
  // to reduce print artifacts. (Enabling this is costly in memory and computation!)
  //#define BACKLASH_SMOOTHING_MM 3 // (mm)

  // Add runtime configuration and tuning of backlash values (M425)
  //#define BACKLASH_GCODE

  #if ENABLED(BACKLASH_GCODE)
    // Measure the Z backlash when probing (G29) and set with "M425 Z"
    #define MEASURE_BACKLASH_WHEN_PROBING

    #if ENABLED(MEASURE_BACKLASH_WHEN_PROBING)
      // When measuring, the probe will move up to BACKLASH_MEASUREMENT_LIMIT
      // mm away from point of contact in BACKLASH_MEASUREMENT_RESOLUTION
      // increments while checking for the contact to be broken.
      #define BACKLASH_MEASUREMENT_LIMIT       0.5   // (mm)
      #define BACKLASH_MEASUREMENT_RESOLUTION  0.005 // (mm)
      #define BACKLASH_MEASUREMENT_FEEDRATE    Z_PROBE_SPEED_SLOW // (mm/min)
    #endif
  #endif
#endif

/**
 * Automatic backlash, position and hotend offset calibration
 *
 * Enable G425 to run automatic calibration using an electrically-
 * conductive cube, bolt, or washer mounted on the bed.
 *
 * G425 uses the probe to touch the top and sides of the calibration object
 * on the bed and measures and/or correct positional offsets, axis backlash
 * and hotend offsets.
 *
 * Note: HOTEND_OFFSET and CALIBRATION_OBJECT_CENTER must be set to within
 *       ±5mm of true values for G425 to succeed.
 */
//#define CALIBRATION_GCODE
#if ENABLED(CALIBRATION_GCODE)

  //#define CALIBRATION_SCRIPT_PRE  "M117 Starting Auto-Calibration\nT0\nG28\nG12\nM117 Calibrating..."
  //#define CALIBRATION_SCRIPT_POST "M500\nM117 Calibration data saved"

  #define CALIBRATION_MEASUREMENT_RESOLUTION     0.01 // mm

  #define CALIBRATION_FEEDRATE_SLOW             60    // mm/min
  #define CALIBRATION_FEEDRATE_FAST           1200    // mm/min
  #define CALIBRATION_FEEDRATE_TRAVEL         3000    // mm/min

  // The following parameters refer to the conical section of the nozzle tip.
  #define CALIBRATION_NOZZLE_TIP_HEIGHT          1.0  // mm
  #define CALIBRATION_NOZZLE_OUTER_DIAMETER      2.0  // mm

  // Uncomment to enable reporting (required for "G425 V", but consumes PROGMEM).
  //#define CALIBRATION_REPORTING

  // The true location and dimension the cube/bolt/washer on the bed.
  #define CALIBRATION_OBJECT_CENTER     { 264.0, -22.0,  -2.0 } // mm
  #define CALIBRATION_OBJECT_DIMENSIONS {  10.0,  10.0,  10.0 } // mm

  // Comment out any sides which are unreachable by the probe. For best
  // auto-calibration results, all sides must be reachable.
  #define CALIBRATION_MEASURE_RIGHT
  #define CALIBRATION_MEASURE_FRONT
  #define CALIBRATION_MEASURE_LEFT
  #define CALIBRATION_MEASURE_BACK

  // Probing at the exact top center only works if the center is flat. If
  // probing on a screwhead or hollow washer, probe near the edges.
  //#define CALIBRATION_MEASURE_AT_TOP_EDGES

  // Define the pin to read during calibration
  #ifndef CALIBRATION_PIN
    //#define CALIBRATION_PIN -1            // Define here to override the default pin
    #define CALIBRATION_PIN_INVERTING false // Set to true to invert the custom pin
    //#define CALIBRATION_PIN_PULLDOWN
    #define CALIBRATION_PIN_PULLUP
  #endif
#endif

/**
 * Adaptive Step Smoothing increases the resolution of multi-axis moves, particularly at step frequencies
 * below 1kHz (for AVR) or 10kHz (for ARM), where aliasing between axes in multi-axis moves causes audible
 * vibration and surface artifacts. The algorithm adapts to provide the best possible step smoothing at the
 * lowest stepping frequencies.
 */
//#define ADAPTIVE_STEP_SMOOTHING

/**
 * Custom Microstepping
 * Override as-needed for your setup. Up to 3 MS pins are supported.
 */
//#define MICROSTEP1 LOW,LOW,LOW
//#define MICROSTEP2 HIGH,LOW,LOW
//#define MICROSTEP4 LOW,HIGH,LOW
//#define MICROSTEP8 HIGH,HIGH,LOW
//#define MICROSTEP16 LOW,LOW,HIGH
//#define MICROSTEP32 HIGH,LOW,HIGH

// Microstep settings (Requires a board with pins named X_MS1, X_MS2, etc.)
#define MICROSTEP_MODES { 16, 16, 16, 16, 16, 16 } // [1,2,4,8,16]

/**
 *  @section  stepper motor current
 *
 *  Some boards have a means of setting the stepper motor current via firmware.
 *
 *  The power on motor currents are set by:
 *    PWM_MOTOR_CURRENT - used by MINIRAMBO & ULTIMAIN_2
 *                         known compatible chips: A4982
 *    DIGIPOT_MOTOR_CURRENT - used by BQ_ZUM_MEGA_3D, RAMBO & SCOOVO_X9H
 *                         known compatible chips: AD5206
 *    DAC_MOTOR_CURRENT_DEFAULT - used by PRINTRBOARD_REVF & RIGIDBOARD_V2
 *                         known compatible chips: MCP4728
 *    DIGIPOT_I2C_MOTOR_CURRENTS - used by 5DPRINT, AZTEEG_X3_PRO, AZTEEG_X5_MINI_WIFI, MIGHTYBOARD_REVE
 *                         known compatible chips: MCP4451, MCP4018
 *
 *  Motor currents can also be set by M907 - M910 and by the LCD.
 *    M907 - applies to all.
 *    M908 - BQ_ZUM_MEGA_3D, RAMBO, PRINTRBOARD_REVF, RIGIDBOARD_V2 & SCOOVO_X9H
 *    M909, M910 & LCD - only PRINTRBOARD_REVF & RIGIDBOARD_V2
 */
//#define PWM_MOTOR_CURRENT { 1300, 1300, 1250 }          // Values in milliamps
//#define DIGIPOT_MOTOR_CURRENT { 135,135,135,135,135 }   // Values 0-255 (RAMBO 135 = ~0.75A, 185 = ~1A)
//#define DAC_MOTOR_CURRENT_DEFAULT { 70, 80, 90, 80 }    // Default drive percent - X, Y, Z, E axis

/**
 * I2C-based DIGIPOTs (e.g., Azteeg X3 Pro)
 */
//#define DIGIPOT_MCP4018             // Requires https://github.com/stawel/SlowSoftI2CMaster
//#define DIGIPOT_MCP4451
#if EITHER(DIGIPOT_MCP4018, DIGIPOT_MCP4451)
  #define DIGIPOT_I2C_NUM_CHANNELS 8  // 5DPRINT:4   AZTEEG_X3_PRO:8   MKS_SBASE:5   MIGHTYBOARD_REVE:5

  // Actual motor currents in Amps. The number of entries must match DIGIPOT_I2C_NUM_CHANNELS.
  // These correspond to the physical drivers, so be mindful if the order is changed.
  #define DIGIPOT_I2C_MOTOR_CURRENTS { 1.0, 1.0, 1.0, 1.0, 1.0, 1.0, 1.0, 1.0 } // AZTEEG_X3_PRO

  //#define DIGIPOT_USE_RAW_VALUES    // Use DIGIPOT_MOTOR_CURRENT raw wiper values (instead of A4988 motor currents)

  /**
   * Common slave addresses:
   *
   *                        A   (A shifted)   B   (B shifted)  IC
   * Smoothie              0x2C (0x58)       0x2D (0x5A)       MCP4451
   * AZTEEG_X3_PRO         0x2C (0x58)       0x2E (0x5C)       MCP4451
   * AZTEEG_X5_MINI        0x2C (0x58)       0x2E (0x5C)       MCP4451
   * AZTEEG_X5_MINI_WIFI         0x58              0x5C        MCP4451
   * MIGHTYBOARD_REVE      0x2F (0x5E)                         MCP4018
   */
  //#define DIGIPOT_I2C_ADDRESS_A 0x2C  // Unshifted slave address for first DIGIPOT
  //#define DIGIPOT_I2C_ADDRESS_B 0x2D  // Unshifted slave address for second DIGIPOT
#endif

//===========================================================================
//=============================Additional Features===========================
//===========================================================================

// @section lcd

#if EITHER(ULTIPANEL, EXTENSIBLE_UI)
  #define MANUAL_FEEDRATE { 50*60, 50*60, 4*60, 2*60 } // (mm/min) Feedrates for manual moves along X, Y, Z, E from panel
  #define SHORT_MANUAL_Z_MOVE 0.025 // (mm) Smallest manual Z move (< 0.1mm)
  #if ENABLED(ULTIPANEL)
    #define MANUAL_E_MOVES_RELATIVE // Display extruder move distance rather than "position"
    #define ULTIPANEL_FEEDMULTIPLY  // Encoder sets the feedrate multiplier on the Status Screen
  #endif
#endif

// Change values more rapidly when the encoder is rotated faster
#define ENCODER_RATE_MULTIPLIER
#if ENABLED(ENCODER_RATE_MULTIPLIER)
  #define ENCODER_10X_STEPS_PER_SEC   30  // (steps/s) Encoder rate for 10x speed
  #define ENCODER_100X_STEPS_PER_SEC  80  // (steps/s) Encoder rate for 100x speed
#endif

// Play a beep when the feedrate is changed from the Status Screen
//#define BEEP_ON_FEEDRATE_CHANGE
#if ENABLED(BEEP_ON_FEEDRATE_CHANGE)
  #define FEEDRATE_CHANGE_BEEP_DURATION   10
  #define FEEDRATE_CHANGE_BEEP_FREQUENCY 440
#endif

#if HAS_LCD_MENU

  // Add Probe Z Offset calibration to the Z Probe Offsets menu
  #if HAS_BED_PROBE
    //#define PROBE_OFFSET_WIZARD
    #if ENABLED(PROBE_OFFSET_WIZARD)
      #define PROBE_OFFSET_START -4.0   // Estimated nozzle-to-probe Z offset, plus a little extra
    #endif
  #endif

  // Include a page of printer information in the LCD Main Menu
  //#define LCD_INFO_MENU
  #if ENABLED(LCD_INFO_MENU)
    //#define LCD_PRINTER_INFO_IS_BOOTSCREEN // Show bootscreen(s) instead of Printer Info pages
  #endif

  // BACK menu items keep the highlight at the top
  //#define TURBO_BACK_MENU_ITEM

  /**
   * LED Control Menu
   * Add LED Control to the LCD menu
   */
  //#define LED_CONTROL_MENU
  #if ENABLED(LED_CONTROL_MENU)
    #define LED_COLOR_PRESETS                 // Enable the Preset Color menu option
    //#define NEO2_COLOR_PRESETS              // Enable a second NeoPixel Preset Color menu option
    #if ENABLED(LED_COLOR_PRESETS)
      #define LED_USER_PRESET_RED        255  // User defined RED value
      #define LED_USER_PRESET_GREEN      128  // User defined GREEN value
      #define LED_USER_PRESET_BLUE         0  // User defined BLUE value
      #define LED_USER_PRESET_WHITE      255  // User defined WHITE value
      #define LED_USER_PRESET_BRIGHTNESS 255  // User defined intensity
      //#define LED_USER_PRESET_STARTUP       // Have the printer display the user preset color on startup
    #endif
    #if ENABLED(NEO2_COLOR_PRESETS)
      #define NEO2_USER_PRESET_RED        255  // User defined RED value
      #define NEO2_USER_PRESET_GREEN      128  // User defined GREEN value
      #define NEO2_USER_PRESET_BLUE         0  // User defined BLUE value
      #define NEO2_USER_PRESET_WHITE      255  // User defined WHITE value
      #define NEO2_USER_PRESET_BRIGHTNESS 255  // User defined intensity
      //#define NEO2_USER_PRESET_STARTUP       // Have the printer display the user preset color on startup for the second strip
    #endif
  #endif

#endif // HAS_LCD_MENU

// Scroll a longer status message into view
//#define STATUS_MESSAGE_SCROLLING

// On the Info Screen, display XY with one decimal place when possible
//#define LCD_DECIMAL_SMALL_XY

// The timeout (in ms) to return to the status screen from sub-menus
//#define LCD_TIMEOUT_TO_STATUS 15000

// Add an 'M73' G-code to set the current percentage
//#define LCD_SET_PROGRESS_MANUALLY

// Show the E position (filament used) during printing
//#define LCD_SHOW_E_TOTAL

#if ENABLED(SHOW_BOOTSCREEN)
  #define BOOTSCREEN_TIMEOUT 4000        // (ms) Total Duration to display the boot screen(s)
#endif

#if EITHER(SDSUPPORT, LCD_SET_PROGRESS_MANUALLY) && ANY(HAS_MARLINUI_U8GLIB, HAS_MARLINUI_HD44780, IS_TFTGLCD_PANEL)
  //#define SHOW_REMAINING_TIME       // Display estimated time to completion
  #if ENABLED(SHOW_REMAINING_TIME)
    //#define USE_M73_REMAINING_TIME  // Use remaining time from M73 command instead of estimation
    //#define ROTATE_PROGRESS_DISPLAY // Display (P)rogress, (E)lapsed, and (R)emaining time
  #endif

  #if HAS_MARLINUI_U8GLIB
    //#define PRINT_PROGRESS_SHOW_DECIMALS // Show progress with decimal digits
  #endif

  #if EITHER(HAS_MARLINUI_HD44780, IS_TFTGLCD_PANEL)
    //#define LCD_PROGRESS_BAR            // Show a progress bar on HD44780 LCDs for SD printing
    #if ENABLED(LCD_PROGRESS_BAR)
      #define PROGRESS_BAR_BAR_TIME 2000  // (ms) Amount of time to show the bar
      #define PROGRESS_BAR_MSG_TIME 3000  // (ms) Amount of time to show the status message
      #define PROGRESS_MSG_EXPIRE   0     // (ms) Amount of time to retain the status message (0=forever)
      //#define PROGRESS_MSG_ONCE         // Show the message for MSG_TIME then clear it
      //#define LCD_PROGRESS_BAR_TEST     // Add a menu item to test the progress bar
    #endif
  #endif
#endif

#if ENABLED(SDSUPPORT)

  // The standard SD detect circuit reads LOW when media is inserted and HIGH when empty.
  // Enable this option and set to HIGH if your SD cards are incorrectly detected.
  //#define SD_DETECT_STATE HIGH

  //#define SDCARD_READONLY                 // Read-only SD card (to save over 2K of flash)

  #define SD_PROCEDURE_DEPTH 1              // Increase if you need more nested M32 calls

  #define SD_FINISHED_STEPPERRELEASE true   // Disable steppers when SD Print is finished
  #define SD_FINISHED_RELEASECOMMAND "M84"  // Use "M84XYE" to keep Z enabled so your bed stays in place

  // Reverse SD sort to show "more recent" files first, according to the card's FAT.
  // Since the FAT gets out of order with usage, SDCARD_SORT_ALPHA is recommended.
  #define SDCARD_RATHERRECENTFIRST

  #define SD_MENU_CONFIRM_START             // Confirm the selected SD file before printing

  //#define MENU_ADDAUTOSTART               // Add a menu option to run auto#.g files

  #define EVENT_GCODE_SD_ABORT "G28XY"      // G-code to run on SD Abort Print (e.g., "G28XY" or "G27")

  #if ENABLED(PRINTER_EVENT_LEDS)
    #define PE_LEDS_COMPLETED_TIME  (30*60) // (seconds) Time to keep the LED "done" color before restoring normal illumination
  #endif

  /**
   * Continue after Power-Loss (Creality3D)
   *
   * Store the current state to the SD Card at the start of each layer
   * during SD printing. If the recovery file is found at boot time, present
   * an option on the LCD screen to continue the print from the last-known
   * point in the file.
   */
  //#define POWER_LOSS_RECOVERY
  #if ENABLED(POWER_LOSS_RECOVERY)
    #define PLR_ENABLED_DEFAULT   false // Power Loss Recovery enabled by default. (Set with 'M413 Sn' & M500)
    //#define BACKUP_POWER_SUPPLY       // Backup power / UPS to move the steppers on power loss
    //#define POWER_LOSS_RECOVER_ZHOME  // Z homing is needed for proper recovery. 99.9% of the time this should be disabled!
    //#define POWER_LOSS_ZRAISE       2 // (mm) Z axis raise on resume (on power loss with UPS)
    //#define POWER_LOSS_PIN         44 // Pin to detect power loss. Set to -1 to disable default pin on boards without module.
    //#define POWER_LOSS_STATE     HIGH // State of pin indicating power loss
    //#define POWER_LOSS_PULL           // Set pullup / pulldown as appropriate
    //#define POWER_LOSS_PURGE_LEN   20 // (mm) Length of filament to purge on resume
    //#define POWER_LOSS_RETRACT_LEN 10 // (mm) Length of filament to retract on fail. Requires backup power.

    // Without a POWER_LOSS_PIN the following option helps reduce wear on the SD card,
    // especially with "vase mode" printing. Set too high and vases cannot be continued.
    #define POWER_LOSS_MIN_Z_CHANGE 0.05 // (mm) Minimum Z change before saving power-loss data
  #endif

  /**
   * Sort SD file listings in alphabetical order.
   *
   * With this option enabled, items on SD cards will be sorted
   * by name for easier navigation.
   *
   * By default...
   *
   *  - Use the slowest -but safest- method for sorting.
   *  - Folders are sorted to the top.
   *  - The sort key is statically allocated.
   *  - No added G-code (M34) support.
   *  - 40 item sorting limit. (Items after the first 40 are unsorted.)
   *
   * SD sorting uses static allocation (as set by SDSORT_LIMIT), allowing the
   * compiler to calculate the worst-case usage and throw an error if the SRAM
   * limit is exceeded.
   *
   *  - SDSORT_USES_RAM provides faster sorting via a static directory buffer.
   *  - SDSORT_USES_STACK does the same, but uses a local stack-based buffer.
   *  - SDSORT_CACHE_NAMES will retain the sorted file listing in RAM. (Expensive!)
   *  - SDSORT_DYNAMIC_RAM only uses RAM when the SD menu is visible. (Use with caution!)
   */
  //#define SDCARD_SORT_ALPHA

  // SD Card Sorting options
  #if ENABLED(SDCARD_SORT_ALPHA)
    #define SDSORT_LIMIT       40     // Maximum number of sorted items (10-256). Costs 27 bytes each.
    #define FOLDER_SORTING     -1     // -1=above  0=none  1=below
    #define SDSORT_GCODE       false  // Allow turning sorting on/off with LCD and M34 G-code.
    #define SDSORT_USES_RAM    false  // Pre-allocate a static array for faster pre-sorting.
    #define SDSORT_USES_STACK  false  // Prefer the stack for pre-sorting to give back some SRAM. (Negated by next 2 options.)
    #define SDSORT_CACHE_NAMES false  // Keep sorted items in RAM longer for speedy performance. Most expensive option.
    #define SDSORT_DYNAMIC_RAM false  // Use dynamic allocation (within SD menus). Least expensive option. Set SDSORT_LIMIT before use!
    #define SDSORT_CACHE_VFATS 2      // Maximum number of 13-byte VFAT entries to use for sorting.
                                      // Note: Only affects SCROLL_LONG_FILENAMES with SDSORT_CACHE_NAMES but not SDSORT_DYNAMIC_RAM.
  #endif

  // This allows hosts to request long names for files and folders with M33
  //#define LONG_FILENAME_HOST_SUPPORT

  // Enable this option to scroll long filenames in the SD card menu
  //#define SCROLL_LONG_FILENAMES

  // Leave the heaters on after Stop Print (not recommended!)
  //#define SD_ABORT_NO_COOLDOWN

  /**
   * This option allows you to abort SD printing when any endstop is triggered.
   * This feature must be enabled with "M540 S1" or from the LCD menu.
   * To have any effect, endstops must be enabled during SD printing.
   */
  //#define SD_ABORT_ON_ENDSTOP_HIT

  /**
   * This option makes it easier to print the same SD Card file again.
   * On print completion the LCD Menu will open with the file selected.
   * You can just click to start the print, or navigate elsewhere.
   */
  //#define SD_REPRINT_LAST_SELECTED_FILE

  /**
   * Auto-report SdCard status with M27 S<seconds>
   */
  //#define AUTO_REPORT_SD_STATUS

  /**
   * Support for USB thumb drives using an Arduino USB Host Shield or
   * equivalent MAX3421E breakout board. The USB thumb drive will appear
   * to Marlin as an SD card.
   *
   * The MAX3421E can be assigned the same pins as the SD card reader, with
   * the following pin mapping:
   *
   *    SCLK, MOSI, MISO --> SCLK, MOSI, MISO
   *    INT              --> SD_DETECT_PIN [1]
   *    SS               --> SDSS
   *
   * [1] On AVR an interrupt-capable pin is best for UHS3 compatibility.
   */
  //#define USB_FLASH_DRIVE_SUPPORT
  #if ENABLED(USB_FLASH_DRIVE_SUPPORT)
    #define USB_CS_PIN    SDSS
    #define USB_INTR_PIN  SD_DETECT_PIN

    /**
     * USB Host Shield Library
     *
     * - UHS2 uses no interrupts and has been production-tested
     *   on a LulzBot TAZ Pro with a 32-bit Archim board.
     *
     * - UHS3 is newer code with better USB compatibility. But it
     *   is less tested and is known to interfere with Servos.
     *   [1] This requires USB_INTR_PIN to be interrupt-capable.
     */
    //#define USE_UHS3_USB
  #endif

  /**
   * When using a bootloader that supports SD-Firmware-Flashing,
   * add a menu item to activate SD-FW-Update on the next reboot.
   *
   * Requires ATMEGA2560 (Arduino Mega)
   *
   * Tested with this bootloader:
   *   https://github.com/FleetProbe/MicroBridge-Arduino-ATMega2560
   */
  //#define SD_FIRMWARE_UPDATE
  #if ENABLED(SD_FIRMWARE_UPDATE)
    #define SD_FIRMWARE_UPDATE_EEPROM_ADDR    0x1FF
    #define SD_FIRMWARE_UPDATE_ACTIVE_VALUE   0xF0
    #define SD_FIRMWARE_UPDATE_INACTIVE_VALUE 0xFF
  #endif

  // Add an optimized binary file transfer mode, initiated with 'M28 B1'
  //#define BINARY_FILE_TRANSFER

  /**
   * Set this option to one of the following (or the board's defaults apply):
   *
   *           LCD - Use the SD drive in the external LCD controller.
   *       ONBOARD - Use the SD drive on the control board. (No SD_DETECT_PIN. M21 to init.)
   *  CUSTOM_CABLE - Use a custom cable to access the SD (as defined in a pins file).
   *
   * :[ 'LCD', 'ONBOARD', 'CUSTOM_CABLE' ]
   */
  //#define SDCARD_CONNECTION LCD

#endif // SDSUPPORT

/**
 * By default an onboard SD card reader may be shared as a USB mass-
 * storage device. This option hides the SD card from the host PC.
 */
//#define NO_SD_HOST_DRIVE   // Disable SD Card access over USB (for security).

/**
 * Additional options for Graphical Displays
 *
 * Use the optimizations here to improve printing performance,
 * which can be adversely affected by graphical display drawing,
 * especially when doing several short moves, and when printing
 * on DELTA and SCARA machines.
 *
 * Some of these options may result in the display lagging behind
 * controller events, as there is a trade-off between reliable
 * printing performance versus fast display updates.
 */
#if HAS_MARLINUI_U8GLIB
  // Show SD percentage next to the progress bar
  //#define DOGM_SD_PERCENT

  // Save many cycles by drawing a hollow frame or no frame on the Info Screen
  //#define XYZ_NO_FRAME
  #define XYZ_HOLLOW_FRAME

  // Enable to save many cycles by drawing a hollow frame on Menu Screens
  #define MENU_HOLLOW_FRAME

  // A bigger font is available for edit items. Costs 3120 bytes of PROGMEM.
  // Western only. Not available for Cyrillic, Kana, Turkish, Greek, or Chinese.
  //#define USE_BIG_EDIT_FONT

  // A smaller font may be used on the Info Screen. Costs 2434 bytes of PROGMEM.
  // Western only. Not available for Cyrillic, Kana, Turkish, Greek, or Chinese.
  //#define USE_SMALL_INFOFONT

  // Swap the CW/CCW indicators in the graphics overlay
  //#define OVERLAY_GFX_REVERSE

  /**
   * ST7920-based LCDs can emulate a 16 x 4 character display using
   * the ST7920 character-generator for very fast screen updates.
   * Enable LIGHTWEIGHT_UI to use this special display mode.
   *
   * Since LIGHTWEIGHT_UI has limited space, the position and status
   * message occupy the same line. Set STATUS_EXPIRE_SECONDS to the
   * length of time to display the status message before clearing.
   *
   * Set STATUS_EXPIRE_SECONDS to zero to never clear the status.
   * This will prevent position updates from being displayed.
   */
  #if ENABLED(U8GLIB_ST7920)
    // Enable this option and reduce the value to optimize screen updates.
    // The normal delay is 10µs. Use the lowest value that still gives a reliable display.
    //#define DOGM_SPI_DELAY_US 5

    //#define LIGHTWEIGHT_UI
    #if ENABLED(LIGHTWEIGHT_UI)
      #define STATUS_EXPIRE_SECONDS 20
    #endif
  #endif

  /**
   * Status (Info) Screen customizations
   * These options may affect code size and screen render time.
   * Custom status screens can forcibly override these settings.
   */
  //#define STATUS_COMBINE_HEATERS    // Use combined heater images instead of separate ones
  //#define STATUS_HOTEND_NUMBERLESS  // Use plain hotend icons instead of numbered ones (with 2+ hotends)
  #define STATUS_HOTEND_INVERTED      // Show solid nozzle bitmaps when heating (Requires STATUS_HOTEND_ANIM)
  #define STATUS_HOTEND_ANIM          // Use a second bitmap to indicate hotend heating
  #define STATUS_BED_ANIM             // Use a second bitmap to indicate bed heating
  #define STATUS_CHAMBER_ANIM         // Use a second bitmap to indicate chamber heating
  //#define STATUS_CUTTER_ANIM        // Use a second bitmap to indicate spindle / laser active
  //#define STATUS_ALT_BED_BITMAP     // Use the alternative bed bitmap
  //#define STATUS_ALT_FAN_BITMAP     // Use the alternative fan bitmap
  //#define STATUS_FAN_FRAMES 3       // :[0,1,2,3,4] Number of fan animation frames
  //#define STATUS_HEAT_PERCENT       // Show heating in a progress bar
  //#define BOOT_MARLIN_LOGO_SMALL    // Show a smaller Marlin logo on the Boot Screen (saving 399 bytes of flash)
  //#define BOOT_MARLIN_LOGO_ANIMATED // Animated Marlin logo. Costs ~‭3260 (or ~940) bytes of PROGMEM.

  // Frivolous Game Options
  //#define MARLIN_BRICKOUT
  //#define MARLIN_INVADERS
  //#define MARLIN_SNAKE
  //#define GAMES_EASTER_EGG          // Add extra blank lines above the "Games" sub-menu

#endif // HAS_MARLINUI_U8GLIB

//
// Additional options for DGUS / DWIN displays
//
#if HAS_DGUS_LCD
  #define LCD_SERIAL_PORT 3
  #define LCD_BAUDRATE 115200

  #define DGUS_RX_BUFFER_SIZE 128
  #define DGUS_TX_BUFFER_SIZE 48
  //#define SERIAL_STATS_RX_BUFFER_OVERRUNS  // Fix Rx overrun situation (Currently only for AVR)

  #define DGUS_UPDATE_INTERVAL_MS  500    // (ms) Interval between automatic screen updates

  #if EITHER(DGUS_LCD_UI_FYSETC, DGUS_LCD_UI_HIPRECY)
    #define DGUS_PRINT_FILENAME           // Display the filename during printing
    #define DGUS_PREHEAT_UI               // Display a preheat screen during heatup

    #if ENABLED(DGUS_LCD_UI_FYSETC)
      //#define DGUS_UI_MOVE_DIS_OPTION   // Disabled by default for UI_FYSETC
    #else
      #define DGUS_UI_MOVE_DIS_OPTION     // Enabled by default for UI_HIPRECY
    #endif

    #define DGUS_FILAMENT_LOADUNLOAD
    #if ENABLED(DGUS_FILAMENT_LOADUNLOAD)
      #define DGUS_FILAMENT_PURGE_LENGTH 10
      #define DGUS_FILAMENT_LOAD_LENGTH_PER_TIME 0.5 // (mm) Adjust in proportion to DGUS_UPDATE_INTERVAL_MS
    #endif

    #define DGUS_UI_WAITING               // Show a "waiting" screen between some screens
    #if ENABLED(DGUS_UI_WAITING)
      #define DGUS_UI_WAITING_STATUS 10
      #define DGUS_UI_WAITING_STATUS_PERIOD 8 // Increase to slower waiting status looping
    #endif
  #endif
#endif // HAS_DGUS_LCD

//
// Touch UI for the FTDI Embedded Video Engine (EVE)
//
#if ENABLED(TOUCH_UI_FTDI_EVE)
  // Display board used
  //#define LCD_FTDI_VM800B35A        // FTDI 3.5" with FT800 (320x240)
  //#define LCD_4DSYSTEMS_4DLCD_FT843 // 4D Systems 4.3" (480x272)
  //#define LCD_HAOYU_FT800CB         // Haoyu with 4.3" or 5" (480x272)
  //#define LCD_HAOYU_FT810CB         // Haoyu with 5" (800x480)
  //#define LCD_ALEPHOBJECTS_CLCD_UI  // Aleph Objects Color LCD UI
  //#define LCD_FYSETC_TFT81050       // FYSETC with 5" (800x480)

  // Correct the resolution if not using the stock TFT panel.
  //#define TOUCH_UI_320x240
  //#define TOUCH_UI_480x272
  //#define TOUCH_UI_800x480

  // Mappings for boards with a standard RepRapDiscount Display connector
  //#define AO_EXP1_PINMAP      // AlephObjects CLCD UI EXP1 mapping
  //#define AO_EXP2_PINMAP      // AlephObjects CLCD UI EXP2 mapping
  //#define CR10_TFT_PINMAP     // Rudolph Riedel's CR10 pin mapping
  //#define S6_TFT_PINMAP       // FYSETC S6 pin mapping
  //#define F6_TFT_PINMAP       // FYSETC F6 pin mapping

  //#define OTHER_PIN_LAYOUT  // Define pins manually below
  #if ENABLED(OTHER_PIN_LAYOUT)
    // Pins for CS and MOD_RESET (PD) must be chosen
    #define CLCD_MOD_RESET  9
    #define CLCD_SPI_CS    10

    // If using software SPI, specify pins for SCLK, MOSI, MISO
    //#define CLCD_USE_SOFT_SPI
    #if ENABLED(CLCD_USE_SOFT_SPI)
      #define CLCD_SOFT_SPI_MOSI 11
      #define CLCD_SOFT_SPI_MISO 12
      #define CLCD_SOFT_SPI_SCLK 13
    #endif
  #endif

  // Display Orientation. An inverted (i.e. upside-down) display
  // is supported on the FT800. The FT810 and beyond also support
  // portrait and mirrored orientations.
  //#define TOUCH_UI_INVERTED
  //#define TOUCH_UI_PORTRAIT
  //#define TOUCH_UI_MIRRORED

  // UTF8 processing and rendering.
  // Unsupported characters are shown as '?'.
  //#define TOUCH_UI_USE_UTF8
  #if ENABLED(TOUCH_UI_USE_UTF8)
    // Western accents support. These accented characters use
    // combined bitmaps and require relatively little storage.
    #define TOUCH_UI_UTF8_WESTERN_CHARSET
    #if ENABLED(TOUCH_UI_UTF8_WESTERN_CHARSET)
      // Additional character groups. These characters require
      // full bitmaps and take up considerable storage:
      //#define TOUCH_UI_UTF8_SUPERSCRIPTS  // ¹ ² ³
      //#define TOUCH_UI_UTF8_COPYRIGHT     // © ®
      //#define TOUCH_UI_UTF8_GERMANIC      // ß
      //#define TOUCH_UI_UTF8_SCANDINAVIAN  // Æ Ð Ø Þ æ ð ø þ
      //#define TOUCH_UI_UTF8_PUNCTUATION   // « » ¿ ¡
      //#define TOUCH_UI_UTF8_CURRENCY      // ¢ £ ¤ ¥
      //#define TOUCH_UI_UTF8_ORDINALS      // º ª
      //#define TOUCH_UI_UTF8_MATHEMATICS   // ± × ÷
      //#define TOUCH_UI_UTF8_FRACTIONS     // ¼ ½ ¾
      //#define TOUCH_UI_UTF8_SYMBOLS       // µ ¶ ¦ § ¬
    #endif
  #endif

  // Use a smaller font when labels don't fit buttons
  #define TOUCH_UI_FIT_TEXT

  // Allow language selection from menu at run-time (otherwise use LCD_LANGUAGE)
  //#define LCD_LANGUAGE_1 en
  //#define LCD_LANGUAGE_2 fr
  //#define LCD_LANGUAGE_3 de
  //#define LCD_LANGUAGE_4 es
  //#define LCD_LANGUAGE_5 it

  // Use a numeric passcode for "Screen lock" keypad.
  // (recommended for smaller displays)
  //#define TOUCH_UI_PASSCODE

  // Output extra debug info for Touch UI events
  //#define TOUCH_UI_DEBUG

  // Developer menu (accessed by touching "About Printer" copyright text)
  //#define TOUCH_UI_DEVELOPER_MENU
#endif

//
// Classic UI Options
//
#if TFT_SCALED_DOGLCD
  //#define TFT_MARLINUI_COLOR 0xFFFF // White
  //#define TFT_MARLINBG_COLOR 0x0000 // Black
  //#define TFT_DISABLED_COLOR 0x0003 // Almost black
  //#define TFT_BTCANCEL_COLOR 0xF800 // Red
  //#define TFT_BTARROWS_COLOR 0xDEE6 // 11011 110111 00110 Yellow
  //#define TFT_BTOKMENU_COLOR 0x145F // 00010 100010 11111 Cyan
#endif

//
// ADC Button Debounce
//
#if HAS_ADC_BUTTONS
  #define ADC_BUTTON_DEBOUNCE_DELAY 16  // Increase if buttons bounce or repeat too fast
#endif

// @section safety

/**
 * The watchdog hardware timer will do a reset and disable all outputs
 * if the firmware gets too overloaded to read the temperature sensors.
 *
 * If you find that watchdog reboot causes your AVR board to hang forever,
 * enable WATCHDOG_RESET_MANUAL to use a custom timer instead of WDTO.
 * NOTE: This method is less reliable as it can only catch hangups while
 * interrupts are enabled.
 */
#define USE_WATCHDOG
#if ENABLED(USE_WATCHDOG)
  //#define WATCHDOG_RESET_MANUAL
#endif

// @section lcd

/**
 * Babystepping enables movement of the axes by tiny increments without changing
 * the current position values. This feature is used primarily to adjust the Z
 * axis in the first layer of a print in real-time.
 *
 * Warning: Does not respect endstops!
 */
#define BABYSTEPPING
#if ENABLED(BABYSTEPPING)
  //#define INTEGRATED_BABYSTEPPING         // EXPERIMENTAL integration of babystepping into the Stepper ISR
  //#define BABYSTEP_WITHOUT_HOMING
  #define BABYSTEP_ALWAYS_AVAILABLE       // Allow babystepping at all times (not just during movement).
  //#define BABYSTEP_XY                     // Also enable X/Y Babystepping. Not supported on DELTA!
  #define BABYSTEP_INVERT_Z false           // Change if Z babysteps should go the other way
  #define BABYSTEP_MILLIMETER_UNITS       // Specify BABYSTEP_MULTIPLICATOR_(XY|Z) in mm instead of micro-steps
  #define BABYSTEP_MULTIPLICATOR_Z  0.02      // (steps or mm) Steps or millimeter distance for each Z babystep
  #define BABYSTEP_MULTIPLICATOR_XY 10      // (steps or mm) Steps or millimeter distance for each XY babystep

  #define DOUBLECLICK_FOR_Z_BABYSTEPPING  // Double-click on the Status Screen for Z Babystepping.
  #if ENABLED(DOUBLECLICK_FOR_Z_BABYSTEPPING)
    #define DOUBLECLICK_MAX_INTERVAL 1250   // Maximum interval between clicks, in milliseconds.
                                            // Note: Extra time may be added to mitigate controller latency.
    //#define MOVE_Z_WHEN_IDLE              // Jump to the move Z menu on doubleclick when printer is idle.
    #if ENABLED(MOVE_Z_WHEN_IDLE)
      #define MOVE_Z_IDLE_MULTIPLICATOR 1   // Multiply 1mm by this factor for the move step size.
    #endif
  #endif

  //#define BABYSTEP_DISPLAY_TOTAL          // Display total babysteps since last G28

  #define BABYSTEP_ZPROBE_OFFSET          // Combine M851 Z and Babystepping
  #if ENABLED(BABYSTEP_ZPROBE_OFFSET)
    //#define BABYSTEP_HOTEND_Z_OFFSET      // For multiple hotends, babystep relative Z offsets
    //#define BABYSTEP_ZPROBE_GFX_OVERLAY   // Enable graphical overlay on Z-offset editor
  #endif
#endif

// @section extruder

/**
 * Linear Pressure Control v1.5
 *
 * Assumption: advance [steps] = k * (delta velocity [steps/s])
 * K=0 means advance disabled.
 *
 * NOTE: K values for LIN_ADVANCE 1.5 differ from earlier versions!
 *
 * Set K around 0.22 for 3mm PLA Direct Drive with ~6.5cm between the drive gear and heatbreak.
 * Larger K values will be needed for flexible filament and greater distances.
 * If this algorithm produces a higher speed offset than the extruder can handle (compared to E jerk)
 * print acceleration will be reduced during the affected moves to keep within the limit.
 *
 * See https://marlinfw.org/docs/features/lin_advance.html for full instructions.
 */
#define LIN_ADVANCE
#if ENABLED(LIN_ADVANCE)
  //#define EXTRA_LIN_ADVANCE_K // Enable for second linear advance constants
  #define LIN_ADVANCE_K 0    // Unit: mm compression per 1mm/s extruder speed
  //#define LA_DEBUG            // If enabled, this will generate debug information output over USB.
  //#define EXPERIMENTAL_SCURVE // Enable this option to permit S-Curve Acceleration
#endif

// @section leveling

/**
 * Points to probe for all 3-point Leveling procedures.
 * Override if the automatically selected points are inadequate.
 */
#if EITHER(AUTO_BED_LEVELING_3POINT, AUTO_BED_LEVELING_UBL)
  //#define PROBE_PT_1_X 15
  //#define PROBE_PT_1_Y 180
  //#define PROBE_PT_2_X 15
  //#define PROBE_PT_2_Y 20
  //#define PROBE_PT_3_X 170
  //#define PROBE_PT_3_Y 20
#endif

/**
 * Probing Margins
 *
 * Override PROBING_MARGIN for each side of the build plate
 * Useful to get probe points to exact positions on targets or
 * to allow leveling to avoid plate clamps on only specific
 * sides of the bed. With NOZZLE_AS_PROBE negative values are
 * allowed, to permit probing outside the bed.
 *
 * If you are replacing the prior *_PROBE_BED_POSITION options,
 * LEFT and FRONT values in most cases will map directly over
 * RIGHT and REAR would be the inverse such as
 * (X/Y_BED_SIZE - RIGHT/BACK_PROBE_BED_POSITION)
 *
 * This will allow all positions to match at compilation, however
 * should the probe position be modified with M851XY then the
 * probe points will follow. This prevents any change from causing
 * the probe to be unable to reach any points.
 */
#if PROBE_SELECTED && !IS_KINEMATIC
  //#define PROBING_MARGIN_LEFT PROBING_MARGIN
  //#define PROBING_MARGIN_RIGHT PROBING_MARGIN
  //#define PROBING_MARGIN_FRONT PROBING_MARGIN
  //#define PROBING_MARGIN_BACK PROBING_MARGIN
#endif

#if EITHER(MESH_BED_LEVELING, AUTO_BED_LEVELING_UBL)
  // Override the mesh area if the automatic (max) area is too large
  //#define MESH_MIN_X MESH_INSET
  //#define MESH_MIN_Y MESH_INSET
  //#define MESH_MAX_X X_BED_SIZE - (MESH_INSET)
  //#define MESH_MAX_Y Y_BED_SIZE - (MESH_INSET)
#endif

/**
 * Repeatedly attempt G29 leveling until it succeeds.
 * Stop after G29_MAX_RETRIES attempts.
 */
//#define G29_RETRY_AND_RECOVER
#if ENABLED(G29_RETRY_AND_RECOVER)
  #define G29_MAX_RETRIES 3
  #define G29_HALT_ON_FAILURE
  /**
   * Specify the GCODE commands that will be executed when leveling succeeds,
   * between attempts, and after the maximum number of retries have been tried.
   */
  #define G29_SUCCESS_COMMANDS "M117 Bed leveling done."
  #define G29_RECOVER_COMMANDS "M117 Probe failed. Rewiping.\nG28\nG12 P0 S12 T0"
  #define G29_FAILURE_COMMANDS "M117 Bed leveling failed.\nG0 Z10\nM300 P25 S880\nM300 P50 S0\nM300 P25 S880\nM300 P50 S0\nM300 P25 S880\nM300 P50 S0\nG4 S1"

#endif

/**
 * Thermal Probe Compensation
 * Probe measurements are adjusted to compensate for temperature distortion.
 * Use G76 to calibrate this feature. Use M871 to set values manually.
 * For a more detailed explanation of the process see G76_M871.cpp.
 */
#if HAS_BED_PROBE && TEMP_SENSOR_PROBE && TEMP_SENSOR_BED
  // Enable thermal first layer compensation using bed and probe temperatures
  #define PROBE_TEMP_COMPENSATION

  // Add additional compensation depending on hotend temperature
  // Note: this values cannot be calibrated and have to be set manually
  #if ENABLED(PROBE_TEMP_COMPENSATION)
    // Park position to wait for probe cooldown
    #define PTC_PARK_POS   { 0, 0, 100 }

    // Probe position to probe and wait for probe to reach target temperature
    #define PTC_PROBE_POS  { 90, 100 }

    // Enable additional compensation using hotend temperature
    // Note: this values cannot be calibrated automatically but have to be set manually
    //#define USE_TEMP_EXT_COMPENSATION

    // Probe temperature calibration generates a table of values starting at PTC_SAMPLE_START
    // (e.g. 30), in steps of PTC_SAMPLE_RES (e.g. 5) with PTC_SAMPLE_COUNT (e.g. 10) samples.

    //#define PTC_SAMPLE_START  30.0f
    //#define PTC_SAMPLE_RES    5.0f
    //#define PTC_SAMPLE_COUNT  10U

    // Bed temperature calibration builds a similar table.

    //#define BTC_SAMPLE_START  60.0f
    //#define BTC_SAMPLE_RES    5.0f
    //#define BTC_SAMPLE_COUNT  10U

    // The temperature the probe should be at while taking measurements during bed temperature
    // calibration.
    //#define BTC_PROBE_TEMP 30.0f

    // Height above Z=0.0f to raise the nozzle. Lowering this can help the probe to heat faster.
    // Note: the Z=0.0f offset is determined by the probe offset which can be set using M851.
    //#define PTC_PROBE_HEATING_OFFSET 0.5f

    // Height to raise the Z-probe between heating and taking the next measurement. Some probes
    // may fail to untrigger if they have been triggered for a long time, which can be solved by
    // increasing the height the probe is raised to.
    //#define PTC_PROBE_RAISE 15U

    // If the probe is outside of the defined range, use linear extrapolation using the closest
    // point and the PTC_LINEAR_EXTRAPOLATION'th next point. E.g. if set to 4 it will use data[0]
    // and data[4] to perform linear extrapolation for values below PTC_SAMPLE_START.
    //#define PTC_LINEAR_EXTRAPOLATION 4
  #endif
#endif

// @section extras

//
// G60/G61 Position Save and Return
//
//#define SAVED_POSITIONS 1         // Each saved position slot costs 12 bytes

//
// G2/G3 Arc Support
//
#define ARC_SUPPORT                 // Disable this feature to save ~3226 bytes
#if ENABLED(ARC_SUPPORT)
  #define MM_PER_ARC_SEGMENT      1 // (mm) Length (or minimum length) of each arc segment
  //#define ARC_SEGMENTS_PER_R    1 // Max segment length, MM_PER = Min
  #define MIN_ARC_SEGMENTS       24 // Minimum number of segments in a complete circle
  //#define ARC_SEGMENTS_PER_SEC 50 // Use feedrate to choose segment length (with MM_PER_ARC_SEGMENT as the minimum)
  #define N_ARC_CORRECTION       25 // Number of interpolated segments between corrections
  //#define ARC_P_CIRCLES           // Enable the 'P' parameter to specify complete circles
  //#define CNC_WORKSPACE_PLANES    // Allow G2/G3 to operate in XY, ZX, or YZ planes
  //#define SF_ARC_FIX              // Enable only if using SkeinForge with "Arc Point" fillet procedure
#endif

// Support for G5 with XYZE destination and IJPQ offsets. Requires ~2666 bytes.
//#define BEZIER_CURVE_SUPPORT

/**
 * Direct Stepping
 *
 * Comparable to the method used by Klipper, G6 direct stepping significantly
 * reduces motion calculations, increases top printing speeds, and results in
 * less step aliasing by calculating all motions in advance.
 * Preparing your G-code: https://github.com/colinrgodsey/step-daemon
 */
//#define DIRECT_STEPPING

/**
 * G38 Probe Target
 *
 * This option adds G38.2 and G38.3 (probe towards target)
 * and optionally G38.4 and G38.5 (probe away from target).
 * Set MULTIPLE_PROBING for G38 to probe more than once.
 */
//#define G38_PROBE_TARGET
#if ENABLED(G38_PROBE_TARGET)
  //#define G38_PROBE_AWAY        // Include G38.4 and G38.5 to probe away from target
  #define G38_MINIMUM_MOVE 0.0275 // (mm) Minimum distance that will produce a move.
#endif

// Moves (or segments) with fewer steps than this will be joined with the next move
#define MIN_STEPS_PER_SEGMENT 6

/**
 * Minimum delay before and after setting the stepper DIR (in ns)
 *     0 : No delay (Expect at least 10µS since one Stepper ISR must transpire)
 *    20 : Minimum for TMC2xxx drivers
 *   200 : Minimum for A4988 drivers
 *   400 : Minimum for A5984 drivers
 *   500 : Minimum for LV8729 drivers (guess, no info in datasheet)
 *   650 : Minimum for DRV8825 drivers
 *  1500 : Minimum for TB6600 drivers (guess, no info in datasheet)
 * 15000 : Minimum for TB6560 drivers (guess, no info in datasheet)
 *
 * Override the default value based on the driver type set in Configuration.h.
 */
//#define MINIMUM_STEPPER_POST_DIR_DELAY 650
//#define MINIMUM_STEPPER_PRE_DIR_DELAY 650

/**
 * Minimum stepper driver pulse width (in µs)
 *   0 : Smallest possible width the MCU can produce, compatible with TMC2xxx drivers
 *   0 : Minimum 500ns for LV8729, adjusted in stepper.h
 *   1 : Minimum for A4988 and A5984 stepper drivers
 *   2 : Minimum for DRV8825 stepper drivers
 *   3 : Minimum for TB6600 stepper drivers
 *  30 : Minimum for TB6560 stepper drivers
 *
 * Override the default value based on the driver type set in Configuration.h.
 */
//#define MINIMUM_STEPPER_PULSE 2

/**
 * Maximum stepping rate (in Hz) the stepper driver allows
 *  If undefined, defaults to 1MHz / (2 * MINIMUM_STEPPER_PULSE)
 *  5000000 : Maximum for TMC2xxx stepper drivers
 *  1000000 : Maximum for LV8729 stepper driver
 *  500000  : Maximum for A4988 stepper driver
 *  250000  : Maximum for DRV8825 stepper driver
 *  150000  : Maximum for TB6600 stepper driver
 *   15000  : Maximum for TB6560 stepper driver
 *
 * Override the default value based on the driver type set in Configuration.h.
 */
//#define MAXIMUM_STEPPER_RATE 250000

// @section temperature

// Control heater 0 and heater 1 in parallel.
//#define HEATERS_PARALLEL

//===========================================================================
//================================= Buffers =================================
//===========================================================================

// @section motion

// The number of linear moves that can be in the planner at once.
// The value of BLOCK_BUFFER_SIZE must be a power of 2 (e.g. 8, 16, 32)
#if BOTH(SDSUPPORT, DIRECT_STEPPING)
  #define BLOCK_BUFFER_SIZE  8
#elif ENABLED(SDSUPPORT)
  #define BLOCK_BUFFER_SIZE 16
#else
  #define BLOCK_BUFFER_SIZE 16
#endif

// @section serial

// The ASCII buffer for serial input
#define MAX_CMD_SIZE 96
#define BUFSIZE 4

// Transmission to Host Buffer Size
// To save 386 bytes of PROGMEM (and TX_BUFFER_SIZE+3 bytes of RAM) set to 0.
// To buffer a simple "ok" you need 4 bytes.
// For ADVANCED_OK (M105) you need 32 bytes.
// For debug-echo: 128 bytes for the optimal speed.
// Other output doesn't need to be that speedy.
// :[0, 2, 4, 8, 16, 32, 64, 128, 256]
#define TX_BUFFER_SIZE 0

// Host Receive Buffer Size
// Without XON/XOFF flow control (see SERIAL_XON_XOFF below) 32 bytes should be enough.
// To use flow control, set this buffer size to at least 1024 bytes.
// :[0, 2, 4, 8, 16, 32, 64, 128, 256, 512, 1024, 2048]
//#define RX_BUFFER_SIZE 1024

#if RX_BUFFER_SIZE >= 1024
  // Enable to have the controller send XON/XOFF control characters to
  // the host to signal the RX buffer is becoming full.
  //#define SERIAL_XON_XOFF
#endif

// Add M575 G-code to change the baud rate
//#define BAUD_RATE_GCODE

#if ENABLED(SDSUPPORT)
  // Enable this option to collect and display the maximum
  // RX queue usage after transferring a file to SD.
  //#define SERIAL_STATS_MAX_RX_QUEUED

  // Enable this option to collect and display the number
  // of dropped bytes after a file transfer to SD.
  //#define SERIAL_STATS_DROPPED_RX
#endif

/**
 * Emergency Command Parser
 *
 * Add a low-level parser to intercept certain commands as they
 * enter the serial receive buffer, so they cannot be blocked.
 * Currently handles M108, M112, M410, M876
 * NOTE: Not yet implemented for all platforms.
 */
//#define EMERGENCY_PARSER

// Bad Serial-connections can miss a received command by sending an 'ok'
// Therefore some clients abort after 30 seconds in a timeout.
// Some other clients start sending commands while receiving a 'wait'.
// This "wait" is only sent when the buffer is empty. 1 second is a good value here.
//#define NO_TIMEOUTS 1000 // Milliseconds

// Some clients will have this feature soon. This could make the NO_TIMEOUTS unnecessary.
//#define ADVANCED_OK

// Printrun may have trouble receiving long strings all at once.
// This option inserts short delays between lines of serial output.
#define SERIAL_OVERRUN_PROTECTION

// For serial echo, the number of digits after the decimal point
//#define SERIAL_FLOAT_PRECISION 4

// @section extras

/**
 * Extra Fan Speed
 * Adds a secondary fan speed for each print-cooling fan.
 *   'M106 P<fan> T3-255' : Set a secondary speed for <fan>
 *   'M106 P<fan> T2'     : Use the set secondary speed
 *   'M106 P<fan> T1'     : Restore the previous fan speed
 */
//#define EXTRA_FAN_SPEED

/**
 * Firmware-based and LCD-controlled retract
 *
 * Add G10 / G11 commands for automatic firmware-based retract / recover.
 * Use M207 and M208 to define parameters for retract / recover.
 *
 * Use M209 to enable or disable auto-retract.
 * With auto-retract enabled, all G1 E moves within the set range
 * will be converted to firmware-based retract/recover moves.
 *
 * Be sure to turn off auto-retract during filament change.
 *
 * Note that M207 / M208 / M209 settings are saved to EEPROM.
 */
//#define FWRETRACT
#if ENABLED(FWRETRACT)
  #define FWRETRACT_AUTORETRACT           // Override slicer retractions
  #if ENABLED(FWRETRACT_AUTORETRACT)
    #define MIN_AUTORETRACT 0.1           // (mm) Don't convert E moves under this length
    #define MAX_AUTORETRACT 10.0          // (mm) Don't convert E moves over this length
  #endif
  #define RETRACT_LENGTH 3                // (mm) Default retract length (positive value)
  #define RETRACT_LENGTH_SWAP 13          // (mm) Default swap retract length (positive value)
  #define RETRACT_FEEDRATE 45             // (mm/s) Default feedrate for retracting
  #define RETRACT_ZRAISE 0                // (mm) Default retract Z-raise
  #define RETRACT_RECOVER_LENGTH 0        // (mm) Default additional recover length (added to retract length on recover)
  #define RETRACT_RECOVER_LENGTH_SWAP 0   // (mm) Default additional swap recover length (added to retract length on recover from toolchange)
  #define RETRACT_RECOVER_FEEDRATE 8      // (mm/s) Default feedrate for recovering from retraction
  #define RETRACT_RECOVER_FEEDRATE_SWAP 8 // (mm/s) Default feedrate for recovering from swap retraction
  #if ENABLED(MIXING_EXTRUDER)
    //#define RETRACT_SYNC_MIXING         // Retract and restore all mixing steppers simultaneously
  #endif
#endif

/**
 * Universal tool change settings.
 * Applies to all types of extruders except where explicitly noted.
 */
#if HAS_MULTI_EXTRUDER
  // Z raise distance for tool-change, as needed for some extruders
  #define TOOLCHANGE_ZRAISE                 2 // (mm)
  //#define TOOLCHANGE_ZRAISE_BEFORE_RETRACT  // Apply raise before swap retraction (if enabled)
  //#define TOOLCHANGE_NO_RETURN              // Never return to previous position on tool-change
  #if ENABLED(TOOLCHANGE_NO_RETURN)
    //#define EVENT_GCODE_AFTER_TOOLCHANGE "G12X"   // Extra G-code to run after tool-change
  #endif

  /**
   * Retract and prime filament on tool-change to reduce
   * ooze and stringing and to get cleaner transitions.
   */
  //#define TOOLCHANGE_FILAMENT_SWAP
  #if ENABLED(TOOLCHANGE_FILAMENT_SWAP)
    // Load / Unload
    #define TOOLCHANGE_FS_LENGTH              12  // (mm) Load / Unload length
    #define TOOLCHANGE_FS_EXTRA_RESUME_LENGTH  0  // (mm) Extra length for better restart, fine tune by LCD/Gcode)
    #define TOOLCHANGE_FS_RETRACT_SPEED   (50*60) // (mm/min) (Unloading)
    #define TOOLCHANGE_FS_UNRETRACT_SPEED (25*60) // (mm/min) (On SINGLENOZZLE or Bowden loading must be slowed down)

    // Longer prime to clean out a SINGLENOZZLE
    #define TOOLCHANGE_FS_EXTRA_PRIME          0  // (mm) Extra priming length
    #define TOOLCHANGE_FS_PRIME_SPEED    (4.6*60) // (mm/min) Extra priming feedrate
    #define TOOLCHANGE_FS_WIPE_RETRACT         0  // (mm/min) Retract before cooling for less stringing, better wipe, etc.

    // Cool after prime to reduce stringing
    #define TOOLCHANGE_FS_FAN                 -1  // Fan index or -1 to skip
    #define TOOLCHANGE_FS_FAN_SPEED          255  // 0-255
    #define TOOLCHANGE_FS_FAN_TIME            10  // (seconds)

    // Swap uninitialized extruder with TOOLCHANGE_FS_PRIME_SPEED for all lengths (recover + prime)
    // (May break filament if not retracted beforehand.)
    //#define TOOLCHANGE_FS_INIT_BEFORE_SWAP

    // Prime on the first T0 (If other, TOOLCHANGE_FS_INIT_BEFORE_SWAP applied)
    // Enable it (M217 V[0/1]) before printing, to avoid unwanted priming on host connect
    //#define TOOLCHANGE_FS_PRIME_FIRST_USED

    /**
     * Tool Change Migration
     * This feature provides G-code and LCD options to switch tools mid-print.
     * All applicable tool properties are migrated so the print can continue.
     * Tools must be closely matching and other restrictions may apply.
     * Useful to:
     *   - Change filament color without interruption
     *   - Switch spools automatically on filament runout
     *   - Switch to a different nozzle on an extruder jam
     */
    #define TOOLCHANGE_MIGRATION_FEATURE

  #endif

  /**
   * Position to park head during tool change.
   * Doesn't apply to SWITCHING_TOOLHEAD, DUAL_X_CARRIAGE, or PARKING_EXTRUDER
   */
  //#define TOOLCHANGE_PARK
  #if ENABLED(TOOLCHANGE_PARK)
    #define TOOLCHANGE_PARK_XY    { X_MIN_POS + 10, Y_MIN_POS + 10 }
    #define TOOLCHANGE_PARK_XY_FEEDRATE 6000  // (mm/min)
    //#define TOOLCHANGE_PARK_X_ONLY          // X axis only move
    //#define TOOLCHANGE_PARK_Y_ONLY          // Y axis only move
  #endif
#endif // HAS_MULTI_EXTRUDER

/**
 * Advanced Pause
 * Experimental feature for filament change support and for parking the nozzle when paused.
 * Adds the GCode M600 for initiating filament change.
 * If PARK_HEAD_ON_PAUSE enabled, adds the GCode M125 to pause printing and park the nozzle.
 *
 * Requires an LCD display.
 * Requires NOZZLE_PARK_FEATURE.
 * This feature is required for the default FILAMENT_RUNOUT_SCRIPT.
 */
#define ADVANCED_PAUSE_FEATURE
#if ENABLED(ADVANCED_PAUSE_FEATURE)
  #define PAUSE_PARK_RETRACT_FEEDRATE         30  // (mm/s) Initial retract feedrate.
  #define PAUSE_PARK_RETRACT_LENGTH            6  // (mm) Initial retract.
                                                  // This short retract is done immediately, before parking the nozzle.
  #define FILAMENT_CHANGE_UNLOAD_FEEDRATE     10  // (mm/s) Unload filament feedrate. This can be pretty fast.
  #define FILAMENT_CHANGE_UNLOAD_ACCEL        25  // (mm/s^2) Lower acceleration may allow a faster feedrate.
  #define FILAMENT_CHANGE_UNLOAD_LENGTH      350  // (mm) The length of filament for a complete unload.
                                                  //   For Bowden, the full length of the tube and nozzle.
                                                  //   For direct drive, the full length of the nozzle.
                                                  //   Set to 0 for manual unloading.
  #define FILAMENT_CHANGE_SLOW_LOAD_FEEDRATE   6  // (mm/s) Slow move when starting load.
  #define FILAMENT_CHANGE_SLOW_LOAD_LENGTH     0  // (mm) Slow length, to allow time to insert material.
                                                  // 0 to disable start loading and skip to fast load only
  #define FILAMENT_CHANGE_FAST_LOAD_FEEDRATE   6  // (mm/s) Load filament feedrate. This can be pretty fast.
  #define FILAMENT_CHANGE_FAST_LOAD_ACCEL     25  // (mm/s^2) Lower acceleration may allow a faster feedrate.
  #define FILAMENT_CHANGE_FAST_LOAD_LENGTH   350  // (mm) Load length of filament, from extruder gear to nozzle.
                                                  //   For Bowden, the full length of the tube and nozzle.
                                                  //   For direct drive, the full length of the nozzle.
  //#define ADVANCED_PAUSE_CONTINUOUS_PURGE       // Purge continuously up to the purge length until interrupted.
  #define ADVANCED_PAUSE_PURGE_FEEDRATE        3  // (mm/s) Extrude feedrate (after loading). Should be slower than load feedrate.
  #define ADVANCED_PAUSE_PURGE_LENGTH         50  // (mm) Length to extrude after loading.
                                                  //   Set to 0 for manual extrusion.
                                                  //   Filament can be extruded repeatedly from the Filament Change menu
                                                  //   until extrusion is consistent, and to purge old filament.
  #define ADVANCED_PAUSE_RESUME_PRIME          3  // (mm) Extra distance to prime nozzle after returning from park.
  #define ADVANCED_PAUSE_FANS_PAUSE               // Turn off print-cooling fans while the machine is paused.

                                                  // Filament Unload does a Retract, Delay, and Purge first:
  #define FILAMENT_UNLOAD_PURGE_RETRACT       13  // (mm) Unload initial retract length.
  #define FILAMENT_UNLOAD_PURGE_DELAY       5000  // (ms) Delay for the filament to cool after retract.
  #define FILAMENT_UNLOAD_PURGE_LENGTH         8  // (mm) An unretract is done, then this length is purged.
  #define FILAMENT_UNLOAD_PURGE_FEEDRATE      25  // (mm/s) feedrate to purge before unload

  #define PAUSE_PARK_NOZZLE_TIMEOUT           45  // (seconds) Time limit before the nozzle is turned off for safety.
  #define FILAMENT_CHANGE_ALERT_BEEPS         10  // Number of alert beeps to play when a response is needed.
  #define PAUSE_PARK_NO_STEPPER_TIMEOUT           // Enable for XYZ steppers to stay powered on during filament change.

  #define PARK_HEAD_ON_PAUSE                      // Park the nozzle during pause and filament change.
  //#define HOME_BEFORE_FILAMENT_CHANGE           // If needed, home before parking for filament change

  #define FILAMENT_LOAD_UNLOAD_GCODES           // Add M701/M702 Load/Unload G-codes, plus Load/Unload in the LCD Prepare menu.
  #define FILAMENT_UNLOAD_ALL_EXTRUDERS         // Allow M702 to unload all extruders above a minimum target temp (as set by M302)
#endif

// @section tmc

/**
 * TMC26X Stepper Driver options
 *
 * The TMC26XStepper library is required for this stepper driver.
 * https://github.com/trinamic/TMC26XStepper
 */
#if HAS_DRIVER(TMC26X)

  #if AXIS_DRIVER_TYPE_X(TMC26X)
    #define X_MAX_CURRENT     1000  // (mA)
    #define X_SENSE_RESISTOR    91  // (mOhms)
    #define X_MICROSTEPS        16  // Number of microsteps
  #endif

  #if AXIS_DRIVER_TYPE_X2(TMC26X)
    #define X2_MAX_CURRENT    1000
    #define X2_SENSE_RESISTOR   91
    #define X2_MICROSTEPS       16
  #endif

  #if AXIS_DRIVER_TYPE_Y(TMC26X)
    #define Y_MAX_CURRENT     1000
    #define Y_SENSE_RESISTOR    91
    #define Y_MICROSTEPS        16
  #endif

  #if AXIS_DRIVER_TYPE_Y2(TMC26X)
    #define Y2_MAX_CURRENT    1000
    #define Y2_SENSE_RESISTOR   91
    #define Y2_MICROSTEPS       16
  #endif

  #if AXIS_DRIVER_TYPE_Z(TMC26X)
    #define Z_MAX_CURRENT     1000
    #define Z_SENSE_RESISTOR    91
    #define Z_MICROSTEPS        16
  #endif

  #if AXIS_DRIVER_TYPE_Z2(TMC26X)
    #define Z2_MAX_CURRENT    1000
    #define Z2_SENSE_RESISTOR   91
    #define Z2_MICROSTEPS       16
  #endif

  #if AXIS_DRIVER_TYPE_Z3(TMC26X)
    #define Z3_MAX_CURRENT    1000
    #define Z3_SENSE_RESISTOR   91
    #define Z3_MICROSTEPS       16
  #endif

  #if AXIS_DRIVER_TYPE_Z4(TMC26X)
    #define Z4_MAX_CURRENT    1000
    #define Z4_SENSE_RESISTOR   91
    #define Z4_MICROSTEPS       16
  #endif

  #if AXIS_DRIVER_TYPE_E0(TMC26X)
    #define E0_MAX_CURRENT    1000
    #define E0_SENSE_RESISTOR   91
    #define E0_MICROSTEPS       16
  #endif

  #if AXIS_DRIVER_TYPE_E1(TMC26X)
    #define E1_MAX_CURRENT    1000
    #define E1_SENSE_RESISTOR   91
    #define E1_MICROSTEPS       16
  #endif

  #if AXIS_DRIVER_TYPE_E2(TMC26X)
    #define E2_MAX_CURRENT    1000
    #define E2_SENSE_RESISTOR   91
    #define E2_MICROSTEPS       16
  #endif

  #if AXIS_DRIVER_TYPE_E3(TMC26X)
    #define E3_MAX_CURRENT    1000
    #define E3_SENSE_RESISTOR   91
    #define E3_MICROSTEPS       16
  #endif

  #if AXIS_DRIVER_TYPE_E4(TMC26X)
    #define E4_MAX_CURRENT    1000
    #define E4_SENSE_RESISTOR   91
    #define E4_MICROSTEPS       16
  #endif

  #if AXIS_DRIVER_TYPE_E5(TMC26X)
    #define E5_MAX_CURRENT    1000
    #define E5_SENSE_RESISTOR   91
    #define E5_MICROSTEPS       16
  #endif

  #if AXIS_DRIVER_TYPE_E6(TMC26X)
    #define E6_MAX_CURRENT    1000
    #define E6_SENSE_RESISTOR   91
    #define E6_MICROSTEPS       16
  #endif

  #if AXIS_DRIVER_TYPE_E7(TMC26X)
    #define E7_MAX_CURRENT    1000
    #define E7_SENSE_RESISTOR   91
    #define E7_MICROSTEPS       16
  #endif

#endif // TMC26X

// @section tmc_smart

/**
 * To use TMC2130, TMC2160, TMC2660, TMC5130, TMC5160 stepper drivers in SPI mode
 * connect your SPI pins to the hardware SPI interface on your board and define
 * the required CS pins in your `pins_MYBOARD.h` file. (e.g., RAMPS 1.4 uses AUX3
 * pins `X_CS_PIN 53`, `Y_CS_PIN 49`, etc.).
 * You may also use software SPI if you wish to use general purpose IO pins.
 *
 * To use TMC2208 stepper UART-configurable stepper drivers connect #_SERIAL_TX_PIN
 * to the driver side PDN_UART pin with a 1K resistor.
 * To use the reading capabilities, also connect #_SERIAL_RX_PIN to PDN_UART without
 * a resistor.
 * The drivers can also be used with hardware serial.
 *
 * TMCStepper library is required to use TMC stepper drivers.
 * https://github.com/teemuatlut/TMCStepper
 */
#if HAS_TRINAMIC_CONFIG

  #define HOLD_MULTIPLIER    0.5  // Scales down the holding current from run current
  #define INTERPOLATE       true  // Interpolate X/Y/Z_MICROSTEPS to 256

  #if AXIS_IS_TMC(X)
    #define X_CURRENT       800        // (mA) RMS current. Multiply by 1.414 for peak current.
    #define X_CURRENT_HOME  X_CURRENT  // (mA) RMS current for sensorless homing
    #define X_MICROSTEPS     16    // 0..256
    #define X_RSENSE          0.11
    #define X_CHAIN_POS      -1    // <=0 : Not chained. 1 : MCU MOSI connected. 2 : Next in chain, ...
  #endif

  #if AXIS_IS_TMC(X2)
    #define X2_CURRENT      800
    #define X2_CURRENT_HOME X2_CURRENT
    #define X2_MICROSTEPS    16
    #define X2_RSENSE         0.11
    #define X2_CHAIN_POS     -1
  #endif

  #if AXIS_IS_TMC(Y)
    #define Y_CURRENT       800
    #define Y_CURRENT_HOME  Y_CURRENT
    #define Y_MICROSTEPS     16
    #define Y_RSENSE          0.11
    #define Y_CHAIN_POS      -1
  #endif

  #if AXIS_IS_TMC(Y2)
    #define Y2_CURRENT      800
    #define Y2_CURRENT_HOME Y2_CURRENT
    #define Y2_MICROSTEPS    16
    #define Y2_RSENSE         0.11
    #define Y2_CHAIN_POS     -1
  #endif

  #if AXIS_IS_TMC(Z)
    #define Z_CURRENT       580
    #define Z_CURRENT_HOME  Z_CURRENT
    #define Z_MICROSTEPS     16
    #define Z_RSENSE          0.11
    #define Z_CHAIN_POS      -1
  #endif

  #if AXIS_IS_TMC(Z2)
    #define Z2_CURRENT      800
    #define Z2_CURRENT_HOME Z2_CURRENT
    #define Z2_MICROSTEPS    16
    #define Z2_RSENSE         0.11
    #define Z2_CHAIN_POS     -1
  #endif

  #if AXIS_IS_TMC(Z3)
    #define Z3_CURRENT      800
    #define Z3_CURRENT_HOME Z3_CURRENT
    #define Z3_MICROSTEPS    16
    #define Z3_RSENSE         0.11
    #define Z3_CHAIN_POS     -1
  #endif

  #if AXIS_IS_TMC(Z4)
    #define Z4_CURRENT      800
    #define Z4_CURRENT_HOME Z4_CURRENT
    #define Z4_MICROSTEPS    16
    #define Z4_RSENSE         0.11
    #define Z4_CHAIN_POS     -1
  #endif

  #if AXIS_IS_TMC(E0)
    #define E0_CURRENT      800
    #define E0_MICROSTEPS    16
    #define E0_RSENSE         0.11
    #define E0_CHAIN_POS     -1
  #endif

  #if AXIS_IS_TMC(E1)
    #define E1_CURRENT      800
    #define E1_MICROSTEPS    16
    #define E1_RSENSE         0.11
    #define E1_CHAIN_POS     -1
  #endif

  #if AXIS_IS_TMC(E2)
    #define E2_CURRENT      800
    #define E2_MICROSTEPS    16
    #define E2_RSENSE         0.11
    #define E2_CHAIN_POS     -1
  #endif

  #if AXIS_IS_TMC(E3)
    #define E3_CURRENT      800
    #define E3_MICROSTEPS    16
    #define E3_RSENSE         0.11
    #define E3_CHAIN_POS     -1
  #endif

  #if AXIS_IS_TMC(E4)
    #define E4_CURRENT      800
    #define E4_MICROSTEPS    16
    #define E4_RSENSE         0.11
    #define E4_CHAIN_POS     -1
  #endif

  #if AXIS_IS_TMC(E5)
    #define E5_CURRENT      800
    #define E5_MICROSTEPS    16
    #define E5_RSENSE         0.11
    #define E5_CHAIN_POS     -1
  #endif

  #if AXIS_IS_TMC(E6)
    #define E6_CURRENT      800
    #define E6_MICROSTEPS    16
    #define E6_RSENSE         0.11
    #define E6_CHAIN_POS     -1
  #endif

  #if AXIS_IS_TMC(E7)
    #define E7_CURRENT      800
    #define E7_MICROSTEPS    16
    #define E7_RSENSE         0.11
    #define E7_CHAIN_POS     -1
  #endif

  /**
   * Override default SPI pins for TMC2130, TMC2160, TMC2660, TMC5130 and TMC5160 drivers here.
   * The default pins can be found in your board's pins file.
   */
  //#define X_CS_PIN          -1
  //#define Y_CS_PIN          -1
  //#define Z_CS_PIN          -1
  //#define X2_CS_PIN         -1
  //#define Y2_CS_PIN         -1
  //#define Z2_CS_PIN         -1
  //#define Z3_CS_PIN         -1
  //#define E0_CS_PIN         -1
  //#define E1_CS_PIN         -1
  //#define E2_CS_PIN         -1
  //#define E3_CS_PIN         -1
  //#define E4_CS_PIN         -1
  //#define E5_CS_PIN         -1
  //#define E6_CS_PIN         -1
  //#define E7_CS_PIN         -1

  /**
   * Software option for SPI driven drivers (TMC2130, TMC2160, TMC2660, TMC5130 and TMC5160).
   * The default SW SPI pins are defined the respective pins files,
   * but you can override or define them here.
   */
  //#define TMC_USE_SW_SPI
  //#define TMC_SW_MOSI       -1
  //#define TMC_SW_MISO       -1
  //#define TMC_SW_SCK        -1

  /**
   * Four TMC2209 drivers can use the same HW/SW serial port with hardware configured addresses.
   * Set the address using jumpers on pins MS1 and MS2.
   * Address | MS1  | MS2
   *       0 | LOW  | LOW
   *       1 | HIGH | LOW
   *       2 | LOW  | HIGH
   *       3 | HIGH | HIGH
   *
   * Set *_SERIAL_TX_PIN and *_SERIAL_RX_PIN to match for all drivers
   * on the same serial port, either here or in your board's pins file.
   */
  #define  X_SLAVE_ADDRESS 0
  #define  Y_SLAVE_ADDRESS 0
  #define  Z_SLAVE_ADDRESS 0
  #define X2_SLAVE_ADDRESS 0
  #define Y2_SLAVE_ADDRESS 0
  #define Z2_SLAVE_ADDRESS 0
  #define Z3_SLAVE_ADDRESS 0
  #define Z4_SLAVE_ADDRESS 0
  #define E0_SLAVE_ADDRESS 0
  #define E1_SLAVE_ADDRESS 0
  #define E2_SLAVE_ADDRESS 0
  #define E3_SLAVE_ADDRESS 0
  #define E4_SLAVE_ADDRESS 0
  #define E5_SLAVE_ADDRESS 0
  #define E6_SLAVE_ADDRESS 0
  #define E7_SLAVE_ADDRESS 0

  /**
   * Software enable
   *
   * Use for drivers that do not use a dedicated enable pin, but rather handle the same
   * function through a communication line such as SPI or UART.
   */
  //#define SOFTWARE_DRIVER_ENABLE

  /**
   * TMC2130, TMC2160, TMC2208, TMC2209, TMC5130 and TMC5160 only
   * Use Trinamic's ultra quiet stepping mode.
   * When disabled, Marlin will use spreadCycle stepping mode.
   */
  #define STEALTHCHOP_XY
  #define STEALTHCHOP_Z
  #define STEALTHCHOP_E

  /**
   * Optimize spreadCycle chopper parameters by using predefined parameter sets
   * or with the help of an example included in the library.
   * Provided parameter sets are
   * CHOPPER_DEFAULT_12V
   * CHOPPER_DEFAULT_19V
   * CHOPPER_DEFAULT_24V
   * CHOPPER_DEFAULT_36V
   * CHOPPER_09STEP_24V   // 0.9 degree steppers (24V)
   * CHOPPER_PRUSAMK3_24V // Imported parameters from the official Průša firmware for MK3 (24V)
   * CHOPPER_MARLIN_119   // Old defaults from Marlin v1.1.9
   *
   * Define you own with
   * { <off_time[1..15]>, <hysteresis_end[-3..12]>, hysteresis_start[1..8] }
   */
  #define CHOPPER_TIMING CHOPPER_DEFAULT_24V

  /**
   * Monitor Trinamic drivers
   * for error conditions like overtemperature and short to ground.
   * To manage over-temp Marlin can decrease the driver current until the error condition clears.
   * Other detected conditions can be used to stop the current print.
   * Relevant G-codes:
   * M906 - Set or get motor current in milliamps using axis codes X, Y, Z, E. Report values if no axis codes given.
   * M911 - Report stepper driver overtemperature pre-warn condition.
   * M912 - Clear stepper driver overtemperature pre-warn condition flag.
   * M122 - Report driver parameters (Requires TMC_DEBUG)
   */
  #define MONITOR_DRIVER_STATUS

  #if ENABLED(MONITOR_DRIVER_STATUS)
    #define CURRENT_STEP_DOWN     50  // [mA]
    #define REPORT_CURRENT_CHANGE
    #define STOP_ON_ERROR
  #endif

  /**
   * TMC2130, TMC2160, TMC2208, TMC2209, TMC5130 and TMC5160 only
   * The driver will switch to spreadCycle when stepper speed is over HYBRID_THRESHOLD.
   * This mode allows for faster movements at the expense of higher noise levels.
   * STEALTHCHOP_(XY|Z|E) must be enabled to use HYBRID_THRESHOLD.
   * M913 X/Y/Z/E to live tune the setting
   */
  //#define HYBRID_THRESHOLD

  #define X_HYBRID_THRESHOLD     100  // [mm/s]
  #define X2_HYBRID_THRESHOLD    100
  #define Y_HYBRID_THRESHOLD     100
  #define Y2_HYBRID_THRESHOLD    100
  #define Z_HYBRID_THRESHOLD       3
  #define Z2_HYBRID_THRESHOLD      3
  #define Z3_HYBRID_THRESHOLD      3
  #define Z4_HYBRID_THRESHOLD      3
  #define E0_HYBRID_THRESHOLD     30 
  #define E1_HYBRID_THRESHOLD     30
  #define E2_HYBRID_THRESHOLD     30
  #define E3_HYBRID_THRESHOLD     30
  #define E4_HYBRID_THRESHOLD     30
  #define E5_HYBRID_THRESHOLD     30
  #define E6_HYBRID_THRESHOLD     30
  #define E7_HYBRID_THRESHOLD     30

  /**
   * Use StallGuard to home / probe X, Y, Z.
   *
   * TMC2130, TMC2160, TMC2209, TMC2660, TMC5130, and TMC5160 only
   * Connect the stepper driver's DIAG1 pin to the X/Y endstop pin.
   * X, Y, and Z homing will always be done in spreadCycle mode.
   *
   * X/Y/Z_STALL_SENSITIVITY is the default stall threshold.
   * Use M914 X Y Z to set the stall threshold at runtime:
   *
   *  Sensitivity   TMC2209   Others
   *    HIGHEST       255      -64    (Too sensitive => False positive)
   *    LOWEST         0        63    (Too insensitive => No trigger)
   *
   * It is recommended to set HOMING_BUMP_MM to { 0, 0, 0 }.
   *
   * SPI_ENDSTOPS  *** Beta feature! *** TMC2130 Only ***
   * Poll the driver through SPI to determine load when homing.
   * Removes the need for a wire from DIAG1 to an endstop pin.
   *
   * IMPROVE_HOMING_RELIABILITY tunes acceleration and jerk when
   * homing and adds a guard period for endstop triggering.
   *
   * Comment *_STALL_SENSITIVITY to disable sensorless homing for that axis.
   */
  #define SENSORLESS_HOMING // StallGuard capable drivers only

  #if EITHER(SENSORLESS_HOMING, SENSORLESS_PROBING)
    // TMC2209: 0...255. TMC2130: -64...63
    #define X_STALL_SENSITIVITY  45
    #define X2_STALL_SENSITIVITY X_STALL_SENSITIVITY
    #define Y_STALL_SENSITIVITY  50
    #define Y2_STALL_SENSITIVITY Y_STALL_SENSITIVITY
    //#define Z_STALL_SENSITIVITY  8
    //#define Z2_STALL_SENSITIVITY Z_STALL_SENSITIVITY
    //#define Z3_STALL_SENSITIVITY Z_STALL_SENSITIVITY
    //#define Z4_STALL_SENSITIVITY Z_STALL_SENSITIVITY
    //#define SPI_ENDSTOPS              // TMC2130 only
    #define IMPROVE_HOMING_RELIABILITY
  #endif

  /**
   * TMC Homing stepper phase.
   *
   * Improve homing repeatability by homing to stepper coil's nearest absolute
   * phase position. Trinamic drivers use a stepper phase table with 1024 values
   * spanning 4 full steps with 256 positions each (ergo, 1024 positions).
   * Full step positions (128, 384, 640, 896) have the highest holding torque.
   *
   * Values from 0..1023, -1 to disable homing phase for that axis.
   */
   //#define TMC_HOME_PHASE { 896, 896, 896 }

  /**
   * Beta feature!
   * Create a 50/50 square wave step pulse optimal for stepper drivers.
   */
  //#define SQUARE_WAVE_STEPPING

  /**
   * Enable M122 debugging command for TMC stepper drivers.
   * M122 S0/1 will enable continous reporting.
   */
  #define TMC_DEBUG

  /**
   * You can set your own advanced settings by filling in predefined functions.
   * A list of available functions can be found on the library github page
   * https://github.com/teemuatlut/TMCStepper
   *
   * Example:
   * #define TMC_ADV() { \
   *   stepperX.diag0_otpw(1); \
   *   stepperY.intpol(0); \
   * }
   */
  #define TMC_ADV() {  }

#endif // HAS_TRINAMIC_CONFIG

// @section L64XX

/**
 * L64XX Stepper Driver options
 *
 * Arduino-L6470 library (0.8.0 or higher) is required.
 * https://github.com/ameyer/Arduino-L6470
 *
 * Requires the following to be defined in your pins_YOUR_BOARD file
 *     L6470_CHAIN_SCK_PIN
 *     L6470_CHAIN_MISO_PIN
 *     L6470_CHAIN_MOSI_PIN
 *     L6470_CHAIN_SS_PIN
 *     ENABLE_RESET_L64XX_CHIPS(Q)  where Q is 1 to enable and 0 to reset
 */

#if HAS_L64XX

  //#define L6470_CHITCHAT        // Display additional status info

  #if AXIS_IS_L64XX(X)
    #define X_MICROSTEPS       128  // Number of microsteps (VALID: 1, 2, 4, 8, 16, 32, 128) - L6474 max is 16
    #define X_OVERCURRENT     2000  // (mA) Current where the driver detects an over current
                                    //   L6470 & L6474 - VALID: 375 x (1 - 16) - 6A max - rounds down
                                    //   POWERSTEP01: VALID: 1000 x (1 - 32) - 32A max - rounds down
    #define X_STALLCURRENT    1500  // (mA) Current where the driver detects a stall (VALID: 31.25 * (1-128) -  4A max - rounds down)
                                    //   L6470 & L6474 - VALID: 31.25 * (1-128) -  4A max - rounds down
                                    //   POWERSTEP01: VALID: 200 x (1 - 32) - 6.4A max - rounds down
                                    //   L6474 - STALLCURRENT setting is used to set the nominal (TVAL) current
    #define X_MAX_VOLTAGE      127  // 0-255, Maximum effective voltage seen by stepper - not used by L6474
    #define X_CHAIN_POS         -1  // Position in SPI chain, 0=Not in chain, 1=Nearest MOSI
    #define X_SLEW_RATE          1  // 0-3, Slew 0 is slowest, 3 is fastest
  #endif

  #if AXIS_IS_L64XX(X2)
    #define X2_MICROSTEPS      128
    #define X2_OVERCURRENT    2000
    #define X2_STALLCURRENT   1500
    #define X2_MAX_VOLTAGE     127
    #define X2_CHAIN_POS        -1
    #define X2_SLEW_RATE         1
  #endif

  #if AXIS_IS_L64XX(Y)
    #define Y_MICROSTEPS       128
    #define Y_OVERCURRENT     2000
    #define Y_STALLCURRENT    1500
    #define Y_MAX_VOLTAGE      127
    #define Y_CHAIN_POS         -1
    #define Y_SLEW_RATE          1
  #endif

  #if AXIS_IS_L64XX(Y2)
    #define Y2_MICROSTEPS      128
    #define Y2_OVERCURRENT    2000
    #define Y2_STALLCURRENT   1500
    #define Y2_MAX_VOLTAGE     127
    #define Y2_CHAIN_POS        -1
    #define Y2_SLEW_RATE         1
  #endif

  #if AXIS_IS_L64XX(Z)
    #define Z_MICROSTEPS       128
    #define Z_OVERCURRENT     2000
    #define Z_STALLCURRENT    1500
    #define Z_MAX_VOLTAGE      127
    #define Z_CHAIN_POS         -1
    #define Z_SLEW_RATE          1
  #endif

  #if AXIS_IS_L64XX(Z2)
    #define Z2_MICROSTEPS      128
    #define Z2_OVERCURRENT    2000
    #define Z2_STALLCURRENT   1500
    #define Z2_MAX_VOLTAGE     127
    #define Z2_CHAIN_POS        -1
    #define Z2_SLEW_RATE         1
  #endif

  #if AXIS_IS_L64XX(Z3)
    #define Z3_MICROSTEPS      128
    #define Z3_OVERCURRENT    2000
    #define Z3_STALLCURRENT   1500
    #define Z3_MAX_VOLTAGE     127
    #define Z3_CHAIN_POS        -1
    #define Z3_SLEW_RATE         1
  #endif

  #if AXIS_IS_L64XX(Z4)
    #define Z4_MICROSTEPS      128
    #define Z4_OVERCURRENT    2000
    #define Z4_STALLCURRENT   1500
    #define Z4_MAX_VOLTAGE     127
    #define Z4_CHAIN_POS        -1
    #define Z4_SLEW_RATE         1
  #endif

  #if AXIS_IS_L64XX(E0)
    #define E0_MICROSTEPS      128
    #define E0_OVERCURRENT    2000
    #define E0_STALLCURRENT   1500
    #define E0_MAX_VOLTAGE     127
    #define E0_CHAIN_POS        -1
    #define E0_SLEW_RATE         1
  #endif

  #if AXIS_IS_L64XX(E1)
    #define E1_MICROSTEPS      128
    #define E1_OVERCURRENT    2000
    #define E1_STALLCURRENT   1500
    #define E1_MAX_VOLTAGE     127
    #define E1_CHAIN_POS        -1
    #define E1_SLEW_RATE         1
  #endif

  #if AXIS_IS_L64XX(E2)
    #define E2_MICROSTEPS      128
    #define E2_OVERCURRENT    2000
    #define E2_STALLCURRENT   1500
    #define E2_MAX_VOLTAGE     127
    #define E2_CHAIN_POS        -1
    #define E2_SLEW_RATE         1
  #endif

  #if AXIS_IS_L64XX(E3)
    #define E3_MICROSTEPS      128
    #define E3_OVERCURRENT    2000
    #define E3_STALLCURRENT   1500
    #define E3_MAX_VOLTAGE     127
    #define E3_CHAIN_POS        -1
    #define E3_SLEW_RATE         1
  #endif

  #if AXIS_IS_L64XX(E4)
    #define E4_MICROSTEPS      128
    #define E4_OVERCURRENT    2000
    #define E4_STALLCURRENT   1500
    #define E4_MAX_VOLTAGE     127
    #define E4_CHAIN_POS        -1
    #define E4_SLEW_RATE         1
  #endif

  #if AXIS_IS_L64XX(E5)
    #define E5_MICROSTEPS      128
    #define E5_OVERCURRENT    2000
    #define E5_STALLCURRENT   1500
    #define E5_MAX_VOLTAGE     127
    #define E5_CHAIN_POS        -1
    #define E5_SLEW_RATE         1
  #endif

  #if AXIS_IS_L64XX(E6)
    #define E6_MICROSTEPS      128
    #define E6_OVERCURRENT    2000
    #define E6_STALLCURRENT   1500
    #define E6_MAX_VOLTAGE     127
    #define E6_CHAIN_POS        -1
    #define E6_SLEW_RATE         1
  #endif

  #if AXIS_IS_L64XX(E7)
    #define E7_MICROSTEPS      128
    #define E7_OVERCURRENT    2000
    #define E7_STALLCURRENT   1500
    #define E7_MAX_VOLTAGE     127
    #define E7_CHAIN_POS        -1
    #define E7_SLEW_RATE         1
  #endif

  /**
   * Monitor L6470 drivers for error conditions like over temperature and over current.
   * In the case of over temperature Marlin can decrease the drive until the error condition clears.
   * Other detected conditions can be used to stop the current print.
   * Relevant G-codes:
   * M906 - I1/2/3/4/5  Set or get motor drive level using axis codes X, Y, Z, E. Report values if no axis codes given.
   *         I not present or I0 or I1 - X, Y, Z or E0
   *         I2 - X2, Y2, Z2 or E1
   *         I3 - Z3 or E3
   *         I4 - Z4 or E4
   *         I5 - E5
   * M916 - Increase drive level until get thermal warning
   * M917 - Find minimum current thresholds
   * M918 - Increase speed until max or error
   * M122 S0/1 - Report driver parameters
   */
  //#define MONITOR_L6470_DRIVER_STATUS

  #if ENABLED(MONITOR_L6470_DRIVER_STATUS)
    #define KVAL_HOLD_STEP_DOWN     1
    //#define L6470_STOP_ON_ERROR
  #endif

#endif // HAS_L64XX

// @section i2cbus

//
// I2C Master ID for LPC176x LCD and Digital Current control
// Does not apply to other peripherals based on the Wire library.
//
//#define I2C_MASTER_ID  1  // Set a value from 0 to 2

/**
 * TWI/I2C BUS
 *
 * This feature is an EXPERIMENTAL feature so it shall not be used on production
 * machines. Enabling this will allow you to send and receive I2C data from slave
 * devices on the bus.
 *
 * ; Example #1
 * ; This macro send the string "Marlin" to the slave device with address 0x63 (99)
 * ; It uses multiple M260 commands with one B<base 10> arg
 * M260 A99  ; Target slave address
 * M260 B77  ; M
 * M260 B97  ; a
 * M260 B114 ; r
 * M260 B108 ; l
 * M260 B105 ; i
 * M260 B110 ; n
 * M260 S1   ; Send the current buffer
 *
 * ; Example #2
 * ; Request 6 bytes from slave device with address 0x63 (99)
 * M261 A99 B5
 *
 * ; Example #3
 * ; Example serial output of a M261 request
 * echo:i2c-reply: from:99 bytes:5 data:hello
 */

//#define EXPERIMENTAL_I2CBUS
#if ENABLED(EXPERIMENTAL_I2CBUS)
  #define I2C_SLAVE_ADDRESS  0  // Set a value from 8 to 127 to act as a slave
#endif

// @section extras

/**
 * Photo G-code
 * Add the M240 G-code to take a photo.
 * The photo can be triggered by a digital pin or a physical movement.
 */
//#define PHOTO_GCODE
#if ENABLED(PHOTO_GCODE)
  // A position to move to (and raise Z) before taking the photo
  //#define PHOTO_POSITION { X_MAX_POS - 5, Y_MAX_POS, 0 }  // { xpos, ypos, zraise } (M240 X Y Z)
  //#define PHOTO_DELAY_MS   100                            // (ms) Duration to pause before moving back (M240 P)
  //#define PHOTO_RETRACT_MM   6.5                          // (mm) E retract/recover for the photo move (M240 R S)

  // Canon RC-1 or homebrew digital camera trigger
  // Data from: https://www.doc-diy.net/photo/rc-1_hacked/
  //#define PHOTOGRAPH_PIN 23

  // Canon Hack Development Kit
  // https://captain-slow.dk/2014/03/09/3d-printing-timelapses/
  //#define CHDK_PIN        4

  // Optional second move with delay to trigger the camera shutter
  //#define PHOTO_SWITCH_POSITION { X_MAX_POS, Y_MAX_POS }  // { xpos, ypos } (M240 I J)

  // Duration to hold the switch or keep CHDK_PIN high
  //#define PHOTO_SWITCH_MS   50 // (ms) (M240 D)

  /**
   * PHOTO_PULSES_US may need adjustment depending on board and camera model.
   * Pin must be running at 48.4kHz.
   * Be sure to use a PHOTOGRAPH_PIN which can rise and fall quick enough.
   * (e.g., MKS SBase temp sensor pin was too slow, so used P1.23 on J8.)
   *
   *  Example pulse data for Nikon: https://bit.ly/2FKD0Aq
   *                     IR Wiring: https://git.io/JvJf7
   */
  //#define PHOTO_PULSES_US { 2000, 27850, 400, 1580, 400, 3580, 400 }  // (µs) Durations for each 48.4kHz oscillation
  #ifdef PHOTO_PULSES_US
    #define PHOTO_PULSE_DELAY_US 13 // (µs) Approximate duration of each HIGH and LOW pulse in the oscillation
  #endif
#endif

/**
 * Spindle & Laser control
 *
 * Add the M3, M4, and M5 commands to turn the spindle/laser on and off, and
 * to set spindle speed, spindle direction, and laser power.
 *
 * SuperPid is a router/spindle speed controller used in the CNC milling community.
 * Marlin can be used to turn the spindle on and off. It can also be used to set
 * the spindle speed from 5,000 to 30,000 RPM.
 *
 * You'll need to select a pin for the ON/OFF function and optionally choose a 0-5V
 * hardware PWM pin for the speed control and a pin for the rotation direction.
 *
 * See https://marlinfw.org/docs/configuration/laser_spindle.html for more config details.
 */
//#define SPINDLE_FEATURE
//#define LASER_FEATURE
#if EITHER(SPINDLE_FEATURE, LASER_FEATURE)
  #define SPINDLE_LASER_ACTIVE_STATE    LOW    // Set to "HIGH" if the on/off function is active HIGH
  #define SPINDLE_LASER_PWM             true   // Set to "true" if your controller supports setting the speed/power
  #define SPINDLE_LASER_PWM_INVERT      false  // Set to "true" if the speed/power goes up when you want it to go slower

  #define SPINDLE_LASER_FREQUENCY       2500   // (Hz) Spindle/laser frequency (only on supported HALs: AVR and LPC)

  /**
   * Speed / Power can be set ('M3 S') and displayed in terms of:
   *  - PWM255  (S0 - S255)
   *  - PERCENT (S0 - S100)
   *  - RPM     (S0 - S50000)  Best for use with a spindle
   */
  #define CUTTER_POWER_UNIT PWM255

  /**
   * Relative Cutter Power
   * Normally, 'M3 O<power>' sets
   * OCR power is relative to the range SPEED_POWER_MIN...SPEED_POWER_MAX.
   * so input powers of 0...255 correspond to SPEED_POWER_MIN...SPEED_POWER_MAX
   * instead of normal range (0 to SPEED_POWER_MAX).
   * Best used with (e.g.) SuperPID router controller: S0 = 5,000 RPM and S255 = 30,000 RPM
   */
  //#define CUTTER_POWER_RELATIVE              // Set speed proportional to [SPEED_POWER_MIN...SPEED_POWER_MAX]

  #if ENABLED(SPINDLE_FEATURE)
    //#define SPINDLE_CHANGE_DIR               // Enable if your spindle controller can change spindle direction
    #define SPINDLE_CHANGE_DIR_STOP            // Enable if the spindle should stop before changing spin direction
    #define SPINDLE_INVERT_DIR          false  // Set to "true" if the spin direction is reversed

    #define SPINDLE_LASER_POWERUP_DELAY   5000 // (ms) Delay to allow the spindle/laser to come up to speed/power
    #define SPINDLE_LASER_POWERDOWN_DELAY 5000 // (ms) Delay to allow the spindle to stop

    /**
     * M3/M4 Power Equation
     *
     * Each tool uses different value ranges for speed / power control.
     * These parameters are used to convert between tool power units and PWM.
     *
     * Speed/Power = (PWMDC / 255 * 100 - SPEED_POWER_INTERCEPT) / SPEED_POWER_SLOPE
     * PWMDC = (spdpwr - SPEED_POWER_MIN) / (SPEED_POWER_MAX - SPEED_POWER_MIN) / SPEED_POWER_SLOPE
     */
    #define SPEED_POWER_INTERCEPT         0    // (%) 0-100 i.e., Minimum power percentage
    #define SPEED_POWER_MIN            5000    // (RPM)
    #define SPEED_POWER_MAX           30000    // (RPM) SuperPID router controller 0 - 30,000 RPM
    #define SPEED_POWER_STARTUP       25000    // (RPM) M3/M4 speed/power default (with no arguments)

  #else

    #define SPEED_POWER_INTERCEPT         0    // (%) 0-100 i.e., Minimum power percentage
    #define SPEED_POWER_MIN               0    // (%) 0-100
    #define SPEED_POWER_MAX             100    // (%) 0-100
    #define SPEED_POWER_STARTUP          80    // (%) M3/M4 speed/power default (with no arguments)

    /**
     * Enable inline laser power to be handled in the planner / stepper routines.
     * Inline power is specified by the I (inline) flag in an M3 command (e.g., M3 S20 I)
     * or by the 'S' parameter in G0/G1/G2/G3 moves (see LASER_MOVE_POWER).
     *
     * This allows the laser to keep in perfect sync with the planner and removes
     * the powerup/down delay since lasers require negligible time.
     */
    #define LASER_POWER_INLINE

    #if ENABLED(LASER_POWER_INLINE)
      /**
       * Scale the laser's power in proportion to the movement rate.
       *
       * - Sets the entry power proportional to the entry speed over the nominal speed.
       * - Ramps the power up every N steps to approximate the speed trapezoid.
       * - Due to the limited power resolution this is only approximate.
       */
      #define LASER_POWER_INLINE_TRAPEZOID

      /**
       * Continuously calculate the current power (nominal_power * current_rate / nominal_rate).
       * Required for accurate power with non-trapezoidal acceleration (e.g., S_CURVE_ACCELERATION).
       * This is a costly calculation so this option is discouraged on 8-bit AVR boards.
       *
       * LASER_POWER_INLINE_TRAPEZOID_CONT_PER defines how many step cycles there are between power updates. If your
       * board isn't able to generate steps fast enough (and you are using LASER_POWER_INLINE_TRAPEZOID_CONT), increase this.
       * Note that when this is zero it means it occurs every cycle; 1 means a delay wait one cycle then run, etc.
       */
      //#define LASER_POWER_INLINE_TRAPEZOID_CONT

      /**
       * Stepper iterations between power updates. Increase this value if the board
       * can't keep up with the processing demands of LASER_POWER_INLINE_TRAPEZOID_CONT.
       * Disable (or set to 0) to recalculate power on every stepper iteration.
       */
      //#define LASER_POWER_INLINE_TRAPEZOID_CONT_PER 10

      /**
       * Include laser power in G0/G1/G2/G3/G5 commands with the 'S' parameter
       */
      //#define LASER_MOVE_POWER

      #if ENABLED(LASER_MOVE_POWER)
        // Turn off the laser on G0 moves with no power parameter.
        // If a power parameter is provided, use that instead.
        //#define LASER_MOVE_G0_OFF

        // Turn off the laser on G28 homing.
        //#define LASER_MOVE_G28_OFF
      #endif

      /**
       * Inline flag inverted
       *
       * WARNING: M5 will NOT turn off the laser unless another move
       *          is done (so G-code files must end with 'M5 I').
       */
      //#define LASER_POWER_INLINE_INVERT

      /**
       * Continuously apply inline power. ('M3 S3' == 'G1 S3' == 'M3 S3 I')
       *
       * The laser might do some weird things, so only enable this
       * feature if you understand the implications.
       */
      //#define LASER_POWER_INLINE_CONTINUOUS

    #else

      #define SPINDLE_LASER_POWERUP_DELAY     50 // (ms) Delay to allow the spindle/laser to come up to speed/power
      #define SPINDLE_LASER_POWERDOWN_DELAY   50 // (ms) Delay to allow the spindle to stop

    #endif
  #endif
#endif

/**
 * Coolant Control
 *
 * Add the M7, M8, and M9 commands to turn mist or flood coolant on and off.
 *
 * Note: COOLANT_MIST_PIN and/or COOLANT_FLOOD_PIN must also be defined.
 */
//#define COOLANT_CONTROL
#if ENABLED(COOLANT_CONTROL)
  #define COOLANT_MIST                // Enable if mist coolant is present
  #define COOLANT_FLOOD               // Enable if flood coolant is present
  #define COOLANT_MIST_INVERT  false  // Set "true" if the on/off function is reversed
  #define COOLANT_FLOOD_INVERT false  // Set "true" if the on/off function is reversed
#endif

/**
 * Filament Width Sensor
 *
 * Measures the filament width in real-time and adjusts
 * flow rate to compensate for any irregularities.
 *
 * Also allows the measured filament diameter to set the
 * extrusion rate, so the slicer only has to specify the
 * volume.
 *
 * Only a single extruder is supported at this time.
 *
 *  34 RAMPS_14    : Analog input 5 on the AUX2 connector
 *  81 PRINTRBOARD : Analog input 2 on the Exp1 connector (version B,C,D,E)
 * 301 RAMBO       : Analog input 3
 *
 * Note: May require analog pins to be defined for other boards.
 */
//#define FILAMENT_WIDTH_SENSOR

#if ENABLED(FILAMENT_WIDTH_SENSOR)
  #define FILAMENT_SENSOR_EXTRUDER_NUM 0    // Index of the extruder that has the filament sensor. :[0,1,2,3,4]
  #define MEASUREMENT_DELAY_CM        14    // (cm) The distance from the filament sensor to the melting chamber

  #define FILWIDTH_ERROR_MARGIN        1.0  // (mm) If a measurement differs too much from nominal width ignore it
  #define MAX_MEASUREMENT_DELAY       20    // (bytes) Buffer size for stored measurements (1 byte per cm). Must be larger than MEASUREMENT_DELAY_CM.

  #define DEFAULT_MEASURED_FILAMENT_DIA DEFAULT_NOMINAL_FILAMENT_DIA // Set measured to nominal initially

  // Display filament width on the LCD status line. Status messages will expire after 5 seconds.
  //#define FILAMENT_LCD_DISPLAY
#endif

/**
 * Power Monitor
 * Monitor voltage (V) and/or current (A), and -when possible- power (W)
 *
 * Read and configure with M430
 *
 * The current sensor feeds DC voltage (relative to the measured current) to an analog pin
 * The voltage sensor feeds DC voltage (relative to the measured voltage) to an analog pin
 */
//#define POWER_MONITOR_CURRENT   // Monitor the system current
//#define POWER_MONITOR_VOLTAGE   // Monitor the system voltage
#if EITHER(POWER_MONITOR_CURRENT, POWER_MONITOR_VOLTAGE)
  #define POWER_MONITOR_VOLTS_PER_AMP   0.05000   // Input voltage to the MCU analog pin per amp  - DO NOT apply more than ADC_VREF!
  #define POWER_MONITOR_CURRENT_OFFSET -1         // Offset value for current sensors with linear function output
  #define POWER_MONITOR_VOLTS_PER_VOLT  0.11786   // Input voltage to the MCU analog pin per volt - DO NOT apply more than ADC_VREF!
  #define POWER_MONITOR_FIXED_VOLTAGE   13.6      // Voltage for a current sensor with no voltage sensor (for power display)
#endif

/**
 * CNC Coordinate Systems
 *
 * Enables G53 and G54-G59.3 commands to select coordinate systems
 * and G92.1 to reset the workspace to native machine space.
 */
//#define CNC_COORDINATE_SYSTEMS

/**
 * Auto-report temperatures with M155 S<seconds>
 */
#define AUTO_REPORT_TEMPERATURES

/**
 * Include capabilities in M115 output
 */
#define EXTENDED_CAPABILITIES_REPORT
#if ENABLED(EXTENDED_CAPABILITIES_REPORT)
  //#define M115_GEOMETRY_REPORT
#endif

/**
 * Expected Printer Check
 * Add the M16 G-code to compare a string to the MACHINE_NAME.
 * M16 with a non-matching string causes the printer to halt.
 */
//#define EXPECTED_PRINTER_CHECK

/**
 * Disable all Volumetric extrusion options
 */
//#define NO_VOLUMETRICS

#if DISABLED(NO_VOLUMETRICS)
  /**
   * Volumetric extrusion default state
   * Activate to make volumetric extrusion the default method,
   * with DEFAULT_NOMINAL_FILAMENT_DIA as the default diameter.
   *
   * M200 D0 to disable, M200 Dn to set a new diameter (and enable volumetric).
   * M200 S0/S1 to disable/enable volumetric extrusion.
   */
  //#define VOLUMETRIC_DEFAULT_ON

  //#define VOLUMETRIC_EXTRUDER_LIMIT
  #if ENABLED(VOLUMETRIC_EXTRUDER_LIMIT)
    /**
     * Default volumetric extrusion limit in cubic mm per second (mm^3/sec).
     * This factory setting applies to all extruders.
     * Use 'M200 [T<extruder>] L<limit>' to override and 'M502' to reset.
     * A non-zero value activates Volume-based Extrusion Limiting.
     */
    #define DEFAULT_VOLUMETRIC_EXTRUDER_LIMIT 0.00      // (mm^3/sec)
  #endif
#endif

/**
 * Enable this option for a leaner build of Marlin that removes all
 * workspace offsets, simplifying coordinate transformations, leveling, etc.
 *
 *  - M206 and M428 are disabled.
 *  - G92 will revert to its behavior from Marlin 1.0.
 */
//#define NO_WORKSPACE_OFFSETS

// Extra options for the M114 "Current Position" report
//#define M114_DETAIL         // Use 'M114` for details to check planner calculations
//#define M114_REALTIME       // Real current position based on forward kinematics
//#define M114_LEGACY         // M114 used to synchronize on every call. Enable if needed.

//#define REPORT_FAN_CHANGE   // Report the new fan speed when changed by M106 (and others)

/**
 * Set the number of proportional font spaces required to fill up a typical character space.
 * This can help to better align the output of commands like `G29 O` Mesh Output.
 *
 * For clients that use a fixed-width font (like OctoPrint), leave this set to 1.0.
 * Otherwise, adjust according to your client and font.
 */
#define PROPORTIONAL_FONT_RATIO 1.0

/**
 * Spend 28 bytes of SRAM to optimize the GCode parser
 */
#define FASTER_GCODE_PARSER

#if ENABLED(FASTER_GCODE_PARSER)
  //#define GCODE_QUOTED_STRINGS  // Support for quoted string parameters
#endif

//#define GCODE_CASE_INSENSITIVE  // Accept G-code sent to the firmware in lowercase

//#define REPETIER_GCODE_M360     // Add commands originally from Repetier FW

/**
 * CNC G-code options
 * Support CNC-style G-code dialects used by laser cutters, drawing machine cams, etc.
 * Note that G0 feedrates should be used with care for 3D printing (if used at all).
 * High feedrates may cause ringing and harm print quality.
 */
//#define PAREN_COMMENTS      // Support for parentheses-delimited comments
//#define GCODE_MOTION_MODES  // Remember the motion mode (G0 G1 G2 G3 G5 G38.X) and apply for X Y Z E F, etc.

// Enable and set a (default) feedrate for all G0 moves
//#define G0_FEEDRATE 3000 // (mm/min)
#ifdef G0_FEEDRATE
  //#define VARIABLE_G0_FEEDRATE // The G0 feedrate is set by F in G0 motion mode
#endif

/**
 * Startup commands
 *
 * Execute certain G-code commands immediately after power-on.
 */
//#define STARTUP_COMMANDS "M17 Z"

/**
 * G-code Macros
 *
 * Add G-codes M810-M819 to define and run G-code macros.
 * Macros are not saved to EEPROM.
 */
//#define GCODE_MACROS
#if ENABLED(GCODE_MACROS)
  #define GCODE_MACROS_SLOTS       5  // Up to 10 may be used
  #define GCODE_MACROS_SLOT_SIZE  50  // Maximum length of a single macro
#endif

/**
 * User-defined menu items that execute custom GCode
 */
//#define CUSTOM_USER_MENUS
#if ENABLED(CUSTOM_USER_MENUS)
  //#define CUSTOM_USER_MENU_TITLE "Custom Commands"
  #define USER_SCRIPT_DONE "M117 User Script Done"
  #define USER_SCRIPT_AUDIBLE_FEEDBACK
  //#define USER_SCRIPT_RETURN  // Return to status screen after a script

  #define USER_DESC_1 "Home & UBL Info"
  #define USER_GCODE_1 "G28\nG29 W"

  #define USER_DESC_2 "Preheat for " PREHEAT_1_LABEL
  #define USER_GCODE_2 "M140 S" STRINGIFY(PREHEAT_1_TEMP_BED) "\nM104 S" STRINGIFY(PREHEAT_1_TEMP_HOTEND)

  #define USER_DESC_3 "Preheat for " PREHEAT_2_LABEL
  #define USER_GCODE_3 "M140 S" STRINGIFY(PREHEAT_2_TEMP_BED) "\nM104 S" STRINGIFY(PREHEAT_2_TEMP_HOTEND)

  #define USER_DESC_4 "Heat Bed/Home/Level"
  #define USER_GCODE_4 "M140 S" STRINGIFY(PREHEAT_2_TEMP_BED) "\nG28\nG29"

  #define USER_DESC_5 "Home & Info"
  #define USER_GCODE_5 "G28\nM503"
#endif

/**
 * Host Action Commands
 *
 * Define host streamer action commands in compliance with the standard.
 *
 * See https://reprap.org/wiki/G-code#Action_commands
 * Common commands ........ poweroff, pause, paused, resume, resumed, cancel
 * G29_RETRY_AND_RECOVER .. probe_rewipe, probe_failed
 *
 * Some features add reason codes to extend these commands.
 *
 * Host Prompt Support enables Marlin to use the host for user prompts so
 * filament runout and other processes can be managed from the host side.
 */
//#define HOST_ACTION_COMMANDS
#if ENABLED(HOST_ACTION_COMMANDS)
  //#define HOST_PROMPT_SUPPORT
  //#define HOST_START_MENU_ITEM  // Add a menu item that tells the host to start
#endif

/**
 * Cancel Objects
 *
 * Implement M486 to allow Marlin to skip objects
 */
//#define CANCEL_OBJECTS

/**
 * I2C position encoders for closed loop control.
 * Developed by Chris Barr at Aus3D.
 *
 * Wiki: https://wiki.aus3d.com.au/Magnetic_Encoder
 * Github: https://github.com/Aus3D/MagneticEncoder
 *
 * Supplier: https://aus3d.com.au/magnetic-encoder-module
 * Alternative Supplier: https://reliabuild3d.com/
 *
 * Reliabuild encoders have been modified to improve reliability.
 */

//#define I2C_POSITION_ENCODERS
#if ENABLED(I2C_POSITION_ENCODERS)

  #define I2CPE_ENCODER_CNT         1                       // The number of encoders installed; max of 5
                                                            // encoders supported currently.

  #define I2CPE_ENC_1_ADDR          I2CPE_PRESET_ADDR_X     // I2C address of the encoder. 30-200.
  #define I2CPE_ENC_1_AXIS          X_AXIS                  // Axis the encoder module is installed on.  <X|Y|Z|E>_AXIS.
  #define I2CPE_ENC_1_TYPE          I2CPE_ENC_TYPE_LINEAR   // Type of encoder:  I2CPE_ENC_TYPE_LINEAR -or-
                                                            // I2CPE_ENC_TYPE_ROTARY.
  #define I2CPE_ENC_1_TICKS_UNIT    2048                    // 1024 for magnetic strips with 2mm poles; 2048 for
                                                            // 1mm poles. For linear encoders this is ticks / mm,
                                                            // for rotary encoders this is ticks / revolution.
  //#define I2CPE_ENC_1_TICKS_REV     (16 * 200)            // Only needed for rotary encoders; number of stepper
                                                            // steps per full revolution (motor steps/rev * microstepping)
  //#define I2CPE_ENC_1_INVERT                              // Invert the direction of axis travel.
  #define I2CPE_ENC_1_EC_METHOD     I2CPE_ECM_MICROSTEP     // Type of error error correction.
  #define I2CPE_ENC_1_EC_THRESH     0.10                    // Threshold size for error (in mm) above which the
                                                            // printer will attempt to correct the error; errors
                                                            // smaller than this are ignored to minimize effects of
                                                            // measurement noise / latency (filter).

  #define I2CPE_ENC_2_ADDR          I2CPE_PRESET_ADDR_Y     // Same as above, but for encoder 2.
  #define I2CPE_ENC_2_AXIS          Y_AXIS
  #define I2CPE_ENC_2_TYPE          I2CPE_ENC_TYPE_LINEAR
  #define I2CPE_ENC_2_TICKS_UNIT    2048
  //#define I2CPE_ENC_2_TICKS_REV   (16 * 200)
  //#define I2CPE_ENC_2_INVERT
  #define I2CPE_ENC_2_EC_METHOD     I2CPE_ECM_MICROSTEP
  #define I2CPE_ENC_2_EC_THRESH     0.10

  #define I2CPE_ENC_3_ADDR          I2CPE_PRESET_ADDR_Z     // Encoder 3.  Add additional configuration options
  #define I2CPE_ENC_3_AXIS          Z_AXIS                  // as above, or use defaults below.

  #define I2CPE_ENC_4_ADDR          I2CPE_PRESET_ADDR_E     // Encoder 4.
  #define I2CPE_ENC_4_AXIS          E_AXIS

  #define I2CPE_ENC_5_ADDR          34                      // Encoder 5.
  #define I2CPE_ENC_5_AXIS          E_AXIS

  // Default settings for encoders which are enabled, but without settings configured above.
  #define I2CPE_DEF_TYPE            I2CPE_ENC_TYPE_LINEAR
  #define I2CPE_DEF_ENC_TICKS_UNIT  2048
  #define I2CPE_DEF_TICKS_REV       (16 * 200)
  #define I2CPE_DEF_EC_METHOD       I2CPE_ECM_NONE
  #define I2CPE_DEF_EC_THRESH       0.1

  //#define I2CPE_ERR_THRESH_ABORT  100.0                   // Threshold size for error (in mm) error on any given
                                                            // axis after which the printer will abort. Comment out to
                                                            // disable abort behavior.

  #define I2CPE_TIME_TRUSTED        10000                   // After an encoder fault, there must be no further fault
                                                            // for this amount of time (in ms) before the encoder
                                                            // is trusted again.

  /**
   * Position is checked every time a new command is executed from the buffer but during long moves,
   * this setting determines the minimum update time between checks. A value of 100 works well with
   * error rolling average when attempting to correct only for skips and not for vibration.
   */
  #define I2CPE_MIN_UPD_TIME_MS     4                       // (ms) Minimum time between encoder checks.

  // Use a rolling average to identify persistant errors that indicate skips, as opposed to vibration and noise.
  #define I2CPE_ERR_ROLLING_AVERAGE

#endif // I2C_POSITION_ENCODERS

/**
 * Analog Joystick(s)
 */
//#define JOYSTICK
#if ENABLED(JOYSTICK)
  #define JOY_X_PIN    5  // RAMPS: Suggested pin A5  on AUX2
  #define JOY_Y_PIN   10  // RAMPS: Suggested pin A10 on AUX2
  #define JOY_Z_PIN   12  // RAMPS: Suggested pin A12 on AUX2
  #define JOY_EN_PIN  44  // RAMPS: Suggested pin D44 on AUX2

  //#define INVERT_JOY_X  // Enable if X direction is reversed
  //#define INVERT_JOY_Y  // Enable if Y direction is reversed
  //#define INVERT_JOY_Z  // Enable if Z direction is reversed

  // Use M119 with JOYSTICK_DEBUG to find reasonable values after connecting:
  #define JOY_X_LIMITS { 5600, 8190-100, 8190+100, 10800 } // min, deadzone start, deadzone end, max
  #define JOY_Y_LIMITS { 5600, 8250-100, 8250+100, 11000 }
  #define JOY_Z_LIMITS { 4800, 8080-100, 8080+100, 11550 }
  //#define JOYSTICK_DEBUG
#endif

/**
 * Mechanical Gantry Calibration
 * Modern replacement for the Prusa TMC_Z_CALIBRATION.
 * Adds capability to work with any adjustable current drivers.
 * Implemented as G34 because M915 is deprecated.
 */
//#define MECHANICAL_GANTRY_CALIBRATION
#if ENABLED(MECHANICAL_GANTRY_CALIBRATION)
  #define GANTRY_CALIBRATION_CURRENT          600     // Default calibration current in ma
  #define GANTRY_CALIBRATION_EXTRA_HEIGHT      15     // Extra distance in mm past Z_###_POS to move
  #define GANTRY_CALIBRATION_FEEDRATE         500     // Feedrate for correction move
  //#define GANTRY_CALIBRATION_TO_MIN                 // Enable to calibrate Z in the MIN direction

  //#define GANTRY_CALIBRATION_SAFE_POSITION  { X_CENTER, Y_CENTER } // Safe position for nozzle
  //#define GANTRY_CALIBRATION_XY_PARK_FEEDRATE 3000  // XY Park Feedrate - MMM
  //#define GANTRY_CALIBRATION_COMMANDS_PRE   ""
  #define GANTRY_CALIBRATION_COMMANDS_POST  "G28"     // G28 highly recommended to ensure an accurate position
#endif

/**
 * MAX7219 Debug Matrix
 *
 * Add support for a low-cost 8x8 LED Matrix based on the Max7219 chip as a realtime status display.
 * Requires 3 signal wires. Some useful debug options are included to demonstrate its usage.
 */
//#define MAX7219_DEBUG
#if ENABLED(MAX7219_DEBUG)
  #define MAX7219_CLK_PIN   64
  #define MAX7219_DIN_PIN   57
  #define MAX7219_LOAD_PIN  44

  //#define MAX7219_GCODE          // Add the M7219 G-code to control the LED matrix
  #define MAX7219_INIT_TEST    2   // Test pattern at startup: 0=none, 1=sweep, 2=spiral
  #define MAX7219_NUMBER_UNITS 1   // Number of Max7219 units in chain.
  #define MAX7219_ROTATE       0   // Rotate the display clockwise (in multiples of +/- 90°)
                                   // connector at:  right=0   bottom=-90  top=90  left=180
  //#define MAX7219_REVERSE_ORDER  // The individual LED matrix units may be in reversed order
  //#define MAX7219_SIDE_BY_SIDE   // Big chip+matrix boards can be chained side-by-side

  /**
   * Sample debug features
   * If you add more debug displays, be careful to avoid conflicts!
   */
  #define MAX7219_DEBUG_PRINTER_ALIVE    // Blink corner LED of 8x8 matrix to show that the firmware is functioning
  #define MAX7219_DEBUG_PLANNER_HEAD  3  // Show the planner queue head position on this and the next LED matrix row
  #define MAX7219_DEBUG_PLANNER_TAIL  5  // Show the planner queue tail position on this and the next LED matrix row

  #define MAX7219_DEBUG_PLANNER_QUEUE 0  // Show the current planner queue depth on this and the next LED matrix row
                                         // If you experience stuttering, reboots, etc. this option can reveal how
                                         // tweaks made to the configuration are affecting the printer in real-time.
#endif

/**
 * NanoDLP Sync support
 *
 * Add support for Synchronized Z moves when using with NanoDLP. G0/G1 axis moves will output "Z_move_comp"
 * string to enable synchronization with DLP projector exposure. This change will allow to use
 * [[WaitForDoneMessage]] instead of populating your gcode with M400 commands
 */
//#define NANODLP_Z_SYNC
#if ENABLED(NANODLP_Z_SYNC)
  //#define NANODLP_ALL_AXIS  // Enables "Z_move_comp" output on any axis move.
                              // Default behavior is limited to Z axis only.
#endif

/**
 * WiFi Support (Espressif ESP32 WiFi)
 */
//#define WIFISUPPORT         // Marlin embedded WiFi managenent
//#define ESP3D_WIFISUPPORT   // ESP3D Library WiFi management (https://github.com/luc-github/ESP3DLib)

#if EITHER(WIFISUPPORT, ESP3D_WIFISUPPORT)
  //#define WEBSUPPORT          // Start a webserver (which may include auto-discovery)
  //#define OTASUPPORT          // Support over-the-air firmware updates
  //#define WIFI_CUSTOM_COMMAND // Accept feature config commands (e.g., WiFi ESP3D) from the host

  /**
   * To set a default WiFi SSID / Password, create a file called Configuration_Secure.h with
   * the following defines, customized for your network. This specific file is excluded via
   * .gitignore to prevent it from accidentally leaking to the public.
   *
   *   #define WIFI_SSID "WiFi SSID"
   *   #define WIFI_PWD  "WiFi Password"
   */
  //#include "Configuration_Secure.h" // External file with WiFi SSID / Password
#endif

/**
 * Průša Multi-Material Unit v2
 * Enable in Configuration.h
 */
#if ENABLED(PRUSA_MMU2)

  // Serial port used for communication with MMU2.
  // For AVR enable the UART port used for the MMU. (e.g., mmuSerial)
  // For 32-bit boards check your HAL for available serial ports. (e.g., Serial2)
  #define MMU2_SERIAL_PORT 2
  #define MMU2_SERIAL mmuSerial

  // Use hardware reset for MMU if a pin is defined for it
  //#define MMU2_RST_PIN 23

  // Enable if the MMU2 has 12V stepper motors (MMU2 Firmware 1.0.2 and up)
  //#define MMU2_MODE_12V

  // G-code to execute when MMU2 F.I.N.D.A. probe detects filament runout
  #define MMU2_FILAMENT_RUNOUT_SCRIPT "M600"

  // Add an LCD menu for MMU2
  //#define MMU2_MENUS
  #if ENABLED(MMU2_MENUS)
    // Settings for filament load / unload from the LCD menu.
    // This is for Průša MK3-style extruders. Customize for your hardware.
    #define MMU2_FILAMENTCHANGE_EJECT_FEED 80.0
    #define MMU2_LOAD_TO_NOZZLE_SEQUENCE \
      {  7.2, 1145 }, \
      { 14.4,  871 }, \
      { 36.0, 1393 }, \
      { 14.4,  871 }, \
      { 50.0,  198 }

    #define MMU2_RAMMING_SEQUENCE \
      {   1.0, 1000 }, \
      {   1.0, 1500 }, \
      {   2.0, 2000 }, \
      {   1.5, 3000 }, \
      {   2.5, 4000 }, \
      { -15.0, 5000 }, \
      { -14.0, 1200 }, \
      {  -6.0,  600 }, \
      {  10.0,  700 }, \
      { -10.0,  400 }, \
      { -50.0, 2000 }
  #endif

  /**
   * MMU Extruder Sensor
   *
   * Support for a Průša (or other) IR Sensor to detect filament near the extruder
   * and make loading more reliable. Suitable for an extruder equipped with a filament
   * sensor less than 38mm from the gears.
   *
   * During loading the extruder will stop when the sensor is triggered, then do a last
   * move up to the gears. If no filament is detected, the MMU2 can make some more attempts.
   * If all attempts fail, a filament runout will be triggered.
   */
  //#define MMU_EXTRUDER_SENSOR
  #if ENABLED(MMU_EXTRUDER_SENSOR)
    #define MMU_LOADING_ATTEMPTS_NR 5 // max. number of attempts to load filament if first load fail
  #endif

  /**
   * Using a sensor like the MMU2S
   * This mode requires a MK3S extruder with a sensor at the extruder idler, like the MMU2S.
   * See https://help.prusa3d.com/en/guide/3b-mk3s-mk2-5s-extruder-upgrade_41560, step 11
   */
  //#define PRUSA_MMU2_S_MODE
  #if ENABLED(PRUSA_MMU2_S_MODE)
    #define MMU2_C0_RETRY   5             // Number of retries (total time = timeout*retries)

    #define MMU2_CAN_LOAD_FEEDRATE 800    // (mm/min)
    #define MMU2_CAN_LOAD_SEQUENCE \
      {  0.1, MMU2_CAN_LOAD_FEEDRATE }, \
      {  60.0, MMU2_CAN_LOAD_FEEDRATE }, \
      { -52.0, MMU2_CAN_LOAD_FEEDRATE }

    #define MMU2_CAN_LOAD_RETRACT   6.0   // (mm) Keep under the distance between Load Sequence values
    #define MMU2_CAN_LOAD_DEVIATION 0.8   // (mm) Acceptable deviation

    #define MMU2_CAN_LOAD_INCREMENT 0.2   // (mm) To reuse within MMU2 module
    #define MMU2_CAN_LOAD_INCREMENT_SEQUENCE \
      { -MMU2_CAN_LOAD_INCREMENT, MMU2_CAN_LOAD_FEEDRATE }

  #endif

  //#define MMU2_DEBUG  // Write debug info to serial output

#endif // PRUSA_MMU2

/**
 * Advanced Print Counter settings
 */
#if ENABLED(PRINTCOUNTER)
  #define SERVICE_WARNING_BUZZES  3
  // Activate up to 3 service interval watchdogs
  //#define SERVICE_NAME_1      "Service S"
  //#define SERVICE_INTERVAL_1  100 // print hours
  //#define SERVICE_NAME_2      "Service L"
  //#define SERVICE_INTERVAL_2  200 // print hours
  //#define SERVICE_NAME_3      "Service 3"
  //#define SERVICE_INTERVAL_3    1 // print hours
#endif

// @section develop

//
// M100 Free Memory Watcher to debug memory usage
//
//#define M100_FREE_MEMORY_WATCHER

//
// M42 - Set pin states
//
//#define DIRECT_PIN_CONTROL

//
// M43 - display pin status, toggle pins, watch pins, watch endstops & toggle LED, test servo probe
//
//#define PINS_DEBUGGING

// Enable Marlin dev mode which adds some special commands
//#define MARLIN_DEV_MODE<|MERGE_RESOLUTION|>--- conflicted
+++ resolved
@@ -140,18 +140,11 @@
 #if TEMP_SENSOR_CHAMBER
   #define CHAMBER_MINTEMP             5
   #define CHAMBER_MAXTEMP            60
-<<<<<<< HEAD
   #define TEMP_CHAMBER_HYSTERESIS     2   // (°C) Temperature proximity considered "close enough" to the target
   #define CHAMBER_LIMIT_SWITCHING
   //#define HEATER_CHAMBER_PIN         HEATER_1_PIN   // Chamber heater on/off pin
   //#define HEATER_CHAMBER_INVERTING   false
 #endif
-=======
-  #define TEMP_CHAMBER_HYSTERESIS     1   // (°C) Temperature proximity considered "close enough" to the target
-  //#define CHAMBER_LIMIT_SWITCHING
-  //#define HEATER_CHAMBER_PIN       44   // Chamber heater on/off pin
-  //#define HEATER_CHAMBER_INVERTING false
->>>>>>> b638c095
 
   //#define CHAMBER_FAN               // Enable a fan on the chamber
   #if ENABLED(CHAMBER_FAN)
@@ -814,17 +807,11 @@
   #define TRAMMING_POINT_NAME_3 "Back-Right"
   #define TRAMMING_POINT_NAME_4 "Back-Left"
 
-<<<<<<< HEAD
   // Enable to restore leveling setup after operation
   #define RESTORE_LEVELING_AFTER_G35
 
   // Add a menu item for Assisted Tramming
   #define ASSISTED_TRAMMING_MENU_ITEM
-=======
-  #define RESTORE_LEVELING_AFTER_G35    // Enable to restore leveling setup after operation
-  //#define REPORT_TRAMMING_MM          // Report Z deviation (mm) for each point relative to the first
-  //#define ASSISTED_TRAMMING_MENU_ITEM // Add a menu item for Assisted Tramming
->>>>>>> b638c095
 
   /**
    * Screw thread:
