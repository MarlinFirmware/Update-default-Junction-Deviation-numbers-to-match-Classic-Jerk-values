--- conflicted
+++ resolved
@@ -1257,11 +1257,7 @@
 
 // @section lcd
 
-<<<<<<< HEAD
-#if ANY(HAS_MARLINUI_MENU, EXTENSIBLE_UI, HAS_DWIN_E3V2)
-=======
 #if HAS_MANUAL_MOVE_MENU
->>>>>>> ab46b7e2
   #define MANUAL_FEEDRATE { 50*60, 50*60, 4*60, 2*60 } // (mm/min) Feedrates for manual moves along X, Y, Z, E from panel
   #define FINE_MANUAL_MOVE 0.025    // (mm) Smallest manual move (< 0.1mm) applying to Z on most machines
   #if IS_ULTIPANEL
