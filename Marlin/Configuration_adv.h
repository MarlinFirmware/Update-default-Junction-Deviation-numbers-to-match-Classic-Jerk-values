/**
 * Marlin 3D Printer Firmware
 * Copyright (c) 2020 MarlinFirmware [https://github.com/MarlinFirmware/Marlin]
 *
 * Based on Sprinter and grbl.
 * Copyright (c) 2011 Camiel Gubbels / Erik van der Zalm
 *
 * This program is free software: you can redistribute it and/or modify
 * it under the terms of the GNU General Public License as published by
 * the Free Software Foundation, either version 3 of the License, or
 * (at your option) any later version.
 *
 * This program is distributed in the hope that it will be useful,
 * but WITHOUT ANY WARRANTY; without even the implied warranty of
 * MERCHANTABILITY or FITNESS FOR A PARTICULAR PURPOSE.  See the
 * GNU General Public License for more details.
 *
 * You should have received a copy of the GNU General Public License
 * along with this program.  If not, see <https://www.gnu.org/licenses/>.
 *
 */
#pragma once

/**
 * Configuration_adv.h
 *
 * Advanced settings.
 * Only change these if you know exactly what you're doing.
 * Some of these settings can damage your printer if improperly set!
 *
 * Basic settings can be found in Configuration.h
 */
#define CONFIGURATION_ADV_H_VERSION 020008

//===========================================================================
//============================= Thermal Settings ============================
//===========================================================================
// @section temperature

/**
 * Thermocouple sensors are quite sensitive to noise.  Any noise induced in
 * the sensor wires, such as by stepper motor wires run in parallel to them,
 * may result in the thermocouple sensor reporting spurious errors.  This
 * value is the number of errors which can occur in a row before the error
 * is reported.  This allows us to ignore intermittent error conditions while
 * still detecting an actual failure, which should result in a continuous
 * stream of errors from the sensor.
 *
 * Set this value to 0 to fail on the first error to occur.
 */
#define THERMOCOUPLE_MAX_ERRORS 15

//
// Custom Thermistor 1000 parameters
//
#if TEMP_SENSOR_0 == 1000
  #define HOTEND0_PULLUP_RESISTOR_OHMS 4700    // Pullup resistor
  #define HOTEND0_RESISTANCE_25C_OHMS  100000  // Resistance at 25C
  #define HOTEND0_BETA                 3950    // Beta value
#endif

#if TEMP_SENSOR_1 == 1000
  #define HOTEND1_PULLUP_RESISTOR_OHMS 4700    // Pullup resistor
  #define HOTEND1_RESISTANCE_25C_OHMS  100000  // Resistance at 25C
  #define HOTEND1_BETA                 3950    // Beta value
#endif

#if TEMP_SENSOR_2 == 1000
  #define HOTEND2_PULLUP_RESISTOR_OHMS 4700    // Pullup resistor
  #define HOTEND2_RESISTANCE_25C_OHMS  100000  // Resistance at 25C
  #define HOTEND2_BETA                 3950    // Beta value
#endif

#if TEMP_SENSOR_3 == 1000
  #define HOTEND3_PULLUP_RESISTOR_OHMS 4700    // Pullup resistor
  #define HOTEND3_RESISTANCE_25C_OHMS  100000  // Resistance at 25C
  #define HOTEND3_BETA                 3950    // Beta value
#endif

#if TEMP_SENSOR_4 == 1000
  #define HOTEND4_PULLUP_RESISTOR_OHMS 4700    // Pullup resistor
  #define HOTEND4_RESISTANCE_25C_OHMS  100000  // Resistance at 25C
  #define HOTEND4_BETA                 3950    // Beta value
#endif

#if TEMP_SENSOR_5 == 1000
  #define HOTEND5_PULLUP_RESISTOR_OHMS 4700    // Pullup resistor
  #define HOTEND5_RESISTANCE_25C_OHMS  100000  // Resistance at 25C
  #define HOTEND5_BETA                 3950    // Beta value
#endif

#if TEMP_SENSOR_6 == 1000
  #define HOTEND6_PULLUP_RESISTOR_OHMS 4700    // Pullup resistor
  #define HOTEND6_RESISTANCE_25C_OHMS  100000  // Resistance at 25C
  #define HOTEND6_BETA                 3950    // Beta value
#endif

#if TEMP_SENSOR_7 == 1000
  #define HOTEND7_PULLUP_RESISTOR_OHMS 4700    // Pullup resistor
  #define HOTEND7_RESISTANCE_25C_OHMS  100000  // Resistance at 25C
  #define HOTEND7_BETA                 3950    // Beta value
#endif

#if TEMP_SENSOR_BED == 1000
  #define BED_PULLUP_RESISTOR_OHMS     4700    // Pullup resistor
  #define BED_RESISTANCE_25C_OHMS      100000  // Resistance at 25C
  #define BED_BETA                     3950    // Beta value
#endif

#if TEMP_SENSOR_CHAMBER == 1000
  #define CHAMBER_PULLUP_RESISTOR_OHMS 4700    // Pullup resistor
  #define CHAMBER_RESISTANCE_25C_OHMS  100000  // Resistance at 25C
  #define CHAMBER_BETA                 3950    // Beta value
#endif

<<<<<<< HEAD
=======
#if TEMP_SENSOR_COOLER == 1000
  #define COOLER_PULLUP_RESISTOR_OHMS 4700    // Pullup resistor
  #define COOLER_RESISTANCE_25C_OHMS  100000  // Resistance at 25C
  #define COOLER_BETA                 3950    // Beta value
#endif

#if TEMP_SENSOR_PROBE == 1000
  #define PROBE_PULLUP_RESISTOR_OHMS   4700    // Pullup resistor
  #define PROBE_RESISTANCE_25C_OHMS    100000  // Resistance at 25C
  #define PROBE_BETA                   3950    // Beta value
#endif

>>>>>>> 5dc8f5cf
//
// Hephestos 2 24V heated bed upgrade kit.
// https://store.bq.com/en/heated-bed-kit-hephestos2
//
//#define HEPHESTOS2_HEATED_BED_KIT
#if ENABLED(HEPHESTOS2_HEATED_BED_KIT)
  #undef TEMP_SENSOR_BED
  #define TEMP_SENSOR_BED 70
  #define HEATER_BED_INVERTING true
#endif

//
// Heated Bed Bang-Bang options
//
#if DISABLED(PIDTEMPBED)
  #define BED_CHECK_INTERVAL 5000   // (ms) Interval between checks in bang-bang control
  #if ENABLED(BED_LIMIT_SWITCHING)
    #define BED_HYSTERESIS 2        // (°C) Only set the relevant heater state when ABS(T-target) > BED_HYSTERESIS
  #endif
#endif

//
// Heated Chamber options
//
#if TEMP_SENSOR_CHAMBER
  #define CHAMBER_MINTEMP             5
  #define CHAMBER_MAXTEMP            60
  #define TEMP_CHAMBER_HYSTERESIS     1   // (°C) Temperature proximity considered "close enough" to the target
  //#define CHAMBER_LIMIT_SWITCHING
  //#define HEATER_CHAMBER_PIN       44   // Chamber heater on/off pin
  //#define HEATER_CHAMBER_INVERTING false

  //#define CHAMBER_FAN               // Enable a fan on the chamber
  #if ENABLED(CHAMBER_FAN)
    #define CHAMBER_FAN_MODE 2        // Fan control mode: 0=Static; 1=Linear increase when temp is higher than target; 2=V-shaped curve.
    #if CHAMBER_FAN_MODE == 0
      #define CHAMBER_FAN_BASE  255   // Chamber fan PWM (0-255)
    #elif CHAMBER_FAN_MODE == 1
      #define CHAMBER_FAN_BASE  128   // Base chamber fan PWM (0-255); turns on when chamber temperature is above the target
      #define CHAMBER_FAN_FACTOR 25   // PWM increase per °C above target
    #elif CHAMBER_FAN_MODE == 2
      #define CHAMBER_FAN_BASE  128   // Minimum chamber fan PWM (0-255)
      #define CHAMBER_FAN_FACTOR 25   // PWM increase per °C difference from target
    #endif
  #endif

  //#define CHAMBER_VENT              // Enable a servo-controlled vent on the chamber
  #if ENABLED(CHAMBER_VENT)
    #define CHAMBER_VENT_SERVO_NR  1  // Index of the vent servo
    #define HIGH_EXCESS_HEAT_LIMIT 5  // How much above target temp to consider there is excess heat in the chamber
    #define LOW_EXCESS_HEAT_LIMIT 3
    #define MIN_COOLING_SLOPE_TIME_CHAMBER_VENT 20
    #define MIN_COOLING_SLOPE_DEG_CHAMBER_VENT 1.5
  #endif
#endif

//
// Laser Cooler options
//
#if TEMP_SENSOR_COOLER
  #define COOLER_MINTEMP           8  // (°C)
  #define COOLER_MAXTEMP          26  // (°C)
  #define COOLER_DEFAULT_TEMP     16  // (°C)
  #define TEMP_COOLER_HYSTERESIS   1  // (°C) Temperature proximity considered "close enough" to the target
  #define COOLER_PIN               8  // Laser cooler on/off pin used to control power to the cooling element e.g. TEC, External chiller via relay
  #define COOLER_INVERTING     false
  #define TEMP_COOLER_PIN         15  // Laser/Cooler temperature sensor pin. ADC is required.
  #define COOLER_FAN                  // Enable a fan on the cooler, Fan# 0,1,2,3 etc.
  #define COOLER_FAN_INDEX         0  // FAN number 0, 1, 2 etc. e.g.
  #if ENABLED(COOLER_FAN)
    #define COOLER_FAN_BASE      100  // Base Cooler fan PWM (0-255); turns on when Cooler temperature is above the target
    #define COOLER_FAN_FACTOR     25  // PWM increase per °C above target
  #endif
#endif

/**
 * Thermal Protection provides additional protection to your printer from damage
 * and fire. Marlin always includes safe min and max temperature ranges which
 * protect against a broken or disconnected thermistor wire.
 *
 * The issue: If a thermistor falls out, it will report the much lower
 * temperature of the air in the room, and the the firmware will keep
 * the heater on.
 *
 * The solution: Once the temperature reaches the target, start observing.
 * If the temperature stays too far below the target (hysteresis) for too
 * long (period), the firmware will halt the machine as a safety precaution.
 *
 * If you get false positives for "Thermal Runaway", increase
 * THERMAL_PROTECTION_HYSTERESIS and/or THERMAL_PROTECTION_PERIOD
 */
#if ENABLED(THERMAL_PROTECTION_HOTENDS)
  #define THERMAL_PROTECTION_PERIOD 60        // Seconds
  #define THERMAL_PROTECTION_HYSTERESIS 4     // Degrees Celsius

  //#define ADAPTIVE_FAN_SLOWING              // Slow part cooling fan if temperature drops
  #if BOTH(ADAPTIVE_FAN_SLOWING, PIDTEMP)
    //#define NO_FAN_SLOWING_IN_PID_TUNING    // Don't slow fan speed during M303
  #endif

  /**
   * Whenever an M104, M109, or M303 increases the target temperature, the
   * firmware will wait for the WATCH_TEMP_PERIOD to expire. If the temperature
   * hasn't increased by WATCH_TEMP_INCREASE degrees, the machine is halted and
   * requires a hard reset. This test restarts with any M104/M109/M303, but only
   * if the current temperature is far enough below the target for a reliable
   * test.
   *
   * If you get false positives for "Heating failed", increase WATCH_TEMP_PERIOD
   * and/or decrease WATCH_TEMP_INCREASE. WATCH_TEMP_INCREASE should not be set
   * below 2.
   */
  #define WATCH_TEMP_PERIOD 60                // Seconds
  #define WATCH_TEMP_INCREASE 2               // Degrees Celsius
#endif

/**
 * Thermal Protection parameters for the bed are just as above for hotends.
 */
#if ENABLED(THERMAL_PROTECTION_BED)
  #define THERMAL_PROTECTION_BED_PERIOD        90 // Seconds
  #define THERMAL_PROTECTION_BED_HYSTERESIS     2 // Degrees Celsius

  /**
   * As described above, except for the bed (M140/M190/M303).
   */
  #define WATCH_BED_TEMP_PERIOD                180 // Seconds
  #define WATCH_BED_TEMP_INCREASE               2 // Degrees Celsius
#endif

/**
 * Thermal Protection parameters for the heated chamber.
 */
#if ENABLED(THERMAL_PROTECTION_CHAMBER)
  #define THERMAL_PROTECTION_CHAMBER_PERIOD    20 // Seconds
  #define THERMAL_PROTECTION_CHAMBER_HYSTERESIS 2 // Degrees Celsius

  /**
   * Heated chamber watch settings (M141/M191).
   */
  #define WATCH_CHAMBER_TEMP_PERIOD            60 // Seconds
  #define WATCH_CHAMBER_TEMP_INCREASE           2 // Degrees Celsius
#endif

/**
 * Thermal Protection parameters for the laser cooler.
 */
#if ENABLED(THERMAL_PROTECTION_COOLER)
  #define THERMAL_PROTECTION_COOLER_PERIOD    10 // Seconds
  #define THERMAL_PROTECTION_COOLER_HYSTERESIS 3 // Degrees Celsius

  /**
   * Laser cooling watch settings (M143/M193).
   */
  #define WATCH_COOLER_TEMP_PERIOD            60 // Seconds
  #define WATCH_COOLER_TEMP_INCREASE           3 // Degrees Celsius
#endif

#if ENABLED(PIDTEMP)
  // Add an experimental additional term to the heater power, proportional to the extrusion speed.
  // A well-chosen Kc value should add just enough power to melt the increased material volume.
  //#define PID_EXTRUSION_SCALING
  #if ENABLED(PID_EXTRUSION_SCALING)
    #define DEFAULT_Kc (100) // heating power = Kc * e_speed
    #define LPQ_MAX_LEN 50
  #endif

  /**
   * Add an experimental additional term to the heater power, proportional to the fan speed.
   * A well-chosen Kf value should add just enough power to compensate for power-loss from the cooling fan.
   * You can either just add a constant compensation with the DEFAULT_Kf value
   * or follow the instruction below to get speed-dependent compensation.
   *
   * Constant compensation (use only with fanspeeds of 0% and 100%)
   * ---------------------------------------------------------------------
   * A good starting point for the Kf-value comes from the calculation:
   *   kf = (power_fan * eff_fan) / power_heater * 255
   * where eff_fan is between 0.0 and 1.0, based on fan-efficiency and airflow to the nozzle / heater.
   *
   * Example:
   *   Heater: 40W, Fan: 0.1A * 24V = 2.4W, eff_fan = 0.8
   *   Kf = (2.4W * 0.8) / 40W * 255 = 12.24
   *
   * Fan-speed dependent compensation
   * --------------------------------
   * 1. To find a good Kf value, set the hotend temperature, wait for it to settle, and enable the fan (100%).
   *    Make sure PID_FAN_SCALING_LIN_FACTOR is 0 and PID_FAN_SCALING_ALTERNATIVE_DEFINITION is not enabled.
   *    If you see the temperature drop repeat the test, increasing the Kf value slowly, until the temperature
   *    drop goes away. If the temperature overshoots after enabling the fan, the Kf value is too big.
   * 2. Note the Kf-value for fan-speed at 100%
   * 3. Determine a good value for PID_FAN_SCALING_MIN_SPEED, which is around the speed, where the fan starts moving.
   * 4. Repeat step 1. and 2. for this fan speed.
   * 5. Enable PID_FAN_SCALING_ALTERNATIVE_DEFINITION and enter the two identified Kf-values in
   *    PID_FAN_SCALING_AT_FULL_SPEED and PID_FAN_SCALING_AT_MIN_SPEED. Enter the minimum speed in PID_FAN_SCALING_MIN_SPEED
   */
  //#define PID_FAN_SCALING
  #if ENABLED(PID_FAN_SCALING)
    //#define PID_FAN_SCALING_ALTERNATIVE_DEFINITION
    #if ENABLED(PID_FAN_SCALING_ALTERNATIVE_DEFINITION)
      // The alternative definition is used for an easier configuration.
      // Just figure out Kf at fullspeed (255) and PID_FAN_SCALING_MIN_SPEED.
      // DEFAULT_Kf and PID_FAN_SCALING_LIN_FACTOR are calculated accordingly.

      #define PID_FAN_SCALING_AT_FULL_SPEED 13.0        //=PID_FAN_SCALING_LIN_FACTOR*255+DEFAULT_Kf
      #define PID_FAN_SCALING_AT_MIN_SPEED 6.0          //=PID_FAN_SCALING_LIN_FACTOR*PID_FAN_SCALING_MIN_SPEED+DEFAULT_Kf
      #define PID_FAN_SCALING_MIN_SPEED 10.0            // Minimum fan speed at which to enable PID_FAN_SCALING

      #define DEFAULT_Kf (255.0*PID_FAN_SCALING_AT_MIN_SPEED-PID_FAN_SCALING_AT_FULL_SPEED*PID_FAN_SCALING_MIN_SPEED)/(255.0-PID_FAN_SCALING_MIN_SPEED)
      #define PID_FAN_SCALING_LIN_FACTOR (PID_FAN_SCALING_AT_FULL_SPEED-DEFAULT_Kf)/255.0

    #else
      #define PID_FAN_SCALING_LIN_FACTOR (0)             // Power loss due to cooling = Kf * (fan_speed)
      #define DEFAULT_Kf 10                              // A constant value added to the PID-tuner
      #define PID_FAN_SCALING_MIN_SPEED 10               // Minimum fan speed at which to enable PID_FAN_SCALING
    #endif
  #endif
#endif

/**
 * Automatic Temperature Mode
 *
 * Dynamically adjust the hotend target temperature based on planned E moves.
 *
 * (Contrast with PID_EXTRUSION_SCALING, which tracks E movement and adjusts PID
 *  behavior using an additional kC value.)
 *
 * Autotemp is calculated by (mintemp + factor * mm_per_sec), capped to maxtemp.
 *
 * Enable Autotemp Mode with M104/M109 F<factor> S<mintemp> B<maxtemp>.
 * Disable by sending M104/M109 with no F parameter (or F0 with AUTOTEMP_PROPORTIONAL).
 */
#define AUTOTEMP
#if ENABLED(AUTOTEMP)
  #define AUTOTEMP_OLDWEIGHT    0.98
  // Turn on AUTOTEMP on M104/M109 by default using proportions set here
  //#define AUTOTEMP_PROPORTIONAL
  #if ENABLED(AUTOTEMP_PROPORTIONAL)
    #define AUTOTEMP_MIN_P      0 // (°C) Added to the target temperature
    #define AUTOTEMP_MAX_P      5 // (°C) Added to the target temperature
    #define AUTOTEMP_FACTOR_P   1 // Apply this F parameter by default (overridden by M104/M109 F)
  #endif
#endif

// Show Temperature ADC value
// Enable for M105 to include ADC values read from temperature sensors.
//#define SHOW_TEMP_ADC_VALUES

/**
 * High Temperature Thermistor Support
 *
 * Thermistors able to support high temperature tend to have a hard time getting
 * good readings at room and lower temperatures. This means HEATER_X_RAW_LO_TEMP
 * will probably be caught when the heating element first turns on during the
 * preheating process, which will trigger a min_temp_error as a safety measure
 * and force stop everything.
 * To circumvent this limitation, we allow for a preheat time (during which,
 * min_temp_error won't be triggered) and add a min_temp buffer to handle
 * aberrant readings.
 *
 * If you want to enable this feature for your hotend thermistor(s)
 * uncomment and set values > 0 in the constants below
 */

// The number of consecutive low temperature errors that can occur
// before a min_temp_error is triggered. (Shouldn't be more than 10.)
//#define MAX_CONSECUTIVE_LOW_TEMPERATURE_ERROR_ALLOWED 0

// The number of milliseconds a hotend will preheat before starting to check
// the temperature. This value should NOT be set to the time it takes the
// hot end to reach the target temperature, but the time it takes to reach
// the minimum temperature your thermistor can read. The lower the better/safer.
// This shouldn't need to be more than 30 seconds (30000)
//#define MILLISECONDS_PREHEAT_TIME 0

// @section extruder

// Extruder runout prevention.
// If the machine is idle and the temperature over MINTEMP
// then extrude some filament every couple of SECONDS.
//#define EXTRUDER_RUNOUT_PREVENT
#if ENABLED(EXTRUDER_RUNOUT_PREVENT)
  #define EXTRUDER_RUNOUT_MINTEMP 190
  #define EXTRUDER_RUNOUT_SECONDS 30
  #define EXTRUDER_RUNOUT_SPEED 1500  // (mm/min)
  #define EXTRUDER_RUNOUT_EXTRUDE 5   // (mm)
#endif

/**
 * Hotend Idle Timeout
 * Prevent filament in the nozzle from charring and causing a critical jam.
 */
#define HOTEND_IDLE_TIMEOUT
#if ENABLED(HOTEND_IDLE_TIMEOUT)
  #define HOTEND_IDLE_TIMEOUT_SEC (30*60)    // (seconds) Time without extruder movement to trigger protection
  #define HOTEND_IDLE_MIN_TRIGGER   120     // (°C) Minimum temperature to enable hotend protection
  #define HOTEND_IDLE_NOZZLE_TARGET 0     // (°C) Safe temperature for the nozzle after timeout
  #define HOTEND_IDLE_BED_TARGET    50     // (°C) Safe temperature for the bed after timeout
#endif

// @section temperature

// Calibration for AD595 / AD8495 sensor to adjust temperature measurements.
// The final temperature is calculated as (measuredTemp * GAIN) + OFFSET.
#define TEMP_SENSOR_AD595_OFFSET  0.0
#define TEMP_SENSOR_AD595_GAIN    1.0
#define TEMP_SENSOR_AD8495_OFFSET 0.0
#define TEMP_SENSOR_AD8495_GAIN   1.0

/**
 * Controller Fan
 * To cool down the stepper drivers and MOSFETs.
 *
 * The fan turns on automatically whenever any driver is enabled and turns
 * off (or reduces to idle speed) shortly after drivers are turned off.
 */
//#define USE_CONTROLLER_FAN
#if ENABLED(USE_CONTROLLER_FAN)
  //#define CONTROLLER_FAN_PIN -1        // Set a custom pin for the controller fan
  #define CONTROLLER_FAN_USE_Z_ONLY    // With this option only the Z axis is considered
  //#define CONTROLLER_FAN_IGNORE_Z      // Ignore Z stepper. Useful when stepper timeout is disabled.
  #define CONTROLLERFAN_SPEED_MIN      0 // (0-255) Minimum speed. (If set below this value the fan is turned off.)
  #define CONTROLLERFAN_SPEED_ACTIVE 255 // (0-255) Active speed, used when any motor is enabled
  #define CONTROLLERFAN_SPEED_IDLE     0 // (0-255) Idle speed, used when motors are disabled
  #define CONTROLLERFAN_IDLE_TIME     60 // (seconds) Extra time to keep the fan running after disabling motors
  //#define CONTROLLER_FAN_EDITABLE      // Enable M710 configurable settings
  #if ENABLED(CONTROLLER_FAN_EDITABLE)
    #define CONTROLLER_FAN_MENU          // Enable the Controller Fan submenu
  #endif
#endif

// When first starting the main fan, run it at full speed for the
// given number of milliseconds.  This gets the fan spinning reliably
// before setting a PWM value. (Does not work with software PWM for fan on Sanguinololu)
#define FAN_KICKSTART_TIME 100

// Some coolers may require a non-zero "off" state.
//#define FAN_OFF_PWM  1

/**
 * PWM Fan Scaling
 *
 * Define the min/max speeds for PWM fans (as set with M106).
 *
 * With these options the M106 0-255 value range is scaled to a subset
 * to ensure that the fan has enough power to spin, or to run lower
 * current fans with higher current. (e.g., 5V/12V fans with 12V/24V)
 * Value 0 always turns off the fan.
 *
 * Define one or both of these to override the default 0-255 range.
 */
#define FAN_MIN_PWM 50
//#define FAN_MAX_PWM 128

/**
 * FAST PWM FAN Settings
 *
 * Use to change the FAST FAN PWM frequency (if enabled in Configuration.h)
 * Combinations of PWM Modes, prescale values and TOP resolutions are used internally to produce a
 * frequency as close as possible to the desired frequency.
 *
 * FAST_PWM_FAN_FREQUENCY [undefined by default]
 *   Set this to your desired frequency.
 *   If left undefined this defaults to F = F_CPU/(2*255*1)
 *   i.e., F = 31.4kHz on 16MHz microcontrollers or F = 39.2kHz on 20MHz microcontrollers.
 *   These defaults are the same as with the old FAST_PWM_FAN implementation - no migration is required
 *   NOTE: Setting very low frequencies (< 10 Hz) may result in unexpected timer behavior.
 *
 * USE_OCR2A_AS_TOP [undefined by default]
 *   Boards that use TIMER2 for PWM have limitations resulting in only a few possible frequencies on TIMER2:
 *   16MHz MCUs: [62.5KHz, 31.4KHz (default), 7.8KHz, 3.92KHz, 1.95KHz, 977Hz, 488Hz, 244Hz, 60Hz, 122Hz, 30Hz]
 *   20MHz MCUs: [78.1KHz, 39.2KHz (default), 9.77KHz, 4.9KHz, 2.44KHz, 1.22KHz, 610Hz, 305Hz, 153Hz, 76Hz, 38Hz]
 *   A greater range can be achieved by enabling USE_OCR2A_AS_TOP. But note that this option blocks the use of
 *   PWM on pin OC2A. Only use this option if you don't need PWM on 0C2A. (Check your schematic.)
 *   USE_OCR2A_AS_TOP sacrifices duty cycle control resolution to achieve this broader range of frequencies.
 */
#if ENABLED(FAST_PWM_FAN)
  //#define FAST_PWM_FAN_FREQUENCY 31400
  //#define USE_OCR2A_AS_TOP
#endif

// @section extruder

/**
 * Extruder cooling fans
 *
 * Extruder auto fans automatically turn on when their extruders'
 * temperatures go above EXTRUDER_AUTO_FAN_TEMPERATURE.
 *
 * Your board's pins file specifies the recommended pins. Override those here
 * or set to -1 to disable completely.
 *
 * Multiple extruders can be assigned to the same pin in which case
 * the fan will turn on when any selected extruder is above the threshold.
 */
#define E0_AUTO_FAN_PIN -1
#define E1_AUTO_FAN_PIN -1
#define E2_AUTO_FAN_PIN -1
#define E3_AUTO_FAN_PIN -1
#define E4_AUTO_FAN_PIN -1
#define E5_AUTO_FAN_PIN -1
#define E6_AUTO_FAN_PIN -1
#define E7_AUTO_FAN_PIN -1
#define CHAMBER_AUTO_FAN_PIN -1
#define COOLER_AUTO_FAN_PIN -1
#define COOLER_FAN_PIN -1

#define EXTRUDER_AUTO_FAN_TEMPERATURE 50
#define EXTRUDER_AUTO_FAN_SPEED 255   // 255 == full speed
#define CHAMBER_AUTO_FAN_TEMPERATURE 30
#define CHAMBER_AUTO_FAN_SPEED 255
#define COOLER_AUTO_FAN_TEMPERATURE 18
#define COOLER_AUTO_FAN_SPEED 255

/**
 * Part-Cooling Fan Multiplexer
 *
 * This feature allows you to digitally multiplex the fan output.
 * The multiplexer is automatically switched at tool-change.
 * Set FANMUX[012]_PINs below for up to 2, 4, or 8 multiplexed fans.
 */
#define FANMUX0_PIN -1
#define FANMUX1_PIN -1
#define FANMUX2_PIN -1

/**
 * M355 Case Light on-off / brightness
 */
#define CASE_LIGHT_ENABLE
#if ENABLED(CASE_LIGHT_ENABLE)
  //#define CASE_LIGHT_PIN 4                  // Override the default pin if needed
  #define INVERT_CASE_LIGHT false             // Set true if Case Light is ON when pin is LOW
  #define CASE_LIGHT_DEFAULT_ON false          // Set default power-up state on
  #define CASE_LIGHT_DEFAULT_BRIGHTNESS 105   // Set default power-up brightness (0-255, requires PWM pin)
  //#define CASE_LIGHT_MAX_PWM 128            // Limit pwm
  //#define CASE_LIGHT_MENU                   // Add Case Light options to the LCD menu
  //#define CASE_LIGHT_NO_BRIGHTNESS          // Disable brightness control. Enable for non-PWM lighting.
  //#define CASE_LIGHT_USE_NEOPIXEL           // Use NeoPixel LED as case light, requires NEOPIXEL_LED.
  #if ENABLED(CASE_LIGHT_USE_NEOPIXEL)
    #define CASE_LIGHT_NEOPIXEL_COLOR { 255, 255, 255, 255 } // { Red, Green, Blue, White }
  #endif
#endif

// @section homing

// If you want endstops to stay on (by default) even when not homing
// enable this option. Override at any time with M120, M121.
//#define ENDSTOPS_ALWAYS_ON_DEFAULT

// @section extras

//#define Z_LATE_ENABLE // Enable Z the last moment. Needed if your Z driver overheats.

// Employ an external closed loop controller. Override pins here if needed.
//#define EXTERNAL_CLOSED_LOOP_CONTROLLER
#if ENABLED(EXTERNAL_CLOSED_LOOP_CONTROLLER)
  //#define CLOSED_LOOP_ENABLE_PIN        -1
  //#define CLOSED_LOOP_MOVE_COMPLETE_PIN -1
#endif

/**
 * Dual Steppers / Dual Endstops
 *
 * This section will allow you to use extra E drivers to drive a second motor for X, Y, or Z axes.
 *
 * For example, set X_DUAL_STEPPER_DRIVERS setting to use a second motor. If the motors need to
 * spin in opposite directions set INVERT_X2_VS_X_DIR. If the second motor needs its own endstop
 * set X_DUAL_ENDSTOPS. This can adjust for "racking." Use X2_USE_ENDSTOP to set the endstop plug
 * that should be used for the second endstop. Extra endstops will appear in the output of 'M119'.
 *
 * Use X_DUAL_ENDSTOP_ADJUSTMENT to adjust for mechanical imperfection. After homing both motors
 * this offset is applied to the X2 motor. To find the offset home the X axis, and measure the error
 * in X2. Dual endstop offsets can be set at runtime with 'M666 X<offset> Y<offset> Z<offset>'.
 */

//#define X_DUAL_STEPPER_DRIVERS
#if ENABLED(X_DUAL_STEPPER_DRIVERS)
  #define INVERT_X2_VS_X_DIR true   // Set 'true' if X motors should rotate in opposite directions
  //#define X_DUAL_ENDSTOPS
  #if ENABLED(X_DUAL_ENDSTOPS)
    #define X2_USE_ENDSTOP _XMAX_
    #define X2_ENDSTOP_ADJUSTMENT  0
  #endif
#endif

//#define Y_DUAL_STEPPER_DRIVERS
#if ENABLED(Y_DUAL_STEPPER_DRIVERS)
  #define INVERT_Y2_VS_Y_DIR true   // Set 'true' if Y motors should rotate in opposite directions
  //#define Y_DUAL_ENDSTOPS
  #if ENABLED(Y_DUAL_ENDSTOPS)
    #define Y2_USE_ENDSTOP _YMAX_
    #define Y2_ENDSTOP_ADJUSTMENT  0
  #endif
#endif

//
// For Z set the number of stepper drivers
//
#define NUM_Z_STEPPER_DRIVERS 1   // (1-4) Z options change based on how many

#if NUM_Z_STEPPER_DRIVERS > 1
  //#define Z_MULTI_ENDSTOPS
  #if ENABLED(Z_MULTI_ENDSTOPS)
    #define Z2_USE_ENDSTOP          _XMAX_
    #define Z2_ENDSTOP_ADJUSTMENT   0
    #if NUM_Z_STEPPER_DRIVERS >= 3
      #define Z3_USE_ENDSTOP        _YMAX_
      #define Z3_ENDSTOP_ADJUSTMENT 0
    #endif
    #if NUM_Z_STEPPER_DRIVERS >= 4
      #define Z4_USE_ENDSTOP        _ZMAX_
      #define Z4_ENDSTOP_ADJUSTMENT 0
    #endif
  #endif
#endif

/**
 * Dual X Carriage
 *
 * This setup has two X carriages that can move independently, each with its own hotend.
 * The carriages can be used to print an object with two colors or materials, or in
 * "duplication mode" it can print two identical or X-mirrored objects simultaneously.
 * The inactive carriage is parked automatically to prevent oozing.
 * X1 is the left carriage, X2 the right. They park and home at opposite ends of the X axis.
 * By default the X2 stepper is assigned to the first unused E plug on the board.
 *
 * The following Dual X Carriage modes can be selected with M605 S<mode>:
 *
 *   0 : (FULL_CONTROL) The slicer has full control over both X-carriages and can achieve optimal travel
 *       results as long as it supports dual X-carriages. (M605 S0)
 *
 *   1 : (AUTO_PARK) The firmware automatically parks and unparks the X-carriages on tool-change so
 *       that additional slicer support is not required. (M605 S1)
 *
 *   2 : (DUPLICATION) The firmware moves the second X-carriage and extruder in synchronization with
 *       the first X-carriage and extruder, to print 2 copies of the same object at the same time.
 *       Set the constant X-offset and temperature differential with M605 S2 X[offs] R[deg] and
 *       follow with M605 S2 to initiate duplicated movement.
 *
 *   3 : (MIRRORED) Formbot/Vivedino-inspired mirrored mode in which the second extruder duplicates
 *       the movement of the first except the second extruder is reversed in the X axis.
 *       Set the initial X offset and temperature differential with M605 S2 X[offs] R[deg] and
 *       follow with M605 S3 to initiate mirrored movement.
 */
//#define DUAL_X_CARRIAGE
#if ENABLED(DUAL_X_CARRIAGE)
  #define X1_MIN_POS X_MIN_POS   // Set to X_MIN_POS
  #define X1_MAX_POS X_BED_SIZE  // Set a maximum so the first X-carriage can't hit the parked second X-carriage
  #define X2_MIN_POS    80       // Set a minimum to ensure the  second X-carriage can't hit the parked first X-carriage
  #define X2_MAX_POS   353       // Set this to the distance between toolheads when both heads are homed
  #define X2_HOME_DIR    1       // Set to 1. The second X-carriage always homes to the maximum endstop position
  #define X2_HOME_POS X2_MAX_POS // Default X2 home position. Set to X2_MAX_POS.
                      // However: In this mode the HOTEND_OFFSET_X value for the second extruder provides a software
                      // override for X2_HOME_POS. This also allow recalibration of the distance between the two endstops
                      // without modifying the firmware (through the "M218 T1 X???" command).
                      // Remember: you should set the second extruder x-offset to 0 in your slicer.

  // This is the default power-up mode which can be later using M605.
  #define DEFAULT_DUAL_X_CARRIAGE_MODE DXC_AUTO_PARK_MODE

  // Default x offset in duplication mode (typically set to half print bed width)
  #define DEFAULT_DUPLICATION_X_OFFSET 100

  // Default action to execute following M605 mode change commands. Typically G28X to apply new mode.
  //#define EVENT_GCODE_IDEX_AFTER_MODECHANGE "G28X"
#endif

// Activate a solenoid on the active extruder with M380. Disable all with M381.
// Define SOL0_PIN, SOL1_PIN, etc., for each extruder that has a solenoid.
//#define EXT_SOLENOID

// @section homing

/**
 * Homing Procedure
 * Homing (G28) does an indefinite move towards the endstops to establish
 * the position of the toolhead relative to the workspace.
 */

//#define SENSORLESS_BACKOFF_MM  { 2, 2 }     // (mm) Backoff from endstops before sensorless homing

#define HOMING_BUMP_MM      { 5, 5, 2 }       // (mm) Backoff from endstops after first bump
#define HOMING_BUMP_DIVISOR { 2, 2, 4 }       // Re-Bump Speed Divisor (Divides the Homing Feedrate)

//#define HOMING_BACKOFF_POST_MM { 2, 2, 2 }  // (mm) Backoff from endstops after homing

#define QUICK_HOME                          // If G28 contains XY do a diagonal move first
//#define HOME_Y_BEFORE_X                     // If G28 contains XY home Y before X
//#define HOME_Z_FIRST                        // Home Z first. Requires a Z-MIN endstop (not a probe).
//#define CODEPENDENT_XY_HOMING               // If X/Y can't home without homing Y/X first

// @section bltouch

#if ENABLED(BLTOUCH)
  /**
   * Either: Use the defaults (recommended) or: For special purposes, use the following DEFINES
   * Do not activate settings that the probe might not understand. Clones might misunderstand
   * advanced commands.
   *
   * Note: If the probe is not deploying, do a "Reset" and "Self-Test" and then check the
   *       wiring of the BROWN, RED and ORANGE wires.
   *
   * Note: If the trigger signal of your probe is not being recognized, it has been very often
   *       because the BLACK and WHITE wires needed to be swapped. They are not "interchangeable"
   *       like they would be with a real switch. So please check the wiring first.
   *
   * Settings for all BLTouch and clone probes:
   */

  // Safety: The probe needs time to recognize the command.
  //         Minimum command delay (ms). Enable and increase if needed.
  //#define BLTOUCH_DELAY 500

  /**
   * Settings for BLTOUCH Classic 1.2, 1.3 or BLTouch Smart 1.0, 2.0, 2.2, 3.0, 3.1, and most clones:
   */

  // Feature: Switch into SW mode after a deploy. It makes the output pulse longer. Can be useful
  //          in special cases, like noisy or filtered input configurations.
  //#define BLTOUCH_FORCE_SW_MODE

  /**
   * Settings for BLTouch Smart 3.0 and 3.1
   * Summary:
   *   - Voltage modes: 5V and OD (open drain - "logic voltage free") output modes
   *   - High-Speed mode
   *   - Disable LCD voltage options
   */

  /**
   * Danger: Don't activate 5V mode unless attached to a 5V-tolerant controller!
   * V3.0 or 3.1: Set default mode to 5V mode at Marlin startup.
   * If disabled, OD mode is the hard-coded default on 3.0
   * On startup, Marlin will compare its eeprom to this value. If the selected mode
   * differs, a mode set eeprom write will be completed at initialization.
   * Use the option below to force an eeprom write to a V3.1 probe regardless.
   */
  //#define BLTOUCH_SET_5V_MODE

  /**
   * Safety: Activate if connecting a probe with an unknown voltage mode.
   * V3.0: Set a probe into mode selected above at Marlin startup. Required for 5V mode on 3.0
   * V3.1: Force a probe with unknown mode into selected mode at Marlin startup ( = Probe EEPROM write )
   * To preserve the life of the probe, use this once then turn it off and re-flash.
   */
  //#define BLTOUCH_FORCE_MODE_SET

  /**
   * Use "HIGH SPEED" mode for probing.
   * Danger: Disable if your probe sometimes fails. Only suitable for stable well-adjusted systems.
   * This feature was designed for Delta's with very fast Z moves however higher speed cartesians may function
   * If the machine cannot raise the probe fast enough after a trigger, it may enter a fault state.
   */
  //#define BLTOUCH_HS_MODE

  // Safety: Enable voltage mode settings in the LCD menu.
  //#define BLTOUCH_LCD_VOLTAGE_MENU

#endif // BLTOUCH

// @section extras

/**
 * Z Steppers Auto-Alignment
 * Add the G34 command to align multiple Z steppers using a bed probe.
 */
//#define Z_STEPPER_AUTO_ALIGN
#if ENABLED(Z_STEPPER_AUTO_ALIGN)
  // Define probe X and Y positions for Z1, Z2 [, Z3 [, Z4]]
  // If not defined, probe limits will be used.
  // Override with 'M422 S<index> X<pos> Y<pos>'
  //#define Z_STEPPER_ALIGN_XY { {  10, 190 }, { 100,  10 }, { 190, 190 } }

  /**
   * Orientation for the automatically-calculated probe positions.
   * Override Z stepper align points with 'M422 S<index> X<pos> Y<pos>'
   *
   * 2 Steppers:  (0)     (1)
   *               |       |   2   |
   *               | 1   2 |       |
   *               |       |   1   |
   *
   * 3 Steppers:  (0)     (1)     (2)     (3)
   *               |   3   | 1     | 2   1 |     2 |
   *               |       |     3 |       | 3     |
   *               | 1   2 | 2     |   3   |     1 |
   *
   * 4 Steppers:  (0)     (1)     (2)     (3)
   *               | 4   3 | 1   4 | 2   1 | 3   2 |
   *               |       |       |       |       |
   *               | 1   2 | 2   3 | 3   4 | 4   1 |
   */
  #ifndef Z_STEPPER_ALIGN_XY
    //#define Z_STEPPERS_ORIENTATION 0
  #endif

  // Provide Z stepper positions for more rapid convergence in bed alignment.
  // Requires triple stepper drivers (i.e., set NUM_Z_STEPPER_DRIVERS to 3)
  //#define Z_STEPPER_ALIGN_KNOWN_STEPPER_POSITIONS
  #if ENABLED(Z_STEPPER_ALIGN_KNOWN_STEPPER_POSITIONS)
    // Define Stepper XY positions for Z1, Z2, Z3 corresponding to
    // the Z screw positions in the bed carriage.
    // Define one position per Z stepper in stepper driver order.
    #define Z_STEPPER_ALIGN_STEPPER_XY { { 210.7, 102.5 }, { 152.6, 220.0 }, { 94.5, 102.5 } }
  #else
    // Amplification factor. Used to scale the correction step up or down in case
    // the stepper (spindle) position is farther out than the test point.
    #define Z_STEPPER_ALIGN_AMP 1.0       // Use a value > 1.0 NOTE: This may cause instability!
  #endif

  // On a 300mm bed a 5% grade would give a misalignment of ~1.5cm
  #define G34_MAX_GRADE              5    // (%) Maximum incline that G34 will handle
  #define Z_STEPPER_ALIGN_ITERATIONS 5    // Number of iterations to apply during alignment
  #define Z_STEPPER_ALIGN_ACC        0.02 // Stop iterating early if the accuracy is better than this
  #define RESTORE_LEVELING_AFTER_G34      // Restore leveling after G34 is done?
  // After G34, re-home Z (G28 Z) or just calculate it from the last probe heights?
  // Re-homing might be more precise in reproducing the actual 'G28 Z' homing height, especially on an uneven bed.
  #define HOME_AFTER_G34
#endif

//
// Add the G35 command to read bed corners to help adjust screws. Requires a bed probe.
//
//#define ASSISTED_TRAMMING
#if ENABLED(ASSISTED_TRAMMING)

  // Define positions for probing points, use the hotend as reference not the sensor.
  #define TRAMMING_POINT_XY { {  20, 20 }, { 200,  20 }, { 200, 200 }, { 20, 200 } }

  // Define positions names for probing points.
  #define TRAMMING_POINT_NAME_1 "Front-Left"
  #define TRAMMING_POINT_NAME_2 "Front-Right"
  #define TRAMMING_POINT_NAME_3 "Back-Right"
  #define TRAMMING_POINT_NAME_4 "Back-Left"

  #define RESTORE_LEVELING_AFTER_G35    // Enable to restore leveling setup after operation
  //#define REPORT_TRAMMING_MM          // Report Z deviation (mm) for each point relative to the first

  //#define ASSISTED_TRAMMING_MENU_ITEM // Add a menu item to run G35 Assisted Tramming (MarlinUI)
  //#define ASSISTED_TRAMMING_WIZARD    // Make the menu item open a Tramming Wizard sub-menu
  //#define ASSISTED_TRAMMING_WAIT_POSITION { X_CENTER, Y_CENTER, 30 } // Move the nozzle out of the way for adjustment

  /**
   * Screw thread:
   *   M3: 30 = Clockwise, 31 = Counter-Clockwise
   *   M4: 40 = Clockwise, 41 = Counter-Clockwise
   *   M5: 50 = Clockwise, 51 = Counter-Clockwise
   */
  #define TRAMMING_SCREW_THREAD 30

#endif

// @section motion

#define AXIS_RELATIVE_MODES { false, false, false, false }

// Add a Duplicate option for well-separated conjoined nozzles
//#define MULTI_NOZZLE_DUPLICATION

// By default pololu step drivers require an active high signal. However, some high power drivers require an active low signal as step.
#define INVERT_X_STEP_PIN false
#define INVERT_Y_STEP_PIN false
#define INVERT_Z_STEP_PIN false
#define INVERT_E_STEP_PIN false

/**
 * Idle Stepper Shutdown
 * Set DISABLE_INACTIVE_? 'true' to shut down axis steppers after an idle period.
 * The Deactive Time can be overridden with M18 and M84. Set to 0 for No Timeout.
 */
#define DEFAULT_STEPPER_DEACTIVE_TIME 120
#define DISABLE_INACTIVE_X true
#define DISABLE_INACTIVE_Y true
#define DISABLE_INACTIVE_Z false  // Set 'false' if the nozzle could fall onto your printed part!
#define DISABLE_INACTIVE_E true

// If the Nozzle or Bed falls when the Z stepper is disabled, set its resting position here.
//#define Z_AFTER_DEACTIVATE Z_HOME_POS

// Default Minimum Feedrates for printing and travel moves
#define DEFAULT_MINIMUMFEEDRATE       0.0     // (mm/s) Minimum feedrate. Set with M205 S.
#define DEFAULT_MINTRAVELFEEDRATE     0.0     // (mm/s) Minimum travel feedrate. Set with M205 T.

// Minimum time that a segment needs to take as the buffer gets emptied
#define DEFAULT_MINSEGMENTTIME        20000   // (µs) Set with M205 B.

// Slow down the machine if the lookahead buffer is (by default) half full.
// Increase the slowdown divisor for larger buffer sizes.
#define SLOWDOWN
#if ENABLED(SLOWDOWN)
  #define SLOWDOWN_DIVISOR 2
#endif

/**
 * XY Frequency limit
 * Reduce resonance by limiting the frequency of small zigzag infill moves.
 * See https://hydraraptor.blogspot.com/2010/12/frequency-limit.html
 * Use M201 F<freq> G<min%> to change limits at runtime.
 */
//#define XY_FREQUENCY_LIMIT      10 // (Hz) Maximum frequency of small zigzag infill moves. Set with M201 F<hertz>.
#ifdef XY_FREQUENCY_LIMIT
  #define XY_FREQUENCY_MIN_PERCENT 5 // (percent) Minimum FR percentage to apply. Set with M201 G<min%>.
#endif

// Minimum planner junction speed. Sets the default minimum speed the planner plans for at the end
// of the buffer and all stops. This should not be much greater than zero and should only be changed
// if unwanted behavior is observed on a user's machine when running at very slow speeds.
#define MINIMUM_PLANNER_SPEED 0.05 // (mm/s)

//
// Backlash Compensation
// Adds extra movement to axes on direction-changes to account for backlash.
//
//#define BACKLASH_COMPENSATION
#if ENABLED(BACKLASH_COMPENSATION)
  // Define values for backlash distance and correction.
  // If BACKLASH_GCODE is enabled these values are the defaults.
  #define BACKLASH_DISTANCE_MM { 0, 0, 0 } // (mm)
  #define BACKLASH_CORRECTION    0.0       // 0.0 = no correction; 1.0 = full correction

  // Set BACKLASH_SMOOTHING_MM to spread backlash correction over multiple segments
  // to reduce print artifacts. (Enabling this is costly in memory and computation!)
  //#define BACKLASH_SMOOTHING_MM 3 // (mm)

  // Add runtime configuration and tuning of backlash values (M425)
  //#define BACKLASH_GCODE

  #if ENABLED(BACKLASH_GCODE)
    // Measure the Z backlash when probing (G29) and set with "M425 Z"
    #define MEASURE_BACKLASH_WHEN_PROBING

    #if ENABLED(MEASURE_BACKLASH_WHEN_PROBING)
      // When measuring, the probe will move up to BACKLASH_MEASUREMENT_LIMIT
      // mm away from point of contact in BACKLASH_MEASUREMENT_RESOLUTION
      // increments while checking for the contact to be broken.
      #define BACKLASH_MEASUREMENT_LIMIT       0.5   // (mm)
      #define BACKLASH_MEASUREMENT_RESOLUTION  0.005 // (mm)
      #define BACKLASH_MEASUREMENT_FEEDRATE    Z_PROBE_FEEDRATE_SLOW // (mm/min)
    #endif
  #endif
#endif

/**
 * Automatic backlash, position and hotend offset calibration
 *
 * Enable G425 to run automatic calibration using an electrically-
 * conductive cube, bolt, or washer mounted on the bed.
 *
 * G425 uses the probe to touch the top and sides of the calibration object
 * on the bed and measures and/or correct positional offsets, axis backlash
 * and hotend offsets.
 *
 * Note: HOTEND_OFFSET and CALIBRATION_OBJECT_CENTER must be set to within
 *       ±5mm of true values for G425 to succeed.
 */
//#define CALIBRATION_GCODE
#if ENABLED(CALIBRATION_GCODE)

  //#define CALIBRATION_SCRIPT_PRE  "M117 Starting Auto-Calibration\nT0\nG28\nG12\nM117 Calibrating..."
  //#define CALIBRATION_SCRIPT_POST "M500\nM117 Calibration data saved"

  #define CALIBRATION_MEASUREMENT_RESOLUTION     0.01 // mm

  #define CALIBRATION_FEEDRATE_SLOW             60    // mm/min
  #define CALIBRATION_FEEDRATE_FAST           1200    // mm/min
  #define CALIBRATION_FEEDRATE_TRAVEL         3000    // mm/min

  // The following parameters refer to the conical section of the nozzle tip.
  #define CALIBRATION_NOZZLE_TIP_HEIGHT          1.0  // mm
  #define CALIBRATION_NOZZLE_OUTER_DIAMETER      2.0  // mm

  // Uncomment to enable reporting (required for "G425 V", but consumes PROGMEM).
  //#define CALIBRATION_REPORTING

  // The true location and dimension the cube/bolt/washer on the bed.
  #define CALIBRATION_OBJECT_CENTER     { 264.0, -22.0,  -2.0 } // mm
  #define CALIBRATION_OBJECT_DIMENSIONS {  10.0,  10.0,  10.0 } // mm

  // Comment out any sides which are unreachable by the probe. For best
  // auto-calibration results, all sides must be reachable.
  #define CALIBRATION_MEASURE_RIGHT
  #define CALIBRATION_MEASURE_FRONT
  #define CALIBRATION_MEASURE_LEFT
  #define CALIBRATION_MEASURE_BACK

  // Probing at the exact top center only works if the center is flat. If
  // probing on a screwhead or hollow washer, probe near the edges.
  //#define CALIBRATION_MEASURE_AT_TOP_EDGES

  // Define the pin to read during calibration
  #ifndef CALIBRATION_PIN
    //#define CALIBRATION_PIN -1            // Define here to override the default pin
    #define CALIBRATION_PIN_INVERTING false // Set to true to invert the custom pin
    //#define CALIBRATION_PIN_PULLDOWN
    #define CALIBRATION_PIN_PULLUP
  #endif
#endif

/**
 * Adaptive Step Smoothing increases the resolution of multi-axis moves, particularly at step frequencies
 * below 1kHz (for AVR) or 10kHz (for ARM), where aliasing between axes in multi-axis moves causes audible
 * vibration and surface artifacts. The algorithm adapts to provide the best possible step smoothing at the
 * lowest stepping frequencies.
 */
//#define ADAPTIVE_STEP_SMOOTHING

/**
 * Custom Microstepping
 * Override as-needed for your setup. Up to 3 MS pins are supported.
 */
//#define MICROSTEP1 LOW,LOW,LOW
//#define MICROSTEP2 HIGH,LOW,LOW
//#define MICROSTEP4 LOW,HIGH,LOW
//#define MICROSTEP8 HIGH,HIGH,LOW
//#define MICROSTEP16 LOW,LOW,HIGH
//#define MICROSTEP32 HIGH,LOW,HIGH

// Microstep settings (Requires a board with pins named X_MS1, X_MS2, etc.)
#define MICROSTEP_MODES { 16, 16, 16, 16, 16, 16 } // [1,2,4,8,16]

/**
 *  @section  stepper motor current
 *
 *  Some boards have a means of setting the stepper motor current via firmware.
 *
 *  The power on motor currents are set by:
 *    PWM_MOTOR_CURRENT - used by MINIRAMBO & ULTIMAIN_2
 *                         known compatible chips: A4982
 *    DIGIPOT_MOTOR_CURRENT - used by BQ_ZUM_MEGA_3D, RAMBO & SCOOVO_X9H
 *                         known compatible chips: AD5206
 *    DAC_MOTOR_CURRENT_DEFAULT - used by PRINTRBOARD_REVF & RIGIDBOARD_V2
 *                         known compatible chips: MCP4728
 *    DIGIPOT_I2C_MOTOR_CURRENTS - used by 5DPRINT, AZTEEG_X3_PRO, AZTEEG_X5_MINI_WIFI, MIGHTYBOARD_REVE
 *                         known compatible chips: MCP4451, MCP4018
 *
 *  Motor currents can also be set by M907 - M910 and by the LCD.
 *    M907 - applies to all.
 *    M908 - BQ_ZUM_MEGA_3D, RAMBO, PRINTRBOARD_REVF, RIGIDBOARD_V2 & SCOOVO_X9H
 *    M909, M910 & LCD - only PRINTRBOARD_REVF & RIGIDBOARD_V2
 */
//#define PWM_MOTOR_CURRENT { 1300, 1300, 1250 }          // Values in milliamps
//#define DIGIPOT_MOTOR_CURRENT { 135,135,135,135,135 }   // Values 0-255 (RAMBO 135 = ~0.75A, 185 = ~1A)
//#define DAC_MOTOR_CURRENT_DEFAULT { 70, 80, 90, 80 }    // Default drive percent - X, Y, Z, E axis

/**
 * I2C-based DIGIPOTs (e.g., Azteeg X3 Pro)
 */
//#define DIGIPOT_MCP4018             // Requires https://github.com/felias-fogg/SlowSoftI2CMaster
//#define DIGIPOT_MCP4451
#if EITHER(DIGIPOT_MCP4018, DIGIPOT_MCP4451)
  #define DIGIPOT_I2C_NUM_CHANNELS 8  // 5DPRINT:4   AZTEEG_X3_PRO:8   MKS_SBASE:5   MIGHTYBOARD_REVE:5

  // Actual motor currents in Amps. The number of entries must match DIGIPOT_I2C_NUM_CHANNELS.
  // These correspond to the physical drivers, so be mindful if the order is changed.
  #define DIGIPOT_I2C_MOTOR_CURRENTS { 1.0, 1.0, 1.0, 1.0, 1.0, 1.0, 1.0, 1.0 } // AZTEEG_X3_PRO

  //#define DIGIPOT_USE_RAW_VALUES    // Use DIGIPOT_MOTOR_CURRENT raw wiper values (instead of A4988 motor currents)

  /**
   * Common slave addresses:
   *
   *                        A   (A shifted)   B   (B shifted)  IC
   * Smoothie              0x2C (0x58)       0x2D (0x5A)       MCP4451
   * AZTEEG_X3_PRO         0x2C (0x58)       0x2E (0x5C)       MCP4451
   * AZTEEG_X5_MINI        0x2C (0x58)       0x2E (0x5C)       MCP4451
   * AZTEEG_X5_MINI_WIFI         0x58              0x5C        MCP4451
   * MIGHTYBOARD_REVE      0x2F (0x5E)                         MCP4018
   */
  //#define DIGIPOT_I2C_ADDRESS_A 0x2C  // Unshifted slave address for first DIGIPOT
  //#define DIGIPOT_I2C_ADDRESS_B 0x2D  // Unshifted slave address for second DIGIPOT
#endif

//===========================================================================
//=============================Additional Features===========================
//===========================================================================

// @section lcd

#if EITHER(IS_ULTIPANEL, EXTENSIBLE_UI)
  #define MANUAL_FEEDRATE { 50*60, 50*60, 4*60, 2*60 } // (mm/min) Feedrates for manual moves along X, Y, Z, E from panel
  #define FINE_MANUAL_MOVE 0.025    // (mm) Smallest manual move (< 0.1mm) applying to Z on most machines
  #if IS_ULTIPANEL
    #define MANUAL_E_MOVES_RELATIVE // Display extruder move distance rather than "position"
    #define ULTIPANEL_FEEDMULTIPLY  // Encoder sets the feedrate multiplier on the Status Screen
  #endif
#endif

// Change values more rapidly when the encoder is rotated faster
#define ENCODER_RATE_MULTIPLIER
#if ENABLED(ENCODER_RATE_MULTIPLIER)
  #define ENCODER_10X_STEPS_PER_SEC   30  // (steps/s) Encoder rate for 10x speed
  #define ENCODER_100X_STEPS_PER_SEC  80  // (steps/s) Encoder rate for 100x speed
#endif

// Play a beep when the feedrate is changed from the Status Screen
//#define BEEP_ON_FEEDRATE_CHANGE
#if ENABLED(BEEP_ON_FEEDRATE_CHANGE)
  #define FEEDRATE_CHANGE_BEEP_DURATION   10
  #define FEEDRATE_CHANGE_BEEP_FREQUENCY 440
#endif

#if HAS_LCD_MENU

  // Add Probe Z Offset calibration to the Z Probe Offsets menu
  #if HAS_BED_PROBE
    #define PROBE_OFFSET_WIZARD
    #if ENABLED(PROBE_OFFSET_WIZARD)
      //
      // Enable to init the Probe Z-Offset when starting the Wizard.
      // Use a height slightly above the estimated nozzle-to-probe Z offset.
      // For example, with an offset of -5, consider a starting height of -4.
      //
      #define PROBE_OFFSET_WIZARD_START_Z -0.5

      // Set a convenient position to do the calibration (probing point and nozzle/bed-distance)
      //#define PROBE_OFFSET_WIZARD_XY_POS { X_CENTER, Y_CENTER }
    #endif
  #endif

  // Include a page of printer information in the LCD Main Menu
  //#define LCD_INFO_MENU
  #if ENABLED(LCD_INFO_MENU)
    //#define LCD_PRINTER_INFO_IS_BOOTSCREEN // Show bootscreen(s) instead of Printer Info pages
  #endif

  // BACK menu items keep the highlight at the top
  //#define TURBO_BACK_MENU_ITEM

  // Add a mute option to the LCD menu
  //#define SOUND_MENU_ITEM

  /**
   * LED Control Menu
   * Add LED Control to the LCD menu
   */
  //#define LED_CONTROL_MENU
  #if ENABLED(LED_CONTROL_MENU)
    #define LED_COLOR_PRESETS                 // Enable the Preset Color menu option
    //#define NEO2_COLOR_PRESETS              // Enable a second NeoPixel Preset Color menu option
    #if ENABLED(LED_COLOR_PRESETS)
      #define LED_USER_PRESET_RED        255  // User defined RED value
      #define LED_USER_PRESET_GREEN      128  // User defined GREEN value
      #define LED_USER_PRESET_BLUE         0  // User defined BLUE value
      #define LED_USER_PRESET_WHITE      255  // User defined WHITE value
      #define LED_USER_PRESET_BRIGHTNESS 255  // User defined intensity
      //#define LED_USER_PRESET_STARTUP       // Have the printer display the user preset color on startup
    #endif
    #if ENABLED(NEO2_COLOR_PRESETS)
      #define NEO2_USER_PRESET_RED        255  // User defined RED value
      #define NEO2_USER_PRESET_GREEN      128  // User defined GREEN value
      #define NEO2_USER_PRESET_BLUE         0  // User defined BLUE value
      #define NEO2_USER_PRESET_WHITE      255  // User defined WHITE value
      #define NEO2_USER_PRESET_BRIGHTNESS 255  // User defined intensity
      //#define NEO2_USER_PRESET_STARTUP       // Have the printer display the user preset color on startup for the second strip
    #endif
  #endif

#endif // HAS_LCD_MENU

// Scroll a longer status message into view
//#define STATUS_MESSAGE_SCROLLING

// On the Info Screen, display XY with one decimal place when possible
//#define LCD_DECIMAL_SMALL_XY

// The timeout (in ms) to return to the status screen from sub-menus
//#define LCD_TIMEOUT_TO_STATUS 15000

// Add an 'M73' G-code to set the current percentage
#define LCD_SET_PROGRESS_MANUALLY

// Show the E position (filament used) during printing
//#define LCD_SHOW_E_TOTAL

#if ENABLED(SHOW_BOOTSCREEN)
  #define BOOTSCREEN_TIMEOUT 4000        // (ms) Total Duration to display the boot screen(s)
#endif

#if EITHER(SDSUPPORT, LCD_SET_PROGRESS_MANUALLY) && ENABLED(EXTENSIBLE_UI)
  #define SHOW_REMAINING_TIME       // Display estimated time to completion
  #if ENABLED(SHOW_REMAINING_TIME)
    #define USE_M73_REMAINING_TIME  // Use remaining time from M73 command instead of estimation
  #endif
#endif

#if EITHER(SDSUPPORT, LCD_SET_PROGRESS_MANUALLY) && ANY(HAS_MARLINUI_U8GLIB, HAS_MARLINUI_HD44780, IS_TFTGLCD_PANEL)
  #define SHOW_REMAINING_TIME       // Display estimated time to completion
  #if ENABLED(SHOW_REMAINING_TIME)
    #define USE_M73_REMAINING_TIME  // Use remaining time from M73 command instead of estimation
    #define ROTATE_PROGRESS_DISPLAY // Display (P)rogress, (E)lapsed, and (R)emaining time
  #endif

  #if HAS_MARLINUI_U8GLIB
    //#define PRINT_PROGRESS_SHOW_DECIMALS // Show progress with decimal digits
  #endif

  #if EITHER(HAS_MARLINUI_HD44780, IS_TFTGLCD_PANEL)
    //#define LCD_PROGRESS_BAR            // Show a progress bar on HD44780 LCDs for SD printing
    #if ENABLED(LCD_PROGRESS_BAR)
      #define PROGRESS_BAR_BAR_TIME 2000  // (ms) Amount of time to show the bar
      #define PROGRESS_BAR_MSG_TIME 3000  // (ms) Amount of time to show the status message
      #define PROGRESS_MSG_EXPIRE   0     // (ms) Amount of time to retain the status message (0=forever)
      //#define PROGRESS_MSG_ONCE         // Show the message for MSG_TIME then clear it
      //#define LCD_PROGRESS_BAR_TEST     // Add a menu item to test the progress bar
    #endif
  #endif
#endif

#if ENABLED(SDSUPPORT)

  // The standard SD detect circuit reads LOW when media is inserted and HIGH when empty.
  // Enable this option and set to HIGH if your SD cards are incorrectly detected.
  //#define SD_DETECT_STATE HIGH

  //#define SD_IGNORE_AT_STARTUP            // Don't mount the SD card when starting up
  //#define SDCARD_READONLY                 // Read-only SD card (to save over 2K of flash)

  //#define GCODE_REPEAT_MARKERS            // Enable G-code M808 to set repeat markers and do looping

  #define SD_PROCEDURE_DEPTH 1              // Increase if you need more nested M32 calls

  #define SD_FINISHED_STEPPERRELEASE true   // Disable steppers when SD Print is finished
  #define SD_FINISHED_RELEASECOMMAND "M84"  // Use "M84XYE" to keep Z enabled so your bed stays in place

  // Reverse SD sort to show "more recent" files first, according to the card's FAT.
  // Since the FAT gets out of order with usage, SDCARD_SORT_ALPHA is recommended.
  #define SDCARD_RATHERRECENTFIRST

  #define SD_MENU_CONFIRM_START             // Confirm the selected SD file before printing

  //#define NO_SD_AUTOSTART                 // Remove auto#.g file support completely to save some Flash, SRAM
  //#define MENU_ADDAUTOSTART               // Add a menu option to run auto#.g files

  //#define BROWSE_MEDIA_ON_INSERT          // Open the file browser when media is inserted

  #define EVENT_GCODE_SD_ABORT "G27\nM84"      // G-code to run on SD Abort Print (e.g., "G28XY" or "G27")

  #if ENABLED(PRINTER_EVENT_LEDS)
    #define PE_LEDS_COMPLETED_TIME  (30*60) // (seconds) Time to keep the LED "done" color before restoring normal illumination
  #endif

  /**
   * Continue after Power-Loss (Creality3D)
   *
   * Store the current state to the SD Card at the start of each layer
   * during SD printing. If the recovery file is found at boot time, present
   * an option on the LCD screen to continue the print from the last-known
   * point in the file.
   */
  #define POWER_LOSS_RECOVERY
  #if ENABLED(POWER_LOSS_RECOVERY)
    #define PLR_ENABLED_DEFAULT   true // Power Loss Recovery enabled by default. (Set with 'M413 Sn' & M500)
    //#define BACKUP_POWER_SUPPLY       // Backup power / UPS to move the steppers on power loss
    //#define POWER_LOSS_ZRAISE       2 // (mm) Z axis raise on resume (on power loss with UPS)
    //#define POWER_LOSS_PIN         44 // Pin to detect power loss. Set to -1 to disable default pin on boards without module.
    //#define POWER_LOSS_STATE     HIGH // State of pin indicating power loss
    //#define POWER_LOSS_PULLUP         // Set pullup / pulldown as appropriate for your sensor
    //#define POWER_LOSS_PULLDOWN
    //#define POWER_LOSS_PURGE_LEN   20 // (mm) Length of filament to purge on resume
    //#define POWER_LOSS_RETRACT_LEN 10 // (mm) Length of filament to retract on fail. Requires backup power.

    // Without a POWER_LOSS_PIN the following option helps reduce wear on the SD card,
    // especially with "vase mode" printing. Set too high and vases cannot be continued.
    #define POWER_LOSS_MIN_Z_CHANGE 0.05 // (mm) Minimum Z change before saving power-loss data

    // Enable if Z homing is needed for proper recovery. 99.9% of the time this should be disabled!
    //#define POWER_LOSS_RECOVER_ZHOME
    #if ENABLED(POWER_LOSS_RECOVER_ZHOME)
      //#define POWER_LOSS_ZHOME_POS { 0, 0 } // Safe XY position to home Z while avoiding objects on the bed
  #endif
  #endif

  /**
   * Sort SD file listings in alphabetical order.
   *
   * With this option enabled, items on SD cards will be sorted
   * by name for easier navigation.
   *
   * By default...
   *
   *  - Use the slowest -but safest- method for sorting.
   *  - Folders are sorted to the top.
   *  - The sort key is statically allocated.
   *  - No added G-code (M34) support.
   *  - 40 item sorting limit. (Items after the first 40 are unsorted.)
   *
   * SD sorting uses static allocation (as set by SDSORT_LIMIT), allowing the
   * compiler to calculate the worst-case usage and throw an error if the SRAM
   * limit is exceeded.
   *
   *  - SDSORT_USES_RAM provides faster sorting via a static directory buffer.
   *  - SDSORT_USES_STACK does the same, but uses a local stack-based buffer.
   *  - SDSORT_CACHE_NAMES will retain the sorted file listing in RAM. (Expensive!)
   *  - SDSORT_DYNAMIC_RAM only uses RAM when the SD menu is visible. (Use with caution!)
   */
  #define SDCARD_SORT_ALPHA

  // SD Card Sorting options
  #if ENABLED(SDCARD_SORT_ALPHA)
    #define SDSORT_LIMIT       40     // Maximum number of sorted items (10-256). Costs 27 bytes each.
    #define FOLDER_SORTING     -1     // -1=above  0=none  1=below
    #define SDSORT_GCODE       true  // Allow turning sorting on/off with LCD and M34 G-code.
    #define SDSORT_USES_RAM    true  // Pre-allocate a static array for faster pre-sorting.
    #define SDSORT_USES_STACK  false  // Prefer the stack for pre-sorting to give back some SRAM. (Negated by next 2 options.)
    #define SDSORT_CACHE_NAMES true  // Keep sorted items in RAM longer for speedy performance. Most expensive option.
    #define SDSORT_DYNAMIC_RAM false  // Use dynamic allocation (within SD menus). Least expensive option. Set SDSORT_LIMIT before use!
    #define SDSORT_CACHE_VFATS 2      // Maximum number of 13-byte VFAT entries to use for sorting.
                                      // Note: Only affects SCROLL_LONG_FILENAMES with SDSORT_CACHE_NAMES but not SDSORT_DYNAMIC_RAM.
  #endif

  // Allow international symbols in long filenames. To display correctly, the
  // LCD's font must contain the characters. Check your selected LCD language.
  //#define UTF_FILENAME_SUPPORT

  // This allows hosts to request long names for files and folders with M33
  #define LONG_FILENAME_HOST_SUPPORT

  // Enable this option to scroll long filenames in the SD card menu
  #define SCROLL_LONG_FILENAMES

  // Leave the heaters on after Stop Print (not recommended!)
  //#define SD_ABORT_NO_COOLDOWN

  /**
   * This option allows you to abort SD printing when any endstop is triggered.
   * This feature must be enabled with "M540 S1" or from the LCD menu.
   * To have any effect, endstops must be enabled during SD printing.
   */
  //#define SD_ABORT_ON_ENDSTOP_HIT

  /**
   * This option makes it easier to print the same SD Card file again.
   * On print completion the LCD Menu will open with the file selected.
   * You can just click to start the print, or navigate elsewhere.
   */
  //#define SD_REPRINT_LAST_SELECTED_FILE

  /**
   * Auto-report SdCard status with M27 S<seconds>
   */
  //#define AUTO_REPORT_SD_STATUS

  /**
   * Support for USB thumb drives using an Arduino USB Host Shield or
   * equivalent MAX3421E breakout board. The USB thumb drive will appear
   * to Marlin as an SD card.
   *
   * The MAX3421E can be assigned the same pins as the SD card reader, with
   * the following pin mapping:
   *
   *    SCLK, MOSI, MISO --> SCLK, MOSI, MISO
   *    INT              --> SD_DETECT_PIN [1]
   *    SS               --> SDSS
   *
   * [1] On AVR an interrupt-capable pin is best for UHS3 compatibility.
   */
  //#define USB_FLASH_DRIVE_SUPPORT
  #if ENABLED(USB_FLASH_DRIVE_SUPPORT)
    #define USB_CS_PIN    SDSS
    #define USB_INTR_PIN  SD_DETECT_PIN

    /**
     * USB Host Shield Library
     *
     * - UHS2 uses no interrupts and has been production-tested
     *   on a LulzBot TAZ Pro with a 32-bit Archim board.
     *
     * - UHS3 is newer code with better USB compatibility. But it
     *   is less tested and is known to interfere with Servos.
     *   [1] This requires USB_INTR_PIN to be interrupt-capable.
     */
    //#define USE_UHS3_USB
  #endif

  /**
   * When using a bootloader that supports SD-Firmware-Flashing,
   * add a menu item to activate SD-FW-Update on the next reboot.
   *
   * Requires ATMEGA2560 (Arduino Mega)
   *
   * Tested with this bootloader:
   *   https://github.com/FleetProbe/MicroBridge-Arduino-ATMega2560
   */
  //#define SD_FIRMWARE_UPDATE
  #if ENABLED(SD_FIRMWARE_UPDATE)
    #define SD_FIRMWARE_UPDATE_EEPROM_ADDR    0x1FF
    #define SD_FIRMWARE_UPDATE_ACTIVE_VALUE   0xF0
    #define SD_FIRMWARE_UPDATE_INACTIVE_VALUE 0xFF
  #endif

  // Add an optimized binary file transfer mode, initiated with 'M28 B1'
  //#define BINARY_FILE_TRANSFER

  /**
   * Set this option to one of the following (or the board's defaults apply):
   *
   *           LCD - Use the SD drive in the external LCD controller.
   *       ONBOARD - Use the SD drive on the control board. (No SD_DETECT_PIN. M21 to init.)
   *  CUSTOM_CABLE - Use a custom cable to access the SD (as defined in a pins file).
   *
   * :[ 'LCD', 'ONBOARD', 'CUSTOM_CABLE' ]
   */
  //#define SDCARD_CONNECTION LCD

#endif // SDSUPPORT

/**
 * By default an onboard SD card reader may be shared as a USB mass-
 * storage device. This option hides the SD card from the host PC.
 */
//#define NO_SD_HOST_DRIVE   // Disable SD Card access over USB (for security).

/**
 * Additional options for Graphical Displays
 *
 * Use the optimizations here to improve printing performance,
 * which can be adversely affected by graphical display drawing,
 * especially when doing several short moves, and when printing
 * on DELTA and SCARA machines.
 *
 * Some of these options may result in the display lagging behind
 * controller events, as there is a trade-off between reliable
 * printing performance versus fast display updates.
 */
#if HAS_MARLINUI_U8GLIB
  // Show SD percentage next to the progress bar
  //#define DOGM_SD_PERCENT

  // Save many cycles by drawing a hollow frame or no frame on the Info Screen
  //#define XYZ_NO_FRAME
  #define XYZ_HOLLOW_FRAME

  // Enable to save many cycles by drawing a hollow frame on Menu Screens
  #define MENU_HOLLOW_FRAME

  // A bigger font is available for edit items. Costs 3120 bytes of PROGMEM.
  // Western only. Not available for Cyrillic, Kana, Turkish, Greek, or Chinese.
  //#define USE_BIG_EDIT_FONT

  // A smaller font may be used on the Info Screen. Costs 2434 bytes of PROGMEM.
  // Western only. Not available for Cyrillic, Kana, Turkish, Greek, or Chinese.
  //#define USE_SMALL_INFOFONT

  // Swap the CW/CCW indicators in the graphics overlay
  //#define OVERLAY_GFX_REVERSE

  /**
   * ST7920-based LCDs can emulate a 16 x 4 character display using
   * the ST7920 character-generator for very fast screen updates.
   * Enable LIGHTWEIGHT_UI to use this special display mode.
   *
   * Since LIGHTWEIGHT_UI has limited space, the position and status
   * message occupy the same line. Set STATUS_EXPIRE_SECONDS to the
   * length of time to display the status message before clearing.
   *
   * Set STATUS_EXPIRE_SECONDS to zero to never clear the status.
   * This will prevent position updates from being displayed.
   */
  #if ENABLED(U8GLIB_ST7920)
    // Enable this option and reduce the value to optimize screen updates.
    // The normal delay is 10µs. Use the lowest value that still gives a reliable display.
    //#define DOGM_SPI_DELAY_US 5

    //#define LIGHTWEIGHT_UI
    #if ENABLED(LIGHTWEIGHT_UI)
      #define STATUS_EXPIRE_SECONDS 20
    #endif
  #endif

  /**
   * Status (Info) Screen customizations
   * These options may affect code size and screen render time.
   * Custom status screens can forcibly override these settings.
   */
  //#define STATUS_COMBINE_HEATERS    // Use combined heater images instead of separate ones
  //#define STATUS_HOTEND_NUMBERLESS  // Use plain hotend icons instead of numbered ones (with 2+ hotends)
  #define STATUS_HOTEND_INVERTED      // Show solid nozzle bitmaps when heating (Requires STATUS_HOTEND_ANIM)
  #define STATUS_HOTEND_ANIM          // Use a second bitmap to indicate hotend heating
  #define STATUS_BED_ANIM             // Use a second bitmap to indicate bed heating
  #define STATUS_CHAMBER_ANIM         // Use a second bitmap to indicate chamber heating
  //#define STATUS_CUTTER_ANIM        // Use a second bitmap to indicate spindle / laser active
  //#define STATUS_COOLER_ANIM        // Use a second bitmap to indicate laser cooling
  //#define STATUS_ALT_BED_BITMAP     // Use the alternative bed bitmap
  //#define STATUS_ALT_FAN_BITMAP     // Use the alternative fan bitmap
  //#define STATUS_FAN_FRAMES 3       // :[0,1,2,3,4] Number of fan animation frames
  //#define STATUS_HEAT_PERCENT       // Show heating in a progress bar
  //#define BOOT_MARLIN_LOGO_SMALL    // Show a smaller Marlin logo on the Boot Screen (saving 399 bytes of flash)
  #define BOOT_MARLIN_LOGO_ANIMATED // Animated Marlin logo. Costs ~‭3260 (or ~940) bytes of PROGMEM.

  // Frivolous Game Options
  #define MARLIN_BRICKOUT
  #define MARLIN_INVADERS
  #define MARLIN_SNAKE
  #define GAMES_EASTER_EGG          // Add extra blank lines above the "Games" sub-menu

#endif // HAS_MARLINUI_U8GLIB

//
// Additional options for DGUS / DWIN displays
//
#if HAS_DGUS_LCD || ENABLED(DGUS_LCD_UI_CREALITY_TOUCH)
  #define LCD_SERIAL_PORT 3
  #define LCD_BAUDRATE 115200

  #define DGUS_RX_BUFFER_SIZE 128
  #define DGUS_TX_BUFFER_SIZE 48
  //#define SERIAL_STATS_RX_BUFFER_OVERRUNS  // Fix Rx overrun situation (Currently only for AVR)

  #define DGUS_UPDATE_INTERVAL_MS  500    // (ms) Interval between automatic screen updates

  #if EITHER(DGUS_LCD_UI_FYSETC, DGUS_LCD_UI_HIPRECY)
    #define DGUS_PRINT_FILENAME           // Display the filename during printing
    #define DGUS_PREHEAT_UI               // Display a preheat screen during heatup

    #if ENABLED(DGUS_LCD_UI_FYSETC)
      //#define DGUS_UI_MOVE_DIS_OPTION   // Disabled by default for UI_FYSETC
    #else
      #define DGUS_UI_MOVE_DIS_OPTION     // Enabled by default for UI_HIPRECY
    #endif

    #define DGUS_FILAMENT_LOADUNLOAD
    #if ENABLED(DGUS_FILAMENT_LOADUNLOAD)
      #define DGUS_FILAMENT_PURGE_LENGTH 10
      #define DGUS_FILAMENT_LOAD_LENGTH_PER_TIME 0.5 // (mm) Adjust in proportion to DGUS_UPDATE_INTERVAL_MS
    #endif

    #define DGUS_UI_WAITING               // Show a "waiting" screen between some screens
    #if ENABLED(DGUS_UI_WAITING)
      #define DGUS_UI_WAITING_STATUS 10
      #define DGUS_UI_WAITING_STATUS_PERIOD 8 // Increase to slower waiting status looping
    #endif
  #endif
#endif // HAS_DGUS_LCD

//
// Touch UI for the FTDI Embedded Video Engine (EVE)
//
#if ENABLED(TOUCH_UI_FTDI_EVE)
  // Display board used
  //#define LCD_FTDI_VM800B35A        // FTDI 3.5" with FT800 (320x240)
  //#define LCD_4DSYSTEMS_4DLCD_FT843 // 4D Systems 4.3" (480x272)
  //#define LCD_HAOYU_FT800CB         // Haoyu with 4.3" or 5" (480x272)
  //#define LCD_HAOYU_FT810CB         // Haoyu with 5" (800x480)
  //#define LCD_ALEPHOBJECTS_CLCD_UI  // Aleph Objects Color LCD UI
  //#define LCD_FYSETC_TFT81050       // FYSETC with 5" (800x480)

  // Correct the resolution if not using the stock TFT panel.
  //#define TOUCH_UI_320x240
  //#define TOUCH_UI_480x272
  //#define TOUCH_UI_800x480

  // Mappings for boards with a standard RepRapDiscount Display connector
  //#define AO_EXP1_PINMAP      // AlephObjects CLCD UI EXP1 mapping
  //#define AO_EXP2_PINMAP      // AlephObjects CLCD UI EXP2 mapping
  //#define CR10_TFT_PINMAP     // Rudolph Riedel's CR10 pin mapping
  //#define S6_TFT_PINMAP       // FYSETC S6 pin mapping
  //#define F6_TFT_PINMAP       // FYSETC F6 pin mapping

  //#define OTHER_PIN_LAYOUT  // Define pins manually below
  #if ENABLED(OTHER_PIN_LAYOUT)
    // Pins for CS and MOD_RESET (PD) must be chosen
    #define CLCD_MOD_RESET  9
    #define CLCD_SPI_CS    10

    // If using software SPI, specify pins for SCLK, MOSI, MISO
    //#define CLCD_USE_SOFT_SPI
    #if ENABLED(CLCD_USE_SOFT_SPI)
      #define CLCD_SOFT_SPI_MOSI 11
      #define CLCD_SOFT_SPI_MISO 12
      #define CLCD_SOFT_SPI_SCLK 13
    #endif
  #endif

  // Display Orientation. An inverted (i.e. upside-down) display
  // is supported on the FT800. The FT810 and beyond also support
  // portrait and mirrored orientations.
  //#define TOUCH_UI_INVERTED
  //#define TOUCH_UI_PORTRAIT
  //#define TOUCH_UI_MIRRORED

  // UTF8 processing and rendering.
  // Unsupported characters are shown as '?'.
  //#define TOUCH_UI_USE_UTF8
  #if ENABLED(TOUCH_UI_USE_UTF8)
    // Western accents support. These accented characters use
    // combined bitmaps and require relatively little storage.
    #define TOUCH_UI_UTF8_WESTERN_CHARSET
    #if ENABLED(TOUCH_UI_UTF8_WESTERN_CHARSET)
      // Additional character groups. These characters require
      // full bitmaps and take up considerable storage:
      //#define TOUCH_UI_UTF8_SUPERSCRIPTS  // ¹ ² ³
      //#define TOUCH_UI_UTF8_COPYRIGHT     // © ®
      //#define TOUCH_UI_UTF8_GERMANIC      // ß
      //#define TOUCH_UI_UTF8_SCANDINAVIAN  // Æ Ð Ø Þ æ ð ø þ
      //#define TOUCH_UI_UTF8_PUNCTUATION   // « » ¿ ¡
      //#define TOUCH_UI_UTF8_CURRENCY      // ¢ £ ¤ ¥
      //#define TOUCH_UI_UTF8_ORDINALS      // º ª
      //#define TOUCH_UI_UTF8_MATHEMATICS   // ± × ÷
      //#define TOUCH_UI_UTF8_FRACTIONS     // ¼ ½ ¾
      //#define TOUCH_UI_UTF8_SYMBOLS       // µ ¶ ¦ § ¬
    #endif
  #endif

  // Use a smaller font when labels don't fit buttons
  #define TOUCH_UI_FIT_TEXT

  // Allow language selection from menu at run-time (otherwise use LCD_LANGUAGE)
  //#define LCD_LANGUAGE_1 en
  //#define LCD_LANGUAGE_2 fr
  //#define LCD_LANGUAGE_3 de
  //#define LCD_LANGUAGE_4 es
  //#define LCD_LANGUAGE_5 it

  // Use a numeric passcode for "Screen lock" keypad.
  // (recommended for smaller displays)
  //#define TOUCH_UI_PASSCODE

  // Output extra debug info for Touch UI events
  //#define TOUCH_UI_DEBUG

  // Developer menu (accessed by touching "About Printer" copyright text)
  //#define TOUCH_UI_DEVELOPER_MENU
#endif

//
// Classic UI Options
//
#if TFT_SCALED_DOGLCD
  //#define TFT_MARLINUI_COLOR 0xFFFF // White
  //#define TFT_MARLINBG_COLOR 0x0000 // Black
  //#define TFT_DISABLED_COLOR 0x0003 // Almost black
  //#define TFT_BTCANCEL_COLOR 0xF800 // Red
  //#define TFT_BTARROWS_COLOR 0xDEE6 // 11011 110111 00110 Yellow
  //#define TFT_BTOKMENU_COLOR 0x145F // 00010 100010 11111 Cyan
#endif

//
// ADC Button Debounce
//
#if HAS_ADC_BUTTONS
  #define ADC_BUTTON_DEBOUNCE_DELAY 16  // Increase if buttons bounce or repeat too fast
#endif

// @section safety

/**
 * The watchdog hardware timer will do a reset and disable all outputs
 * if the firmware gets too overloaded to read the temperature sensors.
 *
 * If you find that watchdog reboot causes your AVR board to hang forever,
 * enable WATCHDOG_RESET_MANUAL to use a custom timer instead of WDTO.
 * NOTE: This method is less reliable as it can only catch hangups while
 * interrupts are enabled.
 */
#define USE_WATCHDOG
#if ENABLED(USE_WATCHDOG)
  #define WATCHDOG_DURATION_8S
  //#define WATCHDOG_RESET_MANUAL
#endif

// @section lcd

/**
 * Babystepping enables movement of the axes by tiny increments without changing
 * the current position values. This feature is used primarily to adjust the Z
 * axis in the first layer of a print in real-time.
 *
 * Warning: Does not respect endstops!
 */
#define BABYSTEPPING
#if ENABLED(BABYSTEPPING)
  //#define INTEGRATED_BABYSTEPPING         // EXPERIMENTAL integration of babystepping into the Stepper ISR
  //#define BABYSTEP_WITHOUT_HOMING
  //#define BABYSTEP_ALWAYS_AVAILABLE       // Allow babystepping at all times (not just during movement).
  //#define BABYSTEP_XY                     // Also enable X/Y Babystepping. Not supported on DELTA!
  #define BABYSTEP_INVERT_Z false           // Change if Z babysteps should go the other way
  #define BABYSTEP_MILLIMETER_UNITS       // Specify BABYSTEP_MULTIPLICATOR_(XY|Z) in mm instead of micro-steps
  #define BABYSTEP_MULTIPLICATOR_Z  0.01       // (steps or mm) Steps or millimeter distance for each Z babystep
  #define BABYSTEP_MULTIPLICATOR_XY 1       // (steps or mm) Steps or millimeter distance for each XY babystep

  #define DOUBLECLICK_FOR_Z_BABYSTEPPING  // Double-click on the Status Screen for Z Babystepping.
  #if ENABLED(DOUBLECLICK_FOR_Z_BABYSTEPPING)
    #define DOUBLECLICK_MAX_INTERVAL 1250   // Maximum interval between clicks, in milliseconds.
                                            // Note: Extra time may be added to mitigate controller latency.
    //#define MOVE_Z_WHEN_IDLE              // Jump to the move Z menu on doubleclick when printer is idle.
    #if ENABLED(MOVE_Z_WHEN_IDLE)
      #define MOVE_Z_IDLE_MULTIPLICATOR 1   // Multiply 1mm by this factor for the move step size.
    #endif
  #endif

  //#define BABYSTEP_DISPLAY_TOTAL          // Display total babysteps since last G28

  #define BABYSTEP_ZPROBE_OFFSET          // Combine M851 Z and Babystepping
  #if ENABLED(BABYSTEP_ZPROBE_OFFSET)
    //#define BABYSTEP_HOTEND_Z_OFFSET      // For multiple hotends, babystep relative Z offsets
    //#define BABYSTEP_ZPROBE_GFX_OVERLAY   // Enable graphical overlay on Z-offset editor
  #endif
#endif

// @section extruder

/**
 * Linear Pressure Control v1.5
 *
 * Assumption: advance [steps] = k * (delta velocity [steps/s])
 * K=0 means advance disabled.
 *
 * NOTE: K values for LIN_ADVANCE 1.5 differ from earlier versions!
 *
 * Set K around 0.22 for 3mm PLA Direct Drive with ~6.5cm between the drive gear and heatbreak.
 * Larger K values will be needed for flexible filament and greater distances.
 * If this algorithm produces a higher speed offset than the extruder can handle (compared to E jerk)
 * print acceleration will be reduced during the affected moves to keep within the limit.
 *
 * See https://marlinfw.org/docs/features/lin_advance.html for full instructions.
 */
#define LIN_ADVANCE
#if ENABLED(LIN_ADVANCE)
  //#define EXTRA_LIN_ADVANCE_K // Enable for second linear advance constants
  #define LIN_ADVANCE_K 0    // Unit: mm compression per 1mm/s extruder speed
  //#define LA_DEBUG            // If enabled, this will generate debug information output over USB.
  #define EXPERIMENTAL_SCURVE // Enable this option to permit S-Curve Acceleration
#endif

// @section leveling

/**
 * Points to probe for all 3-point Leveling procedures.
 * Override if the automatically selected points are inadequate.
 */
#if EITHER(AUTO_BED_LEVELING_3POINT, AUTO_BED_LEVELING_UBL)
  //#define PROBE_PT_1_X 15
  //#define PROBE_PT_1_Y 180
  //#define PROBE_PT_2_X 15
  //#define PROBE_PT_2_Y 20
  //#define PROBE_PT_3_X 170
  //#define PROBE_PT_3_Y 20
#endif

/**
 * Probing Margins
 *
 * Override PROBING_MARGIN for each side of the build plate
 * Useful to get probe points to exact positions on targets or
 * to allow leveling to avoid plate clamps on only specific
 * sides of the bed. With NOZZLE_AS_PROBE negative values are
 * allowed, to permit probing outside the bed.
 *
 * If you are replacing the prior *_PROBE_BED_POSITION options,
 * LEFT and FRONT values in most cases will map directly over
 * RIGHT and REAR would be the inverse such as
 * (X/Y_BED_SIZE - RIGHT/BACK_PROBE_BED_POSITION)
 *
 * This will allow all positions to match at compilation, however
 * should the probe position be modified with M851XY then the
 * probe points will follow. This prevents any change from causing
 * the probe to be unable to reach any points.
 */
#if PROBE_SELECTED && !IS_KINEMATIC
  //#define PROBING_MARGIN_LEFT PROBING_MARGIN
  //#define PROBING_MARGIN_RIGHT PROBING_MARGIN
  //#define PROBING_MARGIN_FRONT PROBING_MARGIN
  //#define PROBING_MARGIN_BACK PROBING_MARGIN
#endif

#if EITHER(MESH_BED_LEVELING, AUTO_BED_LEVELING_UBL)
  // Override the mesh area if the automatic (max) area is too large
  //#define MESH_MIN_X MESH_INSET
  //#define MESH_MIN_Y MESH_INSET
  //#define MESH_MAX_X X_BED_SIZE - (MESH_INSET)
  //#define MESH_MAX_Y Y_BED_SIZE - (MESH_INSET)
#endif

/**
 * Repeatedly attempt G29 leveling until it succeeds.
 * Stop after G29_MAX_RETRIES attempts.
 */
//#define G29_RETRY_AND_RECOVER
#if ENABLED(G29_RETRY_AND_RECOVER)
  #define G29_MAX_RETRIES 3
  #define G29_HALT_ON_FAILURE
  /**
   * Specify the GCODE commands that will be executed when leveling succeeds,
   * between attempts, and after the maximum number of retries have been tried.
   */
  #define G29_SUCCESS_COMMANDS "M117 Bed leveling done."
  #define G29_RECOVER_COMMANDS "M117 Probe failed. Rewiping.\nG28\nG12 P0 S12 T0"
  #define G29_FAILURE_COMMANDS "M117 Bed leveling failed.\nG0 Z10\nM300 P25 S880\nM300 P50 S0\nM300 P25 S880\nM300 P50 S0\nM300 P25 S880\nM300 P50 S0\nG4 S1"

#endif

/**
 * Thermal Probe Compensation
 * Probe measurements are adjusted to compensate for temperature distortion.
 * Use G76 to calibrate this feature. Use M871 to set values manually.
 * For a more detailed explanation of the process see G76_M871.cpp.
 */
#if HAS_BED_PROBE && TEMP_SENSOR_PROBE && TEMP_SENSOR_BED
  // Enable thermal first layer compensation using bed and probe temperatures
  #define PROBE_TEMP_COMPENSATION

  // Add additional compensation depending on hotend temperature
  // Note: this values cannot be calibrated and have to be set manually
  #if ENABLED(PROBE_TEMP_COMPENSATION)
    // Park position to wait for probe cooldown
    #define PTC_PARK_POS   { 0, 0, 100 }

    // Probe position to probe and wait for probe to reach target temperature
    #define PTC_PROBE_POS  { 90, 100 }

    // Enable additional compensation using hotend temperature
    // Note: this values cannot be calibrated automatically but have to be set manually
    //#define USE_TEMP_EXT_COMPENSATION

    // Probe temperature calibration generates a table of values starting at PTC_SAMPLE_START
    // (e.g. 30), in steps of PTC_SAMPLE_RES (e.g. 5) with PTC_SAMPLE_COUNT (e.g. 10) samples.

    //#define PTC_SAMPLE_START  30.0f
    //#define PTC_SAMPLE_RES    5.0f
    //#define PTC_SAMPLE_COUNT  10U

    // Bed temperature calibration builds a similar table.

    //#define BTC_SAMPLE_START  60.0f
    //#define BTC_SAMPLE_RES    5.0f
    //#define BTC_SAMPLE_COUNT  10U

    // The temperature the probe should be at while taking measurements during bed temperature
    // calibration.
    //#define BTC_PROBE_TEMP 30.0f

    // Height above Z=0.0f to raise the nozzle. Lowering this can help the probe to heat faster.
    // Note: the Z=0.0f offset is determined by the probe offset which can be set using M851.
    //#define PTC_PROBE_HEATING_OFFSET 0.5f

    // Height to raise the Z-probe between heating and taking the next measurement. Some probes
    // may fail to untrigger if they have been triggered for a long time, which can be solved by
    // increasing the height the probe is raised to.
    //#define PTC_PROBE_RAISE 15U

    // If the probe is outside of the defined range, use linear extrapolation using the closest
    // point and the PTC_LINEAR_EXTRAPOLATION'th next point. E.g. if set to 4 it will use data[0]
    // and data[4] to perform linear extrapolation for values below PTC_SAMPLE_START.
    //#define PTC_LINEAR_EXTRAPOLATION 4
  #endif
#endif

// @section extras

//
// G60/G61 Position Save and Return
//
//#define SAVED_POSITIONS 1         // Each saved position slot costs 12 bytes

//
// G2/G3 Arc Support
//
#define ARC_SUPPORT                 // Disable this feature to save ~3226 bytes
#if ENABLED(ARC_SUPPORT)
  #define MM_PER_ARC_SEGMENT      1 // (mm) Length (or minimum length) of each arc segment
  //#define ARC_SEGMENTS_PER_R    1 // Max segment length, MM_PER = Min
  #define MIN_ARC_SEGMENTS       24 // Minimum number of segments in a complete circle
  //#define ARC_SEGMENTS_PER_SEC 50 // Use feedrate to choose segment length (with MM_PER_ARC_SEGMENT as the minimum)
  #define N_ARC_CORRECTION       25 // Number of interpolated segments between corrections
  //#define ARC_P_CIRCLES           // Enable the 'P' parameter to specify complete circles
  //#define CNC_WORKSPACE_PLANES    // Allow G2/G3 to operate in XY, ZX, or YZ planes
  //#define SF_ARC_FIX              // Enable only if using SkeinForge with "Arc Point" fillet procedure
#endif

// Support for G5 with XYZE destination and IJPQ offsets. Requires ~2666 bytes.
//#define BEZIER_CURVE_SUPPORT

/**
 * Direct Stepping
 *
 * Comparable to the method used by Klipper, G6 direct stepping significantly
 * reduces motion calculations, increases top printing speeds, and results in
 * less step aliasing by calculating all motions in advance.
 * Preparing your G-code: https://github.com/colinrgodsey/step-daemon
 */
//#define DIRECT_STEPPING

/**
 * G38 Probe Target
 *
 * This option adds G38.2 and G38.3 (probe towards target)
 * and optionally G38.4 and G38.5 (probe away from target).
 * Set MULTIPLE_PROBING for G38 to probe more than once.
 */
//#define G38_PROBE_TARGET
#if ENABLED(G38_PROBE_TARGET)
  //#define G38_PROBE_AWAY        // Include G38.4 and G38.5 to probe away from target
  #define G38_MINIMUM_MOVE 0.0275 // (mm) Minimum distance that will produce a move.
#endif

// Moves (or segments) with fewer steps than this will be joined with the next move
#define MIN_STEPS_PER_SEGMENT 6

/**
 * Minimum delay before and after setting the stepper DIR (in ns)
 *     0 : No delay (Expect at least 10µS since one Stepper ISR must transpire)
 *    20 : Minimum for TMC2xxx drivers
 *   200 : Minimum for A4988 drivers
 *   400 : Minimum for A5984 drivers
 *   500 : Minimum for LV8729 drivers (guess, no info in datasheet)
 *   650 : Minimum for DRV8825 drivers
 *  1500 : Minimum for TB6600 drivers (guess, no info in datasheet)
 * 15000 : Minimum for TB6560 drivers (guess, no info in datasheet)
 *
 * Override the default value based on the driver type set in Configuration.h.
 */
//#define MINIMUM_STEPPER_POST_DIR_DELAY 650
//#define MINIMUM_STEPPER_PRE_DIR_DELAY 650

/**
 * Minimum stepper driver pulse width (in µs)
 *   0 : Smallest possible width the MCU can produce, compatible with TMC2xxx drivers
 *   0 : Minimum 500ns for LV8729, adjusted in stepper.h
 *   1 : Minimum for A4988 and A5984 stepper drivers
 *   2 : Minimum for DRV8825 stepper drivers
 *   3 : Minimum for TB6600 stepper drivers
 *  30 : Minimum for TB6560 stepper drivers
 *
 * Override the default value based on the driver type set in Configuration.h.
 */
//#define MINIMUM_STEPPER_PULSE 2

/**
 * Maximum stepping rate (in Hz) the stepper driver allows
 *  If undefined, defaults to 1MHz / (2 * MINIMUM_STEPPER_PULSE)
 *  5000000 : Maximum for TMC2xxx stepper drivers
 *  1000000 : Maximum for LV8729 stepper driver
 *  500000  : Maximum for A4988 stepper driver
 *  250000  : Maximum for DRV8825 stepper driver
 *  150000  : Maximum for TB6600 stepper driver
 *   15000  : Maximum for TB6560 stepper driver
 *
 * Override the default value based on the driver type set in Configuration.h.
 */
//#define MAXIMUM_STEPPER_RATE 250000

// @section temperature

// Control heater 0 and heater 1 in parallel.
//#define HEATERS_PARALLEL

//===========================================================================
//================================= Buffers =================================
//===========================================================================

// @section motion

// The number of linear moves that can be in the planner at once.
// The value of BLOCK_BUFFER_SIZE must be a power of 2 (e.g. 8, 16, 32)
#if BOTH(SDSUPPORT, DIRECT_STEPPING)
  #define BLOCK_BUFFER_SIZE  8
#elif ENABLED(SDSUPPORT)
  #define BLOCK_BUFFER_SIZE 16
#else
  #define BLOCK_BUFFER_SIZE 16
#endif

// @section serial

// The ASCII buffer for serial input
#define MAX_CMD_SIZE 96
#define BUFSIZE 32

// Transmission to Host Buffer Size
// To save 386 bytes of PROGMEM (and TX_BUFFER_SIZE+3 bytes of RAM) set to 0.
// To buffer a simple "ok" you need 4 bytes.
// For ADVANCED_OK (M105) you need 32 bytes.
// For debug-echo: 128 bytes for the optimal speed.
// Other output doesn't need to be that speedy.
// :[0, 2, 4, 8, 16, 32, 64, 128, 256]
#define TX_BUFFER_SIZE 32

// Host Receive Buffer Size
// Without XON/XOFF flow control (see SERIAL_XON_XOFF below) 32 bytes should be enough.
// To use flow control, set this buffer size to at least 1024 bytes.
// :[0, 2, 4, 8, 16, 32, 64, 128, 256, 512, 1024, 2048]
#define RX_BUFFER_SIZE 1024

#if RX_BUFFER_SIZE >= 1024
  // Enable to have the controller send XON/XOFF control characters to
  // the host to signal the RX buffer is becoming full.
  //#define SERIAL_XON_XOFF
#endif

// Add M575 G-code to change the baud rate
//#define BAUD_RATE_GCODE

#if ENABLED(SDSUPPORT)
  // Enable this option to collect and display the maximum
  // RX queue usage after transferring a file to SD.
  //#define SERIAL_STATS_MAX_RX_QUEUED

  // Enable this option to collect and display the number
  // of dropped bytes after a file transfer to SD.
  //#define SERIAL_STATS_DROPPED_RX
#endif

/**
 * Emergency Command Parser
 *
 * Add a low-level parser to intercept certain commands as they
 * enter the serial receive buffer, so they cannot be blocked.
 * Currently handles M108, M112, M410, M876
 * NOTE: Not yet implemented for all platforms.
 */
#define EMERGENCY_PARSER

// Bad Serial-connections can miss a received command by sending an 'ok'
// Therefore some clients abort after 30 seconds in a timeout.
// Some other clients start sending commands while receiving a 'wait'.
// This "wait" is only sent when the buffer is empty. 1 second is a good value here.
#define NO_TIMEOUTS 25000 // Milliseconds

// Some clients will have this feature soon. This could make the NO_TIMEOUTS unnecessary.
//#define ADVANCED_OK

// Printrun may have trouble receiving long strings all at once.
// This option inserts short delays between lines of serial output.
#define SERIAL_OVERRUN_PROTECTION

// For serial echo, the number of digits after the decimal point
#define SERIAL_FLOAT_PRECISION 4

// @section extras

/**
 * Extra Fan Speed
 * Adds a secondary fan speed for each print-cooling fan.
 *   'M106 P<fan> T3-255' : Set a secondary speed for <fan>
 *   'M106 P<fan> T2'     : Use the set secondary speed
 *   'M106 P<fan> T1'     : Restore the previous fan speed
 */
//#define EXTRA_FAN_SPEED

/**
 * Firmware-based and LCD-controlled retract
 *
 * Add G10 / G11 commands for automatic firmware-based retract / recover.
 * Use M207 and M208 to define parameters for retract / recover.
 *
 * Use M209 to enable or disable auto-retract.
 * With auto-retract enabled, all G1 E moves within the set range
 * will be converted to firmware-based retract/recover moves.
 *
 * Be sure to turn off auto-retract during filament change.
 *
 * Note that M207 / M208 / M209 settings are saved to EEPROM.
 */
#define FWRETRACT
#if ENABLED(FWRETRACT)
  #define FWRETRACT_AUTORETRACT           // Override slicer retractions
  #define FWRETRACT_AUTORESET             // Automatically reset firmware retract and do not save this setting
  #if ENABLED(FWRETRACT_AUTORETRACT)
    #define MIN_AUTORETRACT 0.1           // (mm) Don't convert E moves under this length
    #define MAX_AUTORETRACT 10.0          // (mm) Don't convert E moves over this length
  #endif
  #define RETRACT_LENGTH 6.5                // (mm) Default retract length (positive value)
  #define RETRACT_LENGTH_SWAP 13          // (mm) Default swap retract length (positive value)
  #define RETRACT_FEEDRATE 25             // (mm/s) Default feedrate for retracting
  #define RETRACT_ZRAISE 0                // (mm) Default retract Z-raise
  #define RETRACT_RECOVER_LENGTH 0        // (mm) Default additional recover length (added to retract length on recover)
  #define RETRACT_RECOVER_LENGTH_SWAP 0   // (mm) Default additional swap recover length (added to retract length on recover from toolchange)
  #define RETRACT_RECOVER_FEEDRATE 8      // (mm/s) Default feedrate for recovering from retraction
  #define RETRACT_RECOVER_FEEDRATE_SWAP 8 // (mm/s) Default feedrate for recovering from swap retraction
  #if ENABLED(MIXING_EXTRUDER)
    //#define RETRACT_SYNC_MIXING         // Retract and restore all mixing steppers simultaneously
  #endif
#endif

/**
 * Universal tool change settings.
 * Applies to all types of extruders except where explicitly noted.
 */
#if HAS_MULTI_EXTRUDER
  // Z raise distance for tool-change, as needed for some extruders
  #define TOOLCHANGE_ZRAISE                 2 // (mm)
  //#define TOOLCHANGE_ZRAISE_BEFORE_RETRACT  // Apply raise before swap retraction (if enabled)
  //#define TOOLCHANGE_NO_RETURN              // Never return to previous position on tool-change
  #if ENABLED(TOOLCHANGE_NO_RETURN)
    //#define EVENT_GCODE_AFTER_TOOLCHANGE "G12X"   // Extra G-code to run after tool-change
  #endif

  /**
   * Retract and prime filament on tool-change to reduce
   * ooze and stringing and to get cleaner transitions.
   */
  //#define TOOLCHANGE_FILAMENT_SWAP
  #if ENABLED(TOOLCHANGE_FILAMENT_SWAP)
    // Load / Unload
    #define TOOLCHANGE_FS_LENGTH              12  // (mm) Load / Unload length
    #define TOOLCHANGE_FS_EXTRA_RESUME_LENGTH  0  // (mm) Extra length for better restart, fine tune by LCD/Gcode)
    #define TOOLCHANGE_FS_RETRACT_SPEED   (50*60) // (mm/min) (Unloading)
    #define TOOLCHANGE_FS_UNRETRACT_SPEED (25*60) // (mm/min) (On SINGLENOZZLE or Bowden loading must be slowed down)

    // Longer prime to clean out a SINGLENOZZLE
    #define TOOLCHANGE_FS_EXTRA_PRIME          0  // (mm) Extra priming length
    #define TOOLCHANGE_FS_PRIME_SPEED    (4.6*60) // (mm/min) Extra priming feedrate
    #define TOOLCHANGE_FS_WIPE_RETRACT         0  // (mm/min) Retract before cooling for less stringing, better wipe, etc.

    // Cool after prime to reduce stringing
    #define TOOLCHANGE_FS_FAN                 -1  // Fan index or -1 to skip
    #define TOOLCHANGE_FS_FAN_SPEED          255  // 0-255
    #define TOOLCHANGE_FS_FAN_TIME            10  // (seconds)

    // Swap uninitialized extruder with TOOLCHANGE_FS_PRIME_SPEED for all lengths (recover + prime)
    // (May break filament if not retracted beforehand.)
    //#define TOOLCHANGE_FS_INIT_BEFORE_SWAP

    // Prime on the first T0 (If other, TOOLCHANGE_FS_INIT_BEFORE_SWAP applied)
    // Enable it (M217 V[0/1]) before printing, to avoid unwanted priming on host connect
    //#define TOOLCHANGE_FS_PRIME_FIRST_USED

    /**
     * Tool Change Migration
     * This feature provides G-code and LCD options to switch tools mid-print.
     * All applicable tool properties are migrated so the print can continue.
     * Tools must be closely matching and other restrictions may apply.
     * Useful to:
     *   - Change filament color without interruption
     *   - Switch spools automatically on filament runout
     *   - Switch to a different nozzle on an extruder jam
     */
    #define TOOLCHANGE_MIGRATION_FEATURE

  #endif

  /**
   * Position to park head during tool change.
   * Doesn't apply to SWITCHING_TOOLHEAD, DUAL_X_CARRIAGE, or PARKING_EXTRUDER
   */
  //#define TOOLCHANGE_PARK
  #if ENABLED(TOOLCHANGE_PARK)
    #define TOOLCHANGE_PARK_XY    { X_MIN_POS + 10, Y_MIN_POS + 10 }
    #define TOOLCHANGE_PARK_XY_FEEDRATE 6000  // (mm/min)
    //#define TOOLCHANGE_PARK_X_ONLY          // X axis only move
    //#define TOOLCHANGE_PARK_Y_ONLY          // Y axis only move
  #endif
#endif // HAS_MULTI_EXTRUDER

/**
 * Advanced Pause
 * Experimental feature for filament change support and for parking the nozzle when paused.
 * Adds the GCode M600 for initiating filament change.
 * If PARK_HEAD_ON_PAUSE enabled, adds the GCode M125 to pause printing and park the nozzle.
 *
 * Requires an LCD display.
 * Requires NOZZLE_PARK_FEATURE.
 * This feature is required for the default FILAMENT_RUNOUT_SCRIPT.
 */
#define ADVANCED_PAUSE_FEATURE
#if ENABLED(ADVANCED_PAUSE_FEATURE)
  #define PAUSE_PARK_RETRACT_FEEDRATE         60  // (mm/s) Initial retract feedrate.
  #define PAUSE_PARK_RETRACT_LENGTH            5  // (mm) Initial retract.
                                                  // This short retract is done immediately, before parking the nozzle.
  #define FILAMENT_CHANGE_UNLOAD_FEEDRATE     50  // (mm/s) Unload filament feedrate. This can be pretty fast.
  #define FILAMENT_CHANGE_UNLOAD_ACCEL        25  // (mm/s^2) Lower acceleration may allow a faster feedrate.
  #define FILAMENT_CHANGE_UNLOAD_LENGTH      100  // (mm) The length of filament for a complete unload.
                                                  //   For Bowden, the full length of the tube and nozzle.
                                                  //   For direct drive, the full length of the nozzle.
                                                  //   Set to 0 for manual unloading.
  #define FILAMENT_CHANGE_SLOW_LOAD_FEEDRATE   6  // (mm/s) Slow move when starting load.
  #define FILAMENT_CHANGE_SLOW_LOAD_LENGTH     0  // (mm) Slow length, to allow time to insert material.
                                                  // 0 to disable start loading and skip to fast load only
  #define FILAMENT_CHANGE_FAST_LOAD_FEEDRATE   10  // (mm/s) Load filament feedrate. This can be pretty fast.
  #define FILAMENT_CHANGE_FAST_LOAD_ACCEL     25  // (mm/s^2) Lower acceleration may allow a faster feedrate.
  #define FILAMENT_CHANGE_FAST_LOAD_LENGTH     0  // (mm) Load length of filament, from extruder gear to nozzle.
                                                  //   For Bowden, the full length of the tube and nozzle.
                                                  //   For direct drive, the full length of the nozzle.
  //#define ADVANCED_PAUSE_CONTINUOUS_PURGE       // Purge continuously up to the purge length until interrupted.
  #define ADVANCED_PAUSE_PURGE_FEEDRATE        3  // (mm/s) Extrude feedrate (after loading). Should be slower than load feedrate.
  #define ADVANCED_PAUSE_PURGE_LENGTH         0  // (mm) Length to extrude after loading.
                                                  //   Set to 0 for manual extrusion.
                                                  //   Filament can be extruded repeatedly from the Filament Change menu
                                                  //   until extrusion is consistent, and to purge old filament.
  #define ADVANCED_PAUSE_RESUME_PRIME          5  // (mm) Extra distance to prime nozzle after returning from park.
  //#define ADVANCED_PAUSE_FANS_PAUSE             // Turn off print-cooling fans while the machine is paused.

                                                  // Filament Unload does a Retract, Delay, and Purge first:
  #define FILAMENT_UNLOAD_PURGE_RETRACT       13  // (mm) Unload initial retract length.
  #define FILAMENT_UNLOAD_PURGE_DELAY       5000  // (ms) Delay for the filament to cool after retract.
  #define FILAMENT_UNLOAD_PURGE_LENGTH         8  // (mm) An unretract is done, then this length is purged.
  #define FILAMENT_UNLOAD_PURGE_FEEDRATE      25  // (mm/s) feedrate to purge before unload

  #define PAUSE_PARK_NOZZLE_TIMEOUT           90  // (seconds) Time limit before the nozzle is turned off for safety.
  #define FILAMENT_CHANGE_ALERT_BEEPS         10  // Number of alert beeps to play when a response is needed.
  #define PAUSE_PARK_NO_STEPPER_TIMEOUT           // Enable for XYZ steppers to stay powered on during filament change.

  #define PARK_HEAD_ON_PAUSE                    // Park the nozzle during pause and filament change.
  //#define HOME_BEFORE_FILAMENT_CHANGE           // If needed, home before parking for filament change

  #define FILAMENT_LOAD_UNLOAD_GCODES           // Add M701/M702 Load/Unload G-codes, plus Load/Unload in the LCD Prepare menu.
  //#define FILAMENT_UNLOAD_ALL_EXTRUDERS         // Allow M702 to unload all extruders above a minimum target temp (as set by M302)
#endif

// @section tmc

/**
 * TMC26X Stepper Driver options
 *
 * The TMC26XStepper library is required for this stepper driver.
 * https://github.com/trinamic/TMC26XStepper
 */
#if HAS_DRIVER(TMC26X)

  #if AXIS_DRIVER_TYPE_X(TMC26X)
    #define X_MAX_CURRENT     1000  // (mA)
    #define X_SENSE_RESISTOR    91  // (mOhms)
    #define X_MICROSTEPS        16  // Number of microsteps
  #endif

  #if AXIS_DRIVER_TYPE_X2(TMC26X)
    #define X2_MAX_CURRENT    1000
    #define X2_SENSE_RESISTOR   91
    #define X2_MICROSTEPS       X_MICROSTEPS
  #endif

  #if AXIS_DRIVER_TYPE_Y(TMC26X)
    #define Y_MAX_CURRENT     1000
    #define Y_SENSE_RESISTOR    91
    #define Y_MICROSTEPS        16
  #endif

  #if AXIS_DRIVER_TYPE_Y2(TMC26X)
    #define Y2_MAX_CURRENT    1000
    #define Y2_SENSE_RESISTOR   91
    #define Y2_MICROSTEPS       Y_MICROSTEPS
  #endif

  #if AXIS_DRIVER_TYPE_Z(TMC26X)
    #define Z_MAX_CURRENT     1000
    #define Z_SENSE_RESISTOR    91
    #define Z_MICROSTEPS        16
  #endif

  #if AXIS_DRIVER_TYPE_Z2(TMC26X)
    #define Z2_MAX_CURRENT    1000
    #define Z2_SENSE_RESISTOR   91
    #define Z2_MICROSTEPS       Z_MICROSTEPS
  #endif

  #if AXIS_DRIVER_TYPE_Z3(TMC26X)
    #define Z3_MAX_CURRENT    1000
    #define Z3_SENSE_RESISTOR   91
    #define Z3_MICROSTEPS       Z_MICROSTEPS
  #endif

  #if AXIS_DRIVER_TYPE_Z4(TMC26X)
    #define Z4_MAX_CURRENT    1000
    #define Z4_SENSE_RESISTOR   91
    #define Z4_MICROSTEPS       Z_MICROSTEPS
  #endif

  #if AXIS_DRIVER_TYPE_E0(TMC26X)
    #define E0_MAX_CURRENT    1000
    #define E0_SENSE_RESISTOR   91
    #define E0_MICROSTEPS       16
  #endif

  #if AXIS_DRIVER_TYPE_E1(TMC26X)
    #define E1_MAX_CURRENT    1000
    #define E1_SENSE_RESISTOR   91
    #define E1_MICROSTEPS       E0_MICROSTEPS
  #endif

  #if AXIS_DRIVER_TYPE_E2(TMC26X)
    #define E2_MAX_CURRENT    1000
    #define E2_SENSE_RESISTOR   91
    #define E2_MICROSTEPS       E0_MICROSTEPS
  #endif

  #if AXIS_DRIVER_TYPE_E3(TMC26X)
    #define E3_MAX_CURRENT    1000
    #define E3_SENSE_RESISTOR   91
    #define E3_MICROSTEPS       E0_MICROSTEPS
  #endif

  #if AXIS_DRIVER_TYPE_E4(TMC26X)
    #define E4_MAX_CURRENT    1000
    #define E4_SENSE_RESISTOR   91
    #define E4_MICROSTEPS       E0_MICROSTEPS
  #endif

  #if AXIS_DRIVER_TYPE_E5(TMC26X)
    #define E5_MAX_CURRENT    1000
    #define E5_SENSE_RESISTOR   91
    #define E5_MICROSTEPS       E0_MICROSTEPS
  #endif

  #if AXIS_DRIVER_TYPE_E6(TMC26X)
    #define E6_MAX_CURRENT    1000
    #define E6_SENSE_RESISTOR   91
    #define E6_MICROSTEPS       E0_MICROSTEPS
  #endif

  #if AXIS_DRIVER_TYPE_E7(TMC26X)
    #define E7_MAX_CURRENT    1000
    #define E7_SENSE_RESISTOR   91
    #define E7_MICROSTEPS       E0_MICROSTEPS
  #endif

#endif // TMC26X

// @section tmc_smart

/**
 * To use TMC2130, TMC2160, TMC2660, TMC5130, TMC5160 stepper drivers in SPI mode
 * connect your SPI pins to the hardware SPI interface on your board and define
 * the required CS pins in your `pins_MYBOARD.h` file. (e.g., RAMPS 1.4 uses AUX3
 * pins `X_CS_PIN 53`, `Y_CS_PIN 49`, etc.).
 * You may also use software SPI if you wish to use general purpose IO pins.
 *
 * To use TMC2208 stepper UART-configurable stepper drivers connect #_SERIAL_TX_PIN
 * to the driver side PDN_UART pin with a 1K resistor.
 * To use the reading capabilities, also connect #_SERIAL_RX_PIN to PDN_UART without
 * a resistor.
 * The drivers can also be used with hardware serial.
 *
 * TMCStepper library is required to use TMC stepper drivers.
 * https://github.com/teemuatlut/TMCStepper
 */
#if HAS_TRINAMIC_CONFIG

  #define HOLD_MULTIPLIER    0.5  // Scales down the holding current from run current

  /**
   * Interpolate microsteps to 256
   * Override for each driver with <driver>_INTERPOLATE settings below
   */
  #define INTERPOLATE      true

  #if AXIS_IS_TMC(X)
    #define X_CURRENT       550        // (mA) RMS current. Multiply by 1.414 for peak current.
    #define X_CURRENT_HOME  X_CURRENT  // (mA) RMS current for sensorless homing
    #define X_MICROSTEPS     16        // 0..256
    #define X_RSENSE          0.11
    #define X_CHAIN_POS      -1        // -1..0: Not chained. 1: MCU MOSI connected. 2: Next in chain, ...
    //#define X_INTERPOLATE  true      // Enable to override 'INTERPOLATE' for the X axis
  #endif

  #if AXIS_IS_TMC(X2)
    #define X2_CURRENT      800
    #define X2_CURRENT_HOME X2_CURRENT
    #define X2_MICROSTEPS    X_MICROSTEPS
    #define X2_RSENSE         0.11
    #define X2_CHAIN_POS     -1
    //#define X2_INTERPOLATE true
  #endif

  #if AXIS_IS_TMC(Y)
    #define Y_CURRENT       600
    #define Y_CURRENT_HOME  Y_CURRENT
    #define Y_MICROSTEPS     16
    #define Y_RSENSE          0.11
    #define Y_CHAIN_POS      -1
    //#define Y_INTERPOLATE  true
  #endif

  #if AXIS_IS_TMC(Y2)
    #define Y2_CURRENT      800
    #define Y2_CURRENT_HOME Y2_CURRENT
    #define Y2_MICROSTEPS    Y_MICROSTEPS
    #define Y2_RSENSE         0.11
    #define Y2_CHAIN_POS     -1
    //#define Y2_INTERPOLATE true
  #endif

  #if AXIS_IS_TMC(Z)
    #define Z_CURRENT       1000
    #define Z_CURRENT_HOME  Z_CURRENT
    #define Z_MICROSTEPS     16
    #define Z_RSENSE          0.11
    #define Z_CHAIN_POS      -1
    //#define Z_INTERPOLATE  true
  #endif

  #if AXIS_IS_TMC(Z2)
    #define Z2_CURRENT      800
    #define Z2_CURRENT_HOME Z2_CURRENT
    #define Z2_MICROSTEPS    Z_MICROSTEPS
    #define Z2_RSENSE         0.11
    #define Z2_CHAIN_POS     -1
    //#define Z2_INTERPOLATE true
  #endif

  #if AXIS_IS_TMC(Z3)
    #define Z3_CURRENT      800
    #define Z3_CURRENT_HOME Z3_CURRENT
    #define Z3_MICROSTEPS    Z_MICROSTEPS
    #define Z3_RSENSE         0.11
    #define Z3_CHAIN_POS     -1
    //#define Z3_INTERPOLATE true
  #endif

  #if AXIS_IS_TMC(Z4)
    #define Z4_CURRENT      800
    #define Z4_CURRENT_HOME Z4_CURRENT
    #define Z4_MICROSTEPS    Z_MICROSTEPS
    #define Z4_RSENSE         0.11
    #define Z4_CHAIN_POS     -1
    //#define Z4_INTERPOLATE true
  #endif

  #if AXIS_IS_TMC(E0)
    #define E0_CURRENT      600
    #define E0_MICROSTEPS    16
    #define E0_RSENSE         0.11
    #define E0_CHAIN_POS     -1
    //#define E0_INTERPOLATE true
  #endif

  #if AXIS_IS_TMC(E1)
    #define E1_CURRENT      800
    #define E1_MICROSTEPS    E0_MICROSTEPS
    #define E1_RSENSE         0.11
    #define E1_CHAIN_POS     -1
    //#define E1_INTERPOLATE true
  #endif

  #if AXIS_IS_TMC(E2)
    #define E2_CURRENT      800
    #define E2_MICROSTEPS    E0_MICROSTEPS
    #define E2_RSENSE         0.11
    #define E2_CHAIN_POS     -1
    //#define E2_INTERPOLATE true
  #endif

  #if AXIS_IS_TMC(E3)
    #define E3_CURRENT      800
    #define E3_MICROSTEPS    E0_MICROSTEPS
    #define E3_RSENSE         0.11
    #define E3_CHAIN_POS     -1
    //#define E3_INTERPOLATE true
  #endif

  #if AXIS_IS_TMC(E4)
    #define E4_CURRENT      800
    #define E4_MICROSTEPS    E0_MICROSTEPS
    #define E4_RSENSE         0.11
    #define E4_CHAIN_POS     -1
    //#define E4_INTERPOLATE true
  #endif

  #if AXIS_IS_TMC(E5)
    #define E5_CURRENT      800
    #define E5_MICROSTEPS    E0_MICROSTEPS
    #define E5_RSENSE         0.11
    #define E5_CHAIN_POS     -1
    //#define E5_INTERPOLATE true
  #endif

  #if AXIS_IS_TMC(E6)
    #define E6_CURRENT      800
    #define E6_MICROSTEPS    E0_MICROSTEPS
    #define E6_RSENSE         0.11
    #define E6_CHAIN_POS     -1
    //#define E6_INTERPOLATE true
  #endif

  #if AXIS_IS_TMC(E7)
    #define E7_CURRENT      800
    #define E7_MICROSTEPS    E0_MICROSTEPS
    #define E7_RSENSE         0.11
    #define E7_CHAIN_POS     -1
    //#define E7_INTERPOLATE true
  #endif

  /**
   * Override default SPI pins for TMC2130, TMC2160, TMC2660, TMC5130 and TMC5160 drivers here.
   * The default pins can be found in your board's pins file.
   */
  //#define X_CS_PIN          -1
  //#define Y_CS_PIN          -1
  //#define Z_CS_PIN          -1
  //#define X2_CS_PIN         -1
  //#define Y2_CS_PIN         -1
  //#define Z2_CS_PIN         -1
  //#define Z3_CS_PIN         -1
  //#define E0_CS_PIN         -1
  //#define E1_CS_PIN         -1
  //#define E2_CS_PIN         -1
  //#define E3_CS_PIN         -1
  //#define E4_CS_PIN         -1
  //#define E5_CS_PIN         -1
  //#define E6_CS_PIN         -1
  //#define E7_CS_PIN         -1

  /**
   * Software option for SPI driven drivers (TMC2130, TMC2160, TMC2660, TMC5130 and TMC5160).
   * The default SW SPI pins are defined the respective pins files,
   * but you can override or define them here.
   */
  //#define TMC_USE_SW_SPI
  //#define TMC_SW_MOSI       -1
  //#define TMC_SW_MISO       -1
  //#define TMC_SW_SCK        -1

  /**
   * Four TMC2209 drivers can use the same HW/SW serial port with hardware configured addresses.
   * Set the address using jumpers on pins MS1 and MS2.
   * Address | MS1  | MS2
   *       0 | LOW  | LOW
   *       1 | HIGH | LOW
   *       2 | LOW  | HIGH
   *       3 | HIGH | HIGH
   *
   * Set *_SERIAL_TX_PIN and *_SERIAL_RX_PIN to match for all drivers
   * on the same serial port, either here or in your board's pins file.
   */
  //#define  X_SLAVE_ADDRESS 0
  //#define  Y_SLAVE_ADDRESS 1
  //#define  Z_SLAVE_ADDRESS 2
  //#define X2_SLAVE_ADDRESS 0
  //#define Y2_SLAVE_ADDRESS 0
  //#define Z2_SLAVE_ADDRESS 0
  //#define Z3_SLAVE_ADDRESS 0
  //#define Z4_SLAVE_ADDRESS 0
  //#define E0_SLAVE_ADDRESS 3
  //#define E1_SLAVE_ADDRESS 0
  //#define E2_SLAVE_ADDRESS 0
  //#define E3_SLAVE_ADDRESS 0
  //#define E4_SLAVE_ADDRESS 0
  //#define E5_SLAVE_ADDRESS 0
  //#define E6_SLAVE_ADDRESS 0
  //#define E7_SLAVE_ADDRESS 0

  /**
   * Software enable
   *
   * Use for drivers that do not use a dedicated enable pin, but rather handle the same
   * function through a communication line such as SPI or UART.
   */
  //#define SOFTWARE_DRIVER_ENABLE

  /**
   * TMC2130, TMC2160, TMC2208, TMC2209, TMC5130 and TMC5160 only
   * Use Trinamic's ultra quiet stepping mode.
   * When disabled, Marlin will use spreadCycle stepping mode.
   */
  #define STEALTHCHOP_XY
  #define STEALTHCHOP_Z
  #define STEALTHCHOP_E

  /**
   * Optimize spreadCycle chopper parameters by using predefined parameter sets
   * or with the help of an example included in the library.
   * Provided parameter sets are
   * CHOPPER_DEFAULT_12V
   * CHOPPER_DEFAULT_19V
   * CHOPPER_DEFAULT_24V
   * CHOPPER_DEFAULT_36V
   * CHOPPER_09STEP_24V   // 0.9 degree steppers (24V)
   * CHOPPER_PRUSAMK3_24V // Imported parameters from the official Průša firmware for MK3 (24V)
   * CHOPPER_MARLIN_119   // Old defaults from Marlin v1.1.9
   *
   * Define your own with:
   * { <off_time[1..15]>, <hysteresis_end[-3..12]>, hysteresis_start[1..8] }
   */
  #define CHOPPER_TIMING CHOPPER_DEFAULT_24V        // All axes (override below)
  //#define CHOPPER_TIMING_X  CHOPPER_DEFAULT_24V   // For X Axes (override below)
  //#define CHOPPER_TIMING_X2 CHOPPER_DEFAULT_12V
  //#define CHOPPER_TIMING_Y  CHOPPER_DEFAULT_24V   // For Y Axes (override below)
  //#define CHOPPER_TIMING_Y2 CHOPPER_DEFAULT_12V
  //#define CHOPPER_TIMING_Z  CHOPPER_DEFAULT_24V   // For Z Axes (override below)
  //#define CHOPPER_TIMING_Z2 CHOPPER_DEFAULT_12V
  //#define CHOPPER_TIMING_Z3 CHOPPER_DEFAULT_12V
  //#define CHOPPER_TIMING_Z4 CHOPPER_DEFAULT_12V
  //#define CHOPPER_TIMING_E  CHOPPER_DEFAULT_24V   // For Extruders (override below)
  //#define CHOPPER_TIMING_E1 CHOPPER_DEFAULT_12V
  //#define CHOPPER_TIMING_E2 CHOPPER_DEFAULT_12V
  //#define CHOPPER_TIMING_E3 CHOPPER_DEFAULT_12V
  //#define CHOPPER_TIMING_E4 CHOPPER_DEFAULT_12V
  //#define CHOPPER_TIMING_E5 CHOPPER_DEFAULT_12V
  //#define CHOPPER_TIMING_E6 CHOPPER_DEFAULT_12V
  //#define CHOPPER_TIMING_E7 CHOPPER_DEFAULT_12V

  /**
   * Monitor Trinamic drivers
   * for error conditions like overtemperature and short to ground.
   * To manage over-temp Marlin can decrease the driver current until the error condition clears.
   * Other detected conditions can be used to stop the current print.
   * Relevant G-codes:
   * M906 - Set or get motor current in milliamps using axis codes X, Y, Z, E. Report values if no axis codes given.
   * M911 - Report stepper driver overtemperature pre-warn condition.
   * M912 - Clear stepper driver overtemperature pre-warn condition flag.
   * M122 - Report driver parameters (Requires TMC_DEBUG)
   */
  #define MONITOR_DRIVER_STATUS

  #if ENABLED(MONITOR_DRIVER_STATUS)
    #define CURRENT_STEP_DOWN     50  // [mA]
    #define REPORT_CURRENT_CHANGE
    #define STOP_ON_ERROR
  #endif

  /**
   * TMC2130, TMC2160, TMC2208, TMC2209, TMC5130 and TMC5160 only
   * The driver will switch to spreadCycle when stepper speed is over HYBRID_THRESHOLD.
   * This mode allows for faster movements at the expense of higher noise levels.
   * STEALTHCHOP_(XY|Z|E) must be enabled to use HYBRID_THRESHOLD.
   * M913 X/Y/Z/E to live tune the setting
   */
  #define HYBRID_THRESHOLD

  #define X_HYBRID_THRESHOLD     5000  // [mm/s]
  #define X2_HYBRID_THRESHOLD    100
  #define Y_HYBRID_THRESHOLD     5000
  #define Y2_HYBRID_THRESHOLD    100
  #define Z_HYBRID_THRESHOLD       3
  #define Z2_HYBRID_THRESHOLD      3
  #define Z3_HYBRID_THRESHOLD      3
  #define Z4_HYBRID_THRESHOLD      3
  #define E0_HYBRID_THRESHOLD     7000
  #define E1_HYBRID_THRESHOLD     30
  #define E2_HYBRID_THRESHOLD     30
  #define E3_HYBRID_THRESHOLD     30
  #define E4_HYBRID_THRESHOLD     30
  #define E5_HYBRID_THRESHOLD     30
  #define E6_HYBRID_THRESHOLD     30
  #define E7_HYBRID_THRESHOLD     30

  /**
   * Use StallGuard to home / probe X, Y, Z.
   *
   * TMC2130, TMC2160, TMC2209, TMC2660, TMC5130, and TMC5160 only
   * Connect the stepper driver's DIAG1 pin to the X/Y endstop pin.
   * X, Y, and Z homing will always be done in spreadCycle mode.
   *
   * X/Y/Z_STALL_SENSITIVITY is the default stall threshold.
   * Use M914 X Y Z to set the stall threshold at runtime:
   *
   *  Sensitivity   TMC2209   Others
   *    HIGHEST       255      -64    (Too sensitive => False positive)
   *    LOWEST         0        63    (Too insensitive => No trigger)
   *
   * It is recommended to set HOMING_BUMP_MM to { 0, 0, 0 }.
   *
   * SPI_ENDSTOPS  *** Beta feature! *** TMC2130 Only ***
   * Poll the driver through SPI to determine load when homing.
   * Removes the need for a wire from DIAG1 to an endstop pin.
   *
   * IMPROVE_HOMING_RELIABILITY tunes acceleration and jerk when
   * homing and adds a guard period for endstop triggering.
   *
   * Comment *_STALL_SENSITIVITY to disable sensorless homing for that axis.
   */
  //#define SENSORLESS_HOMING // StallGuard capable drivers only

  #if EITHER(SENSORLESS_HOMING, SENSORLESS_PROBING)
    // TMC2209: 0...255. TMC2130: -64...63
    #define X_STALL_SENSITIVITY  8
    #define X2_STALL_SENSITIVITY X_STALL_SENSITIVITY
    #define Y_STALL_SENSITIVITY  8
    #define Y2_STALL_SENSITIVITY Y_STALL_SENSITIVITY
    //#define Z_STALL_SENSITIVITY  8
    //#define Z2_STALL_SENSITIVITY Z_STALL_SENSITIVITY
    //#define Z3_STALL_SENSITIVITY Z_STALL_SENSITIVITY
    //#define Z4_STALL_SENSITIVITY Z_STALL_SENSITIVITY
    //#define SPI_ENDSTOPS              // TMC2130 only
    //#define IMPROVE_HOMING_RELIABILITY
  #endif

  /**
   * TMC Homing stepper phase.
   *
   * Improve homing repeatability by homing to stepper coil's nearest absolute
   * phase position. Trinamic drivers use a stepper phase table with 1024 values
   * spanning 4 full steps with 256 positions each (ergo, 1024 positions).
   * Full step positions (128, 384, 640, 896) have the highest holding torque.
   *
   * Values from 0..1023, -1 to disable homing phase for that axis.
   */
   //#define TMC_HOME_PHASE { 896, 896, 896 }

  /**
   * Beta feature!
   * Create a 50/50 square wave step pulse optimal for stepper drivers.
   */
  //#define SQUARE_WAVE_STEPPING

  /**
   * Enable M122 debugging command for TMC stepper drivers.
   * M122 S0/1 will enable continous reporting.
   */
  //#define TMC_DEBUG

  /**
   * You can set your own advanced settings by filling in predefined functions.
   * A list of available functions can be found on the library github page
   * https://github.com/teemuatlut/TMCStepper
   *
   * Example:
   * #define TMC_ADV() { \
   *   stepperX.diag0_otpw(1); \
   *   stepperY.intpol(0); \
   * }
   */
  #define TMC_ADV() {  }

#endif // HAS_TRINAMIC_CONFIG

// @section L64XX

/**
 * L64XX Stepper Driver options
 *
 * Arduino-L6470 library (0.8.0 or higher) is required.
 * https://github.com/ameyer/Arduino-L6470
 *
 * Requires the following to be defined in your pins_YOUR_BOARD file
 *     L6470_CHAIN_SCK_PIN
 *     L6470_CHAIN_MISO_PIN
 *     L6470_CHAIN_MOSI_PIN
 *     L6470_CHAIN_SS_PIN
 *     ENABLE_RESET_L64XX_CHIPS(Q)  where Q is 1 to enable and 0 to reset
 */

#if HAS_L64XX

  //#define L6470_CHITCHAT        // Display additional status info

  #if AXIS_IS_L64XX(X)
    #define X_MICROSTEPS       128  // Number of microsteps (VALID: 1, 2, 4, 8, 16, 32, 128) - L6474 max is 16
    #define X_OVERCURRENT     2000  // (mA) Current where the driver detects an over current
                                    //   L6470 & L6474 - VALID: 375 x (1 - 16) - 6A max - rounds down
                                    //   POWERSTEP01: VALID: 1000 x (1 - 32) - 32A max - rounds down
    #define X_STALLCURRENT    1500  // (mA) Current where the driver detects a stall (VALID: 31.25 * (1-128) -  4A max - rounds down)
                                    //   L6470 & L6474 - VALID: 31.25 * (1-128) -  4A max - rounds down
                                    //   POWERSTEP01: VALID: 200 x (1 - 32) - 6.4A max - rounds down
                                    //   L6474 - STALLCURRENT setting is used to set the nominal (TVAL) current
    #define X_MAX_VOLTAGE      127  // 0-255, Maximum effective voltage seen by stepper - not used by L6474
    #define X_CHAIN_POS         -1  // Position in SPI chain, 0=Not in chain, 1=Nearest MOSI
    #define X_SLEW_RATE          1  // 0-3, Slew 0 is slowest, 3 is fastest
  #endif

  #if AXIS_IS_L64XX(X2)
    #define X2_MICROSTEPS     X_MICROSTEPS
    #define X2_OVERCURRENT    2000
    #define X2_STALLCURRENT   1500
    #define X2_MAX_VOLTAGE     127
    #define X2_CHAIN_POS        -1
    #define X2_SLEW_RATE         1
  #endif

  #if AXIS_IS_L64XX(Y)
    #define Y_MICROSTEPS       128
    #define Y_OVERCURRENT     2000
    #define Y_STALLCURRENT    1500
    #define Y_MAX_VOLTAGE      127
    #define Y_CHAIN_POS         -1
    #define Y_SLEW_RATE          1
  #endif

  #if AXIS_IS_L64XX(Y2)
    #define Y2_MICROSTEPS     Y_MICROSTEPS
    #define Y2_OVERCURRENT    2000
    #define Y2_STALLCURRENT   1500
    #define Y2_MAX_VOLTAGE     127
    #define Y2_CHAIN_POS        -1
    #define Y2_SLEW_RATE         1
  #endif

  #if AXIS_IS_L64XX(Z)
    #define Z_MICROSTEPS       128
    #define Z_OVERCURRENT     2000
    #define Z_STALLCURRENT    1500
    #define Z_MAX_VOLTAGE      127
    #define Z_CHAIN_POS         -1
    #define Z_SLEW_RATE          1
  #endif

  #if AXIS_IS_L64XX(Z2)
    #define Z2_MICROSTEPS     Z_MICROSTEPS
    #define Z2_OVERCURRENT    2000
    #define Z2_STALLCURRENT   1500
    #define Z2_MAX_VOLTAGE     127
    #define Z2_CHAIN_POS        -1
    #define Z2_SLEW_RATE         1
  #endif

  #if AXIS_IS_L64XX(Z3)
    #define Z3_MICROSTEPS     Z_MICROSTEPS
    #define Z3_OVERCURRENT    2000
    #define Z3_STALLCURRENT   1500
    #define Z3_MAX_VOLTAGE     127
    #define Z3_CHAIN_POS        -1
    #define Z3_SLEW_RATE         1
  #endif

  #if AXIS_IS_L64XX(Z4)
    #define Z4_MICROSTEPS     Z_MICROSTEPS
    #define Z4_OVERCURRENT    2000
    #define Z4_STALLCURRENT   1500
    #define Z4_MAX_VOLTAGE     127
    #define Z4_CHAIN_POS        -1
    #define Z4_SLEW_RATE         1
  #endif

  #if AXIS_IS_L64XX(E0)
    #define E0_MICROSTEPS      128
    #define E0_OVERCURRENT    2000
    #define E0_STALLCURRENT   1500
    #define E0_MAX_VOLTAGE     127
    #define E0_CHAIN_POS        -1
    #define E0_SLEW_RATE         1
  #endif

  #if AXIS_IS_L64XX(E1)
    #define E1_MICROSTEPS    E0_MICROSTEPS
    #define E1_OVERCURRENT    2000
    #define E1_STALLCURRENT   1500
    #define E1_MAX_VOLTAGE     127
    #define E1_CHAIN_POS        -1
    #define E1_SLEW_RATE         1
  #endif

  #if AXIS_IS_L64XX(E2)
    #define E2_MICROSTEPS    E0_MICROSTEPS
    #define E2_OVERCURRENT    2000
    #define E2_STALLCURRENT   1500
    #define E2_MAX_VOLTAGE     127
    #define E2_CHAIN_POS        -1
    #define E2_SLEW_RATE         1
  #endif

  #if AXIS_IS_L64XX(E3)
    #define E3_MICROSTEPS    E0_MICROSTEPS
    #define E3_OVERCURRENT    2000
    #define E3_STALLCURRENT   1500
    #define E3_MAX_VOLTAGE     127
    #define E3_CHAIN_POS        -1
    #define E3_SLEW_RATE         1
  #endif

  #if AXIS_IS_L64XX(E4)
    #define E4_MICROSTEPS    E0_MICROSTEPS
    #define E4_OVERCURRENT    2000
    #define E4_STALLCURRENT   1500
    #define E4_MAX_VOLTAGE     127
    #define E4_CHAIN_POS        -1
    #define E4_SLEW_RATE         1
  #endif

  #if AXIS_IS_L64XX(E5)
    #define E5_MICROSTEPS    E0_MICROSTEPS
    #define E5_OVERCURRENT    2000
    #define E5_STALLCURRENT   1500
    #define E5_MAX_VOLTAGE     127
    #define E5_CHAIN_POS        -1
    #define E5_SLEW_RATE         1
  #endif

  #if AXIS_IS_L64XX(E6)
    #define E6_MICROSTEPS    E0_MICROSTEPS
    #define E6_OVERCURRENT    2000
    #define E6_STALLCURRENT   1500
    #define E6_MAX_VOLTAGE     127
    #define E6_CHAIN_POS        -1
    #define E6_SLEW_RATE         1
  #endif

  #if AXIS_IS_L64XX(E7)
    #define E7_MICROSTEPS    E0_MICROSTEPS
    #define E7_OVERCURRENT    2000
    #define E7_STALLCURRENT   1500
    #define E7_MAX_VOLTAGE     127
    #define E7_CHAIN_POS        -1
    #define E7_SLEW_RATE         1
  #endif

  /**
   * Monitor L6470 drivers for error conditions like over temperature and over current.
   * In the case of over temperature Marlin can decrease the drive until the error condition clears.
   * Other detected conditions can be used to stop the current print.
   * Relevant G-codes:
   * M906 - I1/2/3/4/5  Set or get motor drive level using axis codes X, Y, Z, E. Report values if no axis codes given.
   *         I not present or I0 or I1 - X, Y, Z or E0
   *         I2 - X2, Y2, Z2 or E1
   *         I3 - Z3 or E3
   *         I4 - Z4 or E4
   *         I5 - E5
   * M916 - Increase drive level until get thermal warning
   * M917 - Find minimum current thresholds
   * M918 - Increase speed until max or error
   * M122 S0/1 - Report driver parameters
   */
  //#define MONITOR_L6470_DRIVER_STATUS

  #if ENABLED(MONITOR_L6470_DRIVER_STATUS)
    #define KVAL_HOLD_STEP_DOWN     1
    //#define L6470_STOP_ON_ERROR
  #endif

#endif // HAS_L64XX

// @section i2cbus

//
// I2C Master ID for LPC176x LCD and Digital Current control
// Does not apply to other peripherals based on the Wire library.
//
//#define I2C_MASTER_ID  1  // Set a value from 0 to 2

/**
 * TWI/I2C BUS
 *
 * This feature is an EXPERIMENTAL feature so it shall not be used on production
 * machines. Enabling this will allow you to send and receive I2C data from slave
 * devices on the bus.
 *
 * ; Example #1
 * ; This macro send the string "Marlin" to the slave device with address 0x63 (99)
 * ; It uses multiple M260 commands with one B<base 10> arg
 * M260 A99  ; Target slave address
 * M260 B77  ; M
 * M260 B97  ; a
 * M260 B114 ; r
 * M260 B108 ; l
 * M260 B105 ; i
 * M260 B110 ; n
 * M260 S1   ; Send the current buffer
 *
 * ; Example #2
 * ; Request 6 bytes from slave device with address 0x63 (99)
 * M261 A99 B5
 *
 * ; Example #3
 * ; Example serial output of a M261 request
 * echo:i2c-reply: from:99 bytes:5 data:hello
 */

//#define EXPERIMENTAL_I2CBUS
#if ENABLED(EXPERIMENTAL_I2CBUS)
  #define I2C_SLAVE_ADDRESS  0  // Set a value from 8 to 127 to act as a slave
#endif

// @section extras

/**
 * Photo G-code
 * Add the M240 G-code to take a photo.
 * The photo can be triggered by a digital pin or a physical movement.
 */
//#define PHOTO_GCODE
#if ENABLED(PHOTO_GCODE)
  // A position to move to (and raise Z) before taking the photo
  //#define PHOTO_POSITION { X_MAX_POS - 5, Y_MAX_POS, 0 }  // { xpos, ypos, zraise } (M240 X Y Z)
  //#define PHOTO_DELAY_MS   100                            // (ms) Duration to pause before moving back (M240 P)
  //#define PHOTO_RETRACT_MM   6.5                          // (mm) E retract/recover for the photo move (M240 R S)

  // Canon RC-1 or homebrew digital camera trigger
  // Data from: https://www.doc-diy.net/photo/rc-1_hacked/
  //#define PHOTOGRAPH_PIN 23

  // Canon Hack Development Kit
  // https://captain-slow.dk/2014/03/09/3d-printing-timelapses/
  //#define CHDK_PIN        4

  // Optional second move with delay to trigger the camera shutter
  //#define PHOTO_SWITCH_POSITION { X_MAX_POS, Y_MAX_POS }  // { xpos, ypos } (M240 I J)

  // Duration to hold the switch or keep CHDK_PIN high
  //#define PHOTO_SWITCH_MS   50 // (ms) (M240 D)

  /**
   * PHOTO_PULSES_US may need adjustment depending on board and camera model.
   * Pin must be running at 48.4kHz.
   * Be sure to use a PHOTOGRAPH_PIN which can rise and fall quick enough.
   * (e.g., MKS SBase temp sensor pin was too slow, so used P1.23 on J8.)
   *
   *  Example pulse data for Nikon: https://bit.ly/2FKD0Aq
   *                     IR Wiring: https://git.io/JvJf7
   */
  //#define PHOTO_PULSES_US { 2000, 27850, 400, 1580, 400, 3580, 400 }  // (µs) Durations for each 48.4kHz oscillation
  #ifdef PHOTO_PULSES_US
    #define PHOTO_PULSE_DELAY_US 13 // (µs) Approximate duration of each HIGH and LOW pulse in the oscillation
  #endif
#endif

/**
 * Spindle & Laser control
 *
 * Add the M3, M4, and M5 commands to turn the spindle/laser on and off, and
 * to set spindle speed, spindle direction, and laser power.
 *
 * SuperPid is a router/spindle speed controller used in the CNC milling community.
 * Marlin can be used to turn the spindle on and off. It can also be used to set
 * the spindle speed from 5,000 to 30,000 RPM.
 *
 * You'll need to select a pin for the ON/OFF function and optionally choose a 0-5V
 * hardware PWM pin for the speed control and a pin for the rotation direction.
 *
 * See https://marlinfw.org/docs/configuration/laser_spindle.html for more config details.
 */
//#define SPINDLE_FEATURE
//#define LASER_FEATURE
#if EITHER(SPINDLE_FEATURE, LASER_FEATURE)
  #define SPINDLE_LASER_ACTIVE_STATE    LOW    // Set to "HIGH" if the on/off function is active HIGH
  #define SPINDLE_LASER_PWM             true   // Set to "true" if your controller supports setting the speed/power
  #define SPINDLE_LASER_PWM_INVERT      false  // Set to "true" if the speed/power goes up when you want it to go slower

  #define SPINDLE_LASER_FREQUENCY       2500   // (Hz) Spindle/laser frequency (only on supported HALs: AVR and LPC)

  //#define SPINDLE_SERVO         // A servo converting an angle to spindle power
  #ifdef SPINDLE_SERVO
    #define SPINDLE_SERVO_NR   0  // Index of servo used for spindle control
    #define SPINDLE_SERVO_MIN 10  // Minimum angle for servo spindle
  #endif

  /**
   * Speed / Power can be set ('M3 S') and displayed in terms of:
   *  - PWM255  (S0 - S255)
   *  - PERCENT (S0 - S100)
   *  - RPM     (S0 - S50000)  Best for use with a spindle
   *  - SERVO   (S0 - S180)
   */
  #define CUTTER_POWER_UNIT PWM255

  /**
   * Relative Cutter Power
   * Normally, 'M3 O<power>' sets
   * OCR power is relative to the range SPEED_POWER_MIN...SPEED_POWER_MAX.
   * so input powers of 0...255 correspond to SPEED_POWER_MIN...SPEED_POWER_MAX
   * instead of normal range (0 to SPEED_POWER_MAX).
   * Best used with (e.g.) SuperPID router controller: S0 = 5,000 RPM and S255 = 30,000 RPM
   */
  //#define CUTTER_POWER_RELATIVE              // Set speed proportional to [SPEED_POWER_MIN...SPEED_POWER_MAX]

  #if ENABLED(SPINDLE_FEATURE)
    //#define SPINDLE_CHANGE_DIR               // Enable if your spindle controller can change spindle direction
    #define SPINDLE_CHANGE_DIR_STOP            // Enable if the spindle should stop before changing spin direction
    #define SPINDLE_INVERT_DIR          false  // Set to "true" if the spin direction is reversed

    #define SPINDLE_LASER_POWERUP_DELAY   5000 // (ms) Delay to allow the spindle/laser to come up to speed/power
    #define SPINDLE_LASER_POWERDOWN_DELAY 5000 // (ms) Delay to allow the spindle to stop

    /**
     * M3/M4 Power Equation
     *
     * Each tool uses different value ranges for speed / power control.
     * These parameters are used to convert between tool power units and PWM.
     *
     * Speed/Power = (PWMDC / 255 * 100 - SPEED_POWER_INTERCEPT) / SPEED_POWER_SLOPE
     * PWMDC = (spdpwr - SPEED_POWER_MIN) / (SPEED_POWER_MAX - SPEED_POWER_MIN) / SPEED_POWER_SLOPE
     */
    #define SPEED_POWER_INTERCEPT         0    // (%) 0-100 i.e., Minimum power percentage
    #define SPEED_POWER_MIN            5000    // (RPM)
    #define SPEED_POWER_MAX           30000    // (RPM) SuperPID router controller 0 - 30,000 RPM
    #define SPEED_POWER_STARTUP       25000    // (RPM) M3/M4 speed/power default (with no arguments)

  #else

    #define SPEED_POWER_INTERCEPT         0    // (%) 0-100 i.e., Minimum power percentage
    #define SPEED_POWER_MIN               0    // (%) 0-100
    #define SPEED_POWER_MAX             100    // (%) 0-100
    #define SPEED_POWER_STARTUP          80    // (%) M3/M4 speed/power default (with no arguments)

    /**
     * Enable inline laser power to be handled in the planner / stepper routines.
     * Inline power is specified by the I (inline) flag in an M3 command (e.g., M3 S20 I)
     * or by the 'S' parameter in G0/G1/G2/G3 moves (see LASER_MOVE_POWER).
     *
     * This allows the laser to keep in perfect sync with the planner and removes
     * the powerup/down delay since lasers require negligible time.
     */
    //#define LASER_POWER_INLINE

    #if ENABLED(LASER_POWER_INLINE)
      /**
       * Scale the laser's power in proportion to the movement rate.
       *
       * - Sets the entry power proportional to the entry speed over the nominal speed.
       * - Ramps the power up every N steps to approximate the speed trapezoid.
       * - Due to the limited power resolution this is only approximate.
       */
      #define LASER_POWER_INLINE_TRAPEZOID

      /**
       * Continuously calculate the current power (nominal_power * current_rate / nominal_rate).
       * Required for accurate power with non-trapezoidal acceleration (e.g., S_CURVE_ACCELERATION).
       * This is a costly calculation so this option is discouraged on 8-bit AVR boards.
       *
       * LASER_POWER_INLINE_TRAPEZOID_CONT_PER defines how many step cycles there are between power updates. If your
       * board isn't able to generate steps fast enough (and you are using LASER_POWER_INLINE_TRAPEZOID_CONT), increase this.
       * Note that when this is zero it means it occurs every cycle; 1 means a delay wait one cycle then run, etc.
       */
      //#define LASER_POWER_INLINE_TRAPEZOID_CONT

      /**
       * Stepper iterations between power updates. Increase this value if the board
       * can't keep up with the processing demands of LASER_POWER_INLINE_TRAPEZOID_CONT.
       * Disable (or set to 0) to recalculate power on every stepper iteration.
       */
      //#define LASER_POWER_INLINE_TRAPEZOID_CONT_PER 10

      /**
       * Include laser power in G0/G1/G2/G3/G5 commands with the 'S' parameter
       */
      //#define LASER_MOVE_POWER

      #if ENABLED(LASER_MOVE_POWER)
        // Turn off the laser on G0 moves with no power parameter.
        // If a power parameter is provided, use that instead.
        //#define LASER_MOVE_G0_OFF

        // Turn off the laser on G28 homing.
        //#define LASER_MOVE_G28_OFF
      #endif

      /**
       * Inline flag inverted
       *
       * WARNING: M5 will NOT turn off the laser unless another move
       *          is done (so G-code files must end with 'M5 I').
       */
      //#define LASER_POWER_INLINE_INVERT

      /**
       * Continuously apply inline power. ('M3 S3' == 'G1 S3' == 'M3 S3 I')
       *
       * The laser might do some weird things, so only enable this
       * feature if you understand the implications.
       */
      //#define LASER_POWER_INLINE_CONTINUOUS

    #else

      #define SPINDLE_LASER_POWERUP_DELAY     50 // (ms) Delay to allow the spindle/laser to come up to speed/power
      #define SPINDLE_LASER_POWERDOWN_DELAY   50 // (ms) Delay to allow the spindle to stop

    #endif
  #endif
#endif

/**
 * Coolant Control
 *
 * Add the M7, M8, and M9 commands to turn mist or flood coolant on and off.
 *
 * Note: COOLANT_MIST_PIN and/or COOLANT_FLOOD_PIN must also be defined.
 */
//#define COOLANT_CONTROL
#if ENABLED(COOLANT_CONTROL)
  #define COOLANT_MIST                // Enable if mist coolant is present
  #define COOLANT_FLOOD               // Enable if flood coolant is present
  #define COOLANT_MIST_INVERT  false  // Set "true" if the on/off function is reversed
  #define COOLANT_FLOOD_INVERT false  // Set "true" if the on/off function is reversed
#endif

/**
 * Filament Width Sensor
 *
 * Measures the filament width in real-time and adjusts
 * flow rate to compensate for any irregularities.
 *
 * Also allows the measured filament diameter to set the
 * extrusion rate, so the slicer only has to specify the
 * volume.
 *
 * Only a single extruder is supported at this time.
 *
 *  34 RAMPS_14    : Analog input 5 on the AUX2 connector
 *  81 PRINTRBOARD : Analog input 2 on the Exp1 connector (version B,C,D,E)
 * 301 RAMBO       : Analog input 3
 *
 * Note: May require analog pins to be defined for other boards.
 */
//#define FILAMENT_WIDTH_SENSOR

#if ENABLED(FILAMENT_WIDTH_SENSOR)
  #define FILAMENT_SENSOR_EXTRUDER_NUM 0    // Index of the extruder that has the filament sensor. :[0,1,2,3,4]
  #define MEASUREMENT_DELAY_CM        14    // (cm) The distance from the filament sensor to the melting chamber

  #define FILWIDTH_ERROR_MARGIN        1.0  // (mm) If a measurement differs too much from nominal width ignore it
  #define MAX_MEASUREMENT_DELAY       20    // (bytes) Buffer size for stored measurements (1 byte per cm). Must be larger than MEASUREMENT_DELAY_CM.

  #define DEFAULT_MEASURED_FILAMENT_DIA DEFAULT_NOMINAL_FILAMENT_DIA // Set measured to nominal initially

  // Display filament width on the LCD status line. Status messages will expire after 5 seconds.
  //#define FILAMENT_LCD_DISPLAY
#endif

/**
 * Power Monitor
 * Monitor voltage (V) and/or current (A), and -when possible- power (W)
 *
 * Read and configure with M430
 *
 * The current sensor feeds DC voltage (relative to the measured current) to an analog pin
 * The voltage sensor feeds DC voltage (relative to the measured voltage) to an analog pin
 */
//#define POWER_MONITOR_CURRENT   // Monitor the system current
//#define POWER_MONITOR_VOLTAGE   // Monitor the system voltage
#if EITHER(POWER_MONITOR_CURRENT, POWER_MONITOR_VOLTAGE)
  #define POWER_MONITOR_VOLTS_PER_AMP   0.05000   // Input voltage to the MCU analog pin per amp  - DO NOT apply more than ADC_VREF!
  #define POWER_MONITOR_CURRENT_OFFSET -1         // Offset value for current sensors with linear function output
  #define POWER_MONITOR_VOLTS_PER_VOLT  0.11786   // Input voltage to the MCU analog pin per volt - DO NOT apply more than ADC_VREF!
  #define POWER_MONITOR_FIXED_VOLTAGE   13.6      // Voltage for a current sensor with no voltage sensor (for power display)
#endif

/**
 * CNC Coordinate Systems
 *
 * Enables G53 and G54-G59.3 commands to select coordinate systems
 * and G92.1 to reset the workspace to native machine space.
 */
//#define CNC_COORDINATE_SYSTEMS

/**
 * Auto-report temperatures with M155 S<seconds>
 */
#define AUTO_REPORT_TEMPERATURES

/**
 * Include capabilities in M115 output
 */
#define EXTENDED_CAPABILITIES_REPORT
#if ENABLED(EXTENDED_CAPABILITIES_REPORT)
  #define M115_GEOMETRY_REPORT
#endif

/**
 * Expected Printer Check
 * Add the M16 G-code to compare a string to the MACHINE_NAME.
 * M16 with a non-matching string causes the printer to halt.
 */
//#define EXPECTED_PRINTER_CHECK

/**
 * Disable all Volumetric extrusion options
 */
//#define NO_VOLUMETRICS

#if DISABLED(NO_VOLUMETRICS)
  /**
   * Volumetric extrusion default state
   * Activate to make volumetric extrusion the default method,
   * with DEFAULT_NOMINAL_FILAMENT_DIA as the default diameter.
   *
   * M200 D0 to disable, M200 Dn to set a new diameter (and enable volumetric).
   * M200 S0/S1 to disable/enable volumetric extrusion.
   */
  //#define VOLUMETRIC_DEFAULT_ON

  //#define VOLUMETRIC_EXTRUDER_LIMIT
  #if ENABLED(VOLUMETRIC_EXTRUDER_LIMIT)
    /**
     * Default volumetric extrusion limit in cubic mm per second (mm^3/sec).
     * This factory setting applies to all extruders.
     * Use 'M200 [T<extruder>] L<limit>' to override and 'M502' to reset.
     * A non-zero value activates Volume-based Extrusion Limiting.
     */
    #define DEFAULT_VOLUMETRIC_EXTRUDER_LIMIT 0.00      // (mm^3/sec)
  #endif
#endif

/**
 * Enable this option for a leaner build of Marlin that removes all
 * workspace offsets, simplifying coordinate transformations, leveling, etc.
 *
 *  - M206 and M428 are disabled.
 *  - G92 will revert to its behavior from Marlin 1.0.
 */
//#define NO_WORKSPACE_OFFSETS

// Extra options for the M114 "Current Position" report
#define M114_DETAIL         // Use 'M114` for details to check planner calculations
//#define M114_REALTIME       // Real current position based on forward kinematics
//#define M114_LEGACY         // M114 used to synchronize on every call. Enable if needed.

#define REPORT_FAN_CHANGE   // Report the new fan speed when changed by M106 (and others)

/**
 * Set the number of proportional font spaces required to fill up a typical character space.
 * This can help to better align the output of commands like `G29 O` Mesh Output.
 *
 * For clients that use a fixed-width font (like OctoPrint), leave this set to 1.0.
 * Otherwise, adjust according to your client and font.
 */
#define PROPORTIONAL_FONT_RATIO 1.0

/**
 * Spend 28 bytes of SRAM to optimize the GCode parser
 */
#define FASTER_GCODE_PARSER

#if ENABLED(FASTER_GCODE_PARSER)
  //#define GCODE_QUOTED_STRINGS  // Support for quoted string parameters
#endif

#define MEATPACK                // Support for MeatPack G-code compression (https://github.com/scottmudge/OctoPrint-MeatPack)

#define GCODE_CASE_INSENSITIVE  // Accept G-code sent to the firmware in lowercase

//#define REPETIER_GCODE_M360     // Add commands originally from Repetier FW

/**
 * CNC G-code options
 * Support CNC-style G-code dialects used by laser cutters, drawing machine cams, etc.
 * Note that G0 feedrates should be used with care for 3D printing (if used at all).
 * High feedrates may cause ringing and harm print quality.
 */
//#define PAREN_COMMENTS      // Support for parentheses-delimited comments
//#define GCODE_MOTION_MODES  // Remember the motion mode (G0 G1 G2 G3 G5 G38.X) and apply for X Y Z E F, etc.

// Enable and set a (default) feedrate for all G0 moves
//#define G0_FEEDRATE 3000 // (mm/min)
#ifdef G0_FEEDRATE
  //#define VARIABLE_G0_FEEDRATE // The G0 feedrate is set by F in G0 motion mode
#endif

/**
 * Startup commands
 *
 * Execute certain G-code commands immediately after power-on.
 */
//#define STARTUP_COMMANDS "M17 Z"

/**
 * G-code Macros
 *
 * Add G-codes M810-M819 to define and run G-code macros.
 * Macros are not saved to EEPROM.
 */
//#define GCODE_MACROS
#if ENABLED(GCODE_MACROS)
  #define GCODE_MACROS_SLOTS       5  // Up to 10 may be used
  #define GCODE_MACROS_SLOT_SIZE  50  // Maximum length of a single macro
#endif

/**
 * User-defined buttons to run custom G-code.
 * Up to 25 may be defined.
 */
//#define CUSTOM_USER_BUTTONS
#if ENABLED(CUSTOM_USER_BUTTONS)
  //#define BUTTON1_PIN -1
  #if PIN_EXISTS(BUTTON1_PIN)
    #define BUTTON1_HIT_STATE     LOW       // State of the triggered button. NC=LOW. NO=HIGH.
    #define BUTTON1_WHEN_PRINTING false     // Button allowed to trigger during printing?
    #define BUTTON1_GCODE         "G28"
    #define BUTTON1_DESC          "Homing"  // Optional string to set the LCD status
  #endif

  //#define BUTTON2_PIN -1
  #if PIN_EXISTS(BUTTON2_PIN)
    #define BUTTON2_HIT_STATE     LOW
    #define BUTTON2_WHEN_PRINTING false
    #define BUTTON2_GCODE         "M140 S" STRINGIFY(PREHEAT_1_TEMP_BED) "\nM104 S" STRINGIFY(PREHEAT_1_TEMP_HOTEND)
    #define BUTTON2_DESC          "Preheat for " PREHEAT_1_LABEL
  #endif

  //#define BUTTON3_PIN -1
  #if PIN_EXISTS(BUTTON3_PIN)
    #define BUTTON3_HIT_STATE     LOW
    #define BUTTON3_WHEN_PRINTING false
    #define BUTTON3_GCODE         "M140 S" STRINGIFY(PREHEAT_2_TEMP_BED) "\nM104 S" STRINGIFY(PREHEAT_2_TEMP_HOTEND)
    #define BUTTON3_DESC          "Preheat for " PREHEAT_2_LABEL
  #endif
#endif

/**
 * User-defined menu items to run custom G-code.
 * Up to 25 may be defined, but the actual number is LCD-dependent.
 */
//#define CUSTOM_USER_MENUS
#if ENABLED(CUSTOM_USER_MENUS)
  //#define CUSTOM_USER_MENU_TITLE "Custom Commands"
  #define USER_SCRIPT_DONE "M117 User Script Done"
  #define USER_SCRIPT_AUDIBLE_FEEDBACK
  //#define USER_SCRIPT_RETURN  // Return to status screen after a script

  #define USER_DESC_1 "Shutdown / present"
  #define USER_GCODE_1 "G0 X125 Y125 Z180"

  //#define USER_DESC_2 "Preheat for " PREHEAT_1_LABEL
  //#define USER_GCODE_2 "M140 S" STRINGIFY(PREHEAT_1_TEMP_BED) "\nM104 S" STRINGIFY(PREHEAT_1_TEMP_HOTEND)

  //#define USER_DESC_3 "Preheat for " PREHEAT_2_LABEL
  //#define USER_GCODE_3 "M140 S" STRINGIFY(PREHEAT_2_TEMP_BED) "\nM104 S" STRINGIFY(PREHEAT_2_TEMP_HOTEND)

  //#define USER_DESC_4 "Heat Bed/Home/Level"
  //#define USER_GCODE_4 "M140 S" STRINGIFY(PREHEAT_2_TEMP_BED) "\nG28\nG29"

  //#define USER_DESC_5 "Home & Info"
  //#define USER_GCODE_5 "G28\nM503"
#endif

/**
 * Host Action Commands
 *
 * Define host streamer action commands in compliance with the standard.
 *
 * See https://reprap.org/wiki/G-code#Action_commands
 * Common commands ........ poweroff, pause, paused, resume, resumed, cancel
 * G29_RETRY_AND_RECOVER .. probe_rewipe, probe_failed
 *
 * Some features add reason codes to extend these commands.
 *
 * Host Prompt Support enables Marlin to use the host for user prompts so
 * filament runout and other processes can be managed from the host side.
 */
#define HOST_ACTION_COMMANDS
#if ENABLED(HOST_ACTION_COMMANDS)
  #define HOST_PROMPT_SUPPORT
  //#define HOST_START_MENU_ITEM  // Add a menu item that tells the host to start
#endif

/**
 * Cancel Objects
 *
 * Implement M486 to allow Marlin to skip objects
 */
//#define CANCEL_OBJECTS

/**
 * I2C position encoders for closed loop control.
 * Developed by Chris Barr at Aus3D.
 *
 * Wiki: https://wiki.aus3d.com.au/Magnetic_Encoder
 * Github: https://github.com/Aus3D/MagneticEncoder
 *
 * Supplier: https://aus3d.com.au/magnetic-encoder-module
 * Alternative Supplier: https://reliabuild3d.com/
 *
 * Reliabuild encoders have been modified to improve reliability.
 */

//#define I2C_POSITION_ENCODERS
#if ENABLED(I2C_POSITION_ENCODERS)

  #define I2CPE_ENCODER_CNT         1                       // The number of encoders installed; max of 5
                                                            // encoders supported currently.

  #define I2CPE_ENC_1_ADDR          I2CPE_PRESET_ADDR_X     // I2C address of the encoder. 30-200.
  #define I2CPE_ENC_1_AXIS          X_AXIS                  // Axis the encoder module is installed on.  <X|Y|Z|E>_AXIS.
  #define I2CPE_ENC_1_TYPE          I2CPE_ENC_TYPE_LINEAR   // Type of encoder:  I2CPE_ENC_TYPE_LINEAR -or-
                                                            // I2CPE_ENC_TYPE_ROTARY.
  #define I2CPE_ENC_1_TICKS_UNIT    2048                    // 1024 for magnetic strips with 2mm poles; 2048 for
                                                            // 1mm poles. For linear encoders this is ticks / mm,
                                                            // for rotary encoders this is ticks / revolution.
  //#define I2CPE_ENC_1_TICKS_REV     (16 * 200)            // Only needed for rotary encoders; number of stepper
                                                            // steps per full revolution (motor steps/rev * microstepping)
  //#define I2CPE_ENC_1_INVERT                              // Invert the direction of axis travel.
  #define I2CPE_ENC_1_EC_METHOD     I2CPE_ECM_MICROSTEP     // Type of error error correction.
  #define I2CPE_ENC_1_EC_THRESH     0.10                    // Threshold size for error (in mm) above which the
                                                            // printer will attempt to correct the error; errors
                                                            // smaller than this are ignored to minimize effects of
                                                            // measurement noise / latency (filter).

  #define I2CPE_ENC_2_ADDR          I2CPE_PRESET_ADDR_Y     // Same as above, but for encoder 2.
  #define I2CPE_ENC_2_AXIS          Y_AXIS
  #define I2CPE_ENC_2_TYPE          I2CPE_ENC_TYPE_LINEAR
  #define I2CPE_ENC_2_TICKS_UNIT    2048
  //#define I2CPE_ENC_2_TICKS_REV   (16 * 200)
  //#define I2CPE_ENC_2_INVERT
  #define I2CPE_ENC_2_EC_METHOD     I2CPE_ECM_MICROSTEP
  #define I2CPE_ENC_2_EC_THRESH     0.10

  #define I2CPE_ENC_3_ADDR          I2CPE_PRESET_ADDR_Z     // Encoder 3.  Add additional configuration options
  #define I2CPE_ENC_3_AXIS          Z_AXIS                  // as above, or use defaults below.

  #define I2CPE_ENC_4_ADDR          I2CPE_PRESET_ADDR_E     // Encoder 4.
  #define I2CPE_ENC_4_AXIS          E_AXIS

  #define I2CPE_ENC_5_ADDR          34                      // Encoder 5.
  #define I2CPE_ENC_5_AXIS          E_AXIS

  // Default settings for encoders which are enabled, but without settings configured above.
  #define I2CPE_DEF_TYPE            I2CPE_ENC_TYPE_LINEAR
  #define I2CPE_DEF_ENC_TICKS_UNIT  2048
  #define I2CPE_DEF_TICKS_REV       (16 * 200)
  #define I2CPE_DEF_EC_METHOD       I2CPE_ECM_NONE
  #define I2CPE_DEF_EC_THRESH       0.1

  //#define I2CPE_ERR_THRESH_ABORT  100.0                   // Threshold size for error (in mm) error on any given
                                                            // axis after which the printer will abort. Comment out to
                                                            // disable abort behavior.

  #define I2CPE_TIME_TRUSTED        10000                   // After an encoder fault, there must be no further fault
                                                            // for this amount of time (in ms) before the encoder
                                                            // is trusted again.

  /**
   * Position is checked every time a new command is executed from the buffer but during long moves,
   * this setting determines the minimum update time between checks. A value of 100 works well with
   * error rolling average when attempting to correct only for skips and not for vibration.
   */
  #define I2CPE_MIN_UPD_TIME_MS     4                       // (ms) Minimum time between encoder checks.

  // Use a rolling average to identify persistant errors that indicate skips, as opposed to vibration and noise.
  #define I2CPE_ERR_ROLLING_AVERAGE

#endif // I2C_POSITION_ENCODERS

/**
 * Analog Joystick(s)
 */
//#define JOYSTICK
#if ENABLED(JOYSTICK)
  #define JOY_X_PIN    5  // RAMPS: Suggested pin A5  on AUX2
  #define JOY_Y_PIN   10  // RAMPS: Suggested pin A10 on AUX2
  #define JOY_Z_PIN   12  // RAMPS: Suggested pin A12 on AUX2
  #define JOY_EN_PIN  44  // RAMPS: Suggested pin D44 on AUX2

  //#define INVERT_JOY_X  // Enable if X direction is reversed
  //#define INVERT_JOY_Y  // Enable if Y direction is reversed
  //#define INVERT_JOY_Z  // Enable if Z direction is reversed

  // Use M119 with JOYSTICK_DEBUG to find reasonable values after connecting:
  #define JOY_X_LIMITS { 5600, 8190-100, 8190+100, 10800 } // min, deadzone start, deadzone end, max
  #define JOY_Y_LIMITS { 5600, 8250-100, 8250+100, 11000 }
  #define JOY_Z_LIMITS { 4800, 8080-100, 8080+100, 11550 }
  //#define JOYSTICK_DEBUG
#endif

/**
 * Mechanical Gantry Calibration
 * Modern replacement for the Prusa TMC_Z_CALIBRATION.
 * Adds capability to work with any adjustable current drivers.
 * Implemented as G34 because M915 is deprecated.
 */
//#define MECHANICAL_GANTRY_CALIBRATION
#if ENABLED(MECHANICAL_GANTRY_CALIBRATION)
  #define GANTRY_CALIBRATION_CURRENT          600     // Default calibration current in ma
  #define GANTRY_CALIBRATION_EXTRA_HEIGHT      15     // Extra distance in mm past Z_###_POS to move
  #define GANTRY_CALIBRATION_FEEDRATE         500     // Feedrate for correction move
  //#define GANTRY_CALIBRATION_TO_MIN                 // Enable to calibrate Z in the MIN direction

  //#define GANTRY_CALIBRATION_SAFE_POSITION XY_CENTER // Safe position for nozzle
  //#define GANTRY_CALIBRATION_XY_PARK_FEEDRATE 3000  // XY Park Feedrate - MMM
  //#define GANTRY_CALIBRATION_COMMANDS_PRE   ""
  #define GANTRY_CALIBRATION_COMMANDS_POST  "G28"     // G28 highly recommended to ensure an accurate position
#endif

/**
 * MAX7219 Debug Matrix
 *
 * Add support for a low-cost 8x8 LED Matrix based on the Max7219 chip as a realtime status display.
 * Requires 3 signal wires. Some useful debug options are included to demonstrate its usage.
 */
//#define MAX7219_DEBUG
#if ENABLED(MAX7219_DEBUG)
  #define MAX7219_CLK_PIN   64
  #define MAX7219_DIN_PIN   57
  #define MAX7219_LOAD_PIN  44

  //#define MAX7219_GCODE          // Add the M7219 G-code to control the LED matrix
  #define MAX7219_INIT_TEST    2   // Test pattern at startup: 0=none, 1=sweep, 2=spiral
  #define MAX7219_NUMBER_UNITS 1   // Number of Max7219 units in chain.
  #define MAX7219_ROTATE       0   // Rotate the display clockwise (in multiples of +/- 90°)
                                   // connector at:  right=0   bottom=-90  top=90  left=180
  //#define MAX7219_REVERSE_ORDER  // The individual LED matrix units may be in reversed order
  //#define MAX7219_SIDE_BY_SIDE   // Big chip+matrix boards can be chained side-by-side

  /**
   * Sample debug features
   * If you add more debug displays, be careful to avoid conflicts!
   */
  #define MAX7219_DEBUG_PRINTER_ALIVE    // Blink corner LED of 8x8 matrix to show that the firmware is functioning
  #define MAX7219_DEBUG_PLANNER_HEAD  3  // Show the planner queue head position on this and the next LED matrix row
  #define MAX7219_DEBUG_PLANNER_TAIL  5  // Show the planner queue tail position on this and the next LED matrix row

  #define MAX7219_DEBUG_PLANNER_QUEUE 0  // Show the current planner queue depth on this and the next LED matrix row
                                         // If you experience stuttering, reboots, etc. this option can reveal how
                                         // tweaks made to the configuration are affecting the printer in real-time.
#endif

/**
 * NanoDLP Sync support
 *
 * Add support for Synchronized Z moves when using with NanoDLP. G0/G1 axis moves will output "Z_move_comp"
 * string to enable synchronization with DLP projector exposure. This change will allow to use
 * [[WaitForDoneMessage]] instead of populating your gcode with M400 commands
 */
//#define NANODLP_Z_SYNC
#if ENABLED(NANODLP_Z_SYNC)
  //#define NANODLP_ALL_AXIS  // Enables "Z_move_comp" output on any axis move.
                              // Default behavior is limited to Z axis only.
#endif

/**
 * Ethernet. Use M552 to enable and set the IP address.
 */
#if HAS_ETHERNET
  #define MAC_ADDRESS { 0xDE, 0xAD, 0xBE, 0xEF, 0xF0, 0x0D }  // A MAC address unique to your network
#endif

/**
 * WiFi Support (Espressif ESP32 WiFi)
 */
//#define WIFISUPPORT         // Marlin embedded WiFi managenent
//#define ESP3D_WIFISUPPORT   // ESP3D Library WiFi management (https://github.com/luc-github/ESP3DLib)

#if EITHER(WIFISUPPORT, ESP3D_WIFISUPPORT)
  //#define WEBSUPPORT          // Start a webserver (which may include auto-discovery)
  //#define OTASUPPORT          // Support over-the-air firmware updates
  //#define WIFI_CUSTOM_COMMAND // Accept feature config commands (e.g., WiFi ESP3D) from the host

  /**
   * To set a default WiFi SSID / Password, create a file called Configuration_Secure.h with
   * the following defines, customized for your network. This specific file is excluded via
   * .gitignore to prevent it from accidentally leaking to the public.
   *
   *   #define WIFI_SSID "WiFi SSID"
   *   #define WIFI_PWD  "WiFi Password"
   */
  //#include "Configuration_Secure.h" // External file with WiFi SSID / Password
#endif

/**
 * Průša Multi-Material Unit (MMU)
 * Enable in Configuration.h
 *
 * These devices allow a single stepper driver on the board to drive
 * multi-material feeders with any number of stepper motors.
 */
#if HAS_PRUSA_MMU1
  /**
   * This option only allows the multiplexer to switch on tool-change.
   * Additional options to configure custom E moves are pending.
   *
   * Override the default DIO selector pins here, if needed.
   * Some pins files may provide defaults for these pins.
   */
  //#define E_MUX0_PIN 40  // Always Required
  //#define E_MUX1_PIN 42  // Needed for 3 to 8 inputs
  //#define E_MUX2_PIN 44  // Needed for 5 to 8 inputs
#elif HAS_PRUSA_MMU2
  // Serial port used for communication with MMU2.
  // For AVR enable the UART port used for the MMU. (e.g., mmuSerial)
  // For 32-bit boards check your HAL for available serial ports. (e.g., Serial2)
  #define MMU2_SERIAL_PORT 2
  #define MMU2_SERIAL mmuSerial

  // Use hardware reset for MMU if a pin is defined for it
  //#define MMU2_RST_PIN 23

  // Enable if the MMU2 has 12V stepper motors (MMU2 Firmware 1.0.2 and up)
  //#define MMU2_MODE_12V

  // G-code to execute when MMU2 F.I.N.D.A. probe detects filament runout
  #define MMU2_FILAMENT_RUNOUT_SCRIPT "M600"

  // Add an LCD menu for MMU2
  //#define MMU2_MENUS
  #if EITHER(MMU2_MENUS, HAS_PRUSA_MMU2S)
    // Settings for filament load / unload from the LCD menu.
    // This is for Průša MK3-style extruders. Customize for your hardware.
    #define MMU2_FILAMENTCHANGE_EJECT_FEED 80.0
    #define MMU2_LOAD_TO_NOZZLE_SEQUENCE \
      {  7.2, 1145 }, \
      { 14.4,  871 }, \
      { 36.0, 1393 }, \
      { 14.4,  871 }, \
      { 50.0,  198 }

    #define MMU2_RAMMING_SEQUENCE \
      {   1.0, 1000 }, \
      {   1.0, 1500 }, \
      {   2.0, 2000 }, \
      {   1.5, 3000 }, \
      {   2.5, 4000 }, \
      { -15.0, 5000 }, \
      { -14.0, 1200 }, \
      {  -6.0,  600 }, \
      {  10.0,  700 }, \
      { -10.0,  400 }, \
      { -50.0, 2000 }
  #endif

  /**
   * Using a sensor like the MMU2S
   * This mode requires a MK3S extruder with a sensor at the extruder idler, like the MMU2S.
   * See https://help.prusa3d.com/en/guide/3b-mk3s-mk2-5s-extruder-upgrade_41560, step 11
   */
  #if HAS_PRUSA_MMU2S
    #define MMU2_C0_RETRY   5             // Number of retries (total time = timeout*retries)

    #define MMU2_CAN_LOAD_FEEDRATE 800    // (mm/min)
    #define MMU2_CAN_LOAD_SEQUENCE \
      {  0.1, MMU2_CAN_LOAD_FEEDRATE }, \
      {  60.0, MMU2_CAN_LOAD_FEEDRATE }, \
      { -52.0, MMU2_CAN_LOAD_FEEDRATE }

    #define MMU2_CAN_LOAD_RETRACT   6.0   // (mm) Keep under the distance between Load Sequence values
    #define MMU2_CAN_LOAD_DEVIATION 0.8   // (mm) Acceptable deviation

    #define MMU2_CAN_LOAD_INCREMENT 0.2   // (mm) To reuse within MMU2 module
    #define MMU2_CAN_LOAD_INCREMENT_SEQUENCE \
      { -MMU2_CAN_LOAD_INCREMENT, MMU2_CAN_LOAD_FEEDRATE }

  #else

    /**
     * MMU1 Extruder Sensor
     *
     * Support for a Průša (or other) IR Sensor to detect filament near the extruder
     * and make loading more reliable. Suitable for an extruder equipped with a filament
     * sensor less than 38mm from the gears.
     *
     * During loading the extruder will stop when the sensor is triggered, then do a last
     * move up to the gears. If no filament is detected, the MMU2 can make some more attempts.
     * If all attempts fail, a filament runout will be triggered.
     */
    //#define MMU_EXTRUDER_SENSOR
    #if ENABLED(MMU_EXTRUDER_SENSOR)
      #define MMU_LOADING_ATTEMPTS_NR 5 // max. number of attempts to load filament if first load fail
    #endif

  #endif

  //#define MMU2_DEBUG  // Write debug info to serial output

#endif // HAS_PRUSA_MMU2

/**
 * Advanced Print Counter settings
 */
#if ENABLED(PRINTCOUNTER)
  #define SERVICE_WARNING_BUZZES  3
  // Activate up to 3 service interval watchdogs
  //#define SERVICE_NAME_1      "Service S"
  //#define SERVICE_INTERVAL_1  100 // print hours
  //#define SERVICE_NAME_2      "Service L"
  //#define SERVICE_INTERVAL_2  200 // print hours
  //#define SERVICE_NAME_3      "Service 3"
  //#define SERVICE_INTERVAL_3    1 // print hours
#endif

// @section develop

//
// M100 Free Memory Watcher to debug memory usage
//
//#define M100_FREE_MEMORY_WATCHER

//
// M42 - Set pin states
//
#define DIRECT_PIN_CONTROL

//
// M43 - display pin status, toggle pins, watch pins, watch endstops & toggle LED, test servo probe
//
#define PINS_DEBUGGING

// Enable Marlin dev mode which adds some special commands
//#define MARLIN_DEV_MODE

/**
 * Postmortem Debugging captures misbehavior and outputs the CPU status and backtrace to serial.
 * When running in the debugger it will break for debugging. This is useful to help understand
 * a crash from a remote location. Requires ~400 bytes of SRAM and 5Kb of flash.
 */
#define POSTMORTEM_DEBUGGING<|MERGE_RESOLUTION|>--- conflicted
+++ resolved
@@ -113,8 +113,6 @@
   #define CHAMBER_BETA                 3950    // Beta value
 #endif
 
-<<<<<<< HEAD
-=======
 #if TEMP_SENSOR_COOLER == 1000
   #define COOLER_PULLUP_RESISTOR_OHMS 4700    // Pullup resistor
   #define COOLER_RESISTANCE_25C_OHMS  100000  // Resistance at 25C
@@ -127,7 +125,6 @@
   #define PROBE_BETA                   3950    // Beta value
 #endif
 
->>>>>>> 5dc8f5cf
 //
 // Hephestos 2 24V heated bed upgrade kit.
 // https://store.bq.com/en/heated-bed-kit-hephestos2
