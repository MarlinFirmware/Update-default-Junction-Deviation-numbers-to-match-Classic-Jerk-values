--- conflicted
+++ resolved
@@ -1025,11 +1025,7 @@
 // @section lcd
 
 #if EITHER(ULTIPANEL, EXTENSIBLE_UI)
-<<<<<<< HEAD
-  #define MANUAL_FEEDRATE { 50*60, 50*60, 10*60, 2*60 } // Feedrates for manual moves along X, Y, Z, E from panel
-=======
-  #define MANUAL_FEEDRATE { 50*60, 50*60, 4*60, 2*60 } // (mm/min) Feedrates for manual moves along X, Y, Z, E from panel
->>>>>>> ca194ca5
+  #define MANUAL_FEEDRATE { 50*60, 50*60, 7*60, 2*60 } // (mm/min) Feedrates for manual moves along X, Y, Z, E from panel
   #define SHORT_MANUAL_Z_MOVE 0.025 // (mm) Smallest manual Z move (< 0.1mm)
   #if ENABLED(ULTIPANEL)
     #define MANUAL_E_MOVES_RELATIVE // Display extruder move distance rather than "position"
