--- conflicted
+++ resolved
@@ -420,11 +420,7 @@
  * Multiple extruders can be assigned to the same pin in which case
  * the fan will turn on when any selected extruder is above the threshold.
  */
-<<<<<<< HEAD
 #define E0_AUTO_FAN_PIN FAN1_PIN
-=======
-#define E0_AUTO_FAN_PIN P2_04
->>>>>>> 8347ad23
 #define E1_AUTO_FAN_PIN -1
 #define E2_AUTO_FAN_PIN -1
 #define E3_AUTO_FAN_PIN -1
@@ -1907,11 +1903,7 @@
   #define PAUSE_PARK_NO_STEPPER_TIMEOUT           // Enable for XYZ steppers to stay powered on during filament change.
 
   #define PARK_HEAD_ON_PAUSE                    // Park the nozzle during pause and filament change.
-<<<<<<< HEAD
   //#define HOME_BEFORE_FILAMENT_CHANGE           // Ensure homing has been completed prior to parking for filament change
-=======
-  //#define HOME_BEFORE_FILAMENT_CHANGE         // Ensure homing has been completed prior to parking for filament change
->>>>>>> 8347ad23
 
   #define FILAMENT_LOAD_UNLOAD_GCODES           // Add M701/M702 Load/Unload G-codes, plus Load/Unload in the LCD Prepare menu.
   //#define FILAMENT_UNLOAD_ALL_EXTRUDERS         // Allow M702 to unload all extruders above a minimum target temp (as set by M302)
@@ -2049,13 +2041,8 @@
   #define INTERPOLATE       true  // Interpolate X/Y/Z_MICROSTEPS to 256
 
   #if AXIS_IS_TMC(X)
-<<<<<<< HEAD
     #define X_CURRENT       1100        // (mA) RMS current. Multiply by 1.414 for peak current.
     #define X_CURRENT_HOME  X_CURRENT  // (mA) RMS current for sensorless homing
-=======
-    #define X_CURRENT       500        // (mA) RMS current. Multiply by 1.414 for peak current.
-    #define X_CURRENT_HOME  200  // (mA) RMS current for sensorless homing
->>>>>>> 8347ad23
     #define X_MICROSTEPS     16    // 0..256
     #define X_RSENSE          0.11
     #define X_CHAIN_POS      -1    // <=0 : Not chained. 1 : MCU MOSI connected. 2 : Next in chain, ...
@@ -2070,13 +2057,8 @@
   #endif
 
   #if AXIS_IS_TMC(Y)
-<<<<<<< HEAD
     #define Y_CURRENT       1100
     #define Y_CURRENT_HOME  Y_CURRENT
-=======
-    #define Y_CURRENT       600
-    #define Y_CURRENT_HOME  300
->>>>>>> 8347ad23
     #define Y_MICROSTEPS     16
     #define Y_RSENSE          0.11
     #define Y_CHAIN_POS      -1
@@ -2091,11 +2073,7 @@
   #endif
 
   #if AXIS_IS_TMC(Z)
-<<<<<<< HEAD
     #define Z_CURRENT       1100
-=======
-    #define Z_CURRENT       450
->>>>>>> 8347ad23
     #define Z_CURRENT_HOME  Z_CURRENT
     #define Z_MICROSTEPS     16
     #define Z_RSENSE          0.11
@@ -2127,13 +2105,8 @@
   #endif
 
   #if AXIS_IS_TMC(E0)
-<<<<<<< HEAD
     #define E0_CURRENT      1000
     #define E0_MICROSTEPS    16
-=======
-    #define E0_CURRENT      550
-    #define E0_MICROSTEPS    32
->>>>>>> 8347ad23
     #define E0_RSENSE         0.11
     #define E0_CHAIN_POS     -1
   #endif
