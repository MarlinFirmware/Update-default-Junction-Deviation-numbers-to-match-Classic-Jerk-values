/**
 * Marlin 3D Printer Firmware
 * Copyright (c) 2020 MarlinFirmware [https://github.com/MarlinFirmware/Marlin]
 *
 * Based on Sprinter and grbl.
 * Copyright (c) 2011 Camiel Gubbels / Erik van der Zalm
 *
 * This program is free software: you can redistribute it and/or modify
 * it under the terms of the GNU General Public License as published by
 * the Free Software Foundation, either version 3 of the License, or
 * (at your option) any later version.
 *
 * This program is distributed in the hope that it will be useful,
 * but WITHOUT ANY WARRANTY; without even the implied warranty of
 * MERCHANTABILITY or FITNESS FOR A PARTICULAR PURPOSE.  See the
 * GNU General Public License for more details.
 *
 * You should have received a copy of the GNU General Public License
 * along with this program.  If not, see <http://www.gnu.org/licenses/>.
 *
 */
#pragma once

/**
 * Configuration_adv.h
 *
 * Advanced settings.
 * Only change these if you know exactly what you're doing.
 * Some of these settings can damage your printer if improperly set!
 *
 * Basic settings can be found in Configuration.h
 *
 */
<<<<<<< HEAD
#define CONFIGURATION_ADV_H_VERSION 020003
=======
#define CONFIGURATION_ADV_H_VERSION 020005
>>>>>>> 0518dec6

// @section temperature

//===========================================================================
//=============================Thermal Settings  ============================
//===========================================================================

//
// Custom Thermistor 1000 parameters
//
#if TEMP_SENSOR_0 == 1000
  #define HOTEND0_PULLUP_RESISTOR_OHMS 4700    // Pullup resistor
  #define HOTEND0_RESISTANCE_25C_OHMS  100000  // Resistance at 25C
  #define HOTEND0_BETA                 3950    // Beta value
#endif

#if TEMP_SENSOR_1 == 1000
  #define HOTEND1_PULLUP_RESISTOR_OHMS 4700    // Pullup resistor
  #define HOTEND1_RESISTANCE_25C_OHMS  100000  // Resistance at 25C
  #define HOTEND1_BETA                 3950    // Beta value
#endif

#if TEMP_SENSOR_2 == 1000
  #define HOTEND2_PULLUP_RESISTOR_OHMS 4700    // Pullup resistor
  #define HOTEND2_RESISTANCE_25C_OHMS  100000  // Resistance at 25C
  #define HOTEND2_BETA                 3950    // Beta value
#endif

#if TEMP_SENSOR_3 == 1000
  #define HOTEND3_PULLUP_RESISTOR_OHMS 4700    // Pullup resistor
  #define HOTEND3_RESISTANCE_25C_OHMS  100000  // Resistance at 25C
  #define HOTEND3_BETA                 3950    // Beta value
#endif

#if TEMP_SENSOR_4 == 1000
  #define HOTEND4_PULLUP_RESISTOR_OHMS 4700    // Pullup resistor
  #define HOTEND4_RESISTANCE_25C_OHMS  100000  // Resistance at 25C
  #define HOTEND4_BETA                 3950    // Beta value
#endif

#if TEMP_SENSOR_5 == 1000
  #define HOTEND5_PULLUP_RESISTOR_OHMS 4700    // Pullup resistor
  #define HOTEND5_RESISTANCE_25C_OHMS  100000  // Resistance at 25C
  #define HOTEND5_BETA                 3950    // Beta value
#endif

#if TEMP_SENSOR_6 == 1000
  #define HOTEND6_PULLUP_RESISTOR_OHMS 4700    // Pullup resistor
  #define HOTEND6_RESISTANCE_25C_OHMS  100000  // Resistance at 25C
  #define HOTEND6_BETA                 3950    // Beta value
#endif

#if TEMP_SENSOR_7 == 1000
  #define HOTEND7_PULLUP_RESISTOR_OHMS 4700    // Pullup resistor
  #define HOTEND7_RESISTANCE_25C_OHMS  100000  // Resistance at 25C
  #define HOTEND7_BETA                 3950    // Beta value
#endif

#if TEMP_SENSOR_BED == 1000
  #define BED_PULLUP_RESISTOR_OHMS     4700    // Pullup resistor
  #define BED_RESISTANCE_25C_OHMS      100000  // Resistance at 25C
  #define BED_BETA                     3950    // Beta value
#endif

#if TEMP_SENSOR_CHAMBER == 1000
  #define CHAMBER_PULLUP_RESISTOR_OHMS 4700    // Pullup resistor
  #define CHAMBER_RESISTANCE_25C_OHMS  100000  // Resistance at 25C
  #define CHAMBER_BETA                 3950    // Beta value
#endif

//
// Hephestos 2 24V heated bed upgrade kit.
// https://store.bq.com/en/heated-bed-kit-hephestos2
//
//#define HEPHESTOS2_HEATED_BED_KIT
#if ENABLED(HEPHESTOS2_HEATED_BED_KIT)
  #undef TEMP_SENSOR_BED
  #define TEMP_SENSOR_BED 70
  #define HEATER_BED_INVERTING true
#endif

/**
 * Heated Chamber settings
 */
#if TEMP_SENSOR_CHAMBER
  #define CHAMBER_MINTEMP             5
  #define CHAMBER_MAXTEMP            60
  #define TEMP_CHAMBER_HYSTERESIS     1   // (°C) Temperature proximity considered "close enough" to the target
  //#define CHAMBER_LIMIT_SWITCHING
  //#define HEATER_CHAMBER_PIN       44   // Chamber heater on/off pin
  //#define HEATER_CHAMBER_INVERTING false
#endif

#if DISABLED(PIDTEMPBED)
  #define BED_CHECK_INTERVAL 5000 // ms between checks in bang-bang control
  #if ENABLED(BED_LIMIT_SWITCHING)
    #define BED_HYSTERESIS 2 // Only disable heating if T>target+BED_HYSTERESIS and enable heating if T>target-BED_HYSTERESIS
  #endif
#endif

/**
 * Thermal Protection provides additional protection to your printer from damage
 * and fire. Marlin always includes safe min and max temperature ranges which
 * protect against a broken or disconnected thermistor wire.
 *
 * The issue: If a thermistor falls out, it will report the much lower
 * temperature of the air in the room, and the the firmware will keep
 * the heater on.
 *
 * The solution: Once the temperature reaches the target, start observing.
 * If the temperature stays too far below the target (hysteresis) for too
 * long (period), the firmware will halt the machine as a safety precaution.
 *
 * If you get false positives for "Thermal Runaway", increase
 * THERMAL_PROTECTION_HYSTERESIS and/or THERMAL_PROTECTION_PERIOD
 */
#if ENABLED(THERMAL_PROTECTION_HOTENDS)
  #define THERMAL_PROTECTION_PERIOD 40        // Seconds
  #define THERMAL_PROTECTION_HYSTERESIS 4     // Degrees Celsius

  //#define ADAPTIVE_FAN_SLOWING              // Slow part cooling fan if temperature drops
  #if BOTH(ADAPTIVE_FAN_SLOWING, PIDTEMP)
    //#define NO_FAN_SLOWING_IN_PID_TUNING    // Don't slow fan speed during M303
  #endif

  /**
   * Whenever an M104, M109, or M303 increases the target temperature, the
   * firmware will wait for the WATCH_TEMP_PERIOD to expire. If the temperature
   * hasn't increased by WATCH_TEMP_INCREASE degrees, the machine is halted and
   * requires a hard reset. This test restarts with any M104/M109/M303, but only
   * if the current temperature is far enough below the target for a reliable
   * test.
   *
   * If you get false positives for "Heating failed", increase WATCH_TEMP_PERIOD
   * and/or decrease WATCH_TEMP_INCREASE. WATCH_TEMP_INCREASE should not be set
   * below 2.
   */
  #define WATCH_TEMP_PERIOD 20                // Seconds
  #define WATCH_TEMP_INCREASE 2               // Degrees Celsius
#endif

/**
 * Thermal Protection parameters for the bed are just as above for hotends.
 */
#if ENABLED(THERMAL_PROTECTION_BED)
  #define THERMAL_PROTECTION_BED_PERIOD        20 // Seconds
  #define THERMAL_PROTECTION_BED_HYSTERESIS     2 // Degrees Celsius

  /**
   * As described above, except for the bed (M140/M190/M303).
   */
  #define WATCH_BED_TEMP_PERIOD                60 // Seconds
  #define WATCH_BED_TEMP_INCREASE               2 // Degrees Celsius
#endif

/**
 * Thermal Protection parameters for the heated chamber.
 */
#if ENABLED(THERMAL_PROTECTION_CHAMBER)
  #define THERMAL_PROTECTION_CHAMBER_PERIOD    20 // Seconds
  #define THERMAL_PROTECTION_CHAMBER_HYSTERESIS 2 // Degrees Celsius

  /**
   * Heated chamber watch settings (M141/M191).
   */
  #define WATCH_CHAMBER_TEMP_PERIOD            60 // Seconds
  #define WATCH_CHAMBER_TEMP_INCREASE           2 // Degrees Celsius
#endif

#if ENABLED(PIDTEMP)
  // Add an experimental additional term to the heater power, proportional to the extrusion speed.
  // A well-chosen Kc value should add just enough power to melt the increased material volume.
  //#define PID_EXTRUSION_SCALING
  #if ENABLED(PID_EXTRUSION_SCALING)
    #define DEFAULT_Kc (100) //heating power=Kc*(e_speed)
    #define LPQ_MAX_LEN 50
  #endif

  /**
   * Add an experimental additional term to the heater power, proportional to the fan speed.
   * A well-chosen Kf value should add just enough power to compensate for power-loss from the cooling fan.
   * You can either just add a constant compensation with the DEFAULT_Kf value
   * or follow the instruction below to get speed-dependent compensation.
   *
   * Constant compensation (use only with fanspeeds of 0% and 100%)
   * ---------------------------------------------------------------------
   * A good starting point for the Kf-value comes from the calculation:
   *   kf = (power_fan * eff_fan) / power_heater * 255
   * where eff_fan is between 0.0 and 1.0, based on fan-efficiency and airflow to the nozzle / heater.
   *
   * Example:
   *   Heater: 40W, Fan: 0.1A * 24V = 2.4W, eff_fan = 0.8
   *   Kf = (2.4W * 0.8) / 40W * 255 = 12.24
   *
   * Fan-speed dependent compensation
   * --------------------------------
   * 1. To find a good Kf value, set the hotend temperature, wait for it to settle, and enable the fan (100%).
   *    Make sure PID_FAN_SCALING_LIN_FACTOR is 0 and PID_FAN_SCALING_ALTERNATIVE_DEFINITION is not enabled.
   *    If you see the temperature drop repeat the test, increasing the Kf value slowly, until the temperature
   *    drop goes away. If the temperature overshoots after enabling the fan, the Kf value is too big.
   * 2. Note the Kf-value for fan-speed at 100%
   * 3. Determine a good value for PID_FAN_SCALING_MIN_SPEED, which is around the speed, where the fan starts moving.
   * 4. Repeat step 1. and 2. for this fan speed.
   * 5. Enable PID_FAN_SCALING_ALTERNATIVE_DEFINITION and enter the two identified Kf-values in
   *    PID_FAN_SCALING_AT_FULL_SPEED and PID_FAN_SCALING_AT_MIN_SPEED. Enter the minimum speed in PID_FAN_SCALING_MIN_SPEED
   */
  //#define PID_FAN_SCALING
  #if ENABLED(PID_FAN_SCALING)
    //#define PID_FAN_SCALING_ALTERNATIVE_DEFINITION
    #if ENABLED(PID_FAN_SCALING_ALTERNATIVE_DEFINITION)
      // The alternative definition is used for an easier configuration.
      // Just figure out Kf at fullspeed (255) and PID_FAN_SCALING_MIN_SPEED.
      // DEFAULT_Kf and PID_FAN_SCALING_LIN_FACTOR are calculated accordingly.

      #define PID_FAN_SCALING_AT_FULL_SPEED 13.0        //=PID_FAN_SCALING_LIN_FACTOR*255+DEFAULT_Kf
      #define PID_FAN_SCALING_AT_MIN_SPEED 6.0          //=PID_FAN_SCALING_LIN_FACTOR*PID_FAN_SCALING_MIN_SPEED+DEFAULT_Kf
      #define PID_FAN_SCALING_MIN_SPEED 10.0            // Minimum fan speed at which to enable PID_FAN_SCALING

      #define DEFAULT_Kf (255.0*PID_FAN_SCALING_AT_MIN_SPEED-PID_FAN_SCALING_AT_FULL_SPEED*PID_FAN_SCALING_MIN_SPEED)/(255.0-PID_FAN_SCALING_MIN_SPEED)
      #define PID_FAN_SCALING_LIN_FACTOR (PID_FAN_SCALING_AT_FULL_SPEED-DEFAULT_Kf)/255.0

    #else
      #define PID_FAN_SCALING_LIN_FACTOR (0)             // Power loss due to cooling = Kf * (fan_speed)
      #define DEFAULT_Kf 10                              // A constant value added to the PID-tuner
      #define PID_FAN_SCALING_MIN_SPEED 10               // Minimum fan speed at which to enable PID_FAN_SCALING
    #endif
  #endif
#endif

/**
 * Automatic Temperature:
 * The hotend target temperature is calculated by all the buffered lines of gcode.
 * The maximum buffered steps/sec of the extruder motor is called "se".
 * Start autotemp mode with M109 S<mintemp> B<maxtemp> F<factor>
 * The target temperature is set to mintemp+factor*se[steps/sec] and is limited by
 * mintemp and maxtemp. Turn this off by executing M109 without F*
 * Also, if the temperature is set to a value below mintemp, it will not be changed by autotemp.
 * On an Ultimaker, some initial testing worked with M109 S215 B260 F1 in the start.gcode
 */
#define AUTOTEMP
#if ENABLED(AUTOTEMP)
  #define AUTOTEMP_OLDWEIGHT 0.98
#endif

// Extra options for the M114 "Current Position" report
//#define M114_DETAIL         // Use 'M114` for details to check planner calculations
//#define M114_REALTIME       // Real current position based on forward kinematics
//#define M114_LEGACY         // M114 used to synchronize on every call. Enable if needed.

// Show Temperature ADC value
// Enable for M105 to include ADC values read from temperature sensors.
//#define SHOW_TEMP_ADC_VALUES

/**
 * High Temperature Thermistor Support
 *
 * Thermistors able to support high temperature tend to have a hard time getting
 * good readings at room and lower temperatures. This means HEATER_X_RAW_LO_TEMP
 * will probably be caught when the heating element first turns on during the
 * preheating process, which will trigger a min_temp_error as a safety measure
 * and force stop everything.
 * To circumvent this limitation, we allow for a preheat time (during which,
 * min_temp_error won't be triggered) and add a min_temp buffer to handle
 * aberrant readings.
 *
 * If you want to enable this feature for your hotend thermistor(s)
 * uncomment and set values > 0 in the constants below
 */

// The number of consecutive low temperature errors that can occur
// before a min_temp_error is triggered. (Shouldn't be more than 10.)
//#define MAX_CONSECUTIVE_LOW_TEMPERATURE_ERROR_ALLOWED 0

// The number of milliseconds a hotend will preheat before starting to check
// the temperature. This value should NOT be set to the time it takes the
// hot end to reach the target temperature, but the time it takes to reach
// the minimum temperature your thermistor can read. The lower the better/safer.
// This shouldn't need to be more than 30 seconds (30000)
//#define MILLISECONDS_PREHEAT_TIME 0

// @section extruder

// Extruder runout prevention.
// If the machine is idle and the temperature over MINTEMP
// then extrude some filament every couple of SECONDS.
//#define EXTRUDER_RUNOUT_PREVENT
#if ENABLED(EXTRUDER_RUNOUT_PREVENT)
  #define EXTRUDER_RUNOUT_MINTEMP 190
  #define EXTRUDER_RUNOUT_SECONDS 30
  #define EXTRUDER_RUNOUT_SPEED 1500  // (mm/m)
  #define EXTRUDER_RUNOUT_EXTRUDE 5   // (mm)
#endif

// @section temperature

// Calibration for AD595 / AD8495 sensor to adjust temperature measurements.
// The final temperature is calculated as (measuredTemp * GAIN) + OFFSET.
#define TEMP_SENSOR_AD595_OFFSET  0.0
#define TEMP_SENSOR_AD595_GAIN    1.0
#define TEMP_SENSOR_AD8495_OFFSET 0.0
#define TEMP_SENSOR_AD8495_GAIN   1.0

/**
 * Controller Fan
 * To cool down the stepper drivers and MOSFETs.
 *
 * The fan turns on automatically whenever any driver is enabled and turns
 * off (or reduces to idle speed) shortly after drivers are turned off.
 *
 */
//#define USE_CONTROLLER_FAN
#if ENABLED(USE_CONTROLLER_FAN)
  //#define CONTROLLER_FAN_PIN -1        // Set a custom pin for the controller fan
  //#define CONTROLLER_FAN_USE_Z_ONLY    // With this option only the Z axis is considered
  #define CONTROLLERFAN_SPEED_MIN      0 // (0-255) Minimum speed. (If set below this value the fan is turned off.)
  #define CONTROLLERFAN_SPEED_ACTIVE 255 // (0-255) Active speed, used when any motor is enabled
  #define CONTROLLERFAN_SPEED_IDLE     0 // (0-255) Idle speed, used when motors are disabled
  #define CONTROLLERFAN_IDLE_TIME     60 // (seconds) Extra time to keep the fan running after disabling motors
  //#define CONTROLLER_FAN_EDITABLE      // Enable M710 configurable settings
  #if ENABLED(CONTROLLER_FAN_EDITABLE)
    #define CONTROLLER_FAN_MENU          // Enable the Controller Fan submenu
  #endif
#endif

// When first starting the main fan, run it at full speed for the
// given number of milliseconds.  This gets the fan spinning reliably
// before setting a PWM value. (Does not work with software PWM for fan on Sanguinololu)
//#define FAN_KICKSTART_TIME 100

// Some coolers may require a non-zero "off" state.
//#define FAN_OFF_PWM  1

/**
 * PWM Fan Scaling
 *
 * Define the min/max speeds for PWM fans (as set with M106).
 *
 * With these options the M106 0-255 value range is scaled to a subset
 * to ensure that the fan has enough power to spin, or to run lower
 * current fans with higher current. (e.g., 5V/12V fans with 12V/24V)
 * Value 0 always turns off the fan.
 *
 * Define one or both of these to override the default 0-255 range.
 */
//#define FAN_MIN_PWM 50
//#define FAN_MAX_PWM 128

/**
 * FAST PWM FAN Settings
 *
 * Use to change the FAST FAN PWM frequency (if enabled in Configuration.h)
 * Combinations of PWM Modes, prescale values and TOP resolutions are used internally to produce a
 * frequency as close as possible to the desired frequency.
 *
 * FAST_PWM_FAN_FREQUENCY [undefined by default]
 *   Set this to your desired frequency.
 *   If left undefined this defaults to F = F_CPU/(2*255*1)
 *   i.e., F = 31.4kHz on 16MHz microcontrollers or F = 39.2kHz on 20MHz microcontrollers.
 *   These defaults are the same as with the old FAST_PWM_FAN implementation - no migration is required
 *   NOTE: Setting very low frequencies (< 10 Hz) may result in unexpected timer behavior.
 *
 * USE_OCR2A_AS_TOP [undefined by default]
 *   Boards that use TIMER2 for PWM have limitations resulting in only a few possible frequencies on TIMER2:
 *   16MHz MCUs: [62.5KHz, 31.4KHz (default), 7.8KHz, 3.92KHz, 1.95KHz, 977Hz, 488Hz, 244Hz, 60Hz, 122Hz, 30Hz]
 *   20MHz MCUs: [78.1KHz, 39.2KHz (default), 9.77KHz, 4.9KHz, 2.44KHz, 1.22KHz, 610Hz, 305Hz, 153Hz, 76Hz, 38Hz]
 *   A greater range can be achieved by enabling USE_OCR2A_AS_TOP. But note that this option blocks the use of
 *   PWM on pin OC2A. Only use this option if you don't need PWM on 0C2A. (Check your schematic.)
 *   USE_OCR2A_AS_TOP sacrifices duty cycle control resolution to achieve this broader range of frequencies.
 */
#if ENABLED(FAST_PWM_FAN)
  //#define FAST_PWM_FAN_FREQUENCY 31400
  //#define USE_OCR2A_AS_TOP
#endif

// @section extruder

/**
 * Extruder cooling fans
 *
 * Extruder auto fans automatically turn on when their extruders'
 * temperatures go above EXTRUDER_AUTO_FAN_TEMPERATURE.
 *
 * Your board's pins file specifies the recommended pins. Override those here
 * or set to -1 to disable completely.
 *
 * Multiple extruders can be assigned to the same pin in which case
 * the fan will turn on when any selected extruder is above the threshold.
 */
#define E0_AUTO_FAN_PIN -1
#define E1_AUTO_FAN_PIN -1
#define E2_AUTO_FAN_PIN -1
#define E3_AUTO_FAN_PIN -1
#define E4_AUTO_FAN_PIN -1
#define E5_AUTO_FAN_PIN -1
#define CHAMBER_AUTO_FAN_PIN -1

#define EXTRUDER_AUTO_FAN_TEMPERATURE 50
#define EXTRUDER_AUTO_FAN_SPEED 255   // 255 == full speed
#define CHAMBER_AUTO_FAN_TEMPERATURE 30
#define CHAMBER_AUTO_FAN_SPEED 255

/**
 * Part-Cooling Fan Multiplexer
 *
 * This feature allows you to digitally multiplex the fan output.
 * The multiplexer is automatically switched at tool-change.
 * Set FANMUX[012]_PINs below for up to 2, 4, or 8 multiplexed fans.
 */
#define FANMUX0_PIN -1
#define FANMUX1_PIN -1
#define FANMUX2_PIN -1

/**
 * M355 Case Light on-off / brightness
 */
//#define CASE_LIGHT_ENABLE
#if ENABLED(CASE_LIGHT_ENABLE)
  //#define CASE_LIGHT_PIN 4                  // Override the default pin if needed
  #define INVERT_CASE_LIGHT false             // Set true if Case Light is ON when pin is LOW
  #define CASE_LIGHT_DEFAULT_ON true          // Set default power-up state on
  #define CASE_LIGHT_DEFAULT_BRIGHTNESS 105   // Set default power-up brightness (0-255, requires PWM pin)
  //#define CASE_LIGHT_MAX_PWM 128            // Limit pwm
  //#define CASE_LIGHT_MENU                   // Add Case Light options to the LCD menu
  //#define CASE_LIGHT_NO_BRIGHTNESS          // Disable brightness control. Enable for non-PWM lighting.
  //#define CASE_LIGHT_USE_NEOPIXEL           // Use Neopixel LED as case light, requires NEOPIXEL_LED.
  #if ENABLED(CASE_LIGHT_USE_NEOPIXEL)
    #define CASE_LIGHT_NEOPIXEL_COLOR { 255, 255, 255, 255 } // { Red, Green, Blue, White }
  #endif
#endif

// @section homing

// If you want endstops to stay on (by default) even when not homing
// enable this option. Override at any time with M120, M121.
//#define ENDSTOPS_ALWAYS_ON_DEFAULT

// @section extras

//#define Z_LATE_ENABLE // Enable Z the last moment. Needed if your Z driver overheats.

// Employ an external closed loop controller. Override pins here if needed.
//#define EXTERNAL_CLOSED_LOOP_CONTROLLER
#if ENABLED(EXTERNAL_CLOSED_LOOP_CONTROLLER)
  //#define CLOSED_LOOP_ENABLE_PIN        -1
  //#define CLOSED_LOOP_MOVE_COMPLETE_PIN -1
#endif

/**
 * Dual Steppers / Dual Endstops
 *
 * This section will allow you to use extra E drivers to drive a second motor for X, Y, or Z axes.
 *
 * For example, set X_DUAL_STEPPER_DRIVERS setting to use a second motor. If the motors need to
 * spin in opposite directions set INVERT_X2_VS_X_DIR. If the second motor needs its own endstop
 * set X_DUAL_ENDSTOPS. This can adjust for "racking." Use X2_USE_ENDSTOP to set the endstop plug
 * that should be used for the second endstop. Extra endstops will appear in the output of 'M119'.
 *
 * Use X_DUAL_ENDSTOP_ADJUSTMENT to adjust for mechanical imperfection. After homing both motors
 * this offset is applied to the X2 motor. To find the offset home the X axis, and measure the error
 * in X2. Dual endstop offsets can be set at runtime with 'M666 X<offset> Y<offset> Z<offset>'.
 */

//#define X_DUAL_STEPPER_DRIVERS
#if ENABLED(X_DUAL_STEPPER_DRIVERS)
  #define INVERT_X2_VS_X_DIR true   // Set 'true' if X motors should rotate in opposite directions
  //#define X_DUAL_ENDSTOPS
  #if ENABLED(X_DUAL_ENDSTOPS)
    #define X2_USE_ENDSTOP _XMAX_
    #define X2_ENDSTOP_ADJUSTMENT  0
  #endif
#endif

//#define Y_DUAL_STEPPER_DRIVERS
#if ENABLED(Y_DUAL_STEPPER_DRIVERS)
  #define INVERT_Y2_VS_Y_DIR true   // Set 'true' if Y motors should rotate in opposite directions
  //#define Y_DUAL_ENDSTOPS
  #if ENABLED(Y_DUAL_ENDSTOPS)
    #define Y2_USE_ENDSTOP _YMAX_
    #define Y2_ENDSTOP_ADJUSTMENT  0
  #endif
#endif

//
// For Z set the number of stepper drivers
//
#define NUM_Z_STEPPER_DRIVERS 1   // (1-4) Z options change based on how many

#if NUM_Z_STEPPER_DRIVERS > 1
  //#define Z_MULTI_ENDSTOPS
  #if ENABLED(Z_MULTI_ENDSTOPS)
    #define Z2_USE_ENDSTOP          _XMAX_
    #define Z2_ENDSTOP_ADJUSTMENT   0
    #if NUM_Z_STEPPER_DRIVERS >= 3
      #define Z3_USE_ENDSTOP        _YMAX_
      #define Z3_ENDSTOP_ADJUSTMENT 0
    #endif
    #if NUM_Z_STEPPER_DRIVERS >= 4
      #define Z4_USE_ENDSTOP        _ZMAX_
      #define Z4_ENDSTOP_ADJUSTMENT 0
    #endif
  #endif
#endif

/**
 * Dual X Carriage
 *
 * This setup has two X carriages that can move independently, each with its own hotend.
 * The carriages can be used to print an object with two colors or materials, or in
 * "duplication mode" it can print two identical or X-mirrored objects simultaneously.
 * The inactive carriage is parked automatically to prevent oozing.
 * X1 is the left carriage, X2 the right. They park and home at opposite ends of the X axis.
 * By default the X2 stepper is assigned to the first unused E plug on the board.
 *
 * The following Dual X Carriage modes can be selected with M605 S<mode>:
 *
 *   0 : (FULL_CONTROL) The slicer has full control over both X-carriages and can achieve optimal travel
 *       results as long as it supports dual X-carriages. (M605 S0)
 *
 *   1 : (AUTO_PARK) The firmware automatically parks and unparks the X-carriages on tool-change so
 *       that additional slicer support is not required. (M605 S1)
 *
 *   2 : (DUPLICATION) The firmware moves the second X-carriage and extruder in synchronization with
 *       the first X-carriage and extruder, to print 2 copies of the same object at the same time.
 *       Set the constant X-offset and temperature differential with M605 S2 X[offs] R[deg] and
 *       follow with M605 S2 to initiate duplicated movement.
 *
 *   3 : (MIRRORED) Formbot/Vivedino-inspired mirrored mode in which the second extruder duplicates
 *       the movement of the first except the second extruder is reversed in the X axis.
 *       Set the initial X offset and temperature differential with M605 S2 X[offs] R[deg] and
 *       follow with M605 S3 to initiate mirrored movement.
 */
//#define DUAL_X_CARRIAGE
#if ENABLED(DUAL_X_CARRIAGE)
  #define X1_MIN_POS X_MIN_POS   // Set to X_MIN_POS
  #define X1_MAX_POS X_BED_SIZE  // Set a maximum so the first X-carriage can't hit the parked second X-carriage
  #define X2_MIN_POS    80       // Set a minimum to ensure the  second X-carriage can't hit the parked first X-carriage
  #define X2_MAX_POS   353       // Set this to the distance between toolheads when both heads are homed
  #define X2_HOME_DIR    1       // Set to 1. The second X-carriage always homes to the maximum endstop position
  #define X2_HOME_POS X2_MAX_POS // Default X2 home position. Set to X2_MAX_POS.
                      // However: In this mode the HOTEND_OFFSET_X value for the second extruder provides a software
                      // override for X2_HOME_POS. This also allow recalibration of the distance between the two endstops
                      // without modifying the firmware (through the "M218 T1 X???" command).
                      // Remember: you should set the second extruder x-offset to 0 in your slicer.

  // This is the default power-up mode which can be later using M605.
  #define DEFAULT_DUAL_X_CARRIAGE_MODE DXC_AUTO_PARK_MODE

  // Default x offset in duplication mode (typically set to half print bed width)
  #define DEFAULT_DUPLICATION_X_OFFSET 100

#endif // DUAL_X_CARRIAGE

// Activate a solenoid on the active extruder with M380. Disable all with M381.
// Define SOL0_PIN, SOL1_PIN, etc., for each extruder that has a solenoid.
//#define EXT_SOLENOID

// @section homing

// Homing hits each endstop, retracts by these distances, then does a slower bump.
#define X_HOME_BUMP_MM 5
#define Y_HOME_BUMP_MM 5
#define Z_HOME_BUMP_MM 2
#define HOMING_BUMP_DIVISOR { 2, 2, 4 }  // Re-Bump Speed Divisor (Divides the Homing Feedrate)
#define QUICK_HOME                     // If homing includes X and Y, do a diagonal move initially
//#define HOMING_BACKOFF_MM { 2, 2, 2 }  // (mm) Move away from the endstops after homing

// When G28 is called, this option will make Y home before X
//#define HOME_Y_BEFORE_X

// Enable this if X or Y can't home without homing the other axis first.
//#define CODEPENDENT_XY_HOMING

#if ENABLED(BLTOUCH)
  /**
   * Either: Use the defaults (recommended) or: For special purposes, use the following DEFINES
   * Do not activate settings that the probe might not understand. Clones might misunderstand
   * advanced commands.
   *
   * Note: If the probe is not deploying, check a "Cmd: Reset" and "Cmd: Self-Test" and then
   *       check the wiring of the BROWN, RED and ORANGE wires.
   *
   * Note: If the trigger signal of your probe is not being recognized, it has been very often
   *       because the BLACK and WHITE wires needed to be swapped. They are not "interchangeable"
   *       like they would be with a real switch. So please check the wiring first.
   *
   * Settings for all BLTouch and clone probes:
   */

  // Safety: The probe needs time to recognize the command.
  //         Minimum command delay (ms). Enable and increase if needed.
  #define BLTOUCH_DELAY 200

  /**
   * Settings for BLTOUCH Classic 1.2, 1.3 or BLTouch Smart 1.0, 2.0, 2.2, 3.0, 3.1, and most clones:
   */

  // Feature: Switch into SW mode after a deploy. It makes the output pulse longer. Can be useful
  //          in special cases, like noisy or filtered input configurations.
  //#define BLTOUCH_FORCE_SW_MODE

  /**
   * Settings for BLTouch Smart 3.0 and 3.1
   * Summary:
   *   - Voltage modes: 5V and OD (open drain - "logic voltage free") output modes
   *   - High-Speed mode
   *   - Disable LCD voltage options
   */

  /**
   * Danger: Don't activate 5V mode unless attached to a 5V-tolerant controller!
   * V3.0 or 3.1: Set default mode to 5V mode at Marlin startup.
   * If disabled, OD mode is the hard-coded default on 3.0
   * On startup, Marlin will compare its eeprom to this vale. If the selected mode
   * differs, a mode set eeprom write will be completed at initialization.
   * Use the option below to force an eeprom write to a V3.1 probe regardless.
   */
  #define BLTOUCH_SET_5V_MODE

  /**
   * Safety: Activate if connecting a probe with an unknown voltage mode.
   * V3.0: Set a probe into mode selected above at Marlin startup. Required for 5V mode on 3.0
   * V3.1: Force a probe with unknown mode into selected mode at Marlin startup ( = Probe EEPROM write )
   * To preserve the life of the probe, use this once then turn it off and re-flash.
   */
  //#define BLTOUCH_FORCE_MODE_SET

  /**
   * Use "HIGH SPEED" mode for probing.
   * Danger: Disable if your probe sometimes fails. Only suitable for stable well-adjusted systems.
   * This feature was designed for Delta's with very fast Z moves however higher speed cartesians may function
   * If the machine cannot raise the probe fast enough after a trigger, it may enter a fault state.
   */
  //#define BLTOUCH_HS_MODE

  // Safety: Enable voltage mode settings in the LCD menu.
  //#define BLTOUCH_LCD_VOLTAGE_MENU

#endif // BLTOUCH

/**
 * Z Steppers Auto-Alignment
 * Add the G34 command to align multiple Z steppers using a bed probe.
 */
//#define Z_STEPPER_AUTO_ALIGN
#if ENABLED(Z_STEPPER_AUTO_ALIGN)
  // Define probe X and Y positions for Z1, Z2 [, Z3 [, Z4]]
  // If not defined, probe limits will be used.
  // Override with 'M422 S<index> X<pos> Y<pos>'
  //#define Z_STEPPER_ALIGN_XY { {  10, 190 }, { 100,  10 }, { 190, 190 } }

  /**
   * Orientation for the automatically-calculated probe positions.
   * Override Z stepper align points with 'M422 S<index> X<pos> Y<pos>'
   *
   * 2 Steppers:  (0)     (1)
   *               |       |   2   |
   *               | 1   2 |       |
   *               |       |   1   |
   *
   * 3 Steppers:  (0)     (1)     (2)     (3)
   *               |   3   | 1     | 2   1 |     2 |
   *               |       |     3 |       | 3     |
   *               | 1   2 | 2     |   3   |     1 |
   *
   * 4 Steppers:  (0)     (1)     (2)     (3)
   *               | 4   3 | 1   4 | 2   1 | 3   2 |
   *               |       |       |       |       |
   *               | 1   2 | 2   3 | 3   4 | 4   1 |
   *
   */
  #ifndef Z_STEPPER_ALIGN_XY
    //#define Z_STEPPERS_ORIENTATION 0
  #endif

  // Provide Z stepper positions for more rapid convergence in bed alignment.
  // Requires triple stepper drivers (i.e., set NUM_Z_STEPPER_DRIVERS to 3)
  //#define Z_STEPPER_ALIGN_KNOWN_STEPPER_POSITIONS
  #if ENABLED(Z_STEPPER_ALIGN_KNOWN_STEPPER_POSITIONS)
    // Define Stepper XY positions for Z1, Z2, Z3 corresponding to
    // the Z screw positions in the bed carriage.
    // Define one position per Z stepper in stepper driver order.
    #define Z_STEPPER_ALIGN_STEPPER_XY { { 210.7, 102.5 }, { 152.6, 220.0 }, { 94.5, 102.5 } }
  #else
    // Amplification factor. Used to scale the correction step up or down in case
    // the stepper (spindle) position is farther out than the test point.
    #define Z_STEPPER_ALIGN_AMP 1.0       // Use a value > 1.0 NOTE: This may cause instability!
  #endif

  // On a 300mm bed a 5% grade would give a misalignment of ~1.5cm
  #define G34_MAX_GRADE              5    // (%) Maximum incline that G34 will handle
  #define Z_STEPPER_ALIGN_ITERATIONS 5    // Number of iterations to apply during alignment
  #define Z_STEPPER_ALIGN_ACC        0.02 // Stop iterating early if the accuracy is better than this
  #define RESTORE_LEVELING_AFTER_G34      // Restore leveling after G34 is done?
  // After G34, re-home Z (G28 Z) or just calculate it from the last probe heights?
  // Re-homing might be more precise in reproducing the actual 'G28 Z' homing height, especially on an uneven bed.
  #define HOME_AFTER_G34
#endif

// @section motion

#define AXIS_RELATIVE_MODES { false, false, false, false }

// Add a Duplicate option for well-separated conjoined nozzles
//#define MULTI_NOZZLE_DUPLICATION

// By default pololu step drivers require an active high signal. However, some high power drivers require an active low signal as step.
#define INVERT_X_STEP_PIN false
#define INVERT_Y_STEP_PIN false
#define INVERT_Z_STEP_PIN false
#define INVERT_E_STEP_PIN false

// Default stepper release if idle. Set to 0 to deactivate.
// Steppers will shut down DEFAULT_STEPPER_DEACTIVE_TIME seconds after the last move when DISABLE_INACTIVE_? is true.
// Time can be set by M18 and M84.
#define DEFAULT_STEPPER_DEACTIVE_TIME 120
#define DISABLE_INACTIVE_X true
#define DISABLE_INACTIVE_Y true
#define DISABLE_INACTIVE_Z true  // Set to false if the nozzle will fall down on your printed part when print has finished.
#define DISABLE_INACTIVE_E true

#define DEFAULT_MINIMUMFEEDRATE       0.0     // minimum feedrate
#define DEFAULT_MINTRAVELFEEDRATE     0.0

//#define HOME_AFTER_DEACTIVATE  // Require rehoming after steppers are deactivated

// Minimum time that a segment needs to take if the buffer is emptied
#define DEFAULT_MINSEGMENTTIME        20000   // (ms)

// Slow down the machine if the look ahead buffer is (by default) half full.
// Increase the slowdown divisor for larger buffer sizes.
#define SLOWDOWN
#if ENABLED(SLOWDOWN)
  #define SLOWDOWN_DIVISOR 2
#endif

// Frequency limit
// See nophead's blog for more info
// Not working O
//#define XY_FREQUENCY_LIMIT  15

// Minimum planner junction speed. Sets the default minimum speed the planner plans for at the end
// of the buffer and all stops. This should not be much greater than zero and should only be changed
// if unwanted behavior is observed on a user's machine when running at very slow speeds.
#define MINIMUM_PLANNER_SPEED 0.05 // (mm/s)

//
// Backlash Compensation
// Adds extra movement to axes on direction-changes to account for backlash.
//
//#define BACKLASH_COMPENSATION
#if ENABLED(BACKLASH_COMPENSATION)
  // Define values for backlash distance and correction.
  // If BACKLASH_GCODE is enabled these values are the defaults.
  #define BACKLASH_DISTANCE_MM { 0, 0, 0 } // (mm)
  #define BACKLASH_CORRECTION    0.0       // 0.0 = no correction; 1.0 = full correction

  // Set BACKLASH_SMOOTHING_MM to spread backlash correction over multiple segments
  // to reduce print artifacts. (Enabling this is costly in memory and computation!)
  //#define BACKLASH_SMOOTHING_MM 3 // (mm)

  // Add runtime configuration and tuning of backlash values (M425)
  //#define BACKLASH_GCODE

  #if ENABLED(BACKLASH_GCODE)
    // Measure the Z backlash when probing (G29) and set with "M425 Z"
    #define MEASURE_BACKLASH_WHEN_PROBING

    #if ENABLED(MEASURE_BACKLASH_WHEN_PROBING)
      // When measuring, the probe will move up to BACKLASH_MEASUREMENT_LIMIT
      // mm away from point of contact in BACKLASH_MEASUREMENT_RESOLUTION
      // increments while checking for the contact to be broken.
      #define BACKLASH_MEASUREMENT_LIMIT       0.5   // (mm)
      #define BACKLASH_MEASUREMENT_RESOLUTION  0.005 // (mm)
      #define BACKLASH_MEASUREMENT_FEEDRATE    Z_PROBE_SPEED_SLOW // (mm/m)
    #endif
  #endif
#endif

/**
 * Automatic backlash, position and hotend offset calibration
 *
 * Enable G425 to run automatic calibration using an electrically-
 * conductive cube, bolt, or washer mounted on the bed.
 *
 * G425 uses the probe to touch the top and sides of the calibration object
 * on the bed and measures and/or correct positional offsets, axis backlash
 * and hotend offsets.
 *
 * Note: HOTEND_OFFSET and CALIBRATION_OBJECT_CENTER must be set to within
 *       ±5mm of true values for G425 to succeed.
 */
//#define CALIBRATION_GCODE
#if ENABLED(CALIBRATION_GCODE)

  #define CALIBRATION_MEASUREMENT_RESOLUTION     0.01 // mm

  #define CALIBRATION_FEEDRATE_SLOW             60    // mm/m
  #define CALIBRATION_FEEDRATE_FAST           1200    // mm/m
  #define CALIBRATION_FEEDRATE_TRAVEL         3000    // mm/m

  // The following parameters refer to the conical section of the nozzle tip.
  #define CALIBRATION_NOZZLE_TIP_HEIGHT          1.0  // mm
  #define CALIBRATION_NOZZLE_OUTER_DIAMETER      2.0  // mm

  // Uncomment to enable reporting (required for "G425 V", but consumes PROGMEM).
  //#define CALIBRATION_REPORTING

  // The true location and dimension the cube/bolt/washer on the bed.
  #define CALIBRATION_OBJECT_CENTER     { 264.0, -22.0,  -2.0 } // mm
  #define CALIBRATION_OBJECT_DIMENSIONS {  10.0,  10.0,  10.0 } // mm

  // Comment out any sides which are unreachable by the probe. For best
  // auto-calibration results, all sides must be reachable.
  #define CALIBRATION_MEASURE_RIGHT
  #define CALIBRATION_MEASURE_FRONT
  #define CALIBRATION_MEASURE_LEFT
  #define CALIBRATION_MEASURE_BACK

  // Probing at the exact top center only works if the center is flat. If
  // probing on a screwhead or hollow washer, probe near the edges.
  //#define CALIBRATION_MEASURE_AT_TOP_EDGES

  // Define the pin to read during calibration
  #ifndef CALIBRATION_PIN
    //#define CALIBRATION_PIN -1            // Define here to override the default pin
    #define CALIBRATION_PIN_INVERTING false // Set to true to invert the custom pin
    //#define CALIBRATION_PIN_PULLDOWN
    #define CALIBRATION_PIN_PULLUP
  #endif
#endif

/**
 * Adaptive Step Smoothing increases the resolution of multi-axis moves, particularly at step frequencies
 * below 1kHz (for AVR) or 10kHz (for ARM), where aliasing between axes in multi-axis moves causes audible
 * vibration and surface artifacts. The algorithm adapts to provide the best possible step smoothing at the
 * lowest stepping frequencies.
 */
//#define ADAPTIVE_STEP_SMOOTHING

/**
 * Custom Microstepping
 * Override as-needed for your setup. Up to 3 MS pins are supported.
 */
//#define MICROSTEP1 LOW,LOW,LOW
//#define MICROSTEP2 HIGH,LOW,LOW
//#define MICROSTEP4 LOW,HIGH,LOW
//#define MICROSTEP8 HIGH,HIGH,LOW
//#define MICROSTEP16 LOW,LOW,HIGH
//#define MICROSTEP32 HIGH,LOW,HIGH

// Microstep setting (Only functional when stepper driver microstep pins are connected to MCU.
#define MICROSTEP_MODES { 16, 16, 16, 16, 16, 16 } // [1,2,4,8,16]

/**
 *  @section  stepper motor current
 *
 *  Some boards have a means of setting the stepper motor current via firmware.
 *
 *  The power on motor currents are set by:
 *    PWM_MOTOR_CURRENT - used by MINIRAMBO & ULTIMAIN_2
 *                         known compatible chips: A4982
 *    DIGIPOT_MOTOR_CURRENT - used by BQ_ZUM_MEGA_3D, RAMBO & SCOOVO_X9H
 *                         known compatible chips: AD5206
 *    DAC_MOTOR_CURRENT_DEFAULT - used by PRINTRBOARD_REVF & RIGIDBOARD_V2
 *                         known compatible chips: MCP4728
 *    DIGIPOT_I2C_MOTOR_CURRENTS - used by 5DPRINT, AZTEEG_X3_PRO, AZTEEG_X5_MINI_WIFI, MIGHTYBOARD_REVE
 *                         known compatible chips: MCP4451, MCP4018
 *
 *  Motor currents can also be set by M907 - M910 and by the LCD.
 *    M907 - applies to all.
 *    M908 - BQ_ZUM_MEGA_3D, RAMBO, PRINTRBOARD_REVF, RIGIDBOARD_V2 & SCOOVO_X9H
 *    M909, M910 & LCD - only PRINTRBOARD_REVF & RIGIDBOARD_V2
 */
//#define PWM_MOTOR_CURRENT { 1300, 1300, 1250 }          // Values in milliamps
//#define DIGIPOT_MOTOR_CURRENT { 135,135,135,135,135 }   // Values 0-255 (RAMBO 135 = ~0.75A, 185 = ~1A)
//#define DAC_MOTOR_CURRENT_DEFAULT { 70, 80, 90, 80 }    // Default drive percent - X, Y, Z, E axis

// Use an I2C based DIGIPOT (e.g., Azteeg X3 Pro)
//#define DIGIPOT_I2C
#if ENABLED(DIGIPOT_I2C) && !defined(DIGIPOT_I2C_ADDRESS_A)
  /**
   * Common slave addresses:
   *
   *                        A   (A shifted)   B   (B shifted)  IC
   * Smoothie              0x2C (0x58)       0x2D (0x5A)       MCP4451
   * AZTEEG_X3_PRO         0x2C (0x58)       0x2E (0x5C)       MCP4451
   * AZTEEG_X5_MINI        0x2C (0x58)       0x2E (0x5C)       MCP4451
   * AZTEEG_X5_MINI_WIFI         0x58              0x5C        MCP4451
   * MIGHTYBOARD_REVE      0x2F (0x5E)                         MCP4018
   */
  #define DIGIPOT_I2C_ADDRESS_A 0x2C  // unshifted slave address for first DIGIPOT
  #define DIGIPOT_I2C_ADDRESS_B 0x2D  // unshifted slave address for second DIGIPOT
#endif

//#define DIGIPOT_MCP4018          // Requires library from https://github.com/stawel/SlowSoftI2CMaster
#define DIGIPOT_I2C_NUM_CHANNELS 8 // 5DPRINT: 4     AZTEEG_X3_PRO: 8     MKS SBASE: 5
// Actual motor currents in Amps. The number of entries must match DIGIPOT_I2C_NUM_CHANNELS.
// These correspond to the physical drivers, so be mindful if the order is changed.
#define DIGIPOT_I2C_MOTOR_CURRENTS { 1.0, 1.0, 1.0, 1.0, 1.0, 1.0, 1.0, 1.0 }  //  AZTEEG_X3_PRO

//===========================================================================
//=============================Additional Features===========================
//===========================================================================

// @section lcd

#if EITHER(ULTIPANEL, EXTENSIBLE_UI)
  #define MANUAL_FEEDRATE { 50*60, 50*60, 4*60, 2*60 } // Feedrates for manual moves along X, Y, Z, E from panel
  #define SHORT_MANUAL_Z_MOVE 0.025 // (mm) Smallest manual Z move (< 0.1mm)
  #if ENABLED(ULTIPANEL)
    #define MANUAL_E_MOVES_RELATIVE // Display extruder move distance rather than "position"
    #define ULTIPANEL_FEEDMULTIPLY  // Encoder sets the feedrate multiplier on the Status Screen
  #endif
#endif

// Change values more rapidly when the encoder is rotated faster
#define ENCODER_RATE_MULTIPLIER
#if ENABLED(ENCODER_RATE_MULTIPLIER)
  #define ENCODER_10X_STEPS_PER_SEC   30  // (steps/s) Encoder rate for 10x speed
  #define ENCODER_100X_STEPS_PER_SEC  80  // (steps/s) Encoder rate for 100x speed
#endif

// Play a beep when the feedrate is changed from the Status Screen
//#define BEEP_ON_FEEDRATE_CHANGE
#if ENABLED(BEEP_ON_FEEDRATE_CHANGE)
  #define FEEDRATE_CHANGE_BEEP_DURATION   10
  #define FEEDRATE_CHANGE_BEEP_FREQUENCY 440
#endif

#if HAS_LCD_MENU

  // Include a page of printer information in the LCD Main Menu
  #define LCD_INFO_MENU
  #if ENABLED(LCD_INFO_MENU)
    //#define LCD_PRINTER_INFO_IS_BOOTSCREEN // Show bootscreen(s) instead of Printer Info pages
  #endif

  // BACK menu items keep the highlight at the top
  //#define TURBO_BACK_MENU_ITEM

  /**
   * LED Control Menu
   * Add LED Control to the LCD menu
   */
  //#define LED_CONTROL_MENU
  #if ENABLED(LED_CONTROL_MENU)
    #define LED_COLOR_PRESETS                 // Enable the Preset Color menu option
    #if ENABLED(LED_COLOR_PRESETS)
      #define LED_USER_PRESET_RED        255  // User defined RED value
      #define LED_USER_PRESET_GREEN      128  // User defined GREEN value
      #define LED_USER_PRESET_BLUE         0  // User defined BLUE value
      #define LED_USER_PRESET_WHITE      255  // User defined WHITE value
      #define LED_USER_PRESET_BRIGHTNESS 255  // User defined intensity
      //#define LED_USER_PRESET_STARTUP       // Have the printer display the user preset color on startup
    #endif
  #endif

#endif // HAS_LCD_MENU

// Scroll a longer status message into view
#define STATUS_MESSAGE_SCROLLING

// On the Info Screen, display XY with one decimal place when possible
//#define LCD_DECIMAL_SMALL_XY

// The timeout (in ms) to return to the status screen from sub-menus
//#define LCD_TIMEOUT_TO_STATUS 15000

// Add an 'M73' G-code to set the current percentage
#define LCD_SET_PROGRESS_MANUALLY

// Show the E position (filament used) during printing
//#define LCD_SHOW_E_TOTAL

<<<<<<< HEAD
#if HAS_GRAPHICAL_LCD && HAS_PRINT_PROGRESS
  #define PRINT_PROGRESS_SHOW_DECIMALS // Show progress with decimal digits
  #define SHOW_REMAINING_TIME          // Display estimated time to completion
=======
#if ENABLED(SHOW_BOOTSCREEN)
  #define BOOTSCREEN_TIMEOUT 4000        // (ms) Total Duration to display the boot screen(s)
#endif

#if HAS_GRAPHICAL_LCD && EITHER(SDSUPPORT, LCD_SET_PROGRESS_MANUALLY)
  //#define PRINT_PROGRESS_SHOW_DECIMALS // Show progress with decimal digits
  //#define SHOW_REMAINING_TIME          // Display estimated time to completion
>>>>>>> 0518dec6
  #if ENABLED(SHOW_REMAINING_TIME)
    #define USE_M73_REMAINING_TIME     // Use remaining time from M73 command instead of estimation
    #define ROTATE_PROGRESS_DISPLAY    // Display (P)rogress, (E)lapsed, and (R)emaining time
  #endif
#endif

<<<<<<< HEAD
#if HAS_CHARACTER_LCD && HAS_PRINT_PROGRESS
  #define LCD_PROGRESS_BAR              // Show a progress bar on HD44780 LCDs for SD printing
=======
#if HAS_CHARACTER_LCD && EITHER(SDSUPPORT, LCD_SET_PROGRESS_MANUALLY)
  //#define LCD_PROGRESS_BAR              // Show a progress bar on HD44780 LCDs for SD printing
>>>>>>> 0518dec6
  #if ENABLED(LCD_PROGRESS_BAR)
    #define PROGRESS_BAR_BAR_TIME 2000    // (ms) Amount of time to show the bar
    #define PROGRESS_BAR_MSG_TIME 3000    // (ms) Amount of time to show the status message
    #define PROGRESS_MSG_EXPIRE   0       // (ms) Amount of time to retain the status message (0=forever)
    //#define PROGRESS_MSG_ONCE           // Show the message for MSG_TIME then clear it
    #define LCD_PROGRESS_BAR_TEST       // Add a menu item to test the progress bar
  #endif
#endif

#if ENABLED(SDSUPPORT)

  // The standard SD detect circuit reads LOW when media is inserted and HIGH when empty.
  // Enable this option and set to HIGH if your SD cards are incorrectly detected.
  //#define SD_DETECT_STATE HIGH

  #define SD_FINISHED_STEPPERRELEASE true          // Disable steppers when SD Print is finished
  #define SD_FINISHED_RELEASECOMMAND "M84 X Y Z E" // You might want to keep the Z enabled so your bed stays in place.

  // Reverse SD sort to show "more recent" files first, according to the card's FAT.
  // Since the FAT gets out of order with usage, SDCARD_SORT_ALPHA is recommended.
  #define SDCARD_RATHERRECENTFIRST

  #define SD_MENU_CONFIRM_START             // Confirm the selected SD file before printing

  //#define MENU_ADDAUTOSTART               // Add a menu option to run auto#.g files

  #define EVENT_GCODE_SD_STOP "G28XY"       // G-code to run on Stop Print (e.g., "G28XY" or "G27")

  #if ENABLED(PRINTER_EVENT_LEDS)
    #define PE_LEDS_COMPLETED_TIME  (30*60) // (seconds) Time to keep the LED "done" color before restoring normal illumination
  #endif

  /**
   * Continue after Power-Loss (Creality3D)
   *
   * Store the current state to the SD Card at the start of each layer
   * during SD printing. If the recovery file is found at boot time, present
   * an option on the LCD screen to continue the print from the last-known
   * point in the file.
   *
   * If the machine reboots when resuming a print you may need to replace or
   * reformat the SD card. (Bad sectors delay startup triggering the watchdog.)
   */
  //#define POWER_LOSS_RECOVERY
  #if ENABLED(POWER_LOSS_RECOVERY)
    #define PLR_ENABLED_DEFAULT   false // Power Loss Recovery enabled by default. (Set with 'M413 Sn' & M500)
    //#define BACKUP_POWER_SUPPLY       // Backup power / UPS to move the steppers on power loss
    //#define POWER_LOSS_ZRAISE       2 // (mm) Z axis raise on resume (on power loss with UPS)
    //#define POWER_LOSS_PIN         44 // Pin to detect power loss. Set to -1 to disable default pin on boards without module.
    //#define POWER_LOSS_STATE     HIGH // State of pin indicating power loss
    //#define POWER_LOSS_PULL           // Set pullup / pulldown as appropriate
    //#define POWER_LOSS_PURGE_LEN   20 // (mm) Length of filament to purge on resume
    //#define POWER_LOSS_RETRACT_LEN 10 // (mm) Length of filament to retract on fail. Requires backup power.

    // Without a POWER_LOSS_PIN the following option helps reduce wear on the SD card,
    // especially with "vase mode" printing. Set too high and vases cannot be continued.
    #define POWER_LOSS_MIN_Z_CHANGE 0.05 // (mm) Minimum Z change before saving power-loss data
  #endif

  /**
   * Sort SD file listings in alphabetical order.
   *
   * With this option enabled, items on SD cards will be sorted
   * by name for easier navigation.
   *
   * By default...
   *
   *  - Use the slowest -but safest- method for sorting.
   *  - Folders are sorted to the top.
   *  - The sort key is statically allocated.
   *  - No added G-code (M34) support.
   *  - 40 item sorting limit. (Items after the first 40 are unsorted.)
   *
   * SD sorting uses static allocation (as set by SDSORT_LIMIT), allowing the
   * compiler to calculate the worst-case usage and throw an error if the SRAM
   * limit is exceeded.
   *
   *  - SDSORT_USES_RAM provides faster sorting via a static directory buffer.
   *  - SDSORT_USES_STACK does the same, but uses a local stack-based buffer.
   *  - SDSORT_CACHE_NAMES will retain the sorted file listing in RAM. (Expensive!)
   *  - SDSORT_DYNAMIC_RAM only uses RAM when the SD menu is visible. (Use with caution!)
   */
  //#define SDCARD_SORT_ALPHA

  // SD Card Sorting options
  #if ENABLED(SDCARD_SORT_ALPHA)
    #define SDSORT_LIMIT       40     // Maximum number of sorted items (10-256). Costs 27 bytes each.
    #define FOLDER_SORTING     -1     // -1=above  0=none  1=below
    #define SDSORT_GCODE       false  // Allow turning sorting on/off with LCD and M34 g-code.
    #define SDSORT_USES_RAM    false  // Pre-allocate a static array for faster pre-sorting.
    #define SDSORT_USES_STACK  false  // Prefer the stack for pre-sorting to give back some SRAM. (Negated by next 2 options.)
    #define SDSORT_CACHE_NAMES false  // Keep sorted items in RAM longer for speedy performance. Most expensive option.
    #define SDSORT_DYNAMIC_RAM false  // Use dynamic allocation (within SD menus). Least expensive option. Set SDSORT_LIMIT before use!
    #define SDSORT_CACHE_VFATS 2      // Maximum number of 13-byte VFAT entries to use for sorting.
                                      // Note: Only affects SCROLL_LONG_FILENAMES with SDSORT_CACHE_NAMES but not SDSORT_DYNAMIC_RAM.
  #endif

  // This allows hosts to request long names for files and folders with M33
  #define LONG_FILENAME_HOST_SUPPORT

  // Enable this option to scroll long filenames in the SD card menu
  #define SCROLL_LONG_FILENAMES

  // Leave the heaters on after Stop Print (not recommended!)
  //#define SD_ABORT_NO_COOLDOWN

  /**
   * This option allows you to abort SD printing when any endstop is triggered.
   * This feature must be enabled with "M540 S1" or from the LCD menu.
   * To have any effect, endstops must be enabled during SD printing.
   */
  //#define SD_ABORT_ON_ENDSTOP_HIT

  /**
   * This option makes it easier to print the same SD Card file again.
   * On print completion the LCD Menu will open with the file selected.
   * You can just click to start the print, or navigate elsewhere.
   */
  //#define SD_REPRINT_LAST_SELECTED_FILE

  /**
   * Auto-report SdCard status with M27 S<seconds>
   */
  //#define AUTO_REPORT_SD_STATUS

  /**
   * Support for USB thumb drives using an Arduino USB Host Shield or
   * equivalent MAX3421E breakout board. The USB thumb drive will appear
   * to Marlin as an SD card.
   *
   * The MAX3421E can be assigned the same pins as the SD card reader, with
   * the following pin mapping:
   *
   *    SCLK, MOSI, MISO --> SCLK, MOSI, MISO
   *    INT              --> SD_DETECT_PIN [1]
   *    SS               --> SDSS
   *
   * [1] On AVR an interrupt-capable pin is best for UHS3 compatibility.
   */
  //#define USB_FLASH_DRIVE_SUPPORT
  #if ENABLED(USB_FLASH_DRIVE_SUPPORT)
    #define USB_CS_PIN    SDSS
    #define USB_INTR_PIN  SD_DETECT_PIN

    /**
     * USB Host Shield Library
     *
     * - UHS2 uses no interrupts and has been production-tested
     *   on a LulzBot TAZ Pro with a 32-bit Archim board.
     *
     * - UHS3 is newer code with better USB compatibility. But it
     *   is less tested and is known to interfere with Servos.
     *   [1] This requires USB_INTR_PIN to be interrupt-capable.
     */
    //#define USE_UHS3_USB
  #endif

  /**
   * When using a bootloader that supports SD-Firmware-Flashing,
   * add a menu item to activate SD-FW-Update on the next reboot.
   *
   * Requires ATMEGA2560 (Arduino Mega)
   *
   * Tested with this bootloader:
   *   https://github.com/FleetProbe/MicroBridge-Arduino-ATMega2560
   */
  //#define SD_FIRMWARE_UPDATE
  #if ENABLED(SD_FIRMWARE_UPDATE)
    #define SD_FIRMWARE_UPDATE_EEPROM_ADDR    0x1FF
    #define SD_FIRMWARE_UPDATE_ACTIVE_VALUE   0xF0
    #define SD_FIRMWARE_UPDATE_INACTIVE_VALUE 0xFF
  #endif

  // Add an optimized binary file transfer mode, initiated with 'M28 B1'
  //#define BINARY_FILE_TRANSFER

<<<<<<< HEAD
  #if HAS_SDCARD_CONNECTION
    /**
     * Set this option to one of the following (or the board's defaults apply):
     *
     *           LCD - Use the SD drive in the external LCD controller.
     *       ONBOARD - Use the SD drive on the control board. (No SD_DETECT_PIN. M21 to init.)
     *  CUSTOM_CABLE - Use a custom cable to access the SD (as defined in a pins file).
     *
     * :[ 'LCD', 'ONBOARD', 'CUSTOM_CABLE' ]
     */
    #define SDCARD_CONNECTION ONBOARD
  #endif
=======
  /**
   * Set this option to one of the following (or the board's defaults apply):
   *
   *           LCD - Use the SD drive in the external LCD controller.
   *       ONBOARD - Use the SD drive on the control board. (No SD_DETECT_PIN. M21 to init.)
   *  CUSTOM_CABLE - Use a custom cable to access the SD (as defined in a pins file).
   *
   * :[ 'LCD', 'ONBOARD', 'CUSTOM_CABLE' ]
   */
  //#define SDCARD_CONNECTION LCD
>>>>>>> 0518dec6

#endif // SDSUPPORT

/**
 * By default an onboard SD card reader may be shared as a USB mass-
 * storage device. This option hides the SD card from the host PC.
 */
//#define NO_SD_HOST_DRIVE   // Disable SD Card access over USB (for security).

/**
 * Additional options for Graphical Displays
 *
 * Use the optimizations here to improve printing performance,
 * which can be adversely affected by graphical display drawing,
 * especially when doing several short moves, and when printing
 * on DELTA and SCARA machines.
 *
 * Some of these options may result in the display lagging behind
 * controller events, as there is a trade-off between reliable
 * printing performance versus fast display updates.
 */
#if HAS_GRAPHICAL_LCD
  // Show SD percentage next to the progress bar
  //#define DOGM_SD_PERCENT

  // Enable to save many cycles by drawing a hollow frame on the Info Screen
  #define XYZ_HOLLOW_FRAME

  // Enable to save many cycles by drawing a hollow frame on Menu Screens
  #define MENU_HOLLOW_FRAME

  // A bigger font is available for edit items. Costs 3120 bytes of PROGMEM.
  // Western only. Not available for Cyrillic, Kana, Turkish, Greek, or Chinese.
  //#define USE_BIG_EDIT_FONT

  // A smaller font may be used on the Info Screen. Costs 2300 bytes of PROGMEM.
  // Western only. Not available for Cyrillic, Kana, Turkish, Greek, or Chinese.
  //#define USE_SMALL_INFOFONT

  // Swap the CW/CCW indicators in the graphics overlay
  //#define OVERLAY_GFX_REVERSE

  /**
   * ST7920-based LCDs can emulate a 16 x 4 character display using
   * the ST7920 character-generator for very fast screen updates.
   * Enable LIGHTWEIGHT_UI to use this special display mode.
   *
   * Since LIGHTWEIGHT_UI has limited space, the position and status
   * message occupy the same line. Set STATUS_EXPIRE_SECONDS to the
   * length of time to display the status message before clearing.
   *
   * Set STATUS_EXPIRE_SECONDS to zero to never clear the status.
   * This will prevent position updates from being displayed.
   */
  #if ENABLED(U8GLIB_ST7920)
    // Enable this option and reduce the value to optimize screen updates.
    // The normal delay is 10µs. Use the lowest value that still gives a reliable display.
    //#define DOGM_SPI_DELAY_US 5

    //#define LIGHTWEIGHT_UI
    #if ENABLED(LIGHTWEIGHT_UI)
      #define STATUS_EXPIRE_SECONDS 20
    #endif
  #endif

  /**
   * Status (Info) Screen customizations
   * These options may affect code size and screen render time.
   * Custom status screens can forcibly override these settings.
   */
  //#define STATUS_COMBINE_HEATERS    // Use combined heater images instead of separate ones
  //#define STATUS_HOTEND_NUMBERLESS  // Use plain hotend icons instead of numbered ones (with 2+ hotends)
  #define STATUS_HOTEND_INVERTED      // Show solid nozzle bitmaps when heating (Requires STATUS_HOTEND_ANIM)
  #define STATUS_HOTEND_ANIM          // Use a second bitmap to indicate hotend heating
  #define STATUS_BED_ANIM             // Use a second bitmap to indicate bed heating
  #define STATUS_CHAMBER_ANIM         // Use a second bitmap to indicate chamber heating
  //#define STATUS_CUTTER_ANIM        // Use a second bitmap to indicate spindle / laser active
  //#define STATUS_ALT_BED_BITMAP     // Use the alternative bed bitmap
  //#define STATUS_ALT_FAN_BITMAP     // Use the alternative fan bitmap
  //#define STATUS_FAN_FRAMES 3       // :[0,1,2,3,4] Number of fan animation frames
  #define STATUS_HEAT_PERCENT       // Show heating in a progress bar
  //#define BOOT_MARLIN_LOGO_SMALL    // Show a smaller Marlin logo on the Boot Screen (saving 399 bytes of flash)
  //#define BOOT_MARLIN_LOGO_ANIMATED // Animated Marlin logo. Costs ~‭3260 (or ~940) bytes of PROGMEM.

  // Frivolous Game Options
  //#define MARLIN_BRICKOUT
  //#define MARLIN_INVADERS
  //#define MARLIN_SNAKE
  //#define GAMES_EASTER_EGG          // Add extra blank lines above the "Games" sub-menu

#endif // HAS_GRAPHICAL_LCD

//
// Additional options for DGUS / DWIN displays
//
#if HAS_DGUS_LCD
  #define DGUS_SERIAL_PORT 3
  #define DGUS_BAUDRATE 115200

  #define DGUS_RX_BUFFER_SIZE 128
  #define DGUS_TX_BUFFER_SIZE 48
  //#define DGUS_SERIAL_STATS_RX_BUFFER_OVERRUNS  // Fix Rx overrun situation (Currently only for AVR)

  #define DGUS_UPDATE_INTERVAL_MS  500    // (ms) Interval between automatic screen updates

  #if EITHER(DGUS_LCD_UI_FYSETC, DGUS_LCD_UI_HIPRECY)
    #define DGUS_PRINT_FILENAME           // Display the filename during printing
    #define DGUS_PREHEAT_UI               // Display a preheat screen during heatup

    #if ENABLED(DGUS_LCD_UI_FYSETC)
      //#define DGUS_UI_MOVE_DIS_OPTION   // Disabled by default for UI_FYSETC
    #else
      #define DGUS_UI_MOVE_DIS_OPTION     // Enabled by default for UI_HIPRECY
    #endif

    #define DGUS_FILAMENT_LOADUNLOAD
    #if ENABLED(DGUS_FILAMENT_LOADUNLOAD)
      #define DGUS_FILAMENT_PURGE_LENGTH 10
      #define DGUS_FILAMENT_LOAD_LENGTH_PER_TIME 0.5 // (mm) Adjust in proportion to DGUS_UPDATE_INTERVAL_MS
    #endif

    #define DGUS_UI_WAITING               // Show a "waiting" screen between some screens
    #if ENABLED(DGUS_UI_WAITING)
      #define DGUS_UI_WAITING_STATUS 10
      #define DGUS_UI_WAITING_STATUS_PERIOD 8 // Increase to slower waiting status looping
    #endif
  #endif
#endif // HAS_DGUS_LCD

//
// Touch UI for the FTDI Embedded Video Engine (EVE)
//
#if ENABLED(TOUCH_UI_FTDI_EVE)
  // Display board used
  //#define LCD_FTDI_VM800B35A        // FTDI 3.5" with FT800 (320x240)
  //#define LCD_4DSYSTEMS_4DLCD_FT843 // 4D Systems 4.3" (480x272)
  //#define LCD_HAOYU_FT800CB         // Haoyu with 4.3" or 5" (480x272)
  //#define LCD_HAOYU_FT810CB         // Haoyu with 5" (800x480)
  //#define LCD_ALEPHOBJECTS_CLCD_UI  // Aleph Objects Color LCD UI

  // Correct the resolution if not using the stock TFT panel.
  //#define TOUCH_UI_320x240
  //#define TOUCH_UI_480x272
  //#define TOUCH_UI_800x480

  // Mappings for boards with a standard RepRapDiscount Display connector
  //#define AO_EXP1_PINMAP    // AlephObjects CLCD UI EXP1 mapping
  //#define AO_EXP2_PINMAP    // AlephObjects CLCD UI EXP2 mapping
  //#define CR10_TFT_PINMAP   // Rudolph Riedel's CR10 pin mapping
  //#define S6_TFT_PINMAP     // FYSETC S6 pin mapping

  //#define OTHER_PIN_LAYOUT  // Define pins manually below
  #if ENABLED(OTHER_PIN_LAYOUT)
    // Pins for CS and MOD_RESET (PD) must be chosen
    #define CLCD_MOD_RESET  9
    #define CLCD_SPI_CS    10

    // If using software SPI, specify pins for SCLK, MOSI, MISO
    //#define CLCD_USE_SOFT_SPI
    #if ENABLED(CLCD_USE_SOFT_SPI)
      #define CLCD_SOFT_SPI_MOSI 11
      #define CLCD_SOFT_SPI_MISO 12
      #define CLCD_SOFT_SPI_SCLK 13
    #endif
  #endif

  // Display Orientation. An inverted (i.e. upside-down) display
  // is supported on the FT800. The FT810 and beyond also support
  // portrait and mirrored orientations.
  //#define TOUCH_UI_INVERTED
  //#define TOUCH_UI_PORTRAIT
  //#define TOUCH_UI_MIRRORED

  // UTF8 processing and rendering.
  // Unsupported characters are shown as '?'.
  //#define TOUCH_UI_USE_UTF8
  #if ENABLED(TOUCH_UI_USE_UTF8)
    // Western accents support. These accented characters use
    // combined bitmaps and require relatively little storage.
    #define TOUCH_UI_UTF8_WESTERN_CHARSET
    #if ENABLED(TOUCH_UI_UTF8_WESTERN_CHARSET)
      // Additional character groups. These characters require
      // full bitmaps and take up considerable storage:
      //#define TOUCH_UI_UTF8_SUPERSCRIPTS  // ¹ ² ³
      //#define TOUCH_UI_UTF8_COPYRIGHT     // © ®
      //#define TOUCH_UI_UTF8_GERMANIC      // ß
      //#define TOUCH_UI_UTF8_SCANDINAVIAN  // Æ Ð Ø Þ æ ð ø þ
      //#define TOUCH_UI_UTF8_PUNCTUATION   // « » ¿ ¡
      //#define TOUCH_UI_UTF8_CURRENCY      // ¢ £ ¤ ¥
      //#define TOUCH_UI_UTF8_ORDINALS      // º ª
      //#define TOUCH_UI_UTF8_MATHEMATICS   // ± × ÷
      //#define TOUCH_UI_UTF8_FRACTIONS     // ¼ ½ ¾
      //#define TOUCH_UI_UTF8_SYMBOLS       // µ ¶ ¦ § ¬
    #endif
  #endif

  // Use a smaller font when labels don't fit buttons
  #define TOUCH_UI_FIT_TEXT

  // Allow language selection from menu at run-time (otherwise use LCD_LANGUAGE)
  //#define LCD_LANGUAGE_1 en
  //#define LCD_LANGUAGE_2 fr
  //#define LCD_LANGUAGE_3 de
  //#define LCD_LANGUAGE_4 es
  //#define LCD_LANGUAGE_5 it

  // Use a numeric passcode for "Screen lock" keypad.
  // (recommended for smaller displays)
  //#define TOUCH_UI_PASSCODE

  // Output extra debug info for Touch UI events
  //#define TOUCH_UI_DEBUG

  // Developer menu (accessed by touching "About Printer" copyright text)
  //#define TOUCH_UI_DEVELOPER_MENU
#endif

//
// FSMC Graphical TFT
//
#if ENABLED(FSMC_GRAPHICAL_TFT)
  //#define TFT_MARLINUI_COLOR 0xFFFF // White
  //#define TFT_MARLINBG_COLOR 0x0000 // Black
  //#define TFT_DISABLED_COLOR 0x0003 // Almost black
  //#define TFT_BTCANCEL_COLOR 0xF800 // Red
  //#define TFT_BTARROWS_COLOR 0xDEE6 // 11011 110111 00110 Yellow
  //#define TFT_BTOKMENU_COLOR 0x145F // 00010 100010 11111 Cyan
#endif

//
// ADC Button Debounce
//
#if HAS_ADC_BUTTONS
  #define ADC_BUTTON_DEBOUNCE_DELAY 16  // (ms) Increase if buttons bounce or repeat too fast
#endif

// @section safety

/**
 * The watchdog hardware timer will do a reset and disable all outputs
 * if the firmware gets too overloaded to read the temperature sensors.
 *
 * If you find that watchdog reboot causes your AVR board to hang forever,
 * enable WATCHDOG_RESET_MANUAL to use a custom timer instead of WDTO.
 * NOTE: This method is less reliable as it can only catch hangups while
 * interrupts are enabled.
 */
#define USE_WATCHDOG
#if ENABLED(USE_WATCHDOG)
  //#define WATCHDOG_RESET_MANUAL
#endif

// @section lcd

/**
 * Babystepping enables movement of the axes by tiny increments without changing
 * the current position values. This feature is used primarily to adjust the Z
 * axis in the first layer of a print in real-time.
 *
 * Warning: Does not respect endstops!
 */
#define BABYSTEPPING
#if ENABLED(BABYSTEPPING)
  //#define INTEGRATED_BABYSTEPPING         // EXPERIMENTAL integration of babystepping into the Stepper ISR
  //#define BABYSTEP_WITHOUT_HOMING
  //#define BABYSTEP_XY                     // Also enable X/Y Babystepping. Not supported on DELTA!
  #define BABYSTEP_INVERT_Z false           // Change if Z babysteps should go the other way
  #define BABYSTEP_MULTIPLICATOR_Z  10       // Babysteps are very small. Increase for faster motion.
  #define BABYSTEP_MULTIPLICATOR_XY 10

  //#define DOUBLECLICK_FOR_Z_BABYSTEPPING  // Double-click on the Status Screen for Z Babystepping.
  #if ENABLED(DOUBLECLICK_FOR_Z_BABYSTEPPING)
    #define DOUBLECLICK_MAX_INTERVAL 1250   // Maximum interval between clicks, in milliseconds.
                                            // Note: Extra time may be added to mitigate controller latency.
    //#define BABYSTEP_ALWAYS_AVAILABLE     // Allow babystepping at all times (not just during movement).
    //#define MOVE_Z_WHEN_IDLE              // Jump to the move Z menu on doubleclick when printer is idle.
    #if ENABLED(MOVE_Z_WHEN_IDLE)
      #define MOVE_Z_IDLE_MULTIPLICATOR 1   // Multiply 1mm by this factor for the move step size.
    #endif
  #endif

  //#define BABYSTEP_DISPLAY_TOTAL          // Display total babysteps since last G28

  #define BABYSTEP_ZPROBE_OFFSET          // Combine M851 Z and Babystepping
  #if ENABLED(BABYSTEP_ZPROBE_OFFSET)
    //#define BABYSTEP_HOTEND_Z_OFFSET      // For multiple hotends, babystep relative Z offsets
    //#define BABYSTEP_ZPROBE_GFX_OVERLAY   // Enable graphical overlay on Z-offset editor
  #endif
#endif

// @section extruder

/**
 * Linear Pressure Control v1.5
 *
 * Assumption: advance [steps] = k * (delta velocity [steps/s])
 * K=0 means advance disabled.
 *
 * NOTE: K values for LIN_ADVANCE 1.5 differ from earlier versions!
 *
 * Set K around 0.22 for 3mm PLA Direct Drive with ~6.5cm between the drive gear and heatbreak.
 * Larger K values will be needed for flexible filament and greater distances.
 * If this algorithm produces a higher speed offset than the extruder can handle (compared to E jerk)
 * print acceleration will be reduced during the affected moves to keep within the limit.
 *
 * See http://marlinfw.org/docs/features/lin_advance.html for full instructions.
 * Mention @Sebastianv650 on GitHub to alert the author of any issues.
 */
//#define LIN_ADVANCE
#if ENABLED(LIN_ADVANCE)
  //#define EXTRA_LIN_ADVANCE_K // Enable for second linear advance constants
  #define LIN_ADVANCE_K 0.22    // Unit: mm compression per 1mm/s extruder speed
  //#define LA_DEBUG            // If enabled, this will generate debug information output over USB.
#endif

// @section leveling

/**
 * Points to probe for all 3-point Leveling procedures.
 * Override if the automatically selected points are inadequate.
 */
#if EITHER(AUTO_BED_LEVELING_3POINT, AUTO_BED_LEVELING_UBL)
  //#define PROBE_PT_1_X 15
  //#define PROBE_PT_1_Y 180
  //#define PROBE_PT_2_X 15
  //#define PROBE_PT_2_Y 20
  //#define PROBE_PT_3_X 170
  //#define PROBE_PT_3_Y 20
#endif

/**
 * Override MIN_PROBE_EDGE for each side of the build plate
 * Useful to get probe points to exact positions on targets or
 * to allow leveling to avoid plate clamps on only specific
 * sides of the bed. With NOZZLE_AS_PROBE negative values are
 * allowed, to permit probing outside the bed.
 *
 * If you are replacing the prior *_PROBE_BED_POSITION options,
 * LEFT and FRONT values in most cases will map directly over
 * RIGHT and REAR would be the inverse such as
 * (X/Y_BED_SIZE - RIGHT/BACK_PROBE_BED_POSITION)
 *
 * This will allow all positions to match at compilation, however
 * should the probe position be modified with M851XY then the
 * probe points will follow. This prevents any change from causing
 * the probe to be unable to reach any points.
 */
#if PROBE_SELECTED && !IS_KINEMATIC
  //#define MIN_PROBE_EDGE_LEFT MIN_PROBE_EDGE
  //#define MIN_PROBE_EDGE_RIGHT MIN_PROBE_EDGE
  //#define MIN_PROBE_EDGE_FRONT MIN_PROBE_EDGE
  //#define MIN_PROBE_EDGE_BACK MIN_PROBE_EDGE
#endif

#if EITHER(MESH_BED_LEVELING, AUTO_BED_LEVELING_UBL)
  // Override the mesh area if the automatic (max) area is too large
  //#define MESH_MIN_X MESH_INSET
  //#define MESH_MIN_Y MESH_INSET
  //#define MESH_MAX_X X_BED_SIZE - (MESH_INSET)
  //#define MESH_MAX_Y Y_BED_SIZE - (MESH_INSET)
#endif

/**
 * Repeatedly attempt G29 leveling until it succeeds.
 * Stop after G29_MAX_RETRIES attempts.
 */
//#define G29_RETRY_AND_RECOVER
#if ENABLED(G29_RETRY_AND_RECOVER)
  #define G29_MAX_RETRIES 3
  #define G29_HALT_ON_FAILURE
  /**
   * Specify the GCODE commands that will be executed when leveling succeeds,
   * between attempts, and after the maximum number of retries have been tried.
   */
  #define G29_SUCCESS_COMMANDS "M117 Bed leveling done."
  #define G29_RECOVER_COMMANDS "M117 Probe failed. Rewiping.\nG28\nG12 P0 S12 T0"
  #define G29_FAILURE_COMMANDS "M117 Bed leveling failed.\nG0 Z10\nM300 P25 S880\nM300 P50 S0\nM300 P25 S880\nM300 P50 S0\nM300 P25 S880\nM300 P50 S0\nG4 S1"

#endif

/**
 * Thermal Probe Compensation
 * Probe measurements are adjusted to compensate for temperature distortion.
 * Use G76 to calibrate this feature. Use M871 to set values manually.
 * For a more detailed explanation of the process see G76_M871.cpp.
 */
#if HAS_BED_PROBE && TEMP_SENSOR_PROBE && TEMP_SENSOR_BED
  // Enable thermal first layer compensation using bed and probe temperatures
  #define PROBE_TEMP_COMPENSATION

  // Add additional compensation depending on hotend temperature
  // Note: this values cannot be calibrated and have to be set manually
  #if ENABLED(PROBE_TEMP_COMPENSATION)
    // Max temperature that can be reached by heated bed.
    // This is required only for the calibration process.
    #define PTC_MAX_BED_TEMP BED_MAXTEMP

    // Park position to wait for probe cooldown
    #define PTC_PARK_POS_X 0.0F
    #define PTC_PARK_POS_Y 0.0F
    #define PTC_PARK_POS_Z 100.0F

    // Probe position to probe and wait for probe to reach target temperature
    #define PTC_PROBE_POS_X  90.0F
    #define PTC_PROBE_POS_Y 100.0F

    // Enable additional compensation using hotend temperature
    // Note: this values cannot be calibrated automatically but have to be set manually
    //#define USE_TEMP_EXT_COMPENSATION
  #endif
#endif

// @section extras

//
// G60/G61 Position Save and Return
//
//#define SAVED_POSITIONS 1         // Each saved position slot costs 12 bytes

//
// G2/G3 Arc Support
//
#define ARC_SUPPORT                 // Disable this feature to save ~3226 bytes
#if ENABLED(ARC_SUPPORT)
  #define MM_PER_ARC_SEGMENT      1 // (mm) Length (or minimum length) of each arc segment
  //#define ARC_SEGMENTS_PER_R    1 // Max segment length, MM_PER = Min
  #define MIN_ARC_SEGMENTS       24 // Minimum number of segments in a complete circle
  //#define ARC_SEGMENTS_PER_SEC 50 // Use feedrate to choose segment length (with MM_PER_ARC_SEGMENT as the minimum)
  #define N_ARC_CORRECTION       25 // Number of interpolated segments between corrections
  //#define ARC_P_CIRCLES           // Enable the 'P' parameter to specify complete circles
  //#define CNC_WORKSPACE_PLANES    // Allow G2/G3 to operate in XY, ZX, or YZ planes
#endif

// Support for G5 with XYZE destination and IJPQ offsets. Requires ~2666 bytes.
//#define BEZIER_CURVE_SUPPORT

/**
 * G38 Probe Target
 *
 * This option adds G38.2 and G38.3 (probe towards target)
 * and optionally G38.4 and G38.5 (probe away from target).
 * Set MULTIPLE_PROBING for G38 to probe more than once.
 */
//#define G38_PROBE_TARGET
#if ENABLED(G38_PROBE_TARGET)
  //#define G38_PROBE_AWAY        // Include G38.4 and G38.5 to probe away from target
  #define G38_MINIMUM_MOVE 0.0275 // (mm) Minimum distance that will produce a move.
#endif

// Moves (or segments) with fewer steps than this will be joined with the next move
#define MIN_STEPS_PER_SEGMENT 6

/**
 * Minimum delay before and after setting the stepper DIR (in ns)
 *     0 : No delay (Expect at least 10µS since one Stepper ISR must transpire)
 *    20 : Minimum for TMC2xxx drivers
 *   200 : Minimum for A4988 drivers
 *   400 : Minimum for A5984 drivers
 *   500 : Minimum for LV8729 drivers (guess, no info in datasheet)
 *   650 : Minimum for DRV8825 drivers
 *  1500 : Minimum for TB6600 drivers (guess, no info in datasheet)
 * 15000 : Minimum for TB6560 drivers (guess, no info in datasheet)
 *
 * Override the default value based on the driver type set in Configuration.h.
 */
//#define MINIMUM_STEPPER_POST_DIR_DELAY 650
//#define MINIMUM_STEPPER_PRE_DIR_DELAY 650

/**
 * Minimum stepper driver pulse width (in µs)
 *   0 : Smallest possible width the MCU can produce, compatible with TMC2xxx drivers
 *   0 : Minimum 500ns for LV8729, adjusted in stepper.h
 *   1 : Minimum for A4988 and A5984 stepper drivers
 *   2 : Minimum for DRV8825 stepper drivers
 *   3 : Minimum for TB6600 stepper drivers
 *  30 : Minimum for TB6560 stepper drivers
 *
 * Override the default value based on the driver type set in Configuration.h.
 */
//#define MINIMUM_STEPPER_PULSE 2

/**
 * Maximum stepping rate (in Hz) the stepper driver allows
 *  If undefined, defaults to 1MHz / (2 * MINIMUM_STEPPER_PULSE)
 *  5000000 : Maximum for TMC2xxx stepper drivers
 *  1000000 : Maximum for LV8729 stepper driver
 *  500000  : Maximum for A4988 stepper driver
 *  250000  : Maximum for DRV8825 stepper driver
 *  150000  : Maximum for TB6600 stepper driver
 *   15000  : Maximum for TB6560 stepper driver
 *
 * Override the default value based on the driver type set in Configuration.h.
 */
//#define MAXIMUM_STEPPER_RATE 250000

// @section temperature

// Control heater 0 and heater 1 in parallel.
//#define HEATERS_PARALLEL

//===========================================================================
//================================= Buffers =================================
//===========================================================================

// @section hidden

// The number of linear motions that can be in the plan at any give time.
// THE BLOCK_BUFFER_SIZE NEEDS TO BE A POWER OF 2 (e.g. 8, 16, 32) because shifts and ors are used to do the ring-buffering.
#if ENABLED(SDSUPPORT)
  #define BLOCK_BUFFER_SIZE 32 // SD,LCD,Buttons take more memory, block buffer needs to be smaller
#else
  #define BLOCK_BUFFER_SIZE 32 // maximize block buffer
#endif

// @section serial

// The ASCII buffer for serial input
#define MAX_CMD_SIZE 96
#define BUFSIZE 32

// Transmission to Host Buffer Size
// To save 386 bytes of PROGMEM (and TX_BUFFER_SIZE+3 bytes of RAM) set to 0.
// To buffer a simple "ok" you need 4 bytes.
// For ADVANCED_OK (M105) you need 32 bytes.
// For debug-echo: 128 bytes for the optimal speed.
// Other output doesn't need to be that speedy.
// :[0, 2, 4, 8, 16, 32, 64, 128, 256]
#define TX_BUFFER_SIZE 32

// Host Receive Buffer Size
// Without XON/XOFF flow control (see SERIAL_XON_XOFF below) 32 bytes should be enough.
// To use flow control, set this buffer size to at least 1024 bytes.
// :[0, 2, 4, 8, 16, 32, 64, 128, 256, 512, 1024, 2048]
//#define RX_BUFFER_SIZE 1024

#if RX_BUFFER_SIZE >= 1024
  // Enable to have the controller send XON/XOFF control characters to
  // the host to signal the RX buffer is becoming full.
  //#define SERIAL_XON_XOFF
#endif

// Add M575 G-code to change the baud rate
//#define BAUD_RATE_GCODE

#if ENABLED(SDSUPPORT)
  // Enable this option to collect and display the maximum
  // RX queue usage after transferring a file to SD.
  //#define SERIAL_STATS_MAX_RX_QUEUED

  // Enable this option to collect and display the number
  // of dropped bytes after a file transfer to SD.
  //#define SERIAL_STATS_DROPPED_RX
#endif

// Enable an emergency-command parser to intercept certain commands as they
// enter the serial receive buffer, so they cannot be blocked.
// Currently handles M108, M112, M410
// Does not work on boards using AT90USB (USBCON) processors!
//#define EMERGENCY_PARSER

// Bad Serial-connections can miss a received command by sending an 'ok'
// Therefore some clients abort after 30 seconds in a timeout.
// Some other clients start sending commands while receiving a 'wait'.
// This "wait" is only sent when the buffer is empty. 1 second is a good value here.
//#define NO_TIMEOUTS 1000 // Milliseconds

// Some clients will have this feature soon. This could make the NO_TIMEOUTS unnecessary.
//#define ADVANCED_OK

// Printrun may have trouble receiving long strings all at once.
// This option inserts short delays between lines of serial output.
#define SERIAL_OVERRUN_PROTECTION

// @section extras

/**
 * Extra Fan Speed
 * Adds a secondary fan speed for each print-cooling fan.
 *   'M106 P<fan> T3-255' : Set a secondary speed for <fan>
 *   'M106 P<fan> T2'     : Use the set secondary speed
 *   'M106 P<fan> T1'     : Restore the previous fan speed
 */
//#define EXTRA_FAN_SPEED

/**
 * Firmware-based and LCD-controlled retract
 *
 * Add G10 / G11 commands for automatic firmware-based retract / recover.
 * Use M207 and M208 to define parameters for retract / recover.
 *
 * Use M209 to enable or disable auto-retract.
 * With auto-retract enabled, all G1 E moves within the set range
 * will be converted to firmware-based retract/recover moves.
 *
 * Be sure to turn off auto-retract during filament change.
 *
 * Note that M207 / M208 / M209 settings are saved to EEPROM.
 *
 */
//#define FWRETRACT
#if ENABLED(FWRETRACT)
  #define FWRETRACT_AUTORETRACT           // Override slicer retractions
  #if ENABLED(FWRETRACT_AUTORETRACT)
    #define MIN_AUTORETRACT 0.1           // (mm) Don't convert E moves under this length
    #define MAX_AUTORETRACT 10.0          // (mm) Don't convert E moves over this length
  #endif
  #define RETRACT_LENGTH 3                // (mm) Default retract length (positive value)
  #define RETRACT_LENGTH_SWAP 13          // (mm) Default swap retract length (positive value)
  #define RETRACT_FEEDRATE 45             // (mm/s) Default feedrate for retracting
  #define RETRACT_ZRAISE 0                // (mm) Default retract Z-raise
  #define RETRACT_RECOVER_LENGTH 0        // (mm) Default additional recover length (added to retract length on recover)
  #define RETRACT_RECOVER_LENGTH_SWAP 0   // (mm) Default additional swap recover length (added to retract length on recover from toolchange)
  #define RETRACT_RECOVER_FEEDRATE 8      // (mm/s) Default feedrate for recovering from retraction
  #define RETRACT_RECOVER_FEEDRATE_SWAP 8 // (mm/s) Default feedrate for recovering from swap retraction
  #if ENABLED(MIXING_EXTRUDER)
    //#define RETRACT_SYNC_MIXING         // Retract and restore all mixing steppers simultaneously
  #endif
#endif

/**
 * Universal tool change settings.
 * Applies to all types of extruders except where explicitly noted.
 */
#if EXTRUDERS > 1
  // Z raise distance for tool-change, as needed for some extruders
  #define TOOLCHANGE_ZRAISE     2  // (mm)
  //#define TOOLCHANGE_NO_RETURN   // Never return to the previous position on tool-change
  #if ENABLED(TOOLCHANGE_NO_RETURN)
    //#define EVENT_GCODE_AFTER_TOOLCHANGE "G12X"   // G-code to run after tool-change is complete
  #endif

  // Retract and prime filament on tool-change
  //#define TOOLCHANGE_FILAMENT_SWAP
  #if ENABLED(TOOLCHANGE_FILAMENT_SWAP)
    #define TOOLCHANGE_FIL_SWAP_LENGTH          12  // (mm)
    #define TOOLCHANGE_FIL_EXTRA_PRIME           2  // (mm)
    #define TOOLCHANGE_FIL_SWAP_RETRACT_SPEED 3600  // (mm/m)
    #define TOOLCHANGE_FIL_SWAP_PRIME_SPEED   3600  // (mm/m)
  #endif

  /**
   * Position to park head during tool change.
   * Doesn't apply to SWITCHING_TOOLHEAD, DUAL_X_CARRIAGE, or PARKING_EXTRUDER
   */
  //#define TOOLCHANGE_PARK
  #if ENABLED(TOOLCHANGE_PARK)
    #define TOOLCHANGE_PARK_XY    { X_MIN_POS + 10, Y_MIN_POS + 10 }
    #define TOOLCHANGE_PARK_XY_FEEDRATE 6000  // (mm/m)
  #endif
#endif

/**
 * Advanced Pause
 * Experimental feature for filament change support and for parking the nozzle when paused.
 * Adds the GCode M600 for initiating filament change.
 * If PARK_HEAD_ON_PAUSE enabled, adds the GCode M125 to pause printing and park the nozzle.
 *
 * Requires an LCD display.
 * Requires NOZZLE_PARK_FEATURE.
 * This feature is required for the default FILAMENT_RUNOUT_SCRIPT.
 */
//#define ADVANCED_PAUSE_FEATURE
#if ENABLED(ADVANCED_PAUSE_FEATURE)
  #define PAUSE_PARK_RETRACT_FEEDRATE         60  // (mm/s) Initial retract feedrate.
  #define PAUSE_PARK_RETRACT_LENGTH            2  // (mm) Initial retract.
                                                  // This short retract is done immediately, before parking the nozzle.
  #define FILAMENT_CHANGE_UNLOAD_FEEDRATE     10  // (mm/s) Unload filament feedrate. This can be pretty fast.
  #define FILAMENT_CHANGE_UNLOAD_ACCEL        25  // (mm/s^2) Lower acceleration may allow a faster feedrate.
  #define FILAMENT_CHANGE_UNLOAD_LENGTH      100  // (mm) The length of filament for a complete unload.
                                                  //   For Bowden, the full length of the tube and nozzle.
                                                  //   For direct drive, the full length of the nozzle.
                                                  //   Set to 0 for manual unloading.
  #define FILAMENT_CHANGE_SLOW_LOAD_FEEDRATE   6  // (mm/s) Slow move when starting load.
  #define FILAMENT_CHANGE_SLOW_LOAD_LENGTH     0  // (mm) Slow length, to allow time to insert material.
                                                  // 0 to disable start loading and skip to fast load only
  #define FILAMENT_CHANGE_FAST_LOAD_FEEDRATE   6  // (mm/s) Load filament feedrate. This can be pretty fast.
  #define FILAMENT_CHANGE_FAST_LOAD_ACCEL     25  // (mm/s^2) Lower acceleration may allow a faster feedrate.
  #define FILAMENT_CHANGE_FAST_LOAD_LENGTH     0  // (mm) Load length of filament, from extruder gear to nozzle.
                                                  //   For Bowden, the full length of the tube and nozzle.
                                                  //   For direct drive, the full length of the nozzle.
  //#define ADVANCED_PAUSE_CONTINUOUS_PURGE       // Purge continuously up to the purge length until interrupted.
  #define ADVANCED_PAUSE_PURGE_FEEDRATE        3  // (mm/s) Extrude feedrate (after loading). Should be slower than load feedrate.
  #define ADVANCED_PAUSE_PURGE_LENGTH         50  // (mm) Length to extrude after loading.
                                                  //   Set to 0 for manual extrusion.
                                                  //   Filament can be extruded repeatedly from the Filament Change menu
                                                  //   until extrusion is consistent, and to purge old filament.
  #define ADVANCED_PAUSE_RESUME_PRIME          0  // (mm) Extra distance to prime nozzle after returning from park.
  //#define ADVANCED_PAUSE_FANS_PAUSE             // Turn off print-cooling fans while the machine is paused.

                                                  // Filament Unload does a Retract, Delay, and Purge first:
  #define FILAMENT_UNLOAD_PURGE_RETRACT       13  // (mm) Unload initial retract length.
  #define FILAMENT_UNLOAD_PURGE_DELAY       5000  // (ms) Delay for the filament to cool after retract.
  #define FILAMENT_UNLOAD_PURGE_LENGTH         8  // (mm) An unretract is done, then this length is purged.
  #define FILAMENT_UNLOAD_PURGE_FEEDRATE      25  // (mm/s) feedrate to purge before unload

  #define PAUSE_PARK_NOZZLE_TIMEOUT           45  // (seconds) Time limit before the nozzle is turned off for safety.
  #define FILAMENT_CHANGE_ALERT_BEEPS         10  // Number of alert beeps to play when a response is needed.
  #define PAUSE_PARK_NO_STEPPER_TIMEOUT           // Enable for XYZ steppers to stay powered on during filament change.

  //#define PARK_HEAD_ON_PAUSE                    // Park the nozzle during pause and filament change.
  //#define HOME_BEFORE_FILAMENT_CHANGE           // Ensure homing has been completed prior to parking for filament change

  //#define FILAMENT_LOAD_UNLOAD_GCODES           // Add M701/M702 Load/Unload G-codes, plus Load/Unload in the LCD Prepare menu.
  //#define FILAMENT_UNLOAD_ALL_EXTRUDERS         // Allow M702 to unload all extruders above a minimum target temp (as set by M302)
#endif

// @section tmc

/**
 * TMC26X Stepper Driver options
 *
 * The TMC26XStepper library is required for this stepper driver.
 * https://github.com/trinamic/TMC26XStepper
 */
#if HAS_DRIVER(TMC26X)

  #if AXIS_DRIVER_TYPE_X(TMC26X)
    #define X_MAX_CURRENT     1000  // (mA)
    #define X_SENSE_RESISTOR    91  // (mOhms)
    #define X_MICROSTEPS        16  // Number of microsteps
  #endif

  #if AXIS_DRIVER_TYPE_X2(TMC26X)
    #define X2_MAX_CURRENT    1000
    #define X2_SENSE_RESISTOR   91
    #define X2_MICROSTEPS       16
  #endif

  #if AXIS_DRIVER_TYPE_Y(TMC26X)
    #define Y_MAX_CURRENT     1000
    #define Y_SENSE_RESISTOR    91
    #define Y_MICROSTEPS        16
  #endif

  #if AXIS_DRIVER_TYPE_Y2(TMC26X)
    #define Y2_MAX_CURRENT    1000
    #define Y2_SENSE_RESISTOR   91
    #define Y2_MICROSTEPS       16
  #endif

  #if AXIS_DRIVER_TYPE_Z(TMC26X)
    #define Z_MAX_CURRENT     1000
    #define Z_SENSE_RESISTOR    91
    #define Z_MICROSTEPS        16
  #endif

  #if AXIS_DRIVER_TYPE_Z2(TMC26X)
    #define Z2_MAX_CURRENT    1000
    #define Z2_SENSE_RESISTOR   91
    #define Z2_MICROSTEPS       16
  #endif

  #if AXIS_DRIVER_TYPE_Z3(TMC26X)
    #define Z3_MAX_CURRENT    1000
    #define Z3_SENSE_RESISTOR   91
    #define Z3_MICROSTEPS       16
  #endif

  #if AXIS_DRIVER_TYPE_Z4(TMC26X)
    #define Z4_MAX_CURRENT    1000
    #define Z4_SENSE_RESISTOR   91
    #define Z4_MICROSTEPS       16
  #endif

  #if AXIS_DRIVER_TYPE_E0(TMC26X)
    #define E0_MAX_CURRENT    1000
    #define E0_SENSE_RESISTOR   91
    #define E0_MICROSTEPS       16
  #endif

  #if AXIS_DRIVER_TYPE_E1(TMC26X)
    #define E1_MAX_CURRENT    1000
    #define E1_SENSE_RESISTOR   91
    #define E1_MICROSTEPS       16
  #endif

  #if AXIS_DRIVER_TYPE_E2(TMC26X)
    #define E2_MAX_CURRENT    1000
    #define E2_SENSE_RESISTOR   91
    #define E2_MICROSTEPS       16
  #endif

  #if AXIS_DRIVER_TYPE_E3(TMC26X)
    #define E3_MAX_CURRENT    1000
    #define E3_SENSE_RESISTOR   91
    #define E3_MICROSTEPS       16
  #endif

  #if AXIS_DRIVER_TYPE_E4(TMC26X)
    #define E4_MAX_CURRENT    1000
    #define E4_SENSE_RESISTOR   91
    #define E4_MICROSTEPS       16
  #endif

  #if AXIS_DRIVER_TYPE_E5(TMC26X)
    #define E5_MAX_CURRENT    1000
    #define E5_SENSE_RESISTOR   91
    #define E5_MICROSTEPS       16
  #endif

  #if AXIS_DRIVER_TYPE_E6(TMC26X)
    #define E6_MAX_CURRENT    1000
    #define E6_SENSE_RESISTOR   91
    #define E6_MICROSTEPS       16
  #endif

  #if AXIS_DRIVER_TYPE_E7(TMC26X)
    #define E7_MAX_CURRENT    1000
    #define E7_SENSE_RESISTOR   91
    #define E7_MICROSTEPS       16
  #endif

#endif // TMC26X

// @section tmc_smart

/**
 * To use TMC2130, TMC2160, TMC2660, TMC5130, TMC5160 stepper drivers in SPI mode
 * connect your SPI pins to the hardware SPI interface on your board and define
 * the required CS pins in your `pins_MYBOARD.h` file. (e.g., RAMPS 1.4 uses AUX3
 * pins `X_CS_PIN 53`, `Y_CS_PIN 49`, etc.).
 * You may also use software SPI if you wish to use general purpose IO pins.
 *
 * To use TMC2208 stepper UART-configurable stepper drivers connect #_SERIAL_TX_PIN
 * to the driver side PDN_UART pin with a 1K resistor.
 * To use the reading capabilities, also connect #_SERIAL_RX_PIN to PDN_UART without
 * a resistor.
 * The drivers can also be used with hardware serial.
 *
 * TMCStepper library is required to use TMC stepper drivers.
 * https://github.com/teemuatlut/TMCStepper
 */
#if HAS_TRINAMIC_CONFIG

  #define HOLD_MULTIPLIER    0.5  // Scales down the holding current from run current
  #define INTERPOLATE       true  // Interpolate X/Y/Z_MICROSTEPS to 256

  #if AXIS_IS_TMC(X)
    #define X_CURRENT       800        // (mA) RMS current. Multiply by 1.414 for peak current.
    #define X_CURRENT_HOME  X_CURRENT  // (mA) RMS current for sensorless homing
    #define X_MICROSTEPS     16    // 0..256
    #define X_RSENSE          0.11
    #define X_CHAIN_POS      -1    // <=0 : Not chained. 1 : MCU MOSI connected. 2 : Next in chain, ...
  #endif

  #if AXIS_IS_TMC(X2)
    #define X2_CURRENT      800
    #define X2_CURRENT_HOME X2_CURRENT
    #define X2_MICROSTEPS    16
    #define X2_RSENSE         0.11
    #define X2_CHAIN_POS     -1
  #endif

  #if AXIS_IS_TMC(Y)
    #define Y_CURRENT       800
    #define Y_CURRENT_HOME  Y_CURRENT
    #define Y_MICROSTEPS     16
    #define Y_RSENSE          0.11
    #define Y_CHAIN_POS      -1
  #endif

  #if AXIS_IS_TMC(Y2)
    #define Y2_CURRENT      800
    #define Y2_CURRENT_HOME Y2_CURRENT
    #define Y2_MICROSTEPS    16
    #define Y2_RSENSE         0.11
    #define Y2_CHAIN_POS     -1
  #endif

  #if AXIS_IS_TMC(Z)
    #define Z_CURRENT       800
    #define Z_CURRENT_HOME  Z_CURRENT
    #define Z_MICROSTEPS     16
    #define Z_RSENSE          0.11
    #define Z_CHAIN_POS      -1
  #endif

  #if AXIS_IS_TMC(Z2)
    #define Z2_CURRENT      800
    #define Z2_CURRENT_HOME Z2_CURRENT
    #define Z2_MICROSTEPS    16
    #define Z2_RSENSE         0.11
    #define Z2_CHAIN_POS     -1
  #endif

  #if AXIS_IS_TMC(Z3)
    #define Z3_CURRENT      800
    #define Z3_CURRENT_HOME Z3_CURRENT
    #define Z3_MICROSTEPS    16
    #define Z3_RSENSE         0.11
    #define Z3_CHAIN_POS     -1
  #endif

  #if AXIS_IS_TMC(Z4)
    #define Z4_CURRENT      800
    #define Z4_CURRENT_HOME Z4_CURRENT
    #define Z4_MICROSTEPS    16
    #define Z4_RSENSE         0.11
    #define Z4_CHAIN_POS     -1
  #endif

  #if AXIS_IS_TMC(E0)
    #define E0_CURRENT      800
    #define E0_MICROSTEPS    16
    #define E0_RSENSE         0.11
    #define E0_CHAIN_POS     -1
  #endif

  #if AXIS_IS_TMC(E1)
    #define E1_CURRENT      800
    #define E1_MICROSTEPS    16
    #define E1_RSENSE         0.11
    #define E1_CHAIN_POS     -1
  #endif

  #if AXIS_IS_TMC(E2)
    #define E2_CURRENT      800
    #define E2_MICROSTEPS    16
    #define E2_RSENSE         0.11
    #define E2_CHAIN_POS     -1
  #endif

  #if AXIS_IS_TMC(E3)
    #define E3_CURRENT      800
    #define E3_MICROSTEPS    16
    #define E3_RSENSE         0.11
    #define E3_CHAIN_POS     -1
  #endif

  #if AXIS_IS_TMC(E4)
    #define E4_CURRENT      800
    #define E4_MICROSTEPS    16
    #define E4_RSENSE         0.11
    #define E4_CHAIN_POS     -1
  #endif

  #if AXIS_IS_TMC(E5)
    #define E5_CURRENT      800
    #define E5_MICROSTEPS    16
    #define E5_RSENSE         0.11
    #define E5_CHAIN_POS     -1
  #endif

  #if AXIS_IS_TMC(E6)
    #define E6_CURRENT      800
    #define E6_MICROSTEPS    16
    #define E6_RSENSE         0.11
    #define E6_CHAIN_POS     -1
  #endif

  #if AXIS_IS_TMC(E7)
    #define E7_CURRENT      800
    #define E7_MICROSTEPS    16
    #define E7_RSENSE         0.11
    #define E7_CHAIN_POS     -1
  #endif

  /**
   * Override default SPI pins for TMC2130, TMC2160, TMC2660, TMC5130 and TMC5160 drivers here.
   * The default pins can be found in your board's pins file.
   */
  //#define X_CS_PIN          -1
  //#define Y_CS_PIN          -1
  //#define Z_CS_PIN          -1
  //#define X2_CS_PIN         -1
  //#define Y2_CS_PIN         -1
  //#define Z2_CS_PIN         -1
  //#define Z3_CS_PIN         -1
  //#define E0_CS_PIN         -1
  //#define E1_CS_PIN         -1
  //#define E2_CS_PIN         -1
  //#define E3_CS_PIN         -1
  //#define E4_CS_PIN         -1
  //#define E5_CS_PIN         -1
  //#define E6_CS_PIN         -1
  //#define E7_CS_PIN         -1

  /**
   * Software option for SPI driven drivers (TMC2130, TMC2160, TMC2660, TMC5130 and TMC5160).
   * The default SW SPI pins are defined the respective pins files,
   * but you can override or define them here.
   */
  //#define TMC_USE_SW_SPI
  //#define TMC_SW_MOSI       -1
  //#define TMC_SW_MISO       -1
  //#define TMC_SW_SCK        -1

  /**
   * Four TMC2209 drivers can use the same HW/SW serial port with hardware configured addresses.
   * Set the address using jumpers on pins MS1 and MS2.
   * Address | MS1  | MS2
   *       0 | LOW  | LOW
   *       1 | HIGH | LOW
   *       2 | LOW  | HIGH
   *       3 | HIGH | HIGH
   *
   * Set *_SERIAL_TX_PIN and *_SERIAL_RX_PIN to match for all drivers
   * on the same serial port, either here or in your board's pins file.
   */
  #define  X_SLAVE_ADDRESS 0
  #define  Y_SLAVE_ADDRESS 0
  #define  Z_SLAVE_ADDRESS 0
  #define X2_SLAVE_ADDRESS 0
  #define Y2_SLAVE_ADDRESS 0
  #define Z2_SLAVE_ADDRESS 0
  #define Z3_SLAVE_ADDRESS 0
  #define Z4_SLAVE_ADDRESS 0
  #define E0_SLAVE_ADDRESS 0
  #define E1_SLAVE_ADDRESS 0
  #define E2_SLAVE_ADDRESS 0
  #define E3_SLAVE_ADDRESS 0
  #define E4_SLAVE_ADDRESS 0
  #define E5_SLAVE_ADDRESS 0
  #define E6_SLAVE_ADDRESS 0
  #define E7_SLAVE_ADDRESS 0

  /**
   * Software enable
   *
   * Use for drivers that do not use a dedicated enable pin, but rather handle the same
   * function through a communication line such as SPI or UART.
   */
  //#define SOFTWARE_DRIVER_ENABLE

  /**
   * TMC2130, TMC2160, TMC2208, TMC2209, TMC5130 and TMC5160 only
   * Use Trinamic's ultra quiet stepping mode.
   * When disabled, Marlin will use spreadCycle stepping mode.
   */
  #define STEALTHCHOP_XY
  #define STEALTHCHOP_Z
  #define STEALTHCHOP_E

  /**
   * Optimize spreadCycle chopper parameters by using predefined parameter sets
   * or with the help of an example included in the library.
   * Provided parameter sets are
   * CHOPPER_DEFAULT_12V
   * CHOPPER_DEFAULT_19V
   * CHOPPER_DEFAULT_24V
   * CHOPPER_DEFAULT_36V
   * CHOPPER_PRUSAMK3_24V // Imported parameters from the official Prusa firmware for MK3 (24V)
   * CHOPPER_MARLIN_119   // Old defaults from Marlin v1.1.9
   *
   * Define you own with
   * { <off_time[1..15]>, <hysteresis_end[-3..12]>, hysteresis_start[1..8] }
   */
  #define CHOPPER_TIMING CHOPPER_DEFAULT_24V

  /**
   * Monitor Trinamic drivers for error conditions,
   * like overtemperature and short to ground.
   * In the case of overtemperature Marlin can decrease the driver current until error condition clears.
   * Other detected conditions can be used to stop the current print.
   * Relevant g-codes:
   * M906 - Set or get motor current in milliamps using axis codes X, Y, Z, E. Report values if no axis codes given.
   * M911 - Report stepper driver overtemperature pre-warn condition.
   * M912 - Clear stepper driver overtemperature pre-warn condition flag.
   * M122 - Report driver parameters (Requires TMC_DEBUG)
   */
  #define MONITOR_DRIVER_STATUS

  #if ENABLED(MONITOR_DRIVER_STATUS)
    #define CURRENT_STEP_DOWN     50  // [mA]
    #define REPORT_CURRENT_CHANGE
    #define STOP_ON_ERROR
  #endif

  /**
   * TMC2130, TMC2160, TMC2208, TMC2209, TMC5130 and TMC5160 only
   * The driver will switch to spreadCycle when stepper speed is over HYBRID_THRESHOLD.
   * This mode allows for faster movements at the expense of higher noise levels.
   * STEALTHCHOP_(XY|Z|E) must be enabled to use HYBRID_THRESHOLD.
   * M913 X/Y/Z/E to live tune the setting
   */
  //#define HYBRID_THRESHOLD

  #define X_HYBRID_THRESHOLD     100  // [mm/s]
  #define X2_HYBRID_THRESHOLD    100
  #define Y_HYBRID_THRESHOLD     100
  #define Y2_HYBRID_THRESHOLD    100
  #define Z_HYBRID_THRESHOLD      20
  #define Z2_HYBRID_THRESHOLD      3
  #define Z3_HYBRID_THRESHOLD      3
  #define Z4_HYBRID_THRESHOLD      3
  #define E0_HYBRID_THRESHOLD     30
  #define E1_HYBRID_THRESHOLD     30
  #define E2_HYBRID_THRESHOLD     30
  #define E3_HYBRID_THRESHOLD     30
  #define E4_HYBRID_THRESHOLD     30
  #define E5_HYBRID_THRESHOLD     30
  #define E6_HYBRID_THRESHOLD     30
  #define E7_HYBRID_THRESHOLD     30

  /**
   * Use StallGuard2 to home / probe X, Y, Z.
   *
   * TMC2130, TMC2160, TMC2209, TMC2660, TMC5130, and TMC5160 only
   * Connect the stepper driver's DIAG1 pin to the X/Y endstop pin.
   * X, Y, and Z homing will always be done in spreadCycle mode.
   *
   * X/Y/Z_STALL_SENSITIVITY is the default stall threshold.
   * Use M914 X Y Z to set the stall threshold at runtime:
   *
   *  Sensitivity   TMC2209   Others
   *    HIGHEST       255      -64    (Too sensitive => False positive)
   *    LOWEST         0        63    (Too insensitive => No trigger)
   *
   * It is recommended to set [XYZ]_HOME_BUMP_MM to 0.
   *
   * SPI_ENDSTOPS  *** Beta feature! *** TMC2130 Only ***
   * Poll the driver through SPI to determine load when homing.
   * Removes the need for a wire from DIAG1 to an endstop pin.
   *
   * IMPROVE_HOMING_RELIABILITY tunes acceleration and jerk when
   * homing and adds a guard period for endstop triggering.
   */
  #define SENSORLESS_HOMING // StallGuard capable drivers only

  #if EITHER(SENSORLESS_HOMING, SENSORLESS_PROBING)
    // TMC2209: 0...255. TMC2130: -64...63
    #define X_STALL_SENSITIVITY  50
    #define X2_STALL_SENSITIVITY X_STALL_SENSITIVITY
    #define Y_STALL_SENSITIVITY  50
    //#define Z_STALL_SENSITIVITY  8
    //#define SPI_ENDSTOPS              // TMC2130 only
    #define IMPROVE_HOMING_RELIABILITY
  #endif

  /**
   * Beta feature!
   * Create a 50/50 square wave step pulse optimal for stepper drivers.
   */
  //#define SQUARE_WAVE_STEPPING

  /**
   * Enable M122 debugging command for TMC stepper drivers.
   * M122 S0/1 will enable continous reporting.
   */
  //#define TMC_DEBUG

  /**
   * You can set your own advanced settings by filling in predefined functions.
   * A list of available functions can be found on the library github page
   * https://github.com/teemuatlut/TMCStepper
   *
   * Example:
   * #define TMC_ADV() { \
   *   stepperX.diag0_otpw(1); \
   *   stepperY.intpol(0); \
   * }
   */
  #define TMC_ADV() {  }

#endif // HAS_TRINAMIC_CONFIG

// @section L64XX

/**
 * L64XX Stepper Driver options
 *
 * Arduino-L6470 library (0.8.0 or higher) is required.
 * https://github.com/ameyer/Arduino-L6470
 *
 * Requires the following to be defined in your pins_YOUR_BOARD file
 *     L6470_CHAIN_SCK_PIN
 *     L6470_CHAIN_MISO_PIN
 *     L6470_CHAIN_MOSI_PIN
 *     L6470_CHAIN_SS_PIN
 *     ENABLE_RESET_L64XX_CHIPS(Q)  where Q is 1 to enable and 0 to reset
 */

#if HAS_L64XX

  //#define L6470_CHITCHAT        // Display additional status info

  #if AXIS_IS_L64XX(X)
    #define X_MICROSTEPS       128  // Number of microsteps (VALID: 1, 2, 4, 8, 16, 32, 128) - L6474 max is 16
    #define X_OVERCURRENT     2000  // (mA) Current where the driver detects an over current
                                    //   L6470 & L6474 - VALID: 375 x (1 - 16) - 6A max - rounds down
                                    //   POWERSTEP01: VALID: 1000 x (1 - 32) - 32A max - rounds down
    #define X_STALLCURRENT    1500  // (mA) Current where the driver detects a stall (VALID: 31.25 * (1-128) -  4A max - rounds down)
                                    //   L6470 & L6474 - VALID: 31.25 * (1-128) -  4A max - rounds down
                                    //   POWERSTEP01: VALID: 200 x (1 - 32) - 6.4A max - rounds down
                                    //   L6474 - STALLCURRENT setting is used to set the nominal (TVAL) current
    #define X_MAX_VOLTAGE      127  // 0-255, Maximum effective voltage seen by stepper - not used by L6474
    #define X_CHAIN_POS         -1  // Position in SPI chain, 0=Not in chain, 1=Nearest MOSI
    #define X_SLEW_RATE          1  // 0-3, Slew 0 is slowest, 3 is fastest
  #endif

  #if AXIS_IS_L64XX(X2)
    #define X2_MICROSTEPS      128
    #define X2_OVERCURRENT    2000
    #define X2_STALLCURRENT   1500
    #define X2_MAX_VOLTAGE     127
    #define X2_CHAIN_POS        -1
    #define X2_SLEW_RATE         1
  #endif

  #if AXIS_IS_L64XX(Y)
    #define Y_MICROSTEPS       128
    #define Y_OVERCURRENT     2000
    #define Y_STALLCURRENT    1500
    #define Y_MAX_VOLTAGE      127
    #define Y_CHAIN_POS         -1
    #define Y_SLEW_RATE          1
  #endif

  #if AXIS_IS_L64XX(Y2)
    #define Y2_MICROSTEPS      128
    #define Y2_OVERCURRENT    2000
    #define Y2_STALLCURRENT   1500
    #define Y2_MAX_VOLTAGE     127
    #define Y2_CHAIN_POS        -1
    #define Y2_SLEW_RATE         1
  #endif

  #if AXIS_IS_L64XX(Z)
    #define Z_MICROSTEPS       128
    #define Z_OVERCURRENT     2000
    #define Z_STALLCURRENT    1500
    #define Z_MAX_VOLTAGE      127
    #define Z_CHAIN_POS         -1
    #define Z_SLEW_RATE          1
  #endif

  #if AXIS_IS_L64XX(Z2)
    #define Z2_MICROSTEPS      128
    #define Z2_OVERCURRENT    2000
    #define Z2_STALLCURRENT   1500
    #define Z2_MAX_VOLTAGE     127
    #define Z2_CHAIN_POS        -1
    #define Z2_SLEW_RATE         1
  #endif

  #if AXIS_IS_L64XX(Z3)
    #define Z3_MICROSTEPS      128
    #define Z3_OVERCURRENT    2000
    #define Z3_STALLCURRENT   1500
    #define Z3_MAX_VOLTAGE     127
    #define Z3_CHAIN_POS        -1
    #define Z3_SLEW_RATE         1
  #endif

  #if AXIS_IS_L64XX(Z4)
    #define Z4_MICROSTEPS      128
    #define Z4_OVERCURRENT    2000
    #define Z4_STALLCURRENT   1500
    #define Z4_MAX_VOLTAGE     127
    #define Z4_CHAIN_POS        -1
    #define Z4_SLEW_RATE         1
  #endif

  #if AXIS_IS_L64XX(E0)
    #define E0_MICROSTEPS      128
    #define E0_OVERCURRENT    2000
    #define E0_STALLCURRENT   1500
    #define E0_MAX_VOLTAGE     127
    #define E0_CHAIN_POS        -1
    #define E0_SLEW_RATE         1
  #endif

  #if AXIS_IS_L64XX(E1)
    #define E1_MICROSTEPS      128
    #define E1_OVERCURRENT    2000
    #define E1_STALLCURRENT   1500
    #define E1_MAX_VOLTAGE     127
    #define E1_CHAIN_POS        -1
    #define E1_SLEW_RATE         1
  #endif

  #if AXIS_IS_L64XX(E2)
    #define E2_MICROSTEPS      128
    #define E2_OVERCURRENT    2000
    #define E2_STALLCURRENT   1500
    #define E2_MAX_VOLTAGE     127
    #define E2_CHAIN_POS        -1
    #define E2_SLEW_RATE         1
  #endif

  #if AXIS_IS_L64XX(E3)
    #define E3_MICROSTEPS      128
    #define E3_OVERCURRENT    2000
    #define E3_STALLCURRENT   1500
    #define E3_MAX_VOLTAGE     127
    #define E3_CHAIN_POS        -1
    #define E3_SLEW_RATE         1
  #endif

  #if AXIS_IS_L64XX(E4)
    #define E4_MICROSTEPS      128
    #define E4_OVERCURRENT    2000
    #define E4_STALLCURRENT   1500
    #define E4_MAX_VOLTAGE     127
    #define E4_CHAIN_POS        -1
    #define E4_SLEW_RATE         1
  #endif

  #if AXIS_IS_L64XX(E5)
    #define E5_MICROSTEPS      128
    #define E5_OVERCURRENT    2000
    #define E5_STALLCURRENT   1500
    #define E5_MAX_VOLTAGE     127
    #define E5_CHAIN_POS        -1
    #define E5_SLEW_RATE         1
  #endif

  #if AXIS_IS_L64XX(E6)
    #define E6_MICROSTEPS      128
    #define E6_OVERCURRENT    2000
    #define E6_STALLCURRENT   1500
    #define E6_MAX_VOLTAGE     127
    #define E6_CHAIN_POS        -1
    #define E6_SLEW_RATE         1
  #endif

  #if AXIS_IS_L64XX(E7)
    #define E7_MICROSTEPS      128
    #define E7_OVERCURRENT    2000
    #define E7_STALLCURRENT   1500
    #define E7_MAX_VOLTAGE     127
    #define E7_CHAIN_POS        -1
    #define E7_SLEW_RATE         1
  #endif

  /**
   * Monitor L6470 drivers for error conditions like over temperature and over current.
   * In the case of over temperature Marlin can decrease the drive until the error condition clears.
   * Other detected conditions can be used to stop the current print.
   * Relevant g-codes:
   * M906 - I1/2/3/4/5  Set or get motor drive level using axis codes X, Y, Z, E. Report values if no axis codes given.
   *         I not present or I0 or I1 - X, Y, Z or E0
   *         I2 - X2, Y2, Z2 or E1
   *         I3 - Z3 or E3
   *         I4 - Z4 or E4
   *         I5 - E5
   * M916 - Increase drive level until get thermal warning
   * M917 - Find minimum current thresholds
   * M918 - Increase speed until max or error
   * M122 S0/1 - Report driver parameters
   */
  //#define MONITOR_L6470_DRIVER_STATUS

  #if ENABLED(MONITOR_L6470_DRIVER_STATUS)
    #define KVAL_HOLD_STEP_DOWN     1
    //#define L6470_STOP_ON_ERROR
  #endif

#endif // HAS_L64XX

// @section i2cbus

//
// I2C Master ID for LPC176x LCD and Digital Current control
// Does not apply to other peripherals based on the Wire library.
//
//#define I2C_MASTER_ID  1  // Set a value from 0 to 2

/**
 * TWI/I2C BUS
 *
 * This feature is an EXPERIMENTAL feature so it shall not be used on production
 * machines. Enabling this will allow you to send and receive I2C data from slave
 * devices on the bus.
 *
 * ; Example #1
 * ; This macro send the string "Marlin" to the slave device with address 0x63 (99)
 * ; It uses multiple M260 commands with one B<base 10> arg
 * M260 A99  ; Target slave address
 * M260 B77  ; M
 * M260 B97  ; a
 * M260 B114 ; r
 * M260 B108 ; l
 * M260 B105 ; i
 * M260 B110 ; n
 * M260 S1   ; Send the current buffer
 *
 * ; Example #2
 * ; Request 6 bytes from slave device with address 0x63 (99)
 * M261 A99 B5
 *
 * ; Example #3
 * ; Example serial output of a M261 request
 * echo:i2c-reply: from:99 bytes:5 data:hello
 */

//#define EXPERIMENTAL_I2CBUS
#if ENABLED(EXPERIMENTAL_I2CBUS)
  #define I2C_SLAVE_ADDRESS  0  // Set a value from 8 to 127 to act as a slave
#endif

// @section extras

/**
 * Photo G-code
 * Add the M240 G-code to take a photo.
 * The photo can be triggered by a digital pin or a physical movement.
 */
//#define PHOTO_GCODE
#if ENABLED(PHOTO_GCODE)
  // A position to move to (and raise Z) before taking the photo
  //#define PHOTO_POSITION { X_MAX_POS - 5, Y_MAX_POS, 0 }  // { xpos, ypos, zraise } (M240 X Y Z)
  //#define PHOTO_DELAY_MS   100                            // (ms) Duration to pause before moving back (M240 P)
  //#define PHOTO_RETRACT_MM   6.5                          // (mm) E retract/recover for the photo move (M240 R S)

  // Canon RC-1 or homebrew digital camera trigger
  // Data from: http://www.doc-diy.net/photo/rc-1_hacked/
  //#define PHOTOGRAPH_PIN 23

  // Canon Hack Development Kit
  // http://captain-slow.dk/2014/03/09/3d-printing-timelapses/
  //#define CHDK_PIN        4

  // Optional second move with delay to trigger the camera shutter
  //#define PHOTO_SWITCH_POSITION { X_MAX_POS, Y_MAX_POS }  // { xpos, ypos } (M240 I J)

  // Duration to hold the switch or keep CHDK_PIN high
  //#define PHOTO_SWITCH_MS   50 // (ms) (M240 D)

  /**
   * PHOTO_PULSES_US may need adjustment depending on board and camera model.
   * Pin must be running at 48.4kHz.
   * Be sure to use a PHOTOGRAPH_PIN which can rise and fall quick enough.
   * (e.g., MKS SBase temp sensor pin was too slow, so used P1.23 on J8.)
   *
   *  Example pulse data for Nikon: https://bit.ly/2FKD0Aq
   *                     IR Wiring: https://git.io/JvJf7
   */
  //#define PHOTO_PULSES_US { 2000, 27850, 400, 1580, 400, 3580, 400 }  // (µs) Durations for each 48.4kHz oscillation
  #ifdef PHOTO_PULSES_US
    #define PHOTO_PULSE_DELAY_US 13 // (µs) Approximate duration of each HIGH and LOW pulse in the oscillation
  #endif
#endif

/**
 * Spindle & Laser control
 *
 * Add the M3, M4, and M5 commands to turn the spindle/laser on and off, and
 * to set spindle speed, spindle direction, and laser power.
 *
 * SuperPid is a router/spindle speed controller used in the CNC milling community.
 * Marlin can be used to turn the spindle on and off. It can also be used to set
 * the spindle speed from 5,000 to 30,000 RPM.
 *
 * You'll need to select a pin for the ON/OFF function and optionally choose a 0-5V
 * hardware PWM pin for the speed control and a pin for the rotation direction.
 *
 * See http://marlinfw.org/docs/configuration/laser_spindle.html for more config details.
 */
//#define SPINDLE_FEATURE
//#define LASER_FEATURE
#if EITHER(SPINDLE_FEATURE, LASER_FEATURE)
  #define SPINDLE_LASER_ACTIVE_HIGH     false  // Set to "true" if the on/off function is active HIGH
  #define SPINDLE_LASER_PWM             true   // Set to "true" if your controller supports setting the speed/power
  #define SPINDLE_LASER_PWM_INVERT      true   // Set to "true" if the speed/power goes up when you want it to go slower
  #define SPINDLE_LASER_POWERUP_DELAY   5000   // (ms) Delay to allow the spindle/laser to come up to speed/power
  #define SPINDLE_LASER_POWERDOWN_DELAY 5000   // (ms) Delay to allow the spindle to stop

  #if ENABLED(SPINDLE_FEATURE)
    //#define SPINDLE_CHANGE_DIR               // Enable if your spindle controller can change spindle direction
    #define SPINDLE_CHANGE_DIR_STOP            // Enable if the spindle should stop before changing spin direction
    #define SPINDLE_INVERT_DIR          false  // Set to "true" if the spin direction is reversed

    /**
     *  The M3 & M4 commands use the following equation to convert PWM duty cycle to speed/power
     *
     *  SPEED/POWER = PWM duty cycle * SPEED_POWER_SLOPE + SPEED_POWER_INTERCEPT
     *    where PWM duty cycle varies from 0 to 255
     *
     *  set the following for your controller (ALL MUST BE SET)
     */
    #define SPEED_POWER_SLOPE    118.4
    #define SPEED_POWER_INTERCEPT  0
    #define SPEED_POWER_MIN     5000
    #define SPEED_POWER_MAX    30000    // SuperPID router controller 0 - 30,000 RPM
  #else
    #define SPEED_POWER_SLOPE      0.3922
    #define SPEED_POWER_INTERCEPT  0
    #define SPEED_POWER_MIN       10
    #define SPEED_POWER_MAX      100    // 0-100%
  #endif
#endif

/**
 * Coolant Control
 *
 * Add the M7, M8, and M9 commands to turn mist or flood coolant on and off.
 *
 * Note: COOLANT_MIST_PIN and/or COOLANT_FLOOD_PIN must also be defined.
 */
//#define COOLANT_CONTROL
#if ENABLED(COOLANT_CONTROL)
  #define COOLANT_MIST                // Enable if mist coolant is present
  #define COOLANT_FLOOD               // Enable if flood coolant is present
  #define COOLANT_MIST_INVERT  false  // Set "true" if the on/off function is reversed
  #define COOLANT_FLOOD_INVERT false  // Set "true" if the on/off function is reversed
#endif

/**
 * Filament Width Sensor
 *
 * Measures the filament width in real-time and adjusts
 * flow rate to compensate for any irregularities.
 *
 * Also allows the measured filament diameter to set the
 * extrusion rate, so the slicer only has to specify the
 * volume.
 *
 * Only a single extruder is supported at this time.
 *
 *  34 RAMPS_14    : Analog input 5 on the AUX2 connector
 *  81 PRINTRBOARD : Analog input 2 on the Exp1 connector (version B,C,D,E)
 * 301 RAMBO       : Analog input 3
 *
 * Note: May require analog pins to be defined for other boards.
 */
//#define FILAMENT_WIDTH_SENSOR

#if ENABLED(FILAMENT_WIDTH_SENSOR)
  #define FILAMENT_SENSOR_EXTRUDER_NUM 0    // Index of the extruder that has the filament sensor. :[0,1,2,3,4]
  #define MEASUREMENT_DELAY_CM        14    // (cm) The distance from the filament sensor to the melting chamber

  #define FILWIDTH_ERROR_MARGIN        1.0  // (mm) If a measurement differs too much from nominal width ignore it
  #define MAX_MEASUREMENT_DELAY       20    // (bytes) Buffer size for stored measurements (1 byte per cm). Must be larger than MEASUREMENT_DELAY_CM.

  #define DEFAULT_MEASURED_FILAMENT_DIA DEFAULT_NOMINAL_FILAMENT_DIA // Set measured to nominal initially

  // Display filament width on the LCD status line. Status messages will expire after 5 seconds.
  //#define FILAMENT_LCD_DISPLAY
#endif

/**
 * CNC Coordinate Systems
 *
 * Enables G53 and G54-G59.3 commands to select coordinate systems
 * and G92.1 to reset the workspace to native machine space.
 */
//#define CNC_COORDINATE_SYSTEMS

/**
 * Auto-report temperatures with M155 S<seconds>
 */
#define AUTO_REPORT_TEMPERATURES

/**
 * Include capabilities in M115 output
 */
#define EXTENDED_CAPABILITIES_REPORT

/**
 * Expected Printer Check
 * Add the M16 G-code to compare a string to the MACHINE_NAME.
 * M16 with a non-matching string causes the printer to halt.
 */
//#define EXPECTED_PRINTER_CHECK

/**
 * Disable all Volumetric extrusion options
 */
//#define NO_VOLUMETRICS

#if DISABLED(NO_VOLUMETRICS)
  /**
   * Volumetric extrusion default state
   * Activate to make volumetric extrusion the default method,
   * with DEFAULT_NOMINAL_FILAMENT_DIA as the default diameter.
   *
   * M200 D0 to disable, M200 Dn to set a new diameter.
   */
  //#define VOLUMETRIC_DEFAULT_ON
#endif

/**
 * Enable this option for a leaner build of Marlin that removes all
 * workspace offsets, simplifying coordinate transformations, leveling, etc.
 *
 *  - M206 and M428 are disabled.
 *  - G92 will revert to its behavior from Marlin 1.0.
 */
//#define NO_WORKSPACE_OFFSETS

/**
 * Set the number of proportional font spaces required to fill up a typical character space.
 * This can help to better align the output of commands like `G29 O` Mesh Output.
 *
 * For clients that use a fixed-width font (like OctoPrint), leave this set to 1.0.
 * Otherwise, adjust according to your client and font.
 */
#define PROPORTIONAL_FONT_RATIO 1.0

/**
 * Spend 28 bytes of SRAM to optimize the GCode parser
 */
#define FASTER_GCODE_PARSER

#if ENABLED(FASTER_GCODE_PARSER)
  //#define GCODE_QUOTED_STRINGS  // Support for quoted string parameters
#endif

//#define GCODE_CASE_INSENSITIVE  // Accept G-code sent to the firmware in lowercase

/**
 * CNC G-code options
 * Support CNC-style G-code dialects used by laser cutters, drawing machine cams, etc.
 * Note that G0 feedrates should be used with care for 3D printing (if used at all).
 * High feedrates may cause ringing and harm print quality.
 */
//#define PAREN_COMMENTS      // Support for parentheses-delimited comments
//#define GCODE_MOTION_MODES  // Remember the motion mode (G0 G1 G2 G3 G5 G38.X) and apply for X Y Z E F, etc.

// Enable and set a (default) feedrate for all G0 moves
//#define G0_FEEDRATE 3000 // (mm/m)
#ifdef G0_FEEDRATE
  //#define VARIABLE_G0_FEEDRATE // The G0 feedrate is set by F in G0 motion mode
#endif

/**
 * Startup commands
 *
 * Execute certain G-code commands immediately after power-on.
 */
//#define STARTUP_COMMANDS "M17 Z"

/**
 * G-code Macros
 *
 * Add G-codes M810-M819 to define and run G-code macros.
 * Macros are not saved to EEPROM.
 */
//#define GCODE_MACROS
#if ENABLED(GCODE_MACROS)
  #define GCODE_MACROS_SLOTS       5  // Up to 10 may be used
  #define GCODE_MACROS_SLOT_SIZE  50  // Maximum length of a single macro
#endif

/**
 * User-defined menu items that execute custom GCode
 */
//#define CUSTOM_USER_MENUS
#if ENABLED(CUSTOM_USER_MENUS)
  //#define CUSTOM_USER_MENU_TITLE "Custom Commands"
  #define USER_SCRIPT_DONE "M117 User Script Done"
  #define USER_SCRIPT_AUDIBLE_FEEDBACK
  //#define USER_SCRIPT_RETURN  // Return to status screen after a script

  #define USER_DESC_1 "Home & UBL Info"
  #define USER_GCODE_1 "G28\nG29 W"

  #define USER_DESC_2 "Preheat for " PREHEAT_1_LABEL
  #define USER_GCODE_2 "M140 S" STRINGIFY(PREHEAT_1_TEMP_BED) "\nM104 S" STRINGIFY(PREHEAT_1_TEMP_HOTEND)

  #define USER_DESC_3 "Preheat for " PREHEAT_2_LABEL
  #define USER_GCODE_3 "M140 S" STRINGIFY(PREHEAT_2_TEMP_BED) "\nM104 S" STRINGIFY(PREHEAT_2_TEMP_HOTEND)

  #define USER_DESC_4 "Heat Bed/Home/Level"
  #define USER_GCODE_4 "M140 S" STRINGIFY(PREHEAT_2_TEMP_BED) "\nG28\nG29"

  #define USER_DESC_5 "Home & Info"
  #define USER_GCODE_5 "G28\nM503"
#endif

/**
 * Host Action Commands
 *
 * Define host streamer action commands in compliance with the standard.
 *
 * See https://reprap.org/wiki/G-code#Action_commands
 * Common commands ........ poweroff, pause, paused, resume, resumed, cancel
 * G29_RETRY_AND_RECOVER .. probe_rewipe, probe_failed
 *
 * Some features add reason codes to extend these commands.
 *
 * Host Prompt Support enables Marlin to use the host for user prompts so
 * filament runout and other processes can be managed from the host side.
 */
//#define HOST_ACTION_COMMANDS
#if ENABLED(HOST_ACTION_COMMANDS)
  //#define HOST_PROMPT_SUPPORT
#endif

/**
 * Cancel Objects
 *
 * Implement M486 to allow Marlin to skip objects
 */
#define CANCEL_OBJECTS

/**
 * I2C position encoders for closed loop control.
 * Developed by Chris Barr at Aus3D.
 *
 * Wiki: http://wiki.aus3d.com.au/Magnetic_Encoder
 * Github: https://github.com/Aus3D/MagneticEncoder
 *
 * Supplier: http://aus3d.com.au/magnetic-encoder-module
 * Alternative Supplier: http://reliabuild3d.com/
 *
 * Reliabuild encoders have been modified to improve reliability.
 */

//#define I2C_POSITION_ENCODERS
#if ENABLED(I2C_POSITION_ENCODERS)

  #define I2CPE_ENCODER_CNT         1                       // The number of encoders installed; max of 5
                                                            // encoders supported currently.

  #define I2CPE_ENC_1_ADDR          I2CPE_PRESET_ADDR_X     // I2C address of the encoder. 30-200.
  #define I2CPE_ENC_1_AXIS          X_AXIS                  // Axis the encoder module is installed on.  <X|Y|Z|E>_AXIS.
  #define I2CPE_ENC_1_TYPE          I2CPE_ENC_TYPE_LINEAR   // Type of encoder:  I2CPE_ENC_TYPE_LINEAR -or-
                                                            // I2CPE_ENC_TYPE_ROTARY.
  #define I2CPE_ENC_1_TICKS_UNIT    2048                    // 1024 for magnetic strips with 2mm poles; 2048 for
                                                            // 1mm poles. For linear encoders this is ticks / mm,
                                                            // for rotary encoders this is ticks / revolution.
  //#define I2CPE_ENC_1_TICKS_REV     (16 * 200)            // Only needed for rotary encoders; number of stepper
                                                            // steps per full revolution (motor steps/rev * microstepping)
  //#define I2CPE_ENC_1_INVERT                              // Invert the direction of axis travel.
  #define I2CPE_ENC_1_EC_METHOD     I2CPE_ECM_MICROSTEP     // Type of error error correction.
  #define I2CPE_ENC_1_EC_THRESH     0.10                    // Threshold size for error (in mm) above which the
                                                            // printer will attempt to correct the error; errors
                                                            // smaller than this are ignored to minimize effects of
                                                            // measurement noise / latency (filter).

  #define I2CPE_ENC_2_ADDR          I2CPE_PRESET_ADDR_Y     // Same as above, but for encoder 2.
  #define I2CPE_ENC_2_AXIS          Y_AXIS
  #define I2CPE_ENC_2_TYPE          I2CPE_ENC_TYPE_LINEAR
  #define I2CPE_ENC_2_TICKS_UNIT    2048
  //#define I2CPE_ENC_2_TICKS_REV   (16 * 200)
  //#define I2CPE_ENC_2_INVERT
  #define I2CPE_ENC_2_EC_METHOD     I2CPE_ECM_MICROSTEP
  #define I2CPE_ENC_2_EC_THRESH     0.10

  #define I2CPE_ENC_3_ADDR          I2CPE_PRESET_ADDR_Z     // Encoder 3.  Add additional configuration options
  #define I2CPE_ENC_3_AXIS          Z_AXIS                  // as above, or use defaults below.

  #define I2CPE_ENC_4_ADDR          I2CPE_PRESET_ADDR_E     // Encoder 4.
  #define I2CPE_ENC_4_AXIS          E_AXIS

  #define I2CPE_ENC_5_ADDR          34                      // Encoder 5.
  #define I2CPE_ENC_5_AXIS          E_AXIS

  // Default settings for encoders which are enabled, but without settings configured above.
  #define I2CPE_DEF_TYPE            I2CPE_ENC_TYPE_LINEAR
  #define I2CPE_DEF_ENC_TICKS_UNIT  2048
  #define I2CPE_DEF_TICKS_REV       (16 * 200)
  #define I2CPE_DEF_EC_METHOD       I2CPE_ECM_NONE
  #define I2CPE_DEF_EC_THRESH       0.1

  //#define I2CPE_ERR_THRESH_ABORT  100.0                   // Threshold size for error (in mm) error on any given
                                                            // axis after which the printer will abort. Comment out to
                                                            // disable abort behavior.

  #define I2CPE_TIME_TRUSTED        10000                   // After an encoder fault, there must be no further fault
                                                            // for this amount of time (in ms) before the encoder
                                                            // is trusted again.

  /**
   * Position is checked every time a new command is executed from the buffer but during long moves,
   * this setting determines the minimum update time between checks. A value of 100 works well with
   * error rolling average when attempting to correct only for skips and not for vibration.
   */
  #define I2CPE_MIN_UPD_TIME_MS     4                       // (ms) Minimum time between encoder checks.

  // Use a rolling average to identify persistant errors that indicate skips, as opposed to vibration and noise.
  #define I2CPE_ERR_ROLLING_AVERAGE

#endif // I2C_POSITION_ENCODERS

/**
 * Analog Joystick(s)
 */
//#define JOYSTICK
#if ENABLED(JOYSTICK)
  #define JOY_X_PIN    5  // RAMPS: Suggested pin A5  on AUX2
  #define JOY_Y_PIN   10  // RAMPS: Suggested pin A10 on AUX2
  #define JOY_Z_PIN   12  // RAMPS: Suggested pin A12 on AUX2
  #define JOY_EN_PIN  44  // RAMPS: Suggested pin D44 on AUX2

  //#define INVERT_JOY_X  // Enable if X direction is reversed
  //#define INVERT_JOY_Y  // Enable if Y direction is reversed
  //#define INVERT_JOY_Z  // Enable if Z direction is reversed

  // Use M119 with JOYSTICK_DEBUG to find reasonable values after connecting:
  #define JOY_X_LIMITS { 5600, 8190-100, 8190+100, 10800 } // min, deadzone start, deadzone end, max
  #define JOY_Y_LIMITS { 5600, 8250-100, 8250+100, 11000 }
  #define JOY_Z_LIMITS { 4800, 8080-100, 8080+100, 11550 }
#endif

/**
 * MAX7219 Debug Matrix
 *
 * Add support for a low-cost 8x8 LED Matrix based on the Max7219 chip as a realtime status display.
 * Requires 3 signal wires. Some useful debug options are included to demonstrate its usage.
 */
//#define MAX7219_DEBUG
#if ENABLED(MAX7219_DEBUG)
  #define MAX7219_CLK_PIN   64
  #define MAX7219_DIN_PIN   57
  #define MAX7219_LOAD_PIN  44

  //#define MAX7219_GCODE          // Add the M7219 G-code to control the LED matrix
  #define MAX7219_INIT_TEST    2   // Test pattern at startup: 0=none, 1=sweep, 2=spiral
  #define MAX7219_NUMBER_UNITS 1   // Number of Max7219 units in chain.
  #define MAX7219_ROTATE       0   // Rotate the display clockwise (in multiples of +/- 90°)
                                   // connector at:  right=0   bottom=-90  top=90  left=180
  //#define MAX7219_REVERSE_ORDER  // The individual LED matrix units may be in reversed order
  //#define MAX7219_SIDE_BY_SIDE   // Big chip+matrix boards can be chained side-by-side

  /**
   * Sample debug features
   * If you add more debug displays, be careful to avoid conflicts!
   */
  #define MAX7219_DEBUG_PRINTER_ALIVE    // Blink corner LED of 8x8 matrix to show that the firmware is functioning
  #define MAX7219_DEBUG_PLANNER_HEAD  3  // Show the planner queue head position on this and the next LED matrix row
  #define MAX7219_DEBUG_PLANNER_TAIL  5  // Show the planner queue tail position on this and the next LED matrix row

  #define MAX7219_DEBUG_PLANNER_QUEUE 0  // Show the current planner queue depth on this and the next LED matrix row
                                         // If you experience stuttering, reboots, etc. this option can reveal how
                                         // tweaks made to the configuration are affecting the printer in real-time.
#endif

/**
 * NanoDLP Sync support
 *
 * Add support for Synchronized Z moves when using with NanoDLP. G0/G1 axis moves will output "Z_move_comp"
 * string to enable synchronization with DLP projector exposure. This change will allow to use
 * [[WaitForDoneMessage]] instead of populating your gcode with M400 commands
 */
//#define NANODLP_Z_SYNC
#if ENABLED(NANODLP_Z_SYNC)
  //#define NANODLP_ALL_AXIS  // Enables "Z_move_comp" output on any axis move.
                              // Default behavior is limited to Z axis only.
#endif

/**
 * WiFi Support (Espressif ESP32 WiFi)
 */
//#define WIFISUPPORT         // Marlin embedded WiFi managenent
//#define ESP3D_WIFISUPPORT   // ESP3D Library WiFi management (https://github.com/luc-github/ESP3DLib)

#if EITHER(WIFISUPPORT, ESP3D_WIFISUPPORT)
  //#define WEBSUPPORT          // Start a webserver (which may include auto-discovery)
  //#define OTASUPPORT          // Support over-the-air firmware updates
  //#define WIFI_CUSTOM_COMMAND // Accept feature config commands (e.g., WiFi ESP3D) from the host

  /**
   * To set a default WiFi SSID / Password, create a file called Configuration_Secure.h with
   * the following defines, customized for your network. This specific file is excluded via
   * .gitignore to prevent it from accidentally leaking to the public.
   *
   *   #define WIFI_SSID "WiFi SSID"
   *   #define WIFI_PWD  "WiFi Password"
   */
  //#include "Configuration_Secure.h" // External file with WiFi SSID / Password
#endif

/**
 * Prusa Multi-Material Unit v2
 * Enable in Configuration.h
 */
#if ENABLED(PRUSA_MMU2)

  // Serial port used for communication with MMU2.
  // For AVR enable the UART port used for the MMU. (e.g., internalSerial)
  // For 32-bit boards check your HAL for available serial ports. (e.g., Serial2)
  #define INTERNAL_SERIAL_PORT 2
  #define MMU2_SERIAL internalSerial

  // Use hardware reset for MMU if a pin is defined for it
  //#define MMU2_RST_PIN 23

  // Enable if the MMU2 has 12V stepper motors (MMU2 Firmware 1.0.2 and up)
  //#define MMU2_MODE_12V

  // G-code to execute when MMU2 F.I.N.D.A. probe detects filament runout
  #define MMU2_FILAMENT_RUNOUT_SCRIPT "M600"

  // Add an LCD menu for MMU2
  //#define MMU2_MENUS
  #if ENABLED(MMU2_MENUS)
    // Settings for filament load / unload from the LCD menu.
    // This is for Prusa MK3-style extruders. Customize for your hardware.
    #define MMU2_FILAMENTCHANGE_EJECT_FEED 80.0
    #define MMU2_LOAD_TO_NOZZLE_SEQUENCE \
      {  7.2,  562 }, \
      { 14.4,  871 }, \
      { 36.0, 1393 }, \
      { 14.4,  871 }, \
      { 50.0,  198 }

    #define MMU2_RAMMING_SEQUENCE \
      {   1.0, 1000 }, \
      {   1.0, 1500 }, \
      {   2.0, 2000 }, \
      {   1.5, 3000 }, \
      {   2.5, 4000 }, \
      { -15.0, 5000 }, \
      { -14.0, 1200 }, \
      {  -6.0,  600 }, \
      {  10.0,  700 }, \
      { -10.0,  400 }, \
      { -50.0, 2000 }

  #endif

  //#define MMU2_DEBUG  // Write debug info to serial output

#endif // PRUSA_MMU2

/**
 * Advanced Print Counter settings
 */
#if ENABLED(PRINTCOUNTER)
  #define SERVICE_WARNING_BUZZES  3
  // Activate up to 3 service interval watchdogs
  //#define SERVICE_NAME_1      "Service S"
  //#define SERVICE_INTERVAL_1  100 // print hours
  //#define SERVICE_NAME_2      "Service L"
  //#define SERVICE_INTERVAL_2  200 // print hours
  //#define SERVICE_NAME_3      "Service 3"
  //#define SERVICE_INTERVAL_3    1 // print hours
#endif

// @section develop

//
// M100 Free Memory Watcher to debug memory usage
//
//#define M100_FREE_MEMORY_WATCHER

//
// M43 - display pin status, toggle pins, watch pins, watch endstops & toggle LED, test servo probe
//
//#define PINS_DEBUGGING

// Enable Marlin dev mode which adds some special commands
//#define MARLIN_DEV_MODE<|MERGE_RESOLUTION|>--- conflicted
+++ resolved
@@ -31,11 +31,7 @@
  * Basic settings can be found in Configuration.h
  *
  */
-<<<<<<< HEAD
-#define CONFIGURATION_ADV_H_VERSION 020003
-=======
 #define CONFIGURATION_ADV_H_VERSION 020005
->>>>>>> 0518dec6
 
 // @section temperature
 
@@ -1010,32 +1006,21 @@
 // Show the E position (filament used) during printing
 //#define LCD_SHOW_E_TOTAL
 
-<<<<<<< HEAD
-#if HAS_GRAPHICAL_LCD && HAS_PRINT_PROGRESS
+#if ENABLED(SHOW_BOOTSCREEN)
+  #define BOOTSCREEN_TIMEOUT 4000        // (ms) Total Duration to display the boot screen(s)
+#endif
+
+#if HAS_GRAPHICAL_LCD && EITHER(SDSUPPORT, LCD_SET_PROGRESS_MANUALLY)
   #define PRINT_PROGRESS_SHOW_DECIMALS // Show progress with decimal digits
   #define SHOW_REMAINING_TIME          // Display estimated time to completion
-=======
-#if ENABLED(SHOW_BOOTSCREEN)
-  #define BOOTSCREEN_TIMEOUT 4000        // (ms) Total Duration to display the boot screen(s)
-#endif
-
-#if HAS_GRAPHICAL_LCD && EITHER(SDSUPPORT, LCD_SET_PROGRESS_MANUALLY)
-  //#define PRINT_PROGRESS_SHOW_DECIMALS // Show progress with decimal digits
-  //#define SHOW_REMAINING_TIME          // Display estimated time to completion
->>>>>>> 0518dec6
   #if ENABLED(SHOW_REMAINING_TIME)
     #define USE_M73_REMAINING_TIME     // Use remaining time from M73 command instead of estimation
     #define ROTATE_PROGRESS_DISPLAY    // Display (P)rogress, (E)lapsed, and (R)emaining time
   #endif
 #endif
 
-<<<<<<< HEAD
-#if HAS_CHARACTER_LCD && HAS_PRINT_PROGRESS
+#if HAS_CHARACTER_LCD && EITHER(SDSUPPORT, LCD_SET_PROGRESS_MANUALLY)
   #define LCD_PROGRESS_BAR              // Show a progress bar on HD44780 LCDs for SD printing
-=======
-#if HAS_CHARACTER_LCD && EITHER(SDSUPPORT, LCD_SET_PROGRESS_MANUALLY)
-  //#define LCD_PROGRESS_BAR              // Show a progress bar on HD44780 LCDs for SD printing
->>>>>>> 0518dec6
   #if ENABLED(LCD_PROGRESS_BAR)
     #define PROGRESS_BAR_BAR_TIME 2000    // (ms) Amount of time to show the bar
     #define PROGRESS_BAR_MSG_TIME 3000    // (ms) Amount of time to show the status message
@@ -1212,20 +1197,6 @@
   // Add an optimized binary file transfer mode, initiated with 'M28 B1'
   //#define BINARY_FILE_TRANSFER
 
-<<<<<<< HEAD
-  #if HAS_SDCARD_CONNECTION
-    /**
-     * Set this option to one of the following (or the board's defaults apply):
-     *
-     *           LCD - Use the SD drive in the external LCD controller.
-     *       ONBOARD - Use the SD drive on the control board. (No SD_DETECT_PIN. M21 to init.)
-     *  CUSTOM_CABLE - Use a custom cable to access the SD (as defined in a pins file).
-     *
-     * :[ 'LCD', 'ONBOARD', 'CUSTOM_CABLE' ]
-     */
-    #define SDCARD_CONNECTION ONBOARD
-  #endif
-=======
   /**
    * Set this option to one of the following (or the board's defaults apply):
    *
@@ -1235,8 +1206,7 @@
    *
    * :[ 'LCD', 'ONBOARD', 'CUSTOM_CABLE' ]
    */
-  //#define SDCARD_CONNECTION LCD
->>>>>>> 0518dec6
+  #define SDCARD_CONNECTION ONBOARD
 
 #endif // SDSUPPORT
 
