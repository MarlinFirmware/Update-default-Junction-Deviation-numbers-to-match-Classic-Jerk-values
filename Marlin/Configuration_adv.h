/**
 * Marlin 3D Printer Firmware
 * Copyright (c) 2020 MarlinFirmware [https://github.com/MarlinFirmware/Marlin]
 *
 * Based on Sprinter and grbl.
 * Copyright (c) 2011 Camiel Gubbels / Erik van der Zalm
 *
 * This program is free software: you can redistribute it and/or modify
 * it under the terms of the GNU General Public License as published by
 * the Free Software Foundation, either version 3 of the License, or
 * (at your option) any later version.
 *
 * This program is distributed in the hope that it will be useful,
 * but WITHOUT ANY WARRANTY; without even the implied warranty of
 * MERCHANTABILITY or FITNESS FOR A PARTICULAR PURPOSE.  See the
 * GNU General Public License for more details.
 *
 * You should have received a copy of the GNU General Public License
 * along with this program.  If not, see <https://www.gnu.org/licenses/>.
 *
 */
#pragma once

/**
 * Configuration_adv.h
 *
 * Advanced settings.
 * Only change these if you know exactly what you're doing.
 * Some of these settings can damage your printer if improperly set!
 *
 * Basic settings can be found in Configuration.h
 */
#define CONFIGURATION_ADV_H_VERSION 020007

// @section temperature

//===========================================================================
//============================= Thermal Settings ============================
//===========================================================================

/**
 * Thermocouple sensors are quite sensitive to noise.  Any noise induced in
 * the sensor wires, such as by stepper motor wires run in parallel to them,
 * may result in the thermocouple sensor reporting spurious errors.  This
 * value is the number of errors which can occur in a row before the error
 * is reported.  This allows us to ignore intermittent error conditions while
 * still detecting an actual failure, which should result in a continuous
 * stream of errors from the sensor.
 *
 * Set this value to 0 to fail on the first error to occur.
 */
#define THERMOCOUPLE_MAX_ERRORS 15

//
// Custom Thermistor 1000 parameters
//
#if TEMP_SENSOR_0 == 1000
  #define HOTEND0_PULLUP_RESISTOR_OHMS 4700    // Pullup resistor
  #define HOTEND0_RESISTANCE_25C_OHMS  100000  // Resistance at 25C
  #define HOTEND0_BETA                 3950    // Beta value
#endif

#if TEMP_SENSOR_1 == 1000
  #define HOTEND1_PULLUP_RESISTOR_OHMS 4700    // Pullup resistor
  #define HOTEND1_RESISTANCE_25C_OHMS  100000  // Resistance at 25C
  #define HOTEND1_BETA                 3950    // Beta value
#endif

#if TEMP_SENSOR_2 == 1000
  #define HOTEND2_PULLUP_RESISTOR_OHMS 4700    // Pullup resistor
  #define HOTEND2_RESISTANCE_25C_OHMS  100000  // Resistance at 25C
  #define HOTEND2_BETA                 3950    // Beta value
#endif

#if TEMP_SENSOR_3 == 1000
  #define HOTEND3_PULLUP_RESISTOR_OHMS 4700    // Pullup resistor
  #define HOTEND3_RESISTANCE_25C_OHMS  100000  // Resistance at 25C
  #define HOTEND3_BETA                 3950    // Beta value
#endif

#if TEMP_SENSOR_4 == 1000
  #define HOTEND4_PULLUP_RESISTOR_OHMS 4700    // Pullup resistor
  #define HOTEND4_RESISTANCE_25C_OHMS  100000  // Resistance at 25C
  #define HOTEND4_BETA                 3950    // Beta value
#endif

#if TEMP_SENSOR_5 == 1000
  #define HOTEND5_PULLUP_RESISTOR_OHMS 4700    // Pullup resistor
  #define HOTEND5_RESISTANCE_25C_OHMS  100000  // Resistance at 25C
  #define HOTEND5_BETA                 3950    // Beta value
#endif

#if TEMP_SENSOR_6 == 1000
  #define HOTEND6_PULLUP_RESISTOR_OHMS 4700    // Pullup resistor
  #define HOTEND6_RESISTANCE_25C_OHMS  100000  // Resistance at 25C
  #define HOTEND6_BETA                 3950    // Beta value
#endif

#if TEMP_SENSOR_7 == 1000
  #define HOTEND7_PULLUP_RESISTOR_OHMS 4700    // Pullup resistor
  #define HOTEND7_RESISTANCE_25C_OHMS  100000  // Resistance at 25C
  #define HOTEND7_BETA                 3950    // Beta value
#endif

#if TEMP_SENSOR_BED == 1000
  #define BED_PULLUP_RESISTOR_OHMS     4700    // Pullup resistor
  #define BED_RESISTANCE_25C_OHMS      100000  // Resistance at 25C
  #define BED_BETA                     3950    // Beta value
#endif

#if TEMP_SENSOR_CHAMBER == 1000
  #define CHAMBER_PULLUP_RESISTOR_OHMS 4700    // Pullup resistor
  #define CHAMBER_RESISTANCE_25C_OHMS  100000  // Resistance at 25C
  #define CHAMBER_BETA                 3950    // Beta value
#endif

//
// Hephestos 2 24V heated bed upgrade kit.
// https://store.bq.com/en/heated-bed-kit-hephestos2
//
//#define HEPHESTOS2_HEATED_BED_KIT
#if ENABLED(HEPHESTOS2_HEATED_BED_KIT)
  #undef TEMP_SENSOR_BED
  #define TEMP_SENSOR_BED 70
  #define HEATER_BED_INVERTING true
#endif

/**
 * Heated Chamber settings
 */
#if TEMP_SENSOR_CHAMBER
  #define CHAMBER_MINTEMP             5
  #define CHAMBER_MAXTEMP            60
  #define TEMP_CHAMBER_HYSTERESIS     1   // (°C) Temperature proximity considered "close enough" to the target
  //#define CHAMBER_LIMIT_SWITCHING
  //#define HEATER_CHAMBER_PIN       44   // Chamber heater on/off pin
  //#define HEATER_CHAMBER_INVERTING false
#endif

#if DISABLED(PIDTEMPBED)
  #define BED_CHECK_INTERVAL 5000 // ms between checks in bang-bang control
  #if ENABLED(BED_LIMIT_SWITCHING)
    #define BED_HYSTERESIS 2 // Only disable heating if T>target+BED_HYSTERESIS and enable heating if T>target-BED_HYSTERESIS
  #endif
#endif

/**
 * Thermal Protection provides additional protection to your printer from damage
 * and fire. Marlin always includes safe min and max temperature ranges which
 * protect against a broken or disconnected thermistor wire.
 *
 * The issue: If a thermistor falls out, it will report the much lower
 * temperature of the air in the room, and the the firmware will keep
 * the heater on.
 *
 * The solution: Once the temperature reaches the target, start observing.
 * If the temperature stays too far below the target (hysteresis) for too
 * long (period), the firmware will halt the machine as a safety precaution.
 *
 * If you get false positives for "Thermal Runaway", increase
 * THERMAL_PROTECTION_HYSTERESIS and/or THERMAL_PROTECTION_PERIOD
 */
#if ENABLED(THERMAL_PROTECTION_HOTENDS)
  #define THERMAL_PROTECTION_PERIOD 120        // Seconds
  #define THERMAL_PROTECTION_HYSTERESIS 20     // Degrees Celsius

  //#define ADAPTIVE_FAN_SLOWING              // Slow part cooling fan if temperature drops
  #if BOTH(ADAPTIVE_FAN_SLOWING, PIDTEMP)
    //#define NO_FAN_SLOWING_IN_PID_TUNING    // Don't slow fan speed during M303
  #endif

  /**
   * Whenever an M104, M109, or M303 increases the target temperature, the
   * firmware will wait for the WATCH_TEMP_PERIOD to expire. If the temperature
   * hasn't increased by WATCH_TEMP_INCREASE degrees, the machine is halted and
   * requires a hard reset. This test restarts with any M104/M109/M303, but only
   * if the current temperature is far enough below the target for a reliable
   * test.
   *
   * If you get false positives for "Heating failed", increase WATCH_TEMP_PERIOD
   * and/or decrease WATCH_TEMP_INCREASE. WATCH_TEMP_INCREASE should not be set
   * below 2.
   */
  #define WATCH_TEMP_PERIOD 120                // Seconds
  #define WATCH_TEMP_INCREASE 2               // Degrees Celsius
#endif

/**
 * Thermal Protection parameters for the bed are just as above for hotends.
 */
#if ENABLED(THERMAL_PROTECTION_BED)
  #define THERMAL_PROTECTION_BED_PERIOD        20 // Seconds
  #define THERMAL_PROTECTION_BED_HYSTERESIS     2 // Degrees Celsius

  /**
   * As described above, except for the bed (M140/M190/M303).
   */
  #define WATCH_BED_TEMP_PERIOD                60 // Seconds
  #define WATCH_BED_TEMP_INCREASE               2 // Degrees Celsius
#endif

/**
 * Thermal Protection parameters for the heated chamber.
 */
#if ENABLED(THERMAL_PROTECTION_CHAMBER)
  #define THERMAL_PROTECTION_CHAMBER_PERIOD    20 // Seconds
  #define THERMAL_PROTECTION_CHAMBER_HYSTERESIS 2 // Degrees Celsius

  /**
   * Heated chamber watch settings (M141/M191).
   */
  #define WATCH_CHAMBER_TEMP_PERIOD            60 // Seconds
  #define WATCH_CHAMBER_TEMP_INCREASE           2 // Degrees Celsius
#endif

#if ENABLED(PIDTEMP)
  // Add an experimental additional term to the heater power, proportional to the extrusion speed.
  // A well-chosen Kc value should add just enough power to melt the increased material volume.
  //#define PID_EXTRUSION_SCALING
  #if ENABLED(PID_EXTRUSION_SCALING)
    #define DEFAULT_Kc (100) // heating power = Kc * e_speed
    #define LPQ_MAX_LEN 50
  #endif

  /**
   * Add an experimental additional term to the heater power, proportional to the fan speed.
   * A well-chosen Kf value should add just enough power to compensate for power-loss from the cooling fan.
   * You can either just add a constant compensation with the DEFAULT_Kf value
   * or follow the instruction below to get speed-dependent compensation.
   *
   * Constant compensation (use only with fanspeeds of 0% and 100%)
   * ---------------------------------------------------------------------
   * A good starting point for the Kf-value comes from the calculation:
   *   kf = (power_fan * eff_fan) / power_heater * 255
   * where eff_fan is between 0.0 and 1.0, based on fan-efficiency and airflow to the nozzle / heater.
   *
   * Example:
   *   Heater: 40W, Fan: 0.1A * 24V = 2.4W, eff_fan = 0.8
   *   Kf = (2.4W * 0.8) / 40W * 255 = 12.24
   *
   * Fan-speed dependent compensation
   * --------------------------------
   * 1. To find a good Kf value, set the hotend temperature, wait for it to settle, and enable the fan (100%).
   *    Make sure PID_FAN_SCALING_LIN_FACTOR is 0 and PID_FAN_SCALING_ALTERNATIVE_DEFINITION is not enabled.
   *    If you see the temperature drop repeat the test, increasing the Kf value slowly, until the temperature
   *    drop goes away. If the temperature overshoots after enabling the fan, the Kf value is too big.
   * 2. Note the Kf-value for fan-speed at 100%
   * 3. Determine a good value for PID_FAN_SCALING_MIN_SPEED, which is around the speed, where the fan starts moving.
   * 4. Repeat step 1. and 2. for this fan speed.
   * 5. Enable PID_FAN_SCALING_ALTERNATIVE_DEFINITION and enter the two identified Kf-values in
   *    PID_FAN_SCALING_AT_FULL_SPEED and PID_FAN_SCALING_AT_MIN_SPEED. Enter the minimum speed in PID_FAN_SCALING_MIN_SPEED
   */
  //#define PID_FAN_SCALING
  #if ENABLED(PID_FAN_SCALING)
    //#define PID_FAN_SCALING_ALTERNATIVE_DEFINITION
    #if ENABLED(PID_FAN_SCALING_ALTERNATIVE_DEFINITION)
      // The alternative definition is used for an easier configuration.
      // Just figure out Kf at fullspeed (255) and PID_FAN_SCALING_MIN_SPEED.
      // DEFAULT_Kf and PID_FAN_SCALING_LIN_FACTOR are calculated accordingly.

      #define PID_FAN_SCALING_AT_FULL_SPEED 13.0        //=PID_FAN_SCALING_LIN_FACTOR*255+DEFAULT_Kf
      #define PID_FAN_SCALING_AT_MIN_SPEED 6.0          //=PID_FAN_SCALING_LIN_FACTOR*PID_FAN_SCALING_MIN_SPEED+DEFAULT_Kf
      #define PID_FAN_SCALING_MIN_SPEED 10.0            // Minimum fan speed at which to enable PID_FAN_SCALING

      #define DEFAULT_Kf (255.0*PID_FAN_SCALING_AT_MIN_SPEED-PID_FAN_SCALING_AT_FULL_SPEED*PID_FAN_SCALING_MIN_SPEED)/(255.0-PID_FAN_SCALING_MIN_SPEED)
      #define PID_FAN_SCALING_LIN_FACTOR (PID_FAN_SCALING_AT_FULL_SPEED-DEFAULT_Kf)/255.0

    #else
      #define PID_FAN_SCALING_LIN_FACTOR (0)             // Power loss due to cooling = Kf * (fan_speed)
      #define DEFAULT_Kf 10                              // A constant value added to the PID-tuner
      #define PID_FAN_SCALING_MIN_SPEED 10               // Minimum fan speed at which to enable PID_FAN_SCALING
    #endif
  #endif
#endif

/**
 * Automatic Temperature Mode
 *
 * Dynamically adjust the hotend target temperature based on planned E moves.
 *
 * (Contrast with PID_EXTRUSION_SCALING, which tracks E movement and adjusts PID
 *  behavior using an additional kC value.)
 *
 * Autotemp is calculated by (mintemp + factor * mm_per_sec), capped to maxtemp.
 *
 * Enable Autotemp Mode with M104/M109 F<factor> S<mintemp> B<maxtemp>.
 * Disable by sending M104/M109 with no F parameter (or F0 with AUTOTEMP_PROPORTIONAL).
 */
#define AUTOTEMP
#if ENABLED(AUTOTEMP)
  #define AUTOTEMP_OLDWEIGHT    0.98
  // Turn on AUTOTEMP on M104/M109 by default using proportions set here
  //#define AUTOTEMP_PROPORTIONAL
  #if ENABLED(AUTOTEMP_PROPORTIONAL)
    #define AUTOTEMP_MIN_P      0 // (°C) Added to the target temperature
    #define AUTOTEMP_MAX_P      5 // (°C) Added to the target temperature
    #define AUTOTEMP_FACTOR_P   1 // Apply this F parameter by default (overridden by M104/M109 F)
  #endif
#endif

// Show Temperature ADC value
// Enable for M105 to include ADC values read from temperature sensors.
//#define SHOW_TEMP_ADC_VALUES

/**
 * High Temperature Thermistor Support
 *
 * Thermistors able to support high temperature tend to have a hard time getting
 * good readings at room and lower temperatures. This means HEATER_X_RAW_LO_TEMP
 * will probably be caught when the heating element first turns on during the
 * preheating process, which will trigger a min_temp_error as a safety measure
 * and force stop everything.
 * To circumvent this limitation, we allow for a preheat time (during which,
 * min_temp_error won't be triggered) and add a min_temp buffer to handle
 * aberrant readings.
 *
 * If you want to enable this feature for your hotend thermistor(s)
 * uncomment and set values > 0 in the constants below
 */

// The number of consecutive low temperature errors that can occur
// before a min_temp_error is triggered. (Shouldn't be more than 10.)
//#define MAX_CONSECUTIVE_LOW_TEMPERATURE_ERROR_ALLOWED 0

// The number of milliseconds a hotend will preheat before starting to check
// the temperature. This value should NOT be set to the time it takes the
// hot end to reach the target temperature, but the time it takes to reach
// the minimum temperature your thermistor can read. The lower the better/safer.
// This shouldn't need to be more than 30 seconds (30000)
//#define MILLISECONDS_PREHEAT_TIME 0

// @section extruder

// Extruder runout prevention.
// If the machine is idle and the temperature over MINTEMP
// then extrude some filament every couple of SECONDS.
//#define EXTRUDER_RUNOUT_PREVENT
#if ENABLED(EXTRUDER_RUNOUT_PREVENT)
  #define EXTRUDER_RUNOUT_MINTEMP 190
  #define EXTRUDER_RUNOUT_SECONDS 30
  #define EXTRUDER_RUNOUT_SPEED 1500  // (mm/min)
  #define EXTRUDER_RUNOUT_EXTRUDE 5   // (mm)
#endif

/**
 * Hotend Idle Timeout
 * Prevent filament in the nozzle from charring and causing a critical jam.
 */
#define HOTEND_IDLE_TIMEOUT
#if ENABLED(HOTEND_IDLE_TIMEOUT)
  #define HOTEND_IDLE_TIMEOUT_SEC (5*60)    // (seconds) Time without extruder movement to trigger protection
  #define HOTEND_IDLE_MIN_TRIGGER   180     // (°C) Minimum temperature to enable hotend protection
  #define HOTEND_IDLE_NOZZLE_TARGET   0     // (°C) Safe temperature for the nozzle after timeout
  #define HOTEND_IDLE_BED_TARGET      0     // (°C) Safe temperature for the bed after timeout
#endif

// @section temperature

// Calibration for AD595 / AD8495 sensor to adjust temperature measurements.
// The final temperature is calculated as (measuredTemp * GAIN) + OFFSET.
#define TEMP_SENSOR_AD595_OFFSET  0.0
#define TEMP_SENSOR_AD595_GAIN    1.0
#define TEMP_SENSOR_AD8495_OFFSET 0.0
#define TEMP_SENSOR_AD8495_GAIN   1.0

/**
 * Controller Fan
 * To cool down the stepper drivers and MOSFETs.
 *
 * The fan turns on automatically whenever any driver is enabled and turns
 * off (or reduces to idle speed) shortly after drivers are turned off.
 */
//#define USE_CONTROLLER_FAN
#if ENABLED(USE_CONTROLLER_FAN)
  //#define CONTROLLER_FAN_PIN -1        // Set a custom pin for the controller fan
  //#define CONTROLLER_FAN_USE_Z_ONLY    // With this option only the Z axis is considered
  //#define CONTROLLER_FAN_IGNORE_Z      // Ignore Z stepper. Useful when stepper timeout is disabled.
  #define CONTROLLERFAN_SPEED_MIN      0 // (0-255) Minimum speed. (If set below this value the fan is turned off.)
  #define CONTROLLERFAN_SPEED_ACTIVE 255 // (0-255) Active speed, used when any motor is enabled
  #define CONTROLLERFAN_SPEED_IDLE     0 // (0-255) Idle speed, used when motors are disabled
  #define CONTROLLERFAN_IDLE_TIME     60 // (seconds) Extra time to keep the fan running after disabling motors
  //#define CONTROLLER_FAN_EDITABLE      // Enable M710 configurable settings
  #if ENABLED(CONTROLLER_FAN_EDITABLE)
    #define CONTROLLER_FAN_MENU          // Enable the Controller Fan submenu
  #endif
#endif

// When first starting the main fan, run it at full speed for the
// given number of milliseconds.  This gets the fan spinning reliably
// before setting a PWM value. (Does not work with software PWM for fan on Sanguinololu)
//#define FAN_KICKSTART_TIME 100

// Some coolers may require a non-zero "off" state.
//#define FAN_OFF_PWM  1

/**
 * PWM Fan Scaling
 *
 * Define the min/max speeds for PWM fans (as set with M106).
 *
 * With these options the M106 0-255 value range is scaled to a subset
 * to ensure that the fan has enough power to spin, or to run lower
 * current fans with higher current. (e.g., 5V/12V fans with 12V/24V)
 * Value 0 always turns off the fan.
 *
 * Define one or both of these to override the default 0-255 range.
 */
//#define FAN_MIN_PWM 50
//#define FAN_MAX_PWM 128

/**
 * FAST PWM FAN Settings
 *
 * Use to change the FAST FAN PWM frequency (if enabled in Configuration.h)
 * Combinations of PWM Modes, prescale values and TOP resolutions are used internally to produce a
 * frequency as close as possible to the desired frequency.
 *
 * FAST_PWM_FAN_FREQUENCY [undefined by default]
 *   Set this to your desired frequency.
 *   If left undefined this defaults to F = F_CPU/(2*255*1)
 *   i.e., F = 31.4kHz on 16MHz microcontrollers or F = 39.2kHz on 20MHz microcontrollers.
 *   These defaults are the same as with the old FAST_PWM_FAN implementation - no migration is required
 *   NOTE: Setting very low frequencies (< 10 Hz) may result in unexpected timer behavior.
 *
 * USE_OCR2A_AS_TOP [undefined by default]
 *   Boards that use TIMER2 for PWM have limitations resulting in only a few possible frequencies on TIMER2:
 *   16MHz MCUs: [62.5KHz, 31.4KHz (default), 7.8KHz, 3.92KHz, 1.95KHz, 977Hz, 488Hz, 244Hz, 60Hz, 122Hz, 30Hz]
 *   20MHz MCUs: [78.1KHz, 39.2KHz (default), 9.77KHz, 4.9KHz, 2.44KHz, 1.22KHz, 610Hz, 305Hz, 153Hz, 76Hz, 38Hz]
 *   A greater range can be achieved by enabling USE_OCR2A_AS_TOP. But note that this option blocks the use of
 *   PWM on pin OC2A. Only use this option if you don't need PWM on 0C2A. (Check your schematic.)
 *   USE_OCR2A_AS_TOP sacrifices duty cycle control resolution to achieve this broader range of frequencies.
 */
#if ENABLED(FAST_PWM_FAN)
  //#define FAST_PWM_FAN_FREQUENCY 31400
  //#define USE_OCR2A_AS_TOP
#endif

// @section extruder

/**
 * Extruder cooling fans
 *
 * Extruder auto fans automatically turn on when their extruders'
 * temperatures go above EXTRUDER_AUTO_FAN_TEMPERATURE.
 *
 * Your board's pins file specifies the recommended pins. Override those here
 * or set to -1 to disable completely.
 *
 * Multiple extruders can be assigned to the same pin in which case
 * the fan will turn on when any selected extruder is above the threshold.
 */
#define E0_AUTO_FAN_PIN FAN1_PIN
#define E1_AUTO_FAN_PIN FAN2_PIN
#define E2_AUTO_FAN_PIN -1
#define E3_AUTO_FAN_PIN -1
#define E4_AUTO_FAN_PIN -1
#define E5_AUTO_FAN_PIN -1
#define E6_AUTO_FAN_PIN -1
#define E7_AUTO_FAN_PIN -1
#define CHAMBER_AUTO_FAN_PIN -1

#define EXTRUDER_AUTO_FAN_TEMPERATURE 50
#define EXTRUDER_AUTO_FAN_SPEED 255   // 255 == full speed
#define CHAMBER_AUTO_FAN_TEMPERATURE 30
#define CHAMBER_AUTO_FAN_SPEED 255

/**
 * Part-Cooling Fan Multiplexer
 *
 * This feature allows you to digitally multiplex the fan output.
 * The multiplexer is automatically switched at tool-change.
 * Set FANMUX[012]_PINs below for up to 2, 4, or 8 multiplexed fans.
 */
#define FANMUX0_PIN -1
#define FANMUX1_PIN -1
#define FANMUX2_PIN -1

/**
 * M355 Case Light on-off / brightness
 */
//#define CASE_LIGHT_ENABLE
#if ENABLED(CASE_LIGHT_ENABLE)
  //#define CASE_LIGHT_PIN 4                  // Override the default pin if needed
  #define INVERT_CASE_LIGHT false             // Set true if Case Light is ON when pin is LOW
  #define CASE_LIGHT_DEFAULT_ON true          // Set default power-up state on
  #define CASE_LIGHT_DEFAULT_BRIGHTNESS 105   // Set default power-up brightness (0-255, requires PWM pin)
  //#define CASE_LIGHT_MAX_PWM 128            // Limit pwm
  //#define CASE_LIGHT_MENU                   // Add Case Light options to the LCD menu
  //#define CASE_LIGHT_NO_BRIGHTNESS          // Disable brightness control. Enable for non-PWM lighting.
  //#define CASE_LIGHT_USE_NEOPIXEL           // Use NeoPixel LED as case light, requires NEOPIXEL_LED.
  #if ENABLED(CASE_LIGHT_USE_NEOPIXEL)
    #define CASE_LIGHT_NEOPIXEL_COLOR { 255, 255, 255, 255 } // { Red, Green, Blue, White }
  #endif
#endif

// @section homing

// If you want endstops to stay on (by default) even when not homing
// enable this option. Override at any time with M120, M121.
#define ENDSTOPS_ALWAYS_ON_DEFAULT

// @section extras

//#define Z_LATE_ENABLE // Enable Z the last moment. Needed if your Z driver overheats.

// Employ an external closed loop controller. Override pins here if needed.
//#define EXTERNAL_CLOSED_LOOP_CONTROLLER
#if ENABLED(EXTERNAL_CLOSED_LOOP_CONTROLLER)
  //#define CLOSED_LOOP_ENABLE_PIN        -1
  //#define CLOSED_LOOP_MOVE_COMPLETE_PIN -1
#endif

/**
 * Dual Steppers / Dual Endstops
 *
 * This section will allow you to use extra E drivers to drive a second motor for X, Y, or Z axes.
 *
 * For example, set X_DUAL_STEPPER_DRIVERS setting to use a second motor. If the motors need to
 * spin in opposite directions set INVERT_X2_VS_X_DIR. If the second motor needs its own endstop
 * set X_DUAL_ENDSTOPS. This can adjust for "racking." Use X2_USE_ENDSTOP to set the endstop plug
 * that should be used for the second endstop. Extra endstops will appear in the output of 'M119'.
 *
 * Use X_DUAL_ENDSTOP_ADJUSTMENT to adjust for mechanical imperfection. After homing both motors
 * this offset is applied to the X2 motor. To find the offset home the X axis, and measure the error
 * in X2. Dual endstop offsets can be set at runtime with 'M666 X<offset> Y<offset> Z<offset>'.
 */

//#define X_DUAL_STEPPER_DRIVERS
#if ENABLED(X_DUAL_STEPPER_DRIVERS)
  #define INVERT_X2_VS_X_DIR true   // Set 'true' if X motors should rotate in opposite directions
  //#define X_DUAL_ENDSTOPS
  #if ENABLED(X_DUAL_ENDSTOPS)
    #define X2_USE_ENDSTOP _XMAX_
    #define X2_ENDSTOP_ADJUSTMENT  0
  #endif
#endif

//#define Y_DUAL_STEPPER_DRIVERS
#if ENABLED(Y_DUAL_STEPPER_DRIVERS)
  #define INVERT_Y2_VS_Y_DIR true   // Set 'true' if Y motors should rotate in opposite directions
  //#define Y_DUAL_ENDSTOPS
  #if ENABLED(Y_DUAL_ENDSTOPS)
    #define Y2_USE_ENDSTOP _YMAX_
    #define Y2_ENDSTOP_ADJUSTMENT  0
  #endif
#endif

//
// For Z set the number of stepper drivers
//
#define NUM_Z_STEPPER_DRIVERS 3   // (1-4) Z options change based on how many

#if NUM_Z_STEPPER_DRIVERS > 1
  //#define Z_MULTI_ENDSTOPS
  #if ENABLED(Z_MULTI_ENDSTOPS)
    #define Z2_USE_ENDSTOP          _XMAX_
    #define Z2_ENDSTOP_ADJUSTMENT   0
    #if NUM_Z_STEPPER_DRIVERS >= 3
      #define Z3_USE_ENDSTOP        _YMAX_
      #define Z3_ENDSTOP_ADJUSTMENT 0
    #endif
    #if NUM_Z_STEPPER_DRIVERS >= 4
      #define Z4_USE_ENDSTOP        _ZMAX_
      #define Z4_ENDSTOP_ADJUSTMENT 0
    #endif
  #endif
#endif

/**
 * Dual X Carriage
 *
 * This setup has two X carriages that can move independently, each with its own hotend.
 * The carriages can be used to print an object with two colors or materials, or in
 * "duplication mode" it can print two identical or X-mirrored objects simultaneously.
 * The inactive carriage is parked automatically to prevent oozing.
 * X1 is the left carriage, X2 the right. They park and home at opposite ends of the X axis.
 * By default the X2 stepper is assigned to the first unused E plug on the board.
 *
 * The following Dual X Carriage modes can be selected with M605 S<mode>:
 *
 *   0 : (FULL_CONTROL) The slicer has full control over both X-carriages and can achieve optimal travel
 *       results as long as it supports dual X-carriages. (M605 S0)
 *
 *   1 : (AUTO_PARK) The firmware automatically parks and unparks the X-carriages on tool-change so
 *       that additional slicer support is not required. (M605 S1)
 *
 *   2 : (DUPLICATION) The firmware moves the second X-carriage and extruder in synchronization with
 *       the first X-carriage and extruder, to print 2 copies of the same object at the same time.
 *       Set the constant X-offset and temperature differential with M605 S2 X[offs] R[deg] and
 *       follow with M605 S2 to initiate duplicated movement.
 *
 *   3 : (MIRRORED) Formbot/Vivedino-inspired mirrored mode in which the second extruder duplicates
 *       the movement of the first except the second extruder is reversed in the X axis.
 *       Set the initial X offset and temperature differential with M605 S2 X[offs] R[deg] and
 *       follow with M605 S3 to initiate mirrored movement.
 */
//#define DUAL_X_CARRIAGE
#if ENABLED(DUAL_X_CARRIAGE)
  #define X1_MIN_POS X_MIN_POS   // Set to X_MIN_POS
  #define X1_MAX_POS X_BED_SIZE  // Set a maximum so the first X-carriage can't hit the parked second X-carriage
  #define X2_MIN_POS    80       // Set a minimum to ensure the  second X-carriage can't hit the parked first X-carriage
  #define X2_MAX_POS   353       // Set this to the distance between toolheads when both heads are homed
  #define X2_HOME_DIR    1       // Set to 1. The second X-carriage always homes to the maximum endstop position
  #define X2_HOME_POS X2_MAX_POS // Default X2 home position. Set to X2_MAX_POS.
                      // However: In this mode the HOTEND_OFFSET_X value for the second extruder provides a software
                      // override for X2_HOME_POS. This also allow recalibration of the distance between the two endstops
                      // without modifying the firmware (through the "M218 T1 X???" command).
                      // Remember: you should set the second extruder x-offset to 0 in your slicer.

  // This is the default power-up mode which can be later using M605.
  #define DEFAULT_DUAL_X_CARRIAGE_MODE DXC_AUTO_PARK_MODE

  // Default x offset in duplication mode (typically set to half print bed width)
  #define DEFAULT_DUPLICATION_X_OFFSET 100
#endif

// Activate a solenoid on the active extruder with M380. Disable all with M381.
// Define SOL0_PIN, SOL1_PIN, etc., for each extruder that has a solenoid.
//#define EXT_SOLENOID

// @section homing

/**
 * Homing Procedure
 * Homing (G28) does an indefinite move towards the endstops to establish
 * the position of the toolhead relative to the workspace.
 */

//#define SENSORLESS_BACKOFF_MM  { 2, 2 }     // (mm) Backoff from endstops before sensorless homing

#define HOMING_BUMP_MM      { 5, 5, 2 }       // (mm) Backoff from endstops after first bump
#define HOMING_BUMP_DIVISOR { 2, 2, 4 }       // Re-Bump Speed Divisor (Divides the Homing Feedrate)

//#define HOMING_BACKOFF_POST_MM { 2, 2, 2 }  // (mm) Backoff from endstops after homing

//#define QUICK_HOME                          // If G28 contains XY do a diagonal move first
#define HOME_Y_BEFORE_X                     // If G28 contains XY home Y before X
//#define CODEPENDENT_XY_HOMING               // If X/Y can't home without homing Y/X first

// @section bltouch

#if ENABLED(BLTOUCH)
  /**
   * Either: Use the defaults (recommended) or: For special purposes, use the following DEFINES
   * Do not activate settings that the probe might not understand. Clones might misunderstand
   * advanced commands.
   *
   * Note: If the probe is not deploying, do a "Reset" and "Self-Test" and then check the
   *       wiring of the BROWN, RED and ORANGE wires.
   *
   * Note: If the trigger signal of your probe is not being recognized, it has been very often
   *       because the BLACK and WHITE wires needed to be swapped. They are not "interchangeable"
   *       like they would be with a real switch. So please check the wiring first.
   *
   * Settings for all BLTouch and clone probes:
   */

  // Safety: The probe needs time to recognize the command.
  //         Minimum command delay (ms). Enable and increase if needed.
  //#define BLTOUCH_DELAY 500

  /**
   * Settings for BLTOUCH Classic 1.2, 1.3 or BLTouch Smart 1.0, 2.0, 2.2, 3.0, 3.1, and most clones:
   */

  // Feature: Switch into SW mode after a deploy. It makes the output pulse longer. Can be useful
  //          in special cases, like noisy or filtered input configurations.
  //#define BLTOUCH_FORCE_SW_MODE

  /**
   * Settings for BLTouch Smart 3.0 and 3.1
   * Summary:
   *   - Voltage modes: 5V and OD (open drain - "logic voltage free") output modes
   *   - High-Speed mode
   *   - Disable LCD voltage options
   */

  /**
   * Danger: Don't activate 5V mode unless attached to a 5V-tolerant controller!
   * V3.0 or 3.1: Set default mode to 5V mode at Marlin startup.
   * If disabled, OD mode is the hard-coded default on 3.0
   * On startup, Marlin will compare its eeprom to this value. If the selected mode
   * differs, a mode set eeprom write will be completed at initialization.
   * Use the option below to force an eeprom write to a V3.1 probe regardless.
   */
  //#define BLTOUCH_SET_5V_MODE

  /**
   * Safety: Activate if connecting a probe with an unknown voltage mode.
   * V3.0: Set a probe into mode selected above at Marlin startup. Required for 5V mode on 3.0
   * V3.1: Force a probe with unknown mode into selected mode at Marlin startup ( = Probe EEPROM write )
   * To preserve the life of the probe, use this once then turn it off and re-flash.
   */
  //#define BLTOUCH_FORCE_MODE_SET

  /**
   * Use "HIGH SPEED" mode for probing.
   * Danger: Disable if your probe sometimes fails. Only suitable for stable well-adjusted systems.
   * This feature was designed for Delta's with very fast Z moves however higher speed cartesians may function
   * If the machine cannot raise the probe fast enough after a trigger, it may enter a fault state.
   */
  //#define BLTOUCH_HS_MODE

  // Safety: Enable voltage mode settings in the LCD menu.
  //#define BLTOUCH_LCD_VOLTAGE_MENU

#endif // BLTOUCH

// @section extras

/**
 * Z Steppers Auto-Alignment
 * Add the G34 command to align multiple Z steppers using a bed probe.
 */
#define Z_STEPPER_AUTO_ALIGN
#if ENABLED(Z_STEPPER_AUTO_ALIGN)
  // Define probe X and Y positions for Z1, Z2 [, Z3 [, Z4]]
  // If not defined, probe limits will be used.
  // Override with 'M422 S<index> X<pos> Y<pos>'
  //#define Z_STEPPER_ALIGN_XY { {  10, 190 }, { 100,  10 }, { 190, 190 } }

  /**
   * Orientation for the automatically-calculated probe positions.
   * Override Z stepper align points with 'M422 S<index> X<pos> Y<pos>'
   *
   * 2 Steppers:  (0)     (1)
   *               |       |   2   |
   *               | 1   2 |       |
   *               |       |   1   |
   *
   * 3 Steppers:  (0)     (1)     (2)     (3)
   *               |   3   | 1     | 2   1 |     2 |
   *               |       |     3 |       | 3     |
   *               | 1   2 | 2     |   3   |     1 |
   *
   * 4 Steppers:  (0)     (1)     (2)     (3)
   *               | 4   3 | 1   4 | 2   1 | 3   2 |
   *               |       |       |       |       |
   *               | 1   2 | 2   3 | 3   4 | 4   1 |
   */
  #ifndef Z_STEPPER_ALIGN_XY
    #define Z_STEPPERS_ORIENTATION 1
  #endif

  // Provide Z stepper positions for more rapid convergence in bed alignment.
  // Requires triple stepper drivers (i.e., set NUM_Z_STEPPER_DRIVERS to 3)
  #define Z_STEPPER_ALIGN_KNOWN_STEPPER_POSITIONS
  #if ENABLED(Z_STEPPER_ALIGN_KNOWN_STEPPER_POSITIONS)
    // Define Stepper XY positions for Z1, Z2, Z3 corresponding to
    // the Z screw positions in the bed carriage.
    // Define one position per Z stepper in stepper driver order.
    #define Z_STEPPER_ALIGN_STEPPER_XY { { -65, 65+275 }, { -65, 65 }, { X_BED_SIZE+60, 200 } }
  #else
    // Amplification factor. Used to scale the correction step up or down in case
    // the stepper (spindle) position is farther out than the test point.
    #define Z_STEPPER_ALIGN_AMP 1.0       // Use a value > 1.0 NOTE: This may cause instability!
  #endif

  // On a 300mm bed a 5% grade would give a misalignment of ~1.5cm
  #define G34_MAX_GRADE              5    // (%) Maximum incline that G34 will handle
  #define Z_STEPPER_ALIGN_ITERATIONS 10    // Number of iterations to apply during alignment
  #define Z_STEPPER_ALIGN_ACC        0.02 // Stop iterating early if the accuracy is better than this
  #define RESTORE_LEVELING_AFTER_G34      // Restore leveling after G34 is done?
  // After G34, re-home Z (G28 Z) or just calculate it from the last probe heights?
  // Re-homing might be more precise in reproducing the actual 'G28 Z' homing height, especially on an uneven bed.
  #define HOME_AFTER_G34
#endif

//
// Add the G35 command to read bed corners to help adjust screws. Requires a bed probe.
//
//#define ASSISTED_TRAMMING
#if ENABLED(ASSISTED_TRAMMING)
  // Define positions for probing points, use the hotend as reference not the sensor.
  #define TRAMMING_POINT_XY { {  20, 20 }, { 200,  20 }, { 200, 200 }, { 20, 200 } }

  // Define positions names for probing points.
  #define TRAMMING_POINT_NAME_1 "Front-Left"
  #define TRAMMING_POINT_NAME_2 "Front-Right"
  #define TRAMMING_POINT_NAME_3 "Back-Right"
  #define TRAMMING_POINT_NAME_4 "Back-Left"

  // Enable to restore leveling setup after operation
  #define RESTORE_LEVELING_AFTER_G35

  // Add a menu item for Assisted Tramming
  //#define ASSISTED_TRAMMING_MENU_ITEM

  /**
   * Screw thread:
   *   M3: 30 = Clockwise, 31 = Counter-Clockwise
   *   M4: 40 = Clockwise, 41 = Counter-Clockwise
   *   M5: 50 = Clockwise, 51 = Counter-Clockwise
   */
  #define TRAMMING_SCREW_THREAD 30
#endif

// @section motion

#define AXIS_RELATIVE_MODES { false, false, false, false }

// Add a Duplicate option for well-separated conjoined nozzles
//#define MULTI_NOZZLE_DUPLICATION

// By default pololu step drivers require an active high signal. However, some high power drivers require an active low signal as step.
#define INVERT_X_STEP_PIN false
#define INVERT_Y_STEP_PIN false
#define INVERT_Z_STEP_PIN false
#define INVERT_E_STEP_PIN false

/**
 * Idle Stepper Shutdown
 * Set DISABLE_INACTIVE_? 'true' to shut down axis steppers after an idle period.
 * The Deactive Time can be overridden with M18 and M84. Set to 0 for No Timeout.
 */
#define DEFAULT_STEPPER_DEACTIVE_TIME 120
#define DISABLE_INACTIVE_X true
#define DISABLE_INACTIVE_Y true
#define DISABLE_INACTIVE_Z true  // Set 'false' if the nozzle could fall onto your printed part!
#define DISABLE_INACTIVE_E true

// If the Nozzle or Bed falls when the Z stepper is disabled, set its resting position here.
//#define Z_AFTER_DEACTIVATE Z_HOME_POS

#define HOME_AFTER_DEACTIVATE  // Require rehoming after steppers are deactivated

// Default Minimum Feedrates for printing and travel moves
#define DEFAULT_MINIMUMFEEDRATE       0.0     // (mm/s) Minimum feedrate. Set with M205 S.
#define DEFAULT_MINTRAVELFEEDRATE     0.0     // (mm/s) Minimum travel feedrate. Set with M205 T.

// Minimum time that a segment needs to take as the buffer gets emptied
#define DEFAULT_MINSEGMENTTIME        20000   // (µs) Set with M205 B.

// Slow down the machine if the lookahead buffer is (by default) half full.
// Increase the slowdown divisor for larger buffer sizes.
#define SLOWDOWN
#if ENABLED(SLOWDOWN)
  #define SLOWDOWN_DIVISOR 2
#endif

/**
 * XY Frequency limit
 * Reduce resonance by limiting the frequency of small zigzag infill moves.
 * See https://hydraraptor.blogspot.com/2010/12/frequency-limit.html
 * Use M201 F<freq> G<min%> to change limits at runtime.
 */
//#define XY_FREQUENCY_LIMIT      10 // (Hz) Maximum frequency of small zigzag infill moves. Set with M201 F<hertz>.
#ifdef XY_FREQUENCY_LIMIT
  #define XY_FREQUENCY_MIN_PERCENT 5 // (percent) Minimum FR percentage to apply. Set with M201 G<min%>.
#endif

// Minimum planner junction speed. Sets the default minimum speed the planner plans for at the end
// of the buffer and all stops. This should not be much greater than zero and should only be changed
// if unwanted behavior is observed on a user's machine when running at very slow speeds.
#define MINIMUM_PLANNER_SPEED 0.05 // (mm/s)

//
// Backlash Compensation
// Adds extra movement to axes on direction-changes to account for backlash.
//
//#define BACKLASH_COMPENSATION
#if ENABLED(BACKLASH_COMPENSATION)
  // Define values for backlash distance and correction.
  // If BACKLASH_GCODE is enabled these values are the defaults.
  #define BACKLASH_DISTANCE_MM { 0, 0, 0 } // (mm)
  #define BACKLASH_CORRECTION    0.0       // 0.0 = no correction; 1.0 = full correction

  // Set BACKLASH_SMOOTHING_MM to spread backlash correction over multiple segments
  // to reduce print artifacts. (Enabling this is costly in memory and computation!)
  //#define BACKLASH_SMOOTHING_MM 3 // (mm)

  // Add runtime configuration and tuning of backlash values (M425)
  //#define BACKLASH_GCODE

  #if ENABLED(BACKLASH_GCODE)
    // Measure the Z backlash when probing (G29) and set with "M425 Z"
    #define MEASURE_BACKLASH_WHEN_PROBING

    #if ENABLED(MEASURE_BACKLASH_WHEN_PROBING)
      // When measuring, the probe will move up to BACKLASH_MEASUREMENT_LIMIT
      // mm away from point of contact in BACKLASH_MEASUREMENT_RESOLUTION
      // increments while checking for the contact to be broken.
      #define BACKLASH_MEASUREMENT_LIMIT       0.5   // (mm)
      #define BACKLASH_MEASUREMENT_RESOLUTION  0.005 // (mm)
      #define BACKLASH_MEASUREMENT_FEEDRATE    Z_PROBE_SPEED_SLOW // (mm/min)
    #endif
  #endif
#endif

/**
 * Automatic backlash, position and hotend offset calibration
 *
 * Enable G425 to run automatic calibration using an electrically-
 * conductive cube, bolt, or washer mounted on the bed.
 *
 * G425 uses the probe to touch the top and sides of the calibration object
 * on the bed and measures and/or correct positional offsets, axis backlash
 * and hotend offsets.
 *
 * Note: HOTEND_OFFSET and CALIBRATION_OBJECT_CENTER must be set to within
 *       ±5mm of true values for G425 to succeed.
 */
//#define CALIBRATION_GCODE
#if ENABLED(CALIBRATION_GCODE)

  //#define CALIBRATION_SCRIPT_PRE  "M117 Starting Auto-Calibration\nT0\nG28\nG12\nM117 Calibrating..."
  //#define CALIBRATION_SCRIPT_POST "M500\nM117 Calibration data saved"

  #define CALIBRATION_MEASUREMENT_RESOLUTION     0.01 // mm

  #define CALIBRATION_FEEDRATE_SLOW             60    // mm/min
  #define CALIBRATION_FEEDRATE_FAST           1200    // mm/min
  #define CALIBRATION_FEEDRATE_TRAVEL         3000    // mm/min

  // The following parameters refer to the conical section of the nozzle tip.
  #define CALIBRATION_NOZZLE_TIP_HEIGHT          1.0  // mm
  #define CALIBRATION_NOZZLE_OUTER_DIAMETER      2.0  // mm

  // Uncomment to enable reporting (required for "G425 V", but consumes PROGMEM).
  //#define CALIBRATION_REPORTING

  // The true location and dimension the cube/bolt/washer on the bed.
  #define CALIBRATION_OBJECT_CENTER     { 264.0, -22.0,  -2.0 } // mm
  #define CALIBRATION_OBJECT_DIMENSIONS {  10.0,  10.0,  10.0 } // mm

  // Comment out any sides which are unreachable by the probe. For best
  // auto-calibration results, all sides must be reachable.
  #define CALIBRATION_MEASURE_RIGHT
  #define CALIBRATION_MEASURE_FRONT
  #define CALIBRATION_MEASURE_LEFT
  #define CALIBRATION_MEASURE_BACK

  // Probing at the exact top center only works if the center is flat. If
  // probing on a screwhead or hollow washer, probe near the edges.
  //#define CALIBRATION_MEASURE_AT_TOP_EDGES

  // Define the pin to read during calibration
  #ifndef CALIBRATION_PIN
    //#define CALIBRATION_PIN -1            // Define here to override the default pin
    #define CALIBRATION_PIN_INVERTING false // Set to true to invert the custom pin
    //#define CALIBRATION_PIN_PULLDOWN
    #define CALIBRATION_PIN_PULLUP
  #endif
#endif

/**
 * Adaptive Step Smoothing increases the resolution of multi-axis moves, particularly at step frequencies
 * below 1kHz (for AVR) or 10kHz (for ARM), where aliasing between axes in multi-axis moves causes audible
 * vibration and surface artifacts. The algorithm adapts to provide the best possible step smoothing at the
 * lowest stepping frequencies.
 */
#define ADAPTIVE_STEP_SMOOTHING

/**
 * Custom Microstepping
 * Override as-needed for your setup. Up to 3 MS pins are supported.
 */
//#define MICROSTEP1 LOW,LOW,LOW
//#define MICROSTEP2 HIGH,LOW,LOW
//#define MICROSTEP4 LOW,HIGH,LOW
//#define MICROSTEP8 HIGH,HIGH,LOW
//#define MICROSTEP16 LOW,LOW,HIGH
//#define MICROSTEP32 HIGH,LOW,HIGH

// Microstep settings (Requires a board with pins named X_MS1, X_MS2, etc.)
#define MICROSTEP_MODES { 16, 16, 16, 16, 16, 16 } // [1,2,4,8,16]

/**
 *  @section  stepper motor current
 *
 *  Some boards have a means of setting the stepper motor current via firmware.
 *
 *  The power on motor currents are set by:
 *    PWM_MOTOR_CURRENT - used by MINIRAMBO & ULTIMAIN_2
 *                         known compatible chips: A4982
 *    DIGIPOT_MOTOR_CURRENT - used by BQ_ZUM_MEGA_3D, RAMBO & SCOOVO_X9H
 *                         known compatible chips: AD5206
 *    DAC_MOTOR_CURRENT_DEFAULT - used by PRINTRBOARD_REVF & RIGIDBOARD_V2
 *                         known compatible chips: MCP4728
 *    DIGIPOT_I2C_MOTOR_CURRENTS - used by 5DPRINT, AZTEEG_X3_PRO, AZTEEG_X5_MINI_WIFI, MIGHTYBOARD_REVE
 *                         known compatible chips: MCP4451, MCP4018
 *
 *  Motor currents can also be set by M907 - M910 and by the LCD.
 *    M907 - applies to all.
 *    M908 - BQ_ZUM_MEGA_3D, RAMBO, PRINTRBOARD_REVF, RIGIDBOARD_V2 & SCOOVO_X9H
 *    M909, M910 & LCD - only PRINTRBOARD_REVF & RIGIDBOARD_V2
 */
//#define PWM_MOTOR_CURRENT { 1300, 1300, 1250 }          // Values in milliamps
//#define DIGIPOT_MOTOR_CURRENT { 135,135,135,135,135 }   // Values 0-255 (RAMBO 135 = ~0.75A, 185 = ~1A)
//#define DAC_MOTOR_CURRENT_DEFAULT { 70, 80, 90, 80 }    // Default drive percent - X, Y, Z, E axis

/**
 * I2C-based DIGIPOTs (e.g., Azteeg X3 Pro)
 */
//#define DIGIPOT_MCP4018             // Requires https://github.com/stawel/SlowSoftI2CMaster
//#define DIGIPOT_MCP4451
#if EITHER(DIGIPOT_MCP4018, DIGIPOT_MCP4451)
  #define DIGIPOT_I2C_NUM_CHANNELS 8  // 5DPRINT:4   AZTEEG_X3_PRO:8   MKS_SBASE:5   MIGHTYBOARD_REVE:5

  // Actual motor currents in Amps. The number of entries must match DIGIPOT_I2C_NUM_CHANNELS.
  // These correspond to the physical drivers, so be mindful if the order is changed.
  #define DIGIPOT_I2C_MOTOR_CURRENTS { 1.0, 1.0, 1.0, 1.0, 1.0, 1.0, 1.0, 1.0 } // AZTEEG_X3_PRO

  //#define DIGIPOT_USE_RAW_VALUES    // Use DIGIPOT_MOTOR_CURRENT raw wiper values (instead of A4988 motor currents)

  /**
   * Common slave addresses:
   *
   *                        A   (A shifted)   B   (B shifted)  IC
   * Smoothie              0x2C (0x58)       0x2D (0x5A)       MCP4451
   * AZTEEG_X3_PRO         0x2C (0x58)       0x2E (0x5C)       MCP4451
   * AZTEEG_X5_MINI        0x2C (0x58)       0x2E (0x5C)       MCP4451
   * AZTEEG_X5_MINI_WIFI         0x58              0x5C        MCP4451
   * MIGHTYBOARD_REVE      0x2F (0x5E)                         MCP4018
   */
  //#define DIGIPOT_I2C_ADDRESS_A 0x2C  // Unshifted slave address for first DIGIPOT
  //#define DIGIPOT_I2C_ADDRESS_B 0x2D  // Unshifted slave address for second DIGIPOT
#endif

//===========================================================================
//=============================Additional Features===========================
//===========================================================================

// @section lcd

#if EITHER(ULTIPANEL, EXTENSIBLE_UI)
  #define MANUAL_FEEDRATE { 50*60, 50*60, 4*60, 2*60 } // (mm/min) Feedrates for manual moves along X, Y, Z, E from panel
  #define SHORT_MANUAL_Z_MOVE 0.025 // (mm) Smallest manual Z move (< 0.1mm)
  #if ENABLED(ULTIPANEL)
    #define MANUAL_E_MOVES_RELATIVE // Display extruder move distance rather than "position"
    #define ULTIPANEL_FEEDMULTIPLY  // Encoder sets the feedrate multiplier on the Status Screen
  #endif
#endif

// Change values more rapidly when the encoder is rotated faster
#define ENCODER_RATE_MULTIPLIER
#if ENABLED(ENCODER_RATE_MULTIPLIER)
  #define ENCODER_10X_STEPS_PER_SEC   30  // (steps/s) Encoder rate for 10x speed
  #define ENCODER_100X_STEPS_PER_SEC  80  // (steps/s) Encoder rate for 100x speed
#endif

// Play a beep when the feedrate is changed from the Status Screen
//#define BEEP_ON_FEEDRATE_CHANGE
#if ENABLED(BEEP_ON_FEEDRATE_CHANGE)
  #define FEEDRATE_CHANGE_BEEP_DURATION   10
  #define FEEDRATE_CHANGE_BEEP_FREQUENCY 440
#endif

#if HAS_LCD_MENU

  // Include a page of printer information in the LCD Main Menu
  //#define LCD_INFO_MENU
  #if ENABLED(LCD_INFO_MENU)
    //#define LCD_PRINTER_INFO_IS_BOOTSCREEN // Show bootscreen(s) instead of Printer Info pages
  #endif

  // BACK menu items keep the highlight at the top
  //#define TURBO_BACK_MENU_ITEM

  /**
   * LED Control Menu
   * Add LED Control to the LCD menu
   */
  #define LED_CONTROL_MENU
  #if ENABLED(LED_CONTROL_MENU)
    #define LED_COLOR_PRESETS                 // Enable the Preset Color menu option
    //#define NEO2_COLOR_PRESETS              // Enable a second NeoPixel Preset Color menu option
    #if ENABLED(LED_COLOR_PRESETS)
      #define LED_USER_PRESET_RED        255  // User defined RED value
      #define LED_USER_PRESET_GREEN      255  // User defined GREEN value
      #define LED_USER_PRESET_BLUE       255  // User defined BLUE value
      #define LED_USER_PRESET_WHITE      255  // User defined WHITE value
      #define LED_USER_PRESET_BRIGHTNESS 255  // User defined intensity
      #define LED_USER_PRESET_STARTUP       // Have the printer display the user preset color on startup
    #endif
    #if ENABLED(NEO2_COLOR_PRESETS)
      #define NEO2_USER_PRESET_RED        255  // User defined RED value
      #define NEO2_USER_PRESET_GREEN      128  // User defined GREEN value
      #define NEO2_USER_PRESET_BLUE         0  // User defined BLUE value
      #define NEO2_USER_PRESET_WHITE      255  // User defined WHITE value
      #define NEO2_USER_PRESET_BRIGHTNESS 255  // User defined intensity
      //#define NEO2_USER_PRESET_STARTUP       // Have the printer display the user preset color on startup for the second strip
    #endif
  #endif

#endif // HAS_LCD_MENU

// Scroll a longer status message into view
#define STATUS_MESSAGE_SCROLLING

// On the Info Screen, display XY with one decimal place when possible
#define LCD_DECIMAL_SMALL_XY

// The timeout (in ms) to return to the status screen from sub-menus
#define LCD_TIMEOUT_TO_STATUS 15000

// Add an 'M73' G-code to set the current percentage
#define LCD_SET_PROGRESS_MANUALLY

// Show the E position (filament used) during printing
#define LCD_SHOW_E_TOTAL

#if ENABLED(SHOW_BOOTSCREEN)
  #define BOOTSCREEN_TIMEOUT 4000        // (ms) Total Duration to display the boot screen(s)
#endif

<<<<<<< HEAD
#if EITHER(SDSUPPORT, LCD_SET_PROGRESS_MANUALLY) && (HAS_GRAPHICAL_LCD || HAS_CHARACTER_LCD)
  #define SHOW_REMAINING_TIME          // Display estimated time to completion
=======
#if EITHER(SDSUPPORT, LCD_SET_PROGRESS_MANUALLY) && ANY(HAS_MARLINUI_U8GLIB, HAS_MARLINUI_HD44780, IS_TFTGLCD_PANEL)
  //#define SHOW_REMAINING_TIME       // Display estimated time to completion
>>>>>>> 348570fd
  #if ENABLED(SHOW_REMAINING_TIME)
    #define USE_M73_REMAINING_TIME     // Use remaining time from M73 command instead of estimation
    #define ROTATE_PROGRESS_DISPLAY    // Display (P)rogress, (E)lapsed, and (R)emaining time
  #endif

  #if HAS_MARLINUI_U8GLIB
    //#define PRINT_PROGRESS_SHOW_DECIMALS // Show progress with decimal digits
  #endif

  #if EITHER(HAS_MARLINUI_HD44780, IS_TFTGLCD_PANEL)
    //#define LCD_PROGRESS_BAR            // Show a progress bar on HD44780 LCDs for SD printing
    #if ENABLED(LCD_PROGRESS_BAR)
      #define PROGRESS_BAR_BAR_TIME 2000  // (ms) Amount of time to show the bar
      #define PROGRESS_BAR_MSG_TIME 3000  // (ms) Amount of time to show the status message
      #define PROGRESS_MSG_EXPIRE   0     // (ms) Amount of time to retain the status message (0=forever)
      //#define PROGRESS_MSG_ONCE         // Show the message for MSG_TIME then clear it
      //#define LCD_PROGRESS_BAR_TEST     // Add a menu item to test the progress bar
    #endif
  #endif
#endif

#if ENABLED(SDSUPPORT)

  // The standard SD detect circuit reads LOW when media is inserted and HIGH when empty.
  // Enable this option and set to HIGH if your SD cards are incorrectly detected.
  //#define SD_DETECT_STATE HIGH

  //#define SDCARD_READONLY                 // Read-only SD card (to save over 2K of flash)

  #define SD_PROCEDURE_DEPTH 1              // Increase if you need more nested M32 calls

  #define SD_FINISHED_STEPPERRELEASE true   // Disable steppers when SD Print is finished
  #define SD_FINISHED_RELEASECOMMAND "M84"  // Use "M84XYE" to keep Z enabled so your bed stays in place

  // Reverse SD sort to show "more recent" files first, according to the card's FAT.
  // Since the FAT gets out of order with usage, SDCARD_SORT_ALPHA is recommended.
  #define SDCARD_RATHERRECENTFIRST

  #define SD_MENU_CONFIRM_START             // Confirm the selected SD file before printing

  //#define MENU_ADDAUTOSTART               // Add a menu option to run auto#.g files

  #define EVENT_GCODE_SD_ABORT "G28XY"      // G-code to run on SD Abort Print (e.g., "G28XY" or "G27")

  #if ENABLED(PRINTER_EVENT_LEDS)
    #define PE_LEDS_COMPLETED_TIME  (30*60) // (seconds) Time to keep the LED "done" color before restoring normal illumination
  #endif

  /**
   * Continue after Power-Loss (Creality3D)
   *
   * Store the current state to the SD Card at the start of each layer
   * during SD printing. If the recovery file is found at boot time, present
   * an option on the LCD screen to continue the print from the last-known
   * point in the file.
   */
  //#define POWER_LOSS_RECOVERY
  #if ENABLED(POWER_LOSS_RECOVERY)
    #define PLR_ENABLED_DEFAULT   false // Power Loss Recovery enabled by default. (Set with 'M413 Sn' & M500)
    //#define BACKUP_POWER_SUPPLY       // Backup power / UPS to move the steppers on power loss
    //#define POWER_LOSS_RECOVER_ZHOME  // Z homing is needed for proper recovery. 99.9% of the time this should be disabled!
    //#define POWER_LOSS_ZRAISE       2 // (mm) Z axis raise on resume (on power loss with UPS)
    //#define POWER_LOSS_PIN         44 // Pin to detect power loss. Set to -1 to disable default pin on boards without module.
    //#define POWER_LOSS_STATE     HIGH // State of pin indicating power loss
    //#define POWER_LOSS_PULL           // Set pullup / pulldown as appropriate
    //#define POWER_LOSS_PURGE_LEN   20 // (mm) Length of filament to purge on resume
    //#define POWER_LOSS_RETRACT_LEN 10 // (mm) Length of filament to retract on fail. Requires backup power.

    // Without a POWER_LOSS_PIN the following option helps reduce wear on the SD card,
    // especially with "vase mode" printing. Set too high and vases cannot be continued.
    #define POWER_LOSS_MIN_Z_CHANGE 0.05 // (mm) Minimum Z change before saving power-loss data
  #endif

  /**
   * Sort SD file listings in alphabetical order.
   *
   * With this option enabled, items on SD cards will be sorted
   * by name for easier navigation.
   *
   * By default...
   *
   *  - Use the slowest -but safest- method for sorting.
   *  - Folders are sorted to the top.
   *  - The sort key is statically allocated.
   *  - No added G-code (M34) support.
   *  - 40 item sorting limit. (Items after the first 40 are unsorted.)
   *
   * SD sorting uses static allocation (as set by SDSORT_LIMIT), allowing the
   * compiler to calculate the worst-case usage and throw an error if the SRAM
   * limit is exceeded.
   *
   *  - SDSORT_USES_RAM provides faster sorting via a static directory buffer.
   *  - SDSORT_USES_STACK does the same, but uses a local stack-based buffer.
   *  - SDSORT_CACHE_NAMES will retain the sorted file listing in RAM. (Expensive!)
   *  - SDSORT_DYNAMIC_RAM only uses RAM when the SD menu is visible. (Use with caution!)
   */
  //#define SDCARD_SORT_ALPHA

  // SD Card Sorting options
  #if ENABLED(SDCARD_SORT_ALPHA)
    #define SDSORT_LIMIT       40     // Maximum number of sorted items (10-256). Costs 27 bytes each.
    #define FOLDER_SORTING     -1     // -1=above  0=none  1=below
    #define SDSORT_GCODE       false  // Allow turning sorting on/off with LCD and M34 G-code.
    #define SDSORT_USES_RAM    false  // Pre-allocate a static array for faster pre-sorting.
    #define SDSORT_USES_STACK  false  // Prefer the stack for pre-sorting to give back some SRAM. (Negated by next 2 options.)
    #define SDSORT_CACHE_NAMES false  // Keep sorted items in RAM longer for speedy performance. Most expensive option.
    #define SDSORT_DYNAMIC_RAM false  // Use dynamic allocation (within SD menus). Least expensive option. Set SDSORT_LIMIT before use!
    #define SDSORT_CACHE_VFATS 2      // Maximum number of 13-byte VFAT entries to use for sorting.
                                      // Note: Only affects SCROLL_LONG_FILENAMES with SDSORT_CACHE_NAMES but not SDSORT_DYNAMIC_RAM.
  #endif

  // This allows hosts to request long names for files and folders with M33
  #define LONG_FILENAME_HOST_SUPPORT

  // Enable this option to scroll long filenames in the SD card menu
  //#define SCROLL_LONG_FILENAMES

  // Leave the heaters on after Stop Print (not recommended!)
  //#define SD_ABORT_NO_COOLDOWN

  /**
   * This option allows you to abort SD printing when any endstop is triggered.
   * This feature must be enabled with "M540 S1" or from the LCD menu.
   * To have any effect, endstops must be enabled during SD printing.
   */
  #define SD_ABORT_ON_ENDSTOP_HIT

  /**
   * This option makes it easier to print the same SD Card file again.
   * On print completion the LCD Menu will open with the file selected.
   * You can just click to start the print, or navigate elsewhere.
   */
  #define SD_REPRINT_LAST_SELECTED_FILE

  /**
   * Auto-report SdCard status with M27 S<seconds>
   */
  #define AUTO_REPORT_SD_STATUS

  /**
   * Support for USB thumb drives using an Arduino USB Host Shield or
   * equivalent MAX3421E breakout board. The USB thumb drive will appear
   * to Marlin as an SD card.
   *
   * The MAX3421E can be assigned the same pins as the SD card reader, with
   * the following pin mapping:
   *
   *    SCLK, MOSI, MISO --> SCLK, MOSI, MISO
   *    INT              --> SD_DETECT_PIN [1]
   *    SS               --> SDSS
   *
   * [1] On AVR an interrupt-capable pin is best for UHS3 compatibility.
   */
  //#define USB_FLASH_DRIVE_SUPPORT
  #if ENABLED(USB_FLASH_DRIVE_SUPPORT)
    #define USB_CS_PIN    SDSS
    #define USB_INTR_PIN  SD_DETECT_PIN

    /**
     * USB Host Shield Library
     *
     * - UHS2 uses no interrupts and has been production-tested
     *   on a LulzBot TAZ Pro with a 32-bit Archim board.
     *
     * - UHS3 is newer code with better USB compatibility. But it
     *   is less tested and is known to interfere with Servos.
     *   [1] This requires USB_INTR_PIN to be interrupt-capable.
     */
    //#define USE_UHS3_USB
  #endif

  /**
   * When using a bootloader that supports SD-Firmware-Flashing,
   * add a menu item to activate SD-FW-Update on the next reboot.
   *
   * Requires ATMEGA2560 (Arduino Mega)
   *
   * Tested with this bootloader:
   *   https://github.com/FleetProbe/MicroBridge-Arduino-ATMega2560
   */
  //#define SD_FIRMWARE_UPDATE
  #if ENABLED(SD_FIRMWARE_UPDATE)
    #define SD_FIRMWARE_UPDATE_EEPROM_ADDR    0x1FF
    #define SD_FIRMWARE_UPDATE_ACTIVE_VALUE   0xF0
    #define SD_FIRMWARE_UPDATE_INACTIVE_VALUE 0xFF
  #endif

  // Add an optimized binary file transfer mode, initiated with 'M28 B1'
  //#define BINARY_FILE_TRANSFER

  /**
   * Set this option to one of the following (or the board's defaults apply):
   *
   *           LCD - Use the SD drive in the external LCD controller.
   *       ONBOARD - Use the SD drive on the control board. (No SD_DETECT_PIN. M21 to init.)
   *  CUSTOM_CABLE - Use a custom cable to access the SD (as defined in a pins file).
   *
   * :[ 'LCD', 'ONBOARD', 'CUSTOM_CABLE' ]
   */
  //#define SDCARD_CONNECTION LCD

#endif // SDSUPPORT

/**
 * By default an onboard SD card reader may be shared as a USB mass-
 * storage device. This option hides the SD card from the host PC.
 */
//#define NO_SD_HOST_DRIVE   // Disable SD Card access over USB (for security).

/**
 * Additional options for Graphical Displays
 *
 * Use the optimizations here to improve printing performance,
 * which can be adversely affected by graphical display drawing,
 * especially when doing several short moves, and when printing
 * on DELTA and SCARA machines.
 *
 * Some of these options may result in the display lagging behind
 * controller events, as there is a trade-off between reliable
 * printing performance versus fast display updates.
 */
#if HAS_MARLINUI_U8GLIB
  // Show SD percentage next to the progress bar
  //#define DOGM_SD_PERCENT

  // Save many cycles by drawing a hollow frame or no frame on the Info Screen
  //#define XYZ_NO_FRAME
  #define XYZ_HOLLOW_FRAME

  // Enable to save many cycles by drawing a hollow frame on Menu Screens
  #define MENU_HOLLOW_FRAME

  // A bigger font is available for edit items. Costs 3120 bytes of PROGMEM.
  // Western only. Not available for Cyrillic, Kana, Turkish, Greek, or Chinese.
  //#define USE_BIG_EDIT_FONT

  // A smaller font may be used on the Info Screen. Costs 2300 bytes of PROGMEM.
  // Western only. Not available for Cyrillic, Kana, Turkish, Greek, or Chinese.
  //#define USE_SMALL_INFOFONT

  // Swap the CW/CCW indicators in the graphics overlay
  //#define OVERLAY_GFX_REVERSE

  /**
   * ST7920-based LCDs can emulate a 16 x 4 character display using
   * the ST7920 character-generator for very fast screen updates.
   * Enable LIGHTWEIGHT_UI to use this special display mode.
   *
   * Since LIGHTWEIGHT_UI has limited space, the position and status
   * message occupy the same line. Set STATUS_EXPIRE_SECONDS to the
   * length of time to display the status message before clearing.
   *
   * Set STATUS_EXPIRE_SECONDS to zero to never clear the status.
   * This will prevent position updates from being displayed.
   */
  #if ENABLED(U8GLIB_ST7920)
    // Enable this option and reduce the value to optimize screen updates.
    // The normal delay is 10µs. Use the lowest value that still gives a reliable display.
    //#define DOGM_SPI_DELAY_US 5

    //#define LIGHTWEIGHT_UI
    #if ENABLED(LIGHTWEIGHT_UI)
      #define STATUS_EXPIRE_SECONDS 20
    #endif
  #endif

  /**
   * Status (Info) Screen customizations
   * These options may affect code size and screen render time.
   * Custom status screens can forcibly override these settings.
   */
  //#define STATUS_COMBINE_HEATERS    // Use combined heater images instead of separate ones
  //#define STATUS_HOTEND_NUMBERLESS  // Use plain hotend icons instead of numbered ones (with 2+ hotends)
  #define STATUS_HOTEND_INVERTED      // Show solid nozzle bitmaps when heating (Requires STATUS_HOTEND_ANIM)
  #define STATUS_HOTEND_ANIM          // Use a second bitmap to indicate hotend heating
  #define STATUS_BED_ANIM             // Use a second bitmap to indicate bed heating
  //#define STATUS_CHAMBER_ANIM         // Use a second bitmap to indicate chamber heating
  //#define STATUS_CUTTER_ANIM        // Use a second bitmap to indicate spindle / laser active
  //#define STATUS_ALT_BED_BITMAP     // Use the alternative bed bitmap
  //#define STATUS_ALT_FAN_BITMAP     // Use the alternative fan bitmap
  //#define STATUS_FAN_FRAMES 3       // :[0,1,2,3,4] Number of fan animation frames
  //#define STATUS_HEAT_PERCENT       // Show heating in a progress bar
  //#define BOOT_MARLIN_LOGO_SMALL    // Show a smaller Marlin logo on the Boot Screen (saving 399 bytes of flash)
  #define BOOT_MARLIN_LOGO_ANIMATED // Animated Marlin logo. Costs ~‭3260 (or ~940) bytes of PROGMEM.

  // Frivolous Game Options
  // #define MARLIN_BRICKOUT
  // #define MARLIN_INVADERS
  // #define MARLIN_SNAKE
  //#define GAMES_EASTER_EGG          // Add extra blank lines above the "Games" sub-menu

#endif // HAS_MARLINUI_U8GLIB

//
// Additional options for DGUS / DWIN displays
//
#if HAS_DGUS_LCD
  #define LCD_SERIAL_PORT 3
  #define LCD_BAUDRATE 115200

  #define DGUS_RX_BUFFER_SIZE 128
  #define DGUS_TX_BUFFER_SIZE 48
  //#define SERIAL_STATS_RX_BUFFER_OVERRUNS  // Fix Rx overrun situation (Currently only for AVR)

  #define DGUS_UPDATE_INTERVAL_MS  500    // (ms) Interval between automatic screen updates

  #if EITHER(DGUS_LCD_UI_FYSETC, DGUS_LCD_UI_HIPRECY)
    #define DGUS_PRINT_FILENAME           // Display the filename during printing
    #define DGUS_PREHEAT_UI               // Display a preheat screen during heatup

    #if ENABLED(DGUS_LCD_UI_FYSETC)
      //#define DGUS_UI_MOVE_DIS_OPTION   // Disabled by default for UI_FYSETC
    #else
      #define DGUS_UI_MOVE_DIS_OPTION     // Enabled by default for UI_HIPRECY
    #endif

    #define DGUS_FILAMENT_LOADUNLOAD
    #if ENABLED(DGUS_FILAMENT_LOADUNLOAD)
      #define DGUS_FILAMENT_PURGE_LENGTH 10
      #define DGUS_FILAMENT_LOAD_LENGTH_PER_TIME 0.5 // (mm) Adjust in proportion to DGUS_UPDATE_INTERVAL_MS
    #endif

    #define DGUS_UI_WAITING               // Show a "waiting" screen between some screens
    #if ENABLED(DGUS_UI_WAITING)
      #define DGUS_UI_WAITING_STATUS 10
      #define DGUS_UI_WAITING_STATUS_PERIOD 8 // Increase to slower waiting status looping
    #endif
  #endif
#endif // HAS_DGUS_LCD

//
// Touch UI for the FTDI Embedded Video Engine (EVE)
//
#if ENABLED(TOUCH_UI_FTDI_EVE)
  // Display board used
  //#define LCD_FTDI_VM800B35A        // FTDI 3.5" with FT800 (320x240)
  //#define LCD_4DSYSTEMS_4DLCD_FT843 // 4D Systems 4.3" (480x272)
  //#define LCD_HAOYU_FT800CB         // Haoyu with 4.3" or 5" (480x272)
  //#define LCD_HAOYU_FT810CB         // Haoyu with 5" (800x480)
  //#define LCD_ALEPHOBJECTS_CLCD_UI  // Aleph Objects Color LCD UI
  //#define LCD_FYSETC_TFT81050       // FYSETC with 5" (800x480)

  // Correct the resolution if not using the stock TFT panel.
  //#define TOUCH_UI_320x240
  //#define TOUCH_UI_480x272
  //#define TOUCH_UI_800x480

  // Mappings for boards with a standard RepRapDiscount Display connector
  //#define AO_EXP1_PINMAP      // AlephObjects CLCD UI EXP1 mapping
  //#define AO_EXP2_PINMAP      // AlephObjects CLCD UI EXP2 mapping
  //#define CR10_TFT_PINMAP     // Rudolph Riedel's CR10 pin mapping
  //#define S6_TFT_PINMAP       // FYSETC S6 pin mapping
  //#define F6_TFT_PINMAP       // FYSETC F6 pin mapping

  //#define OTHER_PIN_LAYOUT  // Define pins manually below
  #if ENABLED(OTHER_PIN_LAYOUT)
    // Pins for CS and MOD_RESET (PD) must be chosen
    #define CLCD_MOD_RESET  9
    #define CLCD_SPI_CS    10

    // If using software SPI, specify pins for SCLK, MOSI, MISO
    //#define CLCD_USE_SOFT_SPI
    #if ENABLED(CLCD_USE_SOFT_SPI)
      #define CLCD_SOFT_SPI_MOSI 11
      #define CLCD_SOFT_SPI_MISO 12
      #define CLCD_SOFT_SPI_SCLK 13
    #endif
  #endif

  // Display Orientation. An inverted (i.e. upside-down) display
  // is supported on the FT800. The FT810 and beyond also support
  // portrait and mirrored orientations.
  //#define TOUCH_UI_INVERTED
  //#define TOUCH_UI_PORTRAIT
  //#define TOUCH_UI_MIRRORED

  // UTF8 processing and rendering.
  // Unsupported characters are shown as '?'.
  //#define TOUCH_UI_USE_UTF8
  #if ENABLED(TOUCH_UI_USE_UTF8)
    // Western accents support. These accented characters use
    // combined bitmaps and require relatively little storage.
    #define TOUCH_UI_UTF8_WESTERN_CHARSET
    #if ENABLED(TOUCH_UI_UTF8_WESTERN_CHARSET)
      // Additional character groups. These characters require
      // full bitmaps and take up considerable storage:
      //#define TOUCH_UI_UTF8_SUPERSCRIPTS  // ¹ ² ³
      //#define TOUCH_UI_UTF8_COPYRIGHT     // © ®
      //#define TOUCH_UI_UTF8_GERMANIC      // ß
      //#define TOUCH_UI_UTF8_SCANDINAVIAN  // Æ Ð Ø Þ æ ð ø þ
      //#define TOUCH_UI_UTF8_PUNCTUATION   // « » ¿ ¡
      //#define TOUCH_UI_UTF8_CURRENCY      // ¢ £ ¤ ¥
      //#define TOUCH_UI_UTF8_ORDINALS      // º ª
      //#define TOUCH_UI_UTF8_MATHEMATICS   // ± × ÷
      //#define TOUCH_UI_UTF8_FRACTIONS     // ¼ ½ ¾
      //#define TOUCH_UI_UTF8_SYMBOLS       // µ ¶ ¦ § ¬
    #endif
  #endif

  // Use a smaller font when labels don't fit buttons
  #define TOUCH_UI_FIT_TEXT

  // Allow language selection from menu at run-time (otherwise use LCD_LANGUAGE)
  //#define LCD_LANGUAGE_1 en
  //#define LCD_LANGUAGE_2 fr
  //#define LCD_LANGUAGE_3 de
  //#define LCD_LANGUAGE_4 es
  //#define LCD_LANGUAGE_5 it

  // Use a numeric passcode for "Screen lock" keypad.
  // (recommended for smaller displays)
  //#define TOUCH_UI_PASSCODE

  // Output extra debug info for Touch UI events
  //#define TOUCH_UI_DEBUG

  // Developer menu (accessed by touching "About Printer" copyright text)
  //#define TOUCH_UI_DEVELOPER_MENU
#endif

//
// FSMC / SPI Graphical TFT
//
#if TFT_SCALED_DOGLCD
  //#define GRAPHICAL_TFT_ROTATE_180
  //#define TFT_MARLINUI_COLOR 0xFFFF // White
  //#define TFT_MARLINBG_COLOR 0x0000 // Black
  //#define TFT_DISABLED_COLOR 0x0003 // Almost black
  //#define TFT_BTCANCEL_COLOR 0xF800 // Red
  //#define TFT_BTARROWS_COLOR 0xDEE6 // 11011 110111 00110 Yellow
  //#define TFT_BTOKMENU_COLOR 0x145F // 00010 100010 11111 Cyan
#endif

//
// ADC Button Debounce
//
#if HAS_ADC_BUTTONS
  #define ADC_BUTTON_DEBOUNCE_DELAY 16  // Increase if buttons bounce or repeat too fast
#endif

// @section safety

/**
 * The watchdog hardware timer will do a reset and disable all outputs
 * if the firmware gets too overloaded to read the temperature sensors.
 *
 * If you find that watchdog reboot causes your AVR board to hang forever,
 * enable WATCHDOG_RESET_MANUAL to use a custom timer instead of WDTO.
 * NOTE: This method is less reliable as it can only catch hangups while
 * interrupts are enabled.
 */
#define USE_WATCHDOG
#if ENABLED(USE_WATCHDOG)
  //#define WATCHDOG_RESET_MANUAL
#endif

// @section lcd

/**
 * Babystepping enables movement of the axes by tiny increments without changing
 * the current position values. This feature is used primarily to adjust the Z
 * axis in the first layer of a print in real-time.
 *
 * Warning: Does not respect endstops!
 */
#define BABYSTEPPING
#if ENABLED(BABYSTEPPING)
  #define INTEGRATED_BABYSTEPPING         // EXPERIMENTAL integration of babystepping into the Stepper ISR
  #define BABYSTEP_WITHOUT_HOMING
  //#define BABYSTEP_ALWAYS_AVAILABLE       // Allow babystepping at all times (not just during movement).
  //#define BABYSTEP_XY                     // Also enable X/Y Babystepping. Not supported on DELTA!
  #define BABYSTEP_INVERT_Z false           // Change if Z babysteps should go the other way
  #define BABYSTEP_MULTIPLICATOR_Z  10      // (steps or mm) Steps or millimeter distance for each Z babystep
  #define BABYSTEP_MULTIPLICATOR_XY 10      // (steps or mm) Steps or millimeter distance for each XY babystep

  #define DOUBLECLICK_FOR_Z_BABYSTEPPING  // Double-click on the Status Screen for Z Babystepping.
  #if ENABLED(DOUBLECLICK_FOR_Z_BABYSTEPPING)
    #define DOUBLECLICK_MAX_INTERVAL 1250   // Maximum interval between clicks, in milliseconds.
                                            // Note: Extra time may be added to mitigate controller latency.
    #define MOVE_Z_WHEN_IDLE              // Jump to the move Z menu on doubleclick when printer is idle.
    #if ENABLED(MOVE_Z_WHEN_IDLE)
      #define MOVE_Z_IDLE_MULTIPLICATOR 1   // Multiply 1mm by this factor for the move step size.
    #endif
  #endif

  #define BABYSTEP_DISPLAY_TOTAL          // Display total babysteps since last G28

  #define BABYSTEP_ZPROBE_OFFSET          // Combine M851 Z and Babystepping
  #if ENABLED(BABYSTEP_ZPROBE_OFFSET)
    #define BABYSTEP_HOTEND_Z_OFFSET      // For multiple hotends, babystep relative Z offsets
    #define BABYSTEP_ZPROBE_GFX_OVERLAY   // Enable graphical overlay on Z-offset editor
  #endif
#endif

// @section extruder

/**
 * Linear Pressure Control v1.5
 *
 * Assumption: advance [steps] = k * (delta velocity [steps/s])
 * K=0 means advance disabled.
 *
 * NOTE: K values for LIN_ADVANCE 1.5 differ from earlier versions!
 *
 * Set K around 0.22 for 3mm PLA Direct Drive with ~6.5cm between the drive gear and heatbreak.
 * Larger K values will be needed for flexible filament and greater distances.
 * If this algorithm produces a higher speed offset than the extruder can handle (compared to E jerk)
 * print acceleration will be reduced during the affected moves to keep within the limit.
 *
 * See https://marlinfw.org/docs/features/lin_advance.html for full instructions.
 */
#define LIN_ADVANCE
#if ENABLED(LIN_ADVANCE)
  //#define EXTRA_LIN_ADVANCE_K // Enable for second linear advance constants
  #define LIN_ADVANCE_K 0    // Unit: mm compression per 1mm/s extruder speed
  //#define LA_DEBUG            // If enabled, this will generate debug information output over USB.
  #define EXPERIMENTAL_SCURVE // Enable this option to permit S-Curve Acceleration
#endif

// @section leveling

/**
 * Points to probe for all 3-point Leveling procedures.
 * Override if the automatically selected points are inadequate.
 */
#if EITHER(AUTO_BED_LEVELING_3POINT, AUTO_BED_LEVELING_UBL)
  //#define PROBE_PT_1_X 15
  //#define PROBE_PT_1_Y 180
  //#define PROBE_PT_2_X 15
  //#define PROBE_PT_2_Y 20
  //#define PROBE_PT_3_X 170
  //#define PROBE_PT_3_Y 20
#endif

/**
 * Probing Margins
 *
 * Override PROBING_MARGIN for each side of the build plate
 * Useful to get probe points to exact positions on targets or
 * to allow leveling to avoid plate clamps on only specific
 * sides of the bed. With NOZZLE_AS_PROBE negative values are
 * allowed, to permit probing outside the bed.
 *
 * If you are replacing the prior *_PROBE_BED_POSITION options,
 * LEFT and FRONT values in most cases will map directly over
 * RIGHT and REAR would be the inverse such as
 * (X/Y_BED_SIZE - RIGHT/BACK_PROBE_BED_POSITION)
 *
 * This will allow all positions to match at compilation, however
 * should the probe position be modified with M851XY then the
 * probe points will follow. This prevents any change from causing
 * the probe to be unable to reach any points.
 */
#if PROBE_SELECTED && !IS_KINEMATIC
  //#define PROBING_MARGIN_LEFT PROBING_MARGIN
  //#define PROBING_MARGIN_RIGHT PROBING_MARGIN
  //#define PROBING_MARGIN_FRONT PROBING_MARGIN
  //#define PROBING_MARGIN_BACK PROBING_MARGIN
#endif

#if EITHER(MESH_BED_LEVELING, AUTO_BED_LEVELING_UBL)
  // Override the mesh area if the automatic (max) area is too large
  //#define MESH_MIN_X MESH_INSET
  //#define MESH_MIN_Y MESH_INSET
  //#define MESH_MAX_X X_BED_SIZE - (MESH_INSET)
  //#define MESH_MAX_Y Y_BED_SIZE - (MESH_INSET)
#endif

/**
 * Repeatedly attempt G29 leveling until it succeeds.
 * Stop after G29_MAX_RETRIES attempts.
 */
//#define G29_RETRY_AND_RECOVER
#if ENABLED(G29_RETRY_AND_RECOVER)
  #define G29_MAX_RETRIES 3
  #define G29_HALT_ON_FAILURE
  /**
   * Specify the GCODE commands that will be executed when leveling succeeds,
   * between attempts, and after the maximum number of retries have been tried.
   */
  #define G29_SUCCESS_COMMANDS "M117 Bed leveling done."
  #define G29_RECOVER_COMMANDS "M117 Probe failed. Rewiping.\nG28\nG12 P0 S12 T0"
  #define G29_FAILURE_COMMANDS "M117 Bed leveling failed.\nG0 Z10\nM300 P25 S880\nM300 P50 S0\nM300 P25 S880\nM300 P50 S0\nM300 P25 S880\nM300 P50 S0\nG4 S1"

#endif

/**
 * Thermal Probe Compensation
 * Probe measurements are adjusted to compensate for temperature distortion.
 * Use G76 to calibrate this feature. Use M871 to set values manually.
 * For a more detailed explanation of the process see G76_M871.cpp.
 */
#if HAS_BED_PROBE && TEMP_SENSOR_PROBE && TEMP_SENSOR_BED
  // Enable thermal first layer compensation using bed and probe temperatures
  #define PROBE_TEMP_COMPENSATION

  // Add additional compensation depending on hotend temperature
  // Note: this values cannot be calibrated and have to be set manually
  #if ENABLED(PROBE_TEMP_COMPENSATION)
    // Park position to wait for probe cooldown
    #define PTC_PARK_POS   { 0, 0, 100 }

    // Probe position to probe and wait for probe to reach target temperature
    #define PTC_PROBE_POS  { 90, 100 }

    // Enable additional compensation using hotend temperature
    // Note: this values cannot be calibrated automatically but have to be set manually
    //#define USE_TEMP_EXT_COMPENSATION

    // Probe temperature calibration generates a table of values starting at PTC_SAMPLE_START
    // (e.g. 30), in steps of PTC_SAMPLE_RES (e.g. 5) with PTC_SAMPLE_COUNT (e.g. 10) samples.

    //#define PTC_SAMPLE_START  30.0f
    //#define PTC_SAMPLE_RES    5.0f
    //#define PTC_SAMPLE_COUNT  10U

    // Bed temperature calibration builds a similar table.

    //#define BTC_SAMPLE_START  60.0f
    //#define BTC_SAMPLE_RES    5.0f
    //#define BTC_SAMPLE_COUNT  10U

    // The temperature the probe should be at while taking measurements during bed temperature
    // calibration.
    //#define BTC_PROBE_TEMP 30.0f

    // Height above Z=0.0f to raise the nozzle. Lowering this can help the probe to heat faster.
    // Note: the Z=0.0f offset is determined by the probe offset which can be set using M851.
    //#define PTC_PROBE_HEATING_OFFSET 0.5f

    // Height to raise the Z-probe between heating and taking the next measurement. Some probes
    // may fail to untrigger if they have been triggered for a long time, which can be solved by
    // increasing the height the probe is raised to.
    //#define PTC_PROBE_RAISE 15U

    // If the probe is outside of the defined range, use linear extrapolation using the closest
    // point and the PTC_LINEAR_EXTRAPOLATION'th next point. E.g. if set to 4 it will use data[0]
    // and data[4] to perform linear extrapolation for values below PTC_SAMPLE_START.
    //#define PTC_LINEAR_EXTRAPOLATION 4
  #endif
#endif

// @section extras

//
// G60/G61 Position Save and Return
//
//#define SAVED_POSITIONS 1         // Each saved position slot costs 12 bytes

//
// G2/G3 Arc Support
//
#define ARC_SUPPORT                 // Disable this feature to save ~3226 bytes
#if ENABLED(ARC_SUPPORT)
  #define MM_PER_ARC_SEGMENT      1 // (mm) Length (or minimum length) of each arc segment
  //#define ARC_SEGMENTS_PER_R    1 // Max segment length, MM_PER = Min
  #define MIN_ARC_SEGMENTS       24 // Minimum number of segments in a complete circle
  //#define ARC_SEGMENTS_PER_SEC 50 // Use feedrate to choose segment length (with MM_PER_ARC_SEGMENT as the minimum)
  #define N_ARC_CORRECTION       25 // Number of interpolated segments between corrections
  //#define ARC_P_CIRCLES           // Enable the 'P' parameter to specify complete circles
  //#define CNC_WORKSPACE_PLANES    // Allow G2/G3 to operate in XY, ZX, or YZ planes
#endif

// Support for G5 with XYZE destination and IJPQ offsets. Requires ~2666 bytes.
//#define BEZIER_CURVE_SUPPORT

/**
 * Direct Stepping
 *
 * Comparable to the method used by Klipper, G6 direct stepping significantly
 * reduces motion calculations, increases top printing speeds, and results in
 * less step aliasing by calculating all motions in advance.
 * Preparing your G-code: https://github.com/colinrgodsey/step-daemon
 */
//#define DIRECT_STEPPING

/**
 * G38 Probe Target
 *
 * This option adds G38.2 and G38.3 (probe towards target)
 * and optionally G38.4 and G38.5 (probe away from target).
 * Set MULTIPLE_PROBING for G38 to probe more than once.
 */
//#define G38_PROBE_TARGET
#if ENABLED(G38_PROBE_TARGET)
  //#define G38_PROBE_AWAY        // Include G38.4 and G38.5 to probe away from target
  #define G38_MINIMUM_MOVE 0.0275 // (mm) Minimum distance that will produce a move.
#endif

// Moves (or segments) with fewer steps than this will be joined with the next move
#define MIN_STEPS_PER_SEGMENT 6

/**
 * Minimum delay before and after setting the stepper DIR (in ns)
 *     0 : No delay (Expect at least 10µS since one Stepper ISR must transpire)
 *    20 : Minimum for TMC2xxx drivers
 *   200 : Minimum for A4988 drivers
 *   400 : Minimum for A5984 drivers
 *   500 : Minimum for LV8729 drivers (guess, no info in datasheet)
 *   650 : Minimum for DRV8825 drivers
 *  1500 : Minimum for TB6600 drivers (guess, no info in datasheet)
 * 15000 : Minimum for TB6560 drivers (guess, no info in datasheet)
 *
 * Override the default value based on the driver type set in Configuration.h.
 */
//#define MINIMUM_STEPPER_POST_DIR_DELAY 650
//#define MINIMUM_STEPPER_PRE_DIR_DELAY 650

/**
 * Minimum stepper driver pulse width (in µs)
 *   0 : Smallest possible width the MCU can produce, compatible with TMC2xxx drivers
 *   0 : Minimum 500ns for LV8729, adjusted in stepper.h
 *   1 : Minimum for A4988 and A5984 stepper drivers
 *   2 : Minimum for DRV8825 stepper drivers
 *   3 : Minimum for TB6600 stepper drivers
 *  30 : Minimum for TB6560 stepper drivers
 *
 * Override the default value based on the driver type set in Configuration.h.
 */
//#define MINIMUM_STEPPER_PULSE 2

/**
 * Maximum stepping rate (in Hz) the stepper driver allows
 *  If undefined, defaults to 1MHz / (2 * MINIMUM_STEPPER_PULSE)
 *  5000000 : Maximum for TMC2xxx stepper drivers
 *  1000000 : Maximum for LV8729 stepper driver
 *  500000  : Maximum for A4988 stepper driver
 *  250000  : Maximum for DRV8825 stepper driver
 *  150000  : Maximum for TB6600 stepper driver
 *   15000  : Maximum for TB6560 stepper driver
 *
 * Override the default value based on the driver type set in Configuration.h.
 */
//#define MAXIMUM_STEPPER_RATE 250000

// @section temperature

// Control heater 0 and heater 1 in parallel.
//#define HEATERS_PARALLEL

//===========================================================================
//================================= Buffers =================================
//===========================================================================

// @section motion

// The number of linear moves that can be in the planner at once.
// The value of BLOCK_BUFFER_SIZE must be a power of 2 (e.g. 8, 16, 32)
#if BOTH(SDSUPPORT, DIRECT_STEPPING)
  #define BLOCK_BUFFER_SIZE  8
#elif ENABLED(SDSUPPORT)
  #define BLOCK_BUFFER_SIZE 16
#else
  #define BLOCK_BUFFER_SIZE 16
#endif

// @section serial

// The ASCII buffer for serial input
#define MAX_CMD_SIZE 96
#define BUFSIZE 4

// Transmission to Host Buffer Size
// To save 386 bytes of PROGMEM (and TX_BUFFER_SIZE+3 bytes of RAM) set to 0.
// To buffer a simple "ok" you need 4 bytes.
// For ADVANCED_OK (M105) you need 32 bytes.
// For debug-echo: 128 bytes for the optimal speed.
// Other output doesn't need to be that speedy.
// :[0, 2, 4, 8, 16, 32, 64, 128, 256]
#define TX_BUFFER_SIZE 0

// Host Receive Buffer Size
// Without XON/XOFF flow control (see SERIAL_XON_XOFF below) 32 bytes should be enough.
// To use flow control, set this buffer size to at least 1024 bytes.
// :[0, 2, 4, 8, 16, 32, 64, 128, 256, 512, 1024, 2048]
//#define RX_BUFFER_SIZE 1024

#if RX_BUFFER_SIZE >= 1024
  // Enable to have the controller send XON/XOFF control characters to
  // the host to signal the RX buffer is becoming full.
  //#define SERIAL_XON_XOFF
#endif

// Add M575 G-code to change the baud rate
//#define BAUD_RATE_GCODE

#if ENABLED(SDSUPPORT)
  // Enable this option to collect and display the maximum
  // RX queue usage after transferring a file to SD.
  //#define SERIAL_STATS_MAX_RX_QUEUED

  // Enable this option to collect and display the number
  // of dropped bytes after a file transfer to SD.
  //#define SERIAL_STATS_DROPPED_RX
#endif

/**
 * Emergency Command Parser
 *
 * Add a low-level parser to intercept certain commands as they
 * enter the serial receive buffer, so they cannot be blocked.
 * Currently handles M108, M112, M410, M876
 * NOTE: Not yet implemented for all platforms.
 */
#define EMERGENCY_PARSER

// Bad Serial-connections can miss a received command by sending an 'ok'
// Therefore some clients abort after 30 seconds in a timeout.
// Some other clients start sending commands while receiving a 'wait'.
// This "wait" is only sent when the buffer is empty. 1 second is a good value here.
//#define NO_TIMEOUTS 1000 // Milliseconds

// Some clients will have this feature soon. This could make the NO_TIMEOUTS unnecessary.
//#define ADVANCED_OK

// Printrun may have trouble receiving long strings all at once.
// This option inserts short delays between lines of serial output.
#define SERIAL_OVERRUN_PROTECTION

// For serial echo, the number of digits after the decimal point
//#define SERIAL_FLOAT_PRECISION 4

// @section extras

/**
 * Extra Fan Speed
 * Adds a secondary fan speed for each print-cooling fan.
 *   'M106 P<fan> T3-255' : Set a secondary speed for <fan>
 *   'M106 P<fan> T2'     : Use the set secondary speed
 *   'M106 P<fan> T1'     : Restore the previous fan speed
 */
//#define EXTRA_FAN_SPEED

/**
 * Firmware-based and LCD-controlled retract
 *
 * Add G10 / G11 commands for automatic firmware-based retract / recover.
 * Use M207 and M208 to define parameters for retract / recover.
 *
 * Use M209 to enable or disable auto-retract.
 * With auto-retract enabled, all G1 E moves within the set range
 * will be converted to firmware-based retract/recover moves.
 *
 * Be sure to turn off auto-retract during filament change.
 *
 * Note that M207 / M208 / M209 settings are saved to EEPROM.
 */
//#define FWRETRACT
#if ENABLED(FWRETRACT)
  #define FWRETRACT_AUTORETRACT           // Override slicer retractions
  #if ENABLED(FWRETRACT_AUTORETRACT)
    #define MIN_AUTORETRACT 0.1           // (mm) Don't convert E moves under this length
    #define MAX_AUTORETRACT 10.0          // (mm) Don't convert E moves over this length
  #endif
  #define RETRACT_LENGTH 3                // (mm) Default retract length (positive value)
  #define RETRACT_LENGTH_SWAP 13          // (mm) Default swap retract length (positive value)
  #define RETRACT_FEEDRATE 45             // (mm/s) Default feedrate for retracting
  #define RETRACT_ZRAISE 0                // (mm) Default retract Z-raise
  #define RETRACT_RECOVER_LENGTH 0        // (mm) Default additional recover length (added to retract length on recover)
  #define RETRACT_RECOVER_LENGTH_SWAP 0   // (mm) Default additional swap recover length (added to retract length on recover from toolchange)
  #define RETRACT_RECOVER_FEEDRATE 8      // (mm/s) Default feedrate for recovering from retraction
  #define RETRACT_RECOVER_FEEDRATE_SWAP 8 // (mm/s) Default feedrate for recovering from swap retraction
  #if ENABLED(MIXING_EXTRUDER)
    //#define RETRACT_SYNC_MIXING         // Retract and restore all mixing steppers simultaneously
  #endif
#endif

/**
 * Universal tool change settings.
 * Applies to all types of extruders except where explicitly noted.
 */
#if HAS_MULTI_EXTRUDER
  // Z raise distance for tool-change, as needed for some extruders
  #define TOOLCHANGE_ZRAISE     15  // (mm)
  #define TOOLCHANGE_NO_RETURN   // Never return to the previous position on tool-change
  #if ENABLED(TOOLCHANGE_NO_RETURN)
    //#define EVENT_GCODE_AFTER_TOOLCHANGE "G12X"   // Extra G-code to run after tool-change
  #endif

  /**
   * Retract and prime filament on tool-change to reduce
   * ooze and stringing and to get cleaner transitions.
   */
  #define TOOLCHANGE_FILAMENT_SWAP
  #if ENABLED(TOOLCHANGE_FILAMENT_SWAP)
    // Load / Unload
    #define TOOLCHANGE_FS_LENGTH              5  // (mm) Load / Unload length
    #define TOOLCHANGE_FS_EXTRA_RESUME_LENGTH  2  // (mm) Extra length for better restart, fine tune by LCD/Gcode)
    #define TOOLCHANGE_FS_RETRACT_SPEED   (50*60) // (mm/m) (Unloading)
    #define TOOLCHANGE_FS_UNRETRACT_SPEED (25*60) // (mm/m) (On SINGLENOZZLE or Bowden loading must be slowed down)

    // Longer prime to clean out a SINGLENOZZLE
    #define TOOLCHANGE_FS_EXTRA_PRIME          0  // (mm) Extra priming length
    #define TOOLCHANGE_FS_PRIME_SPEED    (4.6*60) // (mm/min) Extra priming feedrate
    #define TOOLCHANGE_FS_WIPE_RETRACT         0  // (mm/min) Retract before cooling for less stringing, better wipe, etc.

    // Cool after prime to reduce stringing
    #define TOOLCHANGE_FS_FAN                 -1  // Fan index or -1 to skip
    #define TOOLCHANGE_FS_FAN_SPEED          255  // 0-255
    #define TOOLCHANGE_FS_FAN_TIME            10  // (seconds)

    // Swap uninitialized extruder with TOOLCHANGE_FS_PRIME_SPEED for all lengths (recover + prime)
    // (May break filament if not retracted beforehand.)
    //#define TOOLCHANGE_FS_INIT_BEFORE_SWAP

    // Prime on the first T0 (If other, TOOLCHANGE_FS_INIT_BEFORE_SWAP applied)
    // Enable it (M217 V[0/1]) before printing, to avoid unwanted priming on host connect
    //#define TOOLCHANGE_FS_PRIME_FIRST_USED

    /**
     * Tool Change Migration
     * This feature provides G-code and LCD options to switch tools mid-print.
     * All applicable tool properties are migrated so the print can continue.
     * Tools must be closely matching and other restrictions may apply.
     * Useful to:
     *   - Change filament color without interruption
     *   - Switch spools automatically on filament runout
     *   - Switch to a different nozzle on an extruder jam
     */
    #define TOOLCHANGE_MIGRATION_FEATURE

  #endif

  /**
   * Position to park head during tool change.
   * Doesn't apply to SWITCHING_TOOLHEAD, DUAL_X_CARRIAGE, or PARKING_EXTRUDER
   */
  //#define TOOLCHANGE_PARK
  #if ENABLED(TOOLCHANGE_PARK)
    #define TOOLCHANGE_PARK_XY    { X_MIN_POS + 10, Y_MIN_POS + 10 }
    #define TOOLCHANGE_PARK_XY_FEEDRATE 6000  // (mm/min)
    //#define TOOLCHANGE_PARK_X_ONLY          // X axis only move
    //#define TOOLCHANGE_PARK_Y_ONLY          // Y axis only move
  #endif
#endif // HAS_MULTI_EXTRUDER

/**
 * Advanced Pause
 * Experimental feature for filament change support and for parking the nozzle when paused.
 * Adds the GCode M600 for initiating filament change.
 * If PARK_HEAD_ON_PAUSE enabled, adds the GCode M125 to pause printing and park the nozzle.
 *
 * Requires an LCD display.
 * Requires NOZZLE_PARK_FEATURE.
 * This feature is required for the default FILAMENT_RUNOUT_SCRIPT.
 */
#define ADVANCED_PAUSE_FEATURE
#if ENABLED(ADVANCED_PAUSE_FEATURE)
  #define PAUSE_PARK_RETRACT_FEEDRATE         60  // (mm/s) Initial retract feedrate.
  #define PAUSE_PARK_RETRACT_LENGTH            2  // (mm) Initial retract.
                                                  // This short retract is done immediately, before parking the nozzle.
  #define FILAMENT_CHANGE_UNLOAD_FEEDRATE     300  // (mm/s) Unload filament feedrate. This can be pretty fast.
  #define FILAMENT_CHANGE_UNLOAD_ACCEL        25  // (mm/s^2) Lower acceleration may allow a faster feedrate.
  #define FILAMENT_CHANGE_UNLOAD_LENGTH      150  // (mm) The length of filament for a complete unload.
                                                  //   For Bowden, the full length of the tube and nozzle.
                                                  //   For direct drive, the full length of the nozzle.
                                                  //   Set to 0 for manual unloading.
  #define FILAMENT_CHANGE_SLOW_LOAD_FEEDRATE   6  // (mm/s) Slow move when starting load.
  #define FILAMENT_CHANGE_SLOW_LOAD_LENGTH     10  // (mm) Slow length, to allow time to insert material.
                                                  // 0 to disable start loading and skip to fast load only
  #define FILAMENT_CHANGE_FAST_LOAD_FEEDRATE   300  // (mm/s) Load filament feedrate. This can be pretty fast.
  #define FILAMENT_CHANGE_FAST_LOAD_ACCEL     25  // (mm/s^2) Lower acceleration may allow a faster feedrate.
  #define FILAMENT_CHANGE_FAST_LOAD_LENGTH     70  // (mm) Load length of filament, from extruder gear to nozzle.
                                                  //   For Bowden, the full length of the tube and nozzle.
                                                  //   For direct drive, the full length of the nozzle.
  #define ADVANCED_PAUSE_CONTINUOUS_PURGE       // Purge continuously up to the purge length until interrupted.
  #define ADVANCED_PAUSE_PURGE_FEEDRATE        3  // (mm/s) Extrude feedrate (after loading). Should be slower than load feedrate.
  #define ADVANCED_PAUSE_PURGE_LENGTH         150  // (mm) Length to extrude after loading.
                                                  //   Set to 0 for manual extrusion.
                                                  //   Filament can be extruded repeatedly from the Filament Change menu
                                                  //   until extrusion is consistent, and to purge old filament.
  #define ADVANCED_PAUSE_RESUME_PRIME          2  // (mm) Extra distance to prime nozzle after returning from park.
  //#define ADVANCED_PAUSE_FANS_PAUSE             // Turn off print-cooling fans while the machine is paused.

                                                  // Filament Unload does a Retract, Delay, and Purge first:
  #define FILAMENT_UNLOAD_PURGE_RETRACT       13  // (mm) Unload initial retract length.
  #define FILAMENT_UNLOAD_PURGE_DELAY       5000  // (ms) Delay for the filament to cool after retract.
  #define FILAMENT_UNLOAD_PURGE_LENGTH         8  // (mm) An unretract is done, then this length is purged.
  #define FILAMENT_UNLOAD_PURGE_FEEDRATE      25  // (mm/s) feedrate to purge before unload

  #define PAUSE_PARK_NOZZLE_TIMEOUT           45  // (seconds) Time limit before the nozzle is turned off for safety.
  #define FILAMENT_CHANGE_ALERT_BEEPS         10  // Number of alert beeps to play when a response is needed.
  #define PAUSE_PARK_NO_STEPPER_TIMEOUT           // Enable for XYZ steppers to stay powered on during filament change.

  #define PARK_HEAD_ON_PAUSE                    // Park the nozzle during pause and filament change.
  #define HOME_BEFORE_FILAMENT_CHANGE           // Ensure homing has been completed prior to parking for filament change

  #define FILAMENT_LOAD_UNLOAD_GCODES           // Add M701/M702 Load/Unload G-codes, plus Load/Unload in the LCD Prepare menu.
  #define FILAMENT_UNLOAD_ALL_EXTRUDERS         // Allow M702 to unload all extruders above a minimum target temp (as set by M302)
#endif

// @section tmc

/**
 * TMC26X Stepper Driver options
 *
 * The TMC26XStepper library is required for this stepper driver.
 * https://github.com/trinamic/TMC26XStepper
 */
#if HAS_DRIVER(TMC26X)

  #if AXIS_DRIVER_TYPE_X(TMC26X)
    #define X_MAX_CURRENT     1000  // (mA)
    #define X_SENSE_RESISTOR    91  // (mOhms)
    #define X_MICROSTEPS        16  // Number of microsteps
  #endif

  #if AXIS_DRIVER_TYPE_X2(TMC26X)
    #define X2_MAX_CURRENT    1000
    #define X2_SENSE_RESISTOR   91
    #define X2_MICROSTEPS       16
  #endif

  #if AXIS_DRIVER_TYPE_Y(TMC26X)
    #define Y_MAX_CURRENT     1000
    #define Y_SENSE_RESISTOR    91
    #define Y_MICROSTEPS        16
  #endif

  #if AXIS_DRIVER_TYPE_Y2(TMC26X)
    #define Y2_MAX_CURRENT    1000
    #define Y2_SENSE_RESISTOR   91
    #define Y2_MICROSTEPS       16
  #endif

  #if AXIS_DRIVER_TYPE_Z(TMC26X)
    #define Z_MAX_CURRENT     1000
    #define Z_SENSE_RESISTOR    91
    #define Z_MICROSTEPS        16
  #endif

  #if AXIS_DRIVER_TYPE_Z2(TMC26X)
    #define Z2_MAX_CURRENT    1000
    #define Z2_SENSE_RESISTOR   91
    #define Z2_MICROSTEPS       16
  #endif

  #if AXIS_DRIVER_TYPE_Z3(TMC26X)
    #define Z3_MAX_CURRENT    1000
    #define Z3_SENSE_RESISTOR   91
    #define Z3_MICROSTEPS       16
  #endif

  #if AXIS_DRIVER_TYPE_Z4(TMC26X)
    #define Z4_MAX_CURRENT    1000
    #define Z4_SENSE_RESISTOR   91
    #define Z4_MICROSTEPS       16
  #endif

  #if AXIS_DRIVER_TYPE_E0(TMC26X)
    #define E0_MAX_CURRENT    1000
    #define E0_SENSE_RESISTOR   91
    #define E0_MICROSTEPS       16
  #endif

  #if AXIS_DRIVER_TYPE_E1(TMC26X)
    #define E1_MAX_CURRENT    1000
    #define E1_SENSE_RESISTOR   91
    #define E1_MICROSTEPS       16
  #endif

  #if AXIS_DRIVER_TYPE_E2(TMC26X)
    #define E2_MAX_CURRENT    1000
    #define E2_SENSE_RESISTOR   91
    #define E2_MICROSTEPS       16
  #endif

  #if AXIS_DRIVER_TYPE_E3(TMC26X)
    #define E3_MAX_CURRENT    1000
    #define E3_SENSE_RESISTOR   91
    #define E3_MICROSTEPS       16
  #endif

  #if AXIS_DRIVER_TYPE_E4(TMC26X)
    #define E4_MAX_CURRENT    1000
    #define E4_SENSE_RESISTOR   91
    #define E4_MICROSTEPS       16
  #endif

  #if AXIS_DRIVER_TYPE_E5(TMC26X)
    #define E5_MAX_CURRENT    1000
    #define E5_SENSE_RESISTOR   91
    #define E5_MICROSTEPS       16
  #endif

  #if AXIS_DRIVER_TYPE_E6(TMC26X)
    #define E6_MAX_CURRENT    1000
    #define E6_SENSE_RESISTOR   91
    #define E6_MICROSTEPS       16
  #endif

  #if AXIS_DRIVER_TYPE_E7(TMC26X)
    #define E7_MAX_CURRENT    1000
    #define E7_SENSE_RESISTOR   91
    #define E7_MICROSTEPS       16
  #endif

#endif // TMC26X

// @section tmc_smart

/**
 * To use TMC2130, TMC2160, TMC2660, TMC5130, TMC5160 stepper drivers in SPI mode
 * connect your SPI pins to the hardware SPI interface on your board and define
 * the required CS pins in your `pins_MYBOARD.h` file. (e.g., RAMPS 1.4 uses AUX3
 * pins `X_CS_PIN 53`, `Y_CS_PIN 49`, etc.).
 * You may also use software SPI if you wish to use general purpose IO pins.
 *
 * To use TMC2208 stepper UART-configurable stepper drivers connect #_SERIAL_TX_PIN
 * to the driver side PDN_UART pin with a 1K resistor.
 * To use the reading capabilities, also connect #_SERIAL_RX_PIN to PDN_UART without
 * a resistor.
 * The drivers can also be used with hardware serial.
 *
 * TMCStepper library is required to use TMC stepper drivers.
 * https://github.com/teemuatlut/TMCStepper
 */
#if HAS_TRINAMIC_CONFIG

  #define HOLD_MULTIPLIER    0.5  // Scales down the holding current from run current
  #define INTERPOLATE       false  // Interpolate X/Y/Z_MICROSTEPS to 256

  #if AXIS_IS_TMC(X)
    #define X_CURRENT       1000        // (mA) RMS current. Multiply by 1.414 for peak current.
    #define X_CURRENT_HOME  X_CURRENT  // (mA) RMS current for sensorless homing
    #define X_MICROSTEPS     128    // 0..256
    #define X_RSENSE          0.075
    #define X_CHAIN_POS      -1    // <=0 : Not chained. 1 : MCU MOSI connected. 2 : Next in chain, ...
  #endif

  #if AXIS_IS_TMC(X2)
    #define X2_CURRENT      800
    #define X2_CURRENT_HOME X2_CURRENT
    #define X2_MICROSTEPS    16
    #define X2_RSENSE         0.11
    #define X2_CHAIN_POS     -1
  #endif

  #if AXIS_IS_TMC(Y)
    #define Y_CURRENT       1000
    #define Y_CURRENT_HOME  Y_CURRENT
    #define Y_MICROSTEPS     128
    #define Y_RSENSE          0.075
    #define Y_CHAIN_POS      -1
  #endif

  #if AXIS_IS_TMC(Y2)
    #define Y2_CURRENT      800
    #define Y2_CURRENT_HOME Y2_CURRENT
    #define Y2_MICROSTEPS    16
    #define Y2_RSENSE         0.11
    #define Y2_CHAIN_POS     -1
  #endif

  #if AXIS_IS_TMC(Z)
    #define Z_CURRENT       800
    #define Z_CURRENT_HOME  Z_CURRENT
    #define Z_MICROSTEPS     256
    #define Z_RSENSE          0.075
    #define Z_CHAIN_POS      -1
  #endif

  #if AXIS_IS_TMC(Z2)
    #define Z2_CURRENT      800
    #define Z2_CURRENT_HOME Z2_CURRENT
    #define Z2_MICROSTEPS    256
    #define Z2_RSENSE         0.075
    #define Z2_CHAIN_POS     -1
  #endif

  #if AXIS_IS_TMC(Z3)
    #define Z3_CURRENT      800
    #define Z3_CURRENT_HOME Z3_CURRENT
    #define Z3_MICROSTEPS    256
    #define Z3_RSENSE         0.075
    #define Z3_CHAIN_POS     -1
  #endif

  #if AXIS_IS_TMC(Z4)
    #define Z4_CURRENT      800
    #define Z4_CURRENT_HOME Z4_CURRENT
    #define Z4_MICROSTEPS    16
    #define Z4_RSENSE         0.11
    #define Z4_CHAIN_POS     -1
  #endif

  #if AXIS_IS_TMC(E0)
    #define E0_CURRENT      800
    #define E0_MICROSTEPS    64
    #define E0_RSENSE         0.075
    #define E0_CHAIN_POS     -1
  #endif

  #if AXIS_IS_TMC(E1)
    #define E1_CURRENT      1000
    #define E1_MICROSTEPS    2
    #define E1_RSENSE         0.075
    #define E1_CHAIN_POS     -1
  #endif

  #if AXIS_IS_TMC(E2)
    #define E2_CURRENT      800
    #define E2_MICROSTEPS    64
    #define E2_RSENSE         0.075
    #define E2_CHAIN_POS     -1
  #endif

  #if AXIS_IS_TMC(E3)
    #define E3_CURRENT      800
    #define E3_MICROSTEPS    16
    #define E3_RSENSE         0.11
    #define E3_CHAIN_POS     -1
  #endif

  #if AXIS_IS_TMC(E4)
    #define E4_CURRENT      800
    #define E4_MICROSTEPS    16
    #define E4_RSENSE         0.11
    #define E4_CHAIN_POS     -1
  #endif

  #if AXIS_IS_TMC(E5)
    #define E5_CURRENT      800
    #define E5_MICROSTEPS    16
    #define E5_RSENSE         0.11
    #define E5_CHAIN_POS     -1
  #endif

  #if AXIS_IS_TMC(E6)
    #define E6_CURRENT      800
    #define E6_MICROSTEPS    16
    #define E6_RSENSE         0.11
    #define E6_CHAIN_POS     -1
  #endif

  #if AXIS_IS_TMC(E7)
    #define E7_CURRENT      800
    #define E7_MICROSTEPS    16
    #define E7_RSENSE         0.11
    #define E7_CHAIN_POS     -1
  #endif

  /**
   * Override default SPI pins for TMC2130, TMC2160, TMC2660, TMC5130 and TMC5160 drivers here.
   * The default pins can be found in your board's pins file.
   */
  //#define X_CS_PIN          -1
  //#define Y_CS_PIN          -1
  //#define Z_CS_PIN          -1
  //#define X2_CS_PIN         -1
  //#define Y2_CS_PIN         -1
  //#define Z2_CS_PIN         -1
  //#define Z3_CS_PIN         -1
  //#define E0_CS_PIN         -1
  //#define E1_CS_PIN         -1
  //#define E2_CS_PIN         -1
  //#define E3_CS_PIN         -1
  //#define E4_CS_PIN         -1
  //#define E5_CS_PIN         -1
  //#define E6_CS_PIN         -1
  //#define E7_CS_PIN         -1

  /**
   * Software option for SPI driven drivers (TMC2130, TMC2160, TMC2660, TMC5130 and TMC5160).
   * The default SW SPI pins are defined the respective pins files,
   * but you can override or define them here.
   */
  #define TMC_USE_SW_SPI
  //#define TMC_SW_MOSI       -1
  //#define TMC_SW_MISO       -1
  //#define TMC_SW_SCK        -1

  /**
   * Four TMC2209 drivers can use the same HW/SW serial port with hardware configured addresses.
   * Set the address using jumpers on pins MS1 and MS2.
   * Address | MS1  | MS2
   *       0 | LOW  | LOW
   *       1 | HIGH | LOW
   *       2 | LOW  | HIGH
   *       3 | HIGH | HIGH
   *
   * Set *_SERIAL_TX_PIN and *_SERIAL_RX_PIN to match for all drivers
   * on the same serial port, either here or in your board's pins file.
   */
  #define  X_SLAVE_ADDRESS 0
  #define  Y_SLAVE_ADDRESS 0
  #define  Z_SLAVE_ADDRESS 0
  #define X2_SLAVE_ADDRESS 0
  #define Y2_SLAVE_ADDRESS 0
  #define Z2_SLAVE_ADDRESS 0
  #define Z3_SLAVE_ADDRESS 0
  #define Z4_SLAVE_ADDRESS 0
  #define E0_SLAVE_ADDRESS 0
  #define E1_SLAVE_ADDRESS 0
  #define E2_SLAVE_ADDRESS 0
  #define E3_SLAVE_ADDRESS 0
  #define E4_SLAVE_ADDRESS 0
  #define E5_SLAVE_ADDRESS 0
  #define E6_SLAVE_ADDRESS 0
  #define E7_SLAVE_ADDRESS 0

  /**
   * Software enable
   *
   * Use for drivers that do not use a dedicated enable pin, but rather handle the same
   * function through a communication line such as SPI or UART.
   */
  //#define SOFTWARE_DRIVER_ENABLE

  /**
   * TMC2130, TMC2160, TMC2208, TMC2209, TMC5130 and TMC5160 only
   * Use Trinamic's ultra quiet stepping mode.
   * When disabled, Marlin will use spreadCycle stepping mode.
   */
  #define STEALTHCHOP_XY
  #define STEALTHCHOP_Z
  #define STEALTHCHOP_E

  /**
   * Optimize spreadCycle chopper parameters by using predefined parameter sets
   * or with the help of an example included in the library.
   * Provided parameter sets are
   * CHOPPER_DEFAULT_12V
   * CHOPPER_DEFAULT_19V
   * CHOPPER_DEFAULT_24V
   * CHOPPER_DEFAULT_36V
   * CHOPPER_09STEP_24V   // 0.9 degree steppers (24V)
   * CHOPPER_PRUSAMK3_24V // Imported parameters from the official Průša firmware for MK3 (24V)
   * CHOPPER_MARLIN_119   // Old defaults from Marlin v1.1.9
   *
   * Define you own with
   * { <off_time[1..15]>, <hysteresis_end[-3..12]>, hysteresis_start[1..8] }
   */
  #define CHOPPER_TIMING CHOPPER_DEFAULT_24V

  /**
   * Monitor Trinamic drivers
   * for error conditions like overtemperature and short to ground.
   * To manage over-temp Marlin can decrease the driver current until the error condition clears.
   * Other detected conditions can be used to stop the current print.
   * Relevant G-codes:
   * M906 - Set or get motor current in milliamps using axis codes X, Y, Z, E. Report values if no axis codes given.
   * M911 - Report stepper driver overtemperature pre-warn condition.
   * M912 - Clear stepper driver overtemperature pre-warn condition flag.
   * M122 - Report driver parameters (Requires TMC_DEBUG)
   */
  //#define MONITOR_DRIVER_STATUS

  #if ENABLED(MONITOR_DRIVER_STATUS)
    #define CURRENT_STEP_DOWN     50  // [mA]
    #define REPORT_CURRENT_CHANGE
    #define STOP_ON_ERROR
  #endif

  /**
   * TMC2130, TMC2160, TMC2208, TMC2209, TMC5130 and TMC5160 only
   * The driver will switch to spreadCycle when stepper speed is over HYBRID_THRESHOLD.
   * This mode allows for faster movements at the expense of higher noise levels.
   * STEALTHCHOP_(XY|Z|E) must be enabled to use HYBRID_THRESHOLD.
   * M913 X/Y/Z/E to live tune the setting
   */
  // #define HYBRID_THRESHOLD

  #define X_HYBRID_THRESHOLD     200  // [mm/s]
  #define X2_HYBRID_THRESHOLD    200
  #define Y_HYBRID_THRESHOLD     200
  #define Y2_HYBRID_THRESHOLD    200
  #define Z_HYBRID_THRESHOLD      50
  #define Z2_HYBRID_THRESHOLD     50
  #define Z3_HYBRID_THRESHOLD     50
  #define Z4_HYBRID_THRESHOLD     50
  #define E0_HYBRID_THRESHOLD     50
  #define E1_HYBRID_THRESHOLD     50
  #define E2_HYBRID_THRESHOLD     30
  #define E3_HYBRID_THRESHOLD     30
  #define E4_HYBRID_THRESHOLD     30
  #define E5_HYBRID_THRESHOLD     30
  #define E6_HYBRID_THRESHOLD     30
  #define E7_HYBRID_THRESHOLD     30

  /**
   * Use StallGuard to home / probe X, Y, Z.
   *
   * TMC2130, TMC2160, TMC2209, TMC2660, TMC5130, and TMC5160 only
   * Connect the stepper driver's DIAG1 pin to the X/Y endstop pin.
   * X, Y, and Z homing will always be done in spreadCycle mode.
   *
   * X/Y/Z_STALL_SENSITIVITY is the default stall threshold.
   * Use M914 X Y Z to set the stall threshold at runtime:
   *
   *  Sensitivity   TMC2209   Others
   *    HIGHEST       255      -64    (Too sensitive => False positive)
   *    LOWEST         0        63    (Too insensitive => No trigger)
   *
   * It is recommended to set HOMING_BUMP_MM to { 0, 0, 0 }.
   *
   * SPI_ENDSTOPS  *** Beta feature! *** TMC2130 Only ***
   * Poll the driver through SPI to determine load when homing.
   * Removes the need for a wire from DIAG1 to an endstop pin.
   *
   * IMPROVE_HOMING_RELIABILITY tunes acceleration and jerk when
   * homing and adds a guard period for endstop triggering.
   *
   * Comment *_STALL_SENSITIVITY to disable sensorless homing for that axis.
   */
  //#define SENSORLESS_HOMING // StallGuard capable drivers only

  #if EITHER(SENSORLESS_HOMING, SENSORLESS_PROBING)
    // TMC2209: 0...255. TMC2130: -64...63
    #define X_STALL_SENSITIVITY  8
    #define X2_STALL_SENSITIVITY X_STALL_SENSITIVITY
    #define Y_STALL_SENSITIVITY  8
    #define Y2_STALL_SENSITIVITY Y_STALL_SENSITIVITY
    //#define Z_STALL_SENSITIVITY  8
    //#define Z2_STALL_SENSITIVITY Z_STALL_SENSITIVITY
    //#define Z3_STALL_SENSITIVITY Z_STALL_SENSITIVITY
    //#define Z4_STALL_SENSITIVITY Z_STALL_SENSITIVITY
    //#define SPI_ENDSTOPS              // TMC2130 only
    //#define IMPROVE_HOMING_RELIABILITY
  #endif

  /**
   * TMC Homing stepper phase.
   *
   * Improve homing repeatability by homing to stepper coil's nearest absolute
   * phase position. Trinamic drivers use a stepper phase table with 1024 values
   * spanning 4 full steps with 256 positions each (ergo, 1024 positions).
   * Full step positions (128, 384, 640, 896) have the highest holding torque.
   *
   * Values from 0..1023, -1 to disable homing phase for that axis.
   */
   //#define TMC_HOME_PHASE { 896, 896, 896 }

  /**
   * Beta feature!
   * Create a 50/50 square wave step pulse optimal for stepper drivers.
   */
  //#define SQUARE_WAVE_STEPPING

  /**
   * Enable M122 debugging command for TMC stepper drivers.
   * M122 S0/1 will enable continous reporting.
   */
  #define TMC_DEBUG

  /**
   * You can set your own advanced settings by filling in predefined functions.
   * A list of available functions can be found on the library github page
   * https://github.com/teemuatlut/TMCStepper
   *
   * Example:
   * #define TMC_ADV() { \
   *   stepperX.diag0_otpw(1); \
   *   stepperY.intpol(0); \
   * }
   */
  #define TMC_ADV() {  }

#endif // HAS_TRINAMIC_CONFIG

// @section L64XX

/**
 * L64XX Stepper Driver options
 *
 * Arduino-L6470 library (0.8.0 or higher) is required.
 * https://github.com/ameyer/Arduino-L6470
 *
 * Requires the following to be defined in your pins_YOUR_BOARD file
 *     L6470_CHAIN_SCK_PIN
 *     L6470_CHAIN_MISO_PIN
 *     L6470_CHAIN_MOSI_PIN
 *     L6470_CHAIN_SS_PIN
 *     ENABLE_RESET_L64XX_CHIPS(Q)  where Q is 1 to enable and 0 to reset
 */

#if HAS_L64XX

  //#define L6470_CHITCHAT        // Display additional status info

  #if AXIS_IS_L64XX(X)
    #define X_MICROSTEPS       128  // Number of microsteps (VALID: 1, 2, 4, 8, 16, 32, 128) - L6474 max is 16
    #define X_OVERCURRENT     2000  // (mA) Current where the driver detects an over current
                                    //   L6470 & L6474 - VALID: 375 x (1 - 16) - 6A max - rounds down
                                    //   POWERSTEP01: VALID: 1000 x (1 - 32) - 32A max - rounds down
    #define X_STALLCURRENT    1500  // (mA) Current where the driver detects a stall (VALID: 31.25 * (1-128) -  4A max - rounds down)
                                    //   L6470 & L6474 - VALID: 31.25 * (1-128) -  4A max - rounds down
                                    //   POWERSTEP01: VALID: 200 x (1 - 32) - 6.4A max - rounds down
                                    //   L6474 - STALLCURRENT setting is used to set the nominal (TVAL) current
    #define X_MAX_VOLTAGE      127  // 0-255, Maximum effective voltage seen by stepper - not used by L6474
    #define X_CHAIN_POS         -1  // Position in SPI chain, 0=Not in chain, 1=Nearest MOSI
    #define X_SLEW_RATE          1  // 0-3, Slew 0 is slowest, 3 is fastest
  #endif

  #if AXIS_IS_L64XX(X2)
    #define X2_MICROSTEPS      128
    #define X2_OVERCURRENT    2000
    #define X2_STALLCURRENT   1500
    #define X2_MAX_VOLTAGE     127
    #define X2_CHAIN_POS        -1
    #define X2_SLEW_RATE         1
  #endif

  #if AXIS_IS_L64XX(Y)
    #define Y_MICROSTEPS       128
    #define Y_OVERCURRENT     2000
    #define Y_STALLCURRENT    1500
    #define Y_MAX_VOLTAGE      127
    #define Y_CHAIN_POS         -1
    #define Y_SLEW_RATE          1
  #endif

  #if AXIS_IS_L64XX(Y2)
    #define Y2_MICROSTEPS      128
    #define Y2_OVERCURRENT    2000
    #define Y2_STALLCURRENT   1500
    #define Y2_MAX_VOLTAGE     127
    #define Y2_CHAIN_POS        -1
    #define Y2_SLEW_RATE         1
  #endif

  #if AXIS_IS_L64XX(Z)
    #define Z_MICROSTEPS       128
    #define Z_OVERCURRENT     2000
    #define Z_STALLCURRENT    1500
    #define Z_MAX_VOLTAGE      127
    #define Z_CHAIN_POS         -1
    #define Z_SLEW_RATE          1
  #endif

  #if AXIS_IS_L64XX(Z2)
    #define Z2_MICROSTEPS      128
    #define Z2_OVERCURRENT    2000
    #define Z2_STALLCURRENT   1500
    #define Z2_MAX_VOLTAGE     127
    #define Z2_CHAIN_POS        -1
    #define Z2_SLEW_RATE         1
  #endif

  #if AXIS_IS_L64XX(Z3)
    #define Z3_MICROSTEPS      128
    #define Z3_OVERCURRENT    2000
    #define Z3_STALLCURRENT   1500
    #define Z3_MAX_VOLTAGE     127
    #define Z3_CHAIN_POS        -1
    #define Z3_SLEW_RATE         1
  #endif

  #if AXIS_IS_L64XX(Z4)
    #define Z4_MICROSTEPS      128
    #define Z4_OVERCURRENT    2000
    #define Z4_STALLCURRENT   1500
    #define Z4_MAX_VOLTAGE     127
    #define Z4_CHAIN_POS        -1
    #define Z4_SLEW_RATE         1
  #endif

  #if AXIS_IS_L64XX(E0)
    #define E0_MICROSTEPS      128
    #define E0_OVERCURRENT    2000
    #define E0_STALLCURRENT   1500
    #define E0_MAX_VOLTAGE     127
    #define E0_CHAIN_POS        -1
    #define E0_SLEW_RATE         1
  #endif

  #if AXIS_IS_L64XX(E1)
    #define E1_MICROSTEPS      128
    #define E1_OVERCURRENT    2000
    #define E1_STALLCURRENT   1500
    #define E1_MAX_VOLTAGE     127
    #define E1_CHAIN_POS        -1
    #define E1_SLEW_RATE         1
  #endif

  #if AXIS_IS_L64XX(E2)
    #define E2_MICROSTEPS      128
    #define E2_OVERCURRENT    2000
    #define E2_STALLCURRENT   1500
    #define E2_MAX_VOLTAGE     127
    #define E2_CHAIN_POS        -1
    #define E2_SLEW_RATE         1
  #endif

  #if AXIS_IS_L64XX(E3)
    #define E3_MICROSTEPS      128
    #define E3_OVERCURRENT    2000
    #define E3_STALLCURRENT   1500
    #define E3_MAX_VOLTAGE     127
    #define E3_CHAIN_POS        -1
    #define E3_SLEW_RATE         1
  #endif

  #if AXIS_IS_L64XX(E4)
    #define E4_MICROSTEPS      128
    #define E4_OVERCURRENT    2000
    #define E4_STALLCURRENT   1500
    #define E4_MAX_VOLTAGE     127
    #define E4_CHAIN_POS        -1
    #define E4_SLEW_RATE         1
  #endif

  #if AXIS_IS_L64XX(E5)
    #define E5_MICROSTEPS      128
    #define E5_OVERCURRENT    2000
    #define E5_STALLCURRENT   1500
    #define E5_MAX_VOLTAGE     127
    #define E5_CHAIN_POS        -1
    #define E5_SLEW_RATE         1
  #endif

  #if AXIS_IS_L64XX(E6)
    #define E6_MICROSTEPS      128
    #define E6_OVERCURRENT    2000
    #define E6_STALLCURRENT   1500
    #define E6_MAX_VOLTAGE     127
    #define E6_CHAIN_POS        -1
    #define E6_SLEW_RATE         1
  #endif

  #if AXIS_IS_L64XX(E7)
    #define E7_MICROSTEPS      128
    #define E7_OVERCURRENT    2000
    #define E7_STALLCURRENT   1500
    #define E7_MAX_VOLTAGE     127
    #define E7_CHAIN_POS        -1
    #define E7_SLEW_RATE         1
  #endif

  /**
   * Monitor L6470 drivers for error conditions like over temperature and over current.
   * In the case of over temperature Marlin can decrease the drive until the error condition clears.
   * Other detected conditions can be used to stop the current print.
   * Relevant G-codes:
   * M906 - I1/2/3/4/5  Set or get motor drive level using axis codes X, Y, Z, E. Report values if no axis codes given.
   *         I not present or I0 or I1 - X, Y, Z or E0
   *         I2 - X2, Y2, Z2 or E1
   *         I3 - Z3 or E3
   *         I4 - Z4 or E4
   *         I5 - E5
   * M916 - Increase drive level until get thermal warning
   * M917 - Find minimum current thresholds
   * M918 - Increase speed until max or error
   * M122 S0/1 - Report driver parameters
   */
  //#define MONITOR_L6470_DRIVER_STATUS

  #if ENABLED(MONITOR_L6470_DRIVER_STATUS)
    #define KVAL_HOLD_STEP_DOWN     1
    //#define L6470_STOP_ON_ERROR
  #endif

#endif // HAS_L64XX

// @section i2cbus

//
// I2C Master ID for LPC176x LCD and Digital Current control
// Does not apply to other peripherals based on the Wire library.
//
//#define I2C_MASTER_ID  1  // Set a value from 0 to 2

/**
 * TWI/I2C BUS
 *
 * This feature is an EXPERIMENTAL feature so it shall not be used on production
 * machines. Enabling this will allow you to send and receive I2C data from slave
 * devices on the bus.
 *
 * ; Example #1
 * ; This macro send the string "Marlin" to the slave device with address 0x63 (99)
 * ; It uses multiple M260 commands with one B<base 10> arg
 * M260 A99  ; Target slave address
 * M260 B77  ; M
 * M260 B97  ; a
 * M260 B114 ; r
 * M260 B108 ; l
 * M260 B105 ; i
 * M260 B110 ; n
 * M260 S1   ; Send the current buffer
 *
 * ; Example #2
 * ; Request 6 bytes from slave device with address 0x63 (99)
 * M261 A99 B5
 *
 * ; Example #3
 * ; Example serial output of a M261 request
 * echo:i2c-reply: from:99 bytes:5 data:hello
 */

//#define EXPERIMENTAL_I2CBUS
#if ENABLED(EXPERIMENTAL_I2CBUS)
  #define I2C_SLAVE_ADDRESS  0  // Set a value from 8 to 127 to act as a slave
#endif

// @section extras

/**
 * Photo G-code
 * Add the M240 G-code to take a photo.
 * The photo can be triggered by a digital pin or a physical movement.
 */
//#define PHOTO_GCODE
#if ENABLED(PHOTO_GCODE)
  // A position to move to (and raise Z) before taking the photo
  //#define PHOTO_POSITION { X_MAX_POS - 5, Y_MAX_POS, 0 }  // { xpos, ypos, zraise } (M240 X Y Z)
  //#define PHOTO_DELAY_MS   100                            // (ms) Duration to pause before moving back (M240 P)
  //#define PHOTO_RETRACT_MM   6.5                          // (mm) E retract/recover for the photo move (M240 R S)

  // Canon RC-1 or homebrew digital camera trigger
  // Data from: https://www.doc-diy.net/photo/rc-1_hacked/
  //#define PHOTOGRAPH_PIN 23

  // Canon Hack Development Kit
  // https://captain-slow.dk/2014/03/09/3d-printing-timelapses/
  //#define CHDK_PIN        4

  // Optional second move with delay to trigger the camera shutter
  //#define PHOTO_SWITCH_POSITION { X_MAX_POS, Y_MAX_POS }  // { xpos, ypos } (M240 I J)

  // Duration to hold the switch or keep CHDK_PIN high
  //#define PHOTO_SWITCH_MS   50 // (ms) (M240 D)

  /**
   * PHOTO_PULSES_US may need adjustment depending on board and camera model.
   * Pin must be running at 48.4kHz.
   * Be sure to use a PHOTOGRAPH_PIN which can rise and fall quick enough.
   * (e.g., MKS SBase temp sensor pin was too slow, so used P1.23 on J8.)
   *
   *  Example pulse data for Nikon: https://bit.ly/2FKD0Aq
   *                     IR Wiring: https://git.io/JvJf7
   */
  //#define PHOTO_PULSES_US { 2000, 27850, 400, 1580, 400, 3580, 400 }  // (µs) Durations for each 48.4kHz oscillation
  #ifdef PHOTO_PULSES_US
    #define PHOTO_PULSE_DELAY_US 13 // (µs) Approximate duration of each HIGH and LOW pulse in the oscillation
  #endif
#endif

/**
 * Spindle & Laser control
 *
 * Add the M3, M4, and M5 commands to turn the spindle/laser on and off, and
 * to set spindle speed, spindle direction, and laser power.
 *
 * SuperPid is a router/spindle speed controller used in the CNC milling community.
 * Marlin can be used to turn the spindle on and off. It can also be used to set
 * the spindle speed from 5,000 to 30,000 RPM.
 *
 * You'll need to select a pin for the ON/OFF function and optionally choose a 0-5V
 * hardware PWM pin for the speed control and a pin for the rotation direction.
 *
 * See https://marlinfw.org/docs/configuration/laser_spindle.html for more config details.
 */
//#define SPINDLE_FEATURE
//#define LASER_FEATURE
#if EITHER(SPINDLE_FEATURE, LASER_FEATURE)
  #define SPINDLE_LASER_ACTIVE_STATE    LOW    // Set to "HIGH" if the on/off function is active HIGH
  #define SPINDLE_LASER_PWM             true   // Set to "true" if your controller supports setting the speed/power
  #define SPINDLE_LASER_PWM_INVERT      false  // Set to "true" if the speed/power goes up when you want it to go slower

  #define SPINDLE_LASER_FREQUENCY       2500   // (Hz) Spindle/laser frequency (only on supported HALs: AVR and LPC)

  /**
   * Speed / Power can be set ('M3 S') and displayed in terms of:
   *  - PWM255  (S0 - S255)
   *  - PERCENT (S0 - S100)
   *  - RPM     (S0 - S50000)  Best for use with a spindle
   */
  #define CUTTER_POWER_UNIT PWM255

  /**
   * Relative Cutter Power
   * Normally, 'M3 O<power>' sets
   * OCR power is relative to the range SPEED_POWER_MIN...SPEED_POWER_MAX.
   * so input powers of 0...255 correspond to SPEED_POWER_MIN...SPEED_POWER_MAX
   * instead of normal range (0 to SPEED_POWER_MAX).
   * Best used with (e.g.) SuperPID router controller: S0 = 5,000 RPM and S255 = 30,000 RPM
   */
  //#define CUTTER_POWER_RELATIVE              // Set speed proportional to [SPEED_POWER_MIN...SPEED_POWER_MAX]

  #if ENABLED(SPINDLE_FEATURE)
    //#define SPINDLE_CHANGE_DIR               // Enable if your spindle controller can change spindle direction
    #define SPINDLE_CHANGE_DIR_STOP            // Enable if the spindle should stop before changing spin direction
    #define SPINDLE_INVERT_DIR          false  // Set to "true" if the spin direction is reversed

    #define SPINDLE_LASER_POWERUP_DELAY   5000 // (ms) Delay to allow the spindle/laser to come up to speed/power
    #define SPINDLE_LASER_POWERDOWN_DELAY 5000 // (ms) Delay to allow the spindle to stop

    /**
     * M3/M4 Power Equation
     *
     * Each tool uses different value ranges for speed / power control.
     * These parameters are used to convert between tool power units and PWM.
     *
     * Speed/Power = (PWMDC / 255 * 100 - SPEED_POWER_INTERCEPT) / SPEED_POWER_SLOPE
     * PWMDC = (spdpwr - SPEED_POWER_MIN) / (SPEED_POWER_MAX - SPEED_POWER_MIN) / SPEED_POWER_SLOPE
     */
    #define SPEED_POWER_INTERCEPT         0    // (%) 0-100 i.e., Minimum power percentage
    #define SPEED_POWER_MIN            5000    // (RPM)
    #define SPEED_POWER_MAX           30000    // (RPM) SuperPID router controller 0 - 30,000 RPM
    #define SPEED_POWER_STARTUP       25000    // (RPM) M3/M4 speed/power default (with no arguments)

  #else

    #define SPEED_POWER_INTERCEPT         0    // (%) 0-100 i.e., Minimum power percentage
    #define SPEED_POWER_MIN               0    // (%) 0-100
    #define SPEED_POWER_MAX             100    // (%) 0-100
    #define SPEED_POWER_STARTUP          80    // (%) M3/M4 speed/power default (with no arguments)

    /**
     * Enable inline laser power to be handled in the planner / stepper routines.
     * Inline power is specified by the I (inline) flag in an M3 command (e.g., M3 S20 I)
     * or by the 'S' parameter in G0/G1/G2/G3 moves (see LASER_MOVE_POWER).
     *
     * This allows the laser to keep in perfect sync with the planner and removes
     * the powerup/down delay since lasers require negligible time.
     */
    #define LASER_POWER_INLINE

    #if ENABLED(LASER_POWER_INLINE)
      /**
       * Scale the laser's power in proportion to the movement rate.
       *
       * - Sets the entry power proportional to the entry speed over the nominal speed.
       * - Ramps the power up every N steps to approximate the speed trapezoid.
       * - Due to the limited power resolution this is only approximate.
       */
      #define LASER_POWER_INLINE_TRAPEZOID

      /**
       * Continuously calculate the current power (nominal_power * current_rate / nominal_rate).
       * Required for accurate power with non-trapezoidal acceleration (e.g., S_CURVE_ACCELERATION).
       * This is a costly calculation so this option is discouraged on 8-bit AVR boards.
       *
       * LASER_POWER_INLINE_TRAPEZOID_CONT_PER defines how many step cycles there are between power updates. If your
       * board isn't able to generate steps fast enough (and you are using LASER_POWER_INLINE_TRAPEZOID_CONT), increase this.
       * Note that when this is zero it means it occurs every cycle; 1 means a delay wait one cycle then run, etc.
       */
      //#define LASER_POWER_INLINE_TRAPEZOID_CONT

      /**
       * Stepper iterations between power updates. Increase this value if the board
       * can't keep up with the processing demands of LASER_POWER_INLINE_TRAPEZOID_CONT.
       * Disable (or set to 0) to recalculate power on every stepper iteration.
       */
      //#define LASER_POWER_INLINE_TRAPEZOID_CONT_PER 10

      /**
       * Include laser power in G0/G1/G2/G3/G5 commands with the 'S' parameter
       */
      //#define LASER_MOVE_POWER

      #if ENABLED(LASER_MOVE_POWER)
        // Turn off the laser on G0 moves with no power parameter.
        // If a power parameter is provided, use that instead.
        //#define LASER_MOVE_G0_OFF

        // Turn off the laser on G28 homing.
        //#define LASER_MOVE_G28_OFF
      #endif

      /**
       * Inline flag inverted
       *
       * WARNING: M5 will NOT turn off the laser unless another move
       *          is done (so G-code files must end with 'M5 I').
       */
      //#define LASER_POWER_INLINE_INVERT

      /**
       * Continuously apply inline power. ('M3 S3' == 'G1 S3' == 'M3 S3 I')
       *
       * The laser might do some weird things, so only enable this
       * feature if you understand the implications.
       */
      //#define LASER_POWER_INLINE_CONTINUOUS

    #else

      #define SPINDLE_LASER_POWERUP_DELAY     50 // (ms) Delay to allow the spindle/laser to come up to speed/power
      #define SPINDLE_LASER_POWERDOWN_DELAY   50 // (ms) Delay to allow the spindle to stop

    #endif
  #endif
#endif

/**
 * Coolant Control
 *
 * Add the M7, M8, and M9 commands to turn mist or flood coolant on and off.
 *
 * Note: COOLANT_MIST_PIN and/or COOLANT_FLOOD_PIN must also be defined.
 */
//#define COOLANT_CONTROL
#if ENABLED(COOLANT_CONTROL)
  #define COOLANT_MIST                // Enable if mist coolant is present
  #define COOLANT_FLOOD               // Enable if flood coolant is present
  #define COOLANT_MIST_INVERT  false  // Set "true" if the on/off function is reversed
  #define COOLANT_FLOOD_INVERT false  // Set "true" if the on/off function is reversed
#endif

/**
 * Filament Width Sensor
 *
 * Measures the filament width in real-time and adjusts
 * flow rate to compensate for any irregularities.
 *
 * Also allows the measured filament diameter to set the
 * extrusion rate, so the slicer only has to specify the
 * volume.
 *
 * Only a single extruder is supported at this time.
 *
 *  34 RAMPS_14    : Analog input 5 on the AUX2 connector
 *  81 PRINTRBOARD : Analog input 2 on the Exp1 connector (version B,C,D,E)
 * 301 RAMBO       : Analog input 3
 *
 * Note: May require analog pins to be defined for other boards.
 */
//#define FILAMENT_WIDTH_SENSOR

#if ENABLED(FILAMENT_WIDTH_SENSOR)
  #define FILAMENT_SENSOR_EXTRUDER_NUM 0    // Index of the extruder that has the filament sensor. :[0,1,2,3,4]
  #define MEASUREMENT_DELAY_CM        14    // (cm) The distance from the filament sensor to the melting chamber

  #define FILWIDTH_ERROR_MARGIN        1.0  // (mm) If a measurement differs too much from nominal width ignore it
  #define MAX_MEASUREMENT_DELAY       20    // (bytes) Buffer size for stored measurements (1 byte per cm). Must be larger than MEASUREMENT_DELAY_CM.

  #define DEFAULT_MEASURED_FILAMENT_DIA DEFAULT_NOMINAL_FILAMENT_DIA // Set measured to nominal initially

  // Display filament width on the LCD status line. Status messages will expire after 5 seconds.
  //#define FILAMENT_LCD_DISPLAY
#endif

/**
 * Power Monitor
 * Monitor voltage (V) and/or current (A), and -when possible- power (W)
 *
 * Read and configure with M430
 *
 * The current sensor feeds DC voltage (relative to the measured current) to an analog pin
 * The voltage sensor feeds DC voltage (relative to the measured voltage) to an analog pin
 */
//#define POWER_MONITOR_CURRENT   // Monitor the system current
//#define POWER_MONITOR_VOLTAGE   // Monitor the system voltage
#if EITHER(POWER_MONITOR_CURRENT, POWER_MONITOR_VOLTAGE)
  #define POWER_MONITOR_VOLTS_PER_AMP   0.05000   // Input voltage to the MCU analog pin per amp  - DO NOT apply more than ADC_VREF!
  #define POWER_MONITOR_CURRENT_OFFSET -1         // Offset value for current sensors with linear function output
  #define POWER_MONITOR_VOLTS_PER_VOLT  0.11786   // Input voltage to the MCU analog pin per volt - DO NOT apply more than ADC_VREF!
  #define POWER_MONITOR_FIXED_VOLTAGE   13.6      // Voltage for a current sensor with no voltage sensor (for power display)
#endif

/**
 * CNC Coordinate Systems
 *
 * Enables G53 and G54-G59.3 commands to select coordinate systems
 * and G92.1 to reset the workspace to native machine space.
 */
//#define CNC_COORDINATE_SYSTEMS

/**
 * Auto-report temperatures with M155 S<seconds>
 */
#define AUTO_REPORT_TEMPERATURES

/**
 * Include capabilities in M115 output
 */
#define EXTENDED_CAPABILITIES_REPORT
#if ENABLED(EXTENDED_CAPABILITIES_REPORT)
  //#define M115_GEOMETRY_REPORT
#endif

/**
 * Expected Printer Check
 * Add the M16 G-code to compare a string to the MACHINE_NAME.
 * M16 with a non-matching string causes the printer to halt.
 */
//#define EXPECTED_PRINTER_CHECK

/**
 * Disable all Volumetric extrusion options
 */
//#define NO_VOLUMETRICS

#if DISABLED(NO_VOLUMETRICS)
  /**
   * Volumetric extrusion default state
   * Activate to make volumetric extrusion the default method,
   * with DEFAULT_NOMINAL_FILAMENT_DIA as the default diameter.
   *
   * M200 D0 to disable, M200 Dn to set a new diameter (and enable volumetric).
   * M200 S0/S1 to disable/enable volumetric extrusion.
   */
  //#define VOLUMETRIC_DEFAULT_ON

  //#define VOLUMETRIC_EXTRUDER_LIMIT
  #if ENABLED(VOLUMETRIC_EXTRUDER_LIMIT)
    /**
     * Default volumetric extrusion limit in cubic mm per second (mm^3/sec).
     * This factory setting applies to all extruders.
     * Use 'M200 [T<extruder>] L<limit>' to override and 'M502' to reset.
     * A non-zero value activates Volume-based Extrusion Limiting.
     */
    #define DEFAULT_VOLUMETRIC_EXTRUDER_LIMIT 0.00      // (mm^3/sec)
  #endif
#endif

/**
 * Enable this option for a leaner build of Marlin that removes all
 * workspace offsets, simplifying coordinate transformations, leveling, etc.
 *
 *  - M206 and M428 are disabled.
 *  - G92 will revert to its behavior from Marlin 1.0.
 */
//#define NO_WORKSPACE_OFFSETS

// Extra options for the M114 "Current Position" report
//#define M114_DETAIL         // Use 'M114` for details to check planner calculations
//#define M114_REALTIME       // Real current position based on forward kinematics
//#define M114_LEGACY         // M114 used to synchronize on every call. Enable if needed.

//#define REPORT_FAN_CHANGE   // Report the new fan speed when changed by M106 (and others)

/**
 * Set the number of proportional font spaces required to fill up a typical character space.
 * This can help to better align the output of commands like `G29 O` Mesh Output.
 *
 * For clients that use a fixed-width font (like OctoPrint), leave this set to 1.0.
 * Otherwise, adjust according to your client and font.
 */
#define PROPORTIONAL_FONT_RATIO 1.0

/**
 * Spend 28 bytes of SRAM to optimize the GCode parser
 */
#define FASTER_GCODE_PARSER

#if ENABLED(FASTER_GCODE_PARSER)
  //#define GCODE_QUOTED_STRINGS  // Support for quoted string parameters
#endif

//#define GCODE_CASE_INSENSITIVE  // Accept G-code sent to the firmware in lowercase

//#define REPETIER_GCODE_M360     // Add commands originally from Repetier FW

/**
 * CNC G-code options
 * Support CNC-style G-code dialects used by laser cutters, drawing machine cams, etc.
 * Note that G0 feedrates should be used with care for 3D printing (if used at all).
 * High feedrates may cause ringing and harm print quality.
 */
//#define PAREN_COMMENTS      // Support for parentheses-delimited comments
//#define GCODE_MOTION_MODES  // Remember the motion mode (G0 G1 G2 G3 G5 G38.X) and apply for X Y Z E F, etc.

// Enable and set a (default) feedrate for all G0 moves
//#define G0_FEEDRATE 3000 // (mm/min)
#ifdef G0_FEEDRATE
  //#define VARIABLE_G0_FEEDRATE // The G0 feedrate is set by F in G0 motion mode
#endif

/**
 * Startup commands
 *
 * Execute certain G-code commands immediately after power-on.
 */
//#define STARTUP_COMMANDS "M17 Z"

/**
 * G-code Macros
 *
 * Add G-codes M810-M819 to define and run G-code macros.
 * Macros are not saved to EEPROM.
 */
//#define GCODE_MACROS
#if ENABLED(GCODE_MACROS)
  #define GCODE_MACROS_SLOTS       5  // Up to 10 may be used
  #define GCODE_MACROS_SLOT_SIZE  50  // Maximum length of a single macro
#endif

/**
 * User-defined menu items that execute custom GCode
 */
#define CUSTOM_USER_MENUS
#if ENABLED(CUSTOM_USER_MENUS)
  #define CUSTOM_USER_MENU_TITLE "Custom Commands"
  #define USER_SCRIPT_DONE "M117 User Script Done"
  #define USER_SCRIPT_AUDIBLE_FEEDBACK
  //#define USER_SCRIPT_RETURN  // Return to status screen after a script

  #define USER_DESC_1 "Select T0"
  #define USER_GCODE_1 "T0"

  #define USER_DESC_2 "Select T1"
  #define USER_GCODE_2 "T1"

  #define USER_DESC_3 "Tool grab"
  #define USER_GCODE_3 "M280 P1 S180"

  #define USER_DESC_4 "Tool release"
  #define USER_GCODE_4 "M280 P1 S0"

  #define USER_DESC_5 "Home"
  #define USER_GCODE_5 "G28"

  #define USER_DESC_6 "PID Tune bed 60c"
  #define USER_GCODE_6 "M303 C10 E-1 S60 U1"
#endif

/**
 * Host Action Commands
 *
 * Define host streamer action commands in compliance with the standard.
 *
 * See https://reprap.org/wiki/G-code#Action_commands
 * Common commands ........ poweroff, pause, paused, resume, resumed, cancel
 * G29_RETRY_AND_RECOVER .. probe_rewipe, probe_failed
 *
 * Some features add reason codes to extend these commands.
 *
 * Host Prompt Support enables Marlin to use the host for user prompts so
 * filament runout and other processes can be managed from the host side.
 */
#define HOST_ACTION_COMMANDS
#if ENABLED(HOST_ACTION_COMMANDS)
  #define HOST_PROMPT_SUPPORT
  #define HOST_START_MENU_ITEM  // Add a menu item that tells the host to start
#endif

/**
 * Cancel Objects
 *
 * Implement M486 to allow Marlin to skip objects
 */
#define CANCEL_OBJECTS

/**
 * I2C position encoders for closed loop control.
 * Developed by Chris Barr at Aus3D.
 *
 * Wiki: https://wiki.aus3d.com.au/Magnetic_Encoder
 * Github: https://github.com/Aus3D/MagneticEncoder
 *
 * Supplier: https://aus3d.com.au/magnetic-encoder-module
 * Alternative Supplier: https://reliabuild3d.com/
 *
 * Reliabuild encoders have been modified to improve reliability.
 */

//#define I2C_POSITION_ENCODERS
#if ENABLED(I2C_POSITION_ENCODERS)

  #define I2CPE_ENCODER_CNT         1                       // The number of encoders installed; max of 5
                                                            // encoders supported currently.

  #define I2CPE_ENC_1_ADDR          I2CPE_PRESET_ADDR_X     // I2C address of the encoder. 30-200.
  #define I2CPE_ENC_1_AXIS          X_AXIS                  // Axis the encoder module is installed on.  <X|Y|Z|E>_AXIS.
  #define I2CPE_ENC_1_TYPE          I2CPE_ENC_TYPE_LINEAR   // Type of encoder:  I2CPE_ENC_TYPE_LINEAR -or-
                                                            // I2CPE_ENC_TYPE_ROTARY.
  #define I2CPE_ENC_1_TICKS_UNIT    2048                    // 1024 for magnetic strips with 2mm poles; 2048 for
                                                            // 1mm poles. For linear encoders this is ticks / mm,
                                                            // for rotary encoders this is ticks / revolution.
  //#define I2CPE_ENC_1_TICKS_REV     (16 * 200)            // Only needed for rotary encoders; number of stepper
                                                            // steps per full revolution (motor steps/rev * microstepping)
  //#define I2CPE_ENC_1_INVERT                              // Invert the direction of axis travel.
  #define I2CPE_ENC_1_EC_METHOD     I2CPE_ECM_MICROSTEP     // Type of error error correction.
  #define I2CPE_ENC_1_EC_THRESH     0.10                    // Threshold size for error (in mm) above which the
                                                            // printer will attempt to correct the error; errors
                                                            // smaller than this are ignored to minimize effects of
                                                            // measurement noise / latency (filter).

  #define I2CPE_ENC_2_ADDR          I2CPE_PRESET_ADDR_Y     // Same as above, but for encoder 2.
  #define I2CPE_ENC_2_AXIS          Y_AXIS
  #define I2CPE_ENC_2_TYPE          I2CPE_ENC_TYPE_LINEAR
  #define I2CPE_ENC_2_TICKS_UNIT    2048
  //#define I2CPE_ENC_2_TICKS_REV   (16 * 200)
  //#define I2CPE_ENC_2_INVERT
  #define I2CPE_ENC_2_EC_METHOD     I2CPE_ECM_MICROSTEP
  #define I2CPE_ENC_2_EC_THRESH     0.10

  #define I2CPE_ENC_3_ADDR          I2CPE_PRESET_ADDR_Z     // Encoder 3.  Add additional configuration options
  #define I2CPE_ENC_3_AXIS          Z_AXIS                  // as above, or use defaults below.

  #define I2CPE_ENC_4_ADDR          I2CPE_PRESET_ADDR_E     // Encoder 4.
  #define I2CPE_ENC_4_AXIS          E_AXIS

  #define I2CPE_ENC_5_ADDR          34                      // Encoder 5.
  #define I2CPE_ENC_5_AXIS          E_AXIS

  // Default settings for encoders which are enabled, but without settings configured above.
  #define I2CPE_DEF_TYPE            I2CPE_ENC_TYPE_LINEAR
  #define I2CPE_DEF_ENC_TICKS_UNIT  2048
  #define I2CPE_DEF_TICKS_REV       (16 * 200)
  #define I2CPE_DEF_EC_METHOD       I2CPE_ECM_NONE
  #define I2CPE_DEF_EC_THRESH       0.1

  //#define I2CPE_ERR_THRESH_ABORT  100.0                   // Threshold size for error (in mm) error on any given
                                                            // axis after which the printer will abort. Comment out to
                                                            // disable abort behavior.

  #define I2CPE_TIME_TRUSTED        10000                   // After an encoder fault, there must be no further fault
                                                            // for this amount of time (in ms) before the encoder
                                                            // is trusted again.

  /**
   * Position is checked every time a new command is executed from the buffer but during long moves,
   * this setting determines the minimum update time between checks. A value of 100 works well with
   * error rolling average when attempting to correct only for skips and not for vibration.
   */
  #define I2CPE_MIN_UPD_TIME_MS     4                       // (ms) Minimum time between encoder checks.

  // Use a rolling average to identify persistant errors that indicate skips, as opposed to vibration and noise.
  #define I2CPE_ERR_ROLLING_AVERAGE

#endif // I2C_POSITION_ENCODERS

/**
 * Analog Joystick(s)
 */
//#define JOYSTICK
#if ENABLED(JOYSTICK)
  #define JOY_X_PIN    5  // RAMPS: Suggested pin A5  on AUX2
  #define JOY_Y_PIN   10  // RAMPS: Suggested pin A10 on AUX2
  #define JOY_Z_PIN   12  // RAMPS: Suggested pin A12 on AUX2
  #define JOY_EN_PIN  44  // RAMPS: Suggested pin D44 on AUX2

  //#define INVERT_JOY_X  // Enable if X direction is reversed
  //#define INVERT_JOY_Y  // Enable if Y direction is reversed
  //#define INVERT_JOY_Z  // Enable if Z direction is reversed

  // Use M119 with JOYSTICK_DEBUG to find reasonable values after connecting:
  #define JOY_X_LIMITS { 5600, 8190-100, 8190+100, 10800 } // min, deadzone start, deadzone end, max
  #define JOY_Y_LIMITS { 5600, 8250-100, 8250+100, 11000 }
  #define JOY_Z_LIMITS { 4800, 8080-100, 8080+100, 11550 }
  //#define JOYSTICK_DEBUG
#endif

/**
 * MAX7219 Debug Matrix
 *
 * Add support for a low-cost 8x8 LED Matrix based on the Max7219 chip as a realtime status display.
 * Requires 3 signal wires. Some useful debug options are included to demonstrate its usage.
 */
//#define MAX7219_DEBUG
#if ENABLED(MAX7219_DEBUG)
  #define MAX7219_CLK_PIN   64
  #define MAX7219_DIN_PIN   57
  #define MAX7219_LOAD_PIN  44

  //#define MAX7219_GCODE          // Add the M7219 G-code to control the LED matrix
  #define MAX7219_INIT_TEST    2   // Test pattern at startup: 0=none, 1=sweep, 2=spiral
  #define MAX7219_NUMBER_UNITS 1   // Number of Max7219 units in chain.
  #define MAX7219_ROTATE       0   // Rotate the display clockwise (in multiples of +/- 90°)
                                   // connector at:  right=0   bottom=-90  top=90  left=180
  //#define MAX7219_REVERSE_ORDER  // The individual LED matrix units may be in reversed order
  //#define MAX7219_SIDE_BY_SIDE   // Big chip+matrix boards can be chained side-by-side

  /**
   * Sample debug features
   * If you add more debug displays, be careful to avoid conflicts!
   */
  #define MAX7219_DEBUG_PRINTER_ALIVE    // Blink corner LED of 8x8 matrix to show that the firmware is functioning
  #define MAX7219_DEBUG_PLANNER_HEAD  3  // Show the planner queue head position on this and the next LED matrix row
  #define MAX7219_DEBUG_PLANNER_TAIL  5  // Show the planner queue tail position on this and the next LED matrix row

  #define MAX7219_DEBUG_PLANNER_QUEUE 0  // Show the current planner queue depth on this and the next LED matrix row
                                         // If you experience stuttering, reboots, etc. this option can reveal how
                                         // tweaks made to the configuration are affecting the printer in real-time.
#endif

/**
 * NanoDLP Sync support
 *
 * Add support for Synchronized Z moves when using with NanoDLP. G0/G1 axis moves will output "Z_move_comp"
 * string to enable synchronization with DLP projector exposure. This change will allow to use
 * [[WaitForDoneMessage]] instead of populating your gcode with M400 commands
 */
//#define NANODLP_Z_SYNC
#if ENABLED(NANODLP_Z_SYNC)
  //#define NANODLP_ALL_AXIS  // Enables "Z_move_comp" output on any axis move.
                              // Default behavior is limited to Z axis only.
#endif

/**
 * WiFi Support (Espressif ESP32 WiFi)
 */
//#define WIFISUPPORT         // Marlin embedded WiFi managenent
//#define ESP3D_WIFISUPPORT   // ESP3D Library WiFi management (https://github.com/luc-github/ESP3DLib)

#if EITHER(WIFISUPPORT, ESP3D_WIFISUPPORT)
  //#define WEBSUPPORT          // Start a webserver (which may include auto-discovery)
  //#define OTASUPPORT          // Support over-the-air firmware updates
  //#define WIFI_CUSTOM_COMMAND // Accept feature config commands (e.g., WiFi ESP3D) from the host

  /**
   * To set a default WiFi SSID / Password, create a file called Configuration_Secure.h with
   * the following defines, customized for your network. This specific file is excluded via
   * .gitignore to prevent it from accidentally leaking to the public.
   *
   *   #define WIFI_SSID "WiFi SSID"
   *   #define WIFI_PWD  "WiFi Password"
   */
  //#include "Configuration_Secure.h" // External file with WiFi SSID / Password
#endif

/**
 * Průša Multi-Material Unit v2
 * Enable in Configuration.h
 */
#if ENABLED(PRUSA_MMU2)

  // Serial port used for communication with MMU2.
  // For AVR enable the UART port used for the MMU. (e.g., mmuSerial)
  // For 32-bit boards check your HAL for available serial ports. (e.g., Serial2)
  #define MMU2_SERIAL_PORT 2
  #define MMU2_SERIAL mmuSerial

  // Use hardware reset for MMU if a pin is defined for it
  //#define MMU2_RST_PIN 23

  // Enable if the MMU2 has 12V stepper motors (MMU2 Firmware 1.0.2 and up)
  //#define MMU2_MODE_12V

  // G-code to execute when MMU2 F.I.N.D.A. probe detects filament runout
  #define MMU2_FILAMENT_RUNOUT_SCRIPT "M600"

  // Add an LCD menu for MMU2
  //#define MMU2_MENUS
  #if ENABLED(MMU2_MENUS)
    // Settings for filament load / unload from the LCD menu.
    // This is for Průša MK3-style extruders. Customize for your hardware.
    #define MMU2_FILAMENTCHANGE_EJECT_FEED 80.0
    #define MMU2_LOAD_TO_NOZZLE_SEQUENCE \
      {  7.2, 1145 }, \
      { 14.4,  871 }, \
      { 36.0, 1393 }, \
      { 14.4,  871 }, \
      { 50.0,  198 }

    #define MMU2_RAMMING_SEQUENCE \
      {   1.0, 1000 }, \
      {   1.0, 1500 }, \
      {   2.0, 2000 }, \
      {   1.5, 3000 }, \
      {   2.5, 4000 }, \
      { -15.0, 5000 }, \
      { -14.0, 1200 }, \
      {  -6.0,  600 }, \
      {  10.0,  700 }, \
      { -10.0,  400 }, \
      { -50.0, 2000 }
  #endif

  /**
   * MMU Extruder Sensor
   *
   * Support for a Průša (or other) IR Sensor to detect filament near the extruder
   * and make loading more reliable. Suitable for an extruder equipped with a filament
   * sensor less than 38mm from the gears.
   *
   * During loading the extruder will stop when the sensor is triggered, then do a last
   * move up to the gears. If no filament is detected, the MMU2 can make some more attempts.
   * If all attempts fail, a filament runout will be triggered.
   */
  //#define MMU_EXTRUDER_SENSOR
  #if ENABLED(MMU_EXTRUDER_SENSOR)
    #define MMU_LOADING_ATTEMPTS_NR 5 // max. number of attempts to load filament if first load fail
  #endif

  /**
   * Using a sensor like the MMU2S
   * This mode requires a MK3S extruder with a sensor at the extruder idler, like the MMU2S.
   * See https://help.prusa3d.com/en/guide/3b-mk3s-mk2-5s-extruder-upgrade_41560, step 11
   */
  //#define PRUSA_MMU2_S_MODE
  #if ENABLED(PRUSA_MMU2_S_MODE)
    #define MMU2_C0_RETRY   5             // Number of retries (total time = timeout*retries)

    #define MMU2_CAN_LOAD_FEEDRATE 800    // (mm/min)
    #define MMU2_CAN_LOAD_SEQUENCE \
      {  0.1, MMU2_CAN_LOAD_FEEDRATE }, \
      {  60.0, MMU2_CAN_LOAD_FEEDRATE }, \
      { -52.0, MMU2_CAN_LOAD_FEEDRATE }

    #define MMU2_CAN_LOAD_RETRACT   6.0   // (mm) Keep under the distance between Load Sequence values
    #define MMU2_CAN_LOAD_DEVIATION 0.8   // (mm) Acceptable deviation

    #define MMU2_CAN_LOAD_INCREMENT 0.2   // (mm) To reuse within MMU2 module
    #define MMU2_CAN_LOAD_INCREMENT_SEQUENCE \
      { -MMU2_CAN_LOAD_INCREMENT, MMU2_CAN_LOAD_FEEDRATE }

  #endif

  //#define MMU2_DEBUG  // Write debug info to serial output

#endif // PRUSA_MMU2

/**
 * Advanced Print Counter settings
 */
#if ENABLED(PRINTCOUNTER)
  #define SERVICE_WARNING_BUZZES  3
  // Activate up to 3 service interval watchdogs
  //#define SERVICE_NAME_1      "Service S"
  //#define SERVICE_INTERVAL_1  100 // print hours
  //#define SERVICE_NAME_2      "Service L"
  //#define SERVICE_INTERVAL_2  200 // print hours
  //#define SERVICE_NAME_3      "Service 3"
  //#define SERVICE_INTERVAL_3    1 // print hours
#endif

// @section develop

//
// M100 Free Memory Watcher to debug memory usage
//
//#define M100_FREE_MEMORY_WATCHER

//
// M43 - display pin status, toggle pins, watch pins, watch endstops & toggle LED, test servo probe
//
//#define PINS_DEBUGGING

// Enable Marlin dev mode which adds some special commands
//#define MARLIN_DEV_MODE<|MERGE_RESOLUTION|>--- conflicted
+++ resolved
@@ -1104,13 +1104,8 @@
   #define BOOTSCREEN_TIMEOUT 4000        // (ms) Total Duration to display the boot screen(s)
 #endif
 
-<<<<<<< HEAD
-#if EITHER(SDSUPPORT, LCD_SET_PROGRESS_MANUALLY) && (HAS_GRAPHICAL_LCD || HAS_CHARACTER_LCD)
+#if EITHER(SDSUPPORT, LCD_SET_PROGRESS_MANUALLY) && ANY(HAS_MARLINUI_U8GLIB, HAS_MARLINUI_HD44780, IS_TFTGLCD_PANEL)
   #define SHOW_REMAINING_TIME          // Display estimated time to completion
-=======
-#if EITHER(SDSUPPORT, LCD_SET_PROGRESS_MANUALLY) && ANY(HAS_MARLINUI_U8GLIB, HAS_MARLINUI_HD44780, IS_TFTGLCD_PANEL)
-  //#define SHOW_REMAINING_TIME       // Display estimated time to completion
->>>>>>> 348570fd
   #if ENABLED(SHOW_REMAINING_TIME)
     #define USE_M73_REMAINING_TIME     // Use remaining time from M73 command instead of estimation
     #define ROTATE_PROGRESS_DISPLAY    // Display (P)rogress, (E)lapsed, and (R)emaining time
