--- conflicted
+++ resolved
@@ -1137,15 +1137,9 @@
   #define FTM_SHAPING_DEFAULT_FREQ_X   37.0f      // (Hz) Default peak frequency used by input shapers
   #define FTM_SHAPING_DEFAULT_FREQ_Y   37.0f      // (Hz) Default peak frequency used by input shapers
   #define FTM_LINEAR_ADV_DEFAULT_ENA   false      // Default linear advance enable (true) or disable (false)
-<<<<<<< HEAD
-  #define FTM_LINEAR_ADV_DEFAULT_K      0         // Default linear advance gain, integer value. (Acceleration-based scaling factor.)
+  #define FTM_LINEAR_ADV_DEFAULT_K      0.0f      // Default linear advance gain. (Acceleration-based scaling factor.)
   #define FTM_SHAPING_ZETA_X            0.1f      // Zeta used by input shapers for X-Axis
   #define FTM_SHAPING_ZETA_Y            0.1f      // Zeta used by input shapers for Y-Axis
-=======
-  #define FTM_LINEAR_ADV_DEFAULT_K      0.0f      // Default linear advance gain. (Acceleration-based scaling factor.)
-  #define FTM_SHAPING_ZETA_X            0.1f      // Zeta used by input shapers for X axis
-  #define FTM_SHAPING_ZETA_Y            0.1f      // Zeta used by input shapers for Y axis
->>>>>>> d2bda128
 
   #define FTM_SHAPING_V_TOL_X           0.05f     // Vibration tolerance used by EI input shapers for X-Axis
   #define FTM_SHAPING_V_TOL_Y           0.05f     // Vibration tolerance used by EI input shapers for Y-Axis
