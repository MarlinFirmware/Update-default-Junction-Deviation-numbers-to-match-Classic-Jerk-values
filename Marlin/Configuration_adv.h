/**
 * Marlin 3D Printer Firmware
 * Copyright (c) 2020 MarlinFirmware [https://github.com/MarlinFirmware/Marlin]
 *
 * Based on Sprinter and grbl.
 * Copyright (c) 2011 Camiel Gubbels / Erik van der Zalm
 *
 * This program is free software: you can redistribute it and/or modify
 * it under the terms of the GNU General Public License as published by
 * the Free Software Foundation, either version 3 of the License, or
 * (at your option) any later version.
 *
 * This program is distributed in the hope that it will be useful,
 * but WITHOUT ANY WARRANTY; without even the implied warranty of
 * MERCHANTABILITY or FITNESS FOR A PARTICULAR PURPOSE.  See the
 * GNU General Public License for more details.
 *
 * You should have received a copy of the GNU General Public License
 * along with this program.  If not, see <https://www.gnu.org/licenses/>.
 *
 */
#pragma once

/**
 * Configuration_adv.h
 *
 * Advanced settings.
 * Only change these if you know exactly what you're doing.
 * Some of these settings can damage your printer if improperly set!
 *
 * Basic settings can be found in Configuration.h
 *
 */
#define CONFIGURATION_ADV_H_VERSION 020006

// @section temperature

//===========================================================================
//============================= Thermal Settings ============================
//===========================================================================

/**
 * Thermocouple sensors are quite sensitive to noise.  Any noise induced in
 * the sensor wires, such as by stepper motor wires run in parallel to them,
 * may result in the thermocouple sensor reporting spurious errors.  This
 * value is the number of errors which can occur in a row before the error
 * is reported.  This allows us to ignore intermittent error conditions while
 * still detecting an actual failure, which should result in a continuous
 * stream of errors from the sensor.
 *
 * Set this value to 0 to fail on the first error to occur.
 */
#define THERMOCOUPLE_MAX_ERRORS 15

//
// Custom Thermistor 1000 parameters
//
#if TEMP_SENSOR_0 == 1000
  #define HOTEND0_PULLUP_RESISTOR_OHMS 4700    // Pullup resistor
  #define HOTEND0_RESISTANCE_25C_OHMS  100000  // Resistance at 25C
  #define HOTEND0_BETA                 3950    // Beta value
#endif

#if TEMP_SENSOR_1 == 1000
  #define HOTEND1_PULLUP_RESISTOR_OHMS 4700    // Pullup resistor
  #define HOTEND1_RESISTANCE_25C_OHMS  100000  // Resistance at 25C
  #define HOTEND1_BETA                 3950    // Beta value
#endif

#if TEMP_SENSOR_2 == 1000
  #define HOTEND2_PULLUP_RESISTOR_OHMS 4700    // Pullup resistor
  #define HOTEND2_RESISTANCE_25C_OHMS  100000  // Resistance at 25C
  #define HOTEND2_BETA                 3950    // Beta value
#endif

#if TEMP_SENSOR_3 == 1000
  #define HOTEND3_PULLUP_RESISTOR_OHMS 4700    // Pullup resistor
  #define HOTEND3_RESISTANCE_25C_OHMS  100000  // Resistance at 25C
  #define HOTEND3_BETA                 3950    // Beta value
#endif

#if TEMP_SENSOR_4 == 1000
  #define HOTEND4_PULLUP_RESISTOR_OHMS 4700    // Pullup resistor
  #define HOTEND4_RESISTANCE_25C_OHMS  100000  // Resistance at 25C
  #define HOTEND4_BETA                 3950    // Beta value
#endif

#if TEMP_SENSOR_5 == 1000
  #define HOTEND5_PULLUP_RESISTOR_OHMS 4700    // Pullup resistor
  #define HOTEND5_RESISTANCE_25C_OHMS  100000  // Resistance at 25C
  #define HOTEND5_BETA                 3950    // Beta value
#endif

#if TEMP_SENSOR_6 == 1000
  #define HOTEND6_PULLUP_RESISTOR_OHMS 4700    // Pullup resistor
  #define HOTEND6_RESISTANCE_25C_OHMS  100000  // Resistance at 25C
  #define HOTEND6_BETA                 3950    // Beta value
#endif

#if TEMP_SENSOR_7 == 1000
  #define HOTEND7_PULLUP_RESISTOR_OHMS 4700    // Pullup resistor
  #define HOTEND7_RESISTANCE_25C_OHMS  100000  // Resistance at 25C
  #define HOTEND7_BETA                 3950    // Beta value
#endif

#if TEMP_SENSOR_BED == 1000
  #define BED_PULLUP_RESISTOR_OHMS     4700    // Pullup resistor
  #define BED_RESISTANCE_25C_OHMS      100000  // Resistance at 25C
  #define BED_BETA                     3950    // Beta value
#endif

#if TEMP_SENSOR_CHAMBER == 1000
  #define CHAMBER_PULLUP_RESISTOR_OHMS 4700    // Pullup resistor
  #define CHAMBER_RESISTANCE_25C_OHMS  100000  // Resistance at 25C
  #define CHAMBER_BETA                 3950    // Beta value
#endif

//
// Hephestos 2 24V heated bed upgrade kit.
// https://store.bq.com/en/heated-bed-kit-hephestos2
//
//#define HEPHESTOS2_HEATED_BED_KIT
#if ENABLED(HEPHESTOS2_HEATED_BED_KIT)
  #undef TEMP_SENSOR_BED
  #define TEMP_SENSOR_BED 70
  #define HEATER_BED_INVERTING true
#endif

/**
 * Heated Chamber settings
 */
#if TEMP_SENSOR_CHAMBER
  #define CHAMBER_MINTEMP             5
  #define CHAMBER_MAXTEMP            60
  #define TEMP_CHAMBER_HYSTERESIS     1   // (°C) Temperature proximity considered "close enough" to the target
  //#define CHAMBER_LIMIT_SWITCHING
  //#define HEATER_CHAMBER_PIN       44   // Chamber heater on/off pin
  //#define HEATER_CHAMBER_INVERTING false
#endif

#if DISABLED(PIDTEMPBED)
  #define BED_CHECK_INTERVAL 5000 // ms between checks in bang-bang control
  #if ENABLED(BED_LIMIT_SWITCHING)
    #define BED_HYSTERESIS 2 // Only disable heating if T>target+BED_HYSTERESIS and enable heating if T>target-BED_HYSTERESIS
  #endif
#endif

/**
 * Thermal Protection provides additional protection to your printer from damage
 * and fire. Marlin always includes safe min and max temperature ranges which
 * protect against a broken or disconnected thermistor wire.
 *
 * The issue: If a thermistor falls out, it will report the much lower
 * temperature of the air in the room, and the the firmware will keep
 * the heater on.
 *
 * The solution: Once the temperature reaches the target, start observing.
 * If the temperature stays too far below the target (hysteresis) for too
 * long (period), the firmware will halt the machine as a safety precaution.
 *
 * If you get false positives for "Thermal Runaway", increase
 * THERMAL_PROTECTION_HYSTERESIS and/or THERMAL_PROTECTION_PERIOD
 */
#if ENABLED(THERMAL_PROTECTION_HOTENDS)
  #define THERMAL_PROTECTION_PERIOD 40        // Seconds
  #define THERMAL_PROTECTION_HYSTERESIS 4     // Degrees Celsius

  //#define ADAPTIVE_FAN_SLOWING              // Slow part cooling fan if temperature drops
  #if BOTH(ADAPTIVE_FAN_SLOWING, PIDTEMP)
    //#define NO_FAN_SLOWING_IN_PID_TUNING    // Don't slow fan speed during M303
  #endif

  /**
   * Whenever an M104, M109, or M303 increases the target temperature, the
   * firmware will wait for the WATCH_TEMP_PERIOD to expire. If the temperature
   * hasn't increased by WATCH_TEMP_INCREASE degrees, the machine is halted and
   * requires a hard reset. This test restarts with any M104/M109/M303, but only
   * if the current temperature is far enough below the target for a reliable
   * test.
   *
   * If you get false positives for "Heating failed", increase WATCH_TEMP_PERIOD
   * and/or decrease WATCH_TEMP_INCREASE. WATCH_TEMP_INCREASE should not be set
   * below 2.
   */
  #define WATCH_TEMP_PERIOD 20                // Seconds
  #define WATCH_TEMP_INCREASE 2               // Degrees Celsius
#endif

/**
 * Thermal Protection parameters for the bed are just as above for hotends.
 */
#if ENABLED(THERMAL_PROTECTION_BED)
  #define THERMAL_PROTECTION_BED_PERIOD        20 // Seconds
  #define THERMAL_PROTECTION_BED_HYSTERESIS     2 // Degrees Celsius

  /**
   * As described above, except for the bed (M140/M190/M303).
   */
  #define WATCH_BED_TEMP_PERIOD                60 // Seconds
  #define WATCH_BED_TEMP_INCREASE               2 // Degrees Celsius
#endif

/**
 * Thermal Protection parameters for the heated chamber.
 */
#if ENABLED(THERMAL_PROTECTION_CHAMBER)
  #define THERMAL_PROTECTION_CHAMBER_PERIOD    20 // Seconds
  #define THERMAL_PROTECTION_CHAMBER_HYSTERESIS 2 // Degrees Celsius

  /**
   * Heated chamber watch settings (M141/M191).
   */
  #define WATCH_CHAMBER_TEMP_PERIOD            60 // Seconds
  #define WATCH_CHAMBER_TEMP_INCREASE           2 // Degrees Celsius
#endif

#if ENABLED(PIDTEMP)
  // Add an experimental additional term to the heater power, proportional to the extrusion speed.
  // A well-chosen Kc value should add just enough power to melt the increased material volume.
  //#define PID_EXTRUSION_SCALING
  #if ENABLED(PID_EXTRUSION_SCALING)
    #define DEFAULT_Kc (100) // heating power = Kc * e_speed
    #define LPQ_MAX_LEN 50
  #endif

  /**
   * Add an experimental additional term to the heater power, proportional to the fan speed.
   * A well-chosen Kf value should add just enough power to compensate for power-loss from the cooling fan.
   * You can either just add a constant compensation with the DEFAULT_Kf value
   * or follow the instruction below to get speed-dependent compensation.
   *
   * Constant compensation (use only with fanspeeds of 0% and 100%)
   * ---------------------------------------------------------------------
   * A good starting point for the Kf-value comes from the calculation:
   *   kf = (power_fan * eff_fan) / power_heater * 255
   * where eff_fan is between 0.0 and 1.0, based on fan-efficiency and airflow to the nozzle / heater.
   *
   * Example:
   *   Heater: 40W, Fan: 0.1A * 24V = 2.4W, eff_fan = 0.8
   *   Kf = (2.4W * 0.8) / 40W * 255 = 12.24
   *
   * Fan-speed dependent compensation
   * --------------------------------
   * 1. To find a good Kf value, set the hotend temperature, wait for it to settle, and enable the fan (100%).
   *    Make sure PID_FAN_SCALING_LIN_FACTOR is 0 and PID_FAN_SCALING_ALTERNATIVE_DEFINITION is not enabled.
   *    If you see the temperature drop repeat the test, increasing the Kf value slowly, until the temperature
   *    drop goes away. If the temperature overshoots after enabling the fan, the Kf value is too big.
   * 2. Note the Kf-value for fan-speed at 100%
   * 3. Determine a good value for PID_FAN_SCALING_MIN_SPEED, which is around the speed, where the fan starts moving.
   * 4. Repeat step 1. and 2. for this fan speed.
   * 5. Enable PID_FAN_SCALING_ALTERNATIVE_DEFINITION and enter the two identified Kf-values in
   *    PID_FAN_SCALING_AT_FULL_SPEED and PID_FAN_SCALING_AT_MIN_SPEED. Enter the minimum speed in PID_FAN_SCALING_MIN_SPEED
   */
  //#define PID_FAN_SCALING
  #if ENABLED(PID_FAN_SCALING)
    //#define PID_FAN_SCALING_ALTERNATIVE_DEFINITION
    #if ENABLED(PID_FAN_SCALING_ALTERNATIVE_DEFINITION)
      // The alternative definition is used for an easier configuration.
      // Just figure out Kf at fullspeed (255) and PID_FAN_SCALING_MIN_SPEED.
      // DEFAULT_Kf and PID_FAN_SCALING_LIN_FACTOR are calculated accordingly.

      #define PID_FAN_SCALING_AT_FULL_SPEED 13.0        //=PID_FAN_SCALING_LIN_FACTOR*255+DEFAULT_Kf
      #define PID_FAN_SCALING_AT_MIN_SPEED 6.0          //=PID_FAN_SCALING_LIN_FACTOR*PID_FAN_SCALING_MIN_SPEED+DEFAULT_Kf
      #define PID_FAN_SCALING_MIN_SPEED 10.0            // Minimum fan speed at which to enable PID_FAN_SCALING

      #define DEFAULT_Kf (255.0*PID_FAN_SCALING_AT_MIN_SPEED-PID_FAN_SCALING_AT_FULL_SPEED*PID_FAN_SCALING_MIN_SPEED)/(255.0-PID_FAN_SCALING_MIN_SPEED)
      #define PID_FAN_SCALING_LIN_FACTOR (PID_FAN_SCALING_AT_FULL_SPEED-DEFAULT_Kf)/255.0

    #else
      #define PID_FAN_SCALING_LIN_FACTOR (0)             // Power loss due to cooling = Kf * (fan_speed)
      #define DEFAULT_Kf 10                              // A constant value added to the PID-tuner
      #define PID_FAN_SCALING_MIN_SPEED 10               // Minimum fan speed at which to enable PID_FAN_SCALING
    #endif
  #endif
#endif

/**
 * Automatic Temperature Mode
 *
 * Dynamically adjust the hotend target temperature based on planned E moves.
 *
 * (Contrast with PID_EXTRUSION_SCALING, which tracks E movement and adjusts PID
 *  behavior using an additional kC value.)
 *
 * Autotemp is calculated by (mintemp + factor * mm_per_sec), capped to maxtemp.
 *
 * Enable Autotemp Mode with M104/M109 F<factor> S<mintemp> B<maxtemp>.
 * Disable by sending M104/M109 with no F parameter (or F0 with AUTOTEMP_PROPORTIONAL).
 */
#define AUTOTEMP
#if ENABLED(AUTOTEMP)
  #define AUTOTEMP_OLDWEIGHT    0.98
  // Turn on AUTOTEMP on M104/M109 by default using proportions set here
  //#define AUTOTEMP_PROPORTIONAL
  #if ENABLED(AUTOTEMP_PROPORTIONAL)
    #define AUTOTEMP_MIN_P      0 // (°C) Added to the target temperature
    #define AUTOTEMP_MAX_P      5 // (°C) Added to the target temperature
    #define AUTOTEMP_FACTOR_P   1 // Apply this F parameter by default (overridden by M104/M109 F)
  #endif
#endif

// Show Temperature ADC value
// Enable for M105 to include ADC values read from temperature sensors.
//#define SHOW_TEMP_ADC_VALUES

/**
 * High Temperature Thermistor Support
 *
 * Thermistors able to support high temperature tend to have a hard time getting
 * good readings at room and lower temperatures. This means HEATER_X_RAW_LO_TEMP
 * will probably be caught when the heating element first turns on during the
 * preheating process, which will trigger a min_temp_error as a safety measure
 * and force stop everything.
 * To circumvent this limitation, we allow for a preheat time (during which,
 * min_temp_error won't be triggered) and add a min_temp buffer to handle
 * aberrant readings.
 *
 * If you want to enable this feature for your hotend thermistor(s)
 * uncomment and set values > 0 in the constants below
 */

// The number of consecutive low temperature errors that can occur
// before a min_temp_error is triggered. (Shouldn't be more than 10.)
//#define MAX_CONSECUTIVE_LOW_TEMPERATURE_ERROR_ALLOWED 0

// The number of milliseconds a hotend will preheat before starting to check
// the temperature. This value should NOT be set to the time it takes the
// hot end to reach the target temperature, but the time it takes to reach
// the minimum temperature your thermistor can read. The lower the better/safer.
// This shouldn't need to be more than 30 seconds (30000)
//#define MILLISECONDS_PREHEAT_TIME 0

// @section extruder

// Extruder runout prevention.
// If the machine is idle and the temperature over MINTEMP
// then extrude some filament every couple of SECONDS.
//#define EXTRUDER_RUNOUT_PREVENT
#if ENABLED(EXTRUDER_RUNOUT_PREVENT)
  #define EXTRUDER_RUNOUT_MINTEMP 190
  #define EXTRUDER_RUNOUT_SECONDS 30
  #define EXTRUDER_RUNOUT_SPEED 1500  // (mm/min)
  #define EXTRUDER_RUNOUT_EXTRUDE 5   // (mm)
#endif

/**
 * Hotend Idle Timeout
 * Prevent filament in the nozzle from charring and causing a critical jam.
 */
//#define HOTEND_IDLE_TIMEOUT
#if ENABLED(HOTEND_IDLE_TIMEOUT)
  #define HOTEND_IDLE_TIMEOUT_SEC (5*60)    // (seconds) Time without extruder movement to trigger protection
  #define HOTEND_IDLE_MIN_TRIGGER   180     // (°C) Minimum temperature to enable hotend protection
  #define HOTEND_IDLE_NOZZLE_TARGET   0     // (°C) Safe temperature for the nozzle after timeout
  #define HOTEND_IDLE_BED_TARGET      0     // (°C) Safe temperature for the bed after timeout
#endif

// @section temperature

// Calibration for AD595 / AD8495 sensor to adjust temperature measurements.
// The final temperature is calculated as (measuredTemp * GAIN) + OFFSET.
#define TEMP_SENSOR_AD595_OFFSET  0.0
#define TEMP_SENSOR_AD595_GAIN    1.0
#define TEMP_SENSOR_AD8495_OFFSET 0.0
#define TEMP_SENSOR_AD8495_GAIN   1.0

/**
 * Controller Fan
 * To cool down the stepper drivers and MOSFETs.
 *
 * The fan turns on automatically whenever any driver is enabled and turns
 * off (or reduces to idle speed) shortly after drivers are turned off.
 */
//#define USE_CONTROLLER_FAN
#if ENABLED(USE_CONTROLLER_FAN)
  //#define CONTROLLER_FAN_PIN -1        // Set a custom pin for the controller fan
  //#define CONTROLLER_FAN_USE_Z_ONLY    // With this option only the Z axis is considered
  //#define CONTROLLER_FAN_IGNORE_Z      // Ignore Z stepper. Useful when stepper timeout is disabled.
  #define CONTROLLERFAN_SPEED_MIN      0 // (0-255) Minimum speed. (If set below this value the fan is turned off.)
  #define CONTROLLERFAN_SPEED_ACTIVE 255 // (0-255) Active speed, used when any motor is enabled
  #define CONTROLLERFAN_SPEED_IDLE     0 // (0-255) Idle speed, used when motors are disabled
  #define CONTROLLERFAN_IDLE_TIME     60 // (seconds) Extra time to keep the fan running after disabling motors
  //#define CONTROLLER_FAN_EDITABLE      // Enable M710 configurable settings
  #if ENABLED(CONTROLLER_FAN_EDITABLE)
    #define CONTROLLER_FAN_MENU          // Enable the Controller Fan submenu
  #endif
#endif

// When first starting the main fan, run it at full speed for the
// given number of milliseconds.  This gets the fan spinning reliably
// before setting a PWM value. (Does not work with software PWM for fan on Sanguinololu)
//#define FAN_KICKSTART_TIME 100

// Some coolers may require a non-zero "off" state.
//#define FAN_OFF_PWM  1

/**
 * PWM Fan Scaling
 *
 * Define the min/max speeds for PWM fans (as set with M106).
 *
 * With these options the M106 0-255 value range is scaled to a subset
 * to ensure that the fan has enough power to spin, or to run lower
 * current fans with higher current. (e.g., 5V/12V fans with 12V/24V)
 * Value 0 always turns off the fan.
 *
 * Define one or both of these to override the default 0-255 range.
 */
//#define FAN_MIN_PWM 50
//#define FAN_MAX_PWM 128

/**
 * FAST PWM FAN Settings
 *
 * Use to change the FAST FAN PWM frequency (if enabled in Configuration.h)
 * Combinations of PWM Modes, prescale values and TOP resolutions are used internally to produce a
 * frequency as close as possible to the desired frequency.
 *
 * FAST_PWM_FAN_FREQUENCY [undefined by default]
 *   Set this to your desired frequency.
 *   If left undefined this defaults to F = F_CPU/(2*255*1)
 *   i.e., F = 31.4kHz on 16MHz microcontrollers or F = 39.2kHz on 20MHz microcontrollers.
 *   These defaults are the same as with the old FAST_PWM_FAN implementation - no migration is required
 *   NOTE: Setting very low frequencies (< 10 Hz) may result in unexpected timer behavior.
 *
 * USE_OCR2A_AS_TOP [undefined by default]
 *   Boards that use TIMER2 for PWM have limitations resulting in only a few possible frequencies on TIMER2:
 *   16MHz MCUs: [62.5KHz, 31.4KHz (default), 7.8KHz, 3.92KHz, 1.95KHz, 977Hz, 488Hz, 244Hz, 60Hz, 122Hz, 30Hz]
 *   20MHz MCUs: [78.1KHz, 39.2KHz (default), 9.77KHz, 4.9KHz, 2.44KHz, 1.22KHz, 610Hz, 305Hz, 153Hz, 76Hz, 38Hz]
 *   A greater range can be achieved by enabling USE_OCR2A_AS_TOP. But note that this option blocks the use of
 *   PWM on pin OC2A. Only use this option if you don't need PWM on 0C2A. (Check your schematic.)
 *   USE_OCR2A_AS_TOP sacrifices duty cycle control resolution to achieve this broader range of frequencies.
 */
#if ENABLED(FAST_PWM_FAN)
  //#define FAST_PWM_FAN_FREQUENCY 31400
  //#define USE_OCR2A_AS_TOP
#endif

// @section extruder

/**
 * Extruder cooling fans
 *
 * Extruder auto fans automatically turn on when their extruders'
 * temperatures go above EXTRUDER_AUTO_FAN_TEMPERATURE.
 *
 * Your board's pins file specifies the recommended pins. Override those here
 * or set to -1 to disable completely.
 *
 * Multiple extruders can be assigned to the same pin in which case
 * the fan will turn on when any selected extruder is above the threshold.
 */
<<<<<<< HEAD
#define E0_AUTO_FAN_PIN 7
=======
#define E0_AUTO_FAN_PIN P2_04
>>>>>>> 11b796fe
#define E1_AUTO_FAN_PIN -1
#define E2_AUTO_FAN_PIN -1
#define E3_AUTO_FAN_PIN -1
#define E4_AUTO_FAN_PIN -1
#define E5_AUTO_FAN_PIN -1
#define E6_AUTO_FAN_PIN -1
#define E7_AUTO_FAN_PIN -1
#define CHAMBER_AUTO_FAN_PIN -1

#define EXTRUDER_AUTO_FAN_TEMPERATURE 50
#define EXTRUDER_AUTO_FAN_SPEED 255   // 255 == full speed
#define CHAMBER_AUTO_FAN_TEMPERATURE 30
#define CHAMBER_AUTO_FAN_SPEED 255

/**
 * Part-Cooling Fan Multiplexer
 *
 * This feature allows you to digitally multiplex the fan output.
 * The multiplexer is automatically switched at tool-change.
 * Set FANMUX[012]_PINs below for up to 2, 4, or 8 multiplexed fans.
 */
#define FANMUX0_PIN -1
#define FANMUX1_PIN -1
#define FANMUX2_PIN -1

/**
 * M355 Case Light on-off / brightness
 */
//#define CASE_LIGHT_ENABLE
#if ENABLED(CASE_LIGHT_ENABLE)
  //#define CASE_LIGHT_PIN 4                  // Override the default pin if needed
  #define INVERT_CASE_LIGHT false             // Set true if Case Light is ON when pin is LOW
  #define CASE_LIGHT_DEFAULT_ON true          // Set default power-up state on
  #define CASE_LIGHT_DEFAULT_BRIGHTNESS 105   // Set default power-up brightness (0-255, requires PWM pin)
  //#define CASE_LIGHT_MAX_PWM 128            // Limit pwm
  //#define CASE_LIGHT_MENU                   // Add Case Light options to the LCD menu
  //#define CASE_LIGHT_NO_BRIGHTNESS          // Disable brightness control. Enable for non-PWM lighting.
  //#define CASE_LIGHT_USE_NEOPIXEL           // Use NeoPixel LED as case light, requires NEOPIXEL_LED.
  #if ENABLED(CASE_LIGHT_USE_NEOPIXEL)
    #define CASE_LIGHT_NEOPIXEL_COLOR { 255, 255, 255, 255 } // { Red, Green, Blue, White }
  #endif
#endif

// @section homing

// If you want endstops to stay on (by default) even when not homing
// enable this option. Override at any time with M120, M121.
//#define ENDSTOPS_ALWAYS_ON_DEFAULT

// @section extras

//#define Z_LATE_ENABLE // Enable Z the last moment. Needed if your Z driver overheats.

// Employ an external closed loop controller. Override pins here if needed.
//#define EXTERNAL_CLOSED_LOOP_CONTROLLER
#if ENABLED(EXTERNAL_CLOSED_LOOP_CONTROLLER)
  //#define CLOSED_LOOP_ENABLE_PIN        -1
  //#define CLOSED_LOOP_MOVE_COMPLETE_PIN -1
#endif

/**
 * Dual Steppers / Dual Endstops
 *
 * This section will allow you to use extra E drivers to drive a second motor for X, Y, or Z axes.
 *
 * For example, set X_DUAL_STEPPER_DRIVERS setting to use a second motor. If the motors need to
 * spin in opposite directions set INVERT_X2_VS_X_DIR. If the second motor needs its own endstop
 * set X_DUAL_ENDSTOPS. This can adjust for "racking." Use X2_USE_ENDSTOP to set the endstop plug
 * that should be used for the second endstop. Extra endstops will appear in the output of 'M119'.
 *
 * Use X_DUAL_ENDSTOP_ADJUSTMENT to adjust for mechanical imperfection. After homing both motors
 * this offset is applied to the X2 motor. To find the offset home the X axis, and measure the error
 * in X2. Dual endstop offsets can be set at runtime with 'M666 X<offset> Y<offset> Z<offset>'.
 */

//#define X_DUAL_STEPPER_DRIVERS
#if ENABLED(X_DUAL_STEPPER_DRIVERS)
  #define INVERT_X2_VS_X_DIR true   // Set 'true' if X motors should rotate in opposite directions
  //#define X_DUAL_ENDSTOPS
  #if ENABLED(X_DUAL_ENDSTOPS)
    #define X2_USE_ENDSTOP _XMAX_
    #define X2_ENDSTOP_ADJUSTMENT  0
  #endif
#endif

//#define Y_DUAL_STEPPER_DRIVERS
#if ENABLED(Y_DUAL_STEPPER_DRIVERS)
  #define INVERT_Y2_VS_Y_DIR true   // Set 'true' if Y motors should rotate in opposite directions
  //#define Y_DUAL_ENDSTOPS
  #if ENABLED(Y_DUAL_ENDSTOPS)
    #define Y2_USE_ENDSTOP _YMAX_
    #define Y2_ENDSTOP_ADJUSTMENT  0
  #endif
#endif

//
// For Z set the number of stepper drivers
//
#define NUM_Z_STEPPER_DRIVERS 2   // (1-4) Z options change based on how many

#if NUM_Z_STEPPER_DRIVERS > 1
  //#define Z_MULTI_ENDSTOPS
  #if ENABLED(Z_MULTI_ENDSTOPS)
    #define Z2_USE_ENDSTOP          _XMAX_
    #define Z2_ENDSTOP_ADJUSTMENT   0
    #if NUM_Z_STEPPER_DRIVERS >= 3
      #define Z3_USE_ENDSTOP        _YMAX_
      #define Z3_ENDSTOP_ADJUSTMENT 0
    #endif
    #if NUM_Z_STEPPER_DRIVERS >= 4
      #define Z4_USE_ENDSTOP        _ZMAX_
      #define Z4_ENDSTOP_ADJUSTMENT 0
    #endif
  #endif
#endif

/**
 * Dual X Carriage
 *
 * This setup has two X carriages that can move independently, each with its own hotend.
 * The carriages can be used to print an object with two colors or materials, or in
 * "duplication mode" it can print two identical or X-mirrored objects simultaneously.
 * The inactive carriage is parked automatically to prevent oozing.
 * X1 is the left carriage, X2 the right. They park and home at opposite ends of the X axis.
 * By default the X2 stepper is assigned to the first unused E plug on the board.
 *
 * The following Dual X Carriage modes can be selected with M605 S<mode>:
 *
 *   0 : (FULL_CONTROL) The slicer has full control over both X-carriages and can achieve optimal travel
 *       results as long as it supports dual X-carriages. (M605 S0)
 *
 *   1 : (AUTO_PARK) The firmware automatically parks and unparks the X-carriages on tool-change so
 *       that additional slicer support is not required. (M605 S1)
 *
 *   2 : (DUPLICATION) The firmware moves the second X-carriage and extruder in synchronization with
 *       the first X-carriage and extruder, to print 2 copies of the same object at the same time.
 *       Set the constant X-offset and temperature differential with M605 S2 X[offs] R[deg] and
 *       follow with M605 S2 to initiate duplicated movement.
 *
 *   3 : (MIRRORED) Formbot/Vivedino-inspired mirrored mode in which the second extruder duplicates
 *       the movement of the first except the second extruder is reversed in the X axis.
 *       Set the initial X offset and temperature differential with M605 S2 X[offs] R[deg] and
 *       follow with M605 S3 to initiate mirrored movement.
 */
//#define DUAL_X_CARRIAGE
#if ENABLED(DUAL_X_CARRIAGE)
  #define X1_MIN_POS X_MIN_POS   // Set to X_MIN_POS
  #define X1_MAX_POS X_BED_SIZE  // Set a maximum so the first X-carriage can't hit the parked second X-carriage
  #define X2_MIN_POS    80       // Set a minimum to ensure the  second X-carriage can't hit the parked first X-carriage
  #define X2_MAX_POS   353       // Set this to the distance between toolheads when both heads are homed
  #define X2_HOME_DIR    1       // Set to 1. The second X-carriage always homes to the maximum endstop position
  #define X2_HOME_POS X2_MAX_POS // Default X2 home position. Set to X2_MAX_POS.
                      // However: In this mode the HOTEND_OFFSET_X value for the second extruder provides a software
                      // override for X2_HOME_POS. This also allow recalibration of the distance between the two endstops
                      // without modifying the firmware (through the "M218 T1 X???" command).
                      // Remember: you should set the second extruder x-offset to 0 in your slicer.

  // This is the default power-up mode which can be later using M605.
  #define DEFAULT_DUAL_X_CARRIAGE_MODE DXC_AUTO_PARK_MODE

  // Default x offset in duplication mode (typically set to half print bed width)
  #define DEFAULT_DUPLICATION_X_OFFSET 100
#endif

// Activate a solenoid on the active extruder with M380. Disable all with M381.
// Define SOL0_PIN, SOL1_PIN, etc., for each extruder that has a solenoid.
//#define EXT_SOLENOID

// @section homing

/**
 * Homing Procedure
 * Homing (G28) does an indefinite move towards the endstops to establish
 * the position of the toolhead relative to the workspace.
 */

//#define SENSORLESS_BACKOFF_MM  { 2, 2 }     // (mm) Backoff from endstops before sensorless homing

#define HOMING_BUMP_MM      { 5, 5, 2 }       // (mm) Backoff from endstops after first bump
#define HOMING_BUMP_DIVISOR { 2, 2, 4 }       // Re-Bump Speed Divisor (Divides the Homing Feedrate)

//#define HOMING_BACKOFF_POST_MM { 2, 2, 2 }  // (mm) Backoff from endstops after homing

#define QUICK_HOME                            // If G28 contains XY do a diagonal move first
//#define HOME_Y_BEFORE_X                     // If G28 contains XY home Y before X
//#define CODEPENDENT_XY_HOMING               // If X/Y can't home without homing Y/X first

// @section bltouch

#if ENABLED(BLTOUCH)
  /**
   * Either: Use the defaults (recommended) or: For special purposes, use the following DEFINES
   * Do not activate settings that the probe might not understand. Clones might misunderstand
   * advanced commands.
   *
   * Note: If the probe is not deploying, do a "Reset" and "Self-Test" and then check the
   *       wiring of the BROWN, RED and ORANGE wires.
   *
   * Note: If the trigger signal of your probe is not being recognized, it has been very often
   *       because the BLACK and WHITE wires needed to be swapped. They are not "interchangeable"
   *       like they would be with a real switch. So please check the wiring first.
   *
   * Settings for all BLTouch and clone probes:
   */

  // Safety: The probe needs time to recognize the command.
  //         Minimum command delay (ms). Enable and increase if needed.
  //#define BLTOUCH_DELAY 500

  /**
   * Settings for BLTOUCH Classic 1.2, 1.3 or BLTouch Smart 1.0, 2.0, 2.2, 3.0, 3.1, and most clones:
   */

  // Feature: Switch into SW mode after a deploy. It makes the output pulse longer. Can be useful
  //          in special cases, like noisy or filtered input configurations.
  //#define BLTOUCH_FORCE_SW_MODE

  /**
   * Settings for BLTouch Smart 3.0 and 3.1
   * Summary:
   *   - Voltage modes: 5V and OD (open drain - "logic voltage free") output modes
   *   - High-Speed mode
   *   - Disable LCD voltage options
   */

  /**
   * Danger: Don't activate 5V mode unless attached to a 5V-tolerant controller!
   * V3.0 or 3.1: Set default mode to 5V mode at Marlin startup.
   * If disabled, OD mode is the hard-coded default on 3.0
   * On startup, Marlin will compare its eeprom to this value. If the selected mode
   * differs, a mode set eeprom write will be completed at initialization.
   * Use the option below to force an eeprom write to a V3.1 probe regardless.
   */
  #define BLTOUCH_SET_5V_MODE

  /**
   * Safety: Activate if connecting a probe with an unknown voltage mode.
   * V3.0: Set a probe into mode selected above at Marlin startup. Required for 5V mode on 3.0
   * V3.1: Force a probe with unknown mode into selected mode at Marlin startup ( = Probe EEPROM write )
   * To preserve the life of the probe, use this once then turn it off and re-flash.
   */
  //#define BLTOUCH_FORCE_MODE_SET

  /**
   * Use "HIGH SPEED" mode for probing.
   * Danger: Disable if your probe sometimes fails. Only suitable for stable well-adjusted systems.
   * This feature was designed for Delta's with very fast Z moves however higher speed cartesians may function
   * If the machine cannot raise the probe fast enough after a trigger, it may enter a fault state.
   */
  //#define BLTOUCH_HS_MODE

  // Safety: Enable voltage mode settings in the LCD menu.
  //#define BLTOUCH_LCD_VOLTAGE_MENU

#endif // BLTOUCH

// @section extras

/**
 * Z Steppers Auto-Alignment
 * Add the G34 command to align multiple Z steppers using a bed probe.
 */
//#define Z_STEPPER_AUTO_ALIGN
#if ENABLED(Z_STEPPER_AUTO_ALIGN)
  // Define probe X and Y positions for Z1, Z2 [, Z3 [, Z4]]
  // If not defined, probe limits will be used.
  // Override with 'M422 S<index> X<pos> Y<pos>'
  //#define Z_STEPPER_ALIGN_XY { {  10, 190 }, { 100,  10 }, { 190, 190 } }

  /**
   * Orientation for the automatically-calculated probe positions.
   * Override Z stepper align points with 'M422 S<index> X<pos> Y<pos>'
   *
   * 2 Steppers:  (0)     (1)
   *               |       |   2   |
   *               | 1   2 |       |
   *               |       |   1   |
   *
   * 3 Steppers:  (0)     (1)     (2)     (3)
   *               |   3   | 1     | 2   1 |     2 |
   *               |       |     3 |       | 3     |
   *               | 1   2 | 2     |   3   |     1 |
   *
   * 4 Steppers:  (0)     (1)     (2)     (3)
   *               | 4   3 | 1   4 | 2   1 | 3   2 |
   *               |       |       |       |       |
   *               | 1   2 | 2   3 | 3   4 | 4   1 |
   *
   */
  #ifndef Z_STEPPER_ALIGN_XY
    //#define Z_STEPPERS_ORIENTATION 0
  #endif

  // Provide Z stepper positions for more rapid convergence in bed alignment.
  // Requires triple stepper drivers (i.e., set NUM_Z_STEPPER_DRIVERS to 3)
  //#define Z_STEPPER_ALIGN_KNOWN_STEPPER_POSITIONS
  #if ENABLED(Z_STEPPER_ALIGN_KNOWN_STEPPER_POSITIONS)
    // Define Stepper XY positions for Z1, Z2, Z3 corresponding to
    // the Z screw positions in the bed carriage.
    // Define one position per Z stepper in stepper driver order.
    #define Z_STEPPER_ALIGN_STEPPER_XY { { 210.7, 102.5 }, { 152.6, 220.0 }, { 94.5, 102.5 } }
  #else
    // Amplification factor. Used to scale the correction step up or down in case
    // the stepper (spindle) position is farther out than the test point.
    #define Z_STEPPER_ALIGN_AMP 1.0       // Use a value > 1.0 NOTE: This may cause instability!
  #endif

  // On a 300mm bed a 5% grade would give a misalignment of ~1.5cm
  #define G34_MAX_GRADE              5    // (%) Maximum incline that G34 will handle
  #define Z_STEPPER_ALIGN_ITERATIONS 3    // Number of iterations to apply during alignment
  #define Z_STEPPER_ALIGN_ACC        0.02 // Stop iterating early if the accuracy is better than this
  #define RESTORE_LEVELING_AFTER_G34      // Restore leveling after G34 is done?
  // After G34, re-home Z (G28 Z) or just calculate it from the last probe heights?
  // Re-homing might be more precise in reproducing the actual 'G28 Z' homing height, especially on an uneven bed.
  #define HOME_AFTER_G34
#endif

//
// Add the G35 command to read bed corners to help adjust screws. Requires a bed probe.
//
//#define ASSISTED_TRAMMING
#if ENABLED(ASSISTED_TRAMMING)

  // Define positions for probing points, use the hotend as reference not the sensor.
  #define TRAMMING_POINT_XY { {  20, 20 }, { 200,  20 }, { 200, 200 }, { 20, 200 } }

  // Define positions names for probing points.
  #define TRAMMING_POINT_NAME_1 "Front-Left"
  #define TRAMMING_POINT_NAME_2 "Front-Right"
  #define TRAMMING_POINT_NAME_3 "Back-Right"
  #define TRAMMING_POINT_NAME_4 "Back-Left"

  // Enable to restore leveling setup after operation
  #define RESTORE_LEVELING_AFTER_G35

  /**
   * Screw thread:
   *   M3: 30 = Clockwise, 31 = Counter-Clockwise
   *   M4: 40 = Clockwise, 41 = Counter-Clockwise
   *   M5: 50 = Clockwise, 51 = Counter-Clockwise
   */
  #define TRAMMING_SCREW_THREAD 30

#endif

// @section motion

#define AXIS_RELATIVE_MODES { false, false, false, false }

// Add a Duplicate option for well-separated conjoined nozzles
//#define MULTI_NOZZLE_DUPLICATION

// By default pololu step drivers require an active high signal. However, some high power drivers require an active low signal as step.
#define INVERT_X_STEP_PIN false
#define INVERT_Y_STEP_PIN false
#define INVERT_Z_STEP_PIN false
#define INVERT_E_STEP_PIN false

/**
 * Idle Stepper Shutdown
 * Set DISABLE_INACTIVE_? 'true' to shut down axis steppers after an idle period.
 * The Deactive Time can be overridden with M18 and M84. Set to 0 for No Timeout.
 */
#define DEFAULT_STEPPER_DEACTIVE_TIME 120
#define DISABLE_INACTIVE_X true
#define DISABLE_INACTIVE_Y true
#define DISABLE_INACTIVE_Z true  // Set 'false' if the nozzle could fall onto your printed part!
#define DISABLE_INACTIVE_E true

// If the Nozzle or Bed falls when the Z stepper is disabled, set its resting position here.
//#define Z_AFTER_DEACTIVATE Z_HOME_POS

//#define HOME_AFTER_DEACTIVATE  // Require rehoming after steppers are deactivated

// Default Minimum Feedrates for printing and travel moves
#define DEFAULT_MINIMUMFEEDRATE       0.0     // (mm/s) Minimum feedrate. Set with M205 S.
#define DEFAULT_MINTRAVELFEEDRATE     0.0     // (mm/s) Minimum travel feedrate. Set with M205 T.

// Minimum time that a segment needs to take as the buffer gets emptied
#define DEFAULT_MINSEGMENTTIME        20000   // (µs) Set with M205 B.

// Slow down the machine if the lookahead buffer is (by default) half full.
// Increase the slowdown divisor for larger buffer sizes.
#define SLOWDOWN
#if ENABLED(SLOWDOWN)
  #define SLOWDOWN_DIVISOR 2
#endif

/**
 * XY Frequency limit
 * Reduce resonance by limiting the frequency of small zigzag infill moves.
 * See https://hydraraptor.blogspot.com/2010/12/frequency-limit.html
 * Use M201 F<freq> G<min%> to change limits at runtime.
 */
//#define XY_FREQUENCY_LIMIT      10 // (Hz) Maximum frequency of small zigzag infill moves. Set with M201 F<hertz>.
#ifdef XY_FREQUENCY_LIMIT
  #define XY_FREQUENCY_MIN_PERCENT 5 // (percent) Minimum FR percentage to apply. Set with M201 G<min%>.
#endif

// Minimum planner junction speed. Sets the default minimum speed the planner plans for at the end
// of the buffer and all stops. This should not be much greater than zero and should only be changed
// if unwanted behavior is observed on a user's machine when running at very slow speeds.
#define MINIMUM_PLANNER_SPEED 0.05 // (mm/s)

//
// Backlash Compensation
// Adds extra movement to axes on direction-changes to account for backlash.
//
//#define BACKLASH_COMPENSATION
#if ENABLED(BACKLASH_COMPENSATION)
  // Define values for backlash distance and correction.
  // If BACKLASH_GCODE is enabled these values are the defaults.
  #define BACKLASH_DISTANCE_MM { 0, 0, 0 } // (mm)
  #define BACKLASH_CORRECTION    0.0       // 0.0 = no correction; 1.0 = full correction

  // Set BACKLASH_SMOOTHING_MM to spread backlash correction over multiple segments
  // to reduce print artifacts. (Enabling this is costly in memory and computation!)
  //#define BACKLASH_SMOOTHING_MM 3 // (mm)

  // Add runtime configuration and tuning of backlash values (M425)
  //#define BACKLASH_GCODE

  #if ENABLED(BACKLASH_GCODE)
    // Measure the Z backlash when probing (G29) and set with "M425 Z"
    #define MEASURE_BACKLASH_WHEN_PROBING

    #if ENABLED(MEASURE_BACKLASH_WHEN_PROBING)
      // When measuring, the probe will move up to BACKLASH_MEASUREMENT_LIMIT
      // mm away from point of contact in BACKLASH_MEASUREMENT_RESOLUTION
      // increments while checking for the contact to be broken.
      #define BACKLASH_MEASUREMENT_LIMIT       0.5   // (mm)
      #define BACKLASH_MEASUREMENT_RESOLUTION  0.005 // (mm)
      #define BACKLASH_MEASUREMENT_FEEDRATE    Z_PROBE_SPEED_SLOW // (mm/min)
    #endif
  #endif
#endif

/**
 * Automatic backlash, position and hotend offset calibration
 *
 * Enable G425 to run automatic calibration using an electrically-
 * conductive cube, bolt, or washer mounted on the bed.
 *
 * G425 uses the probe to touch the top and sides of the calibration object
 * on the bed and measures and/or correct positional offsets, axis backlash
 * and hotend offsets.
 *
 * Note: HOTEND_OFFSET and CALIBRATION_OBJECT_CENTER must be set to within
 *       ±5mm of true values for G425 to succeed.
 */
//#define CALIBRATION_GCODE
#if ENABLED(CALIBRATION_GCODE)

  //#define CALIBRATION_SCRIPT_PRE  "M117 Starting Auto-Calibration\nT0\nG28\nG12\nM117 Calibrating..."
  //#define CALIBRATION_SCRIPT_POST "M500\nM117 Calibration data saved"

  #define CALIBRATION_MEASUREMENT_RESOLUTION     0.01 // mm

  #define CALIBRATION_FEEDRATE_SLOW             60    // mm/min
  #define CALIBRATION_FEEDRATE_FAST           1200    // mm/min
  #define CALIBRATION_FEEDRATE_TRAVEL         3000    // mm/min

  // The following parameters refer to the conical section of the nozzle tip.
  #define CALIBRATION_NOZZLE_TIP_HEIGHT          1.0  // mm
  #define CALIBRATION_NOZZLE_OUTER_DIAMETER      2.0  // mm

  // Uncomment to enable reporting (required for "G425 V", but consumes PROGMEM).
  //#define CALIBRATION_REPORTING

  // The true location and dimension the cube/bolt/washer on the bed.
  #define CALIBRATION_OBJECT_CENTER     { 264.0, -22.0,  -2.0 } // mm
  #define CALIBRATION_OBJECT_DIMENSIONS {  10.0,  10.0,  10.0 } // mm

  // Comment out any sides which are unreachable by the probe. For best
  // auto-calibration results, all sides must be reachable.
  #define CALIBRATION_MEASURE_RIGHT
  #define CALIBRATION_MEASURE_FRONT
  #define CALIBRATION_MEASURE_LEFT
  #define CALIBRATION_MEASURE_BACK

  // Probing at the exact top center only works if the center is flat. If
  // probing on a screwhead or hollow washer, probe near the edges.
  //#define CALIBRATION_MEASURE_AT_TOP_EDGES

  // Define the pin to read during calibration
  #ifndef CALIBRATION_PIN
    //#define CALIBRATION_PIN -1            // Define here to override the default pin
    #define CALIBRATION_PIN_INVERTING false // Set to true to invert the custom pin
    //#define CALIBRATION_PIN_PULLDOWN
    #define CALIBRATION_PIN_PULLUP
  #endif
#endif

/**
 * Adaptive Step Smoothing increases the resolution of multi-axis moves, particularly at step frequencies
 * below 1kHz (for AVR) or 10kHz (for ARM), where aliasing between axes in multi-axis moves causes audible
 * vibration and surface artifacts. The algorithm adapts to provide the best possible step smoothing at the
 * lowest stepping frequencies.
 */
#define ADAPTIVE_STEP_SMOOTHING

/**
 * Custom Microstepping
 * Override as-needed for your setup. Up to 3 MS pins are supported.
 */
//#define MICROSTEP1 LOW,LOW,LOW
//#define MICROSTEP2 HIGH,LOW,LOW
//#define MICROSTEP4 LOW,HIGH,LOW
//#define MICROSTEP8 HIGH,HIGH,LOW
//#define MICROSTEP16 LOW,LOW,HIGH
//#define MICROSTEP32 HIGH,LOW,HIGH

// Microstep settings (Requires a board with pins named X_MS1, X_MS2, etc.)
#define MICROSTEP_MODES { 16, 16, 16, 16, 16, 16 } // [1,2,4,8,16]

/**
 *  @section  stepper motor current
 *
 *  Some boards have a means of setting the stepper motor current via firmware.
 *
 *  The power on motor currents are set by:
 *    PWM_MOTOR_CURRENT - used by MINIRAMBO & ULTIMAIN_2
 *                         known compatible chips: A4982
 *    DIGIPOT_MOTOR_CURRENT - used by BQ_ZUM_MEGA_3D, RAMBO & SCOOVO_X9H
 *                         known compatible chips: AD5206
 *    DAC_MOTOR_CURRENT_DEFAULT - used by PRINTRBOARD_REVF & RIGIDBOARD_V2
 *                         known compatible chips: MCP4728
 *    DIGIPOT_I2C_MOTOR_CURRENTS - used by 5DPRINT, AZTEEG_X3_PRO, AZTEEG_X5_MINI_WIFI, MIGHTYBOARD_REVE
 *                         known compatible chips: MCP4451, MCP4018
 *
 *  Motor currents can also be set by M907 - M910 and by the LCD.
 *    M907 - applies to all.
 *    M908 - BQ_ZUM_MEGA_3D, RAMBO, PRINTRBOARD_REVF, RIGIDBOARD_V2 & SCOOVO_X9H
 *    M909, M910 & LCD - only PRINTRBOARD_REVF & RIGIDBOARD_V2
 */
//#define PWM_MOTOR_CURRENT { 1300, 1300, 1250 }          // Values in milliamps
//#define DIGIPOT_MOTOR_CURRENT { 135,135,135,135,135 }   // Values 0-255 (RAMBO 135 = ~0.75A, 185 = ~1A)
//#define DAC_MOTOR_CURRENT_DEFAULT { 70, 80, 90, 80 }    // Default drive percent - X, Y, Z, E axis

/**
 * I2C-based DIGIPOTs (e.g., Azteeg X3 Pro)
 */
//#define DIGIPOT_MCP4018             // Requires https://github.com/stawel/SlowSoftI2CMaster
//#define DIGIPOT_MCP4451
#if EITHER(DIGIPOT_MCP4018, DIGIPOT_MCP4451)
  #define DIGIPOT_I2C_NUM_CHANNELS 8  // 5DPRINT:4   AZTEEG_X3_PRO:8   MKS_SBASE:5   MIGHTYBOARD_REVE:5

  // Actual motor currents in Amps. The number of entries must match DIGIPOT_I2C_NUM_CHANNELS.
  // These correspond to the physical drivers, so be mindful if the order is changed.
  #define DIGIPOT_I2C_MOTOR_CURRENTS { 1.0, 1.0, 1.0, 1.0, 1.0, 1.0, 1.0, 1.0 } // AZTEEG_X3_PRO

  //#define DIGIPOT_USE_RAW_VALUES    // Use DIGIPOT_MOTOR_CURRENT raw wiper values (instead of A4988 motor currents)

  /**
   * Common slave addresses:
   *
   *                        A   (A shifted)   B   (B shifted)  IC
   * Smoothie              0x2C (0x58)       0x2D (0x5A)       MCP4451
   * AZTEEG_X3_PRO         0x2C (0x58)       0x2E (0x5C)       MCP4451
   * AZTEEG_X5_MINI        0x2C (0x58)       0x2E (0x5C)       MCP4451
   * AZTEEG_X5_MINI_WIFI         0x58              0x5C        MCP4451
   * MIGHTYBOARD_REVE      0x2F (0x5E)                         MCP4018
   */
  //#define DIGIPOT_I2C_ADDRESS_A 0x2C  // Unshifted slave address for first DIGIPOT
  //#define DIGIPOT_I2C_ADDRESS_B 0x2D  // Unshifted slave address for second DIGIPOT
#endif

//===========================================================================
//=============================Additional Features===========================
//===========================================================================

// @section lcd

#if EITHER(ULTIPANEL, EXTENSIBLE_UI)
  #define MANUAL_FEEDRATE { 50*60, 50*60, 4*60, 2*60 } // (mm/min) Feedrates for manual moves along X, Y, Z, E from panel
  #define SHORT_MANUAL_Z_MOVE 0.025 // (mm) Smallest manual Z move (< 0.1mm)
  #if ENABLED(ULTIPANEL)
    #define MANUAL_E_MOVES_RELATIVE // Display extruder move distance rather than "position"
    #define ULTIPANEL_FEEDMULTIPLY  // Encoder sets the feedrate multiplier on the Status Screen
  #endif
#endif

// Change values more rapidly when the encoder is rotated faster
#define ENCODER_RATE_MULTIPLIER
#if ENABLED(ENCODER_RATE_MULTIPLIER)
  #define ENCODER_10X_STEPS_PER_SEC   30  // (steps/s) Encoder rate for 10x speed
  #define ENCODER_100X_STEPS_PER_SEC  80  // (steps/s) Encoder rate for 100x speed
#endif

// Play a beep when the feedrate is changed from the Status Screen
//#define BEEP_ON_FEEDRATE_CHANGE
#if ENABLED(BEEP_ON_FEEDRATE_CHANGE)
  #define FEEDRATE_CHANGE_BEEP_DURATION   10
  #define FEEDRATE_CHANGE_BEEP_FREQUENCY 440
#endif

#if HAS_LCD_MENU

  // Include a page of printer information in the LCD Main Menu
  //#define LCD_INFO_MENU
  #if ENABLED(LCD_INFO_MENU)
    //#define LCD_PRINTER_INFO_IS_BOOTSCREEN // Show bootscreen(s) instead of Printer Info pages
  #endif

  // BACK menu items keep the highlight at the top
  //#define TURBO_BACK_MENU_ITEM

  /**
   * LED Control Menu
   * Add LED Control to the LCD menu
   */
  //#define LED_CONTROL_MENU
  #if ENABLED(LED_CONTROL_MENU)
    #define LED_COLOR_PRESETS                 // Enable the Preset Color menu option
    //#define NEO2_COLOR_PRESETS              // Enable a second NeoPixel Preset Color menu option
    #if ENABLED(LED_COLOR_PRESETS)
      #define LED_USER_PRESET_RED        255  // User defined RED value
      #define LED_USER_PRESET_GREEN      128  // User defined GREEN value
      #define LED_USER_PRESET_BLUE         0  // User defined BLUE value
      #define LED_USER_PRESET_WHITE      255  // User defined WHITE value
      #define LED_USER_PRESET_BRIGHTNESS 255  // User defined intensity
      //#define LED_USER_PRESET_STARTUP       // Have the printer display the user preset color on startup
    #endif
    #if ENABLED(NEO2_COLOR_PRESETS)
      #define NEO2_USER_PRESET_RED        255  // User defined RED value
      #define NEO2_USER_PRESET_GREEN      128  // User defined GREEN value
      #define NEO2_USER_PRESET_BLUE         0  // User defined BLUE value
      #define NEO2_USER_PRESET_WHITE      255  // User defined WHITE value
      #define NEO2_USER_PRESET_BRIGHTNESS 255  // User defined intensity
      //#define NEO2_USER_PRESET_STARTUP       // Have the printer display the user preset color on startup for the second strip
    #endif
  #endif

#endif // HAS_LCD_MENU

// Scroll a longer status message into view
//#define STATUS_MESSAGE_SCROLLING

// On the Info Screen, display XY with one decimal place when possible
//#define LCD_DECIMAL_SMALL_XY

// The timeout (in ms) to return to the status screen from sub-menus
//#define LCD_TIMEOUT_TO_STATUS 15000

// Add an 'M73' G-code to set the current percentage
//#define LCD_SET_PROGRESS_MANUALLY

// Show the E position (filament used) during printing
//#define LCD_SHOW_E_TOTAL

#if ENABLED(SHOW_BOOTSCREEN)
  #define BOOTSCREEN_TIMEOUT 4000        // (ms) Total Duration to display the boot screen(s)
#endif

#if HAS_GRAPHICAL_LCD && EITHER(SDSUPPORT, LCD_SET_PROGRESS_MANUALLY)
  #define PRINT_PROGRESS_SHOW_DECIMALS   // Show progress with decimal digits
  #define SHOW_REMAINING_TIME            // Display estimated time to completion
  #if ENABLED(SHOW_REMAINING_TIME)
    #define USE_M73_REMAINING_TIME       // Use remaining time from M73 command instead of estimation
    //#define ROTATE_PROGRESS_DISPLAY    // Display (P)rogress, (E)lapsed, and (R)emaining time
  #endif
#endif

#if HAS_CHARACTER_LCD && EITHER(SDSUPPORT, LCD_SET_PROGRESS_MANUALLY)
  //#define LCD_PROGRESS_BAR              // Show a progress bar on HD44780 LCDs for SD printing
  #if ENABLED(LCD_PROGRESS_BAR)
    #define PROGRESS_BAR_BAR_TIME 2000    // (ms) Amount of time to show the bar
    #define PROGRESS_BAR_MSG_TIME 3000    // (ms) Amount of time to show the status message
    #define PROGRESS_MSG_EXPIRE   0       // (ms) Amount of time to retain the status message (0=forever)
    //#define PROGRESS_MSG_ONCE           // Show the message for MSG_TIME then clear it
    //#define LCD_PROGRESS_BAR_TEST       // Add a menu item to test the progress bar
  #endif
#endif

#if ENABLED(SDSUPPORT)

  // The standard SD detect circuit reads LOW when media is inserted and HIGH when empty.
  // Enable this option and set to HIGH if your SD cards are incorrectly detected.
  //#define SD_DETECT_STATE HIGH

  //#define SDCARD_READONLY                 // Read-only SD card (to save over 2K of flash)

  #define SD_PROCEDURE_DEPTH 1              // Increase if you need more nested M32 calls

  #define SD_FINISHED_STEPPERRELEASE true   // Disable steppers when SD Print is finished
  #define SD_FINISHED_RELEASECOMMAND "M84"  // Use "M84XYE" to keep Z enabled so your bed stays in place

  // Reverse SD sort to show "more recent" files first, according to the card's FAT.
  // Since the FAT gets out of order with usage, SDCARD_SORT_ALPHA is recommended.
  #define SDCARD_RATHERRECENTFIRST

  #define SD_MENU_CONFIRM_START             // Confirm the selected SD file before printing

  //#define MENU_ADDAUTOSTART               // Add a menu option to run auto#.g files

  #define EVENT_GCODE_SD_ABORT "G28XY"      // G-code to run on SD Abort Print (e.g., "G28XY" or "G27")

  #if ENABLED(PRINTER_EVENT_LEDS)
    #define PE_LEDS_COMPLETED_TIME  (30*60) // (seconds) Time to keep the LED "done" color before restoring normal illumination
  #endif

  /**
   * Continue after Power-Loss (Creality3D)
   *
   * Store the current state to the SD Card at the start of each layer
   * during SD printing. If the recovery file is found at boot time, present
   * an option on the LCD screen to continue the print from the last-known
   * point in the file.
   */
  //#define POWER_LOSS_RECOVERY
  #if ENABLED(POWER_LOSS_RECOVERY)
    #define PLR_ENABLED_DEFAULT   false // Power Loss Recovery enabled by default. (Set with 'M413 Sn' & M500)
    //#define BACKUP_POWER_SUPPLY       // Backup power / UPS to move the steppers on power loss
    //#define POWER_LOSS_ZRAISE       2 // (mm) Z axis raise on resume (on power loss with UPS)
    //#define POWER_LOSS_PIN         44 // Pin to detect power loss. Set to -1 to disable default pin on boards without module.
    //#define POWER_LOSS_STATE     HIGH // State of pin indicating power loss
    //#define POWER_LOSS_PULL           // Set pullup / pulldown as appropriate
    //#define POWER_LOSS_PURGE_LEN   20 // (mm) Length of filament to purge on resume
    //#define POWER_LOSS_RETRACT_LEN 10 // (mm) Length of filament to retract on fail. Requires backup power.

    // Without a POWER_LOSS_PIN the following option helps reduce wear on the SD card,
    // especially with "vase mode" printing. Set too high and vases cannot be continued.
    #define POWER_LOSS_MIN_Z_CHANGE 0.05 // (mm) Minimum Z change before saving power-loss data
  #endif

  /**
   * Sort SD file listings in alphabetical order.
   *
   * With this option enabled, items on SD cards will be sorted
   * by name for easier navigation.
   *
   * By default...
   *
   *  - Use the slowest -but safest- method for sorting.
   *  - Folders are sorted to the top.
   *  - The sort key is statically allocated.
   *  - No added G-code (M34) support.
   *  - 40 item sorting limit. (Items after the first 40 are unsorted.)
   *
   * SD sorting uses static allocation (as set by SDSORT_LIMIT), allowing the
   * compiler to calculate the worst-case usage and throw an error if the SRAM
   * limit is exceeded.
   *
   *  - SDSORT_USES_RAM provides faster sorting via a static directory buffer.
   *  - SDSORT_USES_STACK does the same, but uses a local stack-based buffer.
   *  - SDSORT_CACHE_NAMES will retain the sorted file listing in RAM. (Expensive!)
   *  - SDSORT_DYNAMIC_RAM only uses RAM when the SD menu is visible. (Use with caution!)
   */
  //#define SDCARD_SORT_ALPHA

  // SD Card Sorting options
  #if ENABLED(SDCARD_SORT_ALPHA)
    #define SDSORT_LIMIT       40     // Maximum number of sorted items (10-256). Costs 27 bytes each.
    #define FOLDER_SORTING     -1     // -1=above  0=none  1=below
    #define SDSORT_GCODE       false  // Allow turning sorting on/off with LCD and M34 G-code.
    #define SDSORT_USES_RAM    false  // Pre-allocate a static array for faster pre-sorting.
    #define SDSORT_USES_STACK  false  // Prefer the stack for pre-sorting to give back some SRAM. (Negated by next 2 options.)
    #define SDSORT_CACHE_NAMES false  // Keep sorted items in RAM longer for speedy performance. Most expensive option.
    #define SDSORT_DYNAMIC_RAM false  // Use dynamic allocation (within SD menus). Least expensive option. Set SDSORT_LIMIT before use!
    #define SDSORT_CACHE_VFATS 2      // Maximum number of 13-byte VFAT entries to use for sorting.
                                      // Note: Only affects SCROLL_LONG_FILENAMES with SDSORT_CACHE_NAMES but not SDSORT_DYNAMIC_RAM.
  #endif

  // This allows hosts to request long names for files and folders with M33
  //#define LONG_FILENAME_HOST_SUPPORT

  // Enable this option to scroll long filenames in the SD card menu
  //#define SCROLL_LONG_FILENAMES

  // Leave the heaters on after Stop Print (not recommended!)
  //#define SD_ABORT_NO_COOLDOWN

  /**
   * This option allows you to abort SD printing when any endstop is triggered.
   * This feature must be enabled with "M540 S1" or from the LCD menu.
   * To have any effect, endstops must be enabled during SD printing.
   */
  //#define SD_ABORT_ON_ENDSTOP_HIT

  /**
   * This option makes it easier to print the same SD Card file again.
   * On print completion the LCD Menu will open with the file selected.
   * You can just click to start the print, or navigate elsewhere.
   */
  //#define SD_REPRINT_LAST_SELECTED_FILE

  /**
   * Auto-report SdCard status with M27 S<seconds>
   */
  //#define AUTO_REPORT_SD_STATUS

  /**
   * Support for USB thumb drives using an Arduino USB Host Shield or
   * equivalent MAX3421E breakout board. The USB thumb drive will appear
   * to Marlin as an SD card.
   *
   * The MAX3421E can be assigned the same pins as the SD card reader, with
   * the following pin mapping:
   *
   *    SCLK, MOSI, MISO --> SCLK, MOSI, MISO
   *    INT              --> SD_DETECT_PIN [1]
   *    SS               --> SDSS
   *
   * [1] On AVR an interrupt-capable pin is best for UHS3 compatibility.
   */
  //#define USB_FLASH_DRIVE_SUPPORT
  #if ENABLED(USB_FLASH_DRIVE_SUPPORT)
    #define USB_CS_PIN    SDSS
    #define USB_INTR_PIN  SD_DETECT_PIN

    /**
     * USB Host Shield Library
     *
     * - UHS2 uses no interrupts and has been production-tested
     *   on a LulzBot TAZ Pro with a 32-bit Archim board.
     *
     * - UHS3 is newer code with better USB compatibility. But it
     *   is less tested and is known to interfere with Servos.
     *   [1] This requires USB_INTR_PIN to be interrupt-capable.
     */
    //#define USE_UHS3_USB
  #endif

  /**
   * When using a bootloader that supports SD-Firmware-Flashing,
   * add a menu item to activate SD-FW-Update on the next reboot.
   *
   * Requires ATMEGA2560 (Arduino Mega)
   *
   * Tested with this bootloader:
   *   https://github.com/FleetProbe/MicroBridge-Arduino-ATMega2560
   */
  //#define SD_FIRMWARE_UPDATE
  #if ENABLED(SD_FIRMWARE_UPDATE)
    #define SD_FIRMWARE_UPDATE_EEPROM_ADDR    0x1FF
    #define SD_FIRMWARE_UPDATE_ACTIVE_VALUE   0xF0
    #define SD_FIRMWARE_UPDATE_INACTIVE_VALUE 0xFF
  #endif

  // Add an optimized binary file transfer mode, initiated with 'M28 B1'
  //#define BINARY_FILE_TRANSFER

  /**
   * Set this option to one of the following (or the board's defaults apply):
   *
   *           LCD - Use the SD drive in the external LCD controller.
   *       ONBOARD - Use the SD drive on the control board. (No SD_DETECT_PIN. M21 to init.)
   *  CUSTOM_CABLE - Use a custom cable to access the SD (as defined in a pins file).
   *
   * :[ 'LCD', 'ONBOARD', 'CUSTOM_CABLE' ]
   */
  //#define SDCARD_CONNECTION LCD

#endif // SDSUPPORT

/**
 * By default an onboard SD card reader may be shared as a USB mass-
 * storage device. This option hides the SD card from the host PC.
 */
//#define NO_SD_HOST_DRIVE   // Disable SD Card access over USB (for security).

/**
 * Additional options for Graphical Displays
 *
 * Use the optimizations here to improve printing performance,
 * which can be adversely affected by graphical display drawing,
 * especially when doing several short moves, and when printing
 * on DELTA and SCARA machines.
 *
 * Some of these options may result in the display lagging behind
 * controller events, as there is a trade-off between reliable
 * printing performance versus fast display updates.
 */
#if HAS_GRAPHICAL_LCD
  // Show SD percentage next to the progress bar
  //#define DOGM_SD_PERCENT

  // Save many cycles by drawing a hollow frame or no frame on the Info Screen
  //#define XYZ_NO_FRAME
  #define XYZ_HOLLOW_FRAME

  // Enable to save many cycles by drawing a hollow frame on Menu Screens
  #define MENU_HOLLOW_FRAME

  // A bigger font is available for edit items. Costs 3120 bytes of PROGMEM.
  // Western only. Not available for Cyrillic, Kana, Turkish, Greek, or Chinese.
  //#define USE_BIG_EDIT_FONT

  // A smaller font may be used on the Info Screen. Costs 2300 bytes of PROGMEM.
  // Western only. Not available for Cyrillic, Kana, Turkish, Greek, or Chinese.
  //#define USE_SMALL_INFOFONT

  // Swap the CW/CCW indicators in the graphics overlay
  //#define OVERLAY_GFX_REVERSE

  /**
   * ST7920-based LCDs can emulate a 16 x 4 character display using
   * the ST7920 character-generator for very fast screen updates.
   * Enable LIGHTWEIGHT_UI to use this special display mode.
   *
   * Since LIGHTWEIGHT_UI has limited space, the position and status
   * message occupy the same line. Set STATUS_EXPIRE_SECONDS to the
   * length of time to display the status message before clearing.
   *
   * Set STATUS_EXPIRE_SECONDS to zero to never clear the status.
   * This will prevent position updates from being displayed.
   */
  #if ENABLED(U8GLIB_ST7920)
    // Enable this option and reduce the value to optimize screen updates.
    // The normal delay is 10µs. Use the lowest value that still gives a reliable display.
    //#define DOGM_SPI_DELAY_US 5

    //#define LIGHTWEIGHT_UI
    #if ENABLED(LIGHTWEIGHT_UI)
      #define STATUS_EXPIRE_SECONDS 20
    #endif
  #endif

  /**
   * Status (Info) Screen customizations
   * These options may affect code size and screen render time.
   * Custom status screens can forcibly override these settings.
   */
  //#define STATUS_COMBINE_HEATERS    // Use combined heater images instead of separate ones
  //#define STATUS_HOTEND_NUMBERLESS  // Use plain hotend icons instead of numbered ones (with 2+ hotends)
  #define STATUS_HOTEND_INVERTED      // Show solid nozzle bitmaps when heating (Requires STATUS_HOTEND_ANIM)
  #define STATUS_HOTEND_ANIM          // Use a second bitmap to indicate hotend heating
  #define STATUS_BED_ANIM             // Use a second bitmap to indicate bed heating
  #define STATUS_CHAMBER_ANIM         // Use a second bitmap to indicate chamber heating
  //#define STATUS_CUTTER_ANIM        // Use a second bitmap to indicate spindle / laser active
  //#define STATUS_ALT_BED_BITMAP     // Use the alternative bed bitmap
  //#define STATUS_ALT_FAN_BITMAP     // Use the alternative fan bitmap
  //#define STATUS_FAN_FRAMES 3       // :[0,1,2,3,4] Number of fan animation frames
  //#define STATUS_HEAT_PERCENT       // Show heating in a progress bar
  //#define BOOT_MARLIN_LOGO_SMALL    // Show a smaller Marlin logo on the Boot Screen (saving 399 bytes of flash)
  //#define BOOT_MARLIN_LOGO_ANIMATED // Animated Marlin logo. Costs ~‭3260 (or ~940) bytes of PROGMEM.

  // Frivolous Game Options
  //#define MARLIN_BRICKOUT
  //#define MARLIN_INVADERS
  //#define MARLIN_SNAKE
  //#define GAMES_EASTER_EGG          // Add extra blank lines above the "Games" sub-menu

#endif // HAS_GRAPHICAL_LCD

//
// Additional options for DGUS / DWIN displays
//
#if HAS_DGUS_LCD
  #define DGUS_SERIAL_PORT 3
  #define DGUS_BAUDRATE 115200

  #define DGUS_RX_BUFFER_SIZE 128
  #define DGUS_TX_BUFFER_SIZE 48
  //#define DGUS_SERIAL_STATS_RX_BUFFER_OVERRUNS  // Fix Rx overrun situation (Currently only for AVR)

  #define DGUS_UPDATE_INTERVAL_MS  500    // (ms) Interval between automatic screen updates

  #if EITHER(DGUS_LCD_UI_FYSETC, DGUS_LCD_UI_HIPRECY)
    #define DGUS_PRINT_FILENAME           // Display the filename during printing
    #define DGUS_PREHEAT_UI               // Display a preheat screen during heatup

    #if ENABLED(DGUS_LCD_UI_FYSETC)
      //#define DGUS_UI_MOVE_DIS_OPTION   // Disabled by default for UI_FYSETC
    #else
      #define DGUS_UI_MOVE_DIS_OPTION     // Enabled by default for UI_HIPRECY
    #endif

    #define DGUS_FILAMENT_LOADUNLOAD
    #if ENABLED(DGUS_FILAMENT_LOADUNLOAD)
      #define DGUS_FILAMENT_PURGE_LENGTH 10
      #define DGUS_FILAMENT_LOAD_LENGTH_PER_TIME 0.5 // (mm) Adjust in proportion to DGUS_UPDATE_INTERVAL_MS
    #endif

    #define DGUS_UI_WAITING               // Show a "waiting" screen between some screens
    #if ENABLED(DGUS_UI_WAITING)
      #define DGUS_UI_WAITING_STATUS 10
      #define DGUS_UI_WAITING_STATUS_PERIOD 8 // Increase to slower waiting status looping
    #endif
  #endif
#endif // HAS_DGUS_LCD

//
// Touch UI for the FTDI Embedded Video Engine (EVE)
//
#if ENABLED(TOUCH_UI_FTDI_EVE)
  // Display board used
  //#define LCD_FTDI_VM800B35A        // FTDI 3.5" with FT800 (320x240)
  //#define LCD_4DSYSTEMS_4DLCD_FT843 // 4D Systems 4.3" (480x272)
  //#define LCD_HAOYU_FT800CB         // Haoyu with 4.3" or 5" (480x272)
  //#define LCD_HAOYU_FT810CB         // Haoyu with 5" (800x480)
  //#define LCD_ALEPHOBJECTS_CLCD_UI  // Aleph Objects Color LCD UI
  //#define LCD_FYSETC_TFT81050       // FYSETC with 5" (800x480)

  // Correct the resolution if not using the stock TFT panel.
  //#define TOUCH_UI_320x240
  //#define TOUCH_UI_480x272
  //#define TOUCH_UI_800x480

  // Mappings for boards with a standard RepRapDiscount Display connector
  //#define AO_EXP1_PINMAP      // AlephObjects CLCD UI EXP1 mapping
  //#define AO_EXP2_PINMAP      // AlephObjects CLCD UI EXP2 mapping
  //#define CR10_TFT_PINMAP     // Rudolph Riedel's CR10 pin mapping
  //#define S6_TFT_PINMAP       // FYSETC S6 pin mapping
  //#define F6_TFT_PINMAP       // FYSETC F6 pin mapping

  //#define OTHER_PIN_LAYOUT  // Define pins manually below
  #if ENABLED(OTHER_PIN_LAYOUT)
    // Pins for CS and MOD_RESET (PD) must be chosen
    #define CLCD_MOD_RESET  9
    #define CLCD_SPI_CS    10

    // If using software SPI, specify pins for SCLK, MOSI, MISO
    //#define CLCD_USE_SOFT_SPI
    #if ENABLED(CLCD_USE_SOFT_SPI)
      #define CLCD_SOFT_SPI_MOSI 11
      #define CLCD_SOFT_SPI_MISO 12
      #define CLCD_SOFT_SPI_SCLK 13
    #endif
  #endif

  // Display Orientation. An inverted (i.e. upside-down) display
  // is supported on the FT800. The FT810 and beyond also support
  // portrait and mirrored orientations.
  //#define TOUCH_UI_INVERTED
  //#define TOUCH_UI_PORTRAIT
  //#define TOUCH_UI_MIRRORED

  // UTF8 processing and rendering.
  // Unsupported characters are shown as '?'.
  //#define TOUCH_UI_USE_UTF8
  #if ENABLED(TOUCH_UI_USE_UTF8)
    // Western accents support. These accented characters use
    // combined bitmaps and require relatively little storage.
    #define TOUCH_UI_UTF8_WESTERN_CHARSET
    #if ENABLED(TOUCH_UI_UTF8_WESTERN_CHARSET)
      // Additional character groups. These characters require
      // full bitmaps and take up considerable storage:
      //#define TOUCH_UI_UTF8_SUPERSCRIPTS  // ¹ ² ³
      //#define TOUCH_UI_UTF8_COPYRIGHT     // © ®
      //#define TOUCH_UI_UTF8_GERMANIC      // ß
      //#define TOUCH_UI_UTF8_SCANDINAVIAN  // Æ Ð Ø Þ æ ð ø þ
      //#define TOUCH_UI_UTF8_PUNCTUATION   // « » ¿ ¡
      //#define TOUCH_UI_UTF8_CURRENCY      // ¢ £ ¤ ¥
      //#define TOUCH_UI_UTF8_ORDINALS      // º ª
      //#define TOUCH_UI_UTF8_MATHEMATICS   // ± × ÷
      //#define TOUCH_UI_UTF8_FRACTIONS     // ¼ ½ ¾
      //#define TOUCH_UI_UTF8_SYMBOLS       // µ ¶ ¦ § ¬
    #endif
  #endif

  // Use a smaller font when labels don't fit buttons
  #define TOUCH_UI_FIT_TEXT

  // Allow language selection from menu at run-time (otherwise use LCD_LANGUAGE)
  //#define LCD_LANGUAGE_1 en
  //#define LCD_LANGUAGE_2 fr
  //#define LCD_LANGUAGE_3 de
  //#define LCD_LANGUAGE_4 es
  //#define LCD_LANGUAGE_5 it

  // Use a numeric passcode for "Screen lock" keypad.
  // (recommended for smaller displays)
  //#define TOUCH_UI_PASSCODE

  // Output extra debug info for Touch UI events
  //#define TOUCH_UI_DEBUG

  // Developer menu (accessed by touching "About Printer" copyright text)
  //#define TOUCH_UI_DEVELOPER_MENU
#endif

//
// FSMC / SPI Graphical TFT
//
#if TFT_SCALED_DOGLCD
  //#define GRAPHICAL_TFT_ROTATE_180
  //#define TFT_MARLINUI_COLOR 0xFFFF // White
  //#define TFT_MARLINBG_COLOR 0x0000 // Black
  //#define TFT_DISABLED_COLOR 0x0003 // Almost black
  //#define TFT_BTCANCEL_COLOR 0xF800 // Red
  //#define TFT_BTARROWS_COLOR 0xDEE6 // 11011 110111 00110 Yellow
  //#define TFT_BTOKMENU_COLOR 0x145F // 00010 100010 11111 Cyan
#endif

//
// ADC Button Debounce
//
#if HAS_ADC_BUTTONS
  #define ADC_BUTTON_DEBOUNCE_DELAY 16  // Increase if buttons bounce or repeat too fast
#endif

// @section safety

/**
 * The watchdog hardware timer will do a reset and disable all outputs
 * if the firmware gets too overloaded to read the temperature sensors.
 *
 * If you find that watchdog reboot causes your AVR board to hang forever,
 * enable WATCHDOG_RESET_MANUAL to use a custom timer instead of WDTO.
 * NOTE: This method is less reliable as it can only catch hangups while
 * interrupts are enabled.
 */
#define USE_WATCHDOG
#if ENABLED(USE_WATCHDOG)
  //#define WATCHDOG_RESET_MANUAL
#endif

// @section lcd

/**
 * Babystepping enables movement of the axes by tiny increments without changing
 * the current position values. This feature is used primarily to adjust the Z
 * axis in the first layer of a print in real-time.
 *
 * Warning: Does not respect endstops!
 */
#define BABYSTEPPING
#if ENABLED(BABYSTEPPING)
  //#define INTEGRATED_BABYSTEPPING         // EXPERIMENTAL integration of babystepping into the Stepper ISR
  //#define BABYSTEP_WITHOUT_HOMING
  //#define BABYSTEP_XY                     // Also enable X/Y Babystepping. Not supported on DELTA!
  #define BABYSTEP_INVERT_Z false           // Change if Z babysteps should go the other way
  //#define BABYSTEP_MILLIMETER_UNITS       // Specify BABYSTEP_MULTIPLICATOR_(XY|Z) in mm instead of micro-steps
  #define BABYSTEP_MULTIPLICATOR_Z  1       // (steps or mm) Steps or millimeter distance for each Z babystep
  #define BABYSTEP_MULTIPLICATOR_XY 1       // (steps or mm) Steps or millimeter distance for each XY babystep

  #define DOUBLECLICK_FOR_Z_BABYSTEPPING    // Double-click on the Status Screen for Z Babystepping.
  #if ENABLED(DOUBLECLICK_FOR_Z_BABYSTEPPING)
    #define DOUBLECLICK_MAX_INTERVAL 1250   // Maximum interval between clicks, in milliseconds.
                                            // Note: Extra time may be added to mitigate controller latency.
<<<<<<< HEAD
    #define BABYSTEP_ALWAYS_AVAILABLE     // Allow babystepping at all times (not just during movement).
=======
    #define BABYSTEP_ALWAYS_AVAILABLE       // Allow babystepping at all times (not just during movement).
>>>>>>> 11b796fe
    //#define MOVE_Z_WHEN_IDLE              // Jump to the move Z menu on doubleclick when printer is idle.
    #if ENABLED(MOVE_Z_WHEN_IDLE)
      #define MOVE_Z_IDLE_MULTIPLICATOR 1   // Multiply 1mm by this factor for the move step size.
    #endif
  #endif

  //#define BABYSTEP_DISPLAY_TOTAL          // Display total babysteps since last G28

  #define BABYSTEP_ZPROBE_OFFSET            // Combine M851 Z and Babystepping
  #if ENABLED(BABYSTEP_ZPROBE_OFFSET)
    //#define BABYSTEP_HOTEND_Z_OFFSET      // For multiple hotends, babystep relative Z offsets
    #define BABYSTEP_ZPROBE_GFX_OVERLAY   // Enable graphical overlay on Z-offset editor
  #endif
#endif

// @section extruder

/**
 * Linear Pressure Control v1.5
 *
 * Assumption: advance [steps] = k * (delta velocity [steps/s])
 * K=0 means advance disabled.
 *
 * NOTE: K values for LIN_ADVANCE 1.5 differ from earlier versions!
 *
 * Set K around 0.22 for 3mm PLA Direct Drive with ~6.5cm between the drive gear and heatbreak.
 * Larger K values will be needed for flexible filament and greater distances.
 * If this algorithm produces a higher speed offset than the extruder can handle (compared to E jerk)
 * print acceleration will be reduced during the affected moves to keep within the limit.
 *
 * See https://marlinfw.org/docs/features/lin_advance.html for full instructions.
 */
#define LIN_ADVANCE
#if ENABLED(LIN_ADVANCE)
  //#define EXTRA_LIN_ADVANCE_K // Enable for second linear advance constants
  #define LIN_ADVANCE_K 0.22    // Unit: mm compression per 1mm/s extruder speed
  //#define LA_DEBUG            // If enabled, this will generate debug information output over USB.
<<<<<<< HEAD
  #define EXPERIMENTAL_SCURVE   // Enable this option to permit S-Curve Acceleration
=======
  #define EXPERIMENTAL_SCURVE // Enable this option to permit S-Curve Acceleration
>>>>>>> 11b796fe
#endif

// @section leveling

/**
 * Points to probe for all 3-point Leveling procedures.
 * Override if the automatically selected points are inadequate.
 */
#if EITHER(AUTO_BED_LEVELING_3POINT, AUTO_BED_LEVELING_UBL)
  //#define PROBE_PT_1_X 15
  //#define PROBE_PT_1_Y 180
  //#define PROBE_PT_2_X 15
  //#define PROBE_PT_2_Y 20
  //#define PROBE_PT_3_X 170
  //#define PROBE_PT_3_Y 20
#endif

/**
 * Probing Margins
 *
 * Override PROBING_MARGIN for each side of the build plate
 * Useful to get probe points to exact positions on targets or
 * to allow leveling to avoid plate clamps on only specific
 * sides of the bed. With NOZZLE_AS_PROBE negative values are
 * allowed, to permit probing outside the bed.
 *
 * If you are replacing the prior *_PROBE_BED_POSITION options,
 * LEFT and FRONT values in most cases will map directly over
 * RIGHT and REAR would be the inverse such as
 * (X/Y_BED_SIZE - RIGHT/BACK_PROBE_BED_POSITION)
 *
 * This will allow all positions to match at compilation, however
 * should the probe position be modified with M851XY then the
 * probe points will follow. This prevents any change from causing
 * the probe to be unable to reach any points.
 */
#if PROBE_SELECTED && !IS_KINEMATIC
  //#define MIN_PROBE_EDGE_LEFT MIN_PROBE_EDGE
  //#define MIN_PROBE_EDGE_RIGHT MIN_PROBE_EDGE
  //#define MIN_PROBE_EDGE_FRONT MIN_PROBE_EDGE
  //#define MIN_PROBE_EDGE_BACK MIN_PROBE_EDGE
#endif

#if EITHER(MESH_BED_LEVELING, AUTO_BED_LEVELING_UBL)
  // Override the mesh area if the automatic (max) area is too large
  //#define MESH_MIN_X MESH_INSET
  //#define MESH_MIN_Y MESH_INSET
  //#define MESH_MAX_X X_BED_SIZE - (MESH_INSET)
  //#define MESH_MAX_Y Y_BED_SIZE - (MESH_INSET)
#endif

/**
 * Repeatedly attempt G29 leveling until it succeeds.
 * Stop after G29_MAX_RETRIES attempts.
 */
//#define G29_RETRY_AND_RECOVER
#if ENABLED(G29_RETRY_AND_RECOVER)
  #define G29_MAX_RETRIES 3
  #define G29_HALT_ON_FAILURE
  /**
   * Specify the GCODE commands that will be executed when leveling succeeds,
   * between attempts, and after the maximum number of retries have been tried.
   */
  #define G29_SUCCESS_COMMANDS "M117 Bed leveling done."
  #define G29_RECOVER_COMMANDS "M117 Probe failed. Rewiping.\nG28\nG12 P0 S12 T0"
  #define G29_FAILURE_COMMANDS "M117 Bed leveling failed.\nG0 Z10\nM300 P25 S880\nM300 P50 S0\nM300 P25 S880\nM300 P50 S0\nM300 P25 S880\nM300 P50 S0\nG4 S1"

#endif

/**
 * Thermal Probe Compensation
 * Probe measurements are adjusted to compensate for temperature distortion.
 * Use G76 to calibrate this feature. Use M871 to set values manually.
 * For a more detailed explanation of the process see G76_M871.cpp.
 */
#if HAS_BED_PROBE && TEMP_SENSOR_PROBE && TEMP_SENSOR_BED
  // Enable thermal first layer compensation using bed and probe temperatures
  #define PROBE_TEMP_COMPENSATION

  // Add additional compensation depending on hotend temperature
  // Note: this values cannot be calibrated and have to be set manually
  #if ENABLED(PROBE_TEMP_COMPENSATION)
    // Park position to wait for probe cooldown
    #define PTC_PARK_POS   { 0, 0, 100 }

    // Probe position to probe and wait for probe to reach target temperature
    #define PTC_PROBE_POS  { 90, 100 }

    // Enable additional compensation using hotend temperature
    // Note: this values cannot be calibrated automatically but have to be set manually
    //#define USE_TEMP_EXT_COMPENSATION

    // Probe temperature calibration generates a table of values starting at PTC_SAMPLE_START
    // (e.g. 30), in steps of PTC_SAMPLE_RES (e.g. 5) with PTC_SAMPLE_COUNT (e.g. 10) samples.

    //#define PTC_SAMPLE_START  30.0f
    //#define PTC_SAMPLE_RES    5.0f
    //#define PTC_SAMPLE_COUNT  10U

    // Bed temperature calibration builds a similar table.

    //#define BTC_SAMPLE_START  60.0f
    //#define BTC_SAMPLE_RES    5.0f
    //#define BTC_SAMPLE_COUNT  10U

    // The temperature the probe should be at while taking measurements during bed temperature
    // calibration.
    //#define BTC_PROBE_TEMP 30.0f

    // Height above Z=0.0f to raise the nozzle. Lowering this can help the probe to heat faster.
    // Note: the Z=0.0f offset is determined by the probe offset which can be set using M851.
    //#define PTC_PROBE_HEATING_OFFSET 0.5f

    // Height to raise the Z-probe between heating and taking the next measurement. Some probes
    // may fail to untrigger if they have been triggered for a long time, which can be solved by
    // increasing the height the probe is raised to.
    //#define PTC_PROBE_RAISE 15U

    // If the probe is outside of the defined range, use linear extrapolation using the closest
    // point and the PTC_LINEAR_EXTRAPOLATION'th next point. E.g. if set to 4 it will use data[0]
    // and data[4] to perform linear extrapolation for values below PTC_SAMPLE_START.
    //#define PTC_LINEAR_EXTRAPOLATION 4
  #endif
#endif

// @section extras

//
// G60/G61 Position Save and Return
//
//#define SAVED_POSITIONS 1         // Each saved position slot costs 12 bytes

//
// G2/G3 Arc Support
//
#define ARC_SUPPORT                 // Disable this feature to save ~3226 bytes
#if ENABLED(ARC_SUPPORT)
  #define MM_PER_ARC_SEGMENT      1 // (mm) Length (or minimum length) of each arc segment
  //#define ARC_SEGMENTS_PER_R    1 // Max segment length, MM_PER = Min
  #define MIN_ARC_SEGMENTS       24 // Minimum number of segments in a complete circle
  //#define ARC_SEGMENTS_PER_SEC 50 // Use feedrate to choose segment length (with MM_PER_ARC_SEGMENT as the minimum)
  #define N_ARC_CORRECTION       25 // Number of interpolated segments between corrections
  //#define ARC_P_CIRCLES           // Enable the 'P' parameter to specify complete circles
  //#define CNC_WORKSPACE_PLANES    // Allow G2/G3 to operate in XY, ZX, or YZ planes
#endif

// Support for G5 with XYZE destination and IJPQ offsets. Requires ~2666 bytes.
//#define BEZIER_CURVE_SUPPORT

/**
 * Direct Stepping
 *
 * Comparable to the method used by Klipper, G6 direct stepping significantly
 * reduces motion calculations, increases top printing speeds, and results in
 * less step aliasing by calculating all motions in advance.
 * Preparing your G-code: https://github.com/colinrgodsey/step-daemon
 */
//#define DIRECT_STEPPING

/**
 * G38 Probe Target
 *
 * This option adds G38.2 and G38.3 (probe towards target)
 * and optionally G38.4 and G38.5 (probe away from target).
 * Set MULTIPLE_PROBING for G38 to probe more than once.
 */
//#define G38_PROBE_TARGET
#if ENABLED(G38_PROBE_TARGET)
  //#define G38_PROBE_AWAY        // Include G38.4 and G38.5 to probe away from target
  #define G38_MINIMUM_MOVE 0.0275 // (mm) Minimum distance that will produce a move.
#endif

// Moves (or segments) with fewer steps than this will be joined with the next move
#define MIN_STEPS_PER_SEGMENT 6

/**
 * Minimum delay before and after setting the stepper DIR (in ns)
 *     0 : No delay (Expect at least 10µS since one Stepper ISR must transpire)
 *    20 : Minimum for TMC2xxx drivers
 *   200 : Minimum for A4988 drivers
 *   400 : Minimum for A5984 drivers
 *   500 : Minimum for LV8729 drivers (guess, no info in datasheet)
 *   650 : Minimum for DRV8825 drivers
 *  1500 : Minimum for TB6600 drivers (guess, no info in datasheet)
 * 15000 : Minimum for TB6560 drivers (guess, no info in datasheet)
 *
 * Override the default value based on the driver type set in Configuration.h.
 */
//#define MINIMUM_STEPPER_POST_DIR_DELAY 650
//#define MINIMUM_STEPPER_PRE_DIR_DELAY 650

/**
 * Minimum stepper driver pulse width (in µs)
 *   0 : Smallest possible width the MCU can produce, compatible with TMC2xxx drivers
 *   0 : Minimum 500ns for LV8729, adjusted in stepper.h
 *   1 : Minimum for A4988 and A5984 stepper drivers
 *   2 : Minimum for DRV8825 stepper drivers
 *   3 : Minimum for TB6600 stepper drivers
 *  30 : Minimum for TB6560 stepper drivers
 *
 * Override the default value based on the driver type set in Configuration.h.
 */
//#define MINIMUM_STEPPER_PULSE 2

/**
 * Maximum stepping rate (in Hz) the stepper driver allows
 *  If undefined, defaults to 1MHz / (2 * MINIMUM_STEPPER_PULSE)
 *  5000000 : Maximum for TMC2xxx stepper drivers
 *  1000000 : Maximum for LV8729 stepper driver
 *  500000  : Maximum for A4988 stepper driver
 *  250000  : Maximum for DRV8825 stepper driver
 *  150000  : Maximum for TB6600 stepper driver
 *   15000  : Maximum for TB6560 stepper driver
 *
 * Override the default value based on the driver type set in Configuration.h.
 */
//#define MAXIMUM_STEPPER_RATE 250000

// @section temperature

// Control heater 0 and heater 1 in parallel.
//#define HEATERS_PARALLEL

//===========================================================================
//================================= Buffers =================================
//===========================================================================

// @section motion

// The number of linear moves that can be in the planner at once.
// The value of BLOCK_BUFFER_SIZE must be a power of 2 (e.g. 8, 16, 32)
#if BOTH(SDSUPPORT, DIRECT_STEPPING)
  #define BLOCK_BUFFER_SIZE  8
#elif ENABLED(SDSUPPORT)
  #define BLOCK_BUFFER_SIZE 64
#else
  #define BLOCK_BUFFER_SIZE 64
#endif

// @section serial

// The ASCII buffer for serial input
#define MAX_CMD_SIZE 96
#define BUFSIZE 64

// Transmission to Host Buffer Size
// To save 386 bytes of PROGMEM (and TX_BUFFER_SIZE+3 bytes of RAM) set to 0.
// To buffer a simple "ok" you need 4 bytes.
// For ADVANCED_OK (M105) you need 32 bytes.
// For debug-echo: 128 bytes for the optimal speed.
// Other output doesn't need to be that speedy.
// :[0, 2, 4, 8, 16, 32, 64, 128, 256]
#define TX_BUFFER_SIZE 0

// Host Receive Buffer Size
// Without XON/XOFF flow control (see SERIAL_XON_XOFF below) 32 bytes should be enough.
// To use flow control, set this buffer size to at least 1024 bytes.
// :[0, 2, 4, 8, 16, 32, 64, 128, 256, 512, 1024, 2048]
//#define RX_BUFFER_SIZE 1024

#if RX_BUFFER_SIZE >= 1024
  // Enable to have the controller send XON/XOFF control characters to
  // the host to signal the RX buffer is becoming full.
  //#define SERIAL_XON_XOFF
#endif

// Add M575 G-code to change the baud rate
//#define BAUD_RATE_GCODE

#if ENABLED(SDSUPPORT)
  // Enable this option to collect and display the maximum
  // RX queue usage after transferring a file to SD.
  //#define SERIAL_STATS_MAX_RX_QUEUED

  // Enable this option to collect and display the number
  // of dropped bytes after a file transfer to SD.
  //#define SERIAL_STATS_DROPPED_RX
#endif

/**
 * Emergency Command Parser
 *
 * Add a low-level parser to intercept certain commands as they
 * enter the serial receive buffer, so they cannot be blocked.
 * Currently handles M108, M112, M410, M876
 * NOTE: Not yet implemented for all platforms.
 */
//#define EMERGENCY_PARSER

// Bad Serial-connections can miss a received command by sending an 'ok'
// Therefore some clients abort after 30 seconds in a timeout.
// Some other clients start sending commands while receiving a 'wait'.
// This "wait" is only sent when the buffer is empty. 1 second is a good value here.
//#define NO_TIMEOUTS 1000 // Milliseconds

// Some clients will have this feature soon. This could make the NO_TIMEOUTS unnecessary.
//#define ADVANCED_OK

// Printrun may have trouble receiving long strings all at once.
// This option inserts short delays between lines of serial output.
#define SERIAL_OVERRUN_PROTECTION

// For serial echo, the number of digits after the decimal point
//#define SERIAL_FLOAT_PRECISION 4

// @section extras

/**
 * Extra Fan Speed
 * Adds a secondary fan speed for each print-cooling fan.
 *   'M106 P<fan> T3-255' : Set a secondary speed for <fan>
 *   'M106 P<fan> T2'     : Use the set secondary speed
 *   'M106 P<fan> T1'     : Restore the previous fan speed
 */
//#define EXTRA_FAN_SPEED

/**
 * Firmware-based and LCD-controlled retract
 *
 * Add G10 / G11 commands for automatic firmware-based retract / recover.
 * Use M207 and M208 to define parameters for retract / recover.
 *
 * Use M209 to enable or disable auto-retract.
 * With auto-retract enabled, all G1 E moves within the set range
 * will be converted to firmware-based retract/recover moves.
 *
 * Be sure to turn off auto-retract during filament change.
 *
 * Note that M207 / M208 / M209 settings are saved to EEPROM.
 *
 */
//#define FWRETRACT
#if ENABLED(FWRETRACT)
  #define FWRETRACT_AUTORETRACT           // Override slicer retractions
  #if ENABLED(FWRETRACT_AUTORETRACT)
    #define MIN_AUTORETRACT 0.1           // (mm) Don't convert E moves under this length
    #define MAX_AUTORETRACT 10.0          // (mm) Don't convert E moves over this length
  #endif
  #define RETRACT_LENGTH 3                // (mm) Default retract length (positive value)
  #define RETRACT_LENGTH_SWAP 13          // (mm) Default swap retract length (positive value)
  #define RETRACT_FEEDRATE 45             // (mm/s) Default feedrate for retracting
  #define RETRACT_ZRAISE 0                // (mm) Default retract Z-raise
  #define RETRACT_RECOVER_LENGTH 0        // (mm) Default additional recover length (added to retract length on recover)
  #define RETRACT_RECOVER_LENGTH_SWAP 0   // (mm) Default additional swap recover length (added to retract length on recover from toolchange)
  #define RETRACT_RECOVER_FEEDRATE 8      // (mm/s) Default feedrate for recovering from retraction
  #define RETRACT_RECOVER_FEEDRATE_SWAP 8 // (mm/s) Default feedrate for recovering from swap retraction
  #if ENABLED(MIXING_EXTRUDER)
    //#define RETRACT_SYNC_MIXING         // Retract and restore all mixing steppers simultaneously
  #endif
#endif

/**
 * Universal tool change settings.
 * Applies to all types of extruders except where explicitly noted.
 */
#if EXTRUDERS > 1
  // Z raise distance for tool-change, as needed for some extruders
  #define TOOLCHANGE_ZRAISE                 2 // (mm)
  //#define TOOLCHANGE_ZRAISE_BEFORE_RETRACT  // Apply raise before swap retraction (if enabled)
  //#define TOOLCHANGE_NO_RETURN              // Never return to previous position on tool-change
  #if ENABLED(TOOLCHANGE_NO_RETURN)
    //#define EVENT_GCODE_AFTER_TOOLCHANGE "G12X"   // Extra G-code to run after tool-change
  #endif

  /**
   * Retract and prime filament on tool-change to reduce
   * ooze and stringing and to get cleaner transitions.
   */
  //#define TOOLCHANGE_FILAMENT_SWAP
  #if ENABLED(TOOLCHANGE_FILAMENT_SWAP)
    // Load / Unload
    #define TOOLCHANGE_FS_LENGTH              12  // (mm) Load / Unload length
    #define TOOLCHANGE_FS_EXTRA_RESUME_LENGTH  0  // (mm) Extra length for better restart, fine tune by LCD/Gcode)
    #define TOOLCHANGE_FS_RETRACT_SPEED   (50*60) // (mm/min) (Unloading)
    #define TOOLCHANGE_FS_UNRETRACT_SPEED (25*60) // (mm/min) (On SINGLENOZZLE or Bowden loading must be slowed down)

    // Longer prime to clean out a SINGLENOZZLE
    #define TOOLCHANGE_FS_EXTRA_PRIME          0  // (mm) Extra priming length
    #define TOOLCHANGE_FS_PRIME_SPEED    (4.6*60) // (mm/min) Extra priming feedrate
    #define TOOLCHANGE_FS_WIPE_RETRACT         0  // (mm/min) Retract before cooling for less stringing, better wipe, etc.

    // Cool after prime to reduce stringing
    #define TOOLCHANGE_FS_FAN                 -1  // Fan index or -1 to skip
    #define TOOLCHANGE_FS_FAN_SPEED          255  // 0-255
    #define TOOLCHANGE_FS_FAN_TIME            10  // (seconds)

    // Swap uninitialized extruder with TOOLCHANGE_FS_PRIME_SPEED for all lengths (recover + prime)
    // (May break filament if not retracted beforehand.)
    //#define TOOLCHANGE_FS_INIT_BEFORE_SWAP

    // Prime on the first T0 (If other, TOOLCHANGE_FS_INIT_BEFORE_SWAP applied)
    // Enable it (M217 V[0/1]) before printing, to avoid unwanted priming on host connect
    //#define TOOLCHANGE_FS_PRIME_FIRST_USED

    /**
     * Tool Change Migration
     * This feature provides G-code and LCD options to switch tools mid-print.
     * All applicable tool properties are migrated so the print can continue.
     * Tools must be closely matching and other restrictions may apply.
     * Useful to:
     *   - Change filament color without interruption
     *   - Switch spools automatically on filament runout
     *   - Switch to a different nozzle on an extruder jam
     */
    #define TOOLCHANGE_MIGRATION_FEATURE

  #endif

  /**
   * Position to park head during tool change.
   * Doesn't apply to SWITCHING_TOOLHEAD, DUAL_X_CARRIAGE, or PARKING_EXTRUDER
   */
  //#define TOOLCHANGE_PARK
  #if ENABLED(TOOLCHANGE_PARK)
    #define TOOLCHANGE_PARK_XY    { X_MIN_POS + 10, Y_MIN_POS + 10 }
    #define TOOLCHANGE_PARK_XY_FEEDRATE 6000  // (mm/min)
    //#define TOOLCHANGE_PARK_X_ONLY          // X axis only move
    //#define TOOLCHANGE_PARK_Y_ONLY          // Y axis only move
  #endif
#endif // EXTRUDERS > 1

/**
 * Advanced Pause
 * Experimental feature for filament change support and for parking the nozzle when paused.
 * Adds the GCode M600 for initiating filament change.
 * If PARK_HEAD_ON_PAUSE enabled, adds the GCode M125 to pause printing and park the nozzle.
 *
 * Requires an LCD display.
 * Requires NOZZLE_PARK_FEATURE.
 * This feature is required for the default FILAMENT_RUNOUT_SCRIPT.
 */
//#define ADVANCED_PAUSE_FEATURE
#if ENABLED(ADVANCED_PAUSE_FEATURE)
  #define PAUSE_PARK_RETRACT_FEEDRATE         60  // (mm/s) Initial retract feedrate.
  #define PAUSE_PARK_RETRACT_LENGTH            2  // (mm) Initial retract.
                                                  // This short retract is done immediately, before parking the nozzle.
  #define FILAMENT_CHANGE_UNLOAD_FEEDRATE     10  // (mm/s) Unload filament feedrate. This can be pretty fast.
  #define FILAMENT_CHANGE_UNLOAD_ACCEL        25  // (mm/s^2) Lower acceleration may allow a faster feedrate.
  #define FILAMENT_CHANGE_UNLOAD_LENGTH      100  // (mm) The length of filament for a complete unload.
                                                  //   For Bowden, the full length of the tube and nozzle.
                                                  //   For direct drive, the full length of the nozzle.
                                                  //   Set to 0 for manual unloading.
  #define FILAMENT_CHANGE_SLOW_LOAD_FEEDRATE   6  // (mm/s) Slow move when starting load.
  #define FILAMENT_CHANGE_SLOW_LOAD_LENGTH     0  // (mm) Slow length, to allow time to insert material.
                                                  // 0 to disable start loading and skip to fast load only
  #define FILAMENT_CHANGE_FAST_LOAD_FEEDRATE   6  // (mm/s) Load filament feedrate. This can be pretty fast.
  #define FILAMENT_CHANGE_FAST_LOAD_ACCEL     25  // (mm/s^2) Lower acceleration may allow a faster feedrate.
  #define FILAMENT_CHANGE_FAST_LOAD_LENGTH     0  // (mm) Load length of filament, from extruder gear to nozzle.
                                                  //   For Bowden, the full length of the tube and nozzle.
                                                  //   For direct drive, the full length of the nozzle.
  //#define ADVANCED_PAUSE_CONTINUOUS_PURGE       // Purge continuously up to the purge length until interrupted.
  #define ADVANCED_PAUSE_PURGE_FEEDRATE        3  // (mm/s) Extrude feedrate (after loading). Should be slower than load feedrate.
  #define ADVANCED_PAUSE_PURGE_LENGTH         50  // (mm) Length to extrude after loading.
                                                  //   Set to 0 for manual extrusion.
                                                  //   Filament can be extruded repeatedly from the Filament Change menu
                                                  //   until extrusion is consistent, and to purge old filament.
  #define ADVANCED_PAUSE_RESUME_PRIME          0  // (mm) Extra distance to prime nozzle after returning from park.
  //#define ADVANCED_PAUSE_FANS_PAUSE             // Turn off print-cooling fans while the machine is paused.

                                                  // Filament Unload does a Retract, Delay, and Purge first:
  #define FILAMENT_UNLOAD_PURGE_RETRACT       13  // (mm) Unload initial retract length.
  #define FILAMENT_UNLOAD_PURGE_DELAY       5000  // (ms) Delay for the filament to cool after retract.
  #define FILAMENT_UNLOAD_PURGE_LENGTH         8  // (mm) An unretract is done, then this length is purged.
  #define FILAMENT_UNLOAD_PURGE_FEEDRATE      25  // (mm/s) feedrate to purge before unload

  #define PAUSE_PARK_NOZZLE_TIMEOUT           45  // (seconds) Time limit before the nozzle is turned off for safety.
  #define FILAMENT_CHANGE_ALERT_BEEPS         10  // Number of alert beeps to play when a response is needed.
  #define PAUSE_PARK_NO_STEPPER_TIMEOUT           // Enable for XYZ steppers to stay powered on during filament change.

  //#define PARK_HEAD_ON_PAUSE                    // Park the nozzle during pause and filament change.
  //#define HOME_BEFORE_FILAMENT_CHANGE           // If needed, home before parking for filament change

  //#define FILAMENT_LOAD_UNLOAD_GCODES           // Add M701/M702 Load/Unload G-codes, plus Load/Unload in the LCD Prepare menu.
  //#define FILAMENT_UNLOAD_ALL_EXTRUDERS         // Allow M702 to unload all extruders above a minimum target temp (as set by M302)
#endif

// @section tmc

/**
 * TMC26X Stepper Driver options
 *
 * The TMC26XStepper library is required for this stepper driver.
 * https://github.com/trinamic/TMC26XStepper
 */
#if HAS_DRIVER(TMC26X)

  #if AXIS_DRIVER_TYPE_X(TMC26X)
    #define X_MAX_CURRENT     1000  // (mA)
    #define X_SENSE_RESISTOR    91  // (mOhms)
    #define X_MICROSTEPS        16  // Number of microsteps
  #endif

  #if AXIS_DRIVER_TYPE_X2(TMC26X)
    #define X2_MAX_CURRENT    1000
    #define X2_SENSE_RESISTOR   91
    #define X2_MICROSTEPS       16
  #endif

  #if AXIS_DRIVER_TYPE_Y(TMC26X)
    #define Y_MAX_CURRENT     1000
    #define Y_SENSE_RESISTOR    91
    #define Y_MICROSTEPS        16
  #endif

  #if AXIS_DRIVER_TYPE_Y2(TMC26X)
    #define Y2_MAX_CURRENT    1000
    #define Y2_SENSE_RESISTOR   91
    #define Y2_MICROSTEPS       16
  #endif

  #if AXIS_DRIVER_TYPE_Z(TMC26X)
    #define Z_MAX_CURRENT     1000
    #define Z_SENSE_RESISTOR    91
    #define Z_MICROSTEPS        16
  #endif

  #if AXIS_DRIVER_TYPE_Z2(TMC26X)
    #define Z2_MAX_CURRENT    1000
    #define Z2_SENSE_RESISTOR   91
    #define Z2_MICROSTEPS       16
  #endif

  #if AXIS_DRIVER_TYPE_Z3(TMC26X)
    #define Z3_MAX_CURRENT    1000
    #define Z3_SENSE_RESISTOR   91
    #define Z3_MICROSTEPS       16
  #endif

  #if AXIS_DRIVER_TYPE_Z4(TMC26X)
    #define Z4_MAX_CURRENT    1000
    #define Z4_SENSE_RESISTOR   91
    #define Z4_MICROSTEPS       16
  #endif

  #if AXIS_DRIVER_TYPE_E0(TMC26X)
    #define E0_MAX_CURRENT    1000
    #define E0_SENSE_RESISTOR   91
    #define E0_MICROSTEPS       16
  #endif

  #if AXIS_DRIVER_TYPE_E1(TMC26X)
    #define E1_MAX_CURRENT    1000
    #define E1_SENSE_RESISTOR   91
    #define E1_MICROSTEPS       16
  #endif

  #if AXIS_DRIVER_TYPE_E2(TMC26X)
    #define E2_MAX_CURRENT    1000
    #define E2_SENSE_RESISTOR   91
    #define E2_MICROSTEPS       16
  #endif

  #if AXIS_DRIVER_TYPE_E3(TMC26X)
    #define E3_MAX_CURRENT    1000
    #define E3_SENSE_RESISTOR   91
    #define E3_MICROSTEPS       16
  #endif

  #if AXIS_DRIVER_TYPE_E4(TMC26X)
    #define E4_MAX_CURRENT    1000
    #define E4_SENSE_RESISTOR   91
    #define E4_MICROSTEPS       16
  #endif

  #if AXIS_DRIVER_TYPE_E5(TMC26X)
    #define E5_MAX_CURRENT    1000
    #define E5_SENSE_RESISTOR   91
    #define E5_MICROSTEPS       16
  #endif

  #if AXIS_DRIVER_TYPE_E6(TMC26X)
    #define E6_MAX_CURRENT    1000
    #define E6_SENSE_RESISTOR   91
    #define E6_MICROSTEPS       16
  #endif

  #if AXIS_DRIVER_TYPE_E7(TMC26X)
    #define E7_MAX_CURRENT    1000
    #define E7_SENSE_RESISTOR   91
    #define E7_MICROSTEPS       16
  #endif

#endif // TMC26X

// @section tmc_smart

/**
 * To use TMC2130, TMC2160, TMC2660, TMC5130, TMC5160 stepper drivers in SPI mode
 * connect your SPI pins to the hardware SPI interface on your board and define
 * the required CS pins in your `pins_MYBOARD.h` file. (e.g., RAMPS 1.4 uses AUX3
 * pins `X_CS_PIN 53`, `Y_CS_PIN 49`, etc.).
 * You may also use software SPI if you wish to use general purpose IO pins.
 *
 * To use TMC2208 stepper UART-configurable stepper drivers connect #_SERIAL_TX_PIN
 * to the driver side PDN_UART pin with a 1K resistor.
 * To use the reading capabilities, also connect #_SERIAL_RX_PIN to PDN_UART without
 * a resistor.
 * The drivers can also be used with hardware serial.
 *
 * TMCStepper library is required to use TMC stepper drivers.
 * https://github.com/teemuatlut/TMCStepper
 */
#if HAS_TRINAMIC_CONFIG

  #define HOLD_MULTIPLIER    0.5  // Scales down the holding current from run current
  #define INTERPOLATE       true  // Interpolate X/Y/Z_MICROSTEPS to 256

  #if AXIS_IS_TMC(X)
    #define X_CURRENT       800        // (mA) RMS current. Multiply by 1.414 for peak current.
    #define X_CURRENT_HOME  X_CURRENT  // (mA) RMS current for sensorless homing
    #define X_MICROSTEPS     16    // 0..256
    #define X_RSENSE          0.11
    #define X_CHAIN_POS      -1    // <=0 : Not chained. 1 : MCU MOSI connected. 2 : Next in chain, ...
  #endif

  #if AXIS_IS_TMC(X2)
    #define X2_CURRENT      800
    #define X2_CURRENT_HOME X2_CURRENT
    #define X2_MICROSTEPS    16
    #define X2_RSENSE         0.11
    #define X2_CHAIN_POS     -1
  #endif

  #if AXIS_IS_TMC(Y)
    #define Y_CURRENT       800
    #define Y_CURRENT_HOME  Y_CURRENT
    #define Y_MICROSTEPS     16
    #define Y_RSENSE          0.11
    #define Y_CHAIN_POS      -1
  #endif

  #if AXIS_IS_TMC(Y2)
    #define Y2_CURRENT      800
    #define Y2_CURRENT_HOME Y2_CURRENT
    #define Y2_MICROSTEPS    16
    #define Y2_RSENSE         0.11
    #define Y2_CHAIN_POS     -1
  #endif

  #if AXIS_IS_TMC(Z)
    #define Z_CURRENT       800
    #define Z_CURRENT_HOME  Z_CURRENT
    #define Z_MICROSTEPS     16
    #define Z_RSENSE          0.11
    #define Z_CHAIN_POS      -1
  #endif

  #if AXIS_IS_TMC(Z2)
    #define Z2_CURRENT      800
    #define Z2_CURRENT_HOME Z2_CURRENT
    #define Z2_MICROSTEPS    16
    #define Z2_RSENSE         0.11
    #define Z2_CHAIN_POS     -1
  #endif

  #if AXIS_IS_TMC(Z3)
    #define Z3_CURRENT      800
    #define Z3_CURRENT_HOME Z3_CURRENT
    #define Z3_MICROSTEPS    16
    #define Z3_RSENSE         0.11
    #define Z3_CHAIN_POS     -1
  #endif

  #if AXIS_IS_TMC(Z4)
    #define Z4_CURRENT      800
    #define Z4_CURRENT_HOME Z4_CURRENT
    #define Z4_MICROSTEPS    16
    #define Z4_RSENSE         0.11
    #define Z4_CHAIN_POS     -1
  #endif

  #if AXIS_IS_TMC(E0)
    #define E0_CURRENT      800
    #define E0_MICROSTEPS    16
    #define E0_RSENSE         0.11
    #define E0_CHAIN_POS     -1
  #endif

  #if AXIS_IS_TMC(E1)
    #define E1_CURRENT      800
    #define E1_MICROSTEPS    16
    #define E1_RSENSE         0.11
    #define E1_CHAIN_POS     -1
  #endif

  #if AXIS_IS_TMC(E2)
    #define E2_CURRENT      800
    #define E2_MICROSTEPS    16
    #define E2_RSENSE         0.11
    #define E2_CHAIN_POS     -1
  #endif

  #if AXIS_IS_TMC(E3)
    #define E3_CURRENT      800
    #define E3_MICROSTEPS    16
    #define E3_RSENSE         0.11
    #define E3_CHAIN_POS     -1
  #endif

  #if AXIS_IS_TMC(E4)
    #define E4_CURRENT      800
    #define E4_MICROSTEPS    16
    #define E4_RSENSE         0.11
    #define E4_CHAIN_POS     -1
  #endif

  #if AXIS_IS_TMC(E5)
    #define E5_CURRENT      800
    #define E5_MICROSTEPS    16
    #define E5_RSENSE         0.11
    #define E5_CHAIN_POS     -1
  #endif

  #if AXIS_IS_TMC(E6)
    #define E6_CURRENT      800
    #define E6_MICROSTEPS    16
    #define E6_RSENSE         0.11
    #define E6_CHAIN_POS     -1
  #endif

  #if AXIS_IS_TMC(E7)
    #define E7_CURRENT      800
    #define E7_MICROSTEPS    16
    #define E7_RSENSE         0.11
    #define E7_CHAIN_POS     -1
  #endif

  /**
   * Override default SPI pins for TMC2130, TMC2160, TMC2660, TMC5130 and TMC5160 drivers here.
   * The default pins can be found in your board's pins file.
   */
  //#define X_CS_PIN          -1
  //#define Y_CS_PIN          -1
  //#define Z_CS_PIN          -1
  //#define X2_CS_PIN         -1
  //#define Y2_CS_PIN         -1
  //#define Z2_CS_PIN         -1
  //#define Z3_CS_PIN         -1
  //#define E0_CS_PIN         -1
  //#define E1_CS_PIN         -1
  //#define E2_CS_PIN         -1
  //#define E3_CS_PIN         -1
  //#define E4_CS_PIN         -1
  //#define E5_CS_PIN         -1
  //#define E6_CS_PIN         -1
  //#define E7_CS_PIN         -1

  /**
   * Software option for SPI driven drivers (TMC2130, TMC2160, TMC2660, TMC5130 and TMC5160).
   * The default SW SPI pins are defined the respective pins files,
   * but you can override or define them here.
   */
  //#define TMC_USE_SW_SPI
  //#define TMC_SW_MOSI       -1
  //#define TMC_SW_MISO       -1
  //#define TMC_SW_SCK        -1

  /**
   * Four TMC2209 drivers can use the same HW/SW serial port with hardware configured addresses.
   * Set the address using jumpers on pins MS1 and MS2.
   * Address | MS1  | MS2
   *       0 | LOW  | LOW
   *       1 | HIGH | LOW
   *       2 | LOW  | HIGH
   *       3 | HIGH | HIGH
   *
   * Set *_SERIAL_TX_PIN and *_SERIAL_RX_PIN to match for all drivers
   * on the same serial port, either here or in your board's pins file.
   */
  #define  X_SLAVE_ADDRESS 0
  #define  Y_SLAVE_ADDRESS 0
  #define  Z_SLAVE_ADDRESS 0
  #define X2_SLAVE_ADDRESS 0
  #define Y2_SLAVE_ADDRESS 0
  #define Z2_SLAVE_ADDRESS 0
  #define Z3_SLAVE_ADDRESS 0
  #define Z4_SLAVE_ADDRESS 0
  #define E0_SLAVE_ADDRESS 0
  #define E1_SLAVE_ADDRESS 0
  #define E2_SLAVE_ADDRESS 0
  #define E3_SLAVE_ADDRESS 0
  #define E4_SLAVE_ADDRESS 0
  #define E5_SLAVE_ADDRESS 0
  #define E6_SLAVE_ADDRESS 0
  #define E7_SLAVE_ADDRESS 0

  /**
   * Software enable
   *
   * Use for drivers that do not use a dedicated enable pin, but rather handle the same
   * function through a communication line such as SPI or UART.
   */
  //#define SOFTWARE_DRIVER_ENABLE

  /**
   * TMC2130, TMC2160, TMC2208, TMC2209, TMC5130 and TMC5160 only
   * Use Trinamic's ultra quiet stepping mode.
   * When disabled, Marlin will use spreadCycle stepping mode.
   */
  #define STEALTHCHOP_XY
  #define STEALTHCHOP_Z
  #define STEALTHCHOP_E

  /**
   * Optimize spreadCycle chopper parameters by using predefined parameter sets
   * or with the help of an example included in the library.
   * Provided parameter sets are
   * CHOPPER_DEFAULT_12V
   * CHOPPER_DEFAULT_19V
   * CHOPPER_DEFAULT_24V
   * CHOPPER_DEFAULT_36V
   * CHOPPER_09STEP_24V   // 0.9 degree steppers (24V)
   * CHOPPER_PRUSAMK3_24V // Imported parameters from the official Průša firmware for MK3 (24V)
   * CHOPPER_MARLIN_119   // Old defaults from Marlin v1.1.9
   *
   * Define you own with
   * { <off_time[1..15]>, <hysteresis_end[-3..12]>, hysteresis_start[1..8] }
   */
  #define CHOPPER_TIMING CHOPPER_DEFAULT_24V

  /**
   * Monitor Trinamic drivers
   * for error conditions like overtemperature and short to ground.
   * To manage over-temp Marlin can decrease the driver current until the error condition clears.
   * Other detected conditions can be used to stop the current print.
   * Relevant G-codes:
   * M906 - Set or get motor current in milliamps using axis codes X, Y, Z, E. Report values if no axis codes given.
   * M911 - Report stepper driver overtemperature pre-warn condition.
   * M912 - Clear stepper driver overtemperature pre-warn condition flag.
   * M122 - Report driver parameters (Requires TMC_DEBUG)
   */
  #define MONITOR_DRIVER_STATUS

  #if ENABLED(MONITOR_DRIVER_STATUS)
    #define CURRENT_STEP_DOWN     50  // [mA]
    #define REPORT_CURRENT_CHANGE
    #define STOP_ON_ERROR
  #endif

  /**
   * TMC2130, TMC2160, TMC2208, TMC2209, TMC5130 and TMC5160 only
   * The driver will switch to spreadCycle when stepper speed is over HYBRID_THRESHOLD.
   * This mode allows for faster movements at the expense of higher noise levels.
   * STEALTHCHOP_(XY|Z|E) must be enabled to use HYBRID_THRESHOLD.
   * M913 X/Y/Z/E to live tune the setting
   */
  //#define HYBRID_THRESHOLD

  #define X_HYBRID_THRESHOLD     100  // [mm/s]
  #define X2_HYBRID_THRESHOLD    100
  #define Y_HYBRID_THRESHOLD     100
  #define Y2_HYBRID_THRESHOLD    100
  #define Z_HYBRID_THRESHOLD       3
  #define Z2_HYBRID_THRESHOLD      3
  #define Z3_HYBRID_THRESHOLD      3
  #define Z4_HYBRID_THRESHOLD      3
  #define E0_HYBRID_THRESHOLD     30
  #define E1_HYBRID_THRESHOLD     30
  #define E2_HYBRID_THRESHOLD     30
  #define E3_HYBRID_THRESHOLD     30
  #define E4_HYBRID_THRESHOLD     30
  #define E5_HYBRID_THRESHOLD     30
  #define E6_HYBRID_THRESHOLD     30
  #define E7_HYBRID_THRESHOLD     30

  /**
   * Use StallGuard2 to home / probe X, Y, Z.
   *
   * TMC2130, TMC2160, TMC2209, TMC2660, TMC5130, and TMC5160 only
   * Connect the stepper driver's DIAG1 pin to the X/Y endstop pin.
   * X, Y, and Z homing will always be done in spreadCycle mode.
   *
   * X/Y/Z_STALL_SENSITIVITY is the default stall threshold.
   * Use M914 X Y Z to set the stall threshold at runtime:
   *
   *  Sensitivity   TMC2209   Others
   *    HIGHEST       255      -64    (Too sensitive => False positive)
   *    LOWEST         0        63    (Too insensitive => No trigger)
   *
   * It is recommended to set HOMING_BUMP_MM to { 0, 0, 0 }.
   *
   * SPI_ENDSTOPS  *** Beta feature! *** TMC2130 Only ***
   * Poll the driver through SPI to determine load when homing.
   * Removes the need for a wire from DIAG1 to an endstop pin.
   *
   * IMPROVE_HOMING_RELIABILITY tunes acceleration and jerk when
   * homing and adds a guard period for endstop triggering.
   */
  //#define SENSORLESS_HOMING // StallGuard capable drivers only

  #if EITHER(SENSORLESS_HOMING, SENSORLESS_PROBING)
    // TMC2209: 0...255. TMC2130: -64...63
    #define X_STALL_SENSITIVITY  8
    #define X2_STALL_SENSITIVITY X_STALL_SENSITIVITY
    #define Y_STALL_SENSITIVITY  8
    #define Y2_STALL_SENSITIVITY Y_STALL_SENSITIVITY
    //#define Z_STALL_SENSITIVITY  8
    //#define Z2_STALL_SENSITIVITY Z_STALL_SENSITIVITY
    //#define Z3_STALL_SENSITIVITY Z_STALL_SENSITIVITY
    //#define Z4_STALL_SENSITIVITY Z_STALL_SENSITIVITY
    //#define SPI_ENDSTOPS              // TMC2130 only
    //#define IMPROVE_HOMING_RELIABILITY
  #endif

  /**
   * TMC Homing stepper phase.
   *
   * Improve homing repeatability by homing to stepper coil's nearest absolute
   * phase position. Trinamic drivers use a stepper phase table with 1024 values
   * spanning 4 full steps with 256 positions each (ergo, 1024 positions).
   * Full step positions (128, 384, 640, 896) have the highest holding torque.
   *
   * Values from 0..1023, -1 to disable homing phase for that axis.
   */
   //#define TMC_HOME_PHASE { 896, 896, 896 }

  /**
   * Beta feature!
   * Create a 50/50 square wave step pulse optimal for stepper drivers.
   */
  //#define SQUARE_WAVE_STEPPING

  /**
   * Enable M122 debugging command for TMC stepper drivers.
   * M122 S0/1 will enable continous reporting.
   */
  #define TMC_DEBUG

  /**
   * You can set your own advanced settings by filling in predefined functions.
   * A list of available functions can be found on the library github page
   * https://github.com/teemuatlut/TMCStepper
   *
   * Example:
   * #define TMC_ADV() { \
   *   stepperX.diag0_otpw(1); \
   *   stepperY.intpol(0); \
   * }
   */
  #define TMC_ADV() {  }

#endif // HAS_TRINAMIC_CONFIG

// @section L64XX

/**
 * L64XX Stepper Driver options
 *
 * Arduino-L6470 library (0.8.0 or higher) is required.
 * https://github.com/ameyer/Arduino-L6470
 *
 * Requires the following to be defined in your pins_YOUR_BOARD file
 *     L6470_CHAIN_SCK_PIN
 *     L6470_CHAIN_MISO_PIN
 *     L6470_CHAIN_MOSI_PIN
 *     L6470_CHAIN_SS_PIN
 *     ENABLE_RESET_L64XX_CHIPS(Q)  where Q is 1 to enable and 0 to reset
 */

#if HAS_L64XX

  //#define L6470_CHITCHAT        // Display additional status info

  #if AXIS_IS_L64XX(X)
    #define X_MICROSTEPS       128  // Number of microsteps (VALID: 1, 2, 4, 8, 16, 32, 128) - L6474 max is 16
    #define X_OVERCURRENT     2000  // (mA) Current where the driver detects an over current
                                    //   L6470 & L6474 - VALID: 375 x (1 - 16) - 6A max - rounds down
                                    //   POWERSTEP01: VALID: 1000 x (1 - 32) - 32A max - rounds down
    #define X_STALLCURRENT    1500  // (mA) Current where the driver detects a stall (VALID: 31.25 * (1-128) -  4A max - rounds down)
                                    //   L6470 & L6474 - VALID: 31.25 * (1-128) -  4A max - rounds down
                                    //   POWERSTEP01: VALID: 200 x (1 - 32) - 6.4A max - rounds down
                                    //   L6474 - STALLCURRENT setting is used to set the nominal (TVAL) current
    #define X_MAX_VOLTAGE      127  // 0-255, Maximum effective voltage seen by stepper - not used by L6474
    #define X_CHAIN_POS         -1  // Position in SPI chain, 0=Not in chain, 1=Nearest MOSI
    #define X_SLEW_RATE          1  // 0-3, Slew 0 is slowest, 3 is fastest
  #endif

  #if AXIS_IS_L64XX(X2)
    #define X2_MICROSTEPS      128
    #define X2_OVERCURRENT    2000
    #define X2_STALLCURRENT   1500
    #define X2_MAX_VOLTAGE     127
    #define X2_CHAIN_POS        -1
    #define X2_SLEW_RATE         1
  #endif

  #if AXIS_IS_L64XX(Y)
    #define Y_MICROSTEPS       128
    #define Y_OVERCURRENT     2000
    #define Y_STALLCURRENT    1500
    #define Y_MAX_VOLTAGE      127
    #define Y_CHAIN_POS         -1
    #define Y_SLEW_RATE          1
  #endif

  #if AXIS_IS_L64XX(Y2)
    #define Y2_MICROSTEPS      128
    #define Y2_OVERCURRENT    2000
    #define Y2_STALLCURRENT   1500
    #define Y2_MAX_VOLTAGE     127
    #define Y2_CHAIN_POS        -1
    #define Y2_SLEW_RATE         1
  #endif

  #if AXIS_IS_L64XX(Z)
    #define Z_MICROSTEPS       128
    #define Z_OVERCURRENT     2000
    #define Z_STALLCURRENT    1500
    #define Z_MAX_VOLTAGE      127
    #define Z_CHAIN_POS         -1
    #define Z_SLEW_RATE          1
  #endif

  #if AXIS_IS_L64XX(Z2)
    #define Z2_MICROSTEPS      128
    #define Z2_OVERCURRENT    2000
    #define Z2_STALLCURRENT   1500
    #define Z2_MAX_VOLTAGE     127
    #define Z2_CHAIN_POS        -1
    #define Z2_SLEW_RATE         1
  #endif

  #if AXIS_IS_L64XX(Z3)
    #define Z3_MICROSTEPS      128
    #define Z3_OVERCURRENT    2000
    #define Z3_STALLCURRENT   1500
    #define Z3_MAX_VOLTAGE     127
    #define Z3_CHAIN_POS        -1
    #define Z3_SLEW_RATE         1
  #endif

  #if AXIS_IS_L64XX(Z4)
    #define Z4_MICROSTEPS      128
    #define Z4_OVERCURRENT    2000
    #define Z4_STALLCURRENT   1500
    #define Z4_MAX_VOLTAGE     127
    #define Z4_CHAIN_POS        -1
    #define Z4_SLEW_RATE         1
  #endif

  #if AXIS_IS_L64XX(E0)
    #define E0_MICROSTEPS      128
    #define E0_OVERCURRENT    2000
    #define E0_STALLCURRENT   1500
    #define E0_MAX_VOLTAGE     127
    #define E0_CHAIN_POS        -1
    #define E0_SLEW_RATE         1
  #endif

  #if AXIS_IS_L64XX(E1)
    #define E1_MICROSTEPS      128
    #define E1_OVERCURRENT    2000
    #define E1_STALLCURRENT   1500
    #define E1_MAX_VOLTAGE     127
    #define E1_CHAIN_POS        -1
    #define E1_SLEW_RATE         1
  #endif

  #if AXIS_IS_L64XX(E2)
    #define E2_MICROSTEPS      128
    #define E2_OVERCURRENT    2000
    #define E2_STALLCURRENT   1500
    #define E2_MAX_VOLTAGE     127
    #define E2_CHAIN_POS        -1
    #define E2_SLEW_RATE         1
  #endif

  #if AXIS_IS_L64XX(E3)
    #define E3_MICROSTEPS      128
    #define E3_OVERCURRENT    2000
    #define E3_STALLCURRENT   1500
    #define E3_MAX_VOLTAGE     127
    #define E3_CHAIN_POS        -1
    #define E3_SLEW_RATE         1
  #endif

  #if AXIS_IS_L64XX(E4)
    #define E4_MICROSTEPS      128
    #define E4_OVERCURRENT    2000
    #define E4_STALLCURRENT   1500
    #define E4_MAX_VOLTAGE     127
    #define E4_CHAIN_POS        -1
    #define E4_SLEW_RATE         1
  #endif

  #if AXIS_IS_L64XX(E5)
    #define E5_MICROSTEPS      128
    #define E5_OVERCURRENT    2000
    #define E5_STALLCURRENT   1500
    #define E5_MAX_VOLTAGE     127
    #define E5_CHAIN_POS        -1
    #define E5_SLEW_RATE         1
  #endif

  #if AXIS_IS_L64XX(E6)
    #define E6_MICROSTEPS      128
    #define E6_OVERCURRENT    2000
    #define E6_STALLCURRENT   1500
    #define E6_MAX_VOLTAGE     127
    #define E6_CHAIN_POS        -1
    #define E6_SLEW_RATE         1
  #endif

  #if AXIS_IS_L64XX(E7)
    #define E7_MICROSTEPS      128
    #define E7_OVERCURRENT    2000
    #define E7_STALLCURRENT   1500
    #define E7_MAX_VOLTAGE     127
    #define E7_CHAIN_POS        -1
    #define E7_SLEW_RATE         1
  #endif

  /**
   * Monitor L6470 drivers for error conditions like over temperature and over current.
   * In the case of over temperature Marlin can decrease the drive until the error condition clears.
   * Other detected conditions can be used to stop the current print.
   * Relevant G-codes:
   * M906 - I1/2/3/4/5  Set or get motor drive level using axis codes X, Y, Z, E. Report values if no axis codes given.
   *         I not present or I0 or I1 - X, Y, Z or E0
   *         I2 - X2, Y2, Z2 or E1
   *         I3 - Z3 or E3
   *         I4 - Z4 or E4
   *         I5 - E5
   * M916 - Increase drive level until get thermal warning
   * M917 - Find minimum current thresholds
   * M918 - Increase speed until max or error
   * M122 S0/1 - Report driver parameters
   */
  //#define MONITOR_L6470_DRIVER_STATUS

  #if ENABLED(MONITOR_L6470_DRIVER_STATUS)
    #define KVAL_HOLD_STEP_DOWN     1
    //#define L6470_STOP_ON_ERROR
  #endif

#endif // HAS_L64XX

// @section i2cbus

//
// I2C Master ID for LPC176x LCD and Digital Current control
// Does not apply to other peripherals based on the Wire library.
//
//#define I2C_MASTER_ID  1  // Set a value from 0 to 2

/**
 * TWI/I2C BUS
 *
 * This feature is an EXPERIMENTAL feature so it shall not be used on production
 * machines. Enabling this will allow you to send and receive I2C data from slave
 * devices on the bus.
 *
 * ; Example #1
 * ; This macro send the string "Marlin" to the slave device with address 0x63 (99)
 * ; It uses multiple M260 commands with one B<base 10> arg
 * M260 A99  ; Target slave address
 * M260 B77  ; M
 * M260 B97  ; a
 * M260 B114 ; r
 * M260 B108 ; l
 * M260 B105 ; i
 * M260 B110 ; n
 * M260 S1   ; Send the current buffer
 *
 * ; Example #2
 * ; Request 6 bytes from slave device with address 0x63 (99)
 * M261 A99 B5
 *
 * ; Example #3
 * ; Example serial output of a M261 request
 * echo:i2c-reply: from:99 bytes:5 data:hello
 */

//#define EXPERIMENTAL_I2CBUS
#if ENABLED(EXPERIMENTAL_I2CBUS)
  #define I2C_SLAVE_ADDRESS  0  // Set a value from 8 to 127 to act as a slave
#endif

// @section extras

/**
 * Photo G-code
 * Add the M240 G-code to take a photo.
 * The photo can be triggered by a digital pin or a physical movement.
 */
//#define PHOTO_GCODE
#if ENABLED(PHOTO_GCODE)
  // A position to move to (and raise Z) before taking the photo
  //#define PHOTO_POSITION { X_MAX_POS - 5, Y_MAX_POS, 0 }  // { xpos, ypos, zraise } (M240 X Y Z)
  //#define PHOTO_DELAY_MS   100                            // (ms) Duration to pause before moving back (M240 P)
  //#define PHOTO_RETRACT_MM   6.5                          // (mm) E retract/recover for the photo move (M240 R S)

  // Canon RC-1 or homebrew digital camera trigger
  // Data from: https://www.doc-diy.net/photo/rc-1_hacked/
  //#define PHOTOGRAPH_PIN 23

  // Canon Hack Development Kit
  // https://captain-slow.dk/2014/03/09/3d-printing-timelapses/
  //#define CHDK_PIN        4

  // Optional second move with delay to trigger the camera shutter
  //#define PHOTO_SWITCH_POSITION { X_MAX_POS, Y_MAX_POS }  // { xpos, ypos } (M240 I J)

  // Duration to hold the switch or keep CHDK_PIN high
  //#define PHOTO_SWITCH_MS   50 // (ms) (M240 D)

  /**
   * PHOTO_PULSES_US may need adjustment depending on board and camera model.
   * Pin must be running at 48.4kHz.
   * Be sure to use a PHOTOGRAPH_PIN which can rise and fall quick enough.
   * (e.g., MKS SBase temp sensor pin was too slow, so used P1.23 on J8.)
   *
   *  Example pulse data for Nikon: https://bit.ly/2FKD0Aq
   *                     IR Wiring: https://git.io/JvJf7
   */
  //#define PHOTO_PULSES_US { 2000, 27850, 400, 1580, 400, 3580, 400 }  // (µs) Durations for each 48.4kHz oscillation
  #ifdef PHOTO_PULSES_US
    #define PHOTO_PULSE_DELAY_US 13 // (µs) Approximate duration of each HIGH and LOW pulse in the oscillation
  #endif
#endif

/**
 * Spindle & Laser control
 *
 * Add the M3, M4, and M5 commands to turn the spindle/laser on and off, and
 * to set spindle speed, spindle direction, and laser power.
 *
 * SuperPid is a router/spindle speed controller used in the CNC milling community.
 * Marlin can be used to turn the spindle on and off. It can also be used to set
 * the spindle speed from 5,000 to 30,000 RPM.
 *
 * You'll need to select a pin for the ON/OFF function and optionally choose a 0-5V
 * hardware PWM pin for the speed control and a pin for the rotation direction.
 *
 * See https://marlinfw.org/docs/configuration/laser_spindle.html for more config details.
 */
//#define SPINDLE_FEATURE
//#define LASER_FEATURE
#if EITHER(SPINDLE_FEATURE, LASER_FEATURE)
  #define SPINDLE_LASER_ACTIVE_STATE    LOW    // Set to "HIGH" if the on/off function is active HIGH
  #define SPINDLE_LASER_PWM             true   // Set to "true" if your controller supports setting the speed/power
  #define SPINDLE_LASER_PWM_INVERT      true   // Set to "true" if the speed/power goes up when you want it to go slower

  #define SPINDLE_LASER_FREQUENCY       2500   // (Hz) Spindle/laser frequency (only on supported HALs: AVR and LPC)

  /**
   * Speed / Power can be set ('M3 S') and displayed in terms of:
   *  - PWM255  (S0 - S255)
   *  - PERCENT (S0 - S100)
   *  - RPM     (S0 - S50000)  Best for use with a spindle
   */
  #define CUTTER_POWER_DISPLAY PWM255

  /**
   * Relative mode uses relative range (SPEED_POWER_MIN to SPEED_POWER_MAX) instead of normal range (0 to SPEED_POWER_MAX)
   * Best use with SuperPID router controller where for example S0 = 5,000 RPM and S255 = 30,000 RPM
   */
  //#define CUTTER_POWER_RELATIVE              // Set speed proportional to [SPEED_POWER_MIN...SPEED_POWER_MAX] instead of directly

  #if ENABLED(SPINDLE_FEATURE)
    //#define SPINDLE_CHANGE_DIR               // Enable if your spindle controller can change spindle direction
    #define SPINDLE_CHANGE_DIR_STOP            // Enable if the spindle should stop before changing spin direction
    #define SPINDLE_INVERT_DIR          false  // Set to "true" if the spin direction is reversed

    #define SPINDLE_LASER_POWERUP_DELAY   5000 // (ms) Delay to allow the spindle/laser to come up to speed/power
    #define SPINDLE_LASER_POWERDOWN_DELAY 5000 // (ms) Delay to allow the spindle to stop

    /**
     * M3/M4 uses the following equation to convert speed/power to PWM duty cycle
     * Power = ((DC / 255 * 100) - SPEED_POWER_INTERCEPT)) * (1 / SPEED_POWER_SLOPE)
     *   where PWM DC varies from 0 to 255
     *
     * Set these required parameters for your controller
     */
    #define SPEED_POWER_SLOPE           118.4  // SPEED_POWER_SLOPE = SPEED_POWER_MAX / 255
    #define SPEED_POWER_INTERCEPT         0
    #define SPEED_POWER_MIN            5000
    #define SPEED_POWER_MAX           30000    // SuperPID router controller 0 - 30,000 RPM
    #define SPEED_POWER_STARTUP       25000    // The default value for speed power when M3 is called without arguments

  #else

    #define SPEED_POWER_SLOPE             0.3922 // SPEED_POWER_SLOPE = SPEED_POWER_MAX / 255
    #define SPEED_POWER_INTERCEPT         0
    #define SPEED_POWER_MIN               0
    #define SPEED_POWER_MAX             100    // 0-100%
    #define SPEED_POWER_STARTUP          80    // The default value for speed power when M3 is called without arguments

    /**
     * Enable inline laser power to be handled in the planner / stepper routines.
     * Inline power is specified by the I (inline) flag in an M3 command (e.g., M3 S20 I)
     * or by the 'S' parameter in G0/G1/G2/G3 moves (see LASER_MOVE_POWER).
     *
     * This allows the laser to keep in perfect sync with the planner and removes
     * the powerup/down delay since lasers require negligible time.
     */
    #define LASER_POWER_INLINE

    #if ENABLED(LASER_POWER_INLINE)
      /**
       * Scale the laser's power in proportion to the movement rate.
       *
       * - Sets the entry power proportional to the entry speed over the nominal speed.
       * - Ramps the power up every N steps to approximate the speed trapezoid.
       * - Due to the limited power resolution this is only approximate.
       */
      #define LASER_POWER_INLINE_TRAPEZOID

      /**
       * Continuously calculate the current power (nominal_power * current_rate / nominal_rate).
       * Required for accurate power with non-trapezoidal acceleration (e.g., S_CURVE_ACCELERATION).
       * This is a costly calculation so this option is discouraged on 8-bit AVR boards.
       *
       * LASER_POWER_INLINE_TRAPEZOID_CONT_PER defines how many step cycles there are between power updates. If your
       * board isn't able to generate steps fast enough (and you are using LASER_POWER_INLINE_TRAPEZOID_CONT), increase this.
       * Note that when this is zero it means it occurs every cycle; 1 means a delay wait one cycle then run, etc.
       */
      //#define LASER_POWER_INLINE_TRAPEZOID_CONT

      /**
       * Stepper iterations between power updates. Increase this value if the board
       * can't keep up with the processing demands of LASER_POWER_INLINE_TRAPEZOID_CONT.
       * Disable (or set to 0) to recalculate power on every stepper iteration.
       */
      //#define LASER_POWER_INLINE_TRAPEZOID_CONT_PER 10

      /**
       * Include laser power in G0/G1/G2/G3/G5 commands with the 'S' parameter
       */
      //#define LASER_MOVE_POWER

      #if ENABLED(LASER_MOVE_POWER)
        // Turn off the laser on G0 moves with no power parameter.
        // If a power parameter is provided, use that instead.
        //#define LASER_MOVE_G0_OFF
      #endif

      /**
       * Inline flag inverted
       *
       * WARNING: M5 will NOT turn off the laser unless another move
       *          is done (so G-code files must end with 'M5 I').
       */
      //#define LASER_POWER_INLINE_INVERT

      /**
       * Continuously apply inline power. ('M3 S3' == 'G1 S3' == 'M3 S3 I')
       *
       * The laser might do some weird things, so only enable this
       * feature if you understand the implications.
       */
      //#define LASER_POWER_INLINE_CONTINUOUS

    #else

      #define SPINDLE_LASER_POWERUP_DELAY     50 // (ms) Delay to allow the spindle/laser to come up to speed/power
      #define SPINDLE_LASER_POWERDOWN_DELAY   50 // (ms) Delay to allow the spindle to stop

    #endif
  #endif
#endif

/**
 * Coolant Control
 *
 * Add the M7, M8, and M9 commands to turn mist or flood coolant on and off.
 *
 * Note: COOLANT_MIST_PIN and/or COOLANT_FLOOD_PIN must also be defined.
 */
//#define COOLANT_CONTROL
#if ENABLED(COOLANT_CONTROL)
  #define COOLANT_MIST                // Enable if mist coolant is present
  #define COOLANT_FLOOD               // Enable if flood coolant is present
  #define COOLANT_MIST_INVERT  false  // Set "true" if the on/off function is reversed
  #define COOLANT_FLOOD_INVERT false  // Set "true" if the on/off function is reversed
#endif

/**
 * Filament Width Sensor
 *
 * Measures the filament width in real-time and adjusts
 * flow rate to compensate for any irregularities.
 *
 * Also allows the measured filament diameter to set the
 * extrusion rate, so the slicer only has to specify the
 * volume.
 *
 * Only a single extruder is supported at this time.
 *
 *  34 RAMPS_14    : Analog input 5 on the AUX2 connector
 *  81 PRINTRBOARD : Analog input 2 on the Exp1 connector (version B,C,D,E)
 * 301 RAMBO       : Analog input 3
 *
 * Note: May require analog pins to be defined for other boards.
 */
//#define FILAMENT_WIDTH_SENSOR

#if ENABLED(FILAMENT_WIDTH_SENSOR)
  #define FILAMENT_SENSOR_EXTRUDER_NUM 0    // Index of the extruder that has the filament sensor. :[0,1,2,3,4]
  #define MEASUREMENT_DELAY_CM        14    // (cm) The distance from the filament sensor to the melting chamber

  #define FILWIDTH_ERROR_MARGIN        1.0  // (mm) If a measurement differs too much from nominal width ignore it
  #define MAX_MEASUREMENT_DELAY       20    // (bytes) Buffer size for stored measurements (1 byte per cm). Must be larger than MEASUREMENT_DELAY_CM.

  #define DEFAULT_MEASURED_FILAMENT_DIA DEFAULT_NOMINAL_FILAMENT_DIA // Set measured to nominal initially

  // Display filament width on the LCD status line. Status messages will expire after 5 seconds.
  //#define FILAMENT_LCD_DISPLAY
#endif

/**
 * Power Monitor
 * Monitor voltage (V) and/or current (A), and -when possible- power (W)
 *
 * Read and configure with M430
 *
 * The current sensor feeds DC voltage (relative to the measured current) to an analog pin
 * The voltage sensor feeds DC voltage (relative to the measured voltage) to an analog pin
 */
//#define POWER_MONITOR_CURRENT   // Monitor the system current
//#define POWER_MONITOR_VOLTAGE   // Monitor the system voltage
#if EITHER(POWER_MONITOR_CURRENT, POWER_MONITOR_VOLTAGE)
  #define POWER_MONITOR_VOLTS_PER_AMP   0.05000   // Input voltage to the MCU analog pin per amp  - DO NOT apply more than ADC_VREF!
  #define POWER_MONITOR_CURRENT_OFFSET -1         // Offset value for current sensors with linear function output
  #define POWER_MONITOR_VOLTS_PER_VOLT  0.11786   // Input voltage to the MCU analog pin per volt - DO NOT apply more than ADC_VREF!
  #define POWER_MONITOR_FIXED_VOLTAGE   13.6      // Voltage for a current sensor with no voltage sensor (for power display)
#endif

/**
 * CNC Coordinate Systems
 *
 * Enables G53 and G54-G59.3 commands to select coordinate systems
 * and G92.1 to reset the workspace to native machine space.
 */
//#define CNC_COORDINATE_SYSTEMS

/**
 * Auto-report temperatures with M155 S<seconds>
 */
#define AUTO_REPORT_TEMPERATURES

/**
 * Include capabilities in M115 output
 */
#define EXTENDED_CAPABILITIES_REPORT
#if ENABLED(EXTENDED_CAPABILITIES_REPORT)
  //#define M115_GEOMETRY_REPORT
#endif

/**
 * Expected Printer Check
 * Add the M16 G-code to compare a string to the MACHINE_NAME.
 * M16 with a non-matching string causes the printer to halt.
 */
//#define EXPECTED_PRINTER_CHECK

/**
 * Disable all Volumetric extrusion options
 */
//#define NO_VOLUMETRICS

#if DISABLED(NO_VOLUMETRICS)
  /**
   * Volumetric extrusion default state
   * Activate to make volumetric extrusion the default method,
   * with DEFAULT_NOMINAL_FILAMENT_DIA as the default diameter.
   *
   * M200 D0 to disable, M200 Dn to set a new diameter.
   */
  //#define VOLUMETRIC_DEFAULT_ON
#endif

/**
 * Enable this option for a leaner build of Marlin that removes all
 * workspace offsets, simplifying coordinate transformations, leveling, etc.
 *
 *  - M206 and M428 are disabled.
 *  - G92 will revert to its behavior from Marlin 1.0.
 */
//#define NO_WORKSPACE_OFFSETS

// Extra options for the M114 "Current Position" report
//#define M114_DETAIL         // Use 'M114` for details to check planner calculations
//#define M114_REALTIME       // Real current position based on forward kinematics
//#define M114_LEGACY         // M114 used to synchronize on every call. Enable if needed.

//#define REPORT_FAN_CHANGE   // Report the new fan speed when changed by M106 (and others)

/**
 * Set the number of proportional font spaces required to fill up a typical character space.
 * This can help to better align the output of commands like `G29 O` Mesh Output.
 *
 * For clients that use a fixed-width font (like OctoPrint), leave this set to 1.0.
 * Otherwise, adjust according to your client and font.
 */
#define PROPORTIONAL_FONT_RATIO 1.0

/**
 * Spend 28 bytes of SRAM to optimize the GCode parser
 */
#define FASTER_GCODE_PARSER

#if ENABLED(FASTER_GCODE_PARSER)
  //#define GCODE_QUOTED_STRINGS  // Support for quoted string parameters
#endif

//#define GCODE_CASE_INSENSITIVE  // Accept G-code sent to the firmware in lowercase

//#define REPETIER_GCODE_M360     // Add commands originally from Repetier FW

/**
 * CNC G-code options
 * Support CNC-style G-code dialects used by laser cutters, drawing machine cams, etc.
 * Note that G0 feedrates should be used with care for 3D printing (if used at all).
 * High feedrates may cause ringing and harm print quality.
 */
//#define PAREN_COMMENTS      // Support for parentheses-delimited comments
//#define GCODE_MOTION_MODES  // Remember the motion mode (G0 G1 G2 G3 G5 G38.X) and apply for X Y Z E F, etc.

// Enable and set a (default) feedrate for all G0 moves
//#define G0_FEEDRATE 3000 // (mm/min)
#ifdef G0_FEEDRATE
  //#define VARIABLE_G0_FEEDRATE // The G0 feedrate is set by F in G0 motion mode
#endif

/**
 * Startup commands
 *
 * Execute certain G-code commands immediately after power-on.
 */
//#define STARTUP_COMMANDS "M17 Z"

/**
 * G-code Macros
 *
 * Add G-codes M810-M819 to define and run G-code macros.
 * Macros are not saved to EEPROM.
 */
//#define GCODE_MACROS
#if ENABLED(GCODE_MACROS)
  #define GCODE_MACROS_SLOTS       5  // Up to 10 may be used
  #define GCODE_MACROS_SLOT_SIZE  50  // Maximum length of a single macro
#endif

/**
 * User-defined menu items that execute custom GCode
 */
//#define CUSTOM_USER_MENUS
#if ENABLED(CUSTOM_USER_MENUS)
  //#define CUSTOM_USER_MENU_TITLE "Custom Commands"
  #define USER_SCRIPT_DONE "M117 User Script Done"
  #define USER_SCRIPT_AUDIBLE_FEEDBACK
  //#define USER_SCRIPT_RETURN  // Return to status screen after a script

  #define USER_DESC_1 "Home & UBL Info"
  #define USER_GCODE_1 "G28\nG29 W"

  #define USER_DESC_2 "Preheat for " PREHEAT_1_LABEL
  #define USER_GCODE_2 "M140 S" STRINGIFY(PREHEAT_1_TEMP_BED) "\nM104 S" STRINGIFY(PREHEAT_1_TEMP_HOTEND)

  #define USER_DESC_3 "Preheat for " PREHEAT_2_LABEL
  #define USER_GCODE_3 "M140 S" STRINGIFY(PREHEAT_2_TEMP_BED) "\nM104 S" STRINGIFY(PREHEAT_2_TEMP_HOTEND)

  #define USER_DESC_4 "Heat Bed/Home/Level"
  #define USER_GCODE_4 "M140 S" STRINGIFY(PREHEAT_2_TEMP_BED) "\nG28\nG29"

  #define USER_DESC_5 "Home & Info"
  #define USER_GCODE_5 "G28\nM503"
#endif

/**
 * Host Action Commands
 *
 * Define host streamer action commands in compliance with the standard.
 *
 * See https://reprap.org/wiki/G-code#Action_commands
 * Common commands ........ poweroff, pause, paused, resume, resumed, cancel
 * G29_RETRY_AND_RECOVER .. probe_rewipe, probe_failed
 *
 * Some features add reason codes to extend these commands.
 *
 * Host Prompt Support enables Marlin to use the host for user prompts so
 * filament runout and other processes can be managed from the host side.
 */
//#define HOST_ACTION_COMMANDS
#if ENABLED(HOST_ACTION_COMMANDS)
  //#define HOST_PROMPT_SUPPORT
#endif

/**
 * Cancel Objects
 *
 * Implement M486 to allow Marlin to skip objects
 */
//#define CANCEL_OBJECTS

/**
 * I2C position encoders for closed loop control.
 * Developed by Chris Barr at Aus3D.
 *
 * Wiki: https://wiki.aus3d.com.au/Magnetic_Encoder
 * Github: https://github.com/Aus3D/MagneticEncoder
 *
 * Supplier: https://aus3d.com.au/magnetic-encoder-module
 * Alternative Supplier: https://reliabuild3d.com/
 *
 * Reliabuild encoders have been modified to improve reliability.
 */

//#define I2C_POSITION_ENCODERS
#if ENABLED(I2C_POSITION_ENCODERS)

  #define I2CPE_ENCODER_CNT         1                       // The number of encoders installed; max of 5
                                                            // encoders supported currently.

  #define I2CPE_ENC_1_ADDR          I2CPE_PRESET_ADDR_X     // I2C address of the encoder. 30-200.
  #define I2CPE_ENC_1_AXIS          X_AXIS                  // Axis the encoder module is installed on.  <X|Y|Z|E>_AXIS.
  #define I2CPE_ENC_1_TYPE          I2CPE_ENC_TYPE_LINEAR   // Type of encoder:  I2CPE_ENC_TYPE_LINEAR -or-
                                                            // I2CPE_ENC_TYPE_ROTARY.
  #define I2CPE_ENC_1_TICKS_UNIT    2048                    // 1024 for magnetic strips with 2mm poles; 2048 for
                                                            // 1mm poles. For linear encoders this is ticks / mm,
                                                            // for rotary encoders this is ticks / revolution.
  //#define I2CPE_ENC_1_TICKS_REV     (16 * 200)            // Only needed for rotary encoders; number of stepper
                                                            // steps per full revolution (motor steps/rev * microstepping)
  //#define I2CPE_ENC_1_INVERT                              // Invert the direction of axis travel.
  #define I2CPE_ENC_1_EC_METHOD     I2CPE_ECM_MICROSTEP     // Type of error error correction.
  #define I2CPE_ENC_1_EC_THRESH     0.10                    // Threshold size for error (in mm) above which the
                                                            // printer will attempt to correct the error; errors
                                                            // smaller than this are ignored to minimize effects of
                                                            // measurement noise / latency (filter).

  #define I2CPE_ENC_2_ADDR          I2CPE_PRESET_ADDR_Y     // Same as above, but for encoder 2.
  #define I2CPE_ENC_2_AXIS          Y_AXIS
  #define I2CPE_ENC_2_TYPE          I2CPE_ENC_TYPE_LINEAR
  #define I2CPE_ENC_2_TICKS_UNIT    2048
  //#define I2CPE_ENC_2_TICKS_REV   (16 * 200)
  //#define I2CPE_ENC_2_INVERT
  #define I2CPE_ENC_2_EC_METHOD     I2CPE_ECM_MICROSTEP
  #define I2CPE_ENC_2_EC_THRESH     0.10

  #define I2CPE_ENC_3_ADDR          I2CPE_PRESET_ADDR_Z     // Encoder 3.  Add additional configuration options
  #define I2CPE_ENC_3_AXIS          Z_AXIS                  // as above, or use defaults below.

  #define I2CPE_ENC_4_ADDR          I2CPE_PRESET_ADDR_E     // Encoder 4.
  #define I2CPE_ENC_4_AXIS          E_AXIS

  #define I2CPE_ENC_5_ADDR          34                      // Encoder 5.
  #define I2CPE_ENC_5_AXIS          E_AXIS

  // Default settings for encoders which are enabled, but without settings configured above.
  #define I2CPE_DEF_TYPE            I2CPE_ENC_TYPE_LINEAR
  #define I2CPE_DEF_ENC_TICKS_UNIT  2048
  #define I2CPE_DEF_TICKS_REV       (16 * 200)
  #define I2CPE_DEF_EC_METHOD       I2CPE_ECM_NONE
  #define I2CPE_DEF_EC_THRESH       0.1

  //#define I2CPE_ERR_THRESH_ABORT  100.0                   // Threshold size for error (in mm) error on any given
                                                            // axis after which the printer will abort. Comment out to
                                                            // disable abort behavior.

  #define I2CPE_TIME_TRUSTED        10000                   // After an encoder fault, there must be no further fault
                                                            // for this amount of time (in ms) before the encoder
                                                            // is trusted again.

  /**
   * Position is checked every time a new command is executed from the buffer but during long moves,
   * this setting determines the minimum update time between checks. A value of 100 works well with
   * error rolling average when attempting to correct only for skips and not for vibration.
   */
  #define I2CPE_MIN_UPD_TIME_MS     4                       // (ms) Minimum time between encoder checks.

  // Use a rolling average to identify persistant errors that indicate skips, as opposed to vibration and noise.
  #define I2CPE_ERR_ROLLING_AVERAGE

#endif // I2C_POSITION_ENCODERS

/**
 * Analog Joystick(s)
 */
//#define JOYSTICK
#if ENABLED(JOYSTICK)
  #define JOY_X_PIN    5  // RAMPS: Suggested pin A5  on AUX2
  #define JOY_Y_PIN   10  // RAMPS: Suggested pin A10 on AUX2
  #define JOY_Z_PIN   12  // RAMPS: Suggested pin A12 on AUX2
  #define JOY_EN_PIN  44  // RAMPS: Suggested pin D44 on AUX2

  //#define INVERT_JOY_X  // Enable if X direction is reversed
  //#define INVERT_JOY_Y  // Enable if Y direction is reversed
  //#define INVERT_JOY_Z  // Enable if Z direction is reversed

  // Use M119 with JOYSTICK_DEBUG to find reasonable values after connecting:
  #define JOY_X_LIMITS { 5600, 8190-100, 8190+100, 10800 } // min, deadzone start, deadzone end, max
  #define JOY_Y_LIMITS { 5600, 8250-100, 8250+100, 11000 }
  #define JOY_Z_LIMITS { 4800, 8080-100, 8080+100, 11550 }
#endif

/**
 * MAX7219 Debug Matrix
 *
 * Add support for a low-cost 8x8 LED Matrix based on the Max7219 chip as a realtime status display.
 * Requires 3 signal wires. Some useful debug options are included to demonstrate its usage.
 */
//#define MAX7219_DEBUG
#if ENABLED(MAX7219_DEBUG)
  #define MAX7219_CLK_PIN   64
  #define MAX7219_DIN_PIN   57
  #define MAX7219_LOAD_PIN  44

  //#define MAX7219_GCODE          // Add the M7219 G-code to control the LED matrix
  #define MAX7219_INIT_TEST    2   // Test pattern at startup: 0=none, 1=sweep, 2=spiral
  #define MAX7219_NUMBER_UNITS 1   // Number of Max7219 units in chain.
  #define MAX7219_ROTATE       0   // Rotate the display clockwise (in multiples of +/- 90°)
                                   // connector at:  right=0   bottom=-90  top=90  left=180
  //#define MAX7219_REVERSE_ORDER  // The individual LED matrix units may be in reversed order
  //#define MAX7219_SIDE_BY_SIDE   // Big chip+matrix boards can be chained side-by-side

  /**
   * Sample debug features
   * If you add more debug displays, be careful to avoid conflicts!
   */
  #define MAX7219_DEBUG_PRINTER_ALIVE    // Blink corner LED of 8x8 matrix to show that the firmware is functioning
  #define MAX7219_DEBUG_PLANNER_HEAD  3  // Show the planner queue head position on this and the next LED matrix row
  #define MAX7219_DEBUG_PLANNER_TAIL  5  // Show the planner queue tail position on this and the next LED matrix row

  #define MAX7219_DEBUG_PLANNER_QUEUE 0  // Show the current planner queue depth on this and the next LED matrix row
                                         // If you experience stuttering, reboots, etc. this option can reveal how
                                         // tweaks made to the configuration are affecting the printer in real-time.
#endif

/**
 * NanoDLP Sync support
 *
 * Add support for Synchronized Z moves when using with NanoDLP. G0/G1 axis moves will output "Z_move_comp"
 * string to enable synchronization with DLP projector exposure. This change will allow to use
 * [[WaitForDoneMessage]] instead of populating your gcode with M400 commands
 */
//#define NANODLP_Z_SYNC
#if ENABLED(NANODLP_Z_SYNC)
  //#define NANODLP_ALL_AXIS  // Enables "Z_move_comp" output on any axis move.
                              // Default behavior is limited to Z axis only.
#endif

/**
 * WiFi Support (Espressif ESP32 WiFi)
 */
//#define WIFISUPPORT         // Marlin embedded WiFi managenent
//#define ESP3D_WIFISUPPORT   // ESP3D Library WiFi management (https://github.com/luc-github/ESP3DLib)

#if EITHER(WIFISUPPORT, ESP3D_WIFISUPPORT)
  //#define WEBSUPPORT          // Start a webserver (which may include auto-discovery)
  //#define OTASUPPORT          // Support over-the-air firmware updates
  //#define WIFI_CUSTOM_COMMAND // Accept feature config commands (e.g., WiFi ESP3D) from the host

  /**
   * To set a default WiFi SSID / Password, create a file called Configuration_Secure.h with
   * the following defines, customized for your network. This specific file is excluded via
   * .gitignore to prevent it from accidentally leaking to the public.
   *
   *   #define WIFI_SSID "WiFi SSID"
   *   #define WIFI_PWD  "WiFi Password"
   */
  //#include "Configuration_Secure.h" // External file with WiFi SSID / Password
#endif

/**
 * Průša Multi-Material Unit v2
 * Enable in Configuration.h
 */
#if ENABLED(PRUSA_MMU2)

  // Serial port used for communication with MMU2.
  // For AVR enable the UART port used for the MMU. (e.g., internalSerial)
  // For 32-bit boards check your HAL for available serial ports. (e.g., Serial2)
  #define INTERNAL_SERIAL_PORT 2
  #define MMU2_SERIAL internalSerial

  // Use hardware reset for MMU if a pin is defined for it
  //#define MMU2_RST_PIN 23

  // Enable if the MMU2 has 12V stepper motors (MMU2 Firmware 1.0.2 and up)
  //#define MMU2_MODE_12V

  // G-code to execute when MMU2 F.I.N.D.A. probe detects filament runout
  #define MMU2_FILAMENT_RUNOUT_SCRIPT "M600"

  // Add an LCD menu for MMU2
  //#define MMU2_MENUS
  #if ENABLED(MMU2_MENUS)
    // Settings for filament load / unload from the LCD menu.
    // This is for Průša MK3-style extruders. Customize for your hardware.
    #define MMU2_FILAMENTCHANGE_EJECT_FEED 80.0
    #define MMU2_LOAD_TO_NOZZLE_SEQUENCE \
      {  7.2, 1145 }, \
      { 14.4,  871 }, \
      { 36.0, 1393 }, \
      { 14.4,  871 }, \
      { 50.0,  198 }

    #define MMU2_RAMMING_SEQUENCE \
      {   1.0, 1000 }, \
      {   1.0, 1500 }, \
      {   2.0, 2000 }, \
      {   1.5, 3000 }, \
      {   2.5, 4000 }, \
      { -15.0, 5000 }, \
      { -14.0, 1200 }, \
      {  -6.0,  600 }, \
      {  10.0,  700 }, \
      { -10.0,  400 }, \
      { -50.0, 2000 }
  #endif

  /**
   * MMU Extruder Sensor
   *
   * Support for a Průša (or other) IR Sensor to detect filament near the extruder
   * and make loading more reliable. Suitable for an extruder equipped with a filament
   * sensor less than 38mm from the gears.
   *
   * During loading the extruder will stop when the sensor is triggered, then do a last
   * move up to the gears. If no filament is detected, the MMU2 can make some more attempts.
   * If all attempts fail, a filament runout will be triggered.
   */
  //#define MMU_EXTRUDER_SENSOR
  #if ENABLED(MMU_EXTRUDER_SENSOR)
    #define MMU_LOADING_ATTEMPTS_NR 5 //max. number of attempts to load filament if first load fail
  #endif

  /**
   * Using a sensor like the MMU2S
   * This mode requires a MK3S extruder with a sensor at the extruder idler, like the MMU2S.
   * See https://help.prusa3d.com/en/guide/3b-mk3s-mk2-5s-extruder-upgrade_41560, step 11
   */
  //#define PRUSA_MMU2_S_MODE
  #if ENABLED(PRUSA_MMU2_S_MODE)
    #define MMU2_C0_RETRY   5             // Number of retries (total time = timeout*retries)

    #define MMU2_CAN_LOAD_FEEDRATE 800    // (mm/min)
    #define MMU2_CAN_LOAD_SEQUENCE \
      {  0.1, MMU2_CAN_LOAD_FEEDRATE }, \
      {  60.0, MMU2_CAN_LOAD_FEEDRATE }, \
      { -52.0, MMU2_CAN_LOAD_FEEDRATE }

    #define MMU2_CAN_LOAD_RETRACT   6.0   // (mm) Keep under the distance between Load Sequence values
    #define MMU2_CAN_LOAD_DEVIATION 0.8   // (mm) Acceptable deviation

    #define MMU2_CAN_LOAD_INCREMENT 0.2   // (mm) To reuse within MMU2 module
    #define MMU2_CAN_LOAD_INCREMENT_SEQUENCE \
      { -MMU2_CAN_LOAD_INCREMENT, MMU2_CAN_LOAD_FEEDRATE }

  #endif

  //#define MMU2_DEBUG  // Write debug info to serial output

#endif // PRUSA_MMU2

/**
 * Advanced Print Counter settings
 */
#if ENABLED(PRINTCOUNTER)
  #define SERVICE_WARNING_BUZZES  3
  // Activate up to 3 service interval watchdogs
  //#define SERVICE_NAME_1      "Service S"
  //#define SERVICE_INTERVAL_1  100 // print hours
  //#define SERVICE_NAME_2      "Service L"
  //#define SERVICE_INTERVAL_2  200 // print hours
  //#define SERVICE_NAME_3      "Service 3"
  //#define SERVICE_INTERVAL_3    1 // print hours
#endif

// @section develop

//
// M100 Free Memory Watcher to debug memory usage
//
//#define M100_FREE_MEMORY_WATCHER

//
// M43 - display pin status, toggle pins, watch pins, watch endstops & toggle LED, test servo probe
//
//#define PINS_DEBUGGING

// Enable Marlin dev mode which adds some special commands
//#define MARLIN_DEV_MODE<|MERGE_RESOLUTION|>--- conflicted
+++ resolved
@@ -450,11 +450,7 @@
  * Multiple extruders can be assigned to the same pin in which case
  * the fan will turn on when any selected extruder is above the threshold.
  */
-<<<<<<< HEAD
-#define E0_AUTO_FAN_PIN 7
-=======
 #define E0_AUTO_FAN_PIN P2_04
->>>>>>> 11b796fe
 #define E1_AUTO_FAN_PIN -1
 #define E2_AUTO_FAN_PIN -1
 #define E3_AUTO_FAN_PIN -1
@@ -1586,11 +1582,7 @@
   #if ENABLED(DOUBLECLICK_FOR_Z_BABYSTEPPING)
     #define DOUBLECLICK_MAX_INTERVAL 1250   // Maximum interval between clicks, in milliseconds.
                                             // Note: Extra time may be added to mitigate controller latency.
-<<<<<<< HEAD
-    #define BABYSTEP_ALWAYS_AVAILABLE     // Allow babystepping at all times (not just during movement).
-=======
     #define BABYSTEP_ALWAYS_AVAILABLE       // Allow babystepping at all times (not just during movement).
->>>>>>> 11b796fe
     //#define MOVE_Z_WHEN_IDLE              // Jump to the move Z menu on doubleclick when printer is idle.
     #if ENABLED(MOVE_Z_WHEN_IDLE)
       #define MOVE_Z_IDLE_MULTIPLICATOR 1   // Multiply 1mm by this factor for the move step size.
@@ -1628,11 +1620,7 @@
   //#define EXTRA_LIN_ADVANCE_K // Enable for second linear advance constants
   #define LIN_ADVANCE_K 0.22    // Unit: mm compression per 1mm/s extruder speed
   //#define LA_DEBUG            // If enabled, this will generate debug information output over USB.
-<<<<<<< HEAD
   #define EXPERIMENTAL_SCURVE   // Enable this option to permit S-Curve Acceleration
-=======
-  #define EXPERIMENTAL_SCURVE // Enable this option to permit S-Curve Acceleration
->>>>>>> 11b796fe
 #endif
 
 // @section leveling
