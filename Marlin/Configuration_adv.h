/**
 * Marlin 3D Printer Firmware
 * Copyright (c) 2020 MarlinFirmware [https://github.com/MarlinFirmware/Marlin]
 *
 * Based on Sprinter and grbl.
 * Copyright (c) 2011 Camiel Gubbels / Erik van der Zalm
 *
 * This program is free software: you can redistribute it and/or modify
 * it under the terms of the GNU General Public License as published by
 * the Free Software Foundation, either version 3 of the License, or
 * (at your option) any later version.
 *
 * This program is distributed in the hope that it will be useful,
 * but WITHOUT ANY WARRANTY; without even the implied warranty of
 * MERCHANTABILITY or FITNESS FOR A PARTICULAR PURPOSE.  See the
 * GNU General Public License for more details.
 *
 * You should have received a copy of the GNU General Public License
 * along with this program.  If not, see <https://www.gnu.org/licenses/>.
 *
 */
#pragma once

/**
 * Configuration_adv.h
 *
 * Advanced settings.
 * Only change these if you know exactly what you're doing.
 * Some of these settings can damage your printer if improperly set!
 *
 * Basic settings can be found in Configuration.h
 */
#define CONFIGURATION_ADV_H_VERSION 02010000

//===========================================================================
//============================= Thermal Settings ============================
//===========================================================================
// @section temperature

/**
 * Thermocouple sensors are quite sensitive to noise.  Any noise induced in
 * the sensor wires, such as by stepper motor wires run in parallel to them,
 * may result in the thermocouple sensor reporting spurious errors.  This
 * value is the number of errors which can occur in a row before the error
 * is reported.  This allows us to ignore intermittent error conditions while
 * still detecting an actual failure, which should result in a continuous
 * stream of errors from the sensor.
 *
 * Set this value to 0 to fail on the first error to occur.
 */
#define THERMOCOUPLE_MAX_ERRORS 15

//
// Custom Thermistor 1000 parameters
//
#if TEMP_SENSOR_0 == 1000
  #define HOTEND0_PULLUP_RESISTOR_OHMS 4700    // Pullup resistor
  #define HOTEND0_RESISTANCE_25C_OHMS  100000  // Resistance at 25C
  #define HOTEND0_BETA                 3950    // Beta value
#endif

#if TEMP_SENSOR_1 == 1000
  #define HOTEND1_PULLUP_RESISTOR_OHMS 4700    // Pullup resistor
  #define HOTEND1_RESISTANCE_25C_OHMS  100000  // Resistance at 25C
  #define HOTEND1_BETA                 3950    // Beta value
#endif

#if TEMP_SENSOR_2 == 1000
  #define HOTEND2_PULLUP_RESISTOR_OHMS 4700    // Pullup resistor
  #define HOTEND2_RESISTANCE_25C_OHMS  100000  // Resistance at 25C
  #define HOTEND2_BETA                 3950    // Beta value
#endif

#if TEMP_SENSOR_3 == 1000
  #define HOTEND3_PULLUP_RESISTOR_OHMS 4700    // Pullup resistor
  #define HOTEND3_RESISTANCE_25C_OHMS  100000  // Resistance at 25C
  #define HOTEND3_BETA                 3950    // Beta value
#endif

#if TEMP_SENSOR_4 == 1000
  #define HOTEND4_PULLUP_RESISTOR_OHMS 4700    // Pullup resistor
  #define HOTEND4_RESISTANCE_25C_OHMS  100000  // Resistance at 25C
  #define HOTEND4_BETA                 3950    // Beta value
#endif

#if TEMP_SENSOR_5 == 1000
  #define HOTEND5_PULLUP_RESISTOR_OHMS 4700    // Pullup resistor
  #define HOTEND5_RESISTANCE_25C_OHMS  100000  // Resistance at 25C
  #define HOTEND5_BETA                 3950    // Beta value
#endif

#if TEMP_SENSOR_6 == 1000
  #define HOTEND6_PULLUP_RESISTOR_OHMS 4700    // Pullup resistor
  #define HOTEND6_RESISTANCE_25C_OHMS  100000  // Resistance at 25C
  #define HOTEND6_BETA                 3950    // Beta value
#endif

#if TEMP_SENSOR_7 == 1000
  #define HOTEND7_PULLUP_RESISTOR_OHMS 4700    // Pullup resistor
  #define HOTEND7_RESISTANCE_25C_OHMS  100000  // Resistance at 25C
  #define HOTEND7_BETA                 3950    // Beta value
#endif

#if TEMP_SENSOR_BED == 1000
  #define BED_PULLUP_RESISTOR_OHMS     4700    // Pullup resistor
  #define BED_RESISTANCE_25C_OHMS      100000  // Resistance at 25C
  #define BED_BETA                     3950    // Beta value
#endif

#if TEMP_SENSOR_CHAMBER == 1000
  #define CHAMBER_PULLUP_RESISTOR_OHMS 4700    // Pullup resistor
  #define CHAMBER_RESISTANCE_25C_OHMS  100000  // Resistance at 25C
  #define CHAMBER_BETA                 3950    // Beta value
#endif

#if TEMP_SENSOR_COOLER == 1000
  #define COOLER_PULLUP_RESISTOR_OHMS 4700    // Pullup resistor
  #define COOLER_RESISTANCE_25C_OHMS  100000  // Resistance at 25C
  #define COOLER_BETA                 3950    // Beta value
#endif

#if TEMP_SENSOR_PROBE == 1000
  #define PROBE_PULLUP_RESISTOR_OHMS   4700    // Pullup resistor
  #define PROBE_RESISTANCE_25C_OHMS    100000  // Resistance at 25C
  #define PROBE_BETA                   3950    // Beta value
#endif

#if TEMP_SENSOR_BOARD == 1000
  #define BOARD_PULLUP_RESISTOR_OHMS   4700    // Pullup resistor
  #define BOARD_RESISTANCE_25C_OHMS    100000  // Resistance at 25C
  #define BOARD_BETA                   3950    // Beta value
#endif

#if TEMP_SENSOR_REDUNDANT == 1000
  #define REDUNDANT_PULLUP_RESISTOR_OHMS   4700    // Pullup resistor
  #define REDUNDANT_RESISTANCE_25C_OHMS    100000  // Resistance at 25C
  #define REDUNDANT_BETA                   3950    // Beta value
#endif

/**
 * Thermocouple Options — for MAX6675 (-2), MAX31855 (-3), and MAX31865 (-5).
 */
//#define TEMP_SENSOR_FORCE_HW_SPI                // Ignore SCK/MOSI/MISO pins; use CS and the default SPI bus.
//#define MAX31865_SENSOR_WIRES_0 2               // (2-4) Number of wires for the probe connected to a MAX31865 board.
//#define MAX31865_SENSOR_WIRES_1 2

//#define MAX31865_50HZ_FILTER                    // Use a 50Hz filter instead of the default 60Hz.
//#define MAX31865_USE_READ_ERROR_DETECTION       // Treat value spikes (20°C delta in under 1s) as read errors.

//#define MAX31865_USE_AUTO_MODE                  // Read faster and more often than 1-shot; bias voltage always on; slight effect on RTD temperature.
//#define MAX31865_MIN_SAMPLING_TIME_MSEC     100 // (ms) 1-shot: minimum read interval. Reduces bias voltage effects by leaving sensor unpowered for longer intervals.
//#define MAX31865_IGNORE_INITIAL_FAULTY_READS 10 // Ignore some read faults (keeping the temperature reading) to work around a possible issue (#23439).

//#define MAX31865_WIRE_OHMS_0              0.95f // For 2-wire, set the wire resistances for more accurate readings.
//#define MAX31865_WIRE_OHMS_1              0.0f

/**
 * Hephestos 2 24V heated bed upgrade kit.
 * https://store.bq.com/en/heated-bed-kit-hephestos2
 */
//#define HEPHESTOS2_HEATED_BED_KIT
#if ENABLED(HEPHESTOS2_HEATED_BED_KIT)
  #undef TEMP_SENSOR_BED
  #define TEMP_SENSOR_BED 70
  #define HEATER_BED_INVERTING true
#endif

//
// Heated Bed Bang-Bang options
//
#if DISABLED(PIDTEMPBED)
  #define BED_CHECK_INTERVAL 5000   // (ms) Interval between checks in bang-bang control
  #if ENABLED(BED_LIMIT_SWITCHING)
    #define BED_HYSTERESIS 2        // (°C) Only set the relevant heater state when ABS(T-target) > BED_HYSTERESIS
  #endif
#endif

//
// Heated Chamber options
//
#if DISABLED(PIDTEMPCHAMBER)
  #define CHAMBER_CHECK_INTERVAL 5000   // (ms) Interval between checks in bang-bang control
  #if ENABLED(CHAMBER_LIMIT_SWITCHING)
    #define CHAMBER_HYSTERESIS 2        // (°C) Only set the relevant heater state when ABS(T-target) > CHAMBER_HYSTERESIS
  #endif
#endif

#if TEMP_SENSOR_CHAMBER
  //#define HEATER_CHAMBER_PIN      P2_04   // Required heater on/off pin (example: SKR 1.4 Turbo HE1 plug)
  //#define HEATER_CHAMBER_INVERTING false
  //#define FAN1_PIN                   -1   // Remove the fan signal on pin P2_04 (example: SKR 1.4 Turbo HE1 plug)

  //#define CHAMBER_FAN               // Enable a fan on the chamber
  #if ENABLED(CHAMBER_FAN)
    //#define CHAMBER_FAN_INDEX   2   // Index of a fan to repurpose as the chamber fan. (Default: first unused fan)
    #define CHAMBER_FAN_MODE      2   // Fan control mode: 0=Static; 1=Linear increase when temp is higher than target; 2=V-shaped curve; 3=similar to 1 but fan is always on.
    #if CHAMBER_FAN_MODE == 0
      #define CHAMBER_FAN_BASE  255   // Chamber fan PWM (0-255)
    #elif CHAMBER_FAN_MODE == 1
      #define CHAMBER_FAN_BASE  128   // Base chamber fan PWM (0-255); turns on when chamber temperature is above the target
      #define CHAMBER_FAN_FACTOR 25   // PWM increase per °C above target
    #elif CHAMBER_FAN_MODE == 2
      #define CHAMBER_FAN_BASE  128   // Minimum chamber fan PWM (0-255)
      #define CHAMBER_FAN_FACTOR 25   // PWM increase per °C difference from target
    #elif CHAMBER_FAN_MODE == 3
      #define CHAMBER_FAN_BASE  128   // Base chamber fan PWM (0-255)
      #define CHAMBER_FAN_FACTOR 25   // PWM increase per °C above target
    #endif
  #endif

  //#define CHAMBER_VENT              // Enable a servo-controlled vent on the chamber
  #if ENABLED(CHAMBER_VENT)
    #define CHAMBER_VENT_SERVO_NR  1  // Index of the vent servo
    #define HIGH_EXCESS_HEAT_LIMIT 5  // How much above target temp to consider there is excess heat in the chamber
    #define LOW_EXCESS_HEAT_LIMIT  3
    #define MIN_COOLING_SLOPE_TIME_CHAMBER_VENT 20
    #define MIN_COOLING_SLOPE_DEG_CHAMBER_VENT 1.5
  #endif
#endif

//
// Laser Cooler options
//
#if TEMP_SENSOR_COOLER
  #define COOLER_MINTEMP           8  // (°C)
  #define COOLER_MAXTEMP          26  // (°C)
  #define COOLER_DEFAULT_TEMP     16  // (°C)
  #define TEMP_COOLER_HYSTERESIS   1  // (°C) Temperature proximity considered "close enough" to the target
  #define COOLER_PIN               8  // Laser cooler on/off pin used to control power to the cooling element (e.g., TEC, External chiller via relay)
  #define COOLER_INVERTING     false
  #define TEMP_COOLER_PIN         15  // Laser/Cooler temperature sensor pin. ADC is required.
  #define COOLER_FAN                  // Enable a fan on the cooler, Fan# 0,1,2,3 etc.
  #define COOLER_FAN_INDEX         0  // FAN number 0, 1, 2 etc. e.g.
  #if ENABLED(COOLER_FAN)
    #define COOLER_FAN_BASE      100  // Base Cooler fan PWM (0-255); turns on when Cooler temperature is above the target
    #define COOLER_FAN_FACTOR     25  // PWM increase per °C above target
  #endif
#endif

//
// Motherboard Sensor options
//
#if TEMP_SENSOR_BOARD
  #define THERMAL_PROTECTION_BOARD   // Halt the printer if the board sensor leaves the temp range below.
  #define BOARD_MINTEMP           8  // (°C)
  #define BOARD_MAXTEMP          70  // (°C)
  #ifndef TEMP_BOARD_PIN
    //#define TEMP_BOARD_PIN -1      // Board temp sensor pin, if not set in pins file.
  #endif
#endif

//
// Laser Coolant Flow Meter
//
//#define LASER_COOLANT_FLOW_METER
#if ENABLED(LASER_COOLANT_FLOW_METER)
  #define FLOWMETER_PIN         20  // Requires an external interrupt-enabled pin (e.g., RAMPS 2,3,18,19,20,21)
  #define FLOWMETER_PPL       5880  // (pulses/liter) Flow meter pulses-per-liter on the input pin
  #define FLOWMETER_INTERVAL  1000  // (ms) Flow rate calculation interval in milliseconds
  #define FLOWMETER_SAFETY          // Prevent running the laser without the minimum flow rate set below
  #if ENABLED(FLOWMETER_SAFETY)
    #define FLOWMETER_MIN_LITERS_PER_MINUTE 1.5 // (liters/min) Minimum flow required when enabled
  #endif
#endif

/**
 * Thermal Protection provides additional protection to your printer from damage
 * and fire. Marlin always includes safe min and max temperature ranges which
 * protect against a broken or disconnected thermistor wire.
 *
 * The issue: If a thermistor falls out, it will report the much lower
 * temperature of the air in the room, and the the firmware will keep
 * the heater on.
 *
 * The solution: Once the temperature reaches the target, start observing.
 * If the temperature stays too far below the target (hysteresis) for too
 * long (period), the firmware will halt the machine as a safety precaution.
 *
 * If you get false positives for "Thermal Runaway", increase
 * THERMAL_PROTECTION_HYSTERESIS and/or THERMAL_PROTECTION_PERIOD
 */
#if ENABLED(THERMAL_PROTECTION_HOTENDS)
  #define THERMAL_PROTECTION_PERIOD 40        // Seconds
  #define THERMAL_PROTECTION_HYSTERESIS 4     // Degrees Celsius

  //#define ADAPTIVE_FAN_SLOWING              // Slow part cooling fan if temperature drops
  #if BOTH(ADAPTIVE_FAN_SLOWING, PIDTEMP)
    //#define NO_FAN_SLOWING_IN_PID_TUNING    // Don't slow fan speed during M303
  #endif

  /**
   * Whenever an M104, M109, or M303 increases the target temperature, the
   * firmware will wait for the WATCH_TEMP_PERIOD to expire. If the temperature
   * hasn't increased by WATCH_TEMP_INCREASE degrees, the machine is halted and
   * requires a hard reset. This test restarts with any M104/M109/M303, but only
   * if the current temperature is far enough below the target for a reliable
   * test.
   *
   * If you get false positives for "Heating failed", increase WATCH_TEMP_PERIOD
   * and/or decrease WATCH_TEMP_INCREASE. WATCH_TEMP_INCREASE should not be set
   * below 2.
   */
  #define WATCH_TEMP_PERIOD  20               // Seconds
  #define WATCH_TEMP_INCREASE 2               // Degrees Celsius
#endif

/**
 * Thermal Protection parameters for the bed are just as above for hotends.
 */
#if ENABLED(THERMAL_PROTECTION_BED)
  #define THERMAL_PROTECTION_BED_PERIOD        20 // Seconds
  #define THERMAL_PROTECTION_BED_HYSTERESIS     2 // Degrees Celsius

  /**
   * As described above, except for the bed (M140/M190/M303).
   */
  #define WATCH_BED_TEMP_PERIOD                60 // Seconds
  #define WATCH_BED_TEMP_INCREASE               2 // Degrees Celsius
#endif

/**
 * Thermal Protection parameters for the heated chamber.
 */
#if ENABLED(THERMAL_PROTECTION_CHAMBER)
  #define THERMAL_PROTECTION_CHAMBER_PERIOD    20 // Seconds
  #define THERMAL_PROTECTION_CHAMBER_HYSTERESIS 2 // Degrees Celsius

  /**
   * Heated chamber watch settings (M141/M191).
   */
  #define WATCH_CHAMBER_TEMP_PERIOD            60 // Seconds
  #define WATCH_CHAMBER_TEMP_INCREASE           2 // Degrees Celsius
#endif

/**
 * Thermal Protection parameters for the laser cooler.
 */
#if ENABLED(THERMAL_PROTECTION_COOLER)
  #define THERMAL_PROTECTION_COOLER_PERIOD     10 // Seconds
  #define THERMAL_PROTECTION_COOLER_HYSTERESIS  3 // Degrees Celsius

  /**
   * Laser cooling watch settings (M143/M193).
   */
  #define WATCH_COOLER_TEMP_PERIOD             60 // Seconds
  #define WATCH_COOLER_TEMP_INCREASE            3 // Degrees Celsius
#endif

#if ANY(THERMAL_PROTECTION_HOTENDS, THERMAL_PROTECTION_BED, THERMAL_PROTECTION_CHAMBER, THERMAL_PROTECTION_COOLER)
  /**
   * Thermal Protection Variance Monitor - EXPERIMENTAL.
   * Kill the machine on a stuck temperature sensor. Disable if you get false positives.
   */
  //#define THERMAL_PROTECTION_VARIANCE_MONITOR   // Detect a sensor malfunction preventing temperature updates
#endif

#if ENABLED(PIDTEMP)
  // Add an experimental additional term to the heater power, proportional to the extrusion speed.
  // A well-chosen Kc value should add just enough power to melt the increased material volume.
  //#define PID_EXTRUSION_SCALING
  #if ENABLED(PID_EXTRUSION_SCALING)
    #define DEFAULT_Kc (100) // heating power = Kc * e_speed
    #define LPQ_MAX_LEN 50
  #endif

  /**
   * Add an experimental additional term to the heater power, proportional to the fan speed.
   * A well-chosen Kf value should add just enough power to compensate for power-loss from the cooling fan.
   * You can either just add a constant compensation with the DEFAULT_Kf value
   * or follow the instruction below to get speed-dependent compensation.
   *
   * Constant compensation (use only with fanspeeds of 0% and 100%)
   * ---------------------------------------------------------------------
   * A good starting point for the Kf-value comes from the calculation:
   *   kf = (power_fan * eff_fan) / power_heater * 255
   * where eff_fan is between 0.0 and 1.0, based on fan-efficiency and airflow to the nozzle / heater.
   *
   * Example:
   *   Heater: 40W, Fan: 0.1A * 24V = 2.4W, eff_fan = 0.8
   *   Kf = (2.4W * 0.8) / 40W * 255 = 12.24
   *
   * Fan-speed dependent compensation
   * --------------------------------
   * 1. To find a good Kf value, set the hotend temperature, wait for it to settle, and enable the fan (100%).
   *    Make sure PID_FAN_SCALING_LIN_FACTOR is 0 and PID_FAN_SCALING_ALTERNATIVE_DEFINITION is not enabled.
   *    If you see the temperature drop repeat the test, increasing the Kf value slowly, until the temperature
   *    drop goes away. If the temperature overshoots after enabling the fan, the Kf value is too big.
   * 2. Note the Kf-value for fan-speed at 100%
   * 3. Determine a good value for PID_FAN_SCALING_MIN_SPEED, which is around the speed, where the fan starts moving.
   * 4. Repeat step 1. and 2. for this fan speed.
   * 5. Enable PID_FAN_SCALING_ALTERNATIVE_DEFINITION and enter the two identified Kf-values in
   *    PID_FAN_SCALING_AT_FULL_SPEED and PID_FAN_SCALING_AT_MIN_SPEED. Enter the minimum speed in PID_FAN_SCALING_MIN_SPEED
   */
  //#define PID_FAN_SCALING
  #if ENABLED(PID_FAN_SCALING)
    //#define PID_FAN_SCALING_ALTERNATIVE_DEFINITION
    #if ENABLED(PID_FAN_SCALING_ALTERNATIVE_DEFINITION)
      // The alternative definition is used for an easier configuration.
      // Just figure out Kf at fullspeed (255) and PID_FAN_SCALING_MIN_SPEED.
      // DEFAULT_Kf and PID_FAN_SCALING_LIN_FACTOR are calculated accordingly.

      #define PID_FAN_SCALING_AT_FULL_SPEED 13.0        //=PID_FAN_SCALING_LIN_FACTOR*255+DEFAULT_Kf
      #define PID_FAN_SCALING_AT_MIN_SPEED   6.0        //=PID_FAN_SCALING_LIN_FACTOR*PID_FAN_SCALING_MIN_SPEED+DEFAULT_Kf
      #define PID_FAN_SCALING_MIN_SPEED     10.0        // Minimum fan speed at which to enable PID_FAN_SCALING

      #define DEFAULT_Kf (255.0*PID_FAN_SCALING_AT_MIN_SPEED-PID_FAN_SCALING_AT_FULL_SPEED*PID_FAN_SCALING_MIN_SPEED)/(255.0-PID_FAN_SCALING_MIN_SPEED)
      #define PID_FAN_SCALING_LIN_FACTOR (PID_FAN_SCALING_AT_FULL_SPEED-DEFAULT_Kf)/255.0

    #else
      #define PID_FAN_SCALING_LIN_FACTOR (0)             // Power loss due to cooling = Kf * (fan_speed)
      #define DEFAULT_Kf 10                              // A constant value added to the PID-tuner
      #define PID_FAN_SCALING_MIN_SPEED 10               // Minimum fan speed at which to enable PID_FAN_SCALING
    #endif
  #endif
#endif

/**
 * Automatic Temperature Mode
 *
 * Dynamically adjust the hotend target temperature based on planned E moves.
 *
 * (Contrast with PID_EXTRUSION_SCALING, which tracks E movement and adjusts PID
 *  behavior using an additional kC value.)
 *
 * Autotemp is calculated by (mintemp + factor * mm_per_sec), capped to maxtemp.
 *
 * Enable Autotemp Mode with M104/M109 F<factor> S<mintemp> B<maxtemp>.
 * Disable by sending M104/M109 with no F parameter (or F0 with AUTOTEMP_PROPORTIONAL).
 */
#define AUTOTEMP
#if ENABLED(AUTOTEMP)
  #define AUTOTEMP_OLDWEIGHT    0.98  // Factor used to weight previous readings (0.0 < value < 1.0)
  // Turn on AUTOTEMP on M104/M109 by default using proportions set here
  //#define AUTOTEMP_PROPORTIONAL
  #if ENABLED(AUTOTEMP_PROPORTIONAL)
    #define AUTOTEMP_MIN_P      0 // (°C) Added to the target temperature
    #define AUTOTEMP_MAX_P      10 // (°C) Added to the target temperature
    #define AUTOTEMP_FACTOR_P   1 // Apply this F parameter by default (overridden by M104/M109 F)
  #endif
#endif

// Show Temperature ADC value
// Enable for M105 to include ADC values read from temperature sensors.
//#define SHOW_TEMP_ADC_VALUES

/**
 * High Temperature Thermistor Support
 *
 * Thermistors able to support high temperature tend to have a hard time getting
 * good readings at room and lower temperatures. This means TEMP_SENSOR_X_RAW_LO_TEMP
 * will probably be caught when the heating element first turns on during the
 * preheating process, which will trigger a min_temp_error as a safety measure
 * and force stop everything.
 * To circumvent this limitation, we allow for a preheat time (during which,
 * min_temp_error won't be triggered) and add a min_temp buffer to handle
 * aberrant readings.
 *
 * If you want to enable this feature for your hotend thermistor(s)
 * uncomment and set values > 0 in the constants below
 */

// The number of consecutive low temperature errors that can occur
// before a min_temp_error is triggered. (Shouldn't be more than 10.)
//#define MAX_CONSECUTIVE_LOW_TEMPERATURE_ERROR_ALLOWED 0

// The number of milliseconds a hotend will preheat before starting to check
// the temperature. This value should NOT be set to the time it takes the
// hot end to reach the target temperature, but the time it takes to reach
// the minimum temperature your thermistor can read. The lower the better/safer.
// This shouldn't need to be more than 30 seconds (30000)
//#define MILLISECONDS_PREHEAT_TIME 0

// @section extruder

// Extruder runout prevention.
// If the machine is idle and the temperature over MINTEMP
// then extrude some filament every couple of SECONDS.
//#define EXTRUDER_RUNOUT_PREVENT
#if ENABLED(EXTRUDER_RUNOUT_PREVENT)
  #define EXTRUDER_RUNOUT_MINTEMP 190
  #define EXTRUDER_RUNOUT_SECONDS 30
  #define EXTRUDER_RUNOUT_SPEED 1500  // (mm/min)
  #define EXTRUDER_RUNOUT_EXTRUDE 5   // (mm)
#endif

/**
 * Hotend Idle Timeout
 * Prevent filament in the nozzle from charring and causing a critical jam.
 */
#define HOTEND_IDLE_TIMEOUT
#if ENABLED(HOTEND_IDLE_TIMEOUT)
  #define HOTEND_IDLE_TIMEOUT_SEC (5*60)    // (seconds) Time without extruder movement to trigger protection
  #define HOTEND_IDLE_MIN_TRIGGER   180     // (°C) Minimum temperature to enable hotend protection
  #define HOTEND_IDLE_NOZZLE_TARGET   0     // (°C) Safe temperature for the nozzle after timeout
  #define HOTEND_IDLE_BED_TARGET      0     // (°C) Safe temperature for the bed after timeout
#endif

// @section temperature

// Calibration for AD595 / AD8495 sensor to adjust temperature measurements.
// The final temperature is calculated as (measuredTemp * GAIN) + OFFSET.
#define TEMP_SENSOR_AD595_OFFSET  0.0
#define TEMP_SENSOR_AD595_GAIN    1.0
#define TEMP_SENSOR_AD8495_OFFSET 0.0
#define TEMP_SENSOR_AD8495_GAIN   1.0

/**
 * Controller Fan
 * To cool down the stepper drivers and MOSFETs.
 *
 * The fan turns on automatically whenever any driver is enabled and turns
 * off (or reduces to idle speed) shortly after drivers are turned off.
 */
#define USE_CONTROLLER_FAN
#if ENABLED(USE_CONTROLLER_FAN)
  #define CONTROLLER_FAN_PIN P1_24 //P1_24 // Z_MAX_PIN   // Set a custom pin for the controller fan
  //#define CONTROLLER_FAN_USE_Z_ONLY       // With this option only the Z axis is considered
  //#define CONTROLLER_FAN_IGNORE_Z         // Ignore Z stepper. Useful when stepper timeout is disabled.
  #define CONTROLLERFAN_SPEED_MIN         0 // (0-255) Minimum speed. (If set below this value the fan is turned off.)
  #define CONTROLLERFAN_SPEED_ACTIVE    255 // (0-255) Active speed, used when any motor is enabled
  #define CONTROLLERFAN_SPEED_IDLE        0 // (0-255) Idle speed, used when motors are disabled
  #define CONTROLLERFAN_IDLE_TIME        60 // (seconds) Extra time to keep the fan running after disabling motors

  // Use TEMP_SENSOR_BOARD as a trigger for enabling the controller fan
  //#define CONTROLLER_FAN_MIN_BOARD_TEMP 40  // (°C) Turn on the fan if the board reaches this temperature

  //#define CONTROLLER_FAN_EDITABLE         // Enable M710 configurable settings
  #if ENABLED(CONTROLLER_FAN_EDITABLE)
    #define CONTROLLER_FAN_MENU             // Enable the Controller Fan submenu
  #endif
#endif

// When first starting the main fan, run it at full speed for the
// given number of milliseconds.  This gets the fan spinning reliably
// before setting a PWM value. (Does not work with software PWM for fan on Sanguinololu)
//#define FAN_KICKSTART_TIME 100

// Some coolers may require a non-zero "off" state.
//#define FAN_OFF_PWM  1

/**
 * PWM Fan Scaling
 *
 * Define the min/max speeds for PWM fans (as set with M106).
 *
 * With these options the M106 0-255 value range is scaled to a subset
 * to ensure that the fan has enough power to spin, or to run lower
 * current fans with higher current. (e.g., 5V/12V fans with 12V/24V)
 * Value 0 always turns off the fan.
 *
 * Define one or both of these to override the default 0-255 range.
 */
//#define FAN_MIN_PWM 50
//#define FAN_MAX_PWM 128

/**
 * Fan Fast PWM
 *
 * Combinations of PWM Modes, prescale values and TOP resolutions are used internally
 * to produce a frequency as close as possible to the desired frequency.
 *
 * FAST_PWM_FAN_FREQUENCY
 *   Set this to your desired frequency.
 *   For AVR, if left undefined this defaults to F = F_CPU/(2*255*1)
 *            i.e., F = 31.4kHz on 16MHz microcontrollers or F = 39.2kHz on 20MHz microcontrollers.
 *   For non AVR, if left undefined this defaults to F = 1Khz.
 *   This F value is only to protect the hardware from an absence of configuration
 *   and not to complete it when users are not aware that the frequency must be specifically set to support the target board.
 *
 *   NOTE: Setting very low frequencies (< 10 Hz) may result in unexpected timer behavior.
 *         Setting very high frequencies can damage your hardware.
 *
 * USE_OCR2A_AS_TOP [undefined by default]
 *   Boards that use TIMER2 for PWM have limitations resulting in only a few possible frequencies on TIMER2:
 *   16MHz MCUs: [62.5kHz, 31.4kHz (default), 7.8kHz, 3.92kHz, 1.95kHz, 977Hz, 488Hz, 244Hz, 60Hz, 122Hz, 30Hz]
 *   20MHz MCUs: [78.1kHz, 39.2kHz (default), 9.77kHz, 4.9kHz, 2.44kHz, 1.22kHz, 610Hz, 305Hz, 153Hz, 76Hz, 38Hz]
 *   A greater range can be achieved by enabling USE_OCR2A_AS_TOP. But note that this option blocks the use of
 *   PWM on pin OC2A. Only use this option if you don't need PWM on 0C2A. (Check your schematic.)
 *   USE_OCR2A_AS_TOP sacrifices duty cycle control resolution to achieve this broader range of frequencies.
 */
//#define FAST_PWM_FAN    // Increase the fan PWM frequency. Removes the PWM noise but increases heating in the FET/Arduino
#if ENABLED(FAST_PWM_FAN)
  //#define FAST_PWM_FAN_FREQUENCY 31400  // Define here to override the defaults below
  //#define USE_OCR2A_AS_TOP
  #ifndef FAST_PWM_FAN_FREQUENCY
    #ifdef __AVR__
      #define FAST_PWM_FAN_FREQUENCY ((F_CPU) / (2 * 255 * 1))
    #else
      #define FAST_PWM_FAN_FREQUENCY 1000U
    #endif
  #endif
#endif

/**
 * Use one of the PWM fans as a redundant part-cooling fan
 */
//#define REDUNDANT_PART_COOLING_FAN 2  // Index of the fan to sync with FAN 0.

// @section extruder

/**
 * Extruder cooling fans
 *
 * Extruder auto fans automatically turn on when their extruders'
 * temperatures go above EXTRUDER_AUTO_FAN_TEMPERATURE.
 *
 * Your board's pins file specifies the recommended pins. Override those here
 * or set to -1 to disable completely.
 *
 * Multiple extruders can be assigned to the same pin in which case
 * the fan will turn on when any selected extruder is above the threshold.
 */
#define E0_AUTO_FAN_PIN P1_26
#define E1_AUTO_FAN_PIN E0_AUTO_FAN_PIN
#define E2_AUTO_FAN_PIN -1
#define E3_AUTO_FAN_PIN -1
#define E4_AUTO_FAN_PIN -1
#define E5_AUTO_FAN_PIN -1
#define E6_AUTO_FAN_PIN -1
#define E7_AUTO_FAN_PIN -1
#define CHAMBER_AUTO_FAN_PIN -1
#define COOLER_AUTO_FAN_PIN -1
#define COOLER_FAN_PIN -1

#define EXTRUDER_AUTO_FAN_TEMPERATURE 50
#define EXTRUDER_AUTO_FAN_SPEED 255   // 255 == full speed
#define CHAMBER_AUTO_FAN_TEMPERATURE 30
#define CHAMBER_AUTO_FAN_SPEED 255
#define COOLER_AUTO_FAN_TEMPERATURE 18
#define COOLER_AUTO_FAN_SPEED 255

/**
 * Hotend Cooling Fans tachometers
 *
 * Define one or more tachometer pins to enable fan speed
 * monitoring, and reporting of fan speeds with M123.
 *
 * NOTE: Only works with fans up to 7000 RPM.
 */
//#define FOURWIRES_FANS      // Needed with AUTO_FAN when 4-wire PWM fans are installed
//#define E0_FAN_TACHO_PIN -1
//#define E0_FAN_TACHO_PULLUP
//#define E0_FAN_TACHO_PULLDOWN
//#define E1_FAN_TACHO_PIN -1
//#define E1_FAN_TACHO_PULLUP
//#define E1_FAN_TACHO_PULLDOWN
//#define E2_FAN_TACHO_PIN -1
//#define E2_FAN_TACHO_PULLUP
//#define E2_FAN_TACHO_PULLDOWN
//#define E3_FAN_TACHO_PIN -1
//#define E3_FAN_TACHO_PULLUP
//#define E3_FAN_TACHO_PULLDOWN
//#define E4_FAN_TACHO_PIN -1
//#define E4_FAN_TACHO_PULLUP
//#define E4_FAN_TACHO_PULLDOWN
//#define E5_FAN_TACHO_PIN -1
//#define E5_FAN_TACHO_PULLUP
//#define E5_FAN_TACHO_PULLDOWN
//#define E6_FAN_TACHO_PIN -1
//#define E6_FAN_TACHO_PULLUP
//#define E6_FAN_TACHO_PULLDOWN
//#define E7_FAN_TACHO_PIN -1
//#define E7_FAN_TACHO_PULLUP
//#define E7_FAN_TACHO_PULLDOWN

/**
 * Part-Cooling Fan Multiplexer
 *
 * This feature allows you to digitally multiplex the fan output.
 * The multiplexer is automatically switched at tool-change.
 * Set FANMUX[012]_PINs below for up to 2, 4, or 8 multiplexed fans.
 */
#define FANMUX0_PIN -1
#define FANMUX1_PIN -1
#define FANMUX2_PIN -1

/**
 * M355 Case Light on-off / brightness
 */
//#define CASE_LIGHT_ENABLE
#if ENABLED(CASE_LIGHT_ENABLE)
  //#define CASE_LIGHT_PIN 4                  // Override the default pin if needed
  #define INVERT_CASE_LIGHT false             // Set true if Case Light is ON when pin is LOW
  #define CASE_LIGHT_DEFAULT_ON true          // Set default power-up state on
  #define CASE_LIGHT_DEFAULT_BRIGHTNESS 105   // Set default power-up brightness (0-255, requires PWM pin)
  //#define CASE_LIGHT_NO_BRIGHTNESS          // Disable brightness control. Enable for non-PWM lighting.
  //#define CASE_LIGHT_MAX_PWM 128            // Limit PWM duty cycle (0-255)
  //#define CASE_LIGHT_MENU                   // Add Case Light options to the LCD menu
  #if ENABLED(NEOPIXEL_LED)
    //#define CASE_LIGHT_USE_NEOPIXEL         // Use NeoPixel LED as case light
  #endif
  #if EITHER(RGB_LED, RGBW_LED)
    //#define CASE_LIGHT_USE_RGB_LED          // Use RGB / RGBW LED as case light
  #endif
  #if EITHER(CASE_LIGHT_USE_NEOPIXEL, CASE_LIGHT_USE_RGB_LED)
    #define CASE_LIGHT_DEFAULT_COLOR { 255, 255, 255, 255 } // { Red, Green, Blue, White }
  #endif
#endif

// @section homing

// If you want endstops to stay on (by default) even when not homing
// enable this option. Override at any time with M120, M121.
//#define ENDSTOPS_ALWAYS_ON_DEFAULT

// @section extras

//#define Z_LATE_ENABLE // Enable Z the last moment. Needed if your Z driver overheats.

// Employ an external closed loop controller. Override pins here if needed.
//#define EXTERNAL_CLOSED_LOOP_CONTROLLER
#if ENABLED(EXTERNAL_CLOSED_LOOP_CONTROLLER)
  //#define CLOSED_LOOP_ENABLE_PIN        -1
  //#define CLOSED_LOOP_MOVE_COMPLETE_PIN -1
#endif

/**
 * Dual Steppers / Dual Endstops
 *
 * This section will allow you to use extra E drivers to drive a second motor for X, Y, or Z axes.
 *
 * For example, set X_DUAL_STEPPER_DRIVERS setting to use a second motor. If the motors need to
 * spin in opposite directions set INVERT_X2_VS_X_DIR. If the second motor needs its own endstop
 * set X_DUAL_ENDSTOPS. This can adjust for "racking." Use X2_USE_ENDSTOP to set the endstop plug
 * that should be used for the second endstop. Extra endstops will appear in the output of 'M119'.
 *
 * Use X_DUAL_ENDSTOP_ADJUSTMENT to adjust for mechanical imperfection. After homing both motors
 * this offset is applied to the X2 motor. To find the offset home the X axis, and measure the error
 * in X2. Dual endstop offsets can be set at runtime with 'M666 X<offset> Y<offset> Z<offset>'.
 */

//#define X_DUAL_STEPPER_DRIVERS
#if ENABLED(X_DUAL_STEPPER_DRIVERS)
  //#define INVERT_X2_VS_X_DIR    // Enable if X2 direction signal is opposite to X
  //#define X_DUAL_ENDSTOPS
  #if ENABLED(X_DUAL_ENDSTOPS)
    #define X2_USE_ENDSTOP _XMAX_
    #define X2_ENDSTOP_ADJUSTMENT  0
  #endif
#endif

//#define Y_DUAL_STEPPER_DRIVERS
#if ENABLED(Y_DUAL_STEPPER_DRIVERS)
  //#define INVERT_Y2_VS_Y_DIR   // Enable if Y2 direction signal is opposite to Y
  //#define Y_DUAL_ENDSTOPS
  #if ENABLED(Y_DUAL_ENDSTOPS)
    #define Y2_USE_ENDSTOP _YMAX_
    #define Y2_ENDSTOP_ADJUSTMENT  0
  #endif
#endif

//
// For Z set the number of stepper drivers
//
#define NUM_Z_STEPPER_DRIVERS 1   // (1-4) Z options change based on how many

#if NUM_Z_STEPPER_DRIVERS > 1
  // Enable if Z motor direction signals are the opposite of Z1
  //#define INVERT_Z2_VS_Z_DIR
  //#define INVERT_Z3_VS_Z_DIR
  //#define INVERT_Z4_VS_Z_DIR

  //#define Z_MULTI_ENDSTOPS
  #if ENABLED(Z_MULTI_ENDSTOPS)
    #define Z2_USE_ENDSTOP          _XMAX_
    #define Z2_ENDSTOP_ADJUSTMENT   0
    #if NUM_Z_STEPPER_DRIVERS >= 3
      #define Z3_USE_ENDSTOP        _YMAX_
      #define Z3_ENDSTOP_ADJUSTMENT 0
    #endif
    #if NUM_Z_STEPPER_DRIVERS >= 4
      #define Z4_USE_ENDSTOP        _ZMAX_
      #define Z4_ENDSTOP_ADJUSTMENT 0
    #endif
  #endif
#endif

// Drive the E axis with two synchronized steppers
//#define E_DUAL_STEPPER_DRIVERS
#if ENABLED(E_DUAL_STEPPER_DRIVERS)
  //#define INVERT_E1_VS_E0_DIR   // Enable if the E motors need opposite DIR states
#endif

/**
 * Dual X Carriage
 *
 * This setup has two X carriages that can move independently, each with its own hotend.
 * The carriages can be used to print an object with two colors or materials, or in
 * "duplication mode" it can print two identical or X-mirrored objects simultaneously.
 * The inactive carriage is parked automatically to prevent oozing.
 * X1 is the left carriage, X2 the right. They park and home at opposite ends of the X axis.
 * By default the X2 stepper is assigned to the first unused E plug on the board.
 *
 * The following Dual X Carriage modes can be selected with M605 S<mode>:
 *
 *   0 : (FULL_CONTROL) The slicer has full control over both X-carriages and can achieve optimal travel
 *       results as long as it supports dual X-carriages. (M605 S0)
 *
 *   1 : (AUTO_PARK) The firmware automatically parks and unparks the X-carriages on tool-change so
 *       that additional slicer support is not required. (M605 S1)
 *
 *   2 : (DUPLICATION) The firmware moves the second X-carriage and extruder in synchronization with
 *       the first X-carriage and extruder, to print 2 copies of the same object at the same time.
 *       Set the constant X-offset and temperature differential with M605 S2 X[offs] R[deg] and
 *       follow with M605 S2 to initiate duplicated movement.
 *
 *   3 : (MIRRORED) Formbot/Vivedino-inspired mirrored mode in which the second extruder duplicates
 *       the movement of the first except the second extruder is reversed in the X axis.
 *       Set the initial X offset and temperature differential with M605 S2 X[offs] R[deg] and
 *       follow with M605 S3 to initiate mirrored movement.
 */
//#define DUAL_X_CARRIAGE
#if ENABLED(DUAL_X_CARRIAGE)
  #define X1_MIN_POS X_MIN_POS    // Set to X_MIN_POS
  #define X1_MAX_POS X_BED_SIZE   // A max coordinate so the X1 carriage can't hit the parked X2 carriage
  #define X2_MIN_POS    80        // A min coordinate so the X2 carriage can't hit the parked X1 carriage
  #define X2_MAX_POS   353        // The max position of the X2 carriage, typically also the home position
  #define X2_HOME_DIR    1        // Set to 1. The X2 carriage always homes to the max endstop position
  #define X2_HOME_POS X2_MAX_POS  // Default X2 home position. Set to X2_MAX_POS.
                                  // NOTE: For Dual X Carriage use M218 T1 Xn to override the X2_HOME_POS.
                                  // This allows recalibration of endstops distance without a rebuild.
                                  // Remember to set the second extruder's X-offset to 0 in your slicer.

  // This is the default power-up mode which can be changed later using M605 S<mode>.
  #define DEFAULT_DUAL_X_CARRIAGE_MODE DXC_AUTO_PARK_MODE

  // Default x offset in duplication mode (typically set to half print bed width)
  #define DEFAULT_DUPLICATION_X_OFFSET 100

  // Default action to execute following M605 mode change commands. Typically G28X to apply new mode.
  //#define EVENT_GCODE_IDEX_AFTER_MODECHANGE "G28X"
#endif

// Activate a solenoid on the active extruder with M380. Disable all with M381.
// Define SOL0_PIN, SOL1_PIN, etc., for each extruder that has a solenoid.
//#define EXT_SOLENOID

// @section homing

/**
 * Homing Procedure
 * Homing (G28) does an indefinite move towards the endstops to establish
 * the position of the toolhead relative to the workspace.
 */

//#define SENSORLESS_BACKOFF_MM  { 2, 2, 0 }  // (linear=mm, rotational=°) Backoff from endstops before sensorless homing

#define HOMING_BUMP_MM      { 5, 5, 2 }       // (linear=mm, rotational=°) Backoff from endstops after first bump
#define HOMING_BUMP_DIVISOR { 2, 2, 4 }       // Re-Bump Speed Divisor (Divides the Homing Feedrate)

//#define HOMING_BACKOFF_POST_MM { 2, 2, 2 }  // (linear=mm, rotational=°) Backoff from endstops after homing

#define QUICK_HOME                          // If G28 contains XY do a diagonal move first
//#define HOME_Y_BEFORE_X                     // If G28 contains XY home Y before X
//#define HOME_Z_FIRST                        // Home Z first. Requires a Z-MIN endstop (not a probe).
//#define CODEPENDENT_XY_HOMING               // If X/Y can't home without homing Y/X first

// @section bltouch

#if ENABLED(BLTOUCH)
  /**
   * Either: Use the defaults (recommended) or: For special purposes, use the following DEFINES
   * Do not activate settings that the probe might not understand. Clones might misunderstand
   * advanced commands.
   *
   * Note: If the probe is not deploying, do a "Reset" and "Self-Test" and then check the
   *       wiring of the BROWN, RED and ORANGE wires.
   *
   * Note: If the trigger signal of your probe is not being recognized, it has been very often
   *       because the BLACK and WHITE wires needed to be swapped. They are not "interchangeable"
   *       like they would be with a real switch. So please check the wiring first.
   *
   * Settings for all BLTouch and clone probes:
   */

  // Safety: The probe needs time to recognize the command.
  //         Minimum command delay (ms). Enable and increase if needed.
  //#define BLTOUCH_DELAY 500

  /**
   * Settings for BLTOUCH Classic 1.2, 1.3 or BLTouch Smart 1.0, 2.0, 2.2, 3.0, 3.1, and most clones:
   */

  // Feature: Switch into SW mode after a deploy. It makes the output pulse longer. Can be useful
  //          in special cases, like noisy or filtered input configurations.
  //#define BLTOUCH_FORCE_SW_MODE

  /**
   * Settings for BLTouch Smart 3.0 and 3.1
   * Summary:
   *   - Voltage modes: 5V and OD (open drain - "logic voltage free") output modes
   *   - High-Speed mode
   *   - Disable LCD voltage options
   */

  /**
   * Danger: Don't activate 5V mode unless attached to a 5V-tolerant controller!
   * V3.0 or 3.1: Set default mode to 5V mode at Marlin startup.
   * If disabled, OD mode is the hard-coded default on 3.0
   * On startup, Marlin will compare its eeprom to this value. If the selected mode
   * differs, a mode set eeprom write will be completed at initialization.
   * Use the option below to force an eeprom write to a V3.1 probe regardless.
   */
  //#define BLTOUCH_SET_5V_MODE

  /**
   * Safety: Activate if connecting a probe with an unknown voltage mode.
   * V3.0: Set a probe into mode selected above at Marlin startup. Required for 5V mode on 3.0
   * V3.1: Force a probe with unknown mode into selected mode at Marlin startup ( = Probe EEPROM write )
   * To preserve the life of the probe, use this once then turn it off and re-flash.
   */
  //#define BLTOUCH_FORCE_MODE_SET

  /**
   * Enable "HIGH SPEED" option for probing.
   * Danger: Disable if your probe sometimes fails. Only suitable for stable well-adjusted systems.
   * This feature was designed for Deltabots with very fast Z moves; however, higher speed Cartesians
   * might be able to use it. If the machine can't raise Z fast enough the BLTouch may go into ALARM.
   *
   * Set the default state here, change with 'M401 S' or UI, use M500 to save, M502 to reset.
   */
  //#define BLTOUCH_HS_MODE true

  // Safety: Enable voltage mode settings in the LCD menu.
  //#define BLTOUCH_LCD_VOLTAGE_MENU

#endif // BLTOUCH

// @section extras

/**
 * Z Steppers Auto-Alignment
 * Add the G34 command to align multiple Z steppers using a bed probe.
 */
//#define Z_STEPPER_AUTO_ALIGN
#if ENABLED(Z_STEPPER_AUTO_ALIGN)
  // Define probe X and Y positions for Z1, Z2 [, Z3 [, Z4]]
  // If not defined, probe limits will be used.
  // Override with 'M422 S<index> X<pos> Y<pos>'
  //#define Z_STEPPER_ALIGN_XY { {  10, 190 }, { 100,  10 }, { 190, 190 } }

  /**
   * Orientation for the automatically-calculated probe positions.
   * Override Z stepper align points with 'M422 S<index> X<pos> Y<pos>'
   *
   * 2 Steppers:  (0)     (1)
   *               |       |   2   |
   *               | 1   2 |       |
   *               |       |   1   |
   *
   * 3 Steppers:  (0)     (1)     (2)     (3)
   *               |   3   | 1     | 2   1 |     2 |
   *               |       |     3 |       | 3     |
   *               | 1   2 | 2     |   3   |     1 |
   *
   * 4 Steppers:  (0)     (1)     (2)     (3)
   *               | 4   3 | 1   4 | 2   1 | 3   2 |
   *               |       |       |       |       |
   *               | 1   2 | 2   3 | 3   4 | 4   1 |
   */
  #ifndef Z_STEPPER_ALIGN_XY
    //#define Z_STEPPERS_ORIENTATION 0
  #endif

  /**
   * Z Stepper positions for more rapid convergence in bed alignment.
   * Requires NUM_Z_STEPPER_DRIVERS to be 3 or 4.
   *
   * Define Stepper XY positions for Z1, Z2, Z3... corresponding to the screw
   * positions in the bed carriage, with one position per Z stepper in stepper
   * driver order.
   */
  //#define Z_STEPPER_ALIGN_STEPPER_XY { { 210.7, 102.5 }, { 152.6, 220.0 }, { 94.5, 102.5 } }

  #ifndef Z_STEPPER_ALIGN_STEPPER_XY
    // Amplification factor. Used to scale the correction step up or down in case
    // the stepper (spindle) position is farther out than the test point.
    #define Z_STEPPER_ALIGN_AMP 1.0       // Use a value > 1.0 NOTE: This may cause instability!
  #endif

  // On a 300mm bed a 5% grade would give a misalignment of ~1.5cm
  #define G34_MAX_GRADE              5    // (%) Maximum incline that G34 will handle
  #define Z_STEPPER_ALIGN_ITERATIONS 5    // Number of iterations to apply during alignment
  #define Z_STEPPER_ALIGN_ACC        0.02 // Stop iterating early if the accuracy is better than this
  #define RESTORE_LEVELING_AFTER_G34      // Restore leveling after G34 is done?
  // After G34, re-home Z (G28 Z) or just calculate it from the last probe heights?
  // Re-homing might be more precise in reproducing the actual 'G28 Z' homing height, especially on an uneven bed.
  #define HOME_AFTER_G34
#endif

//
// Add the G35 command to read bed corners to help adjust screws. Requires a bed probe.
//
#define ASSISTED_TRAMMING
#if ENABLED(ASSISTED_TRAMMING)

  // Define positions for probing points, use the hotend as reference not the sensor.
  // Used MESH_MAX_X\Y since max probale position was already calculated for UBL  {Bed Center}, {Front Left}, {Rear Left}, {Center Right}
  #define TRAMMING_POINT_XY { {X_CENTER, Y_CENTER }, {  MESH_MIN_X, MESH_MIN_Y }, { MESH_MIN_X,  MESH_MAX_Y }, { MESH_MAX_X , ((( MESH_MAX_Y  - MESH_MIN_Y ) /2 )  + MESH_MIN_Y ) } }

  // Define position names for probe points.
  #define TRAMMING_POINT_NAME_1 "Bed-Center"
  #define TRAMMING_POINT_NAME_2 "Front-Left"
  #define TRAMMING_POINT_NAME_3 "Back-Left"
  #define TRAMMING_POINT_NAME_4 "Center-Right"
  

  #define RESTORE_LEVELING_AFTER_G35    // Enable to restore leveling setup after operation
  #define REPORT_TRAMMING_MM          // Report Z deviation (mm) for each point relative to the first

  #define ASSISTED_TRAMMING_WIZARD    // Make the menu item open a Tramming Wizard sub-menu

  #define ASSISTED_TRAMMING_WAIT_POSITION { X_CENTER, Y_BED_SIZE, 15 } // Move the nozzle out of the way for adjustment

  /**
   * Screw thread:
   *   M3: 30 = Clockwise, 31 = Counter-Clockwise
   *   M4: 40 = Clockwise, 41 = Counter-Clockwise
   *   M5: 50 = Clockwise, 51 = Counter-Clockwise
   */
  #define TRAMMING_SCREW_THREAD 40

#endif

// @section motion

#define AXIS_RELATIVE_MODES { false, false, false, false }

// Add a Duplicate option for well-separated conjoined nozzles
//#define MULTI_NOZZLE_DUPLICATION

// By default pololu step drivers require an active high signal. However, some high power drivers require an active low signal as step.
#define INVERT_X_STEP_PIN false
#define INVERT_Y_STEP_PIN false
#define INVERT_Z_STEP_PIN false
#define INVERT_I_STEP_PIN false
#define INVERT_J_STEP_PIN false
#define INVERT_K_STEP_PIN false
#define INVERT_U_STEP_PIN false
#define INVERT_V_STEP_PIN false
#define INVERT_W_STEP_PIN false
#define INVERT_E_STEP_PIN false

/**
 * Idle Stepper Shutdown
 * Set DISABLE_INACTIVE_? 'true' to shut down axis steppers after an idle period.
 * The Deactive Time can be overridden with M18 and M84. Set to 0 for No Timeout.
 */
#define DEFAULT_STEPPER_DEACTIVE_TIME 120
#define DISABLE_INACTIVE_X true
#define DISABLE_INACTIVE_Y true
#define DISABLE_INACTIVE_Z true  // Set 'false' if the nozzle could fall onto your printed part!
#define DISABLE_INACTIVE_I true
#define DISABLE_INACTIVE_J true
#define DISABLE_INACTIVE_K true
#define DISABLE_INACTIVE_U true
#define DISABLE_INACTIVE_V true
#define DISABLE_INACTIVE_W true
#define DISABLE_INACTIVE_E true

// Default Minimum Feedrates for printing and travel moves
#define DEFAULT_MINIMUMFEEDRATE       0.0     // (mm/s. °/s for rotational-only moves) Minimum feedrate. Set with M205 S.
#define DEFAULT_MINTRAVELFEEDRATE     0.0     // (mm/s. °/s for rotational-only moves) Minimum travel feedrate. Set with M205 T.

// Minimum time that a segment needs to take as the buffer gets emptied
#define DEFAULT_MINSEGMENTTIME        20000   // (µs) Set with M205 B.

// Slow down the machine if the lookahead buffer is (by default) half full.
// Increase the slowdown divisor for larger buffer sizes.
#define SLOWDOWN
#if ENABLED(SLOWDOWN)
  #define SLOWDOWN_DIVISOR 4
#endif

/**
 * XY Frequency limit
 * Reduce resonance by limiting the frequency of small zigzag infill moves.
 * See https://hydraraptor.blogspot.com/2010/12/frequency-limit.html
 * Use M201 F<freq> G<min%> to change limits at runtime.
 */
//#define XY_FREQUENCY_LIMIT      10 // (Hz) Maximum frequency of small zigzag infill moves. Set with M201 F<hertz>.
#ifdef XY_FREQUENCY_LIMIT
  #define XY_FREQUENCY_MIN_PERCENT 5 // (percent) Minimum FR percentage to apply. Set with M201 G<min%>.
#endif

// Minimum planner junction speed. Sets the default minimum speed the planner plans for at the end
// of the buffer and all stops. This should not be much greater than zero and should only be changed
// if unwanted behavior is observed on a user's machine when running at very slow speeds.
#define MINIMUM_PLANNER_SPEED 0.05 // (mm/s)

//
// Backlash Compensation
// Adds extra movement to axes on direction-changes to account for backlash.
//
//#define BACKLASH_COMPENSATION
#if ENABLED(BACKLASH_COMPENSATION)
  // Define values for backlash distance and correction.
  // If BACKLASH_GCODE is enabled these values are the defaults.
  #define BACKLASH_DISTANCE_MM { 0, 0, 0 } // (linear=mm, rotational=°) One value for each linear axis
  #define BACKLASH_CORRECTION    0.0       // 0.0 = no correction; 1.0 = full correction

  // Add steps for motor direction changes on CORE kinematics
  //#define CORE_BACKLASH

  // Set BACKLASH_SMOOTHING_MM to spread backlash correction over multiple segments
  // to reduce print artifacts. (Enabling this is costly in memory and computation!)
  //#define BACKLASH_SMOOTHING_MM 3 // (mm)

  // Add runtime configuration and tuning of backlash values (M425)
  //#define BACKLASH_GCODE

  #if ENABLED(BACKLASH_GCODE)
    // Measure the Z backlash when probing (G29) and set with "M425 Z"
    #define MEASURE_BACKLASH_WHEN_PROBING

    #if ENABLED(MEASURE_BACKLASH_WHEN_PROBING)
      // When measuring, the probe will move up to BACKLASH_MEASUREMENT_LIMIT
      // mm away from point of contact in BACKLASH_MEASUREMENT_RESOLUTION
      // increments while checking for the contact to be broken.
      #define BACKLASH_MEASUREMENT_LIMIT       0.5   // (mm)
      #define BACKLASH_MEASUREMENT_RESOLUTION  0.005 // (mm)
      #define BACKLASH_MEASUREMENT_FEEDRATE    Z_PROBE_FEEDRATE_SLOW // (mm/min)
    #endif
  #endif
#endif

/**
 * Automatic backlash, position and hotend offset calibration
 *
 * Enable G425 to run automatic calibration using an electrically-
 * conductive cube, bolt, or washer mounted on the bed.
 *
 * G425 uses the probe to touch the top and sides of the calibration object
 * on the bed and measures and/or correct positional offsets, axis backlash
 * and hotend offsets.
 *
 * Note: HOTEND_OFFSET and CALIBRATION_OBJECT_CENTER must be set to within
 *       ±5mm of true values for G425 to succeed.
 */
//#define CALIBRATION_GCODE
#if ENABLED(CALIBRATION_GCODE)

  //#define CALIBRATION_SCRIPT_PRE  "M117 Starting Auto-Calibration\nT0\nG28\nG12\nM117 Calibrating..."
  //#define CALIBRATION_SCRIPT_POST "M500\nM117 Calibration data saved"

  #define CALIBRATION_MEASUREMENT_RESOLUTION     0.01 // mm

  #define CALIBRATION_FEEDRATE_SLOW             60    // mm/min
  #define CALIBRATION_FEEDRATE_FAST           1200    // mm/min
  #define CALIBRATION_FEEDRATE_TRAVEL         3000    // mm/min

  // The following parameters refer to the conical section of the nozzle tip.
  #define CALIBRATION_NOZZLE_TIP_HEIGHT          1.0  // mm
  #define CALIBRATION_NOZZLE_OUTER_DIAMETER      2.0  // mm

  // Uncomment to enable reporting (required for "G425 V", but consumes PROGMEM).
  //#define CALIBRATION_REPORTING

  // The true location and dimension the cube/bolt/washer on the bed.
  #define CALIBRATION_OBJECT_CENTER     { 264.0, -22.0,  -2.0 } // mm
  #define CALIBRATION_OBJECT_DIMENSIONS {  10.0,  10.0,  10.0 } // mm

  // Comment out any sides which are unreachable by the probe. For best
  // auto-calibration results, all sides must be reachable.
  #define CALIBRATION_MEASURE_RIGHT
  #define CALIBRATION_MEASURE_FRONT
  #define CALIBRATION_MEASURE_LEFT
  #define CALIBRATION_MEASURE_BACK

  //#define CALIBRATION_MEASURE_IMIN
  //#define CALIBRATION_MEASURE_IMAX
  //#define CALIBRATION_MEASURE_JMIN
  //#define CALIBRATION_MEASURE_JMAX
  //#define CALIBRATION_MEASURE_KMIN
  //#define CALIBRATION_MEASURE_KMAX
  //#define CALIBRATION_MEASURE_UMIN
  //#define CALIBRATION_MEASURE_UMAX
  //#define CALIBRATION_MEASURE_VMIN
  //#define CALIBRATION_MEASURE_VMAX
  //#define CALIBRATION_MEASURE_WMIN
  //#define CALIBRATION_MEASURE_WMAX

  // Probing at the exact top center only works if the center is flat. If
  // probing on a screwhead or hollow washer, probe near the edges.
  //#define CALIBRATION_MEASURE_AT_TOP_EDGES

  // Define the pin to read during calibration
  #ifndef CALIBRATION_PIN
    //#define CALIBRATION_PIN -1            // Define here to override the default pin
    #define CALIBRATION_PIN_INVERTING false // Set to true to invert the custom pin
    //#define CALIBRATION_PIN_PULLDOWN
    #define CALIBRATION_PIN_PULLUP
  #endif
#endif

/**
 * Adaptive Step Smoothing increases the resolution of multi-axis moves, particularly at step frequencies
 * below 1kHz (for AVR) or 10kHz (for ARM), where aliasing between axes in multi-axis moves causes audible
 * vibration and surface artifacts. The algorithm adapts to provide the best possible step smoothing at the
 * lowest stepping frequencies.
 */
#define ADAPTIVE_STEP_SMOOTHING

/**
 * Custom Microstepping
 * Override as-needed for your setup. Up to 3 MS pins are supported.
 */
//#define MICROSTEP1 LOW,LOW,LOW
//#define MICROSTEP2 HIGH,LOW,LOW
//#define MICROSTEP4 LOW,HIGH,LOW
//#define MICROSTEP8 HIGH,HIGH,LOW
//#define MICROSTEP16 LOW,LOW,HIGH
//#define MICROSTEP32 HIGH,LOW,HIGH

// Microstep settings (Requires a board with pins named X_MS1, X_MS2, etc.)
#define MICROSTEP_MODES { 16, 16, 16, 16, 16, 16 } // [1,2,4,8,16]

/**
 *  @section  stepper motor current
 *
 *  Some boards have a means of setting the stepper motor current via firmware.
 *
 *  The power on motor currents are set by:
 *    PWM_MOTOR_CURRENT - used by MINIRAMBO & ULTIMAIN_2
 *                         known compatible chips: A4982
 *    DIGIPOT_MOTOR_CURRENT - used by BQ_ZUM_MEGA_3D, RAMBO & SCOOVO_X9H
 *                         known compatible chips: AD5206
 *    DAC_MOTOR_CURRENT_DEFAULT - used by PRINTRBOARD_REVF & RIGIDBOARD_V2
 *                         known compatible chips: MCP4728
 *    DIGIPOT_I2C_MOTOR_CURRENTS - used by 5DPRINT, AZTEEG_X3_PRO, AZTEEG_X5_MINI_WIFI, MIGHTYBOARD_REVE
 *                         known compatible chips: MCP4451, MCP4018
 *
 *  Motor currents can also be set by M907 - M910 and by the LCD.
 *    M907 - applies to all.
 *    M908 - BQ_ZUM_MEGA_3D, RAMBO, PRINTRBOARD_REVF, RIGIDBOARD_V2 & SCOOVO_X9H
 *    M909, M910 & LCD - only PRINTRBOARD_REVF & RIGIDBOARD_V2
 */
//#define PWM_MOTOR_CURRENT { 1300, 1300, 1250 }          // Values in milliamps
//#define DIGIPOT_MOTOR_CURRENT { 135,135,135,135,135 }   // Values 0-255 (RAMBO 135 = ~0.75A, 185 = ~1A)
//#define DAC_MOTOR_CURRENT_DEFAULT { 70, 80, 90, 80 }    // Default drive percent - X, Y, Z, E axis

/**
 * I2C-based DIGIPOTs (e.g., Azteeg X3 Pro)
 */
//#define DIGIPOT_MCP4018             // Requires https://github.com/felias-fogg/SlowSoftI2CMaster
//#define DIGIPOT_MCP4451
#if EITHER(DIGIPOT_MCP4018, DIGIPOT_MCP4451)
  #define DIGIPOT_I2C_NUM_CHANNELS 8  // 5DPRINT:4   AZTEEG_X3_PRO:8   MKS_SBASE:5   MIGHTYBOARD_REVE:5

  // Actual motor currents in Amps. The number of entries must match DIGIPOT_I2C_NUM_CHANNELS.
  // These correspond to the physical drivers, so be mindful if the order is changed.
  #define DIGIPOT_I2C_MOTOR_CURRENTS { 1.0, 1.0, 1.0, 1.0, 1.0, 1.0, 1.0, 1.0 } // AZTEEG_X3_PRO

  //#define DIGIPOT_USE_RAW_VALUES    // Use DIGIPOT_MOTOR_CURRENT raw wiper values (instead of A4988 motor currents)

  /**
   * Common slave addresses:
   *
   *                        A   (A shifted)   B   (B shifted)  IC
   * Smoothie              0x2C (0x58)       0x2D (0x5A)       MCP4451
   * AZTEEG_X3_PRO         0x2C (0x58)       0x2E (0x5C)       MCP4451
   * AZTEEG_X5_MINI        0x2C (0x58)       0x2E (0x5C)       MCP4451
   * AZTEEG_X5_MINI_WIFI         0x58              0x5C        MCP4451
   * MIGHTYBOARD_REVE      0x2F (0x5E)                         MCP4018
   */
  //#define DIGIPOT_I2C_ADDRESS_A 0x2C  // Unshifted slave address for first DIGIPOT
  //#define DIGIPOT_I2C_ADDRESS_B 0x2D  // Unshifted slave address for second DIGIPOT
#endif

//===========================================================================
//=============================Additional Features===========================
//===========================================================================

// @section lcd

#if HAS_MANUAL_MOVE_MENU
  #define MANUAL_FEEDRATE { 50*60, 50*60, 4*60, 2*60 } // (mm/min) Feedrates for manual moves along X, Y, Z, E from panel
  #define FINE_MANUAL_MOVE 0.025    // (mm) Smallest manual move (< 0.1mm) applying to Z on most machines
  #if IS_ULTIPANEL
    #define MANUAL_E_MOVES_RELATIVE // Display extruder move distance rather than "position"
    #define ULTIPANEL_FEEDMULTIPLY  // Encoder sets the feedrate multiplier on the Status Screen
  #endif
#endif

// Change values more rapidly when the encoder is rotated faster
#define ENCODER_RATE_MULTIPLIER
#if ENABLED(ENCODER_RATE_MULTIPLIER)
  #define ENCODER_10X_STEPS_PER_SEC   30  // (steps/s) Encoder rate for 10x speed
  #define ENCODER_100X_STEPS_PER_SEC  80  // (steps/s) Encoder rate for 100x speed
#endif

// Play a beep when the feedrate is changed from the Status Screen
//#define BEEP_ON_FEEDRATE_CHANGE
#if ENABLED(BEEP_ON_FEEDRATE_CHANGE)
  #define FEEDRATE_CHANGE_BEEP_DURATION   10
  #define FEEDRATE_CHANGE_BEEP_FREQUENCY 440
#endif

//
// LCD Backlight Timeout
//
//#define LCD_BACKLIGHT_TIMEOUT 30 // (s) Timeout before turning off the backlight

#if HAS_BED_PROBE && EITHER(HAS_MARLINUI_MENU, HAS_TFT_LVGL_UI)
  #define PROBE_OFFSET_WIZARD       // Add a Probe Z Offset calibration option to the LCD menu
  #if ENABLED(PROBE_OFFSET_WIZARD)
    /**
     * Enable to init the Probe Z-Offset when starting the Wizard.
     * Use a height slightly above the estimated nozzle-to-probe Z offset.
     * For example, with an offset of -5, consider a starting height of -4.
     */
    //#define PROBE_OFFSET_WIZARD_START_Z -4.0

    // Set a convenient position to do the calibration (probing point and nozzle/bed-distance)
    //#define PROBE_OFFSET_WIZARD_XY_POS { X_CENTER, Y_CENTER }
  #endif
#endif

#if HAS_MARLINUI_MENU

  #if HAS_BED_PROBE
    // Add calibration in the Probe Offsets menu to compensate for X-axis twist.
    //#define X_AXIS_TWIST_COMPENSATION
    #if ENABLED(X_AXIS_TWIST_COMPENSATION)
      /**
       * Enable to init the Probe Z-Offset when starting the Wizard.
       * Use a height slightly above the estimated nozzle-to-probe Z offset.
       * For example, with an offset of -5, consider a starting height of -4.
       */
      #define XATC_START_Z 0.0
      #define XATC_MAX_POINTS 3             // Number of points to probe in the wizard
      #define XATC_Y_POSITION Y_CENTER      // (mm) Y position to probe
      #define XATC_Z_OFFSETS { 0, 0, 0 }    // Z offsets for X axis sample points
    #endif
  #endif

  // Include a page of printer information in the LCD Main Menu
  //#define LCD_INFO_MENU
  #if ENABLED(LCD_INFO_MENU)
    //#define LCD_PRINTER_INFO_IS_BOOTSCREEN // Show bootscreen(s) instead of Printer Info pages
  #endif

  // BACK menu items keep the highlight at the top
  //#define TURBO_BACK_MENU_ITEM

  // Insert a menu for preheating at the top level to allow for quick access
  //#define PREHEAT_SHORTCUT_MENU_ITEM

#endif // HAS_MARLINUI_MENU

#if ANY(HAS_DISPLAY, DWIN_LCD_PROUI, DWIN_CREALITY_LCD_JYERSUI)
  //#define SOUND_MENU_ITEM   // Add a mute option to the LCD menu
#endif

#if EITHER(HAS_DISPLAY, DWIN_LCD_PROUI)
  // The timeout to return to the status screen from sub-menus
  //#define LCD_TIMEOUT_TO_STATUS 15000   // (ms)

  #if ENABLED(SHOW_BOOTSCREEN)
    #define BOOTSCREEN_TIMEOUT 750      // (ms) Total Duration to display the boot screen(s)
    #if EITHER(HAS_MARLINUI_U8GLIB, TFT_COLOR_UI)
      #define BOOT_MARLIN_LOGO_SMALL      // Show a smaller Marlin logo on the Boot Screen (saving lots of flash)
    #endif
  #endif

  // Scroll a longer status message into view
  //#define STATUS_MESSAGE_SCROLLING

  // Apply a timeout to low-priority status messages
  //#define STATUS_MESSAGE_TIMEOUT_SEC 30 // (seconds)

  // On the Info Screen, display XY with one decimal place when possible
  //#define LCD_DECIMAL_SMALL_XY

  // Add an 'M73' G-code to set the current percentage
  //#define LCD_SET_PROGRESS_MANUALLY

  // Show the E position (filament used) during printing
  //#define LCD_SHOW_E_TOTAL

  /**
   * LED Control Menu
   * Add LED Control to the LCD menu
   */
  //#define LED_CONTROL_MENU
  #if ENABLED(LED_CONTROL_MENU)
    #define LED_COLOR_PRESETS                 // Enable the Preset Color menu option
    //#define NEO2_COLOR_PRESETS              // Enable a second NeoPixel Preset Color menu option
    #if ENABLED(LED_COLOR_PRESETS)
      #define LED_USER_PRESET_RED        255  // User defined RED value
      #define LED_USER_PRESET_GREEN      128  // User defined GREEN value
      #define LED_USER_PRESET_BLUE         0  // User defined BLUE value
      #define LED_USER_PRESET_WHITE      255  // User defined WHITE value
      #define LED_USER_PRESET_BRIGHTNESS 255  // User defined intensity
      //#define LED_USER_PRESET_STARTUP       // Have the printer display the user preset color on startup
    #endif
    #if ENABLED(NEO2_COLOR_PRESETS)
      #define NEO2_USER_PRESET_RED        255  // User defined RED value
      #define NEO2_USER_PRESET_GREEN      128  // User defined GREEN value
      #define NEO2_USER_PRESET_BLUE         0  // User defined BLUE value
      #define NEO2_USER_PRESET_WHITE      255  // User defined WHITE value
      #define NEO2_USER_PRESET_BRIGHTNESS 255  // User defined intensity
      //#define NEO2_USER_PRESET_STARTUP       // Have the printer display the user preset color on startup for the second strip
    #endif
  #endif

#endif

// LCD Print Progress options
#if EITHER(SDSUPPORT, LCD_SET_PROGRESS_MANUALLY)
  #if CAN_SHOW_REMAINING_TIME
    //#define SHOW_REMAINING_TIME         // Display estimated time to completion
    #if ENABLED(SHOW_REMAINING_TIME)
      //#define USE_M73_REMAINING_TIME    // Use remaining time from M73 command instead of estimation
      //#define ROTATE_PROGRESS_DISPLAY   // Display (P)rogress, (E)lapsed, and (R)emaining time
    #endif
  #endif

  #if EITHER(HAS_MARLINUI_U8GLIB, EXTENSIBLE_UI)
    //#define PRINT_PROGRESS_SHOW_DECIMALS // Show progress with decimal digits
  #endif

  #if EITHER(HAS_MARLINUI_HD44780, IS_TFTGLCD_PANEL)
    //#define LCD_PROGRESS_BAR            // Show a progress bar on HD44780 LCDs for SD printing
    #if ENABLED(LCD_PROGRESS_BAR)
      #define PROGRESS_BAR_BAR_TIME 2000  // (ms) Amount of time to show the bar
      #define PROGRESS_BAR_MSG_TIME 3000  // (ms) Amount of time to show the status message
      #define PROGRESS_MSG_EXPIRE   0     // (ms) Amount of time to retain the status message (0=forever)
      //#define PROGRESS_MSG_ONCE         // Show the message for MSG_TIME then clear it
      //#define LCD_PROGRESS_BAR_TEST     // Add a menu item to test the progress bar
    #endif
  #endif
#endif

#if ENABLED(SDSUPPORT)
  /**
   * SD Card SPI Speed
   * May be required to resolve "volume init" errors.
   *
   * Enable and set to SPI_HALF_SPEED, SPI_QUARTER_SPEED, or SPI_EIGHTH_SPEED
   *  otherwise full speed will be applied.
   *
   * :['SPI_HALF_SPEED', 'SPI_QUARTER_SPEED', 'SPI_EIGHTH_SPEED']
   */
  //#define SD_SPI_SPEED SPI_HALF_SPEED

  // The standard SD detect circuit reads LOW when media is inserted and HIGH when empty.
  // Enable this option and set to HIGH if your SD cards are incorrectly detected.
  //#define SD_DETECT_STATE HIGH

  //#define SD_IGNORE_AT_STARTUP            // Don't mount the SD card when starting up
  //#define SDCARD_READONLY                 // Read-only SD card (to save over 2K of flash)

  //#define GCODE_REPEAT_MARKERS            // Enable G-code M808 to set repeat markers and do looping

  #define SD_PROCEDURE_DEPTH 1              // Increase if you need more nested M32 calls

  #define SD_FINISHED_STEPPERRELEASE true   // Disable steppers when SD Print is finished
  #define SD_FINISHED_RELEASECOMMAND "M84XYE"  // Use "M84XYE" to keep Z enabled so your bed stays in place

  // Reverse SD sort to show "more recent" files first, according to the card's FAT.
  // Since the FAT gets out of order with usage, SDCARD_SORT_ALPHA is recommended.
  #define SDCARD_RATHERRECENTFIRST

  #define SD_MENU_CONFIRM_START             // Confirm the selected SD file before printing

  //#define NO_SD_AUTOSTART                 // Remove auto#.g file support completely to save some Flash, SRAM
  //#define MENU_ADDAUTOSTART               // Add a menu option to run auto#.g files

  //#define BROWSE_MEDIA_ON_INSERT          // Open the file browser when media is inserted

  //#define MEDIA_MENU_AT_TOP               // Force the media menu to be listed on the top of the main menu

  #define EVENT_GCODE_SD_ABORT "G28XY"      // G-code to run on SD Abort Print (e.g., "G28XY" or "G27")

  #if ENABLED(PRINTER_EVENT_LEDS)
    #define PE_LEDS_COMPLETED_TIME  (30*60) // (seconds) Time to keep the LED "done" color before restoring normal illumination
  #endif

  /**
   * Continue after Power-Loss (Creality3D)
   *
   * Store the current state to the SD Card at the start of each layer
   * during SD printing. If the recovery file is found at boot time, present
   * an option on the LCD screen to continue the print from the last-known
   * point in the file.
   */
  //#define POWER_LOSS_RECOVERY
  #if ENABLED(POWER_LOSS_RECOVERY)
    #define PLR_ENABLED_DEFAULT   true // Power Loss Recovery enabled by default. (Set with 'M413 Sn' & M500)
    //#define BACKUP_POWER_SUPPLY       // Backup power / UPS to move the steppers on power loss
    //#define POWER_LOSS_ZRAISE       2 // (mm) Z axis raise on resume (on power loss with UPS)
    //#define POWER_LOSS_PIN         44 // Pin to detect power loss. Set to -1 to disable default pin on boards without module.
    //#define POWER_LOSS_STATE     HIGH // State of pin indicating power loss
    //#define POWER_LOSS_PULLUP         // Set pullup / pulldown as appropriate for your sensor
    //#define POWER_LOSS_PULLDOWN
    //#define POWER_LOSS_PURGE_LEN   20 // (mm) Length of filament to purge on resume
    //#define POWER_LOSS_RETRACT_LEN 10 // (mm) Length of filament to retract on fail. Requires backup power.

    // Without a POWER_LOSS_PIN the following option helps reduce wear on the SD card,
    // especially with "vase mode" printing. Set too high and vases cannot be continued.
    #define POWER_LOSS_MIN_Z_CHANGE 0.05 // (mm) Minimum Z change before saving power-loss data

    // Enable if Z homing is needed for proper recovery. 99.9% of the time this should be disabled!
    //#define POWER_LOSS_RECOVER_ZHOME
    #if ENABLED(POWER_LOSS_RECOVER_ZHOME)
      //#define POWER_LOSS_ZHOME_POS { 0, 0 } // Safe XY position to home Z while avoiding objects on the bed
    #endif
  #endif

  /**
   * Sort SD file listings in alphabetical order.
   *
   * With this option enabled, items on SD cards will be sorted
   * by name for easier navigation.
   *
   * By default...
   *
   *  - Use the slowest -but safest- method for sorting.
   *  - Folders are sorted to the top.
   *  - The sort key is statically allocated.
   *  - No added G-code (M34) support.
   *  - 40 item sorting limit. (Items after the first 40 are unsorted.)
   *
   * SD sorting uses static allocation (as set by SDSORT_LIMIT), allowing the
   * compiler to calculate the worst-case usage and throw an error if the SRAM
   * limit is exceeded.
   *
   *  - SDSORT_USES_RAM provides faster sorting via a static directory buffer.
   *  - SDSORT_USES_STACK does the same, but uses a local stack-based buffer.
   *  - SDSORT_CACHE_NAMES will retain the sorted file listing in RAM. (Expensive!)
   *  - SDSORT_DYNAMIC_RAM only uses RAM when the SD menu is visible. (Use with caution!)
   */
  //#define SDCARD_SORT_ALPHA

  // SD Card Sorting options
  #if ENABLED(SDCARD_SORT_ALPHA)
    #define SDSORT_LIMIT       40     // Maximum number of sorted items (10-256). Costs 27 bytes each.
    #define FOLDER_SORTING     -1     // -1=above  0=none  1=below
    #define SDSORT_GCODE       false  // Allow turning sorting on/off with LCD and M34 G-code.
    #define SDSORT_USES_RAM    false  // Pre-allocate a static array for faster pre-sorting.
    #define SDSORT_USES_STACK  false  // Prefer the stack for pre-sorting to give back some SRAM. (Negated by next 2 options.)
    #define SDSORT_CACHE_NAMES false  // Keep sorted items in RAM longer for speedy performance. Most expensive option.
    #define SDSORT_DYNAMIC_RAM false  // Use dynamic allocation (within SD menus). Least expensive option. Set SDSORT_LIMIT before use!
    #define SDSORT_CACHE_VFATS 2      // Maximum number of 13-byte VFAT entries to use for sorting.
                                      // Note: Only affects SCROLL_LONG_FILENAMES with SDSORT_CACHE_NAMES but not SDSORT_DYNAMIC_RAM.
  #endif

  // Allow international symbols in long filenames. To display correctly, the
  // LCD's font must contain the characters. Check your selected LCD language.
  //#define UTF_FILENAME_SUPPORT

  #define LONG_FILENAME_HOST_SUPPORT    // Get the long filename of a file/folder with 'M33 <dosname>' and list long filenames with 'M20 L'
  #define LONG_FILENAME_WRITE_SUPPORT   // Create / delete files with long filenames via M28, M30, and Binary Transfer Protocol

  #define SCROLL_LONG_FILENAMES         // Scroll long filenames in the SD card menu

  //#define SD_ABORT_NO_COOLDOWN          // Leave the heaters on after Stop Print (not recommended!)

  /**
   * Abort SD printing when any endstop is triggered.
   * This feature is enabled with 'M540 S1' or from the LCD menu.
   * Endstops must be activated for this option to work.
   */
  //#define SD_ABORT_ON_ENDSTOP_HIT

  //#define SD_REPRINT_LAST_SELECTED_FILE // On print completion open the LCD Menu and select the same file

  //#define AUTO_REPORT_SD_STATUS         // Auto-report media status with 'M27 S<seconds>'

  /**
   * Support for USB thumb drives using an Arduino USB Host Shield or
   * equivalent MAX3421E breakout board. The USB thumb drive will appear
   * to Marlin as an SD card.
   *
   * The MAX3421E can be assigned the same pins as the SD card reader, with
   * the following pin mapping:
   *
   *    SCLK, MOSI, MISO --> SCLK, MOSI, MISO
   *    INT              --> SD_DETECT_PIN [1]
   *    SS               --> SDSS
   *
   * [1] On AVR an interrupt-capable pin is best for UHS3 compatibility.
   */
  //#define USB_FLASH_DRIVE_SUPPORT
  #if ENABLED(USB_FLASH_DRIVE_SUPPORT)
    /**
     * USB Host Shield Library
     *
     * - UHS2 uses no interrupts and has been production-tested
     *   on a LulzBot TAZ Pro with a 32-bit Archim board.
     *
     * - UHS3 is newer code with better USB compatibility. But it
     *   is less tested and is known to interfere with Servos.
     *   [1] This requires USB_INTR_PIN to be interrupt-capable.
     */
    //#define USE_UHS2_USB
    //#define USE_UHS3_USB

    /**
     * Native USB Host supported by some boards (USB OTG)
     */
    //#define USE_OTG_USB_HOST

    #if DISABLED(USE_OTG_USB_HOST)
      #define USB_CS_PIN    SDSS
      #define USB_INTR_PIN  SD_DETECT_PIN
    #endif
  #endif

  /**
   * When using a bootloader that supports SD-Firmware-Flashing,
   * add a menu item to activate SD-FW-Update on the next reboot.
   *
   * Requires ATMEGA2560 (Arduino Mega)
   *
   * Tested with this bootloader:
   *   https://github.com/FleetProbe/MicroBridge-Arduino-ATMega2560
   */
  //#define SD_FIRMWARE_UPDATE
  #if ENABLED(SD_FIRMWARE_UPDATE)
    #define SD_FIRMWARE_UPDATE_EEPROM_ADDR    0x1FF
    #define SD_FIRMWARE_UPDATE_ACTIVE_VALUE   0xF0
    #define SD_FIRMWARE_UPDATE_INACTIVE_VALUE 0xFF
  #endif

  /**
   * Enable this option if you have more than ~3K of unused flash space.
   * Marlin will embed all settings in the firmware binary as compressed data.
   * Use 'M503 C' to write the settings out to the SD Card as 'mc.zip'.
   * See docs/ConfigEmbedding.md for details on how to use 'mc-apply.py'.
   */
  //#define CONFIGURATION_EMBEDDING

  // Add an optimized binary file transfer mode, initiated with 'M28 B1'
  #define BINARY_FILE_TRANSFER

  #if ENABLED(BINARY_FILE_TRANSFER)
    // Include extra facilities (e.g., 'M20 F') supporting firmware upload via BINARY_FILE_TRANSFER
    #define CUSTOM_FIRMWARE_UPLOAD
  #endif

  /**
   * Set this option to one of the following (or the board's defaults apply):
   *
   *           LCD - Use the SD drive in the external LCD controller.
   *       ONBOARD - Use the SD drive on the control board.
   *  CUSTOM_CABLE - Use a custom cable to access the SD (as defined in a pins file).
   *
   * :[ 'LCD', 'ONBOARD', 'CUSTOM_CABLE' ]
   */
  #define SDCARD_CONNECTION ONBOARD

  // Enable if SD detect is rendered useless (e.g., by using an SD extender)
  //#define NO_SD_DETECT

  /**
   * Multiple volume support - EXPERIMENTAL.
   * Adds 'M21 Pm' / 'M21 S' / 'M21 U' to mount SD Card / USB Drive.
   */
  //#define MULTI_VOLUME
  #if ENABLED(MULTI_VOLUME)
    #define VOLUME_SD_ONBOARD
    #define VOLUME_USB_FLASH_DRIVE
    #define DEFAULT_VOLUME SV_SD_ONBOARD
    #define DEFAULT_SHARED_VOLUME SV_USB_FLASH_DRIVE
  #endif

#endif // SDSUPPORT

/**
 * By default an onboard SD card reader may be shared as a USB mass-
 * storage device. This option hides the SD card from the host PC.
 */
//#define NO_SD_HOST_DRIVE   // Disable SD Card access over USB (for security).

/**
 * Additional options for Graphical Displays
 *
 * Use the optimizations here to improve printing performance,
 * which can be adversely affected by graphical display drawing,
 * especially when doing several short moves, and when printing
 * on DELTA and SCARA machines.
 *
 * Some of these options may result in the display lagging behind
 * controller events, as there is a trade-off between reliable
 * printing performance versus fast display updates.
 */
#if HAS_MARLINUI_U8GLIB
  // Save many cycles by drawing a hollow frame or no frame on the Info Screen
  //#define XYZ_NO_FRAME
  #define XYZ_HOLLOW_FRAME

  // A bigger font is available for edit items. Costs 3120 bytes of PROGMEM.
  // Western only. Not available for Cyrillic, Kana, Turkish, Greek, or Chinese.
  //#define USE_BIG_EDIT_FONT

  // A smaller font may be used on the Info Screen. Costs 2434 bytes of PROGMEM.
  // Western only. Not available for Cyrillic, Kana, Turkish, Greek, or Chinese.
  //#define USE_SMALL_INFOFONT

  /**
   * ST7920-based LCDs can emulate a 16 x 4 character display using
   * the ST7920 character-generator for very fast screen updates.
   * Enable LIGHTWEIGHT_UI to use this special display mode.
   *
   * Since LIGHTWEIGHT_UI has limited space, the position and status
   * message occupy the same line. Set STATUS_EXPIRE_SECONDS to the
   * length of time to display the status message before clearing.
   *
   * Set STATUS_EXPIRE_SECONDS to zero to never clear the status.
   * This will prevent position updates from being displayed.
   */
  #if IS_U8GLIB_ST7920
    // Enable this option and reduce the value to optimize screen updates.
    // The normal delay is 10µs. Use the lowest value that still gives a reliable display.
    //#define DOGM_SPI_DELAY_US 5

    //#define LIGHTWEIGHT_UI
    #if ENABLED(LIGHTWEIGHT_UI)
      #define STATUS_EXPIRE_SECONDS 20
    #endif
  #endif

  /**
   * Status (Info) Screen customizations
   * These options may affect code size and screen render time.
   * Custom status screens can forcibly override these settings.
   */
  //#define STATUS_COMBINE_HEATERS    // Use combined heater images instead of separate ones
  //#define STATUS_HOTEND_NUMBERLESS  // Use plain hotend icons instead of numbered ones (with 2+ hotends)
  #define STATUS_HOTEND_INVERTED      // Show solid nozzle bitmaps when heating (Requires STATUS_HOTEND_ANIM for numbered hotends)
  #define STATUS_HOTEND_ANIM          // Use a second bitmap to indicate hotend heating
  #define STATUS_BED_ANIM             // Use a second bitmap to indicate bed heating
  #define STATUS_CHAMBER_ANIM         // Use a second bitmap to indicate chamber heating
  //#define STATUS_CUTTER_ANIM        // Use a second bitmap to indicate spindle / laser active
  //#define STATUS_COOLER_ANIM        // Use a second bitmap to indicate laser cooling
  //#define STATUS_FLOWMETER_ANIM     // Use multiple bitmaps to indicate coolant flow
  //#define STATUS_ALT_BED_BITMAP     // Use the alternative bed bitmap
  //#define STATUS_ALT_FAN_BITMAP     // Use the alternative fan bitmap
  //#define STATUS_FAN_FRAMES 3       // :[0,1,2,3,4] Number of fan animation frames
  //#define STATUS_HEAT_PERCENT       // Show heating in a progress bar
  //#define BOOT_MARLIN_LOGO_ANIMATED // Animated Marlin logo. Costs ~3260 (or ~940) bytes of PROGMEM.

  // Frivolous Game Options
  //#define MARLIN_BRICKOUT
  //#define MARLIN_INVADERS
  //#define MARLIN_SNAKE
  //#define GAMES_EASTER_EGG          // Add extra blank lines above the "Games" sub-menu

#endif // HAS_MARLINUI_U8GLIB

#if HAS_MARLINUI_U8GLIB || IS_DWIN_MARLINUI
  // Show SD percentage next to the progress bar
  //#define SHOW_SD_PERCENT

  // Enable to save many cycles by drawing a hollow frame on Menu Screens
  #define MENU_HOLLOW_FRAME

  // Swap the CW/CCW indicators in the graphics overlay
  //#define OVERLAY_GFX_REVERSE
#endif

//
// Additional options for DGUS / DWIN displays
//
#if HAS_DGUS_LCD
  #define LCD_SERIAL_PORT 3
  #define LCD_BAUDRATE 115200

  #define DGUS_RX_BUFFER_SIZE 128
  #define DGUS_TX_BUFFER_SIZE 48
  //#define SERIAL_STATS_RX_BUFFER_OVERRUNS  // Fix Rx overrun situation (Currently only for AVR)

  #define DGUS_UPDATE_INTERVAL_MS  500    // (ms) Interval between automatic screen updates

  #if ANY(DGUS_LCD_UI_FYSETC, DGUS_LCD_UI_MKS, DGUS_LCD_UI_HIPRECY)
    #define DGUS_PRINT_FILENAME           // Display the filename during printing
    #define DGUS_PREHEAT_UI               // Display a preheat screen during heatup

    #if EITHER(DGUS_LCD_UI_FYSETC, DGUS_LCD_UI_MKS)
      //#define DGUS_UI_MOVE_DIS_OPTION   // Disabled by default for FYSETC and MKS
    #else
      #define DGUS_UI_MOVE_DIS_OPTION     // Enabled by default for UI_HIPRECY
    #endif

    #define DGUS_FILAMENT_LOADUNLOAD
    #if ENABLED(DGUS_FILAMENT_LOADUNLOAD)
      #define DGUS_FILAMENT_PURGE_LENGTH 10
      #define DGUS_FILAMENT_LOAD_LENGTH_PER_TIME 0.5 // (mm) Adjust in proportion to DGUS_UPDATE_INTERVAL_MS
    #endif

    #define DGUS_UI_WAITING               // Show a "waiting" screen between some screens
    #if ENABLED(DGUS_UI_WAITING)
      #define DGUS_UI_WAITING_STATUS 10
      #define DGUS_UI_WAITING_STATUS_PERIOD 8 // Increase to slower waiting status looping
    #endif
  #endif
#endif // HAS_DGUS_LCD

//
// Additional options for AnyCubic Chiron TFT displays
//
#if ENABLED(ANYCUBIC_LCD_CHIRON)
  // By default the type of panel is automatically detected.
  // Enable one of these options if you know the panel type.
  //#define CHIRON_TFT_STANDARD
  //#define CHIRON_TFT_NEW

  // Enable the longer Anycubic powerup startup tune
  //#define AC_DEFAULT_STARTUP_TUNE

  /**
   * Display Folders
   * By default the file browser lists all G-code files (including those in subfolders) in a flat list.
   * Enable this option to display a hierarchical file browser.
   *
   * NOTES:
   * - Without this option it helps to enable SDCARD_SORT_ALPHA so files are sorted before/after folders.
   * - When used with the "new" panel, folder names will also have '.gcode' appended to their names.
   *   This hack is currently required to force the panel to show folders.
   */
  #define AC_SD_FOLDER_VIEW
#endif

//
// Specify additional languages for the UI. Default specified by LCD_LANGUAGE.
//
#if ANY(DOGLCD, TFT_COLOR_UI, TOUCH_UI_FTDI_EVE, IS_DWIN_MARLINUI)
  //#define LCD_LANGUAGE_2 fr
  //#define LCD_LANGUAGE_3 de
  //#define LCD_LANGUAGE_4 es
  //#define LCD_LANGUAGE_5 it
  #ifdef LCD_LANGUAGE_2
    //#define LCD_LANGUAGE_AUTO_SAVE // Automatically save language to EEPROM on change
  #endif
#endif

//
// Touch UI for the FTDI Embedded Video Engine (EVE)
//
#if ENABLED(TOUCH_UI_FTDI_EVE)
  // Display board used
  //#define LCD_FTDI_VM800B35A        // FTDI 3.5" with FT800 (320x240)
  //#define LCD_4DSYSTEMS_4DLCD_FT843 // 4D Systems 4.3" (480x272)
  //#define LCD_HAOYU_FT800CB         // Haoyu with 4.3" or 5" (480x272)
  //#define LCD_HAOYU_FT810CB         // Haoyu with 5" (800x480)
  //#define LCD_LULZBOT_CLCD_UI       // LulzBot Color LCD UI
  //#define LCD_FYSETC_TFT81050       // FYSETC with 5" (800x480)
  //#define LCD_EVE3_50G              // Matrix Orbital 5.0", 800x480, BT815
  //#define LCD_EVE2_50G              // Matrix Orbital 5.0", 800x480, FT813

  // Correct the resolution if not using the stock TFT panel.
  //#define TOUCH_UI_320x240
  //#define TOUCH_UI_480x272
  //#define TOUCH_UI_800x480

  // Mappings for boards with a standard RepRapDiscount Display connector
  //#define AO_EXP1_PINMAP      // LulzBot CLCD UI EXP1 mapping
  //#define AO_EXP2_PINMAP      // LulzBot CLCD UI EXP2 mapping
  //#define CR10_TFT_PINMAP     // Rudolph Riedel's CR10 pin mapping
  //#define S6_TFT_PINMAP       // FYSETC S6 pin mapping
  //#define F6_TFT_PINMAP       // FYSETC F6 pin mapping

  //#define OTHER_PIN_LAYOUT  // Define pins manually below
  #if ENABLED(OTHER_PIN_LAYOUT)
    // Pins for CS and MOD_RESET (PD) must be chosen
    #define CLCD_MOD_RESET  9
    #define CLCD_SPI_CS    10

    // If using software SPI, specify pins for SCLK, MOSI, MISO
    //#define CLCD_USE_SOFT_SPI
    #if ENABLED(CLCD_USE_SOFT_SPI)
      #define CLCD_SOFT_SPI_MOSI 11
      #define CLCD_SOFT_SPI_MISO 12
      #define CLCD_SOFT_SPI_SCLK 13
    #endif
  #endif

  // Display Orientation. An inverted (i.e. upside-down) display
  // is supported on the FT800. The FT810 and beyond also support
  // portrait and mirrored orientations.
  //#define TOUCH_UI_INVERTED
  //#define TOUCH_UI_PORTRAIT
  //#define TOUCH_UI_MIRRORED

  // UTF8 processing and rendering.
  // Unsupported characters are shown as '?'.
  //#define TOUCH_UI_USE_UTF8
  #if ENABLED(TOUCH_UI_USE_UTF8)
    // Western accents support. These accented characters use
    // combined bitmaps and require relatively little storage.
    #define TOUCH_UI_UTF8_WESTERN_CHARSET
    #if ENABLED(TOUCH_UI_UTF8_WESTERN_CHARSET)
      // Additional character groups. These characters require
      // full bitmaps and take up considerable storage:
      //#define TOUCH_UI_UTF8_SUPERSCRIPTS  // ¹ ² ³
      //#define TOUCH_UI_UTF8_COPYRIGHT     // © ®
      //#define TOUCH_UI_UTF8_GERMANIC      // ß
      //#define TOUCH_UI_UTF8_SCANDINAVIAN  // Æ Ð Ø Þ æ ð ø þ
      //#define TOUCH_UI_UTF8_PUNCTUATION   // « » ¿ ¡
      //#define TOUCH_UI_UTF8_CURRENCY      // ¢ £ ¤ ¥
      //#define TOUCH_UI_UTF8_ORDINALS      // º ª
      //#define TOUCH_UI_UTF8_MATHEMATICS   // ± × ÷
      //#define TOUCH_UI_UTF8_FRACTIONS     // ¼ ½ ¾
      //#define TOUCH_UI_UTF8_SYMBOLS       // µ ¶ ¦ § ¬
    #endif

    // Cyrillic character set, costs about 27KiB of flash
    //#define TOUCH_UI_UTF8_CYRILLIC_CHARSET
  #endif

  // Use a smaller font when labels don't fit buttons
  #define TOUCH_UI_FIT_TEXT

  // Use a numeric passcode for "Screen lock" keypad.
  // (recommended for smaller displays)
  //#define TOUCH_UI_PASSCODE

  // Output extra debug info for Touch UI events
  //#define TOUCH_UI_DEBUG

  // Developer menu (accessed by touching "About Printer" copyright text)
  //#define TOUCH_UI_DEVELOPER_MENU
#endif

//
// Classic UI Options
//
#if TFT_SCALED_DOGLCD
  //#define TFT_MARLINUI_COLOR 0xFFFF // White
  //#define TFT_MARLINBG_COLOR 0x0000 // Black
  //#define TFT_DISABLED_COLOR 0x0003 // Almost black
  //#define TFT_BTCANCEL_COLOR 0xF800 // Red
  //#define TFT_BTARROWS_COLOR 0xDEE6 // 11011 110111 00110 Yellow
  //#define TFT_BTOKMENU_COLOR 0x145F // 00010 100010 11111 Cyan
#endif

//
// ADC Button Debounce
//
#if HAS_ADC_BUTTONS
  #define ADC_BUTTON_DEBOUNCE_DELAY 16  // Increase if buttons bounce or repeat too fast
#endif

// @section safety

/**
 * The watchdog hardware timer will do a reset and disable all outputs
 * if the firmware gets too overloaded to read the temperature sensors.
 *
 * If you find that watchdog reboot causes your AVR board to hang forever,
 * enable WATCHDOG_RESET_MANUAL to use a custom timer instead of WDTO.
 * NOTE: This method is less reliable as it can only catch hangups while
 * interrupts are enabled.
 */
#define USE_WATCHDOG
#if ENABLED(USE_WATCHDOG)
  //#define WATCHDOG_RESET_MANUAL
#endif

// @section lcd

/**
 * Babystepping enables movement of the axes by tiny increments without changing
 * the current position values. This feature is used primarily to adjust the Z
 * axis in the first layer of a print in real-time.
 *
 * Warning: Does not respect endstops!
 */
#define BABYSTEPPING
#if ENABLED(BABYSTEPPING)
  //#define INTEGRATED_BABYSTEPPING         // EXPERIMENTAL integration of babystepping into the Stepper ISR
  //#define BABYSTEP_WITHOUT_HOMING
  //#define BABYSTEP_ALWAYS_AVAILABLE       // Allow babystepping at all times (not just during movement).
  //#define BABYSTEP_XY                     // Also enable X/Y Babystepping. Not supported on DELTA!
  #define BABYSTEP_INVERT_Z false           // Change if Z babysteps should go the other way
  //#define BABYSTEP_MILLIMETER_UNITS       // Specify BABYSTEP_MULTIPLICATOR_(XY|Z) in mm instead of micro-steps
  #define BABYSTEP_MULTIPLICATOR_Z  4       // (steps or mm) Steps or millimeter distance for each Z babystep
  #define BABYSTEP_MULTIPLICATOR_XY 4       // (steps or mm) Steps or millimeter distance for each XY babystep

  #define DOUBLECLICK_FOR_Z_BABYSTEPPING  // Double-click on the Status Screen for Z Babystepping.
  #if ENABLED(DOUBLECLICK_FOR_Z_BABYSTEPPING)
    #define DOUBLECLICK_MAX_INTERVAL 1250   // Maximum interval between clicks, in milliseconds.
                                            // Note: Extra time may be added to mitigate controller latency.
    //#define MOVE_Z_WHEN_IDLE              // Jump to the move Z menu on doubleclick when printer is idle.
    #if ENABLED(MOVE_Z_WHEN_IDLE)
      #define MOVE_Z_IDLE_MULTIPLICATOR 1   // Multiply 1mm by this factor for the move step size.
    #endif
  #endif

  #define BABYSTEP_DISPLAY_TOTAL          // Display total babysteps since last G28

  //#define BABYSTEP_ZPROBE_OFFSET          // Combine M851 Z and Babystepping
  #if ENABLED(BABYSTEP_ZPROBE_OFFSET)
    //#define BABYSTEP_HOTEND_Z_OFFSET      // For multiple hotends, babystep relative Z offsets
    //#define BABYSTEP_ZPROBE_GFX_OVERLAY   // Enable graphical overlay on Z-offset editor
  #endif
#endif

// @section extruder

/**
 * Linear Pressure Control v1.5
 *
 * Assumption: advance [steps] = k * (delta velocity [steps/s])
 * K=0 means advance disabled.
 *
 * NOTE: K values for LIN_ADVANCE 1.5 differ from earlier versions!
 *
 * Set K around 0.22 for 3mm PLA Direct Drive with ~6.5cm between the drive gear and heatbreak.
 * Larger K values will be needed for flexible filament and greater distances.
 * If this algorithm produces a higher speed offset than the extruder can handle (compared to E jerk)
 * print acceleration will be reduced during the affected moves to keep within the limit.
 *
 * See https://marlinfw.org/docs/features/lin_advance.html for full instructions.
 */
#define LIN_ADVANCE
#if ENABLED(LIN_ADVANCE)
  //#define EXTRA_LIN_ADVANCE_K // Enable for second linear advance constants
  #define LIN_ADVANCE_K 0.16   // Unit: mm compression per 1mm/s extruder speed
  //#define LA_DEBUG            // If enabled, this will generate debug information output over USB.
  #define EXPERIMENTAL_SCURVE // Enable this option to permit S-Curve Acceleration
  #define ALLOW_LOW_EJERK     // Allow a DEFAULT_EJERK value of <10. Recommended for direct drive hotends.
#endif

// @section leveling

/**
 * Use Safe Bed Leveling coordinates to move axes to a useful position before bed probing.
 * For example, after homing a rotational axis the Z probe might not be perpendicular to the bed.
 * Choose values the orient the bed horizontally and the Z-probe vertically.
 */
//#define SAFE_BED_LEVELING_START_X 0.0
//#define SAFE_BED_LEVELING_START_Y 0.0
//#define SAFE_BED_LEVELING_START_Z 0.0
//#define SAFE_BED_LEVELING_START_I 0.0
//#define SAFE_BED_LEVELING_START_J 0.0
//#define SAFE_BED_LEVELING_START_K 0.0
//#define SAFE_BED_LEVELING_START_U 0.0
//#define SAFE_BED_LEVELING_START_V 0.0
//#define SAFE_BED_LEVELING_START_W 0.0

/**
 * Points to probe for all 3-point Leveling procedures.
 * Override if the automatically selected points are inadequate.
 */
#if EITHER(AUTO_BED_LEVELING_3POINT, AUTO_BED_LEVELING_UBL)
  //Front Left
  #define PROBE_PT_1_X 15
  #define PROBE_PT_1_Y 20
  //Rear Left
  #define PROBE_PT_2_X PROBE_PT_1_X
  #define PROBE_PT_2_Y Y_MAX_POS - PROBE_PT_1_Y
  //Center RIght
  #define PROBE_PT_3_X 170
  #define PROBE_PT_3_Y PROBE_PT_2_Y - ((PROBE_PT_2_Y - PROBE_PT_1_Y) / 2)
#endif

/**
 * Probing Margins
 *
 * Override PROBING_MARGIN for each side of the build plate
 * Useful to get probe points to exact positions on targets or
 * to allow leveling to avoid plate clamps on only specific
 * sides of the bed. With NOZZLE_AS_PROBE negative values are
 * allowed, to permit probing outside the bed.
 *
 * If you are replacing the prior *_PROBE_BED_POSITION options,
 * LEFT and FRONT values in most cases will map directly over
 * RIGHT and REAR would be the inverse such as
 * (X/Y_BED_SIZE - RIGHT/BACK_PROBE_BED_POSITION)
 *
 * This will allow all positions to match at compilation, however
 * should the probe position be modified with M851XY then the
 * probe points will follow. This prevents any change from causing
 * the probe to be unable to reach any points.
 */
#if PROBE_SELECTED && !IS_KINEMATIC
  #define BedClampDistanceFromEdge  15  // This should be the size of the clamps being used + a clearance distance to avoid hitting  them
  #define PROBING_MARGIN_LEFT PROBING_MARGIN			//#define PROBING_MARGIN_LEFT PROBING_MARGIN
  #define PROBING_MARGIN_RIGHT PROBING_MARGIN			//#define PROBING_MARGIN_RIGHT PROBING_MARGIN
  #define PROBING_MARGIN_FRONT BedClampDistanceFromEdge	//#define PROBING_MARGIN_FRONT PROBING_MARGIN
  #define PROBING_MARGIN_BACK BedClampDistanceFromEdge	//#define PROBING_MARGIN_BACK PROBING_MARGIN
#endif

#if EITHER(MESH_BED_LEVELING, AUTO_BED_LEVELING_UBL)
// Override the mesh area if the automatic (max) area is too large
  #define MESH_MIN_X _MAX( PROBING_MARGIN_LEFT , X_MIN_POS + ProbeOffset_X )		//#define MESH_MIN_X MESH_INSET
  #define MESH_MIN_Y PROBING_MARGIN_FRONT	  	//#define MESH_MIN_Y MESH_INSET
  //Compare results of two method and choose smaller mesh to ensure probe can hit all mesh locations
  #define MESH_MAX_X _MIN( ( X_BED_SIZE - PROBING_MARGIN ) , ( X_MAX_POS + ProbeOffset_X ) , ( X_MAX_POS - MESH_INSET ) )              // #define MESH_MAX_X X_BED_SIZE - (MESH_INSET)
  #define MESH_MAX_Y _MIN( ( Y_BED_SIZE - BedClampDistanceFromEdge ) , ( Y_MAX_POS + ProbeOffset_Y ), ( Y_MAX_POS - MESH_INSET ) )    // #define MESH_MAX_Y Y_BED_SIZE - (MESH_INSET)
#endif

#if BOTH(AUTO_BED_LEVELING_UBL, EEPROM_SETTINGS)
  //#define OPTIMIZED_MESH_STORAGE  // Store mesh with less precision to save EEPROM space
#endif

/**
 * Repeatedly attempt G29 leveling until it succeeds.
 * Stop after G29_MAX_RETRIES attempts.
 */
//#define G29_RETRY_AND_RECOVER
#if ENABLED(G29_RETRY_AND_RECOVER)
  #define G29_MAX_RETRIES 3
  #define G29_HALT_ON_FAILURE
  /**
   * Specify the GCODE commands that will be executed when leveling succeeds,
   * between attempts, and after the maximum number of retries have been tried.
   */
  #define G29_SUCCESS_COMMANDS "M117 Bed leveling done."
  #define G29_RECOVER_COMMANDS "M117 Probe failed. Rewiping.\nG28\nG12 P0 S12 T0"
  #define G29_FAILURE_COMMANDS "M117 Bed leveling failed.\nG0 Z10\nM300 P25 S880\nM300 P50 S0\nM300 P25 S880\nM300 P50 S0\nM300 P25 S880\nM300 P50 S0\nG4 S1"

#endif

/**
 * Thermal Probe Compensation
 *
 * Adjust probe measurements to compensate for distortion associated with the temperature
 * of the probe, bed, and/or hotend.
 * Use G76 to automatically calibrate this feature for probe and bed temperatures.
 * (Extruder temperature/offset values must be calibrated manually.)
 * Use M871 to set temperature/offset values manually.
 * For more details see https://marlinfw.org/docs/features/probe_temp_compensation.html
 */
//#define PTC_PROBE    // Compensate based on probe temperature
//#define PTC_BED      // Compensate based on bed temperature
//#define PTC_HOTEND   // Compensate based on hotend temperature

#if ANY(PTC_PROBE, PTC_BED, PTC_HOTEND)
  /**
   * If the probe is outside the defined range, use linear extrapolation with the closest
   * point and the point with index PTC_LINEAR_EXTRAPOLATION. e.g., If set to 4 it will use the
   * linear extrapolation between data[0] and data[4] for values below PTC_PROBE_START.
   */
  //#define PTC_LINEAR_EXTRAPOLATION 4

  #if ENABLED(PTC_PROBE)
    // Probe temperature calibration generates a table of values starting at PTC_PROBE_START
    // (e.g., 30), in steps of PTC_PROBE_RES (e.g., 5) with PTC_PROBE_COUNT (e.g., 10) samples.
    #define PTC_PROBE_START   30    // (°C)
    #define PTC_PROBE_RES      5    // (°C)
    #define PTC_PROBE_COUNT   10
    #define PTC_PROBE_ZOFFS   { 0 } // (µm) Z adjustments per sample
  #endif

  #if ENABLED(PTC_BED)
    // Bed temperature calibration builds a similar table.
    #define PTC_BED_START     60    // (°C)
    #define PTC_BED_RES        5    // (°C)
    #define PTC_BED_COUNT     10
    #define PTC_BED_ZOFFS     { 0 } // (µm) Z adjustments per sample
  #endif

  #if ENABLED(PTC_HOTEND)
    // Note: There is no automatic calibration for the hotend. Use M871.
    #define PTC_HOTEND_START 180    // (°C)
    #define PTC_HOTEND_RES     5    // (°C)
    #define PTC_HOTEND_COUNT  20
    #define PTC_HOTEND_ZOFFS  { 0 } // (µm) Z adjustments per sample
  #endif

  // G76 options
  #if BOTH(PTC_PROBE, PTC_BED)
    // Park position to wait for probe cooldown
    #define PTC_PARK_POS   { 0, 0, 100 }

    // Probe position to probe and wait for probe to reach target temperature
    //#define PTC_PROBE_POS  { 12.0f, 7.3f } // Example: MK52 magnetic heatbed
    #define PTC_PROBE_POS  { 90, 100 }

    // The temperature the probe should be at while taking measurements during
    // bed temperature calibration.
    #define PTC_PROBE_TEMP    30  // (°C)

    // Height above Z=0.0 to raise the nozzle. Lowering this can help the probe to heat faster.
    // Note: The Z=0.0 offset is determined by the probe Z offset (e.g., as set with M851 Z).
    #define PTC_PROBE_HEATING_OFFSET 0.5
  #endif
#endif // PTC_PROBE || PTC_BED || PTC_HOTEND

// @section extras

//
// G60/G61 Position Save and Return
//
//#define SAVED_POSITIONS 1         // Each saved position slot costs 12 bytes

//
// G2/G3 Arc Support
//
#define ARC_SUPPORT                   // Requires ~3226 bytes
#if ENABLED(ARC_SUPPORT)
  #define MIN_ARC_SEGMENT_MM      0.1 // (mm) Minimum length of each arc segment
  #define MAX_ARC_SEGMENT_MM      1.0 // (mm) Maximum length of each arc segment
  #define MIN_CIRCLE_SEGMENTS    72   // Minimum number of segments in a complete circle
  //#define ARC_SEGMENTS_PER_SEC 50   // Use the feedrate to choose the segment length
  #define N_ARC_CORRECTION       25   // Number of interpolated segments between corrections
  //#define ARC_P_CIRCLES             // Enable the 'P' parameter to specify complete circles
  //#define SF_ARC_FIX                // Enable only if using SkeinForge with "Arc Point" fillet procedure
#endif

// G5 Bézier Curve Support with XYZE destination and IJPQ offsets
//#define BEZIER_CURVE_SUPPORT        // Requires ~2666 bytes

#if EITHER(ARC_SUPPORT, BEZIER_CURVE_SUPPORT)
  //#define CNC_WORKSPACE_PLANES      // Allow G2/G3/G5 to operate in XY, ZX, or YZ planes
#endif

/**
 * Direct Stepping
 *
 * Comparable to the method used by Klipper, G6 direct stepping significantly
 * reduces motion calculations, increases top printing speeds, and results in
 * less step aliasing by calculating all motions in advance.
 * Preparing your G-code: https://github.com/colinrgodsey/step-daemon
 */
//#define DIRECT_STEPPING

/**
 * G38 Probe Target
 *
 * This option adds G38.2 and G38.3 (probe towards target)
 * and optionally G38.4 and G38.5 (probe away from target).
 * Set MULTIPLE_PROBING for G38 to probe more than once.
 */
//#define G38_PROBE_TARGET
#if ENABLED(G38_PROBE_TARGET)
  //#define G38_PROBE_AWAY        // Include G38.4 and G38.5 to probe away from target
  #define G38_MINIMUM_MOVE 0.0275 // (mm) Minimum distance that will produce a move.
#endif

// Moves (or segments) with fewer steps than this will be joined with the next move
#define MIN_STEPS_PER_SEGMENT 6

/**
 * Minimum delay before and after setting the stepper DIR (in ns)
 *     0 : No delay (Expect at least 10µS since one Stepper ISR must transpire)
 *    20 : Minimum for TMC2xxx drivers
 *   200 : Minimum for A4988 drivers
 *   400 : Minimum for A5984 drivers
 *   500 : Minimum for LV8729 drivers (guess, no info in datasheet)
 *   650 : Minimum for DRV8825 drivers
 *  1500 : Minimum for TB6600 drivers (guess, no info in datasheet)
 * 15000 : Minimum for TB6560 drivers (guess, no info in datasheet)
 *
 * Override the default value based on the driver type set in Configuration.h.
 */
//#define MINIMUM_STEPPER_POST_DIR_DELAY 650
//#define MINIMUM_STEPPER_PRE_DIR_DELAY 650

/**
 * Minimum stepper driver pulse width (in µs)
 *   0 : Smallest possible width the MCU can produce, compatible with TMC2xxx drivers
 *   0 : Minimum 500ns for LV8729, adjusted in stepper.h
 *   1 : Minimum for A4988 and A5984 stepper drivers
 *   2 : Minimum for DRV8825 stepper drivers
 *   3 : Minimum for TB6600 stepper drivers
 *  30 : Minimum for TB6560 stepper drivers
 *
 * Override the default value based on the driver type set in Configuration.h.
 */
//#define MINIMUM_STEPPER_PULSE 2

/**
 * Maximum stepping rate (in Hz) the stepper driver allows
 *  If undefined, defaults to 1MHz / (2 * MINIMUM_STEPPER_PULSE)
 *  5000000 : Maximum for TMC2xxx stepper drivers
 *  1000000 : Maximum for LV8729 stepper driver
 *  500000  : Maximum for A4988 stepper driver
 *  250000  : Maximum for DRV8825 stepper driver
 *  150000  : Maximum for TB6600 stepper driver
 *   15000  : Maximum for TB6560 stepper driver
 *
 * Override the default value based on the driver type set in Configuration.h.
 */
//#define MAXIMUM_STEPPER_RATE 250000

// @section temperature

// Control heater 0 and heater 1 in parallel.
//#define HEATERS_PARALLEL

//===========================================================================
//================================= Buffers =================================
//===========================================================================

// @section motion

// The number of linear moves that can be in the planner at once.
// The value of BLOCK_BUFFER_SIZE must be a power of 2 (e.g., 8, 16, 32)
#if BOTH(SDSUPPORT, DIRECT_STEPPING)
  #define BLOCK_BUFFER_SIZE  32
#elif ENABLED(SDSUPPORT)
  #define BLOCK_BUFFER_SIZE 64
#else
  #define BLOCK_BUFFER_SIZE 64
#endif

// @section serial

// The ASCII buffer for serial input
#define MAX_CMD_SIZE 96
#define BUFSIZE 32        // Number of lines to have in the serial buffer     // Original = 4 -> Bumped to 32 since primarily using OctoPrint

// Transmission to Host Buffer Size
// To save 386 bytes of PROGMEM (and TX_BUFFER_SIZE+3 bytes of RAM) set to 0.
// To buffer a simple "ok" you need 4 bytes.
// For ADVANCED_OK (M105) you need 32 bytes.
// For debug-echo: 128 bytes for the optimal speed.
// Other output doesn't need to be that speedy.
// :[0, 2, 4, 8, 16, 32, 64, 128, 256]
#define TX_BUFFER_SIZE 32

// Host Receive Buffer Size
// Without XON/XOFF flow control (see SERIAL_XON_XOFF below) 32 bytes should be enough.
// To use flow control, set this buffer size to at least 1024 bytes.
// :[0, 2, 4, 8, 16, 32, 64, 128, 256, 512, 1024, 2048]
//#define RX_BUFFER_SIZE 1024

#if RX_BUFFER_SIZE >= 1024
  // Enable to have the controller send XON/XOFF control characters to
  // the host to signal the RX buffer is becoming full.
  //#define SERIAL_XON_XOFF
#endif

#if ENABLED(SDSUPPORT)
  // Enable this option to collect and display the maximum
  // RX queue usage after transferring a file to SD.
  //#define SERIAL_STATS_MAX_RX_QUEUED

  // Enable this option to collect and display the number
  // of dropped bytes after a file transfer to SD.
  //#define SERIAL_STATS_DROPPED_RX
#endif

// Monitor RX buffer usage
// Dump an error to the serial port if the serial receive buffer overflows.
// If you see these errors, increase the RX_BUFFER_SIZE value.
// Not supported on all platforms.
//#define RX_BUFFER_MONITOR

/**
 * Emergency Command Parser
 *
 * Add a low-level parser to intercept certain commands as they
 * enter the serial receive buffer, so they cannot be blocked.
 * Currently handles M108, M112, M410, M876
 * NOTE: Not yet implemented for all platforms.
 */
#define EMERGENCY_PARSER

/**
 * Realtime Reporting (requires EMERGENCY_PARSER)
 *
 * - Report position and state of the machine (like Grbl).
 * - Auto-report position during long moves.
 * - Useful for CNC/LASER.
 *
 * Adds support for commands:
 *  S000 : Report State and Position while moving.
 *  P000 : Instant Pause / Hold while moving.
 *  R000 : Resume from Pause / Hold.
 *
 * - During Hold all Emergency Parser commands are available, as usual.
 * - Enable NANODLP_Z_SYNC and NANODLP_ALL_AXIS for move command end-state reports.
 */
//#define REALTIME_REPORTING_COMMANDS
#if ENABLED(REALTIME_REPORTING_COMMANDS)
  //#define FULL_REPORT_TO_HOST_FEATURE   // Auto-report the machine status like Grbl CNC
#endif

// Bad Serial-connections can miss a received command by sending an 'ok'
// Therefore some clients abort after 30 seconds in a timeout.
// Some other clients start sending commands while receiving a 'wait'.
// This "wait" is only sent when the buffer is empty. 1 second is a good value here.
//#define NO_TIMEOUTS 1000 // Milliseconds

// Some clients will have this feature soon. This could make the NO_TIMEOUTS unnecessary.
#define ADVANCED_OK

// Printrun may have trouble receiving long strings all at once.
// This option inserts short delays between lines of serial output.
#define SERIAL_OVERRUN_PROTECTION

// For serial echo, the number of digits after the decimal point
//#define SERIAL_FLOAT_PRECISION 4

/**
 * Set the number of proportional font spaces required to fill up a typical character space.
 * This can help to better align the output of commands like `G29 O` Mesh Output.
 *
 * For clients that use a fixed-width font (like OctoPrint), leave this set to 1.0.
 * Otherwise, adjust according to your client and font.
 */
#define PROPORTIONAL_FONT_RATIO 1.0

// @section extras

/**
 * Extra Fan Speed
 * Adds a secondary fan speed for each print-cooling fan.
 *   'M106 P<fan> T3-255' : Set a secondary speed for <fan>
 *   'M106 P<fan> T2'     : Use the set secondary speed
 *   'M106 P<fan> T1'     : Restore the previous fan speed
 */
//#define EXTRA_FAN_SPEED

/**
 * Firmware-based and LCD-controlled retract
 *
 * Add G10 / G11 commands for automatic firmware-based retract / recover.
 * Use M207 and M208 to define parameters for retract / recover.
 *
 * Use M209 to enable or disable auto-retract.
 * With auto-retract enabled, all G1 E moves within the set range
 * will be converted to firmware-based retract/recover moves.
 *
 * Be sure to turn off auto-retract during filament change.
 *
 * Note that M207 / M208 / M209 settings are saved to EEPROM.
 */
#define FWRETRACT
#if ENABLED(FWRETRACT)
  #define FWRETRACT_AUTORETRACT             // Override slicer retractions
  #if ENABLED(FWRETRACT_AUTORETRACT)
    #define MIN_AUTORETRACT             0.1 // (mm) Don't convert E moves under this length
    #define MAX_AUTORETRACT            10.0 // (mm) Don't convert E moves over this length
  #endif
  #define RETRACT_LENGTH                3   // (mm) Default retract length (positive value)
  #define RETRACT_LENGTH_SWAP          13   // (mm) Default swap retract length (positive value)
  #define RETRACT_FEEDRATE             45   // (mm/s) Default feedrate for retracting
  #define RETRACT_ZRAISE                0   // (mm) Default retract Z-raise
  #define RETRACT_RECOVER_LENGTH        0   // (mm) Default additional recover length (added to retract length on recover)
  #define RETRACT_RECOVER_LENGTH_SWAP   0   // (mm) Default additional swap recover length (added to retract length on recover from toolchange)
  #define RETRACT_RECOVER_FEEDRATE      8   // (mm/s) Default feedrate for recovering from retraction
  #define RETRACT_RECOVER_FEEDRATE_SWAP 8   // (mm/s) Default feedrate for recovering from swap retraction
  #if ENABLED(MIXING_EXTRUDER)
    //#define RETRACT_SYNC_MIXING           // Retract and restore all mixing steppers simultaneously
  #endif
#endif

/**
 * Universal tool change settings.
 * Applies to all types of extruders except where explicitly noted.
 */
#if HAS_MULTI_EXTRUDER
  // Z raise distance for tool-change, as needed for some extruders
  #define TOOLCHANGE_ZRAISE                 2 // (mm)
  //#define TOOLCHANGE_ZRAISE_BEFORE_RETRACT  // Apply raise before swap retraction (if enabled)
  //#define TOOLCHANGE_NO_RETURN              // Never return to previous position on tool-change
  #if ENABLED(TOOLCHANGE_NO_RETURN)
    //#define EVENT_GCODE_AFTER_TOOLCHANGE "G12X"   // Extra G-code to run after tool-change
  #endif

  /**
   * Extra G-code to run while executing tool-change commands. Can be used to use an additional
   * stepper motor (I axis, see option NUM_AXES in Configuration.h) to drive the tool-changer.
   */
  //#define EVENT_GCODE_TOOLCHANGE_T0 "G28 A\nG1 A0" // Extra G-code to run while executing tool-change command T0
  //#define EVENT_GCODE_TOOLCHANGE_T1 "G1 A10"       // Extra G-code to run while executing tool-change command T1
  //#define EVENT_GCODE_TOOLCHANGE_ALWAYS_RUN        // Always execute above G-code sequences. Use with caution!

  /**
   * Tool Sensors detect when tools have been picked up or dropped.
   * Requires the pins TOOL_SENSOR1_PIN, TOOL_SENSOR2_PIN, etc.
   */
  //#define TOOL_SENSOR

  /**
   * Retract and prime filament on tool-change to reduce
   * ooze and stringing and to get cleaner transitions.
   */
  #define TOOLCHANGE_FILAMENT_SWAP
  #if ENABLED(TOOLCHANGE_FILAMENT_SWAP)
    // Load / Unload
    #define TOOLCHANGE_FS_LENGTH              8  // (mm) Load / Unload length
    #define TOOLCHANGE_FS_EXTRA_RESUME_LENGTH  0  // (mm) Extra length for better restart. Adjust with LCD or M217 B.
    #define TOOLCHANGE_FS_RETRACT_SPEED   (50*60) // (mm/min) (Unloading)
    #define TOOLCHANGE_FS_UNRETRACT_SPEED (25*60) // (mm/min) (On SINGLENOZZLE or Bowden loading must be slowed down)

    // Longer prime to clean out a SINGLENOZZLE
    #define TOOLCHANGE_FS_EXTRA_PRIME          0  // (mm) Extra priming length
    #define TOOLCHANGE_FS_PRIME_SPEED    (4.6*60) // (mm/min) Extra priming feedrate
    #define TOOLCHANGE_FS_WIPE_RETRACT   3 // (mm/min) Retract before cooling for less stringing, better wipe, etc.

    // Cool after prime to reduce stringing
    #define TOOLCHANGE_FS_FAN                 -1  // Fan index or -1 to skip
    #define TOOLCHANGE_FS_FAN_SPEED          255  // 0-255
    #define TOOLCHANGE_FS_FAN_TIME            10  // (seconds)

    // Use TOOLCHANGE_FS_PRIME_SPEED feedrate for first time each extruder is primed
    //#define TOOLCHANGE_FS_SLOW_FIRST_PRIME

    // Primes T0 the first time T0 is sent to the printer. [ Power-On -> T0 { Activate & Primes T0 } -> T1 { Retracts T0, Activate & Primes T1 } ] 
    // If disabled, does not perform priming routine on T0 until switching back to T0 from another extruder  [ Power-On -> T0 { T0 Activated } -> T1 { Activate & Primes T1 } -> T0 { Retracts T1, Activate &  Primes T0 } ]
    // Enable with M217 V1 before printing to avoid unwanted priming on host connect
    #define TOOLCHANGE_FS_PRIME_FIRST_USED

    /**
     * Tool Change Migration
     * This feature provides G-code and LCD options to switch tools mid-print.
     * All applicable tool properties are migrated so the print can continue.
     * Tools must be closely matching and other restrictions may apply.
     * Useful to:
     *   - Change filament color without interruption
     *   - Switch spools automatically on filament runout
     *   - Switch to a different nozzle on an extruder jam
     */
    //#define TOOLCHANGE_MIGRATION_FEATURE

  #endif

  /**
   * Position to park head during tool change.
   * Doesn't apply to SWITCHING_TOOLHEAD, DUAL_X_CARRIAGE, or PARKING_EXTRUDER
   */
  //#define TOOLCHANGE_PARK
  #if ENABLED(TOOLCHANGE_PARK)
    #define TOOLCHANGE_PARK_XY    { X_MIN_POS + 10, Y_MIN_POS + 10 }
    #define TOOLCHANGE_PARK_XY_FEEDRATE 6000  // (mm/min)
    //#define TOOLCHANGE_PARK_X_ONLY          // X axis only move
    //#define TOOLCHANGE_PARK_Y_ONLY          // Y axis only move
  #endif
#endif // HAS_MULTI_EXTRUDER

/**
 * Advanced Pause for Filament Change
 *  - Adds the G-code M600 Filament Change to initiate a filament change.
 *  - This feature is required for the default FILAMENT_RUNOUT_SCRIPT.
 *
 * Requirements:
 *  - For Filament Change parking enable and configure NOZZLE_PARK_FEATURE.
 *  - For user interaction enable an LCD display, HOST_PROMPT_SUPPORT, or EMERGENCY_PARSER.
 *
 * Enable PARK_HEAD_ON_PAUSE to add the G-code M125 Pause and Park.
 */
#define ADVANCED_PAUSE_FEATURE
#if ENABLED(ADVANCED_PAUSE_FEATURE)
  #define PAUSE_PARK_RETRACT_FEEDRATE         25  // (mm/s) Initial retract feedrate.
  #define PAUSE_PARK_RETRACT_LENGTH            1.0  // (mm) Initial retract.
                                                  // This short retract is done immediately, before parking the nozzle.
  #define FILAMENT_CHANGE_UNLOAD_FEEDRATE     50  // (mm/s) Unload filament feedrate. This can be pretty fast.
  #define FILAMENT_CHANGE_UNLOAD_ACCEL        25  // (mm/s^2) Lower acceleration may allow a faster feedrate.
  #define FILAMENT_CHANGE_UNLOAD_LENGTH      25  // (mm) The length of filament for a complete unload.
                                                  //   For Bowden, the full length of the tube and nozzle.
                                                  //   For direct drive, the full length of the nozzle.
                                                  //   Set to 0 for manual unloading.
  #define FILAMENT_CHANGE_SLOW_LOAD_FEEDRATE   6  // (mm/s) Slow move when starting load.
  #define FILAMENT_CHANGE_SLOW_LOAD_LENGTH     0  // (mm) Slow length, to allow time to insert material.
                                                  // 0 to disable start loading and skip to fast load only
  #define FILAMENT_CHANGE_FAST_LOAD_FEEDRATE  35  // (mm/s) Load filament feedrate. This can be pretty fast.
  #define FILAMENT_CHANGE_FAST_LOAD_ACCEL     25  // (mm/s^2) Lower acceleration may allow a faster feedrate.
  #define FILAMENT_CHANGE_FAST_LOAD_LENGTH    20  // (mm) Load length of filament, from extruder gear to nozzle.
                                                  //   For Bowden, the full length of the tube and nozzle.
                                                  //   For direct drive, the full length of the nozzle.
  //#define ADVANCED_PAUSE_CONTINUOUS_PURGE       // Purge continuously up to the purge length until interrupted.
  #define ADVANCED_PAUSE_PURGE_FEEDRATE        3  // (mm/s) Extrude feedrate (after loading). Should be slower than load feedrate.
  #define ADVANCED_PAUSE_PURGE_LENGTH         50  // (mm) Length to extrude after loading.
                                                  //   Set to 0 for manual extrusion.
                                                  //   Filament can be extruded repeatedly from the Filament Change menu
                                                  //   until extrusion is consistent, and to purge old filament.
  #define ADVANCED_PAUSE_RESUME_PRIME          0  // (mm) Extra distance to prime nozzle after returning from park.
  #define ADVANCED_PAUSE_FANS_PAUSE             // Turn off print-cooling fans while the machine is paused.

                                                  // Filament Unload does a Retract, Delay, and Purge first:
  #define FILAMENT_UNLOAD_PURGE_RETRACT       13  // (mm) Unload initial retract length.
  #define FILAMENT_UNLOAD_PURGE_DELAY       5000  // (ms) Delay for the filament to cool after retract.
  #define FILAMENT_UNLOAD_PURGE_LENGTH         8  // (mm) An unretract is done, then this length is purged.
  #define FILAMENT_UNLOAD_PURGE_FEEDRATE      25  // (mm/s) feedrate to purge before unload

  #define PAUSE_PARK_NOZZLE_TIMEOUT           45  // (seconds) Time limit before the nozzle is turned off for safety.
  #define FILAMENT_CHANGE_ALERT_BEEPS         10  // Number of alert beeps to play when a response is needed.
  #define PAUSE_PARK_NO_STEPPER_TIMEOUT           // Enable for XYZ steppers to stay powered on during filament change.
  //#define FILAMENT_CHANGE_RESUME_ON_INSERT      // Automatically continue / load filament when runout sensor is triggered again.
  //#define PAUSE_REHEAT_FAST_RESUME              // Reduce number of waits by not prompting again post-timeout before continuing.

  #define PARK_HEAD_ON_PAUSE                    // Park the nozzle during pause and filament change.
  //#define HOME_BEFORE_FILAMENT_CHANGE           // If needed, home before parking for filament change

  //#define FILAMENT_LOAD_UNLOAD_GCODES           // Add M701/M702 Load/Unload G-codes, plus Load/Unload in the LCD Prepare menu.
  //#define FILAMENT_UNLOAD_ALL_EXTRUDERS         // Allow M702 to unload all extruders above a minimum target temp (as set by M302)
#endif

// @section tmc

/**
 * TMC26X Stepper Driver options
 *
 * The TMC26XStepper library is required for this stepper driver.
 * https://github.com/trinamic/TMC26XStepper
 */
#if HAS_DRIVER(TMC26X)

  #if AXIS_DRIVER_TYPE_X(TMC26X)
    #define X_MAX_CURRENT     1000  // (mA)
    #define X_SENSE_RESISTOR    91  // (mOhms)
    #define X_MICROSTEPS        16  // Number of microsteps
  #endif

  #if AXIS_DRIVER_TYPE_X2(TMC26X)
    #define X2_MAX_CURRENT    1000
    #define X2_SENSE_RESISTOR   91
    #define X2_MICROSTEPS       X_MICROSTEPS
  #endif

  #if AXIS_DRIVER_TYPE_Y(TMC26X)
    #define Y_MAX_CURRENT     1000
    #define Y_SENSE_RESISTOR    91
    #define Y_MICROSTEPS        16
  #endif

  #if AXIS_DRIVER_TYPE_Y2(TMC26X)
    #define Y2_MAX_CURRENT    1000
    #define Y2_SENSE_RESISTOR   91
    #define Y2_MICROSTEPS       Y_MICROSTEPS
  #endif

  #if AXIS_DRIVER_TYPE_Z(TMC26X)
    #define Z_MAX_CURRENT     1000
    #define Z_SENSE_RESISTOR    91
    #define Z_MICROSTEPS        16
  #endif

  #if AXIS_DRIVER_TYPE_Z2(TMC26X)
    #define Z2_MAX_CURRENT    1000
    #define Z2_SENSE_RESISTOR   91
    #define Z2_MICROSTEPS       Z_MICROSTEPS
  #endif

  #if AXIS_DRIVER_TYPE_Z3(TMC26X)
    #define Z3_MAX_CURRENT    1000
    #define Z3_SENSE_RESISTOR   91
    #define Z3_MICROSTEPS       Z_MICROSTEPS
  #endif

  #if AXIS_DRIVER_TYPE_Z4(TMC26X)
    #define Z4_MAX_CURRENT    1000
    #define Z4_SENSE_RESISTOR   91
    #define Z4_MICROSTEPS       Z_MICROSTEPS
  #endif

  #if AXIS_DRIVER_TYPE_I(TMC26X)
    #define I_MAX_CURRENT    1000
    #define I_SENSE_RESISTOR   91
    #define I_MICROSTEPS       16
  #endif

  #if AXIS_DRIVER_TYPE_J(TMC26X)
    #define J_MAX_CURRENT    1000
    #define J_SENSE_RESISTOR   91
    #define J_MICROSTEPS       16
  #endif

  #if AXIS_DRIVER_TYPE_K(TMC26X)
    #define K_MAX_CURRENT    1000
    #define K_SENSE_RESISTOR   91
    #define K_MICROSTEPS       16
  #endif

  #if AXIS_DRIVER_TYPE_U(TMC26X)
    #define U_MAX_CURRENT    1000
    #define U_SENSE_RESISTOR   91
    #define U_MICROSTEPS       16
  #endif

  #if AXIS_DRIVER_TYPE_V(TMC26X)
    #define V_MAX_CURRENT    1000
    #define V_SENSE_RESISTOR   91
    #define V_MICROSTEPS       16
  #endif

  #if AXIS_DRIVER_TYPE_W(TMC26X)
    #define W_MAX_CURRENT    1000
    #define W_SENSE_RESISTOR   91
    #define W_MICROSTEPS       16
  #endif

  #if AXIS_DRIVER_TYPE_E0(TMC26X)
    #define E0_MAX_CURRENT    1000
    #define E0_SENSE_RESISTOR   91
    #define E0_MICROSTEPS       16
  #endif

  #if AXIS_DRIVER_TYPE_E1(TMC26X)
    #define E1_MAX_CURRENT    1000
    #define E1_SENSE_RESISTOR   91
    #define E1_MICROSTEPS       E0_MICROSTEPS
  #endif

  #if AXIS_DRIVER_TYPE_E2(TMC26X)
    #define E2_MAX_CURRENT    1000
    #define E2_SENSE_RESISTOR   91
    #define E2_MICROSTEPS       E0_MICROSTEPS
  #endif

  #if AXIS_DRIVER_TYPE_E3(TMC26X)
    #define E3_MAX_CURRENT    1000
    #define E3_SENSE_RESISTOR   91
    #define E3_MICROSTEPS       E0_MICROSTEPS
  #endif

  #if AXIS_DRIVER_TYPE_E4(TMC26X)
    #define E4_MAX_CURRENT    1000
    #define E4_SENSE_RESISTOR   91
    #define E4_MICROSTEPS       E0_MICROSTEPS
  #endif

  #if AXIS_DRIVER_TYPE_E5(TMC26X)
    #define E5_MAX_CURRENT    1000
    #define E5_SENSE_RESISTOR   91
    #define E5_MICROSTEPS       E0_MICROSTEPS
  #endif

  #if AXIS_DRIVER_TYPE_E6(TMC26X)
    #define E6_MAX_CURRENT    1000
    #define E6_SENSE_RESISTOR   91
    #define E6_MICROSTEPS       E0_MICROSTEPS
  #endif

  #if AXIS_DRIVER_TYPE_E7(TMC26X)
    #define E7_MAX_CURRENT    1000
    #define E7_SENSE_RESISTOR   91
    #define E7_MICROSTEPS       E0_MICROSTEPS
  #endif

#endif // TMC26X

// @section tmc_smart

/**
 * To use TMC2130, TMC2160, TMC2660, TMC5130, TMC5160 stepper drivers in SPI mode
 * connect your SPI pins to the hardware SPI interface on your board and define
 * the required CS pins in your `pins_MYBOARD.h` file. (e.g., RAMPS 1.4 uses AUX3
 * pins `X_CS_PIN 53`, `Y_CS_PIN 49`, etc.).
 * You may also use software SPI if you wish to use general purpose IO pins.
 *
 * To use TMC2208 stepper UART-configurable stepper drivers connect #_SERIAL_TX_PIN
 * to the driver side PDN_UART pin with a 1K resistor.
 * To use the reading capabilities, also connect #_SERIAL_RX_PIN to PDN_UART without
 * a resistor.
 * The drivers can also be used with hardware serial.
 *
 * TMCStepper library is required to use TMC stepper drivers.
 * https://github.com/teemuatlut/TMCStepper
 */
#if HAS_TRINAMIC_CONFIG

  #define HOLD_MULTIPLIER    0.5  // Scales down the holding current from run current

  /**
   * Interpolate microsteps to 256
   * Override for each driver with <driver>_INTERPOLATE settings below
   */
  #define INTERPOLATE      true

  #if AXIS_IS_TMC(X)
    #define X_CURRENT       530        // (mA) RMS current. Multiply by 1.414 for peak current.
    #define X_CURRENT_HOME  X_CURRENT  // (mA) RMS current for sensorless homing
    #define X_MICROSTEPS     16        // 0..256
    #define X_RSENSE          0.11
    #define X_CHAIN_POS      -1        // -1..0: Not chained. 1: MCU MOSI connected. 2: Next in chain, ...
    //#define X_INTERPOLATE  true      // Enable to override 'INTERPOLATE' for the X axis
    //#define X_HOLD_MULTIPLIER 0.5    // Enable to override 'HOLD_MULTIPLIER' for the X axis
  #endif

  #if AXIS_IS_TMC(X2)
    #define X2_CURRENT      530
    #define X2_CURRENT_HOME X2_CURRENT
    #define X2_MICROSTEPS    X_MICROSTEPS
    #define X2_RSENSE         0.11
    #define X2_CHAIN_POS     -1
    //#define X2_INTERPOLATE true
    //#define X2_HOLD_MULTIPLIER 0.5
  #endif

  #if AXIS_IS_TMC(Y)
    #define Y_CURRENT       530
    #define Y_CURRENT_HOME  Y_CURRENT
    #define Y_MICROSTEPS     16
    #define Y_RSENSE          0.11
    #define Y_CHAIN_POS      -1
    //#define Y_INTERPOLATE  true
    //#define Y_HOLD_MULTIPLIER 0.5
  #endif

  #if AXIS_IS_TMC(Y2)
    #define Y2_CURRENT      530
    #define Y2_CURRENT_HOME Y2_CURRENT
    #define Y2_MICROSTEPS    Y_MICROSTEPS
    #define Y2_RSENSE         0.11
    #define Y2_CHAIN_POS     -1
    //#define Y2_INTERPOLATE true
    //#define Y2_HOLD_MULTIPLIER 0.5
  #endif

  #if AXIS_IS_TMC(Z)
    #define Z_CURRENT       530
    #define Z_CURRENT_HOME  Z_CURRENT
    #define Z_MICROSTEPS     16
    #define Z_RSENSE          0.11
    #define Z_CHAIN_POS      -1
    //#define Z_INTERPOLATE  true
    //#define Z_HOLD_MULTIPLIER 0.5
  #endif

  #if AXIS_IS_TMC(Z2)
    #define Z2_CURRENT      530
    #define Z2_CURRENT_HOME Z2_CURRENT
    #define Z2_MICROSTEPS    Z_MICROSTEPS
    #define Z2_RSENSE         0.11
    #define Z2_CHAIN_POS     -1
    //#define Z2_INTERPOLATE true
    //#define Z2_HOLD_MULTIPLIER 0.5
  #endif

  #if AXIS_IS_TMC(Z3)
    #define Z3_CURRENT      530
    #define Z3_CURRENT_HOME Z3_CURRENT
    #define Z3_MICROSTEPS    Z_MICROSTEPS
    #define Z3_RSENSE         0.11
    #define Z3_CHAIN_POS     -1
    //#define Z3_INTERPOLATE true
    //#define Z3_HOLD_MULTIPLIER 0.5
  #endif

  #if AXIS_IS_TMC(Z4)
    #define Z4_CURRENT      530
    #define Z4_CURRENT_HOME Z4_CURRENT
    #define Z4_MICROSTEPS    Z_MICROSTEPS
    #define Z4_RSENSE         0.11
    #define Z4_CHAIN_POS     -1
    //#define Z4_INTERPOLATE true
    //#define Z4_HOLD_MULTIPLIER 0.5
  #endif

  #if AXIS_IS_TMC(I)
    #define I_CURRENT      800
    #define I_CURRENT_HOME I_CURRENT
    #define I_MICROSTEPS    16
    #define I_RSENSE         0.11
    #define I_CHAIN_POS     -1
    //#define I_INTERPOLATE  true
    //#define I_HOLD_MULTIPLIER 0.5
  #endif

  #if AXIS_IS_TMC(J)
    #define J_CURRENT      800
    #define J_CURRENT_HOME J_CURRENT
    #define J_MICROSTEPS    16
    #define J_RSENSE         0.11
    #define J_CHAIN_POS     -1
    //#define J_INTERPOLATE  true
    //#define J_HOLD_MULTIPLIER 0.5
  #endif

  #if AXIS_IS_TMC(K)
    #define K_CURRENT      800
    #define K_CURRENT_HOME K_CURRENT
    #define K_MICROSTEPS    16
    #define K_RSENSE         0.11
    #define K_CHAIN_POS     -1
    //#define K_INTERPOLATE  true
    //#define K_HOLD_MULTIPLIER 0.5
  #endif

  #if AXIS_IS_TMC(U)
    #define U_CURRENT      800
    #define U_CURRENT_HOME U_CURRENT
    #define U_MICROSTEPS     8
    #define U_RSENSE         0.11
    #define U_CHAIN_POS     -1
    //#define U_INTERPOLATE  true
  #endif

  #if AXIS_IS_TMC(V)
    #define V_CURRENT      800
    #define V_CURRENT_HOME V_CURRENT
    #define V_MICROSTEPS     8
    #define V_RSENSE         0.11
    #define V_CHAIN_POS     -1
    //#define V_INTERPOLATE  true
  #endif

  #if AXIS_IS_TMC(W)
    #define W_CURRENT      800
    #define W_CURRENT_HOME W_CURRENT
    #define W_MICROSTEPS     8
    #define W_RSENSE         0.11
    #define W_CHAIN_POS     -1
    //#define W_INTERPOLATE  true
  #endif

  #if AXIS_IS_TMC(E0)
    #define E0_CURRENT      600
    #define E0_MICROSTEPS    16 //128
    #define E0_RSENSE         0.11
    #define E0_CHAIN_POS     -1
    //#define E0_INTERPOLATE true
    //#define E0_HOLD_MULTIPLIER 0.5
  #endif

  #if AXIS_IS_TMC(E1)
    #define E1_CURRENT      600
    #define E1_MICROSTEPS    16 //128
    #define E1_RSENSE         0.11
    #define E1_CHAIN_POS     -1
    //#define E1_INTERPOLATE true
    //#define E1_HOLD_MULTIPLIER 0.5
  #endif

  #if AXIS_IS_TMC(E2)
    #define E2_CURRENT      800
    #define E2_MICROSTEPS   16
    #define E2_RSENSE         0.11
    #define E2_CHAIN_POS     -1
    //#define E2_INTERPOLATE true
    //#define E2_HOLD_MULTIPLIER 0.5
  #endif

  #if AXIS_IS_TMC(E3)
    #define E3_CURRENT      800
    #define E3_MICROSTEPS   E0_MICROSTEPS
    #define E3_RSENSE         0.11
    #define E3_CHAIN_POS     -1
    //#define E3_INTERPOLATE true
    //#define E3_HOLD_MULTIPLIER 0.5
  #endif

  #if AXIS_IS_TMC(E4)
    #define E4_CURRENT      800
    #define E4_MICROSTEPS   E0_MICROSTEPS
    #define E4_RSENSE         0.11
    #define E4_CHAIN_POS     -1
    //#define E4_INTERPOLATE true
    //#define E4_HOLD_MULTIPLIER 0.5
  #endif

  #if AXIS_IS_TMC(E5)
    #define E5_CURRENT      800
    #define E5_MICROSTEPS   E0_MICROSTEPS
    #define E5_RSENSE         0.11
    #define E5_CHAIN_POS     -1
    //#define E5_INTERPOLATE true
    //#define E5_HOLD_MULTIPLIER 0.5
  #endif

  #if AXIS_IS_TMC(E6)
    #define E6_CURRENT      800
    #define E6_MICROSTEPS   E0_MICROSTEPS
    #define E6_RSENSE         0.11
    #define E6_CHAIN_POS     -1
    //#define E6_INTERPOLATE true
    //#define E6_HOLD_MULTIPLIER 0.5
  #endif

  #if AXIS_IS_TMC(E7)
    #define E7_CURRENT      800
    #define E7_MICROSTEPS   E0_MICROSTEPS
    #define E7_RSENSE         0.11
    #define E7_CHAIN_POS     -1
    //#define E7_INTERPOLATE true
    //#define E7_HOLD_MULTIPLIER 0.5
  #endif

  /**
   * Override default SPI pins for TMC2130, TMC2160, TMC2660, TMC5130 and TMC5160 drivers here.
   * The default pins can be found in your board's pins file.
   */
  //#define X_CS_PIN          -1
  //#define Y_CS_PIN          -1
  //#define Z_CS_PIN          -1
  //#define X2_CS_PIN         -1
  //#define Y2_CS_PIN         -1
  //#define Z2_CS_PIN         -1
  //#define Z3_CS_PIN         -1
  //#define Z4_CS_PIN         -1
  //#define I_CS_PIN          -1
  //#define J_CS_PIN          -1
  //#define K_CS_PIN          -1
  //#define U_CS_PIN          -1
  //#define V_CS_PIN          -1
  //#define W_CS_PIN          -1
  //#define E0_CS_PIN         -1
  //#define E1_CS_PIN         -1
  //#define E2_CS_PIN         -1
  //#define E3_CS_PIN         -1
  //#define E4_CS_PIN         -1
  //#define E5_CS_PIN         -1
  //#define E6_CS_PIN         -1
  //#define E7_CS_PIN         -1

  /**
   * Software option for SPI driven drivers (TMC2130, TMC2160, TMC2660, TMC5130 and TMC5160).
   * The default SW SPI pins are defined the respective pins files,
   * but you can override or define them here.
   */
  //#define TMC_USE_SW_SPI
  //#define TMC_SW_MOSI       -1
  //#define TMC_SW_MISO       -1
  //#define TMC_SW_SCK        -1

  /**
   * Four TMC2209 drivers can use the same HW/SW serial port with hardware configured addresses.
   * Set the address using jumpers on pins MS1 and MS2.
   * Address | MS1  | MS2
   *       0 | LOW  | LOW
   *       1 | HIGH | LOW
   *       2 | LOW  | HIGH
   *       3 | HIGH | HIGH
   *
   * Set *_SERIAL_TX_PIN and *_SERIAL_RX_PIN to match for all drivers
   * on the same serial port, either here or in your board's pins file.
   */
  //#define  X_SLAVE_ADDRESS 0
  //#define  Y_SLAVE_ADDRESS 0
  //#define  Z_SLAVE_ADDRESS 0
  //#define X2_SLAVE_ADDRESS 0
  //#define Y2_SLAVE_ADDRESS 0
  //#define Z2_SLAVE_ADDRESS 0
  //#define Z3_SLAVE_ADDRESS 0
  //#define Z4_SLAVE_ADDRESS 0
  //#define  I_SLAVE_ADDRESS 0
  //#define  J_SLAVE_ADDRESS 0
  //#define  K_SLAVE_ADDRESS 0
  //#define  U_SLAVE_ADDRESS 0
  //#define  V_SLAVE_ADDRESS 0
  //#define  W_SLAVE_ADDRESS 0
  //#define E0_SLAVE_ADDRESS 0
  //#define E1_SLAVE_ADDRESS 0
  //#define E2_SLAVE_ADDRESS 0
  //#define E3_SLAVE_ADDRESS 0
  //#define E4_SLAVE_ADDRESS 0
  //#define E5_SLAVE_ADDRESS 0
  //#define E6_SLAVE_ADDRESS 0
  //#define E7_SLAVE_ADDRESS 0

  /**
   * Software enable
   *
   * Use for drivers that do not use a dedicated enable pin, but rather handle the same
   * function through a communication line such as SPI or UART.
   */
  //#define SOFTWARE_DRIVER_ENABLE

  /**
   * TMC2130, TMC2160, TMC2208, TMC2209, TMC5130 and TMC5160 only
   * Use Trinamic's ultra quiet stepping mode.
   * When disabled, Marlin will use spreadCycle stepping mode.
   */
  #define STEALTHCHOP_XY
  #define STEALTHCHOP_Z
  #define STEALTHCHOP_I
  #define STEALTHCHOP_J
  #define STEALTHCHOP_K
  #define STEALTHCHOP_U
  #define STEALTHCHOP_V
  #define STEALTHCHOP_W
  #define STEALTHCHOP_E

  /**
   * Optimize spreadCycle chopper parameters by using predefined parameter sets
   * or with the help of an example included in the library.
   * Provided parameter sets are
   * CHOPPER_DEFAULT_12V
   * CHOPPER_DEFAULT_19V
   * CHOPPER_DEFAULT_24V
   * CHOPPER_DEFAULT_36V
   * CHOPPER_09STEP_24V   // 0.9 degree steppers (24V)
   * CHOPPER_PRUSAMK3_24V // Imported parameters from the official Průša firmware for MK3 (24V)
   * CHOPPER_MARLIN_119   // Old defaults from Marlin v1.1.9
   *
   * Define your own with:
   * { <off_time[1..15]>, <hysteresis_end[-3..12]>, hysteresis_start[1..8] }
   */
  #define CHOPPER_TIMING CHOPPER_DEFAULT_24V        // All axes (override below)
  //#define CHOPPER_TIMING_X  CHOPPER_TIMING        // For X Axes (override below)
  //#define CHOPPER_TIMING_X2 CHOPPER_TIMING_X
  //#define CHOPPER_TIMING_Y  CHOPPER_TIMING        // For Y Axes (override below)
  //#define CHOPPER_TIMING_Y2 CHOPPER_TIMING_Y
  //#define CHOPPER_TIMING_Z  CHOPPER_TIMING        // For Z Axes (override below)
  //#define CHOPPER_TIMING_Z2 CHOPPER_TIMING_Z
  //#define CHOPPER_TIMING_Z3 CHOPPER_TIMING_Z
  //#define CHOPPER_TIMING_Z4 CHOPPER_TIMING_Z
  //#define CHOPPER_TIMING_I  CHOPPER_TIMING        // For I Axis
  //#define CHOPPER_TIMING_J  CHOPPER_TIMING        // For J Axis
  //#define CHOPPER_TIMING_K  CHOPPER_TIMING        // For K Axis
  //#define CHOPPER_TIMING_U  CHOPPER_TIMING        // For U Axis
  //#define CHOPPER_TIMING_V  CHOPPER_TIMING        // For V Axis
  //#define CHOPPER_TIMING_W  CHOPPER_TIMING        // For W Axis
  //#define CHOPPER_TIMING_E  CHOPPER_TIMING        // For Extruders (override below)
  //#define CHOPPER_TIMING_E1 CHOPPER_TIMING_E
  //#define CHOPPER_TIMING_E2 CHOPPER_TIMING_E
  //#define CHOPPER_TIMING_E3 CHOPPER_TIMING_E
  //#define CHOPPER_TIMING_E4 CHOPPER_TIMING_E
  //#define CHOPPER_TIMING_E5 CHOPPER_TIMING_E
  //#define CHOPPER_TIMING_E6 CHOPPER_TIMING_E
  //#define CHOPPER_TIMING_E7 CHOPPER_TIMING_E

  /**
   * Monitor Trinamic drivers
   * for error conditions like overtemperature and short to ground.
   * To manage over-temp Marlin can decrease the driver current until the error condition clears.
   * Other detected conditions can be used to stop the current print.
   * Relevant G-codes:
   * M906 - Set or get motor current in milliamps using axis codes X, Y, Z, E. Report values if no axis codes given.
   * M911 - Report stepper driver overtemperature pre-warn condition.
   * M912 - Clear stepper driver overtemperature pre-warn condition flag.
   * M122 - Report driver parameters (Requires TMC_DEBUG)
   */
  #define MONITOR_DRIVER_STATUS

  #if ENABLED(MONITOR_DRIVER_STATUS)
    #define CURRENT_STEP_DOWN     50  // [mA]
    #define REPORT_CURRENT_CHANGE
    #define STOP_ON_ERROR
  #endif

  /**
   * TMC2130, TMC2160, TMC2208, TMC2209, TMC5130 and TMC5160 only
   * The driver will switch to spreadCycle when stepper speed is over HYBRID_THRESHOLD.
   * This mode allows for faster movements at the expense of higher noise levels.
   * STEALTHCHOP_(XY|Z|E) must be enabled to use HYBRID_THRESHOLD.
   * M913 X/Y/Z/E to live tune the setting
   */
<<<<<<< HEAD
  #define HYBRID_THRESHOLD

  #define X_HYBRID_THRESHOLD     175  // [mm/s]
  #define X2_HYBRID_THRESHOLD    X_HYBRID_THRESHOLD
  #define Y_HYBRID_THRESHOLD     175
  #define Y2_HYBRID_THRESHOLD    Y_HYBRID_THRESHOLD
  #define Z_HYBRID_THRESHOLD     100
  #define Z2_HYBRID_THRESHOLD    Z_HYBRID_THRESHOLD
  #define Z3_HYBRID_THRESHOLD    Z_HYBRID_THRESHOLD
  #define Z4_HYBRID_THRESHOLD    Z_HYBRID_THRESHOLD
  #define E0_HYBRID_THRESHOLD    100
  #define E1_HYBRID_THRESHOLD    E0_HYBRID_THRESHOLD
  #define E2_HYBRID_THRESHOLD    E0_HYBRID_THRESHOLD
  #define E3_HYBRID_THRESHOLD    E0_HYBRID_THRESHOLD
  #define E4_HYBRID_THRESHOLD    E0_HYBRID_THRESHOLD
  #define E5_HYBRID_THRESHOLD    E0_HYBRID_THRESHOLD
  #define E6_HYBRID_THRESHOLD    E0_HYBRID_THRESHOLD
  #define E7_HYBRID_THRESHOLD    E0_HYBRID_THRESHOLD
=======
  //#define HYBRID_THRESHOLD

  #define X_HYBRID_THRESHOLD     100  // [mm/s]
  #define X2_HYBRID_THRESHOLD    100
  #define Y_HYBRID_THRESHOLD     100
  #define Y2_HYBRID_THRESHOLD    100
  #define Z_HYBRID_THRESHOLD       3
  #define Z2_HYBRID_THRESHOLD      3
  #define Z3_HYBRID_THRESHOLD      3
  #define Z4_HYBRID_THRESHOLD      3
  #define I_HYBRID_THRESHOLD       3  // [linear=mm/s, rotational=°/s]
  #define J_HYBRID_THRESHOLD       3  // [linear=mm/s, rotational=°/s]
  #define K_HYBRID_THRESHOLD       3  // [linear=mm/s, rotational=°/s]
  #define U_HYBRID_THRESHOLD       3  // [mm/s]
  #define V_HYBRID_THRESHOLD       3
  #define W_HYBRID_THRESHOLD       3
  #define E0_HYBRID_THRESHOLD     30
  #define E1_HYBRID_THRESHOLD     30
  #define E2_HYBRID_THRESHOLD     30
  #define E3_HYBRID_THRESHOLD     30
  #define E4_HYBRID_THRESHOLD     30
  #define E5_HYBRID_THRESHOLD     30
  #define E6_HYBRID_THRESHOLD     30
  #define E7_HYBRID_THRESHOLD     30
>>>>>>> 0c366d35

  /**
   * Use StallGuard to home / probe X, Y, Z.
   *
   * TMC2130, TMC2160, TMC2209, TMC2660, TMC5130, and TMC5160 only
   * Connect the stepper driver's DIAG1 pin to the X/Y endstop pin.
   * X, Y, and Z homing will always be done in spreadCycle mode.
   *
   * X/Y/Z_STALL_SENSITIVITY is the default stall threshold.
   * Use M914 X Y Z to set the stall threshold at runtime:
   *
   *  Sensitivity   TMC2209   Others
   *    HIGHEST       255      -64    (Too sensitive => False positive)
   *    LOWEST         0        63    (Too insensitive => No trigger)
   *
   * It is recommended to set HOMING_BUMP_MM to { 0, 0, 0 }.
   *
   * SPI_ENDSTOPS  *** Beta feature! *** TMC2130/TMC5160 Only ***
   * Poll the driver through SPI to determine load when homing.
   * Removes the need for a wire from DIAG1 to an endstop pin.
   *
   * IMPROVE_HOMING_RELIABILITY tunes acceleration and jerk when
   * homing and adds a guard period for endstop triggering.
   *
   * Comment *_STALL_SENSITIVITY to disable sensorless homing for that axis.
   */
  //#define SENSORLESS_HOMING // StallGuard capable drivers only

  #if EITHER(SENSORLESS_HOMING, SENSORLESS_PROBING)
    // TMC2209: 0...255. TMC2130: -64...63
    #define X_STALL_SENSITIVITY  90
    //#define X2_STALL_SENSITIVITY X_STALL_SENSITIVITY
    #define Y_STALL_SENSITIVITY  90
    //#define Y2_STALL_SENSITIVITY Y_STALL_SENSITIVITY
    //#define Z_STALL_SENSITIVITY  90
    //#define Z2_STALL_SENSITIVITY Z_STALL_SENSITIVITY
    //#define Z3_STALL_SENSITIVITY Z_STALL_SENSITIVITY
    //#define Z4_STALL_SENSITIVITY Z_STALL_SENSITIVITY
    //#define I_STALL_SENSITIVITY  8
    //#define J_STALL_SENSITIVITY  8
    //#define K_STALL_SENSITIVITY  8
    //#define U_STALL_SENSITIVITY  8
    //#define V_STALL_SENSITIVITY  8
    //#define W_STALL_SENSITIVITY  8
    //#define SPI_ENDSTOPS              // TMC2130 only
    #define IMPROVE_HOMING_RELIABILITY
  #endif

  /**
   * TMC Homing stepper phase.
   *
   * Improve homing repeatability by homing to stepper coil's nearest absolute
   * phase position. Trinamic drivers use a stepper phase table with 1024 values
   * spanning 4 full steps with 256 positions each (ergo, 1024 positions).
   * Full step positions (128, 384, 640, 896) have the highest holding torque.
   *
   * Values from 0..1023, -1 to disable homing phase for that axis.
   */
   //#define TMC_HOME_PHASE { 896, 896, 896 }

  /**
   * Beta feature!
   * Create a 50/50 square wave step pulse optimal for stepper drivers.
   */
  #define SQUARE_WAVE_STEPPING

  /**
   * Enable M122 debugging command for TMC stepper drivers.
   * M122 S0/1 will enable continuous reporting.
   */
  #define TMC_DEBUG

  /**
   * You can set your own advanced settings by filling in predefined functions.
   * A list of available functions can be found on the library github page
   * https://github.com/teemuatlut/TMCStepper
   *
   * Example:
   * #define TMC_ADV() { \
   *   stepperX.diag0_otpw(1); \
   *   stepperY.intpol(0); \
   * }
   */
  #define TMC_ADV() {  }

#endif // HAS_TRINAMIC_CONFIG

// @section L64XX

/**
 * L64XX Stepper Driver options
 *
 * Arduino-L6470 library (0.8.0 or higher) is required.
 * https://github.com/ameyer/Arduino-L6470
 *
 * Requires the following to be defined in your pins_YOUR_BOARD file
 *     L6470_CHAIN_SCK_PIN
 *     L6470_CHAIN_MISO_PIN
 *     L6470_CHAIN_MOSI_PIN
 *     L6470_CHAIN_SS_PIN
 *     ENABLE_RESET_L64XX_CHIPS(Q)  where Q is 1 to enable and 0 to reset
 */

#if HAS_L64XX

  //#define L6470_CHITCHAT        // Display additional status info

  #if AXIS_IS_L64XX(X)
    #define X_MICROSTEPS       128  // Number of microsteps (VALID: 1, 2, 4, 8, 16, 32, 128) - L6474 max is 16
    #define X_OVERCURRENT     2000  // (mA) Current where the driver detects an over current
                                    //   L6470 & L6474 - VALID: 375 x (1 - 16) - 6A max - rounds down
                                    //   POWERSTEP01: VALID: 1000 x (1 - 32) - 32A max - rounds down
    #define X_STALLCURRENT    1500  // (mA) Current where the driver detects a stall (VALID: 31.25 * (1-128) -  4A max - rounds down)
                                    //   L6470 & L6474 - VALID: 31.25 * (1-128) -  4A max - rounds down
                                    //   POWERSTEP01: VALID: 200 x (1 - 32) - 6.4A max - rounds down
                                    //   L6474 - STALLCURRENT setting is used to set the nominal (TVAL) current
    #define X_MAX_VOLTAGE      127  // 0-255, Maximum effective voltage seen by stepper - not used by L6474
    #define X_CHAIN_POS         -1  // Position in SPI chain, 0=Not in chain, 1=Nearest MOSI
    #define X_SLEW_RATE          1  // 0-3, Slew 0 is slowest, 3 is fastest
  #endif

  #if AXIS_IS_L64XX(X2)
    #define X2_MICROSTEPS     X_MICROSTEPS
    #define X2_OVERCURRENT            2000
    #define X2_STALLCURRENT           1500
    #define X2_MAX_VOLTAGE             127
    #define X2_CHAIN_POS                -1
    #define X2_SLEW_RATE                 1
  #endif

  #if AXIS_IS_L64XX(Y)
    #define Y_MICROSTEPS               128
    #define Y_OVERCURRENT             2000
    #define Y_STALLCURRENT            1500
    #define Y_MAX_VOLTAGE              127
    #define Y_CHAIN_POS                 -1
    #define Y_SLEW_RATE                  1
  #endif

  #if AXIS_IS_L64XX(Y2)
    #define Y2_MICROSTEPS     Y_MICROSTEPS
    #define Y2_OVERCURRENT            2000
    #define Y2_STALLCURRENT           1500
    #define Y2_MAX_VOLTAGE             127
    #define Y2_CHAIN_POS                -1
    #define Y2_SLEW_RATE                 1
  #endif

  #if AXIS_IS_L64XX(Z)
    #define Z_MICROSTEPS               128
    #define Z_OVERCURRENT             2000
    #define Z_STALLCURRENT            1500
    #define Z_MAX_VOLTAGE              127
    #define Z_CHAIN_POS                 -1
    #define Z_SLEW_RATE                  1
  #endif

  #if AXIS_IS_L64XX(Z2)
    #define Z2_MICROSTEPS     Z_MICROSTEPS
    #define Z2_OVERCURRENT            2000
    #define Z2_STALLCURRENT           1500
    #define Z2_MAX_VOLTAGE             127
    #define Z2_CHAIN_POS                -1
    #define Z2_SLEW_RATE                 1
  #endif

  #if AXIS_IS_L64XX(Z3)
    #define Z3_MICROSTEPS     Z_MICROSTEPS
    #define Z3_OVERCURRENT            2000
    #define Z3_STALLCURRENT           1500
    #define Z3_MAX_VOLTAGE             127
    #define Z3_CHAIN_POS                -1
    #define Z3_SLEW_RATE                 1
  #endif

  #if AXIS_IS_L64XX(Z4)
    #define Z4_MICROSTEPS     Z_MICROSTEPS
    #define Z4_OVERCURRENT            2000
    #define Z4_STALLCURRENT           1500
    #define Z4_MAX_VOLTAGE             127
    #define Z4_CHAIN_POS                -1
    #define Z4_SLEW_RATE                 1
  #endif

  #if AXIS_IS_L64XX(I)
    #define I_MICROSTEPS      128
    #define I_OVERCURRENT    2000
    #define I_STALLCURRENT   1500
    #define I_MAX_VOLTAGE     127
    #define I_CHAIN_POS        -1
    #define I_SLEW_RATE         1
  #endif

  #if AXIS_IS_L64XX(J)
    #define J_MICROSTEPS      128
    #define J_OVERCURRENT    2000
    #define J_STALLCURRENT   1500
    #define J_MAX_VOLTAGE     127
    #define J_CHAIN_POS        -1
    #define J_SLEW_RATE         1
  #endif

  #if AXIS_IS_L64XX(K)
    #define K_MICROSTEPS      128
    #define K_OVERCURRENT    2000
    #define K_STALLCURRENT   1500
    #define K_MAX_VOLTAGE     127
    #define K_CHAIN_POS        -1
    #define K_SLEW_RATE         1
  #endif

  #if AXIS_IS_L64XX(U)
    #define U_MICROSTEPS      128
    #define U_OVERCURRENT    2000
    #define U_STALLCURRENT   1500
    #define U_MAX_VOLTAGE     127
    #define U_CHAIN_POS        -1
    #define U_SLEW_RATE         1
  #endif

  #if AXIS_IS_L64XX(V)
    #define V_MICROSTEPS      128
    #define V_OVERCURRENT    2000
    #define V_STALLCURRENT   1500
    #define V_MAX_VOLTAGE     127
    #define V_CHAIN_POS        -1
    #define V_SLEW_RATE         1
  #endif

  #if AXIS_IS_L64XX(W)
    #define W_MICROSTEPS      128
    #define W_OVERCURRENT    2000
    #define W_STALLCURRENT   1500
    #define W_MAX_VOLTAGE     127
    #define W_CHAIN_POS        -1
    #define W_SLEW_RATE         1
  #endif

  #if AXIS_IS_L64XX(E0)
    #define E0_MICROSTEPS              128
    #define E0_OVERCURRENT            2000
    #define E0_STALLCURRENT           1500
    #define E0_MAX_VOLTAGE             127
    #define E0_CHAIN_POS                -1
    #define E0_SLEW_RATE                 1
  #endif

  #if AXIS_IS_L64XX(E1)
    #define E1_MICROSTEPS    E0_MICROSTEPS
    #define E1_OVERCURRENT            2000
    #define E1_STALLCURRENT           1500
    #define E1_MAX_VOLTAGE             127
    #define E1_CHAIN_POS                -1
    #define E1_SLEW_RATE                 1
  #endif

  #if AXIS_IS_L64XX(E2)
    #define E2_MICROSTEPS    E0_MICROSTEPS
    #define E2_OVERCURRENT            2000
    #define E2_STALLCURRENT           1500
    #define E2_MAX_VOLTAGE             127
    #define E2_CHAIN_POS                -1
    #define E2_SLEW_RATE                 1
  #endif

  #if AXIS_IS_L64XX(E3)
    #define E3_MICROSTEPS    E0_MICROSTEPS
    #define E3_OVERCURRENT            2000
    #define E3_STALLCURRENT           1500
    #define E3_MAX_VOLTAGE             127
    #define E3_CHAIN_POS                -1
    #define E3_SLEW_RATE                 1
  #endif

  #if AXIS_IS_L64XX(E4)
    #define E4_MICROSTEPS    E0_MICROSTEPS
    #define E4_OVERCURRENT            2000
    #define E4_STALLCURRENT           1500
    #define E4_MAX_VOLTAGE             127
    #define E4_CHAIN_POS                -1
    #define E4_SLEW_RATE                 1
  #endif

  #if AXIS_IS_L64XX(E5)
    #define E5_MICROSTEPS    E0_MICROSTEPS
    #define E5_OVERCURRENT            2000
    #define E5_STALLCURRENT           1500
    #define E5_MAX_VOLTAGE             127
    #define E5_CHAIN_POS                -1
    #define E5_SLEW_RATE                 1
  #endif

  #if AXIS_IS_L64XX(E6)
    #define E6_MICROSTEPS    E0_MICROSTEPS
    #define E6_OVERCURRENT            2000
    #define E6_STALLCURRENT           1500
    #define E6_MAX_VOLTAGE             127
    #define E6_CHAIN_POS                -1
    #define E6_SLEW_RATE                 1
  #endif

  #if AXIS_IS_L64XX(E7)
    #define E7_MICROSTEPS    E0_MICROSTEPS
    #define E7_OVERCURRENT            2000
    #define E7_STALLCURRENT           1500
    #define E7_MAX_VOLTAGE             127
    #define E7_CHAIN_POS                -1
    #define E7_SLEW_RATE                 1
  #endif

  /**
   * Monitor L6470 drivers for error conditions like over temperature and over current.
   * In the case of over temperature Marlin can decrease the drive until the error condition clears.
   * Other detected conditions can be used to stop the current print.
   * Relevant G-codes:
   * M906 - I1/2/3/4/5  Set or get motor drive level using axis codes X, Y, Z, E. Report values if no axis codes given.
   *         I not present or I0 or I1 - X, Y, Z or E0
   *         I2 - X2, Y2, Z2 or E1
   *         I3 - Z3 or E3
   *         I4 - Z4 or E4
   *         I5 - E5
   * M916 - Increase drive level until get thermal warning
   * M917 - Find minimum current thresholds
   * M918 - Increase speed until max or error
   * M122 S0/1 - Report driver parameters
   */
  //#define MONITOR_L6470_DRIVER_STATUS

  #if ENABLED(MONITOR_L6470_DRIVER_STATUS)
    #define KVAL_HOLD_STEP_DOWN     1
    //#define L6470_STOP_ON_ERROR
  #endif

#endif // HAS_L64XX

// @section i2cbus

//
// I2C Master ID for LPC176x LCD and Digital Current control
// Does not apply to other peripherals based on the Wire library.
//
//#define I2C_MASTER_ID  1  // Set a value from 0 to 2

/**
 * TWI/I2C BUS
 *
 * This feature is an EXPERIMENTAL feature so it shall not be used on production
 * machines. Enabling this will allow you to send and receive I2C data from slave
 * devices on the bus.
 *
 * ; Example #1
 * ; This macro send the string "Marlin" to the slave device with address 0x63 (99)
 * ; It uses multiple M260 commands with one B<base 10> arg
 * M260 A99  ; Target slave address
 * M260 B77  ; M
 * M260 B97  ; a
 * M260 B114 ; r
 * M260 B108 ; l
 * M260 B105 ; i
 * M260 B110 ; n
 * M260 S1   ; Send the current buffer
 *
 * ; Example #2
 * ; Request 6 bytes from slave device with address 0x63 (99)
 * M261 A99 B5
 *
 * ; Example #3
 * ; Example serial output of a M261 request
 * echo:i2c-reply: from:99 bytes:5 data:hello
 */

//#define EXPERIMENTAL_I2CBUS
#if ENABLED(EXPERIMENTAL_I2CBUS)
  #define I2C_SLAVE_ADDRESS  0  // Set a value from 8 to 127 to act as a slave
#endif

// @section extras

/**
 * Photo G-code
 * Add the M240 G-code to take a photo.
 * The photo can be triggered by a digital pin or a physical movement.
 */
//#define PHOTO_GCODE
#if ENABLED(PHOTO_GCODE)
  // A position to move to (and raise Z) before taking the photo
  //#define PHOTO_POSITION { X_MAX_POS - 5, Y_MAX_POS, 0 }  // { xpos, ypos, zraise } (M240 X Y Z)
  //#define PHOTO_DELAY_MS   100                            // (ms) Duration to pause before moving back (M240 P)
  //#define PHOTO_RETRACT_MM   6.5                          // (mm) E retract/recover for the photo move (M240 R S)

  // Canon RC-1 or homebrew digital camera trigger
  // Data from: https://www.doc-diy.net/photo/rc-1_hacked/
  //#define PHOTOGRAPH_PIN 23

  // Canon Hack Development Kit
  // https://captain-slow.dk/2014/03/09/3d-printing-timelapses/
  //#define CHDK_PIN        4

  // Optional second move with delay to trigger the camera shutter
  //#define PHOTO_SWITCH_POSITION { X_MAX_POS, Y_MAX_POS }  // { xpos, ypos } (M240 I J)

  // Duration to hold the switch or keep CHDK_PIN high
  //#define PHOTO_SWITCH_MS   50 // (ms) (M240 D)

  /**
   * PHOTO_PULSES_US may need adjustment depending on board and camera model.
   * Pin must be running at 48.4kHz.
   * Be sure to use a PHOTOGRAPH_PIN which can rise and fall quick enough.
   * (e.g., MKS SBase temp sensor pin was too slow, so used P1.23 on J8.)
   *
   *  Example pulse data for Nikon: https://bit.ly/2FKD0Aq
   *                     IR Wiring: https://git.io/JvJf7
   */
  //#define PHOTO_PULSES_US { 2000, 27850, 400, 1580, 400, 3580, 400 }  // (µs) Durations for each 48.4kHz oscillation
  #ifdef PHOTO_PULSES_US
    #define PHOTO_PULSE_DELAY_US 13 // (µs) Approximate duration of each HIGH and LOW pulse in the oscillation
  #endif
#endif

/**
 * Spindle & Laser control
 *
 * Add the M3, M4, and M5 commands to turn the spindle/laser on and off, and
 * to set spindle speed, spindle direction, and laser power.
 *
 * SuperPid is a router/spindle speed controller used in the CNC milling community.
 * Marlin can be used to turn the spindle on and off. It can also be used to set
 * the spindle speed from 5,000 to 30,000 RPM.
 *
 * You'll need to select a pin for the ON/OFF function and optionally choose a 0-5V
 * hardware PWM pin for the speed control and a pin for the rotation direction.
 *
 * See https://marlinfw.org/docs/configuration/2.0.9/laser_spindle.html for more config details.
 */
//#define SPINDLE_FEATURE
//#define LASER_FEATURE
#if EITHER(SPINDLE_FEATURE, LASER_FEATURE)
  #define SPINDLE_LASER_ACTIVE_STATE    LOW    // Set to "HIGH" if SPINDLE_LASER_ENA_PIN is active HIGH

  #define SPINDLE_LASER_USE_PWM                // Enable if your controller supports setting the speed/power
  #if ENABLED(SPINDLE_LASER_USE_PWM)
    #define SPINDLE_LASER_PWM_INVERT    false  // Set to "true" if the speed/power goes up when you want it to go slower
    #define SPINDLE_LASER_FREQUENCY     2500   // (Hz) Spindle/laser frequency (only on supported HALs: AVR, ESP32, and LPC)
  #endif

  //#define AIR_EVACUATION                     // Cutter Vacuum / Laser Blower motor control with G-codes M10-M11
  #if ENABLED(AIR_EVACUATION)
    #define AIR_EVACUATION_ACTIVE       LOW    // Set to "HIGH" if the on/off function is active HIGH
    //#define AIR_EVACUATION_PIN        42     // Override the default Cutter Vacuum or Laser Blower pin
  #endif

  //#define AIR_ASSIST                         // Air Assist control with G-codes M8-M9
  #if ENABLED(AIR_ASSIST)
    #define AIR_ASSIST_ACTIVE           LOW    // Active state on air assist pin
    //#define AIR_ASSIST_PIN            44     // Override the default Air Assist pin
  #endif

  //#define SPINDLE_SERVO                      // A servo converting an angle to spindle power
  #ifdef SPINDLE_SERVO
    #define SPINDLE_SERVO_NR   0               // Index of servo used for spindle control
    #define SPINDLE_SERVO_MIN 10               // Minimum angle for servo spindle
  #endif

  /**
   * Speed / Power can be set ('M3 S') and displayed in terms of:
   *  - PWM255  (S0 - S255)
   *  - PERCENT (S0 - S100)
   *  - RPM     (S0 - S50000)  Best for use with a spindle
   *  - SERVO   (S0 - S180)
   */
  #define CUTTER_POWER_UNIT PWM255

  /**
   * Relative Cutter Power
   * Normally, 'M3 O<power>' sets
   * OCR power is relative to the range SPEED_POWER_MIN...SPEED_POWER_MAX.
   * so input powers of 0...255 correspond to SPEED_POWER_MIN...SPEED_POWER_MAX
   * instead of normal range (0 to SPEED_POWER_MAX).
   * Best used with (e.g.) SuperPID router controller: S0 = 5,000 RPM and S255 = 30,000 RPM
   */
  //#define CUTTER_POWER_RELATIVE              // Set speed proportional to [SPEED_POWER_MIN...SPEED_POWER_MAX]

  #if ENABLED(SPINDLE_FEATURE)
    //#define SPINDLE_CHANGE_DIR               // Enable if your spindle controller can change spindle direction
    #define SPINDLE_CHANGE_DIR_STOP            // Enable if the spindle should stop before changing spin direction
    #define SPINDLE_INVERT_DIR          false  // Set to "true" if the spin direction is reversed

    #define SPINDLE_LASER_POWERUP_DELAY   5000 // (ms) Delay to allow the spindle/laser to come up to speed/power
    #define SPINDLE_LASER_POWERDOWN_DELAY 5000 // (ms) Delay to allow the spindle to stop

    /**
     * M3/M4 Power Equation
     *
     * Each tool uses different value ranges for speed / power control.
     * These parameters are used to convert between tool power units and PWM.
     *
     * Speed/Power = (PWMDC / 255 * 100 - SPEED_POWER_INTERCEPT) / SPEED_POWER_SLOPE
     * PWMDC = (spdpwr - SPEED_POWER_MIN) / (SPEED_POWER_MAX - SPEED_POWER_MIN) / SPEED_POWER_SLOPE
     */
    #if ENABLED(SPINDLE_LASER_USE_PWM)
      #define SPEED_POWER_INTERCEPT       0    // (%) 0-100 i.e., Minimum power percentage
      #define SPEED_POWER_MIN          5000    // (RPM)
      #define SPEED_POWER_MAX         30000    // (RPM) SuperPID router controller 0 - 30,000 RPM
      #define SPEED_POWER_STARTUP     25000    // (RPM) M3/M4 speed/power default (with no arguments)
    #endif

  #else

    #if ENABLED(SPINDLE_LASER_USE_PWM)
      #define SPEED_POWER_INTERCEPT       0    // (%) 0-100 i.e., Minimum power percentage
      #define SPEED_POWER_MIN             0    // (%) 0-100
      #define SPEED_POWER_MAX           100    // (%) 0-100
      #define SPEED_POWER_STARTUP        80    // (%) M3/M4 speed/power default (with no arguments)
    #endif

    // Define the minimum and maximum test pulse time values for a laser test fire function
    #define LASER_TEST_PULSE_MIN           1   // Used with Laser Control Menu
    #define LASER_TEST_PULSE_MAX         999   // Caution: Menu may not show more than 3 characters

    /**
     * Enable inline laser power to be handled in the planner / stepper routines.
     * Inline power is specified by the I (inline) flag in an M3 command (e.g., M3 S20 I)
     * or by the 'S' parameter in G0/G1/G2/G3 moves (see LASER_MOVE_POWER).
     *
     * This allows the laser to keep in perfect sync with the planner and removes
     * the powerup/down delay since lasers require negligible time.
     */
    //#define LASER_POWER_INLINE

    #if ENABLED(LASER_POWER_INLINE)
      /**
       * Scale the laser's power in proportion to the movement rate.
       *
       * - Sets the entry power proportional to the entry speed over the nominal speed.
       * - Ramps the power up every N steps to approximate the speed trapezoid.
       * - Due to the limited power resolution this is only approximate.
       */
      #define LASER_POWER_INLINE_TRAPEZOID

      /**
       * Continuously calculate the current power (nominal_power * current_rate / nominal_rate).
       * Required for accurate power with non-trapezoidal acceleration (e.g., S_CURVE_ACCELERATION).
       * This is a costly calculation so this option is discouraged on 8-bit AVR boards.
       *
       * LASER_POWER_INLINE_TRAPEZOID_CONT_PER defines how many step cycles there are between power updates. If your
       * board isn't able to generate steps fast enough (and you are using LASER_POWER_INLINE_TRAPEZOID_CONT), increase this.
       * Note that when this is zero it means it occurs every cycle; 1 means a delay wait one cycle then run, etc.
       */
      //#define LASER_POWER_INLINE_TRAPEZOID_CONT

      /**
       * Stepper iterations between power updates. Increase this value if the board
       * can't keep up with the processing demands of LASER_POWER_INLINE_TRAPEZOID_CONT.
       * Disable (or set to 0) to recalculate power on every stepper iteration.
       */
      //#define LASER_POWER_INLINE_TRAPEZOID_CONT_PER 10

      /**
       * Include laser power in G0/G1/G2/G3/G5 commands with the 'S' parameter
       */
      //#define LASER_MOVE_POWER

      #if ENABLED(LASER_MOVE_POWER)
        // Turn off the laser on G0 moves with no power parameter.
        // If a power parameter is provided, use that instead.
        //#define LASER_MOVE_G0_OFF

        // Turn off the laser on G28 homing.
        //#define LASER_MOVE_G28_OFF
      #endif

      /**
       * Inline flag inverted
       *
       * WARNING: M5 will NOT turn off the laser unless another move
       *          is done (so G-code files must end with 'M5 I').
       */
      //#define LASER_POWER_INLINE_INVERT

      /**
       * Continuously apply inline power. ('M3 S3' == 'G1 S3' == 'M3 S3 I')
       *
       * The laser might do some weird things, so only enable this
       * feature if you understand the implications.
       */
      //#define LASER_POWER_INLINE_CONTINUOUS

    #else

      #define SPINDLE_LASER_POWERUP_DELAY     50 // (ms) Delay to allow the spindle/laser to come up to speed/power
      #define SPINDLE_LASER_POWERDOWN_DELAY   50 // (ms) Delay to allow the spindle to stop

    #endif

    //
    // Laser I2C Ammeter (High precision INA226 low/high side module)
    //
    //#define I2C_AMMETER
    #if ENABLED(I2C_AMMETER)
      #define I2C_AMMETER_IMAX            0.1    // (Amps) Calibration value for the expected current range
      #define I2C_AMMETER_SHUNT_RESISTOR  0.1    // (Ohms) Calibration shunt resistor value
    #endif

  #endif
#endif // SPINDLE_FEATURE || LASER_FEATURE

/**
 * Synchronous Laser Control with M106/M107
 *
 * Marlin normally applies M106/M107 fan speeds at a time "soon after" processing
 * a planner block. This is too inaccurate for a PWM/TTL laser attached to the fan
 * header (as with some add-on laser kits). Enable this option to set fan/laser
 * speeds with much more exact timing for improved print fidelity.
 *
 * NOTE: This option sacrifices some cooling fan speed options.
 */
//#define LASER_SYNCHRONOUS_M106_M107

/**
 * Coolant Control
 *
 * Add the M7, M8, and M9 commands to turn mist or flood coolant on and off.
 *
 * Note: COOLANT_MIST_PIN and/or COOLANT_FLOOD_PIN must also be defined.
 */
//#define COOLANT_CONTROL
#if ENABLED(COOLANT_CONTROL)
  #define COOLANT_MIST                // Enable if mist coolant is present
  #define COOLANT_FLOOD               // Enable if flood coolant is present
  #define COOLANT_MIST_INVERT  false  // Set "true" if the on/off function is reversed
  #define COOLANT_FLOOD_INVERT false  // Set "true" if the on/off function is reversed
#endif

/**
 * Filament Width Sensor
 *
 * Measures the filament width in real-time and adjusts
 * flow rate to compensate for any irregularities.
 *
 * Also allows the measured filament diameter to set the
 * extrusion rate, so the slicer only has to specify the
 * volume.
 *
 * Only a single extruder is supported at this time.
 *
 *  34 RAMPS_14    : Analog input 5 on the AUX2 connector
 *  81 PRINTRBOARD : Analog input 2 on the Exp1 connector (version B,C,D,E)
 * 301 RAMBO       : Analog input 3
 *
 * Note: May require analog pins to be defined for other boards.
 */
//#define FILAMENT_WIDTH_SENSOR

#if ENABLED(FILAMENT_WIDTH_SENSOR)
  #define FILAMENT_SENSOR_EXTRUDER_NUM 0    // Index of the extruder that has the filament sensor. :[0,1,2,3,4]
  #define MEASUREMENT_DELAY_CM        14    // (cm) The distance from the filament sensor to the melting chamber

  #define FILWIDTH_ERROR_MARGIN        1.0  // (mm) If a measurement differs too much from nominal width ignore it
  #define MAX_MEASUREMENT_DELAY       20    // (bytes) Buffer size for stored measurements (1 byte per cm). Must be larger than MEASUREMENT_DELAY_CM.

  #define DEFAULT_MEASURED_FILAMENT_DIA DEFAULT_NOMINAL_FILAMENT_DIA // Set measured to nominal initially

  // Display filament width on the LCD status line. Status messages will expire after 5 seconds.
  //#define FILAMENT_LCD_DISPLAY
#endif

/**
 * Power Monitor
 * Monitor voltage (V) and/or current (A), and -when possible- power (W)
 *
 * Read and configure with M430
 *
 * The current sensor feeds DC voltage (relative to the measured current) to an analog pin
 * The voltage sensor feeds DC voltage (relative to the measured voltage) to an analog pin
 */
//#define POWER_MONITOR_CURRENT   // Monitor the system current
//#define POWER_MONITOR_VOLTAGE   // Monitor the system voltage

#if ENABLED(POWER_MONITOR_CURRENT)
  #define POWER_MONITOR_VOLTS_PER_AMP    0.05000  // Input voltage to the MCU analog pin per amp  - DO NOT apply more than ADC_VREF!
  #define POWER_MONITOR_CURRENT_OFFSET   0        // Offset (in amps) applied to the calculated current
  #define POWER_MONITOR_FIXED_VOLTAGE   13.6      // Voltage for a current sensor with no voltage sensor (for power display)
#endif

#if ENABLED(POWER_MONITOR_VOLTAGE)
  #define POWER_MONITOR_VOLTS_PER_VOLT  0.077933  // Input voltage to the MCU analog pin per volt - DO NOT apply more than ADC_VREF!
  #define POWER_MONITOR_VOLTAGE_OFFSET  0         // Offset (in volts) applied to the calculated voltage
#endif

/**
 * Stepper Driver Anti-SNAFU Protection
 *
 * If the SAFE_POWER_PIN is defined for your board, Marlin will check
 * that stepper drivers are properly plugged in before applying power.
 * Disable protection if your stepper drivers don't support the feature.
 */
//#define DISABLE_DRIVER_SAFE_POWER_PROTECT

/**
 * CNC Coordinate Systems
 *
 * Enables G53 and G54-G59.3 commands to select coordinate systems
 * and G92.1 to reset the workspace to native machine space.
 */
//#define CNC_COORDINATE_SYSTEMS

/**
 * Auto-report fan speed with M123 S<seconds>
 * Requires fans with tachometer pins
 */
//#define AUTO_REPORT_FANS

/**
 * Auto-report temperatures with M155 S<seconds>
 */
#define AUTO_REPORT_TEMPERATURES

/**
 * Auto-report position with M154 S<seconds>
 */
//#define AUTO_REPORT_POSITION

/**
 * Include capabilities in M115 output
 */
#define EXTENDED_CAPABILITIES_REPORT
#if ENABLED(EXTENDED_CAPABILITIES_REPORT)
  //#define M115_GEOMETRY_REPORT
#endif

/**
 * Expected Printer Check
 * Add the M16 G-code to compare a string to the MACHINE_NAME.
 * M16 with a non-matching string causes the printer to halt.
 */
//#define EXPECTED_PRINTER_CHECK

/**
 * Disable all Volumetric extrusion options
 */
#define NO_VOLUMETRICS

#if DISABLED(NO_VOLUMETRICS)
  /**
   * Volumetric extrusion default state
   * Activate to make volumetric extrusion the default method,
   * with DEFAULT_NOMINAL_FILAMENT_DIA as the default diameter.
   *
   * M200 D0 to disable, M200 Dn to set a new diameter (and enable volumetric).
   * M200 S0/S1 to disable/enable volumetric extrusion.
   */
  //#define VOLUMETRIC_DEFAULT_ON

  //#define VOLUMETRIC_EXTRUDER_LIMIT
  #if ENABLED(VOLUMETRIC_EXTRUDER_LIMIT)
    /**
     * Default volumetric extrusion limit in cubic mm per second (mm^3/sec).
     * This factory setting applies to all extruders.
     * Use 'M200 [T<extruder>] L<limit>' to override and 'M502' to reset.
     * A non-zero value activates Volume-based Extrusion Limiting.
     */
    #define DEFAULT_VOLUMETRIC_EXTRUDER_LIMIT 0.00      // (mm^3/sec)
  #endif
#endif

/**
 * Enable this option for a leaner build of Marlin that removes all
 * workspace offsets, simplifying coordinate transformations, leveling, etc.
 *
 *  - M206 and M428 are disabled.
 *  - G92 will revert to its behavior from Marlin 1.0.
 */
//#define NO_WORKSPACE_OFFSETS

// Extra options for the M114 "Current Position" report
//#define M114_DETAIL         // Use 'M114` for details to check planner calculations
//#define M114_REALTIME       // Real current position based on forward kinematics
//#define M114_LEGACY         // M114 used to synchronize on every call. Enable if needed.

//#define REPORT_FAN_CHANGE   // Report the new fan speed when changed by M106 (and others)

/**
 * Spend 28 bytes of SRAM to optimize the G-code parser
 */
#define FASTER_GCODE_PARSER

#if ENABLED(FASTER_GCODE_PARSER)
  //#define GCODE_QUOTED_STRINGS  // Support for quoted string parameters
#endif

// Support for MeatPack G-code compression (https://github.com/scottmudge/OctoPrint-MeatPack)
//#define MEATPACK_ON_SERIAL_PORT_1
//#define MEATPACK_ON_SERIAL_PORT_2

//#define GCODE_CASE_INSENSITIVE  // Accept G-code sent to the firmware in lowercase

//#define REPETIER_GCODE_M360     // Add commands originally from Repetier FW

/**
 * CNC G-code options
 * Support CNC-style G-code dialects used by laser cutters, drawing machine cams, etc.
 * Note that G0 feedrates should be used with care for 3D printing (if used at all).
 * High feedrates may cause ringing and harm print quality.
 */
//#define PAREN_COMMENTS      // Support for parentheses-delimited comments
//#define GCODE_MOTION_MODES  // Remember the motion mode (G0 G1 G2 G3 G5 G38.X) and apply for X Y Z E F, etc.

// Enable and set a (default) feedrate for all G0 moves
//#define G0_FEEDRATE 3000 // (mm/min)
#ifdef G0_FEEDRATE
  //#define VARIABLE_G0_FEEDRATE // The G0 feedrate is set by F in G0 motion mode
#endif

/**
 * Startup commands
 *
 * Execute certain G-code commands immediately after power-on.
 */
//#define STARTUP_COMMANDS "M17 Z"

/**
 * G-code Macros
 *
 * Add G-codes M810-M819 to define and run G-code macros.
 * Macros are not saved to EEPROM.
 */
//#define GCODE_MACROS
#if ENABLED(GCODE_MACROS)
  #define GCODE_MACROS_SLOTS       5  // Up to 10 may be used
  #define GCODE_MACROS_SLOT_SIZE  50  // Maximum length of a single macro
#endif

/**
 * User-defined menu items to run custom G-code.
 * Up to 25 may be defined, but the actual number is LCD-dependent.
 */

// Custom Menu: Main Menu
//#define CUSTOM_MENU_MAIN
#if ENABLED(CUSTOM_MENU_MAIN)
  //#define CUSTOM_MENU_MAIN_TITLE "Custom Commands"
  #define CUSTOM_MENU_MAIN_SCRIPT_DONE "M117 User Script Done"
  #define CUSTOM_MENU_MAIN_SCRIPT_AUDIBLE_FEEDBACK
  //#define CUSTOM_MENU_MAIN_SCRIPT_RETURN   // Return to status screen after a script
  #define CUSTOM_MENU_MAIN_ONLY_IDLE         // Only show custom menu when the machine is idle

  #define MAIN_MENU_ITEM_1_DESC "Home & UBL Info"
  #define MAIN_MENU_ITEM_1_GCODE "G28\nG29 W"
  //#define MAIN_MENU_ITEM_1_CONFIRM          // Show a confirmation dialog before this action

  #define MAIN_MENU_ITEM_2_DESC "Preheat for " PREHEAT_1_LABEL
  #define MAIN_MENU_ITEM_2_GCODE "M140 S" STRINGIFY(PREHEAT_1_TEMP_BED) "\nM104 S" STRINGIFY(PREHEAT_1_TEMP_HOTEND)
  //#define MAIN_MENU_ITEM_2_CONFIRM

  //#define MAIN_MENU_ITEM_3_DESC "Preheat for " PREHEAT_2_LABEL
  //#define MAIN_MENU_ITEM_3_GCODE "M140 S" STRINGIFY(PREHEAT_2_TEMP_BED) "\nM104 S" STRINGIFY(PREHEAT_2_TEMP_HOTEND)
  //#define MAIN_MENU_ITEM_3_CONFIRM

  //#define MAIN_MENU_ITEM_4_DESC "Heat Bed/Home/Level"
  //#define MAIN_MENU_ITEM_4_GCODE "M140 S" STRINGIFY(PREHEAT_2_TEMP_BED) "\nG28\nG29"
  //#define MAIN_MENU_ITEM_4_CONFIRM

  //#define MAIN_MENU_ITEM_5_DESC "Home & Info"
  //#define MAIN_MENU_ITEM_5_GCODE "G28\nM503"
  //#define MAIN_MENU_ITEM_5_CONFIRM
#endif

// Custom Menu: Configuration Menu
//#define CUSTOM_MENU_CONFIG
#if ENABLED(CUSTOM_MENU_CONFIG)
  //#define CUSTOM_MENU_CONFIG_TITLE "Custom Commands"
  #define CUSTOM_MENU_CONFIG_SCRIPT_DONE "M117 Wireless Script Done"
  #define CUSTOM_MENU_CONFIG_SCRIPT_AUDIBLE_FEEDBACK
  //#define CUSTOM_MENU_CONFIG_SCRIPT_RETURN  // Return to status screen after a script
  #define CUSTOM_MENU_CONFIG_ONLY_IDLE        // Only show custom menu when the machine is idle

  #define CONFIG_MENU_ITEM_1_DESC "Wifi ON"
  #define CONFIG_MENU_ITEM_1_GCODE "M118 [ESP110] WIFI-STA pwd=12345678"
  //#define CONFIG_MENU_ITEM_1_CONFIRM        // Show a confirmation dialog before this action

  #define CONFIG_MENU_ITEM_2_DESC "Bluetooth ON"
  #define CONFIG_MENU_ITEM_2_GCODE "M118 [ESP110] BT pwd=12345678"
  //#define CONFIG_MENU_ITEM_2_CONFIRM

  //#define CONFIG_MENU_ITEM_3_DESC "Radio OFF"
  //#define CONFIG_MENU_ITEM_3_GCODE "M118 [ESP110] OFF pwd=12345678"
  //#define CONFIG_MENU_ITEM_3_CONFIRM

  //#define CONFIG_MENU_ITEM_4_DESC "Wifi ????"
  //#define CONFIG_MENU_ITEM_4_GCODE "M118 ????"
  //#define CONFIG_MENU_ITEM_4_CONFIRM

  //#define CONFIG_MENU_ITEM_5_DESC "Wifi ????"
  //#define CONFIG_MENU_ITEM_5_GCODE "M118 ????"
  //#define CONFIG_MENU_ITEM_5_CONFIRM
#endif

/**
 * User-defined buttons to run custom G-code.
 * Up to 25 may be defined.
 */
//#define CUSTOM_USER_BUTTONS
#if ENABLED(CUSTOM_USER_BUTTONS)
  //#define BUTTON1_PIN -1
  #if PIN_EXISTS(BUTTON1)
    #define BUTTON1_HIT_STATE     LOW       // State of the triggered button. NC=LOW. NO=HIGH.
    #define BUTTON1_WHEN_PRINTING false     // Button allowed to trigger during printing?
    #define BUTTON1_GCODE         "G28"
    #define BUTTON1_DESC          "Homing"  // Optional string to set the LCD status
  #endif

  //#define BUTTON2_PIN -1
  #if PIN_EXISTS(BUTTON2)
    #define BUTTON2_HIT_STATE     LOW
    #define BUTTON2_WHEN_PRINTING false
    #define BUTTON2_GCODE         "M140 S" STRINGIFY(PREHEAT_1_TEMP_BED) "\nM104 S" STRINGIFY(PREHEAT_1_TEMP_HOTEND)
    #define BUTTON2_DESC          "Preheat for " PREHEAT_1_LABEL
  #endif

  //#define BUTTON3_PIN -1
  #if PIN_EXISTS(BUTTON3)
    #define BUTTON3_HIT_STATE     LOW
    #define BUTTON3_WHEN_PRINTING false
    #define BUTTON3_GCODE         "M140 S" STRINGIFY(PREHEAT_2_TEMP_BED) "\nM104 S" STRINGIFY(PREHEAT_2_TEMP_HOTEND)
    #define BUTTON3_DESC          "Preheat for " PREHEAT_2_LABEL
  #endif
#endif

/**
 * Host Action Commands
 *
 * Define host streamer action commands in compliance with the standard.
 *
 * See https://reprap.org/wiki/G-code#Action_commands
 * Common commands ........ poweroff, pause, paused, resume, resumed, cancel
 * G29_RETRY_AND_RECOVER .. probe_rewipe, probe_failed
 *
 * Some features add reason codes to extend these commands.
 *
 * Host Prompt Support enables Marlin to use the host for user prompts so
 * filament runout and other processes can be managed from the host side.
 */
#define HOST_ACTION_COMMANDS
#if ENABLED(HOST_ACTION_COMMANDS)
  //#define HOST_PAUSE_M76                // Tell the host to pause in response to M76
  #define HOST_PROMPT_SUPPORT           // Initiate host prompts to get user feedback
  #if ENABLED(HOST_PROMPT_SUPPORT)
    //#define HOST_STATUS_NOTIFICATIONS   // Send some status messages to the host as notifications
  #endif
  //#define HOST_START_MENU_ITEM          // Add a menu item that tells the host to start
  //#define HOST_SHUTDOWN_MENU_ITEM       // Add a menu item that tells the host to shut down
#endif

/**
 * Cancel Objects
 *
 * Implement M486 to allow Marlin to skip objects
 */
//#define CANCEL_OBJECTS
#if ENABLED(CANCEL_OBJECTS)
  #define CANCEL_OBJECTS_REPORTING // Emit the current object as a status message
#endif

/**
 * I2C position encoders for closed loop control.
 * Developed by Chris Barr at Aus3D.
 *
 * Wiki: https://wiki.aus3d.com.au/Magnetic_Encoder
 * Github: https://github.com/Aus3D/MagneticEncoder
 *
 * Supplier: https://aus3d.com.au/magnetic-encoder-module
 * Alternative Supplier: https://reliabuild3d.com/
 *
 * Reliabuild encoders have been modified to improve reliability.
 */

//#define I2C_POSITION_ENCODERS
#if ENABLED(I2C_POSITION_ENCODERS)

  #define I2CPE_ENCODER_CNT         1                       // The number of encoders installed; max of 5
                                                            // encoders supported currently.

  #define I2CPE_ENC_1_ADDR          I2CPE_PRESET_ADDR_X     // I2C address of the encoder. 30-200.
  #define I2CPE_ENC_1_AXIS          X_AXIS                  // Axis the encoder module is installed on.  <X|Y|Z|E>_AXIS.
  #define I2CPE_ENC_1_TYPE          I2CPE_ENC_TYPE_LINEAR   // Type of encoder:  I2CPE_ENC_TYPE_LINEAR -or-
                                                            // I2CPE_ENC_TYPE_ROTARY.
  #define I2CPE_ENC_1_TICKS_UNIT    2048                    // 1024 for magnetic strips with 2mm poles; 2048 for
                                                            // 1mm poles. For linear encoders this is ticks / mm,
                                                            // for rotary encoders this is ticks / revolution.
  //#define I2CPE_ENC_1_TICKS_REV     (16 * 200)            // Only needed for rotary encoders; number of stepper
                                                            // steps per full revolution (motor steps/rev * microstepping)
  //#define I2CPE_ENC_1_INVERT                              // Invert the direction of axis travel.
  #define I2CPE_ENC_1_EC_METHOD     I2CPE_ECM_MICROSTEP     // Type of error error correction.
  #define I2CPE_ENC_1_EC_THRESH     0.10                    // Threshold size for error (in mm) above which the
                                                            // printer will attempt to correct the error; errors
                                                            // smaller than this are ignored to minimize effects of
                                                            // measurement noise / latency (filter).

  #define I2CPE_ENC_2_ADDR          I2CPE_PRESET_ADDR_Y     // Same as above, but for encoder 2.
  #define I2CPE_ENC_2_AXIS          Y_AXIS
  #define I2CPE_ENC_2_TYPE          I2CPE_ENC_TYPE_LINEAR
  #define I2CPE_ENC_2_TICKS_UNIT    2048
  //#define I2CPE_ENC_2_TICKS_REV   (16 * 200)
  //#define I2CPE_ENC_2_INVERT
  #define I2CPE_ENC_2_EC_METHOD     I2CPE_ECM_MICROSTEP
  #define I2CPE_ENC_2_EC_THRESH     0.10

  #define I2CPE_ENC_3_ADDR          I2CPE_PRESET_ADDR_Z     // Encoder 3.  Add additional configuration options
  #define I2CPE_ENC_3_AXIS          Z_AXIS                  // as above, or use defaults below.

  #define I2CPE_ENC_4_ADDR          I2CPE_PRESET_ADDR_E     // Encoder 4.
  #define I2CPE_ENC_4_AXIS          E_AXIS

  #define I2CPE_ENC_5_ADDR          34                      // Encoder 5.
  #define I2CPE_ENC_5_AXIS          E_AXIS

  // Default settings for encoders which are enabled, but without settings configured above.
  #define I2CPE_DEF_TYPE            I2CPE_ENC_TYPE_LINEAR
  #define I2CPE_DEF_ENC_TICKS_UNIT  2048
  #define I2CPE_DEF_TICKS_REV       (16 * 200)
  #define I2CPE_DEF_EC_METHOD       I2CPE_ECM_NONE
  #define I2CPE_DEF_EC_THRESH       0.1

  //#define I2CPE_ERR_THRESH_ABORT  100.0                   // Threshold size for error (in mm) error on any given
                                                            // axis after which the printer will abort. Comment out to
                                                            // disable abort behavior.

  #define I2CPE_TIME_TRUSTED        10000                   // After an encoder fault, there must be no further fault
                                                            // for this amount of time (in ms) before the encoder
                                                            // is trusted again.

  /**
   * Position is checked every time a new command is executed from the buffer but during long moves,
   * this setting determines the minimum update time between checks. A value of 100 works well with
   * error rolling average when attempting to correct only for skips and not for vibration.
   */
  #define I2CPE_MIN_UPD_TIME_MS     4                       // (ms) Minimum time between encoder checks.

  // Use a rolling average to identify persistent errors that indicate skips, as opposed to vibration and noise.
  #define I2CPE_ERR_ROLLING_AVERAGE

#endif // I2C_POSITION_ENCODERS

/**
 * Analog Joystick(s)
 */
//#define JOYSTICK
#if ENABLED(JOYSTICK)
  #define JOY_X_PIN    5  // RAMPS: Suggested pin A5  on AUX2
  #define JOY_Y_PIN   10  // RAMPS: Suggested pin A10 on AUX2
  #define JOY_Z_PIN   12  // RAMPS: Suggested pin A12 on AUX2
  #define JOY_EN_PIN  44  // RAMPS: Suggested pin D44 on AUX2

  //#define INVERT_JOY_X  // Enable if X direction is reversed
  //#define INVERT_JOY_Y  // Enable if Y direction is reversed
  //#define INVERT_JOY_Z  // Enable if Z direction is reversed

  // Use M119 with JOYSTICK_DEBUG to find reasonable values after connecting:
  #define JOY_X_LIMITS { 5600, 8190-100, 8190+100, 10800 } // min, deadzone start, deadzone end, max
  #define JOY_Y_LIMITS { 5600, 8250-100, 8250+100, 11000 }
  #define JOY_Z_LIMITS { 4800, 8080-100, 8080+100, 11550 }
  //#define JOYSTICK_DEBUG
#endif

/**
 * Mechanical Gantry Calibration
 * Modern replacement for the Prusa TMC_Z_CALIBRATION.
 * Adds capability to work with any adjustable current drivers.
 * Implemented as G34 because M915 is deprecated.
 */
//#define MECHANICAL_GANTRY_CALIBRATION
#if ENABLED(MECHANICAL_GANTRY_CALIBRATION)
  #define GANTRY_CALIBRATION_CURRENT          600     // Default calibration current in ma
  #define GANTRY_CALIBRATION_EXTRA_HEIGHT      15     // Extra distance in mm past Z_###_POS to move
  #define GANTRY_CALIBRATION_FEEDRATE         500     // Feedrate for correction move
  //#define GANTRY_CALIBRATION_TO_MIN                 // Enable to calibrate Z in the MIN direction

  //#define GANTRY_CALIBRATION_SAFE_POSITION XY_CENTER // Safe position for nozzle
  //#define GANTRY_CALIBRATION_XY_PARK_FEEDRATE 3000  // XY Park Feedrate - MMM
  //#define GANTRY_CALIBRATION_COMMANDS_PRE   ""
  #define GANTRY_CALIBRATION_COMMANDS_POST  "G28"     // G28 highly recommended to ensure an accurate position
#endif

/**
 * Instant freeze / unfreeze functionality
 * Potentially useful for emergency stop that allows being resumed.
 */
//#define FREEZE_FEATURE
#if ENABLED(FREEZE_FEATURE)
  //#define FREEZE_PIN 41   // Override the default (KILL) pin here
  #define FREEZE_STATE LOW  // State of pin indicating freeze
#endif

/**
 * MAX7219 Debug Matrix
 *
 * Add support for a low-cost 8x8 LED Matrix based on the Max7219 chip as a realtime status display.
 * Requires 3 signal wires. Some useful debug options are included to demonstrate its usage.
 */
//#define MAX7219_DEBUG
#if ENABLED(MAX7219_DEBUG)
  #define MAX7219_CLK_PIN   64
  #define MAX7219_DIN_PIN   57
  #define MAX7219_LOAD_PIN  44

  //#define MAX7219_GCODE          // Add the M7219 G-code to control the LED matrix
  #define MAX7219_INIT_TEST    2   // Test pattern at startup: 0=none, 1=sweep, 2=spiral
  #define MAX7219_NUMBER_UNITS 1   // Number of Max7219 units in chain.
  #define MAX7219_ROTATE       0   // Rotate the display clockwise (in multiples of +/- 90°)
                                   // connector at:  right=0   bottom=-90  top=90  left=180
  //#define MAX7219_REVERSE_ORDER  // The individual LED matrix units may be in reversed order
  //#define MAX7219_SIDE_BY_SIDE   // Big chip+matrix boards can be chained side-by-side

  /**
   * Sample debug features
   * If you add more debug displays, be careful to avoid conflicts!
   */
  #define MAX7219_DEBUG_PRINTER_ALIVE    // Blink corner LED of 8x8 matrix to show that the firmware is functioning
  #define MAX7219_DEBUG_PLANNER_HEAD  3  // Show the planner queue head position on this and the next LED matrix row
  #define MAX7219_DEBUG_PLANNER_TAIL  5  // Show the planner queue tail position on this and the next LED matrix row

  #define MAX7219_DEBUG_PLANNER_QUEUE 0  // Show the current planner queue depth on this and the next LED matrix row
                                         // If you experience stuttering, reboots, etc. this option can reveal how
                                         // tweaks made to the configuration are affecting the printer in real-time.
#endif

/**
 * NanoDLP Sync support
 *
 * Support for Synchronized Z moves when used with NanoDLP. G0/G1 axis moves will
 * output a "Z_move_comp" string to enable synchronization with DLP projector exposure.
 * This feature allows you to use [[WaitForDoneMessage]] instead of M400 commands.
 */
//#define NANODLP_Z_SYNC
#if ENABLED(NANODLP_Z_SYNC)
  //#define NANODLP_ALL_AXIS  // Send a "Z_move_comp" report for any axis move (not just Z).
#endif

/**
 * Ethernet. Use M552 to enable and set the IP address.
 */
#if HAS_ETHERNET
  #define MAC_ADDRESS { 0xDE, 0xAD, 0xBE, 0xEF, 0xF0, 0x0D }  // A MAC address unique to your network
#endif

/**
 * WiFi Support (Espressif ESP32 WiFi)
 */
//#define WIFISUPPORT         // Marlin embedded WiFi managenent
//#define ESP3D_WIFISUPPORT   // ESP3D Library WiFi management (https://github.com/luc-github/ESP3DLib)

#if EITHER(WIFISUPPORT, ESP3D_WIFISUPPORT)
  //#define WEBSUPPORT          // Start a webserver (which may include auto-discovery)
  //#define OTASUPPORT          // Support over-the-air firmware updates
  //#define WIFI_CUSTOM_COMMAND // Accept feature config commands (e.g., WiFi ESP3D) from the host

  /**
   * To set a default WiFi SSID / Password, create a file called Configuration_Secure.h with
   * the following defines, customized for your network. This specific file is excluded via
   * .gitignore to prevent it from accidentally leaking to the public.
   *
   *   #define WIFI_SSID "WiFi SSID"
   *   #define WIFI_PWD  "WiFi Password"
   */
  //#include "Configuration_Secure.h" // External file with WiFi SSID / Password
#endif

/**
 * Průša Multi-Material Unit (MMU)
 * Enable in Configuration.h
 *
 * These devices allow a single stepper driver on the board to drive
 * multi-material feeders with any number of stepper motors.
 */
#if HAS_PRUSA_MMU1
  /**
   * This option only allows the multiplexer to switch on tool-change.
   * Additional options to configure custom E moves are pending.
   *
   * Override the default DIO selector pins here, if needed.
   * Some pins files may provide defaults for these pins.
   */
  //#define E_MUX0_PIN 40  // Always Required
  //#define E_MUX1_PIN 42  // Needed for 3 to 8 inputs
  //#define E_MUX2_PIN 44  // Needed for 5 to 8 inputs
#elif HAS_PRUSA_MMU2
  // Serial port used for communication with MMU2.
  #define MMU2_SERIAL_PORT 2

  // Use hardware reset for MMU if a pin is defined for it
  //#define MMU2_RST_PIN 23

  // Enable if the MMU2 has 12V stepper motors (MMU2 Firmware 1.0.2 and up)
  //#define MMU2_MODE_12V

  // G-code to execute when MMU2 F.I.N.D.A. probe detects filament runout
  #define MMU2_FILAMENT_RUNOUT_SCRIPT "M600"

  // Add an LCD menu for MMU2
  //#define MMU2_MENUS
  #if EITHER(MMU2_MENUS, HAS_PRUSA_MMU2S)
    // Settings for filament load / unload from the LCD menu.
    // This is for Průša MK3-style extruders. Customize for your hardware.
    #define MMU2_FILAMENTCHANGE_EJECT_FEED 80.0
    #define MMU2_LOAD_TO_NOZZLE_SEQUENCE \
      {  7.2, 1145 }, \
      { 14.4,  871 }, \
      { 36.0, 1393 }, \
      { 14.4,  871 }, \
      { 50.0,  198 }

    #define MMU2_RAMMING_SEQUENCE \
      {   1.0, 1000 }, \
      {   1.0, 1500 }, \
      {   2.0, 2000 }, \
      {   1.5, 3000 }, \
      {   2.5, 4000 }, \
      { -15.0, 5000 }, \
      { -14.0, 1200 }, \
      {  -6.0,  600 }, \
      {  10.0,  700 }, \
      { -10.0,  400 }, \
      { -50.0, 2000 }
  #endif

  /**
   * Using a sensor like the MMU2S
   * This mode requires a MK3S extruder with a sensor at the extruder idler, like the MMU2S.
   * See https://help.prusa3d.com/en/guide/3b-mk3s-mk2-5s-extruder-upgrade_41560, step 11
   */
  #if HAS_PRUSA_MMU2S
    #define MMU2_C0_RETRY   5             // Number of retries (total time = timeout*retries)

    #define MMU2_CAN_LOAD_FEEDRATE 800    // (mm/min)
    #define MMU2_CAN_LOAD_SEQUENCE \
      {  0.1, MMU2_CAN_LOAD_FEEDRATE }, \
      {  60.0, MMU2_CAN_LOAD_FEEDRATE }, \
      { -52.0, MMU2_CAN_LOAD_FEEDRATE }

    #define MMU2_CAN_LOAD_RETRACT   6.0   // (mm) Keep under the distance between Load Sequence values
    #define MMU2_CAN_LOAD_DEVIATION 0.8   // (mm) Acceptable deviation

    #define MMU2_CAN_LOAD_INCREMENT 0.2   // (mm) To reuse within MMU2 module
    #define MMU2_CAN_LOAD_INCREMENT_SEQUENCE \
      { -MMU2_CAN_LOAD_INCREMENT, MMU2_CAN_LOAD_FEEDRATE }

  #else

    /**
     * MMU1 Extruder Sensor
     *
     * Support for a Průša (or other) IR Sensor to detect filament near the extruder
     * and make loading more reliable. Suitable for an extruder equipped with a filament
     * sensor less than 38mm from the gears.
     *
     * During loading the extruder will stop when the sensor is triggered, then do a last
     * move up to the gears. If no filament is detected, the MMU2 can make some more attempts.
     * If all attempts fail, a filament runout will be triggered.
     */
    //#define MMU_EXTRUDER_SENSOR
    #if ENABLED(MMU_EXTRUDER_SENSOR)
      #define MMU_LOADING_ATTEMPTS_NR 5 // max. number of attempts to load filament if first load fail
    #endif

  #endif

  //#define MMU2_DEBUG  // Write debug info to serial output

#endif // HAS_PRUSA_MMU2

/**
 * Advanced Print Counter settings
 */
#if ENABLED(PRINTCOUNTER)
  #define SERVICE_WARNING_BUZZES  3
  // Activate up to 3 service interval watchdogs
  //#define SERVICE_NAME_1      "Service S"
  //#define SERVICE_INTERVAL_1  100 // print hours
  //#define SERVICE_NAME_2      "Service L"
  //#define SERVICE_INTERVAL_2  200 // print hours
  //#define SERVICE_NAME_3      "Service 3"
  //#define SERVICE_INTERVAL_3    1 // print hours
#endif

// @section develop

//
// M100 Free Memory Watcher to debug memory usage
//
//#define M100_FREE_MEMORY_WATCHER

//
// M42 - Set pin states
//
//#define DIRECT_PIN_CONTROL

//
// M43 - display pin status, toggle pins, watch pins, watch endstops & toggle LED, test servo probe
//
//#define PINS_DEBUGGING

// Enable Marlin dev mode which adds some special commands
//#define MARLIN_DEV_MODE

#if ENABLED(MARLIN_DEV_MODE)
  /**
   * D576 - Buffer Monitoring
   * To help diagnose print quality issues stemming from empty command buffers.
   */
  //#define BUFFER_MONITORING
#endif

/**
 * Postmortem Debugging captures misbehavior and outputs the CPU status and backtrace to serial.
 * When running in the debugger it will break for debugging. This is useful to help understand
 * a crash from a remote location. Requires ~400 bytes of SRAM and 5Kb of flash.
 */
//#define POSTMORTEM_DEBUGGING

/**
 * Software Reset options
 */
//#define SOFT_RESET_VIA_SERIAL         // 'KILL' and '^X' commands will soft-reset the controller
//#define SOFT_RESET_ON_KILL            // Use a digital button to soft-reset the controller after KILL

// Report uncleaned reset reason from register r2 instead of MCUSR. Supported by Optiboot on AVR.
//#define OPTIBOOT_RESET_REASON<|MERGE_RESOLUTION|>--- conflicted
+++ resolved
@@ -1003,7 +1003,7 @@
   #define TRAMMING_POINT_NAME_2 "Front-Left"
   #define TRAMMING_POINT_NAME_3 "Back-Left"
   #define TRAMMING_POINT_NAME_4 "Center-Right"
-  
+
 
   #define RESTORE_LEVELING_AFTER_G35    // Enable to restore leveling setup after operation
   #define REPORT_TRAMMING_MM          // Report Z deviation (mm) for each point relative to the first
@@ -2494,7 +2494,7 @@
     // Use TOOLCHANGE_FS_PRIME_SPEED feedrate for first time each extruder is primed
     //#define TOOLCHANGE_FS_SLOW_FIRST_PRIME
 
-    // Primes T0 the first time T0 is sent to the printer. [ Power-On -> T0 { Activate & Primes T0 } -> T1 { Retracts T0, Activate & Primes T1 } ] 
+    // Primes T0 the first time T0 is sent to the printer. [ Power-On -> T0 { Activate & Primes T0 } -> T1 { Retracts T0, Activate & Primes T1 } ]
     // If disabled, does not perform priming routine on T0 until switching back to T0 from another extruder  [ Power-On -> T0 { T0 Activated } -> T1 { Activate & Primes T1 } -> T0 { Retracts T1, Activate &  Primes T0 } ]
     // Enable with M217 V1 before printing to avoid unwanted priming on host connect
     #define TOOLCHANGE_FS_PRIME_FIRST_USED
@@ -3125,7 +3125,6 @@
    * STEALTHCHOP_(XY|Z|E) must be enabled to use HYBRID_THRESHOLD.
    * M913 X/Y/Z/E to live tune the setting
    */
-<<<<<<< HEAD
   #define HYBRID_THRESHOLD
 
   #define X_HYBRID_THRESHOLD     175  // [mm/s]
@@ -3136,6 +3135,11 @@
   #define Z2_HYBRID_THRESHOLD    Z_HYBRID_THRESHOLD
   #define Z3_HYBRID_THRESHOLD    Z_HYBRID_THRESHOLD
   #define Z4_HYBRID_THRESHOLD    Z_HYBRID_THRESHOLD
+  #define I_HYBRID_THRESHOLD       3  // [linear=mm/s, rotational=°/s]
+  #define J_HYBRID_THRESHOLD       3  // [linear=mm/s, rotational=°/s]
+  #define K_HYBRID_THRESHOLD       3  // [linear=mm/s, rotational=°/s]
+  #define U_HYBRID_THRESHOLD       3  // [mm/s]
+  #define V_HYBRID_THRESHOLD       3
   #define E0_HYBRID_THRESHOLD    100
   #define E1_HYBRID_THRESHOLD    E0_HYBRID_THRESHOLD
   #define E2_HYBRID_THRESHOLD    E0_HYBRID_THRESHOLD
@@ -3144,32 +3148,6 @@
   #define E5_HYBRID_THRESHOLD    E0_HYBRID_THRESHOLD
   #define E6_HYBRID_THRESHOLD    E0_HYBRID_THRESHOLD
   #define E7_HYBRID_THRESHOLD    E0_HYBRID_THRESHOLD
-=======
-  //#define HYBRID_THRESHOLD
-
-  #define X_HYBRID_THRESHOLD     100  // [mm/s]
-  #define X2_HYBRID_THRESHOLD    100
-  #define Y_HYBRID_THRESHOLD     100
-  #define Y2_HYBRID_THRESHOLD    100
-  #define Z_HYBRID_THRESHOLD       3
-  #define Z2_HYBRID_THRESHOLD      3
-  #define Z3_HYBRID_THRESHOLD      3
-  #define Z4_HYBRID_THRESHOLD      3
-  #define I_HYBRID_THRESHOLD       3  // [linear=mm/s, rotational=°/s]
-  #define J_HYBRID_THRESHOLD       3  // [linear=mm/s, rotational=°/s]
-  #define K_HYBRID_THRESHOLD       3  // [linear=mm/s, rotational=°/s]
-  #define U_HYBRID_THRESHOLD       3  // [mm/s]
-  #define V_HYBRID_THRESHOLD       3
-  #define W_HYBRID_THRESHOLD       3
-  #define E0_HYBRID_THRESHOLD     30
-  #define E1_HYBRID_THRESHOLD     30
-  #define E2_HYBRID_THRESHOLD     30
-  #define E3_HYBRID_THRESHOLD     30
-  #define E4_HYBRID_THRESHOLD     30
-  #define E5_HYBRID_THRESHOLD     30
-  #define E6_HYBRID_THRESHOLD     30
-  #define E7_HYBRID_THRESHOLD     30
->>>>>>> 0c366d35
 
   /**
    * Use StallGuard to home / probe X, Y, Z.
