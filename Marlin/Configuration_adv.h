/**
 * Marlin 3D Printer Firmware
 * Copyright (c) 2020 MarlinFirmware [https://github.com/MarlinFirmware/Marlin]
 *
 * Based on Sprinter and grbl.
 * Copyright (c) 2011 Camiel Gubbels / Erik van der Zalm
 *
 * This program is free software: you can redistribute it and/or modify
 * it under the terms of the GNU General Public License as published by
 * the Free Software Foundation, either version 3 of the License, or
 * (at your option) any later version.
 *
 * This program is distributed in the hope that it will be useful,
 * but WITHOUT ANY WARRANTY; without even the implied warranty of
 * MERCHANTABILITY or FITNESS FOR A PARTICULAR PURPOSE.  See the
 * GNU General Public License for more details.
 *
 * You should have received a copy of the GNU General Public License
 * along with this program.  If not, see <https://www.gnu.org/licenses/>.
 *
 */
#pragma once

/**
 * Configuration_adv.h
 *
 * Advanced settings.
 * Only change these if you know exactly what you're doing.
 * Some of these settings can damage your printer if improperly set!
 *
 * Basic settings can be found in Configuration.h
 */
#define CONFIGURATION_ADV_H_VERSION 02000903

//===========================================================================
//============================= Thermal Settings ============================
//===========================================================================
// @section temperature

/**
 * Thermocouple sensors are quite sensitive to noise.  Any noise induced in
 * the sensor wires, such as by stepper motor wires run in parallel to them,
 * may result in the thermocouple sensor reporting spurious errors.  This
 * value is the number of errors which can occur in a row before the error
 * is reported.  This allows us to ignore intermittent error conditions while
 * still detecting an actual failure, which should result in a continuous
 * stream of errors from the sensor.
 *
 * Set this value to 0 to fail on the first error to occur.
 */
#define THERMOCOUPLE_MAX_ERRORS 15

//
// Custom Thermistor 1000 parameters
//
#if TEMP_SENSOR_0 == 1000
  #define HOTEND0_PULLUP_RESISTOR_OHMS 4700    // Pullup resistor
  #define HOTEND0_RESISTANCE_25C_OHMS  100000  // Resistance at 25C
  #define HOTEND0_BETA                 3950    // Beta value
#endif

#if TEMP_SENSOR_1 == 1000
  #define HOTEND1_PULLUP_RESISTOR_OHMS 4700    // Pullup resistor
  #define HOTEND1_RESISTANCE_25C_OHMS  100000  // Resistance at 25C
  #define HOTEND1_BETA                 3950    // Beta value
#endif

#if TEMP_SENSOR_2 == 1000
  #define HOTEND2_PULLUP_RESISTOR_OHMS 4700    // Pullup resistor
  #define HOTEND2_RESISTANCE_25C_OHMS  100000  // Resistance at 25C
  #define HOTEND2_BETA                 3950    // Beta value
#endif

#if TEMP_SENSOR_3 == 1000
  #define HOTEND3_PULLUP_RESISTOR_OHMS 4700    // Pullup resistor
  #define HOTEND3_RESISTANCE_25C_OHMS  100000  // Resistance at 25C
  #define HOTEND3_BETA                 3950    // Beta value
#endif

#if TEMP_SENSOR_4 == 1000
  #define HOTEND4_PULLUP_RESISTOR_OHMS 4700    // Pullup resistor
  #define HOTEND4_RESISTANCE_25C_OHMS  100000  // Resistance at 25C
  #define HOTEND4_BETA                 3950    // Beta value
#endif

#if TEMP_SENSOR_5 == 1000
  #define HOTEND5_PULLUP_RESISTOR_OHMS 4700    // Pullup resistor
  #define HOTEND5_RESISTANCE_25C_OHMS  100000  // Resistance at 25C
  #define HOTEND5_BETA                 3950    // Beta value
#endif

#if TEMP_SENSOR_6 == 1000
  #define HOTEND6_PULLUP_RESISTOR_OHMS 4700    // Pullup resistor
  #define HOTEND6_RESISTANCE_25C_OHMS  100000  // Resistance at 25C
  #define HOTEND6_BETA                 3950    // Beta value
#endif

#if TEMP_SENSOR_7 == 1000
  #define HOTEND7_PULLUP_RESISTOR_OHMS 4700    // Pullup resistor
  #define HOTEND7_RESISTANCE_25C_OHMS  100000  // Resistance at 25C
  #define HOTEND7_BETA                 3950    // Beta value
#endif

#if TEMP_SENSOR_BED == 1000
  #define BED_PULLUP_RESISTOR_OHMS     4700    // Pullup resistor
  #define BED_RESISTANCE_25C_OHMS      100000  // Resistance at 25C
  #define BED_BETA                     3950    // Beta value
#endif

#if TEMP_SENSOR_CHAMBER == 1000
  #define CHAMBER_PULLUP_RESISTOR_OHMS 4700    // Pullup resistor
  #define CHAMBER_RESISTANCE_25C_OHMS  100000  // Resistance at 25C
  #define CHAMBER_BETA                 3950    // Beta value
#endif

#if TEMP_SENSOR_COOLER == 1000
  #define COOLER_PULLUP_RESISTOR_OHMS 4700    // Pullup resistor
  #define COOLER_RESISTANCE_25C_OHMS  100000  // Resistance at 25C
  #define COOLER_BETA                 3950    // Beta value
#endif

#if TEMP_SENSOR_PROBE == 1000
  #define PROBE_PULLUP_RESISTOR_OHMS   4700    // Pullup resistor
  #define PROBE_RESISTANCE_25C_OHMS    100000  // Resistance at 25C
  #define PROBE_BETA                   3950    // Beta value
#endif

#if TEMP_SENSOR_BOARD == 1000
  #define BOARD_PULLUP_RESISTOR_OHMS   4700    // Pullup resistor
  #define BOARD_RESISTANCE_25C_OHMS    100000  // Resistance at 25C
  #define BOARD_BETA                   3950    // Beta value
#endif

#if TEMP_SENSOR_REDUNDANT == 1000
  #define REDUNDANT_PULLUP_RESISTOR_OHMS   4700    // Pullup resistor
  #define REDUNDANT_RESISTANCE_25C_OHMS    100000  // Resistance at 25C
  #define REDUNDANT_BETA                   3950    // Beta value
#endif

/**
 * Configuration options for MAX Thermocouples (-2, -3, -5).
 *   FORCE_HW_SPI:   Ignore SCK/MOSI/MISO pins and just use the CS pin & default SPI bus.
 *   MAX31865_WIRES: Set the number of wires for the probe connected to a MAX31865 board, 2-4. Default: 2
 *   MAX31865_50HZ:  Enable 50Hz filter instead of the default 60Hz.
 */
//#define TEMP_SENSOR_FORCE_HW_SPI
//#define MAX31865_SENSOR_WIRES_0 2
//#define MAX31865_SENSOR_WIRES_1 2
//#define MAX31865_50HZ_FILTER

/**
 * Hephestos 2 24V heated bed upgrade kit.
 * https://store.bq.com/en/heated-bed-kit-hephestos2
 */
//#define HEPHESTOS2_HEATED_BED_KIT
#if ENABLED(HEPHESTOS2_HEATED_BED_KIT)
  #undef TEMP_SENSOR_BED
  #define TEMP_SENSOR_BED 70
  #define HEATER_BED_INVERTING true
#endif

//
// Heated Bed Bang-Bang options
//
#if DISABLED(PIDTEMPBED)
  #define BED_CHECK_INTERVAL 5000   // (ms) Interval between checks in bang-bang control
  #if ENABLED(BED_LIMIT_SWITCHING)
    #define BED_HYSTERESIS 2        // (°C) Only set the relevant heater state when ABS(T-target) > BED_HYSTERESIS
  #endif
#endif

//
// Heated Chamber options
//
#if DISABLED(PIDTEMPCHAMBER)
  #define CHAMBER_CHECK_INTERVAL 5000   // (ms) Interval between checks in bang-bang control
  #if ENABLED(CHAMBER_LIMIT_SWITCHING)
    #define CHAMBER_HYSTERESIS 2        // (°C) Only set the relevant heater state when ABS(T-target) > CHAMBER_HYSTERESIS
  #endif
#endif

#if TEMP_SENSOR_CHAMBER
  //#define HEATER_CHAMBER_PIN      P2_04   // Required heater on/off pin (example: SKR 1.4 Turbo HE1 plug)
  //#define HEATER_CHAMBER_INVERTING false
  //#define FAN1_PIN                   -1   // Remove the fan signal on pin P2_04 (example: SKR 1.4 Turbo HE1 plug)

  //#define CHAMBER_FAN               // Enable a fan on the chamber
  #if ENABLED(CHAMBER_FAN)
    #define CHAMBER_FAN_MODE 2        // Fan control mode: 0=Static; 1=Linear increase when temp is higher than target; 2=V-shaped curve; 3=similar to 1 but fan is always on.
    #if CHAMBER_FAN_MODE == 0
      #define CHAMBER_FAN_BASE  255   // Chamber fan PWM (0-255)
    #elif CHAMBER_FAN_MODE == 1
      #define CHAMBER_FAN_BASE  128   // Base chamber fan PWM (0-255); turns on when chamber temperature is above the target
      #define CHAMBER_FAN_FACTOR 25   // PWM increase per °C above target
    #elif CHAMBER_FAN_MODE == 2
      #define CHAMBER_FAN_BASE  128   // Minimum chamber fan PWM (0-255)
      #define CHAMBER_FAN_FACTOR 25   // PWM increase per °C difference from target
    #elif CHAMBER_FAN_MODE == 3
      #define CHAMBER_FAN_BASE  128   // Base chamber fan PWM (0-255)
      #define CHAMBER_FAN_FACTOR 25   // PWM increase per °C above target
    #endif
  #endif

  //#define CHAMBER_VENT              // Enable a servo-controlled vent on the chamber
  #if ENABLED(CHAMBER_VENT)
    #define CHAMBER_VENT_SERVO_NR  1  // Index of the vent servo
    #define HIGH_EXCESS_HEAT_LIMIT 5  // How much above target temp to consider there is excess heat in the chamber
    #define LOW_EXCESS_HEAT_LIMIT  3
    #define MIN_COOLING_SLOPE_TIME_CHAMBER_VENT 20
    #define MIN_COOLING_SLOPE_DEG_CHAMBER_VENT 1.5
  #endif
#endif

//
// Laser Cooler options
//
#if TEMP_SENSOR_COOLER
  #define COOLER_MINTEMP           8  // (°C)
  #define COOLER_MAXTEMP          26  // (°C)
  #define COOLER_DEFAULT_TEMP     16  // (°C)
  #define TEMP_COOLER_HYSTERESIS   1  // (°C) Temperature proximity considered "close enough" to the target
  #define COOLER_PIN               8  // Laser cooler on/off pin used to control power to the cooling element (e.g., TEC, External chiller via relay)
  #define COOLER_INVERTING     false
  #define TEMP_COOLER_PIN         15  // Laser/Cooler temperature sensor pin. ADC is required.
  #define COOLER_FAN                  // Enable a fan on the cooler, Fan# 0,1,2,3 etc.
  #define COOLER_FAN_INDEX         0  // FAN number 0, 1, 2 etc. e.g.
  #if ENABLED(COOLER_FAN)
    #define COOLER_FAN_BASE      100  // Base Cooler fan PWM (0-255); turns on when Cooler temperature is above the target
    #define COOLER_FAN_FACTOR     25  // PWM increase per °C above target
  #endif
#endif

//
// Motherboard Sensor options
//
#if TEMP_SENSOR_BOARD
  #define THERMAL_PROTECTION_BOARD   // Halt the printer if the board sensor leaves the temp range below.
  #define BOARD_MINTEMP           8  // (°C)
  #define BOARD_MAXTEMP          70  // (°C)
  #ifndef TEMP_BOARD_PIN
    //#define TEMP_BOARD_PIN -1      // Board temp sensor pin, if not set in pins file.
  #endif
#endif

//
// Laser Coolant Flow Meter
//
//#define LASER_COOLANT_FLOW_METER
#if ENABLED(LASER_COOLANT_FLOW_METER)
  #define FLOWMETER_PIN         20  // Requires an external interrupt-enabled pin (e.g., RAMPS 2,3,18,19,20,21)
  #define FLOWMETER_PPL       5880  // (pulses/liter) Flow meter pulses-per-liter on the input pin
  #define FLOWMETER_INTERVAL  1000  // (ms) Flow rate calculation interval in milliseconds
  #define FLOWMETER_SAFETY          // Prevent running the laser without the minimum flow rate set below
  #if ENABLED(FLOWMETER_SAFETY)
    #define FLOWMETER_MIN_LITERS_PER_MINUTE 1.5 // (liters/min) Minimum flow required when enabled
  #endif
#endif

/**
 * Thermal Protection provides additional protection to your printer from damage
 * and fire. Marlin always includes safe min and max temperature ranges which
 * protect against a broken or disconnected thermistor wire.
 *
 * The issue: If a thermistor falls out, it will report the much lower
 * temperature of the air in the room, and the the firmware will keep
 * the heater on.
 *
 * The solution: Once the temperature reaches the target, start observing.
 * If the temperature stays too far below the target (hysteresis) for too
 * long (period), the firmware will halt the machine as a safety precaution.
 *
 * If you get false positives for "Thermal Runaway", increase
 * THERMAL_PROTECTION_HYSTERESIS and/or THERMAL_PROTECTION_PERIOD
 */
#if ENABLED(THERMAL_PROTECTION_HOTENDS)
  #define THERMAL_PROTECTION_PERIOD 40        // Seconds
  #define THERMAL_PROTECTION_HYSTERESIS 4     // Degrees Celsius

  //#define ADAPTIVE_FAN_SLOWING              // Slow part cooling fan if temperature drops
  #if BOTH(ADAPTIVE_FAN_SLOWING, PIDTEMP)
    //#define NO_FAN_SLOWING_IN_PID_TUNING    // Don't slow fan speed during M303
  #endif

  /**
   * Whenever an M104, M109, or M303 increases the target temperature, the
   * firmware will wait for the WATCH_TEMP_PERIOD to expire. If the temperature
   * hasn't increased by WATCH_TEMP_INCREASE degrees, the machine is halted and
   * requires a hard reset. This test restarts with any M104/M109/M303, but only
   * if the current temperature is far enough below the target for a reliable
   * test.
   *
   * If you get false positives for "Heating failed", increase WATCH_TEMP_PERIOD
   * and/or decrease WATCH_TEMP_INCREASE. WATCH_TEMP_INCREASE should not be set
   * below 2.
   */
  #define WATCH_TEMP_PERIOD  20               // Seconds
  #define WATCH_TEMP_INCREASE 2               // Degrees Celsius
#endif

/**
 * Thermal Protection parameters for the bed are just as above for hotends.
 */
#if ENABLED(THERMAL_PROTECTION_BED)
  #define THERMAL_PROTECTION_BED_PERIOD        20 // Seconds
  #define THERMAL_PROTECTION_BED_HYSTERESIS     2 // Degrees Celsius

  /**
   * As described above, except for the bed (M140/M190/M303).
   */
  #define WATCH_BED_TEMP_PERIOD                60 // Seconds
  #define WATCH_BED_TEMP_INCREASE               2 // Degrees Celsius
#endif

/**
 * Thermal Protection parameters for the heated chamber.
 */
#if ENABLED(THERMAL_PROTECTION_CHAMBER)
  #define THERMAL_PROTECTION_CHAMBER_PERIOD    20 // Seconds
  #define THERMAL_PROTECTION_CHAMBER_HYSTERESIS 2 // Degrees Celsius

  /**
   * Heated chamber watch settings (M141/M191).
   */
  #define WATCH_CHAMBER_TEMP_PERIOD            60 // Seconds
  #define WATCH_CHAMBER_TEMP_INCREASE           2 // Degrees Celsius
#endif

/**
 * Thermal Protection parameters for the laser cooler.
 */
#if ENABLED(THERMAL_PROTECTION_COOLER)
  #define THERMAL_PROTECTION_COOLER_PERIOD    10 // Seconds
  #define THERMAL_PROTECTION_COOLER_HYSTERESIS 3 // Degrees Celsius

  /**
   * Laser cooling watch settings (M143/M193).
   */
  #define WATCH_COOLER_TEMP_PERIOD            60 // Seconds
  #define WATCH_COOLER_TEMP_INCREASE           3 // Degrees Celsius
#endif

#if ENABLED(PIDTEMP)
  // Add an experimental additional term to the heater power, proportional to the extrusion speed.
  // A well-chosen Kc value should add just enough power to melt the increased material volume.
  //#define PID_EXTRUSION_SCALING
  #if ENABLED(PID_EXTRUSION_SCALING)
    #define DEFAULT_Kc (100) // heating power = Kc * e_speed
    #define LPQ_MAX_LEN 50
  #endif

  /**
   * Add an experimental additional term to the heater power, proportional to the fan speed.
   * A well-chosen Kf value should add just enough power to compensate for power-loss from the cooling fan.
   * You can either just add a constant compensation with the DEFAULT_Kf value
   * or follow the instruction below to get speed-dependent compensation.
   *
   * Constant compensation (use only with fanspeeds of 0% and 100%)
   * ---------------------------------------------------------------------
   * A good starting point for the Kf-value comes from the calculation:
   *   kf = (power_fan * eff_fan) / power_heater * 255
   * where eff_fan is between 0.0 and 1.0, based on fan-efficiency and airflow to the nozzle / heater.
   *
   * Example:
   *   Heater: 40W, Fan: 0.1A * 24V = 2.4W, eff_fan = 0.8
   *   Kf = (2.4W * 0.8) / 40W * 255 = 12.24
   *
   * Fan-speed dependent compensation
   * --------------------------------
   * 1. To find a good Kf value, set the hotend temperature, wait for it to settle, and enable the fan (100%).
   *    Make sure PID_FAN_SCALING_LIN_FACTOR is 0 and PID_FAN_SCALING_ALTERNATIVE_DEFINITION is not enabled.
   *    If you see the temperature drop repeat the test, increasing the Kf value slowly, until the temperature
   *    drop goes away. If the temperature overshoots after enabling the fan, the Kf value is too big.
   * 2. Note the Kf-value for fan-speed at 100%
   * 3. Determine a good value for PID_FAN_SCALING_MIN_SPEED, which is around the speed, where the fan starts moving.
   * 4. Repeat step 1. and 2. for this fan speed.
   * 5. Enable PID_FAN_SCALING_ALTERNATIVE_DEFINITION and enter the two identified Kf-values in
   *    PID_FAN_SCALING_AT_FULL_SPEED and PID_FAN_SCALING_AT_MIN_SPEED. Enter the minimum speed in PID_FAN_SCALING_MIN_SPEED
   */
  //#define PID_FAN_SCALING
  #if ENABLED(PID_FAN_SCALING)
    //#define PID_FAN_SCALING_ALTERNATIVE_DEFINITION
    #if ENABLED(PID_FAN_SCALING_ALTERNATIVE_DEFINITION)
      // The alternative definition is used for an easier configuration.
      // Just figure out Kf at fullspeed (255) and PID_FAN_SCALING_MIN_SPEED.
      // DEFAULT_Kf and PID_FAN_SCALING_LIN_FACTOR are calculated accordingly.

      #define PID_FAN_SCALING_AT_FULL_SPEED 13.0        //=PID_FAN_SCALING_LIN_FACTOR*255+DEFAULT_Kf
      #define PID_FAN_SCALING_AT_MIN_SPEED   6.0        //=PID_FAN_SCALING_LIN_FACTOR*PID_FAN_SCALING_MIN_SPEED+DEFAULT_Kf
      #define PID_FAN_SCALING_MIN_SPEED     10.0        // Minimum fan speed at which to enable PID_FAN_SCALING

      #define DEFAULT_Kf (255.0*PID_FAN_SCALING_AT_MIN_SPEED-PID_FAN_SCALING_AT_FULL_SPEED*PID_FAN_SCALING_MIN_SPEED)/(255.0-PID_FAN_SCALING_MIN_SPEED)
      #define PID_FAN_SCALING_LIN_FACTOR (PID_FAN_SCALING_AT_FULL_SPEED-DEFAULT_Kf)/255.0

    #else
      #define PID_FAN_SCALING_LIN_FACTOR (0)             // Power loss due to cooling = Kf * (fan_speed)
      #define DEFAULT_Kf 10                              // A constant value added to the PID-tuner
      #define PID_FAN_SCALING_MIN_SPEED 10               // Minimum fan speed at which to enable PID_FAN_SCALING
    #endif
  #endif
#endif

/**
 * Automatic Temperature Mode
 *
 * Dynamically adjust the hotend target temperature based on planned E moves.
 *
 * (Contrast with PID_EXTRUSION_SCALING, which tracks E movement and adjusts PID
 *  behavior using an additional kC value.)
 *
 * Autotemp is calculated by (mintemp + factor * mm_per_sec), capped to maxtemp.
 *
 * Enable Autotemp Mode with M104/M109 F<factor> S<mintemp> B<maxtemp>.
 * Disable by sending M104/M109 with no F parameter (or F0 with AUTOTEMP_PROPORTIONAL).
 */
#define AUTOTEMP
#if ENABLED(AUTOTEMP)
  #define AUTOTEMP_OLDWEIGHT    0.98  // Factor used to weight previous readings (0.0 < value < 1.0)
  // Turn on AUTOTEMP on M104/M109 by default using proportions set here
  //#define AUTOTEMP_PROPORTIONAL
  #if ENABLED(AUTOTEMP_PROPORTIONAL)
    #define AUTOTEMP_MIN_P      0 // (°C) Added to the target temperature
    #define AUTOTEMP_MAX_P      5 // (°C) Added to the target temperature
    #define AUTOTEMP_FACTOR_P   1 // Apply this F parameter by default (overridden by M104/M109 F)
  #endif
#endif

// Show Temperature ADC value
// Enable for M105 to include ADC values read from temperature sensors.
//#define SHOW_TEMP_ADC_VALUES

/**
 * High Temperature Thermistor Support
 *
 * Thermistors able to support high temperature tend to have a hard time getting
 * good readings at room and lower temperatures. This means TEMP_SENSOR_X_RAW_LO_TEMP
 * will probably be caught when the heating element first turns on during the
 * preheating process, which will trigger a min_temp_error as a safety measure
 * and force stop everything.
 * To circumvent this limitation, we allow for a preheat time (during which,
 * min_temp_error won't be triggered) and add a min_temp buffer to handle
 * aberrant readings.
 *
 * If you want to enable this feature for your hotend thermistor(s)
 * uncomment and set values > 0 in the constants below
 */

// The number of consecutive low temperature errors that can occur
// before a min_temp_error is triggered. (Shouldn't be more than 10.)
//#define MAX_CONSECUTIVE_LOW_TEMPERATURE_ERROR_ALLOWED 0

// The number of milliseconds a hotend will preheat before starting to check
// the temperature. This value should NOT be set to the time it takes the
// hot end to reach the target temperature, but the time it takes to reach
// the minimum temperature your thermistor can read. The lower the better/safer.
// This shouldn't need to be more than 30 seconds (30000)
//#define MILLISECONDS_PREHEAT_TIME 0

// @section extruder

// Extruder runout prevention.
// If the machine is idle and the temperature over MINTEMP
// then extrude some filament every couple of SECONDS.
//#define EXTRUDER_RUNOUT_PREVENT
#if ENABLED(EXTRUDER_RUNOUT_PREVENT)
  #define EXTRUDER_RUNOUT_MINTEMP 190
  #define EXTRUDER_RUNOUT_SECONDS 30
  #define EXTRUDER_RUNOUT_SPEED 1500  // (mm/min)
  #define EXTRUDER_RUNOUT_EXTRUDE 5   // (mm)
#endif

/**
 * Hotend Idle Timeout
 * Prevent filament in the nozzle from charring and causing a critical jam.
 */
//#define HOTEND_IDLE_TIMEOUT
#if ENABLED(HOTEND_IDLE_TIMEOUT)
  #define HOTEND_IDLE_TIMEOUT_SEC (5*60)    // (seconds) Time without extruder movement to trigger protection
  #define HOTEND_IDLE_MIN_TRIGGER   180     // (°C) Minimum temperature to enable hotend protection
  #define HOTEND_IDLE_NOZZLE_TARGET   0     // (°C) Safe temperature for the nozzle after timeout
  #define HOTEND_IDLE_BED_TARGET      0     // (°C) Safe temperature for the bed after timeout
#endif

// @section temperature

// Calibration for AD595 / AD8495 sensor to adjust temperature measurements.
// The final temperature is calculated as (measuredTemp * GAIN) + OFFSET.
#define TEMP_SENSOR_AD595_OFFSET  0.0
#define TEMP_SENSOR_AD595_GAIN    1.0
#define TEMP_SENSOR_AD8495_OFFSET 0.0
#define TEMP_SENSOR_AD8495_GAIN   1.0

/**
 * Controller Fan
 * To cool down the stepper drivers and MOSFETs.
 *
 * The fan turns on automatically whenever any driver is enabled and turns
 * off (or reduces to idle speed) shortly after drivers are turned off.
 */
//#define USE_CONTROLLER_FAN
#if ENABLED(USE_CONTROLLER_FAN)
  //#define CONTROLLER_FAN_PIN -1           // Set a custom pin for the controller fan
  //#define CONTROLLER_FAN_USE_Z_ONLY       // With this option only the Z axis is considered
  //#define CONTROLLER_FAN_IGNORE_Z         // Ignore Z stepper. Useful when stepper timeout is disabled.
  #define CONTROLLERFAN_SPEED_MIN         0 // (0-255) Minimum speed. (If set below this value the fan is turned off.)
  #define CONTROLLERFAN_SPEED_ACTIVE    255 // (0-255) Active speed, used when any motor is enabled
  #define CONTROLLERFAN_SPEED_IDLE        0 // (0-255) Idle speed, used when motors are disabled
  #define CONTROLLERFAN_IDLE_TIME        60 // (seconds) Extra time to keep the fan running after disabling motors

  // Use TEMP_SENSOR_BOARD as a trigger for enabling the controller fan
  //#define CONTROLLER_FAN_MIN_BOARD_TEMP 40  // (°C) Turn on the fan if the board reaches this temperature

  //#define CONTROLLER_FAN_EDITABLE         // Enable M710 configurable settings
  #if ENABLED(CONTROLLER_FAN_EDITABLE)
    #define CONTROLLER_FAN_MENU             // Enable the Controller Fan submenu
  #endif
#endif

// When first starting the main fan, run it at full speed for the
// given number of milliseconds.  This gets the fan spinning reliably
// before setting a PWM value. (Does not work with software PWM for fan on Sanguinololu)
//#define FAN_KICKSTART_TIME 100

// Some coolers may require a non-zero "off" state.
//#define FAN_OFF_PWM  1

/**
 * PWM Fan Scaling
 *
 * Define the min/max speeds for PWM fans (as set with M106).
 *
 * With these options the M106 0-255 value range is scaled to a subset
 * to ensure that the fan has enough power to spin, or to run lower
 * current fans with higher current. (e.g., 5V/12V fans with 12V/24V)
 * Value 0 always turns off the fan.
 *
 * Define one or both of these to override the default 0-255 range.
 */
//#define FAN_MIN_PWM 50
//#define FAN_MAX_PWM 128

/**
 * FAST PWM FAN Settings
 *
 * Use to change the FAST FAN PWM frequency (if enabled in Configuration.h)
 * Combinations of PWM Modes, prescale values and TOP resolutions are used internally to produce a
 * frequency as close as possible to the desired frequency.
 *
 * FAST_PWM_FAN_FREQUENCY [undefined by default]
 *   Set this to your desired frequency.
 *   If left undefined this defaults to F = F_CPU/(2*255*1)
 *   i.e., F = 31.4kHz on 16MHz microcontrollers or F = 39.2kHz on 20MHz microcontrollers.
 *   These defaults are the same as with the old FAST_PWM_FAN implementation - no migration is required
 *   NOTE: Setting very low frequencies (< 10 Hz) may result in unexpected timer behavior.
 *
 * USE_OCR2A_AS_TOP [undefined by default]
 *   Boards that use TIMER2 for PWM have limitations resulting in only a few possible frequencies on TIMER2:
 *   16MHz MCUs: [62.5KHz, 31.4KHz (default), 7.8KHz, 3.92KHz, 1.95KHz, 977Hz, 488Hz, 244Hz, 60Hz, 122Hz, 30Hz]
 *   20MHz MCUs: [78.1KHz, 39.2KHz (default), 9.77KHz, 4.9KHz, 2.44KHz, 1.22KHz, 610Hz, 305Hz, 153Hz, 76Hz, 38Hz]
 *   A greater range can be achieved by enabling USE_OCR2A_AS_TOP. But note that this option blocks the use of
 *   PWM on pin OC2A. Only use this option if you don't need PWM on 0C2A. (Check your schematic.)
 *   USE_OCR2A_AS_TOP sacrifices duty cycle control resolution to achieve this broader range of frequencies.
 */
#if ENABLED(FAST_PWM_FAN)
  //#define FAST_PWM_FAN_FREQUENCY 31400
  //#define USE_OCR2A_AS_TOP
#endif

/**
 * Use one of the PWM fans as a redundant part-cooling fan
 */
//#define REDUNDANT_PART_COOLING_FAN 2  // Index of the fan to sync with FAN 0.

// @section extruder

/**
 * Extruder cooling fans
 *
 * Extruder auto fans automatically turn on when their extruders'
 * temperatures go above EXTRUDER_AUTO_FAN_TEMPERATURE.
 *
 * Your board's pins file specifies the recommended pins. Override those here
 * or set to -1 to disable completely.
 *
 * Multiple extruders can be assigned to the same pin in which case
 * the fan will turn on when any selected extruder is above the threshold.
 */
#define E0_AUTO_FAN_PIN -1
#define E1_AUTO_FAN_PIN -1
#define E2_AUTO_FAN_PIN -1
#define E3_AUTO_FAN_PIN -1
#define E4_AUTO_FAN_PIN -1
#define E5_AUTO_FAN_PIN -1
#define E6_AUTO_FAN_PIN -1
#define E7_AUTO_FAN_PIN -1
#define CHAMBER_AUTO_FAN_PIN -1
#define COOLER_AUTO_FAN_PIN -1
#define COOLER_FAN_PIN -1

#define EXTRUDER_AUTO_FAN_TEMPERATURE 50
#define EXTRUDER_AUTO_FAN_SPEED 255   // 255 == full speed
#define CHAMBER_AUTO_FAN_TEMPERATURE 30
#define CHAMBER_AUTO_FAN_SPEED 255
#define COOLER_AUTO_FAN_TEMPERATURE 18
#define COOLER_AUTO_FAN_SPEED 255

/**
 * Part-Cooling Fan Multiplexer
 *
 * This feature allows you to digitally multiplex the fan output.
 * The multiplexer is automatically switched at tool-change.
 * Set FANMUX[012]_PINs below for up to 2, 4, or 8 multiplexed fans.
 */
#define FANMUX0_PIN -1
#define FANMUX1_PIN -1
#define FANMUX2_PIN -1

/**
 * M355 Case Light on-off / brightness
 */
//#define CASE_LIGHT_ENABLE
#if ENABLED(CASE_LIGHT_ENABLE)
  //#define CASE_LIGHT_PIN 4                  // Override the default pin if needed
  #define INVERT_CASE_LIGHT false             // Set true if Case Light is ON when pin is LOW
  #define CASE_LIGHT_DEFAULT_ON true          // Set default power-up state on
  #define CASE_LIGHT_DEFAULT_BRIGHTNESS 105   // Set default power-up brightness (0-255, requires PWM pin)
  //#define CASE_LIGHT_NO_BRIGHTNESS          // Disable brightness control. Enable for non-PWM lighting.
  //#define CASE_LIGHT_MAX_PWM 128            // Limit PWM duty cycle (0-255)
  //#define CASE_LIGHT_MENU                   // Add Case Light options to the LCD menu
  #if ENABLED(NEOPIXEL_LED)
    //#define CASE_LIGHT_USE_NEOPIXEL         // Use NeoPixel LED as case light
  #endif
  #if EITHER(RGB_LED, RGBW_LED)
    //#define CASE_LIGHT_USE_RGB_LED          // Use RGB / RGBW LED as case light
  #endif
  #if EITHER(CASE_LIGHT_USE_NEOPIXEL, CASE_LIGHT_USE_RGB_LED)
    #define CASE_LIGHT_DEFAULT_COLOR { 255, 255, 255, 255 } // { Red, Green, Blue, White }
  #endif
#endif

// @section homing

// If you want endstops to stay on (by default) even when not homing
// enable this option. Override at any time with M120, M121.
//#define ENDSTOPS_ALWAYS_ON_DEFAULT

// @section extras

//#define Z_LATE_ENABLE // Enable Z the last moment. Needed if your Z driver overheats.

// Employ an external closed loop controller. Override pins here if needed.
//#define EXTERNAL_CLOSED_LOOP_CONTROLLER
#if ENABLED(EXTERNAL_CLOSED_LOOP_CONTROLLER)
  //#define CLOSED_LOOP_ENABLE_PIN        -1
  //#define CLOSED_LOOP_MOVE_COMPLETE_PIN -1
#endif

/**
 * Dual Steppers / Dual Endstops
 *
 * This section will allow you to use extra E drivers to drive a second motor for X, Y, or Z axes.
 *
 * For example, set X_DUAL_STEPPER_DRIVERS setting to use a second motor. If the motors need to
 * spin in opposite directions set INVERT_X2_VS_X_DIR. If the second motor needs its own endstop
 * set X_DUAL_ENDSTOPS. This can adjust for "racking." Use X2_USE_ENDSTOP to set the endstop plug
 * that should be used for the second endstop. Extra endstops will appear in the output of 'M119'.
 *
 * Use X_DUAL_ENDSTOP_ADJUSTMENT to adjust for mechanical imperfection. After homing both motors
 * this offset is applied to the X2 motor. To find the offset home the X axis, and measure the error
 * in X2. Dual endstop offsets can be set at runtime with 'M666 X<offset> Y<offset> Z<offset>'.
 */

//#define X_DUAL_STEPPER_DRIVERS
#if ENABLED(X_DUAL_STEPPER_DRIVERS)
  //#define INVERT_X2_VS_X_DIR    // Enable if X2 direction signal is opposite to X
  //#define X_DUAL_ENDSTOPS
  #if ENABLED(X_DUAL_ENDSTOPS)
    #define X2_USE_ENDSTOP _XMAX_
    #define X2_ENDSTOP_ADJUSTMENT  0
  #endif
#endif

//#define Y_DUAL_STEPPER_DRIVERS
#if ENABLED(Y_DUAL_STEPPER_DRIVERS)
  //#define INVERT_Y2_VS_Y_DIR   // Enable if Y2 direction signal is opposite to Y
  //#define Y_DUAL_ENDSTOPS
  #if ENABLED(Y_DUAL_ENDSTOPS)
    #define Y2_USE_ENDSTOP _YMAX_
    #define Y2_ENDSTOP_ADJUSTMENT  0
  #endif
#endif

//
// For Z set the number of stepper drivers
//
#define NUM_Z_STEPPER_DRIVERS 1   // (1-4) Z options change based on how many

#if NUM_Z_STEPPER_DRIVERS > 1
  // Enable if Z motor direction signals are the opposite of Z1
  //#define INVERT_Z2_VS_Z_DIR
  //#define INVERT_Z3_VS_Z_DIR
  //#define INVERT_Z4_VS_Z_DIR

  //#define Z_MULTI_ENDSTOPS
  #if ENABLED(Z_MULTI_ENDSTOPS)
    #define Z2_USE_ENDSTOP          _XMAX_
    #define Z2_ENDSTOP_ADJUSTMENT   0
    #if NUM_Z_STEPPER_DRIVERS >= 3
      #define Z3_USE_ENDSTOP        _YMAX_
      #define Z3_ENDSTOP_ADJUSTMENT 0
    #endif
    #if NUM_Z_STEPPER_DRIVERS >= 4
      #define Z4_USE_ENDSTOP        _ZMAX_
      #define Z4_ENDSTOP_ADJUSTMENT 0
    #endif
  #endif
#endif

// Drive the E axis with two synchronized steppers
//#define E_DUAL_STEPPER_DRIVERS
#if ENABLED(E_DUAL_STEPPER_DRIVERS)
  //#define INVERT_E1_VS_E0_DIR   // Enable if the E motors need opposite DIR states
#endif

/**
 * Dual X Carriage
 *
 * This setup has two X carriages that can move independently, each with its own hotend.
 * The carriages can be used to print an object with two colors or materials, or in
 * "duplication mode" it can print two identical or X-mirrored objects simultaneously.
 * The inactive carriage is parked automatically to prevent oozing.
 * X1 is the left carriage, X2 the right. They park and home at opposite ends of the X axis.
 * By default the X2 stepper is assigned to the first unused E plug on the board.
 *
 * The following Dual X Carriage modes can be selected with M605 S<mode>:
 *
 *   0 : (FULL_CONTROL) The slicer has full control over both X-carriages and can achieve optimal travel
 *       results as long as it supports dual X-carriages. (M605 S0)
 *
 *   1 : (AUTO_PARK) The firmware automatically parks and unparks the X-carriages on tool-change so
 *       that additional slicer support is not required. (M605 S1)
 *
 *   2 : (DUPLICATION) The firmware moves the second X-carriage and extruder in synchronization with
 *       the first X-carriage and extruder, to print 2 copies of the same object at the same time.
 *       Set the constant X-offset and temperature differential with M605 S2 X[offs] R[deg] and
 *       follow with M605 S2 to initiate duplicated movement.
 *
 *   3 : (MIRRORED) Formbot/Vivedino-inspired mirrored mode in which the second extruder duplicates
 *       the movement of the first except the second extruder is reversed in the X axis.
 *       Set the initial X offset and temperature differential with M605 S2 X[offs] R[deg] and
 *       follow with M605 S3 to initiate mirrored movement.
 */
//#define DUAL_X_CARRIAGE
#if ENABLED(DUAL_X_CARRIAGE)
  #define X1_MIN_POS X_MIN_POS   // Set to X_MIN_POS
  #define X1_MAX_POS X_BED_SIZE  // Set a maximum so the first X-carriage can't hit the parked second X-carriage
  #define X2_MIN_POS    80       // Set a minimum to ensure the  second X-carriage can't hit the parked first X-carriage
  #define X2_MAX_POS   353       // Set this to the distance between toolheads when both heads are homed
  #define X2_HOME_DIR    1       // Set to 1. The second X-carriage always homes to the maximum endstop position
  #define X2_HOME_POS X2_MAX_POS // Default X2 home position. Set to X2_MAX_POS.
                      // However: In this mode the HOTEND_OFFSET_X value for the second extruder provides a software
                      // override for X2_HOME_POS. This also allow recalibration of the distance between the two endstops
                      // without modifying the firmware (through the "M218 T1 X???" command).
                      // Remember: you should set the second extruder x-offset to 0 in your slicer.

  // This is the default power-up mode which can be later using M605.
  #define DEFAULT_DUAL_X_CARRIAGE_MODE DXC_AUTO_PARK_MODE

  // Default x offset in duplication mode (typically set to half print bed width)
  #define DEFAULT_DUPLICATION_X_OFFSET 100

  // Default action to execute following M605 mode change commands. Typically G28X to apply new mode.
  //#define EVENT_GCODE_IDEX_AFTER_MODECHANGE "G28X"
#endif

// Activate a solenoid on the active extruder with M380. Disable all with M381.
// Define SOL0_PIN, SOL1_PIN, etc., for each extruder that has a solenoid.
//#define EXT_SOLENOID

// @section homing

/**
 * Homing Procedure
 * Homing (G28) does an indefinite move towards the endstops to establish
 * the position of the toolhead relative to the workspace.
 */

//#define SENSORLESS_BACKOFF_MM  { 2, 2, 0 }  // (mm) Backoff from endstops before sensorless homing

#define HOMING_BUMP_MM      { 5, 5, 2 }       // (mm) Backoff from endstops after first bump
#define HOMING_BUMP_DIVISOR { 2, 2, 4 }       // Re-Bump Speed Divisor (Divides the Homing Feedrate)

//#define HOMING_BACKOFF_POST_MM { 2, 2, 2 }  // (mm) Backoff from endstops after homing

//#define QUICK_HOME                          // If G28 contains XY do a diagonal move first
//#define HOME_Y_BEFORE_X                     // If G28 contains XY home Y before X
//#define HOME_Z_FIRST                        // Home Z first. Requires a Z-MIN endstop (not a probe).
//#define CODEPENDENT_XY_HOMING               // If X/Y can't home without homing Y/X first

// @section bltouch

#if ENABLED(BLTOUCH)
  /**
   * Either: Use the defaults (recommended) or: For special purposes, use the following DEFINES
   * Do not activate settings that the probe might not understand. Clones might misunderstand
   * advanced commands.
   *
   * Note: If the probe is not deploying, do a "Reset" and "Self-Test" and then check the
   *       wiring of the BROWN, RED and ORANGE wires.
   *
   * Note: If the trigger signal of your probe is not being recognized, it has been very often
   *       because the BLACK and WHITE wires needed to be swapped. They are not "interchangeable"
   *       like they would be with a real switch. So please check the wiring first.
   *
   * Settings for all BLTouch and clone probes:
   */

  // Safety: The probe needs time to recognize the command.
  //         Minimum command delay (ms). Enable and increase if needed.
  //#define BLTOUCH_DELAY 500

  /**
   * Settings for BLTOUCH Classic 1.2, 1.3 or BLTouch Smart 1.0, 2.0, 2.2, 3.0, 3.1, and most clones:
   */

  // Feature: Switch into SW mode after a deploy. It makes the output pulse longer. Can be useful
  //          in special cases, like noisy or filtered input configurations.
  //#define BLTOUCH_FORCE_SW_MODE

  /**
   * Settings for BLTouch Smart 3.0 and 3.1
   * Summary:
   *   - Voltage modes: 5V and OD (open drain - "logic voltage free") output modes
   *   - High-Speed mode
   *   - Disable LCD voltage options
   */

  /**
   * Danger: Don't activate 5V mode unless attached to a 5V-tolerant controller!
   * V3.0 or 3.1: Set default mode to 5V mode at Marlin startup.
   * If disabled, OD mode is the hard-coded default on 3.0
   * On startup, Marlin will compare its eeprom to this value. If the selected mode
   * differs, a mode set eeprom write will be completed at initialization.
   * Use the option below to force an eeprom write to a V3.1 probe regardless.
   */
  //#define BLTOUCH_SET_5V_MODE

  /**
   * Safety: Activate if connecting a probe with an unknown voltage mode.
   * V3.0: Set a probe into mode selected above at Marlin startup. Required for 5V mode on 3.0
   * V3.1: Force a probe with unknown mode into selected mode at Marlin startup ( = Probe EEPROM write )
   * To preserve the life of the probe, use this once then turn it off and re-flash.
   */
  //#define BLTOUCH_FORCE_MODE_SET

  /**
   * Use "HIGH SPEED" mode for probing.
   * Danger: Disable if your probe sometimes fails. Only suitable for stable well-adjusted systems.
   * This feature was designed for Deltabots with very fast Z moves; however, higher speed Cartesians
   * might be able to use it. If the machine can't raise Z fast enough the BLTouch may go into ALARM.
   */
  //#define BLTOUCH_HS_MODE

  // Safety: Enable voltage mode settings in the LCD menu.
  //#define BLTOUCH_LCD_VOLTAGE_MENU

#endif // BLTOUCH

// @section extras

/**
 * Z Steppers Auto-Alignment
 * Add the G34 command to align multiple Z steppers using a bed probe.
 */
//#define Z_STEPPER_AUTO_ALIGN
#if ENABLED(Z_STEPPER_AUTO_ALIGN)
  // Define probe X and Y positions for Z1, Z2 [, Z3 [, Z4]]
  // If not defined, probe limits will be used.
  // Override with 'M422 S<index> X<pos> Y<pos>'
  //#define Z_STEPPER_ALIGN_XY { {  10, 190 }, { 100,  10 }, { 190, 190 } }

  /**
   * Orientation for the automatically-calculated probe positions.
   * Override Z stepper align points with 'M422 S<index> X<pos> Y<pos>'
   *
   * 2 Steppers:  (0)     (1)
   *               |       |   2   |
   *               | 1   2 |       |
   *               |       |   1   |
   *
   * 3 Steppers:  (0)     (1)     (2)     (3)
   *               |   3   | 1     | 2   1 |     2 |
   *               |       |     3 |       | 3     |
   *               | 1   2 | 2     |   3   |     1 |
   *
   * 4 Steppers:  (0)     (1)     (2)     (3)
   *               | 4   3 | 1   4 | 2   1 | 3   2 |
   *               |       |       |       |       |
   *               | 1   2 | 2   3 | 3   4 | 4   1 |
   */
  #ifndef Z_STEPPER_ALIGN_XY
    //#define Z_STEPPERS_ORIENTATION 0
  #endif

  // Provide Z stepper positions for more rapid convergence in bed alignment.
  // Requires triple stepper drivers (i.e., set NUM_Z_STEPPER_DRIVERS to 3)
  //#define Z_STEPPER_ALIGN_KNOWN_STEPPER_POSITIONS
  #if ENABLED(Z_STEPPER_ALIGN_KNOWN_STEPPER_POSITIONS)
    // Define Stepper XY positions for Z1, Z2, Z3 corresponding to
    // the Z screw positions in the bed carriage.
    // Define one position per Z stepper in stepper driver order.
    #define Z_STEPPER_ALIGN_STEPPER_XY { { 210.7, 102.5 }, { 152.6, 220.0 }, { 94.5, 102.5 } }
  #else
    // Amplification factor. Used to scale the correction step up or down in case
    // the stepper (spindle) position is farther out than the test point.
    #define Z_STEPPER_ALIGN_AMP 1.0       // Use a value > 1.0 NOTE: This may cause instability!
  #endif

  // On a 300mm bed a 5% grade would give a misalignment of ~1.5cm
  #define G34_MAX_GRADE              5    // (%) Maximum incline that G34 will handle
  #define Z_STEPPER_ALIGN_ITERATIONS 5    // Number of iterations to apply during alignment
  #define Z_STEPPER_ALIGN_ACC        0.02 // Stop iterating early if the accuracy is better than this
  #define RESTORE_LEVELING_AFTER_G34      // Restore leveling after G34 is done?
  // After G34, re-home Z (G28 Z) or just calculate it from the last probe heights?
  // Re-homing might be more precise in reproducing the actual 'G28 Z' homing height, especially on an uneven bed.
  #define HOME_AFTER_G34
#endif

//
// Add the G35 command to read bed corners to help adjust screws. Requires a bed probe.
//
//#define ASSISTED_TRAMMING
#if ENABLED(ASSISTED_TRAMMING)

  // Define positions for probe points.
  #define TRAMMING_POINT_XY { {  20, 20 }, { 180,  20 }, { 180, 180 }, { 20, 180 } }

  // Define position names for probe points.
  #define TRAMMING_POINT_NAME_1 "Front-Left"
  #define TRAMMING_POINT_NAME_2 "Front-Right"
  #define TRAMMING_POINT_NAME_3 "Back-Right"
  #define TRAMMING_POINT_NAME_4 "Back-Left"

  #define RESTORE_LEVELING_AFTER_G35    // Enable to restore leveling setup after operation
  //#define REPORT_TRAMMING_MM          // Report Z deviation (mm) for each point relative to the first

  //#define ASSISTED_TRAMMING_WIZARD    // Add a Tramming Wizard to the LCD menu

  //#define ASSISTED_TRAMMING_WAIT_POSITION { X_CENTER, Y_CENTER, 30 } // Move the nozzle out of the way for adjustment

  /**
   * Screw thread:
   *   M3: 30 = Clockwise, 31 = Counter-Clockwise
   *   M4: 40 = Clockwise, 41 = Counter-Clockwise
   *   M5: 50 = Clockwise, 51 = Counter-Clockwise
   */
  #define TRAMMING_SCREW_THREAD 30

#endif

// @section motion

#define AXIS_RELATIVE_MODES { false, false, false, false }

// Add a Duplicate option for well-separated conjoined nozzles
//#define MULTI_NOZZLE_DUPLICATION

// By default pololu step drivers require an active high signal. However, some high power drivers require an active low signal as step.
#define INVERT_X_STEP_PIN false
#define INVERT_Y_STEP_PIN false
#define INVERT_Z_STEP_PIN false
#define INVERT_I_STEP_PIN false
#define INVERT_J_STEP_PIN false
#define INVERT_K_STEP_PIN false
#define INVERT_E_STEP_PIN false

/**
 * Idle Stepper Shutdown
 * Set DISABLE_INACTIVE_? 'true' to shut down axis steppers after an idle period.
 * The Deactive Time can be overridden with M18 and M84. Set to 0 for No Timeout.
 */
#define DEFAULT_STEPPER_DEACTIVE_TIME 120
#define DISABLE_INACTIVE_X true
#define DISABLE_INACTIVE_Y true
#define DISABLE_INACTIVE_Z true  // Set 'false' if the nozzle could fall onto your printed part!
#define DISABLE_INACTIVE_I true
#define DISABLE_INACTIVE_J true
#define DISABLE_INACTIVE_K true
#define DISABLE_INACTIVE_E true

// Default Minimum Feedrates for printing and travel moves
#define DEFAULT_MINIMUMFEEDRATE       0.0     // (mm/s) Minimum feedrate. Set with M205 S.
#define DEFAULT_MINTRAVELFEEDRATE     0.0     // (mm/s) Minimum travel feedrate. Set with M205 T.

// Minimum time that a segment needs to take as the buffer gets emptied
#define DEFAULT_MINSEGMENTTIME        20000   // (µs) Set with M205 B.

// Slow down the machine if the lookahead buffer is (by default) half full.
// Increase the slowdown divisor for larger buffer sizes.
#define SLOWDOWN
#if ENABLED(SLOWDOWN)
  #define SLOWDOWN_DIVISOR 2
#endif

/**
 * XY Frequency limit
 * Reduce resonance by limiting the frequency of small zigzag infill moves.
 * See https://hydraraptor.blogspot.com/2010/12/frequency-limit.html
 * Use M201 F<freq> G<min%> to change limits at runtime.
 */
//#define XY_FREQUENCY_LIMIT      10 // (Hz) Maximum frequency of small zigzag infill moves. Set with M201 F<hertz>.
#ifdef XY_FREQUENCY_LIMIT
  #define XY_FREQUENCY_MIN_PERCENT 5 // (percent) Minimum FR percentage to apply. Set with M201 G<min%>.
#endif

// Minimum planner junction speed. Sets the default minimum speed the planner plans for at the end
// of the buffer and all stops. This should not be much greater than zero and should only be changed
// if unwanted behavior is observed on a user's machine when running at very slow speeds.
#define MINIMUM_PLANNER_SPEED 0.05 // (mm/s)

//
// Backlash Compensation
// Adds extra movement to axes on direction-changes to account for backlash.
//
//#define BACKLASH_COMPENSATION
#if ENABLED(BACKLASH_COMPENSATION)
  // Define values for backlash distance and correction.
  // If BACKLASH_GCODE is enabled these values are the defaults.
  #define BACKLASH_DISTANCE_MM { 0, 0, 0 } // (mm) One value for each linear axis
  #define BACKLASH_CORRECTION    0.0       // 0.0 = no correction; 1.0 = full correction

  // Add steps for motor direction changes on CORE kinematics
  //#define CORE_BACKLASH

  // Set BACKLASH_SMOOTHING_MM to spread backlash correction over multiple segments
  // to reduce print artifacts. (Enabling this is costly in memory and computation!)
  //#define BACKLASH_SMOOTHING_MM 3 // (mm)

  // Add runtime configuration and tuning of backlash values (M425)
  //#define BACKLASH_GCODE

  #if ENABLED(BACKLASH_GCODE)
    // Measure the Z backlash when probing (G29) and set with "M425 Z"
    #define MEASURE_BACKLASH_WHEN_PROBING

    #if ENABLED(MEASURE_BACKLASH_WHEN_PROBING)
      // When measuring, the probe will move up to BACKLASH_MEASUREMENT_LIMIT
      // mm away from point of contact in BACKLASH_MEASUREMENT_RESOLUTION
      // increments while checking for the contact to be broken.
      #define BACKLASH_MEASUREMENT_LIMIT       0.5   // (mm)
      #define BACKLASH_MEASUREMENT_RESOLUTION  0.005 // (mm)
      #define BACKLASH_MEASUREMENT_FEEDRATE    Z_PROBE_FEEDRATE_SLOW // (mm/min)
    #endif
  #endif
#endif

/**
 * Automatic backlash, position and hotend offset calibration
 *
 * Enable G425 to run automatic calibration using an electrically-
 * conductive cube, bolt, or washer mounted on the bed.
 *
 * G425 uses the probe to touch the top and sides of the calibration object
 * on the bed and measures and/or correct positional offsets, axis backlash
 * and hotend offsets.
 *
 * Note: HOTEND_OFFSET and CALIBRATION_OBJECT_CENTER must be set to within
 *       ±5mm of true values for G425 to succeed.
 */
//#define CALIBRATION_GCODE
#if ENABLED(CALIBRATION_GCODE)

  //#define CALIBRATION_SCRIPT_PRE  "M117 Starting Auto-Calibration\nT0\nG28\nG12\nM117 Calibrating..."
  //#define CALIBRATION_SCRIPT_POST "M500\nM117 Calibration data saved"

  #define CALIBRATION_MEASUREMENT_RESOLUTION     0.01 // mm

  #define CALIBRATION_FEEDRATE_SLOW             60    // mm/min
  #define CALIBRATION_FEEDRATE_FAST           1200    // mm/min
  #define CALIBRATION_FEEDRATE_TRAVEL         3000    // mm/min

  // The following parameters refer to the conical section of the nozzle tip.
  #define CALIBRATION_NOZZLE_TIP_HEIGHT          1.0  // mm
  #define CALIBRATION_NOZZLE_OUTER_DIAMETER      2.0  // mm

  // Uncomment to enable reporting (required for "G425 V", but consumes PROGMEM).
  //#define CALIBRATION_REPORTING

  // The true location and dimension the cube/bolt/washer on the bed.
  #define CALIBRATION_OBJECT_CENTER     { 264.0, -22.0,  -2.0 } // mm
  #define CALIBRATION_OBJECT_DIMENSIONS {  10.0,  10.0,  10.0 } // mm

  // Comment out any sides which are unreachable by the probe. For best
  // auto-calibration results, all sides must be reachable.
  #define CALIBRATION_MEASURE_RIGHT
  #define CALIBRATION_MEASURE_FRONT
  #define CALIBRATION_MEASURE_LEFT
  #define CALIBRATION_MEASURE_BACK

  //#define CALIBRATION_MEASURE_IMIN
  //#define CALIBRATION_MEASURE_IMAX
  //#define CALIBRATION_MEASURE_JMIN
  //#define CALIBRATION_MEASURE_JMAX
  //#define CALIBRATION_MEASURE_KMIN
  //#define CALIBRATION_MEASURE_KMAX

  // Probing at the exact top center only works if the center is flat. If
  // probing on a screwhead or hollow washer, probe near the edges.
  //#define CALIBRATION_MEASURE_AT_TOP_EDGES

  // Define the pin to read during calibration
  #ifndef CALIBRATION_PIN
    //#define CALIBRATION_PIN -1            // Define here to override the default pin
    #define CALIBRATION_PIN_INVERTING false // Set to true to invert the custom pin
    //#define CALIBRATION_PIN_PULLDOWN
    #define CALIBRATION_PIN_PULLUP
  #endif
#endif

/**
 * Adaptive Step Smoothing increases the resolution of multi-axis moves, particularly at step frequencies
 * below 1kHz (for AVR) or 10kHz (for ARM), where aliasing between axes in multi-axis moves causes audible
 * vibration and surface artifacts. The algorithm adapts to provide the best possible step smoothing at the
 * lowest stepping frequencies.
 */
//#define ADAPTIVE_STEP_SMOOTHING

/**
 * Custom Microstepping
 * Override as-needed for your setup. Up to 3 MS pins are supported.
 */
//#define MICROSTEP1 LOW,LOW,LOW
//#define MICROSTEP2 HIGH,LOW,LOW
//#define MICROSTEP4 LOW,HIGH,LOW
//#define MICROSTEP8 HIGH,HIGH,LOW
//#define MICROSTEP16 LOW,LOW,HIGH
//#define MICROSTEP32 HIGH,LOW,HIGH

// Microstep settings (Requires a board with pins named X_MS1, X_MS2, etc.)
#define MICROSTEP_MODES { 16, 16, 16, 16, 16, 16 } // [1,2,4,8,16]

/**
 *  @section  stepper motor current
 *
 *  Some boards have a means of setting the stepper motor current via firmware.
 *
 *  The power on motor currents are set by:
 *    PWM_MOTOR_CURRENT - used by MINIRAMBO & ULTIMAIN_2
 *                         known compatible chips: A4982
 *    DIGIPOT_MOTOR_CURRENT - used by BQ_ZUM_MEGA_3D, RAMBO & SCOOVO_X9H
 *                         known compatible chips: AD5206
 *    DAC_MOTOR_CURRENT_DEFAULT - used by PRINTRBOARD_REVF & RIGIDBOARD_V2
 *                         known compatible chips: MCP4728
 *    DIGIPOT_I2C_MOTOR_CURRENTS - used by 5DPRINT, AZTEEG_X3_PRO, AZTEEG_X5_MINI_WIFI, MIGHTYBOARD_REVE
 *                         known compatible chips: MCP4451, MCP4018
 *
 *  Motor currents can also be set by M907 - M910 and by the LCD.
 *    M907 - applies to all.
 *    M908 - BQ_ZUM_MEGA_3D, RAMBO, PRINTRBOARD_REVF, RIGIDBOARD_V2 & SCOOVO_X9H
 *    M909, M910 & LCD - only PRINTRBOARD_REVF & RIGIDBOARD_V2
 */
//#define PWM_MOTOR_CURRENT { 1300, 1300, 1250 }          // Values in milliamps
//#define DIGIPOT_MOTOR_CURRENT { 135,135,135,135,135 }   // Values 0-255 (RAMBO 135 = ~0.75A, 185 = ~1A)
//#define DAC_MOTOR_CURRENT_DEFAULT { 70, 80, 90, 80 }    // Default drive percent - X, Y, Z, E axis

/**
 * I2C-based DIGIPOTs (e.g., Azteeg X3 Pro)
 */
//#define DIGIPOT_MCP4018             // Requires https://github.com/felias-fogg/SlowSoftI2CMaster
//#define DIGIPOT_MCP4451
#if EITHER(DIGIPOT_MCP4018, DIGIPOT_MCP4451)
  #define DIGIPOT_I2C_NUM_CHANNELS 8  // 5DPRINT:4   AZTEEG_X3_PRO:8   MKS_SBASE:5   MIGHTYBOARD_REVE:5

  // Actual motor currents in Amps. The number of entries must match DIGIPOT_I2C_NUM_CHANNELS.
  // These correspond to the physical drivers, so be mindful if the order is changed.
  #define DIGIPOT_I2C_MOTOR_CURRENTS { 1.0, 1.0, 1.0, 1.0, 1.0, 1.0, 1.0, 1.0 } // AZTEEG_X3_PRO

  //#define DIGIPOT_USE_RAW_VALUES    // Use DIGIPOT_MOTOR_CURRENT raw wiper values (instead of A4988 motor currents)

  /**
   * Common slave addresses:
   *
   *                        A   (A shifted)   B   (B shifted)  IC
   * Smoothie              0x2C (0x58)       0x2D (0x5A)       MCP4451
   * AZTEEG_X3_PRO         0x2C (0x58)       0x2E (0x5C)       MCP4451
   * AZTEEG_X5_MINI        0x2C (0x58)       0x2E (0x5C)       MCP4451
   * AZTEEG_X5_MINI_WIFI         0x58              0x5C        MCP4451
   * MIGHTYBOARD_REVE      0x2F (0x5E)                         MCP4018
   */
  //#define DIGIPOT_I2C_ADDRESS_A 0x2C  // Unshifted slave address for first DIGIPOT
  //#define DIGIPOT_I2C_ADDRESS_B 0x2D  // Unshifted slave address for second DIGIPOT
#endif

//===========================================================================
//=============================Additional Features===========================
//===========================================================================

// @section lcd

#if ANY(HAS_LCD_MENU, EXTENSIBLE_UI, HAS_DWIN_E3V2)
  #define MANUAL_FEEDRATE { 50*60, 50*60, 4*60, 2*60 } // (mm/min) Feedrates for manual moves along X, Y, Z, E from panel
  #define FINE_MANUAL_MOVE 0.025    // (mm) Smallest manual move (< 0.1mm) applying to Z on most machines
  #if IS_ULTIPANEL
    #define MANUAL_E_MOVES_RELATIVE // Display extruder move distance rather than "position"
    #define ULTIPANEL_FEEDMULTIPLY  // Encoder sets the feedrate multiplier on the Status Screen
  #endif
#endif

// Change values more rapidly when the encoder is rotated faster
#define ENCODER_RATE_MULTIPLIER
#if ENABLED(ENCODER_RATE_MULTIPLIER)
  #define ENCODER_10X_STEPS_PER_SEC   30  // (steps/s) Encoder rate for 10x speed
  #define ENCODER_100X_STEPS_PER_SEC  80  // (steps/s) Encoder rate for 100x speed
#endif

// Play a beep when the feedrate is changed from the Status Screen
//#define BEEP_ON_FEEDRATE_CHANGE
#if ENABLED(BEEP_ON_FEEDRATE_CHANGE)
  #define FEEDRATE_CHANGE_BEEP_DURATION   10
  #define FEEDRATE_CHANGE_BEEP_FREQUENCY 440
#endif

#if HAS_LCD_MENU

  // Add Probe Z Offset calibration to the Z Probe Offsets menu
  #if HAS_BED_PROBE
    //#define PROBE_OFFSET_WIZARD
    #if ENABLED(PROBE_OFFSET_WIZARD)
      //
      // Enable to init the Probe Z-Offset when starting the Wizard.
      // Use a height slightly above the estimated nozzle-to-probe Z offset.
      // For example, with an offset of -5, consider a starting height of -4.
      //
      //#define PROBE_OFFSET_WIZARD_START_Z -4.0

      // Set a convenient position to do the calibration (probing point and nozzle/bed-distance)
      //#define PROBE_OFFSET_WIZARD_XY_POS { X_CENTER, Y_CENTER }
    #endif
  #endif

  // Include a page of printer information in the LCD Main Menu
  //#define LCD_INFO_MENU
  #if ENABLED(LCD_INFO_MENU)
    //#define LCD_PRINTER_INFO_IS_BOOTSCREEN // Show bootscreen(s) instead of Printer Info pages
  #endif

  // BACK menu items keep the highlight at the top
  //#define TURBO_BACK_MENU_ITEM

  // Add a mute option to the LCD menu
  //#define SOUND_MENU_ITEM

  /**
   * LED Control Menu
   * Add LED Control to the LCD menu
   */
  //#define LED_CONTROL_MENU
  #if ENABLED(LED_CONTROL_MENU)
    #define LED_COLOR_PRESETS                 // Enable the Preset Color menu option
    //#define NEO2_COLOR_PRESETS              // Enable a second NeoPixel Preset Color menu option
    #if ENABLED(LED_COLOR_PRESETS)
      #define LED_USER_PRESET_RED        255  // User defined RED value
      #define LED_USER_PRESET_GREEN      128  // User defined GREEN value
      #define LED_USER_PRESET_BLUE         0  // User defined BLUE value
      #define LED_USER_PRESET_WHITE      255  // User defined WHITE value
      #define LED_USER_PRESET_BRIGHTNESS 255  // User defined intensity
      //#define LED_USER_PRESET_STARTUP       // Have the printer display the user preset color on startup
    #endif
    #if ENABLED(NEO2_COLOR_PRESETS)
      #define NEO2_USER_PRESET_RED        255  // User defined RED value
      #define NEO2_USER_PRESET_GREEN      128  // User defined GREEN value
      #define NEO2_USER_PRESET_BLUE         0  // User defined BLUE value
      #define NEO2_USER_PRESET_WHITE      255  // User defined WHITE value
      #define NEO2_USER_PRESET_BRIGHTNESS 255  // User defined intensity
      //#define NEO2_USER_PRESET_STARTUP       // Have the printer display the user preset color on startup for the second strip
    #endif
  #endif

  // Insert a menu for preheating at the top level to allow for quick access
  //#define PREHEAT_SHORTCUT_MENU_ITEM

#endif // HAS_LCD_MENU

#if HAS_DISPLAY
  // The timeout (in ms) to return to the status screen from sub-menus
  //#define LCD_TIMEOUT_TO_STATUS 15000

  #if ENABLED(SHOW_BOOTSCREEN)
    #define BOOTSCREEN_TIMEOUT 4000      // (ms) Total Duration to display the boot screen(s)
    #if EITHER(HAS_MARLINUI_U8GLIB, TFT_COLOR_UI)
      #define BOOT_MARLIN_LOGO_SMALL     // Show a smaller Marlin logo on the Boot Screen (saving lots of flash)
    #endif
  #endif

  // Scroll a longer status message into view
  //#define STATUS_MESSAGE_SCROLLING

  // On the Info Screen, display XY with one decimal place when possible
  //#define LCD_DECIMAL_SMALL_XY

  // Add an 'M73' G-code to set the current percentage
  //#define LCD_SET_PROGRESS_MANUALLY

  // Show the E position (filament used) during printing
  //#define LCD_SHOW_E_TOTAL
#endif

// LCD Print Progress options
#if EITHER(SDSUPPORT, LCD_SET_PROGRESS_MANUALLY)
  #if CAN_SHOW_REMAINING_TIME
    //#define SHOW_REMAINING_TIME         // Display estimated time to completion
    #if ENABLED(SHOW_REMAINING_TIME)
      //#define USE_M73_REMAINING_TIME    // Use remaining time from M73 command instead of estimation
      //#define ROTATE_PROGRESS_DISPLAY   // Display (P)rogress, (E)lapsed, and (R)emaining time
    #endif
  #endif

  #if EITHER(HAS_MARLINUI_U8GLIB, EXTENSIBLE_UI)
    //#define PRINT_PROGRESS_SHOW_DECIMALS // Show progress with decimal digits
  #endif

  #if EITHER(HAS_MARLINUI_HD44780, IS_TFTGLCD_PANEL)
    //#define LCD_PROGRESS_BAR            // Show a progress bar on HD44780 LCDs for SD printing
    #if ENABLED(LCD_PROGRESS_BAR)
      #define PROGRESS_BAR_BAR_TIME 2000  // (ms) Amount of time to show the bar
      #define PROGRESS_BAR_MSG_TIME 3000  // (ms) Amount of time to show the status message
      #define PROGRESS_MSG_EXPIRE   0     // (ms) Amount of time to retain the status message (0=forever)
      //#define PROGRESS_MSG_ONCE         // Show the message for MSG_TIME then clear it
      //#define LCD_PROGRESS_BAR_TEST     // Add a menu item to test the progress bar
    #endif
  #endif
#endif

#if ENABLED(SDSUPPORT)
  /**
   * SD Card SPI Speed
   * May be required to resolve "volume init" errors.
   *
   * Enable and set to SPI_HALF_SPEED, SPI_QUARTER_SPEED, or SPI_EIGHTH_SPEED
   *  otherwise full speed will be applied.
   *
   * :['SPI_HALF_SPEED', 'SPI_QUARTER_SPEED', 'SPI_EIGHTH_SPEED']
   */
  //#define SD_SPI_SPEED SPI_HALF_SPEED

  // The standard SD detect circuit reads LOW when media is inserted and HIGH when empty.
  // Enable this option and set to HIGH if your SD cards are incorrectly detected.
  //#define SD_DETECT_STATE HIGH

  //#define SD_IGNORE_AT_STARTUP            // Don't mount the SD card when starting up
  //#define SDCARD_READONLY                 // Read-only SD card (to save over 2K of flash)

  //#define GCODE_REPEAT_MARKERS            // Enable G-code M808 to set repeat markers and do looping

  #define SD_PROCEDURE_DEPTH 1              // Increase if you need more nested M32 calls

  #define SD_FINISHED_STEPPERRELEASE true   // Disable steppers when SD Print is finished
  #define SD_FINISHED_RELEASECOMMAND "M84"  // Use "M84XYE" to keep Z enabled so your bed stays in place

  // Reverse SD sort to show "more recent" files first, according to the card's FAT.
  // Since the FAT gets out of order with usage, SDCARD_SORT_ALPHA is recommended.
  #define SDCARD_RATHERRECENTFIRST

  #define SD_MENU_CONFIRM_START             // Confirm the selected SD file before printing

  //#define NO_SD_AUTOSTART                 // Remove auto#.g file support completely to save some Flash, SRAM
  //#define MENU_ADDAUTOSTART               // Add a menu option to run auto#.g files

  //#define BROWSE_MEDIA_ON_INSERT          // Open the file browser when media is inserted

  //#define MEDIA_MENU_AT_TOP               // Force the media menu to be listed on the top of the main menu

  #define EVENT_GCODE_SD_ABORT "G28XY"      // G-code to run on SD Abort Print (e.g., "G28XY" or "G27")

  #if ENABLED(PRINTER_EVENT_LEDS)
    #define PE_LEDS_COMPLETED_TIME  (30*60) // (seconds) Time to keep the LED "done" color before restoring normal illumination
  #endif

  /**
   * Continue after Power-Loss (Creality3D)
   *
   * Store the current state to the SD Card at the start of each layer
   * during SD printing. If the recovery file is found at boot time, present
   * an option on the LCD screen to continue the print from the last-known
   * point in the file.
   */
  //#define POWER_LOSS_RECOVERY
  #if ENABLED(POWER_LOSS_RECOVERY)
    #define PLR_ENABLED_DEFAULT   false // Power Loss Recovery enabled by default. (Set with 'M413 Sn' & M500)
    //#define BACKUP_POWER_SUPPLY       // Backup power / UPS to move the steppers on power loss
    //#define POWER_LOSS_ZRAISE       2 // (mm) Z axis raise on resume (on power loss with UPS)
    //#define POWER_LOSS_PIN         44 // Pin to detect power loss. Set to -1 to disable default pin on boards without module.
    //#define POWER_LOSS_STATE     HIGH // State of pin indicating power loss
    //#define POWER_LOSS_PULLUP         // Set pullup / pulldown as appropriate for your sensor
    //#define POWER_LOSS_PULLDOWN
    //#define POWER_LOSS_PURGE_LEN   20 // (mm) Length of filament to purge on resume
    //#define POWER_LOSS_RETRACT_LEN 10 // (mm) Length of filament to retract on fail. Requires backup power.

    // Without a POWER_LOSS_PIN the following option helps reduce wear on the SD card,
    // especially with "vase mode" printing. Set too high and vases cannot be continued.
    #define POWER_LOSS_MIN_Z_CHANGE 0.05 // (mm) Minimum Z change before saving power-loss data

    // Enable if Z homing is needed for proper recovery. 99.9% of the time this should be disabled!
    //#define POWER_LOSS_RECOVER_ZHOME
    #if ENABLED(POWER_LOSS_RECOVER_ZHOME)
      //#define POWER_LOSS_ZHOME_POS { 0, 0 } // Safe XY position to home Z while avoiding objects on the bed
    #endif
  #endif

  /**
   * Sort SD file listings in alphabetical order.
   *
   * With this option enabled, items on SD cards will be sorted
   * by name for easier navigation.
   *
   * By default...
   *
   *  - Use the slowest -but safest- method for sorting.
   *  - Folders are sorted to the top.
   *  - The sort key is statically allocated.
   *  - No added G-code (M34) support.
   *  - 40 item sorting limit. (Items after the first 40 are unsorted.)
   *
   * SD sorting uses static allocation (as set by SDSORT_LIMIT), allowing the
   * compiler to calculate the worst-case usage and throw an error if the SRAM
   * limit is exceeded.
   *
   *  - SDSORT_USES_RAM provides faster sorting via a static directory buffer.
   *  - SDSORT_USES_STACK does the same, but uses a local stack-based buffer.
   *  - SDSORT_CACHE_NAMES will retain the sorted file listing in RAM. (Expensive!)
   *  - SDSORT_DYNAMIC_RAM only uses RAM when the SD menu is visible. (Use with caution!)
   */
  //#define SDCARD_SORT_ALPHA

  // SD Card Sorting options
  #if ENABLED(SDCARD_SORT_ALPHA)
    #define SDSORT_LIMIT       40     // Maximum number of sorted items (10-256). Costs 27 bytes each.
    #define FOLDER_SORTING     -1     // -1=above  0=none  1=below
    #define SDSORT_GCODE       false  // Allow turning sorting on/off with LCD and M34 G-code.
    #define SDSORT_USES_RAM    false  // Pre-allocate a static array for faster pre-sorting.
    #define SDSORT_USES_STACK  false  // Prefer the stack for pre-sorting to give back some SRAM. (Negated by next 2 options.)
    #define SDSORT_CACHE_NAMES false  // Keep sorted items in RAM longer for speedy performance. Most expensive option.
    #define SDSORT_DYNAMIC_RAM false  // Use dynamic allocation (within SD menus). Least expensive option. Set SDSORT_LIMIT before use!
    #define SDSORT_CACHE_VFATS 2      // Maximum number of 13-byte VFAT entries to use for sorting.
                                      // Note: Only affects SCROLL_LONG_FILENAMES with SDSORT_CACHE_NAMES but not SDSORT_DYNAMIC_RAM.
  #endif

  // Allow international symbols in long filenames. To display correctly, the
  // LCD's font must contain the characters. Check your selected LCD language.
  //#define UTF_FILENAME_SUPPORT

  // This allows hosts to request long names for files and folders with M33
  //#define LONG_FILENAME_HOST_SUPPORT

  // Enable this option to scroll long filenames in the SD card menu
  //#define SCROLL_LONG_FILENAMES

  // Leave the heaters on after Stop Print (not recommended!)
  //#define SD_ABORT_NO_COOLDOWN

  /**
   * This option allows you to abort SD printing when any endstop is triggered.
   * This feature must be enabled with "M540 S1" or from the LCD menu.
   * To have any effect, endstops must be enabled during SD printing.
   */
  //#define SD_ABORT_ON_ENDSTOP_HIT

  /**
   * This option makes it easier to print the same SD Card file again.
   * On print completion the LCD Menu will open with the file selected.
   * You can just click to start the print, or navigate elsewhere.
   */
  //#define SD_REPRINT_LAST_SELECTED_FILE

  /**
   * Auto-report SdCard status with M27 S<seconds>
   */
  //#define AUTO_REPORT_SD_STATUS

  /**
   * Support for USB thumb drives using an Arduino USB Host Shield or
   * equivalent MAX3421E breakout board. The USB thumb drive will appear
   * to Marlin as an SD card.
   *
   * The MAX3421E can be assigned the same pins as the SD card reader, with
   * the following pin mapping:
   *
   *    SCLK, MOSI, MISO --> SCLK, MOSI, MISO
   *    INT              --> SD_DETECT_PIN [1]
   *    SS               --> SDSS
   *
   * [1] On AVR an interrupt-capable pin is best for UHS3 compatibility.
   */
  //#define USB_FLASH_DRIVE_SUPPORT
  #if ENABLED(USB_FLASH_DRIVE_SUPPORT)
    /**
     * USB Host Shield Library
     *
     * - UHS2 uses no interrupts and has been production-tested
     *   on a LulzBot TAZ Pro with a 32-bit Archim board.
     *
     * - UHS3 is newer code with better USB compatibility. But it
     *   is less tested and is known to interfere with Servos.
     *   [1] This requires USB_INTR_PIN to be interrupt-capable.
     */
    //#define USE_UHS2_USB
    //#define USE_UHS3_USB

    /**
     * Native USB Host supported by some boards (USB OTG)
     */
    //#define USE_OTG_USB_HOST

    #if DISABLED(USE_OTG_USB_HOST)
      #define USB_CS_PIN    SDSS
      #define USB_INTR_PIN  SD_DETECT_PIN
    #endif
  #endif

  /**
   * When using a bootloader that supports SD-Firmware-Flashing,
   * add a menu item to activate SD-FW-Update on the next reboot.
   *
   * Requires ATMEGA2560 (Arduino Mega)
   *
   * Tested with this bootloader:
   *   https://github.com/FleetProbe/MicroBridge-Arduino-ATMega2560
   */
  //#define SD_FIRMWARE_UPDATE
  #if ENABLED(SD_FIRMWARE_UPDATE)
    #define SD_FIRMWARE_UPDATE_EEPROM_ADDR    0x1FF
    #define SD_FIRMWARE_UPDATE_ACTIVE_VALUE   0xF0
    #define SD_FIRMWARE_UPDATE_INACTIVE_VALUE 0xFF
  #endif

  // Add an optimized binary file transfer mode, initiated with 'M28 B1'
  //#define BINARY_FILE_TRANSFER

  /**
   * Set this option to one of the following (or the board's defaults apply):
   *
   *           LCD - Use the SD drive in the external LCD controller.
   *       ONBOARD - Use the SD drive on the control board.
   *  CUSTOM_CABLE - Use a custom cable to access the SD (as defined in a pins file).
   *
   * :[ 'LCD', 'ONBOARD', 'CUSTOM_CABLE' ]
   */
  //#define SDCARD_CONNECTION LCD

  // Enable if SD detect is rendered useless (e.g., by using an SD extender)
  //#define NO_SD_DETECT

  // Multiple volume support - EXPERIMENTAL.
  //#define MULTI_VOLUME
  #if ENABLED(MULTI_VOLUME)
    #define VOLUME_SD_ONBOARD
    #define VOLUME_USB_FLASH_DRIVE
    #define DEFAULT_VOLUME SV_SD_ONBOARD
    #define DEFAULT_SHARED_VOLUME SV_USB_FLASH_DRIVE
  #endif

#endif // SDSUPPORT

/**
 * By default an onboard SD card reader may be shared as a USB mass-
 * storage device. This option hides the SD card from the host PC.
 */
//#define NO_SD_HOST_DRIVE   // Disable SD Card access over USB (for security).

/**
 * Additional options for Graphical Displays
 *
 * Use the optimizations here to improve printing performance,
 * which can be adversely affected by graphical display drawing,
 * especially when doing several short moves, and when printing
 * on DELTA and SCARA machines.
 *
 * Some of these options may result in the display lagging behind
 * controller events, as there is a trade-off between reliable
 * printing performance versus fast display updates.
 */
#if HAS_MARLINUI_U8GLIB
  // Save many cycles by drawing a hollow frame or no frame on the Info Screen
  //#define XYZ_NO_FRAME
  #define XYZ_HOLLOW_FRAME

  // A bigger font is available for edit items. Costs 3120 bytes of PROGMEM.
  // Western only. Not available for Cyrillic, Kana, Turkish, Greek, or Chinese.
  //#define USE_BIG_EDIT_FONT

  // A smaller font may be used on the Info Screen. Costs 2434 bytes of PROGMEM.
  // Western only. Not available for Cyrillic, Kana, Turkish, Greek, or Chinese.
  //#define USE_SMALL_INFOFONT

  /**
   * ST7920-based LCDs can emulate a 16 x 4 character display using
   * the ST7920 character-generator for very fast screen updates.
   * Enable LIGHTWEIGHT_UI to use this special display mode.
   *
   * Since LIGHTWEIGHT_UI has limited space, the position and status
   * message occupy the same line. Set STATUS_EXPIRE_SECONDS to the
   * length of time to display the status message before clearing.
   *
   * Set STATUS_EXPIRE_SECONDS to zero to never clear the status.
   * This will prevent position updates from being displayed.
   */
  #if IS_U8GLIB_ST7920
    // Enable this option and reduce the value to optimize screen updates.
    // The normal delay is 10µs. Use the lowest value that still gives a reliable display.
    //#define DOGM_SPI_DELAY_US 5

    //#define LIGHTWEIGHT_UI
    #if ENABLED(LIGHTWEIGHT_UI)
      #define STATUS_EXPIRE_SECONDS 20
    #endif
  #endif

  /**
   * Status (Info) Screen customizations
   * These options may affect code size and screen render time.
   * Custom status screens can forcibly override these settings.
   */
  //#define STATUS_COMBINE_HEATERS    // Use combined heater images instead of separate ones
  //#define STATUS_HOTEND_NUMBERLESS  // Use plain hotend icons instead of numbered ones (with 2+ hotends)
  #define STATUS_HOTEND_INVERTED      // Show solid nozzle bitmaps when heating (Requires STATUS_HOTEND_ANIM for numbered hotends)
  #define STATUS_HOTEND_ANIM          // Use a second bitmap to indicate hotend heating
  #define STATUS_BED_ANIM             // Use a second bitmap to indicate bed heating
  #define STATUS_CHAMBER_ANIM         // Use a second bitmap to indicate chamber heating
  //#define STATUS_CUTTER_ANIM        // Use a second bitmap to indicate spindle / laser active
  //#define STATUS_COOLER_ANIM        // Use a second bitmap to indicate laser cooling
  //#define STATUS_FLOWMETER_ANIM     // Use multiple bitmaps to indicate coolant flow
  //#define STATUS_ALT_BED_BITMAP     // Use the alternative bed bitmap
  //#define STATUS_ALT_FAN_BITMAP     // Use the alternative fan bitmap
  //#define STATUS_FAN_FRAMES 3       // :[0,1,2,3,4] Number of fan animation frames
  //#define STATUS_HEAT_PERCENT       // Show heating in a progress bar
  //#define BOOT_MARLIN_LOGO_ANIMATED // Animated Marlin logo. Costs ~‭3260 (or ~940) bytes of PROGMEM.

  // Frivolous Game Options
  //#define MARLIN_BRICKOUT
  //#define MARLIN_INVADERS
  //#define MARLIN_SNAKE
  //#define GAMES_EASTER_EGG          // Add extra blank lines above the "Games" sub-menu

#endif // HAS_MARLINUI_U8GLIB

#if HAS_MARLINUI_U8GLIB || IS_DWIN_MARLINUI
  // Show SD percentage next to the progress bar
  //#define SHOW_SD_PERCENT

  // Enable to save many cycles by drawing a hollow frame on Menu Screens
  #define MENU_HOLLOW_FRAME

  // Swap the CW/CCW indicators in the graphics overlay
  //#define OVERLAY_GFX_REVERSE
#endif

//
// Additional options for DGUS / DWIN displays
//
#if HAS_DGUS_LCD
  #define LCD_SERIAL_PORT 3
  #define LCD_BAUDRATE 115200

  #define DGUS_RX_BUFFER_SIZE 128
  #define DGUS_TX_BUFFER_SIZE 48
  //#define SERIAL_STATS_RX_BUFFER_OVERRUNS  // Fix Rx overrun situation (Currently only for AVR)

  #define DGUS_UPDATE_INTERVAL_MS  500    // (ms) Interval between automatic screen updates

  #if ANY(DGUS_LCD_UI_FYSETC, DGUS_LCD_UI_MKS, DGUS_LCD_UI_HIPRECY)
    #define DGUS_PRINT_FILENAME           // Display the filename during printing
    #define DGUS_PREHEAT_UI               // Display a preheat screen during heatup

    #if EITHER(DGUS_LCD_UI_FYSETC, DGUS_LCD_UI_MKS)
      //#define DGUS_UI_MOVE_DIS_OPTION   // Disabled by default for FYSETC and MKS
    #else
      #define DGUS_UI_MOVE_DIS_OPTION     // Enabled by default for UI_HIPRECY
    #endif

    #define DGUS_FILAMENT_LOADUNLOAD
    #if ENABLED(DGUS_FILAMENT_LOADUNLOAD)
      #define DGUS_FILAMENT_PURGE_LENGTH 10
      #define DGUS_FILAMENT_LOAD_LENGTH_PER_TIME 0.5 // (mm) Adjust in proportion to DGUS_UPDATE_INTERVAL_MS
    #endif

    #define DGUS_UI_WAITING               // Show a "waiting" screen between some screens
    #if ENABLED(DGUS_UI_WAITING)
      #define DGUS_UI_WAITING_STATUS 10
      #define DGUS_UI_WAITING_STATUS_PERIOD 8 // Increase to slower waiting status looping
    #endif
  #endif
#endif // HAS_DGUS_LCD

//
// Additional options for AnyCubic Chiron TFT displays
//
#if ENABLED(ANYCUBIC_LCD_CHIRON)
  // By default the type of panel is automatically detected.
  // Enable one of these options if you know the panel type.
  //#define CHIRON_TFT_STANDARD
  //#define CHIRON_TFT_NEW

  // Enable the longer Anycubic powerup startup tune
  //#define AC_DEFAULT_STARTUP_TUNE

  /**
   * Display Folders
   * By default the file browser lists all G-code files (including those in subfolders) in a flat list.
   * Enable this option to display a hierarchical file browser.
   *
   * NOTES:
   * - Without this option it helps to enable SDCARD_SORT_ALPHA so files are sorted before/after folders.
   * - When used with the "new" panel, folder names will also have '.gcode' appended to their names.
   *   This hack is currently required to force the panel to show folders.
   */
  #define AC_SD_FOLDER_VIEW
#endif

//
// Specify additional languages for the UI. Default specified by LCD_LANGUAGE.
//
#if ANY(DOGLCD, TFT_COLOR_UI, TOUCH_UI_FTDI_EVE, IS_DWIN_MARLINUI)
  //#define LCD_LANGUAGE_2 fr
  //#define LCD_LANGUAGE_3 de
  //#define LCD_LANGUAGE_4 es
  //#define LCD_LANGUAGE_5 it
  #ifdef LCD_LANGUAGE_2
    //#define LCD_LANGUAGE_AUTO_SAVE // Automatically save language to EEPROM on change
  #endif
#endif

//
// Touch UI for the FTDI Embedded Video Engine (EVE)
//
#if ENABLED(TOUCH_UI_FTDI_EVE)
  // Display board used
  //#define LCD_FTDI_VM800B35A        // FTDI 3.5" with FT800 (320x240)
  //#define LCD_4DSYSTEMS_4DLCD_FT843 // 4D Systems 4.3" (480x272)
  //#define LCD_HAOYU_FT800CB         // Haoyu with 4.3" or 5" (480x272)
  //#define LCD_HAOYU_FT810CB         // Haoyu with 5" (800x480)
  //#define LCD_LULZBOT_CLCD_UI       // LulzBot Color LCD UI
  //#define LCD_FYSETC_TFT81050       // FYSETC with 5" (800x480)
  //#define LCD_EVE3_50G              // Matrix Orbital 5.0", 800x480, BT815
  //#define LCD_EVE2_50G              // Matrix Orbital 5.0", 800x480, FT813

  // Correct the resolution if not using the stock TFT panel.
  //#define TOUCH_UI_320x240
  //#define TOUCH_UI_480x272
  //#define TOUCH_UI_800x480

  // Mappings for boards with a standard RepRapDiscount Display connector
  //#define AO_EXP1_PINMAP      // LulzBot CLCD UI EXP1 mapping
  //#define AO_EXP2_PINMAP      // LulzBot CLCD UI EXP2 mapping
  //#define CR10_TFT_PINMAP     // Rudolph Riedel's CR10 pin mapping
  //#define S6_TFT_PINMAP       // FYSETC S6 pin mapping
  //#define F6_TFT_PINMAP       // FYSETC F6 pin mapping

  //#define OTHER_PIN_LAYOUT  // Define pins manually below
  #if ENABLED(OTHER_PIN_LAYOUT)
    // Pins for CS and MOD_RESET (PD) must be chosen
    #define CLCD_MOD_RESET  9
    #define CLCD_SPI_CS    10

    // If using software SPI, specify pins for SCLK, MOSI, MISO
    //#define CLCD_USE_SOFT_SPI
    #if ENABLED(CLCD_USE_SOFT_SPI)
      #define CLCD_SOFT_SPI_MOSI 11
      #define CLCD_SOFT_SPI_MISO 12
      #define CLCD_SOFT_SPI_SCLK 13
    #endif
  #endif

  // Display Orientation. An inverted (i.e. upside-down) display
  // is supported on the FT800. The FT810 and beyond also support
  // portrait and mirrored orientations.
  //#define TOUCH_UI_INVERTED
  //#define TOUCH_UI_PORTRAIT
  //#define TOUCH_UI_MIRRORED

  // UTF8 processing and rendering.
  // Unsupported characters are shown as '?'.
  //#define TOUCH_UI_USE_UTF8
  #if ENABLED(TOUCH_UI_USE_UTF8)
    // Western accents support. These accented characters use
    // combined bitmaps and require relatively little storage.
    #define TOUCH_UI_UTF8_WESTERN_CHARSET
    #if ENABLED(TOUCH_UI_UTF8_WESTERN_CHARSET)
      // Additional character groups. These characters require
      // full bitmaps and take up considerable storage:
      //#define TOUCH_UI_UTF8_SUPERSCRIPTS  // ¹ ² ³
      //#define TOUCH_UI_UTF8_COPYRIGHT     // © ®
      //#define TOUCH_UI_UTF8_GERMANIC      // ß
      //#define TOUCH_UI_UTF8_SCANDINAVIAN  // Æ Ð Ø Þ æ ð ø þ
      //#define TOUCH_UI_UTF8_PUNCTUATION   // « » ¿ ¡
      //#define TOUCH_UI_UTF8_CURRENCY      // ¢ £ ¤ ¥
      //#define TOUCH_UI_UTF8_ORDINALS      // º ª
      //#define TOUCH_UI_UTF8_MATHEMATICS   // ± × ÷
      //#define TOUCH_UI_UTF8_FRACTIONS     // ¼ ½ ¾
      //#define TOUCH_UI_UTF8_SYMBOLS       // µ ¶ ¦ § ¬
    #endif

    // Cyrillic character set, costs about 27KiB of flash
    //#define TOUCH_UI_UTF8_CYRILLIC_CHARSET
  #endif

  // Use a smaller font when labels don't fit buttons
  #define TOUCH_UI_FIT_TEXT

  // Use a numeric passcode for "Screen lock" keypad.
  // (recommended for smaller displays)
  //#define TOUCH_UI_PASSCODE

  // Output extra debug info for Touch UI events
  //#define TOUCH_UI_DEBUG

  // Developer menu (accessed by touching "About Printer" copyright text)
  //#define TOUCH_UI_DEVELOPER_MENU
#endif

//
// Classic UI Options
//
#if TFT_SCALED_DOGLCD
  //#define TFT_MARLINUI_COLOR 0xFFFF // White
  //#define TFT_MARLINBG_COLOR 0x0000 // Black
  //#define TFT_DISABLED_COLOR 0x0003 // Almost black
  //#define TFT_BTCANCEL_COLOR 0xF800 // Red
  //#define TFT_BTARROWS_COLOR 0xDEE6 // 11011 110111 00110 Yellow
  //#define TFT_BTOKMENU_COLOR 0x145F // 00010 100010 11111 Cyan
#endif

//
// ADC Button Debounce
//
#if HAS_ADC_BUTTONS
  #define ADC_BUTTON_DEBOUNCE_DELAY 16  // Increase if buttons bounce or repeat too fast
#endif

// @section safety

/**
 * The watchdog hardware timer will do a reset and disable all outputs
 * if the firmware gets too overloaded to read the temperature sensors.
 *
 * If you find that watchdog reboot causes your AVR board to hang forever,
 * enable WATCHDOG_RESET_MANUAL to use a custom timer instead of WDTO.
 * NOTE: This method is less reliable as it can only catch hangups while
 * interrupts are enabled.
 */
#define USE_WATCHDOG
#if ENABLED(USE_WATCHDOG)
  //#define WATCHDOG_RESET_MANUAL
#endif

// @section lcd

/**
 * Babystepping enables movement of the axes by tiny increments without changing
 * the current position values. This feature is used primarily to adjust the Z
 * axis in the first layer of a print in real-time.
 *
 * Warning: Does not respect endstops!
 */
//#define BABYSTEPPING
#if ENABLED(BABYSTEPPING)
  //#define INTEGRATED_BABYSTEPPING         // EXPERIMENTAL integration of babystepping into the Stepper ISR
  //#define BABYSTEP_WITHOUT_HOMING
  //#define BABYSTEP_ALWAYS_AVAILABLE       // Allow babystepping at all times (not just during movement).
  //#define BABYSTEP_XY                     // Also enable X/Y Babystepping. Not supported on DELTA!
  #define BABYSTEP_INVERT_Z false           // Change if Z babysteps should go the other way
  //#define BABYSTEP_MILLIMETER_UNITS       // Specify BABYSTEP_MULTIPLICATOR_(XY|Z) in mm instead of micro-steps
  #define BABYSTEP_MULTIPLICATOR_Z  1       // (steps or mm) Steps or millimeter distance for each Z babystep
  #define BABYSTEP_MULTIPLICATOR_XY 1       // (steps or mm) Steps or millimeter distance for each XY babystep

  //#define DOUBLECLICK_FOR_Z_BABYSTEPPING  // Double-click on the Status Screen for Z Babystepping.
  #if ENABLED(DOUBLECLICK_FOR_Z_BABYSTEPPING)
    #define DOUBLECLICK_MAX_INTERVAL 1250   // Maximum interval between clicks, in milliseconds.
                                            // Note: Extra time may be added to mitigate controller latency.
    //#define MOVE_Z_WHEN_IDLE              // Jump to the move Z menu on doubleclick when printer is idle.
    #if ENABLED(MOVE_Z_WHEN_IDLE)
      #define MOVE_Z_IDLE_MULTIPLICATOR 1   // Multiply 1mm by this factor for the move step size.
    #endif
  #endif

  //#define BABYSTEP_DISPLAY_TOTAL          // Display total babysteps since last G28

  //#define BABYSTEP_ZPROBE_OFFSET          // Combine M851 Z and Babystepping
  #if ENABLED(BABYSTEP_ZPROBE_OFFSET)
    //#define BABYSTEP_HOTEND_Z_OFFSET      // For multiple hotends, babystep relative Z offsets
    //#define BABYSTEP_ZPROBE_GFX_OVERLAY   // Enable graphical overlay on Z-offset editor
  #endif
#endif

// @section extruder

/**
 * Linear Pressure Control v1.5
 *
 * Assumption: advance [steps] = k * (delta velocity [steps/s])
 * K=0 means advance disabled.
 *
 * NOTE: K values for LIN_ADVANCE 1.5 differ from earlier versions!
 *
 * Set K around 0.22 for 3mm PLA Direct Drive with ~6.5cm between the drive gear and heatbreak.
 * Larger K values will be needed for flexible filament and greater distances.
 * If this algorithm produces a higher speed offset than the extruder can handle (compared to E jerk)
 * print acceleration will be reduced during the affected moves to keep within the limit.
 *
 * See https://marlinfw.org/docs/features/lin_advance.html for full instructions.
 */
//#define LIN_ADVANCE
#if ENABLED(LIN_ADVANCE)
  //#define EXTRA_LIN_ADVANCE_K // Enable for second linear advance constants
  #define LIN_ADVANCE_K 0.22    // Unit: mm compression per 1mm/s extruder speed
  //#define LA_DEBUG            // If enabled, this will generate debug information output over USB.
  //#define EXPERIMENTAL_SCURVE // Enable this option to permit S-Curve Acceleration
#endif

// @section leveling

/**
 * Points to probe for all 3-point Leveling procedures.
 * Override if the automatically selected points are inadequate.
 */
#if EITHER(AUTO_BED_LEVELING_3POINT, AUTO_BED_LEVELING_UBL)
  //#define PROBE_PT_1_X 15
  //#define PROBE_PT_1_Y 180
  //#define PROBE_PT_2_X 15
  //#define PROBE_PT_2_Y 20
  //#define PROBE_PT_3_X 170
  //#define PROBE_PT_3_Y 20
#endif

/**
 * Probing Margins
 *
 * Override PROBING_MARGIN for each side of the build plate
 * Useful to get probe points to exact positions on targets or
 * to allow leveling to avoid plate clamps on only specific
 * sides of the bed. With NOZZLE_AS_PROBE negative values are
 * allowed, to permit probing outside the bed.
 *
 * If you are replacing the prior *_PROBE_BED_POSITION options,
 * LEFT and FRONT values in most cases will map directly over
 * RIGHT and REAR would be the inverse such as
 * (X/Y_BED_SIZE - RIGHT/BACK_PROBE_BED_POSITION)
 *
 * This will allow all positions to match at compilation, however
 * should the probe position be modified with M851XY then the
 * probe points will follow. This prevents any change from causing
 * the probe to be unable to reach any points.
 */
#if PROBE_SELECTED && !IS_KINEMATIC
  //#define PROBING_MARGIN_LEFT PROBING_MARGIN
  //#define PROBING_MARGIN_RIGHT PROBING_MARGIN
  //#define PROBING_MARGIN_FRONT PROBING_MARGIN
  //#define PROBING_MARGIN_BACK PROBING_MARGIN
#endif

#if EITHER(MESH_BED_LEVELING, AUTO_BED_LEVELING_UBL)
  // Override the mesh area if the automatic (max) area is too large
  //#define MESH_MIN_X MESH_INSET
  //#define MESH_MIN_Y MESH_INSET
  //#define MESH_MAX_X X_BED_SIZE - (MESH_INSET)
  //#define MESH_MAX_Y Y_BED_SIZE - (MESH_INSET)
#endif

#if BOTH(AUTO_BED_LEVELING_UBL, EEPROM_SETTINGS)
  //#define OPTIMIZED_MESH_STORAGE  // Store mesh with less precision to save EEPROM space
#endif

/**
 * Repeatedly attempt G29 leveling until it succeeds.
 * Stop after G29_MAX_RETRIES attempts.
 */
//#define G29_RETRY_AND_RECOVER
#if ENABLED(G29_RETRY_AND_RECOVER)
  #define G29_MAX_RETRIES 3
  #define G29_HALT_ON_FAILURE
  /**
   * Specify the GCODE commands that will be executed when leveling succeeds,
   * between attempts, and after the maximum number of retries have been tried.
   */
  #define G29_SUCCESS_COMMANDS "M117 Bed leveling done."
  #define G29_RECOVER_COMMANDS "M117 Probe failed. Rewiping.\nG28\nG12 P0 S12 T0"
  #define G29_FAILURE_COMMANDS "M117 Bed leveling failed.\nG0 Z10\nM300 P25 S880\nM300 P50 S0\nM300 P25 S880\nM300 P50 S0\nM300 P25 S880\nM300 P50 S0\nG4 S1"

#endif

/**
 * Thermal Probe Compensation
 * Probe measurements are adjusted to compensate for temperature distortion.
 * Use G76 to calibrate this feature. Use M871 to set values manually.
 * For a more detailed explanation of the process see G76_M871.cpp.
 */
#if HAS_BED_PROBE && TEMP_SENSOR_PROBE && TEMP_SENSOR_BED
  // Enable thermal first layer compensation using bed and probe temperatures
  #define PROBE_TEMP_COMPENSATION

  // Add additional compensation depending on hotend temperature
  // Note: this values cannot be calibrated and have to be set manually
  #if ENABLED(PROBE_TEMP_COMPENSATION)
    // Park position to wait for probe cooldown
    #define PTC_PARK_POS   { 0, 0, 100 }

    // Probe position to probe and wait for probe to reach target temperature
    #define PTC_PROBE_POS  { 90, 100 }

    // Enable additional compensation using hotend temperature
    // Note: this values cannot be calibrated automatically but have to be set manually via M871.
    //#define USE_TEMP_EXT_COMPENSATION

    // Probe temperature calibration generates a table of values starting at PTC_SAMPLE_START
    // (e.g., 30), in steps of PTC_SAMPLE_RES (e.g., 5) with PTC_SAMPLE_COUNT (e.g., 10) samples.

    //#define PTC_SAMPLE_START  30  // (°C)
    //#define PTC_SAMPLE_RES     5  // (°C)
    //#define PTC_SAMPLE_COUNT  10

    // Bed temperature calibration builds a similar table.

    //#define BTC_SAMPLE_START  60  // (°C)
    //#define BTC_SAMPLE_RES     5  // (°C)
    //#define BTC_SAMPLE_COUNT  10

    #if ENABLED(USE_TEMP_EXT_COMPENSATION)
      //#define ETC_SAMPLE_START 180  // (°C)
      //#define ETC_SAMPLE_RES     5  // (°C)
      //#define ETC_SAMPLE_COUNT  20
    #endif

    // The temperature the probe should be at while taking measurements during bed temperature
    // calibration.
    //#define BTC_PROBE_TEMP    30  // (°C)

    // Height above Z=0.0 to raise the nozzle. Lowering this can help the probe to heat faster.
    // Note: the Z=0.0 offset is determined by the probe offset which can be set using M851.
    //#define PTC_PROBE_HEATING_OFFSET 0.5

    // Height to raise the Z-probe between heating and taking the next measurement. Some probes
    // may fail to untrigger if they have been triggered for a long time, which can be solved by
    // increasing the height the probe is raised to.
    //#define PTC_PROBE_RAISE 15

    // If the probe is outside of the defined range, use linear extrapolation using the closest
    // point and the PTC_LINEAR_EXTRAPOLATION'th next point. E.g. if set to 4 it will use data[0]
    // and data[4] to perform linear extrapolation for values below PTC_SAMPLE_START.
    //#define PTC_LINEAR_EXTRAPOLATION 4
  #endif
#endif

// @section extras

//
// G60/G61 Position Save and Return
//
//#define SAVED_POSITIONS 1         // Each saved position slot costs 12 bytes

//
// G2/G3 Arc Support
//
#define ARC_SUPPORT                   // Requires ~3226 bytes
#if ENABLED(ARC_SUPPORT)
  #define MIN_ARC_SEGMENT_MM      0.1 // (mm) Minimum length of each arc segment
  #define MAX_ARC_SEGMENT_MM      1.0 // (mm) Maximum length of each arc segment
  #define MIN_CIRCLE_SEGMENTS    72   // Minimum number of segments in a complete circle
  //#define ARC_SEGMENTS_PER_SEC 50   // Use the feedrate to choose the segment length
  #define N_ARC_CORRECTION       25   // Number of interpolated segments between corrections
  //#define ARC_P_CIRCLES             // Enable the 'P' parameter to specify complete circles
  //#define SF_ARC_FIX                // Enable only if using SkeinForge with "Arc Point" fillet procedure
#endif

// G5 Bézier Curve Support with XYZE destination and IJPQ offsets
//#define BEZIER_CURVE_SUPPORT        // Requires ~2666 bytes

#if EITHER(ARC_SUPPORT, BEZIER_CURVE_SUPPORT)
  //#define CNC_WORKSPACE_PLANES      // Allow G2/G3/G5 to operate in XY, ZX, or YZ planes
#endif

/**
 * Direct Stepping
 *
 * Comparable to the method used by Klipper, G6 direct stepping significantly
 * reduces motion calculations, increases top printing speeds, and results in
 * less step aliasing by calculating all motions in advance.
 * Preparing your G-code: https://github.com/colinrgodsey/step-daemon
 */
//#define DIRECT_STEPPING

/**
 * G38 Probe Target
 *
 * This option adds G38.2 and G38.3 (probe towards target)
 * and optionally G38.4 and G38.5 (probe away from target).
 * Set MULTIPLE_PROBING for G38 to probe more than once.
 */
//#define G38_PROBE_TARGET
#if ENABLED(G38_PROBE_TARGET)
  //#define G38_PROBE_AWAY        // Include G38.4 and G38.5 to probe away from target
  #define G38_MINIMUM_MOVE 0.0275 // (mm) Minimum distance that will produce a move.
#endif

// Moves (or segments) with fewer steps than this will be joined with the next move
#define MIN_STEPS_PER_SEGMENT 6

/**
 * Minimum delay before and after setting the stepper DIR (in ns)
 *     0 : No delay (Expect at least 10µS since one Stepper ISR must transpire)
 *    20 : Minimum for TMC2xxx drivers
 *   200 : Minimum for A4988 drivers
 *   400 : Minimum for A5984 drivers
 *   500 : Minimum for LV8729 drivers (guess, no info in datasheet)
 *   650 : Minimum for DRV8825 drivers
 *  1500 : Minimum for TB6600 drivers (guess, no info in datasheet)
 * 15000 : Minimum for TB6560 drivers (guess, no info in datasheet)
 *
 * Override the default value based on the driver type set in Configuration.h.
 */
//#define MINIMUM_STEPPER_POST_DIR_DELAY 650
//#define MINIMUM_STEPPER_PRE_DIR_DELAY 650

/**
 * Minimum stepper driver pulse width (in µs)
 *   0 : Smallest possible width the MCU can produce, compatible with TMC2xxx drivers
 *   0 : Minimum 500ns for LV8729, adjusted in stepper.h
 *   1 : Minimum for A4988 and A5984 stepper drivers
 *   2 : Minimum for DRV8825 stepper drivers
 *   3 : Minimum for TB6600 stepper drivers
 *  30 : Minimum for TB6560 stepper drivers
 *
 * Override the default value based on the driver type set in Configuration.h.
 */
//#define MINIMUM_STEPPER_PULSE 2

/**
 * Maximum stepping rate (in Hz) the stepper driver allows
 *  If undefined, defaults to 1MHz / (2 * MINIMUM_STEPPER_PULSE)
 *  5000000 : Maximum for TMC2xxx stepper drivers
 *  1000000 : Maximum for LV8729 stepper driver
 *  500000  : Maximum for A4988 stepper driver
 *  250000  : Maximum for DRV8825 stepper driver
 *  150000  : Maximum for TB6600 stepper driver
 *   15000  : Maximum for TB6560 stepper driver
 *
 * Override the default value based on the driver type set in Configuration.h.
 */
//#define MAXIMUM_STEPPER_RATE 250000

// @section temperature

// Control heater 0 and heater 1 in parallel.
//#define HEATERS_PARALLEL

//===========================================================================
//================================= Buffers =================================
//===========================================================================

// @section motion

// The number of linear moves that can be in the planner at once.
// The value of BLOCK_BUFFER_SIZE must be a power of 2 (e.g., 8, 16, 32)
#if BOTH(SDSUPPORT, DIRECT_STEPPING)
  #define BLOCK_BUFFER_SIZE  8
#elif ENABLED(SDSUPPORT)
  #define BLOCK_BUFFER_SIZE 16
#else
  #define BLOCK_BUFFER_SIZE 16
#endif

// @section serial

// The ASCII buffer for serial input
#define MAX_CMD_SIZE 96
#define BUFSIZE 4

// Transmission to Host Buffer Size
// To save 386 bytes of PROGMEM (and TX_BUFFER_SIZE+3 bytes of RAM) set to 0.
// To buffer a simple "ok" you need 4 bytes.
// For ADVANCED_OK (M105) you need 32 bytes.
// For debug-echo: 128 bytes for the optimal speed.
// Other output doesn't need to be that speedy.
// :[0, 2, 4, 8, 16, 32, 64, 128, 256]
#define TX_BUFFER_SIZE 0

// Host Receive Buffer Size
// Without XON/XOFF flow control (see SERIAL_XON_XOFF below) 32 bytes should be enough.
// To use flow control, set this buffer size to at least 1024 bytes.
// :[0, 2, 4, 8, 16, 32, 64, 128, 256, 512, 1024, 2048]
//#define RX_BUFFER_SIZE 1024

#if RX_BUFFER_SIZE >= 1024
  // Enable to have the controller send XON/XOFF control characters to
  // the host to signal the RX buffer is becoming full.
  //#define SERIAL_XON_XOFF
#endif

#if ENABLED(SDSUPPORT)
  // Enable this option to collect and display the maximum
  // RX queue usage after transferring a file to SD.
  //#define SERIAL_STATS_MAX_RX_QUEUED

  // Enable this option to collect and display the number
  // of dropped bytes after a file transfer to SD.
  //#define SERIAL_STATS_DROPPED_RX
#endif

// Monitor RX buffer usage
// Dump an error to the serial port if the serial receive buffer overflows.
// If you see these errors, increase the RX_BUFFER_SIZE value.
// Not supported on all platforms.
//#define RX_BUFFER_MONITOR

/**
 * Emergency Command Parser
 *
 * Add a low-level parser to intercept certain commands as they
 * enter the serial receive buffer, so they cannot be blocked.
 * Currently handles M108, M112, M410, M876
 * NOTE: Not yet implemented for all platforms.
 */
//#define EMERGENCY_PARSER

/**
 * Realtime Reporting (requires EMERGENCY_PARSER)
 *
 * - Report position and state of the machine (like Grbl).
 * - Auto-report position during long moves.
 * - Useful for CNC/LASER.
 *
 * Adds support for commands:
 *  S000 : Report State and Position while moving.
 *  P000 : Instant Pause / Hold while moving.
 *  R000 : Resume from Pause / Hold.
 *
 * - During Hold all Emergency Parser commands are available, as usual.
 * - Enable NANODLP_Z_SYNC and NANODLP_ALL_AXIS for move command end-state reports.
 */
//#define REALTIME_REPORTING_COMMANDS
#if ENABLED(REALTIME_REPORTING_COMMANDS)
  //#define FULL_REPORT_TO_HOST_FEATURE   // Auto-report the machine status like Grbl CNC
#endif

// Bad Serial-connections can miss a received command by sending an 'ok'
// Therefore some clients abort after 30 seconds in a timeout.
// Some other clients start sending commands while receiving a 'wait'.
// This "wait" is only sent when the buffer is empty. 1 second is a good value here.
//#define NO_TIMEOUTS 1000 // Milliseconds

// Some clients will have this feature soon. This could make the NO_TIMEOUTS unnecessary.
//#define ADVANCED_OK

// Printrun may have trouble receiving long strings all at once.
// This option inserts short delays between lines of serial output.
#define SERIAL_OVERRUN_PROTECTION

// For serial echo, the number of digits after the decimal point
//#define SERIAL_FLOAT_PRECISION 4

// @section extras

/**
 * Extra Fan Speed
 * Adds a secondary fan speed for each print-cooling fan.
 *   'M106 P<fan> T3-255' : Set a secondary speed for <fan>
 *   'M106 P<fan> T2'     : Use the set secondary speed
 *   'M106 P<fan> T1'     : Restore the previous fan speed
 */
//#define EXTRA_FAN_SPEED

/**
 * Firmware-based and LCD-controlled retract
 *
 * Add G10 / G11 commands for automatic firmware-based retract / recover.
 * Use M207 and M208 to define parameters for retract / recover.
 *
 * Use M209 to enable or disable auto-retract.
 * With auto-retract enabled, all G1 E moves within the set range
 * will be converted to firmware-based retract/recover moves.
 *
 * Be sure to turn off auto-retract during filament change.
 *
 * Note that M207 / M208 / M209 settings are saved to EEPROM.
 */
//#define FWRETRACT
#if ENABLED(FWRETRACT)
  #define FWRETRACT_AUTORETRACT             // Override slicer retractions
  #if ENABLED(FWRETRACT_AUTORETRACT)
    #define MIN_AUTORETRACT             0.1 // (mm) Don't convert E moves under this length
    #define MAX_AUTORETRACT            10.0 // (mm) Don't convert E moves over this length
  #endif
  #define RETRACT_LENGTH                3   // (mm) Default retract length (positive value)
  #define RETRACT_LENGTH_SWAP          13   // (mm) Default swap retract length (positive value)
  #define RETRACT_FEEDRATE             45   // (mm/s) Default feedrate for retracting
  #define RETRACT_ZRAISE                0   // (mm) Default retract Z-raise
  #define RETRACT_RECOVER_LENGTH        0   // (mm) Default additional recover length (added to retract length on recover)
  #define RETRACT_RECOVER_LENGTH_SWAP   0   // (mm) Default additional swap recover length (added to retract length on recover from toolchange)
  #define RETRACT_RECOVER_FEEDRATE      8   // (mm/s) Default feedrate for recovering from retraction
  #define RETRACT_RECOVER_FEEDRATE_SWAP 8   // (mm/s) Default feedrate for recovering from swap retraction
  #if ENABLED(MIXING_EXTRUDER)
    //#define RETRACT_SYNC_MIXING           // Retract and restore all mixing steppers simultaneously
  #endif
#endif

/**
 * Universal tool change settings.
 * Applies to all types of extruders except where explicitly noted.
 */
#if HAS_MULTI_EXTRUDER
  // Z raise distance for tool-change, as needed for some extruders
  #define TOOLCHANGE_ZRAISE                 2 // (mm)
  //#define TOOLCHANGE_ZRAISE_BEFORE_RETRACT  // Apply raise before swap retraction (if enabled)
  //#define TOOLCHANGE_NO_RETURN              // Never return to previous position on tool-change
  #if ENABLED(TOOLCHANGE_NO_RETURN)
    //#define EVENT_GCODE_AFTER_TOOLCHANGE "G12X"   // Extra G-code to run after tool-change
  #endif

  /**
   * Extra G-code to run while executing tool-change commands. Can be used to use an additional
   * stepper motor (I axis, see option LINEAR_AXES in Configuration.h) to drive the tool-changer.
   */
  //#define EVENT_GCODE_TOOLCHANGE_T0 "G28 A\nG1 A0" // Extra G-code to run while executing tool-change command T0
  //#define EVENT_GCODE_TOOLCHANGE_T1 "G1 A10"       // Extra G-code to run while executing tool-change command T1
  //#define EVENT_GCODE_TOOLCHANGE_ALWAYS_RUN        // Always execute above G-code sequences. Use with caution!

  /**
   * Tool Sensors detect when tools have been picked up or dropped.
   * Requires the pins TOOL_SENSOR1_PIN, TOOL_SENSOR2_PIN, etc.
   */
  //#define TOOL_SENSOR

  /**
   * Retract and prime filament on tool-change to reduce
   * ooze and stringing and to get cleaner transitions.
   */
  //#define TOOLCHANGE_FILAMENT_SWAP
  #if ENABLED(TOOLCHANGE_FILAMENT_SWAP)
    // Load / Unload
    #define TOOLCHANGE_FS_LENGTH              12  // (mm) Load / Unload length
    #define TOOLCHANGE_FS_EXTRA_RESUME_LENGTH  0  // (mm) Extra length for better restart, fine tune by LCD/Gcode)
    #define TOOLCHANGE_FS_RETRACT_SPEED   (50*60) // (mm/min) (Unloading)
    #define TOOLCHANGE_FS_UNRETRACT_SPEED (25*60) // (mm/min) (On SINGLENOZZLE or Bowden loading must be slowed down)

    // Longer prime to clean out a SINGLENOZZLE
    #define TOOLCHANGE_FS_EXTRA_PRIME          0  // (mm) Extra priming length
    #define TOOLCHANGE_FS_PRIME_SPEED    (4.6*60) // (mm/min) Extra priming feedrate
    #define TOOLCHANGE_FS_WIPE_RETRACT         0  // (mm/min) Retract before cooling for less stringing, better wipe, etc.

    // Cool after prime to reduce stringing
    #define TOOLCHANGE_FS_FAN                 -1  // Fan index or -1 to skip
    #define TOOLCHANGE_FS_FAN_SPEED          255  // 0-255
    #define TOOLCHANGE_FS_FAN_TIME            10  // (seconds)

    // Swap uninitialized extruder with TOOLCHANGE_FS_PRIME_SPEED for all lengths (recover + prime)
    // (May break filament if not retracted beforehand.)
    //#define TOOLCHANGE_FS_INIT_BEFORE_SWAP

    // Prime on the first T0 (If other, TOOLCHANGE_FS_INIT_BEFORE_SWAP applied)
    // Enable it (M217 V[0/1]) before printing, to avoid unwanted priming on host connect
    //#define TOOLCHANGE_FS_PRIME_FIRST_USED

    /**
     * Tool Change Migration
     * This feature provides G-code and LCD options to switch tools mid-print.
     * All applicable tool properties are migrated so the print can continue.
     * Tools must be closely matching and other restrictions may apply.
     * Useful to:
     *   - Change filament color without interruption
     *   - Switch spools automatically on filament runout
     *   - Switch to a different nozzle on an extruder jam
     */
    #define TOOLCHANGE_MIGRATION_FEATURE

  #endif

  /**
   * Position to park head during tool change.
   * Doesn't apply to SWITCHING_TOOLHEAD, DUAL_X_CARRIAGE, or PARKING_EXTRUDER
   */
  //#define TOOLCHANGE_PARK
  #if ENABLED(TOOLCHANGE_PARK)
    #define TOOLCHANGE_PARK_XY    { X_MIN_POS + 10, Y_MIN_POS + 10 }
    #define TOOLCHANGE_PARK_XY_FEEDRATE 6000  // (mm/min)
    //#define TOOLCHANGE_PARK_X_ONLY          // X axis only move
    //#define TOOLCHANGE_PARK_Y_ONLY          // Y axis only move
  #endif
#endif // HAS_MULTI_EXTRUDER

/**
 * Advanced Pause for Filament Change
 *  - Adds the G-code M600 Filament Change to initiate a filament change.
 *  - This feature is required for the default FILAMENT_RUNOUT_SCRIPT.
 *
 * Requirements:
 *  - For Filament Change parking enable and configure NOZZLE_PARK_FEATURE.
 *  - For user interaction enable an LCD display, HOST_PROMPT_SUPPORT, or EMERGENCY_PARSER.
 *
 * Enable PARK_HEAD_ON_PAUSE to add the G-code M125 Pause and Park.
 */
//#define ADVANCED_PAUSE_FEATURE
#if ENABLED(ADVANCED_PAUSE_FEATURE)
  #define PAUSE_PARK_RETRACT_FEEDRATE         60  // (mm/s) Initial retract feedrate.
  #define PAUSE_PARK_RETRACT_LENGTH            2  // (mm) Initial retract.
                                                  // This short retract is done immediately, before parking the nozzle.
  #define FILAMENT_CHANGE_UNLOAD_FEEDRATE     10  // (mm/s) Unload filament feedrate. This can be pretty fast.
  #define FILAMENT_CHANGE_UNLOAD_ACCEL        25  // (mm/s^2) Lower acceleration may allow a faster feedrate.
  #define FILAMENT_CHANGE_UNLOAD_LENGTH      100  // (mm) The length of filament for a complete unload.
                                                  //   For Bowden, the full length of the tube and nozzle.
                                                  //   For direct drive, the full length of the nozzle.
                                                  //   Set to 0 for manual unloading.
  #define FILAMENT_CHANGE_SLOW_LOAD_FEEDRATE   6  // (mm/s) Slow move when starting load.
  #define FILAMENT_CHANGE_SLOW_LOAD_LENGTH     0  // (mm) Slow length, to allow time to insert material.
                                                  // 0 to disable start loading and skip to fast load only
  #define FILAMENT_CHANGE_FAST_LOAD_FEEDRATE   6  // (mm/s) Load filament feedrate. This can be pretty fast.
  #define FILAMENT_CHANGE_FAST_LOAD_ACCEL     25  // (mm/s^2) Lower acceleration may allow a faster feedrate.
  #define FILAMENT_CHANGE_FAST_LOAD_LENGTH     0  // (mm) Load length of filament, from extruder gear to nozzle.
                                                  //   For Bowden, the full length of the tube and nozzle.
                                                  //   For direct drive, the full length of the nozzle.
  //#define ADVANCED_PAUSE_CONTINUOUS_PURGE       // Purge continuously up to the purge length until interrupted.
  #define ADVANCED_PAUSE_PURGE_FEEDRATE        3  // (mm/s) Extrude feedrate (after loading). Should be slower than load feedrate.
  #define ADVANCED_PAUSE_PURGE_LENGTH         50  // (mm) Length to extrude after loading.
                                                  //   Set to 0 for manual extrusion.
                                                  //   Filament can be extruded repeatedly from the Filament Change menu
                                                  //   until extrusion is consistent, and to purge old filament.
  #define ADVANCED_PAUSE_RESUME_PRIME          0  // (mm) Extra distance to prime nozzle after returning from park.
  //#define ADVANCED_PAUSE_FANS_PAUSE             // Turn off print-cooling fans while the machine is paused.

                                                  // Filament Unload does a Retract, Delay, and Purge first:
  #define FILAMENT_UNLOAD_PURGE_RETRACT       13  // (mm) Unload initial retract length.
  #define FILAMENT_UNLOAD_PURGE_DELAY       5000  // (ms) Delay for the filament to cool after retract.
  #define FILAMENT_UNLOAD_PURGE_LENGTH         8  // (mm) An unretract is done, then this length is purged.
  #define FILAMENT_UNLOAD_PURGE_FEEDRATE      25  // (mm/s) feedrate to purge before unload

  #define PAUSE_PARK_NOZZLE_TIMEOUT           45  // (seconds) Time limit before the nozzle is turned off for safety.
  #define FILAMENT_CHANGE_ALERT_BEEPS         10  // Number of alert beeps to play when a response is needed.
  #define PAUSE_PARK_NO_STEPPER_TIMEOUT           // Enable for XYZ steppers to stay powered on during filament change.
  //#define FILAMENT_CHANGE_RESUME_ON_INSERT      // Automatically continue / load filament when runout sensor is triggered again.
  //#define PAUSE_REHEAT_FAST_RESUME              // Reduce number of waits by not prompting again post-timeout before continuing.

  //#define PARK_HEAD_ON_PAUSE                    // Park the nozzle during pause and filament change.
  //#define HOME_BEFORE_FILAMENT_CHANGE           // If needed, home before parking for filament change

  //#define FILAMENT_LOAD_UNLOAD_GCODES           // Add M701/M702 Load/Unload G-codes, plus Load/Unload in the LCD Prepare menu.
  //#define FILAMENT_UNLOAD_ALL_EXTRUDERS         // Allow M702 to unload all extruders above a minimum target temp (as set by M302)
#endif

// @section tmc

/**
 * TMC26X Stepper Driver options
 *
 * The TMC26XStepper library is required for this stepper driver.
 * https://github.com/trinamic/TMC26XStepper
 */
#if HAS_DRIVER(TMC26X)

  #if AXIS_DRIVER_TYPE_X(TMC26X)
    #define X_MAX_CURRENT     1000  // (mA)
    #define X_SENSE_RESISTOR    91  // (mOhms)
    #define X_MICROSTEPS        16  // Number of microsteps
  #endif

  #if AXIS_DRIVER_TYPE_X2(TMC26X)
    #define X2_MAX_CURRENT    1000
    #define X2_SENSE_RESISTOR   91
    #define X2_MICROSTEPS       X_MICROSTEPS
  #endif

  #if AXIS_DRIVER_TYPE_Y(TMC26X)
    #define Y_MAX_CURRENT     1000
    #define Y_SENSE_RESISTOR    91
    #define Y_MICROSTEPS        16
  #endif

  #if AXIS_DRIVER_TYPE_Y2(TMC26X)
    #define Y2_MAX_CURRENT    1000
    #define Y2_SENSE_RESISTOR   91
    #define Y2_MICROSTEPS       Y_MICROSTEPS
  #endif

  #if AXIS_DRIVER_TYPE_Z(TMC26X)
    #define Z_MAX_CURRENT     1000
    #define Z_SENSE_RESISTOR    91
    #define Z_MICROSTEPS        16
  #endif

  #if AXIS_DRIVER_TYPE_Z2(TMC26X)
    #define Z2_MAX_CURRENT    1000
    #define Z2_SENSE_RESISTOR   91
    #define Z2_MICROSTEPS       Z_MICROSTEPS
  #endif

  #if AXIS_DRIVER_TYPE_Z3(TMC26X)
    #define Z3_MAX_CURRENT    1000
    #define Z3_SENSE_RESISTOR   91
    #define Z3_MICROSTEPS       Z_MICROSTEPS
  #endif

  #if AXIS_DRIVER_TYPE_Z4(TMC26X)
    #define Z4_MAX_CURRENT    1000
    #define Z4_SENSE_RESISTOR   91
    #define Z4_MICROSTEPS       Z_MICROSTEPS
  #endif

  #if AXIS_DRIVER_TYPE_I(TMC26X)
    #define I_MAX_CURRENT    1000
    #define I_SENSE_RESISTOR   91
    #define I_MICROSTEPS       16
  #endif

  #if AXIS_DRIVER_TYPE_J(TMC26X)
    #define J_MAX_CURRENT    1000
    #define J_SENSE_RESISTOR   91
    #define J_MICROSTEPS       16
  #endif

  #if AXIS_DRIVER_TYPE_K(TMC26X)
    #define K_MAX_CURRENT    1000
    #define K_SENSE_RESISTOR   91
    #define K_MICROSTEPS       16
  #endif

  #if AXIS_DRIVER_TYPE_E0(TMC26X)
    #define E0_MAX_CURRENT    1000
    #define E0_SENSE_RESISTOR   91
    #define E0_MICROSTEPS       16
  #endif

  #if AXIS_DRIVER_TYPE_E1(TMC26X)
    #define E1_MAX_CURRENT    1000
    #define E1_SENSE_RESISTOR   91
    #define E1_MICROSTEPS       E0_MICROSTEPS
  #endif

  #if AXIS_DRIVER_TYPE_E2(TMC26X)
    #define E2_MAX_CURRENT    1000
    #define E2_SENSE_RESISTOR   91
    #define E2_MICROSTEPS       E0_MICROSTEPS
  #endif

  #if AXIS_DRIVER_TYPE_E3(TMC26X)
    #define E3_MAX_CURRENT    1000
    #define E3_SENSE_RESISTOR   91
    #define E3_MICROSTEPS       E0_MICROSTEPS
  #endif

  #if AXIS_DRIVER_TYPE_E4(TMC26X)
    #define E4_MAX_CURRENT    1000
    #define E4_SENSE_RESISTOR   91
    #define E4_MICROSTEPS       E0_MICROSTEPS
  #endif

  #if AXIS_DRIVER_TYPE_E5(TMC26X)
    #define E5_MAX_CURRENT    1000
    #define E5_SENSE_RESISTOR   91
    #define E5_MICROSTEPS       E0_MICROSTEPS
  #endif

  #if AXIS_DRIVER_TYPE_E6(TMC26X)
    #define E6_MAX_CURRENT    1000
    #define E6_SENSE_RESISTOR   91
    #define E6_MICROSTEPS       E0_MICROSTEPS
  #endif

  #if AXIS_DRIVER_TYPE_E7(TMC26X)
    #define E7_MAX_CURRENT    1000
    #define E7_SENSE_RESISTOR   91
    #define E7_MICROSTEPS       E0_MICROSTEPS
  #endif

#endif // TMC26X

// @section tmc_smart

/**
 * To use TMC2130, TMC2160, TMC2660, TMC5130, TMC5160 stepper drivers in SPI mode
 * connect your SPI pins to the hardware SPI interface on your board and define
 * the required CS pins in your `pins_MYBOARD.h` file. (e.g., RAMPS 1.4 uses AUX3
 * pins `X_CS_PIN 53`, `Y_CS_PIN 49`, etc.).
 * You may also use software SPI if you wish to use general purpose IO pins.
 *
 * To use TMC2208 stepper UART-configurable stepper drivers connect #_SERIAL_TX_PIN
 * to the driver side PDN_UART pin with a 1K resistor.
 * To use the reading capabilities, also connect #_SERIAL_RX_PIN to PDN_UART without
 * a resistor.
 * The drivers can also be used with hardware serial.
 *
 * TMCStepper library is required to use TMC stepper drivers.
 * https://github.com/teemuatlut/TMCStepper
 */
#if HAS_TRINAMIC_CONFIG

  #define HOLD_MULTIPLIER    0.5  // Scales down the holding current from run current

  /**
   * Interpolate microsteps to 256
   * Override for each driver with <driver>_INTERPOLATE settings below
   */
  #define INTERPOLATE      true

  #if AXIS_IS_TMC(X)
    #define X_CURRENT       800        // (mA) RMS current. Multiply by 1.414 for peak current.
    #define X_CURRENT_HOME  X_CURRENT  // (mA) RMS current for sensorless homing
    #define X_MICROSTEPS     16        // 0..256
    #define X_RSENSE          0.11
    #define X_CHAIN_POS      -1        // -1..0: Not chained. 1: MCU MOSI connected. 2: Next in chain, ...
    //#define X_INTERPOLATE  true      // Enable to override 'INTERPOLATE' for the X axis
  #endif

  #if AXIS_IS_TMC(X2)
    #define X2_CURRENT      800
    #define X2_CURRENT_HOME X2_CURRENT
    #define X2_MICROSTEPS    X_MICROSTEPS
    #define X2_RSENSE         0.11
    #define X2_CHAIN_POS     -1
    //#define X2_INTERPOLATE true
  #endif

  #if AXIS_IS_TMC(Y)
    #define Y_CURRENT       800
    #define Y_CURRENT_HOME  Y_CURRENT
    #define Y_MICROSTEPS     16
    #define Y_RSENSE          0.11
    #define Y_CHAIN_POS      -1
    //#define Y_INTERPOLATE  true
  #endif

  #if AXIS_IS_TMC(Y2)
    #define Y2_CURRENT      800
    #define Y2_CURRENT_HOME Y2_CURRENT
    #define Y2_MICROSTEPS    Y_MICROSTEPS
    #define Y2_RSENSE         0.11
    #define Y2_CHAIN_POS     -1
    //#define Y2_INTERPOLATE true
  #endif

  #if AXIS_IS_TMC(Z)
    #define Z_CURRENT       800
    #define Z_CURRENT_HOME  Z_CURRENT
    #define Z_MICROSTEPS     16
    #define Z_RSENSE          0.11
    #define Z_CHAIN_POS      -1
    //#define Z_INTERPOLATE  true
  #endif

  #if AXIS_IS_TMC(Z2)
    #define Z2_CURRENT      800
    #define Z2_CURRENT_HOME Z2_CURRENT
    #define Z2_MICROSTEPS    Z_MICROSTEPS
    #define Z2_RSENSE         0.11
    #define Z2_CHAIN_POS     -1
    //#define Z2_INTERPOLATE true
  #endif

  #if AXIS_IS_TMC(Z3)
    #define Z3_CURRENT      800
    #define Z3_CURRENT_HOME Z3_CURRENT
    #define Z3_MICROSTEPS    Z_MICROSTEPS
    #define Z3_RSENSE         0.11
    #define Z3_CHAIN_POS     -1
    //#define Z3_INTERPOLATE true
  #endif

  #if AXIS_IS_TMC(Z4)
    #define Z4_CURRENT      800
    #define Z4_CURRENT_HOME Z4_CURRENT
    #define Z4_MICROSTEPS    Z_MICROSTEPS
    #define Z4_RSENSE         0.11
    #define Z4_CHAIN_POS     -1
    //#define Z4_INTERPOLATE true
  #endif

  #if AXIS_IS_TMC(I)
    #define I_CURRENT      800
    #define I_CURRENT_HOME I_CURRENT
    #define I_MICROSTEPS    16
    #define I_RSENSE         0.11
    #define I_CHAIN_POS     -1
    //#define I_INTERPOLATE  true
  #endif

  #if AXIS_IS_TMC(J)
    #define J_CURRENT      800
    #define J_CURRENT_HOME J_CURRENT
    #define J_MICROSTEPS    16
    #define J_RSENSE         0.11
    #define J_CHAIN_POS     -1
    //#define J_INTERPOLATE  true
  #endif

  #if AXIS_IS_TMC(K)
    #define K_CURRENT      800
    #define K_CURRENT_HOME K_CURRENT
    #define K_MICROSTEPS    16
    #define K_RSENSE         0.11
    #define K_CHAIN_POS     -1
    //#define K_INTERPOLATE  true
  #endif

  #if AXIS_IS_TMC(E0)
    #define E0_CURRENT      800
    #define E0_MICROSTEPS    16
    #define E0_RSENSE         0.11
    #define E0_CHAIN_POS     -1
    //#define E0_INTERPOLATE true
  #endif

  #if AXIS_IS_TMC(E1)
    #define E1_CURRENT      800
    #define E1_MICROSTEPS   E0_MICROSTEPS
    #define E1_RSENSE         0.11
    #define E1_CHAIN_POS     -1
    //#define E1_INTERPOLATE true
  #endif

  #if AXIS_IS_TMC(E2)
    #define E2_CURRENT      800
    #define E2_MICROSTEPS   E0_MICROSTEPS
    #define E2_RSENSE         0.11
    #define E2_CHAIN_POS     -1
    //#define E2_INTERPOLATE true
  #endif

  #if AXIS_IS_TMC(E3)
    #define E3_CURRENT      800
    #define E3_MICROSTEPS   E0_MICROSTEPS
    #define E3_RSENSE         0.11
    #define E3_CHAIN_POS     -1
    //#define E3_INTERPOLATE true
  #endif

  #if AXIS_IS_TMC(E4)
    #define E4_CURRENT      800
    #define E4_MICROSTEPS   E0_MICROSTEPS
    #define E4_RSENSE         0.11
    #define E4_CHAIN_POS     -1
    //#define E4_INTERPOLATE true
  #endif

  #if AXIS_IS_TMC(E5)
    #define E5_CURRENT      800
    #define E5_MICROSTEPS   E0_MICROSTEPS
    #define E5_RSENSE         0.11
    #define E5_CHAIN_POS     -1
    //#define E5_INTERPOLATE true
  #endif

  #if AXIS_IS_TMC(E6)
    #define E6_CURRENT      800
    #define E6_MICROSTEPS   E0_MICROSTEPS
    #define E6_RSENSE         0.11
    #define E6_CHAIN_POS     -1
    //#define E6_INTERPOLATE true
  #endif

  #if AXIS_IS_TMC(E7)
    #define E7_CURRENT      800
    #define E7_MICROSTEPS   E0_MICROSTEPS
    #define E7_RSENSE         0.11
    #define E7_CHAIN_POS     -1
    //#define E7_INTERPOLATE true
  #endif

  /**
   * Override default SPI pins for TMC2130, TMC2160, TMC2660, TMC5130 and TMC5160 drivers here.
   * The default pins can be found in your board's pins file.
   */
  //#define X_CS_PIN          -1
  //#define Y_CS_PIN          -1
  //#define Z_CS_PIN          -1
  //#define X2_CS_PIN         -1
  //#define Y2_CS_PIN         -1
  //#define Z2_CS_PIN         -1
  //#define Z3_CS_PIN         -1
  //#define Z4_CS_PIN         -1
  //#define I_CS_PIN          -1
  //#define J_CS_PIN          -1
  //#define K_CS_PIN          -1
  //#define E0_CS_PIN         -1
  //#define E1_CS_PIN         -1
  //#define E2_CS_PIN         -1
  //#define E3_CS_PIN         -1
  //#define E4_CS_PIN         -1
  //#define E5_CS_PIN         -1
  //#define E6_CS_PIN         -1
  //#define E7_CS_PIN         -1

  /**
   * Software option for SPI driven drivers (TMC2130, TMC2160, TMC2660, TMC5130 and TMC5160).
   * The default SW SPI pins are defined the respective pins files,
   * but you can override or define them here.
   */
  //#define TMC_USE_SW_SPI
  //#define TMC_SW_MOSI       -1
  //#define TMC_SW_MISO       -1
  //#define TMC_SW_SCK        -1

  /**
   * Four TMC2209 drivers can use the same HW/SW serial port with hardware configured addresses.
   * Set the address using jumpers on pins MS1 and MS2.
   * Address | MS1  | MS2
   *       0 | LOW  | LOW
   *       1 | HIGH | LOW
   *       2 | LOW  | HIGH
   *       3 | HIGH | HIGH
   *
   * Set *_SERIAL_TX_PIN and *_SERIAL_RX_PIN to match for all drivers
   * on the same serial port, either here or in your board's pins file.
   */
  //#define  X_SLAVE_ADDRESS 0
  //#define  Y_SLAVE_ADDRESS 0
  //#define  Z_SLAVE_ADDRESS 0
  //#define X2_SLAVE_ADDRESS 0
  //#define Y2_SLAVE_ADDRESS 0
  //#define Z2_SLAVE_ADDRESS 0
  //#define Z3_SLAVE_ADDRESS 0
  //#define Z4_SLAVE_ADDRESS 0
  //#define  I_SLAVE_ADDRESS 0
  //#define  J_SLAVE_ADDRESS 0
  //#define  K_SLAVE_ADDRESS 0
  //#define E0_SLAVE_ADDRESS 0
  //#define E1_SLAVE_ADDRESS 0
  //#define E2_SLAVE_ADDRESS 0
  //#define E3_SLAVE_ADDRESS 0
  //#define E4_SLAVE_ADDRESS 0
  //#define E5_SLAVE_ADDRESS 0
  //#define E6_SLAVE_ADDRESS 0
  //#define E7_SLAVE_ADDRESS 0

  /**
   * Software enable
   *
   * Use for drivers that do not use a dedicated enable pin, but rather handle the same
   * function through a communication line such as SPI or UART.
   */
  //#define SOFTWARE_DRIVER_ENABLE

  /**
   * TMC2130, TMC2160, TMC2208, TMC2209, TMC5130 and TMC5160 only
   * Use Trinamic's ultra quiet stepping mode.
   * When disabled, Marlin will use spreadCycle stepping mode.
   */
  #define STEALTHCHOP_XY
  #define STEALTHCHOP_Z
  #define STEALTHCHOP_I
  #define STEALTHCHOP_J
  #define STEALTHCHOP_K
  #define STEALTHCHOP_E

  /**
   * Optimize spreadCycle chopper parameters by using predefined parameter sets
   * or with the help of an example included in the library.
   * Provided parameter sets are
   * CHOPPER_DEFAULT_12V
   * CHOPPER_DEFAULT_19V
   * CHOPPER_DEFAULT_24V
   * CHOPPER_DEFAULT_36V
   * CHOPPER_09STEP_24V   // 0.9 degree steppers (24V)
   * CHOPPER_PRUSAMK3_24V // Imported parameters from the official Průša firmware for MK3 (24V)
   * CHOPPER_MARLIN_119   // Old defaults from Marlin v1.1.9
   *
   * Define your own with:
   * { <off_time[1..15]>, <hysteresis_end[-3..12]>, hysteresis_start[1..8] }
   */
  #define CHOPPER_TIMING CHOPPER_DEFAULT_12V        // All axes (override below)
  //#define CHOPPER_TIMING_X  CHOPPER_TIMING        // For X Axes (override below)
  //#define CHOPPER_TIMING_X2 CHOPPER_TIMING_X
  //#define CHOPPER_TIMING_Y  CHOPPER_TIMING        // For Y Axes (override below)
  //#define CHOPPER_TIMING_Y2 CHOPPER_TIMING_Y
  //#define CHOPPER_TIMING_Z  CHOPPER_TIMING        // For Z Axes (override below)
  //#define CHOPPER_TIMING_Z2 CHOPPER_TIMING_Z
  //#define CHOPPER_TIMING_Z3 CHOPPER_TIMING_Z
  //#define CHOPPER_TIMING_Z4 CHOPPER_TIMING_Z
  //#define CHOPPER_TIMING_E  CHOPPER_TIMING        // For Extruders (override below)
  //#define CHOPPER_TIMING_E1 CHOPPER_TIMING_E
  //#define CHOPPER_TIMING_E2 CHOPPER_TIMING_E
  //#define CHOPPER_TIMING_E3 CHOPPER_TIMING_E
  //#define CHOPPER_TIMING_E4 CHOPPER_TIMING_E
  //#define CHOPPER_TIMING_E5 CHOPPER_TIMING_E
  //#define CHOPPER_TIMING_E6 CHOPPER_TIMING_E
  //#define CHOPPER_TIMING_E7 CHOPPER_TIMING_E

  /**
   * Monitor Trinamic drivers
   * for error conditions like overtemperature and short to ground.
   * To manage over-temp Marlin can decrease the driver current until the error condition clears.
   * Other detected conditions can be used to stop the current print.
   * Relevant G-codes:
   * M906 - Set or get motor current in milliamps using axis codes X, Y, Z, E. Report values if no axis codes given.
   * M911 - Report stepper driver overtemperature pre-warn condition.
   * M912 - Clear stepper driver overtemperature pre-warn condition flag.
   * M122 - Report driver parameters (Requires TMC_DEBUG)
   */
  //#define MONITOR_DRIVER_STATUS

  #if ENABLED(MONITOR_DRIVER_STATUS)
    #define CURRENT_STEP_DOWN     50  // [mA]
    #define REPORT_CURRENT_CHANGE
    #define STOP_ON_ERROR
  #endif

  /**
   * TMC2130, TMC2160, TMC2208, TMC2209, TMC5130 and TMC5160 only
   * The driver will switch to spreadCycle when stepper speed is over HYBRID_THRESHOLD.
   * This mode allows for faster movements at the expense of higher noise levels.
   * STEALTHCHOP_(XY|Z|E) must be enabled to use HYBRID_THRESHOLD.
   * M913 X/Y/Z/E to live tune the setting
   */
  //#define HYBRID_THRESHOLD

  #define X_HYBRID_THRESHOLD     100  // [mm/s]
  #define X2_HYBRID_THRESHOLD    100
  #define Y_HYBRID_THRESHOLD     100
  #define Y2_HYBRID_THRESHOLD    100
  #define Z_HYBRID_THRESHOLD       3
  #define Z2_HYBRID_THRESHOLD      3
  #define Z3_HYBRID_THRESHOLD      3
  #define Z4_HYBRID_THRESHOLD      3
  #define I_HYBRID_THRESHOLD       3
  #define J_HYBRID_THRESHOLD       3
  #define K_HYBRID_THRESHOLD       3
  #define E0_HYBRID_THRESHOLD     30
  #define E1_HYBRID_THRESHOLD     30
  #define E2_HYBRID_THRESHOLD     30
  #define E3_HYBRID_THRESHOLD     30
  #define E4_HYBRID_THRESHOLD     30
  #define E5_HYBRID_THRESHOLD     30
  #define E6_HYBRID_THRESHOLD     30
  #define E7_HYBRID_THRESHOLD     30

  /**
   * Use StallGuard to home / probe X, Y, Z.
   *
   * TMC2130, TMC2160, TMC2209, TMC2660, TMC5130, and TMC5160 only
   * Connect the stepper driver's DIAG1 pin to the X/Y endstop pin.
   * X, Y, and Z homing will always be done in spreadCycle mode.
   *
   * X/Y/Z_STALL_SENSITIVITY is the default stall threshold.
   * Use M914 X Y Z to set the stall threshold at runtime:
   *
   *  Sensitivity   TMC2209   Others
   *    HIGHEST       255      -64    (Too sensitive => False positive)
   *    LOWEST         0        63    (Too insensitive => No trigger)
   *
   * It is recommended to set HOMING_BUMP_MM to { 0, 0, 0 }.
   *
   * SPI_ENDSTOPS  *** Beta feature! *** TMC2130/TMC5160 Only ***
   * Poll the driver through SPI to determine load when homing.
   * Removes the need for a wire from DIAG1 to an endstop pin.
   *
   * IMPROVE_HOMING_RELIABILITY tunes acceleration and jerk when
   * homing and adds a guard period for endstop triggering.
   *
   * Comment *_STALL_SENSITIVITY to disable sensorless homing for that axis.
   */
  //#define SENSORLESS_HOMING // StallGuard capable drivers only

  #if EITHER(SENSORLESS_HOMING, SENSORLESS_PROBING)
    // TMC2209: 0...255. TMC2130: -64...63
    #define X_STALL_SENSITIVITY  8
    #define X2_STALL_SENSITIVITY X_STALL_SENSITIVITY
    #define Y_STALL_SENSITIVITY  8
    #define Y2_STALL_SENSITIVITY Y_STALL_SENSITIVITY
    //#define Z_STALL_SENSITIVITY  8
    //#define Z2_STALL_SENSITIVITY Z_STALL_SENSITIVITY
    //#define Z3_STALL_SENSITIVITY Z_STALL_SENSITIVITY
    //#define Z4_STALL_SENSITIVITY Z_STALL_SENSITIVITY
    //#define I_STALL_SENSITIVITY  8
    //#define J_STALL_SENSITIVITY  8
    //#define K_STALL_SENSITIVITY  8
    //#define SPI_ENDSTOPS              // TMC2130 only
    //#define IMPROVE_HOMING_RELIABILITY
  #endif

  /**
   * TMC Homing stepper phase.
   *
   * Improve homing repeatability by homing to stepper coil's nearest absolute
   * phase position. Trinamic drivers use a stepper phase table with 1024 values
   * spanning 4 full steps with 256 positions each (ergo, 1024 positions).
   * Full step positions (128, 384, 640, 896) have the highest holding torque.
   *
   * Values from 0..1023, -1 to disable homing phase for that axis.
   */
   //#define TMC_HOME_PHASE { 896, 896, 896 }

  /**
   * Beta feature!
   * Create a 50/50 square wave step pulse optimal for stepper drivers.
   */
  //#define SQUARE_WAVE_STEPPING

  /**
   * Enable M122 debugging command for TMC stepper drivers.
   * M122 S0/1 will enable continuous reporting.
   */
  //#define TMC_DEBUG

  /**
   * You can set your own advanced settings by filling in predefined functions.
   * A list of available functions can be found on the library github page
   * https://github.com/teemuatlut/TMCStepper
   *
   * Example:
   * #define TMC_ADV() { \
   *   stepperX.diag0_otpw(1); \
   *   stepperY.intpol(0); \
   * }
   */
  #define TMC_ADV() {  }

#endif // HAS_TRINAMIC_CONFIG

// @section L64XX

/**
 * L64XX Stepper Driver options
 *
 * Arduino-L6470 library (0.8.0 or higher) is required.
 * https://github.com/ameyer/Arduino-L6470
 *
 * Requires the following to be defined in your pins_YOUR_BOARD file
 *     L6470_CHAIN_SCK_PIN
 *     L6470_CHAIN_MISO_PIN
 *     L6470_CHAIN_MOSI_PIN
 *     L6470_CHAIN_SS_PIN
 *     ENABLE_RESET_L64XX_CHIPS(Q)  where Q is 1 to enable and 0 to reset
 */

#if HAS_L64XX

  //#define L6470_CHITCHAT        // Display additional status info

  #if AXIS_IS_L64XX(X)
    #define X_MICROSTEPS       128  // Number of microsteps (VALID: 1, 2, 4, 8, 16, 32, 128) - L6474 max is 16
    #define X_OVERCURRENT     2000  // (mA) Current where the driver detects an over current
                                    //   L6470 & L6474 - VALID: 375 x (1 - 16) - 6A max - rounds down
                                    //   POWERSTEP01: VALID: 1000 x (1 - 32) - 32A max - rounds down
    #define X_STALLCURRENT    1500  // (mA) Current where the driver detects a stall (VALID: 31.25 * (1-128) -  4A max - rounds down)
                                    //   L6470 & L6474 - VALID: 31.25 * (1-128) -  4A max - rounds down
                                    //   POWERSTEP01: VALID: 200 x (1 - 32) - 6.4A max - rounds down
                                    //   L6474 - STALLCURRENT setting is used to set the nominal (TVAL) current
    #define X_MAX_VOLTAGE      127  // 0-255, Maximum effective voltage seen by stepper - not used by L6474
    #define X_CHAIN_POS         -1  // Position in SPI chain, 0=Not in chain, 1=Nearest MOSI
    #define X_SLEW_RATE          1  // 0-3, Slew 0 is slowest, 3 is fastest
  #endif

  #if AXIS_IS_L64XX(X2)
    #define X2_MICROSTEPS     X_MICROSTEPS
    #define X2_OVERCURRENT            2000
    #define X2_STALLCURRENT           1500
    #define X2_MAX_VOLTAGE             127
    #define X2_CHAIN_POS                -1
    #define X2_SLEW_RATE                 1
  #endif

  #if AXIS_IS_L64XX(Y)
    #define Y_MICROSTEPS               128
    #define Y_OVERCURRENT             2000
    #define Y_STALLCURRENT            1500
    #define Y_MAX_VOLTAGE              127
    #define Y_CHAIN_POS                 -1
    #define Y_SLEW_RATE                  1
  #endif

  #if AXIS_IS_L64XX(Y2)
    #define Y2_MICROSTEPS     Y_MICROSTEPS
    #define Y2_OVERCURRENT            2000
    #define Y2_STALLCURRENT           1500
    #define Y2_MAX_VOLTAGE             127
    #define Y2_CHAIN_POS                -1
    #define Y2_SLEW_RATE                 1
  #endif

  #if AXIS_IS_L64XX(Z)
    #define Z_MICROSTEPS               128
    #define Z_OVERCURRENT             2000
    #define Z_STALLCURRENT            1500
    #define Z_MAX_VOLTAGE              127
    #define Z_CHAIN_POS                 -1
    #define Z_SLEW_RATE                  1
  #endif

  #if AXIS_IS_L64XX(Z2)
    #define Z2_MICROSTEPS     Z_MICROSTEPS
    #define Z2_OVERCURRENT            2000
    #define Z2_STALLCURRENT           1500
    #define Z2_MAX_VOLTAGE             127
    #define Z2_CHAIN_POS                -1
    #define Z2_SLEW_RATE                 1
  #endif

  #if AXIS_IS_L64XX(Z3)
    #define Z3_MICROSTEPS     Z_MICROSTEPS
    #define Z3_OVERCURRENT            2000
    #define Z3_STALLCURRENT           1500
    #define Z3_MAX_VOLTAGE             127
    #define Z3_CHAIN_POS                -1
    #define Z3_SLEW_RATE                 1
  #endif

  #if AXIS_IS_L64XX(Z4)
    #define Z4_MICROSTEPS     Z_MICROSTEPS
    #define Z4_OVERCURRENT            2000
    #define Z4_STALLCURRENT           1500
    #define Z4_MAX_VOLTAGE             127
    #define Z4_CHAIN_POS                -1
    #define Z4_SLEW_RATE                 1
  #endif

  #if AXIS_DRIVER_TYPE_I(L6470)
    #define I_MICROSTEPS      128
    #define I_OVERCURRENT    2000
    #define I_STALLCURRENT   1500
    #define I_MAX_VOLTAGE     127
    #define I_CHAIN_POS        -1
    #define I_SLEW_RATE         1
  #endif

  #if AXIS_DRIVER_TYPE_J(L6470)
    #define J_MICROSTEPS      128
    #define J_OVERCURRENT    2000
    #define J_STALLCURRENT   1500
    #define J_MAX_VOLTAGE     127
    #define J_CHAIN_POS        -1
    #define J_SLEW_RATE         1
  #endif

  #if AXIS_DRIVER_TYPE_K(L6470)
    #define K_MICROSTEPS      128
    #define K_OVERCURRENT    2000
    #define K_STALLCURRENT   1500
    #define K_MAX_VOLTAGE     127
    #define K_CHAIN_POS        -1
    #define K_SLEW_RATE         1
  #endif

  #if AXIS_IS_L64XX(E0)
    #define E0_MICROSTEPS              128
    #define E0_OVERCURRENT            2000
    #define E0_STALLCURRENT           1500
    #define E0_MAX_VOLTAGE             127
    #define E0_CHAIN_POS                -1
    #define E0_SLEW_RATE                 1
  #endif

  #if AXIS_IS_L64XX(E1)
    #define E1_MICROSTEPS    E0_MICROSTEPS
    #define E1_OVERCURRENT            2000
    #define E1_STALLCURRENT           1500
    #define E1_MAX_VOLTAGE             127
    #define E1_CHAIN_POS                -1
    #define E1_SLEW_RATE                 1
  #endif

  #if AXIS_IS_L64XX(E2)
    #define E2_MICROSTEPS    E0_MICROSTEPS
    #define E2_OVERCURRENT            2000
    #define E2_STALLCURRENT           1500
    #define E2_MAX_VOLTAGE             127
    #define E2_CHAIN_POS                -1
    #define E2_SLEW_RATE                 1
  #endif

  #if AXIS_IS_L64XX(E3)
    #define E3_MICROSTEPS    E0_MICROSTEPS
    #define E3_OVERCURRENT            2000
    #define E3_STALLCURRENT           1500
    #define E3_MAX_VOLTAGE             127
    #define E3_CHAIN_POS                -1
    #define E3_SLEW_RATE                 1
  #endif

  #if AXIS_IS_L64XX(E4)
    #define E4_MICROSTEPS    E0_MICROSTEPS
    #define E4_OVERCURRENT            2000
    #define E4_STALLCURRENT           1500
    #define E4_MAX_VOLTAGE             127
    #define E4_CHAIN_POS                -1
    #define E4_SLEW_RATE                 1
  #endif

  #if AXIS_IS_L64XX(E5)
    #define E5_MICROSTEPS    E0_MICROSTEPS
    #define E5_OVERCURRENT            2000
    #define E5_STALLCURRENT           1500
    #define E5_MAX_VOLTAGE             127
    #define E5_CHAIN_POS                -1
    #define E5_SLEW_RATE                 1
  #endif

  #if AXIS_IS_L64XX(E6)
    #define E6_MICROSTEPS    E0_MICROSTEPS
    #define E6_OVERCURRENT            2000
    #define E6_STALLCURRENT           1500
    #define E6_MAX_VOLTAGE             127
    #define E6_CHAIN_POS                -1
    #define E6_SLEW_RATE                 1
  #endif

  #if AXIS_IS_L64XX(E7)
    #define E7_MICROSTEPS    E0_MICROSTEPS
    #define E7_OVERCURRENT            2000
    #define E7_STALLCURRENT           1500
    #define E7_MAX_VOLTAGE             127
    #define E7_CHAIN_POS                -1
    #define E7_SLEW_RATE                 1
  #endif

  /**
   * Monitor L6470 drivers for error conditions like over temperature and over current.
   * In the case of over temperature Marlin can decrease the drive until the error condition clears.
   * Other detected conditions can be used to stop the current print.
   * Relevant G-codes:
   * M906 - I1/2/3/4/5  Set or get motor drive level using axis codes X, Y, Z, E. Report values if no axis codes given.
   *         I not present or I0 or I1 - X, Y, Z or E0
   *         I2 - X2, Y2, Z2 or E1
   *         I3 - Z3 or E3
   *         I4 - Z4 or E4
   *         I5 - E5
   * M916 - Increase drive level until get thermal warning
   * M917 - Find minimum current thresholds
   * M918 - Increase speed until max or error
   * M122 S0/1 - Report driver parameters
   */
  //#define MONITOR_L6470_DRIVER_STATUS

  #if ENABLED(MONITOR_L6470_DRIVER_STATUS)
    #define KVAL_HOLD_STEP_DOWN     1
    //#define L6470_STOP_ON_ERROR
  #endif

#endif // HAS_L64XX

// @section i2cbus

//
// I2C Master ID for LPC176x LCD and Digital Current control
// Does not apply to other peripherals based on the Wire library.
//
//#define I2C_MASTER_ID  1  // Set a value from 0 to 2

/**
 * TWI/I2C BUS
 *
 * This feature is an EXPERIMENTAL feature so it shall not be used on production
 * machines. Enabling this will allow you to send and receive I2C data from slave
 * devices on the bus.
 *
 * ; Example #1
 * ; This macro send the string "Marlin" to the slave device with address 0x63 (99)
 * ; It uses multiple M260 commands with one B<base 10> arg
 * M260 A99  ; Target slave address
 * M260 B77  ; M
 * M260 B97  ; a
 * M260 B114 ; r
 * M260 B108 ; l
 * M260 B105 ; i
 * M260 B110 ; n
 * M260 S1   ; Send the current buffer
 *
 * ; Example #2
 * ; Request 6 bytes from slave device with address 0x63 (99)
 * M261 A99 B5
 *
 * ; Example #3
 * ; Example serial output of a M261 request
 * echo:i2c-reply: from:99 bytes:5 data:hello
 */

//#define EXPERIMENTAL_I2CBUS
#if ENABLED(EXPERIMENTAL_I2CBUS)
  #define I2C_SLAVE_ADDRESS  0  // Set a value from 8 to 127 to act as a slave
#endif

// @section extras

/**
 * Photo G-code
 * Add the M240 G-code to take a photo.
 * The photo can be triggered by a digital pin or a physical movement.
 */
//#define PHOTO_GCODE
#if ENABLED(PHOTO_GCODE)
  // A position to move to (and raise Z) before taking the photo
  //#define PHOTO_POSITION { X_MAX_POS - 5, Y_MAX_POS, 0 }  // { xpos, ypos, zraise } (M240 X Y Z)
  //#define PHOTO_DELAY_MS   100                            // (ms) Duration to pause before moving back (M240 P)
  //#define PHOTO_RETRACT_MM   6.5                          // (mm) E retract/recover for the photo move (M240 R S)

  // Canon RC-1 or homebrew digital camera trigger
  // Data from: https://www.doc-diy.net/photo/rc-1_hacked/
  //#define PHOTOGRAPH_PIN 23

  // Canon Hack Development Kit
  // https://captain-slow.dk/2014/03/09/3d-printing-timelapses/
  //#define CHDK_PIN        4

  // Optional second move with delay to trigger the camera shutter
  //#define PHOTO_SWITCH_POSITION { X_MAX_POS, Y_MAX_POS }  // { xpos, ypos } (M240 I J)

  // Duration to hold the switch or keep CHDK_PIN high
  //#define PHOTO_SWITCH_MS   50 // (ms) (M240 D)

  /**
   * PHOTO_PULSES_US may need adjustment depending on board and camera model.
   * Pin must be running at 48.4kHz.
   * Be sure to use a PHOTOGRAPH_PIN which can rise and fall quick enough.
   * (e.g., MKS SBase temp sensor pin was too slow, so used P1.23 on J8.)
   *
   *  Example pulse data for Nikon: https://bit.ly/2FKD0Aq
   *                     IR Wiring: https://git.io/JvJf7
   */
  //#define PHOTO_PULSES_US { 2000, 27850, 400, 1580, 400, 3580, 400 }  // (µs) Durations for each 48.4kHz oscillation
  #ifdef PHOTO_PULSES_US
    #define PHOTO_PULSE_DELAY_US 13 // (µs) Approximate duration of each HIGH and LOW pulse in the oscillation
  #endif
#endif

/**
 * Spindle & Laser control
 *
 * Add the M3, M4, and M5 commands to turn the spindle/laser on and off, and
 * to set spindle speed, spindle direction, and laser power.
 *
 * SuperPid is a router/spindle speed controller used in the CNC milling community.
 * Marlin can be used to turn the spindle on and off. It can also be used to set
 * the spindle speed from 5,000 to 30,000 RPM.
 *
 * You'll need to select a pin for the ON/OFF function and optionally choose a 0-5V
 * hardware PWM pin for the speed control and a pin for the rotation direction.
 *
 * See https://marlinfw.org/docs/configuration/laser_spindle.html for more config details.
 */
//#define SPINDLE_FEATURE
//#define LASER_FEATURE
#if EITHER(SPINDLE_FEATURE, LASER_FEATURE)
  #define SPINDLE_LASER_ACTIVE_STATE    LOW    // Set to "HIGH" if SPINDLE_LASER_ENA_PIN is active HIGH

  #define SPINDLE_LASER_USE_PWM                // Enable if your controller supports setting the speed/power
  #if ENABLED(SPINDLE_LASER_USE_PWM)
    #define SPINDLE_LASER_PWM_INVERT    false  // Set to "true" if the speed/power goes up when you want it to go slower
    #define SPINDLE_LASER_FREQUENCY     2500   // (Hz) Spindle/laser frequency (only on supported HALs: AVR and LPC)
  #endif

  //#define AIR_EVACUATION                     // Cutter Vacuum / Laser Blower motor control with G-codes M10-M11
  #if ENABLED(AIR_EVACUATION)
    #define AIR_EVACUATION_ACTIVE       LOW    // Set to "HIGH" if the on/off function is active HIGH
    //#define AIR_EVACUATION_PIN        42     // Override the default Cutter Vacuum or Laser Blower pin
  #endif

  //#define AIR_ASSIST                         // Air Assist control with G-codes M8-M9
  #if ENABLED(AIR_ASSIST)
    #define AIR_ASSIST_ACTIVE           LOW    // Active state on air assist pin
    //#define AIR_ASSIST_PIN            44     // Override the default Air Assist pin
  #endif

  //#define SPINDLE_SERVO                      // A servo converting an angle to spindle power
  #ifdef SPINDLE_SERVO
    #define SPINDLE_SERVO_NR   0               // Index of servo used for spindle control
    #define SPINDLE_SERVO_MIN 10               // Minimum angle for servo spindle
  #endif

  /**
   * Speed / Power can be set ('M3 S') and displayed in terms of:
   *  - PWM255  (S0 - S255)
   *  - PERCENT (S0 - S100)
   *  - RPM     (S0 - S50000)  Best for use with a spindle
   *  - SERVO   (S0 - S180)
   */
  #define CUTTER_POWER_UNIT PWM255

  /**
   * Relative Cutter Power
   * Normally, 'M3 O<power>' sets
   * OCR power is relative to the range SPEED_POWER_MIN...SPEED_POWER_MAX.
   * so input powers of 0...255 correspond to SPEED_POWER_MIN...SPEED_POWER_MAX
   * instead of normal range (0 to SPEED_POWER_MAX).
   * Best used with (e.g.) SuperPID router controller: S0 = 5,000 RPM and S255 = 30,000 RPM
   */
  //#define CUTTER_POWER_RELATIVE              // Set speed proportional to [SPEED_POWER_MIN...SPEED_POWER_MAX]

  #if ENABLED(SPINDLE_FEATURE)
    //#define SPINDLE_CHANGE_DIR               // Enable if your spindle controller can change spindle direction
    #define SPINDLE_CHANGE_DIR_STOP            // Enable if the spindle should stop before changing spin direction
    #define SPINDLE_INVERT_DIR          false  // Set to "true" if the spin direction is reversed

    #define SPINDLE_LASER_POWERUP_DELAY   5000 // (ms) Delay to allow the spindle/laser to come up to speed/power
    #define SPINDLE_LASER_POWERDOWN_DELAY 5000 // (ms) Delay to allow the spindle to stop

    /**
     * M3/M4 Power Equation
     *
     * Each tool uses different value ranges for speed / power control.
     * These parameters are used to convert between tool power units and PWM.
     *
     * Speed/Power = (PWMDC / 255 * 100 - SPEED_POWER_INTERCEPT) / SPEED_POWER_SLOPE
     * PWMDC = (spdpwr - SPEED_POWER_MIN) / (SPEED_POWER_MAX - SPEED_POWER_MIN) / SPEED_POWER_SLOPE
     */
    #if ENABLED(SPINDLE_LASER_USE_PWM)
      #define SPEED_POWER_INTERCEPT       0    // (%) 0-100 i.e., Minimum power percentage
      #define SPEED_POWER_MIN          5000    // (RPM)
      #define SPEED_POWER_MAX         30000    // (RPM) SuperPID router controller 0 - 30,000 RPM
      #define SPEED_POWER_STARTUP     25000    // (RPM) M3/M4 speed/power default (with no arguments)
    #endif

  #else

    #if ENABLED(SPINDLE_LASER_USE_PWM)
      #define SPEED_POWER_INTERCEPT       0    // (%) 0-100 i.e., Minimum power percentage
      #define SPEED_POWER_MIN             0    // (%) 0-100
      #define SPEED_POWER_MAX           100    // (%) 0-100
      #define SPEED_POWER_STARTUP        80    // (%) M3/M4 speed/power default (with no arguments)
    #endif

    // Define the minimum and maximum test pulse time values for a laser test fire function
    #define LASER_TEST_PULSE_MIN           1   // Used with Laser Control Menu
    #define LASER_TEST_PULSE_MAX         999   // Caution: Menu may not show more than 3 characters

    /**
     * Enable inline laser power to be handled in the planner / stepper routines.
     * Inline power is specified by the I (inline) flag in an M3 command (e.g., M3 S20 I)
     * or by the 'S' parameter in G0/G1/G2/G3 moves (see LASER_MOVE_POWER).
     *
     * This allows the laser to keep in perfect sync with the planner and removes
     * the powerup/down delay since lasers require negligible time.
     */
    //#define LASER_POWER_INLINE

    #if ENABLED(LASER_POWER_INLINE)
      /**
       * Scale the laser's power in proportion to the movement rate.
       *
       * - Sets the entry power proportional to the entry speed over the nominal speed.
       * - Ramps the power up every N steps to approximate the speed trapezoid.
       * - Due to the limited power resolution this is only approximate.
       */
      #define LASER_POWER_INLINE_TRAPEZOID

      /**
       * Continuously calculate the current power (nominal_power * current_rate / nominal_rate).
       * Required for accurate power with non-trapezoidal acceleration (e.g., S_CURVE_ACCELERATION).
       * This is a costly calculation so this option is discouraged on 8-bit AVR boards.
       *
       * LASER_POWER_INLINE_TRAPEZOID_CONT_PER defines how many step cycles there are between power updates. If your
       * board isn't able to generate steps fast enough (and you are using LASER_POWER_INLINE_TRAPEZOID_CONT), increase this.
       * Note that when this is zero it means it occurs every cycle; 1 means a delay wait one cycle then run, etc.
       */
      //#define LASER_POWER_INLINE_TRAPEZOID_CONT

      /**
       * Stepper iterations between power updates. Increase this value if the board
       * can't keep up with the processing demands of LASER_POWER_INLINE_TRAPEZOID_CONT.
       * Disable (or set to 0) to recalculate power on every stepper iteration.
       */
      //#define LASER_POWER_INLINE_TRAPEZOID_CONT_PER 10

      /**
       * Include laser power in G0/G1/G2/G3/G5 commands with the 'S' parameter
       */
      //#define LASER_MOVE_POWER

      #if ENABLED(LASER_MOVE_POWER)
        // Turn off the laser on G0 moves with no power parameter.
        // If a power parameter is provided, use that instead.
        //#define LASER_MOVE_G0_OFF

        // Turn off the laser on G28 homing.
        //#define LASER_MOVE_G28_OFF
      #endif

      /**
       * Inline flag inverted
       *
       * WARNING: M5 will NOT turn off the laser unless another move
       *          is done (so G-code files must end with 'M5 I').
       */
      //#define LASER_POWER_INLINE_INVERT

      /**
       * Continuously apply inline power. ('M3 S3' == 'G1 S3' == 'M3 S3 I')
       *
       * The laser might do some weird things, so only enable this
       * feature if you understand the implications.
       */
      //#define LASER_POWER_INLINE_CONTINUOUS

    #else

      #define SPINDLE_LASER_POWERUP_DELAY     50 // (ms) Delay to allow the spindle/laser to come up to speed/power
      #define SPINDLE_LASER_POWERDOWN_DELAY   50 // (ms) Delay to allow the spindle to stop

    #endif

    //
    // Laser I2C Ammeter (High precision INA226 low/high side module)
    //
    //#define I2C_AMMETER
    #if ENABLED(I2C_AMMETER)
      #define I2C_AMMETER_IMAX            0.1    // (Amps) Calibration value for the expected current range
      #define I2C_AMMETER_SHUNT_RESISTOR  0.1    // (Ohms) Calibration shunt resistor value
    #endif

  #endif
#endif // SPINDLE_FEATURE || LASER_FEATURE

/**
 * Synchronous Laser Control with M106/M107
 *
 * Marlin normally applies M106/M107 fan speeds at a time "soon after" processing
 * a planner block. This is too inaccurate for a PWM/TTL laser attached to the fan
 * header (as with some add-on laser kits). Enable this option to set fan/laser
 * speeds with much more exact timing for improved print fidelity.
 *
 * NOTE: This option sacrifices some cooling fan speed options.
 */
//#define LASER_SYNCHRONOUS_M106_M107

/**
 * Coolant Control
 *
 * Add the M7, M8, and M9 commands to turn mist or flood coolant on and off.
 *
 * Note: COOLANT_MIST_PIN and/or COOLANT_FLOOD_PIN must also be defined.
 */
//#define COOLANT_CONTROL
#if ENABLED(COOLANT_CONTROL)
  #define COOLANT_MIST                // Enable if mist coolant is present
  #define COOLANT_FLOOD               // Enable if flood coolant is present
  #define COOLANT_MIST_INVERT  false  // Set "true" if the on/off function is reversed
  #define COOLANT_FLOOD_INVERT false  // Set "true" if the on/off function is reversed
#endif

/**
 * Filament Width Sensor
 *
 * Measures the filament width in real-time and adjusts
 * flow rate to compensate for any irregularities.
 *
 * Also allows the measured filament diameter to set the
 * extrusion rate, so the slicer only has to specify the
 * volume.
 *
 * Only a single extruder is supported at this time.
 *
 *  34 RAMPS_14    : Analog input 5 on the AUX2 connector
 *  81 PRINTRBOARD : Analog input 2 on the Exp1 connector (version B,C,D,E)
 * 301 RAMBO       : Analog input 3
 *
 * Note: May require analog pins to be defined for other boards.
 */
//#define FILAMENT_WIDTH_SENSOR

#if ENABLED(FILAMENT_WIDTH_SENSOR)
  #define FILAMENT_SENSOR_EXTRUDER_NUM 0    // Index of the extruder that has the filament sensor. :[0,1,2,3,4]
  #define MEASUREMENT_DELAY_CM        14    // (cm) The distance from the filament sensor to the melting chamber

  #define FILWIDTH_ERROR_MARGIN        1.0  // (mm) If a measurement differs too much from nominal width ignore it
  #define MAX_MEASUREMENT_DELAY       20    // (bytes) Buffer size for stored measurements (1 byte per cm). Must be larger than MEASUREMENT_DELAY_CM.

  #define DEFAULT_MEASURED_FILAMENT_DIA DEFAULT_NOMINAL_FILAMENT_DIA // Set measured to nominal initially

  // Display filament width on the LCD status line. Status messages will expire after 5 seconds.
  //#define FILAMENT_LCD_DISPLAY
#endif

/**
 * Power Monitor
 * Monitor voltage (V) and/or current (A), and -when possible- power (W)
 *
 * Read and configure with M430
 *
 * The current sensor feeds DC voltage (relative to the measured current) to an analog pin
 * The voltage sensor feeds DC voltage (relative to the measured voltage) to an analog pin
 */
//#define POWER_MONITOR_CURRENT   // Monitor the system current
//#define POWER_MONITOR_VOLTAGE   // Monitor the system voltage

#if ENABLED(POWER_MONITOR_CURRENT)
  #define POWER_MONITOR_VOLTS_PER_AMP    0.05000  // Input voltage to the MCU analog pin per amp  - DO NOT apply more than ADC_VREF!
  #define POWER_MONITOR_CURRENT_OFFSET   0        // Offset (in amps) applied to the calculated current
  #define POWER_MONITOR_FIXED_VOLTAGE   13.6      // Voltage for a current sensor with no voltage sensor (for power display)
#endif

#if ENABLED(POWER_MONITOR_VOLTAGE)
  #define POWER_MONITOR_VOLTS_PER_VOLT  0.077933  // Input voltage to the MCU analog pin per volt - DO NOT apply more than ADC_VREF!
  #define POWER_MONITOR_VOLTAGE_OFFSET  0         // Offset (in volts) applied to the calculated voltage
#endif

/**
 * Stepper Driver Anti-SNAFU Protection
 *
 * If the SAFE_POWER_PIN is defined for your board, Marlin will check
 * that stepper drivers are properly plugged in before applying power.
 * Disable protection if your stepper drivers don't support the feature.
 */
//#define DISABLE_DRIVER_SAFE_POWER_PROTECT

/**
 * CNC Coordinate Systems
 *
 * Enables G53 and G54-G59.3 commands to select coordinate systems
 * and G92.1 to reset the workspace to native machine space.
 */
//#define CNC_COORDINATE_SYSTEMS

/**
 * Auto-report temperatures with M155 S<seconds>
 */
#define AUTO_REPORT_TEMPERATURES

/**
 * Auto-report position with M154 S<seconds>
 */
//#define AUTO_REPORT_POSITION

/**
 * Include capabilities in M115 output
 */
#define EXTENDED_CAPABILITIES_REPORT
#if ENABLED(EXTENDED_CAPABILITIES_REPORT)
  //#define M115_GEOMETRY_REPORT
#endif

/**
 * Expected Printer Check
 * Add the M16 G-code to compare a string to the MACHINE_NAME.
 * M16 with a non-matching string causes the printer to halt.
 */
//#define EXPECTED_PRINTER_CHECK

/**
 * Disable all Volumetric extrusion options
 */
//#define NO_VOLUMETRICS

#if DISABLED(NO_VOLUMETRICS)
  /**
   * Volumetric extrusion default state
   * Activate to make volumetric extrusion the default method,
   * with DEFAULT_NOMINAL_FILAMENT_DIA as the default diameter.
   *
   * M200 D0 to disable, M200 Dn to set a new diameter (and enable volumetric).
   * M200 S0/S1 to disable/enable volumetric extrusion.
   */
  //#define VOLUMETRIC_DEFAULT_ON

  //#define VOLUMETRIC_EXTRUDER_LIMIT
  #if ENABLED(VOLUMETRIC_EXTRUDER_LIMIT)
    /**
     * Default volumetric extrusion limit in cubic mm per second (mm^3/sec).
     * This factory setting applies to all extruders.
     * Use 'M200 [T<extruder>] L<limit>' to override and 'M502' to reset.
     * A non-zero value activates Volume-based Extrusion Limiting.
     */
    #define DEFAULT_VOLUMETRIC_EXTRUDER_LIMIT 0.00      // (mm^3/sec)
  #endif
#endif

/**
 * Enable this option for a leaner build of Marlin that removes all
 * workspace offsets, simplifying coordinate transformations, leveling, etc.
 *
 *  - M206 and M428 are disabled.
 *  - G92 will revert to its behavior from Marlin 1.0.
 */
//#define NO_WORKSPACE_OFFSETS

// Extra options for the M114 "Current Position" report
//#define M114_DETAIL         // Use 'M114` for details to check planner calculations
//#define M114_REALTIME       // Real current position based on forward kinematics
//#define M114_LEGACY         // M114 used to synchronize on every call. Enable if needed.

//#define REPORT_FAN_CHANGE   // Report the new fan speed when changed by M106 (and others)

/**
 * Set the number of proportional font spaces required to fill up a typical character space.
 * This can help to better align the output of commands like `G29 O` Mesh Output.
 *
 * For clients that use a fixed-width font (like OctoPrint), leave this set to 1.0.
 * Otherwise, adjust according to your client and font.
 */
#define PROPORTIONAL_FONT_RATIO 1.0

/**
 * Spend 28 bytes of SRAM to optimize the G-code parser
 */
#define FASTER_GCODE_PARSER

#if ENABLED(FASTER_GCODE_PARSER)
  //#define GCODE_QUOTED_STRINGS  // Support for quoted string parameters
#endif

// Support for MeatPack G-code compression (https://github.com/scottmudge/OctoPrint-MeatPack)
//#define MEATPACK_ON_SERIAL_PORT_1
//#define MEATPACK_ON_SERIAL_PORT_2

//#define GCODE_CASE_INSENSITIVE  // Accept G-code sent to the firmware in lowercase

//#define REPETIER_GCODE_M360     // Add commands originally from Repetier FW

/**
 * CNC G-code options
 * Support CNC-style G-code dialects used by laser cutters, drawing machine cams, etc.
 * Note that G0 feedrates should be used with care for 3D printing (if used at all).
 * High feedrates may cause ringing and harm print quality.
 */
//#define PAREN_COMMENTS      // Support for parentheses-delimited comments
//#define GCODE_MOTION_MODES  // Remember the motion mode (G0 G1 G2 G3 G5 G38.X) and apply for X Y Z E F, etc.

// Enable and set a (default) feedrate for all G0 moves
//#define G0_FEEDRATE 3000 // (mm/min)
#ifdef G0_FEEDRATE
  //#define VARIABLE_G0_FEEDRATE // The G0 feedrate is set by F in G0 motion mode
#endif

/**
 * Startup commands
 *
 * Execute certain G-code commands immediately after power-on.
 */
//#define STARTUP_COMMANDS "M17 Z"

/**
 * G-code Macros
 *
 * Add G-codes M810-M819 to define and run G-code macros.
 * Macros are not saved to EEPROM.
 */
//#define GCODE_MACROS
#if ENABLED(GCODE_MACROS)
  #define GCODE_MACROS_SLOTS       5  // Up to 10 may be used
  #define GCODE_MACROS_SLOT_SIZE  50  // Maximum length of a single macro
#endif

/**
 * User-defined menu items to run custom G-code.
 * Up to 25 may be defined, but the actual number is LCD-dependent.
 */

// Custom Menu: Main Menu
//#define CUSTOM_MENU_MAIN
#if ENABLED(CUSTOM_MENU_MAIN)
  //#define CUSTOM_MENU_MAIN_TITLE "Custom Commands"
  #define CUSTOM_MENU_MAIN_SCRIPT_DONE "M117 User Script Done"
  #define CUSTOM_MENU_MAIN_SCRIPT_AUDIBLE_FEEDBACK
  //#define CUSTOM_MENU_MAIN_SCRIPT_RETURN   // Return to status screen after a script
  #define CUSTOM_MENU_MAIN_ONLY_IDLE         // Only show custom menu when the machine is idle

  #define MAIN_MENU_ITEM_1_DESC "Home & UBL Info"
  #define MAIN_MENU_ITEM_1_GCODE "G28\nG29 W"
  //#define MAIN_MENU_ITEM_1_CONFIRM          // Show a confirmation dialog before this action

  #define MAIN_MENU_ITEM_2_DESC "Preheat for " PREHEAT_1_LABEL
  #define MAIN_MENU_ITEM_2_GCODE "M140 S" STRINGIFY(PREHEAT_1_TEMP_BED) "\nM104 S" STRINGIFY(PREHEAT_1_TEMP_HOTEND)
  //#define MAIN_MENU_ITEM_2_CONFIRM

  //#define MAIN_MENU_ITEM_3_DESC "Preheat for " PREHEAT_2_LABEL
  //#define MAIN_MENU_ITEM_3_GCODE "M140 S" STRINGIFY(PREHEAT_2_TEMP_BED) "\nM104 S" STRINGIFY(PREHEAT_2_TEMP_HOTEND)
  //#define MAIN_MENU_ITEM_3_CONFIRM

  //#define MAIN_MENU_ITEM_4_DESC "Heat Bed/Home/Level"
  //#define MAIN_MENU_ITEM_4_GCODE "M140 S" STRINGIFY(PREHEAT_2_TEMP_BED) "\nG28\nG29"
  //#define MAIN_MENU_ITEM_4_CONFIRM

  //#define MAIN_MENU_ITEM_5_DESC "Home & Info"
  //#define MAIN_MENU_ITEM_5_GCODE "G28\nM503"
  //#define MAIN_MENU_ITEM_5_CONFIRM
#endif

// Custom Menu: Configuration Menu
//#define CUSTOM_MENU_CONFIG
#if ENABLED(CUSTOM_MENU_CONFIG)
  //#define CUSTOM_MENU_CONFIG_TITLE "Custom Commands"
  #define CUSTOM_MENU_CONFIG_SCRIPT_DONE "M117 Wireless Script Done"
  #define CUSTOM_MENU_CONFIG_SCRIPT_AUDIBLE_FEEDBACK
  //#define CUSTOM_MENU_CONFIG_SCRIPT_RETURN  // Return to status screen after a script
  #define CUSTOM_MENU_CONFIG_ONLY_IDLE        // Only show custom menu when the machine is idle

  #define CONFIG_MENU_ITEM_1_DESC "Wifi ON"
  #define CONFIG_MENU_ITEM_1_GCODE "M118 [ESP110] WIFI-STA pwd=12345678"
  //#define CONFIG_MENU_ITEM_1_CONFIRM        // Show a confirmation dialog before this action

  #define CONFIG_MENU_ITEM_2_DESC "Bluetooth ON"
  #define CONFIG_MENU_ITEM_2_GCODE "M118 [ESP110] BT pwd=12345678"
  //#define CONFIG_MENU_ITEM_2_CONFIRM

  //#define CONFIG_MENU_ITEM_3_DESC "Radio OFF"
  //#define CONFIG_MENU_ITEM_3_GCODE "M118 [ESP110] OFF pwd=12345678"
  //#define CONFIG_MENU_ITEM_3_CONFIRM

  //#define CONFIG_MENU_ITEM_4_DESC "Wifi ????"
  //#define CONFIG_MENU_ITEM_4_GCODE "M118 ????"
  //#define CONFIG_MENU_ITEM_4_CONFIRM

  //#define CONFIG_MENU_ITEM_5_DESC "Wifi ????"
  //#define CONFIG_MENU_ITEM_5_GCODE "M118 ????"
  //#define CONFIG_MENU_ITEM_5_CONFIRM
#endif

/**
 * User-defined buttons to run custom G-code.
 * Up to 25 may be defined.
 */
//#define CUSTOM_USER_BUTTONS
#if ENABLED(CUSTOM_USER_BUTTONS)
  //#define BUTTON1_PIN -1
  #if PIN_EXISTS(BUTTON1)
    #define BUTTON1_HIT_STATE     LOW       // State of the triggered button. NC=LOW. NO=HIGH.
    #define BUTTON1_WHEN_PRINTING false     // Button allowed to trigger during printing?
    #define BUTTON1_GCODE         "G28"
    #define BUTTON1_DESC          "Homing"  // Optional string to set the LCD status
  #endif

  //#define BUTTON2_PIN -1
  #if PIN_EXISTS(BUTTON2)
    #define BUTTON2_HIT_STATE     LOW
    #define BUTTON2_WHEN_PRINTING false
    #define BUTTON2_GCODE         "M140 S" STRINGIFY(PREHEAT_1_TEMP_BED) "\nM104 S" STRINGIFY(PREHEAT_1_TEMP_HOTEND)
    #define BUTTON2_DESC          "Preheat for " PREHEAT_1_LABEL
  #endif

  //#define BUTTON3_PIN -1
  #if PIN_EXISTS(BUTTON3)
    #define BUTTON3_HIT_STATE     LOW
    #define BUTTON3_WHEN_PRINTING false
    #define BUTTON3_GCODE         "M140 S" STRINGIFY(PREHEAT_2_TEMP_BED) "\nM104 S" STRINGIFY(PREHEAT_2_TEMP_HOTEND)
    #define BUTTON3_DESC          "Preheat for " PREHEAT_2_LABEL
  #endif
#endif

/**
 * Host Action Commands
 *
 * Define host streamer action commands in compliance with the standard.
 *
 * See https://reprap.org/wiki/G-code#Action_commands
 * Common commands ........ poweroff, pause, paused, resume, resumed, cancel
 * G29_RETRY_AND_RECOVER .. probe_rewipe, probe_failed
 *
 * Some features add reason codes to extend these commands.
 *
 * Host Prompt Support enables Marlin to use the host for user prompts so
 * filament runout and other processes can be managed from the host side.
 */
//#define HOST_ACTION_COMMANDS
#if ENABLED(HOST_ACTION_COMMANDS)
  //#define HOST_PAUSE_M76
  //#define HOST_PROMPT_SUPPORT
<<<<<<< HEAD
  #if ENABLED(HOST_PROMPT_SUPPORT)
    //#define HOST_STATUS_NOTIFICATIONS
  #endif
  //#define HOST_START_MENU_ITEM  // Add a menu item that tells the host to start
=======
  //#define HOST_START_MENU_ITEM      // Add a menu item that tells the host to start
  //#define HOST_SHUTDOWN_MENU_ITEM   // Add a menu item that tells the host to shut down
>>>>>>> 4dd1f092
#endif

/**
 * Cancel Objects
 *
 * Implement M486 to allow Marlin to skip objects
 */
//#define CANCEL_OBJECTS
#if ENABLED(CANCEL_OBJECTS)
  #define CANCEL_OBJECTS_REPORTING // Emit the current object as a status message
#endif

/**
 * I2C position encoders for closed loop control.
 * Developed by Chris Barr at Aus3D.
 *
 * Wiki: https://wiki.aus3d.com.au/Magnetic_Encoder
 * Github: https://github.com/Aus3D/MagneticEncoder
 *
 * Supplier: https://aus3d.com.au/magnetic-encoder-module
 * Alternative Supplier: https://reliabuild3d.com/
 *
 * Reliabuild encoders have been modified to improve reliability.
 */

//#define I2C_POSITION_ENCODERS
#if ENABLED(I2C_POSITION_ENCODERS)

  #define I2CPE_ENCODER_CNT         1                       // The number of encoders installed; max of 5
                                                            // encoders supported currently.

  #define I2CPE_ENC_1_ADDR          I2CPE_PRESET_ADDR_X     // I2C address of the encoder. 30-200.
  #define I2CPE_ENC_1_AXIS          X_AXIS                  // Axis the encoder module is installed on.  <X|Y|Z|E>_AXIS.
  #define I2CPE_ENC_1_TYPE          I2CPE_ENC_TYPE_LINEAR   // Type of encoder:  I2CPE_ENC_TYPE_LINEAR -or-
                                                            // I2CPE_ENC_TYPE_ROTARY.
  #define I2CPE_ENC_1_TICKS_UNIT    2048                    // 1024 for magnetic strips with 2mm poles; 2048 for
                                                            // 1mm poles. For linear encoders this is ticks / mm,
                                                            // for rotary encoders this is ticks / revolution.
  //#define I2CPE_ENC_1_TICKS_REV     (16 * 200)            // Only needed for rotary encoders; number of stepper
                                                            // steps per full revolution (motor steps/rev * microstepping)
  //#define I2CPE_ENC_1_INVERT                              // Invert the direction of axis travel.
  #define I2CPE_ENC_1_EC_METHOD     I2CPE_ECM_MICROSTEP     // Type of error error correction.
  #define I2CPE_ENC_1_EC_THRESH     0.10                    // Threshold size for error (in mm) above which the
                                                            // printer will attempt to correct the error; errors
                                                            // smaller than this are ignored to minimize effects of
                                                            // measurement noise / latency (filter).

  #define I2CPE_ENC_2_ADDR          I2CPE_PRESET_ADDR_Y     // Same as above, but for encoder 2.
  #define I2CPE_ENC_2_AXIS          Y_AXIS
  #define I2CPE_ENC_2_TYPE          I2CPE_ENC_TYPE_LINEAR
  #define I2CPE_ENC_2_TICKS_UNIT    2048
  //#define I2CPE_ENC_2_TICKS_REV   (16 * 200)
  //#define I2CPE_ENC_2_INVERT
  #define I2CPE_ENC_2_EC_METHOD     I2CPE_ECM_MICROSTEP
  #define I2CPE_ENC_2_EC_THRESH     0.10

  #define I2CPE_ENC_3_ADDR          I2CPE_PRESET_ADDR_Z     // Encoder 3.  Add additional configuration options
  #define I2CPE_ENC_3_AXIS          Z_AXIS                  // as above, or use defaults below.

  #define I2CPE_ENC_4_ADDR          I2CPE_PRESET_ADDR_E     // Encoder 4.
  #define I2CPE_ENC_4_AXIS          E_AXIS

  #define I2CPE_ENC_5_ADDR          34                      // Encoder 5.
  #define I2CPE_ENC_5_AXIS          E_AXIS

  // Default settings for encoders which are enabled, but without settings configured above.
  #define I2CPE_DEF_TYPE            I2CPE_ENC_TYPE_LINEAR
  #define I2CPE_DEF_ENC_TICKS_UNIT  2048
  #define I2CPE_DEF_TICKS_REV       (16 * 200)
  #define I2CPE_DEF_EC_METHOD       I2CPE_ECM_NONE
  #define I2CPE_DEF_EC_THRESH       0.1

  //#define I2CPE_ERR_THRESH_ABORT  100.0                   // Threshold size for error (in mm) error on any given
                                                            // axis after which the printer will abort. Comment out to
                                                            // disable abort behavior.

  #define I2CPE_TIME_TRUSTED        10000                   // After an encoder fault, there must be no further fault
                                                            // for this amount of time (in ms) before the encoder
                                                            // is trusted again.

  /**
   * Position is checked every time a new command is executed from the buffer but during long moves,
   * this setting determines the minimum update time between checks. A value of 100 works well with
   * error rolling average when attempting to correct only for skips and not for vibration.
   */
  #define I2CPE_MIN_UPD_TIME_MS     4                       // (ms) Minimum time between encoder checks.

  // Use a rolling average to identify persistent errors that indicate skips, as opposed to vibration and noise.
  #define I2CPE_ERR_ROLLING_AVERAGE

#endif // I2C_POSITION_ENCODERS

/**
 * Analog Joystick(s)
 */
//#define JOYSTICK
#if ENABLED(JOYSTICK)
  #define JOY_X_PIN    5  // RAMPS: Suggested pin A5  on AUX2
  #define JOY_Y_PIN   10  // RAMPS: Suggested pin A10 on AUX2
  #define JOY_Z_PIN   12  // RAMPS: Suggested pin A12 on AUX2
  #define JOY_EN_PIN  44  // RAMPS: Suggested pin D44 on AUX2

  //#define INVERT_JOY_X  // Enable if X direction is reversed
  //#define INVERT_JOY_Y  // Enable if Y direction is reversed
  //#define INVERT_JOY_Z  // Enable if Z direction is reversed

  // Use M119 with JOYSTICK_DEBUG to find reasonable values after connecting:
  #define JOY_X_LIMITS { 5600, 8190-100, 8190+100, 10800 } // min, deadzone start, deadzone end, max
  #define JOY_Y_LIMITS { 5600, 8250-100, 8250+100, 11000 }
  #define JOY_Z_LIMITS { 4800, 8080-100, 8080+100, 11550 }
  //#define JOYSTICK_DEBUG
#endif

/**
 * Mechanical Gantry Calibration
 * Modern replacement for the Prusa TMC_Z_CALIBRATION.
 * Adds capability to work with any adjustable current drivers.
 * Implemented as G34 because M915 is deprecated.
 */
//#define MECHANICAL_GANTRY_CALIBRATION
#if ENABLED(MECHANICAL_GANTRY_CALIBRATION)
  #define GANTRY_CALIBRATION_CURRENT          600     // Default calibration current in ma
  #define GANTRY_CALIBRATION_EXTRA_HEIGHT      15     // Extra distance in mm past Z_###_POS to move
  #define GANTRY_CALIBRATION_FEEDRATE         500     // Feedrate for correction move
  //#define GANTRY_CALIBRATION_TO_MIN                 // Enable to calibrate Z in the MIN direction

  //#define GANTRY_CALIBRATION_SAFE_POSITION XY_CENTER // Safe position for nozzle
  //#define GANTRY_CALIBRATION_XY_PARK_FEEDRATE 3000  // XY Park Feedrate - MMM
  //#define GANTRY_CALIBRATION_COMMANDS_PRE   ""
  #define GANTRY_CALIBRATION_COMMANDS_POST  "G28"     // G28 highly recommended to ensure an accurate position
#endif

/**
 * Instant freeze / unfreeze functionality
 * Specified pin has pullup and connecting to ground will instantly pause motion.
 * Potentially useful for emergency stop that allows being resumed.
 */
//#define FREEZE_FEATURE
#if ENABLED(FREEZE_FEATURE)
  //#define FREEZE_PIN 41   // Override the default (KILL) pin here
#endif

/**
 * MAX7219 Debug Matrix
 *
 * Add support for a low-cost 8x8 LED Matrix based on the Max7219 chip as a realtime status display.
 * Requires 3 signal wires. Some useful debug options are included to demonstrate its usage.
 */
//#define MAX7219_DEBUG
#if ENABLED(MAX7219_DEBUG)
  #define MAX7219_CLK_PIN   64
  #define MAX7219_DIN_PIN   57
  #define MAX7219_LOAD_PIN  44

  //#define MAX7219_GCODE          // Add the M7219 G-code to control the LED matrix
  #define MAX7219_INIT_TEST    2   // Test pattern at startup: 0=none, 1=sweep, 2=spiral
  #define MAX7219_NUMBER_UNITS 1   // Number of Max7219 units in chain.
  #define MAX7219_ROTATE       0   // Rotate the display clockwise (in multiples of +/- 90°)
                                   // connector at:  right=0   bottom=-90  top=90  left=180
  //#define MAX7219_REVERSE_ORDER  // The individual LED matrix units may be in reversed order
  //#define MAX7219_SIDE_BY_SIDE   // Big chip+matrix boards can be chained side-by-side

  /**
   * Sample debug features
   * If you add more debug displays, be careful to avoid conflicts!
   */
  #define MAX7219_DEBUG_PRINTER_ALIVE    // Blink corner LED of 8x8 matrix to show that the firmware is functioning
  #define MAX7219_DEBUG_PLANNER_HEAD  3  // Show the planner queue head position on this and the next LED matrix row
  #define MAX7219_DEBUG_PLANNER_TAIL  5  // Show the planner queue tail position on this and the next LED matrix row

  #define MAX7219_DEBUG_PLANNER_QUEUE 0  // Show the current planner queue depth on this and the next LED matrix row
                                         // If you experience stuttering, reboots, etc. this option can reveal how
                                         // tweaks made to the configuration are affecting the printer in real-time.
#endif

/**
 * NanoDLP Sync support
 *
 * Support for Synchronized Z moves when used with NanoDLP. G0/G1 axis moves will
 * output a "Z_move_comp" string to enable synchronization with DLP projector exposure.
 * This feature allows you to use [[WaitForDoneMessage]] instead of M400 commands.
 */
//#define NANODLP_Z_SYNC
#if ENABLED(NANODLP_Z_SYNC)
  //#define NANODLP_ALL_AXIS  // Send a "Z_move_comp" report for any axis move (not just Z).
#endif

/**
 * Ethernet. Use M552 to enable and set the IP address.
 */
#if HAS_ETHERNET
  #define MAC_ADDRESS { 0xDE, 0xAD, 0xBE, 0xEF, 0xF0, 0x0D }  // A MAC address unique to your network
#endif

/**
 * WiFi Support (Espressif ESP32 WiFi)
 */
//#define WIFISUPPORT         // Marlin embedded WiFi managenent
//#define ESP3D_WIFISUPPORT   // ESP3D Library WiFi management (https://github.com/luc-github/ESP3DLib)

#if EITHER(WIFISUPPORT, ESP3D_WIFISUPPORT)
  //#define WEBSUPPORT          // Start a webserver (which may include auto-discovery)
  //#define OTASUPPORT          // Support over-the-air firmware updates
  //#define WIFI_CUSTOM_COMMAND // Accept feature config commands (e.g., WiFi ESP3D) from the host

  /**
   * To set a default WiFi SSID / Password, create a file called Configuration_Secure.h with
   * the following defines, customized for your network. This specific file is excluded via
   * .gitignore to prevent it from accidentally leaking to the public.
   *
   *   #define WIFI_SSID "WiFi SSID"
   *   #define WIFI_PWD  "WiFi Password"
   */
  //#include "Configuration_Secure.h" // External file with WiFi SSID / Password
#endif

/**
 * Průša Multi-Material Unit (MMU)
 * Enable in Configuration.h
 *
 * These devices allow a single stepper driver on the board to drive
 * multi-material feeders with any number of stepper motors.
 */
#if HAS_PRUSA_MMU1
  /**
   * This option only allows the multiplexer to switch on tool-change.
   * Additional options to configure custom E moves are pending.
   *
   * Override the default DIO selector pins here, if needed.
   * Some pins files may provide defaults for these pins.
   */
  //#define E_MUX0_PIN 40  // Always Required
  //#define E_MUX1_PIN 42  // Needed for 3 to 8 inputs
  //#define E_MUX2_PIN 44  // Needed for 5 to 8 inputs
#elif HAS_PRUSA_MMU2
  // Serial port used for communication with MMU2.
  #define MMU2_SERIAL_PORT 2

  // Use hardware reset for MMU if a pin is defined for it
  //#define MMU2_RST_PIN 23

  // Enable if the MMU2 has 12V stepper motors (MMU2 Firmware 1.0.2 and up)
  //#define MMU2_MODE_12V

  // G-code to execute when MMU2 F.I.N.D.A. probe detects filament runout
  #define MMU2_FILAMENT_RUNOUT_SCRIPT "M600"

  // Add an LCD menu for MMU2
  //#define MMU2_MENUS
  #if EITHER(MMU2_MENUS, HAS_PRUSA_MMU2S)
    // Settings for filament load / unload from the LCD menu.
    // This is for Průša MK3-style extruders. Customize for your hardware.
    #define MMU2_FILAMENTCHANGE_EJECT_FEED 80.0
    #define MMU2_LOAD_TO_NOZZLE_SEQUENCE \
      {  7.2, 1145 }, \
      { 14.4,  871 }, \
      { 36.0, 1393 }, \
      { 14.4,  871 }, \
      { 50.0,  198 }

    #define MMU2_RAMMING_SEQUENCE \
      {   1.0, 1000 }, \
      {   1.0, 1500 }, \
      {   2.0, 2000 }, \
      {   1.5, 3000 }, \
      {   2.5, 4000 }, \
      { -15.0, 5000 }, \
      { -14.0, 1200 }, \
      {  -6.0,  600 }, \
      {  10.0,  700 }, \
      { -10.0,  400 }, \
      { -50.0, 2000 }
  #endif

  /**
   * Using a sensor like the MMU2S
   * This mode requires a MK3S extruder with a sensor at the extruder idler, like the MMU2S.
   * See https://help.prusa3d.com/en/guide/3b-mk3s-mk2-5s-extruder-upgrade_41560, step 11
   */
  #if HAS_PRUSA_MMU2S
    #define MMU2_C0_RETRY   5             // Number of retries (total time = timeout*retries)

    #define MMU2_CAN_LOAD_FEEDRATE 800    // (mm/min)
    #define MMU2_CAN_LOAD_SEQUENCE \
      {  0.1, MMU2_CAN_LOAD_FEEDRATE }, \
      {  60.0, MMU2_CAN_LOAD_FEEDRATE }, \
      { -52.0, MMU2_CAN_LOAD_FEEDRATE }

    #define MMU2_CAN_LOAD_RETRACT   6.0   // (mm) Keep under the distance between Load Sequence values
    #define MMU2_CAN_LOAD_DEVIATION 0.8   // (mm) Acceptable deviation

    #define MMU2_CAN_LOAD_INCREMENT 0.2   // (mm) To reuse within MMU2 module
    #define MMU2_CAN_LOAD_INCREMENT_SEQUENCE \
      { -MMU2_CAN_LOAD_INCREMENT, MMU2_CAN_LOAD_FEEDRATE }

  #else

    /**
     * MMU1 Extruder Sensor
     *
     * Support for a Průša (or other) IR Sensor to detect filament near the extruder
     * and make loading more reliable. Suitable for an extruder equipped with a filament
     * sensor less than 38mm from the gears.
     *
     * During loading the extruder will stop when the sensor is triggered, then do a last
     * move up to the gears. If no filament is detected, the MMU2 can make some more attempts.
     * If all attempts fail, a filament runout will be triggered.
     */
    //#define MMU_EXTRUDER_SENSOR
    #if ENABLED(MMU_EXTRUDER_SENSOR)
      #define MMU_LOADING_ATTEMPTS_NR 5 // max. number of attempts to load filament if first load fail
    #endif

  #endif

  //#define MMU2_DEBUG  // Write debug info to serial output

#endif // HAS_PRUSA_MMU2

/**
 * Advanced Print Counter settings
 */
#if ENABLED(PRINTCOUNTER)
  #define SERVICE_WARNING_BUZZES  3
  // Activate up to 3 service interval watchdogs
  //#define SERVICE_NAME_1      "Service S"
  //#define SERVICE_INTERVAL_1  100 // print hours
  //#define SERVICE_NAME_2      "Service L"
  //#define SERVICE_INTERVAL_2  200 // print hours
  //#define SERVICE_NAME_3      "Service 3"
  //#define SERVICE_INTERVAL_3    1 // print hours
#endif

// @section develop

//
// M100 Free Memory Watcher to debug memory usage
//
//#define M100_FREE_MEMORY_WATCHER

//
// M42 - Set pin states
//
//#define DIRECT_PIN_CONTROL

//
// M43 - display pin status, toggle pins, watch pins, watch endstops & toggle LED, test servo probe
//
//#define PINS_DEBUGGING

// Enable Marlin dev mode which adds some special commands
//#define MARLIN_DEV_MODE

#if ENABLED(MARLIN_DEV_MODE)
  /**
   * D576 - Buffer Monitoring
   * To help diagnose print quality issues stemming from empty command buffers.
   */
  //#define BUFFER_MONITORING
#endif

/**
 * Postmortem Debugging captures misbehavior and outputs the CPU status and backtrace to serial.
 * When running in the debugger it will break for debugging. This is useful to help understand
 * a crash from a remote location. Requires ~400 bytes of SRAM and 5Kb of flash.
 */
//#define POSTMORTEM_DEBUGGING

/**
 * Software Reset options
 */
//#define SOFT_RESET_VIA_SERIAL         // 'KILL' and '^X' commands will soft-reset the controller
//#define SOFT_RESET_ON_KILL            // Use a digital button to soft-reset the controller after KILL<|MERGE_RESOLUTION|>--- conflicted
+++ resolved
@@ -3844,15 +3844,11 @@
 #if ENABLED(HOST_ACTION_COMMANDS)
   //#define HOST_PAUSE_M76
   //#define HOST_PROMPT_SUPPORT
-<<<<<<< HEAD
   #if ENABLED(HOST_PROMPT_SUPPORT)
     //#define HOST_STATUS_NOTIFICATIONS
   #endif
-  //#define HOST_START_MENU_ITEM  // Add a menu item that tells the host to start
-=======
-  //#define HOST_START_MENU_ITEM      // Add a menu item that tells the host to start
-  //#define HOST_SHUTDOWN_MENU_ITEM   // Add a menu item that tells the host to shut down
->>>>>>> 4dd1f092
+  //#define HOST_START_MENU_ITEM          // Add a menu item that tells the host to start
+  //#define HOST_SHUTDOWN_MENU_ITEM       // Add a menu item that tells the host to shut down
 #endif
 
 /**
