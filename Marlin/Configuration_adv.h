--- conflicted
+++ resolved
@@ -1962,11 +1962,7 @@
   //#define STATUS_ALT_FAN_BITMAP     // Use the alternative fan bitmap
   //#define STATUS_FAN_FRAMES 3       // :[0,1,2,3,4] Number of fan animation frames
   //#define STATUS_HEAT_PERCENT       // Show heating in a progress bar
-<<<<<<< HEAD
   //#define STATUS_HEAT_POWER         // Show heater output power in a progress bar (instead of STATUS_HEAT_PERCENT)
-  //#define BOOT_MARLIN_LOGO_ANIMATED // Animated Marlin logo. Costs ~3260 (or ~940) bytes of flash.
-=======
->>>>>>> 03bb28c2
 
   // Frivolous Game Options
   //#define MARLIN_BRICKOUT
