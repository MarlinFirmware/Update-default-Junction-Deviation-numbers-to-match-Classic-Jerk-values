﻿/**
 * Marlin 3D Printer Firmware
 * Copyright (C) 2016 MarlinFirmware [https://github.com/MarlinFirmware/Marlin]
 *
 * Based on Sprinter and grbl.
 * Copyright (C) 2011 Camiel Gubbels / Erik van der Zalm
 *
 * This program is free software: you can redistribute it and/or modify
 * it under the terms of the GNU General Public License as published by
 * the Free Software Foundation, either version 3 of the License, or
 * (at your option) any later version.
 *
 * This program is distributed in the hope that it will be useful,
 * but WITHOUT ANY WARRANTY; without even the implied warranty of
 * MERCHANTABILITY or FITNESS FOR A PARTICULAR PURPOSE.  See the
 * GNU General Public License for more details.
 *
 * You should have received a copy of the GNU General Public License
 * along with this program.  If not, see <http://www.gnu.org/licenses/>.
 *
 */

/**
 * Configuration_adv.h
 *
 * Advanced settings.
 * Only change these if you know exactly what you're doing.
 * Some of these settings can damage your printer if improperly set!
 *
 * Basic settings can be found in Configuration.h
 *
 */
#ifndef CONFIGURATION_ADV_H
#define CONFIGURATION_ADV_H
#define CONFIGURATION_ADV_H_VERSION 010107

// @section temperature

//===========================================================================
//=============================Thermal Settings  ============================
//===========================================================================

#if DISABLED(PIDTEMPBED)
  #define BED_CHECK_INTERVAL 5000 // ms between checks in bang-bang control
  #if ENABLED(BED_LIMIT_SWITCHING)
    #define BED_HYSTERESIS 2 // Only disable heating if T>target+BED_HYSTERESIS and enable heating if T>target-BED_HYSTERESIS
  #endif
#endif

/**
 * Thermal Protection provides additional protection to your printer from damage
 * and fire. Marlin always includes safe min and max temperature ranges which
 * protect against a broken or disconnected thermistor wire.
 *
 * The issue: If a thermistor falls out, it will report the much lower
 * temperature of the air in the room, and the the firmware will keep
 * the heater on.
 *
 * The solution: Once the temperature reaches the target, start observing.
 * If the temperature stays too far below the target (hysteresis) for too
 * long (period), the firmware will halt the machine as a safety precaution.
 *
 * If you get false positives for "Thermal Runaway", increase
 * THERMAL_PROTECTION_HYSTERESIS and/or THERMAL_PROTECTION_PERIOD
 */
#if ENABLED(THERMAL_PROTECTION_HOTENDS)
  #define THERMAL_PROTECTION_PERIOD 40        // Seconds
  #define THERMAL_PROTECTION_HYSTERESIS 4     // Degrees Celsius

  /**
   * Whenever an M104, M109, or M303 increases the target temperature, the
   * firmware will wait for the WATCH_TEMP_PERIOD to expire. If the temperature
   * hasn't increased by WATCH_TEMP_INCREASE degrees, the machine is halted and
   * requires a hard reset. This test restarts with any M104/M109/M303, but only
   * if the current temperature is far enough below the target for a reliable
   * test.
   *
   * If you get false positives for "Heating failed", increase WATCH_TEMP_PERIOD
   * and/or decrease WATCH_TEMP_INCREASE. WATCH_TEMP_INCREASE should not be set
   * below 2.
   */
  #define WATCH_TEMP_PERIOD 20                // Seconds
  #define WATCH_TEMP_INCREASE 2               // Degrees Celsius
#endif

/**
 * Thermal Protection parameters for the bed are just as above for hotends.
 */
#if ENABLED(THERMAL_PROTECTION_BED)
  #define THERMAL_PROTECTION_BED_PERIOD 20    // Seconds
  #define THERMAL_PROTECTION_BED_HYSTERESIS 2 // Degrees Celsius

  /**
   * As described above, except for the bed (M140/M190/M303).
   */
  #define WATCH_BED_TEMP_PERIOD 60                // Seconds
  #define WATCH_BED_TEMP_INCREASE 2               // Degrees Celsius
#endif

#if ENABLED(PIDTEMP)
  // this adds an experimental additional term to the heating power, proportional to the extrusion speed.
  // if Kc is chosen well, the additional required power due to increased melting should be compensated.
  //#define PID_EXTRUSION_SCALING
  #if ENABLED(PID_EXTRUSION_SCALING)
    #define DEFAULT_Kc (100) //heating power=Kc*(e_speed)
    #define LPQ_MAX_LEN 50
  #endif
#endif

/**
 * Automatic Temperature:
 * The hotend target temperature is calculated by all the buffered lines of gcode.
 * The maximum buffered steps/sec of the extruder motor is called "se".
 * Start autotemp mode with M109 S<mintemp> B<maxtemp> F<factor>
 * The target temperature is set to mintemp+factor*se[steps/sec] and is limited by
 * mintemp and maxtemp. Turn this off by executing M109 without F*
 * Also, if the temperature is set to a value below mintemp, it will not be changed by autotemp.
 * On an Ultimaker, some initial testing worked with M109 S215 B260 F1 in the start.gcode
 */
#define AUTOTEMP
#if ENABLED(AUTOTEMP)
  #define AUTOTEMP_OLDWEIGHT 0.98
#endif

// Show Temperature ADC value
// Enable for M105 to include ADC values read from temperature sensors.
//#define SHOW_TEMP_ADC_VALUES

/**
 * High Temperature Thermistor Support
 *
 * Thermistors able to support high temperature tend to have a hard time getting
 * good readings at room and lower temperatures. This means HEATER_X_RAW_LO_TEMP
 * will probably be caught when the heating element first turns on during the
 * preheating process, which will trigger a min_temp_error as a safety measure
 * and force stop everything.
 * To circumvent this limitation, we allow for a preheat time (during which,
 * min_temp_error won't be triggered) and add a min_temp buffer to handle
 * aberrant readings.
 *
 * If you want to enable this feature for your hotend thermistor(s)
 * uncomment and set values > 0 in the constants below
 */

// The number of consecutive low temperature errors that can occur
// before a min_temp_error is triggered. (Shouldn't be more than 10.)
//#define MAX_CONSECUTIVE_LOW_TEMPERATURE_ERROR_ALLOWED 0

// The number of milliseconds a hotend will preheat before starting to check
// the temperature. This value should NOT be set to the time it takes the
// hot end to reach the target temperature, but the time it takes to reach
// the minimum temperature your thermistor can read. The lower the better/safer.
// This shouldn't need to be more than 30 seconds (30000)
//#define MILLISECONDS_PREHEAT_TIME 0

// @section extruder

// Extruder runout prevention.
// If the machine is idle and the temperature over MINTEMP
// then extrude some filament every couple of SECONDS.
//#define EXTRUDER_RUNOUT_PREVENT
#if ENABLED(EXTRUDER_RUNOUT_PREVENT)
  #define EXTRUDER_RUNOUT_MINTEMP 190
  #define EXTRUDER_RUNOUT_SECONDS 30
  #define EXTRUDER_RUNOUT_SPEED 1500  // mm/m
  #define EXTRUDER_RUNOUT_EXTRUDE 5   // mm
#endif

// @section temperature

//These defines help to calibrate the AD595 sensor in case you get wrong temperature measurements.
//The measured temperature is defined as "actualTemp = (measuredTemp * TEMP_SENSOR_AD595_GAIN) + TEMP_SENSOR_AD595_OFFSET"
#define TEMP_SENSOR_AD595_OFFSET 0.0
#define TEMP_SENSOR_AD595_GAIN   1.0

/**
 * Controller Fan
 * To cool down the stepper drivers and MOSFETs.
 *
 * The fan will turn on automatically whenever any stepper is enabled
 * and turn off after a set period after all steppers are turned off.
 */
//#define USE_CONTROLLER_FAN
#if ENABLED(USE_CONTROLLER_FAN)
  //#define CONTROLLER_FAN_PIN FAN1_PIN  // Set a custom pin for the controller fan
  #define CONTROLLERFAN_SECS 60          // Duration in seconds for the fan to run after all motors are disabled
  #define CONTROLLERFAN_SPEED 255        // 255 == full speed
#endif

// When first starting the main fan, run it at full speed for the
// given number of milliseconds.  This gets the fan spinning reliably
// before setting a PWM value. (Does not work with software PWM for fan on Sanguinololu)
//#define FAN_KICKSTART_TIME 100

// This defines the minimal speed for the main fan, run in PWM mode
// to enable uncomment and set minimal PWM speed for reliable running (1-255)
// if fan speed is [1 - (FAN_MIN_PWM-1)] it is set to FAN_MIN_PWM
//#define FAN_MIN_PWM 50

// @section extruder

/**
 * Extruder cooling fans
 *
 * Extruder auto fans automatically turn on when their extruders'
 * temperatures go above EXTRUDER_AUTO_FAN_TEMPERATURE.
 *
 * Your board's pins file specifies the recommended pins. Override those here
 * or set to -1 to disable completely.
 *
 * Multiple extruders can be assigned to the same pin in which case
 * the fan will turn on when any selected extruder is above the threshold.
 */
#define E0_AUTO_FAN_PIN -1
#define E1_AUTO_FAN_PIN -1
#define E2_AUTO_FAN_PIN -1
#define E3_AUTO_FAN_PIN -1
#define E4_AUTO_FAN_PIN -1
#define EXTRUDER_AUTO_FAN_TEMPERATURE 50
#define EXTRUDER_AUTO_FAN_SPEED   255  // == full speed

/**
 * Part-Cooling Fan Multiplexer
 *
 * This feature allows you to digitally multiplex the fan output.
 * The multiplexer is automatically switched at tool-change.
 * Set FANMUX[012]_PINs below for up to 2, 4, or 8 multiplexed fans.
 */
#define FANMUX0_PIN -1
#define FANMUX1_PIN -1
#define FANMUX2_PIN -1

/**
 * M355 Case Light on-off / brightness
 */
//#define CASE_LIGHT_ENABLE
#if ENABLED(CASE_LIGHT_ENABLE)
  //#define CASE_LIGHT_PIN 4                  // Override the default pin if needed
  #define INVERT_CASE_LIGHT false             // Set true if Case Light is ON when pin is LOW
  #define CASE_LIGHT_DEFAULT_ON true          // Set default power-up state on
  #define CASE_LIGHT_DEFAULT_BRIGHTNESS 105   // Set default power-up brightness (0-255, requires PWM pin)
  //#define MENU_ITEM_CASE_LIGHT              // Add a Case Light option to the LCD main menu
#endif

//===========================================================================
//============================ Mechanical Settings ==========================
//===========================================================================

// @section homing

// If you want endstops to stay on (by default) even when not homing
// enable this option. Override at any time with M120, M121.
//#define ENDSTOPS_ALWAYS_ON_DEFAULT

// @section extras

//#define Z_LATE_ENABLE // Enable Z the last moment. Needed if your Z driver overheats.

/**
 * Dual Steppers / Dual Endstops
 *
 * This section will allow you to use extra E drivers to drive a second motor for X, Y, or Z axes.
 *
 * For example, set X_DUAL_STEPPER_DRIVERS setting to use a second motor. If the motors need to
 * spin in opposite directions set INVERT_X2_VS_X_DIR. If the second motor needs its own endstop
 * set X_DUAL_ENDSTOPS. This can adjust for "racking." Use X2_USE_ENDSTOP to set the endstop plug
 * that should be used for the second endstop. Extra endstops will appear in the output of 'M119'.
 *
 * Use X_DUAL_ENDSTOP_ADJUSTMENT to adjust for mechanical imperfection. After homing both motors
 * this offset is applied to the X2 motor. To find the offset home the X axis, and measure the error
 * in X2. Dual endstop offsets can be set at runtime with 'M666 X<offset> Y<offset> Z<offset>'.
 */

<<<<<<< HEAD
//#define X_DUAL_STEPPER_DRIVERS
#if ENABLED(X_DUAL_STEPPER_DRIVERS)
  #define INVERT_X2_VS_X_DIR true   // Set 'true' if X motors should rotate in opposite directions
  //#define X_DUAL_ENDSTOPS
  #if ENABLED(X_DUAL_ENDSTOPS)
    #define X2_USE_ENDSTOP _XMAX_
    #define X_DUAL_ENDSTOPS_ADJUSTMENT  0
  #endif
#endif

//#define Y_DUAL_STEPPER_DRIVERS
#if ENABLED(Y_DUAL_STEPPER_DRIVERS)
  #define INVERT_Y2_VS_Y_DIR true   // Set 'true' if Y motors should rotate in opposite directions
  //#define Y_DUAL_ENDSTOPS
  #if ENABLED(Y_DUAL_ENDSTOPS)
    #define Y2_USE_ENDSTOP _YMAX_
    #define Y_DUAL_ENDSTOPS_ADJUSTMENT  0
  #endif
#endif

//#define Z_DUAL_STEPPER_DRIVERS
#if ENABLED(Z_DUAL_STEPPER_DRIVERS)
  //#define Z_DUAL_ENDSTOPS
  #if ENABLED(Z_DUAL_ENDSTOPS)
    #define Z2_USE_ENDSTOP _XMAX_
    #define Z_DUAL_ENDSTOPS_ADJUSTMENT  0
  #endif
#endif

// Dual X Steppers
// Uncomment this option to drive two X axis motors.
// The next unused E driver will be assigned to the second X stepper.
=======
>>>>>>> 279b73fe
//#define X_DUAL_STEPPER_DRIVERS
#if ENABLED(X_DUAL_STEPPER_DRIVERS)
  #define INVERT_X2_VS_X_DIR true   // Set 'true' if X motors should rotate in opposite directions
  //#define X_DUAL_ENDSTOPS
  #if ENABLED(X_DUAL_ENDSTOPS)
    #define X2_USE_ENDSTOP _XMAX_
    #define X_DUAL_ENDSTOPS_ADJUSTMENT  0
  #endif
#endif

//#define Y_DUAL_STEPPER_DRIVERS
#if ENABLED(Y_DUAL_STEPPER_DRIVERS)
  #define INVERT_Y2_VS_Y_DIR true   // Set 'true' if Y motors should rotate in opposite directions
  //#define Y_DUAL_ENDSTOPS
  #if ENABLED(Y_DUAL_ENDSTOPS)
    #define Y2_USE_ENDSTOP _YMAX_
    #define Y_DUAL_ENDSTOPS_ADJUSTMENT  0
  #endif
#endif

//#define Z_DUAL_STEPPER_DRIVERS
#if ENABLED(Z_DUAL_STEPPER_DRIVERS)
  //#define Z_DUAL_ENDSTOPS
  #if ENABLED(Z_DUAL_ENDSTOPS)
    #define Z2_USE_ENDSTOP _XMAX_
    #define Z_DUAL_ENDSTOPS_ADJUSTMENT  0
  #endif
#endif

// Enable this for dual x-carriage printers.
// A dual x-carriage design has the advantage that the inactive extruder can be parked which
// prevents hot-end ooze contaminating the print. It also reduces the weight of each x-carriage
// allowing faster printing speeds. Connect your X2 stepper to the first unused E plug.
//#define DUAL_X_CARRIAGE
#if ENABLED(DUAL_X_CARRIAGE)
  // Configuration for second X-carriage
  // Note: the first x-carriage is defined as the x-carriage which homes to the minimum endstop;
  // the second x-carriage always homes to the maximum endstop.
  #define X2_MIN_POS 80     // set minimum to ensure second x-carriage doesn't hit the parked first X-carriage
  #define X2_MAX_POS 353    // set maximum to the distance between toolheads when both heads are homed
  #define X2_HOME_DIR 1     // the second X-carriage always homes to the maximum endstop position
  #define X2_HOME_POS X2_MAX_POS // default home position is the maximum carriage position
      // However: In this mode the HOTEND_OFFSET_X value for the second extruder provides a software
      // override for X2_HOME_POS. This also allow recalibration of the distance between the two endstops
      // without modifying the firmware (through the "M218 T1 X???" command).
      // Remember: you should set the second extruder x-offset to 0 in your slicer.

  // There are a few selectable movement modes for dual x-carriages using M605 S<mode>
  //    Mode 0 (DXC_FULL_CONTROL_MODE): Full control. The slicer has full control over both x-carriages and can achieve optimal travel results
  //                                    as long as it supports dual x-carriages. (M605 S0)
  //    Mode 1 (DXC_AUTO_PARK_MODE)   : Auto-park mode. The firmware will automatically park and unpark the x-carriages on tool changes so
  //                                    that additional slicer support is not required. (M605 S1)
  //    Mode 2 (DXC_DUPLICATION_MODE) : Duplication mode. The firmware will transparently make the second x-carriage and extruder copy all
  //                                    actions of the first x-carriage. This allows the printer to print 2 arbitrary items at
  //                                    once. (2nd extruder x offset and temp offset are set using: M605 S2 [Xnnn] [Rmmm])

  // This is the default power-up mode which can be later using M605.
  #define DEFAULT_DUAL_X_CARRIAGE_MODE DXC_FULL_CONTROL_MODE

  // Default settings in "Auto-park Mode"
  #define TOOLCHANGE_PARK_ZLIFT   0.2      // the distance to raise Z axis when parking an extruder
  #define TOOLCHANGE_UNPARK_ZLIFT 1        // the distance to raise Z axis when unparking an extruder

  // Default x offset in duplication mode (typically set to half print bed width)
  #define DEFAULT_DUPLICATION_X_OFFSET 100

#endif // DUAL_X_CARRIAGE

// Activate a solenoid on the active extruder with M380. Disable all with M381.
// Define SOL0_PIN, SOL1_PIN, etc., for each extruder that has a solenoid.
//#define EXT_SOLENOID

// @section homing

//homing hits the endstop, then retracts by this distance, before it tries to slowly bump again:
#define X_HOME_BUMP_MM 5
#define Y_HOME_BUMP_MM 5
<<<<<<< HEAD
#define Z_HOME_BUMP_MM 5 // deltas need the same for all three axes
#define HOMING_BUMP_DIVISOR { 20, 20, 20 }  // Re-Bump Speed Divisor (Divides the Homing Feedrate)
=======
#define Z_HOME_BUMP_MM 2
#define HOMING_BUMP_DIVISOR { 2, 2, 4 }  // Re-Bump Speed Divisor (Divides the Homing Feedrate)
>>>>>>> 279b73fe
//#define QUICK_HOME                     // If homing includes X and Y, do a diagonal move initially

// When G28 is called, this option will make Y home before X
//#define HOME_Y_BEFORE_X

// @section machine

#define AXIS_RELATIVE_MODES {false, false, false, false}

// Allow duplication mode with a basic dual-nozzle extruder
//#define DUAL_NOZZLE_DUPLICATION_MODE

// By default pololu step drivers require an active high signal. However, some high power drivers require an active low signal as step.
#define INVERT_X_STEP_PIN false
#define INVERT_Y_STEP_PIN false
#define INVERT_Z_STEP_PIN false
#define INVERT_E_STEP_PIN false

// Default stepper release if idle. Set to 0 to deactivate.
// Steppers will shut down DEFAULT_STEPPER_DEACTIVE_TIME seconds after the last move when DISABLE_INACTIVE_? is true.
// Time can be set by M18 and M84.
#define DEFAULT_STEPPER_DEACTIVE_TIME 60
#define DISABLE_INACTIVE_X true
#define DISABLE_INACTIVE_Y true
#define DISABLE_INACTIVE_Z true  // set to false if the nozzle will fall down on your printed part when print has finished.
#define DISABLE_INACTIVE_E true

#define DEFAULT_MINIMUMFEEDRATE       0.0     // minimum feedrate
#define DEFAULT_MINTRAVELFEEDRATE     0.0

//#define HOME_AFTER_DEACTIVATE  // Require rehoming after steppers are deactivated

// @section lcd

#if ENABLED(ULTIPANEL)
  #define MANUAL_FEEDRATE_XYZ 50*60
  #define MANUAL_FEEDRATE { MANUAL_FEEDRATE_XYZ, MANUAL_FEEDRATE_XYZ, MANUAL_FEEDRATE_XYZ, 60 } // Feedrates for manual moves along X, Y, Z, E from panel
  #define ULTIPANEL_FEEDMULTIPLY  // Comment to disable setting feedrate multiplier via encoder
#endif

// @section extras

// minimum time in microseconds that a movement needs to take if the buffer is emptied.
#define DEFAULT_MINSEGMENTTIME        20000

// If defined the movements slow down when the look ahead buffer is only half full
// (don't use SLOWDOWN with DELTA because DELTA generates hundreds of segments per second)
//#define SLOWDOWN

// Frequency limit
// See nophead's blog for more info
// Not working O
//#define XY_FREQUENCY_LIMIT  15

// Minimum planner junction speed. Sets the default minimum speed the planner plans for at the end
// of the buffer and all stops. This should not be much greater than zero and should only be changed
// if unwanted behavior is observed on a user's machine when running at very slow speeds.
#define MINIMUM_PLANNER_SPEED 0.05 // (mm/sec)

// Microstep setting (Only functional when stepper driver microstep pins are connected to MCU.
#define MICROSTEP_MODES {16,16,16,16,16} // [1,2,4,8,16]

/**
 *  @section  stepper motor current
 *
 *  Some boards have a means of setting the stepper motor current via firmware.
 *
 *  The power on motor currents are set by:
 *    PWM_MOTOR_CURRENT - used by MINIRAMBO & ULTIMAIN_2
 *                         known compatible chips: A4982
 *    DIGIPOT_MOTOR_CURRENT - used by BQ_ZUM_MEGA_3D, RAMBO & SCOOVO_X9H
 *                         known compatible chips: AD5206
 *    DAC_MOTOR_CURRENT_DEFAULT - used by PRINTRBOARD_REVF & RIGIDBOARD_V2
 *                         known compatible chips: MCP4728
 *    DIGIPOT_I2C_MOTOR_CURRENTS - used by 5DPRINT, AZTEEG_X3_PRO, MIGHTYBOARD_REVE
 *                         known compatible chips: MCP4451, MCP4018
 *
 *  Motor currents can also be set by M907 - M910 and by the LCD.
 *    M907 - applies to all.
 *    M908 - BQ_ZUM_MEGA_3D, RAMBO, PRINTRBOARD_REVF, RIGIDBOARD_V2 & SCOOVO_X9H
 *    M909, M910 & LCD - only PRINTRBOARD_REVF & RIGIDBOARD_V2
 */
//#define PWM_MOTOR_CURRENT { 1300, 1300, 1250 }          // Values in milliamps
//#define DIGIPOT_MOTOR_CURRENT { 135,135,135,135,135 }   // Values 0-255 (RAMBO 135 = ~0.75A, 185 = ~1A)
//#define DAC_MOTOR_CURRENT_DEFAULT { 70, 80, 90, 80 }    // Default drive percent - X, Y, Z, E axis

// Use an I2C based DIGIPOT (e.g., Azteeg X3 Pro)
//#define DIGIPOT_I2C
#if ENABLED(DIGIPOT_I2C) && !defined(DIGIPOT_I2C_ADDRESS_A)
  /**
   * Common slave addresses:
   *
   *                    A   (A shifted)   B   (B shifted)  IC
   * Smoothie          0x2C (0x58)       0x2D (0x5A)       MCP4451
   * AZTEEG_X3_PRO     0x2C (0x58)       0x2E (0x5C)       MCP4451
   * MIGHTYBOARD_REVE  0x2F (0x5E)                         MCP4018
   */
  #define DIGIPOT_I2C_ADDRESS_A 0x2C  // unshifted slave address for first DIGIPOT
  #define DIGIPOT_I2C_ADDRESS_B 0x2D  // unshifted slave address for second DIGIPOT
#endif

//#define DIGIPOT_MCP4018          // Requires library from https://github.com/stawel/SlowSoftI2CMaster
#define DIGIPOT_I2C_NUM_CHANNELS 8 // 5DPRINT: 4     AZTEEG_X3_PRO: 8
// Actual motor currents in Amps, need as many here as DIGIPOT_I2C_NUM_CHANNELS
#define DIGIPOT_I2C_MOTOR_CURRENTS { 1.0, 1.0, 1.0, 1.0, 1.0, 1.0, 1.0, 1.0 }  //  AZTEEG_X3_PRO

//===========================================================================
//=============================Additional Features===========================
//===========================================================================

#define ENCODER_RATE_MULTIPLIER         // If defined, certain menu edit operations automatically multiply the steps when the encoder is moved quickly
#define ENCODER_10X_STEPS_PER_SEC 20    // If the encoder steps per sec exceeds this value, multiply steps moved x10 to quickly advance the value
#define ENCODER_100X_STEPS_PER_SEC 160  // If the encoder steps per sec exceeds this value, multiply steps moved x100 to really quickly advance the value

//#define CHDK 4        //Pin for triggering CHDK to take a picture see how to use it here http://captain-slow.dk/2014/03/09/3d-printing-timelapses/
#define CHDK_DELAY 50 //How long in ms the pin should stay HIGH before going LOW again

// @section lcd

// Include a page of printer information in the LCD Main Menu
#define LCD_INFO_MENU

// Scroll a longer status message into view
#define STATUS_MESSAGE_SCROLLING

// On the Info Screen, display XY with one decimal place when possible
//#define LCD_DECIMAL_SMALL_XY

// The timeout (in ms) to return to the status screen from sub-menus
//#define LCD_TIMEOUT_TO_STATUS 15000

#if ENABLED(SDSUPPORT)

  // Some RAMPS and other boards don't detect when an SD card is inserted. You can work
  // around this by connecting a push button or single throw switch to the pin defined
  // as SD_DETECT_PIN in your board's pins definitions.
  // This setting should be disabled unless you are using a push button, pulling the pin to ground.
  // Note: This is always disabled for ULTIPANEL (except ELB_FULL_GRAPHIC_CONTROLLER).
  #define SD_DETECT_INVERTED

  #define SD_FINISHED_STEPPERRELEASE true          // Disable steppers when SD Print is finished
  #define SD_FINISHED_RELEASECOMMAND "M84 X Y Z E" // You might want to keep the z enabled so your bed stays in place.

  // Reverse SD sort to show "more recent" files first, according to the card's FAT.
  // Since the FAT gets out of order with usage, SDCARD_SORT_ALPHA is recommended.
  #define SDCARD_RATHERRECENTFIRST

  // Add an option in the menu to run all auto#.g files
  //#define MENU_ADDAUTOSTART

  /**
   * Sort SD file listings in alphabetical order.
   *
   * With this option enabled, items on SD cards will be sorted
   * by name for easier navigation.
   *
   * By default...
   *
   *  - Use the slowest -but safest- method for sorting.
   *  - Folders are sorted to the top.
   *  - The sort key is statically allocated.
   *  - No added G-code (M34) support.
   *  - 40 item sorting limit. (Items after the first 40 are unsorted.)
   *
   * SD sorting uses static allocation (as set by SDSORT_LIMIT), allowing the
   * compiler to calculate the worst-case usage and throw an error if the SRAM
   * limit is exceeded.
   *
   *  - SDSORT_USES_RAM provides faster sorting via a static directory buffer.
   *  - SDSORT_USES_STACK does the same, but uses a local stack-based buffer.
   *  - SDSORT_CACHE_NAMES will retain the sorted file listing in RAM. (Expensive!)
   *  - SDSORT_DYNAMIC_RAM only uses RAM when the SD menu is visible. (Use with caution!)
   */
  //#define SDCARD_SORT_ALPHA

  // SD Card Sorting options
  #if ENABLED(SDCARD_SORT_ALPHA)
    #define SDSORT_LIMIT       40     // Maximum number of sorted items (10-256). Costs 27 bytes each.
    #define FOLDER_SORTING     -1     // -1=above  0=none  1=below
    #define SDSORT_GCODE       false  // Allow turning sorting on/off with LCD and M34 g-code.
    #define SDSORT_USES_RAM    false  // Pre-allocate a static array for faster pre-sorting.
    #define SDSORT_USES_STACK  false  // Prefer the stack for pre-sorting to give back some SRAM. (Negated by next 2 options.)
    #define SDSORT_CACHE_NAMES false  // Keep sorted items in RAM longer for speedy performance. Most expensive option.
    #define SDSORT_DYNAMIC_RAM false  // Use dynamic allocation (within SD menus). Least expensive option. Set SDSORT_LIMIT before use!
    #define SDSORT_CACHE_VFATS 2      // Maximum number of 13-byte VFAT entries to use for sorting.
                                      // Note: Only affects SCROLL_LONG_FILENAMES with SDSORT_CACHE_NAMES but not SDSORT_DYNAMIC_RAM.
  #endif

  // Show a progress bar on HD44780 LCDs for SD printing
  //#define LCD_PROGRESS_BAR

  #if ENABLED(LCD_PROGRESS_BAR)
    // Amount of time (ms) to show the bar
    #define PROGRESS_BAR_BAR_TIME 2000
    // Amount of time (ms) to show the status message
    #define PROGRESS_BAR_MSG_TIME 3000
    // Amount of time (ms) to retain the status message (0=forever)
    #define PROGRESS_MSG_EXPIRE   0
    // Enable this to show messages for MSG_TIME then hide them
    //#define PROGRESS_MSG_ONCE
    // Add a menu item to test the progress bar:
    //#define LCD_PROGRESS_BAR_TEST
  #endif

  // Add an 'M73' G-code to set the current percentage
  //#define LCD_SET_PROGRESS_MANUALLY

  // This allows hosts to request long names for files and folders with M33
  //#define LONG_FILENAME_HOST_SUPPORT

  // Enable this option to scroll long filenames in the SD card menu
  //#define SCROLL_LONG_FILENAMES

  /**
   * This option allows you to abort SD printing when any endstop is triggered.
   * This feature must be enabled with "M540 S1" or from the LCD menu.
   * To have any effect, endstops must be enabled during SD printing.
   */
  //#define ABORT_ON_ENDSTOP_HIT_FEATURE_ENABLED

  /**
   * This option makes it easier to print the same SD Card file again.
   * On print completion the LCD Menu will open with the file selected.
   * You can just click to start the print, or navigate elsewhere.
   */
  //#define SD_REPRINT_LAST_SELECTED_FILE

#endif // SDSUPPORT

/**
 * Additional options for Graphical Displays
 *
 * Use the optimizations here to improve printing performance,
 * which can be adversely affected by graphical display drawing,
 * especially when doing several short moves, and when printing
 * on DELTA and SCARA machines.
 *
 * Some of these options may result in the display lagging behind
 * controller events, as there is a trade-off between reliable
 * printing performance versus fast display updates.
 */
#if ENABLED(DOGLCD)
  // Enable to save many cycles by drawing a hollow frame on the Info Screen
  #define XYZ_HOLLOW_FRAME

  // Enable to save many cycles by drawing a hollow frame on Menu Screens
  #define MENU_HOLLOW_FRAME

  // A bigger font is available for edit items. Costs 3120 bytes of PROGMEM.
  // Western only. Not available for Cyrillic, Kana, Turkish, Greek, or Chinese.
  //#define USE_BIG_EDIT_FONT

  // A smaller font may be used on the Info Screen. Costs 2300 bytes of PROGMEM.
  // Western only. Not available for Cyrillic, Kana, Turkish, Greek, or Chinese.
  //#define USE_SMALL_INFOFONT

  // Enable this option and reduce the value to optimize screen updates.
  // The normal delay is 10µs. Use the lowest value that still gives a reliable display.
  //#define DOGM_SPI_DELAY_US 5
#endif // DOGLCD

// @section safety

// The hardware watchdog should reset the microcontroller disabling all outputs,
// in case the firmware gets stuck and doesn't do temperature regulation.
#define USE_WATCHDOG

#if ENABLED(USE_WATCHDOG)
  // If you have a watchdog reboot in an ArduinoMega2560 then the device will hang forever, as a watchdog reset will leave the watchdog on.
  // The "WATCHDOG_RESET_MANUAL" goes around this by not using the hardware reset.
  //  However, THIS FEATURE IS UNSAFE!, as it will only work if interrupts are disabled. And the code could hang in an interrupt routine with interrupts disabled.
  //#define WATCHDOG_RESET_MANUAL
#endif

// @section lcd

/**
 * Babystepping enables movement of the axes by tiny increments without changing
 * the current position values. This feature is used primarily to adjust the Z
 * axis in the first layer of a print in real-time.
 *
 * Warning: Does not respect endstops!
 */
//#define BABYSTEPPING
#if ENABLED(BABYSTEPPING)
  //#define BABYSTEP_XY              // Also enable X/Y Babystepping. Not supported on DELTA!
  #define BABYSTEP_INVERT_Z false    // Change if Z babysteps should go the other way
  #define BABYSTEP_MULTIPLICATOR 1   // Babysteps are very small. Increase for faster motion.
  //#define BABYSTEP_ZPROBE_OFFSET   // Enable to combine M851 and Babystepping
  //#define DOUBLECLICK_FOR_Z_BABYSTEPPING // Double-click on the Status Screen for Z Babystepping.
  #define DOUBLECLICK_MAX_INTERVAL 1250 // Maximum interval between clicks, in milliseconds.
                                        // Note: Extra time may be added to mitigate controller latency.
  //#define BABYSTEP_ZPROBE_GFX_OVERLAY // Enable graphical overlay on Z-offset editor
  //#define BABYSTEP_ZPROBE_GFX_REVERSE // Reverses the direction of the CW/CCW indicators
#endif

// @section extruder

/**
 * Implementation of linear pressure control
 *
 * Assumption: advance = k * (delta velocity)
 * K=0 means advance disabled.
 * See Marlin documentation for calibration instructions.
 */
//#define LIN_ADVANCE

#if ENABLED(LIN_ADVANCE)
  #define LIN_ADVANCE_K 75

  /**
   * Some Slicers produce Gcode with randomly jumping extrusion widths occasionally.
   * For example within a 0.4mm perimeter it may produce a single segment of 0.05mm width.
   * While this is harmless for normal printing (the fluid nature of the filament will
   * close this very, very tiny gap), it throws off the LIN_ADVANCE pressure adaption.
   *
   * For this case LIN_ADVANCE_E_D_RATIO can be used to set the extrusion:distance ratio
   * to a fixed value. Note that using a fixed ratio will lead to wrong nozzle pressures
   * if the slicer is using variable widths or layer heights within one print!
   *
   * This option sets the default E:D ratio at startup. Use `M900` to override this value.
   *
   * Example: `M900 W0.4 H0.2 D1.75`, where:
   *   - W is the extrusion width in mm
   *   - H is the layer height in mm
   *   - D is the filament diameter in mm
   *
   * Example: `M900 R0.0458` to set the ratio directly.
   *
   * Set to 0 to auto-detect the ratio based on given Gcode G1 print moves.
   *
   * Slic3r (including Průša Control) produces Gcode compatible with the automatic mode.
   * Cura (as of this writing) may produce Gcode incompatible with the automatic mode.
   */
  #define LIN_ADVANCE_E_D_RATIO 0 // The calculated ratio (or 0) according to the formula W * H / ((D / 2) ^ 2 * PI)
                                  // Example: 0.4 * 0.2 / ((1.75 / 2) ^ 2 * PI) = 0.033260135
#endif

// @section leveling

#if ENABLED(DELTA) && !defined(DELTA_PROBEABLE_RADIUS)
  #define DELTA_PROBEABLE_RADIUS DELTA_PRINTABLE_RADIUS
#elif IS_SCARA && !defined(SCARA_PRINTABLE_RADIUS)
  #define SCARA_PRINTABLE_RADIUS (SCARA_LINKAGE_1 + SCARA_LINKAGE_2)
#endif

#if ENABLED(MESH_BED_LEVELING) || ENABLED(AUTO_BED_LEVELING_UBL)
  // Override the mesh area if the automatic (max) area is too large
  //#define MESH_MIN_X MESH_INSET
  //#define MESH_MIN_Y MESH_INSET
  //#define MESH_MAX_X X_BED_SIZE - (MESH_INSET)
  //#define MESH_MAX_Y Y_BED_SIZE - (MESH_INSET)
#endif

// @section extras

//
// G2/G3 Arc Support
//
#define ARC_SUPPORT               // Disable this feature to save ~3226 bytes
#if ENABLED(ARC_SUPPORT)
  #define MM_PER_ARC_SEGMENT  1   // Length of each arc segment
  #define N_ARC_CORRECTION   25   // Number of intertpolated segments between corrections
  //#define ARC_P_CIRCLES         // Enable the 'P' parameter to specify complete circles
  //#define CNC_WORKSPACE_PLANES  // Allow G2/G3 to operate in XY, ZX, or YZ planes
#endif

// Support for G5 with XYZE destination and IJPQ offsets. Requires ~2666 bytes.
//#define BEZIER_CURVE_SUPPORT

// G38.2 and G38.3 Probe Target
// Enable PROBE_DOUBLE_TOUCH if you want G38 to double touch
//#define G38_PROBE_TARGET
#if ENABLED(G38_PROBE_TARGET)
  #define G38_MINIMUM_MOVE 0.0275 // minimum distance in mm that will produce a move (determined using the print statement in check_move)
#endif

// Moves (or segments) with fewer steps than this will be joined with the next move
#define MIN_STEPS_PER_SEGMENT 6

// The minimum pulse width (in µs) for stepping a stepper.
// Set this if you find stepping unreliable, or if using a very fast CPU.
#define MINIMUM_STEPPER_PULSE 0 // (µs) The smallest stepper pulse allowed

// @section temperature

// Control heater 0 and heater 1 in parallel.
//#define HEATERS_PARALLEL

//===========================================================================
//================================= Buffers =================================
//===========================================================================

// @section hidden

// The number of linear motions that can be in the plan at any give time.
// THE BLOCK_BUFFER_SIZE NEEDS TO BE A POWER OF 2, i.g. 8,16,32 because shifts and ors are used to do the ring-buffering.
#if ENABLED(SDSUPPORT)
  #define BLOCK_BUFFER_SIZE 16 // SD,LCD,Buttons take more memory, block buffer needs to be smaller
#else
  #define BLOCK_BUFFER_SIZE 16 // maximize block buffer
#endif

// @section serial

// The ASCII buffer for serial input
#define MAX_CMD_SIZE 96
#define BUFSIZE 4

// Transmission to Host Buffer Size
// To save 386 bytes of PROGMEM (and TX_BUFFER_SIZE+3 bytes of RAM) set to 0.
// To buffer a simple "ok" you need 4 bytes.
// For ADVANCED_OK (M105) you need 32 bytes.
// For debug-echo: 128 bytes for the optimal speed.
// Other output doesn't need to be that speedy.
// :[0, 2, 4, 8, 16, 32, 64, 128, 256]
#define TX_BUFFER_SIZE 0

// Host Receive Buffer Size
// Without XON/XOFF flow control (see SERIAL_XON_XOFF below) 32 bytes should be enough.
// To use flow control, set this buffer size to at least 1024 bytes.
// :[0, 2, 4, 8, 16, 32, 64, 128, 256, 512, 1024, 2048]
//#define RX_BUFFER_SIZE 1024

#if RX_BUFFER_SIZE >= 1024
  // Enable to have the controller send XON/XOFF control characters to
  // the host to signal the RX buffer is becoming full.
  //#define SERIAL_XON_XOFF
#endif

#if ENABLED(SDSUPPORT)
  // Enable this option to collect and display the maximum
  // RX queue usage after transferring a file to SD.
  //#define SERIAL_STATS_MAX_RX_QUEUED

  // Enable this option to collect and display the number
  // of dropped bytes after a file transfer to SD.
  //#define SERIAL_STATS_DROPPED_RX
#endif

// Enable an emergency-command parser to intercept certain commands as they
// enter the serial receive buffer, so they cannot be blocked.
// Currently handles M108, M112, M410
// Does not work on boards using AT90USB (USBCON) processors!
//#define EMERGENCY_PARSER

// Bad Serial-connections can miss a received command by sending an 'ok'
// Therefore some clients abort after 30 seconds in a timeout.
// Some other clients start sending commands while receiving a 'wait'.
// This "wait" is only sent when the buffer is empty. 1 second is a good value here.
//#define NO_TIMEOUTS 1000 // Milliseconds

// Some clients will have this feature soon. This could make the NO_TIMEOUTS unnecessary.
//#define ADVANCED_OK

// @section extras

/**
 * Firmware-based and LCD-controlled retract
 *
 * Add G10 / G11 commands for automatic firmware-based retract / recover.
 * Use M207 and M208 to define parameters for retract / recover.
 *
 * Use M209 to enable or disable auto-retract.
 * With auto-retract enabled, all G1 E moves within the set range
 * will be converted to firmware-based retract/recover moves.
 *
 * Be sure to turn off auto-retract during filament change.
 *
 * Note that M207 / M208 / M209 settings are saved to EEPROM.
 *
 */
//#define FWRETRACT  // ONLY PARTIALLY TESTED
#if ENABLED(FWRETRACT)
  #define MIN_AUTORETRACT 0.1             // When auto-retract is on, convert E moves of this length and over
  #define MAX_AUTORETRACT 10.0            // Upper limit for auto-retract conversion
  #define RETRACT_LENGTH 3                // Default retract length (positive mm)
  #define RETRACT_LENGTH_SWAP 13          // Default swap retract length (positive mm), for extruder change
  #define RETRACT_FEEDRATE 45             // Default feedrate for retracting (mm/s)
  #define RETRACT_ZLIFT 0                 // Default retract Z-lift
  #define RETRACT_RECOVER_LENGTH 0        // Default additional recover length (mm, added to retract length when recovering)
  #define RETRACT_RECOVER_LENGTH_SWAP 0   // Default additional swap recover length (mm, added to retract length when recovering from extruder change)
  #define RETRACT_RECOVER_FEEDRATE 8      // Default feedrate for recovering from retraction (mm/s)
  #define RETRACT_RECOVER_FEEDRATE_SWAP 8 // Default feedrate for recovering from swap retraction (mm/s)
#endif

/**
 * Extra Fan Speed
 * Adds a secondary fan speed for each print-cooling fan.
 *   'M106 P<fan> T3-255' : Set a secondary speed for <fan>
 *   'M106 P<fan> T2'     : Use the set secondary speed
 *   'M106 P<fan> T1'     : Restore the previous fan speed
 */
//#define EXTRA_FAN_SPEED

/**
 * Advanced Pause
 * Experimental feature for filament change support and for parking the nozzle when paused.
 * Adds the GCode M600 for initiating filament change.
 * If PARK_HEAD_ON_PAUSE enabled, adds the GCode M125 to pause printing and park the nozzle.
 *
 * Requires an LCD display.
 * This feature is required for the default FILAMENT_RUNOUT_SCRIPT.
 */
//#define ADVANCED_PAUSE_FEATURE
#if ENABLED(ADVANCED_PAUSE_FEATURE)
  #define PAUSE_PARK_X_POS 3                  // X position of hotend
  #define PAUSE_PARK_Y_POS 3                  // Y position of hotend
  #define PAUSE_PARK_Z_ADD 10                 // Z addition of hotend (lift)
  #define PAUSE_PARK_XY_FEEDRATE 100          // X and Y axes feedrate in mm/s (also used for delta printers Z axis)
  #define PAUSE_PARK_Z_FEEDRATE 5             // Z axis feedrate in mm/s (not used for delta printers)
  #define PAUSE_PARK_RETRACT_FEEDRATE 60      // Initial retract feedrate in mm/s
  #define PAUSE_PARK_RETRACT_LENGTH 2         // Initial retract in mm
                                              // It is a short retract used immediately after print interrupt before move to filament exchange position
  #define FILAMENT_CHANGE_UNLOAD_FEEDRATE 10  // Unload filament feedrate in mm/s - filament unloading can be fast
  #define FILAMENT_CHANGE_UNLOAD_LENGTH 100   // Unload filament length from hotend in mm
                                              // Longer length for bowden printers to unload filament from whole bowden tube,
                                              // shorter length for printers without bowden to unload filament from extruder only,
                                              // 0 to disable unloading for manual unloading
  #define FILAMENT_CHANGE_LOAD_FEEDRATE 6     // Load filament feedrate in mm/s - filament loading into the bowden tube can be fast
  #define FILAMENT_CHANGE_LOAD_LENGTH 0       // Load filament length over hotend in mm
                                              // Longer length for bowden printers to fast load filament into whole bowden tube over the hotend,
                                              // Short or zero length for printers without bowden where loading is not used
  #define ADVANCED_PAUSE_EXTRUDE_FEEDRATE 3   // Extrude filament feedrate in mm/s - must be slower than load feedrate
  #define ADVANCED_PAUSE_EXTRUDE_LENGTH 50    // Extrude filament length in mm after filament is loaded over the hotend,
                                              // 0 to disable for manual extrusion
                                              // Filament can be extruded repeatedly from the filament exchange menu to fill the hotend,
                                              // or until outcoming filament color is not clear for filament color change
  #define PAUSE_PARK_NOZZLE_TIMEOUT 45        // Turn off nozzle if user doesn't change filament within this time limit in seconds
  #define FILAMENT_CHANGE_NUMBER_OF_ALERT_BEEPS 5 // Number of alert beeps before printer goes quiet
  #define PAUSE_PARK_NO_STEPPER_TIMEOUT       // Enable to have stepper motors hold position during filament change
                                              // even if it takes longer than DEFAULT_STEPPER_DEACTIVE_TIME.
  //#define PARK_HEAD_ON_PAUSE                // Go to filament change position on pause, return to print position on resume
  //#define HOME_BEFORE_FILAMENT_CHANGE       // Ensure homing has been completed prior to parking for filament change
#endif

// @section tmc

/**
 * Enable this section if you have TMC26X motor drivers.
 * You will need to import the TMC26XStepper library into the Arduino IDE for this
 * (https://github.com/trinamic/TMC26XStepper.git)
 */
//#define HAVE_TMCDRIVER

#if ENABLED(HAVE_TMCDRIVER)

  //#define X_IS_TMC
  //#define X2_IS_TMC
  //#define Y_IS_TMC
  //#define Y2_IS_TMC
  //#define Z_IS_TMC
  //#define Z2_IS_TMC
  //#define E0_IS_TMC
  //#define E1_IS_TMC
  //#define E2_IS_TMC
  //#define E3_IS_TMC
  //#define E4_IS_TMC

  #define X_MAX_CURRENT     1000 // in mA
  #define X_SENSE_RESISTOR    91 // in mOhms
  #define X_MICROSTEPS        16 // number of microsteps

  #define X2_MAX_CURRENT    1000
  #define X2_SENSE_RESISTOR   91
  #define X2_MICROSTEPS       16

  #define Y_MAX_CURRENT     1000
  #define Y_SENSE_RESISTOR    91
  #define Y_MICROSTEPS        16

  #define Y2_MAX_CURRENT    1000
  #define Y2_SENSE_RESISTOR   91
  #define Y2_MICROSTEPS       16

  #define Z_MAX_CURRENT     1000
  #define Z_SENSE_RESISTOR    91
  #define Z_MICROSTEPS        16

  #define Z2_MAX_CURRENT    1000
  #define Z2_SENSE_RESISTOR   91
  #define Z2_MICROSTEPS       16

  #define E0_MAX_CURRENT    1000
  #define E0_SENSE_RESISTOR   91
  #define E0_MICROSTEPS       16

  #define E1_MAX_CURRENT    1000
  #define E1_SENSE_RESISTOR   91
  #define E1_MICROSTEPS       16

  #define E2_MAX_CURRENT    1000
  #define E2_SENSE_RESISTOR   91
  #define E2_MICROSTEPS       16

  #define E3_MAX_CURRENT    1000
  #define E3_SENSE_RESISTOR   91
  #define E3_MICROSTEPS       16

  #define E4_MAX_CURRENT    1000
  #define E4_SENSE_RESISTOR   91
  #define E4_MICROSTEPS       16

#endif

// @section TMC2130

/**
 * Enable this for SilentStepStick Trinamic TMC2130 SPI-configurable stepper drivers.
 *
 * You'll also need the TMC2130Stepper Arduino library
 * (https://github.com/teemuatlut/TMC2130Stepper).
 *
 * To use TMC2130 stepper drivers in SPI mode connect your SPI2130 pins to
 * the hardware SPI interface on your board and define the required CS pins
 * in your `pins_MYBOARD.h` file. (e.g., RAMPS 1.4 uses AUX3 pins `X_CS_PIN 53`, `Y_CS_PIN 49`, etc.).
 */
//#define HAVE_TMC2130

#if ENABLED(HAVE_TMC2130)

  // CHOOSE YOUR MOTORS HERE, THIS IS MANDATORY
  //#define X_IS_TMC2130
  //#define X2_IS_TMC2130
  //#define Y_IS_TMC2130
  //#define Y2_IS_TMC2130
  //#define Z_IS_TMC2130
  //#define Z2_IS_TMC2130
  //#define E0_IS_TMC2130
  //#define E1_IS_TMC2130
  //#define E2_IS_TMC2130
  //#define E3_IS_TMC2130
  //#define E4_IS_TMC2130

  /**
   * Stepper driver settings
   */

  #define R_SENSE           0.11  // R_sense resistor for SilentStepStick2130
  #define HOLD_MULTIPLIER    0.5  // Scales down the holding current from run current
  #define INTERPOLATE          1  // Interpolate X/Y/Z_MICROSTEPS to 256

  #define X_CURRENT         1000  // rms current in mA. Multiply by 1.41 for peak current.
  #define X_MICROSTEPS        16  // 0..256

  #define Y_CURRENT         1000
  #define Y_MICROSTEPS        16

  #define Z_CURRENT         1000
  #define Z_MICROSTEPS        16

  //#define X2_CURRENT      1000
  //#define X2_MICROSTEPS     16

  //#define Y2_CURRENT      1000
  //#define Y2_MICROSTEPS     16

  //#define Z2_CURRENT      1000
  //#define Z2_MICROSTEPS     16

  //#define E0_CURRENT      1000
  //#define E0_MICROSTEPS     16

  //#define E1_CURRENT      1000
  //#define E1_MICROSTEPS     16

  //#define E2_CURRENT      1000
  //#define E2_MICROSTEPS     16

  //#define E3_CURRENT      1000
  //#define E3_MICROSTEPS     16

  //#define E4_CURRENT      1000
  //#define E4_MICROSTEPS     16

  /**
   * Use Trinamic's ultra quiet stepping mode.
   * When disabled, Marlin will use spreadCycle stepping mode.
   */
  #define STEALTHCHOP

  /**
   * Let Marlin automatically control stepper current.
   * This is still an experimental feature.
   * Increase current every 5s by CURRENT_STEP until stepper temperature prewarn gets triggered,
   * then decrease current by CURRENT_STEP until temperature prewarn is cleared.
   * Adjusting starts from X/Y/Z/E_CURRENT but will not increase over AUTO_ADJUST_MAX
   * Relevant g-codes:
   * M906 - Set or get motor current in milliamps using axis codes X, Y, Z, E. Report values if no axis codes given.
   * M906 S1 - Start adjusting current
   * M906 S0 - Stop adjusting current
   * M911 - Report stepper driver overtemperature pre-warn condition.
   * M912 - Clear stepper driver overtemperature pre-warn condition flag.
   */
  //#define AUTOMATIC_CURRENT_CONTROL

  #if ENABLED(AUTOMATIC_CURRENT_CONTROL)
    #define CURRENT_STEP          50  // [mA]
    #define AUTO_ADJUST_MAX     1300  // [mA], 1300mA_rms = 1840mA_peak
    #define REPORT_CURRENT_CHANGE
  #endif

  /**
   * The driver will switch to spreadCycle when stepper speed is over HYBRID_THRESHOLD.
   * This mode allows for faster movements at the expense of higher noise levels.
   * STEALTHCHOP needs to be enabled.
   * M913 X/Y/Z/E to live tune the setting
   */
  //#define HYBRID_THRESHOLD

  #define X_HYBRID_THRESHOLD     100  // [mm/s]
  #define X2_HYBRID_THRESHOLD    100
  #define Y_HYBRID_THRESHOLD     100
  #define Y2_HYBRID_THRESHOLD    100
  #define Z_HYBRID_THRESHOLD       4
  #define Z2_HYBRID_THRESHOLD      4
  #define E0_HYBRID_THRESHOLD     30
  #define E1_HYBRID_THRESHOLD     30
  #define E2_HYBRID_THRESHOLD     30
  #define E3_HYBRID_THRESHOLD     30
  #define E4_HYBRID_THRESHOLD     30

  /**
   * Use stallGuard2 to sense an obstacle and trigger an endstop.
   * You need to place a wire from the driver's DIAG1 pin to the X/Y endstop pin.
   * If used along with STEALTHCHOP, the movement will be louder when homing. This is normal.
   *
   * X/Y_HOMING_SENSITIVITY is used for tuning the trigger sensitivity.
   * Higher values make the system LESS sensitive.
   * Lower value make the system MORE sensitive.
   * Too low values can lead to false positives, while too high values will collide the axis without triggering.
   * It is advised to set X/Y_HOME_BUMP_MM to 0.
   * M914 X/Y to live tune the setting
   */
  //#define SENSORLESS_HOMING

  #if ENABLED(SENSORLESS_HOMING)
    #define X_HOMING_SENSITIVITY  19
    #define Y_HOMING_SENSITIVITY  19
  #endif

  /**
   * You can set your own advanced settings by filling in predefined functions.
   * A list of available functions can be found on the library github page
   * https://github.com/teemuatlut/TMC2130Stepper
   *
   * Example:
   * #define TMC2130_ADV() { \
   *   stepperX.diag0_temp_prewarn(1); \
   *   stepperX.interpolate(0); \
   * }
   */
  #define  TMC2130_ADV() {  }

#endif // HAVE_TMC2130

// @section L6470

/**
 * Enable this section if you have L6470 motor drivers.
 * You need to import the L6470 library into the Arduino IDE for this.
 * (https://github.com/ameyer/Arduino-L6470)
 */

//#define HAVE_L6470DRIVER
#if ENABLED(HAVE_L6470DRIVER)

  //#define X_IS_L6470
  //#define X2_IS_L6470
  //#define Y_IS_L6470
  //#define Y2_IS_L6470
  //#define Z_IS_L6470
  //#define Z2_IS_L6470
  //#define E0_IS_L6470
  //#define E1_IS_L6470
  //#define E2_IS_L6470
  //#define E3_IS_L6470
  //#define E4_IS_L6470

  #define X_MICROSTEPS      16 // number of microsteps
  #define X_K_VAL           50 // 0 - 255, Higher values, are higher power. Be careful not to go too high
  #define X_OVERCURRENT   2000 // maxc current in mA. If the current goes over this value, the driver will switch off
  #define X_STALLCURRENT  1500 // current in mA where the driver will detect a stall

  #define X2_MICROSTEPS     16
  #define X2_K_VAL          50
  #define X2_OVERCURRENT  2000
  #define X2_STALLCURRENT 1500

  #define Y_MICROSTEPS      16
  #define Y_K_VAL           50
  #define Y_OVERCURRENT   2000
  #define Y_STALLCURRENT  1500

  #define Y2_MICROSTEPS     16
  #define Y2_K_VAL          50
  #define Y2_OVERCURRENT  2000
  #define Y2_STALLCURRENT 1500

  #define Z_MICROSTEPS      16
  #define Z_K_VAL           50
  #define Z_OVERCURRENT   2000
  #define Z_STALLCURRENT  1500

  #define Z2_MICROSTEPS     16
  #define Z2_K_VAL          50
  #define Z2_OVERCURRENT  2000
  #define Z2_STALLCURRENT 1500

  #define E0_MICROSTEPS     16
  #define E0_K_VAL          50
  #define E0_OVERCURRENT  2000
  #define E0_STALLCURRENT 1500

  #define E1_MICROSTEPS     16
  #define E1_K_VAL          50
  #define E1_OVERCURRENT  2000
  #define E1_STALLCURRENT 1500

  #define E2_MICROSTEPS     16
  #define E2_K_VAL          50
  #define E2_OVERCURRENT  2000
  #define E2_STALLCURRENT 1500

  #define E3_MICROSTEPS     16
  #define E3_K_VAL          50
  #define E3_OVERCURRENT  2000
  #define E3_STALLCURRENT 1500

  #define E4_MICROSTEPS     16
  #define E4_K_VAL          50
  #define E4_OVERCURRENT  2000
  #define E4_STALLCURRENT 1500

#endif

/**
 * TWI/I2C BUS
 *
 * This feature is an EXPERIMENTAL feature so it shall not be used on production
 * machines. Enabling this will allow you to send and receive I2C data from slave
 * devices on the bus.
 *
 * ; Example #1
 * ; This macro send the string "Marlin" to the slave device with address 0x63 (99)
 * ; It uses multiple M260 commands with one B<base 10> arg
 * M260 A99  ; Target slave address
 * M260 B77  ; M
 * M260 B97  ; a
 * M260 B114 ; r
 * M260 B108 ; l
 * M260 B105 ; i
 * M260 B110 ; n
 * M260 S1   ; Send the current buffer
 *
 * ; Example #2
 * ; Request 6 bytes from slave device with address 0x63 (99)
 * M261 A99 B5
 *
 * ; Example #3
 * ; Example serial output of a M261 request
 * echo:i2c-reply: from:99 bytes:5 data:hello
 */

// @section i2cbus

//#define EXPERIMENTAL_I2CBUS
#define I2C_SLAVE_ADDRESS  0 // Set a value from 8 to 127 to act as a slave

// @section extras

/**
 * Spindle & Laser control
 *
 * Add the M3, M4, and M5 commands to turn the spindle/laser on and off, and
 * to set spindle speed, spindle direction, and laser power.
 *
 * SuperPid is a router/spindle speed controller used in the CNC milling community.
 * Marlin can be used to turn the spindle on and off. It can also be used to set
 * the spindle speed from 5,000 to 30,000 RPM.
 *
 * You'll need to select a pin for the ON/OFF function and optionally choose a 0-5V
 * hardware PWM pin for the speed control and a pin for the rotation direction.
 *
 * See http://marlinfw.org/docs/configuration/laser_spindle.html for more config details.
 */
//#define SPINDLE_LASER_ENABLE
#if ENABLED(SPINDLE_LASER_ENABLE)

  #define SPINDLE_LASER_ENABLE_INVERT   false  // set to "true" if the on/off function is reversed
  #define SPINDLE_LASER_PWM             true   // set to true if your controller supports setting the speed/power
  #define SPINDLE_LASER_PWM_INVERT      true   // set to "true" if the speed/power goes up when you want it to go slower
  #define SPINDLE_LASER_POWERUP_DELAY   5000   // delay in milliseconds to allow the spindle/laser to come up to speed/power
  #define SPINDLE_LASER_POWERDOWN_DELAY 5000   // delay in milliseconds to allow the spindle to stop
  #define SPINDLE_DIR_CHANGE            true   // set to true if your spindle controller supports changing spindle direction
  #define SPINDLE_INVERT_DIR            false
  #define SPINDLE_STOP_ON_DIR_CHANGE    true   // set to true if Marlin should stop the spindle before changing rotation direction

  /**
   *  The M3 & M4 commands use the following equation to convert PWM duty cycle to speed/power
   *
   *  SPEED/POWER = PWM duty cycle * SPEED_POWER_SLOPE + SPEED_POWER_INTERCEPT
   *    where PWM duty cycle varies from 0 to 255
   *
   *  set the following for your controller (ALL MUST BE SET)
   */

  #define SPEED_POWER_SLOPE    118.4
  #define SPEED_POWER_INTERCEPT  0
  #define SPEED_POWER_MIN     5000
  #define SPEED_POWER_MAX    30000    // SuperPID router controller 0 - 30,000 RPM

  //#define SPEED_POWER_SLOPE      0.3922
  //#define SPEED_POWER_INTERCEPT  0
  //#define SPEED_POWER_MIN       10
  //#define SPEED_POWER_MAX      100      // 0-100%
#endif

/**
 * CNC Coordinate Systems
 *
 * Enables G53 and G54-G59.3 commands to select coordinate systems
 * and G92.1 to reset the workspace to native machine space.
 */
//#define CNC_COORDINATE_SYSTEMS

/**
 * M43 - display pin status, watch pins for changes, watch endstops & toggle LED, Z servo probe test, toggle pins
 */
#define PINS_DEBUGGING

/**
 * Auto-report temperatures with M155 S<seconds>
 */
#define AUTO_REPORT_TEMPERATURES

/**
 * Include capabilities in M115 output
 */
#define EXTENDED_CAPABILITIES_REPORT

/**
 * Volumetric extrusion default state
 * Activate to make volumetric extrusion the default method,
 * with DEFAULT_NOMINAL_FILAMENT_DIA as the default diameter.
 *
 * M200 D0 to disable, M200 Dn to set a new diameter.
 */
//#define VOLUMETRIC_DEFAULT_ON

/**
 * Enable this option for a leaner build of Marlin that removes all
 * workspace offsets, simplifying coordinate transformations, leveling, etc.
 *
 *  - M206 and M428 are disabled.
 *  - G92 will revert to its behavior from Marlin 1.0.
 */
//#define NO_WORKSPACE_OFFSETS

/**
 * Set the number of proportional font spaces required to fill up a typical character space.
 * This can help to better align the output of commands like `G29 O` Mesh Output.
 *
 * For clients that use a fixed-width font (like OctoPrint), leave this set to 1.0.
 * Otherwise, adjust according to your client and font.
 */
#define PROPORTIONAL_FONT_RATIO 1.0

/**
 * Spend 28 bytes of SRAM to optimize the GCode parser
 */
#define FASTER_GCODE_PARSER

/**
 * User-defined menu items that execute custom GCode
 */
//#define CUSTOM_USER_MENUS
#if ENABLED(CUSTOM_USER_MENUS)
  #define USER_SCRIPT_DONE "M117 User Script Done"
  #define USER_SCRIPT_AUDIBLE_FEEDBACK
  //#define USER_SCRIPT_RETURN  // Return to status screen after a script

  #define USER_DESC_1 "Home & UBL Info"
  #define USER_GCODE_1 "G28\nG29 W"

  #define USER_DESC_2 "Preheat for PLA"
  #define USER_GCODE_2 "M140 S" STRINGIFY(PREHEAT_1_TEMP_BED) "\nM104 S" STRINGIFY(PREHEAT_1_TEMP_HOTEND)

  #define USER_DESC_3 "Preheat for ABS"
  #define USER_GCODE_3 "M140 S" STRINGIFY(PREHEAT_2_TEMP_BED) "\nM104 S" STRINGIFY(PREHEAT_2_TEMP_HOTEND)

  #define USER_DESC_4 "Heat Bed/Home/Level"
  #define USER_GCODE_4 "M140 S" STRINGIFY(PREHEAT_2_TEMP_BED) "\nG28\nG29"

  #define USER_DESC_5 "Home & Info"
  #define USER_GCODE_5 "G28\nM503"
#endif

/**
 * Specify an action command to send to the host when the printer is killed.
 * Will be sent in the form '//action:ACTION_ON_KILL', e.g. '//action:poweroff'.
 * The host must be configured to handle the action command.
 */
//#define ACTION_ON_KILL "poweroff"

//===========================================================================
//====================== I2C Position Encoder Settings ======================
//===========================================================================

/**
 *  I2C position encoders for closed loop control.
 *  Developed by Chris Barr at Aus3D.
 *
 *  Wiki: http://wiki.aus3d.com.au/Magnetic_Encoder
 *  Github: https://github.com/Aus3D/MagneticEncoder
 *
 *  Supplier: http://aus3d.com.au/magnetic-encoder-module
 *  Alternative Supplier: http://reliabuild3d.com/
 *
 *  Reilabuild encoders have been modified to improve reliability.
 */

//#define I2C_POSITION_ENCODERS
#if ENABLED(I2C_POSITION_ENCODERS)

  #define I2CPE_ENCODER_CNT         1                       // The number of encoders installed; max of 5
                                                            // encoders supported currently.

  #define I2CPE_ENC_1_ADDR          I2CPE_PRESET_ADDR_X     // I2C address of the encoder. 30-200.
  #define I2CPE_ENC_1_AXIS          X_AXIS                  // Axis the encoder module is installed on.  <X|Y|Z|E>_AXIS.
  #define I2CPE_ENC_1_TYPE          I2CPE_ENC_TYPE_LINEAR   // Type of encoder:  I2CPE_ENC_TYPE_LINEAR -or-
                                                            // I2CPE_ENC_TYPE_ROTARY.
  #define I2CPE_ENC_1_TICKS_UNIT    2048                    // 1024 for magnetic strips with 2mm poles; 2048 for
                                                            // 1mm poles. For linear encoders this is ticks / mm,
                                                            // for rotary encoders this is ticks / revolution.
  //#define I2CPE_ENC_1_TICKS_REV     (16 * 200)            // Only needed for rotary encoders; number of stepper
                                                            // steps per full revolution (motor steps/rev * microstepping)
  //#define I2CPE_ENC_1_INVERT                              // Invert the direction of axis travel.
  #define I2CPE_ENC_1_EC_METHOD     I2CPE_ECM_NONE          // Type of error error correction.
  #define I2CPE_ENC_1_EC_THRESH     0.10                    // Threshold size for error (in mm) above which the
                                                            // printer will attempt to correct the error; errors
                                                            // smaller than this are ignored to minimize effects of
                                                            // measurement noise / latency (filter).

  #define I2CPE_ENC_2_ADDR          I2CPE_PRESET_ADDR_Y     // Same as above, but for encoder 2.
  #define I2CPE_ENC_2_AXIS          Y_AXIS
  #define I2CPE_ENC_2_TYPE          I2CPE_ENC_TYPE_LINEAR
  #define I2CPE_ENC_2_TICKS_UNIT    2048
  //#define I2CPE_ENC_2_TICKS_REV   (16 * 200)
  //#define I2CPE_ENC_2_INVERT
  #define I2CPE_ENC_2_EC_METHOD     I2CPE_ECM_NONE
  #define I2CPE_ENC_2_EC_THRESH     0.10

  #define I2CPE_ENC_3_ADDR          I2CPE_PRESET_ADDR_Z     // Encoder 3.  Add additional configuration options
  #define I2CPE_ENC_3_AXIS          Z_AXIS                  // as above, or use defaults below.

  #define I2CPE_ENC_4_ADDR          I2CPE_PRESET_ADDR_E     // Encoder 4.
  #define I2CPE_ENC_4_AXIS          E_AXIS

  #define I2CPE_ENC_5_ADDR          34                      // Encoder 5.
  #define I2CPE_ENC_5_AXIS          E_AXIS

  // Default settings for encoders which are enabled, but without settings configured above.
  #define I2CPE_DEF_TYPE            I2CPE_ENC_TYPE_LINEAR
  #define I2CPE_DEF_ENC_TICKS_UNIT  2048
  #define I2CPE_DEF_TICKS_REV       (16 * 200)
  #define I2CPE_DEF_EC_METHOD       I2CPE_ECM_NONE
  #define I2CPE_DEF_EC_THRESH       0.1

  //#define I2CPE_ERR_THRESH_ABORT  100.0                   // Threshold size for error (in mm) error on any given
                                                            // axis after which the printer will abort. Comment out to
                                                            // disable abort behaviour.

  #define I2CPE_TIME_TRUSTED        10000                   // After an encoder fault, there must be no further fault
                                                            // for this amount of time (in ms) before the encoder
                                                            // is trusted again.

  /**
   * Position is checked every time a new command is executed from the buffer but during long moves,
   * this setting determines the minimum update time between checks. A value of 100 works well with
   * error rolling average when attempting to correct only for skips and not for vibration.
   */
  #define I2CPE_MIN_UPD_TIME_MS     100                     // Minimum time in miliseconds between encoder checks.

  // Use a rolling average to identify persistant errors that indicate skips, as opposed to vibration and noise.
  #define I2CPE_ERR_ROLLING_AVERAGE

#endif // I2C_POSITION_ENCODERS

/**
 * MAX7219 Debug Matrix
 *
 * Add support for a low-cost 8x8 LED Matrix based on the Max7219 chip, which can be used as a status
 * display. Requires 3 signal wires. Some useful debug options are included to demonstrate its usage.
 *
 * Fully assembled MAX7219 boards can be found on the internet for under $2(US).
 * For example, see https://www.ebay.com/sch/i.html?_nkw=332349290049
 */
//#define MAX7219_DEBUG
#if ENABLED(MAX7219_DEBUG)
  #define MAX7219_CLK_PIN   64  // 77 on Re-ARM       // Configuration of the 3 pins to control the display
  #define MAX7219_DIN_PIN   57  // 78 on Re-ARM
  #define MAX7219_LOAD_PIN  44  // 79 on Re-ARM

  /**
   * Sample debug features
   * If you add more debug displays, be careful to avoid conflicts!
   */
  #define MAX7219_DEBUG_PRINTER_ALIVE    // Blink corner LED of 8x8 matrix to show that the firmware is functioning
  #define MAX7219_DEBUG_STEPPER_HEAD  3  // Show the stepper queue head position on this and the next LED matrix row
  #define MAX7219_DEBUG_STEPPER_TAIL  5  // Show the stepper queue tail position on this and the next LED matrix row

  #define MAX7219_DEBUG_STEPPER_QUEUE 0  // Show the current stepper queue depth on this and the next LED matrix row
                                         // If you experience stuttering, reboots, etc. this option can reveal how
                                         // tweaks made to the configuration are affecting the printer in real-time.
#endif

#endif // CONFIGURATION_ADV_H<|MERGE_RESOLUTION|>--- conflicted
+++ resolved
@@ -271,41 +271,7 @@
  * in X2. Dual endstop offsets can be set at runtime with 'M666 X<offset> Y<offset> Z<offset>'.
  */
 
-<<<<<<< HEAD
-//#define X_DUAL_STEPPER_DRIVERS
-#if ENABLED(X_DUAL_STEPPER_DRIVERS)
-  #define INVERT_X2_VS_X_DIR true   // Set 'true' if X motors should rotate in opposite directions
-  //#define X_DUAL_ENDSTOPS
-  #if ENABLED(X_DUAL_ENDSTOPS)
-    #define X2_USE_ENDSTOP _XMAX_
-    #define X_DUAL_ENDSTOPS_ADJUSTMENT  0
-  #endif
-#endif
-
-//#define Y_DUAL_STEPPER_DRIVERS
-#if ENABLED(Y_DUAL_STEPPER_DRIVERS)
-  #define INVERT_Y2_VS_Y_DIR true   // Set 'true' if Y motors should rotate in opposite directions
-  //#define Y_DUAL_ENDSTOPS
-  #if ENABLED(Y_DUAL_ENDSTOPS)
-    #define Y2_USE_ENDSTOP _YMAX_
-    #define Y_DUAL_ENDSTOPS_ADJUSTMENT  0
-  #endif
-#endif
-
-//#define Z_DUAL_STEPPER_DRIVERS
-#if ENABLED(Z_DUAL_STEPPER_DRIVERS)
-  //#define Z_DUAL_ENDSTOPS
-  #if ENABLED(Z_DUAL_ENDSTOPS)
-    #define Z2_USE_ENDSTOP _XMAX_
-    #define Z_DUAL_ENDSTOPS_ADJUSTMENT  0
-  #endif
-#endif
-
-// Dual X Steppers
-// Uncomment this option to drive two X axis motors.
-// The next unused E driver will be assigned to the second X stepper.
-=======
->>>>>>> 279b73fe
+
 //#define X_DUAL_STEPPER_DRIVERS
 #if ENABLED(X_DUAL_STEPPER_DRIVERS)
   #define INVERT_X2_VS_X_DIR true   // Set 'true' if X motors should rotate in opposite directions
@@ -383,13 +349,9 @@
 //homing hits the endstop, then retracts by this distance, before it tries to slowly bump again:
 #define X_HOME_BUMP_MM 5
 #define Y_HOME_BUMP_MM 5
-<<<<<<< HEAD
 #define Z_HOME_BUMP_MM 5 // deltas need the same for all three axes
 #define HOMING_BUMP_DIVISOR { 20, 20, 20 }  // Re-Bump Speed Divisor (Divides the Homing Feedrate)
-=======
-#define Z_HOME_BUMP_MM 2
-#define HOMING_BUMP_DIVISOR { 2, 2, 4 }  // Re-Bump Speed Divisor (Divides the Homing Feedrate)
->>>>>>> 279b73fe
+
 //#define QUICK_HOME                     // If homing includes X and Y, do a diagonal move initially
 
 // When G28 is called, this option will make Y home before X
