--- conflicted
+++ resolved
@@ -487,17 +487,6 @@
 #define MINIMUM_PLANNER_SPEED 0.05 // (mm/s)
 
 //
-<<<<<<< HEAD
-// Use Junction Deviation instead of traditional Jerk Limiting
-//
-#define JUNCTION_DEVIATION
-#if ENABLED(JUNCTION_DEVIATION)
-  #define JUNCTION_DEVIATION_MM 0.02  // (mm) Distance from real junction edge
-#endif
-
-//
-=======
->>>>>>> 5f2d75f4
 // Backlash Compensation
 // Adds extra movement to axes on direction-changes to account for backlash.
 //
