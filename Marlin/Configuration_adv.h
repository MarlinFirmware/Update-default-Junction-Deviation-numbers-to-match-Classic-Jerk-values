/**
 * Marlin 3D Printer Firmware
 * Copyright (c) 2019 MarlinFirmware [https://github.com/MarlinFirmware/Marlin]
 *
 * Based on Sprinter and grbl.
 * Copyright (c) 2011 Camiel Gubbels / Erik van der Zalm
 *
 * This program is free software: you can redistribute it and/or modify
 * it under the terms of the GNU General Public License as published by
 * the Free Software Foundation, either version 3 of the License, or
 * (at your option) any later version.
 *
 * This program is distributed in the hope that it will be useful,
 * but WITHOUT ANY WARRANTY; without even the implied warranty of
 * MERCHANTABILITY or FITNESS FOR A PARTICULAR PURPOSE.  See the
 * GNU General Public License for more details.
 *
 * You should have received a copy of the GNU General Public License
 * along with this program.  If not, see <http://www.gnu.org/licenses/>.
 *
 */
#pragma once

/**
 * Configuration_adv.h
 *
 * Advanced settings.
 * Only change these if you know exactly what you're doing.
 * Some of these settings can damage your printer if improperly set!
 *
 * Basic settings can be found in Configuration.h
 *
 */
#define CONFIGURATION_ADV_H_VERSION 020000

// @section temperature

//===========================================================================
//=============================Thermal Settings  ============================
//===========================================================================

//
// Custom Thermistor 1000 parameters
//
#if TEMP_SENSOR_0 == 1000
  #define HOTEND0_PULLUP_RESISTOR_OHMS 4700    // Pullup resistor
  #define HOTEND0_RESISTANCE_25C_OHMS  100000  // Resistance at 25C
  #define HOTEND0_BETA                 3950    // Beta value
#endif

#if TEMP_SENSOR_1 == 1000
  #define HOTEND1_PULLUP_RESISTOR_OHMS 4700    // Pullup resistor
  #define HOTEND1_RESISTANCE_25C_OHMS  100000  // Resistance at 25C
  #define HOTEND1_BETA                 3950    // Beta value
#endif

#if TEMP_SENSOR_2 == 1000
  #define HOTEND2_PULLUP_RESISTOR_OHMS 4700    // Pullup resistor
  #define HOTEND2_RESISTANCE_25C_OHMS  100000  // Resistance at 25C
  #define HOTEND2_BETA                 3950    // Beta value
#endif

#if TEMP_SENSOR_3 == 1000
  #define HOTEND3_PULLUP_RESISTOR_OHMS 4700    // Pullup resistor
  #define HOTEND3_RESISTANCE_25C_OHMS  100000  // Resistance at 25C
  #define HOTEND3_BETA                 3950    // Beta value
#endif

#if TEMP_SENSOR_4 == 1000
  #define HOTEND4_PULLUP_RESISTOR_OHMS 4700    // Pullup resistor
  #define HOTEND4_RESISTANCE_25C_OHMS  100000  // Resistance at 25C
  #define HOTEND4_BETA                 3950    // Beta value
#endif

#if TEMP_SENSOR_5 == 1000
  #define HOTEND5_PULLUP_RESISTOR_OHMS 4700    // Pullup resistor
  #define HOTEND5_RESISTANCE_25C_OHMS  100000  // Resistance at 25C
  #define HOTEND5_BETA                 3950    // Beta value
#endif

#if TEMP_SENSOR_BED == 1000
  #define BED_PULLUP_RESISTOR_OHMS     4700    // Pullup resistor
  #define BED_RESISTANCE_25C_OHMS      100000  // Resistance at 25C
  #define BED_BETA                     3950    // Beta value
#endif

#if TEMP_SENSOR_CHAMBER == 1000
  #define CHAMBER_PULLUP_RESISTOR_OHMS 4700    // Pullup resistor
  #define CHAMBER_RESISTANCE_25C_OHMS  100000  // Resistance at 25C
  #define CHAMBER_BETA                 3950    // Beta value
#endif

//
// Hephestos 2 24V heated bed upgrade kit.
// https://store.bq.com/en/heated-bed-kit-hephestos2
//
//#define HEPHESTOS2_HEATED_BED_KIT
#if ENABLED(HEPHESTOS2_HEATED_BED_KIT)
  #undef TEMP_SENSOR_BED
  #define TEMP_SENSOR_BED 70
  #define HEATER_BED_INVERTING true
#endif

/**
 * Heated Chamber settings
 */
#if TEMP_SENSOR_CHAMBER
  #define CHAMBER_MINTEMP             5
  #define CHAMBER_MAXTEMP            60
  #define TEMP_CHAMBER_HYSTERESIS     1   // (°C) Temperature proximity considered "close enough" to the target
  //#define CHAMBER_LIMIT_SWITCHING
  //#define HEATER_CHAMBER_PIN       44   // Chamber heater on/off pin
  //#define HEATER_CHAMBER_INVERTING false
#endif

#if DISABLED(PIDTEMPBED)
  #define BED_CHECK_INTERVAL 5000 // ms between checks in bang-bang control
  #if ENABLED(BED_LIMIT_SWITCHING)
    #define BED_HYSTERESIS 2 // Only disable heating if T>target+BED_HYSTERESIS and enable heating if T>target-BED_HYSTERESIS
  #endif
#endif

/**
 * Thermal Protection provides additional protection to your printer from damage
 * and fire. Marlin always includes safe min and max temperature ranges which
 * protect against a broken or disconnected thermistor wire.
 *
 * The issue: If a thermistor falls out, it will report the much lower
 * temperature of the air in the room, and the the firmware will keep
 * the heater on.
 *
 * The solution: Once the temperature reaches the target, start observing.
 * If the temperature stays too far below the target (hysteresis) for too
 * long (period), the firmware will halt the machine as a safety precaution.
 *
 * If you get false positives for "Thermal Runaway", increase
 * THERMAL_PROTECTION_HYSTERESIS and/or THERMAL_PROTECTION_PERIOD
 */
#if ENABLED(THERMAL_PROTECTION_HOTENDS)
  #define THERMAL_PROTECTION_PERIOD 40        // Seconds
  #define THERMAL_PROTECTION_HYSTERESIS 4     // Degrees Celsius

  //#define ADAPTIVE_FAN_SLOWING              // Slow part cooling fan if temperature drops
  #if BOTH(ADAPTIVE_FAN_SLOWING, PIDTEMP)
    //#define NO_FAN_SLOWING_IN_PID_TUNING    // Don't slow fan speed during M303
  #endif

  /**
   * Whenever an M104, M109, or M303 increases the target temperature, the
   * firmware will wait for the WATCH_TEMP_PERIOD to expire. If the temperature
   * hasn't increased by WATCH_TEMP_INCREASE degrees, the machine is halted and
   * requires a hard reset. This test restarts with any M104/M109/M303, but only
   * if the current temperature is far enough below the target for a reliable
   * test.
   *
   * If you get false positives for "Heating failed", increase WATCH_TEMP_PERIOD
   * and/or decrease WATCH_TEMP_INCREASE. WATCH_TEMP_INCREASE should not be set
   * below 2.
   */
  #define WATCH_TEMP_PERIOD 20                // Seconds
  #define WATCH_TEMP_INCREASE 2               // Degrees Celsius
#endif

/**
 * Thermal Protection parameters for the bed are just as above for hotends.
 */
#if ENABLED(THERMAL_PROTECTION_BED)
  #define THERMAL_PROTECTION_BED_PERIOD 20    // Seconds
  #define THERMAL_PROTECTION_BED_HYSTERESIS 2 // Degrees Celsius

  /**
   * As described above, except for the bed (M140/M190/M303).
   */
  #define WATCH_BED_TEMP_PERIOD 60                // Seconds
  #define WATCH_BED_TEMP_INCREASE 2               // Degrees Celsius
#endif

/**
 * Thermal Protection parameters for the heated chamber.
 */
#if ENABLED(THERMAL_PROTECTION_CHAMBER)
  #define THERMAL_PROTECTION_CHAMBER_PERIOD 20    // Seconds
  #define THERMAL_PROTECTION_CHAMBER_HYSTERESIS 2 // Degrees Celsius

  /**
   * Heated chamber watch settings (M141/M191).
   */
  #define WATCH_CHAMBER_TEMP_PERIOD 60            // Seconds
  #define WATCH_CHAMBER_TEMP_INCREASE 2           // Degrees Celsius
#endif

#if ENABLED(PIDTEMP)
  // Add an experimental additional term to the heater power, proportional to the extrusion speed.
  // A well-chosen Kc value should add just enough power to melt the increased material volume.
  //#define PID_EXTRUSION_SCALING
  #if ENABLED(PID_EXTRUSION_SCALING)
    #define DEFAULT_Kc (100) //heating power=Kc*(e_speed)
    #define LPQ_MAX_LEN 50
  #endif
#endif

/**
 * Automatic Temperature:
 * The hotend target temperature is calculated by all the buffered lines of gcode.
 * The maximum buffered steps/sec of the extruder motor is called "se".
 * Start autotemp mode with M109 S<mintemp> B<maxtemp> F<factor>
 * The target temperature is set to mintemp+factor*se[steps/sec] and is limited by
 * mintemp and maxtemp. Turn this off by executing M109 without F*
 * Also, if the temperature is set to a value below mintemp, it will not be changed by autotemp.
 * On an Ultimaker, some initial testing worked with M109 S215 B260 F1 in the start.gcode
 */
//#define AUTOTEMP
#if ENABLED(AUTOTEMP)
  #define AUTOTEMP_OLDWEIGHT 0.98
#endif

// Show extra position information in M114
//#define M114_DETAIL

// Show Temperature ADC value
// Enable for M105 to include ADC values read from temperature sensors.
//#define SHOW_TEMP_ADC_VALUES

/**
 * High Temperature Thermistor Support
 *
 * Thermistors able to support high temperature tend to have a hard time getting
 * good readings at room and lower temperatures. This means HEATER_X_RAW_LO_TEMP
 * will probably be caught when the heating element first turns on during the
 * preheating process, which will trigger a min_temp_error as a safety measure
 * and force stop everything.
 * To circumvent this limitation, we allow for a preheat time (during which,
 * min_temp_error won't be triggered) and add a min_temp buffer to handle
 * aberrant readings.
 *
 * If you want to enable this feature for your hotend thermistor(s)
 * uncomment and set values > 0 in the constants below
 */

// The number of consecutive low temperature errors that can occur
// before a min_temp_error is triggered. (Shouldn't be more than 10.)
//#define MAX_CONSECUTIVE_LOW_TEMPERATURE_ERROR_ALLOWED 0

// The number of milliseconds a hotend will preheat before starting to check
// the temperature. This value should NOT be set to the time it takes the
// hot end to reach the target temperature, but the time it takes to reach
// the minimum temperature your thermistor can read. The lower the better/safer.
// This shouldn't need to be more than 30 seconds (30000)
//#define MILLISECONDS_PREHEAT_TIME 0

// @section extruder

// Extruder runout prevention.
// If the machine is idle and the temperature over MINTEMP
// then extrude some filament every couple of SECONDS.
//#define EXTRUDER_RUNOUT_PREVENT
#if ENABLED(EXTRUDER_RUNOUT_PREVENT)
  #define EXTRUDER_RUNOUT_MINTEMP 190
  #define EXTRUDER_RUNOUT_SECONDS 30
  #define EXTRUDER_RUNOUT_SPEED 1500  // (mm/m)
  #define EXTRUDER_RUNOUT_EXTRUDE 5   // (mm)
#endif

// @section temperature

// Calibration for AD595 / AD8495 sensor to adjust temperature measurements.
// The final temperature is calculated as (measuredTemp * GAIN) + OFFSET.
#define TEMP_SENSOR_AD595_OFFSET  0.0
#define TEMP_SENSOR_AD595_GAIN    1.0
#define TEMP_SENSOR_AD8495_OFFSET 0.0
#define TEMP_SENSOR_AD8495_GAIN   1.0

/**
 * Controller Fan
 * To cool down the stepper drivers and MOSFETs.
 *
 * The fan will turn on automatically whenever any stepper is enabled
 * and turn off after a set period after all steppers are turned off.
 */
//#define USE_CONTROLLER_FAN
#if ENABLED(USE_CONTROLLER_FAN)
  //#define CONTROLLER_FAN_PIN -1           // Set a custom pin for the controller fan
  #define CONTROLLERFAN_SECS 60             // Duration in seconds for the fan to run after all motors are disabled
  #define CONTROLLERFAN_SPEED 255           // 255 == full speed
  //#define CONTROLLERFAN_SPEED_Z_ONLY 127  // Reduce noise on machines that keep Z enabled
#endif

// When first starting the main fan, run it at full speed for the
// given number of milliseconds.  This gets the fan spinning reliably
// before setting a PWM value. (Does not work with software PWM for fan on Sanguinololu)
//#define FAN_KICKSTART_TIME 100

/**
 * PWM Fan Scaling
 *
 * Define the min/max speeds for PWM fans (as set with M106).
 *
 * With these options the M106 0-255 value range is scaled to a subset
 * to ensure that the fan has enough power to spin, or to run lower
 * current fans with higher current. (e.g., 5V/12V fans with 12V/24V)
 * Value 0 always turns off the fan.
 *
 * Define one or both of these to override the default 0-255 range.
 */
//#define FAN_MIN_PWM 50
//#define FAN_MAX_PWM 128

/**
 * FAST PWM FAN Settings
 *
 * Use to change the FAST FAN PWM frequency (if enabled in Configuration.h)
 * Combinations of PWM Modes, prescale values and TOP resolutions are used internally to produce a
 * frequency as close as possible to the desired frequency.
 *
 * FAST_PWM_FAN_FREQUENCY [undefined by default]
 *   Set this to your desired frequency.
 *   If left undefined this defaults to F = F_CPU/(2*255*1)
 *   ie F = 31.4 Khz on 16 MHz microcontrollers or F = 39.2 KHz on 20 MHz microcontrollers
 *   These defaults are the same as with the old FAST_PWM_FAN implementation - no migration is required
 *   NOTE: Setting very low frequencies (< 10 Hz) may result in unexpected timer behavior.
 *
 * USE_OCR2A_AS_TOP [undefined by default]
 *   Boards that use TIMER2 for PWM have limitations resulting in only a few possible frequencies on TIMER2:
 *   16MHz MCUs: [62.5KHz, 31.4KHz (default), 7.8KHz, 3.92KHz, 1.95KHz, 977Hz, 488Hz, 244Hz, 60Hz, 122Hz, 30Hz]
 *   20MHz MCUs: [78.1KHz, 39.2KHz (default), 9.77KHz, 4.9KHz, 2.44KHz, 1.22KHz, 610Hz, 305Hz, 153Hz, 76Hz, 38Hz]
 *   A greater range can be achieved by enabling USE_OCR2A_AS_TOP. But note that this option blocks the use of
 *   PWM on pin OC2A. Only use this option if you don't need PWM on 0C2A. (Check your schematic.)
 *   USE_OCR2A_AS_TOP sacrifices duty cycle control resolution to achieve this broader range of frequencies.
 */
#if ENABLED(FAST_PWM_FAN)
  //#define FAST_PWM_FAN_FREQUENCY 31400
  //#define USE_OCR2A_AS_TOP
#endif

// @section extruder

/**
 * Extruder cooling fans
 *
 * Extruder auto fans automatically turn on when their extruders'
 * temperatures go above EXTRUDER_AUTO_FAN_TEMPERATURE.
 *
 * Your board's pins file specifies the recommended pins. Override those here
 * or set to -1 to disable completely.
 *
 * Multiple extruders can be assigned to the same pin in which case
 * the fan will turn on when any selected extruder is above the threshold.
 */
#define E0_AUTO_FAN_PIN -1
#define E1_AUTO_FAN_PIN -1
#define E2_AUTO_FAN_PIN -1
#define E3_AUTO_FAN_PIN -1
#define E4_AUTO_FAN_PIN -1
#define E5_AUTO_FAN_PIN -1
#define CHAMBER_AUTO_FAN_PIN -1

#define EXTRUDER_AUTO_FAN_TEMPERATURE 50
#define EXTRUDER_AUTO_FAN_SPEED 255   // 255 == full speed
#define CHAMBER_AUTO_FAN_TEMPERATURE 30
#define CHAMBER_AUTO_FAN_SPEED 255

/**
 * Part-Cooling Fan Multiplexer
 *
 * This feature allows you to digitally multiplex the fan output.
 * The multiplexer is automatically switched at tool-change.
 * Set FANMUX[012]_PINs below for up to 2, 4, or 8 multiplexed fans.
 */
#define FANMUX0_PIN -1
#define FANMUX1_PIN -1
#define FANMUX2_PIN -1

/**
 * M355 Case Light on-off / brightness
 */
//#define CASE_LIGHT_ENABLE
#if ENABLED(CASE_LIGHT_ENABLE)
  //#define CASE_LIGHT_PIN 4                  // Override the default pin if needed
  #define INVERT_CASE_LIGHT false             // Set true if Case Light is ON when pin is LOW
  #define CASE_LIGHT_DEFAULT_ON true          // Set default power-up state on
  #define CASE_LIGHT_DEFAULT_BRIGHTNESS 105   // Set default power-up brightness (0-255, requires PWM pin)
  //#define CASE_LIGHT_MENU                   // Add Case Light options to the LCD menu
  //#define CASE_LIGHT_NO_BRIGHTNESS          // Disable brightness control. Enable for non-PWM lighting.
  //#define CASE_LIGHT_USE_NEOPIXEL           // Use Neopixel LED as case light, requires NEOPIXEL_LED.
  #if ENABLED(CASE_LIGHT_USE_NEOPIXEL)
    #define CASE_LIGHT_NEOPIXEL_COLOR { 255, 255, 255, 255 } // { Red, Green, Blue, White }
  #endif
#endif

// @section homing

// If you want endstops to stay on (by default) even when not homing
// enable this option. Override at any time with M120, M121.
//#define ENDSTOPS_ALWAYS_ON_DEFAULT

// @section extras

//#define Z_LATE_ENABLE // Enable Z the last moment. Needed if your Z driver overheats.

// Employ an external closed loop controller. Override pins here if needed.
//#define EXTERNAL_CLOSED_LOOP_CONTROLLER
#if ENABLED(EXTERNAL_CLOSED_LOOP_CONTROLLER)
  //#define CLOSED_LOOP_ENABLE_PIN        -1
  //#define CLOSED_LOOP_MOVE_COMPLETE_PIN -1
#endif

/**
 * Dual Steppers / Dual Endstops
 *
 * This section will allow you to use extra E drivers to drive a second motor for X, Y, or Z axes.
 *
 * For example, set X_DUAL_STEPPER_DRIVERS setting to use a second motor. If the motors need to
 * spin in opposite directions set INVERT_X2_VS_X_DIR. If the second motor needs its own endstop
 * set X_DUAL_ENDSTOPS. This can adjust for "racking." Use X2_USE_ENDSTOP to set the endstop plug
 * that should be used for the second endstop. Extra endstops will appear in the output of 'M119'.
 *
 * Use X_DUAL_ENDSTOP_ADJUSTMENT to adjust for mechanical imperfection. After homing both motors
 * this offset is applied to the X2 motor. To find the offset home the X axis, and measure the error
 * in X2. Dual endstop offsets can be set at runtime with 'M666 X<offset> Y<offset> Z<offset>'.
 */

//#define X_DUAL_STEPPER_DRIVERS
#if ENABLED(X_DUAL_STEPPER_DRIVERS)
  #define INVERT_X2_VS_X_DIR true   // Set 'true' if X motors should rotate in opposite directions
  //#define X_DUAL_ENDSTOPS
  #if ENABLED(X_DUAL_ENDSTOPS)
    #define X2_USE_ENDSTOP _XMAX_
    #define X_DUAL_ENDSTOPS_ADJUSTMENT  0
  #endif
#endif

//#define Y_DUAL_STEPPER_DRIVERS
#if ENABLED(Y_DUAL_STEPPER_DRIVERS)
  #define INVERT_Y2_VS_Y_DIR true   // Set 'true' if Y motors should rotate in opposite directions
  //#define Y_DUAL_ENDSTOPS
  #if ENABLED(Y_DUAL_ENDSTOPS)
    #define Y2_USE_ENDSTOP _YMAX_
    #define Y_DUAL_ENDSTOPS_ADJUSTMENT  0
  #endif
#endif

#define Z_DUAL_STEPPER_DRIVERS
#if ENABLED(Z_DUAL_STEPPER_DRIVERS)
  //#define Z_DUAL_ENDSTOPS
  #if ENABLED(Z_DUAL_ENDSTOPS)
    #define Z2_USE_ENDSTOP _ZMAX_
    #define Z_DUAL_ENDSTOPS_ADJUSTMENT  0
  #endif
#endif

//#define Z_TRIPLE_STEPPER_DRIVERS
#if ENABLED(Z_TRIPLE_STEPPER_DRIVERS)
  //#define Z_TRIPLE_ENDSTOPS
  #if ENABLED(Z_TRIPLE_ENDSTOPS)
    #define Z2_USE_ENDSTOP _XMAX_
    #define Z3_USE_ENDSTOP _YMAX_
    #define Z_TRIPLE_ENDSTOPS_ADJUSTMENT2  0
    #define Z_TRIPLE_ENDSTOPS_ADJUSTMENT3  0
  #endif
#endif

/**
 * Dual X Carriage
 *
 * This setup has two X carriages that can move independently, each with its own hotend.
 * The carriages can be used to print an object with two colors or materials, or in
 * "duplication mode" it can print two identical or X-mirrored objects simultaneously.
 * The inactive carriage is parked automatically to prevent oozing.
 * X1 is the left carriage, X2 the right. They park and home at opposite ends of the X axis.
 * By default the X2 stepper is assigned to the first unused E plug on the board.
 *
 * The following Dual X Carriage modes can be selected with M605 S<mode>:
 *
 *   0 : (FULL_CONTROL) The slicer has full control over both X-carriages and can achieve optimal travel
 *       results as long as it supports dual X-carriages. (M605 S0)
 *
 *   1 : (AUTO_PARK) The firmware automatically parks and unparks the X-carriages on tool-change so
 *       that additional slicer support is not required. (M605 S1)
 *
 *   2 : (DUPLICATION) The firmware moves the second X-carriage and extruder in synchronization with
 *       the first X-carriage and extruder, to print 2 copies of the same object at the same time.
 *       Set the constant X-offset and temperature differential with M605 S2 X[offs] R[deg] and
 *       follow with M605 S2 to initiate duplicated movement.
 *
 *   3 : (MIRRORED) Formbot/Vivedino-inspired mirrored mode in which the second extruder duplicates
 *       the movement of the first except the second extruder is reversed in the X axis.
 *       Set the initial X offset and temperature differential with M605 S2 X[offs] R[deg] and
 *       follow with M605 S3 to initiate mirrored movement.
 */
//#define DUAL_X_CARRIAGE
#if ENABLED(DUAL_X_CARRIAGE)
  #define X1_MIN_POS X_MIN_POS   // Set to X_MIN_POS
  #define X1_MAX_POS X_BED_SIZE  // Set a maximum so the first X-carriage can't hit the parked second X-carriage
  #define X2_MIN_POS    80       // Set a minimum to ensure the  second X-carriage can't hit the parked first X-carriage
  #define X2_MAX_POS   353       // Set this to the distance between toolheads when both heads are homed
  #define X2_HOME_DIR    1       // Set to 1. The second X-carriage always homes to the maximum endstop position
  #define X2_HOME_POS X2_MAX_POS // Default X2 home position. Set to X2_MAX_POS.
                      // However: In this mode the HOTEND_OFFSET_X value for the second extruder provides a software
                      // override for X2_HOME_POS. This also allow recalibration of the distance between the two endstops
                      // without modifying the firmware (through the "M218 T1 X???" command).
                      // Remember: you should set the second extruder x-offset to 0 in your slicer.

  // This is the default power-up mode which can be later using M605.
  #define DEFAULT_DUAL_X_CARRIAGE_MODE DXC_AUTO_PARK_MODE

  // Default x offset in duplication mode (typically set to half print bed width)
  #define DEFAULT_DUPLICATION_X_OFFSET 100

#endif // DUAL_X_CARRIAGE

// Activate a solenoid on the active extruder with M380. Disable all with M381.
// Define SOL0_PIN, SOL1_PIN, etc., for each extruder that has a solenoid.
//#define EXT_SOLENOID

// @section homing

// Homing hits each endstop, retracts by these distances, then does a slower bump.
#define X_HOME_BUMP_MM 5
#define Y_HOME_BUMP_MM 5
#define Z_HOME_BUMP_MM 2
#define HOMING_BUMP_DIVISOR { 2, 2, 4 }  // Re-Bump Speed Divisor (Divides the Homing Feedrate)
#define QUICK_HOME                     // If homing includes X and Y, do a diagonal move initially
//#define HOMING_BACKOFF_MM { 2, 2, 2 }  // (mm) Move away from the endstops after homing

// When G28 is called, this option will make Y home before X
//#define HOME_Y_BEFORE_X

// Enable this if X or Y can't home without homing the other axis first.
//#define CODEPENDENT_XY_HOMING

#if ENABLED(BLTOUCH)
  /**
   * Either: Use the defaults (recommended) or: For special purposes, use the following DEFINES
   * Do not activate settings that the probe might not understand. Clones might misunderstand
   * advanced commands.
   *
   * Note: If the probe is not deploying, check a "Cmd: Reset" and "Cmd: Self-Test" and then
   *       check the wiring of the BROWN, RED and ORANGE wires.
   *
   * Note: If the trigger signal of your probe is not being recognized, it has been very often
   *       because the BLACK and WHITE wires needed to be swapped. They are not "interchangeable"
   *       like they would be with a real switch. So please check the wiring first.
   *
   * Settings for all BLTouch and clone probes:
   */

  // Safety: The probe needs time to recognize the command.
  //         Minimum command delay (ms). Enable and increase if needed.
  //#define BLTOUCH_DELAY 500

  /**
   * Settings for BLTOUCH Classic 1.2, 1.3 or BLTouch Smart 1.0, 2.0, 2.2, 3.0, 3.1, and most clones:
   */

  // Feature: Switch into SW mode after a deploy. It makes the output pulse longer. Can be useful
  //          in special cases, like noisy or filtered input configurations.
  //#define BLTOUCH_FORCE_SW_MODE

  /**
   * Settings for BLTouch Smart 3.0 and 3.1
   * Summary:
   *   - Voltage modes: 5V and OD (open drain - "logic voltage free") output modes
   *   - High-Speed mode
   *   - Disable LCD voltage options
   */

  /**
   * Danger: Don't activate 5V mode unless attached to a 5V-tolerant controller!
   * V3.0 or 3.1: Set default mode to 5V mode at Marlin startup.
   * If disabled, OD mode is the hard-coded default on 3.0
   * On startup, Marlin will compare its eeprom to this vale. If the selected mode
   * differs, a mode set eeprom write will be completed at initialization.
   * Use the option below to force an eeprom write to a V3.1 probe regardless.
   */
  //#define BLTOUCH_SET_5V_MODE

  /**
   * Safety: Activate if connecting a probe with an unknown voltage mode.
   * V3.0: Set a probe into mode selected above at Marlin startup. Required for 5V mode on 3.0
   * V3.1: Force a probe with unknown mode into selected mode at Marlin startup ( = Probe EEPROM write )
   * To preserve the life of the probe, use this once then turn it off and re-flash.
   */
  //#define BLTOUCH_FORCE_MODE_SET

  /**
   * Use "HIGH SPEED" mode for probing.
   * Danger: Disable if your probe sometimes fails. Only suitable for stable well-adjusted systems.
   * This feature was designed for Delta's with very fast Z moves however higher speed cartesians may function
   * If the machine cannot raise the probe fast enough after a trigger, it may enter a fault state.
   */
  //#define BLTOUCH_HS_MODE

  // Safety: Enable voltage mode settings in the LCD menu.
  //#define BLTOUCH_LCD_VOLTAGE_MENU

#endif // BLTOUCH

/**
 * Z Steppers Auto-Alignment
 * Add the G34 command to align multiple Z steppers using a bed probe.
 */
#define Z_STEPPER_AUTO_ALIGN
#if ENABLED(Z_STEPPER_AUTO_ALIGN)
  // Define probe X and Y positions for Z1, Z2 [, Z3]
  #define Z_STEPPER_ALIGN_X {  15, 195 }
  #define Z_STEPPER_ALIGN_Y { 105, 105 }
  // Set number of iterations to align
  #define Z_STEPPER_ALIGN_ITERATIONS 3
  // Enable to restore leveling setup after operation
  #define RESTORE_LEVELING_AFTER_G34

  // On a 300mm bed a 5% grade would give a misalignment of ~1.5cm
  #define G34_MAX_GRADE  5  // (%) Maximum incline G34 will handle

  // Use the amplification factor to de-/increase correction step.
  // In case the stepper (spindle) position is further out than the test point
  // Use a value > 1. NOTE: This may cause instability
  #define Z_STEPPER_ALIGN_AMP 1.0
  // Stop criterion. If the accuracy is better than this stop iterating early
  #define Z_STEPPER_ALIGN_ACC 0.02
#endif

// @section machine

#define AXIS_RELATIVE_MODES { false, false, false, false }

// Add a Duplicate option for well-separated conjoined nozzles
//#define MULTI_NOZZLE_DUPLICATION

// By default pololu step drivers require an active high signal. However, some high power drivers require an active low signal as step.
#define INVERT_X_STEP_PIN false
#define INVERT_Y_STEP_PIN false
#define INVERT_Z_STEP_PIN false
#define INVERT_E_STEP_PIN false

// Default stepper release if idle. Set to 0 to deactivate.
// Steppers will shut down DEFAULT_STEPPER_DEACTIVE_TIME seconds after the last move when DISABLE_INACTIVE_? is true.
// Time can be set by M18 and M84.
#define DEFAULT_STEPPER_DEACTIVE_TIME 5*60
#define DISABLE_INACTIVE_X true
#define DISABLE_INACTIVE_Y true
#define DISABLE_INACTIVE_Z true  // Set to false if the nozzle will fall down on your printed part when print has finished.
#define DISABLE_INACTIVE_E true

#define DEFAULT_MINIMUMFEEDRATE       0.0     // minimum feedrate
#define DEFAULT_MINTRAVELFEEDRATE     0.0

//#define HOME_AFTER_DEACTIVATE  // Require rehoming after steppers are deactivated

// @section lcd

#if EITHER(ULTIPANEL, EXTENSIBLE_UI)
  #define MANUAL_FEEDRATE { 50*60, 50*60, 4*60, 5*60 } // Feedrates for manual moves along X, Y, Z, E from panel
  #define SHORT_MANUAL_Z_MOVE 0.01 // (mm) Smallest manual Z move (< 0.1mm)
  #if ENABLED(ULTIPANEL)
    #define MANUAL_E_MOVES_RELATIVE // Display extruder move distance rather than "position"
    #define ULTIPANEL_FEEDMULTIPLY  // Encoder sets the feedrate multiplier on the Status Screen
  #endif
#endif

// @section motion

// Minimum time that a segment needs to take if the buffer is emptied
#define DEFAULT_MINSEGMENTTIME        20000   // (ms)

// If defined the movements slow down when the look ahead buffer is only half full
#define SLOWDOWN

// Frequency limit
// See nophead's blog for more info
// Not working O
//#define XY_FREQUENCY_LIMIT  15

// Minimum planner junction speed. Sets the default minimum speed the planner plans for at the end
// of the buffer and all stops. This should not be much greater than zero and should only be changed
// if unwanted behavior is observed on a user's machine when running at very slow speeds.
#define MINIMUM_PLANNER_SPEED 0.05 // (mm/s)

//
// Backlash Compensation
// Adds extra movement to axes on direction-changes to account for backlash.
//
//#define BACKLASH_COMPENSATION
#if ENABLED(BACKLASH_COMPENSATION)
  // Define values for backlash distance and correction.
  // If BACKLASH_GCODE is enabled these values are the defaults.
  #define BACKLASH_DISTANCE_MM { 0, 0, 0 } // (mm)
  #define BACKLASH_CORRECTION    0.0       // 0.0 = no correction; 1.0 = full correction

  // Set BACKLASH_SMOOTHING_MM to spread backlash correction over multiple segments
  // to reduce print artifacts. (Enabling this is costly in memory and computation!)
  //#define BACKLASH_SMOOTHING_MM 3 // (mm)

  // Add runtime configuration and tuning of backlash values (M425)
  #define BACKLASH_GCODE

  #if ENABLED(BACKLASH_GCODE)
    // Measure the Z backlash when probing (G29) and set with "M425 Z"
    #define MEASURE_BACKLASH_WHEN_PROBING

    #if ENABLED(MEASURE_BACKLASH_WHEN_PROBING)
      // When measuring, the probe will move up to BACKLASH_MEASUREMENT_LIMIT
      // mm away from point of contact in BACKLASH_MEASUREMENT_RESOLUTION
      // increments while checking for the contact to be broken.
      #define BACKLASH_MEASUREMENT_LIMIT       0.5   // (mm)
      #define BACKLASH_MEASUREMENT_RESOLUTION  0.005 // (mm)
      #define BACKLASH_MEASUREMENT_FEEDRATE    Z_PROBE_SPEED_SLOW // (mm/m)
    #endif
  #endif
#endif

/**
 * Automatic backlash, position and hotend offset calibration
 *
 * Enable G425 to run automatic calibration using an electrically-
 * conductive cube, bolt, or washer mounted on the bed.
 *
 * G425 uses the probe to touch the top and sides of the calibration object
 * on the bed and measures and/or correct positional offsets, axis backlash
 * and hotend offsets.
 *
 * Note: HOTEND_OFFSET and CALIBRATION_OBJECT_CENTER must be set to within
 *       ±5mm of true values for G425 to succeed.
 */
//#define CALIBRATION_GCODE
#if ENABLED(CALIBRATION_GCODE)

  #define CALIBRATION_MEASUREMENT_RESOLUTION     0.01 // mm

  #define CALIBRATION_FEEDRATE_SLOW             60    // mm/m
  #define CALIBRATION_FEEDRATE_FAST           1200    // mm/m
  #define CALIBRATION_FEEDRATE_TRAVEL         3000    // mm/m

  // The following parameters refer to the conical section of the nozzle tip.
  #define CALIBRATION_NOZZLE_TIP_HEIGHT          1.0  // mm
  #define CALIBRATION_NOZZLE_OUTER_DIAMETER      2.0  // mm

  // Uncomment to enable reporting (required for "G425 V", but consumes PROGMEM).
  //#define CALIBRATION_REPORTING

  // The true location and dimension the cube/bolt/washer on the bed.
  #define CALIBRATION_OBJECT_CENTER     { 264.0, -22.0,  -2.0} // mm
  #define CALIBRATION_OBJECT_DIMENSIONS {  10.0,  10.0,  10.0} // mm

  // Comment out any sides which are unreachable by the probe. For best
  // auto-calibration results, all sides must be reachable.
  #define CALIBRATION_MEASURE_RIGHT
  #define CALIBRATION_MEASURE_FRONT
  #define CALIBRATION_MEASURE_LEFT
  #define CALIBRATION_MEASURE_BACK

  // Probing at the exact top center only works if the center is flat. If
  // probing on a screwhead or hollow washer, probe near the edges.
  //#define CALIBRATION_MEASURE_AT_TOP_EDGES

  // Define pin which is read during calibration
  #ifndef CALIBRATION_PIN
    #define CALIBRATION_PIN -1 // Override in pins.h or set to -1 to use your Z endstop
    #define CALIBRATION_PIN_INVERTING false // Set to true to invert the pin
    //#define CALIBRATION_PIN_PULLDOWN
    #define CALIBRATION_PIN_PULLUP
  #endif
#endif

/**
 * Adaptive Step Smoothing increases the resolution of multi-axis moves, particularly at step frequencies
 * below 1kHz (for AVR) or 10kHz (for ARM), where aliasing between axes in multi-axis moves causes audible
 * vibration and surface artifacts. The algorithm adapts to provide the best possible step smoothing at the
 * lowest stepping frequencies.
 */
//#define ADAPTIVE_STEP_SMOOTHING

/**
 * Custom Microstepping
 * Override as-needed for your setup. Up to 3 MS pins are supported.
 */
//#define MICROSTEP1 LOW,LOW,LOW
//#define MICROSTEP2 HIGH,LOW,LOW
//#define MICROSTEP4 LOW,HIGH,LOW
//#define MICROSTEP8 HIGH,HIGH,LOW
//#define MICROSTEP16 LOW,LOW,HIGH
//#define MICROSTEP32 HIGH,LOW,HIGH

// Microstep setting (Only functional when stepper driver microstep pins are connected to MCU.
#define MICROSTEP_MODES { 16, 16, 16, 16, 16, 16 } // [1,2,4,8,16]

/**
 *  @section  stepper motor current
 *
 *  Some boards have a means of setting the stepper motor current via firmware.
 *
 *  The power on motor currents are set by:
 *    PWM_MOTOR_CURRENT - used by MINIRAMBO & ULTIMAIN_2
 *                         known compatible chips: A4982
 *    DIGIPOT_MOTOR_CURRENT - used by BQ_ZUM_MEGA_3D, RAMBO & SCOOVO_X9H
 *                         known compatible chips: AD5206
 *    DAC_MOTOR_CURRENT_DEFAULT - used by PRINTRBOARD_REVF & RIGIDBOARD_V2
 *                         known compatible chips: MCP4728
 *    DIGIPOT_I2C_MOTOR_CURRENTS - used by 5DPRINT, AZTEEG_X3_PRO, AZTEEG_X5_MINI_WIFI, MIGHTYBOARD_REVE
 *                         known compatible chips: MCP4451, MCP4018
 *
 *  Motor currents can also be set by M907 - M910 and by the LCD.
 *    M907 - applies to all.
 *    M908 - BQ_ZUM_MEGA_3D, RAMBO, PRINTRBOARD_REVF, RIGIDBOARD_V2 & SCOOVO_X9H
 *    M909, M910 & LCD - only PRINTRBOARD_REVF & RIGIDBOARD_V2
 */
//#define PWM_MOTOR_CURRENT { 1300, 1300, 1250 }          // Values in milliamps
//#define DIGIPOT_MOTOR_CURRENT { 135,135,135,135,135 }   // Values 0-255 (RAMBO 135 = ~0.75A, 185 = ~1A)
//#define DAC_MOTOR_CURRENT_DEFAULT { 70, 80, 90, 80 }    // Default drive percent - X, Y, Z, E axis

// Use an I2C based DIGIPOT (e.g., Azteeg X3 Pro)
//#define DIGIPOT_I2C
#if ENABLED(DIGIPOT_I2C) && !defined(DIGIPOT_I2C_ADDRESS_A)
  /**
   * Common slave addresses:
   *
   *                        A   (A shifted)   B   (B shifted)  IC
   * Smoothie              0x2C (0x58)       0x2D (0x5A)       MCP4451
   * AZTEEG_X3_PRO         0x2C (0x58)       0x2E (0x5C)       MCP4451
   * AZTEEG_X5_MINI        0x2C (0x58)       0x2E (0x5C)       MCP4451
   * AZTEEG_X5_MINI_WIFI         0x58              0x5C        MCP4451
   * MIGHTYBOARD_REVE      0x2F (0x5E)                         MCP4018
   */
  #define DIGIPOT_I2C_ADDRESS_A 0x2C  // unshifted slave address for first DIGIPOT
  #define DIGIPOT_I2C_ADDRESS_B 0x2D  // unshifted slave address for second DIGIPOT
#endif

//#define DIGIPOT_MCP4018          // Requires library from https://github.com/stawel/SlowSoftI2CMaster
#define DIGIPOT_I2C_NUM_CHANNELS 8 // 5DPRINT: 4     AZTEEG_X3_PRO: 8     MKS SBASE: 5
// Actual motor currents in Amps. The number of entries must match DIGIPOT_I2C_NUM_CHANNELS.
// These correspond to the physical drivers, so be mindful if the order is changed.
#define DIGIPOT_I2C_MOTOR_CURRENTS { 1.0, 1.0, 1.0, 1.0, 1.0, 1.0, 1.0, 1.0 }  //  AZTEEG_X3_PRO

//===========================================================================
//=============================Additional Features===========================
//===========================================================================

// @section lcd

// Change values more rapidly when the encoder is rotated faster
#define ENCODER_RATE_MULTIPLIER
#if ENABLED(ENCODER_RATE_MULTIPLIER)
  #define ENCODER_10X_STEPS_PER_SEC   30  // (steps/s) Encoder rate for 10x speed
  #define ENCODER_100X_STEPS_PER_SEC  80  // (steps/s) Encoder rate for 100x speed
#endif

// Play a beep when the feedrate is changed from the Status Screen
//#define BEEP_ON_FEEDRATE_CHANGE
#if ENABLED(BEEP_ON_FEEDRATE_CHANGE)
  #define FEEDRATE_CHANGE_BEEP_DURATION   10
  #define FEEDRATE_CHANGE_BEEP_FREQUENCY 440
#endif

<<<<<<< HEAD
// Include a page of printer information in the LCD Main Menu
#define LCD_INFO_MENU
#if ENABLED(LCD_INFO_MENU)
  //#define LCD_PRINTER_INFO_IS_BOOTSCREEN // Show bootscreen(s) instead of Printer Info pages
#endif
=======
#if HAS_LCD_MENU

  // Include a page of printer information in the LCD Main Menu
  //#define LCD_INFO_MENU
  #if ENABLED(LCD_INFO_MENU)
    //#define LCD_PRINTER_INFO_IS_BOOTSCREEN // Show bootscreen(s) instead of Printer Info pages
  #endif

  /**
   * LED Control Menu
   * Add LED Control to the LCD menu
   */
  //#define LED_CONTROL_MENU
  #if ENABLED(LED_CONTROL_MENU)
    #define LED_COLOR_PRESETS                 // Enable the Preset Color menu option
    #if ENABLED(LED_COLOR_PRESETS)
      #define LED_USER_PRESET_RED        255  // User defined RED value
      #define LED_USER_PRESET_GREEN      128  // User defined GREEN value
      #define LED_USER_PRESET_BLUE         0  // User defined BLUE value
      #define LED_USER_PRESET_WHITE      255  // User defined WHITE value
      #define LED_USER_PRESET_BRIGHTNESS 255  // User defined intensity
      //#define LED_USER_PRESET_STARTUP       // Have the printer display the user preset color on startup
    #endif
  #endif

#endif // HAS_LCD_MENU
>>>>>>> 33f6d772

// Scroll a longer status message into view
//#define STATUS_MESSAGE_SCROLLING

// On the Info Screen, display XY with one decimal place when possible
#define LCD_DECIMAL_SMALL_XY

// The timeout (in ms) to return to the status screen from sub-menus
//#define LCD_TIMEOUT_TO_STATUS 15000

// Add an 'M73' G-code to set the current percentage
//#define LCD_SET_PROGRESS_MANUALLY

#if HAS_CHARACTER_LCD && HAS_PRINT_PROGRESS
  //#define LCD_PROGRESS_BAR              // Show a progress bar on HD44780 LCDs for SD printing
  #if ENABLED(LCD_PROGRESS_BAR)
    #define PROGRESS_BAR_BAR_TIME 2000    // (ms) Amount of time to show the bar
    #define PROGRESS_BAR_MSG_TIME 3000    // (ms) Amount of time to show the status message
    #define PROGRESS_MSG_EXPIRE   0       // (ms) Amount of time to retain the status message (0=forever)
    //#define PROGRESS_MSG_ONCE           // Show the message for MSG_TIME then clear it
    //#define LCD_PROGRESS_BAR_TEST       // Add a menu item to test the progress bar
  #endif
#endif

#if ENABLED(SDSUPPORT)

  // Some RAMPS and other boards don't detect when an SD card is inserted. You can work
  // around this by connecting a push button or single throw switch to the pin defined
  // as SD_DETECT_PIN in your board's pins definitions.
  // This setting should be disabled unless you are using a push button, pulling the pin to ground.
  // Note: This is always disabled for ULTIPANEL (except ELB_FULL_GRAPHIC_CONTROLLER).
  #define SD_DETECT_INVERTED

  #define SD_FINISHED_STEPPERRELEASE true          // Disable steppers when SD Print is finished
  #define SD_FINISHED_RELEASECOMMAND "M84 X Y Z E" // You might want to keep the Z enabled so your bed stays in place.

  // Reverse SD sort to show "more recent" files first, according to the card's FAT.
  // Since the FAT gets out of order with usage, SDCARD_SORT_ALPHA is recommended.
  #define SDCARD_RATHERRECENTFIRST

  #define SD_MENU_CONFIRM_START             // Confirm the selected SD file before printing

  //#define MENU_ADDAUTOSTART               // Add a menu option to run auto#.g files

  #define EVENT_GCODE_SD_STOP "G28XY"       // G-code to run on Stop Print (e.g., "G28XY" or "G27")

  /**
   * Continue after Power-Loss (Creality3D)
   *
   * Store the current state to the SD Card at the start of each layer
   * during SD printing. If the recovery file is found at boot time, present
   * an option on the LCD screen to continue the print from the last-known
   * point in the file.
   */
  //#define POWER_LOSS_RECOVERY
  #if ENABLED(POWER_LOSS_RECOVERY)
    //#define POWER_LOSS_PIN         44 // Pin to detect power loss
    //#define POWER_LOSS_STATE     HIGH // State of pin indicating power loss
    //#define POWER_LOSS_PULL           // Set pullup / pulldown as appropriate
    //#define POWER_LOSS_PURGE_LEN   20 // (mm) Length of filament to purge on resume
    //#define POWER_LOSS_RETRACT_LEN 10 // (mm) Length of filament to retract on fail. Requires backup power.

    // Without a POWER_LOSS_PIN the following option helps reduce wear on the SD card,
    // especially with "vase mode" printing. Set too high and vases cannot be continued.
    #define POWER_LOSS_MIN_Z_CHANGE 0.05 // (mm) Minimum Z change before saving power-loss data
  #endif

  /**
   * Sort SD file listings in alphabetical order.
   *
   * With this option enabled, items on SD cards will be sorted
   * by name for easier navigation.
   *
   * By default...
   *
   *  - Use the slowest -but safest- method for sorting.
   *  - Folders are sorted to the top.
   *  - The sort key is statically allocated.
   *  - No added G-code (M34) support.
   *  - 40 item sorting limit. (Items after the first 40 are unsorted.)
   *
   * SD sorting uses static allocation (as set by SDSORT_LIMIT), allowing the
   * compiler to calculate the worst-case usage and throw an error if the SRAM
   * limit is exceeded.
   *
   *  - SDSORT_USES_RAM provides faster sorting via a static directory buffer.
   *  - SDSORT_USES_STACK does the same, but uses a local stack-based buffer.
   *  - SDSORT_CACHE_NAMES will retain the sorted file listing in RAM. (Expensive!)
   *  - SDSORT_DYNAMIC_RAM only uses RAM when the SD menu is visible. (Use with caution!)
   */
  //#define SDCARD_SORT_ALPHA

  // SD Card Sorting options
  #if ENABLED(SDCARD_SORT_ALPHA)
    #define SDSORT_LIMIT       40     // Maximum number of sorted items (10-256). Costs 27 bytes each.
    #define FOLDER_SORTING     -1     // -1=above  0=none  1=below
    #define SDSORT_GCODE       false  // Allow turning sorting on/off with LCD and M34 g-code.
    #define SDSORT_USES_RAM    false  // Pre-allocate a static array for faster pre-sorting.
    #define SDSORT_USES_STACK  false  // Prefer the stack for pre-sorting to give back some SRAM. (Negated by next 2 options.)
    #define SDSORT_CACHE_NAMES false  // Keep sorted items in RAM longer for speedy performance. Most expensive option.
    #define SDSORT_DYNAMIC_RAM false  // Use dynamic allocation (within SD menus). Least expensive option. Set SDSORT_LIMIT before use!
    #define SDSORT_CACHE_VFATS 2      // Maximum number of 13-byte VFAT entries to use for sorting.
                                      // Note: Only affects SCROLL_LONG_FILENAMES with SDSORT_CACHE_NAMES but not SDSORT_DYNAMIC_RAM.
  #endif

  // This allows hosts to request long names for files and folders with M33
  //#define LONG_FILENAME_HOST_SUPPORT

  // Enable this option to scroll long filenames in the SD card menu
  //#define SCROLL_LONG_FILENAMES

  // Leave the heaters on after Stop Print (not recommended!)
  //#define SD_ABORT_NO_COOLDOWN

  /**
   * This option allows you to abort SD printing when any endstop is triggered.
   * This feature must be enabled with "M540 S1" or from the LCD menu.
   * To have any effect, endstops must be enabled during SD printing.
   */
  //#define SD_ABORT_ON_ENDSTOP_HIT

  /**
   * This option makes it easier to print the same SD Card file again.
   * On print completion the LCD Menu will open with the file selected.
   * You can just click to start the print, or navigate elsewhere.
   */
  //#define SD_REPRINT_LAST_SELECTED_FILE

  /**
   * Auto-report SdCard status with M27 S<seconds>
   */
  //#define AUTO_REPORT_SD_STATUS

  /**
   * Support for USB thumb drives using an Arduino USB Host Shield or
   * equivalent MAX3421E breakout board. The USB thumb drive will appear
   * to Marlin as an SD card.
   *
   * The MAX3421E must be assigned the same pins as the SD card reader, with
   * the following pin mapping:
   *
   *    SCLK, MOSI, MISO --> SCLK, MOSI, MISO
   *    INT              --> SD_DETECT_PIN
   *    SS               --> SDSS
   */
  //#define USB_FLASH_DRIVE_SUPPORT
  #if ENABLED(USB_FLASH_DRIVE_SUPPORT)
    #define USB_CS_PIN         SDSS
    #define USB_INTR_PIN       SD_DETECT_PIN
  #endif

  /**
   * When using a bootloader that supports SD-Firmware-Flashing,
   * add a menu item to activate SD-FW-Update on the next reboot.
   *
   * Requires ATMEGA2560 (Arduino Mega)
   *
   * Tested with this bootloader:
   *   https://github.com/FleetProbe/MicroBridge-Arduino-ATMega2560
   */
  //#define SD_FIRMWARE_UPDATE
  #if ENABLED(SD_FIRMWARE_UPDATE)
    #define SD_FIRMWARE_UPDATE_EEPROM_ADDR    0x1FF
    #define SD_FIRMWARE_UPDATE_ACTIVE_VALUE   0xF0
    #define SD_FIRMWARE_UPDATE_INACTIVE_VALUE 0xFF
  #endif

  // Add an optimized binary file transfer mode, initiated with 'M28 B1'
  //#define BINARY_FILE_TRANSFER

  #if HAS_SDCARD_CONNECTION
    /**
     * Set this option to one of the following (or the board's defaults apply):
     *
     *           LCD - Use the SD drive in the external LCD controller.
     *       ONBOARD - Use the SD drive on the control board. (No SD_DETECT_PIN. M21 to init.)
     *  CUSTOM_CABLE - Use a custom cable to access the SD (as defined in a pins file).
     *
     * :[ 'LCD', 'ONBOARD', 'CUSTOM_CABLE' ]
     */
    //#define SDCARD_CONNECTION LCD
  #endif

#endif // SDSUPPORT

/**
 * By default an onboard SD card reader may be shared as a USB mass-
 * storage device. This option hides the SD card from the host PC.
 */
//#define NO_SD_HOST_DRIVE   // Disable SD Card access over USB (for security).

/**
 * Additional options for Graphical Displays
 *
 * Use the optimizations here to improve printing performance,
 * which can be adversely affected by graphical display drawing,
 * especially when doing several short moves, and when printing
 * on DELTA and SCARA machines.
 *
 * Some of these options may result in the display lagging behind
 * controller events, as there is a trade-off between reliable
 * printing performance versus fast display updates.
 */
#if HAS_GRAPHICAL_LCD
  // Show SD percentage next to the progress bar
  //#define DOGM_SD_PERCENT

  // Enable to save many cycles by drawing a hollow frame on the Info Screen
  #define XYZ_HOLLOW_FRAME

  // Enable to save many cycles by drawing a hollow frame on Menu Screens
  #define MENU_HOLLOW_FRAME

  // A bigger font is available for edit items. Costs 3120 bytes of PROGMEM.
  // Western only. Not available for Cyrillic, Kana, Turkish, Greek, or Chinese.
  //#define USE_BIG_EDIT_FONT

  // A smaller font may be used on the Info Screen. Costs 2300 bytes of PROGMEM.
  // Western only. Not available for Cyrillic, Kana, Turkish, Greek, or Chinese.
  #define USE_SMALL_INFOFONT

  // Enable this option and reduce the value to optimize screen updates.
  // The normal delay is 10µs. Use the lowest value that still gives a reliable display.
  //#define DOGM_SPI_DELAY_US 5

  // Swap the CW/CCW indicators in the graphics overlay
  //#define OVERLAY_GFX_REVERSE

  /**
   * ST7920-based LCDs can emulate a 16 x 4 character display using
   * the ST7920 character-generator for very fast screen updates.
   * Enable LIGHTWEIGHT_UI to use this special display mode.
   *
   * Since LIGHTWEIGHT_UI has limited space, the position and status
   * message occupy the same line. Set STATUS_EXPIRE_SECONDS to the
   * length of time to display the status message before clearing.
   *
   * Set STATUS_EXPIRE_SECONDS to zero to never clear the status.
   * This will prevent position updates from being displayed.
   */
  #if ENABLED(U8GLIB_ST7920)
    //#define LIGHTWEIGHT_UI
    #if ENABLED(LIGHTWEIGHT_UI)
      #define STATUS_EXPIRE_SECONDS 20
    #endif
  #endif

  /**
   * Status (Info) Screen customizations
   * These options may affect code size and screen render time.
   * Custom status screens can forcibly override these settings.
   */
  //#define STATUS_COMBINE_HEATERS    // Use combined heater images instead of separate ones
  //#define STATUS_HOTEND_NUMBERLESS  // Use plain hotend icons instead of numbered ones (with 2+ hotends)
  #define STATUS_HOTEND_INVERTED      // Show solid nozzle bitmaps when heating (Requires STATUS_HOTEND_ANIM)
  #define STATUS_HOTEND_ANIM          // Use a second bitmap to indicate hotend heating
  #define STATUS_BED_ANIM             // Use a second bitmap to indicate bed heating
  #define STATUS_CHAMBER_ANIM         // Use a second bitmap to indicate chamber heating
  //#define STATUS_ALT_BED_BITMAP     // Use the alternative bed bitmap
  //#define STATUS_ALT_FAN_BITMAP     // Use the alternative fan bitmap
  //#define STATUS_FAN_FRAMES 3       // :[0,1,2,3,4] Number of fan animation frames
  //#define STATUS_HEAT_PERCENT       // Show heating in a progress bar
  //#define BOOT_MARLIN_LOGO_SMALL    // Show a smaller Marlin logo on the Boot Screen (saving 399 bytes of flash)
  //#define BOOT_MARLIN_LOGO_ANIMATED // Animated Marlin logo. Costs ~‭3260 (or ~940) bytes of PROGMEM.

  // Frivolous Game Options
  //#define MARLIN_BRICKOUT
  //#define MARLIN_INVADERS
  //#define MARLIN_SNAKE
  //#define GAMES_EASTER_EGG          // Add extra blank lines above the "Games" sub-menu

#endif // HAS_GRAPHICAL_LCD

//
// Lulzbot Touch UI
//
#if ENABLED(LULZBOT_TOUCH_UI)
  // Display board used
  //#define LCD_FTDI_VM800B35A        // FTDI 3.5" with FT800 (320x240)
  //#define LCD_4DSYSTEMS_4DLCD_FT843 // 4D Systems 4.3" (480x272)
  //#define LCD_HAOYU_FT800CB         // Haoyu with 4.3" or 5" (480x272)
  //#define LCD_HAOYU_FT810CB         // Haoyu with 5" (800x480)
  //#define LCD_ALEPHOBJECTS_CLCD_UI  // Aleph Objects Color LCD UI

  // Correct the resolution if not using the stock TFT panel.
  //#define TOUCH_UI_320x240
  //#define TOUCH_UI_480x272
  //#define TOUCH_UI_800x480

  // Mappings for boards with a standard RepRapDiscount Display connector
  //#define AO_EXP1_PINMAP    // AlephObjects CLCD UI EXP1 mapping
  //#define AO_EXP2_PINMAP    // AlephObjects CLCD UI EXP2 mapping
  //#define CR10_TFT_PINMAP   // Rudolph Riedel's CR10 pin mapping
  //#define OTHER_PIN_LAYOUT  // Define pins manually below
  #if ENABLED(OTHER_PIN_LAYOUT)
    // The pins for CS and MOD_RESET (PD) must be chosen.
    #define CLCD_MOD_RESET  9
    #define CLCD_SPI_CS    10

    // If using software SPI, specify pins for SCLK, MOSI, MISO
    //#define CLCD_USE_SOFT_SPI
    #if ENABLED(CLCD_USE_SOFT_SPI)
      #define CLCD_SOFT_SPI_MOSI 11
      #define CLCD_SOFT_SPI_MISO 12
      #define CLCD_SOFT_SPI_SCLK 13
    #endif
  #endif

  // Display Orientation. An inverted (i.e. upside-down) display
  // is supported on the FT800. The FT810 and beyond also support
  // portrait and mirrored orientations.
  //#define TOUCH_UI_INVERTED
  //#define TOUCH_UI_PORTRAIT
  //#define TOUCH_UI_MIRRORED

  // Use a numeric passcode for "Screen lock" keypad.
  // (recommended for smaller displays)
  //#define TOUCH_UI_PASSCODE
#endif

// @section safety

/**
 * The watchdog hardware timer will do a reset and disable all outputs
 * if the firmware gets too overloaded to read the temperature sensors.
 *
 * If you find that watchdog reboot causes your AVR board to hang forever,
 * enable WATCHDOG_RESET_MANUAL to use a custom timer instead of WDTO.
 * NOTE: This method is less reliable as it can only catch hangups while
 * interrupts are enabled.
 */
#define USE_WATCHDOG
#if ENABLED(USE_WATCHDOG)
  //#define WATCHDOG_RESET_MANUAL
#endif

// @section lcd

/**
 * Babystepping enables movement of the axes by tiny increments without changing
 * the current position values. This feature is used primarily to adjust the Z
 * axis in the first layer of a print in real-time.
 *
 * Warning: Does not respect endstops!
 */
//#define BABYSTEPPING
#if ENABLED(BABYSTEPPING)
  //#define BABYSTEP_WITHOUT_HOMING
  //#define BABYSTEP_XY                     // Also enable X/Y Babystepping. Not supported on DELTA!
  #define BABYSTEP_INVERT_Z false           // Change if Z babysteps should go the other way
  #define BABYSTEP_MULTIPLICATOR  1         // Babysteps are very small. Increase for faster motion.

  //#define DOUBLECLICK_FOR_Z_BABYSTEPPING  // Double-click on the Status Screen for Z Babystepping.
  #if ENABLED(DOUBLECLICK_FOR_Z_BABYSTEPPING)
    #define DOUBLECLICK_MAX_INTERVAL 1250   // Maximum interval between clicks, in milliseconds.
                                            // Note: Extra time may be added to mitigate controller latency.
    //#define BABYSTEP_ALWAYS_AVAILABLE     // Allow babystepping at all times (not just during movement).
    //#define MOVE_Z_WHEN_IDLE              // Jump to the move Z menu on doubleclick when printer is idle.
    #if ENABLED(MOVE_Z_WHEN_IDLE)
      #define MOVE_Z_IDLE_MULTIPLICATOR 1   // Multiply 1mm by this factor for the move step size.
    #endif
  #endif

  //#define BABYSTEP_DISPLAY_TOTAL          // Display total babysteps since last G28

  //#define BABYSTEP_ZPROBE_OFFSET          // Combine M851 Z and Babystepping
  #if ENABLED(BABYSTEP_ZPROBE_OFFSET)
    //#define BABYSTEP_HOTEND_Z_OFFSET      // For multiple hotends, babystep relative Z offsets
    //#define BABYSTEP_ZPROBE_GFX_OVERLAY   // Enable graphical overlay on Z-offset editor
  #endif
#endif

// @section extruder

/**
 * Linear Pressure Control v1.5
 *
 * Assumption: advance [steps] = k * (delta velocity [steps/s])
 * K=0 means advance disabled.
 *
 * NOTE: K values for LIN_ADVANCE 1.5 differ from earlier versions!
 *
 * Set K around 0.22 for 3mm PLA Direct Drive with ~6.5cm between the drive gear and heatbreak.
 * Larger K values will be needed for flexible filament and greater distances.
 * If this algorithm produces a higher speed offset than the extruder can handle (compared to E jerk)
 * print acceleration will be reduced during the affected moves to keep within the limit.
 *
 * See http://marlinfw.org/docs/features/lin_advance.html for full instructions.
 * Mention @Sebastianv650 on GitHub to alert the author of any issues.
 */
//#define LIN_ADVANCE
#if ENABLED(LIN_ADVANCE)
  //#define EXTRA_LIN_ADVANCE_K // Enable for second linear advance constants
  #define LIN_ADVANCE_K 0.22    // Unit: mm compression per 1mm/s extruder speed
  //#define LA_DEBUG            // If enabled, this will generate debug information output over USB.
#endif

// @section leveling

#if EITHER(MESH_BED_LEVELING, AUTO_BED_LEVELING_UBL)
  // Override the mesh area if the automatic (max) area is too large
  //#define MESH_MIN_X MESH_INSET
  //#define MESH_MIN_Y MESH_INSET
  //#define MESH_MAX_X X_BED_SIZE - (MESH_INSET)
  //#define MESH_MAX_Y Y_BED_SIZE - (MESH_INSET)
#endif

/**
 * Repeatedly attempt G29 leveling until it succeeds.
 * Stop after G29_MAX_RETRIES attempts.
 */
//#define G29_RETRY_AND_RECOVER
#if ENABLED(G29_RETRY_AND_RECOVER)
  #define G29_MAX_RETRIES 3
  #define G29_HALT_ON_FAILURE
  /**
   * Specify the GCODE commands that will be executed when leveling succeeds,
   * between attempts, and after the maximum number of retries have been tried.
   */
  #define G29_SUCCESS_COMMANDS "M117 Bed leveling done."
  #define G29_RECOVER_COMMANDS "M117 Probe failed. Rewiping.\nG28\nG12 P0 S12 T0"
  #define G29_FAILURE_COMMANDS "M117 Bed leveling failed.\nG0 Z10\nM300 P25 S880\nM300 P50 S0\nM300 P25 S880\nM300 P50 S0\nM300 P25 S880\nM300 P50 S0\nG4 S1"

#endif

// @section extras

//
// G2/G3 Arc Support
//
//#define ARC_SUPPORT               // Disable this feature to save ~3226 bytes
#if ENABLED(ARC_SUPPORT)
  #define MM_PER_ARC_SEGMENT  1   // Length of each arc segment
  #define MIN_ARC_SEGMENTS   24   // Minimum number of segments in a complete circle
  #define N_ARC_CORRECTION   25   // Number of interpolated segments between corrections
  //#define ARC_P_CIRCLES         // Enable the 'P' parameter to specify complete circles
  //#define CNC_WORKSPACE_PLANES  // Allow G2/G3 to operate in XY, ZX, or YZ planes
#endif

// Support for G5 with XYZE destination and IJPQ offsets. Requires ~2666 bytes.
//#define BEZIER_CURVE_SUPPORT

/**
 * G38 Probe Target
 *
 * This option adds G38.2 and G38.3 (probe towards target)
 * and optionally G38.4 and G38.5 (probe away from target).
 * Set MULTIPLE_PROBING for G38 to probe more than once.
 */
//#define G38_PROBE_TARGET
#if ENABLED(G38_PROBE_TARGET)
  //#define G38_PROBE_AWAY        // Include G38.4 and G38.5 to probe away from target
  #define G38_MINIMUM_MOVE 0.0275 // (mm) Minimum distance that will produce a move.
#endif

// Moves (or segments) with fewer steps than this will be joined with the next move
#define MIN_STEPS_PER_SEGMENT 6

/**
 * Minimum delay after setting the stepper DIR (in ns)
 *     0 : No delay (Expect at least 10µS since one Stepper ISR must transpire)
 *    20 : Minimum for TMC2xxx drivers
 *   200 : Minimum for A4988 drivers
 *   400 : Minimum for A5984 drivers
 *   500 : Minimum for LV8729 drivers (guess, no info in datasheet)
 *   650 : Minimum for DRV8825 drivers
 *  1500 : Minimum for TB6600 drivers (guess, no info in datasheet)
 * 15000 : Minimum for TB6560 drivers (guess, no info in datasheet)
 *
 * Override the default value based on the driver type set in Configuration.h.
 */
//#define MINIMUM_STEPPER_DIR_DELAY 650

/**
 * Minimum stepper driver pulse width (in µs)
 *   0 : Smallest possible width the MCU can produce, compatible with TMC2xxx drivers
 *   0 : Minimum 500ns for LV8729, adjusted in stepper.h
 *   1 : Minimum for A4988 and A5984 stepper drivers
 *   2 : Minimum for DRV8825 stepper drivers
 *   3 : Minimum for TB6600 stepper drivers
 *  30 : Minimum for TB6560 stepper drivers
 *
 * Override the default value based on the driver type set in Configuration.h.
 */
//#define MINIMUM_STEPPER_PULSE 2

/**
 * Maximum stepping rate (in Hz) the stepper driver allows
 *  If undefined, defaults to 1MHz / (2 * MINIMUM_STEPPER_PULSE)
 *  500000 : Maximum for A4988 stepper driver
 *  400000 : Maximum for TMC2xxx stepper drivers
 *  250000 : Maximum for DRV8825 stepper driver
 *  200000 : Maximum for LV8729 stepper driver
 *  150000 : Maximum for TB6600 stepper driver
 *   15000 : Maximum for TB6560 stepper driver
 *
 * Override the default value based on the driver type set in Configuration.h.
 */
//#define MAXIMUM_STEPPER_RATE 250000

// @section temperature

// Control heater 0 and heater 1 in parallel.
//#define HEATERS_PARALLEL

//===========================================================================
//================================= Buffers =================================
//===========================================================================

// @section hidden

// The number of linear motions that can be in the plan at any give time.
// THE BLOCK_BUFFER_SIZE NEEDS TO BE A POWER OF 2 (e.g. 8, 16, 32) because shifts and ors are used to do the ring-buffering.
#if ENABLED(SDSUPPORT)
  #define BLOCK_BUFFER_SIZE 16 // SD,LCD,Buttons take more memory, block buffer needs to be smaller
#else
  #define BLOCK_BUFFER_SIZE 16 // maximize block buffer
#endif

// @section serial

// The ASCII buffer for serial input
#define MAX_CMD_SIZE 96
#define BUFSIZE 4

// Transmission to Host Buffer Size
// To save 386 bytes of PROGMEM (and TX_BUFFER_SIZE+3 bytes of RAM) set to 0.
// To buffer a simple "ok" you need 4 bytes.
// For ADVANCED_OK (M105) you need 32 bytes.
// For debug-echo: 128 bytes for the optimal speed.
// Other output doesn't need to be that speedy.
// :[0, 2, 4, 8, 16, 32, 64, 128, 256]
#define TX_BUFFER_SIZE 32

// Host Receive Buffer Size
// Without XON/XOFF flow control (see SERIAL_XON_XOFF below) 32 bytes should be enough.
// To use flow control, set this buffer size to at least 1024 bytes.
// :[0, 2, 4, 8, 16, 32, 64, 128, 256, 512, 1024, 2048]
//#define RX_BUFFER_SIZE 1024

#if RX_BUFFER_SIZE >= 1024
  // Enable to have the controller send XON/XOFF control characters to
  // the host to signal the RX buffer is becoming full.
  //#define SERIAL_XON_XOFF
#endif

// Add M575 G-code to change the baud rate
//#define BAUD_RATE_GCODE

#if ENABLED(SDSUPPORT)
  // Enable this option to collect and display the maximum
  // RX queue usage after transferring a file to SD.
  //#define SERIAL_STATS_MAX_RX_QUEUED

  // Enable this option to collect and display the number
  // of dropped bytes after a file transfer to SD.
  //#define SERIAL_STATS_DROPPED_RX
#endif

// Enable an emergency-command parser to intercept certain commands as they
// enter the serial receive buffer, so they cannot be blocked.
// Currently handles M108, M112, M410
// Does not work on boards using AT90USB (USBCON) processors!
#define EMERGENCY_PARSER

// Bad Serial-connections can miss a received command by sending an 'ok'
// Therefore some clients abort after 30 seconds in a timeout.
// Some other clients start sending commands while receiving a 'wait'.
// This "wait" is only sent when the buffer is empty. 1 second is a good value here.
//#define NO_TIMEOUTS 1000 // Milliseconds

// Some clients will have this feature soon. This could make the NO_TIMEOUTS unnecessary.
//#define ADVANCED_OK

// Printrun may have trouble receiving long strings all at once.
// This option inserts short delays between lines of serial output.
#define SERIAL_OVERRUN_PROTECTION

// @section extras

/**
 * Extra Fan Speed
 * Adds a secondary fan speed for each print-cooling fan.
 *   'M106 P<fan> T3-255' : Set a secondary speed for <fan>
 *   'M106 P<fan> T2'     : Use the set secondary speed
 *   'M106 P<fan> T1'     : Restore the previous fan speed
 */
//#define EXTRA_FAN_SPEED

/**
 * Firmware-based and LCD-controlled retract
 *
 * Add G10 / G11 commands for automatic firmware-based retract / recover.
 * Use M207 and M208 to define parameters for retract / recover.
 *
 * Use M209 to enable or disable auto-retract.
 * With auto-retract enabled, all G1 E moves within the set range
 * will be converted to firmware-based retract/recover moves.
 *
 * Be sure to turn off auto-retract during filament change.
 *
 * Note that M207 / M208 / M209 settings are saved to EEPROM.
 *
 */
//#define FWRETRACT
#if ENABLED(FWRETRACT)
  #define FWRETRACT_AUTORETRACT           // costs ~500 bytes of PROGMEM
  #if ENABLED(FWRETRACT_AUTORETRACT)
    #define MIN_AUTORETRACT 0.1           // When auto-retract is on, convert E moves of this length and over
    #define MAX_AUTORETRACT 10.0          // Upper limit for auto-retract conversion
  #endif
  #define RETRACT_LENGTH 3                // Default retract length (positive mm)
  #define RETRACT_LENGTH_SWAP 13          // Default swap retract length (positive mm), for extruder change
  #define RETRACT_FEEDRATE 45             // Default feedrate for retracting (mm/s)
  #define RETRACT_ZRAISE 0                // Default retract Z-raise (mm)
  #define RETRACT_RECOVER_LENGTH 0        // Default additional recover length (mm, added to retract length when recovering)
  #define RETRACT_RECOVER_LENGTH_SWAP 0   // Default additional swap recover length (mm, added to retract length when recovering from extruder change)
  #define RETRACT_RECOVER_FEEDRATE 8      // Default feedrate for recovering from retraction (mm/s)
  #define RETRACT_RECOVER_FEEDRATE_SWAP 8 // Default feedrate for recovering from swap retraction (mm/s)
  #if ENABLED(MIXING_EXTRUDER)
    //#define RETRACT_SYNC_MIXING         // Retract and restore all mixing steppers simultaneously
  #endif
#endif

/**
 * Universal tool change settings.
 * Applies to all types of extruders except where explicitly noted.
 */
#if EXTRUDERS > 1
  // Z raise distance for tool-change, as needed for some extruders
  #define TOOLCHANGE_ZRAISE     2  // (mm)
  //#define TOOLCHANGE_NO_RETURN   // Never return to the previous position on tool-change

  // Retract and prime filament on tool-change
  //#define TOOLCHANGE_FILAMENT_SWAP
  #if ENABLED(TOOLCHANGE_FILAMENT_SWAP)
    #define TOOLCHANGE_FIL_SWAP_LENGTH          12  // (mm)
    #define TOOLCHANGE_FIL_EXTRA_PRIME           2  // (mm)
    #define TOOLCHANGE_FIL_SWAP_RETRACT_SPEED 3600  // (mm/m)
    #define TOOLCHANGE_FIL_SWAP_PRIME_SPEED   3600  // (mm/m)
  #endif

  /**
   * Position to park head during tool change.
   * Doesn't apply to SWITCHING_TOOLHEAD, DUAL_X_CARRIAGE, or PARKING_EXTRUDER
   */
  //#define TOOLCHANGE_PARK
  #if ENABLED(TOOLCHANGE_PARK)
    #define TOOLCHANGE_PARK_XY    { X_MIN_POS + 10, Y_MIN_POS + 10 }
    #define TOOLCHANGE_PARK_XY_FEEDRATE 6000  // (mm/m)
  #endif
#endif

/**
 * Advanced Pause
 * Experimental feature for filament change support and for parking the nozzle when paused.
 * Adds the GCode M600 for initiating filament change.
 * If PARK_HEAD_ON_PAUSE enabled, adds the GCode M125 to pause printing and park the nozzle.
 *
 * Requires an LCD display.
 * Requires NOZZLE_PARK_FEATURE.
 * This feature is required for the default FILAMENT_RUNOUT_SCRIPT.
 */
//#define ADVANCED_PAUSE_FEATURE
#if ENABLED(ADVANCED_PAUSE_FEATURE)
  #define PAUSE_PARK_RETRACT_FEEDRATE         60  // (mm/s) Initial retract feedrate.
  #define PAUSE_PARK_RETRACT_LENGTH            2  // (mm) Initial retract.
                                                  // This short retract is done immediately, before parking the nozzle.
  #define FILAMENT_CHANGE_UNLOAD_FEEDRATE     10  // (mm/s) Unload filament feedrate. This can be pretty fast.
  #define FILAMENT_CHANGE_UNLOAD_ACCEL        25  // (mm/s^2) Lower acceleration may allow a faster feedrate.
  #define FILAMENT_CHANGE_UNLOAD_LENGTH      100  // (mm) The length of filament for a complete unload.
                                                  //   For Bowden, the full length of the tube and nozzle.
                                                  //   For direct drive, the full length of the nozzle.
                                                  //   Set to 0 for manual unloading.
  #define FILAMENT_CHANGE_SLOW_LOAD_FEEDRATE   6  // (mm/s) Slow move when starting load.
  #define FILAMENT_CHANGE_SLOW_LOAD_LENGTH     0  // (mm) Slow length, to allow time to insert material.
                                                  // 0 to disable start loading and skip to fast load only
  #define FILAMENT_CHANGE_FAST_LOAD_FEEDRATE   6  // (mm/s) Load filament feedrate. This can be pretty fast.
  #define FILAMENT_CHANGE_FAST_LOAD_ACCEL     25  // (mm/s^2) Lower acceleration may allow a faster feedrate.
  #define FILAMENT_CHANGE_FAST_LOAD_LENGTH     0  // (mm) Load length of filament, from extruder gear to nozzle.
                                                  //   For Bowden, the full length of the tube and nozzle.
                                                  //   For direct drive, the full length of the nozzle.
  //#define ADVANCED_PAUSE_CONTINUOUS_PURGE       // Purge continuously up to the purge length until interrupted.
  #define ADVANCED_PAUSE_PURGE_FEEDRATE        3  // (mm/s) Extrude feedrate (after loading). Should be slower than load feedrate.
  #define ADVANCED_PAUSE_PURGE_LENGTH         50  // (mm) Length to extrude after loading.
                                                  //   Set to 0 for manual extrusion.
                                                  //   Filament can be extruded repeatedly from the Filament Change menu
                                                  //   until extrusion is consistent, and to purge old filament.
  #define ADVANCED_PAUSE_RESUME_PRIME          0  // (mm) Extra distance to prime nozzle after returning from park.
  //#define ADVANCED_PAUSE_FANS_PAUSE             // Turn off print-cooling fans while the machine is paused.

                                                  // Filament Unload does a Retract, Delay, and Purge first:
  #define FILAMENT_UNLOAD_RETRACT_LENGTH      13  // (mm) Unload initial retract length.
  #define FILAMENT_UNLOAD_DELAY             5000  // (ms) Delay for the filament to cool after retract.
  #define FILAMENT_UNLOAD_PURGE_LENGTH         8  // (mm) An unretract is done, then this length is purged.

  #define PAUSE_PARK_NOZZLE_TIMEOUT           45  // (seconds) Time limit before the nozzle is turned off for safety.
  #define FILAMENT_CHANGE_ALERT_BEEPS         10  // Number of alert beeps to play when a response is needed.
  #define PAUSE_PARK_NO_STEPPER_TIMEOUT           // Enable for XYZ steppers to stay powered on during filament change.

  //#define PARK_HEAD_ON_PAUSE                    // Park the nozzle during pause and filament change.
  //#define HOME_BEFORE_FILAMENT_CHANGE           // Ensure homing has been completed prior to parking for filament change

  //#define FILAMENT_LOAD_UNLOAD_GCODES           // Add M701/M702 Load/Unload G-codes, plus Load/Unload in the LCD Prepare menu.
  //#define FILAMENT_UNLOAD_ALL_EXTRUDERS         // Allow M702 to unload all extruders above a minimum target temp (as set by M302)
#endif

// @section tmc

/**
 * TMC26X Stepper Driver options
 *
 * The TMC26XStepper library is required for this stepper driver.
 * https://github.com/trinamic/TMC26XStepper
 */
#if HAS_DRIVER(TMC26X)

  #if AXIS_DRIVER_TYPE_X(TMC26X)
    #define X_MAX_CURRENT     1000  // (mA)
    #define X_SENSE_RESISTOR    91  // (mOhms)
    #define X_MICROSTEPS        16  // Number of microsteps
  #endif

  #if AXIS_DRIVER_TYPE_X2(TMC26X)
    #define X2_MAX_CURRENT    1000
    #define X2_SENSE_RESISTOR   91
    #define X2_MICROSTEPS       16
  #endif

  #if AXIS_DRIVER_TYPE_Y(TMC26X)
    #define Y_MAX_CURRENT     1000
    #define Y_SENSE_RESISTOR    91
    #define Y_MICROSTEPS        16
  #endif

  #if AXIS_DRIVER_TYPE_Y2(TMC26X)
    #define Y2_MAX_CURRENT    1000
    #define Y2_SENSE_RESISTOR   91
    #define Y2_MICROSTEPS       16
  #endif

  #if AXIS_DRIVER_TYPE_Z(TMC26X)
    #define Z_MAX_CURRENT     1000
    #define Z_SENSE_RESISTOR    91
    #define Z_MICROSTEPS        16
  #endif

  #if AXIS_DRIVER_TYPE_Z2(TMC26X)
    #define Z2_MAX_CURRENT    1000
    #define Z2_SENSE_RESISTOR   91
    #define Z2_MICROSTEPS       16
  #endif

  #if AXIS_DRIVER_TYPE_Z3(TMC26X)
    #define Z3_MAX_CURRENT    1000
    #define Z3_SENSE_RESISTOR   91
    #define Z3_MICROSTEPS       16
  #endif

  #if AXIS_DRIVER_TYPE_E0(TMC26X)
    #define E0_MAX_CURRENT    1000
    #define E0_SENSE_RESISTOR   91
    #define E0_MICROSTEPS       16
  #endif

  #if AXIS_DRIVER_TYPE_E1(TMC26X)
    #define E1_MAX_CURRENT    1000
    #define E1_SENSE_RESISTOR   91
    #define E1_MICROSTEPS       16
  #endif

  #if AXIS_DRIVER_TYPE_E2(TMC26X)
    #define E2_MAX_CURRENT    1000
    #define E2_SENSE_RESISTOR   91
    #define E2_MICROSTEPS       16
  #endif

  #if AXIS_DRIVER_TYPE_E3(TMC26X)
    #define E3_MAX_CURRENT    1000
    #define E3_SENSE_RESISTOR   91
    #define E3_MICROSTEPS       16
  #endif

  #if AXIS_DRIVER_TYPE_E4(TMC26X)
    #define E4_MAX_CURRENT    1000
    #define E4_SENSE_RESISTOR   91
    #define E4_MICROSTEPS       16
  #endif

  #if AXIS_DRIVER_TYPE_E5(TMC26X)
    #define E5_MAX_CURRENT    1000
    #define E5_SENSE_RESISTOR   91
    #define E5_MICROSTEPS       16
  #endif

#endif // TMC26X

// @section tmc_smart

/**
 * To use TMC2130, TMC2160, TMC2660, TMC5130, TMC5160 stepper drivers in SPI mode
 * connect your SPI pins to the hardware SPI interface on your board and define
 * the required CS pins in your `pins_MYBOARD.h` file. (e.g., RAMPS 1.4 uses AUX3
 * pins `X_CS_PIN 53`, `Y_CS_PIN 49`, etc.).
 * You may also use software SPI if you wish to use general purpose IO pins.
 *
 * To use TMC2208 stepper UART-configurable stepper drivers connect #_SERIAL_TX_PIN
 * to the driver side PDN_UART pin with a 1K resistor.
 * To use the reading capabilities, also connect #_SERIAL_RX_PIN to PDN_UART without
 * a resistor.
 * The drivers can also be used with hardware serial.
 *
 * TMCStepper library is required to use TMC stepper drivers.
 * https://github.com/teemuatlut/TMCStepper
 */
#if HAS_TRINAMIC

  #define HOLD_MULTIPLIER    0.5  // Scales down the holding current from run current
  #define INTERPOLATE       true  // Interpolate X/Y/Z_MICROSTEPS to 256

  #if AXIS_IS_TMC(X)
    #define X_CURRENT     800  // (mA) RMS current. Multiply by 1.414 for peak current.
    #define X_MICROSTEPS   16  // 0..256
    #define X_RSENSE     0.11
  #endif

  #if AXIS_IS_TMC(X2)
    #define X2_CURRENT    800
    #define X2_MICROSTEPS  16
    #define X2_RSENSE    0.11
  #endif

  #if AXIS_IS_TMC(Y)
    #define Y_CURRENT     800
    #define Y_MICROSTEPS   16
    #define Y_RSENSE     0.11
  #endif

  #if AXIS_IS_TMC(Y2)
    #define Y2_CURRENT    800
    #define Y2_MICROSTEPS  16
    #define Y2_RSENSE    0.11
  #endif

  #if AXIS_IS_TMC(Z)
    #define Z_CURRENT     1000
    #define Z_MICROSTEPS   4
    #define Z_RSENSE     0.11
  #endif

  #if AXIS_IS_TMC(Z2)
    #define Z2_CURRENT    1000
    #define Z2_MICROSTEPS  4
    #define Z2_RSENSE    0.11
  #endif

  #if AXIS_IS_TMC(Z3)
    #define Z3_CURRENT    800
    #define Z3_MICROSTEPS  16
    #define Z3_RSENSE    0.11
  #endif

  #if AXIS_IS_TMC(E0)
    #define E0_CURRENT    800
    #define E0_MICROSTEPS  16
    #define E0_RSENSE    0.11
  #endif

  #if AXIS_IS_TMC(E1)
    #define E1_CURRENT    800
    #define E1_MICROSTEPS  16
    #define E1_RSENSE    0.11
  #endif

  #if AXIS_IS_TMC(E2)
    #define E2_CURRENT    800
    #define E2_MICROSTEPS  16
    #define E2_RSENSE    0.11
  #endif

  #if AXIS_IS_TMC(E3)
    #define E3_CURRENT    800
    #define E3_MICROSTEPS  16
    #define E3_RSENSE    0.11
  #endif

  #if AXIS_IS_TMC(E4)
    #define E4_CURRENT    800
    #define E4_MICROSTEPS  16
    #define E4_RSENSE    0.11
  #endif

  #if AXIS_IS_TMC(E5)
    #define E5_CURRENT    800
    #define E5_MICROSTEPS  16
    #define E5_RSENSE    0.11
  #endif

  /**
   * Override default SPI pins for TMC2130, TMC2160, TMC2660, TMC5130 and TMC5160 drivers here.
   * The default pins can be found in your board's pins file.
   */
  #define X_CS_PIN          63
  #define Y_CS_PIN          40
  #define Z_CS_PIN          42
  //#define X2_CS_PIN         -1
  //#define Y2_CS_PIN         -1
  #define Z2_CS_PIN         64
  //#define Z3_CS_PIN         -1
  #define E0_CS_PIN         59
  //#define E1_CS_PIN         -1
  //#define E2_CS_PIN         -1
  //#define E3_CS_PIN         -1
  //#define E4_CS_PIN         -1
  //#define E5_CS_PIN         -1

  /**
   * Software option for SPI driven drivers (TMC2130, TMC2160, TMC2660, TMC5130 and TMC5160).
   * The default SW SPI pins are defined the respective pins files,
   * but you can override or define them here.
   */
  //#define TMC_USE_SW_SPI
  #define TMC_SW_MOSI       -1 //51
  #define TMC_SW_MISO       -1 //50
  #define TMC_SW_SCK        -1 //52

  /**
   * Four TMC2209 drivers can use the same HW/SW serial port with hardware configured addresses.
   * Set the address using jumpers on pins MS1 and MS2.
   * Address | MS1  | MS2
   *       0 | LOW  | LOW
   *       1 | HIGH | LOW
   *       2 | LOW  | HIGH
   *       3 | HIGH | HIGH
   *
   * Set *_SERIAL_TX_PIN and *_SERIAL_RX_PIN to match for all drivers
   * on the same serial port, either here or in your board's pins file.
   */
  #define  X_SLAVE_ADDRESS 0
  #define  Y_SLAVE_ADDRESS 0
  #define  Z_SLAVE_ADDRESS 0
  #define X2_SLAVE_ADDRESS 0
  #define Y2_SLAVE_ADDRESS 0
  #define Z2_SLAVE_ADDRESS 0
  #define Z3_SLAVE_ADDRESS 0
  #define E0_SLAVE_ADDRESS 0
  #define E1_SLAVE_ADDRESS 0
  #define E2_SLAVE_ADDRESS 0
  #define E3_SLAVE_ADDRESS 0
  #define E4_SLAVE_ADDRESS 0
  #define E5_SLAVE_ADDRESS 0

  /**
   * Software enable
   *
   * Use for drivers that do not use a dedicated enable pin, but rather handle the same
   * function through a communication line such as SPI or UART.
   */
  //#define SOFTWARE_DRIVER_ENABLE

  /**
   * TMC2130, TMC2160, TMC2208, TMC2209, TMC5130 and TMC5160 only
   * Use Trinamic's ultra quiet stepping mode.
   * When disabled, Marlin will use spreadCycle stepping mode.
   */
  //#define STEALTHCHOP_XY
  //#define STEALTHCHOP_Z
  //#define STEALTHCHOP_E

  /**
   * Optimize spreadCycle chopper parameters by using predefined parameter sets
   * or with the help of an example included in the library.
   * Provided parameter sets are
   * CHOPPER_DEFAULT_12V
   * CHOPPER_DEFAULT_19V
   * CHOPPER_DEFAULT_24V
   * CHOPPER_DEFAULT_36V
   * CHOPPER_PRUSAMK3_24V // Imported parameters from the official Prusa firmware for MK3 (24V)
   * CHOPPER_MARLIN_119   // Old defaults from Marlin v1.1.9
   *
   * Define you own with
   * { <off_time[1..15]>, <hysteresis_end[-3..12]>, hysteresis_start[1..8] }
   */
  #define CHOPPER_TIMING CHOPPER_DEFAULT_12V

  /**
   * Monitor Trinamic drivers for error conditions,
   * like overtemperature and short to ground.
   * In the case of overtemperature Marlin can decrease the driver current until error condition clears.
   * Other detected conditions can be used to stop the current print.
   * Relevant g-codes:
   * M906 - Set or get motor current in milliamps using axis codes X, Y, Z, E. Report values if no axis codes given.
   * M911 - Report stepper driver overtemperature pre-warn condition.
   * M912 - Clear stepper driver overtemperature pre-warn condition flag.
   * M122 - Report driver parameters (Requires TMC_DEBUG)
   */
  #define MONITOR_DRIVER_STATUS

  #if ENABLED(MONITOR_DRIVER_STATUS)
    #define CURRENT_STEP_DOWN     50  // [mA]
    #define REPORT_CURRENT_CHANGE
    #define STOP_ON_ERROR
  #endif

  /**
   * TMC2130, TMC2160, TMC2208, TMC2209, TMC5130 and TMC5160 only
   * The driver will switch to spreadCycle when stepper speed is over HYBRID_THRESHOLD.
   * This mode allows for faster movements at the expense of higher noise levels.
   * STEALTHCHOP_(XY|Z|E) must be enabled to use HYBRID_THRESHOLD.
   * M913 X/Y/Z/E to live tune the setting
   */
  //#define HYBRID_THRESHOLD

  #define X_HYBRID_THRESHOLD     100  // [mm/s]
  #define X2_HYBRID_THRESHOLD    100
  #define Y_HYBRID_THRESHOLD     100
  #define Y2_HYBRID_THRESHOLD    100
  #define Z_HYBRID_THRESHOLD       3
  #define Z2_HYBRID_THRESHOLD      3
  #define Z3_HYBRID_THRESHOLD      3
  #define E0_HYBRID_THRESHOLD     30
  #define E1_HYBRID_THRESHOLD     30
  #define E2_HYBRID_THRESHOLD     30
  #define E3_HYBRID_THRESHOLD     30
  #define E4_HYBRID_THRESHOLD     30
  #define E5_HYBRID_THRESHOLD     30

  /**
   * Use StallGuard2 to home / probe X, Y, Z.
   *
   * TMC2130, TMC2160, TMC2209, TMC2660, TMC5130, and TMC5160 only
   * Connect the stepper driver's DIAG1 pin to the X/Y endstop pin.
   * X, Y, and Z homing will always be done in spreadCycle mode.
   *
   * X/Y/Z_STALL_SENSITIVITY is used to tune the trigger sensitivity.
   * Use M914 X Y Z to live-adjust the sensitivity.
   *  Higher: LESS sensitive. (Too high => failure to trigger)
   *   Lower: MORE sensitive. (Too low  => false positives)
   *
   * It is recommended to set [XYZ]_HOME_BUMP_MM to 0.
   *
   * SPI_ENDSTOPS  *** Beta feature! *** TMC2130 Only ***
   * Poll the driver through SPI to determine load when homing.
   * Removes the need for a wire from DIAG1 to an endstop pin.
   *
   * IMPROVE_HOMING_RELIABILITY tunes acceleration and jerk when
   * homing and adds a guard period for endstop triggering.
   */
  //#define SENSORLESS_HOMING // StallGuard capable drivers only

  /**
   * Use StallGuard2 to probe the bed with the nozzle.
   *
   * CAUTION: This could cause damage to machines that use a lead screw or threaded rod
   *          to move the Z axis. Take extreme care when attempting to enable this feature.
   */
  //#define SENSORLESS_PROBING // StallGuard capable drivers only

  #if EITHER(SENSORLESS_HOMING, SENSORLESS_PROBING)
    // TMC2209: 0...255. TMC2130: -64...63
    #define X_STALL_SENSITIVITY  8
    #define Y_STALL_SENSITIVITY  8
    //#define Z_STALL_SENSITIVITY  8
    //#define SPI_ENDSTOPS              // TMC2130 only
    //#define IMPROVE_HOMING_RELIABILITY
  #endif

  /**
   * Beta feature!
   * Create a 50/50 square wave step pulse optimal for stepper drivers.
   */
  #define SQUARE_WAVE_STEPPING

  /**
   * Enable M122 debugging command for TMC stepper drivers.
   * M122 S0/1 will enable continous reporting.
   */
  #define TMC_DEBUG

  /**
   * You can set your own advanced settings by filling in predefined functions.
   * A list of available functions can be found on the library github page
   * https://github.com/teemuatlut/TMCStepper
   *
   * Example:
   * #define TMC_ADV() { \
   *   stepperX.diag0_temp_prewarn(1); \
   *   stepperY.interpolate(0); \
   * }
   */
  #define TMC_ADV() {  }

#endif // HAS_TRINAMIC

// @section L6470

/**
 * L6470 Stepper Driver options
 *
 * Arduino-L6470 library (0.7.0 or higher) is required for this stepper driver.
 * https://github.com/ameyer/Arduino-L6470
 *
 * Requires the following to be defined in your pins_YOUR_BOARD file
 *     L6470_CHAIN_SCK_PIN
 *     L6470_CHAIN_MISO_PIN
 *     L6470_CHAIN_MOSI_PIN
 *     L6470_CHAIN_SS_PIN
 *     L6470_RESET_CHAIN_PIN  (optional)
 */
#if HAS_DRIVER(L6470)

  //#define L6470_CHITCHAT        // Display additional status info

  #if AXIS_DRIVER_TYPE_X(L6470)
    #define X_MICROSTEPS     128  // Number of microsteps (VALID: 1, 2, 4, 8, 16, 32, 128)
    #define X_OVERCURRENT   2000  // (mA) Current where the driver detects an over current (VALID: 375 x (1 - 16) - 6A max - rounds down)
    #define X_STALLCURRENT  1500  // (mA) Current where the driver detects a stall (VALID: 31.25 * (1-128) -  4A max - rounds down)
    #define X_MAX_VOLTAGE    127  // 0-255, Maximum effective voltage seen by stepper
    #define X_CHAIN_POS        0  // Position in SPI chain, 0=Not in chain, 1=Nearest MOSI
  #endif

  #if AXIS_DRIVER_TYPE_X2(L6470)
    #define X2_MICROSTEPS      128
    #define X2_OVERCURRENT    2000
    #define X2_STALLCURRENT   1500
    #define X2_MAX_VOLTAGE     127
    #define X2_CHAIN_POS         0
  #endif

  #if AXIS_DRIVER_TYPE_Y(L6470)
    #define Y_MICROSTEPS       128
    #define Y_OVERCURRENT     2000
    #define Y_STALLCURRENT    1500
    #define Y_MAX_VOLTAGE      127
    #define Y_CHAIN_POS          0
  #endif

  #if AXIS_DRIVER_TYPE_Y2(L6470)
    #define Y2_MICROSTEPS      128
    #define Y2_OVERCURRENT    2000
    #define Y2_STALLCURRENT   1500
    #define Y2_MAX_VOLTAGE     127
    #define Y2_CHAIN_POS         0
  #endif

  #if AXIS_DRIVER_TYPE_Z(L6470)
    #define Z_MICROSTEPS       128
    #define Z_OVERCURRENT     2000
    #define Z_STALLCURRENT    1500
    #define Z_MAX_VOLTAGE      127
    #define Z_CHAIN_POS          0
  #endif

  #if AXIS_DRIVER_TYPE_Z2(L6470)
    #define Z2_MICROSTEPS      128
    #define Z2_OVERCURRENT    2000
    #define Z2_STALLCURRENT   1500
    #define Z2_MAX_VOLTAGE     127
    #define Z2_CHAIN_POS         0
  #endif

  #if AXIS_DRIVER_TYPE_Z3(L6470)
    #define Z3_MICROSTEPS      128
    #define Z3_OVERCURRENT    2000
    #define Z3_STALLCURRENT   1500
    #define Z3_MAX_VOLTAGE     127
    #define Z3_CHAIN_POS         0
  #endif

  #if AXIS_DRIVER_TYPE_E0(L6470)
    #define E0_MICROSTEPS      128
    #define E0_OVERCURRENT    2000
    #define E0_STALLCURRENT   1500
    #define E0_MAX_VOLTAGE     127
    #define E0_CHAIN_POS         0
  #endif

  #if AXIS_DRIVER_TYPE_E1(L6470)
    #define E1_MICROSTEPS      128
    #define E1_OVERCURRENT    2000
    #define E1_STALLCURRENT   1500
    #define E1_MAX_VOLTAGE     127
    #define E1_CHAIN_POS         0
  #endif

  #if AXIS_DRIVER_TYPE_E2(L6470)
    #define E2_MICROSTEPS      128
    #define E2_OVERCURRENT    2000
    #define E2_STALLCURRENT   1500
    #define E2_MAX_VOLTAGE     127
    #define E2_CHAIN_POS         0
  #endif

  #if AXIS_DRIVER_TYPE_E3(L6470)
    #define E3_MICROSTEPS      128
    #define E3_OVERCURRENT    2000
    #define E3_STALLCURRENT   1500
    #define E3_MAX_VOLTAGE     127
    #define E3_CHAIN_POS         0
  #endif

  #if AXIS_DRIVER_TYPE_E4(L6470)
    #define E4_MICROSTEPS      128
    #define E4_OVERCURRENT    2000
    #define E4_STALLCURRENT   1500
    #define E4_MAX_VOLTAGE     127
    #define E4_CHAIN_POS         0
  #endif

  #if AXIS_DRIVER_TYPE_E5(L6470)
    #define E5_MICROSTEPS      128
    #define E5_OVERCURRENT    2000
    #define E5_STALLCURRENT   1500
    #define E5_MAX_VOLTAGE     127
    #define E5_CHAIN_POS         0
  #endif

  /**
   * Monitor L6470 drivers for error conditions like over temperature and over current.
   * In the case of over temperature Marlin can decrease the drive until the error condition clears.
   * Other detected conditions can be used to stop the current print.
   * Relevant g-codes:
   * M906 - I1/2/3/4/5  Set or get motor drive level using axis codes X, Y, Z, E. Report values if no axis codes given.
   *         I not present or I0 or I1 - X, Y, Z or E0
   *         I2 - X2, Y2, Z2 or E1
   *         I3 - Z3 or E3
   *         I4 - E4
   *         I5 - E5
   * M916 - Increase drive level until get thermal warning
   * M917 - Find minimum current thresholds
   * M918 - Increase speed until max or error
   * M122 S0/1 - Report driver parameters
   */
  //#define MONITOR_L6470_DRIVER_STATUS

  #if ENABLED(MONITOR_L6470_DRIVER_STATUS)
    #define KVAL_HOLD_STEP_DOWN     1
    //#define L6470_STOP_ON_ERROR
  #endif

#endif // L6470

/**
 * TWI/I2C BUS
 *
 * This feature is an EXPERIMENTAL feature so it shall not be used on production
 * machines. Enabling this will allow you to send and receive I2C data from slave
 * devices on the bus.
 *
 * ; Example #1
 * ; This macro send the string "Marlin" to the slave device with address 0x63 (99)
 * ; It uses multiple M260 commands with one B<base 10> arg
 * M260 A99  ; Target slave address
 * M260 B77  ; M
 * M260 B97  ; a
 * M260 B114 ; r
 * M260 B108 ; l
 * M260 B105 ; i
 * M260 B110 ; n
 * M260 S1   ; Send the current buffer
 *
 * ; Example #2
 * ; Request 6 bytes from slave device with address 0x63 (99)
 * M261 A99 B5
 *
 * ; Example #3
 * ; Example serial output of a M261 request
 * echo:i2c-reply: from:99 bytes:5 data:hello
 */

// @section i2cbus

//#define EXPERIMENTAL_I2CBUS
#define I2C_SLAVE_ADDRESS  0 // Set a value from 8 to 127 to act as a slave

// @section extras

/**
 * Photo G-code
 * Add the M240 G-code to take a photo.
 * The photo can be triggered by a digital pin or a physical movement.
 */
//#define PHOTO_GCODE
#if ENABLED(PHOTO_GCODE)
  // A position to move to (and raise Z) before taking the photo
  //#define PHOTO_POSITION { X_MAX_POS - 5, Y_MAX_POS, 0 }  // { xpos, ypos, zraise } (M240 X Y Z)
  //#define PHOTO_DELAY_MS   100                            // (ms) Duration to pause before moving back (M240 P)
  //#define PHOTO_RETRACT_MM   6.5                          // (mm) E retract/recover for the photo move (M240 R S)

  // Canon RC-1 or homebrew digital camera trigger
  // Data from: http://www.doc-diy.net/photo/rc-1_hacked/
  //#define PHOTOGRAPH_PIN 23

  // Canon Hack Development Kit
  // http://captain-slow.dk/2014/03/09/3d-printing-timelapses/
  //#define CHDK_PIN        4

  // Optional second move with delay to trigger the camera shutter
  //#define PHOTO_SWITCH_POSITION { X_MAX_POS, Y_MAX_POS }  // { xpos, ypos } (M240 I J)

  // Duration to hold the switch or keep CHDK_PIN high
  //#define PHOTO_SWITCH_MS   50 // (ms) (M240 D)
#endif

/**
 * Spindle & Laser control
 *
 * Add the M3, M4, and M5 commands to turn the spindle/laser on and off, and
 * to set spindle speed, spindle direction, and laser power.
 *
 * SuperPid is a router/spindle speed controller used in the CNC milling community.
 * Marlin can be used to turn the spindle on and off. It can also be used to set
 * the spindle speed from 5,000 to 30,000 RPM.
 *
 * You'll need to select a pin for the ON/OFF function and optionally choose a 0-5V
 * hardware PWM pin for the speed control and a pin for the rotation direction.
 *
 * See http://marlinfw.org/docs/configuration/laser_spindle.html for more config details.
 */
//#define SPINDLE_FEATURE
//#define LASER_FEATURE
#if EITHER(SPINDLE_FEATURE, LASER_FEATURE)
  #define SPINDLE_LASER_ACTIVE_HIGH     false  // Set to "true" if the on/off function is active HIGH
  #define SPINDLE_LASER_PWM             true   // Set to "true" if your controller supports setting the speed/power
  #define SPINDLE_LASER_PWM_INVERT      true   // Set to "true" if the speed/power goes up when you want it to go slower
  #define SPINDLE_LASER_POWERUP_DELAY   5000   // (ms) Delay to allow the spindle/laser to come up to speed/power
  #define SPINDLE_LASER_POWERDOWN_DELAY 5000   // (ms) Delay to allow the spindle to stop

  #if ENABLED(SPINDLE_FEATURE)
    //#define SPINDLE_CHANGE_DIR               // Enable if your spindle controller can change spindle direction
    #define SPINDLE_CHANGE_DIR_STOP            // Enable if the spindle should stop before changing spin direction
    #define SPINDLE_INVERT_DIR          false  // Set to "true" if the spin direction is reversed

    /**
     *  The M3 & M4 commands use the following equation to convert PWM duty cycle to speed/power
     *
     *  SPEED/POWER = PWM duty cycle * SPEED_POWER_SLOPE + SPEED_POWER_INTERCEPT
     *    where PWM duty cycle varies from 0 to 255
     *
     *  set the following for your controller (ALL MUST BE SET)
     */
    #define SPEED_POWER_SLOPE    118.4
    #define SPEED_POWER_INTERCEPT  0
    #define SPEED_POWER_MIN     5000
    #define SPEED_POWER_MAX    30000    // SuperPID router controller 0 - 30,000 RPM
  #else
    #define SPEED_POWER_SLOPE      0.3922
    #define SPEED_POWER_INTERCEPT  0
    #define SPEED_POWER_MIN       10
    #define SPEED_POWER_MAX      100    // 0-100%
  #endif
#endif

/**
 * Coolant Control
 *
 * Add the M7, M8, and M9 commands to turn mist or flood coolant on and off.
 *
 * Note: COOLANT_MIST_PIN and/or COOLANT_FLOOD_PIN must also be defined.
 */
//#define COOLANT_CONTROL
#if ENABLED(COOLANT_CONTROL)
  #define COOLANT_MIST                // Enable if mist coolant is present
  #define COOLANT_FLOOD               // Enable if flood coolant is present
  #define COOLANT_MIST_INVERT  false  // Set "true" if the on/off function is reversed
  #define COOLANT_FLOOD_INVERT false  // Set "true" if the on/off function is reversed
#endif

/**
 * Filament Width Sensor
 *
 * Measures the filament width in real-time and adjusts
 * flow rate to compensate for any irregularities.
 *
 * Also allows the measured filament diameter to set the
 * extrusion rate, so the slicer only has to specify the
 * volume.
 *
 * Only a single extruder is supported at this time.
 *
 *  34 RAMPS_14    : Analog input 5 on the AUX2 connector
 *  81 PRINTRBOARD : Analog input 2 on the Exp1 connector (version B,C,D,E)
 * 301 RAMBO       : Analog input 3
 *
 * Note: May require analog pins to be defined for other boards.
 */
//#define FILAMENT_WIDTH_SENSOR

#if ENABLED(FILAMENT_WIDTH_SENSOR)
  #define FILAMENT_SENSOR_EXTRUDER_NUM 0    // Index of the extruder that has the filament sensor. :[0,1,2,3,4]
  #define MEASUREMENT_DELAY_CM        14    // (cm) The distance from the filament sensor to the melting chamber

  #define FILWIDTH_ERROR_MARGIN        1.0  // (mm) If a measurement differs too much from nominal width ignore it
  #define MAX_MEASUREMENT_DELAY       20    // (bytes) Buffer size for stored measurements (1 byte per cm). Must be larger than MEASUREMENT_DELAY_CM.

  #define DEFAULT_MEASURED_FILAMENT_DIA DEFAULT_NOMINAL_FILAMENT_DIA // Set measured to nominal initially

  // Display filament width on the LCD status line. Status messages will expire after 5 seconds.
  //#define FILAMENT_LCD_DISPLAY
#endif

/**
 * CNC Coordinate Systems
 *
 * Enables G53 and G54-G59.3 commands to select coordinate systems
 * and G92.1 to reset the workspace to native machine space.
 */
//#define CNC_COORDINATE_SYSTEMS

/**
 * Auto-report temperatures with M155 S<seconds>
 */
#define AUTO_REPORT_TEMPERATURES

/**
 * Include capabilities in M115 output
 */
#define EXTENDED_CAPABILITIES_REPORT

/**
 * Expected Printer Check
 * Add the M16 G-code to compare a string to the MACHINE_NAME.
 * M16 with a non-matching string causes the printer to halt.
 */
//#define EXPECTED_PRINTER_CHECK

/**
 * Disable all Volumetric extrusion options
 */
//#define NO_VOLUMETRICS

#if DISABLED(NO_VOLUMETRICS)
  /**
   * Volumetric extrusion default state
   * Activate to make volumetric extrusion the default method,
   * with DEFAULT_NOMINAL_FILAMENT_DIA as the default diameter.
   *
   * M200 D0 to disable, M200 Dn to set a new diameter.
   */
  //#define VOLUMETRIC_DEFAULT_ON
#endif

/**
 * Enable this option for a leaner build of Marlin that removes all
 * workspace offsets, simplifying coordinate transformations, leveling, etc.
 *
 *  - M206 and M428 are disabled.
 *  - G92 will revert to its behavior from Marlin 1.0.
 */
//#define NO_WORKSPACE_OFFSETS

/**
 * Set the number of proportional font spaces required to fill up a typical character space.
 * This can help to better align the output of commands like `G29 O` Mesh Output.
 *
 * For clients that use a fixed-width font (like OctoPrint), leave this set to 1.0.
 * Otherwise, adjust according to your client and font.
 */
#define PROPORTIONAL_FONT_RATIO 1.0

/**
 * Spend 28 bytes of SRAM to optimize the GCode parser
 */
#define FASTER_GCODE_PARSER

/**
 * CNC G-code options
 * Support CNC-style G-code dialects used by laser cutters, drawing machine cams, etc.
 * Note that G0 feedrates should be used with care for 3D printing (if used at all).
 * High feedrates may cause ringing and harm print quality.
 */
//#define PAREN_COMMENTS      // Support for parentheses-delimited comments
//#define GCODE_MOTION_MODES  // Remember the motion mode (G0 G1 G2 G3 G5 G38.X) and apply for X Y Z E F, etc.

// Enable and set a (default) feedrate for all G0 moves
//#define G0_FEEDRATE 3000 // (mm/m)
#ifdef G0_FEEDRATE
  //#define VARIABLE_G0_FEEDRATE // The G0 feedrate is set by F in G0 motion mode
#endif

/**
 * Startup commands
 *
 * Execute certain G-code commands immediately after power-on.
 */
//#define STARTUP_COMMANDS "M17 Z"

/**
 * G-code Macros
 *
 * Add G-codes M810-M819 to define and run G-code macros.
 * Macros are not saved to EEPROM.
 */
//#define GCODE_MACROS
#if ENABLED(GCODE_MACROS)
  #define GCODE_MACROS_SLOTS       5  // Up to 10 may be used
  #define GCODE_MACROS_SLOT_SIZE  50  // Maximum length of a single macro
#endif

/**
 * User-defined menu items that execute custom GCode
 */
//#define CUSTOM_USER_MENUS
#if ENABLED(CUSTOM_USER_MENUS)
  //#define CUSTOM_USER_MENU_TITLE "Custom Commands"
  #define USER_SCRIPT_DONE "M117 User Script Done"
  #define USER_SCRIPT_AUDIBLE_FEEDBACK
  //#define USER_SCRIPT_RETURN  // Return to status screen after a script

  #define USER_DESC_1 "Home & UBL Info"
  #define USER_GCODE_1 "G28\nG29 W"

  #define USER_DESC_2 "Preheat for " PREHEAT_1_LABEL
  #define USER_GCODE_2 "M140 S" STRINGIFY(PREHEAT_1_TEMP_BED) "\nM104 S" STRINGIFY(PREHEAT_1_TEMP_HOTEND)

  #define USER_DESC_3 "Preheat for " PREHEAT_2_LABEL
  #define USER_GCODE_3 "M140 S" STRINGIFY(PREHEAT_2_TEMP_BED) "\nM104 S" STRINGIFY(PREHEAT_2_TEMP_HOTEND)

  #define USER_DESC_4 "Heat Bed/Home/Level"
  #define USER_GCODE_4 "M140 S" STRINGIFY(PREHEAT_2_TEMP_BED) "\nG28\nG29"

  #define USER_DESC_5 "Home & Info"
  #define USER_GCODE_5 "G28\nM503"
#endif

/**
 * Host Action Commands
 *
 * Define host streamer action commands in compliance with the standard.
 *
 * See https://reprap.org/wiki/G-code#Action_commands
 * Common commands ........ poweroff, pause, paused, resume, resumed, cancel
 * G29_RETRY_AND_RECOVER .. probe_rewipe, probe_failed
 *
 * Some features add reason codes to extend these commands.
 *
 * Host Prompt Support enables Marlin to use the host for user prompts so
 * filament runout and other processes can be managed from the host side.
 */
//#define HOST_ACTION_COMMANDS
#if ENABLED(HOST_ACTION_COMMANDS)
  //#define HOST_PROMPT_SUPPORT
#endif

//===========================================================================
//====================== I2C Position Encoder Settings ======================
//===========================================================================

/**
 * I2C position encoders for closed loop control.
 * Developed by Chris Barr at Aus3D.
 *
 * Wiki: http://wiki.aus3d.com.au/Magnetic_Encoder
 * Github: https://github.com/Aus3D/MagneticEncoder
 *
 * Supplier: http://aus3d.com.au/magnetic-encoder-module
 * Alternative Supplier: http://reliabuild3d.com/
 *
 * Reliabuild encoders have been modified to improve reliability.
 */

//#define I2C_POSITION_ENCODERS
#if ENABLED(I2C_POSITION_ENCODERS)

  #define I2CPE_ENCODER_CNT         1                       // The number of encoders installed; max of 5
                                                            // encoders supported currently.

  #define I2CPE_ENC_1_ADDR          I2CPE_PRESET_ADDR_X     // I2C address of the encoder. 30-200.
  #define I2CPE_ENC_1_AXIS          X_AXIS                  // Axis the encoder module is installed on.  <X|Y|Z|E>_AXIS.
  #define I2CPE_ENC_1_TYPE          I2CPE_ENC_TYPE_LINEAR   // Type of encoder:  I2CPE_ENC_TYPE_LINEAR -or-
                                                            // I2CPE_ENC_TYPE_ROTARY.
  #define I2CPE_ENC_1_TICKS_UNIT    2048                    // 1024 for magnetic strips with 2mm poles; 2048 for
                                                            // 1mm poles. For linear encoders this is ticks / mm,
                                                            // for rotary encoders this is ticks / revolution.
  //#define I2CPE_ENC_1_TICKS_REV     (16 * 200)            // Only needed for rotary encoders; number of stepper
                                                            // steps per full revolution (motor steps/rev * microstepping)
  //#define I2CPE_ENC_1_INVERT                              // Invert the direction of axis travel.
  #define I2CPE_ENC_1_EC_METHOD     I2CPE_ECM_MICROSTEP     // Type of error error correction.
  #define I2CPE_ENC_1_EC_THRESH     0.10                    // Threshold size for error (in mm) above which the
                                                            // printer will attempt to correct the error; errors
                                                            // smaller than this are ignored to minimize effects of
                                                            // measurement noise / latency (filter).

  #define I2CPE_ENC_2_ADDR          I2CPE_PRESET_ADDR_Y     // Same as above, but for encoder 2.
  #define I2CPE_ENC_2_AXIS          Y_AXIS
  #define I2CPE_ENC_2_TYPE          I2CPE_ENC_TYPE_LINEAR
  #define I2CPE_ENC_2_TICKS_UNIT    2048
  //#define I2CPE_ENC_2_TICKS_REV   (16 * 200)
  //#define I2CPE_ENC_2_INVERT
  #define I2CPE_ENC_2_EC_METHOD     I2CPE_ECM_MICROSTEP
  #define I2CPE_ENC_2_EC_THRESH     0.10

  #define I2CPE_ENC_3_ADDR          I2CPE_PRESET_ADDR_Z     // Encoder 3.  Add additional configuration options
  #define I2CPE_ENC_3_AXIS          Z_AXIS                  // as above, or use defaults below.

  #define I2CPE_ENC_4_ADDR          I2CPE_PRESET_ADDR_E     // Encoder 4.
  #define I2CPE_ENC_4_AXIS          E_AXIS

  #define I2CPE_ENC_5_ADDR          34                      // Encoder 5.
  #define I2CPE_ENC_5_AXIS          E_AXIS

  // Default settings for encoders which are enabled, but without settings configured above.
  #define I2CPE_DEF_TYPE            I2CPE_ENC_TYPE_LINEAR
  #define I2CPE_DEF_ENC_TICKS_UNIT  2048
  #define I2CPE_DEF_TICKS_REV       (16 * 200)
  #define I2CPE_DEF_EC_METHOD       I2CPE_ECM_NONE
  #define I2CPE_DEF_EC_THRESH       0.1

  //#define I2CPE_ERR_THRESH_ABORT  100.0                   // Threshold size for error (in mm) error on any given
                                                            // axis after which the printer will abort. Comment out to
                                                            // disable abort behavior.

  #define I2CPE_TIME_TRUSTED        10000                   // After an encoder fault, there must be no further fault
                                                            // for this amount of time (in ms) before the encoder
                                                            // is trusted again.

  /**
   * Position is checked every time a new command is executed from the buffer but during long moves,
   * this setting determines the minimum update time between checks. A value of 100 works well with
   * error rolling average when attempting to correct only for skips and not for vibration.
   */
  #define I2CPE_MIN_UPD_TIME_MS     4                       // (ms) Minimum time between encoder checks.

  // Use a rolling average to identify persistant errors that indicate skips, as opposed to vibration and noise.
  #define I2CPE_ERR_ROLLING_AVERAGE

#endif // I2C_POSITION_ENCODERS

/**
 * MAX7219 Debug Matrix
 *
 * Add support for a low-cost 8x8 LED Matrix based on the Max7219 chip as a realtime status display.
 * Requires 3 signal wires. Some useful debug options are included to demonstrate its usage.
 */
//#define MAX7219_DEBUG
#if ENABLED(MAX7219_DEBUG)
  #define MAX7219_CLK_PIN   64
  #define MAX7219_DIN_PIN   57
  #define MAX7219_LOAD_PIN  44

  //#define MAX7219_GCODE          // Add the M7219 G-code to control the LED matrix
  #define MAX7219_INIT_TEST    2   // Do a test pattern at initialization (Set to 2 for spiral)
  #define MAX7219_NUMBER_UNITS 1   // Number of Max7219 units in chain.
  #define MAX7219_ROTATE       0   // Rotate the display clockwise (in multiples of +/- 90°)
                                   // connector at:  right=0   bottom=-90  top=90  left=180
  //#define MAX7219_REVERSE_ORDER  // The individual LED matrix units may be in reversed order
  //#define MAX7219_SIDE_BY_SIDE   // Big chip+matrix boards can be chained side-by-side

  /**
   * Sample debug features
   * If you add more debug displays, be careful to avoid conflicts!
   */
  #define MAX7219_DEBUG_PRINTER_ALIVE    // Blink corner LED of 8x8 matrix to show that the firmware is functioning
  #define MAX7219_DEBUG_PLANNER_HEAD  3  // Show the planner queue head position on this and the next LED matrix row
  #define MAX7219_DEBUG_PLANNER_TAIL  5  // Show the planner queue tail position on this and the next LED matrix row

  #define MAX7219_DEBUG_PLANNER_QUEUE 0  // Show the current planner queue depth on this and the next LED matrix row
                                         // If you experience stuttering, reboots, etc. this option can reveal how
                                         // tweaks made to the configuration are affecting the printer in real-time.
#endif

/**
 * NanoDLP Sync support
 *
 * Add support for Synchronized Z moves when using with NanoDLP. G0/G1 axis moves will output "Z_move_comp"
 * string to enable synchronization with DLP projector exposure. This change will allow to use
 * [[WaitForDoneMessage]] instead of populating your gcode with M400 commands
 */
//#define NANODLP_Z_SYNC
#if ENABLED(NANODLP_Z_SYNC)
  //#define NANODLP_ALL_AXIS  // Enables "Z_move_comp" output on any axis move.
                              // Default behavior is limited to Z axis only.
#endif

/**
 * WiFi Support (Espressif ESP32 WiFi)
 */
//#define WIFISUPPORT
#if ENABLED(WIFISUPPORT)
  #define WIFI_SSID "Wifi SSID"
  #define WIFI_PWD  "Wifi Password"
  //#define WEBSUPPORT        // Start a webserver with auto-discovery
  //#define OTASUPPORT        // Support over-the-air firmware updates
#endif

/**
 * Prusa Multi-Material Unit v2
 * Enable in Configuration.h
 */
#if ENABLED(PRUSA_MMU2)

  // Serial port used for communication with MMU2.
  // For AVR enable the UART port used for the MMU. (e.g., internalSerial)
  // For 32-bit boards check your HAL for available serial ports. (e.g., Serial2)
  #define INTERNAL_SERIAL_PORT 2
  #define MMU2_SERIAL internalSerial

  // Use hardware reset for MMU if a pin is defined for it
  //#define MMU2_RST_PIN 23

  // Enable if the MMU2 has 12V stepper motors (MMU2 Firmware 1.0.2 and up)
  //#define MMU2_MODE_12V

  // G-code to execute when MMU2 F.I.N.D.A. probe detects filament runout
  #define MMU2_FILAMENT_RUNOUT_SCRIPT "M600"

  // Add an LCD menu for MMU2
  //#define MMU2_MENUS
  #if ENABLED(MMU2_MENUS)
    // Settings for filament load / unload from the LCD menu.
    // This is for Prusa MK3-style extruders. Customize for your hardware.
    #define MMU2_FILAMENTCHANGE_EJECT_FEED 80.0
    #define MMU2_LOAD_TO_NOZZLE_SEQUENCE \
      {  7.2,  562 }, \
      { 14.4,  871 }, \
      { 36.0, 1393 }, \
      { 14.4,  871 }, \
      { 50.0,  198 }

    #define MMU2_RAMMING_SEQUENCE \
      {   1.0, 1000 }, \
      {   1.0, 1500 }, \
      {   2.0, 2000 }, \
      {   1.5, 3000 }, \
      {   2.5, 4000 }, \
      { -15.0, 5000 }, \
      { -14.0, 1200 }, \
      {  -6.0,  600 }, \
      {  10.0,  700 }, \
      { -10.0,  400 }, \
      { -50.0, 2000 }

  #endif

  //#define MMU2_DEBUG  // Write debug info to serial output

#endif // PRUSA_MMU2

/**
 * Advanced Print Counter settings
 */
#if ENABLED(PRINTCOUNTER)
  #define SERVICE_WARNING_BUZZES  3
  // Activate up to 3 service interval watchdogs
  //#define SERVICE_NAME_1      "Service S"
  //#define SERVICE_INTERVAL_1  100 // print hours
  //#define SERVICE_NAME_2      "Service L"
  //#define SERVICE_INTERVAL_2  200 // print hours
  //#define SERVICE_NAME_3      "Service 3"
  //#define SERVICE_INTERVAL_3    1 // print hours
#endif

// @section develop

/**
 * M43 - display pin status, watch pins for changes, watch endstops & toggle LED, Z servo probe test, toggle pins
 */
//#define PINS_DEBUGGING

// Enable Marlin dev mode which adds some special commands
//#define MARLIN_DEV_MODE

//olli external eeprom
//#define I2C_EEPROM
//#define E2END 0x7FFF<|MERGE_RESOLUTION|>--- conflicted
+++ resolved
@@ -851,13 +851,6 @@
   #define FEEDRATE_CHANGE_BEEP_FREQUENCY 440
 #endif
 
-<<<<<<< HEAD
-// Include a page of printer information in the LCD Main Menu
-#define LCD_INFO_MENU
-#if ENABLED(LCD_INFO_MENU)
-  //#define LCD_PRINTER_INFO_IS_BOOTSCREEN // Show bootscreen(s) instead of Printer Info pages
-#endif
-=======
 #if HAS_LCD_MENU
 
   // Include a page of printer information in the LCD Main Menu
@@ -884,7 +877,6 @@
   #endif
 
 #endif // HAS_LCD_MENU
->>>>>>> 33f6d772
 
 // Scroll a longer status message into view
 //#define STATUS_MESSAGE_SCROLLING
