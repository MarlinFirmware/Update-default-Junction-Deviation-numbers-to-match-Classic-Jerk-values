--- conflicted
+++ resolved
@@ -1229,7 +1229,34 @@
  */
 #define PROPORTIONAL_FONT_RATIO 1.0
 
-<<<<<<< HEAD
+/**
+ * Spend 28 bytes of SRAM to optimize the GCode parser
+ */
+#define FASTER_GCODE_PARSER
+
+/**
+ * User-defined menu items that execute custom GCode
+ */
+//#define CUSTOM_USER_MENUS
+#if ENABLED(CUSTOM_USER_MENUS)
+  #define USER_SCRIPT_DONE "M117 User Script Done"
+
+  #define USER_DESC_1 "Home & UBL Info"
+  #define USER_GCODE_1 "G28\nG29 W"
+
+  #define USER_DESC_2 "Preheat for PLA"
+  #define USER_GCODE_2 "M140 S" STRINGIFY(PREHEAT_1_TEMP_BED) "\nM104 S" STRINGIFY(PREHEAT_1_TEMP_HOTEND)
+
+  #define USER_DESC_3 "Preheat for ABS"
+  #define USER_GCODE_3 "M140 S" STRINGIFY(PREHEAT_2_TEMP_BED) "\nM104 S" STRINGIFY(PREHEAT_2_TEMP_HOTEND)
+
+  #define USER_DESC_4 "Heat Bed/Home/Level"
+  #define USER_GCODE_4 "M140 S" STRINGIFY(PREHEAT_2_TEMP_BED) "\nG28\nG29"
+
+  #define USER_DESC_5 "Home & Info"
+  #define USER_GCODE_5 "G28\nM503"
+#endif
+
 //===========================================================================
 //============================ I2C Encoder Settings =========================
 //===========================================================================
@@ -1289,34 +1316,6 @@
   
   //Use a rolling average to identify persistant errors that indicate skips vs vibration and noise
   #define ERROR_ROLLING_AVERAGE
-=======
-/**
- * Spend 28 bytes of SRAM to optimize the GCode parser
- */
-#define FASTER_GCODE_PARSER
-
-/**
- * User-defined menu items that execute custom GCode
- */
-//#define CUSTOM_USER_MENUS
-#if ENABLED(CUSTOM_USER_MENUS)
-  #define USER_SCRIPT_DONE "M117 User Script Done"
-
-  #define USER_DESC_1 "Home & UBL Info"
-  #define USER_GCODE_1 "G28\nG29 W"
-
-  #define USER_DESC_2 "Preheat for PLA"
-  #define USER_GCODE_2 "M140 S" STRINGIFY(PREHEAT_1_TEMP_BED) "\nM104 S" STRINGIFY(PREHEAT_1_TEMP_HOTEND)
-
-  #define USER_DESC_3 "Preheat for ABS"
-  #define USER_GCODE_3 "M140 S" STRINGIFY(PREHEAT_2_TEMP_BED) "\nM104 S" STRINGIFY(PREHEAT_2_TEMP_HOTEND)
-
-  #define USER_DESC_4 "Heat Bed/Home/Level"
-  #define USER_GCODE_4 "M140 S" STRINGIFY(PREHEAT_2_TEMP_BED) "\nG28\nG29"
-
-  #define USER_DESC_5 "Home & Info"
-  #define USER_GCODE_5 "G28\nM503"
->>>>>>> 515f0509
-#endif
+#endif 
 
 #endif // CONFIGURATION_ADV_H