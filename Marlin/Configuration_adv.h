/**
 * Marlin 3D Printer Firmware
 * Copyright (C) 2016 MarlinFirmware [https://github.com/MarlinFirmware/Marlin]
 *
 * Based on Sprinter and grbl.
 * Copyright (C) 2011 Camiel Gubbels / Erik van der Zalm
 *
 * This program is free software: you can redistribute it and/or modify
 * it under the terms of the GNU General Public License as published by
 * the Free Software Foundation, either version 3 of the License, or
 * (at your option) any later version.
 *
 * This program is distributed in the hope that it will be useful,
 * but WITHOUT ANY WARRANTY; without even the implied warranty of
 * MERCHANTABILITY or FITNESS FOR A PARTICULAR PURPOSE.  See the
 * GNU General Public License for more details.
 *
 * You should have received a copy of the GNU General Public License
 * along with this program.  If not, see <http://www.gnu.org/licenses/>.
 *
 */

/**
 * Configuration_adv.h
 *
 * Advanced settings.
 * Only change these if you know exactly what you're doing.
 * Some of these settings can damage your printer if improperly set!
 *
 * Basic settings can be found in Configuration.h
 *
 */
#ifndef CONFIGURATION_ADV_H
#define CONFIGURATION_ADV_H

/**
 *
 *  ***********************************
 *  **  ATTENTION TO ALL DEVELOPERS  **
 *  ***********************************
 *
 * You must increment this version number for every significant change such as,
 * but not limited to: ADD, DELETE RENAME OR REPURPOSE any directive/option.
 *
 * Note: Update also Version.h !
 */
#define CONFIGURATION_ADV_H_VERSION 010100

// @section temperature

//===========================================================================
//=============================Thermal Settings  ============================
//===========================================================================

#if DISABLED(PIDTEMPBED)
  #define BED_CHECK_INTERVAL 5000 // ms between checks in bang-bang control
  #if ENABLED(BED_LIMIT_SWITCHING)
    #define BED_HYSTERESIS 2 // Only disable heating if T>target+BED_HYSTERESIS and enable heating if T>target-BED_HYSTERESIS
  #endif
#endif

/**
 * Thermal Protection protects your printer from damage and fire if a
 * thermistor falls out or temperature sensors fail in any way.
 *
 * The issue: If a thermistor falls out or a temperature sensor fails,
 * Marlin can no longer sense the actual temperature. Since a disconnected
 * thermistor reads as a low temperature, the firmware will keep the heater on.
 *
 * The solution: Once the temperature reaches the target, start observing.
 * If the temperature stays too far below the target (hysteresis) for too long (period),
 * the firmware will halt the machine as a safety precaution.
 *
 * If you get false positives for "Thermal Runaway" increase THERMAL_PROTECTION_HYSTERESIS and/or THERMAL_PROTECTION_PERIOD
 */
#if ENABLED(THERMAL_PROTECTION_HOTENDS)
  #define THERMAL_PROTECTION_PERIOD 40        // Seconds
  #define THERMAL_PROTECTION_HYSTERESIS 4     // Degrees Celsius

  /**
   * Whenever an M104 or M109 increases the target temperature the firmware will wait for the
   * WATCH_TEMP_PERIOD to expire, and if the temperature hasn't increased by WATCH_TEMP_INCREASE
   * degrees, the machine is halted, requiring a hard reset. This test restarts with any M104/M109,
   * but only if the current temperature is far enough below the target for a reliable test.
   *
   * If you get false positives for "Heating failed" increase WATCH_TEMP_PERIOD and/or decrease WATCH_TEMP_INCREASE
   * WATCH_TEMP_INCREASE should not be below 2.
   */
  #define WATCH_TEMP_PERIOD 20                // Seconds
  #define WATCH_TEMP_INCREASE 2               // Degrees Celsius
#endif

/**
 * Thermal Protection parameters for the bed are just as above for hotends.
 */
#if ENABLED(THERMAL_PROTECTION_BED)
  #define THERMAL_PROTECTION_BED_PERIOD 20    // Seconds
  #define THERMAL_PROTECTION_BED_HYSTERESIS 2 // Degrees Celsius

  /**
   * Whenever an M140 or M190 increases the target temperature the firmware will wait for the
   * WATCH_BED_TEMP_PERIOD to expire, and if the temperature hasn't increased by WATCH_BED_TEMP_INCREASE
   * degrees, the machine is halted, requiring a hard reset. This test restarts with any M140/M190,
   * but only if the current temperature is far enough below the target for a reliable test.
   *
   * If you get too many "Heating failed" errors, increase WATCH_BED_TEMP_PERIOD and/or decrease
   * WATCH_BED_TEMP_INCREASE. (WATCH_BED_TEMP_INCREASE should not be below 2.)
   */
  #define WATCH_BED_TEMP_PERIOD 60                // Seconds
  #define WATCH_BED_TEMP_INCREASE 2               // Degrees Celsius
#endif

#if ENABLED(PIDTEMP)
  // this adds an experimental additional term to the heating power, proportional to the extrusion speed.
  // if Kc is chosen well, the additional required power due to increased melting should be compensated.
  //#define PID_EXTRUSION_SCALING
  #if ENABLED(PID_EXTRUSION_SCALING)
    #define DEFAULT_Kc (100) //heating power=Kc*(e_speed)
    #define LPQ_MAX_LEN 50
  #endif
#endif

/**
 * Automatic Temperature:
 * The hotend target temperature is calculated by all the buffered lines of gcode.
 * The maximum buffered steps/sec of the extruder motor is called "se".
 * Start autotemp mode with M109 S<mintemp> B<maxtemp> F<factor>
 * The target temperature is set to mintemp+factor*se[steps/sec] and is limited by
 * mintemp and maxtemp. Turn this off by executing M109 without F*
 * Also, if the temperature is set to a value below mintemp, it will not be changed by autotemp.
 * On an Ultimaker, some initial testing worked with M109 S215 B260 F1 in the start.gcode
 */
#define AUTOTEMP
#if ENABLED(AUTOTEMP)
  #define AUTOTEMP_OLDWEIGHT 0.98
#endif

//Show Temperature ADC value
//The M105 command return, besides traditional information, the ADC value read from temperature sensors.
//#define SHOW_TEMP_ADC_VALUES

/**
 * High Temperature Thermistor Support
 *
 * Thermistors able to support high temperature tend to have a hard time getting
 * good readings at room and lower temperatures. This means HEATER_X_RAW_LO_TEMP
 * will probably be caught when the heating element first turns on during the
 * preheating process, which will trigger a min_temp_error as a safety measure
 * and force stop everything.
 * To circumvent this limitation, we allow for a preheat time (during which,
 * min_temp_error won't be triggered) and add a min_temp buffer to handle
 * aberrant readings.
 *
 * If you want to enable this feature for your hotend thermistor(s)
 * uncomment and set values > 0 in the constants below
 */

// The number of consecutive low temperature errors that can occur
// before a min_temp_error is triggered. (Shouldn't be more than 10.)
//#define MAX_CONSECUTIVE_LOW_TEMPERATURE_ERROR_ALLOWED 0

// The number of milliseconds a hotend will preheat before starting to check
// the temperature. This value should NOT be set to the time it takes the
// hot end to reach the target temperature, but the time it takes to reach
// the minimum temperature your thermistor can read. The lower the better/safer.
// This shouldn't need to be more than 30 seconds (30000)
//#define MILLISECONDS_PREHEAT_TIME 0

// @section extruder

// Extruder runout prevention.
// If the machine is idle and the temperature over MINTEMP
// then extrude some filament every couple of SECONDS.
//#define EXTRUDER_RUNOUT_PREVENT
#if ENABLED(EXTRUDER_RUNOUT_PREVENT)
  #define EXTRUDER_RUNOUT_MINTEMP 190
  #define EXTRUDER_RUNOUT_SECONDS 30
  #define EXTRUDER_RUNOUT_SPEED 1500  // mm/m
  #define EXTRUDER_RUNOUT_EXTRUDE 5   // mm
#endif

// @section temperature

//These defines help to calibrate the AD595 sensor in case you get wrong temperature measurements.
//The measured temperature is defined as "actualTemp = (measuredTemp * TEMP_SENSOR_AD595_GAIN) + TEMP_SENSOR_AD595_OFFSET"
#define TEMP_SENSOR_AD595_OFFSET 0.0
#define TEMP_SENSOR_AD595_GAIN   1.0

//This is for controlling a fan to cool down the stepper drivers
//it will turn on when any driver is enabled
//and turn off after the set amount of seconds from last driver being disabled again
#define CONTROLLERFAN_PIN -1 //Pin used for the fan to cool controller (-1 to disable)
#define CONTROLLERFAN_SECS 60 //How many seconds, after all motors were disabled, the fan should run
#define CONTROLLERFAN_SPEED 255  // == full speed

// When first starting the main fan, run it at full speed for the
// given number of milliseconds.  This gets the fan spinning reliably
// before setting a PWM value. (Does not work with software PWM for fan on Sanguinololu)
//#define FAN_KICKSTART_TIME 100

// This defines the minimal speed for the main fan, run in PWM mode
// to enable uncomment and set minimal PWM speed for reliable running (1-255)
// if fan speed is [1 - (FAN_MIN_PWM-1)] it is set to FAN_MIN_PWM
//#define FAN_MIN_PWM 50

// @section extruder

/**
 * Extruder cooling fans
 *
 * Extruder auto fans automatically turn on when their extruders'
 * temperatures go above EXTRUDER_AUTO_FAN_TEMPERATURE.
 *
 * Your board's pins file specifies the recommended pins. Override those here
 * or set to -1 to disable completely.
 *
 * Multiple extruders can be assigned to the same pin in which case
 * the fan will turn on when any selected extruder is above the threshold.
 */
#define E0_AUTO_FAN_PIN -1
#define E1_AUTO_FAN_PIN -1
#define E2_AUTO_FAN_PIN -1
#define E3_AUTO_FAN_PIN -1
#define EXTRUDER_AUTO_FAN_TEMPERATURE 50
#define EXTRUDER_AUTO_FAN_SPEED   255  // == full speed

// Define a pin to turn case light on/off
//#define CASE_LIGHT_PIN 4
#if PIN_EXISTS(CASE_LIGHT)
  #define INVERT_CASE_LIGHT false   // Set to true if HIGH is the OFF state (active low)
  //#define CASE_LIGHT_DEFAULT_ON   // Uncomment to set default state to on
  //#define MENU_ITEM_CASE_LIGHT    // Uncomment to have a Case Light On / Off entry in main menu
#endif

//===========================================================================
//============================ Mechanical Settings ==========================
//===========================================================================

// @section homing

// If you want endstops to stay on (by default) even when not homing
// enable this option. Override at any time with M120, M121.
//#define ENDSTOPS_ALWAYS_ON_DEFAULT

// @section extras

//#define Z_LATE_ENABLE // Enable Z the last moment. Needed if your Z driver overheats.

// Dual X Steppers
// Uncomment this option to drive two X axis motors.
// The next unused E driver will be assigned to the second X stepper.
//#define X_DUAL_STEPPER_DRIVERS
#if ENABLED(X_DUAL_STEPPER_DRIVERS)
  // Set true if the two X motors need to rotate in opposite directions
  #define INVERT_X2_VS_X_DIR true
#endif


// Dual Y Steppers
// Uncomment this option to drive two Y axis motors.
// The next unused E driver will be assigned to the second Y stepper.
//#define Y_DUAL_STEPPER_DRIVERS
#if ENABLED(Y_DUAL_STEPPER_DRIVERS)
  // Set true if the two Y motors need to rotate in opposite directions
  #define INVERT_Y2_VS_Y_DIR true
#endif

// A single Z stepper driver is usually used to drive 2 stepper motors.
// Uncomment this option to use a separate stepper driver for each Z axis motor.
// The next unused E driver will be assigned to the second Z stepper.
//#define Z_DUAL_STEPPER_DRIVERS

#if ENABLED(Z_DUAL_STEPPER_DRIVERS)

  // Z_DUAL_ENDSTOPS is a feature to enable the use of 2 endstops for both Z steppers - Let's call them Z stepper and Z2 stepper.
  // That way the machine is capable to align the bed during home, since both Z steppers are homed.
  // There is also an implementation of M666 (software endstops adjustment) to this feature.
  // After Z homing, this adjustment is applied to just one of the steppers in order to align the bed.
  // One just need to home the Z axis and measure the distance difference between both Z axis and apply the math: Z adjust = Z - Z2.
  // If the Z stepper axis is closer to the bed, the measure Z > Z2 (yes, it is.. think about it) and the Z adjust would be positive.
  // Play a little bit with small adjustments (0.5mm) and check the behaviour.
  // The M119 (endstops report) will start reporting the Z2 Endstop as well.

  //#define Z_DUAL_ENDSTOPS

  #if ENABLED(Z_DUAL_ENDSTOPS)
    #define Z2_USE_ENDSTOP _XMAX_
  #endif

#endif // Z_DUAL_STEPPER_DRIVERS

// Enable this for dual x-carriage printers.
// A dual x-carriage design has the advantage that the inactive extruder can be parked which
// prevents hot-end ooze contaminating the print. It also reduces the weight of each x-carriage
// allowing faster printing speeds. Connect your X2 stepper to the first unused E plug.
//#define DUAL_X_CARRIAGE
#if ENABLED(DUAL_X_CARRIAGE)
  // Configuration for second X-carriage
  // Note: the first x-carriage is defined as the x-carriage which homes to the minimum endstop;
  // the second x-carriage always homes to the maximum endstop.
  #define X2_MIN_POS 80     // set minimum to ensure second x-carriage doesn't hit the parked first X-carriage
  #define X2_MAX_POS 353    // set maximum to the distance between toolheads when both heads are homed
  #define X2_HOME_DIR 1     // the second X-carriage always homes to the maximum endstop position
  #define X2_HOME_POS X2_MAX_POS // default home position is the maximum carriage position
      // However: In this mode the HOTEND_OFFSET_X value for the second extruder provides a software
      // override for X2_HOME_POS. This also allow recalibration of the distance between the two endstops
      // without modifying the firmware (through the "M218 T1 X???" command).
      // Remember: you should set the second extruder x-offset to 0 in your slicer.

  // There are a few selectable movement modes for dual x-carriages using M605 S<mode>
  //    Mode 0 (DXC_FULL_CONTROL_MODE): Full control. The slicer has full control over both x-carriages and can achieve optimal travel results
  //                                    as long as it supports dual x-carriages. (M605 S0)
  //    Mode 1 (DXC_AUTO_PARK_MODE)   : Auto-park mode. The firmware will automatically park and unpark the x-carriages on tool changes so
  //                                    that additional slicer support is not required. (M605 S1)
  //    Mode 2 (DXC_DUPLICATION_MODE) : Duplication mode. The firmware will transparently make the second x-carriage and extruder copy all
  //                                    actions of the first x-carriage. This allows the printer to print 2 arbitrary items at
  //                                    once. (2nd extruder x offset and temp offset are set using: M605 S2 [Xnnn] [Rmmm])

  // This is the default power-up mode which can be later using M605.
  #define DEFAULT_DUAL_X_CARRIAGE_MODE DXC_FULL_CONTROL_MODE

  // Default settings in "Auto-park Mode"
  #define TOOLCHANGE_PARK_ZLIFT   0.2      // the distance to raise Z axis when parking an extruder
  #define TOOLCHANGE_UNPARK_ZLIFT 1        // the distance to raise Z axis when unparking an extruder

  // Default x offset in duplication mode (typically set to half print bed width)
  #define DEFAULT_DUPLICATION_X_OFFSET 100

#endif //DUAL_X_CARRIAGE

// @section homing

//homing hits the endstop, then retracts by this distance, before it tries to slowly bump again:
#define X_HOME_BUMP_MM 5
#define Y_HOME_BUMP_MM 5
#define Z_HOME_BUMP_MM 2
#define HOMING_BUMP_DIVISOR {2, 2, 4}  // Re-Bump Speed Divisor (Divides the Homing Feedrate)
//#define QUICK_HOME  //if this is defined, if both x and y are to be homed, a diagonal move will be performed initially.

// When G28 is called, this option will make Y home before X
//#define HOME_Y_BEFORE_X

// @section machine

#define AXIS_RELATIVE_MODES {false, false, false, false}

// Allow duplication mode with a basic dual-nozzle extruder
//#define DUAL_NOZZLE_DUPLICATION_MODE

// By default pololu step drivers require an active high signal. However, some high power drivers require an active low signal as step.
#define INVERT_X_STEP_PIN false
#define INVERT_Y_STEP_PIN false
#define INVERT_Z_STEP_PIN false
#define INVERT_E_STEP_PIN false

// Default stepper release if idle. Set to 0 to deactivate.
// Steppers will shut down DEFAULT_STEPPER_DEACTIVE_TIME seconds after the last move when DISABLE_INACTIVE_? is true.
// Time can be set by M18 and M84.
#define DEFAULT_STEPPER_DEACTIVE_TIME 120
#define DISABLE_INACTIVE_X true
#define DISABLE_INACTIVE_Y true
#define DISABLE_INACTIVE_Z true  // set to false if the nozzle will fall down on your printed part when print has finished.
#define DISABLE_INACTIVE_E true

#define DEFAULT_MINIMUMFEEDRATE       0.0     // minimum feedrate
#define DEFAULT_MINTRAVELFEEDRATE     0.0

// @section lcd

#if ENABLED(ULTIPANEL)
  #define MANUAL_FEEDRATE {50*60, 50*60, 4*60, 60} // Feedrates for manual moves along X, Y, Z, E from panel
  #define ULTIPANEL_FEEDMULTIPLY  // Comment to disable setting feedrate multiplier via encoder
#endif

// @section extras

// minimum time in microseconds that a movement needs to take if the buffer is emptied.
#define DEFAULT_MINSEGMENTTIME        20000

// If defined the movements slow down when the look ahead buffer is only half full
#define SLOWDOWN

// Frequency limit
// See nophead's blog for more info
// Not working O
//#define XY_FREQUENCY_LIMIT  15

// Minimum planner junction speed. Sets the default minimum speed the planner plans for at the end
// of the buffer and all stops. This should not be much greater than zero and should only be changed
// if unwanted behavior is observed on a user's machine when running at very slow speeds.
#define MINIMUM_PLANNER_SPEED 0.05// (mm/sec)

// Microstep setting (Only functional when stepper driver microstep pins are connected to MCU.
#define MICROSTEP_MODES {16,16,16,16,16} // [1,2,4,8,16]

// Motor Current setting (Only functional when motor driver current ref pins are connected to a digital trimpot on supported boards)
#define DIGIPOT_MOTOR_CURRENT {135,135,135,135,135} // Values 0-255 (RAMBO 135 = ~0.75A, 185 = ~1A)

// Motor Current controlled via PWM (Overridable on supported boards with PWM-driven motor driver current)
//#define PWM_MOTOR_CURRENT {1300, 1300, 1250} // Values in milliamps

// uncomment to enable an I2C based DIGIPOT like on the Azteeg X3 Pro
//#define DIGIPOT_I2C
// Number of channels available for I2C digipot, For Azteeg X3 Pro we have 8
#define DIGIPOT_I2C_NUM_CHANNELS 8
// actual motor currents in Amps, need as many here as DIGIPOT_I2C_NUM_CHANNELS
#define DIGIPOT_I2C_MOTOR_CURRENTS {1.0, 1.0, 1.0, 1.0, 1.0, 1.0, 1.0, 1.0}

//===========================================================================
//=============================Additional Features===========================
//===========================================================================

#define ENCODER_RATE_MULTIPLIER         // If defined, certain menu edit operations automatically multiply the steps when the encoder is moved quickly
#define ENCODER_10X_STEPS_PER_SEC 75    // If the encoder steps per sec exceeds this value, multiply steps moved x10 to quickly advance the value
#define ENCODER_100X_STEPS_PER_SEC 160  // If the encoder steps per sec exceeds this value, multiply steps moved x100 to really quickly advance the value

//#define CHDK 4        //Pin for triggering CHDK to take a picture see how to use it here http://captain-slow.dk/2014/03/09/3d-printing-timelapses/
#define CHDK_DELAY 50 //How long in ms the pin should stay HIGH before going LOW again

// @section lcd

// Include a page of printer information in the LCD Main Menu
//#define LCD_INFO_MENU

// On the Info Screen, display XY with one decimal place when possible
//#define LCD_DECIMAL_SMALL_XY

// The timeout (in ms) to return to the status screen from sub-menus
//#define LCD_TIMEOUT_TO_STATUS 15000

#if ENABLED(SDSUPPORT)

  // Some RAMPS and other boards don't detect when an SD card is inserted. You can work
  // around this by connecting a push button or single throw switch to the pin defined
  // as SD_DETECT_PIN in your board's pins definitions.
  // This setting should be disabled unless you are using a push button, pulling the pin to ground.
  // Note: This is always disabled for ULTIPANEL (except ELB_FULL_GRAPHIC_CONTROLLER).
  #define SD_DETECT_INVERTED

  #define SD_FINISHED_STEPPERRELEASE true  //if sd support and the file is finished: disable steppers?
  #define SD_FINISHED_RELEASECOMMAND "M84 X Y Z E" // You might want to keep the z enabled so your bed stays in place.

  #define SDCARD_RATHERRECENTFIRST  //reverse file order of sd card menu display. Its sorted practically after the file system block order.
  // if a file is deleted, it frees a block. hence, the order is not purely chronological. To still have auto0.g accessible, there is again the option to do that.
  // using:
  //#define MENU_ADDAUTOSTART

  /**
   * Sort SD file listings in alphabetical order.
   *
   * With this option enabled, items on SD cards will be sorted
   * by name for easier navigation.
   *
   * By default...
   *
   *  - Use the slowest -but safest- method for sorting.
   *  - Folders are sorted to the top.
   *  - The sort key is statically allocated.
   *  - No added G-code (M34) support.
   *  - 40 item sorting limit. (Items after the first 40 are unsorted.)
   *
   * SD sorting uses static allocation (as set by SDSORT_LIMIT), allowing the
   * compiler to calculate the worst-case usage and throw an error if the SRAM
   * limit is exceeded.
   *
   *  - SDSORT_USES_RAM provides faster sorting via a static directory buffer.
   *  - SDSORT_USES_STACK does the same, but uses a local stack-based buffer.
   *  - SDSORT_CACHE_NAMES will retain the sorted file listing in RAM. (Expensive!)
   *  - SDSORT_DYNAMIC_RAM only uses RAM when the SD menu is visible. (Use with caution!)
   */
  //#define SDCARD_SORT_ALPHA

  // SD Card Sorting options
  #if ENABLED(SDCARD_SORT_ALPHA)
    #define SDSORT_LIMIT       40     // Maximum number of sorted items (10-256).
    #define FOLDER_SORTING     -1     // -1=above  0=none  1=below
    #define SDSORT_GCODE       false  // Allow turning sorting on/off with LCD and M34 g-code.
    #define SDSORT_USES_RAM    false  // Pre-allocate a static array for faster pre-sorting.
    #define SDSORT_USES_STACK  false  // Prefer the stack for pre-sorting to give back some SRAM. (Negated by next 2 options.)
    #define SDSORT_CACHE_NAMES false  // Keep sorted items in RAM longer for speedy performance. Most expensive option.
    #define SDSORT_DYNAMIC_RAM false  // Use dynamic allocation (within SD menus). Least expensive option. Set SDSORT_LIMIT before use!
  #endif

  // Show a progress bar on HD44780 LCDs for SD printing
  //#define LCD_PROGRESS_BAR

  #if ENABLED(LCD_PROGRESS_BAR)
    // Amount of time (ms) to show the bar
    #define PROGRESS_BAR_BAR_TIME 2000
    // Amount of time (ms) to show the status message
    #define PROGRESS_BAR_MSG_TIME 3000
    // Amount of time (ms) to retain the status message (0=forever)
    #define PROGRESS_MSG_EXPIRE   0
    // Enable this to show messages for MSG_TIME then hide them
    //#define PROGRESS_MSG_ONCE
    // Add a menu item to test the progress bar:
    //#define LCD_PROGRESS_BAR_TEST
  #endif

  // This allows hosts to request long names for files and folders with M33
  //#define LONG_FILENAME_HOST_SUPPORT

  // This option allows you to abort SD printing when any endstop is triggered.
  // This feature must be enabled with "M540 S1" or from the LCD menu.
  // To have any effect, endstops must be enabled during SD printing.
  //#define ABORT_ON_ENDSTOP_HIT_FEATURE_ENABLED

#endif // SDSUPPORT

/**
 * Additional options for Graphical Displays
 *
 * Use the optimizations here to improve printing performance,
 * which can be adversely affected by graphical display drawing,
 * especially when doing several short moves, and when printing
 * on DELTA and SCARA machines.
 *
 * Some of these options may result in the display lagging behind
 * controller events, as there is a trade-off between reliable
 * printing performance versus fast display updates.
 */
#if ENABLED(DOGLCD)
  // Enable to save many cycles by drawing a hollow frame on the Info Screen
  #define XYZ_HOLLOW_FRAME

  // Enable to save many cycles by drawing a hollow frame on Menu Screens
  #define MENU_HOLLOW_FRAME

  // A bigger font is available for edit items. Costs 3120 bytes of PROGMEM.
  // Western only. Not available for Cyrillic, Kana, Turkish, Greek, or Chinese.
  //#define USE_BIG_EDIT_FONT

  // A smaller font may be used on the Info Screen. Costs 2300 bytes of PROGMEM.
  // Western only. Not available for Cyrillic, Kana, Turkish, Greek, or Chinese.
  //#define USE_SMALL_INFOFONT

  // Enable this option and reduce the value to optimize screen updates.
  // The normal delay is 10µs. Use the lowest value that still gives a reliable display.
  //#define DOGM_SPI_DELAY_US 5
#endif // DOGLCD

// @section safety

// The hardware watchdog should reset the microcontroller disabling all outputs,
// in case the firmware gets stuck and doesn't do temperature regulation.
#define USE_WATCHDOG

#if ENABLED(USE_WATCHDOG)
  // If you have a watchdog reboot in an ArduinoMega2560 then the device will hang forever, as a watchdog reset will leave the watchdog on.
  // The "WATCHDOG_RESET_MANUAL" goes around this by not using the hardware reset.
  //  However, THIS FEATURE IS UNSAFE!, as it will only work if interrupts are disabled. And the code could hang in an interrupt routine with interrupts disabled.
  //#define WATCHDOG_RESET_MANUAL
#endif

// @section lcd

// Babystepping enables the user to control the axis in tiny amounts, independently from the normal printing process
// it can e.g. be used to change z-positions in the print startup phase in real-time
// does not respect endstops!
//#define BABYSTEPPING
#if ENABLED(BABYSTEPPING)
  #define BABYSTEP_XY  //not only z, but also XY in the menu. more clutter, more functions
                       //not implemented for deltabots!
  #define BABYSTEP_INVERT_Z false  //true for inverse movements in Z
  #define BABYSTEP_MULTIPLICATOR 1 //faster movements
#endif

// @section extruder

// extruder advance constant (s2/mm3)
//
// advance (steps) = STEPS_PER_CUBIC_MM_E * EXTRUDER_ADVANCE_K * cubic mm per second ^ 2
//
// Hooke's law says:    force = k * distance
// Bernoulli's principle says:  v ^ 2 / 2 + g . h + pressure / density = constant
// so: v ^ 2 is proportional to number of steps we advance the extruder
//#define ADVANCE

#if ENABLED(ADVANCE)
  #define EXTRUDER_ADVANCE_K .0
  #define D_FILAMENT 2.85
#endif

/**
 * Implementation of linear pressure control
 *
 * Assumption: advance = k * (delta velocity)
 * K=0 means advance disabled.
 * See Marlin documentation for calibration instructions.
 */
//#define LIN_ADVANCE

#if ENABLED(LIN_ADVANCE)
  #define LIN_ADVANCE_K 75

  /**
   * Some Slicers produce Gcode with randomly jumping extrusion widths occasionally.
   * For example within a 0.4mm perimeter it may produce a single segment of 0.05mm width.
   * While this is harmless for normal printing (the fluid nature of the filament will
   * close this very, very tiny gap), it throws off the LIN_ADVANCE pressure adaption.
   *
   * For this case LIN_ADVANCE_E_D_RATIO can be used to set the extrusion:distance ratio
   * to a fixed value. Note that using a fixed ratio will lead to wrong nozzle pressures
   * if the slicer is using variable widths or layer heights within one print!
   *
   * This option sets the default E:D ratio at startup. Use `M905` to override this value.
   *
   * Example: `M905 W0.4 H0.2 D1.75`, where:
   *   - W is the extrusion width in mm
   *   - H is the layer height in mm
   *   - D is the filament diameter in mm
   *
   * Set to 0 to auto-detect the ratio based on given Gcode G1 print moves.
   *
   * Slic3r (including Prusa Slic3r) produces Gcode compatible with the automatic mode.
   * Cura (as of this writing) may produce Gcode incompatible with the automatic mode.
   */
  #define LIN_ADVANCE_E_D_RATIO 0 // The calculated ratio (or 0) according to the formula W * H / ((D / 2) ^ 2 * PI)
                                  // Example: 0.4 * 0.2 / ((1.75 / 2) ^ 2 * PI) = 0.033260135
#endif

// @section leveling

// Default mesh area is an area with an inset margin on the print area.
// Below are the macros that are used to define the borders for the mesh area,
// made available here for specialized needs, ie dual extruder setup.
#if ENABLED(MESH_BED_LEVELING)
  #define MESH_MIN_X (X_MIN_POS + MESH_INSET)
  #define MESH_MAX_X (X_MAX_POS - (MESH_INSET))
  #define MESH_MIN_Y (Y_MIN_POS + MESH_INSET)
  #define MESH_MAX_Y (Y_MAX_POS - (MESH_INSET))
#endif

#if ENABLED(AUTO_BED_LEVELING_UBL)
  #define UBL_MESH_MIN_X (X_MIN_POS + UBL_MESH_INSET)
  #define UBL_MESH_MAX_X (X_MAX_POS - (UBL_MESH_INSET))
  #define UBL_MESH_MIN_Y (Y_MIN_POS + UBL_MESH_INSET)
  #define UBL_MESH_MAX_Y (Y_MAX_POS - (UBL_MESH_INSET))
#endif

// @section extras

// Arc interpretation settings:
#define ARC_SUPPORT  // Disabling this saves ~2738 bytes
#define MM_PER_ARC_SEGMENT 1
#define N_ARC_CORRECTION 25

// Support for G5 with XYZE destination and IJPQ offsets. Requires ~2666 bytes.
//#define BEZIER_CURVE_SUPPORT

// G38.2 and G38.3 Probe Target
//#define G38_PROBE_TARGET
#if ENABLED(G38_PROBE_TARGET)
  #define G38_MINIMUM_MOVE 0.0275 // minimum distance in mm that will produce a move (determined using the print statement in check_move)
#endif

// Moves (or segments) with fewer steps than this will be joined with the next move
#define MIN_STEPS_PER_SEGMENT 6

// The minimum pulse width (in µs) for stepping a stepper.
// Set this if you find stepping unreliable, or if using a very fast CPU.
#define MINIMUM_STEPPER_PULSE 0 // (µs) The smallest stepper pulse allowed

// @section temperature

// Control heater 0 and heater 1 in parallel.
//#define HEATERS_PARALLEL

//===========================================================================
//================================= Buffers =================================
//===========================================================================

// @section hidden

// The number of linear motions that can be in the plan at any give time.
// THE BLOCK_BUFFER_SIZE NEEDS TO BE A POWER OF 2, i.g. 8,16,32 because shifts and ors are used to do the ring-buffering.
#if ENABLED(SDSUPPORT)
  #define BLOCK_BUFFER_SIZE 16 // SD,LCD,Buttons take more memory, block buffer needs to be smaller
#else
  #define BLOCK_BUFFER_SIZE 16 // maximize block buffer
#endif

// @section serial

// The ASCII buffer for serial input
#define MAX_CMD_SIZE 96
#define BUFSIZE 4

// Transfer Buffer Size
// To save 386 bytes of PROGMEM (and TX_BUFFER_SIZE+3 bytes of RAM) set to 0.
// To buffer a simple "ok" you need 4 bytes.
// For ADVANCED_OK (M105) you need 32 bytes.
// For debug-echo: 128 bytes for the optimal speed.
// Other output doesn't need to be that speedy.
// :[0, 2, 4, 8, 16, 32, 64, 128, 256]
#define TX_BUFFER_SIZE 0

// Enable an emergency-command parser to intercept certain commands as they
// enter the serial receive buffer, so they cannot be blocked.
// Currently handles M108, M112, M410
// Does not work on boards using AT90USB (USBCON) processors!
//#define EMERGENCY_PARSER

// Bad Serial-connections can miss a received command by sending an 'ok'
// Therefore some clients abort after 30 seconds in a timeout.
// Some other clients start sending commands while receiving a 'wait'.
// This "wait" is only sent when the buffer is empty. 1 second is a good value here.
//#define NO_TIMEOUTS 1000 // Milliseconds

// Some clients will have this feature soon. This could make the NO_TIMEOUTS unnecessary.
//#define ADVANCED_OK

// @section fwretract

// Firmware based and LCD controlled retract
// M207 and M208 can be used to define parameters for the retraction.
// The retraction can be called by the slicer using G10 and G11
// until then, intended retractions can be detected by moves that only extrude and the direction.
// the moves are than replaced by the firmware controlled ones.

//#define FWRETRACT  //ONLY PARTIALLY TESTED
#if ENABLED(FWRETRACT)
  #define MIN_RETRACT 0.1                //minimum extruded mm to accept a automatic gcode retraction attempt
  #define RETRACT_LENGTH 3               //default retract length (positive mm)
  #define RETRACT_LENGTH_SWAP 13         //default swap retract length (positive mm), for extruder change
  #define RETRACT_FEEDRATE 45            //default feedrate for retracting (mm/s)
  #define RETRACT_ZLIFT 0                //default retract Z-lift
  #define RETRACT_RECOVER_LENGTH 0       //default additional recover length (mm, added to retract length when recovering)
  #define RETRACT_RECOVER_LENGTH_SWAP 0  //default additional swap recover length (mm, added to retract length when recovering from extruder change)
  #define RETRACT_RECOVER_FEEDRATE 8     //default feedrate for recovering from retraction (mm/s)
#endif

/**
 * Filament Change
 * Experimental filament change support.
 * Adds the GCode M600 for initiating filament change.
 *
 * Requires an LCD display.
 * This feature is required for the default FILAMENT_RUNOUT_SCRIPT.
 */
//#define FILAMENT_CHANGE_FEATURE
#if ENABLED(FILAMENT_CHANGE_FEATURE)
  #define FILAMENT_CHANGE_X_POS 3             // X position of hotend
  #define FILAMENT_CHANGE_Y_POS 3             // Y position of hotend
  #define FILAMENT_CHANGE_Z_ADD 10            // Z addition of hotend (lift)
  #define FILAMENT_CHANGE_XY_FEEDRATE 100     // X and Y axes feedrate in mm/s (also used for delta printers Z axis)
  #define FILAMENT_CHANGE_Z_FEEDRATE 5        // Z axis feedrate in mm/s (not used for delta printers)
  #define FILAMENT_CHANGE_RETRACT_FEEDRATE 60 // Initial retract feedrate in mm/s
  #define FILAMENT_CHANGE_RETRACT_LENGTH 2    // Initial retract in mm
                                              // It is a short retract used immediately after print interrupt before move to filament exchange position
  #define FILAMENT_CHANGE_UNLOAD_FEEDRATE 10  // Unload filament feedrate in mm/s - filament unloading can be fast
  #define FILAMENT_CHANGE_UNLOAD_LENGTH 100   // Unload filament length from hotend in mm
                                              // Longer length for bowden printers to unload filament from whole bowden tube,
                                              // shorter length for printers without bowden to unload filament from extruder only,
                                              // 0 to disable unloading for manual unloading
  #define FILAMENT_CHANGE_LOAD_FEEDRATE 6     // Load filament feedrate in mm/s - filament loading into the bowden tube can be fast
  #define FILAMENT_CHANGE_LOAD_LENGTH 0       // Load filament length over hotend in mm
                                              // Longer length for bowden printers to fast load filament into whole bowden tube over the hotend,
                                              // Short or zero length for printers without bowden where loading is not used
  #define FILAMENT_CHANGE_EXTRUDE_FEEDRATE 3  // Extrude filament feedrate in mm/s - must be slower than load feedrate
  #define FILAMENT_CHANGE_EXTRUDE_LENGTH 50   // Extrude filament length in mm after filament is loaded over the hotend,
                                              // 0 to disable for manual extrusion
                                              // Filament can be extruded repeatedly from the filament exchange menu to fill the hotend,
                                              // or until outcoming filament color is not clear for filament color change
  #define FILAMENT_CHANGE_NOZZLE_TIMEOUT 45   // Turn off nozzle if user doesn't change filament within this time limit in seconds
  #define FILAMENT_CHANGE_NUMBER_OF_ALERT_BEEPS 5 // Number of alert beeps before printer goes quiet
  #define FILAMENT_CHANGE_NO_STEPPER_TIMEOUT  // Enable to have stepper motors hold position during filament change
                                              // even if it takes longer than DEFAULT_STEPPER_DEACTIVE_TIME.
  //#define PARK_HEAD_ON_PAUSE                // Go to filament change position on pause, return to print position on resume
#endif

<<<<<<< HEAD
/** 
  //=========================================================================
  //================ DHT11, DHT21 or DHT22 Sensor Readings ==================
  //=========================================================================
 * 
 * This feature is for reading the ambient temperature and humidity near or
 * around the printer.
 *
 *         *******************************************************
 *         =========   This will need to be installed!  ==========
 *         *******************************************************
 *         DHT Temperature & Humidity Sensor library for Arduino.
 *         http://www.github.com/markruys/arduino-DHT
 *         *******************************************************
 * */
//#define DHT_ENABLE
#if ENABLED(DHT_ENABLE)
    #define DHT_TYPE 22     //DHT type 11, 21, or 22
    #define DHT_PIN A3      //Set pin for the DHT sensor. Default = A3 (AUX1 - pin3)
#endif //DHT_ENABLE

/******************************************************************************\
 * enable this section if you have TMC26X motor drivers.
 * you need to import the TMC26XStepper library into the Arduino IDE for this
 ******************************************************************************/

=======
>>>>>>> 9a1949a9
// @section tmc

/**
 * Enable this section if you have TMC26X motor drivers.
 * You will need to import the TMC26XStepper library into the Arduino IDE for this
 * (https://github.com/trinamic/TMC26XStepper.git)
 */
//#define HAVE_TMCDRIVER

#if ENABLED(HAVE_TMCDRIVER)

  //#define X_IS_TMC
  //#define X2_IS_TMC
  //#define Y_IS_TMC
  //#define Y2_IS_TMC
  //#define Z_IS_TMC
  //#define Z2_IS_TMC
  //#define E0_IS_TMC
  //#define E1_IS_TMC
  //#define E2_IS_TMC
  //#define E3_IS_TMC

  #define X_MAX_CURRENT     1000 // in mA
  #define X_SENSE_RESISTOR    91 // in mOhms
  #define X_MICROSTEPS        16 // number of microsteps

  #define X2_MAX_CURRENT    1000
  #define X2_SENSE_RESISTOR   91
  #define X2_MICROSTEPS       16

  #define Y_MAX_CURRENT     1000
  #define Y_SENSE_RESISTOR    91
  #define Y_MICROSTEPS        16

  #define Y2_MAX_CURRENT    1000
  #define Y2_SENSE_RESISTOR   91
  #define Y2_MICROSTEPS       16

  #define Z_MAX_CURRENT     1000
  #define Z_SENSE_RESISTOR    91
  #define Z_MICROSTEPS        16

  #define Z2_MAX_CURRENT    1000
  #define Z2_SENSE_RESISTOR   91
  #define Z2_MICROSTEPS       16

  #define E0_MAX_CURRENT    1000
  #define E0_SENSE_RESISTOR   91
  #define E0_MICROSTEPS       16

  #define E1_MAX_CURRENT    1000
  #define E1_SENSE_RESISTOR   91
  #define E1_MICROSTEPS       16

  #define E2_MAX_CURRENT    1000
  #define E2_SENSE_RESISTOR   91
  #define E2_MICROSTEPS       16

  #define E3_MAX_CURRENT    1000
  #define E3_SENSE_RESISTOR   91
  #define E3_MICROSTEPS       16

#endif

// @section TMC2130

/**
 * Enable this for SilentStepStick Trinamic TMC2130 SPI-configurable stepper drivers.
 *
 * You'll also need the TMC2130Stepper Arduino library
 * (https://github.com/teemuatlut/TMC2130Stepper).
 *
 * To use TMC2130 stepper drivers in SPI mode connect your SPI2130 pins to
 * the hardware SPI interface on your board and define the required CS pins
 * in your `pins_MYBOARD.h` file. (e.g., RAMPS 1.4 uses AUX3 pins `X_CS_PIN 53`, `Y_CS_PIN 49`, etc.).
 */
//#define HAVE_TMC2130

#if ENABLED(HAVE_TMC2130)
  #define STEALTHCHOP

  /**
   * Let Marlin automatically control stepper current.
   * This is still an experimental feature.
   * Increase current every 5s by CURRENT_STEP until stepper temperature prewarn gets triggered,
   * then decrease current by CURRENT_STEP until temperature prewarn is cleared.
   * Adjusting starts from X/Y/Z/E_MAX_CURRENT but will not increase over AUTO_ADJUST_MAX
   */
  //#define AUTOMATIC_CURRENT_CONTROL
  #define CURRENT_STEP          50  // [mA]
  #define AUTO_ADJUST_MAX     1300  // [mA], 1300mA_rms = 1840mA_peak

  // CHOOSE YOUR MOTORS HERE, THIS IS MANDATORY
  //#define X_IS_TMC2130
  //#define X2_IS_TMC2130
  //#define Y_IS_TMC2130
  //#define Y2_IS_TMC2130
  //#define Z_IS_TMC2130
  //#define Z2_IS_TMC2130
  //#define E0_IS_TMC2130
  //#define E1_IS_TMC2130
  //#define E2_IS_TMC2130
  //#define E3_IS_TMC2130

  /**
   * Stepper driver settings
   */

  #define R_SENSE           0.11  // R_sense resistor for SilentStepStick2130
  #define HOLD_MULTIPLIER    0.5  // Scales down the holding current from run current
  #define INTERPOLATE          1  // Interpolate X/Y/Z_MICROSTEPS to 256

  #define X_MAX_CURRENT     1000  // rms current in mA
  #define X_MICROSTEPS        16  // FULLSTEP..256
  #define X_CHIP_SELECT       40  // Pin

  #define Y_MAX_CURRENT     1000
  #define Y_MICROSTEPS        16
  #define Y_CHIP_SELECT       42

  #define Z_MAX_CURRENT     1000
  #define Z_MICROSTEPS        16
  #define Z_CHIP_SELECT       65

  //#define X2_MAX_CURRENT  1000
  //#define X2_MICROSTEPS     16
  //#define X2_CHIP_SELECT    -1

  //#define Y2_MAX_CURRENT  1000
  //#define Y2_MICROSTEPS     16
  //#define Y2_CHIP_SELECT    -1

  //#define Z2_MAX_CURRENT  1000
  //#define Z2_MICROSTEPS     16
  //#define Z2_CHIP_SELECT    -1

  //#define E0_MAX_CURRENT  1000
  //#define E0_MICROSTEPS     16
  //#define E0_CHIP_SELECT    -1

  //#define E1_MAX_CURRENT  1000
  //#define E1_MICROSTEPS     16
  //#define E1_CHIP_SELECT    -1

  //#define E2_MAX_CURRENT  1000
  //#define E2_MICROSTEPS     16
  //#define E2_CHIP_SELECT    -1

  //#define E3_MAX_CURRENT  1000
  //#define E3_MICROSTEPS     16
  //#define E3_CHIP_SELECT    -1

  /**
   * You can set your own advanced settings by filling in predefined functions.
   * A list of available functions can be found on the library github page
   * https://github.com/teemuatlut/TMC2130Stepper
   *
   * Example:
   * #define TMC2130_ADV() { \
   *   stepperX.diag0_temp_prewarn(1); \
   *   stepperX.interpolate(0); \
   * }
   */
  #define  TMC2130_ADV() {  }

#endif // ENABLED(HAVE_TMC2130)

/**
 * Enable this section if you have L6470 motor drivers.
 * You need to import the L6470 library into the Arduino IDE for this.
 * (https://github.com/ameyer/Arduino-L6470)
 */

// @section l6470

//#define HAVE_L6470DRIVER
#if ENABLED(HAVE_L6470DRIVER)

  //#define X_IS_L6470
  //#define X2_IS_L6470
  //#define Y_IS_L6470
  //#define Y2_IS_L6470
  //#define Z_IS_L6470
  //#define Z2_IS_L6470
  //#define E0_IS_L6470
  //#define E1_IS_L6470
  //#define E2_IS_L6470
  //#define E3_IS_L6470

  #define X_MICROSTEPS      16 // number of microsteps
  #define X_K_VAL           50 // 0 - 255, Higher values, are higher power. Be careful not to go too high
  #define X_OVERCURRENT   2000 // maxc current in mA. If the current goes over this value, the driver will switch off
  #define X_STALLCURRENT  1500 // current in mA where the driver will detect a stall

  #define X2_MICROSTEPS     16
  #define X2_K_VAL          50
  #define X2_OVERCURRENT  2000
  #define X2_STALLCURRENT 1500

  #define Y_MICROSTEPS      16
  #define Y_K_VAL           50
  #define Y_OVERCURRENT   2000
  #define Y_STALLCURRENT  1500

  #define Y2_MICROSTEPS     16
  #define Y2_K_VAL          50
  #define Y2_OVERCURRENT  2000
  #define Y2_STALLCURRENT 1500

  #define Z_MICROSTEPS      16
  #define Z_K_VAL           50
  #define Z_OVERCURRENT   2000
  #define Z_STALLCURRENT  1500

  #define Z2_MICROSTEPS     16
  #define Z2_K_VAL          50
  #define Z2_OVERCURRENT  2000
  #define Z2_STALLCURRENT 1500

  #define E0_MICROSTEPS     16
  #define E0_K_VAL          50
  #define E0_OVERCURRENT  2000
  #define E0_STALLCURRENT 1500

  #define E1_MICROSTEPS     16
  #define E1_K_VAL          50
  #define E1_OVERCURRENT  2000
  #define E1_STALLCURRENT 1500

  #define E2_MICROSTEPS     16
  #define E2_K_VAL          50
  #define E2_OVERCURRENT  2000
  #define E2_STALLCURRENT 1500

  #define E3_MICROSTEPS     16
  #define E3_K_VAL          50
  #define E3_OVERCURRENT  2000
  #define E3_STALLCURRENT 1500

#endif

/**
 * TWI/I2C BUS
 *
 * This feature is an EXPERIMENTAL feature so it shall not be used on production
 * machines. Enabling this will allow you to send and receive I2C data from slave
 * devices on the bus.
 *
 * ; Example #1
 * ; This macro send the string "Marlin" to the slave device with address 0x63 (99)
 * ; It uses multiple M260 commands with one B<base 10> arg
 * M260 A99  ; Target slave address
 * M260 B77  ; M
 * M260 B97  ; a
 * M260 B114 ; r
 * M260 B108 ; l
 * M260 B105 ; i
 * M260 B110 ; n
 * M260 S1   ; Send the current buffer
 *
 * ; Example #2
 * ; Request 6 bytes from slave device with address 0x63 (99)
 * M261 A99 B5
 *
 * ; Example #3
 * ; Example serial output of a M261 request
 * echo:i2c-reply: from:99 bytes:5 data:hello
 */

// @section i2cbus

//#define EXPERIMENTAL_I2CBUS
#define I2C_SLAVE_ADDRESS  0 // Set a value from 8 to 127 to act as a slave

/**
 * Add M43, M44 and M45 commands for pins info and testing
 */
//#define PINS_DEBUGGING

/**
 * Auto-report temperatures with M155 S<seconds>
 */
//#define AUTO_REPORT_TEMPERATURES

/**
 * Include capabilities in M115 output
 */
//#define EXTENDED_CAPABILITIES_REPORT

/**
 * Double-click the Encoder button on the Status Screen for Z Babystepping.
 */
//#define DOUBLECLICK_FOR_Z_BABYSTEPPING
#define DOUBLECLICK_MAX_INTERVAL 1250   // Maximum interval between clicks, in milliseconds.
                                        // Note: You may need to add extra time to mitigate controller latency.

/**
 * Volumetric extrusion default state
 * Activate to make volumetric extrusion the default method,
 * with DEFAULT_NOMINAL_FILAMENT_DIA as the default diameter.
 *
 * M200 D0 to disable, M200 Dn to set a new diameter.
 */
//#define VOLUMETRIC_DEFAULT_ON

/**
 * Enable this option for a leaner build of Marlin that removes all
 * workspace offsets, simplifying coordinate transformations, leveling, etc.
 *
 *  - M206 and M428 are disabled.
 *  - G92 will revert to its behavior from Marlin 1.0.
 */
//#define NO_WORKSPACE_OFFSETS

#endif // CONFIGURATION_ADV_H<|MERGE_RESOLUTION|>--- conflicted
+++ resolved
@@ -769,7 +769,6 @@
   //#define PARK_HEAD_ON_PAUSE                // Go to filament change position on pause, return to print position on resume
 #endif
 
-<<<<<<< HEAD
 /** 
   //=========================================================================
   //================ DHT11, DHT21 or DHT22 Sensor Readings ==================
@@ -791,13 +790,6 @@
     #define DHT_PIN A3      //Set pin for the DHT sensor. Default = A3 (AUX1 - pin3)
 #endif //DHT_ENABLE
 
-/******************************************************************************\
- * enable this section if you have TMC26X motor drivers.
- * you need to import the TMC26XStepper library into the Arduino IDE for this
- ******************************************************************************/
-
-=======
->>>>>>> 9a1949a9
 // @section tmc
 
 /**
