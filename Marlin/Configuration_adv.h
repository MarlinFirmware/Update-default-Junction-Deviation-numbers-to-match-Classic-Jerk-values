/**
 * Marlin 3D Printer Firmware
 * Copyright (c) 2020 MarlinFirmware [https://github.com/MarlinFirmware/Marlin]
 *
 * Based on Sprinter and grbl.
 * Copyright (c) 2011 Camiel Gubbels / Erik van der Zalm
 *
 * This program is free software: you can redistribute it and/or modify
 * it under the terms of the GNU General Public License as published by
 * the Free Software Foundation, either version 3 of the License, or
 * (at your option) any later version.
 *
 * This program is distributed in the hope that it will be useful,
 * but WITHOUT ANY WARRANTY; without even the implied warranty of
 * MERCHANTABILITY or FITNESS FOR A PARTICULAR PURPOSE.  See the
 * GNU General Public License for more details.
 *
 * You should have received a copy of the GNU General Public License
 * along with this program.  If not, see <https://www.gnu.org/licenses/>.
 *
 */
#pragma once


/**
 * Configuration_adv.h
 *
 * Advanced settings.
 * Only change these if you know exactly what you're doing.
 * Some of these settings can damage your printer if improperly set!
 *
 * Basic settings can be found in Configuration.h
 */
#define CONFIGURATION_ADV_H_VERSION 020008

//===========================================================================
//============================= Thermal Settings ============================
//===========================================================================
// @section temperature

/**
 * Thermocouple sensors are quite sensitive to noise.  Any noise induced in
 * the sensor wires, such as by stepper motor wires run in parallel to them,
 * may result in the thermocouple sensor reporting spurious errors.  This
 * value is the number of errors which can occur in a row before the error
 * is reported.  This allows us to ignore intermittent error conditions while
 * still detecting an actual failure, which should result in a continuous
 * stream of errors from the sensor.
 *
 * Set this value to 0 to fail on the first error to occur.
 */
#define THERMOCOUPLE_MAX_ERRORS 15

//
// Custom Thermistor 1000 parameters
//
#if TEMP_SENSOR_0 == 1000
  #define HOTEND0_PULLUP_RESISTOR_OHMS 4700    // Pullup resistor
  #define HOTEND0_RESISTANCE_25C_OHMS  100000  // Resistance at 25C
  #define HOTEND0_BETA                 3950    // Beta value
#endif

#if TEMP_SENSOR_1 == 1000
  #define HOTEND1_PULLUP_RESISTOR_OHMS 4700    // Pullup resistor
  #define HOTEND1_RESISTANCE_25C_OHMS  100000  // Resistance at 25C
  #define HOTEND1_BETA                 3950    // Beta value
#endif

#if TEMP_SENSOR_2 == 1000
  #define HOTEND2_PULLUP_RESISTOR_OHMS 4700    // Pullup resistor
  #define HOTEND2_RESISTANCE_25C_OHMS  100000  // Resistance at 25C
  #define HOTEND2_BETA                 3950    // Beta value
#endif

#if TEMP_SENSOR_3 == 1000
  #define HOTEND3_PULLUP_RESISTOR_OHMS 4700    // Pullup resistor
  #define HOTEND3_RESISTANCE_25C_OHMS  100000  // Resistance at 25C
  #define HOTEND3_BETA                 3950    // Beta value
#endif

#if TEMP_SENSOR_4 == 1000
  #define HOTEND4_PULLUP_RESISTOR_OHMS 4700    // Pullup resistor
  #define HOTEND4_RESISTANCE_25C_OHMS  100000  // Resistance at 25C
  #define HOTEND4_BETA                 3950    // Beta value
#endif

#if TEMP_SENSOR_5 == 1000
  #define HOTEND5_PULLUP_RESISTOR_OHMS 4700    // Pullup resistor
  #define HOTEND5_RESISTANCE_25C_OHMS  100000  // Resistance at 25C
  #define HOTEND5_BETA                 3950    // Beta value
#endif

#if TEMP_SENSOR_6 == 1000
  #define HOTEND6_PULLUP_RESISTOR_OHMS 4700    // Pullup resistor
  #define HOTEND6_RESISTANCE_25C_OHMS  100000  // Resistance at 25C
  #define HOTEND6_BETA                 3950    // Beta value
#endif

#if TEMP_SENSOR_7 == 1000
  #define HOTEND7_PULLUP_RESISTOR_OHMS 4700    // Pullup resistor
  #define HOTEND7_RESISTANCE_25C_OHMS  100000  // Resistance at 25C
  #define HOTEND7_BETA                 3950    // Beta value
#endif

#if TEMP_SENSOR_BED == 1000
  #define BED_PULLUP_RESISTOR_OHMS     4700    // Pullup resistor
  #define BED_RESISTANCE_25C_OHMS      100000  // Resistance at 25C
  #define BED_BETA                     3950    // Beta value
#endif

#if TEMP_SENSOR_CHAMBER == 1000
  #define CHAMBER_PULLUP_RESISTOR_OHMS 4700    // Pullup resistor
  #define CHAMBER_RESISTANCE_25C_OHMS  100000  // Resistance at 25C
  #define CHAMBER_BETA                 3950    // Beta value
#endif

#if TEMP_SENSOR_COOLER == 1000
  #define COOLER_PULLUP_RESISTOR_OHMS 4700    // Pullup resistor
  #define COOLER_RESISTANCE_25C_OHMS  100000  // Resistance at 25C
  #define COOLER_BETA                 3950    // Beta value
#endif

#if TEMP_SENSOR_PROBE == 1000
  #define PROBE_PULLUP_RESISTOR_OHMS   4700    // Pullup resistor
  #define PROBE_RESISTANCE_25C_OHMS    100000  // Resistance at 25C
  #define PROBE_BETA                   3950    // Beta value
#endif

<<<<<<< HEAD
//
// Hephestos 2 24V heated bed upgrade kit.
// https://store.bq.com/en/heated-bed-kit-hephestos2
//
=======
#if TEMP_SENSOR_REDUNDANT == 1000
  #define REDUNDANT_PULLUP_RESISTOR_OHMS   4700    // Pullup resistor
  #define REDUNDANT_RESISTANCE_25C_OHMS    100000  // Resistance at 25C
  #define REDUNDANT_BETA                   3950    // Beta value
#endif

/**
 * Configuration options for MAX Thermocouples (-2, -3, -5).
 *   FORCE_HW_SPI:   Ignore SCK/MOSI/MISO pins and just use the CS pin & default SPI bus.
 *   MAX31865_WIRES: Set the number of wires for the probe connected to a MAX31865 board, 2-4. Default: 2
 *   MAX31865_50HZ:  Enable 50Hz filter instead of the default 60Hz.
 */
//#define TEMP_SENSOR_FORCE_HW_SPI
//#define MAX31865_SENSOR_WIRES_0 2
//#define MAX31865_SENSOR_WIRES_1 2
//#define MAX31865_50HZ_FILTER

/**
 * Hephestos 2 24V heated bed upgrade kit.
 * https://store.bq.com/en/heated-bed-kit-hephestos2
 */
>>>>>>> e7e1c514
//#define HEPHESTOS2_HEATED_BED_KIT
#if ENABLED(HEPHESTOS2_HEATED_BED_KIT)
  #undef TEMP_SENSOR_BED
  #define TEMP_SENSOR_BED 70
  #define HEATER_BED_INVERTING true
#endif

//
// Heated Bed Bang-Bang options
//
#if DISABLED(PIDTEMPBED)
  #define BED_CHECK_INTERVAL 5000   // (ms) Interval between checks in bang-bang control
  #if ENABLED(BED_LIMIT_SWITCHING)
    #define BED_HYSTERESIS 2        // (°C) Only set the relevant heater state when ABS(T-target) > BED_HYSTERESIS
  #endif
#endif

//
// Heated Chamber options
//
#if DISABLED(PIDTEMPCHAMBER)
  #define CHAMBER_CHECK_INTERVAL 5000   // (ms) Interval between checks in bang-bang control
  #if ENABLED(CHAMBER_LIMIT_SWITCHING)
    #define CHAMBER_HYSTERESIS 2        // (°C) Only set the relevant heater state when ABS(T-target) > CHAMBER_HYSTERESIS
  #endif
#endif

#if TEMP_SENSOR_CHAMBER
  //#define HEATER_CHAMBER_PIN      P2_04   // Required heater on/off pin (example: SKR 1.4 Turbo HE1 plug)
  //#define HEATER_CHAMBER_INVERTING false
  //#define FAN1_PIN                   -1   // Remove the fan signal on pin P2_04 (example: SKR 1.4 Turbo HE1 plug)

  //#define CHAMBER_FAN               // Enable a fan on the chamber
  #if ENABLED(CHAMBER_FAN)
    #define CHAMBER_FAN_MODE 2        // Fan control mode: 0=Static; 1=Linear increase when temp is higher than target; 2=V-shaped curve; 3=similar to 1 but fan is always on.
    #if CHAMBER_FAN_MODE == 0
      #define CHAMBER_FAN_BASE  255   // Chamber fan PWM (0-255)
    #elif CHAMBER_FAN_MODE == 1
      #define CHAMBER_FAN_BASE  128   // Base chamber fan PWM (0-255); turns on when chamber temperature is above the target
      #define CHAMBER_FAN_FACTOR 25   // PWM increase per °C above target
    #elif CHAMBER_FAN_MODE == 2
      #define CHAMBER_FAN_BASE  128   // Minimum chamber fan PWM (0-255)
      #define CHAMBER_FAN_FACTOR 25   // PWM increase per °C difference from target
    #elif CHAMBER_FAN_MODE == 3
      #define CHAMBER_FAN_BASE  128   // Base chamber fan PWM (0-255)
      #define CHAMBER_FAN_FACTOR 25   // PWM increase per °C above target
    #endif
  #endif

  //#define CHAMBER_VENT              // Enable a servo-controlled vent on the chamber
  #if ENABLED(CHAMBER_VENT)
    #define CHAMBER_VENT_SERVO_NR  1  // Index of the vent servo
    #define HIGH_EXCESS_HEAT_LIMIT 5  // How much above target temp to consider there is excess heat in the chamber
    #define LOW_EXCESS_HEAT_LIMIT 3
    #define MIN_COOLING_SLOPE_TIME_CHAMBER_VENT 20
    #define MIN_COOLING_SLOPE_DEG_CHAMBER_VENT 1.5
  #endif
#endif

//
// Laser Cooler options
//
#if TEMP_SENSOR_COOLER
  #define COOLER_MINTEMP           8  // (°C)
  #define COOLER_MAXTEMP          26  // (°C)
  #define COOLER_DEFAULT_TEMP     16  // (°C)
  #define TEMP_COOLER_HYSTERESIS   1  // (°C) Temperature proximity considered "close enough" to the target
  #define COOLER_PIN               8  // Laser cooler on/off pin used to control power to the cooling element e.g. TEC, External chiller via relay
  #define COOLER_INVERTING     false
  #define TEMP_COOLER_PIN         15  // Laser/Cooler temperature sensor pin. ADC is required.
  #define COOLER_FAN                  // Enable a fan on the cooler, Fan# 0,1,2,3 etc.
  #define COOLER_FAN_INDEX         0  // FAN number 0, 1, 2 etc. e.g.
  #if ENABLED(COOLER_FAN)
    #define COOLER_FAN_BASE      100  // Base Cooler fan PWM (0-255); turns on when Cooler temperature is above the target
    #define COOLER_FAN_FACTOR     25  // PWM increase per °C above target
  #endif
#endif

//
// Laser Coolant Flow Meter
//
//#define LASER_COOLANT_FLOW_METER
#if ENABLED(LASER_COOLANT_FLOW_METER)
  #define FLOWMETER_PIN         20  // Requires an external interrupt-enabled pin (e.g., RAMPS 2,3,18,19,20,21)
  #define FLOWMETER_PPL       5880  // (pulses/liter) Flow meter pulses-per-liter on the input pin
  #define FLOWMETER_INTERVAL  1000  // (ms) Flow rate calculation interval in milliseconds
  #define FLOWMETER_SAFETY          // Prevent running the laser without the minimum flow rate set below
  #if ENABLED(FLOWMETER_SAFETY)
    #define FLOWMETER_MIN_LITERS_PER_MINUTE 1.5 // (liters/min) Minimum flow required when enabled
  #endif
#endif

/**
 * Thermal Protection provides additional protection to your printer from damage
 * and fire. Marlin always includes safe min and max temperature ranges which
 * protect against a broken or disconnected thermistor wire.
 *
 * The issue: If a thermistor falls out, it will report the much lower
 * temperature of the air in the room, and the the firmware will keep
 * the heater on.
 *
 * The solution: Once the temperature reaches the target, start observing.
 * If the temperature stays too far below the target (hysteresis) for too
 * long (period), the firmware will halt the machine as a safety precaution.
 *
 * If you get false positives for "Thermal Runaway", increase
 * THERMAL_PROTECTION_HYSTERESIS and/or THERMAL_PROTECTION_PERIOD
 */
#if ENABLED(THERMAL_PROTECTION_HOTENDS)
  #define THERMAL_PROTECTION_PERIOD 40        // Seconds
  #define THERMAL_PROTECTION_HYSTERESIS 4     // Degrees Celsius

  //#define ADAPTIVE_FAN_SLOWING              // Slow part cooling fan if temperature drops
  #if BOTH(ADAPTIVE_FAN_SLOWING, PIDTEMP)
    //#define NO_FAN_SLOWING_IN_PID_TUNING    // Don't slow fan speed during M303
  #endif

  /**
   * Whenever an M104, M109, or M303 increases the target temperature, the
   * firmware will wait for the WATCH_TEMP_PERIOD to expire. If the temperature
   * hasn't increased by WATCH_TEMP_INCREASE degrees, the machine is halted and
   * requires a hard reset. This test restarts with any M104/M109/M303, but only
   * if the current temperature is far enough below the target for a reliable
   * test.
   *
   * If you get false positives for "Heating failed", increase WATCH_TEMP_PERIOD
   * and/or decrease WATCH_TEMP_INCREASE. WATCH_TEMP_INCREASE should not be set
   * below 2.
   */
  #define WATCH_TEMP_PERIOD 40                // Seconds
  #define WATCH_TEMP_INCREASE 2               // Degrees Celsius
#endif

/**
 * Thermal Protection parameters for the bed are just as above for hotends.
 */
#if ENABLED(THERMAL_PROTECTION_BED)
  #define THERMAL_PROTECTION_BED_PERIOD       180 // Seconds
  #define THERMAL_PROTECTION_BED_HYSTERESIS     2 // Degrees Celsius

  /**
   * As described above, except for the bed (M140/M190/M303).
   */
  #define WATCH_BED_TEMP_PERIOD               180 // Seconds
  #define WATCH_BED_TEMP_INCREASE               2 // Degrees Celsius
#endif

/**
 * Thermal Protection parameters for the heated chamber.
 */
#if ENABLED(THERMAL_PROTECTION_CHAMBER)
  #define THERMAL_PROTECTION_CHAMBER_PERIOD    20 // Seconds
  #define THERMAL_PROTECTION_CHAMBER_HYSTERESIS 2 // Degrees Celsius

  /**
   * Heated chamber watch settings (M141/M191).
   */
  #define WATCH_CHAMBER_TEMP_PERIOD            60 // Seconds
  #define WATCH_CHAMBER_TEMP_INCREASE           2 // Degrees Celsius
#endif

/**
 * Thermal Protection parameters for the laser cooler.
 */
#if ENABLED(THERMAL_PROTECTION_COOLER)
  #define THERMAL_PROTECTION_COOLER_PERIOD    10 // Seconds
  #define THERMAL_PROTECTION_COOLER_HYSTERESIS 3 // Degrees Celsius

  /**
   * Laser cooling watch settings (M143/M193).
   */
  #define WATCH_COOLER_TEMP_PERIOD            60 // Seconds
  #define WATCH_COOLER_TEMP_INCREASE           3 // Degrees Celsius
#endif

#if ENABLED(PIDTEMP)
  // Add an experimental additional term to the heater power, proportional to the extrusion speed.
  // A well-chosen Kc value should add just enough power to melt the increased material volume.
  //#define PID_EXTRUSION_SCALING
  #if ENABLED(PID_EXTRUSION_SCALING)
    #define DEFAULT_Kc (100) // heating power = Kc * e_speed
    #define LPQ_MAX_LEN 50
  #endif

  /**
   * Add an experimental additional term to the heater power, proportional to the fan speed.
   * A well-chosen Kf value should add just enough power to compensate for power-loss from the cooling fan.
   * You can either just add a constant compensation with the DEFAULT_Kf value
   * or follow the instruction below to get speed-dependent compensation.
   *
   * Constant compensation (use only with fanspeeds of 0% and 100%)
   * ---------------------------------------------------------------------
   * A good starting point for the Kf-value comes from the calculation:
   *   kf = (power_fan * eff_fan) / power_heater * 255
   * where eff_fan is between 0.0 and 1.0, based on fan-efficiency and airflow to the nozzle / heater.
   *
   * Example:
   *   Heater: 40W, Fan: 0.1A * 24V = 2.4W, eff_fan = 0.8
   *   Kf = (2.4W * 0.8) / 40W * 255 = 12.24
   *
   * Fan-speed dependent compensation
   * --------------------------------
   * 1. To find a good Kf value, set the hotend temperature, wait for it to settle, and enable the fan (100%).
   *    Make sure PID_FAN_SCALING_LIN_FACTOR is 0 and PID_FAN_SCALING_ALTERNATIVE_DEFINITION is not enabled.
   *    If you see the temperature drop repeat the test, increasing the Kf value slowly, until the temperature
   *    drop goes away. If the temperature overshoots after enabling the fan, the Kf value is too big.
   * 2. Note the Kf-value for fan-speed at 100%
   * 3. Determine a good value for PID_FAN_SCALING_MIN_SPEED, which is around the speed, where the fan starts moving.
   * 4. Repeat step 1. and 2. for this fan speed.
   * 5. Enable PID_FAN_SCALING_ALTERNATIVE_DEFINITION and enter the two identified Kf-values in
   *    PID_FAN_SCALING_AT_FULL_SPEED and PID_FAN_SCALING_AT_MIN_SPEED. Enter the minimum speed in PID_FAN_SCALING_MIN_SPEED
   */
  //#define PID_FAN_SCALING
  #if ENABLED(PID_FAN_SCALING)
    //#define PID_FAN_SCALING_ALTERNATIVE_DEFINITION
    #if ENABLED(PID_FAN_SCALING_ALTERNATIVE_DEFINITION)
      // The alternative definition is used for an easier configuration.
      // Just figure out Kf at fullspeed (255) and PID_FAN_SCALING_MIN_SPEED.
      // DEFAULT_Kf and PID_FAN_SCALING_LIN_FACTOR are calculated accordingly.

      #define PID_FAN_SCALING_AT_FULL_SPEED 13.0        //=PID_FAN_SCALING_LIN_FACTOR*255+DEFAULT_Kf
      #define PID_FAN_SCALING_AT_MIN_SPEED 6.0          //=PID_FAN_SCALING_LIN_FACTOR*PID_FAN_SCALING_MIN_SPEED+DEFAULT_Kf
      #define PID_FAN_SCALING_MIN_SPEED 10.0            // Minimum fan speed at which to enable PID_FAN_SCALING

      #define DEFAULT_Kf (255.0*PID_FAN_SCALING_AT_MIN_SPEED-PID_FAN_SCALING_AT_FULL_SPEED*PID_FAN_SCALING_MIN_SPEED)/(255.0-PID_FAN_SCALING_MIN_SPEED)
      #define PID_FAN_SCALING_LIN_FACTOR (PID_FAN_SCALING_AT_FULL_SPEED-DEFAULT_Kf)/255.0

    #else
      #define PID_FAN_SCALING_LIN_FACTOR (0)             // Power loss due to cooling = Kf * (fan_speed)
      #define DEFAULT_Kf 10                              // A constant value added to the PID-tuner
      #define PID_FAN_SCALING_MIN_SPEED 10               // Minimum fan speed at which to enable PID_FAN_SCALING
    #endif
  #endif
#endif

/**
 * Automatic Temperature Mode
 *
 * Dynamically adjust the hotend target temperature based on planned E moves.
 *
 * (Contrast with PID_EXTRUSION_SCALING, which tracks E movement and adjusts PID
 *  behavior using an additional kC value.)
 *
 * Autotemp is calculated by (mintemp + factor * mm_per_sec), capped to maxtemp.
 *
 * Enable Autotemp Mode with M104/M109 F<factor> S<mintemp> B<maxtemp>.
 * Disable by sending M104/M109 with no F parameter (or F0 with AUTOTEMP_PROPORTIONAL).
 */
#define AUTOTEMP
#if ENABLED(AUTOTEMP)
  #define AUTOTEMP_OLDWEIGHT    0.98
  // Turn on AUTOTEMP on M104/M109 by default using proportions set here
  //#define AUTOTEMP_PROPORTIONAL
  #if ENABLED(AUTOTEMP_PROPORTIONAL)
    #define AUTOTEMP_MIN_P      0 // (°C) Added to the target temperature
    #define AUTOTEMP_MAX_P      5 // (°C) Added to the target temperature
    #define AUTOTEMP_FACTOR_P   1 // Apply this F parameter by default (overridden by M104/M109 F)
  #endif
#endif

// Show Temperature ADC value
// Enable for M105 to include ADC values read from temperature sensors.
//#define SHOW_TEMP_ADC_VALUES

/**
 * High Temperature Thermistor Support
 *
 * Thermistors able to support high temperature tend to have a hard time getting
 * good readings at room and lower temperatures. This means HEATER_X_RAW_LO_TEMP
 * will probably be caught when the heating element first turns on during the
 * preheating process, which will trigger a min_temp_error as a safety measure
 * and force stop everything.
 * To circumvent this limitation, we allow for a preheat time (during which,
 * min_temp_error won't be triggered) and add a min_temp buffer to handle
 * aberrant readings.
 *
 * If you want to enable this feature for your hotend thermistor(s)
 * uncomment and set values > 0 in the constants below
 */

// The number of consecutive low temperature errors that can occur
// before a min_temp_error is triggered. (Shouldn't be more than 10.)
//#define MAX_CONSECUTIVE_LOW_TEMPERATURE_ERROR_ALLOWED 0

// The number of milliseconds a hotend will preheat before starting to check
// the temperature. This value should NOT be set to the time it takes the
// hot end to reach the target temperature, but the time it takes to reach
// the minimum temperature your thermistor can read. The lower the better/safer.
// This shouldn't need to be more than 30 seconds (30000)
//#define MILLISECONDS_PREHEAT_TIME 0

// @section extruder

// Extruder runout prevention.
// If the machine is idle and the temperature over MINTEMP
// then extrude some filament every couple of SECONDS.
//#define EXTRUDER_RUNOUT_PREVENT
#if ENABLED(EXTRUDER_RUNOUT_PREVENT)
  #define EXTRUDER_RUNOUT_MINTEMP 190
  #define EXTRUDER_RUNOUT_SECONDS 30
  #define EXTRUDER_RUNOUT_SPEED 1500  // (mm/min)
  #define EXTRUDER_RUNOUT_EXTRUDE 5   // (mm)
#endif

/**
 * Hotend Idle Timeout
 * Prevent filament in the nozzle from charring and causing a critical jam.
 */
//#define HOTEND_IDLE_TIMEOUT
#if ENABLED(HOTEND_IDLE_TIMEOUT)
  #define HOTEND_IDLE_TIMEOUT_SEC (5*60)    // (seconds) Time without extruder movement to trigger protection
  #define HOTEND_IDLE_MIN_TRIGGER   180     // (°C) Minimum temperature to enable hotend protection
  #define HOTEND_IDLE_NOZZLE_TARGET   0     // (°C) Safe temperature for the nozzle after timeout
  #define HOTEND_IDLE_BED_TARGET      0     // (°C) Safe temperature for the bed after timeout
#endif

// @section temperature

// Calibration for AD595 / AD8495 sensor to adjust temperature measurements.
// The final temperature is calculated as (measuredTemp * GAIN) + OFFSET.
#define TEMP_SENSOR_AD595_OFFSET  0.0
#define TEMP_SENSOR_AD595_GAIN    1.0
#define TEMP_SENSOR_AD8495_OFFSET 0.0
#define TEMP_SENSOR_AD8495_GAIN   1.0

/**
 * Controller Fan
 * To cool down the stepper drivers and MOSFETs.
 *
 * The fan turns on automatically whenever any driver is enabled and turns
 * off (or reduces to idle speed) shortly after drivers are turned off.
 */
//#define USE_CONTROLLER_FAN
#if ENABLED(USE_CONTROLLER_FAN)
  //#define CONTROLLER_FAN_PIN -1        // Set a custom pin for the controller fan
  //#define CONTROLLER_FAN_USE_Z_ONLY    // With this option only the Z axis is considered
  //#define CONTROLLER_FAN_IGNORE_Z      // Ignore Z stepper. Useful when stepper timeout is disabled.
  #define CONTROLLERFAN_SPEED_MIN      0 // (0-255) Minimum speed. (If set below this value the fan is turned off.)
  #define CONTROLLERFAN_SPEED_ACTIVE 255 // (0-255) Active speed, used when any motor is enabled
  #define CONTROLLERFAN_SPEED_IDLE     0 // (0-255) Idle speed, used when motors are disabled
  #define CONTROLLERFAN_IDLE_TIME     60 // (seconds) Extra time to keep the fan running after disabling motors
  //#define CONTROLLER_FAN_EDITABLE      // Enable M710 configurable settings
  #if ENABLED(CONTROLLER_FAN_EDITABLE)
    #define CONTROLLER_FAN_MENU          // Enable the Controller Fan submenu
  #endif
#endif

// When first starting the main fan, run it at full speed for the
// given number of milliseconds.  This gets the fan spinning reliably
// before setting a PWM value. (Does not work with software PWM for fan on Sanguinololu)
//#define FAN_KICKSTART_TIME 100

// Some coolers may require a non-zero "off" state.
//#define FAN_OFF_PWM  1

/**
 * PWM Fan Scaling
 *
 * Define the min/max speeds for PWM fans (as set with M106).
 *
 * With these options the M106 0-255 value range is scaled to a subset
 * to ensure that the fan has enough power to spin, or to run lower
 * current fans with higher current. (e.g., 5V/12V fans with 12V/24V)
 * Value 0 always turns off the fan.
 *
 * Define one or both of these to override the default 0-255 range.
 */
#define FAN_MIN_PWM 50
//#define FAN_MAX_PWM 128

/**
 * FAST PWM FAN Settings
 *
 * Use to change the FAST FAN PWM frequency (if enabled in Configuration.h)
 * Combinations of PWM Modes, prescale values and TOP resolutions are used internally to produce a
 * frequency as close as possible to the desired frequency.
 *
 * FAST_PWM_FAN_FREQUENCY [undefined by default]
 *   Set this to your desired frequency.
 *   If left undefined this defaults to F = F_CPU/(2*255*1)
 *   i.e., F = 31.4kHz on 16MHz microcontrollers or F = 39.2kHz on 20MHz microcontrollers.
 *   These defaults are the same as with the old FAST_PWM_FAN implementation - no migration is required
 *   NOTE: Setting very low frequencies (< 10 Hz) may result in unexpected timer behavior.
 *
 * USE_OCR2A_AS_TOP [undefined by default]
 *   Boards that use TIMER2 for PWM have limitations resulting in only a few possible frequencies on TIMER2:
 *   16MHz MCUs: [62.5KHz, 31.4KHz (default), 7.8KHz, 3.92KHz, 1.95KHz, 977Hz, 488Hz, 244Hz, 60Hz, 122Hz, 30Hz]
 *   20MHz MCUs: [78.1KHz, 39.2KHz (default), 9.77KHz, 4.9KHz, 2.44KHz, 1.22KHz, 610Hz, 305Hz, 153Hz, 76Hz, 38Hz]
 *   A greater range can be achieved by enabling USE_OCR2A_AS_TOP. But note that this option blocks the use of
 *   PWM on pin OC2A. Only use this option if you don't need PWM on 0C2A. (Check your schematic.)
 *   USE_OCR2A_AS_TOP sacrifices duty cycle control resolution to achieve this broader range of frequencies.
 */
#if ENABLED(FAST_PWM_FAN)
  //#define FAST_PWM_FAN_FREQUENCY 31400
  //#define USE_OCR2A_AS_TOP
#endif

// @section extruder

/**
 * Extruder cooling fans
 *
 * Extruder auto fans automatically turn on when their extruders'
 * temperatures go above EXTRUDER_AUTO_FAN_TEMPERATURE.
 *
 * Your board's pins file specifies the recommended pins. Override those here
 * or set to -1 to disable completely.
 *
 * Multiple extruders can be assigned to the same pin in which case
 * the fan will turn on when any selected extruder is above the threshold.
 */
#define E0_AUTO_FAN_PIN -1
#define E1_AUTO_FAN_PIN -1
#define E2_AUTO_FAN_PIN -1
#define E3_AUTO_FAN_PIN -1
#define E4_AUTO_FAN_PIN -1
#define E5_AUTO_FAN_PIN -1
#define E6_AUTO_FAN_PIN -1
#define E7_AUTO_FAN_PIN -1
#define CHAMBER_AUTO_FAN_PIN -1
#define COOLER_AUTO_FAN_PIN -1
#define COOLER_FAN_PIN -1

#define EXTRUDER_AUTO_FAN_TEMPERATURE 50
#define EXTRUDER_AUTO_FAN_SPEED 255   // 255 == full speed
#define CHAMBER_AUTO_FAN_TEMPERATURE 30
#define CHAMBER_AUTO_FAN_SPEED 255
#define COOLER_AUTO_FAN_TEMPERATURE 18
#define COOLER_AUTO_FAN_SPEED 255

/**
 * Part-Cooling Fan Multiplexer
 *
 * This feature allows you to digitally multiplex the fan output.
 * The multiplexer is automatically switched at tool-change.
 * Set FANMUX[012]_PINs below for up to 2, 4, or 8 multiplexed fans.
 */
#define FANMUX0_PIN -1
#define FANMUX1_PIN -1
#define FANMUX2_PIN -1

/**
 * M355 Case Light on-off / brightness
 */
//#define CASE_LIGHT_ENABLE
#if ENABLED(CASE_LIGHT_ENABLE)
  //#define CASE_LIGHT_PIN 4                  // Override the default pin if needed
  #define INVERT_CASE_LIGHT false             // Set true if Case Light is ON when pin is LOW
  #define CASE_LIGHT_DEFAULT_ON true          // Set default power-up state on
  #define CASE_LIGHT_DEFAULT_BRIGHTNESS 105   // Set default power-up brightness (0-255, requires PWM pin)
  //#define CASE_LIGHT_NO_BRIGHTNESS          // Disable brightness control. Enable for non-PWM lighting.
  //#define CASE_LIGHT_MAX_PWM 128            // Limit PWM duty cycle (0-255)
  //#define CASE_LIGHT_MENU                   // Add Case Light options to the LCD menu
  #if ENABLED(NEOPIXEL_LED)
    //#define CASE_LIGHT_USE_NEOPIXEL         // Use NeoPixel LED as case light
  #endif
  #if EITHER(RGB_LED, RGBW_LED)
    //#define CASE_LIGHT_USE_RGB_LED          // Use RGB / RGBW LED as case light
  #endif
  #if EITHER(CASE_LIGHT_USE_NEOPIXEL, CASE_LIGHT_USE_RGB_LED)
    #define CASE_LIGHT_DEFAULT_COLOR { 255, 255, 255, 255 } // { Red, Green, Blue, White }
  #endif
#endif

// @section homing

// If you want endstops to stay on (by default) even when not homing
// enable this option. Override at any time with M120, M121.
//#define ENDSTOPS_ALWAYS_ON_DEFAULT

// @section extras

//#define Z_LATE_ENABLE // Enable Z the last moment. Needed if your Z driver overheats.

// Employ an external closed loop controller. Override pins here if needed.
//#define EXTERNAL_CLOSED_LOOP_CONTROLLER
#if ENABLED(EXTERNAL_CLOSED_LOOP_CONTROLLER)
  //#define CLOSED_LOOP_ENABLE_PIN        -1
  //#define CLOSED_LOOP_MOVE_COMPLETE_PIN -1
#endif

/**
 * Dual Steppers / Dual Endstops
 *
 * This section will allow you to use extra E drivers to drive a second motor for X, Y, or Z axes.
 *
 * For example, set X_DUAL_STEPPER_DRIVERS setting to use a second motor. If the motors need to
 * spin in opposite directions set INVERT_X2_VS_X_DIR. If the second motor needs its own endstop
 * set X_DUAL_ENDSTOPS. This can adjust for "racking." Use X2_USE_ENDSTOP to set the endstop plug
 * that should be used for the second endstop. Extra endstops will appear in the output of 'M119'.
 *
 * Use X_DUAL_ENDSTOP_ADJUSTMENT to adjust for mechanical imperfection. After homing both motors
 * this offset is applied to the X2 motor. To find the offset home the X axis, and measure the error
 * in X2. Dual endstop offsets can be set at runtime with 'M666 X<offset> Y<offset> Z<offset>'.
 */

//#define X_DUAL_STEPPER_DRIVERS
#if ENABLED(X_DUAL_STEPPER_DRIVERS)
  //#define INVERT_X2_VS_X_DIR    // Enable if X2 direction signal is opposite to X
  //#define X_DUAL_ENDSTOPS
  #if ENABLED(X_DUAL_ENDSTOPS)
    #define X2_USE_ENDSTOP _XMAX_
    #define X2_ENDSTOP_ADJUSTMENT  0
  #endif
#endif

//#define Y_DUAL_STEPPER_DRIVERS
#if ENABLED(Y_DUAL_STEPPER_DRIVERS)
  //#define INVERT_Y2_VS_Y_DIR   // Enable if Y2 direction signal is opposite to Y
  //#define Y_DUAL_ENDSTOPS
  #if ENABLED(Y_DUAL_ENDSTOPS)
    #define Y2_USE_ENDSTOP _YMAX_
    #define Y2_ENDSTOP_ADJUSTMENT  0
  #endif
#endif

//
// For Z set the number of stepper drivers
//
#define NUM_Z_STEPPER_DRIVERS 1   // (1-4) Z options change based on how many

#if NUM_Z_STEPPER_DRIVERS > 1
  // Enable if Z motor direction signals are the opposite of Z1
  //#define INVERT_Z2_VS_Z_DIR
  //#define INVERT_Z3_VS_Z_DIR
  //#define INVERT_Z4_VS_Z_DIR

  //#define Z_MULTI_ENDSTOPS
  #if ENABLED(Z_MULTI_ENDSTOPS)
    #define Z2_USE_ENDSTOP          _XMAX_
    #define Z2_ENDSTOP_ADJUSTMENT   0
    #if NUM_Z_STEPPER_DRIVERS >= 3
      #define Z3_USE_ENDSTOP        _YMAX_
      #define Z3_ENDSTOP_ADJUSTMENT 0
    #endif
    #if NUM_Z_STEPPER_DRIVERS >= 4
      #define Z4_USE_ENDSTOP        _ZMAX_
      #define Z4_ENDSTOP_ADJUSTMENT 0
    #endif
  #endif
#endif

/**
 * Dual X Carriage
 *
 * This setup has two X carriages that can move independently, each with its own hotend.
 * The carriages can be used to print an object with two colors or materials, or in
 * "duplication mode" it can print two identical or X-mirrored objects simultaneously.
 * The inactive carriage is parked automatically to prevent oozing.
 * X1 is the left carriage, X2 the right. They park and home at opposite ends of the X axis.
 * By default the X2 stepper is assigned to the first unused E plug on the board.
 *
 * The following Dual X Carriage modes can be selected with M605 S<mode>:
 *
 *   0 : (FULL_CONTROL) The slicer has full control over both X-carriages and can achieve optimal travel
 *       results as long as it supports dual X-carriages. (M605 S0)
 *
 *   1 : (AUTO_PARK) The firmware automatically parks and unparks the X-carriages on tool-change so
 *       that additional slicer support is not required. (M605 S1)
 *
 *   2 : (DUPLICATION) The firmware moves the second X-carriage and extruder in synchronization with
 *       the first X-carriage and extruder, to print 2 copies of the same object at the same time.
 *       Set the constant X-offset and temperature differential with M605 S2 X[offs] R[deg] and
 *       follow with M605 S2 to initiate duplicated movement.
 *
 *   3 : (MIRRORED) Formbot/Vivedino-inspired mirrored mode in which the second extruder duplicates
 *       the movement of the first except the second extruder is reversed in the X axis.
 *       Set the initial X offset and temperature differential with M605 S2 X[offs] R[deg] and
 *       follow with M605 S3 to initiate mirrored movement.
 */
//#define DUAL_X_CARRIAGE
#if ENABLED(DUAL_X_CARRIAGE)
  #define X1_MIN_POS X_MIN_POS   // Set to X_MIN_POS
  #define X1_MAX_POS X_BED_SIZE  // Set a maximum so the first X-carriage can't hit the parked second X-carriage
  #define X2_MIN_POS    80       // Set a minimum to ensure the  second X-carriage can't hit the parked first X-carriage
  #define X2_MAX_POS   353       // Set this to the distance between toolheads when both heads are homed
  #define X2_HOME_DIR    1       // Set to 1. The second X-carriage always homes to the maximum endstop position
  #define X2_HOME_POS X2_MAX_POS // Default X2 home position. Set to X2_MAX_POS.
                      // However: In this mode the HOTEND_OFFSET_X value for the second extruder provides a software
                      // override for X2_HOME_POS. This also allow recalibration of the distance between the two endstops
                      // without modifying the firmware (through the "M218 T1 X???" command).
                      // Remember: you should set the second extruder x-offset to 0 in your slicer.

  // This is the default power-up mode which can be later using M605.
  #define DEFAULT_DUAL_X_CARRIAGE_MODE DXC_AUTO_PARK_MODE

  // Default x offset in duplication mode (typically set to half print bed width)
  #define DEFAULT_DUPLICATION_X_OFFSET 100

  // Default action to execute following M605 mode change commands. Typically G28X to apply new mode.
  //#define EVENT_GCODE_IDEX_AFTER_MODECHANGE "G28X"
#endif

// Activate a solenoid on the active extruder with M380. Disable all with M381.
// Define SOL0_PIN, SOL1_PIN, etc., for each extruder that has a solenoid.
//#define EXT_SOLENOID

// @section homing

/**
 * Homing Procedure
 * Homing (G28) does an indefinite move towards the endstops to establish
 * the position of the toolhead relative to the workspace.
 */

//#define SENSORLESS_BACKOFF_MM  { 2, 2 }     // (mm) Backoff from endstops before sensorless homing

#define HOMING_BUMP_MM      { 5, 5, 2 }       // (mm) Backoff from endstops after first bump
#define HOMING_BUMP_DIVISOR { 2, 2, 4 }       // Re-Bump Speed Divisor (Divides the Homing Feedrate)

//#define HOMING_BACKOFF_POST_MM { 2, 2, 2 }  // (mm) Backoff from endstops after homing

#define QUICK_HOME                            // If G28 contains XY do a diagonal move first
//#define HOME_Y_BEFORE_X                     // If G28 contains XY home Y before X
//#define HOME_Z_FIRST                        // Home Z first. Requires a Z-MIN endstop (not a probe).
//#define CODEPENDENT_XY_HOMING               // If X/Y can't home without homing Y/X first

// @section bltouch

#if ENABLED(BLTOUCH)
  /**
   * Either: Use the defaults (recommended) or: For special purposes, use the following DEFINES
   * Do not activate settings that the probe might not understand. Clones might misunderstand
   * advanced commands.
   *
   * Note: If the probe is not deploying, do a "Reset" and "Self-Test" and then check the
   *       wiring of the BROWN, RED and ORANGE wires.
   *
   * Note: If the trigger signal of your probe is not being recognized, it has been very often
   *       because the BLACK and WHITE wires needed to be swapped. They are not "interchangeable"
   *       like they would be with a real switch. So please check the wiring first.
   *
   * Settings for all BLTouch and clone probes:
   */

  // Safety: The probe needs time to recognize the command.
  //         Minimum command delay (ms). Enable and increase if needed.
  //#define BLTOUCH_DELAY 500

  /**
   * Settings for BLTOUCH Classic 1.2, 1.3 or BLTouch Smart 1.0, 2.0, 2.2, 3.0, 3.1, and most clones:
   */

  // Feature: Switch into SW mode after a deploy. It makes the output pulse longer. Can be useful
  //          in special cases, like noisy or filtered input configurations.
  //#define BLTOUCH_FORCE_SW_MODE

  /**
   * Settings for BLTouch Smart 3.0 and 3.1
   * Summary:
   *   - Voltage modes: 5V and OD (open drain - "logic voltage free") output modes
   *   - High-Speed mode
   *   - Disable LCD voltage options
   */

  /**
   * Danger: Don't activate 5V mode unless attached to a 5V-tolerant controller!
   * V3.0 or 3.1: Set default mode to 5V mode at Marlin startup.
   * If disabled, OD mode is the hard-coded default on 3.0
   * On startup, Marlin will compare its eeprom to this value. If the selected mode
   * differs, a mode set eeprom write will be completed at initialization.
   * Use the option below to force an eeprom write to a V3.1 probe regardless.
   */
  //#define BLTOUCH_SET_5V_MODE

  /**
   * Safety: Activate if connecting a probe with an unknown voltage mode.
   * V3.0: Set a probe into mode selected above at Marlin startup. Required for 5V mode on 3.0
   * V3.1: Force a probe with unknown mode into selected mode at Marlin startup ( = Probe EEPROM write )
   * To preserve the life of the probe, use this once then turn it off and re-flash.
   */
  //#define BLTOUCH_FORCE_MODE_SET

  /**
   * Use "HIGH SPEED" mode for probing.
   * Danger: Disable if your probe sometimes fails. Only suitable for stable well-adjusted systems.
   * This feature was designed for Deltabots with very fast Z moves; however, higher speed Cartesians
   * might be able to use it. If the machine can't raise Z fast enough the BLTouch may go into ALARM.
   */
  //#define BLTOUCH_HS_MODE

  // Safety: Enable voltage mode settings in the LCD menu.
  //#define BLTOUCH_LCD_VOLTAGE_MENU

#endif // BLTOUCH

// @section extras

/**
 * Z Steppers Auto-Alignment
 * Add the G34 command to align multiple Z steppers using a bed probe.
 */
//#define Z_STEPPER_AUTO_ALIGN
#if ENABLED(Z_STEPPER_AUTO_ALIGN)
  // Define probe X and Y positions for Z1, Z2 [, Z3 [, Z4]]
  // If not defined, probe limits will be used.
  // Override with 'M422 S<index> X<pos> Y<pos>'
  //#define Z_STEPPER_ALIGN_XY { {  10, 190 }, { 100,  10 }, { 190, 190 } }

  /**
   * Orientation for the automatically-calculated probe positions.
   * Override Z stepper align points with 'M422 S<index> X<pos> Y<pos>'
   *
   * 2 Steppers:  (0)     (1)
   *               |       |   2   |
   *               | 1   2 |       |
   *               |       |   1   |
   *
   * 3 Steppers:  (0)     (1)     (2)     (3)
   *               |   3   | 1     | 2   1 |     2 |
   *               |       |     3 |       | 3     |
   *               | 1   2 | 2     |   3   |     1 |
   *
   * 4 Steppers:  (0)     (1)     (2)     (3)
   *               | 4   3 | 1   4 | 2   1 | 3   2 |
   *               |       |       |       |       |
   *               | 1   2 | 2   3 | 3   4 | 4   1 |
   */
  #ifndef Z_STEPPER_ALIGN_XY
    //#define Z_STEPPERS_ORIENTATION 0
  #endif

  // Provide Z stepper positions for more rapid convergence in bed alignment.
  // Requires triple stepper drivers (i.e., set NUM_Z_STEPPER_DRIVERS to 3)
  //#define Z_STEPPER_ALIGN_KNOWN_STEPPER_POSITIONS
  #if ENABLED(Z_STEPPER_ALIGN_KNOWN_STEPPER_POSITIONS)
    // Define Stepper XY positions for Z1, Z2, Z3 corresponding to
    // the Z screw positions in the bed carriage.
    // Define one position per Z stepper in stepper driver order.
    #define Z_STEPPER_ALIGN_STEPPER_XY { { 210.7, 102.5 }, { 152.6, 220.0 }, { 94.5, 102.5 } }
  #else
    // Amplification factor. Used to scale the correction step up or down in case
    // the stepper (spindle) position is farther out than the test point.
    #define Z_STEPPER_ALIGN_AMP 1.0       // Use a value > 1.0 NOTE: This may cause instability!
  #endif

  // On a 300mm bed a 5% grade would give a misalignment of ~1.5cm
  #define G34_MAX_GRADE              5    // (%) Maximum incline that G34 will handle
  #define Z_STEPPER_ALIGN_ITERATIONS 5    // Number of iterations to apply during alignment
  #define Z_STEPPER_ALIGN_ACC        0.02 // Stop iterating early if the accuracy is better than this
  #define RESTORE_LEVELING_AFTER_G34      // Restore leveling after G34 is done?
  // After G34, re-home Z (G28 Z) or just calculate it from the last probe heights?
  // Re-homing might be more precise in reproducing the actual 'G28 Z' homing height, especially on an uneven bed.
  #define HOME_AFTER_G34
#endif

//
// Add the G35 command to read bed corners to help adjust screws. Requires a bed probe.
//
//#define ASSISTED_TRAMMING
#if ENABLED(ASSISTED_TRAMMING)

  // Define positions for probe points.
  #define TRAMMING_POINT_XY { {  20, 20 }, { 180,  20 }, { 180, 180 }, { 20, 180 } }

  // Define position names for probe points.
  #define TRAMMING_POINT_NAME_1 "Front-Left"
  #define TRAMMING_POINT_NAME_2 "Front-Right"
  #define TRAMMING_POINT_NAME_3 "Back-Right"
  #define TRAMMING_POINT_NAME_4 "Back-Left"

  #define RESTORE_LEVELING_AFTER_G35    // Enable to restore leveling setup after operation
  //#define REPORT_TRAMMING_MM          // Report Z deviation (mm) for each point relative to the first

  //#define ASSISTED_TRAMMING_WIZARD    // Add a Tramming Wizard to the LCD menu

  //#define ASSISTED_TRAMMING_WAIT_POSITION { X_CENTER, Y_CENTER, 30 } // Move the nozzle out of the way for adjustment

  /**
   * Screw thread:
   *   M3: 30 = Clockwise, 31 = Counter-Clockwise
   *   M4: 40 = Clockwise, 41 = Counter-Clockwise
   *   M5: 50 = Clockwise, 51 = Counter-Clockwise
   */
  #define TRAMMING_SCREW_THREAD 30

#endif

// @section motion

#define AXIS_RELATIVE_MODES { false, false, false, false }

// Add a Duplicate option for well-separated conjoined nozzles
//#define MULTI_NOZZLE_DUPLICATION

// By default pololu step drivers require an active high signal. However, some high power drivers require an active low signal as step.
#define INVERT_X_STEP_PIN false
#define INVERT_Y_STEP_PIN false
#define INVERT_Z_STEP_PIN false
#define INVERT_E_STEP_PIN false

/**
 * Idle Stepper Shutdown
 * Set DISABLE_INACTIVE_? 'true' to shut down axis steppers after an idle period.
 * The Deactive Time can be overridden with M18 and M84. Set to 0 for No Timeout.
 */
#define DEFAULT_STEPPER_DEACTIVE_TIME 120
#define DISABLE_INACTIVE_X true
#define DISABLE_INACTIVE_Y true
#define DISABLE_INACTIVE_Z true  // Set 'false' if the nozzle could fall onto your printed part!
#define DISABLE_INACTIVE_E true

// Default Minimum Feedrates for printing and travel moves
#define DEFAULT_MINIMUMFEEDRATE       0.0     // (mm/s) Minimum feedrate. Set with M205 S.
#define DEFAULT_MINTRAVELFEEDRATE     0.0     // (mm/s) Minimum travel feedrate. Set with M205 T.

// Minimum time that a segment needs to take as the buffer gets emptied
#define DEFAULT_MINSEGMENTTIME        20000   // (µs) Set with M205 B.

// Slow down the machine if the lookahead buffer is (by default) half full.
// Increase the slowdown divisor for larger buffer sizes.
#define SLOWDOWN
#if ENABLED(SLOWDOWN)
  #define SLOWDOWN_DIVISOR 2
#endif

/**
 * XY Frequency limit
 * Reduce resonance by limiting the frequency of small zigzag infill moves.
 * See https://hydraraptor.blogspot.com/2010/12/frequency-limit.html
 * Use M201 F<freq> G<min%> to change limits at runtime.
 */
//#define XY_FREQUENCY_LIMIT      10 // (Hz) Maximum frequency of small zigzag infill moves. Set with M201 F<hertz>.
#ifdef XY_FREQUENCY_LIMIT
  #define XY_FREQUENCY_MIN_PERCENT 5 // (percent) Minimum FR percentage to apply. Set with M201 G<min%>.
#endif

// Minimum planner junction speed. Sets the default minimum speed the planner plans for at the end
// of the buffer and all stops. This should not be much greater than zero and should only be changed
// if unwanted behavior is observed on a user's machine when running at very slow speeds.
#define MINIMUM_PLANNER_SPEED 0.05 // (mm/s)

//
// Backlash Compensation
// Adds extra movement to axes on direction-changes to account for backlash.
//
//#define BACKLASH_COMPENSATION
#if ENABLED(BACKLASH_COMPENSATION)
  // Define values for backlash distance and correction.
  // If BACKLASH_GCODE is enabled these values are the defaults.
  #define BACKLASH_DISTANCE_MM { 0, 0, 0 } // (mm)
  #define BACKLASH_CORRECTION    0.0       // 0.0 = no correction; 1.0 = full correction

  // Add steps for motor direction changes on CORE kinematics
  //#define CORE_BACKLASH

  // Set BACKLASH_SMOOTHING_MM to spread backlash correction over multiple segments
  // to reduce print artifacts. (Enabling this is costly in memory and computation!)
  //#define BACKLASH_SMOOTHING_MM 3 // (mm)

  // Add runtime configuration and tuning of backlash values (M425)
  //#define BACKLASH_GCODE

  #if ENABLED(BACKLASH_GCODE)
    // Measure the Z backlash when probing (G29) and set with "M425 Z"
    #define MEASURE_BACKLASH_WHEN_PROBING

    #if ENABLED(MEASURE_BACKLASH_WHEN_PROBING)
      // When measuring, the probe will move up to BACKLASH_MEASUREMENT_LIMIT
      // mm away from point of contact in BACKLASH_MEASUREMENT_RESOLUTION
      // increments while checking for the contact to be broken.
      #define BACKLASH_MEASUREMENT_LIMIT       0.5   // (mm)
      #define BACKLASH_MEASUREMENT_RESOLUTION  0.005 // (mm)
      #define BACKLASH_MEASUREMENT_FEEDRATE    Z_PROBE_FEEDRATE_SLOW // (mm/min)
    #endif
  #endif
#endif

/**
 * Automatic backlash, position and hotend offset calibration
 *
 * Enable G425 to run automatic calibration using an electrically-
 * conductive cube, bolt, or washer mounted on the bed.
 *
 * G425 uses the probe to touch the top and sides of the calibration object
 * on the bed and measures and/or correct positional offsets, axis backlash
 * and hotend offsets.
 *
 * Note: HOTEND_OFFSET and CALIBRATION_OBJECT_CENTER must be set to within
 *       ±5mm of true values for G425 to succeed.
 */
//#define CALIBRATION_GCODE
#if ENABLED(CALIBRATION_GCODE)

  //#define CALIBRATION_SCRIPT_PRE  "M117 Starting Auto-Calibration\nT0\nG28\nG12\nM117 Calibrating..."
  //#define CALIBRATION_SCRIPT_POST "M500\nM117 Calibration data saved"

  #define CALIBRATION_MEASUREMENT_RESOLUTION     0.01 // mm

  #define CALIBRATION_FEEDRATE_SLOW             60    // mm/min
  #define CALIBRATION_FEEDRATE_FAST           1200    // mm/min
  #define CALIBRATION_FEEDRATE_TRAVEL         3000    // mm/min

  // The following parameters refer to the conical section of the nozzle tip.
  #define CALIBRATION_NOZZLE_TIP_HEIGHT          1.0  // mm
  #define CALIBRATION_NOZZLE_OUTER_DIAMETER      2.0  // mm

  // Uncomment to enable reporting (required for "G425 V", but consumes PROGMEM).
  //#define CALIBRATION_REPORTING

  // The true location and dimension the cube/bolt/washer on the bed.
  #define CALIBRATION_OBJECT_CENTER     { 264.0, -22.0,  -2.0 } // mm
  #define CALIBRATION_OBJECT_DIMENSIONS {  10.0,  10.0,  10.0 } // mm

  // Comment out any sides which are unreachable by the probe. For best
  // auto-calibration results, all sides must be reachable.
  #define CALIBRATION_MEASURE_RIGHT
  #define CALIBRATION_MEASURE_FRONT
  #define CALIBRATION_MEASURE_LEFT
  #define CALIBRATION_MEASURE_BACK

  // Probing at the exact top center only works if the center is flat. If
  // probing on a screwhead or hollow washer, probe near the edges.
  //#define CALIBRATION_MEASURE_AT_TOP_EDGES

  // Define the pin to read during calibration
  #ifndef CALIBRATION_PIN
    //#define CALIBRATION_PIN -1            // Define here to override the default pin
    #define CALIBRATION_PIN_INVERTING false // Set to true to invert the custom pin
    //#define CALIBRATION_PIN_PULLDOWN
    #define CALIBRATION_PIN_PULLUP
  #endif
#endif

/**
 * Adaptive Step Smoothing increases the resolution of multi-axis moves, particularly at step frequencies
 * below 1kHz (for AVR) or 10kHz (for ARM), where aliasing between axes in multi-axis moves causes audible
 * vibration and surface artifacts. The algorithm adapts to provide the best possible step smoothing at the
 * lowest stepping frequencies.
 */
#define ADAPTIVE_STEP_SMOOTHING

/**
 * Custom Microstepping
 * Override as-needed for your setup. Up to 3 MS pins are supported.
 */
//#define MICROSTEP1 LOW,LOW,LOW
//#define MICROSTEP2 HIGH,LOW,LOW
//#define MICROSTEP4 LOW,HIGH,LOW
//#define MICROSTEP8 HIGH,HIGH,LOW
//#define MICROSTEP16 LOW,LOW,HIGH
//#define MICROSTEP32 HIGH,LOW,HIGH

// Microstep settings (Requires a board with pins named X_MS1, X_MS2, etc.)
#define MICROSTEP_MODES { 16, 16, 16, 16, 16, 16 } // [1,2,4,8,16]

/**
 *  @section  stepper motor current
 *
 *  Some boards have a means of setting the stepper motor current via firmware.
 *
 *  The power on motor currents are set by:
 *    PWM_MOTOR_CURRENT - used by MINIRAMBO & ULTIMAIN_2
 *                         known compatible chips: A4982
 *    DIGIPOT_MOTOR_CURRENT - used by BQ_ZUM_MEGA_3D, RAMBO & SCOOVO_X9H
 *                         known compatible chips: AD5206
 *    DAC_MOTOR_CURRENT_DEFAULT - used by PRINTRBOARD_REVF & RIGIDBOARD_V2
 *                         known compatible chips: MCP4728
 *    DIGIPOT_I2C_MOTOR_CURRENTS - used by 5DPRINT, AZTEEG_X3_PRO, AZTEEG_X5_MINI_WIFI, MIGHTYBOARD_REVE
 *                         known compatible chips: MCP4451, MCP4018
 *
 *  Motor currents can also be set by M907 - M910 and by the LCD.
 *    M907 - applies to all.
 *    M908 - BQ_ZUM_MEGA_3D, RAMBO, PRINTRBOARD_REVF, RIGIDBOARD_V2 & SCOOVO_X9H
 *    M909, M910 & LCD - only PRINTRBOARD_REVF & RIGIDBOARD_V2
 */
//#define PWM_MOTOR_CURRENT { 1300, 1300, 1250 }          // Values in milliamps
//#define DIGIPOT_MOTOR_CURRENT { 135,135,135,135,135 }   // Values 0-255 (RAMBO 135 = ~0.75A, 185 = ~1A)
//#define DAC_MOTOR_CURRENT_DEFAULT { 70, 80, 90, 80 }    // Default drive percent - X, Y, Z, E axis

/**
 * I2C-based DIGIPOTs (e.g., Azteeg X3 Pro)
 */
//#define DIGIPOT_MCP4018             // Requires https://github.com/felias-fogg/SlowSoftI2CMaster
//#define DIGIPOT_MCP4451
#if EITHER(DIGIPOT_MCP4018, DIGIPOT_MCP4451)
  #define DIGIPOT_I2C_NUM_CHANNELS 8  // 5DPRINT:4   AZTEEG_X3_PRO:8   MKS_SBASE:5   MIGHTYBOARD_REVE:5

  // Actual motor currents in Amps. The number of entries must match DIGIPOT_I2C_NUM_CHANNELS.
  // These correspond to the physical drivers, so be mindful if the order is changed.
  #define DIGIPOT_I2C_MOTOR_CURRENTS { 1.0, 1.0, 1.0, 1.0, 1.0, 1.0, 1.0, 1.0 } // AZTEEG_X3_PRO

  //#define DIGIPOT_USE_RAW_VALUES    // Use DIGIPOT_MOTOR_CURRENT raw wiper values (instead of A4988 motor currents)

  /**
   * Common slave addresses:
   *
   *                        A   (A shifted)   B   (B shifted)  IC
   * Smoothie              0x2C (0x58)       0x2D (0x5A)       MCP4451
   * AZTEEG_X3_PRO         0x2C (0x58)       0x2E (0x5C)       MCP4451
   * AZTEEG_X5_MINI        0x2C (0x58)       0x2E (0x5C)       MCP4451
   * AZTEEG_X5_MINI_WIFI         0x58              0x5C        MCP4451
   * MIGHTYBOARD_REVE      0x2F (0x5E)                         MCP4018
   */
  //#define DIGIPOT_I2C_ADDRESS_A 0x2C  // Unshifted slave address for first DIGIPOT
  //#define DIGIPOT_I2C_ADDRESS_B 0x2D  // Unshifted slave address for second DIGIPOT
#endif

//===========================================================================
//=============================Additional Features===========================
//===========================================================================

// @section lcd

#if ANY(IS_ULTIPANEL, EXTENSIBLE_UI, DWIN_CREALITY_LCD)
  #define MANUAL_FEEDRATE { 50*60, 50*60, 4*60, 2*60 } // (mm/min) Feedrates for manual moves along X, Y, Z, E from panel
  #define FINE_MANUAL_MOVE 0.025    // (mm) Smallest manual move (< 0.1mm) applying to Z on most machines
  #if IS_ULTIPANEL
    #define MANUAL_E_MOVES_RELATIVE // Display extruder move distance rather than "position"
    #define ULTIPANEL_FEEDMULTIPLY  // Encoder sets the feedrate multiplier on the Status Screen
  #endif
#endif

// Change values more rapidly when the encoder is rotated faster
#define ENCODER_RATE_MULTIPLIER
#if ENABLED(ENCODER_RATE_MULTIPLIER)
  #define ENCODER_5X_STEPS_PER_SEC    30
  #define ENCODER_10X_STEPS_PER_SEC   80  // (steps/s) Encoder rate for 10x speed
  #define ENCODER_100X_STEPS_PER_SEC 130  // (steps/s) Encoder rate for 100x speed
#endif

// Play a beep when the feedrate is changed from the Status Screen
//#define BEEP_ON_FEEDRATE_CHANGE
#if ENABLED(BEEP_ON_FEEDRATE_CHANGE)
  #define FEEDRATE_CHANGE_BEEP_DURATION   10
  #define FEEDRATE_CHANGE_BEEP_FREQUENCY 440
#endif

#if HAS_LCD_MENU

  // Add Probe Z Offset calibration to the Z Probe Offsets menu
  #if HAS_BED_PROBE
    //#define PROBE_OFFSET_WIZARD
    #if ENABLED(PROBE_OFFSET_WIZARD)
      //
      // Enable to init the Probe Z-Offset when starting the Wizard.
      // Use a height slightly above the estimated nozzle-to-probe Z offset.
      // For example, with an offset of -5, consider a starting height of -4.
      //
      //#define PROBE_OFFSET_WIZARD_START_Z -4.0

      // Set a convenient position to do the calibration (probing point and nozzle/bed-distance)
      //#define PROBE_OFFSET_WIZARD_XY_POS { X_CENTER, Y_CENTER }
    #endif
  #endif

  // Include a page of printer information in the LCD Main Menu
  //#define LCD_INFO_MENU
  #if ENABLED(LCD_INFO_MENU)
    //#define LCD_PRINTER_INFO_IS_BOOTSCREEN // Show bootscreen(s) instead of Printer Info pages
  #endif

  // BACK menu items keep the highlight at the top
  //#define TURBO_BACK_MENU_ITEM

  // Add a mute option to the LCD menu
  //#define SOUND_MENU_ITEM

  /**
   * LED Control Menu
   * Add LED Control to the LCD menu
   */
  //#define LED_CONTROL_MENU
  #if ENABLED(LED_CONTROL_MENU)
    #define LED_COLOR_PRESETS                 // Enable the Preset Color menu option
    //#define NEO2_COLOR_PRESETS              // Enable a second NeoPixel Preset Color menu option
    #if ENABLED(LED_COLOR_PRESETS)
      #define LED_USER_PRESET_RED        255  // User defined RED value
      #define LED_USER_PRESET_GREEN      128  // User defined GREEN value
      #define LED_USER_PRESET_BLUE         0  // User defined BLUE value
      #define LED_USER_PRESET_WHITE      255  // User defined WHITE value
      #define LED_USER_PRESET_BRIGHTNESS 255  // User defined intensity
      //#define LED_USER_PRESET_STARTUP       // Have the printer display the user preset color on startup
    #endif
    #if ENABLED(NEO2_COLOR_PRESETS)
      #define NEO2_USER_PRESET_RED        255  // User defined RED value
      #define NEO2_USER_PRESET_GREEN      128  // User defined GREEN value
      #define NEO2_USER_PRESET_BLUE         0  // User defined BLUE value
      #define NEO2_USER_PRESET_WHITE      255  // User defined WHITE value
      #define NEO2_USER_PRESET_BRIGHTNESS 255  // User defined intensity
      //#define NEO2_USER_PRESET_STARTUP       // Have the printer display the user preset color on startup for the second strip
    #endif
  #endif

  // Insert a menu for preheating at the top level to allow for quick access
  //#define PREHEAT_SHORTCUT_MENU_ITEM

#endif // HAS_LCD_MENU

#if HAS_DISPLAY
  // The timeout (in ms) to return to the status screen from sub-menus
  //#define LCD_TIMEOUT_TO_STATUS 15000

  #if ENABLED(SHOW_BOOTSCREEN)
    #define BOOTSCREEN_TIMEOUT 4000      // (ms) Total Duration to display the boot screen(s)
    #if EITHER(HAS_MARLINUI_U8GLIB, TFT_COLOR_UI)
      #define BOOT_MARLIN_LOGO_SMALL     // Show a smaller Marlin logo on the Boot Screen (saving lots of flash)
    #endif
  #endif

  // Scroll a longer status message into view
  //#define STATUS_MESSAGE_SCROLLING

  // On the Info Screen, display XY with one decimal place when possible
  //#define LCD_DECIMAL_SMALL_XY

  // Add an 'M73' G-code to set the current percentage
  #define LCD_SET_PROGRESS_MANUALLY

  // Show the E position (filament used) during printing
  //#define LCD_SHOW_E_TOTAL
#endif

#if EITHER(SDSUPPORT, LCD_SET_PROGRESS_MANUALLY) && ANY(HAS_MARLINUI_U8GLIB, HAS_MARLINUI_HD44780, IS_TFTGLCD_PANEL, EXTENSIBLE_UI, DWIN_CREALITY_LCD)
  #define SHOW_REMAINING_TIME       // Display estimated time to completion
  #if ENABLED(SHOW_REMAINING_TIME)
    #define USE_M73_REMAINING_TIME  // Use remaining time from M73 command instead of estimation
    //#define ROTATE_PROGRESS_DISPLAY // Display (P)rogress, (E)lapsed, and (R)emaining time
  #endif

  #if EITHER(HAS_MARLINUI_U8GLIB, EXTENSIBLE_UI)
    //#define PRINT_PROGRESS_SHOW_DECIMALS // Show progress with decimal digits
  #endif

  #if EITHER(HAS_MARLINUI_HD44780, IS_TFTGLCD_PANEL)
    //#define LCD_PROGRESS_BAR            // Show a progress bar on HD44780 LCDs for SD printing
    #if ENABLED(LCD_PROGRESS_BAR)
      #define PROGRESS_BAR_BAR_TIME 2000  // (ms) Amount of time to show the bar
      #define PROGRESS_BAR_MSG_TIME 3000  // (ms) Amount of time to show the status message
      #define PROGRESS_MSG_EXPIRE   0     // (ms) Amount of time to retain the status message (0=forever)
      //#define PROGRESS_MSG_ONCE         // Show the message for MSG_TIME then clear it
      //#define LCD_PROGRESS_BAR_TEST     // Add a menu item to test the progress bar
    #endif
  #endif
#endif

#if ENABLED(SDSUPPORT)
  /**
   * SD Card SPI Speed
   * May be required to resolve "volume init" errors.
   *
   * Enable and set to SPI_HALF_SPEED, SPI_QUARTER_SPEED, or SPI_EIGHTH_SPEED
   *  otherwise full speed will be applied.
   *
   * :['SPI_HALF_SPEED', 'SPI_QUARTER_SPEED', 'SPI_EIGHTH_SPEED']
   */
  //#define SD_SPI_SPEED SPI_HALF_SPEED

  // The standard SD detect circuit reads LOW when media is inserted and HIGH when empty.
  // Enable this option and set to HIGH if your SD cards are incorrectly detected.
  //#define SD_DETECT_STATE HIGH

  //#define SD_IGNORE_AT_STARTUP            // Don't mount the SD card when starting up
  //#define SDCARD_READONLY                 // Read-only SD card (to save over 2K of flash)

  //#define GCODE_REPEAT_MARKERS            // Enable G-code M808 to set repeat markers and do looping

  #define SD_PROCEDURE_DEPTH 1              // Increase if you need more nested M32 calls

  #define SD_FINISHED_STEPPERRELEASE true   // Disable steppers when SD Print is finished
  #define SD_FINISHED_RELEASECOMMAND "M84"  // Use "M84XYE" to keep Z enabled so your bed stays in place

  // Reverse SD sort to show "more recent" files first, according to the card's FAT.
  // Since the FAT gets out of order with usage, SDCARD_SORT_ALPHA is recommended.
  #define SDCARD_RATHERRECENTFIRST

  #define SD_MENU_CONFIRM_START             // Confirm the selected SD file before printing

  //#define NO_SD_AUTOSTART                 // Remove auto#.g file support completely to save some Flash, SRAM
  //#define MENU_ADDAUTOSTART               // Add a menu option to run auto#.g files

  //#define BROWSE_MEDIA_ON_INSERT          // Open the file browser when media is inserted

  #define EVENT_GCODE_SD_ABORT "G28XY"      // G-code to run on SD Abort Print (e.g., "G28XY" or "G27")

  #if ENABLED(PRINTER_EVENT_LEDS)
    #define PE_LEDS_COMPLETED_TIME  (30*60) // (seconds) Time to keep the LED "done" color before restoring normal illumination
  #endif

  /**
   * Continue after Power-Loss (Creality3D)
   *
   * Store the current state to the SD Card at the start of each layer
   * during SD printing. If the recovery file is found at boot time, present
   * an option on the LCD screen to continue the print from the last-known
   * point in the file.
   */
  #define POWER_LOSS_RECOVERY
  #if ENABLED(POWER_LOSS_RECOVERY)
    #define PLR_ENABLED_DEFAULT   true // Power Loss Recovery enabled by default. (Set with 'M413 Sn' & M500)
    //#define BACKUP_POWER_SUPPLY       // Backup power / UPS to move the steppers on power loss
    //#define POWER_LOSS_ZRAISE       2 // (mm) Z axis raise on resume (on power loss with UPS)
    //#define POWER_LOSS_PIN         44 // Pin to detect power loss. Set to -1 to disable default pin on boards without module.
    //#define POWER_LOSS_STATE     HIGH // State of pin indicating power loss
    //#define POWER_LOSS_PULLUP         // Set pullup / pulldown as appropriate for your sensor
    //#define POWER_LOSS_PULLDOWN
    //#define POWER_LOSS_PURGE_LEN   20 // (mm) Length of filament to purge on resume
    //#define POWER_LOSS_RETRACT_LEN 10 // (mm) Length of filament to retract on fail. Requires backup power.

    // Without a POWER_LOSS_PIN the following option helps reduce wear on the SD card,
    // especially with "vase mode" printing. Set too high and vases cannot be continued.
    #define POWER_LOSS_MIN_Z_CHANGE 0.05 // (mm) Minimum Z change before saving power-loss data

    // Enable if Z homing is needed for proper recovery. 99.9% of the time this should be disabled!
    //#define POWER_LOSS_RECOVER_ZHOME
    #if ENABLED(POWER_LOSS_RECOVER_ZHOME)
      //#define POWER_LOSS_ZHOME_POS { 0, 0 } // Safe XY position to home Z while avoiding objects on the bed
    #endif
  #endif

  /**
   * Sort SD file listings in alphabetical order.
   *
   * With this option enabled, items on SD cards will be sorted
   * by name for easier navigation.
   *
   * By default...
   *
   *  - Use the slowest -but safest- method for sorting.
   *  - Folders are sorted to the top.
   *  - The sort key is statically allocated.
   *  - No added G-code (M34) support.
   *  - 40 item sorting limit. (Items after the first 40 are unsorted.)
   *
   * SD sorting uses static allocation (as set by SDSORT_LIMIT), allowing the
   * compiler to calculate the worst-case usage and throw an error if the SRAM
   * limit is exceeded.
   *
   *  - SDSORT_USES_RAM provides faster sorting via a static directory buffer.
   *  - SDSORT_USES_STACK does the same, but uses a local stack-based buffer.
   *  - SDSORT_CACHE_NAMES will retain the sorted file listing in RAM. (Expensive!)
   *  - SDSORT_DYNAMIC_RAM only uses RAM when the SD menu is visible. (Use with caution!)
   */
  #define SDCARD_SORT_ALPHA

  // SD Card Sorting options
  #if ENABLED(SDCARD_SORT_ALPHA)
    #define SDSORT_LIMIT       40     // Maximum number of sorted items (10-256). Costs 27 bytes each.
    #define FOLDER_SORTING     -1     // -1=above  0=none  1=below
    #define SDSORT_GCODE       false  // Allow turning sorting on/off with LCD and M34 G-code.
    #define SDSORT_USES_RAM    true   // Pre-allocate a static array for faster pre-sorting.
    #define SDSORT_USES_STACK  false  // Prefer the stack for pre-sorting to give back some SRAM. (Negated by next 2 options.)
    #define SDSORT_CACHE_NAMES true   // Keep sorted items in RAM longer for speedy performance. Most expensive option.
    #define SDSORT_DYNAMIC_RAM true   // Use dynamic allocation (within SD menus). Least expensive option. Set SDSORT_LIMIT before use!
    #define SDSORT_CACHE_VFATS 2      // Maximum number of 13-byte VFAT entries to use for sorting.
                                      // Note: Only affects SCROLL_LONG_FILENAMES with SDSORT_CACHE_NAMES but not SDSORT_DYNAMIC_RAM.
  #endif

  // Allow international symbols in long filenames. To display correctly, the
  // LCD's font must contain the characters. Check your selected LCD language.
  //#define UTF_FILENAME_SUPPORT

  // This allows hosts to request long names for files and folders with M33
  //#define LONG_FILENAME_HOST_SUPPORT

  // Enable this option to scroll long filenames in the SD card menu
  //#define SCROLL_LONG_FILENAMES

  // Leave the heaters on after Stop Print (not recommended!)
  //#define SD_ABORT_NO_COOLDOWN

  /**
   * This option allows you to abort SD printing when any endstop is triggered.
   * This feature must be enabled with "M540 S1" or from the LCD menu.
   * To have any effect, endstops must be enabled during SD printing.
   */
  //#define SD_ABORT_ON_ENDSTOP_HIT

  /**
   * This option makes it easier to print the same SD Card file again.
   * On print completion the LCD Menu will open with the file selected.
   * You can just click to start the print, or navigate elsewhere.
   */
  //#define SD_REPRINT_LAST_SELECTED_FILE

  /**
   * Auto-report SdCard status with M27 S<seconds>
   */
  //#define AUTO_REPORT_SD_STATUS

  /**
   * Support for USB thumb drives using an Arduino USB Host Shield or
   * equivalent MAX3421E breakout board. The USB thumb drive will appear
   * to Marlin as an SD card.
   *
   * The MAX3421E can be assigned the same pins as the SD card reader, with
   * the following pin mapping:
   *
   *    SCLK, MOSI, MISO --> SCLK, MOSI, MISO
   *    INT              --> SD_DETECT_PIN [1]
   *    SS               --> SDSS
   *
   * [1] On AVR an interrupt-capable pin is best for UHS3 compatibility.
   */
  //#define USB_FLASH_DRIVE_SUPPORT
  #if ENABLED(USB_FLASH_DRIVE_SUPPORT)
    /**
     * USB Host Shield Library
     *
     * - UHS2 uses no interrupts and has been production-tested
     *   on a LulzBot TAZ Pro with a 32-bit Archim board.
     *
     * - UHS3 is newer code with better USB compatibility. But it
     *   is less tested and is known to interfere with Servos.
     *   [1] This requires USB_INTR_PIN to be interrupt-capable.
     */
    //#define USE_UHS2_USB
    //#define USE_UHS3_USB

    /**
     * Native USB Host supported by some boards (USB OTG)
     */
    //#define USE_OTG_USB_HOST

    #if DISABLED(USE_OTG_USB_HOST)
      #define USB_CS_PIN    SDSS
      #define USB_INTR_PIN  SD_DETECT_PIN
    #endif
  #endif

  /**
   * When using a bootloader that supports SD-Firmware-Flashing,
   * add a menu item to activate SD-FW-Update on the next reboot.
   *
   * Requires ATMEGA2560 (Arduino Mega)
   *
   * Tested with this bootloader:
   *   https://github.com/FleetProbe/MicroBridge-Arduino-ATMega2560
   */
  //#define SD_FIRMWARE_UPDATE
  #if ENABLED(SD_FIRMWARE_UPDATE)
    #define SD_FIRMWARE_UPDATE_EEPROM_ADDR    0x1FF
    #define SD_FIRMWARE_UPDATE_ACTIVE_VALUE   0xF0
    #define SD_FIRMWARE_UPDATE_INACTIVE_VALUE 0xFF
  #endif

  // Add an optimized binary file transfer mode, initiated with 'M28 B1'
  //#define BINARY_FILE_TRANSFER

  /**
   * Set this option to one of the following (or the board's defaults apply):
   *
   *           LCD - Use the SD drive in the external LCD controller.
   *       ONBOARD - Use the SD drive on the control board.
   *  CUSTOM_CABLE - Use a custom cable to access the SD (as defined in a pins file).
   *
   * :[ 'LCD', 'ONBOARD', 'CUSTOM_CABLE' ]
   */
  //#define SDCARD_CONNECTION LCD

  // Enable if SD detect is rendered useless (e.g., by using an SD extender)
  //#define NO_SD_DETECT

  // Multiple volume support - EXPERIMENTAL.
  //#define MULTI_VOLUME
  #if ENABLED(MULTI_VOLUME)
    #define VOLUME_SD_ONBOARD
    #define VOLUME_USB_FLASH_DRIVE
    #define DEFAULT_VOLUME SD_ONBOARD
    #define DEFAULT_SHARED_VOLUME USB_FLASH_DRIVE
  #endif

#endif // SDSUPPORT

/**
 * By default an onboard SD card reader may be shared as a USB mass-
 * storage device. This option hides the SD card from the host PC.
 */
#define NO_SD_HOST_DRIVE   // Disable SD Card access over USB (for security).

/**
 * Additional options for Graphical Displays
 *
 * Use the optimizations here to improve printing performance,
 * which can be adversely affected by graphical display drawing,
 * especially when doing several short moves, and when printing
 * on DELTA and SCARA machines.
 *
 * Some of these options may result in the display lagging behind
 * controller events, as there is a trade-off between reliable
 * printing performance versus fast display updates.
 */
#if HAS_MARLINUI_U8GLIB
  // Show SD percentage next to the progress bar
  //#define DOGM_SD_PERCENT

  // Save many cycles by drawing a hollow frame or no frame on the Info Screen
  //#define XYZ_NO_FRAME
  #define XYZ_HOLLOW_FRAME

  // Enable to save many cycles by drawing a hollow frame on Menu Screens
  #define MENU_HOLLOW_FRAME

  // A bigger font is available for edit items. Costs 3120 bytes of PROGMEM.
  // Western only. Not available for Cyrillic, Kana, Turkish, Greek, or Chinese.
  //#define USE_BIG_EDIT_FONT

  // A smaller font may be used on the Info Screen. Costs 2434 bytes of PROGMEM.
  // Western only. Not available for Cyrillic, Kana, Turkish, Greek, or Chinese.
  //#define USE_SMALL_INFOFONT

  // Swap the CW/CCW indicators in the graphics overlay
  //#define OVERLAY_GFX_REVERSE

  /**
   * ST7920-based LCDs can emulate a 16 x 4 character display using
   * the ST7920 character-generator for very fast screen updates.
   * Enable LIGHTWEIGHT_UI to use this special display mode.
   *
   * Since LIGHTWEIGHT_UI has limited space, the position and status
   * message occupy the same line. Set STATUS_EXPIRE_SECONDS to the
   * length of time to display the status message before clearing.
   *
   * Set STATUS_EXPIRE_SECONDS to zero to never clear the status.
   * This will prevent position updates from being displayed.
   */
  #if ENABLED(U8GLIB_ST7920)
    // Enable this option and reduce the value to optimize screen updates.
    // The normal delay is 10µs. Use the lowest value that still gives a reliable display.
    //#define DOGM_SPI_DELAY_US 5

    //#define LIGHTWEIGHT_UI
    #if ENABLED(LIGHTWEIGHT_UI)
      #define STATUS_EXPIRE_SECONDS 20
    #endif
  #endif

  /**
   * Status (Info) Screen customizations
   * These options may affect code size and screen render time.
   * Custom status screens can forcibly override these settings.
   */
  //#define STATUS_COMBINE_HEATERS    // Use combined heater images instead of separate ones
  //#define STATUS_HOTEND_NUMBERLESS  // Use plain hotend icons instead of numbered ones (with 2+ hotends)
  #define STATUS_HOTEND_INVERTED      // Show solid nozzle bitmaps when heating (Requires STATUS_HOTEND_ANIM)
  #define STATUS_HOTEND_ANIM          // Use a second bitmap to indicate hotend heating
  #define STATUS_BED_ANIM             // Use a second bitmap to indicate bed heating
  #define STATUS_CHAMBER_ANIM         // Use a second bitmap to indicate chamber heating
  //#define STATUS_CUTTER_ANIM        // Use a second bitmap to indicate spindle / laser active
  //#define STATUS_COOLER_ANIM        // Use a second bitmap to indicate laser cooling
  //#define STATUS_FLOWMETER_ANIM     // Use multiple bitmaps to indicate coolant flow
  //#define STATUS_ALT_BED_BITMAP     // Use the alternative bed bitmap
  //#define STATUS_ALT_FAN_BITMAP     // Use the alternative fan bitmap
  //#define STATUS_FAN_FRAMES 3       // :[0,1,2,3,4] Number of fan animation frames
  //#define STATUS_HEAT_PERCENT       // Show heating in a progress bar
  //#define BOOT_MARLIN_LOGO_ANIMATED // Animated Marlin logo. Costs ~‭3260 (or ~940) bytes of PROGMEM.

  // Frivolous Game Options
  //#define MARLIN_BRICKOUT
  //#define MARLIN_INVADERS
  //#define MARLIN_SNAKE
  //#define GAMES_EASTER_EGG          // Add extra blank lines above the "Games" sub-menu

#endif // HAS_MARLINUI_U8GLIB

//
// Additional options for DGUS / DWIN displays
//
#if HAS_DGUS_LCD
  #define LCD_SERIAL_PORT 3
  #define LCD_BAUDRATE 115200

  #define DGUS_RX_BUFFER_SIZE 128
  #define DGUS_TX_BUFFER_SIZE 48
  //#define SERIAL_STATS_RX_BUFFER_OVERRUNS  // Fix Rx overrun situation (Currently only for AVR)

  #define DGUS_UPDATE_INTERVAL_MS  500    // (ms) Interval between automatic screen updates

  #if ANY(DGUS_LCD_UI_FYSETC, DGUS_LCD_UI_MKS, DGUS_LCD_UI_HIPRECY)
    #define DGUS_PRINT_FILENAME           // Display the filename during printing
    #define DGUS_PREHEAT_UI               // Display a preheat screen during heatup

    #if EITHER(DGUS_LCD_UI_FYSETC, DGUS_LCD_UI_MKS)
      //#define DGUS_UI_MOVE_DIS_OPTION   // Disabled by default for FYSETC and MKS
    #else
      #define DGUS_UI_MOVE_DIS_OPTION     // Enabled by default for UI_HIPRECY
    #endif

    #define DGUS_FILAMENT_LOADUNLOAD
    #if ENABLED(DGUS_FILAMENT_LOADUNLOAD)
      #define DGUS_FILAMENT_PURGE_LENGTH 10
      #define DGUS_FILAMENT_LOAD_LENGTH_PER_TIME 0.5 // (mm) Adjust in proportion to DGUS_UPDATE_INTERVAL_MS
    #endif

    #define DGUS_UI_WAITING               // Show a "waiting" screen between some screens
    #if ENABLED(DGUS_UI_WAITING)
      #define DGUS_UI_WAITING_STATUS 10
      #define DGUS_UI_WAITING_STATUS_PERIOD 8 // Increase to slower waiting status looping
    #endif
  #endif
#endif // HAS_DGUS_LCD

//
// Additional options for AnyCubic Chiron TFT displays
//
#if ENABLED(ANYCUBIC_LCD_CHIRON)
  // By default the type of panel is automatically detected.
  // Enable one of these options if you know the panel type.
  //#define CHIRON_TFT_STANDARD
  //#define CHIRON_TFT_NEW

  // Enable the longer Anycubic powerup startup tune
  //#define AC_DEFAULT_STARTUP_TUNE

  /**
   * Display Folders
   * By default the file browser lists all G-code files (including those in subfolders) in a flat list.
   * Enable this option to display a hierarchical file browser.
   *
   * NOTES:
   * - Without this option it helps to enable SDCARD_SORT_ALPHA so files are sorted before/after folders.
   * - When used with the "new" panel, folder names will also have '.gcode' appended to their names.
   *   This hack is currently required to force the panel to show folders.
   */
  #define AC_SD_FOLDER_VIEW
#endif

//
// Specify additional languages for the UI. Default specified by LCD_LANGUAGE.
//
#if ANY(DOGLCD, TFT_COLOR_UI, TOUCH_UI_FTDI_EVE)
  //#define LCD_LANGUAGE_2 fr
  //#define LCD_LANGUAGE_3 de
  //#define LCD_LANGUAGE_4 es
  //#define LCD_LANGUAGE_5 it
  #ifdef LCD_LANGUAGE_2
    //#define LCD_LANGUAGE_AUTO_SAVE // Automatically save language to EEPROM on change
  #endif
#endif

//
// Touch UI for the FTDI Embedded Video Engine (EVE)
//
#if ENABLED(TOUCH_UI_FTDI_EVE)
  // Display board used
  //#define LCD_FTDI_VM800B35A        // FTDI 3.5" with FT800 (320x240)
  //#define LCD_4DSYSTEMS_4DLCD_FT843 // 4D Systems 4.3" (480x272)
  //#define LCD_HAOYU_FT800CB         // Haoyu with 4.3" or 5" (480x272)
  //#define LCD_HAOYU_FT810CB         // Haoyu with 5" (800x480)
  //#define LCD_ALEPHOBJECTS_CLCD_UI  // Aleph Objects Color LCD UI
  //#define LCD_FYSETC_TFT81050       // FYSETC with 5" (800x480)
  //#define LCD_EVE3_50G              // Matrix Orbital 5.0", 800x480, BT815
  //#define LCD_EVE2_50G              // Matrix Orbital 5.0", 800x480, FT813

  // Correct the resolution if not using the stock TFT panel.
  //#define TOUCH_UI_320x240
  //#define TOUCH_UI_480x272
  //#define TOUCH_UI_800x480

  // Mappings for boards with a standard RepRapDiscount Display connector
  //#define AO_EXP1_PINMAP      // AlephObjects CLCD UI EXP1 mapping
  //#define AO_EXP2_PINMAP      // AlephObjects CLCD UI EXP2 mapping
  //#define CR10_TFT_PINMAP     // Rudolph Riedel's CR10 pin mapping
  //#define S6_TFT_PINMAP       // FYSETC S6 pin mapping
  //#define F6_TFT_PINMAP       // FYSETC F6 pin mapping

  //#define OTHER_PIN_LAYOUT  // Define pins manually below
  #if ENABLED(OTHER_PIN_LAYOUT)
    // Pins for CS and MOD_RESET (PD) must be chosen
    #define CLCD_MOD_RESET  9
    #define CLCD_SPI_CS    10

    // If using software SPI, specify pins for SCLK, MOSI, MISO
    //#define CLCD_USE_SOFT_SPI
    #if ENABLED(CLCD_USE_SOFT_SPI)
      #define CLCD_SOFT_SPI_MOSI 11
      #define CLCD_SOFT_SPI_MISO 12
      #define CLCD_SOFT_SPI_SCLK 13
    #endif
  #endif

  // Display Orientation. An inverted (i.e. upside-down) display
  // is supported on the FT800. The FT810 and beyond also support
  // portrait and mirrored orientations.
  //#define TOUCH_UI_INVERTED
  //#define TOUCH_UI_PORTRAIT
  //#define TOUCH_UI_MIRRORED

  // UTF8 processing and rendering.
  // Unsupported characters are shown as '?'.
  //#define TOUCH_UI_USE_UTF8
  #if ENABLED(TOUCH_UI_USE_UTF8)
    // Western accents support. These accented characters use
    // combined bitmaps and require relatively little storage.
    #define TOUCH_UI_UTF8_WESTERN_CHARSET
    #if ENABLED(TOUCH_UI_UTF8_WESTERN_CHARSET)
      // Additional character groups. These characters require
      // full bitmaps and take up considerable storage:
      //#define TOUCH_UI_UTF8_SUPERSCRIPTS  // ¹ ² ³
      //#define TOUCH_UI_UTF8_COPYRIGHT     // © ®
      //#define TOUCH_UI_UTF8_GERMANIC      // ß
      //#define TOUCH_UI_UTF8_SCANDINAVIAN  // Æ Ð Ø Þ æ ð ø þ
      //#define TOUCH_UI_UTF8_PUNCTUATION   // « » ¿ ¡
      //#define TOUCH_UI_UTF8_CURRENCY      // ¢ £ ¤ ¥
      //#define TOUCH_UI_UTF8_ORDINALS      // º ª
      //#define TOUCH_UI_UTF8_MATHEMATICS   // ± × ÷
      //#define TOUCH_UI_UTF8_FRACTIONS     // ¼ ½ ¾
      //#define TOUCH_UI_UTF8_SYMBOLS       // µ ¶ ¦ § ¬
    #endif

    // Cyrillic character set, costs about 27KiB of flash
    //#define TOUCH_UI_UTF8_CYRILLIC_CHARSET
  #endif

  // Use a smaller font when labels don't fit buttons
  #define TOUCH_UI_FIT_TEXT

  // Allow language selection from menu at run-time (otherwise use LCD_LANGUAGE)
  //#define LCD_LANGUAGE_1 en
  //#define LCD_LANGUAGE_2 fr
  //#define LCD_LANGUAGE_3 de
  //#define LCD_LANGUAGE_4 es
  //#define LCD_LANGUAGE_5 it

  // Use a numeric passcode for "Screen lock" keypad.
  // (recommended for smaller displays)
  //#define TOUCH_UI_PASSCODE

  // Output extra debug info for Touch UI events
  //#define TOUCH_UI_DEBUG

  // Developer menu (accessed by touching "About Printer" copyright text)
  //#define TOUCH_UI_DEVELOPER_MENU
#endif

//
// Classic UI Options
//
#if TFT_SCALED_DOGLCD
  //#define TFT_MARLINUI_COLOR 0xFFFF // White
  //#define TFT_MARLINBG_COLOR 0x0000 // Black
  //#define TFT_DISABLED_COLOR 0x0003 // Almost black
  //#define TFT_BTCANCEL_COLOR 0xF800 // Red
  //#define TFT_BTARROWS_COLOR 0xDEE6 // 11011 110111 00110 Yellow
  //#define TFT_BTOKMENU_COLOR 0x145F // 00010 100010 11111 Cyan
#endif

//
// ADC Button Debounce
//
#if HAS_ADC_BUTTONS
  #define ADC_BUTTON_DEBOUNCE_DELAY 16  // Increase if buttons bounce or repeat too fast
#endif

// @section safety

/**
 * The watchdog hardware timer will do a reset and disable all outputs
 * if the firmware gets too overloaded to read the temperature sensors.
 *
 * If you find that watchdog reboot causes your AVR board to hang forever,
 * enable WATCHDOG_RESET_MANUAL to use a custom timer instead of WDTO.
 * NOTE: This method is less reliable as it can only catch hangups while
 * interrupts are enabled.
 */
#define USE_WATCHDOG
#if ENABLED(USE_WATCHDOG)
  //#define WATCHDOG_RESET_MANUAL
#endif

// @section lcd

/**
 * Babystepping enables movement of the axes by tiny increments without changing
 * the current position values. This feature is used primarily to adjust the Z
 * axis in the first layer of a print in real-time.
 *
 * Warning: Does not respect endstops!
 */
#define BABYSTEPPING
#if ENABLED(BABYSTEPPING)
  //#define INTEGRATED_BABYSTEPPING         // EXPERIMENTAL integration of babystepping into the Stepper ISR
  //#define BABYSTEP_WITHOUT_HOMING
  //#define BABYSTEP_ALWAYS_AVAILABLE       // Allow babystepping at all times (not just during movement).
  //#define BABYSTEP_XY                     // Also enable X/Y Babystepping. Not supported on DELTA!
  #define BABYSTEP_INVERT_Z false           // Change if Z babysteps should go the other way
  //#define BABYSTEP_MILLIMETER_UNITS       // Specify BABYSTEP_MULTIPLICATOR_(XY|Z) in mm instead of micro-steps
  #define BABYSTEP_MULTIPLICATOR_Z  40      // (steps or mm) Steps or millimeter distance for each Z babystep
  #define BABYSTEP_MULTIPLICATOR_XY 1       // (steps or mm) Steps or millimeter distance for each XY babystep

  //#define DOUBLECLICK_FOR_Z_BABYSTEPPING  // Double-click on the Status Screen for Z Babystepping.
  #if ENABLED(DOUBLECLICK_FOR_Z_BABYSTEPPING)
    #define DOUBLECLICK_MAX_INTERVAL 1250   // Maximum interval between clicks, in milliseconds.
                                            // Note: Extra time may be added to mitigate controller latency.
    //#define MOVE_Z_WHEN_IDLE              // Jump to the move Z menu on doubleclick when printer is idle.
    #if ENABLED(MOVE_Z_WHEN_IDLE)
      #define MOVE_Z_IDLE_MULTIPLICATOR 1   // Multiply 1mm by this factor for the move step size.
    #endif
  #endif

  //#define BABYSTEP_DISPLAY_TOTAL          // Display total babysteps since last G28

  //#define BABYSTEP_ZPROBE_OFFSET          // Combine M851 Z and Babystepping
  #if ENABLED(BABYSTEP_ZPROBE_OFFSET)
    //#define BABYSTEP_HOTEND_Z_OFFSET      // For multiple hotends, babystep relative Z offsets
    //#define BABYSTEP_ZPROBE_GFX_OVERLAY   // Enable graphical overlay on Z-offset editor
  #endif
#endif

// @section extruder

/**
 * Linear Pressure Control v1.5
 *
 * Assumption: advance [steps] = k * (delta velocity [steps/s])
 * K=0 means advance disabled.
 *
 * NOTE: K values for LIN_ADVANCE 1.5 differ from earlier versions!
 *
 * Set K around 0.22 for 3mm PLA Direct Drive with ~6.5cm between the drive gear and heatbreak.
 * Larger K values will be needed for flexible filament and greater distances.
 * If this algorithm produces a higher speed offset than the extruder can handle (compared to E jerk)
 * print acceleration will be reduced during the affected moves to keep within the limit.
 *
 * See https://marlinfw.org/docs/features/lin_advance.html for full instructions.
 */
//#define LIN_ADVANCE
#if ENABLED(LIN_ADVANCE)
  //#define EXTRA_LIN_ADVANCE_K // Enable for second linear advance constants
  #define LIN_ADVANCE_K 0.22    // Unit: mm compression per 1mm/s extruder speed
  //#define LA_DEBUG            // If enabled, this will generate debug information output over USB.
  //#define EXPERIMENTAL_SCURVE // Enable this option to permit S-Curve Acceleration
#endif

// @section leveling

/**
 * Points to probe for all 3-point Leveling procedures.
 * Override if the automatically selected points are inadequate.
 */
#if EITHER(AUTO_BED_LEVELING_3POINT, AUTO_BED_LEVELING_UBL)
  //#define PROBE_PT_1_X 15
  //#define PROBE_PT_1_Y 180
  //#define PROBE_PT_2_X 15
  //#define PROBE_PT_2_Y 20
  //#define PROBE_PT_3_X 170
  //#define PROBE_PT_3_Y 20
#endif

/**
 * Probing Margins
 *
 * Override PROBING_MARGIN for each side of the build plate
 * Useful to get probe points to exact positions on targets or
 * to allow leveling to avoid plate clamps on only specific
 * sides of the bed. With NOZZLE_AS_PROBE negative values are
 * allowed, to permit probing outside the bed.
 *
 * If you are replacing the prior *_PROBE_BED_POSITION options,
 * LEFT and FRONT values in most cases will map directly over
 * RIGHT and REAR would be the inverse such as
 * (X/Y_BED_SIZE - RIGHT/BACK_PROBE_BED_POSITION)
 *
 * This will allow all positions to match at compilation, however
 * should the probe position be modified with M851XY then the
 * probe points will follow. This prevents any change from causing
 * the probe to be unable to reach any points.
 */
#if PROBE_SELECTED && !IS_KINEMATIC
  //#define PROBING_MARGIN_LEFT PROBING_MARGIN
  //#define PROBING_MARGIN_RIGHT PROBING_MARGIN
  //#define PROBING_MARGIN_FRONT PROBING_MARGIN
  //#define PROBING_MARGIN_BACK PROBING_MARGIN
#endif

#if EITHER(MESH_BED_LEVELING, AUTO_BED_LEVELING_UBL)
  // Override the mesh area if the automatic (max) area is too large
  //#define MESH_MIN_X MESH_INSET
  //#define MESH_MIN_Y MESH_INSET
  //#define MESH_MAX_X X_BED_SIZE - (MESH_INSET)
  //#define MESH_MAX_Y Y_BED_SIZE - (MESH_INSET)
#endif

#if BOTH(AUTO_BED_LEVELING_UBL, EEPROM_SETTINGS)
  //#define OPTIMIZED_MESH_STORAGE  // Store mesh with less precision to save EEPROM space
#endif

/**
 * Repeatedly attempt G29 leveling until it succeeds.
 * Stop after G29_MAX_RETRIES attempts.
 */
//#define G29_RETRY_AND_RECOVER
#if ENABLED(G29_RETRY_AND_RECOVER)
  #define G29_MAX_RETRIES 3
  #define G29_HALT_ON_FAILURE
  /**
   * Specify the GCODE commands that will be executed when leveling succeeds,
   * between attempts, and after the maximum number of retries have been tried.
   */
  #define G29_SUCCESS_COMMANDS "M117 Bed leveling done."
  #define G29_RECOVER_COMMANDS "M117 Probe failed. Rewiping.\nG28\nG12 P0 S12 T0"
  #define G29_FAILURE_COMMANDS "M117 Bed leveling failed.\nG0 Z10\nM300 P25 S880\nM300 P50 S0\nM300 P25 S880\nM300 P50 S0\nM300 P25 S880\nM300 P50 S0\nG4 S1"

#endif

/**
 * Thermal Probe Compensation
 * Probe measurements are adjusted to compensate for temperature distortion.
 * Use G76 to calibrate this feature. Use M871 to set values manually.
 * For a more detailed explanation of the process see G76_M871.cpp.
 */
#if HAS_BED_PROBE && TEMP_SENSOR_PROBE && TEMP_SENSOR_BED
  // Enable thermal first layer compensation using bed and probe temperatures
  #define PROBE_TEMP_COMPENSATION

  // Add additional compensation depending on hotend temperature
  // Note: this values cannot be calibrated and have to be set manually
  #if ENABLED(PROBE_TEMP_COMPENSATION)
    // Park position to wait for probe cooldown
    #define PTC_PARK_POS   { 0, 0, 100 }

    // Probe position to probe and wait for probe to reach target temperature
    #define PTC_PROBE_POS  { 90, 100 }

    // Enable additional compensation using hotend temperature
    // Note: this values cannot be calibrated automatically but have to be set manually
    //#define USE_TEMP_EXT_COMPENSATION

    // Probe temperature calibration generates a table of values starting at PTC_SAMPLE_START
    // (e.g. 30), in steps of PTC_SAMPLE_RES (e.g. 5) with PTC_SAMPLE_COUNT (e.g. 10) samples.

    //#define PTC_SAMPLE_START  30.0f
    //#define PTC_SAMPLE_RES    5.0f
    //#define PTC_SAMPLE_COUNT  10U

    // Bed temperature calibration builds a similar table.

    //#define BTC_SAMPLE_START  60.0f
    //#define BTC_SAMPLE_RES    5.0f
    //#define BTC_SAMPLE_COUNT  10U

    // The temperature the probe should be at while taking measurements during bed temperature
    // calibration.
    //#define BTC_PROBE_TEMP 30.0f

    // Height above Z=0.0f to raise the nozzle. Lowering this can help the probe to heat faster.
    // Note: the Z=0.0f offset is determined by the probe offset which can be set using M851.
    //#define PTC_PROBE_HEATING_OFFSET 0.5f

    // Height to raise the Z-probe between heating and taking the next measurement. Some probes
    // may fail to untrigger if they have been triggered for a long time, which can be solved by
    // increasing the height the probe is raised to.
    //#define PTC_PROBE_RAISE 15U

    // If the probe is outside of the defined range, use linear extrapolation using the closest
    // point and the PTC_LINEAR_EXTRAPOLATION'th next point. E.g. if set to 4 it will use data[0]
    // and data[4] to perform linear extrapolation for values below PTC_SAMPLE_START.
    //#define PTC_LINEAR_EXTRAPOLATION 4
  #endif
#endif

// @section extras

//
// G60/G61 Position Save and Return
//
//#define SAVED_POSITIONS 1         // Each saved position slot costs 12 bytes

//
// G2/G3 Arc Support
//
#define ARC_SUPPORT                 // Disable this feature to save ~3226 bytes
#if ENABLED(ARC_SUPPORT)
  #define MM_PER_ARC_SEGMENT      1 // (mm) Length (or minimum length) of each arc segment
  //#define ARC_SEGMENTS_PER_R    1 // Max segment length, MM_PER = Min
  #define MIN_ARC_SEGMENTS       24 // Minimum number of segments in a complete circle
  //#define ARC_SEGMENTS_PER_SEC 50 // Use feedrate to choose segment length (with MM_PER_ARC_SEGMENT as the minimum)
  #define N_ARC_CORRECTION       25 // Number of interpolated segments between corrections
  #define ARC_P_CIRCLES           // Enable the 'P' parameter to specify complete circles
  //#define CNC_WORKSPACE_PLANES    // Allow G2/G3 to operate in XY, ZX, or YZ planes
  //#define SF_ARC_FIX              // Enable only if using SkeinForge with "Arc Point" fillet procedure
#endif

// Support for G5 with XYZE destination and IJPQ offsets. Requires ~2666 bytes.
//#define BEZIER_CURVE_SUPPORT

/**
 * Direct Stepping
 *
 * Comparable to the method used by Klipper, G6 direct stepping significantly
 * reduces motion calculations, increases top printing speeds, and results in
 * less step aliasing by calculating all motions in advance.
 * Preparing your G-code: https://github.com/colinrgodsey/step-daemon
 */
//#define DIRECT_STEPPING

/**
 * G38 Probe Target
 *
 * This option adds G38.2 and G38.3 (probe towards target)
 * and optionally G38.4 and G38.5 (probe away from target).
 * Set MULTIPLE_PROBING for G38 to probe more than once.
 */
//#define G38_PROBE_TARGET
#if ENABLED(G38_PROBE_TARGET)
  //#define G38_PROBE_AWAY        // Include G38.4 and G38.5 to probe away from target
  #define G38_MINIMUM_MOVE 0.0275 // (mm) Minimum distance that will produce a move.
#endif

// Moves (or segments) with fewer steps than this will be joined with the next move
#define MIN_STEPS_PER_SEGMENT 6

/**
 * Minimum delay before and after setting the stepper DIR (in ns)
 *     0 : No delay (Expect at least 10µS since one Stepper ISR must transpire)
 *    20 : Minimum for TMC2xxx drivers
 *   200 : Minimum for A4988 drivers
 *   400 : Minimum for A5984 drivers
 *   500 : Minimum for LV8729 drivers (guess, no info in datasheet)
 *   650 : Minimum for DRV8825 drivers
 *  1500 : Minimum for TB6600 drivers (guess, no info in datasheet)
 * 15000 : Minimum for TB6560 drivers (guess, no info in datasheet)
 *
 * Override the default value based on the driver type set in Configuration.h.
 */
//#define MINIMUM_STEPPER_POST_DIR_DELAY 650
//#define MINIMUM_STEPPER_PRE_DIR_DELAY 650

/**
 * Minimum stepper driver pulse width (in µs)
 *   0 : Smallest possible width the MCU can produce, compatible with TMC2xxx drivers
 *   0 : Minimum 500ns for LV8729, adjusted in stepper.h
 *   1 : Minimum for A4988 and A5984 stepper drivers
 *   2 : Minimum for DRV8825 stepper drivers
 *   3 : Minimum for TB6600 stepper drivers
 *  30 : Minimum for TB6560 stepper drivers
 *
 * Override the default value based on the driver type set in Configuration.h.
 */
//#define MINIMUM_STEPPER_PULSE 2

/**
 * Maximum stepping rate (in Hz) the stepper driver allows
 *  If undefined, defaults to 1MHz / (2 * MINIMUM_STEPPER_PULSE)
 *  5000000 : Maximum for TMC2xxx stepper drivers
 *  1000000 : Maximum for LV8729 stepper driver
 *  500000  : Maximum for A4988 stepper driver
 *  250000  : Maximum for DRV8825 stepper driver
 *  150000  : Maximum for TB6600 stepper driver
 *   15000  : Maximum for TB6560 stepper driver
 *
 * Override the default value based on the driver type set in Configuration.h.
 */
//#define MAXIMUM_STEPPER_RATE 250000

// @section temperature

// Control heater 0 and heater 1 in parallel.
//#define HEATERS_PARALLEL

//===========================================================================
//================================= Buffers =================================
//===========================================================================

// @section motion

// The number of linear moves that can be in the planner at once.
// The value of BLOCK_BUFFER_SIZE must be a power of 2 (e.g. 8, 16, 32)
#if BOTH(SDSUPPORT, DIRECT_STEPPING)
  #define BLOCK_BUFFER_SIZE  8
#elif ENABLED(SDSUPPORT)
  #define BLOCK_BUFFER_SIZE 16
#else
  #define BLOCK_BUFFER_SIZE 16
#endif

// @section serial

// The ASCII buffer for serial input
#define MAX_CMD_SIZE 96
#define BUFSIZE 4

// Transmission to Host Buffer Size
// To save 386 bytes of PROGMEM (and TX_BUFFER_SIZE+3 bytes of RAM) set to 0.
// To buffer a simple "ok" you need 4 bytes.
// For ADVANCED_OK (M105) you need 32 bytes.
// For debug-echo: 128 bytes for the optimal speed.
// Other output doesn't need to be that speedy.
// :[0, 2, 4, 8, 16, 32, 64, 128, 256]
#define TX_BUFFER_SIZE 0

// Host Receive Buffer Size
// Without XON/XOFF flow control (see SERIAL_XON_XOFF below) 32 bytes should be enough.
// To use flow control, set this buffer size to at least 1024 bytes.
// :[0, 2, 4, 8, 16, 32, 64, 128, 256, 512, 1024, 2048]
//#define RX_BUFFER_SIZE 1024

#if RX_BUFFER_SIZE >= 1024
  // Enable to have the controller send XON/XOFF control characters to
  // the host to signal the RX buffer is becoming full.
  //#define SERIAL_XON_XOFF
#endif

// Add M575 G-code to change the baud rate
//#define BAUD_RATE_GCODE

#if ENABLED(SDSUPPORT)
  // Enable this option to collect and display the maximum
  // RX queue usage after transferring a file to SD.
  //#define SERIAL_STATS_MAX_RX_QUEUED

  // Enable this option to collect and display the number
  // of dropped bytes after a file transfer to SD.
  //#define SERIAL_STATS_DROPPED_RX
#endif

// Monitor RX buffer usage
// Dump an error to the serial port if the serial receive buffer overflows.
// If you see these errors, increase the RX_BUFFER_SIZE value.
// Not supported on all platforms.
//#define RX_BUFFER_MONITOR

/**
 * Emergency Command Parser
 *
 * Add a low-level parser to intercept certain commands as they
 * enter the serial receive buffer, so they cannot be blocked.
 * Currently handles M108, M112, M410, M876
 * NOTE: Not yet implemented for all platforms.
 */
//#define EMERGENCY_PARSER

/**
 * Realtime Reporting (requires EMERGENCY_PARSER)
 *
 * - Report position and state of the machine (like Grbl).
 * - Auto-report position during long moves.
 * - Useful for CNC/LASER.
 *
 * Adds support for commands:
 *  S000 : Report State and Position while moving.
 *  P000 : Instant Pause / Hold while moving.
 *  R000 : Resume from Pause / Hold.
 *
 * - During Hold all Emergency Parser commands are available, as usual.
 * - Enable NANODLP_Z_SYNC and NANODLP_ALL_AXIS for move command end-state reports.
 */
//#define REALTIME_REPORTING_COMMANDS
#if ENABLED(REALTIME_REPORTING_COMMANDS)
  //#define FULL_REPORT_TO_HOST_FEATURE   // Auto-report the machine status like Grbl CNC
#endif

// Bad Serial-connections can miss a received command by sending an 'ok'
// Therefore some clients abort after 30 seconds in a timeout.
// Some other clients start sending commands while receiving a 'wait'.
// This "wait" is only sent when the buffer is empty. 1 second is a good value here.
//#define NO_TIMEOUTS 1000 // Milliseconds

// Some clients will have this feature soon. This could make the NO_TIMEOUTS unnecessary.
//#define ADVANCED_OK

// Printrun may have trouble receiving long strings all at once.
// This option inserts short delays between lines of serial output.
#define SERIAL_OVERRUN_PROTECTION

// For serial echo, the number of digits after the decimal point
//#define SERIAL_FLOAT_PRECISION 4

// @section extras

/**
 * Extra Fan Speed
 * Adds a secondary fan speed for each print-cooling fan.
 *   'M106 P<fan> T3-255' : Set a secondary speed for <fan>
 *   'M106 P<fan> T2'     : Use the set secondary speed
 *   'M106 P<fan> T1'     : Restore the previous fan speed
 */
//#define EXTRA_FAN_SPEED

/**
 * Firmware-based and LCD-controlled retract
 *
 * Add G10 / G11 commands for automatic firmware-based retract / recover.
 * Use M207 and M208 to define parameters for retract / recover.
 *
 * Use M209 to enable or disable auto-retract.
 * With auto-retract enabled, all G1 E moves within the set range
 * will be converted to firmware-based retract/recover moves.
 *
 * Be sure to turn off auto-retract during filament change.
 *
 * Note that M207 / M208 / M209 settings are saved to EEPROM.
 */
//#define FWRETRACT
#if ENABLED(FWRETRACT)
  #define FWRETRACT_AUTORETRACT           // Override slicer retractions
  #if ENABLED(FWRETRACT_AUTORETRACT)
    #define MIN_AUTORETRACT 0.1           // (mm) Don't convert E moves under this length
    #define MAX_AUTORETRACT 10.0          // (mm) Don't convert E moves over this length
  #endif
  #define RETRACT_LENGTH 3                // (mm) Default retract length (positive value)
  #define RETRACT_LENGTH_SWAP 13          // (mm) Default swap retract length (positive value)
  #define RETRACT_FEEDRATE 45             // (mm/s) Default feedrate for retracting
  #define RETRACT_ZRAISE 0                // (mm) Default retract Z-raise
  #define RETRACT_RECOVER_LENGTH 0        // (mm) Default additional recover length (added to retract length on recover)
  #define RETRACT_RECOVER_LENGTH_SWAP 0   // (mm) Default additional swap recover length (added to retract length on recover from toolchange)
  #define RETRACT_RECOVER_FEEDRATE 8      // (mm/s) Default feedrate for recovering from retraction
  #define RETRACT_RECOVER_FEEDRATE_SWAP 8 // (mm/s) Default feedrate for recovering from swap retraction
  #if ENABLED(MIXING_EXTRUDER)
    //#define RETRACT_SYNC_MIXING         // Retract and restore all mixing steppers simultaneously
  #endif
#endif

/**
 * Universal tool change settings.
 * Applies to all types of extruders except where explicitly noted.
 */
#if HAS_MULTI_EXTRUDER
  // Z raise distance for tool-change, as needed for some extruders
  #define TOOLCHANGE_ZRAISE                 2 // (mm)
  //#define TOOLCHANGE_ZRAISE_BEFORE_RETRACT  // Apply raise before swap retraction (if enabled)
  //#define TOOLCHANGE_NO_RETURN              // Never return to previous position on tool-change
  #if ENABLED(TOOLCHANGE_NO_RETURN)
    //#define EVENT_GCODE_AFTER_TOOLCHANGE "G12X"   // Extra G-code to run after tool-change
  #endif

  /**
   * Tool Sensors detect when tools have been picked up or dropped.
   * Requires the pins TOOL_SENSOR1_PIN, TOOL_SENSOR2_PIN, etc.
   */
  //#define TOOL_SENSOR

  /**
   * Retract and prime filament on tool-change to reduce
   * ooze and stringing and to get cleaner transitions.
   */
  //#define TOOLCHANGE_FILAMENT_SWAP
  #if ENABLED(TOOLCHANGE_FILAMENT_SWAP)
    // Load / Unload
    #define TOOLCHANGE_FS_LENGTH              12  // (mm) Load / Unload length
    #define TOOLCHANGE_FS_EXTRA_RESUME_LENGTH  0  // (mm) Extra length for better restart, fine tune by LCD/Gcode)
    #define TOOLCHANGE_FS_RETRACT_SPEED   (50*60) // (mm/min) (Unloading)
    #define TOOLCHANGE_FS_UNRETRACT_SPEED (25*60) // (mm/min) (On SINGLENOZZLE or Bowden loading must be slowed down)

    // Longer prime to clean out a SINGLENOZZLE
    #define TOOLCHANGE_FS_EXTRA_PRIME          0  // (mm) Extra priming length
    #define TOOLCHANGE_FS_PRIME_SPEED    (4.6*60) // (mm/min) Extra priming feedrate
    #define TOOLCHANGE_FS_WIPE_RETRACT         0  // (mm/min) Retract before cooling for less stringing, better wipe, etc.

    // Cool after prime to reduce stringing
    #define TOOLCHANGE_FS_FAN                 -1  // Fan index or -1 to skip
    #define TOOLCHANGE_FS_FAN_SPEED          255  // 0-255
    #define TOOLCHANGE_FS_FAN_TIME            10  // (seconds)

    // Swap uninitialized extruder with TOOLCHANGE_FS_PRIME_SPEED for all lengths (recover + prime)
    // (May break filament if not retracted beforehand.)
    //#define TOOLCHANGE_FS_INIT_BEFORE_SWAP

    // Prime on the first T0 (If other, TOOLCHANGE_FS_INIT_BEFORE_SWAP applied)
    // Enable it (M217 V[0/1]) before printing, to avoid unwanted priming on host connect
    //#define TOOLCHANGE_FS_PRIME_FIRST_USED

    /**
     * Tool Change Migration
     * This feature provides G-code and LCD options to switch tools mid-print.
     * All applicable tool properties are migrated so the print can continue.
     * Tools must be closely matching and other restrictions may apply.
     * Useful to:
     *   - Change filament color without interruption
     *   - Switch spools automatically on filament runout
     *   - Switch to a different nozzle on an extruder jam
     */
    #define TOOLCHANGE_MIGRATION_FEATURE

  #endif

  /**
   * Position to park head during tool change.
   * Doesn't apply to SWITCHING_TOOLHEAD, DUAL_X_CARRIAGE, or PARKING_EXTRUDER
   */
  //#define TOOLCHANGE_PARK
  #if ENABLED(TOOLCHANGE_PARK)
    #define TOOLCHANGE_PARK_XY    { X_MIN_POS + 10, Y_MIN_POS + 10 }
    #define TOOLCHANGE_PARK_XY_FEEDRATE 6000  // (mm/min)
    //#define TOOLCHANGE_PARK_X_ONLY          // X axis only move
    //#define TOOLCHANGE_PARK_Y_ONLY          // Y axis only move
  #endif
#endif // HAS_MULTI_EXTRUDER

/**
 * Advanced Pause
 * Experimental feature for filament change support and for parking the nozzle when paused.
 * Adds the GCode M600 for initiating filament change.
 * If PARK_HEAD_ON_PAUSE enabled, adds the GCode M125 to pause printing and park the nozzle.
 *
 * Requires an LCD display.
 * Requires NOZZLE_PARK_FEATURE.
 * This feature is required for the default FILAMENT_RUNOUT_SCRIPT.
 */
//#define ADVANCED_PAUSE_FEATURE
#if ENABLED(ADVANCED_PAUSE_FEATURE)
  #define PAUSE_PARK_RETRACT_FEEDRATE         60  // (mm/s) Initial retract feedrate.
  #define PAUSE_PARK_RETRACT_LENGTH            2  // (mm) Initial retract.
                                                  // This short retract is done immediately, before parking the nozzle.
  #define FILAMENT_CHANGE_UNLOAD_FEEDRATE     10  // (mm/s) Unload filament feedrate. This can be pretty fast.
  #define FILAMENT_CHANGE_UNLOAD_ACCEL        25  // (mm/s^2) Lower acceleration may allow a faster feedrate.
  #define FILAMENT_CHANGE_UNLOAD_LENGTH      100  // (mm) The length of filament for a complete unload.
                                                  //   For Bowden, the full length of the tube and nozzle.
                                                  //   For direct drive, the full length of the nozzle.
                                                  //   Set to 0 for manual unloading.
  #define FILAMENT_CHANGE_SLOW_LOAD_FEEDRATE   6  // (mm/s) Slow move when starting load.
  #define FILAMENT_CHANGE_SLOW_LOAD_LENGTH     0  // (mm) Slow length, to allow time to insert material.
                                                  // 0 to disable start loading and skip to fast load only
  #define FILAMENT_CHANGE_FAST_LOAD_FEEDRATE   6  // (mm/s) Load filament feedrate. This can be pretty fast.
  #define FILAMENT_CHANGE_FAST_LOAD_ACCEL     25  // (mm/s^2) Lower acceleration may allow a faster feedrate.
  #define FILAMENT_CHANGE_FAST_LOAD_LENGTH     0  // (mm) Load length of filament, from extruder gear to nozzle.
                                                  //   For Bowden, the full length of the tube and nozzle.
                                                  //   For direct drive, the full length of the nozzle.
  //#define ADVANCED_PAUSE_CONTINUOUS_PURGE       // Purge continuously up to the purge length until interrupted.
  #define ADVANCED_PAUSE_PURGE_FEEDRATE        3  // (mm/s) Extrude feedrate (after loading). Should be slower than load feedrate.
  #define ADVANCED_PAUSE_PURGE_LENGTH         50  // (mm) Length to extrude after loading.
                                                  //   Set to 0 for manual extrusion.
                                                  //   Filament can be extruded repeatedly from the Filament Change menu
                                                  //   until extrusion is consistent, and to purge old filament.
  #define ADVANCED_PAUSE_RESUME_PRIME          0  // (mm) Extra distance to prime nozzle after returning from park.
  //#define ADVANCED_PAUSE_FANS_PAUSE             // Turn off print-cooling fans while the machine is paused.

                                                  // Filament Unload does a Retract, Delay, and Purge first:
  #define FILAMENT_UNLOAD_PURGE_RETRACT       13  // (mm) Unload initial retract length.
  #define FILAMENT_UNLOAD_PURGE_DELAY       5000  // (ms) Delay for the filament to cool after retract.
  #define FILAMENT_UNLOAD_PURGE_LENGTH         8  // (mm) An unretract is done, then this length is purged.
  #define FILAMENT_UNLOAD_PURGE_FEEDRATE      25  // (mm/s) feedrate to purge before unload

  #define PAUSE_PARK_NOZZLE_TIMEOUT           45  // (seconds) Time limit before the nozzle is turned off for safety.
  #define FILAMENT_CHANGE_ALERT_BEEPS         10  // Number of alert beeps to play when a response is needed.
  #define PAUSE_PARK_NO_STEPPER_TIMEOUT           // Enable for XYZ steppers to stay powered on during filament change.

  #define PARK_HEAD_ON_PAUSE                    // Park the nozzle during pause and filament change.
  //#define HOME_BEFORE_FILAMENT_CHANGE           // If needed, home before parking for filament change

  //#define FILAMENT_LOAD_UNLOAD_GCODES           // Add M701/M702 Load/Unload G-codes, plus Load/Unload in the LCD Prepare menu.
  //#define FILAMENT_UNLOAD_ALL_EXTRUDERS         // Allow M702 to unload all extruders above a minimum target temp (as set by M302)
#endif

// @section tmc

/**
 * TMC26X Stepper Driver options
 *
 * The TMC26XStepper library is required for this stepper driver.
 * https://github.com/trinamic/TMC26XStepper
 */
#if HAS_DRIVER(TMC26X)

  #if AXIS_DRIVER_TYPE_X(TMC26X)
    #define X_MAX_CURRENT     1000  // (mA)
    #define X_SENSE_RESISTOR    91  // (mOhms)
    #define X_MICROSTEPS        16  // Number of microsteps
  #endif

  #if AXIS_DRIVER_TYPE_X2(TMC26X)
    #define X2_MAX_CURRENT    1000
    #define X2_SENSE_RESISTOR   91
    #define X2_MICROSTEPS       X_MICROSTEPS
  #endif

  #if AXIS_DRIVER_TYPE_Y(TMC26X)
    #define Y_MAX_CURRENT     1000
    #define Y_SENSE_RESISTOR    91
    #define Y_MICROSTEPS        16
  #endif

  #if AXIS_DRIVER_TYPE_Y2(TMC26X)
    #define Y2_MAX_CURRENT    1000
    #define Y2_SENSE_RESISTOR   91
    #define Y2_MICROSTEPS       Y_MICROSTEPS
  #endif

  #if AXIS_DRIVER_TYPE_Z(TMC26X)
    #define Z_MAX_CURRENT     1000
    #define Z_SENSE_RESISTOR    91
    #define Z_MICROSTEPS        16
  #endif

  #if AXIS_DRIVER_TYPE_Z2(TMC26X)
    #define Z2_MAX_CURRENT    1000
    #define Z2_SENSE_RESISTOR   91
    #define Z2_MICROSTEPS       Z_MICROSTEPS
  #endif

  #if AXIS_DRIVER_TYPE_Z3(TMC26X)
    #define Z3_MAX_CURRENT    1000
    #define Z3_SENSE_RESISTOR   91
    #define Z3_MICROSTEPS       Z_MICROSTEPS
  #endif

  #if AXIS_DRIVER_TYPE_Z4(TMC26X)
    #define Z4_MAX_CURRENT    1000
    #define Z4_SENSE_RESISTOR   91
    #define Z4_MICROSTEPS       Z_MICROSTEPS
  #endif

  #if AXIS_DRIVER_TYPE_E0(TMC26X)
    #define E0_MAX_CURRENT    1000
    #define E0_SENSE_RESISTOR   91
    #define E0_MICROSTEPS       16
  #endif

  #if AXIS_DRIVER_TYPE_E1(TMC26X)
    #define E1_MAX_CURRENT    1000
    #define E1_SENSE_RESISTOR   91
    #define E1_MICROSTEPS       E0_MICROSTEPS
  #endif

  #if AXIS_DRIVER_TYPE_E2(TMC26X)
    #define E2_MAX_CURRENT    1000
    #define E2_SENSE_RESISTOR   91
    #define E2_MICROSTEPS       E0_MICROSTEPS
  #endif

  #if AXIS_DRIVER_TYPE_E3(TMC26X)
    #define E3_MAX_CURRENT    1000
    #define E3_SENSE_RESISTOR   91
    #define E3_MICROSTEPS       E0_MICROSTEPS
  #endif

  #if AXIS_DRIVER_TYPE_E4(TMC26X)
    #define E4_MAX_CURRENT    1000
    #define E4_SENSE_RESISTOR   91
    #define E4_MICROSTEPS       E0_MICROSTEPS
  #endif

  #if AXIS_DRIVER_TYPE_E5(TMC26X)
    #define E5_MAX_CURRENT    1000
    #define E5_SENSE_RESISTOR   91
    #define E5_MICROSTEPS       E0_MICROSTEPS
  #endif

  #if AXIS_DRIVER_TYPE_E6(TMC26X)
    #define E6_MAX_CURRENT    1000
    #define E6_SENSE_RESISTOR   91
    #define E6_MICROSTEPS       E0_MICROSTEPS
  #endif

  #if AXIS_DRIVER_TYPE_E7(TMC26X)
    #define E7_MAX_CURRENT    1000
    #define E7_SENSE_RESISTOR   91
    #define E7_MICROSTEPS       E0_MICROSTEPS
  #endif

#endif // TMC26X

// @section tmc_smart

/**
 * To use TMC2130, TMC2160, TMC2660, TMC5130, TMC5160 stepper drivers in SPI mode
 * connect your SPI pins to the hardware SPI interface on your board and define
 * the required CS pins in your `pins_MYBOARD.h` file. (e.g., RAMPS 1.4 uses AUX3
 * pins `X_CS_PIN 53`, `Y_CS_PIN 49`, etc.).
 * You may also use software SPI if you wish to use general purpose IO pins.
 *
 * To use TMC2208 stepper UART-configurable stepper drivers connect #_SERIAL_TX_PIN
 * to the driver side PDN_UART pin with a 1K resistor.
 * To use the reading capabilities, also connect #_SERIAL_RX_PIN to PDN_UART without
 * a resistor.
 * The drivers can also be used with hardware serial.
 *
 * TMCStepper library is required to use TMC stepper drivers.
 * https://github.com/teemuatlut/TMCStepper
 */
#if HAS_TRINAMIC_CONFIG

  #define HOLD_MULTIPLIER    0.5  // Scales down the holding current from run current

  /**
   * Interpolate microsteps to 256
   * Override for each driver with <driver>_INTERPOLATE settings below
   */
  #define INTERPOLATE      true

  #if AXIS_IS_TMC(X)
    #define X_CURRENT       800        // (mA) RMS current. Multiply by 1.414 for peak current.
    #define X_CURRENT_HOME  X_CURRENT  // (mA) RMS current for sensorless homing
    #define X_MICROSTEPS     16        // 0..256
    #define X_RSENSE          0.11
    #define X_CHAIN_POS      -1        // -1..0: Not chained. 1: MCU MOSI connected. 2: Next in chain, ...
    //#define X_INTERPOLATE  true      // Enable to override 'INTERPOLATE' for the X axis
  #endif

  #if AXIS_IS_TMC(X2)
    #define X2_CURRENT      800
    #define X2_CURRENT_HOME X2_CURRENT
    #define X2_MICROSTEPS    X_MICROSTEPS
    #define X2_RSENSE         0.11
    #define X2_CHAIN_POS     -1
    //#define X2_INTERPOLATE true
  #endif

  #if AXIS_IS_TMC(Y)
    #define Y_CURRENT       800
    #define Y_CURRENT_HOME  Y_CURRENT
    #define Y_MICROSTEPS     16
    #define Y_RSENSE          0.11
    #define Y_CHAIN_POS      -1
    //#define Y_INTERPOLATE  true
  #endif

  #if AXIS_IS_TMC(Y2)
    #define Y2_CURRENT      800
    #define Y2_CURRENT_HOME Y2_CURRENT
    #define Y2_MICROSTEPS    Y_MICROSTEPS
    #define Y2_RSENSE         0.11
    #define Y2_CHAIN_POS     -1
    //#define Y2_INTERPOLATE true
  #endif

  #if AXIS_IS_TMC(Z)
    #define Z_CURRENT       800
    #define Z_CURRENT_HOME  Z_CURRENT
    #define Z_MICROSTEPS     16
    #define Z_RSENSE          0.11
    #define Z_CHAIN_POS      -1
    //#define Z_INTERPOLATE  true
  #endif

  #if AXIS_IS_TMC(Z2)
    #define Z2_CURRENT      800
    #define Z2_CURRENT_HOME Z2_CURRENT
    #define Z2_MICROSTEPS    Z_MICROSTEPS
    #define Z2_RSENSE         0.11
    #define Z2_CHAIN_POS     -1
    //#define Z2_INTERPOLATE true
  #endif

  #if AXIS_IS_TMC(Z3)
    #define Z3_CURRENT      800
    #define Z3_CURRENT_HOME Z3_CURRENT
    #define Z3_MICROSTEPS    Z_MICROSTEPS
    #define Z3_RSENSE         0.11
    #define Z3_CHAIN_POS     -1
    //#define Z3_INTERPOLATE true
  #endif

  #if AXIS_IS_TMC(Z4)
    #define Z4_CURRENT      800
    #define Z4_CURRENT_HOME Z4_CURRENT
    #define Z4_MICROSTEPS    Z_MICROSTEPS
    #define Z4_RSENSE         0.11
    #define Z4_CHAIN_POS     -1
    //#define Z4_INTERPOLATE true
  #endif

  #if AXIS_IS_TMC(E0)
    #define E0_CURRENT      800
    #define E0_MICROSTEPS    16
    #define E0_RSENSE         0.11
    #define E0_CHAIN_POS     -1
    //#define E0_INTERPOLATE true
  #endif

  #if AXIS_IS_TMC(E1)
    #define E1_CURRENT      800
    #define E1_MICROSTEPS   E0_MICROSTEPS
    #define E1_RSENSE         0.11
    #define E1_CHAIN_POS     -1
    //#define E1_INTERPOLATE true
  #endif

  #if AXIS_IS_TMC(E2)
    #define E2_CURRENT      800
    #define E2_MICROSTEPS   E0_MICROSTEPS
    #define E2_RSENSE         0.11
    #define E2_CHAIN_POS     -1
    //#define E2_INTERPOLATE true
  #endif

  #if AXIS_IS_TMC(E3)
    #define E3_CURRENT      800
    #define E3_MICROSTEPS   E0_MICROSTEPS
    #define E3_RSENSE         0.11
    #define E3_CHAIN_POS     -1
    //#define E3_INTERPOLATE true
  #endif

  #if AXIS_IS_TMC(E4)
    #define E4_CURRENT      800
    #define E4_MICROSTEPS   E0_MICROSTEPS
    #define E4_RSENSE         0.11
    #define E4_CHAIN_POS     -1
    //#define E4_INTERPOLATE true
  #endif

  #if AXIS_IS_TMC(E5)
    #define E5_CURRENT      800
    #define E5_MICROSTEPS   E0_MICROSTEPS
    #define E5_RSENSE         0.11
    #define E5_CHAIN_POS     -1
    //#define E5_INTERPOLATE true
  #endif

  #if AXIS_IS_TMC(E6)
    #define E6_CURRENT      800
    #define E6_MICROSTEPS   E0_MICROSTEPS
    #define E6_RSENSE         0.11
    #define E6_CHAIN_POS     -1
    //#define E6_INTERPOLATE true
  #endif

  #if AXIS_IS_TMC(E7)
    #define E7_CURRENT      800
    #define E7_MICROSTEPS   E0_MICROSTEPS
    #define E7_RSENSE         0.11
    #define E7_CHAIN_POS     -1
    //#define E7_INTERPOLATE true
  #endif

  /**
   * Override default SPI pins for TMC2130, TMC2160, TMC2660, TMC5130 and TMC5160 drivers here.
   * The default pins can be found in your board's pins file.
   */
  //#define X_CS_PIN          -1
  //#define Y_CS_PIN          -1
  //#define Z_CS_PIN          -1
  //#define X2_CS_PIN         -1
  //#define Y2_CS_PIN         -1
  //#define Z2_CS_PIN         -1
  //#define Z3_CS_PIN         -1
  //#define E0_CS_PIN         -1
  //#define E1_CS_PIN         -1
  //#define E2_CS_PIN         -1
  //#define E3_CS_PIN         -1
  //#define E4_CS_PIN         -1
  //#define E5_CS_PIN         -1
  //#define E6_CS_PIN         -1
  //#define E7_CS_PIN         -1

  /**
   * Software option for SPI driven drivers (TMC2130, TMC2160, TMC2660, TMC5130 and TMC5160).
   * The default SW SPI pins are defined the respective pins files,
   * but you can override or define them here.
   */
  //#define TMC_USE_SW_SPI
  //#define TMC_SW_MOSI       -1
  //#define TMC_SW_MISO       -1
  //#define TMC_SW_SCK        -1

  /**
   * Four TMC2209 drivers can use the same HW/SW serial port with hardware configured addresses.
   * Set the address using jumpers on pins MS1 and MS2.
   * Address | MS1  | MS2
   *       0 | LOW  | LOW
   *       1 | HIGH | LOW
   *       2 | LOW  | HIGH
   *       3 | HIGH | HIGH
   *
   * Set *_SERIAL_TX_PIN and *_SERIAL_RX_PIN to match for all drivers
   * on the same serial port, either here or in your board's pins file.
   */
  //#define  X_SLAVE_ADDRESS 0
  //#define  Y_SLAVE_ADDRESS 0
  //#define  Z_SLAVE_ADDRESS 0
  //#define X2_SLAVE_ADDRESS 0
  //#define Y2_SLAVE_ADDRESS 0
  //#define Z2_SLAVE_ADDRESS 0
  //#define Z3_SLAVE_ADDRESS 0
  //#define Z4_SLAVE_ADDRESS 0
  //#define E0_SLAVE_ADDRESS 0
  //#define E1_SLAVE_ADDRESS 0
  //#define E2_SLAVE_ADDRESS 0
  //#define E3_SLAVE_ADDRESS 0
  //#define E4_SLAVE_ADDRESS 0
  //#define E5_SLAVE_ADDRESS 0
  //#define E6_SLAVE_ADDRESS 0
  //#define E7_SLAVE_ADDRESS 0

  /**
   * Software enable
   *
   * Use for drivers that do not use a dedicated enable pin, but rather handle the same
   * function through a communication line such as SPI or UART.
   */
  //#define SOFTWARE_DRIVER_ENABLE

  /**
   * TMC2130, TMC2160, TMC2208, TMC2209, TMC5130 and TMC5160 only
   * Use Trinamic's ultra quiet stepping mode.
   * When disabled, Marlin will use spreadCycle stepping mode.
   */
  #define STEALTHCHOP_XY
  #define STEALTHCHOP_Z
  #define STEALTHCHOP_E

  /**
   * Optimize spreadCycle chopper parameters by using predefined parameter sets
   * or with the help of an example included in the library.
   * Provided parameter sets are
   * CHOPPER_DEFAULT_12V
   * CHOPPER_DEFAULT_19V
   * CHOPPER_DEFAULT_24V
   * CHOPPER_DEFAULT_36V
   * CHOPPER_09STEP_24V   // 0.9 degree steppers (24V)
   * CHOPPER_PRUSAMK3_24V // Imported parameters from the official Průša firmware for MK3 (24V)
   * CHOPPER_MARLIN_119   // Old defaults from Marlin v1.1.9
   *
   * Define your own with:
   * { <off_time[1..15]>, <hysteresis_end[-3..12]>, hysteresis_start[1..8] }
   */
  #define CHOPPER_TIMING CHOPPER_DEFAULT_12V        // All axes (override below)
  //#define CHOPPER_TIMING_X  CHOPPER_TIMING        // For X Axes (override below)
  //#define CHOPPER_TIMING_X2 CHOPPER_TIMING_X
  //#define CHOPPER_TIMING_Y  CHOPPER_TIMING        // For Y Axes (override below)
  //#define CHOPPER_TIMING_Y2 CHOPPER_TIMING_Y
  //#define CHOPPER_TIMING_Z  CHOPPER_TIMING        // For Z Axes (override below)
  //#define CHOPPER_TIMING_Z2 CHOPPER_TIMING_Z
  //#define CHOPPER_TIMING_Z3 CHOPPER_TIMING_Z
  //#define CHOPPER_TIMING_Z4 CHOPPER_TIMING_Z
  //#define CHOPPER_TIMING_E  CHOPPER_TIMING        // For Extruders (override below)
  //#define CHOPPER_TIMING_E1 CHOPPER_TIMING_E
  //#define CHOPPER_TIMING_E2 CHOPPER_TIMING_E
  //#define CHOPPER_TIMING_E3 CHOPPER_TIMING_E
  //#define CHOPPER_TIMING_E4 CHOPPER_TIMING_E
  //#define CHOPPER_TIMING_E5 CHOPPER_TIMING_E
  //#define CHOPPER_TIMING_E6 CHOPPER_TIMING_E
  //#define CHOPPER_TIMING_E7 CHOPPER_TIMING_E

  /**
   * Monitor Trinamic drivers
   * for error conditions like overtemperature and short to ground.
   * To manage over-temp Marlin can decrease the driver current until the error condition clears.
   * Other detected conditions can be used to stop the current print.
   * Relevant G-codes:
   * M906 - Set or get motor current in milliamps using axis codes X, Y, Z, E. Report values if no axis codes given.
   * M911 - Report stepper driver overtemperature pre-warn condition.
   * M912 - Clear stepper driver overtemperature pre-warn condition flag.
   * M122 - Report driver parameters (Requires TMC_DEBUG)
   */
  //#define MONITOR_DRIVER_STATUS

  #if ENABLED(MONITOR_DRIVER_STATUS)
    #define CURRENT_STEP_DOWN     50  // [mA]
    #define REPORT_CURRENT_CHANGE
    #define STOP_ON_ERROR
  #endif

  /**
   * TMC2130, TMC2160, TMC2208, TMC2209, TMC5130 and TMC5160 only
   * The driver will switch to spreadCycle when stepper speed is over HYBRID_THRESHOLD.
   * This mode allows for faster movements at the expense of higher noise levels.
   * STEALTHCHOP_(XY|Z|E) must be enabled to use HYBRID_THRESHOLD.
   * M913 X/Y/Z/E to live tune the setting
   */
  //#define HYBRID_THRESHOLD

  #define X_HYBRID_THRESHOLD     100  // [mm/s]
  #define X2_HYBRID_THRESHOLD    100
  #define Y_HYBRID_THRESHOLD     100
  #define Y2_HYBRID_THRESHOLD    100
  #define Z_HYBRID_THRESHOLD       3
  #define Z2_HYBRID_THRESHOLD      3
  #define Z3_HYBRID_THRESHOLD      3
  #define Z4_HYBRID_THRESHOLD      3
  #define E0_HYBRID_THRESHOLD     30
  #define E1_HYBRID_THRESHOLD     30
  #define E2_HYBRID_THRESHOLD     30
  #define E3_HYBRID_THRESHOLD     30
  #define E4_HYBRID_THRESHOLD     30
  #define E5_HYBRID_THRESHOLD     30
  #define E6_HYBRID_THRESHOLD     30
  #define E7_HYBRID_THRESHOLD     30

  /**
   * Use StallGuard to home / probe X, Y, Z.
   *
   * TMC2130, TMC2160, TMC2209, TMC2660, TMC5130, and TMC5160 only
   * Connect the stepper driver's DIAG1 pin to the X/Y endstop pin.
   * X, Y, and Z homing will always be done in spreadCycle mode.
   *
   * X/Y/Z_STALL_SENSITIVITY is the default stall threshold.
   * Use M914 X Y Z to set the stall threshold at runtime:
   *
   *  Sensitivity   TMC2209   Others
   *    HIGHEST       255      -64    (Too sensitive => False positive)
   *    LOWEST         0        63    (Too insensitive => No trigger)
   *
   * It is recommended to set HOMING_BUMP_MM to { 0, 0, 0 }.
   *
   * SPI_ENDSTOPS  *** Beta feature! *** TMC2130 Only ***
   * Poll the driver through SPI to determine load when homing.
   * Removes the need for a wire from DIAG1 to an endstop pin.
   *
   * IMPROVE_HOMING_RELIABILITY tunes acceleration and jerk when
   * homing and adds a guard period for endstop triggering.
   *
   * Comment *_STALL_SENSITIVITY to disable sensorless homing for that axis.
   */
  //#define SENSORLESS_HOMING // StallGuard capable drivers only

  #if EITHER(SENSORLESS_HOMING, SENSORLESS_PROBING)
    // TMC2209: 0...255. TMC2130: -64...63
    #define X_STALL_SENSITIVITY  8
    #define X2_STALL_SENSITIVITY X_STALL_SENSITIVITY
    #define Y_STALL_SENSITIVITY  8
    #define Y2_STALL_SENSITIVITY Y_STALL_SENSITIVITY
    //#define Z_STALL_SENSITIVITY  8
    //#define Z2_STALL_SENSITIVITY Z_STALL_SENSITIVITY
    //#define Z3_STALL_SENSITIVITY Z_STALL_SENSITIVITY
    //#define Z4_STALL_SENSITIVITY Z_STALL_SENSITIVITY
    //#define SPI_ENDSTOPS              // TMC2130 only
    //#define IMPROVE_HOMING_RELIABILITY
  #endif

  /**
   * TMC Homing stepper phase.
   *
   * Improve homing repeatability by homing to stepper coil's nearest absolute
   * phase position. Trinamic drivers use a stepper phase table with 1024 values
   * spanning 4 full steps with 256 positions each (ergo, 1024 positions).
   * Full step positions (128, 384, 640, 896) have the highest holding torque.
   *
   * Values from 0..1023, -1 to disable homing phase for that axis.
   */
   //#define TMC_HOME_PHASE { 896, 896, 896 }

  /**
   * Beta feature!
   * Create a 50/50 square wave step pulse optimal for stepper drivers.
   */
  #define SQUARE_WAVE_STEPPING

  /**
   * Enable M122 debugging command for TMC stepper drivers.
   * M122 S0/1 will enable continuous reporting.
   */
  //#define TMC_DEBUG

  /**
   * You can set your own advanced settings by filling in predefined functions.
   * A list of available functions can be found on the library github page
   * https://github.com/teemuatlut/TMCStepper
   *
   * Example:
   * #define TMC_ADV() { \
   *   stepperX.diag0_otpw(1); \
   *   stepperY.intpol(0); \
   * }
   */
  #define TMC_ADV() {  }

#endif // HAS_TRINAMIC_CONFIG

// @section L64XX

/**
 * L64XX Stepper Driver options
 *
 * Arduino-L6470 library (0.8.0 or higher) is required.
 * https://github.com/ameyer/Arduino-L6470
 *
 * Requires the following to be defined in your pins_YOUR_BOARD file
 *     L6470_CHAIN_SCK_PIN
 *     L6470_CHAIN_MISO_PIN
 *     L6470_CHAIN_MOSI_PIN
 *     L6470_CHAIN_SS_PIN
 *     ENABLE_RESET_L64XX_CHIPS(Q)  where Q is 1 to enable and 0 to reset
 */

#if HAS_L64XX

  //#define L6470_CHITCHAT        // Display additional status info

  #if AXIS_IS_L64XX(X)
    #define X_MICROSTEPS       128  // Number of microsteps (VALID: 1, 2, 4, 8, 16, 32, 128) - L6474 max is 16
    #define X_OVERCURRENT     2000  // (mA) Current where the driver detects an over current
                                    //   L6470 & L6474 - VALID: 375 x (1 - 16) - 6A max - rounds down
                                    //   POWERSTEP01: VALID: 1000 x (1 - 32) - 32A max - rounds down
    #define X_STALLCURRENT    1500  // (mA) Current where the driver detects a stall (VALID: 31.25 * (1-128) -  4A max - rounds down)
                                    //   L6470 & L6474 - VALID: 31.25 * (1-128) -  4A max - rounds down
                                    //   POWERSTEP01: VALID: 200 x (1 - 32) - 6.4A max - rounds down
                                    //   L6474 - STALLCURRENT setting is used to set the nominal (TVAL) current
    #define X_MAX_VOLTAGE      127  // 0-255, Maximum effective voltage seen by stepper - not used by L6474
    #define X_CHAIN_POS         -1  // Position in SPI chain, 0=Not in chain, 1=Nearest MOSI
    #define X_SLEW_RATE          1  // 0-3, Slew 0 is slowest, 3 is fastest
  #endif

  #if AXIS_IS_L64XX(X2)
    #define X2_MICROSTEPS     X_MICROSTEPS
    #define X2_OVERCURRENT            2000
    #define X2_STALLCURRENT           1500
    #define X2_MAX_VOLTAGE             127
    #define X2_CHAIN_POS                -1
    #define X2_SLEW_RATE                 1
  #endif

  #if AXIS_IS_L64XX(Y)
    #define Y_MICROSTEPS               128
    #define Y_OVERCURRENT             2000
    #define Y_STALLCURRENT            1500
    #define Y_MAX_VOLTAGE              127
    #define Y_CHAIN_POS                 -1
    #define Y_SLEW_RATE                  1
  #endif

  #if AXIS_IS_L64XX(Y2)
    #define Y2_MICROSTEPS     Y_MICROSTEPS
    #define Y2_OVERCURRENT            2000
    #define Y2_STALLCURRENT           1500
    #define Y2_MAX_VOLTAGE             127
    #define Y2_CHAIN_POS                -1
    #define Y2_SLEW_RATE                 1
  #endif

  #if AXIS_IS_L64XX(Z)
    #define Z_MICROSTEPS               128
    #define Z_OVERCURRENT             2000
    #define Z_STALLCURRENT            1500
    #define Z_MAX_VOLTAGE              127
    #define Z_CHAIN_POS                 -1
    #define Z_SLEW_RATE                  1
  #endif

  #if AXIS_IS_L64XX(Z2)
    #define Z2_MICROSTEPS     Z_MICROSTEPS
    #define Z2_OVERCURRENT            2000
    #define Z2_STALLCURRENT           1500
    #define Z2_MAX_VOLTAGE             127
    #define Z2_CHAIN_POS                -1
    #define Z2_SLEW_RATE                 1
  #endif

  #if AXIS_IS_L64XX(Z3)
    #define Z3_MICROSTEPS     Z_MICROSTEPS
    #define Z3_OVERCURRENT            2000
    #define Z3_STALLCURRENT           1500
    #define Z3_MAX_VOLTAGE             127
    #define Z3_CHAIN_POS                -1
    #define Z3_SLEW_RATE                 1
  #endif

  #if AXIS_IS_L64XX(Z4)
    #define Z4_MICROSTEPS     Z_MICROSTEPS
    #define Z4_OVERCURRENT            2000
    #define Z4_STALLCURRENT           1500
    #define Z4_MAX_VOLTAGE             127
    #define Z4_CHAIN_POS                -1
    #define Z4_SLEW_RATE                 1
  #endif

  #if AXIS_IS_L64XX(E0)
    #define E0_MICROSTEPS              128
    #define E0_OVERCURRENT            2000
    #define E0_STALLCURRENT           1500
    #define E0_MAX_VOLTAGE             127
    #define E0_CHAIN_POS                -1
    #define E0_SLEW_RATE                 1
  #endif

  #if AXIS_IS_L64XX(E1)
    #define E1_MICROSTEPS    E0_MICROSTEPS
    #define E1_OVERCURRENT            2000
    #define E1_STALLCURRENT           1500
    #define E1_MAX_VOLTAGE             127
    #define E1_CHAIN_POS                -1
    #define E1_SLEW_RATE                 1
  #endif

  #if AXIS_IS_L64XX(E2)
    #define E2_MICROSTEPS    E0_MICROSTEPS
    #define E2_OVERCURRENT            2000
    #define E2_STALLCURRENT           1500
    #define E2_MAX_VOLTAGE             127
    #define E2_CHAIN_POS                -1
    #define E2_SLEW_RATE                 1
  #endif

  #if AXIS_IS_L64XX(E3)
    #define E3_MICROSTEPS    E0_MICROSTEPS
    #define E3_OVERCURRENT            2000
    #define E3_STALLCURRENT           1500
    #define E3_MAX_VOLTAGE             127
    #define E3_CHAIN_POS                -1
    #define E3_SLEW_RATE                 1
  #endif

  #if AXIS_IS_L64XX(E4)
    #define E4_MICROSTEPS    E0_MICROSTEPS
    #define E4_OVERCURRENT            2000
    #define E4_STALLCURRENT           1500
    #define E4_MAX_VOLTAGE             127
    #define E4_CHAIN_POS                -1
    #define E4_SLEW_RATE                 1
  #endif

  #if AXIS_IS_L64XX(E5)
    #define E5_MICROSTEPS    E0_MICROSTEPS
    #define E5_OVERCURRENT            2000
    #define E5_STALLCURRENT           1500
    #define E5_MAX_VOLTAGE             127
    #define E5_CHAIN_POS                -1
    #define E5_SLEW_RATE                 1
  #endif

  #if AXIS_IS_L64XX(E6)
    #define E6_MICROSTEPS    E0_MICROSTEPS
    #define E6_OVERCURRENT            2000
    #define E6_STALLCURRENT           1500
    #define E6_MAX_VOLTAGE             127
    #define E6_CHAIN_POS                -1
    #define E6_SLEW_RATE                 1
  #endif

  #if AXIS_IS_L64XX(E7)
    #define E7_MICROSTEPS    E0_MICROSTEPS
    #define E7_OVERCURRENT            2000
    #define E7_STALLCURRENT           1500
    #define E7_MAX_VOLTAGE             127
    #define E7_CHAIN_POS                -1
    #define E7_SLEW_RATE                 1
  #endif

  /**
   * Monitor L6470 drivers for error conditions like over temperature and over current.
   * In the case of over temperature Marlin can decrease the drive until the error condition clears.
   * Other detected conditions can be used to stop the current print.
   * Relevant G-codes:
   * M906 - I1/2/3/4/5  Set or get motor drive level using axis codes X, Y, Z, E. Report values if no axis codes given.
   *         I not present or I0 or I1 - X, Y, Z or E0
   *         I2 - X2, Y2, Z2 or E1
   *         I3 - Z3 or E3
   *         I4 - Z4 or E4
   *         I5 - E5
   * M916 - Increase drive level until get thermal warning
   * M917 - Find minimum current thresholds
   * M918 - Increase speed until max or error
   * M122 S0/1 - Report driver parameters
   */
  //#define MONITOR_L6470_DRIVER_STATUS

  #if ENABLED(MONITOR_L6470_DRIVER_STATUS)
    #define KVAL_HOLD_STEP_DOWN     1
    //#define L6470_STOP_ON_ERROR
  #endif

#endif // HAS_L64XX

// @section i2cbus

//
// I2C Master ID for LPC176x LCD and Digital Current control
// Does not apply to other peripherals based on the Wire library.
//
//#define I2C_MASTER_ID  1  // Set a value from 0 to 2

/**
 * TWI/I2C BUS
 *
 * This feature is an EXPERIMENTAL feature so it shall not be used on production
 * machines. Enabling this will allow you to send and receive I2C data from slave
 * devices on the bus.
 *
 * ; Example #1
 * ; This macro send the string "Marlin" to the slave device with address 0x63 (99)
 * ; It uses multiple M260 commands with one B<base 10> arg
 * M260 A99  ; Target slave address
 * M260 B77  ; M
 * M260 B97  ; a
 * M260 B114 ; r
 * M260 B108 ; l
 * M260 B105 ; i
 * M260 B110 ; n
 * M260 S1   ; Send the current buffer
 *
 * ; Example #2
 * ; Request 6 bytes from slave device with address 0x63 (99)
 * M261 A99 B5
 *
 * ; Example #3
 * ; Example serial output of a M261 request
 * echo:i2c-reply: from:99 bytes:5 data:hello
 */

//#define EXPERIMENTAL_I2CBUS
#if ENABLED(EXPERIMENTAL_I2CBUS)
  #define I2C_SLAVE_ADDRESS  0  // Set a value from 8 to 127 to act as a slave
#endif

// @section extras

/**
 * Photo G-code
 * Add the M240 G-code to take a photo.
 * The photo can be triggered by a digital pin or a physical movement.
 */
//#define PHOTO_GCODE
#if ENABLED(PHOTO_GCODE)
  // A position to move to (and raise Z) before taking the photo
  //#define PHOTO_POSITION { X_MAX_POS - 5, Y_MAX_POS, 0 }  // { xpos, ypos, zraise } (M240 X Y Z)
  //#define PHOTO_DELAY_MS   100                            // (ms) Duration to pause before moving back (M240 P)
  //#define PHOTO_RETRACT_MM   6.5                          // (mm) E retract/recover for the photo move (M240 R S)

  // Canon RC-1 or homebrew digital camera trigger
  // Data from: https://www.doc-diy.net/photo/rc-1_hacked/
  //#define PHOTOGRAPH_PIN 23

  // Canon Hack Development Kit
  // https://captain-slow.dk/2014/03/09/3d-printing-timelapses/
  //#define CHDK_PIN        4

  // Optional second move with delay to trigger the camera shutter
  //#define PHOTO_SWITCH_POSITION { X_MAX_POS, Y_MAX_POS }  // { xpos, ypos } (M240 I J)

  // Duration to hold the switch or keep CHDK_PIN high
  //#define PHOTO_SWITCH_MS   50 // (ms) (M240 D)

  /**
   * PHOTO_PULSES_US may need adjustment depending on board and camera model.
   * Pin must be running at 48.4kHz.
   * Be sure to use a PHOTOGRAPH_PIN which can rise and fall quick enough.
   * (e.g., MKS SBase temp sensor pin was too slow, so used P1.23 on J8.)
   *
   *  Example pulse data for Nikon: https://bit.ly/2FKD0Aq
   *                     IR Wiring: https://git.io/JvJf7
   */
  //#define PHOTO_PULSES_US { 2000, 27850, 400, 1580, 400, 3580, 400 }  // (µs) Durations for each 48.4kHz oscillation
  #ifdef PHOTO_PULSES_US
    #define PHOTO_PULSE_DELAY_US 13 // (µs) Approximate duration of each HIGH and LOW pulse in the oscillation
  #endif
#endif

/**
 * Spindle & Laser control
 *
 * Add the M3, M4, and M5 commands to turn the spindle/laser on and off, and
 * to set spindle speed, spindle direction, and laser power.
 *
 * SuperPid is a router/spindle speed controller used in the CNC milling community.
 * Marlin can be used to turn the spindle on and off. It can also be used to set
 * the spindle speed from 5,000 to 30,000 RPM.
 *
 * You'll need to select a pin for the ON/OFF function and optionally choose a 0-5V
 * hardware PWM pin for the speed control and a pin for the rotation direction.
 *
 * See https://marlinfw.org/docs/configuration/laser_spindle.html for more config details.
 */
//#define SPINDLE_FEATURE
//#define LASER_FEATURE
#if EITHER(SPINDLE_FEATURE, LASER_FEATURE)
  #define SPINDLE_LASER_ACTIVE_STATE    LOW    // Set to "HIGH" if the on/off function is active HIGH
  #define SPINDLE_LASER_PWM             true   // Set to "true" if your controller supports setting the speed/power
  #define SPINDLE_LASER_PWM_INVERT      false  // Set to "true" if the speed/power goes up when you want it to go slower

  #define SPINDLE_LASER_FREQUENCY       2500   // (Hz) Spindle/laser frequency (only on supported HALs: AVR and LPC)

  //#define AIR_EVACUATION                     // Cutter Vacuum / Laser Blower motor control with G-codes M10-M11
  #if ENABLED(AIR_EVACUATION)
    #define AIR_EVACUATION_ACTIVE       LOW    // Set to "HIGH" if the on/off function is active HIGH
    //#define AIR_EVACUATION_PIN        42     // Override the default Cutter Vacuum or Laser Blower pin
  #endif

  //#define AIR_ASSIST                         // Air Assist control with G-codes M8-M9
  #if ENABLED(AIR_ASSIST)
    #define AIR_ASSIST_ACTIVE           LOW    // Active state on air assist pin
    //#define AIR_ASSIST_PIN            44     // Override the default Air Assist pin
  #endif

  //#define SPINDLE_SERVO                      // A servo converting an angle to spindle power
  #ifdef SPINDLE_SERVO
    #define SPINDLE_SERVO_NR   0               // Index of servo used for spindle control
    #define SPINDLE_SERVO_MIN 10               // Minimum angle for servo spindle
  #endif

  /**
   * Speed / Power can be set ('M3 S') and displayed in terms of:
   *  - PWM255  (S0 - S255)
   *  - PERCENT (S0 - S100)
   *  - RPM     (S0 - S50000)  Best for use with a spindle
   *  - SERVO   (S0 - S180)
   */
  #define CUTTER_POWER_UNIT PWM255

  /**
   * Relative Cutter Power
   * Normally, 'M3 O<power>' sets
   * OCR power is relative to the range SPEED_POWER_MIN...SPEED_POWER_MAX.
   * so input powers of 0...255 correspond to SPEED_POWER_MIN...SPEED_POWER_MAX
   * instead of normal range (0 to SPEED_POWER_MAX).
   * Best used with (e.g.) SuperPID router controller: S0 = 5,000 RPM and S255 = 30,000 RPM
   */
  //#define CUTTER_POWER_RELATIVE              // Set speed proportional to [SPEED_POWER_MIN...SPEED_POWER_MAX]

  #if ENABLED(SPINDLE_FEATURE)
    //#define SPINDLE_CHANGE_DIR               // Enable if your spindle controller can change spindle direction
    #define SPINDLE_CHANGE_DIR_STOP            // Enable if the spindle should stop before changing spin direction
    #define SPINDLE_INVERT_DIR          false  // Set to "true" if the spin direction is reversed

    #define SPINDLE_LASER_POWERUP_DELAY   5000 // (ms) Delay to allow the spindle/laser to come up to speed/power
    #define SPINDLE_LASER_POWERDOWN_DELAY 5000 // (ms) Delay to allow the spindle to stop

    /**
     * M3/M4 Power Equation
     *
     * Each tool uses different value ranges for speed / power control.
     * These parameters are used to convert between tool power units and PWM.
     *
     * Speed/Power = (PWMDC / 255 * 100 - SPEED_POWER_INTERCEPT) / SPEED_POWER_SLOPE
     * PWMDC = (spdpwr - SPEED_POWER_MIN) / (SPEED_POWER_MAX - SPEED_POWER_MIN) / SPEED_POWER_SLOPE
     */
    #define SPEED_POWER_INTERCEPT         0    // (%) 0-100 i.e., Minimum power percentage
    #define SPEED_POWER_MIN            5000    // (RPM)
    #define SPEED_POWER_MAX           30000    // (RPM) SuperPID router controller 0 - 30,000 RPM
    #define SPEED_POWER_STARTUP       25000    // (RPM) M3/M4 speed/power default (with no arguments)

  #else

    #define SPEED_POWER_INTERCEPT         0    // (%) 0-100 i.e., Minimum power percentage
    #define SPEED_POWER_MIN               0    // (%) 0-100
    #define SPEED_POWER_MAX             100    // (%) 0-100
    #define SPEED_POWER_STARTUP          80    // (%) M3/M4 speed/power default (with no arguments)

    // Define the minimum and maximum test pulse time values for a laser test fire function
    #define LASER_TEST_PULSE_MIN           1   // Used with Laser Control Menu
    #define LASER_TEST_PULSE_MAX         999   // Caution: Menu may not show more than 3 characters

    /**
     * Enable inline laser power to be handled in the planner / stepper routines.
     * Inline power is specified by the I (inline) flag in an M3 command (e.g., M3 S20 I)
     * or by the 'S' parameter in G0/G1/G2/G3 moves (see LASER_MOVE_POWER).
     *
     * This allows the laser to keep in perfect sync with the planner and removes
     * the powerup/down delay since lasers require negligible time.
     */
    //#define LASER_POWER_INLINE

    #if ENABLED(LASER_POWER_INLINE)
      /**
       * Scale the laser's power in proportion to the movement rate.
       *
       * - Sets the entry power proportional to the entry speed over the nominal speed.
       * - Ramps the power up every N steps to approximate the speed trapezoid.
       * - Due to the limited power resolution this is only approximate.
       */
      #define LASER_POWER_INLINE_TRAPEZOID

      /**
       * Continuously calculate the current power (nominal_power * current_rate / nominal_rate).
       * Required for accurate power with non-trapezoidal acceleration (e.g., S_CURVE_ACCELERATION).
       * This is a costly calculation so this option is discouraged on 8-bit AVR boards.
       *
       * LASER_POWER_INLINE_TRAPEZOID_CONT_PER defines how many step cycles there are between power updates. If your
       * board isn't able to generate steps fast enough (and you are using LASER_POWER_INLINE_TRAPEZOID_CONT), increase this.
       * Note that when this is zero it means it occurs every cycle; 1 means a delay wait one cycle then run, etc.
       */
      //#define LASER_POWER_INLINE_TRAPEZOID_CONT

      /**
       * Stepper iterations between power updates. Increase this value if the board
       * can't keep up with the processing demands of LASER_POWER_INLINE_TRAPEZOID_CONT.
       * Disable (or set to 0) to recalculate power on every stepper iteration.
       */
      //#define LASER_POWER_INLINE_TRAPEZOID_CONT_PER 10

      /**
       * Include laser power in G0/G1/G2/G3/G5 commands with the 'S' parameter
       */
      //#define LASER_MOVE_POWER

      #if ENABLED(LASER_MOVE_POWER)
        // Turn off the laser on G0 moves with no power parameter.
        // If a power parameter is provided, use that instead.
        //#define LASER_MOVE_G0_OFF

        // Turn off the laser on G28 homing.
        //#define LASER_MOVE_G28_OFF
      #endif

      /**
       * Inline flag inverted
       *
       * WARNING: M5 will NOT turn off the laser unless another move
       *          is done (so G-code files must end with 'M5 I').
       */
      //#define LASER_POWER_INLINE_INVERT

      /**
       * Continuously apply inline power. ('M3 S3' == 'G1 S3' == 'M3 S3 I')
       *
       * The laser might do some weird things, so only enable this
       * feature if you understand the implications.
       */
      //#define LASER_POWER_INLINE_CONTINUOUS

    #else

      #define SPINDLE_LASER_POWERUP_DELAY     50 // (ms) Delay to allow the spindle/laser to come up to speed/power
      #define SPINDLE_LASER_POWERDOWN_DELAY   50 // (ms) Delay to allow the spindle to stop

    #endif
  #endif
#endif

/**
 * Synchronous Laser Control with M106/M107
 *
 * Marlin normally applies M106/M107 fan speeds at a time "soon after" processing
 * a planner block. This is too inaccurate for a PWM/TTL laser attached to the fan
 * header (as with some add-on laser kits). Enable this option to set fan/laser
 * speeds with much more exact timing for improved print fidelity.
 *
 * NOTE: This option sacrifices some cooling fan speed options.
 */
//#define LASER_SYNCHRONOUS_M106_M107

/**
 * Coolant Control
 *
 * Add the M7, M8, and M9 commands to turn mist or flood coolant on and off.
 *
 * Note: COOLANT_MIST_PIN and/or COOLANT_FLOOD_PIN must also be defined.
 */
//#define COOLANT_CONTROL
#if ENABLED(COOLANT_CONTROL)
  #define COOLANT_MIST                // Enable if mist coolant is present
  #define COOLANT_FLOOD               // Enable if flood coolant is present
  #define COOLANT_MIST_INVERT  false  // Set "true" if the on/off function is reversed
  #define COOLANT_FLOOD_INVERT false  // Set "true" if the on/off function is reversed
#endif

/**
 * Filament Width Sensor
 *
 * Measures the filament width in real-time and adjusts
 * flow rate to compensate for any irregularities.
 *
 * Also allows the measured filament diameter to set the
 * extrusion rate, so the slicer only has to specify the
 * volume.
 *
 * Only a single extruder is supported at this time.
 *
 *  34 RAMPS_14    : Analog input 5 on the AUX2 connector
 *  81 PRINTRBOARD : Analog input 2 on the Exp1 connector (version B,C,D,E)
 * 301 RAMBO       : Analog input 3
 *
 * Note: May require analog pins to be defined for other boards.
 */
//#define FILAMENT_WIDTH_SENSOR

#if ENABLED(FILAMENT_WIDTH_SENSOR)
  #define FILAMENT_SENSOR_EXTRUDER_NUM 0    // Index of the extruder that has the filament sensor. :[0,1,2,3,4]
  #define MEASUREMENT_DELAY_CM        14    // (cm) The distance from the filament sensor to the melting chamber

  #define FILWIDTH_ERROR_MARGIN        1.0  // (mm) If a measurement differs too much from nominal width ignore it
  #define MAX_MEASUREMENT_DELAY       20    // (bytes) Buffer size for stored measurements (1 byte per cm). Must be larger than MEASUREMENT_DELAY_CM.

  #define DEFAULT_MEASURED_FILAMENT_DIA DEFAULT_NOMINAL_FILAMENT_DIA // Set measured to nominal initially

  // Display filament width on the LCD status line. Status messages will expire after 5 seconds.
  //#define FILAMENT_LCD_DISPLAY
#endif

/**
 * Power Monitor
 * Monitor voltage (V) and/or current (A), and -when possible- power (W)
 *
 * Read and configure with M430
 *
 * The current sensor feeds DC voltage (relative to the measured current) to an analog pin
 * The voltage sensor feeds DC voltage (relative to the measured voltage) to an analog pin
 */
//#define POWER_MONITOR_CURRENT   // Monitor the system current
//#define POWER_MONITOR_VOLTAGE   // Monitor the system voltage

#if ENABLED(POWER_MONITOR_CURRENT)
  #define POWER_MONITOR_VOLTS_PER_AMP    0.05000  // Input voltage to the MCU analog pin per amp  - DO NOT apply more than ADC_VREF!
  #define POWER_MONITOR_CURRENT_OFFSET   0        // Offset (in amps) applied to the calculated current
  #define POWER_MONITOR_FIXED_VOLTAGE   13.6      // Voltage for a current sensor with no voltage sensor (for power display)
#endif

#if ENABLED(POWER_MONITOR_VOLTAGE)
  #define POWER_MONITOR_VOLTS_PER_VOLT  0.077933  // Input voltage to the MCU analog pin per volt - DO NOT apply more than ADC_VREF!
  #define POWER_MONITOR_VOLTAGE_OFFSET  0         // Offset (in volts) applied to the calculated voltage
#endif

/**
 * Stepper Driver Anti-SNAFU Protection
 *
 * If the SAFE_POWER_PIN is defined for your board, Marlin will check
 * that stepper drivers are properly plugged in before applying power.
 * Disable protection if your stepper drivers don't support the feature.
 */
//#define DISABLE_DRIVER_SAFE_POWER_PROTECT

/**
 * CNC Coordinate Systems
 *
 * Enables G53 and G54-G59.3 commands to select coordinate systems
 * and G92.1 to reset the workspace to native machine space.
 */
//#define CNC_COORDINATE_SYSTEMS

/**
 * Auto-report temperatures with M155 S<seconds>
 */
#define AUTO_REPORT_TEMPERATURES

/**
 * Include capabilities in M115 output
 */
#define EXTENDED_CAPABILITIES_REPORT
#if ENABLED(EXTENDED_CAPABILITIES_REPORT)
  //#define M115_GEOMETRY_REPORT
#endif

/**
 * Expected Printer Check
 * Add the M16 G-code to compare a string to the MACHINE_NAME.
 * M16 with a non-matching string causes the printer to halt.
 */
//#define EXPECTED_PRINTER_CHECK

/**
 * Disable all Volumetric extrusion options
 */
//#define NO_VOLUMETRICS

#if DISABLED(NO_VOLUMETRICS)
  /**
   * Volumetric extrusion default state
   * Activate to make volumetric extrusion the default method,
   * with DEFAULT_NOMINAL_FILAMENT_DIA as the default diameter.
   *
   * M200 D0 to disable, M200 Dn to set a new diameter (and enable volumetric).
   * M200 S0/S1 to disable/enable volumetric extrusion.
   */
  //#define VOLUMETRIC_DEFAULT_ON

  //#define VOLUMETRIC_EXTRUDER_LIMIT
  #if ENABLED(VOLUMETRIC_EXTRUDER_LIMIT)
    /**
     * Default volumetric extrusion limit in cubic mm per second (mm^3/sec).
     * This factory setting applies to all extruders.
     * Use 'M200 [T<extruder>] L<limit>' to override and 'M502' to reset.
     * A non-zero value activates Volume-based Extrusion Limiting.
     */
    #define DEFAULT_VOLUMETRIC_EXTRUDER_LIMIT 0.00      // (mm^3/sec)
  #endif
#endif

/**
 * Enable this option for a leaner build of Marlin that removes all
 * workspace offsets, simplifying coordinate transformations, leveling, etc.
 *
 *  - M206 and M428 are disabled.
 *  - G92 will revert to its behavior from Marlin 1.0.
 */
//#define NO_WORKSPACE_OFFSETS

// Extra options for the M114 "Current Position" report
//#define M114_DETAIL         // Use 'M114` for details to check planner calculations
//#define M114_REALTIME       // Real current position based on forward kinematics
//#define M114_LEGACY         // M114 used to synchronize on every call. Enable if needed.

//#define REPORT_FAN_CHANGE   // Report the new fan speed when changed by M106 (and others)

/**
 * Set the number of proportional font spaces required to fill up a typical character space.
 * This can help to better align the output of commands like `G29 O` Mesh Output.
 *
 * For clients that use a fixed-width font (like OctoPrint), leave this set to 1.0.
 * Otherwise, adjust according to your client and font.
 */
#define PROPORTIONAL_FONT_RATIO 1.0

/**
 * Spend 28 bytes of SRAM to optimize the GCode parser
 */
#define FASTER_GCODE_PARSER

#if ENABLED(FASTER_GCODE_PARSER)
  //#define GCODE_QUOTED_STRINGS  // Support for quoted string parameters
#endif

// Support for MeatPack G-code compression (https://github.com/scottmudge/OctoPrint-MeatPack)
//#define MEATPACK_ON_SERIAL_PORT_1
//#define MEATPACK_ON_SERIAL_PORT_2

//#define GCODE_CASE_INSENSITIVE  // Accept G-code sent to the firmware in lowercase

//#define REPETIER_GCODE_M360     // Add commands originally from Repetier FW

/**
 * CNC G-code options
 * Support CNC-style G-code dialects used by laser cutters, drawing machine cams, etc.
 * Note that G0 feedrates should be used with care for 3D printing (if used at all).
 * High feedrates may cause ringing and harm print quality.
 */
//#define PAREN_COMMENTS      // Support for parentheses-delimited comments
//#define GCODE_MOTION_MODES  // Remember the motion mode (G0 G1 G2 G3 G5 G38.X) and apply for X Y Z E F, etc.

// Enable and set a (default) feedrate for all G0 moves
//#define G0_FEEDRATE 3000 // (mm/min)
#ifdef G0_FEEDRATE
  //#define VARIABLE_G0_FEEDRATE // The G0 feedrate is set by F in G0 motion mode
#endif

/**
 * Startup commands
 *
 * Execute certain G-code commands immediately after power-on.
 */
//#define STARTUP_COMMANDS "M17 Z"

/**
 * G-code Macros
 *
 * Add G-codes M810-M819 to define and run G-code macros.
 * Macros are not saved to EEPROM.
 */
//#define GCODE_MACROS
#if ENABLED(GCODE_MACROS)
  #define GCODE_MACROS_SLOTS       5  // Up to 10 may be used
  #define GCODE_MACROS_SLOT_SIZE  50  // Maximum length of a single macro
#endif

/**
 * User-defined menu items that execute custom GCode
 */

// Custom Menu: Main Menu
//#define CUSTOM_MENU_MAIN
#if ENABLED(CUSTOM_MENU_MAIN)
  //#define CUSTOM_MENU_MAIN_TITLE "Custom Commands"
  #define CUSTOM_MENU_MAIN_SCRIPT_DONE "M117 User Script Done"
  #define CUSTOM_MENU_MAIN_SCRIPT_AUDIBLE_FEEDBACK
  //#define CUSTOM_MENU_MAIN_SCRIPT_RETURN   // Return to status screen after a script
  #define CUSTOM_MENU_MAIN_ONLY_IDLE         // Only show custom menu when the machine is idle

  #define MAIN_MENU_ITEM_1_DESC "Home & UBL Info"
  #define MAIN_MENU_ITEM_1_GCODE "G28\nG29 W"
  //#define MAIN_MENU_ITEM_1_CONFIRM          // Show a confirmation dialog before this action

  #define MAIN_MENU_ITEM_2_DESC "Preheat for " PREHEAT_1_LABEL
  #define MAIN_MENU_ITEM_2_GCODE "M140 S" STRINGIFY(PREHEAT_1_TEMP_BED) "\nM104 S" STRINGIFY(PREHEAT_1_TEMP_HOTEND)
  //#define MAIN_MENU_ITEM_2_CONFIRM

  //#define MAIN_MENU_ITEM_3_DESC "Preheat for " PREHEAT_2_LABEL
  //#define MAIN_MENU_ITEM_3_GCODE "M140 S" STRINGIFY(PREHEAT_2_TEMP_BED) "\nM104 S" STRINGIFY(PREHEAT_2_TEMP_HOTEND)
  //#define MAIN_MENU_ITEM_3_CONFIRM

  //#define MAIN_MENU_ITEM_4_DESC "Heat Bed/Home/Level"
  //#define MAIN_MENU_ITEM_4_GCODE "M140 S" STRINGIFY(PREHEAT_2_TEMP_BED) "\nG28\nG29"
  //#define MAIN_MENU_ITEM_4_CONFIRM

  //#define MAIN_MENU_ITEM_5_DESC "Home & Info"
  //#define MAIN_MENU_ITEM_5_GCODE "G28\nM503"
  //#define MAIN_MENU_ITEM_5_CONFIRM
#endif

// Custom Menu: Configuration Menu
//#define CUSTOM_MENU_CONFIG
#if ENABLED(CUSTOM_MENU_CONFIG)
  //#define CUSTOM_MENU_CONFIG_TITLE "Custom Commands"
  #define CUSTOM_MENU_CONFIG_SCRIPT_DONE "M117 Wireless Script Done"
  #define CUSTOM_MENU_CONFIG_SCRIPT_AUDIBLE_FEEDBACK
  //#define CUSTOM_MENU_CONFIG_SCRIPT_RETURN  // Return to status screen after a script
  #define CUSTOM_MENU_CONFIG_ONLY_IDLE        // Only show custom menu when the machine is idle

  #define CONFIG_MENU_ITEM_1_DESC "Wifi ON"
  #define CONFIG_MENU_ITEM_1_GCODE "M118 [ESP110] WIFI-STA pwd=12345678"
  //#define CONFIG_MENU_ITEM_1_CONFIRM        // Show a confirmation dialog before this action

  #define CONFIG_MENU_ITEM_2_DESC "Bluetooth ON"
  #define CONFIG_MENU_ITEM_2_GCODE "M118 [ESP110] BT pwd=12345678"
  //#define CONFIG_MENU_ITEM_2_CONFIRM

  //#define CONFIG_MENU_ITEM_3_DESC "Radio OFF"
  //#define CONFIG_MENU_ITEM_3_GCODE "M118 [ESP110] OFF pwd=12345678"
  //#define CONFIG_MENU_ITEM_3_CONFIRM

  //#define CONFIG_MENU_ITEM_4_DESC "Wifi ????"
  //#define CONFIG_MENU_ITEM_4_GCODE "M118 ????"
  //#define CONFIG_MENU_ITEM_4_CONFIRM

  //#define CONFIG_MENU_ITEM_5_DESC "Wifi ????"
  //#define CONFIG_MENU_ITEM_5_GCODE "M118 ????"
  //#define CONFIG_MENU_ITEM_5_CONFIRM
#endif

/**
 * User-defined buttons to run custom G-code.
 * Up to 25 may be defined.
 */
//#define CUSTOM_USER_BUTTONS
#if ENABLED(CUSTOM_USER_BUTTONS)
  //#define BUTTON1_PIN -1
  #if PIN_EXISTS(BUTTON1)
    #define BUTTON1_HIT_STATE     LOW       // State of the triggered button. NC=LOW. NO=HIGH.
    #define BUTTON1_WHEN_PRINTING false     // Button allowed to trigger during printing?
    #define BUTTON1_GCODE         "G28"
    #define BUTTON1_DESC          "Homing"  // Optional string to set the LCD status
  #endif

  //#define BUTTON2_PIN -1
  #if PIN_EXISTS(BUTTON2)
    #define BUTTON2_HIT_STATE     LOW
    #define BUTTON2_WHEN_PRINTING false
    #define BUTTON2_GCODE         "M140 S" STRINGIFY(PREHEAT_1_TEMP_BED) "\nM104 S" STRINGIFY(PREHEAT_1_TEMP_HOTEND)
    #define BUTTON2_DESC          "Preheat for " PREHEAT_1_LABEL
  #endif

  //#define BUTTON3_PIN -1
  #if PIN_EXISTS(BUTTON3)
    #define BUTTON3_HIT_STATE     LOW
    #define BUTTON3_WHEN_PRINTING false
    #define BUTTON3_GCODE         "M140 S" STRINGIFY(PREHEAT_2_TEMP_BED) "\nM104 S" STRINGIFY(PREHEAT_2_TEMP_HOTEND)
    #define BUTTON3_DESC          "Preheat for " PREHEAT_2_LABEL
  #endif
#endif

/**
 * Host Action Commands
 *
 * Define host streamer action commands in compliance with the standard.
 *
 * See https://reprap.org/wiki/G-code#Action_commands
 * Common commands ........ poweroff, pause, paused, resume, resumed, cancel
 * G29_RETRY_AND_RECOVER .. probe_rewipe, probe_failed
 *
 * Some features add reason codes to extend these commands.
 *
 * Host Prompt Support enables Marlin to use the host for user prompts so
 * filament runout and other processes can be managed from the host side.
 */
#define HOST_ACTION_COMMANDS
#if ENABLED(HOST_ACTION_COMMANDS)
  #define HOST_PROMPT_SUPPORT
  //#define HOST_START_MENU_ITEM  // Add a menu item that tells the host to start
#endif

/**
 * Cancel Objects
 *
 * Implement M486 to allow Marlin to skip objects
 */
//#define CANCEL_OBJECTS
#if ENABLED(CANCEL_OBJECTS)
  #define CANCEL_OBJECTS_REPORTING // Emit the current object as a status message
#endif

/**
 * I2C position encoders for closed loop control.
 * Developed by Chris Barr at Aus3D.
 *
 * Wiki: https://wiki.aus3d.com.au/Magnetic_Encoder
 * Github: https://github.com/Aus3D/MagneticEncoder
 *
 * Supplier: https://aus3d.com.au/magnetic-encoder-module
 * Alternative Supplier: https://reliabuild3d.com/
 *
 * Reliabuild encoders have been modified to improve reliability.
 */

//#define I2C_POSITION_ENCODERS
#if ENABLED(I2C_POSITION_ENCODERS)

  #define I2CPE_ENCODER_CNT         1                       // The number of encoders installed; max of 5
                                                            // encoders supported currently.

  #define I2CPE_ENC_1_ADDR          I2CPE_PRESET_ADDR_X     // I2C address of the encoder. 30-200.
  #define I2CPE_ENC_1_AXIS          X_AXIS                  // Axis the encoder module is installed on.  <X|Y|Z|E>_AXIS.
  #define I2CPE_ENC_1_TYPE          I2CPE_ENC_TYPE_LINEAR   // Type of encoder:  I2CPE_ENC_TYPE_LINEAR -or-
                                                            // I2CPE_ENC_TYPE_ROTARY.
  #define I2CPE_ENC_1_TICKS_UNIT    2048                    // 1024 for magnetic strips with 2mm poles; 2048 for
                                                            // 1mm poles. For linear encoders this is ticks / mm,
                                                            // for rotary encoders this is ticks / revolution.
  //#define I2CPE_ENC_1_TICKS_REV     (16 * 200)            // Only needed for rotary encoders; number of stepper
                                                            // steps per full revolution (motor steps/rev * microstepping)
  //#define I2CPE_ENC_1_INVERT                              // Invert the direction of axis travel.
  #define I2CPE_ENC_1_EC_METHOD     I2CPE_ECM_MICROSTEP     // Type of error error correction.
  #define I2CPE_ENC_1_EC_THRESH     0.10                    // Threshold size for error (in mm) above which the
                                                            // printer will attempt to correct the error; errors
                                                            // smaller than this are ignored to minimize effects of
                                                            // measurement noise / latency (filter).

  #define I2CPE_ENC_2_ADDR          I2CPE_PRESET_ADDR_Y     // Same as above, but for encoder 2.
  #define I2CPE_ENC_2_AXIS          Y_AXIS
  #define I2CPE_ENC_2_TYPE          I2CPE_ENC_TYPE_LINEAR
  #define I2CPE_ENC_2_TICKS_UNIT    2048
  //#define I2CPE_ENC_2_TICKS_REV   (16 * 200)
  //#define I2CPE_ENC_2_INVERT
  #define I2CPE_ENC_2_EC_METHOD     I2CPE_ECM_MICROSTEP
  #define I2CPE_ENC_2_EC_THRESH     0.10

  #define I2CPE_ENC_3_ADDR          I2CPE_PRESET_ADDR_Z     // Encoder 3.  Add additional configuration options
  #define I2CPE_ENC_3_AXIS          Z_AXIS                  // as above, or use defaults below.

  #define I2CPE_ENC_4_ADDR          I2CPE_PRESET_ADDR_E     // Encoder 4.
  #define I2CPE_ENC_4_AXIS          E_AXIS

  #define I2CPE_ENC_5_ADDR          34                      // Encoder 5.
  #define I2CPE_ENC_5_AXIS          E_AXIS

  // Default settings for encoders which are enabled, but without settings configured above.
  #define I2CPE_DEF_TYPE            I2CPE_ENC_TYPE_LINEAR
  #define I2CPE_DEF_ENC_TICKS_UNIT  2048
  #define I2CPE_DEF_TICKS_REV       (16 * 200)
  #define I2CPE_DEF_EC_METHOD       I2CPE_ECM_NONE
  #define I2CPE_DEF_EC_THRESH       0.1

  //#define I2CPE_ERR_THRESH_ABORT  100.0                   // Threshold size for error (in mm) error on any given
                                                            // axis after which the printer will abort. Comment out to
                                                            // disable abort behavior.

  #define I2CPE_TIME_TRUSTED        10000                   // After an encoder fault, there must be no further fault
                                                            // for this amount of time (in ms) before the encoder
                                                            // is trusted again.

  /**
   * Position is checked every time a new command is executed from the buffer but during long moves,
   * this setting determines the minimum update time between checks. A value of 100 works well with
   * error rolling average when attempting to correct only for skips and not for vibration.
   */
  #define I2CPE_MIN_UPD_TIME_MS     4                       // (ms) Minimum time between encoder checks.

  // Use a rolling average to identify persistant errors that indicate skips, as opposed to vibration and noise.
  #define I2CPE_ERR_ROLLING_AVERAGE

#endif // I2C_POSITION_ENCODERS

/**
 * Analog Joystick(s)
 */
//#define JOYSTICK
#if ENABLED(JOYSTICK)
  #define JOY_X_PIN    5  // RAMPS: Suggested pin A5  on AUX2
  #define JOY_Y_PIN   10  // RAMPS: Suggested pin A10 on AUX2
  #define JOY_Z_PIN   12  // RAMPS: Suggested pin A12 on AUX2
  #define JOY_EN_PIN  44  // RAMPS: Suggested pin D44 on AUX2

  //#define INVERT_JOY_X  // Enable if X direction is reversed
  //#define INVERT_JOY_Y  // Enable if Y direction is reversed
  //#define INVERT_JOY_Z  // Enable if Z direction is reversed

  // Use M119 with JOYSTICK_DEBUG to find reasonable values after connecting:
  #define JOY_X_LIMITS { 5600, 8190-100, 8190+100, 10800 } // min, deadzone start, deadzone end, max
  #define JOY_Y_LIMITS { 5600, 8250-100, 8250+100, 11000 }
  #define JOY_Z_LIMITS { 4800, 8080-100, 8080+100, 11550 }
  //#define JOYSTICK_DEBUG
#endif

/**
 * Mechanical Gantry Calibration
 * Modern replacement for the Prusa TMC_Z_CALIBRATION.
 * Adds capability to work with any adjustable current drivers.
 * Implemented as G34 because M915 is deprecated.
 */
//#define MECHANICAL_GANTRY_CALIBRATION
#if ENABLED(MECHANICAL_GANTRY_CALIBRATION)
  #define GANTRY_CALIBRATION_CURRENT          600     // Default calibration current in ma
  #define GANTRY_CALIBRATION_EXTRA_HEIGHT      15     // Extra distance in mm past Z_###_POS to move
  #define GANTRY_CALIBRATION_FEEDRATE         500     // Feedrate for correction move
  //#define GANTRY_CALIBRATION_TO_MIN                 // Enable to calibrate Z in the MIN direction

  //#define GANTRY_CALIBRATION_SAFE_POSITION XY_CENTER // Safe position for nozzle
  //#define GANTRY_CALIBRATION_XY_PARK_FEEDRATE 3000  // XY Park Feedrate - MMM
  //#define GANTRY_CALIBRATION_COMMANDS_PRE   ""
  #define GANTRY_CALIBRATION_COMMANDS_POST  "G28"     // G28 highly recommended to ensure an accurate position
#endif

/**
 * MAX7219 Debug Matrix
 *
 * Add support for a low-cost 8x8 LED Matrix based on the Max7219 chip as a realtime status display.
 * Requires 3 signal wires. Some useful debug options are included to demonstrate its usage.
 */
//#define MAX7219_DEBUG
#if ENABLED(MAX7219_DEBUG)
  #define MAX7219_CLK_PIN   64
  #define MAX7219_DIN_PIN   57
  #define MAX7219_LOAD_PIN  44

  //#define MAX7219_GCODE          // Add the M7219 G-code to control the LED matrix
  #define MAX7219_INIT_TEST    2   // Test pattern at startup: 0=none, 1=sweep, 2=spiral
  #define MAX7219_NUMBER_UNITS 1   // Number of Max7219 units in chain.
  #define MAX7219_ROTATE       0   // Rotate the display clockwise (in multiples of +/- 90°)
                                   // connector at:  right=0   bottom=-90  top=90  left=180
  //#define MAX7219_REVERSE_ORDER  // The individual LED matrix units may be in reversed order
  //#define MAX7219_SIDE_BY_SIDE   // Big chip+matrix boards can be chained side-by-side

  /**
   * Sample debug features
   * If you add more debug displays, be careful to avoid conflicts!
   */
  #define MAX7219_DEBUG_PRINTER_ALIVE    // Blink corner LED of 8x8 matrix to show that the firmware is functioning
  #define MAX7219_DEBUG_PLANNER_HEAD  3  // Show the planner queue head position on this and the next LED matrix row
  #define MAX7219_DEBUG_PLANNER_TAIL  5  // Show the planner queue tail position on this and the next LED matrix row

  #define MAX7219_DEBUG_PLANNER_QUEUE 0  // Show the current planner queue depth on this and the next LED matrix row
                                         // If you experience stuttering, reboots, etc. this option can reveal how
                                         // tweaks made to the configuration are affecting the printer in real-time.
#endif

/**
 * NanoDLP Sync support
 *
 * Support for Synchronized Z moves when used with NanoDLP. G0/G1 axis moves will
 * output a "Z_move_comp" string to enable synchronization with DLP projector exposure.
 * This feature allows you to use [[WaitForDoneMessage]] instead of M400 commands.
 */
//#define NANODLP_Z_SYNC
#if ENABLED(NANODLP_Z_SYNC)
  //#define NANODLP_ALL_AXIS  // Send a "Z_move_comp" report for any axis move (not just Z).
#endif

/**
 * Ethernet. Use M552 to enable and set the IP address.
 */
#if HAS_ETHERNET
  #define MAC_ADDRESS { 0xDE, 0xAD, 0xBE, 0xEF, 0xF0, 0x0D }  // A MAC address unique to your network
#endif

/**
 * WiFi Support (Espressif ESP32 WiFi)
 */
//#define WIFISUPPORT         // Marlin embedded WiFi managenent
//#define ESP3D_WIFISUPPORT   // ESP3D Library WiFi management (https://github.com/luc-github/ESP3DLib)

#if EITHER(WIFISUPPORT, ESP3D_WIFISUPPORT)
  //#define WEBSUPPORT          // Start a webserver (which may include auto-discovery)
  //#define OTASUPPORT          // Support over-the-air firmware updates
  //#define WIFI_CUSTOM_COMMAND // Accept feature config commands (e.g., WiFi ESP3D) from the host

  /**
   * To set a default WiFi SSID / Password, create a file called Configuration_Secure.h with
   * the following defines, customized for your network. This specific file is excluded via
   * .gitignore to prevent it from accidentally leaking to the public.
   *
   *   #define WIFI_SSID "WiFi SSID"
   *   #define WIFI_PWD  "WiFi Password"
   */
  //#include "Configuration_Secure.h" // External file with WiFi SSID / Password
#endif

/**
 * Průša Multi-Material Unit (MMU)
 * Enable in Configuration.h
 *
 * These devices allow a single stepper driver on the board to drive
 * multi-material feeders with any number of stepper motors.
 */
#if HAS_PRUSA_MMU1
  /**
   * This option only allows the multiplexer to switch on tool-change.
   * Additional options to configure custom E moves are pending.
   *
   * Override the default DIO selector pins here, if needed.
   * Some pins files may provide defaults for these pins.
   */
  //#define E_MUX0_PIN 40  // Always Required
  //#define E_MUX1_PIN 42  // Needed for 3 to 8 inputs
  //#define E_MUX2_PIN 44  // Needed for 5 to 8 inputs
#elif HAS_PRUSA_MMU2
  // Serial port used for communication with MMU2.
  // For AVR enable the UART port used for the MMU. (e.g., mmuSerial)
  // For 32-bit boards check your HAL for available serial ports. (e.g., Serial2)
  #define MMU2_SERIAL_PORT 2
  #define MMU2_SERIAL mmuSerial

  // Use hardware reset for MMU if a pin is defined for it
  //#define MMU2_RST_PIN 23

  // Enable if the MMU2 has 12V stepper motors (MMU2 Firmware 1.0.2 and up)
  //#define MMU2_MODE_12V

  // G-code to execute when MMU2 F.I.N.D.A. probe detects filament runout
  #define MMU2_FILAMENT_RUNOUT_SCRIPT "M600"

  // Add an LCD menu for MMU2
  //#define MMU2_MENUS
  #if EITHER(MMU2_MENUS, HAS_PRUSA_MMU2S)
    // Settings for filament load / unload from the LCD menu.
    // This is for Průša MK3-style extruders. Customize for your hardware.
    #define MMU2_FILAMENTCHANGE_EJECT_FEED 80.0
    #define MMU2_LOAD_TO_NOZZLE_SEQUENCE \
      {  7.2, 1145 }, \
      { 14.4,  871 }, \
      { 36.0, 1393 }, \
      { 14.4,  871 }, \
      { 50.0,  198 }

    #define MMU2_RAMMING_SEQUENCE \
      {   1.0, 1000 }, \
      {   1.0, 1500 }, \
      {   2.0, 2000 }, \
      {   1.5, 3000 }, \
      {   2.5, 4000 }, \
      { -15.0, 5000 }, \
      { -14.0, 1200 }, \
      {  -6.0,  600 }, \
      {  10.0,  700 }, \
      { -10.0,  400 }, \
      { -50.0, 2000 }
  #endif

  /**
   * Using a sensor like the MMU2S
   * This mode requires a MK3S extruder with a sensor at the extruder idler, like the MMU2S.
   * See https://help.prusa3d.com/en/guide/3b-mk3s-mk2-5s-extruder-upgrade_41560, step 11
   */
  #if HAS_PRUSA_MMU2S
    #define MMU2_C0_RETRY   5             // Number of retries (total time = timeout*retries)

    #define MMU2_CAN_LOAD_FEEDRATE 800    // (mm/min)
    #define MMU2_CAN_LOAD_SEQUENCE \
      {  0.1, MMU2_CAN_LOAD_FEEDRATE }, \
      {  60.0, MMU2_CAN_LOAD_FEEDRATE }, \
      { -52.0, MMU2_CAN_LOAD_FEEDRATE }

    #define MMU2_CAN_LOAD_RETRACT   6.0   // (mm) Keep under the distance between Load Sequence values
    #define MMU2_CAN_LOAD_DEVIATION 0.8   // (mm) Acceptable deviation

    #define MMU2_CAN_LOAD_INCREMENT 0.2   // (mm) To reuse within MMU2 module
    #define MMU2_CAN_LOAD_INCREMENT_SEQUENCE \
      { -MMU2_CAN_LOAD_INCREMENT, MMU2_CAN_LOAD_FEEDRATE }

  #else

    /**
     * MMU1 Extruder Sensor
     *
     * Support for a Průša (or other) IR Sensor to detect filament near the extruder
     * and make loading more reliable. Suitable for an extruder equipped with a filament
     * sensor less than 38mm from the gears.
     *
     * During loading the extruder will stop when the sensor is triggered, then do a last
     * move up to the gears. If no filament is detected, the MMU2 can make some more attempts.
     * If all attempts fail, a filament runout will be triggered.
     */
    //#define MMU_EXTRUDER_SENSOR
    #if ENABLED(MMU_EXTRUDER_SENSOR)
      #define MMU_LOADING_ATTEMPTS_NR 5 // max. number of attempts to load filament if first load fail
    #endif

  #endif

  //#define MMU2_DEBUG  // Write debug info to serial output

#endif // HAS_PRUSA_MMU2

/**
 * Advanced Print Counter settings
 */
#if ENABLED(PRINTCOUNTER)
  #define SERVICE_WARNING_BUZZES  3
  // Activate up to 3 service interval watchdogs
  //#define SERVICE_NAME_1      "Service S"
  //#define SERVICE_INTERVAL_1  100 // print hours
  //#define SERVICE_NAME_2      "Service L"
  //#define SERVICE_INTERVAL_2  200 // print hours
  //#define SERVICE_NAME_3      "Service 3"
  //#define SERVICE_INTERVAL_3    1 // print hours
#endif

// @section develop

//
// M100 Free Memory Watcher to debug memory usage
//
//#define M100_FREE_MEMORY_WATCHER

//
// M42 - Set pin states
//
//#define DIRECT_PIN_CONTROL

//
// M43 - display pin status, toggle pins, watch pins, watch endstops & toggle LED, test servo probe
//
//#define PINS_DEBUGGING

// Enable Marlin dev mode which adds some special commands
//#define MARLIN_DEV_MODE

/**
 * Postmortem Debugging captures misbehavior and outputs the CPU status and backtrace to serial.
 * When running in the debugger it will break for debugging. This is useful to help understand
 * a crash from a remote location. Requires ~400 bytes of SRAM and 5Kb of flash.
 */
//#define POSTMORTEM_DEBUGGING

/**
 * Software Reset options
 */
//#define SOFT_RESET_VIA_SERIAL         // 'KILL' and '^X' commands will soft-reset the controller
//#define SOFT_RESET_ON_KILL            // Use a digital button to soft-reset the controller after KILL<|MERGE_RESOLUTION|>--- conflicted
+++ resolved
@@ -126,12 +126,6 @@
   #define PROBE_BETA                   3950    // Beta value
 #endif
 
-<<<<<<< HEAD
-//
-// Hephestos 2 24V heated bed upgrade kit.
-// https://store.bq.com/en/heated-bed-kit-hephestos2
-//
-=======
 #if TEMP_SENSOR_REDUNDANT == 1000
   #define REDUNDANT_PULLUP_RESISTOR_OHMS   4700    // Pullup resistor
   #define REDUNDANT_RESISTANCE_25C_OHMS    100000  // Resistance at 25C
@@ -153,7 +147,6 @@
  * Hephestos 2 24V heated bed upgrade kit.
  * https://store.bq.com/en/heated-bed-kit-hephestos2
  */
->>>>>>> e7e1c514
 //#define HEPHESTOS2_HEATED_BED_KIT
 #if ENABLED(HEPHESTOS2_HEATED_BED_KIT)
   #undef TEMP_SENSOR_BED
