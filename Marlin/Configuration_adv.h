/**
 * Marlin 3D Printer Firmware
 * Copyright (c) 2020 MarlinFirmware [https://github.com/MarlinFirmware/Marlin]
 *
 * Based on Sprinter and grbl.
 * Copyright (c) 2011 Camiel Gubbels / Erik van der Zalm
 *
 * This program is free software: you can redistribute it and/or modify
 * it under the terms of the GNU General Public License as published by
 * the Free Software Foundation, either version 3 of the License, or
 * (at your option) any later version.
 *
 * This program is distributed in the hope that it will be useful,
 * but WITHOUT ANY WARRANTY; without even the implied warranty of
 * MERCHANTABILITY or FITNESS FOR A PARTICULAR PURPOSE.  See the
 * GNU General Public License for more details.
 *
 * You should have received a copy of the GNU General Public License
 * along with this program.  If not, see <https://www.gnu.org/licenses/>.
 *
 */
#pragma once

#define CONFIG_EXAMPLES_DIR "Creality/Ender-3/BigTreeTech SKR Mini E3 2.0"

/**
 * Configuration_adv.h
 *
 * Advanced settings.
 * Only change these if you know exactly what you're doing.
 * Some of these settings can damage your printer if improperly set!
 *
 * Basic settings can be found in Configuration.h
 */
#define CONFIGURATION_ADV_H_VERSION 020008

//===========================================================================
//============================= Thermal Settings ============================
//===========================================================================
// @section temperature

/**
 * Thermocouple sensors are quite sensitive to noise.  Any noise induced in
 * the sensor wires, such as by stepper motor wires run in parallel to them,
 * may result in the thermocouple sensor reporting spurious errors.  This
 * value is the number of errors which can occur in a row before the error
 * is reported.  This allows us to ignore intermittent error conditions while
 * still detecting an actual failure, which should result in a continuous
 * stream of errors from the sensor.
 *
 * Set this value to 0 to fail on the first error to occur.
 */
#define THERMOCOUPLE_MAX_ERRORS 15

//
// Custom Thermistor 1000 parameters
//
#if TEMP_SENSOR_0 == 1000
  #define HOTEND0_PULLUP_RESISTOR_OHMS 4700    // Pullup resistor
  #define HOTEND0_RESISTANCE_25C_OHMS  100000  // Resistance at 25C
  #define HOTEND0_BETA                 3950    // Beta value
#endif

#if TEMP_SENSOR_1 == 1000
  #define HOTEND1_PULLUP_RESISTOR_OHMS 4700    // Pullup resistor
  #define HOTEND1_RESISTANCE_25C_OHMS  100000  // Resistance at 25C
  #define HOTEND1_BETA                 3950    // Beta value
#endif

#if TEMP_SENSOR_2 == 1000
  #define HOTEND2_PULLUP_RESISTOR_OHMS 4700    // Pullup resistor
  #define HOTEND2_RESISTANCE_25C_OHMS  100000  // Resistance at 25C
  #define HOTEND2_BETA                 3950    // Beta value
#endif

#if TEMP_SENSOR_3 == 1000
  #define HOTEND3_PULLUP_RESISTOR_OHMS 4700    // Pullup resistor
  #define HOTEND3_RESISTANCE_25C_OHMS  100000  // Resistance at 25C
  #define HOTEND3_BETA                 3950    // Beta value
#endif

#if TEMP_SENSOR_4 == 1000
  #define HOTEND4_PULLUP_RESISTOR_OHMS 4700    // Pullup resistor
  #define HOTEND4_RESISTANCE_25C_OHMS  100000  // Resistance at 25C
  #define HOTEND4_BETA                 3950    // Beta value
#endif

#if TEMP_SENSOR_5 == 1000
  #define HOTEND5_PULLUP_RESISTOR_OHMS 4700    // Pullup resistor
  #define HOTEND5_RESISTANCE_25C_OHMS  100000  // Resistance at 25C
  #define HOTEND5_BETA                 3950    // Beta value
#endif

#if TEMP_SENSOR_6 == 1000
  #define HOTEND6_PULLUP_RESISTOR_OHMS 4700    // Pullup resistor
  #define HOTEND6_RESISTANCE_25C_OHMS  100000  // Resistance at 25C
  #define HOTEND6_BETA                 3950    // Beta value
#endif

#if TEMP_SENSOR_7 == 1000
  #define HOTEND7_PULLUP_RESISTOR_OHMS 4700    // Pullup resistor
  #define HOTEND7_RESISTANCE_25C_OHMS  100000  // Resistance at 25C
  #define HOTEND7_BETA                 3950    // Beta value
#endif

#if TEMP_SENSOR_BED == 1000
  #define BED_PULLUP_RESISTOR_OHMS     4700    // Pullup resistor
  #define BED_RESISTANCE_25C_OHMS      100000  // Resistance at 25C
  #define BED_BETA                     3950    // Beta value
#endif

#if TEMP_SENSOR_CHAMBER == 1000
  #define CHAMBER_PULLUP_RESISTOR_OHMS 4700    // Pullup resistor
  #define CHAMBER_RESISTANCE_25C_OHMS  100000  // Resistance at 25C
  #define CHAMBER_BETA                 3950    // Beta value
#endif

#if TEMP_SENSOR_COOLER == 1000
  #define COOLER_PULLUP_RESISTOR_OHMS 4700    // Pullup resistor
  #define COOLER_RESISTANCE_25C_OHMS  100000  // Resistance at 25C
  #define COOLER_BETA                 3950    // Beta value
#endif

#if TEMP_SENSOR_PROBE == 1000
  #define PROBE_PULLUP_RESISTOR_OHMS   4700    // Pullup resistor
  #define PROBE_RESISTANCE_25C_OHMS    100000  // Resistance at 25C
  #define PROBE_BETA                   3950    // Beta value
#endif

//
// Hephestos 2 24V heated bed upgrade kit.
// https://store.bq.com/en/heated-bed-kit-hephestos2
//
//#define HEPHESTOS2_HEATED_BED_KIT
#if ENABLED(HEPHESTOS2_HEATED_BED_KIT)
  #undef TEMP_SENSOR_BED
  #define TEMP_SENSOR_BED 70
  #define HEATER_BED_INVERTING true
#endif

//
// Heated Bed Bang-Bang options
//
#if DISABLED(PIDTEMPBED)
  #define BED_CHECK_INTERVAL 5000   // (ms) Interval between checks in bang-bang control
  #if ENABLED(BED_LIMIT_SWITCHING)
    #define BED_HYSTERESIS 2        // (°C) Only set the relevant heater state when ABS(T-target) > BED_HYSTERESIS
  #endif
#endif

//
// Heated Chamber options
//
#if DISABLED(PIDTEMPCHAMBER)
  #define CHAMBER_CHECK_INTERVAL 5000   // (ms) Interval between checks in bang-bang control
  #if ENABLED(CHAMBER_LIMIT_SWITCHING)
    #define CHAMBER_HYSTERESIS 2        // (°C) Only set the relevant heater state when ABS(T-target) > CHAMBER_HYSTERESIS
  #endif
#endif

#if TEMP_SENSOR_CHAMBER
  //#define HEATER_CHAMBER_PIN      P2_04   // Required heater on/off pin (example: SKR 1.4 Turbo HE1 plug)
  //#define HEATER_CHAMBER_INVERTING false
  //#define FAN1_PIN                   -1   // Remove the fan signal on pin P2_04 (example: SKR 1.4 Turbo HE1 plug)

  //#define CHAMBER_FAN               // Enable a fan on the chamber
  #if ENABLED(CHAMBER_FAN)
    #define CHAMBER_FAN_MODE 2        // Fan control mode: 0=Static; 1=Linear increase when temp is higher than target; 2=V-shaped curve; 3=similar to 1 but fan is always on.
    #if CHAMBER_FAN_MODE == 0
      #define CHAMBER_FAN_BASE  255   // Chamber fan PWM (0-255)
    #elif CHAMBER_FAN_MODE == 1
      #define CHAMBER_FAN_BASE  128   // Base chamber fan PWM (0-255); turns on when chamber temperature is above the target
      #define CHAMBER_FAN_FACTOR 25   // PWM increase per °C above target
    #elif CHAMBER_FAN_MODE == 2
      #define CHAMBER_FAN_BASE  128   // Minimum chamber fan PWM (0-255)
      #define CHAMBER_FAN_FACTOR 25   // PWM increase per °C difference from target
    #elif CHAMBER_FAN_MODE == 3
      #define CHAMBER_FAN_BASE  128   // Base chamber fan PWM (0-255)
      #define CHAMBER_FAN_FACTOR 25   // PWM increase per °C above target
    #endif
  #endif

  //#define CHAMBER_VENT              // Enable a servo-controlled vent on the chamber
  #if ENABLED(CHAMBER_VENT)
    #define CHAMBER_VENT_SERVO_NR  1  // Index of the vent servo
    #define HIGH_EXCESS_HEAT_LIMIT 5  // How much above target temp to consider there is excess heat in the chamber
    #define LOW_EXCESS_HEAT_LIMIT  3
    #define MIN_COOLING_SLOPE_TIME_CHAMBER_VENT 20
    #define MIN_COOLING_SLOPE_DEG_CHAMBER_VENT 1.5
  #endif
#endif

//
// Laser Cooler options
//
#if TEMP_SENSOR_COOLER
  #define COOLER_MINTEMP           8  // (°C)
  #define COOLER_MAXTEMP          26  // (°C)
  #define COOLER_DEFAULT_TEMP     16  // (°C)
  #define TEMP_COOLER_HYSTERESIS   1  // (°C) Temperature proximity considered "close enough" to the target
  #define COOLER_PIN               8  // Laser cooler on/off pin used to control power to the cooling element e.g. TEC, External chiller via relay
  #define COOLER_INVERTING     false
  #define TEMP_COOLER_PIN         15  // Laser/Cooler temperature sensor pin. ADC is required.
  #define COOLER_FAN                  // Enable a fan on the cooler, Fan# 0,1,2,3 etc.
  #define COOLER_FAN_INDEX         0  // FAN number 0, 1, 2 etc. e.g.
  #if ENABLED(COOLER_FAN)
    #define COOLER_FAN_BASE      100  // Base Cooler fan PWM (0-255); turns on when Cooler temperature is above the target
    #define COOLER_FAN_FACTOR     25  // PWM increase per °C above target
  #endif
#endif

//
// Laser Coolant Flow Meter
//
//#define LASER_COOLANT_FLOW_METER
#if ENABLED(LASER_COOLANT_FLOW_METER)
  #define FLOWMETER_PIN         20  // Requires an external interrupt-enabled pin (e.g., RAMPS 2,3,18,19,20,21)
  #define FLOWMETER_PPL       5880  // (pulses/liter) Flow meter pulses-per-liter on the input pin
  #define FLOWMETER_INTERVAL  1000  // (ms) Flow rate calculation interval in milliseconds
  #define FLOWMETER_SAFETY          // Prevent running the laser without the minimum flow rate set below
  #if ENABLED(FLOWMETER_SAFETY)
    #define FLOWMETER_MIN_LITERS_PER_MINUTE 1.5 // (liters/min) Minimum flow required when enabled
  #endif
#endif

/**
 * Thermal Protection provides additional protection to your printer from damage
 * and fire. Marlin always includes safe min and max temperature ranges which
 * protect against a broken or disconnected thermistor wire.
 *
 * The issue: If a thermistor falls out, it will report the much lower
 * temperature of the air in the room, and the the firmware will keep
 * the heater on.
 *
 * The solution: Once the temperature reaches the target, start observing.
 * If the temperature stays too far below the target (hysteresis) for too
 * long (period), the firmware will halt the machine as a safety precaution.
 *
 * If you get false positives for "Thermal Runaway", increase
 * THERMAL_PROTECTION_HYSTERESIS and/or THERMAL_PROTECTION_PERIOD
 */
#if ENABLED(THERMAL_PROTECTION_HOTENDS)
  #define THERMAL_PROTECTION_PERIOD 40        // Seconds
  #define THERMAL_PROTECTION_HYSTERESIS 4     // Degrees Celsius

  //#define ADAPTIVE_FAN_SLOWING              // Slow part cooling fan if temperature drops
  #if BOTH(ADAPTIVE_FAN_SLOWING, PIDTEMP)
    //#define NO_FAN_SLOWING_IN_PID_TUNING    // Don't slow fan speed during M303
  #endif

  /**
   * Whenever an M104, M109, or M303 increases the target temperature, the
   * firmware will wait for the WATCH_TEMP_PERIOD to expire. If the temperature
   * hasn't increased by WATCH_TEMP_INCREASE degrees, the machine is halted and
   * requires a hard reset. This test restarts with any M104/M109/M303, but only
   * if the current temperature is far enough below the target for a reliable
   * test.
   *
   * If you get false positives for "Heating failed", increase WATCH_TEMP_PERIOD
   * and/or decrease WATCH_TEMP_INCREASE. WATCH_TEMP_INCREASE should not be set
   * below 2.
   */
  #define WATCH_TEMP_PERIOD  20               // Seconds
  #define WATCH_TEMP_INCREASE 2               // Degrees Celsius
#endif

/**
 * Thermal Protection parameters for the bed are just as above for hotends.
 */
#if ENABLED(THERMAL_PROTECTION_BED)
  #define THERMAL_PROTECTION_BED_PERIOD        20 // Seconds
  #define THERMAL_PROTECTION_BED_HYSTERESIS     2 // Degrees Celsius

  /**
   * As described above, except for the bed (M140/M190/M303).
   */
  #define WATCH_BED_TEMP_PERIOD                60 // Seconds
  #define WATCH_BED_TEMP_INCREASE               2 // Degrees Celsius
#endif

/**
 * Thermal Protection parameters for the heated chamber.
 */
#if ENABLED(THERMAL_PROTECTION_CHAMBER)
  #define THERMAL_PROTECTION_CHAMBER_PERIOD    20 // Seconds
  #define THERMAL_PROTECTION_CHAMBER_HYSTERESIS 2 // Degrees Celsius

  /**
   * Heated chamber watch settings (M141/M191).
   */
  #define WATCH_CHAMBER_TEMP_PERIOD            60 // Seconds
  #define WATCH_CHAMBER_TEMP_INCREASE           2 // Degrees Celsius
#endif

/**
 * Thermal Protection parameters for the laser cooler.
 */
#if ENABLED(THERMAL_PROTECTION_COOLER)
  #define THERMAL_PROTECTION_COOLER_PERIOD    10 // Seconds
  #define THERMAL_PROTECTION_COOLER_HYSTERESIS 3 // Degrees Celsius

  /**
   * Laser cooling watch settings (M143/M193).
   */
  #define WATCH_COOLER_TEMP_PERIOD            60 // Seconds
  #define WATCH_COOLER_TEMP_INCREASE           3 // Degrees Celsius
#endif

#if ENABLED(PIDTEMP)
  // Add an experimental additional term to the heater power, proportional to the extrusion speed.
  // A well-chosen Kc value should add just enough power to melt the increased material volume.
  //#define PID_EXTRUSION_SCALING
  #if ENABLED(PID_EXTRUSION_SCALING)
    #define DEFAULT_Kc (100) // heating power = Kc * e_speed
    #define LPQ_MAX_LEN 50
  #endif

  /**
   * Add an experimental additional term to the heater power, proportional to the fan speed.
   * A well-chosen Kf value should add just enough power to compensate for power-loss from the cooling fan.
   * You can either just add a constant compensation with the DEFAULT_Kf value
   * or follow the instruction below to get speed-dependent compensation.
   *
   * Constant compensation (use only with fanspeeds of 0% and 100%)
   * ---------------------------------------------------------------------
   * A good starting point for the Kf-value comes from the calculation:
   *   kf = (power_fan * eff_fan) / power_heater * 255
   * where eff_fan is between 0.0 and 1.0, based on fan-efficiency and airflow to the nozzle / heater.
   *
   * Example:
   *   Heater: 40W, Fan: 0.1A * 24V = 2.4W, eff_fan = 0.8
   *   Kf = (2.4W * 0.8) / 40W * 255 = 12.24
   *
   * Fan-speed dependent compensation
   * --------------------------------
   * 1. To find a good Kf value, set the hotend temperature, wait for it to settle, and enable the fan (100%).
   *    Make sure PID_FAN_SCALING_LIN_FACTOR is 0 and PID_FAN_SCALING_ALTERNATIVE_DEFINITION is not enabled.
   *    If you see the temperature drop repeat the test, increasing the Kf value slowly, until the temperature
   *    drop goes away. If the temperature overshoots after enabling the fan, the Kf value is too big.
   * 2. Note the Kf-value for fan-speed at 100%
   * 3. Determine a good value for PID_FAN_SCALING_MIN_SPEED, which is around the speed, where the fan starts moving.
   * 4. Repeat step 1. and 2. for this fan speed.
   * 5. Enable PID_FAN_SCALING_ALTERNATIVE_DEFINITION and enter the two identified Kf-values in
   *    PID_FAN_SCALING_AT_FULL_SPEED and PID_FAN_SCALING_AT_MIN_SPEED. Enter the minimum speed in PID_FAN_SCALING_MIN_SPEED
   */
  //#define PID_FAN_SCALING
  #if ENABLED(PID_FAN_SCALING)
    //#define PID_FAN_SCALING_ALTERNATIVE_DEFINITION
    #if ENABLED(PID_FAN_SCALING_ALTERNATIVE_DEFINITION)
      // The alternative definition is used for an easier configuration.
      // Just figure out Kf at fullspeed (255) and PID_FAN_SCALING_MIN_SPEED.
      // DEFAULT_Kf and PID_FAN_SCALING_LIN_FACTOR are calculated accordingly.

      #define PID_FAN_SCALING_AT_FULL_SPEED 13.0        //=PID_FAN_SCALING_LIN_FACTOR*255+DEFAULT_Kf
      #define PID_FAN_SCALING_AT_MIN_SPEED   6.0        //=PID_FAN_SCALING_LIN_FACTOR*PID_FAN_SCALING_MIN_SPEED+DEFAULT_Kf
      #define PID_FAN_SCALING_MIN_SPEED     10.0        // Minimum fan speed at which to enable PID_FAN_SCALING

      #define DEFAULT_Kf (255.0*PID_FAN_SCALING_AT_MIN_SPEED-PID_FAN_SCALING_AT_FULL_SPEED*PID_FAN_SCALING_MIN_SPEED)/(255.0-PID_FAN_SCALING_MIN_SPEED)
      #define PID_FAN_SCALING_LIN_FACTOR (PID_FAN_SCALING_AT_FULL_SPEED-DEFAULT_Kf)/255.0

    #else
      #define PID_FAN_SCALING_LIN_FACTOR (0)             // Power loss due to cooling = Kf * (fan_speed)
      #define DEFAULT_Kf 10                              // A constant value added to the PID-tuner
      #define PID_FAN_SCALING_MIN_SPEED 10               // Minimum fan speed at which to enable PID_FAN_SCALING
    #endif
  #endif
#endif

/**
 * Automatic Temperature Mode
 *
 * Dynamically adjust the hotend target temperature based on planned E moves.
 *
 * (Contrast with PID_EXTRUSION_SCALING, which tracks E movement and adjusts PID
 *  behavior using an additional kC value.)
 *
 * Autotemp is calculated by (mintemp + factor * mm_per_sec), capped to maxtemp.
 *
 * Enable Autotemp Mode with M104/M109 F<factor> S<mintemp> B<maxtemp>.
 * Disable by sending M104/M109 with no F parameter (or F0 with AUTOTEMP_PROPORTIONAL).
 */
#define AUTOTEMP
#if ENABLED(AUTOTEMP)
  #define AUTOTEMP_OLDWEIGHT    0.98
  // Turn on AUTOTEMP on M104/M109 by default using proportions set here
  //#define AUTOTEMP_PROPORTIONAL
  #if ENABLED(AUTOTEMP_PROPORTIONAL)
    #define AUTOTEMP_MIN_P      0 // (°C) Added to the target temperature
    #define AUTOTEMP_MAX_P      5 // (°C) Added to the target temperature
    #define AUTOTEMP_FACTOR_P   1 // Apply this F parameter by default (overridden by M104/M109 F)
  #endif
#endif

// Show Temperature ADC value
// Enable for M105 to include ADC values read from temperature sensors.
//#define SHOW_TEMP_ADC_VALUES

/**
 * High Temperature Thermistor Support
 *
 * Thermistors able to support high temperature tend to have a hard time getting
 * good readings at room and lower temperatures. This means TEMP_SENSOR_X_RAW_LO_TEMP
 * will probably be caught when the heating element first turns on during the
 * preheating process, which will trigger a min_temp_error as a safety measure
 * and force stop everything.
 * To circumvent this limitation, we allow for a preheat time (during which,
 * min_temp_error won't be triggered) and add a min_temp buffer to handle
 * aberrant readings.
 *
 * If you want to enable this feature for your hotend thermistor(s)
 * uncomment and set values > 0 in the constants below
 */

// The number of consecutive low temperature errors that can occur
// before a min_temp_error is triggered. (Shouldn't be more than 10.)
//#define MAX_CONSECUTIVE_LOW_TEMPERATURE_ERROR_ALLOWED 0

// The number of milliseconds a hotend will preheat before starting to check
// the temperature. This value should NOT be set to the time it takes the
// hot end to reach the target temperature, but the time it takes to reach
// the minimum temperature your thermistor can read. The lower the better/safer.
// This shouldn't need to be more than 30 seconds (30000)
//#define MILLISECONDS_PREHEAT_TIME 0

// @section extruder

// Extruder runout prevention.
// If the machine is idle and the temperature over MINTEMP
// then extrude some filament every couple of SECONDS.
//#define EXTRUDER_RUNOUT_PREVENT
#if ENABLED(EXTRUDER_RUNOUT_PREVENT)
  #define EXTRUDER_RUNOUT_MINTEMP 190
  #define EXTRUDER_RUNOUT_SECONDS 30
  #define EXTRUDER_RUNOUT_SPEED 1500  // (mm/min)
  #define EXTRUDER_RUNOUT_EXTRUDE 5   // (mm)
#endif

/**
 * Hotend Idle Timeout
 * Prevent filament in the nozzle from charring and causing a critical jam.
 */
//#define HOTEND_IDLE_TIMEOUT
#if ENABLED(HOTEND_IDLE_TIMEOUT)
  #define HOTEND_IDLE_TIMEOUT_SEC (5*60)    // (seconds) Time without extruder movement to trigger protection
  #define HOTEND_IDLE_MIN_TRIGGER   180     // (°C) Minimum temperature to enable hotend protection
  #define HOTEND_IDLE_NOZZLE_TARGET   0     // (°C) Safe temperature for the nozzle after timeout
  #define HOTEND_IDLE_BED_TARGET      0     // (°C) Safe temperature for the bed after timeout
#endif

// @section temperature

// Calibration for AD595 / AD8495 sensor to adjust temperature measurements.
// The final temperature is calculated as (measuredTemp * GAIN) + OFFSET.
#define TEMP_SENSOR_AD595_OFFSET  0.0
#define TEMP_SENSOR_AD595_GAIN    1.0
#define TEMP_SENSOR_AD8495_OFFSET 0.0
#define TEMP_SENSOR_AD8495_GAIN   1.0

/**
 * Controller Fan
 * To cool down the stepper drivers and MOSFETs.
 *
 * The fan turns on automatically whenever any driver is enabled and turns
 * off (or reduces to idle speed) shortly after drivers are turned off.
 */
#define USE_CONTROLLER_FAN
#if ENABLED(USE_CONTROLLER_FAN)
  //#define CONTROLLER_FAN_PIN -1        // Set a custom pin for the controller fan
  //#define CONTROLLER_FAN_USE_Z_ONLY    // With this option only the Z axis is considered
  //#define CONTROLLER_FAN_IGNORE_Z      // Ignore Z stepper. Useful when stepper timeout is disabled.
  #define CONTROLLERFAN_SPEED_MIN      0 // (0-255) Minimum speed. (If set below this value the fan is turned off.)
  #define CONTROLLERFAN_SPEED_ACTIVE 255 // (0-255) Active speed, used when any motor is enabled
  #define CONTROLLERFAN_SPEED_IDLE     0 // (0-255) Idle speed, used when motors are disabled
  #define CONTROLLERFAN_IDLE_TIME     60 // (seconds) Extra time to keep the fan running after disabling motors
  #define CONTROLLER_FAN_EDITABLE      // Enable M710 configurable settings
  #if ENABLED(CONTROLLER_FAN_EDITABLE)
    #define CONTROLLER_FAN_MENU          // Enable the Controller Fan submenu
  #endif
#endif

// When first starting the main fan, run it at full speed for the
// given number of milliseconds.  This gets the fan spinning reliably
// before setting a PWM value. (Does not work with software PWM for fan on Sanguinololu)
//#define FAN_KICKSTART_TIME 100

// Some coolers may require a non-zero "off" state.
//#define FAN_OFF_PWM  1

/**
 * PWM Fan Scaling
 *
 * Define the min/max speeds for PWM fans (as set with M106).
 *
 * With these options the M106 0-255 value range is scaled to a subset
 * to ensure that the fan has enough power to spin, or to run lower
 * current fans with higher current. (e.g., 5V/12V fans with 12V/24V)
 * Value 0 always turns off the fan.
 *
 * Define one or both of these to override the default 0-255 range.
 */
//#define FAN_MIN_PWM 50
//#define FAN_MAX_PWM 128

/**
 * FAST PWM FAN Settings
 *
 * Use to change the FAST FAN PWM frequency (if enabled in Configuration.h)
 * Combinations of PWM Modes, prescale values and TOP resolutions are used internally to produce a
 * frequency as close as possible to the desired frequency.
 *
 * FAST_PWM_FAN_FREQUENCY [undefined by default]
 *   Set this to your desired frequency.
 *   If left undefined this defaults to F = F_CPU/(2*255*1)
 *   i.e., F = 31.4kHz on 16MHz microcontrollers or F = 39.2kHz on 20MHz microcontrollers.
 *   These defaults are the same as with the old FAST_PWM_FAN implementation - no migration is required
 *   NOTE: Setting very low frequencies (< 10 Hz) may result in unexpected timer behavior.
 *
 * USE_OCR2A_AS_TOP [undefined by default]
 *   Boards that use TIMER2 for PWM have limitations resulting in only a few possible frequencies on TIMER2:
 *   16MHz MCUs: [62.5KHz, 31.4KHz (default), 7.8KHz, 3.92KHz, 1.95KHz, 977Hz, 488Hz, 244Hz, 60Hz, 122Hz, 30Hz]
 *   20MHz MCUs: [78.1KHz, 39.2KHz (default), 9.77KHz, 4.9KHz, 2.44KHz, 1.22KHz, 610Hz, 305Hz, 153Hz, 76Hz, 38Hz]
 *   A greater range can be achieved by enabling USE_OCR2A_AS_TOP. But note that this option blocks the use of
 *   PWM on pin OC2A. Only use this option if you don't need PWM on 0C2A. (Check your schematic.)
 *   USE_OCR2A_AS_TOP sacrifices duty cycle control resolution to achieve this broader range of frequencies.
 */
#if ENABLED(FAST_PWM_FAN)
  //#define FAST_PWM_FAN_FREQUENCY 31400
  //#define USE_OCR2A_AS_TOP
#endif

// @section extruder

/**
 * Extruder cooling fans
 *
 * Extruder auto fans automatically turn on when their extruders'
 * temperatures go above EXTRUDER_AUTO_FAN_TEMPERATURE.
 *
 * Your board's pins file specifies the recommended pins. Override those here
 * or set to -1 to disable completely.
 *
 * Multiple extruders can be assigned to the same pin in which case
 * the fan will turn on when any selected extruder is above the threshold.
 */
#define E0_AUTO_FAN_PIN -1
#define E1_AUTO_FAN_PIN -1
#define E2_AUTO_FAN_PIN -1
#define E3_AUTO_FAN_PIN -1
#define E4_AUTO_FAN_PIN -1
#define E5_AUTO_FAN_PIN -1
#define E6_AUTO_FAN_PIN -1
#define E7_AUTO_FAN_PIN -1
#define CHAMBER_AUTO_FAN_PIN -1
#define COOLER_AUTO_FAN_PIN -1
#define COOLER_FAN_PIN -1

#define EXTRUDER_AUTO_FAN_TEMPERATURE 50
#define EXTRUDER_AUTO_FAN_SPEED 255   // 255 == full speed
#define CHAMBER_AUTO_FAN_TEMPERATURE 30
#define CHAMBER_AUTO_FAN_SPEED 255
#define COOLER_AUTO_FAN_TEMPERATURE 18
#define COOLER_AUTO_FAN_SPEED 255

/**
 * Part-Cooling Fan Multiplexer
 *
 * This feature allows you to digitally multiplex the fan output.
 * The multiplexer is automatically switched at tool-change.
 * Set FANMUX[012]_PINs below for up to 2, 4, or 8 multiplexed fans.
 */
#define FANMUX0_PIN -1
#define FANMUX1_PIN -1
#define FANMUX2_PIN -1

/**
 * M355 Case Light on-off / brightness
 */
//#define CASE_LIGHT_ENABLE
#if ENABLED(CASE_LIGHT_ENABLE)
  //#define CASE_LIGHT_PIN 4                  // Override the default pin if needed
  #define INVERT_CASE_LIGHT false             // Set true if Case Light is ON when pin is LOW
  #define CASE_LIGHT_DEFAULT_ON true          // Set default power-up state on
  #define CASE_LIGHT_DEFAULT_BRIGHTNESS 105   // Set default power-up brightness (0-255, requires PWM pin)
  //#define CASE_LIGHT_NO_BRIGHTNESS          // Disable brightness control. Enable for non-PWM lighting.
  //#define CASE_LIGHT_MAX_PWM 128            // Limit PWM duty cycle (0-255)
  //#define CASE_LIGHT_MENU                   // Add Case Light options to the LCD menu
  #if ENABLED(NEOPIXEL_LED)
    //#define CASE_LIGHT_USE_NEOPIXEL         // Use NeoPixel LED as case light
  #endif
  #if EITHER(RGB_LED, RGBW_LED)
    //#define CASE_LIGHT_USE_RGB_LED          // Use RGB / RGBW LED as case light
  #endif
  #if EITHER(CASE_LIGHT_USE_NEOPIXEL, CASE_LIGHT_USE_RGB_LED)
    #define CASE_LIGHT_DEFAULT_COLOR { 255, 255, 255, 255 } // { Red, Green, Blue, White }
  #endif
#endif

// @section homing

// If you want endstops to stay on (by default) even when not homing
// enable this option. Override at any time with M120, M121.
//#define ENDSTOPS_ALWAYS_ON_DEFAULT

// @section extras

//#define Z_LATE_ENABLE // Enable Z the last moment. Needed if your Z driver overheats.

// Employ an external closed loop controller. Override pins here if needed.
//#define EXTERNAL_CLOSED_LOOP_CONTROLLER
#if ENABLED(EXTERNAL_CLOSED_LOOP_CONTROLLER)
  //#define CLOSED_LOOP_ENABLE_PIN        -1
  //#define CLOSED_LOOP_MOVE_COMPLETE_PIN -1
#endif

/**
 * Dual Steppers / Dual Endstops
 *
 * This section will allow you to use extra E drivers to drive a second motor for X, Y, or Z axes.
 *
 * For example, set X_DUAL_STEPPER_DRIVERS setting to use a second motor. If the motors need to
 * spin in opposite directions set INVERT_X2_VS_X_DIR. If the second motor needs its own endstop
 * set X_DUAL_ENDSTOPS. This can adjust for "racking." Use X2_USE_ENDSTOP to set the endstop plug
 * that should be used for the second endstop. Extra endstops will appear in the output of 'M119'.
 *
 * Use X_DUAL_ENDSTOP_ADJUSTMENT to adjust for mechanical imperfection. After homing both motors
 * this offset is applied to the X2 motor. To find the offset home the X axis, and measure the error
 * in X2. Dual endstop offsets can be set at runtime with 'M666 X<offset> Y<offset> Z<offset>'.
 */

//#define X_DUAL_STEPPER_DRIVERS
#if ENABLED(X_DUAL_STEPPER_DRIVERS)
  //#define INVERT_X2_VS_X_DIR    // Enable if X2 direction signal is opposite to X
  //#define X_DUAL_ENDSTOPS
  #if ENABLED(X_DUAL_ENDSTOPS)
    #define X2_USE_ENDSTOP _XMAX_
    #define X2_ENDSTOP_ADJUSTMENT  0
  #endif
#endif

//#define Y_DUAL_STEPPER_DRIVERS
#if ENABLED(Y_DUAL_STEPPER_DRIVERS)
  //#define INVERT_Y2_VS_Y_DIR   // Enable if Y2 direction signal is opposite to Y
  //#define Y_DUAL_ENDSTOPS
  #if ENABLED(Y_DUAL_ENDSTOPS)
    #define Y2_USE_ENDSTOP _YMAX_
    #define Y2_ENDSTOP_ADJUSTMENT  0
  #endif
#endif

//
// For Z set the number of stepper drivers
//
#define NUM_Z_STEPPER_DRIVERS 1   // (1-4) Z options change based on how many

#if NUM_Z_STEPPER_DRIVERS > 1
  // Enable if Z motor direction signals are the opposite of Z1
  //#define INVERT_Z2_VS_Z_DIR
  //#define INVERT_Z3_VS_Z_DIR
  //#define INVERT_Z4_VS_Z_DIR

  //#define Z_MULTI_ENDSTOPS
  #if ENABLED(Z_MULTI_ENDSTOPS)
    #define Z2_USE_ENDSTOP          _XMAX_
    #define Z2_ENDSTOP_ADJUSTMENT   0
    #if NUM_Z_STEPPER_DRIVERS >= 3
      #define Z3_USE_ENDSTOP        _YMAX_
      #define Z3_ENDSTOP_ADJUSTMENT 0
    #endif
    #if NUM_Z_STEPPER_DRIVERS >= 4
      #define Z4_USE_ENDSTOP        _ZMAX_
      #define Z4_ENDSTOP_ADJUSTMENT 0
    #endif
  #endif
#endif

/**
 * Dual X Carriage
 *
 * This setup has two X carriages that can move independently, each with its own hotend.
 * The carriages can be used to print an object with two colors or materials, or in
 * "duplication mode" it can print two identical or X-mirrored objects simultaneously.
 * The inactive carriage is parked automatically to prevent oozing.
 * X1 is the left carriage, X2 the right. They park and home at opposite ends of the X axis.
 * By default the X2 stepper is assigned to the first unused E plug on the board.
 *
 * The following Dual X Carriage modes can be selected with M605 S<mode>:
 *
 *   0 : (FULL_CONTROL) The slicer has full control over both X-carriages and can achieve optimal travel
 *       results as long as it supports dual X-carriages. (M605 S0)
 *
 *   1 : (AUTO_PARK) The firmware automatically parks and unparks the X-carriages on tool-change so
 *       that additional slicer support is not required. (M605 S1)
 *
 *   2 : (DUPLICATION) The firmware moves the second X-carriage and extruder in synchronization with
 *       the first X-carriage and extruder, to print 2 copies of the same object at the same time.
 *       Set the constant X-offset and temperature differential with M605 S2 X[offs] R[deg] and
 *       follow with M605 S2 to initiate duplicated movement.
 *
 *   3 : (MIRRORED) Formbot/Vivedino-inspired mirrored mode in which the second extruder duplicates
 *       the movement of the first except the second extruder is reversed in the X axis.
 *       Set the initial X offset and temperature differential with M605 S2 X[offs] R[deg] and
 *       follow with M605 S3 to initiate mirrored movement.
 */
//#define DUAL_X_CARRIAGE
#if ENABLED(DUAL_X_CARRIAGE)
  #define X1_MIN_POS X_MIN_POS   // Set to X_MIN_POS
  #define X1_MAX_POS X_BED_SIZE  // Set a maximum so the first X-carriage can't hit the parked second X-carriage
  #define X2_MIN_POS    80       // Set a minimum to ensure the  second X-carriage can't hit the parked first X-carriage
  #define X2_MAX_POS   353       // Set this to the distance between toolheads when both heads are homed
  #define X2_HOME_DIR    1       // Set to 1. The second X-carriage always homes to the maximum endstop position
  #define X2_HOME_POS X2_MAX_POS // Default X2 home position. Set to X2_MAX_POS.
                      // However: In this mode the HOTEND_OFFSET_X value for the second extruder provides a software
                      // override for X2_HOME_POS. This also allow recalibration of the distance between the two endstops
                      // without modifying the firmware (through the "M218 T1 X???" command).
                      // Remember: you should set the second extruder x-offset to 0 in your slicer.

  // This is the default power-up mode which can be later using M605.
  #define DEFAULT_DUAL_X_CARRIAGE_MODE DXC_AUTO_PARK_MODE

  // Default x offset in duplication mode (typically set to half print bed width)
  #define DEFAULT_DUPLICATION_X_OFFSET 100

  // Default action to execute following M605 mode change commands. Typically G28X to apply new mode.
  //#define EVENT_GCODE_IDEX_AFTER_MODECHANGE "G28X"
#endif

// Activate a solenoid on the active extruder with M380. Disable all with M381.
// Define SOL0_PIN, SOL1_PIN, etc., for each extruder that has a solenoid.
//#define EXT_SOLENOID

// @section homing

/**
 * Homing Procedure
 * Homing (G28) does an indefinite move towards the endstops to establish
 * the position of the toolhead relative to the workspace.
 */

//#define SENSORLESS_BACKOFF_MM  { 2, 2 }     // (mm) Backoff from endstops before sensorless homing

#define HOMING_BUMP_MM      { 0, 0, 2 }       // (mm) Backoff from endstops after first bump
#define HOMING_BUMP_DIVISOR { 2, 2, 4 }       // Re-Bump Speed Divisor (Divides the Homing Feedrate)

//#define HOMING_BACKOFF_POST_MM { 2, 2, 2 }  // (mm) Backoff from endstops after homing

#define QUICK_HOME                            // If G28 contains XY do a diagonal move first
//#define HOME_Y_BEFORE_X                     // If G28 contains XY home Y before X
//#define HOME_Z_FIRST                        // Home Z first. Requires a Z-MIN endstop (not a probe).
//#define CODEPENDENT_XY_HOMING               // If X/Y can't home without homing Y/X first

// @section bltouch

#if ENABLED(BLTOUCH)
  /**
   * Either: Use the defaults (recommended) or: For special purposes, use the following DEFINES
   * Do not activate settings that the probe might not understand. Clones might misunderstand
   * advanced commands.
   *
   * Note: If the probe is not deploying, do a "Reset" and "Self-Test" and then check the
   *       wiring of the BROWN, RED and ORANGE wires.
   *
   * Note: If the trigger signal of your probe is not being recognized, it has been very often
   *       because the BLACK and WHITE wires needed to be swapped. They are not "interchangeable"
   *       like they would be with a real switch. So please check the wiring first.
   *
   * Settings for all BLTouch and clone probes:
   */

  // Safety: The probe needs time to recognize the command.
  //         Minimum command delay (ms). Enable and increase if needed.
  //#define BLTOUCH_DELAY 500

  /**
   * Settings for BLTOUCH Classic 1.2, 1.3 or BLTouch Smart 1.0, 2.0, 2.2, 3.0, 3.1, and most clones:
   */

  // Feature: Switch into SW mode after a deploy. It makes the output pulse longer. Can be useful
  //          in special cases, like noisy or filtered input configurations.
  //#define BLTOUCH_FORCE_SW_MODE

  /**
   * Settings for BLTouch Smart 3.0 and 3.1
   * Summary:
   *   - Voltage modes: 5V and OD (open drain - "logic voltage free") output modes
   *   - High-Speed mode
   *   - Disable LCD voltage options
   */

  /**
   * Danger: Don't activate 5V mode unless attached to a 5V-tolerant controller!
   * V3.0 or 3.1: Set default mode to 5V mode at Marlin startup.
   * If disabled, OD mode is the hard-coded default on 3.0
   * On startup, Marlin will compare its eeprom to this value. If the selected mode
   * differs, a mode set eeprom write will be completed at initialization.
   * Use the option below to force an eeprom write to a V3.1 probe regardless.
   */
  //#define BLTOUCH_SET_5V_MODE

  /**
   * Safety: Activate if connecting a probe with an unknown voltage mode.
   * V3.0: Set a probe into mode selected above at Marlin startup. Required for 5V mode on 3.0
   * V3.1: Force a probe with unknown mode into selected mode at Marlin startup ( = Probe EEPROM write )
   * To preserve the life of the probe, use this once then turn it off and re-flash.
   */
  //#define BLTOUCH_FORCE_MODE_SET

  /**
   * Use "HIGH SPEED" mode for probing.
   * Danger: Disable if your probe sometimes fails. Only suitable for stable well-adjusted systems.
   * This feature was designed for Deltabots with very fast Z moves; however, higher speed Cartesians
   * might be able to use it. If the machine can't raise Z fast enough the BLTouch may go into ALARM.
   */
  //#define BLTOUCH_HS_MODE

  // Safety: Enable voltage mode settings in the LCD menu.
  //#define BLTOUCH_LCD_VOLTAGE_MENU

#endif // BLTOUCH

// @section extras

/**
 * Z Steppers Auto-Alignment
 * Add the G34 command to align multiple Z steppers using a bed probe.
 */
//#define Z_STEPPER_AUTO_ALIGN
#if ENABLED(Z_STEPPER_AUTO_ALIGN)
  // Define probe X and Y positions for Z1, Z2 [, Z3 [, Z4]]
  // If not defined, probe limits will be used.
  // Override with 'M422 S<index> X<pos> Y<pos>'
  //#define Z_STEPPER_ALIGN_XY { {  10, 190 }, { 100,  10 }, { 190, 190 } }

  /**
   * Orientation for the automatically-calculated probe positions.
   * Override Z stepper align points with 'M422 S<index> X<pos> Y<pos>'
   *
   * 2 Steppers:  (0)     (1)
   *               |       |   2   |
   *               | 1   2 |       |
   *               |       |   1   |
   *
   * 3 Steppers:  (0)     (1)     (2)     (3)
   *               |   3   | 1     | 2   1 |     2 |
   *               |       |     3 |       | 3     |
   *               | 1   2 | 2     |   3   |     1 |
   *
   * 4 Steppers:  (0)     (1)     (2)     (3)
   *               | 4   3 | 1   4 | 2   1 | 3   2 |
   *               |       |       |       |       |
   *               | 1   2 | 2   3 | 3   4 | 4   1 |
   */
  #ifndef Z_STEPPER_ALIGN_XY
    //#define Z_STEPPERS_ORIENTATION 0
  #endif

  // Provide Z stepper positions for more rapid convergence in bed alignment.
  // Requires triple stepper drivers (i.e., set NUM_Z_STEPPER_DRIVERS to 3)
  //#define Z_STEPPER_ALIGN_KNOWN_STEPPER_POSITIONS
  #if ENABLED(Z_STEPPER_ALIGN_KNOWN_STEPPER_POSITIONS)
    // Define Stepper XY positions for Z1, Z2, Z3 corresponding to
    // the Z screw positions in the bed carriage.
    // Define one position per Z stepper in stepper driver order.
    #define Z_STEPPER_ALIGN_STEPPER_XY { { 210.7, 102.5 }, { 152.6, 220.0 }, { 94.5, 102.5 } }
  #else
    // Amplification factor. Used to scale the correction step up or down in case
    // the stepper (spindle) position is farther out than the test point.
    #define Z_STEPPER_ALIGN_AMP 1.0       // Use a value > 1.0 NOTE: This may cause instability!
  #endif

  // On a 300mm bed a 5% grade would give a misalignment of ~1.5cm
  #define G34_MAX_GRADE              5    // (%) Maximum incline that G34 will handle
  #define Z_STEPPER_ALIGN_ITERATIONS 5    // Number of iterations to apply during alignment
  #define Z_STEPPER_ALIGN_ACC        0.02 // Stop iterating early if the accuracy is better than this
  #define RESTORE_LEVELING_AFTER_G34      // Restore leveling after G34 is done?
  // After G34, re-home Z (G28 Z) or just calculate it from the last probe heights?
  // Re-homing might be more precise in reproducing the actual 'G28 Z' homing height, especially on an uneven bed.
  #define HOME_AFTER_G34
#endif

//
// Add the G35 command to read bed corners to help adjust screws. Requires a bed probe.
//
//#define ASSISTED_TRAMMING
#if ENABLED(ASSISTED_TRAMMING)

  // Define positions for probe points.
  #define TRAMMING_POINT_XY { {  20, 20 }, { 180,  20 }, { 180, 180 }, { 20, 180 } }

  // Define position names for probe points.
  #define TRAMMING_POINT_NAME_1 "Front-Left"
  #define TRAMMING_POINT_NAME_2 "Front-Right"
  #define TRAMMING_POINT_NAME_3 "Back-Right"
  #define TRAMMING_POINT_NAME_4 "Back-Left"

  #define RESTORE_LEVELING_AFTER_G35    // Enable to restore leveling setup after operation
  //#define REPORT_TRAMMING_MM          // Report Z deviation (mm) for each point relative to the first

  //#define ASSISTED_TRAMMING_WIZARD    // Add a Tramming Wizard to the LCD menu

  //#define ASSISTED_TRAMMING_WAIT_POSITION { X_CENTER, Y_CENTER, 30 } // Move the nozzle out of the way for adjustment

  /**
   * Screw thread:
   *   M3: 30 = Clockwise, 31 = Counter-Clockwise
   *   M4: 40 = Clockwise, 41 = Counter-Clockwise
   *   M5: 50 = Clockwise, 51 = Counter-Clockwise
   */
  #define TRAMMING_SCREW_THREAD 30

#endif

// @section motion

#define AXIS_RELATIVE_MODES { false, false, false, false }

// Add a Duplicate option for well-separated conjoined nozzles
//#define MULTI_NOZZLE_DUPLICATION

// By default pololu step drivers require an active high signal. However, some high power drivers require an active low signal as step.
#define INVERT_X_STEP_PIN false
#define INVERT_Y_STEP_PIN false
#define INVERT_Z_STEP_PIN false
#define INVERT_E_STEP_PIN false

/**
 * Idle Stepper Shutdown
 * Set DISABLE_INACTIVE_? 'true' to shut down axis steppers after an idle period.
 * The Deactive Time can be overridden with M18 and M84. Set to 0 for No Timeout.
 */
#define DEFAULT_STEPPER_DEACTIVE_TIME 120
#define DISABLE_INACTIVE_X true
#define DISABLE_INACTIVE_Y true
#define DISABLE_INACTIVE_Z true  // Set 'false' if the nozzle could fall onto your printed part!
#define DISABLE_INACTIVE_E true

// Default Minimum Feedrates for printing and travel moves
#define DEFAULT_MINIMUMFEEDRATE       0.0     // (mm/s) Minimum feedrate. Set with M205 S.
#define DEFAULT_MINTRAVELFEEDRATE     0.0     // (mm/s) Minimum travel feedrate. Set with M205 T.

// Minimum time that a segment needs to take as the buffer gets emptied
#define DEFAULT_MINSEGMENTTIME        20000   // (µs) Set with M205 B.

// Slow down the machine if the lookahead buffer is (by default) half full.
// Increase the slowdown divisor for larger buffer sizes.
#define SLOWDOWN
#if ENABLED(SLOWDOWN)
  #define SLOWDOWN_DIVISOR 2
#endif

/**
 * XY Frequency limit
 * Reduce resonance by limiting the frequency of small zigzag infill moves.
 * See https://hydraraptor.blogspot.com/2010/12/frequency-limit.html
 * Use M201 F<freq> G<min%> to change limits at runtime.
 */
//#define XY_FREQUENCY_LIMIT      10 // (Hz) Maximum frequency of small zigzag infill moves. Set with M201 F<hertz>.
#ifdef XY_FREQUENCY_LIMIT
  #define XY_FREQUENCY_MIN_PERCENT 5 // (percent) Minimum FR percentage to apply. Set with M201 G<min%>.
#endif

// Minimum planner junction speed. Sets the default minimum speed the planner plans for at the end
// of the buffer and all stops. This should not be much greater than zero and should only be changed
// if unwanted behavior is observed on a user's machine when running at very slow speeds.
#define MINIMUM_PLANNER_SPEED 0.05 // (mm/s)

//
// Backlash Compensation
// Adds extra movement to axes on direction-changes to account for backlash.
//
//#define BACKLASH_COMPENSATION
#if ENABLED(BACKLASH_COMPENSATION)
  // Define values for backlash distance and correction.
  // If BACKLASH_GCODE is enabled these values are the defaults.
  #define BACKLASH_DISTANCE_MM { 0, 0, 0 } // (mm)
  #define BACKLASH_CORRECTION    0.0       // 0.0 = no correction; 1.0 = full correction

  // Add steps for motor direction changes on CORE kinematics
  //#define CORE_BACKLASH

  // Set BACKLASH_SMOOTHING_MM to spread backlash correction over multiple segments
  // to reduce print artifacts. (Enabling this is costly in memory and computation!)
  //#define BACKLASH_SMOOTHING_MM 3 // (mm)

  // Add runtime configuration and tuning of backlash values (M425)
  //#define BACKLASH_GCODE

  #if ENABLED(BACKLASH_GCODE)
    // Measure the Z backlash when probing (G29) and set with "M425 Z"
    #define MEASURE_BACKLASH_WHEN_PROBING

    #if ENABLED(MEASURE_BACKLASH_WHEN_PROBING)
      // When measuring, the probe will move up to BACKLASH_MEASUREMENT_LIMIT
      // mm away from point of contact in BACKLASH_MEASUREMENT_RESOLUTION
      // increments while checking for the contact to be broken.
      #define BACKLASH_MEASUREMENT_LIMIT       0.5   // (mm)
      #define BACKLASH_MEASUREMENT_RESOLUTION  0.005 // (mm)
      #define BACKLASH_MEASUREMENT_FEEDRATE    Z_PROBE_FEEDRATE_SLOW // (mm/min)
    #endif
  #endif
#endif

/**
 * Automatic backlash, position and hotend offset calibration
 *
 * Enable G425 to run automatic calibration using an electrically-
 * conductive cube, bolt, or washer mounted on the bed.
 *
 * G425 uses the probe to touch the top and sides of the calibration object
 * on the bed and measures and/or correct positional offsets, axis backlash
 * and hotend offsets.
 *
 * Note: HOTEND_OFFSET and CALIBRATION_OBJECT_CENTER must be set to within
 *       ±5mm of true values for G425 to succeed.
 */
//#define CALIBRATION_GCODE
#if ENABLED(CALIBRATION_GCODE)

  //#define CALIBRATION_SCRIPT_PRE  "M117 Starting Auto-Calibration\nT0\nG28\nG12\nM117 Calibrating..."
  //#define CALIBRATION_SCRIPT_POST "M500\nM117 Calibration data saved"

  #define CALIBRATION_MEASUREMENT_RESOLUTION     0.01 // mm

  #define CALIBRATION_FEEDRATE_SLOW             60    // mm/min
  #define CALIBRATION_FEEDRATE_FAST           1200    // mm/min
  #define CALIBRATION_FEEDRATE_TRAVEL         3000    // mm/min

  // The following parameters refer to the conical section of the nozzle tip.
  #define CALIBRATION_NOZZLE_TIP_HEIGHT          1.0  // mm
  #define CALIBRATION_NOZZLE_OUTER_DIAMETER      2.0  // mm

  // Uncomment to enable reporting (required for "G425 V", but consumes PROGMEM).
  //#define CALIBRATION_REPORTING

  // The true location and dimension the cube/bolt/washer on the bed.
  #define CALIBRATION_OBJECT_CENTER     { 264.0, -22.0,  -2.0 } // mm
  #define CALIBRATION_OBJECT_DIMENSIONS {  10.0,  10.0,  10.0 } // mm

  // Comment out any sides which are unreachable by the probe. For best
  // auto-calibration results, all sides must be reachable.
  #define CALIBRATION_MEASURE_RIGHT
  #define CALIBRATION_MEASURE_FRONT
  #define CALIBRATION_MEASURE_LEFT
  #define CALIBRATION_MEASURE_BACK

  // Probing at the exact top center only works if the center is flat. If
  // probing on a screwhead or hollow washer, probe near the edges.
  //#define CALIBRATION_MEASURE_AT_TOP_EDGES

  // Define the pin to read during calibration
  #ifndef CALIBRATION_PIN
    //#define CALIBRATION_PIN -1            // Define here to override the default pin
    #define CALIBRATION_PIN_INVERTING false // Set to true to invert the custom pin
    //#define CALIBRATION_PIN_PULLDOWN
    #define CALIBRATION_PIN_PULLUP
  #endif
#endif

/**
 * Adaptive Step Smoothing increases the resolution of multi-axis moves, particularly at step frequencies
 * below 1kHz (for AVR) or 10kHz (for ARM), where aliasing between axes in multi-axis moves causes audible
 * vibration and surface artifacts. The algorithm adapts to provide the best possible step smoothing at the
 * lowest stepping frequencies.
 */
//#define ADAPTIVE_STEP_SMOOTHING

/**
 * Custom Microstepping
 * Override as-needed for your setup. Up to 3 MS pins are supported.
 */
//#define MICROSTEP1 LOW,LOW,LOW
//#define MICROSTEP2 HIGH,LOW,LOW
//#define MICROSTEP4 LOW,HIGH,LOW
//#define MICROSTEP8 HIGH,HIGH,LOW
//#define MICROSTEP16 LOW,LOW,HIGH
//#define MICROSTEP32 HIGH,LOW,HIGH

// Microstep settings (Requires a board with pins named X_MS1, X_MS2, etc.)
#define MICROSTEP_MODES { 16, 16, 16, 16, 16, 16 } // [1,2,4,8,16]

/**
 *  @section  stepper motor current
 *
 *  Some boards have a means of setting the stepper motor current via firmware.
 *
 *  The power on motor currents are set by:
 *    PWM_MOTOR_CURRENT - used by MINIRAMBO & ULTIMAIN_2
 *                         known compatible chips: A4982
 *    DIGIPOT_MOTOR_CURRENT - used by BQ_ZUM_MEGA_3D, RAMBO & SCOOVO_X9H
 *                         known compatible chips: AD5206
 *    DAC_MOTOR_CURRENT_DEFAULT - used by PRINTRBOARD_REVF & RIGIDBOARD_V2
 *                         known compatible chips: MCP4728
 *    DIGIPOT_I2C_MOTOR_CURRENTS - used by 5DPRINT, AZTEEG_X3_PRO, AZTEEG_X5_MINI_WIFI, MIGHTYBOARD_REVE
 *                         known compatible chips: MCP4451, MCP4018
 *
 *  Motor currents can also be set by M907 - M910 and by the LCD.
 *    M907 - applies to all.
 *    M908 - BQ_ZUM_MEGA_3D, RAMBO, PRINTRBOARD_REVF, RIGIDBOARD_V2 & SCOOVO_X9H
 *    M909, M910 & LCD - only PRINTRBOARD_REVF & RIGIDBOARD_V2
 */
//#define PWM_MOTOR_CURRENT { 1300, 1300, 1250 }          // Values in milliamps
//#define DIGIPOT_MOTOR_CURRENT { 135,135,135,135,135 }   // Values 0-255 (RAMBO 135 = ~0.75A, 185 = ~1A)
//#define DAC_MOTOR_CURRENT_DEFAULT { 70, 80, 90, 80 }    // Default drive percent - X, Y, Z, E axis

/**
 * I2C-based DIGIPOTs (e.g., Azteeg X3 Pro)
 */
//#define DIGIPOT_MCP4018             // Requires https://github.com/felias-fogg/SlowSoftI2CMaster
//#define DIGIPOT_MCP4451
#if EITHER(DIGIPOT_MCP4018, DIGIPOT_MCP4451)
  #define DIGIPOT_I2C_NUM_CHANNELS 8  // 5DPRINT:4   AZTEEG_X3_PRO:8   MKS_SBASE:5   MIGHTYBOARD_REVE:5

  // Actual motor currents in Amps. The number of entries must match DIGIPOT_I2C_NUM_CHANNELS.
  // These correspond to the physical drivers, so be mindful if the order is changed.
  #define DIGIPOT_I2C_MOTOR_CURRENTS { 1.0, 1.0, 1.0, 1.0, 1.0, 1.0, 1.0, 1.0 } // AZTEEG_X3_PRO

  //#define DIGIPOT_USE_RAW_VALUES    // Use DIGIPOT_MOTOR_CURRENT raw wiper values (instead of A4988 motor currents)

  /**
   * Common slave addresses:
   *
   *                        A   (A shifted)   B   (B shifted)  IC
   * Smoothie              0x2C (0x58)       0x2D (0x5A)       MCP4451
   * AZTEEG_X3_PRO         0x2C (0x58)       0x2E (0x5C)       MCP4451
   * AZTEEG_X5_MINI        0x2C (0x58)       0x2E (0x5C)       MCP4451
   * AZTEEG_X5_MINI_WIFI         0x58              0x5C        MCP4451
   * MIGHTYBOARD_REVE      0x2F (0x5E)                         MCP4018
   */
  //#define DIGIPOT_I2C_ADDRESS_A 0x2C  // Unshifted slave address for first DIGIPOT
  //#define DIGIPOT_I2C_ADDRESS_B 0x2D  // Unshifted slave address for second DIGIPOT
#endif

//===========================================================================
//=============================Additional Features===========================
//===========================================================================

// @section lcd

#if EITHER(IS_ULTIPANEL, EXTENSIBLE_UI)
  #define MANUAL_FEEDRATE { 50*60, 50*60, 4*60, 2*60 } // (mm/min) Feedrates for manual moves along X, Y, Z, E from panel
  #define FINE_MANUAL_MOVE 0.025    // (mm) Smallest manual move (< 0.1mm) applying to Z on most machines
  #if IS_ULTIPANEL
    #define MANUAL_E_MOVES_RELATIVE // Display extruder move distance rather than "position"
    #define ULTIPANEL_FEEDMULTIPLY  // Encoder sets the feedrate multiplier on the Status Screen
  #endif
#endif

// Change values more rapidly when the encoder is rotated faster
#define ENCODER_RATE_MULTIPLIER
#if ENABLED(ENCODER_RATE_MULTIPLIER)
  #define ENCODER_10X_STEPS_PER_SEC   30  // (steps/s) Encoder rate for 10x speed
  #define ENCODER_100X_STEPS_PER_SEC  80  // (steps/s) Encoder rate for 100x speed
#endif

// Play a beep when the feedrate is changed from the Status Screen
//#define BEEP_ON_FEEDRATE_CHANGE
#if ENABLED(BEEP_ON_FEEDRATE_CHANGE)
  #define FEEDRATE_CHANGE_BEEP_DURATION   10
  #define FEEDRATE_CHANGE_BEEP_FREQUENCY 440
#endif

#if HAS_LCD_MENU

  // Add Probe Z Offset calibration to the Z Probe Offsets menu
  #if HAS_BED_PROBE
    //#define PROBE_OFFSET_WIZARD
    #if ENABLED(PROBE_OFFSET_WIZARD)
      //
      // Enable to init the Probe Z-Offset when starting the Wizard.
      // Use a height slightly above the estimated nozzle-to-probe Z offset.
      // For example, with an offset of -5, consider a starting height of -4.
      //
      //#define PROBE_OFFSET_WIZARD_START_Z -4.0

      // Set a convenient position to do the calibration (probing point and nozzle/bed-distance)
      //#define PROBE_OFFSET_WIZARD_XY_POS { X_CENTER, Y_CENTER }
    #endif
  #endif

  // Include a page of printer information in the LCD Main Menu
  #define LCD_INFO_MENU
  #if ENABLED(LCD_INFO_MENU)
    //#define LCD_PRINTER_INFO_IS_BOOTSCREEN // Show bootscreen(s) instead of Printer Info pages
  #endif

  // BACK menu items keep the highlight at the top
  //#define TURBO_BACK_MENU_ITEM

  // Add a mute option to the LCD menu
  //#define SOUND_MENU_ITEM

  /**
   * LED Control Menu
   * Add LED Control to the LCD menu
   */
  //#define LED_CONTROL_MENU
  #if ENABLED(LED_CONTROL_MENU)
    #define LED_COLOR_PRESETS                 // Enable the Preset Color menu option
    //#define NEO2_COLOR_PRESETS              // Enable a second NeoPixel Preset Color menu option
    #if ENABLED(LED_COLOR_PRESETS)
      #define LED_USER_PRESET_RED        255  // User defined RED value
      #define LED_USER_PRESET_GREEN      128  // User defined GREEN value
      #define LED_USER_PRESET_BLUE         0  // User defined BLUE value
      #define LED_USER_PRESET_WHITE      255  // User defined WHITE value
      #define LED_USER_PRESET_BRIGHTNESS 255  // User defined intensity
      //#define LED_USER_PRESET_STARTUP       // Have the printer display the user preset color on startup
    #endif
    #if ENABLED(NEO2_COLOR_PRESETS)
      #define NEO2_USER_PRESET_RED        255  // User defined RED value
      #define NEO2_USER_PRESET_GREEN      128  // User defined GREEN value
      #define NEO2_USER_PRESET_BLUE         0  // User defined BLUE value
      #define NEO2_USER_PRESET_WHITE      255  // User defined WHITE value
      #define NEO2_USER_PRESET_BRIGHTNESS 255  // User defined intensity
      //#define NEO2_USER_PRESET_STARTUP       // Have the printer display the user preset color on startup for the second strip
    #endif
  #endif

  // Insert a menu for preheating at the top level to allow for quick access
  //#define PREHEAT_SHORTCUT_MENU_ITEM

#endif // HAS_LCD_MENU

#if HAS_DISPLAY
  // The timeout (in ms) to return to the status screen from sub-menus
  //#define LCD_TIMEOUT_TO_STATUS 15000

  #if ENABLED(SHOW_BOOTSCREEN)
    #define BOOTSCREEN_TIMEOUT 4000      // (ms) Total Duration to display the boot screen(s)
    #if EITHER(HAS_MARLINUI_U8GLIB, TFT_COLOR_UI)
      #define BOOT_MARLIN_LOGO_SMALL     // Show a smaller Marlin logo on the Boot Screen (saving lots of flash)
    #endif
  #endif

  // Scroll a longer status message into view
  #define STATUS_MESSAGE_SCROLLING

  // On the Info Screen, display XY with one decimal place when possible
  //#define LCD_DECIMAL_SMALL_XY

  // Add an 'M73' G-code to set the current percentage
  #define LCD_SET_PROGRESS_MANUALLY

  // Show the E position (filament used) during printing
  //#define LCD_SHOW_E_TOTAL
#endif

#if EITHER(SDSUPPORT, LCD_SET_PROGRESS_MANUALLY) && ANY(HAS_MARLINUI_U8GLIB, HAS_MARLINUI_HD44780, IS_TFTGLCD_PANEL, EXTENSIBLE_UI)
  //#define SHOW_REMAINING_TIME       // Display estimated time to completion
  #if ENABLED(SHOW_REMAINING_TIME)
    //#define USE_M73_REMAINING_TIME  // Use remaining time from M73 command instead of estimation
    //#define ROTATE_PROGRESS_DISPLAY // Display (P)rogress, (E)lapsed, and (R)emaining time
  #endif

  #if EITHER(HAS_MARLINUI_U8GLIB, EXTENSIBLE_UI)
    //#define PRINT_PROGRESS_SHOW_DECIMALS // Show progress with decimal digits
  #endif

  #if EITHER(HAS_MARLINUI_HD44780, IS_TFTGLCD_PANEL)
    //#define LCD_PROGRESS_BAR            // Show a progress bar on HD44780 LCDs for SD printing
    #if ENABLED(LCD_PROGRESS_BAR)
      #define PROGRESS_BAR_BAR_TIME 2000  // (ms) Amount of time to show the bar
      #define PROGRESS_BAR_MSG_TIME 3000  // (ms) Amount of time to show the status message
      #define PROGRESS_MSG_EXPIRE   0     // (ms) Amount of time to retain the status message (0=forever)
      //#define PROGRESS_MSG_ONCE         // Show the message for MSG_TIME then clear it
      //#define LCD_PROGRESS_BAR_TEST     // Add a menu item to test the progress bar
    #endif
  #endif
#endif

#if ENABLED(SDSUPPORT)
  /**
   * SD Card SPI Speed
   * May be required to resolve "volume init" errors.
   *
   * Enable and set to SPI_HALF_SPEED, SPI_QUARTER_SPEED, or SPI_EIGHTH_SPEED
   *  otherwise full speed will be applied.
   *
   * :['SPI_HALF_SPEED', 'SPI_QUARTER_SPEED', 'SPI_EIGHTH_SPEED']
   */
  //#define SD_SPI_SPEED SPI_HALF_SPEED

  // The standard SD detect circuit reads LOW when media is inserted and HIGH when empty.
  // Enable this option and set to HIGH if your SD cards are incorrectly detected.
  //#define SD_DETECT_STATE HIGH

  //#define SD_IGNORE_AT_STARTUP            // Don't mount the SD card when starting up
  //#define SDCARD_READONLY                 // Read-only SD card (to save over 2K of flash)

  //#define GCODE_REPEAT_MARKERS            // Enable G-code M808 to set repeat markers and do looping

  #define SD_PROCEDURE_DEPTH 1              // Increase if you need more nested M32 calls

  #define SD_FINISHED_STEPPERRELEASE true   // Disable steppers when SD Print is finished
  #define SD_FINISHED_RELEASECOMMAND "M84"  // Use "M84XYE" to keep Z enabled so your bed stays in place

  // Reverse SD sort to show "more recent" files first, according to the card's FAT.
  // Since the FAT gets out of order with usage, SDCARD_SORT_ALPHA is recommended.
  #define SDCARD_RATHERRECENTFIRST

  #define SD_MENU_CONFIRM_START             // Confirm the selected SD file before printing

  //#define NO_SD_AUTOSTART                 // Remove auto#.g file support completely to save some Flash, SRAM
  //#define MENU_ADDAUTOSTART               // Add a menu option to run auto#.g files

  //#define BROWSE_MEDIA_ON_INSERT          // Open the file browser when media is inserted

  #define EVENT_GCODE_SD_ABORT "G28XY"      // G-code to run on SD Abort Print (e.g., "G28XY" or "G27")

  #if ENABLED(PRINTER_EVENT_LEDS)
    #define PE_LEDS_COMPLETED_TIME  (30*60) // (seconds) Time to keep the LED "done" color before restoring normal illumination
  #endif

  /**
   * Continue after Power-Loss (Creality3D)
   *
   * Store the current state to the SD Card at the start of each layer
   * during SD printing. If the recovery file is found at boot time, present
   * an option on the LCD screen to continue the print from the last-known
   * point in the file.
   */
  //#define POWER_LOSS_RECOVERY
  #if ENABLED(POWER_LOSS_RECOVERY)
    #define PLR_ENABLED_DEFAULT   false // Power Loss Recovery enabled by default. (Set with 'M413 Sn' & M500)
    //#define BACKUP_POWER_SUPPLY       // Backup power / UPS to move the steppers on power loss
    //#define POWER_LOSS_ZRAISE       2 // (mm) Z axis raise on resume (on power loss with UPS)
    //#define POWER_LOSS_PIN         44 // Pin to detect power loss. Set to -1 to disable default pin on boards without module.
    //#define POWER_LOSS_STATE     HIGH // State of pin indicating power loss
    //#define POWER_LOSS_PULLUP         // Set pullup / pulldown as appropriate for your sensor
    //#define POWER_LOSS_PULLDOWN
    //#define POWER_LOSS_PURGE_LEN   20 // (mm) Length of filament to purge on resume
    //#define POWER_LOSS_RETRACT_LEN 10 // (mm) Length of filament to retract on fail. Requires backup power.

    // Without a POWER_LOSS_PIN the following option helps reduce wear on the SD card,
    // especially with "vase mode" printing. Set too high and vases cannot be continued.
    #define POWER_LOSS_MIN_Z_CHANGE 0.05 // (mm) Minimum Z change before saving power-loss data

    // Enable if Z homing is needed for proper recovery. 99.9% of the time this should be disabled!
    //#define POWER_LOSS_RECOVER_ZHOME
    #if ENABLED(POWER_LOSS_RECOVER_ZHOME)
      //#define POWER_LOSS_ZHOME_POS { 0, 0 } // Safe XY position to home Z while avoiding objects on the bed
    #endif
  #endif

  /**
   * Sort SD file listings in alphabetical order.
   *
   * With this option enabled, items on SD cards will be sorted
   * by name for easier navigation.
   *
   * By default...
   *
   *  - Use the slowest -but safest- method for sorting.
   *  - Folders are sorted to the top.
   *  - The sort key is statically allocated.
   *  - No added G-code (M34) support.
   *  - 40 item sorting limit. (Items after the first 40 are unsorted.)
   *
   * SD sorting uses static allocation (as set by SDSORT_LIMIT), allowing the
   * compiler to calculate the worst-case usage and throw an error if the SRAM
   * limit is exceeded.
   *
   *  - SDSORT_USES_RAM provides faster sorting via a static directory buffer.
   *  - SDSORT_USES_STACK does the same, but uses a local stack-based buffer.
   *  - SDSORT_CACHE_NAMES will retain the sorted file listing in RAM. (Expensive!)
   *  - SDSORT_DYNAMIC_RAM only uses RAM when the SD menu is visible. (Use with caution!)
   */
  #define SDCARD_SORT_ALPHA

  // SD Card Sorting options
  #if ENABLED(SDCARD_SORT_ALPHA)
    #define SDSORT_LIMIT       40     // Maximum number of sorted items (10-256). Costs 27 bytes each.
    #define FOLDER_SORTING     -1     // -1=above  0=none  1=below
    #define SDSORT_GCODE       false  // Allow turning sorting on/off with LCD and M34 G-code.
    #define SDSORT_USES_RAM    true  // Pre-allocate a static array for faster pre-sorting.
    #define SDSORT_USES_STACK  false  // Prefer the stack for pre-sorting to give back some SRAM. (Negated by next 2 options.)
    #define SDSORT_CACHE_NAMES true  // Keep sorted items in RAM longer for speedy performance. Most expensive option.
    #define SDSORT_DYNAMIC_RAM false  // Use dynamic allocation (within SD menus). Least expensive option. Set SDSORT_LIMIT before use!
    #define SDSORT_CACHE_VFATS 2      // Maximum number of 13-byte VFAT entries to use for sorting.
                                      // Note: Only affects SCROLL_LONG_FILENAMES with SDSORT_CACHE_NAMES but not SDSORT_DYNAMIC_RAM.
  #endif

  // Allow international symbols in long filenames. To display correctly, the
  // LCD's font must contain the characters. Check your selected LCD language.
  //#define UTF_FILENAME_SUPPORT

  // This allows hosts to request long names for files and folders with M33
  #define LONG_FILENAME_HOST_SUPPORT

  // Enable this option to scroll long filenames in the SD card menu
  #define SCROLL_LONG_FILENAMES

  // Leave the heaters on after Stop Print (not recommended!)
  //#define SD_ABORT_NO_COOLDOWN

  /**
   * This option allows you to abort SD printing when any endstop is triggered.
   * This feature must be enabled with "M540 S1" or from the LCD menu.
   * To have any effect, endstops must be enabled during SD printing.
   */
  //#define SD_ABORT_ON_ENDSTOP_HIT

  /**
   * This option makes it easier to print the same SD Card file again.
   * On print completion the LCD Menu will open with the file selected.
   * You can just click to start the print, or navigate elsewhere.
   */
  //#define SD_REPRINT_LAST_SELECTED_FILE

  /**
   * Auto-report SdCard status with M27 S<seconds>
   */
  //#define AUTO_REPORT_SD_STATUS

  /**
   * Support for USB thumb drives using an Arduino USB Host Shield or
   * equivalent MAX3421E breakout board. The USB thumb drive will appear
   * to Marlin as an SD card.
   *
   * The MAX3421E can be assigned the same pins as the SD card reader, with
   * the following pin mapping:
   *
   *    SCLK, MOSI, MISO --> SCLK, MOSI, MISO
   *    INT              --> SD_DETECT_PIN [1]
   *    SS               --> SDSS
   *
   * [1] On AVR an interrupt-capable pin is best for UHS3 compatibility.
   */
  //#define USB_FLASH_DRIVE_SUPPORT
  #if ENABLED(USB_FLASH_DRIVE_SUPPORT)
    /**
     * USB Host Shield Library
     *
     * - UHS2 uses no interrupts and has been production-tested
     *   on a LulzBot TAZ Pro with a 32-bit Archim board.
     *
     * - UHS3 is newer code with better USB compatibility. But it
     *   is less tested and is known to interfere with Servos.
     *   [1] This requires USB_INTR_PIN to be interrupt-capable.
     */
    //#define USE_UHS2_USB
    //#define USE_UHS3_USB

    /**
     * Native USB Host supported by some boards (USB OTG)
     */
    //#define USE_OTG_USB_HOST

    #if DISABLED(USE_OTG_USB_HOST)
      #define USB_CS_PIN    SDSS
      #define USB_INTR_PIN  SD_DETECT_PIN
    #endif
  #endif

  /**
   * When using a bootloader that supports SD-Firmware-Flashing,
   * add a menu item to activate SD-FW-Update on the next reboot.
   *
   * Requires ATMEGA2560 (Arduino Mega)
   *
   * Tested with this bootloader:
   *   https://github.com/FleetProbe/MicroBridge-Arduino-ATMega2560
   */
  //#define SD_FIRMWARE_UPDATE
  #if ENABLED(SD_FIRMWARE_UPDATE)
    #define SD_FIRMWARE_UPDATE_EEPROM_ADDR    0x1FF
    #define SD_FIRMWARE_UPDATE_ACTIVE_VALUE   0xF0
    #define SD_FIRMWARE_UPDATE_INACTIVE_VALUE 0xFF
  #endif

  // Add an optimized binary file transfer mode, initiated with 'M28 B1'
  //#define BINARY_FILE_TRANSFER

  /**
   * Set this option to one of the following (or the board's defaults apply):
   *
   *           LCD - Use the SD drive in the external LCD controller.
   *       ONBOARD - Use the SD drive on the control board.
   *  CUSTOM_CABLE - Use a custom cable to access the SD (as defined in a pins file).
   *
   * :[ 'LCD', 'ONBOARD', 'CUSTOM_CABLE' ]
   */
  #define SDCARD_CONNECTION ONBOARD

  // Enable if SD detect is rendered useless (e.g., by using an SD extender)
  //#define NO_SD_DETECT

  // Multiple volume support - EXPERIMENTAL.
  //#define MULTI_VOLUME
  #if ENABLED(MULTI_VOLUME)
    #define VOLUME_SD_ONBOARD
    #define VOLUME_USB_FLASH_DRIVE
    #define DEFAULT_VOLUME SD_ONBOARD
    #define DEFAULT_SHARED_VOLUME USB_FLASH_DRIVE
  #endif

#endif // SDSUPPORT

/**
 * By default an onboard SD card reader may be shared as a USB mass-
 * storage device. This option hides the SD card from the host PC.
 */
//#define NO_SD_HOST_DRIVE   // Disable SD Card access over USB (for security).

/**
 * Additional options for Graphical Displays
 *
 * Use the optimizations here to improve printing performance,
 * which can be adversely affected by graphical display drawing,
 * especially when doing several short moves, and when printing
 * on DELTA and SCARA machines.
 *
 * Some of these options may result in the display lagging behind
 * controller events, as there is a trade-off between reliable
 * printing performance versus fast display updates.
 */
#if HAS_MARLINUI_U8GLIB
  // Show SD percentage next to the progress bar
  //#define DOGM_SD_PERCENT

  // Save many cycles by drawing a hollow frame or no frame on the Info Screen
  //#define XYZ_NO_FRAME
  #define XYZ_HOLLOW_FRAME

  // Enable to save many cycles by drawing a hollow frame on Menu Screens
  #define MENU_HOLLOW_FRAME

  // A bigger font is available for edit items. Costs 3120 bytes of PROGMEM.
  // Western only. Not available for Cyrillic, Kana, Turkish, Greek, or Chinese.
  //#define USE_BIG_EDIT_FONT

  // A smaller font may be used on the Info Screen. Costs 2434 bytes of PROGMEM.
  // Western only. Not available for Cyrillic, Kana, Turkish, Greek, or Chinese.
  //#define USE_SMALL_INFOFONT

  // Swap the CW/CCW indicators in the graphics overlay
  //#define OVERLAY_GFX_REVERSE

  /**
   * ST7920-based LCDs can emulate a 16 x 4 character display using
   * the ST7920 character-generator for very fast screen updates.
   * Enable LIGHTWEIGHT_UI to use this special display mode.
   *
   * Since LIGHTWEIGHT_UI has limited space, the position and status
   * message occupy the same line. Set STATUS_EXPIRE_SECONDS to the
   * length of time to display the status message before clearing.
   *
   * Set STATUS_EXPIRE_SECONDS to zero to never clear the status.
   * This will prevent position updates from being displayed.
   */
  #if ENABLED(U8GLIB_ST7920)
    // Enable this option and reduce the value to optimize screen updates.
    // The normal delay is 10µs. Use the lowest value that still gives a reliable display.
    //#define DOGM_SPI_DELAY_US 5

    //#define LIGHTWEIGHT_UI
    #if ENABLED(LIGHTWEIGHT_UI)
      #define STATUS_EXPIRE_SECONDS 20
    #endif
  #endif

  /**
   * Status (Info) Screen customizations
   * These options may affect code size and screen render time.
   * Custom status screens can forcibly override these settings.
   */
  //#define STATUS_COMBINE_HEATERS    // Use combined heater images instead of separate ones
  //#define STATUS_HOTEND_NUMBERLESS  // Use plain hotend icons instead of numbered ones (with 2+ hotends)
  #define STATUS_HOTEND_INVERTED      // Show solid nozzle bitmaps when heating (Requires STATUS_HOTEND_ANIM)
  #define STATUS_HOTEND_ANIM          // Use a second bitmap to indicate hotend heating
  #define STATUS_BED_ANIM             // Use a second bitmap to indicate bed heating
  #define STATUS_CHAMBER_ANIM         // Use a second bitmap to indicate chamber heating
  //#define STATUS_CUTTER_ANIM        // Use a second bitmap to indicate spindle / laser active
  //#define STATUS_COOLER_ANIM        // Use a second bitmap to indicate laser cooling
  //#define STATUS_FLOWMETER_ANIM     // Use multiple bitmaps to indicate coolant flow
  //#define STATUS_ALT_BED_BITMAP     // Use the alternative bed bitmap
  //#define STATUS_ALT_FAN_BITMAP     // Use the alternative fan bitmap
  //#define STATUS_FAN_FRAMES 3       // :[0,1,2,3,4] Number of fan animation frames
  //#define STATUS_HEAT_PERCENT       // Show heating in a progress bar
  //#define BOOT_MARLIN_LOGO_ANIMATED // Animated Marlin logo. Costs ~‭3260 (or ~940) bytes of PROGMEM.

  // Frivolous Game Options
  //#define MARLIN_BRICKOUT
  //#define MARLIN_INVADERS
  //#define MARLIN_SNAKE
  //#define GAMES_EASTER_EGG          // Add extra blank lines above the "Games" sub-menu

#endif // HAS_MARLINUI_U8GLIB

//
// Additional options for DGUS / DWIN displays
//
#if HAS_DGUS_LCD
  #define LCD_SERIAL_PORT 3
  #define LCD_BAUDRATE 115200

  #define DGUS_RX_BUFFER_SIZE 128
  #define DGUS_TX_BUFFER_SIZE 48
  //#define SERIAL_STATS_RX_BUFFER_OVERRUNS  // Fix Rx overrun situation (Currently only for AVR)

  #define DGUS_UPDATE_INTERVAL_MS  500    // (ms) Interval between automatic screen updates

  #if ANY(DGUS_LCD_UI_FYSETC, DGUS_LCD_UI_MKS, DGUS_LCD_UI_HIPRECY)
    #define DGUS_PRINT_FILENAME           // Display the filename during printing
    #define DGUS_PREHEAT_UI               // Display a preheat screen during heatup

    #if EITHER(DGUS_LCD_UI_FYSETC, DGUS_LCD_UI_MKS)
      //#define DGUS_UI_MOVE_DIS_OPTION   // Disabled by default for FYSETC and MKS
    #else
      #define DGUS_UI_MOVE_DIS_OPTION     // Enabled by default for UI_HIPRECY
    #endif

    #define DGUS_FILAMENT_LOADUNLOAD
    #if ENABLED(DGUS_FILAMENT_LOADUNLOAD)
      #define DGUS_FILAMENT_PURGE_LENGTH 10
      #define DGUS_FILAMENT_LOAD_LENGTH_PER_TIME 0.5 // (mm) Adjust in proportion to DGUS_UPDATE_INTERVAL_MS
    #endif

    #define DGUS_UI_WAITING               // Show a "waiting" screen between some screens
    #if ENABLED(DGUS_UI_WAITING)
      #define DGUS_UI_WAITING_STATUS 10
      #define DGUS_UI_WAITING_STATUS_PERIOD 8 // Increase to slower waiting status looping
    #endif
  #endif
#endif // HAS_DGUS_LCD

//
// Additional options for AnyCubic Chiron TFT displays
//
#if ENABLED(ANYCUBIC_LCD_CHIRON)
  // By default the type of panel is automatically detected.
  // Enable one of these options if you know the panel type.
  //#define CHIRON_TFT_STANDARD
  //#define CHIRON_TFT_NEW

  // Enable the longer Anycubic powerup startup tune
  //#define AC_DEFAULT_STARTUP_TUNE

  /**
   * Display Folders
   * By default the file browser lists all G-code files (including those in subfolders) in a flat list.
   * Enable this option to display a hierarchical file browser.
   *
   * NOTES:
   * - Without this option it helps to enable SDCARD_SORT_ALPHA so files are sorted before/after folders.
   * - When used with the "new" panel, folder names will also have '.gcode' appended to their names.
   *   This hack is currently required to force the panel to show folders.
   */
  #define AC_SD_FOLDER_VIEW
#endif

//
// Specify additional languages for the UI. Default specified by LCD_LANGUAGE.
//
#if ANY(DOGLCD, TFT_COLOR_UI, TOUCH_UI_FTDI_EVE)
  //#define LCD_LANGUAGE_2 fr
  //#define LCD_LANGUAGE_3 de
  //#define LCD_LANGUAGE_4 es
  //#define LCD_LANGUAGE_5 it
  #ifdef LCD_LANGUAGE_2
    //#define LCD_LANGUAGE_AUTO_SAVE // Automatically save language to EEPROM on change
  #endif
#endif

//
// Touch UI for the FTDI Embedded Video Engine (EVE)
//
#if ENABLED(TOUCH_UI_FTDI_EVE)
  // Display board used
  //#define LCD_FTDI_VM800B35A        // FTDI 3.5" with FT800 (320x240)
  //#define LCD_4DSYSTEMS_4DLCD_FT843 // 4D Systems 4.3" (480x272)
  //#define LCD_HAOYU_FT800CB         // Haoyu with 4.3" or 5" (480x272)
  //#define LCD_HAOYU_FT810CB         // Haoyu with 5" (800x480)
  //#define LCD_ALEPHOBJECTS_CLCD_UI  // Aleph Objects Color LCD UI
  //#define LCD_FYSETC_TFT81050       // FYSETC with 5" (800x480)
  //#define LCD_EVE3_50G              // Matrix Orbital 5.0", 800x480, BT815
  //#define LCD_EVE2_50G              // Matrix Orbital 5.0", 800x480, FT813

  // Correct the resolution if not using the stock TFT panel.
  //#define TOUCH_UI_320x240
  //#define TOUCH_UI_480x272
  //#define TOUCH_UI_800x480

  // Mappings for boards with a standard RepRapDiscount Display connector
  //#define AO_EXP1_PINMAP      // AlephObjects CLCD UI EXP1 mapping
  //#define AO_EXP2_PINMAP      // AlephObjects CLCD UI EXP2 mapping
  //#define CR10_TFT_PINMAP     // Rudolph Riedel's CR10 pin mapping
  //#define S6_TFT_PINMAP       // FYSETC S6 pin mapping
  //#define F6_TFT_PINMAP       // FYSETC F6 pin mapping

  //#define OTHER_PIN_LAYOUT  // Define pins manually below
  #if ENABLED(OTHER_PIN_LAYOUT)
    // Pins for CS and MOD_RESET (PD) must be chosen
    #define CLCD_MOD_RESET  9
    #define CLCD_SPI_CS    10

    // If using software SPI, specify pins for SCLK, MOSI, MISO
    //#define CLCD_USE_SOFT_SPI
    #if ENABLED(CLCD_USE_SOFT_SPI)
      #define CLCD_SOFT_SPI_MOSI 11
      #define CLCD_SOFT_SPI_MISO 12
      #define CLCD_SOFT_SPI_SCLK 13
    #endif
  #endif

  // Display Orientation. An inverted (i.e. upside-down) display
  // is supported on the FT800. The FT810 and beyond also support
  // portrait and mirrored orientations.
  //#define TOUCH_UI_INVERTED
  //#define TOUCH_UI_PORTRAIT
  //#define TOUCH_UI_MIRRORED

  // UTF8 processing and rendering.
  // Unsupported characters are shown as '?'.
  //#define TOUCH_UI_USE_UTF8
  #if ENABLED(TOUCH_UI_USE_UTF8)
    // Western accents support. These accented characters use
    // combined bitmaps and require relatively little storage.
    #define TOUCH_UI_UTF8_WESTERN_CHARSET
    #if ENABLED(TOUCH_UI_UTF8_WESTERN_CHARSET)
      // Additional character groups. These characters require
      // full bitmaps and take up considerable storage:
      //#define TOUCH_UI_UTF8_SUPERSCRIPTS  // ¹ ² ³
      //#define TOUCH_UI_UTF8_COPYRIGHT     // © ®
      //#define TOUCH_UI_UTF8_GERMANIC      // ß
      //#define TOUCH_UI_UTF8_SCANDINAVIAN  // Æ Ð Ø Þ æ ð ø þ
      //#define TOUCH_UI_UTF8_PUNCTUATION   // « » ¿ ¡
      //#define TOUCH_UI_UTF8_CURRENCY      // ¢ £ ¤ ¥
      //#define TOUCH_UI_UTF8_ORDINALS      // º ª
      //#define TOUCH_UI_UTF8_MATHEMATICS   // ± × ÷
      //#define TOUCH_UI_UTF8_FRACTIONS     // ¼ ½ ¾
      //#define TOUCH_UI_UTF8_SYMBOLS       // µ ¶ ¦ § ¬
    #endif

    // Cyrillic character set, costs about 27KiB of flash
    //#define TOUCH_UI_UTF8_CYRILLIC_CHARSET
  #endif

  // Use a smaller font when labels don't fit buttons
  #define TOUCH_UI_FIT_TEXT

  // Use a numeric passcode for "Screen lock" keypad.
  // (recommended for smaller displays)
  //#define TOUCH_UI_PASSCODE

  // Output extra debug info for Touch UI events
  //#define TOUCH_UI_DEBUG

  // Developer menu (accessed by touching "About Printer" copyright text)
  //#define TOUCH_UI_DEVELOPER_MENU
#endif

//
// Classic UI Options
//
#if TFT_SCALED_DOGLCD
  //#define TFT_MARLINUI_COLOR 0xFFFF // White
  //#define TFT_MARLINBG_COLOR 0x0000 // Black
  //#define TFT_DISABLED_COLOR 0x0003 // Almost black
  //#define TFT_BTCANCEL_COLOR 0xF800 // Red
  //#define TFT_BTARROWS_COLOR 0xDEE6 // 11011 110111 00110 Yellow
  //#define TFT_BTOKMENU_COLOR 0x145F // 00010 100010 11111 Cyan
#endif

//
// ADC Button Debounce
//
#if HAS_ADC_BUTTONS
  #define ADC_BUTTON_DEBOUNCE_DELAY 16  // Increase if buttons bounce or repeat too fast
#endif

// @section safety

/**
 * The watchdog hardware timer will do a reset and disable all outputs
 * if the firmware gets too overloaded to read the temperature sensors.
 *
 * If you find that watchdog reboot causes your AVR board to hang forever,
 * enable WATCHDOG_RESET_MANUAL to use a custom timer instead of WDTO.
 * NOTE: This method is less reliable as it can only catch hangups while
 * interrupts are enabled.
 */
#define USE_WATCHDOG
#if ENABLED(USE_WATCHDOG)
  //#define WATCHDOG_RESET_MANUAL
#endif

// @section lcd

/**
 * Babystepping enables movement of the axes by tiny increments without changing
 * the current position values. This feature is used primarily to adjust the Z
 * axis in the first layer of a print in real-time.
 *
 * Warning: Does not respect endstops!
 */
#define BABYSTEPPING
#if ENABLED(BABYSTEPPING)
  //#define INTEGRATED_BABYSTEPPING         // EXPERIMENTAL integration of babystepping into the Stepper ISR
  //#define BABYSTEP_WITHOUT_HOMING
  //#define BABYSTEP_ALWAYS_AVAILABLE       // Allow babystepping at all times (not just during movement).
  //#define BABYSTEP_XY                     // Also enable X/Y Babystepping. Not supported on DELTA!
  #define BABYSTEP_INVERT_Z false           // Change if Z babysteps should go the other way
  //#define BABYSTEP_MILLIMETER_UNITS       // Specify BABYSTEP_MULTIPLICATOR_(XY|Z) in mm instead of micro-steps
  #define BABYSTEP_MULTIPLICATOR_Z  1       // (steps or mm) Steps or millimeter distance for each Z babystep
  #define BABYSTEP_MULTIPLICATOR_XY 1       // (steps or mm) Steps or millimeter distance for each XY babystep

  #define DOUBLECLICK_FOR_Z_BABYSTEPPING    // Double-click on the Status Screen for Z Babystepping.
  #if ENABLED(DOUBLECLICK_FOR_Z_BABYSTEPPING)
    #define DOUBLECLICK_MAX_INTERVAL 1250   // Maximum interval between clicks, in milliseconds.
                                            // Note: Extra time may be added to mitigate controller latency.
    //#define MOVE_Z_WHEN_IDLE              // Jump to the move Z menu on doubleclick when printer is idle.
    #if ENABLED(MOVE_Z_WHEN_IDLE)
      #define MOVE_Z_IDLE_MULTIPLICATOR 1   // Multiply 1mm by this factor for the move step size.
    #endif
  #endif

  //#define BABYSTEP_DISPLAY_TOTAL          // Display total babysteps since last G28

  //#define BABYSTEP_ZPROBE_OFFSET          // Combine M851 Z and Babystepping
  #if ENABLED(BABYSTEP_ZPROBE_OFFSET)
    //#define BABYSTEP_HOTEND_Z_OFFSET      // For multiple hotends, babystep relative Z offsets
    //#define BABYSTEP_ZPROBE_GFX_OVERLAY   // Enable graphical overlay on Z-offset editor
  #endif
#endif

// @section extruder

/**
 * Linear Pressure Control v1.5
 *
 * Assumption: advance [steps] = k * (delta velocity [steps/s])
 * K=0 means advance disabled.
 *
 * NOTE: K values for LIN_ADVANCE 1.5 differ from earlier versions!
 *
 * Set K around 0.22 for 3mm PLA Direct Drive with ~6.5cm between the drive gear and heatbreak.
 * Larger K values will be needed for flexible filament and greater distances.
 * If this algorithm produces a higher speed offset than the extruder can handle (compared to E jerk)
 * print acceleration will be reduced during the affected moves to keep within the limit.
 *
 * See https://marlinfw.org/docs/features/lin_advance.html for full instructions.
 */
#define LIN_ADVANCE
#if ENABLED(LIN_ADVANCE)
  //#define EXTRA_LIN_ADVANCE_K // Enable for second linear advance constants
  #define LIN_ADVANCE_K 0.0    // Unit: mm compression per 1mm/s extruder speed
  //#define LA_DEBUG            // If enabled, this will generate debug information output over USB.
  #define EXPERIMENTAL_SCURVE   // Enable this option to permit S-Curve Acceleration
#endif

// @section leveling

/**
 * Points to probe for all 3-point Leveling procedures.
 * Override if the automatically selected points are inadequate.
 */
#if EITHER(AUTO_BED_LEVELING_3POINT, AUTO_BED_LEVELING_UBL)
  //#define PROBE_PT_1_X 15
  //#define PROBE_PT_1_Y 180
  //#define PROBE_PT_2_X 15
  //#define PROBE_PT_2_Y 20
  //#define PROBE_PT_3_X 170
  //#define PROBE_PT_3_Y 20
#endif

/**
 * Probing Margins
 *
 * Override PROBING_MARGIN for each side of the build plate
 * Useful to get probe points to exact positions on targets or
 * to allow leveling to avoid plate clamps on only specific
 * sides of the bed. With NOZZLE_AS_PROBE negative values are
 * allowed, to permit probing outside the bed.
 *
 * If you are replacing the prior *_PROBE_BED_POSITION options,
 * LEFT and FRONT values in most cases will map directly over
 * RIGHT and REAR would be the inverse such as
 * (X/Y_BED_SIZE - RIGHT/BACK_PROBE_BED_POSITION)
 *
 * This will allow all positions to match at compilation, however
 * should the probe position be modified with M851XY then the
 * probe points will follow. This prevents any change from causing
 * the probe to be unable to reach any points.
 */
#if PROBE_SELECTED && !IS_KINEMATIC
  //#define PROBING_MARGIN_LEFT PROBING_MARGIN
  //#define PROBING_MARGIN_RIGHT PROBING_MARGIN
  //#define PROBING_MARGIN_FRONT PROBING_MARGIN
  //#define PROBING_MARGIN_BACK PROBING_MARGIN
#endif

#if EITHER(MESH_BED_LEVELING, AUTO_BED_LEVELING_UBL)
  // Override the mesh area if the automatic (max) area is too large
  //#define MESH_MIN_X MESH_INSET
  //#define MESH_MIN_Y MESH_INSET
  //#define MESH_MAX_X X_BED_SIZE - (MESH_INSET)
  //#define MESH_MAX_Y Y_BED_SIZE - (MESH_INSET)
#endif

#if BOTH(AUTO_BED_LEVELING_UBL, EEPROM_SETTINGS)
  //#define OPTIMIZED_MESH_STORAGE  // Store mesh with less precision to save EEPROM space
#endif

/**
 * Repeatedly attempt G29 leveling until it succeeds.
 * Stop after G29_MAX_RETRIES attempts.
 */
//#define G29_RETRY_AND_RECOVER
#if ENABLED(G29_RETRY_AND_RECOVER)
  #define G29_MAX_RETRIES 3
  #define G29_HALT_ON_FAILURE
  /**
   * Specify the GCODE commands that will be executed when leveling succeeds,
   * between attempts, and after the maximum number of retries have been tried.
   */
  #define G29_SUCCESS_COMMANDS "M117 Bed leveling done."
  #define G29_RECOVER_COMMANDS "M117 Probe failed. Rewiping.\nG28\nG12 P0 S12 T0"
  #define G29_FAILURE_COMMANDS "M117 Bed leveling failed.\nG0 Z10\nM300 P25 S880\nM300 P50 S0\nM300 P25 S880\nM300 P50 S0\nM300 P25 S880\nM300 P50 S0\nG4 S1"

#endif

/**
 * Thermal Probe Compensation
 * Probe measurements are adjusted to compensate for temperature distortion.
 * Use G76 to calibrate this feature. Use M871 to set values manually.
 * For a more detailed explanation of the process see G76_M871.cpp.
 */
#if HAS_BED_PROBE && TEMP_SENSOR_PROBE && TEMP_SENSOR_BED
  // Enable thermal first layer compensation using bed and probe temperatures
  #define PROBE_TEMP_COMPENSATION

  // Add additional compensation depending on hotend temperature
  // Note: this values cannot be calibrated and have to be set manually
  #if ENABLED(PROBE_TEMP_COMPENSATION)
    // Park position to wait for probe cooldown
    #define PTC_PARK_POS   { 0, 0, 100 }

    // Probe position to probe and wait for probe to reach target temperature
    #define PTC_PROBE_POS  { 90, 100 }

    // Enable additional compensation using hotend temperature
    // Note: this values cannot be calibrated automatically but have to be set manually
    //#define USE_TEMP_EXT_COMPENSATION

    // Probe temperature calibration generates a table of values starting at PTC_SAMPLE_START
    // (e.g. 30), in steps of PTC_SAMPLE_RES (e.g. 5) with PTC_SAMPLE_COUNT (e.g. 10) samples.

    //#define PTC_SAMPLE_START  30.0f
    //#define PTC_SAMPLE_RES    5.0f
    //#define PTC_SAMPLE_COUNT  10U

    // Bed temperature calibration builds a similar table.

    //#define BTC_SAMPLE_START  60.0f
    //#define BTC_SAMPLE_RES    5.0f
    //#define BTC_SAMPLE_COUNT  10U

    // The temperature the probe should be at while taking measurements during bed temperature
    // calibration.
    //#define BTC_PROBE_TEMP 30.0f

    // Height above Z=0.0f to raise the nozzle. Lowering this can help the probe to heat faster.
    // Note: the Z=0.0f offset is determined by the probe offset which can be set using M851.
    //#define PTC_PROBE_HEATING_OFFSET 0.5f

    // Height to raise the Z-probe between heating and taking the next measurement. Some probes
    // may fail to untrigger if they have been triggered for a long time, which can be solved by
    // increasing the height the probe is raised to.
    //#define PTC_PROBE_RAISE 15U

    // If the probe is outside of the defined range, use linear extrapolation using the closest
    // point and the PTC_LINEAR_EXTRAPOLATION'th next point. E.g. if set to 4 it will use data[0]
    // and data[4] to perform linear extrapolation for values below PTC_SAMPLE_START.
    //#define PTC_LINEAR_EXTRAPOLATION 4
  #endif
#endif

// @section extras

//
// G60/G61 Position Save and Return
//
//#define SAVED_POSITIONS 1         // Each saved position slot costs 12 bytes

//
// G2/G3 Arc Support
//
//#define ARC_SUPPORT               // Disable this feature to save ~3226 bytes
#if ENABLED(ARC_SUPPORT)
  #define MM_PER_ARC_SEGMENT      1 // (mm) Length (or minimum length) of each arc segment
  //#define ARC_SEGMENTS_PER_R    1 // Max segment length, MM_PER = Min
  #define MIN_ARC_SEGMENTS       24 // Minimum number of segments in a complete circle
  //#define ARC_SEGMENTS_PER_SEC 50 // Use feedrate to choose segment length (with MM_PER_ARC_SEGMENT as the minimum)
  #define N_ARC_CORRECTION       25 // Number of interpolated segments between corrections
  //#define ARC_P_CIRCLES           // Enable the 'P' parameter to specify complete circles
  //#define CNC_WORKSPACE_PLANES    // Allow G2/G3 to operate in XY, ZX, or YZ planes
  //#define SF_ARC_FIX              // Enable only if using SkeinForge with "Arc Point" fillet procedure
#endif

// Support for G5 with XYZE destination and IJPQ offsets. Requires ~2666 bytes.
//#define BEZIER_CURVE_SUPPORT

/**
 * Direct Stepping
 *
 * Comparable to the method used by Klipper, G6 direct stepping significantly
 * reduces motion calculations, increases top printing speeds, and results in
 * less step aliasing by calculating all motions in advance.
 * Preparing your G-code: https://github.com/colinrgodsey/step-daemon
 */
//#define DIRECT_STEPPING

/**
 * G38 Probe Target
 *
 * This option adds G38.2 and G38.3 (probe towards target)
 * and optionally G38.4 and G38.5 (probe away from target).
 * Set MULTIPLE_PROBING for G38 to probe more than once.
 */
//#define G38_PROBE_TARGET
#if ENABLED(G38_PROBE_TARGET)
  //#define G38_PROBE_AWAY        // Include G38.4 and G38.5 to probe away from target
  #define G38_MINIMUM_MOVE 0.0275 // (mm) Minimum distance that will produce a move.
#endif

// Moves (or segments) with fewer steps than this will be joined with the next move
#define MIN_STEPS_PER_SEGMENT 6

/**
 * Minimum delay before and after setting the stepper DIR (in ns)
 *     0 : No delay (Expect at least 10µS since one Stepper ISR must transpire)
 *    20 : Minimum for TMC2xxx drivers
 *   200 : Minimum for A4988 drivers
 *   400 : Minimum for A5984 drivers
 *   500 : Minimum for LV8729 drivers (guess, no info in datasheet)
 *   650 : Minimum for DRV8825 drivers
 *  1500 : Minimum for TB6600 drivers (guess, no info in datasheet)
 * 15000 : Minimum for TB6560 drivers (guess, no info in datasheet)
 *
 * Override the default value based on the driver type set in Configuration.h.
 */
//#define MINIMUM_STEPPER_POST_DIR_DELAY 650
//#define MINIMUM_STEPPER_PRE_DIR_DELAY 650

/**
 * Minimum stepper driver pulse width (in µs)
 *   0 : Smallest possible width the MCU can produce, compatible with TMC2xxx drivers
 *   0 : Minimum 500ns for LV8729, adjusted in stepper.h
 *   1 : Minimum for A4988 and A5984 stepper drivers
 *   2 : Minimum for DRV8825 stepper drivers
 *   3 : Minimum for TB6600 stepper drivers
 *  30 : Minimum for TB6560 stepper drivers
 *
 * Override the default value based on the driver type set in Configuration.h.
 */
//#define MINIMUM_STEPPER_PULSE 2

/**
 * Maximum stepping rate (in Hz) the stepper driver allows
 *  If undefined, defaults to 1MHz / (2 * MINIMUM_STEPPER_PULSE)
 *  5000000 : Maximum for TMC2xxx stepper drivers
 *  1000000 : Maximum for LV8729 stepper driver
 *  500000  : Maximum for A4988 stepper driver
 *  250000  : Maximum for DRV8825 stepper driver
 *  150000  : Maximum for TB6600 stepper driver
 *   15000  : Maximum for TB6560 stepper driver
 *
 * Override the default value based on the driver type set in Configuration.h.
 */
//#define MAXIMUM_STEPPER_RATE 250000

// @section temperature

// Control heater 0 and heater 1 in parallel.
//#define HEATERS_PARALLEL

//===========================================================================
//================================= Buffers =================================
//===========================================================================

// @section motion

// The number of linear moves that can be in the planner at once.
// The value of BLOCK_BUFFER_SIZE must be a power of 2 (e.g. 8, 16, 32)
#if BOTH(SDSUPPORT, DIRECT_STEPPING)
  #define BLOCK_BUFFER_SIZE  8
#elif ENABLED(SDSUPPORT)
  #define BLOCK_BUFFER_SIZE 16
#else
  #define BLOCK_BUFFER_SIZE 16
#endif

// @section serial

// The ASCII buffer for serial input
#define MAX_CMD_SIZE 96
#define BUFSIZE 4

// Transmission to Host Buffer Size
// To save 386 bytes of PROGMEM (and TX_BUFFER_SIZE+3 bytes of RAM) set to 0.
// To buffer a simple "ok" you need 4 bytes.
// For ADVANCED_OK (M105) you need 32 bytes.
// For debug-echo: 128 bytes for the optimal speed.
// Other output doesn't need to be that speedy.
// :[0, 2, 4, 8, 16, 32, 64, 128, 256]
#define TX_BUFFER_SIZE 0

// Host Receive Buffer Size
// Without XON/XOFF flow control (see SERIAL_XON_XOFF below) 32 bytes should be enough.
// To use flow control, set this buffer size to at least 1024 bytes.
// :[0, 2, 4, 8, 16, 32, 64, 128, 256, 512, 1024, 2048]
//#define RX_BUFFER_SIZE 1024

#if RX_BUFFER_SIZE >= 1024
  // Enable to have the controller send XON/XOFF control characters to
  // the host to signal the RX buffer is becoming full.
  //#define SERIAL_XON_XOFF
#endif

// Add M575 G-code to change the baud rate
//#define BAUD_RATE_GCODE

#if ENABLED(SDSUPPORT)
  // Enable this option to collect and display the maximum
  // RX queue usage after transferring a file to SD.
  //#define SERIAL_STATS_MAX_RX_QUEUED

  // Enable this option to collect and display the number
  // of dropped bytes after a file transfer to SD.
  //#define SERIAL_STATS_DROPPED_RX
#endif

// Monitor RX buffer usage
// Dump an error to the serial port if the serial receive buffer overflows.
// If you see these errors, increase the RX_BUFFER_SIZE value.
// Not supported on all platforms.
//#define RX_BUFFER_MONITOR

/**
 * Emergency Command Parser
 *
 * Add a low-level parser to intercept certain commands as they
 * enter the serial receive buffer, so they cannot be blocked.
 * Currently handles M108, M112, M410, M876
 * NOTE: Not yet implemented for all platforms.
 */
#define EMERGENCY_PARSER

/**
 * Realtime Reporting (requires EMERGENCY_PARSER)
 *
 * - Report position and state of the machine (like Grbl).
 * - Auto-report position during long moves.
 * - Useful for CNC/LASER.
 *
 * Adds support for commands:
 *  S000 : Report State and Position while moving.
 *  P000 : Instant Pause / Hold while moving.
 *  R000 : Resume from Pause / Hold.
 *
 * - During Hold all Emergency Parser commands are available, as usual.
 * - Enable NANODLP_Z_SYNC and NANODLP_ALL_AXIS for move command end-state reports.
 */
//#define REALTIME_REPORTING_COMMANDS
#if ENABLED(REALTIME_REPORTING_COMMANDS)
  //#define FULL_REPORT_TO_HOST_FEATURE   // Auto-report the machine status like Grbl CNC
#endif

// Bad Serial-connections can miss a received command by sending an 'ok'
// Therefore some clients abort after 30 seconds in a timeout.
// Some other clients start sending commands while receiving a 'wait'.
// This "wait" is only sent when the buffer is empty. 1 second is a good value here.
//#define NO_TIMEOUTS 1000 // Milliseconds

// Some clients will have this feature soon. This could make the NO_TIMEOUTS unnecessary.
//#define ADVANCED_OK

// Printrun may have trouble receiving long strings all at once.
// This option inserts short delays between lines of serial output.
#define SERIAL_OVERRUN_PROTECTION

// For serial echo, the number of digits after the decimal point
//#define SERIAL_FLOAT_PRECISION 4

// @section extras

/**
 * Extra Fan Speed
 * Adds a secondary fan speed for each print-cooling fan.
 *   'M106 P<fan> T3-255' : Set a secondary speed for <fan>
 *   'M106 P<fan> T2'     : Use the set secondary speed
 *   'M106 P<fan> T1'     : Restore the previous fan speed
 */
//#define EXTRA_FAN_SPEED

/**
 * Firmware-based and LCD-controlled retract
 *
 * Add G10 / G11 commands for automatic firmware-based retract / recover.
 * Use M207 and M208 to define parameters for retract / recover.
 *
 * Use M209 to enable or disable auto-retract.
 * With auto-retract enabled, all G1 E moves within the set range
 * will be converted to firmware-based retract/recover moves.
 *
 * Be sure to turn off auto-retract during filament change.
 *
 * Note that M207 / M208 / M209 settings are saved to EEPROM.
 */
//#define FWRETRACT
#if ENABLED(FWRETRACT)
  #define FWRETRACT_AUTORETRACT             // Override slicer retractions
  #if ENABLED(FWRETRACT_AUTORETRACT)
    #define MIN_AUTORETRACT             0.1 // (mm) Don't convert E moves under this length
    #define MAX_AUTORETRACT            10.0 // (mm) Don't convert E moves over this length
  #endif
  #define RETRACT_LENGTH                3   // (mm) Default retract length (positive value)
  #define RETRACT_LENGTH_SWAP          13   // (mm) Default swap retract length (positive value)
  #define RETRACT_FEEDRATE             45   // (mm/s) Default feedrate for retracting
  #define RETRACT_ZRAISE                0   // (mm) Default retract Z-raise
  #define RETRACT_RECOVER_LENGTH        0   // (mm) Default additional recover length (added to retract length on recover)
  #define RETRACT_RECOVER_LENGTH_SWAP   0   // (mm) Default additional swap recover length (added to retract length on recover from toolchange)
  #define RETRACT_RECOVER_FEEDRATE      8   // (mm/s) Default feedrate for recovering from retraction
  #define RETRACT_RECOVER_FEEDRATE_SWAP 8   // (mm/s) Default feedrate for recovering from swap retraction
  #if ENABLED(MIXING_EXTRUDER)
    //#define RETRACT_SYNC_MIXING           // Retract and restore all mixing steppers simultaneously
  #endif
#endif

/**
 * Universal tool change settings.
 * Applies to all types of extruders except where explicitly noted.
 */
#if HAS_MULTI_EXTRUDER
  // Z raise distance for tool-change, as needed for some extruders
  #define TOOLCHANGE_ZRAISE                 2 // (mm)
  //#define TOOLCHANGE_ZRAISE_BEFORE_RETRACT  // Apply raise before swap retraction (if enabled)
  //#define TOOLCHANGE_NO_RETURN              // Never return to previous position on tool-change
  #if ENABLED(TOOLCHANGE_NO_RETURN)
    //#define EVENT_GCODE_AFTER_TOOLCHANGE "G12X"   // Extra G-code to run after tool-change
  #endif

  /**
   * Tool Sensors detect when tools have been picked up or dropped.
   * Requires the pins TOOL_SENSOR1_PIN, TOOL_SENSOR2_PIN, etc.
   */
  //#define TOOL_SENSOR

  /**
   * Retract and prime filament on tool-change to reduce
   * ooze and stringing and to get cleaner transitions.
   */
  //#define TOOLCHANGE_FILAMENT_SWAP
  #if ENABLED(TOOLCHANGE_FILAMENT_SWAP)
    // Load / Unload
    #define TOOLCHANGE_FS_LENGTH              12  // (mm) Load / Unload length
    #define TOOLCHANGE_FS_EXTRA_RESUME_LENGTH  0  // (mm) Extra length for better restart, fine tune by LCD/Gcode)
    #define TOOLCHANGE_FS_RETRACT_SPEED   (50*60) // (mm/min) (Unloading)
    #define TOOLCHANGE_FS_UNRETRACT_SPEED (25*60) // (mm/min) (On SINGLENOZZLE or Bowden loading must be slowed down)

    // Longer prime to clean out a SINGLENOZZLE
    #define TOOLCHANGE_FS_EXTRA_PRIME          0  // (mm) Extra priming length
    #define TOOLCHANGE_FS_PRIME_SPEED    (4.6*60) // (mm/min) Extra priming feedrate
    #define TOOLCHANGE_FS_WIPE_RETRACT         0  // (mm/min) Retract before cooling for less stringing, better wipe, etc.

    // Cool after prime to reduce stringing
    #define TOOLCHANGE_FS_FAN                 -1  // Fan index or -1 to skip
    #define TOOLCHANGE_FS_FAN_SPEED          255  // 0-255
    #define TOOLCHANGE_FS_FAN_TIME            10  // (seconds)

    // Swap uninitialized extruder with TOOLCHANGE_FS_PRIME_SPEED for all lengths (recover + prime)
    // (May break filament if not retracted beforehand.)
    //#define TOOLCHANGE_FS_INIT_BEFORE_SWAP

    // Prime on the first T0 (If other, TOOLCHANGE_FS_INIT_BEFORE_SWAP applied)
    // Enable it (M217 V[0/1]) before printing, to avoid unwanted priming on host connect
    //#define TOOLCHANGE_FS_PRIME_FIRST_USED

    /**
     * Tool Change Migration
     * This feature provides G-code and LCD options to switch tools mid-print.
     * All applicable tool properties are migrated so the print can continue.
     * Tools must be closely matching and other restrictions may apply.
     * Useful to:
     *   - Change filament color without interruption
     *   - Switch spools automatically on filament runout
     *   - Switch to a different nozzle on an extruder jam
     */
    #define TOOLCHANGE_MIGRATION_FEATURE

  #endif

  /**
   * Position to park head during tool change.
   * Doesn't apply to SWITCHING_TOOLHEAD, DUAL_X_CARRIAGE, or PARKING_EXTRUDER
   */
  //#define TOOLCHANGE_PARK
  #if ENABLED(TOOLCHANGE_PARK)
    #define TOOLCHANGE_PARK_XY    { X_MIN_POS + 10, Y_MIN_POS + 10 }
    #define TOOLCHANGE_PARK_XY_FEEDRATE 6000  // (mm/min)
    //#define TOOLCHANGE_PARK_X_ONLY          // X axis only move
    //#define TOOLCHANGE_PARK_Y_ONLY          // Y axis only move
  #endif
#endif // HAS_MULTI_EXTRUDER

/**
 * Advanced Pause
 * Experimental feature for filament change support and for parking the nozzle when paused.
 * Adds the GCode M600 for initiating filament change.
 * If PARK_HEAD_ON_PAUSE enabled, adds the GCode M125 to pause printing and park the nozzle.
 *
 * Requires an LCD display.
 * Requires NOZZLE_PARK_FEATURE.
 * This feature is required for the default FILAMENT_RUNOUT_SCRIPT.
 */
#define ADVANCED_PAUSE_FEATURE
#if ENABLED(ADVANCED_PAUSE_FEATURE)
  #define PAUSE_PARK_RETRACT_FEEDRATE         60  // (mm/s) Initial retract feedrate.
  #define PAUSE_PARK_RETRACT_LENGTH            2  // (mm) Initial retract.
                                                  // This short retract is done immediately, before parking the nozzle.
  #define FILAMENT_CHANGE_UNLOAD_FEEDRATE     10  // (mm/s) Unload filament feedrate. This can be pretty fast.
  #define FILAMENT_CHANGE_UNLOAD_ACCEL        25  // (mm/s^2) Lower acceleration may allow a faster feedrate.
  #define FILAMENT_CHANGE_UNLOAD_LENGTH      400  // (mm) The length of filament for a complete unload.
                                                  //   For Bowden, the full length of the tube and nozzle.
                                                  //   For direct drive, the full length of the nozzle.
                                                  //   Set to 0 for manual unloading.
  #define FILAMENT_CHANGE_SLOW_LOAD_FEEDRATE   6  // (mm/s) Slow move when starting load.
  #define FILAMENT_CHANGE_SLOW_LOAD_LENGTH     0  // (mm) Slow length, to allow time to insert material.
                                                  // 0 to disable start loading and skip to fast load only
  #define FILAMENT_CHANGE_FAST_LOAD_FEEDRATE   6  // (mm/s) Load filament feedrate. This can be pretty fast.
  #define FILAMENT_CHANGE_FAST_LOAD_ACCEL     25  // (mm/s^2) Lower acceleration may allow a faster feedrate.
  #define FILAMENT_CHANGE_FAST_LOAD_LENGTH   350  // (mm) Load length of filament, from extruder gear to nozzle.
                                                  //   For Bowden, the full length of the tube and nozzle.
                                                  //   For direct drive, the full length of the nozzle.
  //#define ADVANCED_PAUSE_CONTINUOUS_PURGE       // Purge continuously up to the purge length until interrupted.
  #define ADVANCED_PAUSE_PURGE_FEEDRATE        3  // (mm/s) Extrude feedrate (after loading). Should be slower than load feedrate.
  #define ADVANCED_PAUSE_PURGE_LENGTH         50  // (mm) Length to extrude after loading.
                                                  //   Set to 0 for manual extrusion.
                                                  //   Filament can be extruded repeatedly from the Filament Change menu
                                                  //   until extrusion is consistent, and to purge old filament.
  #define ADVANCED_PAUSE_RESUME_PRIME          0  // (mm) Extra distance to prime nozzle after returning from park.
  //#define ADVANCED_PAUSE_FANS_PAUSE             // Turn off print-cooling fans while the machine is paused.

                                                  // Filament Unload does a Retract, Delay, and Purge first:
  #define FILAMENT_UNLOAD_PURGE_RETRACT       13  // (mm) Unload initial retract length.
  #define FILAMENT_UNLOAD_PURGE_DELAY       5000  // (ms) Delay for the filament to cool after retract.
  #define FILAMENT_UNLOAD_PURGE_LENGTH         8  // (mm) An unretract is done, then this length is purged.
  #define FILAMENT_UNLOAD_PURGE_FEEDRATE      25  // (mm/s) feedrate to purge before unload

  #define PAUSE_PARK_NOZZLE_TIMEOUT           45  // (seconds) Time limit before the nozzle is turned off for safety.
  #define FILAMENT_CHANGE_ALERT_BEEPS         10  // Number of alert beeps to play when a response is needed.
  #define PAUSE_PARK_NO_STEPPER_TIMEOUT           // Enable for XYZ steppers to stay powered on during filament change.

  #define PARK_HEAD_ON_PAUSE                    // Park the nozzle during pause and filament change.
  #define HOME_BEFORE_FILAMENT_CHANGE           // If needed, home before parking for filament change

  #define FILAMENT_LOAD_UNLOAD_GCODES           // Add M701/M702 Load/Unload G-codes, plus Load/Unload in the LCD Prepare menu.
  //#define FILAMENT_UNLOAD_ALL_EXTRUDERS         // Allow M702 to unload all extruders above a minimum target temp (as set by M302)
#endif

// @section tmc

/**
 * TMC26X Stepper Driver options
 *
 * The TMC26XStepper library is required for this stepper driver.
 * https://github.com/trinamic/TMC26XStepper
 */
#if HAS_DRIVER(TMC26X)

  #if AXIS_DRIVER_TYPE_X(TMC26X)
    #define X_MAX_CURRENT     1000  // (mA)
    #define X_SENSE_RESISTOR    91  // (mOhms)
    #define X_MICROSTEPS        16  // Number of microsteps
  #endif

  #if AXIS_DRIVER_TYPE_X2(TMC26X)
    #define X2_MAX_CURRENT    1000
    #define X2_SENSE_RESISTOR   91
    #define X2_MICROSTEPS       X_MICROSTEPS
  #endif

  #if AXIS_DRIVER_TYPE_Y(TMC26X)
    #define Y_MAX_CURRENT     1000
    #define Y_SENSE_RESISTOR    91
    #define Y_MICROSTEPS        16
  #endif

  #if AXIS_DRIVER_TYPE_Y2(TMC26X)
    #define Y2_MAX_CURRENT    1000
    #define Y2_SENSE_RESISTOR   91
    #define Y2_MICROSTEPS       Y_MICROSTEPS
  #endif

  #if AXIS_DRIVER_TYPE_Z(TMC26X)
    #define Z_MAX_CURRENT     1000
    #define Z_SENSE_RESISTOR    91
    #define Z_MICROSTEPS        16
  #endif

  #if AXIS_DRIVER_TYPE_Z2(TMC26X)
    #define Z2_MAX_CURRENT    1000
    #define Z2_SENSE_RESISTOR   91
    #define Z2_MICROSTEPS       Z_MICROSTEPS
  #endif

  #if AXIS_DRIVER_TYPE_Z3(TMC26X)
    #define Z3_MAX_CURRENT    1000
    #define Z3_SENSE_RESISTOR   91
    #define Z3_MICROSTEPS       Z_MICROSTEPS
  #endif

  #if AXIS_DRIVER_TYPE_Z4(TMC26X)
    #define Z4_MAX_CURRENT    1000
    #define Z4_SENSE_RESISTOR   91
    #define Z4_MICROSTEPS       Z_MICROSTEPS
  #endif

  #if AXIS_DRIVER_TYPE_E0(TMC26X)
    #define E0_MAX_CURRENT    1000
    #define E0_SENSE_RESISTOR   91
    #define E0_MICROSTEPS       16
  #endif

  #if AXIS_DRIVER_TYPE_E1(TMC26X)
    #define E1_MAX_CURRENT    1000
    #define E1_SENSE_RESISTOR   91
    #define E1_MICROSTEPS       E0_MICROSTEPS
  #endif

  #if AXIS_DRIVER_TYPE_E2(TMC26X)
    #define E2_MAX_CURRENT    1000
    #define E2_SENSE_RESISTOR   91
    #define E2_MICROSTEPS       E0_MICROSTEPS
  #endif

  #if AXIS_DRIVER_TYPE_E3(TMC26X)
    #define E3_MAX_CURRENT    1000
    #define E3_SENSE_RESISTOR   91
    #define E3_MICROSTEPS       E0_MICROSTEPS
  #endif

  #if AXIS_DRIVER_TYPE_E4(TMC26X)
    #define E4_MAX_CURRENT    1000
    #define E4_SENSE_RESISTOR   91
    #define E4_MICROSTEPS       E0_MICROSTEPS
  #endif

  #if AXIS_DRIVER_TYPE_E5(TMC26X)
    #define E5_MAX_CURRENT    1000
    #define E5_SENSE_RESISTOR   91
    #define E5_MICROSTEPS       E0_MICROSTEPS
  #endif

  #if AXIS_DRIVER_TYPE_E6(TMC26X)
    #define E6_MAX_CURRENT    1000
    #define E6_SENSE_RESISTOR   91
    #define E6_MICROSTEPS       E0_MICROSTEPS
  #endif

  #if AXIS_DRIVER_TYPE_E7(TMC26X)
    #define E7_MAX_CURRENT    1000
    #define E7_SENSE_RESISTOR   91
    #define E7_MICROSTEPS       E0_MICROSTEPS
  #endif

#endif // TMC26X

// @section tmc_smart

/**
 * To use TMC2130, TMC2160, TMC2660, TMC5130, TMC5160 stepper drivers in SPI mode
 * connect your SPI pins to the hardware SPI interface on your board and define
 * the required CS pins in your `pins_MYBOARD.h` file. (e.g., RAMPS 1.4 uses AUX3
 * pins `X_CS_PIN 53`, `Y_CS_PIN 49`, etc.).
 * You may also use software SPI if you wish to use general purpose IO pins.
 *
 * To use TMC2208 stepper UART-configurable stepper drivers connect #_SERIAL_TX_PIN
 * to the driver side PDN_UART pin with a 1K resistor.
 * To use the reading capabilities, also connect #_SERIAL_RX_PIN to PDN_UART without
 * a resistor.
 * The drivers can also be used with hardware serial.
 *
 * TMCStepper library is required to use TMC stepper drivers.
 * https://github.com/teemuatlut/TMCStepper
 */
#if HAS_TRINAMIC_CONFIG

  #define HOLD_MULTIPLIER    0.5  // Scales down the holding current from run current

  /**
   * Interpolate microsteps to 256
   * Override for each driver with <driver>_INTERPOLATE settings below
   */
  #define INTERPOLATE      true

  #if AXIS_IS_TMC(X)
    #define X_CURRENT       580        // (mA) RMS current. Multiply by 1.414 for peak current.
    #define X_CURRENT_HOME  (X_CURRENT/2)  // (mA) RMS current for sensorless homing
    #define X_MICROSTEPS     16        // 0..256
    #define X_RSENSE          0.11
    #define X_CHAIN_POS      -1        // -1..0: Not chained. 1: MCU MOSI connected. 2: Next in chain, ...
    //#define X_INTERPOLATE  true      // Enable to override 'INTERPOLATE' for the X axis
  #endif

  #if AXIS_IS_TMC(X2)
    #define X2_CURRENT      800
    #define X2_CURRENT_HOME X2_CURRENT
    #define X2_MICROSTEPS    X_MICROSTEPS
    #define X2_RSENSE         0.11
    #define X2_CHAIN_POS     -1
    //#define X2_INTERPOLATE true
  #endif

  #if AXIS_IS_TMC(Y)
    #define Y_CURRENT       580
    #define Y_CURRENT_HOME  (Y_CURRENT/2)
    #define Y_MICROSTEPS     16
    #define Y_RSENSE          0.11
    #define Y_CHAIN_POS      -1
    //#define Y_INTERPOLATE  true
  #endif

  #if AXIS_IS_TMC(Y2)
    #define Y2_CURRENT      800
    #define Y2_CURRENT_HOME Y2_CURRENT
    #define Y2_MICROSTEPS    Y_MICROSTEPS
    #define Y2_RSENSE         0.11
    #define Y2_CHAIN_POS     -1
    //#define Y2_INTERPOLATE true
  #endif

  #if AXIS_IS_TMC(Z)
    #define Z_CURRENT       580
    #define Z_CURRENT_HOME  Z_CURRENT
    #define Z_MICROSTEPS     16
    #define Z_RSENSE          0.11
    #define Z_CHAIN_POS      -1
    //#define Z_INTERPOLATE  true
  #endif

  #if AXIS_IS_TMC(Z2)
    #define Z2_CURRENT      800
    #define Z2_CURRENT_HOME Z2_CURRENT
    #define Z2_MICROSTEPS    Z_MICROSTEPS
    #define Z2_RSENSE         0.11
    #define Z2_CHAIN_POS     -1
    //#define Z2_INTERPOLATE true
  #endif

  #if AXIS_IS_TMC(Z3)
    #define Z3_CURRENT      800
    #define Z3_CURRENT_HOME Z3_CURRENT
    #define Z3_MICROSTEPS    Z_MICROSTEPS
    #define Z3_RSENSE         0.11
    #define Z3_CHAIN_POS     -1
    //#define Z3_INTERPOLATE true
  #endif

  #if AXIS_IS_TMC(Z4)
    #define Z4_CURRENT      800
    #define Z4_CURRENT_HOME Z4_CURRENT
    #define Z4_MICROSTEPS    Z_MICROSTEPS
    #define Z4_RSENSE         0.11
    #define Z4_CHAIN_POS     -1
    //#define Z4_INTERPOLATE true
  #endif

  #if AXIS_IS_TMC(E0)
    #define E0_CURRENT      650
    #define E0_MICROSTEPS    16
    #define E0_RSENSE         0.11
    #define E0_CHAIN_POS     -1
    //#define E0_INTERPOLATE true
  #endif

  #if AXIS_IS_TMC(E1)
    #define E1_CURRENT      800
    #define E1_MICROSTEPS   E0_MICROSTEPS
    #define E1_RSENSE         0.11
    #define E1_CHAIN_POS     -1
    //#define E1_INTERPOLATE true
  #endif

  #if AXIS_IS_TMC(E2)
    #define E2_CURRENT      800
    #define E2_MICROSTEPS   E0_MICROSTEPS
    #define E2_RSENSE         0.11
    #define E2_CHAIN_POS     -1
    //#define E2_INTERPOLATE true
  #endif

  #if AXIS_IS_TMC(E3)
    #define E3_CURRENT      800
    #define E3_MICROSTEPS   E0_MICROSTEPS
    #define E3_RSENSE         0.11
    #define E3_CHAIN_POS     -1
    //#define E3_INTERPOLATE true
  #endif

  #if AXIS_IS_TMC(E4)
    #define E4_CURRENT      800
    #define E4_MICROSTEPS   E0_MICROSTEPS
    #define E4_RSENSE         0.11
    #define E4_CHAIN_POS     -1
    //#define E4_INTERPOLATE true
  #endif

  #if AXIS_IS_TMC(E5)
    #define E5_CURRENT      800
    #define E5_MICROSTEPS   E0_MICROSTEPS
    #define E5_RSENSE         0.11
    #define E5_CHAIN_POS     -1
    //#define E5_INTERPOLATE true
  #endif

  #if AXIS_IS_TMC(E6)
    #define E6_CURRENT      800
    #define E6_MICROSTEPS   E0_MICROSTEPS
    #define E6_RSENSE         0.11
    #define E6_CHAIN_POS     -1
    //#define E6_INTERPOLATE true
  #endif

  #if AXIS_IS_TMC(E7)
    #define E7_CURRENT      800
    #define E7_MICROSTEPS   E0_MICROSTEPS
    #define E7_RSENSE         0.11
    #define E7_CHAIN_POS     -1
    //#define E7_INTERPOLATE true
  #endif

  /**
   * Override default SPI pins for TMC2130, TMC2160, TMC2660, TMC5130 and TMC5160 drivers here.
   * The default pins can be found in your board's pins file.
   */
  //#define X_CS_PIN          -1
  //#define Y_CS_PIN          -1
  //#define Z_CS_PIN          -1
  //#define X2_CS_PIN         -1
  //#define Y2_CS_PIN         -1
  //#define Z2_CS_PIN         -1
  //#define Z3_CS_PIN         -1
  //#define E0_CS_PIN         -1
  //#define E1_CS_PIN         -1
  //#define E2_CS_PIN         -1
  //#define E3_CS_PIN         -1
  //#define E4_CS_PIN         -1
  //#define E5_CS_PIN         -1
  //#define E6_CS_PIN         -1
  //#define E7_CS_PIN         -1

  /**
   * Software option for SPI driven drivers (TMC2130, TMC2160, TMC2660, TMC5130 and TMC5160).
   * The default SW SPI pins are defined the respective pins files,
   * but you can override or define them here.
   */
  //#define TMC_USE_SW_SPI
  //#define TMC_SW_MOSI       -1
  //#define TMC_SW_MISO       -1
  //#define TMC_SW_SCK        -1

  /**
   * Four TMC2209 drivers can use the same HW/SW serial port with hardware configured addresses.
   * Set the address using jumpers on pins MS1 and MS2.
   * Address | MS1  | MS2
   *       0 | LOW  | LOW
   *       1 | HIGH | LOW
   *       2 | LOW  | HIGH
   *       3 | HIGH | HIGH
   *
   * Set *_SERIAL_TX_PIN and *_SERIAL_RX_PIN to match for all drivers
   * on the same serial port, either here or in your board's pins file.
   */
  #define  X_SLAVE_ADDRESS 0
  #define  Y_SLAVE_ADDRESS 2
  #define  Z_SLAVE_ADDRESS 1
  //#define X2_SLAVE_ADDRESS 0
  //#define Y2_SLAVE_ADDRESS 0
  //#define Z2_SLAVE_ADDRESS 0
  //#define Z3_SLAVE_ADDRESS 0
  //#define Z4_SLAVE_ADDRESS 0
  #define E0_SLAVE_ADDRESS 3
  //#define E1_SLAVE_ADDRESS 0
  //#define E2_SLAVE_ADDRESS 0
  //#define E3_SLAVE_ADDRESS 0
  //#define E4_SLAVE_ADDRESS 0
  //#define E5_SLAVE_ADDRESS 0
  //#define E6_SLAVE_ADDRESS 0
  //#define E7_SLAVE_ADDRESS 0

  /**
   * Software enable
   *
   * Use for drivers that do not use a dedicated enable pin, but rather handle the same
   * function through a communication line such as SPI or UART.
   */
  //#define SOFTWARE_DRIVER_ENABLE

  /**
   * TMC2130, TMC2160, TMC2208, TMC2209, TMC5130 and TMC5160 only
   * Use Trinamic's ultra quiet stepping mode.
   * When disabled, Marlin will use spreadCycle stepping mode.
   */
  #define STEALTHCHOP_XY
  #define STEALTHCHOP_Z
  #define STEALTHCHOP_E

  /**
   * Optimize spreadCycle chopper parameters by using predefined parameter sets
   * or with the help of an example included in the library.
   * Provided parameter sets are
   * CHOPPER_DEFAULT_12V
   * CHOPPER_DEFAULT_19V
   * CHOPPER_DEFAULT_24V
   * CHOPPER_DEFAULT_36V
   * CHOPPER_09STEP_24V   // 0.9 degree steppers (24V)
   * CHOPPER_PRUSAMK3_24V // Imported parameters from the official Průša firmware for MK3 (24V)
   * CHOPPER_MARLIN_119   // Old defaults from Marlin v1.1.9
   *
   * Define your own with:
   * { <off_time[1..15]>, <hysteresis_end[-3..12]>, hysteresis_start[1..8] }
   */
<<<<<<< HEAD
  #define CHOPPER_TIMING CHOPPER_DEFAULT_24V        // All axes (override below)
  //#define CHOPPER_TIMING_X  CHOPPER_DEFAULT_12V   // For X Axes (override below)
  //#define CHOPPER_TIMING_X2 CHOPPER_DEFAULT_12V
  //#define CHOPPER_TIMING_Y  CHOPPER_DEFAULT_12V   // For Y Axes (override below)
  //#define CHOPPER_TIMING_Y2 CHOPPER_DEFAULT_12V
  //#define CHOPPER_TIMING_Z  CHOPPER_DEFAULT_12V   // For Z Axes (override below)
  //#define CHOPPER_TIMING_Z2 CHOPPER_DEFAULT_12V
  //#define CHOPPER_TIMING_Z3 CHOPPER_DEFAULT_12V
  //#define CHOPPER_TIMING_Z4 CHOPPER_DEFAULT_12V
  //#define CHOPPER_TIMING_E  CHOPPER_DEFAULT_12V   // For Extruders (override below)
  //#define CHOPPER_TIMING_E1 CHOPPER_DEFAULT_12V
  //#define CHOPPER_TIMING_E2 CHOPPER_DEFAULT_12V
  //#define CHOPPER_TIMING_E3 CHOPPER_DEFAULT_12V
  //#define CHOPPER_TIMING_E4 CHOPPER_DEFAULT_12V
  //#define CHOPPER_TIMING_E5 CHOPPER_DEFAULT_12V
  //#define CHOPPER_TIMING_E6 CHOPPER_DEFAULT_12V
  //#define CHOPPER_TIMING_E7 CHOPPER_DEFAULT_12V
=======
  #define CHOPPER_TIMING CHOPPER_DEFAULT_12V        // All axes (override below)
  //#define CHOPPER_TIMING_X  CHOPPER_TIMING        // For X Axes (override below)
  //#define CHOPPER_TIMING_X2 CHOPPER_TIMING_X
  //#define CHOPPER_TIMING_Y  CHOPPER_TIMING        // For Y Axes (override below)
  //#define CHOPPER_TIMING_Y2 CHOPPER_TIMING_Y
  //#define CHOPPER_TIMING_Z  CHOPPER_TIMING        // For Z Axes (override below)
  //#define CHOPPER_TIMING_Z2 CHOPPER_TIMING_Z
  //#define CHOPPER_TIMING_Z3 CHOPPER_TIMING_Z
  //#define CHOPPER_TIMING_Z4 CHOPPER_TIMING_Z
  //#define CHOPPER_TIMING_E  CHOPPER_TIMING        // For Extruders (override below)
  //#define CHOPPER_TIMING_E1 CHOPPER_TIMING_E
  //#define CHOPPER_TIMING_E2 CHOPPER_TIMING_E
  //#define CHOPPER_TIMING_E3 CHOPPER_TIMING_E
  //#define CHOPPER_TIMING_E4 CHOPPER_TIMING_E
  //#define CHOPPER_TIMING_E5 CHOPPER_TIMING_E
  //#define CHOPPER_TIMING_E6 CHOPPER_TIMING_E
  //#define CHOPPER_TIMING_E7 CHOPPER_TIMING_E
>>>>>>> dc187690

  /**
   * Monitor Trinamic drivers
   * for error conditions like overtemperature and short to ground.
   * To manage over-temp Marlin can decrease the driver current until the error condition clears.
   * Other detected conditions can be used to stop the current print.
   * Relevant G-codes:
   * M906 - Set or get motor current in milliamps using axis codes X, Y, Z, E. Report values if no axis codes given.
   * M911 - Report stepper driver overtemperature pre-warn condition.
   * M912 - Clear stepper driver overtemperature pre-warn condition flag.
   * M122 - Report driver parameters (Requires TMC_DEBUG)
   */
  //#define MONITOR_DRIVER_STATUS

  #if ENABLED(MONITOR_DRIVER_STATUS)
    #define CURRENT_STEP_DOWN     50  // [mA]
    #define REPORT_CURRENT_CHANGE
    #define STOP_ON_ERROR
  #endif

  /**
   * TMC2130, TMC2160, TMC2208, TMC2209, TMC5130 and TMC5160 only
   * The driver will switch to spreadCycle when stepper speed is over HYBRID_THRESHOLD.
   * This mode allows for faster movements at the expense of higher noise levels.
   * STEALTHCHOP_(XY|Z|E) must be enabled to use HYBRID_THRESHOLD.
   * M913 X/Y/Z/E to live tune the setting
   */
  //#define HYBRID_THRESHOLD

  #define X_HYBRID_THRESHOLD     100  // [mm/s]
  #define X2_HYBRID_THRESHOLD    100
  #define Y_HYBRID_THRESHOLD     100
  #define Y2_HYBRID_THRESHOLD    100
  #define Z_HYBRID_THRESHOLD       3
  #define Z2_HYBRID_THRESHOLD      3
  #define Z3_HYBRID_THRESHOLD      3
  #define Z4_HYBRID_THRESHOLD      3
  #define E0_HYBRID_THRESHOLD     30
  #define E1_HYBRID_THRESHOLD     30
  #define E2_HYBRID_THRESHOLD     30
  #define E3_HYBRID_THRESHOLD     30
  #define E4_HYBRID_THRESHOLD     30
  #define E5_HYBRID_THRESHOLD     30
  #define E6_HYBRID_THRESHOLD     30
  #define E7_HYBRID_THRESHOLD     30

  /**
   * Use StallGuard to home / probe X, Y, Z.
   *
   * TMC2130, TMC2160, TMC2209, TMC2660, TMC5130, and TMC5160 only
   * Connect the stepper driver's DIAG1 pin to the X/Y endstop pin.
   * X, Y, and Z homing will always be done in spreadCycle mode.
   *
   * X/Y/Z_STALL_SENSITIVITY is the default stall threshold.
   * Use M914 X Y Z to set the stall threshold at runtime:
   *
   *  Sensitivity   TMC2209   Others
   *    HIGHEST       255      -64    (Too sensitive => False positive)
   *    LOWEST         0        63    (Too insensitive => No trigger)
   *
   * It is recommended to set HOMING_BUMP_MM to { 0, 0, 0 }.
   *
   * SPI_ENDSTOPS  *** Beta feature! *** TMC2130 Only ***
   * Poll the driver through SPI to determine load when homing.
   * Removes the need for a wire from DIAG1 to an endstop pin.
   *
   * IMPROVE_HOMING_RELIABILITY tunes acceleration and jerk when
   * homing and adds a guard period for endstop triggering.
   *
   * Comment *_STALL_SENSITIVITY to disable sensorless homing for that axis.
   */
  //#define SENSORLESS_HOMING // StallGuard capable drivers only

  #if EITHER(SENSORLESS_HOMING, SENSORLESS_PROBING)
    // TMC2209: 0...255. TMC2130: -64...63
    #define X_STALL_SENSITIVITY  75
    #define X2_STALL_SENSITIVITY X_STALL_SENSITIVITY
    #define Y_STALL_SENSITIVITY  75
    #define Y2_STALL_SENSITIVITY Y_STALL_SENSITIVITY
    //#define Z_STALL_SENSITIVITY  8
    //#define Z2_STALL_SENSITIVITY Z_STALL_SENSITIVITY
    //#define Z3_STALL_SENSITIVITY Z_STALL_SENSITIVITY
    //#define Z4_STALL_SENSITIVITY Z_STALL_SENSITIVITY
    //#define SPI_ENDSTOPS              // TMC2130 only
    #define IMPROVE_HOMING_RELIABILITY
  #endif

  /**
   * TMC Homing stepper phase.
   *
   * Improve homing repeatability by homing to stepper coil's nearest absolute
   * phase position. Trinamic drivers use a stepper phase table with 1024 values
   * spanning 4 full steps with 256 positions each (ergo, 1024 positions).
   * Full step positions (128, 384, 640, 896) have the highest holding torque.
   *
   * Values from 0..1023, -1 to disable homing phase for that axis.
   */
   //#define TMC_HOME_PHASE { 896, 896, 896 }

  /**
   * Beta feature!
   * Create a 50/50 square wave step pulse optimal for stepper drivers.
   */
  #define SQUARE_WAVE_STEPPING

  /**
   * Enable M122 debugging command for TMC stepper drivers.
   * M122 S0/1 will enable continuous reporting.
   */
  //#define TMC_DEBUG

  /**
   * You can set your own advanced settings by filling in predefined functions.
   * A list of available functions can be found on the library github page
   * https://github.com/teemuatlut/TMCStepper
   *
   * Example:
   * #define TMC_ADV() { \
   *   stepperX.diag0_otpw(1); \
   *   stepperY.intpol(0); \
   * }
   */
  #define TMC_ADV() {  }

#endif // HAS_TRINAMIC_CONFIG

// @section L64XX

/**
 * L64XX Stepper Driver options
 *
 * Arduino-L6470 library (0.8.0 or higher) is required.
 * https://github.com/ameyer/Arduino-L6470
 *
 * Requires the following to be defined in your pins_YOUR_BOARD file
 *     L6470_CHAIN_SCK_PIN
 *     L6470_CHAIN_MISO_PIN
 *     L6470_CHAIN_MOSI_PIN
 *     L6470_CHAIN_SS_PIN
 *     ENABLE_RESET_L64XX_CHIPS(Q)  where Q is 1 to enable and 0 to reset
 */

#if HAS_L64XX

  //#define L6470_CHITCHAT        // Display additional status info

  #if AXIS_IS_L64XX(X)
    #define X_MICROSTEPS       128  // Number of microsteps (VALID: 1, 2, 4, 8, 16, 32, 128) - L6474 max is 16
    #define X_OVERCURRENT     2000  // (mA) Current where the driver detects an over current
                                    //   L6470 & L6474 - VALID: 375 x (1 - 16) - 6A max - rounds down
                                    //   POWERSTEP01: VALID: 1000 x (1 - 32) - 32A max - rounds down
    #define X_STALLCURRENT    1500  // (mA) Current where the driver detects a stall (VALID: 31.25 * (1-128) -  4A max - rounds down)
                                    //   L6470 & L6474 - VALID: 31.25 * (1-128) -  4A max - rounds down
                                    //   POWERSTEP01: VALID: 200 x (1 - 32) - 6.4A max - rounds down
                                    //   L6474 - STALLCURRENT setting is used to set the nominal (TVAL) current
    #define X_MAX_VOLTAGE      127  // 0-255, Maximum effective voltage seen by stepper - not used by L6474
    #define X_CHAIN_POS         -1  // Position in SPI chain, 0=Not in chain, 1=Nearest MOSI
    #define X_SLEW_RATE          1  // 0-3, Slew 0 is slowest, 3 is fastest
  #endif

  #if AXIS_IS_L64XX(X2)
    #define X2_MICROSTEPS     X_MICROSTEPS
    #define X2_OVERCURRENT            2000
    #define X2_STALLCURRENT           1500
    #define X2_MAX_VOLTAGE             127
    #define X2_CHAIN_POS                -1
    #define X2_SLEW_RATE                 1
  #endif

  #if AXIS_IS_L64XX(Y)
    #define Y_MICROSTEPS               128
    #define Y_OVERCURRENT             2000
    #define Y_STALLCURRENT            1500
    #define Y_MAX_VOLTAGE              127
    #define Y_CHAIN_POS                 -1
    #define Y_SLEW_RATE                  1
  #endif

  #if AXIS_IS_L64XX(Y2)
    #define Y2_MICROSTEPS     Y_MICROSTEPS
    #define Y2_OVERCURRENT            2000
    #define Y2_STALLCURRENT           1500
    #define Y2_MAX_VOLTAGE             127
    #define Y2_CHAIN_POS                -1
    #define Y2_SLEW_RATE                 1
  #endif

  #if AXIS_IS_L64XX(Z)
    #define Z_MICROSTEPS               128
    #define Z_OVERCURRENT             2000
    #define Z_STALLCURRENT            1500
    #define Z_MAX_VOLTAGE              127
    #define Z_CHAIN_POS                 -1
    #define Z_SLEW_RATE                  1
  #endif

  #if AXIS_IS_L64XX(Z2)
    #define Z2_MICROSTEPS     Z_MICROSTEPS
    #define Z2_OVERCURRENT            2000
    #define Z2_STALLCURRENT           1500
    #define Z2_MAX_VOLTAGE             127
    #define Z2_CHAIN_POS                -1
    #define Z2_SLEW_RATE                 1
  #endif

  #if AXIS_IS_L64XX(Z3)
    #define Z3_MICROSTEPS     Z_MICROSTEPS
    #define Z3_OVERCURRENT            2000
    #define Z3_STALLCURRENT           1500
    #define Z3_MAX_VOLTAGE             127
    #define Z3_CHAIN_POS                -1
    #define Z3_SLEW_RATE                 1
  #endif

  #if AXIS_IS_L64XX(Z4)
    #define Z4_MICROSTEPS     Z_MICROSTEPS
    #define Z4_OVERCURRENT            2000
    #define Z4_STALLCURRENT           1500
    #define Z4_MAX_VOLTAGE             127
    #define Z4_CHAIN_POS                -1
    #define Z4_SLEW_RATE                 1
  #endif

  #if AXIS_IS_L64XX(E0)
    #define E0_MICROSTEPS              128
    #define E0_OVERCURRENT            2000
    #define E0_STALLCURRENT           1500
    #define E0_MAX_VOLTAGE             127
    #define E0_CHAIN_POS                -1
    #define E0_SLEW_RATE                 1
  #endif

  #if AXIS_IS_L64XX(E1)
    #define E1_MICROSTEPS    E0_MICROSTEPS
    #define E1_OVERCURRENT            2000
    #define E1_STALLCURRENT           1500
    #define E1_MAX_VOLTAGE             127
    #define E1_CHAIN_POS                -1
    #define E1_SLEW_RATE                 1
  #endif

  #if AXIS_IS_L64XX(E2)
    #define E2_MICROSTEPS    E0_MICROSTEPS
    #define E2_OVERCURRENT            2000
    #define E2_STALLCURRENT           1500
    #define E2_MAX_VOLTAGE             127
    #define E2_CHAIN_POS                -1
    #define E2_SLEW_RATE                 1
  #endif

  #if AXIS_IS_L64XX(E3)
    #define E3_MICROSTEPS    E0_MICROSTEPS
    #define E3_OVERCURRENT            2000
    #define E3_STALLCURRENT           1500
    #define E3_MAX_VOLTAGE             127
    #define E3_CHAIN_POS                -1
    #define E3_SLEW_RATE                 1
  #endif

  #if AXIS_IS_L64XX(E4)
    #define E4_MICROSTEPS    E0_MICROSTEPS
    #define E4_OVERCURRENT            2000
    #define E4_STALLCURRENT           1500
    #define E4_MAX_VOLTAGE             127
    #define E4_CHAIN_POS                -1
    #define E4_SLEW_RATE                 1
  #endif

  #if AXIS_IS_L64XX(E5)
    #define E5_MICROSTEPS    E0_MICROSTEPS
    #define E5_OVERCURRENT            2000
    #define E5_STALLCURRENT           1500
    #define E5_MAX_VOLTAGE             127
    #define E5_CHAIN_POS                -1
    #define E5_SLEW_RATE                 1
  #endif

  #if AXIS_IS_L64XX(E6)
    #define E6_MICROSTEPS    E0_MICROSTEPS
    #define E6_OVERCURRENT            2000
    #define E6_STALLCURRENT           1500
    #define E6_MAX_VOLTAGE             127
    #define E6_CHAIN_POS                -1
    #define E6_SLEW_RATE                 1
  #endif

  #if AXIS_IS_L64XX(E7)
    #define E7_MICROSTEPS    E0_MICROSTEPS
    #define E7_OVERCURRENT            2000
    #define E7_STALLCURRENT           1500
    #define E7_MAX_VOLTAGE             127
    #define E7_CHAIN_POS                -1
    #define E7_SLEW_RATE                 1
  #endif

  /**
   * Monitor L6470 drivers for error conditions like over temperature and over current.
   * In the case of over temperature Marlin can decrease the drive until the error condition clears.
   * Other detected conditions can be used to stop the current print.
   * Relevant G-codes:
   * M906 - I1/2/3/4/5  Set or get motor drive level using axis codes X, Y, Z, E. Report values if no axis codes given.
   *         I not present or I0 or I1 - X, Y, Z or E0
   *         I2 - X2, Y2, Z2 or E1
   *         I3 - Z3 or E3
   *         I4 - Z4 or E4
   *         I5 - E5
   * M916 - Increase drive level until get thermal warning
   * M917 - Find minimum current thresholds
   * M918 - Increase speed until max or error
   * M122 S0/1 - Report driver parameters
   */
  //#define MONITOR_L6470_DRIVER_STATUS

  #if ENABLED(MONITOR_L6470_DRIVER_STATUS)
    #define KVAL_HOLD_STEP_DOWN     1
    //#define L6470_STOP_ON_ERROR
  #endif

#endif // HAS_L64XX

// @section i2cbus

//
// I2C Master ID for LPC176x LCD and Digital Current control
// Does not apply to other peripherals based on the Wire library.
//
//#define I2C_MASTER_ID  1  // Set a value from 0 to 2

/**
 * TWI/I2C BUS
 *
 * This feature is an EXPERIMENTAL feature so it shall not be used on production
 * machines. Enabling this will allow you to send and receive I2C data from slave
 * devices on the bus.
 *
 * ; Example #1
 * ; This macro send the string "Marlin" to the slave device with address 0x63 (99)
 * ; It uses multiple M260 commands with one B<base 10> arg
 * M260 A99  ; Target slave address
 * M260 B77  ; M
 * M260 B97  ; a
 * M260 B114 ; r
 * M260 B108 ; l
 * M260 B105 ; i
 * M260 B110 ; n
 * M260 S1   ; Send the current buffer
 *
 * ; Example #2
 * ; Request 6 bytes from slave device with address 0x63 (99)
 * M261 A99 B5
 *
 * ; Example #3
 * ; Example serial output of a M261 request
 * echo:i2c-reply: from:99 bytes:5 data:hello
 */

//#define EXPERIMENTAL_I2CBUS
#if ENABLED(EXPERIMENTAL_I2CBUS)
  #define I2C_SLAVE_ADDRESS  0  // Set a value from 8 to 127 to act as a slave
#endif

// @section extras

/**
 * Photo G-code
 * Add the M240 G-code to take a photo.
 * The photo can be triggered by a digital pin or a physical movement.
 */
//#define PHOTO_GCODE
#if ENABLED(PHOTO_GCODE)
  // A position to move to (and raise Z) before taking the photo
  //#define PHOTO_POSITION { X_MAX_POS - 5, Y_MAX_POS, 0 }  // { xpos, ypos, zraise } (M240 X Y Z)
  //#define PHOTO_DELAY_MS   100                            // (ms) Duration to pause before moving back (M240 P)
  //#define PHOTO_RETRACT_MM   6.5                          // (mm) E retract/recover for the photo move (M240 R S)

  // Canon RC-1 or homebrew digital camera trigger
  // Data from: https://www.doc-diy.net/photo/rc-1_hacked/
  //#define PHOTOGRAPH_PIN 23

  // Canon Hack Development Kit
  // https://captain-slow.dk/2014/03/09/3d-printing-timelapses/
  //#define CHDK_PIN        4

  // Optional second move with delay to trigger the camera shutter
  //#define PHOTO_SWITCH_POSITION { X_MAX_POS, Y_MAX_POS }  // { xpos, ypos } (M240 I J)

  // Duration to hold the switch or keep CHDK_PIN high
  //#define PHOTO_SWITCH_MS   50 // (ms) (M240 D)

  /**
   * PHOTO_PULSES_US may need adjustment depending on board and camera model.
   * Pin must be running at 48.4kHz.
   * Be sure to use a PHOTOGRAPH_PIN which can rise and fall quick enough.
   * (e.g., MKS SBase temp sensor pin was too slow, so used P1.23 on J8.)
   *
   *  Example pulse data for Nikon: https://bit.ly/2FKD0Aq
   *                     IR Wiring: https://git.io/JvJf7
   */
  //#define PHOTO_PULSES_US { 2000, 27850, 400, 1580, 400, 3580, 400 }  // (µs) Durations for each 48.4kHz oscillation
  #ifdef PHOTO_PULSES_US
    #define PHOTO_PULSE_DELAY_US 13 // (µs) Approximate duration of each HIGH and LOW pulse in the oscillation
  #endif
#endif

/**
 * Spindle & Laser control
 *
 * Add the M3, M4, and M5 commands to turn the spindle/laser on and off, and
 * to set spindle speed, spindle direction, and laser power.
 *
 * SuperPid is a router/spindle speed controller used in the CNC milling community.
 * Marlin can be used to turn the spindle on and off. It can also be used to set
 * the spindle speed from 5,000 to 30,000 RPM.
 *
 * You'll need to select a pin for the ON/OFF function and optionally choose a 0-5V
 * hardware PWM pin for the speed control and a pin for the rotation direction.
 *
 * See https://marlinfw.org/docs/configuration/laser_spindle.html for more config details.
 */
//#define SPINDLE_FEATURE
//#define LASER_FEATURE
#if EITHER(SPINDLE_FEATURE, LASER_FEATURE)
  #define SPINDLE_LASER_ACTIVE_STATE    LOW    // Set to "HIGH" if the on/off function is active HIGH
  #define SPINDLE_LASER_PWM             true   // Set to "true" if your controller supports setting the speed/power
  #define SPINDLE_LASER_PWM_INVERT      false  // Set to "true" if the speed/power goes up when you want it to go slower

  #define SPINDLE_LASER_FREQUENCY       2500   // (Hz) Spindle/laser frequency (only on supported HALs: AVR and LPC)

  //#define AIR_EVACUATION                     // Cutter Vacuum / Laser Blower motor control with G-codes M10-M11
  #if ENABLED(AIR_EVACUATION)
    #define AIR_EVACUATION_ACTIVE       LOW    // Set to "HIGH" if the on/off function is active HIGH
    //#define AIR_EVACUATION_PIN        42     // Override the default Cutter Vacuum or Laser Blower pin
  #endif

  //#define AIR_ASSIST                         // Air Assist control with G-codes M8-M9
  #if ENABLED(AIR_ASSIST)
    #define AIR_ASSIST_ACTIVE           LOW    // Active state on air assist pin
    //#define AIR_ASSIST_PIN            44     // Override the default Air Assist pin
  #endif

  //#define SPINDLE_SERVO                      // A servo converting an angle to spindle power
  #ifdef SPINDLE_SERVO
    #define SPINDLE_SERVO_NR   0               // Index of servo used for spindle control
    #define SPINDLE_SERVO_MIN 10               // Minimum angle for servo spindle
  #endif

  /**
   * Speed / Power can be set ('M3 S') and displayed in terms of:
   *  - PWM255  (S0 - S255)
   *  - PERCENT (S0 - S100)
   *  - RPM     (S0 - S50000)  Best for use with a spindle
   *  - SERVO   (S0 - S180)
   */
  #define CUTTER_POWER_UNIT PWM255

  /**
   * Relative Cutter Power
   * Normally, 'M3 O<power>' sets
   * OCR power is relative to the range SPEED_POWER_MIN...SPEED_POWER_MAX.
   * so input powers of 0...255 correspond to SPEED_POWER_MIN...SPEED_POWER_MAX
   * instead of normal range (0 to SPEED_POWER_MAX).
   * Best used with (e.g.) SuperPID router controller: S0 = 5,000 RPM and S255 = 30,000 RPM
   */
  //#define CUTTER_POWER_RELATIVE              // Set speed proportional to [SPEED_POWER_MIN...SPEED_POWER_MAX]

  #if ENABLED(SPINDLE_FEATURE)
    //#define SPINDLE_CHANGE_DIR               // Enable if your spindle controller can change spindle direction
    #define SPINDLE_CHANGE_DIR_STOP            // Enable if the spindle should stop before changing spin direction
    #define SPINDLE_INVERT_DIR          false  // Set to "true" if the spin direction is reversed

    #define SPINDLE_LASER_POWERUP_DELAY   5000 // (ms) Delay to allow the spindle/laser to come up to speed/power
    #define SPINDLE_LASER_POWERDOWN_DELAY 5000 // (ms) Delay to allow the spindle to stop

    /**
     * M3/M4 Power Equation
     *
     * Each tool uses different value ranges for speed / power control.
     * These parameters are used to convert between tool power units and PWM.
     *
     * Speed/Power = (PWMDC / 255 * 100 - SPEED_POWER_INTERCEPT) / SPEED_POWER_SLOPE
     * PWMDC = (spdpwr - SPEED_POWER_MIN) / (SPEED_POWER_MAX - SPEED_POWER_MIN) / SPEED_POWER_SLOPE
     */
    #define SPEED_POWER_INTERCEPT         0    // (%) 0-100 i.e., Minimum power percentage
    #define SPEED_POWER_MIN            5000    // (RPM)
    #define SPEED_POWER_MAX           30000    // (RPM) SuperPID router controller 0 - 30,000 RPM
    #define SPEED_POWER_STARTUP       25000    // (RPM) M3/M4 speed/power default (with no arguments)

  #else

    #define SPEED_POWER_INTERCEPT         0    // (%) 0-100 i.e., Minimum power percentage
    #define SPEED_POWER_MIN               0    // (%) 0-100
    #define SPEED_POWER_MAX             100    // (%) 0-100
    #define SPEED_POWER_STARTUP          80    // (%) M3/M4 speed/power default (with no arguments)

    // Define the minimum and maximum test pulse time values for a laser test fire function
    #define LASER_TEST_PULSE_MIN           1   // Used with Laser Control Menu
    #define LASER_TEST_PULSE_MAX         999   // Caution: Menu may not show more than 3 characters

    /**
     * Enable inline laser power to be handled in the planner / stepper routines.
     * Inline power is specified by the I (inline) flag in an M3 command (e.g., M3 S20 I)
     * or by the 'S' parameter in G0/G1/G2/G3 moves (see LASER_MOVE_POWER).
     *
     * This allows the laser to keep in perfect sync with the planner and removes
     * the powerup/down delay since lasers require negligible time.
     */
    //#define LASER_POWER_INLINE

    #if ENABLED(LASER_POWER_INLINE)
      /**
       * Scale the laser's power in proportion to the movement rate.
       *
       * - Sets the entry power proportional to the entry speed over the nominal speed.
       * - Ramps the power up every N steps to approximate the speed trapezoid.
       * - Due to the limited power resolution this is only approximate.
       */
      #define LASER_POWER_INLINE_TRAPEZOID

      /**
       * Continuously calculate the current power (nominal_power * current_rate / nominal_rate).
       * Required for accurate power with non-trapezoidal acceleration (e.g., S_CURVE_ACCELERATION).
       * This is a costly calculation so this option is discouraged on 8-bit AVR boards.
       *
       * LASER_POWER_INLINE_TRAPEZOID_CONT_PER defines how many step cycles there are between power updates. If your
       * board isn't able to generate steps fast enough (and you are using LASER_POWER_INLINE_TRAPEZOID_CONT), increase this.
       * Note that when this is zero it means it occurs every cycle; 1 means a delay wait one cycle then run, etc.
       */
      //#define LASER_POWER_INLINE_TRAPEZOID_CONT

      /**
       * Stepper iterations between power updates. Increase this value if the board
       * can't keep up with the processing demands of LASER_POWER_INLINE_TRAPEZOID_CONT.
       * Disable (or set to 0) to recalculate power on every stepper iteration.
       */
      //#define LASER_POWER_INLINE_TRAPEZOID_CONT_PER 10

      /**
       * Include laser power in G0/G1/G2/G3/G5 commands with the 'S' parameter
       */
      //#define LASER_MOVE_POWER

      #if ENABLED(LASER_MOVE_POWER)
        // Turn off the laser on G0 moves with no power parameter.
        // If a power parameter is provided, use that instead.
        //#define LASER_MOVE_G0_OFF

        // Turn off the laser on G28 homing.
        //#define LASER_MOVE_G28_OFF
      #endif

      /**
       * Inline flag inverted
       *
       * WARNING: M5 will NOT turn off the laser unless another move
       *          is done (so G-code files must end with 'M5 I').
       */
      //#define LASER_POWER_INLINE_INVERT

      /**
       * Continuously apply inline power. ('M3 S3' == 'G1 S3' == 'M3 S3 I')
       *
       * The laser might do some weird things, so only enable this
       * feature if you understand the implications.
       */
      //#define LASER_POWER_INLINE_CONTINUOUS

    #else

      #define SPINDLE_LASER_POWERUP_DELAY     50 // (ms) Delay to allow the spindle/laser to come up to speed/power
      #define SPINDLE_LASER_POWERDOWN_DELAY   50 // (ms) Delay to allow the spindle to stop

    #endif
  #endif
#endif

/**
 * Synchronous Laser Control with M106/M107
 *
 * Marlin normally applies M106/M107 fan speeds at a time "soon after" processing
 * a planner block. This is too inaccurate for a PWM/TTL laser attached to the fan
 * header (as with some add-on laser kits). Enable this option to set fan/laser
 * speeds with much more exact timing for improved print fidelity.
 *
 * NOTE: This option sacrifices some cooling fan speed options.
 */
//#define LASER_SYNCHRONOUS_M106_M107

/**
 * Coolant Control
 *
 * Add the M7, M8, and M9 commands to turn mist or flood coolant on and off.
 *
 * Note: COOLANT_MIST_PIN and/or COOLANT_FLOOD_PIN must also be defined.
 */
//#define COOLANT_CONTROL
#if ENABLED(COOLANT_CONTROL)
  #define COOLANT_MIST                // Enable if mist coolant is present
  #define COOLANT_FLOOD               // Enable if flood coolant is present
  #define COOLANT_MIST_INVERT  false  // Set "true" if the on/off function is reversed
  #define COOLANT_FLOOD_INVERT false  // Set "true" if the on/off function is reversed
#endif

/**
 * Filament Width Sensor
 *
 * Measures the filament width in real-time and adjusts
 * flow rate to compensate for any irregularities.
 *
 * Also allows the measured filament diameter to set the
 * extrusion rate, so the slicer only has to specify the
 * volume.
 *
 * Only a single extruder is supported at this time.
 *
 *  34 RAMPS_14    : Analog input 5 on the AUX2 connector
 *  81 PRINTRBOARD : Analog input 2 on the Exp1 connector (version B,C,D,E)
 * 301 RAMBO       : Analog input 3
 *
 * Note: May require analog pins to be defined for other boards.
 */
//#define FILAMENT_WIDTH_SENSOR

#if ENABLED(FILAMENT_WIDTH_SENSOR)
  #define FILAMENT_SENSOR_EXTRUDER_NUM 0    // Index of the extruder that has the filament sensor. :[0,1,2,3,4]
  #define MEASUREMENT_DELAY_CM        14    // (cm) The distance from the filament sensor to the melting chamber

  #define FILWIDTH_ERROR_MARGIN        1.0  // (mm) If a measurement differs too much from nominal width ignore it
  #define MAX_MEASUREMENT_DELAY       20    // (bytes) Buffer size for stored measurements (1 byte per cm). Must be larger than MEASUREMENT_DELAY_CM.

  #define DEFAULT_MEASURED_FILAMENT_DIA DEFAULT_NOMINAL_FILAMENT_DIA // Set measured to nominal initially

  // Display filament width on the LCD status line. Status messages will expire after 5 seconds.
  //#define FILAMENT_LCD_DISPLAY
#endif

/**
 * Power Monitor
 * Monitor voltage (V) and/or current (A), and -when possible- power (W)
 *
 * Read and configure with M430
 *
 * The current sensor feeds DC voltage (relative to the measured current) to an analog pin
 * The voltage sensor feeds DC voltage (relative to the measured voltage) to an analog pin
 */
//#define POWER_MONITOR_CURRENT   // Monitor the system current
//#define POWER_MONITOR_VOLTAGE   // Monitor the system voltage

#if ENABLED(POWER_MONITOR_CURRENT)
  #define POWER_MONITOR_VOLTS_PER_AMP    0.05000  // Input voltage to the MCU analog pin per amp  - DO NOT apply more than ADC_VREF!
  #define POWER_MONITOR_CURRENT_OFFSET   0        // Offset (in amps) applied to the calculated current
  #define POWER_MONITOR_FIXED_VOLTAGE   13.6      // Voltage for a current sensor with no voltage sensor (for power display)
#endif

#if ENABLED(POWER_MONITOR_VOLTAGE)
  #define POWER_MONITOR_VOLTS_PER_VOLT  0.077933  // Input voltage to the MCU analog pin per volt - DO NOT apply more than ADC_VREF!
  #define POWER_MONITOR_VOLTAGE_OFFSET  0         // Offset (in volts) applied to the calculated voltage
#endif

/**
 * Stepper Driver Anti-SNAFU Protection
 *
 * If the SAFE_POWER_PIN is defined for your board, Marlin will check
 * that stepper drivers are properly plugged in before applying power.
 * Disable protection if your stepper drivers don't support the feature.
 */
//#define DISABLE_DRIVER_SAFE_POWER_PROTECT

/**
 * CNC Coordinate Systems
 *
 * Enables G53 and G54-G59.3 commands to select coordinate systems
 * and G92.1 to reset the workspace to native machine space.
 */
//#define CNC_COORDINATE_SYSTEMS

/**
 * Auto-report temperatures with M155 S<seconds>
 */
#define AUTO_REPORT_TEMPERATURES

/**
 * Include capabilities in M115 output
 */
#define EXTENDED_CAPABILITIES_REPORT
#if ENABLED(EXTENDED_CAPABILITIES_REPORT)
  //#define M115_GEOMETRY_REPORT
#endif

/**
 * Expected Printer Check
 * Add the M16 G-code to compare a string to the MACHINE_NAME.
 * M16 with a non-matching string causes the printer to halt.
 */
//#define EXPECTED_PRINTER_CHECK

/**
 * Disable all Volumetric extrusion options
 */
//#define NO_VOLUMETRICS

#if DISABLED(NO_VOLUMETRICS)
  /**
   * Volumetric extrusion default state
   * Activate to make volumetric extrusion the default method,
   * with DEFAULT_NOMINAL_FILAMENT_DIA as the default diameter.
   *
   * M200 D0 to disable, M200 Dn to set a new diameter (and enable volumetric).
   * M200 S0/S1 to disable/enable volumetric extrusion.
   */
  //#define VOLUMETRIC_DEFAULT_ON

  //#define VOLUMETRIC_EXTRUDER_LIMIT
  #if ENABLED(VOLUMETRIC_EXTRUDER_LIMIT)
    /**
     * Default volumetric extrusion limit in cubic mm per second (mm^3/sec).
     * This factory setting applies to all extruders.
     * Use 'M200 [T<extruder>] L<limit>' to override and 'M502' to reset.
     * A non-zero value activates Volume-based Extrusion Limiting.
     */
    #define DEFAULT_VOLUMETRIC_EXTRUDER_LIMIT 0.00      // (mm^3/sec)
  #endif
#endif

/**
 * Enable this option for a leaner build of Marlin that removes all
 * workspace offsets, simplifying coordinate transformations, leveling, etc.
 *
 *  - M206 and M428 are disabled.
 *  - G92 will revert to its behavior from Marlin 1.0.
 */
//#define NO_WORKSPACE_OFFSETS

// Extra options for the M114 "Current Position" report
//#define M114_DETAIL         // Use 'M114` for details to check planner calculations
//#define M114_REALTIME       // Real current position based on forward kinematics
//#define M114_LEGACY         // M114 used to synchronize on every call. Enable if needed.

//#define REPORT_FAN_CHANGE   // Report the new fan speed when changed by M106 (and others)

/**
 * Set the number of proportional font spaces required to fill up a typical character space.
 * This can help to better align the output of commands like `G29 O` Mesh Output.
 *
 * For clients that use a fixed-width font (like OctoPrint), leave this set to 1.0.
 * Otherwise, adjust according to your client and font.
 */
#define PROPORTIONAL_FONT_RATIO 1.0

/**
 * Spend 28 bytes of SRAM to optimize the GCode parser
 */
#define FASTER_GCODE_PARSER

#if ENABLED(FASTER_GCODE_PARSER)
  //#define GCODE_QUOTED_STRINGS  // Support for quoted string parameters
#endif

// Support for MeatPack G-code compression (https://github.com/scottmudge/OctoPrint-MeatPack)
//#define MEATPACK_ON_SERIAL_PORT_1
//#define MEATPACK_ON_SERIAL_PORT_2

//#define GCODE_CASE_INSENSITIVE  // Accept G-code sent to the firmware in lowercase

//#define REPETIER_GCODE_M360     // Add commands originally from Repetier FW

/**
 * CNC G-code options
 * Support CNC-style G-code dialects used by laser cutters, drawing machine cams, etc.
 * Note that G0 feedrates should be used with care for 3D printing (if used at all).
 * High feedrates may cause ringing and harm print quality.
 */
//#define PAREN_COMMENTS      // Support for parentheses-delimited comments
//#define GCODE_MOTION_MODES  // Remember the motion mode (G0 G1 G2 G3 G5 G38.X) and apply for X Y Z E F, etc.

// Enable and set a (default) feedrate for all G0 moves
//#define G0_FEEDRATE 3000 // (mm/min)
#ifdef G0_FEEDRATE
  //#define VARIABLE_G0_FEEDRATE // The G0 feedrate is set by F in G0 motion mode
#endif

/**
 * Startup commands
 *
 * Execute certain G-code commands immediately after power-on.
 */
//#define STARTUP_COMMANDS "M17 Z"

/**
 * G-code Macros
 *
 * Add G-codes M810-M819 to define and run G-code macros.
 * Macros are not saved to EEPROM.
 */
//#define GCODE_MACROS
#if ENABLED(GCODE_MACROS)
  #define GCODE_MACROS_SLOTS       5  // Up to 10 may be used
  #define GCODE_MACROS_SLOT_SIZE  50  // Maximum length of a single macro
#endif

/**
 * User-defined menu items to run custom G-code.
 * Up to 25 may be defined, but the actual number is LCD-dependent.
 */

// Custom Menu: Main Menu
//#define CUSTOM_MENU_MAIN
#if ENABLED(CUSTOM_MENU_MAIN)
  //#define CUSTOM_MENU_MAIN_TITLE "Custom Commands"
  #define CUSTOM_MENU_MAIN_SCRIPT_DONE "M117 User Script Done"
  #define CUSTOM_MENU_MAIN_SCRIPT_AUDIBLE_FEEDBACK
  //#define CUSTOM_MENU_MAIN_SCRIPT_RETURN   // Return to status screen after a script
  #define CUSTOM_MENU_MAIN_ONLY_IDLE         // Only show custom menu when the machine is idle

  #define MAIN_MENU_ITEM_1_DESC "Home & UBL Info"
  #define MAIN_MENU_ITEM_1_GCODE "G28\nG29 W"
  //#define MAIN_MENU_ITEM_1_CONFIRM          // Show a confirmation dialog before this action

  #define MAIN_MENU_ITEM_2_DESC "Preheat for " PREHEAT_1_LABEL
  #define MAIN_MENU_ITEM_2_GCODE "M140 S" STRINGIFY(PREHEAT_1_TEMP_BED) "\nM104 S" STRINGIFY(PREHEAT_1_TEMP_HOTEND)
  //#define MAIN_MENU_ITEM_2_CONFIRM

  //#define MAIN_MENU_ITEM_3_DESC "Preheat for " PREHEAT_2_LABEL
  //#define MAIN_MENU_ITEM_3_GCODE "M140 S" STRINGIFY(PREHEAT_2_TEMP_BED) "\nM104 S" STRINGIFY(PREHEAT_2_TEMP_HOTEND)
  //#define MAIN_MENU_ITEM_3_CONFIRM

  //#define MAIN_MENU_ITEM_4_DESC "Heat Bed/Home/Level"
  //#define MAIN_MENU_ITEM_4_GCODE "M140 S" STRINGIFY(PREHEAT_2_TEMP_BED) "\nG28\nG29"
  //#define MAIN_MENU_ITEM_4_CONFIRM

  //#define MAIN_MENU_ITEM_5_DESC "Home & Info"
  //#define MAIN_MENU_ITEM_5_GCODE "G28\nM503"
  //#define MAIN_MENU_ITEM_5_CONFIRM
#endif

// Custom Menu: Configuration Menu
//#define CUSTOM_MENU_CONFIG
#if ENABLED(CUSTOM_MENU_CONFIG)
  //#define CUSTOM_MENU_CONFIG_TITLE "Custom Commands"
  #define CUSTOM_MENU_CONFIG_SCRIPT_DONE "M117 Wireless Script Done"
  #define CUSTOM_MENU_CONFIG_SCRIPT_AUDIBLE_FEEDBACK
  //#define CUSTOM_MENU_CONFIG_SCRIPT_RETURN  // Return to status screen after a script
  #define CUSTOM_MENU_CONFIG_ONLY_IDLE        // Only show custom menu when the machine is idle

  #define CONFIG_MENU_ITEM_1_DESC "Wifi ON"
  #define CONFIG_MENU_ITEM_1_GCODE "M118 [ESP110] WIFI-STA pwd=12345678"
  //#define CONFIG_MENU_ITEM_1_CONFIRM        // Show a confirmation dialog before this action

  #define CONFIG_MENU_ITEM_2_DESC "Bluetooth ON"
  #define CONFIG_MENU_ITEM_2_GCODE "M118 [ESP110] BT pwd=12345678"
  //#define CONFIG_MENU_ITEM_2_CONFIRM

  //#define CONFIG_MENU_ITEM_3_DESC "Radio OFF"
  //#define CONFIG_MENU_ITEM_3_GCODE "M118 [ESP110] OFF pwd=12345678"
  //#define CONFIG_MENU_ITEM_3_CONFIRM

  //#define CONFIG_MENU_ITEM_4_DESC "Wifi ????"
  //#define CONFIG_MENU_ITEM_4_GCODE "M118 ????"
  //#define CONFIG_MENU_ITEM_4_CONFIRM

  //#define CONFIG_MENU_ITEM_5_DESC "Wifi ????"
  //#define CONFIG_MENU_ITEM_5_GCODE "M118 ????"
  //#define CONFIG_MENU_ITEM_5_CONFIRM
#endif

/**
 * User-defined buttons to run custom G-code.
 * Up to 25 may be defined.
 */
//#define CUSTOM_USER_BUTTONS
#if ENABLED(CUSTOM_USER_BUTTONS)
  //#define BUTTON1_PIN -1
  #if PIN_EXISTS(BUTTON1)
    #define BUTTON1_HIT_STATE     LOW       // State of the triggered button. NC=LOW. NO=HIGH.
    #define BUTTON1_WHEN_PRINTING false     // Button allowed to trigger during printing?
    #define BUTTON1_GCODE         "G28"
    #define BUTTON1_DESC          "Homing"  // Optional string to set the LCD status
  #endif

  //#define BUTTON2_PIN -1
  #if PIN_EXISTS(BUTTON2)
    #define BUTTON2_HIT_STATE     LOW
    #define BUTTON2_WHEN_PRINTING false
    #define BUTTON2_GCODE         "M140 S" STRINGIFY(PREHEAT_1_TEMP_BED) "\nM104 S" STRINGIFY(PREHEAT_1_TEMP_HOTEND)
    #define BUTTON2_DESC          "Preheat for " PREHEAT_1_LABEL
  #endif

  //#define BUTTON3_PIN -1
  #if PIN_EXISTS(BUTTON3)
    #define BUTTON3_HIT_STATE     LOW
    #define BUTTON3_WHEN_PRINTING false
    #define BUTTON3_GCODE         "M140 S" STRINGIFY(PREHEAT_2_TEMP_BED) "\nM104 S" STRINGIFY(PREHEAT_2_TEMP_HOTEND)
    #define BUTTON3_DESC          "Preheat for " PREHEAT_2_LABEL
  #endif
#endif

/**
 * Host Action Commands
 *
 * Define host streamer action commands in compliance with the standard.
 *
 * See https://reprap.org/wiki/G-code#Action_commands
 * Common commands ........ poweroff, pause, paused, resume, resumed, cancel
 * G29_RETRY_AND_RECOVER .. probe_rewipe, probe_failed
 *
 * Some features add reason codes to extend these commands.
 *
 * Host Prompt Support enables Marlin to use the host for user prompts so
 * filament runout and other processes can be managed from the host side.
 */
//#define HOST_ACTION_COMMANDS
#if ENABLED(HOST_ACTION_COMMANDS)
  //#define HOST_PROMPT_SUPPORT
  //#define HOST_START_MENU_ITEM  // Add a menu item that tells the host to start
#endif

/**
 * Cancel Objects
 *
 * Implement M486 to allow Marlin to skip objects
 */
//#define CANCEL_OBJECTS
#if ENABLED(CANCEL_OBJECTS)
  #define CANCEL_OBJECTS_REPORTING // Emit the current object as a status message
#endif

/**
 * I2C position encoders for closed loop control.
 * Developed by Chris Barr at Aus3D.
 *
 * Wiki: https://wiki.aus3d.com.au/Magnetic_Encoder
 * Github: https://github.com/Aus3D/MagneticEncoder
 *
 * Supplier: https://aus3d.com.au/magnetic-encoder-module
 * Alternative Supplier: https://reliabuild3d.com/
 *
 * Reliabuild encoders have been modified to improve reliability.
 */

//#define I2C_POSITION_ENCODERS
#if ENABLED(I2C_POSITION_ENCODERS)

  #define I2CPE_ENCODER_CNT         1                       // The number of encoders installed; max of 5
                                                            // encoders supported currently.

  #define I2CPE_ENC_1_ADDR          I2CPE_PRESET_ADDR_X     // I2C address of the encoder. 30-200.
  #define I2CPE_ENC_1_AXIS          X_AXIS                  // Axis the encoder module is installed on.  <X|Y|Z|E>_AXIS.
  #define I2CPE_ENC_1_TYPE          I2CPE_ENC_TYPE_LINEAR   // Type of encoder:  I2CPE_ENC_TYPE_LINEAR -or-
                                                            // I2CPE_ENC_TYPE_ROTARY.
  #define I2CPE_ENC_1_TICKS_UNIT    2048                    // 1024 for magnetic strips with 2mm poles; 2048 for
                                                            // 1mm poles. For linear encoders this is ticks / mm,
                                                            // for rotary encoders this is ticks / revolution.
  //#define I2CPE_ENC_1_TICKS_REV     (16 * 200)            // Only needed for rotary encoders; number of stepper
                                                            // steps per full revolution (motor steps/rev * microstepping)
  //#define I2CPE_ENC_1_INVERT                              // Invert the direction of axis travel.
  #define I2CPE_ENC_1_EC_METHOD     I2CPE_ECM_MICROSTEP     // Type of error error correction.
  #define I2CPE_ENC_1_EC_THRESH     0.10                    // Threshold size for error (in mm) above which the
                                                            // printer will attempt to correct the error; errors
                                                            // smaller than this are ignored to minimize effects of
                                                            // measurement noise / latency (filter).

  #define I2CPE_ENC_2_ADDR          I2CPE_PRESET_ADDR_Y     // Same as above, but for encoder 2.
  #define I2CPE_ENC_2_AXIS          Y_AXIS
  #define I2CPE_ENC_2_TYPE          I2CPE_ENC_TYPE_LINEAR
  #define I2CPE_ENC_2_TICKS_UNIT    2048
  //#define I2CPE_ENC_2_TICKS_REV   (16 * 200)
  //#define I2CPE_ENC_2_INVERT
  #define I2CPE_ENC_2_EC_METHOD     I2CPE_ECM_MICROSTEP
  #define I2CPE_ENC_2_EC_THRESH     0.10

  #define I2CPE_ENC_3_ADDR          I2CPE_PRESET_ADDR_Z     // Encoder 3.  Add additional configuration options
  #define I2CPE_ENC_3_AXIS          Z_AXIS                  // as above, or use defaults below.

  #define I2CPE_ENC_4_ADDR          I2CPE_PRESET_ADDR_E     // Encoder 4.
  #define I2CPE_ENC_4_AXIS          E_AXIS

  #define I2CPE_ENC_5_ADDR          34                      // Encoder 5.
  #define I2CPE_ENC_5_AXIS          E_AXIS

  // Default settings for encoders which are enabled, but without settings configured above.
  #define I2CPE_DEF_TYPE            I2CPE_ENC_TYPE_LINEAR
  #define I2CPE_DEF_ENC_TICKS_UNIT  2048
  #define I2CPE_DEF_TICKS_REV       (16 * 200)
  #define I2CPE_DEF_EC_METHOD       I2CPE_ECM_NONE
  #define I2CPE_DEF_EC_THRESH       0.1

  //#define I2CPE_ERR_THRESH_ABORT  100.0                   // Threshold size for error (in mm) error on any given
                                                            // axis after which the printer will abort. Comment out to
                                                            // disable abort behavior.

  #define I2CPE_TIME_TRUSTED        10000                   // After an encoder fault, there must be no further fault
                                                            // for this amount of time (in ms) before the encoder
                                                            // is trusted again.

  /**
   * Position is checked every time a new command is executed from the buffer but during long moves,
   * this setting determines the minimum update time between checks. A value of 100 works well with
   * error rolling average when attempting to correct only for skips and not for vibration.
   */
  #define I2CPE_MIN_UPD_TIME_MS     4                       // (ms) Minimum time between encoder checks.

  // Use a rolling average to identify persistant errors that indicate skips, as opposed to vibration and noise.
  #define I2CPE_ERR_ROLLING_AVERAGE

#endif // I2C_POSITION_ENCODERS

/**
 * Analog Joystick(s)
 */
//#define JOYSTICK
#if ENABLED(JOYSTICK)
  #define JOY_X_PIN    5  // RAMPS: Suggested pin A5  on AUX2
  #define JOY_Y_PIN   10  // RAMPS: Suggested pin A10 on AUX2
  #define JOY_Z_PIN   12  // RAMPS: Suggested pin A12 on AUX2
  #define JOY_EN_PIN  44  // RAMPS: Suggested pin D44 on AUX2

  //#define INVERT_JOY_X  // Enable if X direction is reversed
  //#define INVERT_JOY_Y  // Enable if Y direction is reversed
  //#define INVERT_JOY_Z  // Enable if Z direction is reversed

  // Use M119 with JOYSTICK_DEBUG to find reasonable values after connecting:
  #define JOY_X_LIMITS { 5600, 8190-100, 8190+100, 10800 } // min, deadzone start, deadzone end, max
  #define JOY_Y_LIMITS { 5600, 8250-100, 8250+100, 11000 }
  #define JOY_Z_LIMITS { 4800, 8080-100, 8080+100, 11550 }
  //#define JOYSTICK_DEBUG
#endif

/**
 * Mechanical Gantry Calibration
 * Modern replacement for the Prusa TMC_Z_CALIBRATION.
 * Adds capability to work with any adjustable current drivers.
 * Implemented as G34 because M915 is deprecated.
 */
//#define MECHANICAL_GANTRY_CALIBRATION
#if ENABLED(MECHANICAL_GANTRY_CALIBRATION)
  #define GANTRY_CALIBRATION_CURRENT          600     // Default calibration current in ma
  #define GANTRY_CALIBRATION_EXTRA_HEIGHT      15     // Extra distance in mm past Z_###_POS to move
  #define GANTRY_CALIBRATION_FEEDRATE         500     // Feedrate for correction move
  //#define GANTRY_CALIBRATION_TO_MIN                 // Enable to calibrate Z in the MIN direction

  //#define GANTRY_CALIBRATION_SAFE_POSITION XY_CENTER // Safe position for nozzle
  //#define GANTRY_CALIBRATION_XY_PARK_FEEDRATE 3000  // XY Park Feedrate - MMM
  //#define GANTRY_CALIBRATION_COMMANDS_PRE   ""
  #define GANTRY_CALIBRATION_COMMANDS_POST  "G28"     // G28 highly recommended to ensure an accurate position
#endif

/**
 * MAX7219 Debug Matrix
 *
 * Add support for a low-cost 8x8 LED Matrix based on the Max7219 chip as a realtime status display.
 * Requires 3 signal wires. Some useful debug options are included to demonstrate its usage.
 */
//#define MAX7219_DEBUG
#if ENABLED(MAX7219_DEBUG)
  #define MAX7219_CLK_PIN   64
  #define MAX7219_DIN_PIN   57
  #define MAX7219_LOAD_PIN  44

  //#define MAX7219_GCODE          // Add the M7219 G-code to control the LED matrix
  #define MAX7219_INIT_TEST    2   // Test pattern at startup: 0=none, 1=sweep, 2=spiral
  #define MAX7219_NUMBER_UNITS 1   // Number of Max7219 units in chain.
  #define MAX7219_ROTATE       0   // Rotate the display clockwise (in multiples of +/- 90°)
                                   // connector at:  right=0   bottom=-90  top=90  left=180
  //#define MAX7219_REVERSE_ORDER  // The individual LED matrix units may be in reversed order
  //#define MAX7219_SIDE_BY_SIDE   // Big chip+matrix boards can be chained side-by-side

  /**
   * Sample debug features
   * If you add more debug displays, be careful to avoid conflicts!
   */
  #define MAX7219_DEBUG_PRINTER_ALIVE    // Blink corner LED of 8x8 matrix to show that the firmware is functioning
  #define MAX7219_DEBUG_PLANNER_HEAD  3  // Show the planner queue head position on this and the next LED matrix row
  #define MAX7219_DEBUG_PLANNER_TAIL  5  // Show the planner queue tail position on this and the next LED matrix row

  #define MAX7219_DEBUG_PLANNER_QUEUE 0  // Show the current planner queue depth on this and the next LED matrix row
                                         // If you experience stuttering, reboots, etc. this option can reveal how
                                         // tweaks made to the configuration are affecting the printer in real-time.
#endif

/**
 * NanoDLP Sync support
 *
 * Support for Synchronized Z moves when used with NanoDLP. G0/G1 axis moves will
 * output a "Z_move_comp" string to enable synchronization with DLP projector exposure.
 * This feature allows you to use [[WaitForDoneMessage]] instead of M400 commands.
 */
//#define NANODLP_Z_SYNC
#if ENABLED(NANODLP_Z_SYNC)
  //#define NANODLP_ALL_AXIS  // Send a "Z_move_comp" report for any axis move (not just Z).
#endif

/**
 * Ethernet. Use M552 to enable and set the IP address.
 */
#if HAS_ETHERNET
  #define MAC_ADDRESS { 0xDE, 0xAD, 0xBE, 0xEF, 0xF0, 0x0D }  // A MAC address unique to your network
#endif

/**
 * WiFi Support (Espressif ESP32 WiFi)
 */
//#define WIFISUPPORT         // Marlin embedded WiFi managenent
//#define ESP3D_WIFISUPPORT   // ESP3D Library WiFi management (https://github.com/luc-github/ESP3DLib)

#if EITHER(WIFISUPPORT, ESP3D_WIFISUPPORT)
  //#define WEBSUPPORT          // Start a webserver (which may include auto-discovery)
  //#define OTASUPPORT          // Support over-the-air firmware updates
  //#define WIFI_CUSTOM_COMMAND // Accept feature config commands (e.g., WiFi ESP3D) from the host

  /**
   * To set a default WiFi SSID / Password, create a file called Configuration_Secure.h with
   * the following defines, customized for your network. This specific file is excluded via
   * .gitignore to prevent it from accidentally leaking to the public.
   *
   *   #define WIFI_SSID "WiFi SSID"
   *   #define WIFI_PWD  "WiFi Password"
   */
  //#include "Configuration_Secure.h" // External file with WiFi SSID / Password
#endif

/**
 * Průša Multi-Material Unit (MMU)
 * Enable in Configuration.h
 *
 * These devices allow a single stepper driver on the board to drive
 * multi-material feeders with any number of stepper motors.
 */
#if HAS_PRUSA_MMU1
  /**
   * This option only allows the multiplexer to switch on tool-change.
   * Additional options to configure custom E moves are pending.
   *
   * Override the default DIO selector pins here, if needed.
   * Some pins files may provide defaults for these pins.
   */
  //#define E_MUX0_PIN 40  // Always Required
  //#define E_MUX1_PIN 42  // Needed for 3 to 8 inputs
  //#define E_MUX2_PIN 44  // Needed for 5 to 8 inputs
#elif HAS_PRUSA_MMU2
  // Serial port used for communication with MMU2.
  #define MMU2_SERIAL_PORT 2

  // Use hardware reset for MMU if a pin is defined for it
  //#define MMU2_RST_PIN 23

  // Enable if the MMU2 has 12V stepper motors (MMU2 Firmware 1.0.2 and up)
  //#define MMU2_MODE_12V

  // G-code to execute when MMU2 F.I.N.D.A. probe detects filament runout
  #define MMU2_FILAMENT_RUNOUT_SCRIPT "M600"

  // Add an LCD menu for MMU2
  //#define MMU2_MENUS
  #if EITHER(MMU2_MENUS, HAS_PRUSA_MMU2S)
    // Settings for filament load / unload from the LCD menu.
    // This is for Průša MK3-style extruders. Customize for your hardware.
    #define MMU2_FILAMENTCHANGE_EJECT_FEED 80.0
    #define MMU2_LOAD_TO_NOZZLE_SEQUENCE \
      {  7.2, 1145 }, \
      { 14.4,  871 }, \
      { 36.0, 1393 }, \
      { 14.4,  871 }, \
      { 50.0,  198 }

    #define MMU2_RAMMING_SEQUENCE \
      {   1.0, 1000 }, \
      {   1.0, 1500 }, \
      {   2.0, 2000 }, \
      {   1.5, 3000 }, \
      {   2.5, 4000 }, \
      { -15.0, 5000 }, \
      { -14.0, 1200 }, \
      {  -6.0,  600 }, \
      {  10.0,  700 }, \
      { -10.0,  400 }, \
      { -50.0, 2000 }
  #endif

  /**
   * Using a sensor like the MMU2S
   * This mode requires a MK3S extruder with a sensor at the extruder idler, like the MMU2S.
   * See https://help.prusa3d.com/en/guide/3b-mk3s-mk2-5s-extruder-upgrade_41560, step 11
   */
  #if HAS_PRUSA_MMU2S
    #define MMU2_C0_RETRY   5             // Number of retries (total time = timeout*retries)

    #define MMU2_CAN_LOAD_FEEDRATE 800    // (mm/min)
    #define MMU2_CAN_LOAD_SEQUENCE \
      {  0.1, MMU2_CAN_LOAD_FEEDRATE }, \
      {  60.0, MMU2_CAN_LOAD_FEEDRATE }, \
      { -52.0, MMU2_CAN_LOAD_FEEDRATE }

    #define MMU2_CAN_LOAD_RETRACT   6.0   // (mm) Keep under the distance between Load Sequence values
    #define MMU2_CAN_LOAD_DEVIATION 0.8   // (mm) Acceptable deviation

    #define MMU2_CAN_LOAD_INCREMENT 0.2   // (mm) To reuse within MMU2 module
    #define MMU2_CAN_LOAD_INCREMENT_SEQUENCE \
      { -MMU2_CAN_LOAD_INCREMENT, MMU2_CAN_LOAD_FEEDRATE }

  #else

    /**
     * MMU1 Extruder Sensor
     *
     * Support for a Průša (or other) IR Sensor to detect filament near the extruder
     * and make loading more reliable. Suitable for an extruder equipped with a filament
     * sensor less than 38mm from the gears.
     *
     * During loading the extruder will stop when the sensor is triggered, then do a last
     * move up to the gears. If no filament is detected, the MMU2 can make some more attempts.
     * If all attempts fail, a filament runout will be triggered.
     */
    //#define MMU_EXTRUDER_SENSOR
    #if ENABLED(MMU_EXTRUDER_SENSOR)
      #define MMU_LOADING_ATTEMPTS_NR 5 // max. number of attempts to load filament if first load fail
    #endif

  #endif

  //#define MMU2_DEBUG  // Write debug info to serial output

#endif // HAS_PRUSA_MMU2

/**
 * Advanced Print Counter settings
 */
#if ENABLED(PRINTCOUNTER)
  #define SERVICE_WARNING_BUZZES  3
  // Activate up to 3 service interval watchdogs
  //#define SERVICE_NAME_1      "Service S"
  //#define SERVICE_INTERVAL_1  100 // print hours
  //#define SERVICE_NAME_2      "Service L"
  //#define SERVICE_INTERVAL_2  200 // print hours
  //#define SERVICE_NAME_3      "Service 3"
  //#define SERVICE_INTERVAL_3    1 // print hours
#endif

// @section develop

//
// M100 Free Memory Watcher to debug memory usage
//
//#define M100_FREE_MEMORY_WATCHER

//
// M42 - Set pin states
//
//#define DIRECT_PIN_CONTROL

//
// M43 - display pin status, toggle pins, watch pins, watch endstops & toggle LED, test servo probe
//
//#define PINS_DEBUGGING

// Enable Marlin dev mode which adds some special commands
//#define MARLIN_DEV_MODE

/**
 * Postmortem Debugging captures misbehavior and outputs the CPU status and backtrace to serial.
 * When running in the debugger it will break for debugging. This is useful to help understand
 * a crash from a remote location. Requires ~400 bytes of SRAM and 5Kb of flash.
 */
//#define POSTMORTEM_DEBUGGING

/**
 * Software Reset options
 */
//#define SOFT_RESET_VIA_SERIAL         // 'KILL' and '^X' commands will soft-reset the controller
//#define SOFT_RESET_ON_KILL            // Use a digital button to soft-reset the controller after KILL<|MERGE_RESOLUTION|>--- conflicted
+++ resolved
@@ -2720,7 +2720,6 @@
    * Define your own with:
    * { <off_time[1..15]>, <hysteresis_end[-3..12]>, hysteresis_start[1..8] }
    */
-<<<<<<< HEAD
   #define CHOPPER_TIMING CHOPPER_DEFAULT_24V        // All axes (override below)
   //#define CHOPPER_TIMING_X  CHOPPER_DEFAULT_12V   // For X Axes (override below)
   //#define CHOPPER_TIMING_X2 CHOPPER_DEFAULT_12V
@@ -2738,25 +2737,6 @@
   //#define CHOPPER_TIMING_E5 CHOPPER_DEFAULT_12V
   //#define CHOPPER_TIMING_E6 CHOPPER_DEFAULT_12V
   //#define CHOPPER_TIMING_E7 CHOPPER_DEFAULT_12V
-=======
-  #define CHOPPER_TIMING CHOPPER_DEFAULT_12V        // All axes (override below)
-  //#define CHOPPER_TIMING_X  CHOPPER_TIMING        // For X Axes (override below)
-  //#define CHOPPER_TIMING_X2 CHOPPER_TIMING_X
-  //#define CHOPPER_TIMING_Y  CHOPPER_TIMING        // For Y Axes (override below)
-  //#define CHOPPER_TIMING_Y2 CHOPPER_TIMING_Y
-  //#define CHOPPER_TIMING_Z  CHOPPER_TIMING        // For Z Axes (override below)
-  //#define CHOPPER_TIMING_Z2 CHOPPER_TIMING_Z
-  //#define CHOPPER_TIMING_Z3 CHOPPER_TIMING_Z
-  //#define CHOPPER_TIMING_Z4 CHOPPER_TIMING_Z
-  //#define CHOPPER_TIMING_E  CHOPPER_TIMING        // For Extruders (override below)
-  //#define CHOPPER_TIMING_E1 CHOPPER_TIMING_E
-  //#define CHOPPER_TIMING_E2 CHOPPER_TIMING_E
-  //#define CHOPPER_TIMING_E3 CHOPPER_TIMING_E
-  //#define CHOPPER_TIMING_E4 CHOPPER_TIMING_E
-  //#define CHOPPER_TIMING_E5 CHOPPER_TIMING_E
-  //#define CHOPPER_TIMING_E6 CHOPPER_TIMING_E
-  //#define CHOPPER_TIMING_E7 CHOPPER_TIMING_E
->>>>>>> dc187690
 
   /**
    * Monitor Trinamic drivers
