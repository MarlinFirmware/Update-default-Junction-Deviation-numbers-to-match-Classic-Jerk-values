--- conflicted
+++ resolved
@@ -307,18 +307,12 @@
   #define THERMAL_PROTECTION_PERIOD 40        // Seconds
   #define THERMAL_PROTECTION_HYSTERESIS 4     // Degrees Celsius
 
-<<<<<<< HEAD
-  #define ADAPTIVE_FAN_SLOWING              // Slow part cooling fan if temperature drops
-  #if BOTH(ADAPTIVE_FAN_SLOWING, PIDTEMP)
-    //#define NO_FAN_SLOWING_IN_PID_TUNING    // Don't slow fan speed during M303
-=======
-  //#define ADAPTIVE_FAN_SLOWING              // Slow down the part-cooling fan if the temperature drops
+  #define ADAPTIVE_FAN_SLOWING              // Slow down the part-cooling fan if the temperature drops
   #if ENABLED(ADAPTIVE_FAN_SLOWING)
     //#define REPORT_ADAPTIVE_FAN_SLOWING     // Report fan slowing activity to the console
     #if ANY(MPCTEMP, PIDTEMP)
       //#define TEMP_TUNING_MAINTAIN_FAN      // Don't slow down the fan speed during M303 or M306 T
     #endif
->>>>>>> bcf61cc9
   #endif
 
   /**
@@ -1179,15 +1173,9 @@
  *  X<1>         Set the given parameters only for the X axis.
  *  Y<1>         Set the given parameters only for the Y axis.
  */
-<<<<<<< HEAD
-#define INPUT_SHAPING_X
-#define INPUT_SHAPING_Y
-#if EITHER(INPUT_SHAPING_X, INPUT_SHAPING_Y)
-=======
 //#define INPUT_SHAPING_X
 //#define INPUT_SHAPING_Y
 #if ANY(INPUT_SHAPING_X, INPUT_SHAPING_Y)
->>>>>>> bcf61cc9
   #if ENABLED(INPUT_SHAPING_X)
     #define SHAPING_FREQ_X  40          // (Hz) The default dominant resonant frequency on the X axis.
     #define SHAPING_ZETA_X  0.15f       // Damping ratio of the X axis (range: 0.0 = no damping to 1.0 = critical damping).
@@ -3768,14 +3756,10 @@
 /**
  * Auto-report position with M154 S<seconds>
  */
-<<<<<<< HEAD
 #define AUTO_REPORT_POSITION
-=======
-//#define AUTO_REPORT_POSITION
 #if ENABLED(AUTO_REPORT_POSITION)
   //#define AUTO_REPORT_REAL_POSITION // Auto-report the real position
 #endif
->>>>>>> bcf61cc9
 
 /**
  * Include capabilities in M115 output
