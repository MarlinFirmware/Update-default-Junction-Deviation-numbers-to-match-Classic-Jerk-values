/**
 * Marlin 3D Printer Firmware
 * Copyright (C) 2019 MarlinFirmware [https://github.com/MarlinFirmware/Marlin]
 *
 * Based on Sprinter and grbl.
 * Copyright (C) 2011 Camiel Gubbels / Erik van der Zalm
 *
 * This program is free software: you can redistribute it and/or modify
 * it under the terms of the GNU General Public License as published by
 * the Free Software Foundation, either version 3 of the License, or
 * (at your option) any later version.
 *
 * This program is distributed in the hope that it will be useful,
 * but WITHOUT ANY WARRANTY; without even the implied warranty of
 * MERCHANTABILITY or FITNESS FOR A PARTICULAR PURPOSE.  See the
 * GNU General Public License for more details.
 *
 * You should have received a copy of the GNU General Public License
 * along with this program.  If not, see <http://www.gnu.org/licenses/>.
 *
 */
#pragma once

/**
 * Configuration_adv.h
 *
 * Advanced settings.
 * Only change these if you know exactly what you're doing.
 * Some of these settings can damage your printer if improperly set!
 *
 * Basic settings can be found in Configuration.h
 *
 */
#define CONFIGURATION_ADV_H_VERSION 020000

// @section temperature

//===========================================================================
//=============================Thermal Settings  ============================
//===========================================================================

//
// Hephestos 2 24V heated bed upgrade kit.
// https://store.bq.com/en/heated-bed-kit-hephestos2
//
//#define HEPHESTOS2_HEATED_BED_KIT
#if ENABLED(HEPHESTOS2_HEATED_BED_KIT)
  #undef TEMP_SENSOR_BED
  #define TEMP_SENSOR_BED 70
  #define HEATER_BED_INVERTING true
#endif

/**
 * Heated Chamber settings
 */
#if TEMP_SENSOR_CHAMBER
  #define CHAMBER_MINTEMP             5
  #define CHAMBER_MAXTEMP            60
  #define TEMP_CHAMBER_HYSTERESIS     1   // (°C) Temperature proximity considered "close enough" to the target
  #define THERMAL_PROTECTION_CHAMBER      // Enable thermal protection for the heated chamber
  //#define CHAMBER_LIMIT_SWITCHING
  //#define HEATER_CHAMBER_PIN       44   // Chamber heater on/off pin
  //#define HEATER_CHAMBER_INVERTING false
#endif

#if DISABLED(PIDTEMPBED)
  #define BED_CHECK_INTERVAL 5000 // ms between checks in bang-bang control
  #if ENABLED(BED_LIMIT_SWITCHING)
    #define BED_HYSTERESIS 2 // Only disable heating if T>target+BED_HYSTERESIS and enable heating if T>target-BED_HYSTERESIS
  #endif
#endif

/**
 * Thermal Protection provides additional protection to your printer from damage
 * and fire. Marlin always includes safe min and max temperature ranges which
 * protect against a broken or disconnected thermistor wire.
 *
 * The issue: If a thermistor falls out, it will report the much lower
 * temperature of the air in the room, and the the firmware will keep
 * the heater on.
 *
 * The solution: Once the temperature reaches the target, start observing.
 * If the temperature stays too far below the target (hysteresis) for too
 * long (period), the firmware will halt the machine as a safety precaution.
 *
 * If you get false positives for "Thermal Runaway", increase
 * THERMAL_PROTECTION_HYSTERESIS and/or THERMAL_PROTECTION_PERIOD
 */
#if ENABLED(THERMAL_PROTECTION_HOTENDS)
  #define THERMAL_PROTECTION_PERIOD 40        // Seconds
  #define THERMAL_PROTECTION_HYSTERESIS 4     // Degrees Celsius

  //#define ADAPTIVE_FAN_SLOWING              // Slow part cooling fan if temperature drops
  #if BOTH(ADAPTIVE_FAN_SLOWING, PIDTEMP)
    //#define NO_FAN_SLOWING_IN_PID_TUNING    // Don't slow fan speed during M303
  #endif

  /**
   * Whenever an M104, M109, or M303 increases the target temperature, the
   * firmware will wait for the WATCH_TEMP_PERIOD to expire. If the temperature
   * hasn't increased by WATCH_TEMP_INCREASE degrees, the machine is halted and
   * requires a hard reset. This test restarts with any M104/M109/M303, but only
   * if the current temperature is far enough below the target for a reliable
   * test.
   *
   * If you get false positives for "Heating failed", increase WATCH_TEMP_PERIOD
   * and/or decrease WATCH_TEMP_INCREASE. WATCH_TEMP_INCREASE should not be set
   * below 2.
   */
  #define WATCH_TEMP_PERIOD 20                // Seconds
  #define WATCH_TEMP_INCREASE 2               // Degrees Celsius
#endif

/**
 * Thermal Protection parameters for the bed are just as above for hotends.
 */
#if ENABLED(THERMAL_PROTECTION_BED)
  #define THERMAL_PROTECTION_BED_PERIOD 20    // Seconds
  #define THERMAL_PROTECTION_BED_HYSTERESIS 2 // Degrees Celsius

  /**
   * As described above, except for the bed (M140/M190/M303).
   */
  #define WATCH_BED_TEMP_PERIOD 60                // Seconds
  #define WATCH_BED_TEMP_INCREASE 2               // Degrees Celsius
#endif

/**
 * Thermal Protection parameters for the heated chamber.
 */
#if ENABLED(THERMAL_PROTECTION_CHAMBER)
  #define THERMAL_PROTECTION_CHAMBER_PERIOD 20    // Seconds
  #define THERMAL_PROTECTION_CHAMBER_HYSTERESIS 2 // Degrees Celsius

  /**
   * Heated chamber watch settings (M141/M191).
   */
  #define WATCH_CHAMBER_TEMP_PERIOD 60            // Seconds
  #define WATCH_CHAMBER_TEMP_INCREASE 2           // Degrees Celsius
#endif

#if ENABLED(PIDTEMP)
  // Add an experimental additional term to the heater power, proportional to the extrusion speed.
  // A well-chosen Kc value should add just enough power to melt the increased material volume.
  //#define PID_EXTRUSION_SCALING
  #if ENABLED(PID_EXTRUSION_SCALING)
    #define DEFAULT_Kc (100) //heating power=Kc*(e_speed)
    #define LPQ_MAX_LEN 50
  #endif
#endif

/**
 * Automatic Temperature:
 * The hotend target temperature is calculated by all the buffered lines of gcode.
 * The maximum buffered steps/sec of the extruder motor is called "se".
 * Start autotemp mode with M109 S<mintemp> B<maxtemp> F<factor>
 * The target temperature is set to mintemp+factor*se[steps/sec] and is limited by
 * mintemp and maxtemp. Turn this off by executing M109 without F*
 * Also, if the temperature is set to a value below mintemp, it will not be changed by autotemp.
 * On an Ultimaker, some initial testing worked with M109 S215 B260 F1 in the start.gcode
 */
#define AUTOTEMP
#if ENABLED(AUTOTEMP)
  #define AUTOTEMP_OLDWEIGHT 0.98
#endif

// Show extra position information in M114
//#define M114_DETAIL

// Show Temperature ADC value
// Enable for M105 to include ADC values read from temperature sensors.
//#define SHOW_TEMP_ADC_VALUES

/**
 * High Temperature Thermistor Support
 *
 * Thermistors able to support high temperature tend to have a hard time getting
 * good readings at room and lower temperatures. This means HEATER_X_RAW_LO_TEMP
 * will probably be caught when the heating element first turns on during the
 * preheating process, which will trigger a min_temp_error as a safety measure
 * and force stop everything.
 * To circumvent this limitation, we allow for a preheat time (during which,
 * min_temp_error won't be triggered) and add a min_temp buffer to handle
 * aberrant readings.
 *
 * If you want to enable this feature for your hotend thermistor(s)
 * uncomment and set values > 0 in the constants below
 */

// The number of consecutive low temperature errors that can occur
// before a min_temp_error is triggered. (Shouldn't be more than 10.)
//#define MAX_CONSECUTIVE_LOW_TEMPERATURE_ERROR_ALLOWED 0

// The number of milliseconds a hotend will preheat before starting to check
// the temperature. This value should NOT be set to the time it takes the
// hot end to reach the target temperature, but the time it takes to reach
// the minimum temperature your thermistor can read. The lower the better/safer.
// This shouldn't need to be more than 30 seconds (30000)
//#define MILLISECONDS_PREHEAT_TIME 0

// @section extruder

// Extruder runout prevention.
// If the machine is idle and the temperature over MINTEMP
// then extrude some filament every couple of SECONDS.
//#define EXTRUDER_RUNOUT_PREVENT
#if ENABLED(EXTRUDER_RUNOUT_PREVENT)
  #define EXTRUDER_RUNOUT_MINTEMP 190
  #define EXTRUDER_RUNOUT_SECONDS  30
  #define EXTRUDER_RUNOUT_SPEED  1500  // (mm/m)
  #define EXTRUDER_RUNOUT_EXTRUDE   5  // (mm)
#endif

// @section temperature

// Calibration for AD595 / AD8495 sensor to adjust temperature measurements.
// The final temperature is calculated as (measuredTemp * GAIN) + OFFSET.
#define TEMP_SENSOR_AD595_OFFSET  0.0
#define TEMP_SENSOR_AD595_GAIN    1.0
#define TEMP_SENSOR_AD8495_OFFSET 0.0
#define TEMP_SENSOR_AD8495_GAIN   1.0

/**
 * Controller Fan
 * To cool down the stepper drivers and MOSFETs.
 *
 * The fan will turn on automatically whenever any stepper is enabled
 * and turn off after a set period after all steppers are turned off.
 */
//#define USE_CONTROLLER_FAN
#if ENABLED(USE_CONTROLLER_FAN)
  //#define CONTROLLER_FAN_PIN -1        // Set a custom pin for the controller fan
  #define CONTROLLERFAN_SECS 60          // Duration in seconds for the fan to run after all motors are disabled
  #define CONTROLLERFAN_SPEED 255        // 255 == full speed
#endif

// When first starting the main fan, run it at full speed for the
// given number of milliseconds.  This gets the fan spinning reliably
// before setting a PWM value. (Does not work with software PWM for fan on Sanguinololu)
//#define FAN_KICKSTART_TIME 100

/**
 * PWM Fan Scaling
 *
 * Define the min/max speeds for PWM fans (as set with M106).
 *
 * With these options the M106 0-255 value range is scaled to a subset
 * to ensure that the fan has enough power to spin, or to run lower
 * current fans with higher current. (e.g., 5V/12V fans with 12V/24V)
 * Value 0 always turns off the fan.
 *
 * Define one or both of these to override the default 0-255 range.
 */
//#define FAN_MIN_PWM 50
//#define FAN_MAX_PWM 128

/**
 * FAST PWM FAN Settings
 *
 * Use to change the FAST FAN PWM frequency (if enabled in Configuration.h)
 * Combinations of PWM Modes, prescale values and TOP resolutions are used internally to produce a
 * frequency as close as possible to the desired frequency.
 *
 * FAST_PWM_FAN_FREQUENCY [undefined by default]
 *   Set this to your desired frequency.
 *   If left undefined this defaults to F = F_CPU/(2*255*1)
 *   ie F = 31.4 Khz on 16 MHz microcontrollers or F = 39.2 KHz on 20 MHz microcontrollers
 *   These defaults are the same as with the old FAST_PWM_FAN implementation - no migration is required
 *   NOTE: Setting very low frequencies (< 10 Hz) may result in unexpected timer behaviour.
 *
 * USE_OCR2A_AS_TOP [undefined by default]
 *   Boards that use TIMER2 for PWM have limitations resulting in only a few possible frequencies on TIMER2:
 *   16MHz MCUs: [62.5KHz, 31.4KHz (default), 7.8KHz, 3.92KHz, 1.95KHz, 977Hz, 488Hz, 244Hz, 60Hz, 122Hz, 30Hz]
 *   20MHz MCUs: [78.1KHz, 39.2KHz (default), 9.77KHz, 4.9KHz, 2.44KHz, 1.22KHz, 610Hz, 305Hz, 153Hz, 76Hz, 38Hz]
 *   A greater range can be achieved by enabling USE_OCR2A_AS_TOP. But note that this option blocks the use of
 *   PWM on pin OC2A. Only use this option if you don't need PWM on 0C2A. (Check your schematic.)
 *   USE_OCR2A_AS_TOP sacrifices duty cycle control resolution to achieve this broader range of frequencies.
 */
#if ENABLED(FAST_PWM_FAN)
  //#define FAST_PWM_FAN_FREQUENCY 31400
  //#define USE_OCR2A_AS_TOP
#endif

// @section extruder

/**
 * Extruder cooling fans
 *
 * Extruder auto fans automatically turn on when their extruders'
 * temperatures go above EXTRUDER_AUTO_FAN_TEMPERATURE.
 *
 * Your board's pins file specifies the recommended pins. Override those here
 * or set to -1 to disable completely.
 *
 * Multiple extruders can be assigned to the same pin in which case
 * the fan will turn on when any selected extruder is above the threshold.
 */
#define E0_AUTO_FAN_PIN -1
#define E1_AUTO_FAN_PIN -1
#define E2_AUTO_FAN_PIN -1
#define E3_AUTO_FAN_PIN -1
#define E4_AUTO_FAN_PIN -1
#define E5_AUTO_FAN_PIN -1
#define CHAMBER_AUTO_FAN_PIN -1
#define EXTRUDER_AUTO_FAN_TEMPERATURE 50
#define EXTRUDER_AUTO_FAN_SPEED 255   // 255 == full speed

/**
 * Part-Cooling Fan Multiplexer
 *
 * This feature allows you to digitally multiplex the fan output.
 * The multiplexer is automatically switched at tool-change.
 * Set FANMUX[012]_PINs below for up to 2, 4, or 8 multiplexed fans.
 */
#define FANMUX0_PIN -1
#define FANMUX1_PIN -1
#define FANMUX2_PIN -1

/**
 * M355 Case Light on-off / brightness
 */
//#define CASE_LIGHT_ENABLE
#if ENABLED(CASE_LIGHT_ENABLE)
  //#define CASE_LIGHT_PIN 4                  // Override the default pin if needed
  #define INVERT_CASE_LIGHT false             // Set true if Case Light is ON when pin is LOW
  #define CASE_LIGHT_DEFAULT_ON true          // Set default power-up state on
  #define CASE_LIGHT_DEFAULT_BRIGHTNESS 105   // Set default power-up brightness (0-255, requires PWM pin)
  //#define MENU_ITEM_CASE_LIGHT              // Add a Case Light option to the LCD main menu
  //#define CASE_LIGHT_USE_NEOPIXEL           // Use Neopixel LED as case light, requires NEOPIXEL_LED.
  #if ENABLED(CASE_LIGHT_USE_NEOPIXEL)
    #define CASE_LIGHT_NEOPIXEL_COLOR { 255, 255, 255, 255 } // { Red, Green, Blue, White }
  #endif
#endif

//===========================================================================
//============================ Mechanical Settings ==========================
//===========================================================================

// @section homing

// If you want endstops to stay on (by default) even when not homing
// enable this option. Override at any time with M120, M121.
//#define ENDSTOPS_ALWAYS_ON_DEFAULT

// @section extras

//#define Z_LATE_ENABLE // Enable Z the last moment. Needed if your Z driver overheats.

// Employ an external closed loop controller. Override pins here if needed.
//#define EXTERNAL_CLOSED_LOOP_CONTROLLER
#if ENABLED(EXTERNAL_CLOSED_LOOP_CONTROLLER)
  //#define CLOSED_LOOP_ENABLE_PIN        -1
  //#define CLOSED_LOOP_MOVE_COMPLETE_PIN -1
#endif

/**
 * Dual Steppers / Dual Endstops
 *
 * This section will allow you to use extra E drivers to drive a second motor for X, Y, or Z axes.
 *
 * For example, set X_DUAL_STEPPER_DRIVERS setting to use a second motor. If the motors need to
 * spin in opposite directions set INVERT_X2_VS_X_DIR. If the second motor needs its own endstop
 * set X_DUAL_ENDSTOPS. This can adjust for "racking." Use X2_USE_ENDSTOP to set the endstop plug
 * that should be used for the second endstop. Extra endstops will appear in the output of 'M119'.
 *
 * Use X_DUAL_ENDSTOP_ADJUSTMENT to adjust for mechanical imperfection. After homing both motors
 * this offset is applied to the X2 motor. To find the offset home the X axis, and measure the error
 * in X2. Dual endstop offsets can be set at runtime with 'M666 X<offset> Y<offset> Z<offset>'.
 */

//#define X_DUAL_STEPPER_DRIVERS
#if ENABLED(X_DUAL_STEPPER_DRIVERS)
  #define INVERT_X2_VS_X_DIR true   // Set 'true' if X motors should rotate in opposite directions
  //#define X_DUAL_ENDSTOPS
  #if ENABLED(X_DUAL_ENDSTOPS)
    #define X2_USE_ENDSTOP _XMAX_
    #define X_DUAL_ENDSTOPS_ADJUSTMENT  0
  #endif
#endif

//#define Y_DUAL_STEPPER_DRIVERS
#if ENABLED(Y_DUAL_STEPPER_DRIVERS)
  #define INVERT_Y2_VS_Y_DIR true   // Set 'true' if Y motors should rotate in opposite directions
  //#define Y_DUAL_ENDSTOPS
  #if ENABLED(Y_DUAL_ENDSTOPS)
    #define Y2_USE_ENDSTOP _YMAX_
    #define Y_DUAL_ENDSTOPS_ADJUSTMENT  0
  #endif
#endif

//#define Z_DUAL_STEPPER_DRIVERS
#if ENABLED(Z_DUAL_STEPPER_DRIVERS)
  //#define Z_DUAL_ENDSTOPS
  #if ENABLED(Z_DUAL_ENDSTOPS)
    #define Z2_USE_ENDSTOP _XMAX_
    #define Z_DUAL_ENDSTOPS_ADJUSTMENT  0
  #endif
#endif

//#define Z_TRIPLE_STEPPER_DRIVERS
#if ENABLED(Z_TRIPLE_STEPPER_DRIVERS)
  //#define Z_TRIPLE_ENDSTOPS
  #if ENABLED(Z_TRIPLE_ENDSTOPS)
    #define Z2_USE_ENDSTOP _XMAX_
    #define Z3_USE_ENDSTOP _YMAX_
    #define Z_TRIPLE_ENDSTOPS_ADJUSTMENT2  0
    #define Z_TRIPLE_ENDSTOPS_ADJUSTMENT3  0
  #endif
#endif

/**
 * Dual X Carriage
 *
 * This setup has two X carriages that can move independently, each with its own hotend.
 * The carriages can be used to print an object with two colors or materials, or in
 * "duplication mode" it can print two identical or X-mirrored objects simultaneously.
 * The inactive carriage is parked automatically to prevent oozing.
 * X1 is the left carriage, X2 the right. They park and home at opposite ends of the X axis.
 * By default the X2 stepper is assigned to the first unused E plug on the board.
 *
 * The following Dual X Carriage modes can be selected with M605 S<mode>:
 *
 *   0 : (FULL_CONTROL) The slicer has full control over both X-carriages and can achieve optimal travel
 *       results as long as it supports dual X-carriages. (M605 S0)
 *
 *   1 : (AUTO_PARK) The firmware automatically parks and unparks the X-carriages on tool-change so
 *       that additional slicer support is not required. (M605 S1)
 *
 *   2 : (DUPLICATION) The firmware moves the second X-carriage and extruder in synchronization with
 *       the first X-carriage and extruder, to print 2 copies of the same object at the same time.
 *       Set the constant X-offset and temperature differential with M605 S2 X[offs] R[deg] and
 *       follow with M605 S2 to initiate duplicated movement.
 *
 *   3 : (MIRRORED) Formbot/Vivedino-inspired mirrored mode in which the second extruder duplicates
 *       the movement of the first except the second extruder is reversed in the X axis.
 *       Set the initial X offset and temperature differential with M605 S2 X[offs] R[deg] and
 *       follow with M605 S3 to initiate mirrored movement.
 */
//#define DUAL_X_CARRIAGE
#if ENABLED(DUAL_X_CARRIAGE)
  #define X1_MIN_POS X_MIN_POS   // Set to X_MIN_POS
  #define X1_MAX_POS X_BED_SIZE  // Set a maximum so the first X-carriage can't hit the parked second X-carriage
  #define X2_MIN_POS    80       // Set a minimum to ensure the  second X-carriage can't hit the parked first X-carriage
  #define X2_MAX_POS   353       // Set this to the distance between toolheads when both heads are homed
  #define X2_HOME_DIR    1       // Set to 1. The second X-carriage always homes to the maximum endstop position
  #define X2_HOME_POS X2_MAX_POS // Default X2 home position. Set to X2_MAX_POS.
                      // However: In this mode the HOTEND_OFFSET_X value for the second extruder provides a software
                      // override for X2_HOME_POS. This also allow recalibration of the distance between the two endstops
                      // without modifying the firmware (through the "M218 T1 X???" command).
                      // Remember: you should set the second extruder x-offset to 0 in your slicer.

  // This is the default power-up mode which can be later using M605.
  #define DEFAULT_DUAL_X_CARRIAGE_MODE DXC_AUTO_PARK_MODE

  // Default x offset in duplication mode (typically set to half print bed width)
  #define DEFAULT_DUPLICATION_X_OFFSET 100

#endif // DUAL_X_CARRIAGE

// Activate a solenoid on the active extruder with M380. Disable all with M381.
// Define SOL0_PIN, SOL1_PIN, etc., for each extruder that has a solenoid.
//#define EXT_SOLENOID

// @section homing

// Homing hits each endstop, retracts by these distances, then does a slower bump.
#define X_HOME_BUMP_MM 5
#define Y_HOME_BUMP_MM 5
#define Z_HOME_BUMP_MM 2
#define HOMING_BUMP_DIVISOR { 2, 2, 4 }  // Re-Bump Speed Divisor (Divides the Homing Feedrate)
#define QUICK_HOME                       // If homing includes X and Y, do a diagonal move initially
//#define HOMING_BACKOFF_MM { 2, 2, 2 }  // (mm) Move away from the endstops after homing


// When G28 is called, this option will make Y home before X
//#define HOME_Y_BEFORE_X

// Enable this if X or Y can't home without homing the other axis first.
//#define CODEPENDENT_XY_HOMING

/**
 * Z Steppers Auto-Alignment
 * Add the G34 command to align multiple Z steppers using a bed probe.
 */
//#define Z_STEPPER_AUTO_ALIGN
#if ENABLED(Z_STEPPER_AUTO_ALIGN)
  // Define probe X and Y positions for Z1, Z2 [, Z3]
  #define Z_STEPPER_ALIGN_X { 10, 150, 290 }
  #define Z_STEPPER_ALIGN_Y { 290, 10, 290 }
  // Set number of iterations to align
  #define Z_STEPPER_ALIGN_ITERATIONS 3
  // Enable to restore leveling setup after operation
  #define RESTORE_LEVELING_AFTER_G34
  // Use the amplification factor to de-/increase correction step.
  // In case the stepper (spindle) position is further out than the test point
  // Use a value > 1. NOTE: This may cause instability
  #define Z_STEPPER_ALIGN_AMP 1.0
  // Stop criterion. If the accuracy is better than this stop iterating early
  #define Z_STEPPER_ALIGN_ACC 0.02
#endif

// @section machine

#define AXIS_RELATIVE_MODES {false, false, false, false}

// Add a Duplicate option for well-separated conjoined nozzles
//#define MULTI_NOZZLE_DUPLICATION

// By default pololu step drivers require an active high signal. However, some high power drivers require an active low signal as step.
#define INVERT_X_STEP_PIN false
#define INVERT_Y_STEP_PIN false
#define INVERT_Z_STEP_PIN false
#define INVERT_E_STEP_PIN false

// Default stepper release if idle. Set to 0 to deactivate.
// Steppers will shut down DEFAULT_STEPPER_DEACTIVE_TIME seconds after the last move when DISABLE_INACTIVE_? is true.
// Time can be set by M18 and M84.
#define DEFAULT_STEPPER_DEACTIVE_TIME 120
#define DISABLE_INACTIVE_X true
#define DISABLE_INACTIVE_Y true
#define DISABLE_INACTIVE_Z true  // set to false if the nozzle will fall down on your printed part when print has finished.
#define DISABLE_INACTIVE_E true

#define DEFAULT_MINIMUMFEEDRATE       0.0     // minimum feedrate
#define DEFAULT_MINTRAVELFEEDRATE     0.0

//#define HOME_AFTER_DEACTIVATE  // Require rehoming after steppers are deactivated

// @section lcd

#if ENABLED(ULTIPANEL)
  #define MANUAL_FEEDRATE {50*60, 50*60, 4*60, 60} // Feedrates for manual moves along X, Y, Z, E from panel
    #define MANUAL_E_MOVES_RELATIVE // Show LCD extruder moves as relative rather than absolute positions
  #define ULTIPANEL_FEEDMULTIPLY  // Comment to disable setting feedrate multiplier via encoder
#endif

// @section extras

// minimum time in microseconds that a movement needs to take if the buffer is emptied.
#define DEFAULT_MINSEGMENTTIME        20000

// If defined the movements slow down when the look ahead buffer is only half full
#define SLOWDOWN

// Frequency limit
// See nophead's blog for more info
// Not working O
//#define XY_FREQUENCY_LIMIT  15

// Minimum planner junction speed. Sets the default minimum speed the planner plans for at the end
// of the buffer and all stops. This should not be much greater than zero and should only be changed
// if unwanted behavior is observed on a user's machine when running at very slow speeds.
#define MINIMUM_PLANNER_SPEED 0.05 // (mm/s)

//
// Use Junction Deviation instead of traditional Jerk Limiting
//
#define JUNCTION_DEVIATION
#if ENABLED(JUNCTION_DEVIATION)
  #define JUNCTION_DEVIATION_MM 0.02  // (mm) Distance from real junction edge
#endif

//
// Backlash Compensation
// Adds extra movement to axes on direction-changes to account for backlash.
//
//#define BACKLASH_COMPENSATION
#if ENABLED(BACKLASH_COMPENSATION)
  // Define values for backlash distance and correction.
  // If BACKLASH_GCODE is enabled these values are the defaults.
  #define BACKLASH_DISTANCE_MM { 0, 0, 0 } // (mm)
  #define BACKLASH_CORRECTION    0.0       // 0.0 = no correction; 1.0 = full correction

  // Set BACKLASH_SMOOTHING_MM to spread backlash correction over multiple segments
  // to reduce print artifacts. (Enabling this is costly in memory and computation!)
  //#define BACKLASH_SMOOTHING_MM 3 // (mm)

  // Add runtime configuration and tuning of backlash values (M425)
  //#define BACKLASH_GCODE

  #if ENABLED(BACKLASH_GCODE)
    // Measure the Z backlash when probing (G29) and set with "M425 Z"
    #define MEASURE_BACKLASH_WHEN_PROBING

    #if ENABLED(MEASURE_BACKLASH_WHEN_PROBING)
      // When measuring, the probe will move up to BACKLASH_MEASUREMENT_LIMIT
      // mm away from point of contact in BACKLASH_MEASUREMENT_RESOLUTION
      // increments while checking for the contact to be broken.
      #define BACKLASH_MEASUREMENT_LIMIT       0.5   // (mm)
      #define BACKLASH_MEASUREMENT_RESOLUTION  0.005 // (mm)
      #define BACKLASH_MEASUREMENT_FEEDRATE    Z_PROBE_SPEED_SLOW // (mm/m)
    #endif
  #endif
#endif

/**
 * Automatic backlash, position and hotend offset calibration
 *
 * Enable G425 to run automatic calibration using an electrically-
 * conductive cube, bolt, or washer mounted on the bed.
 *
 * G425 uses the probe to touch the top and sides of the calibration object
 * on the bed and measures and/or correct positional offsets, axis backlash
 * and hotend offsets.
 *
 * Note: HOTEND_OFFSET and CALIBRATION_OBJECT_CENTER must be set to within
 *       ±5mm of true values for G425 to succeed.
 */
//#define CALIBRATION_GCODE
#if ENABLED(CALIBRATION_GCODE)

  #define CALIBRATION_MEASUREMENT_RESOLUTION     0.01 // mm

  #define CALIBRATION_FEEDRATE_SLOW             60    // mm/m
  #define CALIBRATION_FEEDRATE_FAST           1200    // mm/m
  #define CALIBRATION_FEEDRATE_TRAVEL         3000    // mm/m

  // The following parameters refer to the conical section of the nozzle tip.
  #define CALIBRATION_NOZZLE_TIP_HEIGHT          1.0  // mm
  #define CALIBRATION_NOZZLE_OUTER_DIAMETER      2.0  // mm

  // Uncomment to enable reporting (required for "G425 V", but consumes PROGMEM).
  //#define CALIBRATION_REPORTING

  // The true location and dimension the cube/bolt/washer on the bed.
  #define CALIBRATION_OBJECT_CENTER     { 264.0, -22.0,  -2.0} // mm
  #define CALIBRATION_OBJECT_DIMENSIONS {  10.0,  10.0,  10.0} // mm

  // Comment out any sides which are unreachable by the probe. For best
  // auto-calibration results, all sides must be reachable.
  #define CALIBRATION_MEASURE_RIGHT
  #define CALIBRATION_MEASURE_FRONT
  #define CALIBRATION_MEASURE_LEFT
  #define CALIBRATION_MEASURE_BACK

  // Probing at the exact top center only works if the center is flat. If
  // probing on a screwhead or hollow washer, probe near the edges.
  //#define CALIBRATION_MEASURE_AT_TOP_EDGES

  // Define pin which is read during calibration
  #ifndef CALIBRATION_PIN
    #define CALIBRATION_PIN -1 // Override in pins.h or set to -1 to use your Z endstop
    #define CALIBRATION_PIN_INVERTING false // set to true to invert the pin
    //#define CALIBRATION_PIN_PULLDOWN
    #define CALIBRATION_PIN_PULLUP
  #endif
#endif

/**
 * Adaptive Step Smoothing increases the resolution of multi-axis moves, particularly at step frequencies
 * below 1kHz (for AVR) or 10kHz (for ARM), where aliasing between axes in multi-axis moves causes audible
 * vibration and surface artifacts. The algorithm adapts to provide the best possible step smoothing at the
 * lowest stepping frequencies.
 */
//#define ADAPTIVE_STEP_SMOOTHING

/**
 * Custom Microstepping
 * Override as-needed for your setup. Up to 3 MS pins are supported.
 */
//#define MICROSTEP1 LOW,LOW,LOW
//#define MICROSTEP2 HIGH,LOW,LOW
//#define MICROSTEP4 LOW,HIGH,LOW
//#define MICROSTEP8 HIGH,HIGH,LOW
//#define MICROSTEP16 LOW,LOW,HIGH
//#define MICROSTEP32 HIGH,LOW,HIGH

// Microstep setting (Only functional when stepper driver microstep pins are connected to MCU.
#define MICROSTEP_MODES { 16, 16, 16, 16, 16, 16 } // [1,2,4,8,16]

/**
 *  @section  stepper motor current
 *
 *  Some boards have a means of setting the stepper motor current via firmware.
 *
 *  The power on motor currents are set by:
 *    PWM_MOTOR_CURRENT - used by MINIRAMBO & ULTIMAIN_2
 *                         known compatible chips: A4982
 *    DIGIPOT_MOTOR_CURRENT - used by BQ_ZUM_MEGA_3D, RAMBO & SCOOVO_X9H
 *                         known compatible chips: AD5206
 *    DAC_MOTOR_CURRENT_DEFAULT - used by PRINTRBOARD_REVF & RIGIDBOARD_V2
 *                         known compatible chips: MCP4728
 *    DIGIPOT_I2C_MOTOR_CURRENTS - used by 5DPRINT, AZTEEG_X3_PRO, AZTEEG_X5_MINI_WIFI, MIGHTYBOARD_REVE
 *                         known compatible chips: MCP4451, MCP4018
 *
 *  Motor currents can also be set by M907 - M910 and by the LCD.
 *    M907 - applies to all.
 *    M908 - BQ_ZUM_MEGA_3D, RAMBO, PRINTRBOARD_REVF, RIGIDBOARD_V2 & SCOOVO_X9H
 *    M909, M910 & LCD - only PRINTRBOARD_REVF & RIGIDBOARD_V2
 */
//#define PWM_MOTOR_CURRENT { 1300, 1300, 1250 }          // Values in milliamps
//#define DIGIPOT_MOTOR_CURRENT { 135,135,135,135,135 }   // Values 0-255 (RAMBO 135 = ~0.75A, 185 = ~1A)
//#define DAC_MOTOR_CURRENT_DEFAULT { 70, 80, 90, 80 }    // Default drive percent - X, Y, Z, E axis

// Use an I2C based DIGIPOT (e.g., Azteeg X3 Pro)
//#define DIGIPOT_I2C
#if ENABLED(DIGIPOT_I2C) && !defined(DIGIPOT_I2C_ADDRESS_A)
  /**
   * Common slave addresses:
   *
   *                        A   (A shifted)   B   (B shifted)  IC
   * Smoothie              0x2C (0x58)       0x2D (0x5A)       MCP4451
   * AZTEEG_X3_PRO         0x2C (0x58)       0x2E (0x5C)       MCP4451
   * AZTEEG_X5_MINI        0x2C (0x58)       0x2E (0x5C)       MCP4451
   * AZTEEG_X5_MINI_WIFI         0x58              0x5C        MCP4451
   * MIGHTYBOARD_REVE      0x2F (0x5E)                         MCP4018
   */
  #define DIGIPOT_I2C_ADDRESS_A 0x2C  // unshifted slave address for first DIGIPOT
  #define DIGIPOT_I2C_ADDRESS_B 0x2D  // unshifted slave address for second DIGIPOT
#endif

//#define DIGIPOT_MCP4018          // Requires library from https://github.com/stawel/SlowSoftI2CMaster
#define DIGIPOT_I2C_NUM_CHANNELS 8 // 5DPRINT: 4     AZTEEG_X3_PRO: 8     MKS SBASE: 5
// Actual motor currents in Amps. The number of entries must match DIGIPOT_I2C_NUM_CHANNELS.
// These correspond to the physical drivers, so be mindful if the order is changed.
#define DIGIPOT_I2C_MOTOR_CURRENTS { 1.0, 1.0, 1.0, 1.0, 1.0, 1.0, 1.0, 1.0 }  //  AZTEEG_X3_PRO

//===========================================================================
//=============================Additional Features===========================
//===========================================================================

// @section lcd

// Change values more rapidly when the encoder is rotated faster
#define ENCODER_RATE_MULTIPLIER
#if ENABLED(ENCODER_RATE_MULTIPLIER)
  #define ENCODER_10X_STEPS_PER_SEC   30  // (steps/s) Encoder rate for 10x speed
  #define ENCODER_100X_STEPS_PER_SEC  80  // (steps/s) Encoder rate for 100x speed
#endif

// Play a beep when the feedrate is changed from the Status Screen
//#define BEEP_ON_FEEDRATE_CHANGE
#if ENABLED(BEEP_ON_FEEDRATE_CHANGE)
  #define FEEDRATE_CHANGE_BEEP_DURATION   10
  #define FEEDRATE_CHANGE_BEEP_FREQUENCY 440
#endif

// Include a page of printer information in the LCD Main Menu
#define LCD_INFO_MENU

// Scroll a longer status message into view
#define STATUS_MESSAGE_SCROLLING

// On the Info Screen, display XY with one decimal place when possible
//#define LCD_DECIMAL_SMALL_XY

// The timeout (in ms) to return to the status screen from sub-menus
//#define LCD_TIMEOUT_TO_STATUS 15000

// Add an 'M73' G-code to set the current percentage
//#define LCD_SET_PROGRESS_MANUALLY

#if HAS_CHARACTER_LCD && HAS_PRINT_PROGRESS
  //#define LCD_PROGRESS_BAR              // Show a progress bar on HD44780 LCDs for SD printing
  #if ENABLED(LCD_PROGRESS_BAR)
    #define PROGRESS_BAR_BAR_TIME 2000    // (ms) Amount of time to show the bar
    #define PROGRESS_BAR_MSG_TIME 3000    // (ms) Amount of time to show the status message
    #define PROGRESS_MSG_EXPIRE   0       // (ms) Amount of time to retain the status message (0=forever)
    //#define PROGRESS_MSG_ONCE           // Show the message for MSG_TIME then clear it
    //#define LCD_PROGRESS_BAR_TEST       // Add a menu item to test the progress bar
  #endif
#endif

/**
 * LED Control Menu
 * Enable this feature to add LED Control to the LCD menu
 */
//#define LED_CONTROL_MENU
#if ENABLED(LED_CONTROL_MENU)
  #define LED_COLOR_PRESETS                 // Enable the Preset Color menu option
  #if ENABLED(LED_COLOR_PRESETS)
    #define LED_USER_PRESET_RED        255  // User defined RED value
    #define LED_USER_PRESET_GREEN      128  // User defined GREEN value
    #define LED_USER_PRESET_BLUE         0  // User defined BLUE value
    #define LED_USER_PRESET_WHITE      255  // User defined WHITE value
    #define LED_USER_PRESET_BRIGHTNESS 255  // User defined intensity
    //#define LED_USER_PRESET_STARTUP       // Have the printer display the user preset color on startup
  #endif
#endif // LED_CONTROL_MENU

#if ENABLED(SDSUPPORT)

  // Some RAMPS and other boards don't detect when an SD card is inserted. You can work
  // around this by connecting a push button or single throw switch to the pin defined
  // as SD_DETECT_PIN in your board's pins definitions.
  // This setting should be disabled unless you are using a push button, pulling the pin to ground.
  // Note: This is always disabled for ULTIPANEL (except ELB_FULL_GRAPHIC_CONTROLLER).
  #define SD_DETECT_INVERTED

  #define SD_FINISHED_STEPPERRELEASE true          // Disable steppers when SD Print is finished
  #define SD_FINISHED_RELEASECOMMAND "M84 X Y Z E" // You might want to keep the Z enabled so your bed stays in place.

  // Reverse SD sort to show "more recent" files first, according to the card's FAT.
  // Since the FAT gets out of order with usage, SDCARD_SORT_ALPHA is recommended.
  #define SDCARD_RATHERRECENTFIRST

  #define SD_MENU_CONFIRM_START             // Confirm the selected SD file before printing

  //#define MENU_ADDAUTOSTART               // Add a menu option to run auto#.g files

  #define EVENT_GCODE_SD_STOP "G28XY"       // G-code to run on Stop Print (e.g., "G28XY" or "G27")

  /**
   * Continue after Power-Loss (Creality3D)
   *
   * Store the current state to the SD Card at the start of each layer
   * during SD printing. If the recovery file is found at boot time, present
   * an option on the LCD screen to continue the print from the last-known
   * point in the file.
   */
  //#define POWER_LOSS_RECOVERY
  #if ENABLED(POWER_LOSS_RECOVERY)
    //#define POWER_LOSS_PIN   44     // Pin to detect power loss
    //#define POWER_LOSS_STATE HIGH   // State of pin indicating power loss
  #endif

  /**
   * Sort SD file listings in alphabetical order.
   *
   * With this option enabled, items on SD cards will be sorted
   * by name for easier navigation.
   *
   * By default...
   *
   *  - Use the slowest -but safest- method for sorting.
   *  - Folders are sorted to the top.
   *  - The sort key is statically allocated.
   *  - No added G-code (M34) support.
   *  - 40 item sorting limit. (Items after the first 40 are unsorted.)
   *
   * SD sorting uses static allocation (as set by SDSORT_LIMIT), allowing the
   * compiler to calculate the worst-case usage and throw an error if the SRAM
   * limit is exceeded.
   *
   *  - SDSORT_USES_RAM provides faster sorting via a static directory buffer.
   *  - SDSORT_USES_STACK does the same, but uses a local stack-based buffer.
   *  - SDSORT_CACHE_NAMES will retain the sorted file listing in RAM. (Expensive!)
   *  - SDSORT_DYNAMIC_RAM only uses RAM when the SD menu is visible. (Use with caution!)
   */
  //#define SDCARD_SORT_ALPHA

  // SD Card Sorting options
  #if ENABLED(SDCARD_SORT_ALPHA)
    #define SDSORT_LIMIT       256    // Maximum number of sorted items (10-256). Costs 27 bytes each.
    #define FOLDER_SORTING     -1     // -1=above  0=none  1=below
    #define SDSORT_GCODE       false  // Allow turning sorting on/off with LCD and M34 g-code.
    #define SDSORT_USES_RAM    true   // Pre-allocate a static array for faster pre-sorting.
    #define SDSORT_USES_STACK  false  // Prefer the stack for pre-sorting to give back some SRAM. (Negated by next 2 options.)
    #define SDSORT_CACHE_NAMES true   // Keep sorted items in RAM longer for speedy performance. Most expensive option.
    #define SDSORT_DYNAMIC_RAM false  // Use dynamic allocation (within SD menus). Least expensive option. Set SDSORT_LIMIT before use!
    #define SDSORT_CACHE_VFATS 2      // Maximum number of 13-byte VFAT entries to use for sorting.
                                      // Note: Only affects SCROLL_LONG_FILENAMES with SDSORT_CACHE_NAMES but not SDSORT_DYNAMIC_RAM.
  #endif

  // This allows hosts to request long names for files and folders with M33
  //#define LONG_FILENAME_HOST_SUPPORT

  // Enable this option to scroll long filenames in the SD card menu
  #define SCROLL_LONG_FILENAMES

  /**
   * This option allows you to abort SD printing when any endstop is triggered.
   * This feature must be enabled with "M540 S1" or from the LCD menu.
   * To have any effect, endstops must be enabled during SD printing.
   */
  //#define ABORT_ON_ENDSTOP_HIT_FEATURE_ENABLED

  /**
   * This option makes it easier to print the same SD Card file again.
   * On print completion the LCD Menu will open with the file selected.
   * You can just click to start the print, or navigate elsewhere.
   */
  //#define SD_REPRINT_LAST_SELECTED_FILE

  /**
   * Auto-report SdCard status with M27 S<seconds>
   */
  //#define AUTO_REPORT_SD_STATUS

  /**
   * Support for USB thumb drives using an Arduino USB Host Shield or
   * equivalent MAX3421E breakout board. The USB thumb drive will appear
   * to Marlin as an SD card.
   *
   * The MAX3421E must be assigned the same pins as the SD card reader, with
   * the following pin mapping:
   *
   *    SCLK, MOSI, MISO --> SCLK, MOSI, MISO
   *    INT              --> SD_DETECT_PIN
   *    SS               --> SDSS
   */
  //#define USB_FLASH_DRIVE_SUPPORT
  #if ENABLED(USB_FLASH_DRIVE_SUPPORT)
    #define USB_CS_PIN         SDSS
    #define USB_INTR_PIN       SD_DETECT_PIN
  #endif

  /**
   * When using a bootloader that supports SD-Firmware-Flashing,
   * add a menu item to activate SD-FW-Update on the next reboot.
   *
   * Requires ATMEGA2560 (Arduino Mega)
   *
   * Tested with this bootloader:
   *   https://github.com/FleetProbe/MicroBridge-Arduino-ATMega2560
   */
  //#define SD_FIRMWARE_UPDATE
  #if ENABLED(SD_FIRMWARE_UPDATE)
    #define SD_FIRMWARE_UPDATE_EEPROM_ADDR    0x1FF
    #define SD_FIRMWARE_UPDATE_ACTIVE_VALUE   0xF0
    #define SD_FIRMWARE_UPDATE_INACTIVE_VALUE 0xFF
  #endif

  // Add an optimized binary file transfer mode, initiated with 'M28 B1'
  //#define BINARY_FILE_TRANSFER

  // LPC-based boards have on-board SD Card options. Override here or defaults apply.
  #ifdef TARGET_LPC1768
    //#define LPC_SD_LCD          // Use the SD drive in the external LCD controller.
    //#define LPC_SD_ONBOARD      // Use the SD drive on the control board. (No SD_DETECT_PIN. M21 to init.)
    //#define LPC_SD_CUSTOM_CABLE // Use a custom cable to access the SD (as defined in a pins file).
    //#define USB_SD_DISABLED     // Disable SD Card access over USB (for security).
    #if ENABLED(LPC_SD_ONBOARD)
      //#define USB_SD_ONBOARD    // Provide the onboard SD card to the host as a USB mass storage device.
    #endif
  #endif

#endif // SDSUPPORT

/**
 * Additional options for Graphical Displays
 *
 * Use the optimizations here to improve printing performance,
 * which can be adversely affected by graphical display drawing,
 * especially when doing several short moves, and when printing
 * on DELTA and SCARA machines.
 *
 * Some of these options may result in the display lagging behind
 * controller events, as there is a trade-off between reliable
 * printing performance versus fast display updates.
 */
#if HAS_GRAPHICAL_LCD
  // Show SD percentage next to the progress bar
  //#define DOGM_SD_PERCENT

  // Enable to save many cycles by drawing a hollow frame on the Info Screen
  #define XYZ_HOLLOW_FRAME

  // Enable to save many cycles by drawing a hollow frame on Menu Screens
  #define MENU_HOLLOW_FRAME

  // A bigger font is available for edit items. Costs 3120 bytes of PROGMEM.
  // Western only. Not available for Cyrillic, Kana, Turkish, Greek, or Chinese.
  //#define USE_BIG_EDIT_FONT

  // A smaller font may be used on the Info Screen. Costs 2300 bytes of PROGMEM.
  // Western only. Not available for Cyrillic, Kana, Turkish, Greek, or Chinese.
  //#define USE_SMALL_INFOFONT

  // Enable this option and reduce the value to optimize screen updates.
  // The normal delay is 10µs. Use the lowest value that still gives a reliable display.
  //#define DOGM_SPI_DELAY_US 5

  // Swap the CW/CCW indicators in the graphics overlay
  //#define OVERLAY_GFX_REVERSE

  /**
   * ST7920-based LCDs can emulate a 16 x 4 character display using
   * the ST7920 character-generator for very fast screen updates.
   * Enable LIGHTWEIGHT_UI to use this special display mode.
   *
   * Since LIGHTWEIGHT_UI has limited space, the position and status
   * message occupy the same line. Set STATUS_EXPIRE_SECONDS to the
   * length of time to display the status message before clearing.
   *
   * Set STATUS_EXPIRE_SECONDS to zero to never clear the status.
   * This will prevent position updates from being displayed.
   */
  #if ENABLED(U8GLIB_ST7920)
    //#define LIGHTWEIGHT_UI
    #if ENABLED(LIGHTWEIGHT_UI)
      #define STATUS_EXPIRE_SECONDS 20
    #endif
  #endif

  /**
   * Status (Info) Screen customizations
   * These options may affect code size and screen render time.
   * Custom status screens can forcibly override these settings.
   */
  //#define STATUS_COMBINE_HEATERS    // Use combined heater images instead of separate ones
  //#define STATUS_HOTEND_NUMBERLESS  // Use plain hotend icons instead of numbered ones (with 2+ hotends)
  #define STATUS_HOTEND_INVERTED      // Show solid nozzle bitmaps when heating (Requires STATUS_HOTEND_ANIM)
  #define STATUS_HOTEND_ANIM          // Use a second bitmap to indicate hotend heating
  #define STATUS_BED_ANIM             // Use a second bitmap to indicate bed heating
  //#define STATUS_ALT_BED_BITMAP     // Use the alternative bed bitmap
  //#define STATUS_ALT_FAN_BITMAP     // Use the alternative fan bitmap
  //#define STATUS_FAN_FRAMES 3       // :[0,1,2,3,4] Number of fan animation frames
  //#define STATUS_HEAT_PERCENT       // Show heating in a progress bar
  //#define BOOT_MARLIN_LOGO_SMALL    // Show a smaller Marlin logo on the Boot Screen (saving 399 bytes of flash)

  // Frivolous Game Options
  //#define MARLIN_BRICKOUT
  //#define MARLIN_INVADERS
  //#define MARLIN_SNAKE

#endif // HAS_GRAPHICAL_LCD

// @section safety

/**
 * The watchdog hardware timer will do a reset and disable all outputs
 * if the firmware gets too overloaded to read the temperature sensors.
 *
 * If you find that watchdog reboot causes your AVR board to hang forever,
 * enable WATCHDOG_RESET_MANUAL to use a custom timer instead of WDTO.
 * NOTE: This method is less reliable as it can only catch hangups while
 * interrupts are enabled.
 */
#define USE_WATCHDOG
#if ENABLED(USE_WATCHDOG)
  //#define WATCHDOG_RESET_MANUAL
#endif

// @section lcd

/**
 * Babystepping enables movement of the axes by tiny increments without changing
 * the current position values. This feature is used primarily to adjust the Z
 * axis in the first layer of a print in real-time.
 *
 * Warning: Does not respect endstops!
 */
#define BABYSTEPPING
#if ENABLED(BABYSTEPPING)
  //#define BABYSTEP_WITHOUT_HOMING
  //#define BABYSTEP_XY                     // Also enable X/Y Babystepping. Not supported on DELTA!
  #define BABYSTEP_INVERT_Z false           // Change if Z babysteps should go the other way
  #define BABYSTEP_MULTIPLICATOR 10         // Babysteps are very small. Increase for faster motion.

  #define DOUBLECLICK_FOR_Z_BABYSTEPPING    // Double-click on the Status Screen for Z Babystepping.
  #if ENABLED(DOUBLECLICK_FOR_Z_BABYSTEPPING)
    #define DOUBLECLICK_MAX_INTERVAL 1250   // Maximum interval between clicks, in milliseconds.
                                            // Note: Extra time may be added to mitigate controller latency.

#endif
   #define BABYSTEP_ALWAYS_AVAILABLE     // Allow babystepping at all times (not just during movement).
    //#define MOVE_Z_WHEN_IDLE              // Jump to the move Z menu on doubleclick when printer is idle.
    #if ENABLED(MOVE_Z_WHEN_IDLE)
      #define MOVE_Z_IDLE_MULTIPLICATOR 1   // Multiply 1mm by this factor for the move step size.
    #endif
  #endif

  //#define BABYSTEP_DISPLAY_TOTAL          // Display total babysteps since last G28


  //#define BABYSTEP_ZPROBE_OFFSET          // Combine M851 Z and Babystepping
  #if ENABLED(BABYSTEP_ZPROBE_OFFSET)
    //#define BABYSTEP_HOTEND_Z_OFFSET      // For multiple hotends, babystep relative Z offsets
    //#define BABYSTEP_ZPROBE_GFX_OVERLAY   // Enable graphical overlay on Z-offset editor
  #endif
#endif

// @section extruder

/**
 * Linear Pressure Control v1.5
 *
 * Assumption: advance [steps] = k * (delta velocity [steps/s])
 * K=0 means advance disabled.
 *
 * NOTE: K values for LIN_ADVANCE 1.5 differ from earlier versions!
 *
 * Set K around 0.22 for 3mm PLA Direct Drive with ~6.5cm between the drive gear and heatbreak.
 * Larger K values will be needed for flexible filament and greater distances.
 * If this algorithm produces a higher speed offset than the extruder can handle (compared to E jerk)
 * print acceleration will be reduced during the affected moves to keep within the limit.
 *
 * See http://marlinfw.org/docs/features/lin_advance.html for full instructions.
 * Mention @Sebastianv650 on GitHub to alert the author of any issues.
 */
#define LIN_ADVANCE
#if ENABLED(LIN_ADVANCE)
  //#define EXTRA_LIN_ADVANCE_K // Enable for second linear advance constants
  #define LIN_ADVANCE_K 0.22    // Unit: mm compression per 1mm/s extruder speed
  //#define LA_DEBUG            // If enabled, this will generate debug information output over USB.
#endif

// @section leveling

#if EITHER(MESH_BED_LEVELING, AUTO_BED_LEVELING_UBL)
  // Override the mesh area if the automatic (max) area is too large
  //#define MESH_MIN_X MESH_INSET
  //#define MESH_MIN_Y MESH_INSET
  //#define MESH_MAX_X X_BED_SIZE - (MESH_INSET)
  //#define MESH_MAX_Y Y_BED_SIZE - (MESH_INSET)
#endif

/**
 * Repeatedly attempt G29 leveling until it succeeds.
 * Stop after G29_MAX_RETRIES attempts.
 */
//#define G29_RETRY_AND_RECOVER
#if ENABLED(G29_RETRY_AND_RECOVER)
  #define G29_MAX_RETRIES 3
  #define G29_HALT_ON_FAILURE
  /**
   * Specify the GCODE commands that will be executed when leveling succeeds,
   * between attempts, and after the maximum number of retries have been tried.
   */
  #define G29_SUCCESS_COMMANDS "M117 Bed leveling done."
  #define G29_RECOVER_COMMANDS "M117 Probe failed. Rewiping.\nG28\nG12 P0 S12 T0"
  #define G29_FAILURE_COMMANDS "M117 Bed leveling failed.\nG0 Z10\nM300 P25 S880\nM300 P50 S0\nM300 P25 S880\nM300 P50 S0\nM300 P25 S880\nM300 P50 S0\nG4 S1"

#endif

// @section extras

//
// G2/G3 Arc Support
//
//#define ARC_SUPPORT               // Disable this feature to save ~3226 bytes
#if ENABLED(ARC_SUPPORT)
  #define MM_PER_ARC_SEGMENT  1   // Length of each arc segment
  #define MIN_ARC_SEGMENTS   24   // Minimum number of segments in a complete circle
  #define N_ARC_CORRECTION   25   // Number of interpolated segments between corrections
  //#define ARC_P_CIRCLES         // Enable the 'P' parameter to specify complete circles
  //#define CNC_WORKSPACE_PLANES  // Allow G2/G3 to operate in XY, ZX, or YZ planes
#endif

// Support for G5 with XYZE destination and IJPQ offsets. Requires ~2666 bytes.
//#define BEZIER_CURVE_SUPPORT

/**
 * G38 Probe Target
 *
 * This option adds G38.2 and G38.3 (probe towards target)
 * and optionally G38.4 and G38.5 (probe away from target).
 * Set MULTIPLE_PROBING for G38 to probe more than once.
 */
//#define G38_PROBE_TARGET
#if ENABLED(G38_PROBE_TARGET)
  //#define G38_PROBE_AWAY        // Include G38.4 and G38.5 to probe away from target
  #define G38_MINIMUM_MOVE 0.0275 // (mm) Minimum distance that will produce a move.
#endif

// Moves (or segments) with fewer steps than this will be joined with the next move
#define MIN_STEPS_PER_SEGMENT 6

/**
 * Minimum delay after setting the stepper DIR (in ns)
 *     0 : No delay (Expect at least 10µS since one Stepper ISR must transpire)
 *    20 : Minimum for TMC2xxx drivers
 *   200 : Minimum for A4988 drivers
 *   400 : Minimum for A5984 drivers
 *   500 : Minimum for LV8729 drivers (guess, no info in datasheet)
 *   650 : Minimum for DRV8825 drivers
 *  1500 : Minimum for TB6600 drivers (guess, no info in datasheet)
 * 15000 : Minimum for TB6560 drivers (guess, no info in datasheet)
 *
 * Override the default value based on the driver type set in Configuration.h.
 */
//#define MINIMUM_STEPPER_DIR_DELAY 650

/**
 * Minimum stepper driver pulse width (in µs)
 *   0 : Smallest possible width the MCU can produce, compatible with TMC2xxx drivers
 *   1 : Minimum for A4988, A5984, and LV8729 stepper drivers
 *   2 : Minimum for DRV8825 stepper drivers
 *   3 : Minimum for TB6600 stepper drivers
 *  30 : Minimum for TB6560 stepper drivers
 *
 * Override the default value based on the driver type set in Configuration.h.
 */
//#define MINIMUM_STEPPER_PULSE 2

/**
 * Maximum stepping rate (in Hz) the stepper driver allows
 *  If undefined, defaults to 1MHz / (2 * MINIMUM_STEPPER_PULSE)
 *  500000 : Maximum for A4988 stepper driver
 *  400000 : Maximum for TMC2xxx stepper drivers
 *  250000 : Maximum for DRV8825 stepper driver
 *  150000 : Maximum for TB6600 stepper driver
 *  130000 : Maximum for LV8729 stepper driver
 *   15000 : Maximum for TB6560 stepper driver
 *
 * Override the default value based on the driver type set in Configuration.h.
 */
//#define MAXIMUM_STEPPER_RATE 250000

// @section temperature

// Control heater 0 and heater 1 in parallel.
//#define HEATERS_PARALLEL

//===========================================================================
//================================= Buffers =================================
//===========================================================================

// @section hidden

// The number of linear motions that can be in the plan at any give time.
// THE BLOCK_BUFFER_SIZE NEEDS TO BE A POWER OF 2 (e.g. 8, 16, 32) because shifts and ors are used to do the ring-buffering.
#if ENABLED(SDSUPPORT)
  #define BLOCK_BUFFER_SIZE 16 // SD,LCD,Buttons take more memory, block buffer needs to be smaller
#else
  #define BLOCK_BUFFER_SIZE 16 // maximize block buffer
#endif

// @section serial

// The ASCII buffer for serial input
#define MAX_CMD_SIZE 96
#define BUFSIZE 4

// Transmission to Host Buffer Size
// To save 386 bytes of PROGMEM (and TX_BUFFER_SIZE+3 bytes of RAM) set to 0.
// To buffer a simple "ok" you need 4 bytes.
// For ADVANCED_OK (M105) you need 32 bytes.
// For debug-echo: 128 bytes for the optimal speed.
// Other output doesn't need to be that speedy.
// :[0, 2, 4, 8, 16, 32, 64, 128, 256]
#define TX_BUFFER_SIZE 0

// Host Receive Buffer Size
// Without XON/XOFF flow control (see SERIAL_XON_XOFF below) 32 bytes should be enough.
// To use flow control, set this buffer size to at least 1024 bytes.
// :[0, 2, 4, 8, 16, 32, 64, 128, 256, 512, 1024, 2048]
//#define RX_BUFFER_SIZE 1024

#if RX_BUFFER_SIZE >= 1024
  // Enable to have the controller send XON/XOFF control characters to
  // the host to signal the RX buffer is becoming full.
  //#define SERIAL_XON_XOFF
#endif

#if ENABLED(SDSUPPORT)
  // Enable this option to collect and display the maximum
  // RX queue usage after transferring a file to SD.
  //#define SERIAL_STATS_MAX_RX_QUEUED

  // Enable this option to collect and display the number
  // of dropped bytes after a file transfer to SD.
  //#define SERIAL_STATS_DROPPED_RX
#endif

// Enable an emergency-command parser to intercept certain commands as they
// enter the serial receive buffer, so they cannot be blocked.
// Currently handles M108, M112, M410
// Does not work on boards using AT90USB (USBCON) processors!
//#define EMERGENCY_PARSER

// Bad Serial-connections can miss a received command by sending an 'ok'
// Therefore some clients abort after 30 seconds in a timeout.
// Some other clients start sending commands while receiving a 'wait'.
// This "wait" is only sent when the buffer is empty. 1 second is a good value here.
//#define NO_TIMEOUTS 1000 // Milliseconds

// Some clients will have this feature soon. This could make the NO_TIMEOUTS unnecessary.
//#define ADVANCED_OK

// Printrun may have trouble receiving long strings all at once.
// This option inserts short delays between lines of serial output.
#define SERIAL_OVERRUN_PROTECTION

// @section extras

/**
 * Extra Fan Speed
 * Adds a secondary fan speed for each print-cooling fan.
 *   'M106 P<fan> T3-255' : Set a secondary speed for <fan>
 *   'M106 P<fan> T2'     : Use the set secondary speed
 *   'M106 P<fan> T1'     : Restore the previous fan speed
 */
//#define EXTRA_FAN_SPEED

/**
 * Firmware-based and LCD-controlled retract
 *
 * Add G10 / G11 commands for automatic firmware-based retract / recover.
 * Use M207 and M208 to define parameters for retract / recover.
 *
 * Use M209 to enable or disable auto-retract.
 * With auto-retract enabled, all G1 E moves within the set range
 * will be converted to firmware-based retract/recover moves.
 *
 * Be sure to turn off auto-retract during filament change.
 *
 * Note that M207 / M208 / M209 settings are saved to EEPROM.
 *
 */
//#define FWRETRACT
#if ENABLED(FWRETRACT)
  #define FWRETRACT_AUTORETRACT           // costs ~500 bytes of PROGMEM
  #if ENABLED(FWRETRACT_AUTORETRACT)
    #define MIN_AUTORETRACT 0.1           // When auto-retract is on, convert E moves of this length and over
    #define MAX_AUTORETRACT 10.0          // Upper limit for auto-retract conversion
  #endif
  #define RETRACT_LENGTH 3                // Default retract length (positive mm)
  #define RETRACT_LENGTH_SWAP 13          // Default swap retract length (positive mm), for extruder change
  #define RETRACT_FEEDRATE 45             // Default feedrate for retracting (mm/s)
  #define RETRACT_ZRAISE 0                // Default retract Z-raise (mm)
  #define RETRACT_RECOVER_LENGTH 0        // Default additional recover length (mm, added to retract length when recovering)
  #define RETRACT_RECOVER_LENGTH_SWAP 0   // Default additional swap recover length (mm, added to retract length when recovering from extruder change)
  #define RETRACT_RECOVER_FEEDRATE 8      // Default feedrate for recovering from retraction (mm/s)
  #define RETRACT_RECOVER_FEEDRATE_SWAP 8 // Default feedrate for recovering from swap retraction (mm/s)
  #if ENABLED(MIXING_EXTRUDER)
    //#define RETRACT_SYNC_MIXING         // Retract and restore all mixing steppers simultaneously
  #endif
#endif

/**
 * Universal tool change settings.
 * Applies to all types of extruders except where explicitly noted.
 */
#if EXTRUDERS > 1
  // Z raise distance for tool-change, as needed for some extruders
  #define TOOLCHANGE_ZRAISE     2  // (mm)

  // Retract and prime filament on tool-change
  //#define TOOLCHANGE_FILAMENT_SWAP
  #if ENABLED(TOOLCHANGE_FILAMENT_SWAP)
    #define TOOLCHANGE_FIL_SWAP_LENGTH          12  // (mm)
    #define TOOLCHANGE_FIL_EXTRA_PRIME           2  // (mm)
    #define TOOLCHANGE_FIL_SWAP_RETRACT_SPEED 3600  // (mm/m)
    #define TOOLCHANGE_FIL_SWAP_PRIME_SPEED   3600  // (mm/m)
  #endif

  /**
   * Position to park head during tool change.
   * Doesn't apply to SWITCHING_TOOLHEAD, DUAL_X_CARRIAGE, or PARKING_EXTRUDER
   */
  //#define TOOLCHANGE_PARK
  #if ENABLED(TOOLCHANGE_PARK)
    #define TOOLCHANGE_PARK_XY    { X_MIN_POS + 10, Y_MIN_POS + 10 }
    #define TOOLCHANGE_PARK_XY_FEEDRATE 6000  // (mm/m)
  #endif
#endif

/**
 * Advanced Pause
 * Experimental feature for filament change support and for parking the nozzle when paused.
 * Adds the GCode M600 for initiating filament change.
 * If PARK_HEAD_ON_PAUSE enabled, adds the GCode M125 to pause printing and park the nozzle.
 *
 * Requires an LCD display.
 * Requires NOZZLE_PARK_FEATURE.
 * This feature is required for the default FILAMENT_RUNOUT_SCRIPT.
 */
#define ADVANCED_PAUSE_FEATURE
#if ENABLED(ADVANCED_PAUSE_FEATURE)
  #define PAUSE_PARK_RETRACT_FEEDRATE         60  // (mm/s) Initial retract feedrate.
  #define PAUSE_PARK_RETRACT_LENGTH            4  // (mm) Initial retract.
                                                  // This short retract is done immediately, before parking the nozzle.
  #define FILAMENT_CHANGE_UNLOAD_FEEDRATE     10  // (mm/s) Unload filament feedrate. This can be pretty fast.
<<<<<<< HEAD
  #define FILAMENT_CHANGE_UNLOAD_ACCEL        15  // (mm/s^2) Lower acceleration may allow a faster feedrate.
=======
  #define FILAMENT_CHANGE_UNLOAD_ACCEL        25  // (mm/s^2) Lower acceleration may allow a faster feedrate.
>>>>>>> 4135c4c2
  #define FILAMENT_CHANGE_UNLOAD_LENGTH      600  // (mm) The length of filament for a complete unload.
                                                  //   For Bowden, the full length of the tube and nozzle.
                                                  //   For direct drive, the full length of the nozzle.
                                                  //   Set to 0 for manual unloading.
  #define FILAMENT_CHANGE_SLOW_LOAD_FEEDRATE   6  // (mm/s) Slow move when starting load.
  #define FILAMENT_CHANGE_SLOW_LOAD_LENGTH     0  // (mm) Slow length, to allow time to insert material.
                                                  // 0 to disable start loading and skip to fast load only
  #define FILAMENT_CHANGE_FAST_LOAD_FEEDRATE  10   // (mm/s) Load filament feedrate. This can be pretty fast.
  #define FILAMENT_CHANGE_FAST_LOAD_ACCEL     25  // (mm/s^2) Lower acceleration may allow a faster feedrate.
  #define FILAMENT_CHANGE_FAST_LOAD_LENGTH   600  // (mm) Load length of filament, from extruder gear to nozzle.
                                                  //   For Bowden, the full length of the tube and nozzle.
                                                  //   For direct drive, the full length of the nozzle.
  //#define ADVANCED_PAUSE_CONTINUOUS_PURGE       // Purge continuously up to the purge length until interrupted.
  #define ADVANCED_PAUSE_PURGE_FEEDRATE        3  // (mm/s) Extrude feedrate (after loading). Should be slower than load feedrate.
  #define ADVANCED_PAUSE_PURGE_LENGTH         50  // (mm) Length to extrude after loading.
                                                  //   Set to 0 for manual extrusion.
                                                  //   Filament can be extruded repeatedly from the Filament Change menu
                                                  //   until extrusion is consistent, and to purge old filament.
  #define ADVANCED_PAUSE_RESUME_PRIME          0  // (mm) Extra distance to prime nozzle after returning from park.

                                                  // Filament Unload does a Retract, Delay, and Purge first:
  #define FILAMENT_UNLOAD_RETRACT_LENGTH      13  // (mm) Unload initial retract length.
  #define FILAMENT_UNLOAD_DELAY             5000  // (ms) Delay for the filament to cool after retract.
  #define FILAMENT_UNLOAD_PURGE_LENGTH         8  // (mm) An unretract is done, then this length is purged.

  #define PAUSE_PARK_NOZZLE_TIMEOUT          120  // (seconds) Time limit before the nozzle is turned off for safety.
  #define FILAMENT_CHANGE_ALERT_BEEPS          3  // Number of alert beeps to play when a response is needed.
  #define PAUSE_PARK_NO_STEPPER_TIMEOUT           // Enable for XYZ steppers to stay powered on during filament change.

  #define PARK_HEAD_ON_PAUSE                      // Park the nozzle during pause and filament change.
  #define HOME_BEFORE_FILAMENT_CHANGE           // Ensure homing has been completed prior to parking for filament change

  #define FILAMENT_LOAD_UNLOAD_GCODES           // Add M701/M702 Load/Unload G-codes, plus Load/Unload in the LCD Prepare menu.
  //#define FILAMENT_UNLOAD_ALL_EXTRUDERS         // Allow M702 to unload all extruders above a minimum target temp (as set by M302)
#endif

// @section tmc

/**
 * TMC26X Stepper Driver options
 *
 * The TMC26XStepper library is required for this stepper driver.
 * https://github.com/trinamic/TMC26XStepper
 */
#if HAS_DRIVER(TMC26X)

  #if AXIS_DRIVER_TYPE_X(TMC26X)
    #define X_MAX_CURRENT     1000  // (mA)
    #define X_SENSE_RESISTOR    91  // (mOhms)
    #define X_MICROSTEPS        16  // Number of microsteps
  #endif

  #if AXIS_DRIVER_TYPE_X2(TMC26X)
    #define X2_MAX_CURRENT    1000
    #define X2_SENSE_RESISTOR   91
    #define X2_MICROSTEPS       16
  #endif

  #if AXIS_DRIVER_TYPE_Y(TMC26X)
    #define Y_MAX_CURRENT     1000
    #define Y_SENSE_RESISTOR    91
    #define Y_MICROSTEPS        16
  #endif

  #if AXIS_DRIVER_TYPE_Y2(TMC26X)
    #define Y2_MAX_CURRENT    1000
    #define Y2_SENSE_RESISTOR   91
    #define Y2_MICROSTEPS       16
  #endif

  #if AXIS_DRIVER_TYPE_Z(TMC26X)
    #define Z_MAX_CURRENT     1000
    #define Z_SENSE_RESISTOR    91
    #define Z_MICROSTEPS        16
  #endif

  #if AXIS_DRIVER_TYPE_Z2(TMC26X)
    #define Z2_MAX_CURRENT    1000
    #define Z2_SENSE_RESISTOR   91
    #define Z2_MICROSTEPS       16
  #endif

  #if AXIS_DRIVER_TYPE_Z3(TMC26X)
    #define Z3_MAX_CURRENT    1000
    #define Z3_SENSE_RESISTOR   91
    #define Z3_MICROSTEPS       16
  #endif

  #if AXIS_DRIVER_TYPE_E0(TMC26X)
    #define E0_MAX_CURRENT    1000
    #define E0_SENSE_RESISTOR   91
    #define E0_MICROSTEPS       16
  #endif

  #if AXIS_DRIVER_TYPE_E1(TMC26X)
    #define E1_MAX_CURRENT    1000
    #define E1_SENSE_RESISTOR   91
    #define E1_MICROSTEPS       16
  #endif

  #if AXIS_DRIVER_TYPE_E2(TMC26X)
    #define E2_MAX_CURRENT    1000
    #define E2_SENSE_RESISTOR   91
    #define E2_MICROSTEPS       16
  #endif

  #if AXIS_DRIVER_TYPE_E3(TMC26X)
    #define E3_MAX_CURRENT    1000
    #define E3_SENSE_RESISTOR   91
    #define E3_MICROSTEPS       16
  #endif

  #if AXIS_DRIVER_TYPE_E4(TMC26X)
    #define E4_MAX_CURRENT    1000
    #define E4_SENSE_RESISTOR   91
    #define E4_MICROSTEPS       16
  #endif

  #if AXIS_DRIVER_TYPE_E5(TMC26X)
    #define E5_MAX_CURRENT    1000
    #define E5_SENSE_RESISTOR   91
    #define E5_MICROSTEPS       16
  #endif

#endif // TMC26X

// @section tmc_smart

/**
 * To use TMC2130, TMC2160, TMC2660, TMC5130, TMC5160 stepper drivers in SPI mode
 * connect your SPI pins to the hardware SPI interface on your board and define
 * the required CS pins in your `pins_MYBOARD.h` file. (e.g., RAMPS 1.4 uses AUX3
 * pins `X_CS_PIN 53`, `Y_CS_PIN 49`, etc.).
 * You may also use software SPI if you wish to use general purpose IO pins.
 *
 * To use TMC2208 stepper UART-configurable stepper drivers connect #_SERIAL_TX_PIN
 * to the driver side PDN_UART pin with a 1K resistor.
 * To use the reading capabilities, also connect #_SERIAL_RX_PIN to PDN_UART without
 * a resistor.
 * The drivers can also be used with hardware serial.
 *
 * TMCStepper library is required to use TMC stepper drivers.
 * https://github.com/teemuatlut/TMCStepper
 */
#if HAS_TRINAMIC

  #define HOLD_MULTIPLIER    0.5  // Scales down the holding current from run current
  #define INTERPOLATE       true  // Interpolate X/Y/Z_MICROSTEPS to 256

  #if AXIS_IS_TMC(X)
    #define X_CURRENT     800  // (mA) RMS current. Multiply by 1.414 for peak current.
    #define X_MICROSTEPS   16  // 0..256
    #define X_RSENSE     0.11
  #endif

  #if AXIS_IS_TMC(X2)
    #define X2_CURRENT    800
    #define X2_MICROSTEPS  16
    #define X2_RSENSE    0.11
  #endif

  #if AXIS_IS_TMC(Y)
    #define Y_CURRENT     800
    #define Y_MICROSTEPS   16
    #define Y_RSENSE     0.11
  #endif

  #if AXIS_IS_TMC(Y2)
    #define Y2_CURRENT    800
    #define Y2_MICROSTEPS  16
    #define Y2_RSENSE    0.11
  #endif

  #if AXIS_IS_TMC(Z)
    #define Z_CURRENT     800
    #define Z_MICROSTEPS   16
    #define Z_RSENSE     0.11
  #endif

  #if AXIS_IS_TMC(Z2)
    #define Z2_CURRENT    800
    #define Z2_MICROSTEPS  16
    #define Z2_RSENSE    0.11
  #endif

  #if AXIS_IS_TMC(Z3)
    #define Z3_CURRENT    800
    #define Z3_MICROSTEPS  16
    #define Z3_RSENSE    0.11
  #endif

  #if AXIS_IS_TMC(E0)
    #define E0_CURRENT    800
    #define E0_MICROSTEPS  16
    #define E0_RSENSE    0.11
  #endif

  #if AXIS_IS_TMC(E1)
    #define E1_CURRENT    800
    #define E1_MICROSTEPS  16
    #define E1_RSENSE    0.11
  #endif

  #if AXIS_IS_TMC(E2)
    #define E2_CURRENT    800
    #define E2_MICROSTEPS  16
    #define E2_RSENSE    0.11
  #endif

  #if AXIS_IS_TMC(E3)
    #define E3_CURRENT    800
    #define E3_MICROSTEPS  16
    #define E3_RSENSE    0.11
  #endif

  #if AXIS_IS_TMC(E4)
    #define E4_CURRENT    800
    #define E4_MICROSTEPS  16
    #define E4_RSENSE    0.11
  #endif

  #if AXIS_IS_TMC(E5)
    #define E5_CURRENT    800
    #define E5_MICROSTEPS  16
    #define E5_RSENSE    0.11
  #endif

  /**
   * Override default SPI pins for TMC2130, TMC2160, TMC2660, TMC5130 and TMC5160 drivers here.
   * The default pins can be found in your board's pins file.
   */
  //#define X_CS_PIN          -1
  //#define Y_CS_PIN          -1
  //#define Z_CS_PIN          -1
  //#define X2_CS_PIN         -1
  //#define Y2_CS_PIN         -1
  //#define Z2_CS_PIN         -1
  //#define Z3_CS_PIN         -1
  //#define E0_CS_PIN         -1
  //#define E1_CS_PIN         -1
  //#define E2_CS_PIN         -1
  //#define E3_CS_PIN         -1
  //#define E4_CS_PIN         -1
  //#define E5_CS_PIN         -1

  /**
   * Use software SPI for TMC2130.
   * Software option for SPI driven drivers (TMC2130, TMC2160, TMC2660, TMC5130 and TMC5160).
   * The default SW SPI pins are defined the respective pins files,
   * but you can override or define them here.
   */
  //#define TMC_USE_SW_SPI
  //#define TMC_SW_MOSI       -1
  //#define TMC_SW_MISO       -1
  //#define TMC_SW_SCK        -1

  /**
   * Software enable
   *
   * Use for drivers that do not use a dedicated enable pin, but rather handle the same
   * function through a communication line such as SPI or UART.
   */
  //#define SOFTWARE_DRIVER_ENABLE

  /**
   * TMC2130, TMC2160, TMC2208, TMC5130 and TMC5160 only
   * Use Trinamic's ultra quiet stepping mode.
   * When disabled, Marlin will use spreadCycle stepping mode.
   */
  #define STEALTHCHOP_XY
  #define STEALTHCHOP_Z
  #define STEALTHCHOP_E

  /**
   * Optimize spreadCycle chopper parameters by using predefined parameter sets
   * or with the help of an example included in the library.
   * Provided parameter sets are
   * CHOPPER_DEFAULT_12V
   * CHOPPER_DEFAULT_19V
   * CHOPPER_DEFAULT_24V
   * CHOPPER_DEFAULT_36V
   * CHOPPER_PRUSAMK3_24V // Imported parameters from the official Prusa firmware for MK3 (24V)
   * CHOPPER_MARLIN_119   // Old defaults from Marlin v1.1.9
   *
   * Define you own with
   * { <off_time[1..15]>, <hysteresis_end[-3..12]>, hysteresis_start[1..8] }
   */
  #define CHOPPER_TIMING CHOPPER_DEFAULT_12V

  /**
   * Monitor Trinamic drivers for error conditions,
   * like overtemperature and short to ground. TMC2208 requires hardware serial.
   * In the case of overtemperature Marlin can decrease the driver current until error condition clears.
   * Other detected conditions can be used to stop the current print.
   * Relevant g-codes:
   * M906 - Set or get motor current in milliamps using axis codes X, Y, Z, E. Report values if no axis codes given.
   * M911 - Report stepper driver overtemperature pre-warn condition.
   * M912 - Clear stepper driver overtemperature pre-warn condition flag.
   * M122 - Report driver parameters (Requires TMC_DEBUG)
   */
  //#define MONITOR_DRIVER_STATUS

  #if ENABLED(MONITOR_DRIVER_STATUS)
    #define CURRENT_STEP_DOWN     50  // [mA]
    #define REPORT_CURRENT_CHANGE
    #define STOP_ON_ERROR
  #endif

  /**
   * TMC2130, TMC2160, TMC2208, TMC5130 and TMC5160 only
   * The driver will switch to spreadCycle when stepper speed is over HYBRID_THRESHOLD.
   * This mode allows for faster movements at the expense of higher noise levels.
   * STEALTHCHOP_(XY|Z|E) must be enabled to use HYBRID_THRESHOLD.
   * M913 X/Y/Z/E to live tune the setting
   */
  //#define HYBRID_THRESHOLD

  #define X_HYBRID_THRESHOLD     100  // [mm/s]
  #define X2_HYBRID_THRESHOLD    100
  #define Y_HYBRID_THRESHOLD     100
  #define Y2_HYBRID_THRESHOLD    100
  #define Z_HYBRID_THRESHOLD       3
  #define Z2_HYBRID_THRESHOLD      3
  #define Z3_HYBRID_THRESHOLD      3
  #define E0_HYBRID_THRESHOLD     30
  #define E1_HYBRID_THRESHOLD     30
  #define E2_HYBRID_THRESHOLD     30
  #define E3_HYBRID_THRESHOLD     30
  #define E4_HYBRID_THRESHOLD     30
  #define E5_HYBRID_THRESHOLD     30


  /**
   * TMC2130, TMC2160, TMC2660, TMC5130, and TMC5160 only

   * Use StallGuard2 to sense an obstacle and trigger an endstop.
   * Connect the stepper driver's DIAG1 pin to the X/Y endstop pin.
   * X, Y, and Z homing will always be done in spreadCycle mode.
   *
   * X/Y/Z_STALL_SENSITIVITY is used for tuning the trigger sensitivity.
   * Higher values make the system LESS sensitive.
   * Lower value make the system MORE sensitive.
   * Too low values can lead to false positives, while too high values will collide the axis without triggering.
   * It is advised to set X/Y/Z_HOME_BUMP_MM to 0.
   * M914 X/Y/Z to live tune the setting
   */
  //#define SENSORLESS_HOMING // TMC2130 only

  /**
   * Use StallGuard2 to probe the bed with the nozzle.
   *
   * CAUTION: This could cause damage to machines that use a lead screw or threaded rod
   *          to move the Z axis. Take extreme care when attempting to enable this feature.
   */
  //#define SENSORLESS_PROBING // TMC2130 only

  #if EITHER(SENSORLESS_HOMING, SENSORLESS_PROBING)
    #define X_STALL_SENSITIVITY  8
    #define Y_STALL_SENSITIVITY  8
    //#define Z_STALL_SENSITIVITY  8
  #endif

  /**
   * Enable M122 debugging command for TMC stepper drivers.
   * M122 S0/1 will enable continous reporting.
   */
  //#define TMC_DEBUG

  /**
   * You can set your own advanced settings by filling in predefined functions.
   * A list of available functions can be found on the library github page
   * https://github.com/teemuatlut/TMCStepper
   *
   * Example:
   * #define TMC_ADV() { \
   *   stepperX.diag0_temp_prewarn(1); \
   *   stepperY.interpolate(0); \
   * }
   */
  #define TMC_ADV() {  }

#endif // HAS_TRINAMIC

// @section L6470

/**
 * L6470 Stepper Driver options
 *
 * Arduino-L6470 library (0.7.0 or higher) is required for this stepper driver.
 * https://github.com/ameyer/Arduino-L6470
 *
 * Requires the following to be defined in your pins_YOUR_BOARD file
 *     L6470_CHAIN_SCK_PIN
 *     L6470_CHAIN_MISO_PIN
 *     L6470_CHAIN_MOSI_PIN
 *     L6470_CHAIN_SS_PIN
 *     L6470_RESET_CHAIN_PIN  (optional)
 */
#if HAS_DRIVER(L6470)



  #define X_MICROSTEPS        16 // number of microsteps
  #define X_OVERCURRENT     2000 // maxc current in mA. If the current goes over this value, the driver will switch off
  #define X_STALLCURRENT    1500 // current in mA where the driver will detect a stall

  //#define L6470_CHITCHAT        // Display additional status info


  #if AXIS_DRIVER_TYPE_X(L6470)
    #define X_MICROSTEPS     128  // Number of microsteps (VALID: 1, 2, 4, 8, 16, 32, 128)
    #define X_OVERCURRENT   2000  // (mA) Current where the driver detects an over current (VALID: 375 x (1 - 16) - 6A max - rounds down)
    #define X_STALLCURRENT  1500  // (mA) Current where the driver detects a stall (VALID: 31.25 * (1-128) -  4A max - rounds down)
    #define X_MAX_VOLTAGE    127  // 0-255, Maximum effective voltage seen by stepper
    #define X_CHAIN_POS        0  // Position in SPI chain, 0=Not in chain, 1=Nearest MOSI
  #endif

  #if AXIS_DRIVER_TYPE_X2(L6470)
    #define X2_MICROSTEPS      128
    #define X2_OVERCURRENT    2000
    #define X2_STALLCURRENT   1500
    #define X2_MAX_VOLTAGE     127
    #define X2_CHAIN_POS         0
  #endif

  #if AXIS_DRIVER_TYPE_Y(L6470)
    #define Y_MICROSTEPS       128
    #define Y_OVERCURRENT     2000
    #define Y_STALLCURRENT    1500
    #define Y_MAX_VOLTAGE      127
    #define Y_CHAIN_POS          0
  #endif

  #if AXIS_DRIVER_TYPE_Y2(L6470)
    #define Y2_MICROSTEPS      128
    #define Y2_OVERCURRENT    2000
    #define Y2_STALLCURRENT   1500
    #define Y2_MAX_VOLTAGE     127
    #define Y2_CHAIN_POS         0
  #endif

  #if AXIS_DRIVER_TYPE_Z(L6470)
    #define Z_MICROSTEPS       128
    #define Z_OVERCURRENT     2000
    #define Z_STALLCURRENT    1500
    #define Z_MAX_VOLTAGE      127
    #define Z_CHAIN_POS          0
  #endif

  #if AXIS_DRIVER_TYPE_Z2(L6470)
    #define Z2_MICROSTEPS      128
    #define Z2_OVERCURRENT    2000
    #define Z2_STALLCURRENT   1500
    #define Z2_MAX_VOLTAGE     127
    #define Z2_CHAIN_POS         0
  #endif

  #if AXIS_DRIVER_TYPE_Z3(L6470)
    #define Z3_MICROSTEPS      128
    #define Z3_OVERCURRENT    2000
    #define Z3_STALLCURRENT   1500
    #define Z3_MAX_VOLTAGE     127
    #define Z3_CHAIN_POS         0
  #endif

  #if AXIS_DRIVER_TYPE_E0(L6470)
    #define E0_MICROSTEPS      128
    #define E0_OVERCURRENT    2000
    #define E0_STALLCURRENT   1500
    #define E0_MAX_VOLTAGE     127
    #define E0_CHAIN_POS         0
  #endif

  #if AXIS_DRIVER_TYPE_E1(L6470)
    #define E1_MICROSTEPS      128
    #define E1_OVERCURRENT    2000
    #define E1_STALLCURRENT   1500
    #define E1_MAX_VOLTAGE     127
    #define E1_CHAIN_POS         0
  #endif

  #if AXIS_DRIVER_TYPE_E2(L6470)
    #define E2_MICROSTEPS      128
    #define E2_OVERCURRENT    2000
    #define E2_STALLCURRENT   1500
    #define E2_MAX_VOLTAGE     127
    #define E2_CHAIN_POS         0
  #endif

  #if AXIS_DRIVER_TYPE_E3(L6470)
    #define E3_MICROSTEPS      128
    #define E3_OVERCURRENT    2000
    #define E3_STALLCURRENT   1500
    #define E3_MAX_VOLTAGE     127
    #define E3_CHAIN_POS         0
  #endif

  #if AXIS_DRIVER_TYPE_E4(L6470)
    #define E4_MICROSTEPS      128
    #define E4_OVERCURRENT    2000
    #define E4_STALLCURRENT   1500
    #define E4_MAX_VOLTAGE     127
    #define E4_CHAIN_POS         0
  #endif

  #if AXIS_DRIVER_TYPE_E5(L6470)
    #define E5_MICROSTEPS      128
    #define E5_OVERCURRENT    2000
    #define E5_STALLCURRENT   1500
    #define E5_MAX_VOLTAGE     127
    #define E5_CHAIN_POS         0
  #endif

  /**
   * Monitor L6470 drivers for error conditions like over temperature and over current.
   * In the case of over temperature Marlin can decrease the drive until the error condition clears.
   * Other detected conditions can be used to stop the current print.
   * Relevant g-codes:
   * M906 - I1/2/3/4/5  Set or get motor drive level using axis codes X, Y, Z, E. Report values if no axis codes given.
   *         I not present or I0 or I1 - X, Y, Z or E0
   *         I2 - X2, Y2, Z2 or E1
   *         I3 - Z3 or E3
   *         I4 - E4
   *         I5 - E5
   * M916 - Increase drive level until get thermal warning
   * M917 - Find minimum current thresholds
   * M918 - Increase speed until max or error
   * M122 S0/1 - Report driver parameters
   */
  //#define MONITOR_L6470_DRIVER_STATUS

  #if ENABLED(MONITOR_L6470_DRIVER_STATUS)
    #define KVAL_HOLD_STEP_DOWN     1
    //#define L6470_STOP_ON_ERROR
  #endif

#endif // L6470

/**
 * TWI/I2C BUS
 *
 * This feature is an EXPERIMENTAL feature so it shall not be used on production
 * machines. Enabling this will allow you to send and receive I2C data from slave
 * devices on the bus.
 *
 * ; Example #1
 * ; This macro send the string "Marlin" to the slave device with address 0x63 (99)
 * ; It uses multiple M260 commands with one B<base 10> arg
 * M260 A99  ; Target slave address
 * M260 B77  ; M
 * M260 B97  ; a
 * M260 B114 ; r
 * M260 B108 ; l
 * M260 B105 ; i
 * M260 B110 ; n
 * M260 S1   ; Send the current buffer
 *
 * ; Example #2
 * ; Request 6 bytes from slave device with address 0x63 (99)
 * M261 A99 B5
 *
 * ; Example #3
 * ; Example serial output of a M261 request
 * echo:i2c-reply: from:99 bytes:5 data:hello
 */

// @section i2cbus

//#define EXPERIMENTAL_I2CBUS
#define I2C_SLAVE_ADDRESS  0 // Set a value from 8 to 127 to act as a slave

// @section extras

/**
 * Photo G-code
 * Add the M240 G-code to take a photo.
 * The photo can be triggered by a digital pin or a physical movement.
 */
//#define PHOTO_GCODE
#if ENABLED(PHOTO_GCODE)
  // A position to move to (and raise Z) before taking the photo
  //#define PHOTO_POSITION { X_MAX_POS - 5, Y_MAX_POS, 0 }  // { xpos, ypos, zraise } (M240 X Y Z)
  //#define PHOTO_DELAY_MS   100                            // (ms) Duration to pause before moving back (M240 P)
  //#define PHOTO_RETRACT_MM   6.5                          // (mm) E retract/recover for the photo move (M240 R S)

  // Canon RC-1 or homebrew digital camera trigger
  // Data from: http://www.doc-diy.net/photo/rc-1_hacked/
  //#define PHOTOGRAPH_PIN 23

  // Canon Hack Development Kit
  // http://captain-slow.dk/2014/03/09/3d-printing-timelapses/
  //#define CHDK_PIN        4

  // Optional second move with delay to trigger the camera shutter
  //#define PHOTO_SWITCH_POSITION { X_MAX_POS, Y_MAX_POS }  // { xpos, ypos } (M240 I J)

  // Duration to hold the switch or keep CHDK_PIN high
  //#define PHOTO_SWITCH_MS   50 // (ms) (M240 D)
#endif

/**
 * Spindle & Laser control
 *
 * Add the M3, M4, and M5 commands to turn the spindle/laser on and off, and
 * to set spindle speed, spindle direction, and laser power.
 *
 * SuperPid is a router/spindle speed controller used in the CNC milling community.
 * Marlin can be used to turn the spindle on and off. It can also be used to set
 * the spindle speed from 5,000 to 30,000 RPM.
 *
 * You'll need to select a pin for the ON/OFF function and optionally choose a 0-5V
 * hardware PWM pin for the speed control and a pin for the rotation direction.
 *
 * See http://marlinfw.org/docs/configuration/laser_spindle.html for more config details.
 */
//#define SPINDLE_LASER_ENABLE
#if ENABLED(SPINDLE_LASER_ENABLE)

  #define SPINDLE_LASER_ENABLE_INVERT   false  // set to "true" if the on/off function is reversed
  #define SPINDLE_LASER_PWM             true   // set to true if your controller supports setting the speed/power
  #define SPINDLE_LASER_PWM_INVERT      true   // set to "true" if the speed/power goes up when you want it to go slower
  #define SPINDLE_LASER_POWERUP_DELAY   5000   // delay in milliseconds to allow the spindle/laser to come up to speed/power
  #define SPINDLE_LASER_POWERDOWN_DELAY 5000   // delay in milliseconds to allow the spindle to stop
  #define SPINDLE_DIR_CHANGE            true   // set to true if your spindle controller supports changing spindle direction
  #define SPINDLE_INVERT_DIR            false
  #define SPINDLE_STOP_ON_DIR_CHANGE    true   // set to true if Marlin should stop the spindle before changing rotation direction

  /**
   *  The M3 & M4 commands use the following equation to convert PWM duty cycle to speed/power
   *
   *  SPEED/POWER = PWM duty cycle * SPEED_POWER_SLOPE + SPEED_POWER_INTERCEPT
   *    where PWM duty cycle varies from 0 to 255
   *
   *  set the following for your controller (ALL MUST BE SET)
   */

  #define SPEED_POWER_SLOPE    118.4
  #define SPEED_POWER_INTERCEPT  0
  #define SPEED_POWER_MIN     5000
  #define SPEED_POWER_MAX    30000    // SuperPID router controller 0 - 30,000 RPM

  //#define SPEED_POWER_SLOPE      0.3922
  //#define SPEED_POWER_INTERCEPT  0
  //#define SPEED_POWER_MIN       10
  //#define SPEED_POWER_MAX      100      // 0-100%
#endif

/**
 * Filament Width Sensor
 *
 * Measures the filament width in real-time and adjusts
 * flow rate to compensate for any irregularities.
 *
 * Also allows the measured filament diameter to set the
 * extrusion rate, so the slicer only has to specify the
 * volume.
 *
 * Only a single extruder is supported at this time.
 *
 *  34 RAMPS_14    : Analog input 5 on the AUX2 connector
 *  81 PRINTRBOARD : Analog input 2 on the Exp1 connector (version B,C,D,E)
 * 301 RAMBO       : Analog input 3
 *
 * Note: May require analog pins to be defined for other boards.
 */
//#define FILAMENT_WIDTH_SENSOR

#define DEFAULT_STDDEV_FILAMENT_DIA 0.05    // Typical estimate for cheap filament
//#define DEFAULT_STDDEV_FILAMENT_DIA 0.02  // Typical advertised for higher quality filament

#if ENABLED(FILAMENT_WIDTH_SENSOR)
  #define FILAMENT_SENSOR_EXTRUDER_NUM 0    // Index of the extruder that has the filament sensor. :[0,1,2,3,4]
  #define MEASUREMENT_DELAY_CM        14    // (cm) The distance from the filament sensor to the melting chamber

  #define FILWIDTH_ERROR_MARGIN (DEFAULT_STDDEV_FILAMENT_DIA*4)  // (mm) If a measurement differs too much from nominal width ignore it
  #define MAX_MEASUREMENT_DELAY       20    // (bytes) Buffer size for stored measurements (1 byte per cm). Must be larger than MEASUREMENT_DELAY_CM.

  #define DEFAULT_MEASURED_FILAMENT_DIA DEFAULT_NOMINAL_FILAMENT_DIA // Set measured to nominal initially

  // Display filament width on the LCD status line. Status messages will expire after 5 seconds.
  //#define FILAMENT_LCD_DISPLAY
#endif

/**
 * CNC Coordinate Systems
 *
 * Enables G53 and G54-G59.3 commands to select coordinate systems
 * and G92.1 to reset the workspace to native machine space.
 */
//#define CNC_COORDINATE_SYSTEMS

/**
 * Auto-report temperatures with M155 S<seconds>
 */
#define AUTO_REPORT_TEMPERATURES

/**
 * Include capabilities in M115 output
 */
#define EXTENDED_CAPABILITIES_REPORT

/**
 * Disable all Volumetric extrusion options
 */
//#define NO_VOLUMETRICS

#if DISABLED(NO_VOLUMETRICS)
  /**
   * Volumetric extrusion default state
   * Activate to make volumetric extrusion the default method,
   * with DEFAULT_NOMINAL_FILAMENT_DIA as the default diameter.
   *
   * M200 D0 to disable, M200 Dn to set a new diameter.
   */
  //#define VOLUMETRIC_DEFAULT_ON
#endif

/**
 * Enable this option for a leaner build of Marlin that removes all
 * workspace offsets, simplifying coordinate transformations, leveling, etc.
 *
 *  - M206 and M428 are disabled.
 *  - G92 will revert to its behavior from Marlin 1.0.
 */
#define NO_WORKSPACE_OFFSETS

/**
 * Set the number of proportional font spaces required to fill up a typical character space.
 * This can help to better align the output of commands like `G29 O` Mesh Output.
 *
 * For clients that use a fixed-width font (like OctoPrint), leave this set to 1.0.
 * Otherwise, adjust according to your client and font.
 */
#define PROPORTIONAL_FONT_RATIO 1.0

/**
 * Spend 28 bytes of SRAM to optimize the GCode parser
 */
#define FASTER_GCODE_PARSER

/**
 * CNC G-code options
 * Support CNC-style G-code dialects used by laser cutters, drawing machine cams, etc.
 * Note that G0 feedrates should be used with care for 3D printing (if used at all).
 * High feedrates may cause ringing and harm print quality.
 */
//#define PAREN_COMMENTS      // Support for parentheses-delimited comments
//#define GCODE_MOTION_MODES  // Remember the motion mode (G0 G1 G2 G3 G5 G38.X) and apply for X Y Z E F, etc.

// Enable and set a (default) feedrate for all G0 moves
//#define G0_FEEDRATE 3000 // (mm/m)
#ifdef G0_FEEDRATE
  //#define VARIABLE_G0_FEEDRATE // The G0 feedrate is set by F in G0 motion mode
#endif

/**
 * G-code Macros
 *
 * Add G-codes M810-M819 to define and run G-code macros.
 * Macros are not saved to EEPROM.
 */
//#define GCODE_MACROS
#if ENABLED(GCODE_MACROS)
  #define GCODE_MACROS_SLOTS       5  // Up to 10 may be used
  #define GCODE_MACROS_SLOT_SIZE  50  // Maximum length of a single macro
#endif

/**
 * User-defined menu items that execute custom GCode
 */
//#define CUSTOM_USER_MENUS
#if ENABLED(CUSTOM_USER_MENUS)
  //#define CUSTOM_USER_MENU_TITLE "Custom Commands"
  #define USER_SCRIPT_DONE "M117 User Script Done"
  #define USER_SCRIPT_AUDIBLE_FEEDBACK
  //#define USER_SCRIPT_RETURN  // Return to status screen after a script

  #define USER_DESC_1 "Home & UBL Info"
  #define USER_GCODE_1 "G28\nG29 W"

  #define USER_DESC_2 "Preheat for " PREHEAT_1_LABEL
  #define USER_GCODE_2 "M140 S" STRINGIFY(PREHEAT_1_TEMP_BED) "\nM104 S" STRINGIFY(PREHEAT_1_TEMP_HOTEND)

  #define USER_DESC_3 "Preheat for " PREHEAT_2_LABEL
  #define USER_GCODE_3 "M140 S" STRINGIFY(PREHEAT_2_TEMP_BED) "\nM104 S" STRINGIFY(PREHEAT_2_TEMP_HOTEND)

  #define USER_DESC_4 "Heat Bed/Home/Level"
  #define USER_GCODE_4 "M140 S" STRINGIFY(PREHEAT_2_TEMP_BED) "\nG28\nG29"

  #define USER_DESC_5 "Home & Info"
  #define USER_GCODE_5 "G28\nM503"
#endif

/**
 * Host Action Commands
 *
 * Define host streamer action commands in compliance with the standard.
 *
 * See https://reprap.org/wiki/G-code#Action_commands
 * Common commands ........ poweroff, pause, paused, resume, resumed, cancel
 * G29_RETRY_AND_RECOVER .. probe_rewipe, probe_failed
 *
 * Some features add reason codes to extend these commands.
 *
 * Host Prompt Support enables Marlin to use the host for user prompts so
 * filament runout and other processes can be managed from the host side.
 */
//#define HOST_ACTION_COMMANDS
#if ENABLED(HOST_ACTION_COMMANDS)
  //#define HOST_PROMPT_SUPPORT
#endif

//===========================================================================
//====================== I2C Position Encoder Settings ======================
//===========================================================================

/**
 * I2C position encoders for closed loop control.
 * Developed by Chris Barr at Aus3D.
 *
 * Wiki: http://wiki.aus3d.com.au/Magnetic_Encoder
 * Github: https://github.com/Aus3D/MagneticEncoder
 *
 * Supplier: http://aus3d.com.au/magnetic-encoder-module
 * Alternative Supplier: http://reliabuild3d.com/
 *
 * Reliabuild encoders have been modified to improve reliability.
 */

//#define I2C_POSITION_ENCODERS
#if ENABLED(I2C_POSITION_ENCODERS)

  #define I2CPE_ENCODER_CNT         1                       // The number of encoders installed; max of 5
                                                            // encoders supported currently.

  #define I2CPE_ENC_1_ADDR          I2CPE_PRESET_ADDR_X     // I2C address of the encoder. 30-200.
  #define I2CPE_ENC_1_AXIS          X_AXIS                  // Axis the encoder module is installed on.  <X|Y|Z|E>_AXIS.
  #define I2CPE_ENC_1_TYPE          I2CPE_ENC_TYPE_LINEAR   // Type of encoder:  I2CPE_ENC_TYPE_LINEAR -or-
                                                            // I2CPE_ENC_TYPE_ROTARY.
  #define I2CPE_ENC_1_TICKS_UNIT    2048                    // 1024 for magnetic strips with 2mm poles; 2048 for
                                                            // 1mm poles. For linear encoders this is ticks / mm,
                                                            // for rotary encoders this is ticks / revolution.
  //#define I2CPE_ENC_1_TICKS_REV     (16 * 200)            // Only needed for rotary encoders; number of stepper
                                                            // steps per full revolution (motor steps/rev * microstepping)
  //#define I2CPE_ENC_1_INVERT                              // Invert the direction of axis travel.
  #define I2CPE_ENC_1_EC_METHOD     I2CPE_ECM_MICROSTEP     // Type of error error correction.
  #define I2CPE_ENC_1_EC_THRESH     0.10                    // Threshold size for error (in mm) above which the
                                                            // printer will attempt to correct the error; errors
                                                            // smaller than this are ignored to minimize effects of
                                                            // measurement noise / latency (filter).

  #define I2CPE_ENC_2_ADDR          I2CPE_PRESET_ADDR_Y     // Same as above, but for encoder 2.
  #define I2CPE_ENC_2_AXIS          Y_AXIS
  #define I2CPE_ENC_2_TYPE          I2CPE_ENC_TYPE_LINEAR
  #define I2CPE_ENC_2_TICKS_UNIT    2048
  //#define I2CPE_ENC_2_TICKS_REV   (16 * 200)
  //#define I2CPE_ENC_2_INVERT
  #define I2CPE_ENC_2_EC_METHOD     I2CPE_ECM_MICROSTEP
  #define I2CPE_ENC_2_EC_THRESH     0.10

  #define I2CPE_ENC_3_ADDR          I2CPE_PRESET_ADDR_Z     // Encoder 3.  Add additional configuration options
  #define I2CPE_ENC_3_AXIS          Z_AXIS                  // as above, or use defaults below.

  #define I2CPE_ENC_4_ADDR          I2CPE_PRESET_ADDR_E     // Encoder 4.
  #define I2CPE_ENC_4_AXIS          E_AXIS

  #define I2CPE_ENC_5_ADDR          34                      // Encoder 5.
  #define I2CPE_ENC_5_AXIS          E_AXIS

  // Default settings for encoders which are enabled, but without settings configured above.
  #define I2CPE_DEF_TYPE            I2CPE_ENC_TYPE_LINEAR
  #define I2CPE_DEF_ENC_TICKS_UNIT  2048
  #define I2CPE_DEF_TICKS_REV       (16 * 200)
  #define I2CPE_DEF_EC_METHOD       I2CPE_ECM_NONE
  #define I2CPE_DEF_EC_THRESH       0.1

  //#define I2CPE_ERR_THRESH_ABORT  100.0                   // Threshold size for error (in mm) error on any given
                                                            // axis after which the printer will abort. Comment out to
                                                            // disable abort behaviour.

  #define I2CPE_TIME_TRUSTED        10000                   // After an encoder fault, there must be no further fault
                                                            // for this amount of time (in ms) before the encoder
                                                            // is trusted again.

  /**
   * Position is checked every time a new command is executed from the buffer but during long moves,
   * this setting determines the minimum update time between checks. A value of 100 works well with
   * error rolling average when attempting to correct only for skips and not for vibration.
   */
  #define I2CPE_MIN_UPD_TIME_MS     4                       // (ms) Minimum time between encoder checks.

  // Use a rolling average to identify persistant errors that indicate skips, as opposed to vibration and noise.
  #define I2CPE_ERR_ROLLING_AVERAGE

#endif // I2C_POSITION_ENCODERS

/**
 * MAX7219 Debug Matrix
 *
 * Add support for a low-cost 8x8 LED Matrix based on the Max7219 chip as a realtime status display.
 * Requires 3 signal wires. Some useful debug options are included to demonstrate its usage.
 */
//#define MAX7219_DEBUG
#if ENABLED(MAX7219_DEBUG)
  #define MAX7219_CLK_PIN   64
  #define MAX7219_DIN_PIN   57
  #define MAX7219_LOAD_PIN  44

  //#define MAX7219_GCODE          // Add the M7219 G-code to control the LED matrix
  #define MAX7219_INIT_TEST    2   // Do a test pattern at initialization (Set to 2 for spiral)
  #define MAX7219_NUMBER_UNITS 1   // Number of Max7219 units in chain.
  #define MAX7219_ROTATE       0   // Rotate the display clockwise (in multiples of +/- 90°)
                                   // connector at:  right=0   bottom=-90  top=90  left=180
  //#define MAX7219_REVERSE_ORDER  // The individual LED matrix units may be in reversed order

  /**
   * Sample debug features
   * If you add more debug displays, be careful to avoid conflicts!
   */
  #define MAX7219_DEBUG_PRINTER_ALIVE    // Blink corner LED of 8x8 matrix to show that the firmware is functioning
  #define MAX7219_DEBUG_PLANNER_HEAD  3  // Show the planner queue head position on this and the next LED matrix row
  #define MAX7219_DEBUG_PLANNER_TAIL  5  // Show the planner queue tail position on this and the next LED matrix row

  #define MAX7219_DEBUG_PLANNER_QUEUE 0  // Show the current planner queue depth on this and the next LED matrix row
                                         // If you experience stuttering, reboots, etc. this option can reveal how
                                         // tweaks made to the configuration are affecting the printer in real-time.
#endif

/**
 * NanoDLP Sync support
 *
 * Add support for Synchronized Z moves when using with NanoDLP. G0/G1 axis moves will output "Z_move_comp"
 * string to enable synchronization with DLP projector exposure. This change will allow to use
 * [[WaitForDoneMessage]] instead of populating your gcode with M400 commands
 */
//#define NANODLP_Z_SYNC
#if ENABLED(NANODLP_Z_SYNC)
  //#define NANODLP_ALL_AXIS  // Enables "Z_move_comp" output on any axis move.
                              // Default behaviour is limited to Z axis only.
#endif

/**
 * WiFi Support (Espressif ESP32 WiFi)
 */
//#define WIFISUPPORT
#if ENABLED(WIFISUPPORT)
  #define WIFI_SSID "Wifi SSID"
  #define WIFI_PWD  "Wifi Password"
  //#define WEBSUPPORT        // Start a webserver with auto-discovery
  //#define OTASUPPORT        // Support over-the-air firmware updates
#endif

/**
 * Prusa Multi-Material Unit v2
 * Enable in Configuration.h
 */
#if ENABLED(PRUSA_MMU2)

  // Serial port used for communication with MMU2.
  // For AVR enable the UART port used for the MMU. (e.g., internalSerial)
  // For 32-bit boards check your HAL for available serial ports. (e.g., Serial2)
  #define INTERNAL_SERIAL_PORT 2
  #define MMU2_SERIAL internalSerial

  // Use hardware reset for MMU if a pin is defined for it
  //#define MMU2_RST_PIN 23

  // Enable if the MMU2 has 12V stepper motors (MMU2 Firmware 1.0.2 and up)
  //#define MMU2_MODE_12V

  // G-code to execute when MMU2 F.I.N.D.A. probe detects filament runout
  #define MMU2_FILAMENT_RUNOUT_SCRIPT "M600"

  // Add an LCD menu for MMU2
  //#define MMU2_MENUS
  #if ENABLED(MMU2_MENUS)
    // Settings for filament load / unload from the LCD menu.
    // This is for Prusa MK3-style extruders. Customize for your hardware.
    #define MMU2_FILAMENTCHANGE_EJECT_FEED 80.0
    #define MMU2_LOAD_TO_NOZZLE_SEQUENCE \
      {  7.2,  562 }, \
      { 14.4,  871 }, \
      { 36.0, 1393 }, \
      { 14.4,  871 }, \
      { 50.0,  198 }

    #define MMU2_RAMMING_SEQUENCE \
      {   1.0, 1000 }, \
      {   1.0, 1500 }, \
      {   2.0, 2000 }, \
      {   1.5, 3000 }, \
      {   2.5, 4000 }, \
      { -15.0, 5000 }, \
      { -14.0, 1200 }, \
      {  -6.0,  600 }, \
      {  10.0,  700 }, \
      { -10.0,  400 }, \
      { -50.0, 2000 }

  #endif

  //#define MMU2_DEBUG  // Write debug info to serial output

#endif // PRUSA_MMU2

/**
 * Advanced Print Counter settings
 */
#if ENABLED(PRINTCOUNTER)
  #define SERVICE_WARNING_BUZZES  3
  // Activate up to 3 service interval watchdogs
  //#define SERVICE_NAME_1      "Service S"
  //#define SERVICE_INTERVAL_1  100 // print hours
  //#define SERVICE_NAME_2      "Service L"
  //#define SERVICE_INTERVAL_2  200 // print hours
  //#define SERVICE_NAME_3      "Service 3"
  //#define SERVICE_INTERVAL_3    1 // print hours
#endif

// @section develop

/**
 * M43 - display pin status, watch pins for changes, watch endstops & toggle LED, Z servo probe test, toggle pins
 */
//#define PINS_DEBUGGING

// Enable Marlin dev mode which adds some special commands
//#define MARLIN_DEV_MODE<|MERGE_RESOLUTION|>--- conflicted
+++ resolved
@@ -1353,11 +1353,8 @@
   #define PAUSE_PARK_RETRACT_LENGTH            4  // (mm) Initial retract.
                                                   // This short retract is done immediately, before parking the nozzle.
   #define FILAMENT_CHANGE_UNLOAD_FEEDRATE     10  // (mm/s) Unload filament feedrate. This can be pretty fast.
-<<<<<<< HEAD
-  #define FILAMENT_CHANGE_UNLOAD_ACCEL        15  // (mm/s^2) Lower acceleration may allow a faster feedrate.
-=======
+
   #define FILAMENT_CHANGE_UNLOAD_ACCEL        25  // (mm/s^2) Lower acceleration may allow a faster feedrate.
->>>>>>> 4135c4c2
   #define FILAMENT_CHANGE_UNLOAD_LENGTH      600  // (mm) The length of filament for a complete unload.
                                                   //   For Bowden, the full length of the tube and nozzle.
                                                   //   For direct drive, the full length of the nozzle.
