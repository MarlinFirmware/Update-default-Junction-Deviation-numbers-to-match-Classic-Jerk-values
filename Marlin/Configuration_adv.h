--- conflicted
+++ resolved
@@ -1030,14 +1030,9 @@
  */
 #define LIN_ADVANCE
 #if ENABLED(LIN_ADVANCE)
-<<<<<<< HEAD
-  #define LIN_ADVANCE_K 0  // Unit: mm compression per 1mm/s extruder speed
-  //#define LA_DEBUG          // If enabled, this will generate debug information output over USB.
-=======
   //#define EXTRA_LIN_ADVANCE_K // Enable for second linear advance constants
-  #define LIN_ADVANCE_K 0.22    // Unit: mm compression per 1mm/s extruder speed
+  #define LIN_ADVANCE_K 0       // Unit: mm compression per 1mm/s extruder speed
   //#define LA_DEBUG            // If enabled, this will generate debug information output over USB.
->>>>>>> de0046fc
 #endif
 
 // @section leveling
