--- conflicted
+++ resolved
@@ -1551,14 +1551,8 @@
   //#define BABYSTEP_WITHOUT_HOMING
   //#define BABYSTEP_XY                     // Also enable X/Y Babystepping. Not supported on DELTA!
   #define BABYSTEP_INVERT_Z false           // Change if Z babysteps should go the other way
-<<<<<<< HEAD
   #define BABYSTEP_MULTIPLICATOR_Z  4       // Babysteps are very small. Increase for faster motion.
   #define BABYSTEP_MULTIPLICATOR_XY 1
-=======
-  //#define BABYSTEP_MILLIMETER_UNITS       // Specify BABYSTEP_MULTIPLICATOR_(XY|Z) in mm instead of micro-steps
-  #define BABYSTEP_MULTIPLICATOR_Z  1       // (steps or mm) Steps or millimeter distance for each Z babystep
-  #define BABYSTEP_MULTIPLICATOR_XY 1       // (steps or mm) Steps or millimeter distance for each XY babystep
->>>>>>> 36150d78
 
   #define DOUBLECLICK_FOR_Z_BABYSTEPPING  // Double-click on the Status Screen for Z Babystepping.
   #if ENABLED(DOUBLECLICK_FOR_Z_BABYSTEPPING)
@@ -2492,15 +2486,9 @@
 
   #if EITHER(SENSORLESS_HOMING, SENSORLESS_PROBING)
     // TMC2209: 0...255. TMC2130: -64...63
-<<<<<<< HEAD
     #define X_STALL_SENSITIVITY 90
     #define X2_STALL_SENSITIVITY X_STALL_SENSITIVITY
     #define Y_STALL_SENSITIVITY 90
-=======
-    #define X_STALL_SENSITIVITY 64
-    #define X2_STALL_SENSITIVITY X_STALL_SENSITIVITY
-    #define Y_STALL_SENSITIVITY 80
->>>>>>> 36150d78
     #define Y2_STALL_SENSITIVITY Y_STALL_SENSITIVITY
     //#define Z_STALL_SENSITIVITY  8
     //#define Z2_STALL_SENSITIVITY Z_STALL_SENSITIVITY
