/**
 * Marlin 3D Printer Firmware
 * Copyright (c) 2020 MarlinFirmware [https://github.com/MarlinFirmware/Marlin]
 *
 * Based on Sprinter and grbl.
 * Copyright (c) 2011 Camiel Gubbels / Erik van der Zalm
 *
 * This program is free software: you can redistribute it and/or modify
 * it under the terms of the GNU General Public License as published by
 * the Free Software Foundation, either version 3 of the License, or
 * (at your option) any later version.
 *
 * This program is distributed in the hope that it will be useful,
 * but WITHOUT ANY WARRANTY; without even the implied warranty of
 * MERCHANTABILITY or FITNESS FOR A PARTICULAR PURPOSE.  See the
 * GNU General Public License for more details.
 *
 * You should have received a copy of the GNU General Public License
 * along with this program.  If not, see <https://www.gnu.org/licenses/>.
 *
 */
#pragma once

/**
 * Configuration_adv.h
 *
 * Advanced settings.
 * Only change these if you know exactly what you're doing.
 * Some of these settings can damage your printer if improperly set!
 *
 * Basic settings can be found in Configuration.h
 */
#define CONFIGURATION_ADV_H_VERSION 02000903

//===========================================================================
//============================= Thermal Settings ============================
//===========================================================================
// @section temperature

/**
 * Thermocouple sensors are quite sensitive to noise.  Any noise induced in
 * the sensor wires, such as by stepper motor wires run in parallel to them,
 * may result in the thermocouple sensor reporting spurious errors.  This
 * value is the number of errors which can occur in a row before the error
 * is reported.  This allows us to ignore intermittent error conditions while
 * still detecting an actual failure, which should result in a continuous
 * stream of errors from the sensor.
 *
 * Set this value to 0 to fail on the first error to occur.
 */
#define THERMOCOUPLE_MAX_ERRORS 15

//
// Custom Thermistor 1000 parameters
//
#if TEMP_SENSOR_0 == 1000
  #define HOTEND0_PULLUP_RESISTOR_OHMS 4700    // Pullup resistor
  #define HOTEND0_RESISTANCE_25C_OHMS  100000  // Resistance at 25C
  #define HOTEND0_BETA                 3950    // Beta value
#endif

#if TEMP_SENSOR_1 == 1000
  #define HOTEND1_PULLUP_RESISTOR_OHMS 4700    // Pullup resistor
  #define HOTEND1_RESISTANCE_25C_OHMS  100000  // Resistance at 25C
  #define HOTEND1_BETA                 3950    // Beta value
#endif

#if TEMP_SENSOR_2 == 1000
  #define HOTEND2_PULLUP_RESISTOR_OHMS 4700    // Pullup resistor
  #define HOTEND2_RESISTANCE_25C_OHMS  100000  // Resistance at 25C
  #define HOTEND2_BETA                 3950    // Beta value
#endif

#if TEMP_SENSOR_3 == 1000
  #define HOTEND3_PULLUP_RESISTOR_OHMS 4700    // Pullup resistor
  #define HOTEND3_RESISTANCE_25C_OHMS  100000  // Resistance at 25C
  #define HOTEND3_BETA                 3950    // Beta value
#endif

#if TEMP_SENSOR_4 == 1000
  #define HOTEND4_PULLUP_RESISTOR_OHMS 4700    // Pullup resistor
  #define HOTEND4_RESISTANCE_25C_OHMS  100000  // Resistance at 25C
  #define HOTEND4_BETA                 3950    // Beta value
#endif

#if TEMP_SENSOR_5 == 1000
  #define HOTEND5_PULLUP_RESISTOR_OHMS 4700    // Pullup resistor
  #define HOTEND5_RESISTANCE_25C_OHMS  100000  // Resistance at 25C
  #define HOTEND5_BETA                 3950    // Beta value
#endif

#if TEMP_SENSOR_6 == 1000
  #define HOTEND6_PULLUP_RESISTOR_OHMS 4700    // Pullup resistor
  #define HOTEND6_RESISTANCE_25C_OHMS  100000  // Resistance at 25C
  #define HOTEND6_BETA                 3950    // Beta value
#endif

#if TEMP_SENSOR_7 == 1000
  #define HOTEND7_PULLUP_RESISTOR_OHMS 4700    // Pullup resistor
  #define HOTEND7_RESISTANCE_25C_OHMS  100000  // Resistance at 25C
  #define HOTEND7_BETA                 3950    // Beta value
#endif

#if TEMP_SENSOR_BED == 1000
  #define BED_PULLUP_RESISTOR_OHMS     4700    // Pullup resistor
  #define BED_RESISTANCE_25C_OHMS      100000  // Resistance at 25C
  #define BED_BETA                     3950    // Beta value
#endif

#if TEMP_SENSOR_CHAMBER == 1000
  #define CHAMBER_PULLUP_RESISTOR_OHMS 4700    // Pullup resistor
  #define CHAMBER_RESISTANCE_25C_OHMS  100000  // Resistance at 25C
  #define CHAMBER_BETA                 3950    // Beta value
#endif

#if TEMP_SENSOR_COOLER == 1000
  #define COOLER_PULLUP_RESISTOR_OHMS 4700    // Pullup resistor
  #define COOLER_RESISTANCE_25C_OHMS  100000  // Resistance at 25C
  #define COOLER_BETA                 3950    // Beta value
#endif

#if TEMP_SENSOR_PROBE == 1000
  #define PROBE_PULLUP_RESISTOR_OHMS   4700    // Pullup resistor
  #define PROBE_RESISTANCE_25C_OHMS    100000  // Resistance at 25C
  #define PROBE_BETA                   3950    // Beta value
#endif

#if TEMP_SENSOR_BOARD == 1000
  #define BOARD_PULLUP_RESISTOR_OHMS   4700    // Pullup resistor
  #define BOARD_RESISTANCE_25C_OHMS    100000  // Resistance at 25C
  #define BOARD_BETA                   3950    // Beta value
#endif

#if TEMP_SENSOR_REDUNDANT == 1000
  #define REDUNDANT_PULLUP_RESISTOR_OHMS   4700    // Pullup resistor
  #define REDUNDANT_RESISTANCE_25C_OHMS    100000  // Resistance at 25C
  #define REDUNDANT_BETA                   3950    // Beta value
#endif

/**
 * Configuration options for MAX Thermocouples (-2, -3, -5).
 *   FORCE_HW_SPI:   Ignore SCK/MOSI/MISO pins and just use the CS pin & default SPI bus.
 *   MAX31865_WIRES: Set the number of wires for the probe connected to a MAX31865 board, 2-4. Default: 2
 *   MAX31865_50HZ:  Enable 50Hz filter instead of the default 60Hz.
 */
//#define TEMP_SENSOR_FORCE_HW_SPI
//#define MAX31865_SENSOR_WIRES_0 2
//#define MAX31865_SENSOR_WIRES_1 2
//#define MAX31865_50HZ_FILTER

/**
 * Hephestos 2 24V heated bed upgrade kit.
 * https://store.bq.com/en/heated-bed-kit-hephestos2
 */
//#define HEPHESTOS2_HEATED_BED_KIT
#if ENABLED(HEPHESTOS2_HEATED_BED_KIT)
  #undef TEMP_SENSOR_BED
  #define TEMP_SENSOR_BED 70
  #define HEATER_BED_INVERTING true
#endif

//
// Heated Bed Bang-Bang options
//
#if DISABLED(PIDTEMPBED)
  #define BED_CHECK_INTERVAL 5000   // (ms) Interval between checks in bang-bang control
  #if ENABLED(BED_LIMIT_SWITCHING)
    #define BED_HYSTERESIS 2        // (°C) Only set the relevant heater state when ABS(T-target) > BED_HYSTERESIS
  #endif
#endif

//
// Heated Chamber options
//
#if DISABLED(PIDTEMPCHAMBER)
  #define CHAMBER_CHECK_INTERVAL 5000   // (ms) Interval between checks in bang-bang control
  #if ENABLED(CHAMBER_LIMIT_SWITCHING)
    #define CHAMBER_HYSTERESIS 2        // (°C) Only set the relevant heater state when ABS(T-target) > CHAMBER_HYSTERESIS
  #endif
#endif

#if TEMP_SENSOR_CHAMBER
  //#define HEATER_CHAMBER_PIN      P2_04   // Required heater on/off pin (example: SKR 1.4 Turbo HE1 plug)
  //#define HEATER_CHAMBER_INVERTING false
  //#define FAN1_PIN                   -1   // Remove the fan signal on pin P2_04 (example: SKR 1.4 Turbo HE1 plug)

  //#define CHAMBER_FAN               // Enable a fan on the chamber
  #if ENABLED(CHAMBER_FAN)
    #define CHAMBER_FAN_MODE 2        // Fan control mode: 0=Static; 1=Linear increase when temp is higher than target; 2=V-shaped curve; 3=similar to 1 but fan is always on.
    #if CHAMBER_FAN_MODE == 0
      #define CHAMBER_FAN_BASE  255   // Chamber fan PWM (0-255)
    #elif CHAMBER_FAN_MODE == 1
      #define CHAMBER_FAN_BASE  128   // Base chamber fan PWM (0-255); turns on when chamber temperature is above the target
      #define CHAMBER_FAN_FACTOR 25   // PWM increase per °C above target
    #elif CHAMBER_FAN_MODE == 2
      #define CHAMBER_FAN_BASE  128   // Minimum chamber fan PWM (0-255)
      #define CHAMBER_FAN_FACTOR 25   // PWM increase per °C difference from target
    #elif CHAMBER_FAN_MODE == 3
      #define CHAMBER_FAN_BASE  128   // Base chamber fan PWM (0-255)
      #define CHAMBER_FAN_FACTOR 25   // PWM increase per °C above target
    #endif
  #endif

  //#define CHAMBER_VENT              // Enable a servo-controlled vent on the chamber
  #if ENABLED(CHAMBER_VENT)
    #define CHAMBER_VENT_SERVO_NR  1  // Index of the vent servo
    #define HIGH_EXCESS_HEAT_LIMIT 5  // How much above target temp to consider there is excess heat in the chamber
    #define LOW_EXCESS_HEAT_LIMIT  3
    #define MIN_COOLING_SLOPE_TIME_CHAMBER_VENT 20
    #define MIN_COOLING_SLOPE_DEG_CHAMBER_VENT 1.5
  #endif
#endif

//
// Laser Cooler options
//
#if TEMP_SENSOR_COOLER
  #define COOLER_MINTEMP           8  // (°C)
  #define COOLER_MAXTEMP          26  // (°C)
  #define COOLER_DEFAULT_TEMP     16  // (°C)
  #define TEMP_COOLER_HYSTERESIS   1  // (°C) Temperature proximity considered "close enough" to the target
  #define COOLER_PIN               8  // Laser cooler on/off pin used to control power to the cooling element (e.g., TEC, External chiller via relay)
  #define COOLER_INVERTING     false
  #define TEMP_COOLER_PIN         15  // Laser/Cooler temperature sensor pin. ADC is required.
  #define COOLER_FAN                  // Enable a fan on the cooler, Fan# 0,1,2,3 etc.
  #define COOLER_FAN_INDEX         0  // FAN number 0, 1, 2 etc. e.g.
  #if ENABLED(COOLER_FAN)
    #define COOLER_FAN_BASE      100  // Base Cooler fan PWM (0-255); turns on when Cooler temperature is above the target
    #define COOLER_FAN_FACTOR     25  // PWM increase per °C above target
  #endif
#endif

//
// Motherboard Sensor options
//
#if TEMP_SENSOR_BOARD
  #define THERMAL_PROTECTION_BOARD   // Halt the printer if the board sensor leaves the temp range below.
  #define BOARD_MINTEMP           8  // (°C)
  #define BOARD_MAXTEMP          70  // (°C)
  #ifndef TEMP_BOARD_PIN
    //#define TEMP_BOARD_PIN -1      // Board temp sensor pin, if not set in pins file.
  #endif
#endif

//
// Laser Coolant Flow Meter
//
//#define LASER_COOLANT_FLOW_METER
#if ENABLED(LASER_COOLANT_FLOW_METER)
  #define FLOWMETER_PIN         20  // Requires an external interrupt-enabled pin (e.g., RAMPS 2,3,18,19,20,21)
  #define FLOWMETER_PPL       5880  // (pulses/liter) Flow meter pulses-per-liter on the input pin
  #define FLOWMETER_INTERVAL  1000  // (ms) Flow rate calculation interval in milliseconds
  #define FLOWMETER_SAFETY          // Prevent running the laser without the minimum flow rate set below
  #if ENABLED(FLOWMETER_SAFETY)
    #define FLOWMETER_MIN_LITERS_PER_MINUTE 1.5 // (liters/min) Minimum flow required when enabled
  #endif
#endif

/**
 * Thermal Protection provides additional protection to your printer from damage
 * and fire. Marlin always includes safe min and max temperature ranges which
 * protect against a broken or disconnected thermistor wire.
 *
 * The issue: If a thermistor falls out, it will report the much lower
 * temperature of the air in the room, and the the firmware will keep
 * the heater on.
 *
 * The solution: Once the temperature reaches the target, start observing.
 * If the temperature stays too far below the target (hysteresis) for too
 * long (period), the firmware will halt the machine as a safety precaution.
 *
 * If you get false positives for "Thermal Runaway", increase
 * THERMAL_PROTECTION_HYSTERESIS and/or THERMAL_PROTECTION_PERIOD
 */
#if ENABLED(THERMAL_PROTECTION_HOTENDS)
  #define THERMAL_PROTECTION_PERIOD 40        // Seconds
  #define THERMAL_PROTECTION_HYSTERESIS 4     // Degrees Celsius

  //#define ADAPTIVE_FAN_SLOWING              // Slow part cooling fan if temperature drops
  #if BOTH(ADAPTIVE_FAN_SLOWING, PIDTEMP)
    //#define NO_FAN_SLOWING_IN_PID_TUNING    // Don't slow fan speed during M303
  #endif

  /**
   * Whenever an M104, M109, or M303 increases the target temperature, the
   * firmware will wait for the WATCH_TEMP_PERIOD to expire. If the temperature
   * hasn't increased by WATCH_TEMP_INCREASE degrees, the machine is halted and
   * requires a hard reset. This test restarts with any M104/M109/M303, but only
   * if the current temperature is far enough below the target for a reliable
   * test.
   *
   * If you get false positives for "Heating failed", increase WATCH_TEMP_PERIOD
   * and/or decrease WATCH_TEMP_INCREASE. WATCH_TEMP_INCREASE should not be set
   * below 2.
   */
  #define WATCH_TEMP_PERIOD  20               // Seconds
  #define WATCH_TEMP_INCREASE 2               // Degrees Celsius
#endif

/**
 * Thermal Protection parameters for the bed are just as above for hotends.
 */
#if ENABLED(THERMAL_PROTECTION_BED)
  #define THERMAL_PROTECTION_BED_PERIOD        20 // Seconds
  #define THERMAL_PROTECTION_BED_HYSTERESIS     2 // Degrees Celsius

  /**
   * As described above, except for the bed (M140/M190/M303).
   */
  #define WATCH_BED_TEMP_PERIOD                60 // Seconds
  #define WATCH_BED_TEMP_INCREASE               2 // Degrees Celsius
#endif

/**
 * Thermal Protection parameters for the heated chamber.
 */
#if ENABLED(THERMAL_PROTECTION_CHAMBER)
  #define THERMAL_PROTECTION_CHAMBER_PERIOD    20 // Seconds
  #define THERMAL_PROTECTION_CHAMBER_HYSTERESIS 2 // Degrees Celsius

  /**
   * Heated chamber watch settings (M141/M191).
   */
  #define WATCH_CHAMBER_TEMP_PERIOD            60 // Seconds
  #define WATCH_CHAMBER_TEMP_INCREASE           2 // Degrees Celsius
#endif

/**
 * Thermal Protection parameters for the laser cooler.
 */
#if ENABLED(THERMAL_PROTECTION_COOLER)
  #define THERMAL_PROTECTION_COOLER_PERIOD    10 // Seconds
  #define THERMAL_PROTECTION_COOLER_HYSTERESIS 3 // Degrees Celsius

  /**
   * Laser cooling watch settings (M143/M193).
   */
  #define WATCH_COOLER_TEMP_PERIOD            60 // Seconds
  #define WATCH_COOLER_TEMP_INCREASE           3 // Degrees Celsius
#endif

#if ENABLED(PIDTEMP)
  // Add an experimental additional term to the heater power, proportional to the extrusion speed.
  // A well-chosen Kc value should add just enough power to melt the increased material volume.
  //#define PID_EXTRUSION_SCALING
  #if ENABLED(PID_EXTRUSION_SCALING)
    #define DEFAULT_Kc (100) // heating power = Kc * e_speed
    #define LPQ_MAX_LEN 50
  #endif

  /**
   * Add an experimental additional term to the heater power, proportional to the fan speed.
   * A well-chosen Kf value should add just enough power to compensate for power-loss from the cooling fan.
   * You can either just add a constant compensation with the DEFAULT_Kf value
   * or follow the instruction below to get speed-dependent compensation.
   *
   * Constant compensation (use only with fanspeeds of 0% and 100%)
   * ---------------------------------------------------------------------
   * A good starting point for the Kf-value comes from the calculation:
   *   kf = (power_fan * eff_fan) / power_heater * 255
   * where eff_fan is between 0.0 and 1.0, based on fan-efficiency and airflow to the nozzle / heater.
   *
   * Example:
   *   Heater: 40W, Fan: 0.1A * 24V = 2.4W, eff_fan = 0.8
   *   Kf = (2.4W * 0.8) / 40W * 255 = 12.24
   *
   * Fan-speed dependent compensation
   * --------------------------------
   * 1. To find a good Kf value, set the hotend temperature, wait for it to settle, and enable the fan (100%).
   *    Make sure PID_FAN_SCALING_LIN_FACTOR is 0 and PID_FAN_SCALING_ALTERNATIVE_DEFINITION is not enabled.
   *    If you see the temperature drop repeat the test, increasing the Kf value slowly, until the temperature
   *    drop goes away. If the temperature overshoots after enabling the fan, the Kf value is too big.
   * 2. Note the Kf-value for fan-speed at 100%
   * 3. Determine a good value for PID_FAN_SCALING_MIN_SPEED, which is around the speed, where the fan starts moving.
   * 4. Repeat step 1. and 2. for this fan speed.
   * 5. Enable PID_FAN_SCALING_ALTERNATIVE_DEFINITION and enter the two identified Kf-values in
   *    PID_FAN_SCALING_AT_FULL_SPEED and PID_FAN_SCALING_AT_MIN_SPEED. Enter the minimum speed in PID_FAN_SCALING_MIN_SPEED
   */
  //#define PID_FAN_SCALING
  #if ENABLED(PID_FAN_SCALING)
    //#define PID_FAN_SCALING_ALTERNATIVE_DEFINITION
    #if ENABLED(PID_FAN_SCALING_ALTERNATIVE_DEFINITION)
      // The alternative definition is used for an easier configuration.
      // Just figure out Kf at fullspeed (255) and PID_FAN_SCALING_MIN_SPEED.
      // DEFAULT_Kf and PID_FAN_SCALING_LIN_FACTOR are calculated accordingly.

      #define PID_FAN_SCALING_AT_FULL_SPEED 13.0        //=PID_FAN_SCALING_LIN_FACTOR*255+DEFAULT_Kf
      #define PID_FAN_SCALING_AT_MIN_SPEED   6.0        //=PID_FAN_SCALING_LIN_FACTOR*PID_FAN_SCALING_MIN_SPEED+DEFAULT_Kf
      #define PID_FAN_SCALING_MIN_SPEED     10.0        // Minimum fan speed at which to enable PID_FAN_SCALING

      #define DEFAULT_Kf (255.0*PID_FAN_SCALING_AT_MIN_SPEED-PID_FAN_SCALING_AT_FULL_SPEED*PID_FAN_SCALING_MIN_SPEED)/(255.0-PID_FAN_SCALING_MIN_SPEED)
      #define PID_FAN_SCALING_LIN_FACTOR (PID_FAN_SCALING_AT_FULL_SPEED-DEFAULT_Kf)/255.0

    #else
      #define PID_FAN_SCALING_LIN_FACTOR (0)             // Power loss due to cooling = Kf * (fan_speed)
      #define DEFAULT_Kf 10                              // A constant value added to the PID-tuner
      #define PID_FAN_SCALING_MIN_SPEED 10               // Minimum fan speed at which to enable PID_FAN_SCALING
    #endif
  #endif
#endif

/**
 * Automatic Temperature Mode
 *
 * Dynamically adjust the hotend target temperature based on planned E moves.
 *
 * (Contrast with PID_EXTRUSION_SCALING, which tracks E movement and adjusts PID
 *  behavior using an additional kC value.)
 *
 * Autotemp is calculated by (mintemp + factor * mm_per_sec), capped to maxtemp.
 *
 * Enable Autotemp Mode with M104/M109 F<factor> S<mintemp> B<maxtemp>.
 * Disable by sending M104/M109 with no F parameter (or F0 with AUTOTEMP_PROPORTIONAL).
 */
#define AUTOTEMP
#if ENABLED(AUTOTEMP)
  #define AUTOTEMP_OLDWEIGHT    0.98  // Factor used to weight previous readings (0.0 < value < 1.0)
  // Turn on AUTOTEMP on M104/M109 by default using proportions set here
  //#define AUTOTEMP_PROPORTIONAL
  #if ENABLED(AUTOTEMP_PROPORTIONAL)
    #define AUTOTEMP_MIN_P      0 // (°C) Added to the target temperature
    #define AUTOTEMP_MAX_P      5 // (°C) Added to the target temperature
    #define AUTOTEMP_FACTOR_P   1 // Apply this F parameter by default (overridden by M104/M109 F)
  #endif
#endif

// Show Temperature ADC value
// Enable for M105 to include ADC values read from temperature sensors.
//#define SHOW_TEMP_ADC_VALUES

/**
 * High Temperature Thermistor Support
 *
 * Thermistors able to support high temperature tend to have a hard time getting
 * good readings at room and lower temperatures. This means TEMP_SENSOR_X_RAW_LO_TEMP
 * will probably be caught when the heating element first turns on during the
 * preheating process, which will trigger a min_temp_error as a safety measure
 * and force stop everything.
 * To circumvent this limitation, we allow for a preheat time (during which,
 * min_temp_error won't be triggered) and add a min_temp buffer to handle
 * aberrant readings.
 *
 * If you want to enable this feature for your hotend thermistor(s)
 * uncomment and set values > 0 in the constants below
 */

// The number of consecutive low temperature errors that can occur
// before a min_temp_error is triggered. (Shouldn't be more than 10.)
//#define MAX_CONSECUTIVE_LOW_TEMPERATURE_ERROR_ALLOWED 0

// The number of milliseconds a hotend will preheat before starting to check
// the temperature. This value should NOT be set to the time it takes the
// hot end to reach the target temperature, but the time it takes to reach
// the minimum temperature your thermistor can read. The lower the better/safer.
// This shouldn't need to be more than 30 seconds (30000)
//#define MILLISECONDS_PREHEAT_TIME 0

// @section extruder

// Extruder runout prevention.
// If the machine is idle and the temperature over MINTEMP
// then extrude some filament every couple of SECONDS.
//#define EXTRUDER_RUNOUT_PREVENT
#if ENABLED(EXTRUDER_RUNOUT_PREVENT)
  #define EXTRUDER_RUNOUT_MINTEMP 190
  #define EXTRUDER_RUNOUT_SECONDS 30
  #define EXTRUDER_RUNOUT_SPEED 1500  // (mm/min)
  #define EXTRUDER_RUNOUT_EXTRUDE 5   // (mm)
#endif

/**
 * Hotend Idle Timeout
 * Prevent filament in the nozzle from charring and causing a critical jam.
 */
//#define HOTEND_IDLE_TIMEOUT
#if ENABLED(HOTEND_IDLE_TIMEOUT)
  #define HOTEND_IDLE_TIMEOUT_SEC (5*60)    // (seconds) Time without extruder movement to trigger protection
  #define HOTEND_IDLE_MIN_TRIGGER   180     // (°C) Minimum temperature to enable hotend protection
  #define HOTEND_IDLE_NOZZLE_TARGET   0     // (°C) Safe temperature for the nozzle after timeout
  #define HOTEND_IDLE_BED_TARGET      0     // (°C) Safe temperature for the bed after timeout
#endif

// @section temperature

// Calibration for AD595 / AD8495 sensor to adjust temperature measurements.
// The final temperature is calculated as (measuredTemp * GAIN) + OFFSET.
#define TEMP_SENSOR_AD595_OFFSET  0.0
#define TEMP_SENSOR_AD595_GAIN    1.0
#define TEMP_SENSOR_AD8495_OFFSET 0.0
#define TEMP_SENSOR_AD8495_GAIN   1.0

/**
 * Controller Fan
 * To cool down the stepper drivers and MOSFETs.
 *
 * The fan turns on automatically whenever any driver is enabled and turns
 * off (or reduces to idle speed) shortly after drivers are turned off.
 */
//#define USE_CONTROLLER_FAN
#if ENABLED(USE_CONTROLLER_FAN)
  //#define CONTROLLER_FAN_PIN -1           // Set a custom pin for the controller fan
  //#define CONTROLLER_FAN_USE_Z_ONLY       // With this option only the Z axis is considered
  //#define CONTROLLER_FAN_IGNORE_Z         // Ignore Z stepper. Useful when stepper timeout is disabled.
  #define CONTROLLERFAN_SPEED_MIN         0 // (0-255) Minimum speed. (If set below this value the fan is turned off.)
  #define CONTROLLERFAN_SPEED_ACTIVE    255 // (0-255) Active speed, used when any motor is enabled
  #define CONTROLLERFAN_SPEED_IDLE        0 // (0-255) Idle speed, used when motors are disabled
  #define CONTROLLERFAN_IDLE_TIME        60 // (seconds) Extra time to keep the fan running after disabling motors

  // Use TEMP_SENSOR_BOARD as a trigger for enabling the controller fan
  //#define CONTROLLER_FAN_MIN_BOARD_TEMP 40  // (°C) Turn on the fan if the board reaches this temperature

  //#define CONTROLLER_FAN_EDITABLE         // Enable M710 configurable settings
  #if ENABLED(CONTROLLER_FAN_EDITABLE)
    #define CONTROLLER_FAN_MENU             // Enable the Controller Fan submenu
  #endif
#endif

// When first starting the main fan, run it at full speed for the
// given number of milliseconds.  This gets the fan spinning reliably
// before setting a PWM value. (Does not work with software PWM for fan on Sanguinololu)
//#define FAN_KICKSTART_TIME 100

// Some coolers may require a non-zero "off" state.
//#define FAN_OFF_PWM  1

/**
 * PWM Fan Scaling
 *
 * Define the min/max speeds for PWM fans (as set with M106).
 *
 * With these options the M106 0-255 value range is scaled to a subset
 * to ensure that the fan has enough power to spin, or to run lower
 * current fans with higher current. (e.g., 5V/12V fans with 12V/24V)
 * Value 0 always turns off the fan.
 *
 * Define one or both of these to override the default 0-255 range.
 */
//#define FAN_MIN_PWM 50
//#define FAN_MAX_PWM 128

/**
 * FAST PWM FAN Settings
 *
 * Use to change the FAST FAN PWM frequency (if enabled in Configuration.h)
 * Combinations of PWM Modes, prescale values and TOP resolutions are used internally to produce a
 * frequency as close as possible to the desired frequency.
 *
 * FAST_PWM_FAN_FREQUENCY [undefined by default]
 *   Set this to your desired frequency.
 *   If left undefined this defaults to F = F_CPU/(2*255*1)
 *   i.e., F = 31.4kHz on 16MHz microcontrollers or F = 39.2kHz on 20MHz microcontrollers.
 *   These defaults are the same as with the old FAST_PWM_FAN implementation - no migration is required
 *   NOTE: Setting very low frequencies (< 10 Hz) may result in unexpected timer behavior.
 *
 * USE_OCR2A_AS_TOP [undefined by default]
 *   Boards that use TIMER2 for PWM have limitations resulting in only a few possible frequencies on TIMER2:
 *   16MHz MCUs: [62.5KHz, 31.4KHz (default), 7.8KHz, 3.92KHz, 1.95KHz, 977Hz, 488Hz, 244Hz, 60Hz, 122Hz, 30Hz]
 *   20MHz MCUs: [78.1KHz, 39.2KHz (default), 9.77KHz, 4.9KHz, 2.44KHz, 1.22KHz, 610Hz, 305Hz, 153Hz, 76Hz, 38Hz]
 *   A greater range can be achieved by enabling USE_OCR2A_AS_TOP. But note that this option blocks the use of
 *   PWM on pin OC2A. Only use this option if you don't need PWM on 0C2A. (Check your schematic.)
 *   USE_OCR2A_AS_TOP sacrifices duty cycle control resolution to achieve this broader range of frequencies.
 */
#if ENABLED(FAST_PWM_FAN)
  //#define FAST_PWM_FAN_FREQUENCY 31400
  //#define USE_OCR2A_AS_TOP
#endif

/**
 * Use one of the PWM fans as a redundant part-cooling fan
 */
//#define REDUNDANT_PART_COOLING_FAN 2  // Index of the fan to sync with FAN 0.

// @section extruder

/**
 * Extruder cooling fans
 *
 * Extruder auto fans automatically turn on when their extruders'
 * temperatures go above EXTRUDER_AUTO_FAN_TEMPERATURE.
 *
 * Your board's pins file specifies the recommended pins. Override those here
 * or set to -1 to disable completely.
 *
 * Multiple extruders can be assigned to the same pin in which case
 * the fan will turn on when any selected extruder is above the threshold.
 */
#define E0_AUTO_FAN_PIN -1
#define E1_AUTO_FAN_PIN -1
#define E2_AUTO_FAN_PIN -1
#define E3_AUTO_FAN_PIN -1
#define E4_AUTO_FAN_PIN -1
#define E5_AUTO_FAN_PIN -1
#define E6_AUTO_FAN_PIN -1
#define E7_AUTO_FAN_PIN -1
#define CHAMBER_AUTO_FAN_PIN -1
#define COOLER_AUTO_FAN_PIN -1
#define COOLER_FAN_PIN -1

#define EXTRUDER_AUTO_FAN_TEMPERATURE 50
#define EXTRUDER_AUTO_FAN_SPEED 255   // 255 == full speed
#define CHAMBER_AUTO_FAN_TEMPERATURE 30
#define CHAMBER_AUTO_FAN_SPEED 255
#define COOLER_AUTO_FAN_TEMPERATURE 18
#define COOLER_AUTO_FAN_SPEED 255

/**
 * Part-Cooling Fan Multiplexer
 *
 * This feature allows you to digitally multiplex the fan output.
 * The multiplexer is automatically switched at tool-change.
 * Set FANMUX[012]_PINs below for up to 2, 4, or 8 multiplexed fans.
 */
#define FANMUX0_PIN -1
#define FANMUX1_PIN -1
#define FANMUX2_PIN -1

/**
 * M355 Case Light on-off / brightness
 */
//#define CASE_LIGHT_ENABLE
#if ENABLED(CASE_LIGHT_ENABLE)
  //#define CASE_LIGHT_PIN 4                  // Override the default pin if needed
  #define INVERT_CASE_LIGHT false             // Set true if Case Light is ON when pin is LOW
  #define CASE_LIGHT_DEFAULT_ON true          // Set default power-up state on
  #define CASE_LIGHT_DEFAULT_BRIGHTNESS 105   // Set default power-up brightness (0-255, requires PWM pin)
  //#define CASE_LIGHT_NO_BRIGHTNESS          // Disable brightness control. Enable for non-PWM lighting.
  //#define CASE_LIGHT_MAX_PWM 128            // Limit PWM duty cycle (0-255)
  //#define CASE_LIGHT_MENU                   // Add Case Light options to the LCD menu
  #if ENABLED(NEOPIXEL_LED)
    //#define CASE_LIGHT_USE_NEOPIXEL         // Use NeoPixel LED as case light
  #endif
  #if EITHER(RGB_LED, RGBW_LED)
    //#define CASE_LIGHT_USE_RGB_LED          // Use RGB / RGBW LED as case light
  #endif
  #if EITHER(CASE_LIGHT_USE_NEOPIXEL, CASE_LIGHT_USE_RGB_LED)
    #define CASE_LIGHT_DEFAULT_COLOR { 255, 255, 255, 255 } // { Red, Green, Blue, White }
  #endif
#endif

// @section homing

// If you want endstops to stay on (by default) even when not homing
// enable this option. Override at any time with M120, M121.
//#define ENDSTOPS_ALWAYS_ON_DEFAULT

// @section extras

//#define Z_LATE_ENABLE // Enable Z the last moment. Needed if your Z driver overheats.

// Employ an external closed loop controller. Override pins here if needed.
//#define EXTERNAL_CLOSED_LOOP_CONTROLLER
#if ENABLED(EXTERNAL_CLOSED_LOOP_CONTROLLER)
  //#define CLOSED_LOOP_ENABLE_PIN        -1
  //#define CLOSED_LOOP_MOVE_COMPLETE_PIN -1
#endif

/**
 * Dual Steppers / Dual Endstops
 *
 * This section will allow you to use extra E drivers to drive a second motor for X, Y, or Z axes.
 *
 * For example, set X_DUAL_STEPPER_DRIVERS setting to use a second motor. If the motors need to
 * spin in opposite directions set INVERT_X2_VS_X_DIR. If the second motor needs its own endstop
 * set X_DUAL_ENDSTOPS. This can adjust for "racking." Use X2_USE_ENDSTOP to set the endstop plug
 * that should be used for the second endstop. Extra endstops will appear in the output of 'M119'.
 *
 * Use X_DUAL_ENDSTOP_ADJUSTMENT to adjust for mechanical imperfection. After homing both motors
 * this offset is applied to the X2 motor. To find the offset home the X axis, and measure the error
 * in X2. Dual endstop offsets can be set at runtime with 'M666 X<offset> Y<offset> Z<offset>'.
 */

//#define X_DUAL_STEPPER_DRIVERS
#if ENABLED(X_DUAL_STEPPER_DRIVERS)
  //#define INVERT_X2_VS_X_DIR    // Enable if X2 direction signal is opposite to X
  //#define X_DUAL_ENDSTOPS
  #if ENABLED(X_DUAL_ENDSTOPS)
    #define X2_USE_ENDSTOP _XMAX_
    #define X2_ENDSTOP_ADJUSTMENT  0
  #endif
#endif

//#define Y_DUAL_STEPPER_DRIVERS
#if ENABLED(Y_DUAL_STEPPER_DRIVERS)
  //#define INVERT_Y2_VS_Y_DIR   // Enable if Y2 direction signal is opposite to Y
  //#define Y_DUAL_ENDSTOPS
  #if ENABLED(Y_DUAL_ENDSTOPS)
    #define Y2_USE_ENDSTOP _YMAX_
    #define Y2_ENDSTOP_ADJUSTMENT  0
  #endif
#endif

//
// For Z set the number of stepper drivers
//
#define NUM_Z_STEPPER_DRIVERS 1   // (1-4) Z options change based on how many

#if NUM_Z_STEPPER_DRIVERS > 1
  // Enable if Z motor direction signals are the opposite of Z1
  //#define INVERT_Z2_VS_Z_DIR
  //#define INVERT_Z3_VS_Z_DIR
  //#define INVERT_Z4_VS_Z_DIR

  //#define Z_MULTI_ENDSTOPS
  #if ENABLED(Z_MULTI_ENDSTOPS)
    #define Z2_USE_ENDSTOP          _XMAX_
    #define Z2_ENDSTOP_ADJUSTMENT   0
    #if NUM_Z_STEPPER_DRIVERS >= 3
      #define Z3_USE_ENDSTOP        _YMAX_
      #define Z3_ENDSTOP_ADJUSTMENT 0
    #endif
    #if NUM_Z_STEPPER_DRIVERS >= 4
      #define Z4_USE_ENDSTOP        _ZMAX_
      #define Z4_ENDSTOP_ADJUSTMENT 0
    #endif
  #endif
#endif

// Drive the E axis with two synchronized steppers
//#define E_DUAL_STEPPER_DRIVERS
#if ENABLED(E_DUAL_STEPPER_DRIVERS)
  //#define INVERT_E1_VS_E0_DIR   // Enable if the E motors need opposite DIR states
#endif

/**
 * Dual X Carriage
 *
 * This setup has two X carriages that can move independently, each with its own hotend.
 * The carriages can be used to print an object with two colors or materials, or in
 * "duplication mode" it can print two identical or X-mirrored objects simultaneously.
 * The inactive carriage is parked automatically to prevent oozing.
 * X1 is the left carriage, X2 the right. They park and home at opposite ends of the X axis.
 * By default the X2 stepper is assigned to the first unused E plug on the board.
 *
 * The following Dual X Carriage modes can be selected with M605 S<mode>:
 *
 *   0 : (FULL_CONTROL) The slicer has full control over both X-carriages and can achieve optimal travel
 *       results as long as it supports dual X-carriages. (M605 S0)
 *
 *   1 : (AUTO_PARK) The firmware automatically parks and unparks the X-carriages on tool-change so
 *       that additional slicer support is not required. (M605 S1)
 *
 *   2 : (DUPLICATION) The firmware moves the second X-carriage and extruder in synchronization with
 *       the first X-carriage and extruder, to print 2 copies of the same object at the same time.
 *       Set the constant X-offset and temperature differential with M605 S2 X[offs] R[deg] and
 *       follow with M605 S2 to initiate duplicated movement.
 *
 *   3 : (MIRRORED) Formbot/Vivedino-inspired mirrored mode in which the second extruder duplicates
 *       the movement of the first except the second extruder is reversed in the X axis.
 *       Set the initial X offset and temperature differential with M605 S2 X[offs] R[deg] and
 *       follow with M605 S3 to initiate mirrored movement.
 */
//#define DUAL_X_CARRIAGE
#if ENABLED(DUAL_X_CARRIAGE)
  #define X1_MIN_POS X_MIN_POS   // Set to X_MIN_POS
  #define X1_MAX_POS X_BED_SIZE  // Set a maximum so the first X-carriage can't hit the parked second X-carriage
  #define X2_MIN_POS    80       // Set a minimum to ensure the  second X-carriage can't hit the parked first X-carriage
  #define X2_MAX_POS   353       // Set this to the distance between toolheads when both heads are homed
  #define X2_HOME_DIR    1       // Set to 1. The second X-carriage always homes to the maximum endstop position
  #define X2_HOME_POS X2_MAX_POS // Default X2 home position. Set to X2_MAX_POS.
                      // However: In this mode the HOTEND_OFFSET_X value for the second extruder provides a software
                      // override for X2_HOME_POS. This also allow recalibration of the distance between the two endstops
                      // without modifying the firmware (through the "M218 T1 X???" command).
                      // Remember: you should set the second extruder x-offset to 0 in your slicer.

  // This is the default power-up mode which can be later using M605.
  #define DEFAULT_DUAL_X_CARRIAGE_MODE DXC_AUTO_PARK_MODE

  // Default x offset in duplication mode (typically set to half print bed width)
  #define DEFAULT_DUPLICATION_X_OFFSET 100

  // Default action to execute following M605 mode change commands. Typically G28X to apply new mode.
  //#define EVENT_GCODE_IDEX_AFTER_MODECHANGE "G28X"
#endif

// Activate a solenoid on the active extruder with M380. Disable all with M381.
// Define SOL0_PIN, SOL1_PIN, etc., for each extruder that has a solenoid.
//#define EXT_SOLENOID

// @section homing

/**
 * Homing Procedure
 * Homing (G28) does an indefinite move towards the endstops to establish
 * the position of the toolhead relative to the workspace.
 */

//#define SENSORLESS_BACKOFF_MM  { 2, 2, 0 }  // (mm) Backoff from endstops before sensorless homing

#define HOMING_BUMP_MM      { 5, 5, 2 }       // (mm) Backoff from endstops after first bump
#define HOMING_BUMP_DIVISOR { 2, 2, 4 }       // Re-Bump Speed Divisor (Divides the Homing Feedrate)

//#define HOMING_BACKOFF_POST_MM { 2, 2, 2 }  // (mm) Backoff from endstops after homing

//#define QUICK_HOME                          // If G28 contains XY do a diagonal move first
//#define HOME_Y_BEFORE_X                     // If G28 contains XY home Y before X
//#define HOME_Z_FIRST                        // Home Z first. Requires a Z-MIN endstop (not a probe).
//#define CODEPENDENT_XY_HOMING               // If X/Y can't home without homing Y/X first

// @section bltouch

#if ENABLED(BLTOUCH)
  /**
   * Either: Use the defaults (recommended) or: For special purposes, use the following DEFINES
   * Do not activate settings that the probe might not understand. Clones might misunderstand
   * advanced commands.
   *
   * Note: If the probe is not deploying, do a "Reset" and "Self-Test" and then check the
   *       wiring of the BROWN, RED and ORANGE wires.
   *
   * Note: If the trigger signal of your probe is not being recognized, it has been very often
   *       because the BLACK and WHITE wires needed to be swapped. They are not "interchangeable"
   *       like they would be with a real switch. So please check the wiring first.
   *
   * Settings for all BLTouch and clone probes:
   */

  // Safety: The probe needs time to recognize the command.
  //         Minimum command delay (ms). Enable and increase if needed.
  //#define BLTOUCH_DELAY 500

  /**
   * Settings for BLTOUCH Classic 1.2, 1.3 or BLTouch Smart 1.0, 2.0, 2.2, 3.0, 3.1, and most clones:
   */

  // Feature: Switch into SW mode after a deploy. It makes the output pulse longer. Can be useful
  //          in special cases, like noisy or filtered input configurations.
  //#define BLTOUCH_FORCE_SW_MODE

  /**
   * Settings for BLTouch Smart 3.0 and 3.1
   * Summary:
   *   - Voltage modes: 5V and OD (open drain - "logic voltage free") output modes
   *   - High-Speed mode
   *   - Disable LCD voltage options
   */

  /**
   * Danger: Don't activate 5V mode unless attached to a 5V-tolerant controller!
   * V3.0 or 3.1: Set default mode to 5V mode at Marlin startup.
   * If disabled, OD mode is the hard-coded default on 3.0
   * On startup, Marlin will compare its eeprom to this value. If the selected mode
   * differs, a mode set eeprom write will be completed at initialization.
   * Use the option below to force an eeprom write to a V3.1 probe regardless.
   */
  //#define BLTOUCH_SET_5V_MODE

  /**
   * Safety: Activate if connecting a probe with an unknown voltage mode.
   * V3.0: Set a probe into mode selected above at Marlin startup. Required for 5V mode on 3.0
   * V3.1: Force a probe with unknown mode into selected mode at Marlin startup ( = Probe EEPROM write )
   * To preserve the life of the probe, use this once then turn it off and re-flash.
   */
  //#define BLTOUCH_FORCE_MODE_SET

  /**
   * Use "HIGH SPEED" mode for probing.
   * Danger: Disable if your probe sometimes fails. Only suitable for stable well-adjusted systems.
   * This feature was designed for Deltabots with very fast Z moves; however, higher speed Cartesians
   * might be able to use it. If the machine can't raise Z fast enough the BLTouch may go into ALARM.
   */
  //#define BLTOUCH_HS_MODE

  // Safety: Enable voltage mode settings in the LCD menu.
  //#define BLTOUCH_LCD_VOLTAGE_MENU

#endif // BLTOUCH

// @section extras

/**
 * Z Steppers Auto-Alignment
 * Add the G34 command to align multiple Z steppers using a bed probe.
 */
//#define Z_STEPPER_AUTO_ALIGN
#if ENABLED(Z_STEPPER_AUTO_ALIGN)
  // Define probe X and Y positions for Z1, Z2 [, Z3 [, Z4]]
  // If not defined, probe limits will be used.
  // Override with 'M422 S<index> X<pos> Y<pos>'
  //#define Z_STEPPER_ALIGN_XY { {  10, 190 }, { 100,  10 }, { 190, 190 } }

  /**
   * Orientation for the automatically-calculated probe positions.
   * Override Z stepper align points with 'M422 S<index> X<pos> Y<pos>'
   *
   * 2 Steppers:  (0)     (1)
   *               |       |   2   |
   *               | 1   2 |       |
   *               |       |   1   |
   *
   * 3 Steppers:  (0)     (1)     (2)     (3)
   *               |   3   | 1     | 2   1 |     2 |
   *               |       |     3 |       | 3     |
   *               | 1   2 | 2     |   3   |     1 |
   *
   * 4 Steppers:  (0)     (1)     (2)     (3)
   *               | 4   3 | 1   4 | 2   1 | 3   2 |
   *               |       |       |       |       |
   *               | 1   2 | 2   3 | 3   4 | 4   1 |
   */
  #ifndef Z_STEPPER_ALIGN_XY
    //#define Z_STEPPERS_ORIENTATION 0
  #endif

  // Provide Z stepper positions for more rapid convergence in bed alignment.
  // Requires triple stepper drivers (i.e., set NUM_Z_STEPPER_DRIVERS to 3)
  //#define Z_STEPPER_ALIGN_KNOWN_STEPPER_POSITIONS
  #if ENABLED(Z_STEPPER_ALIGN_KNOWN_STEPPER_POSITIONS)
    // Define Stepper XY positions for Z1, Z2, Z3 corresponding to
    // the Z screw positions in the bed carriage.
    // Define one position per Z stepper in stepper driver order.
    #define Z_STEPPER_ALIGN_STEPPER_XY { { 210.7, 102.5 }, { 152.6, 220.0 }, { 94.5, 102.5 } }
  #else
    // Amplification factor. Used to scale the correction step up or down in case
    // the stepper (spindle) position is farther out than the test point.
    #define Z_STEPPER_ALIGN_AMP 1.0       // Use a value > 1.0 NOTE: This may cause instability!
  #endif

  // On a 300mm bed a 5% grade would give a misalignment of ~1.5cm
  #define G34_MAX_GRADE              5    // (%) Maximum incline that G34 will handle
  #define Z_STEPPER_ALIGN_ITERATIONS 5    // Number of iterations to apply during alignment
  #define Z_STEPPER_ALIGN_ACC        0.02 // Stop iterating early if the accuracy is better than this
  #define RESTORE_LEVELING_AFTER_G34      // Restore leveling after G34 is done?
  // After G34, re-home Z (G28 Z) or just calculate it from the last probe heights?
  // Re-homing might be more precise in reproducing the actual 'G28 Z' homing height, especially on an uneven bed.
  #define HOME_AFTER_G34
#endif

//
// Add the G35 command to read bed corners to help adjust screws. Requires a bed probe.
//
//#define ASSISTED_TRAMMING
#if ENABLED(ASSISTED_TRAMMING)

  // Define positions for probe points.
  #define TRAMMING_POINT_XY { {  20, 20 }, { 180,  20 }, { 180, 180 }, { 20, 180 } }

  // Define position names for probe points.
  #define TRAMMING_POINT_NAME_1 "Front-Left"
  #define TRAMMING_POINT_NAME_2 "Front-Right"
  #define TRAMMING_POINT_NAME_3 "Back-Right"
  #define TRAMMING_POINT_NAME_4 "Back-Left"

  #define RESTORE_LEVELING_AFTER_G35    // Enable to restore leveling setup after operation
  //#define REPORT_TRAMMING_MM          // Report Z deviation (mm) for each point relative to the first

  //#define ASSISTED_TRAMMING_WIZARD    // Add a Tramming Wizard to the LCD menu

  //#define ASSISTED_TRAMMING_WAIT_POSITION { X_CENTER, Y_CENTER, 30 } // Move the nozzle out of the way for adjustment

  /**
   * Screw thread:
   *   M3: 30 = Clockwise, 31 = Counter-Clockwise
   *   M4: 40 = Clockwise, 41 = Counter-Clockwise
   *   M5: 50 = Clockwise, 51 = Counter-Clockwise
   */
  #define TRAMMING_SCREW_THREAD 30

#endif

// @section motion

#define AXIS_RELATIVE_MODES { false, false, false, false }

// Add a Duplicate option for well-separated conjoined nozzles
//#define MULTI_NOZZLE_DUPLICATION

// By default pololu step drivers require an active high signal. However, some high power drivers require an active low signal as step.
#define INVERT_X_STEP_PIN false
#define INVERT_Y_STEP_PIN false
#define INVERT_Z_STEP_PIN false
#define INVERT_I_STEP_PIN false
#define INVERT_J_STEP_PIN false
#define INVERT_K_STEP_PIN false
#define INVERT_E_STEP_PIN false

/**
 * Idle Stepper Shutdown
 * Set DISABLE_INACTIVE_? 'true' to shut down axis steppers after an idle period.
 * The Deactive Time can be overridden with M18 and M84. Set to 0 for No Timeout.
 */
#define DEFAULT_STEPPER_DEACTIVE_TIME 120
#define DISABLE_INACTIVE_X true
#define DISABLE_INACTIVE_Y true
#define DISABLE_INACTIVE_Z true  // Set 'false' if the nozzle could fall onto your printed part!
#define DISABLE_INACTIVE_I true
#define DISABLE_INACTIVE_J true
#define DISABLE_INACTIVE_K true
#define DISABLE_INACTIVE_E true

// Default Minimum Feedrates for printing and travel moves
#define DEFAULT_MINIMUMFEEDRATE       0.0     // (mm/s) Minimum feedrate. Set with M205 S.
#define DEFAULT_MINTRAVELFEEDRATE     0.0     // (mm/s) Minimum travel feedrate. Set with M205 T.

// Minimum time that a segment needs to take as the buffer gets emptied
#define DEFAULT_MINSEGMENTTIME        20000   // (µs) Set with M205 B.

// Slow down the machine if the lookahead buffer is (by default) half full.
// Increase the slowdown divisor for larger buffer sizes.
#define SLOWDOWN
#if ENABLED(SLOWDOWN)
  #define SLOWDOWN_DIVISOR 2
#endif

/**
 * XY Frequency limit
 * Reduce resonance by limiting the frequency of small zigzag infill moves.
 * See https://hydraraptor.blogspot.com/2010/12/frequency-limit.html
 * Use M201 F<freq> G<min%> to change limits at runtime.
 */
//#define XY_FREQUENCY_LIMIT      10 // (Hz) Maximum frequency of small zigzag infill moves. Set with M201 F<hertz>.
#ifdef XY_FREQUENCY_LIMIT
  #define XY_FREQUENCY_MIN_PERCENT 5 // (percent) Minimum FR percentage to apply. Set with M201 G<min%>.
#endif

// Minimum planner junction speed. Sets the default minimum speed the planner plans for at the end
// of the buffer and all stops. This should not be much greater than zero and should only be changed
// if unwanted behavior is observed on a user's machine when running at very slow speeds.
#define MINIMUM_PLANNER_SPEED 0.05 // (mm/s)

//
// Backlash Compensation
// Adds extra movement to axes on direction-changes to account for backlash.
//
//#define BACKLASH_COMPENSATION
#if ENABLED(BACKLASH_COMPENSATION)
  // Define values for backlash distance and correction.
  // If BACKLASH_GCODE is enabled these values are the defaults.
  #define BACKLASH_DISTANCE_MM { 0, 0, 0 } // (mm) One value for each linear axis
  #define BACKLASH_CORRECTION    0.0       // 0.0 = no correction; 1.0 = full correction

  // Add steps for motor direction changes on CORE kinematics
  //#define CORE_BACKLASH

  // Set BACKLASH_SMOOTHING_MM to spread backlash correction over multiple segments
  // to reduce print artifacts. (Enabling this is costly in memory and computation!)
  //#define BACKLASH_SMOOTHING_MM 3 // (mm)

  // Add runtime configuration and tuning of backlash values (M425)
  //#define BACKLASH_GCODE

  #if ENABLED(BACKLASH_GCODE)
    // Measure the Z backlash when probing (G29) and set with "M425 Z"
    #define MEASURE_BACKLASH_WHEN_PROBING

    #if ENABLED(MEASURE_BACKLASH_WHEN_PROBING)
      // When measuring, the probe will move up to BACKLASH_MEASUREMENT_LIMIT
      // mm away from point of contact in BACKLASH_MEASUREMENT_RESOLUTION
      // increments while checking for the contact to be broken.
      #define BACKLASH_MEASUREMENT_LIMIT       0.5   // (mm)
      #define BACKLASH_MEASUREMENT_RESOLUTION  0.005 // (mm)
      #define BACKLASH_MEASUREMENT_FEEDRATE    Z_PROBE_FEEDRATE_SLOW // (mm/min)
    #endif
  #endif
#endif

/**
 * Automatic backlash, position and hotend offset calibration
 *
 * Enable G425 to run automatic calibration using an electrically-
 * conductive cube, bolt, or washer mounted on the bed.
 *
 * G425 uses the probe to touch the top and sides of the calibration object
 * on the bed and measures and/or correct positional offsets, axis backlash
 * and hotend offsets.
 *
 * Note: HOTEND_OFFSET and CALIBRATION_OBJECT_CENTER must be set to within
 *       ±5mm of true values for G425 to succeed.
 */
//#define CALIBRATION_GCODE
#if ENABLED(CALIBRATION_GCODE)

  //#define CALIBRATION_SCRIPT_PRE  "M117 Starting Auto-Calibration\nT0\nG28\nG12\nM117 Calibrating..."
  //#define CALIBRATION_SCRIPT_POST "M500\nM117 Calibration data saved"

  #define CALIBRATION_MEASUREMENT_RESOLUTION     0.01 // mm

  #define CALIBRATION_FEEDRATE_SLOW             60    // mm/min
  #define CALIBRATION_FEEDRATE_FAST           1200    // mm/min
  #define CALIBRATION_FEEDRATE_TRAVEL         3000    // mm/min

  // The following parameters refer to the conical section of the nozzle tip.
  #define CALIBRATION_NOZZLE_TIP_HEIGHT          1.0  // mm
  #define CALIBRATION_NOZZLE_OUTER_DIAMETER      2.0  // mm

  // Uncomment to enable reporting (required for "G425 V", but consumes PROGMEM).
  //#define CALIBRATION_REPORTING

  // The true location and dimension the cube/bolt/washer on the bed.
  #define CALIBRATION_OBJECT_CENTER     { 264.0, -22.0,  -2.0 } // mm
  #define CALIBRATION_OBJECT_DIMENSIONS {  10.0,  10.0,  10.0 } // mm

  // Comment out any sides which are unreachable by the probe. For best
  // auto-calibration results, all sides must be reachable.
  #define CALIBRATION_MEASURE_RIGHT
  #define CALIBRATION_MEASURE_FRONT
  #define CALIBRATION_MEASURE_LEFT
  #define CALIBRATION_MEASURE_BACK

  //#define CALIBRATION_MEASURE_IMIN
  //#define CALIBRATION_MEASURE_IMAX
  //#define CALIBRATION_MEASURE_JMIN
  //#define CALIBRATION_MEASURE_JMAX
  //#define CALIBRATION_MEASURE_KMIN
  //#define CALIBRATION_MEASURE_KMAX

  // Probing at the exact top center only works if the center is flat. If
  // probing on a screwhead or hollow washer, probe near the edges.
  //#define CALIBRATION_MEASURE_AT_TOP_EDGES

  // Define the pin to read during calibration
  #ifndef CALIBRATION_PIN
    //#define CALIBRATION_PIN -1            // Define here to override the default pin
    #define CALIBRATION_PIN_INVERTING false // Set to true to invert the custom pin
    //#define CALIBRATION_PIN_PULLDOWN
    #define CALIBRATION_PIN_PULLUP
  #endif
#endif

/**
 * Adaptive Step Smoothing increases the resolution of multi-axis moves, particularly at step frequencies
 * below 1kHz (for AVR) or 10kHz (for ARM), where aliasing between axes in multi-axis moves causes audible
 * vibration and surface artifacts. The algorithm adapts to provide the best possible step smoothing at the
 * lowest stepping frequencies.
 */
//#define ADAPTIVE_STEP_SMOOTHING

/**
 * Custom Microstepping
 * Override as-needed for your setup. Up to 3 MS pins are supported.
 */
//#define MICROSTEP1 LOW,LOW,LOW
//#define MICROSTEP2 HIGH,LOW,LOW
//#define MICROSTEP4 LOW,HIGH,LOW
//#define MICROSTEP8 HIGH,HIGH,LOW
//#define MICROSTEP16 LOW,LOW,HIGH
//#define MICROSTEP32 HIGH,LOW,HIGH

// Microstep settings (Requires a board with pins named X_MS1, X_MS2, etc.)
#define MICROSTEP_MODES { 16, 16, 16, 16, 16, 16 } // [1,2,4,8,16]

/**
 *  @section  stepper motor current
 *
 *  Some boards have a means of setting the stepper motor current via firmware.
 *
 *  The power on motor currents are set by:
 *    PWM_MOTOR_CURRENT - used by MINIRAMBO & ULTIMAIN_2
 *                         known compatible chips: A4982
 *    DIGIPOT_MOTOR_CURRENT - used by BQ_ZUM_MEGA_3D, RAMBO & SCOOVO_X9H
 *                         known compatible chips: AD5206
 *    DAC_MOTOR_CURRENT_DEFAULT - used by PRINTRBOARD_REVF & RIGIDBOARD_V2
 *                         known compatible chips: MCP4728
 *    DIGIPOT_I2C_MOTOR_CURRENTS - used by 5DPRINT, AZTEEG_X3_PRO, AZTEEG_X5_MINI_WIFI, MIGHTYBOARD_REVE
 *                         known compatible chips: MCP4451, MCP4018
 *
 *  Motor currents can also be set by M907 - M910 and by the LCD.
 *    M907 - applies to all.
 *    M908 - BQ_ZUM_MEGA_3D, RAMBO, PRINTRBOARD_REVF, RIGIDBOARD_V2 & SCOOVO_X9H
 *    M909, M910 & LCD - only PRINTRBOARD_REVF & RIGIDBOARD_V2
 */
//#define PWM_MOTOR_CURRENT { 1300, 1300, 1250 }          // Values in milliamps
//#define DIGIPOT_MOTOR_CURRENT { 135,135,135,135,135 }   // Values 0-255 (RAMBO 135 = ~0.75A, 185 = ~1A)
//#define DAC_MOTOR_CURRENT_DEFAULT { 70, 80, 90, 80 }    // Default drive percent - X, Y, Z, E axis

/**
 * I2C-based DIGIPOTs (e.g., Azteeg X3 Pro)
 */
//#define DIGIPOT_MCP4018             // Requires https://github.com/felias-fogg/SlowSoftI2CMaster
//#define DIGIPOT_MCP4451
#if EITHER(DIGIPOT_MCP4018, DIGIPOT_MCP4451)
  #define DIGIPOT_I2C_NUM_CHANNELS 8  // 5DPRINT:4   AZTEEG_X3_PRO:8   MKS_SBASE:5   MIGHTYBOARD_REVE:5

  // Actual motor currents in Amps. The number of entries must match DIGIPOT_I2C_NUM_CHANNELS.
  // These correspond to the physical drivers, so be mindful if the order is changed.
  #define DIGIPOT_I2C_MOTOR_CURRENTS { 1.0, 1.0, 1.0, 1.0, 1.0, 1.0, 1.0, 1.0 } // AZTEEG_X3_PRO

  //#define DIGIPOT_USE_RAW_VALUES    // Use DIGIPOT_MOTOR_CURRENT raw wiper values (instead of A4988 motor currents)

  /**
   * Common slave addresses:
   *
   *                        A   (A shifted)   B   (B shifted)  IC
   * Smoothie              0x2C (0x58)       0x2D (0x5A)       MCP4451
   * AZTEEG_X3_PRO         0x2C (0x58)       0x2E (0x5C)       MCP4451
   * AZTEEG_X5_MINI        0x2C (0x58)       0x2E (0x5C)       MCP4451
   * AZTEEG_X5_MINI_WIFI         0x58              0x5C        MCP4451
   * MIGHTYBOARD_REVE      0x2F (0x5E)                         MCP4018
   */
  //#define DIGIPOT_I2C_ADDRESS_A 0x2C  // Unshifted slave address for first DIGIPOT
  //#define DIGIPOT_I2C_ADDRESS_B 0x2D  // Unshifted slave address for second DIGIPOT
#endif

//===========================================================================
//=============================Additional Features===========================
//===========================================================================

// @section lcd

#if ANY(HAS_LCD_MENU, EXTENSIBLE_UI, HAS_DWIN_E3V2)
  #define MANUAL_FEEDRATE { 50*60, 50*60, 4*60, 2*60 } // (mm/min) Feedrates for manual moves along X, Y, Z, E from panel
  #define FINE_MANUAL_MOVE 0.025    // (mm) Smallest manual move (< 0.1mm) applying to Z on most machines
  #if IS_ULTIPANEL
    #define MANUAL_E_MOVES_RELATIVE // Display extruder move distance rather than "position"
    #define ULTIPANEL_FEEDMULTIPLY  // Encoder sets the feedrate multiplier on the Status Screen
  #endif
#endif

// Change values more rapidly when the encoder is rotated faster
#define ENCODER_RATE_MULTIPLIER
#if ENABLED(ENCODER_RATE_MULTIPLIER)
  #define ENCODER_10X_STEPS_PER_SEC   30  // (steps/s) Encoder rate for 10x speed
  #define ENCODER_100X_STEPS_PER_SEC  80  // (steps/s) Encoder rate for 100x speed
#endif

// Play a beep when the feedrate is changed from the Status Screen
//#define BEEP_ON_FEEDRATE_CHANGE
#if ENABLED(BEEP_ON_FEEDRATE_CHANGE)
  #define FEEDRATE_CHANGE_BEEP_DURATION   10
  #define FEEDRATE_CHANGE_BEEP_FREQUENCY 440
#endif

#if HAS_LCD_MENU

  // Add Probe Z Offset calibration to the Z Probe Offsets menu
  #if HAS_BED_PROBE
    //#define PROBE_OFFSET_WIZARD
    #if ENABLED(PROBE_OFFSET_WIZARD)
      //
      // Enable to init the Probe Z-Offset when starting the Wizard.
      // Use a height slightly above the estimated nozzle-to-probe Z offset.
      // For example, with an offset of -5, consider a starting height of -4.
      //
      //#define PROBE_OFFSET_WIZARD_START_Z -4.0

      // Set a convenient position to do the calibration (probing point and nozzle/bed-distance)
      //#define PROBE_OFFSET_WIZARD_XY_POS { X_CENTER, Y_CENTER }
    #endif
  #endif

  // Include a page of printer information in the LCD Main Menu
  //#define LCD_INFO_MENU
  #if ENABLED(LCD_INFO_MENU)
    //#define LCD_PRINTER_INFO_IS_BOOTSCREEN // Show bootscreen(s) instead of Printer Info pages
  #endif

  // BACK menu items keep the highlight at the top
  //#define TURBO_BACK_MENU_ITEM

  // Add a mute option to the LCD menu
  //#define SOUND_MENU_ITEM

  /**
   * LED Control Menu
   * Add LED Control to the LCD menu
   */
  //#define LED_CONTROL_MENU
  #if ENABLED(LED_CONTROL_MENU)
    #define LED_COLOR_PRESETS                 // Enable the Preset Color menu option
    //#define NEO2_COLOR_PRESETS              // Enable a second NeoPixel Preset Color menu option
    #if ENABLED(LED_COLOR_PRESETS)
      #define LED_USER_PRESET_RED        255  // User defined RED value
      #define LED_USER_PRESET_GREEN      128  // User defined GREEN value
      #define LED_USER_PRESET_BLUE         0  // User defined BLUE value
      #define LED_USER_PRESET_WHITE      255  // User defined WHITE value
      #define LED_USER_PRESET_BRIGHTNESS 255  // User defined intensity
      //#define LED_USER_PRESET_STARTUP       // Have the printer display the user preset color on startup
    #endif
    #if ENABLED(NEO2_COLOR_PRESETS)
      #define NEO2_USER_PRESET_RED        255  // User defined RED value
      #define NEO2_USER_PRESET_GREEN      128  // User defined GREEN value
      #define NEO2_USER_PRESET_BLUE         0  // User defined BLUE value
      #define NEO2_USER_PRESET_WHITE      255  // User defined WHITE value
      #define NEO2_USER_PRESET_BRIGHTNESS 255  // User defined intensity
      //#define NEO2_USER_PRESET_STARTUP       // Have the printer display the user preset color on startup for the second strip
    #endif
  #endif

  // Insert a menu for preheating at the top level to allow for quick access
  //#define PREHEAT_SHORTCUT_MENU_ITEM

#endif // HAS_LCD_MENU

#if EITHER(HAS_DISPLAY, DWIN_CREALITY_LCD_ENHANCED)
  // The timeout (in ms) to return to the status screen from sub-menus
  //#define LCD_TIMEOUT_TO_STATUS 15000

  #if ENABLED(SHOW_BOOTSCREEN)
    #define BOOTSCREEN_TIMEOUT 4000      // (ms) Total Duration to display the boot screen(s)
    #if EITHER(HAS_MARLINUI_U8GLIB, TFT_COLOR_UI)
      #define BOOT_MARLIN_LOGO_SMALL     // Show a smaller Marlin logo on the Boot Screen (saving lots of flash)
    #endif
  #endif

  // Scroll a longer status message into view
  //#define STATUS_MESSAGE_SCROLLING

  // On the Info Screen, display XY with one decimal place when possible
  //#define LCD_DECIMAL_SMALL_XY

  // Add an 'M73' G-code to set the current percentage
  //#define LCD_SET_PROGRESS_MANUALLY

<<<<<<< HEAD
// Announce status and/or fan speed for certain serial touch screens (BTT)
//#define LCD_ANNOUNCE_STATUS
//#define LCD_ANNOUNCE_FAN

#if ENABLED(SHOW_BOOTSCREEN)
  #define BOOTSCREEN_TIMEOUT 4000        // (ms) Total Duration to display the boot screen(s)
=======
  // Show the E position (filament used) during printing
  //#define LCD_SHOW_E_TOTAL
>>>>>>> 125310dc
#endif

// LCD Print Progress options
#if EITHER(SDSUPPORT, LCD_SET_PROGRESS_MANUALLY)
  #if CAN_SHOW_REMAINING_TIME
    //#define SHOW_REMAINING_TIME         // Display estimated time to completion
    #if ENABLED(SHOW_REMAINING_TIME)
      //#define USE_M73_REMAINING_TIME    // Use remaining time from M73 command instead of estimation
      //#define ROTATE_PROGRESS_DISPLAY   // Display (P)rogress, (E)lapsed, and (R)emaining time
    #endif
  #endif

  #if EITHER(HAS_MARLINUI_U8GLIB, EXTENSIBLE_UI)
    //#define PRINT_PROGRESS_SHOW_DECIMALS // Show progress with decimal digits
  #endif

  #if EITHER(HAS_MARLINUI_HD44780, IS_TFTGLCD_PANEL)
    //#define LCD_PROGRESS_BAR            // Show a progress bar on HD44780 LCDs for SD printing
    #if ENABLED(LCD_PROGRESS_BAR)
      #define PROGRESS_BAR_BAR_TIME 2000  // (ms) Amount of time to show the bar
      #define PROGRESS_BAR_MSG_TIME 3000  // (ms) Amount of time to show the status message
      #define PROGRESS_MSG_EXPIRE   0     // (ms) Amount of time to retain the status message (0=forever)
      //#define PROGRESS_MSG_ONCE         // Show the message for MSG_TIME then clear it
      //#define LCD_PROGRESS_BAR_TEST     // Add a menu item to test the progress bar
    #endif
  #endif
#endif

#if ENABLED(SDSUPPORT)
  /**
   * SD Card SPI Speed
   * May be required to resolve "volume init" errors.
   *
   * Enable and set to SPI_HALF_SPEED, SPI_QUARTER_SPEED, or SPI_EIGHTH_SPEED
   *  otherwise full speed will be applied.
   *
   * :['SPI_HALF_SPEED', 'SPI_QUARTER_SPEED', 'SPI_EIGHTH_SPEED']
   */
  //#define SD_SPI_SPEED SPI_HALF_SPEED

  // The standard SD detect circuit reads LOW when media is inserted and HIGH when empty.
  // Enable this option and set to HIGH if your SD cards are incorrectly detected.
  //#define SD_DETECT_STATE HIGH

  //#define SD_IGNORE_AT_STARTUP            // Don't mount the SD card when starting up
  //#define SDCARD_READONLY                 // Read-only SD card (to save over 2K of flash)

  //#define GCODE_REPEAT_MARKERS            // Enable G-code M808 to set repeat markers and do looping

  #define SD_PROCEDURE_DEPTH 1              // Increase if you need more nested M32 calls

  #define SD_FINISHED_STEPPERRELEASE true   // Disable steppers when SD Print is finished
  #define SD_FINISHED_RELEASECOMMAND "M84"  // Use "M84XYE" to keep Z enabled so your bed stays in place

  // Reverse SD sort to show "more recent" files first, according to the card's FAT.
  // Since the FAT gets out of order with usage, SDCARD_SORT_ALPHA is recommended.
  #define SDCARD_RATHERRECENTFIRST

  #define SD_MENU_CONFIRM_START             // Confirm the selected SD file before printing

  //#define NO_SD_AUTOSTART                 // Remove auto#.g file support completely to save some Flash, SRAM
  //#define MENU_ADDAUTOSTART               // Add a menu option to run auto#.g files

  //#define BROWSE_MEDIA_ON_INSERT          // Open the file browser when media is inserted

  //#define MEDIA_MENU_AT_TOP               // Force the media menu to be listed on the top of the main menu

  #define EVENT_GCODE_SD_ABORT "G28XY"      // G-code to run on SD Abort Print (e.g., "G28XY" or "G27")

  #if ENABLED(PRINTER_EVENT_LEDS)
    #define PE_LEDS_COMPLETED_TIME  (30*60) // (seconds) Time to keep the LED "done" color before restoring normal illumination
  #endif

  /**
   * Continue after Power-Loss (Creality3D)
   *
   * Store the current state to the SD Card at the start of each layer
   * during SD printing. If the recovery file is found at boot time, present
   * an option on the LCD screen to continue the print from the last-known
   * point in the file.
   */
  //#define POWER_LOSS_RECOVERY
  #if ENABLED(POWER_LOSS_RECOVERY)
    #define PLR_ENABLED_DEFAULT   false // Power Loss Recovery enabled by default. (Set with 'M413 Sn' & M500)
    //#define BACKUP_POWER_SUPPLY       // Backup power / UPS to move the steppers on power loss
    //#define POWER_LOSS_ZRAISE       2 // (mm) Z axis raise on resume (on power loss with UPS)
    //#define POWER_LOSS_PIN         44 // Pin to detect power loss. Set to -1 to disable default pin on boards without module.
    //#define POWER_LOSS_STATE     HIGH // State of pin indicating power loss
    //#define POWER_LOSS_PULLUP         // Set pullup / pulldown as appropriate for your sensor
    //#define POWER_LOSS_PULLDOWN
    //#define POWER_LOSS_PURGE_LEN   20 // (mm) Length of filament to purge on resume
    //#define POWER_LOSS_RETRACT_LEN 10 // (mm) Length of filament to retract on fail. Requires backup power.

    // Without a POWER_LOSS_PIN the following option helps reduce wear on the SD card,
    // especially with "vase mode" printing. Set too high and vases cannot be continued.
    #define POWER_LOSS_MIN_Z_CHANGE 0.05 // (mm) Minimum Z change before saving power-loss data

    // Enable if Z homing is needed for proper recovery. 99.9% of the time this should be disabled!
    //#define POWER_LOSS_RECOVER_ZHOME
    #if ENABLED(POWER_LOSS_RECOVER_ZHOME)
      //#define POWER_LOSS_ZHOME_POS { 0, 0 } // Safe XY position to home Z while avoiding objects on the bed
    #endif
  #endif

  /**
   * Sort SD file listings in alphabetical order.
   *
   * With this option enabled, items on SD cards will be sorted
   * by name for easier navigation.
   *
   * By default...
   *
   *  - Use the slowest -but safest- method for sorting.
   *  - Folders are sorted to the top.
   *  - The sort key is statically allocated.
   *  - No added G-code (M34) support.
   *  - 40 item sorting limit. (Items after the first 40 are unsorted.)
   *
   * SD sorting uses static allocation (as set by SDSORT_LIMIT), allowing the
   * compiler to calculate the worst-case usage and throw an error if the SRAM
   * limit is exceeded.
   *
   *  - SDSORT_USES_RAM provides faster sorting via a static directory buffer.
   *  - SDSORT_USES_STACK does the same, but uses a local stack-based buffer.
   *  - SDSORT_CACHE_NAMES will retain the sorted file listing in RAM. (Expensive!)
   *  - SDSORT_DYNAMIC_RAM only uses RAM when the SD menu is visible. (Use with caution!)
   */
  //#define SDCARD_SORT_ALPHA

  // SD Card Sorting options
  #if ENABLED(SDCARD_SORT_ALPHA)
    #define SDSORT_LIMIT       40     // Maximum number of sorted items (10-256). Costs 27 bytes each.
    #define FOLDER_SORTING     -1     // -1=above  0=none  1=below
    #define SDSORT_GCODE       false  // Allow turning sorting on/off with LCD and M34 G-code.
    #define SDSORT_USES_RAM    false  // Pre-allocate a static array for faster pre-sorting.
    #define SDSORT_USES_STACK  false  // Prefer the stack for pre-sorting to give back some SRAM. (Negated by next 2 options.)
    #define SDSORT_CACHE_NAMES false  // Keep sorted items in RAM longer for speedy performance. Most expensive option.
    #define SDSORT_DYNAMIC_RAM false  // Use dynamic allocation (within SD menus). Least expensive option. Set SDSORT_LIMIT before use!
    #define SDSORT_CACHE_VFATS 2      // Maximum number of 13-byte VFAT entries to use for sorting.
                                      // Note: Only affects SCROLL_LONG_FILENAMES with SDSORT_CACHE_NAMES but not SDSORT_DYNAMIC_RAM.
  #endif

  // Allow international symbols in long filenames. To display correctly, the
  // LCD's font must contain the characters. Check your selected LCD language.
  //#define UTF_FILENAME_SUPPORT

  // This allows hosts to request long names for files and folders with M33
  //#define LONG_FILENAME_HOST_SUPPORT

  // Enable this option to scroll long filenames in the SD card menu
  //#define SCROLL_LONG_FILENAMES

  // Leave the heaters on after Stop Print (not recommended!)
  //#define SD_ABORT_NO_COOLDOWN

  /**
   * This option allows you to abort SD printing when any endstop is triggered.
   * This feature must be enabled with "M540 S1" or from the LCD menu.
   * To have any effect, endstops must be enabled during SD printing.
   */
  //#define SD_ABORT_ON_ENDSTOP_HIT

  /**
   * This option makes it easier to print the same SD Card file again.
   * On print completion the LCD Menu will open with the file selected.
   * You can just click to start the print, or navigate elsewhere.
   */
  //#define SD_REPRINT_LAST_SELECTED_FILE

  /**
   * Auto-report SdCard status with M27 S<seconds>
   */
  //#define AUTO_REPORT_SD_STATUS

  /**
   * Support for USB thumb drives using an Arduino USB Host Shield or
   * equivalent MAX3421E breakout board. The USB thumb drive will appear
   * to Marlin as an SD card.
   *
   * The MAX3421E can be assigned the same pins as the SD card reader, with
   * the following pin mapping:
   *
   *    SCLK, MOSI, MISO --> SCLK, MOSI, MISO
   *    INT              --> SD_DETECT_PIN [1]
   *    SS               --> SDSS
   *
   * [1] On AVR an interrupt-capable pin is best for UHS3 compatibility.
   */
  //#define USB_FLASH_DRIVE_SUPPORT
  #if ENABLED(USB_FLASH_DRIVE_SUPPORT)
    /**
     * USB Host Shield Library
     *
     * - UHS2 uses no interrupts and has been production-tested
     *   on a LulzBot TAZ Pro with a 32-bit Archim board.
     *
     * - UHS3 is newer code with better USB compatibility. But it
     *   is less tested and is known to interfere with Servos.
     *   [1] This requires USB_INTR_PIN to be interrupt-capable.
     */
    //#define USE_UHS2_USB
    //#define USE_UHS3_USB

    /**
     * Native USB Host supported by some boards (USB OTG)
     */
    //#define USE_OTG_USB_HOST

    #if DISABLED(USE_OTG_USB_HOST)
      #define USB_CS_PIN    SDSS
      #define USB_INTR_PIN  SD_DETECT_PIN
    #endif
  #endif

  /**
   * When using a bootloader that supports SD-Firmware-Flashing,
   * add a menu item to activate SD-FW-Update on the next reboot.
   *
   * Requires ATMEGA2560 (Arduino Mega)
   *
   * Tested with this bootloader:
   *   https://github.com/FleetProbe/MicroBridge-Arduino-ATMega2560
   */
  //#define SD_FIRMWARE_UPDATE
  #if ENABLED(SD_FIRMWARE_UPDATE)
    #define SD_FIRMWARE_UPDATE_EEPROM_ADDR    0x1FF
    #define SD_FIRMWARE_UPDATE_ACTIVE_VALUE   0xF0
    #define SD_FIRMWARE_UPDATE_INACTIVE_VALUE 0xFF
  #endif

  // Add an optimized binary file transfer mode, initiated with 'M28 B1'
  //#define BINARY_FILE_TRANSFER

  /**
   * Set this option to one of the following (or the board's defaults apply):
   *
   *           LCD - Use the SD drive in the external LCD controller.
   *       ONBOARD - Use the SD drive on the control board.
   *  CUSTOM_CABLE - Use a custom cable to access the SD (as defined in a pins file).
   *
   * :[ 'LCD', 'ONBOARD', 'CUSTOM_CABLE' ]
   */
  //#define SDCARD_CONNECTION LCD

  // Enable if SD detect is rendered useless (e.g., by using an SD extender)
  //#define NO_SD_DETECT

  // Multiple volume support - EXPERIMENTAL.
  //#define MULTI_VOLUME
  #if ENABLED(MULTI_VOLUME)
    #define VOLUME_SD_ONBOARD
    #define VOLUME_USB_FLASH_DRIVE
    #define DEFAULT_VOLUME SV_SD_ONBOARD
    #define DEFAULT_SHARED_VOLUME SV_USB_FLASH_DRIVE
  #endif

#endif // SDSUPPORT

/**
 * By default an onboard SD card reader may be shared as a USB mass-
 * storage device. This option hides the SD card from the host PC.
 */
//#define NO_SD_HOST_DRIVE   // Disable SD Card access over USB (for security).

/**
 * Additional options for Graphical Displays
 *
 * Use the optimizations here to improve printing performance,
 * which can be adversely affected by graphical display drawing,
 * especially when doing several short moves, and when printing
 * on DELTA and SCARA machines.
 *
 * Some of these options may result in the display lagging behind
 * controller events, as there is a trade-off between reliable
 * printing performance versus fast display updates.
 */
#if HAS_MARLINUI_U8GLIB
  // Save many cycles by drawing a hollow frame or no frame on the Info Screen
  //#define XYZ_NO_FRAME
  #define XYZ_HOLLOW_FRAME

  // A bigger font is available for edit items. Costs 3120 bytes of PROGMEM.
  // Western only. Not available for Cyrillic, Kana, Turkish, Greek, or Chinese.
  //#define USE_BIG_EDIT_FONT

  // A smaller font may be used on the Info Screen. Costs 2434 bytes of PROGMEM.
  // Western only. Not available for Cyrillic, Kana, Turkish, Greek, or Chinese.
  //#define USE_SMALL_INFOFONT

  /**
   * ST7920-based LCDs can emulate a 16 x 4 character display using
   * the ST7920 character-generator for very fast screen updates.
   * Enable LIGHTWEIGHT_UI to use this special display mode.
   *
   * Since LIGHTWEIGHT_UI has limited space, the position and status
   * message occupy the same line. Set STATUS_EXPIRE_SECONDS to the
   * length of time to display the status message before clearing.
   *
   * Set STATUS_EXPIRE_SECONDS to zero to never clear the status.
   * This will prevent position updates from being displayed.
   */
  #if IS_U8GLIB_ST7920
    // Enable this option and reduce the value to optimize screen updates.
    // The normal delay is 10µs. Use the lowest value that still gives a reliable display.
    //#define DOGM_SPI_DELAY_US 5

    //#define LIGHTWEIGHT_UI
    #if ENABLED(LIGHTWEIGHT_UI)
      #define STATUS_EXPIRE_SECONDS 20
    #endif
  #endif

  /**
   * Status (Info) Screen customizations
   * These options may affect code size and screen render time.
   * Custom status screens can forcibly override these settings.
   */
  //#define STATUS_COMBINE_HEATERS    // Use combined heater images instead of separate ones
  //#define STATUS_HOTEND_NUMBERLESS  // Use plain hotend icons instead of numbered ones (with 2+ hotends)
  #define STATUS_HOTEND_INVERTED      // Show solid nozzle bitmaps when heating (Requires STATUS_HOTEND_ANIM for numbered hotends)
  #define STATUS_HOTEND_ANIM          // Use a second bitmap to indicate hotend heating
  #define STATUS_BED_ANIM             // Use a second bitmap to indicate bed heating
  #define STATUS_CHAMBER_ANIM         // Use a second bitmap to indicate chamber heating
  //#define STATUS_CUTTER_ANIM        // Use a second bitmap to indicate spindle / laser active
  //#define STATUS_COOLER_ANIM        // Use a second bitmap to indicate laser cooling
  //#define STATUS_FLOWMETER_ANIM     // Use multiple bitmaps to indicate coolant flow
  //#define STATUS_ALT_BED_BITMAP     // Use the alternative bed bitmap
  //#define STATUS_ALT_FAN_BITMAP     // Use the alternative fan bitmap
  //#define STATUS_FAN_FRAMES 3       // :[0,1,2,3,4] Number of fan animation frames
  //#define STATUS_HEAT_PERCENT       // Show heating in a progress bar
  //#define BOOT_MARLIN_LOGO_ANIMATED // Animated Marlin logo. Costs ~‭3260 (or ~940) bytes of PROGMEM.

  // Frivolous Game Options
  //#define MARLIN_BRICKOUT
  //#define MARLIN_INVADERS
  //#define MARLIN_SNAKE
  //#define GAMES_EASTER_EGG          // Add extra blank lines above the "Games" sub-menu

#endif // HAS_MARLINUI_U8GLIB

#if HAS_MARLINUI_U8GLIB || IS_DWIN_MARLINUI
  // Show SD percentage next to the progress bar
  //#define SHOW_SD_PERCENT

  // Enable to save many cycles by drawing a hollow frame on Menu Screens
  #define MENU_HOLLOW_FRAME

  // Swap the CW/CCW indicators in the graphics overlay
  //#define OVERLAY_GFX_REVERSE
#endif

//
// Additional options for DGUS / DWIN displays
//
#if HAS_DGUS_LCD
  #define LCD_SERIAL_PORT 3
  #define LCD_BAUDRATE 115200

  #define DGUS_RX_BUFFER_SIZE 128
  #define DGUS_TX_BUFFER_SIZE 48
  //#define SERIAL_STATS_RX_BUFFER_OVERRUNS  // Fix Rx overrun situation (Currently only for AVR)

  #define DGUS_UPDATE_INTERVAL_MS  500    // (ms) Interval between automatic screen updates

  #if ANY(DGUS_LCD_UI_FYSETC, DGUS_LCD_UI_MKS, DGUS_LCD_UI_HIPRECY)
    #define DGUS_PRINT_FILENAME           // Display the filename during printing
    #define DGUS_PREHEAT_UI               // Display a preheat screen during heatup

    #if EITHER(DGUS_LCD_UI_FYSETC, DGUS_LCD_UI_MKS)
      //#define DGUS_UI_MOVE_DIS_OPTION   // Disabled by default for FYSETC and MKS
    #else
      #define DGUS_UI_MOVE_DIS_OPTION     // Enabled by default for UI_HIPRECY
    #endif

    #define DGUS_FILAMENT_LOADUNLOAD
    #if ENABLED(DGUS_FILAMENT_LOADUNLOAD)
      #define DGUS_FILAMENT_PURGE_LENGTH 10
      #define DGUS_FILAMENT_LOAD_LENGTH_PER_TIME 0.5 // (mm) Adjust in proportion to DGUS_UPDATE_INTERVAL_MS
    #endif

    #define DGUS_UI_WAITING               // Show a "waiting" screen between some screens
    #if ENABLED(DGUS_UI_WAITING)
      #define DGUS_UI_WAITING_STATUS 10
      #define DGUS_UI_WAITING_STATUS_PERIOD 8 // Increase to slower waiting status looping
    #endif
  #endif
#endif // HAS_DGUS_LCD

//
// Additional options for AnyCubic Chiron TFT displays
//
#if ENABLED(ANYCUBIC_LCD_CHIRON)
  // By default the type of panel is automatically detected.
  // Enable one of these options if you know the panel type.
  //#define CHIRON_TFT_STANDARD
  //#define CHIRON_TFT_NEW

  // Enable the longer Anycubic powerup startup tune
  //#define AC_DEFAULT_STARTUP_TUNE

  /**
   * Display Folders
   * By default the file browser lists all G-code files (including those in subfolders) in a flat list.
   * Enable this option to display a hierarchical file browser.
   *
   * NOTES:
   * - Without this option it helps to enable SDCARD_SORT_ALPHA so files are sorted before/after folders.
   * - When used with the "new" panel, folder names will also have '.gcode' appended to their names.
   *   This hack is currently required to force the panel to show folders.
   */
  #define AC_SD_FOLDER_VIEW
#endif

//
// Specify additional languages for the UI. Default specified by LCD_LANGUAGE.
//
#if ANY(DOGLCD, TFT_COLOR_UI, TOUCH_UI_FTDI_EVE, IS_DWIN_MARLINUI)
  //#define LCD_LANGUAGE_2 fr
  //#define LCD_LANGUAGE_3 de
  //#define LCD_LANGUAGE_4 es
  //#define LCD_LANGUAGE_5 it
  #ifdef LCD_LANGUAGE_2
    //#define LCD_LANGUAGE_AUTO_SAVE // Automatically save language to EEPROM on change
  #endif
#endif

//
// Touch UI for the FTDI Embedded Video Engine (EVE)
//
#if ENABLED(TOUCH_UI_FTDI_EVE)
  // Display board used
  //#define LCD_FTDI_VM800B35A        // FTDI 3.5" with FT800 (320x240)
  //#define LCD_4DSYSTEMS_4DLCD_FT843 // 4D Systems 4.3" (480x272)
  //#define LCD_HAOYU_FT800CB         // Haoyu with 4.3" or 5" (480x272)
  //#define LCD_HAOYU_FT810CB         // Haoyu with 5" (800x480)
  //#define LCD_LULZBOT_CLCD_UI       // LulzBot Color LCD UI
  //#define LCD_FYSETC_TFT81050       // FYSETC with 5" (800x480)
  //#define LCD_EVE3_50G              // Matrix Orbital 5.0", 800x480, BT815
  //#define LCD_EVE2_50G              // Matrix Orbital 5.0", 800x480, FT813

  // Correct the resolution if not using the stock TFT panel.
  //#define TOUCH_UI_320x240
  //#define TOUCH_UI_480x272
  //#define TOUCH_UI_800x480

  // Mappings for boards with a standard RepRapDiscount Display connector
  //#define AO_EXP1_PINMAP      // LulzBot CLCD UI EXP1 mapping
  //#define AO_EXP2_PINMAP      // LulzBot CLCD UI EXP2 mapping
  //#define CR10_TFT_PINMAP     // Rudolph Riedel's CR10 pin mapping
  //#define S6_TFT_PINMAP       // FYSETC S6 pin mapping
  //#define F6_TFT_PINMAP       // FYSETC F6 pin mapping

  //#define OTHER_PIN_LAYOUT  // Define pins manually below
  #if ENABLED(OTHER_PIN_LAYOUT)
    // Pins for CS and MOD_RESET (PD) must be chosen
    #define CLCD_MOD_RESET  9
    #define CLCD_SPI_CS    10

    // If using software SPI, specify pins for SCLK, MOSI, MISO
    //#define CLCD_USE_SOFT_SPI
    #if ENABLED(CLCD_USE_SOFT_SPI)
      #define CLCD_SOFT_SPI_MOSI 11
      #define CLCD_SOFT_SPI_MISO 12
      #define CLCD_SOFT_SPI_SCLK 13
    #endif
  #endif

  // Display Orientation. An inverted (i.e. upside-down) display
  // is supported on the FT800. The FT810 and beyond also support
  // portrait and mirrored orientations.
  //#define TOUCH_UI_INVERTED
  //#define TOUCH_UI_PORTRAIT
  //#define TOUCH_UI_MIRRORED

  // UTF8 processing and rendering.
  // Unsupported characters are shown as '?'.
  //#define TOUCH_UI_USE_UTF8
  #if ENABLED(TOUCH_UI_USE_UTF8)
    // Western accents support. These accented characters use
    // combined bitmaps and require relatively little storage.
    #define TOUCH_UI_UTF8_WESTERN_CHARSET
    #if ENABLED(TOUCH_UI_UTF8_WESTERN_CHARSET)
      // Additional character groups. These characters require
      // full bitmaps and take up considerable storage:
      //#define TOUCH_UI_UTF8_SUPERSCRIPTS  // ¹ ² ³
      //#define TOUCH_UI_UTF8_COPYRIGHT     // © ®
      //#define TOUCH_UI_UTF8_GERMANIC      // ß
      //#define TOUCH_UI_UTF8_SCANDINAVIAN  // Æ Ð Ø Þ æ ð ø þ
      //#define TOUCH_UI_UTF8_PUNCTUATION   // « » ¿ ¡
      //#define TOUCH_UI_UTF8_CURRENCY      // ¢ £ ¤ ¥
      //#define TOUCH_UI_UTF8_ORDINALS      // º ª
      //#define TOUCH_UI_UTF8_MATHEMATICS   // ± × ÷
      //#define TOUCH_UI_UTF8_FRACTIONS     // ¼ ½ ¾
      //#define TOUCH_UI_UTF8_SYMBOLS       // µ ¶ ¦ § ¬
    #endif

    // Cyrillic character set, costs about 27KiB of flash
    //#define TOUCH_UI_UTF8_CYRILLIC_CHARSET
  #endif

  // Use a smaller font when labels don't fit buttons
  #define TOUCH_UI_FIT_TEXT

  // Use a numeric passcode for "Screen lock" keypad.
  // (recommended for smaller displays)
  //#define TOUCH_UI_PASSCODE

  // Output extra debug info for Touch UI events
  //#define TOUCH_UI_DEBUG

  // Developer menu (accessed by touching "About Printer" copyright text)
  //#define TOUCH_UI_DEVELOPER_MENU
#endif

//
// Classic UI Options
//
#if TFT_SCALED_DOGLCD
  //#define TFT_MARLINUI_COLOR 0xFFFF // White
  //#define TFT_MARLINBG_COLOR 0x0000 // Black
  //#define TFT_DISABLED_COLOR 0x0003 // Almost black
  //#define TFT_BTCANCEL_COLOR 0xF800 // Red
  //#define TFT_BTARROWS_COLOR 0xDEE6 // 11011 110111 00110 Yellow
  //#define TFT_BTOKMENU_COLOR 0x145F // 00010 100010 11111 Cyan
#endif

//
// ADC Button Debounce
//
#if HAS_ADC_BUTTONS
  #define ADC_BUTTON_DEBOUNCE_DELAY 16  // Increase if buttons bounce or repeat too fast
#endif

// @section safety

/**
 * The watchdog hardware timer will do a reset and disable all outputs
 * if the firmware gets too overloaded to read the temperature sensors.
 *
 * If you find that watchdog reboot causes your AVR board to hang forever,
 * enable WATCHDOG_RESET_MANUAL to use a custom timer instead of WDTO.
 * NOTE: This method is less reliable as it can only catch hangups while
 * interrupts are enabled.
 */
#define USE_WATCHDOG
#if ENABLED(USE_WATCHDOG)
  //#define WATCHDOG_RESET_MANUAL
#endif

// @section lcd

/**
 * Babystepping enables movement of the axes by tiny increments without changing
 * the current position values. This feature is used primarily to adjust the Z
 * axis in the first layer of a print in real-time.
 *
 * Warning: Does not respect endstops!
 */
//#define BABYSTEPPING
#if ENABLED(BABYSTEPPING)
  //#define INTEGRATED_BABYSTEPPING         // EXPERIMENTAL integration of babystepping into the Stepper ISR
  //#define BABYSTEP_WITHOUT_HOMING
  //#define BABYSTEP_ALWAYS_AVAILABLE       // Allow babystepping at all times (not just during movement).
  //#define BABYSTEP_XY                     // Also enable X/Y Babystepping. Not supported on DELTA!
  #define BABYSTEP_INVERT_Z false           // Change if Z babysteps should go the other way
  //#define BABYSTEP_MILLIMETER_UNITS       // Specify BABYSTEP_MULTIPLICATOR_(XY|Z) in mm instead of micro-steps
  #define BABYSTEP_MULTIPLICATOR_Z  1       // (steps or mm) Steps or millimeter distance for each Z babystep
  #define BABYSTEP_MULTIPLICATOR_XY 1       // (steps or mm) Steps or millimeter distance for each XY babystep

  //#define DOUBLECLICK_FOR_Z_BABYSTEPPING  // Double-click on the Status Screen for Z Babystepping.
  #if ENABLED(DOUBLECLICK_FOR_Z_BABYSTEPPING)
    #define DOUBLECLICK_MAX_INTERVAL 1250   // Maximum interval between clicks, in milliseconds.
                                            // Note: Extra time may be added to mitigate controller latency.
    //#define MOVE_Z_WHEN_IDLE              // Jump to the move Z menu on doubleclick when printer is idle.
    #if ENABLED(MOVE_Z_WHEN_IDLE)
      #define MOVE_Z_IDLE_MULTIPLICATOR 1   // Multiply 1mm by this factor for the move step size.
    #endif
  #endif

  //#define BABYSTEP_DISPLAY_TOTAL          // Display total babysteps since last G28

  //#define BABYSTEP_ZPROBE_OFFSET          // Combine M851 Z and Babystepping
  #if ENABLED(BABYSTEP_ZPROBE_OFFSET)
    //#define BABYSTEP_HOTEND_Z_OFFSET      // For multiple hotends, babystep relative Z offsets
    //#define BABYSTEP_ZPROBE_GFX_OVERLAY   // Enable graphical overlay on Z-offset editor
  #endif
#endif

// @section extruder

/**
 * Linear Pressure Control v1.5
 *
 * Assumption: advance [steps] = k * (delta velocity [steps/s])
 * K=0 means advance disabled.
 *
 * NOTE: K values for LIN_ADVANCE 1.5 differ from earlier versions!
 *
 * Set K around 0.22 for 3mm PLA Direct Drive with ~6.5cm between the drive gear and heatbreak.
 * Larger K values will be needed for flexible filament and greater distances.
 * If this algorithm produces a higher speed offset than the extruder can handle (compared to E jerk)
 * print acceleration will be reduced during the affected moves to keep within the limit.
 *
 * See https://marlinfw.org/docs/features/lin_advance.html for full instructions.
 */
//#define LIN_ADVANCE
#if ENABLED(LIN_ADVANCE)
  //#define EXTRA_LIN_ADVANCE_K // Enable for second linear advance constants
  #define LIN_ADVANCE_K 0.22    // Unit: mm compression per 1mm/s extruder speed
  //#define LA_DEBUG            // If enabled, this will generate debug information output over USB.
  //#define EXPERIMENTAL_SCURVE // Enable this option to permit S-Curve Acceleration
  //#define ALLOW_LOW_EJERK     // Allow a DEFAULT_EJERK value of <10. Recommended for direct drive hotends.
#endif

// @section leveling

/**
 * Points to probe for all 3-point Leveling procedures.
 * Override if the automatically selected points are inadequate.
 */
#if EITHER(AUTO_BED_LEVELING_3POINT, AUTO_BED_LEVELING_UBL)
  //#define PROBE_PT_1_X 15
  //#define PROBE_PT_1_Y 180
  //#define PROBE_PT_2_X 15
  //#define PROBE_PT_2_Y 20
  //#define PROBE_PT_3_X 170
  //#define PROBE_PT_3_Y 20
#endif

/**
 * Probing Margins
 *
 * Override PROBING_MARGIN for each side of the build plate
 * Useful to get probe points to exact positions on targets or
 * to allow leveling to avoid plate clamps on only specific
 * sides of the bed. With NOZZLE_AS_PROBE negative values are
 * allowed, to permit probing outside the bed.
 *
 * If you are replacing the prior *_PROBE_BED_POSITION options,
 * LEFT and FRONT values in most cases will map directly over
 * RIGHT and REAR would be the inverse such as
 * (X/Y_BED_SIZE - RIGHT/BACK_PROBE_BED_POSITION)
 *
 * This will allow all positions to match at compilation, however
 * should the probe position be modified with M851XY then the
 * probe points will follow. This prevents any change from causing
 * the probe to be unable to reach any points.
 */
#if PROBE_SELECTED && !IS_KINEMATIC
  //#define PROBING_MARGIN_LEFT PROBING_MARGIN
  //#define PROBING_MARGIN_RIGHT PROBING_MARGIN
  //#define PROBING_MARGIN_FRONT PROBING_MARGIN
  //#define PROBING_MARGIN_BACK PROBING_MARGIN
#endif

#if EITHER(MESH_BED_LEVELING, AUTO_BED_LEVELING_UBL)
  // Override the mesh area if the automatic (max) area is too large
  //#define MESH_MIN_X MESH_INSET
  //#define MESH_MIN_Y MESH_INSET
  //#define MESH_MAX_X X_BED_SIZE - (MESH_INSET)
  //#define MESH_MAX_Y Y_BED_SIZE - (MESH_INSET)
#endif

#if BOTH(AUTO_BED_LEVELING_UBL, EEPROM_SETTINGS)
  //#define OPTIMIZED_MESH_STORAGE  // Store mesh with less precision to save EEPROM space
#endif

/**
 * Repeatedly attempt G29 leveling until it succeeds.
 * Stop after G29_MAX_RETRIES attempts.
 */
//#define G29_RETRY_AND_RECOVER
#if ENABLED(G29_RETRY_AND_RECOVER)
  #define G29_MAX_RETRIES 3
  #define G29_HALT_ON_FAILURE
  /**
   * Specify the GCODE commands that will be executed when leveling succeeds,
   * between attempts, and after the maximum number of retries have been tried.
   */
  #define G29_SUCCESS_COMMANDS "M117 Bed leveling done."
  #define G29_RECOVER_COMMANDS "M117 Probe failed. Rewiping.\nG28\nG12 P0 S12 T0"
  #define G29_FAILURE_COMMANDS "M117 Bed leveling failed.\nG0 Z10\nM300 P25 S880\nM300 P50 S0\nM300 P25 S880\nM300 P50 S0\nM300 P25 S880\nM300 P50 S0\nG4 S1"

#endif

/**
 * Thermal Probe Compensation
 *
 * Adjust probe measurements to compensate for distortion associated with the temperature
 * of the probe, bed, and/or hotend.
 * Use G76 to automatically calibrate this feature for probe and bed temperatures.
 * (Extruder temperature/offset values must be calibrated manually.)
 * Use M871 to set temperature/offset values manually.
 * For more details see https://marlinfw.org/docs/features/probe_temp_compensation.html
 */
//#define PTC_PROBE    // Compensate based on probe temperature
//#define PTC_BED      // Compensate based on bed temperature
//#define PTC_HOTEND   // Compensate based on hotend temperature

#if ANY(PTC_PROBE, PTC_BED, PTC_HOTEND)
  /**
   * If the probe is outside the defined range, use linear extrapolation with the closest
   * point and the point with index PTC_LINEAR_EXTRAPOLATION. e.g., If set to 4 it will use the
   * linear extrapolation between data[0] and data[4] for values below PTC_PROBE_START.
   */
  //#define PTC_LINEAR_EXTRAPOLATION 4

  #if ENABLED(PTC_PROBE)
    // Probe temperature calibration generates a table of values starting at PTC_PROBE_START
    // (e.g., 30), in steps of PTC_PROBE_RES (e.g., 5) with PTC_PROBE_COUNT (e.g., 10) samples.
    #define PTC_PROBE_START   30    // (°C)
    #define PTC_PROBE_RES      5    // (°C)
    #define PTC_PROBE_COUNT   10
    #define PTC_PROBE_ZOFFS   { 0 } // (µm) Z adjustments per sample
  #endif

  #if ENABLED(PTC_BED)
    // Bed temperature calibration builds a similar table.
    #define PTC_BED_START     60    // (°C)
    #define PTC_BED_RES        5    // (°C)
    #define PTC_BED_COUNT     10
    #define PTC_BED_ZOFFS     { 0 } // (µm) Z adjustments per sample
  #endif

  #if ENABLED(PTC_HOTEND)
    // Note: There is no automatic calibration for the hotend. Use M871.
    #define PTC_HOTEND_START 180    // (°C)
    #define PTC_HOTEND_RES     5    // (°C)
    #define PTC_HOTEND_COUNT  20
    #define PTC_HOTEND_ZOFFS  { 0 } // (µm) Z adjustments per sample
  #endif

  // G76 options
  #if BOTH(PTC_PROBE, PTC_BED)
    // Park position to wait for probe cooldown
    #define PTC_PARK_POS   { 0, 0, 100 }

    // Probe position to probe and wait for probe to reach target temperature
    //#define PTC_PROBE_POS  { 12.0f, 7.3f } // Example: MK52 magnetic heatbed
    #define PTC_PROBE_POS  { 90, 100 }

    // The temperature the probe should be at while taking measurements during
    // bed temperature calibration.
    #define PTC_PROBE_TEMP    30  // (°C)

    // Height above Z=0.0 to raise the nozzle. Lowering this can help the probe to heat faster.
    // Note: The Z=0.0 offset is determined by the probe Z offset (e.g., as set with M851 Z).
    #define PTC_PROBE_HEATING_OFFSET 0.5
  #endif
#endif // PTC_PROBE || PTC_BED || PTC_HOTEND

// @section extras

//
// G60/G61 Position Save and Return
//
//#define SAVED_POSITIONS 1         // Each saved position slot costs 12 bytes

//
// G2/G3 Arc Support
//
#define ARC_SUPPORT                   // Requires ~3226 bytes
#if ENABLED(ARC_SUPPORT)
  #define MIN_ARC_SEGMENT_MM      0.1 // (mm) Minimum length of each arc segment
  #define MAX_ARC_SEGMENT_MM      1.0 // (mm) Maximum length of each arc segment
  #define MIN_CIRCLE_SEGMENTS    72   // Minimum number of segments in a complete circle
  //#define ARC_SEGMENTS_PER_SEC 50   // Use the feedrate to choose the segment length
  #define N_ARC_CORRECTION       25   // Number of interpolated segments between corrections
  //#define ARC_P_CIRCLES             // Enable the 'P' parameter to specify complete circles
  //#define SF_ARC_FIX                // Enable only if using SkeinForge with "Arc Point" fillet procedure
#endif

// G5 Bézier Curve Support with XYZE destination and IJPQ offsets
//#define BEZIER_CURVE_SUPPORT        // Requires ~2666 bytes

#if EITHER(ARC_SUPPORT, BEZIER_CURVE_SUPPORT)
  //#define CNC_WORKSPACE_PLANES      // Allow G2/G3/G5 to operate in XY, ZX, or YZ planes
#endif

/**
 * Direct Stepping
 *
 * Comparable to the method used by Klipper, G6 direct stepping significantly
 * reduces motion calculations, increases top printing speeds, and results in
 * less step aliasing by calculating all motions in advance.
 * Preparing your G-code: https://github.com/colinrgodsey/step-daemon
 */
//#define DIRECT_STEPPING

/**
 * G38 Probe Target
 *
 * This option adds G38.2 and G38.3 (probe towards target)
 * and optionally G38.4 and G38.5 (probe away from target).
 * Set MULTIPLE_PROBING for G38 to probe more than once.
 */
//#define G38_PROBE_TARGET
#if ENABLED(G38_PROBE_TARGET)
  //#define G38_PROBE_AWAY        // Include G38.4 and G38.5 to probe away from target
  #define G38_MINIMUM_MOVE 0.0275 // (mm) Minimum distance that will produce a move.
#endif

// Moves (or segments) with fewer steps than this will be joined with the next move
#define MIN_STEPS_PER_SEGMENT 6

/**
 * Minimum delay before and after setting the stepper DIR (in ns)
 *     0 : No delay (Expect at least 10µS since one Stepper ISR must transpire)
 *    20 : Minimum for TMC2xxx drivers
 *   200 : Minimum for A4988 drivers
 *   400 : Minimum for A5984 drivers
 *   500 : Minimum for LV8729 drivers (guess, no info in datasheet)
 *   650 : Minimum for DRV8825 drivers
 *  1500 : Minimum for TB6600 drivers (guess, no info in datasheet)
 * 15000 : Minimum for TB6560 drivers (guess, no info in datasheet)
 *
 * Override the default value based on the driver type set in Configuration.h.
 */
//#define MINIMUM_STEPPER_POST_DIR_DELAY 650
//#define MINIMUM_STEPPER_PRE_DIR_DELAY 650

/**
 * Minimum stepper driver pulse width (in µs)
 *   0 : Smallest possible width the MCU can produce, compatible with TMC2xxx drivers
 *   0 : Minimum 500ns for LV8729, adjusted in stepper.h
 *   1 : Minimum for A4988 and A5984 stepper drivers
 *   2 : Minimum for DRV8825 stepper drivers
 *   3 : Minimum for TB6600 stepper drivers
 *  30 : Minimum for TB6560 stepper drivers
 *
 * Override the default value based on the driver type set in Configuration.h.
 */
//#define MINIMUM_STEPPER_PULSE 2

/**
 * Maximum stepping rate (in Hz) the stepper driver allows
 *  If undefined, defaults to 1MHz / (2 * MINIMUM_STEPPER_PULSE)
 *  5000000 : Maximum for TMC2xxx stepper drivers
 *  1000000 : Maximum for LV8729 stepper driver
 *  500000  : Maximum for A4988 stepper driver
 *  250000  : Maximum for DRV8825 stepper driver
 *  150000  : Maximum for TB6600 stepper driver
 *   15000  : Maximum for TB6560 stepper driver
 *
 * Override the default value based on the driver type set in Configuration.h.
 */
//#define MAXIMUM_STEPPER_RATE 250000

// @section temperature

// Control heater 0 and heater 1 in parallel.
//#define HEATERS_PARALLEL

//===========================================================================
//================================= Buffers =================================
//===========================================================================

// @section motion

// The number of linear moves that can be in the planner at once.
// The value of BLOCK_BUFFER_SIZE must be a power of 2 (e.g., 8, 16, 32)
#if BOTH(SDSUPPORT, DIRECT_STEPPING)
  #define BLOCK_BUFFER_SIZE  8
#elif ENABLED(SDSUPPORT)
  #define BLOCK_BUFFER_SIZE 16
#else
  #define BLOCK_BUFFER_SIZE 16
#endif

// @section serial

// The ASCII buffer for serial input
#define MAX_CMD_SIZE 96
#define BUFSIZE 4

// Transmission to Host Buffer Size
// To save 386 bytes of PROGMEM (and TX_BUFFER_SIZE+3 bytes of RAM) set to 0.
// To buffer a simple "ok" you need 4 bytes.
// For ADVANCED_OK (M105) you need 32 bytes.
// For debug-echo: 128 bytes for the optimal speed.
// Other output doesn't need to be that speedy.
// :[0, 2, 4, 8, 16, 32, 64, 128, 256]
#define TX_BUFFER_SIZE 0

// Host Receive Buffer Size
// Without XON/XOFF flow control (see SERIAL_XON_XOFF below) 32 bytes should be enough.
// To use flow control, set this buffer size to at least 1024 bytes.
// :[0, 2, 4, 8, 16, 32, 64, 128, 256, 512, 1024, 2048]
//#define RX_BUFFER_SIZE 1024

#if RX_BUFFER_SIZE >= 1024
  // Enable to have the controller send XON/XOFF control characters to
  // the host to signal the RX buffer is becoming full.
  //#define SERIAL_XON_XOFF
#endif

#if ENABLED(SDSUPPORT)
  // Enable this option to collect and display the maximum
  // RX queue usage after transferring a file to SD.
  //#define SERIAL_STATS_MAX_RX_QUEUED

  // Enable this option to collect and display the number
  // of dropped bytes after a file transfer to SD.
  //#define SERIAL_STATS_DROPPED_RX
#endif

// Monitor RX buffer usage
// Dump an error to the serial port if the serial receive buffer overflows.
// If you see these errors, increase the RX_BUFFER_SIZE value.
// Not supported on all platforms.
//#define RX_BUFFER_MONITOR

/**
 * Emergency Command Parser
 *
 * Add a low-level parser to intercept certain commands as they
 * enter the serial receive buffer, so they cannot be blocked.
 * Currently handles M108, M112, M410, M876
 * NOTE: Not yet implemented for all platforms.
 */
//#define EMERGENCY_PARSER

/**
 * Realtime Reporting (requires EMERGENCY_PARSER)
 *
 * - Report position and state of the machine (like Grbl).
 * - Auto-report position during long moves.
 * - Useful for CNC/LASER.
 *
 * Adds support for commands:
 *  S000 : Report State and Position while moving.
 *  P000 : Instant Pause / Hold while moving.
 *  R000 : Resume from Pause / Hold.
 *
 * - During Hold all Emergency Parser commands are available, as usual.
 * - Enable NANODLP_Z_SYNC and NANODLP_ALL_AXIS for move command end-state reports.
 */
//#define REALTIME_REPORTING_COMMANDS
#if ENABLED(REALTIME_REPORTING_COMMANDS)
  //#define FULL_REPORT_TO_HOST_FEATURE   // Auto-report the machine status like Grbl CNC
#endif

// Bad Serial-connections can miss a received command by sending an 'ok'
// Therefore some clients abort after 30 seconds in a timeout.
// Some other clients start sending commands while receiving a 'wait'.
// This "wait" is only sent when the buffer is empty. 1 second is a good value here.
//#define NO_TIMEOUTS 1000 // Milliseconds

// Some clients will have this feature soon. This could make the NO_TIMEOUTS unnecessary.
//#define ADVANCED_OK

// Printrun may have trouble receiving long strings all at once.
// This option inserts short delays between lines of serial output.
#define SERIAL_OVERRUN_PROTECTION

// For serial echo, the number of digits after the decimal point
//#define SERIAL_FLOAT_PRECISION 4

// @section extras

/**
 * Extra Fan Speed
 * Adds a secondary fan speed for each print-cooling fan.
 *   'M106 P<fan> T3-255' : Set a secondary speed for <fan>
 *   'M106 P<fan> T2'     : Use the set secondary speed
 *   'M106 P<fan> T1'     : Restore the previous fan speed
 */
//#define EXTRA_FAN_SPEED

/**
 * Firmware-based and LCD-controlled retract
 *
 * Add G10 / G11 commands for automatic firmware-based retract / recover.
 * Use M207 and M208 to define parameters for retract / recover.
 *
 * Use M209 to enable or disable auto-retract.
 * With auto-retract enabled, all G1 E moves within the set range
 * will be converted to firmware-based retract/recover moves.
 *
 * Be sure to turn off auto-retract during filament change.
 *
 * Note that M207 / M208 / M209 settings are saved to EEPROM.
 */
//#define FWRETRACT
#if ENABLED(FWRETRACT)
  #define FWRETRACT_AUTORETRACT             // Override slicer retractions
  #if ENABLED(FWRETRACT_AUTORETRACT)
    #define MIN_AUTORETRACT             0.1 // (mm) Don't convert E moves under this length
    #define MAX_AUTORETRACT            10.0 // (mm) Don't convert E moves over this length
  #endif
  #define RETRACT_LENGTH                3   // (mm) Default retract length (positive value)
  #define RETRACT_LENGTH_SWAP          13   // (mm) Default swap retract length (positive value)
  #define RETRACT_FEEDRATE             45   // (mm/s) Default feedrate for retracting
  #define RETRACT_ZRAISE                0   // (mm) Default retract Z-raise
  #define RETRACT_RECOVER_LENGTH        0   // (mm) Default additional recover length (added to retract length on recover)
  #define RETRACT_RECOVER_LENGTH_SWAP   0   // (mm) Default additional swap recover length (added to retract length on recover from toolchange)
  #define RETRACT_RECOVER_FEEDRATE      8   // (mm/s) Default feedrate for recovering from retraction
  #define RETRACT_RECOVER_FEEDRATE_SWAP 8   // (mm/s) Default feedrate for recovering from swap retraction
  #if ENABLED(MIXING_EXTRUDER)
    //#define RETRACT_SYNC_MIXING           // Retract and restore all mixing steppers simultaneously
  #endif
#endif

/**
 * Universal tool change settings.
 * Applies to all types of extruders except where explicitly noted.
 */
#if HAS_MULTI_EXTRUDER
  // Z raise distance for tool-change, as needed for some extruders
  #define TOOLCHANGE_ZRAISE                 2 // (mm)
  //#define TOOLCHANGE_ZRAISE_BEFORE_RETRACT  // Apply raise before swap retraction (if enabled)
  //#define TOOLCHANGE_NO_RETURN              // Never return to previous position on tool-change
  #if ENABLED(TOOLCHANGE_NO_RETURN)
    //#define EVENT_GCODE_AFTER_TOOLCHANGE "G12X"   // Extra G-code to run after tool-change
  #endif

  /**
   * Extra G-code to run while executing tool-change commands. Can be used to use an additional
   * stepper motor (I axis, see option LINEAR_AXES in Configuration.h) to drive the tool-changer.
   */
  //#define EVENT_GCODE_TOOLCHANGE_T0 "G28 A\nG1 A0" // Extra G-code to run while executing tool-change command T0
  //#define EVENT_GCODE_TOOLCHANGE_T1 "G1 A10"       // Extra G-code to run while executing tool-change command T1
  //#define EVENT_GCODE_TOOLCHANGE_ALWAYS_RUN        // Always execute above G-code sequences. Use with caution!

  /**
   * Tool Sensors detect when tools have been picked up or dropped.
   * Requires the pins TOOL_SENSOR1_PIN, TOOL_SENSOR2_PIN, etc.
   */
  //#define TOOL_SENSOR

  /**
   * Retract and prime filament on tool-change to reduce
   * ooze and stringing and to get cleaner transitions.
   */
  //#define TOOLCHANGE_FILAMENT_SWAP
  #if ENABLED(TOOLCHANGE_FILAMENT_SWAP)
    // Load / Unload
    #define TOOLCHANGE_FS_LENGTH              12  // (mm) Load / Unload length
    #define TOOLCHANGE_FS_EXTRA_RESUME_LENGTH  0  // (mm) Extra length for better restart, fine tune by LCD/Gcode)
    #define TOOLCHANGE_FS_RETRACT_SPEED   (50*60) // (mm/min) (Unloading)
    #define TOOLCHANGE_FS_UNRETRACT_SPEED (25*60) // (mm/min) (On SINGLENOZZLE or Bowden loading must be slowed down)

    // Longer prime to clean out a SINGLENOZZLE
    #define TOOLCHANGE_FS_EXTRA_PRIME          0  // (mm) Extra priming length
    #define TOOLCHANGE_FS_PRIME_SPEED    (4.6*60) // (mm/min) Extra priming feedrate
    #define TOOLCHANGE_FS_WIPE_RETRACT         0  // (mm/min) Retract before cooling for less stringing, better wipe, etc.

    // Cool after prime to reduce stringing
    #define TOOLCHANGE_FS_FAN                 -1  // Fan index or -1 to skip
    #define TOOLCHANGE_FS_FAN_SPEED          255  // 0-255
    #define TOOLCHANGE_FS_FAN_TIME            10  // (seconds)

    // Swap uninitialized extruder with TOOLCHANGE_FS_PRIME_SPEED for all lengths (recover + prime)
    // (May break filament if not retracted beforehand.)
    //#define TOOLCHANGE_FS_INIT_BEFORE_SWAP

    // Prime on the first T0 (If other, TOOLCHANGE_FS_INIT_BEFORE_SWAP applied)
    // Enable it (M217 V[0/1]) before printing, to avoid unwanted priming on host connect
    //#define TOOLCHANGE_FS_PRIME_FIRST_USED

    /**
     * Tool Change Migration
     * This feature provides G-code and LCD options to switch tools mid-print.
     * All applicable tool properties are migrated so the print can continue.
     * Tools must be closely matching and other restrictions may apply.
     * Useful to:
     *   - Change filament color without interruption
     *   - Switch spools automatically on filament runout
     *   - Switch to a different nozzle on an extruder jam
     */
    #define TOOLCHANGE_MIGRATION_FEATURE

  #endif

  /**
   * Position to park head during tool change.
   * Doesn't apply to SWITCHING_TOOLHEAD, DUAL_X_CARRIAGE, or PARKING_EXTRUDER
   */
  //#define TOOLCHANGE_PARK
  #if ENABLED(TOOLCHANGE_PARK)
    #define TOOLCHANGE_PARK_XY    { X_MIN_POS + 10, Y_MIN_POS + 10 }
    #define TOOLCHANGE_PARK_XY_FEEDRATE 6000  // (mm/min)
    //#define TOOLCHANGE_PARK_X_ONLY          // X axis only move
    //#define TOOLCHANGE_PARK_Y_ONLY          // Y axis only move
  #endif
#endif // HAS_MULTI_EXTRUDER

/**
 * Advanced Pause for Filament Change
 *  - Adds the G-code M600 Filament Change to initiate a filament change.
 *  - This feature is required for the default FILAMENT_RUNOUT_SCRIPT.
 *
 * Requirements:
 *  - For Filament Change parking enable and configure NOZZLE_PARK_FEATURE.
 *  - For user interaction enable an LCD display, HOST_PROMPT_SUPPORT, or EMERGENCY_PARSER.
 *
 * Enable PARK_HEAD_ON_PAUSE to add the G-code M125 Pause and Park.
 */
//#define ADVANCED_PAUSE_FEATURE
#if ENABLED(ADVANCED_PAUSE_FEATURE)
  #define PAUSE_PARK_RETRACT_FEEDRATE         60  // (mm/s) Initial retract feedrate.
  #define PAUSE_PARK_RETRACT_LENGTH            2  // (mm) Initial retract.
                                                  // This short retract is done immediately, before parking the nozzle.
  #define FILAMENT_CHANGE_UNLOAD_FEEDRATE     10  // (mm/s) Unload filament feedrate. This can be pretty fast.
  #define FILAMENT_CHANGE_UNLOAD_ACCEL        25  // (mm/s^2) Lower acceleration may allow a faster feedrate.
  #define FILAMENT_CHANGE_UNLOAD_LENGTH      100  // (mm) The length of filament for a complete unload.
                                                  //   For Bowden, the full length of the tube and nozzle.
                                                  //   For direct drive, the full length of the nozzle.
                                                  //   Set to 0 for manual unloading.
  #define FILAMENT_CHANGE_SLOW_LOAD_FEEDRATE   6  // (mm/s) Slow move when starting load.
  #define FILAMENT_CHANGE_SLOW_LOAD_LENGTH     0  // (mm) Slow length, to allow time to insert material.
                                                  // 0 to disable start loading and skip to fast load only
  #define FILAMENT_CHANGE_FAST_LOAD_FEEDRATE   6  // (mm/s) Load filament feedrate. This can be pretty fast.
  #define FILAMENT_CHANGE_FAST_LOAD_ACCEL     25  // (mm/s^2) Lower acceleration may allow a faster feedrate.
  #define FILAMENT_CHANGE_FAST_LOAD_LENGTH     0  // (mm) Load length of filament, from extruder gear to nozzle.
                                                  //   For Bowden, the full length of the tube and nozzle.
                                                  //   For direct drive, the full length of the nozzle.
  //#define ADVANCED_PAUSE_CONTINUOUS_PURGE       // Purge continuously up to the purge length until interrupted.
  #define ADVANCED_PAUSE_PURGE_FEEDRATE        3  // (mm/s) Extrude feedrate (after loading). Should be slower than load feedrate.
  #define ADVANCED_PAUSE_PURGE_LENGTH         50  // (mm) Length to extrude after loading.
                                                  //   Set to 0 for manual extrusion.
                                                  //   Filament can be extruded repeatedly from the Filament Change menu
                                                  //   until extrusion is consistent, and to purge old filament.
  #define ADVANCED_PAUSE_RESUME_PRIME          0  // (mm) Extra distance to prime nozzle after returning from park.
  //#define ADVANCED_PAUSE_FANS_PAUSE             // Turn off print-cooling fans while the machine is paused.

                                                  // Filament Unload does a Retract, Delay, and Purge first:
  #define FILAMENT_UNLOAD_PURGE_RETRACT       13  // (mm) Unload initial retract length.
  #define FILAMENT_UNLOAD_PURGE_DELAY       5000  // (ms) Delay for the filament to cool after retract.
  #define FILAMENT_UNLOAD_PURGE_LENGTH         8  // (mm) An unretract is done, then this length is purged.
  #define FILAMENT_UNLOAD_PURGE_FEEDRATE      25  // (mm/s) feedrate to purge before unload

  #define PAUSE_PARK_NOZZLE_TIMEOUT           45  // (seconds) Time limit before the nozzle is turned off for safety.
  #define FILAMENT_CHANGE_ALERT_BEEPS         10  // Number of alert beeps to play when a response is needed.
  #define PAUSE_PARK_NO_STEPPER_TIMEOUT           // Enable for XYZ steppers to stay powered on during filament change.
  //#define FILAMENT_CHANGE_RESUME_ON_INSERT      // Automatically continue / load filament when runout sensor is triggered again.
  //#define PAUSE_REHEAT_FAST_RESUME              // Reduce number of waits by not prompting again post-timeout before continuing.

  //#define PARK_HEAD_ON_PAUSE                    // Park the nozzle during pause and filament change.
  //#define HOME_BEFORE_FILAMENT_CHANGE           // If needed, home before parking for filament change

  //#define FILAMENT_LOAD_UNLOAD_GCODES           // Add M701/M702 Load/Unload G-codes, plus Load/Unload in the LCD Prepare menu.
  //#define FILAMENT_UNLOAD_ALL_EXTRUDERS         // Allow M702 to unload all extruders above a minimum target temp (as set by M302)
#endif

// @section tmc

/**
 * TMC26X Stepper Driver options
 *
 * The TMC26XStepper library is required for this stepper driver.
 * https://github.com/trinamic/TMC26XStepper
 */
#if HAS_DRIVER(TMC26X)

  #if AXIS_DRIVER_TYPE_X(TMC26X)
    #define X_MAX_CURRENT     1000  // (mA)
    #define X_SENSE_RESISTOR    91  // (mOhms)
    #define X_MICROSTEPS        16  // Number of microsteps
  #endif

  #if AXIS_DRIVER_TYPE_X2(TMC26X)
    #define X2_MAX_CURRENT    1000
    #define X2_SENSE_RESISTOR   91
    #define X2_MICROSTEPS       X_MICROSTEPS
  #endif

  #if AXIS_DRIVER_TYPE_Y(TMC26X)
    #define Y_MAX_CURRENT     1000
    #define Y_SENSE_RESISTOR    91
    #define Y_MICROSTEPS        16
  #endif

  #if AXIS_DRIVER_TYPE_Y2(TMC26X)
    #define Y2_MAX_CURRENT    1000
    #define Y2_SENSE_RESISTOR   91
    #define Y2_MICROSTEPS       Y_MICROSTEPS
  #endif

  #if AXIS_DRIVER_TYPE_Z(TMC26X)
    #define Z_MAX_CURRENT     1000
    #define Z_SENSE_RESISTOR    91
    #define Z_MICROSTEPS        16
  #endif

  #if AXIS_DRIVER_TYPE_Z2(TMC26X)
    #define Z2_MAX_CURRENT    1000
    #define Z2_SENSE_RESISTOR   91
    #define Z2_MICROSTEPS       Z_MICROSTEPS
  #endif

  #if AXIS_DRIVER_TYPE_Z3(TMC26X)
    #define Z3_MAX_CURRENT    1000
    #define Z3_SENSE_RESISTOR   91
    #define Z3_MICROSTEPS       Z_MICROSTEPS
  #endif

  #if AXIS_DRIVER_TYPE_Z4(TMC26X)
    #define Z4_MAX_CURRENT    1000
    #define Z4_SENSE_RESISTOR   91
    #define Z4_MICROSTEPS       Z_MICROSTEPS
  #endif

  #if AXIS_DRIVER_TYPE_I(TMC26X)
    #define I_MAX_CURRENT    1000
    #define I_SENSE_RESISTOR   91
    #define I_MICROSTEPS       16
  #endif

  #if AXIS_DRIVER_TYPE_J(TMC26X)
    #define J_MAX_CURRENT    1000
    #define J_SENSE_RESISTOR   91
    #define J_MICROSTEPS       16
  #endif

  #if AXIS_DRIVER_TYPE_K(TMC26X)
    #define K_MAX_CURRENT    1000
    #define K_SENSE_RESISTOR   91
    #define K_MICROSTEPS       16
  #endif

  #if AXIS_DRIVER_TYPE_E0(TMC26X)
    #define E0_MAX_CURRENT    1000
    #define E0_SENSE_RESISTOR   91
    #define E0_MICROSTEPS       16
  #endif

  #if AXIS_DRIVER_TYPE_E1(TMC26X)
    #define E1_MAX_CURRENT    1000
    #define E1_SENSE_RESISTOR   91
    #define E1_MICROSTEPS       E0_MICROSTEPS
  #endif

  #if AXIS_DRIVER_TYPE_E2(TMC26X)
    #define E2_MAX_CURRENT    1000
    #define E2_SENSE_RESISTOR   91
    #define E2_MICROSTEPS       E0_MICROSTEPS
  #endif

  #if AXIS_DRIVER_TYPE_E3(TMC26X)
    #define E3_MAX_CURRENT    1000
    #define E3_SENSE_RESISTOR   91
    #define E3_MICROSTEPS       E0_MICROSTEPS
  #endif

  #if AXIS_DRIVER_TYPE_E4(TMC26X)
    #define E4_MAX_CURRENT    1000
    #define E4_SENSE_RESISTOR   91
    #define E4_MICROSTEPS       E0_MICROSTEPS
  #endif

  #if AXIS_DRIVER_TYPE_E5(TMC26X)
    #define E5_MAX_CURRENT    1000
    #define E5_SENSE_RESISTOR   91
    #define E5_MICROSTEPS       E0_MICROSTEPS
  #endif

  #if AXIS_DRIVER_TYPE_E6(TMC26X)
    #define E6_MAX_CURRENT    1000
    #define E6_SENSE_RESISTOR   91
    #define E6_MICROSTEPS       E0_MICROSTEPS
  #endif

  #if AXIS_DRIVER_TYPE_E7(TMC26X)
    #define E7_MAX_CURRENT    1000
    #define E7_SENSE_RESISTOR   91
    #define E7_MICROSTEPS       E0_MICROSTEPS
  #endif

#endif // TMC26X

// @section tmc_smart

/**
 * To use TMC2130, TMC2160, TMC2660, TMC5130, TMC5160 stepper drivers in SPI mode
 * connect your SPI pins to the hardware SPI interface on your board and define
 * the required CS pins in your `pins_MYBOARD.h` file. (e.g., RAMPS 1.4 uses AUX3
 * pins `X_CS_PIN 53`, `Y_CS_PIN 49`, etc.).
 * You may also use software SPI if you wish to use general purpose IO pins.
 *
 * To use TMC2208 stepper UART-configurable stepper drivers connect #_SERIAL_TX_PIN
 * to the driver side PDN_UART pin with a 1K resistor.
 * To use the reading capabilities, also connect #_SERIAL_RX_PIN to PDN_UART without
 * a resistor.
 * The drivers can also be used with hardware serial.
 *
 * TMCStepper library is required to use TMC stepper drivers.
 * https://github.com/teemuatlut/TMCStepper
 */
#if HAS_TRINAMIC_CONFIG

  #define HOLD_MULTIPLIER    0.5  // Scales down the holding current from run current

  /**
   * Interpolate microsteps to 256
   * Override for each driver with <driver>_INTERPOLATE settings below
   */
  #define INTERPOLATE      true

  #if AXIS_IS_TMC(X)
    #define X_CURRENT       800        // (mA) RMS current. Multiply by 1.414 for peak current.
    #define X_CURRENT_HOME  X_CURRENT  // (mA) RMS current for sensorless homing
    #define X_MICROSTEPS     16        // 0..256
    #define X_RSENSE          0.11
    #define X_CHAIN_POS      -1        // -1..0: Not chained. 1: MCU MOSI connected. 2: Next in chain, ...
    //#define X_INTERPOLATE  true      // Enable to override 'INTERPOLATE' for the X axis
  #endif

  #if AXIS_IS_TMC(X2)
    #define X2_CURRENT      800
    #define X2_CURRENT_HOME X2_CURRENT
    #define X2_MICROSTEPS    X_MICROSTEPS
    #define X2_RSENSE         0.11
    #define X2_CHAIN_POS     -1
    //#define X2_INTERPOLATE true
  #endif

  #if AXIS_IS_TMC(Y)
    #define Y_CURRENT       800
    #define Y_CURRENT_HOME  Y_CURRENT
    #define Y_MICROSTEPS     16
    #define Y_RSENSE          0.11
    #define Y_CHAIN_POS      -1
    //#define Y_INTERPOLATE  true
  #endif

  #if AXIS_IS_TMC(Y2)
    #define Y2_CURRENT      800
    #define Y2_CURRENT_HOME Y2_CURRENT
    #define Y2_MICROSTEPS    Y_MICROSTEPS
    #define Y2_RSENSE         0.11
    #define Y2_CHAIN_POS     -1
    //#define Y2_INTERPOLATE true
  #endif

  #if AXIS_IS_TMC(Z)
    #define Z_CURRENT       800
    #define Z_CURRENT_HOME  Z_CURRENT
    #define Z_MICROSTEPS     16
    #define Z_RSENSE          0.11
    #define Z_CHAIN_POS      -1
    //#define Z_INTERPOLATE  true
  #endif

  #if AXIS_IS_TMC(Z2)
    #define Z2_CURRENT      800
    #define Z2_CURRENT_HOME Z2_CURRENT
    #define Z2_MICROSTEPS    Z_MICROSTEPS
    #define Z2_RSENSE         0.11
    #define Z2_CHAIN_POS     -1
    //#define Z2_INTERPOLATE true
  #endif

  #if AXIS_IS_TMC(Z3)
    #define Z3_CURRENT      800
    #define Z3_CURRENT_HOME Z3_CURRENT
    #define Z3_MICROSTEPS    Z_MICROSTEPS
    #define Z3_RSENSE         0.11
    #define Z3_CHAIN_POS     -1
    //#define Z3_INTERPOLATE true
  #endif

  #if AXIS_IS_TMC(Z4)
    #define Z4_CURRENT      800
    #define Z4_CURRENT_HOME Z4_CURRENT
    #define Z4_MICROSTEPS    Z_MICROSTEPS
    #define Z4_RSENSE         0.11
    #define Z4_CHAIN_POS     -1
    //#define Z4_INTERPOLATE true
  #endif

  #if AXIS_IS_TMC(I)
    #define I_CURRENT      800
    #define I_CURRENT_HOME I_CURRENT
    #define I_MICROSTEPS    16
    #define I_RSENSE         0.11
    #define I_CHAIN_POS     -1
    //#define I_INTERPOLATE  true
  #endif

  #if AXIS_IS_TMC(J)
    #define J_CURRENT      800
    #define J_CURRENT_HOME J_CURRENT
    #define J_MICROSTEPS    16
    #define J_RSENSE         0.11
    #define J_CHAIN_POS     -1
    //#define J_INTERPOLATE  true
  #endif

  #if AXIS_IS_TMC(K)
    #define K_CURRENT      800
    #define K_CURRENT_HOME K_CURRENT
    #define K_MICROSTEPS    16
    #define K_RSENSE         0.11
    #define K_CHAIN_POS     -1
    //#define K_INTERPOLATE  true
  #endif

  #if AXIS_IS_TMC(E0)
    #define E0_CURRENT      800
    #define E0_MICROSTEPS    16
    #define E0_RSENSE         0.11
    #define E0_CHAIN_POS     -1
    //#define E0_INTERPOLATE true
  #endif

  #if AXIS_IS_TMC(E1)
    #define E1_CURRENT      800
    #define E1_MICROSTEPS   E0_MICROSTEPS
    #define E1_RSENSE         0.11
    #define E1_CHAIN_POS     -1
    //#define E1_INTERPOLATE true
  #endif

  #if AXIS_IS_TMC(E2)
    #define E2_CURRENT      800
    #define E2_MICROSTEPS   E0_MICROSTEPS
    #define E2_RSENSE         0.11
    #define E2_CHAIN_POS     -1
    //#define E2_INTERPOLATE true
  #endif

  #if AXIS_IS_TMC(E3)
    #define E3_CURRENT      800
    #define E3_MICROSTEPS   E0_MICROSTEPS
    #define E3_RSENSE         0.11
    #define E3_CHAIN_POS     -1
    //#define E3_INTERPOLATE true
  #endif

  #if AXIS_IS_TMC(E4)
    #define E4_CURRENT      800
    #define E4_MICROSTEPS   E0_MICROSTEPS
    #define E4_RSENSE         0.11
    #define E4_CHAIN_POS     -1
    //#define E4_INTERPOLATE true
  #endif

  #if AXIS_IS_TMC(E5)
    #define E5_CURRENT      800
    #define E5_MICROSTEPS   E0_MICROSTEPS
    #define E5_RSENSE         0.11
    #define E5_CHAIN_POS     -1
    //#define E5_INTERPOLATE true
  #endif

  #if AXIS_IS_TMC(E6)
    #define E6_CURRENT      800
    #define E6_MICROSTEPS   E0_MICROSTEPS
    #define E6_RSENSE         0.11
    #define E6_CHAIN_POS     -1
    //#define E6_INTERPOLATE true
  #endif

  #if AXIS_IS_TMC(E7)
    #define E7_CURRENT      800
    #define E7_MICROSTEPS   E0_MICROSTEPS
    #define E7_RSENSE         0.11
    #define E7_CHAIN_POS     -1
    //#define E7_INTERPOLATE true
  #endif

  /**
   * Override default SPI pins for TMC2130, TMC2160, TMC2660, TMC5130 and TMC5160 drivers here.
   * The default pins can be found in your board's pins file.
   */
  //#define X_CS_PIN          -1
  //#define Y_CS_PIN          -1
  //#define Z_CS_PIN          -1
  //#define X2_CS_PIN         -1
  //#define Y2_CS_PIN         -1
  //#define Z2_CS_PIN         -1
  //#define Z3_CS_PIN         -1
  //#define Z4_CS_PIN         -1
  //#define I_CS_PIN          -1
  //#define J_CS_PIN          -1
  //#define K_CS_PIN          -1
  //#define E0_CS_PIN         -1
  //#define E1_CS_PIN         -1
  //#define E2_CS_PIN         -1
  //#define E3_CS_PIN         -1
  //#define E4_CS_PIN         -1
  //#define E5_CS_PIN         -1
  //#define E6_CS_PIN         -1
  //#define E7_CS_PIN         -1

  /**
   * Software option for SPI driven drivers (TMC2130, TMC2160, TMC2660, TMC5130 and TMC5160).
   * The default SW SPI pins are defined the respective pins files,
   * but you can override or define them here.
   */
  //#define TMC_USE_SW_SPI
  //#define TMC_SW_MOSI       -1
  //#define TMC_SW_MISO       -1
  //#define TMC_SW_SCK        -1

  /**
   * Four TMC2209 drivers can use the same HW/SW serial port with hardware configured addresses.
   * Set the address using jumpers on pins MS1 and MS2.
   * Address | MS1  | MS2
   *       0 | LOW  | LOW
   *       1 | HIGH | LOW
   *       2 | LOW  | HIGH
   *       3 | HIGH | HIGH
   *
   * Set *_SERIAL_TX_PIN and *_SERIAL_RX_PIN to match for all drivers
   * on the same serial port, either here or in your board's pins file.
   */
  //#define  X_SLAVE_ADDRESS 0
  //#define  Y_SLAVE_ADDRESS 0
  //#define  Z_SLAVE_ADDRESS 0
  //#define X2_SLAVE_ADDRESS 0
  //#define Y2_SLAVE_ADDRESS 0
  //#define Z2_SLAVE_ADDRESS 0
  //#define Z3_SLAVE_ADDRESS 0
  //#define Z4_SLAVE_ADDRESS 0
  //#define  I_SLAVE_ADDRESS 0
  //#define  J_SLAVE_ADDRESS 0
  //#define  K_SLAVE_ADDRESS 0
  //#define E0_SLAVE_ADDRESS 0
  //#define E1_SLAVE_ADDRESS 0
  //#define E2_SLAVE_ADDRESS 0
  //#define E3_SLAVE_ADDRESS 0
  //#define E4_SLAVE_ADDRESS 0
  //#define E5_SLAVE_ADDRESS 0
  //#define E6_SLAVE_ADDRESS 0
  //#define E7_SLAVE_ADDRESS 0

  /**
   * Software enable
   *
   * Use for drivers that do not use a dedicated enable pin, but rather handle the same
   * function through a communication line such as SPI or UART.
   */
  //#define SOFTWARE_DRIVER_ENABLE

  /**
   * TMC2130, TMC2160, TMC2208, TMC2209, TMC5130 and TMC5160 only
   * Use Trinamic's ultra quiet stepping mode.
   * When disabled, Marlin will use spreadCycle stepping mode.
   */
  #define STEALTHCHOP_XY
  #define STEALTHCHOP_Z
  #define STEALTHCHOP_I
  #define STEALTHCHOP_J
  #define STEALTHCHOP_K
  #define STEALTHCHOP_E

  /**
   * Optimize spreadCycle chopper parameters by using predefined parameter sets
   * or with the help of an example included in the library.
   * Provided parameter sets are
   * CHOPPER_DEFAULT_12V
   * CHOPPER_DEFAULT_19V
   * CHOPPER_DEFAULT_24V
   * CHOPPER_DEFAULT_36V
   * CHOPPER_09STEP_24V   // 0.9 degree steppers (24V)
   * CHOPPER_PRUSAMK3_24V // Imported parameters from the official Průša firmware for MK3 (24V)
   * CHOPPER_MARLIN_119   // Old defaults from Marlin v1.1.9
   *
   * Define your own with:
   * { <off_time[1..15]>, <hysteresis_end[-3..12]>, hysteresis_start[1..8] }
   */
  #define CHOPPER_TIMING CHOPPER_DEFAULT_12V        // All axes (override below)
  //#define CHOPPER_TIMING_X  CHOPPER_TIMING        // For X Axes (override below)
  //#define CHOPPER_TIMING_X2 CHOPPER_TIMING_X
  //#define CHOPPER_TIMING_Y  CHOPPER_TIMING        // For Y Axes (override below)
  //#define CHOPPER_TIMING_Y2 CHOPPER_TIMING_Y
  //#define CHOPPER_TIMING_Z  CHOPPER_TIMING        // For Z Axes (override below)
  //#define CHOPPER_TIMING_Z2 CHOPPER_TIMING_Z
  //#define CHOPPER_TIMING_Z3 CHOPPER_TIMING_Z
  //#define CHOPPER_TIMING_Z4 CHOPPER_TIMING_Z
  //#define CHOPPER_TIMING_E  CHOPPER_TIMING        // For Extruders (override below)
  //#define CHOPPER_TIMING_E1 CHOPPER_TIMING_E
  //#define CHOPPER_TIMING_E2 CHOPPER_TIMING_E
  //#define CHOPPER_TIMING_E3 CHOPPER_TIMING_E
  //#define CHOPPER_TIMING_E4 CHOPPER_TIMING_E
  //#define CHOPPER_TIMING_E5 CHOPPER_TIMING_E
  //#define CHOPPER_TIMING_E6 CHOPPER_TIMING_E
  //#define CHOPPER_TIMING_E7 CHOPPER_TIMING_E

  /**
   * Monitor Trinamic drivers
   * for error conditions like overtemperature and short to ground.
   * To manage over-temp Marlin can decrease the driver current until the error condition clears.
   * Other detected conditions can be used to stop the current print.
   * Relevant G-codes:
   * M906 - Set or get motor current in milliamps using axis codes X, Y, Z, E. Report values if no axis codes given.
   * M911 - Report stepper driver overtemperature pre-warn condition.
   * M912 - Clear stepper driver overtemperature pre-warn condition flag.
   * M122 - Report driver parameters (Requires TMC_DEBUG)
   */
  //#define MONITOR_DRIVER_STATUS

  #if ENABLED(MONITOR_DRIVER_STATUS)
    #define CURRENT_STEP_DOWN     50  // [mA]
    #define REPORT_CURRENT_CHANGE
    #define STOP_ON_ERROR
  #endif

  /**
   * TMC2130, TMC2160, TMC2208, TMC2209, TMC5130 and TMC5160 only
   * The driver will switch to spreadCycle when stepper speed is over HYBRID_THRESHOLD.
   * This mode allows for faster movements at the expense of higher noise levels.
   * STEALTHCHOP_(XY|Z|E) must be enabled to use HYBRID_THRESHOLD.
   * M913 X/Y/Z/E to live tune the setting
   */
  //#define HYBRID_THRESHOLD

  #define X_HYBRID_THRESHOLD     100  // [mm/s]
  #define X2_HYBRID_THRESHOLD    100
  #define Y_HYBRID_THRESHOLD     100
  #define Y2_HYBRID_THRESHOLD    100
  #define Z_HYBRID_THRESHOLD       3
  #define Z2_HYBRID_THRESHOLD      3
  #define Z3_HYBRID_THRESHOLD      3
  #define Z4_HYBRID_THRESHOLD      3
  #define I_HYBRID_THRESHOLD       3
  #define J_HYBRID_THRESHOLD       3
  #define K_HYBRID_THRESHOLD       3
  #define E0_HYBRID_THRESHOLD     30
  #define E1_HYBRID_THRESHOLD     30
  #define E2_HYBRID_THRESHOLD     30
  #define E3_HYBRID_THRESHOLD     30
  #define E4_HYBRID_THRESHOLD     30
  #define E5_HYBRID_THRESHOLD     30
  #define E6_HYBRID_THRESHOLD     30
  #define E7_HYBRID_THRESHOLD     30

  /**
   * Use StallGuard to home / probe X, Y, Z.
   *
   * TMC2130, TMC2160, TMC2209, TMC2660, TMC5130, and TMC5160 only
   * Connect the stepper driver's DIAG1 pin to the X/Y endstop pin.
   * X, Y, and Z homing will always be done in spreadCycle mode.
   *
   * X/Y/Z_STALL_SENSITIVITY is the default stall threshold.
   * Use M914 X Y Z to set the stall threshold at runtime:
   *
   *  Sensitivity   TMC2209   Others
   *    HIGHEST       255      -64    (Too sensitive => False positive)
   *    LOWEST         0        63    (Too insensitive => No trigger)
   *
   * It is recommended to set HOMING_BUMP_MM to { 0, 0, 0 }.
   *
   * SPI_ENDSTOPS  *** Beta feature! *** TMC2130/TMC5160 Only ***
   * Poll the driver through SPI to determine load when homing.
   * Removes the need for a wire from DIAG1 to an endstop pin.
   *
   * IMPROVE_HOMING_RELIABILITY tunes acceleration and jerk when
   * homing and adds a guard period for endstop triggering.
   *
   * Comment *_STALL_SENSITIVITY to disable sensorless homing for that axis.
   */
  //#define SENSORLESS_HOMING // StallGuard capable drivers only

  #if EITHER(SENSORLESS_HOMING, SENSORLESS_PROBING)
    // TMC2209: 0...255. TMC2130: -64...63
    #define X_STALL_SENSITIVITY  8
    #define X2_STALL_SENSITIVITY X_STALL_SENSITIVITY
    #define Y_STALL_SENSITIVITY  8
    #define Y2_STALL_SENSITIVITY Y_STALL_SENSITIVITY
    //#define Z_STALL_SENSITIVITY  8
    //#define Z2_STALL_SENSITIVITY Z_STALL_SENSITIVITY
    //#define Z3_STALL_SENSITIVITY Z_STALL_SENSITIVITY
    //#define Z4_STALL_SENSITIVITY Z_STALL_SENSITIVITY
    //#define I_STALL_SENSITIVITY  8
    //#define J_STALL_SENSITIVITY  8
    //#define K_STALL_SENSITIVITY  8
    //#define SPI_ENDSTOPS              // TMC2130 only
    //#define IMPROVE_HOMING_RELIABILITY
  #endif

  /**
   * TMC Homing stepper phase.
   *
   * Improve homing repeatability by homing to stepper coil's nearest absolute
   * phase position. Trinamic drivers use a stepper phase table with 1024 values
   * spanning 4 full steps with 256 positions each (ergo, 1024 positions).
   * Full step positions (128, 384, 640, 896) have the highest holding torque.
   *
   * Values from 0..1023, -1 to disable homing phase for that axis.
   */
   //#define TMC_HOME_PHASE { 896, 896, 896 }

  /**
   * Beta feature!
   * Create a 50/50 square wave step pulse optimal for stepper drivers.
   */
  //#define SQUARE_WAVE_STEPPING

  /**
   * Enable M122 debugging command for TMC stepper drivers.
   * M122 S0/1 will enable continuous reporting.
   */
  //#define TMC_DEBUG

  /**
   * You can set your own advanced settings by filling in predefined functions.
   * A list of available functions can be found on the library github page
   * https://github.com/teemuatlut/TMCStepper
   *
   * Example:
   * #define TMC_ADV() { \
   *   stepperX.diag0_otpw(1); \
   *   stepperY.intpol(0); \
   * }
   */
  #define TMC_ADV() {  }

#endif // HAS_TRINAMIC_CONFIG

// @section L64XX

/**
 * L64XX Stepper Driver options
 *
 * Arduino-L6470 library (0.8.0 or higher) is required.
 * https://github.com/ameyer/Arduino-L6470
 *
 * Requires the following to be defined in your pins_YOUR_BOARD file
 *     L6470_CHAIN_SCK_PIN
 *     L6470_CHAIN_MISO_PIN
 *     L6470_CHAIN_MOSI_PIN
 *     L6470_CHAIN_SS_PIN
 *     ENABLE_RESET_L64XX_CHIPS(Q)  where Q is 1 to enable and 0 to reset
 */

#if HAS_L64XX

  //#define L6470_CHITCHAT        // Display additional status info

  #if AXIS_IS_L64XX(X)
    #define X_MICROSTEPS       128  // Number of microsteps (VALID: 1, 2, 4, 8, 16, 32, 128) - L6474 max is 16
    #define X_OVERCURRENT     2000  // (mA) Current where the driver detects an over current
                                    //   L6470 & L6474 - VALID: 375 x (1 - 16) - 6A max - rounds down
                                    //   POWERSTEP01: VALID: 1000 x (1 - 32) - 32A max - rounds down
    #define X_STALLCURRENT    1500  // (mA) Current where the driver detects a stall (VALID: 31.25 * (1-128) -  4A max - rounds down)
                                    //   L6470 & L6474 - VALID: 31.25 * (1-128) -  4A max - rounds down
                                    //   POWERSTEP01: VALID: 200 x (1 - 32) - 6.4A max - rounds down
                                    //   L6474 - STALLCURRENT setting is used to set the nominal (TVAL) current
    #define X_MAX_VOLTAGE      127  // 0-255, Maximum effective voltage seen by stepper - not used by L6474
    #define X_CHAIN_POS         -1  // Position in SPI chain, 0=Not in chain, 1=Nearest MOSI
    #define X_SLEW_RATE          1  // 0-3, Slew 0 is slowest, 3 is fastest
  #endif

  #if AXIS_IS_L64XX(X2)
    #define X2_MICROSTEPS     X_MICROSTEPS
    #define X2_OVERCURRENT            2000
    #define X2_STALLCURRENT           1500
    #define X2_MAX_VOLTAGE             127
    #define X2_CHAIN_POS                -1
    #define X2_SLEW_RATE                 1
  #endif

  #if AXIS_IS_L64XX(Y)
    #define Y_MICROSTEPS               128
    #define Y_OVERCURRENT             2000
    #define Y_STALLCURRENT            1500
    #define Y_MAX_VOLTAGE              127
    #define Y_CHAIN_POS                 -1
    #define Y_SLEW_RATE                  1
  #endif

  #if AXIS_IS_L64XX(Y2)
    #define Y2_MICROSTEPS     Y_MICROSTEPS
    #define Y2_OVERCURRENT            2000
    #define Y2_STALLCURRENT           1500
    #define Y2_MAX_VOLTAGE             127
    #define Y2_CHAIN_POS                -1
    #define Y2_SLEW_RATE                 1
  #endif

  #if AXIS_IS_L64XX(Z)
    #define Z_MICROSTEPS               128
    #define Z_OVERCURRENT             2000
    #define Z_STALLCURRENT            1500
    #define Z_MAX_VOLTAGE              127
    #define Z_CHAIN_POS                 -1
    #define Z_SLEW_RATE                  1
  #endif

  #if AXIS_IS_L64XX(Z2)
    #define Z2_MICROSTEPS     Z_MICROSTEPS
    #define Z2_OVERCURRENT            2000
    #define Z2_STALLCURRENT           1500
    #define Z2_MAX_VOLTAGE             127
    #define Z2_CHAIN_POS                -1
    #define Z2_SLEW_RATE                 1
  #endif

  #if AXIS_IS_L64XX(Z3)
    #define Z3_MICROSTEPS     Z_MICROSTEPS
    #define Z3_OVERCURRENT            2000
    #define Z3_STALLCURRENT           1500
    #define Z3_MAX_VOLTAGE             127
    #define Z3_CHAIN_POS                -1
    #define Z3_SLEW_RATE                 1
  #endif

  #if AXIS_IS_L64XX(Z4)
    #define Z4_MICROSTEPS     Z_MICROSTEPS
    #define Z4_OVERCURRENT            2000
    #define Z4_STALLCURRENT           1500
    #define Z4_MAX_VOLTAGE             127
    #define Z4_CHAIN_POS                -1
    #define Z4_SLEW_RATE                 1
  #endif

  #if AXIS_DRIVER_TYPE_I(L6470)
    #define I_MICROSTEPS      128
    #define I_OVERCURRENT    2000
    #define I_STALLCURRENT   1500
    #define I_MAX_VOLTAGE     127
    #define I_CHAIN_POS        -1
    #define I_SLEW_RATE         1
  #endif

  #if AXIS_DRIVER_TYPE_J(L6470)
    #define J_MICROSTEPS      128
    #define J_OVERCURRENT    2000
    #define J_STALLCURRENT   1500
    #define J_MAX_VOLTAGE     127
    #define J_CHAIN_POS        -1
    #define J_SLEW_RATE         1
  #endif

  #if AXIS_DRIVER_TYPE_K(L6470)
    #define K_MICROSTEPS      128
    #define K_OVERCURRENT    2000
    #define K_STALLCURRENT   1500
    #define K_MAX_VOLTAGE     127
    #define K_CHAIN_POS        -1
    #define K_SLEW_RATE         1
  #endif

  #if AXIS_IS_L64XX(E0)
    #define E0_MICROSTEPS              128
    #define E0_OVERCURRENT            2000
    #define E0_STALLCURRENT           1500
    #define E0_MAX_VOLTAGE             127
    #define E0_CHAIN_POS                -1
    #define E0_SLEW_RATE                 1
  #endif

  #if AXIS_IS_L64XX(E1)
    #define E1_MICROSTEPS    E0_MICROSTEPS
    #define E1_OVERCURRENT            2000
    #define E1_STALLCURRENT           1500
    #define E1_MAX_VOLTAGE             127
    #define E1_CHAIN_POS                -1
    #define E1_SLEW_RATE                 1
  #endif

  #if AXIS_IS_L64XX(E2)
    #define E2_MICROSTEPS    E0_MICROSTEPS
    #define E2_OVERCURRENT            2000
    #define E2_STALLCURRENT           1500
    #define E2_MAX_VOLTAGE             127
    #define E2_CHAIN_POS                -1
    #define E2_SLEW_RATE                 1
  #endif

  #if AXIS_IS_L64XX(E3)
    #define E3_MICROSTEPS    E0_MICROSTEPS
    #define E3_OVERCURRENT            2000
    #define E3_STALLCURRENT           1500
    #define E3_MAX_VOLTAGE             127
    #define E3_CHAIN_POS                -1
    #define E3_SLEW_RATE                 1
  #endif

  #if AXIS_IS_L64XX(E4)
    #define E4_MICROSTEPS    E0_MICROSTEPS
    #define E4_OVERCURRENT            2000
    #define E4_STALLCURRENT           1500
    #define E4_MAX_VOLTAGE             127
    #define E4_CHAIN_POS                -1
    #define E4_SLEW_RATE                 1
  #endif

  #if AXIS_IS_L64XX(E5)
    #define E5_MICROSTEPS    E0_MICROSTEPS
    #define E5_OVERCURRENT            2000
    #define E5_STALLCURRENT           1500
    #define E5_MAX_VOLTAGE             127
    #define E5_CHAIN_POS                -1
    #define E5_SLEW_RATE                 1
  #endif

  #if AXIS_IS_L64XX(E6)
    #define E6_MICROSTEPS    E0_MICROSTEPS
    #define E6_OVERCURRENT            2000
    #define E6_STALLCURRENT           1500
    #define E6_MAX_VOLTAGE             127
    #define E6_CHAIN_POS                -1
    #define E6_SLEW_RATE                 1
  #endif

  #if AXIS_IS_L64XX(E7)
    #define E7_MICROSTEPS    E0_MICROSTEPS
    #define E7_OVERCURRENT            2000
    #define E7_STALLCURRENT           1500
    #define E7_MAX_VOLTAGE             127
    #define E7_CHAIN_POS                -1
    #define E7_SLEW_RATE                 1
  #endif

  /**
   * Monitor L6470 drivers for error conditions like over temperature and over current.
   * In the case of over temperature Marlin can decrease the drive until the error condition clears.
   * Other detected conditions can be used to stop the current print.
   * Relevant G-codes:
   * M906 - I1/2/3/4/5  Set or get motor drive level using axis codes X, Y, Z, E. Report values if no axis codes given.
   *         I not present or I0 or I1 - X, Y, Z or E0
   *         I2 - X2, Y2, Z2 or E1
   *         I3 - Z3 or E3
   *         I4 - Z4 or E4
   *         I5 - E5
   * M916 - Increase drive level until get thermal warning
   * M917 - Find minimum current thresholds
   * M918 - Increase speed until max or error
   * M122 S0/1 - Report driver parameters
   */
  //#define MONITOR_L6470_DRIVER_STATUS

  #if ENABLED(MONITOR_L6470_DRIVER_STATUS)
    #define KVAL_HOLD_STEP_DOWN     1
    //#define L6470_STOP_ON_ERROR
  #endif

#endif // HAS_L64XX

// @section i2cbus

//
// I2C Master ID for LPC176x LCD and Digital Current control
// Does not apply to other peripherals based on the Wire library.
//
//#define I2C_MASTER_ID  1  // Set a value from 0 to 2

/**
 * TWI/I2C BUS
 *
 * This feature is an EXPERIMENTAL feature so it shall not be used on production
 * machines. Enabling this will allow you to send and receive I2C data from slave
 * devices on the bus.
 *
 * ; Example #1
 * ; This macro send the string "Marlin" to the slave device with address 0x63 (99)
 * ; It uses multiple M260 commands with one B<base 10> arg
 * M260 A99  ; Target slave address
 * M260 B77  ; M
 * M260 B97  ; a
 * M260 B114 ; r
 * M260 B108 ; l
 * M260 B105 ; i
 * M260 B110 ; n
 * M260 S1   ; Send the current buffer
 *
 * ; Example #2
 * ; Request 6 bytes from slave device with address 0x63 (99)
 * M261 A99 B5
 *
 * ; Example #3
 * ; Example serial output of a M261 request
 * echo:i2c-reply: from:99 bytes:5 data:hello
 */

//#define EXPERIMENTAL_I2CBUS
#if ENABLED(EXPERIMENTAL_I2CBUS)
  #define I2C_SLAVE_ADDRESS  0  // Set a value from 8 to 127 to act as a slave
#endif

// @section extras

/**
 * Photo G-code
 * Add the M240 G-code to take a photo.
 * The photo can be triggered by a digital pin or a physical movement.
 */
//#define PHOTO_GCODE
#if ENABLED(PHOTO_GCODE)
  // A position to move to (and raise Z) before taking the photo
  //#define PHOTO_POSITION { X_MAX_POS - 5, Y_MAX_POS, 0 }  // { xpos, ypos, zraise } (M240 X Y Z)
  //#define PHOTO_DELAY_MS   100                            // (ms) Duration to pause before moving back (M240 P)
  //#define PHOTO_RETRACT_MM   6.5                          // (mm) E retract/recover for the photo move (M240 R S)

  // Canon RC-1 or homebrew digital camera trigger
  // Data from: https://www.doc-diy.net/photo/rc-1_hacked/
  //#define PHOTOGRAPH_PIN 23

  // Canon Hack Development Kit
  // https://captain-slow.dk/2014/03/09/3d-printing-timelapses/
  //#define CHDK_PIN        4

  // Optional second move with delay to trigger the camera shutter
  //#define PHOTO_SWITCH_POSITION { X_MAX_POS, Y_MAX_POS }  // { xpos, ypos } (M240 I J)

  // Duration to hold the switch or keep CHDK_PIN high
  //#define PHOTO_SWITCH_MS   50 // (ms) (M240 D)

  /**
   * PHOTO_PULSES_US may need adjustment depending on board and camera model.
   * Pin must be running at 48.4kHz.
   * Be sure to use a PHOTOGRAPH_PIN which can rise and fall quick enough.
   * (e.g., MKS SBase temp sensor pin was too slow, so used P1.23 on J8.)
   *
   *  Example pulse data for Nikon: https://bit.ly/2FKD0Aq
   *                     IR Wiring: https://git.io/JvJf7
   */
  //#define PHOTO_PULSES_US { 2000, 27850, 400, 1580, 400, 3580, 400 }  // (µs) Durations for each 48.4kHz oscillation
  #ifdef PHOTO_PULSES_US
    #define PHOTO_PULSE_DELAY_US 13 // (µs) Approximate duration of each HIGH and LOW pulse in the oscillation
  #endif
#endif

/**
 * Spindle & Laser control
 *
 * Add the M3, M4, and M5 commands to turn the spindle/laser on and off, and
 * to set spindle speed, spindle direction, and laser power.
 *
 * SuperPid is a router/spindle speed controller used in the CNC milling community.
 * Marlin can be used to turn the spindle on and off. It can also be used to set
 * the spindle speed from 5,000 to 30,000 RPM.
 *
 * You'll need to select a pin for the ON/OFF function and optionally choose a 0-5V
 * hardware PWM pin for the speed control and a pin for the rotation direction.
 *
 * See https://marlinfw.org/docs/configuration/laser_spindle.html for more config details.
 */
//#define SPINDLE_FEATURE
//#define LASER_FEATURE
#if EITHER(SPINDLE_FEATURE, LASER_FEATURE)
  #define SPINDLE_LASER_ACTIVE_STATE    LOW    // Set to "HIGH" if SPINDLE_LASER_ENA_PIN is active HIGH

  #define SPINDLE_LASER_USE_PWM                // Enable if your controller supports setting the speed/power
  #if ENABLED(SPINDLE_LASER_USE_PWM)
    #define SPINDLE_LASER_PWM_INVERT    false  // Set to "true" if the speed/power goes up when you want it to go slower
    #define SPINDLE_LASER_FREQUENCY     2500   // (Hz) Spindle/laser frequency (only on supported HALs: AVR and LPC)
  #endif

  //#define AIR_EVACUATION                     // Cutter Vacuum / Laser Blower motor control with G-codes M10-M11
  #if ENABLED(AIR_EVACUATION)
    #define AIR_EVACUATION_ACTIVE       LOW    // Set to "HIGH" if the on/off function is active HIGH
    //#define AIR_EVACUATION_PIN        42     // Override the default Cutter Vacuum or Laser Blower pin
  #endif

  //#define AIR_ASSIST                         // Air Assist control with G-codes M8-M9
  #if ENABLED(AIR_ASSIST)
    #define AIR_ASSIST_ACTIVE           LOW    // Active state on air assist pin
    //#define AIR_ASSIST_PIN            44     // Override the default Air Assist pin
  #endif

  //#define SPINDLE_SERVO                      // A servo converting an angle to spindle power
  #ifdef SPINDLE_SERVO
    #define SPINDLE_SERVO_NR   0               // Index of servo used for spindle control
    #define SPINDLE_SERVO_MIN 10               // Minimum angle for servo spindle
  #endif

  /**
   * Speed / Power can be set ('M3 S') and displayed in terms of:
   *  - PWM255  (S0 - S255)
   *  - PERCENT (S0 - S100)
   *  - RPM     (S0 - S50000)  Best for use with a spindle
   *  - SERVO   (S0 - S180)
   */
  #define CUTTER_POWER_UNIT PWM255

  /**
   * Relative Cutter Power
   * Normally, 'M3 O<power>' sets
   * OCR power is relative to the range SPEED_POWER_MIN...SPEED_POWER_MAX.
   * so input powers of 0...255 correspond to SPEED_POWER_MIN...SPEED_POWER_MAX
   * instead of normal range (0 to SPEED_POWER_MAX).
   * Best used with (e.g.) SuperPID router controller: S0 = 5,000 RPM and S255 = 30,000 RPM
   */
  //#define CUTTER_POWER_RELATIVE              // Set speed proportional to [SPEED_POWER_MIN...SPEED_POWER_MAX]

  #if ENABLED(SPINDLE_FEATURE)
    //#define SPINDLE_CHANGE_DIR               // Enable if your spindle controller can change spindle direction
    #define SPINDLE_CHANGE_DIR_STOP            // Enable if the spindle should stop before changing spin direction
    #define SPINDLE_INVERT_DIR          false  // Set to "true" if the spin direction is reversed

    #define SPINDLE_LASER_POWERUP_DELAY   5000 // (ms) Delay to allow the spindle/laser to come up to speed/power
    #define SPINDLE_LASER_POWERDOWN_DELAY 5000 // (ms) Delay to allow the spindle to stop

    /**
     * M3/M4 Power Equation
     *
     * Each tool uses different value ranges for speed / power control.
     * These parameters are used to convert between tool power units and PWM.
     *
     * Speed/Power = (PWMDC / 255 * 100 - SPEED_POWER_INTERCEPT) / SPEED_POWER_SLOPE
     * PWMDC = (spdpwr - SPEED_POWER_MIN) / (SPEED_POWER_MAX - SPEED_POWER_MIN) / SPEED_POWER_SLOPE
     */
    #if ENABLED(SPINDLE_LASER_USE_PWM)
      #define SPEED_POWER_INTERCEPT       0    // (%) 0-100 i.e., Minimum power percentage
      #define SPEED_POWER_MIN          5000    // (RPM)
      #define SPEED_POWER_MAX         30000    // (RPM) SuperPID router controller 0 - 30,000 RPM
      #define SPEED_POWER_STARTUP     25000    // (RPM) M3/M4 speed/power default (with no arguments)
    #endif

  #else

    #if ENABLED(SPINDLE_LASER_USE_PWM)
      #define SPEED_POWER_INTERCEPT       0    // (%) 0-100 i.e., Minimum power percentage
      #define SPEED_POWER_MIN             0    // (%) 0-100
      #define SPEED_POWER_MAX           100    // (%) 0-100
      #define SPEED_POWER_STARTUP        80    // (%) M3/M4 speed/power default (with no arguments)
    #endif

    // Define the minimum and maximum test pulse time values for a laser test fire function
    #define LASER_TEST_PULSE_MIN           1   // Used with Laser Control Menu
    #define LASER_TEST_PULSE_MAX         999   // Caution: Menu may not show more than 3 characters

    /**
     * Enable inline laser power to be handled in the planner / stepper routines.
     * Inline power is specified by the I (inline) flag in an M3 command (e.g., M3 S20 I)
     * or by the 'S' parameter in G0/G1/G2/G3 moves (see LASER_MOVE_POWER).
     *
     * This allows the laser to keep in perfect sync with the planner and removes
     * the powerup/down delay since lasers require negligible time.
     */
    //#define LASER_POWER_INLINE

    #if ENABLED(LASER_POWER_INLINE)
      /**
       * Scale the laser's power in proportion to the movement rate.
       *
       * - Sets the entry power proportional to the entry speed over the nominal speed.
       * - Ramps the power up every N steps to approximate the speed trapezoid.
       * - Due to the limited power resolution this is only approximate.
       */
      #define LASER_POWER_INLINE_TRAPEZOID

      /**
       * Continuously calculate the current power (nominal_power * current_rate / nominal_rate).
       * Required for accurate power with non-trapezoidal acceleration (e.g., S_CURVE_ACCELERATION).
       * This is a costly calculation so this option is discouraged on 8-bit AVR boards.
       *
       * LASER_POWER_INLINE_TRAPEZOID_CONT_PER defines how many step cycles there are between power updates. If your
       * board isn't able to generate steps fast enough (and you are using LASER_POWER_INLINE_TRAPEZOID_CONT), increase this.
       * Note that when this is zero it means it occurs every cycle; 1 means a delay wait one cycle then run, etc.
       */
      //#define LASER_POWER_INLINE_TRAPEZOID_CONT

      /**
       * Stepper iterations between power updates. Increase this value if the board
       * can't keep up with the processing demands of LASER_POWER_INLINE_TRAPEZOID_CONT.
       * Disable (or set to 0) to recalculate power on every stepper iteration.
       */
      //#define LASER_POWER_INLINE_TRAPEZOID_CONT_PER 10

      /**
       * Include laser power in G0/G1/G2/G3/G5 commands with the 'S' parameter
       */
      //#define LASER_MOVE_POWER

      #if ENABLED(LASER_MOVE_POWER)
        // Turn off the laser on G0 moves with no power parameter.
        // If a power parameter is provided, use that instead.
        //#define LASER_MOVE_G0_OFF

        // Turn off the laser on G28 homing.
        //#define LASER_MOVE_G28_OFF
      #endif

      /**
       * Inline flag inverted
       *
       * WARNING: M5 will NOT turn off the laser unless another move
       *          is done (so G-code files must end with 'M5 I').
       */
      //#define LASER_POWER_INLINE_INVERT

      /**
       * Continuously apply inline power. ('M3 S3' == 'G1 S3' == 'M3 S3 I')
       *
       * The laser might do some weird things, so only enable this
       * feature if you understand the implications.
       */
      //#define LASER_POWER_INLINE_CONTINUOUS

    #else

      #define SPINDLE_LASER_POWERUP_DELAY     50 // (ms) Delay to allow the spindle/laser to come up to speed/power
      #define SPINDLE_LASER_POWERDOWN_DELAY   50 // (ms) Delay to allow the spindle to stop

    #endif

    //
    // Laser I2C Ammeter (High precision INA226 low/high side module)
    //
    //#define I2C_AMMETER
    #if ENABLED(I2C_AMMETER)
      #define I2C_AMMETER_IMAX            0.1    // (Amps) Calibration value for the expected current range
      #define I2C_AMMETER_SHUNT_RESISTOR  0.1    // (Ohms) Calibration shunt resistor value
    #endif

  #endif
#endif // SPINDLE_FEATURE || LASER_FEATURE

/**
 * Synchronous Laser Control with M106/M107
 *
 * Marlin normally applies M106/M107 fan speeds at a time "soon after" processing
 * a planner block. This is too inaccurate for a PWM/TTL laser attached to the fan
 * header (as with some add-on laser kits). Enable this option to set fan/laser
 * speeds with much more exact timing for improved print fidelity.
 *
 * NOTE: This option sacrifices some cooling fan speed options.
 */
//#define LASER_SYNCHRONOUS_M106_M107

/**
 * Coolant Control
 *
 * Add the M7, M8, and M9 commands to turn mist or flood coolant on and off.
 *
 * Note: COOLANT_MIST_PIN and/or COOLANT_FLOOD_PIN must also be defined.
 */
//#define COOLANT_CONTROL
#if ENABLED(COOLANT_CONTROL)
  #define COOLANT_MIST                // Enable if mist coolant is present
  #define COOLANT_FLOOD               // Enable if flood coolant is present
  #define COOLANT_MIST_INVERT  false  // Set "true" if the on/off function is reversed
  #define COOLANT_FLOOD_INVERT false  // Set "true" if the on/off function is reversed
#endif

/**
 * Filament Width Sensor
 *
 * Measures the filament width in real-time and adjusts
 * flow rate to compensate for any irregularities.
 *
 * Also allows the measured filament diameter to set the
 * extrusion rate, so the slicer only has to specify the
 * volume.
 *
 * Only a single extruder is supported at this time.
 *
 *  34 RAMPS_14    : Analog input 5 on the AUX2 connector
 *  81 PRINTRBOARD : Analog input 2 on the Exp1 connector (version B,C,D,E)
 * 301 RAMBO       : Analog input 3
 *
 * Note: May require analog pins to be defined for other boards.
 */
//#define FILAMENT_WIDTH_SENSOR

#if ENABLED(FILAMENT_WIDTH_SENSOR)
  #define FILAMENT_SENSOR_EXTRUDER_NUM 0    // Index of the extruder that has the filament sensor. :[0,1,2,3,4]
  #define MEASUREMENT_DELAY_CM        14    // (cm) The distance from the filament sensor to the melting chamber

  #define FILWIDTH_ERROR_MARGIN        1.0  // (mm) If a measurement differs too much from nominal width ignore it
  #define MAX_MEASUREMENT_DELAY       20    // (bytes) Buffer size for stored measurements (1 byte per cm). Must be larger than MEASUREMENT_DELAY_CM.

  #define DEFAULT_MEASURED_FILAMENT_DIA DEFAULT_NOMINAL_FILAMENT_DIA // Set measured to nominal initially

  // Display filament width on the LCD status line. Status messages will expire after 5 seconds.
  //#define FILAMENT_LCD_DISPLAY
#endif

/**
 * Power Monitor
 * Monitor voltage (V) and/or current (A), and -when possible- power (W)
 *
 * Read and configure with M430
 *
 * The current sensor feeds DC voltage (relative to the measured current) to an analog pin
 * The voltage sensor feeds DC voltage (relative to the measured voltage) to an analog pin
 */
//#define POWER_MONITOR_CURRENT   // Monitor the system current
//#define POWER_MONITOR_VOLTAGE   // Monitor the system voltage

#if ENABLED(POWER_MONITOR_CURRENT)
  #define POWER_MONITOR_VOLTS_PER_AMP    0.05000  // Input voltage to the MCU analog pin per amp  - DO NOT apply more than ADC_VREF!
  #define POWER_MONITOR_CURRENT_OFFSET   0        // Offset (in amps) applied to the calculated current
  #define POWER_MONITOR_FIXED_VOLTAGE   13.6      // Voltage for a current sensor with no voltage sensor (for power display)
#endif

#if ENABLED(POWER_MONITOR_VOLTAGE)
  #define POWER_MONITOR_VOLTS_PER_VOLT  0.077933  // Input voltage to the MCU analog pin per volt - DO NOT apply more than ADC_VREF!
  #define POWER_MONITOR_VOLTAGE_OFFSET  0         // Offset (in volts) applied to the calculated voltage
#endif

/**
 * Stepper Driver Anti-SNAFU Protection
 *
 * If the SAFE_POWER_PIN is defined for your board, Marlin will check
 * that stepper drivers are properly plugged in before applying power.
 * Disable protection if your stepper drivers don't support the feature.
 */
//#define DISABLE_DRIVER_SAFE_POWER_PROTECT

/**
 * CNC Coordinate Systems
 *
 * Enables G53 and G54-G59.3 commands to select coordinate systems
 * and G92.1 to reset the workspace to native machine space.
 */
//#define CNC_COORDINATE_SYSTEMS

/**
 * Auto-report temperatures with M155 S<seconds>
 */
#define AUTO_REPORT_TEMPERATURES

/**
 * Auto-report position with M154 S<seconds>
 */
//#define AUTO_REPORT_POSITION

/**
 * Include capabilities in M115 output
 */
#define EXTENDED_CAPABILITIES_REPORT
#if ENABLED(EXTENDED_CAPABILITIES_REPORT)
  //#define M115_GEOMETRY_REPORT
#endif

/**
 * Expected Printer Check
 * Add the M16 G-code to compare a string to the MACHINE_NAME.
 * M16 with a non-matching string causes the printer to halt.
 */
//#define EXPECTED_PRINTER_CHECK

/**
 * Disable all Volumetric extrusion options
 */
//#define NO_VOLUMETRICS

#if DISABLED(NO_VOLUMETRICS)
  /**
   * Volumetric extrusion default state
   * Activate to make volumetric extrusion the default method,
   * with DEFAULT_NOMINAL_FILAMENT_DIA as the default diameter.
   *
   * M200 D0 to disable, M200 Dn to set a new diameter (and enable volumetric).
   * M200 S0/S1 to disable/enable volumetric extrusion.
   */
  //#define VOLUMETRIC_DEFAULT_ON

  //#define VOLUMETRIC_EXTRUDER_LIMIT
  #if ENABLED(VOLUMETRIC_EXTRUDER_LIMIT)
    /**
     * Default volumetric extrusion limit in cubic mm per second (mm^3/sec).
     * This factory setting applies to all extruders.
     * Use 'M200 [T<extruder>] L<limit>' to override and 'M502' to reset.
     * A non-zero value activates Volume-based Extrusion Limiting.
     */
    #define DEFAULT_VOLUMETRIC_EXTRUDER_LIMIT 0.00      // (mm^3/sec)
  #endif
#endif

/**
 * Enable this option for a leaner build of Marlin that removes all
 * workspace offsets, simplifying coordinate transformations, leveling, etc.
 *
 *  - M206 and M428 are disabled.
 *  - G92 will revert to its behavior from Marlin 1.0.
 */
//#define NO_WORKSPACE_OFFSETS

// Extra options for the M114 "Current Position" report
//#define M114_DETAIL         // Use 'M114` for details to check planner calculations
//#define M114_REALTIME       // Real current position based on forward kinematics
//#define M114_LEGACY         // M114 used to synchronize on every call. Enable if needed.

//#define REPORT_FAN_CHANGE   // Report the new fan speed when changed by M106 (and others)

/**
 * Set the number of proportional font spaces required to fill up a typical character space.
 * This can help to better align the output of commands like `G29 O` Mesh Output.
 *
 * For clients that use a fixed-width font (like OctoPrint), leave this set to 1.0.
 * Otherwise, adjust according to your client and font.
 */
#define PROPORTIONAL_FONT_RATIO 1.0

/**
 * Spend 28 bytes of SRAM to optimize the G-code parser
 */
#define FASTER_GCODE_PARSER

#if ENABLED(FASTER_GCODE_PARSER)
  //#define GCODE_QUOTED_STRINGS  // Support for quoted string parameters
#endif

// Support for MeatPack G-code compression (https://github.com/scottmudge/OctoPrint-MeatPack)
//#define MEATPACK_ON_SERIAL_PORT_1
//#define MEATPACK_ON_SERIAL_PORT_2

//#define GCODE_CASE_INSENSITIVE  // Accept G-code sent to the firmware in lowercase

//#define REPETIER_GCODE_M360     // Add commands originally from Repetier FW

/**
 * CNC G-code options
 * Support CNC-style G-code dialects used by laser cutters, drawing machine cams, etc.
 * Note that G0 feedrates should be used with care for 3D printing (if used at all).
 * High feedrates may cause ringing and harm print quality.
 */
//#define PAREN_COMMENTS      // Support for parentheses-delimited comments
//#define GCODE_MOTION_MODES  // Remember the motion mode (G0 G1 G2 G3 G5 G38.X) and apply for X Y Z E F, etc.

// Enable and set a (default) feedrate for all G0 moves
//#define G0_FEEDRATE 3000 // (mm/min)
#ifdef G0_FEEDRATE
  //#define VARIABLE_G0_FEEDRATE // The G0 feedrate is set by F in G0 motion mode
#endif

/**
 * Startup commands
 *
 * Execute certain G-code commands immediately after power-on.
 */
//#define STARTUP_COMMANDS "M17 Z"

/**
 * G-code Macros
 *
 * Add G-codes M810-M819 to define and run G-code macros.
 * Macros are not saved to EEPROM.
 */
//#define GCODE_MACROS
#if ENABLED(GCODE_MACROS)
  #define GCODE_MACROS_SLOTS       5  // Up to 10 may be used
  #define GCODE_MACROS_SLOT_SIZE  50  // Maximum length of a single macro
#endif

/**
 * User-defined menu items to run custom G-code.
 * Up to 25 may be defined, but the actual number is LCD-dependent.
 */

// Custom Menu: Main Menu
//#define CUSTOM_MENU_MAIN
#if ENABLED(CUSTOM_MENU_MAIN)
  //#define CUSTOM_MENU_MAIN_TITLE "Custom Commands"
  #define CUSTOM_MENU_MAIN_SCRIPT_DONE "M117 User Script Done"
  #define CUSTOM_MENU_MAIN_SCRIPT_AUDIBLE_FEEDBACK
  //#define CUSTOM_MENU_MAIN_SCRIPT_RETURN   // Return to status screen after a script
  #define CUSTOM_MENU_MAIN_ONLY_IDLE         // Only show custom menu when the machine is idle

  #define MAIN_MENU_ITEM_1_DESC "Home & UBL Info"
  #define MAIN_MENU_ITEM_1_GCODE "G28\nG29 W"
  //#define MAIN_MENU_ITEM_1_CONFIRM          // Show a confirmation dialog before this action

  #define MAIN_MENU_ITEM_2_DESC "Preheat for " PREHEAT_1_LABEL
  #define MAIN_MENU_ITEM_2_GCODE "M140 S" STRINGIFY(PREHEAT_1_TEMP_BED) "\nM104 S" STRINGIFY(PREHEAT_1_TEMP_HOTEND)
  //#define MAIN_MENU_ITEM_2_CONFIRM

  //#define MAIN_MENU_ITEM_3_DESC "Preheat for " PREHEAT_2_LABEL
  //#define MAIN_MENU_ITEM_3_GCODE "M140 S" STRINGIFY(PREHEAT_2_TEMP_BED) "\nM104 S" STRINGIFY(PREHEAT_2_TEMP_HOTEND)
  //#define MAIN_MENU_ITEM_3_CONFIRM

  //#define MAIN_MENU_ITEM_4_DESC "Heat Bed/Home/Level"
  //#define MAIN_MENU_ITEM_4_GCODE "M140 S" STRINGIFY(PREHEAT_2_TEMP_BED) "\nG28\nG29"
  //#define MAIN_MENU_ITEM_4_CONFIRM

  //#define MAIN_MENU_ITEM_5_DESC "Home & Info"
  //#define MAIN_MENU_ITEM_5_GCODE "G28\nM503"
  //#define MAIN_MENU_ITEM_5_CONFIRM
#endif

// Custom Menu: Configuration Menu
//#define CUSTOM_MENU_CONFIG
#if ENABLED(CUSTOM_MENU_CONFIG)
  //#define CUSTOM_MENU_CONFIG_TITLE "Custom Commands"
  #define CUSTOM_MENU_CONFIG_SCRIPT_DONE "M117 Wireless Script Done"
  #define CUSTOM_MENU_CONFIG_SCRIPT_AUDIBLE_FEEDBACK
  //#define CUSTOM_MENU_CONFIG_SCRIPT_RETURN  // Return to status screen after a script
  #define CUSTOM_MENU_CONFIG_ONLY_IDLE        // Only show custom menu when the machine is idle

  #define CONFIG_MENU_ITEM_1_DESC "Wifi ON"
  #define CONFIG_MENU_ITEM_1_GCODE "M118 [ESP110] WIFI-STA pwd=12345678"
  //#define CONFIG_MENU_ITEM_1_CONFIRM        // Show a confirmation dialog before this action

  #define CONFIG_MENU_ITEM_2_DESC "Bluetooth ON"
  #define CONFIG_MENU_ITEM_2_GCODE "M118 [ESP110] BT pwd=12345678"
  //#define CONFIG_MENU_ITEM_2_CONFIRM

  //#define CONFIG_MENU_ITEM_3_DESC "Radio OFF"
  //#define CONFIG_MENU_ITEM_3_GCODE "M118 [ESP110] OFF pwd=12345678"
  //#define CONFIG_MENU_ITEM_3_CONFIRM

  //#define CONFIG_MENU_ITEM_4_DESC "Wifi ????"
  //#define CONFIG_MENU_ITEM_4_GCODE "M118 ????"
  //#define CONFIG_MENU_ITEM_4_CONFIRM

  //#define CONFIG_MENU_ITEM_5_DESC "Wifi ????"
  //#define CONFIG_MENU_ITEM_5_GCODE "M118 ????"
  //#define CONFIG_MENU_ITEM_5_CONFIRM
#endif

/**
 * User-defined buttons to run custom G-code.
 * Up to 25 may be defined.
 */
//#define CUSTOM_USER_BUTTONS
#if ENABLED(CUSTOM_USER_BUTTONS)
  //#define BUTTON1_PIN -1
  #if PIN_EXISTS(BUTTON1)
    #define BUTTON1_HIT_STATE     LOW       // State of the triggered button. NC=LOW. NO=HIGH.
    #define BUTTON1_WHEN_PRINTING false     // Button allowed to trigger during printing?
    #define BUTTON1_GCODE         "G28"
    #define BUTTON1_DESC          "Homing"  // Optional string to set the LCD status
  #endif

  //#define BUTTON2_PIN -1
  #if PIN_EXISTS(BUTTON2)
    #define BUTTON2_HIT_STATE     LOW
    #define BUTTON2_WHEN_PRINTING false
    #define BUTTON2_GCODE         "M140 S" STRINGIFY(PREHEAT_1_TEMP_BED) "\nM104 S" STRINGIFY(PREHEAT_1_TEMP_HOTEND)
    #define BUTTON2_DESC          "Preheat for " PREHEAT_1_LABEL
  #endif

  //#define BUTTON3_PIN -1
  #if PIN_EXISTS(BUTTON3)
    #define BUTTON3_HIT_STATE     LOW
    #define BUTTON3_WHEN_PRINTING false
    #define BUTTON3_GCODE         "M140 S" STRINGIFY(PREHEAT_2_TEMP_BED) "\nM104 S" STRINGIFY(PREHEAT_2_TEMP_HOTEND)
    #define BUTTON3_DESC          "Preheat for " PREHEAT_2_LABEL
  #endif
#endif

/**
 * Host Action Commands
 *
 * Define host streamer action commands in compliance with the standard.
 *
 * See https://reprap.org/wiki/G-code#Action_commands
 * Common commands ........ poweroff, pause, paused, resume, resumed, cancel
 * G29_RETRY_AND_RECOVER .. probe_rewipe, probe_failed
 *
 * Some features add reason codes to extend these commands.
 *
 * Host Prompt Support enables Marlin to use the host for user prompts so
 * filament runout and other processes can be managed from the host side.
 */
//#define HOST_ACTION_COMMANDS
#if ENABLED(HOST_ACTION_COMMANDS)
  //#define HOST_PAUSE_M76
  //#define HOST_PROMPT_SUPPORT
  //#define HOST_START_MENU_ITEM      // Add a menu item that tells the host to start
  //#define HOST_SHUTDOWN_MENU_ITEM   // Add a menu item that tells the host to shut down
#endif

/**
 * Cancel Objects
 *
 * Implement M486 to allow Marlin to skip objects
 */
//#define CANCEL_OBJECTS
#if ENABLED(CANCEL_OBJECTS)
  #define CANCEL_OBJECTS_REPORTING // Emit the current object as a status message
#endif

/**
 * I2C position encoders for closed loop control.
 * Developed by Chris Barr at Aus3D.
 *
 * Wiki: https://wiki.aus3d.com.au/Magnetic_Encoder
 * Github: https://github.com/Aus3D/MagneticEncoder
 *
 * Supplier: https://aus3d.com.au/magnetic-encoder-module
 * Alternative Supplier: https://reliabuild3d.com/
 *
 * Reliabuild encoders have been modified to improve reliability.
 */

//#define I2C_POSITION_ENCODERS
#if ENABLED(I2C_POSITION_ENCODERS)

  #define I2CPE_ENCODER_CNT         1                       // The number of encoders installed; max of 5
                                                            // encoders supported currently.

  #define I2CPE_ENC_1_ADDR          I2CPE_PRESET_ADDR_X     // I2C address of the encoder. 30-200.
  #define I2CPE_ENC_1_AXIS          X_AXIS                  // Axis the encoder module is installed on.  <X|Y|Z|E>_AXIS.
  #define I2CPE_ENC_1_TYPE          I2CPE_ENC_TYPE_LINEAR   // Type of encoder:  I2CPE_ENC_TYPE_LINEAR -or-
                                                            // I2CPE_ENC_TYPE_ROTARY.
  #define I2CPE_ENC_1_TICKS_UNIT    2048                    // 1024 for magnetic strips with 2mm poles; 2048 for
                                                            // 1mm poles. For linear encoders this is ticks / mm,
                                                            // for rotary encoders this is ticks / revolution.
  //#define I2CPE_ENC_1_TICKS_REV     (16 * 200)            // Only needed for rotary encoders; number of stepper
                                                            // steps per full revolution (motor steps/rev * microstepping)
  //#define I2CPE_ENC_1_INVERT                              // Invert the direction of axis travel.
  #define I2CPE_ENC_1_EC_METHOD     I2CPE_ECM_MICROSTEP     // Type of error error correction.
  #define I2CPE_ENC_1_EC_THRESH     0.10                    // Threshold size for error (in mm) above which the
                                                            // printer will attempt to correct the error; errors
                                                            // smaller than this are ignored to minimize effects of
                                                            // measurement noise / latency (filter).

  #define I2CPE_ENC_2_ADDR          I2CPE_PRESET_ADDR_Y     // Same as above, but for encoder 2.
  #define I2CPE_ENC_2_AXIS          Y_AXIS
  #define I2CPE_ENC_2_TYPE          I2CPE_ENC_TYPE_LINEAR
  #define I2CPE_ENC_2_TICKS_UNIT    2048
  //#define I2CPE_ENC_2_TICKS_REV   (16 * 200)
  //#define I2CPE_ENC_2_INVERT
  #define I2CPE_ENC_2_EC_METHOD     I2CPE_ECM_MICROSTEP
  #define I2CPE_ENC_2_EC_THRESH     0.10

  #define I2CPE_ENC_3_ADDR          I2CPE_PRESET_ADDR_Z     // Encoder 3.  Add additional configuration options
  #define I2CPE_ENC_3_AXIS          Z_AXIS                  // as above, or use defaults below.

  #define I2CPE_ENC_4_ADDR          I2CPE_PRESET_ADDR_E     // Encoder 4.
  #define I2CPE_ENC_4_AXIS          E_AXIS

  #define I2CPE_ENC_5_ADDR          34                      // Encoder 5.
  #define I2CPE_ENC_5_AXIS          E_AXIS

  // Default settings for encoders which are enabled, but without settings configured above.
  #define I2CPE_DEF_TYPE            I2CPE_ENC_TYPE_LINEAR
  #define I2CPE_DEF_ENC_TICKS_UNIT  2048
  #define I2CPE_DEF_TICKS_REV       (16 * 200)
  #define I2CPE_DEF_EC_METHOD       I2CPE_ECM_NONE
  #define I2CPE_DEF_EC_THRESH       0.1

  //#define I2CPE_ERR_THRESH_ABORT  100.0                   // Threshold size for error (in mm) error on any given
                                                            // axis after which the printer will abort. Comment out to
                                                            // disable abort behavior.

  #define I2CPE_TIME_TRUSTED        10000                   // After an encoder fault, there must be no further fault
                                                            // for this amount of time (in ms) before the encoder
                                                            // is trusted again.

  /**
   * Position is checked every time a new command is executed from the buffer but during long moves,
   * this setting determines the minimum update time between checks. A value of 100 works well with
   * error rolling average when attempting to correct only for skips and not for vibration.
   */
  #define I2CPE_MIN_UPD_TIME_MS     4                       // (ms) Minimum time between encoder checks.

  // Use a rolling average to identify persistent errors that indicate skips, as opposed to vibration and noise.
  #define I2CPE_ERR_ROLLING_AVERAGE

#endif // I2C_POSITION_ENCODERS

/**
 * Analog Joystick(s)
 */
//#define JOYSTICK
#if ENABLED(JOYSTICK)
  #define JOY_X_PIN    5  // RAMPS: Suggested pin A5  on AUX2
  #define JOY_Y_PIN   10  // RAMPS: Suggested pin A10 on AUX2
  #define JOY_Z_PIN   12  // RAMPS: Suggested pin A12 on AUX2
  #define JOY_EN_PIN  44  // RAMPS: Suggested pin D44 on AUX2

  //#define INVERT_JOY_X  // Enable if X direction is reversed
  //#define INVERT_JOY_Y  // Enable if Y direction is reversed
  //#define INVERT_JOY_Z  // Enable if Z direction is reversed

  // Use M119 with JOYSTICK_DEBUG to find reasonable values after connecting:
  #define JOY_X_LIMITS { 5600, 8190-100, 8190+100, 10800 } // min, deadzone start, deadzone end, max
  #define JOY_Y_LIMITS { 5600, 8250-100, 8250+100, 11000 }
  #define JOY_Z_LIMITS { 4800, 8080-100, 8080+100, 11550 }
  //#define JOYSTICK_DEBUG
#endif

/**
 * Mechanical Gantry Calibration
 * Modern replacement for the Prusa TMC_Z_CALIBRATION.
 * Adds capability to work with any adjustable current drivers.
 * Implemented as G34 because M915 is deprecated.
 */
//#define MECHANICAL_GANTRY_CALIBRATION
#if ENABLED(MECHANICAL_GANTRY_CALIBRATION)
  #define GANTRY_CALIBRATION_CURRENT          600     // Default calibration current in ma
  #define GANTRY_CALIBRATION_EXTRA_HEIGHT      15     // Extra distance in mm past Z_###_POS to move
  #define GANTRY_CALIBRATION_FEEDRATE         500     // Feedrate for correction move
  //#define GANTRY_CALIBRATION_TO_MIN                 // Enable to calibrate Z in the MIN direction

  //#define GANTRY_CALIBRATION_SAFE_POSITION XY_CENTER // Safe position for nozzle
  //#define GANTRY_CALIBRATION_XY_PARK_FEEDRATE 3000  // XY Park Feedrate - MMM
  //#define GANTRY_CALIBRATION_COMMANDS_PRE   ""
  #define GANTRY_CALIBRATION_COMMANDS_POST  "G28"     // G28 highly recommended to ensure an accurate position
#endif

/**
 * Instant freeze / unfreeze functionality
 * Specified pin has pullup and connecting to ground will instantly pause motion.
 * Potentially useful for emergency stop that allows being resumed.
 */
//#define FREEZE_FEATURE
#if ENABLED(FREEZE_FEATURE)
  //#define FREEZE_PIN 41   // Override the default (KILL) pin here
#endif

/**
 * MAX7219 Debug Matrix
 *
 * Add support for a low-cost 8x8 LED Matrix based on the Max7219 chip as a realtime status display.
 * Requires 3 signal wires. Some useful debug options are included to demonstrate its usage.
 */
//#define MAX7219_DEBUG
#if ENABLED(MAX7219_DEBUG)
  #define MAX7219_CLK_PIN   64
  #define MAX7219_DIN_PIN   57
  #define MAX7219_LOAD_PIN  44

  //#define MAX7219_GCODE          // Add the M7219 G-code to control the LED matrix
  #define MAX7219_INIT_TEST    2   // Test pattern at startup: 0=none, 1=sweep, 2=spiral
  #define MAX7219_NUMBER_UNITS 1   // Number of Max7219 units in chain.
  #define MAX7219_ROTATE       0   // Rotate the display clockwise (in multiples of +/- 90°)
                                   // connector at:  right=0   bottom=-90  top=90  left=180
  //#define MAX7219_REVERSE_ORDER  // The individual LED matrix units may be in reversed order
  //#define MAX7219_SIDE_BY_SIDE   // Big chip+matrix boards can be chained side-by-side

  /**
   * Sample debug features
   * If you add more debug displays, be careful to avoid conflicts!
   */
  #define MAX7219_DEBUG_PRINTER_ALIVE    // Blink corner LED of 8x8 matrix to show that the firmware is functioning
  #define MAX7219_DEBUG_PLANNER_HEAD  3  // Show the planner queue head position on this and the next LED matrix row
  #define MAX7219_DEBUG_PLANNER_TAIL  5  // Show the planner queue tail position on this and the next LED matrix row

  #define MAX7219_DEBUG_PLANNER_QUEUE 0  // Show the current planner queue depth on this and the next LED matrix row
                                         // If you experience stuttering, reboots, etc. this option can reveal how
                                         // tweaks made to the configuration are affecting the printer in real-time.
#endif

/**
 * NanoDLP Sync support
 *
 * Support for Synchronized Z moves when used with NanoDLP. G0/G1 axis moves will
 * output a "Z_move_comp" string to enable synchronization with DLP projector exposure.
 * This feature allows you to use [[WaitForDoneMessage]] instead of M400 commands.
 */
//#define NANODLP_Z_SYNC
#if ENABLED(NANODLP_Z_SYNC)
  //#define NANODLP_ALL_AXIS  // Send a "Z_move_comp" report for any axis move (not just Z).
#endif

/**
 * Ethernet. Use M552 to enable and set the IP address.
 */
#if HAS_ETHERNET
  #define MAC_ADDRESS { 0xDE, 0xAD, 0xBE, 0xEF, 0xF0, 0x0D }  // A MAC address unique to your network
#endif

/**
 * WiFi Support (Espressif ESP32 WiFi)
 */
//#define WIFISUPPORT         // Marlin embedded WiFi managenent
//#define ESP3D_WIFISUPPORT   // ESP3D Library WiFi management (https://github.com/luc-github/ESP3DLib)

#if EITHER(WIFISUPPORT, ESP3D_WIFISUPPORT)
  //#define WEBSUPPORT          // Start a webserver (which may include auto-discovery)
  //#define OTASUPPORT          // Support over-the-air firmware updates
  //#define WIFI_CUSTOM_COMMAND // Accept feature config commands (e.g., WiFi ESP3D) from the host

  /**
   * To set a default WiFi SSID / Password, create a file called Configuration_Secure.h with
   * the following defines, customized for your network. This specific file is excluded via
   * .gitignore to prevent it from accidentally leaking to the public.
   *
   *   #define WIFI_SSID "WiFi SSID"
   *   #define WIFI_PWD  "WiFi Password"
   */
  //#include "Configuration_Secure.h" // External file with WiFi SSID / Password
#endif

/**
 * Průša Multi-Material Unit (MMU)
 * Enable in Configuration.h
 *
 * These devices allow a single stepper driver on the board to drive
 * multi-material feeders with any number of stepper motors.
 */
#if HAS_PRUSA_MMU1
  /**
   * This option only allows the multiplexer to switch on tool-change.
   * Additional options to configure custom E moves are pending.
   *
   * Override the default DIO selector pins here, if needed.
   * Some pins files may provide defaults for these pins.
   */
  //#define E_MUX0_PIN 40  // Always Required
  //#define E_MUX1_PIN 42  // Needed for 3 to 8 inputs
  //#define E_MUX2_PIN 44  // Needed for 5 to 8 inputs
#elif HAS_PRUSA_MMU2
  // Serial port used for communication with MMU2.
  #define MMU2_SERIAL_PORT 2

  // Use hardware reset for MMU if a pin is defined for it
  //#define MMU2_RST_PIN 23

  // Enable if the MMU2 has 12V stepper motors (MMU2 Firmware 1.0.2 and up)
  //#define MMU2_MODE_12V

  // G-code to execute when MMU2 F.I.N.D.A. probe detects filament runout
  #define MMU2_FILAMENT_RUNOUT_SCRIPT "M600"

  // Add an LCD menu for MMU2
  //#define MMU2_MENUS
  #if EITHER(MMU2_MENUS, HAS_PRUSA_MMU2S)
    // Settings for filament load / unload from the LCD menu.
    // This is for Průša MK3-style extruders. Customize for your hardware.
    #define MMU2_FILAMENTCHANGE_EJECT_FEED 80.0
    #define MMU2_LOAD_TO_NOZZLE_SEQUENCE \
      {  7.2, 1145 }, \
      { 14.4,  871 }, \
      { 36.0, 1393 }, \
      { 14.4,  871 }, \
      { 50.0,  198 }

    #define MMU2_RAMMING_SEQUENCE \
      {   1.0, 1000 }, \
      {   1.0, 1500 }, \
      {   2.0, 2000 }, \
      {   1.5, 3000 }, \
      {   2.5, 4000 }, \
      { -15.0, 5000 }, \
      { -14.0, 1200 }, \
      {  -6.0,  600 }, \
      {  10.0,  700 }, \
      { -10.0,  400 }, \
      { -50.0, 2000 }
  #endif

  /**
   * Using a sensor like the MMU2S
   * This mode requires a MK3S extruder with a sensor at the extruder idler, like the MMU2S.
   * See https://help.prusa3d.com/en/guide/3b-mk3s-mk2-5s-extruder-upgrade_41560, step 11
   */
  #if HAS_PRUSA_MMU2S
    #define MMU2_C0_RETRY   5             // Number of retries (total time = timeout*retries)

    #define MMU2_CAN_LOAD_FEEDRATE 800    // (mm/min)
    #define MMU2_CAN_LOAD_SEQUENCE \
      {  0.1, MMU2_CAN_LOAD_FEEDRATE }, \
      {  60.0, MMU2_CAN_LOAD_FEEDRATE }, \
      { -52.0, MMU2_CAN_LOAD_FEEDRATE }

    #define MMU2_CAN_LOAD_RETRACT   6.0   // (mm) Keep under the distance between Load Sequence values
    #define MMU2_CAN_LOAD_DEVIATION 0.8   // (mm) Acceptable deviation

    #define MMU2_CAN_LOAD_INCREMENT 0.2   // (mm) To reuse within MMU2 module
    #define MMU2_CAN_LOAD_INCREMENT_SEQUENCE \
      { -MMU2_CAN_LOAD_INCREMENT, MMU2_CAN_LOAD_FEEDRATE }

  #else

    /**
     * MMU1 Extruder Sensor
     *
     * Support for a Průša (or other) IR Sensor to detect filament near the extruder
     * and make loading more reliable. Suitable for an extruder equipped with a filament
     * sensor less than 38mm from the gears.
     *
     * During loading the extruder will stop when the sensor is triggered, then do a last
     * move up to the gears. If no filament is detected, the MMU2 can make some more attempts.
     * If all attempts fail, a filament runout will be triggered.
     */
    //#define MMU_EXTRUDER_SENSOR
    #if ENABLED(MMU_EXTRUDER_SENSOR)
      #define MMU_LOADING_ATTEMPTS_NR 5 // max. number of attempts to load filament if first load fail
    #endif

  #endif

  //#define MMU2_DEBUG  // Write debug info to serial output

#endif // HAS_PRUSA_MMU2

/**
 * Advanced Print Counter settings
 */
#if ENABLED(PRINTCOUNTER)
  #define SERVICE_WARNING_BUZZES  3
  // Activate up to 3 service interval watchdogs
  //#define SERVICE_NAME_1      "Service S"
  //#define SERVICE_INTERVAL_1  100 // print hours
  //#define SERVICE_NAME_2      "Service L"
  //#define SERVICE_INTERVAL_2  200 // print hours
  //#define SERVICE_NAME_3      "Service 3"
  //#define SERVICE_INTERVAL_3    1 // print hours
#endif

// @section develop

//
// M100 Free Memory Watcher to debug memory usage
//
//#define M100_FREE_MEMORY_WATCHER

//
// M42 - Set pin states
//
//#define DIRECT_PIN_CONTROL

//
// M43 - display pin status, toggle pins, watch pins, watch endstops & toggle LED, test servo probe
//
//#define PINS_DEBUGGING

// Enable Marlin dev mode which adds some special commands
//#define MARLIN_DEV_MODE

#if ENABLED(MARLIN_DEV_MODE)
  /**
   * D576 - Buffer Monitoring
   * To help diagnose print quality issues stemming from empty command buffers.
   */
  //#define BUFFER_MONITORING
#endif

/**
 * Postmortem Debugging captures misbehavior and outputs the CPU status and backtrace to serial.
 * When running in the debugger it will break for debugging. This is useful to help understand
 * a crash from a remote location. Requires ~400 bytes of SRAM and 5Kb of flash.
 */
//#define POSTMORTEM_DEBUGGING

/**
 * Software Reset options
 */
//#define SOFT_RESET_VIA_SERIAL         // 'KILL' and '^X' commands will soft-reset the controller
//#define SOFT_RESET_ON_KILL            // Use a digital button to soft-reset the controller after KILL

// Report uncleaned reset reason from register r2 instead of MCUSR. Supported by Optiboot on AVR.
//#define OPTIBOOT_RESET_REASON<|MERGE_RESOLUTION|>--- conflicted
+++ resolved
@@ -1300,18 +1300,13 @@
   // Add an 'M73' G-code to set the current percentage
   //#define LCD_SET_PROGRESS_MANUALLY
 
-<<<<<<< HEAD
+  // Show the E position (filament used) during printing
+  //#define LCD_SHOW_E_TOTAL
+#endif
+
 // Announce status and/or fan speed for certain serial touch screens (BTT)
 //#define LCD_ANNOUNCE_STATUS
 //#define LCD_ANNOUNCE_FAN
-
-#if ENABLED(SHOW_BOOTSCREEN)
-  #define BOOTSCREEN_TIMEOUT 4000        // (ms) Total Duration to display the boot screen(s)
-=======
-  // Show the E position (filament used) during printing
-  //#define LCD_SHOW_E_TOTAL
->>>>>>> 125310dc
-#endif
 
 // LCD Print Progress options
 #if EITHER(SDSUPPORT, LCD_SET_PROGRESS_MANUALLY)
