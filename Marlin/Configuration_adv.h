/**
 * Marlin 3D Printer Firmware
 * Copyright (c) 2020 MarlinFirmware [https://github.com/MarlinFirmware/Marlin]
 *
 * Based on Sprinter and grbl.
 * Copyright (c) 2011 Camiel Gubbels / Erik van der Zalm
 *
 * This program is free software: you can redistribute it and/or modify
 * it under the terms of the GNU General Public License as published by
 * the Free Software Foundation, either version 3 of the License, or
 * (at your option) any later version.
 *
 * This program is distributed in the hope that it will be useful,
 * but WITHOUT ANY WARRANTY; without even the implied warranty of
 * MERCHANTABILITY or FITNESS FOR A PARTICULAR PURPOSE.  See the
 * GNU General Public License for more details.
 *
 * You should have received a copy of the GNU General Public License
 * along with this program.  If not, see <https://www.gnu.org/licenses/>.
 *
 */
#pragma once

/**
 * Configuration_adv.h
 *
 * Advanced settings.
 * Only change these if you know exactly what you're doing.
 * Some of these settings can damage your printer if improperly set!
 *
 * Basic settings can be found in Configuration.h
 */
#define CONFIGURATION_ADV_H_VERSION 02010300

// @section develop

/**
 * Configuration Export
 *
 * Export the configuration as part of the build. (See signature.py)
 * Output files are saved with the build (e.g., .pio/build/mega2560).
 *
 * See `build_all_examples --ini` as an example of config.ini archiving.
 *
 *  1 = marlin_config.json - Dictionary containing the configuration.
 *      This file is also generated for CONFIGURATION_EMBEDDING.
 *  2 = config.ini - File format for PlatformIO preprocessing.
 *  3 = schema.json - The entire configuration schema. (13 = pattern groups)
 *  4 = schema.yml - The entire configuration schema.
 */
//#define CONFIG_EXPORT 2 // :[1:'JSON', 2:'config.ini', 3:'schema.json', 4:'schema.yml']

//===========================================================================
//============================= Thermal Settings ============================
//===========================================================================
// @section temperature

/**
 * Thermocouple sensors are quite sensitive to noise.  Any noise induced in
 * the sensor wires, such as by stepper motor wires run in parallel to them,
 * may result in the thermocouple sensor reporting spurious errors.  This
 * value is the number of errors which can occur in a row before the error
 * is reported.  This allows us to ignore intermittent error conditions while
 * still detecting an actual failure, which should result in a continuous
 * stream of errors from the sensor.
 *
 * Set this value to 0 to fail on the first error to occur.
 */
#define THERMOCOUPLE_MAX_ERRORS 15

//
// Custom Thermistor 1000 parameters
//
#if TEMP_SENSOR_0 == 1000
  #define HOTEND0_PULLUP_RESISTOR_OHMS    4700 // Pullup resistor
  #define HOTEND0_RESISTANCE_25C_OHMS   100000 // Resistance at 25C
  #define HOTEND0_BETA                    3950 // Beta value
  #define HOTEND0_SH_C_COEFF                 0 // Steinhart-Hart C coefficient
#endif

#if TEMP_SENSOR_1 == 1000
  #define HOTEND1_PULLUP_RESISTOR_OHMS    4700 // Pullup resistor
  #define HOTEND1_RESISTANCE_25C_OHMS   100000 // Resistance at 25C
  #define HOTEND1_BETA                    3950 // Beta value
  #define HOTEND1_SH_C_COEFF                 0 // Steinhart-Hart C coefficient
#endif

#if TEMP_SENSOR_2 == 1000
  #define HOTEND2_PULLUP_RESISTOR_OHMS    4700 // Pullup resistor
  #define HOTEND2_RESISTANCE_25C_OHMS   100000 // Resistance at 25C
  #define HOTEND2_BETA                    3950 // Beta value
  #define HOTEND2_SH_C_COEFF                 0 // Steinhart-Hart C coefficient
#endif

#if TEMP_SENSOR_3 == 1000
  #define HOTEND3_PULLUP_RESISTOR_OHMS    4700 // Pullup resistor
  #define HOTEND3_RESISTANCE_25C_OHMS   100000 // Resistance at 25C
  #define HOTEND3_BETA                    3950 // Beta value
  #define HOTEND3_SH_C_COEFF                 0 // Steinhart-Hart C coefficient
#endif

#if TEMP_SENSOR_4 == 1000
  #define HOTEND4_PULLUP_RESISTOR_OHMS    4700 // Pullup resistor
  #define HOTEND4_RESISTANCE_25C_OHMS   100000 // Resistance at 25C
  #define HOTEND4_BETA                    3950 // Beta value
  #define HOTEND4_SH_C_COEFF                 0 // Steinhart-Hart C coefficient
#endif

#if TEMP_SENSOR_5 == 1000
  #define HOTEND5_PULLUP_RESISTOR_OHMS    4700 // Pullup resistor
  #define HOTEND5_RESISTANCE_25C_OHMS   100000 // Resistance at 25C
  #define HOTEND5_BETA                    3950 // Beta value
  #define HOTEND5_SH_C_COEFF                 0 // Steinhart-Hart C coefficient
#endif

#if TEMP_SENSOR_6 == 1000
  #define HOTEND6_PULLUP_RESISTOR_OHMS    4700 // Pullup resistor
  #define HOTEND6_RESISTANCE_25C_OHMS   100000 // Resistance at 25C
  #define HOTEND6_BETA                    3950 // Beta value
  #define HOTEND6_SH_C_COEFF                 0 // Steinhart-Hart C coefficient
#endif

#if TEMP_SENSOR_7 == 1000
  #define HOTEND7_PULLUP_RESISTOR_OHMS    4700 // Pullup resistor
  #define HOTEND7_RESISTANCE_25C_OHMS   100000 // Resistance at 25C
  #define HOTEND7_BETA                    3950 // Beta value
  #define HOTEND7_SH_C_COEFF                 0 // Steinhart-Hart C coefficient
#endif

#if TEMP_SENSOR_BED == 1000
  #define BED_PULLUP_RESISTOR_OHMS        4700 // Pullup resistor
  #define BED_RESISTANCE_25C_OHMS       100000 // Resistance at 25C
  #define BED_BETA                        3950 // Beta value
  #define BED_SH_C_COEFF                     0 // Steinhart-Hart C coefficient
#endif

#if TEMP_SENSOR_CHAMBER == 1000
  #define CHAMBER_PULLUP_RESISTOR_OHMS    4700 // Pullup resistor
  #define CHAMBER_RESISTANCE_25C_OHMS   100000 // Resistance at 25C
  #define CHAMBER_BETA                    3950 // Beta value
  #define CHAMBER_SH_C_COEFF                 0 // Steinhart-Hart C coefficient
#endif

#if TEMP_SENSOR_COOLER == 1000
  #define COOLER_PULLUP_RESISTOR_OHMS     4700 // Pullup resistor
  #define COOLER_RESISTANCE_25C_OHMS    100000 // Resistance at 25C
  #define COOLER_BETA                     3950 // Beta value
  #define COOLER_SH_C_COEFF                  0 // Steinhart-Hart C coefficient
#endif

#if TEMP_SENSOR_PROBE == 1000
  #define PROBE_PULLUP_RESISTOR_OHMS      4700 // Pullup resistor
  #define PROBE_RESISTANCE_25C_OHMS     100000 // Resistance at 25C
  #define PROBE_BETA                      3950 // Beta value
  #define PROBE_SH_C_COEFF                   0 // Steinhart-Hart C coefficient
#endif

#if TEMP_SENSOR_BOARD == 1000
  #define BOARD_PULLUP_RESISTOR_OHMS      4700 // Pullup resistor
  #define BOARD_RESISTANCE_25C_OHMS     100000 // Resistance at 25C
  #define BOARD_BETA                      3950 // Beta value
  #define BOARD_SH_C_COEFF                   0 // Steinhart-Hart C coefficient
#endif

#if TEMP_SENSOR_REDUNDANT == 1000
  #define REDUNDANT_PULLUP_RESISTOR_OHMS  4700 // Pullup resistor
  #define REDUNDANT_RESISTANCE_25C_OHMS 100000 // Resistance at 25C
  #define REDUNDANT_BETA                  3950 // Beta value
  #define REDUNDANT_SH_C_COEFF               0 // Steinhart-Hart C coefficient
#endif

/**
 * Thermocouple Options — for MAX6675 (-2), MAX31855 (-3), and MAX31865 (-5).
 */
//#define TEMP_SENSOR_FORCE_HW_SPI                // Ignore SCK/MOSI/MISO pins; use CS and the default SPI bus.
//#define MAX31865_SENSOR_WIRES_0 2               // (2-4) Number of wires for the probe connected to a MAX31865 board.
//#define MAX31865_SENSOR_WIRES_1 2
//#define MAX31865_SENSOR_WIRES_2 2

//#define MAX31865_50HZ_FILTER                    // Use a 50Hz filter instead of the default 60Hz.
//#define MAX31865_USE_READ_ERROR_DETECTION       // Treat value spikes (20°C delta in under 1s) as read errors.

//#define MAX31865_USE_AUTO_MODE                  // Read faster and more often than 1-shot; bias voltage always on; slight effect on RTD temperature.
//#define MAX31865_MIN_SAMPLING_TIME_MSEC     100 // (ms) 1-shot: minimum read interval. Reduces bias voltage effects by leaving sensor unpowered for longer intervals.
//#define MAX31865_IGNORE_INITIAL_FAULTY_READS 10 // Ignore some read faults (keeping the temperature reading) to work around a possible issue (#23439).

//#define MAX31865_WIRE_OHMS_0              0.95f // For 2-wire, set the wire resistances for more accurate readings.
//#define MAX31865_WIRE_OHMS_1              0.0f
//#define MAX31865_WIRE_OHMS_2              0.0f

/**
 * Hephestos 2 24V heated bed upgrade kit.
 * https://www.en3dstudios.com/product/bq-hephestos-2-heated-bed-kit/
 */
//#define HEPHESTOS2_HEATED_BED_KIT
#if ENABLED(HEPHESTOS2_HEATED_BED_KIT)
  #define HEATER_BED_INVERTING true
#endif

//
// Heated Bed Bang-Bang options
//
#if DISABLED(PIDTEMPBED)
  #define BED_CHECK_INTERVAL 5000   // (ms) Interval between checks in bang-bang control
  #if ENABLED(BED_LIMIT_SWITCHING)
    #define BED_HYSTERESIS 2        // (°C) Only set the relevant heater state when ABS(T-target) > BED_HYSTERESIS
  #endif
#endif

//
// Heated Chamber options
//
#if DISABLED(PIDTEMPCHAMBER)
  #define CHAMBER_CHECK_INTERVAL 5000   // (ms) Interval between checks in bang-bang control
  #if ENABLED(CHAMBER_LIMIT_SWITCHING)
    #define CHAMBER_HYSTERESIS 2        // (°C) Only set the relevant heater state when ABS(T-target) > CHAMBER_HYSTERESIS
  #endif
#endif

#if TEMP_SENSOR_CHAMBER
  //#define HEATER_CHAMBER_PIN      P2_04   // Required heater on/off pin (example: SKR 1.4 Turbo HE1 plug)
  //#define HEATER_CHAMBER_INVERTING false
  //#define FAN1_PIN                   -1   // Remove the fan signal on pin P2_04 (example: SKR 1.4 Turbo HE1 plug)

  //#define CHAMBER_FAN               // Enable a fan on the chamber
  #if ENABLED(CHAMBER_FAN)
    //#define CHAMBER_FAN_INDEX   2   // Index of a fan to repurpose as the chamber fan. (Default: first unused fan)
    #define CHAMBER_FAN_MODE      2   // Fan control mode: 0=Static; 1=Linear increase when temp is higher than target; 2=V-shaped curve; 3=similar to 1 but fan is always on.
    #if CHAMBER_FAN_MODE == 0
      #define CHAMBER_FAN_BASE  255   // Chamber fan PWM (0-255)
    #elif CHAMBER_FAN_MODE == 1
      #define CHAMBER_FAN_BASE  128   // Base chamber fan PWM (0-255); turns on when chamber temperature is above the target
      #define CHAMBER_FAN_FACTOR 25   // PWM increase per °C above target
    #elif CHAMBER_FAN_MODE == 2
      #define CHAMBER_FAN_BASE  128   // Minimum chamber fan PWM (0-255)
      #define CHAMBER_FAN_FACTOR 25   // PWM increase per °C difference from target
    #elif CHAMBER_FAN_MODE == 3
      #define CHAMBER_FAN_BASE  128   // Base chamber fan PWM (0-255)
      #define CHAMBER_FAN_FACTOR 25   // PWM increase per °C above target
    #endif
  #endif

  //#define CHAMBER_VENT              // Enable a servo-controlled vent on the chamber
  #if ENABLED(CHAMBER_VENT)
    #define CHAMBER_VENT_SERVO_NR  1  // Index of the vent servo
    #define HIGH_EXCESS_HEAT_LIMIT 5  // How much above target temp to consider there is excess heat in the chamber
    #define LOW_EXCESS_HEAT_LIMIT  3
    #define MIN_COOLING_SLOPE_TIME_CHAMBER_VENT 20
    #define MIN_COOLING_SLOPE_DEG_CHAMBER_VENT 1.5
  #endif
#endif

//
// Laser Cooler options
//
#if TEMP_SENSOR_COOLER
  #define COOLER_MINTEMP           8  // (°C)
  #define COOLER_MAXTEMP          26  // (°C)
  #define COOLER_DEFAULT_TEMP     16  // (°C)
  #define TEMP_COOLER_HYSTERESIS   1  // (°C) Temperature proximity considered "close enough" to the target
  #define COOLER_PIN               8  // Laser cooler on/off pin used to control power to the cooling element (e.g., TEC, External chiller via relay)
  #define COOLER_INVERTING     false
  #define TEMP_COOLER_PIN         15  // Laser/Cooler temperature sensor pin. ADC is required.
  #define COOLER_FAN                  // Enable a fan on the cooler, Fan# 0,1,2,3 etc.
  #define COOLER_FAN_INDEX         0  // FAN number 0, 1, 2 etc. e.g.
  #if ENABLED(COOLER_FAN)
    #define COOLER_FAN_BASE      100  // Base Cooler fan PWM (0-255); turns on when Cooler temperature is above the target
    #define COOLER_FAN_FACTOR     25  // PWM increase per °C above target
  #endif
#endif

//
// Motherboard Sensor options
//
#if TEMP_SENSOR_BOARD
  #define THERMAL_PROTECTION_BOARD   // Halt the printer if the board sensor leaves the temp range below.
  #define BOARD_MINTEMP           8  // (°C)
  #define BOARD_MAXTEMP          70  // (°C)
  //#define TEMP_BOARD_PIN -1        // Board temp sensor pin override.
#endif

//
// SoC Sensor options
//
#if TEMP_SENSOR_SOC
  #define THERMAL_PROTECTION_SOC     // Halt the printer if the SoC sensor leaves the temp range below.
  #define SOC_MAXTEMP            85  // (°C)
#endif

/**
 * Thermal Protection provides additional protection to your printer from damage
 * and fire. Marlin always includes safe min and max temperature ranges which
 * protect against a broken or disconnected thermistor wire.
 *
 * The issue: If a thermistor falls out, it will report the much lower
 * temperature of the air in the room, and the the firmware will keep
 * the heater on.
 *
 * The solution: Once the temperature reaches the target, start observing.
 * If the temperature stays too far below the target (hysteresis) for too
 * long (period), the firmware will halt the machine as a safety precaution.
 *
 * If you get false positives for "Thermal Runaway", increase
 * THERMAL_PROTECTION_HYSTERESIS and/or THERMAL_PROTECTION_PERIOD
 */
#if ENABLED(THERMAL_PROTECTION_HOTENDS)
  #define THERMAL_PROTECTION_PERIOD 40        // (seconds)
  #define THERMAL_PROTECTION_HYSTERESIS 4     // (°C)

  //#define ADAPTIVE_FAN_SLOWING              // Slow down the part-cooling fan if the temperature drops
  #if ENABLED(ADAPTIVE_FAN_SLOWING)
    //#define REPORT_ADAPTIVE_FAN_SLOWING     // Report fan slowing activity to the console
    #if ANY(MPCTEMP, PIDTEMP)
      //#define TEMP_TUNING_MAINTAIN_FAN      // Don't slow down the fan speed during M303 or M306 T
    #endif
  #endif

  /**
   * Whenever an M104, M109, or M303 increases the target temperature, the
   * firmware will wait for the WATCH_TEMP_PERIOD to expire. If the temperature
   * hasn't increased by WATCH_TEMP_INCREASE degrees, the machine is halted and
   * requires a hard reset. This test restarts with any M104/M109/M303, but only
   * if the current temperature is far enough below the target for a reliable
   * test.
   *
   * If you get false positives for "Heating failed", increase WATCH_TEMP_PERIOD
   * and/or decrease WATCH_TEMP_INCREASE. WATCH_TEMP_INCREASE should not be set
   * below 2.
   */
  #define WATCH_TEMP_PERIOD  40               // (seconds)
  #define WATCH_TEMP_INCREASE 2               // (°C)
#endif

/**
 * Thermal Protection parameters for the bed are just as above for hotends.
 */
#if ENABLED(THERMAL_PROTECTION_BED)
  #define THERMAL_PROTECTION_BED_PERIOD        20 // (seconds)
  #define THERMAL_PROTECTION_BED_HYSTERESIS     2 // (°C)

  /**
   * As described above, except for the bed (M140/M190/M303).
   */
  #define WATCH_BED_TEMP_PERIOD                60 // (seconds)
  #define WATCH_BED_TEMP_INCREASE               2 // (°C)
#endif

/**
 * Thermal Protection parameters for the heated chamber.
 */
#if ENABLED(THERMAL_PROTECTION_CHAMBER)
  #define THERMAL_PROTECTION_CHAMBER_PERIOD    20 // (seconds)
  #define THERMAL_PROTECTION_CHAMBER_HYSTERESIS 2 // (°C)

  /**
   * Heated chamber watch settings (M141/M191).
   */
  #define WATCH_CHAMBER_TEMP_PERIOD            60 // (seconds)
  #define WATCH_CHAMBER_TEMP_INCREASE           2 // (°C)
#endif

/**
 * Thermal Protection parameters for the laser cooler.
 */
#if ENABLED(THERMAL_PROTECTION_COOLER)
  #define THERMAL_PROTECTION_COOLER_PERIOD     10 // (seconds)
  #define THERMAL_PROTECTION_COOLER_HYSTERESIS  3 // (°C)

  /**
   * Laser cooling watch settings (M143/M193).
   */
  #define WATCH_COOLER_TEMP_PERIOD             60 // (seconds)
  #define WATCH_COOLER_TEMP_INCREASE            3 // (°C)
#endif

#if ANY(THERMAL_PROTECTION_HOTENDS, THERMAL_PROTECTION_BED, THERMAL_PROTECTION_CHAMBER, THERMAL_PROTECTION_COOLER)
  /**
   * Thermal Protection Variance Monitor - EXPERIMENTAL
   * Kill the machine on a stuck temperature sensor.
   *
   * This feature may cause some thermally-stable systems to halt. Be sure to test it thoroughly under
   * a variety of conditions. Disable if you get false positives.
   *
   * This feature ensures that temperature sensors are updating regularly. If sensors die or get "stuck",
   * or if Marlin stops reading them, temperatures will remain constant while heaters may still be powered!
   * This feature only monitors temperature changes so it should catch any issue, hardware or software.
   *
   * By default it uses the THERMAL_PROTECTION_*_PERIOD constants (above) for the time window, within which
   * at least one temperature change must occur, to indicate that sensor polling is working. If any monitored
   * heater's temperature remains totally constant (without even a fractional change) during this period, a
   * thermal malfunction error occurs and the printer is halted.
   *
   * A very stable heater might produce a false positive and halt the printer. In this case, try increasing
   * the corresponding THERMAL_PROTECTION_*_PERIOD constant a bit. Keep in mind that uncontrolled heating
   * shouldn't be allowed to persist for more than a minute or two.
   *
   * Be careful to distinguish false positives from real sensor issues before disabling this feature. If the
   * heater's temperature appears even slightly higher than expected after restarting, you may have a real
   * thermal malfunction. Check the temperature graph in your host for any unusual bumps.
   */
  //#define THERMAL_PROTECTION_VARIANCE_MONITOR
  #if ENABLED(THERMAL_PROTECTION_VARIANCE_MONITOR)
    // Variance detection window to override the THERMAL_PROTECTION...PERIOD settings above.
    // Keep in mind that some heaters heat up faster than others.
    //#define THERMAL_PROTECTION_VARIANCE_MONITOR_PERIOD 30  // (s) Override all watch periods
  #endif
#endif

#if ENABLED(PIDTEMP)
  // Add an additional term to the heater power, proportional to the extrusion speed.
  // A well-chosen Kc value should add just enough power to melt the increased material volume.
  //#define PID_EXTRUSION_SCALING
  #if ENABLED(PID_EXTRUSION_SCALING)
    #define DEFAULT_Kc (100) // heating power = Kc * e_speed
    #define LPQ_MAX_LEN 50
  #endif

  /**
   * Add an additional term to the heater power, proportional to the fan speed.
   * A well-chosen Kf value should add just enough power to compensate for power-loss from the cooling fan.
   * You can either just add a constant compensation with the DEFAULT_Kf value
   * or follow the instruction below to get speed-dependent compensation.
   *
   * Constant compensation (use only with fan speeds of 0% and 100%)
   * ---------------------------------------------------------------------
   * A good starting point for the Kf-value comes from the calculation:
   *   kf = (power_fan * eff_fan) / power_heater * 255
   * where eff_fan is between 0.0 and 1.0, based on fan-efficiency and airflow to the nozzle / heater.
   *
   * Example:
   *   Heater: 40W, Fan: 0.1A * 24V = 2.4W, eff_fan = 0.8
   *   Kf = (2.4W * 0.8) / 40W * 255 = 12.24
   *
   * Fan-speed dependent compensation
   * --------------------------------
   * 1. To find a good Kf value, set the hotend temperature, wait for it to settle, and enable the fan (100%).
   *    Make sure PID_FAN_SCALING_LIN_FACTOR is 0 and PID_FAN_SCALING_ALTERNATIVE_DEFINITION is not enabled.
   *    If you see the temperature drop repeat the test, increasing the Kf value slowly, until the temperature
   *    drop goes away. If the temperature overshoots after enabling the fan, the Kf value is too big.
   * 2. Note the Kf-value for fan-speed at 100%
   * 3. Determine a good value for PID_FAN_SCALING_MIN_SPEED, which is around the speed, where the fan starts moving.
   * 4. Repeat step 1. and 2. for this fan speed.
   * 5. Enable PID_FAN_SCALING_ALTERNATIVE_DEFINITION and enter the two identified Kf-values in
   *    PID_FAN_SCALING_AT_FULL_SPEED and PID_FAN_SCALING_AT_MIN_SPEED. Enter the minimum speed in PID_FAN_SCALING_MIN_SPEED
   */
  //#define PID_FAN_SCALING
  #if ENABLED(PID_FAN_SCALING)
    //#define PID_FAN_SCALING_ALTERNATIVE_DEFINITION
    #if ENABLED(PID_FAN_SCALING_ALTERNATIVE_DEFINITION)
      // The alternative definition is used for an easier configuration.
      // Just figure out Kf at full speed (255) and PID_FAN_SCALING_MIN_SPEED.
      // DEFAULT_Kf and PID_FAN_SCALING_LIN_FACTOR are calculated accordingly.

      #define PID_FAN_SCALING_AT_FULL_SPEED 13.0        //=PID_FAN_SCALING_LIN_FACTOR*255+DEFAULT_Kf
      #define PID_FAN_SCALING_AT_MIN_SPEED   6.0        //=PID_FAN_SCALING_LIN_FACTOR*PID_FAN_SCALING_MIN_SPEED+DEFAULT_Kf
      #define PID_FAN_SCALING_MIN_SPEED     10.0        // Minimum fan speed at which to enable PID_FAN_SCALING

      #define DEFAULT_Kf (255.0*PID_FAN_SCALING_AT_MIN_SPEED-PID_FAN_SCALING_AT_FULL_SPEED*PID_FAN_SCALING_MIN_SPEED)/(255.0-PID_FAN_SCALING_MIN_SPEED)
      #define PID_FAN_SCALING_LIN_FACTOR (PID_FAN_SCALING_AT_FULL_SPEED-DEFAULT_Kf)/255.0

    #else
      #define PID_FAN_SCALING_LIN_FACTOR (0)             // Power loss due to cooling = Kf * (fan_speed)
      #define DEFAULT_Kf 10                              // A constant value added to the PID-tuner
      #define PID_FAN_SCALING_MIN_SPEED 10               // Minimum fan speed at which to enable PID_FAN_SCALING
    #endif
  #endif
#endif

/**
 * Automatic Temperature Mode
 *
 * Dynamically adjust the hotend target temperature based on planned E moves.
 *
 * (Contrast with PID_EXTRUSION_SCALING, which tracks E movement and adjusts PID
 *  behavior using an additional kC value.)
 *
 * Autotemp is calculated by (mintemp + factor * mm_per_sec), capped to maxtemp.
 *
 * Enable Autotemp Mode with M104/M109 F<factor> S<mintemp> B<maxtemp>.
 * Disable by sending M104/M109 with no F parameter (or F0 with AUTOTEMP_PROPORTIONAL).
 */
#define AUTOTEMP
#if ENABLED(AUTOTEMP)
  #define AUTOTEMP_OLDWEIGHT    0.98  // Factor used to weight previous readings (0.0 < value < 1.0)
  #define AUTOTEMP_MIN          210
  #define AUTOTEMP_MAX          250
  #define AUTOTEMP_FACTOR       0.1f
  // Turn on AUTOTEMP on M104/M109 by default using proportions set here
  //#define AUTOTEMP_PROPORTIONAL
  #if ENABLED(AUTOTEMP_PROPORTIONAL)
    #define AUTOTEMP_MIN_P      0 // (°C) Added to the target temperature
    #define AUTOTEMP_MAX_P      5 // (°C) Added to the target temperature
    #define AUTOTEMP_FACTOR_P   1 // Apply this F parameter by default (overridden by M104/M109 F)
  #endif
#endif

// Show Temperature ADC value
// Enable for M105 to include ADC values read from temperature sensors.
//#define SHOW_TEMP_ADC_VALUES

/**
 * High Temperature Thermistor Support
 *
 * Thermistors able to support high temperature tend to have a hard time getting
 * good readings at room and lower temperatures. This means TEMP_SENSOR_X_RAW_LO_TEMP
 * will probably be caught when the heating element first turns on during the
 * preheating process, which will trigger a MINTEMP error as a safety measure
 * and force stop everything.
 * To circumvent this limitation, we allow for a preheat time (during which,
 * MINTEMP error won't be triggered) and add a min_temp buffer to handle
 * aberrant readings.
 *
 * If you want to enable this feature for your hotend thermistor(s)
 * uncomment and set values > 0 in the constants below
 */

// The number of consecutive low temperature errors that can occur
// before a MINTEMP error is triggered. (Shouldn't be more than 10.)
//#define MAX_CONSECUTIVE_LOW_TEMPERATURE_ERROR_ALLOWED 0

/**
 * The number of milliseconds a hotend will preheat before starting to check
 * the temperature. This value should NOT be set to the time it takes the
 * hot end to reach the target temperature, but the time it takes to reach
 * the minimum temperature your thermistor can read. The lower the better/safer.
 * This shouldn't need to be more than 30 seconds (30000)
 */
//#define PREHEAT_TIME_HOTEND_MS 0
//#define PREHEAT_TIME_BED_MS 0

// @section extruder

/**
 * Extruder runout prevention.
 * If the machine is idle and the temperature over MINTEMP
 * then extrude some filament every couple of SECONDS.
 */
//#define EXTRUDER_RUNOUT_PREVENT
#if ENABLED(EXTRUDER_RUNOUT_PREVENT)
  #define EXTRUDER_RUNOUT_MINTEMP 190
  #define EXTRUDER_RUNOUT_SECONDS 30
  #define EXTRUDER_RUNOUT_SPEED 1500  // (mm/min)
  #define EXTRUDER_RUNOUT_EXTRUDE 5   // (mm)
#endif

/**
 * Hotend Idle Timeout
 * Prevent filament in the nozzle from charring and causing a critical jam.
 */
//#define HOTEND_IDLE_TIMEOUT
#if ENABLED(HOTEND_IDLE_TIMEOUT)
  #define HOTEND_IDLE_TIMEOUT_SEC (5*60)    // (seconds) Time without extruder movement to trigger protection
  #define HOTEND_IDLE_MIN_TRIGGER   180     // (°C) Minimum temperature to enable hotend protection
  #define HOTEND_IDLE_NOZZLE_TARGET   0     // (°C) Safe temperature for the nozzle after timeout
  #define HOTEND_IDLE_BED_TARGET      0     // (°C) Safe temperature for the bed after timeout
#endif

// @section temperature

// Calibration for AD595 / AD8495 sensor to adjust temperature measurements.
// The final temperature is calculated as (measuredTemp * GAIN) + OFFSET.
#define TEMP_SENSOR_AD595_OFFSET  0.0
#define TEMP_SENSOR_AD595_GAIN    1.0
#define TEMP_SENSOR_AD8495_OFFSET 0.0
#define TEMP_SENSOR_AD8495_GAIN   1.0

// @section fans

/**
 * Controller Fan
 * To cool down the stepper drivers and MOSFETs.
 *
 * The fan turns on automatically whenever any driver is enabled and turns
 * off (or reduces to idle speed) shortly after drivers are turned off.
 */
//#define USE_CONTROLLER_FAN
#if ENABLED(USE_CONTROLLER_FAN)
  //#define CONTROLLER_FAN_PIN -1           // Set a custom pin for the controller fan
  //#define CONTROLLER_FAN2_PIN -1          // Set a custom pin for second controller fan
  //#define CONTROLLER_FAN_USE_Z_ONLY       // With this option only the Z axis is considered
  //#define CONTROLLER_FAN_IGNORE_Z         // Ignore Z stepper. Useful when stepper timeout is disabled.
  #define CONTROLLERFAN_SPEED_MIN         0 // (0-255) Minimum speed. (If set below this value the fan is turned off.)
  #define CONTROLLERFAN_SPEED_ACTIVE    255 // (0-255) Active speed, used when any motor is enabled
  #define CONTROLLERFAN_SPEED_IDLE        0 // (0-255) Idle speed, used when motors are disabled
  #define CONTROLLERFAN_IDLE_TIME        60 // (seconds) Extra time to keep the fan running after disabling motors

  // Use TEMP_SENSOR_BOARD as a trigger for enabling the controller fan
  //#define CONTROLLER_FAN_MIN_BOARD_TEMP 40  // (°C) Turn on the fan if the board reaches this temperature

  // Use TEMP_SENSOR_SOC as a trigger for enabling the controller fan
  //#define CONTROLLER_FAN_MIN_SOC_TEMP 40  // (°C) Turn on the fan if the SoC reaches this temperature

  //#define CONTROLLER_FAN_EDITABLE         // Enable M710 configurable settings
  #if ENABLED(CONTROLLER_FAN_EDITABLE)
    #define CONTROLLER_FAN_MENU             // Enable the Controller Fan submenu
  #endif
#endif

/**
 * Fan Kickstart
 * When part cooling or controller fans first start, run at a speed that
 * gets it spinning reliably for a short time before setting the requested speed.
 * (Does not work on Sanguinololu with FAN_SOFT_PWM.)
 */
//#define FAN_KICKSTART_TIME  100  // (ms)
//#define FAN_KICKSTART_POWER 180  // 64-255

// Some coolers may require a non-zero "off" state.
//#define FAN_OFF_PWM  1

/**
 * PWM Fan Scaling
 *
 * Define the min/max speeds for PWM fans (as set with M106).
 *
 * With these options the M106 0-255 value range is scaled to a subset
 * to ensure that the fan has enough power to spin, or to run lower
 * current fans with higher current. (e.g., 5V/12V fans with 12V/24V)
 * Value 0 always turns off the fan.
 *
 * Define one or both of these to override the default 0-255 range.
 */
//#define FAN_MIN_PWM 50
//#define FAN_MAX_PWM 128

/**
 * Fan Fast PWM
 *
 * Combinations of PWM Modes, prescale values and TOP resolutions are used internally
 * to produce a frequency as close as possible to the desired frequency.
 *
 * FAST_PWM_FAN_FREQUENCY
 *   Set this to your desired frequency.
 *   For AVR, if left undefined this defaults to F = F_CPU/(2*255*1)
 *            i.e., F = 31.4kHz on 16MHz micro-controllers or F = 39.2kHz on 20MHz micro-controllers.
 *   For non AVR, if left undefined this defaults to F = 1Khz.
 *   This F value is only to protect the hardware from an absence of configuration
 *   and not to complete it when users are not aware that the frequency must be specifically set to support the target board.
 *
 *   NOTE: Setting very low frequencies (< 10 Hz) may result in unexpected timer behavior.
 *         Setting very high frequencies can damage your hardware.
 *
 * USE_OCR2A_AS_TOP [undefined by default]
 *   Boards that use TIMER2 for PWM have limitations resulting in only a few possible frequencies on TIMER2:
 *   16MHz MCUs: [62.5kHz, 31.4kHz (default), 7.8kHz, 3.92kHz, 1.95kHz, 977Hz, 488Hz, 244Hz, 60Hz, 122Hz, 30Hz]
 *   20MHz MCUs: [78.1kHz, 39.2kHz (default), 9.77kHz, 4.9kHz, 2.44kHz, 1.22kHz, 610Hz, 305Hz, 153Hz, 76Hz, 38Hz]
 *   A greater range can be achieved by enabling USE_OCR2A_AS_TOP. But note that this option blocks the use of
 *   PWM on pin OC2A. Only use this option if you don't need PWM on 0C2A. (Check your schematic.)
 *   USE_OCR2A_AS_TOP sacrifices duty cycle control resolution to achieve this broader range of frequencies.
 */
//#define FAST_PWM_FAN    // Increase the fan PWM frequency. Removes the PWM noise but increases heating in the FET/Arduino
#if ENABLED(FAST_PWM_FAN)
  //#define FAST_PWM_FAN_FREQUENCY 31400  // Define here to override the defaults below
  //#define USE_OCR2A_AS_TOP
  #ifndef FAST_PWM_FAN_FREQUENCY
    #ifdef __AVR__
      #define FAST_PWM_FAN_FREQUENCY ((F_CPU) / (2 * 255 * 1))
    #else
      #define FAST_PWM_FAN_FREQUENCY 1000U
    #endif
  #endif
#endif

/**
 * Assign more PWM fans for part cooling, synchronized with Fan 0
 */
//#define REDUNDANT_PART_COOLING_FAN 1  // Index of the first fan to synchronize with Fan 0
#ifdef REDUNDANT_PART_COOLING_FAN
  //#define NUM_REDUNDANT_FANS 1        // Number of sequential fans to synchronize with Fan 0
#endif

/**
 * Extruder cooling fans
 *
 * Extruder auto fans automatically turn on when their extruders'
 * temperatures go above EXTRUDER_AUTO_FAN_TEMPERATURE.
 *
 * Your board's pins file specifies the recommended pins. Override those here
 * or set to -1 to disable completely.
 *
 * Multiple extruders can be assigned to the same pin in which case
 * the fan will turn on when any selected extruder is above the threshold.
 */
#define E0_AUTO_FAN_PIN -1
#define E1_AUTO_FAN_PIN -1
#define E2_AUTO_FAN_PIN -1
#define E3_AUTO_FAN_PIN -1
#define E4_AUTO_FAN_PIN -1
#define E5_AUTO_FAN_PIN -1
#define E6_AUTO_FAN_PIN -1
#define E7_AUTO_FAN_PIN -1
#define CHAMBER_AUTO_FAN_PIN -1
#define COOLER_AUTO_FAN_PIN -1

#define EXTRUDER_AUTO_FAN_TEMPERATURE 50
#define EXTRUDER_AUTO_FAN_SPEED 255   // 255 == full speed
#define CHAMBER_AUTO_FAN_TEMPERATURE 30
#define CHAMBER_AUTO_FAN_SPEED 255
#define COOLER_AUTO_FAN_TEMPERATURE 18
#define COOLER_AUTO_FAN_SPEED 255

/**
 * Hotend Cooling Fans tachometers
 *
 * Define one or more tachometer pins to enable fan speed
 * monitoring, and reporting of fan speeds with M123.
 *
 * NOTE: Only works with fans up to 7000 RPM.
 */
//#define FOURWIRES_FANS      // Needed with AUTO_FAN when 4-wire PWM fans are installed
//#define E0_FAN_TACHO_PIN -1
//#define E0_FAN_TACHO_PULLUP
//#define E0_FAN_TACHO_PULLDOWN
//#define E1_FAN_TACHO_PIN -1
//#define E1_FAN_TACHO_PULLUP
//#define E1_FAN_TACHO_PULLDOWN
//#define E2_FAN_TACHO_PIN -1
//#define E2_FAN_TACHO_PULLUP
//#define E2_FAN_TACHO_PULLDOWN
//#define E3_FAN_TACHO_PIN -1
//#define E3_FAN_TACHO_PULLUP
//#define E3_FAN_TACHO_PULLDOWN
//#define E4_FAN_TACHO_PIN -1
//#define E4_FAN_TACHO_PULLUP
//#define E4_FAN_TACHO_PULLDOWN
//#define E5_FAN_TACHO_PIN -1
//#define E5_FAN_TACHO_PULLUP
//#define E5_FAN_TACHO_PULLDOWN
//#define E6_FAN_TACHO_PIN -1
//#define E6_FAN_TACHO_PULLUP
//#define E6_FAN_TACHO_PULLDOWN
//#define E7_FAN_TACHO_PIN -1
//#define E7_FAN_TACHO_PULLUP
//#define E7_FAN_TACHO_PULLDOWN

/**
 * Part-Cooling Fan Multiplexer
 *
 * This feature allows you to digitally multiplex the fan output.
 * The multiplexer is automatically switched at tool-change.
 * Set FANMUX[012]_PINs below for up to 2, 4, or 8 multiplexed fans.
 */
#define FANMUX0_PIN -1
#define FANMUX1_PIN -1
#define FANMUX2_PIN -1

/**
 * @section caselight
 * M355 Case Light on-off / brightness
 */
//#define CASE_LIGHT_ENABLE
#if ENABLED(CASE_LIGHT_ENABLE)
  //#define CASE_LIGHT_PIN 4                  // Override the default pin if needed
  #define INVERT_CASE_LIGHT false             // Set true if Case Light is ON when pin is LOW
  #define CASE_LIGHT_DEFAULT_ON true          // Set default power-up state on
  #define CASE_LIGHT_DEFAULT_BRIGHTNESS 105   // Set default power-up brightness (0-255, requires PWM pin)
  //#define CASE_LIGHT_NO_BRIGHTNESS          // Disable brightness control. Enable for non-PWM lighting.
  //#define CASE_LIGHT_MAX_PWM 128            // Limit PWM duty cycle (0-255)
  //#define CASE_LIGHT_MENU                   // Add Case Light options to the LCD menu
  #if ENABLED(NEOPIXEL_LED)
    //#define CASE_LIGHT_USE_NEOPIXEL         // Use NeoPixel LED as case light
  #endif
  #if ANY(RGB_LED, RGBW_LED)
    //#define CASE_LIGHT_USE_RGB_LED          // Use RGB / RGBW LED as case light
  #endif
  #if ANY(CASE_LIGHT_USE_NEOPIXEL, CASE_LIGHT_USE_RGB_LED)
    #define CASE_LIGHT_DEFAULT_COLOR { 255, 255, 255, 255 } // { Red, Green, Blue, White }
  #endif
#endif

// @section endstops

// If you want endstops to stay on (by default) even when not homing
// enable this option. Override at any time with M120, M121.
//#define ENDSTOPS_ALWAYS_ON_DEFAULT

// @section extras

//#define Z_LATE_ENABLE // Enable Z the last moment. Needed if your Z driver overheats.

// Employ an external closed loop controller. Override pins here if needed.
//#define EXTERNAL_CLOSED_LOOP_CONTROLLER
#if ENABLED(EXTERNAL_CLOSED_LOOP_CONTROLLER)
  //#define CLOSED_LOOP_ENABLE_PIN        -1
  //#define CLOSED_LOOP_MOVE_COMPLETE_PIN -1
#endif

// @section idex

/**
 * Dual X Carriage
 *
 * This setup has two X carriages that can move independently, each with its own hotend.
 * The carriages can be used to print an object with two colors or materials, or in
 * "duplication mode" it can print two identical or X-mirrored objects simultaneously.
 * The inactive carriage is parked automatically to prevent oozing.
 * X1 is the left carriage, X2 the right. They park and home at opposite ends of the X axis.
 * By default the X2 stepper is assigned to the first unused E plug on the board.
 *
 * The following Dual X Carriage modes can be selected with M605 S<mode>:
 *
 *   0 : (FULL_CONTROL) The slicer has full control over both X-carriages and can achieve optimal travel
 *       results as long as it supports dual X-carriages. (M605 S0)
 *
 *   1 : (AUTO_PARK) The firmware automatically parks and unparks the X-carriages on tool-change so
 *       that additional slicer support is not required. (M605 S1)
 *
 *   2 : (DUPLICATION) The firmware moves the second X-carriage and extruder in synchronization with
 *       the first X-carriage and extruder, to print 2 copies of the same object at the same time.
 *       Set the constant X-offset and temperature differential with M605 S2 X[offs] R[deg] and
 *       follow with M605 S2 to initiate duplicated movement.
 *
 *   3 : (MIRRORED) Formbot/Vivedino-inspired mirrored mode in which the second extruder duplicates
 *       the movement of the first except the second extruder is reversed in the X axis.
 *       Set the initial X offset and temperature differential with M605 S2 X[offs] R[deg] and
 *       follow with M605 S3 to initiate mirrored movement.
 */
//#define DUAL_X_CARRIAGE
#if ENABLED(DUAL_X_CARRIAGE)
  #define X1_MIN_POS X_MIN_POS    // Set to X_MIN_POS
  #define X1_MAX_POS X_BED_SIZE   // A max coordinate so the X1 carriage can't hit the parked X2 carriage
  #define X2_MIN_POS    80        // A min coordinate so the X2 carriage can't hit the parked X1 carriage
  #define X2_MAX_POS   353        // The max position of the X2 carriage, typically also the home position
  #define X2_HOME_POS X2_MAX_POS  // Default X2 home position. Set to X2_MAX_POS.
                                  // NOTE: For Dual X Carriage use M218 T1 Xn to override the X2_HOME_POS.
                                  // This allows recalibration of endstops distance without a rebuild.
                                  // Remember to set the second extruder's X-offset to 0 in your slicer.

  // This is the default power-up mode which can be changed later using M605 S<mode>.
  #define DEFAULT_DUAL_X_CARRIAGE_MODE DXC_AUTO_PARK_MODE

  // Default x offset in duplication mode (typically set to half print bed width)
  #define DEFAULT_DUPLICATION_X_OFFSET 100

  // Default action to execute following M605 mode change commands. Typically G28X to apply new mode.
  //#define EVENT_GCODE_IDEX_AFTER_MODECHANGE "G28X"
#endif

// @section multi stepper

/**
 * Multi-Stepper / Multi-Endstop
 *
 * When X2_DRIVER_TYPE is defined, this indicates that the X and X2 motors work in tandem.
 * The following explanations for X also apply to Y and Z multi-stepper setups.
 * Endstop offsets may be changed by 'M666 X<offset> Y<offset> Z<offset>' and stored to EEPROM.
 *
 * - Enable INVERT_X2_VS_X_DIR if the X2 motor requires an opposite DIR signal from X.
 *
 * - Enable X_DUAL_ENDSTOPS if the second motor has its own endstop, with adjustable offset.
 *
 *   - Extra endstops are included in the output of 'M119'.
 *
 *   - Set X_DUAL_ENDSTOP_ADJUSTMENT to the known error in the X2 endstop.
 *     Applied to the X2 motor on 'G28' / 'G28 X'.
 *     Get the offset by homing X and measuring the error.
 *     Also set with 'M666 X<offset>' and stored to EEPROM with 'M500'.
 *
 *   - Define the extra endstop pins here to override defaults. No auto-assignment.
 */
#if HAS_X2_STEPPER && DISABLED(DUAL_X_CARRIAGE)
  //#define INVERT_X2_VS_X_DIR        // X2 direction signal is the opposite of X
  //#define X_DUAL_ENDSTOPS           // X2 has its own endstop
  #if ENABLED(X_DUAL_ENDSTOPS)
    //#define X2_STOP_PIN X_MAX_PIN   // X2 endstop pin override
    #define X2_ENDSTOP_ADJUSTMENT  0  // X2 offset relative to X endstop
  #endif
#endif

#if HAS_Y2_STEPPER
  //#define INVERT_Y2_VS_Y_DIR        // Y2 direction signal is the opposite of Y
  //#define Y_DUAL_ENDSTOPS           // Y2 has its own endstop
  #if ENABLED(Y_DUAL_ENDSTOPS)
    //#define Y2_STOP_PIN Y_MAX_PIN   // Y2 endstop pin override
    #define Y2_ENDSTOP_ADJUSTMENT  0  // Y2 offset relative to Y endstop
  #endif
#endif

//
// Multi-Z steppers
//
#ifdef Z2_DRIVER_TYPE
  //#define INVERT_Z2_VS_Z_DIR        // Z2 direction signal is the opposite of Z

  //#define Z_MULTI_ENDSTOPS          // Other Z axes have their own endstops
  #if ENABLED(Z_MULTI_ENDSTOPS)
    //#define Z2_STOP_PIN X_MAX_PIN   // Z2 endstop pin override
    #define Z2_ENDSTOP_ADJUSTMENT 0   // Z2 offset relative to Z endstop
  #endif
  #ifdef Z3_DRIVER_TYPE
    //#define INVERT_Z3_VS_Z_DIR      // Z3 direction signal is the opposite of Z
    #if ENABLED(Z_MULTI_ENDSTOPS)
      //#define Z3_STOP_PIN Y_MAX_PIN // Z3 endstop pin override
      #define Z3_ENDSTOP_ADJUSTMENT 0 // Z3 offset relative to Z endstop
    #endif
  #endif
  #ifdef Z4_DRIVER_TYPE
    //#define INVERT_Z4_VS_Z_DIR      // Z4 direction signal is the opposite of Z
    #if ENABLED(Z_MULTI_ENDSTOPS)
      //#define Z4_STOP_PIN Z_MAX_PIN // Z4 endstop pin override
      #define Z4_ENDSTOP_ADJUSTMENT 0 // Z4 offset relative to Z endstop
    #endif
  #endif
#endif

// Drive the E axis with two synchronized steppers
//#define E_DUAL_STEPPER_DRIVERS
#if ENABLED(E_DUAL_STEPPER_DRIVERS)
  //#define INVERT_E1_VS_E0_DIR       // E direction signals are opposites
#endif

// @section extruder

// Activate a solenoid on the active extruder with M380. Disable all with M381.
// Define SOL0_PIN, SOL1_PIN, etc., for each extruder that has a solenoid.
//#define EXT_SOLENOID

// @section homing

/**
 * Homing Procedure
 * Homing (G28) does an indefinite move towards the endstops to establish
 * the position of the toolhead relative to the workspace.
 */

//#define SENSORLESS_BACKOFF_MM  { 2, 2, 0 }  // (linear=mm, rotational=°) Backoff from endstops before sensorless homing

#define HOMING_BUMP_MM      { 5, 5, 2 }       // (linear=mm, rotational=°) Backoff from endstops after first bump
#define HOMING_BUMP_DIVISOR { 2, 2, 4 }       // Re-Bump Speed Divisor (Divides the Homing Feedrate)

//#define HOMING_BACKOFF_POST_MM { 2, 2, 2 }  // (linear=mm, rotational=°) Backoff from endstops after homing
//#define XY_COUNTERPART_BACKOFF_MM 0         // (mm) Backoff X after homing Y, and vice-versa

//#define QUICK_HOME                          // If G28 contains XY do a diagonal move first
//#define HOME_Y_BEFORE_X                     // If G28 contains XY home Y before X
//#define HOME_Z_FIRST                        // Home Z first. Requires a real endstop (not a probe).
//#define CODEPENDENT_XY_HOMING               // If X/Y can't home without homing Y/X first

// @section bltouch

#if ENABLED(BLTOUCH)
  /**
   * Either: Use the defaults (recommended) or: For special purposes, use the following DEFINES
   * Do not activate settings that the probe might not understand. Clones might misunderstand
   * advanced commands.
   *
   * Note: If the probe is not deploying, do a "Reset" and "Self-Test" and then check the
   *       wiring of the BROWN, RED and ORANGE wires.
   *
   * Note: If the trigger signal of your probe is not being recognized, it has been very often
   *       because the BLACK and WHITE wires needed to be swapped. They are not "interchangeable"
   *       like they would be with a real switch. So please check the wiring first.
   *
   * Settings for all BLTouch and clone probes:
   */

  // Safety: The probe needs time to recognize the command.
  //         Minimum command delay (ms). Enable and increase if needed.
  //#define BLTOUCH_DELAY 500

  /**
   * Settings for BLTOUCH Classic 1.2, 1.3 or BLTouch Smart 1.0, 2.0, 2.2, 3.0, 3.1, and most clones:
   */

  // Feature: Switch into SW mode after a deploy. It makes the output pulse longer. Can be useful
  //          in special cases, like noisy or filtered input configurations.
  //#define BLTOUCH_FORCE_SW_MODE

  /**
   * Settings for BLTouch Smart 3.0 and 3.1
   * Summary:
   *   - Voltage modes: 5V and OD (open drain - "logic voltage free") output modes
   *   - High-Speed mode
   *   - Disable LCD voltage options
   */

  /**
   * Danger: Don't activate 5V mode unless attached to a 5V-tolerant controller!
   * V3.0 or 3.1: Set default mode to 5V mode at Marlin startup.
   * If disabled, OD mode is the hard-coded default on 3.0
   * On startup, Marlin will compare its EEPROM to this value. If the selected mode
   * differs, a mode set EEPROM write will be completed at initialization.
   * Use the option below to force an EEPROM write to a V3.1 probe regardless.
   */
  //#define BLTOUCH_SET_5V_MODE

  // Safety: Enable voltage mode settings in the LCD menu.
  //#define BLTOUCH_LCD_VOLTAGE_MENU

  /**
   * Safety: Activate if connecting a probe with an unknown voltage mode.
   * V3.0: Set a probe into mode selected above at Marlin startup. Required for 5V mode on 3.0
   * V3.1: Force a probe with unknown mode into selected mode at Marlin startup ( = Probe EEPROM write )
   * To preserve the life of the probe, use this once then turn it off and re-flash.
   */
  //#define BLTOUCH_FORCE_MODE_SET

  /**
   * Enable "HIGH SPEED" option for probing.
   * Danger: Disable if your probe sometimes fails. Only suitable for stable well-adjusted systems.
   * This feature was designed for Deltabots with very fast Z moves; however, higher speed Cartesians
   * might be able to use it. If the machine can't raise Z fast enough the BLTouch may go into ALARM.
   *
   * Set the default state here, change with 'M401 S' or UI, use M500 to save, M502 to reset.
   */
  //#define BLTOUCH_HS_MODE true

  #ifdef BLTOUCH_HS_MODE
    // The probe Z offset (M851 Z) is the height at which the probe triggers.
    // This must be large enough to keep the probe pin off the bed and prevent
    // it from snagging on the bed clips.
    #define BLTOUCH_HS_EXTRA_CLEARANCE    7 // Extra Z Clearance
  #endif

#endif // BLTOUCH

// @section calibration

/**
 * Z Steppers Auto-Alignment
 * Add the G34 command to align multiple Z steppers using a bed probe.
 */
//#define Z_STEPPER_AUTO_ALIGN
#if ENABLED(Z_STEPPER_AUTO_ALIGN)
  /**
   * Define probe X and Y positions for Z1, Z2 [, Z3 [, Z4]]
   * These positions are machine-relative and do not shift with the M206 home offset!
   * If not defined, probe limits will be used.
   * Override with 'M422 S<index> X<pos> Y<pos>'.
   */
  //#define Z_STEPPER_ALIGN_XY { {  10, 190 }, { 100,  10 }, { 190, 190 } }

  /**
   * Orientation for the automatically-calculated probe positions.
   * Override Z stepper align points with 'M422 S<index> X<pos> Y<pos>'
   *
   * 2 Steppers:  (0)     (1)
   *               |       |   2   |
   *               | 1   2 |       |
   *               |       |   1   |
   *
   * 3 Steppers:  (0)     (1)     (2)     (3)
   *               |   3   | 1     | 2   1 |     2 |
   *               |       |     3 |       | 3     |
   *               | 1   2 | 2     |   3   |     1 |
   *
   * 4 Steppers:  (0)     (1)     (2)     (3)
   *               | 4   3 | 1   4 | 2   1 | 3   2 |
   *               |       |       |       |       |
   *               | 1   2 | 2   3 | 3   4 | 4   1 |
   */
  #ifndef Z_STEPPER_ALIGN_XY
    //#define Z_STEPPERS_ORIENTATION 0
  #endif

  /**
   * Z Stepper positions for more rapid convergence in bed alignment.
   * Requires 3 or 4 Z steppers.
   *
   * Define Stepper XY positions for Z1, Z2, Z3... corresponding to the screw
   * positions in the bed carriage, with one position per Z stepper in stepper
   * driver order.
   */
  //#define Z_STEPPER_ALIGN_STEPPER_XY { { 210.7, 102.5 }, { 152.6, 220.0 }, { 94.5, 102.5 } }

  #ifndef Z_STEPPER_ALIGN_STEPPER_XY
    // Amplification factor. Used to scale the correction step up or down in case
    // the stepper (spindle) position is farther out than the test point.
    #define Z_STEPPER_ALIGN_AMP 1.0       // Use a value > 1.0 NOTE: This may cause instability!
  #endif

  // On a 300mm bed a 5% grade would give a misalignment of ~1.5cm
  #define G34_MAX_GRADE              5    // (%) Maximum incline that G34 will handle
  #define Z_STEPPER_ALIGN_ITERATIONS 5    // Number of iterations to apply during alignment
  #define Z_STEPPER_ALIGN_ACC        0.02 // Stop iterating early if the accuracy is better than this
  #define RESTORE_LEVELING_AFTER_G34      // Restore leveling after G34 is done?
  // After G34, re-home Z (G28 Z) or just calculate it from the last probe heights?
  // Re-homing might be more precise in reproducing the actual 'G28 Z' homing height, especially on an uneven bed.
  #define HOME_AFTER_G34
#endif

//
// Add the G35 command to read bed corners to help adjust screws. Requires a bed probe.
//
//#define ASSISTED_TRAMMING
#if ENABLED(ASSISTED_TRAMMING)

  // Define from 3 to 9 points to probe.
  #define TRAMMING_POINT_XY { {  20, 20 }, { 180,  20 }, { 180, 180 }, { 20, 180 } }

  // Define position names for probe points.
  #define TRAMMING_POINT_NAME_1 "Front-Left"
  #define TRAMMING_POINT_NAME_2 "Front-Right"
  #define TRAMMING_POINT_NAME_3 "Back-Right"
  #define TRAMMING_POINT_NAME_4 "Back-Left"

  #define RESTORE_LEVELING_AFTER_G35    // Enable to restore leveling setup after operation
  //#define REPORT_TRAMMING_MM          // Report Z deviation (mm) for each point relative to the first

  //#define ASSISTED_TRAMMING_WIZARD    // Add a Tramming Wizard to the LCD menu

  //#define ASSISTED_TRAMMING_WAIT_POSITION { X_CENTER, Y_CENTER, 30 } // Move the nozzle out of the way for adjustment

  /**
   * Screw thread:
   *   M3: 30 = Clockwise, 31 = Counter-Clockwise
   *   M4: 40 = Clockwise, 41 = Counter-Clockwise
   *   M5: 50 = Clockwise, 51 = Counter-Clockwise
   */
  #define TRAMMING_SCREW_THREAD 30

#endif

// @section motion control

/**
 * Fixed-time-based Motion Control -- EXPERIMENTAL
 * Enable/disable and set parameters with G-code M493.
 */
//#define FT_MOTION
#if ENABLED(FT_MOTION)
  #define FTM_DEFAULT_MODE        ftMotionMode_DISABLED // Default mode of fixed time control. (Enums in ft_types.h)
  #define FTM_DEFAULT_DYNFREQ_MODE dynFreqMode_DISABLED // Default mode of dynamic frequency calculation. (Enums in ft_types.h)
  #define FTM_SHAPING_DEFAULT_X_FREQ   37.0f      // (Hz) Default peak frequency used by input shapers
  #define FTM_SHAPING_DEFAULT_Y_FREQ   37.0f      // (Hz) Default peak frequency used by input shapers
  #define FTM_LINEAR_ADV_DEFAULT_ENA   false      // Default linear advance enable (true) or disable (false)
  #define FTM_LINEAR_ADV_DEFAULT_K      0.0f      // Default linear advance gain
  #define FTM_SHAPING_ZETA_X            0.1f      // Zeta used by input shapers for X axis
  #define FTM_SHAPING_ZETA_Y            0.1f      // Zeta used by input shapers for Y axis

  #define FTM_SHAPING_V_TOL_X           0.05f     // Vibration tolerance used by EI input shapers for X axis
  #define FTM_SHAPING_V_TOL_Y           0.05f     // Vibration tolerance used by EI input shapers for Y axis

  //#define FT_MOTION_MENU                        // Provide a MarlinUI menu to set M493 parameters

  /**
   * Advanced configuration
   */
  #define FTM_UNIFIED_BWS                         // DON'T DISABLE unless you use Ulendo FBS (not implemented)
  #if ENABLED(FTM_UNIFIED_BWS)
    #define FTM_BW_SIZE               100         // Unified Window and Batch size with a ratio of 2
  #else
    #define FTM_WINDOW_SIZE           200         // Custom Window size for trajectory generation needed by Ulendo FBS
    #define FTM_BATCH_SIZE            100         // Custom Batch size for trajectory generation needed by Ulendo FBS
  #endif

  #define FTM_FS                     1000         // (Hz) Frequency for trajectory generation. (Reciprocal of FTM_TS)
  #define FTM_TS                        0.001f    // (s) Time step for trajectory generation. (Reciprocal of FTM_FS)

  // These values may be configured to adjust the duration of loop().
  #define FTM_STEPS_PER_LOOP           60         // Number of stepper commands to generate each loop()
  #define FTM_POINTS_PER_LOOP         100         // Number of trajectory points to generate each loop()

  #if DISABLED(COREXY)
    #define FTM_STEPPER_FS          20000         // (Hz) Frequency for stepper I/O update

    // Use this to adjust the time required to consume the command buffer.
    // Try increasing this value if stepper motion is choppy.
    #define FTM_STEPPERCMD_BUFF_SIZE 3000         // Size of the stepper command buffers
                                                  // (FTM_STEPS_PER_LOOP * FTM_POINTS_PER_LOOP) is a good start
                                                  // If you run out of memory, fall back to 3000 and increase progressively
  #else
    // CoreXY motion needs a larger buffer size. These values are based on our testing.
    #define FTM_STEPPER_FS          30000
    #define FTM_STEPPERCMD_BUFF_SIZE 6000
  #endif

  #define FTM_STEPS_PER_UNIT_TIME (FTM_STEPPER_FS / FTM_FS)       // Interpolated stepper commands per unit time
  #define FTM_CTS_COMPARE_VAL (FTM_STEPS_PER_UNIT_TIME / 2)       // Comparison value used in interpolation algorithm
  #define FTM_MIN_TICKS ((STEPPER_TIMER_RATE) / (FTM_STEPPER_FS)) // Minimum stepper ticks between steps

  #define FTM_MIN_SHAPE_FREQ           10         // Minimum shaping frequency
  #define FTM_RATIO (FTM_FS / FTM_MIN_SHAPE_FREQ) // Factor for use in FTM_ZMAX. DON'T CHANGE.
  #define FTM_ZMAX (FTM_RATIO * 2)                // Maximum delays for shaping functions (even numbers only!)
                                                  // Calculate as:
                                                  //   ZV       : FTM_RATIO / 2
                                                  //   ZVD, MZV : FTM_RATIO
                                                  //   2HEI     : FTM_RATIO * 3 / 2
                                                  //   3HEI     : FTM_RATIO * 2
#endif

/**
 * Input Shaping -- EXPERIMENTAL
 *
 * Zero Vibration (ZV) Input Shaping for X and/or Y movements.
 *
 * This option uses a lot of SRAM for the step buffer. The buffer size is
 * calculated automatically from SHAPING_FREQ_[XY], DEFAULT_AXIS_STEPS_PER_UNIT,
 * DEFAULT_MAX_FEEDRATE and ADAPTIVE_STEP_SMOOTHING. The default calculation can
 * be overridden by setting SHAPING_MIN_FREQ and/or SHAPING_MAX_FEEDRATE.
 * The higher the frequency and the lower the feedrate, the smaller the buffer.
 * If the buffer is too small at runtime, input shaping will have reduced
 * effectiveness during high speed movements.
 *
 * Tune with M593 D<factor> F<frequency>:
 *
 *  D<factor>    Set the zeta/damping factor. If axes (X, Y, etc.) are not specified, set for all axes.
 *  F<frequency> Set the frequency. If axes (X, Y, etc.) are not specified, set for all axes.
 *  T[map]       Input Shaping type, 0:ZV, 1:EI, 2:2H EI (not implemented yet)
 *  X<1>         Set the given parameters only for the X axis.
 *  Y<1>         Set the given parameters only for the Y axis.
 */
//#define INPUT_SHAPING_X
//#define INPUT_SHAPING_Y
#if ANY(INPUT_SHAPING_X, INPUT_SHAPING_Y)
  #if ENABLED(INPUT_SHAPING_X)
    #define SHAPING_FREQ_X  40          // (Hz) The default dominant resonant frequency on the X axis.
    #define SHAPING_ZETA_X  0.15f       // Damping ratio of the X axis (range: 0.0 = no damping to 1.0 = critical damping).
  #endif
  #if ENABLED(INPUT_SHAPING_Y)
    #define SHAPING_FREQ_Y  40          // (Hz) The default dominant resonant frequency on the Y axis.
    #define SHAPING_ZETA_Y  0.15f       // Damping ratio of the Y axis (range: 0.0 = no damping to 1.0 = critical damping).
  #endif
  //#define SHAPING_MIN_FREQ  20        // By default the minimum of the shaping frequencies. Override to affect SRAM usage.
  //#define SHAPING_MAX_STEPRATE 10000  // By default the maximum total step rate of the shaped axes. Override to affect SRAM usage.
  //#define SHAPING_MENU                // Add a menu to the LCD to set shaping parameters.
#endif

// @section motion

#define AXIS_RELATIVE_MODES { false, false, false, false }

// Add a Duplicate option for well-separated conjoined nozzles
//#define MULTI_NOZZLE_DUPLICATION

// By default stepper drivers require an active-HIGH signal but some high-power drivers require an active-LOW signal to step.
#define STEP_STATE_X HIGH
#define STEP_STATE_Y HIGH
#define STEP_STATE_Z HIGH
#define STEP_STATE_I HIGH
#define STEP_STATE_J HIGH
#define STEP_STATE_K HIGH
#define STEP_STATE_U HIGH
#define STEP_STATE_V HIGH
#define STEP_STATE_W HIGH
#define STEP_STATE_E HIGH

/**
 * Idle Stepper Shutdown
 * Enable DISABLE_IDLE_* to shut down axis steppers after an idle period.
 * The default timeout duration can be overridden with M18 and M84. Set to 0 for No Timeout.
 */
#define DEFAULT_STEPPER_TIMEOUT_SEC 120
#define DISABLE_IDLE_X
#define DISABLE_IDLE_Y
#define DISABLE_IDLE_Z    // Disable if the nozzle could fall onto your printed part!
//#define DISABLE_IDLE_I
//#define DISABLE_IDLE_J
//#define DISABLE_IDLE_K
//#define DISABLE_IDLE_U
//#define DISABLE_IDLE_V
//#define DISABLE_IDLE_W
#define DISABLE_IDLE_E    // Shut down all idle extruders

// Default Minimum Feedrates for printing and travel moves
#define DEFAULT_MINIMUMFEEDRATE       0.0     // (mm/s. °/s for rotational-only moves) Minimum feedrate. Set with M205 S.
#define DEFAULT_MINTRAVELFEEDRATE     0.0     // (mm/s. °/s for rotational-only moves) Minimum travel feedrate. Set with M205 T.

// Minimum time that a segment needs to take as the buffer gets emptied
#define DEFAULT_MINSEGMENTTIME        20000   // (µs) Set with M205 B.

// Slow down the machine if the lookahead buffer is (by default) half full.
// Increase the slowdown divisor for larger buffer sizes.
#define SLOWDOWN
#if ENABLED(SLOWDOWN)
  #define SLOWDOWN_DIVISOR 2
#endif

/**
 * XY Frequency limit
 * Reduce resonance by limiting the frequency of small zigzag infill moves.
 * See https://hydraraptor.blogspot.com/2010/12/frequency-limit.html
 * Use M201 F<freq> G<min%> to change limits at runtime.
 */
//#define XY_FREQUENCY_LIMIT      10 // (Hz) Maximum frequency of small zigzag infill moves. Set with M201 F<hertz>.
#ifdef XY_FREQUENCY_LIMIT
  #define XY_FREQUENCY_MIN_PERCENT 5 // (%) Minimum FR percentage to apply. Set with M201 G<min%>.
#endif

//
// Backlash Compensation
// Adds extra movement to axes on direction-changes to account for backlash.
//
//#define BACKLASH_COMPENSATION
#if ENABLED(BACKLASH_COMPENSATION)
  // Define values for backlash distance and correction.
  // If BACKLASH_GCODE is enabled these values are the defaults.
  #define BACKLASH_DISTANCE_MM { 0, 0, 0 } // (linear=mm, rotational=°) One value for each linear axis
  #define BACKLASH_CORRECTION    0.0       // 0.0 = no correction; 1.0 = full correction

  // Add steps for motor direction changes on CORE kinematics
  //#define CORE_BACKLASH

  // Set BACKLASH_SMOOTHING_MM to spread backlash correction over multiple segments
  // to reduce print artifacts. (Enabling this is costly in memory and computation!)
  //#define BACKLASH_SMOOTHING_MM 3 // (mm)

  // Add runtime configuration and tuning of backlash values (M425)
  //#define BACKLASH_GCODE

  #if ENABLED(BACKLASH_GCODE)
    // Measure the Z backlash when probing (G29) and set with "M425 Z"
    #define MEASURE_BACKLASH_WHEN_PROBING

    #if ENABLED(MEASURE_BACKLASH_WHEN_PROBING)
      // When measuring, the probe will move up to BACKLASH_MEASUREMENT_LIMIT
      // mm away from point of contact in BACKLASH_MEASUREMENT_RESOLUTION
      // increments while checking for the contact to be broken.
      #define BACKLASH_MEASUREMENT_LIMIT       0.5   // (mm)
      #define BACKLASH_MEASUREMENT_RESOLUTION  0.005 // (mm)
      #define BACKLASH_MEASUREMENT_FEEDRATE    Z_PROBE_FEEDRATE_SLOW // (mm/min)
    #endif
  #endif
#endif

/**
 * Automatic backlash, position, and hotend offset calibration
 *
 * Enable G425 to run automatic calibration using an electrically-
 * conductive cube, bolt, or washer mounted on the bed.
 *
 * G425 uses the probe to touch the top and sides of the calibration object
 * on the bed and measures and/or correct positional offsets, axis backlash
 * and hotend offsets.
 *
 * Note: HOTEND_OFFSET and CALIBRATION_OBJECT_CENTER must be set to within
 *       ±5mm of true values for G425 to succeed.
 */
//#define CALIBRATION_GCODE
#if ENABLED(CALIBRATION_GCODE)

  //#define CALIBRATION_SCRIPT_PRE  "M117 Starting Auto-Calibration\nT0\nG28\nG12\nM117 Calibrating..."
  //#define CALIBRATION_SCRIPT_POST "M500\nM117 Calibration data saved"

  #define CALIBRATION_MEASUREMENT_RESOLUTION     0.01 // mm

  #define CALIBRATION_FEEDRATE_SLOW             60    // mm/min
  #define CALIBRATION_FEEDRATE_FAST           1200    // mm/min
  #define CALIBRATION_FEEDRATE_TRAVEL         3000    // mm/min

  // The following parameters refer to the conical section of the nozzle tip.
  #define CALIBRATION_NOZZLE_TIP_HEIGHT          1.0  // mm
  #define CALIBRATION_NOZZLE_OUTER_DIAMETER      2.0  // mm

  // Uncomment to enable reporting (required for "G425 V", but consumes flash).
  //#define CALIBRATION_REPORTING

  // The true location and dimension the cube/bolt/washer on the bed.
  #define CALIBRATION_OBJECT_CENTER     { 264.0, -22.0,  -2.0 } // mm
  #define CALIBRATION_OBJECT_DIMENSIONS {  10.0,  10.0,  10.0 } // mm

  // Comment out any sides which are unreachable by the probe. For best
  // auto-calibration results, all sides must be reachable.
  #define CALIBRATION_MEASURE_RIGHT
  #define CALIBRATION_MEASURE_FRONT
  #define CALIBRATION_MEASURE_LEFT
  #define CALIBRATION_MEASURE_BACK

  //#define CALIBRATION_MEASURE_IMIN
  //#define CALIBRATION_MEASURE_IMAX
  //#define CALIBRATION_MEASURE_JMIN
  //#define CALIBRATION_MEASURE_JMAX
  //#define CALIBRATION_MEASURE_KMIN
  //#define CALIBRATION_MEASURE_KMAX
  //#define CALIBRATION_MEASURE_UMIN
  //#define CALIBRATION_MEASURE_UMAX
  //#define CALIBRATION_MEASURE_VMIN
  //#define CALIBRATION_MEASURE_VMAX
  //#define CALIBRATION_MEASURE_WMIN
  //#define CALIBRATION_MEASURE_WMAX

  // Probing at the exact top center only works if the center is flat. If
  // probing on a screw head or hollow washer, probe near the edges.
  //#define CALIBRATION_MEASURE_AT_TOP_EDGES

  // Define the pin to read during calibration
  #ifndef CALIBRATION_PIN
    //#define CALIBRATION_PIN -1            // Define here to override the default pin
    #define CALIBRATION_PIN_INVERTING false // Set to true to invert the custom pin
    //#define CALIBRATION_PIN_PULLDOWN
    #define CALIBRATION_PIN_PULLUP
  #endif
#endif

/**
 * Multi-stepping sends steps in bursts to reduce MCU usage for high step-rates.
 * This allows higher feedrates than the MCU could otherwise support.
 */
#define MULTISTEPPING_LIMIT   16  //: [1, 2, 4, 8, 16, 32, 64, 128]

/**
 * Adaptive Step Smoothing increases the resolution of multi-axis moves, particularly at step frequencies
 * below 1kHz (for AVR) or 10kHz (for ARM), where aliasing between axes in multi-axis moves causes audible
 * vibration and surface artifacts. The algorithm adapts to provide the best possible step smoothing at the
 * lowest stepping frequencies.
 */
//#define ADAPTIVE_STEP_SMOOTHING

/**
 * Custom Microstepping
 * Override as-needed for your setup. Up to 3 MS pins are supported.
 */
//#define MICROSTEP1 LOW,LOW,LOW
//#define MICROSTEP2 HIGH,LOW,LOW
//#define MICROSTEP4 LOW,HIGH,LOW
//#define MICROSTEP8 HIGH,HIGH,LOW
//#define MICROSTEP16 LOW,LOW,HIGH
//#define MICROSTEP32 HIGH,LOW,HIGH

// Microstep settings (Requires a board with pins named X_MS1, X_MS2, etc.)
#define MICROSTEP_MODES { 16, 16, 16, 16, 16, 16 } // [1,2,4,8,16]

/**
 *  @section  stepper motor current
 *
 *  Some boards have a means of setting the stepper motor current via firmware.
 *
 *  The power on motor currents are set by:
 *    PWM_MOTOR_CURRENT - used by MINIRAMBO & ULTIMAIN_2
 *                         known compatible chips: A4982
 *    DIGIPOT_MOTOR_CURRENT - used by BQ_ZUM_MEGA_3D, RAMBO & SCOOVO_X9H
 *                         known compatible chips: AD5206
 *    DAC_MOTOR_CURRENT_DEFAULT - used by PRINTRBOARD_REVF & RIGIDBOARD_V2
 *                         known compatible chips: MCP4728
 *    DIGIPOT_I2C_MOTOR_CURRENTS - used by 5DPRINT, AZTEEG_X3_PRO, AZTEEG_X5_MINI_WIFI, MIGHTYBOARD_REVE
 *                         known compatible chips: MCP4451, MCP4018
 *
 *  Motor currents can also be set by M907 - M910 and by the LCD.
 *    M907 - applies to all.
 *    M908 - BQ_ZUM_MEGA_3D, RAMBO, PRINTRBOARD_REVF, RIGIDBOARD_V2 & SCOOVO_X9H
 *    M909, M910 & LCD - only PRINTRBOARD_REVF & RIGIDBOARD_V2
 */
//#define PWM_MOTOR_CURRENT { 1300, 1300, 1250 }          // Values in milliamps
//#define DIGIPOT_MOTOR_CURRENT { 135,135,135,135,135 }   // Values 0-255 (RAMBO 135 = ~0.75A, 185 = ~1A)
//#define DAC_MOTOR_CURRENT_DEFAULT { 70, 80, 90, 80 }    // Default drive percent - X, Y, Z, E axis

/**
 * I2C-based DIGIPOTs (e.g., Azteeg X3 Pro)
 */
//#define DIGIPOT_MCP4018             // Requires https://github.com/felias-fogg/SlowSoftI2CMaster
//#define DIGIPOT_MCP4451
#if ANY(DIGIPOT_MCP4018, DIGIPOT_MCP4451)
  #define DIGIPOT_I2C_NUM_CHANNELS 8  // 5DPRINT:4   AZTEEG_X3_PRO:8   MKS_SBASE:5   MIGHTYBOARD_REVE:5

  // Actual motor currents in Amps. The number of entries must match DIGIPOT_I2C_NUM_CHANNELS.
  // These correspond to the physical drivers, so be mindful if the order is changed.
  #define DIGIPOT_I2C_MOTOR_CURRENTS { 1.0, 1.0, 1.0, 1.0, 1.0, 1.0, 1.0, 1.0 } // AZTEEG_X3_PRO

  //#define DIGIPOT_USE_RAW_VALUES    // Use DIGIPOT_MOTOR_CURRENT raw wiper values (instead of A4988 motor currents)

  /**
   * Common slave addresses:
   *
   *                        A   (A shifted)   B   (B shifted)  IC
   * Smoothie              0x2C (0x58)       0x2D (0x5A)       MCP4451
   * AZTEEG_X3_PRO         0x2C (0x58)       0x2E (0x5C)       MCP4451
   * AZTEEG_X5_MINI        0x2C (0x58)       0x2E (0x5C)       MCP4451
   * AZTEEG_X5_MINI_WIFI         0x58              0x5C        MCP4451
   * MIGHTYBOARD_REVE      0x2F (0x5E)                         MCP4018
   */
  //#define DIGIPOT_I2C_ADDRESS_A 0x2C  // Unshifted slave address for first DIGIPOT
  //#define DIGIPOT_I2C_ADDRESS_B 0x2D  // Unshifted slave address for second DIGIPOT
#endif

//===========================================================================
//=============================Additional Features===========================
//===========================================================================

// @section lcd

#if HAS_MANUAL_MOVE_MENU
  #define MANUAL_FEEDRATE { 50*60, 50*60, 4*60, 2*60 } // (mm/min) Feedrates for manual moves along X, Y, Z, E from panel
  #define FINE_MANUAL_MOVE 0.025    // (mm) Smallest manual move (< 0.1mm) applying to Z on most machines
  #if IS_ULTIPANEL
    #define MANUAL_E_MOVES_RELATIVE // Display extruder move distance rather than "position"
    #define ULTIPANEL_FEEDMULTIPLY  // Encoder sets the feedrate multiplier on the Status Screen
    //#define ULTIPANEL_FLOWPERCENT // Encoder sets the flow percentage on the Status Screen
  #endif
#endif

// Change values more rapidly when the encoder is rotated faster
#define ENCODER_RATE_MULTIPLIER
#if ENABLED(ENCODER_RATE_MULTIPLIER)
  #define ENCODER_10X_STEPS_PER_SEC   30  // (steps/s) Encoder rate for 10x speed
  #define ENCODER_100X_STEPS_PER_SEC  80  // (steps/s) Encoder rate for 100x speed
#endif

// Play a beep when the feedrate is changed from the Status Screen
//#define BEEP_ON_FEEDRATE_CHANGE
#if ENABLED(BEEP_ON_FEEDRATE_CHANGE)
  #define FEEDRATE_CHANGE_BEEP_DURATION   10
  #define FEEDRATE_CHANGE_BEEP_FREQUENCY 440
#endif

#if HAS_BED_PROBE && ANY(HAS_MARLINUI_MENU, HAS_TFT_LVGL_UI)
  //#define PROBE_OFFSET_WIZARD       // Add a Probe Z Offset calibration option to the LCD menu
  #if ENABLED(PROBE_OFFSET_WIZARD)
    /**
     * Enable to init the Probe Z-Offset when starting the Wizard.
     * Use a height slightly above the estimated nozzle-to-probe Z offset.
     * For example, with an offset of -5, consider a starting height of -4.
     */
    //#define PROBE_OFFSET_WIZARD_START_Z -4.0

    // Set a convenient position to do the calibration (probing point and nozzle/bed-distance)
    //#define PROBE_OFFSET_WIZARD_XY_POS { X_CENTER, Y_CENTER }
  #endif
#endif

#if HAS_MARLINUI_MENU

  #if HAS_BED_PROBE
    // Add calibration in the Probe Offsets menu to compensate for X-axis twist.
    //#define X_AXIS_TWIST_COMPENSATION
    #if ENABLED(X_AXIS_TWIST_COMPENSATION)
      /**
       * Enable to init the Probe Z-Offset when starting the Wizard.
       * Use a height slightly above the estimated nozzle-to-probe Z offset.
       * For example, with an offset of -5, consider a starting height of -4.
       */
      #define XATC_START_Z 0.0
      #define XATC_MAX_POINTS 3             // Number of points to probe in the wizard
      #define XATC_Y_POSITION Y_CENTER      // (mm) Y position to probe
      #define XATC_Z_OFFSETS { 0, 0, 0 }    // Z offsets for X axis sample points
    #endif

    // Show Deploy / Stow Probe options in the Motion menu.
    #define PROBE_DEPLOY_STOW_MENU
  #endif

  // Include a page of printer information in the LCD Main Menu
  //#define LCD_INFO_MENU
  #if ENABLED(LCD_INFO_MENU)
    //#define LCD_PRINTER_INFO_IS_BOOTSCREEN // Show bootscreen(s) instead of Printer Info pages
  #endif

  /**
   * MarlinUI "Move Axis" menu distances. Comma-separated list.
   * Values are displayed as-defined, so always use plain numbers here.
   * Axis moves <= 1/2 the axis length and Extruder moves <= EXTRUDE_MAXLENGTH
   * will be shown in the move submenus.
   */
  #define MANUAL_MOVE_DISTANCE_MM                    10, 1.0, 0.1  // (mm)
  //#define MANUAL_MOVE_DISTANCE_MM         100, 50, 10, 1.0, 0.1  // (mm)
  //#define MANUAL_MOVE_DISTANCE_MM    500, 100, 50, 10, 1.0, 0.1  // (mm)

  // Manual move distances for INCH_MODE_SUPPORT
  #define MANUAL_MOVE_DISTANCE_IN                          0.100, 0.010, 0.001  // (in)
  //#define MANUAL_MOVE_DISTANCE_IN          1.000, 0.500, 0.100, 0.010, 0.001  // (in)
  //#define MANUAL_MOVE_DISTANCE_IN   5.000, 1.000, 0.500, 0.100, 0.010, 0.001  // (in)

  // Manual move distances for rotational axes
  #define MANUAL_MOVE_DISTANCE_DEG             90, 45, 22.5, 5, 1  // (°)

  // BACK menu items keep the highlight at the top
  //#define TURBO_BACK_MENU_ITEM

  // Insert a menu for preheating at the top level to allow for quick access
  //#define PREHEAT_SHORTCUT_MENU_ITEM

  // Add Configuration > Debug Menu > Endstop Test for endstop/probe/runout testing
  //#define LCD_ENDSTOP_TEST

#endif // HAS_MARLINUI_MENU

#if HAS_DISPLAY
  /**
   * *** VENDORS PLEASE READ ***
   *
   * Marlin allows you to add a custom boot image for Graphical LCDs.
   * With this option Marlin will first show your custom screen followed
   * by the standard Marlin logo with version number and web URL.
   *
   * We encourage you to take advantage of this new feature and we also
   * respectfully request that you retain the unmodified Marlin boot screen.
   */
  #define SHOW_BOOTSCREEN                 // Show the Marlin bootscreen on startup. ** ENABLE FOR PRODUCTION **
  #if ENABLED(SHOW_BOOTSCREEN)
    #define BOOTSCREEN_TIMEOUT 3000       // (ms) Total Duration to display the boot screen(s)
    #if ANY(HAS_MARLINUI_U8GLIB, TFT_COLOR_UI)
      #define BOOT_MARLIN_LOGO_SMALL      // Show a smaller Marlin logo on the Boot Screen (saving lots of flash)
    #endif
    #if HAS_MARLINUI_U8GLIB
      //#define BOOT_MARLIN_LOGO_ANIMATED // Animated Marlin logo. Costs ~3260 (or ~940) bytes of flash.
    #endif
    #if ANY(HAS_MARLINUI_U8GLIB, TOUCH_UI_FTDI_EVE)
      //#define SHOW_CUSTOM_BOOTSCREEN    // Show the bitmap in Marlin/_Bootscreen.h on startup.
    #endif
  #endif

  #if HAS_MARLINUI_U8GLIB
    //#define CUSTOM_STATUS_SCREEN_IMAGE  // Show the bitmap in Marlin/_Statusscreen.h on the status screen.
  #endif

  //#define SOUND_MENU_ITEM   // Add a mute option to the LCD menu
  #define SOUND_ON_DEFAULT    // Buzzer/speaker default enabled state

  #if HAS_WIRED_LCD
    //#define DOUBLE_LCD_FRAMERATE        // Not recommended for slow boards.
  #endif

  // The timeout to return to the status screen from sub-menus
  //#define LCD_TIMEOUT_TO_STATUS 15000   // (ms)

  // Scroll a longer status message into view
  //#define STATUS_MESSAGE_SCROLLING

  // Apply a timeout to low-priority status messages
  //#define STATUS_MESSAGE_TIMEOUT_SEC 30 // (seconds)

  // On the Info Screen, display XY with one decimal place when possible
  //#define LCD_DECIMAL_SMALL_XY

  // Show the E position (filament used) during printing
  //#define LCD_SHOW_E_TOTAL

  // Display a negative temperature instead of "err"
  //#define SHOW_TEMPERATURE_BELOW_ZERO

  /**
   * LED Control Menu
   * Add LED Control to the LCD menu
   */
  //#define LED_CONTROL_MENU
  #if ENABLED(LED_CONTROL_MENU)
    #define LED_COLOR_PRESETS                 // Enable the Preset Color menu option
    //#define NEO2_COLOR_PRESETS              // Enable a second NeoPixel Preset Color menu option
    #if ENABLED(LED_COLOR_PRESETS)
      #define LED_USER_PRESET_RED        255  // User defined RED value
      #define LED_USER_PRESET_GREEN      128  // User defined GREEN value
      #define LED_USER_PRESET_BLUE         0  // User defined BLUE value
      #define LED_USER_PRESET_WHITE      255  // User defined WHITE value
      #define LED_USER_PRESET_BRIGHTNESS 255  // User defined intensity
      //#define LED_USER_PRESET_STARTUP       // Have the printer display the user preset color on startup
    #endif
    #if ENABLED(NEO2_COLOR_PRESETS)
      #define NEO2_USER_PRESET_RED        255 // User defined RED value
      #define NEO2_USER_PRESET_GREEN      128 // User defined GREEN value
      #define NEO2_USER_PRESET_BLUE         0 // User defined BLUE value
      #define NEO2_USER_PRESET_WHITE      255 // User defined WHITE value
      #define NEO2_USER_PRESET_BRIGHTNESS 255 // User defined intensity
      //#define NEO2_USER_PRESET_STARTUP      // Have the printer display the user preset color on startup for the second strip
    #endif
  #endif

#endif // HAS_DISPLAY

#if HAS_FEEDRATE_EDIT
  #define SPEED_EDIT_MIN    10  // (%) Feedrate percentage edit range minimum
  #define SPEED_EDIT_MAX   999  // (%) Feedrate percentage edit range maximum
#endif
#if HAS_FLOW_EDIT
  #define FLOW_EDIT_MIN     10  // (%) Flow percentage edit range minimum
  #define FLOW_EDIT_MAX    999  // (%) Flow percentage edit range maximum
#endif

// Add 'M73' to set print job progress, overrides Marlin's built-in estimate
//#define SET_PROGRESS_MANUALLY
#if ENABLED(SET_PROGRESS_MANUALLY)
  #define SET_PROGRESS_PERCENT            // Add 'P' parameter to set percentage done
  #define SET_REMAINING_TIME              // Add 'R' parameter to set remaining time
  //#define SET_INTERACTION_TIME          // Add 'C' parameter to set time until next filament change or other user interaction
  //#define M73_REPORT                    // Report M73 values to host
  #if ALL(M73_REPORT, HAS_MEDIA)
    #define M73_REPORT_SD_ONLY            // Report only when printing from SD
  #endif
#endif

// LCD Print Progress options. Multiple times may be displayed in turn.
#if HAS_DISPLAY && ANY(HAS_MEDIA, SET_PROGRESS_MANUALLY)
  #define SHOW_PROGRESS_PERCENT           // Show print progress percentage (doesn't affect progress bar)
  #define SHOW_ELAPSED_TIME               // Display elapsed printing time (prefix 'E')
  //#define SHOW_REMAINING_TIME           // Display estimated time to completion (prefix 'R')
  #if ENABLED(SET_INTERACTION_TIME)
    #define SHOW_INTERACTION_TIME         // Display time until next user interaction ('C' = filament change)
  #endif
  //#define PRINT_PROGRESS_SHOW_DECIMALS  // Show/report progress with decimal digits, not all UIs support this

  #if ANY(HAS_MARLINUI_HD44780, IS_TFTGLCD_PANEL)
    //#define LCD_PROGRESS_BAR            // Show a progress bar on HD44780 LCDs for SD printing
    #if ENABLED(LCD_PROGRESS_BAR)
      #define PROGRESS_BAR_BAR_TIME 2000  // (ms) Amount of time to show the bar
      #define PROGRESS_BAR_MSG_TIME 3000  // (ms) Amount of time to show the status message
      #define PROGRESS_MSG_EXPIRE      0  // (ms) Amount of time to retain the status message (0=forever)
      //#define PROGRESS_MSG_ONCE         // Show the message for MSG_TIME then clear it
      //#define LCD_PROGRESS_BAR_TEST     // Add a menu item to test the progress bar
    #endif
  #endif
#endif

#if HAS_MEDIA
  /**
   * SD Card SPI Speed
   * May be required to resolve "volume init" errors.
   *
   * Enable and set to SPI_HALF_SPEED, SPI_QUARTER_SPEED, or SPI_EIGHTH_SPEED
   *  otherwise full speed will be applied.
   *
   * :['SPI_HALF_SPEED', 'SPI_QUARTER_SPEED', 'SPI_EIGHTH_SPEED']
   */
  //#define SD_SPI_SPEED SPI_HALF_SPEED

  // The standard SD detect circuit reads LOW when media is inserted and HIGH when empty.
  // Enable this option and set to HIGH if your SD cards are incorrectly detected.
  //#define SD_DETECT_STATE HIGH

  //#define SD_IGNORE_AT_STARTUP            // Don't mount the SD card when starting up
  //#define SDCARD_READONLY                 // Read-only SD card (to save over 2K of flash)

  //#define GCODE_REPEAT_MARKERS            // Enable G-code M808 to set repeat markers and do looping

  #define SD_PROCEDURE_DEPTH 1              // Increase if you need more nested M32 calls

  #define SD_FINISHED_STEPPERRELEASE true   // Disable steppers when SD Print is finished
  #define SD_FINISHED_RELEASECOMMAND "M84"  // Use "M84XYE" to keep Z enabled so your bed stays in place

  // Reverse SD sort to show "more recent" files first, according to the card's FAT.
  // Since the FAT gets out of order with usage, SDCARD_SORT_ALPHA is recommended.
  #define SDCARD_RATHERRECENTFIRST

  #define SD_MENU_CONFIRM_START             // Confirm the selected SD file before printing

  //#define NO_SD_AUTOSTART                 // Remove auto#.g file support completely to save some Flash, SRAM
  //#define MENU_ADDAUTOSTART               // Add a menu option to run auto#.g files

  //#define ONE_CLICK_PRINT                 // Prompt to print the newest file on inserted media
  //#define BROWSE_MEDIA_ON_INSERT          // Open the file browser when media is inserted

  //#define MEDIA_MENU_AT_TOP               // Force the media menu to be listed on the top of the main menu

  #define EVENT_GCODE_SD_ABORT "G28XY"      // G-code to run on SD Abort Print (e.g., "G28XY" or "G27")

  #if ENABLED(PRINTER_EVENT_LEDS)
    #define PE_LEDS_COMPLETED_TIME  (30*60) // (seconds) Time to keep the LED "done" color before restoring normal illumination
  #endif

  /**
   * Continue after Power-Loss (Creality3D)
   *
   * Store the current state to the SD Card at the start of each layer
   * during SD printing. If the recovery file is found at boot time, present
   * an option on the LCD screen to continue the print from the last-known
   * point in the file.
   */
  //#define POWER_LOSS_RECOVERY
  #if ENABLED(POWER_LOSS_RECOVERY)
    #define PLR_ENABLED_DEFAULT       false // Power Loss Recovery enabled by default. (Set with 'M413 Sn' & M500)
    //#define PLR_BED_THRESHOLD BED_MAXTEMP // (°C) Skip user confirmation at or above this bed temperature (0 to disable)
    //#define BACKUP_POWER_SUPPLY           // Backup power / UPS to move the steppers on power loss
    //#define POWER_LOSS_ZRAISE           2 // (mm) Z axis raise on resume (on power loss with UPS)
    //#define POWER_LOSS_PIN             44 // Pin to detect power loss. Set to -1 to disable default pin on boards without module.
    //#define POWER_LOSS_STATE         HIGH // State of pin indicating power loss
    //#define POWER_LOSS_PULLUP             // Set pullup / pulldown as appropriate for your sensor
    //#define POWER_LOSS_PULLDOWN
    //#define POWER_LOSS_PURGE_LEN       20 // (mm) Length of filament to purge on resume
    //#define POWER_LOSS_RETRACT_LEN     10 // (mm) Length of filament to retract on fail. Requires backup power.

    // Without a POWER_LOSS_PIN the following option helps reduce wear on the SD card,
    // especially with "vase mode" printing. Set too high and vases cannot be continued.
    #define POWER_LOSS_MIN_Z_CHANGE    0.05 // (mm) Minimum Z change before saving power-loss data

    // Enable if Z homing is needed for proper recovery. 99.9% of the time this should be disabled!
    //#define POWER_LOSS_RECOVER_ZHOME
    #if ENABLED(POWER_LOSS_RECOVER_ZHOME)
      //#define POWER_LOSS_ZHOME_POS { 0, 0 } // Safe XY position to home Z while avoiding objects on the bed
    #endif
  #endif

  /**
   * Sort SD file listings in alphabetical order.
   *
   * With this option enabled, items on SD cards will be sorted
   * by name for easier navigation.
   *
   * By default...
   *
   *  - Use the slowest -but safest- method for sorting.
   *  - Folders are sorted to the top.
   *  - The sort key is statically allocated.
   *  - No added G-code (M34) support.
   *  - 40 item sorting limit. (Items after the first 40 are unsorted.)
   *
   * SD sorting uses static allocation (as set by SDSORT_LIMIT), allowing the
   * compiler to calculate the worst-case usage and throw an error if the SRAM
   * limit is exceeded.
   *
   *  - SDSORT_USES_RAM provides faster sorting via a static directory buffer.
   *  - SDSORT_USES_STACK does the same, but uses a local stack-based buffer.
   *  - SDSORT_CACHE_NAMES will retain the sorted file listing in RAM. (Expensive!)
   *  - SDSORT_DYNAMIC_RAM only uses RAM when the SD menu is visible. (Use with caution!)
   */
  //#define SDCARD_SORT_ALPHA

  // SD Card Sorting options
  #if ENABLED(SDCARD_SORT_ALPHA)
    #define SDSORT_REVERSE     false  // Default to sorting file names in reverse order.
    #define SDSORT_LIMIT       40     // Maximum number of sorted items (10-256). Costs 27 bytes each.
    #define SDSORT_FOLDERS     -1     // -1=above  0=none  1=below
    #define SDSORT_GCODE       false  // Enable G-code M34 to set sorting behaviors: M34 S<-1|0|1> F<-1|0|1>
    #define SDSORT_USES_RAM    false  // Pre-allocate a static array for faster pre-sorting.
    #define SDSORT_USES_STACK  false  // Prefer the stack for pre-sorting to give back some SRAM. (Negated by next 2 options.)
    #define SDSORT_CACHE_NAMES false  // Keep sorted items in RAM longer for speedy performance. Most expensive option.
    #define SDSORT_DYNAMIC_RAM false  // Use dynamic allocation (within SD menus). Least expensive option. Set SDSORT_LIMIT before use!
    #define SDSORT_CACHE_VFATS 2      // Maximum number of 13-byte VFAT entries to use for sorting.
                                      // Note: Only affects SCROLL_LONG_FILENAMES with SDSORT_CACHE_NAMES but not SDSORT_DYNAMIC_RAM.
  #endif

  // Allow international symbols in long filenames. To display correctly, the
  // LCD's font must contain the characters. Check your selected LCD language.
  //#define UTF_FILENAME_SUPPORT

  //#define LONG_FILENAME_HOST_SUPPORT    // Get the long filename of a file/folder with 'M33 <dosname>' and list long filenames with 'M20 L'
  //#define LONG_FILENAME_WRITE_SUPPORT   // Create / delete files with long filenames via M28, M30, and Binary Transfer Protocol
  //#define M20_TIMESTAMP_SUPPORT         // Include timestamps by adding the 'T' flag to M20 commands

  //#define SCROLL_LONG_FILENAMES         // Scroll long filenames in the SD card menu

  //#define SD_ABORT_NO_COOLDOWN          // Leave the heaters on after Stop Print (not recommended!)

  /**
   * Abort SD printing when any endstop is triggered.
   * This feature is enabled with 'M540 S1' or from the LCD menu.
   * Endstops must be activated for this option to work.
   */
  //#define SD_ABORT_ON_ENDSTOP_HIT
  #if ENABLED(SD_ABORT_ON_ENDSTOP_HIT)
    //#define SD_ABORT_ON_ENDSTOP_HIT_GCODE "G28XY" // G-code to run on endstop hit (e.g., "G28XY" or "G27")
  #endif

  //#define SD_REPRINT_LAST_SELECTED_FILE // On print completion open the LCD Menu and select the same file

  //#define AUTO_REPORT_SD_STATUS         // Auto-report media status with 'M27 S<seconds>'

  /**
   * Support for USB thumb drives using an Arduino USB Host Shield or
   * equivalent MAX3421E breakout board. The USB thumb drive will appear
   * to Marlin as an SD card.
   *
   * The MAX3421E can be assigned the same pins as the SD card reader, with
   * the following pin mapping:
   *
   *    SCLK, MOSI, MISO --> SCLK, MOSI, MISO
   *    INT              --> SD_DETECT_PIN [1]
   *    SS               --> SDSS
   *
   * [1] On AVR an interrupt-capable pin is best for UHS3 compatibility.
   */
  //#define USB_FLASH_DRIVE_SUPPORT
  #if ENABLED(USB_FLASH_DRIVE_SUPPORT)
    /**
     * USB Host Shield Library
     *
     * - UHS2 uses no interrupts and has been production-tested
     *   on a LulzBot TAZ Pro with a 32-bit Archim board.
     *
     * - UHS3 is newer code with better USB compatibility. But it
     *   is less tested and is known to interfere with Servos.
     *   [1] This requires USB_INTR_PIN to be interrupt-capable.
     */
    //#define USE_UHS2_USB
    //#define USE_UHS3_USB

    #define DISABLE_DUE_SD_MMC // Disable USB Host access to USB Drive to prevent hangs on block access for DUE platform

    /**
     * Native USB Host supported by some boards (USB OTG)
     */
    //#define USE_OTG_USB_HOST

    #if DISABLED(USE_OTG_USB_HOST)
      #define USB_CS_PIN    SDSS
      #define USB_INTR_PIN  SD_DETECT_PIN
    #endif
  #endif

  /**
   * When using a bootloader that supports SD-Firmware-Flashing,
   * add a menu item to activate SD-FW-Update on the next reboot.
   *
   * Requires ATMEGA2560 (Arduino Mega)
   *
   * Tested with this bootloader:
   *   https://github.com/FleetProbe/MicroBridge-Arduino-ATMega2560
   */
  //#define SD_FIRMWARE_UPDATE
  #if ENABLED(SD_FIRMWARE_UPDATE)
    #define SD_FIRMWARE_UPDATE_EEPROM_ADDR    0x1FF
    #define SD_FIRMWARE_UPDATE_ACTIVE_VALUE   0xF0
    #define SD_FIRMWARE_UPDATE_INACTIVE_VALUE 0xFF
  #endif

  /**
   * Enable this option if you have more than ~3K of unused flash space.
   * Marlin will embed all settings in the firmware binary as compressed data.
   * Use 'M503 C' to write the settings out to the SD Card as 'mc.zip'.
   * See docs/ConfigEmbedding.md for details on how to use 'mc-apply.py'.
   */
  //#define CONFIGURATION_EMBEDDING

  // Add an optimized binary file transfer mode, initiated with 'M28 B1'
  //#define BINARY_FILE_TRANSFER

  #if ENABLED(BINARY_FILE_TRANSFER)
    // Include extra facilities (e.g., 'M20 F') supporting firmware upload via BINARY_FILE_TRANSFER
    //#define CUSTOM_FIRMWARE_UPLOAD
  #endif

  /**
   * Set this option to one of the following (or the board's defaults apply):
   *
   *           LCD - Use the SD drive in the external LCD controller.
   *       ONBOARD - Use the SD drive on the control board.
   *  CUSTOM_CABLE - Use a custom cable to access the SD (as defined in a pins file).
   *
   * :[ 'LCD', 'ONBOARD', 'CUSTOM_CABLE' ]
   */
  //#define SDCARD_CONNECTION LCD

  // Enable if SD detect is rendered useless (e.g., by using an SD extender)
  //#define NO_SD_DETECT

  /**
   * Multiple volume support - EXPERIMENTAL.
   * Adds 'M21 Pm' / 'M21 S' / 'M21 U' to mount SD Card / USB Drive.
   */
  //#define MULTI_VOLUME
  #if ENABLED(MULTI_VOLUME)
    #define VOLUME_SD_ONBOARD
    #define VOLUME_USB_FLASH_DRIVE
    #define DEFAULT_VOLUME SV_SD_ONBOARD
    #define DEFAULT_SHARED_VOLUME SV_USB_FLASH_DRIVE
  #endif

#endif // HAS_MEDIA

/**
 * By default an onboard SD card reader may be shared as a USB mass-
 * storage device. This option hides the SD card from the host PC.
 */
//#define NO_SD_HOST_DRIVE   // Disable SD Card access over USB (for security).

/**
 * Additional options for Graphical Displays
 *
 * Use the optimizations here to improve printing performance,
 * which can be adversely affected by graphical display drawing,
 * especially when doing several short moves, and when printing
 * on DELTA and SCARA machines.
 *
 * Some of these options may result in the display lagging behind
 * controller events, as there is a trade-off between reliable
 * printing performance versus fast display updates.
 */
#if HAS_MARLINUI_U8GLIB
  // Save many cycles by drawing a hollow frame or no frame on the Info Screen
  //#define XYZ_NO_FRAME
  #define XYZ_HOLLOW_FRAME

  // A bigger font is available for edit items. Costs 3120 bytes of flash.
  // Western only. Not available for Cyrillic, Kana, Turkish, Greek, or Chinese.
  //#define USE_BIG_EDIT_FONT

  // A smaller font may be used on the Info Screen. Costs 2434 bytes of flash.
  // Western only. Not available for Cyrillic, Kana, Turkish, Greek, or Chinese.
  //#define USE_SMALL_INFOFONT

  /**
   * Graphical Display Sleep
   *
   * The U8G library provides sleep / wake functions for SH1106, SSD1306,
   * SSD1309, and some other DOGM displays.
   * Enable this option to save energy and prevent OLED pixel burn-in.
   * Adds the menu item Configuration > LCD Timeout (m) to set a wait period
   * from 0 (disabled) to 99 minutes.
   */
  //#define DISPLAY_SLEEP_MINUTES 2  // (minutes) Timeout before turning off the screen. Set with M255 S.

  /**
   * ST7920-based LCDs can emulate a 16 x 4 character display using
   * the ST7920 character-generator for very fast screen updates.
   * Enable LIGHTWEIGHT_UI to use this special display mode.
   *
   * Since LIGHTWEIGHT_UI has limited space, the position and status
   * message occupy the same line. Set STATUS_EXPIRE_SECONDS to the
   * length of time to display the status message before clearing.
   *
   * Set STATUS_EXPIRE_SECONDS to zero to never clear the status.
   * This will prevent position updates from being displayed.
   */
  #if IS_U8GLIB_ST7920
    // Enable this option and reduce the value to optimize screen updates.
    // The normal delay is 10µs. Use the lowest value that still gives a reliable display.
    //#define DOGM_SPI_DELAY_US 5

    //#define LIGHTWEIGHT_UI
    #if ENABLED(LIGHTWEIGHT_UI)
      #define STATUS_EXPIRE_SECONDS 20
    #endif
  #endif

  /**
   * Status (Info) Screen customization
   * These options may affect code size and screen render time.
   * Custom status screens can forcibly override these settings.
   */
  //#define STATUS_COMBINE_HEATERS    // Use combined heater images instead of separate ones
  //#define STATUS_HOTEND_NUMBERLESS  // Use plain hotend icons instead of numbered ones (with 2+ hotends)
  #define STATUS_HOTEND_INVERTED      // Show solid nozzle bitmaps when heating (Requires STATUS_HOTEND_ANIM for numbered hotends)
  #define STATUS_HOTEND_ANIM          // Use a second bitmap to indicate hotend heating
  #define STATUS_BED_ANIM             // Use a second bitmap to indicate bed heating
  #define STATUS_CHAMBER_ANIM         // Use a second bitmap to indicate chamber heating
  //#define STATUS_CUTTER_ANIM        // Use a second bitmap to indicate spindle / laser active
  //#define STATUS_COOLER_ANIM        // Use a second bitmap to indicate laser cooling
  //#define STATUS_FLOWMETER_ANIM     // Use multiple bitmaps to indicate coolant flow
  //#define STATUS_ALT_BED_BITMAP     // Use the alternative bed bitmap
  //#define STATUS_ALT_FAN_BITMAP     // Use the alternative fan bitmap
  //#define STATUS_FAN_FRAMES 3       // :[0,1,2,3,4] Number of fan animation frames

  // Only one STATUS_HEAT_* option can be enabled
  //#define STATUS_HEAT_PERCENT       // Show heating in a progress bar
  //#define STATUS_HEAT_POWER         // Show heater output power as a vertical bar

  // Frivolous Game Options
  //#define MARLIN_BRICKOUT
  //#define MARLIN_INVADERS
  //#define MARLIN_SNAKE
  //#define GAMES_EASTER_EGG          // Add extra blank lines above the "Games" sub-menu

#endif // HAS_MARLINUI_U8GLIB

#if HAS_MARLINUI_U8GLIB || IS_DWIN_MARLINUI
  #define MENU_HOLLOW_FRAME           // Enable to save many cycles by drawing a hollow frame on Menu Screens
  //#define OVERLAY_GFX_REVERSE       // Swap the CW/CCW indicators in the graphics overlay
#endif

//
// Additional options for DGUS / DWIN displays
//
#if HAS_DGUS_LCD
  #define LCD_BAUDRATE 115200

  #define DGUS_RX_BUFFER_SIZE 128
  #define DGUS_TX_BUFFER_SIZE 48
  //#define SERIAL_STATS_RX_BUFFER_OVERRUNS  // Fix Rx overrun situation (Currently only for AVR)

  #define DGUS_UPDATE_INTERVAL_MS  500    // (ms) Interval between automatic screen updates

  #if DGUS_UI_IS(FYSETC, MKS, HIPRECY)
    #define DGUS_PRINT_FILENAME           // Display the filename during printing
    #define DGUS_PREHEAT_UI               // Display a preheat screen during heatup

    #if DGUS_UI_IS(FYSETC, MKS)
      //#define DGUS_UI_MOVE_DIS_OPTION   // Disabled by default for FYSETC and MKS
    #else
      #define DGUS_UI_MOVE_DIS_OPTION     // Enabled by default for UI_HIPRECY
    #endif

    #define DGUS_FILAMENT_LOADUNLOAD
    #if ENABLED(DGUS_FILAMENT_LOADUNLOAD)
      #define DGUS_FILAMENT_PURGE_LENGTH 10
      #define DGUS_FILAMENT_LOAD_LENGTH_PER_TIME 0.5 // (mm) Adjust in proportion to DGUS_UPDATE_INTERVAL_MS
    #endif

    #define DGUS_UI_WAITING               // Show a "waiting" screen between some screens
    #if ENABLED(DGUS_UI_WAITING)
      #define DGUS_UI_WAITING_STATUS 10
      #define DGUS_UI_WAITING_STATUS_PERIOD 8 // Increase to slower waiting status looping
    #endif

  #elif DGUS_UI_IS(E3S1PRO)
    /**
     * The stock Ender-3 S1 Pro/Plus display firmware has rather poor SD file handling.
     *
     * The autoscroll is mainly useful for status messages, filenames, and the "About" page.
     *
     * NOTE: The Advanced SD Card option is affected by the stock touchscreen firmware, so
     *       pages 5 and up will display "4/4". This may get fixed in a screen firmware update.
     */
    #define DGUS_SOFTWARE_AUTOSCROLL        // Enable long text software auto-scroll
    #define DGUS_AUTOSCROLL_START_CYCLES 1  // Refresh cycles without scrolling at the beginning of text strings
    #define DGUS_AUTOSCROLL_END_CYCLES 1    // ... at the end of text strings

    #define DGUS_ADVANCED_SDCARD            // Allow more than 20 files and navigating directories
    #define DGUS_USERCONFIRM                // Reuse the SD Card page to show various messages
  #endif
#endif // HAS_DGUS_LCD

//
// Additional options for AnyCubic Chiron TFT displays
//
#if ENABLED(ANYCUBIC_LCD_CHIRON)
  // By default the type of panel is automatically detected.
  // Enable one of these options if you know the panel type.
  //#define CHIRON_TFT_STANDARD
  //#define CHIRON_TFT_NEW

  // Enable the longer Anycubic powerup startup tune
  //#define AC_DEFAULT_STARTUP_TUNE

  /**
   * Display Folders
   * By default the file browser lists all G-code files (including those in subfolders) in a flat list.
   * Enable this option to display a hierarchical file browser.
   *
   * NOTES:
   * - Without this option it helps to enable SDCARD_SORT_ALPHA so files are sorted before/after folders.
   * - When used with the "new" panel, folder names will also have '.gcode' appended to their names.
   *   This hack is currently required to force the panel to show folders.
   */
  #define AC_SD_FOLDER_VIEW
#endif

//
// Specify additional languages for the UI. Default specified by LCD_LANGUAGE.
//
#if ANY(DOGLCD, TFT_COLOR_UI, TOUCH_UI_FTDI_EVE, IS_DWIN_MARLINUI, ANYCUBIC_LCD_VYPER)
  //#define LCD_LANGUAGE_2 fr
  //#define LCD_LANGUAGE_3 de
  //#define LCD_LANGUAGE_4 es
  //#define LCD_LANGUAGE_5 it
  #ifdef LCD_LANGUAGE_2
    //#define LCD_LANGUAGE_AUTO_SAVE // Automatically save language to EEPROM on change
  #endif
#endif

//
// Touch UI for the FTDI Embedded Video Engine (EVE)
//
#if ENABLED(TOUCH_UI_FTDI_EVE)
  // Display board used
  //#define LCD_FTDI_VM800B35A        // FTDI 3.5" with FT800 (320x240)
  //#define LCD_4DSYSTEMS_4DLCD_FT843 // 4D Systems 4.3" (480x272)
  //#define LCD_HAOYU_FT800CB         // Haoyu with 4.3" or 5" (480x272)
  //#define LCD_HAOYU_FT810CB         // Haoyu with 5" (800x480)
  //#define LCD_LULZBOT_CLCD_UI       // LulzBot Color LCD UI
  //#define LCD_FYSETC_TFT81050       // FYSETC with 5" (800x480)
  //#define LCD_EVE3_50G              // Matrix Orbital 5.0", 800x480, BT815
  //#define LCD_EVE2_50G              // Matrix Orbital 5.0", 800x480, FT813

  // Correct the resolution if not using the stock TFT panel.
  //#define TOUCH_UI_320x240
  //#define TOUCH_UI_480x272
  //#define TOUCH_UI_800x480

  // Mappings for boards with a standard RepRapDiscount Display connector
  //#define AO_EXP1_PINMAP      // LulzBot CLCD UI EXP1 mapping
  //#define AO_EXP2_PINMAP      // LulzBot CLCD UI EXP2 mapping
  //#define CR10_TFT_PINMAP     // Rudolph Riedel's CR10 pin mapping
  //#define S6_TFT_PINMAP       // FYSETC S6 pin mapping
  //#define F6_TFT_PINMAP       // FYSETC F6 pin mapping

  //#define OTHER_PIN_LAYOUT  // Define pins manually below
  #if ENABLED(OTHER_PIN_LAYOUT)
    // Pins for CS and MOD_RESET (PD) must be chosen
    #define CLCD_MOD_RESET  9
    #define CLCD_SPI_CS    10

    // If using software SPI, specify pins for SCLK, MOSI, MISO
    //#define CLCD_USE_SOFT_SPI
    #if ENABLED(CLCD_USE_SOFT_SPI)
      #define CLCD_SOFT_SPI_MOSI 11
      #define CLCD_SOFT_SPI_MISO 12
      #define CLCD_SOFT_SPI_SCLK 13
    #endif
  #endif

  // Display Orientation. An inverted (i.e. upside-down) display
  // is supported on the FT800. The FT810 and beyond also support
  // portrait and mirrored orientations.
  //#define TOUCH_UI_INVERTED
  //#define TOUCH_UI_PORTRAIT
  //#define TOUCH_UI_MIRRORED

  // UTF8 processing and rendering.
  // Unsupported characters are shown as '?'.
  //#define TOUCH_UI_USE_UTF8
  #if ENABLED(TOUCH_UI_USE_UTF8)
    // Western accents support. These accented characters use
    // combined bitmaps and require relatively little storage.
    #define TOUCH_UI_UTF8_WESTERN_CHARSET
    #if ENABLED(TOUCH_UI_UTF8_WESTERN_CHARSET)
      // Additional character groups. These characters require
      // full bitmaps and take up considerable storage:
      //#define TOUCH_UI_UTF8_SUPERSCRIPTS  // ¹ ² ³
      //#define TOUCH_UI_UTF8_COPYRIGHT     // © ®
      //#define TOUCH_UI_UTF8_GERMANIC      // ß
      //#define TOUCH_UI_UTF8_SCANDINAVIAN  // Æ Ð Ø Þ æ ð ø þ
      //#define TOUCH_UI_UTF8_PUNCTUATION   // « » ¿ ¡
      //#define TOUCH_UI_UTF8_CURRENCY      // ¢ £ ¤ ¥
      //#define TOUCH_UI_UTF8_ORDINALS      // º ª
      //#define TOUCH_UI_UTF8_MATHEMATICS   // ± × ÷
      //#define TOUCH_UI_UTF8_FRACTIONS     // ¼ ½ ¾
      //#define TOUCH_UI_UTF8_SYMBOLS       // µ ¶ ¦ § ¬
    #endif

    // Cyrillic character set, costs about 27KiB of flash
    //#define TOUCH_UI_UTF8_CYRILLIC_CHARSET
  #endif

  // Use a smaller font when labels don't fit buttons
  #define TOUCH_UI_FIT_TEXT

  // Use a numeric passcode for "Screen lock" keypad.
  // (recommended for smaller displays)
  //#define TOUCH_UI_PASSCODE

  // Output extra debug info for Touch UI events
  //#define TOUCH_UI_DEBUG

  // Developer menu (accessed by touching "About Printer" copyright text)
  //#define TOUCH_UI_DEVELOPER_MENU
#endif

//
// Classic UI Options
//
#if TFT_SCALED_DOGLCD
  //#define TFT_MARLINUI_COLOR 0xFFFF // White
  //#define TFT_MARLINBG_COLOR 0x0000 // Black
  //#define TFT_DISABLED_COLOR 0x0003 // Almost black
  //#define TFT_BTCANCEL_COLOR 0xF800 // Red
  //#define TFT_BTARROWS_COLOR 0xDEE6 // 11011 110111 00110 Yellow
  //#define TFT_BTOKMENU_COLOR 0x145F // 00010 100010 11111 Cyan
#endif

//
// LCD Backlight Timeout
// Requires a display with a controllable backlight
//
//#define LCD_BACKLIGHT_TIMEOUT_MINS 1  // (minutes) Timeout before turning off the backlight
#if defined(DISPLAY_SLEEP_MINUTES) || defined(LCD_BACKLIGHT_TIMEOUT_MINS)
  #define EDITABLE_DISPLAY_TIMEOUT      // Edit timeout with M255 S<minutes> and a menu item
#endif

//
// ADC Button Debounce
//
#if HAS_ADC_BUTTONS
  #define ADC_BUTTON_DEBOUNCE_DELAY 16  // Increase if buttons bounce or repeat too fast
#endif

// @section safety

/**
 * The watchdog hardware timer will do a reset and disable all outputs
 * if the firmware gets too overloaded to read the temperature sensors.
 *
 * If you find that watchdog reboot causes your AVR board to hang forever,
 * enable WATCHDOG_RESET_MANUAL to use a custom timer instead of WDTO.
 * NOTE: This method is less reliable as it can only catch hangups while
 * interrupts are enabled.
 */
#define USE_WATCHDOG
#if ENABLED(USE_WATCHDOG)
  //#define WATCHDOG_RESET_MANUAL
#endif

// @section lcd

/**
 * Babystepping enables movement of the axes by tiny increments without changing
 * the current position values. This feature is used primarily to adjust the Z
 * axis in the first layer of a print in real-time.
 *
 * Warning: Does not respect endstops!
 */
//#define BABYSTEPPING
#if ENABLED(BABYSTEPPING)
  //#define EP_BABYSTEPPING                 // M293/M294 babystepping with EMERGENCY_PARSER support
  //#define BABYSTEP_WITHOUT_HOMING
  //#define BABYSTEP_ALWAYS_AVAILABLE       // Allow babystepping at all times (not just during movement)
  //#define BABYSTEP_XY                     // Also enable X/Y Babystepping. Not supported on DELTA!
  //#define BABYSTEP_INVERT_Z               // Enable if Z babysteps should go the other way
  //#define BABYSTEP_MILLIMETER_UNITS       // Specify BABYSTEP_MULTIPLICATOR_(XY|Z) in mm instead of micro-steps
  #define BABYSTEP_MULTIPLICATOR_Z  1       // (steps or mm) Steps or millimeter distance for each Z babystep
  #define BABYSTEP_MULTIPLICATOR_XY 1       // (steps or mm) Steps or millimeter distance for each XY babystep

  //#define DOUBLECLICK_FOR_Z_BABYSTEPPING  // Double-click on the Status Screen for Z Babystepping.
  #if ENABLED(DOUBLECLICK_FOR_Z_BABYSTEPPING)
    #define DOUBLECLICK_MAX_INTERVAL 1250   // Maximum interval between clicks, in milliseconds.
                                            // Note: Extra time may be added to mitigate controller latency.
    //#define MOVE_Z_WHEN_IDLE              // Jump to the move Z menu on double-click when printer is idle.
    #if ENABLED(MOVE_Z_WHEN_IDLE)
      #define MOVE_Z_IDLE_MULTIPLICATOR 1   // Multiply 1mm by this factor for the move step size.
    #endif
  #endif

  //#define BABYSTEP_DISPLAY_TOTAL          // Display total babysteps since last G28

  //#define BABYSTEP_ZPROBE_OFFSET          // Combine M851 Z and Babystepping
  #if ENABLED(BABYSTEP_ZPROBE_OFFSET)
    //#define BABYSTEP_HOTEND_Z_OFFSET      // For multiple hotends, babystep relative Z offsets
    //#define BABYSTEP_GFX_OVERLAY          // Enable graphical overlay on Z-offset editor
  #endif
#endif

// @section extruder

/**
 * Linear Pressure Control v1.5
 *
 * Assumption: advance [steps] = k * (delta velocity [steps/s])
 * K=0 means advance disabled.
 *
 * NOTE: K values for LIN_ADVANCE 1.5 differ from earlier versions!
 *
 * Set K around 0.22 for 3mm PLA Direct Drive with ~6.5cm between the drive gear and heatbreak.
 * Larger K values will be needed for flexible filament and greater distances.
 * If this algorithm produces a higher speed offset than the extruder can handle (compared to E jerk)
 * print acceleration will be reduced during the affected moves to keep within the limit.
 *
 * See https://marlinfw.org/docs/features/lin_advance.html for full instructions.
 */
//#define LIN_ADVANCE
#if ENABLED(LIN_ADVANCE)
  #if ENABLED(DISTINCT_E_FACTORS)
    #define ADVANCE_K { 0.22 }    // (mm) Compression length per 1mm/s extruder speed, per extruder
  #else
    #define ADVANCE_K 0.22        // (mm) Compression length applying to all extruders
  #endif
  //#define ADVANCE_K_EXTRA       // Add a second linear advance constant, configurable with M900 L.
  //#define LA_DEBUG              // Print debug information to serial during operation. Disable for production use.
  //#define EXPERIMENTAL_I2S_LA   // Allow I2S_STEPPER_STREAM to be used with LA. Performance degrades as the LA step rate reaches ~20kHz.
#endif

/**
 * Nonlinear Extrusion Control
 *
 * Control extrusion rate based on instantaneous extruder velocity. Can be used to correct for
 * underextrusion at high extruder speeds that are otherwise well-behaved (i.e., not skipping).
 */
//#define NONLINEAR_EXTRUSION

// @section leveling

/**
 * Use Safe Bed Leveling coordinates to move axes to a useful position before bed probing.
 * For example, after homing a rotational axis the Z probe might not be perpendicular to the bed.
 * Choose values the orient the bed horizontally and the Z-probe vertically.
 */
//#define SAFE_BED_LEVELING_START_X 0.0
//#define SAFE_BED_LEVELING_START_Y 0.0
//#define SAFE_BED_LEVELING_START_Z 0.0
//#define SAFE_BED_LEVELING_START_I 0.0
//#define SAFE_BED_LEVELING_START_J 0.0
//#define SAFE_BED_LEVELING_START_K 0.0
//#define SAFE_BED_LEVELING_START_U 0.0
//#define SAFE_BED_LEVELING_START_V 0.0
//#define SAFE_BED_LEVELING_START_W 0.0

/**
 * Points to probe for all 3-point Leveling procedures.
 * Override if the automatically selected points are inadequate.
 */
#if NEEDS_THREE_PROBE_POINTS
  //#define PROBE_PT_1 {  15, 180 }   // (mm) { x, y }
  //#define PROBE_PT_2 {  15,  20 }
  //#define PROBE_PT_3 { 170,  20 }
#endif

/**
 * Probing Margins
 *
 * Override PROBING_MARGIN for each side of the build plate
 * Useful to get probe points to exact positions on targets or
 * to allow leveling to avoid plate clamps on only specific
 * sides of the bed. With NOZZLE_AS_PROBE negative values are
 * allowed, to permit probing outside the bed.
 *
 * If you are replacing the prior *_PROBE_BED_POSITION options,
 * LEFT and FRONT values in most cases will map directly over
 * RIGHT and REAR would be the inverse such as
 * (X/Y_BED_SIZE - RIGHT/BACK_PROBE_BED_POSITION)
 *
 * This will allow all positions to match at compilation, however
 * should the probe position be modified with M851XY then the
 * probe points will follow. This prevents any change from causing
 * the probe to be unable to reach any points.
 */
#if PROBE_SELECTED && !IS_KINEMATIC
  //#define PROBING_MARGIN_LEFT PROBING_MARGIN
  //#define PROBING_MARGIN_RIGHT PROBING_MARGIN
  //#define PROBING_MARGIN_FRONT PROBING_MARGIN
  //#define PROBING_MARGIN_BACK PROBING_MARGIN
#endif

#if ANY(MESH_BED_LEVELING, AUTO_BED_LEVELING_UBL)
  // Override the mesh area if the automatic (max) area is too large
  //#define MESH_MIN_X MESH_INSET
  //#define MESH_MIN_Y MESH_INSET
  //#define MESH_MAX_X X_BED_SIZE - (MESH_INSET)
  //#define MESH_MAX_Y Y_BED_SIZE - (MESH_INSET)
#endif

#if ALL(AUTO_BED_LEVELING_UBL, EEPROM_SETTINGS)
  //#define OPTIMIZED_MESH_STORAGE  // Store mesh with less precision to save EEPROM space
#endif

/**
 * Repeatedly attempt G29 leveling until it succeeds.
 * Stop after G29_MAX_RETRIES attempts.
 */
//#define G29_RETRY_AND_RECOVER
#if ENABLED(G29_RETRY_AND_RECOVER)
  #define G29_MAX_RETRIES 3
  #define G29_HALT_ON_FAILURE
  /**
   * Specify the GCODE commands that will be executed when leveling succeeds,
   * between attempts, and after the maximum number of retries have been tried.
   */
  #define G29_SUCCESS_COMMANDS "M117 Bed leveling done."
  #define G29_RECOVER_COMMANDS "M117 Probe failed. Rewiping.\nG28\nG12 P0 S12 T0"
  #define G29_FAILURE_COMMANDS "M117 Bed leveling failed.\nG0 Z10\nM300 P25 S880\nM300 P50 S0\nM300 P25 S880\nM300 P50 S0\nM300 P25 S880\nM300 P50 S0\nG4 S1"

#endif

// @section probes

/**
 * Thermal Probe Compensation
 *
 * Adjust probe measurements to compensate for distortion associated with the temperature
 * of the probe, bed, and/or hotend.
 * Use G76 to automatically calibrate this feature for probe and bed temperatures.
 * (Extruder temperature/offset values must be calibrated manually.)
 * Use M871 to set temperature/offset values manually.
 * For more details see https://marlinfw.org/docs/features/probe_temp_compensation.html
 */
//#define PTC_PROBE    // Compensate based on probe temperature
//#define PTC_BED      // Compensate based on bed temperature
//#define PTC_HOTEND   // Compensate based on hotend temperature

#if ANY(PTC_PROBE, PTC_BED, PTC_HOTEND)
  /**
   * If the probe is outside the defined range, use linear extrapolation with the closest
   * point and the point with index PTC_LINEAR_EXTRAPOLATION. e.g., If set to 4 it will use the
   * linear extrapolation between data[0] and data[4] for values below PTC_PROBE_START.
   */
  //#define PTC_LINEAR_EXTRAPOLATION 4

  #if ENABLED(PTC_PROBE)
    // Probe temperature calibration generates a table of values starting at PTC_PROBE_START
    // (e.g., 30), in steps of PTC_PROBE_RES (e.g., 5) with PTC_PROBE_COUNT (e.g., 10) samples.
    #define PTC_PROBE_START   30    // (°C)
    #define PTC_PROBE_RES      5    // (°C)
    #define PTC_PROBE_COUNT   10
    #define PTC_PROBE_ZOFFS   { 0 } // (µm) Z adjustments per sample
  #endif

  #if ENABLED(PTC_BED)
    // Bed temperature calibration builds a similar table.
    #define PTC_BED_START     60    // (°C)
    #define PTC_BED_RES        5    // (°C)
    #define PTC_BED_COUNT     10
    #define PTC_BED_ZOFFS     { 0 } // (µm) Z adjustments per sample
  #endif

  #if ENABLED(PTC_HOTEND)
    // Note: There is no automatic calibration for the hotend. Use M871.
    #define PTC_HOTEND_START 180    // (°C)
    #define PTC_HOTEND_RES     5    // (°C)
    #define PTC_HOTEND_COUNT  20
    #define PTC_HOTEND_ZOFFS  { 0 } // (µm) Z adjustments per sample
  #endif

  // G76 options
  #if ALL(PTC_PROBE, PTC_BED)
    // Park position to wait for probe cooldown
    #define PTC_PARK_POS   { 0, 0, 100 }

    // Probe position to probe and wait for probe to reach target temperature
    //#define PTC_PROBE_POS  { 12.0f, 7.3f } // Example: MK52 magnetic heatbed
    #define PTC_PROBE_POS  { 90, 100 }

    // The temperature the probe should be at while taking measurements during
    // bed temperature calibration.
    #define PTC_PROBE_TEMP    30  // (°C)

    // Height above Z=0.0 to raise the nozzle. Lowering this can help the probe to heat faster.
    // Note: The Z=0.0 offset is determined by the probe Z offset (e.g., as set with M851 Z).
    #define PTC_PROBE_HEATING_OFFSET 0.5  // (mm)
  #endif
#endif // PTC_PROBE || PTC_BED || PTC_HOTEND

// @section extras

//
// G60/G61 Position Save and Return
//
//#define SAVED_POSITIONS 1         // Each saved position slot costs 12 bytes

//
// G2/G3 Arc Support
//
#define ARC_SUPPORT                   // Requires ~3226 bytes
#if ENABLED(ARC_SUPPORT)
  #define MIN_ARC_SEGMENT_MM      0.1 // (mm) Minimum length of each arc segment
  #define MAX_ARC_SEGMENT_MM      1.0 // (mm) Maximum length of each arc segment
  #define MIN_CIRCLE_SEGMENTS    72   // Minimum number of segments in a complete circle
  //#define ARC_SEGMENTS_PER_SEC 50   // Use the feedrate to choose the segment length
  #define N_ARC_CORRECTION       25   // Number of interpolated segments between corrections
  //#define ARC_P_CIRCLES             // Enable the 'P' parameter to specify complete circles
  //#define SF_ARC_FIX                // Enable only if using SkeinForge with "Arc Point" fillet procedure
#endif

// G5 Bézier Curve Support with XYZE destination and IJPQ offsets
//#define BEZIER_CURVE_SUPPORT        // Requires ~2666 bytes

#if ANY(ARC_SUPPORT, BEZIER_CURVE_SUPPORT)
  //#define CNC_WORKSPACE_PLANES      // Allow G2/G3/G5 to operate in XY, ZX, or YZ planes
#endif

/**
 * Direct Stepping
 *
 * Comparable to the method used by Klipper, G6 direct stepping significantly
 * reduces motion calculations, increases top printing speeds, and results in
 * less step aliasing by calculating all motions in advance.
 * Preparing your G-code: https://github.com/colinrgodsey/step-daemon
 */
//#define DIRECT_STEPPING

/**
 * G38 Probe Target
 *
 * This option adds G38.2 and G38.3 (probe towards target)
 * and optionally G38.4 and G38.5 (probe away from target).
 * Set MULTIPLE_PROBING for G38 to probe more than once.
 */
//#define G38_PROBE_TARGET
#if ENABLED(G38_PROBE_TARGET)
  //#define G38_PROBE_AWAY        // Include G38.4 and G38.5 to probe away from target
  #define G38_MINIMUM_MOVE 0.0275 // (mm) Minimum distance that will produce a move.
#endif

// @section motion

// Moves (or segments) with fewer steps than this will be joined with the next move
#define MIN_STEPS_PER_SEGMENT 6

/**
 * Minimum delay before and after setting the stepper DIR (in ns)
 *     0 : No delay (Expect at least 10µS since one Stepper ISR must transpire)
 *    20 : Minimum for TMC2xxx drivers
 *   200 : Minimum for A4988 drivers
 *   400 : Minimum for A5984 drivers
 *   500 : Minimum for LV8729 drivers (guess, no info in datasheet)
 *   650 : Minimum for DRV8825 drivers
 *  1500 : Minimum for TB6600 drivers (guess, no info in datasheet)
 * 15000 : Minimum for TB6560 drivers (guess, no info in datasheet)
 *
 * Override the default value based on the driver type set in Configuration.h.
 */
//#define MINIMUM_STEPPER_POST_DIR_DELAY 650
//#define MINIMUM_STEPPER_PRE_DIR_DELAY 650

/**
 * Minimum stepper driver pulse width (in µs)
 *   0 : Smallest possible width the MCU can produce, compatible with TMC2xxx drivers
 *   0 : Minimum 500ns for LV8729, adjusted in stepper.h
 *   1 : Minimum for A4988 and A5984 stepper drivers
 *   2 : Minimum for DRV8825 stepper drivers
 *   3 : Minimum for TB6600 stepper drivers
 *  30 : Minimum for TB6560 stepper drivers
 *
 * Override the default value based on the driver type set in Configuration.h.
 */
//#define MINIMUM_STEPPER_PULSE 2

/**
 * Maximum stepping rate (in Hz) the stepper driver allows
 *  If undefined, defaults to 1MHz / (2 * MINIMUM_STEPPER_PULSE)
 *  5000000 : Maximum for TMC2xxx stepper drivers
 *  1000000 : Maximum for LV8729 stepper driver
 *  500000  : Maximum for A4988 stepper driver
 *  250000  : Maximum for DRV8825 stepper driver
 *  150000  : Maximum for TB6600 stepper driver
 *   15000  : Maximum for TB6560 stepper driver
 *
 * Override the default value based on the driver type set in Configuration.h.
 */
//#define MAXIMUM_STEPPER_RATE 250000

// @section temperature

// Control heater 0 and heater 1 in parallel.
//#define HEATERS_PARALLEL

//===========================================================================
//================================= Buffers =================================
//===========================================================================

// @section gcode

// The number of linear moves that can be in the planner at once.
#if ALL(HAS_MEDIA, DIRECT_STEPPING)
  #define BLOCK_BUFFER_SIZE  8
#elif HAS_MEDIA
  #define BLOCK_BUFFER_SIZE 16
#else
  #define BLOCK_BUFFER_SIZE 16
#endif

// @section serial

// The ASCII buffer for serial input
#define MAX_CMD_SIZE 96
#define BUFSIZE 4

// Transmission to Host Buffer Size
// To save 386 bytes of flash (and TX_BUFFER_SIZE+3 bytes of RAM) set to 0.
// To buffer a simple "ok" you need 4 bytes.
// For ADVANCED_OK (M105) you need 32 bytes.
// For debug-echo: 128 bytes for the optimal speed.
// Other output doesn't need to be that speedy.
// :[0, 2, 4, 8, 16, 32, 64, 128, 256]
#define TX_BUFFER_SIZE 0

// Host Receive Buffer Size
// Without XON/XOFF flow control (see SERIAL_XON_XOFF below) 32 bytes should be enough.
// To use flow control, set this buffer size to at least 1024 bytes.
// :[0, 2, 4, 8, 16, 32, 64, 128, 256, 512, 1024, 2048]
//#define RX_BUFFER_SIZE 1024

#if RX_BUFFER_SIZE >= 1024
  // Enable to have the controller send XON/XOFF control characters to
  // the host to signal the RX buffer is becoming full.
  //#define SERIAL_XON_XOFF
#endif

#if HAS_MEDIA
  // Enable this option to collect and display the maximum
  // RX queue usage after transferring a file to SD.
  //#define SERIAL_STATS_MAX_RX_QUEUED

  // Enable this option to collect and display the number
  // of dropped bytes after a file transfer to SD.
  //#define SERIAL_STATS_DROPPED_RX
#endif

// Monitor RX buffer usage
// Dump an error to the serial port if the serial receive buffer overflows.
// If you see these errors, increase the RX_BUFFER_SIZE value.
// Not supported on all platforms.
//#define RX_BUFFER_MONITOR

/**
 * Emergency Command Parser
 *
 * Add a low-level parser to intercept certain commands as they
 * enter the serial receive buffer, so they cannot be blocked.
 * Currently handles M108, M112, M410, M876
 * NOTE: Not yet implemented for all platforms.
 */
//#define EMERGENCY_PARSER

/**
 * Realtime Reporting (requires EMERGENCY_PARSER)
 *
 * - Report position and state of the machine (like Grbl).
 * - Auto-report position during long moves.
 * - Useful for CNC/LASER.
 *
 * Adds support for commands:
 *  S000 : Report State and Position while moving.
 *  P000 : Instant Pause / Hold while moving.
 *  R000 : Resume from Pause / Hold.
 *
 * - During Hold all Emergency Parser commands are available, as usual.
 * - Enable NANODLP_Z_SYNC and NANODLP_ALL_AXIS for move command end-state reports.
 */
//#define REALTIME_REPORTING_COMMANDS
#if ENABLED(REALTIME_REPORTING_COMMANDS)
  //#define FULL_REPORT_TO_HOST_FEATURE   // Auto-report the machine status like Grbl CNC
#endif

/**
 * Bad Serial-connections can miss a received command by sending an 'ok'
 * Therefore some clients abort after 30 seconds in a timeout.
 * Some other clients start sending commands while receiving a 'wait'.
 * This "wait" is only sent when the buffer is empty. 1 second is a good value here.
 */
//#define NO_TIMEOUTS 1000 // (ms)

// Some clients will have this feature soon. This could make the NO_TIMEOUTS unnecessary.
//#define ADVANCED_OK

// Printrun may have trouble receiving long strings all at once.
// This option inserts short delays between lines of serial output.
#define SERIAL_OVERRUN_PROTECTION

// For serial echo, the number of digits after the decimal point
//#define SERIAL_FLOAT_PRECISION 4

/**
 * This feature is EXPERIMENTAL so use with caution and test thoroughly.
 * Enable this option to receive data on the serial ports via the onboard DMA
 * controller for more stable and reliable high-speed serial communication.
 * Only some STM32 MCUs are currently supported.
 * Note: This has no effect on emulated USB serial ports.
 */
//#define SERIAL_DMA

/**
 * Set the number of proportional font spaces required to fill up a typical character space.
 * This can help to better align the output of commands like `G29 O` Mesh Output.
 *
 * For clients that use a fixed-width font (like OctoPrint), leave this set to 1.0.
 * Otherwise, adjust according to your client and font.
 */
#define PROPORTIONAL_FONT_RATIO 1.0

// @section extras

/**
 * Extra Fan Speed
 * Adds a secondary fan speed for each print-cooling fan.
 *   'M106 P<fan> T3-255' : Set a secondary speed for <fan>
 *   'M106 P<fan> T2'     : Use the set secondary speed
 *   'M106 P<fan> T1'     : Restore the previous fan speed
 */
//#define EXTRA_FAN_SPEED

// @section gcode

/**
 * Firmware-based and LCD-controlled retract
 *
 * Add G10 / G11 commands for automatic firmware-based retract / recover.
 * Use M207 and M208 to define parameters for retract / recover.
 *
 * Use M209 to enable or disable auto-retract.
 * With auto-retract enabled, all G1 E moves within the set range
 * will be converted to firmware-based retract/recover moves.
 *
 * Be sure to turn off auto-retract during filament change.
 *
 * Note that M207 / M208 / M209 settings are saved to EEPROM.
 */
//#define FWRETRACT
#if ENABLED(FWRETRACT)
  #define FWRETRACT_AUTORETRACT             // Override slicer retractions
  #if ENABLED(FWRETRACT_AUTORETRACT)
    #define MIN_AUTORETRACT             0.1 // (mm) Don't convert E moves under this length
    #define MAX_AUTORETRACT            10.0 // (mm) Don't convert E moves over this length
  #endif
  #define RETRACT_LENGTH                3   // (mm) Default retract length (positive value)
  #define RETRACT_LENGTH_SWAP          13   // (mm) Default swap retract length (positive value)
  #define RETRACT_FEEDRATE             45   // (mm/s) Default feedrate for retracting
  #define RETRACT_ZRAISE                0   // (mm) Default retract Z-raise
  #define RETRACT_RECOVER_LENGTH        0   // (mm) Default additional recover length (added to retract length on recover)
  #define RETRACT_RECOVER_LENGTH_SWAP   0   // (mm) Default additional swap recover length (added to retract length on recover from toolchange)
  #define RETRACT_RECOVER_FEEDRATE      8   // (mm/s) Default feedrate for recovering from retraction
  #define RETRACT_RECOVER_FEEDRATE_SWAP 8   // (mm/s) Default feedrate for recovering from swap retraction
  #if ENABLED(MIXING_EXTRUDER)
    //#define RETRACT_SYNC_MIXING           // Retract and restore all mixing steppers simultaneously
  #endif
#endif

// @section tool change

/**
 * Universal tool change settings.
 * Applies to all types of extruders except where explicitly noted.
 */
#if HAS_MULTI_EXTRUDER
  // Z raise distance for tool-change, as needed for some extruders
  #define TOOLCHANGE_ZRAISE                 2 // (mm)
  //#define TOOLCHANGE_ZRAISE_BEFORE_RETRACT  // Apply raise before swap retraction (if enabled)
  //#define TOOLCHANGE_NO_RETURN              // Never return to previous position on tool-change
  #if ENABLED(TOOLCHANGE_NO_RETURN)
    //#define EVENT_GCODE_AFTER_TOOLCHANGE "G12X"   // Extra G-code to run after tool-change
  #endif

  /**
   * Extra G-code to run while executing tool-change commands. Can be used to use an additional
   * stepper motor (e.g., I axis in Configuration.h) to drive the tool-changer.
   */
  //#define EVENT_GCODE_TOOLCHANGE_T0 "G28 A\nG1 A0"  // Extra G-code to run while executing tool-change command T0
  //#define EVENT_GCODE_TOOLCHANGE_T1 "G1 A10"        // Extra G-code to run while executing tool-change command T1
  //#define EVENT_GCODE_TOOLCHANGE_ALWAYS_RUN         // Always execute above G-code sequences. Use with caution!

  /**
   * Consider coordinates for EVENT_GCODE_TOOLCHANGE_Tx as relative to T0
   * so that moves in the specified axes are the same for all tools.
   */
  //#define TC_GCODE_USE_GLOBAL_X   // Use X position relative to Tool 0
  //#define TC_GCODE_USE_GLOBAL_Y   // Use Y position relative to Tool 0
  //#define TC_GCODE_USE_GLOBAL_Z   // Use Z position relative to Tool 0

  /**
   * Tool Sensors detect when tools have been picked up or dropped.
   * Requires the pins TOOL_SENSOR1_PIN, TOOL_SENSOR2_PIN, etc.
   */
  //#define TOOL_SENSOR

  /**
   * Retract and prime filament on tool-change to reduce
   * ooze and stringing and to get cleaner transitions.
   */
  //#define TOOLCHANGE_FILAMENT_SWAP
  #if ENABLED(TOOLCHANGE_FILAMENT_SWAP)
    // Load / Unload
    #define TOOLCHANGE_FS_LENGTH              12  // (mm) Load / Unload length
    #define TOOLCHANGE_FS_EXTRA_RESUME_LENGTH  0  // (mm) Extra length for better restart. Adjust with LCD or M217 B.
    #define TOOLCHANGE_FS_RETRACT_SPEED   (50*60) // (mm/min) (Unloading)
    #define TOOLCHANGE_FS_UNRETRACT_SPEED (25*60) // (mm/min) (On SINGLENOZZLE or Bowden loading must be slowed down)

    // Longer prime to clean out a SINGLENOZZLE
    #define TOOLCHANGE_FS_EXTRA_PRIME          0  // (mm) Extra priming length
    #define TOOLCHANGE_FS_PRIME_SPEED    (4.6*60) // (mm/min) Extra priming feedrate
    #define TOOLCHANGE_FS_WIPE_RETRACT         0  // (mm) Cutting retraction out of park, for less stringing, better wipe, etc. Adjust with LCD or M217 G.

    // Cool after prime to reduce stringing
    #define TOOLCHANGE_FS_FAN                 -1  // Fan index or -1 to skip
    #define TOOLCHANGE_FS_FAN_SPEED          255  // 0-255
    #define TOOLCHANGE_FS_FAN_TIME            10  // (seconds)

    // Use TOOLCHANGE_FS_PRIME_SPEED feedrate the first time each extruder is primed
    //#define TOOLCHANGE_FS_SLOW_FIRST_PRIME

    /**
     * Prime T0 the first time T0 is sent to the printer:
     *  [ Power-On -> T0 { Activate & Prime T0 } -> T1 { Retract T0, Activate & Prime T1 } ]
     * If disabled, no priming on T0 until switching back to T0 from another extruder:
     *  [ Power-On -> T0 { T0 Activated } -> T1 { Activate & Prime T1 } -> T0 { Retract T1, Activate & Prime T0 } ]
     * Enable with M217 V1 before printing to avoid unwanted priming on host connect.
     */
    //#define TOOLCHANGE_FS_PRIME_FIRST_USED

    /**
     * Tool Change Migration
     * This feature provides G-code and LCD options to switch tools mid-print.
     * All applicable tool properties are migrated so the print can continue.
     * Tools must be closely matching and other restrictions may apply.
     * Useful to:
     *   - Change filament color without interruption
     *   - Switch spools automatically on filament runout
     *   - Switch to a different nozzle on an extruder jam
     */
    #define TOOLCHANGE_MIGRATION_FEATURE
    #if ENABLED(TOOLCHANGE_MIGRATION_FEATURE)
      // Override toolchange settings
      // By default tool migration uses regular toolchange settings.
      // With a prime tower, tool-change swapping/priming occur inside the bed.
      // When migrating to a new unprimed tool you can set override values below.
      //#define MIGRATION_ZRAISE            0 // (mm)

      // Longer prime to clean out
      //#define MIGRATION_FS_EXTRA_PRIME    0 // (mm) Extra priming length
      //#define MIGRATION_FS_WIPE_RETRACT   0 // (mm) Retract before cooling for less stringing, better wipe, etc.

      // Cool after prime to reduce stringing
      //#define MIGRATION_FS_FAN_SPEED    255 // 0-255
      //#define MIGRATION_FS_FAN_TIME       0 // (seconds)
    #endif
  #endif

  /**
   * Position to park head during tool change.
   * Doesn't apply to SWITCHING_TOOLHEAD, DUAL_X_CARRIAGE, or PARKING_EXTRUDER
   */
  //#define TOOLCHANGE_PARK
  #if ENABLED(TOOLCHANGE_PARK)
    #define TOOLCHANGE_PARK_XY    { X_MIN_POS + 10, Y_MIN_POS + 10 }
    #define TOOLCHANGE_PARK_XY_FEEDRATE 6000  // (mm/min)
    //#define TOOLCHANGE_PARK_X_ONLY          // X axis only move
    //#define TOOLCHANGE_PARK_Y_ONLY          // Y axis only move
    #if ENABLED(TOOLCHANGE_MIGRATION_FEATURE)
      //#define TOOLCHANGE_MIGRATION_DO_PARK  // Force park (or no-park) on migration
    #endif
  #endif
#endif // HAS_MULTI_EXTRUDER

// @section advanced pause

/**
 * Advanced Pause for Filament Change
 *  - Adds the G-code M600 Filament Change to initiate a filament change.
 *  - This feature is required for the default FILAMENT_RUNOUT_SCRIPT.
 *
 * Requirements:
 *  - For Filament Change parking enable and configure NOZZLE_PARK_FEATURE.
 *  - For user interaction enable an LCD display, HOST_PROMPT_SUPPORT, or EMERGENCY_PARSER.
 *
 * Enable PARK_HEAD_ON_PAUSE to add the G-code M125 Pause and Park.
 */
//#define ADVANCED_PAUSE_FEATURE
#if ENABLED(ADVANCED_PAUSE_FEATURE)
  #define PAUSE_PARK_RETRACT_FEEDRATE         60  // (mm/s) Initial retract feedrate.
  #define PAUSE_PARK_RETRACT_LENGTH            2  // (mm) Initial retract.
                                                  // This short retract is done immediately, before parking the nozzle.
  #define FILAMENT_CHANGE_UNLOAD_FEEDRATE     10  // (mm/s) Unload filament feedrate. This can be pretty fast.
  #define FILAMENT_CHANGE_UNLOAD_ACCEL        25  // (mm/s^2) Lower acceleration may allow a faster feedrate.
  #define FILAMENT_CHANGE_UNLOAD_LENGTH      100  // (mm) The length of filament for a complete unload.
                                                  //   For Bowden, the full length of the tube and nozzle.
                                                  //   For direct drive, the full length of the nozzle.
                                                  //   Set to 0 for manual unloading.
  #define FILAMENT_CHANGE_SLOW_LOAD_FEEDRATE   6  // (mm/s) Slow move when starting load.
  #define FILAMENT_CHANGE_SLOW_LOAD_LENGTH     0  // (mm) Slow length, to allow time to insert material.
                                                  // 0 to disable start loading and skip to fast load only
  #define FILAMENT_CHANGE_FAST_LOAD_FEEDRATE   6  // (mm/s) Load filament feedrate. This can be pretty fast.
  #define FILAMENT_CHANGE_FAST_LOAD_ACCEL     25  // (mm/s^2) Lower acceleration may allow a faster feedrate.
  #define FILAMENT_CHANGE_FAST_LOAD_LENGTH     0  // (mm) Load length of filament, from extruder gear to nozzle.
                                                  //   For Bowden, the full length of the tube and nozzle.
                                                  //   For direct drive, the full length of the nozzle.
  //#define ADVANCED_PAUSE_CONTINUOUS_PURGE       // Purge continuously up to the purge length until interrupted.
  #define ADVANCED_PAUSE_PURGE_FEEDRATE        3  // (mm/s) Extrude feedrate (after loading). Should be slower than load feedrate.
  #define ADVANCED_PAUSE_PURGE_LENGTH         50  // (mm) Length to extrude after loading.
                                                  //   Set to 0 for manual extrusion.
                                                  //   Filament can be extruded repeatedly from the Filament Change menu
                                                  //   until extrusion is consistent, and to purge old filament.
  #define ADVANCED_PAUSE_RESUME_PRIME          0  // (mm) Extra distance to prime nozzle after returning from park.
  //#define ADVANCED_PAUSE_FANS_PAUSE             // Turn off print-cooling fans while the machine is paused.

                                                  // Filament Unload does a Retract, Delay, and Purge first:
  #define FILAMENT_UNLOAD_PURGE_RETRACT       13  // (mm) Unload initial retract length.
  #define FILAMENT_UNLOAD_PURGE_DELAY       5000  // (ms) Delay for the filament to cool after retract.
  #define FILAMENT_UNLOAD_PURGE_LENGTH         8  // (mm) An unretract is done, then this length is purged.
  #define FILAMENT_UNLOAD_PURGE_FEEDRATE      25  // (mm/s) feedrate to purge before unload

  #define PAUSE_PARK_NOZZLE_TIMEOUT           45  // (seconds) Time limit before the nozzle is turned off for safety.
  #define FILAMENT_CHANGE_ALERT_BEEPS         10  // Number of alert beeps to play when a response is needed.
  #define PAUSE_PARK_NO_STEPPER_TIMEOUT           // Enable for XYZ steppers to stay powered on during filament change.
  //#define FILAMENT_CHANGE_RESUME_ON_INSERT      // Automatically continue / load filament when runout sensor is triggered again.
  //#define PAUSE_REHEAT_FAST_RESUME              // Reduce number of waits by not prompting again post-timeout before continuing.

  //#define PARK_HEAD_ON_PAUSE                    // Park the nozzle during pause and filament change.
  //#define HOME_BEFORE_FILAMENT_CHANGE           // If needed, home before parking for filament change

  //#define FILAMENT_LOAD_UNLOAD_GCODES           // Add M701/M702 Load/Unload G-codes, plus Load/Unload in the LCD Prepare menu.
  //#define FILAMENT_UNLOAD_ALL_EXTRUDERS         // Allow M702 to unload all extruders above a minimum target temp (as set by M302)
  #define CONFIGURE_FILAMENT_CHANGE               // Add M603 G-code and menu items. Requires ~1.3K bytes of flash.
#endif

// @section tmc_smart

/**
 * Trinamic Smart Drivers
 *
 * To use TMC2130, TMC2160, TMC2660, TMC5130, TMC5160 stepper drivers in SPI mode:
 *  - Connect your SPI pins to the Hardware SPI interface on the board.
 *    Some boards have simple jumper connections! See your board's documentation.
 *  - Define the required Stepper CS pins in your `pins_MYBOARD.h` file.
 *    (See the RAMPS pins, for example.)
 *  - You can also use Software SPI with GPIO pins instead of Hardware SPI.
 *
 * To use TMC220x stepper drivers with Serial UART:
 *  - Connect PDN_UART to the #_SERIAL_TX_PIN through a 1K resistor.
 *    For reading capabilities also connect PDN_UART to #_SERIAL_RX_PIN with no resistor.
 *    Some boards have simple jumper connections! See your board's documentation.
 *  - These drivers can also be used with Hardware Serial.
 *
 * The TMC26XStepper library is required for TMC26X stepper drivers.
 *   https://github.com/MarlinFirmware/TMC26XStepper
 *
 * The TMCStepper library is required for other TMC stepper drivers.
 *   https://github.com/teemuatlut/TMCStepper
 *
 * @section tmc/config
 */
#if HAS_TRINAMIC_CONFIG || HAS_TMC26X

  #define HOLD_MULTIPLIER    0.5  // Scales down the holding current from run current

  /**
   * Interpolate microsteps to 256
   * Override for each driver with <driver>_INTERPOLATE settings below
   */
  #define INTERPOLATE      true

  #if AXIS_IS_TMC_CONFIG(X)
    #define X_CURRENT       800        // (mA) RMS current. Multiply by 1.414 for peak current.
    #define X_CURRENT_HOME  X_CURRENT  // (mA) RMS current for sensorless homing
    #define X_MICROSTEPS     16        // 0..256
    #define X_RSENSE          0.11     // Multiplied x1000 for TMC26X
    #define X_CHAIN_POS      -1        // -1..0: Not chained. 1: MCU MOSI connected. 2: Next in chain, ...
    //#define X_INTERPOLATE  true      // Enable to override 'INTERPOLATE' for the X axis
    //#define X_HOLD_MULTIPLIER 0.5    // Enable to override 'HOLD_MULTIPLIER' for the X axis
  #endif

  #if AXIS_IS_TMC_CONFIG(X2)
    #define X2_CURRENT      X_CURRENT
    #define X2_CURRENT_HOME X_CURRENT_HOME
    #define X2_MICROSTEPS   X_MICROSTEPS
    #define X2_RSENSE       X_RSENSE
    #define X2_CHAIN_POS     -1
    //#define X2_INTERPOLATE true
    //#define X2_HOLD_MULTIPLIER 0.5
  #endif

  #if AXIS_IS_TMC_CONFIG(Y)
    #define Y_CURRENT       800
    #define Y_CURRENT_HOME  Y_CURRENT
    #define Y_MICROSTEPS     16
    #define Y_RSENSE          0.11
    #define Y_CHAIN_POS      -1
    //#define Y_INTERPOLATE  true
    //#define Y_HOLD_MULTIPLIER 0.5
  #endif

  #if AXIS_IS_TMC_CONFIG(Y2)
    #define Y2_CURRENT      Y_CURRENT
    #define Y2_CURRENT_HOME Y_CURRENT_HOME
    #define Y2_MICROSTEPS   Y_MICROSTEPS
    #define Y2_RSENSE       Y_RSENSE
    #define Y2_CHAIN_POS     -1
    //#define Y2_INTERPOLATE true
    //#define Y2_HOLD_MULTIPLIER 0.5
  #endif

  #if AXIS_IS_TMC_CONFIG(Z)
    #define Z_CURRENT       800
    #define Z_CURRENT_HOME  Z_CURRENT
    #define Z_MICROSTEPS     16
    #define Z_RSENSE          0.11
    #define Z_CHAIN_POS      -1
    //#define Z_INTERPOLATE  true
    //#define Z_HOLD_MULTIPLIER 0.5
  #endif

  #if AXIS_IS_TMC_CONFIG(Z2)
    #define Z2_CURRENT      Z_CURRENT
    #define Z2_CURRENT_HOME Z_CURRENT_HOME
    #define Z2_MICROSTEPS   Z_MICROSTEPS
    #define Z2_RSENSE       Z_RSENSE
    #define Z2_CHAIN_POS     -1
    //#define Z2_INTERPOLATE true
    //#define Z2_HOLD_MULTIPLIER 0.5
  #endif

  #if AXIS_IS_TMC_CONFIG(Z3)
    #define Z3_CURRENT      Z_CURRENT
    #define Z3_CURRENT_HOME Z_CURRENT_HOME
    #define Z3_MICROSTEPS   Z_MICROSTEPS
    #define Z3_RSENSE       Z_RSENSE
    #define Z3_CHAIN_POS     -1
    //#define Z3_INTERPOLATE true
    //#define Z3_HOLD_MULTIPLIER 0.5
  #endif

  #if AXIS_IS_TMC_CONFIG(Z4)
    #define Z4_CURRENT      Z_CURRENT
    #define Z4_CURRENT_HOME Z_CURRENT_HOME
    #define Z4_MICROSTEPS   Z_MICROSTEPS
    #define Z4_RSENSE       Z_RSENSE
    #define Z4_CHAIN_POS     -1
    //#define Z4_INTERPOLATE true
    //#define Z4_HOLD_MULTIPLIER 0.5
  #endif

  #if AXIS_IS_TMC_CONFIG(I)
    #define I_CURRENT      800
    #define I_CURRENT_HOME I_CURRENT
    #define I_MICROSTEPS    16
    #define I_RSENSE         0.11
    #define I_CHAIN_POS     -1
    //#define I_INTERPOLATE  true
    //#define I_HOLD_MULTIPLIER 0.5
  #endif

  #if AXIS_IS_TMC_CONFIG(J)
    #define J_CURRENT      800
    #define J_CURRENT_HOME J_CURRENT
    #define J_MICROSTEPS    16
    #define J_RSENSE         0.11
    #define J_CHAIN_POS     -1
    //#define J_INTERPOLATE  true
    //#define J_HOLD_MULTIPLIER 0.5
  #endif

  #if AXIS_IS_TMC_CONFIG(K)
    #define K_CURRENT      800
    #define K_CURRENT_HOME K_CURRENT
    #define K_MICROSTEPS    16
    #define K_RSENSE         0.11
    #define K_CHAIN_POS     -1
    //#define K_INTERPOLATE  true
    //#define K_HOLD_MULTIPLIER 0.5
  #endif

  #if AXIS_IS_TMC_CONFIG(U)
    #define U_CURRENT      800
    #define U_CURRENT_HOME U_CURRENT
    #define U_MICROSTEPS     8
    #define U_RSENSE         0.11
    #define U_CHAIN_POS     -1
    //#define U_INTERPOLATE  true
    //#define U_HOLD_MULTIPLIER 0.5
  #endif

  #if AXIS_IS_TMC_CONFIG(V)
    #define V_CURRENT      800
    #define V_CURRENT_HOME V_CURRENT
    #define V_MICROSTEPS     8
    #define V_RSENSE         0.11
    #define V_CHAIN_POS     -1
    //#define V_INTERPOLATE  true
    //#define V_HOLD_MULTIPLIER 0.5
  #endif

  #if AXIS_IS_TMC_CONFIG(W)
    #define W_CURRENT      800
    #define W_CURRENT_HOME W_CURRENT
    #define W_MICROSTEPS     8
    #define W_RSENSE         0.11
    #define W_CHAIN_POS     -1
    //#define W_INTERPOLATE  true
    //#define W_HOLD_MULTIPLIER 0.5
  #endif

  #if AXIS_IS_TMC_CONFIG(E0)
    #define E0_CURRENT      800
    #define E0_MICROSTEPS    16
    #define E0_RSENSE         0.11
    #define E0_CHAIN_POS     -1
    //#define E0_INTERPOLATE true
    //#define E0_HOLD_MULTIPLIER 0.5
  #endif

  #if AXIS_IS_TMC_CONFIG(E1)
    #define E1_CURRENT      E0_CURRENT
    #define E1_MICROSTEPS   E0_MICROSTEPS
    #define E1_RSENSE       E0_RSENSE
    #define E1_CHAIN_POS     -1
    //#define E1_INTERPOLATE true
    //#define E1_HOLD_MULTIPLIER 0.5
  #endif

  #if AXIS_IS_TMC_CONFIG(E2)
    #define E2_CURRENT      E0_CURRENT
    #define E2_MICROSTEPS   E0_MICROSTEPS
    #define E2_RSENSE       E0_RSENSE
    #define E2_CHAIN_POS     -1
    //#define E2_INTERPOLATE true
    //#define E2_HOLD_MULTIPLIER 0.5
  #endif

  #if AXIS_IS_TMC_CONFIG(E3)
    #define E3_CURRENT      E0_CURRENT
    #define E3_MICROSTEPS   E0_MICROSTEPS
    #define E3_RSENSE       E0_RSENSE
    #define E3_CHAIN_POS     -1
    //#define E3_INTERPOLATE true
    //#define E3_HOLD_MULTIPLIER 0.5
  #endif

  #if AXIS_IS_TMC_CONFIG(E4)
    #define E4_CURRENT      E0_CURRENT
    #define E4_MICROSTEPS   E0_MICROSTEPS
    #define E4_RSENSE       E0_RSENSE
    #define E4_CHAIN_POS     -1
    //#define E4_INTERPOLATE true
    //#define E4_HOLD_MULTIPLIER 0.5
  #endif

  #if AXIS_IS_TMC_CONFIG(E5)
    #define E5_CURRENT      E0_CURRENT
    #define E5_MICROSTEPS   E0_MICROSTEPS
    #define E5_RSENSE       E0_RSENSE
    #define E5_CHAIN_POS     -1
    //#define E5_INTERPOLATE true
    //#define E5_HOLD_MULTIPLIER 0.5
  #endif

  #if AXIS_IS_TMC_CONFIG(E6)
    #define E6_CURRENT      E0_CURRENT
    #define E6_MICROSTEPS   E0_MICROSTEPS
    #define E6_RSENSE       E0_RSENSE
    #define E6_CHAIN_POS     -1
    //#define E6_INTERPOLATE true
    //#define E6_HOLD_MULTIPLIER 0.5
  #endif

  #if AXIS_IS_TMC_CONFIG(E7)
    #define E7_CURRENT      E0_CURRENT
    #define E7_MICROSTEPS   E0_MICROSTEPS
    #define E7_RSENSE       E0_RSENSE
    #define E7_CHAIN_POS     -1
    //#define E7_INTERPOLATE true
    //#define E7_HOLD_MULTIPLIER 0.5
  #endif

  // @section tmc/spi

  /**
   * Override default SPI pins for TMC2130, TMC2160, TMC2660, TMC5130 and TMC5160 drivers here.
   * The default pins can be found in your board's pins file.
   */
  //#define X_CS_PIN      -1
  //#define Y_CS_PIN      -1
  //#define Z_CS_PIN      -1
  //#define X2_CS_PIN     -1
  //#define Y2_CS_PIN     -1
  //#define Z2_CS_PIN     -1
  //#define Z3_CS_PIN     -1
  //#define Z4_CS_PIN     -1
  //#define I_CS_PIN      -1
  //#define J_CS_PIN      -1
  //#define K_CS_PIN      -1
  //#define U_CS_PIN      -1
  //#define V_CS_PIN      -1
  //#define W_CS_PIN      -1
  //#define E0_CS_PIN     -1
  //#define E1_CS_PIN     -1
  //#define E2_CS_PIN     -1
  //#define E3_CS_PIN     -1
  //#define E4_CS_PIN     -1
  //#define E5_CS_PIN     -1
  //#define E6_CS_PIN     -1
  //#define E7_CS_PIN     -1

  /**
   * Software option for SPI driven drivers (TMC2130, TMC2160, TMC2660, TMC5130 and TMC5160).
   * The default SW SPI pins are defined the respective pins files,
   * but you can override or define them here.
   */
  //#define TMC_USE_SW_SPI
  //#define TMC_SPI_MOSI  -1
  //#define TMC_SPI_MISO  -1
  //#define TMC_SPI_SCK   -1

  // @section tmc/serial

  /**
   * Four TMC2209 drivers can use the same HW/SW serial port with hardware configured addresses.
   * Set the address using jumpers on pins MS1 and MS2.
   * Address | MS1  | MS2
   *       0 | LOW  | LOW
   *       1 | HIGH | LOW
   *       2 | LOW  | HIGH
   *       3 | HIGH | HIGH
   *
   * Set *_SERIAL_TX_PIN and *_SERIAL_RX_PIN to match for all drivers
   * on the same serial port, either here or in your board's pins file.
   */
  //#define  X_SLAVE_ADDRESS 0
  //#define  Y_SLAVE_ADDRESS 0
  //#define  Z_SLAVE_ADDRESS 0
  //#define X2_SLAVE_ADDRESS 0
  //#define Y2_SLAVE_ADDRESS 0
  //#define Z2_SLAVE_ADDRESS 0
  //#define Z3_SLAVE_ADDRESS 0
  //#define Z4_SLAVE_ADDRESS 0
  //#define  I_SLAVE_ADDRESS 0
  //#define  J_SLAVE_ADDRESS 0
  //#define  K_SLAVE_ADDRESS 0
  //#define  U_SLAVE_ADDRESS 0
  //#define  V_SLAVE_ADDRESS 0
  //#define  W_SLAVE_ADDRESS 0
  //#define E0_SLAVE_ADDRESS 0
  //#define E1_SLAVE_ADDRESS 0
  //#define E2_SLAVE_ADDRESS 0
  //#define E3_SLAVE_ADDRESS 0
  //#define E4_SLAVE_ADDRESS 0
  //#define E5_SLAVE_ADDRESS 0
  //#define E6_SLAVE_ADDRESS 0
  //#define E7_SLAVE_ADDRESS 0

  // @section tmc/smart

  /**
   * Software enable
   *
   * Use for drivers that do not use a dedicated enable pin, but rather handle the same
   * function through a communication line such as SPI or UART.
   */
  //#define SOFTWARE_DRIVER_ENABLE

  // @section tmc/stealthchop

  /**
   * TMC2130, TMC2160, TMC2208, TMC2209, TMC5130 and TMC5160 only
   * Use Trinamic's ultra quiet stepping mode.
   * When disabled, Marlin will use spreadCycle stepping mode.
   */
  #if HAS_STEALTHCHOP
    #define STEALTHCHOP_XY
    #define STEALTHCHOP_Z
    #define STEALTHCHOP_I
    #define STEALTHCHOP_J
    #define STEALTHCHOP_K
    #define STEALTHCHOP_U
    #define STEALTHCHOP_V
    #define STEALTHCHOP_W
    #define STEALTHCHOP_E
  #endif

  /**
   * Optimize spreadCycle chopper parameters by using predefined parameter sets
   * or with the help of an example included in the library.
   * Provided parameter sets are
   * CHOPPER_DEFAULT_12V
   * CHOPPER_DEFAULT_19V
   * CHOPPER_DEFAULT_24V
   * CHOPPER_DEFAULT_36V
   * CHOPPER_09STEP_24V   // 0.9 degree steppers (24V)
   * CHOPPER_PRUSAMK3_24V // Imported parameters from the official Průša firmware for MK3 (24V)
   * CHOPPER_MARLIN_119   // Old defaults from Marlin v1.1.9
   *
   * Define your own with:
   * { <off_time[1..15]>, <hysteresis_end[-3..12]>, hysteresis_start[1..8] }
   */
  #define CHOPPER_TIMING CHOPPER_DEFAULT_12V        // All axes (override below)
  //#define CHOPPER_TIMING_X  CHOPPER_TIMING        // For X Axes (override below)
  //#define CHOPPER_TIMING_X2 CHOPPER_TIMING_X
  //#define CHOPPER_TIMING_Y  CHOPPER_TIMING        // For Y Axes (override below)
  //#define CHOPPER_TIMING_Y2 CHOPPER_TIMING_Y
  //#define CHOPPER_TIMING_Z  CHOPPER_TIMING        // For Z Axes (override below)
  //#define CHOPPER_TIMING_Z2 CHOPPER_TIMING_Z
  //#define CHOPPER_TIMING_Z3 CHOPPER_TIMING_Z
  //#define CHOPPER_TIMING_Z4 CHOPPER_TIMING_Z
  //#define CHOPPER_TIMING_I  CHOPPER_TIMING        // For I Axis
  //#define CHOPPER_TIMING_J  CHOPPER_TIMING        // For J Axis
  //#define CHOPPER_TIMING_K  CHOPPER_TIMING        // For K Axis
  //#define CHOPPER_TIMING_U  CHOPPER_TIMING        // For U Axis
  //#define CHOPPER_TIMING_V  CHOPPER_TIMING        // For V Axis
  //#define CHOPPER_TIMING_W  CHOPPER_TIMING        // For W Axis
  //#define CHOPPER_TIMING_E  CHOPPER_TIMING        // For Extruders (override below)
  //#define CHOPPER_TIMING_E1 CHOPPER_TIMING_E
  //#define CHOPPER_TIMING_E2 CHOPPER_TIMING_E
  //#define CHOPPER_TIMING_E3 CHOPPER_TIMING_E
  //#define CHOPPER_TIMING_E4 CHOPPER_TIMING_E
  //#define CHOPPER_TIMING_E5 CHOPPER_TIMING_E
  //#define CHOPPER_TIMING_E6 CHOPPER_TIMING_E
  //#define CHOPPER_TIMING_E7 CHOPPER_TIMING_E

  // @section tmc/status

  /**
   * Monitor Trinamic drivers
   * for error conditions like overtemperature and short to ground.
   * To manage over-temp Marlin can decrease the driver current until the error condition clears.
   * Other detected conditions can be used to stop the current print.
   * Relevant G-codes:
   * M906 - Set or get motor current in milliamps using axis codes X, Y, Z, E. Report values if no axis codes given.
   * M911 - Report stepper driver overtemperature pre-warn condition.
   * M912 - Clear stepper driver overtemperature pre-warn condition flag.
   * M122 - Report driver parameters (Requires TMC_DEBUG)
   */
  //#define MONITOR_DRIVER_STATUS

  #if ENABLED(MONITOR_DRIVER_STATUS)
    #define CURRENT_STEP_DOWN     50  // [mA]
    #define REPORT_CURRENT_CHANGE
    #define STOP_ON_ERROR
  #endif

  // @section tmc/hybrid

  /**
   * TMC2130, TMC2160, TMC2208, TMC2209, TMC5130 and TMC5160 only
   * The driver will switch to spreadCycle when stepper speed is over HYBRID_THRESHOLD.
   * This mode allows for faster movements at the expense of higher noise levels.
   * STEALTHCHOP_(XY|Z|E) must be enabled to use HYBRID_THRESHOLD.
   * M913 X/Y/Z/E to live tune the setting
   */
  //#define HYBRID_THRESHOLD

  #define X_HYBRID_THRESHOLD     100  // [mm/s]
  #define X2_HYBRID_THRESHOLD    100
  #define Y_HYBRID_THRESHOLD     100
  #define Y2_HYBRID_THRESHOLD    100
  #define Z_HYBRID_THRESHOLD       3
  #define Z2_HYBRID_THRESHOLD      3
  #define Z3_HYBRID_THRESHOLD      3
  #define Z4_HYBRID_THRESHOLD      3
  #define I_HYBRID_THRESHOLD       3  // [linear=mm/s, rotational=°/s]
  #define J_HYBRID_THRESHOLD       3  // [linear=mm/s, rotational=°/s]
  #define K_HYBRID_THRESHOLD       3  // [linear=mm/s, rotational=°/s]
  #define U_HYBRID_THRESHOLD       3  // [mm/s]
  #define V_HYBRID_THRESHOLD       3
  #define W_HYBRID_THRESHOLD       3
  #define E0_HYBRID_THRESHOLD     30
  #define E1_HYBRID_THRESHOLD     30
  #define E2_HYBRID_THRESHOLD     30
  #define E3_HYBRID_THRESHOLD     30
  #define E4_HYBRID_THRESHOLD     30
  #define E5_HYBRID_THRESHOLD     30
  #define E6_HYBRID_THRESHOLD     30
  #define E7_HYBRID_THRESHOLD     30

  /**
   * Use StallGuard to home / probe X, Y, Z.
   *
   * TMC2130, TMC2160, TMC2209, TMC2660, TMC5130, and TMC5160 only
   * Connect the stepper driver's DIAG1 pin to the X/Y endstop pin.
   * X, Y, and Z homing will always be done in spreadCycle mode.
   *
   * X/Y/Z_STALL_SENSITIVITY is the default stall threshold.
   * Use M914 X Y Z to set the stall threshold at runtime:
   *
   *  Sensitivity   TMC2209   Others
   *    HIGHEST       255      -64    (Too sensitive => False positive)
   *    LOWEST         0        63    (Too insensitive => No trigger)
   *
   * It is recommended to set HOMING_BUMP_MM to { 0, 0, 0 }.
   *
   * SPI_ENDSTOPS  *** TMC2130/TMC5160 Only ***
   * Poll the driver through SPI to determine load when homing.
   * Removes the need for a wire from DIAG1 to an endstop pin.
   *
   * IMPROVE_HOMING_RELIABILITY tunes acceleration and jerk when
   * homing and adds a guard period for endstop triggering.
   *
   * Comment *_STALL_SENSITIVITY to disable sensorless homing for that axis.
   * @section tmc/stallguard
   */
  //#define SENSORLESS_HOMING // StallGuard capable drivers only

  #if ANY(SENSORLESS_HOMING, SENSORLESS_PROBING)
    // TMC2209: 0...255. TMC2130: -64...63
    #define X_STALL_SENSITIVITY  8
    #define X2_STALL_SENSITIVITY X_STALL_SENSITIVITY
    #define Y_STALL_SENSITIVITY  8
    #define Y2_STALL_SENSITIVITY Y_STALL_SENSITIVITY
    //#define Z_STALL_SENSITIVITY  8
    //#define Z2_STALL_SENSITIVITY Z_STALL_SENSITIVITY
    //#define Z3_STALL_SENSITIVITY Z_STALL_SENSITIVITY
    //#define Z4_STALL_SENSITIVITY Z_STALL_SENSITIVITY
    //#define I_STALL_SENSITIVITY  8
    //#define J_STALL_SENSITIVITY  8
    //#define K_STALL_SENSITIVITY  8
    //#define U_STALL_SENSITIVITY  8
    //#define V_STALL_SENSITIVITY  8
    //#define W_STALL_SENSITIVITY  8
    //#define SPI_ENDSTOPS              // TMC2130/TMC5160 only
    //#define IMPROVE_HOMING_RELIABILITY
  #endif

  // @section tmc/config

  /**
   * TMC Homing stepper phase.
   *
   * Improve homing repeatability by homing to stepper coil's nearest absolute
   * phase position. Trinamic drivers use a stepper phase table with 1024 values
   * spanning 4 full steps with 256 positions each (ergo, 1024 positions).
   * Full step positions (128, 384, 640, 896) have the highest holding torque.
   *
   * Values from 0..1023, -1 to disable homing phase for that axis.
   */
   //#define TMC_HOME_PHASE { 896, 896, 896 }

  /**
   * Step on both rising and falling edge signals (as with a square wave).
   */
  //#define EDGE_STEPPING

  /**
   * Enable M122 debugging command for TMC stepper drivers.
   * M122 S0/1 will enable continuous reporting.
   */
  //#define TMC_DEBUG

  /**
   * You can set your own advanced settings by filling in predefined functions.
   * A list of available functions can be found on the library github page
   * https://github.com/teemuatlut/TMCStepper
   *
   * Example:
   * #define TMC_ADV() { \
   *   stepperX.diag0_otpw(1); \
   *   stepperY.intpol(0); \
   * }
   */
  #define TMC_ADV() {  }

#endif // HAS_TRINAMIC_CONFIG || HAS_TMC26X

// @section i2cbus

//
// I2C Master ID for LPC176x LCD and Digital Current control
// Does not apply to other peripherals based on the Wire library.
//
//#define I2C_MASTER_ID  1  // Set a value from 0 to 2

/**
 * TWI/I2C BUS
 *
 * This feature is EXPERIMENTAL but may be useful for custom I2C peripherals.
 * Enable this to send and receive I2C data from slave devices on the bus.
 *
 * ; Example #1
 * ; This macro send the string "Marlin" to the slave device with address 0x63 (99)
 * ; It uses multiple M260 commands with one B<base 10> arg
 * M260 A99  ; Target slave address
 * M260 B77  ; M
 * M260 B97  ; a
 * M260 B114 ; r
 * M260 B108 ; l
 * M260 B105 ; i
 * M260 B110 ; n
 * M260 S1   ; Send the current buffer
 *
 * ; Example #2
 * ; Request 6 bytes from slave device with address 0x63 (99)
 * M261 A99 B5
 *
 * ; Example #3
 * ; Example serial output of a M261 request
 * echo:i2c-reply: from:99 bytes:5 data:hello
 */

//#define EXPERIMENTAL_I2CBUS
#if ENABLED(EXPERIMENTAL_I2CBUS)
  #define I2C_SLAVE_ADDRESS  0  // Set a value from 8 to 127 to act as a slave
#endif

// @section photo

/**
 * Photo G-code
 * Add the M240 G-code to take a photo.
 * The photo can be triggered by a digital pin or a physical movement.
 */
//#define PHOTO_GCODE
#if ENABLED(PHOTO_GCODE)
  // A position to move to (and raise Z) before taking the photo
  //#define PHOTO_POSITION { X_MAX_POS - 5, Y_MAX_POS, 0 }  // { xpos, ypos, zraise } (M240 X Y Z)
  //#define PHOTO_DELAY_MS   100                            // (ms) Duration to pause before moving back (M240 P)
  //#define PHOTO_RETRACT_MM   6.5                          // (mm) E retract/recover for the photo move (M240 R S)

  // Canon RC-1 or homebrew digital camera trigger
  // Data from: https://www.doc-diy.net/photo/rc-1_hacked/
  //#define PHOTOGRAPH_PIN 23

  // Canon Hack Development Kit
  // https://web.archive.org/web/20200920094805/https://captain-slow.dk/2014/03/09/3d-printing-timelapses/
  //#define CHDK_PIN        4

  // Optional second move with delay to trigger the camera shutter
  //#define PHOTO_SWITCH_POSITION { X_MAX_POS, Y_MAX_POS }  // { xpos, ypos } (M240 I J)

  // Duration to hold the switch or keep CHDK_PIN high
  //#define PHOTO_SWITCH_MS   50 // (ms) (M240 D)

  /**
   * PHOTO_PULSES_US may need adjustment depending on board and camera model.
   * Pin must be running at 48.4kHz.
   * Be sure to use a PHOTOGRAPH_PIN which can rise and fall quick enough.
   * (e.g., MKS SBase temp sensor pin was too slow, so used P1.23 on J8.)
   *
   *  Example pulse data for Nikon: https://bit.ly/2FKD0Aq
   *                     IR Wiring: https://git.io/JvJf7
   */
  //#define PHOTO_PULSES_US { 2000, 27850, 400, 1580, 400, 3580, 400 }  // (µs) Durations for each 48.4kHz oscillation
  #ifdef PHOTO_PULSES_US
    #define PHOTO_PULSE_DELAY_US 13 // (µs) Approximate duration of each HIGH and LOW pulse in the oscillation
  #endif
#endif

// @section cnc

/**
 * Spindle & Laser control
 *
 * Add the M3, M4, and M5 commands to turn the spindle/laser on and off, and
 * to set spindle speed, spindle direction, and laser power.
 *
 * SuperPid is a router/spindle speed controller used in the CNC milling community.
 * Marlin can be used to turn the spindle on and off. It can also be used to set
 * the spindle speed from 5,000 to 30,000 RPM.
 *
 * You'll need to select a pin for the ON/OFF function and optionally choose a 0-5V
 * hardware PWM pin for the speed control and a pin for the rotation direction.
 *
 * See https://marlinfw.org/docs/configuration/2.0.9/laser_spindle.html for more config details.
 */
//#define SPINDLE_FEATURE
//#define LASER_FEATURE
#if ANY(SPINDLE_FEATURE, LASER_FEATURE)
  #define SPINDLE_LASER_ACTIVE_STATE    LOW    // Set to "HIGH" if SPINDLE_LASER_ENA_PIN is active HIGH

  #define SPINDLE_LASER_USE_PWM                // Enable if your controller supports setting the speed/power
  #if ENABLED(SPINDLE_LASER_USE_PWM)
    #define SPINDLE_LASER_PWM_INVERT    false  // Set to "true" if the speed/power goes up when you want it to go slower
    #define SPINDLE_LASER_FREQUENCY     2500   // (Hz) Spindle/laser frequency (only on supported HALs: AVR, ESP32, and LPC)
                                               // ESP32: If SPINDLE_LASER_PWM_PIN is onboard then <=78125Hz. For I2S expander
                                               //  the frequency determines the PWM resolution. 2500Hz = 0-100, 977Hz = 0-255, ...
                                               //  (250000 / SPINDLE_LASER_FREQUENCY) = max value.
  #endif

  //#define AIR_EVACUATION                     // Cutter Vacuum / Laser Blower motor control with G-codes M10-M11
  #if ENABLED(AIR_EVACUATION)
    #define AIR_EVACUATION_ACTIVE       LOW    // Set to "HIGH" if the on/off function is active HIGH
    //#define AIR_EVACUATION_PIN        42     // Override the default Cutter Vacuum or Laser Blower pin
  #endif

  //#define AIR_ASSIST                         // Air Assist control with G-codes M8-M9
  #if ENABLED(AIR_ASSIST)
    #define AIR_ASSIST_ACTIVE           LOW    // Active state on air assist pin
    //#define AIR_ASSIST_PIN            44     // Override the default Air Assist pin
  #endif

  //#define SPINDLE_SERVO                      // A servo converting an angle to spindle power
  #ifdef SPINDLE_SERVO
    #define SPINDLE_SERVO_NR   0               // Index of servo used for spindle control
    #define SPINDLE_SERVO_MIN 10               // Minimum angle for servo spindle
  #endif

  /**
   * Speed / Power can be set ('M3 S') and displayed in terms of:
   *  - PWM255  (S0 - S255)
   *  - PERCENT (S0 - S100)
   *  - RPM     (S0 - S50000)  Best for use with a spindle
   *  - SERVO   (S0 - S180)
   */
  #define CUTTER_POWER_UNIT PWM255

  /**
   * Relative Cutter Power
   * Normally, 'M3 O<power>' sets
   * OCR power is relative to the range SPEED_POWER_MIN...SPEED_POWER_MAX.
   * so input powers of 0...255 correspond to SPEED_POWER_MIN...SPEED_POWER_MAX
   * instead of normal range (0 to SPEED_POWER_MAX).
   * Best used with (e.g.) SuperPID router controller: S0 = 5,000 RPM and S255 = 30,000 RPM
   */
  //#define CUTTER_POWER_RELATIVE              // Set speed proportional to [SPEED_POWER_MIN...SPEED_POWER_MAX]

  #if ENABLED(SPINDLE_FEATURE)
    //#define SPINDLE_CHANGE_DIR               // Enable if your spindle controller can change spindle direction
    #define SPINDLE_CHANGE_DIR_STOP            // Enable if the spindle should stop before changing spin direction
    #define SPINDLE_INVERT_DIR          false  // Set to "true" if the spin direction is reversed

    #define SPINDLE_LASER_POWERUP_DELAY   5000 // (ms) Delay to allow the spindle/laser to come up to speed/power
    #define SPINDLE_LASER_POWERDOWN_DELAY 5000 // (ms) Delay to allow the spindle to stop

    /**
     * M3/M4 Power Equation
     *
     * Each tool uses different value ranges for speed / power control.
     * These parameters are used to convert between tool power units and PWM.
     *
     * Speed/Power = (PWMDC / 255 * 100 - SPEED_POWER_INTERCEPT) / SPEED_POWER_SLOPE
     * PWMDC = (spdpwr - SPEED_POWER_MIN) / (SPEED_POWER_MAX - SPEED_POWER_MIN) / SPEED_POWER_SLOPE
     */
    #if ENABLED(SPINDLE_LASER_USE_PWM)
      #define SPEED_POWER_INTERCEPT       0    // (%) 0-100 i.e., Minimum power percentage
      #define SPEED_POWER_MIN          5000    // (RPM)
      #define SPEED_POWER_MAX         30000    // (RPM) SuperPID router controller 0 - 30,000 RPM
      #define SPEED_POWER_STARTUP     25000    // (RPM) M3/M4 speed/power default (with no arguments)
    #endif

  #else

    #if ENABLED(SPINDLE_LASER_USE_PWM)
      #define SPEED_POWER_INTERCEPT       0    // (%) 0-100 i.e., Minimum power percentage
      #define SPEED_POWER_MIN             0    // (%) 0-100
      #define SPEED_POWER_MAX           100    // (%) 0-100
      #define SPEED_POWER_STARTUP        80    // (%) M3/M4 speed/power default (with no arguments)
    #endif

    // Define the minimum and maximum test pulse time values for a laser test fire function
    #define LASER_TEST_PULSE_MIN           1   // (ms) Used with Laser Control Menu
    #define LASER_TEST_PULSE_MAX         999   // (ms) Caution: Menu may not show more than 3 characters

    #define SPINDLE_LASER_POWERUP_DELAY   50   // (ms) Delay to allow the spindle/laser to come up to speed/power
    #define SPINDLE_LASER_POWERDOWN_DELAY 50   // (ms) Delay to allow the spindle to stop

   /**
    * Laser Safety Timeout
    *
    * The laser should be turned off when there is no movement for a period of time.
    * Consider material flammability, cut rate, and G-code order when setting this
    * value. Too low and it could turn off during a very slow move; too high and
    * the material could ignite.
    */
    #define LASER_SAFETY_TIMEOUT_MS     1000   // (ms)

    /**
     * Any M3 or G1/2/3/5 command with the 'I' parameter enables continuous inline power mode.
     *
     * e.g., 'M3 I' enables continuous inline power which is processed by the planner.
     * Power is stored in move blocks and applied when blocks are processed by the Stepper ISR.
     *
     * 'M4 I' sets dynamic mode which uses the current feedrate to calculate a laser power OCR value.
     *
     * Any move in dynamic mode will use the current feedrate to calculate the laser power.
     * Feed rates are set by the F parameter of a move command e.g. G1 X0 Y10 F6000
     * Laser power would be calculated by bit shifting off 8 LSB's. In binary this is div 256.
     * The calculation gives us ocr values from 0 to 255, values over F65535 will be set as 255 .
     * More refined power control such as compensation for accel/decel will be addressed in future releases.
     *
     * M5 I clears inline mode and set power to 0, M5 sets the power output to 0 but leaves inline mode on.
     */

    /**
     * Enable M3 commands for laser mode inline power planner syncing.
     * This feature enables any M3 S-value to be injected into the block buffers while in
     * CUTTER_MODE_CONTINUOUS. The option allows M3 laser power to be committed without waiting
     * for a planner synchronization
     */
    //#define LASER_POWER_SYNC

    /**
     * Scale the laser's power in proportion to the movement rate.
     *
     * - Sets the entry power proportional to the entry speed over the nominal speed.
     * - Ramps the power up every N steps to approximate the speed trapezoid.
     * - Due to the limited power resolution this is only approximate.
     */
    //#define LASER_POWER_TRAP

    //
    // Laser I2C Ammeter (High precision INA226 low/high side module)
    //
    //#define I2C_AMMETER
    #if ENABLED(I2C_AMMETER)
      #define I2C_AMMETER_IMAX            0.1    // (Amps) Calibration value for the expected current range
      #define I2C_AMMETER_SHUNT_RESISTOR  0.1    // (Ohms) Calibration shunt resistor value
    #endif

    //
    // Laser Coolant Flow Meter
    //
    //#define LASER_COOLANT_FLOW_METER
    #if ENABLED(LASER_COOLANT_FLOW_METER)
      #define FLOWMETER_PIN         20  // Requires an external interrupt-enabled pin (e.g., RAMPS 2,3,18,19,20,21)
      #define FLOWMETER_PPL       5880  // (pulses/liter) Flow meter pulses-per-liter on the input pin
      #define FLOWMETER_INTERVAL  1000  // (ms) Flow rate calculation interval in milliseconds
      #define FLOWMETER_SAFETY          // Prevent running the laser without the minimum flow rate set below
      #if ENABLED(FLOWMETER_SAFETY)
        #define FLOWMETER_MIN_LITERS_PER_MINUTE 1.5 // (liters/min) Minimum flow required when enabled
      #endif
    #endif

  #endif
#endif // SPINDLE_FEATURE || LASER_FEATURE

/**
 * Synchronous Laser Control with M106/M107
 *
 * Marlin normally applies M106/M107 fan speeds at a time "soon after" processing
 * a planner block. This is too inaccurate for a PWM/TTL laser attached to the fan
 * header (as with some add-on laser kits). Enable this option to set fan/laser
 * speeds with much more exact timing for improved print fidelity.
 *
 * NOTE: This option sacrifices some cooling fan speed options.
 */
//#define LASER_SYNCHRONOUS_M106_M107

/**
 * Coolant Control
 *
 * Add the M7, M8, and M9 commands to turn mist or flood coolant on and off.
 *
 * Note: COOLANT_MIST_PIN and/or COOLANT_FLOOD_PIN must also be defined.
 */
//#define COOLANT_CONTROL
#if ENABLED(COOLANT_CONTROL)
  #define COOLANT_MIST                // Enable if mist coolant is present
  #define COOLANT_FLOOD               // Enable if flood coolant is present
  #define COOLANT_MIST_INVERT  false  // Set "true" if the on/off function is reversed
  #define COOLANT_FLOOD_INVERT false  // Set "true" if the on/off function is reversed
#endif

// @section filament width

/**
 * Filament Width Sensor
 *
 * Measures the filament width in real-time and adjusts
 * flow rate to compensate for any irregularities.
 *
 * Also allows the measured filament diameter to set the
 * extrusion rate, so the slicer only has to specify the
 * volume.
 *
 * Only a single extruder is supported at this time.
 *
 *  34 RAMPS_14    : Analog input 5 on the AUX2 connector
 *  81 PRINTRBOARD : Analog input 2 on the Exp1 connector (version B,C,D,E)
 * 301 RAMBO       : Analog input 3
 *
 * Note: May require analog pins to be defined for other boards.
 */
//#define FILAMENT_WIDTH_SENSOR

#if ENABLED(FILAMENT_WIDTH_SENSOR)
  #define FILAMENT_SENSOR_EXTRUDER_NUM 0    // Index of the extruder that has the filament sensor. :[0,1,2,3,4]
  #define MEASUREMENT_DELAY_CM        14    // (cm) The distance from the filament sensor to the melting chamber

  #define FILWIDTH_ERROR_MARGIN        1.0  // (mm) If a measurement differs too much from nominal width ignore it
  #define MAX_MEASUREMENT_DELAY       20    // (bytes) Buffer size for stored measurements (1 byte per cm). Must be larger than MEASUREMENT_DELAY_CM.

  #define DEFAULT_MEASURED_FILAMENT_DIA DEFAULT_NOMINAL_FILAMENT_DIA // Set measured to nominal initially

  // Display filament width on the LCD status line. Status messages will expire after 5 seconds.
  //#define FILAMENT_LCD_DISPLAY
#endif

// @section power

/**
 * Power Monitor
 * Monitor voltage (V) and/or current (A), and -when possible- power (W)
 *
 * Read and configure with M430
 *
 * The current sensor feeds DC voltage (relative to the measured current) to an analog pin
 * The voltage sensor feeds DC voltage (relative to the measured voltage) to an analog pin
 */
//#define POWER_MONITOR_CURRENT   // Monitor the system current
//#define POWER_MONITOR_VOLTAGE   // Monitor the system voltage

#if ENABLED(POWER_MONITOR_CURRENT)
  #define POWER_MONITOR_VOLTS_PER_AMP    0.05000  // Input voltage to the MCU analog pin per amp  - DO NOT apply more than ADC_VREF!
  #define POWER_MONITOR_CURRENT_OFFSET   0        // Offset (in amps) applied to the calculated current
  #define POWER_MONITOR_FIXED_VOLTAGE   13.6      // Voltage for a current sensor with no voltage sensor (for power display)
#endif

#if ENABLED(POWER_MONITOR_VOLTAGE)
  #define POWER_MONITOR_VOLTS_PER_VOLT  0.077933  // Input voltage to the MCU analog pin per volt - DO NOT apply more than ADC_VREF!
  #define POWER_MONITOR_VOLTAGE_OFFSET  0         // Offset (in volts) applied to the calculated voltage
#endif

// @section safety

/**
 * Stepper Driver Anti-SNAFU Protection
 *
 * If the SAFE_POWER_PIN is defined for your board, Marlin will check
 * that stepper drivers are properly plugged in before applying power.
 * Disable protection if your stepper drivers don't support the feature.
 */
//#define DISABLE_DRIVER_SAFE_POWER_PROTECT

// @section cnc

/**
 * CNC Coordinate Systems
 *
 * Enables G53 and G54-G59.3 commands to select coordinate systems
 * and G92.1 to reset the workspace to native machine space.
 */
//#define CNC_COORDINATE_SYSTEMS

<<<<<<< HEAD
// @section reporting

/**
 * CNC Coordinate Rotation
 *
 * Enables 'G68 X Y R' to set rotation around a point, and G69 to reset it.
 */
//#define CNC_COORDINATE_ROTATION

/**
 * Auto-report fan speed with M123 S<seconds>
 * Requires fans with tachometer pins
 */
//#define AUTO_REPORT_FANS

/**
 * Auto-report temperatures with M155 S<seconds>
 */
#define AUTO_REPORT_TEMPERATURES
#if ENABLED(AUTO_REPORT_TEMPERATURES) && TEMP_SENSOR_REDUNDANT
  //#define AUTO_REPORT_REDUNDANT // Include the "R" sensor in the auto-report
#endif

/**
 * Auto-report position with M154 S<seconds>
 */
//#define AUTO_REPORT_POSITION
#if ENABLED(AUTO_REPORT_POSITION)
  //#define AUTO_REPORT_REAL_POSITION // Auto-report the real position
#endif

/**
 * Include capabilities in M115 output
 */
#define EXTENDED_CAPABILITIES_REPORT
#if ENABLED(EXTENDED_CAPABILITIES_REPORT)
  //#define M115_GEOMETRY_REPORT
#endif

=======
>>>>>>> 22fc07d7
// @section security

/**
 * Expected Printer Check
 * Add the M16 G-code to compare a string to the MACHINE_NAME.
 * M16 with a non-matching string causes the printer to halt.
 */
//#define EXPECTED_PRINTER_CHECK

// @section volumetrics

/**
 * Disable all Volumetric extrusion options
 */
//#define NO_VOLUMETRICS

#if DISABLED(NO_VOLUMETRICS)
  /**
   * Volumetric extrusion default state
   * Activate to make volumetric extrusion the default method,
   * with DEFAULT_NOMINAL_FILAMENT_DIA as the default diameter.
   *
   * M200 D0 to disable, M200 Dn to set a new diameter (and enable volumetric).
   * M200 S0/S1 to disable/enable volumetric extrusion.
   */
  //#define VOLUMETRIC_DEFAULT_ON

  //#define VOLUMETRIC_EXTRUDER_LIMIT
  #if ENABLED(VOLUMETRIC_EXTRUDER_LIMIT)
    /**
     * Default volumetric extrusion limit in cubic mm per second (mm^3/sec).
     * This factory setting applies to all extruders.
     * Use 'M200 [T<extruder>] L<limit>' to override and 'M502' to reset.
     * A non-zero value activates Volume-based Extrusion Limiting.
     */
    #define DEFAULT_VOLUMETRIC_EXTRUDER_LIMIT  0.00     // (mm^3/sec)
    #define VOLUMETRIC_EXTRUDER_LIMIT_MAX     20        // (mm^3/sec)
  #endif
#endif

// @section reporting

/**
 * Extra options for the M114 "Current Position" report
 */
//#define M114_DETAIL         // Use 'M114` for details to check planner calculations
//#define M114_REALTIME       // Real current position based on forward kinematics
//#define M114_LEGACY         // M114 used to synchronize on every call. Enable if needed.

/**
 * Auto-report fan speed with M123 S<seconds>
 * Requires fans with tachometer pins
 */
//#define AUTO_REPORT_FANS

//#define REPORT_FAN_CHANGE   // Report the new fan speed when changed by M106 (and others)

/**
 * Auto-report temperatures with M155 S<seconds>
 */
#define AUTO_REPORT_TEMPERATURES
#if ENABLED(AUTO_REPORT_TEMPERATURES) && TEMP_SENSOR_REDUNDANT
  //#define AUTO_REPORT_REDUNDANT // Include the "R" sensor in the auto-report
#endif

/**
 * Auto-report position with M154 S<seconds>
 */
//#define AUTO_REPORT_POSITION
#if ENABLED(AUTO_REPORT_POSITION)
  //#define AUTO_REPORT_REAL_POSITION // Auto-report the real position
#endif

/**
 * M115 - Report capabilites. Disable to save ~1150 bytes of flash.
 *        Some hosts (and serial TFT displays) rely on this feature.
 */
#define CAPABILITIES_REPORT
#if ENABLED(CAPABILITIES_REPORT)
  // Include capabilities in M115 output
  #define EXTENDED_CAPABILITIES_REPORT
  #if ENABLED(EXTENDED_CAPABILITIES_REPORT)
    //#define M115_GEOMETRY_REPORT
  #endif
#endif

// @section gcode

/**
 * Spend 28 bytes of SRAM to optimize the G-code parser
 */
#define FASTER_GCODE_PARSER

#if ENABLED(FASTER_GCODE_PARSER)
  //#define GCODE_QUOTED_STRINGS  // Support for quoted string parameters
#endif

/**
 * Support for MeatPack G-code compression (https://github.com/scottmudge/OctoPrint-MeatPack)
 */
//#define MEATPACK_ON_SERIAL_PORT_1
//#define MEATPACK_ON_SERIAL_PORT_2

//#define GCODE_CASE_INSENSITIVE  // Accept G-code sent to the firmware in lowercase

//#define REPETIER_GCODE_M360     // Add commands originally from Repetier FW

/**
 * Enable M111 debug flags 1=ECHO, 2=INFO, 4=ERRORS (unimplemented).
 * Disable to save some flash. Some hosts (Repetier Host) may rely on this feature.
 */
#define DEBUG_FLAGS_GCODE

/**
 * Enable this option for a leaner build of Marlin that removes
 * workspace offsets to slightly optimize performance.
 * G92 will revert to its behavior from Marlin 1.0.
 */
//#define NO_WORKSPACE_OFFSETS

/**
 * Disable M206 and M428 if you don't need home offsets.
 */
//#define NO_HOME_OFFSETS

/**
 * CNC G-code options
 * Support CNC-style G-code dialects used by laser cutters, drawing machine cams, etc.
 * Note that G0 feedrates should be used with care for 3D printing (if used at all).
 * High feedrates may cause ringing and harm print quality.
 */
//#define PAREN_COMMENTS      // Support for parentheses-delimited comments
//#define GCODE_MOTION_MODES  // Remember the motion mode (G0 G1 G2 G3 G5 G38.X) and apply for X Y Z E F, etc.

// Enable and set a (default) feedrate for all G0 moves
//#define G0_FEEDRATE 3000 // (mm/min)
#ifdef G0_FEEDRATE
  //#define VARIABLE_G0_FEEDRATE // The G0 feedrate is set by F in G0 motion mode
#endif

/**
 * Startup commands
 *
 * Execute certain G-code commands immediately after power-on.
 */
//#define STARTUP_COMMANDS "M17 Z"

/**
 * G-code Macros
 *
 * Add G-codes M810-M819 to define and run G-code macros.
 * Macros are not saved to EEPROM.
 */
//#define GCODE_MACROS
#if ENABLED(GCODE_MACROS)
  #define GCODE_MACROS_SLOTS       5  // Up to 10 may be used
  #define GCODE_MACROS_SLOT_SIZE  50  // Maximum length of a single macro
#endif

/**
 * User-defined menu items to run custom G-code.
 * Up to 25 may be defined, but the actual number is LCD-dependent.
 */

// @section custom main menu

// Custom Menu: Main Menu
//#define CUSTOM_MENU_MAIN
#if ENABLED(CUSTOM_MENU_MAIN)
  //#define CUSTOM_MENU_MAIN_TITLE "Custom Commands"
  #define CUSTOM_MENU_MAIN_SCRIPT_DONE "M117 User Script Done"
  #define CUSTOM_MENU_MAIN_SCRIPT_AUDIBLE_FEEDBACK
  //#define CUSTOM_MENU_MAIN_SCRIPT_RETURN   // Return to status screen after a script
  #define CUSTOM_MENU_MAIN_ONLY_IDLE         // Only show custom menu when the machine is idle

  #define MAIN_MENU_ITEM_1_DESC "Home & UBL Info"
  #define MAIN_MENU_ITEM_1_GCODE "G28\nG29 W"
  //#define MAIN_MENU_ITEM_1_CONFIRM          // Show a confirmation dialog before this action

  #define MAIN_MENU_ITEM_2_DESC "Preheat for " PREHEAT_1_LABEL
  #define MAIN_MENU_ITEM_2_GCODE "M140 S" STRINGIFY(PREHEAT_1_TEMP_BED) "\nM104 S" STRINGIFY(PREHEAT_1_TEMP_HOTEND)
  //#define MAIN_MENU_ITEM_2_CONFIRM

  //#define MAIN_MENU_ITEM_3_DESC "Preheat for " PREHEAT_2_LABEL
  //#define MAIN_MENU_ITEM_3_GCODE "M140 S" STRINGIFY(PREHEAT_2_TEMP_BED) "\nM104 S" STRINGIFY(PREHEAT_2_TEMP_HOTEND)
  //#define MAIN_MENU_ITEM_3_CONFIRM

  //#define MAIN_MENU_ITEM_4_DESC "Heat Bed/Home/Level"
  //#define MAIN_MENU_ITEM_4_GCODE "M140 S" STRINGIFY(PREHEAT_2_TEMP_BED) "\nG28\nG29"
  //#define MAIN_MENU_ITEM_4_CONFIRM

  //#define MAIN_MENU_ITEM_5_DESC "Home & Info"
  //#define MAIN_MENU_ITEM_5_GCODE "G28\nM503"
  //#define MAIN_MENU_ITEM_5_CONFIRM
#endif

// @section custom config menu

// Custom Menu: Configuration Menu
//#define CUSTOM_MENU_CONFIG
#if ENABLED(CUSTOM_MENU_CONFIG)
  //#define CUSTOM_MENU_CONFIG_TITLE "Custom Commands"
  #define CUSTOM_MENU_CONFIG_SCRIPT_DONE "M117 Wireless Script Done"
  #define CUSTOM_MENU_CONFIG_SCRIPT_AUDIBLE_FEEDBACK
  //#define CUSTOM_MENU_CONFIG_SCRIPT_RETURN  // Return to status screen after a script
  #define CUSTOM_MENU_CONFIG_ONLY_IDLE        // Only show custom menu when the machine is idle

  #define CONFIG_MENU_ITEM_1_DESC "Wifi ON"
  #define CONFIG_MENU_ITEM_1_GCODE "M118 [ESP110] WIFI-STA pwd=12345678"
  //#define CONFIG_MENU_ITEM_1_CONFIRM        // Show a confirmation dialog before this action

  #define CONFIG_MENU_ITEM_2_DESC "Bluetooth ON"
  #define CONFIG_MENU_ITEM_2_GCODE "M118 [ESP110] BT pwd=12345678"
  //#define CONFIG_MENU_ITEM_2_CONFIRM

  //#define CONFIG_MENU_ITEM_3_DESC "Radio OFF"
  //#define CONFIG_MENU_ITEM_3_GCODE "M118 [ESP110] OFF pwd=12345678"
  //#define CONFIG_MENU_ITEM_3_CONFIRM

  //#define CONFIG_MENU_ITEM_4_DESC "Wifi ????"
  //#define CONFIG_MENU_ITEM_4_GCODE "M118 ????"
  //#define CONFIG_MENU_ITEM_4_CONFIRM

  //#define CONFIG_MENU_ITEM_5_DESC "Wifi ????"
  //#define CONFIG_MENU_ITEM_5_GCODE "M118 ????"
  //#define CONFIG_MENU_ITEM_5_CONFIRM
#endif

// @section custom buttons

/**
 * User-defined buttons to run custom G-code.
 * Up to 25 may be defined.
 */
//#define CUSTOM_USER_BUTTONS
#if ENABLED(CUSTOM_USER_BUTTONS)
  //#define BUTTON1_PIN -1
  #if PIN_EXISTS(BUTTON1)
    #define BUTTON1_HIT_STATE     LOW       // State of the triggered button. NC=LOW. NO=HIGH.
    #define BUTTON1_WHEN_PRINTING false     // Button allowed to trigger during printing?
    #define BUTTON1_GCODE         "G28"
    #define BUTTON1_DESC          "Homing"  // Optional string to set the LCD status
  #endif

  //#define BUTTON2_PIN -1
  #if PIN_EXISTS(BUTTON2)
    #define BUTTON2_HIT_STATE     LOW
    #define BUTTON2_WHEN_PRINTING false
    #define BUTTON2_GCODE         "M140 S" STRINGIFY(PREHEAT_1_TEMP_BED) "\nM104 S" STRINGIFY(PREHEAT_1_TEMP_HOTEND)
    #define BUTTON2_DESC          "Preheat for " PREHEAT_1_LABEL
  #endif

  //#define BUTTON3_PIN -1
  #if PIN_EXISTS(BUTTON3)
    #define BUTTON3_HIT_STATE     LOW
    #define BUTTON3_WHEN_PRINTING false
    #define BUTTON3_GCODE         "M140 S" STRINGIFY(PREHEAT_2_TEMP_BED) "\nM104 S" STRINGIFY(PREHEAT_2_TEMP_HOTEND)
    #define BUTTON3_DESC          "Preheat for " PREHEAT_2_LABEL
  #endif
#endif

// @section host

/**
 * Host Action Commands
 *
 * Define host streamer action commands in compliance with the standard.
 *
 * See https://reprap.org/wiki/G-code#Action_commands
 * Common commands ........ poweroff, pause, paused, resume, resumed, cancel
 * G29_RETRY_AND_RECOVER .. probe_rewipe, probe_failed
 *
 * Some features add reason codes to extend these commands.
 *
 * Host Prompt Support enables Marlin to use the host for user prompts so
 * filament runout and other processes can be managed from the host side.
 */
//#define HOST_ACTION_COMMANDS
#if ENABLED(HOST_ACTION_COMMANDS)
  //#define HOST_PAUSE_M76                // Tell the host to pause in response to M76
  //#define HOST_PROMPT_SUPPORT           // Initiate host prompts to get user feedback
  #if ENABLED(HOST_PROMPT_SUPPORT)
    //#define HOST_STATUS_NOTIFICATIONS   // Send some status messages to the host as notifications
  #endif
  //#define HOST_START_MENU_ITEM          // Add a menu item that tells the host to start
  //#define HOST_SHUTDOWN_MENU_ITEM       // Add a menu item that tells the host to shut down
#endif

// @section extras

/**
 * Cancel Objects
 *
 * Implement M486 to allow Marlin to skip objects
 */
//#define CANCEL_OBJECTS
#if ENABLED(CANCEL_OBJECTS)
  #define CANCEL_OBJECTS_REPORTING // Emit the current object as a status message
#endif

/**
 * I2C position encoders for closed loop control.
 * Developed by Chris Barr at Aus3D.
 *
 * Wiki: https://wiki.aus3d.com.au/Magnetic_Encoder
 * Github: https://github.com/Aus3D/MagneticEncoder
 *
 * Supplier: https://aus3d.com.au/products/magnetic-encoder-module
 * Alternative Supplier: https://reliabuild3d.com/
 *
 * Reliabuild encoders have been modified to improve reliability.
 * @section i2c encoders
 */

//#define I2C_POSITION_ENCODERS
#if ENABLED(I2C_POSITION_ENCODERS)

  #define I2CPE_ENCODER_CNT         1                       // The number of encoders installed; max of 5
                                                            // encoders supported currently.

  #define I2CPE_ENC_1_ADDR          I2CPE_PRESET_ADDR_X     // I2C address of the encoder. 30-200.
  #define I2CPE_ENC_1_AXIS          X_AXIS                  // Axis the encoder module is installed on.  <X|Y|Z|E>_AXIS.
  #define I2CPE_ENC_1_TYPE          I2CPE_ENC_TYPE_LINEAR   // Type of encoder:  I2CPE_ENC_TYPE_LINEAR -or-
                                                            // I2CPE_ENC_TYPE_ROTARY.
  #define I2CPE_ENC_1_TICKS_UNIT    2048                    // 1024 for magnetic strips with 2mm poles; 2048 for
                                                            // 1mm poles. For linear encoders this is ticks / mm,
                                                            // for rotary encoders this is ticks / revolution.
  //#define I2CPE_ENC_1_TICKS_REV     (16 * 200)            // Only needed for rotary encoders; number of stepper
                                                            // steps per full revolution (motor steps/rev * microstepping)
  //#define I2CPE_ENC_1_INVERT                              // Invert the direction of axis travel.
  #define I2CPE_ENC_1_EC_METHOD     I2CPE_ECM_MICROSTEP     // Type of error error correction.
  #define I2CPE_ENC_1_EC_THRESH     0.10                    // Threshold size for error (in mm) above which the
                                                            // printer will attempt to correct the error; errors
                                                            // smaller than this are ignored to minimize effects of
                                                            // measurement noise / latency (filter).

  #define I2CPE_ENC_2_ADDR          I2CPE_PRESET_ADDR_Y     // Same as above, but for encoder 2.
  #define I2CPE_ENC_2_AXIS          Y_AXIS
  #define I2CPE_ENC_2_TYPE          I2CPE_ENC_TYPE_LINEAR
  #define I2CPE_ENC_2_TICKS_UNIT    2048
  //#define I2CPE_ENC_2_TICKS_REV   (16 * 200)
  //#define I2CPE_ENC_2_INVERT
  #define I2CPE_ENC_2_EC_METHOD     I2CPE_ECM_MICROSTEP
  #define I2CPE_ENC_2_EC_THRESH     0.10

  #define I2CPE_ENC_3_ADDR          I2CPE_PRESET_ADDR_Z     // Encoder 3.  Add additional configuration options
  #define I2CPE_ENC_3_AXIS          Z_AXIS                  // as above, or use defaults below.

  #define I2CPE_ENC_4_ADDR          I2CPE_PRESET_ADDR_E     // Encoder 4.
  #define I2CPE_ENC_4_AXIS          E_AXIS

  #define I2CPE_ENC_5_ADDR          34                      // Encoder 5.
  #define I2CPE_ENC_5_AXIS          E_AXIS

  // Default settings for encoders which are enabled, but without settings configured above.
  #define I2CPE_DEF_TYPE            I2CPE_ENC_TYPE_LINEAR
  #define I2CPE_DEF_ENC_TICKS_UNIT  2048
  #define I2CPE_DEF_TICKS_REV       (16 * 200)
  #define I2CPE_DEF_EC_METHOD       I2CPE_ECM_NONE
  #define I2CPE_DEF_EC_THRESH       0.1

  //#define I2CPE_ERR_THRESH_ABORT  100.0                   // Threshold size for error (in mm) error on any given
                                                            // axis after which the printer will abort. Comment out to
                                                            // disable abort behavior.

  #define I2CPE_TIME_TRUSTED        10000                   // After an encoder fault, there must be no further fault
                                                            // for this amount of time (in ms) before the encoder
                                                            // is trusted again.

  /**
   * Position is checked every time a new command is executed from the buffer but during long moves,
   * this setting determines the minimum update time between checks. A value of 100 works well with
   * error rolling average when attempting to correct only for skips and not for vibration.
   */
  #define I2CPE_MIN_UPD_TIME_MS     4                       // (ms) Minimum time between encoder checks.

  // Use a rolling average to identify persistent errors that indicate skips, as opposed to vibration and noise.
  #define I2CPE_ERR_ROLLING_AVERAGE

#endif // I2C_POSITION_ENCODERS

/**
 * Analog Joystick(s)
 * @section joystick
 */
//#define JOYSTICK
#if ENABLED(JOYSTICK)
  #define JOY_X_PIN    5  // RAMPS: Suggested pin A5  on AUX2
  #define JOY_Y_PIN   10  // RAMPS: Suggested pin A10 on AUX2
  #define JOY_Z_PIN   12  // RAMPS: Suggested pin A12 on AUX2
  #define JOY_EN_PIN  44  // RAMPS: Suggested pin D44 on AUX2

  //#define INVERT_JOY_X  // Enable if X direction is reversed
  //#define INVERT_JOY_Y  // Enable if Y direction is reversed
  //#define INVERT_JOY_Z  // Enable if Z direction is reversed

  // Use M119 with JOYSTICK_DEBUG to find reasonable values after connecting:
  #define JOY_X_LIMITS { 5600, 8190-100, 8190+100, 10800 } // min, deadzone start, deadzone end, max
  #define JOY_Y_LIMITS { 5600, 8250-100, 8250+100, 11000 }
  #define JOY_Z_LIMITS { 4800, 8080-100, 8080+100, 11550 }
  //#define JOYSTICK_DEBUG
#endif

/**
 * Mechanical Gantry Calibration
 * Modern replacement for the Průša TMC_Z_CALIBRATION.
 * Adds capability to work with any adjustable current drivers.
 * Implemented as G34 because M915 is deprecated.
 * @section calibrate
 */
//#define MECHANICAL_GANTRY_CALIBRATION
#if ENABLED(MECHANICAL_GANTRY_CALIBRATION)
  #define GANTRY_CALIBRATION_CURRENT          600     // Default calibration current in ma
  #define GANTRY_CALIBRATION_EXTRA_HEIGHT      15     // Extra distance in mm past Z_###_POS to move
  #define GANTRY_CALIBRATION_FEEDRATE         500     // Feedrate for correction move
  //#define GANTRY_CALIBRATION_TO_MIN                 // Enable to calibrate Z in the MIN direction

  //#define GANTRY_CALIBRATION_SAFE_POSITION XY_CENTER // Safe position for nozzle
  //#define GANTRY_CALIBRATION_XY_PARK_FEEDRATE 3000  // XY Park Feedrate - MMM
  //#define GANTRY_CALIBRATION_COMMANDS_PRE   ""
  #define GANTRY_CALIBRATION_COMMANDS_POST  "G28"     // G28 highly recommended to ensure an accurate position
#endif

/**
 * Instant freeze / unfreeze functionality
 * Potentially useful for emergency stop that allows being resumed.
 * @section interface
 */
//#define FREEZE_FEATURE
#if ENABLED(FREEZE_FEATURE)
  //#define FREEZE_PIN 41   // Override the default (KILL) pin here
  #define FREEZE_STATE LOW  // State of pin indicating freeze
#endif

/**
 * MAX7219 Debug Matrix
 *
 * Add support for a low-cost 8x8 LED Matrix based on the Max7219 chip as a realtime status display.
 * Requires 3 signal wires. Some useful debug options are included to demonstrate its usage.
 * @section debug matrix
 */
//#define MAX7219_DEBUG
#if ENABLED(MAX7219_DEBUG)
  #define MAX7219_CLK_PIN   64
  #define MAX7219_DIN_PIN   57
  #define MAX7219_LOAD_PIN  44

  //#define MAX7219_GCODE          // Add the M7219 G-code to control the LED matrix
  #define MAX7219_INIT_TEST    2   // Test pattern at startup: 0=none, 1=sweep, 2=spiral
  #define MAX7219_NUMBER_UNITS 1   // Number of Max7219 units in chain.
  #define MAX7219_ROTATE       0   // Rotate the display clockwise (in multiples of +/- 90°)
                                   // connector at:  right=0   bottom=-90  top=90  left=180
  //#define MAX7219_REVERSE_ORDER  // The order of the LED matrix units may be reversed
  //#define MAX7219_REVERSE_EACH   // The LEDs in each matrix unit row may be reversed
  //#define MAX7219_SIDE_BY_SIDE   // Big chip+matrix boards can be chained side-by-side

  /**
   * Sample debug features
   * If you add more debug displays, be careful to avoid conflicts!
   */
  #define MAX7219_DEBUG_PRINTER_ALIVE     // Blink corner LED of 8x8 matrix to show that the firmware is functioning
  #define MAX7219_DEBUG_PLANNER_HEAD  2   // Show the planner queue head position on this and the next LED matrix row
  #define MAX7219_DEBUG_PLANNER_TAIL  4   // Show the planner queue tail position on this and the next LED matrix row

  #define MAX7219_DEBUG_PLANNER_QUEUE 0   // Show the current planner queue depth on this and the next LED matrix row
                                          // If you experience stuttering, reboots, etc. this option can reveal how
                                          // tweaks made to the configuration are affecting the printer in real-time.
  #define MAX7219_DEBUG_PROFILE       6   // Display the fraction of CPU time spent in profiled code on this LED matrix
                                          // row. By default idle() is profiled so this shows how "idle" the processor is.
                                          // See class CodeProfiler.
  //#define MAX7219_DEBUG_MULTISTEPPING 6 // Show multi-stepping 1 to 128 on this LED matrix row.
  //#define MAX7219_DEBUG_SLOWDOWN      6 // Count (mod 16) how many times SLOWDOWN has reduced print speed.
#endif

/**
 * NanoDLP Sync support
 *
 * Support for Synchronized Z moves when used with NanoDLP. G0/G1 axis moves will
 * output a "Z_move_comp" string to enable synchronization with DLP projector exposure.
 * This feature allows you to use [[WaitForDoneMessage]] instead of M400 commands.
 * @section nanodlp
 */
//#define NANODLP_Z_SYNC
#if ENABLED(NANODLP_Z_SYNC)
  //#define NANODLP_ALL_AXIS  // Send a "Z_move_comp" report for any axis move (not just Z).
#endif

/**
 * Ethernet. Use M552 to enable and set the IP address.
 * @section network
 */
#if HAS_ETHERNET
  #define MAC_ADDRESS { 0xDE, 0xAD, 0xBE, 0xEF, 0xF0, 0x0D }  // A MAC address unique to your network
#endif

/**
 * Native ESP32 board with WiFi or add-on ESP32 WiFi-101 module
 */
//#define WIFISUPPORT         // Marlin embedded WiFi management. Not needed for simple WiFi serial port.
//#define ESP3D_WIFISUPPORT   // ESP3D Library WiFi management (https://github.com/luc-github/ESP3DLib)

/**
 * Extras for an ESP32-based motherboard with WIFISUPPORT
 * These options don't apply to add-on WiFi modules based on ESP32 WiFi101.
 */
#if ENABLED(WIFISUPPORT)
  //#define WEBSUPPORT          // Start a webserver (which may include auto-discovery) using SPIFFS
  //#define OTASUPPORT          // Support over-the-air firmware updates
  //#define WIFI_CUSTOM_COMMAND // Accept feature config commands (e.g., WiFi ESP3D) from the host

  /**
   * To set a default WiFi SSID / Password, create a file called Configuration_Secure.h with
   * the following defines, customized for your network. This specific file is excluded via
   * .gitignore to prevent it from accidentally leaking to the public.
   *
   *   #define WIFI_SSID "WiFi SSID"
   *   #define WIFI_PWD  "WiFi Password"
   */
  //#include "Configuration_Secure.h" // External file with WiFi SSID / Password
#endif

// @section multi-material

/**
 * Průša Multi-Material Unit (MMU)
 * Enable in Configuration.h
 *
 * These devices allow a single stepper driver on the board to drive
 * multi-material feeders with any number of stepper motors.
 */
#if HAS_PRUSA_MMU1
  /**
   * This option only allows the multiplexer to switch on tool-change.
   * Additional options to configure custom E moves are pending.
   *
   * Override the default DIO selector pins here, if needed.
   * Some pins files may provide defaults for these pins.
   */
  //#define E_MUX0_PIN 40  // Always Required
  //#define E_MUX1_PIN 42  // Needed for 3 to 8 inputs
  //#define E_MUX2_PIN 44  // Needed for 5 to 8 inputs
#elif HAS_PRUSA_MMU2
  // Serial port used for communication with MMU2.
  #define MMU2_SERIAL_PORT 2

  // Use hardware reset for MMU if a pin is defined for it
  //#define MMU2_RST_PIN 23

  // Enable if the MMU2 has 12V stepper motors (MMU2 Firmware 1.0.2 and up)
  //#define MMU2_MODE_12V

  // G-code to execute when MMU2 F.I.N.D.A. probe detects filament runout
  #define MMU2_FILAMENT_RUNOUT_SCRIPT "M600"

  // Add an LCD menu for MMU2
  //#define MMU2_MENUS

  // Settings for filament load / unload from the LCD menu.
  // This is for Průša MK3-style extruders. Customize for your hardware.
  #define MMU2_FILAMENTCHANGE_EJECT_FEED 80.0
  #define MMU2_LOAD_TO_NOZZLE_SEQUENCE \
    {  7.2, 1145 }, \
    { 14.4,  871 }, \
    { 36.0, 1393 }, \
    { 14.4,  871 }, \
    { 50.0,  198 }

  #define MMU2_RAMMING_SEQUENCE \
    {   1.0, 1000 }, \
    {   1.0, 1500 }, \
    {   2.0, 2000 }, \
    {   1.5, 3000 }, \
    {   2.5, 4000 }, \
    { -15.0, 5000 }, \
    { -14.0, 1200 }, \
    {  -6.0,  600 }, \
    {  10.0,  700 }, \
    { -10.0,  400 }, \
    { -50.0, 2000 }

  /**
   * Using a sensor like the MMU2S
   * This mode requires a MK3S extruder with a sensor at the extruder idler, like the MMU2S.
   * See https://help.prusa3d.com/guide/3b-mk3s-mk2-5s-extruder-upgrade_41560#42048, step 11
   */
  #if HAS_PRUSA_MMU2S
    #define MMU2_C0_RETRY   5             // Number of retries (total time = timeout*retries)

    #define MMU2_CAN_LOAD_FEEDRATE 800    // (mm/min)
    #define MMU2_CAN_LOAD_SEQUENCE \
      {  0.1, MMU2_CAN_LOAD_FEEDRATE }, \
      {  60.0, MMU2_CAN_LOAD_FEEDRATE }, \
      { -52.0, MMU2_CAN_LOAD_FEEDRATE }

    #define MMU2_CAN_LOAD_RETRACT   6.0   // (mm) Keep under the distance between Load Sequence values
    #define MMU2_CAN_LOAD_DEVIATION 0.8   // (mm) Acceptable deviation

    #define MMU2_CAN_LOAD_INCREMENT 0.2   // (mm) To reuse within MMU2 module
    #define MMU2_CAN_LOAD_INCREMENT_SEQUENCE \
      { -MMU2_CAN_LOAD_INCREMENT, MMU2_CAN_LOAD_FEEDRATE }

    // Continue unloading if sensor detects filament after the initial unload move
    //#define MMU_IR_UNLOAD_MOVE
  #else

    /**
     * MMU1 Extruder Sensor
     *
     * Support for a Průša (or other) IR Sensor to detect filament near the extruder
     * and make loading more reliable. Suitable for an extruder equipped with a filament
     * sensor less than 38mm from the gears.
     *
     * During loading the extruder will stop when the sensor is triggered, then do a last
     * move up to the gears. If no filament is detected, the MMU2 can make some more attempts.
     * If all attempts fail, a filament runout will be triggered.
     */
    //#define MMU_EXTRUDER_SENSOR
    #if ENABLED(MMU_EXTRUDER_SENSOR)
      #define MMU_LOADING_ATTEMPTS_NR 5 // max. number of attempts to load filament if first load fail
    #endif

  #endif

  //#define MMU2_DEBUG  // Write debug info to serial output

#endif // HAS_PRUSA_MMU2

/**
 * Advanced Print Counter settings
 * @section stats
 */
#if ENABLED(PRINTCOUNTER)
  #define SERVICE_WARNING_BUZZES  3
  // Activate up to 3 service interval watchdogs
  //#define SERVICE_NAME_1      "Service S"
  //#define SERVICE_INTERVAL_1  100 // print hours
  //#define SERVICE_NAME_2      "Service L"
  //#define SERVICE_INTERVAL_2  200 // print hours
  //#define SERVICE_NAME_3      "Service 3"
  //#define SERVICE_INTERVAL_3    1 // print hours
#endif

// @section develop

//
// M100 Free Memory Watcher to debug memory usage
//
//#define M100_FREE_MEMORY_WATCHER

//
// M42 - Set pin states
//
//#define DIRECT_PIN_CONTROL

//
// M43 - display pin status, toggle pins, watch pins, watch endstops & toggle LED, test servo probe
//
//#define PINS_DEBUGGING

// Enable Tests that will run at startup and produce a report
//#define MARLIN_TEST_BUILD

// Enable Marlin dev mode which adds some special commands
//#define MARLIN_DEV_MODE

#if ENABLED(MARLIN_DEV_MODE)
  /**
   * D576 - Buffer Monitoring
   * To help diagnose print quality issues stemming from empty command buffers.
   */
  //#define BUFFER_MONITORING
#endif

/**
 * Postmortem Debugging captures misbehavior and outputs the CPU status and backtrace to serial.
 * When running in the debugger it will break for debugging. This is useful to help understand
 * a crash from a remote location. Requires ~400 bytes of SRAM and 5Kb of flash.
 */
//#define POSTMORTEM_DEBUGGING

/**
 * Software Reset options
 */
//#define SOFT_RESET_VIA_SERIAL         // 'KILL' and '^X' commands will soft-reset the controller
//#define SOFT_RESET_ON_KILL            // Use a digital button to soft-reset the controller after KILL

// Report uncleaned reset reason from register r2 instead of MCUSR. Supported by Optiboot on AVR.
//#define OPTIBOOT_RESET_REASON<|MERGE_RESOLUTION|>--- conflicted
+++ resolved
@@ -3837,9 +3837,6 @@
  */
 //#define CNC_COORDINATE_SYSTEMS
 
-<<<<<<< HEAD
-// @section reporting
-
 /**
  * CNC Coordinate Rotation
  *
@@ -3847,38 +3844,6 @@
  */
 //#define CNC_COORDINATE_ROTATION
 
-/**
- * Auto-report fan speed with M123 S<seconds>
- * Requires fans with tachometer pins
- */
-//#define AUTO_REPORT_FANS
-
-/**
- * Auto-report temperatures with M155 S<seconds>
- */
-#define AUTO_REPORT_TEMPERATURES
-#if ENABLED(AUTO_REPORT_TEMPERATURES) && TEMP_SENSOR_REDUNDANT
-  //#define AUTO_REPORT_REDUNDANT // Include the "R" sensor in the auto-report
-#endif
-
-/**
- * Auto-report position with M154 S<seconds>
- */
-//#define AUTO_REPORT_POSITION
-#if ENABLED(AUTO_REPORT_POSITION)
-  //#define AUTO_REPORT_REAL_POSITION // Auto-report the real position
-#endif
-
-/**
- * Include capabilities in M115 output
- */
-#define EXTENDED_CAPABILITIES_REPORT
-#if ENABLED(EXTENDED_CAPABILITIES_REPORT)
-  //#define M115_GEOMETRY_REPORT
-#endif
-
-=======
->>>>>>> 22fc07d7
 // @section security
 
 /**
