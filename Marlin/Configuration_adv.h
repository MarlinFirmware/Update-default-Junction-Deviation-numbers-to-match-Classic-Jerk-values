--- conflicted
+++ resolved
@@ -591,29 +591,6 @@
                                       // Note: Only affects SCROLL_LONG_FILENAMES with SDSORT_CACHE_NAMES but not SDSORT_DYNAMIC_RAM.
   #endif
 
-<<<<<<< HEAD
-  // Show a progress bar on HD44780 LCDs for SD printing
-  #if ENABLED(FULL_GRAPHIC_SMART)
-    //#define LCD_PROGRESS_BAR
-  #else
-    #define LCD_PROGRESS_BAR
-  #endif
-
-  #if ENABLED(LCD_PROGRESS_BAR)
-    // Amount of time (ms) to show the bar
-    #define PROGRESS_BAR_BAR_TIME 2000
-    // Amount of time (ms) to show the status message
-    #define PROGRESS_BAR_MSG_TIME 3000
-    // Amount of time (ms) to retain the status message (0=forever)
-    #define PROGRESS_MSG_EXPIRE   0
-    // Enable this to show messages for MSG_TIME then hide them
-    //#define PROGRESS_MSG_ONCE
-    // Add a menu item to test the progress bar:
-    //#define LCD_PROGRESS_BAR_TEST
-  #endif
-
-=======
->>>>>>> 2024775e
   // This allows hosts to request long names for files and folders with M33
   //#define LONG_FILENAME_HOST_SUPPORT
 
