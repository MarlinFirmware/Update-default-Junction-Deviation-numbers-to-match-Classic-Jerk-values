--- conflicted
+++ resolved
@@ -2262,30 +2262,20 @@
 #if HAS_TRINAMIC_CONFIG
 
   #define HOLD_MULTIPLIER    0.5  // Scales down the holding current from run current
-<<<<<<< HEAD
-  #define INTERPOLATE       false  // Interpolate X/Y/Z_MICROSTEPS to 256
-=======
 
   /**
    * Interpolate microsteps to 256
    * Override for each driver with <driver>_INTERPOLATE settings below
    */
   #define INTERPOLATE      true
->>>>>>> 12dec256
 
   #if AXIS_IS_TMC(X)
     #define X_CURRENT       1000        // (mA) RMS current. Multiply by 1.414 for peak current.
     #define X_CURRENT_HOME  X_CURRENT  // (mA) RMS current for sensorless homing
-<<<<<<< HEAD
     #define X_MICROSTEPS     128    // 0..256
     #define X_RSENSE          0.075
     #define X_CHAIN_POS      -1    // <=0 : Not chained. 1 : MCU MOSI connected. 2 : Next in chain, ...
-=======
-    #define X_MICROSTEPS     16        // 0..256
-    #define X_RSENSE          0.11
-    #define X_CHAIN_POS      -1        // -1..0: Not chained. 1: MCU MOSI connected. 2: Next in chain, ...
     //#define X_INTERPOLATE  true      // Enable to override 'INTERPOLATE' for the X axis
->>>>>>> 12dec256
   #endif
 
   #if AXIS_IS_TMC(X2)
@@ -2506,10 +2496,7 @@
    * Define your own with:
    * { <off_time[1..15]>, <hysteresis_end[-3..12]>, hysteresis_start[1..8] }
    */
-<<<<<<< HEAD
   #define CHOPPER_TIMING CHOPPER_DEFAULT_24V
-=======
-  #define CHOPPER_TIMING CHOPPER_DEFAULT_12V        // All axes (override below)
   //#define CHOPPER_TIMING_X  CHOPPER_DEFAULT_12V   // For X Axes (override below)
   //#define CHOPPER_TIMING_X2 CHOPPER_DEFAULT_12V
   //#define CHOPPER_TIMING_Y  CHOPPER_DEFAULT_12V   // For Y Axes (override below)
@@ -2526,7 +2513,6 @@
   //#define CHOPPER_TIMING_E5 CHOPPER_DEFAULT_12V
   //#define CHOPPER_TIMING_E6 CHOPPER_DEFAULT_12V
   //#define CHOPPER_TIMING_E7 CHOPPER_DEFAULT_12V
->>>>>>> 12dec256
 
   /**
    * Monitor Trinamic drivers
