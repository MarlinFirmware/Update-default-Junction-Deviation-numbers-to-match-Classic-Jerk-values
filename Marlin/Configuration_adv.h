--- conflicted
+++ resolved
@@ -215,11 +215,13 @@
 //homing hits the endstop, then retracts by this distance, before it tries to slowly bump again:
 #define X_HOME_RETRACT_MM 5
 #define Y_HOME_RETRACT_MM 5
-<<<<<<< HEAD
-#define Z_HOME_RETRACT_MM (1+Z_MAX_TRAVEL_PAST_ENDSTOP_MM)
-=======
+
+#ifdef Z_MAX_TRAVEL_PAST_ENDSTOP_MM
+#define Z_HOME_RETRACT_MM (2+Z_MAX_TRAVEL_PAST_ENDSTOP_MM)
+#else
 #define Z_HOME_RETRACT_MM 2
->>>>>>> c13a831e
+#endif
+
 //#define QUICK_HOME  //if this is defined, if both x and y are to be homed, a diagonal move will be performed initially.
 
 #define AXIS_RELATIVE_MODES {false, false, false, false}
