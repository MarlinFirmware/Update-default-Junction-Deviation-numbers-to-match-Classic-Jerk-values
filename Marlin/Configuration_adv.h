--- conflicted
+++ resolved
@@ -523,15 +523,6 @@
   #define USE_CONTROLLER_FAN
 #endif
 #if ENABLED(USE_CONTROLLER_FAN)
-<<<<<<< HEAD
-  //#define CONTROLLER_FAN_PIN -1        // Set a custom pin for the controller fan
-  //#define CONTROLLER_FAN_USE_Z_ONLY    // With this option only the Z axis is considered
-  #define CONTROLLERFAN_SPEED_MIN      0 // (0-255) Minimum speed. (If set below this value the fan is turned off.)
-  #define CONTROLLERFAN_SPEED_ACTIVE 255 // (0-255) Active speed, used when any motor is enabled
-  #define CONTROLLERFAN_SPEED_IDLE     0 // (0-255) Idle speed, used when motors are disabled
-  #define CONTROLLERFAN_IDLE_TIME     60 // (seconds) Extra time to keep the fan running after disabling motors
-  //#define CONTROLLER_FAN_EDITABLE      // Enable M710 configurable settings
-=======
   //#define CONTROLLER_FAN_PIN -1           // Set a custom pin for the controller fan
   //#define CONTROLLER_FAN_USE_Z_ONLY       // With this option only the Z axis is considered
   //#define CONTROLLER_FAN_IGNORE_Z         // Ignore Z stepper. Useful when stepper timeout is disabled.
@@ -544,7 +535,6 @@
   //#define CONTROLLER_FAN_MIN_BOARD_TEMP 40  // (°C) Turn on the fan if the board reaches this temperature
 
   //#define CONTROLLER_FAN_EDITABLE         // Enable M710 configurable settings
->>>>>>> 1921015d
   #if ENABLED(CONTROLLER_FAN_EDITABLE)
     #define CONTROLLER_FAN_MENU             // Enable the Controller Fan submenu
   #endif
