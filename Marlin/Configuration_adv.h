/**
 * Marlin 3D Printer Firmware
 * Copyright (c) 2019 MarlinFirmware [https://github.com/MarlinFirmware/Marlin]
 *
 * Based on Sprinter and grbl.
 * Copyright (c) 2011 Camiel Gubbels / Erik van der Zalm
 *
 * This program is free software: you can redistribute it and/or modify
 * it under the terms of the GNU General Public License as published by
 * the Free Software Foundation, either version 3 of the License, or
 * (at your option) any later version.
 *
 * This program is distributed in the hope that it will be useful,
 * but WITHOUT ANY WARRANTY; without even the implied warranty of
 * MERCHANTABILITY or FITNESS FOR A PARTICULAR PURPOSE.  See the
 * GNU General Public License for more details.
 *
 * You should have received a copy of the GNU General Public License
 * along with this program.  If not, see <http://www.gnu.org/licenses/>.
 *
 */
#pragma once

/**
 * Configuration_adv.h
 *
 * Advanced settings.
 * Only change these if you know exactly what you're doing.
 * Some of these settings can damage your printer if improperly set!
 *
 * Basic settings can be found in Configuration.h
 *
 */
#define CONFIGURATION_ADV_H_VERSION 020000

// @section temperature

//===========================================================================
//=============================Thermal Settings  ============================
//===========================================================================

//
// Custom Thermistor 1000 parameters
//
#if TEMP_SENSOR_0 == 1000
  #define HOTEND0_PULLUP_RESISTOR_OHMS 4700    // Pullup resistor
  #define HOTEND0_RESISTANCE_25C_OHMS  100000  // Resistance at 25C
  #define HOTEND0_BETA                 3950    // Beta value
#endif

#if TEMP_SENSOR_1 == 1000
  #define HOTEND1_PULLUP_RESISTOR_OHMS 4700    // Pullup resistor
  #define HOTEND1_RESISTANCE_25C_OHMS  100000  // Resistance at 25C
  #define HOTEND1_BETA                 3950    // Beta value
#endif

#if TEMP_SENSOR_2 == 1000
  #define HOTEND2_PULLUP_RESISTOR_OHMS 4700    // Pullup resistor
  #define HOTEND2_RESISTANCE_25C_OHMS  100000  // Resistance at 25C
  #define HOTEND2_BETA                 3950    // Beta value
#endif

#if TEMP_SENSOR_3 == 1000
  #define HOTEND3_PULLUP_RESISTOR_OHMS 4700    // Pullup resistor
  #define HOTEND3_RESISTANCE_25C_OHMS  100000  // Resistance at 25C
  #define HOTEND3_BETA                 3950    // Beta value
#endif

#if TEMP_SENSOR_4 == 1000
  #define HOTEND4_PULLUP_RESISTOR_OHMS 4700    // Pullup resistor
  #define HOTEND4_RESISTANCE_25C_OHMS  100000  // Resistance at 25C
  #define HOTEND4_BETA                 3950    // Beta value
#endif

#if TEMP_SENSOR_5 == 1000
  #define HOTEND5_PULLUP_RESISTOR_OHMS 4700    // Pullup resistor
  #define HOTEND5_RESISTANCE_25C_OHMS  100000  // Resistance at 25C
  #define HOTEND5_BETA                 3950    // Beta value
#endif

#if TEMP_SENSOR_BED == 1000
  #define BED_PULLUP_RESISTOR_OHMS     4700    // Pullup resistor
  #define BED_RESISTANCE_25C_OHMS      100000  // Resistance at 25C
  #define BED_BETA                     3950    // Beta value
#endif

#if TEMP_SENSOR_CHAMBER == 1000
  #define CHAMBER_PULLUP_RESISTOR_OHMS 4700    // Pullup resistor
  #define CHAMBER_RESISTANCE_25C_OHMS  100000  // Resistance at 25C
  #define CHAMBER_BETA                 3950    // Beta value
#endif

//
// Hephestos 2 24V heated bed upgrade kit.
// https://store.bq.com/en/heated-bed-kit-hephestos2
//
//#define HEPHESTOS2_HEATED_BED_KIT
#if ENABLED(HEPHESTOS2_HEATED_BED_KIT)
  #undef TEMP_SENSOR_BED
  #define TEMP_SENSOR_BED 70
  #define HEATER_BED_INVERTING true
#endif

/**
 * Heated Chamber settings
 */
#if TEMP_SENSOR_CHAMBER
  #define CHAMBER_MINTEMP             5
  #define CHAMBER_MAXTEMP            60
  #define TEMP_CHAMBER_HYSTERESIS     1   // (°C) Temperature proximity considered "close enough" to the target
  //#define CHAMBER_LIMIT_SWITCHING
  //#define HEATER_CHAMBER_PIN       44   // Chamber heater on/off pin
  //#define HEATER_CHAMBER_INVERTING false
#endif

#if DISABLED(PIDTEMPBED)
  #define BED_CHECK_INTERVAL 5000 // ms between checks in bang-bang control
  #if ENABLED(BED_LIMIT_SWITCHING)
    #define BED_HYSTERESIS 2 // Only disable heating if T>target+BED_HYSTERESIS and enable heating if T>target-BED_HYSTERESIS
  #endif
#endif

/**
 * Thermal Protection provides additional protection to your printer from damage
 * and fire. Marlin always includes safe min and max temperature ranges which
 * protect against a broken or disconnected thermistor wire.
 *
 * The issue: If a thermistor falls out, it will report the much lower
 * temperature of the air in the room, and the the firmware will keep
 * the heater on.
 *
 * The solution: Once the temperature reaches the target, start observing.
 * If the temperature stays too far below the target (hysteresis) for too
 * long (period), the firmware will halt the machine as a safety precaution.
 *
 * If you get false positives for "Thermal Runaway", increase
 * THERMAL_PROTECTION_HYSTERESIS and/or THERMAL_PROTECTION_PERIOD
 */
#if ENABLED(THERMAL_PROTECTION_HOTENDS)
  #define THERMAL_PROTECTION_PERIOD 40        // Seconds
  #define THERMAL_PROTECTION_HYSTERESIS 4     // Degrees Celsius

  //#define ADAPTIVE_FAN_SLOWING              // Slow part cooling fan if temperature drops
  #if BOTH(ADAPTIVE_FAN_SLOWING, PIDTEMP)
    //#define NO_FAN_SLOWING_IN_PID_TUNING    // Don't slow fan speed during M303
  #endif

  /**
   * Whenever an M104, M109, or M303 increases the target temperature, the
   * firmware will wait for the WATCH_TEMP_PERIOD to expire. If the temperature
   * hasn't increased by WATCH_TEMP_INCREASE degrees, the machine is halted and
   * requires a hard reset. This test restarts with any M104/M109/M303, but only
   * if the current temperature is far enough below the target for a reliable
   * test.
   *
   * If you get false positives for "Heating failed", increase WATCH_TEMP_PERIOD
   * and/or decrease WATCH_TEMP_INCREASE. WATCH_TEMP_INCREASE should not be set
   * below 2.
   */
  #define WATCH_TEMP_PERIOD 20                // Seconds
  #define WATCH_TEMP_INCREASE 2               // Degrees Celsius
#endif

/**
 * Thermal Protection parameters for the bed are just as above for hotends.
 */
#if ENABLED(THERMAL_PROTECTION_BED)
  #define THERMAL_PROTECTION_BED_PERIOD 20    // Seconds
  #define THERMAL_PROTECTION_BED_HYSTERESIS 2 // Degrees Celsius

  /**
   * As described above, except for the bed (M140/M190/M303).
   */
  #define WATCH_BED_TEMP_PERIOD 60                // Seconds
  #define WATCH_BED_TEMP_INCREASE 2               // Degrees Celsius
#endif

/**
 * Thermal Protection parameters for the heated chamber.
 */
#if ENABLED(THERMAL_PROTECTION_CHAMBER)
  #define THERMAL_PROTECTION_CHAMBER_PERIOD 20    // Seconds
  #define THERMAL_PROTECTION_CHAMBER_HYSTERESIS 2 // Degrees Celsius

  /**
   * Heated chamber watch settings (M141/M191).
   */
  #define WATCH_CHAMBER_TEMP_PERIOD 60            // Seconds
  #define WATCH_CHAMBER_TEMP_INCREASE 2           // Degrees Celsius
#endif

#if ENABLED(PIDTEMP)
  // Add an experimental additional term to the heater power, proportional to the extrusion speed.
  // A well-chosen Kc value should add just enough power to melt the increased material volume.
  //#define PID_EXTRUSION_SCALING
  #if ENABLED(PID_EXTRUSION_SCALING)
    #define DEFAULT_Kc (100) //heating power=Kc*(e_speed)
    #define LPQ_MAX_LEN 50
  #endif
#endif

/**
 * Automatic Temperature:
 * The hotend target temperature is calculated by all the buffered lines of gcode.
 * The maximum buffered steps/sec of the extruder motor is called "se".
 * Start autotemp mode with M109 S<mintemp> B<maxtemp> F<factor>
 * The target temperature is set to mintemp+factor*se[steps/sec] and is limited by
 * mintemp and maxtemp. Turn this off by executing M109 without F*
 * Also, if the temperature is set to a value below mintemp, it will not be changed by autotemp.
 * On an Ultimaker, some initial testing worked with M109 S215 B260 F1 in the start.gcode
 */
//#define AUTOTEMP
#if ENABLED(AUTOTEMP)
  #define AUTOTEMP_OLDWEIGHT 0.98
#endif

// Show extra position information in M114
//#define M114_DETAIL

// Show Temperature ADC value
// Enable for M105 to include ADC values read from temperature sensors.
//#define SHOW_TEMP_ADC_VALUES

/**
 * High Temperature Thermistor Support
 *
 * Thermistors able to support high temperature tend to have a hard time getting
 * good readings at room and lower temperatures. This means HEATER_X_RAW_LO_TEMP
 * will probably be caught when the heating element first turns on during the
 * preheating process, which will trigger a min_temp_error as a safety measure
 * and force stop everything.
 * To circumvent this limitation, we allow for a preheat time (during which,
 * min_temp_error won't be triggered) and add a min_temp buffer to handle
 * aberrant readings.
 *
 * If you want to enable this feature for your hotend thermistor(s)
 * uncomment and set values > 0 in the constants below
 */

// The number of consecutive low temperature errors that can occur
// before a min_temp_error is triggered. (Shouldn't be more than 10.)
//#define MAX_CONSECUTIVE_LOW_TEMPERATURE_ERROR_ALLOWED 0

// The number of milliseconds a hotend will preheat before starting to check
// the temperature. This value should NOT be set to the time it takes the
// hot end to reach the target temperature, but the time it takes to reach
// the minimum temperature your thermistor can read. The lower the better/safer.
// This shouldn't need to be more than 30 seconds (30000)
//#define MILLISECONDS_PREHEAT_TIME 0

// @section extruder

// Extruder runout prevention.
// If the machine is idle and the temperature over MINTEMP
// then extrude some filament every couple of SECONDS.
//#define EXTRUDER_RUNOUT_PREVENT
#if ENABLED(EXTRUDER_RUNOUT_PREVENT)
  #define EXTRUDER_RUNOUT_MINTEMP 190
  #define EXTRUDER_RUNOUT_SECONDS 30
  #define EXTRUDER_RUNOUT_SPEED 1500  // (mm/m)
  #define EXTRUDER_RUNOUT_EXTRUDE 5   // (mm)
#endif

// @section temperature

// Calibration for AD595 / AD8495 sensor to adjust temperature measurements.
// The final temperature is calculated as (measuredTemp * GAIN) + OFFSET.
#define TEMP_SENSOR_AD595_OFFSET  0.0
#define TEMP_SENSOR_AD595_GAIN    1.0
#define TEMP_SENSOR_AD8495_OFFSET 0.0
#define TEMP_SENSOR_AD8495_GAIN   1.0

/**
 * Controller Fan
 * To cool down the stepper drivers and MOSFETs.
 *
 * The fan will turn on automatically whenever any stepper is enabled
 * and turn off after a set period after all steppers are turned off.
 */
//#define USE_CONTROLLER_FAN
#if ENABLED(USE_CONTROLLER_FAN)
  //#define CONTROLLER_FAN_PIN -1           // Set a custom pin for the controller fan
  #define CONTROLLERFAN_SECS 60             // Duration in seconds for the fan to run after all motors are disabled
  #define CONTROLLERFAN_SPEED 255           // 255 == full speed
  //#define CONTROLLERFAN_SPEED_Z_ONLY 127  // Reduce noise on machines that keep Z enabled
#endif

// When first starting the main fan, run it at full speed for the
// given number of milliseconds.  This gets the fan spinning reliably
// before setting a PWM value. (Does not work with software PWM for fan on Sanguinololu)
//#define FAN_KICKSTART_TIME 100

/**
 * PWM Fan Scaling
 *
 * Define the min/max speeds for PWM fans (as set with M106).
 *
 * With these options the M106 0-255 value range is scaled to a subset
 * to ensure that the fan has enough power to spin, or to run lower
 * current fans with higher current. (e.g., 5V/12V fans with 12V/24V)
 * Value 0 always turns off the fan.
 *
 * Define one or both of these to override the default 0-255 range.
 */
//#define FAN_MIN_PWM 50
//#define FAN_MAX_PWM 128

/**
 * FAST PWM FAN Settings
 *
 * Use to change the FAST FAN PWM frequency (if enabled in Configuration.h)
 * Combinations of PWM Modes, prescale values and TOP resolutions are used internally to produce a
 * frequency as close as possible to the desired frequency.
 *
 * FAST_PWM_FAN_FREQUENCY [undefined by default]
 *   Set this to your desired frequency.
 *   If left undefined this defaults to F = F_CPU/(2*255*1)
 *   ie F = 31.4 Khz on 16 MHz microcontrollers or F = 39.2 KHz on 20 MHz microcontrollers
 *   These defaults are the same as with the old FAST_PWM_FAN implementation - no migration is required
 *   NOTE: Setting very low frequencies (< 10 Hz) may result in unexpected timer behavior.
 *
 * USE_OCR2A_AS_TOP [undefined by default]
 *   Boards that use TIMER2 for PWM have limitations resulting in only a few possible frequencies on TIMER2:
 *   16MHz MCUs: [62.5KHz, 31.4KHz (default), 7.8KHz, 3.92KHz, 1.95KHz, 977Hz, 488Hz, 244Hz, 60Hz, 122Hz, 30Hz]
 *   20MHz MCUs: [78.1KHz, 39.2KHz (default), 9.77KHz, 4.9KHz, 2.44KHz, 1.22KHz, 610Hz, 305Hz, 153Hz, 76Hz, 38Hz]
 *   A greater range can be achieved by enabling USE_OCR2A_AS_TOP. But note that this option blocks the use of
 *   PWM on pin OC2A. Only use this option if you don't need PWM on 0C2A. (Check your schematic.)
 *   USE_OCR2A_AS_TOP sacrifices duty cycle control resolution to achieve this broader range of frequencies.
 */
#if ENABLED(FAST_PWM_FAN)
  //#define FAST_PWM_FAN_FREQUENCY 31400
  //#define USE_OCR2A_AS_TOP
#endif

// @section extruder

/**
 * Extruder cooling fans
 *
 * Extruder auto fans automatically turn on when their extruders'
 * temperatures go above EXTRUDER_AUTO_FAN_TEMPERATURE.
 *
 * Your board's pins file specifies the recommended pins. Override those here
 * or set to -1 to disable completely.
 *
 * Multiple extruders can be assigned to the same pin in which case
 * the fan will turn on when any selected extruder is above the threshold.
 */
#define E0_AUTO_FAN_PIN -1
#define E1_AUTO_FAN_PIN -1
#define E2_AUTO_FAN_PIN -1
#define E3_AUTO_FAN_PIN -1
#define E4_AUTO_FAN_PIN -1
#define E5_AUTO_FAN_PIN -1
#define CHAMBER_AUTO_FAN_PIN -1

#define EXTRUDER_AUTO_FAN_TEMPERATURE 50
#define EXTRUDER_AUTO_FAN_SPEED 255   // 255 == full speed
#define CHAMBER_AUTO_FAN_TEMPERATURE 30
#define CHAMBER_AUTO_FAN_SPEED 255

/**
 * Part-Cooling Fan Multiplexer
 *
 * This feature allows you to digitally multiplex the fan output.
 * The multiplexer is automatically switched at tool-change.
 * Set FANMUX[012]_PINs below for up to 2, 4, or 8 multiplexed fans.
 */
#define FANMUX0_PIN -1
#define FANMUX1_PIN -1
#define FANMUX2_PIN -1

/**
 * M355 Case Light on-off / brightness
 */
//#define CASE_LIGHT_ENABLE
#if ENABLED(CASE_LIGHT_ENABLE)
  //#define CASE_LIGHT_PIN 4                  // Override the default pin if needed
  #define INVERT_CASE_LIGHT false             // Set true if Case Light is ON when pin is LOW
  #define CASE_LIGHT_DEFAULT_ON true          // Set default power-up state on
  #define CASE_LIGHT_DEFAULT_BRIGHTNESS 105   // Set default power-up brightness (0-255, requires PWM pin)
  //#define CASE_LIGHT_MENU                   // Add Case Light options to the LCD menu
  //#define CASE_LIGHT_NO_BRIGHTNESS          // Disable brightness control. Enable for non-PWM lighting.
  //#define CASE_LIGHT_USE_NEOPIXEL           // Use Neopixel LED as case light, requires NEOPIXEL_LED.
  #if ENABLED(CASE_LIGHT_USE_NEOPIXEL)
    #define CASE_LIGHT_NEOPIXEL_COLOR { 255, 255, 255, 255 } // { Red, Green, Blue, White }
  #endif
#endif

// @section homing

// If you want endstops to stay on (by default) even when not homing
// enable this option. Override at any time with M120, M121.
//#define ENDSTOPS_ALWAYS_ON_DEFAULT

// @section extras

//#define Z_LATE_ENABLE // Enable Z the last moment. Needed if your Z driver overheats.

// Employ an external closed loop controller. Override pins here if needed.
//#define EXTERNAL_CLOSED_LOOP_CONTROLLER
#if ENABLED(EXTERNAL_CLOSED_LOOP_CONTROLLER)
  //#define CLOSED_LOOP_ENABLE_PIN        -1
  //#define CLOSED_LOOP_MOVE_COMPLETE_PIN -1
#endif

/**
 * Dual Steppers / Dual Endstops
 *
 * This section will allow you to use extra E drivers to drive a second motor for X, Y, or Z axes.
 *
 * For example, set X_DUAL_STEPPER_DRIVERS setting to use a second motor. If the motors need to
 * spin in opposite directions set INVERT_X2_VS_X_DIR. If the second motor needs its own endstop
 * set X_DUAL_ENDSTOPS. This can adjust for "racking." Use X2_USE_ENDSTOP to set the endstop plug
 * that should be used for the second endstop. Extra endstops will appear in the output of 'M119'.
 *
 * Use X_DUAL_ENDSTOP_ADJUSTMENT to adjust for mechanical imperfection. After homing both motors
 * this offset is applied to the X2 motor. To find the offset home the X axis, and measure the error
 * in X2. Dual endstop offsets can be set at runtime with 'M666 X<offset> Y<offset> Z<offset>'.
 */

//#define X_DUAL_STEPPER_DRIVERS
#if ENABLED(X_DUAL_STEPPER_DRIVERS)
  #define INVERT_X2_VS_X_DIR true   // Set 'true' if X motors should rotate in opposite directions
  //#define X_DUAL_ENDSTOPS
  #if ENABLED(X_DUAL_ENDSTOPS)
    #define X2_USE_ENDSTOP _XMAX_
    #define X_DUAL_ENDSTOPS_ADJUSTMENT  0
  #endif
#endif

//#define Y_DUAL_STEPPER_DRIVERS
#if ENABLED(Y_DUAL_STEPPER_DRIVERS)
  #define INVERT_Y2_VS_Y_DIR true   // Set 'true' if Y motors should rotate in opposite directions
  //#define Y_DUAL_ENDSTOPS
  #if ENABLED(Y_DUAL_ENDSTOPS)
    #define Y2_USE_ENDSTOP _YMAX_
    #define Y_DUAL_ENDSTOPS_ADJUSTMENT  0
  #endif
#endif

#define Z_DUAL_STEPPER_DRIVERS
#if ENABLED(Z_DUAL_STEPPER_DRIVERS)
  //#define Z_DUAL_ENDSTOPS
  #if ENABLED(Z_DUAL_ENDSTOPS)
    #define Z2_USE_ENDSTOP _ZMAX_
    #define Z_DUAL_ENDSTOPS_ADJUSTMENT  0
  #endif
#endif

//#define Z_TRIPLE_STEPPER_DRIVERS
#if ENABLED(Z_TRIPLE_STEPPER_DRIVERS)
  //#define Z_TRIPLE_ENDSTOPS
  #if ENABLED(Z_TRIPLE_ENDSTOPS)
    #define Z2_USE_ENDSTOP _XMAX_
    #define Z3_USE_ENDSTOP _YMAX_
    #define Z_TRIPLE_ENDSTOPS_ADJUSTMENT2  0
    #define Z_TRIPLE_ENDSTOPS_ADJUSTMENT3  0
  #endif
#endif

/**
 * Dual X Carriage
 *
 * This setup has two X carriages that can move independently, each with its own hotend.
 * The carriages can be used to print an object with two colors or materials, or in
 * "duplication mode" it can print two identical or X-mirrored objects simultaneously.
 * The inactive carriage is parked automatically to prevent oozing.
 * X1 is the left carriage, X2 the right. They park and home at opposite ends of the X axis.
 * By default the X2 stepper is assigned to the first unused E plug on the board.
 *
 * The following Dual X Carriage modes can be selected with M605 S<mode>:
 *
 *   0 : (FULL_CONTROL) The slicer has full control over both X-carriages and can achieve optimal travel
 *       results as long as it supports dual X-carriages. (M605 S0)
 *
 *   1 : (AUTO_PARK) The firmware automatically parks and unparks the X-carriages on tool-change so
 *       that additional slicer support is not required. (M605 S1)
 *
 *   2 : (DUPLICATION) The firmware moves the second X-carriage and extruder in synchronization with
 *       the first X-carriage and extruder, to print 2 copies of the same object at the same time.
 *       Set the constant X-offset and temperature differential with M605 S2 X[offs] R[deg] and
 *       follow with M605 S2 to initiate duplicated movement.
 *
 *   3 : (MIRRORED) Formbot/Vivedino-inspired mirrored mode in which the second extruder duplicates
 *       the movement of the first except the second extruder is reversed in the X axis.
 *       Set the initial X offset and temperature differential with M605 S2 X[offs] R[deg] and
 *       follow with M605 S3 to initiate mirrored movement.
 */
//#define DUAL_X_CARRIAGE
#if ENABLED(DUAL_X_CARRIAGE)
  #define X1_MIN_POS X_MIN_POS   // Set to X_MIN_POS
  #define X1_MAX_POS X_BED_SIZE  // Set a maximum so the first X-carriage can't hit the parked second X-carriage
  #define X2_MIN_POS    80       // Set a minimum to ensure the  second X-carriage can't hit the parked first X-carriage
  #define X2_MAX_POS   353       // Set this to the distance between toolheads when both heads are homed
  #define X2_HOME_DIR    1       // Set to 1. The second X-carriage always homes to the maximum endstop position
  #define X2_HOME_POS X2_MAX_POS // Default X2 home position. Set to X2_MAX_POS.
                      // However: In this mode the HOTEND_OFFSET_X value for the second extruder provides a software
                      // override for X2_HOME_POS. This also allow recalibration of the distance between the two endstops
                      // without modifying the firmware (through the "M218 T1 X???" command).
                      // Remember: you should set the second extruder x-offset to 0 in your slicer.

  // This is the default power-up mode which can be later using M605.
  #define DEFAULT_DUAL_X_CARRIAGE_MODE DXC_AUTO_PARK_MODE

  // Default x offset in duplication mode (typically set to half print bed width)
  #define DEFAULT_DUPLICATION_X_OFFSET 100

#endif // DUAL_X_CARRIAGE

// Activate a solenoid on the active extruder with M380. Disable all with M381.
// Define SOL0_PIN, SOL1_PIN, etc., for each extruder that has a solenoid.
//#define EXT_SOLENOID

// @section homing

// Homing hits each endstop, retracts by these distances, then does a slower bump.
#define X_HOME_BUMP_MM 5
#define Y_HOME_BUMP_MM 5
#define Z_HOME_BUMP_MM 2
#define HOMING_BUMP_DIVISOR { 2, 2, 4 }  // Re-Bump Speed Divisor (Divides the Homing Feedrate)
#define QUICK_HOME                     // If homing includes X and Y, do a diagonal move initially
//#define HOMING_BACKOFF_MM { 2, 2, 2 }  // (mm) Move away from the endstops after homing

// When G28 is called, this option will make Y home before X
//#define HOME_Y_BEFORE_X

// Enable this if X or Y can't home without homing the other axis first.
//#define CODEPENDENT_XY_HOMING

#if ENABLED(BLTOUCH)
  /**
   * Either: Use the defaults (recommended) or: For special purposes, use the following DEFINES
   * Do not activate settings that the probe might not understand. Clones might misunderstand
   * advanced commands.
   *
   * Note: If the probe is not deploying, check a "Cmd: Reset" and "Cmd: Self-Test" and then
   *       check the wiring of the BROWN, RED and ORANGE wires.
   *
   * Note: If the trigger signal of your probe is not being recognized, it has been very often
   *       because the BLACK and WHITE wires needed to be swapped. They are not "interchangeable"
   *       like they would be with a real switch. So please check the wiring first.
   *
   * Settings for all BLTouch and clone probes:
   */

  // Safety: The probe needs time to recognize the command.
  //         Minimum command delay (ms). Enable and increase if needed.
  //#define BLTOUCH_DELAY 500

  /**
   * Settings for BLTOUCH Classic 1.2, 1.3 or BLTouch Smart 1.0, 2.0, 2.2, 3.0, 3.1, and most clones:
   */

  // Feature: Switch into SW mode after a deploy. It makes the output pulse longer. Can be useful
  //          in special cases, like noisy or filtered input configurations.
  //#define BLTOUCH_FORCE_SW_MODE

  /**
   * Settings for BLTouch Smart 3.0 and 3.1
   * Summary:
   *   - Voltage modes: 5V and OD (open drain - "logic voltage free") output modes
   *   - High-Speed mode
   *   - Disable LCD voltage options
   */

  /**
   * Danger: Don't activate 5V mode unless attached to a 5V-tolerant controller!
   * V3.0 or 3.1: Set default mode to 5V mode at Marlin startup.
   * If disabled, OD mode is the hard-coded default on 3.0
   * On startup, Marlin will compare its eeprom to this vale. If the selected mode
   * differs, a mode set eeprom write will be completed at initialization.
   * Use the option below to force an eeprom write to a V3.1 probe regardless.
   */
  //#define BLTOUCH_SET_5V_MODE

  /**
   * Safety: Activate if connecting a probe with an unknown voltage mode.
   * V3.0: Set a probe into mode selected above at Marlin startup. Required for 5V mode on 3.0
   * V3.1: Force a probe with unknown mode into selected mode at Marlin startup ( = Probe EEPROM write )
   * To preserve the life of the probe, use this once then turn it off and re-flash.
   */
  //#define BLTOUCH_FORCE_MODE_SET

  /**
   * Use "HIGH SPEED" mode for probing.
   * Danger: Disable if your probe sometimes fails. Only suitable for stable well-adjusted systems.
   * This feature was designed for Delta's with very fast Z moves however higher speed cartesians may function
   * If the machine cannot raise the probe fast enough after a trigger, it may enter a fault state.
   */
  //#define BLTOUCH_HS_MODE

  // Safety: Enable voltage mode settings in the LCD menu.
  //#define BLTOUCH_LCD_VOLTAGE_MENU

#endif // BLTOUCH

/**
 * Z Steppers Auto-Alignment
 * Add the G34 command to align multiple Z steppers using a bed probe.
 */
#define Z_STEPPER_AUTO_ALIGN
#if ENABLED(Z_STEPPER_AUTO_ALIGN)
  // Define probe X and Y positions for Z1, Z2 [, Z3]
<<<<<<< HEAD
  #define Z_STEPPER_ALIGN_X {  15, 195 }
  #define Z_STEPPER_ALIGN_Y { 105, 105 }
=======
  #define Z_STEPPER_ALIGN_X {  10, 150, 290 }
  #define Z_STEPPER_ALIGN_Y { 290,  10, 290 }
>>>>>>> 07eb2130
  // Set number of iterations to align
  #define Z_STEPPER_ALIGN_ITERATIONS 3
  // Enable to restore leveling setup after operation
  #define RESTORE_LEVELING_AFTER_G34

  // On a 300mm bed a 5% grade would give a misalignment of ~1.5cm
  #define G34_MAX_GRADE  5  // (%) Maximum incline G34 will handle

  // Use the amplification factor to de-/increase correction step.
  // In case the stepper (spindle) position is further out than the test point
  // Use a value > 1. NOTE: This may cause instability
  #define Z_STEPPER_ALIGN_AMP 1.0
  // Stop criterion. If the accuracy is better than this stop iterating early
  #define Z_STEPPER_ALIGN_ACC 0.02
#endif

// @section motion

#define AXIS_RELATIVE_MODES { false, false, false, false }

// Add a Duplicate option for well-separated conjoined nozzles
//#define MULTI_NOZZLE_DUPLICATION

// By default pololu step drivers require an active high signal. However, some high power drivers require an active low signal as step.
#define INVERT_X_STEP_PIN false
#define INVERT_Y_STEP_PIN false
#define INVERT_Z_STEP_PIN false
#define INVERT_E_STEP_PIN false

// Default stepper release if idle. Set to 0 to deactivate.
// Steppers will shut down DEFAULT_STEPPER_DEACTIVE_TIME seconds after the last move when DISABLE_INACTIVE_? is true.
// Time can be set by M18 and M84.
#define DEFAULT_STEPPER_DEACTIVE_TIME 5*60
#define DISABLE_INACTIVE_X true
#define DISABLE_INACTIVE_Y true
#define DISABLE_INACTIVE_Z true  // Set to false if the nozzle will fall down on your printed part when print has finished.
#define DISABLE_INACTIVE_E true

#define DEFAULT_MINIMUMFEEDRATE       0.0     // minimum feedrate
#define DEFAULT_MINTRAVELFEEDRATE     0.0

//#define HOME_AFTER_DEACTIVATE  // Require rehoming after steppers are deactivated

// Minimum time that a segment needs to take if the buffer is emptied
#define DEFAULT_MINSEGMENTTIME        20000   // (ms)

// If defined the movements slow down when the look ahead buffer is only half full
#define SLOWDOWN

// Frequency limit
// See nophead's blog for more info
// Not working O
//#define XY_FREQUENCY_LIMIT  15

// Minimum planner junction speed. Sets the default minimum speed the planner plans for at the end
// of the buffer and all stops. This should not be much greater than zero and should only be changed
// if unwanted behavior is observed on a user's machine when running at very slow speeds.
#define MINIMUM_PLANNER_SPEED 0.05 // (mm/s)

//
// Backlash Compensation
// Adds extra movement to axes on direction-changes to account for backlash.
//
//#define BACKLASH_COMPENSATION
#if ENABLED(BACKLASH_COMPENSATION)
  // Define values for backlash distance and correction.
  // If BACKLASH_GCODE is enabled these values are the defaults.
  #define BACKLASH_DISTANCE_MM { 0, 0, 0 } // (mm)
  #define BACKLASH_CORRECTION    0.0       // 0.0 = no correction; 1.0 = full correction

  // Set BACKLASH_SMOOTHING_MM to spread backlash correction over multiple segments
  // to reduce print artifacts. (Enabling this is costly in memory and computation!)
  //#define BACKLASH_SMOOTHING_MM 3 // (mm)

  // Add runtime configuration and tuning of backlash values (M425)
  #define BACKLASH_GCODE

  #if ENABLED(BACKLASH_GCODE)
    // Measure the Z backlash when probing (G29) and set with "M425 Z"
    #define MEASURE_BACKLASH_WHEN_PROBING

    #if ENABLED(MEASURE_BACKLASH_WHEN_PROBING)
      // When measuring, the probe will move up to BACKLASH_MEASUREMENT_LIMIT
      // mm away from point of contact in BACKLASH_MEASUREMENT_RESOLUTION
      // increments while checking for the contact to be broken.
      #define BACKLASH_MEASUREMENT_LIMIT       0.5   // (mm)
      #define BACKLASH_MEASUREMENT_RESOLUTION  0.005 // (mm)
      #define BACKLASH_MEASUREMENT_FEEDRATE    Z_PROBE_SPEED_SLOW // (mm/m)
    #endif
  #endif
#endif

/**
 * Automatic backlash, position and hotend offset calibration
 *
 * Enable G425 to run automatic calibration using an electrically-
 * conductive cube, bolt, or washer mounted on the bed.
 *
 * G425 uses the probe to touch the top and sides of the calibration object
 * on the bed and measures and/or correct positional offsets, axis backlash
 * and hotend offsets.
 *
 * Note: HOTEND_OFFSET and CALIBRATION_OBJECT_CENTER must be set to within
 *       ±5mm of true values for G425 to succeed.
 */
//#define CALIBRATION_GCODE
#if ENABLED(CALIBRATION_GCODE)

  #define CALIBRATION_MEASUREMENT_RESOLUTION     0.01 // mm

  #define CALIBRATION_FEEDRATE_SLOW             60    // mm/m
  #define CALIBRATION_FEEDRATE_FAST           1200    // mm/m
  #define CALIBRATION_FEEDRATE_TRAVEL         3000    // mm/m

  // The following parameters refer to the conical section of the nozzle tip.
  #define CALIBRATION_NOZZLE_TIP_HEIGHT          1.0  // mm
  #define CALIBRATION_NOZZLE_OUTER_DIAMETER      2.0  // mm

  // Uncomment to enable reporting (required for "G425 V", but consumes PROGMEM).
  //#define CALIBRATION_REPORTING

  // The true location and dimension the cube/bolt/washer on the bed.
  #define CALIBRATION_OBJECT_CENTER     { 264.0, -22.0,  -2.0 } // mm
  #define CALIBRATION_OBJECT_DIMENSIONS {  10.0,  10.0,  10.0 } // mm

  // Comment out any sides which are unreachable by the probe. For best
  // auto-calibration results, all sides must be reachable.
  #define CALIBRATION_MEASURE_RIGHT
  #define CALIBRATION_MEASURE_FRONT
  #define CALIBRATION_MEASURE_LEFT
  #define CALIBRATION_MEASURE_BACK

  // Probing at the exact top center only works if the center is flat. If
  // probing on a screwhead or hollow washer, probe near the edges.
  //#define CALIBRATION_MEASURE_AT_TOP_EDGES

  // Define pin which is read during calibration
  #ifndef CALIBRATION_PIN
    #define CALIBRATION_PIN -1 // Override in pins.h or set to -1 to use your Z endstop
    #define CALIBRATION_PIN_INVERTING false // Set to true to invert the pin
    //#define CALIBRATION_PIN_PULLDOWN
    #define CALIBRATION_PIN_PULLUP
  #endif
#endif

/**
 * Adaptive Step Smoothing increases the resolution of multi-axis moves, particularly at step frequencies
 * below 1kHz (for AVR) or 10kHz (for ARM), where aliasing between axes in multi-axis moves causes audible
 * vibration and surface artifacts. The algorithm adapts to provide the best possible step smoothing at the
 * lowest stepping frequencies.
 */
//#define ADAPTIVE_STEP_SMOOTHING

/**
 * Custom Microstepping
 * Override as-needed for your setup. Up to 3 MS pins are supported.
 */
//#define MICROSTEP1 LOW,LOW,LOW
//#define MICROSTEP2 HIGH,LOW,LOW
//#define MICROSTEP4 LOW,HIGH,LOW
//#define MICROSTEP8 HIGH,HIGH,LOW
//#define MICROSTEP16 LOW,LOW,HIGH
//#define MICROSTEP32 HIGH,LOW,HIGH

// Microstep setting (Only functional when stepper driver microstep pins are connected to MCU.
#define MICROSTEP_MODES { 16, 16, 16, 16, 16, 16 } // [1,2,4,8,16]

/**
 *  @section  stepper motor current
 *
 *  Some boards have a means of setting the stepper motor current via firmware.
 *
 *  The power on motor currents are set by:
 *    PWM_MOTOR_CURRENT - used by MINIRAMBO & ULTIMAIN_2
 *                         known compatible chips: A4982
 *    DIGIPOT_MOTOR_CURRENT - used by BQ_ZUM_MEGA_3D, RAMBO & SCOOVO_X9H
 *                         known compatible chips: AD5206
 *    DAC_MOTOR_CURRENT_DEFAULT - used by PRINTRBOARD_REVF & RIGIDBOARD_V2
 *                         known compatible chips: MCP4728
 *    DIGIPOT_I2C_MOTOR_CURRENTS - used by 5DPRINT, AZTEEG_X3_PRO, AZTEEG_X5_MINI_WIFI, MIGHTYBOARD_REVE
 *                         known compatible chips: MCP4451, MCP4018
 *
 *  Motor currents can also be set by M907 - M910 and by the LCD.
 *    M907 - applies to all.
 *    M908 - BQ_ZUM_MEGA_3D, RAMBO, PRINTRBOARD_REVF, RIGIDBOARD_V2 & SCOOVO_X9H
 *    M909, M910 & LCD - only PRINTRBOARD_REVF & RIGIDBOARD_V2
 */
//#define PWM_MOTOR_CURRENT { 1300, 1300, 1250 }          // Values in milliamps
//#define DIGIPOT_MOTOR_CURRENT { 135,135,135,135,135 }   // Values 0-255 (RAMBO 135 = ~0.75A, 185 = ~1A)
//#define DAC_MOTOR_CURRENT_DEFAULT { 70, 80, 90, 80 }    // Default drive percent - X, Y, Z, E axis

// Use an I2C based DIGIPOT (e.g., Azteeg X3 Pro)
//#define DIGIPOT_I2C
#if ENABLED(DIGIPOT_I2C) && !defined(DIGIPOT_I2C_ADDRESS_A)
  /**
   * Common slave addresses:
   *
   *                        A   (A shifted)   B   (B shifted)  IC
   * Smoothie              0x2C (0x58)       0x2D (0x5A)       MCP4451
   * AZTEEG_X3_PRO         0x2C (0x58)       0x2E (0x5C)       MCP4451
   * AZTEEG_X5_MINI        0x2C (0x58)       0x2E (0x5C)       MCP4451
   * AZTEEG_X5_MINI_WIFI         0x58              0x5C        MCP4451
   * MIGHTYBOARD_REVE      0x2F (0x5E)                         MCP4018
   */
  #define DIGIPOT_I2C_ADDRESS_A 0x2C  // unshifted slave address for first DIGIPOT
  #define DIGIPOT_I2C_ADDRESS_B 0x2D  // unshifted slave address for second DIGIPOT
#endif

//#define DIGIPOT_MCP4018          // Requires library from https://github.com/stawel/SlowSoftI2CMaster
#define DIGIPOT_I2C_NUM_CHANNELS 8 // 5DPRINT: 4     AZTEEG_X3_PRO: 8     MKS SBASE: 5
// Actual motor currents in Amps. The number of entries must match DIGIPOT_I2C_NUM_CHANNELS.
// These correspond to the physical drivers, so be mindful if the order is changed.
#define DIGIPOT_I2C_MOTOR_CURRENTS { 1.0, 1.0, 1.0, 1.0, 1.0, 1.0, 1.0, 1.0 }  //  AZTEEG_X3_PRO

//===========================================================================
//=============================Additional Features===========================
//===========================================================================

// @section lcd

#if EITHER(ULTIPANEL, EXTENSIBLE_UI)
  #define MANUAL_FEEDRATE { 50*60, 50*60, 4*60, 60 } // Feedrates for manual moves along X, Y, Z, E from panel
  #define SHORT_MANUAL_Z_MOVE 0.01 // (mm) Smallest manual Z move (< 0.1mm)
  #if ENABLED(ULTIPANEL)
    #define MANUAL_E_MOVES_RELATIVE // Display extruder move distance rather than "position"
    #define ULTIPANEL_FEEDMULTIPLY  // Encoder sets the feedrate multiplier on the Status Screen
  #endif
#endif

// Change values more rapidly when the encoder is rotated faster
#define ENCODER_RATE_MULTIPLIER
#if ENABLED(ENCODER_RATE_MULTIPLIER)
  #define ENCODER_10X_STEPS_PER_SEC   30  // (steps/s) Encoder rate for 10x speed
  #define ENCODER_100X_STEPS_PER_SEC  80  // (steps/s) Encoder rate for 100x speed
#endif

// Play a beep when the feedrate is changed from the Status Screen
//#define BEEP_ON_FEEDRATE_CHANGE
#if ENABLED(BEEP_ON_FEEDRATE_CHANGE)
  #define FEEDRATE_CHANGE_BEEP_DURATION   10
  #define FEEDRATE_CHANGE_BEEP_FREQUENCY 440
#endif

#if HAS_LCD_MENU

  // Include a page of printer information in the LCD Main Menu
  //#define LCD_INFO_MENU
  #if ENABLED(LCD_INFO_MENU)
    //#define LCD_PRINTER_INFO_IS_BOOTSCREEN // Show bootscreen(s) instead of Printer Info pages
  #endif

  // BACK menu items keep the highlight at the top
  //#define TURBO_BACK_MENU_ITEM

  /**
   * LED Control Menu
   * Add LED Control to the LCD menu
   */
  //#define LED_CONTROL_MENU
  #if ENABLED(LED_CONTROL_MENU)
    #define LED_COLOR_PRESETS                 // Enable the Preset Color menu option
    #if ENABLED(LED_COLOR_PRESETS)
      #define LED_USER_PRESET_RED        255  // User defined RED value
      #define LED_USER_PRESET_GREEN      128  // User defined GREEN value
      #define LED_USER_PRESET_BLUE         0  // User defined BLUE value
      #define LED_USER_PRESET_WHITE      255  // User defined WHITE value
      #define LED_USER_PRESET_BRIGHTNESS 255  // User defined intensity
      //#define LED_USER_PRESET_STARTUP       // Have the printer display the user preset color on startup
    #endif
  #endif

#endif // HAS_LCD_MENU

// Scroll a longer status message into view
//#define STATUS_MESSAGE_SCROLLING

// On the Info Screen, display XY with one decimal place when possible
#define LCD_DECIMAL_SMALL_XY

// The timeout (in ms) to return to the status screen from sub-menus
//#define LCD_TIMEOUT_TO_STATUS 15000

// Add an 'M73' G-code to set the current percentage
//#define LCD_SET_PROGRESS_MANUALLY

#if HAS_CHARACTER_LCD && HAS_PRINT_PROGRESS
  //#define LCD_PROGRESS_BAR              // Show a progress bar on HD44780 LCDs for SD printing
  #if ENABLED(LCD_PROGRESS_BAR)
    #define PROGRESS_BAR_BAR_TIME 2000    // (ms) Amount of time to show the bar
    #define PROGRESS_BAR_MSG_TIME 3000    // (ms) Amount of time to show the status message
    #define PROGRESS_MSG_EXPIRE   0       // (ms) Amount of time to retain the status message (0=forever)
    //#define PROGRESS_MSG_ONCE           // Show the message for MSG_TIME then clear it
    //#define LCD_PROGRESS_BAR_TEST       // Add a menu item to test the progress bar
  #endif
#endif

#if ENABLED(SDSUPPORT)

  // Some RAMPS and other boards don't detect when an SD card is inserted. You can work
  // around this by connecting a push button or single throw switch to the pin defined
  // as SD_DETECT_PIN in your board's pins definitions.
  // This setting should be disabled unless you are using a push button, pulling the pin to ground.
  // Note: This is always disabled for ULTIPANEL (except ELB_FULL_GRAPHIC_CONTROLLER).
  #define SD_DETECT_INVERTED

  #define SD_FINISHED_STEPPERRELEASE true          // Disable steppers when SD Print is finished
  #define SD_FINISHED_RELEASECOMMAND "M84 X Y Z E" // You might want to keep the Z enabled so your bed stays in place.

  // Reverse SD sort to show "more recent" files first, according to the card's FAT.
  // Since the FAT gets out of order with usage, SDCARD_SORT_ALPHA is recommended.
  #define SDCARD_RATHERRECENTFIRST

  #define SD_MENU_CONFIRM_START             // Confirm the selected SD file before printing

  //#define MENU_ADDAUTOSTART               // Add a menu option to run auto#.g files

  #define EVENT_GCODE_SD_STOP "G28XY"       // G-code to run on Stop Print (e.g., "G28XY" or "G27")

  /**
   * Continue after Power-Loss (Creality3D)
   *
   * Store the current state to the SD Card at the start of each layer
   * during SD printing. If the recovery file is found at boot time, present
   * an option on the LCD screen to continue the print from the last-known
   * point in the file.
   */
  //#define POWER_LOSS_RECOVERY
  #if ENABLED(POWER_LOSS_RECOVERY)
    //#define POWER_LOSS_PIN         44 // Pin to detect power loss
    //#define POWER_LOSS_STATE     HIGH // State of pin indicating power loss
    //#define POWER_LOSS_PULL           // Set pullup / pulldown as appropriate
    //#define POWER_LOSS_PURGE_LEN   20 // (mm) Length of filament to purge on resume
    //#define POWER_LOSS_RETRACT_LEN 10 // (mm) Length of filament to retract on fail. Requires backup power.

    // Without a POWER_LOSS_PIN the following option helps reduce wear on the SD card,
    // especially with "vase mode" printing. Set too high and vases cannot be continued.
    #define POWER_LOSS_MIN_Z_CHANGE 0.05 // (mm) Minimum Z change before saving power-loss data
  #endif

  /**
   * Sort SD file listings in alphabetical order.
   *
   * With this option enabled, items on SD cards will be sorted
   * by name for easier navigation.
   *
   * By default...
   *
   *  - Use the slowest -but safest- method for sorting.
   *  - Folders are sorted to the top.
   *  - The sort key is statically allocated.
   *  - No added G-code (M34) support.
   *  - 40 item sorting limit. (Items after the first 40 are unsorted.)
   *
   * SD sorting uses static allocation (as set by SDSORT_LIMIT), allowing the
   * compiler to calculate the worst-case usage and throw an error if the SRAM
   * limit is exceeded.
   *
   *  - SDSORT_USES_RAM provides faster sorting via a static directory buffer.
   *  - SDSORT_USES_STACK does the same, but uses a local stack-based buffer.
   *  - SDSORT_CACHE_NAMES will retain the sorted file listing in RAM. (Expensive!)
   *  - SDSORT_DYNAMIC_RAM only uses RAM when the SD menu is visible. (Use with caution!)
   */
  //#define SDCARD_SORT_ALPHA

  // SD Card Sorting options
  #if ENABLED(SDCARD_SORT_ALPHA)
    #define SDSORT_LIMIT       40     // Maximum number of sorted items (10-256). Costs 27 bytes each.
    #define FOLDER_SORTING     -1     // -1=above  0=none  1=below
    #define SDSORT_GCODE       false  // Allow turning sorting on/off with LCD and M34 g-code.
    #define SDSORT_USES_RAM    false  // Pre-allocate a static array for faster pre-sorting.
    #define SDSORT_USES_STACK  false  // Prefer the stack for pre-sorting to give back some SRAM. (Negated by next 2 options.)
    #define SDSORT_CACHE_NAMES false  // Keep sorted items in RAM longer for speedy performance. Most expensive option.
    #define SDSORT_DYNAMIC_RAM false  // Use dynamic allocation (within SD menus). Least expensive option. Set SDSORT_LIMIT before use!
    #define SDSORT_CACHE_VFATS 2      // Maximum number of 13-byte VFAT entries to use for sorting.
                                      // Note: Only affects SCROLL_LONG_FILENAMES with SDSORT_CACHE_NAMES but not SDSORT_DYNAMIC_RAM.
  #endif

  // This allows hosts to request long names for files and folders with M33
  //#define LONG_FILENAME_HOST_SUPPORT

  // Enable this option to scroll long filenames in the SD card menu
  //#define SCROLL_LONG_FILENAMES

  // Leave the heaters on after Stop Print (not recommended!)
  //#define SD_ABORT_NO_COOLDOWN

  /**
   * This option allows you to abort SD printing when any endstop is triggered.
   * This feature must be enabled with "M540 S1" or from the LCD menu.
   * To have any effect, endstops must be enabled during SD printing.
   */
  //#define SD_ABORT_ON_ENDSTOP_HIT

  /**
   * This option makes it easier to print the same SD Card file again.
   * On print completion the LCD Menu will open with the file selected.
   * You can just click to start the print, or navigate elsewhere.
   */
  //#define SD_REPRINT_LAST_SELECTED_FILE

  /**
   * Auto-report SdCard status with M27 S<seconds>
   */
  //#define AUTO_REPORT_SD_STATUS

  /**
   * Support for USB thumb drives using an Arduino USB Host Shield or
   * equivalent MAX3421E breakout board. The USB thumb drive will appear
   * to Marlin as an SD card.
   *
   * The MAX3421E can be assigned the same pins as the SD card reader, with
   * the following pin mapping:
   *
   *    SCLK, MOSI, MISO --> SCLK, MOSI, MISO
   *    INT              --> SD_DETECT_PIN [1]
   *    SS               --> SDSS
   *
   * [1] On AVR an interrupt-capable pin is best for UHS3 compatibility.
   */
  //#define USB_FLASH_DRIVE_SUPPORT
  #if ENABLED(USB_FLASH_DRIVE_SUPPORT)
    #define USB_CS_PIN    SDSS
    #define USB_INTR_PIN  SD_DETECT_PIN

    /**
     * USB Host Shield Library
     *
     * - UHS2 uses no interrupts and has been production-tested
     *   on a LulzBot TAZ Pro with a 32-bit Archim board.
     *
     * - UHS3 is newer code with better USB compatibility. But it
     *   is less tested and is known to interfere with Servos.
     *   [1] This requires USB_INTR_PIN to be interrupt-capable.
     */
    //#define USE_UHS3_USB
  #endif

  /**
   * When using a bootloader that supports SD-Firmware-Flashing,
   * add a menu item to activate SD-FW-Update on the next reboot.
   *
   * Requires ATMEGA2560 (Arduino Mega)
   *
   * Tested with this bootloader:
   *   https://github.com/FleetProbe/MicroBridge-Arduino-ATMega2560
   */
  //#define SD_FIRMWARE_UPDATE
  #if ENABLED(SD_FIRMWARE_UPDATE)
    #define SD_FIRMWARE_UPDATE_EEPROM_ADDR    0x1FF
    #define SD_FIRMWARE_UPDATE_ACTIVE_VALUE   0xF0
    #define SD_FIRMWARE_UPDATE_INACTIVE_VALUE 0xFF
  #endif

  // Add an optimized binary file transfer mode, initiated with 'M28 B1'
  //#define BINARY_FILE_TRANSFER

  #if HAS_SDCARD_CONNECTION
    /**
     * Set this option to one of the following (or the board's defaults apply):
     *
     *           LCD - Use the SD drive in the external LCD controller.
     *       ONBOARD - Use the SD drive on the control board. (No SD_DETECT_PIN. M21 to init.)
     *  CUSTOM_CABLE - Use a custom cable to access the SD (as defined in a pins file).
     *
     * :[ 'LCD', 'ONBOARD', 'CUSTOM_CABLE' ]
     */
    //#define SDCARD_CONNECTION LCD
  #endif

#endif // SDSUPPORT

/**
 * By default an onboard SD card reader may be shared as a USB mass-
 * storage device. This option hides the SD card from the host PC.
 */
//#define NO_SD_HOST_DRIVE   // Disable SD Card access over USB (for security).

/**
 * Additional options for Graphical Displays
 *
 * Use the optimizations here to improve printing performance,
 * which can be adversely affected by graphical display drawing,
 * especially when doing several short moves, and when printing
 * on DELTA and SCARA machines.
 *
 * Some of these options may result in the display lagging behind
 * controller events, as there is a trade-off between reliable
 * printing performance versus fast display updates.
 */
#if HAS_GRAPHICAL_LCD
  // Show SD percentage next to the progress bar
  //#define DOGM_SD_PERCENT

  // Enable to save many cycles by drawing a hollow frame on the Info Screen
  #define XYZ_HOLLOW_FRAME

  // Enable to save many cycles by drawing a hollow frame on Menu Screens
  #define MENU_HOLLOW_FRAME

  // A bigger font is available for edit items. Costs 3120 bytes of PROGMEM.
  // Western only. Not available for Cyrillic, Kana, Turkish, Greek, or Chinese.
  //#define USE_BIG_EDIT_FONT

  // A smaller font may be used on the Info Screen. Costs 2300 bytes of PROGMEM.
  // Western only. Not available for Cyrillic, Kana, Turkish, Greek, or Chinese.
  #define USE_SMALL_INFOFONT

  // Enable this option and reduce the value to optimize screen updates.
  // The normal delay is 10µs. Use the lowest value that still gives a reliable display.
  //#define DOGM_SPI_DELAY_US 5

  // Swap the CW/CCW indicators in the graphics overlay
  //#define OVERLAY_GFX_REVERSE

  /**
   * ST7920-based LCDs can emulate a 16 x 4 character display using
   * the ST7920 character-generator for very fast screen updates.
   * Enable LIGHTWEIGHT_UI to use this special display mode.
   *
   * Since LIGHTWEIGHT_UI has limited space, the position and status
   * message occupy the same line. Set STATUS_EXPIRE_SECONDS to the
   * length of time to display the status message before clearing.
   *
   * Set STATUS_EXPIRE_SECONDS to zero to never clear the status.
   * This will prevent position updates from being displayed.
   */
  #if ENABLED(U8GLIB_ST7920)
    //#define LIGHTWEIGHT_UI
    #if ENABLED(LIGHTWEIGHT_UI)
      #define STATUS_EXPIRE_SECONDS 20
    #endif
  #endif

  /**
   * Status (Info) Screen customizations
   * These options may affect code size and screen render time.
   * Custom status screens can forcibly override these settings.
   */
  //#define STATUS_COMBINE_HEATERS    // Use combined heater images instead of separate ones
  //#define STATUS_HOTEND_NUMBERLESS  // Use plain hotend icons instead of numbered ones (with 2+ hotends)
  #define STATUS_HOTEND_INVERTED      // Show solid nozzle bitmaps when heating (Requires STATUS_HOTEND_ANIM)
  #define STATUS_HOTEND_ANIM          // Use a second bitmap to indicate hotend heating
  #define STATUS_BED_ANIM             // Use a second bitmap to indicate bed heating
  #define STATUS_CHAMBER_ANIM         // Use a second bitmap to indicate chamber heating
  //#define STATUS_ALT_BED_BITMAP     // Use the alternative bed bitmap
  //#define STATUS_ALT_FAN_BITMAP     // Use the alternative fan bitmap
  //#define STATUS_FAN_FRAMES 3       // :[0,1,2,3,4] Number of fan animation frames
  //#define STATUS_HEAT_PERCENT       // Show heating in a progress bar
  //#define BOOT_MARLIN_LOGO_SMALL    // Show a smaller Marlin logo on the Boot Screen (saving 399 bytes of flash)
  //#define BOOT_MARLIN_LOGO_ANIMATED // Animated Marlin logo. Costs ~‭3260 (or ~940) bytes of PROGMEM.

  // Frivolous Game Options
  //#define MARLIN_BRICKOUT
  //#define MARLIN_INVADERS
  //#define MARLIN_SNAKE
  //#define GAMES_EASTER_EGG          // Add extra blank lines above the "Games" sub-menu

#endif // HAS_GRAPHICAL_LCD

//
// Lulzbot Touch UI
//
#if ENABLED(LULZBOT_TOUCH_UI)
  // Display board used
  //#define LCD_FTDI_VM800B35A        // FTDI 3.5" with FT800 (320x240)
  //#define LCD_4DSYSTEMS_4DLCD_FT843 // 4D Systems 4.3" (480x272)
  //#define LCD_HAOYU_FT800CB         // Haoyu with 4.3" or 5" (480x272)
  //#define LCD_HAOYU_FT810CB         // Haoyu with 5" (800x480)
  //#define LCD_ALEPHOBJECTS_CLCD_UI  // Aleph Objects Color LCD UI

  // Correct the resolution if not using the stock TFT panel.
  //#define TOUCH_UI_320x240
  //#define TOUCH_UI_480x272
  //#define TOUCH_UI_800x480

  // Mappings for boards with a standard RepRapDiscount Display connector
  //#define AO_EXP1_PINMAP    // AlephObjects CLCD UI EXP1 mapping
  //#define AO_EXP2_PINMAP    // AlephObjects CLCD UI EXP2 mapping
  //#define CR10_TFT_PINMAP   // Rudolph Riedel's CR10 pin mapping
  //#define OTHER_PIN_LAYOUT  // Define pins manually below
  #if ENABLED(OTHER_PIN_LAYOUT)
    // The pins for CS and MOD_RESET (PD) must be chosen.
    #define CLCD_MOD_RESET  9
    #define CLCD_SPI_CS    10

    // If using software SPI, specify pins for SCLK, MOSI, MISO
    //#define CLCD_USE_SOFT_SPI
    #if ENABLED(CLCD_USE_SOFT_SPI)
      #define CLCD_SOFT_SPI_MOSI 11
      #define CLCD_SOFT_SPI_MISO 12
      #define CLCD_SOFT_SPI_SCLK 13
    #endif
  #endif

  // Display Orientation. An inverted (i.e. upside-down) display
  // is supported on the FT800. The FT810 and beyond also support
  // portrait and mirrored orientations.
  //#define TOUCH_UI_INVERTED
  //#define TOUCH_UI_PORTRAIT
  //#define TOUCH_UI_MIRRORED

  // Enable UTF8 rendering capabilities.
  //#define TOUCH_UI_USE_UTF8
  #if ENABLED(TOUCH_UI_USE_UTF8)
    #define TOUCH_UI_UTF8_WESTERN_CHARSET
  #endif

  // When labels do not fit buttons, use smaller font
  #define TOUCH_UI_FIT_TEXT

  // Runtime language selection (otherwise LCD_LANGUAGE)
  //#define TOUCH_UI_LANGUAGE_MENU

  // Use a numeric passcode for "Screen lock" keypad.
  // (recommended for smaller displays)
  //#define TOUCH_UI_PASSCODE
#endif

//
// FSMC Graphical TFT
//
#if ENABLED(FSMC_GRAPHICAL_TFT)
  //#define TFT_MARLINUI_COLOR 0xFFFF // White
  //#define TFT_MARLINBG_COLOR 0x0000 // Black
  //#define TFT_DISABLED_COLOR 0x0003 // Almost black
  //#define TFT_BTCANCEL_COLOR 0xF800 // Red
  //#define TFT_BTARROWS_COLOR 0xDEE6 // 11011 110111 00110 Yellow
  //#define TFT_BTOKMENU_COLOR 0x145F // 00010 100010 11111 Cyan
#endif

// @section safety

/**
 * The watchdog hardware timer will do a reset and disable all outputs
 * if the firmware gets too overloaded to read the temperature sensors.
 *
 * If you find that watchdog reboot causes your AVR board to hang forever,
 * enable WATCHDOG_RESET_MANUAL to use a custom timer instead of WDTO.
 * NOTE: This method is less reliable as it can only catch hangups while
 * interrupts are enabled.
 */
#define USE_WATCHDOG
#if ENABLED(USE_WATCHDOG)
  //#define WATCHDOG_RESET_MANUAL
#endif

// @section lcd

/**
 * Babystepping enables movement of the axes by tiny increments without changing
 * the current position values. This feature is used primarily to adjust the Z
 * axis in the first layer of a print in real-time.
 *
 * Warning: Does not respect endstops!
 */
//#define BABYSTEPPING
#if ENABLED(BABYSTEPPING)
  //#define BABYSTEP_WITHOUT_HOMING
  //#define BABYSTEP_XY                     // Also enable X/Y Babystepping. Not supported on DELTA!
  #define BABYSTEP_INVERT_Z false           // Change if Z babysteps should go the other way
  #define BABYSTEP_MULTIPLICATOR  1         // Babysteps are very small. Increase for faster motion.

  //#define DOUBLECLICK_FOR_Z_BABYSTEPPING  // Double-click on the Status Screen for Z Babystepping.
  #if ENABLED(DOUBLECLICK_FOR_Z_BABYSTEPPING)
    #define DOUBLECLICK_MAX_INTERVAL 1250   // Maximum interval between clicks, in milliseconds.
                                            // Note: Extra time may be added to mitigate controller latency.
    //#define BABYSTEP_ALWAYS_AVAILABLE     // Allow babystepping at all times (not just during movement).
    //#define MOVE_Z_WHEN_IDLE              // Jump to the move Z menu on doubleclick when printer is idle.
    #if ENABLED(MOVE_Z_WHEN_IDLE)
      #define MOVE_Z_IDLE_MULTIPLICATOR 1   // Multiply 1mm by this factor for the move step size.
    #endif
  #endif

  //#define BABYSTEP_DISPLAY_TOTAL          // Display total babysteps since last G28

  //#define BABYSTEP_ZPROBE_OFFSET          // Combine M851 Z and Babystepping
  #if ENABLED(BABYSTEP_ZPROBE_OFFSET)
    //#define BABYSTEP_HOTEND_Z_OFFSET      // For multiple hotends, babystep relative Z offsets
    //#define BABYSTEP_ZPROBE_GFX_OVERLAY   // Enable graphical overlay on Z-offset editor
  #endif
#endif

// @section extruder

/**
 * Linear Pressure Control v1.5
 *
 * Assumption: advance [steps] = k * (delta velocity [steps/s])
 * K=0 means advance disabled.
 *
 * NOTE: K values for LIN_ADVANCE 1.5 differ from earlier versions!
 *
 * Set K around 0.22 for 3mm PLA Direct Drive with ~6.5cm between the drive gear and heatbreak.
 * Larger K values will be needed for flexible filament and greater distances.
 * If this algorithm produces a higher speed offset than the extruder can handle (compared to E jerk)
 * print acceleration will be reduced during the affected moves to keep within the limit.
 *
 * See http://marlinfw.org/docs/features/lin_advance.html for full instructions.
 * Mention @Sebastianv650 on GitHub to alert the author of any issues.
 */
//#define LIN_ADVANCE
#if ENABLED(LIN_ADVANCE)
  //#define EXTRA_LIN_ADVANCE_K // Enable for second linear advance constants
  #define LIN_ADVANCE_K 0.22    // Unit: mm compression per 1mm/s extruder speed
  //#define LA_DEBUG            // If enabled, this will generate debug information output over USB.
#endif

// @section leveling

#if EITHER(MESH_BED_LEVELING, AUTO_BED_LEVELING_UBL)
  // Override the mesh area if the automatic (max) area is too large
  //#define MESH_MIN_X MESH_INSET
  //#define MESH_MIN_Y MESH_INSET
  //#define MESH_MAX_X X_BED_SIZE - (MESH_INSET)
  //#define MESH_MAX_Y Y_BED_SIZE - (MESH_INSET)
#endif

/**
 * Repeatedly attempt G29 leveling until it succeeds.
 * Stop after G29_MAX_RETRIES attempts.
 */
//#define G29_RETRY_AND_RECOVER
#if ENABLED(G29_RETRY_AND_RECOVER)
  #define G29_MAX_RETRIES 3
  #define G29_HALT_ON_FAILURE
  /**
   * Specify the GCODE commands that will be executed when leveling succeeds,
   * between attempts, and after the maximum number of retries have been tried.
   */
  #define G29_SUCCESS_COMMANDS "M117 Bed leveling done."
  #define G29_RECOVER_COMMANDS "M117 Probe failed. Rewiping.\nG28\nG12 P0 S12 T0"
  #define G29_FAILURE_COMMANDS "M117 Bed leveling failed.\nG0 Z10\nM300 P25 S880\nM300 P50 S0\nM300 P25 S880\nM300 P50 S0\nM300 P25 S880\nM300 P50 S0\nG4 S1"

#endif

// @section extras

//
// G2/G3 Arc Support
//
//#define ARC_SUPPORT               // Disable this feature to save ~3226 bytes
#if ENABLED(ARC_SUPPORT)
  #define MM_PER_ARC_SEGMENT  1   // Length of each arc segment
  #define MIN_ARC_SEGMENTS   24   // Minimum number of segments in a complete circle
  #define N_ARC_CORRECTION   25   // Number of interpolated segments between corrections
  //#define ARC_P_CIRCLES         // Enable the 'P' parameter to specify complete circles
  //#define CNC_WORKSPACE_PLANES  // Allow G2/G3 to operate in XY, ZX, or YZ planes
#endif

// Support for G5 with XYZE destination and IJPQ offsets. Requires ~2666 bytes.
//#define BEZIER_CURVE_SUPPORT

/**
 * G38 Probe Target
 *
 * This option adds G38.2 and G38.3 (probe towards target)
 * and optionally G38.4 and G38.5 (probe away from target).
 * Set MULTIPLE_PROBING for G38 to probe more than once.
 */
//#define G38_PROBE_TARGET
#if ENABLED(G38_PROBE_TARGET)
  //#define G38_PROBE_AWAY        // Include G38.4 and G38.5 to probe away from target
  #define G38_MINIMUM_MOVE 0.0275 // (mm) Minimum distance that will produce a move.
#endif

// Moves (or segments) with fewer steps than this will be joined with the next move
#define MIN_STEPS_PER_SEGMENT 6

/**
 * Minimum delay before and after setting the stepper DIR (in ns)
 *     0 : No delay (Expect at least 10µS since one Stepper ISR must transpire)
 *    20 : Minimum for TMC2xxx drivers
 *   200 : Minimum for A4988 drivers
 *   400 : Minimum for A5984 drivers
 *   500 : Minimum for LV8729 drivers (guess, no info in datasheet)
 *   650 : Minimum for DRV8825 drivers
 *  1500 : Minimum for TB6600 drivers (guess, no info in datasheet)
 * 15000 : Minimum for TB6560 drivers (guess, no info in datasheet)
 *
 * Override the default value based on the driver type set in Configuration.h.
 */
//#define MINIMUM_STEPPER_POST_DIR_DELAY 650
//#define MINIMUM_STEPPER_PRE_DIR_DELAY 650

/**
 * Minimum stepper driver pulse width (in µs)
 *   0 : Smallest possible width the MCU can produce, compatible with TMC2xxx drivers
 *   0 : Minimum 500ns for LV8729, adjusted in stepper.h
 *   1 : Minimum for A4988 and A5984 stepper drivers
 *   2 : Minimum for DRV8825 stepper drivers
 *   3 : Minimum for TB6600 stepper drivers
 *  30 : Minimum for TB6560 stepper drivers
 *
 * Override the default value based on the driver type set in Configuration.h.
 */
#define MINIMUM_STEPPER_PULSE 2

/**
 * Maximum stepping rate (in Hz) the stepper driver allows
 *  If undefined, defaults to 1MHz / (2 * MINIMUM_STEPPER_PULSE)
 *  500000 : Maximum for A4988 stepper driver
 *  400000 : Maximum for TMC2xxx stepper drivers
 *  250000 : Maximum for DRV8825 stepper driver
 *  200000 : Maximum for LV8729 stepper driver
 *  150000 : Maximum for TB6600 stepper driver
 *   15000 : Maximum for TB6560 stepper driver
 *
 * Override the default value based on the driver type set in Configuration.h.
 */
//#define MAXIMUM_STEPPER_RATE 250000

// @section temperature

// Control heater 0 and heater 1 in parallel.
//#define HEATERS_PARALLEL

//===========================================================================
//================================= Buffers =================================
//===========================================================================

// @section hidden

// The number of linear motions that can be in the plan at any give time.
// THE BLOCK_BUFFER_SIZE NEEDS TO BE A POWER OF 2 (e.g. 8, 16, 32) because shifts and ors are used to do the ring-buffering.
#if ENABLED(SDSUPPORT)
  #define BLOCK_BUFFER_SIZE 16 // SD,LCD,Buttons take more memory, block buffer needs to be smaller
#else
  #define BLOCK_BUFFER_SIZE 32 // maximize block buffer
#endif

// @section serial

// The ASCII buffer for serial input
#define MAX_CMD_SIZE 96
#define BUFSIZE 4

// Transmission to Host Buffer Size
// To save 386 bytes of PROGMEM (and TX_BUFFER_SIZE+3 bytes of RAM) set to 0.
// To buffer a simple "ok" you need 4 bytes.
// For ADVANCED_OK (M105) you need 32 bytes.
// For debug-echo: 128 bytes for the optimal speed.
// Other output doesn't need to be that speedy.
// :[0, 2, 4, 8, 16, 32, 64, 128, 256]
#define TX_BUFFER_SIZE 32

// Host Receive Buffer Size
// Without XON/XOFF flow control (see SERIAL_XON_XOFF below) 32 bytes should be enough.
// To use flow control, set this buffer size to at least 1024 bytes.
// :[0, 2, 4, 8, 16, 32, 64, 128, 256, 512, 1024, 2048]
//#define RX_BUFFER_SIZE 1024

#if RX_BUFFER_SIZE >= 1024
  // Enable to have the controller send XON/XOFF control characters to
  // the host to signal the RX buffer is becoming full.
  //#define SERIAL_XON_XOFF
#endif

// Add M575 G-code to change the baud rate
//#define BAUD_RATE_GCODE

#if ENABLED(SDSUPPORT)
  // Enable this option to collect and display the maximum
  // RX queue usage after transferring a file to SD.
  //#define SERIAL_STATS_MAX_RX_QUEUED

  // Enable this option to collect and display the number
  // of dropped bytes after a file transfer to SD.
  //#define SERIAL_STATS_DROPPED_RX
#endif

// Enable an emergency-command parser to intercept certain commands as they
// enter the serial receive buffer, so they cannot be blocked.
// Currently handles M108, M112, M410
// Does not work on boards using AT90USB (USBCON) processors!
#define EMERGENCY_PARSER

// Bad Serial-connections can miss a received command by sending an 'ok'
// Therefore some clients abort after 30 seconds in a timeout.
// Some other clients start sending commands while receiving a 'wait'.
// This "wait" is only sent when the buffer is empty. 1 second is a good value here.
//#define NO_TIMEOUTS 1000 // Milliseconds

// Some clients will have this feature soon. This could make the NO_TIMEOUTS unnecessary.
//#define ADVANCED_OK

// Printrun may have trouble receiving long strings all at once.
// This option inserts short delays between lines of serial output.
#define SERIAL_OVERRUN_PROTECTION

// @section extras

/**
 * Extra Fan Speed
 * Adds a secondary fan speed for each print-cooling fan.
 *   'M106 P<fan> T3-255' : Set a secondary speed for <fan>
 *   'M106 P<fan> T2'     : Use the set secondary speed
 *   'M106 P<fan> T1'     : Restore the previous fan speed
 */
//#define EXTRA_FAN_SPEED

/**
 * Firmware-based and LCD-controlled retract
 *
 * Add G10 / G11 commands for automatic firmware-based retract / recover.
 * Use M207 and M208 to define parameters for retract / recover.
 *
 * Use M209 to enable or disable auto-retract.
 * With auto-retract enabled, all G1 E moves within the set range
 * will be converted to firmware-based retract/recover moves.
 *
 * Be sure to turn off auto-retract during filament change.
 *
 * Note that M207 / M208 / M209 settings are saved to EEPROM.
 *
 */
//#define FWRETRACT
#if ENABLED(FWRETRACT)
  #define FWRETRACT_AUTORETRACT           // Override slicer retractions
  #if ENABLED(FWRETRACT_AUTORETRACT)
    #define MIN_AUTORETRACT 0.1           // (mm) Don't convert E moves under this length
    #define MAX_AUTORETRACT 10.0          // (mm) Don't convert E moves over this length
  #endif
  #define RETRACT_LENGTH 3                // (mm) Default retract length (positive value)
  #define RETRACT_LENGTH_SWAP 13          // (mm) Default swap retract length (positive value)
  #define RETRACT_FEEDRATE 45             // (mm/s) Default feedrate for retracting
  #define RETRACT_ZRAISE 0                // (mm) Default retract Z-raise
  #define RETRACT_RECOVER_LENGTH 0        // (mm) Default additional recover length (added to retract length on recover)
  #define RETRACT_RECOVER_LENGTH_SWAP 0   // (mm) Default additional swap recover length (added to retract length on recover from toolchange)
  #define RETRACT_RECOVER_FEEDRATE 8      // (mm/s) Default feedrate for recovering from retraction
  #define RETRACT_RECOVER_FEEDRATE_SWAP 8 // (mm/s) Default feedrate for recovering from swap retraction
  #if ENABLED(MIXING_EXTRUDER)
    //#define RETRACT_SYNC_MIXING         // Retract and restore all mixing steppers simultaneously
  #endif
#endif

/**
 * Universal tool change settings.
 * Applies to all types of extruders except where explicitly noted.
 */
#if EXTRUDERS > 1
  // Z raise distance for tool-change, as needed for some extruders
  #define TOOLCHANGE_ZRAISE     2  // (mm)
  //#define TOOLCHANGE_NO_RETURN   // Never return to the previous position on tool-change

  // Retract and prime filament on tool-change
  //#define TOOLCHANGE_FILAMENT_SWAP
  #if ENABLED(TOOLCHANGE_FILAMENT_SWAP)
    #define TOOLCHANGE_FIL_SWAP_LENGTH          12  // (mm)
    #define TOOLCHANGE_FIL_EXTRA_PRIME           2  // (mm)
    #define TOOLCHANGE_FIL_SWAP_RETRACT_SPEED 3600  // (mm/m)
    #define TOOLCHANGE_FIL_SWAP_PRIME_SPEED   3600  // (mm/m)
  #endif

  /**
   * Position to park head during tool change.
   * Doesn't apply to SWITCHING_TOOLHEAD, DUAL_X_CARRIAGE, or PARKING_EXTRUDER
   */
  //#define TOOLCHANGE_PARK
  #if ENABLED(TOOLCHANGE_PARK)
    #define TOOLCHANGE_PARK_XY    { X_MIN_POS + 10, Y_MIN_POS + 10 }
    #define TOOLCHANGE_PARK_XY_FEEDRATE 6000  // (mm/m)
  #endif
#endif

/**
 * Advanced Pause
 * Experimental feature for filament change support and for parking the nozzle when paused.
 * Adds the GCode M600 for initiating filament change.
 * If PARK_HEAD_ON_PAUSE enabled, adds the GCode M125 to pause printing and park the nozzle.
 *
 * Requires an LCD display.
 * Requires NOZZLE_PARK_FEATURE.
 * This feature is required for the default FILAMENT_RUNOUT_SCRIPT.
 */
//#define ADVANCED_PAUSE_FEATURE
#if ENABLED(ADVANCED_PAUSE_FEATURE)
  #define PAUSE_PARK_RETRACT_FEEDRATE         60  // (mm/s) Initial retract feedrate.
  #define PAUSE_PARK_RETRACT_LENGTH            2  // (mm) Initial retract.
                                                  // This short retract is done immediately, before parking the nozzle.
  #define FILAMENT_CHANGE_UNLOAD_FEEDRATE     10  // (mm/s) Unload filament feedrate. This can be pretty fast.
  #define FILAMENT_CHANGE_UNLOAD_ACCEL        25  // (mm/s^2) Lower acceleration may allow a faster feedrate.
  #define FILAMENT_CHANGE_UNLOAD_LENGTH      100  // (mm) The length of filament for a complete unload.
                                                  //   For Bowden, the full length of the tube and nozzle.
                                                  //   For direct drive, the full length of the nozzle.
                                                  //   Set to 0 for manual unloading.
  #define FILAMENT_CHANGE_SLOW_LOAD_FEEDRATE   6  // (mm/s) Slow move when starting load.
  #define FILAMENT_CHANGE_SLOW_LOAD_LENGTH     0  // (mm) Slow length, to allow time to insert material.
                                                  // 0 to disable start loading and skip to fast load only
  #define FILAMENT_CHANGE_FAST_LOAD_FEEDRATE   6  // (mm/s) Load filament feedrate. This can be pretty fast.
  #define FILAMENT_CHANGE_FAST_LOAD_ACCEL     25  // (mm/s^2) Lower acceleration may allow a faster feedrate.
  #define FILAMENT_CHANGE_FAST_LOAD_LENGTH     0  // (mm) Load length of filament, from extruder gear to nozzle.
                                                  //   For Bowden, the full length of the tube and nozzle.
                                                  //   For direct drive, the full length of the nozzle.
  //#define ADVANCED_PAUSE_CONTINUOUS_PURGE       // Purge continuously up to the purge length until interrupted.
  #define ADVANCED_PAUSE_PURGE_FEEDRATE        3  // (mm/s) Extrude feedrate (after loading). Should be slower than load feedrate.
  #define ADVANCED_PAUSE_PURGE_LENGTH         50  // (mm) Length to extrude after loading.
                                                  //   Set to 0 for manual extrusion.
                                                  //   Filament can be extruded repeatedly from the Filament Change menu
                                                  //   until extrusion is consistent, and to purge old filament.
  #define ADVANCED_PAUSE_RESUME_PRIME          0  // (mm) Extra distance to prime nozzle after returning from park.
  //#define ADVANCED_PAUSE_FANS_PAUSE             // Turn off print-cooling fans while the machine is paused.

                                                  // Filament Unload does a Retract, Delay, and Purge first:
  #define FILAMENT_UNLOAD_RETRACT_LENGTH      13  // (mm) Unload initial retract length.
  #define FILAMENT_UNLOAD_DELAY             5000  // (ms) Delay for the filament to cool after retract.
  #define FILAMENT_UNLOAD_PURGE_LENGTH         8  // (mm) An unretract is done, then this length is purged.

  #define PAUSE_PARK_NOZZLE_TIMEOUT           45  // (seconds) Time limit before the nozzle is turned off for safety.
  #define FILAMENT_CHANGE_ALERT_BEEPS         10  // Number of alert beeps to play when a response is needed.
  #define PAUSE_PARK_NO_STEPPER_TIMEOUT           // Enable for XYZ steppers to stay powered on during filament change.

  //#define PARK_HEAD_ON_PAUSE                    // Park the nozzle during pause and filament change.
  //#define HOME_BEFORE_FILAMENT_CHANGE           // Ensure homing has been completed prior to parking for filament change

  //#define FILAMENT_LOAD_UNLOAD_GCODES           // Add M701/M702 Load/Unload G-codes, plus Load/Unload in the LCD Prepare menu.
  //#define FILAMENT_UNLOAD_ALL_EXTRUDERS         // Allow M702 to unload all extruders above a minimum target temp (as set by M302)
#endif

// @section tmc

/**
 * TMC26X Stepper Driver options
 *
 * The TMC26XStepper library is required for this stepper driver.
 * https://github.com/trinamic/TMC26XStepper
 */
#if HAS_DRIVER(TMC26X)

  #if AXIS_DRIVER_TYPE_X(TMC26X)
    #define X_MAX_CURRENT     1000  // (mA)
    #define X_SENSE_RESISTOR    91  // (mOhms)
    #define X_MICROSTEPS        16  // Number of microsteps
  #endif

  #if AXIS_DRIVER_TYPE_X2(TMC26X)
    #define X2_MAX_CURRENT    1000
    #define X2_SENSE_RESISTOR   91
    #define X2_MICROSTEPS       16
  #endif

  #if AXIS_DRIVER_TYPE_Y(TMC26X)
    #define Y_MAX_CURRENT     1000
    #define Y_SENSE_RESISTOR    91
    #define Y_MICROSTEPS        16
  #endif

  #if AXIS_DRIVER_TYPE_Y2(TMC26X)
    #define Y2_MAX_CURRENT    1000
    #define Y2_SENSE_RESISTOR   91
    #define Y2_MICROSTEPS       16
  #endif

  #if AXIS_DRIVER_TYPE_Z(TMC26X)
    #define Z_MAX_CURRENT     1000
    #define Z_SENSE_RESISTOR    91
    #define Z_MICROSTEPS        16
  #endif

  #if AXIS_DRIVER_TYPE_Z2(TMC26X)
    #define Z2_MAX_CURRENT    1000
    #define Z2_SENSE_RESISTOR   91
    #define Z2_MICROSTEPS       16
  #endif

  #if AXIS_DRIVER_TYPE_Z3(TMC26X)
    #define Z3_MAX_CURRENT    1000
    #define Z3_SENSE_RESISTOR   91
    #define Z3_MICROSTEPS       16
  #endif

  #if AXIS_DRIVER_TYPE_E0(TMC26X)
    #define E0_MAX_CURRENT    1000
    #define E0_SENSE_RESISTOR   91
    #define E0_MICROSTEPS       16
  #endif

  #if AXIS_DRIVER_TYPE_E1(TMC26X)
    #define E1_MAX_CURRENT    1000
    #define E1_SENSE_RESISTOR   91
    #define E1_MICROSTEPS       16
  #endif

  #if AXIS_DRIVER_TYPE_E2(TMC26X)
    #define E2_MAX_CURRENT    1000
    #define E2_SENSE_RESISTOR   91
    #define E2_MICROSTEPS       16
  #endif

  #if AXIS_DRIVER_TYPE_E3(TMC26X)
    #define E3_MAX_CURRENT    1000
    #define E3_SENSE_RESISTOR   91
    #define E3_MICROSTEPS       16
  #endif

  #if AXIS_DRIVER_TYPE_E4(TMC26X)
    #define E4_MAX_CURRENT    1000
    #define E4_SENSE_RESISTOR   91
    #define E4_MICROSTEPS       16
  #endif

  #if AXIS_DRIVER_TYPE_E5(TMC26X)
    #define E5_MAX_CURRENT    1000
    #define E5_SENSE_RESISTOR   91
    #define E5_MICROSTEPS       16
  #endif

#endif // TMC26X

// @section tmc_smart

/**
 * To use TMC2130, TMC2160, TMC2660, TMC5130, TMC5160 stepper drivers in SPI mode
 * connect your SPI pins to the hardware SPI interface on your board and define
 * the required CS pins in your `pins_MYBOARD.h` file. (e.g., RAMPS 1.4 uses AUX3
 * pins `X_CS_PIN 53`, `Y_CS_PIN 49`, etc.).
 * You may also use software SPI if you wish to use general purpose IO pins.
 *
 * To use TMC2208 stepper UART-configurable stepper drivers connect #_SERIAL_TX_PIN
 * to the driver side PDN_UART pin with a 1K resistor.
 * To use the reading capabilities, also connect #_SERIAL_RX_PIN to PDN_UART without
 * a resistor.
 * The drivers can also be used with hardware serial.
 *
 * TMCStepper library is required to use TMC stepper drivers.
 * https://github.com/teemuatlut/TMCStepper
 */
#if HAS_TRINAMIC

  #define HOLD_MULTIPLIER    0.5  // Scales down the holding current from run current
  #define INTERPOLATE       true  // Interpolate X/Y/Z_MICROSTEPS to 256

  #if AXIS_IS_TMC(X)
    #define X_CURRENT     800  // (mA) RMS current. Multiply by 1.414 for peak current.
    #define X_MICROSTEPS   16  // 0..256
    #define X_RSENSE     0.11
    #define X_CHAIN_POS     0  // 0 - Not chained, 1 - MCU MOSI connected, 2 - next in chain, ...
  #endif

  #if AXIS_IS_TMC(X2)
    #define X2_CURRENT    800
    #define X2_MICROSTEPS  16
    #define X2_RSENSE    0.11
    #define X2_CHAIN_POS    0
  #endif

  #if AXIS_IS_TMC(Y)
    #define Y_CURRENT     800
    #define Y_MICROSTEPS   16
    #define Y_RSENSE     0.11
    #define Y_CHAIN_POS     0
  #endif

  #if AXIS_IS_TMC(Y2)
    #define Y2_CURRENT    800
    #define Y2_MICROSTEPS  16
    #define Y2_RSENSE    0.11
    #define Y2_CHAIN_POS    0
  #endif

  #if AXIS_IS_TMC(Z)
    #define Z_CURRENT     1000
    #define Z_MICROSTEPS   4
    #define Z_RSENSE     0.11
    #define Z_CHAIN_POS     0
  #endif

  #if AXIS_IS_TMC(Z2)
    #define Z2_CURRENT    1000
    #define Z2_MICROSTEPS  4
    #define Z2_RSENSE    0.11
    #define Z2_CHAIN_POS    0
  #endif

  #if AXIS_IS_TMC(Z3)
    #define Z3_CURRENT    800
    #define Z3_MICROSTEPS  16
    #define Z3_RSENSE    0.11
    #define Z3_CHAIN_POS    0
  #endif

  #if AXIS_IS_TMC(E0)
    #define E0_CURRENT    800
    #define E0_MICROSTEPS  16
    #define E0_RSENSE    0.11
    #define E0_CHAIN_POS    0
  #endif

  #if AXIS_IS_TMC(E1)
    #define E1_CURRENT    800
    #define E1_MICROSTEPS  16
    #define E1_RSENSE    0.11
    #define E1_CHAIN_POS    0
  #endif

  #if AXIS_IS_TMC(E2)
    #define E2_CURRENT    800
    #define E2_MICROSTEPS  16
    #define E2_RSENSE    0.11
    #define E2_CHAIN_POS    0
  #endif

  #if AXIS_IS_TMC(E3)
    #define E3_CURRENT    800
    #define E3_MICROSTEPS  16
    #define E3_RSENSE    0.11
    #define E3_CHAIN_POS    0
  #endif

  #if AXIS_IS_TMC(E4)
    #define E4_CURRENT    800
    #define E4_MICROSTEPS  16
    #define E4_RSENSE    0.11
    #define E4_CHAIN_POS    0
  #endif

  #if AXIS_IS_TMC(E5)
    #define E5_CURRENT    800
    #define E5_MICROSTEPS  16
    #define E5_RSENSE    0.11
    #define E5_CHAIN_POS    0
  #endif

  /**
   * Override default SPI pins for TMC2130, TMC2160, TMC2660, TMC5130 and TMC5160 drivers here.
   * The default pins can be found in your board's pins file.
   */
  #define X_CS_PIN          63
  #define Y_CS_PIN          40
  #define Z_CS_PIN          42
  //#define X2_CS_PIN         -1
  //#define Y2_CS_PIN         -1
  #define Z2_CS_PIN         64
  //#define Z3_CS_PIN         -1
  #define E0_CS_PIN         59
  //#define E1_CS_PIN         -1
  //#define E2_CS_PIN         -1
  //#define E3_CS_PIN         -1
  //#define E4_CS_PIN         -1
  //#define E5_CS_PIN         -1

  /**
   * Software option for SPI driven drivers (TMC2130, TMC2160, TMC2660, TMC5130 and TMC5160).
   * The default SW SPI pins are defined the respective pins files,
   * but you can override or define them here.
   */
  //#define TMC_USE_SW_SPI
  #define TMC_SW_MOSI       -1 //51
  #define TMC_SW_MISO       -1 //50
  #define TMC_SW_SCK        -1 //52

  /**
   * Four TMC2209 drivers can use the same HW/SW serial port with hardware configured addresses.
   * Set the address using jumpers on pins MS1 and MS2.
   * Address | MS1  | MS2
   *       0 | LOW  | LOW
   *       1 | HIGH | LOW
   *       2 | LOW  | HIGH
   *       3 | HIGH | HIGH
   *
   * Set *_SERIAL_TX_PIN and *_SERIAL_RX_PIN to match for all drivers
   * on the same serial port, either here or in your board's pins file.
   */
  #define  X_SLAVE_ADDRESS 0
  #define  Y_SLAVE_ADDRESS 0
  #define  Z_SLAVE_ADDRESS 0
  #define X2_SLAVE_ADDRESS 0
  #define Y2_SLAVE_ADDRESS 0
  #define Z2_SLAVE_ADDRESS 0
  #define Z3_SLAVE_ADDRESS 0
  #define E0_SLAVE_ADDRESS 0
  #define E1_SLAVE_ADDRESS 0
  #define E2_SLAVE_ADDRESS 0
  #define E3_SLAVE_ADDRESS 0
  #define E4_SLAVE_ADDRESS 0
  #define E5_SLAVE_ADDRESS 0

  /**
   * Software enable
   *
   * Use for drivers that do not use a dedicated enable pin, but rather handle the same
   * function through a communication line such as SPI or UART.
   */
  //#define SOFTWARE_DRIVER_ENABLE

  /**
   * TMC2130, TMC2160, TMC2208, TMC2209, TMC5130 and TMC5160 only
   * Use Trinamic's ultra quiet stepping mode.
   * When disabled, Marlin will use spreadCycle stepping mode.
   */
  //#define STEALTHCHOP_XY
  //#define STEALTHCHOP_Z
  //#define STEALTHCHOP_E

  /**
   * Optimize spreadCycle chopper parameters by using predefined parameter sets
   * or with the help of an example included in the library.
   * Provided parameter sets are
   * CHOPPER_DEFAULT_12V
   * CHOPPER_DEFAULT_19V
   * CHOPPER_DEFAULT_24V
   * CHOPPER_DEFAULT_36V
   * CHOPPER_PRUSAMK3_24V // Imported parameters from the official Prusa firmware for MK3 (24V)
   * CHOPPER_MARLIN_119   // Old defaults from Marlin v1.1.9
   *
   * Define you own with
   * { <off_time[1..15]>, <hysteresis_end[-3..12]>, hysteresis_start[1..8] }
   */
  #define CHOPPER_TIMING CHOPPER_DEFAULT_12V

  /**
   * Monitor Trinamic drivers for error conditions,
   * like overtemperature and short to ground.
   * In the case of overtemperature Marlin can decrease the driver current until error condition clears.
   * Other detected conditions can be used to stop the current print.
   * Relevant g-codes:
   * M906 - Set or get motor current in milliamps using axis codes X, Y, Z, E. Report values if no axis codes given.
   * M911 - Report stepper driver overtemperature pre-warn condition.
   * M912 - Clear stepper driver overtemperature pre-warn condition flag.
   * M122 - Report driver parameters (Requires TMC_DEBUG)
   */
  #define MONITOR_DRIVER_STATUS

  #if ENABLED(MONITOR_DRIVER_STATUS)
    #define CURRENT_STEP_DOWN     50  // [mA]
    #define REPORT_CURRENT_CHANGE
    #define STOP_ON_ERROR
  #endif

  /**
   * TMC2130, TMC2160, TMC2208, TMC2209, TMC5130 and TMC5160 only
   * The driver will switch to spreadCycle when stepper speed is over HYBRID_THRESHOLD.
   * This mode allows for faster movements at the expense of higher noise levels.
   * STEALTHCHOP_(XY|Z|E) must be enabled to use HYBRID_THRESHOLD.
   * M913 X/Y/Z/E to live tune the setting
   */
  //#define HYBRID_THRESHOLD

  #define X_HYBRID_THRESHOLD     100  // [mm/s]
  #define X2_HYBRID_THRESHOLD    100
  #define Y_HYBRID_THRESHOLD     100
  #define Y2_HYBRID_THRESHOLD    100
  #define Z_HYBRID_THRESHOLD       3
  #define Z2_HYBRID_THRESHOLD      3
  #define Z3_HYBRID_THRESHOLD      3
  #define E0_HYBRID_THRESHOLD     30
  #define E1_HYBRID_THRESHOLD     30
  #define E2_HYBRID_THRESHOLD     30
  #define E3_HYBRID_THRESHOLD     30
  #define E4_HYBRID_THRESHOLD     30
  #define E5_HYBRID_THRESHOLD     30

  /**
   * Use StallGuard2 to home / probe X, Y, Z.
   *
   * TMC2130, TMC2160, TMC2209, TMC2660, TMC5130, and TMC5160 only
   * Connect the stepper driver's DIAG1 pin to the X/Y endstop pin.
   * X, Y, and Z homing will always be done in spreadCycle mode.
   *
   * X/Y/Z_STALL_SENSITIVITY is the default stall threshold.
   * Use M914 X Y Z to set the stall threshold at runtime:
   *
   *  Sensitivity   TMC2209   Others
   *    HIGHEST       255      -64    (Too sensitive => False positive)
   *    LOWEST         0        63    (Too insensitive => No trigger)
   *
   * It is recommended to set [XYZ]_HOME_BUMP_MM to 0.
   *
   * SPI_ENDSTOPS  *** Beta feature! *** TMC2130 Only ***
   * Poll the driver through SPI to determine load when homing.
   * Removes the need for a wire from DIAG1 to an endstop pin.
   *
   * IMPROVE_HOMING_RELIABILITY tunes acceleration and jerk when
   * homing and adds a guard period for endstop triggering.
   */
  //#define SENSORLESS_HOMING // StallGuard capable drivers only

  /**
   * Use StallGuard2 to probe the bed with the nozzle.
   *
   * CAUTION: This could cause damage to machines that use a lead screw or threaded rod
   *          to move the Z axis. Take extreme care when attempting to enable this feature.
   */
  //#define SENSORLESS_PROBING // StallGuard capable drivers only

  #if EITHER(SENSORLESS_HOMING, SENSORLESS_PROBING)
    // TMC2209: 0...255. TMC2130: -64...63
    #define X_STALL_SENSITIVITY  8
    #define X2_STALL_SENSITIVITY X_STALL_SENSITIVITY
    #define Y_STALL_SENSITIVITY  8
    //#define Z_STALL_SENSITIVITY  8
    //#define SPI_ENDSTOPS              // TMC2130 only
    //#define IMPROVE_HOMING_RELIABILITY
  #endif

  /**
   * Beta feature!
   * Create a 50/50 square wave step pulse optimal for stepper drivers.
   */
  #define SQUARE_WAVE_STEPPING

  /**
   * Enable M122 debugging command for TMC stepper drivers.
   * M122 S0/1 will enable continous reporting.
   */
  #define TMC_DEBUG

  /**
   * You can set your own advanced settings by filling in predefined functions.
   * A list of available functions can be found on the library github page
   * https://github.com/teemuatlut/TMCStepper
   *
   * Example:
   * #define TMC_ADV() { \
   *   stepperX.diag0_temp_prewarn(1); \
   *   stepperY.interpolate(0); \
   * }
   */
  #define TMC_ADV() {  }

#endif // HAS_TRINAMIC

// @section L6470

/**
 * L6470 Stepper Driver options
 *
 * Arduino-L6470 library (0.7.0 or higher) is required for this stepper driver.
 * https://github.com/ameyer/Arduino-L6470
 *
 * Requires the following to be defined in your pins_YOUR_BOARD file
 *     L6470_CHAIN_SCK_PIN
 *     L6470_CHAIN_MISO_PIN
 *     L6470_CHAIN_MOSI_PIN
 *     L6470_CHAIN_SS_PIN
 *     L6470_RESET_CHAIN_PIN  (optional)
 */
#if HAS_DRIVER(L6470)

  //#define L6470_CHITCHAT        // Display additional status info

  #if AXIS_DRIVER_TYPE_X(L6470)
    #define X_MICROSTEPS     128  // Number of microsteps (VALID: 1, 2, 4, 8, 16, 32, 128)
    #define X_OVERCURRENT   2000  // (mA) Current where the driver detects an over current (VALID: 375 x (1 - 16) - 6A max - rounds down)
    #define X_STALLCURRENT  1500  // (mA) Current where the driver detects a stall (VALID: 31.25 * (1-128) -  4A max - rounds down)
    #define X_MAX_VOLTAGE    127  // 0-255, Maximum effective voltage seen by stepper
    #define X_CHAIN_POS        0  // Position in SPI chain, 0=Not in chain, 1=Nearest MOSI
  #endif

  #if AXIS_DRIVER_TYPE_X2(L6470)
    #define X2_MICROSTEPS      128
    #define X2_OVERCURRENT    2000
    #define X2_STALLCURRENT   1500
    #define X2_MAX_VOLTAGE     127
    #define X2_CHAIN_POS         0
  #endif

  #if AXIS_DRIVER_TYPE_Y(L6470)
    #define Y_MICROSTEPS       128
    #define Y_OVERCURRENT     2000
    #define Y_STALLCURRENT    1500
    #define Y_MAX_VOLTAGE      127
    #define Y_CHAIN_POS          0
  #endif

  #if AXIS_DRIVER_TYPE_Y2(L6470)
    #define Y2_MICROSTEPS      128
    #define Y2_OVERCURRENT    2000
    #define Y2_STALLCURRENT   1500
    #define Y2_MAX_VOLTAGE     127
    #define Y2_CHAIN_POS         0
  #endif

  #if AXIS_DRIVER_TYPE_Z(L6470)
    #define Z_MICROSTEPS       128
    #define Z_OVERCURRENT     2000
    #define Z_STALLCURRENT    1500
    #define Z_MAX_VOLTAGE      127
    #define Z_CHAIN_POS          0
  #endif

  #if AXIS_DRIVER_TYPE_Z2(L6470)
    #define Z2_MICROSTEPS      128
    #define Z2_OVERCURRENT    2000
    #define Z2_STALLCURRENT   1500
    #define Z2_MAX_VOLTAGE     127
    #define Z2_CHAIN_POS         0
  #endif

  #if AXIS_DRIVER_TYPE_Z3(L6470)
    #define Z3_MICROSTEPS      128
    #define Z3_OVERCURRENT    2000
    #define Z3_STALLCURRENT   1500
    #define Z3_MAX_VOLTAGE     127
    #define Z3_CHAIN_POS         0
  #endif

  #if AXIS_DRIVER_TYPE_E0(L6470)
    #define E0_MICROSTEPS      128
    #define E0_OVERCURRENT    2000
    #define E0_STALLCURRENT   1500
    #define E0_MAX_VOLTAGE     127
    #define E0_CHAIN_POS         0
  #endif

  #if AXIS_DRIVER_TYPE_E1(L6470)
    #define E1_MICROSTEPS      128
    #define E1_OVERCURRENT    2000
    #define E1_STALLCURRENT   1500
    #define E1_MAX_VOLTAGE     127
    #define E1_CHAIN_POS         0
  #endif

  #if AXIS_DRIVER_TYPE_E2(L6470)
    #define E2_MICROSTEPS      128
    #define E2_OVERCURRENT    2000
    #define E2_STALLCURRENT   1500
    #define E2_MAX_VOLTAGE     127
    #define E2_CHAIN_POS         0
  #endif

  #if AXIS_DRIVER_TYPE_E3(L6470)
    #define E3_MICROSTEPS      128
    #define E3_OVERCURRENT    2000
    #define E3_STALLCURRENT   1500
    #define E3_MAX_VOLTAGE     127
    #define E3_CHAIN_POS         0
  #endif

  #if AXIS_DRIVER_TYPE_E4(L6470)
    #define E4_MICROSTEPS      128
    #define E4_OVERCURRENT    2000
    #define E4_STALLCURRENT   1500
    #define E4_MAX_VOLTAGE     127
    #define E4_CHAIN_POS         0
  #endif

  #if AXIS_DRIVER_TYPE_E5(L6470)
    #define E5_MICROSTEPS      128
    #define E5_OVERCURRENT    2000
    #define E5_STALLCURRENT   1500
    #define E5_MAX_VOLTAGE     127
    #define E5_CHAIN_POS         0
  #endif

  /**
   * Monitor L6470 drivers for error conditions like over temperature and over current.
   * In the case of over temperature Marlin can decrease the drive until the error condition clears.
   * Other detected conditions can be used to stop the current print.
   * Relevant g-codes:
   * M906 - I1/2/3/4/5  Set or get motor drive level using axis codes X, Y, Z, E. Report values if no axis codes given.
   *         I not present or I0 or I1 - X, Y, Z or E0
   *         I2 - X2, Y2, Z2 or E1
   *         I3 - Z3 or E3
   *         I4 - E4
   *         I5 - E5
   * M916 - Increase drive level until get thermal warning
   * M917 - Find minimum current thresholds
   * M918 - Increase speed until max or error
   * M122 S0/1 - Report driver parameters
   */
  //#define MONITOR_L6470_DRIVER_STATUS

  #if ENABLED(MONITOR_L6470_DRIVER_STATUS)
    #define KVAL_HOLD_STEP_DOWN     1
    //#define L6470_STOP_ON_ERROR
  #endif

#endif // L6470

/**
 * TWI/I2C BUS
 *
 * This feature is an EXPERIMENTAL feature so it shall not be used on production
 * machines. Enabling this will allow you to send and receive I2C data from slave
 * devices on the bus.
 *
 * ; Example #1
 * ; This macro send the string "Marlin" to the slave device with address 0x63 (99)
 * ; It uses multiple M260 commands with one B<base 10> arg
 * M260 A99  ; Target slave address
 * M260 B77  ; M
 * M260 B97  ; a
 * M260 B114 ; r
 * M260 B108 ; l
 * M260 B105 ; i
 * M260 B110 ; n
 * M260 S1   ; Send the current buffer
 *
 * ; Example #2
 * ; Request 6 bytes from slave device with address 0x63 (99)
 * M261 A99 B5
 *
 * ; Example #3
 * ; Example serial output of a M261 request
 * echo:i2c-reply: from:99 bytes:5 data:hello
 */

// @section i2cbus

//#define EXPERIMENTAL_I2CBUS
#define I2C_SLAVE_ADDRESS  0 // Set a value from 8 to 127 to act as a slave

// @section extras

/**
 * Photo G-code
 * Add the M240 G-code to take a photo.
 * The photo can be triggered by a digital pin or a physical movement.
 */
//#define PHOTO_GCODE
#if ENABLED(PHOTO_GCODE)
  // A position to move to (and raise Z) before taking the photo
  //#define PHOTO_POSITION { X_MAX_POS - 5, Y_MAX_POS, 0 }  // { xpos, ypos, zraise } (M240 X Y Z)
  //#define PHOTO_DELAY_MS   100                            // (ms) Duration to pause before moving back (M240 P)
  //#define PHOTO_RETRACT_MM   6.5                          // (mm) E retract/recover for the photo move (M240 R S)

  // Canon RC-1 or homebrew digital camera trigger
  // Data from: http://www.doc-diy.net/photo/rc-1_hacked/
  //#define PHOTOGRAPH_PIN 23

  // Canon Hack Development Kit
  // http://captain-slow.dk/2014/03/09/3d-printing-timelapses/
  //#define CHDK_PIN        4

  // Optional second move with delay to trigger the camera shutter
  //#define PHOTO_SWITCH_POSITION { X_MAX_POS, Y_MAX_POS }  // { xpos, ypos } (M240 I J)

  // Duration to hold the switch or keep CHDK_PIN high
  //#define PHOTO_SWITCH_MS   50 // (ms) (M240 D)
#endif

/**
 * Spindle & Laser control
 *
 * Add the M3, M4, and M5 commands to turn the spindle/laser on and off, and
 * to set spindle speed, spindle direction, and laser power.
 *
 * SuperPid is a router/spindle speed controller used in the CNC milling community.
 * Marlin can be used to turn the spindle on and off. It can also be used to set
 * the spindle speed from 5,000 to 30,000 RPM.
 *
 * You'll need to select a pin for the ON/OFF function and optionally choose a 0-5V
 * hardware PWM pin for the speed control and a pin for the rotation direction.
 *
 * See http://marlinfw.org/docs/configuration/laser_spindle.html for more config details.
 */
//#define SPINDLE_FEATURE
//#define LASER_FEATURE
#if EITHER(SPINDLE_FEATURE, LASER_FEATURE)
  #define SPINDLE_LASER_ACTIVE_HIGH     false  // Set to "true" if the on/off function is active HIGH
  #define SPINDLE_LASER_PWM             true   // Set to "true" if your controller supports setting the speed/power
  #define SPINDLE_LASER_PWM_INVERT      true   // Set to "true" if the speed/power goes up when you want it to go slower
  #define SPINDLE_LASER_POWERUP_DELAY   5000   // (ms) Delay to allow the spindle/laser to come up to speed/power
  #define SPINDLE_LASER_POWERDOWN_DELAY 5000   // (ms) Delay to allow the spindle to stop

  #if ENABLED(SPINDLE_FEATURE)
    //#define SPINDLE_CHANGE_DIR               // Enable if your spindle controller can change spindle direction
    #define SPINDLE_CHANGE_DIR_STOP            // Enable if the spindle should stop before changing spin direction
    #define SPINDLE_INVERT_DIR          false  // Set to "true" if the spin direction is reversed

    /**
     *  The M3 & M4 commands use the following equation to convert PWM duty cycle to speed/power
     *
     *  SPEED/POWER = PWM duty cycle * SPEED_POWER_SLOPE + SPEED_POWER_INTERCEPT
     *    where PWM duty cycle varies from 0 to 255
     *
     *  set the following for your controller (ALL MUST BE SET)
     */
    #define SPEED_POWER_SLOPE    118.4
    #define SPEED_POWER_INTERCEPT  0
    #define SPEED_POWER_MIN     5000
    #define SPEED_POWER_MAX    30000    // SuperPID router controller 0 - 30,000 RPM
  #else
    #define SPEED_POWER_SLOPE      0.3922
    #define SPEED_POWER_INTERCEPT  0
    #define SPEED_POWER_MIN       10
    #define SPEED_POWER_MAX      100    // 0-100%
  #endif
#endif

/**
 * Coolant Control
 *
 * Add the M7, M8, and M9 commands to turn mist or flood coolant on and off.
 *
 * Note: COOLANT_MIST_PIN and/or COOLANT_FLOOD_PIN must also be defined.
 */
//#define COOLANT_CONTROL
#if ENABLED(COOLANT_CONTROL)
  #define COOLANT_MIST                // Enable if mist coolant is present
  #define COOLANT_FLOOD               // Enable if flood coolant is present
  #define COOLANT_MIST_INVERT  false  // Set "true" if the on/off function is reversed
  #define COOLANT_FLOOD_INVERT false  // Set "true" if the on/off function is reversed
#endif

/**
 * Filament Width Sensor
 *
 * Measures the filament width in real-time and adjusts
 * flow rate to compensate for any irregularities.
 *
 * Also allows the measured filament diameter to set the
 * extrusion rate, so the slicer only has to specify the
 * volume.
 *
 * Only a single extruder is supported at this time.
 *
 *  34 RAMPS_14    : Analog input 5 on the AUX2 connector
 *  81 PRINTRBOARD : Analog input 2 on the Exp1 connector (version B,C,D,E)
 * 301 RAMBO       : Analog input 3
 *
 * Note: May require analog pins to be defined for other boards.
 */
//#define FILAMENT_WIDTH_SENSOR

#if ENABLED(FILAMENT_WIDTH_SENSOR)
  #define FILAMENT_SENSOR_EXTRUDER_NUM 0    // Index of the extruder that has the filament sensor. :[0,1,2,3,4]
  #define MEASUREMENT_DELAY_CM        14    // (cm) The distance from the filament sensor to the melting chamber

  #define FILWIDTH_ERROR_MARGIN        1.0  // (mm) If a measurement differs too much from nominal width ignore it
  #define MAX_MEASUREMENT_DELAY       20    // (bytes) Buffer size for stored measurements (1 byte per cm). Must be larger than MEASUREMENT_DELAY_CM.

  #define DEFAULT_MEASURED_FILAMENT_DIA DEFAULT_NOMINAL_FILAMENT_DIA // Set measured to nominal initially

  // Display filament width on the LCD status line. Status messages will expire after 5 seconds.
  //#define FILAMENT_LCD_DISPLAY
#endif

/**
 * CNC Coordinate Systems
 *
 * Enables G53 and G54-G59.3 commands to select coordinate systems
 * and G92.1 to reset the workspace to native machine space.
 */
//#define CNC_COORDINATE_SYSTEMS

/**
 * Auto-report temperatures with M155 S<seconds>
 */
#define AUTO_REPORT_TEMPERATURES

/**
 * Include capabilities in M115 output
 */
#define EXTENDED_CAPABILITIES_REPORT

/**
 * Expected Printer Check
 * Add the M16 G-code to compare a string to the MACHINE_NAME.
 * M16 with a non-matching string causes the printer to halt.
 */
//#define EXPECTED_PRINTER_CHECK

/**
 * Disable all Volumetric extrusion options
 */
//#define NO_VOLUMETRICS

#if DISABLED(NO_VOLUMETRICS)
  /**
   * Volumetric extrusion default state
   * Activate to make volumetric extrusion the default method,
   * with DEFAULT_NOMINAL_FILAMENT_DIA as the default diameter.
   *
   * M200 D0 to disable, M200 Dn to set a new diameter.
   */
  //#define VOLUMETRIC_DEFAULT_ON
#endif

/**
 * Enable this option for a leaner build of Marlin that removes all
 * workspace offsets, simplifying coordinate transformations, leveling, etc.
 *
 *  - M206 and M428 are disabled.
 *  - G92 will revert to its behavior from Marlin 1.0.
 */
//#define NO_WORKSPACE_OFFSETS

/**
 * Set the number of proportional font spaces required to fill up a typical character space.
 * This can help to better align the output of commands like `G29 O` Mesh Output.
 *
 * For clients that use a fixed-width font (like OctoPrint), leave this set to 1.0.
 * Otherwise, adjust according to your client and font.
 */
#define PROPORTIONAL_FONT_RATIO 1.0

/**
 * Spend 28 bytes of SRAM to optimize the GCode parser
 */
#define FASTER_GCODE_PARSER

/**
 * CNC G-code options
 * Support CNC-style G-code dialects used by laser cutters, drawing machine cams, etc.
 * Note that G0 feedrates should be used with care for 3D printing (if used at all).
 * High feedrates may cause ringing and harm print quality.
 */
//#define PAREN_COMMENTS      // Support for parentheses-delimited comments
//#define GCODE_MOTION_MODES  // Remember the motion mode (G0 G1 G2 G3 G5 G38.X) and apply for X Y Z E F, etc.

// Enable and set a (default) feedrate for all G0 moves
//#define G0_FEEDRATE 3000 // (mm/m)
#ifdef G0_FEEDRATE
  //#define VARIABLE_G0_FEEDRATE // The G0 feedrate is set by F in G0 motion mode
#endif

/**
 * Startup commands
 *
 * Execute certain G-code commands immediately after power-on.
 */
//#define STARTUP_COMMANDS "M17 Z"

/**
 * G-code Macros
 *
 * Add G-codes M810-M819 to define and run G-code macros.
 * Macros are not saved to EEPROM.
 */
//#define GCODE_MACROS
#if ENABLED(GCODE_MACROS)
  #define GCODE_MACROS_SLOTS       5  // Up to 10 may be used
  #define GCODE_MACROS_SLOT_SIZE  50  // Maximum length of a single macro
#endif

/**
 * User-defined menu items that execute custom GCode
 */
//#define CUSTOM_USER_MENUS
#if ENABLED(CUSTOM_USER_MENUS)
  //#define CUSTOM_USER_MENU_TITLE "Custom Commands"
  #define USER_SCRIPT_DONE "M117 User Script Done"
  #define USER_SCRIPT_AUDIBLE_FEEDBACK
  //#define USER_SCRIPT_RETURN  // Return to status screen after a script

  #define USER_DESC_1 "Home & UBL Info"
  #define USER_GCODE_1 "G28\nG29 W"

  #define USER_DESC_2 "Preheat for " PREHEAT_1_LABEL
  #define USER_GCODE_2 "M140 S" STRINGIFY(PREHEAT_1_TEMP_BED) "\nM104 S" STRINGIFY(PREHEAT_1_TEMP_HOTEND)

  #define USER_DESC_3 "Preheat for " PREHEAT_2_LABEL
  #define USER_GCODE_3 "M140 S" STRINGIFY(PREHEAT_2_TEMP_BED) "\nM104 S" STRINGIFY(PREHEAT_2_TEMP_HOTEND)

  #define USER_DESC_4 "Heat Bed/Home/Level"
  #define USER_GCODE_4 "M140 S" STRINGIFY(PREHEAT_2_TEMP_BED) "\nG28\nG29"

  #define USER_DESC_5 "Home & Info"
  #define USER_GCODE_5 "G28\nM503"
#endif

/**
 * Host Action Commands
 *
 * Define host streamer action commands in compliance with the standard.
 *
 * See https://reprap.org/wiki/G-code#Action_commands
 * Common commands ........ poweroff, pause, paused, resume, resumed, cancel
 * G29_RETRY_AND_RECOVER .. probe_rewipe, probe_failed
 *
 * Some features add reason codes to extend these commands.
 *
 * Host Prompt Support enables Marlin to use the host for user prompts so
 * filament runout and other processes can be managed from the host side.
 */
//#define HOST_ACTION_COMMANDS
#if ENABLED(HOST_ACTION_COMMANDS)
  //#define HOST_PROMPT_SUPPORT
#endif

/**
 * I2C position encoders for closed loop control.
 * Developed by Chris Barr at Aus3D.
 *
 * Wiki: http://wiki.aus3d.com.au/Magnetic_Encoder
 * Github: https://github.com/Aus3D/MagneticEncoder
 *
 * Supplier: http://aus3d.com.au/magnetic-encoder-module
 * Alternative Supplier: http://reliabuild3d.com/
 *
 * Reliabuild encoders have been modified to improve reliability.
 */

//#define I2C_POSITION_ENCODERS
#if ENABLED(I2C_POSITION_ENCODERS)

  #define I2CPE_ENCODER_CNT         1                       // The number of encoders installed; max of 5
                                                            // encoders supported currently.

  #define I2CPE_ENC_1_ADDR          I2CPE_PRESET_ADDR_X     // I2C address of the encoder. 30-200.
  #define I2CPE_ENC_1_AXIS          X_AXIS                  // Axis the encoder module is installed on.  <X|Y|Z|E>_AXIS.
  #define I2CPE_ENC_1_TYPE          I2CPE_ENC_TYPE_LINEAR   // Type of encoder:  I2CPE_ENC_TYPE_LINEAR -or-
                                                            // I2CPE_ENC_TYPE_ROTARY.
  #define I2CPE_ENC_1_TICKS_UNIT    2048                    // 1024 for magnetic strips with 2mm poles; 2048 for
                                                            // 1mm poles. For linear encoders this is ticks / mm,
                                                            // for rotary encoders this is ticks / revolution.
  //#define I2CPE_ENC_1_TICKS_REV     (16 * 200)            // Only needed for rotary encoders; number of stepper
                                                            // steps per full revolution (motor steps/rev * microstepping)
  //#define I2CPE_ENC_1_INVERT                              // Invert the direction of axis travel.
  #define I2CPE_ENC_1_EC_METHOD     I2CPE_ECM_MICROSTEP     // Type of error error correction.
  #define I2CPE_ENC_1_EC_THRESH     0.10                    // Threshold size for error (in mm) above which the
                                                            // printer will attempt to correct the error; errors
                                                            // smaller than this are ignored to minimize effects of
                                                            // measurement noise / latency (filter).

  #define I2CPE_ENC_2_ADDR          I2CPE_PRESET_ADDR_Y     // Same as above, but for encoder 2.
  #define I2CPE_ENC_2_AXIS          Y_AXIS
  #define I2CPE_ENC_2_TYPE          I2CPE_ENC_TYPE_LINEAR
  #define I2CPE_ENC_2_TICKS_UNIT    2048
  //#define I2CPE_ENC_2_TICKS_REV   (16 * 200)
  //#define I2CPE_ENC_2_INVERT
  #define I2CPE_ENC_2_EC_METHOD     I2CPE_ECM_MICROSTEP
  #define I2CPE_ENC_2_EC_THRESH     0.10

  #define I2CPE_ENC_3_ADDR          I2CPE_PRESET_ADDR_Z     // Encoder 3.  Add additional configuration options
  #define I2CPE_ENC_3_AXIS          Z_AXIS                  // as above, or use defaults below.

  #define I2CPE_ENC_4_ADDR          I2CPE_PRESET_ADDR_E     // Encoder 4.
  #define I2CPE_ENC_4_AXIS          E_AXIS

  #define I2CPE_ENC_5_ADDR          34                      // Encoder 5.
  #define I2CPE_ENC_5_AXIS          E_AXIS

  // Default settings for encoders which are enabled, but without settings configured above.
  #define I2CPE_DEF_TYPE            I2CPE_ENC_TYPE_LINEAR
  #define I2CPE_DEF_ENC_TICKS_UNIT  2048
  #define I2CPE_DEF_TICKS_REV       (16 * 200)
  #define I2CPE_DEF_EC_METHOD       I2CPE_ECM_NONE
  #define I2CPE_DEF_EC_THRESH       0.1

  //#define I2CPE_ERR_THRESH_ABORT  100.0                   // Threshold size for error (in mm) error on any given
                                                            // axis after which the printer will abort. Comment out to
                                                            // disable abort behavior.

  #define I2CPE_TIME_TRUSTED        10000                   // After an encoder fault, there must be no further fault
                                                            // for this amount of time (in ms) before the encoder
                                                            // is trusted again.

  /**
   * Position is checked every time a new command is executed from the buffer but during long moves,
   * this setting determines the minimum update time between checks. A value of 100 works well with
   * error rolling average when attempting to correct only for skips and not for vibration.
   */
  #define I2CPE_MIN_UPD_TIME_MS     4                       // (ms) Minimum time between encoder checks.

  // Use a rolling average to identify persistant errors that indicate skips, as opposed to vibration and noise.
  #define I2CPE_ERR_ROLLING_AVERAGE

#endif // I2C_POSITION_ENCODERS

/**
 * Analog Joystick(s)
 */
//#define JOYSTICK
#if ENABLED(JOYSTICK)
  #define JOY_X_PIN    5  // RAMPS: Suggested pin A5  on AUX2
  #define JOY_Y_PIN   10  // RAMPS: Suggested pin A10 on AUX2
  #define JOY_Z_PIN   12  // RAMPS: Suggested pin A12 on AUX2
  #define JOY_EN_PIN  44  // RAMPS: Suggested pin D44 on AUX2

  // Use M119 to find reasonable values after connecting your hardware:
  #define JOY_X_LIMITS { 5600, 8190-100, 8190+100, 10800 } // min, deadzone start, deadzone end, max
  #define JOY_Y_LIMITS { 5600, 8250-100, 8250+100, 11000 }
  #define JOY_Z_LIMITS { 4800, 8080-100, 8080+100, 11550 }
#endif

/**
 * MAX7219 Debug Matrix
 *
 * Add support for a low-cost 8x8 LED Matrix based on the Max7219 chip as a realtime status display.
 * Requires 3 signal wires. Some useful debug options are included to demonstrate its usage.
 */
//#define MAX7219_DEBUG
#if ENABLED(MAX7219_DEBUG)
  #define MAX7219_CLK_PIN   64
  #define MAX7219_DIN_PIN   57
  #define MAX7219_LOAD_PIN  44

  //#define MAX7219_GCODE          // Add the M7219 G-code to control the LED matrix
  #define MAX7219_INIT_TEST    2   // Do a test pattern at initialization (Set to 2 for spiral)
  #define MAX7219_NUMBER_UNITS 1   // Number of Max7219 units in chain.
  #define MAX7219_ROTATE       0   // Rotate the display clockwise (in multiples of +/- 90°)
                                   // connector at:  right=0   bottom=-90  top=90  left=180
  //#define MAX7219_REVERSE_ORDER  // The individual LED matrix units may be in reversed order
  //#define MAX7219_SIDE_BY_SIDE   // Big chip+matrix boards can be chained side-by-side

  /**
   * Sample debug features
   * If you add more debug displays, be careful to avoid conflicts!
   */
  #define MAX7219_DEBUG_PRINTER_ALIVE    // Blink corner LED of 8x8 matrix to show that the firmware is functioning
  #define MAX7219_DEBUG_PLANNER_HEAD  3  // Show the planner queue head position on this and the next LED matrix row
  #define MAX7219_DEBUG_PLANNER_TAIL  5  // Show the planner queue tail position on this and the next LED matrix row

  #define MAX7219_DEBUG_PLANNER_QUEUE 0  // Show the current planner queue depth on this and the next LED matrix row
                                         // If you experience stuttering, reboots, etc. this option can reveal how
                                         // tweaks made to the configuration are affecting the printer in real-time.
#endif

/**
 * NanoDLP Sync support
 *
 * Add support for Synchronized Z moves when using with NanoDLP. G0/G1 axis moves will output "Z_move_comp"
 * string to enable synchronization with DLP projector exposure. This change will allow to use
 * [[WaitForDoneMessage]] instead of populating your gcode with M400 commands
 */
//#define NANODLP_Z_SYNC
#if ENABLED(NANODLP_Z_SYNC)
  //#define NANODLP_ALL_AXIS  // Enables "Z_move_comp" output on any axis move.
                              // Default behavior is limited to Z axis only.
#endif

/**
 * WiFi Support (Espressif ESP32 WiFi)
 */
//#define WIFISUPPORT
#if ENABLED(WIFISUPPORT)
  #define WIFI_SSID "Wifi SSID"
  #define WIFI_PWD  "Wifi Password"
  //#define WEBSUPPORT        // Start a webserver with auto-discovery
  //#define OTASUPPORT        // Support over-the-air firmware updates
#endif

/**
 * Prusa Multi-Material Unit v2
 * Enable in Configuration.h
 */
#if ENABLED(PRUSA_MMU2)

  // Serial port used for communication with MMU2.
  // For AVR enable the UART port used for the MMU. (e.g., internalSerial)
  // For 32-bit boards check your HAL for available serial ports. (e.g., Serial2)
  #define INTERNAL_SERIAL_PORT 2
  #define MMU2_SERIAL internalSerial

  // Use hardware reset for MMU if a pin is defined for it
  //#define MMU2_RST_PIN 23

  // Enable if the MMU2 has 12V stepper motors (MMU2 Firmware 1.0.2 and up)
  //#define MMU2_MODE_12V

  // G-code to execute when MMU2 F.I.N.D.A. probe detects filament runout
  #define MMU2_FILAMENT_RUNOUT_SCRIPT "M600"

  // Add an LCD menu for MMU2
  //#define MMU2_MENUS
  #if ENABLED(MMU2_MENUS)
    // Settings for filament load / unload from the LCD menu.
    // This is for Prusa MK3-style extruders. Customize for your hardware.
    #define MMU2_FILAMENTCHANGE_EJECT_FEED 80.0
    #define MMU2_LOAD_TO_NOZZLE_SEQUENCE \
      {  7.2,  562 }, \
      { 14.4,  871 }, \
      { 36.0, 1393 }, \
      { 14.4,  871 }, \
      { 50.0,  198 }

    #define MMU2_RAMMING_SEQUENCE \
      {   1.0, 1000 }, \
      {   1.0, 1500 }, \
      {   2.0, 2000 }, \
      {   1.5, 3000 }, \
      {   2.5, 4000 }, \
      { -15.0, 5000 }, \
      { -14.0, 1200 }, \
      {  -6.0,  600 }, \
      {  10.0,  700 }, \
      { -10.0,  400 }, \
      { -50.0, 2000 }

  #endif

  //#define MMU2_DEBUG  // Write debug info to serial output

#endif // PRUSA_MMU2

/**
 * Advanced Print Counter settings
 */
#if ENABLED(PRINTCOUNTER)
  #define SERVICE_WARNING_BUZZES  3
  // Activate up to 3 service interval watchdogs
  //#define SERVICE_NAME_1      "Service S"
  //#define SERVICE_INTERVAL_1  100 // print hours
  //#define SERVICE_NAME_2      "Service L"
  //#define SERVICE_INTERVAL_2  200 // print hours
  //#define SERVICE_NAME_3      "Service 3"
  //#define SERVICE_INTERVAL_3    1 // print hours
#endif

// @section develop

/**
 * M43 - display pin status, watch pins for changes, watch endstops & toggle LED, Z servo probe test, toggle pins
 */
//#define PINS_DEBUGGING

// Enable Marlin dev mode which adds some special commands
//#define MARLIN_DEV_MODE

//olli external eeprom
//#define I2C_EEPROM
//#define E2END 0x7FFF<|MERGE_RESOLUTION|>--- conflicted
+++ resolved
@@ -602,13 +602,8 @@
 #define Z_STEPPER_AUTO_ALIGN
 #if ENABLED(Z_STEPPER_AUTO_ALIGN)
   // Define probe X and Y positions for Z1, Z2 [, Z3]
-<<<<<<< HEAD
   #define Z_STEPPER_ALIGN_X {  15, 195 }
   #define Z_STEPPER_ALIGN_Y { 105, 105 }
-=======
-  #define Z_STEPPER_ALIGN_X {  10, 150, 290 }
-  #define Z_STEPPER_ALIGN_Y { 290,  10, 290 }
->>>>>>> 07eb2130
   // Set number of iterations to align
   #define Z_STEPPER_ALIGN_ITERATIONS 3
   // Enable to restore leveling setup after operation
