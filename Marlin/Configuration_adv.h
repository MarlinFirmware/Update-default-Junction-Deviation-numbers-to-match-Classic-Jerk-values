/**
 * Marlin 3D Printer Firmware
 * Copyright (c) 2020 MarlinFirmware [https://github.com/MarlinFirmware/Marlin]
 *
 * Based on Sprinter and grbl.
 * Copyright (c) 2011 Camiel Gubbels / Erik van der Zalm
 *
 * This program is free software: you can redistribute it and/or modify
 * it under the terms of the GNU General Public License as published by
 * the Free Software Foundation, either version 3 of the License, or
 * (at your option) any later version.
 *
 * This program is distributed in the hope that it will be useful,
 * but WITHOUT ANY WARRANTY; without even the implied warranty of
 * MERCHANTABILITY or FITNESS FOR A PARTICULAR PURPOSE.  See the
 * GNU General Public License for more details.
 *
 * You should have received a copy of the GNU General Public License
 * along with this program.  If not, see <https://www.gnu.org/licenses/>.
 *
 */
#pragma once

/**
 * Configuration_adv.h
 *
 * Advanced settings.
 * Only change these if you know exactly what you're doing.
 * Some of these settings can damage your printer if improperly set!
 *
 * Basic settings can be found in Configuration.h
 */
#define CONFIGURATION_ADV_H_VERSION 020008

//===========================================================================
//============================= Thermal Settings ============================
//===========================================================================
// @section temperature

/**
 * Thermocouple sensors are quite sensitive to noise.  Any noise induced in
 * the sensor wires, such as by stepper motor wires run in parallel to them,
 * may result in the thermocouple sensor reporting spurious errors.  This
 * value is the number of errors which can occur in a row before the error
 * is reported.  This allows us to ignore intermittent error conditions while
 * still detecting an actual failure, which should result in a continuous
 * stream of errors from the sensor.
 *
 * Set this value to 0 to fail on the first error to occur.
 */
#define THERMOCOUPLE_MAX_ERRORS 15

//
// Custom Thermistor 1000 parameters
//
#if TEMP_SENSOR_0 == 1000
  #define HOTEND0_PULLUP_RESISTOR_OHMS 4700    // Pullup resistor
  #define HOTEND0_RESISTANCE_25C_OHMS  100000  // Resistance at 25C
  #define HOTEND0_BETA                 3950    // Beta value
#endif

#if TEMP_SENSOR_1 == 1000
  #define HOTEND1_PULLUP_RESISTOR_OHMS 4700    // Pullup resistor
  #define HOTEND1_RESISTANCE_25C_OHMS  100000  // Resistance at 25C
  #define HOTEND1_BETA                 3950    // Beta value
#endif

#if TEMP_SENSOR_2 == 1000
  #define HOTEND2_PULLUP_RESISTOR_OHMS 4700    // Pullup resistor
  #define HOTEND2_RESISTANCE_25C_OHMS  100000  // Resistance at 25C
  #define HOTEND2_BETA                 3950    // Beta value
#endif

#if TEMP_SENSOR_3 == 1000
  #define HOTEND3_PULLUP_RESISTOR_OHMS 4700    // Pullup resistor
  #define HOTEND3_RESISTANCE_25C_OHMS  100000  // Resistance at 25C
  #define HOTEND3_BETA                 3950    // Beta value
#endif

#if TEMP_SENSOR_4 == 1000
  #define HOTEND4_PULLUP_RESISTOR_OHMS 4700    // Pullup resistor
  #define HOTEND4_RESISTANCE_25C_OHMS  100000  // Resistance at 25C
  #define HOTEND4_BETA                 3950    // Beta value
#endif

#if TEMP_SENSOR_5 == 1000
  #define HOTEND5_PULLUP_RESISTOR_OHMS 4700    // Pullup resistor
  #define HOTEND5_RESISTANCE_25C_OHMS  100000  // Resistance at 25C
  #define HOTEND5_BETA                 3950    // Beta value
#endif

#if TEMP_SENSOR_6 == 1000
  #define HOTEND6_PULLUP_RESISTOR_OHMS 4700    // Pullup resistor
  #define HOTEND6_RESISTANCE_25C_OHMS  100000  // Resistance at 25C
  #define HOTEND6_BETA                 3950    // Beta value
#endif

#if TEMP_SENSOR_7 == 1000
  #define HOTEND7_PULLUP_RESISTOR_OHMS 4700    // Pullup resistor
  #define HOTEND7_RESISTANCE_25C_OHMS  100000  // Resistance at 25C
  #define HOTEND7_BETA                 3950    // Beta value
#endif

#if TEMP_SENSOR_BED == 1000
  #define BED_PULLUP_RESISTOR_OHMS     4700    // Pullup resistor
  #define BED_RESISTANCE_25C_OHMS      100000  // Resistance at 25C
  #define BED_BETA                     3950    // Beta value
#endif

#if TEMP_SENSOR_CHAMBER == 1000
  #define CHAMBER_PULLUP_RESISTOR_OHMS 4700    // Pullup resistor
  #define CHAMBER_RESISTANCE_25C_OHMS  100000  // Resistance at 25C
  #define CHAMBER_BETA                 3950    // Beta value
#endif

//
// Hephestos 2 24V heated bed upgrade kit.
// https://store.bq.com/en/heated-bed-kit-hephestos2
//
//#define HEPHESTOS2_HEATED_BED_KIT
#if ENABLED(HEPHESTOS2_HEATED_BED_KIT)
  #undef TEMP_SENSOR_BED
  #define TEMP_SENSOR_BED 70
  #define HEATER_BED_INVERTING true
#endif

//
// Heated Bed Bang-Bang options
//
#if DISABLED(PIDTEMPBED)
  #define BED_CHECK_INTERVAL 5000   // (ms) Interval between checks in bang-bang control
  #if ENABLED(BED_LIMIT_SWITCHING)
    #define BED_HYSTERESIS 2        // (°C) Only set the relevant heater state when ABS(T-target) > BED_HYSTERESIS
  #endif
#endif

//
// Heated Chamber options
//
#if TEMP_SENSOR_CHAMBER
  #define CHAMBER_MINTEMP             5
  #define CHAMBER_MAXTEMP            60
  #define TEMP_CHAMBER_HYSTERESIS     1   // (°C) Temperature proximity considered "close enough" to the target
  //#define CHAMBER_LIMIT_SWITCHING
  //#define HEATER_CHAMBER_PIN       44   // Chamber heater on/off pin
  //#define HEATER_CHAMBER_INVERTING false

  //#define CHAMBER_FAN               // Enable a fan on the chamber
  #if ENABLED(CHAMBER_FAN)
    #define CHAMBER_FAN_MODE 2        // Fan control mode: 0=Static; 1=Linear increase when temp is higher than target; 2=V-shaped curve.
    #if CHAMBER_FAN_MODE == 0
      #define CHAMBER_FAN_BASE  255   // Chamber fan PWM (0-255)
    #elif CHAMBER_FAN_MODE == 1
      #define CHAMBER_FAN_BASE  128   // Base chamber fan PWM (0-255); turns on when chamber temperature is above the target
      #define CHAMBER_FAN_FACTOR 25   // PWM increase per °C above target
    #elif CHAMBER_FAN_MODE == 2
      #define CHAMBER_FAN_BASE  128   // Minimum chamber fan PWM (0-255)
      #define CHAMBER_FAN_FACTOR 25   // PWM increase per °C difference from target
    #endif
  #endif

  //#define CHAMBER_VENT              // Enable a servo-controlled vent on the chamber
  #if ENABLED(CHAMBER_VENT)
    #define CHAMBER_VENT_SERVO_NR  1  // Index of the vent servo
    #define HIGH_EXCESS_HEAT_LIMIT 5  // How much above target temp to consider there is excess heat in the chamber
    #define LOW_EXCESS_HEAT_LIMIT  3
    #define MIN_COOLING_SLOPE_TIME_CHAMBER_VENT 20
    #define MIN_COOLING_SLOPE_DEG_CHAMBER_VENT 1.5
  #endif
#endif

/**
 * Thermal Protection provides additional protection to your printer from damage
 * and fire. Marlin always includes safe min and max temperature ranges which
 * protect against a broken or disconnected thermistor wire.
 *
 * The issue: If a thermistor falls out, it will report the much lower
 * temperature of the air in the room, and the the firmware will keep
 * the heater on.
 *
 * The solution: Once the temperature reaches the target, start observing.
 * If the temperature stays too far below the target (hysteresis) for too
 * long (period), the firmware will halt the machine as a safety precaution.
 *
 * If you get false positives for "Thermal Runaway", increase
 * THERMAL_PROTECTION_HYSTERESIS and/or THERMAL_PROTECTION_PERIOD
 */
#if ENABLED(THERMAL_PROTECTION_HOTENDS)
  #define THERMAL_PROTECTION_PERIOD 40        // Seconds
  #define THERMAL_PROTECTION_HYSTERESIS 4     // Degrees Celsius

  //#define ADAPTIVE_FAN_SLOWING              // Slow part cooling fan if temperature drops
  #if BOTH(ADAPTIVE_FAN_SLOWING, PIDTEMP)
    //#define NO_FAN_SLOWING_IN_PID_TUNING    // Don't slow fan speed during M303
  #endif

  /**
   * Whenever an M104, M109, or M303 increases the target temperature, the
   * firmware will wait for the WATCH_TEMP_PERIOD to expire. If the temperature
   * hasn't increased by WATCH_TEMP_INCREASE degrees, the machine is halted and
   * requires a hard reset. This test restarts with any M104/M109/M303, but only
   * if the current temperature is far enough below the target for a reliable
   * test.
   *
   * If you get false positives for "Heating failed", increase WATCH_TEMP_PERIOD
   * and/or decrease WATCH_TEMP_INCREASE. WATCH_TEMP_INCREASE should not be set
   * below 2.
   */
  #define WATCH_TEMP_PERIOD  20               // Seconds
  #define WATCH_TEMP_INCREASE 2               // Degrees Celsius
#endif

/**
 * Thermal Protection parameters for the bed are just as above for hotends.
 */
#if ENABLED(THERMAL_PROTECTION_BED)
  #define THERMAL_PROTECTION_BED_PERIOD        20 // Seconds
  #define THERMAL_PROTECTION_BED_HYSTERESIS     2 // Degrees Celsius

  /**
   * As described above, except for the bed (M140/M190/M303).
   */
  #define WATCH_BED_TEMP_PERIOD                60 // Seconds
  #define WATCH_BED_TEMP_INCREASE               2 // Degrees Celsius
#endif

/**
 * Thermal Protection parameters for the heated chamber.
 */
#if ENABLED(THERMAL_PROTECTION_CHAMBER)
  #define THERMAL_PROTECTION_CHAMBER_PERIOD    20 // Seconds
  #define THERMAL_PROTECTION_CHAMBER_HYSTERESIS 2 // Degrees Celsius

  /**
   * Heated chamber watch settings (M141/M191).
   */
  #define WATCH_CHAMBER_TEMP_PERIOD            60 // Seconds
  #define WATCH_CHAMBER_TEMP_INCREASE           2 // Degrees Celsius
#endif

#if ENABLED(PIDTEMP)
  // Add an experimental additional term to the heater power, proportional to the extrusion speed.
  // A well-chosen Kc value should add just enough power to melt the increased material volume.
  //#define PID_EXTRUSION_SCALING
  #if ENABLED(PID_EXTRUSION_SCALING)
    #define DEFAULT_Kc (100) // heating power = Kc * e_speed
    #define LPQ_MAX_LEN 50
  #endif

  /**
   * Add an experimental additional term to the heater power, proportional to the fan speed.
   * A well-chosen Kf value should add just enough power to compensate for power-loss from the cooling fan.
   * You can either just add a constant compensation with the DEFAULT_Kf value
   * or follow the instruction below to get speed-dependent compensation.
   *
   * Constant compensation (use only with fanspeeds of 0% and 100%)
   * ---------------------------------------------------------------------
   * A good starting point for the Kf-value comes from the calculation:
   *   kf = (power_fan * eff_fan) / power_heater * 255
   * where eff_fan is between 0.0 and 1.0, based on fan-efficiency and airflow to the nozzle / heater.
   *
   * Example:
   *   Heater: 40W, Fan: 0.1A * 24V = 2.4W, eff_fan = 0.8
   *   Kf = (2.4W * 0.8) / 40W * 255 = 12.24
   *
   * Fan-speed dependent compensation
   * --------------------------------
   * 1. To find a good Kf value, set the hotend temperature, wait for it to settle, and enable the fan (100%).
   *    Make sure PID_FAN_SCALING_LIN_FACTOR is 0 and PID_FAN_SCALING_ALTERNATIVE_DEFINITION is not enabled.
   *    If you see the temperature drop repeat the test, increasing the Kf value slowly, until the temperature
   *    drop goes away. If the temperature overshoots after enabling the fan, the Kf value is too big.
   * 2. Note the Kf-value for fan-speed at 100%
   * 3. Determine a good value for PID_FAN_SCALING_MIN_SPEED, which is around the speed, where the fan starts moving.
   * 4. Repeat step 1. and 2. for this fan speed.
   * 5. Enable PID_FAN_SCALING_ALTERNATIVE_DEFINITION and enter the two identified Kf-values in
   *    PID_FAN_SCALING_AT_FULL_SPEED and PID_FAN_SCALING_AT_MIN_SPEED. Enter the minimum speed in PID_FAN_SCALING_MIN_SPEED
   */
  //#define PID_FAN_SCALING
  #if ENABLED(PID_FAN_SCALING)
    //#define PID_FAN_SCALING_ALTERNATIVE_DEFINITION
    #if ENABLED(PID_FAN_SCALING_ALTERNATIVE_DEFINITION)
      // The alternative definition is used for an easier configuration.
      // Just figure out Kf at fullspeed (255) and PID_FAN_SCALING_MIN_SPEED.
      // DEFAULT_Kf and PID_FAN_SCALING_LIN_FACTOR are calculated accordingly.

      #define PID_FAN_SCALING_AT_FULL_SPEED 13.0        //=PID_FAN_SCALING_LIN_FACTOR*255+DEFAULT_Kf
      #define PID_FAN_SCALING_AT_MIN_SPEED   6.0        //=PID_FAN_SCALING_LIN_FACTOR*PID_FAN_SCALING_MIN_SPEED+DEFAULT_Kf
      #define PID_FAN_SCALING_MIN_SPEED     10.0        // Minimum fan speed at which to enable PID_FAN_SCALING

      #define DEFAULT_Kf (255.0*PID_FAN_SCALING_AT_MIN_SPEED-PID_FAN_SCALING_AT_FULL_SPEED*PID_FAN_SCALING_MIN_SPEED)/(255.0-PID_FAN_SCALING_MIN_SPEED)
      #define PID_FAN_SCALING_LIN_FACTOR (PID_FAN_SCALING_AT_FULL_SPEED-DEFAULT_Kf)/255.0

    #else
      #define PID_FAN_SCALING_LIN_FACTOR (0)             // Power loss due to cooling = Kf * (fan_speed)
      #define DEFAULT_Kf 10                              // A constant value added to the PID-tuner
      #define PID_FAN_SCALING_MIN_SPEED 10               // Minimum fan speed at which to enable PID_FAN_SCALING
    #endif
  #endif
#endif

/**
 * Automatic Temperature Mode
 *
 * Dynamically adjust the hotend target temperature based on planned E moves.
 *
 * (Contrast with PID_EXTRUSION_SCALING, which tracks E movement and adjusts PID
 *  behavior using an additional kC value.)
 *
 * Autotemp is calculated by (mintemp + factor * mm_per_sec), capped to maxtemp.
 *
 * Enable Autotemp Mode with M104/M109 F<factor> S<mintemp> B<maxtemp>.
 * Disable by sending M104/M109 with no F parameter (or F0 with AUTOTEMP_PROPORTIONAL).
 */
#define AUTOTEMP
#if ENABLED(AUTOTEMP)
  #define AUTOTEMP_OLDWEIGHT    0.98
  // Turn on AUTOTEMP on M104/M109 by default using proportions set here
  //#define AUTOTEMP_PROPORTIONAL
  #if ENABLED(AUTOTEMP_PROPORTIONAL)
    #define AUTOTEMP_MIN_P      0 // (°C) Added to the target temperature
    #define AUTOTEMP_MAX_P      5 // (°C) Added to the target temperature
    #define AUTOTEMP_FACTOR_P   1 // Apply this F parameter by default (overridden by M104/M109 F)
  #endif
#endif

// Show Temperature ADC value
// Enable for M105 to include ADC values read from temperature sensors.
//#define SHOW_TEMP_ADC_VALUES

/**
 * High Temperature Thermistor Support
 *
 * Thermistors able to support high temperature tend to have a hard time getting
 * good readings at room and lower temperatures. This means HEATER_X_RAW_LO_TEMP
 * will probably be caught when the heating element first turns on during the
 * preheating process, which will trigger a min_temp_error as a safety measure
 * and force stop everything.
 * To circumvent this limitation, we allow for a preheat time (during which,
 * min_temp_error won't be triggered) and add a min_temp buffer to handle
 * aberrant readings.
 *
 * If you want to enable this feature for your hotend thermistor(s)
 * uncomment and set values > 0 in the constants below
 */

// The number of consecutive low temperature errors that can occur
// before a min_temp_error is triggered. (Shouldn't be more than 10.)
//#define MAX_CONSECUTIVE_LOW_TEMPERATURE_ERROR_ALLOWED 0

// The number of milliseconds a hotend will preheat before starting to check
// the temperature. This value should NOT be set to the time it takes the
// hot end to reach the target temperature, but the time it takes to reach
// the minimum temperature your thermistor can read. The lower the better/safer.
// This shouldn't need to be more than 30 seconds (30000)
//#define MILLISECONDS_PREHEAT_TIME 0

// @section extruder

// Extruder runout prevention.
// If the machine is idle and the temperature over MINTEMP
// then extrude some filament every couple of SECONDS.
//#define EXTRUDER_RUNOUT_PREVENT
#if ENABLED(EXTRUDER_RUNOUT_PREVENT)
  #define EXTRUDER_RUNOUT_MINTEMP 190
  #define EXTRUDER_RUNOUT_SECONDS 30
  #define EXTRUDER_RUNOUT_SPEED 1500  // (mm/min)
  #define EXTRUDER_RUNOUT_EXTRUDE 5   // (mm)
#endif

/**
 * Hotend Idle Timeout
 * Prevent filament in the nozzle from charring and causing a critical jam.
 */
//#define HOTEND_IDLE_TIMEOUT
#if ENABLED(HOTEND_IDLE_TIMEOUT)
  #define HOTEND_IDLE_TIMEOUT_SEC (5*60)    // (seconds) Time without extruder movement to trigger protection
  #define HOTEND_IDLE_MIN_TRIGGER   180     // (°C) Minimum temperature to enable hotend protection
  #define HOTEND_IDLE_NOZZLE_TARGET   0     // (°C) Safe temperature for the nozzle after timeout
  #define HOTEND_IDLE_BED_TARGET      0     // (°C) Safe temperature for the bed after timeout
#endif

// @section temperature

// Calibration for AD595 / AD8495 sensor to adjust temperature measurements.
// The final temperature is calculated as (measuredTemp * GAIN) + OFFSET.
#define TEMP_SENSOR_AD595_OFFSET  0.0
#define TEMP_SENSOR_AD595_GAIN    1.0
#define TEMP_SENSOR_AD8495_OFFSET 0.0
#define TEMP_SENSOR_AD8495_GAIN   1.0

/**
 * Controller Fan
 * To cool down the stepper drivers and MOSFETs.
 *
 * The fan turns on automatically whenever any driver is enabled and turns
 * off (or reduces to idle speed) shortly after drivers are turned off.
 */
//#define USE_CONTROLLER_FAN
#if ENABLED(USE_CONTROLLER_FAN)
  //#define CONTROLLER_FAN_PIN -1        // Set a custom pin for the controller fan
  //#define CONTROLLER_FAN_USE_Z_ONLY    // With this option only the Z axis is considered
  //#define CONTROLLER_FAN_IGNORE_Z      // Ignore Z stepper. Useful when stepper timeout is disabled.
  #define CONTROLLERFAN_SPEED_MIN      0 // (0-255) Minimum speed. (If set below this value the fan is turned off.)
  #define CONTROLLERFAN_SPEED_ACTIVE 255 // (0-255) Active speed, used when any motor is enabled
  #define CONTROLLERFAN_SPEED_IDLE     0 // (0-255) Idle speed, used when motors are disabled
  #define CONTROLLERFAN_IDLE_TIME     60 // (seconds) Extra time to keep the fan running after disabling motors
  //#define CONTROLLER_FAN_EDITABLE      // Enable M710 configurable settings
  #if ENABLED(CONTROLLER_FAN_EDITABLE)
    #define CONTROLLER_FAN_MENU          // Enable the Controller Fan submenu
  #endif
#endif

// When first starting the main fan, run it at full speed for the
// given number of milliseconds.  This gets the fan spinning reliably
// before setting a PWM value. (Does not work with software PWM for fan on Sanguinololu)
//#define FAN_KICKSTART_TIME 100

// Some coolers may require a non-zero "off" state.
//#define FAN_OFF_PWM  1

/**
 * PWM Fan Scaling
 *
 * Define the min/max speeds for PWM fans (as set with M106).
 *
 * With these options the M106 0-255 value range is scaled to a subset
 * to ensure that the fan has enough power to spin, or to run lower
 * current fans with higher current. (e.g., 5V/12V fans with 12V/24V)
 * Value 0 always turns off the fan.
 *
 * Define one or both of these to override the default 0-255 range.
 */
//#define FAN_MIN_PWM 50
//#define FAN_MAX_PWM 128

/**
 * FAST PWM FAN Settings
 *
 * Use to change the FAST FAN PWM frequency (if enabled in Configuration.h)
 * Combinations of PWM Modes, prescale values and TOP resolutions are used internally to produce a
 * frequency as close as possible to the desired frequency.
 *
 * FAST_PWM_FAN_FREQUENCY [undefined by default]
 *   Set this to your desired frequency.
 *   If left undefined this defaults to F = F_CPU/(2*255*1)
 *   i.e., F = 31.4kHz on 16MHz microcontrollers or F = 39.2kHz on 20MHz microcontrollers.
 *   These defaults are the same as with the old FAST_PWM_FAN implementation - no migration is required
 *   NOTE: Setting very low frequencies (< 10 Hz) may result in unexpected timer behavior.
 *
 * USE_OCR2A_AS_TOP [undefined by default]
 *   Boards that use TIMER2 for PWM have limitations resulting in only a few possible frequencies on TIMER2:
 *   16MHz MCUs: [62.5KHz, 31.4KHz (default), 7.8KHz, 3.92KHz, 1.95KHz, 977Hz, 488Hz, 244Hz, 60Hz, 122Hz, 30Hz]
 *   20MHz MCUs: [78.1KHz, 39.2KHz (default), 9.77KHz, 4.9KHz, 2.44KHz, 1.22KHz, 610Hz, 305Hz, 153Hz, 76Hz, 38Hz]
 *   A greater range can be achieved by enabling USE_OCR2A_AS_TOP. But note that this option blocks the use of
 *   PWM on pin OC2A. Only use this option if you don't need PWM on 0C2A. (Check your schematic.)
 *   USE_OCR2A_AS_TOP sacrifices duty cycle control resolution to achieve this broader range of frequencies.
 */
#if ENABLED(FAST_PWM_FAN)
  //#define FAST_PWM_FAN_FREQUENCY 31400
  //#define USE_OCR2A_AS_TOP
#endif

// @section extruder

/**
 * Extruder cooling fans
 *
 * Extruder auto fans automatically turn on when their extruders'
 * temperatures go above EXTRUDER_AUTO_FAN_TEMPERATURE.
 *
 * Your board's pins file specifies the recommended pins. Override those here
 * or set to -1 to disable completely.
 *
 * Multiple extruders can be assigned to the same pin in which case
 * the fan will turn on when any selected extruder is above the threshold.
 */
#define E0_AUTO_FAN_PIN P2_04
#define E1_AUTO_FAN_PIN -1
#define E2_AUTO_FAN_PIN -1
#define E3_AUTO_FAN_PIN -1
#define E4_AUTO_FAN_PIN -1
#define E5_AUTO_FAN_PIN -1
#define E6_AUTO_FAN_PIN -1
#define E7_AUTO_FAN_PIN -1
#define CHAMBER_AUTO_FAN_PIN -1

#define EXTRUDER_AUTO_FAN_TEMPERATURE 50
#define EXTRUDER_AUTO_FAN_SPEED 255   // 255 == full speed
#define CHAMBER_AUTO_FAN_TEMPERATURE 30
#define CHAMBER_AUTO_FAN_SPEED 255

/**
 * Part-Cooling Fan Multiplexer
 *
 * This feature allows you to digitally multiplex the fan output.
 * The multiplexer is automatically switched at tool-change.
 * Set FANMUX[012]_PINs below for up to 2, 4, or 8 multiplexed fans.
 */
#define FANMUX0_PIN -1
#define FANMUX1_PIN -1
#define FANMUX2_PIN -1

/**
 * M355 Case Light on-off / brightness
 */
//#define CASE_LIGHT_ENABLE
#if ENABLED(CASE_LIGHT_ENABLE)
  //#define CASE_LIGHT_PIN 4                  // Override the default pin if needed
  #define INVERT_CASE_LIGHT false             // Set true if Case Light is ON when pin is LOW
  #define CASE_LIGHT_DEFAULT_ON true          // Set default power-up state on
  #define CASE_LIGHT_DEFAULT_BRIGHTNESS 105   // Set default power-up brightness (0-255, requires PWM pin)
  //#define CASE_LIGHT_MAX_PWM 128            // Limit pwm
  //#define CASE_LIGHT_MENU                   // Add Case Light options to the LCD menu
  //#define CASE_LIGHT_NO_BRIGHTNESS          // Disable brightness control. Enable for non-PWM lighting.
  //#define CASE_LIGHT_USE_NEOPIXEL           // Use NeoPixel LED as case light, requires NEOPIXEL_LED.
  #if ENABLED(CASE_LIGHT_USE_NEOPIXEL)
    #define CASE_LIGHT_NEOPIXEL_COLOR { 255, 255, 255, 255 } // { Red, Green, Blue, White }
  #endif
#endif

// @section homing

// If you want endstops to stay on (by default) even when not homing
// enable this option. Override at any time with M120, M121.
//#define ENDSTOPS_ALWAYS_ON_DEFAULT

// @section extras

//#define Z_LATE_ENABLE // Enable Z the last moment. Needed if your Z driver overheats.

// Employ an external closed loop controller. Override pins here if needed.
//#define EXTERNAL_CLOSED_LOOP_CONTROLLER
#if ENABLED(EXTERNAL_CLOSED_LOOP_CONTROLLER)
  //#define CLOSED_LOOP_ENABLE_PIN        -1
  //#define CLOSED_LOOP_MOVE_COMPLETE_PIN -1
#endif

/**
 * Dual Steppers / Dual Endstops
 *
 * This section will allow you to use extra E drivers to drive a second motor for X, Y, or Z axes.
 *
 * For example, set X_DUAL_STEPPER_DRIVERS setting to use a second motor. If the motors need to
 * spin in opposite directions set INVERT_X2_VS_X_DIR. If the second motor needs its own endstop
 * set X_DUAL_ENDSTOPS. This can adjust for "racking." Use X2_USE_ENDSTOP to set the endstop plug
 * that should be used for the second endstop. Extra endstops will appear in the output of 'M119'.
 *
 * Use X_DUAL_ENDSTOP_ADJUSTMENT to adjust for mechanical imperfection. After homing both motors
 * this offset is applied to the X2 motor. To find the offset home the X axis, and measure the error
 * in X2. Dual endstop offsets can be set at runtime with 'M666 X<offset> Y<offset> Z<offset>'.
 */

//#define X_DUAL_STEPPER_DRIVERS
#if ENABLED(X_DUAL_STEPPER_DRIVERS)
  //#define INVERT_X2_VS_X_DIR    // Enable if X2 direction signal is opposite to X
  //#define X_DUAL_ENDSTOPS
  #if ENABLED(X_DUAL_ENDSTOPS)
    #define X2_USE_ENDSTOP _XMAX_
    #define X2_ENDSTOP_ADJUSTMENT  0
  #endif
#endif

//#define Y_DUAL_STEPPER_DRIVERS
#if ENABLED(Y_DUAL_STEPPER_DRIVERS)
  //#define INVERT_Y2_VS_Y_DIR   // Enable if Y2 direction signal is opposite to Y
  //#define Y_DUAL_ENDSTOPS
  #if ENABLED(Y_DUAL_ENDSTOPS)
    #define Y2_USE_ENDSTOP _YMAX_
    #define Y2_ENDSTOP_ADJUSTMENT  0
  #endif
#endif

//
// For Z set the number of stepper drivers
//
#define NUM_Z_STEPPER_DRIVERS 2   // (1-4) Z options change based on how many

#if NUM_Z_STEPPER_DRIVERS > 1
  // Enable if Z motor direction signals are the opposite of Z1
  //#define INVERT_Z2_VS_Z_DIR
  //#define INVERT_Z3_VS_Z_DIR
  //#define INVERT_Z4_VS_Z_DIR

  //#define Z_MULTI_ENDSTOPS
  #if ENABLED(Z_MULTI_ENDSTOPS)
    #define Z2_USE_ENDSTOP          _XMAX_
    #define Z2_ENDSTOP_ADJUSTMENT   0
    #if NUM_Z_STEPPER_DRIVERS >= 3
      #define Z3_USE_ENDSTOP        _YMAX_
      #define Z3_ENDSTOP_ADJUSTMENT 0
    #endif
    #if NUM_Z_STEPPER_DRIVERS >= 4
      #define Z4_USE_ENDSTOP        _ZMAX_
      #define Z4_ENDSTOP_ADJUSTMENT 0
    #endif
  #endif
#endif

/**
 * Dual X Carriage
 *
 * This setup has two X carriages that can move independently, each with its own hotend.
 * The carriages can be used to print an object with two colors or materials, or in
 * "duplication mode" it can print two identical or X-mirrored objects simultaneously.
 * The inactive carriage is parked automatically to prevent oozing.
 * X1 is the left carriage, X2 the right. They park and home at opposite ends of the X axis.
 * By default the X2 stepper is assigned to the first unused E plug on the board.
 *
 * The following Dual X Carriage modes can be selected with M605 S<mode>:
 *
 *   0 : (FULL_CONTROL) The slicer has full control over both X-carriages and can achieve optimal travel
 *       results as long as it supports dual X-carriages. (M605 S0)
 *
 *   1 : (AUTO_PARK) The firmware automatically parks and unparks the X-carriages on tool-change so
 *       that additional slicer support is not required. (M605 S1)
 *
 *   2 : (DUPLICATION) The firmware moves the second X-carriage and extruder in synchronization with
 *       the first X-carriage and extruder, to print 2 copies of the same object at the same time.
 *       Set the constant X-offset and temperature differential with M605 S2 X[offs] R[deg] and
 *       follow with M605 S2 to initiate duplicated movement.
 *
 *   3 : (MIRRORED) Formbot/Vivedino-inspired mirrored mode in which the second extruder duplicates
 *       the movement of the first except the second extruder is reversed in the X axis.
 *       Set the initial X offset and temperature differential with M605 S2 X[offs] R[deg] and
 *       follow with M605 S3 to initiate mirrored movement.
 */
//#define DUAL_X_CARRIAGE
#if ENABLED(DUAL_X_CARRIAGE)
  #define X1_MIN_POS X_MIN_POS   // Set to X_MIN_POS
  #define X1_MAX_POS X_BED_SIZE  // Set a maximum so the first X-carriage can't hit the parked second X-carriage
  #define X2_MIN_POS    80       // Set a minimum to ensure the  second X-carriage can't hit the parked first X-carriage
  #define X2_MAX_POS   353       // Set this to the distance between toolheads when both heads are homed
  #define X2_HOME_DIR    1       // Set to 1. The second X-carriage always homes to the maximum endstop position
  #define X2_HOME_POS X2_MAX_POS // Default X2 home position. Set to X2_MAX_POS.
                      // However: In this mode the HOTEND_OFFSET_X value for the second extruder provides a software
                      // override for X2_HOME_POS. This also allow recalibration of the distance between the two endstops
                      // without modifying the firmware (through the "M218 T1 X???" command).
                      // Remember: you should set the second extruder x-offset to 0 in your slicer.

  // This is the default power-up mode which can be later using M605.
  #define DEFAULT_DUAL_X_CARRIAGE_MODE DXC_AUTO_PARK_MODE

  // Default x offset in duplication mode (typically set to half print bed width)
  #define DEFAULT_DUPLICATION_X_OFFSET 100

  // Default action to execute following M605 mode change commands. Typically G28X to apply new mode.
  //#define EVENT_GCODE_IDEX_AFTER_MODECHANGE "G28X"
#endif

// Activate a solenoid on the active extruder with M380. Disable all with M381.
// Define SOL0_PIN, SOL1_PIN, etc., for each extruder that has a solenoid.
//#define EXT_SOLENOID

// @section homing

/**
 * Homing Procedure
 * Homing (G28) does an indefinite move towards the endstops to establish
 * the position of the toolhead relative to the workspace.
 */

//#define SENSORLESS_BACKOFF_MM  { 2, 2 }     // (mm) Backoff from endstops before sensorless homing

#define HOMING_BUMP_MM      { 5, 5, 2 }       // (mm) Backoff from endstops after first bump
#define HOMING_BUMP_DIVISOR { 2, 2, 4 }       // Re-Bump Speed Divisor (Divides the Homing Feedrate)

//#define HOMING_BACKOFF_POST_MM { 2, 2, 2 }  // (mm) Backoff from endstops after homing

#define QUICK_HOME                            // If G28 contains XY do a diagonal move first
//#define HOME_Y_BEFORE_X                     // If G28 contains XY home Y before X
//#define HOME_Z_FIRST                        // Home Z first. Requires a Z-MIN endstop (not a probe).
//#define CODEPENDENT_XY_HOMING               // If X/Y can't home without homing Y/X first

// @section bltouch

#if ENABLED(BLTOUCH)
  /**
   * Either: Use the defaults (recommended) or: For special purposes, use the following DEFINES
   * Do not activate settings that the probe might not understand. Clones might misunderstand
   * advanced commands.
   *
   * Note: If the probe is not deploying, do a "Reset" and "Self-Test" and then check the
   *       wiring of the BROWN, RED and ORANGE wires.
   *
   * Note: If the trigger signal of your probe is not being recognized, it has been very often
   *       because the BLACK and WHITE wires needed to be swapped. They are not "interchangeable"
   *       like they would be with a real switch. So please check the wiring first.
   *
   * Settings for all BLTouch and clone probes:
   */

  // Safety: The probe needs time to recognize the command.
  //         Minimum command delay (ms). Enable and increase if needed.
  //#define BLTOUCH_DELAY 500

  /**
   * Settings for BLTOUCH Classic 1.2, 1.3 or BLTouch Smart 1.0, 2.0, 2.2, 3.0, 3.1, and most clones:
   */

  // Feature: Switch into SW mode after a deploy. It makes the output pulse longer. Can be useful
  //          in special cases, like noisy or filtered input configurations.
  //#define BLTOUCH_FORCE_SW_MODE

  /**
   * Settings for BLTouch Smart 3.0 and 3.1
   * Summary:
   *   - Voltage modes: 5V and OD (open drain - "logic voltage free") output modes
   *   - High-Speed mode
   *   - Disable LCD voltage options
   */

  /**
   * Danger: Don't activate 5V mode unless attached to a 5V-tolerant controller!
   * V3.0 or 3.1: Set default mode to 5V mode at Marlin startup.
   * If disabled, OD mode is the hard-coded default on 3.0
   * On startup, Marlin will compare its eeprom to this value. If the selected mode
   * differs, a mode set eeprom write will be completed at initialization.
   * Use the option below to force an eeprom write to a V3.1 probe regardless.
   */
  #define BLTOUCH_SET_5V_MODE

  /**
   * Safety: Activate if connecting a probe with an unknown voltage mode.
   * V3.0: Set a probe into mode selected above at Marlin startup. Required for 5V mode on 3.0
   * V3.1: Force a probe with unknown mode into selected mode at Marlin startup ( = Probe EEPROM write )
   * To preserve the life of the probe, use this once then turn it off and re-flash.
   */
  //#define BLTOUCH_FORCE_MODE_SET

  /**
   * Use "HIGH SPEED" mode for probing.
   * Danger: Disable if your probe sometimes fails. Only suitable for stable well-adjusted systems.
   * This feature was designed for Delta's with very fast Z moves however higher speed cartesians may function
   * If the machine cannot raise the probe fast enough after a trigger, it may enter a fault state.
   */
  #define BLTOUCH_HS_MODE

  // Safety: Enable voltage mode settings in the LCD menu.
  //#define BLTOUCH_LCD_VOLTAGE_MENU

#endif // BLTOUCH

// @section extras

/**
 * Z Steppers Auto-Alignment
 * Add the G34 command to align multiple Z steppers using a bed probe.
 */
//#define Z_STEPPER_AUTO_ALIGN
#if ENABLED(Z_STEPPER_AUTO_ALIGN)
  // Define probe X and Y positions for Z1, Z2 [, Z3 [, Z4]]
  // If not defined, probe limits will be used.
  // Override with 'M422 S<index> X<pos> Y<pos>'
  //#define Z_STEPPER_ALIGN_XY { {  10, 190 }, { 100,  10 }, { 190, 190 } }

  /**
   * Orientation for the automatically-calculated probe positions.
   * Override Z stepper align points with 'M422 S<index> X<pos> Y<pos>'
   *
   * 2 Steppers:  (0)     (1)
   *               |       |   2   |
   *               | 1   2 |       |
   *               |       |   1   |
   *
   * 3 Steppers:  (0)     (1)     (2)     (3)
   *               |   3   | 1     | 2   1 |     2 |
   *               |       |     3 |       | 3     |
   *               | 1   2 | 2     |   3   |     1 |
   *
   * 4 Steppers:  (0)     (1)     (2)     (3)
   *               | 4   3 | 1   4 | 2   1 | 3   2 |
   *               |       |       |       |       |
   *               | 1   2 | 2   3 | 3   4 | 4   1 |
   */
  #ifndef Z_STEPPER_ALIGN_XY
    //#define Z_STEPPERS_ORIENTATION 0
  #endif

  // Provide Z stepper positions for more rapid convergence in bed alignment.
  // Requires triple stepper drivers (i.e., set NUM_Z_STEPPER_DRIVERS to 3)
  //#define Z_STEPPER_ALIGN_KNOWN_STEPPER_POSITIONS
  #if ENABLED(Z_STEPPER_ALIGN_KNOWN_STEPPER_POSITIONS)
    // Define Stepper XY positions for Z1, Z2, Z3 corresponding to
    // the Z screw positions in the bed carriage.
    // Define one position per Z stepper in stepper driver order.
    #define Z_STEPPER_ALIGN_STEPPER_XY { { 210.7, 102.5 }, { 152.6, 220.0 }, { 94.5, 102.5 } }
  #else
    // Amplification factor. Used to scale the correction step up or down in case
    // the stepper (spindle) position is farther out than the test point.
    #define Z_STEPPER_ALIGN_AMP 1.0       // Use a value > 1.0 NOTE: This may cause instability!
  #endif

  // On a 300mm bed a 5% grade would give a misalignment of ~1.5cm
  #define G34_MAX_GRADE              5    // (%) Maximum incline that G34 will handle
  #define Z_STEPPER_ALIGN_ITERATIONS 3    // Number of iterations to apply during alignment
  #define Z_STEPPER_ALIGN_ACC        0.02 // Stop iterating early if the accuracy is better than this
  #define RESTORE_LEVELING_AFTER_G34      // Restore leveling after G34 is done?
  // After G34, re-home Z (G28 Z) or just calculate it from the last probe heights?
  // Re-homing might be more precise in reproducing the actual 'G28 Z' homing height, especially on an uneven bed.
  #define HOME_AFTER_G34
#endif

//
// Add the G35 command to read bed corners to help adjust screws. Requires a bed probe.
//
//#define ASSISTED_TRAMMING
#if ENABLED(ASSISTED_TRAMMING)

  // Define positions for probe points.
  #define TRAMMING_POINT_XY { {  20, 20 }, { 180,  20 }, { 180, 180 }, { 20, 180 } }

  // Define position names for probe points.
  #define TRAMMING_POINT_NAME_1 "Front-Left"
  #define TRAMMING_POINT_NAME_2 "Front-Right"
  #define TRAMMING_POINT_NAME_3 "Back-Right"
  #define TRAMMING_POINT_NAME_4 "Back-Left"

  #define RESTORE_LEVELING_AFTER_G35    // Enable to restore leveling setup after operation
  //#define REPORT_TRAMMING_MM          // Report Z deviation (mm) for each point relative to the first

  //#define ASSISTED_TRAMMING_WIZARD    // Add a Tramming Wizard to the LCD menu

  //#define ASSISTED_TRAMMING_WAIT_POSITION { X_CENTER, Y_CENTER, 30 } // Move the nozzle out of the way for adjustment

  /**
   * Screw thread:
   *   M3: 30 = Clockwise, 31 = Counter-Clockwise
   *   M4: 40 = Clockwise, 41 = Counter-Clockwise
   *   M5: 50 = Clockwise, 51 = Counter-Clockwise
   */
  #define TRAMMING_SCREW_THREAD 30

#endif

// @section motion

#define AXIS_RELATIVE_MODES { false, false, false, false }

// Add a Duplicate option for well-separated conjoined nozzles
//#define MULTI_NOZZLE_DUPLICATION

// By default pololu step drivers require an active high signal. However, some high power drivers require an active low signal as step.
#define INVERT_X_STEP_PIN false
#define INVERT_Y_STEP_PIN false
#define INVERT_Z_STEP_PIN false
#define INVERT_E_STEP_PIN false

/**
 * Idle Stepper Shutdown
 * Set DISABLE_INACTIVE_? 'true' to shut down axis steppers after an idle period.
 * The Deactive Time can be overridden with M18 and M84. Set to 0 for No Timeout.
 */
#define DEFAULT_STEPPER_DEACTIVE_TIME 120
#define DISABLE_INACTIVE_X true
#define DISABLE_INACTIVE_Y true
#define DISABLE_INACTIVE_Z true  // Set 'false' if the nozzle could fall onto your printed part!
#define DISABLE_INACTIVE_E true

// If the Nozzle or Bed falls when the Z stepper is disabled, set its resting position here.
//#define Z_AFTER_DEACTIVATE Z_HOME_POS

// Default Minimum Feedrates for printing and travel moves
#define DEFAULT_MINIMUMFEEDRATE       0.0     // (mm/s) Minimum feedrate. Set with M205 S.
#define DEFAULT_MINTRAVELFEEDRATE     0.0     // (mm/s) Minimum travel feedrate. Set with M205 T.

// Minimum time that a segment needs to take as the buffer gets emptied
#define DEFAULT_MINSEGMENTTIME        20000   // (µs) Set with M205 B.

// Slow down the machine if the lookahead buffer is (by default) half full.
// Increase the slowdown divisor for larger buffer sizes.
#define SLOWDOWN
#if ENABLED(SLOWDOWN)
  #define SLOWDOWN_DIVISOR 2
#endif

/**
 * XY Frequency limit
 * Reduce resonance by limiting the frequency of small zigzag infill moves.
 * See https://hydraraptor.blogspot.com/2010/12/frequency-limit.html
 * Use M201 F<freq> G<min%> to change limits at runtime.
 */
//#define XY_FREQUENCY_LIMIT      10 // (Hz) Maximum frequency of small zigzag infill moves. Set with M201 F<hertz>.
#ifdef XY_FREQUENCY_LIMIT
  #define XY_FREQUENCY_MIN_PERCENT 5 // (percent) Minimum FR percentage to apply. Set with M201 G<min%>.
#endif

// Minimum planner junction speed. Sets the default minimum speed the planner plans for at the end
// of the buffer and all stops. This should not be much greater than zero and should only be changed
// if unwanted behavior is observed on a user's machine when running at very slow speeds.
#define MINIMUM_PLANNER_SPEED 0.05 // (mm/s)

//
// Backlash Compensation
// Adds extra movement to axes on direction-changes to account for backlash.
//
//#define BACKLASH_COMPENSATION
#if ENABLED(BACKLASH_COMPENSATION)
  // Define values for backlash distance and correction.
  // If BACKLASH_GCODE is enabled these values are the defaults.
  #define BACKLASH_DISTANCE_MM { 0, 0, 0 } // (mm)
  #define BACKLASH_CORRECTION    0.0       // 0.0 = no correction; 1.0 = full correction

  // Set BACKLASH_SMOOTHING_MM to spread backlash correction over multiple segments
  // to reduce print artifacts. (Enabling this is costly in memory and computation!)
  //#define BACKLASH_SMOOTHING_MM 3 // (mm)

  // Add runtime configuration and tuning of backlash values (M425)
  //#define BACKLASH_GCODE

  #if ENABLED(BACKLASH_GCODE)
    // Measure the Z backlash when probing (G29) and set with "M425 Z"
    #define MEASURE_BACKLASH_WHEN_PROBING

    #if ENABLED(MEASURE_BACKLASH_WHEN_PROBING)
      // When measuring, the probe will move up to BACKLASH_MEASUREMENT_LIMIT
      // mm away from point of contact in BACKLASH_MEASUREMENT_RESOLUTION
      // increments while checking for the contact to be broken.
      #define BACKLASH_MEASUREMENT_LIMIT       0.5   // (mm)
      #define BACKLASH_MEASUREMENT_RESOLUTION  0.005 // (mm)
      #define BACKLASH_MEASUREMENT_FEEDRATE    Z_PROBE_SPEED_SLOW // (mm/min)
    #endif
  #endif
#endif

/**
 * Automatic backlash, position and hotend offset calibration
 *
 * Enable G425 to run automatic calibration using an electrically-
 * conductive cube, bolt, or washer mounted on the bed.
 *
 * G425 uses the probe to touch the top and sides of the calibration object
 * on the bed and measures and/or correct positional offsets, axis backlash
 * and hotend offsets.
 *
 * Note: HOTEND_OFFSET and CALIBRATION_OBJECT_CENTER must be set to within
 *       ±5mm of true values for G425 to succeed.
 */
//#define CALIBRATION_GCODE
#if ENABLED(CALIBRATION_GCODE)

  //#define CALIBRATION_SCRIPT_PRE  "M117 Starting Auto-Calibration\nT0\nG28\nG12\nM117 Calibrating..."
  //#define CALIBRATION_SCRIPT_POST "M500\nM117 Calibration data saved"

  #define CALIBRATION_MEASUREMENT_RESOLUTION     0.01 // mm

  #define CALIBRATION_FEEDRATE_SLOW             60    // mm/min
  #define CALIBRATION_FEEDRATE_FAST           1200    // mm/min
  #define CALIBRATION_FEEDRATE_TRAVEL         3000    // mm/min

  // The following parameters refer to the conical section of the nozzle tip.
  #define CALIBRATION_NOZZLE_TIP_HEIGHT          1.0  // mm
  #define CALIBRATION_NOZZLE_OUTER_DIAMETER      2.0  // mm

  // Uncomment to enable reporting (required for "G425 V", but consumes PROGMEM).
  //#define CALIBRATION_REPORTING

  // The true location and dimension the cube/bolt/washer on the bed.
  #define CALIBRATION_OBJECT_CENTER     { 264.0, -22.0,  -2.0 } // mm
  #define CALIBRATION_OBJECT_DIMENSIONS {  10.0,  10.0,  10.0 } // mm

  // Comment out any sides which are unreachable by the probe. For best
  // auto-calibration results, all sides must be reachable.
  #define CALIBRATION_MEASURE_RIGHT
  #define CALIBRATION_MEASURE_FRONT
  #define CALIBRATION_MEASURE_LEFT
  #define CALIBRATION_MEASURE_BACK

  // Probing at the exact top center only works if the center is flat. If
  // probing on a screwhead or hollow washer, probe near the edges.
  //#define CALIBRATION_MEASURE_AT_TOP_EDGES

  // Define the pin to read during calibration
  #ifndef CALIBRATION_PIN
    //#define CALIBRATION_PIN -1            // Define here to override the default pin
    #define CALIBRATION_PIN_INVERTING false // Set to true to invert the custom pin
    //#define CALIBRATION_PIN_PULLDOWN
    #define CALIBRATION_PIN_PULLUP
  #endif
#endif

/**
 * Adaptive Step Smoothing increases the resolution of multi-axis moves, particularly at step frequencies
 * below 1kHz (for AVR) or 10kHz (for ARM), where aliasing between axes in multi-axis moves causes audible
 * vibration and surface artifacts. The algorithm adapts to provide the best possible step smoothing at the
 * lowest stepping frequencies.
 */
#define ADAPTIVE_STEP_SMOOTHING

/**
 * Custom Microstepping
 * Override as-needed for your setup. Up to 3 MS pins are supported.
 */
//#define MICROSTEP1 LOW,LOW,LOW
//#define MICROSTEP2 HIGH,LOW,LOW
//#define MICROSTEP4 LOW,HIGH,LOW
//#define MICROSTEP8 HIGH,HIGH,LOW
//#define MICROSTEP16 LOW,LOW,HIGH
//#define MICROSTEP32 HIGH,LOW,HIGH

// Microstep settings (Requires a board with pins named X_MS1, X_MS2, etc.)
#define MICROSTEP_MODES { 16, 16, 16, 16, 16, 16 } // [1,2,4,8,16]

/**
 *  @section  stepper motor current
 *
 *  Some boards have a means of setting the stepper motor current via firmware.
 *
 *  The power on motor currents are set by:
 *    PWM_MOTOR_CURRENT - used by MINIRAMBO & ULTIMAIN_2
 *                         known compatible chips: A4982
 *    DIGIPOT_MOTOR_CURRENT - used by BQ_ZUM_MEGA_3D, RAMBO & SCOOVO_X9H
 *                         known compatible chips: AD5206
 *    DAC_MOTOR_CURRENT_DEFAULT - used by PRINTRBOARD_REVF & RIGIDBOARD_V2
 *                         known compatible chips: MCP4728
 *    DIGIPOT_I2C_MOTOR_CURRENTS - used by 5DPRINT, AZTEEG_X3_PRO, AZTEEG_X5_MINI_WIFI, MIGHTYBOARD_REVE
 *                         known compatible chips: MCP4451, MCP4018
 *
 *  Motor currents can also be set by M907 - M910 and by the LCD.
 *    M907 - applies to all.
 *    M908 - BQ_ZUM_MEGA_3D, RAMBO, PRINTRBOARD_REVF, RIGIDBOARD_V2 & SCOOVO_X9H
 *    M909, M910 & LCD - only PRINTRBOARD_REVF & RIGIDBOARD_V2
 */
//#define PWM_MOTOR_CURRENT { 1300, 1300, 1250 }          // Values in milliamps
//#define DIGIPOT_MOTOR_CURRENT { 135,135,135,135,135 }   // Values 0-255 (RAMBO 135 = ~0.75A, 185 = ~1A)
//#define DAC_MOTOR_CURRENT_DEFAULT { 70, 80, 90, 80 }    // Default drive percent - X, Y, Z, E axis

/**
 * I2C-based DIGIPOTs (e.g., Azteeg X3 Pro)
 */
//#define DIGIPOT_MCP4018             // Requires https://github.com/felias-fogg/SlowSoftI2CMaster
//#define DIGIPOT_MCP4451
#if EITHER(DIGIPOT_MCP4018, DIGIPOT_MCP4451)
  #define DIGIPOT_I2C_NUM_CHANNELS 8  // 5DPRINT:4   AZTEEG_X3_PRO:8   MKS_SBASE:5   MIGHTYBOARD_REVE:5

  // Actual motor currents in Amps. The number of entries must match DIGIPOT_I2C_NUM_CHANNELS.
  // These correspond to the physical drivers, so be mindful if the order is changed.
  #define DIGIPOT_I2C_MOTOR_CURRENTS { 1.0, 1.0, 1.0, 1.0, 1.0, 1.0, 1.0, 1.0 } // AZTEEG_X3_PRO

  //#define DIGIPOT_USE_RAW_VALUES    // Use DIGIPOT_MOTOR_CURRENT raw wiper values (instead of A4988 motor currents)

  /**
   * Common slave addresses:
   *
   *                        A   (A shifted)   B   (B shifted)  IC
   * Smoothie              0x2C (0x58)       0x2D (0x5A)       MCP4451
   * AZTEEG_X3_PRO         0x2C (0x58)       0x2E (0x5C)       MCP4451
   * AZTEEG_X5_MINI        0x2C (0x58)       0x2E (0x5C)       MCP4451
   * AZTEEG_X5_MINI_WIFI         0x58              0x5C        MCP4451
   * MIGHTYBOARD_REVE      0x2F (0x5E)                         MCP4018
   */
  //#define DIGIPOT_I2C_ADDRESS_A 0x2C  // Unshifted slave address for first DIGIPOT
  //#define DIGIPOT_I2C_ADDRESS_B 0x2D  // Unshifted slave address for second DIGIPOT
#endif

//===========================================================================
//=============================Additional Features===========================
//===========================================================================

// @section lcd

#if EITHER(IS_ULTIPANEL, EXTENSIBLE_UI)
  #define MANUAL_FEEDRATE { 50*60, 50*60, 4*60, 2*60 } // (mm/min) Feedrates for manual moves along X, Y, Z, E from panel
  #define FINE_MANUAL_MOVE 0.025    // (mm) Smallest manual move (< 0.1mm) applying to Z on most machines
  #if IS_ULTIPANEL
    #define MANUAL_E_MOVES_RELATIVE // Display extruder move distance rather than "position"
    #define ULTIPANEL_FEEDMULTIPLY  // Encoder sets the feedrate multiplier on the Status Screen
  #endif
#endif

// Change values more rapidly when the encoder is rotated faster
#define ENCODER_RATE_MULTIPLIER
#if ENABLED(ENCODER_RATE_MULTIPLIER)
  #define ENCODER_10X_STEPS_PER_SEC   30  // (steps/s) Encoder rate for 10x speed
  #define ENCODER_100X_STEPS_PER_SEC  80  // (steps/s) Encoder rate for 100x speed
#endif

// Play a beep when the feedrate is changed from the Status Screen
//#define BEEP_ON_FEEDRATE_CHANGE
#if ENABLED(BEEP_ON_FEEDRATE_CHANGE)
  #define FEEDRATE_CHANGE_BEEP_DURATION   10
  #define FEEDRATE_CHANGE_BEEP_FREQUENCY 440
#endif

#if HAS_LCD_MENU

  // Add Probe Z Offset calibration to the Z Probe Offsets menu
  #if HAS_BED_PROBE
    //#define PROBE_OFFSET_WIZARD
    #if ENABLED(PROBE_OFFSET_WIZARD)
      //
      // Enable to init the Probe Z-Offset when starting the Wizard.
      // Use a height slightly above the estimated nozzle-to-probe Z offset.
      // For example, with an offset of -5, consider a starting height of -4.
      //
      //#define PROBE_OFFSET_WIZARD_START_Z -4.0

      // Set a convenient position to do the calibration (probing point and nozzle/bed-distance)
      //#define PROBE_OFFSET_WIZARD_XY_POS { X_CENTER, Y_CENTER }
    #endif
  #endif

  // Include a page of printer information in the LCD Main Menu
  //#define LCD_INFO_MENU
  #if ENABLED(LCD_INFO_MENU)
    //#define LCD_PRINTER_INFO_IS_BOOTSCREEN // Show bootscreen(s) instead of Printer Info pages
  #endif

  // BACK menu items keep the highlight at the top
  //#define TURBO_BACK_MENU_ITEM

  // Add a mute option to the LCD menu
  //#define SOUND_MENU_ITEM

  /**
   * LED Control Menu
   * Add LED Control to the LCD menu
   */
  //#define LED_CONTROL_MENU
  #if ENABLED(LED_CONTROL_MENU)
    #define LED_COLOR_PRESETS                 // Enable the Preset Color menu option
    //#define NEO2_COLOR_PRESETS              // Enable a second NeoPixel Preset Color menu option
    #if ENABLED(LED_COLOR_PRESETS)
      #define LED_USER_PRESET_RED        255  // User defined RED value
      #define LED_USER_PRESET_GREEN      128  // User defined GREEN value
      #define LED_USER_PRESET_BLUE         0  // User defined BLUE value
      #define LED_USER_PRESET_WHITE      255  // User defined WHITE value
      #define LED_USER_PRESET_BRIGHTNESS 255  // User defined intensity
      //#define LED_USER_PRESET_STARTUP       // Have the printer display the user preset color on startup
    #endif
    #if ENABLED(NEO2_COLOR_PRESETS)
      #define NEO2_USER_PRESET_RED        255  // User defined RED value
      #define NEO2_USER_PRESET_GREEN      128  // User defined GREEN value
      #define NEO2_USER_PRESET_BLUE         0  // User defined BLUE value
      #define NEO2_USER_PRESET_WHITE      255  // User defined WHITE value
      #define NEO2_USER_PRESET_BRIGHTNESS 255  // User defined intensity
      //#define NEO2_USER_PRESET_STARTUP       // Have the printer display the user preset color on startup for the second strip
    #endif
  #endif

#endif // HAS_LCD_MENU

#if HAS_DISPLAY
  // The timeout (in ms) to return to the status screen from sub-menus
  //#define LCD_TIMEOUT_TO_STATUS 15000

  #if ENABLED(SHOW_BOOTSCREEN)
    #define BOOTSCREEN_TIMEOUT 4000      // (ms) Total Duration to display the boot screen(s)
    #if EITHER(HAS_MARLINUI_U8GLIB, TFT_COLOR_UI)
      #define BOOT_MARLIN_LOGO_SMALL     // Show a smaller Marlin logo on the Boot Screen (saving lots of flash)
    #endif
  #endif

  // Scroll a longer status message into view
  //#define STATUS_MESSAGE_SCROLLING

  // On the Info Screen, display XY with one decimal place when possible
  //#define LCD_DECIMAL_SMALL_XY

  // Add an 'M73' G-code to set the current percentage
  //#define LCD_SET_PROGRESS_MANUALLY

  // Show the E position (filament used) during printing
  //#define LCD_SHOW_E_TOTAL
#endif

<<<<<<< HEAD
#if HAS_GRAPHICAL_LCD && EITHER(SDSUPPORT, LCD_SET_PROGRESS_MANUALLY)
  #define PRINT_PROGRESS_SHOW_DECIMALS   // Show progress with decimal digits
  #define SHOW_REMAINING_TIME            // Display estimated time to completion
  #if ENABLED(SHOW_REMAINING_TIME)
    #define USE_M73_REMAINING_TIME       // Use remaining time from M73 command instead of estimation
    //#define ROTATE_PROGRESS_DISPLAY    // Display (P)rogress, (E)lapsed, and (R)emaining time
=======
#if EITHER(SDSUPPORT, LCD_SET_PROGRESS_MANUALLY) && ANY(HAS_MARLINUI_U8GLIB, HAS_MARLINUI_HD44780, IS_TFTGLCD_PANEL, EXTENSIBLE_UI)
  //#define SHOW_REMAINING_TIME       // Display estimated time to completion
  #if ENABLED(SHOW_REMAINING_TIME)
    //#define USE_M73_REMAINING_TIME  // Use remaining time from M73 command instead of estimation
    //#define ROTATE_PROGRESS_DISPLAY // Display (P)rogress, (E)lapsed, and (R)emaining time
>>>>>>> 5089dcdb
  #endif

  #if EITHER(HAS_MARLINUI_U8GLIB, EXTENSIBLE_UI)
    //#define PRINT_PROGRESS_SHOW_DECIMALS // Show progress with decimal digits
  #endif

  #if EITHER(HAS_MARLINUI_HD44780, IS_TFTGLCD_PANEL)
    //#define LCD_PROGRESS_BAR            // Show a progress bar on HD44780 LCDs for SD printing
    #if ENABLED(LCD_PROGRESS_BAR)
      #define PROGRESS_BAR_BAR_TIME 2000  // (ms) Amount of time to show the bar
      #define PROGRESS_BAR_MSG_TIME 3000  // (ms) Amount of time to show the status message
      #define PROGRESS_MSG_EXPIRE   0     // (ms) Amount of time to retain the status message (0=forever)
      //#define PROGRESS_MSG_ONCE         // Show the message for MSG_TIME then clear it
      //#define LCD_PROGRESS_BAR_TEST     // Add a menu item to test the progress bar
    #endif
  #endif
#endif

#if ENABLED(SDSUPPORT)
  /**
   * SD Card SPI Speed
   * May be required to resolve "volume init" errors.
   *
   * Enable and set to SPI_HALF_SPEED, SPI_QUARTER_SPEED, or SPI_EIGHTH_SPEED
   *  otherwise full speed will be applied.
   *
   * :['SPI_HALF_SPEED', 'SPI_QUARTER_SPEED', 'SPI_EIGHTH_SPEED']
   */
  //#define SD_SPI_SPEED SPI_HALF_SPEED

  // The standard SD detect circuit reads LOW when media is inserted and HIGH when empty.
  // Enable this option and set to HIGH if your SD cards are incorrectly detected.
  //#define SD_DETECT_STATE HIGH

  //#define SD_IGNORE_AT_STARTUP            // Don't mount the SD card when starting up
  //#define SDCARD_READONLY                 // Read-only SD card (to save over 2K of flash)

  //#define GCODE_REPEAT_MARKERS            // Enable G-code M808 to set repeat markers and do looping

  #define SD_PROCEDURE_DEPTH 1              // Increase if you need more nested M32 calls

  #define SD_FINISHED_STEPPERRELEASE true   // Disable steppers when SD Print is finished
  #define SD_FINISHED_RELEASECOMMAND "M84"  // Use "M84XYE" to keep Z enabled so your bed stays in place

  // Reverse SD sort to show "more recent" files first, according to the card's FAT.
  // Since the FAT gets out of order with usage, SDCARD_SORT_ALPHA is recommended.
  #define SDCARD_RATHERRECENTFIRST

  #define SD_MENU_CONFIRM_START             // Confirm the selected SD file before printing

  //#define NO_SD_AUTOSTART                 // Remove auto#.g file support completely to save some Flash, SRAM
  //#define MENU_ADDAUTOSTART               // Add a menu option to run auto#.g files

  //#define BROWSE_MEDIA_ON_INSERT          // Open the file browser when media is inserted

  #define EVENT_GCODE_SD_ABORT "G28XY"      // G-code to run on SD Abort Print (e.g., "G28XY" or "G27")

  #if ENABLED(PRINTER_EVENT_LEDS)
    #define PE_LEDS_COMPLETED_TIME  (30*60) // (seconds) Time to keep the LED "done" color before restoring normal illumination
  #endif

  /**
   * Continue after Power-Loss (Creality3D)
   *
   * Store the current state to the SD Card at the start of each layer
   * during SD printing. If the recovery file is found at boot time, present
   * an option on the LCD screen to continue the print from the last-known
   * point in the file.
   */
  //#define POWER_LOSS_RECOVERY
  #if ENABLED(POWER_LOSS_RECOVERY)
    #define PLR_ENABLED_DEFAULT   false // Power Loss Recovery enabled by default. (Set with 'M413 Sn' & M500)
    //#define BACKUP_POWER_SUPPLY       // Backup power / UPS to move the steppers on power loss
    //#define POWER_LOSS_RECOVER_ZHOME  // Z homing is needed for proper recovery. 99.9% of the time this should be disabled!
    //#define POWER_LOSS_ZRAISE       2 // (mm) Z axis raise on resume (on power loss with UPS)
    //#define POWER_LOSS_PIN         44 // Pin to detect power loss. Set to -1 to disable default pin on boards without module.
    //#define POWER_LOSS_STATE     HIGH // State of pin indicating power loss
    //#define POWER_LOSS_PULLUP         // Set pullup / pulldown as appropriate for your sensor
    //#define POWER_LOSS_PULLDOWN
    //#define POWER_LOSS_PURGE_LEN   20 // (mm) Length of filament to purge on resume
    //#define POWER_LOSS_RETRACT_LEN 10 // (mm) Length of filament to retract on fail. Requires backup power.

    // Without a POWER_LOSS_PIN the following option helps reduce wear on the SD card,
    // especially with "vase mode" printing. Set too high and vases cannot be continued.
    #define POWER_LOSS_MIN_Z_CHANGE 0.05 // (mm) Minimum Z change before saving power-loss data
  #endif

  /**
   * Sort SD file listings in alphabetical order.
   *
   * With this option enabled, items on SD cards will be sorted
   * by name for easier navigation.
   *
   * By default...
   *
   *  - Use the slowest -but safest- method for sorting.
   *  - Folders are sorted to the top.
   *  - The sort key is statically allocated.
   *  - No added G-code (M34) support.
   *  - 40 item sorting limit. (Items after the first 40 are unsorted.)
   *
   * SD sorting uses static allocation (as set by SDSORT_LIMIT), allowing the
   * compiler to calculate the worst-case usage and throw an error if the SRAM
   * limit is exceeded.
   *
   *  - SDSORT_USES_RAM provides faster sorting via a static directory buffer.
   *  - SDSORT_USES_STACK does the same, but uses a local stack-based buffer.
   *  - SDSORT_CACHE_NAMES will retain the sorted file listing in RAM. (Expensive!)
   *  - SDSORT_DYNAMIC_RAM only uses RAM when the SD menu is visible. (Use with caution!)
   */
  //#define SDCARD_SORT_ALPHA

  // SD Card Sorting options
  #if ENABLED(SDCARD_SORT_ALPHA)
    #define SDSORT_LIMIT       40     // Maximum number of sorted items (10-256). Costs 27 bytes each.
    #define FOLDER_SORTING     -1     // -1=above  0=none  1=below
    #define SDSORT_GCODE       false  // Allow turning sorting on/off with LCD and M34 G-code.
    #define SDSORT_USES_RAM    false  // Pre-allocate a static array for faster pre-sorting.
    #define SDSORT_USES_STACK  false  // Prefer the stack for pre-sorting to give back some SRAM. (Negated by next 2 options.)
    #define SDSORT_CACHE_NAMES false  // Keep sorted items in RAM longer for speedy performance. Most expensive option.
    #define SDSORT_DYNAMIC_RAM false  // Use dynamic allocation (within SD menus). Least expensive option. Set SDSORT_LIMIT before use!
    #define SDSORT_CACHE_VFATS 2      // Maximum number of 13-byte VFAT entries to use for sorting.
                                      // Note: Only affects SCROLL_LONG_FILENAMES with SDSORT_CACHE_NAMES but not SDSORT_DYNAMIC_RAM.
  #endif

  // Allow international symbols in long filenames. To display correctly, the
  // LCD's font must contain the characters. Check your selected LCD language.
  //#define UTF_FILENAME_SUPPORT

  // This allows hosts to request long names for files and folders with M33
  //#define LONG_FILENAME_HOST_SUPPORT

  // Enable this option to scroll long filenames in the SD card menu
  //#define SCROLL_LONG_FILENAMES

  // Leave the heaters on after Stop Print (not recommended!)
  //#define SD_ABORT_NO_COOLDOWN

  /**
   * This option allows you to abort SD printing when any endstop is triggered.
   * This feature must be enabled with "M540 S1" or from the LCD menu.
   * To have any effect, endstops must be enabled during SD printing.
   */
  //#define SD_ABORT_ON_ENDSTOP_HIT

  /**
   * This option makes it easier to print the same SD Card file again.
   * On print completion the LCD Menu will open with the file selected.
   * You can just click to start the print, or navigate elsewhere.
   */
  //#define SD_REPRINT_LAST_SELECTED_FILE

  /**
   * Auto-report SdCard status with M27 S<seconds>
   */
  //#define AUTO_REPORT_SD_STATUS

  /**
   * Support for USB thumb drives using an Arduino USB Host Shield or
   * equivalent MAX3421E breakout board. The USB thumb drive will appear
   * to Marlin as an SD card.
   *
   * The MAX3421E can be assigned the same pins as the SD card reader, with
   * the following pin mapping:
   *
   *    SCLK, MOSI, MISO --> SCLK, MOSI, MISO
   *    INT              --> SD_DETECT_PIN [1]
   *    SS               --> SDSS
   *
   * [1] On AVR an interrupt-capable pin is best for UHS3 compatibility.
   */
  //#define USB_FLASH_DRIVE_SUPPORT
  #if ENABLED(USB_FLASH_DRIVE_SUPPORT)
    /**
     * USB Host Shield Library
     *
     * - UHS2 uses no interrupts and has been production-tested
     *   on a LulzBot TAZ Pro with a 32-bit Archim board.
     *
     * - UHS3 is newer code with better USB compatibility. But it
     *   is less tested and is known to interfere with Servos.
     *   [1] This requires USB_INTR_PIN to be interrupt-capable.
     */
    //#define USE_UHS2_USB
    //#define USE_UHS3_USB

    /**
     * Native USB Host supported by some boards (USB OTG)
     */
    //#define USE_OTG_USB_HOST

    #if DISABLED(USE_OTG_USB_HOST)
      #define USB_CS_PIN    SDSS
      #define USB_INTR_PIN  SD_DETECT_PIN
    #endif
  #endif

  /**
   * When using a bootloader that supports SD-Firmware-Flashing,
   * add a menu item to activate SD-FW-Update on the next reboot.
   *
   * Requires ATMEGA2560 (Arduino Mega)
   *
   * Tested with this bootloader:
   *   https://github.com/FleetProbe/MicroBridge-Arduino-ATMega2560
   */
  //#define SD_FIRMWARE_UPDATE
  #if ENABLED(SD_FIRMWARE_UPDATE)
    #define SD_FIRMWARE_UPDATE_EEPROM_ADDR    0x1FF
    #define SD_FIRMWARE_UPDATE_ACTIVE_VALUE   0xF0
    #define SD_FIRMWARE_UPDATE_INACTIVE_VALUE 0xFF
  #endif

  // Add an optimized binary file transfer mode, initiated with 'M28 B1'
  //#define BINARY_FILE_TRANSFER

  /**
   * Set this option to one of the following (or the board's defaults apply):
   *
   *           LCD - Use the SD drive in the external LCD controller.
   *       ONBOARD - Use the SD drive on the control board.
   *  CUSTOM_CABLE - Use a custom cable to access the SD (as defined in a pins file).
   *
   * :[ 'LCD', 'ONBOARD', 'CUSTOM_CABLE' ]
   */
  //#define SDCARD_CONNECTION LCD

  // Enable if SD detect is rendered useless (e.g., by using an SD extender)
  //#define NO_SD_DETECT

#endif // SDSUPPORT

/**
 * By default an onboard SD card reader may be shared as a USB mass-
 * storage device. This option hides the SD card from the host PC.
 */
//#define NO_SD_HOST_DRIVE   // Disable SD Card access over USB (for security).

/**
 * Additional options for Graphical Displays
 *
 * Use the optimizations here to improve printing performance,
 * which can be adversely affected by graphical display drawing,
 * especially when doing several short moves, and when printing
 * on DELTA and SCARA machines.
 *
 * Some of these options may result in the display lagging behind
 * controller events, as there is a trade-off between reliable
 * printing performance versus fast display updates.
 */
#if HAS_MARLINUI_U8GLIB
  // Show SD percentage next to the progress bar
  //#define DOGM_SD_PERCENT

  // Save many cycles by drawing a hollow frame or no frame on the Info Screen
  //#define XYZ_NO_FRAME
  #define XYZ_HOLLOW_FRAME

  // Enable to save many cycles by drawing a hollow frame on Menu Screens
  #define MENU_HOLLOW_FRAME

  // A bigger font is available for edit items. Costs 3120 bytes of PROGMEM.
  // Western only. Not available for Cyrillic, Kana, Turkish, Greek, or Chinese.
  //#define USE_BIG_EDIT_FONT

  // A smaller font may be used on the Info Screen. Costs 2434 bytes of PROGMEM.
  // Western only. Not available for Cyrillic, Kana, Turkish, Greek, or Chinese.
  //#define USE_SMALL_INFOFONT

  // Swap the CW/CCW indicators in the graphics overlay
  //#define OVERLAY_GFX_REVERSE

  /**
   * ST7920-based LCDs can emulate a 16 x 4 character display using
   * the ST7920 character-generator for very fast screen updates.
   * Enable LIGHTWEIGHT_UI to use this special display mode.
   *
   * Since LIGHTWEIGHT_UI has limited space, the position and status
   * message occupy the same line. Set STATUS_EXPIRE_SECONDS to the
   * length of time to display the status message before clearing.
   *
   * Set STATUS_EXPIRE_SECONDS to zero to never clear the status.
   * This will prevent position updates from being displayed.
   */
  #if ENABLED(U8GLIB_ST7920)
    // Enable this option and reduce the value to optimize screen updates.
    // The normal delay is 10µs. Use the lowest value that still gives a reliable display.
    //#define DOGM_SPI_DELAY_US 5

    //#define LIGHTWEIGHT_UI
    #if ENABLED(LIGHTWEIGHT_UI)
      #define STATUS_EXPIRE_SECONDS 20
    #endif
  #endif

  /**
   * Status (Info) Screen customizations
   * These options may affect code size and screen render time.
   * Custom status screens can forcibly override these settings.
   */
  //#define STATUS_COMBINE_HEATERS    // Use combined heater images instead of separate ones
  //#define STATUS_HOTEND_NUMBERLESS  // Use plain hotend icons instead of numbered ones (with 2+ hotends)
  #define STATUS_HOTEND_INVERTED      // Show solid nozzle bitmaps when heating (Requires STATUS_HOTEND_ANIM)
  #define STATUS_HOTEND_ANIM          // Use a second bitmap to indicate hotend heating
  #define STATUS_BED_ANIM             // Use a second bitmap to indicate bed heating
  #define STATUS_CHAMBER_ANIM         // Use a second bitmap to indicate chamber heating
  //#define STATUS_CUTTER_ANIM        // Use a second bitmap to indicate spindle / laser active
  //#define STATUS_ALT_BED_BITMAP     // Use the alternative bed bitmap
  //#define STATUS_ALT_FAN_BITMAP     // Use the alternative fan bitmap
  //#define STATUS_FAN_FRAMES 3       // :[0,1,2,3,4] Number of fan animation frames
  //#define STATUS_HEAT_PERCENT       // Show heating in a progress bar
  //#define BOOT_MARLIN_LOGO_ANIMATED // Animated Marlin logo. Costs ~‭3260 (or ~940) bytes of PROGMEM.

  // Frivolous Game Options
  //#define MARLIN_BRICKOUT
  //#define MARLIN_INVADERS
  //#define MARLIN_SNAKE
  //#define GAMES_EASTER_EGG          // Add extra blank lines above the "Games" sub-menu

#endif // HAS_MARLINUI_U8GLIB

//
// Additional options for DGUS / DWIN displays
//
#if HAS_DGUS_LCD
  #define LCD_SERIAL_PORT 3
  #define LCD_BAUDRATE 115200

  #define DGUS_RX_BUFFER_SIZE 128
  #define DGUS_TX_BUFFER_SIZE 48
  //#define SERIAL_STATS_RX_BUFFER_OVERRUNS  // Fix Rx overrun situation (Currently only for AVR)

  #define DGUS_UPDATE_INTERVAL_MS  500    // (ms) Interval between automatic screen updates

  #if EITHER(DGUS_LCD_UI_FYSETC, DGUS_LCD_UI_HIPRECY)
    #define DGUS_PRINT_FILENAME           // Display the filename during printing
    #define DGUS_PREHEAT_UI               // Display a preheat screen during heatup

    #if ENABLED(DGUS_LCD_UI_FYSETC)
      //#define DGUS_UI_MOVE_DIS_OPTION   // Disabled by default for UI_FYSETC
    #else
      #define DGUS_UI_MOVE_DIS_OPTION     // Enabled by default for UI_HIPRECY
    #endif

    #define DGUS_FILAMENT_LOADUNLOAD
    #if ENABLED(DGUS_FILAMENT_LOADUNLOAD)
      #define DGUS_FILAMENT_PURGE_LENGTH 10
      #define DGUS_FILAMENT_LOAD_LENGTH_PER_TIME 0.5 // (mm) Adjust in proportion to DGUS_UPDATE_INTERVAL_MS
    #endif

    #define DGUS_UI_WAITING               // Show a "waiting" screen between some screens
    #if ENABLED(DGUS_UI_WAITING)
      #define DGUS_UI_WAITING_STATUS 10
      #define DGUS_UI_WAITING_STATUS_PERIOD 8 // Increase to slower waiting status looping
    #endif
  #endif
#endif // HAS_DGUS_LCD

//
// Specify additional languages for the UI. Default specified by LCD_LANGUAGE.
//
#if ANY(DOGLCD, TFT_COLOR_UI, TOUCH_UI_FTDI_EVE)
  //#define LCD_LANGUAGE_2 fr
  //#define LCD_LANGUAGE_3 de
  //#define LCD_LANGUAGE_4 es
  //#define LCD_LANGUAGE_5 it
  #ifdef LCD_LANGUAGE_2
    //#define LCD_LANGUAGE_AUTO_SAVE // Automatically save language to EEPROM on change
  #endif
#endif

//
// Touch UI for the FTDI Embedded Video Engine (EVE)
//
#if ENABLED(TOUCH_UI_FTDI_EVE)
  // Display board used
  //#define LCD_FTDI_VM800B35A        // FTDI 3.5" with FT800 (320x240)
  //#define LCD_4DSYSTEMS_4DLCD_FT843 // 4D Systems 4.3" (480x272)
  //#define LCD_HAOYU_FT800CB         // Haoyu with 4.3" or 5" (480x272)
  //#define LCD_HAOYU_FT810CB         // Haoyu with 5" (800x480)
  //#define LCD_ALEPHOBJECTS_CLCD_UI  // Aleph Objects Color LCD UI
  //#define LCD_FYSETC_TFT81050       // FYSETC with 5" (800x480)

  // Correct the resolution if not using the stock TFT panel.
  //#define TOUCH_UI_320x240
  //#define TOUCH_UI_480x272
  //#define TOUCH_UI_800x480

  // Mappings for boards with a standard RepRapDiscount Display connector
  //#define AO_EXP1_PINMAP      // AlephObjects CLCD UI EXP1 mapping
  //#define AO_EXP2_PINMAP      // AlephObjects CLCD UI EXP2 mapping
  //#define CR10_TFT_PINMAP     // Rudolph Riedel's CR10 pin mapping
  //#define S6_TFT_PINMAP       // FYSETC S6 pin mapping
  //#define F6_TFT_PINMAP       // FYSETC F6 pin mapping

  //#define OTHER_PIN_LAYOUT  // Define pins manually below
  #if ENABLED(OTHER_PIN_LAYOUT)
    // Pins for CS and MOD_RESET (PD) must be chosen
    #define CLCD_MOD_RESET  9
    #define CLCD_SPI_CS    10

    // If using software SPI, specify pins for SCLK, MOSI, MISO
    //#define CLCD_USE_SOFT_SPI
    #if ENABLED(CLCD_USE_SOFT_SPI)
      #define CLCD_SOFT_SPI_MOSI 11
      #define CLCD_SOFT_SPI_MISO 12
      #define CLCD_SOFT_SPI_SCLK 13
    #endif
  #endif

  // Display Orientation. An inverted (i.e. upside-down) display
  // is supported on the FT800. The FT810 and beyond also support
  // portrait and mirrored orientations.
  //#define TOUCH_UI_INVERTED
  //#define TOUCH_UI_PORTRAIT
  //#define TOUCH_UI_MIRRORED

  // UTF8 processing and rendering.
  // Unsupported characters are shown as '?'.
  //#define TOUCH_UI_USE_UTF8
  #if ENABLED(TOUCH_UI_USE_UTF8)
    // Western accents support. These accented characters use
    // combined bitmaps and require relatively little storage.
    #define TOUCH_UI_UTF8_WESTERN_CHARSET
    #if ENABLED(TOUCH_UI_UTF8_WESTERN_CHARSET)
      // Additional character groups. These characters require
      // full bitmaps and take up considerable storage:
      //#define TOUCH_UI_UTF8_SUPERSCRIPTS  // ¹ ² ³
      //#define TOUCH_UI_UTF8_COPYRIGHT     // © ®
      //#define TOUCH_UI_UTF8_GERMANIC      // ß
      //#define TOUCH_UI_UTF8_SCANDINAVIAN  // Æ Ð Ø Þ æ ð ø þ
      //#define TOUCH_UI_UTF8_PUNCTUATION   // « » ¿ ¡
      //#define TOUCH_UI_UTF8_CURRENCY      // ¢ £ ¤ ¥
      //#define TOUCH_UI_UTF8_ORDINALS      // º ª
      //#define TOUCH_UI_UTF8_MATHEMATICS   // ± × ÷
      //#define TOUCH_UI_UTF8_FRACTIONS     // ¼ ½ ¾
      //#define TOUCH_UI_UTF8_SYMBOLS       // µ ¶ ¦ § ¬
    #endif

    // Cyrillic character set, costs about 27KiB of flash
    //#define TOUCH_UI_UTF8_CYRILLIC_CHARSET
  #endif

  // Use a smaller font when labels don't fit buttons
  #define TOUCH_UI_FIT_TEXT

  // Use a numeric passcode for "Screen lock" keypad.
  // (recommended for smaller displays)
  //#define TOUCH_UI_PASSCODE

  // Output extra debug info for Touch UI events
  //#define TOUCH_UI_DEBUG

  // Developer menu (accessed by touching "About Printer" copyright text)
  //#define TOUCH_UI_DEVELOPER_MENU
#endif

//
// Classic UI Options
//
#if TFT_SCALED_DOGLCD
  //#define TFT_MARLINUI_COLOR 0xFFFF // White
  //#define TFT_MARLINBG_COLOR 0x0000 // Black
  //#define TFT_DISABLED_COLOR 0x0003 // Almost black
  //#define TFT_BTCANCEL_COLOR 0xF800 // Red
  //#define TFT_BTARROWS_COLOR 0xDEE6 // 11011 110111 00110 Yellow
  //#define TFT_BTOKMENU_COLOR 0x145F // 00010 100010 11111 Cyan
#endif

//
// ADC Button Debounce
//
#if HAS_ADC_BUTTONS
  #define ADC_BUTTON_DEBOUNCE_DELAY 16  // Increase if buttons bounce or repeat too fast
#endif

// @section safety

/**
 * The watchdog hardware timer will do a reset and disable all outputs
 * if the firmware gets too overloaded to read the temperature sensors.
 *
 * If you find that watchdog reboot causes your AVR board to hang forever,
 * enable WATCHDOG_RESET_MANUAL to use a custom timer instead of WDTO.
 * NOTE: This method is less reliable as it can only catch hangups while
 * interrupts are enabled.
 */
#define USE_WATCHDOG
#if ENABLED(USE_WATCHDOG)
  //#define WATCHDOG_RESET_MANUAL
#endif

// @section lcd

/**
 * Babystepping enables movement of the axes by tiny increments without changing
 * the current position values. This feature is used primarily to adjust the Z
 * axis in the first layer of a print in real-time.
 *
 * Warning: Does not respect endstops!
 */
#define BABYSTEPPING
#if ENABLED(BABYSTEPPING)
  //#define INTEGRATED_BABYSTEPPING         // EXPERIMENTAL integration of babystepping into the Stepper ISR
  //#define BABYSTEP_WITHOUT_HOMING
  //#define BABYSTEP_ALWAYS_AVAILABLE       // Allow babystepping at all times (not just during movement).
  //#define BABYSTEP_XY                     // Also enable X/Y Babystepping. Not supported on DELTA!
  #define BABYSTEP_INVERT_Z false           // Change if Z babysteps should go the other way
  //#define BABYSTEP_MILLIMETER_UNITS       // Specify BABYSTEP_MULTIPLICATOR_(XY|Z) in mm instead of micro-steps
  #define BABYSTEP_MULTIPLICATOR_Z  1       // (steps or mm) Steps or millimeter distance for each Z babystep
  #define BABYSTEP_MULTIPLICATOR_XY 1       // (steps or mm) Steps or millimeter distance for each XY babystep

  #define DOUBLECLICK_FOR_Z_BABYSTEPPING    // Double-click on the Status Screen for Z Babystepping.
  #if ENABLED(DOUBLECLICK_FOR_Z_BABYSTEPPING)
    #define DOUBLECLICK_MAX_INTERVAL 1250   // Maximum interval between clicks, in milliseconds.
                                            // Note: Extra time may be added to mitigate controller latency.
<<<<<<< HEAD
    #define BABYSTEP_ALWAYS_AVAILABLE       // Allow babystepping at all times (not just during movement).
=======
>>>>>>> 5089dcdb
    //#define MOVE_Z_WHEN_IDLE              // Jump to the move Z menu on doubleclick when printer is idle.
    #if ENABLED(MOVE_Z_WHEN_IDLE)
      #define MOVE_Z_IDLE_MULTIPLICATOR 1   // Multiply 1mm by this factor for the move step size.
    #endif
  #endif

  //#define BABYSTEP_DISPLAY_TOTAL          // Display total babysteps since last G28

  #define BABYSTEP_ZPROBE_OFFSET            // Combine M851 Z and Babystepping
  #if ENABLED(BABYSTEP_ZPROBE_OFFSET)
    //#define BABYSTEP_HOTEND_Z_OFFSET      // For multiple hotends, babystep relative Z offsets
    #define BABYSTEP_ZPROBE_GFX_OVERLAY   // Enable graphical overlay on Z-offset editor
  #endif
#endif

// @section extruder

/**
 * Linear Pressure Control v1.5
 *
 * Assumption: advance [steps] = k * (delta velocity [steps/s])
 * K=0 means advance disabled.
 *
 * NOTE: K values for LIN_ADVANCE 1.5 differ from earlier versions!
 *
 * Set K around 0.22 for 3mm PLA Direct Drive with ~6.5cm between the drive gear and heatbreak.
 * Larger K values will be needed for flexible filament and greater distances.
 * If this algorithm produces a higher speed offset than the extruder can handle (compared to E jerk)
 * print acceleration will be reduced during the affected moves to keep within the limit.
 *
 * See https://marlinfw.org/docs/features/lin_advance.html for full instructions.
 */
#define LIN_ADVANCE
#if ENABLED(LIN_ADVANCE)
  //#define EXTRA_LIN_ADVANCE_K // Enable for second linear advance constants
  #define LIN_ADVANCE_K 0.22    // Unit: mm compression per 1mm/s extruder speed
  //#define LA_DEBUG            // If enabled, this will generate debug information output over USB.
  #define EXPERIMENTAL_SCURVE   // Enable this option to permit S-Curve Acceleration
#endif

// @section leveling

/**
 * Points to probe for all 3-point Leveling procedures.
 * Override if the automatically selected points are inadequate.
 */
#if EITHER(AUTO_BED_LEVELING_3POINT, AUTO_BED_LEVELING_UBL)
  //#define PROBE_PT_1_X 15
  //#define PROBE_PT_1_Y 180
  //#define PROBE_PT_2_X 15
  //#define PROBE_PT_2_Y 20
  //#define PROBE_PT_3_X 170
  //#define PROBE_PT_3_Y 20
#endif

/**
 * Probing Margins
 *
 * Override PROBING_MARGIN for each side of the build plate
 * Useful to get probe points to exact positions on targets or
 * to allow leveling to avoid plate clamps on only specific
 * sides of the bed. With NOZZLE_AS_PROBE negative values are
 * allowed, to permit probing outside the bed.
 *
 * If you are replacing the prior *_PROBE_BED_POSITION options,
 * LEFT and FRONT values in most cases will map directly over
 * RIGHT and REAR would be the inverse such as
 * (X/Y_BED_SIZE - RIGHT/BACK_PROBE_BED_POSITION)
 *
 * This will allow all positions to match at compilation, however
 * should the probe position be modified with M851XY then the
 * probe points will follow. This prevents any change from causing
 * the probe to be unable to reach any points.
 */
#if PROBE_SELECTED && !IS_KINEMATIC
  //#define MIN_PROBE_EDGE_LEFT MIN_PROBE_EDGE
  //#define MIN_PROBE_EDGE_RIGHT MIN_PROBE_EDGE
  //#define MIN_PROBE_EDGE_FRONT MIN_PROBE_EDGE
  //#define MIN_PROBE_EDGE_BACK MIN_PROBE_EDGE
#endif

#if EITHER(MESH_BED_LEVELING, AUTO_BED_LEVELING_UBL)
  // Override the mesh area if the automatic (max) area is too large
  //#define MESH_MIN_X MESH_INSET
  //#define MESH_MIN_Y MESH_INSET
  //#define MESH_MAX_X X_BED_SIZE - (MESH_INSET)
  //#define MESH_MAX_Y Y_BED_SIZE - (MESH_INSET)
#endif

#if BOTH(AUTO_BED_LEVELING_UBL, EEPROM_SETTINGS)
  //#define OPTIMIZED_MESH_STORAGE  // Store mesh with less precision to save EEPROM space
#endif

/**
 * Repeatedly attempt G29 leveling until it succeeds.
 * Stop after G29_MAX_RETRIES attempts.
 */
//#define G29_RETRY_AND_RECOVER
#if ENABLED(G29_RETRY_AND_RECOVER)
  #define G29_MAX_RETRIES 3
  #define G29_HALT_ON_FAILURE
  /**
   * Specify the GCODE commands that will be executed when leveling succeeds,
   * between attempts, and after the maximum number of retries have been tried.
   */
  #define G29_SUCCESS_COMMANDS "M117 Bed leveling done."
  #define G29_RECOVER_COMMANDS "M117 Probe failed. Rewiping.\nG28\nG12 P0 S12 T0"
  #define G29_FAILURE_COMMANDS "M117 Bed leveling failed.\nG0 Z10\nM300 P25 S880\nM300 P50 S0\nM300 P25 S880\nM300 P50 S0\nM300 P25 S880\nM300 P50 S0\nG4 S1"

#endif

/**
 * Thermal Probe Compensation
 * Probe measurements are adjusted to compensate for temperature distortion.
 * Use G76 to calibrate this feature. Use M871 to set values manually.
 * For a more detailed explanation of the process see G76_M871.cpp.
 */
#if HAS_BED_PROBE && TEMP_SENSOR_PROBE && TEMP_SENSOR_BED
  // Enable thermal first layer compensation using bed and probe temperatures
  #define PROBE_TEMP_COMPENSATION

  // Add additional compensation depending on hotend temperature
  // Note: this values cannot be calibrated and have to be set manually
  #if ENABLED(PROBE_TEMP_COMPENSATION)
    // Park position to wait for probe cooldown
    #define PTC_PARK_POS   { 0, 0, 100 }

    // Probe position to probe and wait for probe to reach target temperature
    #define PTC_PROBE_POS  { 90, 100 }

    // Enable additional compensation using hotend temperature
    // Note: this values cannot be calibrated automatically but have to be set manually
    //#define USE_TEMP_EXT_COMPENSATION

    // Probe temperature calibration generates a table of values starting at PTC_SAMPLE_START
    // (e.g. 30), in steps of PTC_SAMPLE_RES (e.g. 5) with PTC_SAMPLE_COUNT (e.g. 10) samples.

    //#define PTC_SAMPLE_START  30.0f
    //#define PTC_SAMPLE_RES    5.0f
    //#define PTC_SAMPLE_COUNT  10U

    // Bed temperature calibration builds a similar table.

    //#define BTC_SAMPLE_START  60.0f
    //#define BTC_SAMPLE_RES    5.0f
    //#define BTC_SAMPLE_COUNT  10U

    // The temperature the probe should be at while taking measurements during bed temperature
    // calibration.
    //#define BTC_PROBE_TEMP 30.0f

    // Height above Z=0.0f to raise the nozzle. Lowering this can help the probe to heat faster.
    // Note: the Z=0.0f offset is determined by the probe offset which can be set using M851.
    //#define PTC_PROBE_HEATING_OFFSET 0.5f

    // Height to raise the Z-probe between heating and taking the next measurement. Some probes
    // may fail to untrigger if they have been triggered for a long time, which can be solved by
    // increasing the height the probe is raised to.
    //#define PTC_PROBE_RAISE 15U

    // If the probe is outside of the defined range, use linear extrapolation using the closest
    // point and the PTC_LINEAR_EXTRAPOLATION'th next point. E.g. if set to 4 it will use data[0]
    // and data[4] to perform linear extrapolation for values below PTC_SAMPLE_START.
    //#define PTC_LINEAR_EXTRAPOLATION 4
  #endif
#endif

// @section extras

//
// G60/G61 Position Save and Return
//
//#define SAVED_POSITIONS 1         // Each saved position slot costs 12 bytes

//
// G2/G3 Arc Support
//
#define ARC_SUPPORT                 // Disable this feature to save ~3226 bytes
#if ENABLED(ARC_SUPPORT)
  #define MM_PER_ARC_SEGMENT      1 // (mm) Length (or minimum length) of each arc segment
  //#define ARC_SEGMENTS_PER_R    1 // Max segment length, MM_PER = Min
  #define MIN_ARC_SEGMENTS       24 // Minimum number of segments in a complete circle
  //#define ARC_SEGMENTS_PER_SEC 50 // Use feedrate to choose segment length (with MM_PER_ARC_SEGMENT as the minimum)
  #define N_ARC_CORRECTION       25 // Number of interpolated segments between corrections
  //#define ARC_P_CIRCLES           // Enable the 'P' parameter to specify complete circles
  //#define CNC_WORKSPACE_PLANES    // Allow G2/G3 to operate in XY, ZX, or YZ planes
  //#define SF_ARC_FIX              // Enable only if using SkeinForge with "Arc Point" fillet procedure
#endif

// Support for G5 with XYZE destination and IJPQ offsets. Requires ~2666 bytes.
//#define BEZIER_CURVE_SUPPORT

/**
 * Direct Stepping
 *
 * Comparable to the method used by Klipper, G6 direct stepping significantly
 * reduces motion calculations, increases top printing speeds, and results in
 * less step aliasing by calculating all motions in advance.
 * Preparing your G-code: https://github.com/colinrgodsey/step-daemon
 */
//#define DIRECT_STEPPING

/**
 * G38 Probe Target
 *
 * This option adds G38.2 and G38.3 (probe towards target)
 * and optionally G38.4 and G38.5 (probe away from target).
 * Set MULTIPLE_PROBING for G38 to probe more than once.
 */
//#define G38_PROBE_TARGET
#if ENABLED(G38_PROBE_TARGET)
  //#define G38_PROBE_AWAY        // Include G38.4 and G38.5 to probe away from target
  #define G38_MINIMUM_MOVE 0.0275 // (mm) Minimum distance that will produce a move.
#endif

// Moves (or segments) with fewer steps than this will be joined with the next move
#define MIN_STEPS_PER_SEGMENT 6

/**
 * Minimum delay before and after setting the stepper DIR (in ns)
 *     0 : No delay (Expect at least 10µS since one Stepper ISR must transpire)
 *    20 : Minimum for TMC2xxx drivers
 *   200 : Minimum for A4988 drivers
 *   400 : Minimum for A5984 drivers
 *   500 : Minimum for LV8729 drivers (guess, no info in datasheet)
 *   650 : Minimum for DRV8825 drivers
 *  1500 : Minimum for TB6600 drivers (guess, no info in datasheet)
 * 15000 : Minimum for TB6560 drivers (guess, no info in datasheet)
 *
 * Override the default value based on the driver type set in Configuration.h.
 */
//#define MINIMUM_STEPPER_POST_DIR_DELAY 650
//#define MINIMUM_STEPPER_PRE_DIR_DELAY 650

/**
 * Minimum stepper driver pulse width (in µs)
 *   0 : Smallest possible width the MCU can produce, compatible with TMC2xxx drivers
 *   0 : Minimum 500ns for LV8729, adjusted in stepper.h
 *   1 : Minimum for A4988 and A5984 stepper drivers
 *   2 : Minimum for DRV8825 stepper drivers
 *   3 : Minimum for TB6600 stepper drivers
 *  30 : Minimum for TB6560 stepper drivers
 *
 * Override the default value based on the driver type set in Configuration.h.
 */
//#define MINIMUM_STEPPER_PULSE 2

/**
 * Maximum stepping rate (in Hz) the stepper driver allows
 *  If undefined, defaults to 1MHz / (2 * MINIMUM_STEPPER_PULSE)
 *  5000000 : Maximum for TMC2xxx stepper drivers
 *  1000000 : Maximum for LV8729 stepper driver
 *  500000  : Maximum for A4988 stepper driver
 *  250000  : Maximum for DRV8825 stepper driver
 *  150000  : Maximum for TB6600 stepper driver
 *   15000  : Maximum for TB6560 stepper driver
 *
 * Override the default value based on the driver type set in Configuration.h.
 */
//#define MAXIMUM_STEPPER_RATE 250000

// @section temperature

// Control heater 0 and heater 1 in parallel.
//#define HEATERS_PARALLEL

//===========================================================================
//================================= Buffers =================================
//===========================================================================

// @section motion

// The number of linear moves that can be in the planner at once.
// The value of BLOCK_BUFFER_SIZE must be a power of 2 (e.g. 8, 16, 32)
#if BOTH(SDSUPPORT, DIRECT_STEPPING)
  #define BLOCK_BUFFER_SIZE  8
#elif ENABLED(SDSUPPORT)
  #define BLOCK_BUFFER_SIZE 64
#else
  #define BLOCK_BUFFER_SIZE 64
#endif

// @section serial

// The ASCII buffer for serial input
#define MAX_CMD_SIZE 96
#define BUFSIZE 64

// Transmission to Host Buffer Size
// To save 386 bytes of PROGMEM (and TX_BUFFER_SIZE+3 bytes of RAM) set to 0.
// To buffer a simple "ok" you need 4 bytes.
// For ADVANCED_OK (M105) you need 32 bytes.
// For debug-echo: 128 bytes for the optimal speed.
// Other output doesn't need to be that speedy.
// :[0, 2, 4, 8, 16, 32, 64, 128, 256]
#define TX_BUFFER_SIZE 0

// Host Receive Buffer Size
// Without XON/XOFF flow control (see SERIAL_XON_XOFF below) 32 bytes should be enough.
// To use flow control, set this buffer size to at least 1024 bytes.
// :[0, 2, 4, 8, 16, 32, 64, 128, 256, 512, 1024, 2048]
//#define RX_BUFFER_SIZE 1024

#if RX_BUFFER_SIZE >= 1024
  // Enable to have the controller send XON/XOFF control characters to
  // the host to signal the RX buffer is becoming full.
  //#define SERIAL_XON_XOFF
#endif

// Add M575 G-code to change the baud rate
//#define BAUD_RATE_GCODE

#if ENABLED(SDSUPPORT)
  // Enable this option to collect and display the maximum
  // RX queue usage after transferring a file to SD.
  //#define SERIAL_STATS_MAX_RX_QUEUED

  // Enable this option to collect and display the number
  // of dropped bytes after a file transfer to SD.
  //#define SERIAL_STATS_DROPPED_RX
#endif

/**
 * Emergency Command Parser
 *
 * Add a low-level parser to intercept certain commands as they
 * enter the serial receive buffer, so they cannot be blocked.
 * Currently handles M108, M112, M410, M876
 * NOTE: Not yet implemented for all platforms.
 */
//#define EMERGENCY_PARSER

// Bad Serial-connections can miss a received command by sending an 'ok'
// Therefore some clients abort after 30 seconds in a timeout.
// Some other clients start sending commands while receiving a 'wait'.
// This "wait" is only sent when the buffer is empty. 1 second is a good value here.
//#define NO_TIMEOUTS 1000 // Milliseconds

// Some clients will have this feature soon. This could make the NO_TIMEOUTS unnecessary.
//#define ADVANCED_OK

// Printrun may have trouble receiving long strings all at once.
// This option inserts short delays between lines of serial output.
#define SERIAL_OVERRUN_PROTECTION

// For serial echo, the number of digits after the decimal point
//#define SERIAL_FLOAT_PRECISION 4

// @section extras

/**
 * Extra Fan Speed
 * Adds a secondary fan speed for each print-cooling fan.
 *   'M106 P<fan> T3-255' : Set a secondary speed for <fan>
 *   'M106 P<fan> T2'     : Use the set secondary speed
 *   'M106 P<fan> T1'     : Restore the previous fan speed
 */
//#define EXTRA_FAN_SPEED

/**
 * Firmware-based and LCD-controlled retract
 *
 * Add G10 / G11 commands for automatic firmware-based retract / recover.
 * Use M207 and M208 to define parameters for retract / recover.
 *
 * Use M209 to enable or disable auto-retract.
 * With auto-retract enabled, all G1 E moves within the set range
 * will be converted to firmware-based retract/recover moves.
 *
 * Be sure to turn off auto-retract during filament change.
 *
 * Note that M207 / M208 / M209 settings are saved to EEPROM.
 */
//#define FWRETRACT
#if ENABLED(FWRETRACT)
  #define FWRETRACT_AUTORETRACT             // Override slicer retractions
  #if ENABLED(FWRETRACT_AUTORETRACT)
    #define MIN_AUTORETRACT             0.1 // (mm) Don't convert E moves under this length
    #define MAX_AUTORETRACT            10.0 // (mm) Don't convert E moves over this length
  #endif
  #define RETRACT_LENGTH                3   // (mm) Default retract length (positive value)
  #define RETRACT_LENGTH_SWAP          13   // (mm) Default swap retract length (positive value)
  #define RETRACT_FEEDRATE             45   // (mm/s) Default feedrate for retracting
  #define RETRACT_ZRAISE                0   // (mm) Default retract Z-raise
  #define RETRACT_RECOVER_LENGTH        0   // (mm) Default additional recover length (added to retract length on recover)
  #define RETRACT_RECOVER_LENGTH_SWAP   0   // (mm) Default additional swap recover length (added to retract length on recover from toolchange)
  #define RETRACT_RECOVER_FEEDRATE      8   // (mm/s) Default feedrate for recovering from retraction
  #define RETRACT_RECOVER_FEEDRATE_SWAP 8   // (mm/s) Default feedrate for recovering from swap retraction
  #if ENABLED(MIXING_EXTRUDER)
    //#define RETRACT_SYNC_MIXING           // Retract and restore all mixing steppers simultaneously
  #endif
#endif

/**
 * Universal tool change settings.
 * Applies to all types of extruders except where explicitly noted.
 */
#if HAS_MULTI_EXTRUDER
  // Z raise distance for tool-change, as needed for some extruders
  #define TOOLCHANGE_ZRAISE                 2 // (mm)
  //#define TOOLCHANGE_ZRAISE_BEFORE_RETRACT  // Apply raise before swap retraction (if enabled)
  //#define TOOLCHANGE_NO_RETURN              // Never return to previous position on tool-change
  #if ENABLED(TOOLCHANGE_NO_RETURN)
    //#define EVENT_GCODE_AFTER_TOOLCHANGE "G12X"   // Extra G-code to run after tool-change
  #endif

  /**
   * Retract and prime filament on tool-change to reduce
   * ooze and stringing and to get cleaner transitions.
   */
  //#define TOOLCHANGE_FILAMENT_SWAP
  #if ENABLED(TOOLCHANGE_FILAMENT_SWAP)
    // Load / Unload
    #define TOOLCHANGE_FS_LENGTH              12  // (mm) Load / Unload length
    #define TOOLCHANGE_FS_EXTRA_RESUME_LENGTH  0  // (mm) Extra length for better restart, fine tune by LCD/Gcode)
    #define TOOLCHANGE_FS_RETRACT_SPEED   (50*60) // (mm/min) (Unloading)
    #define TOOLCHANGE_FS_UNRETRACT_SPEED (25*60) // (mm/min) (On SINGLENOZZLE or Bowden loading must be slowed down)

    // Longer prime to clean out a SINGLENOZZLE
    #define TOOLCHANGE_FS_EXTRA_PRIME          0  // (mm) Extra priming length
    #define TOOLCHANGE_FS_PRIME_SPEED    (4.6*60) // (mm/min) Extra priming feedrate
    #define TOOLCHANGE_FS_WIPE_RETRACT         0  // (mm/min) Retract before cooling for less stringing, better wipe, etc.

    // Cool after prime to reduce stringing
    #define TOOLCHANGE_FS_FAN                 -1  // Fan index or -1 to skip
    #define TOOLCHANGE_FS_FAN_SPEED          255  // 0-255
    #define TOOLCHANGE_FS_FAN_TIME            10  // (seconds)

    // Swap uninitialized extruder with TOOLCHANGE_FS_PRIME_SPEED for all lengths (recover + prime)
    // (May break filament if not retracted beforehand.)
    //#define TOOLCHANGE_FS_INIT_BEFORE_SWAP

    // Prime on the first T0 (If other, TOOLCHANGE_FS_INIT_BEFORE_SWAP applied)
    // Enable it (M217 V[0/1]) before printing, to avoid unwanted priming on host connect
    //#define TOOLCHANGE_FS_PRIME_FIRST_USED

    /**
     * Tool Change Migration
     * This feature provides G-code and LCD options to switch tools mid-print.
     * All applicable tool properties are migrated so the print can continue.
     * Tools must be closely matching and other restrictions may apply.
     * Useful to:
     *   - Change filament color without interruption
     *   - Switch spools automatically on filament runout
     *   - Switch to a different nozzle on an extruder jam
     */
    #define TOOLCHANGE_MIGRATION_FEATURE

  #endif

  /**
   * Position to park head during tool change.
   * Doesn't apply to SWITCHING_TOOLHEAD, DUAL_X_CARRIAGE, or PARKING_EXTRUDER
   */
  //#define TOOLCHANGE_PARK
  #if ENABLED(TOOLCHANGE_PARK)
    #define TOOLCHANGE_PARK_XY    { X_MIN_POS + 10, Y_MIN_POS + 10 }
    #define TOOLCHANGE_PARK_XY_FEEDRATE 6000  // (mm/min)
    //#define TOOLCHANGE_PARK_X_ONLY          // X axis only move
    //#define TOOLCHANGE_PARK_Y_ONLY          // Y axis only move
  #endif
#endif // HAS_MULTI_EXTRUDER

/**
 * Advanced Pause
 * Experimental feature for filament change support and for parking the nozzle when paused.
 * Adds the GCode M600 for initiating filament change.
 * If PARK_HEAD_ON_PAUSE enabled, adds the GCode M125 to pause printing and park the nozzle.
 *
 * Requires an LCD display.
 * Requires NOZZLE_PARK_FEATURE.
 * This feature is required for the default FILAMENT_RUNOUT_SCRIPT.
 */
//#define ADVANCED_PAUSE_FEATURE
#if ENABLED(ADVANCED_PAUSE_FEATURE)
  #define PAUSE_PARK_RETRACT_FEEDRATE         60  // (mm/s) Initial retract feedrate.
  #define PAUSE_PARK_RETRACT_LENGTH            2  // (mm) Initial retract.
                                                  // This short retract is done immediately, before parking the nozzle.
  #define FILAMENT_CHANGE_UNLOAD_FEEDRATE     10  // (mm/s) Unload filament feedrate. This can be pretty fast.
  #define FILAMENT_CHANGE_UNLOAD_ACCEL        25  // (mm/s^2) Lower acceleration may allow a faster feedrate.
  #define FILAMENT_CHANGE_UNLOAD_LENGTH      100  // (mm) The length of filament for a complete unload.
                                                  //   For Bowden, the full length of the tube and nozzle.
                                                  //   For direct drive, the full length of the nozzle.
                                                  //   Set to 0 for manual unloading.
  #define FILAMENT_CHANGE_SLOW_LOAD_FEEDRATE   6  // (mm/s) Slow move when starting load.
  #define FILAMENT_CHANGE_SLOW_LOAD_LENGTH     0  // (mm) Slow length, to allow time to insert material.
                                                  // 0 to disable start loading and skip to fast load only
  #define FILAMENT_CHANGE_FAST_LOAD_FEEDRATE   6  // (mm/s) Load filament feedrate. This can be pretty fast.
  #define FILAMENT_CHANGE_FAST_LOAD_ACCEL     25  // (mm/s^2) Lower acceleration may allow a faster feedrate.
  #define FILAMENT_CHANGE_FAST_LOAD_LENGTH     0  // (mm) Load length of filament, from extruder gear to nozzle.
                                                  //   For Bowden, the full length of the tube and nozzle.
                                                  //   For direct drive, the full length of the nozzle.
  //#define ADVANCED_PAUSE_CONTINUOUS_PURGE       // Purge continuously up to the purge length until interrupted.
  #define ADVANCED_PAUSE_PURGE_FEEDRATE        3  // (mm/s) Extrude feedrate (after loading). Should be slower than load feedrate.
  #define ADVANCED_PAUSE_PURGE_LENGTH         50  // (mm) Length to extrude after loading.
                                                  //   Set to 0 for manual extrusion.
                                                  //   Filament can be extruded repeatedly from the Filament Change menu
                                                  //   until extrusion is consistent, and to purge old filament.
  #define ADVANCED_PAUSE_RESUME_PRIME          0  // (mm) Extra distance to prime nozzle after returning from park.
  //#define ADVANCED_PAUSE_FANS_PAUSE             // Turn off print-cooling fans while the machine is paused.

                                                  // Filament Unload does a Retract, Delay, and Purge first:
  #define FILAMENT_UNLOAD_PURGE_RETRACT       13  // (mm) Unload initial retract length.
  #define FILAMENT_UNLOAD_PURGE_DELAY       5000  // (ms) Delay for the filament to cool after retract.
  #define FILAMENT_UNLOAD_PURGE_LENGTH         8  // (mm) An unretract is done, then this length is purged.
  #define FILAMENT_UNLOAD_PURGE_FEEDRATE      25  // (mm/s) feedrate to purge before unload

  #define PAUSE_PARK_NOZZLE_TIMEOUT           45  // (seconds) Time limit before the nozzle is turned off for safety.
  #define FILAMENT_CHANGE_ALERT_BEEPS         10  // Number of alert beeps to play when a response is needed.
  #define PAUSE_PARK_NO_STEPPER_TIMEOUT           // Enable for XYZ steppers to stay powered on during filament change.

  //#define PARK_HEAD_ON_PAUSE                    // Park the nozzle during pause and filament change.
  //#define HOME_BEFORE_FILAMENT_CHANGE           // If needed, home before parking for filament change

  //#define FILAMENT_LOAD_UNLOAD_GCODES           // Add M701/M702 Load/Unload G-codes, plus Load/Unload in the LCD Prepare menu.
  //#define FILAMENT_UNLOAD_ALL_EXTRUDERS         // Allow M702 to unload all extruders above a minimum target temp (as set by M302)
#endif

// @section tmc

/**
 * TMC26X Stepper Driver options
 *
 * The TMC26XStepper library is required for this stepper driver.
 * https://github.com/trinamic/TMC26XStepper
 */
#if HAS_DRIVER(TMC26X)

  #if AXIS_DRIVER_TYPE_X(TMC26X)
    #define X_MAX_CURRENT     1000  // (mA)
    #define X_SENSE_RESISTOR    91  // (mOhms)
    #define X_MICROSTEPS        16  // Number of microsteps
  #endif

  #if AXIS_DRIVER_TYPE_X2(TMC26X)
    #define X2_MAX_CURRENT    1000
    #define X2_SENSE_RESISTOR   91
    #define X2_MICROSTEPS       16
  #endif

  #if AXIS_DRIVER_TYPE_Y(TMC26X)
    #define Y_MAX_CURRENT     1000
    #define Y_SENSE_RESISTOR    91
    #define Y_MICROSTEPS        16
  #endif

  #if AXIS_DRIVER_TYPE_Y2(TMC26X)
    #define Y2_MAX_CURRENT    1000
    #define Y2_SENSE_RESISTOR   91
    #define Y2_MICROSTEPS       16
  #endif

  #if AXIS_DRIVER_TYPE_Z(TMC26X)
    #define Z_MAX_CURRENT     1000
    #define Z_SENSE_RESISTOR    91
    #define Z_MICROSTEPS        16
  #endif

  #if AXIS_DRIVER_TYPE_Z2(TMC26X)
    #define Z2_MAX_CURRENT    1000
    #define Z2_SENSE_RESISTOR   91
    #define Z2_MICROSTEPS       16
  #endif

  #if AXIS_DRIVER_TYPE_Z3(TMC26X)
    #define Z3_MAX_CURRENT    1000
    #define Z3_SENSE_RESISTOR   91
    #define Z3_MICROSTEPS       16
  #endif

  #if AXIS_DRIVER_TYPE_Z4(TMC26X)
    #define Z4_MAX_CURRENT    1000
    #define Z4_SENSE_RESISTOR   91
    #define Z4_MICROSTEPS       16
  #endif

  #if AXIS_DRIVER_TYPE_E0(TMC26X)
    #define E0_MAX_CURRENT    1000
    #define E0_SENSE_RESISTOR   91
    #define E0_MICROSTEPS       16
  #endif

  #if AXIS_DRIVER_TYPE_E1(TMC26X)
    #define E1_MAX_CURRENT    1000
    #define E1_SENSE_RESISTOR   91
    #define E1_MICROSTEPS       16
  #endif

  #if AXIS_DRIVER_TYPE_E2(TMC26X)
    #define E2_MAX_CURRENT    1000
    #define E2_SENSE_RESISTOR   91
    #define E2_MICROSTEPS       16
  #endif

  #if AXIS_DRIVER_TYPE_E3(TMC26X)
    #define E3_MAX_CURRENT    1000
    #define E3_SENSE_RESISTOR   91
    #define E3_MICROSTEPS       16
  #endif

  #if AXIS_DRIVER_TYPE_E4(TMC26X)
    #define E4_MAX_CURRENT    1000
    #define E4_SENSE_RESISTOR   91
    #define E4_MICROSTEPS       16
  #endif

  #if AXIS_DRIVER_TYPE_E5(TMC26X)
    #define E5_MAX_CURRENT    1000
    #define E5_SENSE_RESISTOR   91
    #define E5_MICROSTEPS       16
  #endif

  #if AXIS_DRIVER_TYPE_E6(TMC26X)
    #define E6_MAX_CURRENT    1000
    #define E6_SENSE_RESISTOR   91
    #define E6_MICROSTEPS       16
  #endif

  #if AXIS_DRIVER_TYPE_E7(TMC26X)
    #define E7_MAX_CURRENT    1000
    #define E7_SENSE_RESISTOR   91
    #define E7_MICROSTEPS       16
  #endif

#endif // TMC26X

// @section tmc_smart

/**
 * To use TMC2130, TMC2160, TMC2660, TMC5130, TMC5160 stepper drivers in SPI mode
 * connect your SPI pins to the hardware SPI interface on your board and define
 * the required CS pins in your `pins_MYBOARD.h` file. (e.g., RAMPS 1.4 uses AUX3
 * pins `X_CS_PIN 53`, `Y_CS_PIN 49`, etc.).
 * You may also use software SPI if you wish to use general purpose IO pins.
 *
 * To use TMC2208 stepper UART-configurable stepper drivers connect #_SERIAL_TX_PIN
 * to the driver side PDN_UART pin with a 1K resistor.
 * To use the reading capabilities, also connect #_SERIAL_RX_PIN to PDN_UART without
 * a resistor.
 * The drivers can also be used with hardware serial.
 *
 * TMCStepper library is required to use TMC stepper drivers.
 * https://github.com/teemuatlut/TMCStepper
 */
#if HAS_TRINAMIC_CONFIG

  #define HOLD_MULTIPLIER    0.5  // Scales down the holding current from run current

  /**
   * Interpolate microsteps to 256
   * Override for each driver with <driver>_INTERPOLATE settings below
   */
  #define INTERPOLATE      true

  #if AXIS_IS_TMC(X)
    #define X_CURRENT       800        // (mA) RMS current. Multiply by 1.414 for peak current.
    #define X_CURRENT_HOME  X_CURRENT  // (mA) RMS current for sensorless homing
    #define X_MICROSTEPS     16        // 0..256
    #define X_RSENSE          0.11
    #define X_CHAIN_POS      -1        // -1..0: Not chained. 1: MCU MOSI connected. 2: Next in chain, ...
    //#define X_INTERPOLATE  true      // Enable to override 'INTERPOLATE' for the X axis
  #endif

  #if AXIS_IS_TMC(X2)
    #define X2_CURRENT      800
    #define X2_CURRENT_HOME X2_CURRENT
    #define X2_MICROSTEPS    16
    #define X2_RSENSE         0.11
    #define X2_CHAIN_POS     -1
    //#define X2_INTERPOLATE true
  #endif

  #if AXIS_IS_TMC(Y)
    #define Y_CURRENT       800
    #define Y_CURRENT_HOME  Y_CURRENT
    #define Y_MICROSTEPS     16
    #define Y_RSENSE          0.11
    #define Y_CHAIN_POS      -1
    //#define Y_INTERPOLATE  true
  #endif

  #if AXIS_IS_TMC(Y2)
    #define Y2_CURRENT      800
    #define Y2_CURRENT_HOME Y2_CURRENT
    #define Y2_MICROSTEPS    16
    #define Y2_RSENSE         0.11
    #define Y2_CHAIN_POS     -1
    //#define Y2_INTERPOLATE true
  #endif

  #if AXIS_IS_TMC(Z)
    #define Z_CURRENT       800
    #define Z_CURRENT_HOME  Z_CURRENT
    #define Z_MICROSTEPS     16
    #define Z_RSENSE          0.11
    #define Z_CHAIN_POS      -1
    //#define Z_INTERPOLATE  true
  #endif

  #if AXIS_IS_TMC(Z2)
    #define Z2_CURRENT      800
    #define Z2_CURRENT_HOME Z2_CURRENT
    #define Z2_MICROSTEPS    16
    #define Z2_RSENSE         0.11
    #define Z2_CHAIN_POS     -1
    //#define Z2_INTERPOLATE true
  #endif

  #if AXIS_IS_TMC(Z3)
    #define Z3_CURRENT      800
    #define Z3_CURRENT_HOME Z3_CURRENT
    #define Z3_MICROSTEPS    16
    #define Z3_RSENSE         0.11
    #define Z3_CHAIN_POS     -1
    //#define Z3_INTERPOLATE true
  #endif

  #if AXIS_IS_TMC(Z4)
    #define Z4_CURRENT      800
    #define Z4_CURRENT_HOME Z4_CURRENT
    #define Z4_MICROSTEPS    16
    #define Z4_RSENSE         0.11
    #define Z4_CHAIN_POS     -1
    //#define Z4_INTERPOLATE true
  #endif

  #if AXIS_IS_TMC(E0)
    #define E0_CURRENT      800
    #define E0_MICROSTEPS    16
    #define E0_RSENSE         0.11
    #define E0_CHAIN_POS     -1
    //#define E0_INTERPOLATE true
  #endif

  #if AXIS_IS_TMC(E1)
    #define E1_CURRENT      800
    #define E1_MICROSTEPS    16
    #define E1_RSENSE         0.11
    #define E1_CHAIN_POS     -1
    //#define E1_INTERPOLATE true
  #endif

  #if AXIS_IS_TMC(E2)
    #define E2_CURRENT      800
    #define E2_MICROSTEPS    16
    #define E2_RSENSE         0.11
    #define E2_CHAIN_POS     -1
    //#define E2_INTERPOLATE true
  #endif

  #if AXIS_IS_TMC(E3)
    #define E3_CURRENT      800
    #define E3_MICROSTEPS    16
    #define E3_RSENSE         0.11
    #define E3_CHAIN_POS     -1
    //#define E3_INTERPOLATE true
  #endif

  #if AXIS_IS_TMC(E4)
    #define E4_CURRENT      800
    #define E4_MICROSTEPS    16
    #define E4_RSENSE         0.11
    #define E4_CHAIN_POS     -1
    //#define E4_INTERPOLATE true
  #endif

  #if AXIS_IS_TMC(E5)
    #define E5_CURRENT      800
    #define E5_MICROSTEPS    16
    #define E5_RSENSE         0.11
    #define E5_CHAIN_POS     -1
    //#define E5_INTERPOLATE true
  #endif

  #if AXIS_IS_TMC(E6)
    #define E6_CURRENT      800
    #define E6_MICROSTEPS    16
    #define E6_RSENSE         0.11
    #define E6_CHAIN_POS     -1
    //#define E6_INTERPOLATE true
  #endif

  #if AXIS_IS_TMC(E7)
    #define E7_CURRENT      800
    #define E7_MICROSTEPS    16
    #define E7_RSENSE         0.11
    #define E7_CHAIN_POS     -1
    //#define E7_INTERPOLATE true
  #endif

  /**
   * Override default SPI pins for TMC2130, TMC2160, TMC2660, TMC5130 and TMC5160 drivers here.
   * The default pins can be found in your board's pins file.
   */
  //#define X_CS_PIN          -1
  //#define Y_CS_PIN          -1
  //#define Z_CS_PIN          -1
  //#define X2_CS_PIN         -1
  //#define Y2_CS_PIN         -1
  //#define Z2_CS_PIN         -1
  //#define Z3_CS_PIN         -1
  //#define E0_CS_PIN         -1
  //#define E1_CS_PIN         -1
  //#define E2_CS_PIN         -1
  //#define E3_CS_PIN         -1
  //#define E4_CS_PIN         -1
  //#define E5_CS_PIN         -1
  //#define E6_CS_PIN         -1
  //#define E7_CS_PIN         -1

  /**
   * Software option for SPI driven drivers (TMC2130, TMC2160, TMC2660, TMC5130 and TMC5160).
   * The default SW SPI pins are defined the respective pins files,
   * but you can override or define them here.
   */
  //#define TMC_USE_SW_SPI
  //#define TMC_SW_MOSI       -1
  //#define TMC_SW_MISO       -1
  //#define TMC_SW_SCK        -1

  /**
   * Four TMC2209 drivers can use the same HW/SW serial port with hardware configured addresses.
   * Set the address using jumpers on pins MS1 and MS2.
   * Address | MS1  | MS2
   *       0 | LOW  | LOW
   *       1 | HIGH | LOW
   *       2 | LOW  | HIGH
   *       3 | HIGH | HIGH
   *
   * Set *_SERIAL_TX_PIN and *_SERIAL_RX_PIN to match for all drivers
   * on the same serial port, either here or in your board's pins file.
   */
  //#define  X_SLAVE_ADDRESS 0
  //#define  Y_SLAVE_ADDRESS 0
  //#define  Z_SLAVE_ADDRESS 0
  //#define X2_SLAVE_ADDRESS 0
  //#define Y2_SLAVE_ADDRESS 0
  //#define Z2_SLAVE_ADDRESS 0
  //#define Z3_SLAVE_ADDRESS 0
  //#define Z4_SLAVE_ADDRESS 0
  //#define E0_SLAVE_ADDRESS 0
  //#define E1_SLAVE_ADDRESS 0
  //#define E2_SLAVE_ADDRESS 0
  //#define E3_SLAVE_ADDRESS 0
  //#define E4_SLAVE_ADDRESS 0
  //#define E5_SLAVE_ADDRESS 0
  //#define E6_SLAVE_ADDRESS 0
  //#define E7_SLAVE_ADDRESS 0

  /**
   * Software enable
   *
   * Use for drivers that do not use a dedicated enable pin, but rather handle the same
   * function through a communication line such as SPI or UART.
   */
  //#define SOFTWARE_DRIVER_ENABLE

  /**
   * TMC2130, TMC2160, TMC2208, TMC2209, TMC5130 and TMC5160 only
   * Use Trinamic's ultra quiet stepping mode.
   * When disabled, Marlin will use spreadCycle stepping mode.
   */
  #define STEALTHCHOP_XY
  #define STEALTHCHOP_Z
  #define STEALTHCHOP_E

  /**
   * Optimize spreadCycle chopper parameters by using predefined parameter sets
   * or with the help of an example included in the library.
   * Provided parameter sets are
   * CHOPPER_DEFAULT_12V
   * CHOPPER_DEFAULT_19V
   * CHOPPER_DEFAULT_24V
   * CHOPPER_DEFAULT_36V
   * CHOPPER_09STEP_24V   // 0.9 degree steppers (24V)
   * CHOPPER_PRUSAMK3_24V // Imported parameters from the official Průša firmware for MK3 (24V)
   * CHOPPER_MARLIN_119   // Old defaults from Marlin v1.1.9
   *
   * Define your own with:
   * { <off_time[1..15]>, <hysteresis_end[-3..12]>, hysteresis_start[1..8] }
   */
<<<<<<< HEAD
  #define CHOPPER_TIMING CHOPPER_DEFAULT_24V
=======
  #define CHOPPER_TIMING CHOPPER_DEFAULT_12V        // All axes (override below)
  //#define CHOPPER_TIMING_X  CHOPPER_DEFAULT_12V   // For X Axes (override below)
  //#define CHOPPER_TIMING_X2 CHOPPER_DEFAULT_12V
  //#define CHOPPER_TIMING_Y  CHOPPER_DEFAULT_12V   // For Y Axes (override below)
  //#define CHOPPER_TIMING_Y2 CHOPPER_DEFAULT_12V
  //#define CHOPPER_TIMING_Z  CHOPPER_DEFAULT_12V   // For Z Axes (override below)
  //#define CHOPPER_TIMING_Z2 CHOPPER_DEFAULT_12V
  //#define CHOPPER_TIMING_Z3 CHOPPER_DEFAULT_12V
  //#define CHOPPER_TIMING_Z4 CHOPPER_DEFAULT_12V
  //#define CHOPPER_TIMING_E  CHOPPER_DEFAULT_12V   // For Extruders (override below)
  //#define CHOPPER_TIMING_E1 CHOPPER_DEFAULT_12V
  //#define CHOPPER_TIMING_E2 CHOPPER_DEFAULT_12V
  //#define CHOPPER_TIMING_E3 CHOPPER_DEFAULT_12V
  //#define CHOPPER_TIMING_E4 CHOPPER_DEFAULT_12V
  //#define CHOPPER_TIMING_E5 CHOPPER_DEFAULT_12V
  //#define CHOPPER_TIMING_E6 CHOPPER_DEFAULT_12V
  //#define CHOPPER_TIMING_E7 CHOPPER_DEFAULT_12V
>>>>>>> 5089dcdb

  /**
   * Monitor Trinamic drivers
   * for error conditions like overtemperature and short to ground.
   * To manage over-temp Marlin can decrease the driver current until the error condition clears.
   * Other detected conditions can be used to stop the current print.
   * Relevant G-codes:
   * M906 - Set or get motor current in milliamps using axis codes X, Y, Z, E. Report values if no axis codes given.
   * M911 - Report stepper driver overtemperature pre-warn condition.
   * M912 - Clear stepper driver overtemperature pre-warn condition flag.
   * M122 - Report driver parameters (Requires TMC_DEBUG)
   */
  #define MONITOR_DRIVER_STATUS

  #if ENABLED(MONITOR_DRIVER_STATUS)
    #define CURRENT_STEP_DOWN     50  // [mA]
    #define REPORT_CURRENT_CHANGE
    #define STOP_ON_ERROR
  #endif

  /**
   * TMC2130, TMC2160, TMC2208, TMC2209, TMC5130 and TMC5160 only
   * The driver will switch to spreadCycle when stepper speed is over HYBRID_THRESHOLD.
   * This mode allows for faster movements at the expense of higher noise levels.
   * STEALTHCHOP_(XY|Z|E) must be enabled to use HYBRID_THRESHOLD.
   * M913 X/Y/Z/E to live tune the setting
   */
  //#define HYBRID_THRESHOLD

  #define X_HYBRID_THRESHOLD     100  // [mm/s]
  #define X2_HYBRID_THRESHOLD    100
  #define Y_HYBRID_THRESHOLD     100
  #define Y2_HYBRID_THRESHOLD    100
  #define Z_HYBRID_THRESHOLD       3
  #define Z2_HYBRID_THRESHOLD      3
  #define Z3_HYBRID_THRESHOLD      3
  #define Z4_HYBRID_THRESHOLD      3
  #define E0_HYBRID_THRESHOLD     30
  #define E1_HYBRID_THRESHOLD     30
  #define E2_HYBRID_THRESHOLD     30
  #define E3_HYBRID_THRESHOLD     30
  #define E4_HYBRID_THRESHOLD     30
  #define E5_HYBRID_THRESHOLD     30
  #define E6_HYBRID_THRESHOLD     30
  #define E7_HYBRID_THRESHOLD     30

  /**
   * Use StallGuard to home / probe X, Y, Z.
   *
   * TMC2130, TMC2160, TMC2209, TMC2660, TMC5130, and TMC5160 only
   * Connect the stepper driver's DIAG1 pin to the X/Y endstop pin.
   * X, Y, and Z homing will always be done in spreadCycle mode.
   *
   * X/Y/Z_STALL_SENSITIVITY is the default stall threshold.
   * Use M914 X Y Z to set the stall threshold at runtime:
   *
   *  Sensitivity   TMC2209   Others
   *    HIGHEST       255      -64    (Too sensitive => False positive)
   *    LOWEST         0        63    (Too insensitive => No trigger)
   *
   * It is recommended to set HOMING_BUMP_MM to { 0, 0, 0 }.
   *
   * SPI_ENDSTOPS  *** Beta feature! *** TMC2130 Only ***
   * Poll the driver through SPI to determine load when homing.
   * Removes the need for a wire from DIAG1 to an endstop pin.
   *
   * IMPROVE_HOMING_RELIABILITY tunes acceleration and jerk when
   * homing and adds a guard period for endstop triggering.
   *
   * Comment *_STALL_SENSITIVITY to disable sensorless homing for that axis.
   */
  //#define SENSORLESS_HOMING // StallGuard capable drivers only

  #if EITHER(SENSORLESS_HOMING, SENSORLESS_PROBING)
    // TMC2209: 0...255. TMC2130: -64...63
    #define X_STALL_SENSITIVITY  8
    #define X2_STALL_SENSITIVITY X_STALL_SENSITIVITY
    #define Y_STALL_SENSITIVITY  8
    #define Y2_STALL_SENSITIVITY Y_STALL_SENSITIVITY
    //#define Z_STALL_SENSITIVITY  8
    //#define Z2_STALL_SENSITIVITY Z_STALL_SENSITIVITY
    //#define Z3_STALL_SENSITIVITY Z_STALL_SENSITIVITY
    //#define Z4_STALL_SENSITIVITY Z_STALL_SENSITIVITY
    //#define SPI_ENDSTOPS              // TMC2130 only
    //#define IMPROVE_HOMING_RELIABILITY
  #endif

  /**
   * TMC Homing stepper phase.
   *
   * Improve homing repeatability by homing to stepper coil's nearest absolute
   * phase position. Trinamic drivers use a stepper phase table with 1024 values
   * spanning 4 full steps with 256 positions each (ergo, 1024 positions).
   * Full step positions (128, 384, 640, 896) have the highest holding torque.
   *
   * Values from 0..1023, -1 to disable homing phase for that axis.
   */
   //#define TMC_HOME_PHASE { 896, 896, 896 }

  /**
   * Beta feature!
   * Create a 50/50 square wave step pulse optimal for stepper drivers.
   */
  //#define SQUARE_WAVE_STEPPING

  /**
   * Enable M122 debugging command for TMC stepper drivers.
   * M122 S0/1 will enable continous reporting.
   */
  #define TMC_DEBUG

  /**
   * You can set your own advanced settings by filling in predefined functions.
   * A list of available functions can be found on the library github page
   * https://github.com/teemuatlut/TMCStepper
   *
   * Example:
   * #define TMC_ADV() { \
   *   stepperX.diag0_otpw(1); \
   *   stepperY.intpol(0); \
   * }
   */
  #define TMC_ADV() {  }

#endif // HAS_TRINAMIC_CONFIG

// @section L64XX

/**
 * L64XX Stepper Driver options
 *
 * Arduino-L6470 library (0.8.0 or higher) is required.
 * https://github.com/ameyer/Arduino-L6470
 *
 * Requires the following to be defined in your pins_YOUR_BOARD file
 *     L6470_CHAIN_SCK_PIN
 *     L6470_CHAIN_MISO_PIN
 *     L6470_CHAIN_MOSI_PIN
 *     L6470_CHAIN_SS_PIN
 *     ENABLE_RESET_L64XX_CHIPS(Q)  where Q is 1 to enable and 0 to reset
 */

#if HAS_L64XX

  //#define L6470_CHITCHAT        // Display additional status info

  #if AXIS_IS_L64XX(X)
    #define X_MICROSTEPS       128  // Number of microsteps (VALID: 1, 2, 4, 8, 16, 32, 128) - L6474 max is 16
    #define X_OVERCURRENT     2000  // (mA) Current where the driver detects an over current
                                    //   L6470 & L6474 - VALID: 375 x (1 - 16) - 6A max - rounds down
                                    //   POWERSTEP01: VALID: 1000 x (1 - 32) - 32A max - rounds down
    #define X_STALLCURRENT    1500  // (mA) Current where the driver detects a stall (VALID: 31.25 * (1-128) -  4A max - rounds down)
                                    //   L6470 & L6474 - VALID: 31.25 * (1-128) -  4A max - rounds down
                                    //   POWERSTEP01: VALID: 200 x (1 - 32) - 6.4A max - rounds down
                                    //   L6474 - STALLCURRENT setting is used to set the nominal (TVAL) current
    #define X_MAX_VOLTAGE      127  // 0-255, Maximum effective voltage seen by stepper - not used by L6474
    #define X_CHAIN_POS         -1  // Position in SPI chain, 0=Not in chain, 1=Nearest MOSI
    #define X_SLEW_RATE          1  // 0-3, Slew 0 is slowest, 3 is fastest
  #endif

  #if AXIS_IS_L64XX(X2)
    #define X2_MICROSTEPS      128
    #define X2_OVERCURRENT    2000
    #define X2_STALLCURRENT   1500
    #define X2_MAX_VOLTAGE     127
    #define X2_CHAIN_POS        -1
    #define X2_SLEW_RATE         1
  #endif

  #if AXIS_IS_L64XX(Y)
    #define Y_MICROSTEPS       128
    #define Y_OVERCURRENT     2000
    #define Y_STALLCURRENT    1500
    #define Y_MAX_VOLTAGE      127
    #define Y_CHAIN_POS         -1
    #define Y_SLEW_RATE          1
  #endif

  #if AXIS_IS_L64XX(Y2)
    #define Y2_MICROSTEPS      128
    #define Y2_OVERCURRENT    2000
    #define Y2_STALLCURRENT   1500
    #define Y2_MAX_VOLTAGE     127
    #define Y2_CHAIN_POS        -1
    #define Y2_SLEW_RATE         1
  #endif

  #if AXIS_IS_L64XX(Z)
    #define Z_MICROSTEPS       128
    #define Z_OVERCURRENT     2000
    #define Z_STALLCURRENT    1500
    #define Z_MAX_VOLTAGE      127
    #define Z_CHAIN_POS         -1
    #define Z_SLEW_RATE          1
  #endif

  #if AXIS_IS_L64XX(Z2)
    #define Z2_MICROSTEPS      128
    #define Z2_OVERCURRENT    2000
    #define Z2_STALLCURRENT   1500
    #define Z2_MAX_VOLTAGE     127
    #define Z2_CHAIN_POS        -1
    #define Z2_SLEW_RATE         1
  #endif

  #if AXIS_IS_L64XX(Z3)
    #define Z3_MICROSTEPS      128
    #define Z3_OVERCURRENT    2000
    #define Z3_STALLCURRENT   1500
    #define Z3_MAX_VOLTAGE     127
    #define Z3_CHAIN_POS        -1
    #define Z3_SLEW_RATE         1
  #endif

  #if AXIS_IS_L64XX(Z4)
    #define Z4_MICROSTEPS      128
    #define Z4_OVERCURRENT    2000
    #define Z4_STALLCURRENT   1500
    #define Z4_MAX_VOLTAGE     127
    #define Z4_CHAIN_POS        -1
    #define Z4_SLEW_RATE         1
  #endif

  #if AXIS_IS_L64XX(E0)
    #define E0_MICROSTEPS      128
    #define E0_OVERCURRENT    2000
    #define E0_STALLCURRENT   1500
    #define E0_MAX_VOLTAGE     127
    #define E0_CHAIN_POS        -1
    #define E0_SLEW_RATE         1
  #endif

  #if AXIS_IS_L64XX(E1)
    #define E1_MICROSTEPS      128
    #define E1_OVERCURRENT    2000
    #define E1_STALLCURRENT   1500
    #define E1_MAX_VOLTAGE     127
    #define E1_CHAIN_POS        -1
    #define E1_SLEW_RATE         1
  #endif

  #if AXIS_IS_L64XX(E2)
    #define E2_MICROSTEPS      128
    #define E2_OVERCURRENT    2000
    #define E2_STALLCURRENT   1500
    #define E2_MAX_VOLTAGE     127
    #define E2_CHAIN_POS        -1
    #define E2_SLEW_RATE         1
  #endif

  #if AXIS_IS_L64XX(E3)
    #define E3_MICROSTEPS      128
    #define E3_OVERCURRENT    2000
    #define E3_STALLCURRENT   1500
    #define E3_MAX_VOLTAGE     127
    #define E3_CHAIN_POS        -1
    #define E3_SLEW_RATE         1
  #endif

  #if AXIS_IS_L64XX(E4)
    #define E4_MICROSTEPS      128
    #define E4_OVERCURRENT    2000
    #define E4_STALLCURRENT   1500
    #define E4_MAX_VOLTAGE     127
    #define E4_CHAIN_POS        -1
    #define E4_SLEW_RATE         1
  #endif

  #if AXIS_IS_L64XX(E5)
    #define E5_MICROSTEPS      128
    #define E5_OVERCURRENT    2000
    #define E5_STALLCURRENT   1500
    #define E5_MAX_VOLTAGE     127
    #define E5_CHAIN_POS        -1
    #define E5_SLEW_RATE         1
  #endif

  #if AXIS_IS_L64XX(E6)
    #define E6_MICROSTEPS      128
    #define E6_OVERCURRENT    2000
    #define E6_STALLCURRENT   1500
    #define E6_MAX_VOLTAGE     127
    #define E6_CHAIN_POS        -1
    #define E6_SLEW_RATE         1
  #endif

  #if AXIS_IS_L64XX(E7)
    #define E7_MICROSTEPS      128
    #define E7_OVERCURRENT    2000
    #define E7_STALLCURRENT   1500
    #define E7_MAX_VOLTAGE     127
    #define E7_CHAIN_POS        -1
    #define E7_SLEW_RATE         1
  #endif

  /**
   * Monitor L6470 drivers for error conditions like over temperature and over current.
   * In the case of over temperature Marlin can decrease the drive until the error condition clears.
   * Other detected conditions can be used to stop the current print.
   * Relevant G-codes:
   * M906 - I1/2/3/4/5  Set or get motor drive level using axis codes X, Y, Z, E. Report values if no axis codes given.
   *         I not present or I0 or I1 - X, Y, Z or E0
   *         I2 - X2, Y2, Z2 or E1
   *         I3 - Z3 or E3
   *         I4 - Z4 or E4
   *         I5 - E5
   * M916 - Increase drive level until get thermal warning
   * M917 - Find minimum current thresholds
   * M918 - Increase speed until max or error
   * M122 S0/1 - Report driver parameters
   */
  //#define MONITOR_L6470_DRIVER_STATUS

  #if ENABLED(MONITOR_L6470_DRIVER_STATUS)
    #define KVAL_HOLD_STEP_DOWN     1
    //#define L6470_STOP_ON_ERROR
  #endif

#endif // HAS_L64XX

// @section i2cbus

//
// I2C Master ID for LPC176x LCD and Digital Current control
// Does not apply to other peripherals based on the Wire library.
//
//#define I2C_MASTER_ID  1  // Set a value from 0 to 2

/**
 * TWI/I2C BUS
 *
 * This feature is an EXPERIMENTAL feature so it shall not be used on production
 * machines. Enabling this will allow you to send and receive I2C data from slave
 * devices on the bus.
 *
 * ; Example #1
 * ; This macro send the string "Marlin" to the slave device with address 0x63 (99)
 * ; It uses multiple M260 commands with one B<base 10> arg
 * M260 A99  ; Target slave address
 * M260 B77  ; M
 * M260 B97  ; a
 * M260 B114 ; r
 * M260 B108 ; l
 * M260 B105 ; i
 * M260 B110 ; n
 * M260 S1   ; Send the current buffer
 *
 * ; Example #2
 * ; Request 6 bytes from slave device with address 0x63 (99)
 * M261 A99 B5
 *
 * ; Example #3
 * ; Example serial output of a M261 request
 * echo:i2c-reply: from:99 bytes:5 data:hello
 */

//#define EXPERIMENTAL_I2CBUS
#if ENABLED(EXPERIMENTAL_I2CBUS)
  #define I2C_SLAVE_ADDRESS  0  // Set a value from 8 to 127 to act as a slave
#endif

// @section extras

/**
 * Photo G-code
 * Add the M240 G-code to take a photo.
 * The photo can be triggered by a digital pin or a physical movement.
 */
//#define PHOTO_GCODE
#if ENABLED(PHOTO_GCODE)
  // A position to move to (and raise Z) before taking the photo
  //#define PHOTO_POSITION { X_MAX_POS - 5, Y_MAX_POS, 0 }  // { xpos, ypos, zraise } (M240 X Y Z)
  //#define PHOTO_DELAY_MS   100                            // (ms) Duration to pause before moving back (M240 P)
  //#define PHOTO_RETRACT_MM   6.5                          // (mm) E retract/recover for the photo move (M240 R S)

  // Canon RC-1 or homebrew digital camera trigger
  // Data from: https://www.doc-diy.net/photo/rc-1_hacked/
  //#define PHOTOGRAPH_PIN 23

  // Canon Hack Development Kit
  // https://captain-slow.dk/2014/03/09/3d-printing-timelapses/
  //#define CHDK_PIN        4

  // Optional second move with delay to trigger the camera shutter
  //#define PHOTO_SWITCH_POSITION { X_MAX_POS, Y_MAX_POS }  // { xpos, ypos } (M240 I J)

  // Duration to hold the switch or keep CHDK_PIN high
  //#define PHOTO_SWITCH_MS   50 // (ms) (M240 D)

  /**
   * PHOTO_PULSES_US may need adjustment depending on board and camera model.
   * Pin must be running at 48.4kHz.
   * Be sure to use a PHOTOGRAPH_PIN which can rise and fall quick enough.
   * (e.g., MKS SBase temp sensor pin was too slow, so used P1.23 on J8.)
   *
   *  Example pulse data for Nikon: https://bit.ly/2FKD0Aq
   *                     IR Wiring: https://git.io/JvJf7
   */
  //#define PHOTO_PULSES_US { 2000, 27850, 400, 1580, 400, 3580, 400 }  // (µs) Durations for each 48.4kHz oscillation
  #ifdef PHOTO_PULSES_US
    #define PHOTO_PULSE_DELAY_US 13 // (µs) Approximate duration of each HIGH and LOW pulse in the oscillation
  #endif
#endif

/**
 * Spindle & Laser control
 *
 * Add the M3, M4, and M5 commands to turn the spindle/laser on and off, and
 * to set spindle speed, spindle direction, and laser power.
 *
 * SuperPid is a router/spindle speed controller used in the CNC milling community.
 * Marlin can be used to turn the spindle on and off. It can also be used to set
 * the spindle speed from 5,000 to 30,000 RPM.
 *
 * You'll need to select a pin for the ON/OFF function and optionally choose a 0-5V
 * hardware PWM pin for the speed control and a pin for the rotation direction.
 *
 * See https://marlinfw.org/docs/configuration/laser_spindle.html for more config details.
 */
//#define SPINDLE_FEATURE
//#define LASER_FEATURE
#if EITHER(SPINDLE_FEATURE, LASER_FEATURE)
  #define SPINDLE_LASER_ACTIVE_STATE    LOW    // Set to "HIGH" if the on/off function is active HIGH
  #define SPINDLE_LASER_PWM             true   // Set to "true" if your controller supports setting the speed/power
  #define SPINDLE_LASER_PWM_INVERT      true   // Set to "true" if the speed/power goes up when you want it to go slower

  #define SPINDLE_LASER_FREQUENCY       2500   // (Hz) Spindle/laser frequency (only on supported HALs: AVR and LPC)

  //#define SPINDLE_SERVO         // A servo converting an angle to spindle power
  #ifdef SPINDLE_SERVO
    #define SPINDLE_SERVO_NR   0  // Index of servo used for spindle control
    #define SPINDLE_SERVO_MIN 10  // Minimum angle for servo spindle
  #endif

  /**
   * Speed / Power can be set ('M3 S') and displayed in terms of:
   *  - PWM255  (S0 - S255)
   *  - PERCENT (S0 - S100)
   *  - RPM     (S0 - S50000)  Best for use with a spindle
   *  - SERVO   (S0 - S180)
   */
  #define CUTTER_POWER_DISPLAY PWM255

  /**
   * Relative mode uses relative range (SPEED_POWER_MIN to SPEED_POWER_MAX) instead of normal range (0 to SPEED_POWER_MAX)
   * Best use with SuperPID router controller where for example S0 = 5,000 RPM and S255 = 30,000 RPM
   */
  //#define CUTTER_POWER_RELATIVE              // Set speed proportional to [SPEED_POWER_MIN...SPEED_POWER_MAX] instead of directly

  #if ENABLED(SPINDLE_FEATURE)
    //#define SPINDLE_CHANGE_DIR               // Enable if your spindle controller can change spindle direction
    #define SPINDLE_CHANGE_DIR_STOP            // Enable if the spindle should stop before changing spin direction
    #define SPINDLE_INVERT_DIR          false  // Set to "true" if the spin direction is reversed

    #define SPINDLE_LASER_POWERUP_DELAY   5000 // (ms) Delay to allow the spindle/laser to come up to speed/power
    #define SPINDLE_LASER_POWERDOWN_DELAY 5000 // (ms) Delay to allow the spindle to stop

    /**
     * M3/M4 uses the following equation to convert speed/power to PWM duty cycle
     * Power = ((DC / 255 * 100) - SPEED_POWER_INTERCEPT)) * (1 / SPEED_POWER_SLOPE)
     *   where PWM DC varies from 0 to 255
     *
     * Set these required parameters for your controller
     */
    #define SPEED_POWER_SLOPE           118.4  // SPEED_POWER_SLOPE = SPEED_POWER_MAX / 255
    #define SPEED_POWER_INTERCEPT         0
    #define SPEED_POWER_MIN            5000
    #define SPEED_POWER_MAX           30000    // SuperPID router controller 0 - 30,000 RPM
    #define SPEED_POWER_STARTUP       25000    // The default value for speed power when M3 is called without arguments

  #else

    #define SPEED_POWER_SLOPE             0.3922 // SPEED_POWER_SLOPE = SPEED_POWER_MAX / 255
    #define SPEED_POWER_INTERCEPT         0
    #define SPEED_POWER_MIN               0
    #define SPEED_POWER_MAX             100    // 0-100%
    #define SPEED_POWER_STARTUP          80    // The default value for speed power when M3 is called without arguments

    // Define the minimum and maximum test pulse time values for a laser test fire function
    #define LASER_TEST_PULSE_MIN           1   // Used with Laser Control Menu
    #define LASER_TEST_PULSE_MAX         999   // Caution: Menu may not show more than 3 characters

    /**
     * Enable inline laser power to be handled in the planner / stepper routines.
     * Inline power is specified by the I (inline) flag in an M3 command (e.g., M3 S20 I)
     * or by the 'S' parameter in G0/G1/G2/G3 moves (see LASER_MOVE_POWER).
     *
     * This allows the laser to keep in perfect sync with the planner and removes
     * the powerup/down delay since lasers require negligible time.
     */
    //#define LASER_POWER_INLINE

    #if ENABLED(LASER_POWER_INLINE)
      /**
       * Scale the laser's power in proportion to the movement rate.
       *
       * - Sets the entry power proportional to the entry speed over the nominal speed.
       * - Ramps the power up every N steps to approximate the speed trapezoid.
       * - Due to the limited power resolution this is only approximate.
       */
      #define LASER_POWER_INLINE_TRAPEZOID

      /**
       * Continuously calculate the current power (nominal_power * current_rate / nominal_rate).
       * Required for accurate power with non-trapezoidal acceleration (e.g., S_CURVE_ACCELERATION).
       * This is a costly calculation so this option is discouraged on 8-bit AVR boards.
       *
       * LASER_POWER_INLINE_TRAPEZOID_CONT_PER defines how many step cycles there are between power updates. If your
       * board isn't able to generate steps fast enough (and you are using LASER_POWER_INLINE_TRAPEZOID_CONT), increase this.
       * Note that when this is zero it means it occurs every cycle; 1 means a delay wait one cycle then run, etc.
       */
      //#define LASER_POWER_INLINE_TRAPEZOID_CONT

      /**
       * Stepper iterations between power updates. Increase this value if the board
       * can't keep up with the processing demands of LASER_POWER_INLINE_TRAPEZOID_CONT.
       * Disable (or set to 0) to recalculate power on every stepper iteration.
       */
      //#define LASER_POWER_INLINE_TRAPEZOID_CONT_PER 10

      /**
       * Include laser power in G0/G1/G2/G3/G5 commands with the 'S' parameter
       */
      //#define LASER_MOVE_POWER

      #if ENABLED(LASER_MOVE_POWER)
        // Turn off the laser on G0 moves with no power parameter.
        // If a power parameter is provided, use that instead.
        //#define LASER_MOVE_G0_OFF
      #endif

      /**
       * Inline flag inverted
       *
       * WARNING: M5 will NOT turn off the laser unless another move
       *          is done (so G-code files must end with 'M5 I').
       */
      //#define LASER_POWER_INLINE_INVERT

      /**
       * Continuously apply inline power. ('M3 S3' == 'G1 S3' == 'M3 S3 I')
       *
       * The laser might do some weird things, so only enable this
       * feature if you understand the implications.
       */
      //#define LASER_POWER_INLINE_CONTINUOUS

    #else

      #define SPINDLE_LASER_POWERUP_DELAY     50 // (ms) Delay to allow the spindle/laser to come up to speed/power
      #define SPINDLE_LASER_POWERDOWN_DELAY   50 // (ms) Delay to allow the spindle to stop

    #endif
  #endif
#endif

/**
 * Coolant Control
 *
 * Add the M7, M8, and M9 commands to turn mist or flood coolant on and off.
 *
 * Note: COOLANT_MIST_PIN and/or COOLANT_FLOOD_PIN must also be defined.
 */
//#define COOLANT_CONTROL
#if ENABLED(COOLANT_CONTROL)
  #define COOLANT_MIST                // Enable if mist coolant is present
  #define COOLANT_FLOOD               // Enable if flood coolant is present
  #define COOLANT_MIST_INVERT  false  // Set "true" if the on/off function is reversed
  #define COOLANT_FLOOD_INVERT false  // Set "true" if the on/off function is reversed
#endif

/**
 * Filament Width Sensor
 *
 * Measures the filament width in real-time and adjusts
 * flow rate to compensate for any irregularities.
 *
 * Also allows the measured filament diameter to set the
 * extrusion rate, so the slicer only has to specify the
 * volume.
 *
 * Only a single extruder is supported at this time.
 *
 *  34 RAMPS_14    : Analog input 5 on the AUX2 connector
 *  81 PRINTRBOARD : Analog input 2 on the Exp1 connector (version B,C,D,E)
 * 301 RAMBO       : Analog input 3
 *
 * Note: May require analog pins to be defined for other boards.
 */
//#define FILAMENT_WIDTH_SENSOR

#if ENABLED(FILAMENT_WIDTH_SENSOR)
  #define FILAMENT_SENSOR_EXTRUDER_NUM 0    // Index of the extruder that has the filament sensor. :[0,1,2,3,4]
  #define MEASUREMENT_DELAY_CM        14    // (cm) The distance from the filament sensor to the melting chamber

  #define FILWIDTH_ERROR_MARGIN        1.0  // (mm) If a measurement differs too much from nominal width ignore it
  #define MAX_MEASUREMENT_DELAY       20    // (bytes) Buffer size for stored measurements (1 byte per cm). Must be larger than MEASUREMENT_DELAY_CM.

  #define DEFAULT_MEASURED_FILAMENT_DIA DEFAULT_NOMINAL_FILAMENT_DIA // Set measured to nominal initially

  // Display filament width on the LCD status line. Status messages will expire after 5 seconds.
  //#define FILAMENT_LCD_DISPLAY
#endif

/**
 * Power Monitor
 * Monitor voltage (V) and/or current (A), and -when possible- power (W)
 *
 * Read and configure with M430
 *
 * The current sensor feeds DC voltage (relative to the measured current) to an analog pin
 * The voltage sensor feeds DC voltage (relative to the measured voltage) to an analog pin
 */
//#define POWER_MONITOR_CURRENT   // Monitor the system current
//#define POWER_MONITOR_VOLTAGE   // Monitor the system voltage
#if EITHER(POWER_MONITOR_CURRENT, POWER_MONITOR_VOLTAGE)
  #define POWER_MONITOR_VOLTS_PER_AMP   0.05000   // Input voltage to the MCU analog pin per amp  - DO NOT apply more than ADC_VREF!
  #define POWER_MONITOR_CURRENT_OFFSET -1         // Offset value for current sensors with linear function output
  #define POWER_MONITOR_VOLTS_PER_VOLT  0.11786   // Input voltage to the MCU analog pin per volt - DO NOT apply more than ADC_VREF!
  #define POWER_MONITOR_FIXED_VOLTAGE   13.6      // Voltage for a current sensor with no voltage sensor (for power display)
#endif

/**
 * CNC Coordinate Systems
 *
 * Enables G53 and G54-G59.3 commands to select coordinate systems
 * and G92.1 to reset the workspace to native machine space.
 */
//#define CNC_COORDINATE_SYSTEMS

/**
 * Auto-report temperatures with M155 S<seconds>
 */
#define AUTO_REPORT_TEMPERATURES

/**
 * Include capabilities in M115 output
 */
#define EXTENDED_CAPABILITIES_REPORT
#if ENABLED(EXTENDED_CAPABILITIES_REPORT)
  //#define M115_GEOMETRY_REPORT
#endif

/**
 * Expected Printer Check
 * Add the M16 G-code to compare a string to the MACHINE_NAME.
 * M16 with a non-matching string causes the printer to halt.
 */
//#define EXPECTED_PRINTER_CHECK

/**
 * Disable all Volumetric extrusion options
 */
//#define NO_VOLUMETRICS

#if DISABLED(NO_VOLUMETRICS)
  /**
   * Volumetric extrusion default state
   * Activate to make volumetric extrusion the default method,
   * with DEFAULT_NOMINAL_FILAMENT_DIA as the default diameter.
   *
   * M200 D0 to disable, M200 Dn to set a new diameter.
   */
  //#define VOLUMETRIC_DEFAULT_ON
#endif

/**
 * Enable this option for a leaner build of Marlin that removes all
 * workspace offsets, simplifying coordinate transformations, leveling, etc.
 *
 *  - M206 and M428 are disabled.
 *  - G92 will revert to its behavior from Marlin 1.0.
 */
//#define NO_WORKSPACE_OFFSETS

// Extra options for the M114 "Current Position" report
//#define M114_DETAIL         // Use 'M114` for details to check planner calculations
//#define M114_REALTIME       // Real current position based on forward kinematics
//#define M114_LEGACY         // M114 used to synchronize on every call. Enable if needed.

//#define REPORT_FAN_CHANGE   // Report the new fan speed when changed by M106 (and others)

/**
 * Set the number of proportional font spaces required to fill up a typical character space.
 * This can help to better align the output of commands like `G29 O` Mesh Output.
 *
 * For clients that use a fixed-width font (like OctoPrint), leave this set to 1.0.
 * Otherwise, adjust according to your client and font.
 */
#define PROPORTIONAL_FONT_RATIO 1.0

/**
 * Spend 28 bytes of SRAM to optimize the GCode parser
 */
#define FASTER_GCODE_PARSER

#if ENABLED(FASTER_GCODE_PARSER)
  //#define GCODE_QUOTED_STRINGS  // Support for quoted string parameters
#endif

//#define MEATPACK                // Support for MeatPack G-code compression (https://github.com/scottmudge/OctoPrint-MeatPack)

//#define GCODE_CASE_INSENSITIVE  // Accept G-code sent to the firmware in lowercase

//#define REPETIER_GCODE_M360     // Add commands originally from Repetier FW

/**
 * CNC G-code options
 * Support CNC-style G-code dialects used by laser cutters, drawing machine cams, etc.
 * Note that G0 feedrates should be used with care for 3D printing (if used at all).
 * High feedrates may cause ringing and harm print quality.
 */
//#define PAREN_COMMENTS      // Support for parentheses-delimited comments
//#define GCODE_MOTION_MODES  // Remember the motion mode (G0 G1 G2 G3 G5 G38.X) and apply for X Y Z E F, etc.

// Enable and set a (default) feedrate for all G0 moves
//#define G0_FEEDRATE 3000 // (mm/min)
#ifdef G0_FEEDRATE
  //#define VARIABLE_G0_FEEDRATE // The G0 feedrate is set by F in G0 motion mode
#endif

/**
 * Startup commands
 *
 * Execute certain G-code commands immediately after power-on.
 */
//#define STARTUP_COMMANDS "M17 Z"

/**
 * G-code Macros
 *
 * Add G-codes M810-M819 to define and run G-code macros.
 * Macros are not saved to EEPROM.
 */
//#define GCODE_MACROS
#if ENABLED(GCODE_MACROS)
  #define GCODE_MACROS_SLOTS       5  // Up to 10 may be used
  #define GCODE_MACROS_SLOT_SIZE  50  // Maximum length of a single macro
#endif

/**
 * User-defined menu items to run custom G-code.
 * Up to 25 may be defined, but the actual number is LCD-dependent.
 */
//#define CUSTOM_USER_MENUS
#if ENABLED(CUSTOM_USER_MENUS)
  //#define CUSTOM_USER_MENU_TITLE "Custom Commands"
  #define USER_SCRIPT_DONE "M117 User Script Done"
  #define USER_SCRIPT_AUDIBLE_FEEDBACK
  //#define USER_SCRIPT_RETURN  // Return to status screen after a script

  #define USER_DESC_1 "Home & UBL Info"
  #define USER_GCODE_1 "G28\nG29W"

  #define USER_DESC_2 "Preheat for " PREHEAT_1_LABEL
  #define USER_GCODE_2 "M140 S" STRINGIFY(PREHEAT_1_TEMP_BED) "\nM104 S" STRINGIFY(PREHEAT_1_TEMP_HOTEND)

  #define USER_DESC_3 "Preheat for " PREHEAT_2_LABEL
  #define USER_GCODE_3 "M140 S" STRINGIFY(PREHEAT_2_TEMP_BED) "\nM104 S" STRINGIFY(PREHEAT_2_TEMP_HOTEND)

  #define USER_DESC_4 "Heat Bed/Home/Level"
  #define USER_GCODE_4 "M140 S" STRINGIFY(PREHEAT_2_TEMP_BED) "\nG28\nG29"

  #define USER_DESC_5 "Home & Info"
  #define USER_GCODE_5 "G28\nM503"
#endif

/**
 * Host Action Commands
 *
 * Define host streamer action commands in compliance with the standard.
 *
 * See https://reprap.org/wiki/G-code#Action_commands
 * Common commands ........ poweroff, pause, paused, resume, resumed, cancel
 * G29_RETRY_AND_RECOVER .. probe_rewipe, probe_failed
 *
 * Some features add reason codes to extend these commands.
 *
 * Host Prompt Support enables Marlin to use the host for user prompts so
 * filament runout and other processes can be managed from the host side.
 */
//#define HOST_ACTION_COMMANDS
#if ENABLED(HOST_ACTION_COMMANDS)
  //#define HOST_PROMPT_SUPPORT
  //#define HOST_START_MENU_ITEM  // Add a menu item that tells the host to start
#endif

/**
 * Cancel Objects
 *
 * Implement M486 to allow Marlin to skip objects
 */
//#define CANCEL_OBJECTS

/**
 * I2C position encoders for closed loop control.
 * Developed by Chris Barr at Aus3D.
 *
 * Wiki: https://wiki.aus3d.com.au/Magnetic_Encoder
 * Github: https://github.com/Aus3D/MagneticEncoder
 *
 * Supplier: https://aus3d.com.au/magnetic-encoder-module
 * Alternative Supplier: https://reliabuild3d.com/
 *
 * Reliabuild encoders have been modified to improve reliability.
 */

//#define I2C_POSITION_ENCODERS
#if ENABLED(I2C_POSITION_ENCODERS)

  #define I2CPE_ENCODER_CNT         1                       // The number of encoders installed; max of 5
                                                            // encoders supported currently.

  #define I2CPE_ENC_1_ADDR          I2CPE_PRESET_ADDR_X     // I2C address of the encoder. 30-200.
  #define I2CPE_ENC_1_AXIS          X_AXIS                  // Axis the encoder module is installed on.  <X|Y|Z|E>_AXIS.
  #define I2CPE_ENC_1_TYPE          I2CPE_ENC_TYPE_LINEAR   // Type of encoder:  I2CPE_ENC_TYPE_LINEAR -or-
                                                            // I2CPE_ENC_TYPE_ROTARY.
  #define I2CPE_ENC_1_TICKS_UNIT    2048                    // 1024 for magnetic strips with 2mm poles; 2048 for
                                                            // 1mm poles. For linear encoders this is ticks / mm,
                                                            // for rotary encoders this is ticks / revolution.
  //#define I2CPE_ENC_1_TICKS_REV     (16 * 200)            // Only needed for rotary encoders; number of stepper
                                                            // steps per full revolution (motor steps/rev * microstepping)
  //#define I2CPE_ENC_1_INVERT                              // Invert the direction of axis travel.
  #define I2CPE_ENC_1_EC_METHOD     I2CPE_ECM_MICROSTEP     // Type of error error correction.
  #define I2CPE_ENC_1_EC_THRESH     0.10                    // Threshold size for error (in mm) above which the
                                                            // printer will attempt to correct the error; errors
                                                            // smaller than this are ignored to minimize effects of
                                                            // measurement noise / latency (filter).

  #define I2CPE_ENC_2_ADDR          I2CPE_PRESET_ADDR_Y     // Same as above, but for encoder 2.
  #define I2CPE_ENC_2_AXIS          Y_AXIS
  #define I2CPE_ENC_2_TYPE          I2CPE_ENC_TYPE_LINEAR
  #define I2CPE_ENC_2_TICKS_UNIT    2048
  //#define I2CPE_ENC_2_TICKS_REV   (16 * 200)
  //#define I2CPE_ENC_2_INVERT
  #define I2CPE_ENC_2_EC_METHOD     I2CPE_ECM_MICROSTEP
  #define I2CPE_ENC_2_EC_THRESH     0.10

  #define I2CPE_ENC_3_ADDR          I2CPE_PRESET_ADDR_Z     // Encoder 3.  Add additional configuration options
  #define I2CPE_ENC_3_AXIS          Z_AXIS                  // as above, or use defaults below.

  #define I2CPE_ENC_4_ADDR          I2CPE_PRESET_ADDR_E     // Encoder 4.
  #define I2CPE_ENC_4_AXIS          E_AXIS

  #define I2CPE_ENC_5_ADDR          34                      // Encoder 5.
  #define I2CPE_ENC_5_AXIS          E_AXIS

  // Default settings for encoders which are enabled, but without settings configured above.
  #define I2CPE_DEF_TYPE            I2CPE_ENC_TYPE_LINEAR
  #define I2CPE_DEF_ENC_TICKS_UNIT  2048
  #define I2CPE_DEF_TICKS_REV       (16 * 200)
  #define I2CPE_DEF_EC_METHOD       I2CPE_ECM_NONE
  #define I2CPE_DEF_EC_THRESH       0.1

  //#define I2CPE_ERR_THRESH_ABORT  100.0                   // Threshold size for error (in mm) error on any given
                                                            // axis after which the printer will abort. Comment out to
                                                            // disable abort behavior.

  #define I2CPE_TIME_TRUSTED        10000                   // After an encoder fault, there must be no further fault
                                                            // for this amount of time (in ms) before the encoder
                                                            // is trusted again.

  /**
   * Position is checked every time a new command is executed from the buffer but during long moves,
   * this setting determines the minimum update time between checks. A value of 100 works well with
   * error rolling average when attempting to correct only for skips and not for vibration.
   */
  #define I2CPE_MIN_UPD_TIME_MS     4                       // (ms) Minimum time between encoder checks.

  // Use a rolling average to identify persistant errors that indicate skips, as opposed to vibration and noise.
  #define I2CPE_ERR_ROLLING_AVERAGE

#endif // I2C_POSITION_ENCODERS

/**
 * Analog Joystick(s)
 */
//#define JOYSTICK
#if ENABLED(JOYSTICK)
  #define JOY_X_PIN    5  // RAMPS: Suggested pin A5  on AUX2
  #define JOY_Y_PIN   10  // RAMPS: Suggested pin A10 on AUX2
  #define JOY_Z_PIN   12  // RAMPS: Suggested pin A12 on AUX2
  #define JOY_EN_PIN  44  // RAMPS: Suggested pin D44 on AUX2

  //#define INVERT_JOY_X  // Enable if X direction is reversed
  //#define INVERT_JOY_Y  // Enable if Y direction is reversed
  //#define INVERT_JOY_Z  // Enable if Z direction is reversed

  // Use M119 with JOYSTICK_DEBUG to find reasonable values after connecting:
  #define JOY_X_LIMITS { 5600, 8190-100, 8190+100, 10800 } // min, deadzone start, deadzone end, max
  #define JOY_Y_LIMITS { 5600, 8250-100, 8250+100, 11000 }
  #define JOY_Z_LIMITS { 4800, 8080-100, 8080+100, 11550 }
  //#define JOYSTICK_DEBUG
#endif

/**
 * Mechanical Gantry Calibration
 * Modern replacement for the Prusa TMC_Z_CALIBRATION.
 * Adds capability to work with any adjustable current drivers.
 * Implemented as G34 because M915 is deprecated.
 */
//#define MECHANICAL_GANTRY_CALIBRATION
#if ENABLED(MECHANICAL_GANTRY_CALIBRATION)
  #define GANTRY_CALIBRATION_CURRENT          600     // Default calibration current in ma
  #define GANTRY_CALIBRATION_EXTRA_HEIGHT      15     // Extra distance in mm past Z_###_POS to move
  #define GANTRY_CALIBRATION_FEEDRATE         500     // Feedrate for correction move
  //#define GANTRY_CALIBRATION_TO_MIN                 // Enable to calibrate Z in the MIN direction

  //#define GANTRY_CALIBRATION_SAFE_POSITION XY_CENTER // Safe position for nozzle
  //#define GANTRY_CALIBRATION_XY_PARK_FEEDRATE 3000  // XY Park Feedrate - MMM
  //#define GANTRY_CALIBRATION_COMMANDS_PRE   ""
  #define GANTRY_CALIBRATION_COMMANDS_POST  "G28"     // G28 highly recommended to ensure an accurate position
#endif

/**
 * MAX7219 Debug Matrix
 *
 * Add support for a low-cost 8x8 LED Matrix based on the Max7219 chip as a realtime status display.
 * Requires 3 signal wires. Some useful debug options are included to demonstrate its usage.
 */
//#define MAX7219_DEBUG
#if ENABLED(MAX7219_DEBUG)
  #define MAX7219_CLK_PIN   64
  #define MAX7219_DIN_PIN   57
  #define MAX7219_LOAD_PIN  44

  //#define MAX7219_GCODE          // Add the M7219 G-code to control the LED matrix
  #define MAX7219_INIT_TEST    2   // Test pattern at startup: 0=none, 1=sweep, 2=spiral
  #define MAX7219_NUMBER_UNITS 1   // Number of Max7219 units in chain.
  #define MAX7219_ROTATE       0   // Rotate the display clockwise (in multiples of +/- 90°)
                                   // connector at:  right=0   bottom=-90  top=90  left=180
  //#define MAX7219_REVERSE_ORDER  // The individual LED matrix units may be in reversed order
  //#define MAX7219_SIDE_BY_SIDE   // Big chip+matrix boards can be chained side-by-side

  /**
   * Sample debug features
   * If you add more debug displays, be careful to avoid conflicts!
   */
  #define MAX7219_DEBUG_PRINTER_ALIVE    // Blink corner LED of 8x8 matrix to show that the firmware is functioning
  #define MAX7219_DEBUG_PLANNER_HEAD  3  // Show the planner queue head position on this and the next LED matrix row
  #define MAX7219_DEBUG_PLANNER_TAIL  5  // Show the planner queue tail position on this and the next LED matrix row

  #define MAX7219_DEBUG_PLANNER_QUEUE 0  // Show the current planner queue depth on this and the next LED matrix row
                                         // If you experience stuttering, reboots, etc. this option can reveal how
                                         // tweaks made to the configuration are affecting the printer in real-time.
#endif

/**
 * NanoDLP Sync support
 *
 * Add support for Synchronized Z moves when using with NanoDLP. G0/G1 axis moves will output "Z_move_comp"
 * string to enable synchronization with DLP projector exposure. This change will allow to use
 * [[WaitForDoneMessage]] instead of populating your gcode with M400 commands
 */
//#define NANODLP_Z_SYNC
#if ENABLED(NANODLP_Z_SYNC)
  //#define NANODLP_ALL_AXIS  // Enables "Z_move_comp" output on any axis move.
                              // Default behavior is limited to Z axis only.
#endif

/**
 * Ethernet. Use M552 to enable and set the IP address.
 */
#if HAS_ETHERNET
  #define MAC_ADDRESS { 0xDE, 0xAD, 0xBE, 0xEF, 0xF0, 0x0D }  // A MAC address unique to your network
#endif

/**
 * WiFi Support (Espressif ESP32 WiFi)
 */
//#define WIFISUPPORT         // Marlin embedded WiFi managenent
//#define ESP3D_WIFISUPPORT   // ESP3D Library WiFi management (https://github.com/luc-github/ESP3DLib)

#if EITHER(WIFISUPPORT, ESP3D_WIFISUPPORT)
  //#define WEBSUPPORT          // Start a webserver (which may include auto-discovery)
  //#define OTASUPPORT          // Support over-the-air firmware updates
  //#define WIFI_CUSTOM_COMMAND // Accept feature config commands (e.g., WiFi ESP3D) from the host

  /**
   * To set a default WiFi SSID / Password, create a file called Configuration_Secure.h with
   * the following defines, customized for your network. This specific file is excluded via
   * .gitignore to prevent it from accidentally leaking to the public.
   *
   *   #define WIFI_SSID "WiFi SSID"
   *   #define WIFI_PWD  "WiFi Password"
   */
  //#include "Configuration_Secure.h" // External file with WiFi SSID / Password
#endif

/**
 * Průša Multi-Material Unit (MMU)
 * Enable in Configuration.h
 *
 * These devices allow a single stepper driver on the board to drive
 * multi-material feeders with any number of stepper motors.
 */
#if HAS_PRUSA_MMU1
  /**
   * This option only allows the multiplexer to switch on tool-change.
   * Additional options to configure custom E moves are pending.
   *
   * Override the default DIO selector pins here, if needed.
   * Some pins files may provide defaults for these pins.
   */
  //#define E_MUX0_PIN 40  // Always Required
  //#define E_MUX1_PIN 42  // Needed for 3 to 8 inputs
  //#define E_MUX2_PIN 44  // Needed for 5 to 8 inputs
#elif HAS_PRUSA_MMU2
  // Serial port used for communication with MMU2.
  #define MMU2_SERIAL_PORT 2

  // Use hardware reset for MMU if a pin is defined for it
  //#define MMU2_RST_PIN 23

  // Enable if the MMU2 has 12V stepper motors (MMU2 Firmware 1.0.2 and up)
  //#define MMU2_MODE_12V

  // G-code to execute when MMU2 F.I.N.D.A. probe detects filament runout
  #define MMU2_FILAMENT_RUNOUT_SCRIPT "M600"

  // Add an LCD menu for MMU2
  //#define MMU2_MENUS
  #if EITHER(MMU2_MENUS, HAS_PRUSA_MMU2S)
    // Settings for filament load / unload from the LCD menu.
    // This is for Průša MK3-style extruders. Customize for your hardware.
    #define MMU2_FILAMENTCHANGE_EJECT_FEED 80.0
    #define MMU2_LOAD_TO_NOZZLE_SEQUENCE \
      {  7.2, 1145 }, \
      { 14.4,  871 }, \
      { 36.0, 1393 }, \
      { 14.4,  871 }, \
      { 50.0,  198 }

    #define MMU2_RAMMING_SEQUENCE \
      {   1.0, 1000 }, \
      {   1.0, 1500 }, \
      {   2.0, 2000 }, \
      {   1.5, 3000 }, \
      {   2.5, 4000 }, \
      { -15.0, 5000 }, \
      { -14.0, 1200 }, \
      {  -6.0,  600 }, \
      {  10.0,  700 }, \
      { -10.0,  400 }, \
      { -50.0, 2000 }
  #endif

  /**
   * Using a sensor like the MMU2S
   * This mode requires a MK3S extruder with a sensor at the extruder idler, like the MMU2S.
   * See https://help.prusa3d.com/en/guide/3b-mk3s-mk2-5s-extruder-upgrade_41560, step 11
   */
  #if HAS_PRUSA_MMU2S
    #define MMU2_C0_RETRY   5             // Number of retries (total time = timeout*retries)

    #define MMU2_CAN_LOAD_FEEDRATE 800    // (mm/min)
    #define MMU2_CAN_LOAD_SEQUENCE \
      {  0.1, MMU2_CAN_LOAD_FEEDRATE }, \
      {  60.0, MMU2_CAN_LOAD_FEEDRATE }, \
      { -52.0, MMU2_CAN_LOAD_FEEDRATE }

    #define MMU2_CAN_LOAD_RETRACT   6.0   // (mm) Keep under the distance between Load Sequence values
    #define MMU2_CAN_LOAD_DEVIATION 0.8   // (mm) Acceptable deviation

    #define MMU2_CAN_LOAD_INCREMENT 0.2   // (mm) To reuse within MMU2 module
    #define MMU2_CAN_LOAD_INCREMENT_SEQUENCE \
      { -MMU2_CAN_LOAD_INCREMENT, MMU2_CAN_LOAD_FEEDRATE }

  #else

    /**
     * MMU1 Extruder Sensor
     *
     * Support for a Průša (or other) IR Sensor to detect filament near the extruder
     * and make loading more reliable. Suitable for an extruder equipped with a filament
     * sensor less than 38mm from the gears.
     *
     * During loading the extruder will stop when the sensor is triggered, then do a last
     * move up to the gears. If no filament is detected, the MMU2 can make some more attempts.
     * If all attempts fail, a filament runout will be triggered.
     */
    //#define MMU_EXTRUDER_SENSOR
    #if ENABLED(MMU_EXTRUDER_SENSOR)
      #define MMU_LOADING_ATTEMPTS_NR 5 // max. number of attempts to load filament if first load fail
    #endif

  #endif

  //#define MMU2_DEBUG  // Write debug info to serial output

#endif // HAS_PRUSA_MMU2

/**
 * Advanced Print Counter settings
 */
#if ENABLED(PRINTCOUNTER)
  #define SERVICE_WARNING_BUZZES  3
  // Activate up to 3 service interval watchdogs
  //#define SERVICE_NAME_1      "Service S"
  //#define SERVICE_INTERVAL_1  100 // print hours
  //#define SERVICE_NAME_2      "Service L"
  //#define SERVICE_INTERVAL_2  200 // print hours
  //#define SERVICE_NAME_3      "Service 3"
  //#define SERVICE_INTERVAL_3    1 // print hours
#endif

// @section develop

//
// M100 Free Memory Watcher to debug memory usage
//
//#define M100_FREE_MEMORY_WATCHER

//
// M42 - Set pin states
//
//#define DIRECT_PIN_CONTROL

//
// M43 - display pin status, toggle pins, watch pins, watch endstops & toggle LED, test servo probe
//
//#define PINS_DEBUGGING

// Enable Marlin dev mode which adds some special commands
//#define MARLIN_DEV_MODE<|MERGE_RESOLUTION|>--- conflicted
+++ resolved
@@ -1163,20 +1163,11 @@
   //#define LCD_SHOW_E_TOTAL
 #endif
 
-<<<<<<< HEAD
-#if HAS_GRAPHICAL_LCD && EITHER(SDSUPPORT, LCD_SET_PROGRESS_MANUALLY)
-  #define PRINT_PROGRESS_SHOW_DECIMALS   // Show progress with decimal digits
-  #define SHOW_REMAINING_TIME            // Display estimated time to completion
-  #if ENABLED(SHOW_REMAINING_TIME)
-    #define USE_M73_REMAINING_TIME       // Use remaining time from M73 command instead of estimation
-    //#define ROTATE_PROGRESS_DISPLAY    // Display (P)rogress, (E)lapsed, and (R)emaining time
-=======
 #if EITHER(SDSUPPORT, LCD_SET_PROGRESS_MANUALLY) && ANY(HAS_MARLINUI_U8GLIB, HAS_MARLINUI_HD44780, IS_TFTGLCD_PANEL, EXTENSIBLE_UI)
-  //#define SHOW_REMAINING_TIME       // Display estimated time to completion
+  #define SHOW_REMAINING_TIME       // Display estimated time to completion
   #if ENABLED(SHOW_REMAINING_TIME)
     //#define USE_M73_REMAINING_TIME  // Use remaining time from M73 command instead of estimation
     //#define ROTATE_PROGRESS_DISPLAY // Display (P)rogress, (E)lapsed, and (R)emaining time
->>>>>>> 5089dcdb
   #endif
 
   #if EITHER(HAS_MARLINUI_U8GLIB, EXTENSIBLE_UI)
@@ -1693,10 +1684,7 @@
   #if ENABLED(DOUBLECLICK_FOR_Z_BABYSTEPPING)
     #define DOUBLECLICK_MAX_INTERVAL 1250   // Maximum interval between clicks, in milliseconds.
                                             // Note: Extra time may be added to mitigate controller latency.
-<<<<<<< HEAD
     #define BABYSTEP_ALWAYS_AVAILABLE       // Allow babystepping at all times (not just during movement).
-=======
->>>>>>> 5089dcdb
     //#define MOVE_Z_WHEN_IDLE              // Jump to the move Z menu on doubleclick when printer is idle.
     #if ENABLED(MOVE_Z_WHEN_IDLE)
       #define MOVE_Z_IDLE_MULTIPLICATOR 1   // Multiply 1mm by this factor for the move step size.
@@ -2578,27 +2566,7 @@
    * Define your own with:
    * { <off_time[1..15]>, <hysteresis_end[-3..12]>, hysteresis_start[1..8] }
    */
-<<<<<<< HEAD
   #define CHOPPER_TIMING CHOPPER_DEFAULT_24V
-=======
-  #define CHOPPER_TIMING CHOPPER_DEFAULT_12V        // All axes (override below)
-  //#define CHOPPER_TIMING_X  CHOPPER_DEFAULT_12V   // For X Axes (override below)
-  //#define CHOPPER_TIMING_X2 CHOPPER_DEFAULT_12V
-  //#define CHOPPER_TIMING_Y  CHOPPER_DEFAULT_12V   // For Y Axes (override below)
-  //#define CHOPPER_TIMING_Y2 CHOPPER_DEFAULT_12V
-  //#define CHOPPER_TIMING_Z  CHOPPER_DEFAULT_12V   // For Z Axes (override below)
-  //#define CHOPPER_TIMING_Z2 CHOPPER_DEFAULT_12V
-  //#define CHOPPER_TIMING_Z3 CHOPPER_DEFAULT_12V
-  //#define CHOPPER_TIMING_Z4 CHOPPER_DEFAULT_12V
-  //#define CHOPPER_TIMING_E  CHOPPER_DEFAULT_12V   // For Extruders (override below)
-  //#define CHOPPER_TIMING_E1 CHOPPER_DEFAULT_12V
-  //#define CHOPPER_TIMING_E2 CHOPPER_DEFAULT_12V
-  //#define CHOPPER_TIMING_E3 CHOPPER_DEFAULT_12V
-  //#define CHOPPER_TIMING_E4 CHOPPER_DEFAULT_12V
-  //#define CHOPPER_TIMING_E5 CHOPPER_DEFAULT_12V
-  //#define CHOPPER_TIMING_E6 CHOPPER_DEFAULT_12V
-  //#define CHOPPER_TIMING_E7 CHOPPER_DEFAULT_12V
->>>>>>> 5089dcdb
 
   /**
    * Monitor Trinamic drivers
