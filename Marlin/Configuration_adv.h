--- conflicted
+++ resolved
@@ -1122,17 +1122,6 @@
  * The Deactive Time can be overridden with M18 and M84. Set to 0 for No Timeout.
  */
 #define DEFAULT_STEPPER_DEACTIVE_TIME 120
-<<<<<<< HEAD
-#define DISABLE_INACTIVE_X true
-#define DISABLE_INACTIVE_Y true
-#define DISABLE_INACTIVE_Z true  // Set 'false' if the nozzle could fall onto your printed part!
-#define DISABLE_INACTIVE_I true
-#define DISABLE_INACTIVE_J true
-#define DISABLE_INACTIVE_K true
-#define DISABLE_INACTIVE_U true
-#define DISABLE_INACTIVE_V true
-#define DISABLE_INACTIVE_W true
-=======
 #define DISABLE_INACTIVE_X
 #define DISABLE_INACTIVE_Y
 #define DISABLE_INACTIVE_Z  // Disable if the nozzle could fall onto your printed part!
@@ -1142,7 +1131,6 @@
 //#define DISABLE_INACTIVE_U
 //#define DISABLE_INACTIVE_V
 //#define DISABLE_INACTIVE_W
->>>>>>> f9f6662a
 
 // Default Minimum Feedrates for printing and travel moves
 #define DEFAULT_MINIMUMFEEDRATE       0.0     // (mm/s. °/s for rotational-only moves) Minimum feedrate. Set with M205 S.
