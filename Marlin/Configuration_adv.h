--- conflicted
+++ resolved
@@ -847,14 +847,9 @@
 
 //#define SENSORLESS_BACKOFF_MM  { 2, 2, 0 }  // (linear=mm, rotational=°) Backoff from endstops before sensorless homing
 
-<<<<<<< HEAD
-#define HOMING_BUMP_MM      { 5, 5, 5 }       // (mm) Backoff from endstops after first bump
+#define HOMING_BUMP_MM      { 5, 5, 5 }       // (linear=mm, rotational=°) Backoff from endstops after first bump
                                               // For delta all values must be the same
 #define HOMING_BUMP_DIVISOR { 10, 10, 10 }       // Re-Bump Speed Divisor (Divides the Homing Feedrate)
-=======
-#define HOMING_BUMP_MM      { 5, 5, 2 }       // (linear=mm, rotational=°) Backoff from endstops after first bump
-#define HOMING_BUMP_DIVISOR { 2, 2, 4 }       // Re-Bump Speed Divisor (Divides the Homing Feedrate)
->>>>>>> 4f1967a0
 
 //#define HOMING_BACKOFF_POST_MM { 2, 2, 2 }  // (linear=mm, rotational=°) Backoff from endstops after homing
 
