--- conflicted
+++ resolved
@@ -377,20 +377,11 @@
  * project (Issues), providing serial logs if possible.
  */
 #if ANY(THERMAL_PROTECTION_HOTENDS, THERMAL_PROTECTION_BED, THERMAL_PROTECTION_CHAMBER, THERMAL_PROTECTION_COOLER)
-<<<<<<< HEAD
-// #define THERMAL_PROTECTION_VARIANCE_MONITOR                          // Detect a sensor malfunction preventing temperature updates
-
-// Uncomment to use this value instead of THERMAL_PROTECTION_*_PERIOD constants (one value for all heaters)
-// #define THERMAL_PROTECTION_VARIANCE_MONITOR_PERIOD_OVERRIDE    120  // Seconds
-
-// #define SUPPRESS_VARIANCE_MONITOR_WARNING                           // Uncomment to suppress warning for disabled THERMAL_PROTECTION_VARIANCE_MONITOR
-=======
   /**
    * Thermal Protection Variance Monitor - EXPERIMENTAL.
    * Kill the machine on a stuck temperature sensor. Disable if you get false positives.
    */
   //#define THERMAL_PROTECTION_VARIANCE_MONITOR   // Detect a sensor malfunction preventing temperature updates
->>>>>>> a02a1def
 #endif
 
 #if ENABLED(PIDTEMP)
