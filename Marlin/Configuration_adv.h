/**
 * Marlin 3D Printer Firmware
 * Copyright (c) 2020 MarlinFirmware [https://github.com/MarlinFirmware/Marlin]
 *
 * Based on Sprinter and grbl.
 * Copyright (c) 2011 Camiel Gubbels / Erik van der Zalm
 *
 * This program is free software: you can redistribute it and/or modify
 * it under the terms of the GNU General Public License as published by
 * the Free Software Foundation, either version 3 of the License, or
 * (at your option) any later version.
 *
 * This program is distributed in the hope that it will be useful,
 * but WITHOUT ANY WARRANTY; without even the implied warranty of
 * MERCHANTABILITY or FITNESS FOR A PARTICULAR PURPOSE.  See the
 * GNU General Public License for more details.
 *
 * You should have received a copy of the GNU General Public License
 * along with this program.  If not, see <https://www.gnu.org/licenses/>.
 *
 */
#pragma once

#define CONFIG_EXAMPLES_DIR "delta/FLSUN/QQ-S"

/**
 * Configuration_adv.h
 *
 * Advanced settings.
 * Only change these if you know exactly what you're doing.
 * Some of these settings can damage your printer if improperly set!
 *
 * Basic settings can be found in Configuration.h
 */
#define CONFIGURATION_ADV_H_VERSION 020008

//===========================================================================
//============================= Thermal Settings ============================
//===========================================================================
// @section temperature

/**
 * Thermocouple sensors are quite sensitive to noise.  Any noise induced in
 * the sensor wires, such as by stepper motor wires run in parallel to them,
 * may result in the thermocouple sensor reporting spurious errors.  This
 * value is the number of errors which can occur in a row before the error
 * is reported.  This allows us to ignore intermittent error conditions while
 * still detecting an actual failure, which should result in a continuous
 * stream of errors from the sensor.
 *
 * Set this value to 0 to fail on the first error to occur.
 */
#define THERMOCOUPLE_MAX_ERRORS 15

//
// Custom Thermistor 1000 parameters
//
#if TEMP_SENSOR_0 == 1000
  #define HOTEND0_PULLUP_RESISTOR_OHMS 4700    // Pullup resistor
  #define HOTEND0_RESISTANCE_25C_OHMS  100000  // Resistance at 25C
  #define HOTEND0_BETA                 3950    // Beta value
#endif

#if TEMP_SENSOR_1 == 1000
  #define HOTEND1_PULLUP_RESISTOR_OHMS 4700    // Pullup resistor
  #define HOTEND1_RESISTANCE_25C_OHMS  100000  // Resistance at 25C
  #define HOTEND1_BETA                 3950    // Beta value
#endif

#if TEMP_SENSOR_2 == 1000
  #define HOTEND2_PULLUP_RESISTOR_OHMS 4700    // Pullup resistor
  #define HOTEND2_RESISTANCE_25C_OHMS  100000  // Resistance at 25C
  #define HOTEND2_BETA                 3950    // Beta value
#endif

#if TEMP_SENSOR_3 == 1000
  #define HOTEND3_PULLUP_RESISTOR_OHMS 4700    // Pullup resistor
  #define HOTEND3_RESISTANCE_25C_OHMS  100000  // Resistance at 25C
  #define HOTEND3_BETA                 3950    // Beta value
#endif

#if TEMP_SENSOR_4 == 1000
  #define HOTEND4_PULLUP_RESISTOR_OHMS 4700    // Pullup resistor
  #define HOTEND4_RESISTANCE_25C_OHMS  100000  // Resistance at 25C
  #define HOTEND4_BETA                 3950    // Beta value
#endif

#if TEMP_SENSOR_5 == 1000
  #define HOTEND5_PULLUP_RESISTOR_OHMS 4700    // Pullup resistor
  #define HOTEND5_RESISTANCE_25C_OHMS  100000  // Resistance at 25C
  #define HOTEND5_BETA                 3950    // Beta value
#endif

#if TEMP_SENSOR_6 == 1000
  #define HOTEND6_PULLUP_RESISTOR_OHMS 4700    // Pullup resistor
  #define HOTEND6_RESISTANCE_25C_OHMS  100000  // Resistance at 25C
  #define HOTEND6_BETA                 3950    // Beta value
#endif

#if TEMP_SENSOR_7 == 1000
  #define HOTEND7_PULLUP_RESISTOR_OHMS 4700    // Pullup resistor
  #define HOTEND7_RESISTANCE_25C_OHMS  100000  // Resistance at 25C
  #define HOTEND7_BETA                 3950    // Beta value
#endif

#if TEMP_SENSOR_BED == 1000
  #define BED_PULLUP_RESISTOR_OHMS     4700    // Pullup resistor
  #define BED_RESISTANCE_25C_OHMS      100000  // Resistance at 25C
  #define BED_BETA                     3950    // Beta value
#endif

#if TEMP_SENSOR_CHAMBER == 1000
  #define CHAMBER_PULLUP_RESISTOR_OHMS 4700    // Pullup resistor
  #define CHAMBER_RESISTANCE_25C_OHMS  100000  // Resistance at 25C
  #define CHAMBER_BETA                 3950    // Beta value
#endif

//
// Hephestos 2 24V heated bed upgrade kit.
// https://store.bq.com/en/heated-bed-kit-hephestos2
//
//#define HEPHESTOS2_HEATED_BED_KIT
#if ENABLED(HEPHESTOS2_HEATED_BED_KIT)
  #undef TEMP_SENSOR_BED
  #define TEMP_SENSOR_BED 70
  #define HEATER_BED_INVERTING true
#endif

//
// Heated Bed Bang-Bang options
//
#if DISABLED(PIDTEMPBED)
  #define BED_CHECK_INTERVAL 5000   // (ms) Interval between checks in bang-bang control
  #if ENABLED(BED_LIMIT_SWITCHING)
    #define BED_HYSTERESIS 2        // (°C) Only set the relevant heater state when ABS(T-target) > BED_HYSTERESIS
  #endif
#endif

//
// Heated Chamber options
//
#if TEMP_SENSOR_CHAMBER
  #define CHAMBER_MINTEMP             5
  #define CHAMBER_MAXTEMP            60
  #define TEMP_CHAMBER_HYSTERESIS     1   // (°C) Temperature proximity considered "close enough" to the target
  //#define CHAMBER_LIMIT_SWITCHING
  //#define HEATER_CHAMBER_PIN       44   // Chamber heater on/off pin
  //#define HEATER_CHAMBER_INVERTING false

  //#define CHAMBER_FAN               // Enable a fan on the chamber
  #if ENABLED(CHAMBER_FAN)
    #define CHAMBER_FAN_MODE 2        // Fan control mode: 0=Static; 1=Linear increase when temp is higher than target; 2=V-shaped curve.
    #if CHAMBER_FAN_MODE == 0
      #define CHAMBER_FAN_BASE  255   // Chamber fan PWM (0-255)
    #elif CHAMBER_FAN_MODE == 1
      #define CHAMBER_FAN_BASE  128   // Base chamber fan PWM (0-255); turns on when chamber temperature is above the target
      #define CHAMBER_FAN_FACTOR 25   // PWM increase per °C above target
    #elif CHAMBER_FAN_MODE == 2
      #define CHAMBER_FAN_BASE  128   // Minimum chamber fan PWM (0-255)
      #define CHAMBER_FAN_FACTOR 25   // PWM increase per °C difference from target
    #endif
  #endif

  //#define CHAMBER_VENT              // Enable a servo-controlled vent on the chamber
  #if ENABLED(CHAMBER_VENT)
    #define CHAMBER_VENT_SERVO_NR  1  // Index of the vent servo
    #define HIGH_EXCESS_HEAT_LIMIT 5  // How much above target temp to consider there is excess heat in the chamber
    #define LOW_EXCESS_HEAT_LIMIT 3
    #define MIN_COOLING_SLOPE_TIME_CHAMBER_VENT 20
    #define MIN_COOLING_SLOPE_DEG_CHAMBER_VENT 1.5
  #endif
#endif

/**
 * Thermal Protection provides additional protection to your printer from damage
 * and fire. Marlin always includes safe min and max temperature ranges which
 * protect against a broken or disconnected thermistor wire.
 *
 * The issue: If a thermistor falls out, it will report the much lower
 * temperature of the air in the room, and the the firmware will keep
 * the heater on.
 *
 * The solution: Once the temperature reaches the target, start observing.
 * If the temperature stays too far below the target (hysteresis) for too
 * long (period), the firmware will halt the machine as a safety precaution.
 *
 * If you get false positives for "Thermal Runaway", increase
 * THERMAL_PROTECTION_HYSTERESIS and/or THERMAL_PROTECTION_PERIOD
 */
#if ENABLED(THERMAL_PROTECTION_HOTENDS)
  #define THERMAL_PROTECTION_PERIOD 40        // Seconds
  #define THERMAL_PROTECTION_HYSTERESIS 4     // Degrees Celsius

  //#define ADAPTIVE_FAN_SLOWING              // Slow part cooling fan if temperature drops
  #if BOTH(ADAPTIVE_FAN_SLOWING, PIDTEMP)
    //#define NO_FAN_SLOWING_IN_PID_TUNING    // Don't slow fan speed during M303
  #endif

  /**
   * Whenever an M104, M109, or M303 increases the target temperature, the
   * firmware will wait for the WATCH_TEMP_PERIOD to expire. If the temperature
   * hasn't increased by WATCH_TEMP_INCREASE degrees, the machine is halted and
   * requires a hard reset. This test restarts with any M104/M109/M303, but only
   * if the current temperature is far enough below the target for a reliable
   * test.
   *
   * If you get false positives for "Heating failed", increase WATCH_TEMP_PERIOD
   * and/or decrease WATCH_TEMP_INCREASE. WATCH_TEMP_INCREASE should not be set
   * below 2.
   */
  #define WATCH_TEMP_PERIOD 20                // Seconds
  #define WATCH_TEMP_INCREASE 2               // Degrees Celsius
#endif

/**
 * Thermal Protection parameters for the bed are just as above for hotends.
 */
#if ENABLED(THERMAL_PROTECTION_BED)
  #define THERMAL_PROTECTION_BED_PERIOD        20 // Seconds
  #define THERMAL_PROTECTION_BED_HYSTERESIS     2 // Degrees Celsius

  /**
   * As described above, except for the bed (M140/M190/M303).
   */
  #define WATCH_BED_TEMP_PERIOD                60 // Seconds
  #define WATCH_BED_TEMP_INCREASE               2 // Degrees Celsius
#endif

/**
 * Thermal Protection parameters for the heated chamber.
 */
#if ENABLED(THERMAL_PROTECTION_CHAMBER)
  #define THERMAL_PROTECTION_CHAMBER_PERIOD    20 // Seconds
  #define THERMAL_PROTECTION_CHAMBER_HYSTERESIS 2 // Degrees Celsius

  /**
   * Heated chamber watch settings (M141/M191).
   */
  #define WATCH_CHAMBER_TEMP_PERIOD            60 // Seconds
  #define WATCH_CHAMBER_TEMP_INCREASE           2 // Degrees Celsius
#endif

#if ENABLED(PIDTEMP)
  // Add an experimental additional term to the heater power, proportional to the extrusion speed.
  // A well-chosen Kc value should add just enough power to melt the increased material volume.
  //#define PID_EXTRUSION_SCALING
  #if ENABLED(PID_EXTRUSION_SCALING)
    #define DEFAULT_Kc (100) // heating power = Kc * e_speed
    #define LPQ_MAX_LEN 50
  #endif

  /**
   * Add an experimental additional term to the heater power, proportional to the fan speed.
   * A well-chosen Kf value should add just enough power to compensate for power-loss from the cooling fan.
   * You can either just add a constant compensation with the DEFAULT_Kf value
   * or follow the instruction below to get speed-dependent compensation.
   *
   * Constant compensation (use only with fanspeeds of 0% and 100%)
   * ---------------------------------------------------------------------
   * A good starting point for the Kf-value comes from the calculation:
   *   kf = (power_fan * eff_fan) / power_heater * 255
   * where eff_fan is between 0.0 and 1.0, based on fan-efficiency and airflow to the nozzle / heater.
   *
   * Example:
   *   Heater: 40W, Fan: 0.1A * 24V = 2.4W, eff_fan = 0.8
   *   Kf = (2.4W * 0.8) / 40W * 255 = 12.24
   *
   * Fan-speed dependent compensation
   * --------------------------------
   * 1. To find a good Kf value, set the hotend temperature, wait for it to settle, and enable the fan (100%).
   *    Make sure PID_FAN_SCALING_LIN_FACTOR is 0 and PID_FAN_SCALING_ALTERNATIVE_DEFINITION is not enabled.
   *    If you see the temperature drop repeat the test, increasing the Kf value slowly, until the temperature
   *    drop goes away. If the temperature overshoots after enabling the fan, the Kf value is too big.
   * 2. Note the Kf-value for fan-speed at 100%
   * 3. Determine a good value for PID_FAN_SCALING_MIN_SPEED, which is around the speed, where the fan starts moving.
   * 4. Repeat step 1. and 2. for this fan speed.
   * 5. Enable PID_FAN_SCALING_ALTERNATIVE_DEFINITION and enter the two identified Kf-values in
   *    PID_FAN_SCALING_AT_FULL_SPEED and PID_FAN_SCALING_AT_MIN_SPEED. Enter the minimum speed in PID_FAN_SCALING_MIN_SPEED
   */
  //#define PID_FAN_SCALING
  #if ENABLED(PID_FAN_SCALING)
    //#define PID_FAN_SCALING_ALTERNATIVE_DEFINITION
    #if ENABLED(PID_FAN_SCALING_ALTERNATIVE_DEFINITION)
      // The alternative definition is used for an easier configuration.
      // Just figure out Kf at fullspeed (255) and PID_FAN_SCALING_MIN_SPEED.
      // DEFAULT_Kf and PID_FAN_SCALING_LIN_FACTOR are calculated accordingly.

      #define PID_FAN_SCALING_AT_FULL_SPEED 13.0        //=PID_FAN_SCALING_LIN_FACTOR*255+DEFAULT_Kf
      #define PID_FAN_SCALING_AT_MIN_SPEED 6.0          //=PID_FAN_SCALING_LIN_FACTOR*PID_FAN_SCALING_MIN_SPEED+DEFAULT_Kf
      #define PID_FAN_SCALING_MIN_SPEED 10.0            // Minimum fan speed at which to enable PID_FAN_SCALING

      #define DEFAULT_Kf (255.0*PID_FAN_SCALING_AT_MIN_SPEED-PID_FAN_SCALING_AT_FULL_SPEED*PID_FAN_SCALING_MIN_SPEED)/(255.0-PID_FAN_SCALING_MIN_SPEED)
      #define PID_FAN_SCALING_LIN_FACTOR (PID_FAN_SCALING_AT_FULL_SPEED-DEFAULT_Kf)/255.0

    #else
      #define PID_FAN_SCALING_LIN_FACTOR (0)             // Power loss due to cooling = Kf * (fan_speed)
      #define DEFAULT_Kf 10                              // A constant value added to the PID-tuner
      #define PID_FAN_SCALING_MIN_SPEED 10               // Minimum fan speed at which to enable PID_FAN_SCALING
    #endif
  #endif
#endif

/**
 * Automatic Temperature Mode
 *
 * Dynamically adjust the hotend target temperature based on planned E moves.
 *
 * (Contrast with PID_EXTRUSION_SCALING, which tracks E movement and adjusts PID
 *  behavior using an additional kC value.)
 *
 * Autotemp is calculated by (mintemp + factor * mm_per_sec), capped to maxtemp.
 *
 * Enable Autotemp Mode with M104/M109 F<factor> S<mintemp> B<maxtemp>.
 * Disable by sending M104/M109 with no F parameter (or F0 with AUTOTEMP_PROPORTIONAL).
 */
#define AUTOTEMP
#if ENABLED(AUTOTEMP)
  #define AUTOTEMP_OLDWEIGHT    0.98
  // Turn on AUTOTEMP on M104/M109 by default using proportions set here
  //#define AUTOTEMP_PROPORTIONAL
  #if ENABLED(AUTOTEMP_PROPORTIONAL)
    #define AUTOTEMP_MIN_P      0 // (°C) Added to the target temperature
    #define AUTOTEMP_MAX_P      5 // (°C) Added to the target temperature
    #define AUTOTEMP_FACTOR_P   1 // Apply this F parameter by default (overridden by M104/M109 F)
  #endif
#endif

// Show Temperature ADC value
// Enable for M105 to include ADC values read from temperature sensors.
//#define SHOW_TEMP_ADC_VALUES

/**
 * High Temperature Thermistor Support
 *
 * Thermistors able to support high temperature tend to have a hard time getting
 * good readings at room and lower temperatures. This means HEATER_X_RAW_LO_TEMP
 * will probably be caught when the heating element first turns on during the
 * preheating process, which will trigger a min_temp_error as a safety measure
 * and force stop everything.
 * To circumvent this limitation, we allow for a preheat time (during which,
 * min_temp_error won't be triggered) and add a min_temp buffer to handle
 * aberrant readings.
 *
 * If you want to enable this feature for your hotend thermistor(s)
 * uncomment and set values > 0 in the constants below
 */

// The number of consecutive low temperature errors that can occur
// before a min_temp_error is triggered. (Shouldn't be more than 10.)
//#define MAX_CONSECUTIVE_LOW_TEMPERATURE_ERROR_ALLOWED 0

// The number of milliseconds a hotend will preheat before starting to check
// the temperature. This value should NOT be set to the time it takes the
// hot end to reach the target temperature, but the time it takes to reach
// the minimum temperature your thermistor can read. The lower the better/safer.
// This shouldn't need to be more than 30 seconds (30000)
//#define MILLISECONDS_PREHEAT_TIME 0

// @section extruder

// Extruder runout prevention.
// If the machine is idle and the temperature over MINTEMP
// then extrude some filament every couple of SECONDS.
//#define EXTRUDER_RUNOUT_PREVENT
#if ENABLED(EXTRUDER_RUNOUT_PREVENT)
  #define EXTRUDER_RUNOUT_MINTEMP 190
  #define EXTRUDER_RUNOUT_SECONDS 30
  #define EXTRUDER_RUNOUT_SPEED 1500  // (mm/min)
  #define EXTRUDER_RUNOUT_EXTRUDE 5   // (mm)
#endif

/**
 * Hotend Idle Timeout
 * Prevent filament in the nozzle from charring and causing a critical jam.
 */
//#define HOTEND_IDLE_TIMEOUT
#if ENABLED(HOTEND_IDLE_TIMEOUT)
  #define HOTEND_IDLE_TIMEOUT_SEC (5*60)    // (seconds) Time without extruder movement to trigger protection
  #define HOTEND_IDLE_MIN_TRIGGER   180     // (°C) Minimum temperature to enable hotend protection
  #define HOTEND_IDLE_NOZZLE_TARGET   0     // (°C) Safe temperature for the nozzle after timeout
  #define HOTEND_IDLE_BED_TARGET      0     // (°C) Safe temperature for the bed after timeout
#endif

// @section temperature

// Calibration for AD595 / AD8495 sensor to adjust temperature measurements.
// The final temperature is calculated as (measuredTemp * GAIN) + OFFSET.
#define TEMP_SENSOR_AD595_OFFSET  0.0
#define TEMP_SENSOR_AD595_GAIN    1.0
#define TEMP_SENSOR_AD8495_OFFSET 0.0
#define TEMP_SENSOR_AD8495_GAIN   1.0

/**
 * Controller Fan
 * To cool down the stepper drivers and MOSFETs.
 *
 * The fan turns on automatically whenever any driver is enabled and turns
 * off (or reduces to idle speed) shortly after drivers are turned off.
 */
//#define USE_CONTROLLER_FAN
#if ENABLED(USE_CONTROLLER_FAN)
  //#define CONTROLLER_FAN_PIN -1        // Set a custom pin for the controller fan
  //#define CONTROLLER_FAN_USE_Z_ONLY    // With this option only the Z axis is considered
  //#define CONTROLLER_FAN_IGNORE_Z      // Ignore Z stepper. Useful when stepper timeout is disabled.
  #define CONTROLLERFAN_SPEED_MIN      0 // (0-255) Minimum speed. (If set below this value the fan is turned off.)
  #define CONTROLLERFAN_SPEED_ACTIVE 255 // (0-255) Active speed, used when any motor is enabled
  #define CONTROLLERFAN_SPEED_IDLE     0 // (0-255) Idle speed, used when motors are disabled
  #define CONTROLLERFAN_IDLE_TIME     60 // (seconds) Extra time to keep the fan running after disabling motors
  //#define CONTROLLER_FAN_EDITABLE      // Enable M710 configurable settings
  #if ENABLED(CONTROLLER_FAN_EDITABLE)
    #define CONTROLLER_FAN_MENU          // Enable the Controller Fan submenu
  #endif
#endif

// When first starting the main fan, run it at full speed for the
// given number of milliseconds.  This gets the fan spinning reliably
// before setting a PWM value. (Does not work with software PWM for fan on Sanguinololu)
#define FAN_KICKSTART_TIME 100

// Some coolers may require a non-zero "off" state.
//#define FAN_OFF_PWM  1

/**
 * PWM Fan Scaling
 *
 * Define the min/max speeds for PWM fans (as set with M106).
 *
 * With these options the M106 0-255 value range is scaled to a subset
 * to ensure that the fan has enough power to spin, or to run lower
 * current fans with higher current. (e.g., 5V/12V fans with 12V/24V)
 * Value 0 always turns off the fan.
 *
 * Define one or both of these to override the default 0-255 range.
 */
//#define FAN_MIN_PWM 50
//#define FAN_MAX_PWM 128

/**
 * FAST PWM FAN Settings
 *
 * Use to change the FAST FAN PWM frequency (if enabled in Configuration.h)
 * Combinations of PWM Modes, prescale values and TOP resolutions are used internally to produce a
 * frequency as close as possible to the desired frequency.
 *
 * FAST_PWM_FAN_FREQUENCY [undefined by default]
 *   Set this to your desired frequency.
 *   If left undefined this defaults to F = F_CPU/(2*255*1)
 *   i.e., F = 31.4kHz on 16MHz microcontrollers or F = 39.2kHz on 20MHz microcontrollers.
 *   These defaults are the same as with the old FAST_PWM_FAN implementation - no migration is required
 *   NOTE: Setting very low frequencies (< 10 Hz) may result in unexpected timer behavior.
 *
 * USE_OCR2A_AS_TOP [undefined by default]
 *   Boards that use TIMER2 for PWM have limitations resulting in only a few possible frequencies on TIMER2:
 *   16MHz MCUs: [62.5KHz, 31.4KHz (default), 7.8KHz, 3.92KHz, 1.95KHz, 977Hz, 488Hz, 244Hz, 60Hz, 122Hz, 30Hz]
 *   20MHz MCUs: [78.1KHz, 39.2KHz (default), 9.77KHz, 4.9KHz, 2.44KHz, 1.22KHz, 610Hz, 305Hz, 153Hz, 76Hz, 38Hz]
 *   A greater range can be achieved by enabling USE_OCR2A_AS_TOP. But note that this option blocks the use of
 *   PWM on pin OC2A. Only use this option if you don't need PWM on 0C2A. (Check your schematic.)
 *   USE_OCR2A_AS_TOP sacrifices duty cycle control resolution to achieve this broader range of frequencies.
 */
#if ENABLED(FAST_PWM_FAN)
  //#define FAST_PWM_FAN_FREQUENCY 31400
  //#define USE_OCR2A_AS_TOP
#endif

// @section extruder

/**
 * Extruder cooling fans
 *
 * Extruder auto fans automatically turn on when their extruders'
 * temperatures go above EXTRUDER_AUTO_FAN_TEMPERATURE.
 *
 * Your board's pins file specifies the recommended pins. Override those here
 * or set to -1 to disable completely.
 *
 * Multiple extruders can be assigned to the same pin in which case
 * the fan will turn on when any selected extruder is above the threshold.
 */
#define E0_AUTO_FAN_PIN -1
#define E1_AUTO_FAN_PIN -1
#define E2_AUTO_FAN_PIN -1
#define E3_AUTO_FAN_PIN -1
#define E4_AUTO_FAN_PIN -1
#define E5_AUTO_FAN_PIN -1
#define E6_AUTO_FAN_PIN -1
#define E7_AUTO_FAN_PIN -1
#define CHAMBER_AUTO_FAN_PIN -1

#define EXTRUDER_AUTO_FAN_TEMPERATURE 50
#define EXTRUDER_AUTO_FAN_SPEED 255   // 255 == full speed
#define CHAMBER_AUTO_FAN_TEMPERATURE 30
#define CHAMBER_AUTO_FAN_SPEED 255

/**
 * Part-Cooling Fan Multiplexer
 *
 * This feature allows you to digitally multiplex the fan output.
 * The multiplexer is automatically switched at tool-change.
 * Set FANMUX[012]_PINs below for up to 2, 4, or 8 multiplexed fans.
 */
#define FANMUX0_PIN -1
#define FANMUX1_PIN -1
#define FANMUX2_PIN -1

/**
 * M355 Case Light on-off / brightness
 */
//#define CASE_LIGHT_ENABLE
#if ENABLED(CASE_LIGHT_ENABLE)
  //#define CASE_LIGHT_PIN 4                  // Override the default pin if needed
  #define INVERT_CASE_LIGHT false             // Set true if Case Light is ON when pin is LOW
  #define CASE_LIGHT_DEFAULT_ON true          // Set default power-up state on
  #define CASE_LIGHT_DEFAULT_BRIGHTNESS 105   // Set default power-up brightness (0-255, requires PWM pin)
  //#define CASE_LIGHT_MAX_PWM 128            // Limit pwm
  //#define CASE_LIGHT_MENU                   // Add Case Light options to the LCD menu
  //#define CASE_LIGHT_NO_BRIGHTNESS          // Disable brightness control. Enable for non-PWM lighting.
  //#define CASE_LIGHT_USE_NEOPIXEL           // Use NeoPixel LED as case light, requires NEOPIXEL_LED.
  #if ENABLED(CASE_LIGHT_USE_NEOPIXEL)
    #define CASE_LIGHT_NEOPIXEL_COLOR { 255, 255, 255, 255 } // { Red, Green, Blue, White }
  #endif
#endif

// @section homing

// If you want endstops to stay on (by default) even when not homing
// enable this option. Override at any time with M120, M121.
//#define ENDSTOPS_ALWAYS_ON_DEFAULT

// @section extras

//#define Z_LATE_ENABLE // Enable Z the last moment. Needed if your Z driver overheats.

// Employ an external closed loop controller. Override pins here if needed.
//#define EXTERNAL_CLOSED_LOOP_CONTROLLER
#if ENABLED(EXTERNAL_CLOSED_LOOP_CONTROLLER)
  //#define CLOSED_LOOP_ENABLE_PIN        -1
  //#define CLOSED_LOOP_MOVE_COMPLETE_PIN -1
#endif

/**
 * Dual Steppers / Dual Endstops
 *
 * This section will allow you to use extra E drivers to drive a second motor for X, Y, or Z axes.
 *
 * For example, set X_DUAL_STEPPER_DRIVERS setting to use a second motor. If the motors need to
 * spin in opposite directions set INVERT_X2_VS_X_DIR. If the second motor needs its own endstop
 * set X_DUAL_ENDSTOPS. This can adjust for "racking." Use X2_USE_ENDSTOP to set the endstop plug
 * that should be used for the second endstop. Extra endstops will appear in the output of 'M119'.
 *
 * Use X_DUAL_ENDSTOP_ADJUSTMENT to adjust for mechanical imperfection. After homing both motors
 * this offset is applied to the X2 motor. To find the offset home the X axis, and measure the error
 * in X2. Dual endstop offsets can be set at runtime with 'M666 X<offset> Y<offset> Z<offset>'.
 */

//#define X_DUAL_STEPPER_DRIVERS
#if ENABLED(X_DUAL_STEPPER_DRIVERS)
  #define INVERT_X2_VS_X_DIR true   // Set 'true' if X motors should rotate in opposite directions
  //#define X_DUAL_ENDSTOPS
  #if ENABLED(X_DUAL_ENDSTOPS)
    #define X2_USE_ENDSTOP _XMAX_
    #define X2_ENDSTOP_ADJUSTMENT  0
  #endif
#endif

//#define Y_DUAL_STEPPER_DRIVERS
#if ENABLED(Y_DUAL_STEPPER_DRIVERS)
  #define INVERT_Y2_VS_Y_DIR true   // Set 'true' if Y motors should rotate in opposite directions
  //#define Y_DUAL_ENDSTOPS
  #if ENABLED(Y_DUAL_ENDSTOPS)
    #define Y2_USE_ENDSTOP _YMAX_
    #define Y2_ENDSTOP_ADJUSTMENT  0
  #endif
#endif

//
// For Z set the number of stepper drivers
//
#define NUM_Z_STEPPER_DRIVERS 1   // (1-4) Z options change based on how many

#if NUM_Z_STEPPER_DRIVERS > 1
  //#define Z_MULTI_ENDSTOPS
  #if ENABLED(Z_MULTI_ENDSTOPS)
    #define Z2_USE_ENDSTOP          _XMAX_
    #define Z2_ENDSTOP_ADJUSTMENT   0
    #if NUM_Z_STEPPER_DRIVERS >= 3
      #define Z3_USE_ENDSTOP        _YMAX_
      #define Z3_ENDSTOP_ADJUSTMENT 0
    #endif
    #if NUM_Z_STEPPER_DRIVERS >= 4
      #define Z4_USE_ENDSTOP        _ZMAX_
      #define Z4_ENDSTOP_ADJUSTMENT 0
    #endif
  #endif
#endif

/**
 * Dual X Carriage
 *
 * This setup has two X carriages that can move independently, each with its own hotend.
 * The carriages can be used to print an object with two colors or materials, or in
 * "duplication mode" it can print two identical or X-mirrored objects simultaneously.
 * The inactive carriage is parked automatically to prevent oozing.
 * X1 is the left carriage, X2 the right. They park and home at opposite ends of the X axis.
 * By default the X2 stepper is assigned to the first unused E plug on the board.
 *
 * The following Dual X Carriage modes can be selected with M605 S<mode>:
 *
 *   0 : (FULL_CONTROL) The slicer has full control over both X-carriages and can achieve optimal travel
 *       results as long as it supports dual X-carriages. (M605 S0)
 *
 *   1 : (AUTO_PARK) The firmware automatically parks and unparks the X-carriages on tool-change so
 *       that additional slicer support is not required. (M605 S1)
 *
 *   2 : (DUPLICATION) The firmware moves the second X-carriage and extruder in synchronization with
 *       the first X-carriage and extruder, to print 2 copies of the same object at the same time.
 *       Set the constant X-offset and temperature differential with M605 S2 X[offs] R[deg] and
 *       follow with M605 S2 to initiate duplicated movement.
 *
 *   3 : (MIRRORED) Formbot/Vivedino-inspired mirrored mode in which the second extruder duplicates
 *       the movement of the first except the second extruder is reversed in the X axis.
 *       Set the initial X offset and temperature differential with M605 S2 X[offs] R[deg] and
 *       follow with M605 S3 to initiate mirrored movement.
 */
//#define DUAL_X_CARRIAGE
#if ENABLED(DUAL_X_CARRIAGE)
  #define X1_MIN_POS X_MIN_POS   // Set to X_MIN_POS
  #define X1_MAX_POS X_BED_SIZE  // Set a maximum so the first X-carriage can't hit the parked second X-carriage
  #define X2_MIN_POS    80       // Set a minimum to ensure the  second X-carriage can't hit the parked first X-carriage
  #define X2_MAX_POS   353       // Set this to the distance between toolheads when both heads are homed
  #define X2_HOME_DIR    1       // Set to 1. The second X-carriage always homes to the maximum endstop position
  #define X2_HOME_POS X2_MAX_POS // Default X2 home position. Set to X2_MAX_POS.
                      // However: In this mode the HOTEND_OFFSET_X value for the second extruder provides a software
                      // override for X2_HOME_POS. This also allow recalibration of the distance between the two endstops
                      // without modifying the firmware (through the "M218 T1 X???" command).
                      // Remember: you should set the second extruder x-offset to 0 in your slicer.

  // This is the default power-up mode which can be later using M605.
  #define DEFAULT_DUAL_X_CARRIAGE_MODE DXC_AUTO_PARK_MODE

  // Default x offset in duplication mode (typically set to half print bed width)
  #define DEFAULT_DUPLICATION_X_OFFSET 100
#endif

// Activate a solenoid on the active extruder with M380. Disable all with M381.
// Define SOL0_PIN, SOL1_PIN, etc., for each extruder that has a solenoid.
//#define EXT_SOLENOID

// @section homing

/**
 * Homing Procedure
 * Homing (G28) does an indefinite move towards the endstops to establish
 * the position of the toolhead relative to the workspace.
 */

//#define SENSORLESS_BACKOFF_MM  { 2, 2 }     // (mm) Backoff from endstops before sensorless homing

#define HOMING_BUMP_MM      { 5, 5, 5 }       // (mm) Backoff from endstops after first bump
<<<<<<< HEAD
                                              // For delta all values must be the same
#define HOMING_BUMP_DIVISOR { 10, 10, 10 }       // Re-Bump Speed Divisor (Divides the Homing Feedrate)

=======
// For delta all values must be the same
#define HOMING_BUMP_DIVISOR { 10, 10, 10 }       // Re-Bump Speed Divisor (Divides the Homing Feedrate)
>>>>>>> 7cde38bf

//#define HOMING_BACKOFF_POST_MM { 2, 2, 2 }  // (mm) Backoff from endstops after homing

//#define QUICK_HOME                          // If G28 contains XY do a diagonal move first
//#define HOME_Y_BEFORE_X                     // If G28 contains XY home Y before X
//#define CODEPENDENT_XY_HOMING               // If X/Y can't home without homing Y/X first

// @section bltouch

#if ENABLED(BLTOUCH)
  /**
   * Either: Use the defaults (recommended) or: For special purposes, use the following DEFINES
   * Do not activate settings that the probe might not understand. Clones might misunderstand
   * advanced commands.
   *
   * Note: If the probe is not deploying, do a "Reset" and "Self-Test" and then check the
   *       wiring of the BROWN, RED and ORANGE wires.
   *
   * Note: If the trigger signal of your probe is not being recognized, it has been very often
   *       because the BLACK and WHITE wires needed to be swapped. They are not "interchangeable"
   *       like they would be with a real switch. So please check the wiring first.
   *
   * Settings for all BLTouch and clone probes:
   */

  // Safety: The probe needs time to recognize the command.
  //         Minimum command delay (ms). Enable and increase if needed.
  //#define BLTOUCH_DELAY 500

  /**
   * Settings for BLTOUCH Classic 1.2, 1.3 or BLTouch Smart 1.0, 2.0, 2.2, 3.0, 3.1, and most clones:
   */

  // Feature: Switch into SW mode after a deploy. It makes the output pulse longer. Can be useful
  //          in special cases, like noisy or filtered input configurations.
  //#define BLTOUCH_FORCE_SW_MODE

  /**
   * Settings for BLTouch Smart 3.0 and 3.1
   * Summary:
   *   - Voltage modes: 5V and OD (open drain - "logic voltage free") output modes
   *   - High-Speed mode
   *   - Disable LCD voltage options
   */

  /**
   * Danger: Don't activate 5V mode unless attached to a 5V-tolerant controller!
   * V3.0 or 3.1: Set default mode to 5V mode at Marlin startup.
   * If disabled, OD mode is the hard-coded default on 3.0
   * On startup, Marlin will compare its eeprom to this value. If the selected mode
   * differs, a mode set eeprom write will be completed at initialization.
   * Use the option below to force an eeprom write to a V3.1 probe regardless.
   */
  //#define BLTOUCH_SET_5V_MODE

  /**
   * Safety: Activate if connecting a probe with an unknown voltage mode.
   * V3.0: Set a probe into mode selected above at Marlin startup. Required for 5V mode on 3.0
   * V3.1: Force a probe with unknown mode into selected mode at Marlin startup ( = Probe EEPROM write )
   * To preserve the life of the probe, use this once then turn it off and re-flash.
   */
  //#define BLTOUCH_FORCE_MODE_SET

  /**
   * Use "HIGH SPEED" mode for probing.
   * Danger: Disable if your probe sometimes fails. Only suitable for stable well-adjusted systems.
   * This feature was designed for Delta's with very fast Z moves however higher speed cartesians may function
   * If the machine cannot raise the probe fast enough after a trigger, it may enter a fault state.
   */
  //#define BLTOUCH_HS_MODE

  // Safety: Enable voltage mode settings in the LCD menu.
  //#define BLTOUCH_LCD_VOLTAGE_MENU

#endif // BLTOUCH

// @section extras

/**
 * Z Steppers Auto-Alignment
 * Add the G34 command to align multiple Z steppers using a bed probe.
 */
//#define Z_STEPPER_AUTO_ALIGN
#if ENABLED(Z_STEPPER_AUTO_ALIGN)
  // Define probe X and Y positions for Z1, Z2 [, Z3 [, Z4]]
  // If not defined, probe limits will be used.
  // Override with 'M422 S<index> X<pos> Y<pos>'
  //#define Z_STEPPER_ALIGN_XY { {  10, 190 }, { 100,  10 }, { 190, 190 } }

  /**
   * Orientation for the automatically-calculated probe positions.
   * Override Z stepper align points with 'M422 S<index> X<pos> Y<pos>'
   *
   * 2 Steppers:  (0)     (1)
   *               |       |   2   |
   *               | 1   2 |       |
   *               |       |   1   |
   *
   * 3 Steppers:  (0)     (1)     (2)     (3)
   *               |   3   | 1     | 2   1 |     2 |
   *               |       |     3 |       | 3     |
   *               | 1   2 | 2     |   3   |     1 |
   *
   * 4 Steppers:  (0)     (1)     (2)     (3)
   *               | 4   3 | 1   4 | 2   1 | 3   2 |
   *               |       |       |       |       |
   *               | 1   2 | 2   3 | 3   4 | 4   1 |
   */
  #ifndef Z_STEPPER_ALIGN_XY
    //#define Z_STEPPERS_ORIENTATION 0
  #endif

  // Provide Z stepper positions for more rapid convergence in bed alignment.
  // Requires triple stepper drivers (i.e., set NUM_Z_STEPPER_DRIVERS to 3)
  //#define Z_STEPPER_ALIGN_KNOWN_STEPPER_POSITIONS
  #if ENABLED(Z_STEPPER_ALIGN_KNOWN_STEPPER_POSITIONS)
    // Define Stepper XY positions for Z1, Z2, Z3 corresponding to
    // the Z screw positions in the bed carriage.
    // Define one position per Z stepper in stepper driver order.
    #define Z_STEPPER_ALIGN_STEPPER_XY { { 210.7, 102.5 }, { 152.6, 220.0 }, { 94.5, 102.5 } }
  #else
    // Amplification factor. Used to scale the correction step up or down in case
    // the stepper (spindle) position is farther out than the test point.
    #define Z_STEPPER_ALIGN_AMP 1.0       // Use a value > 1.0 NOTE: This may cause instability!
  #endif

  // On a 300mm bed a 5% grade would give a misalignment of ~1.5cm
  #define G34_MAX_GRADE              5    // (%) Maximum incline that G34 will handle
  #define Z_STEPPER_ALIGN_ITERATIONS 5    // Number of iterations to apply during alignment
  #define Z_STEPPER_ALIGN_ACC        0.02 // Stop iterating early if the accuracy is better than this
  #define RESTORE_LEVELING_AFTER_G34      // Restore leveling after G34 is done?
  // After G34, re-home Z (G28 Z) or just calculate it from the last probe heights?
  // Re-homing might be more precise in reproducing the actual 'G28 Z' homing height, especially on an uneven bed.
  #define HOME_AFTER_G34
#endif

//
// Add the G35 command to read bed corners to help adjust screws. Requires a bed probe.
//
//#define ASSISTED_TRAMMING
#if ENABLED(ASSISTED_TRAMMING)

  // Define positions for probing points, use the hotend as reference not the sensor.
  #define TRAMMING_POINT_XY { {  20, 20 }, { 200,  20 }, { 200, 200 }, { 20, 200 } }

  // Define positions names for probing points.
  #define TRAMMING_POINT_NAME_1 "Front-Left"
  #define TRAMMING_POINT_NAME_2 "Front-Right"
  #define TRAMMING_POINT_NAME_3 "Back-Right"
  #define TRAMMING_POINT_NAME_4 "Back-Left"
  
  // Enable to restore leveling setup after operation
  #define RESTORE_LEVELING_AFTER_G35
  //#define REPORT_TRAMMING_MM          // Report Z deviation (mm) for each point relative to the first
  //#define ASSISTED_TRAMMING_MENU_ITEM // Add a menu item for Assisted Tramming

  /**
   * Screw thread:
   *   M3: 30 = Clockwise, 31 = Counter-Clockwise
   *   M4: 40 = Clockwise, 41 = Counter-Clockwise
   *   M5: 50 = Clockwise, 51 = Counter-Clockwise
   */
  #define TRAMMING_SCREW_THREAD 30

#endif

// @section motion

#define AXIS_RELATIVE_MODES { false, false, false, false }

// Add a Duplicate option for well-separated conjoined nozzles
//#define MULTI_NOZZLE_DUPLICATION

// By default pololu step drivers require an active high signal. However, some high power drivers require an active low signal as step.
#define INVERT_X_STEP_PIN false
#define INVERT_Y_STEP_PIN false
#define INVERT_Z_STEP_PIN false
#define INVERT_E_STEP_PIN false

/**
 * Idle Stepper Shutdown
 * Set DISABLE_INACTIVE_? 'true' to shut down axis steppers after an idle period.
 * The Deactive Time can be overridden with M18 and M84. Set to 0 for No Timeout.
 */
#define DEFAULT_STEPPER_DEACTIVE_TIME 120
#define DISABLE_INACTIVE_X true
#define DISABLE_INACTIVE_Y true
#define DISABLE_INACTIVE_Z true  // Set 'false' if the nozzle could fall onto your printed part!
#define DISABLE_INACTIVE_E true

// If the Nozzle or Bed falls when the Z stepper is disabled, set its resting position here.
//#define Z_AFTER_DEACTIVATE Z_HOME_POS

//#define HOME_AFTER_DEACTIVATE  // Require rehoming after steppers are deactivated

// Default Minimum Feedrates for printing and travel moves
#define DEFAULT_MINIMUMFEEDRATE       0.0     // (mm/s) Minimum feedrate. Set with M205 S.
#define DEFAULT_MINTRAVELFEEDRATE     0.0     // (mm/s) Minimum travel feedrate. Set with M205 T.

// Minimum time that a segment needs to take as the buffer gets emptied
#define DEFAULT_MINSEGMENTTIME        20000   // (µs) Set with M205 B.

// Slow down the machine if the lookahead buffer is (by default) half full.
// Increase the slowdown divisor for larger buffer sizes.
//#define SLOWDOWN
#if ENABLED(SLOWDOWN)
  #define SLOWDOWN_DIVISOR 2
#endif

/**
 * XY Frequency limit
 * Reduce resonance by limiting the frequency of small zigzag infill moves.
 * See https://hydraraptor.blogspot.com/2010/12/frequency-limit.html
 * Use M201 F<freq> G<min%> to change limits at runtime.
 */
//#define XY_FREQUENCY_LIMIT      10 // (Hz) Maximum frequency of small zigzag infill moves. Set with M201 F<hertz>.
#ifdef XY_FREQUENCY_LIMIT
  #define XY_FREQUENCY_MIN_PERCENT 5 // (percent) Minimum FR percentage to apply. Set with M201 G<min%>.
#endif

// Minimum planner junction speed. Sets the default minimum speed the planner plans for at the end
// of the buffer and all stops. This should not be much greater than zero and should only be changed
// if unwanted behavior is observed on a user's machine when running at very slow speeds.
#define MINIMUM_PLANNER_SPEED 0.05 // (mm/s)

//
// Backlash Compensation
// Adds extra movement to axes on direction-changes to account for backlash.
//
//#define BACKLASH_COMPENSATION
#if ENABLED(BACKLASH_COMPENSATION)
  // Define values for backlash distance and correction.
  // If BACKLASH_GCODE is enabled these values are the defaults.
  #define BACKLASH_DISTANCE_MM { 0, 0, 0 } // (mm)
  #define BACKLASH_CORRECTION    0.0       // 0.0 = no correction; 1.0 = full correction

  // Set BACKLASH_SMOOTHING_MM to spread backlash correction over multiple segments
  // to reduce print artifacts. (Enabling this is costly in memory and computation!)
  //#define BACKLASH_SMOOTHING_MM 3 // (mm)

  // Add runtime configuration and tuning of backlash values (M425)
  //#define BACKLASH_GCODE

  #if ENABLED(BACKLASH_GCODE)
    // Measure the Z backlash when probing (G29) and set with "M425 Z"
    #define MEASURE_BACKLASH_WHEN_PROBING

    #if ENABLED(MEASURE_BACKLASH_WHEN_PROBING)
      // When measuring, the probe will move up to BACKLASH_MEASUREMENT_LIMIT
      // mm away from point of contact in BACKLASH_MEASUREMENT_RESOLUTION
      // increments while checking for the contact to be broken.
      #define BACKLASH_MEASUREMENT_LIMIT       0.5   // (mm)
      #define BACKLASH_MEASUREMENT_RESOLUTION  0.005 // (mm)
      #define BACKLASH_MEASUREMENT_FEEDRATE    Z_PROBE_SPEED_SLOW // (mm/min)
    #endif
  #endif
#endif

/**
 * Automatic backlash, position and hotend offset calibration
 *
 * Enable G425 to run automatic calibration using an electrically-
 * conductive cube, bolt, or washer mounted on the bed.
 *
 * G425 uses the probe to touch the top and sides of the calibration object
 * on the bed and measures and/or correct positional offsets, axis backlash
 * and hotend offsets.
 *
 * Note: HOTEND_OFFSET and CALIBRATION_OBJECT_CENTER must be set to within
 *       ±5mm of true values for G425 to succeed.
 */
//#define CALIBRATION_GCODE
#if ENABLED(CALIBRATION_GCODE)

  //#define CALIBRATION_SCRIPT_PRE  "M117 Starting Auto-Calibration\nT0\nG28\nG12\nM117 Calibrating..."
  //#define CALIBRATION_SCRIPT_POST "M500\nM117 Calibration data saved"

  #define CALIBRATION_MEASUREMENT_RESOLUTION     0.01 // mm

  #define CALIBRATION_FEEDRATE_SLOW             60    // mm/min
  #define CALIBRATION_FEEDRATE_FAST           1200    // mm/min
  #define CALIBRATION_FEEDRATE_TRAVEL         3000    // mm/min

  // The following parameters refer to the conical section of the nozzle tip.
  #define CALIBRATION_NOZZLE_TIP_HEIGHT          1.0  // mm
  #define CALIBRATION_NOZZLE_OUTER_DIAMETER      2.0  // mm

  // Uncomment to enable reporting (required for "G425 V", but consumes PROGMEM).
  //#define CALIBRATION_REPORTING

  // The true location and dimension the cube/bolt/washer on the bed.
  #define CALIBRATION_OBJECT_CENTER     { 264.0, -22.0,  -2.0 } // mm
  #define CALIBRATION_OBJECT_DIMENSIONS {  10.0,  10.0,  10.0 } // mm

  // Comment out any sides which are unreachable by the probe. For best
  // auto-calibration results, all sides must be reachable.
  #define CALIBRATION_MEASURE_RIGHT
  #define CALIBRATION_MEASURE_FRONT
  #define CALIBRATION_MEASURE_LEFT
  #define CALIBRATION_MEASURE_BACK

  // Probing at the exact top center only works if the center is flat. If
  // probing on a screwhead or hollow washer, probe near the edges.
  //#define CALIBRATION_MEASURE_AT_TOP_EDGES

  // Define the pin to read during calibration
  #ifndef CALIBRATION_PIN
    //#define CALIBRATION_PIN -1            // Define here to override the default pin
    #define CALIBRATION_PIN_INVERTING false // Set to true to invert the custom pin
    //#define CALIBRATION_PIN_PULLDOWN
    #define CALIBRATION_PIN_PULLUP
  #endif
#endif

/**
 * Adaptive Step Smoothing increases the resolution of multi-axis moves, particularly at step frequencies
 * below 1kHz (for AVR) or 10kHz (for ARM), where aliasing between axes in multi-axis moves causes audible
 * vibration and surface artifacts. The algorithm adapts to provide the best possible step smoothing at the
 * lowest stepping frequencies.
 */
#define ADAPTIVE_STEP_SMOOTHING

/**
 * Custom Microstepping
 * Override as-needed for your setup. Up to 3 MS pins are supported.
 */
//#define MICROSTEP1 LOW,LOW,LOW
//#define MICROSTEP2 HIGH,LOW,LOW
//#define MICROSTEP4 LOW,HIGH,LOW
//#define MICROSTEP8 HIGH,HIGH,LOW
//#define MICROSTEP16 LOW,LOW,HIGH
//#define MICROSTEP32 HIGH,LOW,HIGH

// Microstep settings (Requires a board with pins named X_MS1, X_MS2, etc.)
#define MICROSTEP_MODES { 16, 16, 16, 16, 16, 16 } // [1,2,4,8,16]

/**
 *  @section  stepper motor current
 *
 *  Some boards have a means of setting the stepper motor current via firmware.
 *
 *  The power on motor currents are set by:
 *    PWM_MOTOR_CURRENT - used by MINIRAMBO & ULTIMAIN_2
 *                         known compatible chips: A4982
 *    DIGIPOT_MOTOR_CURRENT - used by BQ_ZUM_MEGA_3D, RAMBO & SCOOVO_X9H
 *                         known compatible chips: AD5206
 *    DAC_MOTOR_CURRENT_DEFAULT - used by PRINTRBOARD_REVF & RIGIDBOARD_V2
 *                         known compatible chips: MCP4728
 *    DIGIPOT_I2C_MOTOR_CURRENTS - used by 5DPRINT, AZTEEG_X3_PRO, AZTEEG_X5_MINI_WIFI, MIGHTYBOARD_REVE
 *                         known compatible chips: MCP4451, MCP4018
 *
 *  Motor currents can also be set by M907 - M910 and by the LCD.
 *    M907 - applies to all.
 *    M908 - BQ_ZUM_MEGA_3D, RAMBO, PRINTRBOARD_REVF, RIGIDBOARD_V2 & SCOOVO_X9H
 *    M909, M910 & LCD - only PRINTRBOARD_REVF & RIGIDBOARD_V2
 */
//#define PWM_MOTOR_CURRENT { 1300, 1300, 1250 }          // Values in milliamps
//#define DIGIPOT_MOTOR_CURRENT { 135,135,135,135,135 }   // Values 0-255 (RAMBO 135 = ~0.75A, 185 = ~1A)
//#define DAC_MOTOR_CURRENT_DEFAULT { 70, 80, 90, 80 }    // Default drive percent - X, Y, Z, E axis

/**
 * I2C-based DIGIPOTs (e.g., Azteeg X3 Pro)
 */
//#define DIGIPOT_MCP4018             // Requires https://github.com/stawel/SlowSoftI2CMaster
//#define DIGIPOT_MCP4451
#if EITHER(DIGIPOT_MCP4018, DIGIPOT_MCP4451)
  #define DIGIPOT_I2C_NUM_CHANNELS 8  // 5DPRINT:4   AZTEEG_X3_PRO:8   MKS_SBASE:5   MIGHTYBOARD_REVE:5

  // Actual motor currents in Amps. The number of entries must match DIGIPOT_I2C_NUM_CHANNELS.
  // These correspond to the physical drivers, so be mindful if the order is changed.
  #define DIGIPOT_I2C_MOTOR_CURRENTS { 1.0, 1.0, 1.0, 1.0, 1.0, 1.0, 1.0, 1.0 } // AZTEEG_X3_PRO

  //#define DIGIPOT_USE_RAW_VALUES    // Use DIGIPOT_MOTOR_CURRENT raw wiper values (instead of A4988 motor currents)

  /**
   * Common slave addresses:
   *
   *                        A   (A shifted)   B   (B shifted)  IC
   * Smoothie              0x2C (0x58)       0x2D (0x5A)       MCP4451
   * AZTEEG_X3_PRO         0x2C (0x58)       0x2E (0x5C)       MCP4451
   * AZTEEG_X5_MINI        0x2C (0x58)       0x2E (0x5C)       MCP4451
   * AZTEEG_X5_MINI_WIFI         0x58              0x5C        MCP4451
   * MIGHTYBOARD_REVE      0x2F (0x5E)                         MCP4018
   */
  //#define DIGIPOT_I2C_ADDRESS_A 0x2C  // Unshifted slave address for first DIGIPOT
  //#define DIGIPOT_I2C_ADDRESS_B 0x2D  // Unshifted slave address for second DIGIPOT
#endif

//===========================================================================
//=============================Additional Features===========================
//===========================================================================

// @section lcd

<<<<<<< HEAD
#if EITHER(ULTIPANEL, EXTENSIBLE_UI)
  #define MANUAL_FEEDRATE_XYZ 50*60
  #define MANUAL_FEEDRATE { MANUAL_FEEDRATE_XYZ, MANUAL_FEEDRATE_XYZ, MANUAL_FEEDRATE_XYZ, 60 } // (mm/min) Feedrates for manual moves along X, Y, Z, E from panel
=======
#if EITHER(IS_ULTIPANEL, EXTENSIBLE_UI)
  #define MANUAL_FEEDRATE_XYZ 50*60
  #define MANUAL_FEEDRATE { MANUAL_FEEDRATE_XYZ, MANUAL_FEEDRATE_XYZ, MANUAL_FEEDRATE_XYZ, 2*60 } // (mm/min) Feedrates for manual moves along X, Y, Z, E from panel
>>>>>>> 7cde38bf
  #define SHORT_MANUAL_Z_MOVE 0.025 // (mm) Smallest manual Z move (< 0.1mm)
  #if IS_ULTIPANEL
    #define MANUAL_E_MOVES_RELATIVE // Display extruder move distance rather than "position"
    #define ULTIPANEL_FEEDMULTIPLY  // Encoder sets the feedrate multiplier on the Status Screen
  #endif
#endif

// Change values more rapidly when the encoder is rotated faster
#define ENCODER_RATE_MULTIPLIER
#if ENABLED(ENCODER_RATE_MULTIPLIER)
  #define ENCODER_10X_STEPS_PER_SEC   30  // (steps/s) Encoder rate for 10x speed
  #define ENCODER_100X_STEPS_PER_SEC  80  // (steps/s) Encoder rate for 100x speed
#endif

// Play a beep when the feedrate is changed from the Status Screen
//#define BEEP_ON_FEEDRATE_CHANGE
#if ENABLED(BEEP_ON_FEEDRATE_CHANGE)
  #define FEEDRATE_CHANGE_BEEP_DURATION   10
  #define FEEDRATE_CHANGE_BEEP_FREQUENCY 440
#endif

#if HAS_LCD_MENU

  // Add Probe Z Offset calibration to the Z Probe Offsets menu
  #if HAS_BED_PROBE
    //#define PROBE_OFFSET_WIZARD
    #if ENABLED(PROBE_OFFSET_WIZARD)
      #define PROBE_OFFSET_START -4.0   // Estimated nozzle-to-probe Z offset, plus a little extra
    #endif
  #endif

  // Include a page of printer information in the LCD Main Menu
  //#define LCD_INFO_MENU
  #if ENABLED(LCD_INFO_MENU)
    //#define LCD_PRINTER_INFO_IS_BOOTSCREEN // Show bootscreen(s) instead of Printer Info pages
  #endif

  // BACK menu items keep the highlight at the top
  //#define TURBO_BACK_MENU_ITEM

  /**
   * LED Control Menu
   * Add LED Control to the LCD menu
   */
  //#define LED_CONTROL_MENU  //Define on QQS_Config
  #if ENABLED(LED_CONTROL_MENU)
    #define LED_COLOR_PRESETS                 // Enable the Preset Color menu option
    //#define NEO2_COLOR_PRESETS              // Enable a second NeoPixel Preset Color menu option
    #if ENABLED(LED_COLOR_PRESETS)
      #define LED_USER_PRESET_RED        255  // User defined RED value
      #define LED_USER_PRESET_GREEN      128  // User defined GREEN value
      #define LED_USER_PRESET_BLUE         0  // User defined BLUE value
      #define LED_USER_PRESET_WHITE      255  // User defined WHITE value
      #define LED_USER_PRESET_BRIGHTNESS 255  // User defined intensity
      //#define LED_USER_PRESET_STARTUP       // Have the printer display the user preset color on startup
    #endif
    #if ENABLED(NEO2_COLOR_PRESETS)
      #define NEO2_USER_PRESET_RED        255  // User defined RED value
      #define NEO2_USER_PRESET_GREEN      128  // User defined GREEN value
      #define NEO2_USER_PRESET_BLUE         0  // User defined BLUE value
      #define NEO2_USER_PRESET_WHITE      255  // User defined WHITE value
      #define NEO2_USER_PRESET_BRIGHTNESS 255  // User defined intensity
      //#define NEO2_USER_PRESET_STARTUP       // Have the printer display the user preset color on startup for the second strip
    #endif
  #endif

#endif // HAS_LCD_MENU

// Scroll a longer status message into view
#define STATUS_MESSAGE_SCROLLING

// On the Info Screen, display XY with one decimal place when possible
//#define LCD_DECIMAL_SMALL_XY

// The timeout (in ms) to return to the status screen from sub-menus
#define LCD_TIMEOUT_TO_STATUS 15000

// Add an 'M73' G-code to set the current percentage
#define LCD_SET_PROGRESS_MANUALLY

// Show the E position (filament used) during printing
//#define LCD_SHOW_E_TOTAL

#if ENABLED(SHOW_BOOTSCREEN)
  #define BOOTSCREEN_TIMEOUT 4000        // (ms) Total Duration to display the boot screen(s)
#endif

#if EITHER(SDSUPPORT, LCD_SET_PROGRESS_MANUALLY) && ANY(HAS_MARLINUI_U8GLIB, HAS_MARLINUI_HD44780, IS_TFTGLCD_PANEL)
<<<<<<< HEAD
  #define SHOW_REMAINING_TIME       // Display estimated time to completion
  #if ENABLED(SHOW_REMAINING_TIME)
    #define USE_M73_REMAINING_TIME  // Use remaining time from M73 command instead of estimation
    #define ROTATE_PROGRESS_DISPLAY // Display (P)rogress, (E)lapsed, and (R)emaining time
  #endif

  #if HAS_MARLINUI_U8GLIB
    //#define PRINT_PROGRESS_SHOW_DECIMALS // Show progress with decimal digits
=======
  //#define PRINT_PROGRESS_SHOW_DECIMALS // Show progress with decimal digits
  #define SHOW_REMAINING_TIME          // Display estimated time to completion
  #if ENABLED(SHOW_REMAINING_TIME)
    //#define USE_M73_REMAINING_TIME     // Use remaining time from M73 command instead of estimation
    //#define ROTATE_PROGRESS_DISPLAY    // Display (P)rogress, (E)lapsed, and (R)emaining time
>>>>>>> 7cde38bf
  #endif

  #if EITHER(HAS_MARLINUI_HD44780, IS_TFTGLCD_PANEL)
    //#define LCD_PROGRESS_BAR            // Show a progress bar on HD44780 LCDs for SD printing
    #if ENABLED(LCD_PROGRESS_BAR)
      #define PROGRESS_BAR_BAR_TIME 2000  // (ms) Amount of time to show the bar
      #define PROGRESS_BAR_MSG_TIME 3000  // (ms) Amount of time to show the status message
      #define PROGRESS_MSG_EXPIRE   0     // (ms) Amount of time to retain the status message (0=forever)
      //#define PROGRESS_MSG_ONCE         // Show the message for MSG_TIME then clear it
      //#define LCD_PROGRESS_BAR_TEST     // Add a menu item to test the progress bar
    #endif
  #endif
#endif

#if ENABLED(SDSUPPORT)

  // The standard SD detect circuit reads LOW when media is inserted and HIGH when empty.
  // Enable this option and set to HIGH if your SD cards are incorrectly detected.
  //#define SD_DETECT_STATE HIGH

  //#define SDCARD_READONLY                 // Read-only SD card (to save over 2K of flash)

  #define SD_PROCEDURE_DEPTH 1              // Increase if you need more nested M32 calls

  #define SD_FINISHED_STEPPERRELEASE true   // Disable steppers when SD Print is finished
  #define SD_FINISHED_RELEASECOMMAND "M84"  // Use "M84XYE" to keep Z enabled so your bed stays in place

  // Reverse SD sort to show "more recent" files first, according to the card's FAT.
  // Since the FAT gets out of order with usage, SDCARD_SORT_ALPHA is recommended.
  #define SDCARD_RATHERRECENTFIRST

  #define SD_MENU_CONFIRM_START             // Confirm the selected SD file before printing

  //#define MENU_ADDAUTOSTART               // Add a menu option to run auto#.g files

  #define EVENT_GCODE_SD_ABORT "G28"        // G-code to run on SD Abort Print (e.g., "G28XY" or "G27")

  #if ENABLED(PRINTER_EVENT_LEDS)
    #define PE_LEDS_COMPLETED_TIME  (30*60) // (seconds) Time to keep the LED "done" color before restoring normal illumination
  #endif

  /**
   * Continue after Power-Loss (Creality3D)
   *
   * Store the current state to the SD Card at the start of each layer
   * during SD printing. If the recovery file is found at boot time, present
   * an option on the LCD screen to continue the print from the last-known
   * point in the file.
   */
<<<<<<< HEAD
  //#define POWER_LOSS_RECOVERY  //Define on QQS_Config
  #if ENABLED(POWER_LOSS_RECOVERY)
    #define PLR_ENABLED_DEFAULT   true // Power Loss Recovery enabled by default. (Set with 'M413 Sn' & M500)
=======
  #define POWER_LOSS_RECOVERY
  #if ENABLED(POWER_LOSS_RECOVERY)
    #define PLR_ENABLED_DEFAULT   true  // Power Loss Recovery enabled by default. (Set with 'M413 Sn' & M500)
>>>>>>> 7cde38bf
    //#define BACKUP_POWER_SUPPLY       // Backup power / UPS to move the steppers on power loss
    //#define POWER_LOSS_RECOVER_ZHOME  // Z homing is needed for proper recovery. 99.9% of the time this should be disabled!
    //#define POWER_LOSS_ZRAISE       2 // (mm) Z axis raise on resume (on power loss with UPS)
    #define POWER_LOSS_PIN         -1 // Pin to detect power loss. Set to -1 to disable default pin on boards without module.
    //#define POWER_LOSS_STATE     HIGH // State of pin indicating power loss
    //#define POWER_LOSS_PULL           // Set pullup / pulldown as appropriate
    //#define POWER_LOSS_PURGE_LEN   20 // (mm) Length of filament to purge on resume
    //#define POWER_LOSS_RETRACT_LEN 10 // (mm) Length of filament to retract on fail. Requires backup power.

    // Without a POWER_LOSS_PIN the following option helps reduce wear on the SD card,
    // especially with "vase mode" printing. Set too high and vases cannot be continued.
    #define POWER_LOSS_MIN_Z_CHANGE 0.05 // (mm) Minimum Z change before saving power-loss data
  #endif

  /**
   * Sort SD file listings in alphabetical order.
   *
   * With this option enabled, items on SD cards will be sorted
   * by name for easier navigation.
   *
   * By default...
   *
   *  - Use the slowest -but safest- method for sorting.
   *  - Folders are sorted to the top.
   *  - The sort key is statically allocated.
   *  - No added G-code (M34) support.
   *  - 40 item sorting limit. (Items after the first 40 are unsorted.)
   *
   * SD sorting uses static allocation (as set by SDSORT_LIMIT), allowing the
   * compiler to calculate the worst-case usage and throw an error if the SRAM
   * limit is exceeded.
   *
   *  - SDSORT_USES_RAM provides faster sorting via a static directory buffer.
   *  - SDSORT_USES_STACK does the same, but uses a local stack-based buffer.
   *  - SDSORT_CACHE_NAMES will retain the sorted file listing in RAM. (Expensive!)
   *  - SDSORT_DYNAMIC_RAM only uses RAM when the SD menu is visible. (Use with caution!)
   */
  //#define SDCARD_SORT_ALPHA

  // SD Card Sorting options
  #if ENABLED(SDCARD_SORT_ALPHA)
    #define SDSORT_LIMIT       40     // Maximum number of sorted items (10-256). Costs 27 bytes each.
    #define FOLDER_SORTING     -1     // -1=above  0=none  1=below
    #define SDSORT_GCODE       false  // Allow turning sorting on/off with LCD and M34 G-code.
    #define SDSORT_USES_RAM    false  // Pre-allocate a static array for faster pre-sorting.
    #define SDSORT_USES_STACK  false  // Prefer the stack for pre-sorting to give back some SRAM. (Negated by next 2 options.)
    #define SDSORT_CACHE_NAMES false  // Keep sorted items in RAM longer for speedy performance. Most expensive option.
    #define SDSORT_DYNAMIC_RAM false  // Use dynamic allocation (within SD menus). Least expensive option. Set SDSORT_LIMIT before use!
    #define SDSORT_CACHE_VFATS 2      // Maximum number of 13-byte VFAT entries to use for sorting.
                                      // Note: Only affects SCROLL_LONG_FILENAMES with SDSORT_CACHE_NAMES but not SDSORT_DYNAMIC_RAM.
  #endif

  // This allows hosts to request long names for files and folders with M33
  #define LONG_FILENAME_HOST_SUPPORT

  // Enable this option to scroll long filenames in the SD card menu
  //#define SCROLL_LONG_FILENAMES

  // Leave the heaters on after Stop Print (not recommended!)
  //#define SD_ABORT_NO_COOLDOWN

  /**
   * This option allows you to abort SD printing when any endstop is triggered.
   * This feature must be enabled with "M540 S1" or from the LCD menu.
   * To have any effect, endstops must be enabled during SD printing.
   */
  //#define SD_ABORT_ON_ENDSTOP_HIT

  /**
   * This option makes it easier to print the same SD Card file again.
   * On print completion the LCD Menu will open with the file selected.
   * You can just click to start the print, or navigate elsewhere.
   */
  //#define SD_REPRINT_LAST_SELECTED_FILE

  /**
   * Auto-report SdCard status with M27 S<seconds>
   */
  //#define AUTO_REPORT_SD_STATUS

  /**
   * Support for USB thumb drives using an Arduino USB Host Shield or
   * equivalent MAX3421E breakout board. The USB thumb drive will appear
   * to Marlin as an SD card.
   *
   * The MAX3421E can be assigned the same pins as the SD card reader, with
   * the following pin mapping:
   *
   *    SCLK, MOSI, MISO --> SCLK, MOSI, MISO
   *    INT              --> SD_DETECT_PIN [1]
   *    SS               --> SDSS
   *
   * [1] On AVR an interrupt-capable pin is best for UHS3 compatibility.
   */
  //#define USB_FLASH_DRIVE_SUPPORT
  #if ENABLED(USB_FLASH_DRIVE_SUPPORT)
    #define USB_CS_PIN    SDSS
    #define USB_INTR_PIN  SD_DETECT_PIN

    /**
     * USB Host Shield Library
     *
     * - UHS2 uses no interrupts and has been production-tested
     *   on a LulzBot TAZ Pro with a 32-bit Archim board.
     *
     * - UHS3 is newer code with better USB compatibility. But it
     *   is less tested and is known to interfere with Servos.
     *   [1] This requires USB_INTR_PIN to be interrupt-capable.
     */
    //#define USE_UHS3_USB
  #endif

  /**
   * When using a bootloader that supports SD-Firmware-Flashing,
   * add a menu item to activate SD-FW-Update on the next reboot.
   *
   * Requires ATMEGA2560 (Arduino Mega)
   *
   * Tested with this bootloader:
   *   https://github.com/FleetProbe/MicroBridge-Arduino-ATMega2560
   */
  //#define SD_FIRMWARE_UPDATE
  #if ENABLED(SD_FIRMWARE_UPDATE)
    #define SD_FIRMWARE_UPDATE_EEPROM_ADDR    0x1FF
    #define SD_FIRMWARE_UPDATE_ACTIVE_VALUE   0xF0
    #define SD_FIRMWARE_UPDATE_INACTIVE_VALUE 0xFF
  #endif

  // Add an optimized binary file transfer mode, initiated with 'M28 B1'
  //#define BINARY_FILE_TRANSFER

  /**
   * Set this option to one of the following (or the board's defaults apply):
   *
   *           LCD - Use the SD drive in the external LCD controller.
   *       ONBOARD - Use the SD drive on the control board. (No SD_DETECT_PIN. M21 to init.)
   *  CUSTOM_CABLE - Use a custom cable to access the SD (as defined in a pins file).
   *
   * :[ 'LCD', 'ONBOARD', 'CUSTOM_CABLE' ]
   */
  //#define SDCARD_CONNECTION LCD

#endif // SDSUPPORT

/**
 * By default an onboard SD card reader may be shared as a USB mass-
 * storage device. This option hides the SD card from the host PC.
 */
//#define NO_SD_HOST_DRIVE   // Disable SD Card access over USB (for security).

/**
 * Additional options for Graphical Displays
 *
 * Use the optimizations here to improve printing performance,
 * which can be adversely affected by graphical display drawing,
 * especially when doing several short moves, and when printing
 * on DELTA and SCARA machines.
 *
 * Some of these options may result in the display lagging behind
 * controller events, as there is a trade-off between reliable
 * printing performance versus fast display updates.
 */
#if HAS_MARLINUI_U8GLIB
  // Show SD percentage next to the progress bar
  //#define DOGM_SD_PERCENT

  // Save many cycles by drawing a hollow frame or no frame on the Info Screen
  //#define XYZ_NO_FRAME
  #define XYZ_HOLLOW_FRAME

  // Enable to save many cycles by drawing a hollow frame on Menu Screens
  #define MENU_HOLLOW_FRAME

  // A bigger font is available for edit items. Costs 3120 bytes of PROGMEM.
  // Western only. Not available for Cyrillic, Kana, Turkish, Greek, or Chinese.
  //#define USE_BIG_EDIT_FONT

  // A smaller font may be used on the Info Screen. Costs 2434 bytes of PROGMEM.
  // Western only. Not available for Cyrillic, Kana, Turkish, Greek, or Chinese.
  #define USE_SMALL_INFOFONT

  // Swap the CW/CCW indicators in the graphics overlay
  //#define OVERLAY_GFX_REVERSE

  /**
   * ST7920-based LCDs can emulate a 16 x 4 character display using
   * the ST7920 character-generator for very fast screen updates.
   * Enable LIGHTWEIGHT_UI to use this special display mode.
   *
   * Since LIGHTWEIGHT_UI has limited space, the position and status
   * message occupy the same line. Set STATUS_EXPIRE_SECONDS to the
   * length of time to display the status message before clearing.
   *
   * Set STATUS_EXPIRE_SECONDS to zero to never clear the status.
   * This will prevent position updates from being displayed.
   */
  #if ENABLED(U8GLIB_ST7920)
    // Enable this option and reduce the value to optimize screen updates.
    // The normal delay is 10µs. Use the lowest value that still gives a reliable display.
    //#define DOGM_SPI_DELAY_US 5

    //#define LIGHTWEIGHT_UI
    #if ENABLED(LIGHTWEIGHT_UI)
      #define STATUS_EXPIRE_SECONDS 20
    #endif
  #endif

  /**
   * Status (Info) Screen customizations
   * These options may affect code size and screen render time.
   * Custom status screens can forcibly override these settings.
   */
  //#define STATUS_COMBINE_HEATERS    // Use combined heater images instead of separate ones
  //#define STATUS_HOTEND_NUMBERLESS  // Use plain hotend icons instead of numbered ones (with 2+ hotends)
  #define STATUS_HOTEND_INVERTED      // Show solid nozzle bitmaps when heating (Requires STATUS_HOTEND_ANIM)
  #define STATUS_HOTEND_ANIM          // Use a second bitmap to indicate hotend heating
  #define STATUS_BED_ANIM             // Use a second bitmap to indicate bed heating
  #define STATUS_CHAMBER_ANIM         // Use a second bitmap to indicate chamber heating
  //#define STATUS_CUTTER_ANIM        // Use a second bitmap to indicate spindle / laser active
  #define STATUS_ALT_BED_BITMAP     // Use the alternative bed bitmap
  //#define STATUS_ALT_FAN_BITMAP     // Use the alternative fan bitmap
  #define STATUS_FAN_FRAMES 4       // :[0,1,2,3,4] Number of fan animation frames
  //#define STATUS_HEAT_PERCENT       // Show heating in a progress bar
  //#define BOOT_MARLIN_LOGO_SMALL    // Show a smaller Marlin logo on the Boot Screen (saving 399 bytes of flash)
  //#define BOOT_MARLIN_LOGO_ANIMATED // Animated Marlin logo. Costs ~‭3260 (or ~940) bytes of PROGMEM.

  // Frivolous Game Options
  //#define MARLIN_BRICKOUT
  //#define MARLIN_INVADERS
  //#define MARLIN_SNAKE
  //#define GAMES_EASTER_EGG          // Add extra blank lines above the "Games" sub-menu

#endif // HAS_MARLINUI_U8GLIB

//
// Additional options for DGUS / DWIN displays
//
#if HAS_DGUS_LCD
  #define LCD_SERIAL_PORT 3
  #define LCD_BAUDRATE 115200

  #define DGUS_RX_BUFFER_SIZE 128
  #define DGUS_TX_BUFFER_SIZE 48
  //#define SERIAL_STATS_RX_BUFFER_OVERRUNS  // Fix Rx overrun situation (Currently only for AVR)

  #define DGUS_UPDATE_INTERVAL_MS  500    // (ms) Interval between automatic screen updates

  #if EITHER(DGUS_LCD_UI_FYSETC, DGUS_LCD_UI_HIPRECY)
    #define DGUS_PRINT_FILENAME           // Display the filename during printing
    #define DGUS_PREHEAT_UI               // Display a preheat screen during heatup

    #if ENABLED(DGUS_LCD_UI_FYSETC)
      //#define DGUS_UI_MOVE_DIS_OPTION   // Disabled by default for UI_FYSETC
    #else
      #define DGUS_UI_MOVE_DIS_OPTION     // Enabled by default for UI_HIPRECY
    #endif

    #define DGUS_FILAMENT_LOADUNLOAD
    #if ENABLED(DGUS_FILAMENT_LOADUNLOAD)
      #define DGUS_FILAMENT_PURGE_LENGTH 10
      #define DGUS_FILAMENT_LOAD_LENGTH_PER_TIME 0.5 // (mm) Adjust in proportion to DGUS_UPDATE_INTERVAL_MS
    #endif

    #define DGUS_UI_WAITING               // Show a "waiting" screen between some screens
    #if ENABLED(DGUS_UI_WAITING)
      #define DGUS_UI_WAITING_STATUS 10
      #define DGUS_UI_WAITING_STATUS_PERIOD 8 // Increase to slower waiting status looping
    #endif
  #endif
#endif // HAS_DGUS_LCD

//
// Touch UI for the FTDI Embedded Video Engine (EVE)
//
#if ENABLED(TOUCH_UI_FTDI_EVE)
  // Display board used
  //#define LCD_FTDI_VM800B35A        // FTDI 3.5" with FT800 (320x240)
  //#define LCD_4DSYSTEMS_4DLCD_FT843 // 4D Systems 4.3" (480x272)
  //#define LCD_HAOYU_FT800CB         // Haoyu with 4.3" or 5" (480x272)
  //#define LCD_HAOYU_FT810CB         // Haoyu with 5" (800x480)
  //#define LCD_ALEPHOBJECTS_CLCD_UI  // Aleph Objects Color LCD UI
  //#define LCD_FYSETC_TFT81050       // FYSETC with 5" (800x480)

  // Correct the resolution if not using the stock TFT panel.
  //#define TOUCH_UI_320x240
  //#define TOUCH_UI_480x272
  //#define TOUCH_UI_800x480

  // Mappings for boards with a standard RepRapDiscount Display connector
  //#define AO_EXP1_PINMAP      // AlephObjects CLCD UI EXP1 mapping
  //#define AO_EXP2_PINMAP      // AlephObjects CLCD UI EXP2 mapping
  //#define CR10_TFT_PINMAP     // Rudolph Riedel's CR10 pin mapping
  //#define S6_TFT_PINMAP       // FYSETC S6 pin mapping
  //#define F6_TFT_PINMAP       // FYSETC F6 pin mapping

  //#define OTHER_PIN_LAYOUT  // Define pins manually below
  #if ENABLED(OTHER_PIN_LAYOUT)
    // Pins for CS and MOD_RESET (PD) must be chosen
    #define CLCD_MOD_RESET  9
    #define CLCD_SPI_CS    10

    // If using software SPI, specify pins for SCLK, MOSI, MISO
    //#define CLCD_USE_SOFT_SPI
    #if ENABLED(CLCD_USE_SOFT_SPI)
      #define CLCD_SOFT_SPI_MOSI 11
      #define CLCD_SOFT_SPI_MISO 12
      #define CLCD_SOFT_SPI_SCLK 13
    #endif
  #endif

  // Display Orientation. An inverted (i.e. upside-down) display
  // is supported on the FT800. The FT810 and beyond also support
  // portrait and mirrored orientations.
  //#define TOUCH_UI_INVERTED
  //#define TOUCH_UI_PORTRAIT
  //#define TOUCH_UI_MIRRORED

  // UTF8 processing and rendering.
  // Unsupported characters are shown as '?'.
  //#define TOUCH_UI_USE_UTF8
  #if ENABLED(TOUCH_UI_USE_UTF8)
    // Western accents support. These accented characters use
    // combined bitmaps and require relatively little storage.
    #define TOUCH_UI_UTF8_WESTERN_CHARSET
    #if ENABLED(TOUCH_UI_UTF8_WESTERN_CHARSET)
      // Additional character groups. These characters require
      // full bitmaps and take up considerable storage:
      //#define TOUCH_UI_UTF8_SUPERSCRIPTS  // ¹ ² ³
      //#define TOUCH_UI_UTF8_COPYRIGHT     // © ®
      //#define TOUCH_UI_UTF8_GERMANIC      // ß
      //#define TOUCH_UI_UTF8_SCANDINAVIAN  // Æ Ð Ø Þ æ ð ø þ
      //#define TOUCH_UI_UTF8_PUNCTUATION   // « » ¿ ¡
      //#define TOUCH_UI_UTF8_CURRENCY      // ¢ £ ¤ ¥
      //#define TOUCH_UI_UTF8_ORDINALS      // º ª
      //#define TOUCH_UI_UTF8_MATHEMATICS   // ± × ÷
      //#define TOUCH_UI_UTF8_FRACTIONS     // ¼ ½ ¾
      //#define TOUCH_UI_UTF8_SYMBOLS       // µ ¶ ¦ § ¬
    #endif
  #endif

  // Use a smaller font when labels don't fit buttons
  #define TOUCH_UI_FIT_TEXT

  // Allow language selection from menu at run-time (otherwise use LCD_LANGUAGE)
  //#define LCD_LANGUAGE_1 en
  //#define LCD_LANGUAGE_2 fr
  //#define LCD_LANGUAGE_3 de
  //#define LCD_LANGUAGE_4 es
  //#define LCD_LANGUAGE_5 it

  // Use a numeric passcode for "Screen lock" keypad.
  // (recommended for smaller displays)
  //#define TOUCH_UI_PASSCODE

  // Output extra debug info for Touch UI events
  //#define TOUCH_UI_DEBUG

  // Developer menu (accessed by touching "About Printer" copyright text)
  //#define TOUCH_UI_DEVELOPER_MENU
#endif

//
// Classic UI Options
//
#if TFT_SCALED_DOGLCD
  //#define TFT_MARLINUI_COLOR 0xFFFF // White
  //#define TFT_MARLINBG_COLOR 0x0000 // Black
  //#define TFT_DISABLED_COLOR 0x0003 // Almost black
  //#define TFT_BTCANCEL_COLOR 0xF800 // Red
  //#define TFT_BTARROWS_COLOR 0xDEE6 // 11011 110111 00110 Yellow
  //#define TFT_BTOKMENU_COLOR 0x145F // 00010 100010 11111 Cyan
#endif

//
// ADC Button Debounce
//
#if HAS_ADC_BUTTONS
  #define ADC_BUTTON_DEBOUNCE_DELAY 16  // Increase if buttons bounce or repeat too fast
#endif

// @section safety

/**
 * The watchdog hardware timer will do a reset and disable all outputs
 * if the firmware gets too overloaded to read the temperature sensors.
 *
 * If you find that watchdog reboot causes your AVR board to hang forever,
 * enable WATCHDOG_RESET_MANUAL to use a custom timer instead of WDTO.
 * NOTE: This method is less reliable as it can only catch hangups while
 * interrupts are enabled.
 */
#define USE_WATCHDOG
#if ENABLED(USE_WATCHDOG)
  //#define WATCHDOG_RESET_MANUAL
#endif

// @section lcd

/**
 * Babystepping enables movement of the axes by tiny increments without changing
 * the current position values. This feature is used primarily to adjust the Z
 * axis in the first layer of a print in real-time.
 *
 * Warning: Does not respect endstops!
 */
#define BABYSTEPPING
#if ENABLED(BABYSTEPPING)
  //#define INTEGRATED_BABYSTEPPING         // EXPERIMENTAL integration of babystepping into the Stepper ISR
  #define BABYSTEP_WITHOUT_HOMING
  //#define BABYSTEP_ALWAYS_AVAILABLE       // Allow babystepping at all times (not just during movement).
  //#define BABYSTEP_XY                     // Also enable X/Y Babystepping. Not supported on DELTA!
  #define BABYSTEP_INVERT_Z false           // Change if Z babysteps should go the other way
  //#define BABYSTEP_MILLIMETER_UNITS       // Specify BABYSTEP_MULTIPLICATOR_(XY|Z) in mm instead of micro-steps
  #define BABYSTEP_MULTIPLICATOR_Z  2       // (steps or mm) Steps or millimeter distance for each Z babystep
  #define BABYSTEP_MULTIPLICATOR_XY 1       // (steps or mm) Steps or millimeter distance for each XY babystep

  #define DOUBLECLICK_FOR_Z_BABYSTEPPING  // Double-click on the Status Screen for Z Babystepping.
  #if ENABLED(DOUBLECLICK_FOR_Z_BABYSTEPPING)
    #define DOUBLECLICK_MAX_INTERVAL 1250   // Maximum interval between clicks, in milliseconds.
                                            // Note: Extra time may be added to mitigate controller latency.
    //#define MOVE_Z_WHEN_IDLE              // Jump to the move Z menu on doubleclick when printer is idle.
    #if ENABLED(MOVE_Z_WHEN_IDLE)
      #define MOVE_Z_IDLE_MULTIPLICATOR 1   // Multiply 1mm by this factor for the move step size.
    #endif
  #endif

  //#define BABYSTEP_DISPLAY_TOTAL          // Display total babysteps since last G28

  #define BABYSTEP_ZPROBE_OFFSET          // Combine M851 Z and Babystepping
  #if ENABLED(BABYSTEP_ZPROBE_OFFSET)
    //#define BABYSTEP_HOTEND_Z_OFFSET      // For multiple hotends, babystep relative Z offsets
    //#define BABYSTEP_ZPROBE_GFX_OVERLAY   // Enable graphical overlay on Z-offset editor
  #endif
#endif

// @section extruder

/**
 * Linear Pressure Control v1.5
 *
 * Assumption: advance [steps] = k * (delta velocity [steps/s])
 * K=0 means advance disabled.
 *
 * NOTE: K values for LIN_ADVANCE 1.5 differ from earlier versions!
 *
 * Set K around 0.22 for 3mm PLA Direct Drive with ~6.5cm between the drive gear and heatbreak.
 * Larger K values will be needed for flexible filament and greater distances.
 * If this algorithm produces a higher speed offset than the extruder can handle (compared to E jerk)
 * print acceleration will be reduced during the affected moves to keep within the limit.
 *
 * See https://marlinfw.org/docs/features/lin_advance.html for full instructions.
 */
//#define LIN_ADVANCE   //Define on QQS_Config
#if ENABLED(LIN_ADVANCE)
  //#define EXTRA_LIN_ADVANCE_K // Enable for second linear advance constants
  #define LIN_ADVANCE_K 0 //0.22    // Unit: mm compression per 1mm/s extruder speed
  //#define LA_DEBUG            // If enabled, this will generate debug information output over USB.
  #define EXPERIMENTAL_SCURVE // Enable this option to permit S-Curve Acceleration
#endif

// @section leveling

/**
 * Points to probe for all 3-point Leveling procedures.
 * Override if the automatically selected points are inadequate.
 */
#if EITHER(AUTO_BED_LEVELING_3POINT, AUTO_BED_LEVELING_UBL)
  //#define PROBE_PT_1_X 50
  //#define PROBE_PT_1_Y 50
  //#define PROBE_PT_2_X 180
  //#define PROBE_PT_2_Y 50
  //#define PROBE_PT_3_X 180
  //#define PROBE_PT_3_Y 180
  //#define PROBE_PT_4_X 50
  //#define PROBE_PT_4_Y 180
  //#define PROBE_PT_5_X 150
  //#define PROBE_PT_5_Y 150
#endif

/**
 * Probing Margins
 *
 * Override PROBING_MARGIN for each side of the build plate
 * Useful to get probe points to exact positions on targets or
 * to allow leveling to avoid plate clamps on only specific
 * sides of the bed. With NOZZLE_AS_PROBE negative values are
 * allowed, to permit probing outside the bed.
 *
 * If you are replacing the prior *_PROBE_BED_POSITION options,
 * LEFT and FRONT values in most cases will map directly over
 * RIGHT and REAR would be the inverse such as
 * (X/Y_BED_SIZE - RIGHT/BACK_PROBE_BED_POSITION)
 *
 * This will allow all positions to match at compilation, however
 * should the probe position be modified with M851XY then the
 * probe points will follow. This prevents any change from causing
 * the probe to be unable to reach any points.
 */
#if PROBE_SELECTED && !IS_KINEMATIC
  //#define PROBING_MARGIN_LEFT PROBING_MARGIN
  //#define PROBING_MARGIN_RIGHT PROBING_MARGIN
  //#define PROBING_MARGIN_FRONT PROBING_MARGIN
  //#define PROBING_MARGIN_BACK PROBING_MARGIN
#endif

#if EITHER(MESH_BED_LEVELING, AUTO_BED_LEVELING_UBL)
  // Override the mesh area if the automatic (max) area is too large
  //#define MESH_MIN_X MESH_INSET
  //#define MESH_MIN_Y MESH_INSET
  //#define MESH_MAX_X X_BED_SIZE - (MESH_INSET)
  //#define MESH_MAX_Y Y_BED_SIZE - (MESH_INSET)
#endif

/**
 * Repeatedly attempt G29 leveling until it succeeds.
 * Stop after G29_MAX_RETRIES attempts.
 */
//#define G29_RETRY_AND_RECOVER
#if ENABLED(G29_RETRY_AND_RECOVER)
  #define G29_MAX_RETRIES 3
  #define G29_HALT_ON_FAILURE
  /**
   * Specify the GCODE commands that will be executed when leveling succeeds,
   * between attempts, and after the maximum number of retries have been tried.
   */
  #define G29_SUCCESS_COMMANDS "M117 Bed leveling done."
  #define G29_RECOVER_COMMANDS "M117 Probe failed. Rewiping.\nG28\nG12 P0 S12 T0"
  #define G29_FAILURE_COMMANDS "M117 Bed leveling failed.\nG0 Z10\nM300 P25 S880\nM300 P50 S0\nM300 P25 S880\nM300 P50 S0\nM300 P25 S880\nM300 P50 S0\nG4 S1"

#endif

/**
 * Thermal Probe Compensation
 * Probe measurements are adjusted to compensate for temperature distortion.
 * Use G76 to calibrate this feature. Use M871 to set values manually.
 * For a more detailed explanation of the process see G76_M871.cpp.
 */
#if HAS_BED_PROBE && TEMP_SENSOR_PROBE && TEMP_SENSOR_BED
  // Enable thermal first layer compensation using bed and probe temperatures
  #define PROBE_TEMP_COMPENSATION

  // Add additional compensation depending on hotend temperature
  // Note: this values cannot be calibrated and have to be set manually
  #if ENABLED(PROBE_TEMP_COMPENSATION)
    // Park position to wait for probe cooldown
    #define PTC_PARK_POS   { 0, 0, 100 }

    // Probe position to probe and wait for probe to reach target temperature
    #define PTC_PROBE_POS  { 90, 100 }

    // Enable additional compensation using hotend temperature
    // Note: this values cannot be calibrated automatically but have to be set manually
    //#define USE_TEMP_EXT_COMPENSATION

    // Probe temperature calibration generates a table of values starting at PTC_SAMPLE_START
    // (e.g. 30), in steps of PTC_SAMPLE_RES (e.g. 5) with PTC_SAMPLE_COUNT (e.g. 10) samples.

    //#define PTC_SAMPLE_START  30.0f
    //#define PTC_SAMPLE_RES    5.0f
    //#define PTC_SAMPLE_COUNT  10U

    // Bed temperature calibration builds a similar table.

    //#define BTC_SAMPLE_START  60.0f
    //#define BTC_SAMPLE_RES    5.0f
    //#define BTC_SAMPLE_COUNT  10U

    // The temperature the probe should be at while taking measurements during bed temperature
    // calibration.
    //#define BTC_PROBE_TEMP 30.0f

    // Height above Z=0.0f to raise the nozzle. Lowering this can help the probe to heat faster.
    // Note: the Z=0.0f offset is determined by the probe offset which can be set using M851.
    //#define PTC_PROBE_HEATING_OFFSET 0.5f

    // Height to raise the Z-probe between heating and taking the next measurement. Some probes
    // may fail to untrigger if they have been triggered for a long time, which can be solved by
    // increasing the height the probe is raised to.
    //#define PTC_PROBE_RAISE 15U

    // If the probe is outside of the defined range, use linear extrapolation using the closest
    // point and the PTC_LINEAR_EXTRAPOLATION'th next point. E.g. if set to 4 it will use data[0]
    // and data[4] to perform linear extrapolation for values below PTC_SAMPLE_START.
    //#define PTC_LINEAR_EXTRAPOLATION 4
  #endif
#endif

// @section extras

//
// G60/G61 Position Save and Return
//
//#define SAVED_POSITIONS 1         // Each saved position slot costs 12 bytes

//
// G2/G3 Arc Support
//
//#define ARC_SUPPORT                 // Disable this feature to save ~3226 bytes
#if ENABLED(ARC_SUPPORT)
  #define MM_PER_ARC_SEGMENT      1 // (mm) Length (or minimum length) of each arc segment
  //#define ARC_SEGMENTS_PER_R    1 // Max segment length, MM_PER = Min
  #define MIN_ARC_SEGMENTS       24 // Minimum number of segments in a complete circle
  //#define ARC_SEGMENTS_PER_SEC 50 // Use feedrate to choose segment length (with MM_PER_ARC_SEGMENT as the minimum)
  #define N_ARC_CORRECTION       25 // Number of interpolated segments between corrections
  //#define ARC_P_CIRCLES           // Enable the 'P' parameter to specify complete circles
  //#define CNC_WORKSPACE_PLANES    // Allow G2/G3 to operate in XY, ZX, or YZ planes
  //#define SF_ARC_FIX              // Enable only if using SkeinForge with "Arc Point" fillet procedure
#endif

// Support for G5 with XYZE destination and IJPQ offsets. Requires ~2666 bytes.
//#define BEZIER_CURVE_SUPPORT

/**
 * Direct Stepping
 *
 * Comparable to the method used by Klipper, G6 direct stepping significantly
 * reduces motion calculations, increases top printing speeds, and results in
 * less step aliasing by calculating all motions in advance.
 * Preparing your G-code: https://github.com/colinrgodsey/step-daemon
 */
//#define DIRECT_STEPPING

/**
 * G38 Probe Target
 *
 * This option adds G38.2 and G38.3 (probe towards target)
 * and optionally G38.4 and G38.5 (probe away from target).
 * Set MULTIPLE_PROBING for G38 to probe more than once.
 */
//#define G38_PROBE_TARGET
#if ENABLED(G38_PROBE_TARGET)
  //#define G38_PROBE_AWAY        // Include G38.4 and G38.5 to probe away from target
  #define G38_MINIMUM_MOVE 0.0275 // (mm) Minimum distance that will produce a move.
#endif

// Moves (or segments) with fewer steps than this will be joined with the next move
#define MIN_STEPS_PER_SEGMENT 1 //CAL 6

/**
 * Minimum delay before and after setting the stepper DIR (in ns)
 *     0 : No delay (Expect at least 10µS since one Stepper ISR must transpire)
 *    20 : Minimum for TMC2xxx drivers
 *   200 : Minimum for A4988 drivers
 *   400 : Minimum for A5984 drivers
 *   500 : Minimum for LV8729 drivers (guess, no info in datasheet)
 *   650 : Minimum for DRV8825 drivers
 *  1500 : Minimum for TB6600 drivers (guess, no info in datasheet)
 * 15000 : Minimum for TB6560 drivers (guess, no info in datasheet)
 *
 * Override the default value based on the driver type set in Configuration.h.
 */
//#define MINIMUM_STEPPER_POST_DIR_DELAY 650
//#define MINIMUM_STEPPER_PRE_DIR_DELAY 650

/**
 * Minimum stepper driver pulse width (in µs)
 *   0 : Smallest possible width the MCU can produce, compatible with TMC2xxx drivers
 *   0 : Minimum 500ns for LV8729, adjusted in stepper.h
 *   1 : Minimum for A4988 and A5984 stepper drivers
 *   2 : Minimum for DRV8825 stepper drivers
 *   3 : Minimum for TB6600 stepper drivers
 *  30 : Minimum for TB6560 stepper drivers
 *
 * Override the default value based on the driver type set in Configuration.h.
 */
//#define MINIMUM_STEPPER_PULSE 2

/**
 * Maximum stepping rate (in Hz) the stepper driver allows
 *  If undefined, defaults to 1MHz / (2 * MINIMUM_STEPPER_PULSE)
 *  5000000 : Maximum for TMC2xxx stepper drivers
 *  1000000 : Maximum for LV8729 stepper driver
 *  500000  : Maximum for A4988 stepper driver
 *  250000  : Maximum for DRV8825 stepper driver
 *  150000  : Maximum for TB6600 stepper driver
 *   15000  : Maximum for TB6560 stepper driver
 *
 * Override the default value based on the driver type set in Configuration.h.
 */
//#define MAXIMUM_STEPPER_RATE 250000

// @section temperature

// Control heater 0 and heater 1 in parallel.
//#define HEATERS_PARALLEL

//===========================================================================
//================================= Buffers =================================
//===========================================================================

// @section motion

// The number of linear moves that can be in the planner at once.
// The value of BLOCK_BUFFER_SIZE must be a power of 2 (e.g. 8, 16, 32)
#if BOTH(SDSUPPORT, DIRECT_STEPPING)
  #define BLOCK_BUFFER_SIZE  8
#elif ENABLED(SDSUPPORT)
  #define BLOCK_BUFFER_SIZE 16
#else
  #define BLOCK_BUFFER_SIZE 16
#endif

// @section serial

// The ASCII buffer for serial input
#define MAX_CMD_SIZE 96
#define BUFSIZE 128 //4

// Transmission to Host Buffer Size
// To save 386 bytes of PROGMEM (and TX_BUFFER_SIZE+3 bytes of RAM) set to 0.
// To buffer a simple "ok" you need 4 bytes.
// For ADVANCED_OK (M105) you need 32 bytes.
// For debug-echo: 128 bytes for the optimal speed.
// Other output doesn't need to be that speedy.
// :[0, 2, 4, 8, 16, 32, 64, 128, 256]
#define TX_BUFFER_SIZE 0

// Host Receive Buffer Size
// Without XON/XOFF flow control (see SERIAL_XON_XOFF below) 32 bytes should be enough.
// To use flow control, set this buffer size to at least 1024 bytes.
// :[0, 2, 4, 8, 16, 32, 64, 128, 256, 512, 1024, 2048]
//#define RX_BUFFER_SIZE 1024

#if RX_BUFFER_SIZE >= 1024
  // Enable to have the controller send XON/XOFF control characters to
  // the host to signal the RX buffer is becoming full.
  //#define SERIAL_XON_XOFF
#endif

// Add M575 G-code to change the baud rate
//#define BAUD_RATE_GCODE

#if ENABLED(SDSUPPORT)
  // Enable this option to collect and display the maximum
  // RX queue usage after transferring a file to SD.
  //#define SERIAL_STATS_MAX_RX_QUEUED

  // Enable this option to collect and display the number
  // of dropped bytes after a file transfer to SD.
  //#define SERIAL_STATS_DROPPED_RX
#endif

/**
 * Emergency Command Parser
 *
 * Add a low-level parser to intercept certain commands as they
 * enter the serial receive buffer, so they cannot be blocked.
 * Currently handles M108, M112, M410, M876
 * NOTE: Not yet implemented for all platforms.
 */
//#define EMERGENCY_PARSER

// Bad Serial-connections can miss a received command by sending an 'ok'
// Therefore some clients abort after 30 seconds in a timeout.
// Some other clients start sending commands while receiving a 'wait'.
// This "wait" is only sent when the buffer is empty. 1 second is a good value here.
//#define NO_TIMEOUTS 1000 // Milliseconds

// Some clients will have this feature soon. This could make the NO_TIMEOUTS unnecessary.
//#define ADVANCED_OK

// Printrun may have trouble receiving long strings all at once.
// This option inserts short delays between lines of serial output.
#define SERIAL_OVERRUN_PROTECTION

// For serial echo, the number of digits after the decimal point
//#define SERIAL_FLOAT_PRECISION 4

// @section extras

/**
 * Extra Fan Speed
 * Adds a secondary fan speed for each print-cooling fan.
 *   'M106 P<fan> T3-255' : Set a secondary speed for <fan>
 *   'M106 P<fan> T2'     : Use the set secondary speed
 *   'M106 P<fan> T1'     : Restore the previous fan speed
 */
//#define EXTRA_FAN_SPEED

/**
 * Firmware-based and LCD-controlled retract
 *
 * Add G10 / G11 commands for automatic firmware-based retract / recover.
 * Use M207 and M208 to define parameters for retract / recover.
 *
 * Use M209 to enable or disable auto-retract.
 * With auto-retract enabled, all G1 E moves within the set range
 * will be converted to firmware-based retract/recover moves.
 *
 * Be sure to turn off auto-retract during filament change.
 *
 * Note that M207 / M208 / M209 settings are saved to EEPROM.
 */
//#define FWRETRACT
#if ENABLED(FWRETRACT)
  #define FWRETRACT_AUTORETRACT           // Override slicer retractions
  #if ENABLED(FWRETRACT_AUTORETRACT)
    #define MIN_AUTORETRACT 0.1           // (mm) Don't convert E moves under this length
    #define MAX_AUTORETRACT 10.0          // (mm) Don't convert E moves over this length
  #endif
  #define RETRACT_LENGTH 3                // (mm) Default retract length (positive value)
  #define RETRACT_LENGTH_SWAP 13          // (mm) Default swap retract length (positive value)
  #define RETRACT_FEEDRATE 45             // (mm/s) Default feedrate for retracting
  #define RETRACT_ZRAISE 0                // (mm) Default retract Z-raise
  #define RETRACT_RECOVER_LENGTH 0        // (mm) Default additional recover length (added to retract length on recover)
  #define RETRACT_RECOVER_LENGTH_SWAP 0   // (mm) Default additional swap recover length (added to retract length on recover from toolchange)
  #define RETRACT_RECOVER_FEEDRATE 8      // (mm/s) Default feedrate for recovering from retraction
  #define RETRACT_RECOVER_FEEDRATE_SWAP 8 // (mm/s) Default feedrate for recovering from swap retraction
  #if ENABLED(MIXING_EXTRUDER)
    //#define RETRACT_SYNC_MIXING         // Retract and restore all mixing steppers simultaneously
  #endif
#endif

/**
 * Universal tool change settings.
 * Applies to all types of extruders except where explicitly noted.
 */
#if HAS_MULTI_EXTRUDER
  // Z raise distance for tool-change, as needed for some extruders
  #define TOOLCHANGE_ZRAISE                 2 // (mm)
  //#define TOOLCHANGE_ZRAISE_BEFORE_RETRACT  // Apply raise before swap retraction (if enabled)
  //#define TOOLCHANGE_NO_RETURN              // Never return to previous position on tool-change
  #if ENABLED(TOOLCHANGE_NO_RETURN)
    //#define EVENT_GCODE_AFTER_TOOLCHANGE "G12X"   // Extra G-code to run after tool-change
  #endif

  /**
   * Retract and prime filament on tool-change to reduce
   * ooze and stringing and to get cleaner transitions.
   */
  //#define TOOLCHANGE_FILAMENT_SWAP
  #if ENABLED(TOOLCHANGE_FILAMENT_SWAP)
    // Load / Unload
    #define TOOLCHANGE_FS_LENGTH              12  // (mm) Load / Unload length
    #define TOOLCHANGE_FS_EXTRA_RESUME_LENGTH  0  // (mm) Extra length for better restart, fine tune by LCD/Gcode)
    #define TOOLCHANGE_FS_RETRACT_SPEED   (50*60) // (mm/min) (Unloading)
    #define TOOLCHANGE_FS_UNRETRACT_SPEED (25*60) // (mm/min) (On SINGLENOZZLE or Bowden loading must be slowed down)

    // Longer prime to clean out a SINGLENOZZLE
    #define TOOLCHANGE_FS_EXTRA_PRIME          0  // (mm) Extra priming length
    #define TOOLCHANGE_FS_PRIME_SPEED    (4.6*60) // (mm/min) Extra priming feedrate
    #define TOOLCHANGE_FS_WIPE_RETRACT         0  // (mm/min) Retract before cooling for less stringing, better wipe, etc.

    // Cool after prime to reduce stringing
    #define TOOLCHANGE_FS_FAN                 -1  // Fan index or -1 to skip
    #define TOOLCHANGE_FS_FAN_SPEED          255  // 0-255
    #define TOOLCHANGE_FS_FAN_TIME            10  // (seconds)

    // Swap uninitialized extruder with TOOLCHANGE_FS_PRIME_SPEED for all lengths (recover + prime)
    // (May break filament if not retracted beforehand.)
    //#define TOOLCHANGE_FS_INIT_BEFORE_SWAP

    // Prime on the first T0 (If other, TOOLCHANGE_FS_INIT_BEFORE_SWAP applied)
    // Enable it (M217 V[0/1]) before printing, to avoid unwanted priming on host connect
    //#define TOOLCHANGE_FS_PRIME_FIRST_USED

    /**
     * Tool Change Migration
     * This feature provides G-code and LCD options to switch tools mid-print.
     * All applicable tool properties are migrated so the print can continue.
     * Tools must be closely matching and other restrictions may apply.
     * Useful to:
     *   - Change filament color without interruption
     *   - Switch spools automatically on filament runout
     *   - Switch to a different nozzle on an extruder jam
     */
    #define TOOLCHANGE_MIGRATION_FEATURE

  #endif

  /**
   * Position to park head during tool change.
   * Doesn't apply to SWITCHING_TOOLHEAD, DUAL_X_CARRIAGE, or PARKING_EXTRUDER
   */
  //#define TOOLCHANGE_PARK
  #if ENABLED(TOOLCHANGE_PARK)
    #define TOOLCHANGE_PARK_XY    { X_MIN_POS + 10, Y_MIN_POS + 10 }
    #define TOOLCHANGE_PARK_XY_FEEDRATE 6000  // (mm/min)
    //#define TOOLCHANGE_PARK_X_ONLY          // X axis only move
    //#define TOOLCHANGE_PARK_Y_ONLY          // Y axis only move
  #endif
#endif // HAS_MULTI_EXTRUDER

/**
 * Advanced Pause
 * Experimental feature for filament change support and for parking the nozzle when paused.
 * Adds the GCode M600 for initiating filament change.
 * If PARK_HEAD_ON_PAUSE enabled, adds the GCode M125 to pause printing and park the nozzle.
 *
 * Requires an LCD display.
 * Requires NOZZLE_PARK_FEATURE.
 * This feature is required for the default FILAMENT_RUNOUT_SCRIPT.
 */
//#define ADVANCED_PAUSE_FEATURE   //Define on QQS_Config
#if ENABLED(ADVANCED_PAUSE_FEATURE)
  #define PAUSE_PARK_RETRACT_FEEDRATE         60  // (mm/s) Initial retract feedrate.
  #define PAUSE_PARK_RETRACT_LENGTH            2  // (mm) Initial retract.
                                                  // This short retract is done immediately, before parking the nozzle.
  #define FILAMENT_CHANGE_UNLOAD_FEEDRATE     40  // (mm/s) Unload filament feedrate. This can be pretty fast.
  #define FILAMENT_CHANGE_UNLOAD_ACCEL        25  // (mm/s^2) Lower acceleration may allow a faster feedrate.
  #define FILAMENT_CHANGE_UNLOAD_LENGTH      850  // (mm) The length of filament for a complete unload.
                                                  //   For Bowden, the full length of the tube and nozzle.
                                                  //   For direct drive, the full length of the nozzle.
                                                  //   Set to 0 for manual unloading.
  #define FILAMENT_CHANGE_SLOW_LOAD_FEEDRATE   6  // (mm/s) Slow move when starting load.
  #define FILAMENT_CHANGE_SLOW_LOAD_LENGTH     0  // (mm) Slow length, to allow time to insert material.
                                                  // 0 to disable start loading and skip to fast load only
  #define FILAMENT_CHANGE_FAST_LOAD_FEEDRATE  40  // (mm/s) Load filament feedrate. This can be pretty fast.
  #define FILAMENT_CHANGE_FAST_LOAD_ACCEL     20  // (mm/s^2) Lower acceleration may allow a faster feedrate.
  #define FILAMENT_CHANGE_FAST_LOAD_LENGTH   700  // (mm) Load length of filament, from extruder gear to nozzle.
                                                  //   For Bowden, the full length of the tube and nozzle.
                                                  //   For direct drive, the full length of the nozzle.
  //#define ADVANCED_PAUSE_CONTINUOUS_PURGE       // Purge continuously up to the purge length until interrupted.
  #define ADVANCED_PAUSE_PURGE_FEEDRATE        3  // (mm/s) Extrude feedrate (after loading). Should be slower than load feedrate.
  #define ADVANCED_PAUSE_PURGE_LENGTH         50  // (mm) Length to extrude after loading.
                                                  //   Set to 0 for manual extrusion.
                                                  //   Filament can be extruded repeatedly from the Filament Change menu
                                                  //   until extrusion is consistent, and to purge old filament.
  #define ADVANCED_PAUSE_RESUME_PRIME          0  // (mm) Extra distance to prime nozzle after returning from park.
  //#define ADVANCED_PAUSE_FANS_PAUSE             // Turn off print-cooling fans while the machine is paused.

                                                  // Filament Unload does a Retract, Delay, and Purge first:
  #define FILAMENT_UNLOAD_PURGE_RETRACT       13  // (mm) Unload initial retract length.
  #define FILAMENT_UNLOAD_PURGE_DELAY       5000  // (ms) Delay for the filament to cool after retract.
  #define FILAMENT_UNLOAD_PURGE_LENGTH         8  // (mm) An unretract is done, then this length is purged.
  #define FILAMENT_UNLOAD_PURGE_FEEDRATE      25  // (mm/s) feedrate to purge before unload

  #define PAUSE_PARK_NOZZLE_TIMEOUT           45  // (seconds) Time limit before the nozzle is turned off for safety.
  #define FILAMENT_CHANGE_ALERT_BEEPS         10  // Number of alert beeps to play when a response is needed.
  #define PAUSE_PARK_NO_STEPPER_TIMEOUT           // Enable for XYZ steppers to stay powered on during filament change.

  //#define PARK_HEAD_ON_PAUSE                    // Park the nozzle during pause and filament change.
  //#define HOME_BEFORE_FILAMENT_CHANGE           // If needed, home before parking for filament change

  //#define FILAMENT_LOAD_UNLOAD_GCODES           // Add M701/M702 Load/Unload G-codes, plus Load/Unload in the LCD Prepare menu.
  //#define FILAMENT_UNLOAD_ALL_EXTRUDERS         // Allow M702 to unload all extruders above a minimum target temp (as set by M302)
#endif

// @section tmc

/**
 * TMC26X Stepper Driver options
 *
 * The TMC26XStepper library is required for this stepper driver.
 * https://github.com/trinamic/TMC26XStepper
 */
#if HAS_DRIVER(TMC26X)

  #if AXIS_DRIVER_TYPE_X(TMC26X)
    #define X_MAX_CURRENT     1000  // (mA)
    #define X_SENSE_RESISTOR    91  // (mOhms)
    #define X_MICROSTEPS        16  // Number of microsteps
  #endif

  #if AXIS_DRIVER_TYPE_X2(TMC26X)
    #define X2_MAX_CURRENT    1000
    #define X2_SENSE_RESISTOR   91
    #define X2_MICROSTEPS       16
  #endif

  #if AXIS_DRIVER_TYPE_Y(TMC26X)
    #define Y_MAX_CURRENT     1000
    #define Y_SENSE_RESISTOR    91
    #define Y_MICROSTEPS        16
  #endif

  #if AXIS_DRIVER_TYPE_Y2(TMC26X)
    #define Y2_MAX_CURRENT    1000
    #define Y2_SENSE_RESISTOR   91
    #define Y2_MICROSTEPS       16
  #endif

  #if AXIS_DRIVER_TYPE_Z(TMC26X)
    #define Z_MAX_CURRENT     1000
    #define Z_SENSE_RESISTOR    91
    #define Z_MICROSTEPS        16
  #endif

  #if AXIS_DRIVER_TYPE_Z2(TMC26X)
    #define Z2_MAX_CURRENT    1000
    #define Z2_SENSE_RESISTOR   91
    #define Z2_MICROSTEPS       16
  #endif

  #if AXIS_DRIVER_TYPE_Z3(TMC26X)
    #define Z3_MAX_CURRENT    1000
    #define Z3_SENSE_RESISTOR   91
    #define Z3_MICROSTEPS       16
  #endif

  #if AXIS_DRIVER_TYPE_Z4(TMC26X)
    #define Z4_MAX_CURRENT    1000
    #define Z4_SENSE_RESISTOR   91
    #define Z4_MICROSTEPS       16
  #endif

  #if AXIS_DRIVER_TYPE_E0(TMC26X)
    #define E0_MAX_CURRENT    1000
    #define E0_SENSE_RESISTOR   91
    #define E0_MICROSTEPS       16
  #endif

  #if AXIS_DRIVER_TYPE_E1(TMC26X)
    #define E1_MAX_CURRENT    1000
    #define E1_SENSE_RESISTOR   91
    #define E1_MICROSTEPS       16
  #endif

  #if AXIS_DRIVER_TYPE_E2(TMC26X)
    #define E2_MAX_CURRENT    1000
    #define E2_SENSE_RESISTOR   91
    #define E2_MICROSTEPS       16
  #endif

  #if AXIS_DRIVER_TYPE_E3(TMC26X)
    #define E3_MAX_CURRENT    1000
    #define E3_SENSE_RESISTOR   91
    #define E3_MICROSTEPS       16
  #endif

  #if AXIS_DRIVER_TYPE_E4(TMC26X)
    #define E4_MAX_CURRENT    1000
    #define E4_SENSE_RESISTOR   91
    #define E4_MICROSTEPS       16
  #endif

  #if AXIS_DRIVER_TYPE_E5(TMC26X)
    #define E5_MAX_CURRENT    1000
    #define E5_SENSE_RESISTOR   91
    #define E5_MICROSTEPS       16
  #endif

  #if AXIS_DRIVER_TYPE_E6(TMC26X)
    #define E6_MAX_CURRENT    1000
    #define E6_SENSE_RESISTOR   91
    #define E6_MICROSTEPS       16
  #endif

  #if AXIS_DRIVER_TYPE_E7(TMC26X)
    #define E7_MAX_CURRENT    1000
    #define E7_SENSE_RESISTOR   91
    #define E7_MICROSTEPS       16
  #endif

#endif // TMC26X

// @section tmc_smart

/**
 * To use TMC2130, TMC2160, TMC2660, TMC5130, TMC5160 stepper drivers in SPI mode
 * connect your SPI pins to the hardware SPI interface on your board and define
 * the required CS pins in your `pins_MYBOARD.h` file. (e.g., RAMPS 1.4 uses AUX3
 * pins `X_CS_PIN 53`, `Y_CS_PIN 49`, etc.).
 * You may also use software SPI if you wish to use general purpose IO pins.
 *
 * To use TMC2208 stepper UART-configurable stepper drivers connect #_SERIAL_TX_PIN
 * to the driver side PDN_UART pin with a 1K resistor.
 * To use the reading capabilities, also connect #_SERIAL_RX_PIN to PDN_UART without
 * a resistor.
 * The drivers can also be used with hardware serial.
 *
 * TMCStepper library is required to use TMC stepper drivers.
 * https://github.com/teemuatlut/TMCStepper
 */
#if HAS_TRINAMIC_CONFIG

  #define HOLD_MULTIPLIER    0.5  // Scales down the holding current from run current
  #define INTERPOLATE       true  // Interpolate X/Y/Z_MICROSTEPS to 256

  #if AXIS_IS_TMC(X)
    #define X_CURRENT       850        // (mA) RMS current. Multiply by 1.414 for peak current.
    #define X_CURRENT_HOME  X_CURRENT  // (mA) RMS current for sensorless homing
    #define X_MICROSTEPS     16    // 0..256
    #define X_RSENSE          0.11
    #define X_CHAIN_POS      -1    // <=0 : Not chained. 1 : MCU MOSI connected. 2 : Next in chain, ...
  #endif

  #if AXIS_IS_TMC(X2)
    #define X2_CURRENT      800
    #define X2_CURRENT_HOME X2_CURRENT
    #define X2_MICROSTEPS    16
    #define X2_RSENSE         0.11
    #define X2_CHAIN_POS     -1
  #endif

  #if AXIS_IS_TMC(Y)
    #define Y_CURRENT       850
    #define Y_CURRENT_HOME  Y_CURRENT
    #define Y_MICROSTEPS     16
    #define Y_RSENSE          0.11
    #define Y_CHAIN_POS      -1
  #endif

  #if AXIS_IS_TMC(Y2)
    #define Y2_CURRENT      800
    #define Y2_CURRENT_HOME Y2_CURRENT
    #define Y2_MICROSTEPS    16
    #define Y2_RSENSE         0.11
    #define Y2_CHAIN_POS     -1
  #endif

  #if AXIS_IS_TMC(Z)
    #define Z_CURRENT       850
    #define Z_CURRENT_HOME  Z_CURRENT
    #define Z_MICROSTEPS     16
    #define Z_RSENSE          0.11
    #define Z_CHAIN_POS      -1
  #endif

  #if AXIS_IS_TMC(Z2)
    #define Z2_CURRENT      800
    #define Z2_CURRENT_HOME Z2_CURRENT
    #define Z2_MICROSTEPS    16
    #define Z2_RSENSE         0.11
    #define Z2_CHAIN_POS     -1
  #endif

  #if AXIS_IS_TMC(Z3)
    #define Z3_CURRENT      800
    #define Z3_CURRENT_HOME Z3_CURRENT
    #define Z3_MICROSTEPS    16
    #define Z3_RSENSE         0.11
    #define Z3_CHAIN_POS     -1
  #endif

  #if AXIS_IS_TMC(Z4)
    #define Z4_CURRENT      800
    #define Z4_CURRENT_HOME Z4_CURRENT
    #define Z4_MICROSTEPS    16
    #define Z4_RSENSE         0.11
    #define Z4_CHAIN_POS     -1
  #endif

  #if AXIS_IS_TMC(E0)
    #define E0_CURRENT      850
    #define E0_MICROSTEPS    16
    #define E0_RSENSE         0.11
    #define E0_CHAIN_POS     -1
  #endif

  #if AXIS_IS_TMC(E1)
    #define E1_CURRENT      800
    #define E1_MICROSTEPS    16
    #define E1_RSENSE         0.11
    #define E1_CHAIN_POS     -1
  #endif

  #if AXIS_IS_TMC(E2)
    #define E2_CURRENT      800
    #define E2_MICROSTEPS    16
    #define E2_RSENSE         0.11
    #define E2_CHAIN_POS     -1
  #endif

  #if AXIS_IS_TMC(E3)
    #define E3_CURRENT      800
    #define E3_MICROSTEPS    16
    #define E3_RSENSE         0.11
    #define E3_CHAIN_POS     -1
  #endif

  #if AXIS_IS_TMC(E4)
    #define E4_CURRENT      800
    #define E4_MICROSTEPS    16
    #define E4_RSENSE         0.11
    #define E4_CHAIN_POS     -1
  #endif

  #if AXIS_IS_TMC(E5)
    #define E5_CURRENT      800
    #define E5_MICROSTEPS    16
    #define E5_RSENSE         0.11
    #define E5_CHAIN_POS     -1
  #endif

  #if AXIS_IS_TMC(E6)
    #define E6_CURRENT      800
    #define E6_MICROSTEPS    16
    #define E6_RSENSE         0.11
    #define E6_CHAIN_POS     -1
  #endif

  #if AXIS_IS_TMC(E7)
    #define E7_CURRENT      800
    #define E7_MICROSTEPS    16
    #define E7_RSENSE         0.11
    #define E7_CHAIN_POS     -1
  #endif

  /**
   * Override default SPI pins for TMC2130, TMC2160, TMC2660, TMC5130 and TMC5160 drivers here.
   * The default pins can be found in your board's pins file.
   */
  //#define X_CS_PIN          -1
  //#define Y_CS_PIN          -1
  //#define Z_CS_PIN          -1
  //#define X2_CS_PIN         -1
  //#define Y2_CS_PIN         -1
  //#define Z2_CS_PIN         -1
  //#define Z3_CS_PIN         -1
  //#define E0_CS_PIN         -1
  //#define E1_CS_PIN         -1
  //#define E2_CS_PIN         -1
  //#define E3_CS_PIN         -1
  //#define E4_CS_PIN         -1
  //#define E5_CS_PIN         -1
  //#define E6_CS_PIN         -1
  //#define E7_CS_PIN         -1

  /**
   * Software option for SPI driven drivers (TMC2130, TMC2160, TMC2660, TMC5130 and TMC5160).
   * The default SW SPI pins are defined the respective pins files,
   * but you can override or define them here.
   */
  //#define TMC_USE_SW_SPI
  //#define TMC_SW_MOSI       -1
  //#define TMC_SW_MISO       -1
  //#define TMC_SW_SCK        -1

  /**
   * Four TMC2209 drivers can use the same HW/SW serial port with hardware configured addresses.
   * Set the address using jumpers on pins MS1 and MS2.
   * Address | MS1  | MS2
   *       0 | LOW  | LOW
   *       1 | HIGH | LOW
   *       2 | LOW  | HIGH
   *       3 | HIGH | HIGH
   *
   * Set *_SERIAL_TX_PIN and *_SERIAL_RX_PIN to match for all drivers
   * on the same serial port, either here or in your board's pins file.
   *
  #define  X_SLAVE_ADDRESS 0
  #define  Y_SLAVE_ADDRESS 0
  #define  Z_SLAVE_ADDRESS 0
  #define X2_SLAVE_ADDRESS 0
  #define Y2_SLAVE_ADDRESS 0
  #define Z2_SLAVE_ADDRESS 0
  #define Z3_SLAVE_ADDRESS 0
  #define Z4_SLAVE_ADDRESS 0
  #define E0_SLAVE_ADDRESS 0
  #define E1_SLAVE_ADDRESS 0
  #define E2_SLAVE_ADDRESS 0
  #define E3_SLAVE_ADDRESS 0
  #define E4_SLAVE_ADDRESS 0
  #define E5_SLAVE_ADDRESS 0
  #define E6_SLAVE_ADDRESS 0
  #define E7_SLAVE_ADDRESS 0
*/
  /**
   * Software enable
   *
   * Use for drivers that do not use a dedicated enable pin, but rather handle the same
   * function through a communication line such as SPI or UART.
   */
  //#define SOFTWARE_DRIVER_ENABLE

  /**
   * TMC2130, TMC2160, TMC2208, TMC2209, TMC5130 and TMC5160 only
   * Use Trinamic's ultra quiet stepping mode.
   * When disabled, Marlin will use spreadCycle stepping mode.
   */
  #define STEALTHCHOP_XY
  #define STEALTHCHOP_Z
  //#define STEALTHCHOP_E

  /**
   * Optimize spreadCycle chopper parameters by using predefined parameter sets
   * or with the help of an example included in the library.
   * Provided parameter sets are
   * CHOPPER_DEFAULT_12V
   * CHOPPER_DEFAULT_19V
   * CHOPPER_DEFAULT_24V
   * CHOPPER_DEFAULT_36V
   * CHOPPER_09STEP_24V   // 0.9 degree steppers (24V)
   * CHOPPER_PRUSAMK3_24V // Imported parameters from the official Průša firmware for MK3 (24V)
   * CHOPPER_MARLIN_119   // Old defaults from Marlin v1.1.9
   *
   * Define your own with:
   * { <off_time[1..15]>, <hysteresis_end[-3..12]>, hysteresis_start[1..8] }
   */
<<<<<<< HEAD
  #define CHOPPER_TIMING CHOPPER_DEFAULT_24V
=======
  #define CHOPPER_TIMING CHOPPER_DEFAULT_24V        // All axes (override below)
  //#define CHOPPER_TIMING_X  CHOPPER_DEFAULT_12V   // For X Axes (override below)
  //#define CHOPPER_TIMING_X2 CHOPPER_DEFAULT_12V
  //#define CHOPPER_TIMING_Y  CHOPPER_DEFAULT_12V   // For Y Axes (override below)
  //#define CHOPPER_TIMING_Y2 CHOPPER_DEFAULT_12V
  //#define CHOPPER_TIMING_Z  CHOPPER_DEFAULT_12V   // For Z Axes (override below)
  //#define CHOPPER_TIMING_Z2 CHOPPER_DEFAULT_12V
  //#define CHOPPER_TIMING_Z3 CHOPPER_DEFAULT_12V
  //#define CHOPPER_TIMING_Z4 CHOPPER_DEFAULT_12V
  //#define CHOPPER_TIMING_E  CHOPPER_DEFAULT_12V   // For Extruders (override below)
  //#define CHOPPER_TIMING_E1 CHOPPER_DEFAULT_12V
  //#define CHOPPER_TIMING_E2 CHOPPER_DEFAULT_12V
  //#define CHOPPER_TIMING_E3 CHOPPER_DEFAULT_12V
  //#define CHOPPER_TIMING_E4 CHOPPER_DEFAULT_12V
  //#define CHOPPER_TIMING_E5 CHOPPER_DEFAULT_12V
  //#define CHOPPER_TIMING_E6 CHOPPER_DEFAULT_12V
  //#define CHOPPER_TIMING_E7 CHOPPER_DEFAULT_12V
>>>>>>> 7cde38bf

  /**
   * Monitor Trinamic drivers
   * for error conditions like overtemperature and short to ground.
   * To manage over-temp Marlin can decrease the driver current until the error condition clears.
   * Other detected conditions can be used to stop the current print.
   * Relevant G-codes:
   * M906 - Set or get motor current in milliamps using axis codes X, Y, Z, E. Report values if no axis codes given.
   * M911 - Report stepper driver overtemperature pre-warn condition.
   * M912 - Clear stepper driver overtemperature pre-warn condition flag.
   * M122 - Report driver parameters (Requires TMC_DEBUG)
   */
  #define MONITOR_DRIVER_STATUS

  #if ENABLED(MONITOR_DRIVER_STATUS)
    #define CURRENT_STEP_DOWN     50  // [mA]
    #define REPORT_CURRENT_CHANGE
    #define STOP_ON_ERROR
  #endif

  /**
   * TMC2130, TMC2160, TMC2208, TMC2209, TMC5130 and TMC5160 only
   * The driver will switch to spreadCycle when stepper speed is over HYBRID_THRESHOLD.
   * This mode allows for faster movements at the expense of higher noise levels.
   * STEALTHCHOP_(XY|Z|E) must be enabled to use HYBRID_THRESHOLD.
   * M913 X/Y/Z/E to live tune the setting
   */
  #define HYBRID_THRESHOLD

  #define X_HYBRID_THRESHOLD     150  // [mm/s]
  #define X2_HYBRID_THRESHOLD    100
  #define Y_HYBRID_THRESHOLD     150
  #define Y2_HYBRID_THRESHOLD    100
<<<<<<< HEAD
  #define Z_HYBRID_THRESHOLD     150
=======
  #define Z_HYBRID_THRESHOLD     100
>>>>>>> 7cde38bf
  #define Z2_HYBRID_THRESHOLD      3
  #define Z3_HYBRID_THRESHOLD      3
  #define Z4_HYBRID_THRESHOLD      3
  #define E0_HYBRID_THRESHOLD     30
  #define E1_HYBRID_THRESHOLD     30
  #define E2_HYBRID_THRESHOLD     30
  #define E3_HYBRID_THRESHOLD     30
  #define E4_HYBRID_THRESHOLD     30
  #define E5_HYBRID_THRESHOLD     30
  #define E6_HYBRID_THRESHOLD     30
  #define E7_HYBRID_THRESHOLD     30

  /**
   * Use StallGuard to home / probe X, Y, Z.
   *
   * TMC2130, TMC2160, TMC2209, TMC2660, TMC5130, and TMC5160 only
   * Connect the stepper driver's DIAG1 pin to the X/Y endstop pin.
   * X, Y, and Z homing will always be done in spreadCycle mode.
   *
   * X/Y/Z_STALL_SENSITIVITY is the default stall threshold.
   * Use M914 X Y Z to set the stall threshold at runtime:
   *
   *  Sensitivity   TMC2209   Others
   *    HIGHEST       255      -64    (Too sensitive => False positive)
   *    LOWEST         0        63    (Too insensitive => No trigger)
   *
   * It is recommended to set HOMING_BUMP_MM to { 0, 0, 0 }.
   *
   * SPI_ENDSTOPS  *** Beta feature! *** TMC2130 Only ***
   * Poll the driver through SPI to determine load when homing.
   * Removes the need for a wire from DIAG1 to an endstop pin.
   *
   * IMPROVE_HOMING_RELIABILITY tunes acceleration and jerk when
   * homing and adds a guard period for endstop triggering.
   *
   * Comment *_STALL_SENSITIVITY to disable sensorless homing for that axis.
   */
  //#define SENSORLESS_HOMING // StallGuard capable drivers only

  #if EITHER(SENSORLESS_HOMING, SENSORLESS_PROBING)
    // TMC2209: 0...255. TMC2130: -64...63
    #define X_STALL_SENSITIVITY  8
    #define X2_STALL_SENSITIVITY X_STALL_SENSITIVITY
    #define Y_STALL_SENSITIVITY  8
    #define Y2_STALL_SENSITIVITY Y_STALL_SENSITIVITY
    #define Z_STALL_SENSITIVITY  8
    //#define Z2_STALL_SENSITIVITY Z_STALL_SENSITIVITY
    //#define Z3_STALL_SENSITIVITY Z_STALL_SENSITIVITY
    //#define Z4_STALL_SENSITIVITY Z_STALL_SENSITIVITY
    //#define SPI_ENDSTOPS              // TMC2130 only
    //#define IMPROVE_HOMING_RELIABILITY
  #endif

  /**
   * TMC Homing stepper phase.
   *
   * Improve homing repeatability by homing to stepper coil's nearest absolute
   * phase position. Trinamic drivers use a stepper phase table with 1024 values
   * spanning 4 full steps with 256 positions each (ergo, 1024 positions).
   * Full step positions (128, 384, 640, 896) have the highest holding torque.
   *
   * Values from 0..1023, -1 to disable homing phase for that axis.
   */
   //#define TMC_HOME_PHASE { 896, 896, 896 }

  /**
   * Beta feature!
   * Create a 50/50 square wave step pulse optimal for stepper drivers.
   */
  #define SQUARE_WAVE_STEPPING

  /**
   * Enable M122 debugging command for TMC stepper drivers.
   * M122 S0/1 will enable continous reporting.
   */
  #define TMC_DEBUG

  /**
   * You can set your own advanced settings by filling in predefined functions.
   * A list of available functions can be found on the library github page
   * https://github.com/teemuatlut/TMCStepper
   *
   * Example:
   * #define TMC_ADV() { \
   *   stepperX.diag0_otpw(1); \
   *   stepperY.intpol(0); \
   * }
   */
  #define TMC_ADV() {  }

#endif // HAS_TRINAMIC_CONFIG

// @section L64XX

/**
 * L64XX Stepper Driver options
 *
 * Arduino-L6470 library (0.8.0 or higher) is required.
 * https://github.com/ameyer/Arduino-L6470
 *
 * Requires the following to be defined in your pins_YOUR_BOARD file
 *     L6470_CHAIN_SCK_PIN
 *     L6470_CHAIN_MISO_PIN
 *     L6470_CHAIN_MOSI_PIN
 *     L6470_CHAIN_SS_PIN
 *     ENABLE_RESET_L64XX_CHIPS(Q)  where Q is 1 to enable and 0 to reset
 */

#if HAS_L64XX

  //#define L6470_CHITCHAT        // Display additional status info

  #if AXIS_IS_L64XX(X)
    #define X_MICROSTEPS       128  // Number of microsteps (VALID: 1, 2, 4, 8, 16, 32, 128) - L6474 max is 16
    #define X_OVERCURRENT     2000  // (mA) Current where the driver detects an over current
                                    //   L6470 & L6474 - VALID: 375 x (1 - 16) - 6A max - rounds down
                                    //   POWERSTEP01: VALID: 1000 x (1 - 32) - 32A max - rounds down
    #define X_STALLCURRENT    1500  // (mA) Current where the driver detects a stall (VALID: 31.25 * (1-128) -  4A max - rounds down)
                                    //   L6470 & L6474 - VALID: 31.25 * (1-128) -  4A max - rounds down
                                    //   POWERSTEP01: VALID: 200 x (1 - 32) - 6.4A max - rounds down
                                    //   L6474 - STALLCURRENT setting is used to set the nominal (TVAL) current
    #define X_MAX_VOLTAGE      127  // 0-255, Maximum effective voltage seen by stepper - not used by L6474
    #define X_CHAIN_POS         -1  // Position in SPI chain, 0=Not in chain, 1=Nearest MOSI
    #define X_SLEW_RATE          1  // 0-3, Slew 0 is slowest, 3 is fastest
  #endif

  #if AXIS_IS_L64XX(X2)
    #define X2_MICROSTEPS      128
    #define X2_OVERCURRENT    2000
    #define X2_STALLCURRENT   1500
    #define X2_MAX_VOLTAGE     127
    #define X2_CHAIN_POS        -1
    #define X2_SLEW_RATE         1
  #endif

  #if AXIS_IS_L64XX(Y)
    #define Y_MICROSTEPS       128
    #define Y_OVERCURRENT     2000
    #define Y_STALLCURRENT    1500
    #define Y_MAX_VOLTAGE      127
    #define Y_CHAIN_POS         -1
    #define Y_SLEW_RATE          1
  #endif

  #if AXIS_IS_L64XX(Y2)
    #define Y2_MICROSTEPS      128
    #define Y2_OVERCURRENT    2000
    #define Y2_STALLCURRENT   1500
    #define Y2_MAX_VOLTAGE     127
    #define Y2_CHAIN_POS        -1
    #define Y2_SLEW_RATE         1
  #endif

  #if AXIS_IS_L64XX(Z)
    #define Z_MICROSTEPS       128
    #define Z_OVERCURRENT     2000
    #define Z_STALLCURRENT    1500
    #define Z_MAX_VOLTAGE      127
    #define Z_CHAIN_POS         -1
    #define Z_SLEW_RATE          1
  #endif

  #if AXIS_IS_L64XX(Z2)
    #define Z2_MICROSTEPS      128
    #define Z2_OVERCURRENT    2000
    #define Z2_STALLCURRENT   1500
    #define Z2_MAX_VOLTAGE     127
    #define Z2_CHAIN_POS        -1
    #define Z2_SLEW_RATE         1
  #endif

  #if AXIS_IS_L64XX(Z3)
    #define Z3_MICROSTEPS      128
    #define Z3_OVERCURRENT    2000
    #define Z3_STALLCURRENT   1500
    #define Z3_MAX_VOLTAGE     127
    #define Z3_CHAIN_POS        -1
    #define Z3_SLEW_RATE         1
  #endif

  #if AXIS_IS_L64XX(Z4)
    #define Z4_MICROSTEPS      128
    #define Z4_OVERCURRENT    2000
    #define Z4_STALLCURRENT   1500
    #define Z4_MAX_VOLTAGE     127
    #define Z4_CHAIN_POS        -1
    #define Z4_SLEW_RATE         1
  #endif

  #if AXIS_IS_L64XX(E0)
    #define E0_MICROSTEPS      128
    #define E0_OVERCURRENT    2000
    #define E0_STALLCURRENT   1500
    #define E0_MAX_VOLTAGE     127
    #define E0_CHAIN_POS        -1
    #define E0_SLEW_RATE         1
  #endif

  #if AXIS_IS_L64XX(E1)
    #define E1_MICROSTEPS      128
    #define E1_OVERCURRENT    2000
    #define E1_STALLCURRENT   1500
    #define E1_MAX_VOLTAGE     127
    #define E1_CHAIN_POS        -1
    #define E1_SLEW_RATE         1
  #endif

  #if AXIS_IS_L64XX(E2)
    #define E2_MICROSTEPS      128
    #define E2_OVERCURRENT    2000
    #define E2_STALLCURRENT   1500
    #define E2_MAX_VOLTAGE     127
    #define E2_CHAIN_POS        -1
    #define E2_SLEW_RATE         1
  #endif

  #if AXIS_IS_L64XX(E3)
    #define E3_MICROSTEPS      128
    #define E3_OVERCURRENT    2000
    #define E3_STALLCURRENT   1500
    #define E3_MAX_VOLTAGE     127
    #define E3_CHAIN_POS        -1
    #define E3_SLEW_RATE         1
  #endif

  #if AXIS_IS_L64XX(E4)
    #define E4_MICROSTEPS      128
    #define E4_OVERCURRENT    2000
    #define E4_STALLCURRENT   1500
    #define E4_MAX_VOLTAGE     127
    #define E4_CHAIN_POS        -1
    #define E4_SLEW_RATE         1
  #endif

  #if AXIS_IS_L64XX(E5)
    #define E5_MICROSTEPS      128
    #define E5_OVERCURRENT    2000
    #define E5_STALLCURRENT   1500
    #define E5_MAX_VOLTAGE     127
    #define E5_CHAIN_POS        -1
    #define E5_SLEW_RATE         1
  #endif

  #if AXIS_IS_L64XX(E6)
    #define E6_MICROSTEPS      128
    #define E6_OVERCURRENT    2000
    #define E6_STALLCURRENT   1500
    #define E6_MAX_VOLTAGE     127
    #define E6_CHAIN_POS        -1
    #define E6_SLEW_RATE         1
  #endif

  #if AXIS_IS_L64XX(E7)
    #define E7_MICROSTEPS      128
    #define E7_OVERCURRENT    2000
    #define E7_STALLCURRENT   1500
    #define E7_MAX_VOLTAGE     127
    #define E7_CHAIN_POS        -1
    #define E7_SLEW_RATE         1
  #endif

  /**
   * Monitor L6470 drivers for error conditions like over temperature and over current.
   * In the case of over temperature Marlin can decrease the drive until the error condition clears.
   * Other detected conditions can be used to stop the current print.
   * Relevant G-codes:
   * M906 - I1/2/3/4/5  Set or get motor drive level using axis codes X, Y, Z, E. Report values if no axis codes given.
   *         I not present or I0 or I1 - X, Y, Z or E0
   *         I2 - X2, Y2, Z2 or E1
   *         I3 - Z3 or E3
   *         I4 - Z4 or E4
   *         I5 - E5
   * M916 - Increase drive level until get thermal warning
   * M917 - Find minimum current thresholds
   * M918 - Increase speed until max or error
   * M122 S0/1 - Report driver parameters
   */
  //#define MONITOR_L6470_DRIVER_STATUS

  #if ENABLED(MONITOR_L6470_DRIVER_STATUS)
    #define KVAL_HOLD_STEP_DOWN     1
    //#define L6470_STOP_ON_ERROR
  #endif

#endif // HAS_L64XX

// @section i2cbus

//
// I2C Master ID for LPC176x LCD and Digital Current control
// Does not apply to other peripherals based on the Wire library.
//
//#define I2C_MASTER_ID  1  // Set a value from 0 to 2

/**
 * TWI/I2C BUS
 *
 * This feature is an EXPERIMENTAL feature so it shall not be used on production
 * machines. Enabling this will allow you to send and receive I2C data from slave
 * devices on the bus.
 *
 * ; Example #1
 * ; This macro send the string "Marlin" to the slave device with address 0x63 (99)
 * ; It uses multiple M260 commands with one B<base 10> arg
 * M260 A99  ; Target slave address
 * M260 B77  ; M
 * M260 B97  ; a
 * M260 B114 ; r
 * M260 B108 ; l
 * M260 B105 ; i
 * M260 B110 ; n
 * M260 S1   ; Send the current buffer
 *
 * ; Example #2
 * ; Request 6 bytes from slave device with address 0x63 (99)
 * M261 A99 B5
 *
 * ; Example #3
 * ; Example serial output of a M261 request
 * echo:i2c-reply: from:99 bytes:5 data:hello
 */

//#define EXPERIMENTAL_I2CBUS
#if ENABLED(EXPERIMENTAL_I2CBUS)
  #define I2C_SLAVE_ADDRESS  0  // Set a value from 8 to 127 to act as a slave
#endif

// @section extras

/**
 * Photo G-code
 * Add the M240 G-code to take a photo.
 * The photo can be triggered by a digital pin or a physical movement.
 */
//#define PHOTO_GCODE
#if ENABLED(PHOTO_GCODE)
  // A position to move to (and raise Z) before taking the photo
  //#define PHOTO_POSITION { X_MAX_POS - 5, Y_MAX_POS, 0 }  // { xpos, ypos, zraise } (M240 X Y Z)
  //#define PHOTO_DELAY_MS   100                            // (ms) Duration to pause before moving back (M240 P)
  //#define PHOTO_RETRACT_MM   6.5                          // (mm) E retract/recover for the photo move (M240 R S)

  // Canon RC-1 or homebrew digital camera trigger
  // Data from: https://www.doc-diy.net/photo/rc-1_hacked/
  //#define PHOTOGRAPH_PIN 23

  // Canon Hack Development Kit
  // https://captain-slow.dk/2014/03/09/3d-printing-timelapses/
  //#define CHDK_PIN        4

  // Optional second move with delay to trigger the camera shutter
  //#define PHOTO_SWITCH_POSITION { X_MAX_POS, Y_MAX_POS }  // { xpos, ypos } (M240 I J)

  // Duration to hold the switch or keep CHDK_PIN high
  //#define PHOTO_SWITCH_MS   50 // (ms) (M240 D)

  /**
   * PHOTO_PULSES_US may need adjustment depending on board and camera model.
   * Pin must be running at 48.4kHz.
   * Be sure to use a PHOTOGRAPH_PIN which can rise and fall quick enough.
   * (e.g., MKS SBase temp sensor pin was too slow, so used P1.23 on J8.)
   *
   *  Example pulse data for Nikon: https://bit.ly/2FKD0Aq
   *                     IR Wiring: https://git.io/JvJf7
   */
  //#define PHOTO_PULSES_US { 2000, 27850, 400, 1580, 400, 3580, 400 }  // (µs) Durations for each 48.4kHz oscillation
  #ifdef PHOTO_PULSES_US
    #define PHOTO_PULSE_DELAY_US 13 // (µs) Approximate duration of each HIGH and LOW pulse in the oscillation
  #endif
#endif

/**
 * Spindle & Laser control
 *
 * Add the M3, M4, and M5 commands to turn the spindle/laser on and off, and
 * to set spindle speed, spindle direction, and laser power.
 *
 * SuperPid is a router/spindle speed controller used in the CNC milling community.
 * Marlin can be used to turn the spindle on and off. It can also be used to set
 * the spindle speed from 5,000 to 30,000 RPM.
 *
 * You'll need to select a pin for the ON/OFF function and optionally choose a 0-5V
 * hardware PWM pin for the speed control and a pin for the rotation direction.
 *
 * See https://marlinfw.org/docs/configuration/laser_spindle.html for more config details.
 */
//#define SPINDLE_FEATURE
//#define LASER_FEATURE
#if EITHER(SPINDLE_FEATURE, LASER_FEATURE)
  #define SPINDLE_LASER_ACTIVE_STATE    LOW    // Set to "HIGH" if the on/off function is active HIGH
  #define SPINDLE_LASER_PWM             true   // Set to "true" if your controller supports setting the speed/power
  #define SPINDLE_LASER_PWM_INVERT      false  // Set to "true" if the speed/power goes up when you want it to go slower

  #define SPINDLE_LASER_FREQUENCY       2500   // (Hz) Spindle/laser frequency (only on supported HALs: AVR and LPC)

  /**
   * Speed / Power can be set ('M3 S') and displayed in terms of:
   *  - PWM255  (S0 - S255)
   *  - PERCENT (S0 - S100)
   *  - RPM     (S0 - S50000)  Best for use with a spindle
   */
  #define CUTTER_POWER_UNIT PWM255

  /**
   * Relative Cutter Power
   * Normally, 'M3 O<power>' sets
   * OCR power is relative to the range SPEED_POWER_MIN...SPEED_POWER_MAX.
   * so input powers of 0...255 correspond to SPEED_POWER_MIN...SPEED_POWER_MAX
   * instead of normal range (0 to SPEED_POWER_MAX).
   * Best used with (e.g.) SuperPID router controller: S0 = 5,000 RPM and S255 = 30,000 RPM
   */
  //#define CUTTER_POWER_RELATIVE              // Set speed proportional to [SPEED_POWER_MIN...SPEED_POWER_MAX]

  #if ENABLED(SPINDLE_FEATURE)
    //#define SPINDLE_CHANGE_DIR               // Enable if your spindle controller can change spindle direction
    #define SPINDLE_CHANGE_DIR_STOP            // Enable if the spindle should stop before changing spin direction
    #define SPINDLE_INVERT_DIR          false  // Set to "true" if the spin direction is reversed

    #define SPINDLE_LASER_POWERUP_DELAY   5000 // (ms) Delay to allow the spindle/laser to come up to speed/power
    #define SPINDLE_LASER_POWERDOWN_DELAY 5000 // (ms) Delay to allow the spindle to stop

    /**
     * M3/M4 Power Equation
     *
     * Each tool uses different value ranges for speed / power control.
     * These parameters are used to convert between tool power units and PWM.
     *
     * Speed/Power = (PWMDC / 255 * 100 - SPEED_POWER_INTERCEPT) / SPEED_POWER_SLOPE
     * PWMDC = (spdpwr - SPEED_POWER_MIN) / (SPEED_POWER_MAX - SPEED_POWER_MIN) / SPEED_POWER_SLOPE
     */
    #define SPEED_POWER_INTERCEPT         0    // (%) 0-100 i.e., Minimum power percentage
    #define SPEED_POWER_MIN            5000    // (RPM)
    #define SPEED_POWER_MAX           30000    // (RPM) SuperPID router controller 0 - 30,000 RPM
    #define SPEED_POWER_STARTUP       25000    // (RPM) M3/M4 speed/power default (with no arguments)

  #else

    #define SPEED_POWER_INTERCEPT         0    // (%) 0-100 i.e., Minimum power percentage
    #define SPEED_POWER_MIN               0    // (%) 0-100
    #define SPEED_POWER_MAX             100    // (%) 0-100
    #define SPEED_POWER_STARTUP          80    // (%) M3/M4 speed/power default (with no arguments)

    /**
     * Enable inline laser power to be handled in the planner / stepper routines.
     * Inline power is specified by the I (inline) flag in an M3 command (e.g., M3 S20 I)
     * or by the 'S' parameter in G0/G1/G2/G3 moves (see LASER_MOVE_POWER).
     *
     * This allows the laser to keep in perfect sync with the planner and removes
     * the powerup/down delay since lasers require negligible time.
     */
    //#define LASER_POWER_INLINE

    #if ENABLED(LASER_POWER_INLINE)
      /**
       * Scale the laser's power in proportion to the movement rate.
       *
       * - Sets the entry power proportional to the entry speed over the nominal speed.
       * - Ramps the power up every N steps to approximate the speed trapezoid.
       * - Due to the limited power resolution this is only approximate.
       */
      #define LASER_POWER_INLINE_TRAPEZOID

      /**
       * Continuously calculate the current power (nominal_power * current_rate / nominal_rate).
       * Required for accurate power with non-trapezoidal acceleration (e.g., S_CURVE_ACCELERATION).
       * This is a costly calculation so this option is discouraged on 8-bit AVR boards.
       *
       * LASER_POWER_INLINE_TRAPEZOID_CONT_PER defines how many step cycles there are between power updates. If your
       * board isn't able to generate steps fast enough (and you are using LASER_POWER_INLINE_TRAPEZOID_CONT), increase this.
       * Note that when this is zero it means it occurs every cycle; 1 means a delay wait one cycle then run, etc.
       */
      //#define LASER_POWER_INLINE_TRAPEZOID_CONT

      /**
       * Stepper iterations between power updates. Increase this value if the board
       * can't keep up with the processing demands of LASER_POWER_INLINE_TRAPEZOID_CONT.
       * Disable (or set to 0) to recalculate power on every stepper iteration.
       */
      //#define LASER_POWER_INLINE_TRAPEZOID_CONT_PER 10

      /**
       * Include laser power in G0/G1/G2/G3/G5 commands with the 'S' parameter
       */
      //#define LASER_MOVE_POWER

      #if ENABLED(LASER_MOVE_POWER)
        // Turn off the laser on G0 moves with no power parameter.
        // If a power parameter is provided, use that instead.
        //#define LASER_MOVE_G0_OFF

        // Turn off the laser on G28 homing.
        //#define LASER_MOVE_G28_OFF
      #endif

      /**
       * Inline flag inverted
       *
       * WARNING: M5 will NOT turn off the laser unless another move
       *          is done (so G-code files must end with 'M5 I').
       */
      //#define LASER_POWER_INLINE_INVERT

      /**
       * Continuously apply inline power. ('M3 S3' == 'G1 S3' == 'M3 S3 I')
       *
       * The laser might do some weird things, so only enable this
       * feature if you understand the implications.
       */
      //#define LASER_POWER_INLINE_CONTINUOUS

    #else

      #define SPINDLE_LASER_POWERUP_DELAY     50 // (ms) Delay to allow the spindle/laser to come up to speed/power
      #define SPINDLE_LASER_POWERDOWN_DELAY   50 // (ms) Delay to allow the spindle to stop

    #endif
  #endif
#endif

/**
 * Coolant Control
 *
 * Add the M7, M8, and M9 commands to turn mist or flood coolant on and off.
 *
 * Note: COOLANT_MIST_PIN and/or COOLANT_FLOOD_PIN must also be defined.
 */
//#define COOLANT_CONTROL
#if ENABLED(COOLANT_CONTROL)
  #define COOLANT_MIST                // Enable if mist coolant is present
  #define COOLANT_FLOOD               // Enable if flood coolant is present
  #define COOLANT_MIST_INVERT  false  // Set "true" if the on/off function is reversed
  #define COOLANT_FLOOD_INVERT false  // Set "true" if the on/off function is reversed
#endif

/**
 * Filament Width Sensor
 *
 * Measures the filament width in real-time and adjusts
 * flow rate to compensate for any irregularities.
 *
 * Also allows the measured filament diameter to set the
 * extrusion rate, so the slicer only has to specify the
 * volume.
 *
 * Only a single extruder is supported at this time.
 *
 *  34 RAMPS_14    : Analog input 5 on the AUX2 connector
 *  81 PRINTRBOARD : Analog input 2 on the Exp1 connector (version B,C,D,E)
 * 301 RAMBO       : Analog input 3
 *
 * Note: May require analog pins to be defined for other boards.
 */
//#define FILAMENT_WIDTH_SENSOR

#if ENABLED(FILAMENT_WIDTH_SENSOR)
  #define FILAMENT_SENSOR_EXTRUDER_NUM 0    // Index of the extruder that has the filament sensor. :[0,1,2,3,4]
  #define MEASUREMENT_DELAY_CM        14    // (cm) The distance from the filament sensor to the melting chamber

  #define FILWIDTH_ERROR_MARGIN        1.0  // (mm) If a measurement differs too much from nominal width ignore it
  #define MAX_MEASUREMENT_DELAY       20    // (bytes) Buffer size for stored measurements (1 byte per cm). Must be larger than MEASUREMENT_DELAY_CM.

  #define DEFAULT_MEASURED_FILAMENT_DIA DEFAULT_NOMINAL_FILAMENT_DIA // Set measured to nominal initially

  // Display filament width on the LCD status line. Status messages will expire after 5 seconds.
  //#define FILAMENT_LCD_DISPLAY
#endif

/**
 * Power Monitor
 * Monitor voltage (V) and/or current (A), and -when possible- power (W)
 *
 * Read and configure with M430
 *
 * The current sensor feeds DC voltage (relative to the measured current) to an analog pin
 * The voltage sensor feeds DC voltage (relative to the measured voltage) to an analog pin
 */
//#define POWER_MONITOR_CURRENT   // Monitor the system current
//#define POWER_MONITOR_VOLTAGE   // Monitor the system voltage
#if EITHER(POWER_MONITOR_CURRENT, POWER_MONITOR_VOLTAGE)
  #define POWER_MONITOR_VOLTS_PER_AMP   0.05000   // Input voltage to the MCU analog pin per amp  - DO NOT apply more than ADC_VREF!
  #define POWER_MONITOR_CURRENT_OFFSET -1         // Offset value for current sensors with linear function output
  #define POWER_MONITOR_VOLTS_PER_VOLT  0.11786   // Input voltage to the MCU analog pin per volt - DO NOT apply more than ADC_VREF!
  #define POWER_MONITOR_FIXED_VOLTAGE   13.6      // Voltage for a current sensor with no voltage sensor (for power display)
#endif

/**
 * CNC Coordinate Systems
 *
 * Enables G53 and G54-G59.3 commands to select coordinate systems
 * and G92.1 to reset the workspace to native machine space.
 */
//#define CNC_COORDINATE_SYSTEMS

/**
 * Auto-report temperatures with M155 S<seconds>
 */
#define AUTO_REPORT_TEMPERATURES

/**
 * Include capabilities in M115 output
 */
#define EXTENDED_CAPABILITIES_REPORT
#if ENABLED(EXTENDED_CAPABILITIES_REPORT)
  //#define M115_GEOMETRY_REPORT
#endif

/**
 * Expected Printer Check
 * Add the M16 G-code to compare a string to the MACHINE_NAME.
 * M16 with a non-matching string causes the printer to halt.
 */
//#define EXPECTED_PRINTER_CHECK

/**
 * Disable all Volumetric extrusion options
 */
//#define NO_VOLUMETRICS

#if DISABLED(NO_VOLUMETRICS)
  /**
   * Volumetric extrusion default state
   * Activate to make volumetric extrusion the default method,
   * with DEFAULT_NOMINAL_FILAMENT_DIA as the default diameter.
   *
   * M200 D0 to disable, M200 Dn to set a new diameter (and enable volumetric).
   * M200 S0/S1 to disable/enable volumetric extrusion.
   */
  //#define VOLUMETRIC_DEFAULT_ON

  //#define VOLUMETRIC_EXTRUDER_LIMIT
  #if ENABLED(VOLUMETRIC_EXTRUDER_LIMIT)
    /**
     * Default volumetric extrusion limit in cubic mm per second (mm^3/sec).
     * This factory setting applies to all extruders.
     * Use 'M200 [T<extruder>] L<limit>' to override and 'M502' to reset.
     * A non-zero value activates Volume-based Extrusion Limiting.
     */
    #define DEFAULT_VOLUMETRIC_EXTRUDER_LIMIT 0.00      // (mm^3/sec)
  #endif
#endif

/**
 * Enable this option for a leaner build of Marlin that removes all
 * workspace offsets, simplifying coordinate transformations, leveling, etc.
 *
 *  - M206 and M428 are disabled.
 *  - G92 will revert to its behavior from Marlin 1.0.
 */
//#define NO_WORKSPACE_OFFSETS

// Extra options for the M114 "Current Position" report
//#define M114_DETAIL         // Use 'M114` for details to check planner calculations
//#define M114_REALTIME       // Real current position based on forward kinematics
//#define M114_LEGACY         // M114 used to synchronize on every call. Enable if needed.

//#define REPORT_FAN_CHANGE   // Report the new fan speed when changed by M106 (and others)

/**
 * Set the number of proportional font spaces required to fill up a typical character space.
 * This can help to better align the output of commands like `G29 O` Mesh Output.
 *
 * For clients that use a fixed-width font (like OctoPrint), leave this set to 1.0.
 * Otherwise, adjust according to your client and font.
 */
#define PROPORTIONAL_FONT_RATIO 1.0

/**
 * Spend 28 bytes of SRAM to optimize the GCode parser
 */
#define FASTER_GCODE_PARSER

#if ENABLED(FASTER_GCODE_PARSER)
  //#define GCODE_QUOTED_STRINGS  // Support for quoted string parameters
#endif

//#define GCODE_CASE_INSENSITIVE  // Accept G-code sent to the firmware in lowercase

//#define REPETIER_GCODE_M360     // Add commands originally from Repetier FW

/**
 * CNC G-code options
 * Support CNC-style G-code dialects used by laser cutters, drawing machine cams, etc.
 * Note that G0 feedrates should be used with care for 3D printing (if used at all).
 * High feedrates may cause ringing and harm print quality.
 */
//#define PAREN_COMMENTS      // Support for parentheses-delimited comments
//#define GCODE_MOTION_MODES  // Remember the motion mode (G0 G1 G2 G3 G5 G38.X) and apply for X Y Z E F, etc.

// Enable and set a (default) feedrate for all G0 moves
//#define G0_FEEDRATE 3000 // (mm/min)
#ifdef G0_FEEDRATE
  //#define VARIABLE_G0_FEEDRATE // The G0 feedrate is set by F in G0 motion mode
#endif

/**
 * Startup commands
 *
 * Execute certain G-code commands immediately after power-on.
 */
//#define STARTUP_COMMANDS "M17 Z"

/**
 * G-code Macros
 *
 * Add G-codes M810-M819 to define and run G-code macros.
 * Macros are not saved to EEPROM.
 */
//#define GCODE_MACROS
#if ENABLED(GCODE_MACROS)
  #define GCODE_MACROS_SLOTS       5  // Up to 10 may be used
  #define GCODE_MACROS_SLOT_SIZE  50  // Maximum length of a single macro
#endif

/**
 * User-defined menu items that execute custom GCode
 */
//#define CUSTOM_USER_MENUS
#if ENABLED(CUSTOM_USER_MENUS)
  //#define CUSTOM_USER_MENU_TITLE "Custom Commands"
  #define USER_SCRIPT_DONE "M117 User Script Done"
  #define USER_SCRIPT_AUDIBLE_FEEDBACK
  //#define USER_SCRIPT_RETURN  // Return to status screen after a script

  #define USER_DESC_1 "Home & UBL Info"
  #define USER_GCODE_1 "G28\nG29 W"

  #define USER_DESC_2 "Preheat for " PREHEAT_1_LABEL
  #define USER_GCODE_2 "M140 S" STRINGIFY(PREHEAT_1_TEMP_BED) "\nM104 S" STRINGIFY(PREHEAT_1_TEMP_HOTEND)

  #define USER_DESC_3 "Preheat for " PREHEAT_2_LABEL
  #define USER_GCODE_3 "M140 S" STRINGIFY(PREHEAT_2_TEMP_BED) "\nM104 S" STRINGIFY(PREHEAT_2_TEMP_HOTEND)

  #define USER_DESC_4 "Heat Bed/Home/Level"
  #define USER_GCODE_4 "M140 S" STRINGIFY(PREHEAT_2_TEMP_BED) "\nG28\nG29"

  #define USER_DESC_5 "Home & Info"
  #define USER_GCODE_5 "G28\nM503"
#endif

/**
 * Host Action Commands
 *
 * Define host streamer action commands in compliance with the standard.
 *
 * See https://reprap.org/wiki/G-code#Action_commands
 * Common commands ........ poweroff, pause, paused, resume, resumed, cancel
 * G29_RETRY_AND_RECOVER .. probe_rewipe, probe_failed
 *
 * Some features add reason codes to extend these commands.
 *
 * Host Prompt Support enables Marlin to use the host for user prompts so
 * filament runout and other processes can be managed from the host side.
 */
//#define HOST_ACTION_COMMANDS   //Define on QQS_Config
#if ENABLED(HOST_ACTION_COMMANDS)
  //#define HOST_PROMPT_SUPPORT
  //#define HOST_START_MENU_ITEM  // Add a menu item that tells the host to start
#endif

/**
 * Cancel Objects
 *
 * Implement M486 to allow Marlin to skip objects
 */
//#define CANCEL_OBJECTS

/**
 * I2C position encoders for closed loop control.
 * Developed by Chris Barr at Aus3D.
 *
 * Wiki: https://wiki.aus3d.com.au/Magnetic_Encoder
 * Github: https://github.com/Aus3D/MagneticEncoder
 *
 * Supplier: https://aus3d.com.au/magnetic-encoder-module
 * Alternative Supplier: https://reliabuild3d.com/
 *
 * Reliabuild encoders have been modified to improve reliability.
 */

//#define I2C_POSITION_ENCODERS
#if ENABLED(I2C_POSITION_ENCODERS)

  #define I2CPE_ENCODER_CNT         1                       // The number of encoders installed; max of 5
                                                            // encoders supported currently.

  #define I2CPE_ENC_1_ADDR          I2CPE_PRESET_ADDR_X     // I2C address of the encoder. 30-200.
  #define I2CPE_ENC_1_AXIS          X_AXIS                  // Axis the encoder module is installed on.  <X|Y|Z|E>_AXIS.
  #define I2CPE_ENC_1_TYPE          I2CPE_ENC_TYPE_LINEAR   // Type of encoder:  I2CPE_ENC_TYPE_LINEAR -or-
                                                            // I2CPE_ENC_TYPE_ROTARY.
  #define I2CPE_ENC_1_TICKS_UNIT    2048                    // 1024 for magnetic strips with 2mm poles; 2048 for
                                                            // 1mm poles. For linear encoders this is ticks / mm,
                                                            // for rotary encoders this is ticks / revolution.
  //#define I2CPE_ENC_1_TICKS_REV     (16 * 200)            // Only needed for rotary encoders; number of stepper
                                                            // steps per full revolution (motor steps/rev * microstepping)
  //#define I2CPE_ENC_1_INVERT                              // Invert the direction of axis travel.
  #define I2CPE_ENC_1_EC_METHOD     I2CPE_ECM_MICROSTEP     // Type of error error correction.
  #define I2CPE_ENC_1_EC_THRESH     0.10                    // Threshold size for error (in mm) above which the
                                                            // printer will attempt to correct the error; errors
                                                            // smaller than this are ignored to minimize effects of
                                                            // measurement noise / latency (filter).

  #define I2CPE_ENC_2_ADDR          I2CPE_PRESET_ADDR_Y     // Same as above, but for encoder 2.
  #define I2CPE_ENC_2_AXIS          Y_AXIS
  #define I2CPE_ENC_2_TYPE          I2CPE_ENC_TYPE_LINEAR
  #define I2CPE_ENC_2_TICKS_UNIT    2048
  //#define I2CPE_ENC_2_TICKS_REV   (16 * 200)
  //#define I2CPE_ENC_2_INVERT
  #define I2CPE_ENC_2_EC_METHOD     I2CPE_ECM_MICROSTEP
  #define I2CPE_ENC_2_EC_THRESH     0.10

  #define I2CPE_ENC_3_ADDR          I2CPE_PRESET_ADDR_Z     // Encoder 3.  Add additional configuration options
  #define I2CPE_ENC_3_AXIS          Z_AXIS                  // as above, or use defaults below.

  #define I2CPE_ENC_4_ADDR          I2CPE_PRESET_ADDR_E     // Encoder 4.
  #define I2CPE_ENC_4_AXIS          E_AXIS

  #define I2CPE_ENC_5_ADDR          34                      // Encoder 5.
  #define I2CPE_ENC_5_AXIS          E_AXIS

  // Default settings for encoders which are enabled, but without settings configured above.
  #define I2CPE_DEF_TYPE            I2CPE_ENC_TYPE_LINEAR
  #define I2CPE_DEF_ENC_TICKS_UNIT  2048
  #define I2CPE_DEF_TICKS_REV       (16 * 200)
  #define I2CPE_DEF_EC_METHOD       I2CPE_ECM_NONE
  #define I2CPE_DEF_EC_THRESH       0.1

  //#define I2CPE_ERR_THRESH_ABORT  100.0                   // Threshold size for error (in mm) error on any given
                                                            // axis after which the printer will abort. Comment out to
                                                            // disable abort behavior.

  #define I2CPE_TIME_TRUSTED        10000                   // After an encoder fault, there must be no further fault
                                                            // for this amount of time (in ms) before the encoder
                                                            // is trusted again.

  /**
   * Position is checked every time a new command is executed from the buffer but during long moves,
   * this setting determines the minimum update time between checks. A value of 100 works well with
   * error rolling average when attempting to correct only for skips and not for vibration.
   */
  #define I2CPE_MIN_UPD_TIME_MS     4                       // (ms) Minimum time between encoder checks.

  // Use a rolling average to identify persistant errors that indicate skips, as opposed to vibration and noise.
  #define I2CPE_ERR_ROLLING_AVERAGE

#endif // I2C_POSITION_ENCODERS

/**
 * Analog Joystick(s)
 */
//#define JOYSTICK
#if ENABLED(JOYSTICK)
  #define JOY_X_PIN    5  // RAMPS: Suggested pin A5  on AUX2
  #define JOY_Y_PIN   10  // RAMPS: Suggested pin A10 on AUX2
  #define JOY_Z_PIN   12  // RAMPS: Suggested pin A12 on AUX2
  #define JOY_EN_PIN  44  // RAMPS: Suggested pin D44 on AUX2

  //#define INVERT_JOY_X  // Enable if X direction is reversed
  //#define INVERT_JOY_Y  // Enable if Y direction is reversed
  //#define INVERT_JOY_Z  // Enable if Z direction is reversed

  // Use M119 with JOYSTICK_DEBUG to find reasonable values after connecting:
  #define JOY_X_LIMITS { 5600, 8190-100, 8190+100, 10800 } // min, deadzone start, deadzone end, max
  #define JOY_Y_LIMITS { 5600, 8250-100, 8250+100, 11000 }
  #define JOY_Z_LIMITS { 4800, 8080-100, 8080+100, 11550 }
  //#define JOYSTICK_DEBUG
#endif

/**
 * Mechanical Gantry Calibration
 * Modern replacement for the Prusa TMC_Z_CALIBRATION.
 * Adds capability to work with any adjustable current drivers.
 * Implemented as G34 because M915 is deprecated.
 */
//#define MECHANICAL_GANTRY_CALIBRATION
#if ENABLED(MECHANICAL_GANTRY_CALIBRATION)
  #define GANTRY_CALIBRATION_CURRENT          600     // Default calibration current in ma
  #define GANTRY_CALIBRATION_EXTRA_HEIGHT      15     // Extra distance in mm past Z_###_POS to move
  #define GANTRY_CALIBRATION_FEEDRATE         500     // Feedrate for correction move
  //#define GANTRY_CALIBRATION_TO_MIN                 // Enable to calibrate Z in the MIN direction

  //#define GANTRY_CALIBRATION_SAFE_POSITION  { X_CENTER, Y_CENTER } // Safe position for nozzle
  //#define GANTRY_CALIBRATION_XY_PARK_FEEDRATE 3000  // XY Park Feedrate - MMM
  //#define GANTRY_CALIBRATION_COMMANDS_PRE   ""
  #define GANTRY_CALIBRATION_COMMANDS_POST  "G28"     // G28 highly recommended to ensure an accurate position
#endif

/**
 * MAX7219 Debug Matrix
 *
 * Add support for a low-cost 8x8 LED Matrix based on the Max7219 chip as a realtime status display.
 * Requires 3 signal wires. Some useful debug options are included to demonstrate its usage.
 */
//#define MAX7219_DEBUG
#if ENABLED(MAX7219_DEBUG)
  #define MAX7219_CLK_PIN   64
  #define MAX7219_DIN_PIN   57
  #define MAX7219_LOAD_PIN  44

  //#define MAX7219_GCODE          // Add the M7219 G-code to control the LED matrix
  #define MAX7219_INIT_TEST    2   // Test pattern at startup: 0=none, 1=sweep, 2=spiral
  #define MAX7219_NUMBER_UNITS 1   // Number of Max7219 units in chain.
  #define MAX7219_ROTATE       0   // Rotate the display clockwise (in multiples of +/- 90°)
                                   // connector at:  right=0   bottom=-90  top=90  left=180
  //#define MAX7219_REVERSE_ORDER  // The individual LED matrix units may be in reversed order
  //#define MAX7219_SIDE_BY_SIDE   // Big chip+matrix boards can be chained side-by-side

  /**
   * Sample debug features
   * If you add more debug displays, be careful to avoid conflicts!
   */
  #define MAX7219_DEBUG_PRINTER_ALIVE    // Blink corner LED of 8x8 matrix to show that the firmware is functioning
  #define MAX7219_DEBUG_PLANNER_HEAD  3  // Show the planner queue head position on this and the next LED matrix row
  #define MAX7219_DEBUG_PLANNER_TAIL  5  // Show the planner queue tail position on this and the next LED matrix row

  #define MAX7219_DEBUG_PLANNER_QUEUE 0  // Show the current planner queue depth on this and the next LED matrix row
                                         // If you experience stuttering, reboots, etc. this option can reveal how
                                         // tweaks made to the configuration are affecting the printer in real-time.
#endif

/**
 * NanoDLP Sync support
 *
 * Add support for Synchronized Z moves when using with NanoDLP. G0/G1 axis moves will output "Z_move_comp"
 * string to enable synchronization with DLP projector exposure. This change will allow to use
 * [[WaitForDoneMessage]] instead of populating your gcode with M400 commands
 */
//#define NANODLP_Z_SYNC
#if ENABLED(NANODLP_Z_SYNC)
  //#define NANODLP_ALL_AXIS  // Enables "Z_move_comp" output on any axis move.
                              // Default behavior is limited to Z axis only.
#endif

/**
 * Ethernet. Use M552 to enable and set the IP address.
 */
#if HAS_ETHERNET
  #define MAC_ADDRESS { 0xDE, 0xAD, 0xBE, 0xEF, 0xF0, 0x0D }  // A MAC address unique to your network
#endif

/**
 * WiFi Support (Espressif ESP32 WiFi)
 */
//#define WIFISUPPORT         // Marlin embedded WiFi managenent
//#define ESP3D_WIFISUPPORT   // ESP3D Library WiFi management (https://github.com/luc-github/ESP3DLib)

#if EITHER(WIFISUPPORT, ESP3D_WIFISUPPORT)
  //#define WEBSUPPORT          // Start a webserver (which may include auto-discovery)
  //#define OTASUPPORT          // Support over-the-air firmware updates
  //#define WIFI_CUSTOM_COMMAND // Accept feature config commands (e.g., WiFi ESP3D) from the host

  /**
   * To set a default WiFi SSID / Password, create a file called Configuration_Secure.h with
   * the following defines, customized for your network. This specific file is excluded via
   * .gitignore to prevent it from accidentally leaking to the public.
   *
   *   #define WIFI_SSID "WiFi SSID"
   *   #define WIFI_PWD  "WiFi Password"
   */
  //#include "Configuration_Secure.h" // External file with WiFi SSID / Password
#endif

/**
 * Průša Multi-Material Unit v2
 * Enable in Configuration.h
 */
#if ENABLED(PRUSA_MMU2)

  // Serial port used for communication with MMU2.
  // For AVR enable the UART port used for the MMU. (e.g., mmuSerial)
  // For 32-bit boards check your HAL for available serial ports. (e.g., Serial2)
  #define MMU2_SERIAL_PORT 2
  #define MMU2_SERIAL mmuSerial

  // Use hardware reset for MMU if a pin is defined for it
  //#define MMU2_RST_PIN 23

  // Enable if the MMU2 has 12V stepper motors (MMU2 Firmware 1.0.2 and up)
  //#define MMU2_MODE_12V

  // G-code to execute when MMU2 F.I.N.D.A. probe detects filament runout
  #define MMU2_FILAMENT_RUNOUT_SCRIPT "M600"

  // Add an LCD menu for MMU2
  //#define MMU2_MENUS
  #if ENABLED(MMU2_MENUS)
    // Settings for filament load / unload from the LCD menu.
    // This is for Průša MK3-style extruders. Customize for your hardware.
    #define MMU2_FILAMENTCHANGE_EJECT_FEED 80.0
    #define MMU2_LOAD_TO_NOZZLE_SEQUENCE \
      {  7.2, 1145 }, \
      { 14.4,  871 }, \
      { 36.0, 1393 }, \
      { 14.4,  871 }, \
      { 50.0,  198 }

    #define MMU2_RAMMING_SEQUENCE \
      {   1.0, 1000 }, \
      {   1.0, 1500 }, \
      {   2.0, 2000 }, \
      {   1.5, 3000 }, \
      {   2.5, 4000 }, \
      { -15.0, 5000 }, \
      { -14.0, 1200 }, \
      {  -6.0,  600 }, \
      {  10.0,  700 }, \
      { -10.0,  400 }, \
      { -50.0, 2000 }
  #endif

  /**
   * MMU Extruder Sensor
   *
   * Support for a Průša (or other) IR Sensor to detect filament near the extruder
   * and make loading more reliable. Suitable for an extruder equipped with a filament
   * sensor less than 38mm from the gears.
   *
   * During loading the extruder will stop when the sensor is triggered, then do a last
   * move up to the gears. If no filament is detected, the MMU2 can make some more attempts.
   * If all attempts fail, a filament runout will be triggered.
   */
  //#define MMU_EXTRUDER_SENSOR
  #if ENABLED(MMU_EXTRUDER_SENSOR)
    #define MMU_LOADING_ATTEMPTS_NR 5 // max. number of attempts to load filament if first load fail
  #endif

  /**
   * Using a sensor like the MMU2S
   * This mode requires a MK3S extruder with a sensor at the extruder idler, like the MMU2S.
   * See https://help.prusa3d.com/en/guide/3b-mk3s-mk2-5s-extruder-upgrade_41560, step 11
   */
  //#define PRUSA_MMU2_S_MODE
  #if ENABLED(PRUSA_MMU2_S_MODE)
    #define MMU2_C0_RETRY   5             // Number of retries (total time = timeout*retries)

    #define MMU2_CAN_LOAD_FEEDRATE 800    // (mm/min)
    #define MMU2_CAN_LOAD_SEQUENCE \
      {  0.1, MMU2_CAN_LOAD_FEEDRATE }, \
      {  60.0, MMU2_CAN_LOAD_FEEDRATE }, \
      { -52.0, MMU2_CAN_LOAD_FEEDRATE }

    #define MMU2_CAN_LOAD_RETRACT   6.0   // (mm) Keep under the distance between Load Sequence values
    #define MMU2_CAN_LOAD_DEVIATION 0.8   // (mm) Acceptable deviation

    #define MMU2_CAN_LOAD_INCREMENT 0.2   // (mm) To reuse within MMU2 module
    #define MMU2_CAN_LOAD_INCREMENT_SEQUENCE \
      { -MMU2_CAN_LOAD_INCREMENT, MMU2_CAN_LOAD_FEEDRATE }

  #endif

  //#define MMU2_DEBUG  // Write debug info to serial output

#endif // PRUSA_MMU2

/**
 * Advanced Print Counter settings
 */
#if ENABLED(PRINTCOUNTER)
  #define SERVICE_WARNING_BUZZES  3
  // Activate up to 3 service interval watchdogs
  //#define SERVICE_NAME_1      "Service S"
  //#define SERVICE_INTERVAL_1  100 // print hours
  //#define SERVICE_NAME_2      "Service L"
  //#define SERVICE_INTERVAL_2  200 // print hours
  //#define SERVICE_NAME_3      "Service 3"
  //#define SERVICE_INTERVAL_3    1 // print hours
#endif

// @section develop

//
// M100 Free Memory Watcher to debug memory usage
//
//#define M100_FREE_MEMORY_WATCHER

//
// M42 - Set pin states
//
//#define DIRECT_PIN_CONTROL

//
// M43 - display pin status, toggle pins, watch pins, watch endstops & toggle LED, test servo probe
//
//#define PINS_DEBUGGING

// Enable Marlin dev mode which adds some special commands
//#define MARLIN_DEV_MODE<|MERGE_RESOLUTION|>--- conflicted
+++ resolved
@@ -20,8 +20,6 @@
  *
  */
 #pragma once
-
-#define CONFIG_EXAMPLES_DIR "delta/FLSUN/QQ-S"
 
 /**
  * Configuration_adv.h
@@ -656,14 +654,8 @@
 //#define SENSORLESS_BACKOFF_MM  { 2, 2 }     // (mm) Backoff from endstops before sensorless homing
 
 #define HOMING_BUMP_MM      { 5, 5, 5 }       // (mm) Backoff from endstops after first bump
-<<<<<<< HEAD
-                                              // For delta all values must be the same
-#define HOMING_BUMP_DIVISOR { 10, 10, 10 }       // Re-Bump Speed Divisor (Divides the Homing Feedrate)
-
-=======
 // For delta all values must be the same
 #define HOMING_BUMP_DIVISOR { 10, 10, 10 }       // Re-Bump Speed Divisor (Divides the Homing Feedrate)
->>>>>>> 7cde38bf
 
 //#define HOMING_BACKOFF_POST_MM { 2, 2, 2 }  // (mm) Backoff from endstops after homing
 
@@ -1058,15 +1050,9 @@
 
 // @section lcd
 
-<<<<<<< HEAD
-#if EITHER(ULTIPANEL, EXTENSIBLE_UI)
-  #define MANUAL_FEEDRATE_XYZ 50*60
-  #define MANUAL_FEEDRATE { MANUAL_FEEDRATE_XYZ, MANUAL_FEEDRATE_XYZ, MANUAL_FEEDRATE_XYZ, 60 } // (mm/min) Feedrates for manual moves along X, Y, Z, E from panel
-=======
 #if EITHER(IS_ULTIPANEL, EXTENSIBLE_UI)
   #define MANUAL_FEEDRATE_XYZ 50*60
   #define MANUAL_FEEDRATE { MANUAL_FEEDRATE_XYZ, MANUAL_FEEDRATE_XYZ, MANUAL_FEEDRATE_XYZ, 2*60 } // (mm/min) Feedrates for manual moves along X, Y, Z, E from panel
->>>>>>> 7cde38bf
   #define SHORT_MANUAL_Z_MOVE 0.025 // (mm) Smallest manual Z move (< 0.1mm)
   #if IS_ULTIPANEL
     #define MANUAL_E_MOVES_RELATIVE // Display extruder move distance rather than "position"
@@ -1111,7 +1097,7 @@
    * LED Control Menu
    * Add LED Control to the LCD menu
    */
-  //#define LED_CONTROL_MENU  //Define on QQS_Config
+  //#define LED_CONTROL_MENU
   #if ENABLED(LED_CONTROL_MENU)
     #define LED_COLOR_PRESETS                 // Enable the Preset Color menu option
     //#define NEO2_COLOR_PRESETS              // Enable a second NeoPixel Preset Color menu option
@@ -1136,16 +1122,16 @@
 #endif // HAS_LCD_MENU
 
 // Scroll a longer status message into view
-#define STATUS_MESSAGE_SCROLLING
+//#define STATUS_MESSAGE_SCROLLING
 
 // On the Info Screen, display XY with one decimal place when possible
 //#define LCD_DECIMAL_SMALL_XY
 
 // The timeout (in ms) to return to the status screen from sub-menus
-#define LCD_TIMEOUT_TO_STATUS 15000
+//#define LCD_TIMEOUT_TO_STATUS 15000
 
 // Add an 'M73' G-code to set the current percentage
-#define LCD_SET_PROGRESS_MANUALLY
+//#define LCD_SET_PROGRESS_MANUALLY
 
 // Show the E position (filament used) during printing
 //#define LCD_SHOW_E_TOTAL
@@ -1155,22 +1141,11 @@
 #endif
 
 #if EITHER(SDSUPPORT, LCD_SET_PROGRESS_MANUALLY) && ANY(HAS_MARLINUI_U8GLIB, HAS_MARLINUI_HD44780, IS_TFTGLCD_PANEL)
-<<<<<<< HEAD
-  #define SHOW_REMAINING_TIME       // Display estimated time to completion
-  #if ENABLED(SHOW_REMAINING_TIME)
-    #define USE_M73_REMAINING_TIME  // Use remaining time from M73 command instead of estimation
-    #define ROTATE_PROGRESS_DISPLAY // Display (P)rogress, (E)lapsed, and (R)emaining time
-  #endif
-
-  #if HAS_MARLINUI_U8GLIB
-    //#define PRINT_PROGRESS_SHOW_DECIMALS // Show progress with decimal digits
-=======
   //#define PRINT_PROGRESS_SHOW_DECIMALS // Show progress with decimal digits
   #define SHOW_REMAINING_TIME          // Display estimated time to completion
   #if ENABLED(SHOW_REMAINING_TIME)
     //#define USE_M73_REMAINING_TIME     // Use remaining time from M73 command instead of estimation
     //#define ROTATE_PROGRESS_DISPLAY    // Display (P)rogress, (E)lapsed, and (R)emaining time
->>>>>>> 7cde38bf
   #endif
 
   #if EITHER(HAS_MARLINUI_HD44780, IS_TFTGLCD_PANEL)
@@ -1220,15 +1195,9 @@
    * an option on the LCD screen to continue the print from the last-known
    * point in the file.
    */
-<<<<<<< HEAD
-  //#define POWER_LOSS_RECOVERY  //Define on QQS_Config
-  #if ENABLED(POWER_LOSS_RECOVERY)
-    #define PLR_ENABLED_DEFAULT   true // Power Loss Recovery enabled by default. (Set with 'M413 Sn' & M500)
-=======
   #define POWER_LOSS_RECOVERY
   #if ENABLED(POWER_LOSS_RECOVERY)
     #define PLR_ENABLED_DEFAULT   true  // Power Loss Recovery enabled by default. (Set with 'M413 Sn' & M500)
->>>>>>> 7cde38bf
     //#define BACKUP_POWER_SUPPLY       // Backup power / UPS to move the steppers on power loss
     //#define POWER_LOSS_RECOVER_ZHOME  // Z homing is needed for proper recovery. 99.9% of the time this should be disabled!
     //#define POWER_LOSS_ZRAISE       2 // (mm) Z axis raise on resume (on power loss with UPS)
@@ -1282,7 +1251,7 @@
   #endif
 
   // This allows hosts to request long names for files and folders with M33
-  #define LONG_FILENAME_HOST_SUPPORT
+  //#define LONG_FILENAME_HOST_SUPPORT
 
   // Enable this option to scroll long filenames in the SD card menu
   //#define SCROLL_LONG_FILENAMES
@@ -1408,7 +1377,7 @@
 
   // A smaller font may be used on the Info Screen. Costs 2434 bytes of PROGMEM.
   // Western only. Not available for Cyrillic, Kana, Turkish, Greek, or Chinese.
-  #define USE_SMALL_INFOFONT
+  //#define USE_SMALL_INFOFONT
 
   // Swap the CW/CCW indicators in the graphics overlay
   //#define OVERLAY_GFX_REVERSE
@@ -1448,9 +1417,9 @@
   #define STATUS_BED_ANIM             // Use a second bitmap to indicate bed heating
   #define STATUS_CHAMBER_ANIM         // Use a second bitmap to indicate chamber heating
   //#define STATUS_CUTTER_ANIM        // Use a second bitmap to indicate spindle / laser active
-  #define STATUS_ALT_BED_BITMAP     // Use the alternative bed bitmap
+  //#define STATUS_ALT_BED_BITMAP     // Use the alternative bed bitmap
   //#define STATUS_ALT_FAN_BITMAP     // Use the alternative fan bitmap
-  #define STATUS_FAN_FRAMES 4       // :[0,1,2,3,4] Number of fan animation frames
+  //#define STATUS_FAN_FRAMES 3       // :[0,1,2,3,4] Number of fan animation frames
   //#define STATUS_HEAT_PERCENT       // Show heating in a progress bar
   //#define BOOT_MARLIN_LOGO_SMALL    // Show a smaller Marlin logo on the Boot Screen (saving 399 bytes of flash)
   //#define BOOT_MARLIN_LOGO_ANIMATED // Animated Marlin logo. Costs ~‭3260 (or ~940) bytes of PROGMEM.
@@ -1634,18 +1603,18 @@
  *
  * Warning: Does not respect endstops!
  */
-#define BABYSTEPPING
+//#define BABYSTEPPING
 #if ENABLED(BABYSTEPPING)
   //#define INTEGRATED_BABYSTEPPING         // EXPERIMENTAL integration of babystepping into the Stepper ISR
-  #define BABYSTEP_WITHOUT_HOMING
+  //#define BABYSTEP_WITHOUT_HOMING
   //#define BABYSTEP_ALWAYS_AVAILABLE       // Allow babystepping at all times (not just during movement).
   //#define BABYSTEP_XY                     // Also enable X/Y Babystepping. Not supported on DELTA!
   #define BABYSTEP_INVERT_Z false           // Change if Z babysteps should go the other way
   //#define BABYSTEP_MILLIMETER_UNITS       // Specify BABYSTEP_MULTIPLICATOR_(XY|Z) in mm instead of micro-steps
-  #define BABYSTEP_MULTIPLICATOR_Z  2       // (steps or mm) Steps or millimeter distance for each Z babystep
+  #define BABYSTEP_MULTIPLICATOR_Z  1       // (steps or mm) Steps or millimeter distance for each Z babystep
   #define BABYSTEP_MULTIPLICATOR_XY 1       // (steps or mm) Steps or millimeter distance for each XY babystep
 
-  #define DOUBLECLICK_FOR_Z_BABYSTEPPING  // Double-click on the Status Screen for Z Babystepping.
+  //#define DOUBLECLICK_FOR_Z_BABYSTEPPING  // Double-click on the Status Screen for Z Babystepping.
   #if ENABLED(DOUBLECLICK_FOR_Z_BABYSTEPPING)
     #define DOUBLECLICK_MAX_INTERVAL 1250   // Maximum interval between clicks, in milliseconds.
                                             // Note: Extra time may be added to mitigate controller latency.
@@ -1657,7 +1626,7 @@
 
   //#define BABYSTEP_DISPLAY_TOTAL          // Display total babysteps since last G28
 
-  #define BABYSTEP_ZPROBE_OFFSET          // Combine M851 Z and Babystepping
+  //#define BABYSTEP_ZPROBE_OFFSET          // Combine M851 Z and Babystepping
   #if ENABLED(BABYSTEP_ZPROBE_OFFSET)
     //#define BABYSTEP_HOTEND_Z_OFFSET      // For multiple hotends, babystep relative Z offsets
     //#define BABYSTEP_ZPROBE_GFX_OVERLAY   // Enable graphical overlay on Z-offset editor
@@ -1681,12 +1650,12 @@
  *
  * See https://marlinfw.org/docs/features/lin_advance.html for full instructions.
  */
-//#define LIN_ADVANCE   //Define on QQS_Config
+//#define LIN_ADVANCE
 #if ENABLED(LIN_ADVANCE)
   //#define EXTRA_LIN_ADVANCE_K // Enable for second linear advance constants
-  #define LIN_ADVANCE_K 0 //0.22    // Unit: mm compression per 1mm/s extruder speed
+  #define LIN_ADVANCE_K 0.22    // Unit: mm compression per 1mm/s extruder speed
   //#define LA_DEBUG            // If enabled, this will generate debug information output over USB.
-  #define EXPERIMENTAL_SCURVE // Enable this option to permit S-Curve Acceleration
+  //#define EXPERIMENTAL_SCURVE // Enable this option to permit S-Curve Acceleration
 #endif
 
 // @section leveling
@@ -1696,16 +1665,12 @@
  * Override if the automatically selected points are inadequate.
  */
 #if EITHER(AUTO_BED_LEVELING_3POINT, AUTO_BED_LEVELING_UBL)
-  //#define PROBE_PT_1_X 50
-  //#define PROBE_PT_1_Y 50
-  //#define PROBE_PT_2_X 180
-  //#define PROBE_PT_2_Y 50
-  //#define PROBE_PT_3_X 180
-  //#define PROBE_PT_3_Y 180
-  //#define PROBE_PT_4_X 50
-  //#define PROBE_PT_4_Y 180
-  //#define PROBE_PT_5_X 150
-  //#define PROBE_PT_5_Y 150
+  //#define PROBE_PT_1_X 15
+  //#define PROBE_PT_1_Y 180
+  //#define PROBE_PT_2_X 15
+  //#define PROBE_PT_2_Y 20
+  //#define PROBE_PT_3_X 170
+  //#define PROBE_PT_3_Y 20
 #endif
 
 /**
@@ -1826,7 +1791,7 @@
 //
 // G2/G3 Arc Support
 //
-//#define ARC_SUPPORT                 // Disable this feature to save ~3226 bytes
+#define ARC_SUPPORT                 // Disable this feature to save ~3226 bytes
 #if ENABLED(ARC_SUPPORT)
   #define MM_PER_ARC_SEGMENT      1 // (mm) Length (or minimum length) of each arc segment
   //#define ARC_SEGMENTS_PER_R    1 // Max segment length, MM_PER = Min
@@ -1865,7 +1830,7 @@
 #endif
 
 // Moves (or segments) with fewer steps than this will be joined with the next move
-#define MIN_STEPS_PER_SEGMENT 1 //CAL 6
+#define MIN_STEPS_PER_SEGMENT 6
 
 /**
  * Minimum delay before and after setting the stepper DIR (in ns)
@@ -1935,7 +1900,7 @@
 
 // The ASCII buffer for serial input
 #define MAX_CMD_SIZE 96
-#define BUFSIZE 128 //4
+#define BUFSIZE 4
 
 // Transmission to Host Buffer Size
 // To save 386 bytes of PROGMEM (and TX_BUFFER_SIZE+3 bytes of RAM) set to 0.
@@ -2122,23 +2087,23 @@
  * Requires NOZZLE_PARK_FEATURE.
  * This feature is required for the default FILAMENT_RUNOUT_SCRIPT.
  */
-//#define ADVANCED_PAUSE_FEATURE   //Define on QQS_Config
+//#define ADVANCED_PAUSE_FEATURE
 #if ENABLED(ADVANCED_PAUSE_FEATURE)
   #define PAUSE_PARK_RETRACT_FEEDRATE         60  // (mm/s) Initial retract feedrate.
   #define PAUSE_PARK_RETRACT_LENGTH            2  // (mm) Initial retract.
                                                   // This short retract is done immediately, before parking the nozzle.
-  #define FILAMENT_CHANGE_UNLOAD_FEEDRATE     40  // (mm/s) Unload filament feedrate. This can be pretty fast.
+  #define FILAMENT_CHANGE_UNLOAD_FEEDRATE     10  // (mm/s) Unload filament feedrate. This can be pretty fast.
   #define FILAMENT_CHANGE_UNLOAD_ACCEL        25  // (mm/s^2) Lower acceleration may allow a faster feedrate.
-  #define FILAMENT_CHANGE_UNLOAD_LENGTH      850  // (mm) The length of filament for a complete unload.
+  #define FILAMENT_CHANGE_UNLOAD_LENGTH      100  // (mm) The length of filament for a complete unload.
                                                   //   For Bowden, the full length of the tube and nozzle.
                                                   //   For direct drive, the full length of the nozzle.
                                                   //   Set to 0 for manual unloading.
   #define FILAMENT_CHANGE_SLOW_LOAD_FEEDRATE   6  // (mm/s) Slow move when starting load.
   #define FILAMENT_CHANGE_SLOW_LOAD_LENGTH     0  // (mm) Slow length, to allow time to insert material.
                                                   // 0 to disable start loading and skip to fast load only
-  #define FILAMENT_CHANGE_FAST_LOAD_FEEDRATE  40  // (mm/s) Load filament feedrate. This can be pretty fast.
-  #define FILAMENT_CHANGE_FAST_LOAD_ACCEL     20  // (mm/s^2) Lower acceleration may allow a faster feedrate.
-  #define FILAMENT_CHANGE_FAST_LOAD_LENGTH   700  // (mm) Load length of filament, from extruder gear to nozzle.
+  #define FILAMENT_CHANGE_FAST_LOAD_FEEDRATE   6  // (mm/s) Load filament feedrate. This can be pretty fast.
+  #define FILAMENT_CHANGE_FAST_LOAD_ACCEL     25  // (mm/s^2) Lower acceleration may allow a faster feedrate.
+  #define FILAMENT_CHANGE_FAST_LOAD_LENGTH     0  // (mm) Load length of filament, from extruder gear to nozzle.
                                                   //   For Bowden, the full length of the tube and nozzle.
                                                   //   For direct drive, the full length of the nozzle.
   //#define ADVANCED_PAUSE_CONTINUOUS_PURGE       // Purge continuously up to the purge length until interrupted.
@@ -2299,7 +2264,7 @@
   #define INTERPOLATE       true  // Interpolate X/Y/Z_MICROSTEPS to 256
 
   #if AXIS_IS_TMC(X)
-    #define X_CURRENT       850        // (mA) RMS current. Multiply by 1.414 for peak current.
+    #define X_CURRENT       800        // (mA) RMS current. Multiply by 1.414 for peak current.
     #define X_CURRENT_HOME  X_CURRENT  // (mA) RMS current for sensorless homing
     #define X_MICROSTEPS     16    // 0..256
     #define X_RSENSE          0.11
@@ -2315,7 +2280,7 @@
   #endif
 
   #if AXIS_IS_TMC(Y)
-    #define Y_CURRENT       850
+    #define Y_CURRENT       800
     #define Y_CURRENT_HOME  Y_CURRENT
     #define Y_MICROSTEPS     16
     #define Y_RSENSE          0.11
@@ -2331,7 +2296,7 @@
   #endif
 
   #if AXIS_IS_TMC(Z)
-    #define Z_CURRENT       850
+    #define Z_CURRENT       800
     #define Z_CURRENT_HOME  Z_CURRENT
     #define Z_MICROSTEPS     16
     #define Z_RSENSE          0.11
@@ -2363,7 +2328,7 @@
   #endif
 
   #if AXIS_IS_TMC(E0)
-    #define E0_CURRENT      850
+    #define E0_CURRENT      800
     #define E0_MICROSTEPS    16
     #define E0_RSENSE         0.11
     #define E0_CHAIN_POS     -1
@@ -2459,7 +2424,7 @@
    *
    * Set *_SERIAL_TX_PIN and *_SERIAL_RX_PIN to match for all drivers
    * on the same serial port, either here or in your board's pins file.
-   *
+   */
   #define  X_SLAVE_ADDRESS 0
   #define  Y_SLAVE_ADDRESS 0
   #define  Z_SLAVE_ADDRESS 0
@@ -2476,7 +2441,7 @@
   #define E5_SLAVE_ADDRESS 0
   #define E6_SLAVE_ADDRESS 0
   #define E7_SLAVE_ADDRESS 0
-*/
+
   /**
    * Software enable
    *
@@ -2492,7 +2457,7 @@
    */
   #define STEALTHCHOP_XY
   #define STEALTHCHOP_Z
-  //#define STEALTHCHOP_E
+  #define STEALTHCHOP_E
 
   /**
    * Optimize spreadCycle chopper parameters by using predefined parameter sets
@@ -2509,9 +2474,6 @@
    * Define your own with:
    * { <off_time[1..15]>, <hysteresis_end[-3..12]>, hysteresis_start[1..8] }
    */
-<<<<<<< HEAD
-  #define CHOPPER_TIMING CHOPPER_DEFAULT_24V
-=======
   #define CHOPPER_TIMING CHOPPER_DEFAULT_24V        // All axes (override below)
   //#define CHOPPER_TIMING_X  CHOPPER_DEFAULT_12V   // For X Axes (override below)
   //#define CHOPPER_TIMING_X2 CHOPPER_DEFAULT_12V
@@ -2529,7 +2491,6 @@
   //#define CHOPPER_TIMING_E5 CHOPPER_DEFAULT_12V
   //#define CHOPPER_TIMING_E6 CHOPPER_DEFAULT_12V
   //#define CHOPPER_TIMING_E7 CHOPPER_DEFAULT_12V
->>>>>>> 7cde38bf
 
   /**
    * Monitor Trinamic drivers
@@ -2542,7 +2503,7 @@
    * M912 - Clear stepper driver overtemperature pre-warn condition flag.
    * M122 - Report driver parameters (Requires TMC_DEBUG)
    */
-  #define MONITOR_DRIVER_STATUS
+  //#define MONITOR_DRIVER_STATUS
 
   #if ENABLED(MONITOR_DRIVER_STATUS)
     #define CURRENT_STEP_DOWN     50  // [mA]
@@ -2557,17 +2518,13 @@
    * STEALTHCHOP_(XY|Z|E) must be enabled to use HYBRID_THRESHOLD.
    * M913 X/Y/Z/E to live tune the setting
    */
-  #define HYBRID_THRESHOLD
-
-  #define X_HYBRID_THRESHOLD     150  // [mm/s]
+  //#define HYBRID_THRESHOLD
+
+  #define X_HYBRID_THRESHOLD     100  // [mm/s]
   #define X2_HYBRID_THRESHOLD    100
-  #define Y_HYBRID_THRESHOLD     150
+  #define Y_HYBRID_THRESHOLD     100
   #define Y2_HYBRID_THRESHOLD    100
-<<<<<<< HEAD
-  #define Z_HYBRID_THRESHOLD     150
-=======
   #define Z_HYBRID_THRESHOLD     100
->>>>>>> 7cde38bf
   #define Z2_HYBRID_THRESHOLD      3
   #define Z3_HYBRID_THRESHOLD      3
   #define Z4_HYBRID_THRESHOLD      3
@@ -2613,7 +2570,7 @@
     #define X2_STALL_SENSITIVITY X_STALL_SENSITIVITY
     #define Y_STALL_SENSITIVITY  8
     #define Y2_STALL_SENSITIVITY Y_STALL_SENSITIVITY
-    #define Z_STALL_SENSITIVITY  8
+    //#define Z_STALL_SENSITIVITY  8
     //#define Z2_STALL_SENSITIVITY Z_STALL_SENSITIVITY
     //#define Z3_STALL_SENSITIVITY Z_STALL_SENSITIVITY
     //#define Z4_STALL_SENSITIVITY Z_STALL_SENSITIVITY
@@ -2637,13 +2594,13 @@
    * Beta feature!
    * Create a 50/50 square wave step pulse optimal for stepper drivers.
    */
-  #define SQUARE_WAVE_STEPPING
+  //#define SQUARE_WAVE_STEPPING
 
   /**
    * Enable M122 debugging command for TMC stepper drivers.
    * M122 S0/1 will enable continous reporting.
    */
-  #define TMC_DEBUG
+  //#define TMC_DEBUG
 
   /**
    * You can set your own advanced settings by filling in predefined functions.
@@ -3320,7 +3277,7 @@
  * Host Prompt Support enables Marlin to use the host for user prompts so
  * filament runout and other processes can be managed from the host side.
  */
-//#define HOST_ACTION_COMMANDS   //Define on QQS_Config
+//#define HOST_ACTION_COMMANDS
 #if ENABLED(HOST_ACTION_COMMANDS)
   //#define HOST_PROMPT_SUPPORT
   //#define HOST_START_MENU_ITEM  // Add a menu item that tells the host to start
