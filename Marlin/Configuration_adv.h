/**
 * Marlin 3D Printer Firmware
 * Copyright (c) 2020 MarlinFirmware [https://github.com/MarlinFirmware/Marlin]
 *
 * Based on Sprinter and grbl.
 * Copyright (c) 2011 Camiel Gubbels / Erik van der Zalm
 *
 * This program is free software: you can redistribute it and/or modify
 * it under the terms of the GNU General Public License as published by
 * the Free Software Foundation, either version 3 of the License, or
 * (at your option) any later version.
 *
 * This program is distributed in the hope that it will be useful,
 * but WITHOUT ANY WARRANTY; without even the implied warranty of
 * MERCHANTABILITY or FITNESS FOR A PARTICULAR PURPOSE.  See the
 * GNU General Public License for more details.
 *
 * You should have received a copy of the GNU General Public License
 * along with this program.  If not, see <https://www.gnu.org/licenses/>.
 *
 */
#pragma once

#define CONFIG_EXAMPLES_DIR "delta/FLSUN/QQS-Pro"

/**
 * Configuration_adv.h
 *
 * Advanced settings.
 * Only change these if you know exactly what you're doing.
 * Some of these settings can damage your printer if improperly set!
 *
 * Basic settings can be found in Configuration.h
 */
#define CONFIGURATION_ADV_H_VERSION 020008

//===========================================================================
//============================= Thermal Settings ============================
//===========================================================================
// @section temperature

/**
 * Thermocouple sensors are quite sensitive to noise.  Any noise induced in
 * the sensor wires, such as by stepper motor wires run in parallel to them,
 * may result in the thermocouple sensor reporting spurious errors.  This
 * value is the number of errors which can occur in a row before the error
 * is reported.  This allows us to ignore intermittent error conditions while
 * still detecting an actual failure, which should result in a continuous
 * stream of errors from the sensor.
 *
 * Set this value to 0 to fail on the first error to occur.
 */
#define THERMOCOUPLE_MAX_ERRORS 15

//
// Custom Thermistor 1000 parameters
//
#if TEMP_SENSOR_0 == 1000
  #define HOTEND0_PULLUP_RESISTOR_OHMS 4700    // Pullup resistor
  #define HOTEND0_RESISTANCE_25C_OHMS  100000  // Resistance at 25C
  #define HOTEND0_BETA                 3950    // Beta value
#endif

#if TEMP_SENSOR_1 == 1000
  #define HOTEND1_PULLUP_RESISTOR_OHMS 4700    // Pullup resistor
  #define HOTEND1_RESISTANCE_25C_OHMS  100000  // Resistance at 25C
  #define HOTEND1_BETA                 3950    // Beta value
#endif

#if TEMP_SENSOR_2 == 1000
  #define HOTEND2_PULLUP_RESISTOR_OHMS 4700    // Pullup resistor
  #define HOTEND2_RESISTANCE_25C_OHMS  100000  // Resistance at 25C
  #define HOTEND2_BETA                 3950    // Beta value
#endif

#if TEMP_SENSOR_3 == 1000
  #define HOTEND3_PULLUP_RESISTOR_OHMS 4700    // Pullup resistor
  #define HOTEND3_RESISTANCE_25C_OHMS  100000  // Resistance at 25C
  #define HOTEND3_BETA                 3950    // Beta value
#endif

#if TEMP_SENSOR_4 == 1000
  #define HOTEND4_PULLUP_RESISTOR_OHMS 4700    // Pullup resistor
  #define HOTEND4_RESISTANCE_25C_OHMS  100000  // Resistance at 25C
  #define HOTEND4_BETA                 3950    // Beta value
#endif

#if TEMP_SENSOR_5 == 1000
  #define HOTEND5_PULLUP_RESISTOR_OHMS 4700    // Pullup resistor
  #define HOTEND5_RESISTANCE_25C_OHMS  100000  // Resistance at 25C
  #define HOTEND5_BETA                 3950    // Beta value
#endif

#if TEMP_SENSOR_6 == 1000
  #define HOTEND6_PULLUP_RESISTOR_OHMS 4700    // Pullup resistor
  #define HOTEND6_RESISTANCE_25C_OHMS  100000  // Resistance at 25C
  #define HOTEND6_BETA                 3950    // Beta value
#endif

#if TEMP_SENSOR_7 == 1000
  #define HOTEND7_PULLUP_RESISTOR_OHMS 4700    // Pullup resistor
  #define HOTEND7_RESISTANCE_25C_OHMS  100000  // Resistance at 25C
  #define HOTEND7_BETA                 3950    // Beta value
#endif

#if TEMP_SENSOR_BED == 1000
  #define BED_PULLUP_RESISTOR_OHMS     4700    // Pullup resistor
  #define BED_RESISTANCE_25C_OHMS      100000  // Resistance at 25C
  #define BED_BETA                     3950    // Beta value
#endif

#if TEMP_SENSOR_CHAMBER == 1000
  #define CHAMBER_PULLUP_RESISTOR_OHMS 4700    // Pullup resistor
  #define CHAMBER_RESISTANCE_25C_OHMS  100000  // Resistance at 25C
  #define CHAMBER_BETA                 3950    // Beta value
#endif

//
// Hephestos 2 24V heated bed upgrade kit.
// https://store.bq.com/en/heated-bed-kit-hephestos2
//
//#define HEPHESTOS2_HEATED_BED_KIT
#if ENABLED(HEPHESTOS2_HEATED_BED_KIT)
  #undef TEMP_SENSOR_BED
  #define TEMP_SENSOR_BED 70
  #define HEATER_BED_INVERTING true
#endif

//
// Heated Bed Bang-Bang options
//
#if DISABLED(PIDTEMPBED)
  #define BED_CHECK_INTERVAL 5000   // (ms) Interval between checks in bang-bang control
  #if ENABLED(BED_LIMIT_SWITCHING)
    #define BED_HYSTERESIS 2        // (°C) Only set the relevant heater state when ABS(T-target) > BED_HYSTERESIS
  #endif
#endif

//
// Heated Chamber options
//
#if TEMP_SENSOR_CHAMBER
  #define CHAMBER_MINTEMP             5
  #define CHAMBER_MAXTEMP            60
  #define TEMP_CHAMBER_HYSTERESIS     1   // (°C) Temperature proximity considered "close enough" to the target
  //#define CHAMBER_LIMIT_SWITCHING
  //#define HEATER_CHAMBER_PIN       44   // Chamber heater on/off pin
  //#define HEATER_CHAMBER_INVERTING false

  //#define CHAMBER_FAN               // Enable a fan on the chamber
  #if ENABLED(CHAMBER_FAN)
    #define CHAMBER_FAN_MODE 2        // Fan control mode: 0=Static; 1=Linear increase when temp is higher than target; 2=V-shaped curve.
    #if CHAMBER_FAN_MODE == 0
      #define CHAMBER_FAN_BASE  255   // Chamber fan PWM (0-255)
    #elif CHAMBER_FAN_MODE == 1
      #define CHAMBER_FAN_BASE  128   // Base chamber fan PWM (0-255); turns on when chamber temperature is above the target
      #define CHAMBER_FAN_FACTOR 25   // PWM increase per °C above target
    #elif CHAMBER_FAN_MODE == 2
      #define CHAMBER_FAN_BASE  128   // Minimum chamber fan PWM (0-255)
      #define CHAMBER_FAN_FACTOR 25   // PWM increase per °C difference from target
    #endif
  #endif

  //#define CHAMBER_VENT              // Enable a servo-controlled vent on the chamber
  #if ENABLED(CHAMBER_VENT)
    #define CHAMBER_VENT_SERVO_NR  1  // Index of the vent servo
    #define HIGH_EXCESS_HEAT_LIMIT 5  // How much above target temp to consider there is excess heat in the chamber
    #define LOW_EXCESS_HEAT_LIMIT 3
    #define MIN_COOLING_SLOPE_TIME_CHAMBER_VENT 20
    #define MIN_COOLING_SLOPE_DEG_CHAMBER_VENT 1.5
  #endif
#endif

/**
 * Thermal Protection provides additional protection to your printer from damage
 * and fire. Marlin always includes safe min and max temperature ranges which
 * protect against a broken or disconnected thermistor wire.
 *
 * The issue: If a thermistor falls out, it will report the much lower
 * temperature of the air in the room, and the the firmware will keep
 * the heater on.
 *
 * The solution: Once the temperature reaches the target, start observing.
 * If the temperature stays too far below the target (hysteresis) for too
 * long (period), the firmware will halt the machine as a safety precaution.
 *
 * If you get false positives for "Thermal Runaway", increase
 * THERMAL_PROTECTION_HYSTERESIS and/or THERMAL_PROTECTION_PERIOD
 */
#if ENABLED(THERMAL_PROTECTION_HOTENDS)
  #define THERMAL_PROTECTION_PERIOD 40        // Seconds
  #define THERMAL_PROTECTION_HYSTERESIS 10    // Degrees Celsius
  
  //#define ADAPTIVE_FAN_SLOWING              // Slow part cooling fan if temperature drops
  #if BOTH(ADAPTIVE_FAN_SLOWING, PIDTEMP)
    //#define NO_FAN_SLOWING_IN_PID_TUNING    // Don't slow fan speed during M303
  #endif

  /**
   * Whenever an M104, M109, or M303 increases the target temperature, the
   * firmware will wait for the WATCH_TEMP_PERIOD to expire. If the temperature
   * hasn't increased by WATCH_TEMP_INCREASE degrees, the machine is halted and
   * requires a hard reset. This test restarts with any M104/M109/M303, but only
   * if the current temperature is far enough below the target for a reliable
   * test.
   *
   * If you get false positives for "Heating failed", increase WATCH_TEMP_PERIOD
   * and/or decrease WATCH_TEMP_INCREASE. WATCH_TEMP_INCREASE should not be set
   * below 2.
   */
  #define WATCH_TEMP_PERIOD 20                // Seconds
  #define WATCH_TEMP_INCREASE 2               // Degrees Celsius
#endif

/**
 * Thermal Protection parameters for the bed are just as above for hotends.
 */
#if ENABLED(THERMAL_PROTECTION_BED)
  #define THERMAL_PROTECTION_BED_PERIOD        20 // Seconds
  #define THERMAL_PROTECTION_BED_HYSTERESIS     2 // Degrees Celsius

  /**
   * As described above, except for the bed (M140/M190/M303).
   */
  #define WATCH_BED_TEMP_PERIOD                60 // Seconds
  #define WATCH_BED_TEMP_INCREASE               2 // Degrees Celsius
#endif

/**
 * Thermal Protection parameters for the heated chamber.
 */
#if ENABLED(THERMAL_PROTECTION_CHAMBER)
  #define THERMAL_PROTECTION_CHAMBER_PERIOD    20 // Seconds
  #define THERMAL_PROTECTION_CHAMBER_HYSTERESIS 2 // Degrees Celsius

  /**
   * Heated chamber watch settings (M141/M191).
   */
  #define WATCH_CHAMBER_TEMP_PERIOD            60 // Seconds
  #define WATCH_CHAMBER_TEMP_INCREASE           2 // Degrees Celsius
#endif

#if ENABLED(PIDTEMP)
  // Add an experimental additional term to the heater power, proportional to the extrusion speed.
  // A well-chosen Kc value should add just enough power to melt the increased material volume.
  //#define PID_EXTRUSION_SCALING
  #if ENABLED(PID_EXTRUSION_SCALING)
    #define DEFAULT_Kc (100) // heating power = Kc * e_speed
    #define LPQ_MAX_LEN 50
  #endif

  /**
   * Add an experimental additional term to the heater power, proportional to the fan speed.
   * A well-chosen Kf value should add just enough power to compensate for power-loss from the cooling fan.
   * You can either just add a constant compensation with the DEFAULT_Kf value
   * or follow the instruction below to get speed-dependent compensation.
   *
   * Constant compensation (use only with fanspeeds of 0% and 100%)
   * ---------------------------------------------------------------------
   * A good starting point for the Kf-value comes from the calculation:
   *   kf = (power_fan * eff_fan) / power_heater * 255
   * where eff_fan is between 0.0 and 1.0, based on fan-efficiency and airflow to the nozzle / heater.
   *
   * Example:
   *   Heater: 40W, Fan: 0.1A * 24V = 2.4W, eff_fan = 0.8
   *   Kf = (2.4W * 0.8) / 40W * 255 = 12.24
   *
   * Fan-speed dependent compensation
   * --------------------------------
   * 1. To find a good Kf value, set the hotend temperature, wait for it to settle, and enable the fan (100%).
   *    Make sure PID_FAN_SCALING_LIN_FACTOR is 0 and PID_FAN_SCALING_ALTERNATIVE_DEFINITION is not enabled.
   *    If you see the temperature drop repeat the test, increasing the Kf value slowly, until the temperature
   *    drop goes away. If the temperature overshoots after enabling the fan, the Kf value is too big.
   * 2. Note the Kf-value for fan-speed at 100%
   * 3. Determine a good value for PID_FAN_SCALING_MIN_SPEED, which is around the speed, where the fan starts moving.
   * 4. Repeat step 1. and 2. for this fan speed.
   * 5. Enable PID_FAN_SCALING_ALTERNATIVE_DEFINITION and enter the two identified Kf-values in
   *    PID_FAN_SCALING_AT_FULL_SPEED and PID_FAN_SCALING_AT_MIN_SPEED. Enter the minimum speed in PID_FAN_SCALING_MIN_SPEED
   */
  //#define PID_FAN_SCALING
  #if ENABLED(PID_FAN_SCALING)
    //#define PID_FAN_SCALING_ALTERNATIVE_DEFINITION
    #if ENABLED(PID_FAN_SCALING_ALTERNATIVE_DEFINITION)
      // The alternative definition is used for an easier configuration.
      // Just figure out Kf at fullspeed (255) and PID_FAN_SCALING_MIN_SPEED.
      // DEFAULT_Kf and PID_FAN_SCALING_LIN_FACTOR are calculated accordingly.

      #define PID_FAN_SCALING_AT_FULL_SPEED 13.0        //=PID_FAN_SCALING_LIN_FACTOR*255+DEFAULT_Kf
      #define PID_FAN_SCALING_AT_MIN_SPEED 6.0          //=PID_FAN_SCALING_LIN_FACTOR*PID_FAN_SCALING_MIN_SPEED+DEFAULT_Kf
      #define PID_FAN_SCALING_MIN_SPEED 10.0            // Minimum fan speed at which to enable PID_FAN_SCALING

      #define DEFAULT_Kf (255.0*PID_FAN_SCALING_AT_MIN_SPEED-PID_FAN_SCALING_AT_FULL_SPEED*PID_FAN_SCALING_MIN_SPEED)/(255.0-PID_FAN_SCALING_MIN_SPEED)
      #define PID_FAN_SCALING_LIN_FACTOR (PID_FAN_SCALING_AT_FULL_SPEED-DEFAULT_Kf)/255.0

    #else
      #define PID_FAN_SCALING_LIN_FACTOR (0)             // Power loss due to cooling = Kf * (fan_speed)
      #define DEFAULT_Kf 10                              // A constant value added to the PID-tuner
      #define PID_FAN_SCALING_MIN_SPEED 10               // Minimum fan speed at which to enable PID_FAN_SCALING
    #endif
  #endif
#endif

/**
 * Automatic Temperature Mode
 *
 * Dynamically adjust the hotend target temperature based on planned E moves.
 *
 * (Contrast with PID_EXTRUSION_SCALING, which tracks E movement and adjusts PID
 *  behavior using an additional kC value.)
 *
 * Autotemp is calculated by (mintemp + factor * mm_per_sec), capped to maxtemp.
 *
 * Enable Autotemp Mode with M104/M109 F<factor> S<mintemp> B<maxtemp>.
 * Disable by sending M104/M109 with no F parameter (or F0 with AUTOTEMP_PROPORTIONAL).
 */
#define AUTOTEMP
#if ENABLED(AUTOTEMP)
  #define AUTOTEMP_OLDWEIGHT    0.98
  // Turn on AUTOTEMP on M104/M109 by default using proportions set here
  //#define AUTOTEMP_PROPORTIONAL
  #if ENABLED(AUTOTEMP_PROPORTIONAL)
    #define AUTOTEMP_MIN_P      0 // (°C) Added to the target temperature
    #define AUTOTEMP_MAX_P      5 // (°C) Added to the target temperature
    #define AUTOTEMP_FACTOR_P   1 // Apply this F parameter by default (overridden by M104/M109 F)
  #endif
#endif

// Show Temperature ADC value
// Enable for M105 to include ADC values read from temperature sensors.
//#define SHOW_TEMP_ADC_VALUES

/**
 * High Temperature Thermistor Support
 *
 * Thermistors able to support high temperature tend to have a hard time getting
 * good readings at room and lower temperatures. This means HEATER_X_RAW_LO_TEMP
 * will probably be caught when the heating element first turns on during the
 * preheating process, which will trigger a min_temp_error as a safety measure
 * and force stop everything.
 * To circumvent this limitation, we allow for a preheat time (during which,
 * min_temp_error won't be triggered) and add a min_temp buffer to handle
 * aberrant readings.
 *
 * If you want to enable this feature for your hotend thermistor(s)
 * uncomment and set values > 0 in the constants below
 */

// The number of consecutive low temperature errors that can occur
// before a min_temp_error is triggered. (Shouldn't be more than 10.)
//#define MAX_CONSECUTIVE_LOW_TEMPERATURE_ERROR_ALLOWED 0

// The number of milliseconds a hotend will preheat before starting to check
// the temperature. This value should NOT be set to the time it takes the
// hot end to reach the target temperature, but the time it takes to reach
// the minimum temperature your thermistor can read. The lower the better/safer.
// This shouldn't need to be more than 30 seconds (30000)
//#define MILLISECONDS_PREHEAT_TIME 0

// @section extruder

// Extruder runout prevention.
// If the machine is idle and the temperature over MINTEMP
// then extrude some filament every couple of SECONDS.
//#define EXTRUDER_RUNOUT_PREVENT
#if ENABLED(EXTRUDER_RUNOUT_PREVENT)
  #define EXTRUDER_RUNOUT_MINTEMP 190
  #define EXTRUDER_RUNOUT_SECONDS 30
  #define EXTRUDER_RUNOUT_SPEED 1500  // (mm/min)
  #define EXTRUDER_RUNOUT_EXTRUDE 5   // (mm)
#endif

/**
 * Hotend Idle Timeout
 * Prevent filament in the nozzle from charring and causing a critical jam.
 */
//#define HOTEND_IDLE_TIMEOUT
#if ENABLED(HOTEND_IDLE_TIMEOUT)
  #define HOTEND_IDLE_TIMEOUT_SEC (5*60)    // (seconds) Time without extruder movement to trigger protection
  #define HOTEND_IDLE_MIN_TRIGGER   180     // (°C) Minimum temperature to enable hotend protection
  #define HOTEND_IDLE_NOZZLE_TARGET   0     // (°C) Safe temperature for the nozzle after timeout
  #define HOTEND_IDLE_BED_TARGET      0     // (°C) Safe temperature for the bed after timeout
#endif

// @section temperature

// Calibration for AD595 / AD8495 sensor to adjust temperature measurements.
// The final temperature is calculated as (measuredTemp * GAIN) + OFFSET.
#define TEMP_SENSOR_AD595_OFFSET  0.0
#define TEMP_SENSOR_AD595_GAIN    1.0
#define TEMP_SENSOR_AD8495_OFFSET 0.0
#define TEMP_SENSOR_AD8495_GAIN   1.0

/**
 * Controller Fan
 * To cool down the stepper drivers and MOSFETs.
 *
 * The fan turns on automatically whenever any driver is enabled and turns
 * off (or reduces to idle speed) shortly after drivers are turned off.
 */
//#define USE_CONTROLLER_FAN
#if ENABLED(USE_CONTROLLER_FAN)
  //#define CONTROLLER_FAN_PIN -1        // Set a custom pin for the controller fan
  //#define CONTROLLER_FAN_USE_Z_ONLY    // With this option only the Z axis is considered
  //#define CONTROLLER_FAN_IGNORE_Z      // Ignore Z stepper. Useful when stepper timeout is disabled.
  #define CONTROLLERFAN_SPEED_MIN      0 // (0-255) Minimum speed. (If set below this value the fan is turned off.)
  #define CONTROLLERFAN_SPEED_ACTIVE 255 // (0-255) Active speed, used when any motor is enabled
  #define CONTROLLERFAN_SPEED_IDLE     0 // (0-255) Idle speed, used when motors are disabled
  #define CONTROLLERFAN_IDLE_TIME     60 // (seconds) Extra time to keep the fan running after disabling motors
  //#define CONTROLLER_FAN_EDITABLE      // Enable M710 configurable settings
  #if ENABLED(CONTROLLER_FAN_EDITABLE)
    #define CONTROLLER_FAN_MENU          // Enable the Controller Fan submenu
  #endif
#endif

// When first starting the main fan, run it at full speed for the
// given number of milliseconds.  This gets the fan spinning reliably
// before setting a PWM value. (Does not work with software PWM for fan on Sanguinololu)
//#define FAN_KICKSTART_TIME 100

// Some coolers may require a non-zero "off" state.
//#define FAN_OFF_PWM  1

/**
 * PWM Fan Scaling
 *
 * Define the min/max speeds for PWM fans (as set with M106).
 *
 * With these options the M106 0-255 value range is scaled to a subset
 * to ensure that the fan has enough power to spin, or to run lower
 * current fans with higher current. (e.g., 5V/12V fans with 12V/24V)
 * Value 0 always turns off the fan.
 *
 * Define one or both of these to override the default 0-255 range.
 */
//#define FAN_MIN_PWM 50
//#define FAN_MAX_PWM 128

/**
 * FAST PWM FAN Settings
 *
 * Use to change the FAST FAN PWM frequency (if enabled in Configuration.h)
 * Combinations of PWM Modes, prescale values and TOP resolutions are used internally to produce a
 * frequency as close as possible to the desired frequency.
 *
 * FAST_PWM_FAN_FREQUENCY [undefined by default]
 *   Set this to your desired frequency.
 *   If left undefined this defaults to F = F_CPU/(2*255*1)
 *   i.e., F = 31.4kHz on 16MHz microcontrollers or F = 39.2kHz on 20MHz microcontrollers.
 *   These defaults are the same as with the old FAST_PWM_FAN implementation - no migration is required
 *   NOTE: Setting very low frequencies (< 10 Hz) may result in unexpected timer behavior.
 *
 * USE_OCR2A_AS_TOP [undefined by default]
 *   Boards that use TIMER2 for PWM have limitations resulting in only a few possible frequencies on TIMER2:
 *   16MHz MCUs: [62.5KHz, 31.4KHz (default), 7.8KHz, 3.92KHz, 1.95KHz, 977Hz, 488Hz, 244Hz, 60Hz, 122Hz, 30Hz]
 *   20MHz MCUs: [78.1KHz, 39.2KHz (default), 9.77KHz, 4.9KHz, 2.44KHz, 1.22KHz, 610Hz, 305Hz, 153Hz, 76Hz, 38Hz]
 *   A greater range can be achieved by enabling USE_OCR2A_AS_TOP. But note that this option blocks the use of
 *   PWM on pin OC2A. Only use this option if you don't need PWM on 0C2A. (Check your schematic.)
 *   USE_OCR2A_AS_TOP sacrifices duty cycle control resolution to achieve this broader range of frequencies.
 */
#if ENABLED(FAST_PWM_FAN)
  //#define FAST_PWM_FAN_FREQUENCY 31400
  //#define USE_OCR2A_AS_TOP
#endif

// @section extruder

/**
 * Extruder cooling fans
 *
 * Extruder auto fans automatically turn on when their extruders'
 * temperatures go above EXTRUDER_AUTO_FAN_TEMPERATURE.
 *
 * Your board's pins file specifies the recommended pins. Override those here
 * or set to -1 to disable completely.
 *
 * Multiple extruders can be assigned to the same pin in which case
 * the fan will turn on when any selected extruder is above the threshold.
 */
#define E0_AUTO_FAN_PIN -1
#define E1_AUTO_FAN_PIN -1
#define E2_AUTO_FAN_PIN -1
#define E3_AUTO_FAN_PIN -1
#define E4_AUTO_FAN_PIN -1
#define E5_AUTO_FAN_PIN -1
#define E6_AUTO_FAN_PIN -1
#define E7_AUTO_FAN_PIN -1
#define CHAMBER_AUTO_FAN_PIN -1

#define EXTRUDER_AUTO_FAN_TEMPERATURE 50
#define EXTRUDER_AUTO_FAN_SPEED 255   // 255 == full speed
#define CHAMBER_AUTO_FAN_TEMPERATURE 30
#define CHAMBER_AUTO_FAN_SPEED 255

/**
 * Part-Cooling Fan Multiplexer
 *
 * This feature allows you to digitally multiplex the fan output.
 * The multiplexer is automatically switched at tool-change.
 * Set FANMUX[012]_PINs below for up to 2, 4, or 8 multiplexed fans.
 */
#define FANMUX0_PIN -1
#define FANMUX1_PIN -1
#define FANMUX2_PIN -1

/**
 * M355 Case Light on-off / brightness
 */
//#define CASE_LIGHT_ENABLE
#if ENABLED(CASE_LIGHT_ENABLE)
  //#define CASE_LIGHT_PIN 4                  // Override the default pin if needed
  #define INVERT_CASE_LIGHT false             // Set true if Case Light is ON when pin is LOW
  #define CASE_LIGHT_DEFAULT_ON true          // Set default power-up state on
  #define CASE_LIGHT_DEFAULT_BRIGHTNESS 105   // Set default power-up brightness (0-255, requires PWM pin)
  //#define CASE_LIGHT_MAX_PWM 128            // Limit pwm
  //#define CASE_LIGHT_MENU                   // Add Case Light options to the LCD menu
  //#define CASE_LIGHT_NO_BRIGHTNESS          // Disable brightness control. Enable for non-PWM lighting.
  //#define CASE_LIGHT_USE_NEOPIXEL           // Use NeoPixel LED as case light, requires NEOPIXEL_LED.
  #if ENABLED(CASE_LIGHT_USE_NEOPIXEL)
    #define CASE_LIGHT_NEOPIXEL_COLOR { 255, 255, 255, 255 } // { Red, Green, Blue, White }
  #endif
#endif

// @section homing

// If you want endstops to stay on (by default) even when not homing
// enable this option. Override at any time with M120, M121.
//#define ENDSTOPS_ALWAYS_ON_DEFAULT

// @section extras

//#define Z_LATE_ENABLE // Enable Z the last moment. Needed if your Z driver overheats.

// Employ an external closed loop controller. Override pins here if needed.
//#define EXTERNAL_CLOSED_LOOP_CONTROLLER
#if ENABLED(EXTERNAL_CLOSED_LOOP_CONTROLLER)
  //#define CLOSED_LOOP_ENABLE_PIN        -1
  //#define CLOSED_LOOP_MOVE_COMPLETE_PIN -1
#endif

/**
 * Dual Steppers / Dual Endstops
 *
 * This section will allow you to use extra E drivers to drive a second motor for X, Y, or Z axes.
 *
 * For example, set X_DUAL_STEPPER_DRIVERS setting to use a second motor. If the motors need to
 * spin in opposite directions set INVERT_X2_VS_X_DIR. If the second motor needs its own endstop
 * set X_DUAL_ENDSTOPS. This can adjust for "racking." Use X2_USE_ENDSTOP to set the endstop plug
 * that should be used for the second endstop. Extra endstops will appear in the output of 'M119'.
 *
 * Use X_DUAL_ENDSTOP_ADJUSTMENT to adjust for mechanical imperfection. After homing both motors
 * this offset is applied to the X2 motor. To find the offset home the X axis, and measure the error
 * in X2. Dual endstop offsets can be set at runtime with 'M666 X<offset> Y<offset> Z<offset>'.
 */

//#define X_DUAL_STEPPER_DRIVERS
#if ENABLED(X_DUAL_STEPPER_DRIVERS)
  #define INVERT_X2_VS_X_DIR true   // Set 'true' if X motors should rotate in opposite directions
  //#define X_DUAL_ENDSTOPS
  #if ENABLED(X_DUAL_ENDSTOPS)
    #define X2_USE_ENDSTOP _XMAX_
    #define X2_ENDSTOP_ADJUSTMENT  0
  #endif
#endif

//#define Y_DUAL_STEPPER_DRIVERS
#if ENABLED(Y_DUAL_STEPPER_DRIVERS)
  #define INVERT_Y2_VS_Y_DIR true   // Set 'true' if Y motors should rotate in opposite directions
  //#define Y_DUAL_ENDSTOPS
  #if ENABLED(Y_DUAL_ENDSTOPS)
    #define Y2_USE_ENDSTOP _YMAX_
    #define Y2_ENDSTOP_ADJUSTMENT  0
  #endif
#endif

//
// For Z set the number of stepper drivers
//
#define NUM_Z_STEPPER_DRIVERS 1   // (1-4) Z options change based on how many

#if NUM_Z_STEPPER_DRIVERS > 1
  //#define Z_MULTI_ENDSTOPS
  #if ENABLED(Z_MULTI_ENDSTOPS)
    #define Z2_USE_ENDSTOP          _XMAX_
    #define Z2_ENDSTOP_ADJUSTMENT   0
    #if NUM_Z_STEPPER_DRIVERS >= 3
      #define Z3_USE_ENDSTOP        _YMAX_
      #define Z3_ENDSTOP_ADJUSTMENT 0
    #endif
    #if NUM_Z_STEPPER_DRIVERS >= 4
      #define Z4_USE_ENDSTOP        _ZMAX_
      #define Z4_ENDSTOP_ADJUSTMENT 0
    #endif
  #endif
#endif

/**
 * Dual X Carriage
 *
 * This setup has two X carriages that can move independently, each with its own hotend.
 * The carriages can be used to print an object with two colors or materials, or in
 * "duplication mode" it can print two identical or X-mirrored objects simultaneously.
 * The inactive carriage is parked automatically to prevent oozing.
 * X1 is the left carriage, X2 the right. They park and home at opposite ends of the X axis.
 * By default the X2 stepper is assigned to the first unused E plug on the board.
 *
 * The following Dual X Carriage modes can be selected with M605 S<mode>:
 *
 *   0 : (FULL_CONTROL) The slicer has full control over both X-carriages and can achieve optimal travel
 *       results as long as it supports dual X-carriages. (M605 S0)
 *
 *   1 : (AUTO_PARK) The firmware automatically parks and unparks the X-carriages on tool-change so
 *       that additional slicer support is not required. (M605 S1)
 *
 *   2 : (DUPLICATION) The firmware moves the second X-carriage and extruder in synchronization with
 *       the first X-carriage and extruder, to print 2 copies of the same object at the same time.
 *       Set the constant X-offset and temperature differential with M605 S2 X[offs] R[deg] and
 *       follow with M605 S2 to initiate duplicated movement.
 *
 *   3 : (MIRRORED) Formbot/Vivedino-inspired mirrored mode in which the second extruder duplicates
 *       the movement of the first except the second extruder is reversed in the X axis.
 *       Set the initial X offset and temperature differential with M605 S2 X[offs] R[deg] and
 *       follow with M605 S3 to initiate mirrored movement.
 */
//#define DUAL_X_CARRIAGE
#if ENABLED(DUAL_X_CARRIAGE)
  #define X1_MIN_POS X_MIN_POS   // Set to X_MIN_POS
  #define X1_MAX_POS X_BED_SIZE  // Set a maximum so the first X-carriage can't hit the parked second X-carriage
  #define X2_MIN_POS    80       // Set a minimum to ensure the  second X-carriage can't hit the parked first X-carriage
  #define X2_MAX_POS   353       // Set this to the distance between toolheads when both heads are homed
  #define X2_HOME_DIR    1       // Set to 1. The second X-carriage always homes to the maximum endstop position
  #define X2_HOME_POS X2_MAX_POS // Default X2 home position. Set to X2_MAX_POS.
                      // However: In this mode the HOTEND_OFFSET_X value for the second extruder provides a software
                      // override for X2_HOME_POS. This also allow recalibration of the distance between the two endstops
                      // without modifying the firmware (through the "M218 T1 X???" command).
                      // Remember: you should set the second extruder x-offset to 0 in your slicer.

  // This is the default power-up mode which can be later using M605.
  #define DEFAULT_DUAL_X_CARRIAGE_MODE DXC_AUTO_PARK_MODE

  // Default x offset in duplication mode (typically set to half print bed width)
  #define DEFAULT_DUPLICATION_X_OFFSET 100

  // Default action to execute following M605 mode change commands. Typically G28X to apply new mode.
  //#define EVENT_GCODE_IDEX_AFTER_MODECHANGE "G28X"
#endif

// Activate a solenoid on the active extruder with M380. Disable all with M381.
// Define SOL0_PIN, SOL1_PIN, etc., for each extruder that has a solenoid.
//#define EXT_SOLENOID

// @section homing

/**
 * Homing Procedure
 * Homing (G28) does an indefinite move towards the endstops to establish
 * the position of the toolhead relative to the workspace.
 */

//#define SENSORLESS_BACKOFF_MM  { 2, 2 }     // (mm) Backoff from endstops before sensorless homing

#define HOMING_BUMP_MM      { 5, 5, 5 }       // (mm) Backoff from endstops after first bump
// For delta all values must be the same
#define HOMING_BUMP_DIVISOR { 10, 10, 10 }       // Re-Bump Speed Divisor (Divides the Homing Feedrate)

//#define HOMING_BACKOFF_POST_MM { 2, 2, 2 }  // (mm) Backoff from endstops after homing

//#define QUICK_HOME                          // If G28 contains XY do a diagonal move first
//#define HOME_Y_BEFORE_X                     // If G28 contains XY home Y before X
//#define HOME_Z_FIRST                        // Home Z first. Requires a Z-MIN endstop (not a probe).
//#define CODEPENDENT_XY_HOMING               // If X/Y can't home without homing Y/X first

// @section bltouch

#if ENABLED(BLTOUCH)
  /**
   * Either: Use the defaults (recommended) or: For special purposes, use the following DEFINES
   * Do not activate settings that the probe might not understand. Clones might misunderstand
   * advanced commands.
   *
   * Note: If the probe is not deploying, do a "Reset" and "Self-Test" and then check the
   *       wiring of the BROWN, RED and ORANGE wires.
   *
   * Note: If the trigger signal of your probe is not being recognized, it has been very often
   *       because the BLACK and WHITE wires needed to be swapped. They are not "interchangeable"
   *       like they would be with a real switch. So please check the wiring first.
   *
   * Settings for all BLTouch and clone probes:
   */

  // Safety: The probe needs time to recognize the command.
  //         Minimum command delay (ms). Enable and increase if needed.
  //#define BLTOUCH_DELAY 500

  /**
   * Settings for BLTOUCH Classic 1.2, 1.3 or BLTouch Smart 1.0, 2.0, 2.2, 3.0, 3.1, and most clones:
   */

  // Feature: Switch into SW mode after a deploy. It makes the output pulse longer. Can be useful
  //          in special cases, like noisy or filtered input configurations.
  //#define BLTOUCH_FORCE_SW_MODE

  /**
   * Settings for BLTouch Smart 3.0 and 3.1
   * Summary:
   *   - Voltage modes: 5V and OD (open drain - "logic voltage free") output modes
   *   - High-Speed mode
   *   - Disable LCD voltage options
   */

  /**
   * Danger: Don't activate 5V mode unless attached to a 5V-tolerant controller!
   * V3.0 or 3.1: Set default mode to 5V mode at Marlin startup.
   * If disabled, OD mode is the hard-coded default on 3.0
   * On startup, Marlin will compare its eeprom to this value. If the selected mode
   * differs, a mode set eeprom write will be completed at initialization.
   * Use the option below to force an eeprom write to a V3.1 probe regardless.
   */
  //#define BLTOUCH_SET_5V_MODE

  /**
   * Safety: Activate if connecting a probe with an unknown voltage mode.
   * V3.0: Set a probe into mode selected above at Marlin startup. Required for 5V mode on 3.0
   * V3.1: Force a probe with unknown mode into selected mode at Marlin startup ( = Probe EEPROM write )
   * To preserve the life of the probe, use this once then turn it off and re-flash.
   */
  //#define BLTOUCH_FORCE_MODE_SET

  /**
   * Use "HIGH SPEED" mode for probing.
   * Danger: Disable if your probe sometimes fails. Only suitable for stable well-adjusted systems.
   * This feature was designed for Delta's with very fast Z moves however higher speed cartesians may function
   * If the machine cannot raise the probe fast enough after a trigger, it may enter a fault state.
   */
  //#define BLTOUCH_HS_MODE

  // Safety: Enable voltage mode settings in the LCD menu.
  //#define BLTOUCH_LCD_VOLTAGE_MENU

#endif // BLTOUCH

// @section extras

/**
 * Z Steppers Auto-Alignment
 * Add the G34 command to align multiple Z steppers using a bed probe.
 */
//#define Z_STEPPER_AUTO_ALIGN
#if ENABLED(Z_STEPPER_AUTO_ALIGN)
  // Define probe X and Y positions for Z1, Z2 [, Z3 [, Z4]]
  // If not defined, probe limits will be used.
  // Override with 'M422 S<index> X<pos> Y<pos>'
  //#define Z_STEPPER_ALIGN_XY { {  10, 190 }, { 100,  10 }, { 190, 190 } }

  /**
   * Orientation for the automatically-calculated probe positions.
   * Override Z stepper align points with 'M422 S<index> X<pos> Y<pos>'
   *
   * 2 Steppers:  (0)     (1)
   *               |       |   2   |
   *               | 1   2 |       |
   *               |       |   1   |
   *
   * 3 Steppers:  (0)     (1)     (2)     (3)
   *               |   3   | 1     | 2   1 |     2 |
   *               |       |     3 |       | 3     |
   *               | 1   2 | 2     |   3   |     1 |
   *
   * 4 Steppers:  (0)     (1)     (2)     (3)
   *               | 4   3 | 1   4 | 2   1 | 3   2 |
   *               |       |       |       |       |
   *               | 1   2 | 2   3 | 3   4 | 4   1 |
   */
  #ifndef Z_STEPPER_ALIGN_XY
    //#define Z_STEPPERS_ORIENTATION 0
  #endif

  // Provide Z stepper positions for more rapid convergence in bed alignment.
  // Requires triple stepper drivers (i.e., set NUM_Z_STEPPER_DRIVERS to 3)
  //#define Z_STEPPER_ALIGN_KNOWN_STEPPER_POSITIONS
  #if ENABLED(Z_STEPPER_ALIGN_KNOWN_STEPPER_POSITIONS)
    // Define Stepper XY positions for Z1, Z2, Z3 corresponding to
    // the Z screw positions in the bed carriage.
    // Define one position per Z stepper in stepper driver order.
    #define Z_STEPPER_ALIGN_STEPPER_XY { { 210.7, 102.5 }, { 152.6, 220.0 }, { 94.5, 102.5 } }
  #else
    // Amplification factor. Used to scale the correction step up or down in case
    // the stepper (spindle) position is farther out than the test point.
    #define Z_STEPPER_ALIGN_AMP 1.0       // Use a value > 1.0 NOTE: This may cause instability!
  #endif

  // On a 300mm bed a 5% grade would give a misalignment of ~1.5cm
  #define G34_MAX_GRADE              5    // (%) Maximum incline that G34 will handle
  #define Z_STEPPER_ALIGN_ITERATIONS 5    // Number of iterations to apply during alignment
  #define Z_STEPPER_ALIGN_ACC        0.02 // Stop iterating early if the accuracy is better than this
  #define RESTORE_LEVELING_AFTER_G34      // Restore leveling after G34 is done?
  // After G34, re-home Z (G28 Z) or just calculate it from the last probe heights?
  // Re-homing might be more precise in reproducing the actual 'G28 Z' homing height, especially on an uneven bed.
  #define HOME_AFTER_G34
#endif

//
// Add the G35 command to read bed corners to help adjust screws. Requires a bed probe.
//
//#define ASSISTED_TRAMMING
#if ENABLED(ASSISTED_TRAMMING)

  // Define positions for probing points, use the hotend as reference not the sensor.
  #define TRAMMING_POINT_XY { {  20, 20 }, { 200,  20 }, { 200, 200 }, { 20, 200 } }

  // Define positions names for probing points.
  #define TRAMMING_POINT_NAME_1 "Front-Left"
  #define TRAMMING_POINT_NAME_2 "Front-Right"
  #define TRAMMING_POINT_NAME_3 "Back-Right"
  #define TRAMMING_POINT_NAME_4 "Back-Left"

  #define RESTORE_LEVELING_AFTER_G35    // Enable to restore leveling setup after operation
  //#define REPORT_TRAMMING_MM          // Report Z deviation (mm) for each point relative to the first

  //#define ASSISTED_TRAMMING_MENU_ITEM // Add a menu item to run G35 Assisted Tramming (MarlinUI)
  //#define ASSISTED_TRAMMING_WIZARD    // Make the menu item open a Tramming Wizard sub-menu
  //#define ASSISTED_TRAMMING_WAIT_POSITION { X_CENTER, Y_CENTER, 30 } // Move the nozzle out of the way for adjustment

  /**
   * Screw thread:
   *   M3: 30 = Clockwise, 31 = Counter-Clockwise
   *   M4: 40 = Clockwise, 41 = Counter-Clockwise
   *   M5: 50 = Clockwise, 51 = Counter-Clockwise
   */
  #define TRAMMING_SCREW_THREAD 30

#endif

// @section motion

#define AXIS_RELATIVE_MODES { false, false, false, false }

// Add a Duplicate option for well-separated conjoined nozzles
//#define MULTI_NOZZLE_DUPLICATION

// By default pololu step drivers require an active high signal. However, some high power drivers require an active low signal as step.
#define INVERT_X_STEP_PIN false
#define INVERT_Y_STEP_PIN false
#define INVERT_Z_STEP_PIN false
#define INVERT_E_STEP_PIN false

/**
 * Idle Stepper Shutdown
 * Set DISABLE_INACTIVE_? 'true' to shut down axis steppers after an idle period.
 * The Deactive Time can be overridden with M18 and M84. Set to 0 for No Timeout.
 */
#define DEFAULT_STEPPER_DEACTIVE_TIME (5*60)
#define DISABLE_INACTIVE_X true
#define DISABLE_INACTIVE_Y true
#define DISABLE_INACTIVE_Z false  // Set 'false' if the nozzle could fall onto your printed part!
#define DISABLE_INACTIVE_E true

// If the Nozzle or Bed falls when the Z stepper is disabled, set its resting position here.
//#define Z_AFTER_DEACTIVATE Z_HOME_POS
//#define HOME_AFTER_DEACTIVATE  // Require rehoming after steppers are deactivated

// Default Minimum Feedrates for printing and travel moves
#define DEFAULT_MINIMUMFEEDRATE       0.0     // (mm/s) Minimum feedrate. Set with M205 S.
#define DEFAULT_MINTRAVELFEEDRATE     0.0     // (mm/s) Minimum travel feedrate. Set with M205 T.

// Minimum time that a segment needs to take as the buffer gets emptied
#define DEFAULT_MINSEGMENTTIME        20000   // (µs) Set with M205 B.

// Slow down the machine if the lookahead buffer is (by default) half full.
// Increase the slowdown divisor for larger buffer sizes.
//#define SLOWDOWN
#if ENABLED(SLOWDOWN)
  #define SLOWDOWN_DIVISOR 2
#endif

/**
 * XY Frequency limit
 * Reduce resonance by limiting the frequency of small zigzag infill moves.
 * See https://hydraraptor.blogspot.com/2010/12/frequency-limit.html
 * Use M201 F<freq> G<min%> to change limits at runtime.
 */
//#define XY_FREQUENCY_LIMIT      10 // (Hz) Maximum frequency of small zigzag infill moves. Set with M201 F<hertz>.
#ifdef XY_FREQUENCY_LIMIT
  #define XY_FREQUENCY_MIN_PERCENT 5 // (percent) Minimum FR percentage to apply. Set with M201 G<min%>.
#endif

// Minimum planner junction speed. Sets the default minimum speed the planner plans for at the end
// of the buffer and all stops. This should not be much greater than zero and should only be changed
// if unwanted behavior is observed on a user's machine when running at very slow speeds.
#define MINIMUM_PLANNER_SPEED 0.05 // (mm/s)

//
// Backlash Compensation
// Adds extra movement to axes on direction-changes to account for backlash.
//
//#define BACKLASH_COMPENSATION
#if ENABLED(BACKLASH_COMPENSATION)
  // Define values for backlash distance and correction.
  // If BACKLASH_GCODE is enabled these values are the defaults.
  #define BACKLASH_DISTANCE_MM { 0, 0, 0 } // (mm)
  #define BACKLASH_CORRECTION    0.0       // 0.0 = no correction; 1.0 = full correction

  // Set BACKLASH_SMOOTHING_MM to spread backlash correction over multiple segments
  // to reduce print artifacts. (Enabling this is costly in memory and computation!)
  //#define BACKLASH_SMOOTHING_MM 3 // (mm)

  // Add runtime configuration and tuning of backlash values (M425)
  //#define BACKLASH_GCODE

  #if ENABLED(BACKLASH_GCODE)
    // Measure the Z backlash when probing (G29) and set with "M425 Z"
    #define MEASURE_BACKLASH_WHEN_PROBING

    #if ENABLED(MEASURE_BACKLASH_WHEN_PROBING)
      // When measuring, the probe will move up to BACKLASH_MEASUREMENT_LIMIT
      // mm away from point of contact in BACKLASH_MEASUREMENT_RESOLUTION
      // increments while checking for the contact to be broken.
      #define BACKLASH_MEASUREMENT_LIMIT       0.5   // (mm)
      #define BACKLASH_MEASUREMENT_RESOLUTION  0.005 // (mm)
      #define BACKLASH_MEASUREMENT_FEEDRATE    Z_PROBE_SPEED_SLOW // (mm/min)
    #endif
  #endif
#endif

/**
 * Automatic backlash, position and hotend offset calibration
 *
 * Enable G425 to run automatic calibration using an electrically-
 * conductive cube, bolt, or washer mounted on the bed.
 *
 * G425 uses the probe to touch the top and sides of the calibration object
 * on the bed and measures and/or correct positional offsets, axis backlash
 * and hotend offsets.
 *
 * Note: HOTEND_OFFSET and CALIBRATION_OBJECT_CENTER must be set to within
 *       ±5mm of true values for G425 to succeed.
 */
//#define CALIBRATION_GCODE
#if ENABLED(CALIBRATION_GCODE)

  //#define CALIBRATION_SCRIPT_PRE  "M117 Starting Auto-Calibration\nT0\nG28\nG12\nM117 Calibrating..."
  //#define CALIBRATION_SCRIPT_POST "M500\nM117 Calibration data saved"

  #define CALIBRATION_MEASUREMENT_RESOLUTION     0.01 // mm

  #define CALIBRATION_FEEDRATE_SLOW             60    // mm/min
  #define CALIBRATION_FEEDRATE_FAST           1200    // mm/min
  #define CALIBRATION_FEEDRATE_TRAVEL         3000    // mm/min

  // The following parameters refer to the conical section of the nozzle tip.
  #define CALIBRATION_NOZZLE_TIP_HEIGHT          1.0  // mm
  #define CALIBRATION_NOZZLE_OUTER_DIAMETER      2.0  // mm

  // Uncomment to enable reporting (required for "G425 V", but consumes PROGMEM).
  //#define CALIBRATION_REPORTING

  // The true location and dimension the cube/bolt/washer on the bed.
  #define CALIBRATION_OBJECT_CENTER     { 264.0, -22.0,  -2.0 } // mm
  #define CALIBRATION_OBJECT_DIMENSIONS {  10.0,  10.0,  10.0 } // mm

  // Comment out any sides which are unreachable by the probe. For best
  // auto-calibration results, all sides must be reachable.
  #define CALIBRATION_MEASURE_RIGHT
  #define CALIBRATION_MEASURE_FRONT
  #define CALIBRATION_MEASURE_LEFT
  #define CALIBRATION_MEASURE_BACK

  // Probing at the exact top center only works if the center is flat. If
  // probing on a screwhead or hollow washer, probe near the edges.
  //#define CALIBRATION_MEASURE_AT_TOP_EDGES

  // Define the pin to read during calibration
  #ifndef CALIBRATION_PIN
    #define CALIBRATION_PIN -1            // Define here to override the default pin
    #define CALIBRATION_PIN_INVERTING false // Set to true to invert the custom pin
    //#define CALIBRATION_PIN_PULLDOWN
    #define CALIBRATION_PIN_PULLUP
  #endif
#endif

/**
 * Adaptive Step Smoothing increases the resolution of multi-axis moves, particularly at step frequencies
 * below 1kHz (for AVR) or 10kHz (for ARM), where aliasing between axes in multi-axis moves causes audible
 * vibration and surface artifacts. The algorithm adapts to provide the best possible step smoothing at the
 * lowest stepping frequencies.
 */
//#define ADAPTIVE_STEP_SMOOTHING

/**
 * Custom Microstepping
 * Override as-needed for your setup. Up to 3 MS pins are supported.
 */
//#define MICROSTEP1 LOW,LOW,LOW
//#define MICROSTEP2 HIGH,LOW,LOW
//#define MICROSTEP4 LOW,HIGH,LOW
//#define MICROSTEP8 HIGH,HIGH,LOW
//#define MICROSTEP16 LOW,LOW,HIGH
//#define MICROSTEP32 HIGH,LOW,HIGH

// Microstep settings (Requires a board with pins named X_MS1, X_MS2, etc.)
#define MICROSTEP_MODES { 16, 16, 16, 16, 16, 16 } // [1,2,4,8,16]

/**
 *  @section  stepper motor current
 *
 *  Some boards have a means of setting the stepper motor current via firmware.
 *
 *  The power on motor currents are set by:
 *    PWM_MOTOR_CURRENT - used by MINIRAMBO & ULTIMAIN_2
 *                         known compatible chips: A4982
 *    DIGIPOT_MOTOR_CURRENT - used by BQ_ZUM_MEGA_3D, RAMBO & SCOOVO_X9H
 *                         known compatible chips: AD5206
 *    DAC_MOTOR_CURRENT_DEFAULT - used by PRINTRBOARD_REVF & RIGIDBOARD_V2
 *                         known compatible chips: MCP4728
 *    DIGIPOT_I2C_MOTOR_CURRENTS - used by 5DPRINT, AZTEEG_X3_PRO, AZTEEG_X5_MINI_WIFI, MIGHTYBOARD_REVE
 *                         known compatible chips: MCP4451, MCP4018
 *
 *  Motor currents can also be set by M907 - M910 and by the LCD.
 *    M907 - applies to all.
 *    M908 - BQ_ZUM_MEGA_3D, RAMBO, PRINTRBOARD_REVF, RIGIDBOARD_V2 & SCOOVO_X9H
 *    M909, M910 & LCD - only PRINTRBOARD_REVF & RIGIDBOARD_V2
 */
//#define PWM_MOTOR_CURRENT { 1300, 1300, 1250 }          // Values in milliamps
//#define DIGIPOT_MOTOR_CURRENT { 135,135,135,135,135 }   // Values 0-255 (RAMBO 135 = ~0.75A, 185 = ~1A)
//#define DAC_MOTOR_CURRENT_DEFAULT { 70, 80, 90, 80 }    // Default drive percent - X, Y, Z, E axis

/**
 * I2C-based DIGIPOTs (e.g., Azteeg X3 Pro)
 */
//#define DIGIPOT_MCP4018             // Requires https://github.com/felias-fogg/SlowSoftI2CMaster
//#define DIGIPOT_MCP4451
#if EITHER(DIGIPOT_MCP4018, DIGIPOT_MCP4451)
  #define DIGIPOT_I2C_NUM_CHANNELS 8  // 5DPRINT:4   AZTEEG_X3_PRO:8   MKS_SBASE:5   MIGHTYBOARD_REVE:5

  // Actual motor currents in Amps. The number of entries must match DIGIPOT_I2C_NUM_CHANNELS.
  // These correspond to the physical drivers, so be mindful if the order is changed.
  #define DIGIPOT_I2C_MOTOR_CURRENTS { 1.0, 1.0, 1.0, 1.0, 1.0, 1.0, 1.0, 1.0 } // AZTEEG_X3_PRO

  //#define DIGIPOT_USE_RAW_VALUES    // Use DIGIPOT_MOTOR_CURRENT raw wiper values (instead of A4988 motor currents)

  /**
   * Common slave addresses:
   *
   *                        A   (A shifted)   B   (B shifted)  IC
   * Smoothie              0x2C (0x58)       0x2D (0x5A)       MCP4451
   * AZTEEG_X3_PRO         0x2C (0x58)       0x2E (0x5C)       MCP4451
   * AZTEEG_X5_MINI        0x2C (0x58)       0x2E (0x5C)       MCP4451
   * AZTEEG_X5_MINI_WIFI         0x58              0x5C        MCP4451
   * MIGHTYBOARD_REVE      0x2F (0x5E)                         MCP4018
   */
  //#define DIGIPOT_I2C_ADDRESS_A 0x2C  // Unshifted slave address for first DIGIPOT
  //#define DIGIPOT_I2C_ADDRESS_B 0x2D  // Unshifted slave address for second DIGIPOT
#endif

//===========================================================================
//=============================Additional Features===========================
//===========================================================================

// @section lcd

#if EITHER(IS_ULTIPANEL, EXTENSIBLE_UI)
<<<<<<< HEAD
  #define MANUAL_FEEDRATE_XYZ 50*60
  #define MANUAL_FEEDRATE { MANUAL_FEEDRATE_XYZ, MANUAL_FEEDRATE_XYZ, MANUAL_FEEDRATE_XYZ, 2*60 } // (mm/min) Feedrates for manual moves along X, Y, Z, E from panel
  #define SHORT_MANUAL_Z_MOVE 0.025 // (mm) Smallest manual Z move (< 0.1mm)
=======
  #define MANUAL_FEEDRATE { 50*60, 50*60, 4*60, 2*60 } // (mm/min) Feedrates for manual moves along X, Y, Z, E from panel
  #define FINE_MANUAL_MOVE 0.025    // (mm) Smallest manual move (< 0.1mm) applying to Z on most machines
>>>>>>> 777c50a1
  #if IS_ULTIPANEL
    #define MANUAL_E_MOVES_RELATIVE // Display extruder move distance rather than "position"
    #define ULTIPANEL_FEEDMULTIPLY  // Encoder sets the feedrate multiplier on the Status Screen
  #endif
#endif

// Change values more rapidly when the encoder is rotated faster
#define ENCODER_RATE_MULTIPLIER
#if ENABLED(ENCODER_RATE_MULTIPLIER)
  #define ENCODER_10X_STEPS_PER_SEC   30  // (steps/s) Encoder rate for 10x speed
  #define ENCODER_100X_STEPS_PER_SEC  80  // (steps/s) Encoder rate for 100x speed
#endif

// Play a beep when the feedrate is changed from the Status Screen
//#define BEEP_ON_FEEDRATE_CHANGE
#if ENABLED(BEEP_ON_FEEDRATE_CHANGE)
  #define FEEDRATE_CHANGE_BEEP_DURATION   10
  #define FEEDRATE_CHANGE_BEEP_FREQUENCY 440
#endif

#if HAS_LCD_MENU

  // Add Probe Z Offset calibration to the Z Probe Offsets menu
  #if HAS_BED_PROBE
    //#define PROBE_OFFSET_WIZARD // Define on QQS_Config
    #if ENABLED(PROBE_OFFSET_WIZARD)
      //
      // Enable to init the Probe Z-Offset when starting the Wizard.
      // Use a height slightly above the estimated nozzle-to-probe Z offset.
      // For example, with an offset of -5, consider a starting height of -4.
      //
      //#define PROBE_OFFSET_WIZARD_START_Z -4.0

      // Set a convenient position to do the calibration (probing point and nozzle/bed-distance)
      //#define PROBE_OFFSET_WIZARD_XY_POS { X_CENTER, Y_CENTER }
    #endif
  #endif

  // Include a page of printer information in the LCD Main Menu
  //#define LCD_INFO_MENU //Define on QQS_Config
  #if ENABLED(LCD_INFO_MENU)
    //#define LCD_PRINTER_INFO_IS_BOOTSCREEN // Show bootscreen(s) instead of Printer Info pages
  #endif

  // BACK menu items keep the highlight at the top
  //#define TURBO_BACK_MENU_ITEM

  // Add a mute option to the LCD menu
  //#define SOUND_MENU_ITEM

  /**
   * LED Control Menu
   * Add LED Control to the LCD menu
   */
  //#define LED_CONTROL_MENU  // Define on QQS_Config
  #if ENABLED(LED_CONTROL_MENU)
    #define LED_COLOR_PRESETS                 // Enable the Preset Color menu option
    //#define NEO2_COLOR_PRESETS              // Enable a second NeoPixel Preset Color menu option
    #if ENABLED(LED_COLOR_PRESETS)
      #define LED_USER_PRESET_RED        255  // User defined RED value
      #define LED_USER_PRESET_GREEN      128  // User defined GREEN value
      #define LED_USER_PRESET_BLUE         0  // User defined BLUE value
      #define LED_USER_PRESET_WHITE      255  // User defined WHITE value
      #define LED_USER_PRESET_BRIGHTNESS 255  // User defined intensity
      #define LED_USER_PRESET_STARTUP       // Have the printer display the user preset color on startup
    #endif
    #if ENABLED(NEO2_COLOR_PRESETS)
      #define NEO2_USER_PRESET_RED        255  // User defined RED value
      #define NEO2_USER_PRESET_GREEN      128  // User defined GREEN value
      #define NEO2_USER_PRESET_BLUE         0  // User defined BLUE value
      #define NEO2_USER_PRESET_WHITE      255  // User defined WHITE value
      #define NEO2_USER_PRESET_BRIGHTNESS 255  // User defined intensity
      //#define NEO2_USER_PRESET_STARTUP       // Have the printer display the user preset color on startup for the second strip
    #endif
  #endif

#endif // HAS_LCD_MENU

// Scroll a longer status message into view
#define STATUS_MESSAGE_SCROLLING

// On the Info Screen, display XY with one decimal place when possible
//#define LCD_DECIMAL_SMALL_XY

// The timeout (in ms) to return to the status screen from sub-menus
#define LCD_TIMEOUT_TO_STATUS 15000

// Add an 'M73' G-code to set the current percentage
#define LCD_SET_PROGRESS_MANUALLY

// Show the E position (filament used) during printing
//#define LCD_SHOW_E_TOTAL

#if ENABLED(SHOW_BOOTSCREEN)
  #define BOOTSCREEN_TIMEOUT 4000        // (ms) Total Duration to display the boot screen(s)
#endif

#if EITHER(SDSUPPORT, LCD_SET_PROGRESS_MANUALLY) && ANY(HAS_MARLINUI_U8GLIB, HAS_MARLINUI_HD44780, IS_TFTGLCD_PANEL)
  //#define PRINT_PROGRESS_SHOW_DECIMALS // Show progress with decimal digits
  #define SHOW_REMAINING_TIME          // Display estimated time to completion
  #if ENABLED(SHOW_REMAINING_TIME)
    #define USE_M73_REMAINING_TIME     // Use remaining time from M73 command instead of estimation
    #define ROTATE_PROGRESS_DISPLAY    // Display (P)rogress, (E)lapsed, and (R)emaining time
  #endif

  #if HAS_MARLINUI_U8GLIB
    //#define PRINT_PROGRESS_SHOW_DECIMALS // Show progress with decimal digits
  #endif

  #if EITHER(HAS_MARLINUI_HD44780, IS_TFTGLCD_PANEL)
    //#define LCD_PROGRESS_BAR            // Show a progress bar on HD44780 LCDs for SD printing
    #if ENABLED(LCD_PROGRESS_BAR)
      #define PROGRESS_BAR_BAR_TIME 2000  // (ms) Amount of time to show the bar
      #define PROGRESS_BAR_MSG_TIME 3000  // (ms) Amount of time to show the status message
      #define PROGRESS_MSG_EXPIRE   0     // (ms) Amount of time to retain the status message (0=forever)
      //#define PROGRESS_MSG_ONCE         // Show the message for MSG_TIME then clear it
      //#define LCD_PROGRESS_BAR_TEST     // Add a menu item to test the progress bar
    #endif
  #endif
#endif

#if ENABLED(SDSUPPORT)

  // The standard SD detect circuit reads LOW when media is inserted and HIGH when empty.
  // Enable this option and set to HIGH if your SD cards are incorrectly detected.
  //#define SD_DETECT_STATE HIGH

  //#define SD_IGNORE_AT_STARTUP            // Don't mount the SD card when starting up
  //#define SDCARD_READONLY                 // Read-only SD card (to save over 2K of flash)

  //#define GCODE_REPEAT_MARKERS            // Enable G-code M808 to set repeat markers and do looping

  #define SD_PROCEDURE_DEPTH 1              // Increase if you need more nested M32 calls

  #define SD_FINISHED_STEPPERRELEASE true   // Disable steppers when SD Print is finished
  #define SD_FINISHED_RELEASECOMMAND "M84"  // Use "M84XYE" to keep Z enabled so your bed stays in place

  // Reverse SD sort to show "more recent" files first, according to the card's FAT.
  // Since the FAT gets out of order with usage, SDCARD_SORT_ALPHA is recommended.
  #define SDCARD_RATHERRECENTFIRST

  #define SD_MENU_CONFIRM_START             // Confirm the selected SD file before printing

  //#define NO_SD_AUTOSTART                 // Remove auto#.g file support completely to save some Flash, SRAM
  //#define MENU_ADDAUTOSTART               // Add a menu option to run auto#.g files

  //#define BROWSE_MEDIA_ON_INSERT          // Open the file browser when media is inserted

  #define EVENT_GCODE_SD_ABORT "G27"        // G-code to run on SD Abort Print (e.g., "G28XY" or "G27")

  #if ENABLED(PRINTER_EVENT_LEDS)
    #define PE_LEDS_COMPLETED_TIME  (30*60) // (seconds) Time to keep the LED "done" color before restoring normal illumination
  #endif

  /**
   * Continue after Power-Loss (Creality3D)
   *
   * Store the current state to the SD Card at the start of each layer
   * during SD printing. If the recovery file is found at boot time, present
   * an option on the LCD screen to continue the print from the last-known
   * point in the file.
   */
  //#define POWER_LOSS_RECOVERY   //Define on QQS_Config
  #if ENABLED(POWER_LOSS_RECOVERY)
    #define PLR_ENABLED_DEFAULT   true  // Power Loss Recovery enabled by default. (Set with 'M413 Sn' & M500)
    //#define BACKUP_POWER_SUPPLY       // Backup power / UPS to move the steppers on power loss
    //#define POWER_LOSS_RECOVER_ZHOME  // Z homing is needed for proper recovery. 99.9% of the time this should be disabled!
    //#define POWER_LOSS_ZRAISE       2 // (mm) Z axis raise on resume (on power loss with UPS)
    #define POWER_LOSS_PIN           -1 // Pin to detect power loss. Set to -1 to disable default pin on boards without module.
    //#define POWER_LOSS_STATE     HIGH // State of pin indicating power loss
    //#define POWER_LOSS_PULLUP         // Set pullup / pulldown as appropriate for your sensor
    //#define POWER_LOSS_PULLDOWN
    //#define POWER_LOSS_PURGE_LEN   20 // (mm) Length of filament to purge on resume
    //#define POWER_LOSS_RETRACT_LEN 10 // (mm) Length of filament to retract on fail. Requires backup power.

    // Without a POWER_LOSS_PIN the following option helps reduce wear on the SD card,
    // especially with "vase mode" printing. Set too high and vases cannot be continued.
    #define POWER_LOSS_MIN_Z_CHANGE 0.05 // (mm) Minimum Z change before saving power-loss data
  #endif

  /**
   * Sort SD file listings in alphabetical order.
   *
   * With this option enabled, items on SD cards will be sorted
   * by name for easier navigation.
   *
   * By default...
   *
   *  - Use the slowest -but safest- method for sorting.
   *  - Folders are sorted to the top.
   *  - The sort key is statically allocated.
   *  - No added G-code (M34) support.
   *  - 40 item sorting limit. (Items after the first 40 are unsorted.)
   *
   * SD sorting uses static allocation (as set by SDSORT_LIMIT), allowing the
   * compiler to calculate the worst-case usage and throw an error if the SRAM
   * limit is exceeded.
   *
   *  - SDSORT_USES_RAM provides faster sorting via a static directory buffer.
   *  - SDSORT_USES_STACK does the same, but uses a local stack-based buffer.
   *  - SDSORT_CACHE_NAMES will retain the sorted file listing in RAM. (Expensive!)
   *  - SDSORT_DYNAMIC_RAM only uses RAM when the SD menu is visible. (Use with caution!)
   */
  //#define SDCARD_SORT_ALPHA

  // SD Card Sorting options
  #if ENABLED(SDCARD_SORT_ALPHA)
    #define SDSORT_LIMIT       40     // Maximum number of sorted items (10-256). Costs 27 bytes each.
    #define FOLDER_SORTING     -1     // -1=above  0=none  1=below
    #define SDSORT_GCODE       false  // Allow turning sorting on/off with LCD and M34 G-code.
    #define SDSORT_USES_RAM    false  // Pre-allocate a static array for faster pre-sorting.
    #define SDSORT_USES_STACK  false  // Prefer the stack for pre-sorting to give back some SRAM. (Negated by next 2 options.)
    #define SDSORT_CACHE_NAMES false  // Keep sorted items in RAM longer for speedy performance. Most expensive option.
    #define SDSORT_DYNAMIC_RAM false  // Use dynamic allocation (within SD menus). Least expensive option. Set SDSORT_LIMIT before use!
    #define SDSORT_CACHE_VFATS 2      // Maximum number of 13-byte VFAT entries to use for sorting.
                                      // Note: Only affects SCROLL_LONG_FILENAMES with SDSORT_CACHE_NAMES but not SDSORT_DYNAMIC_RAM.
  #endif

  // Allow international symbols in long filenames. To display correctly, the
  // LCD's font must contain the characters. Check your selected LCD language.
  //#define UTF_FILENAME_SUPPORT

  // This allows hosts to request long names for files and folders with M33
  #define LONG_FILENAME_HOST_SUPPORT

  // Enable this option to scroll long filenames in the SD card menu
  #define SCROLL_LONG_FILENAMES

  // Leave the heaters on after Stop Print (not recommended!)
  //#define SD_ABORT_NO_COOLDOWN

  /**
   * This option allows you to abort SD printing when any endstop is triggered.
   * This feature must be enabled with "M540 S1" or from the LCD menu.
   * To have any effect, endstops must be enabled during SD printing.
   */
  //#define SD_ABORT_ON_ENDSTOP_HIT

  /**
   * This option makes it easier to print the same SD Card file again.
   * On print completion the LCD Menu will open with the file selected.
   * You can just click to start the print, or navigate elsewhere.
   */
  //#define SD_REPRINT_LAST_SELECTED_FILE

  /**
   * Auto-report SdCard status with M27 S<seconds>
   */
  //#define AUTO_REPORT_SD_STATUS

  /**
   * Support for USB thumb drives using an Arduino USB Host Shield or
   * equivalent MAX3421E breakout board. The USB thumb drive will appear
   * to Marlin as an SD card.
   *
   * The MAX3421E can be assigned the same pins as the SD card reader, with
   * the following pin mapping:
   *
   *    SCLK, MOSI, MISO --> SCLK, MOSI, MISO
   *    INT              --> SD_DETECT_PIN [1]
   *    SS               --> SDSS
   *
   * [1] On AVR an interrupt-capable pin is best for UHS3 compatibility.
   */
  //#define USB_FLASH_DRIVE_SUPPORT
  #if ENABLED(USB_FLASH_DRIVE_SUPPORT)
    #define USB_CS_PIN    SDSS
    #define USB_INTR_PIN  SD_DETECT_PIN

    /**
     * USB Host Shield Library
     *
     * - UHS2 uses no interrupts and has been production-tested
     *   on a LulzBot TAZ Pro with a 32-bit Archim board.
     *
     * - UHS3 is newer code with better USB compatibility. But it
     *   is less tested and is known to interfere with Servos.
     *   [1] This requires USB_INTR_PIN to be interrupt-capable.
     */
    //#define USE_UHS3_USB
  #endif

  /**
   * When using a bootloader that supports SD-Firmware-Flashing,
   * add a menu item to activate SD-FW-Update on the next reboot.
   *
   * Requires ATMEGA2560 (Arduino Mega)
   *
   * Tested with this bootloader:
   *   https://github.com/FleetProbe/MicroBridge-Arduino-ATMega2560
   */
  //#define SD_FIRMWARE_UPDATE
  #if ENABLED(SD_FIRMWARE_UPDATE)
    #define SD_FIRMWARE_UPDATE_EEPROM_ADDR    0x1FF
    #define SD_FIRMWARE_UPDATE_ACTIVE_VALUE   0xF0
    #define SD_FIRMWARE_UPDATE_INACTIVE_VALUE 0xFF
  #endif

  // Add an optimized binary file transfer mode, initiated with 'M28 B1'
  //#define BINARY_FILE_TRANSFER  // Define on QQS_Config

  /**
   * Set this option to one of the following (or the board's defaults apply):
   *
   *           LCD - Use the SD drive in the external LCD controller.
   *       ONBOARD - Use the SD drive on the control board. (No SD_DETECT_PIN. M21 to init.)
   *  CUSTOM_CABLE - Use a custom cable to access the SD (as defined in a pins file).
   *
   * :[ 'LCD', 'ONBOARD', 'CUSTOM_CABLE' ]
   */
  //#define SDCARD_CONNECTION LCD

#endif // SDSUPPORT

/**
 * By default an onboard SD card reader may be shared as a USB mass-
 * storage device. This option hides the SD card from the host PC.
 */
//#define NO_SD_HOST_DRIVE   // Disable SD Card access over USB (for security).

/**
 * Additional options for Graphical Displays
 *
 * Use the optimizations here to improve printing performance,
 * which can be adversely affected by graphical display drawing,
 * especially when doing several short moves, and when printing
 * on DELTA and SCARA machines.
 *
 * Some of these options may result in the display lagging behind
 * controller events, as there is a trade-off between reliable
 * printing performance versus fast display updates.
 */
#if HAS_MARLINUI_U8GLIB
  // Show SD percentage next to the progress bar
  //#define DOGM_SD_PERCENT

  // Save many cycles by drawing a hollow frame or no frame on the Info Screen
  //#define XYZ_NO_FRAME
  #define XYZ_HOLLOW_FRAME

  // Enable to save many cycles by drawing a hollow frame on Menu Screens
  #define MENU_HOLLOW_FRAME

  // A bigger font is available for edit items. Costs 3120 bytes of PROGMEM.
  // Western only. Not available for Cyrillic, Kana, Turkish, Greek, or Chinese.
  //#define USE_BIG_EDIT_FONT

  // A smaller font may be used on the Info Screen. Costs 2434 bytes of PROGMEM.
  // Western only. Not available for Cyrillic, Kana, Turkish, Greek, or Chinese.
  #define USE_SMALL_INFOFONT

  // Swap the CW/CCW indicators in the graphics overlay
  //#define OVERLAY_GFX_REVERSE

  /**
   * ST7920-based LCDs can emulate a 16 x 4 character display using
   * the ST7920 character-generator for very fast screen updates.
   * Enable LIGHTWEIGHT_UI to use this special display mode.
   *
   * Since LIGHTWEIGHT_UI has limited space, the position and status
   * message occupy the same line. Set STATUS_EXPIRE_SECONDS to the
   * length of time to display the status message before clearing.
   *
   * Set STATUS_EXPIRE_SECONDS to zero to never clear the status.
   * This will prevent position updates from being displayed.
   */
  #if ENABLED(U8GLIB_ST7920)
    // Enable this option and reduce the value to optimize screen updates.
    // The normal delay is 10µs. Use the lowest value that still gives a reliable display.
    //#define DOGM_SPI_DELAY_US 5

    //#define LIGHTWEIGHT_UI
    #if ENABLED(LIGHTWEIGHT_UI)
      #define STATUS_EXPIRE_SECONDS 20
    #endif
  #endif

  /**
   * Status (Info) Screen customizations
   * These options may affect code size and screen render time.
   * Custom status screens can forcibly override these settings.
   */
  //#define STATUS_COMBINE_HEATERS    // Use combined heater images instead of separate ones
  //#define STATUS_HOTEND_NUMBERLESS  // Use plain hotend icons instead of numbered ones (with 2+ hotends)
  #define STATUS_HOTEND_INVERTED      // Show solid nozzle bitmaps when heating (Requires STATUS_HOTEND_ANIM)
  #define STATUS_HOTEND_ANIM          // Use a second bitmap to indicate hotend heating
  #define STATUS_BED_ANIM             // Use a second bitmap to indicate bed heating
  #define STATUS_CHAMBER_ANIM         // Use a second bitmap to indicate chamber heating
  //#define STATUS_CUTTER_ANIM        // Use a second bitmap to indicate spindle / laser active
  #define STATUS_ALT_BED_BITMAP     // Use the alternative bed bitmap
  //#define STATUS_ALT_FAN_BITMAP     // Use the alternative fan bitmap
  #define STATUS_FAN_FRAMES 4       // :[0,1,2,3,4] Number of fan animation frames
  //#define STATUS_HEAT_PERCENT       // Show heating in a progress bar
  //#define BOOT_MARLIN_LOGO_SMALL    // Show a smaller Marlin logo on the Boot Screen (saving 399 bytes of flash)
  //#define BOOT_MARLIN_LOGO_ANIMATED // Animated Marlin logo. Costs ~‭3260 (or ~940) bytes of PROGMEM.

  // Frivolous Game Options
  //#define MARLIN_BRICKOUT
  //#define MARLIN_INVADERS
  //#define MARLIN_SNAKE
  //#define GAMES_EASTER_EGG          // Add extra blank lines above the "Games" sub-menu

#endif // HAS_MARLINUI_U8GLIB

//
// Additional options for DGUS / DWIN displays
//
#if HAS_DGUS_LCD
  #define LCD_SERIAL_PORT 3
  #define LCD_BAUDRATE 115200

  #define DGUS_RX_BUFFER_SIZE 128
  #define DGUS_TX_BUFFER_SIZE 48
  //#define SERIAL_STATS_RX_BUFFER_OVERRUNS  // Fix Rx overrun situation (Currently only for AVR)

  #define DGUS_UPDATE_INTERVAL_MS  500    // (ms) Interval between automatic screen updates

  #if EITHER(DGUS_LCD_UI_FYSETC, DGUS_LCD_UI_HIPRECY)
    #define DGUS_PRINT_FILENAME           // Display the filename during printing
    #define DGUS_PREHEAT_UI               // Display a preheat screen during heatup

    #if ENABLED(DGUS_LCD_UI_FYSETC)
      //#define DGUS_UI_MOVE_DIS_OPTION   // Disabled by default for UI_FYSETC
    #else
      #define DGUS_UI_MOVE_DIS_OPTION     // Enabled by default for UI_HIPRECY
    #endif

    #define DGUS_FILAMENT_LOADUNLOAD
    #if ENABLED(DGUS_FILAMENT_LOADUNLOAD)
      #define DGUS_FILAMENT_PURGE_LENGTH 10
      #define DGUS_FILAMENT_LOAD_LENGTH_PER_TIME 0.5 // (mm) Adjust in proportion to DGUS_UPDATE_INTERVAL_MS
    #endif

    #define DGUS_UI_WAITING               // Show a "waiting" screen between some screens
    #if ENABLED(DGUS_UI_WAITING)
      #define DGUS_UI_WAITING_STATUS 10
      #define DGUS_UI_WAITING_STATUS_PERIOD 8 // Increase to slower waiting status looping
    #endif
  #endif
#endif // HAS_DGUS_LCD

//
// Touch UI for the FTDI Embedded Video Engine (EVE)
//
#if ENABLED(TOUCH_UI_FTDI_EVE)
  // Display board used
  //#define LCD_FTDI_VM800B35A        // FTDI 3.5" with FT800 (320x240)
  //#define LCD_4DSYSTEMS_4DLCD_FT843 // 4D Systems 4.3" (480x272)
  //#define LCD_HAOYU_FT800CB         // Haoyu with 4.3" or 5" (480x272)
  //#define LCD_HAOYU_FT810CB         // Haoyu with 5" (800x480)
  //#define LCD_ALEPHOBJECTS_CLCD_UI  // Aleph Objects Color LCD UI
  //#define LCD_FYSETC_TFT81050       // FYSETC with 5" (800x480)

  // Correct the resolution if not using the stock TFT panel.
  //#define TOUCH_UI_320x240
  //#define TOUCH_UI_480x272
  //#define TOUCH_UI_800x480

  // Mappings for boards with a standard RepRapDiscount Display connector
  //#define AO_EXP1_PINMAP      // AlephObjects CLCD UI EXP1 mapping
  //#define AO_EXP2_PINMAP      // AlephObjects CLCD UI EXP2 mapping
  //#define CR10_TFT_PINMAP     // Rudolph Riedel's CR10 pin mapping
  //#define S6_TFT_PINMAP       // FYSETC S6 pin mapping
  //#define F6_TFT_PINMAP       // FYSETC F6 pin mapping

  //#define OTHER_PIN_LAYOUT  // Define pins manually below
  #if ENABLED(OTHER_PIN_LAYOUT)
    // Pins for CS and MOD_RESET (PD) must be chosen
    #define CLCD_MOD_RESET  9
    #define CLCD_SPI_CS    10

    // If using software SPI, specify pins for SCLK, MOSI, MISO
    //#define CLCD_USE_SOFT_SPI
    #if ENABLED(CLCD_USE_SOFT_SPI)
      #define CLCD_SOFT_SPI_MOSI 11
      #define CLCD_SOFT_SPI_MISO 12
      #define CLCD_SOFT_SPI_SCLK 13
    #endif
  #endif

  // Display Orientation. An inverted (i.e. upside-down) display
  // is supported on the FT800. The FT810 and beyond also support
  // portrait and mirrored orientations.
  //#define TOUCH_UI_INVERTED
  //#define TOUCH_UI_PORTRAIT
  //#define TOUCH_UI_MIRRORED

  // UTF8 processing and rendering.
  // Unsupported characters are shown as '?'.
  //#define TOUCH_UI_USE_UTF8
  #if ENABLED(TOUCH_UI_USE_UTF8)
    // Western accents support. These accented characters use
    // combined bitmaps and require relatively little storage.
    #define TOUCH_UI_UTF8_WESTERN_CHARSET
    #if ENABLED(TOUCH_UI_UTF8_WESTERN_CHARSET)
      // Additional character groups. These characters require
      // full bitmaps and take up considerable storage:
      //#define TOUCH_UI_UTF8_SUPERSCRIPTS  // ¹ ² ³
      //#define TOUCH_UI_UTF8_COPYRIGHT     // © ®
      //#define TOUCH_UI_UTF8_GERMANIC      // ß
      //#define TOUCH_UI_UTF8_SCANDINAVIAN  // Æ Ð Ø Þ æ ð ø þ
      //#define TOUCH_UI_UTF8_PUNCTUATION   // « » ¿ ¡
      //#define TOUCH_UI_UTF8_CURRENCY      // ¢ £ ¤ ¥
      //#define TOUCH_UI_UTF8_ORDINALS      // º ª
      //#define TOUCH_UI_UTF8_MATHEMATICS   // ± × ÷
      //#define TOUCH_UI_UTF8_FRACTIONS     // ¼ ½ ¾
      //#define TOUCH_UI_UTF8_SYMBOLS       // µ ¶ ¦ § ¬
    #endif
  #endif

  // Use a smaller font when labels don't fit buttons
  #define TOUCH_UI_FIT_TEXT

  // Allow language selection from menu at run-time (otherwise use LCD_LANGUAGE)
  //#define LCD_LANGUAGE_1 en
  //#define LCD_LANGUAGE_2 fr
  //#define LCD_LANGUAGE_3 de
  //#define LCD_LANGUAGE_4 es
  //#define LCD_LANGUAGE_5 it

  // Use a numeric passcode for "Screen lock" keypad.
  // (recommended for smaller displays)
  //#define TOUCH_UI_PASSCODE

  // Output extra debug info for Touch UI events
  //#define TOUCH_UI_DEBUG

  // Developer menu (accessed by touching "About Printer" copyright text)
  //#define TOUCH_UI_DEVELOPER_MENU
#endif

//
// Classic UI Options
//
#if TFT_SCALED_DOGLCD
  //#define TFT_MARLINUI_COLOR 0xFFFF // White
  //#define TFT_MARLINBG_COLOR 0x0000 // Black
  //#define TFT_DISABLED_COLOR 0x0003 // Almost black
  //#define TFT_BTCANCEL_COLOR 0xF800 // Red
  //#define TFT_BTARROWS_COLOR 0xDEE6 // 11011 110111 00110 Yellow
  //#define TFT_BTOKMENU_COLOR 0x145F // 00010 100010 11111 Cyan
#endif

//
// ADC Button Debounce
//
#if HAS_ADC_BUTTONS
  #define ADC_BUTTON_DEBOUNCE_DELAY 16  // Increase if buttons bounce or repeat too fast
#endif

// @section safety

/**
 * The watchdog hardware timer will do a reset and disable all outputs
 * if the firmware gets too overloaded to read the temperature sensors.
 *
 * If you find that watchdog reboot causes your AVR board to hang forever,
 * enable WATCHDOG_RESET_MANUAL to use a custom timer instead of WDTO.
 * NOTE: This method is less reliable as it can only catch hangups while
 * interrupts are enabled.
 */
#define USE_WATCHDOG
#if ENABLED(USE_WATCHDOG)
  //#define WATCHDOG_RESET_MANUAL
#endif

// @section lcd

/**
 * Babystepping enables movement of the axes by tiny increments without changing
 * the current position values. This feature is used primarily to adjust the Z
 * axis in the first layer of a print in real-time.
 *
 * Warning: Does not respect endstops!
 */
#define BABYSTEPPING
#if ENABLED(BABYSTEPPING)
  //#define INTEGRATED_BABYSTEPPING         // EXPERIMENTAL integration of babystepping into the Stepper ISR
  //#define BABYSTEP_WITHOUT_HOMING
  #define BABYSTEP_ALWAYS_AVAILABLE       // Allow babystepping at all times (not just during movement).
  //#define BABYSTEP_XY                     // Also enable X/Y Babystepping. Not supported on DELTA!
  #define BABYSTEP_INVERT_Z false           // Change if Z babysteps should go the other way
  //#define BABYSTEP_MILLIMETER_UNITS       // Specify BABYSTEP_MULTIPLICATOR_(XY|Z) in mm instead of micro-steps
  #define BABYSTEP_MULTIPLICATOR_Z  1       // (steps or mm) Steps or millimeter distance for each Z babystep
  //#define BABYSTEP_MULTIPLICATOR_XY 1       // (steps or mm) Steps or millimeter distance for each XY babystep

  #define DOUBLECLICK_FOR_Z_BABYSTEPPING  // Double-click on the Status Screen for Z Babystepping.
  #if ENABLED(DOUBLECLICK_FOR_Z_BABYSTEPPING)
    #define DOUBLECLICK_MAX_INTERVAL 1250   // Maximum interval between clicks, in milliseconds.
                                            // Note: Extra time may be added to mitigate controller latency.
    //#define MOVE_Z_WHEN_IDLE              // Jump to the move Z menu on doubleclick when printer is idle.
    #if ENABLED(MOVE_Z_WHEN_IDLE)
      #define MOVE_Z_IDLE_MULTIPLICATOR 1   // Multiply 1mm by this factor for the move step size.
    #endif
  #endif

  //#define BABYSTEP_DISPLAY_TOTAL          // Display total babysteps since last G28

  #define BABYSTEP_ZPROBE_OFFSET          // Combine M851 Z and Babystepping
  #if ENABLED(BABYSTEP_ZPROBE_OFFSET)
    //#define BABYSTEP_HOTEND_Z_OFFSET      // For multiple hotends, babystep relative Z offsets
    //#define BABYSTEP_ZPROBE_GFX_OVERLAY   // Enable graphical overlay on Z-offset editor
  #endif
#endif

// @section extruder

/**
 * Linear Pressure Control v1.5
 *
 * Assumption: advance [steps] = k * (delta velocity [steps/s])
 * K=0 means advance disabled.
 *
 * NOTE: K values for LIN_ADVANCE 1.5 differ from earlier versions!
 *
 * Set K around 0.22 for 3mm PLA Direct Drive with ~6.5cm between the drive gear and heatbreak.
 * Larger K values will be needed for flexible filament and greater distances.
 * If this algorithm produces a higher speed offset than the extruder can handle (compared to E jerk)
 * print acceleration will be reduced during the affected moves to keep within the limit.
 *
 * See https://marlinfw.org/docs/features/lin_advance.html for full instructions.
 */
//#define LIN_ADVANCE   // Define on QQS_Config
#if ENABLED(LIN_ADVANCE)
  //#define EXTRA_LIN_ADVANCE_K // Enable for second linear advance constants
  #define LIN_ADVANCE_K 0 //.22    // Unit: mm compression per 1mm/s extruder speed
  //#define LA_DEBUG            // If enabled, this will generate debug information output over USB.
  #define EXPERIMENTAL_SCURVE // Enable this option to permit S-Curve Acceleration
#endif

// @section leveling

/**
 * Points to probe for all 3-point Leveling procedures.
 * Override if the automatically selected points are inadequate.
 */
#if EITHER(AUTO_BED_LEVELING_3POINT, AUTO_BED_LEVELING_UBL)
  //#define PROBE_PT_1_X 15
  //#define PROBE_PT_1_Y 180
  //#define PROBE_PT_2_X 15
  //#define PROBE_PT_2_Y 20
  //#define PROBE_PT_3_X 170
  //#define PROBE_PT_3_Y 20
#endif

/**
 * Probing Margins
 *
 * Override PROBING_MARGIN for each side of the build plate
 * Useful to get probe points to exact positions on targets or
 * to allow leveling to avoid plate clamps on only specific
 * sides of the bed. With NOZZLE_AS_PROBE negative values are
 * allowed, to permit probing outside the bed.
 *
 * If you are replacing the prior *_PROBE_BED_POSITION options,
 * LEFT and FRONT values in most cases will map directly over
 * RIGHT and REAR would be the inverse such as
 * (X/Y_BED_SIZE - RIGHT/BACK_PROBE_BED_POSITION)
 *
 * This will allow all positions to match at compilation, however
 * should the probe position be modified with M851XY then the
 * probe points will follow. This prevents any change from causing
 * the probe to be unable to reach any points.
 */
#if PROBE_SELECTED && !IS_KINEMATIC
  //#define PROBING_MARGIN_LEFT PROBING_MARGIN
  //#define PROBING_MARGIN_RIGHT PROBING_MARGIN
  //#define PROBING_MARGIN_FRONT PROBING_MARGIN
  //#define PROBING_MARGIN_BACK PROBING_MARGIN
#endif

#if EITHER(MESH_BED_LEVELING, AUTO_BED_LEVELING_UBL)
  // Override the mesh area if the automatic (max) area is too large
  //#define MESH_MIN_X MESH_INSET
  //#define MESH_MIN_Y MESH_INSET
  //#define MESH_MAX_X X_BED_SIZE - (MESH_INSET)
  //#define MESH_MAX_Y Y_BED_SIZE - (MESH_INSET)
#endif

/**
 * Repeatedly attempt G29 leveling until it succeeds.
 * Stop after G29_MAX_RETRIES attempts.
 */
//#define G29_RETRY_AND_RECOVER
#if ENABLED(G29_RETRY_AND_RECOVER)
  #define G29_MAX_RETRIES 3
  #define G29_HALT_ON_FAILURE
  /**
   * Specify the GCODE commands that will be executed when leveling succeeds,
   * between attempts, and after the maximum number of retries have been tried.
   */
  #define G29_SUCCESS_COMMANDS "M117 Bed leveling done."
  #define G29_RECOVER_COMMANDS "M117 Probe failed. Rewiping.\nG28\nG12 P0 S12 T0"
  #define G29_FAILURE_COMMANDS "M117 Bed leveling failed.\nG0 Z10\nM300 P25 S880\nM300 P50 S0\nM300 P25 S880\nM300 P50 S0\nM300 P25 S880\nM300 P50 S0\nG4 S1"

#endif

/**
 * Thermal Probe Compensation
 * Probe measurements are adjusted to compensate for temperature distortion.
 * Use G76 to calibrate this feature. Use M871 to set values manually.
 * For a more detailed explanation of the process see G76_M871.cpp.
 */
#if HAS_BED_PROBE && TEMP_SENSOR_PROBE && TEMP_SENSOR_BED
  // Enable thermal first layer compensation using bed and probe temperatures
  #define PROBE_TEMP_COMPENSATION

  // Add additional compensation depending on hotend temperature
  // Note: this values cannot be calibrated and have to be set manually
  #if ENABLED(PROBE_TEMP_COMPENSATION)
    // Park position to wait for probe cooldown
    #define PTC_PARK_POS   { 0, 0, 100 }

    // Probe position to probe and wait for probe to reach target temperature
    #define PTC_PROBE_POS  { 90, 100 }

    // Enable additional compensation using hotend temperature
    // Note: this values cannot be calibrated automatically but have to be set manually
    //#define USE_TEMP_EXT_COMPENSATION

    // Probe temperature calibration generates a table of values starting at PTC_SAMPLE_START
    // (e.g. 30), in steps of PTC_SAMPLE_RES (e.g. 5) with PTC_SAMPLE_COUNT (e.g. 10) samples.

    //#define PTC_SAMPLE_START  30.0f
    //#define PTC_SAMPLE_RES    5.0f
    //#define PTC_SAMPLE_COUNT  10U

    // Bed temperature calibration builds a similar table.

    //#define BTC_SAMPLE_START  60.0f
    //#define BTC_SAMPLE_RES    5.0f
    //#define BTC_SAMPLE_COUNT  10U

    // The temperature the probe should be at while taking measurements during bed temperature
    // calibration.
    //#define BTC_PROBE_TEMP 30.0f

    // Height above Z=0.0f to raise the nozzle. Lowering this can help the probe to heat faster.
    // Note: the Z=0.0f offset is determined by the probe offset which can be set using M851.
    //#define PTC_PROBE_HEATING_OFFSET 0.5f

    // Height to raise the Z-probe between heating and taking the next measurement. Some probes
    // may fail to untrigger if they have been triggered for a long time, which can be solved by
    // increasing the height the probe is raised to.
    //#define PTC_PROBE_RAISE 15U

    // If the probe is outside of the defined range, use linear extrapolation using the closest
    // point and the PTC_LINEAR_EXTRAPOLATION'th next point. E.g. if set to 4 it will use data[0]
    // and data[4] to perform linear extrapolation for values below PTC_SAMPLE_START.
    //#define PTC_LINEAR_EXTRAPOLATION 4
  #endif
#endif

// @section extras

//
// G60/G61 Position Save and Return
//
//#define SAVED_POSITIONS 1         // Each saved position slot costs 12 bytes

//
// G2/G3 Arc Support
//
//#define ARC_SUPPORT    // Define on QQS_Config  // Disable this feature to save ~3226 bytes
#if ENABLED(ARC_SUPPORT)
  #define MM_PER_ARC_SEGMENT      1 // (mm) Length (or minimum length) of each arc segment
  //#define ARC_SEGMENTS_PER_R    1 // Max segment length, MM_PER = Min
  #define MIN_ARC_SEGMENTS       24 // Minimum number of segments in a complete circle
  //#define ARC_SEGMENTS_PER_SEC 50 // Use feedrate to choose segment length (with MM_PER_ARC_SEGMENT as the minimum)
  #define N_ARC_CORRECTION       25 // Number of interpolated segments between corrections
  //#define ARC_P_CIRCLES           // Enable the 'P' parameter to specify complete circles
  //#define CNC_WORKSPACE_PLANES    // Allow G2/G3 to operate in XY, ZX, or YZ planes
  //#define SF_ARC_FIX              // Enable only if using SkeinForge with "Arc Point" fillet procedure
#endif

// Support for G5 with XYZE destination and IJPQ offsets. Requires ~2666 bytes.
//#define BEZIER_CURVE_SUPPORT

/**
 * Direct Stepping
 *
 * Comparable to the method used by Klipper, G6 direct stepping significantly
 * reduces motion calculations, increases top printing speeds, and results in
 * less step aliasing by calculating all motions in advance.
 * Preparing your G-code: https://github.com/colinrgodsey/step-daemon
 */
//#define DIRECT_STEPPING

/**
 * G38 Probe Target
 *
 * This option adds G38.2 and G38.3 (probe towards target)
 * and optionally G38.4 and G38.5 (probe away from target).
 * Set MULTIPLE_PROBING for G38 to probe more than once.
 */
//#define G38_PROBE_TARGET
#if ENABLED(G38_PROBE_TARGET)
  //#define G38_PROBE_AWAY        // Include G38.4 and G38.5 to probe away from target
  #define G38_MINIMUM_MOVE 0.0275 // (mm) Minimum distance that will produce a move.
#endif

// Moves (or segments) with fewer steps than this will be joined with the next move
#define MIN_STEPS_PER_SEGMENT 1

/**
 * Minimum delay before and after setting the stepper DIR (in ns)
 *     0 : No delay (Expect at least 10µS since one Stepper ISR must transpire)
 *    20 : Minimum for TMC2xxx drivers
 *   200 : Minimum for A4988 drivers
 *   400 : Minimum for A5984 drivers
 *   500 : Minimum for LV8729 drivers (guess, no info in datasheet)
 *   650 : Minimum for DRV8825 drivers
 *  1500 : Minimum for TB6600 drivers (guess, no info in datasheet)
 * 15000 : Minimum for TB6560 drivers (guess, no info in datasheet)
 *
 * Override the default value based on the driver type set in Configuration.h.
 */
//#define MINIMUM_STEPPER_POST_DIR_DELAY 20
//#define MINIMUM_STEPPER_PRE_DIR_DELAY 20

/**
 * Minimum stepper driver pulse width (in µs)
 *   0 : Smallest possible width the MCU can produce, compatible with TMC2xxx drivers
 *   0 : Minimum 500ns for LV8729, adjusted in stepper.h
 *   1 : Minimum for A4988 and A5984 stepper drivers
 *   2 : Minimum for DRV8825 stepper drivers
 *   3 : Minimum for TB6600 stepper drivers
 *  30 : Minimum for TB6560 stepper drivers
 *
 * Override the default value based on the driver type set in Configuration.h.
 */
//#define MINIMUM_STEPPER_PULSE 2

/**
 * Maximum stepping rate (in Hz) the stepper driver allows
 *  If undefined, defaults to 1MHz / (2 * MINIMUM_STEPPER_PULSE)
 *  5000000 : Maximum for TMC2xxx stepper drivers
 *  1000000 : Maximum for LV8729 stepper driver
 *  500000  : Maximum for A4988 stepper driver
 *  250000  : Maximum for DRV8825 stepper driver
 *  150000  : Maximum for TB6600 stepper driver
 *   15000  : Maximum for TB6560 stepper driver
 *
 * Override the default value based on the driver type set in Configuration.h.
 */
//#define MAXIMUM_STEPPER_RATE 250000

// @section temperature

// Control heater 0 and heater 1 in parallel.
//#define HEATERS_PARALLEL

//===========================================================================
//================================= Buffers =================================
//===========================================================================

// @section motion

// The number of linear moves that can be in the planner at once.
// The value of BLOCK_BUFFER_SIZE must be a power of 2 (e.g. 8, 16, 32)
#if BOTH(SDSUPPORT, DIRECT_STEPPING)
  #define BLOCK_BUFFER_SIZE  8
#elif ENABLED(SDSUPPORT)
  #define BLOCK_BUFFER_SIZE 16
#else
  #define BLOCK_BUFFER_SIZE 16
#endif

// @section serial

// The ASCII buffer for serial input
#define MAX_CMD_SIZE 96
#define BUFSIZE 16  //28

// Transmission to Host Buffer Size
// To save 386 bytes of PROGMEM (and TX_BUFFER_SIZE+3 bytes of RAM) set to 0.
// To buffer a simple "ok" you need 4 bytes.
// For ADVANCED_OK (M105) you need 32 bytes.
// For debug-echo: 128 bytes for the optimal speed.
// Other output doesn't need to be that speedy.
// :[0, 2, 4, 8, 16, 32, 64, 128, 256]
#define TX_BUFFER_SIZE 16 //32

// Host Receive Buffer Size
// Without XON/XOFF flow control (see SERIAL_XON_XOFF below) 32 bytes should be enough.
// To use flow control, set this buffer size to at least 1024 bytes.
// :[0, 2, 4, 8, 16, 32, 64, 128, 256, 512, 1024, 2048]
//#define RX_BUFFER_SIZE 1024

#if RX_BUFFER_SIZE >= 1024
  // Enable to have the controller send XON/XOFF control characters to
  // the host to signal the RX buffer is becoming full.
  //#define SERIAL_XON_XOFF
#endif

// Add M575 G-code to change the baud rate
//#define BAUD_RATE_GCODE

#if ENABLED(SDSUPPORT)
  // Enable this option to collect and display the maximum
  // RX queue usage after transferring a file to SD.
  //#define SERIAL_STATS_MAX_RX_QUEUED

  // Enable this option to collect and display the number
  // of dropped bytes after a file transfer to SD.
  //#define SERIAL_STATS_DROPPED_RX
#endif

/**
 * Emergency Command Parser
 *
 * Add a low-level parser to intercept certain commands as they
 * enter the serial receive buffer, so they cannot be blocked.
 * Currently handles M108, M112, M410, M876
 * NOTE: Not yet implemented for all platforms.
 */
//#define EMERGENCY_PARSER

// Bad Serial-connections can miss a received command by sending an 'ok'
// Therefore some clients abort after 30 seconds in a timeout.
// Some other clients start sending commands while receiving a 'wait'.
// This "wait" is only sent when the buffer is empty. 1 second is a good value here.
//#define NO_TIMEOUTS 1000 // Milliseconds

// Some clients will have this feature soon. This could make the NO_TIMEOUTS unnecessary.
//#define ADVANCED_OK

// Printrun may have trouble receiving long strings all at once.
// This option inserts short delays between lines of serial output.
#define SERIAL_OVERRUN_PROTECTION

// For serial echo, the number of digits after the decimal point
#define SERIAL_FLOAT_PRECISION 4

// @section extras

/**
 * Extra Fan Speed
 * Adds a secondary fan speed for each print-cooling fan.
 *   'M106 P<fan> T3-255' : Set a secondary speed for <fan>
 *   'M106 P<fan> T2'     : Use the set secondary speed
 *   'M106 P<fan> T1'     : Restore the previous fan speed
 */
//#define EXTRA_FAN_SPEED

/**
 * Firmware-based and LCD-controlled retract
 *
 * Add G10 / G11 commands for automatic firmware-based retract / recover.
 * Use M207 and M208 to define parameters for retract / recover.
 *
 * Use M209 to enable or disable auto-retract.
 * With auto-retract enabled, all G1 E moves within the set range
 * will be converted to firmware-based retract/recover moves.
 *
 * Be sure to turn off auto-retract during filament change.
 *
 * Note that M207 / M208 / M209 settings are saved to EEPROM.
 */
//#define FWRETRACT
#if ENABLED(FWRETRACT)
  #define FWRETRACT_AUTORETRACT           // Override slicer retractions
  #if ENABLED(FWRETRACT_AUTORETRACT)
    #define MIN_AUTORETRACT 0.1           // (mm) Don't convert E moves under this length
    #define MAX_AUTORETRACT 10.0          // (mm) Don't convert E moves over this length
  #endif
  #define RETRACT_LENGTH 3                // (mm) Default retract length (positive value)
  #define RETRACT_LENGTH_SWAP 13          // (mm) Default swap retract length (positive value)
  #define RETRACT_FEEDRATE 45             // (mm/s) Default feedrate for retracting
  #define RETRACT_ZRAISE 0                // (mm) Default retract Z-raise
  #define RETRACT_RECOVER_LENGTH 0        // (mm) Default additional recover length (added to retract length on recover)
  #define RETRACT_RECOVER_LENGTH_SWAP 0   // (mm) Default additional swap recover length (added to retract length on recover from toolchange)
  #define RETRACT_RECOVER_FEEDRATE 8      // (mm/s) Default feedrate for recovering from retraction
  #define RETRACT_RECOVER_FEEDRATE_SWAP 8 // (mm/s) Default feedrate for recovering from swap retraction
  #if ENABLED(MIXING_EXTRUDER)
    //#define RETRACT_SYNC_MIXING         // Retract and restore all mixing steppers simultaneously
  #endif
#endif

/**
 * Universal tool change settings.
 * Applies to all types of extruders except where explicitly noted.
 */
#if HAS_MULTI_EXTRUDER
  // Z raise distance for tool-change, as needed for some extruders
  #define TOOLCHANGE_ZRAISE                 2 // (mm)
  //#define TOOLCHANGE_ZRAISE_BEFORE_RETRACT  // Apply raise before swap retraction (if enabled)
  //#define TOOLCHANGE_NO_RETURN              // Never return to previous position on tool-change
  #if ENABLED(TOOLCHANGE_NO_RETURN)
    //#define EVENT_GCODE_AFTER_TOOLCHANGE "G12X"   // Extra G-code to run after tool-change
  #endif

  /**
   * Retract and prime filament on tool-change to reduce
   * ooze and stringing and to get cleaner transitions.
   */
  //#define TOOLCHANGE_FILAMENT_SWAP
  #if ENABLED(TOOLCHANGE_FILAMENT_SWAP)
    // Load / Unload
    #define TOOLCHANGE_FS_LENGTH              12  // (mm) Load / Unload length
    #define TOOLCHANGE_FS_EXTRA_RESUME_LENGTH  0  // (mm) Extra length for better restart, fine tune by LCD/Gcode)
    #define TOOLCHANGE_FS_RETRACT_SPEED   (50*60) // (mm/min) (Unloading)
    #define TOOLCHANGE_FS_UNRETRACT_SPEED (25*60) // (mm/min) (On SINGLENOZZLE or Bowden loading must be slowed down)

    // Longer prime to clean out a SINGLENOZZLE
    #define TOOLCHANGE_FS_EXTRA_PRIME          0  // (mm) Extra priming length
    #define TOOLCHANGE_FS_PRIME_SPEED    (4.6*60) // (mm/min) Extra priming feedrate
    #define TOOLCHANGE_FS_WIPE_RETRACT         0  // (mm/min) Retract before cooling for less stringing, better wipe, etc.

    // Cool after prime to reduce stringing
    #define TOOLCHANGE_FS_FAN                 -1  // Fan index or -1 to skip
    #define TOOLCHANGE_FS_FAN_SPEED          255  // 0-255
    #define TOOLCHANGE_FS_FAN_TIME            10  // (seconds)

    // Swap uninitialized extruder with TOOLCHANGE_FS_PRIME_SPEED for all lengths (recover + prime)
    // (May break filament if not retracted beforehand.)
    //#define TOOLCHANGE_FS_INIT_BEFORE_SWAP

    // Prime on the first T0 (If other, TOOLCHANGE_FS_INIT_BEFORE_SWAP applied)
    // Enable it (M217 V[0/1]) before printing, to avoid unwanted priming on host connect
    //#define TOOLCHANGE_FS_PRIME_FIRST_USED

    /**
     * Tool Change Migration
     * This feature provides G-code and LCD options to switch tools mid-print.
     * All applicable tool properties are migrated so the print can continue.
     * Tools must be closely matching and other restrictions may apply.
     * Useful to:
     *   - Change filament color without interruption
     *   - Switch spools automatically on filament runout
     *   - Switch to a different nozzle on an extruder jam
     */
    #define TOOLCHANGE_MIGRATION_FEATURE

  #endif

  /**
   * Position to park head during tool change.
   * Doesn't apply to SWITCHING_TOOLHEAD, DUAL_X_CARRIAGE, or PARKING_EXTRUDER
   */
  //#define TOOLCHANGE_PARK
  #if ENABLED(TOOLCHANGE_PARK)
    #define TOOLCHANGE_PARK_XY    { X_MIN_POS + 10, Y_MIN_POS + 10 }
    #define TOOLCHANGE_PARK_XY_FEEDRATE 6000  // (mm/min)
    //#define TOOLCHANGE_PARK_X_ONLY          // X axis only move
    //#define TOOLCHANGE_PARK_Y_ONLY          // Y axis only move
  #endif
#endif // HAS_MULTI_EXTRUDER

/**
 * Advanced Pause
 * Experimental feature for filament change support and for parking the nozzle when paused.
 * Adds the GCode M600 for initiating filament change.
 * If PARK_HEAD_ON_PAUSE enabled, adds the GCode M125 to pause printing and park the nozzle.
 *
 * Requires an LCD display.
 * Requires NOZZLE_PARK_FEATURE.
 * This feature is required for the default FILAMENT_RUNOUT_SCRIPT.
 */
//#define ADVANCED_PAUSE_FEATURE    //Define on QQS_Config
#if ENABLED(ADVANCED_PAUSE_FEATURE)
  #define PAUSE_PARK_RETRACT_FEEDRATE         60  // (mm/s) Initial retract feedrate.
  #define PAUSE_PARK_RETRACT_LENGTH            2  // (mm) Initial retract.
                                                  // This short retract is done immediately, before parking the nozzle.
  #define FILAMENT_CHANGE_UNLOAD_FEEDRATE     40  // (mm/s) Unload filament feedrate. This can be pretty fast.
  #define FILAMENT_CHANGE_UNLOAD_ACCEL        25  // (mm/s^2) Lower acceleration may allow a faster feedrate.
  #define FILAMENT_CHANGE_UNLOAD_LENGTH      850  // (mm) The length of filament for a complete unload.
                                                  //   For Bowden, the full length of the tube and nozzle.
                                                  //   For direct drive, the full length of the nozzle.
                                                  //   Set to 0 for manual unloading.
  #define FILAMENT_CHANGE_SLOW_LOAD_FEEDRATE   6  // (mm/s) Slow move when starting load.
  #define FILAMENT_CHANGE_SLOW_LOAD_LENGTH     0  // (mm) Slow length, to allow time to insert material.
                                                  // 0 to disable start loading and skip to fast load only
  #define FILAMENT_CHANGE_FAST_LOAD_FEEDRATE  40  // (mm/s) Load filament feedrate. This can be pretty fast.
  #define FILAMENT_CHANGE_FAST_LOAD_ACCEL     20  // (mm/s^2) Lower acceleration may allow a faster feedrate.
  #define FILAMENT_CHANGE_FAST_LOAD_LENGTH   750  // (mm) Load length of filament, from extruder gear to nozzle.
                                                  //   For Bowden, the full length of the tube and nozzle.
                                                  //   For direct drive, the full length of the nozzle.
  //#define ADVANCED_PAUSE_CONTINUOUS_PURGE         // Purge continuously up to the purge length until interrupted.
  #define ADVANCED_PAUSE_PURGE_FEEDRATE        3  // (mm/s) Extrude feedrate (after loading). Should be slower than load feedrate.
  #define ADVANCED_PAUSE_PURGE_LENGTH         50  // (mm) Length to extrude after loading.
                                                  //   Set to 0 for manual extrusion.
                                                  //   Filament can be extruded repeatedly from the Filament Change menu
                                                  //   until extrusion is consistent, and to purge old filament.
  #define ADVANCED_PAUSE_RESUME_PRIME          0  // (mm) Extra distance to prime nozzle after returning from park.
  //#define ADVANCED_PAUSE_FANS_PAUSE             // Turn off print-cooling fans while the machine is paused.

                                                  // Filament Unload does a Retract, Delay, and Purge first:
  #define FILAMENT_UNLOAD_PURGE_RETRACT       13  // (mm) Unload initial retract length.
  #define FILAMENT_UNLOAD_PURGE_DELAY       5000  // (ms) Delay for the filament to cool after retract.
  #define FILAMENT_UNLOAD_PURGE_LENGTH         8  // (mm) An unretract is done, then this length is purged.
  #define FILAMENT_UNLOAD_PURGE_FEEDRATE      25  // (mm/s) feedrate to purge before unload

  #define PAUSE_PARK_NOZZLE_TIMEOUT           45  // (seconds) Time limit before the nozzle is turned off for safety.
  #define FILAMENT_CHANGE_ALERT_BEEPS         10  // Number of alert beeps to play when a response is needed.
  #define PAUSE_PARK_NO_STEPPER_TIMEOUT           // Enable for XYZ steppers to stay powered on during filament change.

  #define PARK_HEAD_ON_PAUSE                    // Park the nozzle during pause and filament change.
  //#define HOME_BEFORE_FILAMENT_CHANGE           // If needed, home before parking for filament change

  #define FILAMENT_LOAD_UNLOAD_GCODES           // Add M701/M702 Load/Unload G-codes, plus Load/Unload in the LCD Prepare menu.
  //#define FILAMENT_UNLOAD_ALL_EXTRUDERS         // Allow M702 to unload all extruders above a minimum target temp (as set by M302)
#endif

// @section tmc

/**
 * TMC26X Stepper Driver options
 *
 * The TMC26XStepper library is required for this stepper driver.
 * https://github.com/trinamic/TMC26XStepper
 */
#if HAS_DRIVER(TMC26X)

  #if AXIS_DRIVER_TYPE_X(TMC26X)
    #define X_MAX_CURRENT     1000  // (mA)
    #define X_SENSE_RESISTOR    91  // (mOhms)
    #define X_MICROSTEPS        16  // Number of microsteps
  #endif

  #if AXIS_DRIVER_TYPE_X2(TMC26X)
    #define X2_MAX_CURRENT    1000
    #define X2_SENSE_RESISTOR   91
    #define X2_MICROSTEPS       16
  #endif

  #if AXIS_DRIVER_TYPE_Y(TMC26X)
    #define Y_MAX_CURRENT     1000
    #define Y_SENSE_RESISTOR    91
    #define Y_MICROSTEPS        16
  #endif

  #if AXIS_DRIVER_TYPE_Y2(TMC26X)
    #define Y2_MAX_CURRENT    1000
    #define Y2_SENSE_RESISTOR   91
    #define Y2_MICROSTEPS       16
  #endif

  #if AXIS_DRIVER_TYPE_Z(TMC26X)
    #define Z_MAX_CURRENT     1000
    #define Z_SENSE_RESISTOR    91
    #define Z_MICROSTEPS        16
  #endif

  #if AXIS_DRIVER_TYPE_Z2(TMC26X)
    #define Z2_MAX_CURRENT    1000
    #define Z2_SENSE_RESISTOR   91
    #define Z2_MICROSTEPS       16
  #endif

  #if AXIS_DRIVER_TYPE_Z3(TMC26X)
    #define Z3_MAX_CURRENT    1000
    #define Z3_SENSE_RESISTOR   91
    #define Z3_MICROSTEPS       16
  #endif

  #if AXIS_DRIVER_TYPE_Z4(TMC26X)
    #define Z4_MAX_CURRENT    1000
    #define Z4_SENSE_RESISTOR   91
    #define Z4_MICROSTEPS       16
  #endif

  #if AXIS_DRIVER_TYPE_E0(TMC26X)
    #define E0_MAX_CURRENT    1000
    #define E0_SENSE_RESISTOR   91
    #define E0_MICROSTEPS       16
  #endif

  #if AXIS_DRIVER_TYPE_E1(TMC26X)
    #define E1_MAX_CURRENT    1000
    #define E1_SENSE_RESISTOR   91
    #define E1_MICROSTEPS       16
  #endif

  #if AXIS_DRIVER_TYPE_E2(TMC26X)
    #define E2_MAX_CURRENT    1000
    #define E2_SENSE_RESISTOR   91
    #define E2_MICROSTEPS       16
  #endif

  #if AXIS_DRIVER_TYPE_E3(TMC26X)
    #define E3_MAX_CURRENT    1000
    #define E3_SENSE_RESISTOR   91
    #define E3_MICROSTEPS       16
  #endif

  #if AXIS_DRIVER_TYPE_E4(TMC26X)
    #define E4_MAX_CURRENT    1000
    #define E4_SENSE_RESISTOR   91
    #define E4_MICROSTEPS       16
  #endif

  #if AXIS_DRIVER_TYPE_E5(TMC26X)
    #define E5_MAX_CURRENT    1000
    #define E5_SENSE_RESISTOR   91
    #define E5_MICROSTEPS       16
  #endif

  #if AXIS_DRIVER_TYPE_E6(TMC26X)
    #define E6_MAX_CURRENT    1000
    #define E6_SENSE_RESISTOR   91
    #define E6_MICROSTEPS       16
  #endif

  #if AXIS_DRIVER_TYPE_E7(TMC26X)
    #define E7_MAX_CURRENT    1000
    #define E7_SENSE_RESISTOR   91
    #define E7_MICROSTEPS       16
  #endif

#endif // TMC26X

// @section tmc_smart

/**
 * To use TMC2130, TMC2160, TMC2660, TMC5130, TMC5160 stepper drivers in SPI mode
 * connect your SPI pins to the hardware SPI interface on your board and define
 * the required CS pins in your `pins_MYBOARD.h` file. (e.g., RAMPS 1.4 uses AUX3
 * pins `X_CS_PIN 53`, `Y_CS_PIN 49`, etc.).
 * You may also use software SPI if you wish to use general purpose IO pins.
 *
 * To use TMC2208 stepper UART-configurable stepper drivers connect #_SERIAL_TX_PIN
 * to the driver side PDN_UART pin with a 1K resistor.
 * To use the reading capabilities, also connect #_SERIAL_RX_PIN to PDN_UART without
 * a resistor.
 * The drivers can also be used with hardware serial.
 *
 * TMCStepper library is required to use TMC stepper drivers.
 * https://github.com/teemuatlut/TMCStepper
 */
#if HAS_TRINAMIC_CONFIG

  #define HOLD_MULTIPLIER    0.5  // Scales down the holding current from run current

  /**
   * Interpolate microsteps to 256
   * Override for each driver with <driver>_INTERPOLATE settings below
   */
  #define INTERPOLATE      true

  #if AXIS_IS_TMC(X)
    #define X_CURRENT       900        // (mA) RMS current. Multiply by 1.414 for peak current.
    #define X_CURRENT_HOME  X_CURRENT  // (mA) RMS current for sensorless homing
    #define X_MICROSTEPS     16        // 0..256
    #define X_RSENSE          0.11
    #define X_CHAIN_POS      -1        // -1..0: Not chained. 1: MCU MOSI connected. 2: Next in chain, ...
    //#define X_INTERPOLATE  true      // Enable to override 'INTERPOLATE' for the X axis
  #endif

  #if AXIS_IS_TMC(X2)
    #define X2_CURRENT      800
    #define X2_CURRENT_HOME X2_CURRENT
    #define X2_MICROSTEPS    16
    #define X2_RSENSE         0.11
    #define X2_CHAIN_POS     -1
    //#define X2_INTERPOLATE true
  #endif

  #if AXIS_IS_TMC(Y)
    #define Y_CURRENT       900
    #define Y_CURRENT_HOME  Y_CURRENT
    #define Y_MICROSTEPS     16
    #define Y_RSENSE          0.11
    #define Y_CHAIN_POS      -1
    //#define Y_INTERPOLATE  true
  #endif

  #if AXIS_IS_TMC(Y2)
    #define Y2_CURRENT      800
    #define Y2_CURRENT_HOME Y2_CURRENT
    #define Y2_MICROSTEPS    16
    #define Y2_RSENSE         0.11
    #define Y2_CHAIN_POS     -1
    //#define Y2_INTERPOLATE true
  #endif

  #if AXIS_IS_TMC(Z)
    #define Z_CURRENT       900
    #define Z_CURRENT_HOME  Z_CURRENT
    #define Z_MICROSTEPS     16
    #define Z_RSENSE          0.11
    #define Z_CHAIN_POS      -1
    //#define Z_INTERPOLATE  true
  #endif

  #if AXIS_IS_TMC(Z2)
    #define Z2_CURRENT      800
    #define Z2_CURRENT_HOME Z2_CURRENT
    #define Z2_MICROSTEPS    16
    #define Z2_RSENSE         0.11
    #define Z2_CHAIN_POS     -1
    //#define Z2_INTERPOLATE true
  #endif

  #if AXIS_IS_TMC(Z3)
    #define Z3_CURRENT      800
    #define Z3_CURRENT_HOME Z3_CURRENT
    #define Z3_MICROSTEPS    16
    #define Z3_RSENSE         0.11
    #define Z3_CHAIN_POS     -1
    //#define Z3_INTERPOLATE true
  #endif

  #if AXIS_IS_TMC(Z4)
    #define Z4_CURRENT      800
    #define Z4_CURRENT_HOME Z4_CURRENT
    #define Z4_MICROSTEPS    16
    #define Z4_RSENSE         0.11
    #define Z4_CHAIN_POS     -1
    //#define Z4_INTERPOLATE true
  #endif

  #if AXIS_IS_TMC(E0)
    #define E0_CURRENT      800
    #define E0_MICROSTEPS    16
    #define E0_RSENSE         0.11
    #define E0_CHAIN_POS     -1
    //#define E0_INTERPOLATE true
  #endif

  #if AXIS_IS_TMC(E1)
    #define E1_CURRENT      800
    #define E1_MICROSTEPS    16
    #define E1_RSENSE         0.11
    #define E1_CHAIN_POS     -1
    //#define E1_INTERPOLATE true
  #endif

  #if AXIS_IS_TMC(E2)
    #define E2_CURRENT      800
    #define E2_MICROSTEPS    16
    #define E2_RSENSE         0.11
    #define E2_CHAIN_POS     -1
    //#define E2_INTERPOLATE true
  #endif

  #if AXIS_IS_TMC(E3)
    #define E3_CURRENT      800
    #define E3_MICROSTEPS    16
    #define E3_RSENSE         0.11
    #define E3_CHAIN_POS     -1
    //#define E3_INTERPOLATE true
  #endif

  #if AXIS_IS_TMC(E4)
    #define E4_CURRENT      800
    #define E4_MICROSTEPS    16
    #define E4_RSENSE         0.11
    #define E4_CHAIN_POS     -1
    //#define E4_INTERPOLATE true
  #endif

  #if AXIS_IS_TMC(E5)
    #define E5_CURRENT      800
    #define E5_MICROSTEPS    16
    #define E5_RSENSE         0.11
    #define E5_CHAIN_POS     -1
    //#define E5_INTERPOLATE true
  #endif

  #if AXIS_IS_TMC(E6)
    #define E6_CURRENT      800
    #define E6_MICROSTEPS    16
    #define E6_RSENSE         0.11
    #define E6_CHAIN_POS     -1
    //#define E6_INTERPOLATE true
  #endif

  #if AXIS_IS_TMC(E7)
    #define E7_CURRENT      800
    #define E7_MICROSTEPS    16
    #define E7_RSENSE         0.11
    #define E7_CHAIN_POS     -1
    //#define E7_INTERPOLATE true
  #endif

  /**
   * Override default SPI pins for TMC2130, TMC2160, TMC2660, TMC5130 and TMC5160 drivers here.
   * The default pins can be found in your board's pins file.
   */
  //#define X_CS_PIN          -1
  //#define Y_CS_PIN          -1
  //#define Z_CS_PIN          -1
  //#define X2_CS_PIN         -1
  //#define Y2_CS_PIN         -1
  //#define Z2_CS_PIN         -1
  //#define Z3_CS_PIN         -1
  //#define E0_CS_PIN         -1
  //#define E1_CS_PIN         -1
  //#define E2_CS_PIN         -1
  //#define E3_CS_PIN         -1
  //#define E4_CS_PIN         -1
  //#define E5_CS_PIN         -1
  //#define E6_CS_PIN         -1
  //#define E7_CS_PIN         -1

  /**
   * Software option for SPI driven drivers (TMC2130, TMC2160, TMC2660, TMC5130 and TMC5160).
   * The default SW SPI pins are defined the respective pins files,
   * but you can override or define them here.
   */
  //#define TMC_USE_SW_SPI
  //#define TMC_SW_MOSI       -1
  //#define TMC_SW_MISO       -1
  //#define TMC_SW_SCK        -1

  /**
   * Four TMC2209 drivers can use the same HW/SW serial port with hardware configured addresses.
   * Set the address using jumpers on pins MS1 and MS2.
   * Address | MS1  | MS2
   *       0 | LOW  | LOW
   *       1 | HIGH | LOW
   *       2 | LOW  | HIGH
   *       3 | HIGH | HIGH
   *
   * Set *_SERIAL_TX_PIN and *_SERIAL_RX_PIN to match for all drivers
   * on the same serial port, either here or in your board's pins file.
   */
  //#define  X_SLAVE_ADDRESS 0
  //#define  Y_SLAVE_ADDRESS 0
  //#define  Z_SLAVE_ADDRESS 0
<<<<<<< HEAD
  #define X2_SLAVE_ADDRESS 0
  #define Y2_SLAVE_ADDRESS 0
  #define Z2_SLAVE_ADDRESS 0
  #define Z3_SLAVE_ADDRESS 0
  #define Z4_SLAVE_ADDRESS 0
  #define E0_SLAVE_ADDRESS 0
  #define E1_SLAVE_ADDRESS 0
  #define E2_SLAVE_ADDRESS 0
  #define E3_SLAVE_ADDRESS 0
  #define E4_SLAVE_ADDRESS 0
  #define E5_SLAVE_ADDRESS 0
  #define E6_SLAVE_ADDRESS 0
  #define E7_SLAVE_ADDRESS 0
=======
  //#define X2_SLAVE_ADDRESS 0
  //#define Y2_SLAVE_ADDRESS 0
  //#define Z2_SLAVE_ADDRESS 0
  //#define Z3_SLAVE_ADDRESS 0
  //#define Z4_SLAVE_ADDRESS 0
  //#define E0_SLAVE_ADDRESS 0
  //#define E1_SLAVE_ADDRESS 0
  //#define E2_SLAVE_ADDRESS 0
  //#define E3_SLAVE_ADDRESS 0
  //#define E4_SLAVE_ADDRESS 0
  //#define E5_SLAVE_ADDRESS 0
  //#define E6_SLAVE_ADDRESS 0
  //#define E7_SLAVE_ADDRESS 0
>>>>>>> 777c50a1

  /**
   * Software enable
   *
   * Use for drivers that do not use a dedicated enable pin, but rather handle the same
   * function through a communication line such as SPI or UART.
   */
  //#define SOFTWARE_DRIVER_ENABLE

  /**
   * TMC2130, TMC2160, TMC2208, TMC2209, TMC5130 and TMC5160 only
   * Use Trinamic's ultra quiet stepping mode.
   * When disabled, Marlin will use spreadCycle stepping mode.
   */
  #define STEALTHCHOP_XY
  #define STEALTHCHOP_Z
  //#define STEALTHCHOP_E

  /**
   * Optimize spreadCycle chopper parameters by using predefined parameter sets
   * or with the help of an example included in the library.
   * Provided parameter sets are
   * CHOPPER_DEFAULT_12V
   * CHOPPER_DEFAULT_19V
   * CHOPPER_DEFAULT_24V
   * CHOPPER_DEFAULT_36V
   * CHOPPER_09STEP_24V   // 0.9 degree steppers (24V)
   * CHOPPER_PRUSAMK3_24V // Imported parameters from the official Průša firmware for MK3 (24V)
   * CHOPPER_MARLIN_119   // Old defaults from Marlin v1.1.9
   *
   * Define your own with:
   * { <off_time[1..15]>, <hysteresis_end[-3..12]>, hysteresis_start[1..8] }
   */
  #define CHOPPER_TIMING CHOPPER_DEFAULT_24V        // All axes (override below)
  //#define CHOPPER_TIMING_X  CHOPPER_DEFAULT_12V   // For X Axes (override below)
  //#define CHOPPER_TIMING_X2 CHOPPER_DEFAULT_12V
  //#define CHOPPER_TIMING_Y  CHOPPER_DEFAULT_12V   // For Y Axes (override below)
  //#define CHOPPER_TIMING_Y2 CHOPPER_DEFAULT_12V
  //#define CHOPPER_TIMING_Z  CHOPPER_DEFAULT_12V   // For Z Axes (override below)
  //#define CHOPPER_TIMING_Z2 CHOPPER_DEFAULT_12V
  //#define CHOPPER_TIMING_Z3 CHOPPER_DEFAULT_12V
  //#define CHOPPER_TIMING_Z4 CHOPPER_DEFAULT_12V
  //#define CHOPPER_TIMING_E  CHOPPER_DEFAULT_12V   // For Extruders (override below)
  //#define CHOPPER_TIMING_E1 CHOPPER_DEFAULT_12V
  //#define CHOPPER_TIMING_E2 CHOPPER_DEFAULT_12V
  //#define CHOPPER_TIMING_E3 CHOPPER_DEFAULT_12V
  //#define CHOPPER_TIMING_E4 CHOPPER_DEFAULT_12V
  //#define CHOPPER_TIMING_E5 CHOPPER_DEFAULT_12V
  //#define CHOPPER_TIMING_E6 CHOPPER_DEFAULT_12V
  //#define CHOPPER_TIMING_E7 CHOPPER_DEFAULT_12V

  /**
   * Monitor Trinamic drivers
   * for error conditions like overtemperature and short to ground.
   * To manage over-temp Marlin can decrease the driver current until the error condition clears.
   * Other detected conditions can be used to stop the current print.
   * Relevant G-codes:
   * M906 - Set or get motor current in milliamps using axis codes X, Y, Z, E. Report values if no axis codes given.
   * M911 - Report stepper driver overtemperature pre-warn condition.
   * M912 - Clear stepper driver overtemperature pre-warn condition flag.
   * M122 - Report driver parameters (Requires TMC_DEBUG)
   */
  //#define MONITOR_DRIVER_STATUS

  #if ENABLED(MONITOR_DRIVER_STATUS)
    #define CURRENT_STEP_DOWN     50  // [mA]
    #define REPORT_CURRENT_CHANGE
    #define STOP_ON_ERROR
  #endif

  /**
   * TMC2130, TMC2160, TMC2208, TMC2209, TMC5130 and TMC5160 only
   * The driver will switch to spreadCycle when stepper speed is over HYBRID_THRESHOLD.
   * This mode allows for faster movements at the expense of higher noise levels.
   * STEALTHCHOP_(XY|Z|E) must be enabled to use HYBRID_THRESHOLD.
   * M913 X/Y/Z/E to live tune the setting
   */
  #define HYBRID_THRESHOLD

  #define X_HYBRID_THRESHOLD     150  // [mm/s]
  #define X2_HYBRID_THRESHOLD    100
  #define Y_HYBRID_THRESHOLD     150
  #define Y2_HYBRID_THRESHOLD    100
  #define Z_HYBRID_THRESHOLD     150
  #define Z2_HYBRID_THRESHOLD      3
  #define Z3_HYBRID_THRESHOLD      3
  #define Z4_HYBRID_THRESHOLD      3
  #define E0_HYBRID_THRESHOLD     30
  #define E1_HYBRID_THRESHOLD     30
  #define E2_HYBRID_THRESHOLD     30
  #define E3_HYBRID_THRESHOLD     30
  #define E4_HYBRID_THRESHOLD     30
  #define E5_HYBRID_THRESHOLD     30
  #define E6_HYBRID_THRESHOLD     30
  #define E7_HYBRID_THRESHOLD     30

  /**
   * Use StallGuard to home / probe X, Y, Z.
   *
   * TMC2130, TMC2160, TMC2209, TMC2660, TMC5130, and TMC5160 only
   * Connect the stepper driver's DIAG1 pin to the X/Y endstop pin.
   * X, Y, and Z homing will always be done in spreadCycle mode.
   *
   * X/Y/Z_STALL_SENSITIVITY is the default stall threshold.
   * Use M914 X Y Z to set the stall threshold at runtime:
   *
   *  Sensitivity   TMC2209   Others
   *    HIGHEST       255      -64    (Too sensitive => False positive)
   *    LOWEST         0        63    (Too insensitive => No trigger)
   *
   * It is recommended to set HOMING_BUMP_MM to { 0, 0, 0 }.
   *
   * SPI_ENDSTOPS  *** Beta feature! *** TMC2130 Only ***
   * Poll the driver through SPI to determine load when homing.
   * Removes the need for a wire from DIAG1 to an endstop pin.
   *
   * IMPROVE_HOMING_RELIABILITY tunes acceleration and jerk when
   * homing and adds a guard period for endstop triggering.
   *
   * Comment *_STALL_SENSITIVITY to disable sensorless homing for that axis.
   */
  //#define SENSORLESS_HOMING // StallGuard capable drivers only

  #if EITHER(SENSORLESS_HOMING, SENSORLESS_PROBING)
    // TMC2209: 0...255. TMC2130: -64...63
    #define X_STALL_SENSITIVITY  8
    #define X2_STALL_SENSITIVITY X_STALL_SENSITIVITY
    #define Y_STALL_SENSITIVITY  8
    #define Y2_STALL_SENSITIVITY Y_STALL_SENSITIVITY
    #define Z_STALL_SENSITIVITY  8
    //#define Z2_STALL_SENSITIVITY Z_STALL_SENSITIVITY
    //#define Z3_STALL_SENSITIVITY Z_STALL_SENSITIVITY
    //#define Z4_STALL_SENSITIVITY Z_STALL_SENSITIVITY
    //#define SPI_ENDSTOPS              // TMC2130 only
    //#define IMPROVE_HOMING_RELIABILITY
  #endif

  /**
   * TMC Homing stepper phase.
   *
   * Improve homing repeatability by homing to stepper coil's nearest absolute
   * phase position. Trinamic drivers use a stepper phase table with 1024 values
   * spanning 4 full steps with 256 positions each (ergo, 1024 positions).
   * Full step positions (128, 384, 640, 896) have the highest holding torque.
   *
   * Values from 0..1023, -1 to disable homing phase for that axis.
   */
  //#define TMC_HOME_PHASE { 896, 896, 896 }

  /**
   * Beta feature!
   * Create a 50/50 square wave step pulse optimal for stepper drivers.
   */
  #define SQUARE_WAVE_STEPPING

  /**
   * Enable M122 debugging command for TMC stepper drivers.
   * M122 S0/1 will enable continous reporting.
   */
  #define TMC_DEBUG

  /**
   * You can set your own advanced settings by filling in predefined functions.
   * A list of available functions can be found on the library github page
   * https://github.com/teemuatlut/TMCStepper
   *
   * Example:
   * #define TMC_ADV() { \
   *   stepperX.diag0_otpw(1); \
   *   stepperY.intpol(0); \
   * }
   */
  #define TMC_ADV() {  }

#endif // HAS_TRINAMIC_CONFIG

// @section L64XX

/**
 * L64XX Stepper Driver options
 *
 * Arduino-L6470 library (0.8.0 or higher) is required.
 * https://github.com/ameyer/Arduino-L6470
 *
 * Requires the following to be defined in your pins_YOUR_BOARD file
 *     L6470_CHAIN_SCK_PIN
 *     L6470_CHAIN_MISO_PIN
 *     L6470_CHAIN_MOSI_PIN
 *     L6470_CHAIN_SS_PIN
 *     ENABLE_RESET_L64XX_CHIPS(Q)  where Q is 1 to enable and 0 to reset
 */

#if HAS_L64XX

  //#define L6470_CHITCHAT        // Display additional status info

  #if AXIS_IS_L64XX(X)
    #define X_MICROSTEPS       128  // Number of microsteps (VALID: 1, 2, 4, 8, 16, 32, 128) - L6474 max is 16
    #define X_OVERCURRENT     2000  // (mA) Current where the driver detects an over current
                                    //   L6470 & L6474 - VALID: 375 x (1 - 16) - 6A max - rounds down
                                    //   POWERSTEP01: VALID: 1000 x (1 - 32) - 32A max - rounds down
    #define X_STALLCURRENT    1500  // (mA) Current where the driver detects a stall (VALID: 31.25 * (1-128) -  4A max - rounds down)
                                    //   L6470 & L6474 - VALID: 31.25 * (1-128) -  4A max - rounds down
                                    //   POWERSTEP01: VALID: 200 x (1 - 32) - 6.4A max - rounds down
                                    //   L6474 - STALLCURRENT setting is used to set the nominal (TVAL) current
    #define X_MAX_VOLTAGE      127  // 0-255, Maximum effective voltage seen by stepper - not used by L6474
    #define X_CHAIN_POS         -1  // Position in SPI chain, 0=Not in chain, 1=Nearest MOSI
    #define X_SLEW_RATE          1  // 0-3, Slew 0 is slowest, 3 is fastest
  #endif

  #if AXIS_IS_L64XX(X2)
    #define X2_MICROSTEPS      128
    #define X2_OVERCURRENT    2000
    #define X2_STALLCURRENT   1500
    #define X2_MAX_VOLTAGE     127
    #define X2_CHAIN_POS        -1
    #define X2_SLEW_RATE         1
  #endif

  #if AXIS_IS_L64XX(Y)
    #define Y_MICROSTEPS       128
    #define Y_OVERCURRENT     2000
    #define Y_STALLCURRENT    1500
    #define Y_MAX_VOLTAGE      127
    #define Y_CHAIN_POS         -1
    #define Y_SLEW_RATE          1
  #endif

  #if AXIS_IS_L64XX(Y2)
    #define Y2_MICROSTEPS      128
    #define Y2_OVERCURRENT    2000
    #define Y2_STALLCURRENT   1500
    #define Y2_MAX_VOLTAGE     127
    #define Y2_CHAIN_POS        -1
    #define Y2_SLEW_RATE         1
  #endif

  #if AXIS_IS_L64XX(Z)
    #define Z_MICROSTEPS       128
    #define Z_OVERCURRENT     2000
    #define Z_STALLCURRENT    1500
    #define Z_MAX_VOLTAGE      127
    #define Z_CHAIN_POS         -1
    #define Z_SLEW_RATE          1
  #endif

  #if AXIS_IS_L64XX(Z2)
    #define Z2_MICROSTEPS      128
    #define Z2_OVERCURRENT    2000
    #define Z2_STALLCURRENT   1500
    #define Z2_MAX_VOLTAGE     127
    #define Z2_CHAIN_POS        -1
    #define Z2_SLEW_RATE         1
  #endif

  #if AXIS_IS_L64XX(Z3)
    #define Z3_MICROSTEPS      128
    #define Z3_OVERCURRENT    2000
    #define Z3_STALLCURRENT   1500
    #define Z3_MAX_VOLTAGE     127
    #define Z3_CHAIN_POS        -1
    #define Z3_SLEW_RATE         1
  #endif

  #if AXIS_IS_L64XX(Z4)
    #define Z4_MICROSTEPS      128
    #define Z4_OVERCURRENT    2000
    #define Z4_STALLCURRENT   1500
    #define Z4_MAX_VOLTAGE     127
    #define Z4_CHAIN_POS        -1
    #define Z4_SLEW_RATE         1
  #endif

  #if AXIS_IS_L64XX(E0)
    #define E0_MICROSTEPS      128
    #define E0_OVERCURRENT    2000
    #define E0_STALLCURRENT   1500
    #define E0_MAX_VOLTAGE     127
    #define E0_CHAIN_POS        -1
    #define E0_SLEW_RATE         1
  #endif

  #if AXIS_IS_L64XX(E1)
    #define E1_MICROSTEPS      128
    #define E1_OVERCURRENT    2000
    #define E1_STALLCURRENT   1500
    #define E1_MAX_VOLTAGE     127
    #define E1_CHAIN_POS        -1
    #define E1_SLEW_RATE         1
  #endif

  #if AXIS_IS_L64XX(E2)
    #define E2_MICROSTEPS      128
    #define E2_OVERCURRENT    2000
    #define E2_STALLCURRENT   1500
    #define E2_MAX_VOLTAGE     127
    #define E2_CHAIN_POS        -1
    #define E2_SLEW_RATE         1
  #endif

  #if AXIS_IS_L64XX(E3)
    #define E3_MICROSTEPS      128
    #define E3_OVERCURRENT    2000
    #define E3_STALLCURRENT   1500
    #define E3_MAX_VOLTAGE     127
    #define E3_CHAIN_POS        -1
    #define E3_SLEW_RATE         1
  #endif

  #if AXIS_IS_L64XX(E4)
    #define E4_MICROSTEPS      128
    #define E4_OVERCURRENT    2000
    #define E4_STALLCURRENT   1500
    #define E4_MAX_VOLTAGE     127
    #define E4_CHAIN_POS        -1
    #define E4_SLEW_RATE         1
  #endif

  #if AXIS_IS_L64XX(E5)
    #define E5_MICROSTEPS      128
    #define E5_OVERCURRENT    2000
    #define E5_STALLCURRENT   1500
    #define E5_MAX_VOLTAGE     127
    #define E5_CHAIN_POS        -1
    #define E5_SLEW_RATE         1
  #endif

  #if AXIS_IS_L64XX(E6)
    #define E6_MICROSTEPS      128
    #define E6_OVERCURRENT    2000
    #define E6_STALLCURRENT   1500
    #define E6_MAX_VOLTAGE     127
    #define E6_CHAIN_POS        -1
    #define E6_SLEW_RATE         1
  #endif

  #if AXIS_IS_L64XX(E7)
    #define E7_MICROSTEPS      128
    #define E7_OVERCURRENT    2000
    #define E7_STALLCURRENT   1500
    #define E7_MAX_VOLTAGE     127
    #define E7_CHAIN_POS        -1
    #define E7_SLEW_RATE         1
  #endif

  /**
   * Monitor L6470 drivers for error conditions like over temperature and over current.
   * In the case of over temperature Marlin can decrease the drive until the error condition clears.
   * Other detected conditions can be used to stop the current print.
   * Relevant G-codes:
   * M906 - I1/2/3/4/5  Set or get motor drive level using axis codes X, Y, Z, E. Report values if no axis codes given.
   *         I not present or I0 or I1 - X, Y, Z or E0
   *         I2 - X2, Y2, Z2 or E1
   *         I3 - Z3 or E3
   *         I4 - Z4 or E4
   *         I5 - E5
   * M916 - Increase drive level until get thermal warning
   * M917 - Find minimum current thresholds
   * M918 - Increase speed until max or error
   * M122 S0/1 - Report driver parameters
   */
  //#define MONITOR_L6470_DRIVER_STATUS

  #if ENABLED(MONITOR_L6470_DRIVER_STATUS)
    #define KVAL_HOLD_STEP_DOWN     1
    //#define L6470_STOP_ON_ERROR
  #endif

#endif // HAS_L64XX

// @section i2cbus

//
// I2C Master ID for LPC176x LCD and Digital Current control
// Does not apply to other peripherals based on the Wire library.
//
//#define I2C_MASTER_ID  1  // Set a value from 0 to 2

/**
 * TWI/I2C BUS
 *
 * This feature is an EXPERIMENTAL feature so it shall not be used on production
 * machines. Enabling this will allow you to send and receive I2C data from slave
 * devices on the bus.
 *
 * ; Example #1
 * ; This macro send the string "Marlin" to the slave device with address 0x63 (99)
 * ; It uses multiple M260 commands with one B<base 10> arg
 * M260 A99  ; Target slave address
 * M260 B77  ; M
 * M260 B97  ; a
 * M260 B114 ; r
 * M260 B108 ; l
 * M260 B105 ; i
 * M260 B110 ; n
 * M260 S1   ; Send the current buffer
 *
 * ; Example #2
 * ; Request 6 bytes from slave device with address 0x63 (99)
 * M261 A99 B5
 *
 * ; Example #3
 * ; Example serial output of a M261 request
 * echo:i2c-reply: from:99 bytes:5 data:hello
 */

//#define EXPERIMENTAL_I2CBUS
#if ENABLED(EXPERIMENTAL_I2CBUS)
  #define I2C_SLAVE_ADDRESS  0  // Set a value from 8 to 127 to act as a slave
#endif

// @section extras

/**
 * Photo G-code
 * Add the M240 G-code to take a photo.
 * The photo can be triggered by a digital pin or a physical movement.
 */
//#define PHOTO_GCODE
#if ENABLED(PHOTO_GCODE)
  // A position to move to (and raise Z) before taking the photo
  //#define PHOTO_POSITION { X_MAX_POS - 5, Y_MAX_POS, 0 }  // { xpos, ypos, zraise } (M240 X Y Z)
  //#define PHOTO_DELAY_MS   100                            // (ms) Duration to pause before moving back (M240 P)
  //#define PHOTO_RETRACT_MM   6.5                          // (mm) E retract/recover for the photo move (M240 R S)

  // Canon RC-1 or homebrew digital camera trigger
  // Data from: https://www.doc-diy.net/photo/rc-1_hacked/
  //#define PHOTOGRAPH_PIN 23

  // Canon Hack Development Kit
  // https://captain-slow.dk/2014/03/09/3d-printing-timelapses/
  //#define CHDK_PIN        4

  // Optional second move with delay to trigger the camera shutter
  //#define PHOTO_SWITCH_POSITION { X_MAX_POS, Y_MAX_POS }  // { xpos, ypos } (M240 I J)

  // Duration to hold the switch or keep CHDK_PIN high
  //#define PHOTO_SWITCH_MS   50 // (ms) (M240 D)

  /**
   * PHOTO_PULSES_US may need adjustment depending on board and camera model.
   * Pin must be running at 48.4kHz.
   * Be sure to use a PHOTOGRAPH_PIN which can rise and fall quick enough.
   * (e.g., MKS SBase temp sensor pin was too slow, so used P1.23 on J8.)
   *
   *  Example pulse data for Nikon: https://bit.ly/2FKD0Aq
   *                     IR Wiring: https://git.io/JvJf7
   */
  //#define PHOTO_PULSES_US { 2000, 27850, 400, 1580, 400, 3580, 400 }  // (µs) Durations for each 48.4kHz oscillation
  #ifdef PHOTO_PULSES_US
    #define PHOTO_PULSE_DELAY_US 13 // (µs) Approximate duration of each HIGH and LOW pulse in the oscillation
  #endif
#endif

/**
 * Spindle & Laser control
 *
 * Add the M3, M4, and M5 commands to turn the spindle/laser on and off, and
 * to set spindle speed, spindle direction, and laser power.
 *
 * SuperPid is a router/spindle speed controller used in the CNC milling community.
 * Marlin can be used to turn the spindle on and off. It can also be used to set
 * the spindle speed from 5,000 to 30,000 RPM.
 *
 * You'll need to select a pin for the ON/OFF function and optionally choose a 0-5V
 * hardware PWM pin for the speed control and a pin for the rotation direction.
 *
 * See https://marlinfw.org/docs/configuration/laser_spindle.html for more config details.
 */
//#define SPINDLE_FEATURE
//#define LASER_FEATURE
#if EITHER(SPINDLE_FEATURE, LASER_FEATURE)
  #define SPINDLE_LASER_ACTIVE_STATE    LOW    // Set to "HIGH" if the on/off function is active HIGH
  #define SPINDLE_LASER_PWM             true   // Set to "true" if your controller supports setting the speed/power
  #define SPINDLE_LASER_PWM_INVERT      false  // Set to "true" if the speed/power goes up when you want it to go slower

  #define SPINDLE_LASER_FREQUENCY       2500   // (Hz) Spindle/laser frequency (only on supported HALs: AVR and LPC)

  //#define SPINDLE_SERVO         // A servo converting an angle to spindle power
  #ifdef SPINDLE_SERVO
    #define SPINDLE_SERVO_NR   0  // Index of servo used for spindle control
    #define SPINDLE_SERVO_MIN 10  // Minimum angle for servo spindle
  #endif

  /**
   * Speed / Power can be set ('M3 S') and displayed in terms of:
   *  - PWM255  (S0 - S255)
   *  - PERCENT (S0 - S100)
   *  - RPM     (S0 - S50000)  Best for use with a spindle
   *  - SERVO   (S0 - S180)
   */
  #define CUTTER_POWER_UNIT PWM255

  /**
   * Relative Cutter Power
   * Normally, 'M3 O<power>' sets
   * OCR power is relative to the range SPEED_POWER_MIN...SPEED_POWER_MAX.
   * so input powers of 0...255 correspond to SPEED_POWER_MIN...SPEED_POWER_MAX
   * instead of normal range (0 to SPEED_POWER_MAX).
   * Best used with (e.g.) SuperPID router controller: S0 = 5,000 RPM and S255 = 30,000 RPM
   */
  //#define CUTTER_POWER_RELATIVE              // Set speed proportional to [SPEED_POWER_MIN...SPEED_POWER_MAX]

  #if ENABLED(SPINDLE_FEATURE)
    //#define SPINDLE_CHANGE_DIR               // Enable if your spindle controller can change spindle direction
    #define SPINDLE_CHANGE_DIR_STOP            // Enable if the spindle should stop before changing spin direction
    #define SPINDLE_INVERT_DIR          false  // Set to "true" if the spin direction is reversed

    #define SPINDLE_LASER_POWERUP_DELAY   5000 // (ms) Delay to allow the spindle/laser to come up to speed/power
    #define SPINDLE_LASER_POWERDOWN_DELAY 5000 // (ms) Delay to allow the spindle to stop

    /**
     * M3/M4 Power Equation
     *
     * Each tool uses different value ranges for speed / power control.
     * These parameters are used to convert between tool power units and PWM.
     *
     * Speed/Power = (PWMDC / 255 * 100 - SPEED_POWER_INTERCEPT) / SPEED_POWER_SLOPE
     * PWMDC = (spdpwr - SPEED_POWER_MIN) / (SPEED_POWER_MAX - SPEED_POWER_MIN) / SPEED_POWER_SLOPE
     */
    #define SPEED_POWER_INTERCEPT         0    // (%) 0-100 i.e., Minimum power percentage
    #define SPEED_POWER_MIN            5000    // (RPM)
    #define SPEED_POWER_MAX           30000    // (RPM) SuperPID router controller 0 - 30,000 RPM
    #define SPEED_POWER_STARTUP       25000    // (RPM) M3/M4 speed/power default (with no arguments)

  #else

    #define SPEED_POWER_INTERCEPT         0    // (%) 0-100 i.e., Minimum power percentage
    #define SPEED_POWER_MIN               0    // (%) 0-100
    #define SPEED_POWER_MAX             100    // (%) 0-100
    #define SPEED_POWER_STARTUP          80    // (%) M3/M4 speed/power default (with no arguments)

    /**
     * Enable inline laser power to be handled in the planner / stepper routines.
     * Inline power is specified by the I (inline) flag in an M3 command (e.g., M3 S20 I)
     * or by the 'S' parameter in G0/G1/G2/G3 moves (see LASER_MOVE_POWER).
     *
     * This allows the laser to keep in perfect sync with the planner and removes
     * the powerup/down delay since lasers require negligible time.
     */
    //#define LASER_POWER_INLINE

    #if ENABLED(LASER_POWER_INLINE)
      /**
       * Scale the laser's power in proportion to the movement rate.
       *
       * - Sets the entry power proportional to the entry speed over the nominal speed.
       * - Ramps the power up every N steps to approximate the speed trapezoid.
       * - Due to the limited power resolution this is only approximate.
       */
      #define LASER_POWER_INLINE_TRAPEZOID

      /**
       * Continuously calculate the current power (nominal_power * current_rate / nominal_rate).
       * Required for accurate power with non-trapezoidal acceleration (e.g., S_CURVE_ACCELERATION).
       * This is a costly calculation so this option is discouraged on 8-bit AVR boards.
       *
       * LASER_POWER_INLINE_TRAPEZOID_CONT_PER defines how many step cycles there are between power updates. If your
       * board isn't able to generate steps fast enough (and you are using LASER_POWER_INLINE_TRAPEZOID_CONT), increase this.
       * Note that when this is zero it means it occurs every cycle; 1 means a delay wait one cycle then run, etc.
       */
      //#define LASER_POWER_INLINE_TRAPEZOID_CONT

      /**
       * Stepper iterations between power updates. Increase this value if the board
       * can't keep up with the processing demands of LASER_POWER_INLINE_TRAPEZOID_CONT.
       * Disable (or set to 0) to recalculate power on every stepper iteration.
       */
      //#define LASER_POWER_INLINE_TRAPEZOID_CONT_PER 10

      /**
       * Include laser power in G0/G1/G2/G3/G5 commands with the 'S' parameter
       */
      //#define LASER_MOVE_POWER

      #if ENABLED(LASER_MOVE_POWER)
        // Turn off the laser on G0 moves with no power parameter.
        // If a power parameter is provided, use that instead.
        //#define LASER_MOVE_G0_OFF

        // Turn off the laser on G28 homing.
        //#define LASER_MOVE_G28_OFF
      #endif

      /**
       * Inline flag inverted
       *
       * WARNING: M5 will NOT turn off the laser unless another move
       *          is done (so G-code files must end with 'M5 I').
       */
      //#define LASER_POWER_INLINE_INVERT

      /**
       * Continuously apply inline power. ('M3 S3' == 'G1 S3' == 'M3 S3 I')
       *
       * The laser might do some weird things, so only enable this
       * feature if you understand the implications.
       */
      //#define LASER_POWER_INLINE_CONTINUOUS

    #else

      #define SPINDLE_LASER_POWERUP_DELAY     50 // (ms) Delay to allow the spindle/laser to come up to speed/power
      #define SPINDLE_LASER_POWERDOWN_DELAY   50 // (ms) Delay to allow the spindle to stop

    #endif
  #endif
#endif

/**
 * Coolant Control
 *
 * Add the M7, M8, and M9 commands to turn mist or flood coolant on and off.
 *
 * Note: COOLANT_MIST_PIN and/or COOLANT_FLOOD_PIN must also be defined.
 */
//#define COOLANT_CONTROL
#if ENABLED(COOLANT_CONTROL)
  #define COOLANT_MIST                // Enable if mist coolant is present
  #define COOLANT_FLOOD               // Enable if flood coolant is present
  #define COOLANT_MIST_INVERT  false  // Set "true" if the on/off function is reversed
  #define COOLANT_FLOOD_INVERT false  // Set "true" if the on/off function is reversed
#endif

/**
 * Filament Width Sensor
 *
 * Measures the filament width in real-time and adjusts
 * flow rate to compensate for any irregularities.
 *
 * Also allows the measured filament diameter to set the
 * extrusion rate, so the slicer only has to specify the
 * volume.
 *
 * Only a single extruder is supported at this time.
 *
 *  34 RAMPS_14    : Analog input 5 on the AUX2 connector
 *  81 PRINTRBOARD : Analog input 2 on the Exp1 connector (version B,C,D,E)
 * 301 RAMBO       : Analog input 3
 *
 * Note: May require analog pins to be defined for other boards.
 */
//#define FILAMENT_WIDTH_SENSOR

#if ENABLED(FILAMENT_WIDTH_SENSOR)
  #define FILAMENT_SENSOR_EXTRUDER_NUM 0    // Index of the extruder that has the filament sensor. :[0,1,2,3,4]
  #define MEASUREMENT_DELAY_CM        14    // (cm) The distance from the filament sensor to the melting chamber

  #define FILWIDTH_ERROR_MARGIN        1.0  // (mm) If a measurement differs too much from nominal width ignore it
  #define MAX_MEASUREMENT_DELAY       20    // (bytes) Buffer size for stored measurements (1 byte per cm). Must be larger than MEASUREMENT_DELAY_CM.

  #define DEFAULT_MEASURED_FILAMENT_DIA DEFAULT_NOMINAL_FILAMENT_DIA // Set measured to nominal initially

  // Display filament width on the LCD status line. Status messages will expire after 5 seconds.
  //#define FILAMENT_LCD_DISPLAY
#endif

/**
 * Power Monitor
 * Monitor voltage (V) and/or current (A), and -when possible- power (W)
 *
 * Read and configure with M430
 *
 * The current sensor feeds DC voltage (relative to the measured current) to an analog pin
 * The voltage sensor feeds DC voltage (relative to the measured voltage) to an analog pin
 */
//#define POWER_MONITOR_CURRENT   // Monitor the system current
//#define POWER_MONITOR_VOLTAGE   // Monitor the system voltage
#if EITHER(POWER_MONITOR_CURRENT, POWER_MONITOR_VOLTAGE)
  #define POWER_MONITOR_VOLTS_PER_AMP   0.05000   // Input voltage to the MCU analog pin per amp  - DO NOT apply more than ADC_VREF!
  #define POWER_MONITOR_CURRENT_OFFSET -1         // Offset value for current sensors with linear function output
  #define POWER_MONITOR_VOLTS_PER_VOLT  0.11786   // Input voltage to the MCU analog pin per volt - DO NOT apply more than ADC_VREF!
  #define POWER_MONITOR_FIXED_VOLTAGE   13.6      // Voltage for a current sensor with no voltage sensor (for power display)
#endif

/**
 * CNC Coordinate Systems
 *
 * Enables G53 and G54-G59.3 commands to select coordinate systems
 * and G92.1 to reset the workspace to native machine space.
 */
//#define CNC_COORDINATE_SYSTEMS

/**
 * Auto-report temperatures with M155 S<seconds>
 */
#define AUTO_REPORT_TEMPERATURES

/**
 * Include capabilities in M115 output
 */
#define EXTENDED_CAPABILITIES_REPORT
#if ENABLED(EXTENDED_CAPABILITIES_REPORT)
  //#define M115_GEOMETRY_REPORT
#endif

/**
 * Expected Printer Check
 * Add the M16 G-code to compare a string to the MACHINE_NAME.
 * M16 with a non-matching string causes the printer to halt.
 */
//#define EXPECTED_PRINTER_CHECK

/**
 * Disable all Volumetric extrusion options
 */
//#define NO_VOLUMETRICS

#if DISABLED(NO_VOLUMETRICS)
  /**
   * Volumetric extrusion default state
   * Activate to make volumetric extrusion the default method,
   * with DEFAULT_NOMINAL_FILAMENT_DIA as the default diameter.
   *
   * M200 D0 to disable, M200 Dn to set a new diameter (and enable volumetric).
   * M200 S0/S1 to disable/enable volumetric extrusion.
   */
  //#define VOLUMETRIC_DEFAULT_ON

  //#define VOLUMETRIC_EXTRUDER_LIMIT
  #if ENABLED(VOLUMETRIC_EXTRUDER_LIMIT)
    /**
     * Default volumetric extrusion limit in cubic mm per second (mm^3/sec).
     * This factory setting applies to all extruders.
     * Use 'M200 [T<extruder>] L<limit>' to override and 'M502' to reset.
     * A non-zero value activates Volume-based Extrusion Limiting.
     */
    #define DEFAULT_VOLUMETRIC_EXTRUDER_LIMIT 0.00      // (mm^3/sec)
  #endif
#endif

/**
 * Enable this option for a leaner build of Marlin that removes all
 * workspace offsets, simplifying coordinate transformations, leveling, etc.
 *
 *  - M206 and M428 are disabled.
 *  - G92 will revert to its behavior from Marlin 1.0.
 */
//#define NO_WORKSPACE_OFFSETS

// Extra options for the M114 "Current Position" report
//#define M114_DETAIL         // Use 'M114` for details to check planner calculations
//#define M114_REALTIME       // Real current position based on forward kinematics
//#define M114_LEGACY         // M114 used to synchronize on every call. Enable if needed.

//#define REPORT_FAN_CHANGE   // Report the new fan speed when changed by M106 (and others)

/**
 * Set the number of proportional font spaces required to fill up a typical character space.
 * This can help to better align the output of commands like `G29 O` Mesh Output.
 *
 * For clients that use a fixed-width font (like OctoPrint), leave this set to 1.0.
 * Otherwise, adjust according to your client and font.
 */
#define PROPORTIONAL_FONT_RATIO 1.0

/**
 * Spend 28 bytes of SRAM to optimize the GCode parser
 */
#define FASTER_GCODE_PARSER

#if ENABLED(FASTER_GCODE_PARSER)
  //#define GCODE_QUOTED_STRINGS  // Support for quoted string parameters
#endif

//#define GCODE_CASE_INSENSITIVE  // Accept G-code sent to the firmware in lowercase

//#define REPETIER_GCODE_M360     // Add commands originally from Repetier FW

/**
 * CNC G-code options
 * Support CNC-style G-code dialects used by laser cutters, drawing machine cams, etc.
 * Note that G0 feedrates should be used with care for 3D printing (if used at all).
 * High feedrates may cause ringing and harm print quality.
 */
//#define PAREN_COMMENTS      // Support for parentheses-delimited comments
//#define GCODE_MOTION_MODES  // Remember the motion mode (G0 G1 G2 G3 G5 G38.X) and apply for X Y Z E F, etc.

// Enable and set a (default) feedrate for all G0 moves
//#define G0_FEEDRATE 3000 // (mm/min)
#ifdef G0_FEEDRATE
  //#define VARIABLE_G0_FEEDRATE // The G0 feedrate is set by F in G0 motion mode
#endif

/**
 * Startup commands
 *
 * Execute certain G-code commands immediately after power-on.
 */
//#define STARTUP_COMMANDS "M17 Z"

/**
 * G-code Macros
 *
 * Add G-codes M810-M819 to define and run G-code macros.
 * Macros are not saved to EEPROM.
 */
//#define GCODE_MACROS
#if ENABLED(GCODE_MACROS)
  #define GCODE_MACROS_SLOTS       5  // Up to 10 may be used
  #define GCODE_MACROS_SLOT_SIZE  50  // Maximum length of a single macro
#endif

/**
 * User-defined menu items that execute custom GCode
 */
//#define CUSTOM_USER_MENUS
#if ENABLED(CUSTOM_USER_MENUS)
  //#define CUSTOM_USER_MENU_TITLE "Custom Commands"
  #define USER_SCRIPT_DONE "M117 User Script Done"
  #define USER_SCRIPT_AUDIBLE_FEEDBACK
  //#define USER_SCRIPT_RETURN  // Return to status screen after a script

  #define USER_DESC_1 "Home & UBL Info"
  #define USER_GCODE_1 "G28\nG29 W"

  #define USER_DESC_2 "Preheat for " PREHEAT_1_LABEL
  #define USER_GCODE_2 "M140 S" STRINGIFY(PREHEAT_1_TEMP_BED) "\nM104 S" STRINGIFY(PREHEAT_1_TEMP_HOTEND)

  #define USER_DESC_3 "Preheat for " PREHEAT_2_LABEL
  #define USER_GCODE_3 "M140 S" STRINGIFY(PREHEAT_2_TEMP_BED) "\nM104 S" STRINGIFY(PREHEAT_2_TEMP_HOTEND)

  #define USER_DESC_4 "Heat Bed/Home/Level"
  #define USER_GCODE_4 "M140 S" STRINGIFY(PREHEAT_2_TEMP_BED) "\nG28\nG29"

  #define USER_DESC_5 "Home & Info"
  #define USER_GCODE_5 "G28\nM503"
#endif

/**
 * Host Action Commands
 *
 * Define host streamer action commands in compliance with the standard.
 *
 * See https://reprap.org/wiki/G-code#Action_commands
 * Common commands ........ poweroff, pause, paused, resume, resumed, cancel
 * G29_RETRY_AND_RECOVER .. probe_rewipe, probe_failed
 *
 * Some features add reason codes to extend these commands.
 *
 * Host Prompt Support enables Marlin to use the host for user prompts so
 * filament runout and other processes can be managed from the host side.
 */
//#define HOST_ACTION_COMMANDS     // Define on QQS_Config
#if ENABLED(HOST_ACTION_COMMANDS)
  #define HOST_PROMPT_SUPPORT
  //#define HOST_START_MENU_ITEM  // Add a menu item that tells the host to start
#endif

/**
 * Cancel Objects
 *
 * Implement M486 to allow Marlin to skip objects
 */
//#define CANCEL_OBJECTS  //Define on QQS_Config OCTO

/**
 * I2C position encoders for closed loop control.
 * Developed by Chris Barr at Aus3D.
 *
 * Wiki: https://wiki.aus3d.com.au/Magnetic_Encoder
 * Github: https://github.com/Aus3D/MagneticEncoder
 *
 * Supplier: https://aus3d.com.au/magnetic-encoder-module
 * Alternative Supplier: https://reliabuild3d.com/
 *
 * Reliabuild encoders have been modified to improve reliability.
 */

//#define I2C_POSITION_ENCODERS
#if ENABLED(I2C_POSITION_ENCODERS)

  #define I2CPE_ENCODER_CNT         1                       // The number of encoders installed; max of 5
                                                            // encoders supported currently.

  #define I2CPE_ENC_1_ADDR          I2CPE_PRESET_ADDR_X     // I2C address of the encoder. 30-200.
  #define I2CPE_ENC_1_AXIS          X_AXIS                  // Axis the encoder module is installed on.  <X|Y|Z|E>_AXIS.
  #define I2CPE_ENC_1_TYPE          I2CPE_ENC_TYPE_LINEAR   // Type of encoder:  I2CPE_ENC_TYPE_LINEAR -or-
                                                            // I2CPE_ENC_TYPE_ROTARY.
  #define I2CPE_ENC_1_TICKS_UNIT    2048                    // 1024 for magnetic strips with 2mm poles; 2048 for
                                                            // 1mm poles. For linear encoders this is ticks / mm,
                                                            // for rotary encoders this is ticks / revolution.
  //#define I2CPE_ENC_1_TICKS_REV     (16 * 200)            // Only needed for rotary encoders; number of stepper
                                                            // steps per full revolution (motor steps/rev * microstepping)
  //#define I2CPE_ENC_1_INVERT                              // Invert the direction of axis travel.
  #define I2CPE_ENC_1_EC_METHOD     I2CPE_ECM_MICROSTEP     // Type of error error correction.
  #define I2CPE_ENC_1_EC_THRESH     0.10                    // Threshold size for error (in mm) above which the
                                                            // printer will attempt to correct the error; errors
                                                            // smaller than this are ignored to minimize effects of
                                                            // measurement noise / latency (filter).

  #define I2CPE_ENC_2_ADDR          I2CPE_PRESET_ADDR_Y     // Same as above, but for encoder 2.
  #define I2CPE_ENC_2_AXIS          Y_AXIS
  #define I2CPE_ENC_2_TYPE          I2CPE_ENC_TYPE_LINEAR
  #define I2CPE_ENC_2_TICKS_UNIT    2048
  //#define I2CPE_ENC_2_TICKS_REV   (16 * 200)
  //#define I2CPE_ENC_2_INVERT
  #define I2CPE_ENC_2_EC_METHOD     I2CPE_ECM_MICROSTEP
  #define I2CPE_ENC_2_EC_THRESH     0.10

  #define I2CPE_ENC_3_ADDR          I2CPE_PRESET_ADDR_Z     // Encoder 3.  Add additional configuration options
  #define I2CPE_ENC_3_AXIS          Z_AXIS                  // as above, or use defaults below.

  #define I2CPE_ENC_4_ADDR          I2CPE_PRESET_ADDR_E     // Encoder 4.
  #define I2CPE_ENC_4_AXIS          E_AXIS

  #define I2CPE_ENC_5_ADDR          34                      // Encoder 5.
  #define I2CPE_ENC_5_AXIS          E_AXIS

  // Default settings for encoders which are enabled, but without settings configured above.
  #define I2CPE_DEF_TYPE            I2CPE_ENC_TYPE_LINEAR
  #define I2CPE_DEF_ENC_TICKS_UNIT  2048
  #define I2CPE_DEF_TICKS_REV       (16 * 200)
  #define I2CPE_DEF_EC_METHOD       I2CPE_ECM_NONE
  #define I2CPE_DEF_EC_THRESH       0.1

  //#define I2CPE_ERR_THRESH_ABORT  100.0                   // Threshold size for error (in mm) error on any given
                                                            // axis after which the printer will abort. Comment out to
                                                            // disable abort behavior.

  #define I2CPE_TIME_TRUSTED        10000                   // After an encoder fault, there must be no further fault
                                                            // for this amount of time (in ms) before the encoder
                                                            // is trusted again.

  /**
   * Position is checked every time a new command is executed from the buffer but during long moves,
   * this setting determines the minimum update time between checks. A value of 100 works well with
   * error rolling average when attempting to correct only for skips and not for vibration.
   */
  #define I2CPE_MIN_UPD_TIME_MS     4                       // (ms) Minimum time between encoder checks.

  // Use a rolling average to identify persistant errors that indicate skips, as opposed to vibration and noise.
  #define I2CPE_ERR_ROLLING_AVERAGE

#endif // I2C_POSITION_ENCODERS

/**
 * Analog Joystick(s)
 */
//#define JOYSTICK
#if ENABLED(JOYSTICK)
  #define JOY_X_PIN    5  // RAMPS: Suggested pin A5  on AUX2
  #define JOY_Y_PIN   10  // RAMPS: Suggested pin A10 on AUX2
  #define JOY_Z_PIN   12  // RAMPS: Suggested pin A12 on AUX2
  #define JOY_EN_PIN  44  // RAMPS: Suggested pin D44 on AUX2

  //#define INVERT_JOY_X  // Enable if X direction is reversed
  //#define INVERT_JOY_Y  // Enable if Y direction is reversed
  //#define INVERT_JOY_Z  // Enable if Z direction is reversed

  // Use M119 with JOYSTICK_DEBUG to find reasonable values after connecting:
  #define JOY_X_LIMITS { 5600, 8190-100, 8190+100, 10800 } // min, deadzone start, deadzone end, max
  #define JOY_Y_LIMITS { 5600, 8250-100, 8250+100, 11000 }
  #define JOY_Z_LIMITS { 4800, 8080-100, 8080+100, 11550 }
  //#define JOYSTICK_DEBUG
#endif

/**
 * Mechanical Gantry Calibration
 * Modern replacement for the Prusa TMC_Z_CALIBRATION.
 * Adds capability to work with any adjustable current drivers.
 * Implemented as G34 because M915 is deprecated.
 */
//#define MECHANICAL_GANTRY_CALIBRATION
#if ENABLED(MECHANICAL_GANTRY_CALIBRATION)
  #define GANTRY_CALIBRATION_CURRENT          600     // Default calibration current in ma
  #define GANTRY_CALIBRATION_EXTRA_HEIGHT      15     // Extra distance in mm past Z_###_POS to move
  #define GANTRY_CALIBRATION_FEEDRATE         500     // Feedrate for correction move
  //#define GANTRY_CALIBRATION_TO_MIN                 // Enable to calibrate Z in the MIN direction

  //#define GANTRY_CALIBRATION_SAFE_POSITION XY_CENTER // Safe position for nozzle
  //#define GANTRY_CALIBRATION_XY_PARK_FEEDRATE 3000  // XY Park Feedrate - MMM
  //#define GANTRY_CALIBRATION_COMMANDS_PRE   ""
  #define GANTRY_CALIBRATION_COMMANDS_POST  "G28"     // G28 highly recommended to ensure an accurate position
#endif

/**
 * MAX7219 Debug Matrix
 *
 * Add support for a low-cost 8x8 LED Matrix based on the Max7219 chip as a realtime status display.
 * Requires 3 signal wires. Some useful debug options are included to demonstrate its usage.
 */
//#define MAX7219_DEBUG
#if ENABLED(MAX7219_DEBUG)
  #define MAX7219_CLK_PIN   64
  #define MAX7219_DIN_PIN   57
  #define MAX7219_LOAD_PIN  44

  //#define MAX7219_GCODE          // Add the M7219 G-code to control the LED matrix
  #define MAX7219_INIT_TEST    2   // Test pattern at startup: 0=none, 1=sweep, 2=spiral
  #define MAX7219_NUMBER_UNITS 1   // Number of Max7219 units in chain.
  #define MAX7219_ROTATE       0   // Rotate the display clockwise (in multiples of +/- 90°)
                                   // connector at:  right=0   bottom=-90  top=90  left=180
  //#define MAX7219_REVERSE_ORDER  // The individual LED matrix units may be in reversed order
  //#define MAX7219_SIDE_BY_SIDE   // Big chip+matrix boards can be chained side-by-side

  /**
   * Sample debug features
   * If you add more debug displays, be careful to avoid conflicts!
   */
  #define MAX7219_DEBUG_PRINTER_ALIVE    // Blink corner LED of 8x8 matrix to show that the firmware is functioning
  #define MAX7219_DEBUG_PLANNER_HEAD  3  // Show the planner queue head position on this and the next LED matrix row
  #define MAX7219_DEBUG_PLANNER_TAIL  5  // Show the planner queue tail position on this and the next LED matrix row

  #define MAX7219_DEBUG_PLANNER_QUEUE 0  // Show the current planner queue depth on this and the next LED matrix row
                                         // If you experience stuttering, reboots, etc. this option can reveal how
                                         // tweaks made to the configuration are affecting the printer in real-time.
#endif

/**
 * NanoDLP Sync support
 *
 * Add support for Synchronized Z moves when using with NanoDLP. G0/G1 axis moves will output "Z_move_comp"
 * string to enable synchronization with DLP projector exposure. This change will allow to use
 * [[WaitForDoneMessage]] instead of populating your gcode with M400 commands
 */
//#define NANODLP_Z_SYNC
#if ENABLED(NANODLP_Z_SYNC)
  //#define NANODLP_ALL_AXIS  // Enables "Z_move_comp" output on any axis move.
                              // Default behavior is limited to Z axis only.
#endif

/**
 * Ethernet. Use M552 to enable and set the IP address.
 */
#if HAS_ETHERNET
  #define MAC_ADDRESS { 0xDE, 0xAD, 0xBE, 0xEF, 0xF0, 0x0D }  // A MAC address unique to your network
#endif

/**
 * WiFi Support (Espressif ESP32 WiFi)
 */
//#define WIFISUPPORT         // Marlin embedded WiFi managenent
//#define ESP3D_WIFISUPPORT   // ESP3D Library WiFi management (https://github.com/luc-github/ESP3DLib)

#if EITHER(WIFISUPPORT, ESP3D_WIFISUPPORT)
  //#define WEBSUPPORT          // Start a webserver (which may include auto-discovery)
  //#define OTASUPPORT          // Support over-the-air firmware updates
  //#define WIFI_CUSTOM_COMMAND // Accept feature config commands (e.g., WiFi ESP3D) from the host

  /**
   * To set a default WiFi SSID / Password, create a file called Configuration_Secure.h with
   * the following defines, customized for your network. This specific file is excluded via
   * .gitignore to prevent it from accidentally leaking to the public.
   *
   *   #define WIFI_SSID "WiFi SSID"
   *   #define WIFI_PWD  "WiFi Password"
   */
  //#include "Configuration_Secure.h" // External file with WiFi SSID / Password
#endif

/**
 * Průša Multi-Material Unit (MMU)
 * Enable in Configuration.h
 *
 * These devices allow a single stepper driver on the board to drive
 * multi-material feeders with any number of stepper motors.
 */
#if HAS_PRUSA_MMU1
  /**
   * This option only allows the multiplexer to switch on tool-change.
   * Additional options to configure custom E moves are pending.
   *
   * Override the default DIO selector pins here, if needed.
   * Some pins files may provide defaults for these pins.
   */
  //#define E_MUX0_PIN 40  // Always Required
  //#define E_MUX1_PIN 42  // Needed for 3 to 8 inputs
  //#define E_MUX2_PIN 44  // Needed for 5 to 8 inputs
#elif HAS_PRUSA_MMU2
  // Serial port used for communication with MMU2.
  // For AVR enable the UART port used for the MMU. (e.g., mmuSerial)
  // For 32-bit boards check your HAL for available serial ports. (e.g., Serial2)
  #define MMU2_SERIAL_PORT 2
  #define MMU2_SERIAL mmuSerial

  // Use hardware reset for MMU if a pin is defined for it
  //#define MMU2_RST_PIN 23

  // Enable if the MMU2 has 12V stepper motors (MMU2 Firmware 1.0.2 and up)
  //#define MMU2_MODE_12V

  // G-code to execute when MMU2 F.I.N.D.A. probe detects filament runout
  #define MMU2_FILAMENT_RUNOUT_SCRIPT "M600"

  // Add an LCD menu for MMU2
  //#define MMU2_MENUS
  #if EITHER(MMU2_MENUS, HAS_PRUSA_MMU2S)
    // Settings for filament load / unload from the LCD menu.
    // This is for Průša MK3-style extruders. Customize for your hardware.
    #define MMU2_FILAMENTCHANGE_EJECT_FEED 80.0
    #define MMU2_LOAD_TO_NOZZLE_SEQUENCE \
      {  7.2, 1145 }, \
      { 14.4,  871 }, \
      { 36.0, 1393 }, \
      { 14.4,  871 }, \
      { 50.0,  198 }

    #define MMU2_RAMMING_SEQUENCE \
      {   1.0, 1000 }, \
      {   1.0, 1500 }, \
      {   2.0, 2000 }, \
      {   1.5, 3000 }, \
      {   2.5, 4000 }, \
      { -15.0, 5000 }, \
      { -14.0, 1200 }, \
      {  -6.0,  600 }, \
      {  10.0,  700 }, \
      { -10.0,  400 }, \
      { -50.0, 2000 }
  #endif

  /**
   * Using a sensor like the MMU2S
   * This mode requires a MK3S extruder with a sensor at the extruder idler, like the MMU2S.
   * See https://help.prusa3d.com/en/guide/3b-mk3s-mk2-5s-extruder-upgrade_41560, step 11
   */
  #if HAS_PRUSA_MMU2S
    #define MMU2_C0_RETRY   5             // Number of retries (total time = timeout*retries)

    #define MMU2_CAN_LOAD_FEEDRATE 800    // (mm/min)
    #define MMU2_CAN_LOAD_SEQUENCE \
      {  0.1, MMU2_CAN_LOAD_FEEDRATE }, \
      {  60.0, MMU2_CAN_LOAD_FEEDRATE }, \
      { -52.0, MMU2_CAN_LOAD_FEEDRATE }

    #define MMU2_CAN_LOAD_RETRACT   6.0   // (mm) Keep under the distance between Load Sequence values
    #define MMU2_CAN_LOAD_DEVIATION 0.8   // (mm) Acceptable deviation

    #define MMU2_CAN_LOAD_INCREMENT 0.2   // (mm) To reuse within MMU2 module
    #define MMU2_CAN_LOAD_INCREMENT_SEQUENCE \
      { -MMU2_CAN_LOAD_INCREMENT, MMU2_CAN_LOAD_FEEDRATE }

  #else

    /**
     * MMU1 Extruder Sensor
     *
     * Support for a Průša (or other) IR Sensor to detect filament near the extruder
     * and make loading more reliable. Suitable for an extruder equipped with a filament
     * sensor less than 38mm from the gears.
     *
     * During loading the extruder will stop when the sensor is triggered, then do a last
     * move up to the gears. If no filament is detected, the MMU2 can make some more attempts.
     * If all attempts fail, a filament runout will be triggered.
     */
    //#define MMU_EXTRUDER_SENSOR
    #if ENABLED(MMU_EXTRUDER_SENSOR)
      #define MMU_LOADING_ATTEMPTS_NR 5 // max. number of attempts to load filament if first load fail
    #endif

  #endif

  //#define MMU2_DEBUG  // Write debug info to serial output

#endif // HAS_PRUSA_MMU2

/**
 * Advanced Print Counter settings
 */
#if ENABLED(PRINTCOUNTER)
  #define SERVICE_WARNING_BUZZES  3
  // Activate up to 3 service interval watchdogs
  //#define SERVICE_NAME_1      "Service S"
  //#define SERVICE_INTERVAL_1  100 // print hours
  //#define SERVICE_NAME_2      "Service L"
  //#define SERVICE_INTERVAL_2  200 // print hours
  //#define SERVICE_NAME_3      "Service 3"
  //#define SERVICE_INTERVAL_3    1 // print hours
#endif

// @section develop

//
// M100 Free Memory Watcher to debug memory usage
//
//#define M100_FREE_MEMORY_WATCHER

//
// M42 - Set pin states
//
//#define DIRECT_PIN_CONTROL

//
// M43 - display pin status, toggle pins, watch pins, watch endstops & toggle LED, test servo probe
//
//#define PINS_DEBUGGING

// Enable Marlin dev mode which adds some special commands
//#define MARLIN_DEV_MODE<|MERGE_RESOLUTION|>--- conflicted
+++ resolved
@@ -1058,14 +1058,9 @@
 // @section lcd
 
 #if EITHER(IS_ULTIPANEL, EXTENSIBLE_UI)
-<<<<<<< HEAD
   #define MANUAL_FEEDRATE_XYZ 50*60
   #define MANUAL_FEEDRATE { MANUAL_FEEDRATE_XYZ, MANUAL_FEEDRATE_XYZ, MANUAL_FEEDRATE_XYZ, 2*60 } // (mm/min) Feedrates for manual moves along X, Y, Z, E from panel
   #define SHORT_MANUAL_Z_MOVE 0.025 // (mm) Smallest manual Z move (< 0.1mm)
-=======
-  #define MANUAL_FEEDRATE { 50*60, 50*60, 4*60, 2*60 } // (mm/min) Feedrates for manual moves along X, Y, Z, E from panel
-  #define FINE_MANUAL_MOVE 0.025    // (mm) Smallest manual move (< 0.1mm) applying to Z on most machines
->>>>>>> 777c50a1
   #if IS_ULTIPANEL
     #define MANUAL_E_MOVES_RELATIVE // Display extruder move distance rather than "position"
     #define ULTIPANEL_FEEDMULTIPLY  // Encoder sets the feedrate multiplier on the Status Screen
@@ -2487,21 +2482,6 @@
   //#define  X_SLAVE_ADDRESS 0
   //#define  Y_SLAVE_ADDRESS 0
   //#define  Z_SLAVE_ADDRESS 0
-<<<<<<< HEAD
-  #define X2_SLAVE_ADDRESS 0
-  #define Y2_SLAVE_ADDRESS 0
-  #define Z2_SLAVE_ADDRESS 0
-  #define Z3_SLAVE_ADDRESS 0
-  #define Z4_SLAVE_ADDRESS 0
-  #define E0_SLAVE_ADDRESS 0
-  #define E1_SLAVE_ADDRESS 0
-  #define E2_SLAVE_ADDRESS 0
-  #define E3_SLAVE_ADDRESS 0
-  #define E4_SLAVE_ADDRESS 0
-  #define E5_SLAVE_ADDRESS 0
-  #define E6_SLAVE_ADDRESS 0
-  #define E7_SLAVE_ADDRESS 0
-=======
   //#define X2_SLAVE_ADDRESS 0
   //#define Y2_SLAVE_ADDRESS 0
   //#define Z2_SLAVE_ADDRESS 0
@@ -2515,7 +2495,6 @@
   //#define E5_SLAVE_ADDRESS 0
   //#define E6_SLAVE_ADDRESS 0
   //#define E7_SLAVE_ADDRESS 0
->>>>>>> 777c50a1
 
   /**
    * Software enable
