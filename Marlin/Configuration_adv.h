/**
 * Marlin 3D Printer Firmware
 * Copyright (c) 2020 MarlinFirmware [https://github.com/MarlinFirmware/Marlin]
 *
 * Based on Sprinter and grbl.
 * Copyright (c) 2011 Camiel Gubbels / Erik van der Zalm
 *
 * This program is free software: you can redistribute it and/or modify
 * it under the terms of the GNU General Public License as published by
 * the Free Software Foundation, either version 3 of the License, or
 * (at your option) any later version.
 *
 * This program is distributed in the hope that it will be useful,
 * but WITHOUT ANY WARRANTY; without even the implied warranty of
 * MERCHANTABILITY or FITNESS FOR A PARTICULAR PURPOSE.  See the
 * GNU General Public License for more details.
 *
 * You should have received a copy of the GNU General Public License
 * along with this program.  If not, see <https://www.gnu.org/licenses/>.
 *
 */
#pragma once

/**
 * Configuration_adv.h
 *
 * Advanced settings.
 * Only change these if you know exactly what you're doing.
 * Some of these settings can damage your printer if improperly set!
 *
 * Basic settings can be found in Configuration.h
 */
#define CONFIGURATION_ADV_H_VERSION 02000900

//===========================================================================
//============================= Thermal Settings ============================
//===========================================================================
// @section temperature

/**
 * Thermocouple sensors are quite sensitive to noise.  Any noise induced in
 * the sensor wires, such as by stepper motor wires run in parallel to them,
 * may result in the thermocouple sensor reporting spurious errors.  This
 * value is the number of errors which can occur in a row before the error
 * is reported.  This allows us to ignore intermittent error conditions while
 * still detecting an actual failure, which should result in a continuous
 * stream of errors from the sensor.
 *
 * Set this value to 0 to fail on the first error to occur.
 */
#define THERMOCOUPLE_MAX_ERRORS 15

//
// Custom Thermistor 1000 parameters
//
#if TEMP_SENSOR_0 == 1000
  #define HOTEND0_PULLUP_RESISTOR_OHMS 4700    // Pullup resistor
  #define HOTEND0_RESISTANCE_25C_OHMS  100000  // Resistance at 25C
  #define HOTEND0_BETA                 3950    // Beta value
#endif

#if TEMP_SENSOR_1 == 1000
  #define HOTEND1_PULLUP_RESISTOR_OHMS 4700    // Pullup resistor
  #define HOTEND1_RESISTANCE_25C_OHMS  100000  // Resistance at 25C
  #define HOTEND1_BETA                 3950    // Beta value
#endif

#if TEMP_SENSOR_2 == 1000
  #define HOTEND2_PULLUP_RESISTOR_OHMS 4700    // Pullup resistor
  #define HOTEND2_RESISTANCE_25C_OHMS  100000  // Resistance at 25C
  #define HOTEND2_BETA                 3950    // Beta value
#endif

#if TEMP_SENSOR_3 == 1000
  #define HOTEND3_PULLUP_RESISTOR_OHMS 4700    // Pullup resistor
  #define HOTEND3_RESISTANCE_25C_OHMS  100000  // Resistance at 25C
  #define HOTEND3_BETA                 3950    // Beta value
#endif

#if TEMP_SENSOR_4 == 1000
  #define HOTEND4_PULLUP_RESISTOR_OHMS 4700    // Pullup resistor
  #define HOTEND4_RESISTANCE_25C_OHMS  100000  // Resistance at 25C
  #define HOTEND4_BETA                 3950    // Beta value
#endif

#if TEMP_SENSOR_5 == 1000
  #define HOTEND5_PULLUP_RESISTOR_OHMS 4700    // Pullup resistor
  #define HOTEND5_RESISTANCE_25C_OHMS  100000  // Resistance at 25C
  #define HOTEND5_BETA                 3950    // Beta value
#endif

#if TEMP_SENSOR_6 == 1000
  #define HOTEND6_PULLUP_RESISTOR_OHMS 4700    // Pullup resistor
  #define HOTEND6_RESISTANCE_25C_OHMS  100000  // Resistance at 25C
  #define HOTEND6_BETA                 3950    // Beta value
#endif

#if TEMP_SENSOR_7 == 1000
  #define HOTEND7_PULLUP_RESISTOR_OHMS 4700    // Pullup resistor
  #define HOTEND7_RESISTANCE_25C_OHMS  100000  // Resistance at 25C
  #define HOTEND7_BETA                 3950    // Beta value
#endif

#if TEMP_SENSOR_BED == 1000
  #define BED_PULLUP_RESISTOR_OHMS     4700    // Pullup resistor
  #define BED_RESISTANCE_25C_OHMS      100000  // Resistance at 25C
  #define BED_BETA                     3950    // Beta value
#endif

#if TEMP_SENSOR_CHAMBER == 1000
  #define CHAMBER_PULLUP_RESISTOR_OHMS 4700    // Pullup resistor
  #define CHAMBER_RESISTANCE_25C_OHMS  100000  // Resistance at 25C
  #define CHAMBER_BETA                 3950    // Beta value
#endif

#if TEMP_SENSOR_COOLER == 1000
  #define COOLER_PULLUP_RESISTOR_OHMS 4700    // Pullup resistor
  #define COOLER_RESISTANCE_25C_OHMS  100000  // Resistance at 25C
  #define COOLER_BETA                 3950    // Beta value
#endif

#if TEMP_SENSOR_PROBE == 1000
  #define PROBE_PULLUP_RESISTOR_OHMS   4700    // Pullup resistor
  #define PROBE_RESISTANCE_25C_OHMS    100000  // Resistance at 25C
  #define PROBE_BETA                   3950    // Beta value
#endif

#if TEMP_SENSOR_REDUNDANT == 1000
  #define REDUNDANT_PULLUP_RESISTOR_OHMS   4700    // Pullup resistor
  #define REDUNDANT_RESISTANCE_25C_OHMS    100000  // Resistance at 25C
  #define REDUNDANT_BETA                   3950    // Beta value
#endif

//
// Hephestos 2 24V heated bed upgrade kit.
// https://store.bq.com/en/heated-bed-kit-hephestos2
//
//#define HEPHESTOS2_HEATED_BED_KIT
#if ENABLED(HEPHESTOS2_HEATED_BED_KIT)
  #undef TEMP_SENSOR_BED
  #define TEMP_SENSOR_BED 70
  #define HEATER_BED_INVERTING true
#endif

//
// Heated Bed Bang-Bang options
//
#if DISABLED(PIDTEMPBED)
  #define BED_CHECK_INTERVAL 5000   // (ms) Interval between checks in bang-bang control
  #if ENABLED(BED_LIMIT_SWITCHING)
    #define BED_HYSTERESIS 2        // (°C) Only set the relevant heater state when ABS(T-target) > BED_HYSTERESIS
  #endif
#endif

//
// Heated Chamber options
//
#if DISABLED(PIDTEMPCHAMBER)
  #define CHAMBER_CHECK_INTERVAL 5000   // (ms) Interval between checks in bang-bang control
  #if ENABLED(CHAMBER_LIMIT_SWITCHING)
    #define CHAMBER_HYSTERESIS 2        // (°C) Only set the relevant heater state when ABS(T-target) > CHAMBER_HYSTERESIS
  #endif
#endif

#if TEMP_SENSOR_CHAMBER
  //#define HEATER_CHAMBER_PIN      P2_04   // Required heater on/off pin (example: SKR 1.4 Turbo HE1 plug)
  //#define HEATER_CHAMBER_INVERTING false
  //#define FAN1_PIN                   -1   // Remove the fan signal on pin P2_04 (example: SKR 1.4 Turbo HE1 plug)

  //#define CHAMBER_FAN               // Enable a fan on the chamber
  #if ENABLED(CHAMBER_FAN)
    #define CHAMBER_FAN_MODE 2        // Fan control mode: 0=Static; 1=Linear increase when temp is higher than target; 2=V-shaped curve.
    #if CHAMBER_FAN_MODE == 0
      #define CHAMBER_FAN_BASE  255   // Chamber fan PWM (0-255)
    #elif CHAMBER_FAN_MODE == 1
      #define CHAMBER_FAN_BASE  128   // Base chamber fan PWM (0-255); turns on when chamber temperature is above the target
      #define CHAMBER_FAN_FACTOR 25   // PWM increase per °C above target
    #elif CHAMBER_FAN_MODE == 2
      #define CHAMBER_FAN_BASE  128   // Minimum chamber fan PWM (0-255)
      #define CHAMBER_FAN_FACTOR 25   // PWM increase per °C difference from target
    #elif CHAMBER_FAN_MODE == 3
      #define CHAMBER_FAN_BASE  128   // Base chamber fan PWM (0-255)
      #define CHAMBER_FAN_FACTOR 25   // PWM increase per °C above target
    #endif
  #endif

  //#define CHAMBER_VENT              // Enable a servo-controlled vent on the chamber
  #if ENABLED(CHAMBER_VENT)
    #define CHAMBER_VENT_SERVO_NR  1  // Index of the vent servo
    #define HIGH_EXCESS_HEAT_LIMIT 5  // How much above target temp to consider there is excess heat in the chamber
    #define LOW_EXCESS_HEAT_LIMIT 3
    #define MIN_COOLING_SLOPE_TIME_CHAMBER_VENT 20
    #define MIN_COOLING_SLOPE_DEG_CHAMBER_VENT 1.5
  #endif
#endif

//
// Laser Cooler options
//
#if TEMP_SENSOR_COOLER
  #define COOLER_MINTEMP           8  // (°C)
  #define COOLER_MAXTEMP          26  // (°C)
  #define COOLER_DEFAULT_TEMP     16  // (°C)
  #define TEMP_COOLER_HYSTERESIS   1  // (°C) Temperature proximity considered "close enough" to the target
  #define COOLER_PIN               8  // Laser cooler on/off pin used to control power to the cooling element (e.g., TEC, External chiller via relay)
  #define COOLER_INVERTING     false
  #define TEMP_COOLER_PIN         15  // Laser/Cooler temperature sensor pin. ADC is required.
  #define COOLER_FAN                  // Enable a fan on the cooler, Fan# 0,1,2,3 etc.
  #define COOLER_FAN_INDEX         0  // FAN number 0, 1, 2 etc. e.g.
  #if ENABLED(COOLER_FAN)
    #define COOLER_FAN_BASE      100  // Base Cooler fan PWM (0-255); turns on when Cooler temperature is above the target
    #define COOLER_FAN_FACTOR     25  // PWM increase per °C above target
  #endif
#endif

//
// Laser Coolant Flow Meter
//
//#define LASER_COOLANT_FLOW_METER
#if ENABLED(LASER_COOLANT_FLOW_METER)
  #define FLOWMETER_PIN         20  // Requires an external interrupt-enabled pin (e.g., RAMPS 2,3,18,19,20,21)
  #define FLOWMETER_PPL       5880  // (pulses/liter) Flow meter pulses-per-liter on the input pin
  #define FLOWMETER_INTERVAL  1000  // (ms) Flow rate calculation interval in milliseconds
  #define FLOWMETER_SAFETY          // Prevent running the laser without the minimum flow rate set below
  #if ENABLED(FLOWMETER_SAFETY)
    #define FLOWMETER_MIN_LITERS_PER_MINUTE 1.5 // (liters/min) Minimum flow required when enabled
  #endif
#endif

/**
 * Thermal Protection provides additional protection to your printer from damage
 * and fire. Marlin always includes safe min and max temperature ranges which
 * protect against a broken or disconnected thermistor wire.
 *
 * The issue: If a thermistor falls out, it will report the much lower
 * temperature of the air in the room, and the the firmware will keep
 * the heater on.
 *
 * The solution: Once the temperature reaches the target, start observing.
 * If the temperature stays too far below the target (hysteresis) for too
 * long (period), the firmware will halt the machine as a safety precaution.
 *
 * If you get false positives for "Thermal Runaway", increase
 * THERMAL_PROTECTION_HYSTERESIS and/or THERMAL_PROTECTION_PERIOD
 */
#if ENABLED(THERMAL_PROTECTION_HOTENDS)
  #define THERMAL_PROTECTION_PERIOD 60        // Seconds
  #define THERMAL_PROTECTION_HYSTERESIS 4     // Degrees Celsius

  //#define ADAPTIVE_FAN_SLOWING              // Slow part cooling fan if temperature drops
  #if BOTH(ADAPTIVE_FAN_SLOWING, PIDTEMP)
    //#define NO_FAN_SLOWING_IN_PID_TUNING    // Don't slow fan speed during M303
  #endif

  /**
   * Whenever an M104, M109, or M303 increases the target temperature, the
   * firmware will wait for the WATCH_TEMP_PERIOD to expire. If the temperature
   * hasn't increased by WATCH_TEMP_INCREASE degrees, the machine is halted and
   * requires a hard reset. This test restarts with any M104/M109/M303, but only
   * if the current temperature is far enough below the target for a reliable
   * test.
   *
   * If you get false positives for "Heating failed", increase WATCH_TEMP_PERIOD
   * and/or decrease WATCH_TEMP_INCREASE. WATCH_TEMP_INCREASE should not be set
   * below 2.
   */
  #define WATCH_TEMP_PERIOD 60                // Seconds
  #define WATCH_TEMP_INCREASE 2               // Degrees Celsius
#endif

/**
 * Thermal Protection parameters for the bed are just as above for hotends.
 */
#if ENABLED(THERMAL_PROTECTION_BED)
  #define THERMAL_PROTECTION_BED_PERIOD        90 // Seconds
  #define THERMAL_PROTECTION_BED_HYSTERESIS     2 // Degrees Celsius

  /**
   * As described above, except for the bed (M140/M190/M303).
   */
  #define WATCH_BED_TEMP_PERIOD                180 // Seconds
  #define WATCH_BED_TEMP_INCREASE               2 // Degrees Celsius
#endif

/**
 * Thermal Protection parameters for the heated chamber.
 */
#if ENABLED(THERMAL_PROTECTION_CHAMBER)
  #define THERMAL_PROTECTION_CHAMBER_PERIOD    20 // Seconds
  #define THERMAL_PROTECTION_CHAMBER_HYSTERESIS 2 // Degrees Celsius

  /**
   * Heated chamber watch settings (M141/M191).
   */
  #define WATCH_CHAMBER_TEMP_PERIOD            60 // Seconds
  #define WATCH_CHAMBER_TEMP_INCREASE           2 // Degrees Celsius
#endif

/**
 * Thermal Protection parameters for the laser cooler.
 */
#if ENABLED(THERMAL_PROTECTION_COOLER)
  #define THERMAL_PROTECTION_COOLER_PERIOD    10 // Seconds
  #define THERMAL_PROTECTION_COOLER_HYSTERESIS 3 // Degrees Celsius

  /**
   * Laser cooling watch settings (M143/M193).
   */
  #define WATCH_COOLER_TEMP_PERIOD            60 // Seconds
  #define WATCH_COOLER_TEMP_INCREASE           3 // Degrees Celsius
#endif

#if ENABLED(PIDTEMP)
  // Add an experimental additional term to the heater power, proportional to the extrusion speed.
  // A well-chosen Kc value should add just enough power to melt the increased material volume.
  //#define PID_EXTRUSION_SCALING
  #if ENABLED(PID_EXTRUSION_SCALING)
    #define DEFAULT_Kc (100) // heating power = Kc * e_speed
    #define LPQ_MAX_LEN 50
  #endif

  /**
   * Add an experimental additional term to the heater power, proportional to the fan speed.
   * A well-chosen Kf value should add just enough power to compensate for power-loss from the cooling fan.
   * You can either just add a constant compensation with the DEFAULT_Kf value
   * or follow the instruction below to get speed-dependent compensation.
   *
   * Constant compensation (use only with fanspeeds of 0% and 100%)
   * ---------------------------------------------------------------------
   * A good starting point for the Kf-value comes from the calculation:
   *   kf = (power_fan * eff_fan) / power_heater * 255
   * where eff_fan is between 0.0 and 1.0, based on fan-efficiency and airflow to the nozzle / heater.
   *
   * Example:
   *   Heater: 40W, Fan: 0.1A * 24V = 2.4W, eff_fan = 0.8
   *   Kf = (2.4W * 0.8) / 40W * 255 = 12.24
   *
   * Fan-speed dependent compensation
   * --------------------------------
   * 1. To find a good Kf value, set the hotend temperature, wait for it to settle, and enable the fan (100%).
   *    Make sure PID_FAN_SCALING_LIN_FACTOR is 0 and PID_FAN_SCALING_ALTERNATIVE_DEFINITION is not enabled.
   *    If you see the temperature drop repeat the test, increasing the Kf value slowly, until the temperature
   *    drop goes away. If the temperature overshoots after enabling the fan, the Kf value is too big.
   * 2. Note the Kf-value for fan-speed at 100%
   * 3. Determine a good value for PID_FAN_SCALING_MIN_SPEED, which is around the speed, where the fan starts moving.
   * 4. Repeat step 1. and 2. for this fan speed.
   * 5. Enable PID_FAN_SCALING_ALTERNATIVE_DEFINITION and enter the two identified Kf-values in
   *    PID_FAN_SCALING_AT_FULL_SPEED and PID_FAN_SCALING_AT_MIN_SPEED. Enter the minimum speed in PID_FAN_SCALING_MIN_SPEED
   */
  //#define PID_FAN_SCALING
  #if ENABLED(PID_FAN_SCALING)
    //#define PID_FAN_SCALING_ALTERNATIVE_DEFINITION
    #if ENABLED(PID_FAN_SCALING_ALTERNATIVE_DEFINITION)
      // The alternative definition is used for an easier configuration.
      // Just figure out Kf at fullspeed (255) and PID_FAN_SCALING_MIN_SPEED.
      // DEFAULT_Kf and PID_FAN_SCALING_LIN_FACTOR are calculated accordingly.

      #define PID_FAN_SCALING_AT_FULL_SPEED 13.0        //=PID_FAN_SCALING_LIN_FACTOR*255+DEFAULT_Kf
      #define PID_FAN_SCALING_AT_MIN_SPEED 6.0          //=PID_FAN_SCALING_LIN_FACTOR*PID_FAN_SCALING_MIN_SPEED+DEFAULT_Kf
      #define PID_FAN_SCALING_MIN_SPEED 10.0            // Minimum fan speed at which to enable PID_FAN_SCALING

      #define DEFAULT_Kf (255.0*PID_FAN_SCALING_AT_MIN_SPEED-PID_FAN_SCALING_AT_FULL_SPEED*PID_FAN_SCALING_MIN_SPEED)/(255.0-PID_FAN_SCALING_MIN_SPEED)
      #define PID_FAN_SCALING_LIN_FACTOR (PID_FAN_SCALING_AT_FULL_SPEED-DEFAULT_Kf)/255.0

    #else
      #define PID_FAN_SCALING_LIN_FACTOR (0)             // Power loss due to cooling = Kf * (fan_speed)
      #define DEFAULT_Kf 10                              // A constant value added to the PID-tuner
      #define PID_FAN_SCALING_MIN_SPEED 10               // Minimum fan speed at which to enable PID_FAN_SCALING
    #endif
  #endif
#endif

/**
 * Automatic Temperature Mode
 *
 * Dynamically adjust the hotend target temperature based on planned E moves.
 *
 * (Contrast with PID_EXTRUSION_SCALING, which tracks E movement and adjusts PID
 *  behavior using an additional kC value.)
 *
 * Autotemp is calculated by (mintemp + factor * mm_per_sec), capped to maxtemp.
 *
 * Enable Autotemp Mode with M104/M109 F<factor> S<mintemp> B<maxtemp>.
 * Disable by sending M104/M109 with no F parameter (or F0 with AUTOTEMP_PROPORTIONAL).
 */
#define AUTOTEMP
#if ENABLED(AUTOTEMP)
  #define AUTOTEMP_OLDWEIGHT    0.98
  // Turn on AUTOTEMP on M104/M109 by default using proportions set here
  //#define AUTOTEMP_PROPORTIONAL
  #if ENABLED(AUTOTEMP_PROPORTIONAL)
    #define AUTOTEMP_MIN_P      0 // (°C) Added to the target temperature
    #define AUTOTEMP_MAX_P      5 // (°C) Added to the target temperature
    #define AUTOTEMP_FACTOR_P   1 // Apply this F parameter by default (overridden by M104/M109 F)
  #endif
#endif

// Show Temperature ADC value
// Enable for M105 to include ADC values read from temperature sensors.
//#define SHOW_TEMP_ADC_VALUES

/**
 * High Temperature Thermistor Support
 *
 * Thermistors able to support high temperature tend to have a hard time getting
 * good readings at room and lower temperatures. This means TEMP_SENSOR_X_RAW_LO_TEMP
 * will probably be caught when the heating element first turns on during the
 * preheating process, which will trigger a min_temp_error as a safety measure
 * and force stop everything.
 * To circumvent this limitation, we allow for a preheat time (during which,
 * min_temp_error won't be triggered) and add a min_temp buffer to handle
 * aberrant readings.
 *
 * If you want to enable this feature for your hotend thermistor(s)
 * uncomment and set values > 0 in the constants below
 */

// The number of consecutive low temperature errors that can occur
// before a min_temp_error is triggered. (Shouldn't be more than 10.)
//#define MAX_CONSECUTIVE_LOW_TEMPERATURE_ERROR_ALLOWED 0

// The number of milliseconds a hotend will preheat before starting to check
// the temperature. This value should NOT be set to the time it takes the
// hot end to reach the target temperature, but the time it takes to reach
// the minimum temperature your thermistor can read. The lower the better/safer.
// This shouldn't need to be more than 30 seconds (30000)
//#define MILLISECONDS_PREHEAT_TIME 0

// @section extruder

// Extruder runout prevention.
// If the machine is idle and the temperature over MINTEMP
// then extrude some filament every couple of SECONDS.
//#define EXTRUDER_RUNOUT_PREVENT
#if ENABLED(EXTRUDER_RUNOUT_PREVENT)
  #define EXTRUDER_RUNOUT_MINTEMP 190
  #define EXTRUDER_RUNOUT_SECONDS 30
  #define EXTRUDER_RUNOUT_SPEED 1500  // (mm/min)
  #define EXTRUDER_RUNOUT_EXTRUDE 5   // (mm)
#endif

/**
 * Hotend Idle Timeout
 * Prevent filament in the nozzle from charring and causing a critical jam.
 */
#define HOTEND_IDLE_TIMEOUT
#if ENABLED(HOTEND_IDLE_TIMEOUT)
  #define HOTEND_IDLE_TIMEOUT_SEC (30*60)    // (seconds) Time without extruder movement to trigger protection
  #define HOTEND_IDLE_MIN_TRIGGER   120     // (°C) Minimum temperature to enable hotend protection
  #define HOTEND_IDLE_NOZZLE_TARGET 0     // (°C) Safe temperature for the nozzle after timeout
  #define HOTEND_IDLE_BED_TARGET    50     // (°C) Safe temperature for the bed after timeout
#endif

// @section temperature

// Calibration for AD595 / AD8495 sensor to adjust temperature measurements.
// The final temperature is calculated as (measuredTemp * GAIN) + OFFSET.
#define TEMP_SENSOR_AD595_OFFSET  0.0
#define TEMP_SENSOR_AD595_GAIN    1.0
#define TEMP_SENSOR_AD8495_OFFSET 0.0
#define TEMP_SENSOR_AD8495_GAIN   1.0

/**
 * Controller Fan
 * To cool down the stepper drivers and MOSFETs.
 *
 * The fan turns on automatically whenever any driver is enabled and turns
 * off (or reduces to idle speed) shortly after drivers are turned off.
 */
#define USE_CONTROLLER_FAN
#if ENABLED(USE_CONTROLLER_FAN)
  //#define CONTROLLER_FAN_PIN -1        // Set a custom pin for the controller fan
  #define CONTROLLER_FAN_USE_Z_ONLY    // With this option only the Z axis is considered
  //#define CONTROLLER_FAN_IGNORE_Z      // Ignore Z stepper. Useful when stepper timeout is disabled.
  #define CONTROLLERFAN_SPEED_MIN      0 // (0-255) Minimum speed. (If set below this value the fan is turned off.)
  #define CONTROLLERFAN_SPEED_ACTIVE 255 // (0-255) Active speed, used when any motor is enabled
  #define CONTROLLERFAN_SPEED_IDLE     0 // (0-255) Idle speed, used when motors are disabled
  #define CONTROLLERFAN_IDLE_TIME     60 // (seconds) Extra time to keep the fan running after disabling motors
  #define CONTROLLER_FAN_EDITABLE      // Enable M710 configurable settings
  #if ENABLED(CONTROLLER_FAN_EDITABLE)
    #define CONTROLLER_FAN_MENU          // Enable the Controller Fan submenu
  #endif
#endif

// When first starting the main fan, run it at full speed for the
// given number of milliseconds.  This gets the fan spinning reliably
// before setting a PWM value. (Does not work with software PWM for fan on Sanguinololu)
#define FAN_KICKSTART_TIME 100

// Some coolers may require a non-zero "off" state.
//#define FAN_OFF_PWM  1

/**
 * PWM Fan Scaling
 *
 * Define the min/max speeds for PWM fans (as set with M106).
 *
 * With these options the M106 0-255 value range is scaled to a subset
 * to ensure that the fan has enough power to spin, or to run lower
 * current fans with higher current. (e.g., 5V/12V fans with 12V/24V)
 * Value 0 always turns off the fan.
 *
 * Define one or both of these to override the default 0-255 range.
 */
#define FAN_MIN_PWM 50
//#define FAN_MAX_PWM 128

/**
 * FAST PWM FAN Settings
 *
 * Use to change the FAST FAN PWM frequency (if enabled in Configuration.h)
 * Combinations of PWM Modes, prescale values and TOP resolutions are used internally to produce a
 * frequency as close as possible to the desired frequency.
 *
 * FAST_PWM_FAN_FREQUENCY [undefined by default]
 *   Set this to your desired frequency.
 *   If left undefined this defaults to F = F_CPU/(2*255*1)
 *   i.e., F = 31.4kHz on 16MHz microcontrollers or F = 39.2kHz on 20MHz microcontrollers.
 *   These defaults are the same as with the old FAST_PWM_FAN implementation - no migration is required
 *   NOTE: Setting very low frequencies (< 10 Hz) may result in unexpected timer behavior.
 *
 * USE_OCR2A_AS_TOP [undefined by default]
 *   Boards that use TIMER2 for PWM have limitations resulting in only a few possible frequencies on TIMER2:
 *   16MHz MCUs: [62.5KHz, 31.4KHz (default), 7.8KHz, 3.92KHz, 1.95KHz, 977Hz, 488Hz, 244Hz, 60Hz, 122Hz, 30Hz]
 *   20MHz MCUs: [78.1KHz, 39.2KHz (default), 9.77KHz, 4.9KHz, 2.44KHz, 1.22KHz, 610Hz, 305Hz, 153Hz, 76Hz, 38Hz]
 *   A greater range can be achieved by enabling USE_OCR2A_AS_TOP. But note that this option blocks the use of
 *   PWM on pin OC2A. Only use this option if you don't need PWM on 0C2A. (Check your schematic.)
 *   USE_OCR2A_AS_TOP sacrifices duty cycle control resolution to achieve this broader range of frequencies.
 */
#if ENABLED(FAST_PWM_FAN)
  //#define FAST_PWM_FAN_FREQUENCY 31400
  //#define USE_OCR2A_AS_TOP
#endif

/**
 * Use one of the PWM fans as a redundant part-cooling fan
 */
//#define REDUNDANT_PART_COOLING_FAN 2  // Index of the fan to sync with FAN 0.

// @section extruder

/**
 * Extruder cooling fans
 *
 * Extruder auto fans automatically turn on when their extruders'
 * temperatures go above EXTRUDER_AUTO_FAN_TEMPERATURE.
 *
 * Your board's pins file specifies the recommended pins. Override those here
 * or set to -1 to disable completely.
 *
 * Multiple extruders can be assigned to the same pin in which case
 * the fan will turn on when any selected extruder is above the threshold.
 */
#define E0_AUTO_FAN_PIN -1
#define E1_AUTO_FAN_PIN -1
#define E2_AUTO_FAN_PIN -1
#define E3_AUTO_FAN_PIN -1
#define E4_AUTO_FAN_PIN -1
#define E5_AUTO_FAN_PIN -1
#define E6_AUTO_FAN_PIN -1
#define E7_AUTO_FAN_PIN -1
#define CHAMBER_AUTO_FAN_PIN -1
#define COOLER_AUTO_FAN_PIN -1
#define COOLER_FAN_PIN -1

#define EXTRUDER_AUTO_FAN_TEMPERATURE 50
#define EXTRUDER_AUTO_FAN_SPEED 255   // 255 == full speed
#define CHAMBER_AUTO_FAN_TEMPERATURE 30
#define CHAMBER_AUTO_FAN_SPEED 255
#define COOLER_AUTO_FAN_TEMPERATURE 18
#define COOLER_AUTO_FAN_SPEED 255

/**
 * Part-Cooling Fan Multiplexer
 *
 * This feature allows you to digitally multiplex the fan output.
 * The multiplexer is automatically switched at tool-change.
 * Set FANMUX[012]_PINs below for up to 2, 4, or 8 multiplexed fans.
 */
#define FANMUX0_PIN -1
#define FANMUX1_PIN -1
#define FANMUX2_PIN -1

/**
 * M355 Case Light on-off / brightness
 */
#define CASE_LIGHT_ENABLE
#if ENABLED(CASE_LIGHT_ENABLE)
  //#define CASE_LIGHT_PIN 4                  // Override the default pin if needed
  #define INVERT_CASE_LIGHT false             // Set true if Case Light is ON when pin is LOW
  #define CASE_LIGHT_DEFAULT_ON false          // Set default power-up state on
  #define CASE_LIGHT_DEFAULT_BRIGHTNESS 255   // Set default power-up brightness (0-255, requires PWM pin)
  //#define CASE_LIGHT_MAX_PWM 128            // Limit pwm
  //#define CASE_LIGHT_MENU                   // Add Case Light options to the LCD menu
  #if ENABLED(NEOPIXEL_LED)
    //#define CASE_LIGHT_USE_NEOPIXEL         // Use NeoPixel LED as case light
  #endif
  #if EITHER(RGB_LED, RGBW_LED)
    //#define CASE_LIGHT_USE_RGB_LED          // Use RGB / RGBW LED as case light
#endif
  #if EITHER(CASE_LIGHT_USE_NEOPIXEL, CASE_LIGHT_USE_RGB_LED)
    #define CASE_LIGHT_DEFAULT_COLOR { 255, 255, 255, 255 } // { Red, Green, Blue, White }
  #endif
#endif

// @section homing

// If you want endstops to stay on (by default) even when not homing
// enable this option. Override at any time with M120, M121.
//#define ENDSTOPS_ALWAYS_ON_DEFAULT

// @section extras

//#define Z_LATE_ENABLE // Enable Z the last moment. Needed if your Z driver overheats.

// Employ an external closed loop controller. Override pins here if needed.
//#define EXTERNAL_CLOSED_LOOP_CONTROLLER
#if ENABLED(EXTERNAL_CLOSED_LOOP_CONTROLLER)
  //#define CLOSED_LOOP_ENABLE_PIN        -1
  //#define CLOSED_LOOP_MOVE_COMPLETE_PIN -1
#endif

/**
 * Dual Steppers / Dual Endstops
 *
 * This section will allow you to use extra E drivers to drive a second motor for X, Y, or Z axes.
 *
 * For example, set X_DUAL_STEPPER_DRIVERS setting to use a second motor. If the motors need to
 * spin in opposite directions set INVERT_X2_VS_X_DIR. If the second motor needs its own endstop
 * set X_DUAL_ENDSTOPS. This can adjust for "racking." Use X2_USE_ENDSTOP to set the endstop plug
 * that should be used for the second endstop. Extra endstops will appear in the output of 'M119'.
 *
 * Use X_DUAL_ENDSTOP_ADJUSTMENT to adjust for mechanical imperfection. After homing both motors
 * this offset is applied to the X2 motor. To find the offset home the X axis, and measure the error
 * in X2. Dual endstop offsets can be set at runtime with 'M666 X<offset> Y<offset> Z<offset>'.
 */

//#define X_DUAL_STEPPER_DRIVERS
#if ENABLED(X_DUAL_STEPPER_DRIVERS)
  //#define INVERT_X2_VS_X_DIR // Enable if X2 direction signal is opposite to X
  //#define X_DUAL_ENDSTOPS
  #if ENABLED(X_DUAL_ENDSTOPS)
    #define X2_USE_ENDSTOP _XMAX_
    #define X2_ENDSTOP_ADJUSTMENT  0
  #endif
#endif

//#define Y_DUAL_STEPPER_DRIVERS
#if ENABLED(Y_DUAL_STEPPER_DRIVERS)
  //#define INVERT_Y2_VS_Y_DIR // Enable if Y2 direction signal is opposite to Y
  //#define Y_DUAL_ENDSTOPS
  #if ENABLED(Y_DUAL_ENDSTOPS)
    #define Y2_USE_ENDSTOP _YMAX_
    #define Y2_ENDSTOP_ADJUSTMENT  0
  #endif
#endif

//
// For Z set the number of stepper drivers
//
#define NUM_Z_STEPPER_DRIVERS 1   // (1-4) Z options change based on how many

#if NUM_Z_STEPPER_DRIVERS > 1
  // Enable if Z motor direction signals are the opposite of Z1
  //#define INVERT_Z2_VS_Z_DIR
  //#define INVERT_Z3_VS_Z_DIR
  //#define INVERT_Z4_VS_Z_DIR

  //#define Z_MULTI_ENDSTOPS
  #if ENABLED(Z_MULTI_ENDSTOPS)
    #define Z2_USE_ENDSTOP          _XMAX_
    #define Z2_ENDSTOP_ADJUSTMENT   0
    #if NUM_Z_STEPPER_DRIVERS >= 3
      #define Z3_USE_ENDSTOP        _YMAX_
      #define Z3_ENDSTOP_ADJUSTMENT 0
    #endif
    #if NUM_Z_STEPPER_DRIVERS >= 4
      #define Z4_USE_ENDSTOP        _ZMAX_
      #define Z4_ENDSTOP_ADJUSTMENT 0
    #endif
  #endif
#endif

// Drive the E axis with two synchronized steppers
//#define E_DUAL_STEPPER_DRIVERS
#if ENABLED(E_DUAL_STEPPER_DRIVERS)
  //#define INVERT_E1_VS_E0_DIR   // Enable if the E motors need opposite DIR states
#endif

/**
 * Dual X Carriage
 *
 * This setup has two X carriages that can move independently, each with its own hotend.
 * The carriages can be used to print an object with two colors or materials, or in
 * "duplication mode" it can print two identical or X-mirrored objects simultaneously.
 * The inactive carriage is parked automatically to prevent oozing.
 * X1 is the left carriage, X2 the right. They park and home at opposite ends of the X axis.
 * By default the X2 stepper is assigned to the first unused E plug on the board.
 *
 * The following Dual X Carriage modes can be selected with M605 S<mode>:
 *
 *   0 : (FULL_CONTROL) The slicer has full control over both X-carriages and can achieve optimal travel
 *       results as long as it supports dual X-carriages. (M605 S0)
 *
 *   1 : (AUTO_PARK) The firmware automatically parks and unparks the X-carriages on tool-change so
 *       that additional slicer support is not required. (M605 S1)
 *
 *   2 : (DUPLICATION) The firmware moves the second X-carriage and extruder in synchronization with
 *       the first X-carriage and extruder, to print 2 copies of the same object at the same time.
 *       Set the constant X-offset and temperature differential with M605 S2 X[offs] R[deg] and
 *       follow with M605 S2 to initiate duplicated movement.
 *
 *   3 : (MIRRORED) Formbot/Vivedino-inspired mirrored mode in which the second extruder duplicates
 *       the movement of the first except the second extruder is reversed in the X axis.
 *       Set the initial X offset and temperature differential with M605 S2 X[offs] R[deg] and
 *       follow with M605 S3 to initiate mirrored movement.
 */
//#define DUAL_X_CARRIAGE
#if ENABLED(DUAL_X_CARRIAGE)
  #define X1_MIN_POS X_MIN_POS   // Set to X_MIN_POS
  #define X1_MAX_POS X_BED_SIZE  // Set a maximum so the first X-carriage can't hit the parked second X-carriage
  #define X2_MIN_POS    80       // Set a minimum to ensure the  second X-carriage can't hit the parked first X-carriage
  #define X2_MAX_POS   353       // Set this to the distance between toolheads when both heads are homed
  #define X2_HOME_DIR    1       // Set to 1. The second X-carriage always homes to the maximum endstop position
  #define X2_HOME_POS X2_MAX_POS // Default X2 home position. Set to X2_MAX_POS.
                      // However: In this mode the HOTEND_OFFSET_X value for the second extruder provides a software
                      // override for X2_HOME_POS. This also allow recalibration of the distance between the two endstops
                      // without modifying the firmware (through the "M218 T1 X???" command).
                      // Remember: you should set the second extruder x-offset to 0 in your slicer.

  // This is the default power-up mode which can be later using M605.
  #define DEFAULT_DUAL_X_CARRIAGE_MODE DXC_AUTO_PARK_MODE

  // Default x offset in duplication mode (typically set to half print bed width)
  #define DEFAULT_DUPLICATION_X_OFFSET 100

  // Default action to execute following M605 mode change commands. Typically G28X to apply new mode.
  //#define EVENT_GCODE_IDEX_AFTER_MODECHANGE "G28X"
#endif

// Activate a solenoid on the active extruder with M380. Disable all with M381.
// Define SOL0_PIN, SOL1_PIN, etc., for each extruder that has a solenoid.
//#define EXT_SOLENOID

// @section homing

/**
 * Homing Procedure
 * Homing (G28) does an indefinite move towards the endstops to establish
 * the position of the toolhead relative to the workspace.
 */

//#define SENSORLESS_BACKOFF_MM  { 2, 2, 0 }  // (mm) Backoff from endstops before sensorless homing

#define HOMING_BUMP_MM      { 5, 5, 2 }       // (mm) Backoff from endstops after first bump
#define HOMING_BUMP_DIVISOR { 2, 2, 4 }       // Re-Bump Speed Divisor (Divides the Homing Feedrate)

//#define HOMING_BACKOFF_POST_MM { 2, 2, 2 }  // (mm) Backoff from endstops after homing

#define QUICK_HOME                          // If G28 contains XY do a diagonal move first
//#define HOME_Y_BEFORE_X                     // If G28 contains XY home Y before X
//#define HOME_Z_FIRST                        // Home Z first. Requires a Z-MIN endstop (not a probe).
//#define CODEPENDENT_XY_HOMING               // If X/Y can't home without homing Y/X first

// @section bltouch

#if ENABLED(BLTOUCH)
  /**
   * Either: Use the defaults (recommended) or: For special purposes, use the following DEFINES
   * Do not activate settings that the probe might not understand. Clones might misunderstand
   * advanced commands.
   *
   * Note: If the probe is not deploying, do a "Reset" and "Self-Test" and then check the
   *       wiring of the BROWN, RED and ORANGE wires.
   *
   * Note: If the trigger signal of your probe is not being recognized, it has been very often
   *       because the BLACK and WHITE wires needed to be swapped. They are not "interchangeable"
   *       like they would be with a real switch. So please check the wiring first.
   *
   * Settings for all BLTouch and clone probes:
   */

  // Safety: The probe needs time to recognize the command.
  //         Minimum command delay (ms). Enable and increase if needed.
  //#define BLTOUCH_DELAY 500

  /**
   * Settings for BLTOUCH Classic 1.2, 1.3 or BLTouch Smart 1.0, 2.0, 2.2, 3.0, 3.1, and most clones:
   */

  // Feature: Switch into SW mode after a deploy. It makes the output pulse longer. Can be useful
  //          in special cases, like noisy or filtered input configurations.
  //#define BLTOUCH_FORCE_SW_MODE

  /**
   * Settings for BLTouch Smart 3.0 and 3.1
   * Summary:
   *   - Voltage modes: 5V and OD (open drain - "logic voltage free") output modes
   *   - High-Speed mode
   *   - Disable LCD voltage options
   */

  /**
   * Danger: Don't activate 5V mode unless attached to a 5V-tolerant controller!
   * V3.0 or 3.1: Set default mode to 5V mode at Marlin startup.
   * If disabled, OD mode is the hard-coded default on 3.0
   * On startup, Marlin will compare its eeprom to this value. If the selected mode
   * differs, a mode set eeprom write will be completed at initialization.
   * Use the option below to force an eeprom write to a V3.1 probe regardless.
   */
  //#define BLTOUCH_SET_5V_MODE

  /**
   * Safety: Activate if connecting a probe with an unknown voltage mode.
   * V3.0: Set a probe into mode selected above at Marlin startup. Required for 5V mode on 3.0
   * V3.1: Force a probe with unknown mode into selected mode at Marlin startup ( = Probe EEPROM write )
   * To preserve the life of the probe, use this once then turn it off and re-flash.
   */
  //#define BLTOUCH_FORCE_MODE_SET

  /**
   * Use "HIGH SPEED" mode for probing.
   * Danger: Disable if your probe sometimes fails. Only suitable for stable well-adjusted systems.
   * This feature was designed for Deltabots with very fast Z moves; however, higher speed Cartesians
   * might be able to use it. If the machine can't raise Z fast enough the BLTouch may go into ALARM.
   */
  //#define BLTOUCH_HS_MODE

  // Safety: Enable voltage mode settings in the LCD menu.
  //#define BLTOUCH_LCD_VOLTAGE_MENU

#endif // BLTOUCH

// @section extras

/**
 * Z Steppers Auto-Alignment
 * Add the G34 command to align multiple Z steppers using a bed probe.
 */
//#define Z_STEPPER_AUTO_ALIGN
#if ENABLED(Z_STEPPER_AUTO_ALIGN)
  // Define probe X and Y positions for Z1, Z2 [, Z3 [, Z4]]
  // If not defined, probe limits will be used.
  // Override with 'M422 S<index> X<pos> Y<pos>'
  //#define Z_STEPPER_ALIGN_XY { {  10, 190 }, { 100,  10 }, { 190, 190 } }

  /**
   * Orientation for the automatically-calculated probe positions.
   * Override Z stepper align points with 'M422 S<index> X<pos> Y<pos>'
   *
   * 2 Steppers:  (0)     (1)
   *               |       |   2   |
   *               | 1   2 |       |
   *               |       |   1   |
   *
   * 3 Steppers:  (0)     (1)     (2)     (3)
   *               |   3   | 1     | 2   1 |     2 |
   *               |       |     3 |       | 3     |
   *               | 1   2 | 2     |   3   |     1 |
   *
   * 4 Steppers:  (0)     (1)     (2)     (3)
   *               | 4   3 | 1   4 | 2   1 | 3   2 |
   *               |       |       |       |       |
   *               | 1   2 | 2   3 | 3   4 | 4   1 |
   */
  #ifndef Z_STEPPER_ALIGN_XY
    //#define Z_STEPPERS_ORIENTATION 0
  #endif

  // Provide Z stepper positions for more rapid convergence in bed alignment.
  // Requires triple stepper drivers (i.e., set NUM_Z_STEPPER_DRIVERS to 3)
  //#define Z_STEPPER_ALIGN_KNOWN_STEPPER_POSITIONS
  #if ENABLED(Z_STEPPER_ALIGN_KNOWN_STEPPER_POSITIONS)
    // Define Stepper XY positions for Z1, Z2, Z3 corresponding to
    // the Z screw positions in the bed carriage.
    // Define one position per Z stepper in stepper driver order.
    #define Z_STEPPER_ALIGN_STEPPER_XY { { 210.7, 102.5 }, { 152.6, 220.0 }, { 94.5, 102.5 } }
  #else
    // Amplification factor. Used to scale the correction step up or down in case
    // the stepper (spindle) position is farther out than the test point.
    #define Z_STEPPER_ALIGN_AMP 1.0       // Use a value > 1.0 NOTE: This may cause instability!
  #endif

  // On a 300mm bed a 5% grade would give a misalignment of ~1.5cm
  #define G34_MAX_GRADE              5    // (%) Maximum incline that G34 will handle
  #define Z_STEPPER_ALIGN_ITERATIONS 5    // Number of iterations to apply during alignment
  #define Z_STEPPER_ALIGN_ACC        0.02 // Stop iterating early if the accuracy is better than this
  #define RESTORE_LEVELING_AFTER_G34      // Restore leveling after G34 is done?
  // After G34, re-home Z (G28 Z) or just calculate it from the last probe heights?
  // Re-homing might be more precise in reproducing the actual 'G28 Z' homing height, especially on an uneven bed.
  #define HOME_AFTER_G34
#endif

//
// Add the G35 command to read bed corners to help adjust screws. Requires a bed probe.
//
//#define ASSISTED_TRAMMING
#if ENABLED(ASSISTED_TRAMMING)

  // Define positions for probing points, use the hotend as reference not the sensor.
  #define TRAMMING_POINT_XY { {  20, 20 }, { 200,  20 }, { 200, 200 }, { 20, 200 } }

  // Define positions names for probing points.
  #define TRAMMING_POINT_NAME_1 "Front-Left"
  #define TRAMMING_POINT_NAME_2 "Front-Right"
  #define TRAMMING_POINT_NAME_3 "Back-Right"
  #define TRAMMING_POINT_NAME_4 "Back-Left"

  #define RESTORE_LEVELING_AFTER_G35    // Enable to restore leveling setup after operation
  //#define REPORT_TRAMMING_MM          // Report Z deviation (mm) for each point relative to the first

  //#define ASSISTED_TRAMMING_MENU_ITEM // Add a menu item to run G35 Assisted Tramming (MarlinUI)
  //#define ASSISTED_TRAMMING_WIZARD    // Make the menu item open a Tramming Wizard sub-menu
  //#define ASSISTED_TRAMMING_WAIT_POSITION { X_CENTER, Y_CENTER, 30 } // Move the nozzle out of the way for adjustment

  /**
   * Screw thread:
   *   M3: 30 = Clockwise, 31 = Counter-Clockwise
   *   M4: 40 = Clockwise, 41 = Counter-Clockwise
   *   M5: 50 = Clockwise, 51 = Counter-Clockwise
   */
  #define TRAMMING_SCREW_THREAD 30

#endif

// @section motion

#define AXIS_RELATIVE_MODES { false, false, false, false }

// Add a Duplicate option for well-separated conjoined nozzles
//#define MULTI_NOZZLE_DUPLICATION

// By default pololu step drivers require an active high signal. However, some high power drivers require an active low signal as step.
#define INVERT_X_STEP_PIN false
#define INVERT_Y_STEP_PIN false
#define INVERT_Z_STEP_PIN false
#define INVERT_I_STEP_PIN false
#define INVERT_J_STEP_PIN false
#define INVERT_K_STEP_PIN false
#define INVERT_E_STEP_PIN false

/**
 * Idle Stepper Shutdown
 * Set DISABLE_INACTIVE_? 'true' to shut down axis steppers after an idle period.
 * The Deactive Time can be overridden with M18 and M84. Set to 0 for No Timeout.
 */
#define DEFAULT_STEPPER_DEACTIVE_TIME 120
#define DISABLE_INACTIVE_X true
#define DISABLE_INACTIVE_Y true
<<<<<<< HEAD
#define DISABLE_INACTIVE_Z false  // Set 'false' if the nozzle could fall onto your printed part!
=======
#define DISABLE_INACTIVE_Z true  // Set 'false' if the nozzle could fall onto your printed part!
#define DISABLE_INACTIVE_I true
#define DISABLE_INACTIVE_J true
#define DISABLE_INACTIVE_K true
>>>>>>> 4f8191b4
#define DISABLE_INACTIVE_E true

// If the Nozzle or Bed falls when the Z stepper is disabled, set its resting position here.
//#define Z_AFTER_DEACTIVATE Z_HOME_POS

// Default Minimum Feedrates for printing and travel moves
#define DEFAULT_MINIMUMFEEDRATE       0.0     // (mm/s) Minimum feedrate. Set with M205 S.
#define DEFAULT_MINTRAVELFEEDRATE     0.0     // (mm/s) Minimum travel feedrate. Set with M205 T.

// Minimum time that a segment needs to take as the buffer gets emptied
#define DEFAULT_MINSEGMENTTIME        20000   // (µs) Set with M205 B.

// Slow down the machine if the lookahead buffer is (by default) half full.
// Increase the slowdown divisor for larger buffer sizes.
#define SLOWDOWN
#if ENABLED(SLOWDOWN)
  #define SLOWDOWN_DIVISOR 2
#endif

/**
 * XY Frequency limit
 * Reduce resonance by limiting the frequency of small zigzag infill moves.
 * See https://hydraraptor.blogspot.com/2010/12/frequency-limit.html
 * Use M201 F<freq> G<min%> to change limits at runtime.
 */
//#define XY_FREQUENCY_LIMIT      10 // (Hz) Maximum frequency of small zigzag infill moves. Set with M201 F<hertz>.
#ifdef XY_FREQUENCY_LIMIT
  #define XY_FREQUENCY_MIN_PERCENT 5 // (percent) Minimum FR percentage to apply. Set with M201 G<min%>.
#endif

// Minimum planner junction speed. Sets the default minimum speed the planner plans for at the end
// of the buffer and all stops. This should not be much greater than zero and should only be changed
// if unwanted behavior is observed on a user's machine when running at very slow speeds.
#define MINIMUM_PLANNER_SPEED 0.05 // (mm/s)

//
// Backlash Compensation
// Adds extra movement to axes on direction-changes to account for backlash.
//
//#define BACKLASH_COMPENSATION
#if ENABLED(BACKLASH_COMPENSATION)
  // Define values for backlash distance and correction.
  // If BACKLASH_GCODE is enabled these values are the defaults.
  #define BACKLASH_DISTANCE_MM { 0, 0, 0 } // (mm) One value for each linear axis
  #define BACKLASH_CORRECTION    0.0       // 0.0 = no correction; 1.0 = full correction

  // Add steps for motor direction changes on CORE kinematics
  //#define CORE_BACKLASH

  // Set BACKLASH_SMOOTHING_MM to spread backlash correction over multiple segments
  // to reduce print artifacts. (Enabling this is costly in memory and computation!)
  //#define BACKLASH_SMOOTHING_MM 3 // (mm)

  // Add runtime configuration and tuning of backlash values (M425)
  //#define BACKLASH_GCODE

  #if ENABLED(BACKLASH_GCODE)
    // Measure the Z backlash when probing (G29) and set with "M425 Z"
    #define MEASURE_BACKLASH_WHEN_PROBING

    #if ENABLED(MEASURE_BACKLASH_WHEN_PROBING)
      // When measuring, the probe will move up to BACKLASH_MEASUREMENT_LIMIT
      // mm away from point of contact in BACKLASH_MEASUREMENT_RESOLUTION
      // increments while checking for the contact to be broken.
      #define BACKLASH_MEASUREMENT_LIMIT       0.5   // (mm)
      #define BACKLASH_MEASUREMENT_RESOLUTION  0.005 // (mm)
      #define BACKLASH_MEASUREMENT_FEEDRATE    Z_PROBE_FEEDRATE_SLOW // (mm/min)
    #endif
  #endif
#endif

/**
 * Automatic backlash, position and hotend offset calibration
 *
 * Enable G425 to run automatic calibration using an electrically-
 * conductive cube, bolt, or washer mounted on the bed.
 *
 * G425 uses the probe to touch the top and sides of the calibration object
 * on the bed and measures and/or correct positional offsets, axis backlash
 * and hotend offsets.
 *
 * Note: HOTEND_OFFSET and CALIBRATION_OBJECT_CENTER must be set to within
 *       ±5mm of true values for G425 to succeed.
 */
//#define CALIBRATION_GCODE
#if ENABLED(CALIBRATION_GCODE)

  //#define CALIBRATION_SCRIPT_PRE  "M117 Starting Auto-Calibration\nT0\nG28\nG12\nM117 Calibrating..."
  //#define CALIBRATION_SCRIPT_POST "M500\nM117 Calibration data saved"

  #define CALIBRATION_MEASUREMENT_RESOLUTION     0.01 // mm

  #define CALIBRATION_FEEDRATE_SLOW             60    // mm/min
  #define CALIBRATION_FEEDRATE_FAST           1200    // mm/min
  #define CALIBRATION_FEEDRATE_TRAVEL         3000    // mm/min

  // The following parameters refer to the conical section of the nozzle tip.
  #define CALIBRATION_NOZZLE_TIP_HEIGHT          1.0  // mm
  #define CALIBRATION_NOZZLE_OUTER_DIAMETER      2.0  // mm

  // Uncomment to enable reporting (required for "G425 V", but consumes PROGMEM).
  //#define CALIBRATION_REPORTING

  // The true location and dimension the cube/bolt/washer on the bed.
  #define CALIBRATION_OBJECT_CENTER     { 264.0, -22.0,  -2.0 } // mm
  #define CALIBRATION_OBJECT_DIMENSIONS {  10.0,  10.0,  10.0 } // mm

  // Comment out any sides which are unreachable by the probe. For best
  // auto-calibration results, all sides must be reachable.
  #define CALIBRATION_MEASURE_RIGHT
  #define CALIBRATION_MEASURE_FRONT
  #define CALIBRATION_MEASURE_LEFT
  #define CALIBRATION_MEASURE_BACK

  //#define CALIBRATION_MEASURE_IMIN
  //#define CALIBRATION_MEASURE_IMAX
  //#define CALIBRATION_MEASURE_JMIN
  //#define CALIBRATION_MEASURE_JMAX
  //#define CALIBRATION_MEASURE_KMIN
  //#define CALIBRATION_MEASURE_KMAX

  // Probing at the exact top center only works if the center is flat. If
  // probing on a screwhead or hollow washer, probe near the edges.
  //#define CALIBRATION_MEASURE_AT_TOP_EDGES

  // Define the pin to read during calibration
  #ifndef CALIBRATION_PIN
    //#define CALIBRATION_PIN -1            // Define here to override the default pin
    #define CALIBRATION_PIN_INVERTING false // Set to true to invert the custom pin
    //#define CALIBRATION_PIN_PULLDOWN
    #define CALIBRATION_PIN_PULLUP
  #endif
#endif

/**
 * Adaptive Step Smoothing increases the resolution of multi-axis moves, particularly at step frequencies
 * below 1kHz (for AVR) or 10kHz (for ARM), where aliasing between axes in multi-axis moves causes audible
 * vibration and surface artifacts. The algorithm adapts to provide the best possible step smoothing at the
 * lowest stepping frequencies.
 */
//#define ADAPTIVE_STEP_SMOOTHING

/**
 * Custom Microstepping
 * Override as-needed for your setup. Up to 3 MS pins are supported.
 */
//#define MICROSTEP1 LOW,LOW,LOW
//#define MICROSTEP2 HIGH,LOW,LOW
//#define MICROSTEP4 LOW,HIGH,LOW
//#define MICROSTEP8 HIGH,HIGH,LOW
//#define MICROSTEP16 LOW,LOW,HIGH
//#define MICROSTEP32 HIGH,LOW,HIGH

// Microstep settings (Requires a board with pins named X_MS1, X_MS2, etc.)
#define MICROSTEP_MODES { 16, 16, 16, 16, 16, 16 } // [1,2,4,8,16]

/**
 *  @section  stepper motor current
 *
 *  Some boards have a means of setting the stepper motor current via firmware.
 *
 *  The power on motor currents are set by:
 *    PWM_MOTOR_CURRENT - used by MINIRAMBO & ULTIMAIN_2
 *                         known compatible chips: A4982
 *    DIGIPOT_MOTOR_CURRENT - used by BQ_ZUM_MEGA_3D, RAMBO & SCOOVO_X9H
 *                         known compatible chips: AD5206
 *    DAC_MOTOR_CURRENT_DEFAULT - used by PRINTRBOARD_REVF & RIGIDBOARD_V2
 *                         known compatible chips: MCP4728
 *    DIGIPOT_I2C_MOTOR_CURRENTS - used by 5DPRINT, AZTEEG_X3_PRO, AZTEEG_X5_MINI_WIFI, MIGHTYBOARD_REVE
 *                         known compatible chips: MCP4451, MCP4018
 *
 *  Motor currents can also be set by M907 - M910 and by the LCD.
 *    M907 - applies to all.
 *    M908 - BQ_ZUM_MEGA_3D, RAMBO, PRINTRBOARD_REVF, RIGIDBOARD_V2 & SCOOVO_X9H
 *    M909, M910 & LCD - only PRINTRBOARD_REVF & RIGIDBOARD_V2
 */
//#define PWM_MOTOR_CURRENT { 1300, 1300, 1250 }          // Values in milliamps
//#define DIGIPOT_MOTOR_CURRENT { 135,135,135,135,135 }   // Values 0-255 (RAMBO 135 = ~0.75A, 185 = ~1A)
//#define DAC_MOTOR_CURRENT_DEFAULT { 70, 80, 90, 80 }    // Default drive percent - X, Y, Z, E axis

/**
 * I2C-based DIGIPOTs (e.g., Azteeg X3 Pro)
 */
//#define DIGIPOT_MCP4018             // Requires https://github.com/felias-fogg/SlowSoftI2CMaster
//#define DIGIPOT_MCP4451
#if EITHER(DIGIPOT_MCP4018, DIGIPOT_MCP4451)
  #define DIGIPOT_I2C_NUM_CHANNELS 8  // 5DPRINT:4   AZTEEG_X3_PRO:8   MKS_SBASE:5   MIGHTYBOARD_REVE:5

  // Actual motor currents in Amps. The number of entries must match DIGIPOT_I2C_NUM_CHANNELS.
  // These correspond to the physical drivers, so be mindful if the order is changed.
  #define DIGIPOT_I2C_MOTOR_CURRENTS { 1.0, 1.0, 1.0, 1.0, 1.0, 1.0, 1.0, 1.0 } // AZTEEG_X3_PRO

  //#define DIGIPOT_USE_RAW_VALUES    // Use DIGIPOT_MOTOR_CURRENT raw wiper values (instead of A4988 motor currents)

  /**
   * Common slave addresses:
   *
   *                        A   (A shifted)   B   (B shifted)  IC
   * Smoothie              0x2C (0x58)       0x2D (0x5A)       MCP4451
   * AZTEEG_X3_PRO         0x2C (0x58)       0x2E (0x5C)       MCP4451
   * AZTEEG_X5_MINI        0x2C (0x58)       0x2E (0x5C)       MCP4451
   * AZTEEG_X5_MINI_WIFI         0x58              0x5C        MCP4451
   * MIGHTYBOARD_REVE      0x2F (0x5E)                         MCP4018
   */
  //#define DIGIPOT_I2C_ADDRESS_A 0x2C  // Unshifted slave address for first DIGIPOT
  //#define DIGIPOT_I2C_ADDRESS_B 0x2D  // Unshifted slave address for second DIGIPOT
#endif

//===========================================================================
//=============================Additional Features===========================
//===========================================================================

// @section lcd

#if EITHER(IS_ULTIPANEL, EXTENSIBLE_UI)
  #define MANUAL_FEEDRATE { 50*60, 50*60, 4*60, 2*60 } // (mm/min) Feedrates for manual moves along X, Y, Z, E from panel
  #define FINE_MANUAL_MOVE 0.025    // (mm) Smallest manual move (< 0.1mm) applying to Z on most machines
  #if IS_ULTIPANEL
    #define MANUAL_E_MOVES_RELATIVE // Display extruder move distance rather than "position"
    #define ULTIPANEL_FEEDMULTIPLY  // Encoder sets the feedrate multiplier on the Status Screen
  #endif
#endif

// Change values more rapidly when the encoder is rotated faster
#define ENCODER_RATE_MULTIPLIER
#if ENABLED(ENCODER_RATE_MULTIPLIER)
  #define ENCODER_10X_STEPS_PER_SEC   50  // (steps/s) Encoder rate for 10x speed
  #define ENCODER_100X_STEPS_PER_SEC  100  // (steps/s) Encoder rate for 100x speed
#endif

// Play a beep when the feedrate is changed from the Status Screen
#define BEEP_ON_FEEDRATE_CHANGE
#if ENABLED(BEEP_ON_FEEDRATE_CHANGE)
  #define FEEDRATE_CHANGE_BEEP_DURATION   10
  #define FEEDRATE_CHANGE_BEEP_FREQUENCY 440
#endif

#if HAS_LCD_MENU

  // Add Probe Z Offset calibration to the Z Probe Offsets menu
  #if HAS_BED_PROBE
    #define PROBE_OFFSET_WIZARD
    #if ENABLED(PROBE_OFFSET_WIZARD)
      //
      // Enable to init the Probe Z-Offset when starting the Wizard.
      // Use a height slightly above the estimated nozzle-to-probe Z offset.
      // For example, with an offset of -5, consider a starting height of -4.
      //
      #define PROBE_OFFSET_WIZARD_START_Z -0.5

      // Set a convenient position to do the calibration (probing point and nozzle/bed-distance)
      //#define PROBE_OFFSET_WIZARD_XY_POS { X_CENTER, Y_CENTER }
    #endif
  #endif

  // Include a page of printer information in the LCD Main Menu
  #define LCD_INFO_MENU
  #if ENABLED(LCD_INFO_MENU)
    //#define LCD_PRINTER_INFO_IS_BOOTSCREEN // Show bootscreen(s) instead of Printer Info pages
  #endif

  // BACK menu items keep the highlight at the top
  #define TURBO_BACK_MENU_ITEM

  // Add a mute option to the LCD menu
  #define SOUND_MENU_ITEM

  /**
   * LED Control Menu
   * Add LED Control to the LCD menu
   */
  //#define LED_CONTROL_MENU
  #if ENABLED(LED_CONTROL_MENU)
    #define LED_COLOR_PRESETS                 // Enable the Preset Color menu option
    //#define NEO2_COLOR_PRESETS              // Enable a second NeoPixel Preset Color menu option
    #if ENABLED(LED_COLOR_PRESETS)
      #define LED_USER_PRESET_RED        255  // User defined RED value
      #define LED_USER_PRESET_GREEN      128  // User defined GREEN value
      #define LED_USER_PRESET_BLUE         0  // User defined BLUE value
      #define LED_USER_PRESET_WHITE      255  // User defined WHITE value
      #define LED_USER_PRESET_BRIGHTNESS 255  // User defined intensity
      //#define LED_USER_PRESET_STARTUP       // Have the printer display the user preset color on startup
    #endif
    #if ENABLED(NEO2_COLOR_PRESETS)
      #define NEO2_USER_PRESET_RED        255  // User defined RED value
      #define NEO2_USER_PRESET_GREEN      128  // User defined GREEN value
      #define NEO2_USER_PRESET_BLUE         0  // User defined BLUE value
      #define NEO2_USER_PRESET_WHITE      255  // User defined WHITE value
      #define NEO2_USER_PRESET_BRIGHTNESS 255  // User defined intensity
      //#define NEO2_USER_PRESET_STARTUP       // Have the printer display the user preset color on startup for the second strip
    #endif
  #endif

#endif // HAS_LCD_MENU

// Scroll a longer status message into view
//#define STATUS_MESSAGE_SCROLLING

// On the Info Screen, display XY with one decimal place when possible
//#define LCD_DECIMAL_SMALL_XY

// The timeout (in ms) to return to the status screen from sub-menus
//#define LCD_TIMEOUT_TO_STATUS 15000

// Add an 'M73' G-code to set the current percentage
#define LCD_SET_PROGRESS_MANUALLY

// Show the E position (filament used) during printing
//#define LCD_SHOW_E_TOTAL

#if ENABLED(SHOW_BOOTSCREEN)
  #define BOOTSCREEN_TIMEOUT 4000        // (ms) Total Duration to display the boot screen(s)
#endif

#if EITHER(SDSUPPORT, LCD_SET_PROGRESS_MANUALLY) && ENABLED(EXTENSIBLE_UI)
  #define SHOW_REMAINING_TIME       // Display estimated time to completion
  #if ENABLED(SHOW_REMAINING_TIME)
    #define USE_M73_REMAINING_TIME  // Use remaining time from M73 command instead of estimation
  #endif
#endif

#if EITHER(SDSUPPORT, LCD_SET_PROGRESS_MANUALLY) && ANY(HAS_MARLINUI_U8GLIB, HAS_MARLINUI_HD44780, IS_TFTGLCD_PANEL)
  #define SHOW_REMAINING_TIME       // Display estimated time to completion
  #if ENABLED(SHOW_REMAINING_TIME)
    #define USE_M73_REMAINING_TIME  // Use remaining time from M73 command instead of estimation
    #define ROTATE_PROGRESS_DISPLAY // Display (P)rogress, (E)lapsed, and (R)emaining time
  #endif

  #if HAS_MARLINUI_U8GLIB
    //#define PRINT_PROGRESS_SHOW_DECIMALS // Show progress with decimal digits
  #endif

  #if EITHER(HAS_MARLINUI_HD44780, IS_TFTGLCD_PANEL)
    //#define LCD_PROGRESS_BAR            // Show a progress bar on HD44780 LCDs for SD printing
    #if ENABLED(LCD_PROGRESS_BAR)
      #define PROGRESS_BAR_BAR_TIME 2000  // (ms) Amount of time to show the bar
      #define PROGRESS_BAR_MSG_TIME 3000  // (ms) Amount of time to show the status message
      #define PROGRESS_MSG_EXPIRE   0     // (ms) Amount of time to retain the status message (0=forever)
      //#define PROGRESS_MSG_ONCE         // Show the message for MSG_TIME then clear it
      //#define LCD_PROGRESS_BAR_TEST     // Add a menu item to test the progress bar
    #endif
  #endif
#endif

#if ENABLED(SDSUPPORT)
  /**
   * SD Card SPI Speed
   * May be required to resolve "volume init" errors.
   *
   * Enable and set to SPI_HALF_SPEED, SPI_QUARTER_SPEED, or SPI_EIGHTH_SPEED
   *  otherwise full speed will be applied.
   *
   * :['SPI_HALF_SPEED', 'SPI_QUARTER_SPEED', 'SPI_EIGHTH_SPEED']
   */
  //#define SD_SPI_SPEED SPI_HALF_SPEED

  // The standard SD detect circuit reads LOW when media is inserted and HIGH when empty.
  // Enable this option and set to HIGH if your SD cards are incorrectly detected.
  //#define SD_DETECT_STATE HIGH

  //#define SD_IGNORE_AT_STARTUP            // Don't mount the SD card when starting up
  //#define SDCARD_READONLY                 // Read-only SD card (to save over 2K of flash)

  //#define GCODE_REPEAT_MARKERS            // Enable G-code M808 to set repeat markers and do looping

  #define SD_PROCEDURE_DEPTH 1              // Increase if you need more nested M32 calls

  #define SD_FINISHED_STEPPERRELEASE true   // Disable steppers when SD Print is finished
  #define SD_FINISHED_RELEASECOMMAND "M84"  // Use "M84XYE" to keep Z enabled so your bed stays in place

  // Reverse SD sort to show "more recent" files first, according to the card's FAT.
  // Since the FAT gets out of order with usage, SDCARD_SORT_ALPHA is recommended.
  #define SDCARD_RATHERRECENTFIRST

  #define SD_MENU_CONFIRM_START             // Confirm the selected SD file before printing

  //#define NO_SD_AUTOSTART                 // Remove auto#.g file support completely to save some Flash, SRAM
  //#define MENU_ADDAUTOSTART               // Add a menu option to run auto#.g files

  //#define BROWSE_MEDIA_ON_INSERT          // Open the file browser when media is inserted

<<<<<<< HEAD
  #define EVENT_GCODE_SD_ABORT "G27\nM84"      // G-code to run on SD Abort Print (e.g., "G28XY" or "G27")
=======
  //#define MEDIA_MENU_AT_TOP               // Force the media menu to be listed on the top of the main menu

  #define EVENT_GCODE_SD_ABORT "G28XY"      // G-code to run on SD Abort Print (e.g., "G28XY" or "G27")
>>>>>>> 4f8191b4

  #if ENABLED(PRINTER_EVENT_LEDS)
    #define PE_LEDS_COMPLETED_TIME  (30*60) // (seconds) Time to keep the LED "done" color before restoring normal illumination
  #endif

  /**
   * Continue after Power-Loss (Creality3D)
   *
   * Store the current state to the SD Card at the start of each layer
   * during SD printing. If the recovery file is found at boot time, present
   * an option on the LCD screen to continue the print from the last-known
   * point in the file.
   */
  #define POWER_LOSS_RECOVERY
  #if ENABLED(POWER_LOSS_RECOVERY)
    #define PLR_ENABLED_DEFAULT   true // Power Loss Recovery enabled by default. (Set with 'M413 Sn' & M500)
    //#define BACKUP_POWER_SUPPLY       // Backup power / UPS to move the steppers on power loss
    //#define POWER_LOSS_ZRAISE       2 // (mm) Z axis raise on resume (on power loss with UPS)
    //#define POWER_LOSS_PIN         44 // Pin to detect power loss. Set to -1 to disable default pin on boards without module.
    //#define POWER_LOSS_STATE     HIGH // State of pin indicating power loss
    //#define POWER_LOSS_PULLUP         // Set pullup / pulldown as appropriate for your sensor
    //#define POWER_LOSS_PULLDOWN
    //#define POWER_LOSS_PURGE_LEN   20 // (mm) Length of filament to purge on resume
    //#define POWER_LOSS_RETRACT_LEN 10 // (mm) Length of filament to retract on fail. Requires backup power.

    // Without a POWER_LOSS_PIN the following option helps reduce wear on the SD card,
    // especially with "vase mode" printing. Set too high and vases cannot be continued.
    #define POWER_LOSS_MIN_Z_CHANGE 0.05 // (mm) Minimum Z change before saving power-loss data

    // Enable if Z homing is needed for proper recovery. 99.9% of the time this should be disabled!
    //#define POWER_LOSS_RECOVER_ZHOME
    #if ENABLED(POWER_LOSS_RECOVER_ZHOME)
      //#define POWER_LOSS_ZHOME_POS { 0, 0 } // Safe XY position to home Z while avoiding objects on the bed
  #endif
  #endif

  /**
   * Sort SD file listings in alphabetical order.
   *
   * With this option enabled, items on SD cards will be sorted
   * by name for easier navigation.
   *
   * By default...
   *
   *  - Use the slowest -but safest- method for sorting.
   *  - Folders are sorted to the top.
   *  - The sort key is statically allocated.
   *  - No added G-code (M34) support.
   *  - 40 item sorting limit. (Items after the first 40 are unsorted.)
   *
   * SD sorting uses static allocation (as set by SDSORT_LIMIT), allowing the
   * compiler to calculate the worst-case usage and throw an error if the SRAM
   * limit is exceeded.
   *
   *  - SDSORT_USES_RAM provides faster sorting via a static directory buffer.
   *  - SDSORT_USES_STACK does the same, but uses a local stack-based buffer.
   *  - SDSORT_CACHE_NAMES will retain the sorted file listing in RAM. (Expensive!)
   *  - SDSORT_DYNAMIC_RAM only uses RAM when the SD menu is visible. (Use with caution!)
   */
  #define SDCARD_SORT_ALPHA

  // SD Card Sorting options
  #if ENABLED(SDCARD_SORT_ALPHA)
    #define SDSORT_LIMIT       40     // Maximum number of sorted items (10-256). Costs 27 bytes each.
    #define FOLDER_SORTING     -1     // -1=above  0=none  1=below
    #define SDSORT_GCODE       true  // Allow turning sorting on/off with LCD and M34 G-code.
    #define SDSORT_USES_RAM    true  // Pre-allocate a static array for faster pre-sorting.
    #define SDSORT_USES_STACK  false  // Prefer the stack for pre-sorting to give back some SRAM. (Negated by next 2 options.)
    #define SDSORT_CACHE_NAMES true  // Keep sorted items in RAM longer for speedy performance. Most expensive option.
    #define SDSORT_DYNAMIC_RAM false  // Use dynamic allocation (within SD menus). Least expensive option. Set SDSORT_LIMIT before use!
    #define SDSORT_CACHE_VFATS 2      // Maximum number of 13-byte VFAT entries to use for sorting.
                                      // Note: Only affects SCROLL_LONG_FILENAMES with SDSORT_CACHE_NAMES but not SDSORT_DYNAMIC_RAM.
  #endif

  // Allow international symbols in long filenames. To display correctly, the
  // LCD's font must contain the characters. Check your selected LCD language.
  //#define UTF_FILENAME_SUPPORT

  // This allows hosts to request long names for files and folders with M33
  #define LONG_FILENAME_HOST_SUPPORT

  // Enable this option to scroll long filenames in the SD card menu
  #define SCROLL_LONG_FILENAMES

  // Leave the heaters on after Stop Print (not recommended!)
  //#define SD_ABORT_NO_COOLDOWN

  /**
   * This option allows you to abort SD printing when any endstop is triggered.
   * This feature must be enabled with "M540 S1" or from the LCD menu.
   * To have any effect, endstops must be enabled during SD printing.
   */
  //#define SD_ABORT_ON_ENDSTOP_HIT

  /**
   * This option makes it easier to print the same SD Card file again.
   * On print completion the LCD Menu will open with the file selected.
   * You can just click to start the print, or navigate elsewhere.
   */
  //#define SD_REPRINT_LAST_SELECTED_FILE

  /**
   * Auto-report SdCard status with M27 S<seconds>
   */
  //#define AUTO_REPORT_SD_STATUS

  /**
   * Support for USB thumb drives using an Arduino USB Host Shield or
   * equivalent MAX3421E breakout board. The USB thumb drive will appear
   * to Marlin as an SD card.
   *
   * The MAX3421E can be assigned the same pins as the SD card reader, with
   * the following pin mapping:
   *
   *    SCLK, MOSI, MISO --> SCLK, MOSI, MISO
   *    INT              --> SD_DETECT_PIN [1]
   *    SS               --> SDSS
   *
   * [1] On AVR an interrupt-capable pin is best for UHS3 compatibility.
   */
  //#define USB_FLASH_DRIVE_SUPPORT
  #if ENABLED(USB_FLASH_DRIVE_SUPPORT)
    #define USB_CS_PIN    SDSS
    #define USB_INTR_PIN  SD_DETECT_PIN

    /**
     * USB Host Shield Library
     *
     * - UHS2 uses no interrupts and has been production-tested
     *   on a LulzBot TAZ Pro with a 32-bit Archim board.
     *
     * - UHS3 is newer code with better USB compatibility. But it
     *   is less tested and is known to interfere with Servos.
     *   [1] This requires USB_INTR_PIN to be interrupt-capable.
     */
    //#define USE_UHS3_USB
  #endif

  /**
   * When using a bootloader that supports SD-Firmware-Flashing,
   * add a menu item to activate SD-FW-Update on the next reboot.
   *
   * Requires ATMEGA2560 (Arduino Mega)
   *
   * Tested with this bootloader:
   *   https://github.com/FleetProbe/MicroBridge-Arduino-ATMega2560
   */
  //#define SD_FIRMWARE_UPDATE
  #if ENABLED(SD_FIRMWARE_UPDATE)
    #define SD_FIRMWARE_UPDATE_EEPROM_ADDR    0x1FF
    #define SD_FIRMWARE_UPDATE_ACTIVE_VALUE   0xF0
    #define SD_FIRMWARE_UPDATE_INACTIVE_VALUE 0xFF
  #endif

  // Add an optimized binary file transfer mode, initiated with 'M28 B1'
  //#define BINARY_FILE_TRANSFER

  /**
   * Set this option to one of the following (or the board's defaults apply):
   *
   *           LCD - Use the SD drive in the external LCD controller.
   *       ONBOARD - Use the SD drive on the control board. (No SD_DETECT_PIN. M21 to init.)
   *  CUSTOM_CABLE - Use a custom cable to access the SD (as defined in a pins file).
   *
   * :[ 'LCD', 'ONBOARD', 'CUSTOM_CABLE' ]
   */
  //#define SDCARD_CONNECTION LCD

  // Enable if SD detect is rendered useless (e.g., by using an SD extender)
  //#define NO_SD_DETECT

  // Multiple volume support - EXPERIMENTAL.
  //#define MULTI_VOLUME
  #if ENABLED(MULTI_VOLUME)
    #define VOLUME_SD_ONBOARD
    #define VOLUME_USB_FLASH_DRIVE
    #define DEFAULT_VOLUME SV_SD_ONBOARD
    #define DEFAULT_SHARED_VOLUME SV_USB_FLASH_DRIVE
  #endif

#endif // SDSUPPORT

/**
 * By default an onboard SD card reader may be shared as a USB mass-
 * storage device. This option hides the SD card from the host PC.
 */
//#define NO_SD_HOST_DRIVE   // Disable SD Card access over USB (for security).

/**
 * Additional options for Graphical Displays
 *
 * Use the optimizations here to improve printing performance,
 * which can be adversely affected by graphical display drawing,
 * especially when doing several short moves, and when printing
 * on DELTA and SCARA machines.
 *
 * Some of these options may result in the display lagging behind
 * controller events, as there is a trade-off between reliable
 * printing performance versus fast display updates.
 */
#if HAS_MARLINUI_U8GLIB
  // Show SD percentage next to the progress bar
  //#define DOGM_SD_PERCENT

  // Save many cycles by drawing a hollow frame or no frame on the Info Screen
  //#define XYZ_NO_FRAME
  #define XYZ_HOLLOW_FRAME

  // Enable to save many cycles by drawing a hollow frame on Menu Screens
  //#define MENU_HOLLOW_FRAME

  // A bigger font is available for edit items. Costs 3120 bytes of PROGMEM.
  // Western only. Not available for Cyrillic, Kana, Turkish, Greek, or Chinese.
  //#define USE_BIG_EDIT_FONT

  // A smaller font may be used on the Info Screen. Costs 2434 bytes of PROGMEM.
  // Western only. Not available for Cyrillic, Kana, Turkish, Greek, or Chinese.
  //#define USE_SMALL_INFOFONT

  // Swap the CW/CCW indicators in the graphics overlay
  //#define OVERLAY_GFX_REVERSE

  /**
   * ST7920-based LCDs can emulate a 16 x 4 character display using
   * the ST7920 character-generator for very fast screen updates.
   * Enable LIGHTWEIGHT_UI to use this special display mode.
   *
   * Since LIGHTWEIGHT_UI has limited space, the position and status
   * message occupy the same line. Set STATUS_EXPIRE_SECONDS to the
   * length of time to display the status message before clearing.
   *
   * Set STATUS_EXPIRE_SECONDS to zero to never clear the status.
   * This will prevent position updates from being displayed.
   */
  #if ENABLED(U8GLIB_ST7920)
    // Enable this option and reduce the value to optimize screen updates.
    // The normal delay is 10µs. Use the lowest value that still gives a reliable display.
    //#define DOGM_SPI_DELAY_US 5

    //#define LIGHTWEIGHT_UI
    #if ENABLED(LIGHTWEIGHT_UI)
      #define STATUS_EXPIRE_SECONDS 20
    #endif
  #endif

  /**
   * Status (Info) Screen customizations
   * These options may affect code size and screen render time.
   * Custom status screens can forcibly override these settings.
   */
  //#define STATUS_COMBINE_HEATERS    // Use combined heater images instead of separate ones
  //#define STATUS_HOTEND_NUMBERLESS  // Use plain hotend icons instead of numbered ones (with 2+ hotends)
  #define STATUS_HOTEND_INVERTED      // Show solid nozzle bitmaps when heating (Requires STATUS_HOTEND_ANIM)
  #define STATUS_HOTEND_ANIM          // Use a second bitmap to indicate hotend heating
  #define STATUS_BED_ANIM             // Use a second bitmap to indicate bed heating
  #define STATUS_CHAMBER_ANIM         // Use a second bitmap to indicate chamber heating
  //#define STATUS_CUTTER_ANIM        // Use a second bitmap to indicate spindle / laser active
  //#define STATUS_COOLER_ANIM        // Use a second bitmap to indicate laser cooling
  //#define STATUS_FLOWMETER_ANIM     // Use multiple bitmaps to indicate coolant flow
  //#define STATUS_ALT_BED_BITMAP     // Use the alternative bed bitmap
  //#define STATUS_ALT_FAN_BITMAP     // Use the alternative fan bitmap
  //#define STATUS_FAN_FRAMES 3       // :[0,1,2,3,4] Number of fan animation frames
  //#define STATUS_HEAT_PERCENT       // Show heating in a progress bar
  //#define BOOT_MARLIN_LOGO_SMALL    // Show a smaller Marlin logo on the Boot Screen (saving 399 bytes of flash)
  #define BOOT_MARLIN_LOGO_ANIMATED // Animated Marlin logo. Costs ~‭3260 (or ~940) bytes of PROGMEM.

  // Frivolous Game Options
  #define MARLIN_BRICKOUT
  #define MARLIN_INVADERS
  #define MARLIN_SNAKE
  #define GAMES_EASTER_EGG          // Add extra blank lines above the "Games" sub-menu

#endif // HAS_MARLINUI_U8GLIB

//
// Additional options for DGUS / DWIN displays
//
#if HAS_DGUS_LCD || ENABLED(DGUS_LCD_UI_CREALITY_TOUCH)
  #define LCD_SERIAL_PORT 3
  #define LCD_BAUDRATE 115200

  #define DGUS_RX_BUFFER_SIZE 128
  #define DGUS_TX_BUFFER_SIZE 48
  //#define SERIAL_STATS_RX_BUFFER_OVERRUNS  // Fix Rx overrun situation (Currently only for AVR)

  #define DGUS_UPDATE_INTERVAL_MS  500    // (ms) Interval between automatic screen updates

  #if EITHER(DGUS_LCD_UI_FYSETC, DGUS_LCD_UI_HIPRECY)
    #define DGUS_PRINT_FILENAME           // Display the filename during printing
    #define DGUS_PREHEAT_UI               // Display a preheat screen during heatup

    #if ENABLED(DGUS_LCD_UI_FYSETC)
      //#define DGUS_UI_MOVE_DIS_OPTION   // Disabled by default for UI_FYSETC
    #else
      #define DGUS_UI_MOVE_DIS_OPTION     // Enabled by default for UI_HIPRECY
    #endif

    #define DGUS_FILAMENT_LOADUNLOAD
    #if ENABLED(DGUS_FILAMENT_LOADUNLOAD)
      #define DGUS_FILAMENT_PURGE_LENGTH 10
      #define DGUS_FILAMENT_LOAD_LENGTH_PER_TIME 0.5 // (mm) Adjust in proportion to DGUS_UPDATE_INTERVAL_MS
    #endif

    #define DGUS_UI_WAITING               // Show a "waiting" screen between some screens
    #if ENABLED(DGUS_UI_WAITING)
      #define DGUS_UI_WAITING_STATUS 10
      #define DGUS_UI_WAITING_STATUS_PERIOD 8 // Increase to slower waiting status looping
    #endif
  #endif
#endif // HAS_DGUS_LCD

//
// Additional options for AnyCubic Chiron TFT displays
//
#if ENABLED(ANYCUBIC_LCD_CHIRON)
  // By default the type of panel is automatically detected.
  // Enable one of these options if you know the panel type.
  //#define CHIRON_TFT_STANDARD
  //#define CHIRON_TFT_NEW

  // Enable the longer Anycubic powerup startup tune
  //#define AC_DEFAULT_STARTUP_TUNE

  /**
   * Display Folders
   * By default the file browser lists all G-code files (including those in subfolders) in a flat list.
   * Enable this option to display a hierarchical file browser.
   *
   * NOTES:
   * - Without this option it helps to enable SDCARD_SORT_ALPHA so files are sorted before/after folders.
   * - When used with the "new" panel, folder names will also have '.gcode' appended to their names.
   *   This hack is currently required to force the panel to show folders.
   */
  #define AC_SD_FOLDER_VIEW
#endif

//
// Specify additional languages for the UI. Default specified by LCD_LANGUAGE.
//
#if ANY(DOGLCD, TFT_COLOR_UI, TOUCH_UI_FTDI_EVE)
  //#define LCD_LANGUAGE_2 fr
  //#define LCD_LANGUAGE_3 de
  //#define LCD_LANGUAGE_4 es
  //#define LCD_LANGUAGE_5 it
  #ifdef LCD_LANGUAGE_2
    //#define LCD_LANGUAGE_AUTO_SAVE // Automatically save language to EEPROM on change
  #endif
#endif

//
// Touch UI for the FTDI Embedded Video Engine (EVE)
//
#if ENABLED(TOUCH_UI_FTDI_EVE)
  // Display board used
  //#define LCD_FTDI_VM800B35A        // FTDI 3.5" with FT800 (320x240)
  //#define LCD_4DSYSTEMS_4DLCD_FT843 // 4D Systems 4.3" (480x272)
  //#define LCD_HAOYU_FT800CB         // Haoyu with 4.3" or 5" (480x272)
  //#define LCD_HAOYU_FT810CB         // Haoyu with 5" (800x480)
  //#define LCD_ALEPHOBJECTS_CLCD_UI  // Aleph Objects Color LCD UI
  //#define LCD_FYSETC_TFT81050       // FYSETC with 5" (800x480)
  //#define LCD_EVE3_50G              // Matrix Orbital 5.0", 800x480, BT815
  //#define LCD_EVE2_50G              // Matrix Orbital 5.0", 800x480, FT813

  // Correct the resolution if not using the stock TFT panel.
  //#define TOUCH_UI_320x240
  //#define TOUCH_UI_480x272
  //#define TOUCH_UI_800x480

  // Mappings for boards with a standard RepRapDiscount Display connector
  //#define AO_EXP1_PINMAP      // AlephObjects CLCD UI EXP1 mapping
  //#define AO_EXP2_PINMAP      // AlephObjects CLCD UI EXP2 mapping
  //#define CR10_TFT_PINMAP     // Rudolph Riedel's CR10 pin mapping
  //#define S6_TFT_PINMAP       // FYSETC S6 pin mapping
  //#define F6_TFT_PINMAP       // FYSETC F6 pin mapping

  //#define OTHER_PIN_LAYOUT  // Define pins manually below
  #if ENABLED(OTHER_PIN_LAYOUT)
    // Pins for CS and MOD_RESET (PD) must be chosen
    #define CLCD_MOD_RESET  9
    #define CLCD_SPI_CS    10

    // If using software SPI, specify pins for SCLK, MOSI, MISO
    //#define CLCD_USE_SOFT_SPI
    #if ENABLED(CLCD_USE_SOFT_SPI)
      #define CLCD_SOFT_SPI_MOSI 11
      #define CLCD_SOFT_SPI_MISO 12
      #define CLCD_SOFT_SPI_SCLK 13
    #endif
  #endif

  // Display Orientation. An inverted (i.e. upside-down) display
  // is supported on the FT800. The FT810 and beyond also support
  // portrait and mirrored orientations.
  //#define TOUCH_UI_INVERTED
  //#define TOUCH_UI_PORTRAIT
  //#define TOUCH_UI_MIRRORED

  // UTF8 processing and rendering.
  // Unsupported characters are shown as '?'.
  //#define TOUCH_UI_USE_UTF8
  #if ENABLED(TOUCH_UI_USE_UTF8)
    // Western accents support. These accented characters use
    // combined bitmaps and require relatively little storage.
    #define TOUCH_UI_UTF8_WESTERN_CHARSET
    #if ENABLED(TOUCH_UI_UTF8_WESTERN_CHARSET)
      // Additional character groups. These characters require
      // full bitmaps and take up considerable storage:
      //#define TOUCH_UI_UTF8_SUPERSCRIPTS  // ¹ ² ³
      //#define TOUCH_UI_UTF8_COPYRIGHT     // © ®
      //#define TOUCH_UI_UTF8_GERMANIC      // ß
      //#define TOUCH_UI_UTF8_SCANDINAVIAN  // Æ Ð Ø Þ æ ð ø þ
      //#define TOUCH_UI_UTF8_PUNCTUATION   // « » ¿ ¡
      //#define TOUCH_UI_UTF8_CURRENCY      // ¢ £ ¤ ¥
      //#define TOUCH_UI_UTF8_ORDINALS      // º ª
      //#define TOUCH_UI_UTF8_MATHEMATICS   // ± × ÷
      //#define TOUCH_UI_UTF8_FRACTIONS     // ¼ ½ ¾
      //#define TOUCH_UI_UTF8_SYMBOLS       // µ ¶ ¦ § ¬
    #endif
    
    // Cyrillic character set, costs about 27KiB of flash
    //#define TOUCH_UI_UTF8_CYRILLIC_CHARSET
  #endif

  // Use a smaller font when labels don't fit buttons
  #define TOUCH_UI_FIT_TEXT

  // Allow language selection from menu at run-time (otherwise use LCD_LANGUAGE)
  //#define LCD_LANGUAGE_1 en
  //#define LCD_LANGUAGE_2 fr
  //#define LCD_LANGUAGE_3 de
  //#define LCD_LANGUAGE_4 es
  //#define LCD_LANGUAGE_5 it

  // Use a numeric passcode for "Screen lock" keypad.
  // (recommended for smaller displays)
  //#define TOUCH_UI_PASSCODE

  // Output extra debug info for Touch UI events
  //#define TOUCH_UI_DEBUG

  // Developer menu (accessed by touching "About Printer" copyright text)
  //#define TOUCH_UI_DEVELOPER_MENU
#endif

//
// Classic UI Options
//
#if TFT_SCALED_DOGLCD
  //#define TFT_MARLINUI_COLOR 0xFFFF // White
  //#define TFT_MARLINBG_COLOR 0x0000 // Black
  //#define TFT_DISABLED_COLOR 0x0003 // Almost black
  //#define TFT_BTCANCEL_COLOR 0xF800 // Red
  //#define TFT_BTARROWS_COLOR 0xDEE6 // 11011 110111 00110 Yellow
  //#define TFT_BTOKMENU_COLOR 0x145F // 00010 100010 11111 Cyan
#endif

//
// ADC Button Debounce
//
#if HAS_ADC_BUTTONS
  #define ADC_BUTTON_DEBOUNCE_DELAY 16  // Increase if buttons bounce or repeat too fast
#endif

// @section safety

/**
 * The watchdog hardware timer will do a reset and disable all outputs
 * if the firmware gets too overloaded to read the temperature sensors.
 *
 * If you find that watchdog reboot causes your AVR board to hang forever,
 * enable WATCHDOG_RESET_MANUAL to use a custom timer instead of WDTO.
 * NOTE: This method is less reliable as it can only catch hangups while
 * interrupts are enabled.
 */
#define USE_WATCHDOG
#if ENABLED(USE_WATCHDOG)
  #define WATCHDOG_DURATION_8S
  //#define WATCHDOG_RESET_MANUAL
#endif

// @section lcd

/**
 * Babystepping enables movement of the axes by tiny increments without changing
 * the current position values. This feature is used primarily to adjust the Z
 * axis in the first layer of a print in real-time.
 *
 * Warning: Does not respect endstops!
 */
#define BABYSTEPPING
#if ENABLED(BABYSTEPPING)
  //#define INTEGRATED_BABYSTEPPING         // EXPERIMENTAL integration of babystepping into the Stepper ISR
  //#define BABYSTEP_WITHOUT_HOMING
  //#define BABYSTEP_ALWAYS_AVAILABLE       // Allow babystepping at all times (not just during movement).
  //#define BABYSTEP_XY                     // Also enable X/Y Babystepping. Not supported on DELTA!
  #define BABYSTEP_INVERT_Z false           // Change if Z babysteps should go the other way
  #define BABYSTEP_MILLIMETER_UNITS       // Specify BABYSTEP_MULTIPLICATOR_(XY|Z) in mm instead of micro-steps
  #define BABYSTEP_MULTIPLICATOR_Z  0.01       // (steps or mm) Steps or millimeter distance for each Z babystep
  #define BABYSTEP_MULTIPLICATOR_XY 1       // (steps or mm) Steps or millimeter distance for each XY babystep

  #define DOUBLECLICK_FOR_Z_BABYSTEPPING  // Double-click on the Status Screen for Z Babystepping.
  #if ENABLED(DOUBLECLICK_FOR_Z_BABYSTEPPING)
    #define DOUBLECLICK_MAX_INTERVAL 1250   // Maximum interval between clicks, in milliseconds.
                                            // Note: Extra time may be added to mitigate controller latency.
    //#define MOVE_Z_WHEN_IDLE              // Jump to the move Z menu on doubleclick when printer is idle.
    #if ENABLED(MOVE_Z_WHEN_IDLE)
      #define MOVE_Z_IDLE_MULTIPLICATOR 1   // Multiply 1mm by this factor for the move step size.
    #endif
  #endif

  //#define BABYSTEP_DISPLAY_TOTAL          // Display total babysteps since last G28

  #define BABYSTEP_ZPROBE_OFFSET          // Combine M851 Z and Babystepping
  #if ENABLED(BABYSTEP_ZPROBE_OFFSET)
    //#define BABYSTEP_HOTEND_Z_OFFSET      // For multiple hotends, babystep relative Z offsets
    #define BABYSTEP_ZPROBE_GFX_OVERLAY   // Enable graphical overlay on Z-offset editor
  #endif
#endif

// @section extruder

/**
 * Linear Pressure Control v1.5
 *
 * Assumption: advance [steps] = k * (delta velocity [steps/s])
 * K=0 means advance disabled.
 *
 * NOTE: K values for LIN_ADVANCE 1.5 differ from earlier versions!
 *
 * Set K around 0.22 for 3mm PLA Direct Drive with ~6.5cm between the drive gear and heatbreak.
 * Larger K values will be needed for flexible filament and greater distances.
 * If this algorithm produces a higher speed offset than the extruder can handle (compared to E jerk)
 * print acceleration will be reduced during the affected moves to keep within the limit.
 *
 * See https://marlinfw.org/docs/features/lin_advance.html for full instructions.
 */
#define LIN_ADVANCE
#if ENABLED(LIN_ADVANCE)
  //#define EXTRA_LIN_ADVANCE_K // Enable for second linear advance constants
  #define LIN_ADVANCE_K 0    // Unit: mm compression per 1mm/s extruder speed
  //#define LA_DEBUG            // If enabled, this will generate debug information output over USB.
  #define EXPERIMENTAL_SCURVE // Enable this option to permit S-Curve Acceleration
#endif

// @section leveling

/**
 * Points to probe for all 3-point Leveling procedures.
 * Override if the automatically selected points are inadequate.
 */
#if EITHER(AUTO_BED_LEVELING_3POINT, AUTO_BED_LEVELING_UBL)
  //#define PROBE_PT_1_X 15
  //#define PROBE_PT_1_Y 180
  //#define PROBE_PT_2_X 15
  //#define PROBE_PT_2_Y 20
  //#define PROBE_PT_3_X 170
  //#define PROBE_PT_3_Y 20
#endif

/**
 * Probing Margins
 *
 * Override PROBING_MARGIN for each side of the build plate
 * Useful to get probe points to exact positions on targets or
 * to allow leveling to avoid plate clamps on only specific
 * sides of the bed. With NOZZLE_AS_PROBE negative values are
 * allowed, to permit probing outside the bed.
 *
 * If you are replacing the prior *_PROBE_BED_POSITION options,
 * LEFT and FRONT values in most cases will map directly over
 * RIGHT and REAR would be the inverse such as
 * (X/Y_BED_SIZE - RIGHT/BACK_PROBE_BED_POSITION)
 *
 * This will allow all positions to match at compilation, however
 * should the probe position be modified with M851XY then the
 * probe points will follow. This prevents any change from causing
 * the probe to be unable to reach any points.
 */
#if PROBE_SELECTED && !IS_KINEMATIC
  //#define PROBING_MARGIN_LEFT PROBING_MARGIN
  //#define PROBING_MARGIN_RIGHT PROBING_MARGIN
  //#define PROBING_MARGIN_FRONT PROBING_MARGIN
  //#define PROBING_MARGIN_BACK PROBING_MARGIN
#endif

#if EITHER(MESH_BED_LEVELING, AUTO_BED_LEVELING_UBL)
  // Override the mesh area if the automatic (max) area is too large
  //#define MESH_MIN_X MESH_INSET
  //#define MESH_MIN_Y MESH_INSET
  //#define MESH_MAX_X X_BED_SIZE - (MESH_INSET)
  //#define MESH_MAX_Y Y_BED_SIZE - (MESH_INSET)
#endif

#if BOTH(AUTO_BED_LEVELING_UBL, EEPROM_SETTINGS)
  //#define OPTIMIZED_MESH_STORAGE  // Store mesh with less precision to save EEPROM space
#endif

/**
 * Repeatedly attempt G29 leveling until it succeeds.
 * Stop after G29_MAX_RETRIES attempts.
 */
//#define G29_RETRY_AND_RECOVER
#if ENABLED(G29_RETRY_AND_RECOVER)
  #define G29_MAX_RETRIES 3
  #define G29_HALT_ON_FAILURE
  /**
   * Specify the GCODE commands that will be executed when leveling succeeds,
   * between attempts, and after the maximum number of retries have been tried.
   */
  #define G29_SUCCESS_COMMANDS "M117 Bed leveling done."
  #define G29_RECOVER_COMMANDS "M117 Probe failed. Rewiping.\nG28\nG12 P0 S12 T0"
  #define G29_FAILURE_COMMANDS "M117 Bed leveling failed.\nG0 Z10\nM300 P25 S880\nM300 P50 S0\nM300 P25 S880\nM300 P50 S0\nM300 P25 S880\nM300 P50 S0\nG4 S1"

#endif

/**
 * Thermal Probe Compensation
 * Probe measurements are adjusted to compensate for temperature distortion.
 * Use G76 to calibrate this feature. Use M871 to set values manually.
 * For a more detailed explanation of the process see G76_M871.cpp.
 */
#if HAS_BED_PROBE && TEMP_SENSOR_PROBE && TEMP_SENSOR_BED
  // Enable thermal first layer compensation using bed and probe temperatures
  #define PROBE_TEMP_COMPENSATION

  // Add additional compensation depending on hotend temperature
  // Note: this values cannot be calibrated and have to be set manually
  #if ENABLED(PROBE_TEMP_COMPENSATION)
    // Park position to wait for probe cooldown
    #define PTC_PARK_POS   { 0, 0, 100 }

    // Probe position to probe and wait for probe to reach target temperature
    #define PTC_PROBE_POS  { 90, 100 }

    // Enable additional compensation using hotend temperature
    // Note: this values cannot be calibrated automatically but have to be set manually
    //#define USE_TEMP_EXT_COMPENSATION

    // Probe temperature calibration generates a table of values starting at PTC_SAMPLE_START
    // (e.g., 30), in steps of PTC_SAMPLE_RES (e.g., 5) with PTC_SAMPLE_COUNT (e.g., 10) samples.

    //#define PTC_SAMPLE_START  30  // (°C)
    //#define PTC_SAMPLE_RES     5  // (°C)
    //#define PTC_SAMPLE_COUNT  10

    // Bed temperature calibration builds a similar table.

    //#define BTC_SAMPLE_START  60  // (°C)
    //#define BTC_SAMPLE_RES     5  // (°C)
    //#define BTC_SAMPLE_COUNT  10

    // The temperature the probe should be at while taking measurements during bed temperature
    // calibration.
    //#define BTC_PROBE_TEMP    30  // (°C)

    // Height above Z=0.0f to raise the nozzle. Lowering this can help the probe to heat faster.
    // Note: the Z=0.0f offset is determined by the probe offset which can be set using M851.
    //#define PTC_PROBE_HEATING_OFFSET 0.5f

    // Height to raise the Z-probe between heating and taking the next measurement. Some probes
    // may fail to untrigger if they have been triggered for a long time, which can be solved by
    // increasing the height the probe is raised to.
    //#define PTC_PROBE_RAISE 15

    // If the probe is outside of the defined range, use linear extrapolation using the closest
    // point and the PTC_LINEAR_EXTRAPOLATION'th next point. E.g. if set to 4 it will use data[0]
    // and data[4] to perform linear extrapolation for values below PTC_SAMPLE_START.
    //#define PTC_LINEAR_EXTRAPOLATION 4
  #endif
#endif

// @section extras

//
// G60/G61 Position Save and Return
//
//#define SAVED_POSITIONS 1         // Each saved position slot costs 12 bytes

//
// G2/G3 Arc Support
//
#define ARC_SUPPORT                 // Disable this feature to save ~3226 bytes
#if ENABLED(ARC_SUPPORT)
  #define MM_PER_ARC_SEGMENT      1 // (mm) Length (or minimum length) of each arc segment
  //#define ARC_SEGMENTS_PER_R    1 // Max segment length, MM_PER = Min
  #define MIN_ARC_SEGMENTS       24 // Minimum number of segments in a complete circle
  //#define ARC_SEGMENTS_PER_SEC 50 // Use feedrate to choose segment length (with MM_PER_ARC_SEGMENT as the minimum)
  #define N_ARC_CORRECTION       25 // Number of interpolated segments between corrections
  //#define ARC_P_CIRCLES           // Enable the 'P' parameter to specify complete circles
  //#define CNC_WORKSPACE_PLANES    // Allow G2/G3 to operate in XY, ZX, or YZ planes
  //#define SF_ARC_FIX              // Enable only if using SkeinForge with "Arc Point" fillet procedure
#endif

// Support for G5 with XYZE destination and IJPQ offsets. Requires ~2666 bytes.
//#define BEZIER_CURVE_SUPPORT

/**
 * Direct Stepping
 *
 * Comparable to the method used by Klipper, G6 direct stepping significantly
 * reduces motion calculations, increases top printing speeds, and results in
 * less step aliasing by calculating all motions in advance.
 * Preparing your G-code: https://github.com/colinrgodsey/step-daemon
 */
//#define DIRECT_STEPPING

/**
 * G38 Probe Target
 *
 * This option adds G38.2 and G38.3 (probe towards target)
 * and optionally G38.4 and G38.5 (probe away from target).
 * Set MULTIPLE_PROBING for G38 to probe more than once.
 */
//#define G38_PROBE_TARGET
#if ENABLED(G38_PROBE_TARGET)
  //#define G38_PROBE_AWAY        // Include G38.4 and G38.5 to probe away from target
  #define G38_MINIMUM_MOVE 0.0275 // (mm) Minimum distance that will produce a move.
#endif

// Moves (or segments) with fewer steps than this will be joined with the next move
#define MIN_STEPS_PER_SEGMENT 6

/**
 * Minimum delay before and after setting the stepper DIR (in ns)
 *     0 : No delay (Expect at least 10µS since one Stepper ISR must transpire)
 *    20 : Minimum for TMC2xxx drivers
 *   200 : Minimum for A4988 drivers
 *   400 : Minimum for A5984 drivers
 *   500 : Minimum for LV8729 drivers (guess, no info in datasheet)
 *   650 : Minimum for DRV8825 drivers
 *  1500 : Minimum for TB6600 drivers (guess, no info in datasheet)
 * 15000 : Minimum for TB6560 drivers (guess, no info in datasheet)
 *
 * Override the default value based on the driver type set in Configuration.h.
 */
//#define MINIMUM_STEPPER_POST_DIR_DELAY 650
//#define MINIMUM_STEPPER_PRE_DIR_DELAY 650

/**
 * Minimum stepper driver pulse width (in µs)
 *   0 : Smallest possible width the MCU can produce, compatible with TMC2xxx drivers
 *   0 : Minimum 500ns for LV8729, adjusted in stepper.h
 *   1 : Minimum for A4988 and A5984 stepper drivers
 *   2 : Minimum for DRV8825 stepper drivers
 *   3 : Minimum for TB6600 stepper drivers
 *  30 : Minimum for TB6560 stepper drivers
 *
 * Override the default value based on the driver type set in Configuration.h.
 */
//#define MINIMUM_STEPPER_PULSE 2

/**
 * Maximum stepping rate (in Hz) the stepper driver allows
 *  If undefined, defaults to 1MHz / (2 * MINIMUM_STEPPER_PULSE)
 *  5000000 : Maximum for TMC2xxx stepper drivers
 *  1000000 : Maximum for LV8729 stepper driver
 *  500000  : Maximum for A4988 stepper driver
 *  250000  : Maximum for DRV8825 stepper driver
 *  150000  : Maximum for TB6600 stepper driver
 *   15000  : Maximum for TB6560 stepper driver
 *
 * Override the default value based on the driver type set in Configuration.h.
 */
//#define MAXIMUM_STEPPER_RATE 250000

// @section temperature

// Control heater 0 and heater 1 in parallel.
//#define HEATERS_PARALLEL

//===========================================================================
//================================= Buffers =================================
//===========================================================================

// @section motion

// The number of linear moves that can be in the planner at once.
// The value of BLOCK_BUFFER_SIZE must be a power of 2 (e.g., 8, 16, 32)
#if BOTH(SDSUPPORT, DIRECT_STEPPING)
  #define BLOCK_BUFFER_SIZE  8
#elif ENABLED(SDSUPPORT)
  #define BLOCK_BUFFER_SIZE 16
#else
  #define BLOCK_BUFFER_SIZE 16
#endif

// CR-6 Community Firmware: use uniform 32 block size
#undef BLOCK_BUFFER_SIZE
#define BLOCK_BUFFER_SIZE 32

// @section serial

// The ASCII buffer for serial input
#define MAX_CMD_SIZE 96
#define BUFSIZE 32

// Transmission to Host Buffer Size
// To save 386 bytes of PROGMEM (and TX_BUFFER_SIZE+3 bytes of RAM) set to 0.
// To buffer a simple "ok" you need 4 bytes.
// For ADVANCED_OK (M105) you need 32 bytes.
// For debug-echo: 128 bytes for the optimal speed.
// Other output doesn't need to be that speedy.
// :[0, 2, 4, 8, 16, 32, 64, 128, 256]
#define TX_BUFFER_SIZE 32

// Host Receive Buffer Size
// Without XON/XOFF flow control (see SERIAL_XON_XOFF below) 32 bytes should be enough.
// To use flow control, set this buffer size to at least 1024 bytes.
// :[0, 2, 4, 8, 16, 32, 64, 128, 256, 512, 1024, 2048]
#define RX_BUFFER_SIZE 1024

#if RX_BUFFER_SIZE >= 1024
  // Enable to have the controller send XON/XOFF control characters to
  // the host to signal the RX buffer is becoming full.
  //#define SERIAL_XON_XOFF
#endif

#if ENABLED(SDSUPPORT)
  // Enable this option to collect and display the maximum
  // RX queue usage after transferring a file to SD.
  //#define SERIAL_STATS_MAX_RX_QUEUED

  // Enable this option to collect and display the number
  // of dropped bytes after a file transfer to SD.
  //#define SERIAL_STATS_DROPPED_RX
#endif

// Monitor RX buffer usage
// Dump an error to the serial port if the serial receive buffer overflows.
// If you see these errors, increase the RX_BUFFER_SIZE value.
// Not supported on all platforms.
//#define RX_BUFFER_MONITOR

/**
 * Emergency Command Parser
 *
 * Add a low-level parser to intercept certain commands as they
 * enter the serial receive buffer, so they cannot be blocked.
 * Currently handles M108, M112, M410, M876
 * NOTE: Not yet implemented for all platforms.
 */
#define EMERGENCY_PARSER

/**
 * Realtime Reporting (requires EMERGENCY_PARSER)
 *
 * - Report position and state of the machine (like Grbl).
 * - Auto-report position during long moves.
 * - Useful for CNC/LASER.
 *
 * Adds support for commands:
 *  S000 : Report State and Position while moving.
 *  P000 : Instant Pause / Hold while moving.
 *  R000 : Resume from Pause / Hold.
 *
 * - During Hold all Emergency Parser commands are available, as usual.
 * - Enable NANODLP_Z_SYNC and NANODLP_ALL_AXIS for move command end-state reports.
 */
//#define REALTIME_REPORTING_COMMANDS
#if ENABLED(REALTIME_REPORTING_COMMANDS)
  //#define FULL_REPORT_TO_HOST_FEATURE   // Auto-report the machine status like Grbl CNC
#endif

// Bad Serial-connections can miss a received command by sending an 'ok'
// Therefore some clients abort after 30 seconds in a timeout.
// Some other clients start sending commands while receiving a 'wait'.
// This "wait" is only sent when the buffer is empty. 1 second is a good value here.
#define NO_TIMEOUTS 25000 // Milliseconds

// Some clients will have this feature soon. This could make the NO_TIMEOUTS unnecessary.
//#define ADVANCED_OK

// Printrun may have trouble receiving long strings all at once.
// This option inserts short delays between lines of serial output.
#define SERIAL_OVERRUN_PROTECTION

// For serial echo, the number of digits after the decimal point
#define SERIAL_FLOAT_PRECISION 4

// @section extras

/**
 * Extra Fan Speed
 * Adds a secondary fan speed for each print-cooling fan.
 *   'M106 P<fan> T3-255' : Set a secondary speed for <fan>
 *   'M106 P<fan> T2'     : Use the set secondary speed
 *   'M106 P<fan> T1'     : Restore the previous fan speed
 */
//#define EXTRA_FAN_SPEED

/**
 * Firmware-based and LCD-controlled retract
 *
 * Add G10 / G11 commands for automatic firmware-based retract / recover.
 * Use M207 and M208 to define parameters for retract / recover.
 *
 * Use M209 to enable or disable auto-retract.
 * With auto-retract enabled, all G1 E moves within the set range
 * will be converted to firmware-based retract/recover moves.
 *
 * Be sure to turn off auto-retract during filament change.
 *
 * Note that M207 / M208 / M209 settings are saved to EEPROM.
 */
#define FWRETRACT
#if ENABLED(FWRETRACT)
  #define FWRETRACT_AUTORETRACT           // Override slicer retractions
  #define FWRETRACT_AUTORESET             // Automatically reset firmware retract and do not save this setting
  #if ENABLED(FWRETRACT_AUTORETRACT)
    #define MIN_AUTORETRACT 0.1           // (mm) Don't convert E moves under this length
    #define MAX_AUTORETRACT 10.0          // (mm) Don't convert E moves over this length
  #endif
  #define RETRACT_LENGTH 6.5                // (mm) Default retract length (positive value)
  #define RETRACT_LENGTH_SWAP 13          // (mm) Default swap retract length (positive value)
  #define RETRACT_FEEDRATE 25             // (mm/s) Default feedrate for retracting
  #define RETRACT_ZRAISE 0                // (mm) Default retract Z-raise
  #define RETRACT_RECOVER_LENGTH 0        // (mm) Default additional recover length (added to retract length on recover)
  #define RETRACT_RECOVER_LENGTH_SWAP 0   // (mm) Default additional swap recover length (added to retract length on recover from toolchange)
  #define RETRACT_RECOVER_FEEDRATE 8      // (mm/s) Default feedrate for recovering from retraction
  #define RETRACT_RECOVER_FEEDRATE_SWAP 8 // (mm/s) Default feedrate for recovering from swap retraction
  #if ENABLED(MIXING_EXTRUDER)
    //#define RETRACT_SYNC_MIXING         // Retract and restore all mixing steppers simultaneously
  #endif
#endif

/**
 * Universal tool change settings.
 * Applies to all types of extruders except where explicitly noted.
 */
#if HAS_MULTI_EXTRUDER
  // Z raise distance for tool-change, as needed for some extruders
  #define TOOLCHANGE_ZRAISE                 2 // (mm)
  //#define TOOLCHANGE_ZRAISE_BEFORE_RETRACT  // Apply raise before swap retraction (if enabled)
  //#define TOOLCHANGE_NO_RETURN              // Never return to previous position on tool-change
  #if ENABLED(TOOLCHANGE_NO_RETURN)
    //#define EVENT_GCODE_AFTER_TOOLCHANGE "G12X"   // Extra G-code to run after tool-change
  #endif

  /**
   * Extra G-code to run while executing tool-change commands. Can be used to use an additional
   * stepper motor (I axis, see option LINEAR_AXES in Configuration.h) to drive the tool-changer.
   */
  //#define EVENT_GCODE_TOOLCHANGE_T0 "G28 A\nG1 A0" // Extra G-code to run while executing tool-change command T0
  //#define EVENT_GCODE_TOOLCHANGE_T1 "G1 A10"       // Extra G-code to run while executing tool-change command T1

  /**
   * Tool Sensors detect when tools have been picked up or dropped.
   * Requires the pins TOOL_SENSOR1_PIN, TOOL_SENSOR2_PIN, etc.
   */
  //#define TOOL_SENSOR

  /**
   * Retract and prime filament on tool-change to reduce
   * ooze and stringing and to get cleaner transitions.
   */
  //#define TOOLCHANGE_FILAMENT_SWAP
  #if ENABLED(TOOLCHANGE_FILAMENT_SWAP)
    // Load / Unload
    #define TOOLCHANGE_FS_LENGTH              12  // (mm) Load / Unload length
    #define TOOLCHANGE_FS_EXTRA_RESUME_LENGTH  0  // (mm) Extra length for better restart, fine tune by LCD/Gcode)
    #define TOOLCHANGE_FS_RETRACT_SPEED   (50*60) // (mm/min) (Unloading)
    #define TOOLCHANGE_FS_UNRETRACT_SPEED (25*60) // (mm/min) (On SINGLENOZZLE or Bowden loading must be slowed down)

    // Longer prime to clean out a SINGLENOZZLE
    #define TOOLCHANGE_FS_EXTRA_PRIME          0  // (mm) Extra priming length
    #define TOOLCHANGE_FS_PRIME_SPEED    (4.6*60) // (mm/min) Extra priming feedrate
    #define TOOLCHANGE_FS_WIPE_RETRACT         0  // (mm/min) Retract before cooling for less stringing, better wipe, etc.

    // Cool after prime to reduce stringing
    #define TOOLCHANGE_FS_FAN                 -1  // Fan index or -1 to skip
    #define TOOLCHANGE_FS_FAN_SPEED          255  // 0-255
    #define TOOLCHANGE_FS_FAN_TIME            10  // (seconds)

    // Swap uninitialized extruder with TOOLCHANGE_FS_PRIME_SPEED for all lengths (recover + prime)
    // (May break filament if not retracted beforehand.)
    //#define TOOLCHANGE_FS_INIT_BEFORE_SWAP

    // Prime on the first T0 (If other, TOOLCHANGE_FS_INIT_BEFORE_SWAP applied)
    // Enable it (M217 V[0/1]) before printing, to avoid unwanted priming on host connect
    //#define TOOLCHANGE_FS_PRIME_FIRST_USED

    /**
     * Tool Change Migration
     * This feature provides G-code and LCD options to switch tools mid-print.
     * All applicable tool properties are migrated so the print can continue.
     * Tools must be closely matching and other restrictions may apply.
     * Useful to:
     *   - Change filament color without interruption
     *   - Switch spools automatically on filament runout
     *   - Switch to a different nozzle on an extruder jam
     */
    #define TOOLCHANGE_MIGRATION_FEATURE

  #endif

  /**
   * Position to park head during tool change.
   * Doesn't apply to SWITCHING_TOOLHEAD, DUAL_X_CARRIAGE, or PARKING_EXTRUDER
   */
  //#define TOOLCHANGE_PARK
  #if ENABLED(TOOLCHANGE_PARK)
    #define TOOLCHANGE_PARK_XY    { X_MIN_POS + 10, Y_MIN_POS + 10 }
    #define TOOLCHANGE_PARK_XY_FEEDRATE 6000  // (mm/min)
    //#define TOOLCHANGE_PARK_X_ONLY          // X axis only move
    //#define TOOLCHANGE_PARK_Y_ONLY          // Y axis only move
  #endif
#endif // HAS_MULTI_EXTRUDER

/**
 * Advanced Pause for Filament Change
 *  - Adds the G-code M600 Filament Change to initiate a filament change.
 *  - This feature is required for the default FILAMENT_RUNOUT_SCRIPT.
 *
 * Requirements:
 *  - For Filament Change parking enable and configure NOZZLE_PARK_FEATURE.
 *  - For user interaction enable an LCD display, HOST_PROMPT_SUPPORT, or EMERGENCY_PARSER.
 *
 * Enable PARK_HEAD_ON_PAUSE to add the G-code M125 Pause and Park.
 */
#define ADVANCED_PAUSE_FEATURE
#if ENABLED(ADVANCED_PAUSE_FEATURE)
  #define PAUSE_PARK_RETRACT_FEEDRATE         60  // (mm/s) Initial retract feedrate.
  #define PAUSE_PARK_RETRACT_LENGTH            2  // (mm) Initial retract.
                                                  // This short retract is done immediately, before parking the nozzle.
  #define FILAMENT_CHANGE_UNLOAD_FEEDRATE     50  // (mm/s) Unload filament feedrate. This can be pretty fast.
  #define FILAMENT_CHANGE_UNLOAD_ACCEL        25  // (mm/s^2) Lower acceleration may allow a faster feedrate.
  #define FILAMENT_CHANGE_UNLOAD_LENGTH      100  // (mm) The length of filament for a complete unload.
                                                  //   For Bowden, the full length of the tube and nozzle.
                                                  //   For direct drive, the full length of the nozzle.
                                                  //   Set to 0 for manual unloading.
  #define FILAMENT_CHANGE_SLOW_LOAD_FEEDRATE   6  // (mm/s) Slow move when starting load.
  #define FILAMENT_CHANGE_SLOW_LOAD_LENGTH     0  // (mm) Slow length, to allow time to insert material.
                                                  // 0 to disable start loading and skip to fast load only
  #define FILAMENT_CHANGE_FAST_LOAD_FEEDRATE   7  // (mm/s) Load filament feedrate. This can be pretty fast.
  #define FILAMENT_CHANGE_FAST_LOAD_ACCEL     25  // (mm/s^2) Lower acceleration may allow a faster feedrate.
  #define FILAMENT_CHANGE_FAST_LOAD_LENGTH     0  // (mm) Load length of filament, from extruder gear to nozzle.
                                                  //   For Bowden, the full length of the tube and nozzle.
                                                  //   For direct drive, the full length of the nozzle.
  //#define ADVANCED_PAUSE_CONTINUOUS_PURGE       // Purge continuously up to the purge length until interrupted.
  #define ADVANCED_PAUSE_PURGE_FEEDRATE        3  // (mm/s) Extrude feedrate (after loading). Should be slower than load feedrate.
  #define ADVANCED_PAUSE_PURGE_LENGTH         50  // (mm) Length to extrude after loading.
                                                  //   Set to 0 for manual extrusion.
                                                  //   Filament can be extruded repeatedly from the Filament Change menu
                                                  //   until extrusion is consistent, and to purge old filament.
  #define ADVANCED_PAUSE_RESUME_PRIME          0  // (mm) Extra distance to prime nozzle after returning from park.
  //#define ADVANCED_PAUSE_FANS_PAUSE             // Turn off print-cooling fans while the machine is paused.

                                                  // Filament Unload does a Retract, Delay, and Purge first:
  #define FILAMENT_UNLOAD_PURGE_RETRACT       13  // (mm) Unload initial retract length.
  #define FILAMENT_UNLOAD_PURGE_DELAY       5000  // (ms) Delay for the filament to cool after retract.
  #define FILAMENT_UNLOAD_PURGE_LENGTH         8  // (mm) An unretract is done, then this length is purged.
  #define FILAMENT_UNLOAD_PURGE_FEEDRATE      25  // (mm/s) feedrate to purge before unload

  #define PAUSE_PARK_NOZZLE_TIMEOUT           360  // (seconds) Time limit before the nozzle is turned off for safety.
  #define FILAMENT_CHANGE_ALERT_BEEPS         10  // Number of alert beeps to play when a response is needed.
  #define PAUSE_PARK_NO_STEPPER_TIMEOUT           // Enable for XYZ steppers to stay powered on during filament change.

  #define PARK_HEAD_ON_PAUSE                    // Park the nozzle during pause and filament change.
  //#define HOME_BEFORE_FILAMENT_CHANGE           // If needed, home before parking for filament change

  #define FILAMENT_LOAD_UNLOAD_GCODES           // Add M701/M702 Load/Unload G-codes, plus Load/Unload in the LCD Prepare menu.
  //#define FILAMENT_UNLOAD_ALL_EXTRUDERS         // Allow M702 to unload all extruders above a minimum target temp (as set by M302)
#endif

// @section tmc

/**
 * TMC26X Stepper Driver options
 *
 * The TMC26XStepper library is required for this stepper driver.
 * https://github.com/trinamic/TMC26XStepper
 */
#if HAS_DRIVER(TMC26X)

  #if AXIS_DRIVER_TYPE_X(TMC26X)
    #define X_MAX_CURRENT     1000  // (mA)
    #define X_SENSE_RESISTOR    91  // (mOhms)
    #define X_MICROSTEPS        16  // Number of microsteps
  #endif

  #if AXIS_DRIVER_TYPE_X2(TMC26X)
    #define X2_MAX_CURRENT    1000
    #define X2_SENSE_RESISTOR   91
    #define X2_MICROSTEPS       X_MICROSTEPS
  #endif

  #if AXIS_DRIVER_TYPE_Y(TMC26X)
    #define Y_MAX_CURRENT     1000
    #define Y_SENSE_RESISTOR    91
    #define Y_MICROSTEPS        16
  #endif

  #if AXIS_DRIVER_TYPE_Y2(TMC26X)
    #define Y2_MAX_CURRENT    1000
    #define Y2_SENSE_RESISTOR   91
    #define Y2_MICROSTEPS       Y_MICROSTEPS
  #endif

  #if AXIS_DRIVER_TYPE_Z(TMC26X)
    #define Z_MAX_CURRENT     1000
    #define Z_SENSE_RESISTOR    91
    #define Z_MICROSTEPS        16
  #endif

  #if AXIS_DRIVER_TYPE_Z2(TMC26X)
    #define Z2_MAX_CURRENT    1000
    #define Z2_SENSE_RESISTOR   91
    #define Z2_MICROSTEPS       Z_MICROSTEPS
  #endif

  #if AXIS_DRIVER_TYPE_Z3(TMC26X)
    #define Z3_MAX_CURRENT    1000
    #define Z3_SENSE_RESISTOR   91
    #define Z3_MICROSTEPS       Z_MICROSTEPS
  #endif

  #if AXIS_DRIVER_TYPE_Z4(TMC26X)
    #define Z4_MAX_CURRENT    1000
    #define Z4_SENSE_RESISTOR   91
    #define Z4_MICROSTEPS       Z_MICROSTEPS
  #endif

  #if AXIS_DRIVER_TYPE_I(TMC26X)
    #define I_MAX_CURRENT    1000
    #define I_SENSE_RESISTOR   91
    #define I_MICROSTEPS       16
  #endif

  #if AXIS_DRIVER_TYPE_J(TMC26X)
    #define J_MAX_CURRENT    1000
    #define J_SENSE_RESISTOR   91
    #define J_MICROSTEPS       16
  #endif

  #if AXIS_DRIVER_TYPE_K(TMC26X)
    #define K_MAX_CURRENT    1000
    #define K_SENSE_RESISTOR   91
    #define K_MICROSTEPS       16
  #endif

  #if AXIS_DRIVER_TYPE_E0(TMC26X)
    #define E0_MAX_CURRENT    1000
    #define E0_SENSE_RESISTOR   91
    #define E0_MICROSTEPS       16
  #endif

  #if AXIS_DRIVER_TYPE_E1(TMC26X)
    #define E1_MAX_CURRENT    1000
    #define E1_SENSE_RESISTOR   91
    #define E1_MICROSTEPS       E0_MICROSTEPS
  #endif

  #if AXIS_DRIVER_TYPE_E2(TMC26X)
    #define E2_MAX_CURRENT    1000
    #define E2_SENSE_RESISTOR   91
    #define E2_MICROSTEPS       E0_MICROSTEPS
  #endif

  #if AXIS_DRIVER_TYPE_E3(TMC26X)
    #define E3_MAX_CURRENT    1000
    #define E3_SENSE_RESISTOR   91
    #define E3_MICROSTEPS       E0_MICROSTEPS
  #endif

  #if AXIS_DRIVER_TYPE_E4(TMC26X)
    #define E4_MAX_CURRENT    1000
    #define E4_SENSE_RESISTOR   91
    #define E4_MICROSTEPS       E0_MICROSTEPS
  #endif

  #if AXIS_DRIVER_TYPE_E5(TMC26X)
    #define E5_MAX_CURRENT    1000
    #define E5_SENSE_RESISTOR   91
    #define E5_MICROSTEPS       E0_MICROSTEPS
  #endif

  #if AXIS_DRIVER_TYPE_E6(TMC26X)
    #define E6_MAX_CURRENT    1000
    #define E6_SENSE_RESISTOR   91
    #define E6_MICROSTEPS       E0_MICROSTEPS
  #endif

  #if AXIS_DRIVER_TYPE_E7(TMC26X)
    #define E7_MAX_CURRENT    1000
    #define E7_SENSE_RESISTOR   91
    #define E7_MICROSTEPS       E0_MICROSTEPS
  #endif

#endif // TMC26X

// @section tmc_smart

/**
 * To use TMC2130, TMC2160, TMC2660, TMC5130, TMC5160 stepper drivers in SPI mode
 * connect your SPI pins to the hardware SPI interface on your board and define
 * the required CS pins in your `pins_MYBOARD.h` file. (e.g., RAMPS 1.4 uses AUX3
 * pins `X_CS_PIN 53`, `Y_CS_PIN 49`, etc.).
 * You may also use software SPI if you wish to use general purpose IO pins.
 *
 * To use TMC2208 stepper UART-configurable stepper drivers connect #_SERIAL_TX_PIN
 * to the driver side PDN_UART pin with a 1K resistor.
 * To use the reading capabilities, also connect #_SERIAL_RX_PIN to PDN_UART without
 * a resistor.
 * The drivers can also be used with hardware serial.
 *
 * TMCStepper library is required to use TMC stepper drivers.
 * https://github.com/teemuatlut/TMCStepper
 */
#if HAS_TRINAMIC_CONFIG

  #define HOLD_MULTIPLIER    0.5  // Scales down the holding current from run current

  /**
   * Interpolate microsteps to 256
   * Override for each driver with <driver>_INTERPOLATE settings below
   */
  #define INTERPOLATE      true

  #if AXIS_IS_TMC(X)
    #define X_CURRENT       550        // (mA) RMS current. Multiply by 1.414 for peak current.
    #define X_CURRENT_HOME  X_CURRENT  // (mA) RMS current for sensorless homing
    #define X_MICROSTEPS     16        // 0..256
    #define X_RSENSE          0.11
    #define X_CHAIN_POS      -1        // -1..0: Not chained. 1: MCU MOSI connected. 2: Next in chain, ...
    //#define X_INTERPOLATE  true      // Enable to override 'INTERPOLATE' for the X axis
  #endif

  #if AXIS_IS_TMC(X2)
    #define X2_CURRENT      800
    #define X2_CURRENT_HOME X2_CURRENT
    #define X2_MICROSTEPS    X_MICROSTEPS
    #define X2_RSENSE         0.11
    #define X2_CHAIN_POS     -1
    //#define X2_INTERPOLATE true
  #endif

  #if AXIS_IS_TMC(Y)
    #define Y_CURRENT       600
    #define Y_CURRENT_HOME  Y_CURRENT
    #define Y_MICROSTEPS     16
    #define Y_RSENSE          0.11
    #define Y_CHAIN_POS      -1
    //#define Y_INTERPOLATE  true
  #endif

  #if AXIS_IS_TMC(Y2)
    #define Y2_CURRENT      800
    #define Y2_CURRENT_HOME Y2_CURRENT
    #define Y2_MICROSTEPS    Y_MICROSTEPS
    #define Y2_RSENSE         0.11
    #define Y2_CHAIN_POS     -1
    //#define Y2_INTERPOLATE true
  #endif

  #if AXIS_IS_TMC(Z)
    #define Z_CURRENT       1000
    #define Z_CURRENT_HOME  Z_CURRENT
    #define Z_MICROSTEPS     16
    #define Z_RSENSE          0.11
    #define Z_CHAIN_POS      -1
    //#define Z_INTERPOLATE  true
  #endif

  #if AXIS_IS_TMC(Z2)
    #define Z2_CURRENT      800
    #define Z2_CURRENT_HOME Z2_CURRENT
    #define Z2_MICROSTEPS    Z_MICROSTEPS
    #define Z2_RSENSE         0.11
    #define Z2_CHAIN_POS     -1
    //#define Z2_INTERPOLATE true
  #endif

  #if AXIS_IS_TMC(Z3)
    #define Z3_CURRENT      800
    #define Z3_CURRENT_HOME Z3_CURRENT
    #define Z3_MICROSTEPS    Z_MICROSTEPS
    #define Z3_RSENSE         0.11
    #define Z3_CHAIN_POS     -1
    //#define Z3_INTERPOLATE true
  #endif

  #if AXIS_IS_TMC(Z4)
    #define Z4_CURRENT      800
    #define Z4_CURRENT_HOME Z4_CURRENT
    #define Z4_MICROSTEPS    Z_MICROSTEPS
    #define Z4_RSENSE         0.11
    #define Z4_CHAIN_POS     -1
    //#define Z4_INTERPOLATE true
  #endif

  #if AXIS_IS_TMC(I)
    #define I_CURRENT      800
    #define I_CURRENT_HOME I_CURRENT
    #define I_MICROSTEPS    16
    #define I_RSENSE         0.11
    #define I_CHAIN_POS     -1
    //#define I_INTERPOLATE  true
  #endif

  #if AXIS_IS_TMC(J)
    #define J_CURRENT      800
    #define J_CURRENT_HOME J_CURRENT
    #define J_MICROSTEPS    16
    #define J_RSENSE         0.11
    #define J_CHAIN_POS     -1
    //#define J_INTERPOLATE  true
  #endif

  #if AXIS_IS_TMC(K)
    #define K_CURRENT      800
    #define K_CURRENT_HOME K_CURRENT
    #define K_MICROSTEPS    16
    #define K_RSENSE         0.11
    #define K_CHAIN_POS     -1
    //#define K_INTERPOLATE  true
  #endif

  #if AXIS_IS_TMC(E0)
    #define E0_CURRENT      600
    #define E0_MICROSTEPS    16
    #define E0_RSENSE         0.11
    #define E0_CHAIN_POS     -1
    //#define E0_INTERPOLATE true
  #endif

  #if AXIS_IS_TMC(E1)
    #define E1_CURRENT      800
    #define E1_MICROSTEPS   E0_MICROSTEPS
    #define E1_RSENSE         0.11
    #define E1_CHAIN_POS     -1
    //#define E1_INTERPOLATE true
  #endif

  #if AXIS_IS_TMC(E2)
    #define E2_CURRENT      800
    #define E2_MICROSTEPS   E0_MICROSTEPS
    #define E2_RSENSE         0.11
    #define E2_CHAIN_POS     -1
    //#define E2_INTERPOLATE true
  #endif

  #if AXIS_IS_TMC(E3)
    #define E3_CURRENT      800
    #define E3_MICROSTEPS   E0_MICROSTEPS
    #define E3_RSENSE         0.11
    #define E3_CHAIN_POS     -1
    //#define E3_INTERPOLATE true
  #endif

  #if AXIS_IS_TMC(E4)
    #define E4_CURRENT      800
    #define E4_MICROSTEPS   E0_MICROSTEPS
    #define E4_RSENSE         0.11
    #define E4_CHAIN_POS     -1
    //#define E4_INTERPOLATE true
  #endif

  #if AXIS_IS_TMC(E5)
    #define E5_CURRENT      800
    #define E5_MICROSTEPS   E0_MICROSTEPS
    #define E5_RSENSE         0.11
    #define E5_CHAIN_POS     -1
    //#define E5_INTERPOLATE true
  #endif

  #if AXIS_IS_TMC(E6)
    #define E6_CURRENT      800
    #define E6_MICROSTEPS   E0_MICROSTEPS
    #define E6_RSENSE         0.11
    #define E6_CHAIN_POS     -1
    //#define E6_INTERPOLATE true
  #endif

  #if AXIS_IS_TMC(E7)
    #define E7_CURRENT      800
    #define E7_MICROSTEPS   E0_MICROSTEPS
    #define E7_RSENSE         0.11
    #define E7_CHAIN_POS     -1
    //#define E7_INTERPOLATE true
  #endif

  /**
   * Override default SPI pins for TMC2130, TMC2160, TMC2660, TMC5130 and TMC5160 drivers here.
   * The default pins can be found in your board's pins file.
   */
  //#define X_CS_PIN          -1
  //#define Y_CS_PIN          -1
  //#define Z_CS_PIN          -1
  //#define X2_CS_PIN         -1
  //#define Y2_CS_PIN         -1
  //#define Z2_CS_PIN         -1
  //#define Z3_CS_PIN         -1
  //#define Z4_CS_PIN         -1
  //#define I_CS_PIN          -1
  //#define J_CS_PIN          -1
  //#define K_CS_PIN          -1
  //#define E0_CS_PIN         -1
  //#define E1_CS_PIN         -1
  //#define E2_CS_PIN         -1
  //#define E3_CS_PIN         -1
  //#define E4_CS_PIN         -1
  //#define E5_CS_PIN         -1
  //#define E6_CS_PIN         -1
  //#define E7_CS_PIN         -1

  /**
   * Software option for SPI driven drivers (TMC2130, TMC2160, TMC2660, TMC5130 and TMC5160).
   * The default SW SPI pins are defined the respective pins files,
   * but you can override or define them here.
   */
  //#define TMC_USE_SW_SPI
  //#define TMC_SW_MOSI       -1
  //#define TMC_SW_MISO       -1
  //#define TMC_SW_SCK        -1

  /**
   * Four TMC2209 drivers can use the same HW/SW serial port with hardware configured addresses.
   * Set the address using jumpers on pins MS1 and MS2.
   * Address | MS1  | MS2
   *       0 | LOW  | LOW
   *       1 | HIGH | LOW
   *       2 | LOW  | HIGH
   *       3 | HIGH | HIGH
   *
   * Set *_SERIAL_TX_PIN and *_SERIAL_RX_PIN to match for all drivers
   * on the same serial port, either here or in your board's pins file.
   */
  //#define  X_SLAVE_ADDRESS 0
  //#define  Y_SLAVE_ADDRESS 1
  //#define  Z_SLAVE_ADDRESS 2
  //#define X2_SLAVE_ADDRESS 0
  //#define Y2_SLAVE_ADDRESS 0
  //#define Z2_SLAVE_ADDRESS 0
  //#define Z3_SLAVE_ADDRESS 0
  //#define Z4_SLAVE_ADDRESS 0
<<<<<<< HEAD
  //#define E0_SLAVE_ADDRESS 3
=======
  //#define  I_SLAVE_ADDRESS 0
  //#define  J_SLAVE_ADDRESS 0
  //#define  K_SLAVE_ADDRESS 0
  //#define E0_SLAVE_ADDRESS 0
>>>>>>> 4f8191b4
  //#define E1_SLAVE_ADDRESS 0
  //#define E2_SLAVE_ADDRESS 0
  //#define E3_SLAVE_ADDRESS 0
  //#define E4_SLAVE_ADDRESS 0
  //#define E5_SLAVE_ADDRESS 0
  //#define E6_SLAVE_ADDRESS 0
  //#define E7_SLAVE_ADDRESS 0

  /**
   * Software enable
   *
   * Use for drivers that do not use a dedicated enable pin, but rather handle the same
   * function through a communication line such as SPI or UART.
   */
  //#define SOFTWARE_DRIVER_ENABLE

  /**
   * TMC2130, TMC2160, TMC2208, TMC2209, TMC5130 and TMC5160 only
   * Use Trinamic's ultra quiet stepping mode.
   * When disabled, Marlin will use spreadCycle stepping mode.
   */
  #define STEALTHCHOP_XY
  #define STEALTHCHOP_Z
  #define STEALTHCHOP_I
  #define STEALTHCHOP_J
  #define STEALTHCHOP_K
  #define STEALTHCHOP_E

  /**
   * Optimize spreadCycle chopper parameters by using predefined parameter sets
   * or with the help of an example included in the library.
   * Provided parameter sets are
   * CHOPPER_DEFAULT_12V
   * CHOPPER_DEFAULT_19V
   * CHOPPER_DEFAULT_24V
   * CHOPPER_DEFAULT_36V
   * CHOPPER_09STEP_24V   // 0.9 degree steppers (24V)
   * CHOPPER_PRUSAMK3_24V // Imported parameters from the official Průša firmware for MK3 (24V)
   * CHOPPER_MARLIN_119   // Old defaults from Marlin v1.1.9
   *
   * Define your own with:
   * { <off_time[1..15]>, <hysteresis_end[-3..12]>, hysteresis_start[1..8] }
   */
  #define CHOPPER_TIMING CHOPPER_DEFAULT_12V        // All axes (override below)
  //#define CHOPPER_TIMING_X  CHOPPER_TIMING        // For X Axes (override below)
  //#define CHOPPER_TIMING_X2 CHOPPER_TIMING_X
  //#define CHOPPER_TIMING_Y  CHOPPER_TIMING        // For Y Axes (override below)
  //#define CHOPPER_TIMING_Y2 CHOPPER_TIMING_Y
  //#define CHOPPER_TIMING_Z  CHOPPER_TIMING        // For Z Axes (override below)
  //#define CHOPPER_TIMING_Z2 CHOPPER_TIMING_Z
  //#define CHOPPER_TIMING_Z3 CHOPPER_TIMING_Z
  //#define CHOPPER_TIMING_Z4 CHOPPER_TIMING_Z
  //#define CHOPPER_TIMING_E  CHOPPER_TIMING        // For Extruders (override below)
  //#define CHOPPER_TIMING_E1 CHOPPER_TIMING_E
  //#define CHOPPER_TIMING_E2 CHOPPER_TIMING_E
  //#define CHOPPER_TIMING_E3 CHOPPER_TIMING_E
  //#define CHOPPER_TIMING_E4 CHOPPER_TIMING_E
  //#define CHOPPER_TIMING_E5 CHOPPER_TIMING_E
  //#define CHOPPER_TIMING_E6 CHOPPER_TIMING_E
  //#define CHOPPER_TIMING_E7 CHOPPER_TIMING_E

  /**
   * Monitor Trinamic drivers
   * for error conditions like overtemperature and short to ground.
   * To manage over-temp Marlin can decrease the driver current until the error condition clears.
   * Other detected conditions can be used to stop the current print.
   * Relevant G-codes:
   * M906 - Set or get motor current in milliamps using axis codes X, Y, Z, E. Report values if no axis codes given.
   * M911 - Report stepper driver overtemperature pre-warn condition.
   * M912 - Clear stepper driver overtemperature pre-warn condition flag.
   * M122 - Report driver parameters (Requires TMC_DEBUG)
   */
  #define MONITOR_DRIVER_STATUS

  #if ENABLED(MONITOR_DRIVER_STATUS)
    #define CURRENT_STEP_DOWN     50  // [mA]
    #define REPORT_CURRENT_CHANGE
    #define STOP_ON_ERROR
  #endif

  /**
   * TMC2130, TMC2160, TMC2208, TMC2209, TMC5130 and TMC5160 only
   * The driver will switch to spreadCycle when stepper speed is over HYBRID_THRESHOLD.
   * This mode allows for faster movements at the expense of higher noise levels.
   * STEALTHCHOP_(XY|Z|E) must be enabled to use HYBRID_THRESHOLD.
   * M913 X/Y/Z/E to live tune the setting
   */
  #define HYBRID_THRESHOLD

  #define X_HYBRID_THRESHOLD     5000  // [mm/s]
  #define X2_HYBRID_THRESHOLD    100
  #define Y_HYBRID_THRESHOLD     5000
  #define Y2_HYBRID_THRESHOLD    100
  #define Z_HYBRID_THRESHOLD       3
  #define Z2_HYBRID_THRESHOLD      3
  #define Z3_HYBRID_THRESHOLD      3
  #define Z4_HYBRID_THRESHOLD      3
<<<<<<< HEAD
  #define E0_HYBRID_THRESHOLD     7000
=======
  #define I_HYBRID_THRESHOLD       3
  #define J_HYBRID_THRESHOLD       3
  #define K_HYBRID_THRESHOLD       3
  #define E0_HYBRID_THRESHOLD     30
>>>>>>> 4f8191b4
  #define E1_HYBRID_THRESHOLD     30
  #define E2_HYBRID_THRESHOLD     30
  #define E3_HYBRID_THRESHOLD     30
  #define E4_HYBRID_THRESHOLD     30
  #define E5_HYBRID_THRESHOLD     30
  #define E6_HYBRID_THRESHOLD     30
  #define E7_HYBRID_THRESHOLD     30

  /**
   * Use StallGuard to home / probe X, Y, Z.
   *
   * TMC2130, TMC2160, TMC2209, TMC2660, TMC5130, and TMC5160 only
   * Connect the stepper driver's DIAG1 pin to the X/Y endstop pin.
   * X, Y, and Z homing will always be done in spreadCycle mode.
   *
   * X/Y/Z_STALL_SENSITIVITY is the default stall threshold.
   * Use M914 X Y Z to set the stall threshold at runtime:
   *
   *  Sensitivity   TMC2209   Others
   *    HIGHEST       255      -64    (Too sensitive => False positive)
   *    LOWEST         0        63    (Too insensitive => No trigger)
   *
   * It is recommended to set HOMING_BUMP_MM to { 0, 0, 0 }.
   *
   * SPI_ENDSTOPS  *** Beta feature! *** TMC2130 Only ***
   * Poll the driver through SPI to determine load when homing.
   * Removes the need for a wire from DIAG1 to an endstop pin.
   *
   * IMPROVE_HOMING_RELIABILITY tunes acceleration and jerk when
   * homing and adds a guard period for endstop triggering.
   *
   * Comment *_STALL_SENSITIVITY to disable sensorless homing for that axis.
   */
  //#define SENSORLESS_HOMING // StallGuard capable drivers only

  #if EITHER(SENSORLESS_HOMING, SENSORLESS_PROBING)
    // TMC2209: 0...255. TMC2130: -64...63
    #define X_STALL_SENSITIVITY  8
    #define X2_STALL_SENSITIVITY X_STALL_SENSITIVITY
    #define Y_STALL_SENSITIVITY  8
    #define Y2_STALL_SENSITIVITY Y_STALL_SENSITIVITY
    //#define Z_STALL_SENSITIVITY  8
    //#define Z2_STALL_SENSITIVITY Z_STALL_SENSITIVITY
    //#define Z3_STALL_SENSITIVITY Z_STALL_SENSITIVITY
    //#define Z4_STALL_SENSITIVITY Z_STALL_SENSITIVITY
    //#define I_STALL_SENSITIVITY  8
    //#define J_STALL_SENSITIVITY  8
    //#define K_STALL_SENSITIVITY  8
    //#define SPI_ENDSTOPS              // TMC2130 only
    //#define IMPROVE_HOMING_RELIABILITY
  #endif

  /**
   * TMC Homing stepper phase.
   *
   * Improve homing repeatability by homing to stepper coil's nearest absolute
   * phase position. Trinamic drivers use a stepper phase table with 1024 values
   * spanning 4 full steps with 256 positions each (ergo, 1024 positions).
   * Full step positions (128, 384, 640, 896) have the highest holding torque.
   *
   * Values from 0..1023, -1 to disable homing phase for that axis.
   */
   //#define TMC_HOME_PHASE { 896, 896, 896 }

  /**
   * Beta feature!
   * Create a 50/50 square wave step pulse optimal for stepper drivers.
   */
  //#define SQUARE_WAVE_STEPPING

  /**
   * Enable M122 debugging command for TMC stepper drivers.
   * M122 S0/1 will enable continuous reporting.
   */
  //#define TMC_DEBUG

  /**
   * You can set your own advanced settings by filling in predefined functions.
   * A list of available functions can be found on the library github page
   * https://github.com/teemuatlut/TMCStepper
   *
   * Example:
   * #define TMC_ADV() { \
   *   stepperX.diag0_otpw(1); \
   *   stepperY.intpol(0); \
   * }
   */
  #define TMC_ADV() {  }

#endif // HAS_TRINAMIC_CONFIG

// @section L64XX

/**
 * L64XX Stepper Driver options
 *
 * Arduino-L6470 library (0.8.0 or higher) is required.
 * https://github.com/ameyer/Arduino-L6470
 *
 * Requires the following to be defined in your pins_YOUR_BOARD file
 *     L6470_CHAIN_SCK_PIN
 *     L6470_CHAIN_MISO_PIN
 *     L6470_CHAIN_MOSI_PIN
 *     L6470_CHAIN_SS_PIN
 *     ENABLE_RESET_L64XX_CHIPS(Q)  where Q is 1 to enable and 0 to reset
 */

#if HAS_L64XX

  //#define L6470_CHITCHAT        // Display additional status info

  #if AXIS_IS_L64XX(X)
    #define X_MICROSTEPS       128  // Number of microsteps (VALID: 1, 2, 4, 8, 16, 32, 128) - L6474 max is 16
    #define X_OVERCURRENT     2000  // (mA) Current where the driver detects an over current
                                    //   L6470 & L6474 - VALID: 375 x (1 - 16) - 6A max - rounds down
                                    //   POWERSTEP01: VALID: 1000 x (1 - 32) - 32A max - rounds down
    #define X_STALLCURRENT    1500  // (mA) Current where the driver detects a stall (VALID: 31.25 * (1-128) -  4A max - rounds down)
                                    //   L6470 & L6474 - VALID: 31.25 * (1-128) -  4A max - rounds down
                                    //   POWERSTEP01: VALID: 200 x (1 - 32) - 6.4A max - rounds down
                                    //   L6474 - STALLCURRENT setting is used to set the nominal (TVAL) current
    #define X_MAX_VOLTAGE      127  // 0-255, Maximum effective voltage seen by stepper - not used by L6474
    #define X_CHAIN_POS         -1  // Position in SPI chain, 0=Not in chain, 1=Nearest MOSI
    #define X_SLEW_RATE          1  // 0-3, Slew 0 is slowest, 3 is fastest
  #endif

  #if AXIS_IS_L64XX(X2)
    #define X2_MICROSTEPS     X_MICROSTEPS
    #define X2_OVERCURRENT    2000
    #define X2_STALLCURRENT   1500
    #define X2_MAX_VOLTAGE     127
    #define X2_CHAIN_POS        -1
    #define X2_SLEW_RATE         1
  #endif

  #if AXIS_IS_L64XX(Y)
    #define Y_MICROSTEPS       128
    #define Y_OVERCURRENT     2000
    #define Y_STALLCURRENT    1500
    #define Y_MAX_VOLTAGE      127
    #define Y_CHAIN_POS         -1
    #define Y_SLEW_RATE          1
  #endif

  #if AXIS_IS_L64XX(Y2)
    #define Y2_MICROSTEPS     Y_MICROSTEPS
    #define Y2_OVERCURRENT    2000
    #define Y2_STALLCURRENT   1500
    #define Y2_MAX_VOLTAGE     127
    #define Y2_CHAIN_POS        -1
    #define Y2_SLEW_RATE         1
  #endif

  #if AXIS_IS_L64XX(Z)
    #define Z_MICROSTEPS       128
    #define Z_OVERCURRENT     2000
    #define Z_STALLCURRENT    1500
    #define Z_MAX_VOLTAGE      127
    #define Z_CHAIN_POS         -1
    #define Z_SLEW_RATE          1
  #endif

  #if AXIS_IS_L64XX(Z2)
    #define Z2_MICROSTEPS     Z_MICROSTEPS
    #define Z2_OVERCURRENT    2000
    #define Z2_STALLCURRENT   1500
    #define Z2_MAX_VOLTAGE     127
    #define Z2_CHAIN_POS        -1
    #define Z2_SLEW_RATE         1
  #endif

  #if AXIS_IS_L64XX(Z3)
    #define Z3_MICROSTEPS     Z_MICROSTEPS
    #define Z3_OVERCURRENT    2000
    #define Z3_STALLCURRENT   1500
    #define Z3_MAX_VOLTAGE     127
    #define Z3_CHAIN_POS        -1
    #define Z3_SLEW_RATE         1
  #endif

  #if AXIS_IS_L64XX(Z4)
    #define Z4_MICROSTEPS     Z_MICROSTEPS
    #define Z4_OVERCURRENT    2000
    #define Z4_STALLCURRENT   1500
    #define Z4_MAX_VOLTAGE     127
    #define Z4_CHAIN_POS        -1
    #define Z4_SLEW_RATE         1
  #endif

  #if AXIS_DRIVER_TYPE_I(L6470)
    #define I_MICROSTEPS      128
    #define I_OVERCURRENT    2000
    #define I_STALLCURRENT   1500
    #define I_MAX_VOLTAGE     127
    #define I_CHAIN_POS        -1
    #define I_SLEW_RATE         1
  #endif

  #if AXIS_DRIVER_TYPE_J(L6470)
    #define J_MICROSTEPS      128
    #define J_OVERCURRENT    2000
    #define J_STALLCURRENT   1500
    #define J_MAX_VOLTAGE     127
    #define J_CHAIN_POS        -1
    #define J_SLEW_RATE         1
  #endif

  #if AXIS_DRIVER_TYPE_K(L6470)
    #define K_MICROSTEPS      128
    #define K_OVERCURRENT    2000
    #define K_STALLCURRENT   1500
    #define K_MAX_VOLTAGE     127
    #define K_CHAIN_POS        -1
    #define K_SLEW_RATE         1
  #endif

  #if AXIS_IS_L64XX(E0)
    #define E0_MICROSTEPS      128
    #define E0_OVERCURRENT    2000
    #define E0_STALLCURRENT   1500
    #define E0_MAX_VOLTAGE     127
    #define E0_CHAIN_POS        -1
    #define E0_SLEW_RATE         1
  #endif

  #if AXIS_IS_L64XX(E1)
    #define E1_MICROSTEPS    E0_MICROSTEPS
    #define E1_OVERCURRENT    2000
    #define E1_STALLCURRENT   1500
    #define E1_MAX_VOLTAGE     127
    #define E1_CHAIN_POS        -1
    #define E1_SLEW_RATE         1
  #endif

  #if AXIS_IS_L64XX(E2)
    #define E2_MICROSTEPS    E0_MICROSTEPS
    #define E2_OVERCURRENT    2000
    #define E2_STALLCURRENT   1500
    #define E2_MAX_VOLTAGE     127
    #define E2_CHAIN_POS        -1
    #define E2_SLEW_RATE         1
  #endif

  #if AXIS_IS_L64XX(E3)
    #define E3_MICROSTEPS    E0_MICROSTEPS
    #define E3_OVERCURRENT    2000
    #define E3_STALLCURRENT   1500
    #define E3_MAX_VOLTAGE     127
    #define E3_CHAIN_POS        -1
    #define E3_SLEW_RATE         1
  #endif

  #if AXIS_IS_L64XX(E4)
    #define E4_MICROSTEPS    E0_MICROSTEPS
    #define E4_OVERCURRENT    2000
    #define E4_STALLCURRENT   1500
    #define E4_MAX_VOLTAGE     127
    #define E4_CHAIN_POS        -1
    #define E4_SLEW_RATE         1
  #endif

  #if AXIS_IS_L64XX(E5)
    #define E5_MICROSTEPS    E0_MICROSTEPS
    #define E5_OVERCURRENT    2000
    #define E5_STALLCURRENT   1500
    #define E5_MAX_VOLTAGE     127
    #define E5_CHAIN_POS        -1
    #define E5_SLEW_RATE         1
  #endif

  #if AXIS_IS_L64XX(E6)
    #define E6_MICROSTEPS    E0_MICROSTEPS
    #define E6_OVERCURRENT    2000
    #define E6_STALLCURRENT   1500
    #define E6_MAX_VOLTAGE     127
    #define E6_CHAIN_POS        -1
    #define E6_SLEW_RATE         1
  #endif

  #if AXIS_IS_L64XX(E7)
    #define E7_MICROSTEPS    E0_MICROSTEPS
    #define E7_OVERCURRENT    2000
    #define E7_STALLCURRENT   1500
    #define E7_MAX_VOLTAGE     127
    #define E7_CHAIN_POS        -1
    #define E7_SLEW_RATE         1
  #endif

  /**
   * Monitor L6470 drivers for error conditions like over temperature and over current.
   * In the case of over temperature Marlin can decrease the drive until the error condition clears.
   * Other detected conditions can be used to stop the current print.
   * Relevant G-codes:
   * M906 - I1/2/3/4/5  Set or get motor drive level using axis codes X, Y, Z, E. Report values if no axis codes given.
   *         I not present or I0 or I1 - X, Y, Z or E0
   *         I2 - X2, Y2, Z2 or E1
   *         I3 - Z3 or E3
   *         I4 - Z4 or E4
   *         I5 - E5
   * M916 - Increase drive level until get thermal warning
   * M917 - Find minimum current thresholds
   * M918 - Increase speed until max or error
   * M122 S0/1 - Report driver parameters
   */
  //#define MONITOR_L6470_DRIVER_STATUS

  #if ENABLED(MONITOR_L6470_DRIVER_STATUS)
    #define KVAL_HOLD_STEP_DOWN     1
    //#define L6470_STOP_ON_ERROR
  #endif

#endif // HAS_L64XX

// @section i2cbus

//
// I2C Master ID for LPC176x LCD and Digital Current control
// Does not apply to other peripherals based on the Wire library.
//
//#define I2C_MASTER_ID  1  // Set a value from 0 to 2

/**
 * TWI/I2C BUS
 *
 * This feature is an EXPERIMENTAL feature so it shall not be used on production
 * machines. Enabling this will allow you to send and receive I2C data from slave
 * devices on the bus.
 *
 * ; Example #1
 * ; This macro send the string "Marlin" to the slave device with address 0x63 (99)
 * ; It uses multiple M260 commands with one B<base 10> arg
 * M260 A99  ; Target slave address
 * M260 B77  ; M
 * M260 B97  ; a
 * M260 B114 ; r
 * M260 B108 ; l
 * M260 B105 ; i
 * M260 B110 ; n
 * M260 S1   ; Send the current buffer
 *
 * ; Example #2
 * ; Request 6 bytes from slave device with address 0x63 (99)
 * M261 A99 B5
 *
 * ; Example #3
 * ; Example serial output of a M261 request
 * echo:i2c-reply: from:99 bytes:5 data:hello
 */

//#define EXPERIMENTAL_I2CBUS
#if ENABLED(EXPERIMENTAL_I2CBUS)
  #define I2C_SLAVE_ADDRESS  0  // Set a value from 8 to 127 to act as a slave
#endif

// @section extras

/**
 * Photo G-code
 * Add the M240 G-code to take a photo.
 * The photo can be triggered by a digital pin or a physical movement.
 */
//#define PHOTO_GCODE
#if ENABLED(PHOTO_GCODE)
  // A position to move to (and raise Z) before taking the photo
  //#define PHOTO_POSITION { X_MAX_POS - 5, Y_MAX_POS, 0 }  // { xpos, ypos, zraise } (M240 X Y Z)
  //#define PHOTO_DELAY_MS   100                            // (ms) Duration to pause before moving back (M240 P)
  //#define PHOTO_RETRACT_MM   6.5                          // (mm) E retract/recover for the photo move (M240 R S)

  // Canon RC-1 or homebrew digital camera trigger
  // Data from: https://www.doc-diy.net/photo/rc-1_hacked/
  //#define PHOTOGRAPH_PIN 23

  // Canon Hack Development Kit
  // https://captain-slow.dk/2014/03/09/3d-printing-timelapses/
  //#define CHDK_PIN        4

  // Optional second move with delay to trigger the camera shutter
  //#define PHOTO_SWITCH_POSITION { X_MAX_POS, Y_MAX_POS }  // { xpos, ypos } (M240 I J)

  // Duration to hold the switch or keep CHDK_PIN high
  //#define PHOTO_SWITCH_MS   50 // (ms) (M240 D)

  /**
   * PHOTO_PULSES_US may need adjustment depending on board and camera model.
   * Pin must be running at 48.4kHz.
   * Be sure to use a PHOTOGRAPH_PIN which can rise and fall quick enough.
   * (e.g., MKS SBase temp sensor pin was too slow, so used P1.23 on J8.)
   *
   *  Example pulse data for Nikon: https://bit.ly/2FKD0Aq
   *                     IR Wiring: https://git.io/JvJf7
   */
  //#define PHOTO_PULSES_US { 2000, 27850, 400, 1580, 400, 3580, 400 }  // (µs) Durations for each 48.4kHz oscillation
  #ifdef PHOTO_PULSES_US
    #define PHOTO_PULSE_DELAY_US 13 // (µs) Approximate duration of each HIGH and LOW pulse in the oscillation
  #endif
#endif

/**
 * Spindle & Laser control
 *
 * Add the M3, M4, and M5 commands to turn the spindle/laser on and off, and
 * to set spindle speed, spindle direction, and laser power.
 *
 * SuperPid is a router/spindle speed controller used in the CNC milling community.
 * Marlin can be used to turn the spindle on and off. It can also be used to set
 * the spindle speed from 5,000 to 30,000 RPM.
 *
 * You'll need to select a pin for the ON/OFF function and optionally choose a 0-5V
 * hardware PWM pin for the speed control and a pin for the rotation direction.
 *
 * See https://marlinfw.org/docs/configuration/laser_spindle.html for more config details.
 */
//#define SPINDLE_FEATURE
//#define LASER_FEATURE
#if EITHER(SPINDLE_FEATURE, LASER_FEATURE)
  #define SPINDLE_LASER_ACTIVE_STATE    LOW    // Set to "HIGH" if the on/off function is active HIGH
  #define SPINDLE_LASER_PWM             true   // Set to "true" if your controller supports setting the speed/power
  #define SPINDLE_LASER_PWM_INVERT      false  // Set to "true" if the speed/power goes up when you want it to go slower

  #define SPINDLE_LASER_FREQUENCY       2500   // (Hz) Spindle/laser frequency (only on supported HALs: AVR and LPC)

  //#define AIR_EVACUATION                     // Cutter Vacuum / Laser Blower motor control with G-codes M10-M11
  #if ENABLED(AIR_EVACUATION)
    #define AIR_EVACUATION_ACTIVE       LOW    // Set to "HIGH" if the on/off function is active HIGH
    //#define AIR_EVACUATION_PIN        42     // Override the default Cutter Vacuum or Laser Blower pin
  #endif

  //#define AIR_ASSIST                         // Air Assist control with G-codes M8-M9
  #if ENABLED(AIR_ASSIST)
    #define AIR_ASSIST_ACTIVE           LOW    // Active state on air assist pin
    //#define AIR_ASSIST_PIN            44     // Override the default Air Assist pin
  #endif

  //#define SPINDLE_SERVO                      // A servo converting an angle to spindle power
  #ifdef SPINDLE_SERVO
    #define SPINDLE_SERVO_NR   0               // Index of servo used for spindle control
    #define SPINDLE_SERVO_MIN 10               // Minimum angle for servo spindle
  #endif

  /**
   * Speed / Power can be set ('M3 S') and displayed in terms of:
   *  - PWM255  (S0 - S255)
   *  - PERCENT (S0 - S100)
   *  - RPM     (S0 - S50000)  Best for use with a spindle
   *  - SERVO   (S0 - S180)
   */
  #define CUTTER_POWER_UNIT PWM255

  /**
   * Relative Cutter Power
   * Normally, 'M3 O<power>' sets
   * OCR power is relative to the range SPEED_POWER_MIN...SPEED_POWER_MAX.
   * so input powers of 0...255 correspond to SPEED_POWER_MIN...SPEED_POWER_MAX
   * instead of normal range (0 to SPEED_POWER_MAX).
   * Best used with (e.g.) SuperPID router controller: S0 = 5,000 RPM and S255 = 30,000 RPM
   */
  //#define CUTTER_POWER_RELATIVE              // Set speed proportional to [SPEED_POWER_MIN...SPEED_POWER_MAX]

  #if ENABLED(SPINDLE_FEATURE)
    //#define SPINDLE_CHANGE_DIR               // Enable if your spindle controller can change spindle direction
    #define SPINDLE_CHANGE_DIR_STOP            // Enable if the spindle should stop before changing spin direction
    #define SPINDLE_INVERT_DIR          false  // Set to "true" if the spin direction is reversed

    #define SPINDLE_LASER_POWERUP_DELAY   5000 // (ms) Delay to allow the spindle/laser to come up to speed/power
    #define SPINDLE_LASER_POWERDOWN_DELAY 5000 // (ms) Delay to allow the spindle to stop

    /**
     * M3/M4 Power Equation
     *
     * Each tool uses different value ranges for speed / power control.
     * These parameters are used to convert between tool power units and PWM.
     *
     * Speed/Power = (PWMDC / 255 * 100 - SPEED_POWER_INTERCEPT) / SPEED_POWER_SLOPE
     * PWMDC = (spdpwr - SPEED_POWER_MIN) / (SPEED_POWER_MAX - SPEED_POWER_MIN) / SPEED_POWER_SLOPE
     */
    #define SPEED_POWER_INTERCEPT         0    // (%) 0-100 i.e., Minimum power percentage
    #define SPEED_POWER_MIN            5000    // (RPM)
    #define SPEED_POWER_MAX           30000    // (RPM) SuperPID router controller 0 - 30,000 RPM
    #define SPEED_POWER_STARTUP       25000    // (RPM) M3/M4 speed/power default (with no arguments)

  #else

    #define SPEED_POWER_INTERCEPT         0    // (%) 0-100 i.e., Minimum power percentage
    #define SPEED_POWER_MIN               0    // (%) 0-100
    #define SPEED_POWER_MAX             100    // (%) 0-100
    #define SPEED_POWER_STARTUP          80    // (%) M3/M4 speed/power default (with no arguments)

    /**
     * Enable inline laser power to be handled in the planner / stepper routines.
     * Inline power is specified by the I (inline) flag in an M3 command (e.g., M3 S20 I)
     * or by the 'S' parameter in G0/G1/G2/G3 moves (see LASER_MOVE_POWER).
     *
     * This allows the laser to keep in perfect sync with the planner and removes
     * the powerup/down delay since lasers require negligible time.
     */
    //#define LASER_POWER_INLINE

    #if ENABLED(LASER_POWER_INLINE)
      /**
       * Scale the laser's power in proportion to the movement rate.
       *
       * - Sets the entry power proportional to the entry speed over the nominal speed.
       * - Ramps the power up every N steps to approximate the speed trapezoid.
       * - Due to the limited power resolution this is only approximate.
       */
      #define LASER_POWER_INLINE_TRAPEZOID

      /**
       * Continuously calculate the current power (nominal_power * current_rate / nominal_rate).
       * Required for accurate power with non-trapezoidal acceleration (e.g., S_CURVE_ACCELERATION).
       * This is a costly calculation so this option is discouraged on 8-bit AVR boards.
       *
       * LASER_POWER_INLINE_TRAPEZOID_CONT_PER defines how many step cycles there are between power updates. If your
       * board isn't able to generate steps fast enough (and you are using LASER_POWER_INLINE_TRAPEZOID_CONT), increase this.
       * Note that when this is zero it means it occurs every cycle; 1 means a delay wait one cycle then run, etc.
       */
      //#define LASER_POWER_INLINE_TRAPEZOID_CONT

      /**
       * Stepper iterations between power updates. Increase this value if the board
       * can't keep up with the processing demands of LASER_POWER_INLINE_TRAPEZOID_CONT.
       * Disable (or set to 0) to recalculate power on every stepper iteration.
       */
      //#define LASER_POWER_INLINE_TRAPEZOID_CONT_PER 10

      /**
       * Include laser power in G0/G1/G2/G3/G5 commands with the 'S' parameter
       */
      //#define LASER_MOVE_POWER

      #if ENABLED(LASER_MOVE_POWER)
        // Turn off the laser on G0 moves with no power parameter.
        // If a power parameter is provided, use that instead.
        //#define LASER_MOVE_G0_OFF

        // Turn off the laser on G28 homing.
        //#define LASER_MOVE_G28_OFF
      #endif

      /**
       * Inline flag inverted
       *
       * WARNING: M5 will NOT turn off the laser unless another move
       *          is done (so G-code files must end with 'M5 I').
       */
      //#define LASER_POWER_INLINE_INVERT

      /**
       * Continuously apply inline power. ('M3 S3' == 'G1 S3' == 'M3 S3 I')
       *
       * The laser might do some weird things, so only enable this
       * feature if you understand the implications.
       */
      //#define LASER_POWER_INLINE_CONTINUOUS

    #else

      #define SPINDLE_LASER_POWERUP_DELAY     50 // (ms) Delay to allow the spindle/laser to come up to speed/power
      #define SPINDLE_LASER_POWERDOWN_DELAY   50 // (ms) Delay to allow the spindle to stop

    #endif

    //
    // Laser I2C Ammeter (High precision INA226 low/high side module)
    //
    //#define I2C_AMMETER
    #if ENABLED(I2C_AMMETER)
      #define I2C_AMMETER_IMAX            0.1    // (Amps) Calibration value for the expected current range
      #define I2C_AMMETER_SHUNT_RESISTOR  0.1    // (Ohms) Calibration shunt resistor value
    #endif

  #endif
#endif // SPINDLE_FEATURE || LASER_FEATURE

/**
 * Synchronous Laser Control with M106/M107
 *
 * Marlin normally applies M106/M107 fan speeds at a time "soon after" processing
 * a planner block. This is too inaccurate for a PWM/TTL laser attached to the fan
 * header (as with some add-on laser kits). Enable this option to set fan/laser
 * speeds with much more exact timing for improved print fidelity.
 *
 * NOTE: This option sacrifices some cooling fan speed options.
 */
//#define LASER_SYNCHRONOUS_M106_M107

/**
 * Coolant Control
 *
 * Add the M7, M8, and M9 commands to turn mist or flood coolant on and off.
 *
 * Note: COOLANT_MIST_PIN and/or COOLANT_FLOOD_PIN must also be defined.
 */
//#define COOLANT_CONTROL
#if ENABLED(COOLANT_CONTROL)
  #define COOLANT_MIST                // Enable if mist coolant is present
  #define COOLANT_FLOOD               // Enable if flood coolant is present
  #define COOLANT_MIST_INVERT  false  // Set "true" if the on/off function is reversed
  #define COOLANT_FLOOD_INVERT false  // Set "true" if the on/off function is reversed
#endif

/**
 * Filament Width Sensor
 *
 * Measures the filament width in real-time and adjusts
 * flow rate to compensate for any irregularities.
 *
 * Also allows the measured filament diameter to set the
 * extrusion rate, so the slicer only has to specify the
 * volume.
 *
 * Only a single extruder is supported at this time.
 *
 *  34 RAMPS_14    : Analog input 5 on the AUX2 connector
 *  81 PRINTRBOARD : Analog input 2 on the Exp1 connector (version B,C,D,E)
 * 301 RAMBO       : Analog input 3
 *
 * Note: May require analog pins to be defined for other boards.
 */
//#define FILAMENT_WIDTH_SENSOR

#if ENABLED(FILAMENT_WIDTH_SENSOR)
  #define FILAMENT_SENSOR_EXTRUDER_NUM 0    // Index of the extruder that has the filament sensor. :[0,1,2,3,4]
  #define MEASUREMENT_DELAY_CM        14    // (cm) The distance from the filament sensor to the melting chamber

  #define FILWIDTH_ERROR_MARGIN        1.0  // (mm) If a measurement differs too much from nominal width ignore it
  #define MAX_MEASUREMENT_DELAY       20    // (bytes) Buffer size for stored measurements (1 byte per cm). Must be larger than MEASUREMENT_DELAY_CM.

  #define DEFAULT_MEASURED_FILAMENT_DIA DEFAULT_NOMINAL_FILAMENT_DIA // Set measured to nominal initially

  // Display filament width on the LCD status line. Status messages will expire after 5 seconds.
  //#define FILAMENT_LCD_DISPLAY
#endif

/**
 * Power Monitor
 * Monitor voltage (V) and/or current (A), and -when possible- power (W)
 *
 * Read and configure with M430
 *
 * The current sensor feeds DC voltage (relative to the measured current) to an analog pin
 * The voltage sensor feeds DC voltage (relative to the measured voltage) to an analog pin
 */
//#define POWER_MONITOR_CURRENT   // Monitor the system current
//#define POWER_MONITOR_VOLTAGE   // Monitor the system voltage

#if ENABLED(POWER_MONITOR_CURRENT)
  #define POWER_MONITOR_VOLTS_PER_AMP    0.05000  // Input voltage to the MCU analog pin per amp  - DO NOT apply more than ADC_VREF!
  #define POWER_MONITOR_CURRENT_OFFSET   0        // Offset (in amps) applied to the calculated current
  #define POWER_MONITOR_FIXED_VOLTAGE   13.6      // Voltage for a current sensor with no voltage sensor (for power display)
#endif

#if ENABLED(POWER_MONITOR_VOLTAGE)
  #define POWER_MONITOR_VOLTS_PER_VOLT  0.077933  // Input voltage to the MCU analog pin per volt - DO NOT apply more than ADC_VREF!
  #define POWER_MONITOR_VOLTAGE_OFFSET  0         // Offset (in volts) applied to the calculated voltage
#endif

/**
 * Stepper Driver Anti-SNAFU Protection
 *
 * If the SAFE_POWER_PIN is defined for your board, Marlin will check
 * that stepper drivers are properly plugged in before applying power.
 * Disable protection if your stepper drivers don't support the feature.
 */
//#define DISABLE_DRIVER_SAFE_POWER_PROTECT

/**
 * CNC Coordinate Systems
 *
 * Enables G53 and G54-G59.3 commands to select coordinate systems
 * and G92.1 to reset the workspace to native machine space.
 */
//#define CNC_COORDINATE_SYSTEMS

/**
 * Auto-report temperatures with M155 S<seconds>
 */
#define AUTO_REPORT_TEMPERATURES

/**
 * Auto-report position with M154 S<seconds>
 */
//#define AUTO_REPORT_POSITION

/**
 * Include capabilities in M115 output
 */
#define EXTENDED_CAPABILITIES_REPORT
#if ENABLED(EXTENDED_CAPABILITIES_REPORT)
  #define M115_GEOMETRY_REPORT
#endif

/**
 * Expected Printer Check
 * Add the M16 G-code to compare a string to the MACHINE_NAME.
 * M16 with a non-matching string causes the printer to halt.
 */
//#define EXPECTED_PRINTER_CHECK

/**
 * Disable all Volumetric extrusion options
 */
//#define NO_VOLUMETRICS

#if DISABLED(NO_VOLUMETRICS)
  /**
   * Volumetric extrusion default state
   * Activate to make volumetric extrusion the default method,
   * with DEFAULT_NOMINAL_FILAMENT_DIA as the default diameter.
   *
   * M200 D0 to disable, M200 Dn to set a new diameter (and enable volumetric).
   * M200 S0/S1 to disable/enable volumetric extrusion.
   */
  //#define VOLUMETRIC_DEFAULT_ON

  //#define VOLUMETRIC_EXTRUDER_LIMIT
  #if ENABLED(VOLUMETRIC_EXTRUDER_LIMIT)
    /**
     * Default volumetric extrusion limit in cubic mm per second (mm^3/sec).
     * This factory setting applies to all extruders.
     * Use 'M200 [T<extruder>] L<limit>' to override and 'M502' to reset.
     * A non-zero value activates Volume-based Extrusion Limiting.
     */
    #define DEFAULT_VOLUMETRIC_EXTRUDER_LIMIT 0.00      // (mm^3/sec)
  #endif
#endif

/**
 * Enable this option for a leaner build of Marlin that removes all
 * workspace offsets, simplifying coordinate transformations, leveling, etc.
 *
 *  - M206 and M428 are disabled.
 *  - G92 will revert to its behavior from Marlin 1.0.
 */
//#define NO_WORKSPACE_OFFSETS

// Extra options for the M114 "Current Position" report
#define M114_DETAIL         // Use 'M114` for details to check planner calculations
//#define M114_REALTIME       // Real current position based on forward kinematics
//#define M114_LEGACY         // M114 used to synchronize on every call. Enable if needed.

#define REPORT_FAN_CHANGE   // Report the new fan speed when changed by M106 (and others)

/**
 * Set the number of proportional font spaces required to fill up a typical character space.
 * This can help to better align the output of commands like `G29 O` Mesh Output.
 *
 * For clients that use a fixed-width font (like OctoPrint), leave this set to 1.0.
 * Otherwise, adjust according to your client and font.
 */
#define PROPORTIONAL_FONT_RATIO 1.0

/**
 * Spend 28 bytes of SRAM to optimize the G-code parser
 */
#define FASTER_GCODE_PARSER

#if ENABLED(FASTER_GCODE_PARSER)
  //#define GCODE_QUOTED_STRINGS  // Support for quoted string parameters
#endif

// Support for MeatPack G-code compression (https://github.com/scottmudge/OctoPrint-MeatPack)
//#define MEATPACK_ON_SERIAL_PORT_1
//#define MEATPACK_ON_SERIAL_PORT_2

#define GCODE_CASE_INSENSITIVE  // Accept G-code sent to the firmware in lowercase

//#define REPETIER_GCODE_M360     // Add commands originally from Repetier FW

/**
 * CNC G-code options
 * Support CNC-style G-code dialects used by laser cutters, drawing machine cams, etc.
 * Note that G0 feedrates should be used with care for 3D printing (if used at all).
 * High feedrates may cause ringing and harm print quality.
 */
//#define PAREN_COMMENTS      // Support for parentheses-delimited comments
//#define GCODE_MOTION_MODES  // Remember the motion mode (G0 G1 G2 G3 G5 G38.X) and apply for X Y Z E F, etc.

// Enable and set a (default) feedrate for all G0 moves
//#define G0_FEEDRATE 3000 // (mm/min)
#ifdef G0_FEEDRATE
  //#define VARIABLE_G0_FEEDRATE // The G0 feedrate is set by F in G0 motion mode
#endif

/**
 * Startup commands
 *
 * Execute certain G-code commands immediately after power-on.
 */
//#define STARTUP_COMMANDS "M17 Z"

/**
 * G-code Macros
 *
 * Add G-codes M810-M819 to define and run G-code macros.
 * Macros are not saved to EEPROM.
 */
//#define GCODE_MACROS
#if ENABLED(GCODE_MACROS)
  #define GCODE_MACROS_SLOTS       5  // Up to 10 may be used
  #define GCODE_MACROS_SLOT_SIZE  50  // Maximum length of a single macro
#endif

/**
 * User-defined menu items to run custom G-code.
 * Up to 25 may be defined, but the actual number is LCD-dependent.
 */

// Custom Menu: Main Menu
//#define CUSTOM_MENU_MAIN
#if ENABLED(CUSTOM_MENU_MAIN)
  //#define CUSTOM_MENU_MAIN_TITLE "Custom Commands"
  #define CUSTOM_MENU_MAIN_SCRIPT_DONE "M117 User Script Done"
  #define CUSTOM_MENU_MAIN_SCRIPT_AUDIBLE_FEEDBACK
  //#define CUSTOM_MENU_MAIN_SCRIPT_RETURN   // Return to status screen after a script
  #define CUSTOM_MENU_MAIN_ONLY_IDLE         // Only show custom menu when the machine is idle

  #define MAIN_MENU_ITEM_1_DESC "Shutdown / present"
  #define MAIN_MENU_ITEM_1_GCODE "G0 X125 Y125 Z180"
  //#define MAIN_MENU_ITEM_1_CONFIRM          // Show a confirmation dialog before this action

  //#define MAIN_MENU_ITEM_2_DESC "Preheat for " PREHEAT_1_LABEL
  //#define MAIN_MENU_ITEM_2_GCODE "M140 S" STRINGIFY(PREHEAT_1_TEMP_BED) "\nM104 S" STRINGIFY(PREHEAT_1_TEMP_HOTEND)
  //#define MAIN_MENU_ITEM_2_CONFIRM

  //#define MAIN_MENU_ITEM_3_DESC "Preheat for " PREHEAT_2_LABEL
  //#define MAIN_MENU_ITEM_3_GCODE "M140 S" STRINGIFY(PREHEAT_2_TEMP_BED) "\nM104 S" STRINGIFY(PREHEAT_2_TEMP_HOTEND)
  //#define MAIN_MENU_ITEM_3_CONFIRM

  //#define MAIN_MENU_ITEM_4_DESC "Heat Bed/Home/Level"
  //#define MAIN_MENU_ITEM_4_GCODE "M140 S" STRINGIFY(PREHEAT_2_TEMP_BED) "\nG28\nG29"
  //#define MAIN_MENU_ITEM_4_CONFIRM

  //#define MAIN_MENU_ITEM_5_DESC "Home & Info"
  //#define MAIN_MENU_ITEM_5_GCODE "G28\nM503"
  //#define MAIN_MENU_ITEM_5_CONFIRM
#endif

// Custom Menu: Configuration Menu
//#define CUSTOM_MENU_CONFIG
#if ENABLED(CUSTOM_MENU_CONFIG)
  //#define CUSTOM_MENU_CONFIG_TITLE "Custom Commands"
  #define CUSTOM_MENU_CONFIG_SCRIPT_DONE "M117 Wireless Script Done"
  #define CUSTOM_MENU_CONFIG_SCRIPT_AUDIBLE_FEEDBACK
  //#define CUSTOM_MENU_CONFIG_SCRIPT_RETURN  // Return to status screen after a script
  #define CUSTOM_MENU_CONFIG_ONLY_IDLE        // Only show custom menu when the machine is idle

  #define CONFIG_MENU_ITEM_1_DESC "Wifi ON"
  #define CONFIG_MENU_ITEM_1_GCODE "M118 [ESP110] WIFI-STA pwd=12345678"
  //#define CONFIG_MENU_ITEM_1_CONFIRM        // Show a confirmation dialog before this action

  #define CONFIG_MENU_ITEM_2_DESC "Bluetooth ON"
  #define CONFIG_MENU_ITEM_2_GCODE "M118 [ESP110] BT pwd=12345678"
  //#define CONFIG_MENU_ITEM_2_CONFIRM

  //#define CONFIG_MENU_ITEM_3_DESC "Radio OFF"
  //#define CONFIG_MENU_ITEM_3_GCODE "M118 [ESP110] OFF pwd=12345678"
  //#define CONFIG_MENU_ITEM_3_CONFIRM

  //#define CONFIG_MENU_ITEM_4_DESC "Wifi ????"
  //#define CONFIG_MENU_ITEM_4_GCODE "M118 ????"
  //#define CONFIG_MENU_ITEM_4_CONFIRM

  //#define CONFIG_MENU_ITEM_5_DESC "Wifi ????"
  //#define CONFIG_MENU_ITEM_5_GCODE "M118 ????"
  //#define CONFIG_MENU_ITEM_5_CONFIRM
#endif

/**
 * User-defined buttons to run custom G-code.
 * Up to 25 may be defined.
 */
//#define CUSTOM_USER_BUTTONS
#if ENABLED(CUSTOM_USER_BUTTONS)
  //#define BUTTON1_PIN -1
  #if PIN_EXISTS(BUTTON1)
    #define BUTTON1_HIT_STATE     LOW       // State of the triggered button. NC=LOW. NO=HIGH.
    #define BUTTON1_WHEN_PRINTING false     // Button allowed to trigger during printing?
    #define BUTTON1_GCODE         "G28"
    #define BUTTON1_DESC          "Homing"  // Optional string to set the LCD status
  #endif

  //#define BUTTON2_PIN -1
  #if PIN_EXISTS(BUTTON2)
    #define BUTTON2_HIT_STATE     LOW
    #define BUTTON2_WHEN_PRINTING false
    #define BUTTON2_GCODE         "M140 S" STRINGIFY(PREHEAT_1_TEMP_BED) "\nM104 S" STRINGIFY(PREHEAT_1_TEMP_HOTEND)
    #define BUTTON2_DESC          "Preheat for " PREHEAT_1_LABEL
  #endif

  //#define BUTTON3_PIN -1
  #if PIN_EXISTS(BUTTON3)
    #define BUTTON3_HIT_STATE     LOW
    #define BUTTON3_WHEN_PRINTING false
    #define BUTTON3_GCODE         "M140 S" STRINGIFY(PREHEAT_2_TEMP_BED) "\nM104 S" STRINGIFY(PREHEAT_2_TEMP_HOTEND)
    #define BUTTON3_DESC          "Preheat for " PREHEAT_2_LABEL
  #endif
#endif

/**
 * User-defined menu items to run custom G-code.
 * Up to 25 may be defined, but the actual number is LCD-dependent.
 */
//#define CUSTOM_USER_MENUS
#if ENABLED(CUSTOM_USER_MENUS)
  //#define CUSTOM_USER_MENU_TITLE "Custom Commands"
  #define USER_SCRIPT_DONE "M117 User Script Done"
  #define USER_SCRIPT_AUDIBLE_FEEDBACK
  //#define USER_SCRIPT_RETURN  // Return to status screen after a script
  #define CUSTOM_MENU_ONLY_IDLE   // Only show custom menu when the machine is idle

  #define USER_DESC_1 "Shutdown / present"
  #define USER_GCODE_1 "G0 X125 Y125 Z180"
  //#define USER_CONFIRM_1        // Show a confirmation dialog before this action

  //#define USER_DESC_2 "Preheat for " PREHEAT_1_LABEL
  //#define USER_GCODE_2 "M140 S" STRINGIFY(PREHEAT_1_TEMP_BED) "\nM104 S" STRINGIFY(PREHEAT_1_TEMP_HOTEND)
  //#define USER_CONFIRM_2

  //#define USER_DESC_3 "Preheat for " PREHEAT_2_LABEL
  //#define USER_GCODE_3 "M140 S" STRINGIFY(PREHEAT_2_TEMP_BED) "\nM104 S" STRINGIFY(PREHEAT_2_TEMP_HOTEND)
  //#define USER_CONFIRM_3

  //#define USER_DESC_4 "Heat Bed/Home/Level"
  //#define USER_GCODE_4 "M140 S" STRINGIFY(PREHEAT_2_TEMP_BED) "\nG28\nG29"
  //#define USER_CONFIRM_4

  //#define USER_DESC_5 "Home & Info"
  //#define USER_GCODE_5 "G28\nM503"
  //#define USER_CONFIRM_5
#endif

/**
 * Host Action Commands
 *
 * Define host streamer action commands in compliance with the standard.
 *
 * See https://reprap.org/wiki/G-code#Action_commands
 * Common commands ........ poweroff, pause, paused, resume, resumed, cancel
 * G29_RETRY_AND_RECOVER .. probe_rewipe, probe_failed
 *
 * Some features add reason codes to extend these commands.
 *
 * Host Prompt Support enables Marlin to use the host for user prompts so
 * filament runout and other processes can be managed from the host side.
 */
#define HOST_ACTION_COMMANDS
#if ENABLED(HOST_ACTION_COMMANDS)
  #define HOST_PROMPT_SUPPORT
  //#define HOST_START_MENU_ITEM  // Add a menu item that tells the host to start
#endif

/**
 * Cancel Objects
 *
 * Implement M486 to allow Marlin to skip objects
 */
#define CANCEL_OBJECTS
#if ENABLED(CANCEL_OBJECTS)
  //#define CANCEL_OBJECTS_REPORTING // Emit the current object as a status message
#endif

/**
 * I2C position encoders for closed loop control.
 * Developed by Chris Barr at Aus3D.
 *
 * Wiki: https://wiki.aus3d.com.au/Magnetic_Encoder
 * Github: https://github.com/Aus3D/MagneticEncoder
 *
 * Supplier: https://aus3d.com.au/magnetic-encoder-module
 * Alternative Supplier: https://reliabuild3d.com/
 *
 * Reliabuild encoders have been modified to improve reliability.
 */

//#define I2C_POSITION_ENCODERS
#if ENABLED(I2C_POSITION_ENCODERS)

  #define I2CPE_ENCODER_CNT         1                       // The number of encoders installed; max of 5
                                                            // encoders supported currently.

  #define I2CPE_ENC_1_ADDR          I2CPE_PRESET_ADDR_X     // I2C address of the encoder. 30-200.
  #define I2CPE_ENC_1_AXIS          X_AXIS                  // Axis the encoder module is installed on.  <X|Y|Z|E>_AXIS.
  #define I2CPE_ENC_1_TYPE          I2CPE_ENC_TYPE_LINEAR   // Type of encoder:  I2CPE_ENC_TYPE_LINEAR -or-
                                                            // I2CPE_ENC_TYPE_ROTARY.
  #define I2CPE_ENC_1_TICKS_UNIT    2048                    // 1024 for magnetic strips with 2mm poles; 2048 for
                                                            // 1mm poles. For linear encoders this is ticks / mm,
                                                            // for rotary encoders this is ticks / revolution.
  //#define I2CPE_ENC_1_TICKS_REV     (16 * 200)            // Only needed for rotary encoders; number of stepper
                                                            // steps per full revolution (motor steps/rev * microstepping)
  //#define I2CPE_ENC_1_INVERT                              // Invert the direction of axis travel.
  #define I2CPE_ENC_1_EC_METHOD     I2CPE_ECM_MICROSTEP     // Type of error error correction.
  #define I2CPE_ENC_1_EC_THRESH     0.10                    // Threshold size for error (in mm) above which the
                                                            // printer will attempt to correct the error; errors
                                                            // smaller than this are ignored to minimize effects of
                                                            // measurement noise / latency (filter).

  #define I2CPE_ENC_2_ADDR          I2CPE_PRESET_ADDR_Y     // Same as above, but for encoder 2.
  #define I2CPE_ENC_2_AXIS          Y_AXIS
  #define I2CPE_ENC_2_TYPE          I2CPE_ENC_TYPE_LINEAR
  #define I2CPE_ENC_2_TICKS_UNIT    2048
  //#define I2CPE_ENC_2_TICKS_REV   (16 * 200)
  //#define I2CPE_ENC_2_INVERT
  #define I2CPE_ENC_2_EC_METHOD     I2CPE_ECM_MICROSTEP
  #define I2CPE_ENC_2_EC_THRESH     0.10

  #define I2CPE_ENC_3_ADDR          I2CPE_PRESET_ADDR_Z     // Encoder 3.  Add additional configuration options
  #define I2CPE_ENC_3_AXIS          Z_AXIS                  // as above, or use defaults below.

  #define I2CPE_ENC_4_ADDR          I2CPE_PRESET_ADDR_E     // Encoder 4.
  #define I2CPE_ENC_4_AXIS          E_AXIS

  #define I2CPE_ENC_5_ADDR          34                      // Encoder 5.
  #define I2CPE_ENC_5_AXIS          E_AXIS

  // Default settings for encoders which are enabled, but without settings configured above.
  #define I2CPE_DEF_TYPE            I2CPE_ENC_TYPE_LINEAR
  #define I2CPE_DEF_ENC_TICKS_UNIT  2048
  #define I2CPE_DEF_TICKS_REV       (16 * 200)
  #define I2CPE_DEF_EC_METHOD       I2CPE_ECM_NONE
  #define I2CPE_DEF_EC_THRESH       0.1

  //#define I2CPE_ERR_THRESH_ABORT  100.0                   // Threshold size for error (in mm) error on any given
                                                            // axis after which the printer will abort. Comment out to
                                                            // disable abort behavior.

  #define I2CPE_TIME_TRUSTED        10000                   // After an encoder fault, there must be no further fault
                                                            // for this amount of time (in ms) before the encoder
                                                            // is trusted again.

  /**
   * Position is checked every time a new command is executed from the buffer but during long moves,
   * this setting determines the minimum update time between checks. A value of 100 works well with
   * error rolling average when attempting to correct only for skips and not for vibration.
   */
  #define I2CPE_MIN_UPD_TIME_MS     4                       // (ms) Minimum time between encoder checks.

  // Use a rolling average to identify persistant errors that indicate skips, as opposed to vibration and noise.
  #define I2CPE_ERR_ROLLING_AVERAGE

#endif // I2C_POSITION_ENCODERS

/**
 * Analog Joystick(s)
 */
//#define JOYSTICK
#if ENABLED(JOYSTICK)
  #define JOY_X_PIN    5  // RAMPS: Suggested pin A5  on AUX2
  #define JOY_Y_PIN   10  // RAMPS: Suggested pin A10 on AUX2
  #define JOY_Z_PIN   12  // RAMPS: Suggested pin A12 on AUX2
  #define JOY_EN_PIN  44  // RAMPS: Suggested pin D44 on AUX2

  //#define INVERT_JOY_X  // Enable if X direction is reversed
  //#define INVERT_JOY_Y  // Enable if Y direction is reversed
  //#define INVERT_JOY_Z  // Enable if Z direction is reversed

  // Use M119 with JOYSTICK_DEBUG to find reasonable values after connecting:
  #define JOY_X_LIMITS { 5600, 8190-100, 8190+100, 10800 } // min, deadzone start, deadzone end, max
  #define JOY_Y_LIMITS { 5600, 8250-100, 8250+100, 11000 }
  #define JOY_Z_LIMITS { 4800, 8080-100, 8080+100, 11550 }
  //#define JOYSTICK_DEBUG
#endif

/**
 * Mechanical Gantry Calibration
 * Modern replacement for the Prusa TMC_Z_CALIBRATION.
 * Adds capability to work with any adjustable current drivers.
 * Implemented as G34 because M915 is deprecated.
 */
//#define MECHANICAL_GANTRY_CALIBRATION
#if ENABLED(MECHANICAL_GANTRY_CALIBRATION)
  #define GANTRY_CALIBRATION_CURRENT          600     // Default calibration current in ma
  #define GANTRY_CALIBRATION_EXTRA_HEIGHT      15     // Extra distance in mm past Z_###_POS to move
  #define GANTRY_CALIBRATION_FEEDRATE         500     // Feedrate for correction move
  //#define GANTRY_CALIBRATION_TO_MIN                 // Enable to calibrate Z in the MIN direction

  //#define GANTRY_CALIBRATION_SAFE_POSITION XY_CENTER // Safe position for nozzle
  //#define GANTRY_CALIBRATION_XY_PARK_FEEDRATE 3000  // XY Park Feedrate - MMM
  //#define GANTRY_CALIBRATION_COMMANDS_PRE   ""
  #define GANTRY_CALIBRATION_COMMANDS_POST  "G28"     // G28 highly recommended to ensure an accurate position
#endif

/**
 * Instant freeze / unfreeze functionality
 * Specified pin has pullup and connecting to ground will instantly pause motion.
 * Potentially useful for emergency stop that allows being resumed.
 */
//#define FREEZE_FEATURE
#if ENABLED(FREEZE_FEATURE)
  //#define FREEZE_PIN 41   // Override the default (KILL) pin here
#endif

/**
 * MAX7219 Debug Matrix
 *
 * Add support for a low-cost 8x8 LED Matrix based on the Max7219 chip as a realtime status display.
 * Requires 3 signal wires. Some useful debug options are included to demonstrate its usage.
 */
//#define MAX7219_DEBUG
#if ENABLED(MAX7219_DEBUG)
  #define MAX7219_CLK_PIN   64
  #define MAX7219_DIN_PIN   57
  #define MAX7219_LOAD_PIN  44

  //#define MAX7219_GCODE          // Add the M7219 G-code to control the LED matrix
  #define MAX7219_INIT_TEST    2   // Test pattern at startup: 0=none, 1=sweep, 2=spiral
  #define MAX7219_NUMBER_UNITS 1   // Number of Max7219 units in chain.
  #define MAX7219_ROTATE       0   // Rotate the display clockwise (in multiples of +/- 90°)
                                   // connector at:  right=0   bottom=-90  top=90  left=180
  //#define MAX7219_REVERSE_ORDER  // The individual LED matrix units may be in reversed order
  //#define MAX7219_SIDE_BY_SIDE   // Big chip+matrix boards can be chained side-by-side

  /**
   * Sample debug features
   * If you add more debug displays, be careful to avoid conflicts!
   */
  #define MAX7219_DEBUG_PRINTER_ALIVE    // Blink corner LED of 8x8 matrix to show that the firmware is functioning
  #define MAX7219_DEBUG_PLANNER_HEAD  3  // Show the planner queue head position on this and the next LED matrix row
  #define MAX7219_DEBUG_PLANNER_TAIL  5  // Show the planner queue tail position on this and the next LED matrix row

  #define MAX7219_DEBUG_PLANNER_QUEUE 0  // Show the current planner queue depth on this and the next LED matrix row
                                         // If you experience stuttering, reboots, etc. this option can reveal how
                                         // tweaks made to the configuration are affecting the printer in real-time.
#endif

/**
 * NanoDLP Sync support
 *
 * Support for Synchronized Z moves when used with NanoDLP. G0/G1 axis moves will
 * output a "Z_move_comp" string to enable synchronization with DLP projector exposure.
 * This feature allows you to use [[WaitForDoneMessage]] instead of M400 commands.
 */
//#define NANODLP_Z_SYNC
#if ENABLED(NANODLP_Z_SYNC)
  //#define NANODLP_ALL_AXIS  // Send a "Z_move_comp" report for any axis move (not just Z).
#endif

/**
 * Ethernet. Use M552 to enable and set the IP address.
 */
#if HAS_ETHERNET
  #define MAC_ADDRESS { 0xDE, 0xAD, 0xBE, 0xEF, 0xF0, 0x0D }  // A MAC address unique to your network
#endif

/**
 * WiFi Support (Espressif ESP32 WiFi)
 */
//#define WIFISUPPORT         // Marlin embedded WiFi managenent
//#define ESP3D_WIFISUPPORT   // ESP3D Library WiFi management (https://github.com/luc-github/ESP3DLib)

#if EITHER(WIFISUPPORT, ESP3D_WIFISUPPORT)
  //#define WEBSUPPORT          // Start a webserver (which may include auto-discovery)
  //#define OTASUPPORT          // Support over-the-air firmware updates
  //#define WIFI_CUSTOM_COMMAND // Accept feature config commands (e.g., WiFi ESP3D) from the host

  /**
   * To set a default WiFi SSID / Password, create a file called Configuration_Secure.h with
   * the following defines, customized for your network. This specific file is excluded via
   * .gitignore to prevent it from accidentally leaking to the public.
   *
   *   #define WIFI_SSID "WiFi SSID"
   *   #define WIFI_PWD  "WiFi Password"
   */
  //#include "Configuration_Secure.h" // External file with WiFi SSID / Password
#endif

/**
 * Průša Multi-Material Unit (MMU)
 * Enable in Configuration.h
 *
 * These devices allow a single stepper driver on the board to drive
 * multi-material feeders with any number of stepper motors.
 */
#if HAS_PRUSA_MMU1
  /**
   * This option only allows the multiplexer to switch on tool-change.
   * Additional options to configure custom E moves are pending.
   *
   * Override the default DIO selector pins here, if needed.
   * Some pins files may provide defaults for these pins.
   */
  //#define E_MUX0_PIN 40  // Always Required
  //#define E_MUX1_PIN 42  // Needed for 3 to 8 inputs
  //#define E_MUX2_PIN 44  // Needed for 5 to 8 inputs
#elif HAS_PRUSA_MMU2
  // Serial port used for communication with MMU2.
  // For AVR enable the UART port used for the MMU. (e.g., mmuSerial)
  // For 32-bit boards check your HAL for available serial ports. (e.g., Serial2)
  #define MMU2_SERIAL_PORT 2
  #define MMU2_SERIAL mmuSerial

  // Use hardware reset for MMU if a pin is defined for it
  //#define MMU2_RST_PIN 23

  // Enable if the MMU2 has 12V stepper motors (MMU2 Firmware 1.0.2 and up)
  //#define MMU2_MODE_12V

  // G-code to execute when MMU2 F.I.N.D.A. probe detects filament runout
  #define MMU2_FILAMENT_RUNOUT_SCRIPT "M600"

  // Add an LCD menu for MMU2
  //#define MMU2_MENUS
  #if EITHER(MMU2_MENUS, HAS_PRUSA_MMU2S)
    // Settings for filament load / unload from the LCD menu.
    // This is for Průša MK3-style extruders. Customize for your hardware.
    #define MMU2_FILAMENTCHANGE_EJECT_FEED 80.0
    #define MMU2_LOAD_TO_NOZZLE_SEQUENCE \
      {  7.2, 1145 }, \
      { 14.4,  871 }, \
      { 36.0, 1393 }, \
      { 14.4,  871 }, \
      { 50.0,  198 }

    #define MMU2_RAMMING_SEQUENCE \
      {   1.0, 1000 }, \
      {   1.0, 1500 }, \
      {   2.0, 2000 }, \
      {   1.5, 3000 }, \
      {   2.5, 4000 }, \
      { -15.0, 5000 }, \
      { -14.0, 1200 }, \
      {  -6.0,  600 }, \
      {  10.0,  700 }, \
      { -10.0,  400 }, \
      { -50.0, 2000 }
  #endif

  /**
   * Using a sensor like the MMU2S
   * This mode requires a MK3S extruder with a sensor at the extruder idler, like the MMU2S.
   * See https://help.prusa3d.com/en/guide/3b-mk3s-mk2-5s-extruder-upgrade_41560, step 11
   */
  #if HAS_PRUSA_MMU2S
    #define MMU2_C0_RETRY   5             // Number of retries (total time = timeout*retries)

    #define MMU2_CAN_LOAD_FEEDRATE 800    // (mm/min)
    #define MMU2_CAN_LOAD_SEQUENCE \
      {  0.1, MMU2_CAN_LOAD_FEEDRATE }, \
      {  60.0, MMU2_CAN_LOAD_FEEDRATE }, \
      { -52.0, MMU2_CAN_LOAD_FEEDRATE }

    #define MMU2_CAN_LOAD_RETRACT   6.0   // (mm) Keep under the distance between Load Sequence values
    #define MMU2_CAN_LOAD_DEVIATION 0.8   // (mm) Acceptable deviation

    #define MMU2_CAN_LOAD_INCREMENT 0.2   // (mm) To reuse within MMU2 module
    #define MMU2_CAN_LOAD_INCREMENT_SEQUENCE \
      { -MMU2_CAN_LOAD_INCREMENT, MMU2_CAN_LOAD_FEEDRATE }

  #else

    /**
     * MMU1 Extruder Sensor
     *
     * Support for a Průša (or other) IR Sensor to detect filament near the extruder
     * and make loading more reliable. Suitable for an extruder equipped with a filament
     * sensor less than 38mm from the gears.
     *
     * During loading the extruder will stop when the sensor is triggered, then do a last
     * move up to the gears. If no filament is detected, the MMU2 can make some more attempts.
     * If all attempts fail, a filament runout will be triggered.
     */
    //#define MMU_EXTRUDER_SENSOR
    #if ENABLED(MMU_EXTRUDER_SENSOR)
      #define MMU_LOADING_ATTEMPTS_NR 5 // max. number of attempts to load filament if first load fail
    #endif

  #endif

  //#define MMU2_DEBUG  // Write debug info to serial output

#endif // HAS_PRUSA_MMU2

/**
 * Advanced Print Counter settings
 */
#if ENABLED(PRINTCOUNTER)
  #define SERVICE_WARNING_BUZZES  3
  // Activate up to 3 service interval watchdogs
  //#define SERVICE_NAME_1      "Service S"
  //#define SERVICE_INTERVAL_1  100 // print hours
  //#define SERVICE_NAME_2      "Service L"
  //#define SERVICE_INTERVAL_2  200 // print hours
  //#define SERVICE_NAME_3      "Service 3"
  //#define SERVICE_INTERVAL_3    1 // print hours
#endif

// @section develop

//
// M100 Free Memory Watcher to debug memory usage
//
//#define M100_FREE_MEMORY_WATCHER

//
// M42 - Set pin states
//
#define DIRECT_PIN_CONTROL

//
// M43 - display pin status, toggle pins, watch pins, watch endstops & toggle LED, test servo probe
//
#define PINS_DEBUGGING

// Enable Marlin dev mode which adds some special commands
//#define MARLIN_DEV_MODE

/**
 * Postmortem Debugging captures misbehavior and outputs the CPU status and backtrace to serial.
 * When running in the debugger it will break for debugging. This is useful to help understand
 * a crash from a remote location. Requires ~400 bytes of SRAM and 5Kb of flash.
 */
//#define POSTMORTEM_DEBUGGING

/**
 * Software Reset options
 */
//#define SOFT_RESET_VIA_SERIAL         // 'KILL' and '^X' commands will soft-reset the controller
//#define SOFT_RESET_ON_KILL            // Use a digital button to soft-reset the controller after KILL<|MERGE_RESOLUTION|>--- conflicted
+++ resolved
@@ -947,14 +947,10 @@
 #define DEFAULT_STEPPER_DEACTIVE_TIME 120
 #define DISABLE_INACTIVE_X true
 #define DISABLE_INACTIVE_Y true
-<<<<<<< HEAD
 #define DISABLE_INACTIVE_Z false  // Set 'false' if the nozzle could fall onto your printed part!
-=======
-#define DISABLE_INACTIVE_Z true  // Set 'false' if the nozzle could fall onto your printed part!
 #define DISABLE_INACTIVE_I true
 #define DISABLE_INACTIVE_J true
 #define DISABLE_INACTIVE_K true
->>>>>>> 4f8191b4
 #define DISABLE_INACTIVE_E true
 
 // If the Nozzle or Bed falls when the Z stepper is disabled, set its resting position here.
@@ -1336,13 +1332,9 @@
 
   //#define BROWSE_MEDIA_ON_INSERT          // Open the file browser when media is inserted
 
-<<<<<<< HEAD
+  //#define MEDIA_MENU_AT_TOP               // Force the media menu to be listed on the top of the main menu
+
   #define EVENT_GCODE_SD_ABORT "G27\nM84"      // G-code to run on SD Abort Print (e.g., "G28XY" or "G27")
-=======
-  //#define MEDIA_MENU_AT_TOP               // Force the media menu to be listed on the top of the main menu
-
-  #define EVENT_GCODE_SD_ABORT "G28XY"      // G-code to run on SD Abort Print (e.g., "G28XY" or "G27")
->>>>>>> 4f8191b4
 
   #if ENABLED(PRINTER_EVENT_LEDS)
     #define PE_LEDS_COMPLETED_TIME  (30*60) // (seconds) Time to keep the LED "done" color before restoring normal illumination
@@ -2778,14 +2770,10 @@
   //#define Z2_SLAVE_ADDRESS 0
   //#define Z3_SLAVE_ADDRESS 0
   //#define Z4_SLAVE_ADDRESS 0
-<<<<<<< HEAD
-  //#define E0_SLAVE_ADDRESS 3
-=======
   //#define  I_SLAVE_ADDRESS 0
   //#define  J_SLAVE_ADDRESS 0
   //#define  K_SLAVE_ADDRESS 0
-  //#define E0_SLAVE_ADDRESS 0
->>>>>>> 4f8191b4
+  //#define E0_SLAVE_ADDRESS 3
   //#define E1_SLAVE_ADDRESS 0
   //#define E2_SLAVE_ADDRESS 0
   //#define E3_SLAVE_ADDRESS 0
@@ -2883,14 +2871,10 @@
   #define Z2_HYBRID_THRESHOLD      3
   #define Z3_HYBRID_THRESHOLD      3
   #define Z4_HYBRID_THRESHOLD      3
-<<<<<<< HEAD
-  #define E0_HYBRID_THRESHOLD     7000
-=======
   #define I_HYBRID_THRESHOLD       3
   #define J_HYBRID_THRESHOLD       3
   #define K_HYBRID_THRESHOLD       3
-  #define E0_HYBRID_THRESHOLD     30
->>>>>>> 4f8191b4
+  #define E0_HYBRID_THRESHOLD     7000
   #define E1_HYBRID_THRESHOLD     30
   #define E2_HYBRID_THRESHOLD     30
   #define E3_HYBRID_THRESHOLD     30
@@ -3459,9 +3443,9 @@
     #if ENABLED(I2C_AMMETER)
       #define I2C_AMMETER_IMAX            0.1    // (Amps) Calibration value for the expected current range
       #define I2C_AMMETER_SHUNT_RESISTOR  0.1    // (Ohms) Calibration shunt resistor value
-    #endif
-
-  #endif
+  #endif
+
+#endif
 #endif // SPINDLE_FEATURE || LASER_FEATURE
 
 /**
