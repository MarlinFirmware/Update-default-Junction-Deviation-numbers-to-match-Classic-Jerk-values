/**
 * Marlin 3D Printer Firmware
 * Copyright (c) 2020 MarlinFirmware [https://github.com/MarlinFirmware/Marlin]
 *
 * Based on Sprinter and grbl.
 * Copyright (c) 2011 Camiel Gubbels / Erik van der Zalm
 *
 * This program is free software: you can redistribute it and/or modify
 * it under the terms of the GNU General Public License as published by
 * the Free Software Foundation, either version 3 of the License, or
 * (at your option) any later version.
 *
 * This program is distributed in the hope that it will be useful,
 * but WITHOUT ANY WARRANTY; without even the implied warranty of
 * MERCHANTABILITY or FITNESS FOR A PARTICULAR PURPOSE.  See the
 * GNU General Public License for more details.
 *
 * You should have received a copy of the GNU General Public License
 * along with this program.  If not, see <https://www.gnu.org/licenses/>.
 *
 */
#pragma once

#define CONFIG_EXAMPLES_DIR "delta/FLSUN/QQS-Pro"

/**
 * Configuration_adv.h
 *
 * Advanced settings.
 * Only change these if you know exactly what you're doing.
 * Some of these settings can damage your printer if improperly set!
 *
 * Basic settings can be found in Configuration.h
 */
#define CONFIGURATION_ADV_H_VERSION 020008

//===========================================================================
//============================= Thermal Settings ============================
//===========================================================================
// @section temperature

/**
 * Thermocouple sensors are quite sensitive to noise.  Any noise induced in
 * the sensor wires, such as by stepper motor wires run in parallel to them,
 * may result in the thermocouple sensor reporting spurious errors.  This
 * value is the number of errors which can occur in a row before the error
 * is reported.  This allows us to ignore intermittent error conditions while
 * still detecting an actual failure, which should result in a continuous
 * stream of errors from the sensor.
 *
 * Set this value to 0 to fail on the first error to occur.
 */
#define THERMOCOUPLE_MAX_ERRORS 15

//
// Custom Thermistor 1000 parameters
//
#if TEMP_SENSOR_0 == 1000
  #define HOTEND0_PULLUP_RESISTOR_OHMS 4700    // Pullup resistor
  #define HOTEND0_RESISTANCE_25C_OHMS  100000  // Resistance at 25C
  #define HOTEND0_BETA                 3950    // Beta value
#endif

#if TEMP_SENSOR_1 == 1000
  #define HOTEND1_PULLUP_RESISTOR_OHMS 4700    // Pullup resistor
  #define HOTEND1_RESISTANCE_25C_OHMS  100000  // Resistance at 25C
  #define HOTEND1_BETA                 3950    // Beta value
#endif

#if TEMP_SENSOR_2 == 1000
  #define HOTEND2_PULLUP_RESISTOR_OHMS 4700    // Pullup resistor
  #define HOTEND2_RESISTANCE_25C_OHMS  100000  // Resistance at 25C
  #define HOTEND2_BETA                 3950    // Beta value
#endif

#if TEMP_SENSOR_3 == 1000
  #define HOTEND3_PULLUP_RESISTOR_OHMS 4700    // Pullup resistor
  #define HOTEND3_RESISTANCE_25C_OHMS  100000  // Resistance at 25C
  #define HOTEND3_BETA                 3950    // Beta value
#endif

#if TEMP_SENSOR_4 == 1000
  #define HOTEND4_PULLUP_RESISTOR_OHMS 4700    // Pullup resistor
  #define HOTEND4_RESISTANCE_25C_OHMS  100000  // Resistance at 25C
  #define HOTEND4_BETA                 3950    // Beta value
#endif

#if TEMP_SENSOR_5 == 1000
  #define HOTEND5_PULLUP_RESISTOR_OHMS 4700    // Pullup resistor
  #define HOTEND5_RESISTANCE_25C_OHMS  100000  // Resistance at 25C
  #define HOTEND5_BETA                 3950    // Beta value
#endif

#if TEMP_SENSOR_6 == 1000
  #define HOTEND6_PULLUP_RESISTOR_OHMS 4700    // Pullup resistor
  #define HOTEND6_RESISTANCE_25C_OHMS  100000  // Resistance at 25C
  #define HOTEND6_BETA                 3950    // Beta value
#endif

#if TEMP_SENSOR_7 == 1000
  #define HOTEND7_PULLUP_RESISTOR_OHMS 4700    // Pullup resistor
  #define HOTEND7_RESISTANCE_25C_OHMS  100000  // Resistance at 25C
  #define HOTEND7_BETA                 3950    // Beta value
#endif

#if TEMP_SENSOR_BED == 1000
  #define BED_PULLUP_RESISTOR_OHMS     4700    // Pullup resistor
  #define BED_RESISTANCE_25C_OHMS      100000  // Resistance at 25C
  #define BED_BETA                     3950    // Beta value
#endif

#if TEMP_SENSOR_CHAMBER == 1000
  #define CHAMBER_PULLUP_RESISTOR_OHMS 4700    // Pullup resistor
  #define CHAMBER_RESISTANCE_25C_OHMS  100000  // Resistance at 25C
  #define CHAMBER_BETA                 3950    // Beta value
#endif

#if TEMP_SENSOR_PROBE == 1000
  #define PROBE_PULLUP_RESISTOR_OHMS   4700    // Pullup resistor
  #define PROBE_RESISTANCE_25C_OHMS    100000  // Resistance at 25C
  #define PROBE_BETA                   3950    // Beta value
#endif

//
// Hephestos 2 24V heated bed upgrade kit.
// https://store.bq.com/en/heated-bed-kit-hephestos2
//
//#define HEPHESTOS2_HEATED_BED_KIT
#if ENABLED(HEPHESTOS2_HEATED_BED_KIT)
  #undef TEMP_SENSOR_BED
  #define TEMP_SENSOR_BED 70
  #define HEATER_BED_INVERTING true
#endif

//
// Heated Bed Bang-Bang options
//
#if DISABLED(PIDTEMPBED)
  #define BED_CHECK_INTERVAL 5000   // (ms) Interval between checks in bang-bang control
  #if ENABLED(BED_LIMIT_SWITCHING)
    #define BED_HYSTERESIS 2        // (°C) Only set the relevant heater state when ABS(T-target) > BED_HYSTERESIS
  #endif
#endif

//
// Heated Chamber options
//
#if DISABLED(PIDTEMPCHAMBER)
  #define CHAMBER_CHECK_INTERVAL 5000   // (ms) Interval between checks in bang-bang control
  #if ENABLED(CHAMBER_LIMIT_SWITCHING)
    #define CHAMBER_HYSTERESIS 2        // (°C) Only set the relevant heater state when ABS(T-target) > CHAMBER_HYSTERESIS
  #endif
#endif

#if TEMP_SENSOR_CHAMBER
  //#define HEATER_CHAMBER_PIN      P2_04   // Required heater on/off pin (example: SKR 1.4 Turbo HE1 plug)
  //#define HEATER_CHAMBER_INVERTING false
  //#define FAN1_PIN                   -1   // Remove the fan signal on pin P2_04 (example: SKR 1.4 Turbo HE1 plug)

  //#define CHAMBER_FAN               // Enable a fan on the chamber
  #if ENABLED(CHAMBER_FAN)
    #define CHAMBER_FAN_MODE 2        // Fan control mode: 0=Static; 1=Linear increase when temp is higher than target; 2=V-shaped curve.
    #if CHAMBER_FAN_MODE == 0
      #define CHAMBER_FAN_BASE  255   // Chamber fan PWM (0-255)
    #elif CHAMBER_FAN_MODE == 1
      #define CHAMBER_FAN_BASE  128   // Base chamber fan PWM (0-255); turns on when chamber temperature is above the target
      #define CHAMBER_FAN_FACTOR 25   // PWM increase per °C above target
    #elif CHAMBER_FAN_MODE == 2
      #define CHAMBER_FAN_BASE  128   // Minimum chamber fan PWM (0-255)
      #define CHAMBER_FAN_FACTOR 25   // PWM increase per °C difference from target
    #endif
  #endif

  //#define CHAMBER_VENT              // Enable a servo-controlled vent on the chamber
  #if ENABLED(CHAMBER_VENT)
    #define CHAMBER_VENT_SERVO_NR  1  // Index of the vent servo
    #define HIGH_EXCESS_HEAT_LIMIT 5  // How much above target temp to consider there is excess heat in the chamber
    #define LOW_EXCESS_HEAT_LIMIT  3
    #define MIN_COOLING_SLOPE_TIME_CHAMBER_VENT 20
    #define MIN_COOLING_SLOPE_DEG_CHAMBER_VENT 1.5
  #endif
#endif

/**
 * Thermal Protection provides additional protection to your printer from damage
 * and fire. Marlin always includes safe min and max temperature ranges which
 * protect against a broken or disconnected thermistor wire.
 *
 * The issue: If a thermistor falls out, it will report the much lower
 * temperature of the air in the room, and the the firmware will keep
 * the heater on.
 *
 * The solution: Once the temperature reaches the target, start observing.
 * If the temperature stays too far below the target (hysteresis) for too
 * long (period), the firmware will halt the machine as a safety precaution.
 *
 * If you get false positives for "Thermal Runaway", increase
 * THERMAL_PROTECTION_HYSTERESIS and/or THERMAL_PROTECTION_PERIOD
 */
#if ENABLED(THERMAL_PROTECTION_HOTENDS)
  #define THERMAL_PROTECTION_PERIOD 40        // Seconds
  #define THERMAL_PROTECTION_HYSTERESIS 6     // Degrees Celsius
  
  //#define ADAPTIVE_FAN_SLOWING              // Slow part cooling fan if temperature drops
  #if BOTH(ADAPTIVE_FAN_SLOWING, PIDTEMP)
    //#define NO_FAN_SLOWING_IN_PID_TUNING    // Don't slow fan speed during M303
  #endif

  /**
   * Whenever an M104, M109, or M303 increases the target temperature, the
   * firmware will wait for the WATCH_TEMP_PERIOD to expire. If the temperature
   * hasn't increased by WATCH_TEMP_INCREASE degrees, the machine is halted and
   * requires a hard reset. This test restarts with any M104/M109/M303, but only
   * if the current temperature is far enough below the target for a reliable
   * test.
   *
   * If you get false positives for "Heating failed", increase WATCH_TEMP_PERIOD
   * and/or decrease WATCH_TEMP_INCREASE. WATCH_TEMP_INCREASE should not be set
   * below 2.
   */
  #define WATCH_TEMP_PERIOD  20               // Seconds
  #define WATCH_TEMP_INCREASE 2               // Degrees Celsius
#endif

/**
 * Thermal Protection parameters for the bed are just as above for hotends.
 */
#if ENABLED(THERMAL_PROTECTION_BED)
  #define THERMAL_PROTECTION_BED_PERIOD        20 // Seconds
  #define THERMAL_PROTECTION_BED_HYSTERESIS     2 // Degrees Celsius

  /**
   * As described above, except for the bed (M140/M190/M303).
   */
  #define WATCH_BED_TEMP_PERIOD                60 // Seconds
  #define WATCH_BED_TEMP_INCREASE               2 // Degrees Celsius
#endif

/**
 * Thermal Protection parameters for the heated chamber.
 */
#if ENABLED(THERMAL_PROTECTION_CHAMBER)
  #define THERMAL_PROTECTION_CHAMBER_PERIOD    20 // Seconds
  #define THERMAL_PROTECTION_CHAMBER_HYSTERESIS 2 // Degrees Celsius

  /**
   * Heated chamber watch settings (M141/M191).
   */
  #define WATCH_CHAMBER_TEMP_PERIOD            60 // Seconds
  #define WATCH_CHAMBER_TEMP_INCREASE           2 // Degrees Celsius
#endif

#if ENABLED(PIDTEMP)
  // Add an experimental additional term to the heater power, proportional to the extrusion speed.
  // A well-chosen Kc value should add just enough power to melt the increased material volume.
  //#define PID_EXTRUSION_SCALING
  #if ENABLED(PID_EXTRUSION_SCALING)
    #define DEFAULT_Kc (100) // heating power = Kc * e_speed
    #define LPQ_MAX_LEN 50
  #endif

  /**
   * Add an experimental additional term to the heater power, proportional to the fan speed.
   * A well-chosen Kf value should add just enough power to compensate for power-loss from the cooling fan.
   * You can either just add a constant compensation with the DEFAULT_Kf value
   * or follow the instruction below to get speed-dependent compensation.
   *
   * Constant compensation (use only with fanspeeds of 0% and 100%)
   * ---------------------------------------------------------------------
   * A good starting point for the Kf-value comes from the calculation:
   *   kf = (power_fan * eff_fan) / power_heater * 255
   * where eff_fan is between 0.0 and 1.0, based on fan-efficiency and airflow to the nozzle / heater.
   *
   * Example:
   *   Heater: 40W, Fan: 0.1A * 24V = 2.4W, eff_fan = 0.8
   *   Kf = (2.4W * 0.8) / 40W * 255 = 12.24
   *
   * Fan-speed dependent compensation
   * --------------------------------
   * 1. To find a good Kf value, set the hotend temperature, wait for it to settle, and enable the fan (100%).
   *    Make sure PID_FAN_SCALING_LIN_FACTOR is 0 and PID_FAN_SCALING_ALTERNATIVE_DEFINITION is not enabled.
   *    If you see the temperature drop repeat the test, increasing the Kf value slowly, until the temperature
   *    drop goes away. If the temperature overshoots after enabling the fan, the Kf value is too big.
   * 2. Note the Kf-value for fan-speed at 100%
   * 3. Determine a good value for PID_FAN_SCALING_MIN_SPEED, which is around the speed, where the fan starts moving.
   * 4. Repeat step 1. and 2. for this fan speed.
   * 5. Enable PID_FAN_SCALING_ALTERNATIVE_DEFINITION and enter the two identified Kf-values in
   *    PID_FAN_SCALING_AT_FULL_SPEED and PID_FAN_SCALING_AT_MIN_SPEED. Enter the minimum speed in PID_FAN_SCALING_MIN_SPEED
   */
  //#define PID_FAN_SCALING
  #if ENABLED(PID_FAN_SCALING)
    //#define PID_FAN_SCALING_ALTERNATIVE_DEFINITION
    #if ENABLED(PID_FAN_SCALING_ALTERNATIVE_DEFINITION)
      // The alternative definition is used for an easier configuration.
      // Just figure out Kf at fullspeed (255) and PID_FAN_SCALING_MIN_SPEED.
      // DEFAULT_Kf and PID_FAN_SCALING_LIN_FACTOR are calculated accordingly.

      #define PID_FAN_SCALING_AT_FULL_SPEED 13.0        //=PID_FAN_SCALING_LIN_FACTOR*255+DEFAULT_Kf
      #define PID_FAN_SCALING_AT_MIN_SPEED   6.0        //=PID_FAN_SCALING_LIN_FACTOR*PID_FAN_SCALING_MIN_SPEED+DEFAULT_Kf
      #define PID_FAN_SCALING_MIN_SPEED     10.0        // Minimum fan speed at which to enable PID_FAN_SCALING

      #define DEFAULT_Kf (255.0*PID_FAN_SCALING_AT_MIN_SPEED-PID_FAN_SCALING_AT_FULL_SPEED*PID_FAN_SCALING_MIN_SPEED)/(255.0-PID_FAN_SCALING_MIN_SPEED)
      #define PID_FAN_SCALING_LIN_FACTOR (PID_FAN_SCALING_AT_FULL_SPEED-DEFAULT_Kf)/255.0

    #else
      #define PID_FAN_SCALING_LIN_FACTOR (0)             // Power loss due to cooling = Kf * (fan_speed)
      #define DEFAULT_Kf 10                              // A constant value added to the PID-tuner
      #define PID_FAN_SCALING_MIN_SPEED 10               // Minimum fan speed at which to enable PID_FAN_SCALING
    #endif
  #endif
#endif

/**
 * Automatic Temperature Mode
 *
 * Dynamically adjust the hotend target temperature based on planned E moves.
 *
 * (Contrast with PID_EXTRUSION_SCALING, which tracks E movement and adjusts PID
 *  behavior using an additional kC value.)
 *
 * Autotemp is calculated by (mintemp + factor * mm_per_sec), capped to maxtemp.
 *
 * Enable Autotemp Mode with M104/M109 F<factor> S<mintemp> B<maxtemp>.
 * Disable by sending M104/M109 with no F parameter (or F0 with AUTOTEMP_PROPORTIONAL).
 */
#define AUTOTEMP
#if ENABLED(AUTOTEMP)
  #define AUTOTEMP_OLDWEIGHT    0.98
  // Turn on AUTOTEMP on M104/M109 by default using proportions set here
  //#define AUTOTEMP_PROPORTIONAL
  #if ENABLED(AUTOTEMP_PROPORTIONAL)
    #define AUTOTEMP_MIN_P      0 // (°C) Added to the target temperature
    #define AUTOTEMP_MAX_P      5 // (°C) Added to the target temperature
    #define AUTOTEMP_FACTOR_P   1 // Apply this F parameter by default (overridden by M104/M109 F)
  #endif
#endif

// Show Temperature ADC value
// Enable for M105 to include ADC values read from temperature sensors.
//#define SHOW_TEMP_ADC_VALUES

/**
 * High Temperature Thermistor Support
 *
 * Thermistors able to support high temperature tend to have a hard time getting
 * good readings at room and lower temperatures. This means TEMP_SENSOR_X_RAW_LO_TEMP
 * will probably be caught when the heating element first turns on during the
 * preheating process, which will trigger a min_temp_error as a safety measure
 * and force stop everything.
 * To circumvent this limitation, we allow for a preheat time (during which,
 * min_temp_error won't be triggered) and add a min_temp buffer to handle
 * aberrant readings.
 *
 * If you want to enable this feature for your hotend thermistor(s)
 * uncomment and set values > 0 in the constants below
 */

// The number of consecutive low temperature errors that can occur
// before a min_temp_error is triggered. (Shouldn't be more than 10.)
//#define MAX_CONSECUTIVE_LOW_TEMPERATURE_ERROR_ALLOWED 0

// The number of milliseconds a hotend will preheat before starting to check
// the temperature. This value should NOT be set to the time it takes the
// hot end to reach the target temperature, but the time it takes to reach
// the minimum temperature your thermistor can read. The lower the better/safer.
// This shouldn't need to be more than 30 seconds (30000)
//#define MILLISECONDS_PREHEAT_TIME 0

// @section extruder

// Extruder runout prevention.
// If the machine is idle and the temperature over MINTEMP
// then extrude some filament every couple of SECONDS.
//#define EXTRUDER_RUNOUT_PREVENT
#if ENABLED(EXTRUDER_RUNOUT_PREVENT)
  #define EXTRUDER_RUNOUT_MINTEMP 190
  #define EXTRUDER_RUNOUT_SECONDS 30
  #define EXTRUDER_RUNOUT_SPEED 1500  // (mm/min)
  #define EXTRUDER_RUNOUT_EXTRUDE 5   // (mm)
#endif

/**
 * Hotend Idle Timeout
 * Prevent filament in the nozzle from charring and causing a critical jam.
 */
//#define HOTEND_IDLE_TIMEOUT
#if ENABLED(HOTEND_IDLE_TIMEOUT)
  #define HOTEND_IDLE_TIMEOUT_SEC (5*60)    // (seconds) Time without extruder movement to trigger protection
  #define HOTEND_IDLE_MIN_TRIGGER   180     // (°C) Minimum temperature to enable hotend protection
  #define HOTEND_IDLE_NOZZLE_TARGET   0     // (°C) Safe temperature for the nozzle after timeout
  #define HOTEND_IDLE_BED_TARGET      0     // (°C) Safe temperature for the bed after timeout
#endif

// @section temperature

// Calibration for AD595 / AD8495 sensor to adjust temperature measurements.
// The final temperature is calculated as (measuredTemp * GAIN) + OFFSET.
#define TEMP_SENSOR_AD595_OFFSET  0.0
#define TEMP_SENSOR_AD595_GAIN    1.0
#define TEMP_SENSOR_AD8495_OFFSET 0.0
#define TEMP_SENSOR_AD8495_GAIN   1.0

/**
 * Controller Fan
 * To cool down the stepper drivers and MOSFETs.
 *
 * The fan turns on automatically whenever any driver is enabled and turns
 * off (or reduces to idle speed) shortly after drivers are turned off.
 */
//#define USE_CONTROLLER_FAN
#if ENABLED(USE_CONTROLLER_FAN)
  //#define CONTROLLER_FAN_PIN -1        // Set a custom pin for the controller fan
  //#define CONTROLLER_FAN_USE_Z_ONLY    // With this option only the Z axis is considered
  //#define CONTROLLER_FAN_IGNORE_Z      // Ignore Z stepper. Useful when stepper timeout is disabled.
  #define CONTROLLERFAN_SPEED_MIN      0 // (0-255) Minimum speed. (If set below this value the fan is turned off.)
  #define CONTROLLERFAN_SPEED_ACTIVE 255 // (0-255) Active speed, used when any motor is enabled
  #define CONTROLLERFAN_SPEED_IDLE     0 // (0-255) Idle speed, used when motors are disabled
  #define CONTROLLERFAN_IDLE_TIME     60 // (seconds) Extra time to keep the fan running after disabling motors
  //#define CONTROLLER_FAN_EDITABLE      // Enable M710 configurable settings
  #if ENABLED(CONTROLLER_FAN_EDITABLE)
    #define CONTROLLER_FAN_MENU          // Enable the Controller Fan submenu
  #endif
#endif

// When first starting the main fan, run it at full speed for the
// given number of milliseconds.  This gets the fan spinning reliably
// before setting a PWM value. (Does not work with software PWM for fan on Sanguinololu)
//#define FAN_KICKSTART_TIME 100

// Some coolers may require a non-zero "off" state.
//#define FAN_OFF_PWM  1

/**
 * PWM Fan Scaling
 *
 * Define the min/max speeds for PWM fans (as set with M106).
 *
 * With these options the M106 0-255 value range is scaled to a subset
 * to ensure that the fan has enough power to spin, or to run lower
 * current fans with higher current. (e.g., 5V/12V fans with 12V/24V)
 * Value 0 always turns off the fan.
 *
 * Define one or both of these to override the default 0-255 range.
 */
//#define FAN_MIN_PWM 50
//#define FAN_MAX_PWM 128

/**
 * FAST PWM FAN Settings
 *
 * Use to change the FAST FAN PWM frequency (if enabled in Configuration.h)
 * Combinations of PWM Modes, prescale values and TOP resolutions are used internally to produce a
 * frequency as close as possible to the desired frequency.
 *
 * FAST_PWM_FAN_FREQUENCY [undefined by default]
 *   Set this to your desired frequency.
 *   If left undefined this defaults to F = F_CPU/(2*255*1)
 *   i.e., F = 31.4kHz on 16MHz microcontrollers or F = 39.2kHz on 20MHz microcontrollers.
 *   These defaults are the same as with the old FAST_PWM_FAN implementation - no migration is required
 *   NOTE: Setting very low frequencies (< 10 Hz) may result in unexpected timer behavior.
 *
 * USE_OCR2A_AS_TOP [undefined by default]
 *   Boards that use TIMER2 for PWM have limitations resulting in only a few possible frequencies on TIMER2:
 *   16MHz MCUs: [62.5KHz, 31.4KHz (default), 7.8KHz, 3.92KHz, 1.95KHz, 977Hz, 488Hz, 244Hz, 60Hz, 122Hz, 30Hz]
 *   20MHz MCUs: [78.1KHz, 39.2KHz (default), 9.77KHz, 4.9KHz, 2.44KHz, 1.22KHz, 610Hz, 305Hz, 153Hz, 76Hz, 38Hz]
 *   A greater range can be achieved by enabling USE_OCR2A_AS_TOP. But note that this option blocks the use of
 *   PWM on pin OC2A. Only use this option if you don't need PWM on 0C2A. (Check your schematic.)
 *   USE_OCR2A_AS_TOP sacrifices duty cycle control resolution to achieve this broader range of frequencies.
 */
#if ENABLED(FAST_PWM_FAN)
  //#define FAST_PWM_FAN_FREQUENCY 31400
  //#define USE_OCR2A_AS_TOP
#endif

// @section extruder

/**
 * Extruder cooling fans
 *
 * Extruder auto fans automatically turn on when their extruders'
 * temperatures go above EXTRUDER_AUTO_FAN_TEMPERATURE.
 *
 * Your board's pins file specifies the recommended pins. Override those here
 * or set to -1 to disable completely.
 *
 * Multiple extruders can be assigned to the same pin in which case
 * the fan will turn on when any selected extruder is above the threshold.
 */
#define E0_AUTO_FAN_PIN -1
#define E1_AUTO_FAN_PIN -1
#define E2_AUTO_FAN_PIN -1
#define E3_AUTO_FAN_PIN -1
#define E4_AUTO_FAN_PIN -1
#define E5_AUTO_FAN_PIN -1
#define E6_AUTO_FAN_PIN -1
#define E7_AUTO_FAN_PIN -1
#define CHAMBER_AUTO_FAN_PIN -1

#define EXTRUDER_AUTO_FAN_TEMPERATURE 60
#define EXTRUDER_AUTO_FAN_SPEED 220   // 255 == full speed
//#define CHAMBER_AUTO_FAN_TEMPERATURE 30
//#define CHAMBER_AUTO_FAN_SPEED 255

/**
 * Part-Cooling Fan Multiplexer
 *
 * This feature allows you to digitally multiplex the fan output.
 * The multiplexer is automatically switched at tool-change.
 * Set FANMUX[012]_PINs below for up to 2, 4, or 8 multiplexed fans.
 */
#define FANMUX0_PIN -1
#define FANMUX1_PIN -1
#define FANMUX2_PIN -1

/**
 * M355 Case Light on-off / brightness
 */
//#define CASE_LIGHT_ENABLE
#if ENABLED(CASE_LIGHT_ENABLE)
  //#define CASE_LIGHT_PIN 4                  // Override the default pin if needed
  #define INVERT_CASE_LIGHT false             // Set true if Case Light is ON when pin is LOW
  #define CASE_LIGHT_DEFAULT_ON true          // Set default power-up state on
  #define CASE_LIGHT_DEFAULT_BRIGHTNESS 105   // Set default power-up brightness (0-255, requires PWM pin)
  //#define CASE_LIGHT_MAX_PWM 128            // Limit PWM duty cycle (0-255)
  //#define CASE_LIGHT_MENU                   // Add Case Light options to the LCD menu
  //#define CASE_LIGHT_NO_BRIGHTNESS          // Disable brightness control. Enable for non-PWM lighting.
  //#define CASE_LIGHT_USE_NEOPIXEL           // Use NeoPixel LED as case light, requires NEOPIXEL_LED.
  #if ENABLED(CASE_LIGHT_USE_NEOPIXEL)
    #define CASE_LIGHT_NEOPIXEL_COLOR { 255, 255, 255, 255 } // { Red, Green, Blue, White }
  #endif
#endif

// @section homing

// If you want endstops to stay on (by default) even when not homing
// enable this option. Override at any time with M120, M121.
//#define ENDSTOPS_ALWAYS_ON_DEFAULT

// @section extras

//#define Z_LATE_ENABLE // Enable Z the last moment. Needed if your Z driver overheats.

// Employ an external closed loop controller. Override pins here if needed.
//#define EXTERNAL_CLOSED_LOOP_CONTROLLER
#if ENABLED(EXTERNAL_CLOSED_LOOP_CONTROLLER)
  //#define CLOSED_LOOP_ENABLE_PIN        -1
  //#define CLOSED_LOOP_MOVE_COMPLETE_PIN -1
#endif

/**
 * Dual Steppers / Dual Endstops
 *
 * This section will allow you to use extra E drivers to drive a second motor for X, Y, or Z axes.
 *
 * For example, set X_DUAL_STEPPER_DRIVERS setting to use a second motor. If the motors need to
 * spin in opposite directions set INVERT_X2_VS_X_DIR. If the second motor needs its own endstop
 * set X_DUAL_ENDSTOPS. This can adjust for "racking." Use X2_USE_ENDSTOP to set the endstop plug
 * that should be used for the second endstop. Extra endstops will appear in the output of 'M119'.
 *
 * Use X_DUAL_ENDSTOP_ADJUSTMENT to adjust for mechanical imperfection. After homing both motors
 * this offset is applied to the X2 motor. To find the offset home the X axis, and measure the error
 * in X2. Dual endstop offsets can be set at runtime with 'M666 X<offset> Y<offset> Z<offset>'.
 */

//#define X_DUAL_STEPPER_DRIVERS
#if ENABLED(X_DUAL_STEPPER_DRIVERS)
  //#define INVERT_X2_VS_X_DIR    // Enable if X2 direction signal is opposite to X
  //#define X_DUAL_ENDSTOPS
  #if ENABLED(X_DUAL_ENDSTOPS)
    #define X2_USE_ENDSTOP _XMAX_
    #define X2_ENDSTOP_ADJUSTMENT  0
  #endif
#endif

//#define Y_DUAL_STEPPER_DRIVERS
#if ENABLED(Y_DUAL_STEPPER_DRIVERS)
  //#define INVERT_Y2_VS_Y_DIR   // Enable if Y2 direction signal is opposite to Y
  //#define Y_DUAL_ENDSTOPS
  #if ENABLED(Y_DUAL_ENDSTOPS)
    #define Y2_USE_ENDSTOP _YMAX_
    #define Y2_ENDSTOP_ADJUSTMENT  0
  #endif
#endif

//
// For Z set the number of stepper drivers
//
#define NUM_Z_STEPPER_DRIVERS 1   // (1-4) Z options change based on how many

#if NUM_Z_STEPPER_DRIVERS > 1
  // Enable if Z motor direction signals are the opposite of Z1
  //#define INVERT_Z2_VS_Z_DIR
  //#define INVERT_Z3_VS_Z_DIR
  //#define INVERT_Z4_VS_Z_DIR

  //#define Z_MULTI_ENDSTOPS
  #if ENABLED(Z_MULTI_ENDSTOPS)
    #define Z2_USE_ENDSTOP          _XMAX_
    #define Z2_ENDSTOP_ADJUSTMENT   0
    #if NUM_Z_STEPPER_DRIVERS >= 3
      #define Z3_USE_ENDSTOP        _YMAX_
      #define Z3_ENDSTOP_ADJUSTMENT 0
    #endif
    #if NUM_Z_STEPPER_DRIVERS >= 4
      #define Z4_USE_ENDSTOP        _ZMAX_
      #define Z4_ENDSTOP_ADJUSTMENT 0
    #endif
  #endif
#endif

/**
 * Dual X Carriage
 *
 * This setup has two X carriages that can move independently, each with its own hotend.
 * The carriages can be used to print an object with two colors or materials, or in
 * "duplication mode" it can print two identical or X-mirrored objects simultaneously.
 * The inactive carriage is parked automatically to prevent oozing.
 * X1 is the left carriage, X2 the right. They park and home at opposite ends of the X axis.
 * By default the X2 stepper is assigned to the first unused E plug on the board.
 *
 * The following Dual X Carriage modes can be selected with M605 S<mode>:
 *
 *   0 : (FULL_CONTROL) The slicer has full control over both X-carriages and can achieve optimal travel
 *       results as long as it supports dual X-carriages. (M605 S0)
 *
 *   1 : (AUTO_PARK) The firmware automatically parks and unparks the X-carriages on tool-change so
 *       that additional slicer support is not required. (M605 S1)
 *
 *   2 : (DUPLICATION) The firmware moves the second X-carriage and extruder in synchronization with
 *       the first X-carriage and extruder, to print 2 copies of the same object at the same time.
 *       Set the constant X-offset and temperature differential with M605 S2 X[offs] R[deg] and
 *       follow with M605 S2 to initiate duplicated movement.
 *
 *   3 : (MIRRORED) Formbot/Vivedino-inspired mirrored mode in which the second extruder duplicates
 *       the movement of the first except the second extruder is reversed in the X axis.
 *       Set the initial X offset and temperature differential with M605 S2 X[offs] R[deg] and
 *       follow with M605 S3 to initiate mirrored movement.
 */
//#define DUAL_X_CARRIAGE
#if ENABLED(DUAL_X_CARRIAGE)
  #define X1_MIN_POS X_MIN_POS   // Set to X_MIN_POS
  #define X1_MAX_POS X_BED_SIZE  // Set a maximum so the first X-carriage can't hit the parked second X-carriage
  #define X2_MIN_POS    80       // Set a minimum to ensure the  second X-carriage can't hit the parked first X-carriage
  #define X2_MAX_POS   353       // Set this to the distance between toolheads when both heads are homed
  #define X2_HOME_DIR    1       // Set to 1. The second X-carriage always homes to the maximum endstop position
  #define X2_HOME_POS X2_MAX_POS // Default X2 home position. Set to X2_MAX_POS.
                      // However: In this mode the HOTEND_OFFSET_X value for the second extruder provides a software
                      // override for X2_HOME_POS. This also allow recalibration of the distance between the two endstops
                      // without modifying the firmware (through the "M218 T1 X???" command).
                      // Remember: you should set the second extruder x-offset to 0 in your slicer.

  // This is the default power-up mode which can be later using M605.
  #define DEFAULT_DUAL_X_CARRIAGE_MODE DXC_AUTO_PARK_MODE

  // Default x offset in duplication mode (typically set to half print bed width)
  #define DEFAULT_DUPLICATION_X_OFFSET 100

  // Default action to execute following M605 mode change commands. Typically G28X to apply new mode.
  //#define EVENT_GCODE_IDEX_AFTER_MODECHANGE "G28X"
#endif

// Activate a solenoid on the active extruder with M380. Disable all with M381.
// Define SOL0_PIN, SOL1_PIN, etc., for each extruder that has a solenoid.
//#define EXT_SOLENOID

// @section homing

/**
 * Homing Procedure
 * Homing (G28) does an indefinite move towards the endstops to establish
 * the position of the toolhead relative to the workspace.
 */
#define HOMING_BUMP_MM      { 5, 5, 5 }       // (mm) Backoff from endstops after first bump
                                              // For delta all values must be the same
#ifdef Q5
  #define HOMING_BUMP_DIVISOR { 4, 4, 4 }
#else
  #define HOMING_BUMP_DIVISOR { 10, 10, 10 }       // Re-Bump Speed Divisor (Divides the Homing Feedrate)
#endif
//#define HOMING_BACKOFF_POST_MM { 2, 2, 2 }  // (mm) Backoff from endstops after homing

//#define QUICK_HOME                          // If G28 contains XY do a diagonal move first
//#define HOME_Y_BEFORE_X                     // If G28 contains XY home Y before X
//#define HOME_Z_FIRST                        // Home Z first. Requires a Z-MIN endstop (not a probe).
//#define CODEPENDENT_XY_HOMING               // If X/Y can't home without homing Y/X first

// @section bltouch

#if ENABLED(BLTOUCH)
  /**
   * Either: Use the defaults (recommended) or: For special purposes, use the following DEFINES
   * Do not activate settings that the probe might not understand. Clones might misunderstand
   * advanced commands.
   *
   * Note: If the probe is not deploying, do a "Reset" and "Self-Test" and then check the
   *       wiring of the BROWN, RED and ORANGE wires.
   *
   * Note: If the trigger signal of your probe is not being recognized, it has been very often
   *       because the BLACK and WHITE wires needed to be swapped. They are not "interchangeable"
   *       like they would be with a real switch. So please check the wiring first.
   *
   * Settings for all BLTouch and clone probes:
   */

  // Safety: The probe needs time to recognize the command.
  //         Minimum command delay (ms). Enable and increase if needed.
  //#define BLTOUCH_DELAY 500

  /**
   * Settings for BLTOUCH Classic 1.2, 1.3 or BLTouch Smart 1.0, 2.0, 2.2, 3.0, 3.1, and most clones:
   */

  // Feature: Switch into SW mode after a deploy. It makes the output pulse longer. Can be useful
  //          in special cases, like noisy or filtered input configurations.
  //#define BLTOUCH_FORCE_SW_MODE

  /**
   * Settings for BLTouch Smart 3.0 and 3.1
   * Summary:
   *   - Voltage modes: 5V and OD (open drain - "logic voltage free") output modes
   *   - High-Speed mode
   *   - Disable LCD voltage options
   */

  /**
   * Danger: Don't activate 5V mode unless attached to a 5V-tolerant controller!
   * V3.0 or 3.1: Set default mode to 5V mode at Marlin startup.
   * If disabled, OD mode is the hard-coded default on 3.0
   * On startup, Marlin will compare its eeprom to this value. If the selected mode
   * differs, a mode set eeprom write will be completed at initialization.
   * Use the option below to force an eeprom write to a V3.1 probe regardless.
   */
  //#define BLTOUCH_SET_5V_MODE

  /**
   * Safety: Activate if connecting a probe with an unknown voltage mode.
   * V3.0: Set a probe into mode selected above at Marlin startup. Required for 5V mode on 3.0
   * V3.1: Force a probe with unknown mode into selected mode at Marlin startup ( = Probe EEPROM write )
   * To preserve the life of the probe, use this once then turn it off and re-flash.
   */
  //#define BLTOUCH_FORCE_MODE_SET

  /**
   * Use "HIGH SPEED" mode for probing.
   * Danger: Disable if your probe sometimes fails. Only suitable for stable well-adjusted systems.
   * This feature was designed for Deltabots with very fast Z moves; however, higher speed Cartesians
   * might be able to use it. If the machine can't raise Z fast enough the BLTouch may go into ALARM.
   */
  //#define BLTOUCH_HS_MODE

  // Safety: Enable voltage mode settings in the LCD menu.
  //#define BLTOUCH_LCD_VOLTAGE_MENU

#endif // BLTOUCH

// @section extras

/**
 * Z Steppers Auto-Alignment
 * Add the G34 command to align multiple Z steppers using a bed probe.
 */
//#define Z_STEPPER_AUTO_ALIGN
#if ENABLED(Z_STEPPER_AUTO_ALIGN)
  // Define probe X and Y positions for Z1, Z2 [, Z3 [, Z4]]
  // If not defined, probe limits will be used.
  // Override with 'M422 S<index> X<pos> Y<pos>'
  //#define Z_STEPPER_ALIGN_XY { {  10, 190 }, { 100,  10 }, { 190, 190 } }

  /**
   * Orientation for the automatically-calculated probe positions.
   * Override Z stepper align points with 'M422 S<index> X<pos> Y<pos>'
   *
   * 2 Steppers:  (0)     (1)
   *               |       |   2   |
   *               | 1   2 |       |
   *               |       |   1   |
   *
   * 3 Steppers:  (0)     (1)     (2)     (3)
   *               |   3   | 1     | 2   1 |     2 |
   *               |       |     3 |       | 3     |
   *               | 1   2 | 2     |   3   |     1 |
   *
   * 4 Steppers:  (0)     (1)     (2)     (3)
   *               | 4   3 | 1   4 | 2   1 | 3   2 |
   *               |       |       |       |       |
   *               | 1   2 | 2   3 | 3   4 | 4   1 |
   */
  #ifndef Z_STEPPER_ALIGN_XY
    //#define Z_STEPPERS_ORIENTATION 0
  #endif

  // Provide Z stepper positions for more rapid convergence in bed alignment.
  // Requires triple stepper drivers (i.e., set NUM_Z_STEPPER_DRIVERS to 3)
  //#define Z_STEPPER_ALIGN_KNOWN_STEPPER_POSITIONS
  #if ENABLED(Z_STEPPER_ALIGN_KNOWN_STEPPER_POSITIONS)
    // Define Stepper XY positions for Z1, Z2, Z3 corresponding to
    // the Z screw positions in the bed carriage.
    // Define one position per Z stepper in stepper driver order.
    #define Z_STEPPER_ALIGN_STEPPER_XY { { 210.7, 102.5 }, { 152.6, 220.0 }, { 94.5, 102.5 } }
  #else
    // Amplification factor. Used to scale the correction step up or down in case
    // the stepper (spindle) position is farther out than the test point.
    #define Z_STEPPER_ALIGN_AMP 1.0       // Use a value > 1.0 NOTE: This may cause instability!
  #endif

  // On a 300mm bed a 5% grade would give a misalignment of ~1.5cm
  #define G34_MAX_GRADE              5    // (%) Maximum incline that G34 will handle
  #define Z_STEPPER_ALIGN_ITERATIONS 5    // Number of iterations to apply during alignment
  #define Z_STEPPER_ALIGN_ACC        0.02 // Stop iterating early if the accuracy is better than this
  #define RESTORE_LEVELING_AFTER_G34      // Restore leveling after G34 is done?
  // After G34, re-home Z (G28 Z) or just calculate it from the last probe heights?
  // Re-homing might be more precise in reproducing the actual 'G28 Z' homing height, especially on an uneven bed.
  #define HOME_AFTER_G34
#endif

//
// Add the G35 command to read bed corners to help adjust screws. Requires a bed probe.
//
//#define ASSISTED_TRAMMING
#if ENABLED(ASSISTED_TRAMMING)

  // Define positions for probe points.
  #define TRAMMING_POINT_XY { {  20, 20 }, { 180,  20 }, { 180, 180 }, { 20, 180 } }

  // Define position names for probe points.
  #define TRAMMING_POINT_NAME_1 "Front-Left"
  #define TRAMMING_POINT_NAME_2 "Front-Right"
  #define TRAMMING_POINT_NAME_3 "Back-Right"
  #define TRAMMING_POINT_NAME_4 "Back-Left"

  #define RESTORE_LEVELING_AFTER_G35    // Enable to restore leveling setup after operation
  //#define REPORT_TRAMMING_MM          // Report Z deviation (mm) for each point relative to the first

  //#define ASSISTED_TRAMMING_WIZARD    // Add a Tramming Wizard to the LCD menu

  //#define ASSISTED_TRAMMING_WAIT_POSITION { X_CENTER, Y_CENTER, 30 } // Move the nozzle out of the way for adjustment

  /**
   * Screw thread:
   *   M3: 30 = Clockwise, 31 = Counter-Clockwise
   *   M4: 40 = Clockwise, 41 = Counter-Clockwise
   *   M5: 50 = Clockwise, 51 = Counter-Clockwise
   */
  #define TRAMMING_SCREW_THREAD 30

#endif

// @section motion

#define AXIS_RELATIVE_MODES { false, false, false, false }

// Add a Duplicate option for well-separated conjoined nozzles
//#define MULTI_NOZZLE_DUPLICATION

// By default pololu step drivers require an active high signal. However, some high power drivers require an active low signal as step.
#define INVERT_X_STEP_PIN false
#define INVERT_Y_STEP_PIN false
#define INVERT_Z_STEP_PIN false
#define INVERT_E_STEP_PIN false

/**
 * Idle Stepper Shutdown
 * Set DISABLE_INACTIVE_? 'true' to shut down axis steppers after an idle period.
 * The Deactive Time can be overridden with M18 and M84. Set to 0 for No Timeout.
 */
#define DEFAULT_STEPPER_DEACTIVE_TIME (2*60)
#define DISABLE_INACTIVE_X true
#define DISABLE_INACTIVE_Y true
#define DISABLE_INACTIVE_Z true  // Set 'false' if the nozzle could fall onto your printed part!
#define DISABLE_INACTIVE_E true

<<<<<<< HEAD
// If the Nozzle or Bed falls when the Z stepper is disabled, set its resting position here.
#define Z_AFTER_DEACTIVATE Z_HOME_POS

=======
>>>>>>> 701bdb9f
// Default Minimum Feedrates for printing and travel moves
#define DEFAULT_MINIMUMFEEDRATE       0.0     // (mm/s) Minimum feedrate. Set with M205 S.
#define DEFAULT_MINTRAVELFEEDRATE     0.0     // (mm/s) Minimum travel feedrate. Set with M205 T.

// Minimum time that a segment needs to take as the buffer gets emptied
#define DEFAULT_MINSEGMENTTIME        20000   // (µs) Set with M205 B.

// Slow down the machine if the lookahead buffer is (by default) half full.
// Increase the slowdown divisor for larger buffer sizes.
//#define SLOWDOWN
#if ENABLED(SLOWDOWN)
  #define SLOWDOWN_DIVISOR 2
#endif

/**
 * XY Frequency limit
 * Reduce resonance by limiting the frequency of small zigzag infill moves.
 * See https://hydraraptor.blogspot.com/2010/12/frequency-limit.html
 * Use M201 F<freq> G<min%> to change limits at runtime.
 */
//#define XY_FREQUENCY_LIMIT      10 // (Hz) Maximum frequency of small zigzag infill moves. Set with M201 F<hertz>.
#ifdef XY_FREQUENCY_LIMIT
  #define XY_FREQUENCY_MIN_PERCENT 5 // (percent) Minimum FR percentage to apply. Set with M201 G<min%>.
#endif

// Minimum planner junction speed. Sets the default minimum speed the planner plans for at the end
// of the buffer and all stops. This should not be much greater than zero and should only be changed
// if unwanted behavior is observed on a user's machine when running at very slow speeds.
#define MINIMUM_PLANNER_SPEED 0.05 // (mm/s)

//
// Backlash Compensation
// Adds extra movement to axes on direction-changes to account for backlash.
//
//#define BACKLASH_COMPENSATION
#if ENABLED(BACKLASH_COMPENSATION)
  // Define values for backlash distance and correction.
  // If BACKLASH_GCODE is enabled these values are the defaults.
  #define BACKLASH_DISTANCE_MM { 0, 0, 0 } // (mm)
  #define BACKLASH_CORRECTION    0.0       // 0.0 = no correction; 1.0 = full correction

  // Set BACKLASH_SMOOTHING_MM to spread backlash correction over multiple segments
  // to reduce print artifacts. (Enabling this is costly in memory and computation!)
  //#define BACKLASH_SMOOTHING_MM 3 // (mm)

  // Add runtime configuration and tuning of backlash values (M425)
  //#define BACKLASH_GCODE

  #if ENABLED(BACKLASH_GCODE)
    // Measure the Z backlash when probing (G29) and set with "M425 Z"
    #define MEASURE_BACKLASH_WHEN_PROBING

    #if ENABLED(MEASURE_BACKLASH_WHEN_PROBING)
      // When measuring, the probe will move up to BACKLASH_MEASUREMENT_LIMIT
      // mm away from point of contact in BACKLASH_MEASUREMENT_RESOLUTION
      // increments while checking for the contact to be broken.
      #define BACKLASH_MEASUREMENT_LIMIT       0.5   // (mm)
      #define BACKLASH_MEASUREMENT_RESOLUTION  0.005 // (mm)
      #define BACKLASH_MEASUREMENT_FEEDRATE    Z_PROBE_SPEED_SLOW // (mm/min)
    #endif
  #endif
#endif

/**
 * Automatic backlash, position and hotend offset calibration
 *
 * Enable G425 to run automatic calibration using an electrically-
 * conductive cube, bolt, or washer mounted on the bed.
 *
 * G425 uses the probe to touch the top and sides of the calibration object
 * on the bed and measures and/or correct positional offsets, axis backlash
 * and hotend offsets.
 *
 * Note: HOTEND_OFFSET and CALIBRATION_OBJECT_CENTER must be set to within
 *       ±5mm of true values for G425 to succeed.
 */
//#define CALIBRATION_GCODE
#if ENABLED(CALIBRATION_GCODE)

  //#define CALIBRATION_SCRIPT_PRE  "M117 Starting Auto-Calibration\nT0\nG28\nG12\nM117 Calibrating..."
  //#define CALIBRATION_SCRIPT_POST "M500\nM117 Calibration data saved"

  #define CALIBRATION_MEASUREMENT_RESOLUTION     0.01 // mm

  #define CALIBRATION_FEEDRATE_SLOW             60    // mm/min
  #define CALIBRATION_FEEDRATE_FAST           1200    // mm/min
  #define CALIBRATION_FEEDRATE_TRAVEL         3000    // mm/min

  // The following parameters refer to the conical section of the nozzle tip.
  #define CALIBRATION_NOZZLE_TIP_HEIGHT          1.0  // mm
  #define CALIBRATION_NOZZLE_OUTER_DIAMETER      2.0  // mm

  // Uncomment to enable reporting (required for "G425 V", but consumes PROGMEM).
  //#define CALIBRATION_REPORTING

  // The true location and dimension the cube/bolt/washer on the bed.
  #define CALIBRATION_OBJECT_CENTER     { 264.0, -22.0,  -2.0 } // mm
  #define CALIBRATION_OBJECT_DIMENSIONS {  10.0,  10.0,  10.0 } // mm

  // Comment out any sides which are unreachable by the probe. For best
  // auto-calibration results, all sides must be reachable.
  #define CALIBRATION_MEASURE_RIGHT
  #define CALIBRATION_MEASURE_FRONT
  #define CALIBRATION_MEASURE_LEFT
  #define CALIBRATION_MEASURE_BACK

  // Probing at the exact top center only works if the center is flat. If
  // probing on a screwhead or hollow washer, probe near the edges.
  //#define CALIBRATION_MEASURE_AT_TOP_EDGES

  // Define the pin to read during calibration
  #ifndef CALIBRATION_PIN
    //#define CALIBRATION_PIN -1            // Define here to override the default pin
    #define CALIBRATION_PIN_INVERTING false // Set to true to invert the custom pin
    //#define CALIBRATION_PIN_PULLDOWN
    #define CALIBRATION_PIN_PULLUP
  #endif
#endif

/**
 * Adaptive Step Smoothing increases the resolution of multi-axis moves, particularly at step frequencies
 * below 1kHz (for AVR) or 10kHz (for ARM), where aliasing between axes in multi-axis moves causes audible
 * vibration and surface artifacts. The algorithm adapts to provide the best possible step smoothing at the
 * lowest stepping frequencies.
 */
//#define ADAPTIVE_STEP_SMOOTHING

/**
 * Custom Microstepping
 * Override as-needed for your setup. Up to 3 MS pins are supported.
 */
//#define MICROSTEP1 LOW,LOW,LOW
//#define MICROSTEP2 HIGH,LOW,LOW
//#define MICROSTEP4 LOW,HIGH,LOW
//#define MICROSTEP8 HIGH,HIGH,LOW
//#define MICROSTEP16 LOW,LOW,HIGH
//#define MICROSTEP32 HIGH,LOW,HIGH

// Microstep settings (Requires a board with pins named X_MS1, X_MS2, etc.)
#ifdef XP
  #define MICROSTEP_MODES { 32, 32, 32, 32, 32, 32 }
#else
  #define MICROSTEP_MODES { 16, 16, 16, 16, 16, 16 } // [1,2,4,8,16]
#endif

/**
 *  @section  stepper motor current
 *
 *  Some boards have a means of setting the stepper motor current via firmware.
 *
 *  The power on motor currents are set by:
 *    PWM_MOTOR_CURRENT - used by MINIRAMBO & ULTIMAIN_2
 *                         known compatible chips: A4982
 *    DIGIPOT_MOTOR_CURRENT - used by BQ_ZUM_MEGA_3D, RAMBO & SCOOVO_X9H
 *                         known compatible chips: AD5206
 *    DAC_MOTOR_CURRENT_DEFAULT - used by PRINTRBOARD_REVF & RIGIDBOARD_V2
 *                         known compatible chips: MCP4728
 *    DIGIPOT_I2C_MOTOR_CURRENTS - used by 5DPRINT, AZTEEG_X3_PRO, AZTEEG_X5_MINI_WIFI, MIGHTYBOARD_REVE
 *                         known compatible chips: MCP4451, MCP4018
 *
 *  Motor currents can also be set by M907 - M910 and by the LCD.
 *    M907 - applies to all.
 *    M908 - BQ_ZUM_MEGA_3D, RAMBO, PRINTRBOARD_REVF, RIGIDBOARD_V2 & SCOOVO_X9H
 *    M909, M910 & LCD - only PRINTRBOARD_REVF & RIGIDBOARD_V2
 */
//#define PWM_MOTOR_CURRENT { 1300, 1300, 1250 }          // Values in milliamps
//#define DIGIPOT_MOTOR_CURRENT { 135,135,135,135,135 }   // Values 0-255 (RAMBO 135 = ~0.75A, 185 = ~1A)
//#define DAC_MOTOR_CURRENT_DEFAULT { 70, 80, 90, 80 }    // Default drive percent - X, Y, Z, E axis

/**
 * I2C-based DIGIPOTs (e.g., Azteeg X3 Pro)
 */
//#define DIGIPOT_MCP4018             // Requires https://github.com/felias-fogg/SlowSoftI2CMaster
//#define DIGIPOT_MCP4451
#if EITHER(DIGIPOT_MCP4018, DIGIPOT_MCP4451)
  #define DIGIPOT_I2C_NUM_CHANNELS 8  // 5DPRINT:4   AZTEEG_X3_PRO:8   MKS_SBASE:5   MIGHTYBOARD_REVE:5

  // Actual motor currents in Amps. The number of entries must match DIGIPOT_I2C_NUM_CHANNELS.
  // These correspond to the physical drivers, so be mindful if the order is changed.
  #define DIGIPOT_I2C_MOTOR_CURRENTS { 1.0, 1.0, 1.0, 1.0, 1.0, 1.0, 1.0, 1.0 } // AZTEEG_X3_PRO

  //#define DIGIPOT_USE_RAW_VALUES    // Use DIGIPOT_MOTOR_CURRENT raw wiper values (instead of A4988 motor currents)

  /**
   * Common slave addresses:
   *
   *                        A   (A shifted)   B   (B shifted)  IC
   * Smoothie              0x2C (0x58)       0x2D (0x5A)       MCP4451
   * AZTEEG_X3_PRO         0x2C (0x58)       0x2E (0x5C)       MCP4451
   * AZTEEG_X5_MINI        0x2C (0x58)       0x2E (0x5C)       MCP4451
   * AZTEEG_X5_MINI_WIFI         0x58              0x5C        MCP4451
   * MIGHTYBOARD_REVE      0x2F (0x5E)                         MCP4018
   */
  //#define DIGIPOT_I2C_ADDRESS_A 0x2C  // Unshifted slave address for first DIGIPOT
  //#define DIGIPOT_I2C_ADDRESS_B 0x2D  // Unshifted slave address for second DIGIPOT
#endif

//===========================================================================
//=============================Additional Features===========================
//===========================================================================

// @section lcd

#if EITHER(IS_ULTIPANEL, EXTENSIBLE_UI)
  #ifdef Q5
    #define MANUAL_FEEDRATE_XYZ 35*60
  #else
    #define MANUAL_FEEDRATE_XYZ 50*60
  #endif
  #define MANUAL_FEEDRATE { MANUAL_FEEDRATE_XYZ, MANUAL_FEEDRATE_XYZ, MANUAL_FEEDRATE_XYZ, 2*60 } // (mm/min) Feedrates for manual moves along X, Y, Z, E from panel
  #define FINE_MANUAL_MOVE 0.025    // (mm) Smallest manual move (< 0.1mm) applying to Z on most machines
  #if IS_ULTIPANEL
    #define MANUAL_E_MOVES_RELATIVE // Display extruder move distance rather than "position"
    #define ULTIPANEL_FEEDMULTIPLY  // Encoder sets the feedrate multiplier on the Status Screen
  #endif
#endif

// Change values more rapidly when the encoder is rotated faster
#define ENCODER_RATE_MULTIPLIER
#if ENABLED(ENCODER_RATE_MULTIPLIER)
  #define ENCODER_10X_STEPS_PER_SEC   30  // (steps/s) Encoder rate for 10x speed
  #define ENCODER_100X_STEPS_PER_SEC  80  // (steps/s) Encoder rate for 100x speed
#endif

// Play a beep when the feedrate is changed from the Status Screen
//#define BEEP_ON_FEEDRATE_CHANGE
#if ENABLED(BEEP_ON_FEEDRATE_CHANGE)
  #define FEEDRATE_CHANGE_BEEP_DURATION   10
  #define FEEDRATE_CHANGE_BEEP_FREQUENCY 440
#endif

#if HAS_LCD_MENU

  // Add Probe Z Offset calibration to the Z Probe Offsets menu
  #if HAS_BED_PROBE
    //#define PROBE_OFFSET_WIZARD // Define on FLSUNQ_Config
    #if ENABLED(PROBE_OFFSET_WIZARD)
      //
      // Enable to init the Probe Z-Offset when starting the Wizard.
      // Use a height slightly above the estimated nozzle-to-probe Z offset.
      // For example, with an offset of -5, consider a starting height of -4.
      //
      //#define PROBE_OFFSET_WIZARD_START_Z -4.0

      // Set a convenient position to do the calibration (probing point and nozzle/bed-distance)
      //#define PROBE_OFFSET_WIZARD_XY_POS { X_CENTER, Y_CENTER }
    #endif
  #endif

  // Include a page of printer information in the LCD Main Menu
  //#define LCD_INFO_MENU //Define on FLSUNQ_Config
  #if ENABLED(LCD_INFO_MENU)
    //#define LCD_PRINTER_INFO_IS_BOOTSCREEN // Show bootscreen(s) instead of Printer Info pages
  #endif

  // BACK menu items keep the highlight at the top
  //#define TURBO_BACK_MENU_ITEM

  // Add a mute option to the LCD menu
  //#define SOUND_MENU_ITEM

  /**
   * LED Control Menu
   * Add LED Control to the LCD menu
   */
  //#define LED_CONTROL_MENU  // Define on FLSUNQ_Config
  #if ENABLED(LED_CONTROL_MENU)
    #define LED_COLOR_PRESETS                 // Enable the Preset Color menu option
    //#define NEO2_COLOR_PRESETS              // Enable a second NeoPixel Preset Color menu option
    #if ENABLED(LED_COLOR_PRESETS)
      #define LED_USER_PRESET_RED        255  // User defined RED value
      #define LED_USER_PRESET_GREEN      128  // User defined GREEN value
      #define LED_USER_PRESET_BLUE         0  // User defined BLUE value
      #define LED_USER_PRESET_WHITE      255  // User defined WHITE value
      #define LED_USER_PRESET_BRIGHTNESS 255  // User defined intensity
      #define LED_USER_PRESET_STARTUP       // Have the printer display the user preset color on startup
    #endif
    #if ENABLED(NEO2_COLOR_PRESETS)
      #define NEO2_USER_PRESET_RED        255  // User defined RED value
      #define NEO2_USER_PRESET_GREEN      128  // User defined GREEN value
      #define NEO2_USER_PRESET_BLUE         0  // User defined BLUE value
      #define NEO2_USER_PRESET_WHITE      255  // User defined WHITE value
      #define NEO2_USER_PRESET_BRIGHTNESS 255  // User defined intensity
      //#define NEO2_USER_PRESET_STARTUP       // Have the printer display the user preset color on startup for the second strip
    #endif
  #endif

  // Insert a menu for preheating at the top level to allow for quick access
  //#define PREHEAT_SHORTCUT_MENU_ITEM

#endif // HAS_LCD_MENU

#if HAS_DISPLAY
  // The timeout (in ms) to return to the status screen from sub-menus
  #define LCD_TIMEOUT_TO_STATUS 15000

  #if ENABLED(SHOW_BOOTSCREEN)
    #define BOOTSCREEN_TIMEOUT 4000      // (ms) Total Duration to display the boot screen(s)
    #if EITHER(HAS_MARLINUI_U8GLIB, TFT_COLOR_UI)
      //#define BOOT_MARLIN_LOGO_SMALL     // Show a smaller Marlin logo on the Boot Screen (saving lots of flash)
    #endif
  #endif

  // Scroll a longer status message into view
  #define STATUS_MESSAGE_SCROLLING

  // On the Info Screen, display XY with one decimal place when possible
  //#define LCD_DECIMAL_SMALL_XY

  // Add an 'M73' G-code to set the current percentage
  #define LCD_SET_PROGRESS_MANUALLY

  // Show the E position (filament used) during printing
  //#define LCD_SHOW_E_TOTAL
#endif

#if EITHER(SDSUPPORT, LCD_SET_PROGRESS_MANUALLY) && ANY(HAS_MARLINUI_U8GLIB, HAS_MARLINUI_HD44780, IS_TFTGLCD_PANEL, EXTENSIBLE_UI)
  //#define PRINT_PROGRESS_SHOW_DECIMALS // Show progress with decimal digits
  #define SHOW_REMAINING_TIME       // Display estimated time to completion
  #if ENABLED(SHOW_REMAINING_TIME)
    //#define USE_M73_REMAINING_TIME  // Use remaining time from M73 command instead of estimation
    #define ROTATE_PROGRESS_DISPLAY // Display (P)rogress, (E)lapsed, and (R)emaining time
  #endif

  #if EITHER(HAS_MARLINUI_U8GLIB, EXTENSIBLE_UI)
    //#define PRINT_PROGRESS_SHOW_DECIMALS // Show progress with decimal digits
  #endif

  #if EITHER(HAS_MARLINUI_HD44780, IS_TFTGLCD_PANEL)
    #define LCD_PROGRESS_BAR            // Show a progress bar on HD44780 LCDs for SD printing
    #if ENABLED(LCD_PROGRESS_BAR)
      #define PROGRESS_BAR_BAR_TIME 2000  // (ms) Amount of time to show the bar
      #define PROGRESS_BAR_MSG_TIME 3000  // (ms) Amount of time to show the status message
      #define PROGRESS_MSG_EXPIRE   0     // (ms) Amount of time to retain the status message (0=forever)
      //#define PROGRESS_MSG_ONCE         // Show the message for MSG_TIME then clear it
      //#define LCD_PROGRESS_BAR_TEST     // Add a menu item to test the progress bar
    #endif
  #endif
#endif

#if ENABLED(SDSUPPORT)
  /**
   * SD Card SPI Speed
   * May be required to resolve "volume init" errors.
   *
   * Enable and set to SPI_HALF_SPEED, SPI_QUARTER_SPEED, or SPI_EIGHTH_SPEED
   *  otherwise full speed will be applied.
   *
   * :['SPI_HALF_SPEED', 'SPI_QUARTER_SPEED', 'SPI_EIGHTH_SPEED']
   */
  //#define SD_SPI_SPEED SPI_HALF_SPEED

  // The standard SD detect circuit reads LOW when media is inserted and HIGH when empty.
  // Enable this option and set to HIGH if your SD cards are incorrectly detected.
  //#define SD_DETECT_STATE HIGH

  //#define SD_IGNORE_AT_STARTUP            // Don't mount the SD card when starting up
  //#define SDCARD_READONLY                 // Read-only SD card (to save over 2K of flash)

  //#define GCODE_REPEAT_MARKERS            // Enable G-code M808 to set repeat markers and do looping

  #define SD_PROCEDURE_DEPTH 1              // Increase if you need more nested M32 calls

  #define SD_FINISHED_STEPPERRELEASE true   // Disable steppers when SD Print is finished
  #define SD_FINISHED_RELEASECOMMAND "M84XYE"  // Use "M84XYE" to keep Z enabled so your bed stays in place

  // Reverse SD sort to show "more recent" files first, according to the card's FAT.
  // Since the FAT gets out of order with usage, SDCARD_SORT_ALPHA is recommended.
  #define SDCARD_RATHERRECENTFIRST

  #define SD_MENU_CONFIRM_START             // Confirm the selected SD file before printing

  //#define NO_SD_AUTOSTART                 // Remove auto#.g file support completely to save some Flash, SRAM
  //#define MENU_ADDAUTOSTART               // Add a menu option to run auto#.g files

  //#define BROWSE_MEDIA_ON_INSERT          // Open the file browser when media is inserted

  #define EVENT_GCODE_SD_ABORT "G28"        // G-code to run on SD Abort Print (e.g., "G28XY" or "G27")

  #if ENABLED(PRINTER_EVENT_LEDS)
    #define PE_LEDS_COMPLETED_TIME  (30*60) // (seconds) Time to keep the LED "done" color before restoring normal illumination
  #endif

  /**
   * Continue after Power-Loss (Creality3D)
   *
   * Store the current state to the SD Card at the start of each layer
   * during SD printing. If the recovery file is found at boot time, present
   * an option on the LCD screen to continue the print from the last-known
   * point in the file.
   */
  //#define POWER_LOSS_RECOVERY  // Define on FLSUNQ_Config
  #if ENABLED(POWER_LOSS_RECOVERY)
    #define PLR_ENABLED_DEFAULT   false // Power Loss Recovery enabled by default. (Set with 'M413 Sn' & M500)
    //#define BACKUP_POWER_SUPPLY       // Backup power / UPS to move the steppers on power loss
    //#define POWER_LOSS_RECOVER_ZHOME  // Z homing is needed for proper recovery. 99.9% of the time this should be disabled!
    //#define POWER_LOSS_ZRAISE       2 // (mm) Z axis raise on resume (on power loss with UPS)
    #define POWER_LOSS_PIN           -1 // Pin to detect power loss. Set to -1 to disable default pin on boards without module.
    //#define POWER_LOSS_STATE     HIGH // State of pin indicating power loss
    //#define POWER_LOSS_PULLUP         // Set pullup / pulldown as appropriate for your sensor
    //#define POWER_LOSS_PULLDOWN
    //#define POWER_LOSS_PURGE_LEN   20 // (mm) Length of filament to purge on resume
    //#define POWER_LOSS_RETRACT_LEN 10 // (mm) Length of filament to retract on fail. Requires backup power.

    // Without a POWER_LOSS_PIN the following option helps reduce wear on the SD card,
    // especially with "vase mode" printing. Set too high and vases cannot be continued.
    #define POWER_LOSS_MIN_Z_CHANGE 0.05 // (mm) Minimum Z change before saving power-loss data
  #endif

  /**
   * Sort SD file listings in alphabetical order.
   *
   * With this option enabled, items on SD cards will be sorted
   * by name for easier navigation.
   *
   * By default...
   *
   *  - Use the slowest -but safest- method for sorting.
   *  - Folders are sorted to the top.
   *  - The sort key is statically allocated.
   *  - No added G-code (M34) support.
   *  - 40 item sorting limit. (Items after the first 40 are unsorted.)
   *
   * SD sorting uses static allocation (as set by SDSORT_LIMIT), allowing the
   * compiler to calculate the worst-case usage and throw an error if the SRAM
   * limit is exceeded.
   *
   *  - SDSORT_USES_RAM provides faster sorting via a static directory buffer.
   *  - SDSORT_USES_STACK does the same, but uses a local stack-based buffer.
   *  - SDSORT_CACHE_NAMES will retain the sorted file listing in RAM. (Expensive!)
   *  - SDSORT_DYNAMIC_RAM only uses RAM when the SD menu is visible. (Use with caution!)
   */
  //#define SDCARD_SORT_ALPHA

  // SD Card Sorting options
  #if ENABLED(SDCARD_SORT_ALPHA)
    #define SDSORT_LIMIT       40     // Maximum number of sorted items (10-256). Costs 27 bytes each.
    #define FOLDER_SORTING     -1     // -1=above  0=none  1=below
    #define SDSORT_GCODE       false  // Allow turning sorting on/off with LCD and M34 G-code.
    #define SDSORT_USES_RAM    false  // Pre-allocate a static array for faster pre-sorting.
    #define SDSORT_USES_STACK  false  // Prefer the stack for pre-sorting to give back some SRAM. (Negated by next 2 options.)
    #define SDSORT_CACHE_NAMES false  // Keep sorted items in RAM longer for speedy performance. Most expensive option.
    #define SDSORT_DYNAMIC_RAM false  // Use dynamic allocation (within SD menus). Least expensive option. Set SDSORT_LIMIT before use!
    #define SDSORT_CACHE_VFATS 2      // Maximum number of 13-byte VFAT entries to use for sorting.
                                      // Note: Only affects SCROLL_LONG_FILENAMES with SDSORT_CACHE_NAMES but not SDSORT_DYNAMIC_RAM.
  #endif

  // Allow international symbols in long filenames. To display correctly, the
  // LCD's font must contain the characters. Check your selected LCD language.
  //#define UTF_FILENAME_SUPPORT

  // This allows hosts to request long names for files and folders with M33
  #define LONG_FILENAME_HOST_SUPPORT

  // Enable this option to scroll long filenames in the SD card menu
  #define SCROLL_LONG_FILENAMES

  // Leave the heaters on after Stop Print (not recommended!)
  //#define SD_ABORT_NO_COOLDOWN

  /**
   * This option allows you to abort SD printing when any endstop is triggered.
   * This feature must be enabled with "M540 S1" or from the LCD menu.
   * To have any effect, endstops must be enabled during SD printing.
   */
  //#define SD_ABORT_ON_ENDSTOP_HIT

  /**
   * This option makes it easier to print the same SD Card file again.
   * On print completion the LCD Menu will open with the file selected.
   * You can just click to start the print, or navigate elsewhere.
   */
  //#define SD_REPRINT_LAST_SELECTED_FILE

  /**
   * Auto-report SdCard status with M27 S<seconds>
   */
  //#define AUTO_REPORT_SD_STATUS

  /**
   * Support for USB thumb drives using an Arduino USB Host Shield or
   * equivalent MAX3421E breakout board. The USB thumb drive will appear
   * to Marlin as an SD card.
   *
   * The MAX3421E can be assigned the same pins as the SD card reader, with
   * the following pin mapping:
   *
   *    SCLK, MOSI, MISO --> SCLK, MOSI, MISO
   *    INT              --> SD_DETECT_PIN [1]
   *    SS               --> SDSS
   *
   * [1] On AVR an interrupt-capable pin is best for UHS3 compatibility.
   */
  //#define USB_FLASH_DRIVE_SUPPORT
  #if ENABLED(USB_FLASH_DRIVE_SUPPORT)
    /**
     * USB Host Shield Library
     *
     * - UHS2 uses no interrupts and has been production-tested
     *   on a LulzBot TAZ Pro with a 32-bit Archim board.
     *
     * - UHS3 is newer code with better USB compatibility. But it
     *   is less tested and is known to interfere with Servos.
     *   [1] This requires USB_INTR_PIN to be interrupt-capable.
     */
    //#define USE_UHS2_USB
    //#define USE_UHS3_USB

    /**
     * Native USB Host supported by some boards (USB OTG)
     */
    //#define USE_OTG_USB_HOST

    #if DISABLED(USE_OTG_USB_HOST)
      #define USB_CS_PIN    SDSS
      #define USB_INTR_PIN  SD_DETECT_PIN
    #endif
  #endif

  /**
   * When using a bootloader that supports SD-Firmware-Flashing,
   * add a menu item to activate SD-FW-Update on the next reboot.
   *
   * Requires ATMEGA2560 (Arduino Mega)
   *
   * Tested with this bootloader:
   *   https://github.com/FleetProbe/MicroBridge-Arduino-ATMega2560
   */
  //#define SD_FIRMWARE_UPDATE
  #if ENABLED(SD_FIRMWARE_UPDATE)
    #define SD_FIRMWARE_UPDATE_EEPROM_ADDR    0x1FF
    #define SD_FIRMWARE_UPDATE_ACTIVE_VALUE   0xF0
    #define SD_FIRMWARE_UPDATE_INACTIVE_VALUE 0xFF
  #endif

  // Add an optimized binary file transfer mode, initiated with 'M28 B1'
  //#define BINARY_FILE_TRANSFER  // Define on FLSUNQ_Config

  /**
   * Set this option to one of the following (or the board's defaults apply):
   *
   *           LCD - Use the SD drive in the external LCD controller.
   *       ONBOARD - Use the SD drive on the control board.
   *  CUSTOM_CABLE - Use a custom cable to access the SD (as defined in a pins file).
   *
   * :[ 'LCD', 'ONBOARD', 'CUSTOM_CABLE' ]
   */
  //#define SDCARD_CONNECTION LCD

  // Enable if SD detect is rendered useless (e.g., by using an SD extender)
  //#define NO_SD_DETECT

#endif // SDSUPPORT

/**
 * By default an onboard SD card reader may be shared as a USB mass-
 * storage device. This option hides the SD card from the host PC.
 */
//#define NO_SD_HOST_DRIVE   // Disable SD Card access over USB (for security).

/**
 * Additional options for Graphical Displays
 *
 * Use the optimizations here to improve printing performance,
 * which can be adversely affected by graphical display drawing,
 * especially when doing several short moves, and when printing
 * on DELTA and SCARA machines.
 *
 * Some of these options may result in the display lagging behind
 * controller events, as there is a trade-off between reliable
 * printing performance versus fast display updates.
 */
#if HAS_MARLINUI_U8GLIB
  // Show SD percentage next to the progress bar
  //#define DOGM_SD_PERCENT

  // Save many cycles by drawing a hollow frame or no frame on the Info Screen
  //#define XYZ_NO_FRAME
  #define XYZ_HOLLOW_FRAME

  // Enable to save many cycles by drawing a hollow frame on Menu Screens
  #define MENU_HOLLOW_FRAME

  // A bigger font is available for edit items. Costs 3120 bytes of PROGMEM.
  // Western only. Not available for Cyrillic, Kana, Turkish, Greek, or Chinese.
  //#define USE_BIG_EDIT_FONT

  // A smaller font may be used on the Info Screen. Costs 2434 bytes of PROGMEM.
  // Western only. Not available for Cyrillic, Kana, Turkish, Greek, or Chinese.
  #define USE_SMALL_INFOFONT

  // Swap the CW/CCW indicators in the graphics overlay
  //#define OVERLAY_GFX_REVERSE

  /**
   * ST7920-based LCDs can emulate a 16 x 4 character display using
   * the ST7920 character-generator for very fast screen updates.
   * Enable LIGHTWEIGHT_UI to use this special display mode.
   *
   * Since LIGHTWEIGHT_UI has limited space, the position and status
   * message occupy the same line. Set STATUS_EXPIRE_SECONDS to the
   * length of time to display the status message before clearing.
   *
   * Set STATUS_EXPIRE_SECONDS to zero to never clear the status.
   * This will prevent position updates from being displayed.
   */
  #if ENABLED(U8GLIB_ST7920)
    // Enable this option and reduce the value to optimize screen updates.
    // The normal delay is 10µs. Use the lowest value that still gives a reliable display.
    //#define DOGM_SPI_DELAY_US 5

    //#define LIGHTWEIGHT_UI
    #if ENABLED(LIGHTWEIGHT_UI)
      #define STATUS_EXPIRE_SECONDS 20
    #endif
  #endif

  /**
   * Status (Info) Screen customizations
   * These options may affect code size and screen render time.
   * Custom status screens can forcibly override these settings.
   */
  //#define STATUS_COMBINE_HEATERS    // Use combined heater images instead of separate ones
  //#define STATUS_HOTEND_NUMBERLESS  // Use plain hotend icons instead of numbered ones (with 2+ hotends)
  #define STATUS_HOTEND_INVERTED      // Show solid nozzle bitmaps when heating (Requires STATUS_HOTEND_ANIM)
  #define STATUS_HOTEND_ANIM          // Use a second bitmap to indicate hotend heating
  #define STATUS_BED_ANIM             // Use a second bitmap to indicate bed heating
  #define STATUS_CHAMBER_ANIM         // Use a second bitmap to indicate chamber heating
  //#define STATUS_CUTTER_ANIM        // Use a second bitmap to indicate spindle / laser active
  #define STATUS_ALT_BED_BITMAP     // Use the alternative bed bitmap
  //#define STATUS_ALT_FAN_BITMAP     // Use the alternative fan bitmap
  #define STATUS_FAN_FRAMES 4       // :[0,1,2,3,4] Number of fan animation frames
  //#define STATUS_HEAT_PERCENT       // Show heating in a progress bar
  //#define BOOT_MARLIN_LOGO_ANIMATED // Animated Marlin logo. Costs ~‭3260 (or ~940) bytes of PROGMEM.

  // Frivolous Game Options
  //#define MARLIN_BRICKOUT
  //#define MARLIN_INVADERS
  //#define MARLIN_SNAKE
  //#define GAMES_EASTER_EGG          // Add extra blank lines above the "Games" sub-menu

#endif // HAS_MARLINUI_U8GLIB

//
// Additional options for DGUS / DWIN displays
//
#if HAS_DGUS_LCD
  #define LCD_SERIAL_PORT 3
  #define LCD_BAUDRATE 115200

  #define DGUS_RX_BUFFER_SIZE 128
  #define DGUS_TX_BUFFER_SIZE 48
  //#define SERIAL_STATS_RX_BUFFER_OVERRUNS  // Fix Rx overrun situation (Currently only for AVR)

  #define DGUS_UPDATE_INTERVAL_MS  500    // (ms) Interval between automatic screen updates

  #if EITHER(DGUS_LCD_UI_FYSETC, DGUS_LCD_UI_HIPRECY)
    #define DGUS_PRINT_FILENAME           // Display the filename during printing
    #define DGUS_PREHEAT_UI               // Display a preheat screen during heatup

    #if ENABLED(DGUS_LCD_UI_FYSETC)
      //#define DGUS_UI_MOVE_DIS_OPTION   // Disabled by default for UI_FYSETC
    #else
      #define DGUS_UI_MOVE_DIS_OPTION     // Enabled by default for UI_HIPRECY
    #endif

    #define DGUS_FILAMENT_LOADUNLOAD
    #if ENABLED(DGUS_FILAMENT_LOADUNLOAD)
      #define DGUS_FILAMENT_PURGE_LENGTH 10
      #define DGUS_FILAMENT_LOAD_LENGTH_PER_TIME 0.5 // (mm) Adjust in proportion to DGUS_UPDATE_INTERVAL_MS
    #endif

    #define DGUS_UI_WAITING               // Show a "waiting" screen between some screens
    #if ENABLED(DGUS_UI_WAITING)
      #define DGUS_UI_WAITING_STATUS 10
      #define DGUS_UI_WAITING_STATUS_PERIOD 8 // Increase to slower waiting status looping
    #endif
  #endif
#endif // HAS_DGUS_LCD

//
// Specify additional languages for the UI. Default specified by LCD_LANGUAGE.
//
#if ANY(DOGLCD, TFT_COLOR_UI, TOUCH_UI_FTDI_EVE)
  #define LCD_LANGUAGE_2 fr
  #define LCD_LANGUAGE_3 de
  #define LCD_LANGUAGE_4 es
  #define LCD_LANGUAGE_5 it
  #ifdef LCD_LANGUAGE_2
    #define LCD_LANGUAGE_AUTO_SAVE // Automatically save language to EEPROM on change
  #endif
#endif

//
// Touch UI for the FTDI Embedded Video Engine (EVE)
//
#if ENABLED(TOUCH_UI_FTDI_EVE)
  // Display board used
  //#define LCD_FTDI_VM800B35A        // FTDI 3.5" with FT800 (320x240)
  //#define LCD_4DSYSTEMS_4DLCD_FT843 // 4D Systems 4.3" (480x272)
  //#define LCD_HAOYU_FT800CB         // Haoyu with 4.3" or 5" (480x272)
  //#define LCD_HAOYU_FT810CB         // Haoyu with 5" (800x480)
  //#define LCD_ALEPHOBJECTS_CLCD_UI  // Aleph Objects Color LCD UI
  //#define LCD_FYSETC_TFT81050       // FYSETC with 5" (800x480)

  // Correct the resolution if not using the stock TFT panel.
  //#define TOUCH_UI_320x240
  //#define TOUCH_UI_480x272
  //#define TOUCH_UI_800x480

  // Mappings for boards with a standard RepRapDiscount Display connector
  //#define AO_EXP1_PINMAP      // AlephObjects CLCD UI EXP1 mapping
  //#define AO_EXP2_PINMAP      // AlephObjects CLCD UI EXP2 mapping
  //#define CR10_TFT_PINMAP     // Rudolph Riedel's CR10 pin mapping
  //#define S6_TFT_PINMAP       // FYSETC S6 pin mapping
  //#define F6_TFT_PINMAP       // FYSETC F6 pin mapping

  //#define OTHER_PIN_LAYOUT  // Define pins manually below
  #if ENABLED(OTHER_PIN_LAYOUT)
    // Pins for CS and MOD_RESET (PD) must be chosen
    #define CLCD_MOD_RESET  9
    #define CLCD_SPI_CS    10

    // If using software SPI, specify pins for SCLK, MOSI, MISO
    //#define CLCD_USE_SOFT_SPI
    #if ENABLED(CLCD_USE_SOFT_SPI)
      #define CLCD_SOFT_SPI_MOSI 11
      #define CLCD_SOFT_SPI_MISO 12
      #define CLCD_SOFT_SPI_SCLK 13
    #endif
  #endif

  // Display Orientation. An inverted (i.e. upside-down) display
  // is supported on the FT800. The FT810 and beyond also support
  // portrait and mirrored orientations.
  //#define TOUCH_UI_INVERTED
  //#define TOUCH_UI_PORTRAIT
  //#define TOUCH_UI_MIRRORED

  // UTF8 processing and rendering.
  // Unsupported characters are shown as '?'.
  //#define TOUCH_UI_USE_UTF8
  #if ENABLED(TOUCH_UI_USE_UTF8)
    // Western accents support. These accented characters use
    // combined bitmaps and require relatively little storage.
    #define TOUCH_UI_UTF8_WESTERN_CHARSET
    #if ENABLED(TOUCH_UI_UTF8_WESTERN_CHARSET)
      // Additional character groups. These characters require
      // full bitmaps and take up considerable storage:
      //#define TOUCH_UI_UTF8_SUPERSCRIPTS  // ¹ ² ³
      //#define TOUCH_UI_UTF8_COPYRIGHT     // © ®
      //#define TOUCH_UI_UTF8_GERMANIC      // ß
      //#define TOUCH_UI_UTF8_SCANDINAVIAN  // Æ Ð Ø Þ æ ð ø þ
      //#define TOUCH_UI_UTF8_PUNCTUATION   // « » ¿ ¡
      //#define TOUCH_UI_UTF8_CURRENCY      // ¢ £ ¤ ¥
      //#define TOUCH_UI_UTF8_ORDINALS      // º ª
      //#define TOUCH_UI_UTF8_MATHEMATICS   // ± × ÷
      //#define TOUCH_UI_UTF8_FRACTIONS     // ¼ ½ ¾
      //#define TOUCH_UI_UTF8_SYMBOLS       // µ ¶ ¦ § ¬
    #endif

    // Cyrillic character set, costs about 27KiB of flash
    //#define TOUCH_UI_UTF8_CYRILLIC_CHARSET
  #endif

  // Use a smaller font when labels don't fit buttons
  #define TOUCH_UI_FIT_TEXT

  // Use a numeric passcode for "Screen lock" keypad.
  // (recommended for smaller displays)
  //#define TOUCH_UI_PASSCODE

  // Output extra debug info for Touch UI events
  //#define TOUCH_UI_DEBUG

  // Developer menu (accessed by touching "About Printer" copyright text)
  //#define TOUCH_UI_DEVELOPER_MENU
#endif

//
// Classic UI Options
//
#if TFT_SCALED_DOGLCD
  //#define TFT_MARLINUI_COLOR 0xFFFF // White
  //#define TFT_MARLINBG_COLOR 0x0000 // Black
  //#define TFT_DISABLED_COLOR 0x0003 // Almost black
  //#define TFT_BTCANCEL_COLOR 0xF800 // Red
  //#define TFT_BTARROWS_COLOR 0xDEE6 // 11011 110111 00110 Yellow
  //#define TFT_BTOKMENU_COLOR 0x145F // 00010 100010 11111 Cyan
#endif

//
// ADC Button Debounce
//
#if HAS_ADC_BUTTONS
  #define ADC_BUTTON_DEBOUNCE_DELAY 16  // Increase if buttons bounce or repeat too fast
#endif

// @section safety

/**
 * The watchdog hardware timer will do a reset and disable all outputs
 * if the firmware gets too overloaded to read the temperature sensors.
 *
 * If you find that watchdog reboot causes your AVR board to hang forever,
 * enable WATCHDOG_RESET_MANUAL to use a custom timer instead of WDTO.
 * NOTE: This method is less reliable as it can only catch hangups while
 * interrupts are enabled.
 */
#define USE_WATCHDOG
#if ENABLED(USE_WATCHDOG)
  //#define WATCHDOG_RESET_MANUAL
#endif

// @section lcd

/**
 * Babystepping enables movement of the axes by tiny increments without changing
 * the current position values. This feature is used primarily to adjust the Z
 * axis in the first layer of a print in real-time.
 *
 * Warning: Does not respect endstops!
 */
#define BABYSTEPPING
#if ENABLED(BABYSTEPPING)
  //#define INTEGRATED_BABYSTEPPING         // EXPERIMENTAL integration of babystepping into the Stepper ISR
  //#define BABYSTEP_WITHOUT_HOMING
  #define BABYSTEP_ALWAYS_AVAILABLE       // Allow babystepping at all times (not just during movement).
  //#define BABYSTEP_XY                     // Also enable X/Y Babystepping. Not supported on DELTA!
  #define BABYSTEP_INVERT_Z false           // Change if Z babysteps should go the other way
  //#define BABYSTEP_MILLIMETER_UNITS       // Specify BABYSTEP_MULTIPLICATOR_(XY|Z) in mm instead of micro-steps
  #define BABYSTEP_MULTIPLICATOR_Z  1       // (steps or mm) Steps or millimeter distance for each Z babystep
  //#define BABYSTEP_MULTIPLICATOR_XY 1       // (steps or mm) Steps or millimeter distance for each XY babystep

  #define DOUBLECLICK_FOR_Z_BABYSTEPPING  // Double-click on the Status Screen for Z Babystepping.
  #if ENABLED(DOUBLECLICK_FOR_Z_BABYSTEPPING)
    #define DOUBLECLICK_MAX_INTERVAL 1250   // Maximum interval between clicks, in milliseconds.
                                            // Note: Extra time may be added to mitigate controller latency.
    //#define MOVE_Z_WHEN_IDLE              // Jump to the move Z menu on doubleclick when printer is idle.
    #if ENABLED(MOVE_Z_WHEN_IDLE)
      #define MOVE_Z_IDLE_MULTIPLICATOR 1   // Multiply 1mm by this factor for the move step size.
    #endif
  #endif

  //#define BABYSTEP_DISPLAY_TOTAL          // Display total babysteps since last G28

  #define BABYSTEP_ZPROBE_OFFSET          // Combine M851 Z and Babystepping
  #if ENABLED(BABYSTEP_ZPROBE_OFFSET)
    //#define BABYSTEP_HOTEND_Z_OFFSET      // For multiple hotends, babystep relative Z offsets
    //#define BABYSTEP_ZPROBE_GFX_OVERLAY   // Enable graphical overlay on Z-offset editor
  #endif
#endif

// @section extruder

/**
 * Linear Pressure Control v1.5
 *
 * Assumption: advance [steps] = k * (delta velocity [steps/s])
 * K=0 means advance disabled.
 *
 * NOTE: K values for LIN_ADVANCE 1.5 differ from earlier versions!
 *
 * Set K around 0.22 for 3mm PLA Direct Drive with ~6.5cm between the drive gear and heatbreak.
 * Larger K values will be needed for flexible filament and greater distances.
 * If this algorithm produces a higher speed offset than the extruder can handle (compared to E jerk)
 * print acceleration will be reduced during the affected moves to keep within the limit.
 *
 * See https://marlinfw.org/docs/features/lin_advance.html for full instructions.
 */
//#define LIN_ADVANCE           // Define on FLSUNQ_Config
#if ENABLED(LIN_ADVANCE)
  //#define EXTRA_LIN_ADVANCE_K // Enable for second linear advance constants
  #define LIN_ADVANCE_K 0 //.22    // Unit: mm compression per 1mm/s extruder speed
  //#define LA_DEBUG            // If enabled, this will generate debug information output over USB.
  #define EXPERIMENTAL_SCURVE // Enable this option to permit S-Curve Acceleration
#endif

// @section leveling

/**
 * Points to probe for all 3-point Leveling procedures.
 * Override if the automatically selected points are inadequate.
 */
#if EITHER(AUTO_BED_LEVELING_3POINT, AUTO_BED_LEVELING_UBL)
  //#define PROBE_PT_1_X 15
  //#define PROBE_PT_1_Y 180
  //#define PROBE_PT_2_X 15
  //#define PROBE_PT_2_Y 20
  //#define PROBE_PT_3_X 170
  //#define PROBE_PT_3_Y 20
#endif

/**
 * Probing Margins
 *
 * Override PROBING_MARGIN for each side of the build plate
 * Useful to get probe points to exact positions on targets or
 * to allow leveling to avoid plate clamps on only specific
 * sides of the bed. With NOZZLE_AS_PROBE negative values are
 * allowed, to permit probing outside the bed.
 *
 * If you are replacing the prior *_PROBE_BED_POSITION options,
 * LEFT and FRONT values in most cases will map directly over
 * RIGHT and REAR would be the inverse such as
 * (X/Y_BED_SIZE - RIGHT/BACK_PROBE_BED_POSITION)
 *
 * This will allow all positions to match at compilation, however
 * should the probe position be modified with M851XY then the
 * probe points will follow. This prevents any change from causing
 * the probe to be unable to reach any points.
 */
#if PROBE_SELECTED && !IS_KINEMATIC
  //#define PROBING_MARGIN_LEFT PROBING_MARGIN
  //#define PROBING_MARGIN_RIGHT PROBING_MARGIN
  //#define PROBING_MARGIN_FRONT PROBING_MARGIN
  //#define PROBING_MARGIN_BACK PROBING_MARGIN
#endif

#if EITHER(MESH_BED_LEVELING, AUTO_BED_LEVELING_UBL)
  // Override the mesh area if the automatic (max) area is too large
  //#define MESH_MIN_X MESH_INSET
  //#define MESH_MIN_Y MESH_INSET
  //#define MESH_MAX_X X_BED_SIZE - (MESH_INSET)
  //#define MESH_MAX_Y Y_BED_SIZE - (MESH_INSET)
#endif

#if BOTH(AUTO_BED_LEVELING_UBL, EEPROM_SETTINGS)
  //#define OPTIMIZED_MESH_STORAGE  // Store mesh with less precision to save EEPROM space
#endif

/**
 * Repeatedly attempt G29 leveling until it succeeds.
 * Stop after G29_MAX_RETRIES attempts.
 */
//#define G29_RETRY_AND_RECOVER
#if ENABLED(G29_RETRY_AND_RECOVER)
  #define G29_MAX_RETRIES 3
  #define G29_HALT_ON_FAILURE
  /**
   * Specify the GCODE commands that will be executed when leveling succeeds,
   * between attempts, and after the maximum number of retries have been tried.
   */
  #define G29_SUCCESS_COMMANDS "M117 Bed leveling done."
  #define G29_RECOVER_COMMANDS "M117 Probe failed. Rewiping.\nG28\nG12 P0 S12 T0"
  #define G29_FAILURE_COMMANDS "M117 Bed leveling failed.\nG0 Z10\nM300 P25 S880\nM300 P50 S0\nM300 P25 S880\nM300 P50 S0\nM300 P25 S880\nM300 P50 S0\nG4 S1"

#endif

/**
 * Thermal Probe Compensation
 * Probe measurements are adjusted to compensate for temperature distortion.
 * Use G76 to calibrate this feature. Use M871 to set values manually.
 * For a more detailed explanation of the process see G76_M871.cpp.
 */
#if HAS_BED_PROBE && TEMP_SENSOR_PROBE && TEMP_SENSOR_BED
  // Enable thermal first layer compensation using bed and probe temperatures
  #define PROBE_TEMP_COMPENSATION

  // Add additional compensation depending on hotend temperature
  // Note: this values cannot be calibrated and have to be set manually
  #if ENABLED(PROBE_TEMP_COMPENSATION)
    // Park position to wait for probe cooldown
    #define PTC_PARK_POS   { 0, 0, 100 }

    // Probe position to probe and wait for probe to reach target temperature
    #define PTC_PROBE_POS  { 90, 100 }

    // Enable additional compensation using hotend temperature
    // Note: this values cannot be calibrated automatically but have to be set manually
    //#define USE_TEMP_EXT_COMPENSATION

    // Probe temperature calibration generates a table of values starting at PTC_SAMPLE_START
    // (e.g. 30), in steps of PTC_SAMPLE_RES (e.g. 5) with PTC_SAMPLE_COUNT (e.g. 10) samples.

    //#define PTC_SAMPLE_START  30.0f
    //#define PTC_SAMPLE_RES    5.0f
    //#define PTC_SAMPLE_COUNT  10U

    // Bed temperature calibration builds a similar table.

    //#define BTC_SAMPLE_START  60.0f
    //#define BTC_SAMPLE_RES    5.0f
    //#define BTC_SAMPLE_COUNT  10U

    // The temperature the probe should be at while taking measurements during bed temperature
    // calibration.
    //#define BTC_PROBE_TEMP 30.0f

    // Height above Z=0.0f to raise the nozzle. Lowering this can help the probe to heat faster.
    // Note: the Z=0.0f offset is determined by the probe offset which can be set using M851.
    //#define PTC_PROBE_HEATING_OFFSET 0.5f

    // Height to raise the Z-probe between heating and taking the next measurement. Some probes
    // may fail to untrigger if they have been triggered for a long time, which can be solved by
    // increasing the height the probe is raised to.
    //#define PTC_PROBE_RAISE 15U

    // If the probe is outside of the defined range, use linear extrapolation using the closest
    // point and the PTC_LINEAR_EXTRAPOLATION'th next point. E.g. if set to 4 it will use data[0]
    // and data[4] to perform linear extrapolation for values below PTC_SAMPLE_START.
    //#define PTC_LINEAR_EXTRAPOLATION 4
  #endif
#endif

// @section extras

//
// G60/G61 Position Save and Return
//
//#define SAVED_POSITIONS 1         // Each saved position slot costs 12 bytes

//
// G2/G3 Arc Support
//
#define ARC_SUPPORT                 // Disable this feature to save ~3226 bytes
#if ENABLED(ARC_SUPPORT)
  #define MM_PER_ARC_SEGMENT      1 // (mm) Length (or minimum length) of each arc segment
  //#define ARC_SEGMENTS_PER_R    1 // Max segment length, MM_PER = Min
  #define MIN_ARC_SEGMENTS       24 // Minimum number of segments in a complete circle
  //#define ARC_SEGMENTS_PER_SEC 50 // Use feedrate to choose segment length (with MM_PER_ARC_SEGMENT as the minimum)
  #define N_ARC_CORRECTION       25 // Number of interpolated segments between corrections
  //#define ARC_P_CIRCLES           // Enable the 'P' parameter to specify complete circles
  //#define CNC_WORKSPACE_PLANES    // Allow G2/G3 to operate in XY, ZX, or YZ planes
  //#define SF_ARC_FIX              // Enable only if using SkeinForge with "Arc Point" fillet procedure
#endif

// Support for G5 with XYZE destination and IJPQ offsets. Requires ~2666 bytes.
//#define BEZIER_CURVE_SUPPORT

/**
 * Direct Stepping
 *
 * Comparable to the method used by Klipper, G6 direct stepping significantly
 * reduces motion calculations, increases top printing speeds, and results in
 * less step aliasing by calculating all motions in advance.
 * Preparing your G-code: https://github.com/colinrgodsey/step-daemon
 */
//#define DIRECT_STEPPING

/**
 * G38 Probe Target
 *
 * This option adds G38.2 and G38.3 (probe towards target)
 * and optionally G38.4 and G38.5 (probe away from target).
 * Set MULTIPLE_PROBING for G38 to probe more than once.
 */
//#define G38_PROBE_TARGET
#if ENABLED(G38_PROBE_TARGET)
  //#define G38_PROBE_AWAY        // Include G38.4 and G38.5 to probe away from target
  #define G38_MINIMUM_MOVE 0.0275 // (mm) Minimum distance that will produce a move.
#endif

// Moves (or segments) with fewer steps than this will be joined with the next move
#define MIN_STEPS_PER_SEGMENT 1

/**
 * Minimum delay before and after setting the stepper DIR (in ns)
 *     0 : No delay (Expect at least 10µS since one Stepper ISR must transpire)
 *    20 : Minimum for TMC2xxx drivers
 *   200 : Minimum for A4988 drivers
 *   400 : Minimum for A5984 drivers
 *   500 : Minimum for LV8729 drivers (guess, no info in datasheet)
 *   650 : Minimum for DRV8825 drivers
 *  1500 : Minimum for TB6600 drivers (guess, no info in datasheet)
 * 15000 : Minimum for TB6560 drivers (guess, no info in datasheet)
 *
 * Override the default value based on the driver type set in Configuration.h.
 */
//#define MINIMUM_STEPPER_POST_DIR_DELAY 20
//#define MINIMUM_STEPPER_PRE_DIR_DELAY 20

/**
 * Minimum stepper driver pulse width (in µs)
 *   0 : Smallest possible width the MCU can produce, compatible with TMC2xxx drivers
 *   0 : Minimum 500ns for LV8729, adjusted in stepper.h
 *   1 : Minimum for A4988 and A5984 stepper drivers
 *   2 : Minimum for DRV8825 stepper drivers
 *   3 : Minimum for TB6600 stepper drivers
 *  30 : Minimum for TB6560 stepper drivers
 *
 * Override the default value based on the driver type set in Configuration.h.
 */
//#define MINIMUM_STEPPER_PULSE 2

/**
 * Maximum stepping rate (in Hz) the stepper driver allows
 *  If undefined, defaults to 1MHz / (2 * MINIMUM_STEPPER_PULSE)
 *  5000000 : Maximum for TMC2xxx stepper drivers
 *  1000000 : Maximum for LV8729 stepper driver
 *  500000  : Maximum for A4988 stepper driver
 *  250000  : Maximum for DRV8825 stepper driver
 *  150000  : Maximum for TB6600 stepper driver
 *   15000  : Maximum for TB6560 stepper driver
 *
 * Override the default value based on the driver type set in Configuration.h.
 */
//#define MAXIMUM_STEPPER_RATE 250000

// @section temperature

// Control heater 0 and heater 1 in parallel.
//#define HEATERS_PARALLEL

//===========================================================================
//================================= Buffers =================================
//===========================================================================

// @section motion

// The number of linear moves that can be in the planner at once.
// The value of BLOCK_BUFFER_SIZE must be a power of 2 (e.g. 8, 16, 32)
#if BOTH(SDSUPPORT, DIRECT_STEPPING)
  #define BLOCK_BUFFER_SIZE  8
#elif ENABLED(SDSUPPORT)
  #define BLOCK_BUFFER_SIZE 16
#else
  #define BLOCK_BUFFER_SIZE 16
#endif

// @section serial

// The ASCII buffer for serial input
#define MAX_CMD_SIZE 96
#define BUFSIZE 16  //28

// Transmission to Host Buffer Size
// To save 386 bytes of PROGMEM (and TX_BUFFER_SIZE+3 bytes of RAM) set to 0.
// To buffer a simple "ok" you need 4 bytes.
// For ADVANCED_OK (M105) you need 32 bytes.
// For debug-echo: 128 bytes for the optimal speed.
// Other output doesn't need to be that speedy.
// :[0, 2, 4, 8, 16, 32, 64, 128, 256]
#define TX_BUFFER_SIZE 16 //32

// Host Receive Buffer Size
// Without XON/XOFF flow control (see SERIAL_XON_XOFF below) 32 bytes should be enough.
// To use flow control, set this buffer size to at least 1024 bytes.
// :[0, 2, 4, 8, 16, 32, 64, 128, 256, 512, 1024, 2048]
//#define RX_BUFFER_SIZE 1024

#if RX_BUFFER_SIZE >= 1024
  // Enable to have the controller send XON/XOFF control characters to
  // the host to signal the RX buffer is becoming full.
  //#define SERIAL_XON_XOFF
#endif

// Add M575 G-code to change the baud rate
//#define BAUD_RATE_GCODE

#if ENABLED(SDSUPPORT)
  // Enable this option to collect and display the maximum
  // RX queue usage after transferring a file to SD.
  //#define SERIAL_STATS_MAX_RX_QUEUED

  // Enable this option to collect and display the number
  // of dropped bytes after a file transfer to SD.
  //#define SERIAL_STATS_DROPPED_RX
#endif

/**
 * Emergency Command Parser
 *
 * Add a low-level parser to intercept certain commands as they
 * enter the serial receive buffer, so they cannot be blocked.
 * Currently handles M108, M112, M410, M876
 * NOTE: Not yet implemented for all platforms.
 */
#define EMERGENCY_PARSER

// Bad Serial-connections can miss a received command by sending an 'ok'
// Therefore some clients abort after 30 seconds in a timeout.
// Some other clients start sending commands while receiving a 'wait'.
// This "wait" is only sent when the buffer is empty. 1 second is a good value here.
//#define NO_TIMEOUTS 1000 // Milliseconds

// Some clients will have this feature soon. This could make the NO_TIMEOUTS unnecessary.
//#define ADVANCED_OK

// Printrun may have trouble receiving long strings all at once.
// This option inserts short delays between lines of serial output.
#define SERIAL_OVERRUN_PROTECTION

// For serial echo, the number of digits after the decimal point
//#define SERIAL_FLOAT_PRECISION 4

// @section extras

/**
 * Extra Fan Speed
 * Adds a secondary fan speed for each print-cooling fan.
 *   'M106 P<fan> T3-255' : Set a secondary speed for <fan>
 *   'M106 P<fan> T2'     : Use the set secondary speed
 *   'M106 P<fan> T1'     : Restore the previous fan speed
 */
//#define EXTRA_FAN_SPEED

/**
 * Firmware-based and LCD-controlled retract
 *
 * Add G10 / G11 commands for automatic firmware-based retract / recover.
 * Use M207 and M208 to define parameters for retract / recover.
 *
 * Use M209 to enable or disable auto-retract.
 * With auto-retract enabled, all G1 E moves within the set range
 * will be converted to firmware-based retract/recover moves.
 *
 * Be sure to turn off auto-retract during filament change.
 *
 * Note that M207 / M208 / M209 settings are saved to EEPROM.
 */
//#define FWRETRACT
#if ENABLED(FWRETRACT)
  #define FWRETRACT_AUTORETRACT             // Override slicer retractions
  #if ENABLED(FWRETRACT_AUTORETRACT)
    #define MIN_AUTORETRACT             0.1 // (mm) Don't convert E moves under this length
    #define MAX_AUTORETRACT            10.0 // (mm) Don't convert E moves over this length
  #endif
  #define RETRACT_LENGTH                3   // (mm) Default retract length (positive value)
  #define RETRACT_LENGTH_SWAP          13   // (mm) Default swap retract length (positive value)
  #define RETRACT_FEEDRATE             45   // (mm/s) Default feedrate for retracting
  #define RETRACT_ZRAISE                0   // (mm) Default retract Z-raise
  #define RETRACT_RECOVER_LENGTH        0   // (mm) Default additional recover length (added to retract length on recover)
  #define RETRACT_RECOVER_LENGTH_SWAP   0   // (mm) Default additional swap recover length (added to retract length on recover from toolchange)
  #define RETRACT_RECOVER_FEEDRATE      8   // (mm/s) Default feedrate for recovering from retraction
  #define RETRACT_RECOVER_FEEDRATE_SWAP 8   // (mm/s) Default feedrate for recovering from swap retraction
  #if ENABLED(MIXING_EXTRUDER)
    //#define RETRACT_SYNC_MIXING           // Retract and restore all mixing steppers simultaneously
  #endif
#endif

/**
 * Universal tool change settings.
 * Applies to all types of extruders except where explicitly noted.
 */
#if HAS_MULTI_EXTRUDER
  // Z raise distance for tool-change, as needed for some extruders
  #define TOOLCHANGE_ZRAISE                 2 // (mm)
  //#define TOOLCHANGE_ZRAISE_BEFORE_RETRACT  // Apply raise before swap retraction (if enabled)
  //#define TOOLCHANGE_NO_RETURN              // Never return to previous position on tool-change
  #if ENABLED(TOOLCHANGE_NO_RETURN)
    //#define EVENT_GCODE_AFTER_TOOLCHANGE "G12X"   // Extra G-code to run after tool-change
  #endif

  /**
   * Retract and prime filament on tool-change to reduce
   * ooze and stringing and to get cleaner transitions.
   */
  //#define TOOLCHANGE_FILAMENT_SWAP
  #if ENABLED(TOOLCHANGE_FILAMENT_SWAP)
    // Load / Unload
    #define TOOLCHANGE_FS_LENGTH              12  // (mm) Load / Unload length
    #define TOOLCHANGE_FS_EXTRA_RESUME_LENGTH  0  // (mm) Extra length for better restart, fine tune by LCD/Gcode)
    #define TOOLCHANGE_FS_RETRACT_SPEED   (50*60) // (mm/min) (Unloading)
    #define TOOLCHANGE_FS_UNRETRACT_SPEED (25*60) // (mm/min) (On SINGLENOZZLE or Bowden loading must be slowed down)

    // Longer prime to clean out a SINGLENOZZLE
    #define TOOLCHANGE_FS_EXTRA_PRIME          0  // (mm) Extra priming length
    #define TOOLCHANGE_FS_PRIME_SPEED    (4.6*60) // (mm/min) Extra priming feedrate
    #define TOOLCHANGE_FS_WIPE_RETRACT         0  // (mm/min) Retract before cooling for less stringing, better wipe, etc.

    // Cool after prime to reduce stringing
    #define TOOLCHANGE_FS_FAN                 -1  // Fan index or -1 to skip
    #define TOOLCHANGE_FS_FAN_SPEED          255  // 0-255
    #define TOOLCHANGE_FS_FAN_TIME            10  // (seconds)

    // Swap uninitialized extruder with TOOLCHANGE_FS_PRIME_SPEED for all lengths (recover + prime)
    // (May break filament if not retracted beforehand.)
    //#define TOOLCHANGE_FS_INIT_BEFORE_SWAP

    // Prime on the first T0 (If other, TOOLCHANGE_FS_INIT_BEFORE_SWAP applied)
    // Enable it (M217 V[0/1]) before printing, to avoid unwanted priming on host connect
    //#define TOOLCHANGE_FS_PRIME_FIRST_USED

    /**
     * Tool Change Migration
     * This feature provides G-code and LCD options to switch tools mid-print.
     * All applicable tool properties are migrated so the print can continue.
     * Tools must be closely matching and other restrictions may apply.
     * Useful to:
     *   - Change filament color without interruption
     *   - Switch spools automatically on filament runout
     *   - Switch to a different nozzle on an extruder jam
     */
    #define TOOLCHANGE_MIGRATION_FEATURE

  #endif

  /**
   * Position to park head during tool change.
   * Doesn't apply to SWITCHING_TOOLHEAD, DUAL_X_CARRIAGE, or PARKING_EXTRUDER
   */
  //#define TOOLCHANGE_PARK
  #if ENABLED(TOOLCHANGE_PARK)
    #define TOOLCHANGE_PARK_XY    { X_MIN_POS + 10, Y_MIN_POS + 10 }
    #define TOOLCHANGE_PARK_XY_FEEDRATE 6000  // (mm/min)
    //#define TOOLCHANGE_PARK_X_ONLY          // X axis only move
    //#define TOOLCHANGE_PARK_Y_ONLY          // Y axis only move
  #endif
#endif // HAS_MULTI_EXTRUDER

/**
 * Advanced Pause
 * Experimental feature for filament change support and for parking the nozzle when paused.
 * Adds the GCode M600 for initiating filament change.
 * If PARK_HEAD_ON_PAUSE enabled, adds the GCode M125 to pause printing and park the nozzle.
 *
 * Requires an LCD display.
 * Requires NOZZLE_PARK_FEATURE.
 * This feature is required for the default FILAMENT_RUNOUT_SCRIPT.
 */
#define ADVANCED_PAUSE_FEATURE
#if ENABLED(ADVANCED_PAUSE_FEATURE)
  #define PAUSE_PARK_RETRACT_FEEDRATE         60  // (mm/s) Initial retract feedrate.
  #define PAUSE_PARK_RETRACT_LENGTH            3  // (mm) Initial retract.
  #ifdef Q5
    #define FILAMENT_CHANGE_UNLOAD_FEEDRATE     28  // (mm/s) Unload filament feedrate. This can be pretty fast.
    #define FILAMENT_CHANGE_UNLOAD_ACCEL        25  // (mm/s^2) Lower acceleration may allow a faster feedrate.
    #define FILAMENT_CHANGE_UNLOAD_LENGTH      550  //FE250 (mm) The length of filament for a complete unload.
  #else                                                // This short retract is done immediately, before parking the nozzle.
    #define FILAMENT_CHANGE_UNLOAD_FEEDRATE     50  // (mm/s) Unload filament feedrate. This can be pretty fast.
    #define FILAMENT_CHANGE_UNLOAD_ACCEL        25  // (mm/s^2) Lower acceleration may allow a faster feedrate.
    #define FILAMENT_CHANGE_UNLOAD_LENGTH      850  // (mm) The length of filament for a complete unload.
                                                  //   For Bowden, the full length of the tube and nozzle.
                                                  //   For direct drive, the full length of the nozzle.
                                                  //   Set to 0 for manual unloading.
  #endif

  #define FILAMENT_CHANGE_SLOW_LOAD_FEEDRATE   6  // (mm/s) Slow move when starting load.
  #define FILAMENT_CHANGE_SLOW_LOAD_LENGTH     0  // (mm) Slow length, to allow time to insert material.
                                                  // 0 to disable start loading and skip to fast load only
  #ifdef Q5
    #define FILAMENT_CHANGE_FAST_LOAD_FEEDRATE  20  //40  // (mm/s) Load filament feedrate. This can be pretty fast.
    #define FILAMENT_CHANGE_FAST_LOAD_ACCEL     25  // (mm/s^2) Lower acceleration may allow a faster feedrate.
    #define FILAMENT_CHANGE_FAST_LOAD_LENGTH   600  // (mm) Load length of filament, from extruder gear to nozzle.
  #else                                             // 0 to disable start loading and skip to fast load only
    #define FILAMENT_CHANGE_FAST_LOAD_FEEDRATE  50  //40  // (mm/s) Load filament feedrate. This can be pretty fast.
    #define FILAMENT_CHANGE_FAST_LOAD_ACCEL     25  // (mm/s^2) Lower acceleration may allow a faster feedrate.
    #define FILAMENT_CHANGE_FAST_LOAD_LENGTH   730  // (mm) Load length of filament, from extruder gear to nozzle.
                                                  //   For Bowden, the full length of the tube and nozzle.
                                                  //   For direct drive, the full length of the nozzle.
  #endif
  //#define ADVANCED_PAUSE_CONTINUOUS_PURGE         // Purge continuously up to the purge length until interrupted.
  #define ADVANCED_PAUSE_PURGE_FEEDRATE        3  // (mm/s) Extrude feedrate (after loading). Should be slower than load feedrate.
  #define ADVANCED_PAUSE_PURGE_LENGTH         50  // (mm) Length to extrude after loading.
                                                  // Set to 0 for manual extrusion.
                                                  // Filament can be extruded repeatedly from the Filament Change menu
                                                  // until extrusion is consistent, and to purge old filament.
  #define ADVANCED_PAUSE_RESUME_PRIME          0  // (mm) Extra distance to prime nozzle after returning from park.
  //#define ADVANCED_PAUSE_FANS_PAUSE             // Turn off print-cooling fans while the machine is paused.

                                                  // Filament Unload does a Retract, Delay, and Purge first:
  #define FILAMENT_UNLOAD_PURGE_RETRACT       13  // (mm) Unload initial retract length.
  #define FILAMENT_UNLOAD_PURGE_DELAY       5000  // (ms) Delay for the filament to cool after retract.
  #define FILAMENT_UNLOAD_PURGE_LENGTH         8  // (mm) An unretract is done, then this length is purged.
  #define FILAMENT_UNLOAD_PURGE_FEEDRATE      25  // (mm/s) feedrate to purge before unload

  #define PAUSE_PARK_NOZZLE_TIMEOUT           45  // (seconds) Time limit before the nozzle is turned off for safety.
  #define FILAMENT_CHANGE_ALERT_BEEPS         10  // Number of alert beeps to play when a response is needed.
  #define PAUSE_PARK_NO_STEPPER_TIMEOUT           // Enable for XYZ steppers to stay powered on during filament change.

  #define PARK_HEAD_ON_PAUSE                    // Park the nozzle during pause and filament change.
  //#define HOME_BEFORE_FILAMENT_CHANGE           // If needed, home before parking for filament change

  #define FILAMENT_LOAD_UNLOAD_GCODES           // Add M701/M702 Load/Unload G-codes, plus Load/Unload in the LCD Prepare menu.
  //#define FILAMENT_UNLOAD_ALL_EXTRUDERS         // Allow M702 to unload all extruders above a minimum target temp (as set by M302)
#endif

// @section tmc

/**
 * TMC26X Stepper Driver options
 *
 * The TMC26XStepper library is required for this stepper driver.
 * https://github.com/trinamic/TMC26XStepper
 */
#if HAS_DRIVER(TMC26X)

  #if AXIS_DRIVER_TYPE_X(TMC26X)
    #define X_MAX_CURRENT     1000  // (mA)
    #define X_SENSE_RESISTOR    91  // (mOhms)
    #define X_MICROSTEPS        16  // Number of microsteps
  #endif

  #if AXIS_DRIVER_TYPE_X2(TMC26X)
    #define X2_MAX_CURRENT    1000
    #define X2_SENSE_RESISTOR   91
    #define X2_MICROSTEPS       16
  #endif

  #if AXIS_DRIVER_TYPE_Y(TMC26X)
    #define Y_MAX_CURRENT     1000
    #define Y_SENSE_RESISTOR    91
    #define Y_MICROSTEPS        16
  #endif

  #if AXIS_DRIVER_TYPE_Y2(TMC26X)
    #define Y2_MAX_CURRENT    1000
    #define Y2_SENSE_RESISTOR   91
    #define Y2_MICROSTEPS       16
  #endif

  #if AXIS_DRIVER_TYPE_Z(TMC26X)
    #define Z_MAX_CURRENT     1000
    #define Z_SENSE_RESISTOR    91
    #define Z_MICROSTEPS        16
  #endif

  #if AXIS_DRIVER_TYPE_Z2(TMC26X)
    #define Z2_MAX_CURRENT    1000
    #define Z2_SENSE_RESISTOR   91
    #define Z2_MICROSTEPS       16
  #endif

  #if AXIS_DRIVER_TYPE_Z3(TMC26X)
    #define Z3_MAX_CURRENT    1000
    #define Z3_SENSE_RESISTOR   91
    #define Z3_MICROSTEPS       16
  #endif

  #if AXIS_DRIVER_TYPE_Z4(TMC26X)
    #define Z4_MAX_CURRENT    1000
    #define Z4_SENSE_RESISTOR   91
    #define Z4_MICROSTEPS       16
  #endif

  #if AXIS_DRIVER_TYPE_E0(TMC26X)
    #define E0_MAX_CURRENT    1000
    #define E0_SENSE_RESISTOR   91
    #define E0_MICROSTEPS       16
  #endif

  #if AXIS_DRIVER_TYPE_E1(TMC26X)
    #define E1_MAX_CURRENT    1000
    #define E1_SENSE_RESISTOR   91
    #define E1_MICROSTEPS       16
  #endif

  #if AXIS_DRIVER_TYPE_E2(TMC26X)
    #define E2_MAX_CURRENT    1000
    #define E2_SENSE_RESISTOR   91
    #define E2_MICROSTEPS       16
  #endif

  #if AXIS_DRIVER_TYPE_E3(TMC26X)
    #define E3_MAX_CURRENT    1000
    #define E3_SENSE_RESISTOR   91
    #define E3_MICROSTEPS       16
  #endif

  #if AXIS_DRIVER_TYPE_E4(TMC26X)
    #define E4_MAX_CURRENT    1000
    #define E4_SENSE_RESISTOR   91
    #define E4_MICROSTEPS       16
  #endif

  #if AXIS_DRIVER_TYPE_E5(TMC26X)
    #define E5_MAX_CURRENT    1000
    #define E5_SENSE_RESISTOR   91
    #define E5_MICROSTEPS       16
  #endif

  #if AXIS_DRIVER_TYPE_E6(TMC26X)
    #define E6_MAX_CURRENT    1000
    #define E6_SENSE_RESISTOR   91
    #define E6_MICROSTEPS       16
  #endif

  #if AXIS_DRIVER_TYPE_E7(TMC26X)
    #define E7_MAX_CURRENT    1000
    #define E7_SENSE_RESISTOR   91
    #define E7_MICROSTEPS       16
  #endif

#endif // TMC26X

// @section tmc_smart

/**
 * To use TMC2130, TMC2160, TMC2660, TMC5130, TMC5160 stepper drivers in SPI mode
 * connect your SPI pins to the hardware SPI interface on your board and define
 * the required CS pins in your `pins_MYBOARD.h` file. (e.g., RAMPS 1.4 uses AUX3
 * pins `X_CS_PIN 53`, `Y_CS_PIN 49`, etc.).
 * You may also use software SPI if you wish to use general purpose IO pins.
 *
 * To use TMC2208 stepper UART-configurable stepper drivers connect #_SERIAL_TX_PIN
 * to the driver side PDN_UART pin with a 1K resistor.
 * To use the reading capabilities, also connect #_SERIAL_RX_PIN to PDN_UART without
 * a resistor.
 * The drivers can also be used with hardware serial.
 *
 * TMCStepper library is required to use TMC stepper drivers.
 * https://github.com/teemuatlut/TMCStepper
 */
#if HAS_TRINAMIC_CONFIG

  #define HOLD_MULTIPLIER    0.5  // Scales down the holding current from run current

  /**
   * Interpolate microsteps to 256
   * Override for each driver with <driver>_INTERPOLATE settings below
   */
  #define INTERPOLATE      true

  // test
  //#define XYZ_CURRENT       900
  //#define XYZ_CURRENT_HOME  800
  //#define E_CURRENT         850

  #if AXIS_IS_TMC(X)
    #define X_CURRENT       XYZ_CURRENT        // (mA) RMS current. Multiply by 1.414 for peak current.
    #define X_CURRENT_HOME  XYZ_CURRENT_HOME   // (mA) RMS current for sensorless homing
    #define X_MICROSTEPS    XYZ_MICROSTEPS     // 0..256
    #define X_RSENSE          0.11
    #define X_CHAIN_POS      -1        // -1..0: Not chained. 1: MCU MOSI connected. 2: Next in chain, ...
    //#define X_INTERPOLATE  true      // Enable to override 'INTERPOLATE' for the X axis
  #endif

  #if AXIS_IS_TMC(X2)
    #define X2_CURRENT      800
    #define X2_CURRENT_HOME X2_CURRENT
    #define X2_MICROSTEPS    16
    #define X2_RSENSE         0.11
    #define X2_CHAIN_POS     -1
    //#define X2_INTERPOLATE true
  #endif

  #if AXIS_IS_TMC(Y)
    #define Y_CURRENT       XYZ_CURRENT
    #define Y_CURRENT_HOME  XYZ_CURRENT_HOME
    #define Y_MICROSTEPS    XYZ_MICROSTEPS
    #define Y_RSENSE          0.11
    #define Y_CHAIN_POS      -1
    //#define Y_INTERPOLATE  true
  #endif

  #if AXIS_IS_TMC(Y2)
    #define Y2_CURRENT      800
    #define Y2_CURRENT_HOME Y2_CURRENT
    #define Y2_MICROSTEPS    16
    #define Y2_RSENSE         0.11
    #define Y2_CHAIN_POS     -1
    //#define Y2_INTERPOLATE true
  #endif

  #if AXIS_IS_TMC(Z)
    #define Z_CURRENT       XYZ_CURRENT
    #define Z_CURRENT_HOME  XYZ_CURRENT_HOME
    #define Z_MICROSTEPS    XYZ_MICROSTEPS
    #define Z_RSENSE          0.11
    #define Z_CHAIN_POS      -1
    //#define Z_INTERPOLATE  true
  #endif

  #if AXIS_IS_TMC(Z2)
    #define Z2_CURRENT      800
    #define Z2_CURRENT_HOME Z2_CURRENT
    #define Z2_MICROSTEPS    16
    #define Z2_RSENSE         0.11
    #define Z2_CHAIN_POS     -1
    //#define Z2_INTERPOLATE true
  #endif

  #if AXIS_IS_TMC(Z3)
    #define Z3_CURRENT      800
    #define Z3_CURRENT_HOME Z3_CURRENT
    #define Z3_MICROSTEPS    16
    #define Z3_RSENSE         0.11
    #define Z3_CHAIN_POS     -1
    //#define Z3_INTERPOLATE true
  #endif

  #if AXIS_IS_TMC(Z4)
    #define Z4_CURRENT      800
    #define Z4_CURRENT_HOME Z4_CURRENT
    #define Z4_MICROSTEPS    16
    #define Z4_RSENSE         0.11
    #define Z4_CHAIN_POS     -1
    //#define Z4_INTERPOLATE true
  #endif

  #if AXIS_IS_TMC(E0)
    #define E0_CURRENT      E_CURRENT
    #define E0_MICROSTEPS   E_MICROSTEPS
    #define E0_RSENSE         0.11
    #define E0_CHAIN_POS     -1
    //#define E0_INTERPOLATE true
  #endif

  #if AXIS_IS_TMC(E1)
    #define E1_CURRENT      E_CURRENT
    #define E1_MICROSTEPS   E_MICROSTEPS
    #define E1_RSENSE         0.11
    #define E1_CHAIN_POS     -1
    //#define E1_INTERPOLATE true
  #endif

  #if AXIS_IS_TMC(E2)
    #define E2_CURRENT      E_CURRENT
    #define E2_MICROSTEPS   E_MICROSTEPS
    #define E2_RSENSE         0.11
    #define E2_CHAIN_POS     -1
    //#define E2_INTERPOLATE true
  #endif

  #if AXIS_IS_TMC(E3)
    #define E3_CURRENT      800
    #define E3_MICROSTEPS    16
    #define E3_RSENSE         0.11
    #define E3_CHAIN_POS     -1
    //#define E3_INTERPOLATE true
  #endif

  #if AXIS_IS_TMC(E4)
    #define E4_CURRENT      800
    #define E4_MICROSTEPS    16
    #define E4_RSENSE         0.11
    #define E4_CHAIN_POS     -1
    //#define E4_INTERPOLATE true
  #endif

  #if AXIS_IS_TMC(E5)
    #define E5_CURRENT      800
    #define E5_MICROSTEPS    16
    #define E5_RSENSE         0.11
    #define E5_CHAIN_POS     -1
    //#define E5_INTERPOLATE true
  #endif

  #if AXIS_IS_TMC(E6)
    #define E6_CURRENT      800
    #define E6_MICROSTEPS    16
    #define E6_RSENSE         0.11
    #define E6_CHAIN_POS     -1
    //#define E6_INTERPOLATE true
  #endif

  #if AXIS_IS_TMC(E7)
    #define E7_CURRENT      800
    #define E7_MICROSTEPS    16
    #define E7_RSENSE         0.11
    #define E7_CHAIN_POS     -1
    //#define E7_INTERPOLATE true
  #endif

  /**
   * Override default SPI pins for TMC2130, TMC2160, TMC2660, TMC5130 and TMC5160 drivers here.
   * The default pins can be found in your board's pins file.
   */
  //#define X_CS_PIN          -1
  //#define Y_CS_PIN          -1
  //#define Z_CS_PIN          -1
  //#define X2_CS_PIN         -1
  //#define Y2_CS_PIN         -1
  //#define Z2_CS_PIN         -1
  //#define Z3_CS_PIN         -1
  //#define E0_CS_PIN         -1
  //#define E1_CS_PIN         -1
  //#define E2_CS_PIN         -1
  //#define E3_CS_PIN         -1
  //#define E4_CS_PIN         -1
  //#define E5_CS_PIN         -1
  //#define E6_CS_PIN         -1
  //#define E7_CS_PIN         -1

  /**
   * Software option for SPI driven drivers (TMC2130, TMC2160, TMC2660, TMC5130 and TMC5160).
   * The default SW SPI pins are defined the respective pins files,
   * but you can override or define them here.
   */
  //#define TMC_USE_SW_SPI
  //#define TMC_SW_MOSI       -1
  //#define TMC_SW_MISO       -1
  //#define TMC_SW_SCK        -1

  /**
   * Four TMC2209 drivers can use the same HW/SW serial port with hardware configured addresses.
   * Set the address using jumpers on pins MS1 and MS2.
   * Address | MS1  | MS2
   *       0 | LOW  | LOW
   *       1 | HIGH | LOW
   *       2 | LOW  | HIGH
   *       3 | HIGH | HIGH
   *
   * Set *_SERIAL_TX_PIN and *_SERIAL_RX_PIN to match for all drivers
   * on the same serial port, either here or in your board's pins file.
   */
  #ifdef Q5
    #define  X_SLAVE_ADDRESS 0
    #define  Y_SLAVE_ADDRESS 0
    #define  Z_SLAVE_ADDRESS 0
    #define E0_SLAVE_ADDRESS 0
  #endif
  //#define X2_SLAVE_ADDRESS 0
  //#define Y2_SLAVE_ADDRESS 0
  //#define Z2_SLAVE_ADDRESS 0
  //#define Z3_SLAVE_ADDRESS 0
  //#define Z4_SLAVE_ADDRESS 0
  //#define E0_SLAVE_ADDRESS 0
  //#define E1_SLAVE_ADDRESS 0
  //#define E2_SLAVE_ADDRESS 0
  //#define E3_SLAVE_ADDRESS 0
  //#define E4_SLAVE_ADDRESS 0
  //#define E5_SLAVE_ADDRESS 0
  //#define E6_SLAVE_ADDRESS 0
  //#define E7_SLAVE_ADDRESS 0

  /**
   * Software enable
   *
   * Use for drivers that do not use a dedicated enable pin, but rather handle the same
   * function through a communication line such as SPI or UART.
   */
  //#define SOFTWARE_DRIVER_ENABLE

  /**
   * TMC2130, TMC2160, TMC2208, TMC2209, TMC5130 and TMC5160 only
   * Use Trinamic's ultra quiet stepping mode.
   * When disabled, Marlin will use spreadCycle stepping mode.
   */
  #define STEALTHCHOP_XY
  #define STEALTHCHOP_Z
  //#define STEALTHCHOP_E

  /**
   * Optimize spreadCycle chopper parameters by using predefined parameter sets
   * or with the help of an example included in the library.
   * Provided parameter sets are
   * CHOPPER_DEFAULT_12V
   * CHOPPER_DEFAULT_19V
   * CHOPPER_DEFAULT_24V
   * CHOPPER_DEFAULT_36V
   * CHOPPER_09STEP_24V   // 0.9 degree steppers (24V)
   * CHOPPER_PRUSAMK3_24V // Imported parameters from the official Průša firmware for MK3 (24V)
   * CHOPPER_MARLIN_119   // Old defaults from Marlin v1.1.9
   *
   * Define your own with:
   * { <off_time[1..15]>, <hysteresis_end[-3..12]>, hysteresis_start[1..8] }
   */
  #define CHOPPER_TIMING CHOPPER_DEFAULT_24V        // All axes (override below)
  //#define CHOPPER_TIMING_X  CHOPPER_DEFAULT_12V   // For X Axes (override below)
  //#define CHOPPER_TIMING_X2 CHOPPER_DEFAULT_12V
  //#define CHOPPER_TIMING_Y  CHOPPER_DEFAULT_12V   // For Y Axes (override below)
  //#define CHOPPER_TIMING_Y2 CHOPPER_DEFAULT_12V
  //#define CHOPPER_TIMING_Z  CHOPPER_DEFAULT_12V   // For Z Axes (override below)
  //#define CHOPPER_TIMING_Z2 CHOPPER_DEFAULT_12V
  //#define CHOPPER_TIMING_Z3 CHOPPER_DEFAULT_12V
  //#define CHOPPER_TIMING_Z4 CHOPPER_DEFAULT_12V
  //#define CHOPPER_TIMING_E  CHOPPER_DEFAULT_12V   // For Extruders (override below)
  //#define CHOPPER_TIMING_E1 CHOPPER_DEFAULT_12V
  //#define CHOPPER_TIMING_E2 CHOPPER_DEFAULT_12V
  //#define CHOPPER_TIMING_E3 CHOPPER_DEFAULT_12V
  //#define CHOPPER_TIMING_E4 CHOPPER_DEFAULT_12V
  //#define CHOPPER_TIMING_E5 CHOPPER_DEFAULT_12V
  //#define CHOPPER_TIMING_E6 CHOPPER_DEFAULT_12V
  //#define CHOPPER_TIMING_E7 CHOPPER_DEFAULT_12V

  /**
   * Monitor Trinamic drivers
   * for error conditions like overtemperature and short to ground.
   * To manage over-temp Marlin can decrease the driver current until the error condition clears.
   * Other detected conditions can be used to stop the current print.
   * Relevant G-codes:
   * M906 - Set or get motor current in milliamps using axis codes X, Y, Z, E. Report values if no axis codes given.
   * M911 - Report stepper driver overtemperature pre-warn condition.
   * M912 - Clear stepper driver overtemperature pre-warn condition flag.
   * M122 - Report driver parameters (Requires TMC_DEBUG)
   */
  #ifdef XP
    #define MONITOR_DRIVER_STATUS
  #endif

  #if ENABLED(MONITOR_DRIVER_STATUS)
    #define CURRENT_STEP_DOWN     50  // [mA]
    #define REPORT_CURRENT_CHANGE
    #define STOP_ON_ERROR
  #endif

  /**
   * TMC2130, TMC2160, TMC2208, TMC2209, TMC5130 and TMC5160 only
   * The driver will switch to spreadCycle when stepper speed is over HYBRID_THRESHOLD.
   * This mode allows for faster movements at the expense of higher noise levels.
   * STEALTHCHOP_(XY|Z|E) must be enabled to use HYBRID_THRESHOLD.
   * M913 X/Y/Z/E to live tune the setting
   */
  #define HYBRID_THRESHOLD

  #define X_HYBRID_THRESHOLD     150  // [mm/s]
  #define X2_HYBRID_THRESHOLD    100
  #define Y_HYBRID_THRESHOLD     150
  #define Y2_HYBRID_THRESHOLD    100
  #define Z_HYBRID_THRESHOLD     150
  #define Z2_HYBRID_THRESHOLD      3
  #define Z3_HYBRID_THRESHOLD      3
  #define Z4_HYBRID_THRESHOLD      3
  #define E0_HYBRID_THRESHOLD     50
  #define E1_HYBRID_THRESHOLD     30
  #define E2_HYBRID_THRESHOLD     30
  #define E3_HYBRID_THRESHOLD     30
  #define E4_HYBRID_THRESHOLD     30
  #define E5_HYBRID_THRESHOLD     30
  #define E6_HYBRID_THRESHOLD     30
  #define E7_HYBRID_THRESHOLD     30

  /**
   * Use StallGuard to home / probe X, Y, Z.
   *
   * TMC2130, TMC2160, TMC2209, TMC2660, TMC5130, and TMC5160 only
   * Connect the stepper driver's DIAG1 pin to the X/Y endstop pin.
   * X, Y, and Z homing will always be done in spreadCycle mode.
   *
   * X/Y/Z_STALL_SENSITIVITY is the default stall threshold.
   * Use M914 X Y Z to set the stall threshold at runtime:
   *
   *  Sensitivity   TMC2209   Others
   *    HIGHEST       255      -64    (Too sensitive => False positive)
   *    LOWEST         0        63    (Too insensitive => No trigger)
   *
   * It is recommended to set HOMING_BUMP_MM to { 0, 0, 0 }.
   *
   * SPI_ENDSTOPS  *** Beta feature! *** TMC2130 Only ***
   * Poll the driver through SPI to determine load when homing.
   * Removes the need for a wire from DIAG1 to an endstop pin.
   *
   * IMPROVE_HOMING_RELIABILITY tunes acceleration and jerk when
   * homing and adds a guard period for endstop triggering.
   *
   * Comment *_STALL_SENSITIVITY to disable sensorless homing for that axis.
   */
  //#define SENSORLESS_HOMING // StallGuard capable drivers only

  #if EITHER(SENSORLESS_HOMING, SENSORLESS_PROBING)
    // TMC2209: 0...255. TMC2130: -64...63
    #define X_STALL_SENSITIVITY  8
    #define X2_STALL_SENSITIVITY X_STALL_SENSITIVITY
    #define Y_STALL_SENSITIVITY  8
    #define Y2_STALL_SENSITIVITY Y_STALL_SENSITIVITY
    #define Z_STALL_SENSITIVITY  8
    //#define Z2_STALL_SENSITIVITY Z_STALL_SENSITIVITY
    //#define Z3_STALL_SENSITIVITY Z_STALL_SENSITIVITY
    //#define Z4_STALL_SENSITIVITY Z_STALL_SENSITIVITY
    //#define SPI_ENDSTOPS              // TMC2130 only
    //#define IMPROVE_HOMING_RELIABILITY
  #endif

  /**
   * TMC Homing stepper phase.
   *
   * Improve homing repeatability by homing to stepper coil's nearest absolute
   * phase position. Trinamic drivers use a stepper phase table with 1024 values
   * spanning 4 full steps with 256 positions each (ergo, 1024 positions).
   * Full step positions (128, 384, 640, 896) have the highest holding torque.
   *
   * Values from 0..1023, -1 to disable homing phase for that axis.
   */
  //#define TMC_HOME_PHASE { 896, 896, 896 }

  /**
   * Beta feature!
   * Create a 50/50 square wave step pulse optimal for stepper drivers.
   */
  #define SQUARE_WAVE_STEPPING

  /**
   * Enable M122 debugging command for TMC stepper drivers.
   * M122 S0/1 will enable continous reporting.
   */
  #define TMC_DEBUG

  /**
   * You can set your own advanced settings by filling in predefined functions.
   * A list of available functions can be found on the library github page
   * https://github.com/teemuatlut/TMCStepper
   *
   * Example:
   * #define TMC_ADV() { \
   *   stepperX.diag0_otpw(1); \
   *   stepperY.intpol(0); \
   * }
   */
  #define TMC_ADV() {  }

#endif // HAS_TRINAMIC_CONFIG

// @section L64XX

/**
 * L64XX Stepper Driver options
 *
 * Arduino-L6470 library (0.8.0 or higher) is required.
 * https://github.com/ameyer/Arduino-L6470
 *
 * Requires the following to be defined in your pins_YOUR_BOARD file
 *     L6470_CHAIN_SCK_PIN
 *     L6470_CHAIN_MISO_PIN
 *     L6470_CHAIN_MOSI_PIN
 *     L6470_CHAIN_SS_PIN
 *     ENABLE_RESET_L64XX_CHIPS(Q)  where Q is 1 to enable and 0 to reset
 */

#if HAS_L64XX

  //#define L6470_CHITCHAT        // Display additional status info

  #if AXIS_IS_L64XX(X)
    #define X_MICROSTEPS       128  // Number of microsteps (VALID: 1, 2, 4, 8, 16, 32, 128) - L6474 max is 16
    #define X_OVERCURRENT     2000  // (mA) Current where the driver detects an over current
                                    //   L6470 & L6474 - VALID: 375 x (1 - 16) - 6A max - rounds down
                                    //   POWERSTEP01: VALID: 1000 x (1 - 32) - 32A max - rounds down
    #define X_STALLCURRENT    1500  // (mA) Current where the driver detects a stall (VALID: 31.25 * (1-128) -  4A max - rounds down)
                                    //   L6470 & L6474 - VALID: 31.25 * (1-128) -  4A max - rounds down
                                    //   POWERSTEP01: VALID: 200 x (1 - 32) - 6.4A max - rounds down
                                    //   L6474 - STALLCURRENT setting is used to set the nominal (TVAL) current
    #define X_MAX_VOLTAGE      127  // 0-255, Maximum effective voltage seen by stepper - not used by L6474
    #define X_CHAIN_POS         -1  // Position in SPI chain, 0=Not in chain, 1=Nearest MOSI
    #define X_SLEW_RATE          1  // 0-3, Slew 0 is slowest, 3 is fastest
  #endif

  #if AXIS_IS_L64XX(X2)
    #define X2_MICROSTEPS      128
    #define X2_OVERCURRENT    2000
    #define X2_STALLCURRENT   1500
    #define X2_MAX_VOLTAGE     127
    #define X2_CHAIN_POS        -1
    #define X2_SLEW_RATE         1
  #endif

  #if AXIS_IS_L64XX(Y)
    #define Y_MICROSTEPS       128
    #define Y_OVERCURRENT     2000
    #define Y_STALLCURRENT    1500
    #define Y_MAX_VOLTAGE      127
    #define Y_CHAIN_POS         -1
    #define Y_SLEW_RATE          1
  #endif

  #if AXIS_IS_L64XX(Y2)
    #define Y2_MICROSTEPS      128
    #define Y2_OVERCURRENT    2000
    #define Y2_STALLCURRENT   1500
    #define Y2_MAX_VOLTAGE     127
    #define Y2_CHAIN_POS        -1
    #define Y2_SLEW_RATE         1
  #endif

  #if AXIS_IS_L64XX(Z)
    #define Z_MICROSTEPS       128
    #define Z_OVERCURRENT     2000
    #define Z_STALLCURRENT    1500
    #define Z_MAX_VOLTAGE      127
    #define Z_CHAIN_POS         -1
    #define Z_SLEW_RATE          1
  #endif

  #if AXIS_IS_L64XX(Z2)
    #define Z2_MICROSTEPS      128
    #define Z2_OVERCURRENT    2000
    #define Z2_STALLCURRENT   1500
    #define Z2_MAX_VOLTAGE     127
    #define Z2_CHAIN_POS        -1
    #define Z2_SLEW_RATE         1
  #endif

  #if AXIS_IS_L64XX(Z3)
    #define Z3_MICROSTEPS      128
    #define Z3_OVERCURRENT    2000
    #define Z3_STALLCURRENT   1500
    #define Z3_MAX_VOLTAGE     127
    #define Z3_CHAIN_POS        -1
    #define Z3_SLEW_RATE         1
  #endif

  #if AXIS_IS_L64XX(Z4)
    #define Z4_MICROSTEPS      128
    #define Z4_OVERCURRENT    2000
    #define Z4_STALLCURRENT   1500
    #define Z4_MAX_VOLTAGE     127
    #define Z4_CHAIN_POS        -1
    #define Z4_SLEW_RATE         1
  #endif

  #if AXIS_IS_L64XX(E0)
    #define E0_MICROSTEPS      128
    #define E0_OVERCURRENT    2000
    #define E0_STALLCURRENT   1500
    #define E0_MAX_VOLTAGE     127
    #define E0_CHAIN_POS        -1
    #define E0_SLEW_RATE         1
  #endif

  #if AXIS_IS_L64XX(E1)
    #define E1_MICROSTEPS      128
    #define E1_OVERCURRENT    2000
    #define E1_STALLCURRENT   1500
    #define E1_MAX_VOLTAGE     127
    #define E1_CHAIN_POS        -1
    #define E1_SLEW_RATE         1
  #endif

  #if AXIS_IS_L64XX(E2)
    #define E2_MICROSTEPS      128
    #define E2_OVERCURRENT    2000
    #define E2_STALLCURRENT   1500
    #define E2_MAX_VOLTAGE     127
    #define E2_CHAIN_POS        -1
    #define E2_SLEW_RATE         1
  #endif

  #if AXIS_IS_L64XX(E3)
    #define E3_MICROSTEPS      128
    #define E3_OVERCURRENT    2000
    #define E3_STALLCURRENT   1500
    #define E3_MAX_VOLTAGE     127
    #define E3_CHAIN_POS        -1
    #define E3_SLEW_RATE         1
  #endif

  #if AXIS_IS_L64XX(E4)
    #define E4_MICROSTEPS      128
    #define E4_OVERCURRENT    2000
    #define E4_STALLCURRENT   1500
    #define E4_MAX_VOLTAGE     127
    #define E4_CHAIN_POS        -1
    #define E4_SLEW_RATE         1
  #endif

  #if AXIS_IS_L64XX(E5)
    #define E5_MICROSTEPS      128
    #define E5_OVERCURRENT    2000
    #define E5_STALLCURRENT   1500
    #define E5_MAX_VOLTAGE     127
    #define E5_CHAIN_POS        -1
    #define E5_SLEW_RATE         1
  #endif

  #if AXIS_IS_L64XX(E6)
    #define E6_MICROSTEPS      128
    #define E6_OVERCURRENT    2000
    #define E6_STALLCURRENT   1500
    #define E6_MAX_VOLTAGE     127
    #define E6_CHAIN_POS        -1
    #define E6_SLEW_RATE         1
  #endif

  #if AXIS_IS_L64XX(E7)
    #define E7_MICROSTEPS      128
    #define E7_OVERCURRENT    2000
    #define E7_STALLCURRENT   1500
    #define E7_MAX_VOLTAGE     127
    #define E7_CHAIN_POS        -1
    #define E7_SLEW_RATE         1
  #endif

  /**
   * Monitor L6470 drivers for error conditions like over temperature and over current.
   * In the case of over temperature Marlin can decrease the drive until the error condition clears.
   * Other detected conditions can be used to stop the current print.
   * Relevant G-codes:
   * M906 - I1/2/3/4/5  Set or get motor drive level using axis codes X, Y, Z, E. Report values if no axis codes given.
   *         I not present or I0 or I1 - X, Y, Z or E0
   *         I2 - X2, Y2, Z2 or E1
   *         I3 - Z3 or E3
   *         I4 - Z4 or E4
   *         I5 - E5
   * M916 - Increase drive level until get thermal warning
   * M917 - Find minimum current thresholds
   * M918 - Increase speed until max or error
   * M122 S0/1 - Report driver parameters
   */
  //#define MONITOR_L6470_DRIVER_STATUS

  #if ENABLED(MONITOR_L6470_DRIVER_STATUS)
    #define KVAL_HOLD_STEP_DOWN     1
    //#define L6470_STOP_ON_ERROR
  #endif

#endif // HAS_L64XX

// @section i2cbus

//
// I2C Master ID for LPC176x LCD and Digital Current control
// Does not apply to other peripherals based on the Wire library.
//
//#define I2C_MASTER_ID  1  // Set a value from 0 to 2

/**
 * TWI/I2C BUS
 *
 * This feature is an EXPERIMENTAL feature so it shall not be used on production
 * machines. Enabling this will allow you to send and receive I2C data from slave
 * devices on the bus.
 *
 * ; Example #1
 * ; This macro send the string "Marlin" to the slave device with address 0x63 (99)
 * ; It uses multiple M260 commands with one B<base 10> arg
 * M260 A99  ; Target slave address
 * M260 B77  ; M
 * M260 B97  ; a
 * M260 B114 ; r
 * M260 B108 ; l
 * M260 B105 ; i
 * M260 B110 ; n
 * M260 S1   ; Send the current buffer
 *
 * ; Example #2
 * ; Request 6 bytes from slave device with address 0x63 (99)
 * M261 A99 B5
 *
 * ; Example #3
 * ; Example serial output of a M261 request
 * echo:i2c-reply: from:99 bytes:5 data:hello
 */

//#define EXPERIMENTAL_I2CBUS
#if ENABLED(EXPERIMENTAL_I2CBUS)
  #define I2C_SLAVE_ADDRESS  0  // Set a value from 8 to 127 to act as a slave
#endif

// @section extras

/**
 * Photo G-code
 * Add the M240 G-code to take a photo.
 * The photo can be triggered by a digital pin or a physical movement.
 */
//#define PHOTO_GCODE
#if ENABLED(PHOTO_GCODE)
  // A position to move to (and raise Z) before taking the photo
  //#define PHOTO_POSITION { X_MAX_POS - 5, Y_MAX_POS, 0 }  // { xpos, ypos, zraise } (M240 X Y Z)
  //#define PHOTO_DELAY_MS   100                            // (ms) Duration to pause before moving back (M240 P)
  //#define PHOTO_RETRACT_MM   6.5                          // (mm) E retract/recover for the photo move (M240 R S)

  // Canon RC-1 or homebrew digital camera trigger
  // Data from: https://www.doc-diy.net/photo/rc-1_hacked/
  //#define PHOTOGRAPH_PIN 23

  // Canon Hack Development Kit
  // https://captain-slow.dk/2014/03/09/3d-printing-timelapses/
  //#define CHDK_PIN        4

  // Optional second move with delay to trigger the camera shutter
  //#define PHOTO_SWITCH_POSITION { X_MAX_POS, Y_MAX_POS }  // { xpos, ypos } (M240 I J)

  // Duration to hold the switch or keep CHDK_PIN high
  //#define PHOTO_SWITCH_MS   50 // (ms) (M240 D)

  /**
   * PHOTO_PULSES_US may need adjustment depending on board and camera model.
   * Pin must be running at 48.4kHz.
   * Be sure to use a PHOTOGRAPH_PIN which can rise and fall quick enough.
   * (e.g., MKS SBase temp sensor pin was too slow, so used P1.23 on J8.)
   *
   *  Example pulse data for Nikon: https://bit.ly/2FKD0Aq
   *                     IR Wiring: https://git.io/JvJf7
   */
  //#define PHOTO_PULSES_US { 2000, 27850, 400, 1580, 400, 3580, 400 }  // (µs) Durations for each 48.4kHz oscillation
  #ifdef PHOTO_PULSES_US
    #define PHOTO_PULSE_DELAY_US 13 // (µs) Approximate duration of each HIGH and LOW pulse in the oscillation
  #endif
#endif

/**
 * Spindle & Laser control
 *
 * Add the M3, M4, and M5 commands to turn the spindle/laser on and off, and
 * to set spindle speed, spindle direction, and laser power.
 *
 * SuperPid is a router/spindle speed controller used in the CNC milling community.
 * Marlin can be used to turn the spindle on and off. It can also be used to set
 * the spindle speed from 5,000 to 30,000 RPM.
 *
 * You'll need to select a pin for the ON/OFF function and optionally choose a 0-5V
 * hardware PWM pin for the speed control and a pin for the rotation direction.
 *
 * See https://marlinfw.org/docs/configuration/laser_spindle.html for more config details.
 */
//#define SPINDLE_FEATURE
//#define LASER_FEATURE
#if EITHER(SPINDLE_FEATURE, LASER_FEATURE)
  #define SPINDLE_LASER_ACTIVE_STATE    LOW    // Set to "HIGH" if the on/off function is active HIGH
  #define SPINDLE_LASER_PWM             true   // Set to "true" if your controller supports setting the speed/power
  #define SPINDLE_LASER_PWM_INVERT      false  // Set to "true" if the speed/power goes up when you want it to go slower

  #define SPINDLE_LASER_FREQUENCY       2500   // (Hz) Spindle/laser frequency (only on supported HALs: AVR and LPC)

  //#define SPINDLE_SERVO         // A servo converting an angle to spindle power
  #ifdef SPINDLE_SERVO
    #define SPINDLE_SERVO_NR   0  // Index of servo used for spindle control
    #define SPINDLE_SERVO_MIN 10  // Minimum angle for servo spindle
  #endif

  /**
   * Speed / Power can be set ('M3 S') and displayed in terms of:
   *  - PWM255  (S0 - S255)
   *  - PERCENT (S0 - S100)
   *  - RPM     (S0 - S50000)  Best for use with a spindle
   *  - SERVO   (S0 - S180)
   */
  #define CUTTER_POWER_UNIT PWM255

  /**
   * Relative Cutter Power
   * Normally, 'M3 O<power>' sets
   * OCR power is relative to the range SPEED_POWER_MIN...SPEED_POWER_MAX.
   * so input powers of 0...255 correspond to SPEED_POWER_MIN...SPEED_POWER_MAX
   * instead of normal range (0 to SPEED_POWER_MAX).
   * Best used with (e.g.) SuperPID router controller: S0 = 5,000 RPM and S255 = 30,000 RPM
   */
  //#define CUTTER_POWER_RELATIVE              // Set speed proportional to [SPEED_POWER_MIN...SPEED_POWER_MAX]

  #if ENABLED(SPINDLE_FEATURE)
    //#define SPINDLE_CHANGE_DIR               // Enable if your spindle controller can change spindle direction
    #define SPINDLE_CHANGE_DIR_STOP            // Enable if the spindle should stop before changing spin direction
    #define SPINDLE_INVERT_DIR          false  // Set to "true" if the spin direction is reversed

    #define SPINDLE_LASER_POWERUP_DELAY   5000 // (ms) Delay to allow the spindle/laser to come up to speed/power
    #define SPINDLE_LASER_POWERDOWN_DELAY 5000 // (ms) Delay to allow the spindle to stop

    /**
     * M3/M4 Power Equation
     *
     * Each tool uses different value ranges for speed / power control.
     * These parameters are used to convert between tool power units and PWM.
     *
     * Speed/Power = (PWMDC / 255 * 100 - SPEED_POWER_INTERCEPT) / SPEED_POWER_SLOPE
     * PWMDC = (spdpwr - SPEED_POWER_MIN) / (SPEED_POWER_MAX - SPEED_POWER_MIN) / SPEED_POWER_SLOPE
     */
    #define SPEED_POWER_INTERCEPT         0    // (%) 0-100 i.e., Minimum power percentage
    #define SPEED_POWER_MIN            5000    // (RPM)
    #define SPEED_POWER_MAX           30000    // (RPM) SuperPID router controller 0 - 30,000 RPM
    #define SPEED_POWER_STARTUP       25000    // (RPM) M3/M4 speed/power default (with no arguments)

  #else

    #define SPEED_POWER_INTERCEPT         0    // (%) 0-100 i.e., Minimum power percentage
    #define SPEED_POWER_MIN               0    // (%) 0-100
    #define SPEED_POWER_MAX             100    // (%) 0-100
    #define SPEED_POWER_STARTUP          80    // (%) M3/M4 speed/power default (with no arguments)

    // Define the minimum and maximum test pulse time values for a laser test fire function
    #define LASER_TEST_PULSE_MIN           1   // Used with Laser Control Menu
    #define LASER_TEST_PULSE_MAX         999   // Caution: Menu may not show more than 3 characters

    /**
     * Enable inline laser power to be handled in the planner / stepper routines.
     * Inline power is specified by the I (inline) flag in an M3 command (e.g., M3 S20 I)
     * or by the 'S' parameter in G0/G1/G2/G3 moves (see LASER_MOVE_POWER).
     *
     * This allows the laser to keep in perfect sync with the planner and removes
     * the powerup/down delay since lasers require negligible time.
     */
    //#define LASER_POWER_INLINE

    #if ENABLED(LASER_POWER_INLINE)
      /**
       * Scale the laser's power in proportion to the movement rate.
       *
       * - Sets the entry power proportional to the entry speed over the nominal speed.
       * - Ramps the power up every N steps to approximate the speed trapezoid.
       * - Due to the limited power resolution this is only approximate.
       */
      #define LASER_POWER_INLINE_TRAPEZOID

      /**
       * Continuously calculate the current power (nominal_power * current_rate / nominal_rate).
       * Required for accurate power with non-trapezoidal acceleration (e.g., S_CURVE_ACCELERATION).
       * This is a costly calculation so this option is discouraged on 8-bit AVR boards.
       *
       * LASER_POWER_INLINE_TRAPEZOID_CONT_PER defines how many step cycles there are between power updates. If your
       * board isn't able to generate steps fast enough (and you are using LASER_POWER_INLINE_TRAPEZOID_CONT), increase this.
       * Note that when this is zero it means it occurs every cycle; 1 means a delay wait one cycle then run, etc.
       */
      //#define LASER_POWER_INLINE_TRAPEZOID_CONT

      /**
       * Stepper iterations between power updates. Increase this value if the board
       * can't keep up with the processing demands of LASER_POWER_INLINE_TRAPEZOID_CONT.
       * Disable (or set to 0) to recalculate power on every stepper iteration.
       */
      //#define LASER_POWER_INLINE_TRAPEZOID_CONT_PER 10

      /**
       * Include laser power in G0/G1/G2/G3/G5 commands with the 'S' parameter
       */
      //#define LASER_MOVE_POWER

      #if ENABLED(LASER_MOVE_POWER)
        // Turn off the laser on G0 moves with no power parameter.
        // If a power parameter is provided, use that instead.
        //#define LASER_MOVE_G0_OFF

        // Turn off the laser on G28 homing.
        //#define LASER_MOVE_G28_OFF
      #endif

      /**
       * Inline flag inverted
       *
       * WARNING: M5 will NOT turn off the laser unless another move
       *          is done (so G-code files must end with 'M5 I').
       */
      //#define LASER_POWER_INLINE_INVERT

      /**
       * Continuously apply inline power. ('M3 S3' == 'G1 S3' == 'M3 S3 I')
       *
       * The laser might do some weird things, so only enable this
       * feature if you understand the implications.
       */
      //#define LASER_POWER_INLINE_CONTINUOUS

    #else

      #define SPINDLE_LASER_POWERUP_DELAY     50 // (ms) Delay to allow the spindle/laser to come up to speed/power
      #define SPINDLE_LASER_POWERDOWN_DELAY   50 // (ms) Delay to allow the spindle to stop

    #endif
  #endif
#endif

/**
 * Coolant Control
 *
 * Add the M7, M8, and M9 commands to turn mist or flood coolant on and off.
 *
 * Note: COOLANT_MIST_PIN and/or COOLANT_FLOOD_PIN must also be defined.
 */
//#define COOLANT_CONTROL
#if ENABLED(COOLANT_CONTROL)
  #define COOLANT_MIST                // Enable if mist coolant is present
  #define COOLANT_FLOOD               // Enable if flood coolant is present
  #define COOLANT_MIST_INVERT  false  // Set "true" if the on/off function is reversed
  #define COOLANT_FLOOD_INVERT false  // Set "true" if the on/off function is reversed
#endif

/**
 * Filament Width Sensor
 *
 * Measures the filament width in real-time and adjusts
 * flow rate to compensate for any irregularities.
 *
 * Also allows the measured filament diameter to set the
 * extrusion rate, so the slicer only has to specify the
 * volume.
 *
 * Only a single extruder is supported at this time.
 *
 *  34 RAMPS_14    : Analog input 5 on the AUX2 connector
 *  81 PRINTRBOARD : Analog input 2 on the Exp1 connector (version B,C,D,E)
 * 301 RAMBO       : Analog input 3
 *
 * Note: May require analog pins to be defined for other boards.
 */
//#define FILAMENT_WIDTH_SENSOR

#if ENABLED(FILAMENT_WIDTH_SENSOR)
  #define FILAMENT_SENSOR_EXTRUDER_NUM 0    // Index of the extruder that has the filament sensor. :[0,1,2,3,4]
  #define MEASUREMENT_DELAY_CM        14    // (cm) The distance from the filament sensor to the melting chamber

  #define FILWIDTH_ERROR_MARGIN        1.0  // (mm) If a measurement differs too much from nominal width ignore it
  #define MAX_MEASUREMENT_DELAY       20    // (bytes) Buffer size for stored measurements (1 byte per cm). Must be larger than MEASUREMENT_DELAY_CM.

  #define DEFAULT_MEASURED_FILAMENT_DIA DEFAULT_NOMINAL_FILAMENT_DIA // Set measured to nominal initially

  // Display filament width on the LCD status line. Status messages will expire after 5 seconds.
  //#define FILAMENT_LCD_DISPLAY
#endif

/**
 * Power Monitor
 * Monitor voltage (V) and/or current (A), and -when possible- power (W)
 *
 * Read and configure with M430
 *
 * The current sensor feeds DC voltage (relative to the measured current) to an analog pin
 * The voltage sensor feeds DC voltage (relative to the measured voltage) to an analog pin
 */
//#define POWER_MONITOR_CURRENT   // Monitor the system current
//#define POWER_MONITOR_VOLTAGE   // Monitor the system voltage
#if EITHER(POWER_MONITOR_CURRENT, POWER_MONITOR_VOLTAGE)
  #define POWER_MONITOR_VOLTS_PER_AMP   0.05000   // Input voltage to the MCU analog pin per amp  - DO NOT apply more than ADC_VREF!
  #define POWER_MONITOR_CURRENT_OFFSET -1         // Offset value for current sensors with linear function output
  #define POWER_MONITOR_VOLTS_PER_VOLT  0.11786   // Input voltage to the MCU analog pin per volt - DO NOT apply more than ADC_VREF!
  #define POWER_MONITOR_FIXED_VOLTAGE   13.6      // Voltage for a current sensor with no voltage sensor (for power display)
#endif

/**
 * CNC Coordinate Systems
 *
 * Enables G53 and G54-G59.3 commands to select coordinate systems
 * and G92.1 to reset the workspace to native machine space.
 */
//#define CNC_COORDINATE_SYSTEMS

/**
 * Auto-report temperatures with M155 S<seconds>
 */
#define AUTO_REPORT_TEMPERATURES

/**
 * Include capabilities in M115 output
 */
#define EXTENDED_CAPABILITIES_REPORT
#if ENABLED(EXTENDED_CAPABILITIES_REPORT)
  #define M115_GEOMETRY_REPORT
#endif

/**
 * Expected Printer Check
 * Add the M16 G-code to compare a string to the MACHINE_NAME.
 * M16 with a non-matching string causes the printer to halt.
 */
//#define EXPECTED_PRINTER_CHECK

/**
 * Disable all Volumetric extrusion options
 */
//#define NO_VOLUMETRICS

#if DISABLED(NO_VOLUMETRICS)
  /**
   * Volumetric extrusion default state
   * Activate to make volumetric extrusion the default method,
   * with DEFAULT_NOMINAL_FILAMENT_DIA as the default diameter.
   *
   * M200 D0 to disable, M200 Dn to set a new diameter (and enable volumetric).
   * M200 S0/S1 to disable/enable volumetric extrusion.
   */
  //#define VOLUMETRIC_DEFAULT_ON

  //#define VOLUMETRIC_EXTRUDER_LIMIT
  #if ENABLED(VOLUMETRIC_EXTRUDER_LIMIT)
    /**
     * Default volumetric extrusion limit in cubic mm per second (mm^3/sec).
     * This factory setting applies to all extruders.
     * Use 'M200 [T<extruder>] L<limit>' to override and 'M502' to reset.
     * A non-zero value activates Volume-based Extrusion Limiting.
     */
    #define DEFAULT_VOLUMETRIC_EXTRUDER_LIMIT 0.00      // (mm^3/sec)
  #endif
#endif

/**
 * Enable this option for a leaner build of Marlin that removes all
 * workspace offsets, simplifying coordinate transformations, leveling, etc.
 *
 *  - M206 and M428 are disabled.
 *  - G92 will revert to its behavior from Marlin 1.0.
 */
//#define NO_WORKSPACE_OFFSETS

// Extra options for the M114 "Current Position" report
//#define M114_DETAIL         // Use 'M114` for details to check planner calculations
//#define M114_REALTIME       // Real current position based on forward kinematics
//#define M114_LEGACY         // M114 used to synchronize on every call. Enable if needed.

//#define REPORT_FAN_CHANGE   // Report the new fan speed when changed by M106 (and others)

/**
 * Set the number of proportional font spaces required to fill up a typical character space.
 * This can help to better align the output of commands like `G29 O` Mesh Output.
 *
 * For clients that use a fixed-width font (like OctoPrint), leave this set to 1.0.
 * Otherwise, adjust according to your client and font.
 */
#define PROPORTIONAL_FONT_RATIO 1.0

/**
 * Spend 28 bytes of SRAM to optimize the GCode parser
 */
#define FASTER_GCODE_PARSER

#if ENABLED(FASTER_GCODE_PARSER)
  //#define GCODE_QUOTED_STRINGS  // Support for quoted string parameters
#endif

//#define MEATPACK                // Define on FLSUNQ_Config/ Support for MeatPack G-code compression (https://github.com/scottmudge/OctoPrint-MeatPack)

//#define GCODE_CASE_INSENSITIVE  // Accept G-code sent to the firmware in lowercase

//#define REPETIER_GCODE_M360     // Add commands originally from Repetier FW

/**
 * CNC G-code options
 * Support CNC-style G-code dialects used by laser cutters, drawing machine cams, etc.
 * Note that G0 feedrates should be used with care for 3D printing (if used at all).
 * High feedrates may cause ringing and harm print quality.
 */
//#define PAREN_COMMENTS      // Support for parentheses-delimited comments
//#define GCODE_MOTION_MODES  // Remember the motion mode (G0 G1 G2 G3 G5 G38.X) and apply for X Y Z E F, etc.

// Enable and set a (default) feedrate for all G0 moves
//#define G0_FEEDRATE 3000 // (mm/min)
#ifdef G0_FEEDRATE
  //#define VARIABLE_G0_FEEDRATE // The G0 feedrate is set by F in G0 motion mode
#endif

/**
 * Startup commands
 *
 * Execute certain G-code commands immediately after power-on.
 */
//#define STARTUP_COMMANDS "M17 Z"

/**
 * G-code Macros
 *
 * Add G-codes M810-M819 to define and run G-code macros.
 * Macros are not saved to EEPROM.
 */
//#define GCODE_MACROS
#if ENABLED(GCODE_MACROS)
  #define GCODE_MACROS_SLOTS       5  // Up to 10 may be used
  #define GCODE_MACROS_SLOT_SIZE  50  // Maximum length of a single macro
#endif

/**
 * User-defined menu items to run custom G-code.
 * Up to 25 may be defined, but the actual number is LCD-dependent.
 */
//#define CUSTOM_USER_MENUS
#if ENABLED(CUSTOM_USER_MENUS)
  //#define CUSTOM_USER_MENU_TITLE "Custom Commands"
  #define USER_SCRIPT_DONE "M117 User Script Done"
  #define USER_SCRIPT_AUDIBLE_FEEDBACK
  //#define USER_SCRIPT_RETURN  // Return to status screen after a script

  #define USER_DESC_1 "Home & UBL Info"
  #define USER_GCODE_1 "G28\nG29W"

  #define USER_DESC_2 "Preheat for " PREHEAT_1_LABEL
  #define USER_GCODE_2 "M140 S" STRINGIFY(PREHEAT_1_TEMP_BED) "\nM104 S" STRINGIFY(PREHEAT_1_TEMP_HOTEND)

  #define USER_DESC_3 "Preheat for " PREHEAT_2_LABEL
  #define USER_GCODE_3 "M140 S" STRINGIFY(PREHEAT_2_TEMP_BED) "\nM104 S" STRINGIFY(PREHEAT_2_TEMP_HOTEND)

  #define USER_DESC_4 "Heat Bed/Home/Level"
  #define USER_GCODE_4 "M140 S" STRINGIFY(PREHEAT_2_TEMP_BED) "\nG28\nG29"

  #define USER_DESC_5 "Home & Info"
  #define USER_GCODE_5 "G28\nM503"
#endif

/**
 * Host Action Commands
 *
 * Define host streamer action commands in compliance with the standard.
 *
 * See https://reprap.org/wiki/G-code#Action_commands
 * Common commands ........ poweroff, pause, paused, resume, resumed, cancel
 * G29_RETRY_AND_RECOVER .. probe_rewipe, probe_failed
 *
 * Some features add reason codes to extend these commands.
 *
 * Host Prompt Support enables Marlin to use the host for user prompts so
 * filament runout and other processes can be managed from the host side.
 */
//#define HOST_ACTION_COMMANDS     // Define on FLSUNQ_Config
#if ENABLED(HOST_ACTION_COMMANDS)
  #define HOST_PROMPT_SUPPORT
  //#define HOST_START_MENU_ITEM  // Add a menu item that tells the host to start
#endif

/**
 * Cancel Objects
 *
 * Implement M486 to allow Marlin to skip objects
 */
//#define CANCEL_OBJECTS  //Define on FLSUNQ_Config OCTO

/**
 * I2C position encoders for closed loop control.
 * Developed by Chris Barr at Aus3D.
 *
 * Wiki: https://wiki.aus3d.com.au/Magnetic_Encoder
 * Github: https://github.com/Aus3D/MagneticEncoder
 *
 * Supplier: https://aus3d.com.au/magnetic-encoder-module
 * Alternative Supplier: https://reliabuild3d.com/
 *
 * Reliabuild encoders have been modified to improve reliability.
 */

//#define I2C_POSITION_ENCODERS
#if ENABLED(I2C_POSITION_ENCODERS)

  #define I2CPE_ENCODER_CNT         1                       // The number of encoders installed; max of 5
                                                            // encoders supported currently.

  #define I2CPE_ENC_1_ADDR          I2CPE_PRESET_ADDR_X     // I2C address of the encoder. 30-200.
  #define I2CPE_ENC_1_AXIS          X_AXIS                  // Axis the encoder module is installed on.  <X|Y|Z|E>_AXIS.
  #define I2CPE_ENC_1_TYPE          I2CPE_ENC_TYPE_LINEAR   // Type of encoder:  I2CPE_ENC_TYPE_LINEAR -or-
                                                            // I2CPE_ENC_TYPE_ROTARY.
  #define I2CPE_ENC_1_TICKS_UNIT    2048                    // 1024 for magnetic strips with 2mm poles; 2048 for
                                                            // 1mm poles. For linear encoders this is ticks / mm,
                                                            // for rotary encoders this is ticks / revolution.
  //#define I2CPE_ENC_1_TICKS_REV     (16 * 200)            // Only needed for rotary encoders; number of stepper
                                                            // steps per full revolution (motor steps/rev * microstepping)
  //#define I2CPE_ENC_1_INVERT                              // Invert the direction of axis travel.
  #define I2CPE_ENC_1_EC_METHOD     I2CPE_ECM_MICROSTEP     // Type of error error correction.
  #define I2CPE_ENC_1_EC_THRESH     0.10                    // Threshold size for error (in mm) above which the
                                                            // printer will attempt to correct the error; errors
                                                            // smaller than this are ignored to minimize effects of
                                                            // measurement noise / latency (filter).

  #define I2CPE_ENC_2_ADDR          I2CPE_PRESET_ADDR_Y     // Same as above, but for encoder 2.
  #define I2CPE_ENC_2_AXIS          Y_AXIS
  #define I2CPE_ENC_2_TYPE          I2CPE_ENC_TYPE_LINEAR
  #define I2CPE_ENC_2_TICKS_UNIT    2048
  //#define I2CPE_ENC_2_TICKS_REV   (16 * 200)
  //#define I2CPE_ENC_2_INVERT
  #define I2CPE_ENC_2_EC_METHOD     I2CPE_ECM_MICROSTEP
  #define I2CPE_ENC_2_EC_THRESH     0.10

  #define I2CPE_ENC_3_ADDR          I2CPE_PRESET_ADDR_Z     // Encoder 3.  Add additional configuration options
  #define I2CPE_ENC_3_AXIS          Z_AXIS                  // as above, or use defaults below.

  #define I2CPE_ENC_4_ADDR          I2CPE_PRESET_ADDR_E     // Encoder 4.
  #define I2CPE_ENC_4_AXIS          E_AXIS

  #define I2CPE_ENC_5_ADDR          34                      // Encoder 5.
  #define I2CPE_ENC_5_AXIS          E_AXIS

  // Default settings for encoders which are enabled, but without settings configured above.
  #define I2CPE_DEF_TYPE            I2CPE_ENC_TYPE_LINEAR
  #define I2CPE_DEF_ENC_TICKS_UNIT  2048
  #define I2CPE_DEF_TICKS_REV       (16 * 200)
  #define I2CPE_DEF_EC_METHOD       I2CPE_ECM_NONE
  #define I2CPE_DEF_EC_THRESH       0.1

  //#define I2CPE_ERR_THRESH_ABORT  100.0                   // Threshold size for error (in mm) error on any given
                                                            // axis after which the printer will abort. Comment out to
                                                            // disable abort behavior.

  #define I2CPE_TIME_TRUSTED        10000                   // After an encoder fault, there must be no further fault
                                                            // for this amount of time (in ms) before the encoder
                                                            // is trusted again.

  /**
   * Position is checked every time a new command is executed from the buffer but during long moves,
   * this setting determines the minimum update time between checks. A value of 100 works well with
   * error rolling average when attempting to correct only for skips and not for vibration.
   */
  #define I2CPE_MIN_UPD_TIME_MS     4                       // (ms) Minimum time between encoder checks.

  // Use a rolling average to identify persistant errors that indicate skips, as opposed to vibration and noise.
  #define I2CPE_ERR_ROLLING_AVERAGE

#endif // I2C_POSITION_ENCODERS

/**
 * Analog Joystick(s)
 */
//#define JOYSTICK
#if ENABLED(JOYSTICK)
  #define JOY_X_PIN    5  // RAMPS: Suggested pin A5  on AUX2
  #define JOY_Y_PIN   10  // RAMPS: Suggested pin A10 on AUX2
  #define JOY_Z_PIN   12  // RAMPS: Suggested pin A12 on AUX2
  #define JOY_EN_PIN  44  // RAMPS: Suggested pin D44 on AUX2

  //#define INVERT_JOY_X  // Enable if X direction is reversed
  //#define INVERT_JOY_Y  // Enable if Y direction is reversed
  //#define INVERT_JOY_Z  // Enable if Z direction is reversed

  // Use M119 with JOYSTICK_DEBUG to find reasonable values after connecting:
  #define JOY_X_LIMITS { 5600, 8190-100, 8190+100, 10800 } // min, deadzone start, deadzone end, max
  #define JOY_Y_LIMITS { 5600, 8250-100, 8250+100, 11000 }
  #define JOY_Z_LIMITS { 4800, 8080-100, 8080+100, 11550 }
  //#define JOYSTICK_DEBUG
#endif

/**
 * Mechanical Gantry Calibration
 * Modern replacement for the Prusa TMC_Z_CALIBRATION.
 * Adds capability to work with any adjustable current drivers.
 * Implemented as G34 because M915 is deprecated.
 */
//#define MECHANICAL_GANTRY_CALIBRATION
#if ENABLED(MECHANICAL_GANTRY_CALIBRATION)
  #define GANTRY_CALIBRATION_CURRENT          600     // Default calibration current in ma
  #define GANTRY_CALIBRATION_EXTRA_HEIGHT      15     // Extra distance in mm past Z_###_POS to move
  #define GANTRY_CALIBRATION_FEEDRATE         500     // Feedrate for correction move
  //#define GANTRY_CALIBRATION_TO_MIN                 // Enable to calibrate Z in the MIN direction

  //#define GANTRY_CALIBRATION_SAFE_POSITION XY_CENTER // Safe position for nozzle
  //#define GANTRY_CALIBRATION_XY_PARK_FEEDRATE 3000  // XY Park Feedrate - MMM
  //#define GANTRY_CALIBRATION_COMMANDS_PRE   ""
  #define GANTRY_CALIBRATION_COMMANDS_POST  "G28"     // G28 highly recommended to ensure an accurate position
#endif

/**
 * MAX7219 Debug Matrix
 *
 * Add support for a low-cost 8x8 LED Matrix based on the Max7219 chip as a realtime status display.
 * Requires 3 signal wires. Some useful debug options are included to demonstrate its usage.
 */
//#define MAX7219_DEBUG
#if ENABLED(MAX7219_DEBUG)
  #define MAX7219_CLK_PIN   64
  #define MAX7219_DIN_PIN   57
  #define MAX7219_LOAD_PIN  44

  //#define MAX7219_GCODE          // Add the M7219 G-code to control the LED matrix
  #define MAX7219_INIT_TEST    2   // Test pattern at startup: 0=none, 1=sweep, 2=spiral
  #define MAX7219_NUMBER_UNITS 1   // Number of Max7219 units in chain.
  #define MAX7219_ROTATE       0   // Rotate the display clockwise (in multiples of +/- 90°)
                                   // connector at:  right=0   bottom=-90  top=90  left=180
  //#define MAX7219_REVERSE_ORDER  // The individual LED matrix units may be in reversed order
  //#define MAX7219_SIDE_BY_SIDE   // Big chip+matrix boards can be chained side-by-side

  /**
   * Sample debug features
   * If you add more debug displays, be careful to avoid conflicts!
   */
  #define MAX7219_DEBUG_PRINTER_ALIVE    // Blink corner LED of 8x8 matrix to show that the firmware is functioning
  #define MAX7219_DEBUG_PLANNER_HEAD  3  // Show the planner queue head position on this and the next LED matrix row
  #define MAX7219_DEBUG_PLANNER_TAIL  5  // Show the planner queue tail position on this and the next LED matrix row

  #define MAX7219_DEBUG_PLANNER_QUEUE 0  // Show the current planner queue depth on this and the next LED matrix row
                                         // If you experience stuttering, reboots, etc. this option can reveal how
                                         // tweaks made to the configuration are affecting the printer in real-time.
#endif

/**
 * NanoDLP Sync support
 *
 * Add support for Synchronized Z moves when using with NanoDLP. G0/G1 axis moves will output "Z_move_comp"
 * string to enable synchronization with DLP projector exposure. This change will allow to use
 * [[WaitForDoneMessage]] instead of populating your gcode with M400 commands
 */
//#define NANODLP_Z_SYNC
#if ENABLED(NANODLP_Z_SYNC)
  //#define NANODLP_ALL_AXIS  // Enables "Z_move_comp" output on any axis move.
                              // Default behavior is limited to Z axis only.
#endif

/**
 * Ethernet. Use M552 to enable and set the IP address.
 */
#if HAS_ETHERNET
  #define MAC_ADDRESS { 0xDE, 0xAD, 0xBE, 0xEF, 0xF0, 0x0D }  // A MAC address unique to your network
#endif

/**
 * WiFi Support (Espressif ESP32 WiFi)
 */
//#define WIFISUPPORT         // Marlin embedded WiFi managenent
//#define ESP3D_WIFISUPPORT   // ESP3D Library WiFi management (https://github.com/luc-github/ESP3DLib)

#if EITHER(WIFISUPPORT, ESP3D_WIFISUPPORT)
  //#define WEBSUPPORT          // Start a webserver (which may include auto-discovery)
  //#define OTASUPPORT          // Support over-the-air firmware updates
  //#define WIFI_CUSTOM_COMMAND // Accept feature config commands (e.g., WiFi ESP3D) from the host

  /**
   * To set a default WiFi SSID / Password, create a file called Configuration_Secure.h with
   * the following defines, customized for your network. This specific file is excluded via
   * .gitignore to prevent it from accidentally leaking to the public.
   *
   *   #define WIFI_SSID "WiFi SSID"
   *   #define WIFI_PWD  "WiFi Password"
   */
  //#include "Configuration_Secure.h" // External file with WiFi SSID / Password
#endif

/**
 * Průša Multi-Material Unit (MMU)
 * Enable in Configuration.h
 *
 * These devices allow a single stepper driver on the board to drive
 * multi-material feeders with any number of stepper motors.
 */
#if HAS_PRUSA_MMU1
  /**
   * This option only allows the multiplexer to switch on tool-change.
   * Additional options to configure custom E moves are pending.
   *
   * Override the default DIO selector pins here, if needed.
   * Some pins files may provide defaults for these pins.
   */
  //#define E_MUX0_PIN 40  // Always Required
  //#define E_MUX1_PIN 42  // Needed for 3 to 8 inputs
  //#define E_MUX2_PIN 44  // Needed for 5 to 8 inputs
#elif HAS_PRUSA_MMU2
  // Serial port used for communication with MMU2.
  #define MMU2_SERIAL_PORT 2

  // Use hardware reset for MMU if a pin is defined for it
  //#define MMU2_RST_PIN 23

  // Enable if the MMU2 has 12V stepper motors (MMU2 Firmware 1.0.2 and up)
  //#define MMU2_MODE_12V

  // G-code to execute when MMU2 F.I.N.D.A. probe detects filament runout
  #define MMU2_FILAMENT_RUNOUT_SCRIPT "M600"

  // Add an LCD menu for MMU2
  //#define MMU2_MENUS
  #if EITHER(MMU2_MENUS, HAS_PRUSA_MMU2S)
    // Settings for filament load / unload from the LCD menu.
    // This is for Průša MK3-style extruders. Customize for your hardware.
    #define MMU2_FILAMENTCHANGE_EJECT_FEED 80.0
    #define MMU2_LOAD_TO_NOZZLE_SEQUENCE \
      {  7.2, 1145 }, \
      { 14.4,  871 }, \
      { 36.0, 1393 }, \
      { 14.4,  871 }, \
      { 50.0,  198 }

    #define MMU2_RAMMING_SEQUENCE \
      {   1.0, 1000 }, \
      {   1.0, 1500 }, \
      {   2.0, 2000 }, \
      {   1.5, 3000 }, \
      {   2.5, 4000 }, \
      { -15.0, 5000 }, \
      { -14.0, 1200 }, \
      {  -6.0,  600 }, \
      {  10.0,  700 }, \
      { -10.0,  400 }, \
      { -50.0, 2000 }
  #endif

  /**
   * Using a sensor like the MMU2S
   * This mode requires a MK3S extruder with a sensor at the extruder idler, like the MMU2S.
   * See https://help.prusa3d.com/en/guide/3b-mk3s-mk2-5s-extruder-upgrade_41560, step 11
   */
  #if HAS_PRUSA_MMU2S
    #define MMU2_C0_RETRY   5             // Number of retries (total time = timeout*retries)

    #define MMU2_CAN_LOAD_FEEDRATE 800    // (mm/min)
    #define MMU2_CAN_LOAD_SEQUENCE \
      {  0.1, MMU2_CAN_LOAD_FEEDRATE }, \
      {  60.0, MMU2_CAN_LOAD_FEEDRATE }, \
      { -52.0, MMU2_CAN_LOAD_FEEDRATE }

    #define MMU2_CAN_LOAD_RETRACT   6.0   // (mm) Keep under the distance between Load Sequence values
    #define MMU2_CAN_LOAD_DEVIATION 0.8   // (mm) Acceptable deviation

    #define MMU2_CAN_LOAD_INCREMENT 0.2   // (mm) To reuse within MMU2 module
    #define MMU2_CAN_LOAD_INCREMENT_SEQUENCE \
      { -MMU2_CAN_LOAD_INCREMENT, MMU2_CAN_LOAD_FEEDRATE }

  #else

    /**
     * MMU1 Extruder Sensor
     *
     * Support for a Průša (or other) IR Sensor to detect filament near the extruder
     * and make loading more reliable. Suitable for an extruder equipped with a filament
     * sensor less than 38mm from the gears.
     *
     * During loading the extruder will stop when the sensor is triggered, then do a last
     * move up to the gears. If no filament is detected, the MMU2 can make some more attempts.
     * If all attempts fail, a filament runout will be triggered.
     */
    //#define MMU_EXTRUDER_SENSOR
    #if ENABLED(MMU_EXTRUDER_SENSOR)
      #define MMU_LOADING_ATTEMPTS_NR 5 // max. number of attempts to load filament if first load fail
    #endif

  #endif

  //#define MMU2_DEBUG  // Write debug info to serial output

#endif // HAS_PRUSA_MMU2

/**
 * Advanced Print Counter settings
 */
#if ENABLED(PRINTCOUNTER)
  #define SERVICE_WARNING_BUZZES  3
  // Activate up to 3 service interval watchdogs
  //#define SERVICE_NAME_1      "Service S"
  //#define SERVICE_INTERVAL_1  100 // print hours
  //#define SERVICE_NAME_2      "Service L"
  //#define SERVICE_INTERVAL_2  200 // print hours
  //#define SERVICE_NAME_3      "Service 3"
  //#define SERVICE_INTERVAL_3    1 // print hours
#endif

// @section develop

//
// M100 Free Memory Watcher to debug memory usage
//
//#define M100_FREE_MEMORY_WATCHER

//
// M42 - Set pin states
//
//#define DIRECT_PIN_CONTROL

//
// M43 - display pin status, toggle pins, watch pins, watch endstops & toggle LED, test servo probe
//
//#define PINS_DEBUGGING

// Enable Marlin dev mode which adds some special commands
//#define MARLIN_DEV_MODE

/**
 * Postmortem Debugging captures misbehavior and outputs the CPU status and backtrace to serial.
 * When running in the debugger it will break for debugging. This is useful to help understand
 * a crash from a remote location. Requires ~400 bytes of SRAM and 5Kb of flash.
 */
//#define POSTMORTEM_DEBUGGING<|MERGE_RESOLUTION|>--- conflicted
+++ resolved
@@ -869,12 +869,6 @@
 #define DISABLE_INACTIVE_Z true  // Set 'false' if the nozzle could fall onto your printed part!
 #define DISABLE_INACTIVE_E true
 
-<<<<<<< HEAD
-// If the Nozzle or Bed falls when the Z stepper is disabled, set its resting position here.
-#define Z_AFTER_DEACTIVATE Z_HOME_POS
-
-=======
->>>>>>> 701bdb9f
 // Default Minimum Feedrates for printing and travel moves
 #define DEFAULT_MINIMUMFEEDRATE       0.0     // (mm/s) Minimum feedrate. Set with M205 S.
 #define DEFAULT_MINTRAVELFEEDRATE     0.0     // (mm/s) Minimum travel feedrate. Set with M205 T.
