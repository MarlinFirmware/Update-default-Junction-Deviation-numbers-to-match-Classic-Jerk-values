/**
 * Marlin 3D Printer Firmware
 * Copyright (c) 2020 MarlinFirmware [https://github.com/MarlinFirmware/Marlin]
 *
 * Based on Sprinter and grbl.
 * Copyright (c) 2011 Camiel Gubbels / Erik van der Zalm
 *
 * This program is free software: you can redistribute it and/or modify
 * it under the terms of the GNU General Public License as published by
 * the Free Software Foundation, either version 3 of the License, or
 * (at your option) any later version.
 *
 * This program is distributed in the hope that it will be useful,
 * but WITHOUT ANY WARRANTY; without even the implied warranty of
 * MERCHANTABILITY or FITNESS FOR A PARTICULAR PURPOSE.  See the
 * GNU General Public License for more details.
 *
 * You should have received a copy of the GNU General Public License
 * along with this program.  If not, see <https://www.gnu.org/licenses/>.
 *
 */
#pragma once

//#define CONFIG_EXAMPLES_DIR "delta/FLSUN/QQ-S"

/**
 * Configuration_adv.h
 *
 * Advanced settings.
 * Only change these if you know exactly what you're doing.
 * Some of these settings can damage your printer if improperly set!
 *
 * Basic settings can be found in Configuration.h
 */
#define CONFIGURATION_ADV_H_VERSION 020007
<<<<<<< HEAD

// @section temperature
=======
>>>>>>> 0da9999a

//===========================================================================
//============================= Thermal Settings ============================
//===========================================================================
// @section temperature

/**
 * Thermocouple sensors are quite sensitive to noise.  Any noise induced in
 * the sensor wires, such as by stepper motor wires run in parallel to them,
 * may result in the thermocouple sensor reporting spurious errors.  This
 * value is the number of errors which can occur in a row before the error
 * is reported.  This allows us to ignore intermittent error conditions while
 * still detecting an actual failure, which should result in a continuous
 * stream of errors from the sensor.
 *
 * Set this value to 0 to fail on the first error to occur.
 */
#define THERMOCOUPLE_MAX_ERRORS 15

//
// Custom Thermistor 1000 parameters
//
#if TEMP_SENSOR_0 == 1000
  #define HOTEND0_PULLUP_RESISTOR_OHMS 4700    // Pullup resistor
  #define HOTEND0_RESISTANCE_25C_OHMS  100000  // Resistance at 25C
  #define HOTEND0_BETA                 3950    // Beta value
#endif

#if TEMP_SENSOR_1 == 1000
  #define HOTEND1_PULLUP_RESISTOR_OHMS 4700    // Pullup resistor
  #define HOTEND1_RESISTANCE_25C_OHMS  100000  // Resistance at 25C
  #define HOTEND1_BETA                 3950    // Beta value
#endif

#if TEMP_SENSOR_2 == 1000
  #define HOTEND2_PULLUP_RESISTOR_OHMS 4700    // Pullup resistor
  #define HOTEND2_RESISTANCE_25C_OHMS  100000  // Resistance at 25C
  #define HOTEND2_BETA                 3950    // Beta value
#endif

#if TEMP_SENSOR_3 == 1000
  #define HOTEND3_PULLUP_RESISTOR_OHMS 4700    // Pullup resistor
  #define HOTEND3_RESISTANCE_25C_OHMS  100000  // Resistance at 25C
  #define HOTEND3_BETA                 3950    // Beta value
#endif

#if TEMP_SENSOR_4 == 1000
  #define HOTEND4_PULLUP_RESISTOR_OHMS 4700    // Pullup resistor
  #define HOTEND4_RESISTANCE_25C_OHMS  100000  // Resistance at 25C
  #define HOTEND4_BETA                 3950    // Beta value
#endif

#if TEMP_SENSOR_5 == 1000
  #define HOTEND5_PULLUP_RESISTOR_OHMS 4700    // Pullup resistor
  #define HOTEND5_RESISTANCE_25C_OHMS  100000  // Resistance at 25C
  #define HOTEND5_BETA                 3950    // Beta value
#endif

#if TEMP_SENSOR_6 == 1000
  #define HOTEND6_PULLUP_RESISTOR_OHMS 4700    // Pullup resistor
  #define HOTEND6_RESISTANCE_25C_OHMS  100000  // Resistance at 25C
  #define HOTEND6_BETA                 3950    // Beta value
#endif

#if TEMP_SENSOR_7 == 1000
  #define HOTEND7_PULLUP_RESISTOR_OHMS 4700    // Pullup resistor
  #define HOTEND7_RESISTANCE_25C_OHMS  100000  // Resistance at 25C
  #define HOTEND7_BETA                 3950    // Beta value
#endif

#if TEMP_SENSOR_BED == 1000
  #define BED_PULLUP_RESISTOR_OHMS     4700    // Pullup resistor
  #define BED_RESISTANCE_25C_OHMS      100000  // Resistance at 25C
  #define BED_BETA                     3950    // Beta value
#endif

#if TEMP_SENSOR_CHAMBER == 1000
  #define CHAMBER_PULLUP_RESISTOR_OHMS 4700    // Pullup resistor
  #define CHAMBER_RESISTANCE_25C_OHMS  100000  // Resistance at 25C
  #define CHAMBER_BETA                 3950    // Beta value
#endif

//
// Hephestos 2 24V heated bed upgrade kit.
// https://store.bq.com/en/heated-bed-kit-hephestos2
//
//#define HEPHESTOS2_HEATED_BED_KIT
#if ENABLED(HEPHESTOS2_HEATED_BED_KIT)
  #undef TEMP_SENSOR_BED
  #define TEMP_SENSOR_BED 70
  #define HEATER_BED_INVERTING true
#endif

//
// Heated Bed Bang-Bang options
//
#if DISABLED(PIDTEMPBED)
  #define BED_CHECK_INTERVAL 5000   // (ms) Interval between checks in bang-bang control
  #if ENABLED(BED_LIMIT_SWITCHING)
    #define BED_HYSTERESIS 2        // (°C) Only set the relevant heater state when ABS(T-target) > BED_HYSTERESIS
  #endif
#endif

//
// Heated Chamber options
//
#if TEMP_SENSOR_CHAMBER
  #define CHAMBER_MINTEMP             5
  #define CHAMBER_MAXTEMP            60
  #define TEMP_CHAMBER_HYSTERESIS     1   // (°C) Temperature proximity considered "close enough" to the target
  //#define CHAMBER_LIMIT_SWITCHING
  //#define HEATER_CHAMBER_PIN       44   // Chamber heater on/off pin
  //#define HEATER_CHAMBER_INVERTING false

  //#define CHAMBER_FAN               // Enable a fan on the chamber
  #if ENABLED(CHAMBER_FAN)
    #define CHAMBER_FAN_MODE 2        // Fan control mode: 0=Static; 1=Linear increase when temp is higher than target; 2=V-shaped curve.
    #if CHAMBER_FAN_MODE == 0
      #define CHAMBER_FAN_BASE  255   // Chamber fan PWM (0-255)
    #elif CHAMBER_FAN_MODE == 1
      #define CHAMBER_FAN_BASE  128   // Base chamber fan PWM (0-255); turns on when chamber temperature is above the target
      #define CHAMBER_FAN_FACTOR 25   // PWM increase per °C above target
    #elif CHAMBER_FAN_MODE == 2
      #define CHAMBER_FAN_BASE  128   // Minimum chamber fan PWM (0-255)
      #define CHAMBER_FAN_FACTOR 25   // PWM increase per °C difference from target
    #endif
  #endif

  //#define CHAMBER_VENT              // Enable a servo-controlled vent on the chamber
  #if ENABLED(CHAMBER_VENT)
    #define CHAMBER_VENT_SERVO_NR  1  // Index of the vent servo
    #define HIGH_EXCESS_HEAT_LIMIT 5  // How much above target temp to consider there is excess heat in the chamber
    #define LOW_EXCESS_HEAT_LIMIT 3
    #define MIN_COOLING_SLOPE_TIME_CHAMBER_VENT 20
    #define MIN_COOLING_SLOPE_DEG_CHAMBER_VENT 1.5
  #endif
#endif

/**
 * Thermal Protection provides additional protection to your printer from damage
 * and fire. Marlin always includes safe min and max temperature ranges which
 * protect against a broken or disconnected thermistor wire.
 *
 * The issue: If a thermistor falls out, it will report the much lower
 * temperature of the air in the room, and the the firmware will keep
 * the heater on.
 *
 * The solution: Once the temperature reaches the target, start observing.
 * If the temperature stays too far below the target (hysteresis) for too
 * long (period), the firmware will halt the machine as a safety precaution.
 *
 * If you get false positives for "Thermal Runaway", increase
 * THERMAL_PROTECTION_HYSTERESIS and/or THERMAL_PROTECTION_PERIOD
 */
#if ENABLED(THERMAL_PROTECTION_HOTENDS)
  #define THERMAL_PROTECTION_PERIOD 40        // Seconds
  #define THERMAL_PROTECTION_HYSTERESIS 4    //  Degrees Celsius

  //#define ADAPTIVE_FAN_SLOWING              // Slow part cooling fan if temperature drops
  #if BOTH(ADAPTIVE_FAN_SLOWING, PIDTEMP)
    //#define NO_FAN_SLOWING_IN_PID_TUNING    // Don't slow fan speed during M303
  #endif

  /**
   * Whenever an M104, M109, or M303 increases the target temperature, the
   * firmware will wait for the WATCH_TEMP_PERIOD to expire. If the temperature
   * hasn't increased by WATCH_TEMP_INCREASE degrees, the machine is halted and
   * requires a hard reset. This test restarts with any M104/M109/M303, but only
   * if the current temperature is far enough below the target for a reliable
   * test.
   *
   * If you get false positives for "Heating failed", increase WATCH_TEMP_PERIOD
   * and/or decrease WATCH_TEMP_INCREASE. WATCH_TEMP_INCREASE should not be set
   * below 2.
   */
  #define WATCH_TEMP_PERIOD 20                // Seconds
  #define WATCH_TEMP_INCREASE 2               // Degrees Celsius
#endif

/**
 * Thermal Protection parameters for the bed are just as above for hotends.
 */
#if ENABLED(THERMAL_PROTECTION_BED)
  #define THERMAL_PROTECTION_BED_PERIOD        20 // Seconds
  #define THERMAL_PROTECTION_BED_HYSTERESIS     2 // Degrees Celsius

  /**
   * As described above, except for the bed (M140/M190/M303).
   */
  #define WATCH_BED_TEMP_PERIOD                60 // Seconds
  #define WATCH_BED_TEMP_INCREASE               2 // Degrees Celsius
#endif

/**
 * Thermal Protection parameters for the heated chamber.
 */
#if ENABLED(THERMAL_PROTECTION_CHAMBER)
  #define THERMAL_PROTECTION_CHAMBER_PERIOD    20 // Seconds
  #define THERMAL_PROTECTION_CHAMBER_HYSTERESIS 2 // Degrees Celsius

  /**
   * Heated chamber watch settings (M141/M191).
   */
  #define WATCH_CHAMBER_TEMP_PERIOD            60 // Seconds
  #define WATCH_CHAMBER_TEMP_INCREASE           2 // Degrees Celsius
#endif

#if ENABLED(PIDTEMP)
  // Add an experimental additional term to the heater power, proportional to the extrusion speed.
  // A well-chosen Kc value should add just enough power to melt the increased material volume.
  //#define PID_EXTRUSION_SCALING
  #if ENABLED(PID_EXTRUSION_SCALING)
    #define DEFAULT_Kc (100) // heating power = Kc * e_speed
    #define LPQ_MAX_LEN 50
  #endif

  /**
   * Add an experimental additional term to the heater power, proportional to the fan speed.
   * A well-chosen Kf value should add just enough power to compensate for power-loss from the cooling fan.
   * You can either just add a constant compensation with the DEFAULT_Kf value
   * or follow the instruction below to get speed-dependent compensation.
   *
   * Constant compensation (use only with fanspeeds of 0% and 100%)
   * ---------------------------------------------------------------------
   * A good starting point for the Kf-value comes from the calculation:
   *   kf = (power_fan * eff_fan) / power_heater * 255
   * where eff_fan is between 0.0 and 1.0, based on fan-efficiency and airflow to the nozzle / heater.
   *
   * Example:
   *   Heater: 40W, Fan: 0.1A * 24V = 2.4W, eff_fan = 0.8
   *   Kf = (2.4W * 0.8) / 40W * 255 = 12.24
   *
   * Fan-speed dependent compensation
   * --------------------------------
   * 1. To find a good Kf value, set the hotend temperature, wait for it to settle, and enable the fan (100%).
   *    Make sure PID_FAN_SCALING_LIN_FACTOR is 0 and PID_FAN_SCALING_ALTERNATIVE_DEFINITION is not enabled.
   *    If you see the temperature drop repeat the test, increasing the Kf value slowly, until the temperature
   *    drop goes away. If the temperature overshoots after enabling the fan, the Kf value is too big.
   * 2. Note the Kf-value for fan-speed at 100%
   * 3. Determine a good value for PID_FAN_SCALING_MIN_SPEED, which is around the speed, where the fan starts moving.
   * 4. Repeat step 1. and 2. for this fan speed.
   * 5. Enable PID_FAN_SCALING_ALTERNATIVE_DEFINITION and enter the two identified Kf-values in
   *    PID_FAN_SCALING_AT_FULL_SPEED and PID_FAN_SCALING_AT_MIN_SPEED. Enter the minimum speed in PID_FAN_SCALING_MIN_SPEED
   */
  //#define PID_FAN_SCALING
  #if ENABLED(PID_FAN_SCALING)
    //#define PID_FAN_SCALING_ALTERNATIVE_DEFINITION
    #if ENABLED(PID_FAN_SCALING_ALTERNATIVE_DEFINITION)
      // The alternative definition is used for an easier configuration.
      // Just figure out Kf at fullspeed (255) and PID_FAN_SCALING_MIN_SPEED.
      // DEFAULT_Kf and PID_FAN_SCALING_LIN_FACTOR are calculated accordingly.

      #define PID_FAN_SCALING_AT_FULL_SPEED 13.0        //=PID_FAN_SCALING_LIN_FACTOR*255+DEFAULT_Kf
      #define PID_FAN_SCALING_AT_MIN_SPEED 6.0          //=PID_FAN_SCALING_LIN_FACTOR*PID_FAN_SCALING_MIN_SPEED+DEFAULT_Kf
      #define PID_FAN_SCALING_MIN_SPEED 10.0            // Minimum fan speed at which to enable PID_FAN_SCALING

      #define DEFAULT_Kf (255.0*PID_FAN_SCALING_AT_MIN_SPEED-PID_FAN_SCALING_AT_FULL_SPEED*PID_FAN_SCALING_MIN_SPEED)/(255.0-PID_FAN_SCALING_MIN_SPEED)
      #define PID_FAN_SCALING_LIN_FACTOR (PID_FAN_SCALING_AT_FULL_SPEED-DEFAULT_Kf)/255.0

    #else
      #define PID_FAN_SCALING_LIN_FACTOR (0)             // Power loss due to cooling = Kf * (fan_speed)
      #define DEFAULT_Kf 10                              // A constant value added to the PID-tuner
      #define PID_FAN_SCALING_MIN_SPEED 10               // Minimum fan speed at which to enable PID_FAN_SCALING
    #endif
  #endif
#endif

/**
 * Automatic Temperature Mode
 *
 * Dynamically adjust the hotend target temperature based on planned E moves.
 *
 * (Contrast with PID_EXTRUSION_SCALING, which tracks E movement and adjusts PID
 *  behavior using an additional kC value.)
 *
 * Autotemp is calculated by (mintemp + factor * mm_per_sec), capped to maxtemp.
 *
 * Enable Autotemp Mode with M104/M109 F<factor> S<mintemp> B<maxtemp>.
 * Disable by sending M104/M109 with no F parameter (or F0 with AUTOTEMP_PROPORTIONAL).
 */
#define AUTOTEMP
#if ENABLED(AUTOTEMP)
  #define AUTOTEMP_OLDWEIGHT    0.98
  // Turn on AUTOTEMP on M104/M109 by default using proportions set here
  //#define AUTOTEMP_PROPORTIONAL
  #if ENABLED(AUTOTEMP_PROPORTIONAL)
    #define AUTOTEMP_MIN_P      0 // (°C) Added to the target temperature
    #define AUTOTEMP_MAX_P      5 // (°C) Added to the target temperature
    #define AUTOTEMP_FACTOR_P   1 // Apply this F parameter by default (overridden by M104/M109 F)
  #endif
#endif

// Show Temperature ADC value
// Enable for M105 to include ADC values read from temperature sensors.
//#define SHOW_TEMP_ADC_VALUES //OPT

/**
 * High Temperature Thermistor Support
 *
 * Thermistors able to support high temperature tend to have a hard time getting
 * good readings at room and lower temperatures. This means HEATER_X_RAW_LO_TEMP
 * will probably be caught when the heating element first turns on during the
 * preheating process, which will trigger a min_temp_error as a safety measure
 * and force stop everything.
 * To circumvent this limitation, we allow for a preheat time (during which,
 * min_temp_error won't be triggered) and add a min_temp buffer to handle
 * aberrant readings.
 *
 * If you want to enable this feature for your hotend thermistor(s)
 * uncomment and set values > 0 in the constants below
 */

// The number of consecutive low temperature errors that can occur
// before a min_temp_error is triggered. (Shouldn't be more than 10.)
//#define MAX_CONSECUTIVE_LOW_TEMPERATURE_ERROR_ALLOWED 0

// The number of milliseconds a hotend will preheat before starting to check
// the temperature. This value should NOT be set to the time it takes the
// hot end to reach the target temperature, but the time it takes to reach
// the minimum temperature your thermistor can read. The lower the better/safer.
// This shouldn't need to be more than 30 seconds (30000)
//#define MILLISECONDS_PREHEAT_TIME 0

// @section extruder

// Extruder runout prevention.
// If the machine is idle and the temperature over MINTEMP
// then extrude some filament every couple of SECONDS.
//#define EXTRUDER_RUNOUT_PREVENT
#if ENABLED(EXTRUDER_RUNOUT_PREVENT)
  #define EXTRUDER_RUNOUT_MINTEMP 190
  #define EXTRUDER_RUNOUT_SECONDS 30
  #define EXTRUDER_RUNOUT_SPEED 1500  // (mm/min)
  #define EXTRUDER_RUNOUT_EXTRUDE 5   // (mm)
#endif

/**
 * Hotend Idle Timeout
 * Prevent filament in the nozzle from charring and causing a critical jam.
 */
//#define HOTEND_IDLE_TIMEOUT
#if ENABLED(HOTEND_IDLE_TIMEOUT)
  #define HOTEND_IDLE_TIMEOUT_SEC (5*60)    // (seconds) Time without extruder movement to trigger protection
  #define HOTEND_IDLE_MIN_TRIGGER   180     // (°C) Minimum temperature to enable hotend protection
  #define HOTEND_IDLE_NOZZLE_TARGET   0     // (°C) Safe temperature for the nozzle after timeout
  #define HOTEND_IDLE_BED_TARGET      0     // (°C) Safe temperature for the bed after timeout
#endif

// @section temperature

// Calibration for AD595 / AD8495 sensor to adjust temperature measurements.
// The final temperature is calculated as (measuredTemp * GAIN) + OFFSET.
#define TEMP_SENSOR_AD595_OFFSET  0.0
#define TEMP_SENSOR_AD595_GAIN    1.0
#define TEMP_SENSOR_AD8495_OFFSET 0.0
#define TEMP_SENSOR_AD8495_GAIN   1.0

/**
 * Controller Fan
 * To cool down the stepper drivers and MOSFETs.
 *
 * The fan turns on automatically whenever any driver is enabled and turns
 * off (or reduces to idle speed) shortly after drivers are turned off.
 */
//#define USE_CONTROLLER_FAN
#if ENABLED(USE_CONTROLLER_FAN)
  //#define CONTROLLER_FAN_PIN -1        // Set a custom pin for the controller fan
  //#define CONTROLLER_FAN_USE_Z_ONLY    // With this option only the Z axis is considered
  //#define CONTROLLER_FAN_IGNORE_Z      // Ignore Z stepper. Useful when stepper timeout is disabled.
  #define CONTROLLERFAN_SPEED_MIN      0 // (0-255) Minimum speed. (If set below this value the fan is turned off.)
  #define CONTROLLERFAN_SPEED_ACTIVE 255 // (0-255) Active speed, used when any motor is enabled
  #define CONTROLLERFAN_SPEED_IDLE     0 // (0-255) Idle speed, used when motors are disabled
  #define CONTROLLERFAN_IDLE_TIME     60 // (seconds) Extra time to keep the fan running after disabling motors
  //#define CONTROLLER_FAN_EDITABLE      // Enable M710 configurable settings
  #if ENABLED(CONTROLLER_FAN_EDITABLE)
    #define CONTROLLER_FAN_MENU          // Enable the Controller Fan submenu
  #endif
#endif

// When first starting the main fan, run it at full speed for the
// given number of milliseconds.  This gets the fan spinning reliably
// before setting a PWM value. (Does not work with software PWM for fan on Sanguinololu)
#define FAN_KICKSTART_TIME 100

// Some coolers may require a non-zero "off" state.
//#define FAN_OFF_PWM  1

/**
 * PWM Fan Scaling
 *
 * Define the min/max speeds for PWM fans (as set with M106).
 *
 * With these options the M106 0-255 value range is scaled to a subset
 * to ensure that the fan has enough power to spin, or to run lower
 * current fans with higher current. (e.g., 5V/12V fans with 12V/24V)
 * Value 0 always turns off the fan.
 *
 * Define one or both of these to override the default 0-255 range.
 */
//#define FAN_MIN_PWM 50
//#define FAN_MAX_PWM 128

/**
 * FAST PWM FAN Settings
 *
 * Use to change the FAST FAN PWM frequency (if enabled in Configuration.h)
 * Combinations of PWM Modes, prescale values and TOP resolutions are used internally to produce a
 * frequency as close as possible to the desired frequency.
 *
 * FAST_PWM_FAN_FREQUENCY [undefined by default]
 *   Set this to your desired frequency.
 *   If left undefined this defaults to F = F_CPU/(2*255*1)
 *   i.e., F = 31.4kHz on 16MHz microcontrollers or F = 39.2kHz on 20MHz microcontrollers.
 *   These defaults are the same as with the old FAST_PWM_FAN implementation - no migration is required
 *   NOTE: Setting very low frequencies (< 10 Hz) may result in unexpected timer behavior.
 *
 * USE_OCR2A_AS_TOP [undefined by default]
 *   Boards that use TIMER2 for PWM have limitations resulting in only a few possible frequencies on TIMER2:
 *   16MHz MCUs: [62.5KHz, 31.4KHz (default), 7.8KHz, 3.92KHz, 1.95KHz, 977Hz, 488Hz, 244Hz, 60Hz, 122Hz, 30Hz]
 *   20MHz MCUs: [78.1KHz, 39.2KHz (default), 9.77KHz, 4.9KHz, 2.44KHz, 1.22KHz, 610Hz, 305Hz, 153Hz, 76Hz, 38Hz]
 *   A greater range can be achieved by enabling USE_OCR2A_AS_TOP. But note that this option blocks the use of
 *   PWM on pin OC2A. Only use this option if you don't need PWM on 0C2A. (Check your schematic.)
 *   USE_OCR2A_AS_TOP sacrifices duty cycle control resolution to achieve this broader range of frequencies.
 */
#if ENABLED(FAST_PWM_FAN)
  //#define FAST_PWM_FAN_FREQUENCY 31400
  //#define USE_OCR2A_AS_TOP
#endif

// @section extruder

/**
 * Extruder cooling fans
 *
 * Extruder auto fans automatically turn on when their extruders'
 * temperatures go above EXTRUDER_AUTO_FAN_TEMPERATURE.
 *
 * Your board's pins file specifies the recommended pins. Override those here
 * or set to -1 to disable completely.
 *
 * Multiple extruders can be assigned to the same pin in which case
 * the fan will turn on when any selected extruder is above the threshold.
 */
#define E0_AUTO_FAN_PIN -1
#define E1_AUTO_FAN_PIN -1
#define E2_AUTO_FAN_PIN -1
#define E3_AUTO_FAN_PIN -1
#define E4_AUTO_FAN_PIN -1
#define E5_AUTO_FAN_PIN -1
#define E6_AUTO_FAN_PIN -1
#define E7_AUTO_FAN_PIN -1
#define CHAMBER_AUTO_FAN_PIN -1

#define EXTRUDER_AUTO_FAN_TEMPERATURE 50
#define EXTRUDER_AUTO_FAN_SPEED 255   // 255 == full speed
#define CHAMBER_AUTO_FAN_TEMPERATURE 30
#define CHAMBER_AUTO_FAN_SPEED 255

/**
 * Part-Cooling Fan Multiplexer
 *
 * This feature allows you to digitally multiplex the fan output.
 * The multiplexer is automatically switched at tool-change.
 * Set FANMUX[012]_PINs below for up to 2, 4, or 8 multiplexed fans.
 */
#define FANMUX0_PIN -1
#define FANMUX1_PIN -1
#define FANMUX2_PIN -1

/**
 * M355 Case Light on-off / brightness
 */
//#define CASE_LIGHT_ENABLE
#if ENABLED(CASE_LIGHT_ENABLE)
  //#define CASE_LIGHT_PIN 4                  // Override the default pin if needed
  #define INVERT_CASE_LIGHT false             // Set true if Case Light is ON when pin is LOW
  #define CASE_LIGHT_DEFAULT_ON true          // Set default power-up state on
  #define CASE_LIGHT_DEFAULT_BRIGHTNESS 105   // Set default power-up brightness (0-255, requires PWM pin)
  //#define CASE_LIGHT_MAX_PWM 128            // Limit pwm
  //#define CASE_LIGHT_MENU                   // Add Case Light options to the LCD menu
  //#define CASE_LIGHT_NO_BRIGHTNESS          // Disable brightness control. Enable for non-PWM lighting.
  //#define CASE_LIGHT_USE_NEOPIXEL           // Use NeoPixel LED as case light, requires NEOPIXEL_LED.
  #if ENABLED(CASE_LIGHT_USE_NEOPIXEL)
    #define CASE_LIGHT_NEOPIXEL_COLOR { 255, 255, 255, 255 } // { Red, Green, Blue, White }
  #endif
#endif

// @section homing

// If you want endstops to stay on (by default) even when not homing
// enable this option. Override at any time with M120, M121.
//#define ENDSTOPS_ALWAYS_ON_DEFAULT

// @section extras

//#define Z_LATE_ENABLE // Enable Z the last moment. Needed if your Z driver overheats.

// Employ an external closed loop controller. Override pins here if needed.
//#define EXTERNAL_CLOSED_LOOP_CONTROLLER
#if ENABLED(EXTERNAL_CLOSED_LOOP_CONTROLLER)
  //#define CLOSED_LOOP_ENABLE_PIN        -1
  //#define CLOSED_LOOP_MOVE_COMPLETE_PIN -1
#endif

/**
 * Dual Steppers / Dual Endstops
 *
 * This section will allow you to use extra E drivers to drive a second motor for X, Y, or Z axes.
 *
 * For example, set X_DUAL_STEPPER_DRIVERS setting to use a second motor. If the motors need to
 * spin in opposite directions set INVERT_X2_VS_X_DIR. If the second motor needs its own endstop
 * set X_DUAL_ENDSTOPS. This can adjust for "racking." Use X2_USE_ENDSTOP to set the endstop plug
 * that should be used for the second endstop. Extra endstops will appear in the output of 'M119'.
 *
 * Use X_DUAL_ENDSTOP_ADJUSTMENT to adjust for mechanical imperfection. After homing both motors
 * this offset is applied to the X2 motor. To find the offset home the X axis, and measure the error
 * in X2. Dual endstop offsets can be set at runtime with 'M666 X<offset> Y<offset> Z<offset>'.
 */

//#define X_DUAL_STEPPER_DRIVERS
#if ENABLED(X_DUAL_STEPPER_DRIVERS)
  #define INVERT_X2_VS_X_DIR true   // Set 'true' if X motors should rotate in opposite directions
  //#define X_DUAL_ENDSTOPS
  #if ENABLED(X_DUAL_ENDSTOPS)
    #define X2_USE_ENDSTOP _XMAX_
    #define X2_ENDSTOP_ADJUSTMENT  0
  #endif
#endif

//#define Y_DUAL_STEPPER_DRIVERS
#if ENABLED(Y_DUAL_STEPPER_DRIVERS)
  #define INVERT_Y2_VS_Y_DIR true   // Set 'true' if Y motors should rotate in opposite directions
  //#define Y_DUAL_ENDSTOPS
  #if ENABLED(Y_DUAL_ENDSTOPS)
    #define Y2_USE_ENDSTOP _YMAX_
    #define Y2_ENDSTOP_ADJUSTMENT  0
  #endif
#endif

//
// For Z set the number of stepper drivers
//
#define NUM_Z_STEPPER_DRIVERS 1   // (1-4) Z options change based on how many

#if NUM_Z_STEPPER_DRIVERS > 1
  //#define Z_MULTI_ENDSTOPS
  #if ENABLED(Z_MULTI_ENDSTOPS)
    #define Z2_USE_ENDSTOP          _XMAX_
    #define Z2_ENDSTOP_ADJUSTMENT   0
    #if NUM_Z_STEPPER_DRIVERS >= 3
      #define Z3_USE_ENDSTOP        _YMAX_
      #define Z3_ENDSTOP_ADJUSTMENT 0
    #endif
    #if NUM_Z_STEPPER_DRIVERS >= 4
      #define Z4_USE_ENDSTOP        _ZMAX_
      #define Z4_ENDSTOP_ADJUSTMENT 0
    #endif
  #endif
#endif

/**
 * Dual X Carriage
 *
 * This setup has two X carriages that can move independently, each with its own hotend.
 * The carriages can be used to print an object with two colors or materials, or in
 * "duplication mode" it can print two identical or X-mirrored objects simultaneously.
 * The inactive carriage is parked automatically to prevent oozing.
 * X1 is the left carriage, X2 the right. They park and home at opposite ends of the X axis.
 * By default the X2 stepper is assigned to the first unused E plug on the board.
 *
 * The following Dual X Carriage modes can be selected with M605 S<mode>:
 *
 *   0 : (FULL_CONTROL) The slicer has full control over both X-carriages and can achieve optimal travel
 *       results as long as it supports dual X-carriages. (M605 S0)
 *
 *   1 : (AUTO_PARK) The firmware automatically parks and unparks the X-carriages on tool-change so
 *       that additional slicer support is not required. (M605 S1)
 *
 *   2 : (DUPLICATION) The firmware moves the second X-carriage and extruder in synchronization with
 *       the first X-carriage and extruder, to print 2 copies of the same object at the same time.
 *       Set the constant X-offset and temperature differential with M605 S2 X[offs] R[deg] and
 *       follow with M605 S2 to initiate duplicated movement.
 *
 *   3 : (MIRRORED) Formbot/Vivedino-inspired mirrored mode in which the second extruder duplicates
 *       the movement of the first except the second extruder is reversed in the X axis.
 *       Set the initial X offset and temperature differential with M605 S2 X[offs] R[deg] and
 *       follow with M605 S3 to initiate mirrored movement.
 */
//#define DUAL_X_CARRIAGE
#if ENABLED(DUAL_X_CARRIAGE)
  #define X1_MIN_POS X_MIN_POS   // Set to X_MIN_POS
  #define X1_MAX_POS X_BED_SIZE  // Set a maximum so the first X-carriage can't hit the parked second X-carriage
  #define X2_MIN_POS    80       // Set a minimum to ensure the  second X-carriage can't hit the parked first X-carriage
  #define X2_MAX_POS   353       // Set this to the distance between toolheads when both heads are homed
  #define X2_HOME_DIR    1       // Set to 1. The second X-carriage always homes to the maximum endstop position
  #define X2_HOME_POS X2_MAX_POS // Default X2 home position. Set to X2_MAX_POS.
                      // However: In this mode the HOTEND_OFFSET_X value for the second extruder provides a software
                      // override for X2_HOME_POS. This also allow recalibration of the distance between the two endstops
                      // without modifying the firmware (through the "M218 T1 X???" command).
                      // Remember: you should set the second extruder x-offset to 0 in your slicer.

  // This is the default power-up mode which can be later using M605.
  #define DEFAULT_DUAL_X_CARRIAGE_MODE DXC_AUTO_PARK_MODE

  // Default x offset in duplication mode (typically set to half print bed width)
  #define DEFAULT_DUPLICATION_X_OFFSET 100
#endif

// Activate a solenoid on the active extruder with M380. Disable all with M381.
// Define SOL0_PIN, SOL1_PIN, etc., for each extruder that has a solenoid.
//#define EXT_SOLENOID

// @section homing

/**
 * Homing Procedure
 * Homing (G28) does an indefinite move towards the endstops to establish
 * the position of the toolhead relative to the workspace.
 */

//#define SENSORLESS_BACKOFF_MM  { 2, 2 }     // (mm) Backoff from endstops before sensorless homing

#define HOMING_BUMP_MM      { 5, 5, 5 }       // (mm) Backoff from endstops after first bump
                                              // For delta all values must be the same
#define HOMING_BUMP_DIVISOR { 10, 10, 10 }       // Re-Bump Speed Divisor (Divides the Homing Feedrate)

//#define HOMING_BACKOFF_POST_MM { 2, 2, 2 }  // (mm) Backoff from endstops after homing

//#define QUICK_HOME                          // If G28 contains XY do a diagonal move first
//#define HOME_Y_BEFORE_X                     // If G28 contains XY home Y before X
//#define CODEPENDENT_XY_HOMING               // If X/Y can't home without homing Y/X first

// @section bltouch

#if ENABLED(BLTOUCH)
  /**
   * Either: Use the defaults (recommended) or: For special purposes, use the following DEFINES
   * Do not activate settings that the probe might not understand. Clones might misunderstand
   * advanced commands.
   *
   * Note: If the probe is not deploying, do a "Reset" and "Self-Test" and then check the
   *       wiring of the BROWN, RED and ORANGE wires.
   *
   * Note: If the trigger signal of your probe is not being recognized, it has been very often
   *       because the BLACK and WHITE wires needed to be swapped. They are not "interchangeable"
   *       like they would be with a real switch. So please check the wiring first.
   *
   * Settings for all BLTouch and clone probes:
   */

  // Safety: The probe needs time to recognize the command.
  //         Minimum command delay (ms). Enable and increase if needed.
  //#define BLTOUCH_DELAY 500

  /**
   * Settings for BLTOUCH Classic 1.2, 1.3 or BLTouch Smart 1.0, 2.0, 2.2, 3.0, 3.1, and most clones:
   */

  // Feature: Switch into SW mode after a deploy. It makes the output pulse longer. Can be useful
  //          in special cases, like noisy or filtered input configurations.
  //#define BLTOUCH_FORCE_SW_MODE

  /**
   * Settings for BLTouch Smart 3.0 and 3.1
   * Summary:
   *   - Voltage modes: 5V and OD (open drain - "logic voltage free") output modes
   *   - High-Speed mode
   *   - Disable LCD voltage options
   */

  /**
   * Danger: Don't activate 5V mode unless attached to a 5V-tolerant controller!
   * V3.0 or 3.1: Set default mode to 5V mode at Marlin startup.
   * If disabled, OD mode is the hard-coded default on 3.0
   * On startup, Marlin will compare its eeprom to this value. If the selected mode
   * differs, a mode set eeprom write will be completed at initialization.
   * Use the option below to force an eeprom write to a V3.1 probe regardless.
   */
  //#define BLTOUCH_SET_5V_MODE

  /**
   * Safety: Activate if connecting a probe with an unknown voltage mode.
   * V3.0: Set a probe into mode selected above at Marlin startup. Required for 5V mode on 3.0
   * V3.1: Force a probe with unknown mode into selected mode at Marlin startup ( = Probe EEPROM write )
   * To preserve the life of the probe, use this once then turn it off and re-flash.
   */
  //#define BLTOUCH_FORCE_MODE_SET

  /**
   * Use "HIGH SPEED" mode for probing.
   * Danger: Disable if your probe sometimes fails. Only suitable for stable well-adjusted systems.
   * This feature was designed for Delta's with very fast Z moves however higher speed cartesians may function
   * If the machine cannot raise the probe fast enough after a trigger, it may enter a fault state.
   */
  //#define BLTOUCH_HS_MODE

  // Safety: Enable voltage mode settings in the LCD menu.
  //#define BLTOUCH_LCD_VOLTAGE_MENU

#endif // BLTOUCH

// @section extras

/**
 * Z Steppers Auto-Alignment
 * Add the G34 command to align multiple Z steppers using a bed probe.
 */
//#define Z_STEPPER_AUTO_ALIGN
#if ENABLED(Z_STEPPER_AUTO_ALIGN)
  // Define probe X and Y positions for Z1, Z2 [, Z3 [, Z4]]
  // If not defined, probe limits will be used.
  // Override with 'M422 S<index> X<pos> Y<pos>'
  //#define Z_STEPPER_ALIGN_XY { {  10, 190 }, { 100,  10 }, { 190, 190 } }

  /**
   * Orientation for the automatically-calculated probe positions.
   * Override Z stepper align points with 'M422 S<index> X<pos> Y<pos>'
   *
   * 2 Steppers:  (0)     (1)
   *               |       |   2   |
   *               | 1   2 |       |
   *               |       |   1   |
   *
   * 3 Steppers:  (0)     (1)     (2)     (3)
   *               |   3   | 1     | 2   1 |     2 |
   *               |       |     3 |       | 3     |
   *               | 1   2 | 2     |   3   |     1 |
   *
   * 4 Steppers:  (0)     (1)     (2)     (3)
   *               | 4   3 | 1   4 | 2   1 | 3   2 |
   *               |       |       |       |       |
   *               | 1   2 | 2   3 | 3   4 | 4   1 |
   */
  #ifndef Z_STEPPER_ALIGN_XY
    //#define Z_STEPPERS_ORIENTATION 0
  #endif

  // Provide Z stepper positions for more rapid convergence in bed alignment.
  // Requires triple stepper drivers (i.e., set NUM_Z_STEPPER_DRIVERS to 3)
  //#define Z_STEPPER_ALIGN_KNOWN_STEPPER_POSITIONS
  #if ENABLED(Z_STEPPER_ALIGN_KNOWN_STEPPER_POSITIONS)
    // Define Stepper XY positions for Z1, Z2, Z3 corresponding to
    // the Z screw positions in the bed carriage.
    // Define one position per Z stepper in stepper driver order.
    #define Z_STEPPER_ALIGN_STEPPER_XY { { 210.7, 102.5 }, { 152.6, 220.0 }, { 94.5, 102.5 } }
  #else
    // Amplification factor. Used to scale the correction step up or down in case
    // the stepper (spindle) position is farther out than the test point.
    #define Z_STEPPER_ALIGN_AMP 1.0       // Use a value > 1.0 NOTE: This may cause instability!
  #endif

  // On a 300mm bed a 5% grade would give a misalignment of ~1.5cm
  #define G34_MAX_GRADE              5    // (%) Maximum incline that G34 will handle
  #define Z_STEPPER_ALIGN_ITERATIONS 3    // Number of iterations to apply during alignment
  #define Z_STEPPER_ALIGN_ACC        0.02 // Stop iterating early if the accuracy is better than this
  #define RESTORE_LEVELING_AFTER_G34      // Restore leveling after G34 is done?
  // After G34, re-home Z (G28 Z) or just calculate it from the last probe heights?
  // Re-homing might be more precise in reproducing the actual 'G28 Z' homing height, especially on an uneven bed.
  #define HOME_AFTER_G34
#endif

//
// Add the G35 command to read bed corners to help adjust screws. Requires a bed probe.
//
//#define ASSISTED_TRAMMING
#if ENABLED(ASSISTED_TRAMMING)

  // Define positions for probing points, use the hotend as reference not the sensor.
  #define TRAMMING_POINT_XY { {  20, 20 }, { 200,  20 }, { 200, 200 }, { 20, 200 } }

  // Define positions names for probing points.
  #define TRAMMING_POINT_NAME_1 "Front-Left"
  #define TRAMMING_POINT_NAME_2 "Front-Right"
  #define TRAMMING_POINT_NAME_3 "Back-Right"
  #define TRAMMING_POINT_NAME_4 "Back-Left"

  #define RESTORE_LEVELING_AFTER_G35    // Enable to restore leveling setup after operation
  //#define REPORT_TRAMMING_MM          // Report Z deviation (mm) for each point relative to the first
  //#define ASSISTED_TRAMMING_MENU_ITEM // Add a menu item for Assisted Tramming

  // Add a menu item for Assisted Tramming
  //#define ASSISTED_TRAMMING_MENU_ITEM

  /**
   * Screw thread:
   *   M3: 30 = Clockwise, 31 = Counter-Clockwise
   *   M4: 40 = Clockwise, 41 = Counter-Clockwise
   *   M5: 50 = Clockwise, 51 = Counter-Clockwise
   */
  #define TRAMMING_SCREW_THREAD 30

#endif

// @section motion

#define AXIS_RELATIVE_MODES { false, false, false, false }

// Add a Duplicate option for well-separated conjoined nozzles
//#define MULTI_NOZZLE_DUPLICATION

// By default pololu step drivers require an active high signal. However, some high power drivers require an active low signal as step.
#define INVERT_X_STEP_PIN false
#define INVERT_Y_STEP_PIN false
#define INVERT_Z_STEP_PIN false
#define INVERT_E_STEP_PIN false

/**
 * Idle Stepper Shutdown
 * Set DISABLE_INACTIVE_? 'true' to shut down axis steppers after an idle period.
 * The Deactive Time can be overridden with M18 and M84. Set to 0 for No Timeout.
 */
<<<<<<< HEAD
#define DEFAULT_STEPPER_DEACTIVE_TIME 120  //TMC
#define DISABLE_INACTIVE_X true  //TMC
#define DISABLE_INACTIVE_Y true  //TMC
#define DISABLE_INACTIVE_Z true  //TMC Set 'false' if the nozzle could fall onto your printed part!
=======
#define DEFAULT_STEPPER_DEACTIVE_TIME 120
#define DISABLE_INACTIVE_X true
#define DISABLE_INACTIVE_Y true
#define DISABLE_INACTIVE_Z true  // Set 'false' if the nozzle could fall onto your printed part!
>>>>>>> 0da9999a
#define DISABLE_INACTIVE_E true

// If the Nozzle or Bed falls when the Z stepper is disabled, set its resting position here.
//#define Z_AFTER_DEACTIVATE Z_HOME_POS

//#define HOME_AFTER_DEACTIVATE  // Require rehoming after steppers are deactivated

// Default Minimum Feedrates for printing and travel moves
#define DEFAULT_MINIMUMFEEDRATE       0.0     // (mm/s) Minimum feedrate. Set with M205 S.
#define DEFAULT_MINTRAVELFEEDRATE     0.0     // (mm/s) Minimum travel feedrate. Set with M205 T.
<<<<<<< HEAD

// Minimum time that a segment needs to take as the buffer gets emptied
#define DEFAULT_MINSEGMENTTIME        20000   // (µs) Set with M205 B.

=======

// Minimum time that a segment needs to take as the buffer gets emptied
#define DEFAULT_MINSEGMENTTIME        20000   // (µs) Set with M205 B.

>>>>>>> 0da9999a
// Slow down the machine if the lookahead buffer is (by default) half full.
// Increase the slowdown divisor for larger buffer sizes.
//#define SLOWDOWN
#if ENABLED(SLOWDOWN)
  #define SLOWDOWN_DIVISOR 2
#endif

/**
 * XY Frequency limit
 * Reduce resonance by limiting the frequency of small zigzag infill moves.
 * See https://hydraraptor.blogspot.com/2010/12/frequency-limit.html
 * Use M201 F<freq> G<min%> to change limits at runtime.
 */
//#define XY_FREQUENCY_LIMIT      10 // (Hz) Maximum frequency of small zigzag infill moves. Set with M201 F<hertz>.
#ifdef XY_FREQUENCY_LIMIT
  #define XY_FREQUENCY_MIN_PERCENT 5 // (percent) Minimum FR percentage to apply. Set with M201 G<min%>.
#endif

// Minimum planner junction speed. Sets the default minimum speed the planner plans for at the end
// of the buffer and all stops. This should not be much greater than zero and should only be changed
// if unwanted behavior is observed on a user's machine when running at very slow speeds.
#define MINIMUM_PLANNER_SPEED 0.05 // (mm/s)

//
// Backlash Compensation
// Adds extra movement to axes on direction-changes to account for backlash.
//
//#define BACKLASH_COMPENSATION
#if ENABLED(BACKLASH_COMPENSATION)
  // Define values for backlash distance and correction.
  // If BACKLASH_GCODE is enabled these values are the defaults.
  #define BACKLASH_DISTANCE_MM { 0, 0, 0 } // (mm)
  #define BACKLASH_CORRECTION    0.0       // 0.0 = no correction; 1.0 = full correction

  // Set BACKLASH_SMOOTHING_MM to spread backlash correction over multiple segments
  // to reduce print artifacts. (Enabling this is costly in memory and computation!)
  //#define BACKLASH_SMOOTHING_MM 3 // (mm)

  // Add runtime configuration and tuning of backlash values (M425)
  //#define BACKLASH_GCODE

  #if ENABLED(BACKLASH_GCODE)
    // Measure the Z backlash when probing (G29) and set with "M425 Z"
    #define MEASURE_BACKLASH_WHEN_PROBING

    #if ENABLED(MEASURE_BACKLASH_WHEN_PROBING)
      // When measuring, the probe will move up to BACKLASH_MEASUREMENT_LIMIT
      // mm away from point of contact in BACKLASH_MEASUREMENT_RESOLUTION
      // increments while checking for the contact to be broken.
      #define BACKLASH_MEASUREMENT_LIMIT       0.5   // (mm)
      #define BACKLASH_MEASUREMENT_RESOLUTION  0.005 // (mm)
      #define BACKLASH_MEASUREMENT_FEEDRATE    Z_PROBE_SPEED_SLOW // (mm/min)
    #endif
  #endif
#endif

/**
 * Automatic backlash, position and hotend offset calibration
 *
 * Enable G425 to run automatic calibration using an electrically-
 * conductive cube, bolt, or washer mounted on the bed.
 *
 * G425 uses the probe to touch the top and sides of the calibration object
 * on the bed and measures and/or correct positional offsets, axis backlash
 * and hotend offsets.
 *
 * Note: HOTEND_OFFSET and CALIBRATION_OBJECT_CENTER must be set to within
 *       ±5mm of true values for G425 to succeed.
 */
//#define CALIBRATION_GCODE
#if ENABLED(CALIBRATION_GCODE)

  //#define CALIBRATION_SCRIPT_PRE  "M117 Starting Auto-Calibration\nT0\nG28\nG12\nM117 Calibrating..."
  //#define CALIBRATION_SCRIPT_POST "M500\nM117 Calibration data saved"

  #define CALIBRATION_MEASUREMENT_RESOLUTION     0.01 // mm

  #define CALIBRATION_FEEDRATE_SLOW             60    // mm/min
  #define CALIBRATION_FEEDRATE_FAST           1200    // mm/min
  #define CALIBRATION_FEEDRATE_TRAVEL         3000    // mm/min

  // The following parameters refer to the conical section of the nozzle tip.
  #define CALIBRATION_NOZZLE_TIP_HEIGHT          1.0  // mm
  #define CALIBRATION_NOZZLE_OUTER_DIAMETER      2.0  // mm

  // Uncomment to enable reporting (required for "G425 V", but consumes PROGMEM).
  //#define CALIBRATION_REPORTING

  // The true location and dimension the cube/bolt/washer on the bed.
  #define CALIBRATION_OBJECT_CENTER     { 264.0, -22.0,  -2.0 } // mm
  #define CALIBRATION_OBJECT_DIMENSIONS {  10.0,  10.0,  10.0 } // mm

  // Comment out any sides which are unreachable by the probe. For best
  // auto-calibration results, all sides must be reachable.
  #define CALIBRATION_MEASURE_RIGHT
  #define CALIBRATION_MEASURE_FRONT
  #define CALIBRATION_MEASURE_LEFT
  #define CALIBRATION_MEASURE_BACK

  // Probing at the exact top center only works if the center is flat. If
  // probing on a screwhead or hollow washer, probe near the edges.
  //#define CALIBRATION_MEASURE_AT_TOP_EDGES

  // Define the pin to read during calibration
  #ifndef CALIBRATION_PIN
    //#define CALIBRATION_PIN -1            // Define here to override the default pin
    #define CALIBRATION_PIN_INVERTING false // Set to true to invert the custom pin
    //#define CALIBRATION_PIN_PULLDOWN
    #define CALIBRATION_PIN_PULLUP
  #endif
#endif

/**
 * Adaptive Step Smoothing increases the resolution of multi-axis moves, particularly at step frequencies
 * below 1kHz (for AVR) or 10kHz (for ARM), where aliasing between axes in multi-axis moves causes audible
 * vibration and surface artifacts. The algorithm adapts to provide the best possible step smoothing at the
 * lowest stepping frequencies.
 */
//#define ADAPTIVE_STEP_SMOOTHING //OPT

/**
 * Custom Microstepping
 * Override as-needed for your setup. Up to 3 MS pins are supported.
 */
//#define MICROSTEP1 LOW,LOW,LOW
//#define MICROSTEP2 HIGH,LOW,LOW
//#define MICROSTEP4 LOW,HIGH,LOW
//#define MICROSTEP8 HIGH,HIGH,LOW
//#define MICROSTEP16 LOW,LOW,HIGH
//#define MICROSTEP32 HIGH,LOW,HIGH

// Microstep settings (Requires a board with pins named X_MS1, X_MS2, etc.)
#define MICROSTEP_MODES { 16, 16, 16, 16, 16, 16 } // [1,2,4,8,16]
//change the line below for you steps mine is set to 32 change to 16 if you want default but make sure you change in configuration.h as well.
//#define MICROSTEP_MODES { 32, 32, 32, 32, 16, 16 } //TMC [1,2,4,8,16]

/**
 *  @section  stepper motor current
 *
 *  Some boards have a means of setting the stepper motor current via firmware.
 *
 *  The power on motor currents are set by:
 *    PWM_MOTOR_CURRENT - used by MINIRAMBO & ULTIMAIN_2
 *                         known compatible chips: A4982
 *    DIGIPOT_MOTOR_CURRENT - used by BQ_ZUM_MEGA_3D, RAMBO & SCOOVO_X9H
 *                         known compatible chips: AD5206
 *    DAC_MOTOR_CURRENT_DEFAULT - used by PRINTRBOARD_REVF & RIGIDBOARD_V2
 *                         known compatible chips: MCP4728
 *    DIGIPOT_I2C_MOTOR_CURRENTS - used by 5DPRINT, AZTEEG_X3_PRO, AZTEEG_X5_MINI_WIFI, MIGHTYBOARD_REVE
 *                         known compatible chips: MCP4451, MCP4018
 *
 *  Motor currents can also be set by M907 - M910 and by the LCD.
 *    M907 - applies to all.
 *    M908 - BQ_ZUM_MEGA_3D, RAMBO, PRINTRBOARD_REVF, RIGIDBOARD_V2 & SCOOVO_X9H
 *    M909, M910 & LCD - only PRINTRBOARD_REVF & RIGIDBOARD_V2
 */
//#define PWM_MOTOR_CURRENT { 1300, 1300, 1250 }          // Values in milliamps
//#define DIGIPOT_MOTOR_CURRENT { 135,135,135,135,135 }   // Values 0-255 (RAMBO 135 = ~0.75A, 185 = ~1A)
//#define DAC_MOTOR_CURRENT_DEFAULT { 70, 80, 90, 80 }    // Default drive percent - X, Y, Z, E axis

/**
 * I2C-based DIGIPOTs (e.g., Azteeg X3 Pro)
 */
//#define DIGIPOT_MCP4018             // Requires https://github.com/stawel/SlowSoftI2CMaster
//#define DIGIPOT_MCP4451
#if EITHER(DIGIPOT_MCP4018, DIGIPOT_MCP4451)
  #define DIGIPOT_I2C_NUM_CHANNELS 8  // 5DPRINT:4   AZTEEG_X3_PRO:8   MKS_SBASE:5   MIGHTYBOARD_REVE:5

  // Actual motor currents in Amps. The number of entries must match DIGIPOT_I2C_NUM_CHANNELS.
  // These correspond to the physical drivers, so be mindful if the order is changed.
  #define DIGIPOT_I2C_MOTOR_CURRENTS { 1.0, 1.0, 1.0, 1.0, 1.0, 1.0, 1.0, 1.0 } // AZTEEG_X3_PRO

  //#define DIGIPOT_USE_RAW_VALUES    // Use DIGIPOT_MOTOR_CURRENT raw wiper values (instead of A4988 motor currents)

  /**
   * Common slave addresses:
   *
   *                        A   (A shifted)   B   (B shifted)  IC
   * Smoothie              0x2C (0x58)       0x2D (0x5A)       MCP4451
   * AZTEEG_X3_PRO         0x2C (0x58)       0x2E (0x5C)       MCP4451
   * AZTEEG_X5_MINI        0x2C (0x58)       0x2E (0x5C)       MCP4451
   * AZTEEG_X5_MINI_WIFI         0x58              0x5C        MCP4451
   * MIGHTYBOARD_REVE      0x2F (0x5E)                         MCP4018
   */
  //#define DIGIPOT_I2C_ADDRESS_A 0x2C  // Unshifted slave address for first DIGIPOT
  //#define DIGIPOT_I2C_ADDRESS_B 0x2D  // Unshifted slave address for second DIGIPOT
#endif

//===========================================================================
//=============================Additional Features===========================
//===========================================================================

// @section lcd

#if EITHER(ULTIPANEL, EXTENSIBLE_UI)
<<<<<<< HEAD
  #define MANUAL_FEEDRATE_XYZ 50*60
  #define MANUAL_FEEDRATE { MANUAL_FEEDRATE_XYZ, MANUAL_FEEDRATE_XYZ, MANUAL_FEEDRATE_XYZ, 60 } // (mm/min) Feedrates for manual moves along X, Y, Z, E from panel
=======
  #define MANUAL_FEEDRATE { 50*60, 50*60, 4*60, 2*60 } // (mm/min) Feedrates for manual moves along X, Y, Z, E from panel
>>>>>>> 0da9999a
  #define SHORT_MANUAL_Z_MOVE 0.025 // (mm) Smallest manual Z move (< 0.1mm)
  #if ENABLED(ULTIPANEL)
    #define MANUAL_E_MOVES_RELATIVE // Display extruder move distance rather than "position"
    #define ULTIPANEL_FEEDMULTIPLY  // Encoder sets the feedrate multiplier on the Status Screen
  #endif
#endif

// Change values more rapidly when the encoder is rotated faster
#define ENCODER_RATE_MULTIPLIER
#if ENABLED(ENCODER_RATE_MULTIPLIER)
  #define ENCODER_10X_STEPS_PER_SEC   30  // (steps/s) Encoder rate for 10x speed
  #define ENCODER_100X_STEPS_PER_SEC  80  // (steps/s) Encoder rate for 100x speed
#endif

// Play a beep when the feedrate is changed from the Status Screen
//#define BEEP_ON_FEEDRATE_CHANGE
#if ENABLED(BEEP_ON_FEEDRATE_CHANGE)
  #define FEEDRATE_CHANGE_BEEP_DURATION   10
  #define FEEDRATE_CHANGE_BEEP_FREQUENCY 440
#endif

#if HAS_LCD_MENU

  // Add Probe Z Offset calibration to the Z Probe Offsets menu
  #if HAS_BED_PROBE
    //#define PROBE_OFFSET_WIZARD
    #if ENABLED(PROBE_OFFSET_WIZARD)
      #define PROBE_OFFSET_START -4.0   // Estimated nozzle-to-probe Z offset, plus a little extra
    #endif
  #endif

  // Include a page of printer information in the LCD Main Menu
  //#define LCD_INFO_MENU //Define on QQS_Config
  #if ENABLED(LCD_INFO_MENU)
    //#define LCD_PRINTER_INFO_IS_BOOTSCREEN // Show bootscreen(s) instead of Printer Info pages
  #endif

  // BACK menu items keep the highlight at the top
  //#define TURBO_BACK_MENU_ITEM

  /**
   * LED Control Menu
   * Add LED Control to the LCD menu
   */
  //#define LED_CONTROL_MENU  //NEO Define on QQS_Config
  #if ENABLED(LED_CONTROL_MENU)
    #define LED_COLOR_PRESETS                 // Enable the Preset Color menu option
    //#define NEO2_COLOR_PRESETS              // Enable a second NeoPixel Preset Color menu option
    #if ENABLED(LED_COLOR_PRESETS)
      #define LED_USER_PRESET_RED        255  // User defined RED value
      #define LED_USER_PRESET_GREEN      128  // User defined GREEN value
      #define LED_USER_PRESET_BLUE         0  // User defined BLUE value
      #define LED_USER_PRESET_WHITE      255  // User defined WHITE value
      #define LED_USER_PRESET_BRIGHTNESS 255  // User defined intensity
      #define LED_USER_PRESET_STARTUP       // Have the printer display the user preset color on startup
    #endif
    #if ENABLED(NEO2_COLOR_PRESETS)
      #define NEO2_USER_PRESET_RED        255  // User defined RED value
      #define NEO2_USER_PRESET_GREEN      128  // User defined GREEN value
      #define NEO2_USER_PRESET_BLUE         0  // User defined BLUE value
      #define NEO2_USER_PRESET_WHITE      255  // User defined WHITE value
      #define NEO2_USER_PRESET_BRIGHTNESS 255  // User defined intensity
      //#define NEO2_USER_PRESET_STARTUP       // Have the printer display the user preset color on startup for the second strip
    #endif
    #if ENABLED(NEO2_COLOR_PRESETS)
      #define NEO2_USER_PRESET_RED        255  // User defined RED value
      #define NEO2_USER_PRESET_GREEN      128  // User defined GREEN value
      #define NEO2_USER_PRESET_BLUE         0  // User defined BLUE value
      #define NEO2_USER_PRESET_WHITE      255  // User defined WHITE value
      #define NEO2_USER_PRESET_BRIGHTNESS 255  // User defined intensity
      //#define NEO2_USER_PRESET_STARTUP       // Have the printer display the user preset color on startup for the second strip
    #endif
  #endif

#endif // HAS_LCD_MENU

// Scroll a longer status message into view
#define STATUS_MESSAGE_SCROLLING  //FSMC

// On the Info Screen, display XY with one decimal place when possible
//#define LCD_DECIMAL_SMALL_XY

// The timeout (in ms) to return to the status screen from sub-menus
#define LCD_TIMEOUT_TO_STATUS 15000  //FSMC

// Add an 'M73' G-code to set the current percentage
#define LCD_SET_PROGRESS_MANUALLY

// Show the E position (filament used) during printing
//#define LCD_SHOW_E_TOTAL  //FSMC

#if ENABLED(SHOW_BOOTSCREEN)
  #define BOOTSCREEN_TIMEOUT 4000        // (ms) Total Duration to display the boot screen(s)
#endif

#if EITHER(SDSUPPORT, LCD_SET_PROGRESS_MANUALLY) && ANY(HAS_MARLINUI_U8GLIB, HAS_MARLINUI_HD44780, IS_TFTGLCD_PANEL)
  //#define SHOW_REMAINING_TIME       // Display estimated time to completion
  #if ENABLED(SHOW_REMAINING_TIME)
    //#define USE_M73_REMAINING_TIME  // Use remaining time from M73 command instead of estimation
    //#define ROTATE_PROGRESS_DISPLAY // Display (P)rogress, (E)lapsed, and (R)emaining time
  #endif

  #if HAS_MARLINUI_U8GLIB
    //#define PRINT_PROGRESS_SHOW_DECIMALS // Show progress with decimal digits
  #endif

  #if EITHER(HAS_MARLINUI_HD44780, IS_TFTGLCD_PANEL)
    //#define LCD_PROGRESS_BAR            // Show a progress bar on HD44780 LCDs for SD printing
    #if ENABLED(LCD_PROGRESS_BAR)
      #define PROGRESS_BAR_BAR_TIME 2000  // (ms) Amount of time to show the bar
      #define PROGRESS_BAR_MSG_TIME 3000  // (ms) Amount of time to show the status message
      #define PROGRESS_MSG_EXPIRE   0     // (ms) Amount of time to retain the status message (0=forever)
      //#define PROGRESS_MSG_ONCE         // Show the message for MSG_TIME then clear it
      //#define LCD_PROGRESS_BAR_TEST     // Add a menu item to test the progress bar
    #endif
  #endif
#endif

#if ENABLED(SDSUPPORT)

  // The standard SD detect circuit reads LOW when media is inserted and HIGH when empty.
  // Enable this option and set to HIGH if your SD cards are incorrectly detected.
  //#define SD_DETECT_STATE HIGH

  //#define SDCARD_READONLY                 // Read-only SD card (to save over 2K of flash)

  #define SD_PROCEDURE_DEPTH 1              // Increase if you need more nested M32 calls

  #define SD_FINISHED_STEPPERRELEASE true   // Disable steppers when SD Print is finished
  #define SD_FINISHED_RELEASECOMMAND "M84"  // Use "M84XYE" to keep Z enabled so your bed stays in place

  // Reverse SD sort to show "more recent" files first, according to the card's FAT.
  // Since the FAT gets out of order with usage, SDCARD_SORT_ALPHA is recommended.
  #define SDCARD_RATHERRECENTFIRST

  #define SD_MENU_CONFIRM_START             // Confirm the selected SD file before printing

  //#define MENU_ADDAUTOSTART               // Add a menu option to run auto#.g files

<<<<<<< HEAD
  #define EVENT_GCODE_SD_ABORT "G28"        // G-code to run on SD Abort Print (e.g., "G28XY" or "G27")
=======
  #define EVENT_GCODE_SD_ABORT "G28XY"      // G-code to run on SD Abort Print (e.g., "G28XY" or "G27")
>>>>>>> 0da9999a

  #if ENABLED(PRINTER_EVENT_LEDS)
    #define PE_LEDS_COMPLETED_TIME  (30*60) // (seconds) Time to keep the LED "done" color before restoring normal illumination
  #endif

  /**
   * Continue after Power-Loss (Creality3D)
   *
   * Store the current state to the SD Card at the start of each layer
   * during SD printing. If the recovery file is found at boot time, present
   * an option on the LCD screen to continue the print from the last-known
   * point in the file.
   */
  //#define POWER_LOSS_RECOVERY    //Define on QQS_Config 
  #if ENABLED(POWER_LOSS_RECOVERY)
    #define PLR_ENABLED_DEFAULT   true  // Power Loss Recovery enabled by default. (Set with 'M413 Sn' & M500)
    //#define BACKUP_POWER_SUPPLY       // Backup power / UPS to move the steppers on power loss
    //#define POWER_LOSS_RECOVER_ZHOME  // Z homing is needed for proper recovery. 99.9% of the time this should be disabled!
    //#define POWER_LOSS_ZRAISE       2 // (mm) Z axis raise on resume (on power loss with UPS)
    #define POWER_LOSS_PIN           -1 // Pin to detect power loss. Set to -1 to disable default pin on boards without module.
    //#define POWER_LOSS_STATE     HIGH // State of pin indicating power loss
    //#define POWER_LOSS_PULL           // Set pullup / pulldown as appropriate
    //#define POWER_LOSS_PURGE_LEN   20 // (mm) Length of filament to purge on resume
    //#define POWER_LOSS_RETRACT_LEN 10 // (mm) Length of filament to retract on fail. Requires backup power.

    // Without a POWER_LOSS_PIN the following option helps reduce wear on the SD card,
    // especially with "vase mode" printing. Set too high and vases cannot be continued.
    #define POWER_LOSS_MIN_Z_CHANGE 0.05 // (mm) Minimum Z change before saving power-loss data
  #endif

  /**
   * Sort SD file listings in alphabetical order.
   *
   * With this option enabled, items on SD cards will be sorted
   * by name for easier navigation.
   *
   * By default...
   *
   *  - Use the slowest -but safest- method for sorting.
   *  - Folders are sorted to the top.
   *  - The sort key is statically allocated.
   *  - No added G-code (M34) support.
   *  - 40 item sorting limit. (Items after the first 40 are unsorted.)
   *
   * SD sorting uses static allocation (as set by SDSORT_LIMIT), allowing the
   * compiler to calculate the worst-case usage and throw an error if the SRAM
   * limit is exceeded.
   *
   *  - SDSORT_USES_RAM provides faster sorting via a static directory buffer.
   *  - SDSORT_USES_STACK does the same, but uses a local stack-based buffer.
   *  - SDSORT_CACHE_NAMES will retain the sorted file listing in RAM. (Expensive!)
   *  - SDSORT_DYNAMIC_RAM only uses RAM when the SD menu is visible. (Use with caution!)
   */
  //#define SDCARD_SORT_ALPHA

  // SD Card Sorting options
  #if ENABLED(SDCARD_SORT_ALPHA)
    #define SDSORT_LIMIT       40     // Maximum number of sorted items (10-256). Costs 27 bytes each.
    #define FOLDER_SORTING     -1     // -1=above  0=none  1=below
    #define SDSORT_GCODE       false  // Allow turning sorting on/off with LCD and M34 G-code.
    #define SDSORT_USES_RAM    false  // Pre-allocate a static array for faster pre-sorting.
    #define SDSORT_USES_STACK  false  // Prefer the stack for pre-sorting to give back some SRAM. (Negated by next 2 options.)
    #define SDSORT_CACHE_NAMES false  // Keep sorted items in RAM longer for speedy performance. Most expensive option.
    #define SDSORT_DYNAMIC_RAM false  // Use dynamic allocation (within SD menus). Least expensive option. Set SDSORT_LIMIT before use!
    #define SDSORT_CACHE_VFATS 2      // Maximum number of 13-byte VFAT entries to use for sorting.
                                      // Note: Only affects SCROLL_LONG_FILENAMES with SDSORT_CACHE_NAMES but not SDSORT_DYNAMIC_RAM.
  #endif

  // This allows hosts to request long names for files and folders with M33
  #define LONG_FILENAME_HOST_SUPPORT  //OCTO

  // Enable this option to scroll long filenames in the SD card menu
  #define SCROLL_LONG_FILENAMES

  // Leave the heaters on after Stop Print (not recommended!)
  //#define SD_ABORT_NO_COOLDOWN

  /**
   * This option allows you to abort SD printing when any endstop is triggered.
   * This feature must be enabled with "M540 S1" or from the LCD menu.
   * To have any effect, endstops must be enabled during SD printing.
   */
  //#define SD_ABORT_ON_ENDSTOP_HIT

  /**
   * This option makes it easier to print the same SD Card file again.
   * On print completion the LCD Menu will open with the file selected.
   * You can just click to start the print, or navigate elsewhere.
   */
  //#define SD_REPRINT_LAST_SELECTED_FILE

  /**
   * Auto-report SdCard status with M27 S<seconds>
   */
  //#define AUTO_REPORT_SD_STATUS

  /**
   * Support for USB thumb drives using an Arduino USB Host Shield or
   * equivalent MAX3421E breakout board. The USB thumb drive will appear
   * to Marlin as an SD card.
   *
   * The MAX3421E can be assigned the same pins as the SD card reader, with
   * the following pin mapping:
   *
   *    SCLK, MOSI, MISO --> SCLK, MOSI, MISO
   *    INT              --> SD_DETECT_PIN [1]
   *    SS               --> SDSS
   *
   * [1] On AVR an interrupt-capable pin is best for UHS3 compatibility.
   */
  //#define USB_FLASH_DRIVE_SUPPORT
  #if ENABLED(USB_FLASH_DRIVE_SUPPORT)
    #define USB_CS_PIN    SDSS
    #define USB_INTR_PIN  SD_DETECT_PIN

    /**
     * USB Host Shield Library
     *
     * - UHS2 uses no interrupts and has been production-tested
     *   on a LulzBot TAZ Pro with a 32-bit Archim board.
     *
     * - UHS3 is newer code with better USB compatibility. But it
     *   is less tested and is known to interfere with Servos.
     *   [1] This requires USB_INTR_PIN to be interrupt-capable.
     */
    //#define USE_UHS3_USB
  #endif

  /**
   * When using a bootloader that supports SD-Firmware-Flashing,
   * add a menu item to activate SD-FW-Update on the next reboot.
   *
   * Requires ATMEGA2560 (Arduino Mega)
   *
   * Tested with this bootloader:
   *   https://github.com/FleetProbe/MicroBridge-Arduino-ATMega2560
   */
  //#define SD_FIRMWARE_UPDATE
  #if ENABLED(SD_FIRMWARE_UPDATE)
    #define SD_FIRMWARE_UPDATE_EEPROM_ADDR    0x1FF
    #define SD_FIRMWARE_UPDATE_ACTIVE_VALUE   0xF0
    #define SD_FIRMWARE_UPDATE_INACTIVE_VALUE 0xFF
  #endif

  // Add an optimized binary file transfer mode, initiated with 'M28 B1'
  //#define BINARY_FILE_TRANSFER  //Define on QQS_Config (OCTO)

  /**
   * Set this option to one of the following (or the board's defaults apply):
   *
   *           LCD - Use the SD drive in the external LCD controller.
   *       ONBOARD - Use the SD drive on the control board. (No SD_DETECT_PIN. M21 to init.)
   *  CUSTOM_CABLE - Use a custom cable to access the SD (as defined in a pins file).
   *
   * :[ 'LCD', 'ONBOARD', 'CUSTOM_CABLE' ]
   */
  //#define SDCARD_CONNECTION LCD

#endif // SDSUPPORT

/**
 * By default an onboard SD card reader may be shared as a USB mass-
 * storage device. This option hides the SD card from the host PC.
 */
//#define NO_SD_HOST_DRIVE   // Disable SD Card access over USB (for security).

/**
 * Additional options for Graphical Displays
 *
 * Use the optimizations here to improve printing performance,
 * which can be adversely affected by graphical display drawing,
 * especially when doing several short moves, and when printing
 * on DELTA and SCARA machines.
 *
 * Some of these options may result in the display lagging behind
 * controller events, as there is a trade-off between reliable
 * printing performance versus fast display updates.
 */
#if HAS_MARLINUI_U8GLIB
  // Show SD percentage next to the progress bar
  //#define DOGM_SD_PERCENT  //FSMC

  // Save many cycles by drawing a hollow frame or no frame on the Info Screen
  //#define XYZ_NO_FRAME
  #define XYZ_HOLLOW_FRAME

  // Enable to save many cycles by drawing a hollow frame on Menu Screens
  #define MENU_HOLLOW_FRAME

  // A bigger font is available for edit items. Costs 3120 bytes of PROGMEM.
  // Western only. Not available for Cyrillic, Kana, Turkish, Greek, or Chinese.
  //#define USE_BIG_EDIT_FONT

  // A smaller font may be used on the Info Screen. Costs 2434 bytes of PROGMEM.
  // Western only. Not available for Cyrillic, Kana, Turkish, Greek, or Chinese.
  #define USE_SMALL_INFOFONT  //FSMC

  // Swap the CW/CCW indicators in the graphics overlay
  //#define OVERLAY_GFX_REVERSE

  /**
   * ST7920-based LCDs can emulate a 16 x 4 character display using
   * the ST7920 character-generator for very fast screen updates.
   * Enable LIGHTWEIGHT_UI to use this special display mode.
   *
   * Since LIGHTWEIGHT_UI has limited space, the position and status
   * message occupy the same line. Set STATUS_EXPIRE_SECONDS to the
   * length of time to display the status message before clearing.
   *
   * Set STATUS_EXPIRE_SECONDS to zero to never clear the status.
   * This will prevent position updates from being displayed.
   */
  #if ENABLED(U8GLIB_ST7920)
    // Enable this option and reduce the value to optimize screen updates.
    // The normal delay is 10µs. Use the lowest value that still gives a reliable display.
    //#define DOGM_SPI_DELAY_US 5

    //#define LIGHTWEIGHT_UI
    #if ENABLED(LIGHTWEIGHT_UI)
      #define STATUS_EXPIRE_SECONDS 20
    #endif
  #endif

  /**
   * Status (Info) Screen customizations
   * These options may affect code size and screen render time.
   * Custom status screens can forcibly override these settings.
   */
  //#define STATUS_COMBINE_HEATERS    // Use combined heater images instead of separate ones
  //#define STATUS_HOTEND_NUMBERLESS  // Use plain hotend icons instead of numbered ones (with 2+ hotends)
  #define STATUS_HOTEND_INVERTED      // Show solid nozzle bitmaps when heating (Requires STATUS_HOTEND_ANIM)
  #define STATUS_HOTEND_ANIM          // Use a second bitmap to indicate hotend heating
  #define STATUS_BED_ANIM             // Use a second bitmap to indicate bed heating
  #define STATUS_CHAMBER_ANIM         // Use a second bitmap to indicate chamber heating
  //#define STATUS_CUTTER_ANIM        // Use a second bitmap to indicate spindle / laser active
  #define STATUS_ALT_BED_BITMAP     // Use the alternative bed bitmap
  //#define STATUS_ALT_FAN_BITMAP     // Use the alternative fan bitmap
  #define STATUS_FAN_FRAMES 4       // :[0,1,2,3,4] Number of fan animation frames
  //#define STATUS_HEAT_PERCENT       // Show heating in a progress bar
  //#define BOOT_MARLIN_LOGO_SMALL    // Show a smaller Marlin logo on the Boot Screen (saving 399 bytes of flash)
  //#define BOOT_MARLIN_LOGO_ANIMATED // Animated Marlin logo. Costs ~‭3260 (or ~940) bytes of PROGMEM.

  // Frivolous Game Options
  //#define MARLIN_BRICKOUT
  //#define MARLIN_INVADERS
  //#define MARLIN_SNAKE
  //#define GAMES_EASTER_EGG          // Add extra blank lines above the "Games" sub-menu

#endif // HAS_MARLINUI_U8GLIB

//
// Additional options for DGUS / DWIN displays
//
#if HAS_DGUS_LCD
  #define LCD_SERIAL_PORT 3
  #define LCD_BAUDRATE 115200

  #define DGUS_RX_BUFFER_SIZE 128
  #define DGUS_TX_BUFFER_SIZE 48
  //#define SERIAL_STATS_RX_BUFFER_OVERRUNS  // Fix Rx overrun situation (Currently only for AVR)

  #define DGUS_UPDATE_INTERVAL_MS  500    // (ms) Interval between automatic screen updates

  #if EITHER(DGUS_LCD_UI_FYSETC, DGUS_LCD_UI_HIPRECY)
    #define DGUS_PRINT_FILENAME           // Display the filename during printing
    #define DGUS_PREHEAT_UI               // Display a preheat screen during heatup

    #if ENABLED(DGUS_LCD_UI_FYSETC)
      //#define DGUS_UI_MOVE_DIS_OPTION   // Disabled by default for UI_FYSETC
    #else
      #define DGUS_UI_MOVE_DIS_OPTION     // Enabled by default for UI_HIPRECY
    #endif

    #define DGUS_FILAMENT_LOADUNLOAD
    #if ENABLED(DGUS_FILAMENT_LOADUNLOAD)
      #define DGUS_FILAMENT_PURGE_LENGTH 10
      #define DGUS_FILAMENT_LOAD_LENGTH_PER_TIME 0.5 // (mm) Adjust in proportion to DGUS_UPDATE_INTERVAL_MS
    #endif

    #define DGUS_UI_WAITING               // Show a "waiting" screen between some screens
    #if ENABLED(DGUS_UI_WAITING)
      #define DGUS_UI_WAITING_STATUS 10
      #define DGUS_UI_WAITING_STATUS_PERIOD 8 // Increase to slower waiting status looping
    #endif
  #endif
#endif // HAS_DGUS_LCD

//
// Touch UI for the FTDI Embedded Video Engine (EVE)
//
#if ENABLED(TOUCH_UI_FTDI_EVE)
  // Display board used
  //#define LCD_FTDI_VM800B35A        // FTDI 3.5" with FT800 (320x240)
  //#define LCD_4DSYSTEMS_4DLCD_FT843 // 4D Systems 4.3" (480x272)
  //#define LCD_HAOYU_FT800CB         // Haoyu with 4.3" or 5" (480x272)
  //#define LCD_HAOYU_FT810CB         // Haoyu with 5" (800x480)
  //#define LCD_ALEPHOBJECTS_CLCD_UI  // Aleph Objects Color LCD UI
  //#define LCD_FYSETC_TFT81050       // FYSETC with 5" (800x480)

  // Correct the resolution if not using the stock TFT panel.
  #define TOUCH_UI_320x240  //TFT_UI
  //#define TOUCH_UI_480x272
  //#define TOUCH_UI_800x480

  // Mappings for boards with a standard RepRapDiscount Display connector
  //#define AO_EXP1_PINMAP      // AlephObjects CLCD UI EXP1 mapping
  //#define AO_EXP2_PINMAP      // AlephObjects CLCD UI EXP2 mapping
  //#define CR10_TFT_PINMAP     // Rudolph Riedel's CR10 pin mapping
  //#define S6_TFT_PINMAP       // FYSETC S6 pin mapping
  //#define F6_TFT_PINMAP       // FYSETC F6 pin mapping

  //#define OTHER_PIN_LAYOUT  // Define pins manually below
  #if ENABLED(OTHER_PIN_LAYOUT)
    // Pins for CS and MOD_RESET (PD) must be chosen
    #define CLCD_MOD_RESET  9
    #define CLCD_SPI_CS    10

    // If using software SPI, specify pins for SCLK, MOSI, MISO
    //#define CLCD_USE_SOFT_SPI
    #if ENABLED(CLCD_USE_SOFT_SPI)
      #define CLCD_SOFT_SPI_MOSI 11
      #define CLCD_SOFT_SPI_MISO 12
      #define CLCD_SOFT_SPI_SCLK 13
    #endif
  #endif

  // Display Orientation. An inverted (i.e. upside-down) display
  // is supported on the FT800. The FT810 and beyond also support
  // portrait and mirrored orientations.
  //#define TOUCH_UI_INVERTED
  //#define TOUCH_UI_PORTRAIT
  //#define TOUCH_UI_MIRRORED

  // UTF8 processing and rendering.
  // Unsupported characters are shown as '?'.
  //#define TOUCH_UI_USE_UTF8
  #if ENABLED(TOUCH_UI_USE_UTF8)
    // Western accents support. These accented characters use
    // combined bitmaps and require relatively little storage.
    #define TOUCH_UI_UTF8_WESTERN_CHARSET
    #if ENABLED(TOUCH_UI_UTF8_WESTERN_CHARSET)
      // Additional character groups. These characters require
      // full bitmaps and take up considerable storage:
      //#define TOUCH_UI_UTF8_SUPERSCRIPTS  // ¹ ² ³
      //#define TOUCH_UI_UTF8_COPYRIGHT     // © ®
      //#define TOUCH_UI_UTF8_GERMANIC      // ß
      //#define TOUCH_UI_UTF8_SCANDINAVIAN  // Æ Ð Ø Þ æ ð ø þ
      //#define TOUCH_UI_UTF8_PUNCTUATION   // « » ¿ ¡
      //#define TOUCH_UI_UTF8_CURRENCY      // ¢ £ ¤ ¥
      //#define TOUCH_UI_UTF8_ORDINALS      // º ª
      //#define TOUCH_UI_UTF8_MATHEMATICS   // ± × ÷
      //#define TOUCH_UI_UTF8_FRACTIONS     // ¼ ½ ¾
      //#define TOUCH_UI_UTF8_SYMBOLS       // µ ¶ ¦ § ¬
    #endif
  #endif

  // Use a smaller font when labels don't fit buttons
  #define TOUCH_UI_FIT_TEXT

  // Allow language selection from menu at run-time (otherwise use LCD_LANGUAGE)
  //#define LCD_LANGUAGE_1 en
  //#define LCD_LANGUAGE_2 fr //TFT_UI
  //#define LCD_LANGUAGE_3 de
  //#define LCD_LANGUAGE_4 es
  //#define LCD_LANGUAGE_5 it

  // Use a numeric passcode for "Screen lock" keypad.
  // (recommended for smaller displays)
  //#define TOUCH_UI_PASSCODE

  // Output extra debug info for Touch UI events
  //#define TOUCH_UI_DEBUG

  // Developer menu (accessed by touching "About Printer" copyright text)
  //#define TOUCH_UI_DEVELOPER_MENU
#endif

//
<<<<<<< HEAD
// FSMC / SPI Graphical TFT
//
#if TFT_SCALED_DOGLCD
  //#define GRAPHICAL_TFT_ROTATE_180
=======
// Classic UI Options
//
#if TFT_SCALED_DOGLCD
>>>>>>> 0da9999a
  //#define TFT_MARLINUI_COLOR 0xFFFF // White
  //#define TFT_MARLINBG_COLOR 0x0000 // Black
  //#define TFT_DISABLED_COLOR 0x0003 // Almost black
  //#define TFT_BTCANCEL_COLOR 0xF800 // Red
  //#define TFT_BTARROWS_COLOR 0xDEE6 // 11011 110111 00110 Yellow
  //#define TFT_BTOKMENU_COLOR 0x145F // 00010 100010 11111 Cyan
#endif

//
// ADC Button Debounce
//
#if HAS_ADC_BUTTONS
  #define ADC_BUTTON_DEBOUNCE_DELAY 16  // Increase if buttons bounce or repeat too fast
#endif

// @section safety

/**
 * The watchdog hardware timer will do a reset and disable all outputs
 * if the firmware gets too overloaded to read the temperature sensors.
 *
 * If you find that watchdog reboot causes your AVR board to hang forever,
 * enable WATCHDOG_RESET_MANUAL to use a custom timer instead of WDTO.
 * NOTE: This method is less reliable as it can only catch hangups while
 * interrupts are enabled.
 */
#define USE_WATCHDOG
#if ENABLED(USE_WATCHDOG)
  //#define WATCHDOG_RESET_MANUAL
#endif

// @section lcd

/**
 * Babystepping enables movement of the axes by tiny increments without changing
 * the current position values. This feature is used primarily to adjust the Z
 * axis in the first layer of a print in real-time.
 *
 * Warning: Does not respect endstops!
 */
#define BABYSTEPPING
#if ENABLED(BABYSTEPPING)
  //#define INTEGRATED_BABYSTEPPING         // EXPERIMENTAL integration of babystepping into the Stepper ISR
<<<<<<< HEAD
  #define BABYSTEP_WITHOUT_HOMING
  #define BABYSTEP_ALWAYS_AVAILABLE       //CAL Allow babystepping at all times (not just during movement).
 //#define BABYSTEP_XY                     // Also enable X/Y Babystepping. Not supported on DELTA!
=======
  //#define BABYSTEP_WITHOUT_HOMING
  //#define BABYSTEP_ALWAYS_AVAILABLE       // Allow babystepping at all times (not just during movement).
  //#define BABYSTEP_XY                     // Also enable X/Y Babystepping. Not supported on DELTA!
>>>>>>> 0da9999a
  #define BABYSTEP_INVERT_Z false           // Change if Z babysteps should go the other way
  //#define BABYSTEP_MILLIMETER_UNITS       // Specify BABYSTEP_MULTIPLICATOR_(XY|Z) in mm instead of micro-steps
  #define BABYSTEP_MULTIPLICATOR_Z  2       //OPT (steps or mm) Steps or millimeter distance for each Z babystep
  #define BABYSTEP_MULTIPLICATOR_XY 1     // (steps or mm) Steps or millimeter distance for each XY babystep

  #define DOUBLECLICK_FOR_Z_BABYSTEPPING  // Double-click on the Status Screen for Z Babystepping.
  #if ENABLED(DOUBLECLICK_FOR_Z_BABYSTEPPING)
    #define DOUBLECLICK_MAX_INTERVAL 1250   // Maximum interval between clicks, in milliseconds.
                                            // Note: Extra time may be added to mitigate controller latency.
    //#define MOVE_Z_WHEN_IDLE              // Jump to the move Z menu on doubleclick when printer is idle.
    #if ENABLED(MOVE_Z_WHEN_IDLE)
      #define MOVE_Z_IDLE_MULTIPLICATOR 1   // Multiply 1mm by this factor for the move step size.
    #endif
  #endif

  //#define BABYSTEP_DISPLAY_TOTAL          // Display total babysteps since last G28

  #define BABYSTEP_ZPROBE_OFFSET          // Combine M851 Z and Babystepping
  #if ENABLED(BABYSTEP_ZPROBE_OFFSET)
    //#define BABYSTEP_HOTEND_Z_OFFSET      // For multiple hotends, babystep relative Z offsets
    //#define BABYSTEP_ZPROBE_GFX_OVERLAY   // Enable graphical overlay on Z-offset editor
  #endif
#endif

// @section extruder

/**
 * Linear Pressure Control v1.5
 *
 * Assumption: advance [steps] = k * (delta velocity [steps/s])
 * K=0 means advance disabled.
 *
 * NOTE: K values for LIN_ADVANCE 1.5 differ from earlier versions!
 *
 * Set K around 0.22 for 3mm PLA Direct Drive with ~6.5cm between the drive gear and heatbreak.
 * Larger K values will be needed for flexible filament and greater distances.
 * If this algorithm produces a higher speed offset than the extruder can handle (compared to E jerk)
 * print acceleration will be reduced during the affected moves to keep within the limit.
 *
 * See https://marlinfw.org/docs/features/lin_advance.html for full instructions.
 */
//#define LIN_ADVANCE //Define on QQS_Config
#if ENABLED(LIN_ADVANCE)
  //#define EXTRA_LIN_ADVANCE_K // Enable for second linear advance constants
  #define LIN_ADVANCE_K 0 //0.22    // Unit: mm compression per 1mm/s extruder speed
  //#define LA_DEBUG            // If enabled, this will generate debug information output over USB.
  #define EXPERIMENTAL_SCURVE //OPT Enable this option to permit S-Curve Acceleration
#endif

// @section leveling

/**
 * Points to probe for all 3-point Leveling procedures.
 * Override if the automatically selected points are inadequate.
 */
#if EITHER(AUTO_BED_LEVELING_3POINT, AUTO_BED_LEVELING_UBL)
  //#define PROBE_PT_1_X 50
  //#define PROBE_PT_1_Y 50
  //#define PROBE_PT_2_X 180
  //#define PROBE_PT_2_Y 50
  //#define PROBE_PT_3_X 180
  //#define PROBE_PT_3_Y 180
  //#define PROBE_PT_4_X 50
  //#define PROBE_PT_4_Y 180
  //#define PROBE_PT_5_X 150
  //#define PROBE_PT_5_Y 150
#endif

/**
 * Probing Margins
 *
 * Override PROBING_MARGIN for each side of the build plate
 * Useful to get probe points to exact positions on targets or
 * to allow leveling to avoid plate clamps on only specific
 * sides of the bed. With NOZZLE_AS_PROBE negative values are
 * allowed, to permit probing outside the bed.
 *
 * If you are replacing the prior *_PROBE_BED_POSITION options,
 * LEFT and FRONT values in most cases will map directly over
 * RIGHT and REAR would be the inverse such as
 * (X/Y_BED_SIZE - RIGHT/BACK_PROBE_BED_POSITION)
 *
 * This will allow all positions to match at compilation, however
 * should the probe position be modified with M851XY then the
 * probe points will follow. This prevents any change from causing
 * the probe to be unable to reach any points.
 */
#if PROBE_SELECTED && !IS_KINEMATIC
  //#define PROBING_MARGIN_LEFT PROBING_MARGIN
  //#define PROBING_MARGIN_RIGHT PROBING_MARGIN
  //#define PROBING_MARGIN_FRONT PROBING_MARGIN
  //#define PROBING_MARGIN_BACK PROBING_MARGIN
#endif

#if EITHER(MESH_BED_LEVELING, AUTO_BED_LEVELING_UBL)
  // Override the mesh area if the automatic (max) area is too large
  //#define MESH_MIN_X MESH_INSET
  //#define MESH_MIN_Y MESH_INSET
  //#define MESH_MAX_X X_BED_SIZE - (MESH_INSET)
  //#define MESH_MAX_Y Y_BED_SIZE - (MESH_INSET)
#endif

/**
 * Repeatedly attempt G29 leveling until it succeeds.
 * Stop after G29_MAX_RETRIES attempts.
 */
//#define G29_RETRY_AND_RECOVER
#if ENABLED(G29_RETRY_AND_RECOVER)
  #define G29_MAX_RETRIES 3
  #define G29_HALT_ON_FAILURE
  /**
   * Specify the GCODE commands that will be executed when leveling succeeds,
   * between attempts, and after the maximum number of retries have been tried.
   */
  #define G29_SUCCESS_COMMANDS "M117 Bed leveling done."
  #define G29_RECOVER_COMMANDS "M117 Probe failed. Rewiping.\nG28\nG12 P0 S12 T0"
  #define G29_FAILURE_COMMANDS "M117 Bed leveling failed.\nG0 Z10\nM300 P25 S880\nM300 P50 S0\nM300 P25 S880\nM300 P50 S0\nM300 P25 S880\nM300 P50 S0\nG4 S1"

#endif

/**
 * Thermal Probe Compensation
 * Probe measurements are adjusted to compensate for temperature distortion.
 * Use G76 to calibrate this feature. Use M871 to set values manually.
 * For a more detailed explanation of the process see G76_M871.cpp.
 */
#if HAS_BED_PROBE && TEMP_SENSOR_PROBE && TEMP_SENSOR_BED
  // Enable thermal first layer compensation using bed and probe temperatures
  #define PROBE_TEMP_COMPENSATION

  // Add additional compensation depending on hotend temperature
  // Note: this values cannot be calibrated and have to be set manually
  #if ENABLED(PROBE_TEMP_COMPENSATION)
    // Park position to wait for probe cooldown
    #define PTC_PARK_POS   { 0, 0, 100 }

    // Probe position to probe and wait for probe to reach target temperature
    #define PTC_PROBE_POS  { 90, 100 }

    // Enable additional compensation using hotend temperature
    // Note: this values cannot be calibrated automatically but have to be set manually
    //#define USE_TEMP_EXT_COMPENSATION

    // Probe temperature calibration generates a table of values starting at PTC_SAMPLE_START
    // (e.g. 30), in steps of PTC_SAMPLE_RES (e.g. 5) with PTC_SAMPLE_COUNT (e.g. 10) samples.

    //#define PTC_SAMPLE_START  30.0f
    //#define PTC_SAMPLE_RES    5.0f
    //#define PTC_SAMPLE_COUNT  10U

    // Bed temperature calibration builds a similar table.

    //#define BTC_SAMPLE_START  60.0f
    //#define BTC_SAMPLE_RES    5.0f
    //#define BTC_SAMPLE_COUNT  10U

    // The temperature the probe should be at while taking measurements during bed temperature
    // calibration.
    //#define BTC_PROBE_TEMP 30.0f

    // Height above Z=0.0f to raise the nozzle. Lowering this can help the probe to heat faster.
    // Note: the Z=0.0f offset is determined by the probe offset which can be set using M851.
    //#define PTC_PROBE_HEATING_OFFSET 0.5f

    // Height to raise the Z-probe between heating and taking the next measurement. Some probes
    // may fail to untrigger if they have been triggered for a long time, which can be solved by
    // increasing the height the probe is raised to.
    //#define PTC_PROBE_RAISE 15U

    // If the probe is outside of the defined range, use linear extrapolation using the closest
    // point and the PTC_LINEAR_EXTRAPOLATION'th next point. E.g. if set to 4 it will use data[0]
    // and data[4] to perform linear extrapolation for values below PTC_SAMPLE_START.
    //#define PTC_LINEAR_EXTRAPOLATION 4
  #endif
#endif

// @section extras

//
// G60/G61 Position Save and Return
//
//#define SAVED_POSITIONS 1         // Each saved position slot costs 12 bytes

//
// G2/G3 Arc Support
//
//#define ARC_SUPPORT                 // Disable this feature to save ~3226 bytes
#if ENABLED(ARC_SUPPORT)
  #define MM_PER_ARC_SEGMENT      1 // (mm) Length (or minimum length) of each arc segment
  //#define ARC_SEGMENTS_PER_R    1 // Max segment length, MM_PER = Min
  #define MIN_ARC_SEGMENTS       24 // Minimum number of segments in a complete circle
  //#define ARC_SEGMENTS_PER_SEC 50 // Use feedrate to choose segment length (with MM_PER_ARC_SEGMENT as the minimum)
  #define N_ARC_CORRECTION       25 // Number of interpolated segments between corrections
  //#define ARC_P_CIRCLES           // Enable the 'P' parameter to specify complete circles
  //#define CNC_WORKSPACE_PLANES    // Allow G2/G3 to operate in XY, ZX, or YZ planes
  //#define SF_ARC_FIX              // Enable only if using SkeinForge with "Arc Point" fillet procedure
#endif

// Support for G5 with XYZE destination and IJPQ offsets. Requires ~2666 bytes.
//#define BEZIER_CURVE_SUPPORT

/**
 * Direct Stepping
 *
 * Comparable to the method used by Klipper, G6 direct stepping significantly
 * reduces motion calculations, increases top printing speeds, and results in
 * less step aliasing by calculating all motions in advance.
 * Preparing your G-code: https://github.com/colinrgodsey/step-daemon
 */
//#define DIRECT_STEPPING

/**
 * G38 Probe Target
 *
 * This option adds G38.2 and G38.3 (probe towards target)
 * and optionally G38.4 and G38.5 (probe away from target).
 * Set MULTIPLE_PROBING for G38 to probe more than once.
 */
//#define G38_PROBE_TARGET
#if ENABLED(G38_PROBE_TARGET)
  //#define G38_PROBE_AWAY        // Include G38.4 and G38.5 to probe away from target
  #define G38_MINIMUM_MOVE 0.0275 // (mm) Minimum distance that will produce a move.
#endif

// Moves (or segments) with fewer steps than this will be joined with the next move
#define MIN_STEPS_PER_SEGMENT 1 //CAL 6

/**
 * Minimum delay before and after setting the stepper DIR (in ns)
 *     0 : No delay (Expect at least 10µS since one Stepper ISR must transpire)
 *    20 : Minimum for TMC2xxx drivers
 *   200 : Minimum for A4988 drivers
 *   400 : Minimum for A5984 drivers
 *   500 : Minimum for LV8729 drivers (guess, no info in datasheet)
 *   650 : Minimum for DRV8825 drivers
 *  1500 : Minimum for TB6600 drivers (guess, no info in datasheet)
 * 15000 : Minimum for TB6560 drivers (guess, no info in datasheet)
 *
 * Override the default value based on the driver type set in Configuration.h.
 */
//#define MINIMUM_STEPPER_POST_DIR_DELAY 650
//#define MINIMUM_STEPPER_PRE_DIR_DELAY 650

/**
 * Minimum stepper driver pulse width (in µs)
 *   0 : Smallest possible width the MCU can produce, compatible with TMC2xxx drivers
 *   0 : Minimum 500ns for LV8729, adjusted in stepper.h
 *   1 : Minimum for A4988 and A5984 stepper drivers
 *   2 : Minimum for DRV8825 stepper drivers
 *   3 : Minimum for TB6600 stepper drivers
 *  30 : Minimum for TB6560 stepper drivers
 *
 * Override the default value based on the driver type set in Configuration.h.
 */
//#define MINIMUM_STEPPER_PULSE 2 //TMC

/**
 * Maximum stepping rate (in Hz) the stepper driver allows
 *  If undefined, defaults to 1MHz / (2 * MINIMUM_STEPPER_PULSE)
 *  5000000 : Maximum for TMC2xxx stepper drivers
 *  1000000 : Maximum for LV8729 stepper driver
 *  500000  : Maximum for A4988 stepper driver
 *  250000  : Maximum for DRV8825 stepper driver
 *  150000  : Maximum for TB6600 stepper driver
 *   15000  : Maximum for TB6560 stepper driver
 *
 * Override the default value based on the driver type set in Configuration.h.
 */
//#define MAXIMUM_STEPPER_RATE 5000000//250000

// @section temperature

// Control heater 0 and heater 1 in parallel.
//#define HEATERS_PARALLEL

//===========================================================================
//================================= Buffers =================================
//===========================================================================

// @section motion

// The number of linear moves that can be in the planner at once.
// The value of BLOCK_BUFFER_SIZE must be a power of 2 (e.g. 8, 16, 32)
#if BOTH(SDSUPPORT, DIRECT_STEPPING)
  #define BLOCK_BUFFER_SIZE  8
#elif ENABLED(SDSUPPORT)
  #define BLOCK_BUFFER_SIZE 16  //OPT 32
#else
  #define BLOCK_BUFFER_SIZE 16  //OPT 32
#endif

// @section serial

// The ASCII buffer for serial input
#define MAX_CMD_SIZE 96
#define BUFSIZE 128 //32  //4  //32

// Transmission to Host Buffer Size
// To save 386 bytes of PROGMEM (and TX_BUFFER_SIZE+3 bytes of RAM) set to 0.
// To buffer a simple "ok" you need 4 bytes.
// For ADVANCED_OK (M105) you need 32 bytes.
// For debug-echo: 128 bytes for the optimal speed.
// Other output doesn't need to be that speedy.
// :[0, 2, 4, 8, 16, 32, 64, 128, 256]
#define TX_BUFFER_SIZE 0 //32

// Host Receive Buffer Size
// Without XON/XOFF flow control (see SERIAL_XON_XOFF below) 32 bytes should be enough.
// To use flow control, set this buffer size to at least 1024 bytes.
// :[0, 2, 4, 8, 16, 32, 64, 128, 256, 512, 1024, 2048]
//#define RX_BUFFER_SIZE 1024

#if RX_BUFFER_SIZE >= 1024
  // Enable to have the controller send XON/XOFF control characters to
  // the host to signal the RX buffer is becoming full.
  //#define SERIAL_XON_XOFF
#endif

// Add M575 G-code to change the baud rate
//#define BAUD_RATE_GCODE

#if ENABLED(SDSUPPORT)
  // Enable this option to collect and display the maximum
  // RX queue usage after transferring a file to SD.
  //#define SERIAL_STATS_MAX_RX_QUEUED

  // Enable this option to collect and display the number
  // of dropped bytes after a file transfer to SD.
  //#define SERIAL_STATS_DROPPED_RX
#endif

/**
 * Emergency Command Parser
 *
 * Add a low-level parser to intercept certain commands as they
 * enter the serial receive buffer, so they cannot be blocked.
 * Currently handles M108, M112, M410, M876
 * NOTE: Not yet implemented for all platforms.
 */
//#define EMERGENCY_PARSER

// Bad Serial-connections can miss a received command by sending an 'ok'
// Therefore some clients abort after 30 seconds in a timeout.
// Some other clients start sending commands while receiving a 'wait'.
// This "wait" is only sent when the buffer is empty. 1 second is a good value here.
//#define NO_TIMEOUTS 1000 // Milliseconds

// Some clients will have this feature soon. This could make the NO_TIMEOUTS unnecessary.
//#define ADVANCED_OK

// Printrun may have trouble receiving long strings all at once.
// This option inserts short delays between lines of serial output.
#define SERIAL_OVERRUN_PROTECTION

// For serial echo, the number of digits after the decimal point
#define SERIAL_FLOAT_PRECISION 4

// @section extras

/**
 * Extra Fan Speed
 * Adds a secondary fan speed for each print-cooling fan.
 *   'M106 P<fan> T3-255' : Set a secondary speed for <fan>
 *   'M106 P<fan> T2'     : Use the set secondary speed
 *   'M106 P<fan> T1'     : Restore the previous fan speed
 */
//#define EXTRA_FAN_SPEED

/**
 * Firmware-based and LCD-controlled retract
 *
 * Add G10 / G11 commands for automatic firmware-based retract / recover.
 * Use M207 and M208 to define parameters for retract / recover.
 *
 * Use M209 to enable or disable auto-retract.
 * With auto-retract enabled, all G1 E moves within the set range
 * will be converted to firmware-based retract/recover moves.
 *
 * Be sure to turn off auto-retract during filament change.
 *
 * Note that M207 / M208 / M209 settings are saved to EEPROM.
 */
//#define FWRETRACT
#if ENABLED(FWRETRACT)
  #define FWRETRACT_AUTORETRACT           // Override slicer retractions
  #if ENABLED(FWRETRACT_AUTORETRACT)
    #define MIN_AUTORETRACT 0.1           // (mm) Don't convert E moves under this length
    #define MAX_AUTORETRACT 10.0          // (mm) Don't convert E moves over this length
  #endif
  #define RETRACT_LENGTH 3                // (mm) Default retract length (positive value)
  #define RETRACT_LENGTH_SWAP 13          // (mm) Default swap retract length (positive value)
  #define RETRACT_FEEDRATE 45             // (mm/s) Default feedrate for retracting
  #define RETRACT_ZRAISE 0                // (mm) Default retract Z-raise
  #define RETRACT_RECOVER_LENGTH 0        // (mm) Default additional recover length (added to retract length on recover)
  #define RETRACT_RECOVER_LENGTH_SWAP 0   // (mm) Default additional swap recover length (added to retract length on recover from toolchange)
  #define RETRACT_RECOVER_FEEDRATE 8      // (mm/s) Default feedrate for recovering from retraction
  #define RETRACT_RECOVER_FEEDRATE_SWAP 8 // (mm/s) Default feedrate for recovering from swap retraction
  #if ENABLED(MIXING_EXTRUDER)
    //#define RETRACT_SYNC_MIXING         // Retract and restore all mixing steppers simultaneously
  #endif
#endif

/**
 * Universal tool change settings.
 * Applies to all types of extruders except where explicitly noted.
 */
#if HAS_MULTI_EXTRUDER
  // Z raise distance for tool-change, as needed for some extruders
  #define TOOLCHANGE_ZRAISE                 2 // (mm)
  //#define TOOLCHANGE_ZRAISE_BEFORE_RETRACT  // Apply raise before swap retraction (if enabled)
  //#define TOOLCHANGE_NO_RETURN              // Never return to previous position on tool-change
  #if ENABLED(TOOLCHANGE_NO_RETURN)
    //#define EVENT_GCODE_AFTER_TOOLCHANGE "G12X"   // Extra G-code to run after tool-change
  #endif

  /**
   * Retract and prime filament on tool-change to reduce
   * ooze and stringing and to get cleaner transitions.
   */
  //#define TOOLCHANGE_FILAMENT_SWAP
  #if ENABLED(TOOLCHANGE_FILAMENT_SWAP)
    // Load / Unload
    #define TOOLCHANGE_FS_LENGTH              12  // (mm) Load / Unload length
    #define TOOLCHANGE_FS_EXTRA_RESUME_LENGTH  0  // (mm) Extra length for better restart, fine tune by LCD/Gcode)
    #define TOOLCHANGE_FS_RETRACT_SPEED   (50*60) // (mm/min) (Unloading)
    #define TOOLCHANGE_FS_UNRETRACT_SPEED (25*60) // (mm/min) (On SINGLENOZZLE or Bowden loading must be slowed down)

    // Longer prime to clean out a SINGLENOZZLE
    #define TOOLCHANGE_FS_EXTRA_PRIME          0  // (mm) Extra priming length
    #define TOOLCHANGE_FS_PRIME_SPEED    (4.6*60) // (mm/min) Extra priming feedrate
    #define TOOLCHANGE_FS_WIPE_RETRACT         0  // (mm/min) Retract before cooling for less stringing, better wipe, etc.

    // Cool after prime to reduce stringing
    #define TOOLCHANGE_FS_FAN                 -1  // Fan index or -1 to skip
    #define TOOLCHANGE_FS_FAN_SPEED          255  // 0-255
    #define TOOLCHANGE_FS_FAN_TIME            10  // (seconds)

    // Swap uninitialized extruder with TOOLCHANGE_FS_PRIME_SPEED for all lengths (recover + prime)
    // (May break filament if not retracted beforehand.)
    //#define TOOLCHANGE_FS_INIT_BEFORE_SWAP

    // Prime on the first T0 (If other, TOOLCHANGE_FS_INIT_BEFORE_SWAP applied)
    // Enable it (M217 V[0/1]) before printing, to avoid unwanted priming on host connect
    //#define TOOLCHANGE_FS_PRIME_FIRST_USED

    /**
     * Tool Change Migration
     * This feature provides G-code and LCD options to switch tools mid-print.
     * All applicable tool properties are migrated so the print can continue.
     * Tools must be closely matching and other restrictions may apply.
     * Useful to:
     *   - Change filament color without interruption
     *   - Switch spools automatically on filament runout
     *   - Switch to a different nozzle on an extruder jam
     */
    #define TOOLCHANGE_MIGRATION_FEATURE

  #endif

  /**
   * Position to park head during tool change.
   * Doesn't apply to SWITCHING_TOOLHEAD, DUAL_X_CARRIAGE, or PARKING_EXTRUDER
   */
  //#define TOOLCHANGE_PARK
  #if ENABLED(TOOLCHANGE_PARK)
    #define TOOLCHANGE_PARK_XY    { X_MIN_POS + 10, Y_MIN_POS + 10 }
    #define TOOLCHANGE_PARK_XY_FEEDRATE 6000  // (mm/min)
    //#define TOOLCHANGE_PARK_X_ONLY          // X axis only move
    //#define TOOLCHANGE_PARK_Y_ONLY          // Y axis only move
  #endif
#endif // HAS_MULTI_EXTRUDER

/**
 * Advanced Pause
 * Experimental feature for filament change support and for parking the nozzle when paused.
 * Adds the GCode M600 for initiating filament change.
 * If PARK_HEAD_ON_PAUSE enabled, adds the GCode M125 to pause printing and park the nozzle.
 *
 * Requires an LCD display.
 * Requires NOZZLE_PARK_FEATURE.
 * This feature is required for the default FILAMENT_RUNOUT_SCRIPT.
 */
//#define ADVANCED_PAUSE_FEATURE    //Define on QQS_Config
#if ENABLED(ADVANCED_PAUSE_FEATURE)
  #define PAUSE_PARK_RETRACT_FEEDRATE         60  // (mm/s) Initial retract feedrate.
  #define PAUSE_PARK_RETRACT_LENGTH            2  // (mm) Initial retract.
                                                  // This short retract is done immediately, before parking the nozzle.
  #define FILAMENT_CHANGE_UNLOAD_FEEDRATE     40  // (mm/s) Unload filament feedrate. This can be pretty fast.
  #define FILAMENT_CHANGE_UNLOAD_ACCEL        25  // (mm/s^2) Lower acceleration may allow a faster feedrate.
  #define FILAMENT_CHANGE_UNLOAD_LENGTH      850  // (mm) The length of filament for a complete unload.
                                                  //   For Bowden, the full length of the tube and nozzle.
                                                  //   For direct drive, the full length of the nozzle.
                                                  //   Set to 0 for manual unloading.
  #define FILAMENT_CHANGE_SLOW_LOAD_FEEDRATE   6  // (mm/s) Slow move when starting load.
  #define FILAMENT_CHANGE_SLOW_LOAD_LENGTH     0  // (mm) Slow length, to allow time to insert material.
                                                  // 0 to disable start loading and skip to fast load only
  #define FILAMENT_CHANGE_FAST_LOAD_FEEDRATE  40  // (mm/s) Load filament feedrate. This can be pretty fast.
  #define FILAMENT_CHANGE_FAST_LOAD_ACCEL     20  // (mm/s^2) Lower acceleration may allow a faster feedrate.
  #define FILAMENT_CHANGE_FAST_LOAD_LENGTH   700  // (mm) Load length of filament, from extruder gear to nozzle.
                                                  //   For Bowden, the full length of the tube and nozzle.
                                                  //   For direct drive, the full length of the nozzle.
  //#define ADVANCED_PAUSE_CONTINUOUS_PURGE         // Purge continuously up to the purge length until interrupted.
  #define ADVANCED_PAUSE_PURGE_FEEDRATE        3  // (mm/s) Extrude feedrate (after loading). Should be slower than load feedrate.
  #define ADVANCED_PAUSE_PURGE_LENGTH         50  //150 (mm) Length to extrude after loading.
                                                  //   Set to 0 for manual extrusion.
                                                  //   Filament can be extruded repeatedly from the Filament Change menu
                                                  //   until extrusion is consistent, and to purge old filament.
  #define ADVANCED_PAUSE_RESUME_PRIME          0  // (mm) Extra distance to prime nozzle after returning from park.
  //#define ADVANCED_PAUSE_FANS_PAUSE             // Turn off print-cooling fans while the machine is paused.

                                                  // Filament Unload does a Retract, Delay, and Purge first:
  #define FILAMENT_UNLOAD_PURGE_RETRACT       13  // (mm) Unload initial retract length.
  #define FILAMENT_UNLOAD_PURGE_DELAY       5000  // (ms) Delay for the filament to cool after retract.
  #define FILAMENT_UNLOAD_PURGE_LENGTH         8  // (mm) An unretract is done, then this length is purged.
  #define FILAMENT_UNLOAD_PURGE_FEEDRATE      25  // (mm/s) feedrate to purge before unload

  #define PAUSE_PARK_NOZZLE_TIMEOUT           45  // (seconds) Time limit before the nozzle is turned off for safety.
  #define FILAMENT_CHANGE_ALERT_BEEPS         10  // Number of alert beeps to play when a response is needed.
  #define PAUSE_PARK_NO_STEPPER_TIMEOUT           // Enable for XYZ steppers to stay powered on during filament change.

  #define PARK_HEAD_ON_PAUSE                      // Park the nozzle during pause and filament change.
  //#define HOME_BEFORE_FILAMENT_CHANGE           // If needed, home before parking for filament change

  #define FILAMENT_LOAD_UNLOAD_GCODES             // Add M701/M702 Load/Unload G-codes, plus Load/Unload in the LCD Prepare menu.
  //#define FILAMENT_UNLOAD_ALL_EXTRUDERS         // Allow M702 to unload all extruders above a minimum target temp (as set by M302)
#endif

// @section tmc

/**
 * TMC26X Stepper Driver options
 *
 * The TMC26XStepper library is required for this stepper driver.
 * https://github.com/trinamic/TMC26XStepper
 */
#if HAS_DRIVER(TMC26X)

  #if AXIS_DRIVER_TYPE_X(TMC26X)
    #define X_MAX_CURRENT     1000  // (mA)
    #define X_SENSE_RESISTOR    91  // (mOhms)
    #define X_MICROSTEPS        16  // Number of microsteps
  #endif

  #if AXIS_DRIVER_TYPE_X2(TMC26X)
    #define X2_MAX_CURRENT    1000
    #define X2_SENSE_RESISTOR   91
    #define X2_MICROSTEPS       16
  #endif

  #if AXIS_DRIVER_TYPE_Y(TMC26X)
    #define Y_MAX_CURRENT     1000
    #define Y_SENSE_RESISTOR    91
    #define Y_MICROSTEPS        16
  #endif

  #if AXIS_DRIVER_TYPE_Y2(TMC26X)
    #define Y2_MAX_CURRENT    1000
    #define Y2_SENSE_RESISTOR   91
    #define Y2_MICROSTEPS       16
  #endif

  #if AXIS_DRIVER_TYPE_Z(TMC26X)
    #define Z_MAX_CURRENT     1000
    #define Z_SENSE_RESISTOR    91
    #define Z_MICROSTEPS        16
  #endif

  #if AXIS_DRIVER_TYPE_Z2(TMC26X)
    #define Z2_MAX_CURRENT    1000
    #define Z2_SENSE_RESISTOR   91
    #define Z2_MICROSTEPS       16
  #endif

  #if AXIS_DRIVER_TYPE_Z3(TMC26X)
    #define Z3_MAX_CURRENT    1000
    #define Z3_SENSE_RESISTOR   91
    #define Z3_MICROSTEPS       16
  #endif

  #if AXIS_DRIVER_TYPE_Z4(TMC26X)
    #define Z4_MAX_CURRENT    1000
    #define Z4_SENSE_RESISTOR   91
    #define Z4_MICROSTEPS       16
  #endif

  #if AXIS_DRIVER_TYPE_E0(TMC26X)
    #define E0_MAX_CURRENT    1000
    #define E0_SENSE_RESISTOR   91
    #define E0_MICROSTEPS       16
  #endif

  #if AXIS_DRIVER_TYPE_E1(TMC26X)
    #define E1_MAX_CURRENT    1000
    #define E1_SENSE_RESISTOR   91
    #define E1_MICROSTEPS       16
  #endif

  #if AXIS_DRIVER_TYPE_E2(TMC26X)
    #define E2_MAX_CURRENT    1000
    #define E2_SENSE_RESISTOR   91
    #define E2_MICROSTEPS       16
  #endif

  #if AXIS_DRIVER_TYPE_E3(TMC26X)
    #define E3_MAX_CURRENT    1000
    #define E3_SENSE_RESISTOR   91
    #define E3_MICROSTEPS       16
  #endif

  #if AXIS_DRIVER_TYPE_E4(TMC26X)
    #define E4_MAX_CURRENT    1000
    #define E4_SENSE_RESISTOR   91
    #define E4_MICROSTEPS       16
  #endif

  #if AXIS_DRIVER_TYPE_E5(TMC26X)
    #define E5_MAX_CURRENT    1000
    #define E5_SENSE_RESISTOR   91
    #define E5_MICROSTEPS       16
  #endif

  #if AXIS_DRIVER_TYPE_E6(TMC26X)
    #define E6_MAX_CURRENT    1000
    #define E6_SENSE_RESISTOR   91
    #define E6_MICROSTEPS       16
  #endif

  #if AXIS_DRIVER_TYPE_E7(TMC26X)
    #define E7_MAX_CURRENT    1000
    #define E7_SENSE_RESISTOR   91
    #define E7_MICROSTEPS       16
  #endif

#endif // TMC26X

// @section tmc_smart

/**
 * To use TMC2130, TMC2160, TMC2660, TMC5130, TMC5160 stepper drivers in SPI mode
 * connect your SPI pins to the hardware SPI interface on your board and define
 * the required CS pins in your `pins_MYBOARD.h` file. (e.g., RAMPS 1.4 uses AUX3
 * pins `X_CS_PIN 53`, `Y_CS_PIN 49`, etc.).
 * You may also use software SPI if you wish to use general purpose IO pins.
 *
 * To use TMC2208 stepper UART-configurable stepper drivers connect #_SERIAL_TX_PIN
 * to the driver side PDN_UART pin with a 1K resistor.
 * To use the reading capabilities, also connect #_SERIAL_RX_PIN to PDN_UART without
 * a resistor.
 * The drivers can also be used with hardware serial.
 *
 * TMCStepper library is required to use TMC stepper drivers.
 * https://github.com/teemuatlut/TMCStepper
 * 
 * Stepper 42SHDC4047Z-23SY FLSUN => - CurrentNominal:1.3A and 1.7A Max
 * A4988: Vref=(8*Rsense)Inom => Vref=1.04v
 * TMC220x: Irms=1/√2*Vref and Irms=Imax/1.41=0.7*Vref=> Vref=1.3
 */
#if HAS_TRINAMIC_CONFIG

  #define HOLD_MULTIPLIER    0.5  // Scales down the holding current from run current
  #define INTERPOLATE       true  // Interpolate X/Y/Z_MICROSTEPS to 256

  #if AXIS_IS_TMC(X)
    #define X_CURRENT       850        // (mA) RMS current. Multiply by 1.414 for peak current.
    #define X_CURRENT_HOME  X_CURRENT  // (mA) RMS current for sensorless homing
    #define X_MICROSTEPS     16 //32   // 0..256
    #define X_RSENSE          0.11
    #define X_CHAIN_POS      -1    // <=0 : Not chained. 1 : MCU MOSI connected. 2 : Next in chain, ...
  #endif

  #if AXIS_IS_TMC(X2)
    #define X2_CURRENT      800
    #define X2_CURRENT_HOME X2_CURRENT
    #define X2_MICROSTEPS    16
    #define X2_RSENSE         0.11
    #define X2_CHAIN_POS     -1
  #endif

  #if AXIS_IS_TMC(Y)
    #define Y_CURRENT       850
    #define Y_CURRENT_HOME  Y_CURRENT
    #define Y_MICROSTEPS     16 //32
    #define Y_RSENSE          0.11
    #define Y_CHAIN_POS      -1
  #endif

  #if AXIS_IS_TMC(Y2)
    #define Y2_CURRENT      800
    #define Y2_CURRENT_HOME Y2_CURRENT
    #define Y2_MICROSTEPS    16
    #define Y2_RSENSE         0.11
    #define Y2_CHAIN_POS     -1
  #endif

  #if AXIS_IS_TMC(Z)
    #define Z_CURRENT       850
    #define Z_CURRENT_HOME  Z_CURRENT
    #define Z_MICROSTEPS     16 //32
    #define Z_RSENSE          0.11
    #define Z_CHAIN_POS      -1
  #endif

  #if AXIS_IS_TMC(Z2)
    #define Z2_CURRENT      800
    #define Z2_CURRENT_HOME Z2_CURRENT
    #define Z2_MICROSTEPS    16
    #define Z2_RSENSE         0.11
    #define Z2_CHAIN_POS     -1
  #endif

  #if AXIS_IS_TMC(Z3)
    #define Z3_CURRENT      800
    #define Z3_CURRENT_HOME Z3_CURRENT
    #define Z3_MICROSTEPS    16
    #define Z3_RSENSE         0.11
    #define Z3_CHAIN_POS     -1
  #endif

  #if AXIS_IS_TMC(Z4)
    #define Z4_CURRENT      800
    #define Z4_CURRENT_HOME Z4_CURRENT
    #define Z4_MICROSTEPS    16
    #define Z4_RSENSE         0.11
    #define Z4_CHAIN_POS     -1
  #endif

  #if AXIS_IS_TMC(E0)   
    #define E0_CURRENT      850 
    #define E0_MICROSTEPS    16 //32
    #define E0_RSENSE         0.11
    #define E0_CHAIN_POS     -1
  #endif

  #if AXIS_IS_TMC(E1)
    #define E1_CURRENT      800
    #define E1_MICROSTEPS    16
    #define E1_RSENSE         0.11
    #define E1_CHAIN_POS     -1
  #endif

  #if AXIS_IS_TMC(E2)
    #define E2_CURRENT      800
    #define E2_MICROSTEPS    16
    #define E2_RSENSE         0.11
    #define E2_CHAIN_POS     -1
  #endif

  #if AXIS_IS_TMC(E3)
    #define E3_CURRENT      800
    #define E3_MICROSTEPS    16
    #define E3_RSENSE         0.11
    #define E3_CHAIN_POS     -1
  #endif

  #if AXIS_IS_TMC(E4)
    #define E4_CURRENT      800
    #define E4_MICROSTEPS    16
    #define E4_RSENSE         0.11
    #define E4_CHAIN_POS     -1
  #endif

  #if AXIS_IS_TMC(E5)
    #define E5_CURRENT      800
    #define E5_MICROSTEPS    16
    #define E5_RSENSE         0.11
    #define E5_CHAIN_POS     -1
  #endif

  #if AXIS_IS_TMC(E6)
    #define E6_CURRENT      800
    #define E6_MICROSTEPS    16
    #define E6_RSENSE         0.11
    #define E6_CHAIN_POS     -1
  #endif

  #if AXIS_IS_TMC(E7)
    #define E7_CURRENT      800
    #define E7_MICROSTEPS    16
    #define E7_RSENSE         0.11
    #define E7_CHAIN_POS     -1
  #endif

  /**
   * Override default SPI pins for TMC2130, TMC2160, TMC2660, TMC5130 and TMC5160 drivers here.
   * The default pins can be found in your board's pins file.
   */
  //#define X_CS_PIN          -1
  //#define Y_CS_PIN          -1
  //#define Z_CS_PIN          -1
  //#define X2_CS_PIN         -1
  //#define Y2_CS_PIN         -1
  //#define Z2_CS_PIN         -1
  //#define Z3_CS_PIN         -1
  //#define E0_CS_PIN         -1
  //#define E1_CS_PIN         -1
  //#define E2_CS_PIN         -1
  //#define E3_CS_PIN         -1
  //#define E4_CS_PIN         -1
  //#define E5_CS_PIN         -1
  //#define E6_CS_PIN         -1
  //#define E7_CS_PIN         -1

  /**
   * Software option for SPI driven drivers (TMC2130, TMC2160, TMC2660, TMC5130 and TMC5160).
   * The default SW SPI pins are defined the respective pins files,
   * but you can override or define them here.
   */
  //#define TMC_USE_SW_SPI
  //#define TMC_SW_MOSI       -1
  //#define TMC_SW_MISO       -1
  //#define TMC_SW_SCK        -1

  /**
   * Four TMC2209 drivers can use the same HW/SW serial port with hardware configured addresses.
   * Set the address using jumpers on pins MS1 and MS2.
   * Address | MS1  | MS2
   *       0 | LOW  | LOW
   *       1 | HIGH | LOW
   *       2 | LOW  | HIGH
   *       3 | HIGH | HIGH
   *
   * Set *_SERIAL_TX_PIN and *_SERIAL_RX_PIN to match for all drivers
   * on the same serial port, either here or in your board's pins file.
   *
  #define  X_SLAVE_ADDRESS 0
  #define  Y_SLAVE_ADDRESS 0
  #define  Z_SLAVE_ADDRESS 0
  #define X2_SLAVE_ADDRESS 0
  #define Y2_SLAVE_ADDRESS 0
  #define Z2_SLAVE_ADDRESS 0
  #define Z3_SLAVE_ADDRESS 0
  #define Z4_SLAVE_ADDRESS 0
  #define E0_SLAVE_ADDRESS 0
  #define E1_SLAVE_ADDRESS 0
  #define E2_SLAVE_ADDRESS 0
  #define E3_SLAVE_ADDRESS 0
  #define E4_SLAVE_ADDRESS 0
  #define E5_SLAVE_ADDRESS 0
  #define E6_SLAVE_ADDRESS 0
  #define E7_SLAVE_ADDRESS 0
*/

  /**
   * Software enable
   *
   * Use for drivers that do not use a dedicated enable pin, but rather handle the same
   * function through a communication line such as SPI or UART.
   */
  //#define SOFTWARE_DRIVER_ENABLE

  /**
   * TMC2130, TMC2160, TMC2208, TMC2209, TMC5130 and TMC5160 only
   * Use Trinamic's ultra quiet stepping mode.
   * When disabled, Marlin will use spreadCycle stepping mode.
   */
  #define STEALTHCHOP_XY
  #define STEALTHCHOP_Z
  //#define STEALTHCHOP_E //For LA

  /**
   * Optimize spreadCycle chopper parameters by using predefined parameter sets
   * or with the help of an example included in the library.
   * Provided parameter sets are
   * CHOPPER_DEFAULT_12V
   * CHOPPER_DEFAULT_19V
   * CHOPPER_DEFAULT_24V
   * CHOPPER_DEFAULT_36V
   * CHOPPER_09STEP_24V   // 0.9 degree steppers (24V)
   * CHOPPER_PRUSAMK3_24V // Imported parameters from the official Průša firmware for MK3 (24V)
   * CHOPPER_MARLIN_119   // Old defaults from Marlin v1.1.9
   *
   * Define you own with
   * { <off_time[1..15]>, <hysteresis_end[-3..12]>, hysteresis_start[1..8] }
   */
  #define CHOPPER_TIMING CHOPPER_DEFAULT_24V //TMC Have set this to 24V mode

  /**
   * Monitor Trinamic drivers
   * for error conditions like overtemperature and short to ground.
   * To manage over-temp Marlin can decrease the driver current until the error condition clears.
   * Other detected conditions can be used to stop the current print.
   * Relevant G-codes:
   * M906 - Set or get motor current in milliamps using axis codes X, Y, Z, E. Report values if no axis codes given.
   * M911 - Report stepper driver overtemperature pre-warn condition.
   * M912 - Clear stepper driver overtemperature pre-warn condition flag.
   * M122 - Report driver parameters (Requires TMC_DEBUG)
   */
  #define MONITOR_DRIVER_STATUS //TMC

  #if ENABLED(MONITOR_DRIVER_STATUS)
    #define CURRENT_STEP_DOWN     50  // [mA]
    #define REPORT_CURRENT_CHANGE
    #define STOP_ON_ERROR
  #endif

  /**
   * TMC2130, TMC2160, TMC2208, TMC2209, TMC5130 and TMC5160 only
   * The driver will switch to spreadCycle when stepper speed is over HYBRID_THRESHOLD.
   * This mode allows for faster movements at the expense of higher noise levels.
   * STEALTHCHOP_(XY|Z|E) must be enabled to use HYBRID_THRESHOLD.
   * M913 X/Y/Z/E to live tune the setting
   */
  #define HYBRID_THRESHOLD    //TMC

  #define X_HYBRID_THRESHOLD     152  //100  // [mm/s]
  #define X2_HYBRID_THRESHOLD    100
  #define Y_HYBRID_THRESHOLD     152  //100
  #define Y2_HYBRID_THRESHOLD    100
  #define Z_HYBRID_THRESHOLD     152  //100  //3
  #define Z2_HYBRID_THRESHOLD      3
  #define Z3_HYBRID_THRESHOLD      3
  #define Z4_HYBRID_THRESHOLD      3
  #define E0_HYBRID_THRESHOLD    152 //30
  #define E1_HYBRID_THRESHOLD     30
  #define E2_HYBRID_THRESHOLD     30
  #define E3_HYBRID_THRESHOLD     30
  #define E4_HYBRID_THRESHOLD     30
  #define E5_HYBRID_THRESHOLD     30
  #define E6_HYBRID_THRESHOLD     30
  #define E7_HYBRID_THRESHOLD     30

  /**
   * Use StallGuard to home / probe X, Y, Z.
   *
   * TMC2130, TMC2160, TMC2209, TMC2660, TMC5130, and TMC5160 only
   * Connect the stepper driver's DIAG1 pin to the X/Y endstop pin.
   * X, Y, and Z homing will always be done in spreadCycle mode.
   *
   * X/Y/Z_STALL_SENSITIVITY is the default stall threshold.
   * Use M914 X Y Z to set the stall threshold at runtime:
   *
   *  Sensitivity   TMC2209   Others
   *    HIGHEST       255      -64    (Too sensitive => False positive)
   *    LOWEST         0        63    (Too insensitive => No trigger)
   *
   * It is recommended to set HOMING_BUMP_MM to { 0, 0, 0 }.
   *
   * SPI_ENDSTOPS  *** Beta feature! *** TMC2130 Only ***
   * Poll the driver through SPI to determine load when homing.
   * Removes the need for a wire from DIAG1 to an endstop pin.
   *
   * IMPROVE_HOMING_RELIABILITY tunes acceleration and jerk when
   * homing and adds a guard period for endstop triggering.
   *
   * Comment *_STALL_SENSITIVITY to disable sensorless homing for that axis.
   */
  //#define SENSORLESS_HOMING // StallGuard capable drivers only

  #if EITHER(SENSORLESS_HOMING, SENSORLESS_PROBING)
    // TMC2209: 0...255. TMC2130: -64...63
    #define X_STALL_SENSITIVITY  8
    #define X2_STALL_SENSITIVITY X_STALL_SENSITIVITY
    #define Y_STALL_SENSITIVITY  8
    #define Y2_STALL_SENSITIVITY Y_STALL_SENSITIVITY
    #define Z_STALL_SENSITIVITY  8
    //#define Z2_STALL_SENSITIVITY Z_STALL_SENSITIVITY
    //#define Z3_STALL_SENSITIVITY Z_STALL_SENSITIVITY
    //#define Z4_STALL_SENSITIVITY Z_STALL_SENSITIVITY
    //#define SPI_ENDSTOPS              // TMC2130 only
    //#define IMPROVE_HOMING_RELIABILITY
  #endif

  /**
   * TMC Homing stepper phase.
   *
   * Improve homing repeatability by homing to stepper coil's nearest absolute
   * phase position. Trinamic drivers use a stepper phase table with 1024 values
   * spanning 4 full steps with 256 positions each (ergo, 1024 positions).
   * Full step positions (128, 384, 640, 896) have the highest holding torque.
   *
   * Values from 0..1023, -1 to disable homing phase for that axis.
   */
  //#define TMC_HOME_PHASE { 896, 896, 896 } //OCTO 
  //#define TMC_HOME_PHASE { 896, 640, 696 } //OCTO 
  /**
   * Beta feature!
   * Create a 50/50 square wave step pulse optimal for stepper drivers.
   */
  #define SQUARE_WAVE_STEPPING  //DELTA

  /**
   * Enable M122 debugging command for TMC stepper drivers.
   * M122 S0/1 will enable continous reporting.
   */
  #define TMC_DEBUG //TMC

  /**
   * You can set your own advanced settings by filling in predefined functions.
   * A list of available functions can be found on the library github page
   * https://github.com/teemuatlut/TMCStepper
   *
   * Example:
   * #define TMC_ADV() { \
   *   stepperX.diag0_otpw(1); \
   *   stepperY.intpol(0); \
   * }
   */
  #define TMC_ADV() {  }

#endif // HAS_TRINAMIC_CONFIG

// @section L64XX

/**
 * L64XX Stepper Driver options
 *
 * Arduino-L6470 library (0.8.0 or higher) is required.
 * https://github.com/ameyer/Arduino-L6470
 *
 * Requires the following to be defined in your pins_YOUR_BOARD file
 *     L6470_CHAIN_SCK_PIN
 *     L6470_CHAIN_MISO_PIN
 *     L6470_CHAIN_MOSI_PIN
 *     L6470_CHAIN_SS_PIN
 *     ENABLE_RESET_L64XX_CHIPS(Q)  where Q is 1 to enable and 0 to reset
 */

#if HAS_L64XX

  //#define L6470_CHITCHAT        // Display additional status info

  #if AXIS_IS_L64XX(X)
    #define X_MICROSTEPS       128  // Number of microsteps (VALID: 1, 2, 4, 8, 16, 32, 128) - L6474 max is 16
    #define X_OVERCURRENT     2000  // (mA) Current where the driver detects an over current
                                    //   L6470 & L6474 - VALID: 375 x (1 - 16) - 6A max - rounds down
                                    //   POWERSTEP01: VALID: 1000 x (1 - 32) - 32A max - rounds down
    #define X_STALLCURRENT    1500  // (mA) Current where the driver detects a stall (VALID: 31.25 * (1-128) -  4A max - rounds down)
                                    //   L6470 & L6474 - VALID: 31.25 * (1-128) -  4A max - rounds down
                                    //   POWERSTEP01: VALID: 200 x (1 - 32) - 6.4A max - rounds down
                                    //   L6474 - STALLCURRENT setting is used to set the nominal (TVAL) current
    #define X_MAX_VOLTAGE      127  // 0-255, Maximum effective voltage seen by stepper - not used by L6474
    #define X_CHAIN_POS         -1  // Position in SPI chain, 0=Not in chain, 1=Nearest MOSI
    #define X_SLEW_RATE          1  // 0-3, Slew 0 is slowest, 3 is fastest
  #endif

  #if AXIS_IS_L64XX(X2)
    #define X2_MICROSTEPS      128
    #define X2_OVERCURRENT    2000
    #define X2_STALLCURRENT   1500
    #define X2_MAX_VOLTAGE     127
    #define X2_CHAIN_POS        -1
    #define X2_SLEW_RATE         1
  #endif

  #if AXIS_IS_L64XX(Y)
    #define Y_MICROSTEPS       128
    #define Y_OVERCURRENT     2000
    #define Y_STALLCURRENT    1500
    #define Y_MAX_VOLTAGE      127
    #define Y_CHAIN_POS         -1
    #define Y_SLEW_RATE          1
  #endif

  #if AXIS_IS_L64XX(Y2)
    #define Y2_MICROSTEPS      128
    #define Y2_OVERCURRENT    2000
    #define Y2_STALLCURRENT   1500
    #define Y2_MAX_VOLTAGE     127
    #define Y2_CHAIN_POS        -1
    #define Y2_SLEW_RATE         1
  #endif

  #if AXIS_IS_L64XX(Z)
    #define Z_MICROSTEPS       128
    #define Z_OVERCURRENT     2000
    #define Z_STALLCURRENT    1500
    #define Z_MAX_VOLTAGE      127
    #define Z_CHAIN_POS         -1
    #define Z_SLEW_RATE          1
  #endif

  #if AXIS_IS_L64XX(Z2)
    #define Z2_MICROSTEPS      128
    #define Z2_OVERCURRENT    2000
    #define Z2_STALLCURRENT   1500
    #define Z2_MAX_VOLTAGE     127
    #define Z2_CHAIN_POS        -1
    #define Z2_SLEW_RATE         1
  #endif

  #if AXIS_IS_L64XX(Z3)
    #define Z3_MICROSTEPS      128
    #define Z3_OVERCURRENT    2000
    #define Z3_STALLCURRENT   1500
    #define Z3_MAX_VOLTAGE     127
    #define Z3_CHAIN_POS        -1
    #define Z3_SLEW_RATE         1
  #endif

  #if AXIS_IS_L64XX(Z4)
    #define Z4_MICROSTEPS      128
    #define Z4_OVERCURRENT    2000
    #define Z4_STALLCURRENT   1500
    #define Z4_MAX_VOLTAGE     127
    #define Z4_CHAIN_POS        -1
    #define Z4_SLEW_RATE         1
  #endif

  #if AXIS_IS_L64XX(E0)
    #define E0_MICROSTEPS      128
    #define E0_OVERCURRENT    2000
    #define E0_STALLCURRENT   1500
    #define E0_MAX_VOLTAGE     127
    #define E0_CHAIN_POS        -1
    #define E0_SLEW_RATE         1
  #endif

  #if AXIS_IS_L64XX(E1)
    #define E1_MICROSTEPS      128
    #define E1_OVERCURRENT    2000
    #define E1_STALLCURRENT   1500
    #define E1_MAX_VOLTAGE     127
    #define E1_CHAIN_POS        -1
    #define E1_SLEW_RATE         1
  #endif

  #if AXIS_IS_L64XX(E2)
    #define E2_MICROSTEPS      128
    #define E2_OVERCURRENT    2000
    #define E2_STALLCURRENT   1500
    #define E2_MAX_VOLTAGE     127
    #define E2_CHAIN_POS        -1
    #define E2_SLEW_RATE         1
  #endif

  #if AXIS_IS_L64XX(E3)
    #define E3_MICROSTEPS      128
    #define E3_OVERCURRENT    2000
    #define E3_STALLCURRENT   1500
    #define E3_MAX_VOLTAGE     127
    #define E3_CHAIN_POS        -1
    #define E3_SLEW_RATE         1
  #endif

  #if AXIS_IS_L64XX(E4)
    #define E4_MICROSTEPS      128
    #define E4_OVERCURRENT    2000
    #define E4_STALLCURRENT   1500
    #define E4_MAX_VOLTAGE     127
    #define E4_CHAIN_POS        -1
    #define E4_SLEW_RATE         1
  #endif

  #if AXIS_IS_L64XX(E5)
    #define E5_MICROSTEPS      128
    #define E5_OVERCURRENT    2000
    #define E5_STALLCURRENT   1500
    #define E5_MAX_VOLTAGE     127
    #define E5_CHAIN_POS        -1
    #define E5_SLEW_RATE         1
  #endif

  #if AXIS_IS_L64XX(E6)
    #define E6_MICROSTEPS      128
    #define E6_OVERCURRENT    2000
    #define E6_STALLCURRENT   1500
    #define E6_MAX_VOLTAGE     127
    #define E6_CHAIN_POS        -1
    #define E6_SLEW_RATE         1
  #endif

  #if AXIS_IS_L64XX(E7)
    #define E7_MICROSTEPS      128
    #define E7_OVERCURRENT    2000
    #define E7_STALLCURRENT   1500
    #define E7_MAX_VOLTAGE     127
    #define E7_CHAIN_POS        -1
    #define E7_SLEW_RATE         1
  #endif

  /**
   * Monitor L6470 drivers for error conditions like over temperature and over current.
   * In the case of over temperature Marlin can decrease the drive until the error condition clears.
   * Other detected conditions can be used to stop the current print.
   * Relevant G-codes:
   * M906 - I1/2/3/4/5  Set or get motor drive level using axis codes X, Y, Z, E. Report values if no axis codes given.
   *         I not present or I0 or I1 - X, Y, Z or E0
   *         I2 - X2, Y2, Z2 or E1
   *         I3 - Z3 or E3
   *         I4 - Z4 or E4
   *         I5 - E5
   * M916 - Increase drive level until get thermal warning
   * M917 - Find minimum current thresholds
   * M918 - Increase speed until max or error
   * M122 S0/1 - Report driver parameters
   */
  //#define MONITOR_L6470_DRIVER_STATUS

  #if ENABLED(MONITOR_L6470_DRIVER_STATUS)
    #define KVAL_HOLD_STEP_DOWN     1
    //#define L6470_STOP_ON_ERROR
  #endif

#endif // HAS_L64XX

// @section i2cbus

//
// I2C Master ID for LPC176x LCD and Digital Current control
// Does not apply to other peripherals based on the Wire library.
//
//#define I2C_MASTER_ID  1  // Set a value from 0 to 2

/**
 * TWI/I2C BUS
 *
 * This feature is an EXPERIMENTAL feature so it shall not be used on production
 * machines. Enabling this will allow you to send and receive I2C data from slave
 * devices on the bus.
 *
 * ; Example #1
 * ; This macro send the string "Marlin" to the slave device with address 0x63 (99)
 * ; It uses multiple M260 commands with one B<base 10> arg
 * M260 A99  ; Target slave address
 * M260 B77  ; M
 * M260 B97  ; a
 * M260 B114 ; r
 * M260 B108 ; l
 * M260 B105 ; i
 * M260 B110 ; n
 * M260 S1   ; Send the current buffer
 *
 * ; Example #2
 * ; Request 6 bytes from slave device with address 0x63 (99)
 * M261 A99 B5
 *
 * ; Example #3
 * ; Example serial output of a M261 request
 * echo:i2c-reply: from:99 bytes:5 data:hello
 */

//#define EXPERIMENTAL_I2CBUS
#if ENABLED(EXPERIMENTAL_I2CBUS)
  #define I2C_SLAVE_ADDRESS  0  // Set a value from 8 to 127 to act as a slave
#endif

// @section extras

/**
 * Photo G-code
 * Add the M240 G-code to take a photo.
 * The photo can be triggered by a digital pin or a physical movement.
 */
//#define PHOTO_GCODE
#if ENABLED(PHOTO_GCODE)
  // A position to move to (and raise Z) before taking the photo
  //#define PHOTO_POSITION { X_MAX_POS - 5, Y_MAX_POS, 0 }  // { xpos, ypos, zraise } (M240 X Y Z)
  //#define PHOTO_DELAY_MS   100                            // (ms) Duration to pause before moving back (M240 P)
  //#define PHOTO_RETRACT_MM   6.5                          // (mm) E retract/recover for the photo move (M240 R S)

  // Canon RC-1 or homebrew digital camera trigger
  // Data from: https://www.doc-diy.net/photo/rc-1_hacked/
  //#define PHOTOGRAPH_PIN 23

  // Canon Hack Development Kit
  // https://captain-slow.dk/2014/03/09/3d-printing-timelapses/
  //#define CHDK_PIN        4

  // Optional second move with delay to trigger the camera shutter
  //#define PHOTO_SWITCH_POSITION { X_MAX_POS, Y_MAX_POS }  // { xpos, ypos } (M240 I J)

  // Duration to hold the switch or keep CHDK_PIN high
  //#define PHOTO_SWITCH_MS   50 // (ms) (M240 D)

  /**
   * PHOTO_PULSES_US may need adjustment depending on board and camera model.
   * Pin must be running at 48.4kHz.
   * Be sure to use a PHOTOGRAPH_PIN which can rise and fall quick enough.
   * (e.g., MKS SBase temp sensor pin was too slow, so used P1.23 on J8.)
   *
   *  Example pulse data for Nikon: https://bit.ly/2FKD0Aq
   *                     IR Wiring: https://git.io/JvJf7
   */
  //#define PHOTO_PULSES_US { 2000, 27850, 400, 1580, 400, 3580, 400 }  // (µs) Durations for each 48.4kHz oscillation
  #ifdef PHOTO_PULSES_US
    #define PHOTO_PULSE_DELAY_US 13 // (µs) Approximate duration of each HIGH and LOW pulse in the oscillation
  #endif
#endif

/**
 * Spindle & Laser control
 *
 * Add the M3, M4, and M5 commands to turn the spindle/laser on and off, and
 * to set spindle speed, spindle direction, and laser power.
 *
 * SuperPid is a router/spindle speed controller used in the CNC milling community.
 * Marlin can be used to turn the spindle on and off. It can also be used to set
 * the spindle speed from 5,000 to 30,000 RPM.
 *
 * You'll need to select a pin for the ON/OFF function and optionally choose a 0-5V
 * hardware PWM pin for the speed control and a pin for the rotation direction.
 *
 * See https://marlinfw.org/docs/configuration/laser_spindle.html for more config details.
 */
//#define SPINDLE_FEATURE
//#define LASER_FEATURE
#if EITHER(SPINDLE_FEATURE, LASER_FEATURE)
  #define SPINDLE_LASER_ACTIVE_STATE    LOW    // Set to "HIGH" if the on/off function is active HIGH
  #define SPINDLE_LASER_PWM             true   // Set to "true" if your controller supports setting the speed/power
  #define SPINDLE_LASER_PWM_INVERT      false  // Set to "true" if the speed/power goes up when you want it to go slower

  #define SPINDLE_LASER_FREQUENCY       2500   // (Hz) Spindle/laser frequency (only on supported HALs: AVR and LPC)

  /**
   * Speed / Power can be set ('M3 S') and displayed in terms of:
   *  - PWM255  (S0 - S255)
   *  - PERCENT (S0 - S100)
   *  - RPM     (S0 - S50000)  Best for use with a spindle
   */
  #define CUTTER_POWER_UNIT PWM255

  /**
   * Relative Cutter Power
   * Normally, 'M3 O<power>' sets
   * OCR power is relative to the range SPEED_POWER_MIN...SPEED_POWER_MAX.
   * so input powers of 0...255 correspond to SPEED_POWER_MIN...SPEED_POWER_MAX
   * instead of normal range (0 to SPEED_POWER_MAX).
   * Best used with (e.g.) SuperPID router controller: S0 = 5,000 RPM and S255 = 30,000 RPM
   */
  //#define CUTTER_POWER_RELATIVE              // Set speed proportional to [SPEED_POWER_MIN...SPEED_POWER_MAX]

  #if ENABLED(SPINDLE_FEATURE)
    //#define SPINDLE_CHANGE_DIR               // Enable if your spindle controller can change spindle direction
    #define SPINDLE_CHANGE_DIR_STOP            // Enable if the spindle should stop before changing spin direction
    #define SPINDLE_INVERT_DIR          false  // Set to "true" if the spin direction is reversed

    #define SPINDLE_LASER_POWERUP_DELAY   5000 // (ms) Delay to allow the spindle/laser to come up to speed/power
    #define SPINDLE_LASER_POWERDOWN_DELAY 5000 // (ms) Delay to allow the spindle to stop

    /**
     * M3/M4 Power Equation
     *
     * Each tool uses different value ranges for speed / power control.
     * These parameters are used to convert between tool power units and PWM.
     *
     * Speed/Power = (PWMDC / 255 * 100 - SPEED_POWER_INTERCEPT) / SPEED_POWER_SLOPE
     * PWMDC = (spdpwr - SPEED_POWER_MIN) / (SPEED_POWER_MAX - SPEED_POWER_MIN) / SPEED_POWER_SLOPE
     */
    #define SPEED_POWER_INTERCEPT         0    // (%) 0-100 i.e., Minimum power percentage
    #define SPEED_POWER_MIN            5000    // (RPM)
    #define SPEED_POWER_MAX           30000    // (RPM) SuperPID router controller 0 - 30,000 RPM
    #define SPEED_POWER_STARTUP       25000    // (RPM) M3/M4 speed/power default (with no arguments)

  #else

    #define SPEED_POWER_INTERCEPT         0    // (%) 0-100 i.e., Minimum power percentage
    #define SPEED_POWER_MIN               0    // (%) 0-100
    #define SPEED_POWER_MAX             100    // (%) 0-100
    #define SPEED_POWER_STARTUP          80    // (%) M3/M4 speed/power default (with no arguments)

    /**
     * Enable inline laser power to be handled in the planner / stepper routines.
     * Inline power is specified by the I (inline) flag in an M3 command (e.g., M3 S20 I)
     * or by the 'S' parameter in G0/G1/G2/G3 moves (see LASER_MOVE_POWER).
     *
     * This allows the laser to keep in perfect sync with the planner and removes
     * the powerup/down delay since lasers require negligible time.
     */
    #define LASER_POWER_INLINE

    #if ENABLED(LASER_POWER_INLINE)
      /**
       * Scale the laser's power in proportion to the movement rate.
       *
       * - Sets the entry power proportional to the entry speed over the nominal speed.
       * - Ramps the power up every N steps to approximate the speed trapezoid.
       * - Due to the limited power resolution this is only approximate.
       */
      #define LASER_POWER_INLINE_TRAPEZOID

      /**
       * Continuously calculate the current power (nominal_power * current_rate / nominal_rate).
       * Required for accurate power with non-trapezoidal acceleration (e.g., S_CURVE_ACCELERATION).
       * This is a costly calculation so this option is discouraged on 8-bit AVR boards.
       *
       * LASER_POWER_INLINE_TRAPEZOID_CONT_PER defines how many step cycles there are between power updates. If your
       * board isn't able to generate steps fast enough (and you are using LASER_POWER_INLINE_TRAPEZOID_CONT), increase this.
       * Note that when this is zero it means it occurs every cycle; 1 means a delay wait one cycle then run, etc.
       */
      //#define LASER_POWER_INLINE_TRAPEZOID_CONT

      /**
       * Stepper iterations between power updates. Increase this value if the board
       * can't keep up with the processing demands of LASER_POWER_INLINE_TRAPEZOID_CONT.
       * Disable (or set to 0) to recalculate power on every stepper iteration.
       */
      //#define LASER_POWER_INLINE_TRAPEZOID_CONT_PER 10

      /**
       * Include laser power in G0/G1/G2/G3/G5 commands with the 'S' parameter
       */
      //#define LASER_MOVE_POWER

      #if ENABLED(LASER_MOVE_POWER)
        // Turn off the laser on G0 moves with no power parameter.
        // If a power parameter is provided, use that instead.
        //#define LASER_MOVE_G0_OFF

        // Turn off the laser on G28 homing.
        //#define LASER_MOVE_G28_OFF
      #endif

      /**
       * Inline flag inverted
       *
       * WARNING: M5 will NOT turn off the laser unless another move
       *          is done (so G-code files must end with 'M5 I').
       */
      //#define LASER_POWER_INLINE_INVERT

      /**
       * Continuously apply inline power. ('M3 S3' == 'G1 S3' == 'M3 S3 I')
       *
       * The laser might do some weird things, so only enable this
       * feature if you understand the implications.
       */
      //#define LASER_POWER_INLINE_CONTINUOUS

    #else

      #define SPINDLE_LASER_POWERUP_DELAY     50 // (ms) Delay to allow the spindle/laser to come up to speed/power
      #define SPINDLE_LASER_POWERDOWN_DELAY   50 // (ms) Delay to allow the spindle to stop

    #endif
  #endif
#endif

/**
 * Coolant Control
 *
 * Add the M7, M8, and M9 commands to turn mist or flood coolant on and off.
 *
 * Note: COOLANT_MIST_PIN and/or COOLANT_FLOOD_PIN must also be defined.
 */
//#define COOLANT_CONTROL
#if ENABLED(COOLANT_CONTROL)
  #define COOLANT_MIST                // Enable if mist coolant is present
  #define COOLANT_FLOOD               // Enable if flood coolant is present
  #define COOLANT_MIST_INVERT  false  // Set "true" if the on/off function is reversed
  #define COOLANT_FLOOD_INVERT false  // Set "true" if the on/off function is reversed
#endif

/**
 * Filament Width Sensor
 *
 * Measures the filament width in real-time and adjusts
 * flow rate to compensate for any irregularities.
 *
 * Also allows the measured filament diameter to set the
 * extrusion rate, so the slicer only has to specify the
 * volume.
 *
 * Only a single extruder is supported at this time.
 *
 *  34 RAMPS_14    : Analog input 5 on the AUX2 connector
 *  81 PRINTRBOARD : Analog input 2 on the Exp1 connector (version B,C,D,E)
 * 301 RAMBO       : Analog input 3
 *
 * Note: May require analog pins to be defined for other boards.
 */
//#define FILAMENT_WIDTH_SENSOR

#if ENABLED(FILAMENT_WIDTH_SENSOR)
  #define FILAMENT_SENSOR_EXTRUDER_NUM 0    // Index of the extruder that has the filament sensor. :[0,1,2,3,4]
  #define MEASUREMENT_DELAY_CM        14    // (cm) The distance from the filament sensor to the melting chamber

  #define FILWIDTH_ERROR_MARGIN        1.0  // (mm) If a measurement differs too much from nominal width ignore it
  #define MAX_MEASUREMENT_DELAY       20    // (bytes) Buffer size for stored measurements (1 byte per cm). Must be larger than MEASUREMENT_DELAY_CM.

  #define DEFAULT_MEASURED_FILAMENT_DIA DEFAULT_NOMINAL_FILAMENT_DIA // Set measured to nominal initially

  // Display filament width on the LCD status line. Status messages will expire after 5 seconds.
  //#define FILAMENT_LCD_DISPLAY
#endif

/**
 * Power Monitor
 * Monitor voltage (V) and/or current (A), and -when possible- power (W)
 *
 * Read and configure with M430
 *
 * The current sensor feeds DC voltage (relative to the measured current) to an analog pin
 * The voltage sensor feeds DC voltage (relative to the measured voltage) to an analog pin
 */
//#define POWER_MONITOR_CURRENT   // Monitor the system current
//#define POWER_MONITOR_VOLTAGE   // Monitor the system voltage
#if EITHER(POWER_MONITOR_CURRENT, POWER_MONITOR_VOLTAGE)
  #define POWER_MONITOR_VOLTS_PER_AMP   0.05000   // Input voltage to the MCU analog pin per amp  - DO NOT apply more than ADC_VREF!
  #define POWER_MONITOR_CURRENT_OFFSET -1         // Offset value for current sensors with linear function output
  #define POWER_MONITOR_VOLTS_PER_VOLT  0.11786   // Input voltage to the MCU analog pin per volt - DO NOT apply more than ADC_VREF!
  #define POWER_MONITOR_FIXED_VOLTAGE   13.6      // Voltage for a current sensor with no voltage sensor (for power display)
#endif

/**
 * CNC Coordinate Systems
 *
 * Enables G53 and G54-G59.3 commands to select coordinate systems
 * and G92.1 to reset the workspace to native machine space.
 */
//#define CNC_COORDINATE_SYSTEMS

/**
 * Auto-report temperatures with M155 S<seconds>
 */
#define AUTO_REPORT_TEMPERATURES

/**
 * Include capabilities in M115 output
 */
#define EXTENDED_CAPABILITIES_REPORT
#if ENABLED(EXTENDED_CAPABILITIES_REPORT)
  //#define M115_GEOMETRY_REPORT
#endif

/**
 * Expected Printer Check
 * Add the M16 G-code to compare a string to the MACHINE_NAME.
 * M16 with a non-matching string causes the printer to halt.
 */
//#define EXPECTED_PRINTER_CHECK

/**
 * Disable all Volumetric extrusion options
 */
//#define NO_VOLUMETRICS

#if DISABLED(NO_VOLUMETRICS)
  /**
   * Volumetric extrusion default state
   * Activate to make volumetric extrusion the default method,
   * with DEFAULT_NOMINAL_FILAMENT_DIA as the default diameter.
   *
   * M200 D0 to disable, M200 Dn to set a new diameter (and enable volumetric).
   * M200 S0/S1 to disable/enable volumetric extrusion.
   */
  //#define VOLUMETRIC_DEFAULT_ON

  //#define VOLUMETRIC_EXTRUDER_LIMIT
  #if ENABLED(VOLUMETRIC_EXTRUDER_LIMIT)
    /**
     * Default volumetric extrusion limit in cubic mm per second (mm^3/sec).
     * This factory setting applies to all extruders.
     * Use 'M200 [T<extruder>] L<limit>' to override and 'M502' to reset.
     * A non-zero value activates Volume-based Extrusion Limiting.
     */
    #define DEFAULT_VOLUMETRIC_EXTRUDER_LIMIT 0.00      // (mm^3/sec)
  #endif
#endif

/**
 * Enable this option for a leaner build of Marlin that removes all
 * workspace offsets, simplifying coordinate transformations, leveling, etc.
 *
 *  - M206 and M428 are disabled.
 *  - G92 will revert to its behavior from Marlin 1.0.
 */
//#define NO_WORKSPACE_OFFSETS

// Extra options for the M114 "Current Position" report
//#define M114_DETAIL         // Use 'M114` for details to check planner calculations
//#define M114_REALTIME       // Real current position based on forward kinematics
//#define M114_LEGACY         // M114 used to synchronize on every call. Enable if needed.

//#define REPORT_FAN_CHANGE   // Report the new fan speed when changed by M106 (and others)

/**
 * Set the number of proportional font spaces required to fill up a typical character space.
 * This can help to better align the output of commands like `G29 O` Mesh Output.
 *
 * For clients that use a fixed-width font (like OctoPrint), leave this set to 1.0.
 * Otherwise, adjust according to your client and font.
 */
#define PROPORTIONAL_FONT_RATIO 1.0

/**
 * Spend 28 bytes of SRAM to optimize the GCode parser
 */
#define FASTER_GCODE_PARSER

#if ENABLED(FASTER_GCODE_PARSER)
  //#define GCODE_QUOTED_STRINGS  // Support for quoted string parameters
#endif

//#define GCODE_CASE_INSENSITIVE  // Accept G-code sent to the firmware in lowercase

//#define REPETIER_GCODE_M360     // Add commands originally from Repetier FW

/**
 * CNC G-code options
 * Support CNC-style G-code dialects used by laser cutters, drawing machine cams, etc.
 * Note that G0 feedrates should be used with care for 3D printing (if used at all).
 * High feedrates may cause ringing and harm print quality.
 */
//#define PAREN_COMMENTS      // Support for parentheses-delimited comments
//#define GCODE_MOTION_MODES  // Remember the motion mode (G0 G1 G2 G3 G5 G38.X) and apply for X Y Z E F, etc.

// Enable and set a (default) feedrate for all G0 moves
//#define G0_FEEDRATE 3000 // (mm/min)
#ifdef G0_FEEDRATE
  //#define VARIABLE_G0_FEEDRATE // The G0 feedrate is set by F in G0 motion mode
#endif

/**
 * Startup commands
 *
 * Execute certain G-code commands immediately after power-on.
 */
//#define STARTUP_COMMANDS "M17 Z"

/**
 * G-code Macros
 *
 * Add G-codes M810-M819 to define and run G-code macros.
 * Macros are not saved to EEPROM.
 */
//#define GCODE_MACROS
#if ENABLED(GCODE_MACROS)
  #define GCODE_MACROS_SLOTS       5  // Up to 10 may be used
  #define GCODE_MACROS_SLOT_SIZE  50  // Maximum length of a single macro
#endif

/**
 * User-defined menu items that execute custom GCode
 */
//#define CUSTOM_USER_MENUS
#if ENABLED(CUSTOM_USER_MENUS)
  //#define CUSTOM_USER_MENU_TITLE "Custom Commands"
  #define USER_SCRIPT_DONE "M117 User Script Done"
  #define USER_SCRIPT_AUDIBLE_FEEDBACK
  //#define USER_SCRIPT_RETURN  // Return to status screen after a script

  #define USER_DESC_1 "Home & UBL Info"
  #define USER_GCODE_1 "G28\nG29 W"

  #define USER_DESC_2 "Preheat for " PREHEAT_1_LABEL
  #define USER_GCODE_2 "M140 S" STRINGIFY(PREHEAT_1_TEMP_BED) "\nM104 S" STRINGIFY(PREHEAT_1_TEMP_HOTEND)

  #define USER_DESC_3 "Preheat for " PREHEAT_2_LABEL
  #define USER_GCODE_3 "M140 S" STRINGIFY(PREHEAT_2_TEMP_BED) "\nM104 S" STRINGIFY(PREHEAT_2_TEMP_HOTEND)

  #define USER_DESC_4 "Heat Bed/Home/Level"
  #define USER_GCODE_4 "M140 S" STRINGIFY(PREHEAT_2_TEMP_BED) "\nG28\nG29"

  #define USER_DESC_5 "Home & Info"
  #define USER_GCODE_5 "G28\nM503"
#endif

/**
 * Host Action Commands
 *
 * Define host streamer action commands in compliance with the standard.
 *
 * See https://reprap.org/wiki/G-code#Action_commands
 * Common commands ........ poweroff, pause, paused, resume, resumed, cancel
 * G29_RETRY_AND_RECOVER .. probe_rewipe, probe_failed
 *
 * Some features add reason codes to extend these commands.
 *
 * Host Prompt Support enables Marlin to use the host for user prompts so
 * filament runout and other processes can be managed from the host side.
 */
//#define HOST_ACTION_COMMANDS  //Define on QQS_Config OCTO
#if ENABLED(HOST_ACTION_COMMANDS)
<<<<<<< HEAD
  #define HOST_PROMPT_SUPPORT
=======
  //#define HOST_PROMPT_SUPPORT
>>>>>>> 0da9999a
  //#define HOST_START_MENU_ITEM  // Add a menu item that tells the host to start
#endif
/**
 * Cancel Objects
 *
 * Implement M486 to allow Marlin to skip objects
 */
//#define CANCEL_OBJECTS  //OCTO

/**
 * I2C position encoders for closed loop control.
 * Developed by Chris Barr at Aus3D.
 *
 * Wiki: https://wiki.aus3d.com.au/Magnetic_Encoder
 * Github: https://github.com/Aus3D/MagneticEncoder
 *
 * Supplier: https://aus3d.com.au/magnetic-encoder-module
 * Alternative Supplier: https://reliabuild3d.com/
 *
 * Reliabuild encoders have been modified to improve reliability.
 */

//#define I2C_POSITION_ENCODERS
#if ENABLED(I2C_POSITION_ENCODERS)

  #define I2CPE_ENCODER_CNT         1                       // The number of encoders installed; max of 5
                                                            // encoders supported currently.

  #define I2CPE_ENC_1_ADDR          I2CPE_PRESET_ADDR_X     // I2C address of the encoder. 30-200.
  #define I2CPE_ENC_1_AXIS          X_AXIS                  // Axis the encoder module is installed on.  <X|Y|Z|E>_AXIS.
  #define I2CPE_ENC_1_TYPE          I2CPE_ENC_TYPE_LINEAR   // Type of encoder:  I2CPE_ENC_TYPE_LINEAR -or-
                                                            // I2CPE_ENC_TYPE_ROTARY.
  #define I2CPE_ENC_1_TICKS_UNIT    2048                    // 1024 for magnetic strips with 2mm poles; 2048 for
                                                            // 1mm poles. For linear encoders this is ticks / mm,
                                                            // for rotary encoders this is ticks / revolution.
  //#define I2CPE_ENC_1_TICKS_REV     (16 * 200)            // Only needed for rotary encoders; number of stepper
                                                            // steps per full revolution (motor steps/rev * microstepping)
  //#define I2CPE_ENC_1_INVERT                              // Invert the direction of axis travel.
  #define I2CPE_ENC_1_EC_METHOD     I2CPE_ECM_MICROSTEP     // Type of error error correction.
  #define I2CPE_ENC_1_EC_THRESH     0.10                    // Threshold size for error (in mm) above which the
                                                            // printer will attempt to correct the error; errors
                                                            // smaller than this are ignored to minimize effects of
                                                            // measurement noise / latency (filter).

  #define I2CPE_ENC_2_ADDR          I2CPE_PRESET_ADDR_Y     // Same as above, but for encoder 2.
  #define I2CPE_ENC_2_AXIS          Y_AXIS
  #define I2CPE_ENC_2_TYPE          I2CPE_ENC_TYPE_LINEAR
  #define I2CPE_ENC_2_TICKS_UNIT    2048
  //#define I2CPE_ENC_2_TICKS_REV   (16 * 200)
  //#define I2CPE_ENC_2_INVERT
  #define I2CPE_ENC_2_EC_METHOD     I2CPE_ECM_MICROSTEP
  #define I2CPE_ENC_2_EC_THRESH     0.10

  #define I2CPE_ENC_3_ADDR          I2CPE_PRESET_ADDR_Z     // Encoder 3.  Add additional configuration options
  #define I2CPE_ENC_3_AXIS          Z_AXIS                  // as above, or use defaults below.

  #define I2CPE_ENC_4_ADDR          I2CPE_PRESET_ADDR_E     // Encoder 4.
  #define I2CPE_ENC_4_AXIS          E_AXIS

  #define I2CPE_ENC_5_ADDR          34                      // Encoder 5.
  #define I2CPE_ENC_5_AXIS          E_AXIS

  // Default settings for encoders which are enabled, but without settings configured above.
  #define I2CPE_DEF_TYPE            I2CPE_ENC_TYPE_LINEAR
  #define I2CPE_DEF_ENC_TICKS_UNIT  2048
  #define I2CPE_DEF_TICKS_REV       (16 * 200)
  #define I2CPE_DEF_EC_METHOD       I2CPE_ECM_NONE
  #define I2CPE_DEF_EC_THRESH       0.1

  //#define I2CPE_ERR_THRESH_ABORT  100.0                   // Threshold size for error (in mm) error on any given
                                                            // axis after which the printer will abort. Comment out to
                                                            // disable abort behavior.

  #define I2CPE_TIME_TRUSTED        10000                   // After an encoder fault, there must be no further fault
                                                            // for this amount of time (in ms) before the encoder
                                                            // is trusted again.

  /**
   * Position is checked every time a new command is executed from the buffer but during long moves,
   * this setting determines the minimum update time between checks. A value of 100 works well with
   * error rolling average when attempting to correct only for skips and not for vibration.
   */
  #define I2CPE_MIN_UPD_TIME_MS     4                       // (ms) Minimum time between encoder checks.

  // Use a rolling average to identify persistant errors that indicate skips, as opposed to vibration and noise.
  #define I2CPE_ERR_ROLLING_AVERAGE

#endif // I2C_POSITION_ENCODERS

/**
 * Analog Joystick(s)
 */
//#define JOYSTICK
#if ENABLED(JOYSTICK)
  #define JOY_X_PIN    5  // RAMPS: Suggested pin A5  on AUX2
  #define JOY_Y_PIN   10  // RAMPS: Suggested pin A10 on AUX2
  #define JOY_Z_PIN   12  // RAMPS: Suggested pin A12 on AUX2
  #define JOY_EN_PIN  44  // RAMPS: Suggested pin D44 on AUX2

  //#define INVERT_JOY_X  // Enable if X direction is reversed
  //#define INVERT_JOY_Y  // Enable if Y direction is reversed
  //#define INVERT_JOY_Z  // Enable if Z direction is reversed

  // Use M119 with JOYSTICK_DEBUG to find reasonable values after connecting:
  #define JOY_X_LIMITS { 5600, 8190-100, 8190+100, 10800 } // min, deadzone start, deadzone end, max
  #define JOY_Y_LIMITS { 5600, 8250-100, 8250+100, 11000 }
  #define JOY_Z_LIMITS { 4800, 8080-100, 8080+100, 11550 }
  //#define JOYSTICK_DEBUG
<<<<<<< HEAD
=======
#endif

/**
 * Mechanical Gantry Calibration
 * Modern replacement for the Prusa TMC_Z_CALIBRATION.
 * Adds capability to work with any adjustable current drivers.
 * Implemented as G34 because M915 is deprecated.
 */
//#define MECHANICAL_GANTRY_CALIBRATION
#if ENABLED(MECHANICAL_GANTRY_CALIBRATION)
  #define GANTRY_CALIBRATION_CURRENT          600     // Default calibration current in ma
  #define GANTRY_CALIBRATION_EXTRA_HEIGHT      15     // Extra distance in mm past Z_###_POS to move
  #define GANTRY_CALIBRATION_FEEDRATE         500     // Feedrate for correction move
  //#define GANTRY_CALIBRATION_TO_MIN                 // Enable to calibrate Z in the MIN direction

  //#define GANTRY_CALIBRATION_SAFE_POSITION  { X_CENTER, Y_CENTER } // Safe position for nozzle
  //#define GANTRY_CALIBRATION_XY_PARK_FEEDRATE 3000  // XY Park Feedrate - MMM
  //#define GANTRY_CALIBRATION_COMMANDS_PRE   ""
  #define GANTRY_CALIBRATION_COMMANDS_POST  "G28"     // G28 highly recommended to ensure an accurate position
>>>>>>> 0da9999a
#endif

/**
 * MAX7219 Debug Matrix
 *
 * Add support for a low-cost 8x8 LED Matrix based on the Max7219 chip as a realtime status display.
 * Requires 3 signal wires. Some useful debug options are included to demonstrate its usage.
 */
//#define MAX7219_DEBUG
#if ENABLED(MAX7219_DEBUG)
  #define MAX7219_CLK_PIN   64
  #define MAX7219_DIN_PIN   57
  #define MAX7219_LOAD_PIN  44

  //#define MAX7219_GCODE          // Add the M7219 G-code to control the LED matrix
  #define MAX7219_INIT_TEST    2   // Test pattern at startup: 0=none, 1=sweep, 2=spiral
  #define MAX7219_NUMBER_UNITS 1   // Number of Max7219 units in chain.
  #define MAX7219_ROTATE       0   // Rotate the display clockwise (in multiples of +/- 90°)
                                   // connector at:  right=0   bottom=-90  top=90  left=180
  //#define MAX7219_REVERSE_ORDER  // The individual LED matrix units may be in reversed order
  //#define MAX7219_SIDE_BY_SIDE   // Big chip+matrix boards can be chained side-by-side

  /**
   * Sample debug features
   * If you add more debug displays, be careful to avoid conflicts!
   */
  #define MAX7219_DEBUG_PRINTER_ALIVE    // Blink corner LED of 8x8 matrix to show that the firmware is functioning
  #define MAX7219_DEBUG_PLANNER_HEAD  3  // Show the planner queue head position on this and the next LED matrix row
  #define MAX7219_DEBUG_PLANNER_TAIL  5  // Show the planner queue tail position on this and the next LED matrix row

  #define MAX7219_DEBUG_PLANNER_QUEUE 0  // Show the current planner queue depth on this and the next LED matrix row
                                         // If you experience stuttering, reboots, etc. this option can reveal how
                                         // tweaks made to the configuration are affecting the printer in real-time.
#endif

/**
 * NanoDLP Sync support
 *
 * Add support for Synchronized Z moves when using with NanoDLP. G0/G1 axis moves will output "Z_move_comp"
 * string to enable synchronization with DLP projector exposure. This change will allow to use
 * [[WaitForDoneMessage]] instead of populating your gcode with M400 commands
 */
//#define NANODLP_Z_SYNC
#if ENABLED(NANODLP_Z_SYNC)
  //#define NANODLP_ALL_AXIS  // Enables "Z_move_comp" output on any axis move.
                              // Default behavior is limited to Z axis only.
#endif

/**
 * WiFi Support (Espressif ESP32 WiFi)
 */
//#define WIFISUPPORT         // Marlin embedded WiFi managenent
//#define ESP3D_WIFISUPPORT   // ESP3D Library WiFi management (https://github.com/luc-github/ESP3DLib)

#if EITHER(WIFISUPPORT, ESP3D_WIFISUPPORT)
  //#define WEBSUPPORT          // Start a webserver (which may include auto-discovery)
  //#define OTASUPPORT          // Support over-the-air firmware updates
  //#define WIFI_CUSTOM_COMMAND // Accept feature config commands (e.g., WiFi ESP3D) from the host

  /**
   * To set a default WiFi SSID / Password, create a file called Configuration_Secure.h with
   * the following defines, customized for your network. This specific file is excluded via
   * .gitignore to prevent it from accidentally leaking to the public.
   *
   *   #define WIFI_SSID "WiFi SSID"
   *   #define WIFI_PWD  "WiFi Password"
   */
  //#include "Configuration_Secure.h" // External file with WiFi SSID / Password
#endif

/**
 * Průša Multi-Material Unit v2
 * Enable in Configuration.h
 */
#if ENABLED(PRUSA_MMU2)

  // Serial port used for communication with MMU2.
  // For AVR enable the UART port used for the MMU. (e.g., mmuSerial)
  // For 32-bit boards check your HAL for available serial ports. (e.g., Serial2)
  #define MMU2_SERIAL_PORT 2
  #define MMU2_SERIAL mmuSerial

  // Use hardware reset for MMU if a pin is defined for it
  //#define MMU2_RST_PIN 23

  // Enable if the MMU2 has 12V stepper motors (MMU2 Firmware 1.0.2 and up)
  //#define MMU2_MODE_12V

  // G-code to execute when MMU2 F.I.N.D.A. probe detects filament runout
  #define MMU2_FILAMENT_RUNOUT_SCRIPT "M600"

  // Add an LCD menu for MMU2
  //#define MMU2_MENUS
  #if ENABLED(MMU2_MENUS)
    // Settings for filament load / unload from the LCD menu.
    // This is for Průša MK3-style extruders. Customize for your hardware.
    #define MMU2_FILAMENTCHANGE_EJECT_FEED 80.0
    #define MMU2_LOAD_TO_NOZZLE_SEQUENCE \
      {  7.2, 1145 }, \
      { 14.4,  871 }, \
      { 36.0, 1393 }, \
      { 14.4,  871 }, \
      { 50.0,  198 }

    #define MMU2_RAMMING_SEQUENCE \
      {   1.0, 1000 }, \
      {   1.0, 1500 }, \
      {   2.0, 2000 }, \
      {   1.5, 3000 }, \
      {   2.5, 4000 }, \
      { -15.0, 5000 }, \
      { -14.0, 1200 }, \
      {  -6.0,  600 }, \
      {  10.0,  700 }, \
      { -10.0,  400 }, \
      { -50.0, 2000 }
  #endif

  /**
   * MMU Extruder Sensor
   *
   * Support for a Průša (or other) IR Sensor to detect filament near the extruder
   * and make loading more reliable. Suitable for an extruder equipped with a filament
   * sensor less than 38mm from the gears.
   *
   * During loading the extruder will stop when the sensor is triggered, then do a last
   * move up to the gears. If no filament is detected, the MMU2 can make some more attempts.
   * If all attempts fail, a filament runout will be triggered.
   */
  //#define MMU_EXTRUDER_SENSOR
  #if ENABLED(MMU_EXTRUDER_SENSOR)
    #define MMU_LOADING_ATTEMPTS_NR 5 // max. number of attempts to load filament if first load fail
  #endif

  /**
   * Using a sensor like the MMU2S
   * This mode requires a MK3S extruder with a sensor at the extruder idler, like the MMU2S.
   * See https://help.prusa3d.com/en/guide/3b-mk3s-mk2-5s-extruder-upgrade_41560, step 11
   */
  //#define PRUSA_MMU2_S_MODE
  #if ENABLED(PRUSA_MMU2_S_MODE)
    #define MMU2_C0_RETRY   5             // Number of retries (total time = timeout*retries)

    #define MMU2_CAN_LOAD_FEEDRATE 800    // (mm/min)
    #define MMU2_CAN_LOAD_SEQUENCE \
      {  0.1, MMU2_CAN_LOAD_FEEDRATE }, \
      {  60.0, MMU2_CAN_LOAD_FEEDRATE }, \
      { -52.0, MMU2_CAN_LOAD_FEEDRATE }

    #define MMU2_CAN_LOAD_RETRACT   6.0   // (mm) Keep under the distance between Load Sequence values
    #define MMU2_CAN_LOAD_DEVIATION 0.8   // (mm) Acceptable deviation

    #define MMU2_CAN_LOAD_INCREMENT 0.2   // (mm) To reuse within MMU2 module
    #define MMU2_CAN_LOAD_INCREMENT_SEQUENCE \
      { -MMU2_CAN_LOAD_INCREMENT, MMU2_CAN_LOAD_FEEDRATE }

  #endif

  //#define MMU2_DEBUG  // Write debug info to serial output

#endif // PRUSA_MMU2

/**
 * Advanced Print Counter settings
 */
#if ENABLED(PRINTCOUNTER)
  #define SERVICE_WARNING_BUZZES  3
  // Activate up to 3 service interval watchdogs
  //#define SERVICE_NAME_1      "Service S"
  //#define SERVICE_INTERVAL_1  100 // print hours
  //#define SERVICE_NAME_2      "Service L"
  //#define SERVICE_INTERVAL_2  200 // print hours
  //#define SERVICE_NAME_3      "Service 3"
  //#define SERVICE_INTERVAL_3    1 // print hours
#endif

// @section develop

//
// M100 Free Memory Watcher to debug memory usage
//
//#define M100_FREE_MEMORY_WATCHER

//
// M42 - Set pin states
//
//#define DIRECT_PIN_CONTROL

//
// M43 - display pin status, toggle pins, watch pins, watch endstops & toggle LED, test servo probe
//
//#define PINS_DEBUGGING

// Enable Marlin dev mode which adds some special commands
//#define MARLIN_DEV_MODE<|MERGE_RESOLUTION|>--- conflicted
+++ resolved
@@ -33,11 +33,6 @@
  * Basic settings can be found in Configuration.h
  */
 #define CONFIGURATION_ADV_H_VERSION 020007
-<<<<<<< HEAD
-
-// @section temperature
-=======
->>>>>>> 0da9999a
 
 //===========================================================================
 //============================= Thermal Settings ============================
@@ -849,17 +844,10 @@
  * Set DISABLE_INACTIVE_? 'true' to shut down axis steppers after an idle period.
  * The Deactive Time can be overridden with M18 and M84. Set to 0 for No Timeout.
  */
-<<<<<<< HEAD
-#define DEFAULT_STEPPER_DEACTIVE_TIME 120  //TMC
-#define DISABLE_INACTIVE_X true  //TMC
-#define DISABLE_INACTIVE_Y true  //TMC
-#define DISABLE_INACTIVE_Z true  //TMC Set 'false' if the nozzle could fall onto your printed part!
-=======
 #define DEFAULT_STEPPER_DEACTIVE_TIME 120
 #define DISABLE_INACTIVE_X true
 #define DISABLE_INACTIVE_Y true
 #define DISABLE_INACTIVE_Z true  // Set 'false' if the nozzle could fall onto your printed part!
->>>>>>> 0da9999a
 #define DISABLE_INACTIVE_E true
 
 // If the Nozzle or Bed falls when the Z stepper is disabled, set its resting position here.
@@ -870,17 +858,10 @@
 // Default Minimum Feedrates for printing and travel moves
 #define DEFAULT_MINIMUMFEEDRATE       0.0     // (mm/s) Minimum feedrate. Set with M205 S.
 #define DEFAULT_MINTRAVELFEEDRATE     0.0     // (mm/s) Minimum travel feedrate. Set with M205 T.
-<<<<<<< HEAD
 
 // Minimum time that a segment needs to take as the buffer gets emptied
 #define DEFAULT_MINSEGMENTTIME        20000   // (µs) Set with M205 B.
 
-=======
-
-// Minimum time that a segment needs to take as the buffer gets emptied
-#define DEFAULT_MINSEGMENTTIME        20000   // (µs) Set with M205 B.
-
->>>>>>> 0da9999a
 // Slow down the machine if the lookahead buffer is (by default) half full.
 // Increase the slowdown divisor for larger buffer sizes.
 //#define SLOWDOWN
@@ -1076,12 +1057,8 @@
 // @section lcd
 
 #if EITHER(ULTIPANEL, EXTENSIBLE_UI)
-<<<<<<< HEAD
   #define MANUAL_FEEDRATE_XYZ 50*60
   #define MANUAL_FEEDRATE { MANUAL_FEEDRATE_XYZ, MANUAL_FEEDRATE_XYZ, MANUAL_FEEDRATE_XYZ, 60 } // (mm/min) Feedrates for manual moves along X, Y, Z, E from panel
-=======
-  #define MANUAL_FEEDRATE { 50*60, 50*60, 4*60, 2*60 } // (mm/min) Feedrates for manual moves along X, Y, Z, E from panel
->>>>>>> 0da9999a
   #define SHORT_MANUAL_Z_MOVE 0.025 // (mm) Smallest manual Z move (< 0.1mm)
   #if ENABLED(ULTIPANEL)
     #define MANUAL_E_MOVES_RELATIVE // Display extruder move distance rather than "position"
@@ -1221,11 +1198,7 @@
 
   //#define MENU_ADDAUTOSTART               // Add a menu option to run auto#.g files
 
-<<<<<<< HEAD
   #define EVENT_GCODE_SD_ABORT "G28"        // G-code to run on SD Abort Print (e.g., "G28XY" or "G27")
-=======
-  #define EVENT_GCODE_SD_ABORT "G28XY"      // G-code to run on SD Abort Print (e.g., "G28XY" or "G27")
->>>>>>> 0da9999a
 
   #if ENABLED(PRINTER_EVENT_LEDS)
     #define PE_LEDS_COMPLETED_TIME  (30*60) // (seconds) Time to keep the LED "done" color before restoring normal illumination
@@ -1604,16 +1577,9 @@
 #endif
 
 //
-<<<<<<< HEAD
-// FSMC / SPI Graphical TFT
-//
-#if TFT_SCALED_DOGLCD
-  //#define GRAPHICAL_TFT_ROTATE_180
-=======
 // Classic UI Options
 //
 #if TFT_SCALED_DOGLCD
->>>>>>> 0da9999a
   //#define TFT_MARLINUI_COLOR 0xFFFF // White
   //#define TFT_MARLINBG_COLOR 0x0000 // Black
   //#define TFT_DISABLED_COLOR 0x0003 // Almost black
@@ -1657,15 +1623,9 @@
 #define BABYSTEPPING
 #if ENABLED(BABYSTEPPING)
   //#define INTEGRATED_BABYSTEPPING         // EXPERIMENTAL integration of babystepping into the Stepper ISR
-<<<<<<< HEAD
-  #define BABYSTEP_WITHOUT_HOMING
-  #define BABYSTEP_ALWAYS_AVAILABLE       //CAL Allow babystepping at all times (not just during movement).
- //#define BABYSTEP_XY                     // Also enable X/Y Babystepping. Not supported on DELTA!
-=======
   //#define BABYSTEP_WITHOUT_HOMING
   //#define BABYSTEP_ALWAYS_AVAILABLE       // Allow babystepping at all times (not just during movement).
   //#define BABYSTEP_XY                     // Also enable X/Y Babystepping. Not supported on DELTA!
->>>>>>> 0da9999a
   #define BABYSTEP_INVERT_Z false           // Change if Z babysteps should go the other way
   //#define BABYSTEP_MILLIMETER_UNITS       // Specify BABYSTEP_MULTIPLICATOR_(XY|Z) in mm instead of micro-steps
   #define BABYSTEP_MULTIPLICATOR_Z  2       //OPT (steps or mm) Steps or millimeter distance for each Z babystep
@@ -3329,11 +3289,7 @@
  */
 //#define HOST_ACTION_COMMANDS  //Define on QQS_Config OCTO
 #if ENABLED(HOST_ACTION_COMMANDS)
-<<<<<<< HEAD
-  #define HOST_PROMPT_SUPPORT
-=======
   //#define HOST_PROMPT_SUPPORT
->>>>>>> 0da9999a
   //#define HOST_START_MENU_ITEM  // Add a menu item that tells the host to start
 #endif
 /**
@@ -3442,8 +3398,6 @@
   #define JOY_Y_LIMITS { 5600, 8250-100, 8250+100, 11000 }
   #define JOY_Z_LIMITS { 4800, 8080-100, 8080+100, 11550 }
   //#define JOYSTICK_DEBUG
-<<<<<<< HEAD
-=======
 #endif
 
 /**
@@ -3463,7 +3417,6 @@
   //#define GANTRY_CALIBRATION_XY_PARK_FEEDRATE 3000  // XY Park Feedrate - MMM
   //#define GANTRY_CALIBRATION_COMMANDS_PRE   ""
   #define GANTRY_CALIBRATION_COMMANDS_POST  "G28"     // G28 highly recommended to ensure an accurate position
->>>>>>> 0da9999a
 #endif
 
 /**
