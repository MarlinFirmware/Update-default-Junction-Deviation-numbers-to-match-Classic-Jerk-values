--- conflicted
+++ resolved
@@ -1825,27 +1825,7 @@
   #define INTERPOLATE       true  // Interpolate X/Y/Z_MICROSTEPS to 256
 
   #if AXIS_IS_TMC(X)
-<<<<<<< HEAD
-    #define X_CURRENT     950  // (mA) RMS current. Multiply by 1.414 for peak current.
-    #define X_MICROSTEPS   16  // 0..256
-    #define X_RSENSE     0.11
-    #define X_CHAIN_POS    -1  // <=0 : Not chained. 1 : MCU MOSI connected. 2 : Next in chain, ...
-  #endif
-
-  #if AXIS_IS_TMC(X2)
-    #define X2_CURRENT    950
-    #define X2_MICROSTEPS  16
-    #define X2_RSENSE    0.11
-    #define X2_CHAIN_POS   -1
-  #endif
-
-  #if AXIS_IS_TMC(Y)
-    #define Y_CURRENT     950
-    #define Y_MICROSTEPS   16
-    #define Y_RSENSE     0.11
-    #define Y_CHAIN_POS    -1
-=======
-    #define X_CURRENT       800        // (mA) RMS current. Multiply by 1.414 for peak current.
+    #define X_CURRENT       950        // (mA) RMS current. Multiply by 1.414 for peak current.
     #define X_CURRENT_HOME  X_CURRENT  // (mA) RMS current for sensorless homing
     #define X_MICROSTEPS     16    // 0..256
     #define X_RSENSE          0.11
@@ -1853,7 +1833,7 @@
   #endif
 
   #if AXIS_IS_TMC(X2)
-    #define X2_CURRENT      800
+    #define X2_CURRENT      950
     #define X2_CURRENT_HOME X2_CURRENT
     #define X2_MICROSTEPS    16
     #define X2_RSENSE         0.11
@@ -1861,12 +1841,11 @@
   #endif
 
   #if AXIS_IS_TMC(Y)
-    #define Y_CURRENT       800
+    #define Y_CURRENT       950
     #define Y_CURRENT_HOME  Y_CURRENT
     #define Y_MICROSTEPS     16
     #define Y_RSENSE          0.11
     #define Y_CHAIN_POS      -1
->>>>>>> af61f37b
   #endif
 
   #if AXIS_IS_TMC(Y2)
@@ -1878,18 +1857,11 @@
   #endif
 
   #if AXIS_IS_TMC(Z)
-<<<<<<< HEAD
-    #define Z_CURRENT     950
-    #define Z_MICROSTEPS   16
-    #define Z_RSENSE     0.11
-    #define Z_CHAIN_POS    -1
-=======
-    #define Z_CURRENT       800
+    #define Z_CURRENT       950
     #define Z_CURRENT_HOME  Z_CURRENT
     #define Z_MICROSTEPS     16
     #define Z_RSENSE          0.11
     #define Z_CHAIN_POS      -1
->>>>>>> af61f37b
   #endif
 
   #if AXIS_IS_TMC(Z2)
@@ -1909,31 +1881,17 @@
   #endif
 
   #if AXIS_IS_TMC(E0)
-<<<<<<< HEAD
-    #define E0_CURRENT    950
-    #define E0_MICROSTEPS  16
-    #define E0_RSENSE    0.11
-    #define E0_CHAIN_POS   -1
-  #endif
-
-  #if AXIS_IS_TMC(E1)
-    #define E1_CURRENT    950
-    #define E1_MICROSTEPS  16
-    #define E1_RSENSE    0.11
-    #define E1_CHAIN_POS   -1
-=======
-    #define E0_CURRENT      800
+    #define E0_CURRENT      950
     #define E0_MICROSTEPS    16
     #define E0_RSENSE         0.11
     #define E0_CHAIN_POS     -1
   #endif
 
   #if AXIS_IS_TMC(E1)
-    #define E1_CURRENT      800
+    #define E1_CURRENT      950
     #define E1_MICROSTEPS    16
     #define E1_RSENSE         0.11
     #define E1_CHAIN_POS     -1
->>>>>>> af61f37b
   #endif
 
   #if AXIS_IS_TMC(E2)
