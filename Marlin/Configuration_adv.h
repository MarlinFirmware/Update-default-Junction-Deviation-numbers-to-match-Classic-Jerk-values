/**
 * Marlin 3D Printer Firmware
 * Copyright (c) 2020 MarlinFirmware [https://github.com/MarlinFirmware/Marlin]
 *
 * Based on Sprinter and grbl.
 * Copyright (c) 2011 Camiel Gubbels / Erik van der Zalm
 *
 * This program is free software: you can redistribute it and/or modify
 * it under the terms of the GNU General Public License as published by
 * the Free Software Foundation, either version 3 of the License, or
 * (at your option) any later version.
 *
 * This program is distributed in the hope that it will be useful,
 * but WITHOUT ANY WARRANTY; without even the implied warranty of
 * MERCHANTABILITY or FITNESS FOR A PARTICULAR PURPOSE.  See the
 * GNU General Public License for more details.
 *
 * You should have received a copy of the GNU General Public License
 * along with this program.  If not, see <https://www.gnu.org/licenses/>.
 *
 */
#pragma once

/**
 * Configuration_adv.h
 *
 * Advanced settings.
 * Only change these if you know exactly what you're doing.
 * Some of these settings can damage your printer if improperly set!
 *
 * Basic settings can be found in Configuration.h
 */
#define CONFIGURATION_ADV_H_VERSION 02000901

//===========================================================================
//============================= Thermal Settings ============================
//===========================================================================
// @section temperature

/**
 * Thermocouple sensors are quite sensitive to noise.  Any noise induced in
 * the sensor wires, such as by stepper motor wires run in parallel to them,
 * may result in the thermocouple sensor reporting spurious errors.  This
 * value is the number of errors which can occur in a row before the error
 * is reported.  This allows us to ignore intermittent error conditions while
 * still detecting an actual failure, which should result in a continuous
 * stream of errors from the sensor.
 *
 * Set this value to 0 to fail on the first error to occur.
 */
#define THERMOCOUPLE_MAX_ERRORS 15

//
// Custom Thermistor 1000 parameters
//
#if TEMP_SENSOR_0 == 1000
  #define HOTEND0_PULLUP_RESISTOR_OHMS 4700    // Pullup resistor
  #define HOTEND0_RESISTANCE_25C_OHMS  100000  // Resistance at 25C
  #define HOTEND0_BETA                 3950    // Beta value
#endif

#if TEMP_SENSOR_1 == 1000
  #define HOTEND1_PULLUP_RESISTOR_OHMS 4700    // Pullup resistor
  #define HOTEND1_RESISTANCE_25C_OHMS  100000  // Resistance at 25C
  #define HOTEND1_BETA                 3950    // Beta value
#endif

#if TEMP_SENSOR_2 == 1000
  #define HOTEND2_PULLUP_RESISTOR_OHMS 4700    // Pullup resistor
  #define HOTEND2_RESISTANCE_25C_OHMS  100000  // Resistance at 25C
  #define HOTEND2_BETA                 3950    // Beta value
#endif

#if TEMP_SENSOR_3 == 1000
  #define HOTEND3_PULLUP_RESISTOR_OHMS 4700    // Pullup resistor
  #define HOTEND3_RESISTANCE_25C_OHMS  100000  // Resistance at 25C
  #define HOTEND3_BETA                 3950    // Beta value
#endif

#if TEMP_SENSOR_4 == 1000
  #define HOTEND4_PULLUP_RESISTOR_OHMS 4700    // Pullup resistor
  #define HOTEND4_RESISTANCE_25C_OHMS  100000  // Resistance at 25C
  #define HOTEND4_BETA                 3950    // Beta value
#endif

#if TEMP_SENSOR_5 == 1000
  #define HOTEND5_PULLUP_RESISTOR_OHMS 4700    // Pullup resistor
  #define HOTEND5_RESISTANCE_25C_OHMS  100000  // Resistance at 25C
  #define HOTEND5_BETA                 3950    // Beta value
#endif

#if TEMP_SENSOR_6 == 1000
  #define HOTEND6_PULLUP_RESISTOR_OHMS 4700    // Pullup resistor
  #define HOTEND6_RESISTANCE_25C_OHMS  100000  // Resistance at 25C
  #define HOTEND6_BETA                 3950    // Beta value
#endif

#if TEMP_SENSOR_7 == 1000
  #define HOTEND7_PULLUP_RESISTOR_OHMS 4700    // Pullup resistor
  #define HOTEND7_RESISTANCE_25C_OHMS  100000  // Resistance at 25C
  #define HOTEND7_BETA                 3950    // Beta value
#endif

#if TEMP_SENSOR_BED == 1000
  #define BED_PULLUP_RESISTOR_OHMS     4700    // Pullup resistor
  #define BED_RESISTANCE_25C_OHMS      100000  // Resistance at 25C
  #define BED_BETA                     3950    // Beta value
#endif

#if TEMP_SENSOR_CHAMBER == 1000
  #define CHAMBER_PULLUP_RESISTOR_OHMS 4700    // Pullup resistor
  #define CHAMBER_RESISTANCE_25C_OHMS  100000  // Resistance at 25C
  #define CHAMBER_BETA                 3950    // Beta value
#endif

#if TEMP_SENSOR_COOLER == 1000
  #define COOLER_PULLUP_RESISTOR_OHMS 4700    // Pullup resistor
  #define COOLER_RESISTANCE_25C_OHMS  100000  // Resistance at 25C
  #define COOLER_BETA                 3950    // Beta value
#endif

#if TEMP_SENSOR_PROBE == 1000
  #define PROBE_PULLUP_RESISTOR_OHMS   4700    // Pullup resistor
  #define PROBE_RESISTANCE_25C_OHMS    100000  // Resistance at 25C
  #define PROBE_BETA                   3950    // Beta value
#endif

#if TEMP_SENSOR_BOARD == 1000
  #define BOARD_PULLUP_RESISTOR_OHMS   4700    // Pullup resistor
  #define BOARD_RESISTANCE_25C_OHMS    100000  // Resistance at 25C
  #define BOARD_BETA                   3950    // Beta value
#endif

#if TEMP_SENSOR_REDUNDANT == 1000
  #define REDUNDANT_PULLUP_RESISTOR_OHMS   4700    // Pullup resistor
  #define REDUNDANT_RESISTANCE_25C_OHMS    100000  // Resistance at 25C
  #define REDUNDANT_BETA                   3950    // Beta value
#endif

/**
 * Configuration options for MAX Thermocouples (-2, -3, -5).
 *   FORCE_HW_SPI:   Ignore SCK/MOSI/MISO pins and just use the CS pin & default SPI bus.
 *   MAX31865_WIRES: Set the number of wires for the probe connected to a MAX31865 board, 2-4. Default: 2
 *   MAX31865_50HZ:  Enable 50Hz filter instead of the default 60Hz.
 */
//#define TEMP_SENSOR_FORCE_HW_SPI
//#define MAX31865_SENSOR_WIRES_0 2
//#define MAX31865_SENSOR_WIRES_1 2
//#define MAX31865_50HZ_FILTER

/**
 * Hephestos 2 24V heated bed upgrade kit.
 * https://store.bq.com/en/heated-bed-kit-hephestos2
 */
//#define HEPHESTOS2_HEATED_BED_KIT
#if ENABLED(HEPHESTOS2_HEATED_BED_KIT)
  #undef TEMP_SENSOR_BED
  #define TEMP_SENSOR_BED 70
  #define HEATER_BED_INVERTING true
#endif

//
// Heated Bed Bang-Bang options
//
#if DISABLED(PIDTEMPBED)
  #define BED_CHECK_INTERVAL 5000   // (ms) Interval between checks in bang-bang control
  #if ENABLED(BED_LIMIT_SWITCHING)
    #define BED_HYSTERESIS 2        // (°C) Only set the relevant heater state when ABS(T-target) > BED_HYSTERESIS
  #endif
#endif

//
// Heated Chamber options
//
#if DISABLED(PIDTEMPCHAMBER)
  #define CHAMBER_CHECK_INTERVAL 5000   // (ms) Interval between checks in bang-bang control
  #if ENABLED(CHAMBER_LIMIT_SWITCHING)
    #define CHAMBER_HYSTERESIS 2        // (°C) Only set the relevant heater state when ABS(T-target) > CHAMBER_HYSTERESIS
  #endif
#endif

#if TEMP_SENSOR_CHAMBER
  //#define HEATER_CHAMBER_PIN      P2_04   // Required heater on/off pin (example: SKR 1.4 Turbo HE1 plug)
  //#define HEATER_CHAMBER_INVERTING false
  //#define FAN1_PIN                   -1   // Remove the fan signal on pin P2_04 (example: SKR 1.4 Turbo HE1 plug)

  //#define CHAMBER_FAN               // Enable a fan on the chamber
  #if ENABLED(CHAMBER_FAN)
    #define CHAMBER_FAN_MODE 2        // Fan control mode: 0=Static; 1=Linear increase when temp is higher than target; 2=V-shaped curve; 3=similar to 1 but fan is always on.
    #if CHAMBER_FAN_MODE == 0
      #define CHAMBER_FAN_BASE  255   // Chamber fan PWM (0-255)
    #elif CHAMBER_FAN_MODE == 1
      #define CHAMBER_FAN_BASE  128   // Base chamber fan PWM (0-255); turns on when chamber temperature is above the target
      #define CHAMBER_FAN_FACTOR 25   // PWM increase per °C above target
    #elif CHAMBER_FAN_MODE == 2
      #define CHAMBER_FAN_BASE  128   // Minimum chamber fan PWM (0-255)
      #define CHAMBER_FAN_FACTOR 25   // PWM increase per °C difference from target
    #elif CHAMBER_FAN_MODE == 3
      #define CHAMBER_FAN_BASE  128   // Base chamber fan PWM (0-255)
      #define CHAMBER_FAN_FACTOR 25   // PWM increase per °C above target
    #endif
  #endif

  //#define CHAMBER_VENT              // Enable a servo-controlled vent on the chamber
  #if ENABLED(CHAMBER_VENT)
    #define CHAMBER_VENT_SERVO_NR  1  // Index of the vent servo
    #define HIGH_EXCESS_HEAT_LIMIT 5  // How much above target temp to consider there is excess heat in the chamber
    #define LOW_EXCESS_HEAT_LIMIT  3
    #define MIN_COOLING_SLOPE_TIME_CHAMBER_VENT 20
    #define MIN_COOLING_SLOPE_DEG_CHAMBER_VENT 1.5
  #endif
#endif

//
// Laser Cooler options
//
#if TEMP_SENSOR_COOLER
  #define COOLER_MINTEMP           8  // (°C)
  #define COOLER_MAXTEMP          26  // (°C)
  #define COOLER_DEFAULT_TEMP     16  // (°C)
  #define TEMP_COOLER_HYSTERESIS   1  // (°C) Temperature proximity considered "close enough" to the target
  #define COOLER_PIN               8  // Laser cooler on/off pin used to control power to the cooling element (e.g., TEC, External chiller via relay)
  #define COOLER_INVERTING     false
  #define TEMP_COOLER_PIN         15  // Laser/Cooler temperature sensor pin. ADC is required.
  #define COOLER_FAN                  // Enable a fan on the cooler, Fan# 0,1,2,3 etc.
  #define COOLER_FAN_INDEX         0  // FAN number 0, 1, 2 etc. e.g.
  #if ENABLED(COOLER_FAN)
    #define COOLER_FAN_BASE      100  // Base Cooler fan PWM (0-255); turns on when Cooler temperature is above the target
    #define COOLER_FAN_FACTOR     25  // PWM increase per °C above target
  #endif
#endif

//
// Motherboard Sensor options
//
#if TEMP_SENSOR_BOARD
  #define THERMAL_PROTECTION_BOARD   // Halt the printer if the board sensor leaves the temp range below.
  #define BOARD_MINTEMP           8  // (°C)
  #define BOARD_MAXTEMP          70  // (°C)
  #ifndef TEMP_BOARD_PIN
    //#define TEMP_BOARD_PIN -1      // Board temp sensor pin, if not set in pins file.
  #endif
#endif

//
// Laser Coolant Flow Meter
//
//#define LASER_COOLANT_FLOW_METER
#if ENABLED(LASER_COOLANT_FLOW_METER)
  #define FLOWMETER_PIN         20  // Requires an external interrupt-enabled pin (e.g., RAMPS 2,3,18,19,20,21)
  #define FLOWMETER_PPL       5880  // (pulses/liter) Flow meter pulses-per-liter on the input pin
  #define FLOWMETER_INTERVAL  1000  // (ms) Flow rate calculation interval in milliseconds
  #define FLOWMETER_SAFETY          // Prevent running the laser without the minimum flow rate set below
  #if ENABLED(FLOWMETER_SAFETY)
    #define FLOWMETER_MIN_LITERS_PER_MINUTE 1.5 // (liters/min) Minimum flow required when enabled
  #endif
#endif

/**
 * Thermal Protection provides additional protection to your printer from damage
 * and fire. Marlin always includes safe min and max temperature ranges which
 * protect against a broken or disconnected thermistor wire.
 *
 * The issue: If a thermistor falls out, it will report the much lower
 * temperature of the air in the room, and the the firmware will keep
 * the heater on.
 *
 * The solution: Once the temperature reaches the target, start observing.
 * If the temperature stays too far below the target (hysteresis) for too
 * long (period), the firmware will halt the machine as a safety precaution.
 *
 * If you get false positives for "Thermal Runaway", increase
 * THERMAL_PROTECTION_HYSTERESIS and/or THERMAL_PROTECTION_PERIOD
 */
#if ENABLED(THERMAL_PROTECTION_HOTENDS)
  #define THERMAL_PROTECTION_PERIOD 40        // Seconds
  #define THERMAL_PROTECTION_HYSTERESIS 4     // Degrees Celsius

  //#define ADAPTIVE_FAN_SLOWING              // Slow part cooling fan if temperature drops
  #if BOTH(ADAPTIVE_FAN_SLOWING, PIDTEMP)
    //#define NO_FAN_SLOWING_IN_PID_TUNING    // Don't slow fan speed during M303
  #endif

  /**
   * Whenever an M104, M109, or M303 increases the target temperature, the
   * firmware will wait for the WATCH_TEMP_PERIOD to expire. If the temperature
   * hasn't increased by WATCH_TEMP_INCREASE degrees, the machine is halted and
   * requires a hard reset. This test restarts with any M104/M109/M303, but only
   * if the current temperature is far enough below the target for a reliable
   * test.
   *
   * If you get false positives for "Heating failed", increase WATCH_TEMP_PERIOD
   * and/or decrease WATCH_TEMP_INCREASE. WATCH_TEMP_INCREASE should not be set
   * below 2.
   */
  #define WATCH_TEMP_PERIOD  20               // Seconds
  #define WATCH_TEMP_INCREASE 2               // Degrees Celsius
#endif

/**
 * Thermal Protection parameters for the bed are just as above for hotends.
 */
#if ENABLED(THERMAL_PROTECTION_BED)
  #define THERMAL_PROTECTION_BED_PERIOD        20 // Seconds
  #define THERMAL_PROTECTION_BED_HYSTERESIS     2 // Degrees Celsius

  /**
   * As described above, except for the bed (M140/M190/M303).
   */
  #define WATCH_BED_TEMP_PERIOD                60 // Seconds
  #define WATCH_BED_TEMP_INCREASE               2 // Degrees Celsius
#endif

/**
 * Thermal Protection parameters for the heated chamber.
 */
#if ENABLED(THERMAL_PROTECTION_CHAMBER)
  #define THERMAL_PROTECTION_CHAMBER_PERIOD    20 // Seconds
  #define THERMAL_PROTECTION_CHAMBER_HYSTERESIS 2 // Degrees Celsius

  /**
   * Heated chamber watch settings (M141/M191).
   */
  #define WATCH_CHAMBER_TEMP_PERIOD            60 // Seconds
  #define WATCH_CHAMBER_TEMP_INCREASE           2 // Degrees Celsius
#endif

/**
 * Thermal Protection parameters for the laser cooler.
 */
#if ENABLED(THERMAL_PROTECTION_COOLER)
  #define THERMAL_PROTECTION_COOLER_PERIOD    10 // Seconds
  #define THERMAL_PROTECTION_COOLER_HYSTERESIS 3 // Degrees Celsius

  /**
   * Laser cooling watch settings (M143/M193).
   */
  #define WATCH_COOLER_TEMP_PERIOD            60 // Seconds
  #define WATCH_COOLER_TEMP_INCREASE           3 // Degrees Celsius
#endif

#if ENABLED(PIDTEMP)
  // Add an experimental additional term to the heater power, proportional to the extrusion speed.
  // A well-chosen Kc value should add just enough power to melt the increased material volume.
  //#define PID_EXTRUSION_SCALING
  #if ENABLED(PID_EXTRUSION_SCALING)
    #define DEFAULT_Kc (100) // heating power = Kc * e_speed
    #define LPQ_MAX_LEN 50
  #endif

  /**
   * Add an experimental additional term to the heater power, proportional to the fan speed.
   * A well-chosen Kf value should add just enough power to compensate for power-loss from the cooling fan.
   * You can either just add a constant compensation with the DEFAULT_Kf value
   * or follow the instruction below to get speed-dependent compensation.
   *
   * Constant compensation (use only with fanspeeds of 0% and 100%)
   * ---------------------------------------------------------------------
   * A good starting point for the Kf-value comes from the calculation:
   *   kf = (power_fan * eff_fan) / power_heater * 255
   * where eff_fan is between 0.0 and 1.0, based on fan-efficiency and airflow to the nozzle / heater.
   *
   * Example:
   *   Heater: 40W, Fan: 0.1A * 24V = 2.4W, eff_fan = 0.8
   *   Kf = (2.4W * 0.8) / 40W * 255 = 12.24
   *
   * Fan-speed dependent compensation
   * --------------------------------
   * 1. To find a good Kf value, set the hotend temperature, wait for it to settle, and enable the fan (100%).
   *    Make sure PID_FAN_SCALING_LIN_FACTOR is 0 and PID_FAN_SCALING_ALTERNATIVE_DEFINITION is not enabled.
   *    If you see the temperature drop repeat the test, increasing the Kf value slowly, until the temperature
   *    drop goes away. If the temperature overshoots after enabling the fan, the Kf value is too big.
   * 2. Note the Kf-value for fan-speed at 100%
   * 3. Determine a good value for PID_FAN_SCALING_MIN_SPEED, which is around the speed, where the fan starts moving.
   * 4. Repeat step 1. and 2. for this fan speed.
   * 5. Enable PID_FAN_SCALING_ALTERNATIVE_DEFINITION and enter the two identified Kf-values in
   *    PID_FAN_SCALING_AT_FULL_SPEED and PID_FAN_SCALING_AT_MIN_SPEED. Enter the minimum speed in PID_FAN_SCALING_MIN_SPEED
   */
  //#define PID_FAN_SCALING
  #if ENABLED(PID_FAN_SCALING)
    //#define PID_FAN_SCALING_ALTERNATIVE_DEFINITION
    #if ENABLED(PID_FAN_SCALING_ALTERNATIVE_DEFINITION)
      // The alternative definition is used for an easier configuration.
      // Just figure out Kf at fullspeed (255) and PID_FAN_SCALING_MIN_SPEED.
      // DEFAULT_Kf and PID_FAN_SCALING_LIN_FACTOR are calculated accordingly.

      #define PID_FAN_SCALING_AT_FULL_SPEED 13.0        //=PID_FAN_SCALING_LIN_FACTOR*255+DEFAULT_Kf
      #define PID_FAN_SCALING_AT_MIN_SPEED   6.0        //=PID_FAN_SCALING_LIN_FACTOR*PID_FAN_SCALING_MIN_SPEED+DEFAULT_Kf
      #define PID_FAN_SCALING_MIN_SPEED     10.0        // Minimum fan speed at which to enable PID_FAN_SCALING

      #define DEFAULT_Kf (255.0*PID_FAN_SCALING_AT_MIN_SPEED-PID_FAN_SCALING_AT_FULL_SPEED*PID_FAN_SCALING_MIN_SPEED)/(255.0-PID_FAN_SCALING_MIN_SPEED)
      #define PID_FAN_SCALING_LIN_FACTOR (PID_FAN_SCALING_AT_FULL_SPEED-DEFAULT_Kf)/255.0

    #else
      #define PID_FAN_SCALING_LIN_FACTOR (0)             // Power loss due to cooling = Kf * (fan_speed)
      #define DEFAULT_Kf 10                              // A constant value added to the PID-tuner
      #define PID_FAN_SCALING_MIN_SPEED 10               // Minimum fan speed at which to enable PID_FAN_SCALING
    #endif
  #endif
#endif

/**
 * Automatic Temperature Mode
 *
 * Dynamically adjust the hotend target temperature based on planned E moves.
 *
 * (Contrast with PID_EXTRUSION_SCALING, which tracks E movement and adjusts PID
 *  behavior using an additional kC value.)
 *
 * Autotemp is calculated by (mintemp + factor * mm_per_sec), capped to maxtemp.
 *
 * Enable Autotemp Mode with M104/M109 F<factor> S<mintemp> B<maxtemp>.
 * Disable by sending M104/M109 with no F parameter (or F0 with AUTOTEMP_PROPORTIONAL).
 */
#define AUTOTEMP
#if ENABLED(AUTOTEMP)
  #define AUTOTEMP_OLDWEIGHT    0.98
  // Turn on AUTOTEMP on M104/M109 by default using proportions set here
  //#define AUTOTEMP_PROPORTIONAL
  #if ENABLED(AUTOTEMP_PROPORTIONAL)
    #define AUTOTEMP_MIN_P      0 // (°C) Added to the target temperature
    #define AUTOTEMP_MAX_P      5 // (°C) Added to the target temperature
    #define AUTOTEMP_FACTOR_P   1 // Apply this F parameter by default (overridden by M104/M109 F)
  #endif
#endif

// Show Temperature ADC value
// Enable for M105 to include ADC values read from temperature sensors.
//#define SHOW_TEMP_ADC_VALUES

/**
 * High Temperature Thermistor Support
 *
 * Thermistors able to support high temperature tend to have a hard time getting
 * good readings at room and lower temperatures. This means TEMP_SENSOR_X_RAW_LO_TEMP
 * will probably be caught when the heating element first turns on during the
 * preheating process, which will trigger a min_temp_error as a safety measure
 * and force stop everything.
 * To circumvent this limitation, we allow for a preheat time (during which,
 * min_temp_error won't be triggered) and add a min_temp buffer to handle
 * aberrant readings.
 *
 * If you want to enable this feature for your hotend thermistor(s)
 * uncomment and set values > 0 in the constants below
 */

// The number of consecutive low temperature errors that can occur
// before a min_temp_error is triggered. (Shouldn't be more than 10.)
//#define MAX_CONSECUTIVE_LOW_TEMPERATURE_ERROR_ALLOWED 0

// The number of milliseconds a hotend will preheat before starting to check
// the temperature. This value should NOT be set to the time it takes the
// hot end to reach the target temperature, but the time it takes to reach
// the minimum temperature your thermistor can read. The lower the better/safer.
// This shouldn't need to be more than 30 seconds (30000)
//#define MILLISECONDS_PREHEAT_TIME 0

// @section extruder

// Extruder runout prevention.
// If the machine is idle and the temperature over MINTEMP
// then extrude some filament every couple of SECONDS.
//#define EXTRUDER_RUNOUT_PREVENT
#if ENABLED(EXTRUDER_RUNOUT_PREVENT)
  #define EXTRUDER_RUNOUT_MINTEMP 190
  #define EXTRUDER_RUNOUT_SECONDS 30
  #define EXTRUDER_RUNOUT_SPEED 1500  // (mm/min)
  #define EXTRUDER_RUNOUT_EXTRUDE 5   // (mm)
#endif

/**
 * Hotend Idle Timeout
 * Prevent filament in the nozzle from charring and causing a critical jam.
 */
//#define HOTEND_IDLE_TIMEOUT
#if ENABLED(HOTEND_IDLE_TIMEOUT)
  #define HOTEND_IDLE_TIMEOUT_SEC (5*60)    // (seconds) Time without extruder movement to trigger protection
  #define HOTEND_IDLE_MIN_TRIGGER   180     // (°C) Minimum temperature to enable hotend protection
  #define HOTEND_IDLE_NOZZLE_TARGET   0     // (°C) Safe temperature for the nozzle after timeout
  #define HOTEND_IDLE_BED_TARGET      0     // (°C) Safe temperature for the bed after timeout
#endif

// @section temperature

// Calibration for AD595 / AD8495 sensor to adjust temperature measurements.
// The final temperature is calculated as (measuredTemp * GAIN) + OFFSET.
#define TEMP_SENSOR_AD595_OFFSET  0.0
#define TEMP_SENSOR_AD595_GAIN    1.0
#define TEMP_SENSOR_AD8495_OFFSET 0.0
#define TEMP_SENSOR_AD8495_GAIN   1.0

/**
 * Controller Fan
 * To cool down the stepper drivers and MOSFETs.
 *
 * The fan turns on automatically whenever any driver is enabled and turns
 * off (or reduces to idle speed) shortly after drivers are turned off.
 */
//#define USE_CONTROLLER_FAN
#if ENABLED(USE_CONTROLLER_FAN)
  //#define CONTROLLER_FAN_PIN -1           // Set a custom pin for the controller fan
  //#define CONTROLLER_FAN_USE_Z_ONLY       // With this option only the Z axis is considered
  //#define CONTROLLER_FAN_IGNORE_Z         // Ignore Z stepper. Useful when stepper timeout is disabled.
  #define CONTROLLERFAN_SPEED_MIN         0 // (0-255) Minimum speed. (If set below this value the fan is turned off.)
  #define CONTROLLERFAN_SPEED_ACTIVE    255 // (0-255) Active speed, used when any motor is enabled
  #define CONTROLLERFAN_SPEED_IDLE        0 // (0-255) Idle speed, used when motors are disabled
  #define CONTROLLERFAN_IDLE_TIME        60 // (seconds) Extra time to keep the fan running after disabling motors

  // Use TEMP_SENSOR_BOARD as a trigger for enabling the controller fan
  //#define CONTROLLER_FAN_MIN_BOARD_TEMP 40  // (°C) Turn on the fan if the board reaches this temperature

  //#define CONTROLLER_FAN_EDITABLE         // Enable M710 configurable settings
  #if ENABLED(CONTROLLER_FAN_EDITABLE)
    #define CONTROLLER_FAN_MENU             // Enable the Controller Fan submenu
  #endif
#endif

// When first starting the main fan, run it at full speed for the
// given number of milliseconds.  This gets the fan spinning reliably
// before setting a PWM value. (Does not work with software PWM for fan on Sanguinololu)
//#define FAN_KICKSTART_TIME 100

// Some coolers may require a non-zero "off" state.
//#define FAN_OFF_PWM  1

/**
 * PWM Fan Scaling
 *
 * Define the min/max speeds for PWM fans (as set with M106).
 *
 * With these options the M106 0-255 value range is scaled to a subset
 * to ensure that the fan has enough power to spin, or to run lower
 * current fans with higher current. (e.g., 5V/12V fans with 12V/24V)
 * Value 0 always turns off the fan.
 *
 * Define one or both of these to override the default 0-255 range.
 */
//#define FAN_MIN_PWM 50
//#define FAN_MAX_PWM 128

/**
 * FAST PWM FAN Settings
 *
 * Use to change the FAST FAN PWM frequency (if enabled in Configuration.h)
 * Combinations of PWM Modes, prescale values and TOP resolutions are used internally to produce a
 * frequency as close as possible to the desired frequency.
 *
 * FAST_PWM_FAN_FREQUENCY [undefined by default]
 *   Set this to your desired frequency.
 *   If left undefined this defaults to F = F_CPU/(2*255*1)
 *   i.e., F = 31.4kHz on 16MHz microcontrollers or F = 39.2kHz on 20MHz microcontrollers.
 *   These defaults are the same as with the old FAST_PWM_FAN implementation - no migration is required
 *   NOTE: Setting very low frequencies (< 10 Hz) may result in unexpected timer behavior.
 *
 * USE_OCR2A_AS_TOP [undefined by default]
 *   Boards that use TIMER2 for PWM have limitations resulting in only a few possible frequencies on TIMER2:
 *   16MHz MCUs: [62.5KHz, 31.4KHz (default), 7.8KHz, 3.92KHz, 1.95KHz, 977Hz, 488Hz, 244Hz, 60Hz, 122Hz, 30Hz]
 *   20MHz MCUs: [78.1KHz, 39.2KHz (default), 9.77KHz, 4.9KHz, 2.44KHz, 1.22KHz, 610Hz, 305Hz, 153Hz, 76Hz, 38Hz]
 *   A greater range can be achieved by enabling USE_OCR2A_AS_TOP. But note that this option blocks the use of
 *   PWM on pin OC2A. Only use this option if you don't need PWM on 0C2A. (Check your schematic.)
 *   USE_OCR2A_AS_TOP sacrifices duty cycle control resolution to achieve this broader range of frequencies.
 */
#if ENABLED(FAST_PWM_FAN)
  //#define FAST_PWM_FAN_FREQUENCY 31400
  //#define USE_OCR2A_AS_TOP
#endif

/**
 * Use one of the PWM fans as a redundant part-cooling fan
 */
//#define REDUNDANT_PART_COOLING_FAN 2  // Index of the fan to sync with FAN 0.

// @section extruder

/**
 * Extruder cooling fans
 *
 * Extruder auto fans automatically turn on when their extruders'
 * temperatures go above EXTRUDER_AUTO_FAN_TEMPERATURE.
 *
 * Your board's pins file specifies the recommended pins. Override those here
 * or set to -1 to disable completely.
 *
 * Multiple extruders can be assigned to the same pin in which case
 * the fan will turn on when any selected extruder is above the threshold.
 */
#define E0_AUTO_FAN_PIN -1
#define E1_AUTO_FAN_PIN -1
#define E2_AUTO_FAN_PIN -1
#define E3_AUTO_FAN_PIN -1
#define E4_AUTO_FAN_PIN -1
#define E5_AUTO_FAN_PIN -1
#define E6_AUTO_FAN_PIN -1
#define E7_AUTO_FAN_PIN -1
#define CHAMBER_AUTO_FAN_PIN -1
#define COOLER_AUTO_FAN_PIN -1
#define COOLER_FAN_PIN -1

#define EXTRUDER_AUTO_FAN_TEMPERATURE 50
#define EXTRUDER_AUTO_FAN_SPEED 255   // 255 == full speed
#define CHAMBER_AUTO_FAN_TEMPERATURE 30
#define CHAMBER_AUTO_FAN_SPEED 255
#define COOLER_AUTO_FAN_TEMPERATURE 18
#define COOLER_AUTO_FAN_SPEED 255

/**
 * Part-Cooling Fan Multiplexer
 *
 * This feature allows you to digitally multiplex the fan output.
 * The multiplexer is automatically switched at tool-change.
 * Set FANMUX[012]_PINs below for up to 2, 4, or 8 multiplexed fans.
 */
#define FANMUX0_PIN -1
#define FANMUX1_PIN -1
#define FANMUX2_PIN -1

/**
 * M355 Case Light on-off / brightness
 */
//#define CASE_LIGHT_ENABLE
#if ENABLED(CASE_LIGHT_ENABLE)
  //#define CASE_LIGHT_PIN 4                  // Override the default pin if needed
  #define INVERT_CASE_LIGHT false             // Set true if Case Light is ON when pin is LOW
  #define CASE_LIGHT_DEFAULT_ON true          // Set default power-up state on
  #define CASE_LIGHT_DEFAULT_BRIGHTNESS 105   // Set default power-up brightness (0-255, requires PWM pin)
  //#define CASE_LIGHT_NO_BRIGHTNESS          // Disable brightness control. Enable for non-PWM lighting.
  //#define CASE_LIGHT_MAX_PWM 128            // Limit PWM duty cycle (0-255)
  //#define CASE_LIGHT_MENU                   // Add Case Light options to the LCD menu
  #if ENABLED(NEOPIXEL_LED)
    //#define CASE_LIGHT_USE_NEOPIXEL         // Use NeoPixel LED as case light
  #endif
  #if EITHER(RGB_LED, RGBW_LED)
    //#define CASE_LIGHT_USE_RGB_LED          // Use RGB / RGBW LED as case light
  #endif
  #if EITHER(CASE_LIGHT_USE_NEOPIXEL, CASE_LIGHT_USE_RGB_LED)
    #define CASE_LIGHT_DEFAULT_COLOR { 255, 255, 255, 255 } // { Red, Green, Blue, White }
  #endif
#endif

// @section homing

// If you want endstops to stay on (by default) even when not homing
// enable this option. Override at any time with M120, M121.
//#define ENDSTOPS_ALWAYS_ON_DEFAULT

// @section extras

//#define Z_LATE_ENABLE // Enable Z the last moment. Needed if your Z driver overheats.

// Employ an external closed loop controller. Override pins here if needed.
//#define EXTERNAL_CLOSED_LOOP_CONTROLLER
#if ENABLED(EXTERNAL_CLOSED_LOOP_CONTROLLER)
  //#define CLOSED_LOOP_ENABLE_PIN        -1
  //#define CLOSED_LOOP_MOVE_COMPLETE_PIN -1
#endif

/**
 * Dual Steppers / Dual Endstops
 *
 * This section will allow you to use extra E drivers to drive a second motor for X, Y, or Z axes.
 *
 * For example, set X_DUAL_STEPPER_DRIVERS setting to use a second motor. If the motors need to
 * spin in opposite directions set INVERT_X2_VS_X_DIR. If the second motor needs its own endstop
 * set X_DUAL_ENDSTOPS. This can adjust for "racking." Use X2_USE_ENDSTOP to set the endstop plug
 * that should be used for the second endstop. Extra endstops will appear in the output of 'M119'.
 *
 * Use X_DUAL_ENDSTOP_ADJUSTMENT to adjust for mechanical imperfection. After homing both motors
 * this offset is applied to the X2 motor. To find the offset home the X axis, and measure the error
 * in X2. Dual endstop offsets can be set at runtime with 'M666 X<offset> Y<offset> Z<offset>'.
 */

//#define X_DUAL_STEPPER_DRIVERS
#if ENABLED(X_DUAL_STEPPER_DRIVERS)
  //#define INVERT_X2_VS_X_DIR    // Enable if X2 direction signal is opposite to X
  //#define X_DUAL_ENDSTOPS
  #if ENABLED(X_DUAL_ENDSTOPS)
    #define X2_USE_ENDSTOP _XMAX_
    #define X2_ENDSTOP_ADJUSTMENT  0
  #endif
#endif

//#define Y_DUAL_STEPPER_DRIVERS
#if ENABLED(Y_DUAL_STEPPER_DRIVERS)
  //#define INVERT_Y2_VS_Y_DIR   // Enable if Y2 direction signal is opposite to Y
  //#define Y_DUAL_ENDSTOPS
  #if ENABLED(Y_DUAL_ENDSTOPS)
    #define Y2_USE_ENDSTOP _YMAX_
    #define Y2_ENDSTOP_ADJUSTMENT  0
  #endif
#endif

//
// For Z set the number of stepper drivers
//
#define NUM_Z_STEPPER_DRIVERS 1   // (1-4) Z options change based on how many

#if NUM_Z_STEPPER_DRIVERS > 1
  // Enable if Z motor direction signals are the opposite of Z1
  //#define INVERT_Z2_VS_Z_DIR
  //#define INVERT_Z3_VS_Z_DIR
  //#define INVERT_Z4_VS_Z_DIR

  //#define Z_MULTI_ENDSTOPS
  #if ENABLED(Z_MULTI_ENDSTOPS)
    #define Z2_USE_ENDSTOP          _XMAX_
    #define Z2_ENDSTOP_ADJUSTMENT   0
    #if NUM_Z_STEPPER_DRIVERS >= 3
      #define Z3_USE_ENDSTOP        _YMAX_
      #define Z3_ENDSTOP_ADJUSTMENT 0
    #endif
    #if NUM_Z_STEPPER_DRIVERS >= 4
      #define Z4_USE_ENDSTOP        _ZMAX_
      #define Z4_ENDSTOP_ADJUSTMENT 0
    #endif
  #endif
#endif

// Drive the E axis with two synchronized steppers
//#define E_DUAL_STEPPER_DRIVERS
#if ENABLED(E_DUAL_STEPPER_DRIVERS)
  //#define INVERT_E1_VS_E0_DIR   // Enable if the E motors need opposite DIR states
#endif

/**
 * Dual X Carriage
 *
 * This setup has two X carriages that can move independently, each with its own hotend.
 * The carriages can be used to print an object with two colors or materials, or in
 * "duplication mode" it can print two identical or X-mirrored objects simultaneously.
 * The inactive carriage is parked automatically to prevent oozing.
 * X1 is the left carriage, X2 the right. They park and home at opposite ends of the X axis.
 * By default the X2 stepper is assigned to the first unused E plug on the board.
 *
 * The following Dual X Carriage modes can be selected with M605 S<mode>:
 *
 *   0 : (FULL_CONTROL) The slicer has full control over both X-carriages and can achieve optimal travel
 *       results as long as it supports dual X-carriages. (M605 S0)
 *
 *   1 : (AUTO_PARK) The firmware automatically parks and unparks the X-carriages on tool-change so
 *       that additional slicer support is not required. (M605 S1)
 *
 *   2 : (DUPLICATION) The firmware moves the second X-carriage and extruder in synchronization with
 *       the first X-carriage and extruder, to print 2 copies of the same object at the same time.
 *       Set the constant X-offset and temperature differential with M605 S2 X[offs] R[deg] and
 *       follow with M605 S2 to initiate duplicated movement.
 *
 *   3 : (MIRRORED) Formbot/Vivedino-inspired mirrored mode in which the second extruder duplicates
 *       the movement of the first except the second extruder is reversed in the X axis.
 *       Set the initial X offset and temperature differential with M605 S2 X[offs] R[deg] and
 *       follow with M605 S3 to initiate mirrored movement.
 */
//#define DUAL_X_CARRIAGE
#if ENABLED(DUAL_X_CARRIAGE)
  #define X1_MIN_POS X_MIN_POS   // Set to X_MIN_POS
  #define X1_MAX_POS X_BED_SIZE  // Set a maximum so the first X-carriage can't hit the parked second X-carriage
  #define X2_MIN_POS    80       // Set a minimum to ensure the  second X-carriage can't hit the parked first X-carriage
  #define X2_MAX_POS   353       // Set this to the distance between toolheads when both heads are homed
  #define X2_HOME_DIR    1       // Set to 1. The second X-carriage always homes to the maximum endstop position
  #define X2_HOME_POS X2_MAX_POS // Default X2 home position. Set to X2_MAX_POS.
                      // However: In this mode the HOTEND_OFFSET_X value for the second extruder provides a software
                      // override for X2_HOME_POS. This also allow recalibration of the distance between the two endstops
                      // without modifying the firmware (through the "M218 T1 X???" command).
                      // Remember: you should set the second extruder x-offset to 0 in your slicer.

  // This is the default power-up mode which can be later using M605.
  #define DEFAULT_DUAL_X_CARRIAGE_MODE DXC_AUTO_PARK_MODE

  // Default x offset in duplication mode (typically set to half print bed width)
  #define DEFAULT_DUPLICATION_X_OFFSET 100

  // Default action to execute following M605 mode change commands. Typically G28X to apply new mode.
  //#define EVENT_GCODE_IDEX_AFTER_MODECHANGE "G28X"
#endif

// Activate a solenoid on the active extruder with M380. Disable all with M381.
// Define SOL0_PIN, SOL1_PIN, etc., for each extruder that has a solenoid.
//#define EXT_SOLENOID

// @section homing

/**
 * Homing Procedure
 * Homing (G28) does an indefinite move towards the endstops to establish
 * the position of the toolhead relative to the workspace.
 */

//#define SENSORLESS_BACKOFF_MM  { 2, 2, 0 }  // (mm) Backoff from endstops before sensorless homing

#define HOMING_BUMP_MM      { 5, 5, 2 }       // (mm) Backoff from endstops after first bump
#define HOMING_BUMP_DIVISOR { 2, 2, 4 }       // Re-Bump Speed Divisor (Divides the Homing Feedrate)

//#define HOMING_BACKOFF_POST_MM { 2, 2, 2 }  // (mm) Backoff from endstops after homing

#define QUICK_HOME                          // If G28 contains XY do a diagonal move first
//#define HOME_Y_BEFORE_X                     // If G28 contains XY home Y before X
//#define HOME_Z_FIRST                        // Home Z first. Requires a Z-MIN endstop (not a probe).
//#define CODEPENDENT_XY_HOMING               // If X/Y can't home without homing Y/X first

// @section bltouch

#if ENABLED(BLTOUCH)
  /**
   * Either: Use the defaults (recommended) or: For special purposes, use the following DEFINES
   * Do not activate settings that the probe might not understand. Clones might misunderstand
   * advanced commands.
   *
   * Note: If the probe is not deploying, do a "Reset" and "Self-Test" and then check the
   *       wiring of the BROWN, RED and ORANGE wires.
   *
   * Note: If the trigger signal of your probe is not being recognized, it has been very often
   *       because the BLACK and WHITE wires needed to be swapped. They are not "interchangeable"
   *       like they would be with a real switch. So please check the wiring first.
   *
   * Settings for all BLTouch and clone probes:
   */

  // Safety: The probe needs time to recognize the command.
  //         Minimum command delay (ms). Enable and increase if needed.
  #define BLTOUCH_DELAY 500

  /**
   * Settings for BLTOUCH Classic 1.2, 1.3 or BLTouch Smart 1.0, 2.0, 2.2, 3.0, 3.1, and most clones:
   */

  // Feature: Switch into SW mode after a deploy. It makes the output pulse longer. Can be useful
  //          in special cases, like noisy or filtered input configurations.
  //#define BLTOUCH_FORCE_SW_MODE

  /**
   * Settings for BLTouch Smart 3.0 and 3.1
   * Summary:
   *   - Voltage modes: 5V and OD (open drain - "logic voltage free") output modes
   *   - High-Speed mode
   *   - Disable LCD voltage options
   */

  /**
   * Danger: Don't activate 5V mode unless attached to a 5V-tolerant controller!
   * V3.0 or 3.1: Set default mode to 5V mode at Marlin startup.
   * If disabled, OD mode is the hard-coded default on 3.0
   * On startup, Marlin will compare its eeprom to this value. If the selected mode
   * differs, a mode set eeprom write will be completed at initialization.
   * Use the option below to force an eeprom write to a V3.1 probe regardless.
   */
  #define BLTOUCH_SET_5V_MODE

  /**
   * Safety: Activate if connecting a probe with an unknown voltage mode.
   * V3.0: Set a probe into mode selected above at Marlin startup. Required for 5V mode on 3.0
   * V3.1: Force a probe with unknown mode into selected mode at Marlin startup ( = Probe EEPROM write )
   * To preserve the life of the probe, use this once then turn it off and re-flash.
   */
  //#define BLTOUCH_FORCE_MODE_SET

  /**
   * Use "HIGH SPEED" mode for probing.
   * Danger: Disable if your probe sometimes fails. Only suitable for stable well-adjusted systems.
   * This feature was designed for Deltabots with very fast Z moves; however, higher speed Cartesians
   * might be able to use it. If the machine can't raise Z fast enough the BLTouch may go into ALARM.
   */
  //#define BLTOUCH_HS_MODE

  // Safety: Enable voltage mode settings in the LCD menu.
  //#define BLTOUCH_LCD_VOLTAGE_MENU

#endif // BLTOUCH

// @section extras

/**
 * Z Steppers Auto-Alignment
 * Add the G34 command to align multiple Z steppers using a bed probe.
 */
//#define Z_STEPPER_AUTO_ALIGN
#if ENABLED(Z_STEPPER_AUTO_ALIGN)
  // Define probe X and Y positions for Z1, Z2 [, Z3 [, Z4]]
  // If not defined, probe limits will be used.
  // Override with 'M422 S<index> X<pos> Y<pos>'
  //#define Z_STEPPER_ALIGN_XY { {  10, 190 }, { 100,  10 }, { 190, 190 } }

  /**
   * Orientation for the automatically-calculated probe positions.
   * Override Z stepper align points with 'M422 S<index> X<pos> Y<pos>'
   *
   * 2 Steppers:  (0)     (1)
   *               |       |   2   |
   *               | 1   2 |       |
   *               |       |   1   |
   *
   * 3 Steppers:  (0)     (1)     (2)     (3)
   *               |   3   | 1     | 2   1 |     2 |
   *               |       |     3 |       | 3     |
   *               | 1   2 | 2     |   3   |     1 |
   *
   * 4 Steppers:  (0)     (1)     (2)     (3)
   *               | 4   3 | 1   4 | 2   1 | 3   2 |
   *               |       |       |       |       |
   *               | 1   2 | 2   3 | 3   4 | 4   1 |
   */
  #ifndef Z_STEPPER_ALIGN_XY
    //#define Z_STEPPERS_ORIENTATION 0
  #endif

  // Provide Z stepper positions for more rapid convergence in bed alignment.
  // Requires triple stepper drivers (i.e., set NUM_Z_STEPPER_DRIVERS to 3)
  //#define Z_STEPPER_ALIGN_KNOWN_STEPPER_POSITIONS
  #if ENABLED(Z_STEPPER_ALIGN_KNOWN_STEPPER_POSITIONS)
    // Define Stepper XY positions for Z1, Z2, Z3 corresponding to
    // the Z screw positions in the bed carriage.
    // Define one position per Z stepper in stepper driver order.
    #define Z_STEPPER_ALIGN_STEPPER_XY { { 210.7, 102.5 }, { 152.6, 220.0 }, { 94.5, 102.5 } }
  #else
    // Amplification factor. Used to scale the correction step up or down in case
    // the stepper (spindle) position is farther out than the test point.
    #define Z_STEPPER_ALIGN_AMP 1.0       // Use a value > 1.0 NOTE: This may cause instability!
  #endif

  // On a 300mm bed a 5% grade would give a misalignment of ~1.5cm
  #define G34_MAX_GRADE              5    // (%) Maximum incline that G34 will handle
  #define Z_STEPPER_ALIGN_ITERATIONS 5    // Number of iterations to apply during alignment
  #define Z_STEPPER_ALIGN_ACC        0.02 // Stop iterating early if the accuracy is better than this
  #define RESTORE_LEVELING_AFTER_G34      // Restore leveling after G34 is done?
  // After G34, re-home Z (G28 Z) or just calculate it from the last probe heights?
  // Re-homing might be more precise in reproducing the actual 'G28 Z' homing height, especially on an uneven bed.
  #define HOME_AFTER_G34
#endif

//
// Add the G35 command to read bed corners to help adjust screws. Requires a bed probe.
//
//#define ASSISTED_TRAMMING
#if ENABLED(ASSISTED_TRAMMING)

  // Define positions for probe points.
  #define TRAMMING_POINT_XY { {  20, 20 }, { 180,  20 }, { 180, 180 }, { 20, 180 } }

  // Define position names for probe points.
  #define TRAMMING_POINT_NAME_1 "Front-Left"
  #define TRAMMING_POINT_NAME_2 "Front-Right"
  #define TRAMMING_POINT_NAME_3 "Back-Right"
  #define TRAMMING_POINT_NAME_4 "Back-Left"

  #define RESTORE_LEVELING_AFTER_G35    // Enable to restore leveling setup after operation
  //#define REPORT_TRAMMING_MM          // Report Z deviation (mm) for each point relative to the first

  //#define ASSISTED_TRAMMING_WIZARD    // Add a Tramming Wizard to the LCD menu

  //#define ASSISTED_TRAMMING_WAIT_POSITION { X_CENTER, Y_CENTER, 30 } // Move the nozzle out of the way for adjustment

  /**
   * Screw thread:
   *   M3: 30 = Clockwise, 31 = Counter-Clockwise
   *   M4: 40 = Clockwise, 41 = Counter-Clockwise
   *   M5: 50 = Clockwise, 51 = Counter-Clockwise
   */
  #define TRAMMING_SCREW_THREAD 30

#endif

// @section motion

#define AXIS_RELATIVE_MODES { false, false, false, false }

// Add a Duplicate option for well-separated conjoined nozzles
//#define MULTI_NOZZLE_DUPLICATION

// By default pololu step drivers require an active high signal. However, some high power drivers require an active low signal as step.
#define INVERT_X_STEP_PIN false
#define INVERT_Y_STEP_PIN false
#define INVERT_Z_STEP_PIN false
#define INVERT_I_STEP_PIN false
#define INVERT_J_STEP_PIN false
#define INVERT_K_STEP_PIN false
#define INVERT_E_STEP_PIN false

/**
 * Idle Stepper Shutdown
 * Set DISABLE_INACTIVE_? 'true' to shut down axis steppers after an idle period.
 * The Deactive Time can be overridden with M18 and M84. Set to 0 for No Timeout.
 */
#define DEFAULT_STEPPER_DEACTIVE_TIME 120
#define DISABLE_INACTIVE_X true
#define DISABLE_INACTIVE_Y true
#define DISABLE_INACTIVE_Z true  // Set 'false' if the nozzle could fall onto your printed part!
#define DISABLE_INACTIVE_I true
#define DISABLE_INACTIVE_J true
#define DISABLE_INACTIVE_K true
#define DISABLE_INACTIVE_E true

// Default Minimum Feedrates for printing and travel moves
#define DEFAULT_MINIMUMFEEDRATE       0.0     // (mm/s) Minimum feedrate. Set with M205 S.
#define DEFAULT_MINTRAVELFEEDRATE     0.0     // (mm/s) Minimum travel feedrate. Set with M205 T.

// Minimum time that a segment needs to take as the buffer gets emptied
#define DEFAULT_MINSEGMENTTIME        20000   // (µs) Set with M205 B.

// Slow down the machine if the lookahead buffer is (by default) half full.
// Increase the slowdown divisor for larger buffer sizes.
#define SLOWDOWN
#if ENABLED(SLOWDOWN)
  #define SLOWDOWN_DIVISOR 8
#endif

/**
 * XY Frequency limit
 * Reduce resonance by limiting the frequency of small zigzag infill moves.
 * See https://hydraraptor.blogspot.com/2010/12/frequency-limit.html
 * Use M201 F<freq> G<min%> to change limits at runtime.
 */
//#define XY_FREQUENCY_LIMIT      10 // (Hz) Maximum frequency of small zigzag infill moves. Set with M201 F<hertz>.
#ifdef XY_FREQUENCY_LIMIT
  #define XY_FREQUENCY_MIN_PERCENT 5 // (percent) Minimum FR percentage to apply. Set with M201 G<min%>.
#endif

// Minimum planner junction speed. Sets the default minimum speed the planner plans for at the end
// of the buffer and all stops. This should not be much greater than zero and should only be changed
// if unwanted behavior is observed on a user's machine when running at very slow speeds.
#define MINIMUM_PLANNER_SPEED 0.05 // (mm/s)

//
// Backlash Compensation
// Adds extra movement to axes on direction-changes to account for backlash.
//
//#define BACKLASH_COMPENSATION
#if ENABLED(BACKLASH_COMPENSATION)
  // Define values for backlash distance and correction.
  // If BACKLASH_GCODE is enabled these values are the defaults.
  #define BACKLASH_DISTANCE_MM { 0, 0, 0 } // (mm) One value for each linear axis
  #define BACKLASH_CORRECTION    0.0       // 0.0 = no correction; 1.0 = full correction

  // Add steps for motor direction changes on CORE kinematics
  //#define CORE_BACKLASH

  // Set BACKLASH_SMOOTHING_MM to spread backlash correction over multiple segments
  // to reduce print artifacts. (Enabling this is costly in memory and computation!)
  //#define BACKLASH_SMOOTHING_MM 3 // (mm)

  // Add runtime configuration and tuning of backlash values (M425)
  //#define BACKLASH_GCODE

  #if ENABLED(BACKLASH_GCODE)
    // Measure the Z backlash when probing (G29) and set with "M425 Z"
    #define MEASURE_BACKLASH_WHEN_PROBING

    #if ENABLED(MEASURE_BACKLASH_WHEN_PROBING)
      // When measuring, the probe will move up to BACKLASH_MEASUREMENT_LIMIT
      // mm away from point of contact in BACKLASH_MEASUREMENT_RESOLUTION
      // increments while checking for the contact to be broken.
      #define BACKLASH_MEASUREMENT_LIMIT       0.5   // (mm)
      #define BACKLASH_MEASUREMENT_RESOLUTION  0.005 // (mm)
      #define BACKLASH_MEASUREMENT_FEEDRATE    Z_PROBE_FEEDRATE_SLOW // (mm/min)
    #endif
  #endif
#endif

/**
 * Automatic backlash, position and hotend offset calibration
 *
 * Enable G425 to run automatic calibration using an electrically-
 * conductive cube, bolt, or washer mounted on the bed.
 *
 * G425 uses the probe to touch the top and sides of the calibration object
 * on the bed and measures and/or correct positional offsets, axis backlash
 * and hotend offsets.
 *
 * Note: HOTEND_OFFSET and CALIBRATION_OBJECT_CENTER must be set to within
 *       ±5mm of true values for G425 to succeed.
 */
//#define CALIBRATION_GCODE
#if ENABLED(CALIBRATION_GCODE)

  //#define CALIBRATION_SCRIPT_PRE  "M117 Starting Auto-Calibration\nT0\nG28\nG12\nM117 Calibrating..."
  //#define CALIBRATION_SCRIPT_POST "M500\nM117 Calibration data saved"

  #define CALIBRATION_MEASUREMENT_RESOLUTION     0.01 // mm

  #define CALIBRATION_FEEDRATE_SLOW             60    // mm/min
  #define CALIBRATION_FEEDRATE_FAST           1200    // mm/min
  #define CALIBRATION_FEEDRATE_TRAVEL         3000    // mm/min

  // The following parameters refer to the conical section of the nozzle tip.
  #define CALIBRATION_NOZZLE_TIP_HEIGHT          1.0  // mm
  #define CALIBRATION_NOZZLE_OUTER_DIAMETER      2.0  // mm

  // Uncomment to enable reporting (required for "G425 V", but consumes PROGMEM).
  //#define CALIBRATION_REPORTING

  // The true location and dimension the cube/bolt/washer on the bed.
  #define CALIBRATION_OBJECT_CENTER     { 264.0, -22.0,  -2.0 } // mm
  #define CALIBRATION_OBJECT_DIMENSIONS {  10.0,  10.0,  10.0 } // mm

  // Comment out any sides which are unreachable by the probe. For best
  // auto-calibration results, all sides must be reachable.
  #define CALIBRATION_MEASURE_RIGHT
  #define CALIBRATION_MEASURE_FRONT
  #define CALIBRATION_MEASURE_LEFT
  #define CALIBRATION_MEASURE_BACK

  //#define CALIBRATION_MEASURE_IMIN
  //#define CALIBRATION_MEASURE_IMAX
  //#define CALIBRATION_MEASURE_JMIN
  //#define CALIBRATION_MEASURE_JMAX
  //#define CALIBRATION_MEASURE_KMIN
  //#define CALIBRATION_MEASURE_KMAX

  // Probing at the exact top center only works if the center is flat. If
  // probing on a screwhead or hollow washer, probe near the edges.
  //#define CALIBRATION_MEASURE_AT_TOP_EDGES

  // Define the pin to read during calibration
  #ifndef CALIBRATION_PIN
    //#define CALIBRATION_PIN -1            // Define here to override the default pin
    #define CALIBRATION_PIN_INVERTING false // Set to true to invert the custom pin
    //#define CALIBRATION_PIN_PULLDOWN
    #define CALIBRATION_PIN_PULLUP
  #endif
#endif

/**
 * Adaptive Step Smoothing increases the resolution of multi-axis moves, particularly at step frequencies
 * below 1kHz (for AVR) or 10kHz (for ARM), where aliasing between axes in multi-axis moves causes audible
 * vibration and surface artifacts. The algorithm adapts to provide the best possible step smoothing at the
 * lowest stepping frequencies.
 */
//#define ADAPTIVE_STEP_SMOOTHING

/**
 * Custom Microstepping
 * Override as-needed for your setup. Up to 3 MS pins are supported.
 */
//#define MICROSTEP1 LOW,LOW,LOW
//#define MICROSTEP2 HIGH,LOW,LOW
//#define MICROSTEP4 LOW,HIGH,LOW
//#define MICROSTEP8 HIGH,HIGH,LOW
//#define MICROSTEP16 LOW,LOW,HIGH
//#define MICROSTEP32 HIGH,LOW,HIGH

// Microstep settings (Requires a board with pins named X_MS1, X_MS2, etc.)
#define MICROSTEP_MODES { 16, 16, 16, 16, 16, 16 } // [1,2,4,8,16]

/**
 *  @section  stepper motor current
 *
 *  Some boards have a means of setting the stepper motor current via firmware.
 *
 *  The power on motor currents are set by:
 *    PWM_MOTOR_CURRENT - used by MINIRAMBO & ULTIMAIN_2
 *                         known compatible chips: A4982
 *    DIGIPOT_MOTOR_CURRENT - used by BQ_ZUM_MEGA_3D, RAMBO & SCOOVO_X9H
 *                         known compatible chips: AD5206
 *    DAC_MOTOR_CURRENT_DEFAULT - used by PRINTRBOARD_REVF & RIGIDBOARD_V2
 *                         known compatible chips: MCP4728
 *    DIGIPOT_I2C_MOTOR_CURRENTS - used by 5DPRINT, AZTEEG_X3_PRO, AZTEEG_X5_MINI_WIFI, MIGHTYBOARD_REVE
 *                         known compatible chips: MCP4451, MCP4018
 *
 *  Motor currents can also be set by M907 - M910 and by the LCD.
 *    M907 - applies to all.
 *    M908 - BQ_ZUM_MEGA_3D, RAMBO, PRINTRBOARD_REVF, RIGIDBOARD_V2 & SCOOVO_X9H
 *    M909, M910 & LCD - only PRINTRBOARD_REVF & RIGIDBOARD_V2
 */
//#define PWM_MOTOR_CURRENT { 1300, 1300, 1250 }          // Values in milliamps
//#define DIGIPOT_MOTOR_CURRENT { 135,135,135,135,135 }   // Values 0-255 (RAMBO 135 = ~0.75A, 185 = ~1A)
//#define DAC_MOTOR_CURRENT_DEFAULT { 70, 80, 90, 80 }    // Default drive percent - X, Y, Z, E axis

/**
 * I2C-based DIGIPOTs (e.g., Azteeg X3 Pro)
 */
//#define DIGIPOT_MCP4018             // Requires https://github.com/felias-fogg/SlowSoftI2CMaster
//#define DIGIPOT_MCP4451
#if EITHER(DIGIPOT_MCP4018, DIGIPOT_MCP4451)
  #define DIGIPOT_I2C_NUM_CHANNELS 8  // 5DPRINT:4   AZTEEG_X3_PRO:8   MKS_SBASE:5   MIGHTYBOARD_REVE:5

  // Actual motor currents in Amps. The number of entries must match DIGIPOT_I2C_NUM_CHANNELS.
  // These correspond to the physical drivers, so be mindful if the order is changed.
  #define DIGIPOT_I2C_MOTOR_CURRENTS { 1.0, 1.0, 1.0, 1.0, 1.0, 1.0, 1.0, 1.0 } // AZTEEG_X3_PRO

  //#define DIGIPOT_USE_RAW_VALUES    // Use DIGIPOT_MOTOR_CURRENT raw wiper values (instead of A4988 motor currents)

  /**
   * Common slave addresses:
   *
   *                        A   (A shifted)   B   (B shifted)  IC
   * Smoothie              0x2C (0x58)       0x2D (0x5A)       MCP4451
   * AZTEEG_X3_PRO         0x2C (0x58)       0x2E (0x5C)       MCP4451
   * AZTEEG_X5_MINI        0x2C (0x58)       0x2E (0x5C)       MCP4451
   * AZTEEG_X5_MINI_WIFI         0x58              0x5C        MCP4451
   * MIGHTYBOARD_REVE      0x2F (0x5E)                         MCP4018
   */
  //#define DIGIPOT_I2C_ADDRESS_A 0x2C  // Unshifted slave address for first DIGIPOT
  //#define DIGIPOT_I2C_ADDRESS_B 0x2D  // Unshifted slave address for second DIGIPOT
#endif

//===========================================================================
//=============================Additional Features===========================
//===========================================================================

// @section lcd

#if EITHER(IS_ULTIPANEL, EXTENSIBLE_UI)
  #define MANUAL_FEEDRATE { 50*60, 50*60, 4*60, 2*60 } // (mm/min) Feedrates for manual moves along X, Y, Z, E from panel
  #define FINE_MANUAL_MOVE 0.025    // (mm) Smallest manual move (< 0.1mm) applying to Z on most machines
  #if IS_ULTIPANEL
    #define MANUAL_E_MOVES_RELATIVE // Display extruder move distance rather than "position"
    #define ULTIPANEL_FEEDMULTIPLY  // Encoder sets the feedrate multiplier on the Status Screen
  #endif
#endif

// Change values more rapidly when the encoder is rotated faster
#define ENCODER_RATE_MULTIPLIER
#if ENABLED(ENCODER_RATE_MULTIPLIER)
  #define ENCODER_10X_STEPS_PER_SEC   30  // (steps/s) Encoder rate for 10x speed
  #define ENCODER_100X_STEPS_PER_SEC  80  // (steps/s) Encoder rate for 100x speed
#endif

// Play a beep when the feedrate is changed from the Status Screen
//#define BEEP_ON_FEEDRATE_CHANGE
#if ENABLED(BEEP_ON_FEEDRATE_CHANGE)
  #define FEEDRATE_CHANGE_BEEP_DURATION   10
  #define FEEDRATE_CHANGE_BEEP_FREQUENCY 440
#endif

#if HAS_LCD_MENU

  // Add Probe Z Offset calibration to the Z Probe Offsets menu
  #if HAS_BED_PROBE
    //#define PROBE_OFFSET_WIZARD
    #if ENABLED(PROBE_OFFSET_WIZARD)
      //
      // Enable to init the Probe Z-Offset when starting the Wizard.
      // Use a height slightly above the estimated nozzle-to-probe Z offset.
      // For example, with an offset of -5, consider a starting height of -4.
      //
      //#define PROBE_OFFSET_WIZARD_START_Z -4.0

      // Set a convenient position to do the calibration (probing point and nozzle/bed-distance)
      //#define PROBE_OFFSET_WIZARD_XY_POS { X_CENTER, Y_CENTER }
    #endif
  #endif

  // Include a page of printer information in the LCD Main Menu
  //#define LCD_INFO_MENU
  #if ENABLED(LCD_INFO_MENU)
    //#define LCD_PRINTER_INFO_IS_BOOTSCREEN // Show bootscreen(s) instead of Printer Info pages
  #endif

  // BACK menu items keep the highlight at the top
  //#define TURBO_BACK_MENU_ITEM

  // Add a mute option to the LCD menu
  //#define SOUND_MENU_ITEM

  /**
   * LED Control Menu
   * Add LED Control to the LCD menu
   */
  //#define LED_CONTROL_MENU
  #if ENABLED(LED_CONTROL_MENU)
    #define LED_COLOR_PRESETS                 // Enable the Preset Color menu option
    //#define NEO2_COLOR_PRESETS              // Enable a second NeoPixel Preset Color menu option
    #if ENABLED(LED_COLOR_PRESETS)
      #define LED_USER_PRESET_RED        255  // User defined RED value
      #define LED_USER_PRESET_GREEN      128  // User defined GREEN value
      #define LED_USER_PRESET_BLUE         0  // User defined BLUE value
      #define LED_USER_PRESET_WHITE      255  // User defined WHITE value
      #define LED_USER_PRESET_BRIGHTNESS 255  // User defined intensity
      //#define LED_USER_PRESET_STARTUP       // Have the printer display the user preset color on startup
    #endif
    #if ENABLED(NEO2_COLOR_PRESETS)
      #define NEO2_USER_PRESET_RED        255  // User defined RED value
      #define NEO2_USER_PRESET_GREEN      128  // User defined GREEN value
      #define NEO2_USER_PRESET_BLUE         0  // User defined BLUE value
      #define NEO2_USER_PRESET_WHITE      255  // User defined WHITE value
      #define NEO2_USER_PRESET_BRIGHTNESS 255  // User defined intensity
      //#define NEO2_USER_PRESET_STARTUP       // Have the printer display the user preset color on startup for the second strip
    #endif
  #endif

  // Insert a menu for preheating at the top level to allow for quick access
  //#define PREHEAT_SHORTCUT_MENU_ITEM

#endif // HAS_LCD_MENU

<<<<<<< HEAD
// Scroll a longer status message into view
#define STATUS_MESSAGE_SCROLLING
=======
#if HAS_DISPLAY
  // The timeout (in ms) to return to the status screen from sub-menus
  //#define LCD_TIMEOUT_TO_STATUS 15000
>>>>>>> 444992c1

  #if ENABLED(SHOW_BOOTSCREEN)
    #define BOOTSCREEN_TIMEOUT 4000      // (ms) Total Duration to display the boot screen(s)
    #if EITHER(HAS_MARLINUI_U8GLIB, TFT_COLOR_UI)
      #define BOOT_MARLIN_LOGO_SMALL     // Show a smaller Marlin logo on the Boot Screen (saving lots of flash)
    #endif
  #endif

  // Scroll a longer status message into view
  //#define STATUS_MESSAGE_SCROLLING

  // On the Info Screen, display XY with one decimal place when possible
  //#define LCD_DECIMAL_SMALL_XY

  // Add an 'M73' G-code to set the current percentage
  //#define LCD_SET_PROGRESS_MANUALLY

  // Show the E position (filament used) during printing
  //#define LCD_SHOW_E_TOTAL
#endif

<<<<<<< HEAD
#if EITHER(SDSUPPORT, LCD_SET_PROGRESS_MANUALLY) && (HAS_GRAPHICAL_LCD || HAS_CHARACTER_LCD)
  #define SHOW_REMAINING_TIME       // Display estimated time to completion
  #if ENABLED(SHOW_REMAINING_TIME)
    #define USE_M73_REMAINING_TIME  // Use remaining time from M73 command instead of estimation
    #define ROTATE_PROGRESS_DISPLAY // Display (P)rogress, (E)lapsed, and (R)emaining time
  #endif

  #if HAS_GRAPHICAL_LCD
    #define PRINT_PROGRESS_SHOW_DECIMALS // Show progress with decimal digits
=======
// LCD Print Progress options
#if EITHER(SDSUPPORT, LCD_SET_PROGRESS_MANUALLY)
  #if ANY(HAS_MARLINUI_U8GLIB, EXTENSIBLE_UI, HAS_MARLINUI_HD44780, IS_TFTGLCD_PANEL)
    //#define SHOW_REMAINING_TIME         // Display estimated time to completion
    #if ENABLED(SHOW_REMAINING_TIME)
      //#define USE_M73_REMAINING_TIME    // Use remaining time from M73 command instead of estimation
      //#define ROTATE_PROGRESS_DISPLAY   // Display (P)rogress, (E)lapsed, and (R)emaining time
    #endif
  #endif

  #if EITHER(HAS_MARLINUI_U8GLIB, EXTENSIBLE_UI)
    //#define PRINT_PROGRESS_SHOW_DECIMALS // Show progress with decimal digits
>>>>>>> 444992c1
  #endif

  #if EITHER(HAS_MARLINUI_HD44780, IS_TFTGLCD_PANEL)
    //#define LCD_PROGRESS_BAR            // Show a progress bar on HD44780 LCDs for SD printing
    #if ENABLED(LCD_PROGRESS_BAR)
      #define PROGRESS_BAR_BAR_TIME 2000  // (ms) Amount of time to show the bar
      #define PROGRESS_BAR_MSG_TIME 3000  // (ms) Amount of time to show the status message
      #define PROGRESS_MSG_EXPIRE   0     // (ms) Amount of time to retain the status message (0=forever)
      //#define PROGRESS_MSG_ONCE         // Show the message for MSG_TIME then clear it
      //#define LCD_PROGRESS_BAR_TEST     // Add a menu item to test the progress bar
    #endif
  #endif
#endif

#if ENABLED(SDSUPPORT)
  /**
   * SD Card SPI Speed
   * May be required to resolve "volume init" errors.
   *
   * Enable and set to SPI_HALF_SPEED, SPI_QUARTER_SPEED, or SPI_EIGHTH_SPEED
   *  otherwise full speed will be applied.
   *
   * :['SPI_HALF_SPEED', 'SPI_QUARTER_SPEED', 'SPI_EIGHTH_SPEED']
   */
  //#define SD_SPI_SPEED SPI_HALF_SPEED

  // The standard SD detect circuit reads LOW when media is inserted and HIGH when empty.
  // Enable this option and set to HIGH if your SD cards are incorrectly detected.
  //#define SD_DETECT_STATE HIGH

  //#define SD_IGNORE_AT_STARTUP            // Don't mount the SD card when starting up
  //#define SDCARD_READONLY                 // Read-only SD card (to save over 2K of flash)

  //#define GCODE_REPEAT_MARKERS            // Enable G-code M808 to set repeat markers and do looping

  #define SD_PROCEDURE_DEPTH 1              // Increase if you need more nested M32 calls

  #define SD_FINISHED_STEPPERRELEASE true   // Disable steppers when SD Print is finished
  #define SD_FINISHED_RELEASECOMMAND "M84"  // Use "M84XYE" to keep Z enabled so your bed stays in place

  // Reverse SD sort to show "more recent" files first, according to the card's FAT.
  // Since the FAT gets out of order with usage, SDCARD_SORT_ALPHA is recommended.
  #define SDCARD_RATHERRECENTFIRST

  #define SD_MENU_CONFIRM_START             // Confirm the selected SD file before printing

  //#define NO_SD_AUTOSTART                 // Remove auto#.g file support completely to save some Flash, SRAM
  //#define MENU_ADDAUTOSTART               // Add a menu option to run auto#.g files

  //#define BROWSE_MEDIA_ON_INSERT          // Open the file browser when media is inserted

  //#define MEDIA_MENU_AT_TOP               // Force the media menu to be listed on the top of the main menu

  #define EVENT_GCODE_SD_ABORT "G28XY"      // G-code to run on SD Abort Print (e.g., "G28XY" or "G27")

  #if ENABLED(PRINTER_EVENT_LEDS)
    #define PE_LEDS_COMPLETED_TIME  (30*60) // (seconds) Time to keep the LED "done" color before restoring normal illumination
  #endif

  /**
   * Continue after Power-Loss (Creality3D)
   *
   * Store the current state to the SD Card at the start of each layer
   * during SD printing. If the recovery file is found at boot time, present
   * an option on the LCD screen to continue the print from the last-known
   * point in the file.
   */
  //#define POWER_LOSS_RECOVERY
  #if ENABLED(POWER_LOSS_RECOVERY)
    #define PLR_ENABLED_DEFAULT   false // Power Loss Recovery enabled by default. (Set with 'M413 Sn' & M500)
    //#define BACKUP_POWER_SUPPLY       // Backup power / UPS to move the steppers on power loss
    //#define POWER_LOSS_ZRAISE       2 // (mm) Z axis raise on resume (on power loss with UPS)
    //#define POWER_LOSS_PIN         44 // Pin to detect power loss. Set to -1 to disable default pin on boards without module.
    //#define POWER_LOSS_STATE     HIGH // State of pin indicating power loss
    //#define POWER_LOSS_PULLUP         // Set pullup / pulldown as appropriate for your sensor
    //#define POWER_LOSS_PULLDOWN
    //#define POWER_LOSS_PURGE_LEN   20 // (mm) Length of filament to purge on resume
    //#define POWER_LOSS_RETRACT_LEN 10 // (mm) Length of filament to retract on fail. Requires backup power.

    // Without a POWER_LOSS_PIN the following option helps reduce wear on the SD card,
    // especially with "vase mode" printing. Set too high and vases cannot be continued.
    #define POWER_LOSS_MIN_Z_CHANGE 0.05 // (mm) Minimum Z change before saving power-loss data

    // Enable if Z homing is needed for proper recovery. 99.9% of the time this should be disabled!
    //#define POWER_LOSS_RECOVER_ZHOME
    #if ENABLED(POWER_LOSS_RECOVER_ZHOME)
      //#define POWER_LOSS_ZHOME_POS { 0, 0 } // Safe XY position to home Z while avoiding objects on the bed
    #endif
  #endif

  /**
   * Sort SD file listings in alphabetical order.
   *
   * With this option enabled, items on SD cards will be sorted
   * by name for easier navigation.
   *
   * By default...
   *
   *  - Use the slowest -but safest- method for sorting.
   *  - Folders are sorted to the top.
   *  - The sort key is statically allocated.
   *  - No added G-code (M34) support.
   *  - 40 item sorting limit. (Items after the first 40 are unsorted.)
   *
   * SD sorting uses static allocation (as set by SDSORT_LIMIT), allowing the
   * compiler to calculate the worst-case usage and throw an error if the SRAM
   * limit is exceeded.
   *
   *  - SDSORT_USES_RAM provides faster sorting via a static directory buffer.
   *  - SDSORT_USES_STACK does the same, but uses a local stack-based buffer.
   *  - SDSORT_CACHE_NAMES will retain the sorted file listing in RAM. (Expensive!)
   *  - SDSORT_DYNAMIC_RAM only uses RAM when the SD menu is visible. (Use with caution!)
   */
  //#define SDCARD_SORT_ALPHA

  // SD Card Sorting options
  #if ENABLED(SDCARD_SORT_ALPHA)
    #define SDSORT_LIMIT       40     // Maximum number of sorted items (10-256). Costs 27 bytes each.
    #define FOLDER_SORTING     -1     // -1=above  0=none  1=below
    #define SDSORT_GCODE       false  // Allow turning sorting on/off with LCD and M34 G-code.
    #define SDSORT_USES_RAM    false  // Pre-allocate a static array for faster pre-sorting.
    #define SDSORT_USES_STACK  false  // Prefer the stack for pre-sorting to give back some SRAM. (Negated by next 2 options.)
    #define SDSORT_CACHE_NAMES false  // Keep sorted items in RAM longer for speedy performance. Most expensive option.
    #define SDSORT_DYNAMIC_RAM false  // Use dynamic allocation (within SD menus). Least expensive option. Set SDSORT_LIMIT before use!
    #define SDSORT_CACHE_VFATS 2      // Maximum number of 13-byte VFAT entries to use for sorting.
                                      // Note: Only affects SCROLL_LONG_FILENAMES with SDSORT_CACHE_NAMES but not SDSORT_DYNAMIC_RAM.
  #endif

  // Allow international symbols in long filenames. To display correctly, the
  // LCD's font must contain the characters. Check your selected LCD language.
  //#define UTF_FILENAME_SUPPORT

  // This allows hosts to request long names for files and folders with M33
  //#define LONG_FILENAME_HOST_SUPPORT

  // Enable this option to scroll long filenames in the SD card menu
  #define SCROLL_LONG_FILENAMES

  // Leave the heaters on after Stop Print (not recommended!)
  //#define SD_ABORT_NO_COOLDOWN

  /**
   * This option allows you to abort SD printing when any endstop is triggered.
   * This feature must be enabled with "M540 S1" or from the LCD menu.
   * To have any effect, endstops must be enabled during SD printing.
   */
  //#define SD_ABORT_ON_ENDSTOP_HIT

  /**
   * This option makes it easier to print the same SD Card file again.
   * On print completion the LCD Menu will open with the file selected.
   * You can just click to start the print, or navigate elsewhere.
   */
  //#define SD_REPRINT_LAST_SELECTED_FILE

  /**
   * Auto-report SdCard status with M27 S<seconds>
   */
  //#define AUTO_REPORT_SD_STATUS

  /**
   * Support for USB thumb drives using an Arduino USB Host Shield or
   * equivalent MAX3421E breakout board. The USB thumb drive will appear
   * to Marlin as an SD card.
   *
   * The MAX3421E can be assigned the same pins as the SD card reader, with
   * the following pin mapping:
   *
   *    SCLK, MOSI, MISO --> SCLK, MOSI, MISO
   *    INT              --> SD_DETECT_PIN [1]
   *    SS               --> SDSS
   *
   * [1] On AVR an interrupt-capable pin is best for UHS3 compatibility.
   */
  //#define USB_FLASH_DRIVE_SUPPORT
  #if ENABLED(USB_FLASH_DRIVE_SUPPORT)
    /**
     * USB Host Shield Library
     *
     * - UHS2 uses no interrupts and has been production-tested
     *   on a LulzBot TAZ Pro with a 32-bit Archim board.
     *
     * - UHS3 is newer code with better USB compatibility. But it
     *   is less tested and is known to interfere with Servos.
     *   [1] This requires USB_INTR_PIN to be interrupt-capable.
     */
    //#define USE_UHS2_USB
    //#define USE_UHS3_USB

    /**
     * Native USB Host supported by some boards (USB OTG)
     */
    //#define USE_OTG_USB_HOST

    #if DISABLED(USE_OTG_USB_HOST)
      #define USB_CS_PIN    SDSS
      #define USB_INTR_PIN  SD_DETECT_PIN
    #endif
  #endif

  /**
   * When using a bootloader that supports SD-Firmware-Flashing,
   * add a menu item to activate SD-FW-Update on the next reboot.
   *
   * Requires ATMEGA2560 (Arduino Mega)
   *
   * Tested with this bootloader:
   *   https://github.com/FleetProbe/MicroBridge-Arduino-ATMega2560
   */
  //#define SD_FIRMWARE_UPDATE
  #if ENABLED(SD_FIRMWARE_UPDATE)
    #define SD_FIRMWARE_UPDATE_EEPROM_ADDR    0x1FF
    #define SD_FIRMWARE_UPDATE_ACTIVE_VALUE   0xF0
    #define SD_FIRMWARE_UPDATE_INACTIVE_VALUE 0xFF
  #endif

  // Add an optimized binary file transfer mode, initiated with 'M28 B1'
  //#define BINARY_FILE_TRANSFER

  /**
   * Set this option to one of the following (or the board's defaults apply):
   *
   *           LCD - Use the SD drive in the external LCD controller.
   *       ONBOARD - Use the SD drive on the control board.
   *  CUSTOM_CABLE - Use a custom cable to access the SD (as defined in a pins file).
   *
   * :[ 'LCD', 'ONBOARD', 'CUSTOM_CABLE' ]
   */
  #define SDCARD_CONNECTION ONBOARD

  // Enable if SD detect is rendered useless (e.g., by using an SD extender)
  //#define NO_SD_DETECT

  // Multiple volume support - EXPERIMENTAL.
  //#define MULTI_VOLUME
  #if ENABLED(MULTI_VOLUME)
    #define VOLUME_SD_ONBOARD
    #define VOLUME_USB_FLASH_DRIVE
    #define DEFAULT_VOLUME SV_SD_ONBOARD
    #define DEFAULT_SHARED_VOLUME SV_USB_FLASH_DRIVE
  #endif

#endif // SDSUPPORT

/**
 * By default an onboard SD card reader may be shared as a USB mass-
 * storage device. This option hides the SD card from the host PC.
 */
//#define NO_SD_HOST_DRIVE   // Disable SD Card access over USB (for security).

/**
 * Additional options for Graphical Displays
 *
 * Use the optimizations here to improve printing performance,
 * which can be adversely affected by graphical display drawing,
 * especially when doing several short moves, and when printing
 * on DELTA and SCARA machines.
 *
 * Some of these options may result in the display lagging behind
 * controller events, as there is a trade-off between reliable
 * printing performance versus fast display updates.
 */
#if HAS_MARLINUI_U8GLIB
  // Show SD percentage next to the progress bar
  //#define DOGM_SD_PERCENT

  // Save many cycles by drawing a hollow frame or no frame on the Info Screen
  //#define XYZ_NO_FRAME
  #define XYZ_HOLLOW_FRAME

  // Enable to save many cycles by drawing a hollow frame on Menu Screens
  #define MENU_HOLLOW_FRAME

  // A bigger font is available for edit items. Costs 3120 bytes of PROGMEM.
  // Western only. Not available for Cyrillic, Kana, Turkish, Greek, or Chinese.
  //#define USE_BIG_EDIT_FONT

  // A smaller font may be used on the Info Screen. Costs 2434 bytes of PROGMEM.
  // Western only. Not available for Cyrillic, Kana, Turkish, Greek, or Chinese.
  //#define USE_SMALL_INFOFONT

  // Swap the CW/CCW indicators in the graphics overlay
  //#define OVERLAY_GFX_REVERSE

  /**
   * ST7920-based LCDs can emulate a 16 x 4 character display using
   * the ST7920 character-generator for very fast screen updates.
   * Enable LIGHTWEIGHT_UI to use this special display mode.
   *
   * Since LIGHTWEIGHT_UI has limited space, the position and status
   * message occupy the same line. Set STATUS_EXPIRE_SECONDS to the
   * length of time to display the status message before clearing.
   *
   * Set STATUS_EXPIRE_SECONDS to zero to never clear the status.
   * This will prevent position updates from being displayed.
   */
  #if ENABLED(U8GLIB_ST7920)
    // Enable this option and reduce the value to optimize screen updates.
    // The normal delay is 10µs. Use the lowest value that still gives a reliable display.
    //#define DOGM_SPI_DELAY_US 5

    //#define LIGHTWEIGHT_UI
    #if ENABLED(LIGHTWEIGHT_UI)
      #define STATUS_EXPIRE_SECONDS 20
    #endif
  #endif

  /**
   * Status (Info) Screen customizations
   * These options may affect code size and screen render time.
   * Custom status screens can forcibly override these settings.
   */
  //#define STATUS_COMBINE_HEATERS    // Use combined heater images instead of separate ones
  //#define STATUS_HOTEND_NUMBERLESS  // Use plain hotend icons instead of numbered ones (with 2+ hotends)
  #define STATUS_HOTEND_INVERTED      // Show solid nozzle bitmaps when heating (Requires STATUS_HOTEND_ANIM for numbered hotends)
  #define STATUS_HOTEND_ANIM          // Use a second bitmap to indicate hotend heating
  #define STATUS_BED_ANIM             // Use a second bitmap to indicate bed heating
  #define STATUS_CHAMBER_ANIM         // Use a second bitmap to indicate chamber heating
  //#define STATUS_CUTTER_ANIM        // Use a second bitmap to indicate spindle / laser active
  //#define STATUS_COOLER_ANIM        // Use a second bitmap to indicate laser cooling
  //#define STATUS_FLOWMETER_ANIM     // Use multiple bitmaps to indicate coolant flow
  //#define STATUS_ALT_BED_BITMAP     // Use the alternative bed bitmap
  //#define STATUS_ALT_FAN_BITMAP     // Use the alternative fan bitmap
  //#define STATUS_FAN_FRAMES 3       // :[0,1,2,3,4] Number of fan animation frames
<<<<<<< HEAD
  #define STATUS_HEAT_PERCENT       // Show heating in a progress bar
  //#define BOOT_MARLIN_LOGO_SMALL    // Show a smaller Marlin logo on the Boot Screen (saving 399 bytes of flash)
=======
  //#define STATUS_HEAT_PERCENT       // Show heating in a progress bar
>>>>>>> 444992c1
  //#define BOOT_MARLIN_LOGO_ANIMATED // Animated Marlin logo. Costs ~‭3260 (or ~940) bytes of PROGMEM.

  // Frivolous Game Options
  //#define MARLIN_BRICKOUT
  //#define MARLIN_INVADERS
  //#define MARLIN_SNAKE
  //#define GAMES_EASTER_EGG          // Add extra blank lines above the "Games" sub-menu

#endif // HAS_MARLINUI_U8GLIB

//
// Additional options for DGUS / DWIN displays
//
#if HAS_DGUS_LCD
  #define LCD_SERIAL_PORT 3
  #define LCD_BAUDRATE 115200

  #define DGUS_RX_BUFFER_SIZE 128
  #define DGUS_TX_BUFFER_SIZE 48
  //#define SERIAL_STATS_RX_BUFFER_OVERRUNS  // Fix Rx overrun situation (Currently only for AVR)

  #define DGUS_UPDATE_INTERVAL_MS  500    // (ms) Interval between automatic screen updates

  #if ANY(DGUS_LCD_UI_FYSETC, DGUS_LCD_UI_MKS, DGUS_LCD_UI_HIPRECY)
    #define DGUS_PRINT_FILENAME           // Display the filename during printing
    #define DGUS_PREHEAT_UI               // Display a preheat screen during heatup

    #if EITHER(DGUS_LCD_UI_FYSETC, DGUS_LCD_UI_MKS)
      //#define DGUS_UI_MOVE_DIS_OPTION   // Disabled by default for FYSETC and MKS
    #else
      #define DGUS_UI_MOVE_DIS_OPTION     // Enabled by default for UI_HIPRECY
    #endif

    #define DGUS_FILAMENT_LOADUNLOAD
    #if ENABLED(DGUS_FILAMENT_LOADUNLOAD)
      #define DGUS_FILAMENT_PURGE_LENGTH 10
      #define DGUS_FILAMENT_LOAD_LENGTH_PER_TIME 0.5 // (mm) Adjust in proportion to DGUS_UPDATE_INTERVAL_MS
    #endif

    #define DGUS_UI_WAITING               // Show a "waiting" screen between some screens
    #if ENABLED(DGUS_UI_WAITING)
      #define DGUS_UI_WAITING_STATUS 10
      #define DGUS_UI_WAITING_STATUS_PERIOD 8 // Increase to slower waiting status looping
    #endif
  #endif
#endif // HAS_DGUS_LCD

//
// Additional options for AnyCubic Chiron TFT displays
//
#if ENABLED(ANYCUBIC_LCD_CHIRON)
  // By default the type of panel is automatically detected.
  // Enable one of these options if you know the panel type.
  //#define CHIRON_TFT_STANDARD
  //#define CHIRON_TFT_NEW

  // Enable the longer Anycubic powerup startup tune
  //#define AC_DEFAULT_STARTUP_TUNE

  /**
   * Display Folders
   * By default the file browser lists all G-code files (including those in subfolders) in a flat list.
   * Enable this option to display a hierarchical file browser.
   *
   * NOTES:
   * - Without this option it helps to enable SDCARD_SORT_ALPHA so files are sorted before/after folders.
   * - When used with the "new" panel, folder names will also have '.gcode' appended to their names.
   *   This hack is currently required to force the panel to show folders.
   */
  #define AC_SD_FOLDER_VIEW
#endif

//
// Specify additional languages for the UI. Default specified by LCD_LANGUAGE.
//
#if ANY(DOGLCD, TFT_COLOR_UI, TOUCH_UI_FTDI_EVE)
  //#define LCD_LANGUAGE_2 fr
  //#define LCD_LANGUAGE_3 de
  //#define LCD_LANGUAGE_4 es
  //#define LCD_LANGUAGE_5 it
  #ifdef LCD_LANGUAGE_2
    //#define LCD_LANGUAGE_AUTO_SAVE // Automatically save language to EEPROM on change
  #endif
#endif

//
// Touch UI for the FTDI Embedded Video Engine (EVE)
//
#if ENABLED(TOUCH_UI_FTDI_EVE)
  // Display board used
  //#define LCD_FTDI_VM800B35A        // FTDI 3.5" with FT800 (320x240)
  //#define LCD_4DSYSTEMS_4DLCD_FT843 // 4D Systems 4.3" (480x272)
  //#define LCD_HAOYU_FT800CB         // Haoyu with 4.3" or 5" (480x272)
  //#define LCD_HAOYU_FT810CB         // Haoyu with 5" (800x480)
  //#define LCD_ALEPHOBJECTS_CLCD_UI  // Aleph Objects Color LCD UI
  //#define LCD_FYSETC_TFT81050       // FYSETC with 5" (800x480)
  //#define LCD_EVE3_50G              // Matrix Orbital 5.0", 800x480, BT815
  //#define LCD_EVE2_50G              // Matrix Orbital 5.0", 800x480, FT813

  // Correct the resolution if not using the stock TFT panel.
  //#define TOUCH_UI_320x240
  //#define TOUCH_UI_480x272
  //#define TOUCH_UI_800x480

  // Mappings for boards with a standard RepRapDiscount Display connector
  //#define AO_EXP1_PINMAP      // AlephObjects CLCD UI EXP1 mapping
  //#define AO_EXP2_PINMAP      // AlephObjects CLCD UI EXP2 mapping
  //#define CR10_TFT_PINMAP     // Rudolph Riedel's CR10 pin mapping
  //#define S6_TFT_PINMAP       // FYSETC S6 pin mapping
  //#define F6_TFT_PINMAP       // FYSETC F6 pin mapping

  //#define OTHER_PIN_LAYOUT  // Define pins manually below
  #if ENABLED(OTHER_PIN_LAYOUT)
    // Pins for CS and MOD_RESET (PD) must be chosen
    #define CLCD_MOD_RESET  9
    #define CLCD_SPI_CS    10

    // If using software SPI, specify pins for SCLK, MOSI, MISO
    //#define CLCD_USE_SOFT_SPI
    #if ENABLED(CLCD_USE_SOFT_SPI)
      #define CLCD_SOFT_SPI_MOSI 11
      #define CLCD_SOFT_SPI_MISO 12
      #define CLCD_SOFT_SPI_SCLK 13
    #endif
  #endif

  // Display Orientation. An inverted (i.e. upside-down) display
  // is supported on the FT800. The FT810 and beyond also support
  // portrait and mirrored orientations.
  //#define TOUCH_UI_INVERTED
  //#define TOUCH_UI_PORTRAIT
  //#define TOUCH_UI_MIRRORED

  // UTF8 processing and rendering.
  // Unsupported characters are shown as '?'.
  //#define TOUCH_UI_USE_UTF8
  #if ENABLED(TOUCH_UI_USE_UTF8)
    // Western accents support. These accented characters use
    // combined bitmaps and require relatively little storage.
    #define TOUCH_UI_UTF8_WESTERN_CHARSET
    #if ENABLED(TOUCH_UI_UTF8_WESTERN_CHARSET)
      // Additional character groups. These characters require
      // full bitmaps and take up considerable storage:
      //#define TOUCH_UI_UTF8_SUPERSCRIPTS  // ¹ ² ³
      //#define TOUCH_UI_UTF8_COPYRIGHT     // © ®
      //#define TOUCH_UI_UTF8_GERMANIC      // ß
      //#define TOUCH_UI_UTF8_SCANDINAVIAN  // Æ Ð Ø Þ æ ð ø þ
      //#define TOUCH_UI_UTF8_PUNCTUATION   // « » ¿ ¡
      //#define TOUCH_UI_UTF8_CURRENCY      // ¢ £ ¤ ¥
      //#define TOUCH_UI_UTF8_ORDINALS      // º ª
      //#define TOUCH_UI_UTF8_MATHEMATICS   // ± × ÷
      //#define TOUCH_UI_UTF8_FRACTIONS     // ¼ ½ ¾
      //#define TOUCH_UI_UTF8_SYMBOLS       // µ ¶ ¦ § ¬
    #endif

    // Cyrillic character set, costs about 27KiB of flash
    //#define TOUCH_UI_UTF8_CYRILLIC_CHARSET
  #endif

  // Use a smaller font when labels don't fit buttons
  #define TOUCH_UI_FIT_TEXT

  // Use a numeric passcode for "Screen lock" keypad.
  // (recommended for smaller displays)
  //#define TOUCH_UI_PASSCODE

  // Output extra debug info for Touch UI events
  //#define TOUCH_UI_DEBUG

  // Developer menu (accessed by touching "About Printer" copyright text)
  //#define TOUCH_UI_DEVELOPER_MENU
#endif

//
// Classic UI Options
//
#if TFT_SCALED_DOGLCD
  //#define TFT_MARLINUI_COLOR 0xFFFF // White
  //#define TFT_MARLINBG_COLOR 0x0000 // Black
  //#define TFT_DISABLED_COLOR 0x0003 // Almost black
  //#define TFT_BTCANCEL_COLOR 0xF800 // Red
  //#define TFT_BTARROWS_COLOR 0xDEE6 // 11011 110111 00110 Yellow
  //#define TFT_BTOKMENU_COLOR 0x145F // 00010 100010 11111 Cyan
#endif

//
// ADC Button Debounce
//
#if HAS_ADC_BUTTONS
  #define ADC_BUTTON_DEBOUNCE_DELAY 16  // Increase if buttons bounce or repeat too fast
#endif

// @section safety

/**
 * The watchdog hardware timer will do a reset and disable all outputs
 * if the firmware gets too overloaded to read the temperature sensors.
 *
 * If you find that watchdog reboot causes your AVR board to hang forever,
 * enable WATCHDOG_RESET_MANUAL to use a custom timer instead of WDTO.
 * NOTE: This method is less reliable as it can only catch hangups while
 * interrupts are enabled.
 */
#define USE_WATCHDOG
#if ENABLED(USE_WATCHDOG)
  //#define WATCHDOG_RESET_MANUAL
#endif

// @section lcd

/**
 * Babystepping enables movement of the axes by tiny increments without changing
 * the current position values. This feature is used primarily to adjust the Z
 * axis in the first layer of a print in real-time.
 *
 * Warning: Does not respect endstops!
 */
#define BABYSTEPPING
#if ENABLED(BABYSTEPPING)
  //#define INTEGRATED_BABYSTEPPING         // EXPERIMENTAL integration of babystepping into the Stepper ISR
  //#define BABYSTEP_WITHOUT_HOMING
  //#define BABYSTEP_ALWAYS_AVAILABLE       // Allow babystepping at all times (not just during movement).
  //#define BABYSTEP_XY                     // Also enable X/Y Babystepping. Not supported on DELTA!
  #define BABYSTEP_INVERT_Z false           // Change if Z babysteps should go the other way
  //#define BABYSTEP_MILLIMETER_UNITS       // Specify BABYSTEP_MULTIPLICATOR_(XY|Z) in mm instead of micro-steps
  #define BABYSTEP_MULTIPLICATOR_Z  4       // (steps or mm) Steps or millimeter distance for each Z babystep
  #define BABYSTEP_MULTIPLICATOR_XY 1       // (steps or mm) Steps or millimeter distance for each XY babystep

  #define DOUBLECLICK_FOR_Z_BABYSTEPPING  // Double-click on the Status Screen for Z Babystepping.
  #if ENABLED(DOUBLECLICK_FOR_Z_BABYSTEPPING)
    #define DOUBLECLICK_MAX_INTERVAL 1250   // Maximum interval between clicks, in milliseconds.
                                            // Note: Extra time may be added to mitigate controller latency.
    //#define MOVE_Z_WHEN_IDLE              // Jump to the move Z menu on doubleclick when printer is idle.
    #if ENABLED(MOVE_Z_WHEN_IDLE)
      #define MOVE_Z_IDLE_MULTIPLICATOR 1   // Multiply 1mm by this factor for the move step size.
    #endif
  #endif

  //#define BABYSTEP_DISPLAY_TOTAL          // Display total babysteps since last G28

  #define BABYSTEP_ZPROBE_OFFSET          // Combine M851 Z and Babystepping
  #if ENABLED(BABYSTEP_ZPROBE_OFFSET)
    //#define BABYSTEP_HOTEND_Z_OFFSET      // For multiple hotends, babystep relative Z offsets
    #define BABYSTEP_ZPROBE_GFX_OVERLAY   // Enable graphical overlay on Z-offset editor
  #endif
#endif

// @section extruder

/**
 * Linear Pressure Control v1.5
 *
 * Assumption: advance [steps] = k * (delta velocity [steps/s])
 * K=0 means advance disabled.
 *
 * NOTE: K values for LIN_ADVANCE 1.5 differ from earlier versions!
 *
 * Set K around 0.22 for 3mm PLA Direct Drive with ~6.5cm between the drive gear and heatbreak.
 * Larger K values will be needed for flexible filament and greater distances.
 * If this algorithm produces a higher speed offset than the extruder can handle (compared to E jerk)
 * print acceleration will be reduced during the affected moves to keep within the limit.
 *
 * See https://marlinfw.org/docs/features/lin_advance.html for full instructions.
 */
#define LIN_ADVANCE
#if ENABLED(LIN_ADVANCE)
  //#define EXTRA_LIN_ADVANCE_K // Enable for second linear advance constants
  #define LIN_ADVANCE_K 0.34    // Unit: mm compression per 1mm/s extruder speed
  //#define LA_DEBUG            // If enabled, this will generate debug information output over USB.
  //#define EXPERIMENTAL_SCURVE // Enable this option to permit S-Curve Acceleration
#endif

// @section leveling

/**
 * Points to probe for all 3-point Leveling procedures.
 * Override if the automatically selected points are inadequate.
 */
#if EITHER(AUTO_BED_LEVELING_3POINT, AUTO_BED_LEVELING_UBL)
  //#define PROBE_PT_1_X 15
  //#define PROBE_PT_1_Y 180
  //#define PROBE_PT_2_X 15
  //#define PROBE_PT_2_Y 20
  //#define PROBE_PT_3_X 170
  //#define PROBE_PT_3_Y 20
#endif

/**
 * Probing Margins
 *
 * Override PROBING_MARGIN for each side of the build plate
 * Useful to get probe points to exact positions on targets or
 * to allow leveling to avoid plate clamps on only specific
 * sides of the bed. With NOZZLE_AS_PROBE negative values are
 * allowed, to permit probing outside the bed.
 *
 * If you are replacing the prior *_PROBE_BED_POSITION options,
 * LEFT and FRONT values in most cases will map directly over
 * RIGHT and REAR would be the inverse such as
 * (X/Y_BED_SIZE - RIGHT/BACK_PROBE_BED_POSITION)
 *
 * This will allow all positions to match at compilation, however
 * should the probe position be modified with M851XY then the
 * probe points will follow. This prevents any change from causing
 * the probe to be unable to reach any points.
 */
#if PROBE_SELECTED && !IS_KINEMATIC
  //#define PROBING_MARGIN_LEFT PROBING_MARGIN
  //#define PROBING_MARGIN_RIGHT PROBING_MARGIN
  //#define PROBING_MARGIN_FRONT PROBING_MARGIN
  //#define PROBING_MARGIN_BACK PROBING_MARGIN
#endif

#if EITHER(MESH_BED_LEVELING, AUTO_BED_LEVELING_UBL)
  // Override the mesh area if the automatic (max) area is too large
  //#define MESH_MIN_X MESH_INSET
  //#define MESH_MIN_Y MESH_INSET
  //#define MESH_MAX_X X_BED_SIZE - (MESH_INSET)
  //#define MESH_MAX_Y Y_BED_SIZE - (MESH_INSET)
#endif

#if BOTH(AUTO_BED_LEVELING_UBL, EEPROM_SETTINGS)
  //#define OPTIMIZED_MESH_STORAGE  // Store mesh with less precision to save EEPROM space
#endif

/**
 * Repeatedly attempt G29 leveling until it succeeds.
 * Stop after G29_MAX_RETRIES attempts.
 */
//#define G29_RETRY_AND_RECOVER
#if ENABLED(G29_RETRY_AND_RECOVER)
  #define G29_MAX_RETRIES 3
  #define G29_HALT_ON_FAILURE
  /**
   * Specify the GCODE commands that will be executed when leveling succeeds,
   * between attempts, and after the maximum number of retries have been tried.
   */
  #define G29_SUCCESS_COMMANDS "M117 Bed leveling done."
  #define G29_RECOVER_COMMANDS "M117 Probe failed. Rewiping.\nG28\nG12 P0 S12 T0"
  #define G29_FAILURE_COMMANDS "M117 Bed leveling failed.\nG0 Z10\nM300 P25 S880\nM300 P50 S0\nM300 P25 S880\nM300 P50 S0\nM300 P25 S880\nM300 P50 S0\nG4 S1"

#endif

/**
 * Thermal Probe Compensation
 * Probe measurements are adjusted to compensate for temperature distortion.
 * Use G76 to calibrate this feature. Use M871 to set values manually.
 * For a more detailed explanation of the process see G76_M871.cpp.
 */
#if HAS_BED_PROBE && TEMP_SENSOR_PROBE && TEMP_SENSOR_BED
  // Enable thermal first layer compensation using bed and probe temperatures
  #define PROBE_TEMP_COMPENSATION

  // Add additional compensation depending on hotend temperature
  // Note: this values cannot be calibrated and have to be set manually
  #if ENABLED(PROBE_TEMP_COMPENSATION)
    // Park position to wait for probe cooldown
    #define PTC_PARK_POS   { 0, 0, 100 }

    // Probe position to probe and wait for probe to reach target temperature
    #define PTC_PROBE_POS  { 90, 100 }

    // Enable additional compensation using hotend temperature
    // Note: this values cannot be calibrated automatically but have to be set manually
    //#define USE_TEMP_EXT_COMPENSATION

    // Probe temperature calibration generates a table of values starting at PTC_SAMPLE_START
    // (e.g., 30), in steps of PTC_SAMPLE_RES (e.g., 5) with PTC_SAMPLE_COUNT (e.g., 10) samples.

    //#define PTC_SAMPLE_START  30  // (°C)
    //#define PTC_SAMPLE_RES     5  // (°C)
    //#define PTC_SAMPLE_COUNT  10

    // Bed temperature calibration builds a similar table.

    //#define BTC_SAMPLE_START  60  // (°C)
    //#define BTC_SAMPLE_RES     5  // (°C)
    //#define BTC_SAMPLE_COUNT  10

    // The temperature the probe should be at while taking measurements during bed temperature
    // calibration.
    //#define BTC_PROBE_TEMP    30  // (°C)

    // Height above Z=0.0 to raise the nozzle. Lowering this can help the probe to heat faster.
    // Note: the Z=0.0 offset is determined by the probe offset which can be set using M851.
    //#define PTC_PROBE_HEATING_OFFSET 0.5

    // Height to raise the Z-probe between heating and taking the next measurement. Some probes
    // may fail to untrigger if they have been triggered for a long time, which can be solved by
    // increasing the height the probe is raised to.
    //#define PTC_PROBE_RAISE 15

    // If the probe is outside of the defined range, use linear extrapolation using the closest
    // point and the PTC_LINEAR_EXTRAPOLATION'th next point. E.g. if set to 4 it will use data[0]
    // and data[4] to perform linear extrapolation for values below PTC_SAMPLE_START.
    //#define PTC_LINEAR_EXTRAPOLATION 4
  #endif
#endif

// @section extras

//
// G60/G61 Position Save and Return
//
//#define SAVED_POSITIONS 1         // Each saved position slot costs 12 bytes

//
// G2/G3 Arc Support
//
#define ARC_SUPPORT                 // Disable this feature to save ~3226 bytes
#if ENABLED(ARC_SUPPORT)
  #define MM_PER_ARC_SEGMENT      1 // (mm) Length (or minimum length) of each arc segment
  //#define ARC_SEGMENTS_PER_R    1 // Max segment length, MM_PER = Min
  #define MIN_ARC_SEGMENTS       24 // Minimum number of segments in a complete circle
  //#define ARC_SEGMENTS_PER_SEC 50 // Use feedrate to choose segment length (with MM_PER_ARC_SEGMENT as the minimum)
  #define N_ARC_CORRECTION       25 // Number of interpolated segments between corrections
  //#define ARC_P_CIRCLES           // Enable the 'P' parameter to specify complete circles
  //#define CNC_WORKSPACE_PLANES    // Allow G2/G3 to operate in XY, ZX, or YZ planes
  //#define SF_ARC_FIX              // Enable only if using SkeinForge with "Arc Point" fillet procedure
#endif

// Support for G5 with XYZE destination and IJPQ offsets. Requires ~2666 bytes.
//#define BEZIER_CURVE_SUPPORT

/**
 * Direct Stepping
 *
 * Comparable to the method used by Klipper, G6 direct stepping significantly
 * reduces motion calculations, increases top printing speeds, and results in
 * less step aliasing by calculating all motions in advance.
 * Preparing your G-code: https://github.com/colinrgodsey/step-daemon
 */
//#define DIRECT_STEPPING

/**
 * G38 Probe Target
 *
 * This option adds G38.2 and G38.3 (probe towards target)
 * and optionally G38.4 and G38.5 (probe away from target).
 * Set MULTIPLE_PROBING for G38 to probe more than once.
 */
//#define G38_PROBE_TARGET
#if ENABLED(G38_PROBE_TARGET)
  //#define G38_PROBE_AWAY        // Include G38.4 and G38.5 to probe away from target
  #define G38_MINIMUM_MOVE 0.0275 // (mm) Minimum distance that will produce a move.
#endif

// Moves (or segments) with fewer steps than this will be joined with the next move
#define MIN_STEPS_PER_SEGMENT 6

/**
 * Minimum delay before and after setting the stepper DIR (in ns)
 *     0 : No delay (Expect at least 10µS since one Stepper ISR must transpire)
 *    20 : Minimum for TMC2xxx drivers
 *   200 : Minimum for A4988 drivers
 *   400 : Minimum for A5984 drivers
 *   500 : Minimum for LV8729 drivers (guess, no info in datasheet)
 *   650 : Minimum for DRV8825 drivers
 *  1500 : Minimum for TB6600 drivers (guess, no info in datasheet)
 * 15000 : Minimum for TB6560 drivers (guess, no info in datasheet)
 *
 * Override the default value based on the driver type set in Configuration.h.
 */
//#define MINIMUM_STEPPER_POST_DIR_DELAY 650
//#define MINIMUM_STEPPER_PRE_DIR_DELAY 650

/**
 * Minimum stepper driver pulse width (in µs)
 *   0 : Smallest possible width the MCU can produce, compatible with TMC2xxx drivers
 *   0 : Minimum 500ns for LV8729, adjusted in stepper.h
 *   1 : Minimum for A4988 and A5984 stepper drivers
 *   2 : Minimum for DRV8825 stepper drivers
 *   3 : Minimum for TB6600 stepper drivers
 *  30 : Minimum for TB6560 stepper drivers
 *
 * Override the default value based on the driver type set in Configuration.h.
 */
//#define MINIMUM_STEPPER_PULSE 2

/**
 * Maximum stepping rate (in Hz) the stepper driver allows
 *  If undefined, defaults to 1MHz / (2 * MINIMUM_STEPPER_PULSE)
 *  5000000 : Maximum for TMC2xxx stepper drivers
 *  1000000 : Maximum for LV8729 stepper driver
 *  500000  : Maximum for A4988 stepper driver
 *  250000  : Maximum for DRV8825 stepper driver
 *  150000  : Maximum for TB6600 stepper driver
 *   15000  : Maximum for TB6560 stepper driver
 *
 * Override the default value based on the driver type set in Configuration.h.
 */
//#define MAXIMUM_STEPPER_RATE 250000

// @section temperature

// Control heater 0 and heater 1 in parallel.
//#define HEATERS_PARALLEL

//===========================================================================
//================================= Buffers =================================
//===========================================================================

// @section motion

// The number of linear moves that can be in the planner at once.
// The value of BLOCK_BUFFER_SIZE must be a power of 2 (e.g., 8, 16, 32)
#if BOTH(SDSUPPORT, DIRECT_STEPPING)
  #define BLOCK_BUFFER_SIZE  8
#elif ENABLED(SDSUPPORT)
  #define BLOCK_BUFFER_SIZE 16
#else
  #define BLOCK_BUFFER_SIZE 16
#endif

// @section serial

// The ASCII buffer for serial input
#define MAX_CMD_SIZE 96
#define BUFSIZE 4

// Transmission to Host Buffer Size
// To save 386 bytes of PROGMEM (and TX_BUFFER_SIZE+3 bytes of RAM) set to 0.
// To buffer a simple "ok" you need 4 bytes.
// For ADVANCED_OK (M105) you need 32 bytes.
// For debug-echo: 128 bytes for the optimal speed.
// Other output doesn't need to be that speedy.
// :[0, 2, 4, 8, 16, 32, 64, 128, 256]
#define TX_BUFFER_SIZE 0

// Host Receive Buffer Size
// Without XON/XOFF flow control (see SERIAL_XON_XOFF below) 32 bytes should be enough.
// To use flow control, set this buffer size to at least 1024 bytes.
// :[0, 2, 4, 8, 16, 32, 64, 128, 256, 512, 1024, 2048]
//#define RX_BUFFER_SIZE 1024

#if RX_BUFFER_SIZE >= 1024
  // Enable to have the controller send XON/XOFF control characters to
  // the host to signal the RX buffer is becoming full.
  //#define SERIAL_XON_XOFF
#endif

#if ENABLED(SDSUPPORT)
  // Enable this option to collect and display the maximum
  // RX queue usage after transferring a file to SD.
  //#define SERIAL_STATS_MAX_RX_QUEUED

  // Enable this option to collect and display the number
  // of dropped bytes after a file transfer to SD.
  //#define SERIAL_STATS_DROPPED_RX
#endif

// Monitor RX buffer usage
// Dump an error to the serial port if the serial receive buffer overflows.
// If you see these errors, increase the RX_BUFFER_SIZE value.
// Not supported on all platforms.
//#define RX_BUFFER_MONITOR

/**
 * Emergency Command Parser
 *
 * Add a low-level parser to intercept certain commands as they
 * enter the serial receive buffer, so they cannot be blocked.
 * Currently handles M108, M112, M410, M876
 * NOTE: Not yet implemented for all platforms.
 */
//#define EMERGENCY_PARSER

/**
 * Realtime Reporting (requires EMERGENCY_PARSER)
 *
 * - Report position and state of the machine (like Grbl).
 * - Auto-report position during long moves.
 * - Useful for CNC/LASER.
 *
 * Adds support for commands:
 *  S000 : Report State and Position while moving.
 *  P000 : Instant Pause / Hold while moving.
 *  R000 : Resume from Pause / Hold.
 *
 * - During Hold all Emergency Parser commands are available, as usual.
 * - Enable NANODLP_Z_SYNC and NANODLP_ALL_AXIS for move command end-state reports.
 */
//#define REALTIME_REPORTING_COMMANDS
#if ENABLED(REALTIME_REPORTING_COMMANDS)
  //#define FULL_REPORT_TO_HOST_FEATURE   // Auto-report the machine status like Grbl CNC
#endif

// Bad Serial-connections can miss a received command by sending an 'ok'
// Therefore some clients abort after 30 seconds in a timeout.
// Some other clients start sending commands while receiving a 'wait'.
// This "wait" is only sent when the buffer is empty. 1 second is a good value here.
//#define NO_TIMEOUTS 1000 // Milliseconds

// Some clients will have this feature soon. This could make the NO_TIMEOUTS unnecessary.
//#define ADVANCED_OK

// Printrun may have trouble receiving long strings all at once.
// This option inserts short delays between lines of serial output.
#define SERIAL_OVERRUN_PROTECTION

// For serial echo, the number of digits after the decimal point
//#define SERIAL_FLOAT_PRECISION 4

// @section extras

/**
 * Extra Fan Speed
 * Adds a secondary fan speed for each print-cooling fan.
 *   'M106 P<fan> T3-255' : Set a secondary speed for <fan>
 *   'M106 P<fan> T2'     : Use the set secondary speed
 *   'M106 P<fan> T1'     : Restore the previous fan speed
 */
//#define EXTRA_FAN_SPEED

/**
 * Firmware-based and LCD-controlled retract
 *
 * Add G10 / G11 commands for automatic firmware-based retract / recover.
 * Use M207 and M208 to define parameters for retract / recover.
 *
 * Use M209 to enable or disable auto-retract.
 * With auto-retract enabled, all G1 E moves within the set range
 * will be converted to firmware-based retract/recover moves.
 *
 * Be sure to turn off auto-retract during filament change.
 *
 * Note that M207 / M208 / M209 settings are saved to EEPROM.
 */
//#define FWRETRACT
#if ENABLED(FWRETRACT)
  #define FWRETRACT_AUTORETRACT             // Override slicer retractions
  #if ENABLED(FWRETRACT_AUTORETRACT)
    #define MIN_AUTORETRACT             0.1 // (mm) Don't convert E moves under this length
    #define MAX_AUTORETRACT            10.0 // (mm) Don't convert E moves over this length
  #endif
  #define RETRACT_LENGTH                3   // (mm) Default retract length (positive value)
  #define RETRACT_LENGTH_SWAP          13   // (mm) Default swap retract length (positive value)
  #define RETRACT_FEEDRATE             45   // (mm/s) Default feedrate for retracting
  #define RETRACT_ZRAISE                0   // (mm) Default retract Z-raise
  #define RETRACT_RECOVER_LENGTH        0   // (mm) Default additional recover length (added to retract length on recover)
  #define RETRACT_RECOVER_LENGTH_SWAP   0   // (mm) Default additional swap recover length (added to retract length on recover from toolchange)
  #define RETRACT_RECOVER_FEEDRATE      8   // (mm/s) Default feedrate for recovering from retraction
  #define RETRACT_RECOVER_FEEDRATE_SWAP 8   // (mm/s) Default feedrate for recovering from swap retraction
  #if ENABLED(MIXING_EXTRUDER)
    //#define RETRACT_SYNC_MIXING           // Retract and restore all mixing steppers simultaneously
  #endif
#endif

/**
 * Universal tool change settings.
 * Applies to all types of extruders except where explicitly noted.
 */
#if HAS_MULTI_EXTRUDER
  // Z raise distance for tool-change, as needed for some extruders
  #define TOOLCHANGE_ZRAISE                 2 // (mm)
  //#define TOOLCHANGE_ZRAISE_BEFORE_RETRACT  // Apply raise before swap retraction (if enabled)
  //#define TOOLCHANGE_NO_RETURN              // Never return to previous position on tool-change
  #if ENABLED(TOOLCHANGE_NO_RETURN)
    //#define EVENT_GCODE_AFTER_TOOLCHANGE "G12X"   // Extra G-code to run after tool-change
  #endif

  /**
   * Extra G-code to run while executing tool-change commands. Can be used to use an additional
   * stepper motor (I axis, see option LINEAR_AXES in Configuration.h) to drive the tool-changer.
   */
  //#define EVENT_GCODE_TOOLCHANGE_T0 "G28 A\nG1 A0" // Extra G-code to run while executing tool-change command T0
  //#define EVENT_GCODE_TOOLCHANGE_T1 "G1 A10"       // Extra G-code to run while executing tool-change command T1

  /**
   * Tool Sensors detect when tools have been picked up or dropped.
   * Requires the pins TOOL_SENSOR1_PIN, TOOL_SENSOR2_PIN, etc.
   */
  //#define TOOL_SENSOR

  /**
   * Retract and prime filament on tool-change to reduce
   * ooze and stringing and to get cleaner transitions.
   */
  //#define TOOLCHANGE_FILAMENT_SWAP
  #if ENABLED(TOOLCHANGE_FILAMENT_SWAP)
    // Load / Unload
    #define TOOLCHANGE_FS_LENGTH              12  // (mm) Load / Unload length
    #define TOOLCHANGE_FS_EXTRA_RESUME_LENGTH  0  // (mm) Extra length for better restart, fine tune by LCD/Gcode)
    #define TOOLCHANGE_FS_RETRACT_SPEED   (50*60) // (mm/min) (Unloading)
    #define TOOLCHANGE_FS_UNRETRACT_SPEED (25*60) // (mm/min) (On SINGLENOZZLE or Bowden loading must be slowed down)

    // Longer prime to clean out a SINGLENOZZLE
    #define TOOLCHANGE_FS_EXTRA_PRIME          0  // (mm) Extra priming length
    #define TOOLCHANGE_FS_PRIME_SPEED    (4.6*60) // (mm/min) Extra priming feedrate
    #define TOOLCHANGE_FS_WIPE_RETRACT         0  // (mm/min) Retract before cooling for less stringing, better wipe, etc.

    // Cool after prime to reduce stringing
    #define TOOLCHANGE_FS_FAN                 -1  // Fan index or -1 to skip
    #define TOOLCHANGE_FS_FAN_SPEED          255  // 0-255
    #define TOOLCHANGE_FS_FAN_TIME            10  // (seconds)

    // Swap uninitialized extruder with TOOLCHANGE_FS_PRIME_SPEED for all lengths (recover + prime)
    // (May break filament if not retracted beforehand.)
    //#define TOOLCHANGE_FS_INIT_BEFORE_SWAP

    // Prime on the first T0 (If other, TOOLCHANGE_FS_INIT_BEFORE_SWAP applied)
    // Enable it (M217 V[0/1]) before printing, to avoid unwanted priming on host connect
    //#define TOOLCHANGE_FS_PRIME_FIRST_USED

    /**
     * Tool Change Migration
     * This feature provides G-code and LCD options to switch tools mid-print.
     * All applicable tool properties are migrated so the print can continue.
     * Tools must be closely matching and other restrictions may apply.
     * Useful to:
     *   - Change filament color without interruption
     *   - Switch spools automatically on filament runout
     *   - Switch to a different nozzle on an extruder jam
     */
    #define TOOLCHANGE_MIGRATION_FEATURE

  #endif

  /**
   * Position to park head during tool change.
   * Doesn't apply to SWITCHING_TOOLHEAD, DUAL_X_CARRIAGE, or PARKING_EXTRUDER
   */
  //#define TOOLCHANGE_PARK
  #if ENABLED(TOOLCHANGE_PARK)
    #define TOOLCHANGE_PARK_XY    { X_MIN_POS + 10, Y_MIN_POS + 10 }
    #define TOOLCHANGE_PARK_XY_FEEDRATE 6000  // (mm/min)
    //#define TOOLCHANGE_PARK_X_ONLY          // X axis only move
    //#define TOOLCHANGE_PARK_Y_ONLY          // Y axis only move
  #endif
#endif // HAS_MULTI_EXTRUDER

/**
 * Advanced Pause for Filament Change
 *  - Adds the G-code M600 Filament Change to initiate a filament change.
 *  - This feature is required for the default FILAMENT_RUNOUT_SCRIPT.
 *
 * Requirements:
 *  - For Filament Change parking enable and configure NOZZLE_PARK_FEATURE.
 *  - For user interaction enable an LCD display, HOST_PROMPT_SUPPORT, or EMERGENCY_PARSER.
 *
 * Enable PARK_HEAD_ON_PAUSE to add the G-code M125 Pause and Park.
 */
#define ADVANCED_PAUSE_FEATURE
#if ENABLED(ADVANCED_PAUSE_FEATURE)
  #define PAUSE_PARK_RETRACT_FEEDRATE         45  // (mm/s) Initial retract feedrate.
  #define PAUSE_PARK_RETRACT_LENGTH            5  // (mm) Initial retract.
                                                  // This short retract is done immediately, before parking the nozzle.
  #define FILAMENT_CHANGE_UNLOAD_FEEDRATE     10  // (mm/s) Unload filament feedrate. This can be pretty fast.
  #define FILAMENT_CHANGE_UNLOAD_ACCEL        25  // (mm/s^2) Lower acceleration may allow a faster feedrate.
  #define FILAMENT_CHANGE_UNLOAD_LENGTH      500  // (mm) The length of filament for a complete unload.
                                                  //   For Bowden, the full length of the tube and nozzle.
                                                  //   For direct drive, the full length of the nozzle.
                                                  //   Set to 0 for manual unloading.
  #define FILAMENT_CHANGE_SLOW_LOAD_FEEDRATE   6  // (mm/s) Slow move when starting load.
  #define FILAMENT_CHANGE_SLOW_LOAD_LENGTH     0  // (mm) Slow length, to allow time to insert material.
                                                  // 0 to disable start loading and skip to fast load only
  #define FILAMENT_CHANGE_FAST_LOAD_FEEDRATE   6  // (mm/s) Load filament feedrate. This can be pretty fast.
  #define FILAMENT_CHANGE_FAST_LOAD_ACCEL     25  // (mm/s^2) Lower acceleration may allow a faster feedrate.
  #define FILAMENT_CHANGE_FAST_LOAD_LENGTH   500  // (mm) Load length of filament, from extruder gear to nozzle.
                                                  //   For Bowden, the full length of the tube and nozzle.
                                                  //   For direct drive, the full length of the nozzle.
  #define ADVANCED_PAUSE_CONTINUOUS_PURGE         // Purge continuously up to the purge length until interrupted.
  #define ADVANCED_PAUSE_PURGE_FEEDRATE        3  // (mm/s) Extrude feedrate (after loading). Should be slower than load feedrate.
  #define ADVANCED_PAUSE_PURGE_LENGTH         50  // (mm) Length to extrude after loading.
                                                  //   Set to 0 for manual extrusion.
                                                  //   Filament can be extruded repeatedly from the Filament Change menu
                                                  //   until extrusion is consistent, and to purge old filament.
  #define ADVANCED_PAUSE_RESUME_PRIME          0  // (mm) Extra distance to prime nozzle after returning from park.
  //#define ADVANCED_PAUSE_FANS_PAUSE             // Turn off print-cooling fans while the machine is paused.

                                                  // Filament Unload does a Retract, Delay, and Purge first:
  #define FILAMENT_UNLOAD_PURGE_RETRACT       13  // (mm) Unload initial retract length.
  #define FILAMENT_UNLOAD_PURGE_DELAY       5000  // (ms) Delay for the filament to cool after retract.
  #define FILAMENT_UNLOAD_PURGE_LENGTH         8  // (mm) An unretract is done, then this length is purged.
  #define FILAMENT_UNLOAD_PURGE_FEEDRATE      25  // (mm/s) feedrate to purge before unload

  #define PAUSE_PARK_NOZZLE_TIMEOUT           45  // (seconds) Time limit before the nozzle is turned off for safety.
  #define FILAMENT_CHANGE_ALERT_BEEPS         10  // Number of alert beeps to play when a response is needed.
  #define PAUSE_PARK_NO_STEPPER_TIMEOUT           // Enable for XYZ steppers to stay powered on during filament change.

  #define PARK_HEAD_ON_PAUSE                    // Park the nozzle during pause and filament change.
  //#define HOME_BEFORE_FILAMENT_CHANGE           // If needed, home before parking for filament change

  #define FILAMENT_LOAD_UNLOAD_GCODES           // Add M701/M702 Load/Unload G-codes, plus Load/Unload in the LCD Prepare menu.
  //#define FILAMENT_UNLOAD_ALL_EXTRUDERS         // Allow M702 to unload all extruders above a minimum target temp (as set by M302)
#endif

// @section tmc

/**
 * TMC26X Stepper Driver options
 *
 * The TMC26XStepper library is required for this stepper driver.
 * https://github.com/trinamic/TMC26XStepper
 */
#if HAS_DRIVER(TMC26X)

  #if AXIS_DRIVER_TYPE_X(TMC26X)
    #define X_MAX_CURRENT     1000  // (mA)
    #define X_SENSE_RESISTOR    91  // (mOhms)
    #define X_MICROSTEPS        16  // Number of microsteps
  #endif

  #if AXIS_DRIVER_TYPE_X2(TMC26X)
    #define X2_MAX_CURRENT    1000
    #define X2_SENSE_RESISTOR   91
    #define X2_MICROSTEPS       X_MICROSTEPS
  #endif

  #if AXIS_DRIVER_TYPE_Y(TMC26X)
    #define Y_MAX_CURRENT     1000
    #define Y_SENSE_RESISTOR    91
    #define Y_MICROSTEPS        16
  #endif

  #if AXIS_DRIVER_TYPE_Y2(TMC26X)
    #define Y2_MAX_CURRENT    1000
    #define Y2_SENSE_RESISTOR   91
    #define Y2_MICROSTEPS       Y_MICROSTEPS
  #endif

  #if AXIS_DRIVER_TYPE_Z(TMC26X)
    #define Z_MAX_CURRENT     1000
    #define Z_SENSE_RESISTOR    91
    #define Z_MICROSTEPS        16
  #endif

  #if AXIS_DRIVER_TYPE_Z2(TMC26X)
    #define Z2_MAX_CURRENT    1000
    #define Z2_SENSE_RESISTOR   91
    #define Z2_MICROSTEPS       Z_MICROSTEPS
  #endif

  #if AXIS_DRIVER_TYPE_Z3(TMC26X)
    #define Z3_MAX_CURRENT    1000
    #define Z3_SENSE_RESISTOR   91
    #define Z3_MICROSTEPS       Z_MICROSTEPS
  #endif

  #if AXIS_DRIVER_TYPE_Z4(TMC26X)
    #define Z4_MAX_CURRENT    1000
    #define Z4_SENSE_RESISTOR   91
    #define Z4_MICROSTEPS       Z_MICROSTEPS
  #endif

  #if AXIS_DRIVER_TYPE_I(TMC26X)
    #define I_MAX_CURRENT    1000
    #define I_SENSE_RESISTOR   91
    #define I_MICROSTEPS       16
  #endif

  #if AXIS_DRIVER_TYPE_J(TMC26X)
    #define J_MAX_CURRENT    1000
    #define J_SENSE_RESISTOR   91
    #define J_MICROSTEPS       16
  #endif

  #if AXIS_DRIVER_TYPE_K(TMC26X)
    #define K_MAX_CURRENT    1000
    #define K_SENSE_RESISTOR   91
    #define K_MICROSTEPS       16
  #endif

  #if AXIS_DRIVER_TYPE_E0(TMC26X)
    #define E0_MAX_CURRENT    1000
    #define E0_SENSE_RESISTOR   91
    #define E0_MICROSTEPS       16
  #endif

  #if AXIS_DRIVER_TYPE_E1(TMC26X)
    #define E1_MAX_CURRENT    1000
    #define E1_SENSE_RESISTOR   91
    #define E1_MICROSTEPS       E0_MICROSTEPS
  #endif

  #if AXIS_DRIVER_TYPE_E2(TMC26X)
    #define E2_MAX_CURRENT    1000
    #define E2_SENSE_RESISTOR   91
    #define E2_MICROSTEPS       E0_MICROSTEPS
  #endif

  #if AXIS_DRIVER_TYPE_E3(TMC26X)
    #define E3_MAX_CURRENT    1000
    #define E3_SENSE_RESISTOR   91
    #define E3_MICROSTEPS       E0_MICROSTEPS
  #endif

  #if AXIS_DRIVER_TYPE_E4(TMC26X)
    #define E4_MAX_CURRENT    1000
    #define E4_SENSE_RESISTOR   91
    #define E4_MICROSTEPS       E0_MICROSTEPS
  #endif

  #if AXIS_DRIVER_TYPE_E5(TMC26X)
    #define E5_MAX_CURRENT    1000
    #define E5_SENSE_RESISTOR   91
    #define E5_MICROSTEPS       E0_MICROSTEPS
  #endif

  #if AXIS_DRIVER_TYPE_E6(TMC26X)
    #define E6_MAX_CURRENT    1000
    #define E6_SENSE_RESISTOR   91
    #define E6_MICROSTEPS       E0_MICROSTEPS
  #endif

  #if AXIS_DRIVER_TYPE_E7(TMC26X)
    #define E7_MAX_CURRENT    1000
    #define E7_SENSE_RESISTOR   91
    #define E7_MICROSTEPS       E0_MICROSTEPS
  #endif

#endif // TMC26X

// @section tmc_smart

/**
 * To use TMC2130, TMC2160, TMC2660, TMC5130, TMC5160 stepper drivers in SPI mode
 * connect your SPI pins to the hardware SPI interface on your board and define
 * the required CS pins in your `pins_MYBOARD.h` file. (e.g., RAMPS 1.4 uses AUX3
 * pins `X_CS_PIN 53`, `Y_CS_PIN 49`, etc.).
 * You may also use software SPI if you wish to use general purpose IO pins.
 *
 * To use TMC2208 stepper UART-configurable stepper drivers connect #_SERIAL_TX_PIN
 * to the driver side PDN_UART pin with a 1K resistor.
 * To use the reading capabilities, also connect #_SERIAL_RX_PIN to PDN_UART without
 * a resistor.
 * The drivers can also be used with hardware serial.
 *
 * TMCStepper library is required to use TMC stepper drivers.
 * https://github.com/teemuatlut/TMCStepper
 */
#if HAS_TRINAMIC_CONFIG

  #define HOLD_MULTIPLIER    0.5  // Scales down the holding current from run current

  /**
   * Interpolate microsteps to 256
   * Override for each driver with <driver>_INTERPOLATE settings below
   */
  #define INTERPOLATE      true

  #if AXIS_IS_TMC(X)
    #define X_CURRENT       580        // (mA) RMS current. Multiply by 1.414 for peak current.
    #define X_CURRENT_HOME  X_CURRENT  // (mA) RMS current for sensorless homing
    #define X_MICROSTEPS     16        // 0..256
    #define X_RSENSE          0.11
    #define X_CHAIN_POS      -1        // -1..0: Not chained. 1: MCU MOSI connected. 2: Next in chain, ...
    //#define X_INTERPOLATE  true      // Enable to override 'INTERPOLATE' for the X axis
  #endif

  #if AXIS_IS_TMC(X2)
    #define X2_CURRENT      800
    #define X2_CURRENT_HOME X2_CURRENT
    #define X2_MICROSTEPS    X_MICROSTEPS
    #define X2_RSENSE         0.11
    #define X2_CHAIN_POS     -1
    //#define X2_INTERPOLATE true
  #endif

  #if AXIS_IS_TMC(Y)
    #define Y_CURRENT       580
    #define Y_CURRENT_HOME  Y_CURRENT
    #define Y_MICROSTEPS     16
    #define Y_RSENSE          0.11
    #define Y_CHAIN_POS      -1
    //#define Y_INTERPOLATE  true
  #endif

  #if AXIS_IS_TMC(Y2)
    #define Y2_CURRENT      800
    #define Y2_CURRENT_HOME Y2_CURRENT
    #define Y2_MICROSTEPS    Y_MICROSTEPS
    #define Y2_RSENSE         0.11
    #define Y2_CHAIN_POS     -1
    //#define Y2_INTERPOLATE true
  #endif

  #if AXIS_IS_TMC(Z)
    #define Z_CURRENT       580
    #define Z_CURRENT_HOME  Z_CURRENT
    #define Z_MICROSTEPS     16
    #define Z_RSENSE          0.11
    #define Z_CHAIN_POS      -1
    //#define Z_INTERPOLATE  true
  #endif

  #if AXIS_IS_TMC(Z2)
    #define Z2_CURRENT      800
    #define Z2_CURRENT_HOME Z2_CURRENT
    #define Z2_MICROSTEPS    Z_MICROSTEPS
    #define Z2_RSENSE         0.11
    #define Z2_CHAIN_POS     -1
    //#define Z2_INTERPOLATE true
  #endif

  #if AXIS_IS_TMC(Z3)
    #define Z3_CURRENT      800
    #define Z3_CURRENT_HOME Z3_CURRENT
    #define Z3_MICROSTEPS    Z_MICROSTEPS
    #define Z3_RSENSE         0.11
    #define Z3_CHAIN_POS     -1
    //#define Z3_INTERPOLATE true
  #endif

  #if AXIS_IS_TMC(Z4)
    #define Z4_CURRENT      800
    #define Z4_CURRENT_HOME Z4_CURRENT
    #define Z4_MICROSTEPS    Z_MICROSTEPS
    #define Z4_RSENSE         0.11
    #define Z4_CHAIN_POS     -1
    //#define Z4_INTERPOLATE true
  #endif

  #if AXIS_IS_TMC(I)
    #define I_CURRENT      800
    #define I_CURRENT_HOME I_CURRENT
    #define I_MICROSTEPS    16
    #define I_RSENSE         0.11
    #define I_CHAIN_POS     -1
    //#define I_INTERPOLATE  true
  #endif

  #if AXIS_IS_TMC(J)
    #define J_CURRENT      800
    #define J_CURRENT_HOME J_CURRENT
    #define J_MICROSTEPS    16
    #define J_RSENSE         0.11
    #define J_CHAIN_POS     -1
    //#define J_INTERPOLATE  true
  #endif

  #if AXIS_IS_TMC(K)
    #define K_CURRENT      800
    #define K_CURRENT_HOME K_CURRENT
    #define K_MICROSTEPS    16
    #define K_RSENSE         0.11
    #define K_CHAIN_POS     -1
    //#define K_INTERPOLATE  true
  #endif

  #if AXIS_IS_TMC(E0)
    #define E0_CURRENT      800
    #define E0_MICROSTEPS    16
    #define E0_RSENSE         0.11
    #define E0_CHAIN_POS     -1
    //#define E0_INTERPOLATE true
  #endif

  #if AXIS_IS_TMC(E1)
    #define E1_CURRENT      800
    #define E1_MICROSTEPS   E0_MICROSTEPS
    #define E1_RSENSE         0.11
    #define E1_CHAIN_POS     -1
    //#define E1_INTERPOLATE true
  #endif

  #if AXIS_IS_TMC(E2)
    #define E2_CURRENT      800
    #define E2_MICROSTEPS   E0_MICROSTEPS
    #define E2_RSENSE         0.11
    #define E2_CHAIN_POS     -1
    //#define E2_INTERPOLATE true
  #endif

  #if AXIS_IS_TMC(E3)
    #define E3_CURRENT      800
    #define E3_MICROSTEPS   E0_MICROSTEPS
    #define E3_RSENSE         0.11
    #define E3_CHAIN_POS     -1
    //#define E3_INTERPOLATE true
  #endif

  #if AXIS_IS_TMC(E4)
    #define E4_CURRENT      800
    #define E4_MICROSTEPS   E0_MICROSTEPS
    #define E4_RSENSE         0.11
    #define E4_CHAIN_POS     -1
    //#define E4_INTERPOLATE true
  #endif

  #if AXIS_IS_TMC(E5)
    #define E5_CURRENT      800
    #define E5_MICROSTEPS   E0_MICROSTEPS
    #define E5_RSENSE         0.11
    #define E5_CHAIN_POS     -1
    //#define E5_INTERPOLATE true
  #endif

  #if AXIS_IS_TMC(E6)
    #define E6_CURRENT      800
    #define E6_MICROSTEPS   E0_MICROSTEPS
    #define E6_RSENSE         0.11
    #define E6_CHAIN_POS     -1
    //#define E6_INTERPOLATE true
  #endif

  #if AXIS_IS_TMC(E7)
    #define E7_CURRENT      800
    #define E7_MICROSTEPS   E0_MICROSTEPS
    #define E7_RSENSE         0.11
    #define E7_CHAIN_POS     -1
    //#define E7_INTERPOLATE true
  #endif

  /**
   * Override default SPI pins for TMC2130, TMC2160, TMC2660, TMC5130 and TMC5160 drivers here.
   * The default pins can be found in your board's pins file.
   */
  //#define X_CS_PIN          -1
  //#define Y_CS_PIN          -1
  //#define Z_CS_PIN          -1
  //#define X2_CS_PIN         -1
  //#define Y2_CS_PIN         -1
  //#define Z2_CS_PIN         -1
  //#define Z3_CS_PIN         -1
  //#define Z4_CS_PIN         -1
  //#define I_CS_PIN          -1
  //#define J_CS_PIN          -1
  //#define K_CS_PIN          -1
  //#define E0_CS_PIN         -1
  //#define E1_CS_PIN         -1
  //#define E2_CS_PIN         -1
  //#define E3_CS_PIN         -1
  //#define E4_CS_PIN         -1
  //#define E5_CS_PIN         -1
  //#define E6_CS_PIN         -1
  //#define E7_CS_PIN         -1

  /**
   * Software option for SPI driven drivers (TMC2130, TMC2160, TMC2660, TMC5130 and TMC5160).
   * The default SW SPI pins are defined the respective pins files,
   * but you can override or define them here.
   */
  //#define TMC_USE_SW_SPI
  //#define TMC_SW_MOSI       -1
  //#define TMC_SW_MISO       -1
  //#define TMC_SW_SCK        -1

  /**
   * Four TMC2209 drivers can use the same HW/SW serial port with hardware configured addresses.
   * Set the address using jumpers on pins MS1 and MS2.
   * Address | MS1  | MS2
   *       0 | LOW  | LOW
   *       1 | HIGH | LOW
   *       2 | LOW  | HIGH
   *       3 | HIGH | HIGH
   *
   * Set *_SERIAL_TX_PIN and *_SERIAL_RX_PIN to match for all drivers
   * on the same serial port, either here or in your board's pins file.
   */
  //#define  X_SLAVE_ADDRESS 0
  //#define  Y_SLAVE_ADDRESS 0
  //#define  Z_SLAVE_ADDRESS 0
  //#define X2_SLAVE_ADDRESS 0
  //#define Y2_SLAVE_ADDRESS 0
  //#define Z2_SLAVE_ADDRESS 0
  //#define Z3_SLAVE_ADDRESS 0
  //#define Z4_SLAVE_ADDRESS 0
  //#define  I_SLAVE_ADDRESS 0
  //#define  J_SLAVE_ADDRESS 0
  //#define  K_SLAVE_ADDRESS 0
  //#define E0_SLAVE_ADDRESS 0
  //#define E1_SLAVE_ADDRESS 0
  //#define E2_SLAVE_ADDRESS 0
  //#define E3_SLAVE_ADDRESS 0
  //#define E4_SLAVE_ADDRESS 0
  //#define E5_SLAVE_ADDRESS 0
  //#define E6_SLAVE_ADDRESS 0
  //#define E7_SLAVE_ADDRESS 0

  /**
   * Software enable
   *
   * Use for drivers that do not use a dedicated enable pin, but rather handle the same
   * function through a communication line such as SPI or UART.
   */
  //#define SOFTWARE_DRIVER_ENABLE

  /**
   * TMC2130, TMC2160, TMC2208, TMC2209, TMC5130 and TMC5160 only
   * Use Trinamic's ultra quiet stepping mode.
   * When disabled, Marlin will use spreadCycle stepping mode.
   */
  #define STEALTHCHOP_XY
  #define STEALTHCHOP_Z
  #define STEALTHCHOP_I
  #define STEALTHCHOP_J
  #define STEALTHCHOP_K
  #define STEALTHCHOP_E

  /**
   * Optimize spreadCycle chopper parameters by using predefined parameter sets
   * or with the help of an example included in the library.
   * Provided parameter sets are
   * CHOPPER_DEFAULT_12V
   * CHOPPER_DEFAULT_19V
   * CHOPPER_DEFAULT_24V
   * CHOPPER_DEFAULT_36V
   * CHOPPER_09STEP_24V   // 0.9 degree steppers (24V)
   * CHOPPER_PRUSAMK3_24V // Imported parameters from the official Průša firmware for MK3 (24V)
   * CHOPPER_MARLIN_119   // Old defaults from Marlin v1.1.9
   *
   * Define your own with:
   * { <off_time[1..15]>, <hysteresis_end[-3..12]>, hysteresis_start[1..8] }
   */
<<<<<<< HEAD
  #define CHOPPER_TIMING CHOPPER_DEFAULT_24V
=======
  #define CHOPPER_TIMING CHOPPER_DEFAULT_12V        // All axes (override below)
  //#define CHOPPER_TIMING_X  CHOPPER_TIMING        // For X Axes (override below)
  //#define CHOPPER_TIMING_X2 CHOPPER_TIMING_X
  //#define CHOPPER_TIMING_Y  CHOPPER_TIMING        // For Y Axes (override below)
  //#define CHOPPER_TIMING_Y2 CHOPPER_TIMING_Y
  //#define CHOPPER_TIMING_Z  CHOPPER_TIMING        // For Z Axes (override below)
  //#define CHOPPER_TIMING_Z2 CHOPPER_TIMING_Z
  //#define CHOPPER_TIMING_Z3 CHOPPER_TIMING_Z
  //#define CHOPPER_TIMING_Z4 CHOPPER_TIMING_Z
  //#define CHOPPER_TIMING_E  CHOPPER_TIMING        // For Extruders (override below)
  //#define CHOPPER_TIMING_E1 CHOPPER_TIMING_E
  //#define CHOPPER_TIMING_E2 CHOPPER_TIMING_E
  //#define CHOPPER_TIMING_E3 CHOPPER_TIMING_E
  //#define CHOPPER_TIMING_E4 CHOPPER_TIMING_E
  //#define CHOPPER_TIMING_E5 CHOPPER_TIMING_E
  //#define CHOPPER_TIMING_E6 CHOPPER_TIMING_E
  //#define CHOPPER_TIMING_E7 CHOPPER_TIMING_E
>>>>>>> 444992c1

  /**
   * Monitor Trinamic drivers
   * for error conditions like overtemperature and short to ground.
   * To manage over-temp Marlin can decrease the driver current until the error condition clears.
   * Other detected conditions can be used to stop the current print.
   * Relevant G-codes:
   * M906 - Set or get motor current in milliamps using axis codes X, Y, Z, E. Report values if no axis codes given.
   * M911 - Report stepper driver overtemperature pre-warn condition.
   * M912 - Clear stepper driver overtemperature pre-warn condition flag.
   * M122 - Report driver parameters (Requires TMC_DEBUG)
   */
  //#define MONITOR_DRIVER_STATUS

  #if ENABLED(MONITOR_DRIVER_STATUS)
    #define CURRENT_STEP_DOWN     50  // [mA]
    #define REPORT_CURRENT_CHANGE
    #define STOP_ON_ERROR
  #endif

  /**
   * TMC2130, TMC2160, TMC2208, TMC2209, TMC5130 and TMC5160 only
   * The driver will switch to spreadCycle when stepper speed is over HYBRID_THRESHOLD.
   * This mode allows for faster movements at the expense of higher noise levels.
   * STEALTHCHOP_(XY|Z|E) must be enabled to use HYBRID_THRESHOLD.
   * M913 X/Y/Z/E to live tune the setting
   */
  //#define HYBRID_THRESHOLD

  #define X_HYBRID_THRESHOLD     100  // [mm/s]
  #define X2_HYBRID_THRESHOLD    100
  #define Y_HYBRID_THRESHOLD     100
  #define Y2_HYBRID_THRESHOLD    100
  #define Z_HYBRID_THRESHOLD       3
  #define Z2_HYBRID_THRESHOLD      3
  #define Z3_HYBRID_THRESHOLD      3
  #define Z4_HYBRID_THRESHOLD      3
  #define I_HYBRID_THRESHOLD       3
  #define J_HYBRID_THRESHOLD       3
  #define K_HYBRID_THRESHOLD       3
  #define E0_HYBRID_THRESHOLD     30
  #define E1_HYBRID_THRESHOLD     30
  #define E2_HYBRID_THRESHOLD     30
  #define E3_HYBRID_THRESHOLD     30
  #define E4_HYBRID_THRESHOLD     30
  #define E5_HYBRID_THRESHOLD     30
  #define E6_HYBRID_THRESHOLD     30
  #define E7_HYBRID_THRESHOLD     30

  /**
   * Use StallGuard to home / probe X, Y, Z.
   *
   * TMC2130, TMC2160, TMC2209, TMC2660, TMC5130, and TMC5160 only
   * Connect the stepper driver's DIAG1 pin to the X/Y endstop pin.
   * X, Y, and Z homing will always be done in spreadCycle mode.
   *
   * X/Y/Z_STALL_SENSITIVITY is the default stall threshold.
   * Use M914 X Y Z to set the stall threshold at runtime:
   *
   *  Sensitivity   TMC2209   Others
   *    HIGHEST       255      -64    (Too sensitive => False positive)
   *    LOWEST         0        63    (Too insensitive => No trigger)
   *
   * It is recommended to set HOMING_BUMP_MM to { 0, 0, 0 }.
   *
   * SPI_ENDSTOPS  *** Beta feature! *** TMC2130/TMC5160 Only ***
   * Poll the driver through SPI to determine load when homing.
   * Removes the need for a wire from DIAG1 to an endstop pin.
   *
   * IMPROVE_HOMING_RELIABILITY tunes acceleration and jerk when
   * homing and adds a guard period for endstop triggering.
   *
   * Comment *_STALL_SENSITIVITY to disable sensorless homing for that axis.
   */
  //#define SENSORLESS_HOMING // StallGuard capable drivers only

  #if EITHER(SENSORLESS_HOMING, SENSORLESS_PROBING)
    // TMC2209: 0...255. TMC2130: -64...63
    #define X_STALL_SENSITIVITY  8
    #define X2_STALL_SENSITIVITY X_STALL_SENSITIVITY
    #define Y_STALL_SENSITIVITY  8
    #define Y2_STALL_SENSITIVITY Y_STALL_SENSITIVITY
    //#define Z_STALL_SENSITIVITY  8
    //#define Z2_STALL_SENSITIVITY Z_STALL_SENSITIVITY
    //#define Z3_STALL_SENSITIVITY Z_STALL_SENSITIVITY
    //#define Z4_STALL_SENSITIVITY Z_STALL_SENSITIVITY
    //#define I_STALL_SENSITIVITY  8
    //#define J_STALL_SENSITIVITY  8
    //#define K_STALL_SENSITIVITY  8
    //#define SPI_ENDSTOPS              // TMC2130 only
    //#define IMPROVE_HOMING_RELIABILITY
  #endif

  /**
   * TMC Homing stepper phase.
   *
   * Improve homing repeatability by homing to stepper coil's nearest absolute
   * phase position. Trinamic drivers use a stepper phase table with 1024 values
   * spanning 4 full steps with 256 positions each (ergo, 1024 positions).
   * Full step positions (128, 384, 640, 896) have the highest holding torque.
   *
   * Values from 0..1023, -1 to disable homing phase for that axis.
   */
   //#define TMC_HOME_PHASE { 896, 896, 896 }

  /**
   * Beta feature!
   * Create a 50/50 square wave step pulse optimal for stepper drivers.
   */
  #define SQUARE_WAVE_STEPPING

  /**
   * Enable M122 debugging command for TMC stepper drivers.
   * M122 S0/1 will enable continuous reporting.
   */
  //#define TMC_DEBUG

  /**
   * You can set your own advanced settings by filling in predefined functions.
   * A list of available functions can be found on the library github page
   * https://github.com/teemuatlut/TMCStepper
   *
   * Example:
   * #define TMC_ADV() { \
   *   stepperX.diag0_otpw(1); \
   *   stepperY.intpol(0); \
   * }
   */
  #define TMC_ADV() {  }

#endif // HAS_TRINAMIC_CONFIG

// @section L64XX

/**
 * L64XX Stepper Driver options
 *
 * Arduino-L6470 library (0.8.0 or higher) is required.
 * https://github.com/ameyer/Arduino-L6470
 *
 * Requires the following to be defined in your pins_YOUR_BOARD file
 *     L6470_CHAIN_SCK_PIN
 *     L6470_CHAIN_MISO_PIN
 *     L6470_CHAIN_MOSI_PIN
 *     L6470_CHAIN_SS_PIN
 *     ENABLE_RESET_L64XX_CHIPS(Q)  where Q is 1 to enable and 0 to reset
 */

#if HAS_L64XX

  //#define L6470_CHITCHAT        // Display additional status info

  #if AXIS_IS_L64XX(X)
    #define X_MICROSTEPS       128  // Number of microsteps (VALID: 1, 2, 4, 8, 16, 32, 128) - L6474 max is 16
    #define X_OVERCURRENT     2000  // (mA) Current where the driver detects an over current
                                    //   L6470 & L6474 - VALID: 375 x (1 - 16) - 6A max - rounds down
                                    //   POWERSTEP01: VALID: 1000 x (1 - 32) - 32A max - rounds down
    #define X_STALLCURRENT    1500  // (mA) Current where the driver detects a stall (VALID: 31.25 * (1-128) -  4A max - rounds down)
                                    //   L6470 & L6474 - VALID: 31.25 * (1-128) -  4A max - rounds down
                                    //   POWERSTEP01: VALID: 200 x (1 - 32) - 6.4A max - rounds down
                                    //   L6474 - STALLCURRENT setting is used to set the nominal (TVAL) current
    #define X_MAX_VOLTAGE      127  // 0-255, Maximum effective voltage seen by stepper - not used by L6474
    #define X_CHAIN_POS         -1  // Position in SPI chain, 0=Not in chain, 1=Nearest MOSI
    #define X_SLEW_RATE          1  // 0-3, Slew 0 is slowest, 3 is fastest
  #endif

  #if AXIS_IS_L64XX(X2)
    #define X2_MICROSTEPS     X_MICROSTEPS
    #define X2_OVERCURRENT            2000
    #define X2_STALLCURRENT           1500
    #define X2_MAX_VOLTAGE             127
    #define X2_CHAIN_POS                -1
    #define X2_SLEW_RATE                 1
  #endif

  #if AXIS_IS_L64XX(Y)
    #define Y_MICROSTEPS               128
    #define Y_OVERCURRENT             2000
    #define Y_STALLCURRENT            1500
    #define Y_MAX_VOLTAGE              127
    #define Y_CHAIN_POS                 -1
    #define Y_SLEW_RATE                  1
  #endif

  #if AXIS_IS_L64XX(Y2)
    #define Y2_MICROSTEPS     Y_MICROSTEPS
    #define Y2_OVERCURRENT            2000
    #define Y2_STALLCURRENT           1500
    #define Y2_MAX_VOLTAGE             127
    #define Y2_CHAIN_POS                -1
    #define Y2_SLEW_RATE                 1
  #endif

  #if AXIS_IS_L64XX(Z)
    #define Z_MICROSTEPS               128
    #define Z_OVERCURRENT             2000
    #define Z_STALLCURRENT            1500
    #define Z_MAX_VOLTAGE              127
    #define Z_CHAIN_POS                 -1
    #define Z_SLEW_RATE                  1
  #endif

  #if AXIS_IS_L64XX(Z2)
    #define Z2_MICROSTEPS     Z_MICROSTEPS
    #define Z2_OVERCURRENT            2000
    #define Z2_STALLCURRENT           1500
    #define Z2_MAX_VOLTAGE             127
    #define Z2_CHAIN_POS                -1
    #define Z2_SLEW_RATE                 1
  #endif

  #if AXIS_IS_L64XX(Z3)
    #define Z3_MICROSTEPS     Z_MICROSTEPS
    #define Z3_OVERCURRENT            2000
    #define Z3_STALLCURRENT           1500
    #define Z3_MAX_VOLTAGE             127
    #define Z3_CHAIN_POS                -1
    #define Z3_SLEW_RATE                 1
  #endif

  #if AXIS_IS_L64XX(Z4)
    #define Z4_MICROSTEPS     Z_MICROSTEPS
    #define Z4_OVERCURRENT            2000
    #define Z4_STALLCURRENT           1500
    #define Z4_MAX_VOLTAGE             127
    #define Z4_CHAIN_POS                -1
    #define Z4_SLEW_RATE                 1
  #endif

  #if AXIS_DRIVER_TYPE_I(L6470)
    #define I_MICROSTEPS      128
    #define I_OVERCURRENT    2000
    #define I_STALLCURRENT   1500
    #define I_MAX_VOLTAGE     127
    #define I_CHAIN_POS        -1
    #define I_SLEW_RATE         1
  #endif

  #if AXIS_DRIVER_TYPE_J(L6470)
    #define J_MICROSTEPS      128
    #define J_OVERCURRENT    2000
    #define J_STALLCURRENT   1500
    #define J_MAX_VOLTAGE     127
    #define J_CHAIN_POS        -1
    #define J_SLEW_RATE         1
  #endif

  #if AXIS_DRIVER_TYPE_K(L6470)
    #define K_MICROSTEPS      128
    #define K_OVERCURRENT    2000
    #define K_STALLCURRENT   1500
    #define K_MAX_VOLTAGE     127
    #define K_CHAIN_POS        -1
    #define K_SLEW_RATE         1
  #endif

  #if AXIS_IS_L64XX(E0)
    #define E0_MICROSTEPS              128
    #define E0_OVERCURRENT            2000
    #define E0_STALLCURRENT           1500
    #define E0_MAX_VOLTAGE             127
    #define E0_CHAIN_POS                -1
    #define E0_SLEW_RATE                 1
  #endif

  #if AXIS_IS_L64XX(E1)
    #define E1_MICROSTEPS    E0_MICROSTEPS
    #define E1_OVERCURRENT            2000
    #define E1_STALLCURRENT           1500
    #define E1_MAX_VOLTAGE             127
    #define E1_CHAIN_POS                -1
    #define E1_SLEW_RATE                 1
  #endif

  #if AXIS_IS_L64XX(E2)
    #define E2_MICROSTEPS    E0_MICROSTEPS
    #define E2_OVERCURRENT            2000
    #define E2_STALLCURRENT           1500
    #define E2_MAX_VOLTAGE             127
    #define E2_CHAIN_POS                -1
    #define E2_SLEW_RATE                 1
  #endif

  #if AXIS_IS_L64XX(E3)
    #define E3_MICROSTEPS    E0_MICROSTEPS
    #define E3_OVERCURRENT            2000
    #define E3_STALLCURRENT           1500
    #define E3_MAX_VOLTAGE             127
    #define E3_CHAIN_POS                -1
    #define E3_SLEW_RATE                 1
  #endif

  #if AXIS_IS_L64XX(E4)
    #define E4_MICROSTEPS    E0_MICROSTEPS
    #define E4_OVERCURRENT            2000
    #define E4_STALLCURRENT           1500
    #define E4_MAX_VOLTAGE             127
    #define E4_CHAIN_POS                -1
    #define E4_SLEW_RATE                 1
  #endif

  #if AXIS_IS_L64XX(E5)
    #define E5_MICROSTEPS    E0_MICROSTEPS
    #define E5_OVERCURRENT            2000
    #define E5_STALLCURRENT           1500
    #define E5_MAX_VOLTAGE             127
    #define E5_CHAIN_POS                -1
    #define E5_SLEW_RATE                 1
  #endif

  #if AXIS_IS_L64XX(E6)
    #define E6_MICROSTEPS    E0_MICROSTEPS
    #define E6_OVERCURRENT            2000
    #define E6_STALLCURRENT           1500
    #define E6_MAX_VOLTAGE             127
    #define E6_CHAIN_POS                -1
    #define E6_SLEW_RATE                 1
  #endif

  #if AXIS_IS_L64XX(E7)
    #define E7_MICROSTEPS    E0_MICROSTEPS
    #define E7_OVERCURRENT            2000
    #define E7_STALLCURRENT           1500
    #define E7_MAX_VOLTAGE             127
    #define E7_CHAIN_POS                -1
    #define E7_SLEW_RATE                 1
  #endif

  /**
   * Monitor L6470 drivers for error conditions like over temperature and over current.
   * In the case of over temperature Marlin can decrease the drive until the error condition clears.
   * Other detected conditions can be used to stop the current print.
   * Relevant G-codes:
   * M906 - I1/2/3/4/5  Set or get motor drive level using axis codes X, Y, Z, E. Report values if no axis codes given.
   *         I not present or I0 or I1 - X, Y, Z or E0
   *         I2 - X2, Y2, Z2 or E1
   *         I3 - Z3 or E3
   *         I4 - Z4 or E4
   *         I5 - E5
   * M916 - Increase drive level until get thermal warning
   * M917 - Find minimum current thresholds
   * M918 - Increase speed until max or error
   * M122 S0/1 - Report driver parameters
   */
  //#define MONITOR_L6470_DRIVER_STATUS

  #if ENABLED(MONITOR_L6470_DRIVER_STATUS)
    #define KVAL_HOLD_STEP_DOWN     1
    //#define L6470_STOP_ON_ERROR
  #endif

#endif // HAS_L64XX

// @section i2cbus

//
// I2C Master ID for LPC176x LCD and Digital Current control
// Does not apply to other peripherals based on the Wire library.
//
//#define I2C_MASTER_ID  1  // Set a value from 0 to 2

/**
 * TWI/I2C BUS
 *
 * This feature is an EXPERIMENTAL feature so it shall not be used on production
 * machines. Enabling this will allow you to send and receive I2C data from slave
 * devices on the bus.
 *
 * ; Example #1
 * ; This macro send the string "Marlin" to the slave device with address 0x63 (99)
 * ; It uses multiple M260 commands with one B<base 10> arg
 * M260 A99  ; Target slave address
 * M260 B77  ; M
 * M260 B97  ; a
 * M260 B114 ; r
 * M260 B108 ; l
 * M260 B105 ; i
 * M260 B110 ; n
 * M260 S1   ; Send the current buffer
 *
 * ; Example #2
 * ; Request 6 bytes from slave device with address 0x63 (99)
 * M261 A99 B5
 *
 * ; Example #3
 * ; Example serial output of a M261 request
 * echo:i2c-reply: from:99 bytes:5 data:hello
 */

//#define EXPERIMENTAL_I2CBUS
#if ENABLED(EXPERIMENTAL_I2CBUS)
  #define I2C_SLAVE_ADDRESS  0  // Set a value from 8 to 127 to act as a slave
#endif

// @section extras

/**
 * Photo G-code
 * Add the M240 G-code to take a photo.
 * The photo can be triggered by a digital pin or a physical movement.
 */
//#define PHOTO_GCODE
#if ENABLED(PHOTO_GCODE)
  // A position to move to (and raise Z) before taking the photo
  //#define PHOTO_POSITION { X_MAX_POS - 5, Y_MAX_POS, 0 }  // { xpos, ypos, zraise } (M240 X Y Z)
  //#define PHOTO_DELAY_MS   100                            // (ms) Duration to pause before moving back (M240 P)
  //#define PHOTO_RETRACT_MM   6.5                          // (mm) E retract/recover for the photo move (M240 R S)

  // Canon RC-1 or homebrew digital camera trigger
  // Data from: https://www.doc-diy.net/photo/rc-1_hacked/
  //#define PHOTOGRAPH_PIN 23

  // Canon Hack Development Kit
  // https://captain-slow.dk/2014/03/09/3d-printing-timelapses/
  //#define CHDK_PIN        4

  // Optional second move with delay to trigger the camera shutter
  //#define PHOTO_SWITCH_POSITION { X_MAX_POS, Y_MAX_POS }  // { xpos, ypos } (M240 I J)

  // Duration to hold the switch or keep CHDK_PIN high
  //#define PHOTO_SWITCH_MS   50 // (ms) (M240 D)

  /**
   * PHOTO_PULSES_US may need adjustment depending on board and camera model.
   * Pin must be running at 48.4kHz.
   * Be sure to use a PHOTOGRAPH_PIN which can rise and fall quick enough.
   * (e.g., MKS SBase temp sensor pin was too slow, so used P1.23 on J8.)
   *
   *  Example pulse data for Nikon: https://bit.ly/2FKD0Aq
   *                     IR Wiring: https://git.io/JvJf7
   */
  //#define PHOTO_PULSES_US { 2000, 27850, 400, 1580, 400, 3580, 400 }  // (µs) Durations for each 48.4kHz oscillation
  #ifdef PHOTO_PULSES_US
    #define PHOTO_PULSE_DELAY_US 13 // (µs) Approximate duration of each HIGH and LOW pulse in the oscillation
  #endif
#endif

/**
 * Spindle & Laser control
 *
 * Add the M3, M4, and M5 commands to turn the spindle/laser on and off, and
 * to set spindle speed, spindle direction, and laser power.
 *
 * SuperPid is a router/spindle speed controller used in the CNC milling community.
 * Marlin can be used to turn the spindle on and off. It can also be used to set
 * the spindle speed from 5,000 to 30,000 RPM.
 *
 * You'll need to select a pin for the ON/OFF function and optionally choose a 0-5V
 * hardware PWM pin for the speed control and a pin for the rotation direction.
 *
 * See https://marlinfw.org/docs/configuration/laser_spindle.html for more config details.
 */
//#define SPINDLE_FEATURE
//#define LASER_FEATURE
#if EITHER(SPINDLE_FEATURE, LASER_FEATURE)
  #define SPINDLE_LASER_ACTIVE_STATE    LOW    // Set to "HIGH" if the on/off function is active HIGH
  #define SPINDLE_LASER_PWM             true   // Set to "true" if your controller supports setting the speed/power
  #define SPINDLE_LASER_PWM_INVERT      false  // Set to "true" if the speed/power goes up when you want it to go slower

  #define SPINDLE_LASER_FREQUENCY       2500   // (Hz) Spindle/laser frequency (only on supported HALs: AVR and LPC)

  //#define AIR_EVACUATION                     // Cutter Vacuum / Laser Blower motor control with G-codes M10-M11
  #if ENABLED(AIR_EVACUATION)
    #define AIR_EVACUATION_ACTIVE       LOW    // Set to "HIGH" if the on/off function is active HIGH
    //#define AIR_EVACUATION_PIN        42     // Override the default Cutter Vacuum or Laser Blower pin
  #endif

  //#define AIR_ASSIST                         // Air Assist control with G-codes M8-M9
  #if ENABLED(AIR_ASSIST)
    #define AIR_ASSIST_ACTIVE           LOW    // Active state on air assist pin
    //#define AIR_ASSIST_PIN            44     // Override the default Air Assist pin
  #endif

  //#define SPINDLE_SERVO                      // A servo converting an angle to spindle power
  #ifdef SPINDLE_SERVO
    #define SPINDLE_SERVO_NR   0               // Index of servo used for spindle control
    #define SPINDLE_SERVO_MIN 10               // Minimum angle for servo spindle
  #endif

  /**
   * Speed / Power can be set ('M3 S') and displayed in terms of:
   *  - PWM255  (S0 - S255)
   *  - PERCENT (S0 - S100)
   *  - RPM     (S0 - S50000)  Best for use with a spindle
   *  - SERVO   (S0 - S180)
   */
  #define CUTTER_POWER_UNIT PWM255

  /**
   * Relative Cutter Power
   * Normally, 'M3 O<power>' sets
   * OCR power is relative to the range SPEED_POWER_MIN...SPEED_POWER_MAX.
   * so input powers of 0...255 correspond to SPEED_POWER_MIN...SPEED_POWER_MAX
   * instead of normal range (0 to SPEED_POWER_MAX).
   * Best used with (e.g.) SuperPID router controller: S0 = 5,000 RPM and S255 = 30,000 RPM
   */
  //#define CUTTER_POWER_RELATIVE              // Set speed proportional to [SPEED_POWER_MIN...SPEED_POWER_MAX]

  #if ENABLED(SPINDLE_FEATURE)
    //#define SPINDLE_CHANGE_DIR               // Enable if your spindle controller can change spindle direction
    #define SPINDLE_CHANGE_DIR_STOP            // Enable if the spindle should stop before changing spin direction
    #define SPINDLE_INVERT_DIR          false  // Set to "true" if the spin direction is reversed

    #define SPINDLE_LASER_POWERUP_DELAY   5000 // (ms) Delay to allow the spindle/laser to come up to speed/power
    #define SPINDLE_LASER_POWERDOWN_DELAY 5000 // (ms) Delay to allow the spindle to stop

    /**
     * M3/M4 Power Equation
     *
     * Each tool uses different value ranges for speed / power control.
     * These parameters are used to convert between tool power units and PWM.
     *
     * Speed/Power = (PWMDC / 255 * 100 - SPEED_POWER_INTERCEPT) / SPEED_POWER_SLOPE
     * PWMDC = (spdpwr - SPEED_POWER_MIN) / (SPEED_POWER_MAX - SPEED_POWER_MIN) / SPEED_POWER_SLOPE
     */
    #define SPEED_POWER_INTERCEPT         0    // (%) 0-100 i.e., Minimum power percentage
    #define SPEED_POWER_MIN            5000    // (RPM)
    #define SPEED_POWER_MAX           30000    // (RPM) SuperPID router controller 0 - 30,000 RPM
    #define SPEED_POWER_STARTUP       25000    // (RPM) M3/M4 speed/power default (with no arguments)

  #else

    #define SPEED_POWER_INTERCEPT         0    // (%) 0-100 i.e., Minimum power percentage
    #define SPEED_POWER_MIN               0    // (%) 0-100
    #define SPEED_POWER_MAX             100    // (%) 0-100
    #define SPEED_POWER_STARTUP          80    // (%) M3/M4 speed/power default (with no arguments)

    // Define the minimum and maximum test pulse time values for a laser test fire function
    #define LASER_TEST_PULSE_MIN           1   // Used with Laser Control Menu
    #define LASER_TEST_PULSE_MAX         999   // Caution: Menu may not show more than 3 characters

    /**
     * Enable inline laser power to be handled in the planner / stepper routines.
     * Inline power is specified by the I (inline) flag in an M3 command (e.g., M3 S20 I)
     * or by the 'S' parameter in G0/G1/G2/G3 moves (see LASER_MOVE_POWER).
     *
     * This allows the laser to keep in perfect sync with the planner and removes
     * the powerup/down delay since lasers require negligible time.
     */
    //#define LASER_POWER_INLINE

    #if ENABLED(LASER_POWER_INLINE)
      /**
       * Scale the laser's power in proportion to the movement rate.
       *
       * - Sets the entry power proportional to the entry speed over the nominal speed.
       * - Ramps the power up every N steps to approximate the speed trapezoid.
       * - Due to the limited power resolution this is only approximate.
       */
      #define LASER_POWER_INLINE_TRAPEZOID

      /**
       * Continuously calculate the current power (nominal_power * current_rate / nominal_rate).
       * Required for accurate power with non-trapezoidal acceleration (e.g., S_CURVE_ACCELERATION).
       * This is a costly calculation so this option is discouraged on 8-bit AVR boards.
       *
       * LASER_POWER_INLINE_TRAPEZOID_CONT_PER defines how many step cycles there are between power updates. If your
       * board isn't able to generate steps fast enough (and you are using LASER_POWER_INLINE_TRAPEZOID_CONT), increase this.
       * Note that when this is zero it means it occurs every cycle; 1 means a delay wait one cycle then run, etc.
       */
      //#define LASER_POWER_INLINE_TRAPEZOID_CONT

      /**
       * Stepper iterations between power updates. Increase this value if the board
       * can't keep up with the processing demands of LASER_POWER_INLINE_TRAPEZOID_CONT.
       * Disable (or set to 0) to recalculate power on every stepper iteration.
       */
      //#define LASER_POWER_INLINE_TRAPEZOID_CONT_PER 10

      /**
       * Include laser power in G0/G1/G2/G3/G5 commands with the 'S' parameter
       */
      //#define LASER_MOVE_POWER

      #if ENABLED(LASER_MOVE_POWER)
        // Turn off the laser on G0 moves with no power parameter.
        // If a power parameter is provided, use that instead.
        //#define LASER_MOVE_G0_OFF

        // Turn off the laser on G28 homing.
        //#define LASER_MOVE_G28_OFF
      #endif

      /**
       * Inline flag inverted
       *
       * WARNING: M5 will NOT turn off the laser unless another move
       *          is done (so G-code files must end with 'M5 I').
       */
      //#define LASER_POWER_INLINE_INVERT

      /**
       * Continuously apply inline power. ('M3 S3' == 'G1 S3' == 'M3 S3 I')
       *
       * The laser might do some weird things, so only enable this
       * feature if you understand the implications.
       */
      //#define LASER_POWER_INLINE_CONTINUOUS

    #else

      #define SPINDLE_LASER_POWERUP_DELAY     50 // (ms) Delay to allow the spindle/laser to come up to speed/power
      #define SPINDLE_LASER_POWERDOWN_DELAY   50 // (ms) Delay to allow the spindle to stop

    #endif

    //
    // Laser I2C Ammeter (High precision INA226 low/high side module)
    //
    //#define I2C_AMMETER
    #if ENABLED(I2C_AMMETER)
      #define I2C_AMMETER_IMAX            0.1    // (Amps) Calibration value for the expected current range
      #define I2C_AMMETER_SHUNT_RESISTOR  0.1    // (Ohms) Calibration shunt resistor value
    #endif

  #endif
#endif // SPINDLE_FEATURE || LASER_FEATURE

/**
 * Synchronous Laser Control with M106/M107
 *
 * Marlin normally applies M106/M107 fan speeds at a time "soon after" processing
 * a planner block. This is too inaccurate for a PWM/TTL laser attached to the fan
 * header (as with some add-on laser kits). Enable this option to set fan/laser
 * speeds with much more exact timing for improved print fidelity.
 *
 * NOTE: This option sacrifices some cooling fan speed options.
 */
//#define LASER_SYNCHRONOUS_M106_M107

/**
 * Coolant Control
 *
 * Add the M7, M8, and M9 commands to turn mist or flood coolant on and off.
 *
 * Note: COOLANT_MIST_PIN and/or COOLANT_FLOOD_PIN must also be defined.
 */
//#define COOLANT_CONTROL
#if ENABLED(COOLANT_CONTROL)
  #define COOLANT_MIST                // Enable if mist coolant is present
  #define COOLANT_FLOOD               // Enable if flood coolant is present
  #define COOLANT_MIST_INVERT  false  // Set "true" if the on/off function is reversed
  #define COOLANT_FLOOD_INVERT false  // Set "true" if the on/off function is reversed
#endif

/**
 * Filament Width Sensor
 *
 * Measures the filament width in real-time and adjusts
 * flow rate to compensate for any irregularities.
 *
 * Also allows the measured filament diameter to set the
 * extrusion rate, so the slicer only has to specify the
 * volume.
 *
 * Only a single extruder is supported at this time.
 *
 *  34 RAMPS_14    : Analog input 5 on the AUX2 connector
 *  81 PRINTRBOARD : Analog input 2 on the Exp1 connector (version B,C,D,E)
 * 301 RAMBO       : Analog input 3
 *
 * Note: May require analog pins to be defined for other boards.
 */
//#define FILAMENT_WIDTH_SENSOR

#if ENABLED(FILAMENT_WIDTH_SENSOR)
  #define FILAMENT_SENSOR_EXTRUDER_NUM 0    // Index of the extruder that has the filament sensor. :[0,1,2,3,4]
  #define MEASUREMENT_DELAY_CM        14    // (cm) The distance from the filament sensor to the melting chamber

  #define FILWIDTH_ERROR_MARGIN        1.0  // (mm) If a measurement differs too much from nominal width ignore it
  #define MAX_MEASUREMENT_DELAY       20    // (bytes) Buffer size for stored measurements (1 byte per cm). Must be larger than MEASUREMENT_DELAY_CM.

  #define DEFAULT_MEASURED_FILAMENT_DIA DEFAULT_NOMINAL_FILAMENT_DIA // Set measured to nominal initially

  // Display filament width on the LCD status line. Status messages will expire after 5 seconds.
  //#define FILAMENT_LCD_DISPLAY
#endif

/**
 * Power Monitor
 * Monitor voltage (V) and/or current (A), and -when possible- power (W)
 *
 * Read and configure with M430
 *
 * The current sensor feeds DC voltage (relative to the measured current) to an analog pin
 * The voltage sensor feeds DC voltage (relative to the measured voltage) to an analog pin
 */
//#define POWER_MONITOR_CURRENT   // Monitor the system current
//#define POWER_MONITOR_VOLTAGE   // Monitor the system voltage

#if ENABLED(POWER_MONITOR_CURRENT)
  #define POWER_MONITOR_VOLTS_PER_AMP    0.05000  // Input voltage to the MCU analog pin per amp  - DO NOT apply more than ADC_VREF!
  #define POWER_MONITOR_CURRENT_OFFSET   0        // Offset (in amps) applied to the calculated current
  #define POWER_MONITOR_FIXED_VOLTAGE   13.6      // Voltage for a current sensor with no voltage sensor (for power display)
#endif

#if ENABLED(POWER_MONITOR_VOLTAGE)
  #define POWER_MONITOR_VOLTS_PER_VOLT  0.077933  // Input voltage to the MCU analog pin per volt - DO NOT apply more than ADC_VREF!
  #define POWER_MONITOR_VOLTAGE_OFFSET  0         // Offset (in volts) applied to the calculated voltage
#endif

/**
 * Stepper Driver Anti-SNAFU Protection
 *
 * If the SAFE_POWER_PIN is defined for your board, Marlin will check
 * that stepper drivers are properly plugged in before applying power.
 * Disable protection if your stepper drivers don't support the feature.
 */
//#define DISABLE_DRIVER_SAFE_POWER_PROTECT

/**
 * CNC Coordinate Systems
 *
 * Enables G53 and G54-G59.3 commands to select coordinate systems
 * and G92.1 to reset the workspace to native machine space.
 */
//#define CNC_COORDINATE_SYSTEMS

/**
 * Auto-report temperatures with M155 S<seconds>
 */
#define AUTO_REPORT_TEMPERATURES

/**
 * Auto-report position with M154 S<seconds>
 */
//#define AUTO_REPORT_POSITION

/**
 * Include capabilities in M115 output
 */
#define EXTENDED_CAPABILITIES_REPORT
#if ENABLED(EXTENDED_CAPABILITIES_REPORT)
  //#define M115_GEOMETRY_REPORT
#endif

/**
 * Expected Printer Check
 * Add the M16 G-code to compare a string to the MACHINE_NAME.
 * M16 with a non-matching string causes the printer to halt.
 */
//#define EXPECTED_PRINTER_CHECK

/**
 * Disable all Volumetric extrusion options
 */
//#define NO_VOLUMETRICS

#if DISABLED(NO_VOLUMETRICS)
  /**
   * Volumetric extrusion default state
   * Activate to make volumetric extrusion the default method,
   * with DEFAULT_NOMINAL_FILAMENT_DIA as the default diameter.
   *
   * M200 D0 to disable, M200 Dn to set a new diameter (and enable volumetric).
   * M200 S0/S1 to disable/enable volumetric extrusion.
   */
  //#define VOLUMETRIC_DEFAULT_ON

  //#define VOLUMETRIC_EXTRUDER_LIMIT
  #if ENABLED(VOLUMETRIC_EXTRUDER_LIMIT)
    /**
     * Default volumetric extrusion limit in cubic mm per second (mm^3/sec).
     * This factory setting applies to all extruders.
     * Use 'M200 [T<extruder>] L<limit>' to override and 'M502' to reset.
     * A non-zero value activates Volume-based Extrusion Limiting.
     */
    #define DEFAULT_VOLUMETRIC_EXTRUDER_LIMIT 0.00      // (mm^3/sec)
  #endif
#endif

/**
 * Enable this option for a leaner build of Marlin that removes all
 * workspace offsets, simplifying coordinate transformations, leveling, etc.
 *
 *  - M206 and M428 are disabled.
 *  - G92 will revert to its behavior from Marlin 1.0.
 */
//#define NO_WORKSPACE_OFFSETS

// Extra options for the M114 "Current Position" report
//#define M114_DETAIL         // Use 'M114` for details to check planner calculations
//#define M114_REALTIME       // Real current position based on forward kinematics
//#define M114_LEGACY         // M114 used to synchronize on every call. Enable if needed.

//#define REPORT_FAN_CHANGE   // Report the new fan speed when changed by M106 (and others)

/**
 * Set the number of proportional font spaces required to fill up a typical character space.
 * This can help to better align the output of commands like `G29 O` Mesh Output.
 *
 * For clients that use a fixed-width font (like OctoPrint), leave this set to 1.0.
 * Otherwise, adjust according to your client and font.
 */
#define PROPORTIONAL_FONT_RATIO 1.0

/**
 * Spend 28 bytes of SRAM to optimize the G-code parser
 */
#define FASTER_GCODE_PARSER

#if ENABLED(FASTER_GCODE_PARSER)
  //#define GCODE_QUOTED_STRINGS  // Support for quoted string parameters
#endif

// Support for MeatPack G-code compression (https://github.com/scottmudge/OctoPrint-MeatPack)
//#define MEATPACK_ON_SERIAL_PORT_1
//#define MEATPACK_ON_SERIAL_PORT_2

//#define GCODE_CASE_INSENSITIVE  // Accept G-code sent to the firmware in lowercase

//#define REPETIER_GCODE_M360     // Add commands originally from Repetier FW

/**
 * CNC G-code options
 * Support CNC-style G-code dialects used by laser cutters, drawing machine cams, etc.
 * Note that G0 feedrates should be used with care for 3D printing (if used at all).
 * High feedrates may cause ringing and harm print quality.
 */
//#define PAREN_COMMENTS      // Support for parentheses-delimited comments
//#define GCODE_MOTION_MODES  // Remember the motion mode (G0 G1 G2 G3 G5 G38.X) and apply for X Y Z E F, etc.

// Enable and set a (default) feedrate for all G0 moves
//#define G0_FEEDRATE 3000 // (mm/min)
#ifdef G0_FEEDRATE
  //#define VARIABLE_G0_FEEDRATE // The G0 feedrate is set by F in G0 motion mode
#endif

/**
 * Startup commands
 *
 * Execute certain G-code commands immediately after power-on.
 */
//#define STARTUP_COMMANDS "M17 Z"

/**
 * G-code Macros
 *
 * Add G-codes M810-M819 to define and run G-code macros.
 * Macros are not saved to EEPROM.
 */
//#define GCODE_MACROS
#if ENABLED(GCODE_MACROS)
  #define GCODE_MACROS_SLOTS       5  // Up to 10 may be used
  #define GCODE_MACROS_SLOT_SIZE  50  // Maximum length of a single macro
#endif

/**
 * User-defined menu items to run custom G-code.
 * Up to 25 may be defined, but the actual number is LCD-dependent.
 */

// Custom Menu: Main Menu
//#define CUSTOM_MENU_MAIN
#if ENABLED(CUSTOM_MENU_MAIN)
  //#define CUSTOM_MENU_MAIN_TITLE "Custom Commands"
  #define CUSTOM_MENU_MAIN_SCRIPT_DONE "M117 User Script Done"
  #define CUSTOM_MENU_MAIN_SCRIPT_AUDIBLE_FEEDBACK
  //#define CUSTOM_MENU_MAIN_SCRIPT_RETURN   // Return to status screen after a script
  #define CUSTOM_MENU_MAIN_ONLY_IDLE         // Only show custom menu when the machine is idle

  #define MAIN_MENU_ITEM_1_DESC "Home & UBL Info"
  #define MAIN_MENU_ITEM_1_GCODE "G28\nG29 W"
  //#define MAIN_MENU_ITEM_1_CONFIRM          // Show a confirmation dialog before this action

  #define MAIN_MENU_ITEM_2_DESC "Preheat for " PREHEAT_1_LABEL
  #define MAIN_MENU_ITEM_2_GCODE "M140 S" STRINGIFY(PREHEAT_1_TEMP_BED) "\nM104 S" STRINGIFY(PREHEAT_1_TEMP_HOTEND)
  //#define MAIN_MENU_ITEM_2_CONFIRM

  //#define MAIN_MENU_ITEM_3_DESC "Preheat for " PREHEAT_2_LABEL
  //#define MAIN_MENU_ITEM_3_GCODE "M140 S" STRINGIFY(PREHEAT_2_TEMP_BED) "\nM104 S" STRINGIFY(PREHEAT_2_TEMP_HOTEND)
  //#define MAIN_MENU_ITEM_3_CONFIRM

  //#define MAIN_MENU_ITEM_4_DESC "Heat Bed/Home/Level"
  //#define MAIN_MENU_ITEM_4_GCODE "M140 S" STRINGIFY(PREHEAT_2_TEMP_BED) "\nG28\nG29"
  //#define MAIN_MENU_ITEM_4_CONFIRM

  //#define MAIN_MENU_ITEM_5_DESC "Home & Info"
  //#define MAIN_MENU_ITEM_5_GCODE "G28\nM503"
  //#define MAIN_MENU_ITEM_5_CONFIRM
#endif

// Custom Menu: Configuration Menu
//#define CUSTOM_MENU_CONFIG
#if ENABLED(CUSTOM_MENU_CONFIG)
  //#define CUSTOM_MENU_CONFIG_TITLE "Custom Commands"
  #define CUSTOM_MENU_CONFIG_SCRIPT_DONE "M117 Wireless Script Done"
  #define CUSTOM_MENU_CONFIG_SCRIPT_AUDIBLE_FEEDBACK
  //#define CUSTOM_MENU_CONFIG_SCRIPT_RETURN  // Return to status screen after a script
  #define CUSTOM_MENU_CONFIG_ONLY_IDLE        // Only show custom menu when the machine is idle

  #define CONFIG_MENU_ITEM_1_DESC "Wifi ON"
  #define CONFIG_MENU_ITEM_1_GCODE "M118 [ESP110] WIFI-STA pwd=12345678"
  //#define CONFIG_MENU_ITEM_1_CONFIRM        // Show a confirmation dialog before this action

  #define CONFIG_MENU_ITEM_2_DESC "Bluetooth ON"
  #define CONFIG_MENU_ITEM_2_GCODE "M118 [ESP110] BT pwd=12345678"
  //#define CONFIG_MENU_ITEM_2_CONFIRM

  //#define CONFIG_MENU_ITEM_3_DESC "Radio OFF"
  //#define CONFIG_MENU_ITEM_3_GCODE "M118 [ESP110] OFF pwd=12345678"
  //#define CONFIG_MENU_ITEM_3_CONFIRM

  //#define CONFIG_MENU_ITEM_4_DESC "Wifi ????"
  //#define CONFIG_MENU_ITEM_4_GCODE "M118 ????"
  //#define CONFIG_MENU_ITEM_4_CONFIRM

  //#define CONFIG_MENU_ITEM_5_DESC "Wifi ????"
  //#define CONFIG_MENU_ITEM_5_GCODE "M118 ????"
  //#define CONFIG_MENU_ITEM_5_CONFIRM
#endif

/**
 * User-defined buttons to run custom G-code.
 * Up to 25 may be defined.
 */
//#define CUSTOM_USER_BUTTONS
#if ENABLED(CUSTOM_USER_BUTTONS)
  //#define BUTTON1_PIN -1
  #if PIN_EXISTS(BUTTON1)
    #define BUTTON1_HIT_STATE     LOW       // State of the triggered button. NC=LOW. NO=HIGH.
    #define BUTTON1_WHEN_PRINTING false     // Button allowed to trigger during printing?
    #define BUTTON1_GCODE         "G28"
    #define BUTTON1_DESC          "Homing"  // Optional string to set the LCD status
  #endif

  //#define BUTTON2_PIN -1
  #if PIN_EXISTS(BUTTON2)
    #define BUTTON2_HIT_STATE     LOW
    #define BUTTON2_WHEN_PRINTING false
    #define BUTTON2_GCODE         "M140 S" STRINGIFY(PREHEAT_1_TEMP_BED) "\nM104 S" STRINGIFY(PREHEAT_1_TEMP_HOTEND)
    #define BUTTON2_DESC          "Preheat for " PREHEAT_1_LABEL
  #endif

  //#define BUTTON3_PIN -1
  #if PIN_EXISTS(BUTTON3)
    #define BUTTON3_HIT_STATE     LOW
    #define BUTTON3_WHEN_PRINTING false
    #define BUTTON3_GCODE         "M140 S" STRINGIFY(PREHEAT_2_TEMP_BED) "\nM104 S" STRINGIFY(PREHEAT_2_TEMP_HOTEND)
    #define BUTTON3_DESC          "Preheat for " PREHEAT_2_LABEL
  #endif
#endif

/**
 * Host Action Commands
 *
 * Define host streamer action commands in compliance with the standard.
 *
 * See https://reprap.org/wiki/G-code#Action_commands
 * Common commands ........ poweroff, pause, paused, resume, resumed, cancel
 * G29_RETRY_AND_RECOVER .. probe_rewipe, probe_failed
 *
 * Some features add reason codes to extend these commands.
 *
 * Host Prompt Support enables Marlin to use the host for user prompts so
 * filament runout and other processes can be managed from the host side.
 */
//#define HOST_ACTION_COMMANDS
#if ENABLED(HOST_ACTION_COMMANDS)
  //#define HOST_PAUSE_M76
  //#define HOST_PROMPT_SUPPORT
  //#define HOST_START_MENU_ITEM  // Add a menu item that tells the host to start
#endif

/**
 * Cancel Objects
 *
 * Implement M486 to allow Marlin to skip objects
 */
<<<<<<< HEAD
#define CANCEL_OBJECTS
=======
//#define CANCEL_OBJECTS
#if ENABLED(CANCEL_OBJECTS)
  #define CANCEL_OBJECTS_REPORTING // Emit the current object as a status message
#endif
>>>>>>> 444992c1

/**
 * I2C position encoders for closed loop control.
 * Developed by Chris Barr at Aus3D.
 *
 * Wiki: https://wiki.aus3d.com.au/Magnetic_Encoder
 * Github: https://github.com/Aus3D/MagneticEncoder
 *
 * Supplier: https://aus3d.com.au/magnetic-encoder-module
 * Alternative Supplier: https://reliabuild3d.com/
 *
 * Reliabuild encoders have been modified to improve reliability.
 */

//#define I2C_POSITION_ENCODERS
#if ENABLED(I2C_POSITION_ENCODERS)

  #define I2CPE_ENCODER_CNT         1                       // The number of encoders installed; max of 5
                                                            // encoders supported currently.

  #define I2CPE_ENC_1_ADDR          I2CPE_PRESET_ADDR_X     // I2C address of the encoder. 30-200.
  #define I2CPE_ENC_1_AXIS          X_AXIS                  // Axis the encoder module is installed on.  <X|Y|Z|E>_AXIS.
  #define I2CPE_ENC_1_TYPE          I2CPE_ENC_TYPE_LINEAR   // Type of encoder:  I2CPE_ENC_TYPE_LINEAR -or-
                                                            // I2CPE_ENC_TYPE_ROTARY.
  #define I2CPE_ENC_1_TICKS_UNIT    2048                    // 1024 for magnetic strips with 2mm poles; 2048 for
                                                            // 1mm poles. For linear encoders this is ticks / mm,
                                                            // for rotary encoders this is ticks / revolution.
  //#define I2CPE_ENC_1_TICKS_REV     (16 * 200)            // Only needed for rotary encoders; number of stepper
                                                            // steps per full revolution (motor steps/rev * microstepping)
  //#define I2CPE_ENC_1_INVERT                              // Invert the direction of axis travel.
  #define I2CPE_ENC_1_EC_METHOD     I2CPE_ECM_MICROSTEP     // Type of error error correction.
  #define I2CPE_ENC_1_EC_THRESH     0.10                    // Threshold size for error (in mm) above which the
                                                            // printer will attempt to correct the error; errors
                                                            // smaller than this are ignored to minimize effects of
                                                            // measurement noise / latency (filter).

  #define I2CPE_ENC_2_ADDR          I2CPE_PRESET_ADDR_Y     // Same as above, but for encoder 2.
  #define I2CPE_ENC_2_AXIS          Y_AXIS
  #define I2CPE_ENC_2_TYPE          I2CPE_ENC_TYPE_LINEAR
  #define I2CPE_ENC_2_TICKS_UNIT    2048
  //#define I2CPE_ENC_2_TICKS_REV   (16 * 200)
  //#define I2CPE_ENC_2_INVERT
  #define I2CPE_ENC_2_EC_METHOD     I2CPE_ECM_MICROSTEP
  #define I2CPE_ENC_2_EC_THRESH     0.10

  #define I2CPE_ENC_3_ADDR          I2CPE_PRESET_ADDR_Z     // Encoder 3.  Add additional configuration options
  #define I2CPE_ENC_3_AXIS          Z_AXIS                  // as above, or use defaults below.

  #define I2CPE_ENC_4_ADDR          I2CPE_PRESET_ADDR_E     // Encoder 4.
  #define I2CPE_ENC_4_AXIS          E_AXIS

  #define I2CPE_ENC_5_ADDR          34                      // Encoder 5.
  #define I2CPE_ENC_5_AXIS          E_AXIS

  // Default settings for encoders which are enabled, but without settings configured above.
  #define I2CPE_DEF_TYPE            I2CPE_ENC_TYPE_LINEAR
  #define I2CPE_DEF_ENC_TICKS_UNIT  2048
  #define I2CPE_DEF_TICKS_REV       (16 * 200)
  #define I2CPE_DEF_EC_METHOD       I2CPE_ECM_NONE
  #define I2CPE_DEF_EC_THRESH       0.1

  //#define I2CPE_ERR_THRESH_ABORT  100.0                   // Threshold size for error (in mm) error on any given
                                                            // axis after which the printer will abort. Comment out to
                                                            // disable abort behavior.

  #define I2CPE_TIME_TRUSTED        10000                   // After an encoder fault, there must be no further fault
                                                            // for this amount of time (in ms) before the encoder
                                                            // is trusted again.

  /**
   * Position is checked every time a new command is executed from the buffer but during long moves,
   * this setting determines the minimum update time between checks. A value of 100 works well with
   * error rolling average when attempting to correct only for skips and not for vibration.
   */
  #define I2CPE_MIN_UPD_TIME_MS     4                       // (ms) Minimum time between encoder checks.

  // Use a rolling average to identify persistant errors that indicate skips, as opposed to vibration and noise.
  #define I2CPE_ERR_ROLLING_AVERAGE

#endif // I2C_POSITION_ENCODERS

/**
 * Analog Joystick(s)
 */
//#define JOYSTICK
#if ENABLED(JOYSTICK)
  #define JOY_X_PIN    5  // RAMPS: Suggested pin A5  on AUX2
  #define JOY_Y_PIN   10  // RAMPS: Suggested pin A10 on AUX2
  #define JOY_Z_PIN   12  // RAMPS: Suggested pin A12 on AUX2
  #define JOY_EN_PIN  44  // RAMPS: Suggested pin D44 on AUX2

  //#define INVERT_JOY_X  // Enable if X direction is reversed
  //#define INVERT_JOY_Y  // Enable if Y direction is reversed
  //#define INVERT_JOY_Z  // Enable if Z direction is reversed

  // Use M119 with JOYSTICK_DEBUG to find reasonable values after connecting:
  #define JOY_X_LIMITS { 5600, 8190-100, 8190+100, 10800 } // min, deadzone start, deadzone end, max
  #define JOY_Y_LIMITS { 5600, 8250-100, 8250+100, 11000 }
  #define JOY_Z_LIMITS { 4800, 8080-100, 8080+100, 11550 }
  //#define JOYSTICK_DEBUG
#endif

/**
 * Mechanical Gantry Calibration
 * Modern replacement for the Prusa TMC_Z_CALIBRATION.
 * Adds capability to work with any adjustable current drivers.
 * Implemented as G34 because M915 is deprecated.
 */
//#define MECHANICAL_GANTRY_CALIBRATION
#if ENABLED(MECHANICAL_GANTRY_CALIBRATION)
  #define GANTRY_CALIBRATION_CURRENT          600     // Default calibration current in ma
  #define GANTRY_CALIBRATION_EXTRA_HEIGHT      15     // Extra distance in mm past Z_###_POS to move
  #define GANTRY_CALIBRATION_FEEDRATE         500     // Feedrate for correction move
  //#define GANTRY_CALIBRATION_TO_MIN                 // Enable to calibrate Z in the MIN direction

  //#define GANTRY_CALIBRATION_SAFE_POSITION XY_CENTER // Safe position for nozzle
  //#define GANTRY_CALIBRATION_XY_PARK_FEEDRATE 3000  // XY Park Feedrate - MMM
  //#define GANTRY_CALIBRATION_COMMANDS_PRE   ""
  #define GANTRY_CALIBRATION_COMMANDS_POST  "G28"     // G28 highly recommended to ensure an accurate position
#endif

/**
 * Instant freeze / unfreeze functionality
 * Specified pin has pullup and connecting to ground will instantly pause motion.
 * Potentially useful for emergency stop that allows being resumed.
 */
//#define FREEZE_FEATURE
#if ENABLED(FREEZE_FEATURE)
  //#define FREEZE_PIN 41   // Override the default (KILL) pin here
#endif

/**
 * MAX7219 Debug Matrix
 *
 * Add support for a low-cost 8x8 LED Matrix based on the Max7219 chip as a realtime status display.
 * Requires 3 signal wires. Some useful debug options are included to demonstrate its usage.
 */
//#define MAX7219_DEBUG
#if ENABLED(MAX7219_DEBUG)
  #define MAX7219_CLK_PIN   64
  #define MAX7219_DIN_PIN   57
  #define MAX7219_LOAD_PIN  44

  //#define MAX7219_GCODE          // Add the M7219 G-code to control the LED matrix
  #define MAX7219_INIT_TEST    2   // Test pattern at startup: 0=none, 1=sweep, 2=spiral
  #define MAX7219_NUMBER_UNITS 1   // Number of Max7219 units in chain.
  #define MAX7219_ROTATE       0   // Rotate the display clockwise (in multiples of +/- 90°)
                                   // connector at:  right=0   bottom=-90  top=90  left=180
  //#define MAX7219_REVERSE_ORDER  // The individual LED matrix units may be in reversed order
  //#define MAX7219_SIDE_BY_SIDE   // Big chip+matrix boards can be chained side-by-side

  /**
   * Sample debug features
   * If you add more debug displays, be careful to avoid conflicts!
   */
  #define MAX7219_DEBUG_PRINTER_ALIVE    // Blink corner LED of 8x8 matrix to show that the firmware is functioning
  #define MAX7219_DEBUG_PLANNER_HEAD  3  // Show the planner queue head position on this and the next LED matrix row
  #define MAX7219_DEBUG_PLANNER_TAIL  5  // Show the planner queue tail position on this and the next LED matrix row

  #define MAX7219_DEBUG_PLANNER_QUEUE 0  // Show the current planner queue depth on this and the next LED matrix row
                                         // If you experience stuttering, reboots, etc. this option can reveal how
                                         // tweaks made to the configuration are affecting the printer in real-time.
#endif

/**
 * NanoDLP Sync support
 *
 * Support for Synchronized Z moves when used with NanoDLP. G0/G1 axis moves will
 * output a "Z_move_comp" string to enable synchronization with DLP projector exposure.
 * This feature allows you to use [[WaitForDoneMessage]] instead of M400 commands.
 */
//#define NANODLP_Z_SYNC
#if ENABLED(NANODLP_Z_SYNC)
  //#define NANODLP_ALL_AXIS  // Send a "Z_move_comp" report for any axis move (not just Z).
#endif

/**
 * Ethernet. Use M552 to enable and set the IP address.
 */
#if HAS_ETHERNET
  #define MAC_ADDRESS { 0xDE, 0xAD, 0xBE, 0xEF, 0xF0, 0x0D }  // A MAC address unique to your network
#endif

/**
 * WiFi Support (Espressif ESP32 WiFi)
 */
//#define WIFISUPPORT         // Marlin embedded WiFi managenent
//#define ESP3D_WIFISUPPORT   // ESP3D Library WiFi management (https://github.com/luc-github/ESP3DLib)

#if EITHER(WIFISUPPORT, ESP3D_WIFISUPPORT)
  //#define WEBSUPPORT          // Start a webserver (which may include auto-discovery)
  //#define OTASUPPORT          // Support over-the-air firmware updates
  //#define WIFI_CUSTOM_COMMAND // Accept feature config commands (e.g., WiFi ESP3D) from the host

  /**
   * To set a default WiFi SSID / Password, create a file called Configuration_Secure.h with
   * the following defines, customized for your network. This specific file is excluded via
   * .gitignore to prevent it from accidentally leaking to the public.
   *
   *   #define WIFI_SSID "WiFi SSID"
   *   #define WIFI_PWD  "WiFi Password"
   */
  //#include "Configuration_Secure.h" // External file with WiFi SSID / Password
#endif

/**
 * Průša Multi-Material Unit (MMU)
 * Enable in Configuration.h
 *
 * These devices allow a single stepper driver on the board to drive
 * multi-material feeders with any number of stepper motors.
 */
#if HAS_PRUSA_MMU1
  /**
   * This option only allows the multiplexer to switch on tool-change.
   * Additional options to configure custom E moves are pending.
   *
   * Override the default DIO selector pins here, if needed.
   * Some pins files may provide defaults for these pins.
   */
  //#define E_MUX0_PIN 40  // Always Required
  //#define E_MUX1_PIN 42  // Needed for 3 to 8 inputs
  //#define E_MUX2_PIN 44  // Needed for 5 to 8 inputs
#elif HAS_PRUSA_MMU2
  // Serial port used for communication with MMU2.
  #define MMU2_SERIAL_PORT 2

  // Use hardware reset for MMU if a pin is defined for it
  //#define MMU2_RST_PIN 23

  // Enable if the MMU2 has 12V stepper motors (MMU2 Firmware 1.0.2 and up)
  //#define MMU2_MODE_12V

  // G-code to execute when MMU2 F.I.N.D.A. probe detects filament runout
  #define MMU2_FILAMENT_RUNOUT_SCRIPT "M600"

  // Add an LCD menu for MMU2
  //#define MMU2_MENUS
  #if EITHER(MMU2_MENUS, HAS_PRUSA_MMU2S)
    // Settings for filament load / unload from the LCD menu.
    // This is for Průša MK3-style extruders. Customize for your hardware.
    #define MMU2_FILAMENTCHANGE_EJECT_FEED 80.0
    #define MMU2_LOAD_TO_NOZZLE_SEQUENCE \
      {  7.2, 1145 }, \
      { 14.4,  871 }, \
      { 36.0, 1393 }, \
      { 14.4,  871 }, \
      { 50.0,  198 }

    #define MMU2_RAMMING_SEQUENCE \
      {   1.0, 1000 }, \
      {   1.0, 1500 }, \
      {   2.0, 2000 }, \
      {   1.5, 3000 }, \
      {   2.5, 4000 }, \
      { -15.0, 5000 }, \
      { -14.0, 1200 }, \
      {  -6.0,  600 }, \
      {  10.0,  700 }, \
      { -10.0,  400 }, \
      { -50.0, 2000 }
  #endif

  /**
   * Using a sensor like the MMU2S
   * This mode requires a MK3S extruder with a sensor at the extruder idler, like the MMU2S.
   * See https://help.prusa3d.com/en/guide/3b-mk3s-mk2-5s-extruder-upgrade_41560, step 11
   */
  #if HAS_PRUSA_MMU2S
    #define MMU2_C0_RETRY   5             // Number of retries (total time = timeout*retries)

    #define MMU2_CAN_LOAD_FEEDRATE 800    // (mm/min)
    #define MMU2_CAN_LOAD_SEQUENCE \
      {  0.1, MMU2_CAN_LOAD_FEEDRATE }, \
      {  60.0, MMU2_CAN_LOAD_FEEDRATE }, \
      { -52.0, MMU2_CAN_LOAD_FEEDRATE }

    #define MMU2_CAN_LOAD_RETRACT   6.0   // (mm) Keep under the distance between Load Sequence values
    #define MMU2_CAN_LOAD_DEVIATION 0.8   // (mm) Acceptable deviation

    #define MMU2_CAN_LOAD_INCREMENT 0.2   // (mm) To reuse within MMU2 module
    #define MMU2_CAN_LOAD_INCREMENT_SEQUENCE \
      { -MMU2_CAN_LOAD_INCREMENT, MMU2_CAN_LOAD_FEEDRATE }

  #else

    /**
     * MMU1 Extruder Sensor
     *
     * Support for a Průša (or other) IR Sensor to detect filament near the extruder
     * and make loading more reliable. Suitable for an extruder equipped with a filament
     * sensor less than 38mm from the gears.
     *
     * During loading the extruder will stop when the sensor is triggered, then do a last
     * move up to the gears. If no filament is detected, the MMU2 can make some more attempts.
     * If all attempts fail, a filament runout will be triggered.
     */
    //#define MMU_EXTRUDER_SENSOR
    #if ENABLED(MMU_EXTRUDER_SENSOR)
      #define MMU_LOADING_ATTEMPTS_NR 5 // max. number of attempts to load filament if first load fail
    #endif

  #endif

  //#define MMU2_DEBUG  // Write debug info to serial output

#endif // HAS_PRUSA_MMU2

/**
 * Advanced Print Counter settings
 */
#if ENABLED(PRINTCOUNTER)
  #define SERVICE_WARNING_BUZZES  3
  // Activate up to 3 service interval watchdogs
  //#define SERVICE_NAME_1      "Service S"
  //#define SERVICE_INTERVAL_1  100 // print hours
  //#define SERVICE_NAME_2      "Service L"
  //#define SERVICE_INTERVAL_2  200 // print hours
  //#define SERVICE_NAME_3      "Service 3"
  //#define SERVICE_INTERVAL_3    1 // print hours
#endif

// @section develop

//
// M100 Free Memory Watcher to debug memory usage
//
//#define M100_FREE_MEMORY_WATCHER

//
// M42 - Set pin states
//
//#define DIRECT_PIN_CONTROL

//
// M43 - display pin status, toggle pins, watch pins, watch endstops & toggle LED, test servo probe
//
//#define PINS_DEBUGGING

// Enable Marlin dev mode which adds some special commands
//#define MARLIN_DEV_MODE

#if ENABLED(MARLIN_DEV_MODE)
  /**
   * D576 - Buffer Monitoring
   * To help diagnose print quality issues stemming from empty command buffers.
   */
  //#define BUFFER_MONITORING
#endif

/**
 * Postmortem Debugging captures misbehavior and outputs the CPU status and backtrace to serial.
 * When running in the debugger it will break for debugging. This is useful to help understand
 * a crash from a remote location. Requires ~400 bytes of SRAM and 5Kb of flash.
 */
//#define POSTMORTEM_DEBUGGING

/**
 * Software Reset options
 */
//#define SOFT_RESET_VIA_SERIAL         // 'KILL' and '^X' commands will soft-reset the controller
//#define SOFT_RESET_ON_KILL            // Use a digital button to soft-reset the controller after KILL<|MERGE_RESOLUTION|>--- conflicted
+++ resolved
@@ -1280,14 +1280,8 @@
 
 #endif // HAS_LCD_MENU
 
-<<<<<<< HEAD
 // Scroll a longer status message into view
 #define STATUS_MESSAGE_SCROLLING
-=======
-#if HAS_DISPLAY
-  // The timeout (in ms) to return to the status screen from sub-menus
-  //#define LCD_TIMEOUT_TO_STATUS 15000
->>>>>>> 444992c1
 
   #if ENABLED(SHOW_BOOTSCREEN)
     #define BOOTSCREEN_TIMEOUT 4000      // (ms) Total Duration to display the boot screen(s)
@@ -1309,7 +1303,6 @@
   //#define LCD_SHOW_E_TOTAL
 #endif
 
-<<<<<<< HEAD
 #if EITHER(SDSUPPORT, LCD_SET_PROGRESS_MANUALLY) && (HAS_GRAPHICAL_LCD || HAS_CHARACTER_LCD)
   #define SHOW_REMAINING_TIME       // Display estimated time to completion
   #if ENABLED(SHOW_REMAINING_TIME)
@@ -1319,20 +1312,6 @@
 
   #if HAS_GRAPHICAL_LCD
     #define PRINT_PROGRESS_SHOW_DECIMALS // Show progress with decimal digits
-=======
-// LCD Print Progress options
-#if EITHER(SDSUPPORT, LCD_SET_PROGRESS_MANUALLY)
-  #if ANY(HAS_MARLINUI_U8GLIB, EXTENSIBLE_UI, HAS_MARLINUI_HD44780, IS_TFTGLCD_PANEL)
-    //#define SHOW_REMAINING_TIME         // Display estimated time to completion
-    #if ENABLED(SHOW_REMAINING_TIME)
-      //#define USE_M73_REMAINING_TIME    // Use remaining time from M73 command instead of estimation
-      //#define ROTATE_PROGRESS_DISPLAY   // Display (P)rogress, (E)lapsed, and (R)emaining time
-    #endif
-  #endif
-
-  #if EITHER(HAS_MARLINUI_U8GLIB, EXTENSIBLE_UI)
-    //#define PRINT_PROGRESS_SHOW_DECIMALS // Show progress with decimal digits
->>>>>>> 444992c1
   #endif
 
   #if EITHER(HAS_MARLINUI_HD44780, IS_TFTGLCD_PANEL)
@@ -1657,12 +1636,8 @@
   //#define STATUS_ALT_BED_BITMAP     // Use the alternative bed bitmap
   //#define STATUS_ALT_FAN_BITMAP     // Use the alternative fan bitmap
   //#define STATUS_FAN_FRAMES 3       // :[0,1,2,3,4] Number of fan animation frames
-<<<<<<< HEAD
   #define STATUS_HEAT_PERCENT       // Show heating in a progress bar
   //#define BOOT_MARLIN_LOGO_SMALL    // Show a smaller Marlin logo on the Boot Screen (saving 399 bytes of flash)
-=======
-  //#define STATUS_HEAT_PERCENT       // Show heating in a progress bar
->>>>>>> 444992c1
   //#define BOOT_MARLIN_LOGO_ANIMATED // Animated Marlin logo. Costs ~‭3260 (or ~940) bytes of PROGMEM.
 
   // Frivolous Game Options
@@ -2868,27 +2843,7 @@
    * Define your own with:
    * { <off_time[1..15]>, <hysteresis_end[-3..12]>, hysteresis_start[1..8] }
    */
-<<<<<<< HEAD
   #define CHOPPER_TIMING CHOPPER_DEFAULT_24V
-=======
-  #define CHOPPER_TIMING CHOPPER_DEFAULT_12V        // All axes (override below)
-  //#define CHOPPER_TIMING_X  CHOPPER_TIMING        // For X Axes (override below)
-  //#define CHOPPER_TIMING_X2 CHOPPER_TIMING_X
-  //#define CHOPPER_TIMING_Y  CHOPPER_TIMING        // For Y Axes (override below)
-  //#define CHOPPER_TIMING_Y2 CHOPPER_TIMING_Y
-  //#define CHOPPER_TIMING_Z  CHOPPER_TIMING        // For Z Axes (override below)
-  //#define CHOPPER_TIMING_Z2 CHOPPER_TIMING_Z
-  //#define CHOPPER_TIMING_Z3 CHOPPER_TIMING_Z
-  //#define CHOPPER_TIMING_Z4 CHOPPER_TIMING_Z
-  //#define CHOPPER_TIMING_E  CHOPPER_TIMING        // For Extruders (override below)
-  //#define CHOPPER_TIMING_E1 CHOPPER_TIMING_E
-  //#define CHOPPER_TIMING_E2 CHOPPER_TIMING_E
-  //#define CHOPPER_TIMING_E3 CHOPPER_TIMING_E
-  //#define CHOPPER_TIMING_E4 CHOPPER_TIMING_E
-  //#define CHOPPER_TIMING_E5 CHOPPER_TIMING_E
-  //#define CHOPPER_TIMING_E6 CHOPPER_TIMING_E
-  //#define CHOPPER_TIMING_E7 CHOPPER_TIMING_E
->>>>>>> 444992c1
 
   /**
    * Monitor Trinamic drivers
@@ -3858,14 +3813,7 @@
  *
  * Implement M486 to allow Marlin to skip objects
  */
-<<<<<<< HEAD
 #define CANCEL_OBJECTS
-=======
-//#define CANCEL_OBJECTS
-#if ENABLED(CANCEL_OBJECTS)
-  #define CANCEL_OBJECTS_REPORTING // Emit the current object as a status message
-#endif
->>>>>>> 444992c1
 
 /**
  * I2C position encoders for closed loop control.
