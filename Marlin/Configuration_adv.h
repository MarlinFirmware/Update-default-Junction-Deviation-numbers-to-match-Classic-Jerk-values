/**
 * Marlin 3D Printer Firmware
 * Copyright (c) 2020 MarlinFirmware [https://github.com/MarlinFirmware/Marlin]
 *
 * Based on Sprinter and grbl.
 * Copyright (c) 2011 Camiel Gubbels / Erik van der Zalm
 *
 * This program is free software: you can redistribute it and/or modify
 * it under the terms of the GNU General Public License as published by
 * the Free Software Foundation, either version 3 of the License, or
 * (at your option) any later version.
 *
 * This program is distributed in the hope that it will be useful,
 * but WITHOUT ANY WARRANTY; without even the implied warranty of
 * MERCHANTABILITY or FITNESS FOR A PARTICULAR PURPOSE.  See the
 * GNU General Public License for more details.
 *
 * You should have received a copy of the GNU General Public License
 * along with this program.  If not, see <https://www.gnu.org/licenses/>.
 *
 */
#pragma once

#define CONFIG_EXAMPLES_DIR "delta/FLSUN/QQS-Pro"

/**
 * Configuration_adv.h
 *
 * Advanced settings.
 * Only change these if you know exactly what you're doing.
 * Some of these settings can damage your printer if improperly set!
 *
 * Basic settings can be found in Configuration.h
 */
#define CONFIGURATION_ADV_H_VERSION 020008

//===========================================================================
//============================= Thermal Settings ============================
//===========================================================================
// @section temperature

/**
 * Thermocouple sensors are quite sensitive to noise.  Any noise induced in
 * the sensor wires, such as by stepper motor wires run in parallel to them,
 * may result in the thermocouple sensor reporting spurious errors.  This
 * value is the number of errors which can occur in a row before the error
 * is reported.  This allows us to ignore intermittent error conditions while
 * still detecting an actual failure, which should result in a continuous
 * stream of errors from the sensor.
 *
 * Set this value to 0 to fail on the first error to occur.
 */
#define THERMOCOUPLE_MAX_ERRORS 15

//
// Custom Thermistor 1000 parameters
//
#if TEMP_SENSOR_0 == 1000
  #define HOTEND0_PULLUP_RESISTOR_OHMS 4700    // Pullup resistor
  #define HOTEND0_RESISTANCE_25C_OHMS  100000  // Resistance at 25C
  #define HOTEND0_BETA                 3950    // Beta value
#endif

#if TEMP_SENSOR_1 == 1000
  #define HOTEND1_PULLUP_RESISTOR_OHMS 4700    // Pullup resistor
  #define HOTEND1_RESISTANCE_25C_OHMS  100000  // Resistance at 25C
  #define HOTEND1_BETA                 3950    // Beta value
#endif

#if TEMP_SENSOR_2 == 1000
  #define HOTEND2_PULLUP_RESISTOR_OHMS 4700    // Pullup resistor
  #define HOTEND2_RESISTANCE_25C_OHMS  100000  // Resistance at 25C
  #define HOTEND2_BETA                 3950    // Beta value
#endif

#if TEMP_SENSOR_3 == 1000
  #define HOTEND3_PULLUP_RESISTOR_OHMS 4700    // Pullup resistor
  #define HOTEND3_RESISTANCE_25C_OHMS  100000  // Resistance at 25C
  #define HOTEND3_BETA                 3950    // Beta value
#endif

#if TEMP_SENSOR_4 == 1000
  #define HOTEND4_PULLUP_RESISTOR_OHMS 4700    // Pullup resistor
  #define HOTEND4_RESISTANCE_25C_OHMS  100000  // Resistance at 25C
  #define HOTEND4_BETA                 3950    // Beta value
#endif

#if TEMP_SENSOR_5 == 1000
  #define HOTEND5_PULLUP_RESISTOR_OHMS 4700    // Pullup resistor
  #define HOTEND5_RESISTANCE_25C_OHMS  100000  // Resistance at 25C
  #define HOTEND5_BETA                 3950    // Beta value
#endif

#if TEMP_SENSOR_6 == 1000
  #define HOTEND6_PULLUP_RESISTOR_OHMS 4700    // Pullup resistor
  #define HOTEND6_RESISTANCE_25C_OHMS  100000  // Resistance at 25C
  #define HOTEND6_BETA                 3950    // Beta value
#endif

#if TEMP_SENSOR_7 == 1000
  #define HOTEND7_PULLUP_RESISTOR_OHMS 4700    // Pullup resistor
  #define HOTEND7_RESISTANCE_25C_OHMS  100000  // Resistance at 25C
  #define HOTEND7_BETA                 3950    // Beta value
#endif

#if TEMP_SENSOR_BED == 1000
  #define BED_PULLUP_RESISTOR_OHMS     4700    // Pullup resistor
  #define BED_RESISTANCE_25C_OHMS      100000  // Resistance at 25C
  #define BED_BETA                     3950    // Beta value
#endif

#if TEMP_SENSOR_CHAMBER == 1000
  #define CHAMBER_PULLUP_RESISTOR_OHMS 4700    // Pullup resistor
  #define CHAMBER_RESISTANCE_25C_OHMS  100000  // Resistance at 25C
  #define CHAMBER_BETA                 3950    // Beta value
#endif

#if TEMP_SENSOR_COOLER == 1000
  #define COOLER_PULLUP_RESISTOR_OHMS 4700    // Pullup resistor
  #define COOLER_RESISTANCE_25C_OHMS  100000  // Resistance at 25C
  #define COOLER_BETA                 3950    // Beta value
#endif

#if TEMP_SENSOR_PROBE == 1000
  #define PROBE_PULLUP_RESISTOR_OHMS   4700    // Pullup resistor
  #define PROBE_RESISTANCE_25C_OHMS    100000  // Resistance at 25C
  #define PROBE_BETA                   3950    // Beta value
#endif

//
// Hephestos 2 24V heated bed upgrade kit.
// https://store.bq.com/en/heated-bed-kit-hephestos2
//
//#define HEPHESTOS2_HEATED_BED_KIT
#if ENABLED(HEPHESTOS2_HEATED_BED_KIT)
  #undef TEMP_SENSOR_BED
  #define TEMP_SENSOR_BED 70
  #define HEATER_BED_INVERTING true
#endif

//
// Heated Bed Bang-Bang options
//
#if DISABLED(PIDTEMPBED)
  #define BED_CHECK_INTERVAL 5000   // (ms) Interval between checks in bang-bang control
  #if ENABLED(BED_LIMIT_SWITCHING)
    #define BED_HYSTERESIS 2        // (°C) Only set the relevant heater state when ABS(T-target) > BED_HYSTERESIS
  #endif
#endif

//
// Heated Chamber options
//
#if DISABLED(PIDTEMPCHAMBER)
  #define CHAMBER_CHECK_INTERVAL 5000   // (ms) Interval between checks in bang-bang control
  #if ENABLED(CHAMBER_LIMIT_SWITCHING)
    #define CHAMBER_HYSTERESIS 2        // (°C) Only set the relevant heater state when ABS(T-target) > CHAMBER_HYSTERESIS
  #endif
#endif

#if TEMP_SENSOR_CHAMBER
  //#define HEATER_CHAMBER_PIN      P2_04   // Required heater on/off pin (example: SKR 1.4 Turbo HE1 plug)
  //#define HEATER_CHAMBER_INVERTING false
  //#define FAN1_PIN                   -1   // Remove the fan signal on pin P2_04 (example: SKR 1.4 Turbo HE1 plug)

  //#define CHAMBER_FAN               // Enable a fan on the chamber
  #if ENABLED(CHAMBER_FAN)
    #define CHAMBER_FAN_MODE 2        // Fan control mode: 0=Static; 1=Linear increase when temp is higher than target; 2=V-shaped curve.
    #if CHAMBER_FAN_MODE == 0
      #define CHAMBER_FAN_BASE  255   // Chamber fan PWM (0-255)
    #elif CHAMBER_FAN_MODE == 1
      #define CHAMBER_FAN_BASE  128   // Base chamber fan PWM (0-255); turns on when chamber temperature is above the target
      #define CHAMBER_FAN_FACTOR 25   // PWM increase per °C above target
    #elif CHAMBER_FAN_MODE == 2
      #define CHAMBER_FAN_BASE  128   // Minimum chamber fan PWM (0-255)
      #define CHAMBER_FAN_FACTOR 25   // PWM increase per °C difference from target
    #endif
  #endif

  //#define CHAMBER_VENT              // Enable a servo-controlled vent on the chamber
  #if ENABLED(CHAMBER_VENT)
    #define CHAMBER_VENT_SERVO_NR  1  // Index of the vent servo
    #define HIGH_EXCESS_HEAT_LIMIT 5  // How much above target temp to consider there is excess heat in the chamber
    #define LOW_EXCESS_HEAT_LIMIT  3
    #define MIN_COOLING_SLOPE_TIME_CHAMBER_VENT 20
    #define MIN_COOLING_SLOPE_DEG_CHAMBER_VENT 1.5
  #endif
#endif

//
// Laser Cooler options
//
#if TEMP_SENSOR_COOLER
  #define COOLER_MINTEMP           8  // (°C)
  #define COOLER_MAXTEMP          26  // (°C)
  #define COOLER_DEFAULT_TEMP     16  // (°C)
  #define TEMP_COOLER_HYSTERESIS   1  // (°C) Temperature proximity considered "close enough" to the target
  #define COOLER_PIN               8  // Laser cooler on/off pin used to control power to the cooling element e.g. TEC, External chiller via relay
  #define COOLER_INVERTING     false
  #define TEMP_COOLER_PIN         15  // Laser/Cooler temperature sensor pin. ADC is required.
  #define COOLER_FAN                  // Enable a fan on the cooler, Fan# 0,1,2,3 etc.
  #define COOLER_FAN_INDEX         0  // FAN number 0, 1, 2 etc. e.g.
  #if ENABLED(COOLER_FAN)
    #define COOLER_FAN_BASE      100  // Base Cooler fan PWM (0-255); turns on when Cooler temperature is above the target
    #define COOLER_FAN_FACTOR     25  // PWM increase per °C above target
  #endif
#endif

//
// Laser Coolant Flow Meter
//
//#define LASER_COOLANT_FLOW_METER
#if ENABLED(LASER_COOLANT_FLOW_METER)
  #define FLOWMETER_PIN         20  // Requires an external interrupt-enabled pin (e.g., RAMPS 2,3,18,19,20,21)
  #define FLOWMETER_PPL       5880  // (pulses/liter) Flow meter pulses-per-liter on the input pin
  #define FLOWMETER_INTERVAL  1000  // (ms) Flow rate calculation interval in milliseconds
  #define FLOWMETER_SAFETY          // Prevent running the laser without the minimum flow rate set below
  #if ENABLED(FLOWMETER_SAFETY)
    #define FLOWMETER_MIN_LITERS_PER_MINUTE 1.5 // (liters/min) Minimum flow required when enabled
  #endif
#endif

/**
 * Thermal Protection provides additional protection to your printer from damage
 * and fire. Marlin always includes safe min and max temperature ranges which
 * protect against a broken or disconnected thermistor wire.
 *
 * The issue: If a thermistor falls out, it will report the much lower
 * temperature of the air in the room, and the the firmware will keep
 * the heater on.
 *
 * The solution: Once the temperature reaches the target, start observing.
 * If the temperature stays too far below the target (hysteresis) for too
 * long (period), the firmware will halt the machine as a safety precaution.
 *
 * If you get false positives for "Thermal Runaway", increase
 * THERMAL_PROTECTION_HYSTERESIS and/or THERMAL_PROTECTION_PERIOD
 */
#if ENABLED(THERMAL_PROTECTION_HOTENDS)
  #define THERMAL_PROTECTION_PERIOD 40        // Seconds
  #define THERMAL_PROTECTION_HYSTERESIS 6     // Degrees Celsius
  
  //#define ADAPTIVE_FAN_SLOWING              // Slow part cooling fan if temperature drops
  #if BOTH(ADAPTIVE_FAN_SLOWING, PIDTEMP)
    //#define NO_FAN_SLOWING_IN_PID_TUNING    // Don't slow fan speed during M303
  #endif

  /**
   * Whenever an M104, M109, or M303 increases the target temperature, the
   * firmware will wait for the WATCH_TEMP_PERIOD to expire. If the temperature
   * hasn't increased by WATCH_TEMP_INCREASE degrees, the machine is halted and
   * requires a hard reset. This test restarts with any M104/M109/M303, but only
   * if the current temperature is far enough below the target for a reliable
   * test.
   *
   * If you get false positives for "Heating failed", increase WATCH_TEMP_PERIOD
   * and/or decrease WATCH_TEMP_INCREASE. WATCH_TEMP_INCREASE should not be set
   * below 2.
   */
  #define WATCH_TEMP_PERIOD  20               // Seconds
  #define WATCH_TEMP_INCREASE 2               // Degrees Celsius
#endif

/**
 * Thermal Protection parameters for the bed are just as above for hotends.
 */
#if ENABLED(THERMAL_PROTECTION_BED)
  #define THERMAL_PROTECTION_BED_PERIOD        20 // Seconds
  #define THERMAL_PROTECTION_BED_HYSTERESIS     2 // Degrees Celsius

  /**
   * As described above, except for the bed (M140/M190/M303).
   */
  #define WATCH_BED_TEMP_PERIOD                60 // Seconds
  #define WATCH_BED_TEMP_INCREASE               2 // Degrees Celsius
#endif

/**
 * Thermal Protection parameters for the heated chamber.
 */
#if ENABLED(THERMAL_PROTECTION_CHAMBER)
  #define THERMAL_PROTECTION_CHAMBER_PERIOD    20 // Seconds
  #define THERMAL_PROTECTION_CHAMBER_HYSTERESIS 2 // Degrees Celsius

  /**
   * Heated chamber watch settings (M141/M191).
   */
  #define WATCH_CHAMBER_TEMP_PERIOD            60 // Seconds
  #define WATCH_CHAMBER_TEMP_INCREASE           2 // Degrees Celsius
#endif

/**
 * Thermal Protection parameters for the laser cooler.
 */
#if ENABLED(THERMAL_PROTECTION_COOLER)
  #define THERMAL_PROTECTION_COOLER_PERIOD    10 // Seconds
  #define THERMAL_PROTECTION_COOLER_HYSTERESIS 3 // Degrees Celsius

  /**
   * Laser cooling watch settings (M143/M193).
   */
  #define WATCH_COOLER_TEMP_PERIOD            60 // Seconds
  #define WATCH_COOLER_TEMP_INCREASE           3 // Degrees Celsius
#endif

#if ENABLED(PIDTEMP)
  // Add an experimental additional term to the heater power, proportional to the extrusion speed.
  // A well-chosen Kc value should add just enough power to melt the increased material volume.
  //#define PID_EXTRUSION_SCALING
  #if ENABLED(PID_EXTRUSION_SCALING)
    #define DEFAULT_Kc (100) // heating power = Kc * e_speed
    #define LPQ_MAX_LEN 50
  #endif

  /**
   * Add an experimental additional term to the heater power, proportional to the fan speed.
   * A well-chosen Kf value should add just enough power to compensate for power-loss from the cooling fan.
   * You can either just add a constant compensation with the DEFAULT_Kf value
   * or follow the instruction below to get speed-dependent compensation.
   *
   * Constant compensation (use only with fanspeeds of 0% and 100%)
   * ---------------------------------------------------------------------
   * A good starting point for the Kf-value comes from the calculation:
   *   kf = (power_fan * eff_fan) / power_heater * 255
   * where eff_fan is between 0.0 and 1.0, based on fan-efficiency and airflow to the nozzle / heater.
   *
   * Example:
   *   Heater: 40W, Fan: 0.1A * 24V = 2.4W, eff_fan = 0.8
   *   Kf = (2.4W * 0.8) / 40W * 255 = 12.24
   *
   * Fan-speed dependent compensation
   * --------------------------------
   * 1. To find a good Kf value, set the hotend temperature, wait for it to settle, and enable the fan (100%).
   *    Make sure PID_FAN_SCALING_LIN_FACTOR is 0 and PID_FAN_SCALING_ALTERNATIVE_DEFINITION is not enabled.
   *    If you see the temperature drop repeat the test, increasing the Kf value slowly, until the temperature
   *    drop goes away. If the temperature overshoots after enabling the fan, the Kf value is too big.
   * 2. Note the Kf-value for fan-speed at 100%
   * 3. Determine a good value for PID_FAN_SCALING_MIN_SPEED, which is around the speed, where the fan starts moving.
   * 4. Repeat step 1. and 2. for this fan speed.
   * 5. Enable PID_FAN_SCALING_ALTERNATIVE_DEFINITION and enter the two identified Kf-values in
   *    PID_FAN_SCALING_AT_FULL_SPEED and PID_FAN_SCALING_AT_MIN_SPEED. Enter the minimum speed in PID_FAN_SCALING_MIN_SPEED
   */
  //#define PID_FAN_SCALING
  #if ENABLED(PID_FAN_SCALING)
    //#define PID_FAN_SCALING_ALTERNATIVE_DEFINITION
    #if ENABLED(PID_FAN_SCALING_ALTERNATIVE_DEFINITION)
      // The alternative definition is used for an easier configuration.
      // Just figure out Kf at fullspeed (255) and PID_FAN_SCALING_MIN_SPEED.
      // DEFAULT_Kf and PID_FAN_SCALING_LIN_FACTOR are calculated accordingly.

      #define PID_FAN_SCALING_AT_FULL_SPEED 13.0        //=PID_FAN_SCALING_LIN_FACTOR*255+DEFAULT_Kf
      #define PID_FAN_SCALING_AT_MIN_SPEED   6.0        //=PID_FAN_SCALING_LIN_FACTOR*PID_FAN_SCALING_MIN_SPEED+DEFAULT_Kf
      #define PID_FAN_SCALING_MIN_SPEED     10.0        // Minimum fan speed at which to enable PID_FAN_SCALING

      #define DEFAULT_Kf (255.0*PID_FAN_SCALING_AT_MIN_SPEED-PID_FAN_SCALING_AT_FULL_SPEED*PID_FAN_SCALING_MIN_SPEED)/(255.0-PID_FAN_SCALING_MIN_SPEED)
      #define PID_FAN_SCALING_LIN_FACTOR (PID_FAN_SCALING_AT_FULL_SPEED-DEFAULT_Kf)/255.0

    #else
      #define PID_FAN_SCALING_LIN_FACTOR (0)             // Power loss due to cooling = Kf * (fan_speed)
      #define DEFAULT_Kf 10                              // A constant value added to the PID-tuner
      #define PID_FAN_SCALING_MIN_SPEED 10               // Minimum fan speed at which to enable PID_FAN_SCALING
    #endif
  #endif
#endif

/**
 * Automatic Temperature Mode
 *
 * Dynamically adjust the hotend target temperature based on planned E moves.
 *
 * (Contrast with PID_EXTRUSION_SCALING, which tracks E movement and adjusts PID
 *  behavior using an additional kC value.)
 *
 * Autotemp is calculated by (mintemp + factor * mm_per_sec), capped to maxtemp.
 *
 * Enable Autotemp Mode with M104/M109 F<factor> S<mintemp> B<maxtemp>.
 * Disable by sending M104/M109 with no F parameter (or F0 with AUTOTEMP_PROPORTIONAL).
 */
#define AUTOTEMP
#if ENABLED(AUTOTEMP)
  #define AUTOTEMP_OLDWEIGHT    0.98
  // Turn on AUTOTEMP on M104/M109 by default using proportions set here
  //#define AUTOTEMP_PROPORTIONAL
  #if ENABLED(AUTOTEMP_PROPORTIONAL)
    #define AUTOTEMP_MIN_P      0 // (°C) Added to the target temperature
    #define AUTOTEMP_MAX_P      5 // (°C) Added to the target temperature
    #define AUTOTEMP_FACTOR_P   1 // Apply this F parameter by default (overridden by M104/M109 F)
  #endif
#endif

// Show Temperature ADC value
// Enable for M105 to include ADC values read from temperature sensors.
//#define SHOW_TEMP_ADC_VALUES

/**
 * High Temperature Thermistor Support
 *
 * Thermistors able to support high temperature tend to have a hard time getting
 * good readings at room and lower temperatures. This means TEMP_SENSOR_X_RAW_LO_TEMP
 * will probably be caught when the heating element first turns on during the
 * preheating process, which will trigger a min_temp_error as a safety measure
 * and force stop everything.
 * To circumvent this limitation, we allow for a preheat time (during which,
 * min_temp_error won't be triggered) and add a min_temp buffer to handle
 * aberrant readings.
 *
 * If you want to enable this feature for your hotend thermistor(s)
 * uncomment and set values > 0 in the constants below
 */

// The number of consecutive low temperature errors that can occur
// before a min_temp_error is triggered. (Shouldn't be more than 10.)
//#define MAX_CONSECUTIVE_LOW_TEMPERATURE_ERROR_ALLOWED 0

// The number of milliseconds a hotend will preheat before starting to check
// the temperature. This value should NOT be set to the time it takes the
// hot end to reach the target temperature, but the time it takes to reach
// the minimum temperature your thermistor can read. The lower the better/safer.
// This shouldn't need to be more than 30 seconds (30000)
//#define MILLISECONDS_PREHEAT_TIME 0

// @section extruder

// Extruder runout prevention.
// If the machine is idle and the temperature over MINTEMP
// then extrude some filament every couple of SECONDS.
//#define EXTRUDER_RUNOUT_PREVENT
#if ENABLED(EXTRUDER_RUNOUT_PREVENT)
  #define EXTRUDER_RUNOUT_MINTEMP 190
  #define EXTRUDER_RUNOUT_SECONDS 30
  #define EXTRUDER_RUNOUT_SPEED 1500  // (mm/min)
  #define EXTRUDER_RUNOUT_EXTRUDE 5   // (mm)
#endif

/**
 * Hotend Idle Timeout
 * Prevent filament in the nozzle from charring and causing a critical jam.
 */
//#define HOTEND_IDLE_TIMEOUT
#if ENABLED(HOTEND_IDLE_TIMEOUT)
  #define HOTEND_IDLE_TIMEOUT_SEC (5*60)    // (seconds) Time without extruder movement to trigger protection
  #define HOTEND_IDLE_MIN_TRIGGER   180     // (°C) Minimum temperature to enable hotend protection
  #define HOTEND_IDLE_NOZZLE_TARGET   0     // (°C) Safe temperature for the nozzle after timeout
  #define HOTEND_IDLE_BED_TARGET      0     // (°C) Safe temperature for the bed after timeout
#endif

// @section temperature

// Calibration for AD595 / AD8495 sensor to adjust temperature measurements.
// The final temperature is calculated as (measuredTemp * GAIN) + OFFSET.
#define TEMP_SENSOR_AD595_OFFSET  0.0
#define TEMP_SENSOR_AD595_GAIN    1.0
#define TEMP_SENSOR_AD8495_OFFSET 0.0
#define TEMP_SENSOR_AD8495_GAIN   1.0

/**
 * Controller Fan
 * To cool down the stepper drivers and MOSFETs.
 *
 * The fan turns on automatically whenever any driver is enabled and turns
 * off (or reduces to idle speed) shortly after drivers are turned off.
 */
//#define USE_CONTROLLER_FAN
#if ENABLED(USE_CONTROLLER_FAN)
  //#define CONTROLLER_FAN_PIN -1        // Set a custom pin for the controller fan
  //#define CONTROLLER_FAN_USE_Z_ONLY    // With this option only the Z axis is considered
  //#define CONTROLLER_FAN_IGNORE_Z      // Ignore Z stepper. Useful when stepper timeout is disabled.
  #define CONTROLLERFAN_SPEED_MIN      0 // (0-255) Minimum speed. (If set below this value the fan is turned off.)
  #define CONTROLLERFAN_SPEED_ACTIVE 255 // (0-255) Active speed, used when any motor is enabled
  #define CONTROLLERFAN_SPEED_IDLE     0 // (0-255) Idle speed, used when motors are disabled
  #define CONTROLLERFAN_IDLE_TIME     60 // (seconds) Extra time to keep the fan running after disabling motors
  //#define CONTROLLER_FAN_EDITABLE      // Enable M710 configurable settings
  #if ENABLED(CONTROLLER_FAN_EDITABLE)
    #define CONTROLLER_FAN_MENU          // Enable the Controller Fan submenu
  #endif
#endif

// When first starting the main fan, run it at full speed for the
// given number of milliseconds.  This gets the fan spinning reliably
// before setting a PWM value. (Does not work with software PWM for fan on Sanguinololu)
//#define FAN_KICKSTART_TIME 100

// Some coolers may require a non-zero "off" state.
//#define FAN_OFF_PWM  1

/**
 * PWM Fan Scaling
 *
 * Define the min/max speeds for PWM fans (as set with M106).
 *
 * With these options the M106 0-255 value range is scaled to a subset
 * to ensure that the fan has enough power to spin, or to run lower
 * current fans with higher current. (e.g., 5V/12V fans with 12V/24V)
 * Value 0 always turns off the fan.
 *
 * Define one or both of these to override the default 0-255 range.
 */
//#define FAN_MIN_PWM 50
//#define FAN_MAX_PWM 128

/**
 * FAST PWM FAN Settings
 *
 * Use to change the FAST FAN PWM frequency (if enabled in Configuration.h)
 * Combinations of PWM Modes, prescale values and TOP resolutions are used internally to produce a
 * frequency as close as possible to the desired frequency.
 *
 * FAST_PWM_FAN_FREQUENCY [undefined by default]
 *   Set this to your desired frequency.
 *   If left undefined this defaults to F = F_CPU/(2*255*1)
 *   i.e., F = 31.4kHz on 16MHz microcontrollers or F = 39.2kHz on 20MHz microcontrollers.
 *   These defaults are the same as with the old FAST_PWM_FAN implementation - no migration is required
 *   NOTE: Setting very low frequencies (< 10 Hz) may result in unexpected timer behavior.
 *
 * USE_OCR2A_AS_TOP [undefined by default]
 *   Boards that use TIMER2 for PWM have limitations resulting in only a few possible frequencies on TIMER2:
 *   16MHz MCUs: [62.5KHz, 31.4KHz (default), 7.8KHz, 3.92KHz, 1.95KHz, 977Hz, 488Hz, 244Hz, 60Hz, 122Hz, 30Hz]
 *   20MHz MCUs: [78.1KHz, 39.2KHz (default), 9.77KHz, 4.9KHz, 2.44KHz, 1.22KHz, 610Hz, 305Hz, 153Hz, 76Hz, 38Hz]
 *   A greater range can be achieved by enabling USE_OCR2A_AS_TOP. But note that this option blocks the use of
 *   PWM on pin OC2A. Only use this option if you don't need PWM on 0C2A. (Check your schematic.)
 *   USE_OCR2A_AS_TOP sacrifices duty cycle control resolution to achieve this broader range of frequencies.
 */
#if ENABLED(FAST_PWM_FAN)
  //#define FAST_PWM_FAN_FREQUENCY 31400
  //#define USE_OCR2A_AS_TOP
#endif

// @section extruder

/**
 * Extruder cooling fans
 *
 * Extruder auto fans automatically turn on when their extruders'
 * temperatures go above EXTRUDER_AUTO_FAN_TEMPERATURE.
 *
 * Your board's pins file specifies the recommended pins. Override those here
 * or set to -1 to disable completely.
 *
 * Multiple extruders can be assigned to the same pin in which case
 * the fan will turn on when any selected extruder is above the threshold.
 */
#define E0_AUTO_FAN_PIN -1
#define E1_AUTO_FAN_PIN -1
#define E2_AUTO_FAN_PIN -1
#define E3_AUTO_FAN_PIN -1
#define E4_AUTO_FAN_PIN -1
#define E5_AUTO_FAN_PIN -1
#define E6_AUTO_FAN_PIN -1
#define E7_AUTO_FAN_PIN -1
#define CHAMBER_AUTO_FAN_PIN -1
#define COOLER_AUTO_FAN_PIN -1
#define COOLER_FAN_PIN -1

#define EXTRUDER_AUTO_FAN_TEMPERATURE 50
#define EXTRUDER_AUTO_FAN_SPEED 255   // 255 == full speed
#define CHAMBER_AUTO_FAN_TEMPERATURE 30
#define CHAMBER_AUTO_FAN_SPEED 255
#define COOLER_AUTO_FAN_TEMPERATURE 18
#define COOLER_AUTO_FAN_SPEED 255

/**
 * Part-Cooling Fan Multiplexer
 *
 * This feature allows you to digitally multiplex the fan output.
 * The multiplexer is automatically switched at tool-change.
 * Set FANMUX[012]_PINs below for up to 2, 4, or 8 multiplexed fans.
 */
#define FANMUX0_PIN -1
#define FANMUX1_PIN -1
#define FANMUX2_PIN -1

/**
 * M355 Case Light on-off / brightness
 */
//#define CASE_LIGHT_ENABLE
#if ENABLED(CASE_LIGHT_ENABLE)
  //#define CASE_LIGHT_PIN 4                  // Override the default pin if needed
  #define INVERT_CASE_LIGHT false             // Set true if Case Light is ON when pin is LOW
  #define CASE_LIGHT_DEFAULT_ON true          // Set default power-up state on
  #define CASE_LIGHT_DEFAULT_BRIGHTNESS 105   // Set default power-up brightness (0-255, requires PWM pin)
  //#define CASE_LIGHT_NO_BRIGHTNESS          // Disable brightness control. Enable for non-PWM lighting.
  //#define CASE_LIGHT_MAX_PWM 128            // Limit PWM duty cycle (0-255)
  //#define CASE_LIGHT_MENU                   // Add Case Light options to the LCD menu
  #if ENABLED(NEOPIXEL_LED)
    //#define CASE_LIGHT_USE_NEOPIXEL         // Use NeoPixel LED as case light
  #endif
  #if EITHER(RGB_LED, RGBW_LED)
    //#define CASE_LIGHT_USE_RGB_LED          // Use RGB / RGBW LED as case light
  #endif
  #if EITHER(CASE_LIGHT_USE_NEOPIXEL, CASE_LIGHT_USE_RGB_LED)
    #define CASE_LIGHT_DEFAULT_COLOR { 255, 255, 255, 255 } // { Red, Green, Blue, White }
  #endif
#endif

// @section homing

// If you want endstops to stay on (by default) even when not homing
// enable this option. Override at any time with M120, M121.
//#define ENDSTOPS_ALWAYS_ON_DEFAULT

// @section extras

//#define Z_LATE_ENABLE // Enable Z the last moment. Needed if your Z driver overheats.

// Employ an external closed loop controller. Override pins here if needed.
//#define EXTERNAL_CLOSED_LOOP_CONTROLLER
#if ENABLED(EXTERNAL_CLOSED_LOOP_CONTROLLER)
  //#define CLOSED_LOOP_ENABLE_PIN        -1
  //#define CLOSED_LOOP_MOVE_COMPLETE_PIN -1
#endif

/**
 * Dual Steppers / Dual Endstops
 *
 * This section will allow you to use extra E drivers to drive a second motor for X, Y, or Z axes.
 *
 * For example, set X_DUAL_STEPPER_DRIVERS setting to use a second motor. If the motors need to
 * spin in opposite directions set INVERT_X2_VS_X_DIR. If the second motor needs its own endstop
 * set X_DUAL_ENDSTOPS. This can adjust for "racking." Use X2_USE_ENDSTOP to set the endstop plug
 * that should be used for the second endstop. Extra endstops will appear in the output of 'M119'.
 *
 * Use X_DUAL_ENDSTOP_ADJUSTMENT to adjust for mechanical imperfection. After homing both motors
 * this offset is applied to the X2 motor. To find the offset home the X axis, and measure the error
 * in X2. Dual endstop offsets can be set at runtime with 'M666 X<offset> Y<offset> Z<offset>'.
 */

//#define X_DUAL_STEPPER_DRIVERS
#if ENABLED(X_DUAL_STEPPER_DRIVERS)
  //#define INVERT_X2_VS_X_DIR    // Enable if X2 direction signal is opposite to X
  //#define X_DUAL_ENDSTOPS
  #if ENABLED(X_DUAL_ENDSTOPS)
    #define X2_USE_ENDSTOP _XMAX_
    #define X2_ENDSTOP_ADJUSTMENT  0
  #endif
#endif

//#define Y_DUAL_STEPPER_DRIVERS
#if ENABLED(Y_DUAL_STEPPER_DRIVERS)
  //#define INVERT_Y2_VS_Y_DIR   // Enable if Y2 direction signal is opposite to Y
  //#define Y_DUAL_ENDSTOPS
  #if ENABLED(Y_DUAL_ENDSTOPS)
    #define Y2_USE_ENDSTOP _YMAX_
    #define Y2_ENDSTOP_ADJUSTMENT  0
  #endif
#endif

//
// For Z set the number of stepper drivers
//
#define NUM_Z_STEPPER_DRIVERS 1   // (1-4) Z options change based on how many

#if NUM_Z_STEPPER_DRIVERS > 1
  // Enable if Z motor direction signals are the opposite of Z1
  //#define INVERT_Z2_VS_Z_DIR
  //#define INVERT_Z3_VS_Z_DIR
  //#define INVERT_Z4_VS_Z_DIR

  //#define Z_MULTI_ENDSTOPS
  #if ENABLED(Z_MULTI_ENDSTOPS)
    #define Z2_USE_ENDSTOP          _XMAX_
    #define Z2_ENDSTOP_ADJUSTMENT   0
    #if NUM_Z_STEPPER_DRIVERS >= 3
      #define Z3_USE_ENDSTOP        _YMAX_
      #define Z3_ENDSTOP_ADJUSTMENT 0
    #endif
    #if NUM_Z_STEPPER_DRIVERS >= 4
      #define Z4_USE_ENDSTOP        _ZMAX_
      #define Z4_ENDSTOP_ADJUSTMENT 0
    #endif
  #endif
#endif

/**
 * Dual X Carriage
 *
 * This setup has two X carriages that can move independently, each with its own hotend.
 * The carriages can be used to print an object with two colors or materials, or in
 * "duplication mode" it can print two identical or X-mirrored objects simultaneously.
 * The inactive carriage is parked automatically to prevent oozing.
 * X1 is the left carriage, X2 the right. They park and home at opposite ends of the X axis.
 * By default the X2 stepper is assigned to the first unused E plug on the board.
 *
 * The following Dual X Carriage modes can be selected with M605 S<mode>:
 *
 *   0 : (FULL_CONTROL) The slicer has full control over both X-carriages and can achieve optimal travel
 *       results as long as it supports dual X-carriages. (M605 S0)
 *
 *   1 : (AUTO_PARK) The firmware automatically parks and unparks the X-carriages on tool-change so
 *       that additional slicer support is not required. (M605 S1)
 *
 *   2 : (DUPLICATION) The firmware moves the second X-carriage and extruder in synchronization with
 *       the first X-carriage and extruder, to print 2 copies of the same object at the same time.
 *       Set the constant X-offset and temperature differential with M605 S2 X[offs] R[deg] and
 *       follow with M605 S2 to initiate duplicated movement.
 *
 *   3 : (MIRRORED) Formbot/Vivedino-inspired mirrored mode in which the second extruder duplicates
 *       the movement of the first except the second extruder is reversed in the X axis.
 *       Set the initial X offset and temperature differential with M605 S2 X[offs] R[deg] and
 *       follow with M605 S3 to initiate mirrored movement.
 */
//#define DUAL_X_CARRIAGE
#if ENABLED(DUAL_X_CARRIAGE)
  #define X1_MIN_POS X_MIN_POS   // Set to X_MIN_POS
  #define X1_MAX_POS X_BED_SIZE  // Set a maximum so the first X-carriage can't hit the parked second X-carriage
  #define X2_MIN_POS    80       // Set a minimum to ensure the  second X-carriage can't hit the parked first X-carriage
  #define X2_MAX_POS   353       // Set this to the distance between toolheads when both heads are homed
  #define X2_HOME_DIR    1       // Set to 1. The second X-carriage always homes to the maximum endstop position
  #define X2_HOME_POS X2_MAX_POS // Default X2 home position. Set to X2_MAX_POS.
                      // However: In this mode the HOTEND_OFFSET_X value for the second extruder provides a software
                      // override for X2_HOME_POS. This also allow recalibration of the distance between the two endstops
                      // without modifying the firmware (through the "M218 T1 X???" command).
                      // Remember: you should set the second extruder x-offset to 0 in your slicer.

  // This is the default power-up mode which can be later using M605.
  #define DEFAULT_DUAL_X_CARRIAGE_MODE DXC_AUTO_PARK_MODE

  // Default x offset in duplication mode (typically set to half print bed width)
  #define DEFAULT_DUPLICATION_X_OFFSET 100

  // Default action to execute following M605 mode change commands. Typically G28X to apply new mode.
  //#define EVENT_GCODE_IDEX_AFTER_MODECHANGE "G28X"
#endif

// Activate a solenoid on the active extruder with M380. Disable all with M381.
// Define SOL0_PIN, SOL1_PIN, etc., for each extruder that has a solenoid.
//#define EXT_SOLENOID

// @section homing

/**
 * Homing Procedure
 * Homing (G28) does an indefinite move towards the endstops to establish
 * the position of the toolhead relative to the workspace.
 */
#define HOMING_BUMP_MM      { 5, 5, 5 }       // (mm) Backoff from endstops after first bump
                                              // For delta all values must be the same
#ifdef Q5
  #define HOMING_BUMP_DIVISOR { 4, 4, 4 }
#else
  #define HOMING_BUMP_DIVISOR { 10, 10, 10 }       // Re-Bump Speed Divisor (Divides the Homing Feedrate)
#endif
//#define HOMING_BACKOFF_POST_MM { 2, 2, 2 }  // (mm) Backoff from endstops after homing

//#define QUICK_HOME                          // If G28 contains XY do a diagonal move first
//#define HOME_Y_BEFORE_X                     // If G28 contains XY home Y before X
//#define HOME_Z_FIRST                        // Home Z first. Requires a Z-MIN endstop (not a probe).
//#define CODEPENDENT_XY_HOMING               // If X/Y can't home without homing Y/X first

// @section bltouch

#if ENABLED(BLTOUCH)
  /**
   * Either: Use the defaults (recommended) or: For special purposes, use the following DEFINES
   * Do not activate settings that the probe might not understand. Clones might misunderstand
   * advanced commands.
   *
   * Note: If the probe is not deploying, do a "Reset" and "Self-Test" and then check the
   *       wiring of the BROWN, RED and ORANGE wires.
   *
   * Note: If the trigger signal of your probe is not being recognized, it has been very often
   *       because the BLACK and WHITE wires needed to be swapped. They are not "interchangeable"
   *       like they would be with a real switch. So please check the wiring first.
   *
   * Settings for all BLTouch and clone probes:
   */

  // Safety: The probe needs time to recognize the command.
  //         Minimum command delay (ms). Enable and increase if needed.
  //#define BLTOUCH_DELAY 500

  /**
   * Settings for BLTOUCH Classic 1.2, 1.3 or BLTouch Smart 1.0, 2.0, 2.2, 3.0, 3.1, and most clones:
   */

  // Feature: Switch into SW mode after a deploy. It makes the output pulse longer. Can be useful
  //          in special cases, like noisy or filtered input configurations.
  //#define BLTOUCH_FORCE_SW_MODE

  /**
   * Settings for BLTouch Smart 3.0 and 3.1
   * Summary:
   *   - Voltage modes: 5V and OD (open drain - "logic voltage free") output modes
   *   - High-Speed mode
   *   - Disable LCD voltage options
   */

  /**
   * Danger: Don't activate 5V mode unless attached to a 5V-tolerant controller!
   * V3.0 or 3.1: Set default mode to 5V mode at Marlin startup.
   * If disabled, OD mode is the hard-coded default on 3.0
   * On startup, Marlin will compare its eeprom to this value. If the selected mode
   * differs, a mode set eeprom write will be completed at initialization.
   * Use the option below to force an eeprom write to a V3.1 probe regardless.
   */
  //#define BLTOUCH_SET_5V_MODE

  /**
   * Safety: Activate if connecting a probe with an unknown voltage mode.
   * V3.0: Set a probe into mode selected above at Marlin startup. Required for 5V mode on 3.0
   * V3.1: Force a probe with unknown mode into selected mode at Marlin startup ( = Probe EEPROM write )
   * To preserve the life of the probe, use this once then turn it off and re-flash.
   */
  //#define BLTOUCH_FORCE_MODE_SET

  /**
   * Use "HIGH SPEED" mode for probing.
   * Danger: Disable if your probe sometimes fails. Only suitable for stable well-adjusted systems.
   * This feature was designed for Deltabots with very fast Z moves; however, higher speed Cartesians
   * might be able to use it. If the machine can't raise Z fast enough the BLTouch may go into ALARM.
   */
  //#define BLTOUCH_HS_MODE

  // Safety: Enable voltage mode settings in the LCD menu.
  //#define BLTOUCH_LCD_VOLTAGE_MENU

#endif // BLTOUCH

// @section extras

/**
 * Z Steppers Auto-Alignment
 * Add the G34 command to align multiple Z steppers using a bed probe.
 */
//#define Z_STEPPER_AUTO_ALIGN
#if ENABLED(Z_STEPPER_AUTO_ALIGN)
  // Define probe X and Y positions for Z1, Z2 [, Z3 [, Z4]]
  // If not defined, probe limits will be used.
  // Override with 'M422 S<index> X<pos> Y<pos>'
  //#define Z_STEPPER_ALIGN_XY { {  10, 190 }, { 100,  10 }, { 190, 190 } }

  /**
   * Orientation for the automatically-calculated probe positions.
   * Override Z stepper align points with 'M422 S<index> X<pos> Y<pos>'
   *
   * 2 Steppers:  (0)     (1)
   *               |       |   2   |
   *               | 1   2 |       |
   *               |       |   1   |
   *
   * 3 Steppers:  (0)     (1)     (2)     (3)
   *               |   3   | 1     | 2   1 |     2 |
   *               |       |     3 |       | 3     |
   *               | 1   2 | 2     |   3   |     1 |
   *
   * 4 Steppers:  (0)     (1)     (2)     (3)
   *               | 4   3 | 1   4 | 2   1 | 3   2 |
   *               |       |       |       |       |
   *               | 1   2 | 2   3 | 3   4 | 4   1 |
   */
  #ifndef Z_STEPPER_ALIGN_XY
    //#define Z_STEPPERS_ORIENTATION 0
  #endif

  // Provide Z stepper positions for more rapid convergence in bed alignment.
  // Requires triple stepper drivers (i.e., set NUM_Z_STEPPER_DRIVERS to 3)
  //#define Z_STEPPER_ALIGN_KNOWN_STEPPER_POSITIONS
  #if ENABLED(Z_STEPPER_ALIGN_KNOWN_STEPPER_POSITIONS)
    // Define Stepper XY positions for Z1, Z2, Z3 corresponding to
    // the Z screw positions in the bed carriage.
    // Define one position per Z stepper in stepper driver order.
    #define Z_STEPPER_ALIGN_STEPPER_XY { { 210.7, 102.5 }, { 152.6, 220.0 }, { 94.5, 102.5 } }
  #else
    // Amplification factor. Used to scale the correction step up or down in case
    // the stepper (spindle) position is farther out than the test point.
    #define Z_STEPPER_ALIGN_AMP 1.0       // Use a value > 1.0 NOTE: This may cause instability!
  #endif

  // On a 300mm bed a 5% grade would give a misalignment of ~1.5cm
  #define G34_MAX_GRADE              5    // (%) Maximum incline that G34 will handle
  #define Z_STEPPER_ALIGN_ITERATIONS 5    // Number of iterations to apply during alignment
  #define Z_STEPPER_ALIGN_ACC        0.02 // Stop iterating early if the accuracy is better than this
  #define RESTORE_LEVELING_AFTER_G34      // Restore leveling after G34 is done?
  // After G34, re-home Z (G28 Z) or just calculate it from the last probe heights?
  // Re-homing might be more precise in reproducing the actual 'G28 Z' homing height, especially on an uneven bed.
  #define HOME_AFTER_G34
#endif

//
// Add the G35 command to read bed corners to help adjust screws. Requires a bed probe.
//
//#define ASSISTED_TRAMMING
#if ENABLED(ASSISTED_TRAMMING)

  // Define positions for probe points.
  #define TRAMMING_POINT_XY { {  20, 20 }, { 180,  20 }, { 180, 180 }, { 20, 180 } }

  // Define position names for probe points.
  #define TRAMMING_POINT_NAME_1 "Front-Left"
  #define TRAMMING_POINT_NAME_2 "Front-Right"
  #define TRAMMING_POINT_NAME_3 "Back-Right"
  #define TRAMMING_POINT_NAME_4 "Back-Left"

  #define RESTORE_LEVELING_AFTER_G35    // Enable to restore leveling setup after operation
  //#define REPORT_TRAMMING_MM          // Report Z deviation (mm) for each point relative to the first

  //#define ASSISTED_TRAMMING_WIZARD    // Add a Tramming Wizard to the LCD menu

  //#define ASSISTED_TRAMMING_WAIT_POSITION { X_CENTER, Y_CENTER, 30 } // Move the nozzle out of the way for adjustment

  /**
   * Screw thread:
   *   M3: 30 = Clockwise, 31 = Counter-Clockwise
   *   M4: 40 = Clockwise, 41 = Counter-Clockwise
   *   M5: 50 = Clockwise, 51 = Counter-Clockwise
   */
  #define TRAMMING_SCREW_THREAD 30

#endif

// @section motion

#define AXIS_RELATIVE_MODES { false, false, false, false }

// Add a Duplicate option for well-separated conjoined nozzles
//#define MULTI_NOZZLE_DUPLICATION

// By default pololu step drivers require an active high signal. However, some high power drivers require an active low signal as step.
#define INVERT_X_STEP_PIN false
#define INVERT_Y_STEP_PIN false
#define INVERT_Z_STEP_PIN false
#define INVERT_E_STEP_PIN false

/**
 * Idle Stepper Shutdown
 * Set DISABLE_INACTIVE_? 'true' to shut down axis steppers after an idle period.
 * The Deactive Time can be overridden with M18 and M84. Set to 0 for No Timeout.
 */
#define DEFAULT_STEPPER_DEACTIVE_TIME (2*60)
#define DISABLE_INACTIVE_X true
#define DISABLE_INACTIVE_Y true
#define DISABLE_INACTIVE_Z false  // Set 'false' if the nozzle could fall onto your printed part!
#define DISABLE_INACTIVE_E true

// Default Minimum Feedrates for printing and travel moves
#define DEFAULT_MINIMUMFEEDRATE       0.0     // (mm/s) Minimum feedrate. Set with M205 S.
#define DEFAULT_MINTRAVELFEEDRATE     0.0     // (mm/s) Minimum travel feedrate. Set with M205 T.

// Minimum time that a segment needs to take as the buffer gets emptied
#define DEFAULT_MINSEGMENTTIME        20000   // (µs) Set with M205 B.

// Slow down the machine if the lookahead buffer is (by default) half full.
// Increase the slowdown divisor for larger buffer sizes.
//#define SLOWDOWN
#if ENABLED(SLOWDOWN)
  #define SLOWDOWN_DIVISOR 2
#endif

/**
 * XY Frequency limit
 * Reduce resonance by limiting the frequency of small zigzag infill moves.
 * See https://hydraraptor.blogspot.com/2010/12/frequency-limit.html
 * Use M201 F<freq> G<min%> to change limits at runtime.
 */
//#define XY_FREQUENCY_LIMIT      10 // (Hz) Maximum frequency of small zigzag infill moves. Set with M201 F<hertz>.
#ifdef XY_FREQUENCY_LIMIT
  #define XY_FREQUENCY_MIN_PERCENT 5 // (percent) Minimum FR percentage to apply. Set with M201 G<min%>.
#endif

// Minimum planner junction speed. Sets the default minimum speed the planner plans for at the end
// of the buffer and all stops. This should not be much greater than zero and should only be changed
// if unwanted behavior is observed on a user's machine when running at very slow speeds.
#define MINIMUM_PLANNER_SPEED 0.05 // (mm/s)

//
// Backlash Compensation
// Adds extra movement to axes on direction-changes to account for backlash.
//
//#define BACKLASH_COMPENSATION
#if ENABLED(BACKLASH_COMPENSATION)
  // Define values for backlash distance and correction.
  // If BACKLASH_GCODE is enabled these values are the defaults.
  #define BACKLASH_DISTANCE_MM { 0, 0, 0 } // (mm)
  #define BACKLASH_CORRECTION    0.0       // 0.0 = no correction; 1.0 = full correction

  // Set BACKLASH_SMOOTHING_MM to spread backlash correction over multiple segments
  // to reduce print artifacts. (Enabling this is costly in memory and computation!)
  //#define BACKLASH_SMOOTHING_MM 3 // (mm)

  // Add runtime configuration and tuning of backlash values (M425)
  //#define BACKLASH_GCODE

  #if ENABLED(BACKLASH_GCODE)
    // Measure the Z backlash when probing (G29) and set with "M425 Z"
    #define MEASURE_BACKLASH_WHEN_PROBING

    #if ENABLED(MEASURE_BACKLASH_WHEN_PROBING)
      // When measuring, the probe will move up to BACKLASH_MEASUREMENT_LIMIT
      // mm away from point of contact in BACKLASH_MEASUREMENT_RESOLUTION
      // increments while checking for the contact to be broken.
      #define BACKLASH_MEASUREMENT_LIMIT       0.5   // (mm)
      #define BACKLASH_MEASUREMENT_RESOLUTION  0.005 // (mm)
      #define BACKLASH_MEASUREMENT_FEEDRATE    Z_PROBE_FEEDRATE_SLOW // (mm/min)
    #endif
  #endif
#endif

/**
 * Automatic backlash, position and hotend offset calibration
 *
 * Enable G425 to run automatic calibration using an electrically-
 * conductive cube, bolt, or washer mounted on the bed.
 *
 * G425 uses the probe to touch the top and sides of the calibration object
 * on the bed and measures and/or correct positional offsets, axis backlash
 * and hotend offsets.
 *
 * Note: HOTEND_OFFSET and CALIBRATION_OBJECT_CENTER must be set to within
 *       ±5mm of true values for G425 to succeed.
 */
//#define CALIBRATION_GCODE
#if ENABLED(CALIBRATION_GCODE)

  //#define CALIBRATION_SCRIPT_PRE  "M117 Starting Auto-Calibration\nT0\nG28\nG12\nM117 Calibrating..."
  //#define CALIBRATION_SCRIPT_POST "M500\nM117 Calibration data saved"

  #define CALIBRATION_MEASUREMENT_RESOLUTION     0.01 // mm

  #define CALIBRATION_FEEDRATE_SLOW             60    // mm/min
  #define CALIBRATION_FEEDRATE_FAST           1200    // mm/min
  #define CALIBRATION_FEEDRATE_TRAVEL         3000    // mm/min

  // The following parameters refer to the conical section of the nozzle tip.
  #define CALIBRATION_NOZZLE_TIP_HEIGHT          1.0  // mm
  #define CALIBRATION_NOZZLE_OUTER_DIAMETER      2.0  // mm

  // Uncomment to enable reporting (required for "G425 V", but consumes PROGMEM).
  //#define CALIBRATION_REPORTING

  // The true location and dimension the cube/bolt/washer on the bed.
  #define CALIBRATION_OBJECT_CENTER     { 264.0, -22.0,  -2.0 } // mm
  #define CALIBRATION_OBJECT_DIMENSIONS {  10.0,  10.0,  10.0 } // mm

  // Comment out any sides which are unreachable by the probe. For best
  // auto-calibration results, all sides must be reachable.
  #define CALIBRATION_MEASURE_RIGHT
  #define CALIBRATION_MEASURE_FRONT
  #define CALIBRATION_MEASURE_LEFT
  #define CALIBRATION_MEASURE_BACK

  // Probing at the exact top center only works if the center is flat. If
  // probing on a screwhead or hollow washer, probe near the edges.
  //#define CALIBRATION_MEASURE_AT_TOP_EDGES

  // Define the pin to read during calibration
  #ifndef CALIBRATION_PIN
    //#define CALIBRATION_PIN -1            // Define here to override the default pin
    #define CALIBRATION_PIN_INVERTING false // Set to true to invert the custom pin
    //#define CALIBRATION_PIN_PULLDOWN
    #define CALIBRATION_PIN_PULLUP
  #endif
#endif

/**
 * Adaptive Step Smoothing increases the resolution of multi-axis moves, particularly at step frequencies
 * below 1kHz (for AVR) or 10kHz (for ARM), where aliasing between axes in multi-axis moves causes audible
 * vibration and surface artifacts. The algorithm adapts to provide the best possible step smoothing at the
 * lowest stepping frequencies.
 */
//#define ADAPTIVE_STEP_SMOOTHING

/**
 * Custom Microstepping
 * Override as-needed for your setup. Up to 3 MS pins are supported.
 */
//#define MICROSTEP1 LOW,LOW,LOW
//#define MICROSTEP2 HIGH,LOW,LOW
//#define MICROSTEP4 LOW,HIGH,LOW
//#define MICROSTEP8 HIGH,HIGH,LOW
//#define MICROSTEP16 LOW,LOW,HIGH
//#define MICROSTEP32 HIGH,LOW,HIGH

// Microstep settings (Requires a board with pins named X_MS1, X_MS2, etc.)
#ifdef XP
  #define MICROSTEP_MODES { 32, 32, 32, 32, 32, 32 }
#else
  #define MICROSTEP_MODES { 16, 16, 16, 16, 16, 16 } // [1,2,4,8,16]
#endif

/**
 *  @section  stepper motor current
 *
 *  Some boards have a means of setting the stepper motor current via firmware.
 *
 *  The power on motor currents are set by:
 *    PWM_MOTOR_CURRENT - used by MINIRAMBO & ULTIMAIN_2
 *                         known compatible chips: A4982
 *    DIGIPOT_MOTOR_CURRENT - used by BQ_ZUM_MEGA_3D, RAMBO & SCOOVO_X9H
 *                         known compatible chips: AD5206
 *    DAC_MOTOR_CURRENT_DEFAULT - used by PRINTRBOARD_REVF & RIGIDBOARD_V2
 *                         known compatible chips: MCP4728
 *    DIGIPOT_I2C_MOTOR_CURRENTS - used by 5DPRINT, AZTEEG_X3_PRO, AZTEEG_X5_MINI_WIFI, MIGHTYBOARD_REVE
 *                         known compatible chips: MCP4451, MCP4018
 *
 *  Motor currents can also be set by M907 - M910 and by the LCD.
 *    M907 - applies to all.
 *    M908 - BQ_ZUM_MEGA_3D, RAMBO, PRINTRBOARD_REVF, RIGIDBOARD_V2 & SCOOVO_X9H
 *    M909, M910 & LCD - only PRINTRBOARD_REVF & RIGIDBOARD_V2
 */
//#define PWM_MOTOR_CURRENT { 1300, 1300, 1250 }          // Values in milliamps
//#define DIGIPOT_MOTOR_CURRENT { 135,135,135,135,135 }   // Values 0-255 (RAMBO 135 = ~0.75A, 185 = ~1A)
//#define DAC_MOTOR_CURRENT_DEFAULT { 70, 80, 90, 80 }    // Default drive percent - X, Y, Z, E axis

/**
 * I2C-based DIGIPOTs (e.g., Azteeg X3 Pro)
 */
//#define DIGIPOT_MCP4018             // Requires https://github.com/felias-fogg/SlowSoftI2CMaster
//#define DIGIPOT_MCP4451
#if EITHER(DIGIPOT_MCP4018, DIGIPOT_MCP4451)
  #define DIGIPOT_I2C_NUM_CHANNELS 8  // 5DPRINT:4   AZTEEG_X3_PRO:8   MKS_SBASE:5   MIGHTYBOARD_REVE:5

  // Actual motor currents in Amps. The number of entries must match DIGIPOT_I2C_NUM_CHANNELS.
  // These correspond to the physical drivers, so be mindful if the order is changed.
  #define DIGIPOT_I2C_MOTOR_CURRENTS { 1.0, 1.0, 1.0, 1.0, 1.0, 1.0, 1.0, 1.0 } // AZTEEG_X3_PRO

  //#define DIGIPOT_USE_RAW_VALUES    // Use DIGIPOT_MOTOR_CURRENT raw wiper values (instead of A4988 motor currents)

  /**
   * Common slave addresses:
   *
   *                        A   (A shifted)   B   (B shifted)  IC
   * Smoothie              0x2C (0x58)       0x2D (0x5A)       MCP4451
   * AZTEEG_X3_PRO         0x2C (0x58)       0x2E (0x5C)       MCP4451
   * AZTEEG_X5_MINI        0x2C (0x58)       0x2E (0x5C)       MCP4451
   * AZTEEG_X5_MINI_WIFI         0x58              0x5C        MCP4451
   * MIGHTYBOARD_REVE      0x2F (0x5E)                         MCP4018
   */
  //#define DIGIPOT_I2C_ADDRESS_A 0x2C  // Unshifted slave address for first DIGIPOT
  //#define DIGIPOT_I2C_ADDRESS_B 0x2D  // Unshifted slave address for second DIGIPOT
#endif

//===========================================================================
//=============================Additional Features===========================
//===========================================================================

// @section lcd

#if EITHER(IS_ULTIPANEL, EXTENSIBLE_UI)
  #ifdef Q5
    #define MANUAL_FEEDRATE_XYZ 35*60
  #else
    #define MANUAL_FEEDRATE_XYZ 50*60
  #endif
  #define MANUAL_FEEDRATE { MANUAL_FEEDRATE_XYZ, MANUAL_FEEDRATE_XYZ, MANUAL_FEEDRATE_XYZ, 2*60 } // (mm/min) Feedrates for manual moves along X, Y, Z, E from panel
  #define FINE_MANUAL_MOVE 0.025    // (mm) Smallest manual move (< 0.1mm) applying to Z on most machines
  #if IS_ULTIPANEL
    #define MANUAL_E_MOVES_RELATIVE // Display extruder move distance rather than "position"
    #define ULTIPANEL_FEEDMULTIPLY  // Encoder sets the feedrate multiplier on the Status Screen
  #endif
#endif

// Change values more rapidly when the encoder is rotated faster
#define ENCODER_RATE_MULTIPLIER
#if ENABLED(ENCODER_RATE_MULTIPLIER)
  #define ENCODER_10X_STEPS_PER_SEC   30  // (steps/s) Encoder rate for 10x speed
  #define ENCODER_100X_STEPS_PER_SEC  80  // (steps/s) Encoder rate for 100x speed
#endif

// Play a beep when the feedrate is changed from the Status Screen
//#define BEEP_ON_FEEDRATE_CHANGE
#if ENABLED(BEEP_ON_FEEDRATE_CHANGE)
  #define FEEDRATE_CHANGE_BEEP_DURATION   10
  #define FEEDRATE_CHANGE_BEEP_FREQUENCY 440
#endif

#if HAS_LCD_MENU

  // Add Probe Z Offset calibration to the Z Probe Offsets menu
  #if HAS_BED_PROBE
    //#define PROBE_OFFSET_WIZARD // Define on FLSUNQ_Config
    #if ENABLED(PROBE_OFFSET_WIZARD)
      //
      // Enable to init the Probe Z-Offset when starting the Wizard.
      // Use a height slightly above the estimated nozzle-to-probe Z offset.
      // For example, with an offset of -5, consider a starting height of -4.
      //
      #define PROBE_OFFSET_WIZARD_START_Z (Z_OFFSET +1)

      // Set a convenient position to do the calibration (probing point and nozzle/bed-distance)
      //#define PROBE_OFFSET_WIZARD_XY_POS { X_CENTER, Y_CENTER }
    #endif
  #endif

  // Include a page of printer information in the LCD Main Menu
  //#define LCD_INFO_MENU //Define on FLSUNQ_Config
  #if ENABLED(LCD_INFO_MENU)
    //#define LCD_PRINTER_INFO_IS_BOOTSCREEN // Show bootscreen(s) instead of Printer Info pages
  #endif

  // BACK menu items keep the highlight at the top
  //#define TURBO_BACK_MENU_ITEM

  // Add a mute option to the LCD menu
  //#define SOUND_MENU_ITEM

  /**
   * LED Control Menu
   * Add LED Control to the LCD menu
   */
  //#define LED_CONTROL_MENU  // Define on FLSUNQ_Config
  #if ENABLED(LED_CONTROL_MENU)
    #define LED_COLOR_PRESETS                 // Enable the Preset Color menu option
    //#define NEO2_COLOR_PRESETS              // Enable a second NeoPixel Preset Color menu option
    #if ENABLED(LED_COLOR_PRESETS)
      #define LED_USER_PRESET_RED        255  // User defined RED value
      #define LED_USER_PRESET_GREEN      128  // User defined GREEN value
      #define LED_USER_PRESET_BLUE         0  // User defined BLUE value
      #define LED_USER_PRESET_WHITE      255  // User defined WHITE value
      #define LED_USER_PRESET_BRIGHTNESS 255  // User defined intensity
      #define LED_USER_PRESET_STARTUP       // Have the printer display the user preset color on startup
    #endif
    #if ENABLED(NEO2_COLOR_PRESETS)
      #define NEO2_USER_PRESET_RED        255  // User defined RED value
      #define NEO2_USER_PRESET_GREEN      128  // User defined GREEN value
      #define NEO2_USER_PRESET_BLUE         0  // User defined BLUE value
      #define NEO2_USER_PRESET_WHITE      255  // User defined WHITE value
      #define NEO2_USER_PRESET_BRIGHTNESS 255  // User defined intensity
      //#define NEO2_USER_PRESET_STARTUP       // Have the printer display the user preset color on startup for the second strip
    #endif
  #endif

  // Insert a menu for preheating at the top level to allow for quick access
  //#define PREHEAT_SHORTCUT_MENU_ITEM  // Define on FLSUNQ_Config

#endif // HAS_LCD_MENU

#if HAS_DISPLAY
  // The timeout (in ms) to return to the status screen from sub-menus
  #define LCD_TIMEOUT_TO_STATUS 15000

  #if ENABLED(SHOW_BOOTSCREEN)
    #define BOOTSCREEN_TIMEOUT 4000      // (ms) Total Duration to display the boot screen(s)
    #if EITHER(HAS_MARLINUI_U8GLIB, TFT_COLOR_UI)
      //#define BOOT_MARLIN_LOGO_SMALL     // Show a smaller Marlin logo on the Boot Screen (saving lots of flash)
    #endif
  #endif

  // Scroll a longer status message into view
  #define STATUS_MESSAGE_SCROLLING

  // On the Info Screen, display XY with one decimal place when possible
  //#define LCD_DECIMAL_SMALL_XY

  // Add an 'M73' G-code to set the current percentage
  #define LCD_SET_PROGRESS_MANUALLY

  // Show the E position (filament used) during printing
  //#define LCD_SHOW_E_TOTAL
#endif

#if EITHER(SDSUPPORT, LCD_SET_PROGRESS_MANUALLY) && ANY(HAS_MARLINUI_U8GLIB, HAS_MARLINUI_HD44780, IS_TFTGLCD_PANEL, EXTENSIBLE_UI)
  //#define PRINT_PROGRESS_SHOW_DECIMALS // Show progress with decimal digits
  #define SHOW_REMAINING_TIME       // Display estimated time to completion
  #if ENABLED(SHOW_REMAINING_TIME)
    //#define USE_M73_REMAINING_TIME  // Use remaining time from M73 command instead of estimation
    #define ROTATE_PROGRESS_DISPLAY // Display (P)rogress, (E)lapsed, and (R)emaining time
  #endif

  #if EITHER(HAS_MARLINUI_U8GLIB, EXTENSIBLE_UI)
    //#define PRINT_PROGRESS_SHOW_DECIMALS // Show progress with decimal digits
  #endif

  #if EITHER(HAS_MARLINUI_HD44780, IS_TFTGLCD_PANEL)
    #define LCD_PROGRESS_BAR            // Show a progress bar on HD44780 LCDs for SD printing
    #if ENABLED(LCD_PROGRESS_BAR)
      #define PROGRESS_BAR_BAR_TIME 2000  // (ms) Amount of time to show the bar
      #define PROGRESS_BAR_MSG_TIME 3000  // (ms) Amount of time to show the status message
      #define PROGRESS_MSG_EXPIRE   0     // (ms) Amount of time to retain the status message (0=forever)
      //#define PROGRESS_MSG_ONCE         // Show the message for MSG_TIME then clear it
      //#define LCD_PROGRESS_BAR_TEST     // Add a menu item to test the progress bar
    #endif
  #endif
#endif

#if ENABLED(SDSUPPORT)
  /**
   * SD Card SPI Speed
   * May be required to resolve "volume init" errors.
   *
   * Enable and set to SPI_HALF_SPEED, SPI_QUARTER_SPEED, or SPI_EIGHTH_SPEED
   *  otherwise full speed will be applied.
   *
   * :['SPI_HALF_SPEED', 'SPI_QUARTER_SPEED', 'SPI_EIGHTH_SPEED']
   */
  //#define SD_SPI_SPEED SPI_HALF_SPEED

  // The standard SD detect circuit reads LOW when media is inserted and HIGH when empty.
  // Enable this option and set to HIGH if your SD cards are incorrectly detected.
  //#define SD_DETECT_STATE HIGH

  //#define SD_IGNORE_AT_STARTUP            // Don't mount the SD card when starting up
  //#define SDCARD_READONLY                 // Read-only SD card (to save over 2K of flash)

  //#define GCODE_REPEAT_MARKERS            // Enable G-code M808 to set repeat markers and do looping

  #define SD_PROCEDURE_DEPTH 1              // Increase if you need more nested M32 calls

  #define SD_FINISHED_STEPPERRELEASE true   // Disable steppers when SD Print is finished
  #define SD_FINISHED_RELEASECOMMAND "M84XYE"  // Use "M84XYE" to keep Z enabled so your bed stays in place

  // Reverse SD sort to show "more recent" files first, according to the card's FAT.
  // Since the FAT gets out of order with usage, SDCARD_SORT_ALPHA is recommended.
  #define SDCARD_RATHERRECENTFIRST

  #define SD_MENU_CONFIRM_START             // Confirm the selected SD file before printing

  //#define NO_SD_AUTOSTART                 // Remove auto#.g file support completely to save some Flash, SRAM
  //#define MENU_ADDAUTOSTART               // Add a menu option to run auto#.g files

  //#define BROWSE_MEDIA_ON_INSERT          // Open the file browser when media is inserted

  #define EVENT_GCODE_SD_ABORT "G28"        // G-code to run on SD Abort Print (e.g., "G28XY" or "G27")

  #if ENABLED(PRINTER_EVENT_LEDS)
    #define PE_LEDS_COMPLETED_TIME  (30*60) // (seconds) Time to keep the LED "done" color before restoring normal illumination
  #endif

  /**
   * Continue after Power-Loss (Creality3D)
   *
   * Store the current state to the SD Card at the start of each layer
   * during SD printing. If the recovery file is found at boot time, present
   * an option on the LCD screen to continue the print from the last-known
   * point in the file.
   */
  //#define POWER_LOSS_RECOVERY         // Define on FLSUNQ_Config
  #if ENABLED(POWER_LOSS_RECOVERY)
    #define PLR_ENABLED_DEFAULT   false // Power Loss Recovery enabled by default. (Set with 'M413 Sn' & M500)
    //#define BACKUP_POWER_SUPPLY       // Backup power / UPS to move the steppers on power loss
    //#define POWER_LOSS_ZRAISE       2 // (mm) Z axis raise on resume (on power loss with UPS)
    #define POWER_LOSS_PIN           -1 // Pin to detect power loss. Set to -1 to disable default pin on boards without module.
    //#define POWER_LOSS_STATE     HIGH // State of pin indicating power loss
    //#define POWER_LOSS_PULLUP         // Set pullup / pulldown as appropriate for your sensor
    //#define POWER_LOSS_PULLDOWN
    //#define POWER_LOSS_PURGE_LEN   20 // (mm) Length of filament to purge on resume
    //#define POWER_LOSS_RETRACT_LEN 10 // (mm) Length of filament to retract on fail. Requires backup power.

    // Without a POWER_LOSS_PIN the following option helps reduce wear on the SD card,
    // especially with "vase mode" printing. Set too high and vases cannot be continued.
    #define POWER_LOSS_MIN_Z_CHANGE 0.05 // (mm) Minimum Z change before saving power-loss data

    // Enable if Z homing is needed for proper recovery. 99.9% of the time this should be disabled!
    //#define POWER_LOSS_RECOVER_ZHOME
    #if ENABLED(POWER_LOSS_RECOVER_ZHOME)
      //#define POWER_LOSS_ZHOME_POS { 0, 0 } // Safe XY position to home Z while avoiding objects on the bed
    #endif
  #endif

  /**
   * Sort SD file listings in alphabetical order.
   *
   * With this option enabled, items on SD cards will be sorted
   * by name for easier navigation.
   *
   * By default...
   *
   *  - Use the slowest -but safest- method for sorting.
   *  - Folders are sorted to the top.
   *  - The sort key is statically allocated.
   *  - No added G-code (M34) support.
   *  - 40 item sorting limit. (Items after the first 40 are unsorted.)
   *
   * SD sorting uses static allocation (as set by SDSORT_LIMIT), allowing the
   * compiler to calculate the worst-case usage and throw an error if the SRAM
   * limit is exceeded.
   *
   *  - SDSORT_USES_RAM provides faster sorting via a static directory buffer.
   *  - SDSORT_USES_STACK does the same, but uses a local stack-based buffer.
   *  - SDSORT_CACHE_NAMES will retain the sorted file listing in RAM. (Expensive!)
   *  - SDSORT_DYNAMIC_RAM only uses RAM when the SD menu is visible. (Use with caution!)
   */
  //#define SDCARD_SORT_ALPHA

  // SD Card Sorting options
  #if ENABLED(SDCARD_SORT_ALPHA)
    #define SDSORT_LIMIT       40     // Maximum number of sorted items (10-256). Costs 27 bytes each.
    #define FOLDER_SORTING     -1     // -1=above  0=none  1=below
    #define SDSORT_GCODE       false  // Allow turning sorting on/off with LCD and M34 G-code.
    #define SDSORT_USES_RAM    false  // Pre-allocate a static array for faster pre-sorting.
    #define SDSORT_USES_STACK  false  // Prefer the stack for pre-sorting to give back some SRAM. (Negated by next 2 options.)
    #define SDSORT_CACHE_NAMES false  // Keep sorted items in RAM longer for speedy performance. Most expensive option.
    #define SDSORT_DYNAMIC_RAM false  // Use dynamic allocation (within SD menus). Least expensive option. Set SDSORT_LIMIT before use!
    #define SDSORT_CACHE_VFATS 2      // Maximum number of 13-byte VFAT entries to use for sorting.
                                      // Note: Only affects SCROLL_LONG_FILENAMES with SDSORT_CACHE_NAMES but not SDSORT_DYNAMIC_RAM.
  #endif

  // Allow international symbols in long filenames. To display correctly, the
  // LCD's font must contain the characters. Check your selected LCD language.
  //#define UTF_FILENAME_SUPPORT

  // This allows hosts to request long names for files and folders with M33
  #define LONG_FILENAME_HOST_SUPPORT

  // Enable this option to scroll long filenames in the SD card menu
  #define SCROLL_LONG_FILENAMES

  // Leave the heaters on after Stop Print (not recommended!)
  //#define SD_ABORT_NO_COOLDOWN

  /**
   * This option allows you to abort SD printing when any endstop is triggered.
   * This feature must be enabled with "M540 S1" or from the LCD menu.
   * To have any effect, endstops must be enabled during SD printing.
   */
  //#define SD_ABORT_ON_ENDSTOP_HIT

  /**
   * This option makes it easier to print the same SD Card file again.
   * On print completion the LCD Menu will open with the file selected.
   * You can just click to start the print, or navigate elsewhere.
   */
  #define SD_REPRINT_LAST_SELECTED_FILE

  /**
   * Auto-report SdCard status with M27 S<seconds>
   */
  //#define AUTO_REPORT_SD_STATUS

  /**
   * Support for USB thumb drives using an Arduino USB Host Shield or
   * equivalent MAX3421E breakout board. The USB thumb drive will appear
   * to Marlin as an SD card.
   *
   * The MAX3421E can be assigned the same pins as the SD card reader, with
   * the following pin mapping:
   *
   *    SCLK, MOSI, MISO --> SCLK, MOSI, MISO
   *    INT              --> SD_DETECT_PIN [1]
   *    SS               --> SDSS
   *
   * [1] On AVR an interrupt-capable pin is best for UHS3 compatibility.
   */
  //#define USB_FLASH_DRIVE_SUPPORT
  #if ENABLED(USB_FLASH_DRIVE_SUPPORT)
    /**
     * USB Host Shield Library
     *
     * - UHS2 uses no interrupts and has been production-tested
     *   on a LulzBot TAZ Pro with a 32-bit Archim board.
     *
     * - UHS3 is newer code with better USB compatibility. But it
     *   is less tested and is known to interfere with Servos.
     *   [1] This requires USB_INTR_PIN to be interrupt-capable.
     */
    //#define USE_UHS2_USB
    //#define USE_UHS3_USB

    /**
     * Native USB Host supported by some boards (USB OTG)
     */
    //#define USE_OTG_USB_HOST

    #if DISABLED(USE_OTG_USB_HOST)
      #define USB_CS_PIN    SDSS
      #define USB_INTR_PIN  SD_DETECT_PIN
    #endif
  #endif

  /**
   * When using a bootloader that supports SD-Firmware-Flashing,
   * add a menu item to activate SD-FW-Update on the next reboot.
   *
   * Requires ATMEGA2560 (Arduino Mega)
   *
   * Tested with this bootloader:
   *   https://github.com/FleetProbe/MicroBridge-Arduino-ATMega2560
   */
  //#define SD_FIRMWARE_UPDATE
  #if ENABLED(SD_FIRMWARE_UPDATE)
    #define SD_FIRMWARE_UPDATE_EEPROM_ADDR    0x1FF
    #define SD_FIRMWARE_UPDATE_ACTIVE_VALUE   0xF0
    #define SD_FIRMWARE_UPDATE_INACTIVE_VALUE 0xFF
  #endif

  // Add an optimized binary file transfer mode, initiated with 'M28 B1'
  //#define BINARY_FILE_TRANSFER  // Define on FLSUNQ_Config

  /**
   * Set this option to one of the following (or the board's defaults apply):
   *
   *           LCD - Use the SD drive in the external LCD controller.
   *       ONBOARD - Use the SD drive on the control board.
   *  CUSTOM_CABLE - Use a custom cable to access the SD (as defined in a pins file).
   *
   * :[ 'LCD', 'ONBOARD', 'CUSTOM_CABLE' ]
   */
  //#define SDCARD_CONNECTION LCD

  // Enable if SD detect is rendered useless (e.g., by using an SD extender)
  //#define NO_SD_DETECT

#endif // SDSUPPORT

/**
 * By default an onboard SD card reader may be shared as a USB mass-
 * storage device. This option hides the SD card from the host PC.
 */
//#define NO_SD_HOST_DRIVE   // Disable SD Card access over USB (for security).

/**
 * Additional options for Graphical Displays
 *
 * Use the optimizations here to improve printing performance,
 * which can be adversely affected by graphical display drawing,
 * especially when doing several short moves, and when printing
 * on DELTA and SCARA machines.
 *
 * Some of these options may result in the display lagging behind
 * controller events, as there is a trade-off between reliable
 * printing performance versus fast display updates.
 */
#if HAS_MARLINUI_U8GLIB
  // Show SD percentage next to the progress bar
  //#define DOGM_SD_PERCENT

  // Save many cycles by drawing a hollow frame or no frame on the Info Screen
  //#define XYZ_NO_FRAME
  #define XYZ_HOLLOW_FRAME

  // Enable to save many cycles by drawing a hollow frame on Menu Screens
  #define MENU_HOLLOW_FRAME

  // A bigger font is available for edit items. Costs 3120 bytes of PROGMEM.
  // Western only. Not available for Cyrillic, Kana, Turkish, Greek, or Chinese.
  //#define USE_BIG_EDIT_FONT

  // A smaller font may be used on the Info Screen. Costs 2434 bytes of PROGMEM.
  // Western only. Not available for Cyrillic, Kana, Turkish, Greek, or Chinese.
  #define USE_SMALL_INFOFONT

  // Swap the CW/CCW indicators in the graphics overlay
  //#define OVERLAY_GFX_REVERSE

  /**
   * ST7920-based LCDs can emulate a 16 x 4 character display using
   * the ST7920 character-generator for very fast screen updates.
   * Enable LIGHTWEIGHT_UI to use this special display mode.
   *
   * Since LIGHTWEIGHT_UI has limited space, the position and status
   * message occupy the same line. Set STATUS_EXPIRE_SECONDS to the
   * length of time to display the status message before clearing.
   *
   * Set STATUS_EXPIRE_SECONDS to zero to never clear the status.
   * This will prevent position updates from being displayed.
   */
  #if ENABLED(U8GLIB_ST7920)
    // Enable this option and reduce the value to optimize screen updates.
    // The normal delay is 10µs. Use the lowest value that still gives a reliable display.
    //#define DOGM_SPI_DELAY_US 5

    //#define LIGHTWEIGHT_UI
    #if ENABLED(LIGHTWEIGHT_UI)
      #define STATUS_EXPIRE_SECONDS 20
    #endif
  #endif

  /**
   * Status (Info) Screen customizations
   * These options may affect code size and screen render time.
   * Custom status screens can forcibly override these settings.
   */
  //#define STATUS_COMBINE_HEATERS    // Use combined heater images instead of separate ones
  //#define STATUS_HOTEND_NUMBERLESS  // Use plain hotend icons instead of numbered ones (with 2+ hotends)
  #define STATUS_HOTEND_INVERTED      // Show solid nozzle bitmaps when heating (Requires STATUS_HOTEND_ANIM)
  #define STATUS_HOTEND_ANIM          // Use a second bitmap to indicate hotend heating
  #define STATUS_BED_ANIM             // Use a second bitmap to indicate bed heating
  #define STATUS_CHAMBER_ANIM         // Use a second bitmap to indicate chamber heating
  //#define STATUS_CUTTER_ANIM        // Use a second bitmap to indicate spindle / laser active
  //#define STATUS_COOLER_ANIM        // Use a second bitmap to indicate laser cooling
  //#define STATUS_FLOWMETER_ANIM     // Use multiple bitmaps to indicate coolant flow
  //#define STATUS_ALT_BED_BITMAP     // Use the alternative bed bitmap
  //#define STATUS_ALT_FAN_BITMAP     // Use the alternative fan bitmap
  #define STATUS_FAN_FRAMES 4       // :[0,1,2,3,4] Number of fan animation frames
  //#define STATUS_HEAT_PERCENT       // Show heating in a progress bar
  //#define BOOT_MARLIN_LOGO_ANIMATED // Animated Marlin logo. Costs ~‭3260 (or ~940) bytes of PROGMEM.

  // Frivolous Game Options
  //#define MARLIN_BRICKOUT
  //#define MARLIN_INVADERS
  //#define MARLIN_SNAKE
  //#define GAMES_EASTER_EGG          // Add extra blank lines above the "Games" sub-menu

#endif // HAS_MARLINUI_U8GLIB

//
// Additional options for DGUS / DWIN displays
//
#if HAS_DGUS_LCD
  #define LCD_SERIAL_PORT 3
  #define LCD_BAUDRATE 115200

  #define DGUS_RX_BUFFER_SIZE 128
  #define DGUS_TX_BUFFER_SIZE 48
  //#define SERIAL_STATS_RX_BUFFER_OVERRUNS  // Fix Rx overrun situation (Currently only for AVR)

  #define DGUS_UPDATE_INTERVAL_MS  500    // (ms) Interval between automatic screen updates

  #if ANY(DGUS_LCD_UI_FYSETC, DGUS_LCD_UI_MKS, DGUS_LCD_UI_HIPRECY)
    #define DGUS_PRINT_FILENAME           // Display the filename during printing
    #define DGUS_PREHEAT_UI               // Display a preheat screen during heatup

    #if EITHER(DGUS_LCD_UI_FYSETC, DGUS_LCD_UI_MKS)
      //#define DGUS_UI_MOVE_DIS_OPTION   // Disabled by default for FYSETC and MKS
    #else
      #define DGUS_UI_MOVE_DIS_OPTION     // Enabled by default for UI_HIPRECY
    #endif

    #define DGUS_FILAMENT_LOADUNLOAD
    #if ENABLED(DGUS_FILAMENT_LOADUNLOAD)
      #define DGUS_FILAMENT_PURGE_LENGTH 10
      #define DGUS_FILAMENT_LOAD_LENGTH_PER_TIME 0.5 // (mm) Adjust in proportion to DGUS_UPDATE_INTERVAL_MS
    #endif

    #define DGUS_UI_WAITING               // Show a "waiting" screen between some screens
    #if ENABLED(DGUS_UI_WAITING)
      #define DGUS_UI_WAITING_STATUS 10
      #define DGUS_UI_WAITING_STATUS_PERIOD 8 // Increase to slower waiting status looping
    #endif
  #endif

#endif // HAS_DGUS_LCD

//
// Specify additional languages for the UI. Default specified by LCD_LANGUAGE.
//
#if ANY(DOGLCD, TFT_COLOR_UI, TOUCH_UI_FTDI_EVE)
  #define LCD_LANGUAGE_2 fr
  #define LCD_LANGUAGE_3 de
  #define LCD_LANGUAGE_4 es
  #define LCD_LANGUAGE_5 it
  #ifdef LCD_LANGUAGE_2
    #define LCD_LANGUAGE_AUTO_SAVE // Automatically save language to EEPROM on change
  #endif
#endif

//
// Touch UI for the FTDI Embedded Video Engine (EVE)
//
#if ENABLED(TOUCH_UI_FTDI_EVE)
  // Display board used
  //#define LCD_FTDI_VM800B35A        // FTDI 3.5" with FT800 (320x240)
  //#define LCD_4DSYSTEMS_4DLCD_FT843 // 4D Systems 4.3" (480x272)
  //#define LCD_HAOYU_FT800CB         // Haoyu with 4.3" or 5" (480x272)
  //#define LCD_HAOYU_FT810CB         // Haoyu with 5" (800x480)
  //#define LCD_ALEPHOBJECTS_CLCD_UI  // Aleph Objects Color LCD UI
  //#define LCD_FYSETC_TFT81050       // FYSETC with 5" (800x480)
  //#define LCD_EVE3_50G              // Matrix Orbital 5.0", 800x480, BT815
  //#define LCD_EVE2_50G              // Matrix Orbital 5.0", 800x480, FT813

  // Correct the resolution if not using the stock TFT panel.
  //#define TOUCH_UI_320x240
  //#define TOUCH_UI_480x272
  //#define TOUCH_UI_800x480

  // Mappings for boards with a standard RepRapDiscount Display connector
  //#define AO_EXP1_PINMAP      // AlephObjects CLCD UI EXP1 mapping
  //#define AO_EXP2_PINMAP      // AlephObjects CLCD UI EXP2 mapping
  //#define CR10_TFT_PINMAP     // Rudolph Riedel's CR10 pin mapping
  //#define S6_TFT_PINMAP       // FYSETC S6 pin mapping
  //#define F6_TFT_PINMAP       // FYSETC F6 pin mapping

  //#define OTHER_PIN_LAYOUT  // Define pins manually below
  #if ENABLED(OTHER_PIN_LAYOUT)
    // Pins for CS and MOD_RESET (PD) must be chosen
    #define CLCD_MOD_RESET  9
    #define CLCD_SPI_CS    10

    // If using software SPI, specify pins for SCLK, MOSI, MISO
    //#define CLCD_USE_SOFT_SPI
    #if ENABLED(CLCD_USE_SOFT_SPI)
      #define CLCD_SOFT_SPI_MOSI 11
      #define CLCD_SOFT_SPI_MISO 12
      #define CLCD_SOFT_SPI_SCLK 13
    #endif
  #endif

  // Display Orientation. An inverted (i.e. upside-down) display
  // is supported on the FT800. The FT810 and beyond also support
  // portrait and mirrored orientations.
  //#define TOUCH_UI_INVERTED
  //#define TOUCH_UI_PORTRAIT
  //#define TOUCH_UI_MIRRORED

  // UTF8 processing and rendering.
  // Unsupported characters are shown as '?'.
  //#define TOUCH_UI_USE_UTF8
  #if ENABLED(TOUCH_UI_USE_UTF8)
    // Western accents support. These accented characters use
    // combined bitmaps and require relatively little storage.
    #define TOUCH_UI_UTF8_WESTERN_CHARSET
    #if ENABLED(TOUCH_UI_UTF8_WESTERN_CHARSET)
      // Additional character groups. These characters require
      // full bitmaps and take up considerable storage:
      //#define TOUCH_UI_UTF8_SUPERSCRIPTS  // ¹ ² ³
      //#define TOUCH_UI_UTF8_COPYRIGHT     // © ®
      //#define TOUCH_UI_UTF8_GERMANIC      // ß
      //#define TOUCH_UI_UTF8_SCANDINAVIAN  // Æ Ð Ø Þ æ ð ø þ
      //#define TOUCH_UI_UTF8_PUNCTUATION   // « » ¿ ¡
      //#define TOUCH_UI_UTF8_CURRENCY      // ¢ £ ¤ ¥
      //#define TOUCH_UI_UTF8_ORDINALS      // º ª
      //#define TOUCH_UI_UTF8_MATHEMATICS   // ± × ÷
      //#define TOUCH_UI_UTF8_FRACTIONS     // ¼ ½ ¾
      //#define TOUCH_UI_UTF8_SYMBOLS       // µ ¶ ¦ § ¬
    #endif

    // Cyrillic character set, costs about 27KiB of flash
    //#define TOUCH_UI_UTF8_CYRILLIC_CHARSET
  #endif

  // Use a smaller font when labels don't fit buttons
  #define TOUCH_UI_FIT_TEXT

  // Use a numeric passcode for "Screen lock" keypad.
  // (recommended for smaller displays)
  //#define TOUCH_UI_PASSCODE

  // Output extra debug info for Touch UI events
  //#define TOUCH_UI_DEBUG

  // Developer menu (accessed by touching "About Printer" copyright text)
  //#define TOUCH_UI_DEVELOPER_MENU
#endif

//
// Classic UI Options
//
#if TFT_SCALED_DOGLCD
  //#define TFT_MARLINUI_COLOR 0xFFFF // White
  //#define TFT_MARLINBG_COLOR 0x0000 // Black
  //#define TFT_DISABLED_COLOR 0x0003 // Almost black
  //#define TFT_BTCANCEL_COLOR 0xF800 // Red
  //#define TFT_BTARROWS_COLOR 0xDEE6 // 11011 110111 00110 Yellow
  //#define TFT_BTOKMENU_COLOR 0x145F // 00010 100010 11111 Cyan
#endif

//
// ADC Button Debounce
//
#if HAS_ADC_BUTTONS
  #define ADC_BUTTON_DEBOUNCE_DELAY 16  // Increase if buttons bounce or repeat too fast
#endif

// @section safety

/**
 * The watchdog hardware timer will do a reset and disable all outputs
 * if the firmware gets too overloaded to read the temperature sensors.
 *
 * If you find that watchdog reboot causes your AVR board to hang forever,
 * enable WATCHDOG_RESET_MANUAL to use a custom timer instead of WDTO.
 * NOTE: This method is less reliable as it can only catch hangups while
 * interrupts are enabled.
 */
#define USE_WATCHDOG
#if ENABLED(USE_WATCHDOG)
  //#define WATCHDOG_RESET_MANUAL
#endif

// @section lcd

/**
 * Babystepping enables movement of the axes by tiny increments without changing
 * the current position values. This feature is used primarily to adjust the Z
 * axis in the first layer of a print in real-time.
 *
 * Warning: Does not respect endstops!
 */
#define BABYSTEPPING
#if ENABLED(BABYSTEPPING)
  //#define INTEGRATED_BABYSTEPPING         // EXPERIMENTAL integration of babystepping into the Stepper ISR
  //#define BABYSTEP_WITHOUT_HOMING
  #define BABYSTEP_ALWAYS_AVAILABLE       // Allow babystepping at all times (not just during movement).
  //#define BABYSTEP_XY                     // Also enable X/Y Babystepping. Not supported on DELTA!
  #define BABYSTEP_INVERT_Z false           // Change if Z babysteps should go the other way
  //#define BABYSTEP_MILLIMETER_UNITS       // Specify BABYSTEP_MULTIPLICATOR_(XY|Z) in mm instead of micro-steps
  #define BABYSTEP_MULTIPLICATOR_Z  1       // (steps or mm) Steps or millimeter distance for each Z babystep
  //#define BABYSTEP_MULTIPLICATOR_XY 1       // (steps or mm) Steps or millimeter distance for each XY babystep

  #define DOUBLECLICK_FOR_Z_BABYSTEPPING  // Double-click on the Status Screen for Z Babystepping.
  #if ENABLED(DOUBLECLICK_FOR_Z_BABYSTEPPING)
    #define DOUBLECLICK_MAX_INTERVAL 1250   // Maximum interval between clicks, in milliseconds.
                                            // Note: Extra time may be added to mitigate controller latency.
    //#define MOVE_Z_WHEN_IDLE              // Jump to the move Z menu on doubleclick when printer is idle.
    #if ENABLED(MOVE_Z_WHEN_IDLE)
      #define MOVE_Z_IDLE_MULTIPLICATOR 1   // Multiply 1mm by this factor for the move step size.
    #endif
  #endif

  //#define BABYSTEP_DISPLAY_TOTAL          // Display total babysteps since last G28

  #define BABYSTEP_ZPROBE_OFFSET          // Combine M851 Z and Babystepping
  #if ENABLED(BABYSTEP_ZPROBE_OFFSET)
    //#define BABYSTEP_HOTEND_Z_OFFSET      // For multiple hotends, babystep relative Z offsets
    //#define BABYSTEP_ZPROBE_GFX_OVERLAY   // Enable graphical overlay on Z-offset editor
  #endif
#endif

// @section extruder

/**
 * Linear Pressure Control v1.5
 *
 * Assumption: advance [steps] = k * (delta velocity [steps/s])
 * K=0 means advance disabled.
 *
 * NOTE: K values for LIN_ADVANCE 1.5 differ from earlier versions!
 *
 * Set K around 0.22 for 3mm PLA Direct Drive with ~6.5cm between the drive gear and heatbreak.
 * Larger K values will be needed for flexible filament and greater distances.
 * If this algorithm produces a higher speed offset than the extruder can handle (compared to E jerk)
 * print acceleration will be reduced during the affected moves to keep within the limit.
 *
 * See https://marlinfw.org/docs/features/lin_advance.html for full instructions.
 */
//#define LIN_ADVANCE           // Define on FLSUNQ_Config
#if ENABLED(LIN_ADVANCE)
  //#define EXTRA_LIN_ADVANCE_K // Enable for second linear advance constants
  #define LIN_ADVANCE_K 0 //.22    // Unit: mm compression per 1mm/s extruder speed
  //#define LA_DEBUG            // If enabled, this will generate debug information output over USB.
  //#define EXPERIMENTAL_SCURVE // Enable this option to permit S-Curve Acceleration
#endif

// @section leveling

/**
 * Points to probe for all 3-point Leveling procedures.
 * Override if the automatically selected points are inadequate.
 */
#if EITHER(AUTO_BED_LEVELING_3POINT, AUTO_BED_LEVELING_UBL)
  //#define PROBE_PT_1_X 15
  //#define PROBE_PT_1_Y 180
  //#define PROBE_PT_2_X 15
  //#define PROBE_PT_2_Y 20
  //#define PROBE_PT_3_X 170
  //#define PROBE_PT_3_Y 20
#endif

/**
 * Probing Margins
 *
 * Override PROBING_MARGIN for each side of the build plate
 * Useful to get probe points to exact positions on targets or
 * to allow leveling to avoid plate clamps on only specific
 * sides of the bed. With NOZZLE_AS_PROBE negative values are
 * allowed, to permit probing outside the bed.
 *
 * If you are replacing the prior *_PROBE_BED_POSITION options,
 * LEFT and FRONT values in most cases will map directly over
 * RIGHT and REAR would be the inverse such as
 * (X/Y_BED_SIZE - RIGHT/BACK_PROBE_BED_POSITION)
 *
 * This will allow all positions to match at compilation, however
 * should the probe position be modified with M851XY then the
 * probe points will follow. This prevents any change from causing
 * the probe to be unable to reach any points.
 */
#if PROBE_SELECTED && !IS_KINEMATIC
  //#define PROBING_MARGIN_LEFT PROBING_MARGIN
  //#define PROBING_MARGIN_RIGHT PROBING_MARGIN
  //#define PROBING_MARGIN_FRONT PROBING_MARGIN
  //#define PROBING_MARGIN_BACK PROBING_MARGIN
#endif

#if EITHER(MESH_BED_LEVELING, AUTO_BED_LEVELING_UBL)
  // Override the mesh area if the automatic (max) area is too large
  //#define MESH_MIN_X MESH_INSET
  //#define MESH_MIN_Y MESH_INSET
  //#define MESH_MAX_X X_BED_SIZE - (MESH_INSET)
  //#define MESH_MAX_Y Y_BED_SIZE - (MESH_INSET)
#endif

#if BOTH(AUTO_BED_LEVELING_UBL, EEPROM_SETTINGS)
  //#define OPTIMIZED_MESH_STORAGE  // Store mesh with less precision to save EEPROM space
#endif

/**
 * Repeatedly attempt G29 leveling until it succeeds.
 * Stop after G29_MAX_RETRIES attempts.
 */
//#define G29_RETRY_AND_RECOVER
#if ENABLED(G29_RETRY_AND_RECOVER)
  #define G29_MAX_RETRIES 3
  #define G29_HALT_ON_FAILURE
  /**
   * Specify the GCODE commands that will be executed when leveling succeeds,
   * between attempts, and after the maximum number of retries have been tried.
   */
  #define G29_SUCCESS_COMMANDS "M117 Bed leveling done."
  #define G29_RECOVER_COMMANDS "M117 Probe failed. Rewiping.\nG28\nG12 P0 S12 T0"
  #define G29_FAILURE_COMMANDS "M117 Bed leveling failed.\nG0 Z10\nM300 P25 S880\nM300 P50 S0\nM300 P25 S880\nM300 P50 S0\nM300 P25 S880\nM300 P50 S0\nG4 S1"

#endif

/**
 * Thermal Probe Compensation
 * Probe measurements are adjusted to compensate for temperature distortion.
 * Use G76 to calibrate this feature. Use M871 to set values manually.
 * For a more detailed explanation of the process see G76_M871.cpp.
 */
#if HAS_BED_PROBE && TEMP_SENSOR_PROBE && TEMP_SENSOR_BED
  // Enable thermal first layer compensation using bed and probe temperatures
  #define PROBE_TEMP_COMPENSATION

  // Add additional compensation depending on hotend temperature
  // Note: this values cannot be calibrated and have to be set manually
  #if ENABLED(PROBE_TEMP_COMPENSATION)
    // Park position to wait for probe cooldown
    #define PTC_PARK_POS   { 0, 0, 100 }

    // Probe position to probe and wait for probe to reach target temperature
    #define PTC_PROBE_POS  { 90, 100 }

    // Enable additional compensation using hotend temperature
    // Note: this values cannot be calibrated automatically but have to be set manually
    //#define USE_TEMP_EXT_COMPENSATION

    // Probe temperature calibration generates a table of values starting at PTC_SAMPLE_START
    // (e.g. 30), in steps of PTC_SAMPLE_RES (e.g. 5) with PTC_SAMPLE_COUNT (e.g. 10) samples.

    //#define PTC_SAMPLE_START  30.0f
    //#define PTC_SAMPLE_RES    5.0f
    //#define PTC_SAMPLE_COUNT  10U

    // Bed temperature calibration builds a similar table.

    //#define BTC_SAMPLE_START  60.0f
    //#define BTC_SAMPLE_RES    5.0f
    //#define BTC_SAMPLE_COUNT  10U

    // The temperature the probe should be at while taking measurements during bed temperature
    // calibration.
    //#define BTC_PROBE_TEMP 30.0f

    // Height above Z=0.0f to raise the nozzle. Lowering this can help the probe to heat faster.
    // Note: the Z=0.0f offset is determined by the probe offset which can be set using M851.
    //#define PTC_PROBE_HEATING_OFFSET 0.5f

    // Height to raise the Z-probe between heating and taking the next measurement. Some probes
    // may fail to untrigger if they have been triggered for a long time, which can be solved by
    // increasing the height the probe is raised to.
    //#define PTC_PROBE_RAISE 15U

    // If the probe is outside of the defined range, use linear extrapolation using the closest
    // point and the PTC_LINEAR_EXTRAPOLATION'th next point. E.g. if set to 4 it will use data[0]
    // and data[4] to perform linear extrapolation for values below PTC_SAMPLE_START.
    //#define PTC_LINEAR_EXTRAPOLATION 4
  #endif
#endif

// @section extras

//
// G60/G61 Position Save and Return
//
//#define SAVED_POSITIONS 1         // Each saved position slot costs 12 bytes

//
// G2/G3 Arc Support
//
#define ARC_SUPPORT                 // Disable this feature to save ~3226 bytes
#if ENABLED(ARC_SUPPORT)
  #define MM_PER_ARC_SEGMENT      1 // (mm) Length (or minimum length) of each arc segment
  //#define ARC_SEGMENTS_PER_R    1 // Max segment length, MM_PER = Min
  #define MIN_ARC_SEGMENTS       24 // Minimum number of segments in a complete circle
  //#define ARC_SEGMENTS_PER_SEC 50 // Use feedrate to choose segment length (with MM_PER_ARC_SEGMENT as the minimum)
  #define N_ARC_CORRECTION       25 // Number of interpolated segments between corrections
  //#define ARC_P_CIRCLES           // Enable the 'P' parameter to specify complete circles
  //#define CNC_WORKSPACE_PLANES    // Allow G2/G3 to operate in XY, ZX, or YZ planes
  //#define SF_ARC_FIX              // Enable only if using SkeinForge with "Arc Point" fillet procedure
#endif

// Support for G5 with XYZE destination and IJPQ offsets. Requires ~2666 bytes.
//#define BEZIER_CURVE_SUPPORT

/**
 * Direct Stepping
 *
 * Comparable to the method used by Klipper, G6 direct stepping significantly
 * reduces motion calculations, increases top printing speeds, and results in
 * less step aliasing by calculating all motions in advance.
 * Preparing your G-code: https://github.com/colinrgodsey/step-daemon
 */
//#define DIRECT_STEPPING

/**
 * G38 Probe Target
 *
 * This option adds G38.2 and G38.3 (probe towards target)
 * and optionally G38.4 and G38.5 (probe away from target).
 * Set MULTIPLE_PROBING for G38 to probe more than once.
 */
//#define G38_PROBE_TARGET
#if ENABLED(G38_PROBE_TARGET)
  //#define G38_PROBE_AWAY        // Include G38.4 and G38.5 to probe away from target
  #define G38_MINIMUM_MOVE 0.0275 // (mm) Minimum distance that will produce a move.
#endif

// Moves (or segments) with fewer steps than this will be joined with the next move
#define MIN_STEPS_PER_SEGMENT 1

/**
 * Minimum delay before and after setting the stepper DIR (in ns)
 *     0 : No delay (Expect at least 10µS since one Stepper ISR must transpire)
 *    20 : Minimum for TMC2xxx drivers
 *   200 : Minimum for A4988 drivers
 *   400 : Minimum for A5984 drivers
 *   500 : Minimum for LV8729 drivers (guess, no info in datasheet)
 *   650 : Minimum for DRV8825 drivers
 *  1500 : Minimum for TB6600 drivers (guess, no info in datasheet)
 * 15000 : Minimum for TB6560 drivers (guess, no info in datasheet)
 *
 * Override the default value based on the driver type set in Configuration.h.
 */
//#define MINIMUM_STEPPER_POST_DIR_DELAY 20
//#define MINIMUM_STEPPER_PRE_DIR_DELAY 20

/**
 * Minimum stepper driver pulse width (in µs)
 *   0 : Smallest possible width the MCU can produce, compatible with TMC2xxx drivers
 *   0 : Minimum 500ns for LV8729, adjusted in stepper.h
 *   1 : Minimum for A4988 and A5984 stepper drivers
 *   2 : Minimum for DRV8825 stepper drivers
 *   3 : Minimum for TB6600 stepper drivers
 *  30 : Minimum for TB6560 stepper drivers
 *
 * Override the default value based on the driver type set in Configuration.h.
 */
//#define MINIMUM_STEPPER_PULSE 2

/**
 * Maximum stepping rate (in Hz) the stepper driver allows
 *  If undefined, defaults to 1MHz / (2 * MINIMUM_STEPPER_PULSE)
 *  5000000 : Maximum for TMC2xxx stepper drivers
 *  1000000 : Maximum for LV8729 stepper driver
 *  500000  : Maximum for A4988 stepper driver
 *  250000  : Maximum for DRV8825 stepper driver
 *  150000  : Maximum for TB6600 stepper driver
 *   15000  : Maximum for TB6560 stepper driver
 *
 * Override the default value based on the driver type set in Configuration.h.
 */
//#define MAXIMUM_STEPPER_RATE 250000

// @section temperature

// Control heater 0 and heater 1 in parallel.
//#define HEATERS_PARALLEL

//===========================================================================
//================================= Buffers =================================
//===========================================================================

// @section motion

// The number of linear moves that can be in the planner at once.
// The value of BLOCK_BUFFER_SIZE must be a power of 2 (e.g. 8, 16, 32)
#if BOTH(SDSUPPORT, DIRECT_STEPPING)
  #define BLOCK_BUFFER_SIZE  8
#elif ENABLED(SDSUPPORT)
  #define BLOCK_BUFFER_SIZE 16
#else
  #define BLOCK_BUFFER_SIZE 16
#endif

// @section serial

// The ASCII buffer for serial input
#define MAX_CMD_SIZE 96
#define BUFSIZE 16  //28

// Transmission to Host Buffer Size
// To save 386 bytes of PROGMEM (and TX_BUFFER_SIZE+3 bytes of RAM) set to 0.
// To buffer a simple "ok" you need 4 bytes.
// For ADVANCED_OK (M105) you need 32 bytes.
// For debug-echo: 128 bytes for the optimal speed.
// Other output doesn't need to be that speedy.
// :[0, 2, 4, 8, 16, 32, 64, 128, 256]
#define TX_BUFFER_SIZE 16 //32

// Host Receive Buffer Size
// Without XON/XOFF flow control (see SERIAL_XON_XOFF below) 32 bytes should be enough.
// To use flow control, set this buffer size to at least 1024 bytes.
// :[0, 2, 4, 8, 16, 32, 64, 128, 256, 512, 1024, 2048]
//#define RX_BUFFER_SIZE 1024

#if RX_BUFFER_SIZE >= 1024
  // Enable to have the controller send XON/XOFF control characters to
  // the host to signal the RX buffer is becoming full.
  //#define SERIAL_XON_XOFF
#endif

// Add M575 G-code to change the baud rate
//#define BAUD_RATE_GCODE

#if ENABLED(SDSUPPORT)
  // Enable this option to collect and display the maximum
  // RX queue usage after transferring a file to SD.
  //#define SERIAL_STATS_MAX_RX_QUEUED

  // Enable this option to collect and display the number
  // of dropped bytes after a file transfer to SD.
  //#define SERIAL_STATS_DROPPED_RX
#endif

// Monitor RX buffer usage
// Dump an error to the serial port if the serial receive buffer overflows.
// If you see these errors, increase the RX_BUFFER_SIZE value.
// Not supported on all platforms.
//#define RX_BUFFER_MONITOR

/**
 * Emergency Command Parser
 *
 * Add a low-level parser to intercept certain commands as they
 * enter the serial receive buffer, so they cannot be blocked.
 * Currently handles M108, M112, M410, M876
 * NOTE: Not yet implemented for all platforms.
 */
#define EMERGENCY_PARSER

// Bad Serial-connections can miss a received command by sending an 'ok'
// Therefore some clients abort after 30 seconds in a timeout.
// Some other clients start sending commands while receiving a 'wait'.
// This "wait" is only sent when the buffer is empty. 1 second is a good value here.
//#define NO_TIMEOUTS 1000 // Milliseconds

// Some clients will have this feature soon. This could make the NO_TIMEOUTS unnecessary.
//#define ADVANCED_OK

// Printrun may have trouble receiving long strings all at once.
// This option inserts short delays between lines of serial output.
#define SERIAL_OVERRUN_PROTECTION

// For serial echo, the number of digits after the decimal point
//#define SERIAL_FLOAT_PRECISION 4

// @section extras

/**
 * Extra Fan Speed
 * Adds a secondary fan speed for each print-cooling fan.
 *   'M106 P<fan> T3-255' : Set a secondary speed for <fan>
 *   'M106 P<fan> T2'     : Use the set secondary speed
 *   'M106 P<fan> T1'     : Restore the previous fan speed
 */
//#define EXTRA_FAN_SPEED

/**
 * Firmware-based and LCD-controlled retract
 *
 * Add G10 / G11 commands for automatic firmware-based retract / recover.
 * Use M207 and M208 to define parameters for retract / recover.
 *
 * Use M209 to enable or disable auto-retract.
 * With auto-retract enabled, all G1 E moves within the set range
 * will be converted to firmware-based retract/recover moves.
 *
 * Be sure to turn off auto-retract during filament change.
 *
 * Note that M207 / M208 / M209 settings are saved to EEPROM.
 */
//#define FWRETRACT
#if ENABLED(FWRETRACT)
  #define FWRETRACT_AUTORETRACT             // Override slicer retractions
  #if ENABLED(FWRETRACT_AUTORETRACT)
    #define MIN_AUTORETRACT             0.1 // (mm) Don't convert E moves under this length
    #define MAX_AUTORETRACT            10.0 // (mm) Don't convert E moves over this length
  #endif
  #define RETRACT_LENGTH                3   // (mm) Default retract length (positive value)
  #define RETRACT_LENGTH_SWAP          13   // (mm) Default swap retract length (positive value)
  #define RETRACT_FEEDRATE             45   // (mm/s) Default feedrate for retracting
  #define RETRACT_ZRAISE                0   // (mm) Default retract Z-raise
  #define RETRACT_RECOVER_LENGTH        0   // (mm) Default additional recover length (added to retract length on recover)
  #define RETRACT_RECOVER_LENGTH_SWAP   0   // (mm) Default additional swap recover length (added to retract length on recover from toolchange)
  #define RETRACT_RECOVER_FEEDRATE      8   // (mm/s) Default feedrate for recovering from retraction
  #define RETRACT_RECOVER_FEEDRATE_SWAP 8   // (mm/s) Default feedrate for recovering from swap retraction
  #if ENABLED(MIXING_EXTRUDER)
    //#define RETRACT_SYNC_MIXING           // Retract and restore all mixing steppers simultaneously
  #endif
#endif

/**
 * Universal tool change settings.
 * Applies to all types of extruders except where explicitly noted.
 */
#if HAS_MULTI_EXTRUDER
  // Z raise distance for tool-change, as needed for some extruders
  #define TOOLCHANGE_ZRAISE                 2 // (mm)
  //#define TOOLCHANGE_ZRAISE_BEFORE_RETRACT  // Apply raise before swap retraction (if enabled)
  //#define TOOLCHANGE_NO_RETURN              // Never return to previous position on tool-change
  #if ENABLED(TOOLCHANGE_NO_RETURN)
    //#define EVENT_GCODE_AFTER_TOOLCHANGE "G12X"   // Extra G-code to run after tool-change
  #endif

  /**
   * Retract and prime filament on tool-change to reduce
   * ooze and stringing and to get cleaner transitions.
   */
  //#define TOOLCHANGE_FILAMENT_SWAP
  #if ENABLED(TOOLCHANGE_FILAMENT_SWAP)
    // Load / Unload
    #define TOOLCHANGE_FS_LENGTH              12  // (mm) Load / Unload length
    #define TOOLCHANGE_FS_EXTRA_RESUME_LENGTH  0  // (mm) Extra length for better restart, fine tune by LCD/Gcode)
    #define TOOLCHANGE_FS_RETRACT_SPEED   (50*60) // (mm/min) (Unloading)
    #define TOOLCHANGE_FS_UNRETRACT_SPEED (25*60) // (mm/min) (On SINGLENOZZLE or Bowden loading must be slowed down)

    // Longer prime to clean out a SINGLENOZZLE
    #define TOOLCHANGE_FS_EXTRA_PRIME          0  // (mm) Extra priming length
    #define TOOLCHANGE_FS_PRIME_SPEED    (4.6*60) // (mm/min) Extra priming feedrate
    #define TOOLCHANGE_FS_WIPE_RETRACT         0  // (mm/min) Retract before cooling for less stringing, better wipe, etc.

    // Cool after prime to reduce stringing
    #define TOOLCHANGE_FS_FAN                 -1  // Fan index or -1 to skip
    #define TOOLCHANGE_FS_FAN_SPEED          255  // 0-255
    #define TOOLCHANGE_FS_FAN_TIME            10  // (seconds)

    // Swap uninitialized extruder with TOOLCHANGE_FS_PRIME_SPEED for all lengths (recover + prime)
    // (May break filament if not retracted beforehand.)
    //#define TOOLCHANGE_FS_INIT_BEFORE_SWAP

    // Prime on the first T0 (If other, TOOLCHANGE_FS_INIT_BEFORE_SWAP applied)
    // Enable it (M217 V[0/1]) before printing, to avoid unwanted priming on host connect
    //#define TOOLCHANGE_FS_PRIME_FIRST_USED

    /**
     * Tool Change Migration
     * This feature provides G-code and LCD options to switch tools mid-print.
     * All applicable tool properties are migrated so the print can continue.
     * Tools must be closely matching and other restrictions may apply.
     * Useful to:
     *   - Change filament color without interruption
     *   - Switch spools automatically on filament runout
     *   - Switch to a different nozzle on an extruder jam
     */
    #define TOOLCHANGE_MIGRATION_FEATURE

  #endif

  /**
   * Position to park head during tool change.
   * Doesn't apply to SWITCHING_TOOLHEAD, DUAL_X_CARRIAGE, or PARKING_EXTRUDER
   */
  //#define TOOLCHANGE_PARK
  #if ENABLED(TOOLCHANGE_PARK)
    #define TOOLCHANGE_PARK_XY    { X_MIN_POS + 10, Y_MIN_POS + 10 }
    #define TOOLCHANGE_PARK_XY_FEEDRATE 6000  // (mm/min)
    //#define TOOLCHANGE_PARK_X_ONLY          // X axis only move
    //#define TOOLCHANGE_PARK_Y_ONLY          // Y axis only move
  #endif
#endif // HAS_MULTI_EXTRUDER

/**
 * Advanced Pause
 * Experimental feature for filament change support and for parking the nozzle when paused.
 * Adds the GCode M600 for initiating filament change.
 * If PARK_HEAD_ON_PAUSE enabled, adds the GCode M125 to pause printing and park the nozzle.
 *
 * Requires an LCD display.
 * Requires NOZZLE_PARK_FEATURE.
 * This feature is required for the default FILAMENT_RUNOUT_SCRIPT.
 */
#define ADVANCED_PAUSE_FEATURE
#if ENABLED(ADVANCED_PAUSE_FEATURE)
  #define PAUSE_PARK_RETRACT_FEEDRATE         60  // (mm/s) Initial retract feedrate.
  #define PAUSE_PARK_RETRACT_LENGTH            3  // (mm) Initial retract.
  #ifdef Q5
    #define FILAMENT_CHANGE_UNLOAD_FEEDRATE     28  // (mm/s) Unload filament feedrate. This can be pretty fast.
    #define FILAMENT_CHANGE_UNLOAD_ACCEL        25  // (mm/s^2) Lower acceleration may allow a faster feedrate.
    #define FILAMENT_CHANGE_UNLOAD_LENGTH      550  //FE250 (mm) The length of filament for a complete unload.
  #else                                                // This short retract is done immediately, before parking the nozzle.
    #define FILAMENT_CHANGE_UNLOAD_FEEDRATE     10  // (mm/s) Unload filament feedrate. This can be pretty fast.
    #define FILAMENT_CHANGE_UNLOAD_ACCEL        30  // (mm/s^2) Lower acceleration may allow a faster feedrate.
    #define FILAMENT_CHANGE_UNLOAD_LENGTH      850  // (mm) The length of filament for a complete unload.
                                                  //   For Bowden, the full length of the tube and nozzle.
                                                  //   For direct drive, the full length of the nozzle.
                                                  //   Set to 0 for manual unloading.
  #endif

  #define FILAMENT_CHANGE_SLOW_LOAD_FEEDRATE   6  // (mm/s) Slow move when starting load.
  #define FILAMENT_CHANGE_SLOW_LOAD_LENGTH     0  // (mm) Slow length, to allow time to insert material.
                                                  // 0 to disable start loading and skip to fast load only
  #ifdef Q5
    #define FILAMENT_CHANGE_FAST_LOAD_FEEDRATE  20  //40  // (mm/s) Load filament feedrate. This can be pretty fast.
    #define FILAMENT_CHANGE_FAST_LOAD_ACCEL     25  // (mm/s^2) Lower acceleration may allow a faster feedrate.
    #define FILAMENT_CHANGE_FAST_LOAD_LENGTH   600  // (mm) Load length of filament, from extruder gear to nozzle.
  #else                                             // 0 to disable start loading and skip to fast load only
    #define FILAMENT_CHANGE_FAST_LOAD_FEEDRATE   6  //40  // (mm/s) Load filament feedrate. This can be pretty fast.
    #define FILAMENT_CHANGE_FAST_LOAD_ACCEL     30  // (mm/s^2) Lower acceleration may allow a faster feedrate.
    #define FILAMENT_CHANGE_FAST_LOAD_LENGTH   730  // (mm) Load length of filament, from extruder gear to nozzle.
                                                  //   For Bowden, the full length of the tube and nozzle.
                                                  //   For direct drive, the full length of the nozzle.
  #endif
  //#define ADVANCED_PAUSE_CONTINUOUS_PURGE         // Purge continuously up to the purge length until interrupted.
  #define ADVANCED_PAUSE_PURGE_FEEDRATE        3  // (mm/s) Extrude feedrate (after loading). Should be slower than load feedrate.
  #define ADVANCED_PAUSE_PURGE_LENGTH         50  // (mm) Length to extrude after loading.
                                                  // Set to 0 for manual extrusion.
                                                  // Filament can be extruded repeatedly from the Filament Change menu
                                                  // until extrusion is consistent, and to purge old filament.
  #define ADVANCED_PAUSE_RESUME_PRIME          0  // (mm) Extra distance to prime nozzle after returning from park.
  //#define ADVANCED_PAUSE_FANS_PAUSE             // Turn off print-cooling fans while the machine is paused.

                                                  // Filament Unload does a Retract, Delay, and Purge first:
  #define FILAMENT_UNLOAD_PURGE_RETRACT       13  // (mm) Unload initial retract length.
  #define FILAMENT_UNLOAD_PURGE_DELAY       5000  // (ms) Delay for the filament to cool after retract.
  #define FILAMENT_UNLOAD_PURGE_LENGTH         8  // (mm) An unretract is done, then this length is purged.
  #define FILAMENT_UNLOAD_PURGE_FEEDRATE      25  // (mm/s) feedrate to purge before unload

  #define PAUSE_PARK_NOZZLE_TIMEOUT           45  // (seconds) Time limit before the nozzle is turned off for safety.
  #define FILAMENT_CHANGE_ALERT_BEEPS         10  // Number of alert beeps to play when a response is needed.
  #define PAUSE_PARK_NO_STEPPER_TIMEOUT           // Enable for XYZ steppers to stay powered on during filament change.

  #define PARK_HEAD_ON_PAUSE                    // Park the nozzle during pause and filament change.
  //#define HOME_BEFORE_FILAMENT_CHANGE           // If needed, home before parking for filament change

  #define FILAMENT_LOAD_UNLOAD_GCODES           // Add M701/M702 Load/Unload G-codes, plus Load/Unload in the LCD Prepare menu.
  //#define FILAMENT_UNLOAD_ALL_EXTRUDERS         // Allow M702 to unload all extruders above a minimum target temp (as set by M302)
#endif

// @section tmc

/**
 * TMC26X Stepper Driver options
 *
 * The TMC26XStepper library is required for this stepper driver.
 * https://github.com/trinamic/TMC26XStepper
 */
#if HAS_DRIVER(TMC26X)

  #if AXIS_DRIVER_TYPE_X(TMC26X)
    #define X_MAX_CURRENT     1000  // (mA)
    #define X_SENSE_RESISTOR    91  // (mOhms)
    #define X_MICROSTEPS        16  // Number of microsteps
  #endif

  #if AXIS_DRIVER_TYPE_X2(TMC26X)
    #define X2_MAX_CURRENT    1000
    #define X2_SENSE_RESISTOR   91
    #define X2_MICROSTEPS       X_MICROSTEPS
  #endif

  #if AXIS_DRIVER_TYPE_Y(TMC26X)
    #define Y_MAX_CURRENT     1000
    #define Y_SENSE_RESISTOR    91
    #define Y_MICROSTEPS        16
  #endif

  #if AXIS_DRIVER_TYPE_Y2(TMC26X)
    #define Y2_MAX_CURRENT    1000
    #define Y2_SENSE_RESISTOR   91
    #define Y2_MICROSTEPS       Y_MICROSTEPS
  #endif

  #if AXIS_DRIVER_TYPE_Z(TMC26X)
    #define Z_MAX_CURRENT     1000
    #define Z_SENSE_RESISTOR    91
    #define Z_MICROSTEPS        16
  #endif

  #if AXIS_DRIVER_TYPE_Z2(TMC26X)
    #define Z2_MAX_CURRENT    1000
    #define Z2_SENSE_RESISTOR   91
    #define Z2_MICROSTEPS       Z_MICROSTEPS
  #endif

  #if AXIS_DRIVER_TYPE_Z3(TMC26X)
    #define Z3_MAX_CURRENT    1000
    #define Z3_SENSE_RESISTOR   91
    #define Z3_MICROSTEPS       Z_MICROSTEPS
  #endif

  #if AXIS_DRIVER_TYPE_Z4(TMC26X)
    #define Z4_MAX_CURRENT    1000
    #define Z4_SENSE_RESISTOR   91
    #define Z4_MICROSTEPS       Z_MICROSTEPS
  #endif

  #if AXIS_DRIVER_TYPE_E0(TMC26X)
    #define E0_MAX_CURRENT    1000
    #define E0_SENSE_RESISTOR   91
    #define E0_MICROSTEPS       16
  #endif

  #if AXIS_DRIVER_TYPE_E1(TMC26X)
    #define E1_MAX_CURRENT    1000
    #define E1_SENSE_RESISTOR   91
    #define E1_MICROSTEPS       E0_MICROSTEPS
  #endif

  #if AXIS_DRIVER_TYPE_E2(TMC26X)
    #define E2_MAX_CURRENT    1000
    #define E2_SENSE_RESISTOR   91
    #define E2_MICROSTEPS       E0_MICROSTEPS
  #endif

  #if AXIS_DRIVER_TYPE_E3(TMC26X)
    #define E3_MAX_CURRENT    1000
    #define E3_SENSE_RESISTOR   91
    #define E3_MICROSTEPS       E0_MICROSTEPS
  #endif

  #if AXIS_DRIVER_TYPE_E4(TMC26X)
    #define E4_MAX_CURRENT    1000
    #define E4_SENSE_RESISTOR   91
    #define E4_MICROSTEPS       E0_MICROSTEPS
  #endif

  #if AXIS_DRIVER_TYPE_E5(TMC26X)
    #define E5_MAX_CURRENT    1000
    #define E5_SENSE_RESISTOR   91
    #define E5_MICROSTEPS       E0_MICROSTEPS
  #endif

  #if AXIS_DRIVER_TYPE_E6(TMC26X)
    #define E6_MAX_CURRENT    1000
    #define E6_SENSE_RESISTOR   91
    #define E6_MICROSTEPS       E0_MICROSTEPS
  #endif

  #if AXIS_DRIVER_TYPE_E7(TMC26X)
    #define E7_MAX_CURRENT    1000
    #define E7_SENSE_RESISTOR   91
    #define E7_MICROSTEPS       E0_MICROSTEPS
  #endif

#endif // TMC26X

// @section tmc_smart

/**
 * To use TMC2130, TMC2160, TMC2660, TMC5130, TMC5160 stepper drivers in SPI mode
 * connect your SPI pins to the hardware SPI interface on your board and define
 * the required CS pins in your `pins_MYBOARD.h` file. (e.g., RAMPS 1.4 uses AUX3
 * pins `X_CS_PIN 53`, `Y_CS_PIN 49`, etc.).
 * You may also use software SPI if you wish to use general purpose IO pins.
 *
 * To use TMC2208 stepper UART-configurable stepper drivers connect #_SERIAL_TX_PIN
 * to the driver side PDN_UART pin with a 1K resistor.
 * To use the reading capabilities, also connect #_SERIAL_RX_PIN to PDN_UART without
 * a resistor.
 * The drivers can also be used with hardware serial.
 *
 * TMCStepper library is required to use TMC stepper drivers.
 * https://github.com/teemuatlut/TMCStepper
 */
#if HAS_TRINAMIC_CONFIG

  #define HOLD_MULTIPLIER    0.5  // Scales down the holding current from run current

  /**
   * Interpolate microsteps to 256
   * Override for each driver with <driver>_INTERPOLATE settings below
   */
  #define INTERPOLATE      true

  // test
  //#define XYZ_CURRENT       900
  //#define XYZ_CURRENT_HOME  800
  //#define E_CURRENT         850

  #if AXIS_IS_TMC(X)
    #define X_CURRENT       XYZ_CURRENT        // (mA) RMS current. Multiply by 1.414 for peak current.
    #define X_CURRENT_HOME  XYZ_CURRENT_HOME   // (mA) RMS current for sensorless homing
    #define X_MICROSTEPS    XYZ_MICROSTEPS     // 0..256
    #define X_RSENSE          0.11
    #define X_CHAIN_POS      -1        // -1..0: Not chained. 1: MCU MOSI connected. 2: Next in chain, ...
    //#define X_INTERPOLATE  true      // Enable to override 'INTERPOLATE' for the X axis
  #endif

  #if AXIS_IS_TMC(X2)
    #define X2_CURRENT      800
    #define X2_CURRENT_HOME X2_CURRENT
    #define X2_MICROSTEPS   X_MICROSTEPS
    #define X2_RSENSE         0.11
    #define X2_CHAIN_POS     -1
    //#define X2_INTERPOLATE true
  #endif

  #if AXIS_IS_TMC(Y)
    #define Y_CURRENT       XYZ_CURRENT
    #define Y_CURRENT_HOME  XYZ_CURRENT_HOME
    #define Y_MICROSTEPS    XYZ_MICROSTEPS
    #define Y_RSENSE          0.11
    #define Y_CHAIN_POS      -1
    //#define Y_INTERPOLATE  true
  #endif

  #if AXIS_IS_TMC(Y2)
    #define Y2_CURRENT      800
    #define Y2_CURRENT_HOME Y2_CURRENT
    #define Y2_MICROSTEPS   Y_MICROSTEPS
    #define Y2_RSENSE         0.11
    #define Y2_CHAIN_POS     -1
    //#define Y2_INTERPOLATE true
  #endif

  #if AXIS_IS_TMC(Z)
    #define Z_CURRENT       XYZ_CURRENT
    #define Z_CURRENT_HOME  XYZ_CURRENT_HOME
    #define Z_MICROSTEPS    XYZ_MICROSTEPS
    #define Z_RSENSE          0.11
    #define Z_CHAIN_POS      -1
    //#define Z_INTERPOLATE  true
  #endif

  #if AXIS_IS_TMC(Z2)
    #define Z2_CURRENT      800
    #define Z2_CURRENT_HOME Z2_CURRENT
    #define Z2_MICROSTEPS    Z_MICROSTEPS
    #define Z2_RSENSE         0.11
    #define Z2_CHAIN_POS     -1
    //#define Z2_INTERPOLATE true
  #endif

  #if AXIS_IS_TMC(Z3)
    #define Z3_CURRENT      800
    #define Z3_CURRENT_HOME Z3_CURRENT
    #define Z3_MICROSTEPS    Z_MICROSTEPS
    #define Z3_RSENSE         0.11
    #define Z3_CHAIN_POS     -1
    //#define Z3_INTERPOLATE true
  #endif

  #if AXIS_IS_TMC(Z4)
    #define Z4_CURRENT      800
    #define Z4_CURRENT_HOME Z4_CURRENT
    #define Z4_MICROSTEPS    Z_MICROSTEPS
    #define Z4_RSENSE         0.11
    #define Z4_CHAIN_POS     -1
    //#define Z4_INTERPOLATE true
  #endif

  #if AXIS_IS_TMC(E0)
    #define E0_CURRENT      E_CURRENT
    #define E0_MICROSTEPS   E_MICROSTEPS
    #define E0_RSENSE         0.11
    #define E0_CHAIN_POS     -1
    //#define E0_INTERPOLATE true
  #endif

  #if AXIS_IS_TMC(E1)
<<<<<<< HEAD
    #define E1_CURRENT      E_CURRENT
    #define E1_MICROSTEPS   E_MICROSTEPS
=======
    #define E1_CURRENT      800
    #define E1_MICROSTEPS   E0_MICROSTEPS
>>>>>>> d4bc086f
    #define E1_RSENSE         0.11
    #define E1_CHAIN_POS     -1
    //#define E1_INTERPOLATE true
  #endif

  #if AXIS_IS_TMC(E2)
<<<<<<< HEAD
    #define E2_CURRENT      E_CURRENT
=======
    #define E2_CURRENT      800
>>>>>>> d4bc086f
    #define E2_MICROSTEPS   E0_MICROSTEPS
    #define E2_RSENSE         0.11
    #define E2_CHAIN_POS     -1
    //#define E2_INTERPOLATE true
  #endif

  #if AXIS_IS_TMC(E3)
    #define E3_CURRENT      800
    #define E3_MICROSTEPS   E0_MICROSTEPS
    #define E3_RSENSE         0.11
    #define E3_CHAIN_POS     -1
    //#define E3_INTERPOLATE true
  #endif

  #if AXIS_IS_TMC(E4)
    #define E4_CURRENT      800
    #define E4_MICROSTEPS   E0_MICROSTEPS
    #define E4_RSENSE         0.11
    #define E4_CHAIN_POS     -1
    //#define E4_INTERPOLATE true
  #endif

  #if AXIS_IS_TMC(E5)
    #define E5_CURRENT      800
    #define E5_MICROSTEPS   E0_MICROSTEPS
    #define E5_RSENSE         0.11
    #define E5_CHAIN_POS     -1
    //#define E5_INTERPOLATE true
  #endif

  #if AXIS_IS_TMC(E6)
    #define E6_CURRENT      800
    #define E6_MICROSTEPS   E0_MICROSTEPS
    #define E6_RSENSE         0.11
    #define E6_CHAIN_POS     -1
    //#define E6_INTERPOLATE true
  #endif

  #if AXIS_IS_TMC(E7)
    #define E7_CURRENT      800
    #define E7_MICROSTEPS   E0_MICROSTEPS
    #define E7_RSENSE         0.11
    #define E7_CHAIN_POS     -1
    //#define E7_INTERPOLATE true
  #endif

  /**
   * Override default SPI pins for TMC2130, TMC2160, TMC2660, TMC5130 and TMC5160 drivers here.
   * The default pins can be found in your board's pins file.
   */
  //#define X_CS_PIN          -1
  //#define Y_CS_PIN          -1
  //#define Z_CS_PIN          -1
  //#define X2_CS_PIN         -1
  //#define Y2_CS_PIN         -1
  //#define Z2_CS_PIN         -1
  //#define Z3_CS_PIN         -1
  //#define E0_CS_PIN         -1
  //#define E1_CS_PIN         -1
  //#define E2_CS_PIN         -1
  //#define E3_CS_PIN         -1
  //#define E4_CS_PIN         -1
  //#define E5_CS_PIN         -1
  //#define E6_CS_PIN         -1
  //#define E7_CS_PIN         -1

  /**
   * Software option for SPI driven drivers (TMC2130, TMC2160, TMC2660, TMC5130 and TMC5160).
   * The default SW SPI pins are defined the respective pins files,
   * but you can override or define them here.
   */
  //#define TMC_USE_SW_SPI
  //#define TMC_SW_MOSI       -1
  //#define TMC_SW_MISO       -1
  //#define TMC_SW_SCK        -1

  /**
   * Four TMC2209 drivers can use the same HW/SW serial port with hardware configured addresses.
   * Set the address using jumpers on pins MS1 and MS2.
   * Address | MS1  | MS2
   *       0 | LOW  | LOW
   *       1 | HIGH | LOW
   *       2 | LOW  | HIGH
   *       3 | HIGH | HIGH
   *
   * Set *_SERIAL_TX_PIN and *_SERIAL_RX_PIN to match for all drivers
   * on the same serial port, either here or in your board's pins file.
   */
  #ifdef Q5
    #define  X_SLAVE_ADDRESS 0
    #define  Y_SLAVE_ADDRESS 0
    #define  Z_SLAVE_ADDRESS 0
    #define E0_SLAVE_ADDRESS 0
  #endif
  //#define X2_SLAVE_ADDRESS 0
  //#define Y2_SLAVE_ADDRESS 0
  //#define Z2_SLAVE_ADDRESS 0
  //#define Z3_SLAVE_ADDRESS 0
  //#define Z4_SLAVE_ADDRESS 0
  //#define E0_SLAVE_ADDRESS 0
  //#define E1_SLAVE_ADDRESS 0
  //#define E2_SLAVE_ADDRESS 0
  //#define E3_SLAVE_ADDRESS 0
  //#define E4_SLAVE_ADDRESS 0
  //#define E5_SLAVE_ADDRESS 0
  //#define E6_SLAVE_ADDRESS 0
  //#define E7_SLAVE_ADDRESS 0

  /**
   * Software enable
   *
   * Use for drivers that do not use a dedicated enable pin, but rather handle the same
   * function through a communication line such as SPI or UART.
   */
  //#define SOFTWARE_DRIVER_ENABLE

  /**
   * TMC2130, TMC2160, TMC2208, TMC2209, TMC5130 and TMC5160 only
   * Use Trinamic's ultra quiet stepping mode.
   * When disabled, Marlin will use spreadCycle stepping mode.
   */
  #define STEALTHCHOP_XY
  #define STEALTHCHOP_Z
  //#define STEALTHCHOP_E

  /**
   * Optimize spreadCycle chopper parameters by using predefined parameter sets
   * or with the help of an example included in the library.
   * Provided parameter sets are
   * CHOPPER_DEFAULT_12V
   * CHOPPER_DEFAULT_19V
   * CHOPPER_DEFAULT_24V
   * CHOPPER_DEFAULT_36V
   * CHOPPER_09STEP_24V   // 0.9 degree steppers (24V)
   * CHOPPER_PRUSAMK3_24V // Imported parameters from the official Průša firmware for MK3 (24V)
   * CHOPPER_MARLIN_119   // Old defaults from Marlin v1.1.9
   *
   * Define your own with:
   * { <off_time[1..15]>, <hysteresis_end[-3..12]>, hysteresis_start[1..8] }
   */
  #define CHOPPER_TIMING CHOPPER_DEFAULT_24V        // All axes (override below)
  //#define CHOPPER_TIMING_X  CHOPPER_DEFAULT_12V   // For X Axes (override below)
  //#define CHOPPER_TIMING_X2 CHOPPER_DEFAULT_12V
  //#define CHOPPER_TIMING_Y  CHOPPER_DEFAULT_12V   // For Y Axes (override below)
  //#define CHOPPER_TIMING_Y2 CHOPPER_DEFAULT_12V
  //#define CHOPPER_TIMING_Z  CHOPPER_DEFAULT_12V   // For Z Axes (override below)
  //#define CHOPPER_TIMING_Z2 CHOPPER_DEFAULT_12V
  //#define CHOPPER_TIMING_Z3 CHOPPER_DEFAULT_12V
  //#define CHOPPER_TIMING_Z4 CHOPPER_DEFAULT_12V
  //#define CHOPPER_TIMING_E  CHOPPER_DEFAULT_12V   // For Extruders (override below)
  //#define CHOPPER_TIMING_E1 CHOPPER_DEFAULT_12V
  //#define CHOPPER_TIMING_E2 CHOPPER_DEFAULT_12V
  //#define CHOPPER_TIMING_E3 CHOPPER_DEFAULT_12V
  //#define CHOPPER_TIMING_E4 CHOPPER_DEFAULT_12V
  //#define CHOPPER_TIMING_E5 CHOPPER_DEFAULT_12V
  //#define CHOPPER_TIMING_E6 CHOPPER_DEFAULT_12V
  //#define CHOPPER_TIMING_E7 CHOPPER_DEFAULT_12V

  /**
   * Monitor Trinamic drivers
   * for error conditions like overtemperature and short to ground.
   * To manage over-temp Marlin can decrease the driver current until the error condition clears.
   * Other detected conditions can be used to stop the current print.
   * Relevant G-codes:
   * M906 - Set or get motor current in milliamps using axis codes X, Y, Z, E. Report values if no axis codes given.
   * M911 - Report stepper driver overtemperature pre-warn condition.
   * M912 - Clear stepper driver overtemperature pre-warn condition flag.
   * M122 - Report driver parameters (Requires TMC_DEBUG)
   */
  #ifdef XP
    #define MONITOR_DRIVER_STATUS
  #endif

  #if ENABLED(MONITOR_DRIVER_STATUS)
    #define CURRENT_STEP_DOWN     50  // [mA]
    #define REPORT_CURRENT_CHANGE
    #define STOP_ON_ERROR
  #endif

  /**
   * TMC2130, TMC2160, TMC2208, TMC2209, TMC5130 and TMC5160 only
   * The driver will switch to spreadCycle when stepper speed is over HYBRID_THRESHOLD.
   * This mode allows for faster movements at the expense of higher noise levels.
   * STEALTHCHOP_(XY|Z|E) must be enabled to use HYBRID_THRESHOLD.
   * M913 X/Y/Z/E to live tune the setting
   */
  #define HYBRID_THRESHOLD

  #define X_HYBRID_THRESHOLD     150  // [mm/s]
  #define X2_HYBRID_THRESHOLD    100
  #define Y_HYBRID_THRESHOLD     150
  #define Y2_HYBRID_THRESHOLD    100
  #define Z_HYBRID_THRESHOLD     150
  #define Z2_HYBRID_THRESHOLD      3
  #define Z3_HYBRID_THRESHOLD      3
  #define Z4_HYBRID_THRESHOLD      3
  #define E0_HYBRID_THRESHOLD     50
  #define E1_HYBRID_THRESHOLD     30
  #define E2_HYBRID_THRESHOLD     30
  #define E3_HYBRID_THRESHOLD     30
  #define E4_HYBRID_THRESHOLD     30
  #define E5_HYBRID_THRESHOLD     30
  #define E6_HYBRID_THRESHOLD     30
  #define E7_HYBRID_THRESHOLD     30

  /**
   * Use StallGuard to home / probe X, Y, Z.
   *
   * TMC2130, TMC2160, TMC2209, TMC2660, TMC5130, and TMC5160 only
   * Connect the stepper driver's DIAG1 pin to the X/Y endstop pin.
   * X, Y, and Z homing will always be done in spreadCycle mode.
   *
   * X/Y/Z_STALL_SENSITIVITY is the default stall threshold.
   * Use M914 X Y Z to set the stall threshold at runtime:
   *
   *  Sensitivity   TMC2209   Others
   *    HIGHEST       255      -64    (Too sensitive => False positive)
   *    LOWEST         0        63    (Too insensitive => No trigger)
   *
   * It is recommended to set HOMING_BUMP_MM to { 0, 0, 0 }.
   *
   * SPI_ENDSTOPS  *** Beta feature! *** TMC2130 Only ***
   * Poll the driver through SPI to determine load when homing.
   * Removes the need for a wire from DIAG1 to an endstop pin.
   *
   * IMPROVE_HOMING_RELIABILITY tunes acceleration and jerk when
   * homing and adds a guard period for endstop triggering.
   *
   * Comment *_STALL_SENSITIVITY to disable sensorless homing for that axis.
   */
  //#define SENSORLESS_HOMING // StallGuard capable drivers only

  #if EITHER(SENSORLESS_HOMING, SENSORLESS_PROBING)
    // TMC2209: 0...255. TMC2130: -64...63
    #define X_STALL_SENSITIVITY  8
    #define X2_STALL_SENSITIVITY X_STALL_SENSITIVITY
    #define Y_STALL_SENSITIVITY  8
    #define Y2_STALL_SENSITIVITY Y_STALL_SENSITIVITY
    #define Z_STALL_SENSITIVITY  8
    //#define Z2_STALL_SENSITIVITY Z_STALL_SENSITIVITY
    //#define Z3_STALL_SENSITIVITY Z_STALL_SENSITIVITY
    //#define Z4_STALL_SENSITIVITY Z_STALL_SENSITIVITY
    //#define SPI_ENDSTOPS              // TMC2130 only
    //#define IMPROVE_HOMING_RELIABILITY
  #endif

  /**
   * TMC Homing stepper phase.
   *
   * Improve homing repeatability by homing to stepper coil's nearest absolute
   * phase position. Trinamic drivers use a stepper phase table with 1024 values
   * spanning 4 full steps with 256 positions each (ergo, 1024 positions).
   * Full step positions (128, 384, 640, 896) have the highest holding torque.
   *
   * Values from 0..1023, -1 to disable homing phase for that axis.
   */
  //#define TMC_HOME_PHASE { 896, 896, 896 }

  /**
   * Beta feature!
   * Create a 50/50 square wave step pulse optimal for stepper drivers.
   */
  #define SQUARE_WAVE_STEPPING

  /**
   * Enable M122 debugging command for TMC stepper drivers.
   * M122 S0/1 will enable continous reporting.
   */
  #define TMC_DEBUG

  /**
   * You can set your own advanced settings by filling in predefined functions.
   * A list of available functions can be found on the library github page
   * https://github.com/teemuatlut/TMCStepper
   *
   * Example:
   * #define TMC_ADV() { \
   *   stepperX.diag0_otpw(1); \
   *   stepperY.intpol(0); \
   * }
   */
  #define TMC_ADV() {  }

#endif // HAS_TRINAMIC_CONFIG

// @section L64XX

/**
 * L64XX Stepper Driver options
 *
 * Arduino-L6470 library (0.8.0 or higher) is required.
 * https://github.com/ameyer/Arduino-L6470
 *
 * Requires the following to be defined in your pins_YOUR_BOARD file
 *     L6470_CHAIN_SCK_PIN
 *     L6470_CHAIN_MISO_PIN
 *     L6470_CHAIN_MOSI_PIN
 *     L6470_CHAIN_SS_PIN
 *     ENABLE_RESET_L64XX_CHIPS(Q)  where Q is 1 to enable and 0 to reset
 */

#if HAS_L64XX

  //#define L6470_CHITCHAT        // Display additional status info

  #if AXIS_IS_L64XX(X)
    #define X_MICROSTEPS       128  // Number of microsteps (VALID: 1, 2, 4, 8, 16, 32, 128) - L6474 max is 16
    #define X_OVERCURRENT     2000  // (mA) Current where the driver detects an over current
                                    //   L6470 & L6474 - VALID: 375 x (1 - 16) - 6A max - rounds down
                                    //   POWERSTEP01: VALID: 1000 x (1 - 32) - 32A max - rounds down
    #define X_STALLCURRENT    1500  // (mA) Current where the driver detects a stall (VALID: 31.25 * (1-128) -  4A max - rounds down)
                                    //   L6470 & L6474 - VALID: 31.25 * (1-128) -  4A max - rounds down
                                    //   POWERSTEP01: VALID: 200 x (1 - 32) - 6.4A max - rounds down
                                    //   L6474 - STALLCURRENT setting is used to set the nominal (TVAL) current
    #define X_MAX_VOLTAGE      127  // 0-255, Maximum effective voltage seen by stepper - not used by L6474
    #define X_CHAIN_POS         -1  // Position in SPI chain, 0=Not in chain, 1=Nearest MOSI
    #define X_SLEW_RATE          1  // 0-3, Slew 0 is slowest, 3 is fastest
  #endif

  #if AXIS_IS_L64XX(X2)
    #define X2_MICROSTEPS     X_MICROSTEPS
    #define X2_OVERCURRENT            2000
    #define X2_STALLCURRENT           1500
    #define X2_MAX_VOLTAGE             127
    #define X2_CHAIN_POS                -1
    #define X2_SLEW_RATE                 1
  #endif

  #if AXIS_IS_L64XX(Y)
    #define Y_MICROSTEPS               128
    #define Y_OVERCURRENT             2000
    #define Y_STALLCURRENT            1500
    #define Y_MAX_VOLTAGE              127
    #define Y_CHAIN_POS                 -1
    #define Y_SLEW_RATE                  1
  #endif

  #if AXIS_IS_L64XX(Y2)
    #define Y2_MICROSTEPS     Y_MICROSTEPS
    #define Y2_OVERCURRENT            2000
    #define Y2_STALLCURRENT           1500
    #define Y2_MAX_VOLTAGE             127
    #define Y2_CHAIN_POS                -1
    #define Y2_SLEW_RATE                 1
  #endif

  #if AXIS_IS_L64XX(Z)
    #define Z_MICROSTEPS               128
    #define Z_OVERCURRENT             2000
    #define Z_STALLCURRENT            1500
    #define Z_MAX_VOLTAGE              127
    #define Z_CHAIN_POS                 -1
    #define Z_SLEW_RATE                  1
  #endif

  #if AXIS_IS_L64XX(Z2)
    #define Z2_MICROSTEPS     Z_MICROSTEPS
    #define Z2_OVERCURRENT            2000
    #define Z2_STALLCURRENT           1500
    #define Z2_MAX_VOLTAGE             127
    #define Z2_CHAIN_POS                -1
    #define Z2_SLEW_RATE                 1
  #endif

  #if AXIS_IS_L64XX(Z3)
    #define Z3_MICROSTEPS     Z_MICROSTEPS
    #define Z3_OVERCURRENT            2000
    #define Z3_STALLCURRENT           1500
    #define Z3_MAX_VOLTAGE             127
    #define Z3_CHAIN_POS                -1
    #define Z3_SLEW_RATE                 1
  #endif

  #if AXIS_IS_L64XX(Z4)
    #define Z4_MICROSTEPS     Z_MICROSTEPS
    #define Z4_OVERCURRENT            2000
    #define Z4_STALLCURRENT           1500
    #define Z4_MAX_VOLTAGE             127
    #define Z4_CHAIN_POS                -1
    #define Z4_SLEW_RATE                 1
  #endif

  #if AXIS_IS_L64XX(E0)
    #define E0_MICROSTEPS              128
    #define E0_OVERCURRENT            2000
    #define E0_STALLCURRENT           1500
    #define E0_MAX_VOLTAGE             127
    #define E0_CHAIN_POS                -1
    #define E0_SLEW_RATE                 1
  #endif

  #if AXIS_IS_L64XX(E1)
    #define E1_MICROSTEPS    E0_MICROSTEPS
    #define E1_OVERCURRENT            2000
    #define E1_STALLCURRENT           1500
    #define E1_MAX_VOLTAGE             127
    #define E1_CHAIN_POS                -1
    #define E1_SLEW_RATE                 1
  #endif

  #if AXIS_IS_L64XX(E2)
    #define E2_MICROSTEPS    E0_MICROSTEPS
    #define E2_OVERCURRENT            2000
    #define E2_STALLCURRENT           1500
    #define E2_MAX_VOLTAGE             127
    #define E2_CHAIN_POS                -1
    #define E2_SLEW_RATE                 1
  #endif

  #if AXIS_IS_L64XX(E3)
    #define E3_MICROSTEPS    E0_MICROSTEPS
    #define E3_OVERCURRENT            2000
    #define E3_STALLCURRENT           1500
    #define E3_MAX_VOLTAGE             127
    #define E3_CHAIN_POS                -1
    #define E3_SLEW_RATE                 1
  #endif

  #if AXIS_IS_L64XX(E4)
    #define E4_MICROSTEPS    E0_MICROSTEPS
    #define E4_OVERCURRENT            2000
    #define E4_STALLCURRENT           1500
    #define E4_MAX_VOLTAGE             127
    #define E4_CHAIN_POS                -1
    #define E4_SLEW_RATE                 1
  #endif

  #if AXIS_IS_L64XX(E5)
    #define E5_MICROSTEPS    E0_MICROSTEPS
    #define E5_OVERCURRENT            2000
    #define E5_STALLCURRENT           1500
    #define E5_MAX_VOLTAGE             127
    #define E5_CHAIN_POS                -1
    #define E5_SLEW_RATE                 1
  #endif

  #if AXIS_IS_L64XX(E6)
    #define E6_MICROSTEPS    E0_MICROSTEPS
    #define E6_OVERCURRENT            2000
    #define E6_STALLCURRENT           1500
    #define E6_MAX_VOLTAGE             127
    #define E6_CHAIN_POS                -1
    #define E6_SLEW_RATE                 1
  #endif

  #if AXIS_IS_L64XX(E7)
    #define E7_MICROSTEPS    E0_MICROSTEPS
    #define E7_OVERCURRENT            2000
    #define E7_STALLCURRENT           1500
    #define E7_MAX_VOLTAGE             127
    #define E7_CHAIN_POS                -1
    #define E7_SLEW_RATE                 1
  #endif

  /**
   * Monitor L6470 drivers for error conditions like over temperature and over current.
   * In the case of over temperature Marlin can decrease the drive until the error condition clears.
   * Other detected conditions can be used to stop the current print.
   * Relevant G-codes:
   * M906 - I1/2/3/4/5  Set or get motor drive level using axis codes X, Y, Z, E. Report values if no axis codes given.
   *         I not present or I0 or I1 - X, Y, Z or E0
   *         I2 - X2, Y2, Z2 or E1
   *         I3 - Z3 or E3
   *         I4 - Z4 or E4
   *         I5 - E5
   * M916 - Increase drive level until get thermal warning
   * M917 - Find minimum current thresholds
   * M918 - Increase speed until max or error
   * M122 S0/1 - Report driver parameters
   */
  //#define MONITOR_L6470_DRIVER_STATUS

  #if ENABLED(MONITOR_L6470_DRIVER_STATUS)
    #define KVAL_HOLD_STEP_DOWN     1
    //#define L6470_STOP_ON_ERROR
  #endif

#endif // HAS_L64XX

// @section i2cbus

//
// I2C Master ID for LPC176x LCD and Digital Current control
// Does not apply to other peripherals based on the Wire library.
//
//#define I2C_MASTER_ID  1  // Set a value from 0 to 2

/**
 * TWI/I2C BUS
 *
 * This feature is an EXPERIMENTAL feature so it shall not be used on production
 * machines. Enabling this will allow you to send and receive I2C data from slave
 * devices on the bus.
 *
 * ; Example #1
 * ; This macro send the string "Marlin" to the slave device with address 0x63 (99)
 * ; It uses multiple M260 commands with one B<base 10> arg
 * M260 A99  ; Target slave address
 * M260 B77  ; M
 * M260 B97  ; a
 * M260 B114 ; r
 * M260 B108 ; l
 * M260 B105 ; i
 * M260 B110 ; n
 * M260 S1   ; Send the current buffer
 *
 * ; Example #2
 * ; Request 6 bytes from slave device with address 0x63 (99)
 * M261 A99 B5
 *
 * ; Example #3
 * ; Example serial output of a M261 request
 * echo:i2c-reply: from:99 bytes:5 data:hello
 */

//#define EXPERIMENTAL_I2CBUS
#if ENABLED(EXPERIMENTAL_I2CBUS)
  #define I2C_SLAVE_ADDRESS  0  // Set a value from 8 to 127 to act as a slave
#endif

// @section extras

/**
 * Photo G-code
 * Add the M240 G-code to take a photo.
 * The photo can be triggered by a digital pin or a physical movement.
 */
//#define PHOTO_GCODE
#if ENABLED(PHOTO_GCODE)
  // A position to move to (and raise Z) before taking the photo
  //#define PHOTO_POSITION { X_MAX_POS - 5, Y_MAX_POS, 0 }  // { xpos, ypos, zraise } (M240 X Y Z)
  //#define PHOTO_DELAY_MS   100                            // (ms) Duration to pause before moving back (M240 P)
  //#define PHOTO_RETRACT_MM   6.5                          // (mm) E retract/recover for the photo move (M240 R S)

  // Canon RC-1 or homebrew digital camera trigger
  // Data from: https://www.doc-diy.net/photo/rc-1_hacked/
  //#define PHOTOGRAPH_PIN 23

  // Canon Hack Development Kit
  // https://captain-slow.dk/2014/03/09/3d-printing-timelapses/
  //#define CHDK_PIN        4

  // Optional second move with delay to trigger the camera shutter
  //#define PHOTO_SWITCH_POSITION { X_MAX_POS, Y_MAX_POS }  // { xpos, ypos } (M240 I J)

  // Duration to hold the switch or keep CHDK_PIN high
  //#define PHOTO_SWITCH_MS   50 // (ms) (M240 D)

  /**
   * PHOTO_PULSES_US may need adjustment depending on board and camera model.
   * Pin must be running at 48.4kHz.
   * Be sure to use a PHOTOGRAPH_PIN which can rise and fall quick enough.
   * (e.g., MKS SBase temp sensor pin was too slow, so used P1.23 on J8.)
   *
   *  Example pulse data for Nikon: https://bit.ly/2FKD0Aq
   *                     IR Wiring: https://git.io/JvJf7
   */
  //#define PHOTO_PULSES_US { 2000, 27850, 400, 1580, 400, 3580, 400 }  // (µs) Durations for each 48.4kHz oscillation
  #ifdef PHOTO_PULSES_US
    #define PHOTO_PULSE_DELAY_US 13 // (µs) Approximate duration of each HIGH and LOW pulse in the oscillation
  #endif
#endif

/**
 * Spindle & Laser control
 *
 * Add the M3, M4, and M5 commands to turn the spindle/laser on and off, and
 * to set spindle speed, spindle direction, and laser power.
 *
 * SuperPid is a router/spindle speed controller used in the CNC milling community.
 * Marlin can be used to turn the spindle on and off. It can also be used to set
 * the spindle speed from 5,000 to 30,000 RPM.
 *
 * You'll need to select a pin for the ON/OFF function and optionally choose a 0-5V
 * hardware PWM pin for the speed control and a pin for the rotation direction.
 *
 * See https://marlinfw.org/docs/configuration/laser_spindle.html for more config details.
 */
//#define SPINDLE_FEATURE
//#define LASER_FEATURE
#if EITHER(SPINDLE_FEATURE, LASER_FEATURE)
  #define SPINDLE_LASER_ACTIVE_STATE    LOW    // Set to "HIGH" if the on/off function is active HIGH
  #define SPINDLE_LASER_PWM             true   // Set to "true" if your controller supports setting the speed/power
  #define SPINDLE_LASER_PWM_INVERT      false  // Set to "true" if the speed/power goes up when you want it to go slower

  #define SPINDLE_LASER_FREQUENCY       2500   // (Hz) Spindle/laser frequency (only on supported HALs: AVR and LPC)

  //#define SPINDLE_SERVO         // A servo converting an angle to spindle power
  #ifdef SPINDLE_SERVO
    #define SPINDLE_SERVO_NR   0  // Index of servo used for spindle control
    #define SPINDLE_SERVO_MIN 10  // Minimum angle for servo spindle
  #endif

  /**
   * Speed / Power can be set ('M3 S') and displayed in terms of:
   *  - PWM255  (S0 - S255)
   *  - PERCENT (S0 - S100)
   *  - RPM     (S0 - S50000)  Best for use with a spindle
   *  - SERVO   (S0 - S180)
   */
  #define CUTTER_POWER_UNIT PWM255

  /**
   * Relative Cutter Power
   * Normally, 'M3 O<power>' sets
   * OCR power is relative to the range SPEED_POWER_MIN...SPEED_POWER_MAX.
   * so input powers of 0...255 correspond to SPEED_POWER_MIN...SPEED_POWER_MAX
   * instead of normal range (0 to SPEED_POWER_MAX).
   * Best used with (e.g.) SuperPID router controller: S0 = 5,000 RPM and S255 = 30,000 RPM
   */
  //#define CUTTER_POWER_RELATIVE              // Set speed proportional to [SPEED_POWER_MIN...SPEED_POWER_MAX]

  #if ENABLED(SPINDLE_FEATURE)
    //#define SPINDLE_CHANGE_DIR               // Enable if your spindle controller can change spindle direction
    #define SPINDLE_CHANGE_DIR_STOP            // Enable if the spindle should stop before changing spin direction
    #define SPINDLE_INVERT_DIR          false  // Set to "true" if the spin direction is reversed

    #define SPINDLE_LASER_POWERUP_DELAY   5000 // (ms) Delay to allow the spindle/laser to come up to speed/power
    #define SPINDLE_LASER_POWERDOWN_DELAY 5000 // (ms) Delay to allow the spindle to stop

    /**
     * M3/M4 Power Equation
     *
     * Each tool uses different value ranges for speed / power control.
     * These parameters are used to convert between tool power units and PWM.
     *
     * Speed/Power = (PWMDC / 255 * 100 - SPEED_POWER_INTERCEPT) / SPEED_POWER_SLOPE
     * PWMDC = (spdpwr - SPEED_POWER_MIN) / (SPEED_POWER_MAX - SPEED_POWER_MIN) / SPEED_POWER_SLOPE
     */
    #define SPEED_POWER_INTERCEPT         0    // (%) 0-100 i.e., Minimum power percentage
    #define SPEED_POWER_MIN            5000    // (RPM)
    #define SPEED_POWER_MAX           30000    // (RPM) SuperPID router controller 0 - 30,000 RPM
    #define SPEED_POWER_STARTUP       25000    // (RPM) M3/M4 speed/power default (with no arguments)

  #else

    #define SPEED_POWER_INTERCEPT         0    // (%) 0-100 i.e., Minimum power percentage
    #define SPEED_POWER_MIN               0    // (%) 0-100
    #define SPEED_POWER_MAX             100    // (%) 0-100
    #define SPEED_POWER_STARTUP          80    // (%) M3/M4 speed/power default (with no arguments)

    // Define the minimum and maximum test pulse time values for a laser test fire function
    #define LASER_TEST_PULSE_MIN           1   // Used with Laser Control Menu
    #define LASER_TEST_PULSE_MAX         999   // Caution: Menu may not show more than 3 characters

    /**
     * Enable inline laser power to be handled in the planner / stepper routines.
     * Inline power is specified by the I (inline) flag in an M3 command (e.g., M3 S20 I)
     * or by the 'S' parameter in G0/G1/G2/G3 moves (see LASER_MOVE_POWER).
     *
     * This allows the laser to keep in perfect sync with the planner and removes
     * the powerup/down delay since lasers require negligible time.
     */
    //#define LASER_POWER_INLINE

    #if ENABLED(LASER_POWER_INLINE)
      /**
       * Scale the laser's power in proportion to the movement rate.
       *
       * - Sets the entry power proportional to the entry speed over the nominal speed.
       * - Ramps the power up every N steps to approximate the speed trapezoid.
       * - Due to the limited power resolution this is only approximate.
       */
      #define LASER_POWER_INLINE_TRAPEZOID

      /**
       * Continuously calculate the current power (nominal_power * current_rate / nominal_rate).
       * Required for accurate power with non-trapezoidal acceleration (e.g., S_CURVE_ACCELERATION).
       * This is a costly calculation so this option is discouraged on 8-bit AVR boards.
       *
       * LASER_POWER_INLINE_TRAPEZOID_CONT_PER defines how many step cycles there are between power updates. If your
       * board isn't able to generate steps fast enough (and you are using LASER_POWER_INLINE_TRAPEZOID_CONT), increase this.
       * Note that when this is zero it means it occurs every cycle; 1 means a delay wait one cycle then run, etc.
       */
      //#define LASER_POWER_INLINE_TRAPEZOID_CONT

      /**
       * Stepper iterations between power updates. Increase this value if the board
       * can't keep up with the processing demands of LASER_POWER_INLINE_TRAPEZOID_CONT.
       * Disable (or set to 0) to recalculate power on every stepper iteration.
       */
      //#define LASER_POWER_INLINE_TRAPEZOID_CONT_PER 10

      /**
       * Include laser power in G0/G1/G2/G3/G5 commands with the 'S' parameter
       */
      //#define LASER_MOVE_POWER

      #if ENABLED(LASER_MOVE_POWER)
        // Turn off the laser on G0 moves with no power parameter.
        // If a power parameter is provided, use that instead.
        //#define LASER_MOVE_G0_OFF

        // Turn off the laser on G28 homing.
        //#define LASER_MOVE_G28_OFF
      #endif

      /**
       * Inline flag inverted
       *
       * WARNING: M5 will NOT turn off the laser unless another move
       *          is done (so G-code files must end with 'M5 I').
       */
      //#define LASER_POWER_INLINE_INVERT

      /**
       * Continuously apply inline power. ('M3 S3' == 'G1 S3' == 'M3 S3 I')
       *
       * The laser might do some weird things, so only enable this
       * feature if you understand the implications.
       */
      //#define LASER_POWER_INLINE_CONTINUOUS

    #else

      #define SPINDLE_LASER_POWERUP_DELAY     50 // (ms) Delay to allow the spindle/laser to come up to speed/power
      #define SPINDLE_LASER_POWERDOWN_DELAY   50 // (ms) Delay to allow the spindle to stop

    #endif
  #endif
#endif

/**
 * Synchronous Laser Control with M106/M107
 *
 * Marlin normally applies M106/M107 fan speeds at a time "soon after" processing
 * a planner block. This is too inaccurate for a PWM/TTL laser attached to the fan
 * header (as with some add-on laser kits). Enable this option to set fan/laser
 * speeds with much more exact timing for improved print fidelity.
 *
 * NOTE: This option sacrifices some cooling fan speed options.
 */
//#define LASER_SYNCHRONOUS_M106_M107

/**
 * Coolant Control
 *
 * Add the M7, M8, and M9 commands to turn mist or flood coolant on and off.
 *
 * Note: COOLANT_MIST_PIN and/or COOLANT_FLOOD_PIN must also be defined.
 */
//#define COOLANT_CONTROL
#if ENABLED(COOLANT_CONTROL)
  #define COOLANT_MIST                // Enable if mist coolant is present
  #define COOLANT_FLOOD               // Enable if flood coolant is present
  #define COOLANT_MIST_INVERT  false  // Set "true" if the on/off function is reversed
  #define COOLANT_FLOOD_INVERT false  // Set "true" if the on/off function is reversed
#endif

/**
 * Filament Width Sensor
 *
 * Measures the filament width in real-time and adjusts
 * flow rate to compensate for any irregularities.
 *
 * Also allows the measured filament diameter to set the
 * extrusion rate, so the slicer only has to specify the
 * volume.
 *
 * Only a single extruder is supported at this time.
 *
 *  34 RAMPS_14    : Analog input 5 on the AUX2 connector
 *  81 PRINTRBOARD : Analog input 2 on the Exp1 connector (version B,C,D,E)
 * 301 RAMBO       : Analog input 3
 *
 * Note: May require analog pins to be defined for other boards.
 */
//#define FILAMENT_WIDTH_SENSOR

#if ENABLED(FILAMENT_WIDTH_SENSOR)
  #define FILAMENT_SENSOR_EXTRUDER_NUM 0    // Index of the extruder that has the filament sensor. :[0,1,2,3,4]
  #define MEASUREMENT_DELAY_CM        14    // (cm) The distance from the filament sensor to the melting chamber

  #define FILWIDTH_ERROR_MARGIN        1.0  // (mm) If a measurement differs too much from nominal width ignore it
  #define MAX_MEASUREMENT_DELAY       20    // (bytes) Buffer size for stored measurements (1 byte per cm). Must be larger than MEASUREMENT_DELAY_CM.

  #define DEFAULT_MEASURED_FILAMENT_DIA DEFAULT_NOMINAL_FILAMENT_DIA // Set measured to nominal initially

  // Display filament width on the LCD status line. Status messages will expire after 5 seconds.
  //#define FILAMENT_LCD_DISPLAY
#endif

/**
 * Power Monitor
 * Monitor voltage (V) and/or current (A), and -when possible- power (W)
 *
 * Read and configure with M430
 *
 * The current sensor feeds DC voltage (relative to the measured current) to an analog pin
 * The voltage sensor feeds DC voltage (relative to the measured voltage) to an analog pin
 */
//#define POWER_MONITOR_CURRENT   // Monitor the system current
//#define POWER_MONITOR_VOLTAGE   // Monitor the system voltage
#if EITHER(POWER_MONITOR_CURRENT, POWER_MONITOR_VOLTAGE)
  #define POWER_MONITOR_VOLTS_PER_AMP   0.05000   // Input voltage to the MCU analog pin per amp  - DO NOT apply more than ADC_VREF!
  #define POWER_MONITOR_CURRENT_OFFSET -1         // Offset value for current sensors with linear function output
  #define POWER_MONITOR_VOLTS_PER_VOLT  0.11786   // Input voltage to the MCU analog pin per volt - DO NOT apply more than ADC_VREF!
  #define POWER_MONITOR_FIXED_VOLTAGE   13.6      // Voltage for a current sensor with no voltage sensor (for power display)
#endif

/**
 * CNC Coordinate Systems
 *
 * Enables G53 and G54-G59.3 commands to select coordinate systems
 * and G92.1 to reset the workspace to native machine space.
 */
//#define CNC_COORDINATE_SYSTEMS

/**
 * Auto-report temperatures with M155 S<seconds>
 */
#define AUTO_REPORT_TEMPERATURES

/**
 * Include capabilities in M115 output
 */
#define EXTENDED_CAPABILITIES_REPORT
#if ENABLED(EXTENDED_CAPABILITIES_REPORT)
  #define M115_GEOMETRY_REPORT
#endif

/**
 * Expected Printer Check
 * Add the M16 G-code to compare a string to the MACHINE_NAME.
 * M16 with a non-matching string causes the printer to halt.
 */
//#define EXPECTED_PRINTER_CHECK

/**
 * Disable all Volumetric extrusion options
 */
//#define NO_VOLUMETRICS

#if DISABLED(NO_VOLUMETRICS)
  /**
   * Volumetric extrusion default state
   * Activate to make volumetric extrusion the default method,
   * with DEFAULT_NOMINAL_FILAMENT_DIA as the default diameter.
   *
   * M200 D0 to disable, M200 Dn to set a new diameter (and enable volumetric).
   * M200 S0/S1 to disable/enable volumetric extrusion.
   */
  //#define VOLUMETRIC_DEFAULT_ON

  //#define VOLUMETRIC_EXTRUDER_LIMIT
  #if ENABLED(VOLUMETRIC_EXTRUDER_LIMIT)
    /**
     * Default volumetric extrusion limit in cubic mm per second (mm^3/sec).
     * This factory setting applies to all extruders.
     * Use 'M200 [T<extruder>] L<limit>' to override and 'M502' to reset.
     * A non-zero value activates Volume-based Extrusion Limiting.
     */
    #define DEFAULT_VOLUMETRIC_EXTRUDER_LIMIT 0.00      // (mm^3/sec)
  #endif
#endif

/**
 * Enable this option for a leaner build of Marlin that removes all
 * workspace offsets, simplifying coordinate transformations, leveling, etc.
 *
 *  - M206 and M428 are disabled.
 *  - G92 will revert to its behavior from Marlin 1.0.
 */
//#define NO_WORKSPACE_OFFSETS

// Extra options for the M114 "Current Position" report
//#define M114_DETAIL         // Use 'M114` for details to check planner calculations
//#define M114_REALTIME       // Real current position based on forward kinematics
//#define M114_LEGACY         // M114 used to synchronize on every call. Enable if needed.

//#define REPORT_FAN_CHANGE   // Report the new fan speed when changed by M106 (and others)

/**
 * Set the number of proportional font spaces required to fill up a typical character space.
 * This can help to better align the output of commands like `G29 O` Mesh Output.
 *
 * For clients that use a fixed-width font (like OctoPrint), leave this set to 1.0.
 * Otherwise, adjust according to your client and font.
 */
#define PROPORTIONAL_FONT_RATIO 1.0

/**
 * Spend 28 bytes of SRAM to optimize the GCode parser
 */
#define FASTER_GCODE_PARSER

#if ENABLED(FASTER_GCODE_PARSER)
  //#define GCODE_QUOTED_STRINGS  // Support for quoted string parameters
#endif

//#define MEATPACK                // Define on FLSUNQ_Config/ Support for MeatPack G-code compression (https://github.com/scottmudge/OctoPrint-MeatPack)
//#define MEATPACK_ON_SERIAL_PORT_1
//#define MEATPACK_ON_SERIAL_PORT_2

//#define GCODE_CASE_INSENSITIVE  // Accept G-code sent to the firmware in lowercase

//#define REPETIER_GCODE_M360     // Add commands originally from Repetier FW

/**
 * CNC G-code options
 * Support CNC-style G-code dialects used by laser cutters, drawing machine cams, etc.
 * Note that G0 feedrates should be used with care for 3D printing (if used at all).
 * High feedrates may cause ringing and harm print quality.
 */
//#define PAREN_COMMENTS      // Support for parentheses-delimited comments
//#define GCODE_MOTION_MODES  // Remember the motion mode (G0 G1 G2 G3 G5 G38.X) and apply for X Y Z E F, etc.

// Enable and set a (default) feedrate for all G0 moves
//#define G0_FEEDRATE 3000 // (mm/min)
#ifdef G0_FEEDRATE
  //#define VARIABLE_G0_FEEDRATE // The G0 feedrate is set by F in G0 motion mode
#endif

/**
 * Startup commands
 *
 * Execute certain G-code commands immediately after power-on.
 */
//#define STARTUP_COMMANDS "M17 Z"

/**
 * G-code Macros
 *
 * Add G-codes M810-M819 to define and run G-code macros.
 * Macros are not saved to EEPROM.
 */
//#define GCODE_MACROS
#if ENABLED(GCODE_MACROS)
  #define GCODE_MACROS_SLOTS       5  // Up to 10 may be used
  #define GCODE_MACROS_SLOT_SIZE  50  // Maximum length of a single macro
#endif

/**
 * User-defined menu items to run custom G-code.
 * Up to 25 may be defined, but the actual number is LCD-dependent.
 */

// Custom Menu: Main Menu
//#define CUSTOM_MENU_MAIN
#if ENABLED(CUSTOM_MENU_MAIN)
  //#define CUSTOM_MENU_MAIN_TITLE "Custom Commands"
  #define CUSTOM_MENU_MAIN_SCRIPT_DONE "M117 User Script Done"
  #define CUSTOM_MENU_MAIN_SCRIPT_AUDIBLE_FEEDBACK
  //#define CUSTOM_MENU_MAIN_SCRIPT_RETURN   // Return to status screen after a script
  #define CUSTOM_MENU_MAIN_ONLY_IDLE         // Only show custom menu when the machine is idle

  #define MAIN_MENU_ITEM_1_DESC "Home & UBL Info"
  #define MAIN_MENU_ITEM_1_GCODE "G28\nG29 W"
  //#define MAIN_MENU_ITEM_1_CONFIRM          // Show a confirmation dialog before this action

  #define MAIN_MENU_ITEM_2_DESC "Preheat for " PREHEAT_1_LABEL
  #define MAIN_MENU_ITEM_2_GCODE "M140 S" STRINGIFY(PREHEAT_1_TEMP_BED) "\nM104 S" STRINGIFY(PREHEAT_1_TEMP_HOTEND)
  //#define MAIN_MENU_ITEM_2_CONFIRM

  //#define MAIN_MENU_ITEM_3_DESC "Preheat for " PREHEAT_2_LABEL
  //#define MAIN_MENU_ITEM_3_GCODE "M140 S" STRINGIFY(PREHEAT_2_TEMP_BED) "\nM104 S" STRINGIFY(PREHEAT_2_TEMP_HOTEND)
  //#define MAIN_MENU_ITEM_3_CONFIRM

  //#define MAIN_MENU_ITEM_4_DESC "Heat Bed/Home/Level"
  //#define MAIN_MENU_ITEM_4_GCODE "M140 S" STRINGIFY(PREHEAT_2_TEMP_BED) "\nG28\nG29"
  //#define MAIN_MENU_ITEM_4_CONFIRM

  //#define MAIN_MENU_ITEM_5_DESC "Home & Info"
  //#define MAIN_MENU_ITEM_5_GCODE "G28\nM503"
  //#define MAIN_MENU_ITEM_5_CONFIRM
#endif

// Custom Menu: Configuration Menu
//#define CUSTOM_MENU_CONFIG
#if ENABLED(CUSTOM_MENU_CONFIG)
  //#define CUSTOM_MENU_CONFIG_TITLE "Custom Commands"
  #define CUSTOM_MENU_CONFIG_SCRIPT_DONE "M117 Wireless Script Done"
  #define CUSTOM_MENU_CONFIG_SCRIPT_AUDIBLE_FEEDBACK
  //#define CUSTOM_MENU_CONFIG_SCRIPT_RETURN  // Return to status screen after a script
  #define CUSTOM_MENU_CONFIG_ONLY_IDLE        // Only show custom menu when the machine is idle

  #define CONFIG_MENU_ITEM_1_DESC "Wifi ON"
  #define CONFIG_MENU_ITEM_1_GCODE "M118 [ESP110] WIFI-STA pwd=12345678"
  //#define CONFIG_MENU_ITEM_1_CONFIRM        // Show a confirmation dialog before this action

  #define CONFIG_MENU_ITEM_2_DESC "Bluetooth ON"
  #define CONFIG_MENU_ITEM_2_GCODE "M118 [ESP110] BT pwd=12345678"
  //#define CONFIG_MENU_ITEM_2_CONFIRM

  //#define CONFIG_MENU_ITEM_3_DESC "Radio OFF"
  //#define CONFIG_MENU_ITEM_3_GCODE "M118 [ESP110] OFF pwd=12345678"
  //#define CONFIG_MENU_ITEM_3_CONFIRM

  //#define CONFIG_MENU_ITEM_4_DESC "Wifi ????"
  //#define CONFIG_MENU_ITEM_4_GCODE "M118 ????"
  //#define CONFIG_MENU_ITEM_4_CONFIRM

  //#define CONFIG_MENU_ITEM_5_DESC "Wifi ????"
  //#define CONFIG_MENU_ITEM_5_GCODE "M118 ????"
  //#define CONFIG_MENU_ITEM_5_CONFIRM
#endif

/**
 * User-defined buttons to run custom G-code.
 * Up to 25 may be defined.
 */
//#define CUSTOM_USER_BUTTONS
#if ENABLED(CUSTOM_USER_BUTTONS)
  //#define BUTTON1_PIN -1
  #if PIN_EXISTS(BUTTON1)
    #define BUTTON1_HIT_STATE     LOW       // State of the triggered button. NC=LOW. NO=HIGH.
    #define BUTTON1_WHEN_PRINTING false     // Button allowed to trigger during printing?
    #define BUTTON1_GCODE         "G28"
    #define BUTTON1_DESC          "Homing"  // Optional string to set the LCD status
  #endif

  //#define BUTTON2_PIN -1
  #if PIN_EXISTS(BUTTON2)
    #define BUTTON2_HIT_STATE     LOW
    #define BUTTON2_WHEN_PRINTING false
    #define BUTTON2_GCODE         "M140 S" STRINGIFY(PREHEAT_1_TEMP_BED) "\nM104 S" STRINGIFY(PREHEAT_1_TEMP_HOTEND)
    #define BUTTON2_DESC          "Preheat for " PREHEAT_1_LABEL
  #endif

  //#define BUTTON3_PIN -1
  #if PIN_EXISTS(BUTTON3)
    #define BUTTON3_HIT_STATE     LOW
    #define BUTTON3_WHEN_PRINTING false
    #define BUTTON3_GCODE         "M140 S" STRINGIFY(PREHEAT_2_TEMP_BED) "\nM104 S" STRINGIFY(PREHEAT_2_TEMP_HOTEND)
    #define BUTTON3_DESC          "Preheat for " PREHEAT_2_LABEL
  #endif
#endif

/**
 * Host Action Commands
 *
 * Define host streamer action commands in compliance with the standard.
 *
 * See https://reprap.org/wiki/G-code#Action_commands
 * Common commands ........ poweroff, pause, paused, resume, resumed, cancel
 * G29_RETRY_AND_RECOVER .. probe_rewipe, probe_failed
 *
 * Some features add reason codes to extend these commands.
 *
 * Host Prompt Support enables Marlin to use the host for user prompts so
 * filament runout and other processes can be managed from the host side.
 */
//#define HOST_ACTION_COMMANDS     // Define on FLSUNQ_Config
#if ENABLED(HOST_ACTION_COMMANDS)
  #define HOST_PROMPT_SUPPORT
  //#define HOST_START_MENU_ITEM  // Add a menu item that tells the host to start
#endif

/**
 * Cancel Objects
 *
 * Implement M486 to allow Marlin to skip objects
 */
//#define CANCEL_OBJECTS  //Define on FLSUNQ_Config OCTO

/**
 * I2C position encoders for closed loop control.
 * Developed by Chris Barr at Aus3D.
 *
 * Wiki: https://wiki.aus3d.com.au/Magnetic_Encoder
 * Github: https://github.com/Aus3D/MagneticEncoder
 *
 * Supplier: https://aus3d.com.au/magnetic-encoder-module
 * Alternative Supplier: https://reliabuild3d.com/
 *
 * Reliabuild encoders have been modified to improve reliability.
 */

//#define I2C_POSITION_ENCODERS
#if ENABLED(I2C_POSITION_ENCODERS)

  #define I2CPE_ENCODER_CNT         1                       // The number of encoders installed; max of 5
                                                            // encoders supported currently.

  #define I2CPE_ENC_1_ADDR          I2CPE_PRESET_ADDR_X     // I2C address of the encoder. 30-200.
  #define I2CPE_ENC_1_AXIS          X_AXIS                  // Axis the encoder module is installed on.  <X|Y|Z|E>_AXIS.
  #define I2CPE_ENC_1_TYPE          I2CPE_ENC_TYPE_LINEAR   // Type of encoder:  I2CPE_ENC_TYPE_LINEAR -or-
                                                            // I2CPE_ENC_TYPE_ROTARY.
  #define I2CPE_ENC_1_TICKS_UNIT    2048                    // 1024 for magnetic strips with 2mm poles; 2048 for
                                                            // 1mm poles. For linear encoders this is ticks / mm,
                                                            // for rotary encoders this is ticks / revolution.
  //#define I2CPE_ENC_1_TICKS_REV     (16 * 200)            // Only needed for rotary encoders; number of stepper
                                                            // steps per full revolution (motor steps/rev * microstepping)
  //#define I2CPE_ENC_1_INVERT                              // Invert the direction of axis travel.
  #define I2CPE_ENC_1_EC_METHOD     I2CPE_ECM_MICROSTEP     // Type of error error correction.
  #define I2CPE_ENC_1_EC_THRESH     0.10                    // Threshold size for error (in mm) above which the
                                                            // printer will attempt to correct the error; errors
                                                            // smaller than this are ignored to minimize effects of
                                                            // measurement noise / latency (filter).

  #define I2CPE_ENC_2_ADDR          I2CPE_PRESET_ADDR_Y     // Same as above, but for encoder 2.
  #define I2CPE_ENC_2_AXIS          Y_AXIS
  #define I2CPE_ENC_2_TYPE          I2CPE_ENC_TYPE_LINEAR
  #define I2CPE_ENC_2_TICKS_UNIT    2048
  //#define I2CPE_ENC_2_TICKS_REV   (16 * 200)
  //#define I2CPE_ENC_2_INVERT
  #define I2CPE_ENC_2_EC_METHOD     I2CPE_ECM_MICROSTEP
  #define I2CPE_ENC_2_EC_THRESH     0.10

  #define I2CPE_ENC_3_ADDR          I2CPE_PRESET_ADDR_Z     // Encoder 3.  Add additional configuration options
  #define I2CPE_ENC_3_AXIS          Z_AXIS                  // as above, or use defaults below.

  #define I2CPE_ENC_4_ADDR          I2CPE_PRESET_ADDR_E     // Encoder 4.
  #define I2CPE_ENC_4_AXIS          E_AXIS

  #define I2CPE_ENC_5_ADDR          34                      // Encoder 5.
  #define I2CPE_ENC_5_AXIS          E_AXIS

  // Default settings for encoders which are enabled, but without settings configured above.
  #define I2CPE_DEF_TYPE            I2CPE_ENC_TYPE_LINEAR
  #define I2CPE_DEF_ENC_TICKS_UNIT  2048
  #define I2CPE_DEF_TICKS_REV       (16 * 200)
  #define I2CPE_DEF_EC_METHOD       I2CPE_ECM_NONE
  #define I2CPE_DEF_EC_THRESH       0.1

  //#define I2CPE_ERR_THRESH_ABORT  100.0                   // Threshold size for error (in mm) error on any given
                                                            // axis after which the printer will abort. Comment out to
                                                            // disable abort behavior.

  #define I2CPE_TIME_TRUSTED        10000                   // After an encoder fault, there must be no further fault
                                                            // for this amount of time (in ms) before the encoder
                                                            // is trusted again.

  /**
   * Position is checked every time a new command is executed from the buffer but during long moves,
   * this setting determines the minimum update time between checks. A value of 100 works well with
   * error rolling average when attempting to correct only for skips and not for vibration.
   */
  #define I2CPE_MIN_UPD_TIME_MS     4                       // (ms) Minimum time between encoder checks.

  // Use a rolling average to identify persistant errors that indicate skips, as opposed to vibration and noise.
  #define I2CPE_ERR_ROLLING_AVERAGE

#endif // I2C_POSITION_ENCODERS

/**
 * Analog Joystick(s)
 */
//#define JOYSTICK
#if ENABLED(JOYSTICK)
  #define JOY_X_PIN    5  // RAMPS: Suggested pin A5  on AUX2
  #define JOY_Y_PIN   10  // RAMPS: Suggested pin A10 on AUX2
  #define JOY_Z_PIN   12  // RAMPS: Suggested pin A12 on AUX2
  #define JOY_EN_PIN  44  // RAMPS: Suggested pin D44 on AUX2

  //#define INVERT_JOY_X  // Enable if X direction is reversed
  //#define INVERT_JOY_Y  // Enable if Y direction is reversed
  //#define INVERT_JOY_Z  // Enable if Z direction is reversed

  // Use M119 with JOYSTICK_DEBUG to find reasonable values after connecting:
  #define JOY_X_LIMITS { 5600, 8190-100, 8190+100, 10800 } // min, deadzone start, deadzone end, max
  #define JOY_Y_LIMITS { 5600, 8250-100, 8250+100, 11000 }
  #define JOY_Z_LIMITS { 4800, 8080-100, 8080+100, 11550 }
  //#define JOYSTICK_DEBUG
#endif

/**
 * Mechanical Gantry Calibration
 * Modern replacement for the Prusa TMC_Z_CALIBRATION.
 * Adds capability to work with any adjustable current drivers.
 * Implemented as G34 because M915 is deprecated.
 */
//#define MECHANICAL_GANTRY_CALIBRATION
#if ENABLED(MECHANICAL_GANTRY_CALIBRATION)
  #define GANTRY_CALIBRATION_CURRENT          600     // Default calibration current in ma
  #define GANTRY_CALIBRATION_EXTRA_HEIGHT      15     // Extra distance in mm past Z_###_POS to move
  #define GANTRY_CALIBRATION_FEEDRATE         500     // Feedrate for correction move
  //#define GANTRY_CALIBRATION_TO_MIN                 // Enable to calibrate Z in the MIN direction

  //#define GANTRY_CALIBRATION_SAFE_POSITION XY_CENTER // Safe position for nozzle
  //#define GANTRY_CALIBRATION_XY_PARK_FEEDRATE 3000  // XY Park Feedrate - MMM
  //#define GANTRY_CALIBRATION_COMMANDS_PRE   ""
  #define GANTRY_CALIBRATION_COMMANDS_POST  "G28"     // G28 highly recommended to ensure an accurate position
#endif

/**
 * MAX7219 Debug Matrix
 *
 * Add support for a low-cost 8x8 LED Matrix based on the Max7219 chip as a realtime status display.
 * Requires 3 signal wires. Some useful debug options are included to demonstrate its usage.
 */
//#define MAX7219_DEBUG
#if ENABLED(MAX7219_DEBUG)
  #define MAX7219_CLK_PIN   64
  #define MAX7219_DIN_PIN   57
  #define MAX7219_LOAD_PIN  44

  //#define MAX7219_GCODE          // Add the M7219 G-code to control the LED matrix
  #define MAX7219_INIT_TEST    2   // Test pattern at startup: 0=none, 1=sweep, 2=spiral
  #define MAX7219_NUMBER_UNITS 1   // Number of Max7219 units in chain.
  #define MAX7219_ROTATE       0   // Rotate the display clockwise (in multiples of +/- 90°)
                                   // connector at:  right=0   bottom=-90  top=90  left=180
  //#define MAX7219_REVERSE_ORDER  // The individual LED matrix units may be in reversed order
  //#define MAX7219_SIDE_BY_SIDE   // Big chip+matrix boards can be chained side-by-side

  /**
   * Sample debug features
   * If you add more debug displays, be careful to avoid conflicts!
   */
  #define MAX7219_DEBUG_PRINTER_ALIVE    // Blink corner LED of 8x8 matrix to show that the firmware is functioning
  #define MAX7219_DEBUG_PLANNER_HEAD  3  // Show the planner queue head position on this and the next LED matrix row
  #define MAX7219_DEBUG_PLANNER_TAIL  5  // Show the planner queue tail position on this and the next LED matrix row

  #define MAX7219_DEBUG_PLANNER_QUEUE 0  // Show the current planner queue depth on this and the next LED matrix row
                                         // If you experience stuttering, reboots, etc. this option can reveal how
                                         // tweaks made to the configuration are affecting the printer in real-time.
#endif

/**
 * NanoDLP Sync support
 *
 * Add support for Synchronized Z moves when using with NanoDLP. G0/G1 axis moves will output "Z_move_comp"
 * string to enable synchronization with DLP projector exposure. This change will allow to use
 * [[WaitForDoneMessage]] instead of populating your gcode with M400 commands
 */
//#define NANODLP_Z_SYNC
#if ENABLED(NANODLP_Z_SYNC)
  //#define NANODLP_ALL_AXIS  // Enables "Z_move_comp" output on any axis move.
                              // Default behavior is limited to Z axis only.
#endif

/**
 * Ethernet. Use M552 to enable and set the IP address.
 */
#if HAS_ETHERNET
  #define MAC_ADDRESS { 0xDE, 0xAD, 0xBE, 0xEF, 0xF0, 0x0D }  // A MAC address unique to your network
#endif

/**
 * WiFi Support (Espressif ESP32 WiFi)
 */
//#define WIFISUPPORT         // Marlin embedded WiFi managenent
//#define ESP3D_WIFISUPPORT   // ESP3D Library WiFi management (https://github.com/luc-github/ESP3DLib)

#if EITHER(WIFISUPPORT, ESP3D_WIFISUPPORT)
  //#define WEBSUPPORT          // Start a webserver (which may include auto-discovery)
  //#define OTASUPPORT          // Support over-the-air firmware updates
  //#define WIFI_CUSTOM_COMMAND // Accept feature config commands (e.g., WiFi ESP3D) from the host

  /**
   * To set a default WiFi SSID / Password, create a file called Configuration_Secure.h with
   * the following defines, customized for your network. This specific file is excluded via
   * .gitignore to prevent it from accidentally leaking to the public.
   *
   *   #define WIFI_SSID "WiFi SSID"
   *   #define WIFI_PWD  "WiFi Password"
   */
  //#include "Configuration_Secure.h" // External file with WiFi SSID / Password
#endif

/**
 * Průša Multi-Material Unit (MMU)
 * Enable in Configuration.h
 *
 * These devices allow a single stepper driver on the board to drive
 * multi-material feeders with any number of stepper motors.
 */
#if HAS_PRUSA_MMU1
  /**
   * This option only allows the multiplexer to switch on tool-change.
   * Additional options to configure custom E moves are pending.
   *
   * Override the default DIO selector pins here, if needed.
   * Some pins files may provide defaults for these pins.
   */
  //#define E_MUX0_PIN 40  // Always Required
  //#define E_MUX1_PIN 42  // Needed for 3 to 8 inputs
  //#define E_MUX2_PIN 44  // Needed for 5 to 8 inputs
#elif HAS_PRUSA_MMU2
  // Serial port used for communication with MMU2.
  #define MMU2_SERIAL_PORT 2

  // Use hardware reset for MMU if a pin is defined for it
  //#define MMU2_RST_PIN 23

  // Enable if the MMU2 has 12V stepper motors (MMU2 Firmware 1.0.2 and up)
  //#define MMU2_MODE_12V

  // G-code to execute when MMU2 F.I.N.D.A. probe detects filament runout
  #define MMU2_FILAMENT_RUNOUT_SCRIPT "M600"

  // Add an LCD menu for MMU2
  //#define MMU2_MENUS
  #if EITHER(MMU2_MENUS, HAS_PRUSA_MMU2S)
    // Settings for filament load / unload from the LCD menu.
    // This is for Průša MK3-style extruders. Customize for your hardware.
    #define MMU2_FILAMENTCHANGE_EJECT_FEED 80.0
    #define MMU2_LOAD_TO_NOZZLE_SEQUENCE \
      {  7.2, 1145 }, \
      { 14.4,  871 }, \
      { 36.0, 1393 }, \
      { 14.4,  871 }, \
      { 50.0,  198 }

    #define MMU2_RAMMING_SEQUENCE \
      {   1.0, 1000 }, \
      {   1.0, 1500 }, \
      {   2.0, 2000 }, \
      {   1.5, 3000 }, \
      {   2.5, 4000 }, \
      { -15.0, 5000 }, \
      { -14.0, 1200 }, \
      {  -6.0,  600 }, \
      {  10.0,  700 }, \
      { -10.0,  400 }, \
      { -50.0, 2000 }
  #endif

  /**
   * Using a sensor like the MMU2S
   * This mode requires a MK3S extruder with a sensor at the extruder idler, like the MMU2S.
   * See https://help.prusa3d.com/en/guide/3b-mk3s-mk2-5s-extruder-upgrade_41560, step 11
   */
  #if HAS_PRUSA_MMU2S
    #define MMU2_C0_RETRY   5             // Number of retries (total time = timeout*retries)

    #define MMU2_CAN_LOAD_FEEDRATE 800    // (mm/min)
    #define MMU2_CAN_LOAD_SEQUENCE \
      {  0.1, MMU2_CAN_LOAD_FEEDRATE }, \
      {  60.0, MMU2_CAN_LOAD_FEEDRATE }, \
      { -52.0, MMU2_CAN_LOAD_FEEDRATE }

    #define MMU2_CAN_LOAD_RETRACT   6.0   // (mm) Keep under the distance between Load Sequence values
    #define MMU2_CAN_LOAD_DEVIATION 0.8   // (mm) Acceptable deviation

    #define MMU2_CAN_LOAD_INCREMENT 0.2   // (mm) To reuse within MMU2 module
    #define MMU2_CAN_LOAD_INCREMENT_SEQUENCE \
      { -MMU2_CAN_LOAD_INCREMENT, MMU2_CAN_LOAD_FEEDRATE }

  #else

    /**
     * MMU1 Extruder Sensor
     *
     * Support for a Průša (or other) IR Sensor to detect filament near the extruder
     * and make loading more reliable. Suitable for an extruder equipped with a filament
     * sensor less than 38mm from the gears.
     *
     * During loading the extruder will stop when the sensor is triggered, then do a last
     * move up to the gears. If no filament is detected, the MMU2 can make some more attempts.
     * If all attempts fail, a filament runout will be triggered.
     */
    //#define MMU_EXTRUDER_SENSOR
    #if ENABLED(MMU_EXTRUDER_SENSOR)
      #define MMU_LOADING_ATTEMPTS_NR 5 // max. number of attempts to load filament if first load fail
    #endif

  #endif

  //#define MMU2_DEBUG  // Write debug info to serial output

#endif // HAS_PRUSA_MMU2

/**
 * Advanced Print Counter settings
 */
#if ENABLED(PRINTCOUNTER)
  #define SERVICE_WARNING_BUZZES  3
  // Activate up to 3 service interval watchdogs
  //#define SERVICE_NAME_1      "Service S"
  //#define SERVICE_INTERVAL_1  100 // print hours
  //#define SERVICE_NAME_2      "Service L"
  //#define SERVICE_INTERVAL_2  200 // print hours
  //#define SERVICE_NAME_3      "Service 3"
  //#define SERVICE_INTERVAL_3    1 // print hours
#endif

// @section develop

//
// M100 Free Memory Watcher to debug memory usage
//
//#define M100_FREE_MEMORY_WATCHER

//
// M42 - Set pin states
//
//#define DIRECT_PIN_CONTROL

//
// M43 - display pin status, toggle pins, watch pins, watch endstops & toggle LED, test servo probe
//
//#define PINS_DEBUGGING

// Enable Marlin dev mode which adds some special commands
//#define MARLIN_DEV_MODE

/**
 * Postmortem Debugging captures misbehavior and outputs the CPU status and backtrace to serial.
 * When running in the debugger it will break for debugging. This is useful to help understand
 * a crash from a remote location. Requires ~400 bytes of SRAM and 5Kb of flash.
 */
//#define POSTMORTEM_DEBUGGING<|MERGE_RESOLUTION|>--- conflicted
+++ resolved
@@ -2537,24 +2537,15 @@
   #endif
 
   #if AXIS_IS_TMC(E1)
-<<<<<<< HEAD
-    #define E1_CURRENT      E_CURRENT
-    #define E1_MICROSTEPS   E_MICROSTEPS
-=======
     #define E1_CURRENT      800
     #define E1_MICROSTEPS   E0_MICROSTEPS
->>>>>>> d4bc086f
     #define E1_RSENSE         0.11
     #define E1_CHAIN_POS     -1
     //#define E1_INTERPOLATE true
   #endif
 
   #if AXIS_IS_TMC(E2)
-<<<<<<< HEAD
-    #define E2_CURRENT      E_CURRENT
-=======
     #define E2_CURRENT      800
->>>>>>> d4bc086f
     #define E2_MICROSTEPS   E0_MICROSTEPS
     #define E2_RSENSE         0.11
     #define E2_CHAIN_POS     -1
