/**
 * Marlin 3D Printer Firmware
 * Copyright (c) 2020 MarlinFirmware [https://github.com/MarlinFirmware/Marlin]
 *
 * Based on Sprinter and grbl.
 * Copyright (c) 2011 Camiel Gubbels / Erik van der Zalm
 *
 * This program is free software: you can redistribute it and/or modify
 * it under the terms of the GNU General Public License as published by
 * the Free Software Foundation, either version 3 of the License, or
 * (at your option) any later version.
 *
 * This program is distributed in the hope that it will be useful,
 * but WITHOUT ANY WARRANTY; without even the implied warranty of
 * MERCHANTABILITY or FITNESS FOR A PARTICULAR PURPOSE.  See the
 * GNU General Public License for more details.
 *
 * You should have received a copy of the GNU General Public License
 * along with this program.  If not, see <https://www.gnu.org/licenses/>.
 *
 */
#pragma once

/**
 * Configuration_adv.h
 *
 * Advanced settings.
 * Only change these if you know exactly what you're doing.
 * Some of these settings can damage your printer if improperly set!
 *
 * Basic settings can be found in Configuration.h
 */
#define CONFIGURATION_ADV_H_VERSION 020008

//===========================================================================
//============================= Thermal Settings ============================
//===========================================================================
// @section temperature

/**
 * Thermocouple sensors are quite sensitive to noise.  Any noise induced in
 * the sensor wires, such as by stepper motor wires run in parallel to them,
 * may result in the thermocouple sensor reporting spurious errors.  This
 * value is the number of errors which can occur in a row before the error
 * is reported.  This allows us to ignore intermittent error conditions while
 * still detecting an actual failure, which should result in a continuous
 * stream of errors from the sensor.
 *
 * Set this value to 0 to fail on the first error to occur.
 */
#define THERMOCOUPLE_MAX_ERRORS 15

//
// Custom Thermistor 1000 parameters
//
#if TEMP_SENSOR_0 == 1000
  #define HOTEND0_PULLUP_RESISTOR_OHMS 4700    // Pullup resistor
  #define HOTEND0_RESISTANCE_25C_OHMS  100000  // Resistance at 25C
  #define HOTEND0_BETA                 3950    // Beta value
#endif

#if TEMP_SENSOR_1 == 1000
  #define HOTEND1_PULLUP_RESISTOR_OHMS 4700    // Pullup resistor
  #define HOTEND1_RESISTANCE_25C_OHMS  100000  // Resistance at 25C
  #define HOTEND1_BETA                 3950    // Beta value
#endif

#if TEMP_SENSOR_2 == 1000
  #define HOTEND2_PULLUP_RESISTOR_OHMS 4700    // Pullup resistor
  #define HOTEND2_RESISTANCE_25C_OHMS  100000  // Resistance at 25C
  #define HOTEND2_BETA                 3950    // Beta value
#endif

#if TEMP_SENSOR_3 == 1000
  #define HOTEND3_PULLUP_RESISTOR_OHMS 4700    // Pullup resistor
  #define HOTEND3_RESISTANCE_25C_OHMS  100000  // Resistance at 25C
  #define HOTEND3_BETA                 3950    // Beta value
#endif

#if TEMP_SENSOR_4 == 1000
  #define HOTEND4_PULLUP_RESISTOR_OHMS 4700    // Pullup resistor
  #define HOTEND4_RESISTANCE_25C_OHMS  100000  // Resistance at 25C
  #define HOTEND4_BETA                 3950    // Beta value
#endif

#if TEMP_SENSOR_5 == 1000
  #define HOTEND5_PULLUP_RESISTOR_OHMS 4700    // Pullup resistor
  #define HOTEND5_RESISTANCE_25C_OHMS  100000  // Resistance at 25C
  #define HOTEND5_BETA                 3950    // Beta value
#endif

#if TEMP_SENSOR_6 == 1000
  #define HOTEND6_PULLUP_RESISTOR_OHMS 4700    // Pullup resistor
  #define HOTEND6_RESISTANCE_25C_OHMS  100000  // Resistance at 25C
  #define HOTEND6_BETA                 3950    // Beta value
#endif

#if TEMP_SENSOR_7 == 1000
  #define HOTEND7_PULLUP_RESISTOR_OHMS 4700    // Pullup resistor
  #define HOTEND7_RESISTANCE_25C_OHMS  100000  // Resistance at 25C
  #define HOTEND7_BETA                 3950    // Beta value
#endif

#if TEMP_SENSOR_BED == 1000
  #define BED_PULLUP_RESISTOR_OHMS     4700    // Pullup resistor
  #define BED_RESISTANCE_25C_OHMS      100000  // Resistance at 25C
  #define BED_BETA                     3950    // Beta value
#endif

#if TEMP_SENSOR_CHAMBER == 1000
  #define CHAMBER_PULLUP_RESISTOR_OHMS 4700    // Pullup resistor
  #define CHAMBER_RESISTANCE_25C_OHMS  100000  // Resistance at 25C
  #define CHAMBER_BETA                 3950    // Beta value
#endif

//
// Hephestos 2 24V heated bed upgrade kit.
// https://store.bq.com/en/heated-bed-kit-hephestos2
//
//#define HEPHESTOS2_HEATED_BED_KIT
#if ENABLED(HEPHESTOS2_HEATED_BED_KIT)
  #undef TEMP_SENSOR_BED
  #define TEMP_SENSOR_BED 70
  #define HEATER_BED_INVERTING true
#endif

//
// Heated Bed Bang-Bang options
//
#if DISABLED(PIDTEMPBED)
  #define BED_CHECK_INTERVAL 5000   // (ms) Interval between checks in bang-bang control
  #if ENABLED(BED_LIMIT_SWITCHING)
    #define BED_HYSTERESIS 2        // (°C) Only set the relevant heater state when ABS(T-target) > BED_HYSTERESIS
  #endif
#endif

//
// Heated Chamber options
//
#if TEMP_SENSOR_CHAMBER
  #define CHAMBER_MINTEMP             5
  #define CHAMBER_MAXTEMP            60
  #define TEMP_CHAMBER_HYSTERESIS     1   // (°C) Temperature proximity considered "close enough" to the target
  //#define CHAMBER_LIMIT_SWITCHING
  //#define HEATER_CHAMBER_PIN       44   // Chamber heater on/off pin
  //#define HEATER_CHAMBER_INVERTING false

  //#define CHAMBER_FAN               // Enable a fan on the chamber
  #if ENABLED(CHAMBER_FAN)
    #define CHAMBER_FAN_MODE 2        // Fan control mode: 0=Static; 1=Linear increase when temp is higher than target; 2=V-shaped curve.
    #if CHAMBER_FAN_MODE == 0
      #define CHAMBER_FAN_BASE  255   // Chamber fan PWM (0-255)
    #elif CHAMBER_FAN_MODE == 1
      #define CHAMBER_FAN_BASE  128   // Base chamber fan PWM (0-255); turns on when chamber temperature is above the target
      #define CHAMBER_FAN_FACTOR 25   // PWM increase per °C above target
    #elif CHAMBER_FAN_MODE == 2
      #define CHAMBER_FAN_BASE  128   // Minimum chamber fan PWM (0-255)
      #define CHAMBER_FAN_FACTOR 25   // PWM increase per °C difference from target
    #endif
  #endif

  //#define CHAMBER_VENT              // Enable a servo-controlled vent on the chamber
  #if ENABLED(CHAMBER_VENT)
    #define CHAMBER_VENT_SERVO_NR  1  // Index of the vent servo
    #define HIGH_EXCESS_HEAT_LIMIT 5  // How much above target temp to consider there is excess heat in the chamber
    #define LOW_EXCESS_HEAT_LIMIT 3
    #define MIN_COOLING_SLOPE_TIME_CHAMBER_VENT 20
    #define MIN_COOLING_SLOPE_DEG_CHAMBER_VENT 1.5
  #endif
#endif

/**
 * Thermal Protection provides additional protection to your printer from damage
 * and fire. Marlin always includes safe min and max temperature ranges which
 * protect against a broken or disconnected thermistor wire.
 *
 * The issue: If a thermistor falls out, it will report the much lower
 * temperature of the air in the room, and the the firmware will keep
 * the heater on.
 *
 * The solution: Once the temperature reaches the target, start observing.
 * If the temperature stays too far below the target (hysteresis) for too
 * long (period), the firmware will halt the machine as a safety precaution.
 *
 * If you get false positives for "Thermal Runaway", increase
 * THERMAL_PROTECTION_HYSTERESIS and/or THERMAL_PROTECTION_PERIOD
 */
#if ENABLED(THERMAL_PROTECTION_HOTENDS)
  #define THERMAL_PROTECTION_PERIOD 60        // Seconds
  #define THERMAL_PROTECTION_HYSTERESIS 4     // Degrees Celsius

  //#define ADAPTIVE_FAN_SLOWING              // Slow part cooling fan if temperature drops
  #if BOTH(ADAPTIVE_FAN_SLOWING, PIDTEMP)
    //#define NO_FAN_SLOWING_IN_PID_TUNING    // Don't slow fan speed during M303
  #endif

  /**
   * Whenever an M104, M109, or M303 increases the target temperature, the
   * firmware will wait for the WATCH_TEMP_PERIOD to expire. If the temperature
   * hasn't increased by WATCH_TEMP_INCREASE degrees, the machine is halted and
   * requires a hard reset. This test restarts with any M104/M109/M303, but only
   * if the current temperature is far enough below the target for a reliable
   * test.
   *
   * If you get false positives for "Heating failed", increase WATCH_TEMP_PERIOD
   * and/or decrease WATCH_TEMP_INCREASE. WATCH_TEMP_INCREASE should not be set
   * below 2.
   */
  #define WATCH_TEMP_PERIOD 60                // Seconds
  #define WATCH_TEMP_INCREASE 2               // Degrees Celsius
#endif

/**
 * Thermal Protection parameters for the bed are just as above for hotends.
 */
#if ENABLED(THERMAL_PROTECTION_BED)
  #define THERMAL_PROTECTION_BED_PERIOD        90 // Seconds
  #define THERMAL_PROTECTION_BED_HYSTERESIS     2 // Degrees Celsius

  /**
   * As described above, except for the bed (M140/M190/M303).
   */
  #define WATCH_BED_TEMP_PERIOD                180 // Seconds
  #define WATCH_BED_TEMP_INCREASE               2 // Degrees Celsius
#endif

/**
 * Thermal Protection parameters for the heated chamber.
 */
#if ENABLED(THERMAL_PROTECTION_CHAMBER)
  #define THERMAL_PROTECTION_CHAMBER_PERIOD    20 // Seconds
  #define THERMAL_PROTECTION_CHAMBER_HYSTERESIS 2 // Degrees Celsius

  /**
   * Heated chamber watch settings (M141/M191).
   */
  #define WATCH_CHAMBER_TEMP_PERIOD            60 // Seconds
  #define WATCH_CHAMBER_TEMP_INCREASE           2 // Degrees Celsius
#endif

#if ENABLED(PIDTEMP)
  // Add an experimental additional term to the heater power, proportional to the extrusion speed.
  // A well-chosen Kc value should add just enough power to melt the increased material volume.
  //#define PID_EXTRUSION_SCALING
  #if ENABLED(PID_EXTRUSION_SCALING)
    #define DEFAULT_Kc (100) // heating power = Kc * e_speed
    #define LPQ_MAX_LEN 50
  #endif

  /**
   * Add an experimental additional term to the heater power, proportional to the fan speed.
   * A well-chosen Kf value should add just enough power to compensate for power-loss from the cooling fan.
   * You can either just add a constant compensation with the DEFAULT_Kf value
   * or follow the instruction below to get speed-dependent compensation.
   *
   * Constant compensation (use only with fanspeeds of 0% and 100%)
   * ---------------------------------------------------------------------
   * A good starting point for the Kf-value comes from the calculation:
   *   kf = (power_fan * eff_fan) / power_heater * 255
   * where eff_fan is between 0.0 and 1.0, based on fan-efficiency and airflow to the nozzle / heater.
   *
   * Example:
   *   Heater: 40W, Fan: 0.1A * 24V = 2.4W, eff_fan = 0.8
   *   Kf = (2.4W * 0.8) / 40W * 255 = 12.24
   *
   * Fan-speed dependent compensation
   * --------------------------------
   * 1. To find a good Kf value, set the hotend temperature, wait for it to settle, and enable the fan (100%).
   *    Make sure PID_FAN_SCALING_LIN_FACTOR is 0 and PID_FAN_SCALING_ALTERNATIVE_DEFINITION is not enabled.
   *    If you see the temperature drop repeat the test, increasing the Kf value slowly, until the temperature
   *    drop goes away. If the temperature overshoots after enabling the fan, the Kf value is too big.
   * 2. Note the Kf-value for fan-speed at 100%
   * 3. Determine a good value for PID_FAN_SCALING_MIN_SPEED, which is around the speed, where the fan starts moving.
   * 4. Repeat step 1. and 2. for this fan speed.
   * 5. Enable PID_FAN_SCALING_ALTERNATIVE_DEFINITION and enter the two identified Kf-values in
   *    PID_FAN_SCALING_AT_FULL_SPEED and PID_FAN_SCALING_AT_MIN_SPEED. Enter the minimum speed in PID_FAN_SCALING_MIN_SPEED
   */
  //#define PID_FAN_SCALING
  #if ENABLED(PID_FAN_SCALING)
    //#define PID_FAN_SCALING_ALTERNATIVE_DEFINITION
    #if ENABLED(PID_FAN_SCALING_ALTERNATIVE_DEFINITION)
      // The alternative definition is used for an easier configuration.
      // Just figure out Kf at fullspeed (255) and PID_FAN_SCALING_MIN_SPEED.
      // DEFAULT_Kf and PID_FAN_SCALING_LIN_FACTOR are calculated accordingly.

      #define PID_FAN_SCALING_AT_FULL_SPEED 13.0        //=PID_FAN_SCALING_LIN_FACTOR*255+DEFAULT_Kf
      #define PID_FAN_SCALING_AT_MIN_SPEED 6.0          //=PID_FAN_SCALING_LIN_FACTOR*PID_FAN_SCALING_MIN_SPEED+DEFAULT_Kf
      #define PID_FAN_SCALING_MIN_SPEED 10.0            // Minimum fan speed at which to enable PID_FAN_SCALING

      #define DEFAULT_Kf (255.0*PID_FAN_SCALING_AT_MIN_SPEED-PID_FAN_SCALING_AT_FULL_SPEED*PID_FAN_SCALING_MIN_SPEED)/(255.0-PID_FAN_SCALING_MIN_SPEED)
      #define PID_FAN_SCALING_LIN_FACTOR (PID_FAN_SCALING_AT_FULL_SPEED-DEFAULT_Kf)/255.0

    #else
      #define PID_FAN_SCALING_LIN_FACTOR (0)             // Power loss due to cooling = Kf * (fan_speed)
      #define DEFAULT_Kf 10                              // A constant value added to the PID-tuner
      #define PID_FAN_SCALING_MIN_SPEED 10               // Minimum fan speed at which to enable PID_FAN_SCALING
    #endif
  #endif
#endif

/**
 * Automatic Temperature Mode
 *
 * Dynamically adjust the hotend target temperature based on planned E moves.
 *
 * (Contrast with PID_EXTRUSION_SCALING, which tracks E movement and adjusts PID
 *  behavior using an additional kC value.)
 *
 * Autotemp is calculated by (mintemp + factor * mm_per_sec), capped to maxtemp.
 *
 * Enable Autotemp Mode with M104/M109 F<factor> S<mintemp> B<maxtemp>.
 * Disable by sending M104/M109 with no F parameter (or F0 with AUTOTEMP_PROPORTIONAL).
 */
#define AUTOTEMP
#if ENABLED(AUTOTEMP)
  #define AUTOTEMP_OLDWEIGHT    0.98
  // Turn on AUTOTEMP on M104/M109 by default using proportions set here
  //#define AUTOTEMP_PROPORTIONAL
  #if ENABLED(AUTOTEMP_PROPORTIONAL)
    #define AUTOTEMP_MIN_P      0 // (°C) Added to the target temperature
    #define AUTOTEMP_MAX_P      5 // (°C) Added to the target temperature
    #define AUTOTEMP_FACTOR_P   1 // Apply this F parameter by default (overridden by M104/M109 F)
  #endif
#endif

// Show Temperature ADC value
// Enable for M105 to include ADC values read from temperature sensors.
//#define SHOW_TEMP_ADC_VALUES

/**
 * High Temperature Thermistor Support
 *
 * Thermistors able to support high temperature tend to have a hard time getting
 * good readings at room and lower temperatures. This means HEATER_X_RAW_LO_TEMP
 * will probably be caught when the heating element first turns on during the
 * preheating process, which will trigger a min_temp_error as a safety measure
 * and force stop everything.
 * To circumvent this limitation, we allow for a preheat time (during which,
 * min_temp_error won't be triggered) and add a min_temp buffer to handle
 * aberrant readings.
 *
 * If you want to enable this feature for your hotend thermistor(s)
 * uncomment and set values > 0 in the constants below
 */

// The number of consecutive low temperature errors that can occur
// before a min_temp_error is triggered. (Shouldn't be more than 10.)
//#define MAX_CONSECUTIVE_LOW_TEMPERATURE_ERROR_ALLOWED 0

// The number of milliseconds a hotend will preheat before starting to check
// the temperature. This value should NOT be set to the time it takes the
// hot end to reach the target temperature, but the time it takes to reach
// the minimum temperature your thermistor can read. The lower the better/safer.
// This shouldn't need to be more than 30 seconds (30000)
//#define MILLISECONDS_PREHEAT_TIME 0

// @section extruder

// Extruder runout prevention.
// If the machine is idle and the temperature over MINTEMP
// then extrude some filament every couple of SECONDS.
//#define EXTRUDER_RUNOUT_PREVENT
#if ENABLED(EXTRUDER_RUNOUT_PREVENT)
  #define EXTRUDER_RUNOUT_MINTEMP 190
  #define EXTRUDER_RUNOUT_SECONDS 30
  #define EXTRUDER_RUNOUT_SPEED 1500  // (mm/min)
  #define EXTRUDER_RUNOUT_EXTRUDE 5   // (mm)
#endif

/**
 * Hotend Idle Timeout
 * Prevent filament in the nozzle from charring and causing a critical jam.
 */
#define HOTEND_IDLE_TIMEOUT
#if ENABLED(HOTEND_IDLE_TIMEOUT)
  #define HOTEND_IDLE_TIMEOUT_SEC (15*60)    // (seconds) Time without extruder movement to trigger protection
  #define HOTEND_IDLE_MIN_TRIGGER   150     // (°C) Minimum temperature to enable hotend protection
  #define HOTEND_IDLE_NOZZLE_TARGET 120     // (°C) Safe temperature for the nozzle after timeout
  #define HOTEND_IDLE_BED_TARGET    50     // (°C) Safe temperature for the bed after timeout
#endif

// @section temperature

// Calibration for AD595 / AD8495 sensor to adjust temperature measurements.
// The final temperature is calculated as (measuredTemp * GAIN) + OFFSET.
#define TEMP_SENSOR_AD595_OFFSET  0.0
#define TEMP_SENSOR_AD595_GAIN    1.0
#define TEMP_SENSOR_AD8495_OFFSET 0.0
#define TEMP_SENSOR_AD8495_GAIN   1.0

/**
 * Controller Fan
 * To cool down the stepper drivers and MOSFETs.
 *
 * The fan turns on automatically whenever any driver is enabled and turns
 * off (or reduces to idle speed) shortly after drivers are turned off.
 */
//#define USE_CONTROLLER_FAN
#if ENABLED(USE_CONTROLLER_FAN)
  //#define CONTROLLER_FAN_PIN -1        // Set a custom pin for the controller fan
  #define CONTROLLER_FAN_USE_Z_ONLY    // With this option only the Z axis is considered
  //#define CONTROLLER_FAN_IGNORE_Z      // Ignore Z stepper. Useful when stepper timeout is disabled.
  #define CONTROLLERFAN_SPEED_MIN      0 // (0-255) Minimum speed. (If set below this value the fan is turned off.)
  #define CONTROLLERFAN_SPEED_ACTIVE 255 // (0-255) Active speed, used when any motor is enabled
  #define CONTROLLERFAN_SPEED_IDLE     0 // (0-255) Idle speed, used when motors are disabled
  #define CONTROLLERFAN_IDLE_TIME     60 // (seconds) Extra time to keep the fan running after disabling motors
  //#define CONTROLLER_FAN_EDITABLE      // Enable M710 configurable settings
  #if ENABLED(CONTROLLER_FAN_EDITABLE)
    #define CONTROLLER_FAN_MENU          // Enable the Controller Fan submenu
  #endif
#endif

// When first starting the main fan, run it at full speed for the
// given number of milliseconds.  This gets the fan spinning reliably
// before setting a PWM value. (Does not work with software PWM for fan on Sanguinololu)
#define FAN_KICKSTART_TIME 100

// Some coolers may require a non-zero "off" state.
//#define FAN_OFF_PWM  1

/**
 * PWM Fan Scaling
 *
 * Define the min/max speeds for PWM fans (as set with M106).
 *
 * With these options the M106 0-255 value range is scaled to a subset
 * to ensure that the fan has enough power to spin, or to run lower
 * current fans with higher current. (e.g., 5V/12V fans with 12V/24V)
 * Value 0 always turns off the fan.
 *
 * Define one or both of these to override the default 0-255 range.
 */
#define FAN_MIN_PWM 50
//#define FAN_MAX_PWM 128

/**
 * FAST PWM FAN Settings
 *
 * Use to change the FAST FAN PWM frequency (if enabled in Configuration.h)
 * Combinations of PWM Modes, prescale values and TOP resolutions are used internally to produce a
 * frequency as close as possible to the desired frequency.
 *
 * FAST_PWM_FAN_FREQUENCY [undefined by default]
 *   Set this to your desired frequency.
 *   If left undefined this defaults to F = F_CPU/(2*255*1)
 *   i.e., F = 31.4kHz on 16MHz microcontrollers or F = 39.2kHz on 20MHz microcontrollers.
 *   These defaults are the same as with the old FAST_PWM_FAN implementation - no migration is required
 *   NOTE: Setting very low frequencies (< 10 Hz) may result in unexpected timer behavior.
 *
 * USE_OCR2A_AS_TOP [undefined by default]
 *   Boards that use TIMER2 for PWM have limitations resulting in only a few possible frequencies on TIMER2:
 *   16MHz MCUs: [62.5KHz, 31.4KHz (default), 7.8KHz, 3.92KHz, 1.95KHz, 977Hz, 488Hz, 244Hz, 60Hz, 122Hz, 30Hz]
 *   20MHz MCUs: [78.1KHz, 39.2KHz (default), 9.77KHz, 4.9KHz, 2.44KHz, 1.22KHz, 610Hz, 305Hz, 153Hz, 76Hz, 38Hz]
 *   A greater range can be achieved by enabling USE_OCR2A_AS_TOP. But note that this option blocks the use of
 *   PWM on pin OC2A. Only use this option if you don't need PWM on 0C2A. (Check your schematic.)
 *   USE_OCR2A_AS_TOP sacrifices duty cycle control resolution to achieve this broader range of frequencies.
 */
#if ENABLED(FAST_PWM_FAN)
  //#define FAST_PWM_FAN_FREQUENCY 31400
  //#define USE_OCR2A_AS_TOP
#endif

// @section extruder

/**
 * Extruder cooling fans
 *
 * Extruder auto fans automatically turn on when their extruders'
 * temperatures go above EXTRUDER_AUTO_FAN_TEMPERATURE.
 *
 * Your board's pins file specifies the recommended pins. Override those here
 * or set to -1 to disable completely.
 *
 * Multiple extruders can be assigned to the same pin in which case
 * the fan will turn on when any selected extruder is above the threshold.
 */
#define E0_AUTO_FAN_PIN -1
#define E1_AUTO_FAN_PIN -1
#define E2_AUTO_FAN_PIN -1
#define E3_AUTO_FAN_PIN -1
#define E4_AUTO_FAN_PIN -1
#define E5_AUTO_FAN_PIN -1
#define E6_AUTO_FAN_PIN -1
#define E7_AUTO_FAN_PIN -1
#define CHAMBER_AUTO_FAN_PIN -1

#define EXTRUDER_AUTO_FAN_TEMPERATURE 50
#define EXTRUDER_AUTO_FAN_SPEED 255   // 255 == full speed
#define CHAMBER_AUTO_FAN_TEMPERATURE 30
#define CHAMBER_AUTO_FAN_SPEED 255

/**
 * Part-Cooling Fan Multiplexer
 *
 * This feature allows you to digitally multiplex the fan output.
 * The multiplexer is automatically switched at tool-change.
 * Set FANMUX[012]_PINs below for up to 2, 4, or 8 multiplexed fans.
 */
#define FANMUX0_PIN -1
#define FANMUX1_PIN -1
#define FANMUX2_PIN -1

/**
 * M355 Case Light on-off / brightness
 */
#define CASE_LIGHT_ENABLE
#if ENABLED(CASE_LIGHT_ENABLE)
  //#define CASE_LIGHT_PIN 4                  // Override the default pin if needed
  #define INVERT_CASE_LIGHT false             // Set true if Case Light is ON when pin is LOW
  #define CASE_LIGHT_DEFAULT_ON false          // Set default power-up state on
  #define CASE_LIGHT_DEFAULT_BRIGHTNESS 105   // Set default power-up brightness (0-255, requires PWM pin)
  //#define CASE_LIGHT_MAX_PWM 128            // Limit pwm
  //#define CASE_LIGHT_MENU                   // Add Case Light options to the LCD menu
  //#define CASE_LIGHT_NO_BRIGHTNESS          // Disable brightness control. Enable for non-PWM lighting.
  //#define CASE_LIGHT_USE_NEOPIXEL           // Use NeoPixel LED as case light, requires NEOPIXEL_LED.
  #if ENABLED(CASE_LIGHT_USE_NEOPIXEL)
    #define CASE_LIGHT_NEOPIXEL_COLOR { 255, 255, 255, 255 } // { Red, Green, Blue, White }
  #endif
#endif

// @section homing

// If you want endstops to stay on (by default) even when not homing
// enable this option. Override at any time with M120, M121.
//#define ENDSTOPS_ALWAYS_ON_DEFAULT

// @section extras

//#define Z_LATE_ENABLE // Enable Z the last moment. Needed if your Z driver overheats.

// Employ an external closed loop controller. Override pins here if needed.
//#define EXTERNAL_CLOSED_LOOP_CONTROLLER
#if ENABLED(EXTERNAL_CLOSED_LOOP_CONTROLLER)
  //#define CLOSED_LOOP_ENABLE_PIN        -1
  //#define CLOSED_LOOP_MOVE_COMPLETE_PIN -1
#endif

/**
 * Dual Steppers / Dual Endstops
 *
 * This section will allow you to use extra E drivers to drive a second motor for X, Y, or Z axes.
 *
 * For example, set X_DUAL_STEPPER_DRIVERS setting to use a second motor. If the motors need to
 * spin in opposite directions set INVERT_X2_VS_X_DIR. If the second motor needs its own endstop
 * set X_DUAL_ENDSTOPS. This can adjust for "racking." Use X2_USE_ENDSTOP to set the endstop plug
 * that should be used for the second endstop. Extra endstops will appear in the output of 'M119'.
 *
 * Use X_DUAL_ENDSTOP_ADJUSTMENT to adjust for mechanical imperfection. After homing both motors
 * this offset is applied to the X2 motor. To find the offset home the X axis, and measure the error
 * in X2. Dual endstop offsets can be set at runtime with 'M666 X<offset> Y<offset> Z<offset>'.
 */

//#define X_DUAL_STEPPER_DRIVERS
#if ENABLED(X_DUAL_STEPPER_DRIVERS)
  #define INVERT_X2_VS_X_DIR true   // Set 'true' if X motors should rotate in opposite directions
  //#define X_DUAL_ENDSTOPS
  #if ENABLED(X_DUAL_ENDSTOPS)
    #define X2_USE_ENDSTOP _XMAX_
    #define X2_ENDSTOP_ADJUSTMENT  0
  #endif
#endif

//#define Y_DUAL_STEPPER_DRIVERS
#if ENABLED(Y_DUAL_STEPPER_DRIVERS)
  #define INVERT_Y2_VS_Y_DIR true   // Set 'true' if Y motors should rotate in opposite directions
  //#define Y_DUAL_ENDSTOPS
  #if ENABLED(Y_DUAL_ENDSTOPS)
    #define Y2_USE_ENDSTOP _YMAX_
    #define Y2_ENDSTOP_ADJUSTMENT  0
  #endif
#endif

//
// For Z set the number of stepper drivers
//
#define NUM_Z_STEPPER_DRIVERS 1   // (1-4) Z options change based on how many

#if NUM_Z_STEPPER_DRIVERS > 1
  //#define Z_MULTI_ENDSTOPS
  #if ENABLED(Z_MULTI_ENDSTOPS)
    #define Z2_USE_ENDSTOP          _XMAX_
    #define Z2_ENDSTOP_ADJUSTMENT   0
    #if NUM_Z_STEPPER_DRIVERS >= 3
      #define Z3_USE_ENDSTOP        _YMAX_
      #define Z3_ENDSTOP_ADJUSTMENT 0
    #endif
    #if NUM_Z_STEPPER_DRIVERS >= 4
      #define Z4_USE_ENDSTOP        _ZMAX_
      #define Z4_ENDSTOP_ADJUSTMENT 0
    #endif
  #endif
#endif

/**
 * Dual X Carriage
 *
 * This setup has two X carriages that can move independently, each with its own hotend.
 * The carriages can be used to print an object with two colors or materials, or in
 * "duplication mode" it can print two identical or X-mirrored objects simultaneously.
 * The inactive carriage is parked automatically to prevent oozing.
 * X1 is the left carriage, X2 the right. They park and home at opposite ends of the X axis.
 * By default the X2 stepper is assigned to the first unused E plug on the board.
 *
 * The following Dual X Carriage modes can be selected with M605 S<mode>:
 *
 *   0 : (FULL_CONTROL) The slicer has full control over both X-carriages and can achieve optimal travel
 *       results as long as it supports dual X-carriages. (M605 S0)
 *
 *   1 : (AUTO_PARK) The firmware automatically parks and unparks the X-carriages on tool-change so
 *       that additional slicer support is not required. (M605 S1)
 *
 *   2 : (DUPLICATION) The firmware moves the second X-carriage and extruder in synchronization with
 *       the first X-carriage and extruder, to print 2 copies of the same object at the same time.
 *       Set the constant X-offset and temperature differential with M605 S2 X[offs] R[deg] and
 *       follow with M605 S2 to initiate duplicated movement.
 *
 *   3 : (MIRRORED) Formbot/Vivedino-inspired mirrored mode in which the second extruder duplicates
 *       the movement of the first except the second extruder is reversed in the X axis.
 *       Set the initial X offset and temperature differential with M605 S2 X[offs] R[deg] and
 *       follow with M605 S3 to initiate mirrored movement.
 */
//#define DUAL_X_CARRIAGE
#if ENABLED(DUAL_X_CARRIAGE)
  #define X1_MIN_POS X_MIN_POS   // Set to X_MIN_POS
  #define X1_MAX_POS X_BED_SIZE  // Set a maximum so the first X-carriage can't hit the parked second X-carriage
  #define X2_MIN_POS    80       // Set a minimum to ensure the  second X-carriage can't hit the parked first X-carriage
  #define X2_MAX_POS   353       // Set this to the distance between toolheads when both heads are homed
  #define X2_HOME_DIR    1       // Set to 1. The second X-carriage always homes to the maximum endstop position
  #define X2_HOME_POS X2_MAX_POS // Default X2 home position. Set to X2_MAX_POS.
                      // However: In this mode the HOTEND_OFFSET_X value for the second extruder provides a software
                      // override for X2_HOME_POS. This also allow recalibration of the distance between the two endstops
                      // without modifying the firmware (through the "M218 T1 X???" command).
                      // Remember: you should set the second extruder x-offset to 0 in your slicer.

  // This is the default power-up mode which can be later using M605.
  #define DEFAULT_DUAL_X_CARRIAGE_MODE DXC_AUTO_PARK_MODE

  // Default x offset in duplication mode (typically set to half print bed width)
  #define DEFAULT_DUPLICATION_X_OFFSET 100

  // Default action to execute following M605 mode change commands. Typically G28X to apply new mode.
  //#define EVENT_GCODE_IDEX_AFTER_MODECHANGE "G28X"
#endif

// Activate a solenoid on the active extruder with M380. Disable all with M381.
// Define SOL0_PIN, SOL1_PIN, etc., for each extruder that has a solenoid.
//#define EXT_SOLENOID

// @section homing

/**
 * Homing Procedure
 * Homing (G28) does an indefinite move towards the endstops to establish
 * the position of the toolhead relative to the workspace.
 */

//#define SENSORLESS_BACKOFF_MM  { 2, 2 }     // (mm) Backoff from endstops before sensorless homing

#define HOMING_BUMP_MM      { 5, 5, 2 }       // (mm) Backoff from endstops after first bump
#define HOMING_BUMP_DIVISOR { 2, 2, 4 }       // Re-Bump Speed Divisor (Divides the Homing Feedrate)

//#define HOMING_BACKOFF_POST_MM { 2, 2, 2 }  // (mm) Backoff from endstops after homing

#define QUICK_HOME                          // If G28 contains XY do a diagonal move first
//#define HOME_Y_BEFORE_X                     // If G28 contains XY home Y before X
//#define HOME_Z_FIRST                        // Home Z first. Requires a Z-MIN endstop (not a probe).
//#define CODEPENDENT_XY_HOMING               // If X/Y can't home without homing Y/X first

// @section bltouch

#if ENABLED(BLTOUCH)
  /**
   * Either: Use the defaults (recommended) or: For special purposes, use the following DEFINES
   * Do not activate settings that the probe might not understand. Clones might misunderstand
   * advanced commands.
   *
   * Note: If the probe is not deploying, do a "Reset" and "Self-Test" and then check the
   *       wiring of the BROWN, RED and ORANGE wires.
   *
   * Note: If the trigger signal of your probe is not being recognized, it has been very often
   *       because the BLACK and WHITE wires needed to be swapped. They are not "interchangeable"
   *       like they would be with a real switch. So please check the wiring first.
   *
   * Settings for all BLTouch and clone probes:
   */

  // Safety: The probe needs time to recognize the command.
  //         Minimum command delay (ms). Enable and increase if needed.
  //#define BLTOUCH_DELAY 500

  /**
   * Settings for BLTOUCH Classic 1.2, 1.3 or BLTouch Smart 1.0, 2.0, 2.2, 3.0, 3.1, and most clones:
   */

  // Feature: Switch into SW mode after a deploy. It makes the output pulse longer. Can be useful
  //          in special cases, like noisy or filtered input configurations.
  //#define BLTOUCH_FORCE_SW_MODE

  /**
   * Settings for BLTouch Smart 3.0 and 3.1
   * Summary:
   *   - Voltage modes: 5V and OD (open drain - "logic voltage free") output modes
   *   - High-Speed mode
   *   - Disable LCD voltage options
   */

  /**
   * Danger: Don't activate 5V mode unless attached to a 5V-tolerant controller!
   * V3.0 or 3.1: Set default mode to 5V mode at Marlin startup.
   * If disabled, OD mode is the hard-coded default on 3.0
   * On startup, Marlin will compare its eeprom to this value. If the selected mode
   * differs, a mode set eeprom write will be completed at initialization.
   * Use the option below to force an eeprom write to a V3.1 probe regardless.
   */
  //#define BLTOUCH_SET_5V_MODE

  /**
   * Safety: Activate if connecting a probe with an unknown voltage mode.
   * V3.0: Set a probe into mode selected above at Marlin startup. Required for 5V mode on 3.0
   * V3.1: Force a probe with unknown mode into selected mode at Marlin startup ( = Probe EEPROM write )
   * To preserve the life of the probe, use this once then turn it off and re-flash.
   */
  //#define BLTOUCH_FORCE_MODE_SET

  /**
   * Use "HIGH SPEED" mode for probing.
   * Danger: Disable if your probe sometimes fails. Only suitable for stable well-adjusted systems.
   * This feature was designed for Delta's with very fast Z moves however higher speed cartesians may function
   * If the machine cannot raise the probe fast enough after a trigger, it may enter a fault state.
   */
  //#define BLTOUCH_HS_MODE

  // Safety: Enable voltage mode settings in the LCD menu.
  //#define BLTOUCH_LCD_VOLTAGE_MENU

#endif // BLTOUCH

// @section extras

/**
 * Z Steppers Auto-Alignment
 * Add the G34 command to align multiple Z steppers using a bed probe.
 */
//#define Z_STEPPER_AUTO_ALIGN
#if ENABLED(Z_STEPPER_AUTO_ALIGN)
  // Define probe X and Y positions for Z1, Z2 [, Z3 [, Z4]]
  // If not defined, probe limits will be used.
  // Override with 'M422 S<index> X<pos> Y<pos>'
  //#define Z_STEPPER_ALIGN_XY { {  10, 190 }, { 100,  10 }, { 190, 190 } }

  /**
   * Orientation for the automatically-calculated probe positions.
   * Override Z stepper align points with 'M422 S<index> X<pos> Y<pos>'
   *
   * 2 Steppers:  (0)     (1)
   *               |       |   2   |
   *               | 1   2 |       |
   *               |       |   1   |
   *
   * 3 Steppers:  (0)     (1)     (2)     (3)
   *               |   3   | 1     | 2   1 |     2 |
   *               |       |     3 |       | 3     |
   *               | 1   2 | 2     |   3   |     1 |
   *
   * 4 Steppers:  (0)     (1)     (2)     (3)
   *               | 4   3 | 1   4 | 2   1 | 3   2 |
   *               |       |       |       |       |
   *               | 1   2 | 2   3 | 3   4 | 4   1 |
   */
  #ifndef Z_STEPPER_ALIGN_XY
    //#define Z_STEPPERS_ORIENTATION 0
  #endif

  // Provide Z stepper positions for more rapid convergence in bed alignment.
  // Requires triple stepper drivers (i.e., set NUM_Z_STEPPER_DRIVERS to 3)
  //#define Z_STEPPER_ALIGN_KNOWN_STEPPER_POSITIONS
  #if ENABLED(Z_STEPPER_ALIGN_KNOWN_STEPPER_POSITIONS)
    // Define Stepper XY positions for Z1, Z2, Z3 corresponding to
    // the Z screw positions in the bed carriage.
    // Define one position per Z stepper in stepper driver order.
    #define Z_STEPPER_ALIGN_STEPPER_XY { { 210.7, 102.5 }, { 152.6, 220.0 }, { 94.5, 102.5 } }
  #else
    // Amplification factor. Used to scale the correction step up or down in case
    // the stepper (spindle) position is farther out than the test point.
    #define Z_STEPPER_ALIGN_AMP 1.0       // Use a value > 1.0 NOTE: This may cause instability!
  #endif

  // On a 300mm bed a 5% grade would give a misalignment of ~1.5cm
  #define G34_MAX_GRADE              5    // (%) Maximum incline that G34 will handle
  #define Z_STEPPER_ALIGN_ITERATIONS 5    // Number of iterations to apply during alignment
  #define Z_STEPPER_ALIGN_ACC        0.02 // Stop iterating early if the accuracy is better than this
  #define RESTORE_LEVELING_AFTER_G34      // Restore leveling after G34 is done?
  // After G34, re-home Z (G28 Z) or just calculate it from the last probe heights?
  // Re-homing might be more precise in reproducing the actual 'G28 Z' homing height, especially on an uneven bed.
  #define HOME_AFTER_G34
#endif

//
// Add the G35 command to read bed corners to help adjust screws. Requires a bed probe.
//
//#define ASSISTED_TRAMMING
#if ENABLED(ASSISTED_TRAMMING)

  // Define positions for probe points.
  #define TRAMMING_POINT_XY { {  20, 20 }, { 180,  20 }, { 180, 180 }, { 20, 180 } }

  // Define position names for probe points.
  #define TRAMMING_POINT_NAME_1 "Front-Left"
  #define TRAMMING_POINT_NAME_2 "Front-Right"
  #define TRAMMING_POINT_NAME_3 "Back-Right"
  #define TRAMMING_POINT_NAME_4 "Back-Left"

  #define RESTORE_LEVELING_AFTER_G35    // Enable to restore leveling setup after operation
  //#define REPORT_TRAMMING_MM          // Report Z deviation (mm) for each point relative to the first

  //#define ASSISTED_TRAMMING_WIZARD    // Add a Tramming Wizard to the LCD menu

  //#define ASSISTED_TRAMMING_WAIT_POSITION { X_CENTER, Y_CENTER, 30 } // Move the nozzle out of the way for adjustment

  /**
   * Screw thread:
   *   M3: 30 = Clockwise, 31 = Counter-Clockwise
   *   M4: 40 = Clockwise, 41 = Counter-Clockwise
   *   M5: 50 = Clockwise, 51 = Counter-Clockwise
   */
  #define TRAMMING_SCREW_THREAD 30

#endif

// @section motion

#define AXIS_RELATIVE_MODES { false, false, false, false }

// Add a Duplicate option for well-separated conjoined nozzles
//#define MULTI_NOZZLE_DUPLICATION

// By default pololu step drivers require an active high signal. However, some high power drivers require an active low signal as step.
#define INVERT_X_STEP_PIN false
#define INVERT_Y_STEP_PIN false
#define INVERT_Z_STEP_PIN false
#define INVERT_E_STEP_PIN false

/**
 * Idle Stepper Shutdown
 * Set DISABLE_INACTIVE_? 'true' to shut down axis steppers after an idle period.
 * The Deactive Time can be overridden with M18 and M84. Set to 0 for No Timeout.
 */
#define DEFAULT_STEPPER_DEACTIVE_TIME 120
#define DISABLE_INACTIVE_X true
#define DISABLE_INACTIVE_Y true
#define DISABLE_INACTIVE_Z false  // Set 'false' if the nozzle could fall onto your printed part!
#define DISABLE_INACTIVE_E true

// If the Nozzle or Bed falls when the Z stepper is disabled, set its resting position here.
//#define Z_AFTER_DEACTIVATE Z_HOME_POS

// Default Minimum Feedrates for printing and travel moves
#define DEFAULT_MINIMUMFEEDRATE       0.0     // (mm/s) Minimum feedrate. Set with M205 S.
#define DEFAULT_MINTRAVELFEEDRATE     0.0     // (mm/s) Minimum travel feedrate. Set with M205 T.

// Minimum time that a segment needs to take as the buffer gets emptied
#define DEFAULT_MINSEGMENTTIME        20000   // (µs) Set with M205 B.

// Slow down the machine if the lookahead buffer is (by default) half full.
// Increase the slowdown divisor for larger buffer sizes.
#define SLOWDOWN
#if ENABLED(SLOWDOWN)
  #define SLOWDOWN_DIVISOR 2
#endif

/**
 * XY Frequency limit
 * Reduce resonance by limiting the frequency of small zigzag infill moves.
 * See https://hydraraptor.blogspot.com/2010/12/frequency-limit.html
 * Use M201 F<freq> G<min%> to change limits at runtime.
 */
//#define XY_FREQUENCY_LIMIT      10 // (Hz) Maximum frequency of small zigzag infill moves. Set with M201 F<hertz>.
#ifdef XY_FREQUENCY_LIMIT
  #define XY_FREQUENCY_MIN_PERCENT 5 // (percent) Minimum FR percentage to apply. Set with M201 G<min%>.
#endif

// Minimum planner junction speed. Sets the default minimum speed the planner plans for at the end
// of the buffer and all stops. This should not be much greater than zero and should only be changed
// if unwanted behavior is observed on a user's machine when running at very slow speeds.
#define MINIMUM_PLANNER_SPEED 0.05 // (mm/s)

//
// Backlash Compensation
// Adds extra movement to axes on direction-changes to account for backlash.
//
//#define BACKLASH_COMPENSATION
#if ENABLED(BACKLASH_COMPENSATION)
  // Define values for backlash distance and correction.
  // If BACKLASH_GCODE is enabled these values are the defaults.
  #define BACKLASH_DISTANCE_MM { 0, 0, 0 } // (mm)
  #define BACKLASH_CORRECTION    0.0       // 0.0 = no correction; 1.0 = full correction

  // Set BACKLASH_SMOOTHING_MM to spread backlash correction over multiple segments
  // to reduce print artifacts. (Enabling this is costly in memory and computation!)
  //#define BACKLASH_SMOOTHING_MM 3 // (mm)

  // Add runtime configuration and tuning of backlash values (M425)
  //#define BACKLASH_GCODE

  #if ENABLED(BACKLASH_GCODE)
    // Measure the Z backlash when probing (G29) and set with "M425 Z"
    #define MEASURE_BACKLASH_WHEN_PROBING

    #if ENABLED(MEASURE_BACKLASH_WHEN_PROBING)
      // When measuring, the probe will move up to BACKLASH_MEASUREMENT_LIMIT
      // mm away from point of contact in BACKLASH_MEASUREMENT_RESOLUTION
      // increments while checking for the contact to be broken.
      #define BACKLASH_MEASUREMENT_LIMIT       0.5   // (mm)
      #define BACKLASH_MEASUREMENT_RESOLUTION  0.005 // (mm)
      #define BACKLASH_MEASUREMENT_FEEDRATE    Z_PROBE_SPEED_SLOW // (mm/min)
    #endif
  #endif
#endif

/**
 * Automatic backlash, position and hotend offset calibration
 *
 * Enable G425 to run automatic calibration using an electrically-
 * conductive cube, bolt, or washer mounted on the bed.
 *
 * G425 uses the probe to touch the top and sides of the calibration object
 * on the bed and measures and/or correct positional offsets, axis backlash
 * and hotend offsets.
 *
 * Note: HOTEND_OFFSET and CALIBRATION_OBJECT_CENTER must be set to within
 *       ±5mm of true values for G425 to succeed.
 */
//#define CALIBRATION_GCODE
#if ENABLED(CALIBRATION_GCODE)

  //#define CALIBRATION_SCRIPT_PRE  "M117 Starting Auto-Calibration\nT0\nG28\nG12\nM117 Calibrating..."
  //#define CALIBRATION_SCRIPT_POST "M500\nM117 Calibration data saved"

  #define CALIBRATION_MEASUREMENT_RESOLUTION     0.01 // mm

  #define CALIBRATION_FEEDRATE_SLOW             60    // mm/min
  #define CALIBRATION_FEEDRATE_FAST           1200    // mm/min
  #define CALIBRATION_FEEDRATE_TRAVEL         3000    // mm/min

  // The following parameters refer to the conical section of the nozzle tip.
  #define CALIBRATION_NOZZLE_TIP_HEIGHT          1.0  // mm
  #define CALIBRATION_NOZZLE_OUTER_DIAMETER      2.0  // mm

  // Uncomment to enable reporting (required for "G425 V", but consumes PROGMEM).
  //#define CALIBRATION_REPORTING

  // The true location and dimension the cube/bolt/washer on the bed.
  #define CALIBRATION_OBJECT_CENTER     { 264.0, -22.0,  -2.0 } // mm
  #define CALIBRATION_OBJECT_DIMENSIONS {  10.0,  10.0,  10.0 } // mm

  // Comment out any sides which are unreachable by the probe. For best
  // auto-calibration results, all sides must be reachable.
  #define CALIBRATION_MEASURE_RIGHT
  #define CALIBRATION_MEASURE_FRONT
  #define CALIBRATION_MEASURE_LEFT
  #define CALIBRATION_MEASURE_BACK

  // Probing at the exact top center only works if the center is flat. If
  // probing on a screwhead or hollow washer, probe near the edges.
  //#define CALIBRATION_MEASURE_AT_TOP_EDGES

  // Define the pin to read during calibration
  #ifndef CALIBRATION_PIN
    //#define CALIBRATION_PIN -1            // Define here to override the default pin
    #define CALIBRATION_PIN_INVERTING false // Set to true to invert the custom pin
    //#define CALIBRATION_PIN_PULLDOWN
    #define CALIBRATION_PIN_PULLUP
  #endif
#endif

/**
 * Adaptive Step Smoothing increases the resolution of multi-axis moves, particularly at step frequencies
 * below 1kHz (for AVR) or 10kHz (for ARM), where aliasing between axes in multi-axis moves causes audible
 * vibration and surface artifacts. The algorithm adapts to provide the best possible step smoothing at the
 * lowest stepping frequencies.
 */
//#define ADAPTIVE_STEP_SMOOTHING

/**
 * Custom Microstepping
 * Override as-needed for your setup. Up to 3 MS pins are supported.
 */
//#define MICROSTEP1 LOW,LOW,LOW
//#define MICROSTEP2 HIGH,LOW,LOW
//#define MICROSTEP4 LOW,HIGH,LOW
//#define MICROSTEP8 HIGH,HIGH,LOW
//#define MICROSTEP16 LOW,LOW,HIGH
//#define MICROSTEP32 HIGH,LOW,HIGH

// Microstep settings (Requires a board with pins named X_MS1, X_MS2, etc.)
#define MICROSTEP_MODES { 16, 16, 16, 16, 16, 16 } // [1,2,4,8,16]

/**
 *  @section  stepper motor current
 *
 *  Some boards have a means of setting the stepper motor current via firmware.
 *
 *  The power on motor currents are set by:
 *    PWM_MOTOR_CURRENT - used by MINIRAMBO & ULTIMAIN_2
 *                         known compatible chips: A4982
 *    DIGIPOT_MOTOR_CURRENT - used by BQ_ZUM_MEGA_3D, RAMBO & SCOOVO_X9H
 *                         known compatible chips: AD5206
 *    DAC_MOTOR_CURRENT_DEFAULT - used by PRINTRBOARD_REVF & RIGIDBOARD_V2
 *                         known compatible chips: MCP4728
 *    DIGIPOT_I2C_MOTOR_CURRENTS - used by 5DPRINT, AZTEEG_X3_PRO, AZTEEG_X5_MINI_WIFI, MIGHTYBOARD_REVE
 *                         known compatible chips: MCP4451, MCP4018
 *
 *  Motor currents can also be set by M907 - M910 and by the LCD.
 *    M907 - applies to all.
 *    M908 - BQ_ZUM_MEGA_3D, RAMBO, PRINTRBOARD_REVF, RIGIDBOARD_V2 & SCOOVO_X9H
 *    M909, M910 & LCD - only PRINTRBOARD_REVF & RIGIDBOARD_V2
 */
//#define PWM_MOTOR_CURRENT { 1300, 1300, 1250 }          // Values in milliamps
//#define DIGIPOT_MOTOR_CURRENT { 135,135,135,135,135 }   // Values 0-255 (RAMBO 135 = ~0.75A, 185 = ~1A)
//#define DAC_MOTOR_CURRENT_DEFAULT { 70, 80, 90, 80 }    // Default drive percent - X, Y, Z, E axis

/**
 * I2C-based DIGIPOTs (e.g., Azteeg X3 Pro)
 */
//#define DIGIPOT_MCP4018             // Requires https://github.com/felias-fogg/SlowSoftI2CMaster
//#define DIGIPOT_MCP4451
#if EITHER(DIGIPOT_MCP4018, DIGIPOT_MCP4451)
  #define DIGIPOT_I2C_NUM_CHANNELS 8  // 5DPRINT:4   AZTEEG_X3_PRO:8   MKS_SBASE:5   MIGHTYBOARD_REVE:5

  // Actual motor currents in Amps. The number of entries must match DIGIPOT_I2C_NUM_CHANNELS.
  // These correspond to the physical drivers, so be mindful if the order is changed.
  #define DIGIPOT_I2C_MOTOR_CURRENTS { 1.0, 1.0, 1.0, 1.0, 1.0, 1.0, 1.0, 1.0 } // AZTEEG_X3_PRO

  //#define DIGIPOT_USE_RAW_VALUES    // Use DIGIPOT_MOTOR_CURRENT raw wiper values (instead of A4988 motor currents)

  /**
   * Common slave addresses:
   *
   *                        A   (A shifted)   B   (B shifted)  IC
   * Smoothie              0x2C (0x58)       0x2D (0x5A)       MCP4451
   * AZTEEG_X3_PRO         0x2C (0x58)       0x2E (0x5C)       MCP4451
   * AZTEEG_X5_MINI        0x2C (0x58)       0x2E (0x5C)       MCP4451
   * AZTEEG_X5_MINI_WIFI         0x58              0x5C        MCP4451
   * MIGHTYBOARD_REVE      0x2F (0x5E)                         MCP4018
   */
  //#define DIGIPOT_I2C_ADDRESS_A 0x2C  // Unshifted slave address for first DIGIPOT
  //#define DIGIPOT_I2C_ADDRESS_B 0x2D  // Unshifted slave address for second DIGIPOT
#endif

//===========================================================================
//=============================Additional Features===========================
//===========================================================================

// @section lcd

#if EITHER(IS_ULTIPANEL, EXTENSIBLE_UI)
  #define MANUAL_FEEDRATE { 50*60, 50*60, 4*60, 2*60 } // (mm/min) Feedrates for manual moves along X, Y, Z, E from panel
  #define FINE_MANUAL_MOVE 0.025    // (mm) Smallest manual move (< 0.1mm) applying to Z on most machines
  #if IS_ULTIPANEL
    #define MANUAL_E_MOVES_RELATIVE // Display extruder move distance rather than "position"
    #define ULTIPANEL_FEEDMULTIPLY  // Encoder sets the feedrate multiplier on the Status Screen
  #endif
#endif

// Change values more rapidly when the encoder is rotated faster
#define ENCODER_RATE_MULTIPLIER
#if ENABLED(ENCODER_RATE_MULTIPLIER)
  #define ENCODER_10X_STEPS_PER_SEC   30  // (steps/s) Encoder rate for 10x speed
  #define ENCODER_100X_STEPS_PER_SEC  80  // (steps/s) Encoder rate for 100x speed
#endif

// Play a beep when the feedrate is changed from the Status Screen
//#define BEEP_ON_FEEDRATE_CHANGE
#if ENABLED(BEEP_ON_FEEDRATE_CHANGE)
  #define FEEDRATE_CHANGE_BEEP_DURATION   10
  #define FEEDRATE_CHANGE_BEEP_FREQUENCY 440
#endif

#if HAS_LCD_MENU

  // Add Probe Z Offset calibration to the Z Probe Offsets menu
  #if HAS_BED_PROBE
    #define PROBE_OFFSET_WIZARD
    #if ENABLED(PROBE_OFFSET_WIZARD)
      //
      // Enable to init the Probe Z-Offset when starting the Wizard.
      // Use a height slightly above the estimated nozzle-to-probe Z offset.
      // For example, with an offset of -5, consider a starting height of -4.
      //
      #define PROBE_OFFSET_WIZARD_START_Z -0.5

      // Set a convenient position to do the calibration (probing point and nozzle/bed-distance)
      //#define PROBE_OFFSET_WIZARD_XY_POS { X_CENTER, Y_CENTER }
    #endif
  #endif

  // Include a page of printer information in the LCD Main Menu
  //#define LCD_INFO_MENU
  #if ENABLED(LCD_INFO_MENU)
    //#define LCD_PRINTER_INFO_IS_BOOTSCREEN // Show bootscreen(s) instead of Printer Info pages
  #endif

  // BACK menu items keep the highlight at the top
  //#define TURBO_BACK_MENU_ITEM

  // Add a mute option to the LCD menu
  //#define SOUND_MENU_ITEM

  /**
   * LED Control Menu
   * Add LED Control to the LCD menu
   */
  //#define LED_CONTROL_MENU
  #if ENABLED(LED_CONTROL_MENU)
    #define LED_COLOR_PRESETS                 // Enable the Preset Color menu option
    //#define NEO2_COLOR_PRESETS              // Enable a second NeoPixel Preset Color menu option
    #if ENABLED(LED_COLOR_PRESETS)
      #define LED_USER_PRESET_RED        255  // User defined RED value
      #define LED_USER_PRESET_GREEN      128  // User defined GREEN value
      #define LED_USER_PRESET_BLUE         0  // User defined BLUE value
      #define LED_USER_PRESET_WHITE      255  // User defined WHITE value
      #define LED_USER_PRESET_BRIGHTNESS 255  // User defined intensity
      //#define LED_USER_PRESET_STARTUP       // Have the printer display the user preset color on startup
    #endif
    #if ENABLED(NEO2_COLOR_PRESETS)
      #define NEO2_USER_PRESET_RED        255  // User defined RED value
      #define NEO2_USER_PRESET_GREEN      128  // User defined GREEN value
      #define NEO2_USER_PRESET_BLUE         0  // User defined BLUE value
      #define NEO2_USER_PRESET_WHITE      255  // User defined WHITE value
      #define NEO2_USER_PRESET_BRIGHTNESS 255  // User defined intensity
      //#define NEO2_USER_PRESET_STARTUP       // Have the printer display the user preset color on startup for the second strip
    #endif
  #endif

#endif // HAS_LCD_MENU

#if HAS_DISPLAY
  // The timeout (in ms) to return to the status screen from sub-menus
  //#define LCD_TIMEOUT_TO_STATUS 15000

  #if ENABLED(SHOW_BOOTSCREEN)
    #define BOOTSCREEN_TIMEOUT 4000      // (ms) Total Duration to display the boot screen(s)
    #if EITHER(HAS_MARLINUI_U8GLIB, TFT_COLOR_UI)
      #define BOOT_MARLIN_LOGO_SMALL     // Show a smaller Marlin logo on the Boot Screen (saving lots of flash)
    #endif
  #endif

  // Scroll a longer status message into view
  //#define STATUS_MESSAGE_SCROLLING

<<<<<<< HEAD
// Add an 'M73' G-code to set the current percentage
#define LCD_SET_PROGRESS_MANUALLY
=======
  // On the Info Screen, display XY with one decimal place when possible
  //#define LCD_DECIMAL_SMALL_XY
>>>>>>> 218de578

  // Add an 'M73' G-code to set the current percentage
  //#define LCD_SET_PROGRESS_MANUALLY

  // Show the E position (filament used) during printing
  //#define LCD_SHOW_E_TOTAL
#endif

#if EITHER(SDSUPPORT, LCD_SET_PROGRESS_MANUALLY) && ANY(HAS_MARLINUI_U8GLIB, HAS_MARLINUI_HD44780, IS_TFTGLCD_PANEL, EXTENSIBLE_UI)
  //#define SHOW_REMAINING_TIME       // Display estimated time to completion
  #if ENABLED(SHOW_REMAINING_TIME)
    //#define USE_M73_REMAINING_TIME  // Use remaining time from M73 command instead of estimation
    //#define ROTATE_PROGRESS_DISPLAY // Display (P)rogress, (E)lapsed, and (R)emaining time
  #endif

  #if EITHER(HAS_MARLINUI_U8GLIB, EXTENSIBLE_UI)
    //#define PRINT_PROGRESS_SHOW_DECIMALS // Show progress with decimal digits
  #endif

  #if EITHER(HAS_MARLINUI_HD44780, IS_TFTGLCD_PANEL)
    //#define LCD_PROGRESS_BAR            // Show a progress bar on HD44780 LCDs for SD printing
    #if ENABLED(LCD_PROGRESS_BAR)
      #define PROGRESS_BAR_BAR_TIME 2000  // (ms) Amount of time to show the bar
      #define PROGRESS_BAR_MSG_TIME 3000  // (ms) Amount of time to show the status message
      #define PROGRESS_MSG_EXPIRE   0     // (ms) Amount of time to retain the status message (0=forever)
      //#define PROGRESS_MSG_ONCE         // Show the message for MSG_TIME then clear it
      //#define LCD_PROGRESS_BAR_TEST     // Add a menu item to test the progress bar
    #endif
  #endif
#endif

#if ENABLED(SDSUPPORT)
  /**
   * SD Card SPI Speed
   * May be required to resolve "volume init" errors.
   *
   * Enable and set to SPI_HALF_SPEED, SPI_QUARTER_SPEED, or SPI_EIGHTH_SPEED
   *  otherwise full speed will be applied.
   *
   * :['SPI_HALF_SPEED', 'SPI_QUARTER_SPEED', 'SPI_EIGHTH_SPEED']
   */
  //#define SD_SPI_SPEED SPI_HALF_SPEED

  // The standard SD detect circuit reads LOW when media is inserted and HIGH when empty.
  // Enable this option and set to HIGH if your SD cards are incorrectly detected.
  //#define SD_DETECT_STATE HIGH

  //#define SD_IGNORE_AT_STARTUP            // Don't mount the SD card when starting up
  //#define SDCARD_READONLY                 // Read-only SD card (to save over 2K of flash)

  //#define GCODE_REPEAT_MARKERS            // Enable G-code M808 to set repeat markers and do looping

  #define SD_PROCEDURE_DEPTH 1              // Increase if you need more nested M32 calls

  #define SD_FINISHED_STEPPERRELEASE true   // Disable steppers when SD Print is finished
  #define SD_FINISHED_RELEASECOMMAND "M84"  // Use "M84XYE" to keep Z enabled so your bed stays in place

  // Reverse SD sort to show "more recent" files first, according to the card's FAT.
  // Since the FAT gets out of order with usage, SDCARD_SORT_ALPHA is recommended.
  #define SDCARD_RATHERRECENTFIRST

  #define SD_MENU_CONFIRM_START             // Confirm the selected SD file before printing

  //#define NO_SD_AUTOSTART                 // Remove auto#.g file support completely to save some Flash, SRAM
  //#define MENU_ADDAUTOSTART               // Add a menu option to run auto#.g files

  //#define BROWSE_MEDIA_ON_INSERT          // Open the file browser when media is inserted

  #define EVENT_GCODE_SD_ABORT "G27\nM84"      // G-code to run on SD Abort Print (e.g., "G28XY" or "G27")

  #if ENABLED(PRINTER_EVENT_LEDS)
    #define PE_LEDS_COMPLETED_TIME  (30*60) // (seconds) Time to keep the LED "done" color before restoring normal illumination
  #endif

  /**
   * Continue after Power-Loss (Creality3D)
   *
   * Store the current state to the SD Card at the start of each layer
   * during SD printing. If the recovery file is found at boot time, present
   * an option on the LCD screen to continue the print from the last-known
   * point in the file.
   */
  #define POWER_LOSS_RECOVERY
  #if ENABLED(POWER_LOSS_RECOVERY)
    #define PLR_ENABLED_DEFAULT   true // Power Loss Recovery enabled by default. (Set with 'M413 Sn' & M500)
    //#define BACKUP_POWER_SUPPLY       // Backup power / UPS to move the steppers on power loss
    //#define POWER_LOSS_RECOVER_ZHOME  // Z homing is needed for proper recovery. 99.9% of the time this should be disabled!
    //#define POWER_LOSS_ZRAISE       2 // (mm) Z axis raise on resume (on power loss with UPS)
    //#define POWER_LOSS_PIN         44 // Pin to detect power loss. Set to -1 to disable default pin on boards without module.
    //#define POWER_LOSS_STATE     HIGH // State of pin indicating power loss
    //#define POWER_LOSS_PULLUP         // Set pullup / pulldown as appropriate for your sensor
    //#define POWER_LOSS_PULLDOWN
    //#define POWER_LOSS_PURGE_LEN   20 // (mm) Length of filament to purge on resume
    //#define POWER_LOSS_RETRACT_LEN 10 // (mm) Length of filament to retract on fail. Requires backup power.

    // Without a POWER_LOSS_PIN the following option helps reduce wear on the SD card,
    // especially with "vase mode" printing. Set too high and vases cannot be continued.
    #define POWER_LOSS_MIN_Z_CHANGE 0.05 // (mm) Minimum Z change before saving power-loss data
  #endif

  /**
   * Sort SD file listings in alphabetical order.
   *
   * With this option enabled, items on SD cards will be sorted
   * by name for easier navigation.
   *
   * By default...
   *
   *  - Use the slowest -but safest- method for sorting.
   *  - Folders are sorted to the top.
   *  - The sort key is statically allocated.
   *  - No added G-code (M34) support.
   *  - 40 item sorting limit. (Items after the first 40 are unsorted.)
   *
   * SD sorting uses static allocation (as set by SDSORT_LIMIT), allowing the
   * compiler to calculate the worst-case usage and throw an error if the SRAM
   * limit is exceeded.
   *
   *  - SDSORT_USES_RAM provides faster sorting via a static directory buffer.
   *  - SDSORT_USES_STACK does the same, but uses a local stack-based buffer.
   *  - SDSORT_CACHE_NAMES will retain the sorted file listing in RAM. (Expensive!)
   *  - SDSORT_DYNAMIC_RAM only uses RAM when the SD menu is visible. (Use with caution!)
   */
  #define SDCARD_SORT_ALPHA

  // SD Card Sorting options
  #if ENABLED(SDCARD_SORT_ALPHA)
    #define SDSORT_LIMIT       40     // Maximum number of sorted items (10-256). Costs 27 bytes each.
    #define FOLDER_SORTING     -1     // -1=above  0=none  1=below
    #define SDSORT_GCODE       false  // Allow turning sorting on/off with LCD and M34 G-code.
    #define SDSORT_USES_RAM    false  // Pre-allocate a static array for faster pre-sorting.
    #define SDSORT_USES_STACK  false  // Prefer the stack for pre-sorting to give back some SRAM. (Negated by next 2 options.)
    #define SDSORT_CACHE_NAMES false  // Keep sorted items in RAM longer for speedy performance. Most expensive option.
    #define SDSORT_DYNAMIC_RAM false  // Use dynamic allocation (within SD menus). Least expensive option. Set SDSORT_LIMIT before use!
    #define SDSORT_CACHE_VFATS 2      // Maximum number of 13-byte VFAT entries to use for sorting.
                                      // Note: Only affects SCROLL_LONG_FILENAMES with SDSORT_CACHE_NAMES but not SDSORT_DYNAMIC_RAM.
  #endif

  // Allow international symbols in long filenames. To display correctly, the
  // LCD's font must contain the characters. Check your selected LCD language.
  //#define UTF_FILENAME_SUPPORT

  // This allows hosts to request long names for files and folders with M33
  #define LONG_FILENAME_HOST_SUPPORT

  // Enable this option to scroll long filenames in the SD card menu
  #define SCROLL_LONG_FILENAMES

  // Leave the heaters on after Stop Print (not recommended!)
  //#define SD_ABORT_NO_COOLDOWN

  /**
   * This option allows you to abort SD printing when any endstop is triggered.
   * This feature must be enabled with "M540 S1" or from the LCD menu.
   * To have any effect, endstops must be enabled during SD printing.
   */
  //#define SD_ABORT_ON_ENDSTOP_HIT

  /**
   * This option makes it easier to print the same SD Card file again.
   * On print completion the LCD Menu will open with the file selected.
   * You can just click to start the print, or navigate elsewhere.
   */
  //#define SD_REPRINT_LAST_SELECTED_FILE

  /**
   * Auto-report SdCard status with M27 S<seconds>
   */
  //#define AUTO_REPORT_SD_STATUS

  /**
   * Support for USB thumb drives using an Arduino USB Host Shield or
   * equivalent MAX3421E breakout board. The USB thumb drive will appear
   * to Marlin as an SD card.
   *
   * The MAX3421E can be assigned the same pins as the SD card reader, with
   * the following pin mapping:
   *
   *    SCLK, MOSI, MISO --> SCLK, MOSI, MISO
   *    INT              --> SD_DETECT_PIN [1]
   *    SS               --> SDSS
   *
   * [1] On AVR an interrupt-capable pin is best for UHS3 compatibility.
   */
  //#define USB_FLASH_DRIVE_SUPPORT
  #if ENABLED(USB_FLASH_DRIVE_SUPPORT)
    /**
     * USB Host Shield Library
     *
     * - UHS2 uses no interrupts and has been production-tested
     *   on a LulzBot TAZ Pro with a 32-bit Archim board.
     *
     * - UHS3 is newer code with better USB compatibility. But it
     *   is less tested and is known to interfere with Servos.
     *   [1] This requires USB_INTR_PIN to be interrupt-capable.
     */
    //#define USE_UHS2_USB
    //#define USE_UHS3_USB

    /**
     * Native USB Host supported by some boards (USB OTG)
     */
    //#define USE_OTG_USB_HOST

    #if DISABLED(USE_OTG_USB_HOST)
      #define USB_CS_PIN    SDSS
      #define USB_INTR_PIN  SD_DETECT_PIN
    #endif
  #endif

  /**
   * When using a bootloader that supports SD-Firmware-Flashing,
   * add a menu item to activate SD-FW-Update on the next reboot.
   *
   * Requires ATMEGA2560 (Arduino Mega)
   *
   * Tested with this bootloader:
   *   https://github.com/FleetProbe/MicroBridge-Arduino-ATMega2560
   */
  //#define SD_FIRMWARE_UPDATE
  #if ENABLED(SD_FIRMWARE_UPDATE)
    #define SD_FIRMWARE_UPDATE_EEPROM_ADDR    0x1FF
    #define SD_FIRMWARE_UPDATE_ACTIVE_VALUE   0xF0
    #define SD_FIRMWARE_UPDATE_INACTIVE_VALUE 0xFF
  #endif

  // Add an optimized binary file transfer mode, initiated with 'M28 B1'
  //#define BINARY_FILE_TRANSFER

  /**
   * Set this option to one of the following (or the board's defaults apply):
   *
   *           LCD - Use the SD drive in the external LCD controller.
   *       ONBOARD - Use the SD drive on the control board. (No SD_DETECT_PIN. M21 to init.)
   *  CUSTOM_CABLE - Use a custom cable to access the SD (as defined in a pins file).
   *
   * :[ 'LCD', 'ONBOARD', 'CUSTOM_CABLE' ]
   */
  //#define SDCARD_CONNECTION LCD

#endif // SDSUPPORT

/**
 * By default an onboard SD card reader may be shared as a USB mass-
 * storage device. This option hides the SD card from the host PC.
 */
//#define NO_SD_HOST_DRIVE   // Disable SD Card access over USB (for security).

/**
 * Additional options for Graphical Displays
 *
 * Use the optimizations here to improve printing performance,
 * which can be adversely affected by graphical display drawing,
 * especially when doing several short moves, and when printing
 * on DELTA and SCARA machines.
 *
 * Some of these options may result in the display lagging behind
 * controller events, as there is a trade-off between reliable
 * printing performance versus fast display updates.
 */
#if HAS_MARLINUI_U8GLIB
  // Show SD percentage next to the progress bar
  //#define DOGM_SD_PERCENT

  // Save many cycles by drawing a hollow frame or no frame on the Info Screen
  //#define XYZ_NO_FRAME
  #define XYZ_HOLLOW_FRAME

  // Enable to save many cycles by drawing a hollow frame on Menu Screens
  #define MENU_HOLLOW_FRAME

  // A bigger font is available for edit items. Costs 3120 bytes of PROGMEM.
  // Western only. Not available for Cyrillic, Kana, Turkish, Greek, or Chinese.
  //#define USE_BIG_EDIT_FONT

  // A smaller font may be used on the Info Screen. Costs 2434 bytes of PROGMEM.
  // Western only. Not available for Cyrillic, Kana, Turkish, Greek, or Chinese.
  //#define USE_SMALL_INFOFONT

  // Swap the CW/CCW indicators in the graphics overlay
  //#define OVERLAY_GFX_REVERSE

  /**
   * ST7920-based LCDs can emulate a 16 x 4 character display using
   * the ST7920 character-generator for very fast screen updates.
   * Enable LIGHTWEIGHT_UI to use this special display mode.
   *
   * Since LIGHTWEIGHT_UI has limited space, the position and status
   * message occupy the same line. Set STATUS_EXPIRE_SECONDS to the
   * length of time to display the status message before clearing.
   *
   * Set STATUS_EXPIRE_SECONDS to zero to never clear the status.
   * This will prevent position updates from being displayed.
   */
  #if ENABLED(U8GLIB_ST7920)
    // Enable this option and reduce the value to optimize screen updates.
    // The normal delay is 10µs. Use the lowest value that still gives a reliable display.
    //#define DOGM_SPI_DELAY_US 5

    //#define LIGHTWEIGHT_UI
    #if ENABLED(LIGHTWEIGHT_UI)
      #define STATUS_EXPIRE_SECONDS 20
    #endif
  #endif

  /**
   * Status (Info) Screen customizations
   * These options may affect code size and screen render time.
   * Custom status screens can forcibly override these settings.
   */
  //#define STATUS_COMBINE_HEATERS    // Use combined heater images instead of separate ones
  //#define STATUS_HOTEND_NUMBERLESS  // Use plain hotend icons instead of numbered ones (with 2+ hotends)
  #define STATUS_HOTEND_INVERTED      // Show solid nozzle bitmaps when heating (Requires STATUS_HOTEND_ANIM)
  #define STATUS_HOTEND_ANIM          // Use a second bitmap to indicate hotend heating
  #define STATUS_BED_ANIM             // Use a second bitmap to indicate bed heating
  #define STATUS_CHAMBER_ANIM         // Use a second bitmap to indicate chamber heating
  //#define STATUS_CUTTER_ANIM        // Use a second bitmap to indicate spindle / laser active
  //#define STATUS_ALT_BED_BITMAP     // Use the alternative bed bitmap
  //#define STATUS_ALT_FAN_BITMAP     // Use the alternative fan bitmap
  //#define STATUS_FAN_FRAMES 3       // :[0,1,2,3,4] Number of fan animation frames
  //#define STATUS_HEAT_PERCENT       // Show heating in a progress bar
<<<<<<< HEAD
  //#define BOOT_MARLIN_LOGO_SMALL    // Show a smaller Marlin logo on the Boot Screen (saving 399 bytes of flash)
  #define BOOT_MARLIN_LOGO_ANIMATED // Animated Marlin logo. Costs ~‭3260 (or ~940) bytes of PROGMEM.
=======
  //#define BOOT_MARLIN_LOGO_ANIMATED // Animated Marlin logo. Costs ~‭3260 (or ~940) bytes of PROGMEM.
>>>>>>> 218de578

  // Frivolous Game Options
  #define MARLIN_BRICKOUT
  #define MARLIN_INVADERS
  #define MARLIN_SNAKE
  #define GAMES_EASTER_EGG          // Add extra blank lines above the "Games" sub-menu

#endif // HAS_MARLINUI_U8GLIB

//
// Additional options for DGUS / DWIN displays
//
#if HAS_DGUS_LCD
  #define LCD_SERIAL_PORT 3
  #define LCD_BAUDRATE 115200

  #define DGUS_RX_BUFFER_SIZE 128
  #define DGUS_TX_BUFFER_SIZE 48
  //#define SERIAL_STATS_RX_BUFFER_OVERRUNS  // Fix Rx overrun situation (Currently only for AVR)

  #define DGUS_UPDATE_INTERVAL_MS  500    // (ms) Interval between automatic screen updates

  #if EITHER(DGUS_LCD_UI_FYSETC, DGUS_LCD_UI_HIPRECY)
    #define DGUS_PRINT_FILENAME           // Display the filename during printing
    #define DGUS_PREHEAT_UI               // Display a preheat screen during heatup

    #if ENABLED(DGUS_LCD_UI_FYSETC)
      //#define DGUS_UI_MOVE_DIS_OPTION   // Disabled by default for UI_FYSETC
    #else
      #define DGUS_UI_MOVE_DIS_OPTION     // Enabled by default for UI_HIPRECY
    #endif

    #define DGUS_FILAMENT_LOADUNLOAD
    #if ENABLED(DGUS_FILAMENT_LOADUNLOAD)
      #define DGUS_FILAMENT_PURGE_LENGTH 10
      #define DGUS_FILAMENT_LOAD_LENGTH_PER_TIME 0.5 // (mm) Adjust in proportion to DGUS_UPDATE_INTERVAL_MS
    #endif

    #define DGUS_UI_WAITING               // Show a "waiting" screen between some screens
    #if ENABLED(DGUS_UI_WAITING)
      #define DGUS_UI_WAITING_STATUS 10
      #define DGUS_UI_WAITING_STATUS_PERIOD 8 // Increase to slower waiting status looping
    #endif
  #endif
#endif // HAS_DGUS_LCD

//
// Touch UI for the FTDI Embedded Video Engine (EVE)
//
#if ENABLED(TOUCH_UI_FTDI_EVE)
  // Display board used
  //#define LCD_FTDI_VM800B35A        // FTDI 3.5" with FT800 (320x240)
  //#define LCD_4DSYSTEMS_4DLCD_FT843 // 4D Systems 4.3" (480x272)
  //#define LCD_HAOYU_FT800CB         // Haoyu with 4.3" or 5" (480x272)
  //#define LCD_HAOYU_FT810CB         // Haoyu with 5" (800x480)
  //#define LCD_ALEPHOBJECTS_CLCD_UI  // Aleph Objects Color LCD UI
  //#define LCD_FYSETC_TFT81050       // FYSETC with 5" (800x480)

  // Correct the resolution if not using the stock TFT panel.
  //#define TOUCH_UI_320x240
  //#define TOUCH_UI_480x272
  //#define TOUCH_UI_800x480

  // Mappings for boards with a standard RepRapDiscount Display connector
  //#define AO_EXP1_PINMAP      // AlephObjects CLCD UI EXP1 mapping
  //#define AO_EXP2_PINMAP      // AlephObjects CLCD UI EXP2 mapping
  //#define CR10_TFT_PINMAP     // Rudolph Riedel's CR10 pin mapping
  //#define S6_TFT_PINMAP       // FYSETC S6 pin mapping
  //#define F6_TFT_PINMAP       // FYSETC F6 pin mapping

  //#define OTHER_PIN_LAYOUT  // Define pins manually below
  #if ENABLED(OTHER_PIN_LAYOUT)
    // Pins for CS and MOD_RESET (PD) must be chosen
    #define CLCD_MOD_RESET  9
    #define CLCD_SPI_CS    10

    // If using software SPI, specify pins for SCLK, MOSI, MISO
    //#define CLCD_USE_SOFT_SPI
    #if ENABLED(CLCD_USE_SOFT_SPI)
      #define CLCD_SOFT_SPI_MOSI 11
      #define CLCD_SOFT_SPI_MISO 12
      #define CLCD_SOFT_SPI_SCLK 13
    #endif
  #endif

  // Display Orientation. An inverted (i.e. upside-down) display
  // is supported on the FT800. The FT810 and beyond also support
  // portrait and mirrored orientations.
  //#define TOUCH_UI_INVERTED
  //#define TOUCH_UI_PORTRAIT
  //#define TOUCH_UI_MIRRORED

  // UTF8 processing and rendering.
  // Unsupported characters are shown as '?'.
  //#define TOUCH_UI_USE_UTF8
  #if ENABLED(TOUCH_UI_USE_UTF8)
    // Western accents support. These accented characters use
    // combined bitmaps and require relatively little storage.
    #define TOUCH_UI_UTF8_WESTERN_CHARSET
    #if ENABLED(TOUCH_UI_UTF8_WESTERN_CHARSET)
      // Additional character groups. These characters require
      // full bitmaps and take up considerable storage:
      //#define TOUCH_UI_UTF8_SUPERSCRIPTS  // ¹ ² ³
      //#define TOUCH_UI_UTF8_COPYRIGHT     // © ®
      //#define TOUCH_UI_UTF8_GERMANIC      // ß
      //#define TOUCH_UI_UTF8_SCANDINAVIAN  // Æ Ð Ø Þ æ ð ø þ
      //#define TOUCH_UI_UTF8_PUNCTUATION   // « » ¿ ¡
      //#define TOUCH_UI_UTF8_CURRENCY      // ¢ £ ¤ ¥
      //#define TOUCH_UI_UTF8_ORDINALS      // º ª
      //#define TOUCH_UI_UTF8_MATHEMATICS   // ± × ÷
      //#define TOUCH_UI_UTF8_FRACTIONS     // ¼ ½ ¾
      //#define TOUCH_UI_UTF8_SYMBOLS       // µ ¶ ¦ § ¬
    #endif

    // Cyrillic character set, costs about 27KiB of flash
    //#define TOUCH_UI_UTF8_CYRILLIC_CHARSET
  #endif

  // Use a smaller font when labels don't fit buttons
  #define TOUCH_UI_FIT_TEXT

  // Allow language selection from menu at run-time (otherwise use LCD_LANGUAGE)
  //#define LCD_LANGUAGE_1 en
  //#define LCD_LANGUAGE_2 fr
  //#define LCD_LANGUAGE_3 de
  //#define LCD_LANGUAGE_4 es
  //#define LCD_LANGUAGE_5 it

  // Use a numeric passcode for "Screen lock" keypad.
  // (recommended for smaller displays)
  //#define TOUCH_UI_PASSCODE

  // Output extra debug info for Touch UI events
  //#define TOUCH_UI_DEBUG

  // Developer menu (accessed by touching "About Printer" copyright text)
  //#define TOUCH_UI_DEVELOPER_MENU
#endif

//
// Classic UI Options
//
#if TFT_SCALED_DOGLCD
  //#define TFT_MARLINUI_COLOR 0xFFFF // White
  //#define TFT_MARLINBG_COLOR 0x0000 // Black
  //#define TFT_DISABLED_COLOR 0x0003 // Almost black
  //#define TFT_BTCANCEL_COLOR 0xF800 // Red
  //#define TFT_BTARROWS_COLOR 0xDEE6 // 11011 110111 00110 Yellow
  //#define TFT_BTOKMENU_COLOR 0x145F // 00010 100010 11111 Cyan
#endif

//
// ADC Button Debounce
//
#if HAS_ADC_BUTTONS
  #define ADC_BUTTON_DEBOUNCE_DELAY 16  // Increase if buttons bounce or repeat too fast
#endif

// @section safety

/**
 * The watchdog hardware timer will do a reset and disable all outputs
 * if the firmware gets too overloaded to read the temperature sensors.
 *
 * If you find that watchdog reboot causes your AVR board to hang forever,
 * enable WATCHDOG_RESET_MANUAL to use a custom timer instead of WDTO.
 * NOTE: This method is less reliable as it can only catch hangups while
 * interrupts are enabled.
 */
#define USE_WATCHDOG
#if ENABLED(USE_WATCHDOG)
  //#define WATCHDOG_RESET_MANUAL
#endif

// @section lcd

/**
 * Babystepping enables movement of the axes by tiny increments without changing
 * the current position values. This feature is used primarily to adjust the Z
 * axis in the first layer of a print in real-time.
 *
 * Warning: Does not respect endstops!
 */
#define BABYSTEPPING
#if ENABLED(BABYSTEPPING)
  //#define INTEGRATED_BABYSTEPPING         // EXPERIMENTAL integration of babystepping into the Stepper ISR
  //#define BABYSTEP_WITHOUT_HOMING
  //#define BABYSTEP_ALWAYS_AVAILABLE       // Allow babystepping at all times (not just during movement).
  //#define BABYSTEP_XY                     // Also enable X/Y Babystepping. Not supported on DELTA!
  #define BABYSTEP_INVERT_Z false           // Change if Z babysteps should go the other way
  #define BABYSTEP_MILLIMETER_UNITS       // Specify BABYSTEP_MULTIPLICATOR_(XY|Z) in mm instead of micro-steps
  #define BABYSTEP_MULTIPLICATOR_Z  0.01       // (steps or mm) Steps or millimeter distance for each Z babystep
  #define BABYSTEP_MULTIPLICATOR_XY 1       // (steps or mm) Steps or millimeter distance for each XY babystep

  //#define DOUBLECLICK_FOR_Z_BABYSTEPPING  // Double-click on the Status Screen for Z Babystepping.
  #if ENABLED(DOUBLECLICK_FOR_Z_BABYSTEPPING)
    #define DOUBLECLICK_MAX_INTERVAL 1250   // Maximum interval between clicks, in milliseconds.
                                            // Note: Extra time may be added to mitigate controller latency.
    //#define MOVE_Z_WHEN_IDLE              // Jump to the move Z menu on doubleclick when printer is idle.
    #if ENABLED(MOVE_Z_WHEN_IDLE)
      #define MOVE_Z_IDLE_MULTIPLICATOR 1   // Multiply 1mm by this factor for the move step size.
    #endif
  #endif

  //#define BABYSTEP_DISPLAY_TOTAL          // Display total babysteps since last G28

  #define BABYSTEP_ZPROBE_OFFSET          // Combine M851 Z and Babystepping
  #if ENABLED(BABYSTEP_ZPROBE_OFFSET)
    //#define BABYSTEP_HOTEND_Z_OFFSET      // For multiple hotends, babystep relative Z offsets
    //#define BABYSTEP_ZPROBE_GFX_OVERLAY   // Enable graphical overlay on Z-offset editor
  #endif
#endif

// @section extruder

/**
 * Linear Pressure Control v1.5
 *
 * Assumption: advance [steps] = k * (delta velocity [steps/s])
 * K=0 means advance disabled.
 *
 * NOTE: K values for LIN_ADVANCE 1.5 differ from earlier versions!
 *
 * Set K around 0.22 for 3mm PLA Direct Drive with ~6.5cm between the drive gear and heatbreak.
 * Larger K values will be needed for flexible filament and greater distances.
 * If this algorithm produces a higher speed offset than the extruder can handle (compared to E jerk)
 * print acceleration will be reduced during the affected moves to keep within the limit.
 *
 * See https://marlinfw.org/docs/features/lin_advance.html for full instructions.
 */
#define LIN_ADVANCE
#if ENABLED(LIN_ADVANCE)
  //#define EXTRA_LIN_ADVANCE_K // Enable for second linear advance constants
  #define LIN_ADVANCE_K 0    // Unit: mm compression per 1mm/s extruder speed
  //#define LA_DEBUG            // If enabled, this will generate debug information output over USB.
  #define EXPERIMENTAL_SCURVE // Enable this option to permit S-Curve Acceleration
#endif

// @section leveling

/**
 * Points to probe for all 3-point Leveling procedures.
 * Override if the automatically selected points are inadequate.
 */
#if EITHER(AUTO_BED_LEVELING_3POINT, AUTO_BED_LEVELING_UBL)
  //#define PROBE_PT_1_X 15
  //#define PROBE_PT_1_Y 180
  //#define PROBE_PT_2_X 15
  //#define PROBE_PT_2_Y 20
  //#define PROBE_PT_3_X 170
  //#define PROBE_PT_3_Y 20
#endif

/**
 * Probing Margins
 *
 * Override PROBING_MARGIN for each side of the build plate
 * Useful to get probe points to exact positions on targets or
 * to allow leveling to avoid plate clamps on only specific
 * sides of the bed. With NOZZLE_AS_PROBE negative values are
 * allowed, to permit probing outside the bed.
 *
 * If you are replacing the prior *_PROBE_BED_POSITION options,
 * LEFT and FRONT values in most cases will map directly over
 * RIGHT and REAR would be the inverse such as
 * (X/Y_BED_SIZE - RIGHT/BACK_PROBE_BED_POSITION)
 *
 * This will allow all positions to match at compilation, however
 * should the probe position be modified with M851XY then the
 * probe points will follow. This prevents any change from causing
 * the probe to be unable to reach any points.
 */
#if PROBE_SELECTED && !IS_KINEMATIC
  //#define PROBING_MARGIN_LEFT PROBING_MARGIN
  //#define PROBING_MARGIN_RIGHT PROBING_MARGIN
  //#define PROBING_MARGIN_FRONT PROBING_MARGIN
  //#define PROBING_MARGIN_BACK PROBING_MARGIN
#endif

#if EITHER(MESH_BED_LEVELING, AUTO_BED_LEVELING_UBL)
  // Override the mesh area if the automatic (max) area is too large
  //#define MESH_MIN_X MESH_INSET
  //#define MESH_MIN_Y MESH_INSET
  //#define MESH_MAX_X X_BED_SIZE - (MESH_INSET)
  //#define MESH_MAX_Y Y_BED_SIZE - (MESH_INSET)
#endif

#if BOTH(AUTO_BED_LEVELING_UBL, EEPROM_SETTINGS)
  //#define OPTIMIZED_MESH_STORAGE  // Store mesh with less precision to save EEPROM space
#endif

/**
 * Repeatedly attempt G29 leveling until it succeeds.
 * Stop after G29_MAX_RETRIES attempts.
 */
//#define G29_RETRY_AND_RECOVER
#if ENABLED(G29_RETRY_AND_RECOVER)
  #define G29_MAX_RETRIES 3
  #define G29_HALT_ON_FAILURE
  /**
   * Specify the GCODE commands that will be executed when leveling succeeds,
   * between attempts, and after the maximum number of retries have been tried.
   */
  #define G29_SUCCESS_COMMANDS "M117 Bed leveling done."
  #define G29_RECOVER_COMMANDS "M117 Probe failed. Rewiping.\nG28\nG12 P0 S12 T0"
  #define G29_FAILURE_COMMANDS "M117 Bed leveling failed.\nG0 Z10\nM300 P25 S880\nM300 P50 S0\nM300 P25 S880\nM300 P50 S0\nM300 P25 S880\nM300 P50 S0\nG4 S1"

#endif

/**
 * Thermal Probe Compensation
 * Probe measurements are adjusted to compensate for temperature distortion.
 * Use G76 to calibrate this feature. Use M871 to set values manually.
 * For a more detailed explanation of the process see G76_M871.cpp.
 */
#if HAS_BED_PROBE && TEMP_SENSOR_PROBE && TEMP_SENSOR_BED
  // Enable thermal first layer compensation using bed and probe temperatures
  #define PROBE_TEMP_COMPENSATION

  // Add additional compensation depending on hotend temperature
  // Note: this values cannot be calibrated and have to be set manually
  #if ENABLED(PROBE_TEMP_COMPENSATION)
    // Park position to wait for probe cooldown
    #define PTC_PARK_POS   { 0, 0, 100 }

    // Probe position to probe and wait for probe to reach target temperature
    #define PTC_PROBE_POS  { 90, 100 }

    // Enable additional compensation using hotend temperature
    // Note: this values cannot be calibrated automatically but have to be set manually
    //#define USE_TEMP_EXT_COMPENSATION

    // Probe temperature calibration generates a table of values starting at PTC_SAMPLE_START
    // (e.g. 30), in steps of PTC_SAMPLE_RES (e.g. 5) with PTC_SAMPLE_COUNT (e.g. 10) samples.

    //#define PTC_SAMPLE_START  30.0f
    //#define PTC_SAMPLE_RES    5.0f
    //#define PTC_SAMPLE_COUNT  10U

    // Bed temperature calibration builds a similar table.

    //#define BTC_SAMPLE_START  60.0f
    //#define BTC_SAMPLE_RES    5.0f
    //#define BTC_SAMPLE_COUNT  10U

    // The temperature the probe should be at while taking measurements during bed temperature
    // calibration.
    //#define BTC_PROBE_TEMP 30.0f

    // Height above Z=0.0f to raise the nozzle. Lowering this can help the probe to heat faster.
    // Note: the Z=0.0f offset is determined by the probe offset which can be set using M851.
    //#define PTC_PROBE_HEATING_OFFSET 0.5f

    // Height to raise the Z-probe between heating and taking the next measurement. Some probes
    // may fail to untrigger if they have been triggered for a long time, which can be solved by
    // increasing the height the probe is raised to.
    //#define PTC_PROBE_RAISE 15U

    // If the probe is outside of the defined range, use linear extrapolation using the closest
    // point and the PTC_LINEAR_EXTRAPOLATION'th next point. E.g. if set to 4 it will use data[0]
    // and data[4] to perform linear extrapolation for values below PTC_SAMPLE_START.
    //#define PTC_LINEAR_EXTRAPOLATION 4
  #endif
#endif

// @section extras

//
// G60/G61 Position Save and Return
//
//#define SAVED_POSITIONS 1         // Each saved position slot costs 12 bytes

//
// G2/G3 Arc Support
//
#define ARC_SUPPORT                 // Disable this feature to save ~3226 bytes
#if ENABLED(ARC_SUPPORT)
  #define MM_PER_ARC_SEGMENT      1 // (mm) Length (or minimum length) of each arc segment
  //#define ARC_SEGMENTS_PER_R    1 // Max segment length, MM_PER = Min
  #define MIN_ARC_SEGMENTS       24 // Minimum number of segments in a complete circle
  //#define ARC_SEGMENTS_PER_SEC 50 // Use feedrate to choose segment length (with MM_PER_ARC_SEGMENT as the minimum)
  #define N_ARC_CORRECTION       25 // Number of interpolated segments between corrections
  //#define ARC_P_CIRCLES           // Enable the 'P' parameter to specify complete circles
  //#define CNC_WORKSPACE_PLANES    // Allow G2/G3 to operate in XY, ZX, or YZ planes
  //#define SF_ARC_FIX              // Enable only if using SkeinForge with "Arc Point" fillet procedure
#endif

// Support for G5 with XYZE destination and IJPQ offsets. Requires ~2666 bytes.
//#define BEZIER_CURVE_SUPPORT

/**
 * Direct Stepping
 *
 * Comparable to the method used by Klipper, G6 direct stepping significantly
 * reduces motion calculations, increases top printing speeds, and results in
 * less step aliasing by calculating all motions in advance.
 * Preparing your G-code: https://github.com/colinrgodsey/step-daemon
 */
//#define DIRECT_STEPPING

/**
 * G38 Probe Target
 *
 * This option adds G38.2 and G38.3 (probe towards target)
 * and optionally G38.4 and G38.5 (probe away from target).
 * Set MULTIPLE_PROBING for G38 to probe more than once.
 */
//#define G38_PROBE_TARGET
#if ENABLED(G38_PROBE_TARGET)
  //#define G38_PROBE_AWAY        // Include G38.4 and G38.5 to probe away from target
  #define G38_MINIMUM_MOVE 0.0275 // (mm) Minimum distance that will produce a move.
#endif

// Moves (or segments) with fewer steps than this will be joined with the next move
#define MIN_STEPS_PER_SEGMENT 6

/**
 * Minimum delay before and after setting the stepper DIR (in ns)
 *     0 : No delay (Expect at least 10µS since one Stepper ISR must transpire)
 *    20 : Minimum for TMC2xxx drivers
 *   200 : Minimum for A4988 drivers
 *   400 : Minimum for A5984 drivers
 *   500 : Minimum for LV8729 drivers (guess, no info in datasheet)
 *   650 : Minimum for DRV8825 drivers
 *  1500 : Minimum for TB6600 drivers (guess, no info in datasheet)
 * 15000 : Minimum for TB6560 drivers (guess, no info in datasheet)
 *
 * Override the default value based on the driver type set in Configuration.h.
 */
//#define MINIMUM_STEPPER_POST_DIR_DELAY 650
//#define MINIMUM_STEPPER_PRE_DIR_DELAY 650

/**
 * Minimum stepper driver pulse width (in µs)
 *   0 : Smallest possible width the MCU can produce, compatible with TMC2xxx drivers
 *   0 : Minimum 500ns for LV8729, adjusted in stepper.h
 *   1 : Minimum for A4988 and A5984 stepper drivers
 *   2 : Minimum for DRV8825 stepper drivers
 *   3 : Minimum for TB6600 stepper drivers
 *  30 : Minimum for TB6560 stepper drivers
 *
 * Override the default value based on the driver type set in Configuration.h.
 */
//#define MINIMUM_STEPPER_PULSE 2

/**
 * Maximum stepping rate (in Hz) the stepper driver allows
 *  If undefined, defaults to 1MHz / (2 * MINIMUM_STEPPER_PULSE)
 *  5000000 : Maximum for TMC2xxx stepper drivers
 *  1000000 : Maximum for LV8729 stepper driver
 *  500000  : Maximum for A4988 stepper driver
 *  250000  : Maximum for DRV8825 stepper driver
 *  150000  : Maximum for TB6600 stepper driver
 *   15000  : Maximum for TB6560 stepper driver
 *
 * Override the default value based on the driver type set in Configuration.h.
 */
//#define MAXIMUM_STEPPER_RATE 250000

// @section temperature

// Control heater 0 and heater 1 in parallel.
//#define HEATERS_PARALLEL

//===========================================================================
//================================= Buffers =================================
//===========================================================================

// @section motion

// The number of linear moves that can be in the planner at once.
// The value of BLOCK_BUFFER_SIZE must be a power of 2 (e.g. 8, 16, 32)
#if BOTH(SDSUPPORT, DIRECT_STEPPING)
  #define BLOCK_BUFFER_SIZE  8
#elif ENABLED(SDSUPPORT)
  #define BLOCK_BUFFER_SIZE 16
#else
  #define BLOCK_BUFFER_SIZE 16
#endif

// @section serial

// The ASCII buffer for serial input
#define MAX_CMD_SIZE 96
#define BUFSIZE 32

// Transmission to Host Buffer Size
// To save 386 bytes of PROGMEM (and TX_BUFFER_SIZE+3 bytes of RAM) set to 0.
// To buffer a simple "ok" you need 4 bytes.
// For ADVANCED_OK (M105) you need 32 bytes.
// For debug-echo: 128 bytes for the optimal speed.
// Other output doesn't need to be that speedy.
// :[0, 2, 4, 8, 16, 32, 64, 128, 256]
#define TX_BUFFER_SIZE 32

// Host Receive Buffer Size
// Without XON/XOFF flow control (see SERIAL_XON_XOFF below) 32 bytes should be enough.
// To use flow control, set this buffer size to at least 1024 bytes.
// :[0, 2, 4, 8, 16, 32, 64, 128, 256, 512, 1024, 2048]
#define RX_BUFFER_SIZE 1024

#if RX_BUFFER_SIZE >= 1024
  // Enable to have the controller send XON/XOFF control characters to
  // the host to signal the RX buffer is becoming full.
  //#define SERIAL_XON_XOFF
#endif

// Add M575 G-code to change the baud rate
//#define BAUD_RATE_GCODE

#if ENABLED(SDSUPPORT)
  // Enable this option to collect and display the maximum
  // RX queue usage after transferring a file to SD.
  //#define SERIAL_STATS_MAX_RX_QUEUED

  // Enable this option to collect and display the number
  // of dropped bytes after a file transfer to SD.
  //#define SERIAL_STATS_DROPPED_RX
#endif

/**
 * Emergency Command Parser
 *
 * Add a low-level parser to intercept certain commands as they
 * enter the serial receive buffer, so they cannot be blocked.
 * Currently handles M108, M112, M410, M876
 * NOTE: Not yet implemented for all platforms.
 */
#define EMERGENCY_PARSER

// Bad Serial-connections can miss a received command by sending an 'ok'
// Therefore some clients abort after 30 seconds in a timeout.
// Some other clients start sending commands while receiving a 'wait'.
// This "wait" is only sent when the buffer is empty. 1 second is a good value here.
//#define NO_TIMEOUTS 1000 // Milliseconds

// Some clients will have this feature soon. This could make the NO_TIMEOUTS unnecessary.
//#define ADVANCED_OK

// Printrun may have trouble receiving long strings all at once.
// This option inserts short delays between lines of serial output.
#define SERIAL_OVERRUN_PROTECTION

// For serial echo, the number of digits after the decimal point
#define SERIAL_FLOAT_PRECISION 4

// @section extras

/**
 * Extra Fan Speed
 * Adds a secondary fan speed for each print-cooling fan.
 *   'M106 P<fan> T3-255' : Set a secondary speed for <fan>
 *   'M106 P<fan> T2'     : Use the set secondary speed
 *   'M106 P<fan> T1'     : Restore the previous fan speed
 */
//#define EXTRA_FAN_SPEED

/**
 * Firmware-based and LCD-controlled retract
 *
 * Add G10 / G11 commands for automatic firmware-based retract / recover.
 * Use M207 and M208 to define parameters for retract / recover.
 *
 * Use M209 to enable or disable auto-retract.
 * With auto-retract enabled, all G1 E moves within the set range
 * will be converted to firmware-based retract/recover moves.
 *
 * Be sure to turn off auto-retract during filament change.
 *
 * Note that M207 / M208 / M209 settings are saved to EEPROM.
 */
#define FWRETRACT
#if ENABLED(FWRETRACT)
  #define FWRETRACT_AUTORETRACT           // Override slicer retractions
  #define FWRETRACT_AUTORESET             // Automatically reset firmware retract and do not save this setting
  #if ENABLED(FWRETRACT_AUTORETRACT)
    #define MIN_AUTORETRACT 0.1           // (mm) Don't convert E moves under this length
    #define MAX_AUTORETRACT 10.0          // (mm) Don't convert E moves over this length
  #endif
  #define RETRACT_LENGTH 6.5                // (mm) Default retract length (positive value)
  #define RETRACT_LENGTH_SWAP 13          // (mm) Default swap retract length (positive value)
  #define RETRACT_FEEDRATE 25             // (mm/s) Default feedrate for retracting
  #define RETRACT_ZRAISE 0                // (mm) Default retract Z-raise
  #define RETRACT_RECOVER_LENGTH 0        // (mm) Default additional recover length (added to retract length on recover)
  #define RETRACT_RECOVER_LENGTH_SWAP 0   // (mm) Default additional swap recover length (added to retract length on recover from toolchange)
  #define RETRACT_RECOVER_FEEDRATE 8      // (mm/s) Default feedrate for recovering from retraction
  #define RETRACT_RECOVER_FEEDRATE_SWAP 8 // (mm/s) Default feedrate for recovering from swap retraction
  #if ENABLED(MIXING_EXTRUDER)
    //#define RETRACT_SYNC_MIXING         // Retract and restore all mixing steppers simultaneously
  #endif
#endif

/**
 * Universal tool change settings.
 * Applies to all types of extruders except where explicitly noted.
 */
#if HAS_MULTI_EXTRUDER
  // Z raise distance for tool-change, as needed for some extruders
  #define TOOLCHANGE_ZRAISE                 2 // (mm)
  //#define TOOLCHANGE_ZRAISE_BEFORE_RETRACT  // Apply raise before swap retraction (if enabled)
  //#define TOOLCHANGE_NO_RETURN              // Never return to previous position on tool-change
  #if ENABLED(TOOLCHANGE_NO_RETURN)
    //#define EVENT_GCODE_AFTER_TOOLCHANGE "G12X"   // Extra G-code to run after tool-change
  #endif

  /**
   * Retract and prime filament on tool-change to reduce
   * ooze and stringing and to get cleaner transitions.
   */
  //#define TOOLCHANGE_FILAMENT_SWAP
  #if ENABLED(TOOLCHANGE_FILAMENT_SWAP)
    // Load / Unload
    #define TOOLCHANGE_FS_LENGTH              12  // (mm) Load / Unload length
    #define TOOLCHANGE_FS_EXTRA_RESUME_LENGTH  0  // (mm) Extra length for better restart, fine tune by LCD/Gcode)
    #define TOOLCHANGE_FS_RETRACT_SPEED   (50*60) // (mm/min) (Unloading)
    #define TOOLCHANGE_FS_UNRETRACT_SPEED (25*60) // (mm/min) (On SINGLENOZZLE or Bowden loading must be slowed down)

    // Longer prime to clean out a SINGLENOZZLE
    #define TOOLCHANGE_FS_EXTRA_PRIME          0  // (mm) Extra priming length
    #define TOOLCHANGE_FS_PRIME_SPEED    (4.6*60) // (mm/min) Extra priming feedrate
    #define TOOLCHANGE_FS_WIPE_RETRACT         0  // (mm/min) Retract before cooling for less stringing, better wipe, etc.

    // Cool after prime to reduce stringing
    #define TOOLCHANGE_FS_FAN                 -1  // Fan index or -1 to skip
    #define TOOLCHANGE_FS_FAN_SPEED          255  // 0-255
    #define TOOLCHANGE_FS_FAN_TIME            10  // (seconds)

    // Swap uninitialized extruder with TOOLCHANGE_FS_PRIME_SPEED for all lengths (recover + prime)
    // (May break filament if not retracted beforehand.)
    //#define TOOLCHANGE_FS_INIT_BEFORE_SWAP

    // Prime on the first T0 (If other, TOOLCHANGE_FS_INIT_BEFORE_SWAP applied)
    // Enable it (M217 V[0/1]) before printing, to avoid unwanted priming on host connect
    //#define TOOLCHANGE_FS_PRIME_FIRST_USED

    /**
     * Tool Change Migration
     * This feature provides G-code and LCD options to switch tools mid-print.
     * All applicable tool properties are migrated so the print can continue.
     * Tools must be closely matching and other restrictions may apply.
     * Useful to:
     *   - Change filament color without interruption
     *   - Switch spools automatically on filament runout
     *   - Switch to a different nozzle on an extruder jam
     */
    #define TOOLCHANGE_MIGRATION_FEATURE

  #endif

  /**
   * Position to park head during tool change.
   * Doesn't apply to SWITCHING_TOOLHEAD, DUAL_X_CARRIAGE, or PARKING_EXTRUDER
   */
  //#define TOOLCHANGE_PARK
  #if ENABLED(TOOLCHANGE_PARK)
    #define TOOLCHANGE_PARK_XY    { X_MIN_POS + 10, Y_MIN_POS + 10 }
    #define TOOLCHANGE_PARK_XY_FEEDRATE 6000  // (mm/min)
    //#define TOOLCHANGE_PARK_X_ONLY          // X axis only move
    //#define TOOLCHANGE_PARK_Y_ONLY          // Y axis only move
  #endif
#endif // HAS_MULTI_EXTRUDER

/**
 * Advanced Pause
 * Experimental feature for filament change support and for parking the nozzle when paused.
 * Adds the GCode M600 for initiating filament change.
 * If PARK_HEAD_ON_PAUSE enabled, adds the GCode M125 to pause printing and park the nozzle.
 *
 * Requires an LCD display.
 * Requires NOZZLE_PARK_FEATURE.
 * This feature is required for the default FILAMENT_RUNOUT_SCRIPT.
 */
#define ADVANCED_PAUSE_FEATURE
#if ENABLED(ADVANCED_PAUSE_FEATURE)
  #define PAUSE_PARK_RETRACT_FEEDRATE         60  // (mm/s) Initial retract feedrate.
  #define PAUSE_PARK_RETRACT_LENGTH            5  // (mm) Initial retract.
                                                  // This short retract is done immediately, before parking the nozzle.
  #define FILAMENT_CHANGE_UNLOAD_FEEDRATE     50  // (mm/s) Unload filament feedrate. This can be pretty fast.
  #define FILAMENT_CHANGE_UNLOAD_ACCEL        25  // (mm/s^2) Lower acceleration may allow a faster feedrate.
  #define FILAMENT_CHANGE_UNLOAD_LENGTH      100  // (mm) The length of filament for a complete unload.
                                                  //   For Bowden, the full length of the tube and nozzle.
                                                  //   For direct drive, the full length of the nozzle.
                                                  //   Set to 0 for manual unloading.
  #define FILAMENT_CHANGE_SLOW_LOAD_FEEDRATE   6  // (mm/s) Slow move when starting load.
  #define FILAMENT_CHANGE_SLOW_LOAD_LENGTH     0  // (mm) Slow length, to allow time to insert material.
                                                  // 0 to disable start loading and skip to fast load only
  #define FILAMENT_CHANGE_FAST_LOAD_FEEDRATE   15  // (mm/s) Load filament feedrate. This can be pretty fast.
  #define FILAMENT_CHANGE_FAST_LOAD_ACCEL     25  // (mm/s^2) Lower acceleration may allow a faster feedrate.
  #define FILAMENT_CHANGE_FAST_LOAD_LENGTH     0  // (mm) Load length of filament, from extruder gear to nozzle.
                                                  //   For Bowden, the full length of the tube and nozzle.
                                                  //   For direct drive, the full length of the nozzle.
  //#define ADVANCED_PAUSE_CONTINUOUS_PURGE       // Purge continuously up to the purge length until interrupted.
  #define ADVANCED_PAUSE_PURGE_FEEDRATE        3  // (mm/s) Extrude feedrate (after loading). Should be slower than load feedrate.
  #define ADVANCED_PAUSE_PURGE_LENGTH         0  // (mm) Length to extrude after loading.
                                                  //   Set to 0 for manual extrusion.
                                                  //   Filament can be extruded repeatedly from the Filament Change menu
                                                  //   until extrusion is consistent, and to purge old filament.
  #define ADVANCED_PAUSE_RESUME_PRIME          0  // (mm) Extra distance to prime nozzle after returning from park.
  //#define ADVANCED_PAUSE_FANS_PAUSE             // Turn off print-cooling fans while the machine is paused.

                                                  // Filament Unload does a Retract, Delay, and Purge first:
  #define FILAMENT_UNLOAD_PURGE_RETRACT       13  // (mm) Unload initial retract length.
  #define FILAMENT_UNLOAD_PURGE_DELAY       5000  // (ms) Delay for the filament to cool after retract.
  #define FILAMENT_UNLOAD_PURGE_LENGTH         8  // (mm) An unretract is done, then this length is purged.
  #define FILAMENT_UNLOAD_PURGE_FEEDRATE      25  // (mm/s) feedrate to purge before unload

  #define PAUSE_PARK_NOZZLE_TIMEOUT           90  // (seconds) Time limit before the nozzle is turned off for safety.
  #define FILAMENT_CHANGE_ALERT_BEEPS         10  // Number of alert beeps to play when a response is needed.
  #define PAUSE_PARK_NO_STEPPER_TIMEOUT           // Enable for XYZ steppers to stay powered on during filament change.

  #define PARK_HEAD_ON_PAUSE                    // Park the nozzle during pause and filament change.
  //#define HOME_BEFORE_FILAMENT_CHANGE           // If needed, home before parking for filament change

  #define FILAMENT_LOAD_UNLOAD_GCODES           // Add M701/M702 Load/Unload G-codes, plus Load/Unload in the LCD Prepare menu.
  //#define FILAMENT_UNLOAD_ALL_EXTRUDERS         // Allow M702 to unload all extruders above a minimum target temp (as set by M302)
#endif

// @section tmc

/**
 * TMC26X Stepper Driver options
 *
 * The TMC26XStepper library is required for this stepper driver.
 * https://github.com/trinamic/TMC26XStepper
 */
#if HAS_DRIVER(TMC26X)

  #if AXIS_DRIVER_TYPE_X(TMC26X)
    #define X_MAX_CURRENT     1000  // (mA)
    #define X_SENSE_RESISTOR    91  // (mOhms)
    #define X_MICROSTEPS        16  // Number of microsteps
  #endif

  #if AXIS_DRIVER_TYPE_X2(TMC26X)
    #define X2_MAX_CURRENT    1000
    #define X2_SENSE_RESISTOR   91
    #define X2_MICROSTEPS       16
  #endif

  #if AXIS_DRIVER_TYPE_Y(TMC26X)
    #define Y_MAX_CURRENT     1000
    #define Y_SENSE_RESISTOR    91
    #define Y_MICROSTEPS        16
  #endif

  #if AXIS_DRIVER_TYPE_Y2(TMC26X)
    #define Y2_MAX_CURRENT    1000
    #define Y2_SENSE_RESISTOR   91
    #define Y2_MICROSTEPS       16
  #endif

  #if AXIS_DRIVER_TYPE_Z(TMC26X)
    #define Z_MAX_CURRENT     1000
    #define Z_SENSE_RESISTOR    91
    #define Z_MICROSTEPS        16
  #endif

  #if AXIS_DRIVER_TYPE_Z2(TMC26X)
    #define Z2_MAX_CURRENT    1000
    #define Z2_SENSE_RESISTOR   91
    #define Z2_MICROSTEPS       16
  #endif

  #if AXIS_DRIVER_TYPE_Z3(TMC26X)
    #define Z3_MAX_CURRENT    1000
    #define Z3_SENSE_RESISTOR   91
    #define Z3_MICROSTEPS       16
  #endif

  #if AXIS_DRIVER_TYPE_Z4(TMC26X)
    #define Z4_MAX_CURRENT    1000
    #define Z4_SENSE_RESISTOR   91
    #define Z4_MICROSTEPS       16
  #endif

  #if AXIS_DRIVER_TYPE_E0(TMC26X)
    #define E0_MAX_CURRENT    1000
    #define E0_SENSE_RESISTOR   91
    #define E0_MICROSTEPS       16
  #endif

  #if AXIS_DRIVER_TYPE_E1(TMC26X)
    #define E1_MAX_CURRENT    1000
    #define E1_SENSE_RESISTOR   91
    #define E1_MICROSTEPS       16
  #endif

  #if AXIS_DRIVER_TYPE_E2(TMC26X)
    #define E2_MAX_CURRENT    1000
    #define E2_SENSE_RESISTOR   91
    #define E2_MICROSTEPS       16
  #endif

  #if AXIS_DRIVER_TYPE_E3(TMC26X)
    #define E3_MAX_CURRENT    1000
    #define E3_SENSE_RESISTOR   91
    #define E3_MICROSTEPS       16
  #endif

  #if AXIS_DRIVER_TYPE_E4(TMC26X)
    #define E4_MAX_CURRENT    1000
    #define E4_SENSE_RESISTOR   91
    #define E4_MICROSTEPS       16
  #endif

  #if AXIS_DRIVER_TYPE_E5(TMC26X)
    #define E5_MAX_CURRENT    1000
    #define E5_SENSE_RESISTOR   91
    #define E5_MICROSTEPS       16
  #endif

  #if AXIS_DRIVER_TYPE_E6(TMC26X)
    #define E6_MAX_CURRENT    1000
    #define E6_SENSE_RESISTOR   91
    #define E6_MICROSTEPS       16
  #endif

  #if AXIS_DRIVER_TYPE_E7(TMC26X)
    #define E7_MAX_CURRENT    1000
    #define E7_SENSE_RESISTOR   91
    #define E7_MICROSTEPS       16
  #endif

#endif // TMC26X

// @section tmc_smart

/**
 * To use TMC2130, TMC2160, TMC2660, TMC5130, TMC5160 stepper drivers in SPI mode
 * connect your SPI pins to the hardware SPI interface on your board and define
 * the required CS pins in your `pins_MYBOARD.h` file. (e.g., RAMPS 1.4 uses AUX3
 * pins `X_CS_PIN 53`, `Y_CS_PIN 49`, etc.).
 * You may also use software SPI if you wish to use general purpose IO pins.
 *
 * To use TMC2208 stepper UART-configurable stepper drivers connect #_SERIAL_TX_PIN
 * to the driver side PDN_UART pin with a 1K resistor.
 * To use the reading capabilities, also connect #_SERIAL_RX_PIN to PDN_UART without
 * a resistor.
 * The drivers can also be used with hardware serial.
 *
 * TMCStepper library is required to use TMC stepper drivers.
 * https://github.com/teemuatlut/TMCStepper
 */
#if HAS_TRINAMIC_CONFIG

  #define HOLD_MULTIPLIER    0.5  // Scales down the holding current from run current

  /**
   * Interpolate microsteps to 256
   * Override for each driver with <driver>_INTERPOLATE settings below
   */
  #define INTERPOLATE      true

  #if AXIS_IS_TMC(X)
    #define X_CURRENT       550        // (mA) RMS current. Multiply by 1.414 for peak current.
    #define X_CURRENT_HOME  X_CURRENT  // (mA) RMS current for sensorless homing
    #define X_MICROSTEPS     16        // 0..256
    #define X_RSENSE          0.11
    #define X_CHAIN_POS      -1        // -1..0: Not chained. 1: MCU MOSI connected. 2: Next in chain, ...
    //#define X_INTERPOLATE  true      // Enable to override 'INTERPOLATE' for the X axis
  #endif

  #if AXIS_IS_TMC(X2)
    #define X2_CURRENT      800
    #define X2_CURRENT_HOME X2_CURRENT
    #define X2_MICROSTEPS    16
    #define X2_RSENSE         0.11
    #define X2_CHAIN_POS     -1
    //#define X2_INTERPOLATE true
  #endif

  #if AXIS_IS_TMC(Y)
    #define Y_CURRENT       600
    #define Y_CURRENT_HOME  Y_CURRENT
    #define Y_MICROSTEPS     16
    #define Y_RSENSE          0.11
    #define Y_CHAIN_POS      -1
    //#define Y_INTERPOLATE  true
  #endif

  #if AXIS_IS_TMC(Y2)
    #define Y2_CURRENT      800
    #define Y2_CURRENT_HOME Y2_CURRENT
    #define Y2_MICROSTEPS    16
    #define Y2_RSENSE         0.11
    #define Y2_CHAIN_POS     -1
    //#define Y2_INTERPOLATE true
  #endif

  #if AXIS_IS_TMC(Z)
    #define Z_CURRENT       1000
    #define Z_CURRENT_HOME  Z_CURRENT
    #define Z_MICROSTEPS     16
    #define Z_RSENSE          0.11
    #define Z_CHAIN_POS      -1
    //#define Z_INTERPOLATE  true
  #endif

  #if AXIS_IS_TMC(Z2)
    #define Z2_CURRENT      800
    #define Z2_CURRENT_HOME Z2_CURRENT
    #define Z2_MICROSTEPS    16
    #define Z2_RSENSE         0.11
    #define Z2_CHAIN_POS     -1
    //#define Z2_INTERPOLATE true
  #endif

  #if AXIS_IS_TMC(Z3)
    #define Z3_CURRENT      800
    #define Z3_CURRENT_HOME Z3_CURRENT
    #define Z3_MICROSTEPS    16
    #define Z3_RSENSE         0.11
    #define Z3_CHAIN_POS     -1
    //#define Z3_INTERPOLATE true
  #endif

  #if AXIS_IS_TMC(Z4)
    #define Z4_CURRENT      800
    #define Z4_CURRENT_HOME Z4_CURRENT
    #define Z4_MICROSTEPS    16
    #define Z4_RSENSE         0.11
    #define Z4_CHAIN_POS     -1
    //#define Z4_INTERPOLATE true
  #endif

  #if AXIS_IS_TMC(E0)
    #define E0_CURRENT      600
    #define E0_MICROSTEPS    16
    #define E0_RSENSE         0.11
    #define E0_CHAIN_POS     -1
    //#define E0_INTERPOLATE true
  #endif

  #if AXIS_IS_TMC(E1)
    #define E1_CURRENT      800
    #define E1_MICROSTEPS    16
    #define E1_RSENSE         0.11
    #define E1_CHAIN_POS     -1
    //#define E1_INTERPOLATE true
  #endif

  #if AXIS_IS_TMC(E2)
    #define E2_CURRENT      800
    #define E2_MICROSTEPS    16
    #define E2_RSENSE         0.11
    #define E2_CHAIN_POS     -1
    //#define E2_INTERPOLATE true
  #endif

  #if AXIS_IS_TMC(E3)
    #define E3_CURRENT      800
    #define E3_MICROSTEPS    16
    #define E3_RSENSE         0.11
    #define E3_CHAIN_POS     -1
    //#define E3_INTERPOLATE true
  #endif

  #if AXIS_IS_TMC(E4)
    #define E4_CURRENT      800
    #define E4_MICROSTEPS    16
    #define E4_RSENSE         0.11
    #define E4_CHAIN_POS     -1
    //#define E4_INTERPOLATE true
  #endif

  #if AXIS_IS_TMC(E5)
    #define E5_CURRENT      800
    #define E5_MICROSTEPS    16
    #define E5_RSENSE         0.11
    #define E5_CHAIN_POS     -1
    //#define E5_INTERPOLATE true
  #endif

  #if AXIS_IS_TMC(E6)
    #define E6_CURRENT      800
    #define E6_MICROSTEPS    16
    #define E6_RSENSE         0.11
    #define E6_CHAIN_POS     -1
    //#define E6_INTERPOLATE true
  #endif

  #if AXIS_IS_TMC(E7)
    #define E7_CURRENT      800
    #define E7_MICROSTEPS    16
    #define E7_RSENSE         0.11
    #define E7_CHAIN_POS     -1
    //#define E7_INTERPOLATE true
  #endif

  /**
   * Override default SPI pins for TMC2130, TMC2160, TMC2660, TMC5130 and TMC5160 drivers here.
   * The default pins can be found in your board's pins file.
   */
  //#define X_CS_PIN          -1
  //#define Y_CS_PIN          -1
  //#define Z_CS_PIN          -1
  //#define X2_CS_PIN         -1
  //#define Y2_CS_PIN         -1
  //#define Z2_CS_PIN         -1
  //#define Z3_CS_PIN         -1
  //#define E0_CS_PIN         -1
  //#define E1_CS_PIN         -1
  //#define E2_CS_PIN         -1
  //#define E3_CS_PIN         -1
  //#define E4_CS_PIN         -1
  //#define E5_CS_PIN         -1
  //#define E6_CS_PIN         -1
  //#define E7_CS_PIN         -1

  /**
   * Software option for SPI driven drivers (TMC2130, TMC2160, TMC2660, TMC5130 and TMC5160).
   * The default SW SPI pins are defined the respective pins files,
   * but you can override or define them here.
   */
  //#define TMC_USE_SW_SPI
  //#define TMC_SW_MOSI       -1
  //#define TMC_SW_MISO       -1
  //#define TMC_SW_SCK        -1

  /**
   * Four TMC2209 drivers can use the same HW/SW serial port with hardware configured addresses.
   * Set the address using jumpers on pins MS1 and MS2.
   * Address | MS1  | MS2
   *       0 | LOW  | LOW
   *       1 | HIGH | LOW
   *       2 | LOW  | HIGH
   *       3 | HIGH | HIGH
   *
   * Set *_SERIAL_TX_PIN and *_SERIAL_RX_PIN to match for all drivers
   * on the same serial port, either here or in your board's pins file.
   */
  //#define  X_SLAVE_ADDRESS 0
  //#define  Y_SLAVE_ADDRESS 1
  //#define  Z_SLAVE_ADDRESS 2
  //#define X2_SLAVE_ADDRESS 0
  //#define Y2_SLAVE_ADDRESS 0
  //#define Z2_SLAVE_ADDRESS 0
  //#define Z3_SLAVE_ADDRESS 0
  //#define Z4_SLAVE_ADDRESS 0
  //#define E0_SLAVE_ADDRESS 3
  //#define E1_SLAVE_ADDRESS 0
  //#define E2_SLAVE_ADDRESS 0
  //#define E3_SLAVE_ADDRESS 0
  //#define E4_SLAVE_ADDRESS 0
  //#define E5_SLAVE_ADDRESS 0
  //#define E6_SLAVE_ADDRESS 0
  //#define E7_SLAVE_ADDRESS 0

  /**
   * Software enable
   *
   * Use for drivers that do not use a dedicated enable pin, but rather handle the same
   * function through a communication line such as SPI or UART.
   */
  //#define SOFTWARE_DRIVER_ENABLE

  /**
   * TMC2130, TMC2160, TMC2208, TMC2209, TMC5130 and TMC5160 only
   * Use Trinamic's ultra quiet stepping mode.
   * When disabled, Marlin will use spreadCycle stepping mode.
   */
  #define STEALTHCHOP_XY
  #define STEALTHCHOP_Z
  #define STEALTHCHOP_E

  /**
   * Optimize spreadCycle chopper parameters by using predefined parameter sets
   * or with the help of an example included in the library.
   * Provided parameter sets are
   * CHOPPER_DEFAULT_12V
   * CHOPPER_DEFAULT_19V
   * CHOPPER_DEFAULT_24V
   * CHOPPER_DEFAULT_36V
   * CHOPPER_09STEP_24V   // 0.9 degree steppers (24V)
   * CHOPPER_PRUSAMK3_24V // Imported parameters from the official Průša firmware for MK3 (24V)
   * CHOPPER_MARLIN_119   // Old defaults from Marlin v1.1.9
   *
   * Define your own with:
   * { <off_time[1..15]>, <hysteresis_end[-3..12]>, hysteresis_start[1..8] }
   */
  #define CHOPPER_TIMING CHOPPER_DEFAULT_24V        // All axes (override below)
  //#define CHOPPER_TIMING_X  CHOPPER_DEFAULT_24V   // For X Axes (override below)
  //#define CHOPPER_TIMING_X2 CHOPPER_DEFAULT_12V
  //#define CHOPPER_TIMING_Y  CHOPPER_DEFAULT_24V   // For Y Axes (override below)
  //#define CHOPPER_TIMING_Y2 CHOPPER_DEFAULT_12V
  //#define CHOPPER_TIMING_Z  CHOPPER_DEFAULT_24V   // For Z Axes (override below)
  //#define CHOPPER_TIMING_Z2 CHOPPER_DEFAULT_12V
  //#define CHOPPER_TIMING_Z3 CHOPPER_DEFAULT_12V
  //#define CHOPPER_TIMING_Z4 CHOPPER_DEFAULT_12V
  //#define CHOPPER_TIMING_E  CHOPPER_DEFAULT_24V   // For Extruders (override below)
  //#define CHOPPER_TIMING_E1 CHOPPER_DEFAULT_12V
  //#define CHOPPER_TIMING_E2 CHOPPER_DEFAULT_12V
  //#define CHOPPER_TIMING_E3 CHOPPER_DEFAULT_12V
  //#define CHOPPER_TIMING_E4 CHOPPER_DEFAULT_12V
  //#define CHOPPER_TIMING_E5 CHOPPER_DEFAULT_12V
  //#define CHOPPER_TIMING_E6 CHOPPER_DEFAULT_12V
  //#define CHOPPER_TIMING_E7 CHOPPER_DEFAULT_12V

  /**
   * Monitor Trinamic drivers
   * for error conditions like overtemperature and short to ground.
   * To manage over-temp Marlin can decrease the driver current until the error condition clears.
   * Other detected conditions can be used to stop the current print.
   * Relevant G-codes:
   * M906 - Set or get motor current in milliamps using axis codes X, Y, Z, E. Report values if no axis codes given.
   * M911 - Report stepper driver overtemperature pre-warn condition.
   * M912 - Clear stepper driver overtemperature pre-warn condition flag.
   * M122 - Report driver parameters (Requires TMC_DEBUG)
   */
  #define MONITOR_DRIVER_STATUS

  #if ENABLED(MONITOR_DRIVER_STATUS)
    #define CURRENT_STEP_DOWN     50  // [mA]
    #define REPORT_CURRENT_CHANGE
    #define STOP_ON_ERROR
  #endif

  /**
   * TMC2130, TMC2160, TMC2208, TMC2209, TMC5130 and TMC5160 only
   * The driver will switch to spreadCycle when stepper speed is over HYBRID_THRESHOLD.
   * This mode allows for faster movements at the expense of higher noise levels.
   * STEALTHCHOP_(XY|Z|E) must be enabled to use HYBRID_THRESHOLD.
   * M913 X/Y/Z/E to live tune the setting
   */
  #define HYBRID_THRESHOLD

  #define X_HYBRID_THRESHOLD     5000  // [mm/s]
  #define X2_HYBRID_THRESHOLD    100
  #define Y_HYBRID_THRESHOLD     5000
  #define Y2_HYBRID_THRESHOLD    100
  #define Z_HYBRID_THRESHOLD       3
  #define Z2_HYBRID_THRESHOLD      3
  #define Z3_HYBRID_THRESHOLD      3
  #define Z4_HYBRID_THRESHOLD      3
  #define E0_HYBRID_THRESHOLD     7000
  #define E1_HYBRID_THRESHOLD     30
  #define E2_HYBRID_THRESHOLD     30
  #define E3_HYBRID_THRESHOLD     30
  #define E4_HYBRID_THRESHOLD     30
  #define E5_HYBRID_THRESHOLD     30
  #define E6_HYBRID_THRESHOLD     30
  #define E7_HYBRID_THRESHOLD     30

  /**
   * Use StallGuard to home / probe X, Y, Z.
   *
   * TMC2130, TMC2160, TMC2209, TMC2660, TMC5130, and TMC5160 only
   * Connect the stepper driver's DIAG1 pin to the X/Y endstop pin.
   * X, Y, and Z homing will always be done in spreadCycle mode.
   *
   * X/Y/Z_STALL_SENSITIVITY is the default stall threshold.
   * Use M914 X Y Z to set the stall threshold at runtime:
   *
   *  Sensitivity   TMC2209   Others
   *    HIGHEST       255      -64    (Too sensitive => False positive)
   *    LOWEST         0        63    (Too insensitive => No trigger)
   *
   * It is recommended to set HOMING_BUMP_MM to { 0, 0, 0 }.
   *
   * SPI_ENDSTOPS  *** Beta feature! *** TMC2130 Only ***
   * Poll the driver through SPI to determine load when homing.
   * Removes the need for a wire from DIAG1 to an endstop pin.
   *
   * IMPROVE_HOMING_RELIABILITY tunes acceleration and jerk when
   * homing and adds a guard period for endstop triggering.
   *
   * Comment *_STALL_SENSITIVITY to disable sensorless homing for that axis.
   */
  //#define SENSORLESS_HOMING // StallGuard capable drivers only

  #if EITHER(SENSORLESS_HOMING, SENSORLESS_PROBING)
    // TMC2209: 0...255. TMC2130: -64...63
    #define X_STALL_SENSITIVITY  8
    #define X2_STALL_SENSITIVITY X_STALL_SENSITIVITY
    #define Y_STALL_SENSITIVITY  8
    #define Y2_STALL_SENSITIVITY Y_STALL_SENSITIVITY
    //#define Z_STALL_SENSITIVITY  8
    //#define Z2_STALL_SENSITIVITY Z_STALL_SENSITIVITY
    //#define Z3_STALL_SENSITIVITY Z_STALL_SENSITIVITY
    //#define Z4_STALL_SENSITIVITY Z_STALL_SENSITIVITY
    //#define SPI_ENDSTOPS              // TMC2130 only
    //#define IMPROVE_HOMING_RELIABILITY
  #endif

  /**
   * TMC Homing stepper phase.
   *
   * Improve homing repeatability by homing to stepper coil's nearest absolute
   * phase position. Trinamic drivers use a stepper phase table with 1024 values
   * spanning 4 full steps with 256 positions each (ergo, 1024 positions).
   * Full step positions (128, 384, 640, 896) have the highest holding torque.
   *
   * Values from 0..1023, -1 to disable homing phase for that axis.
   */
   //#define TMC_HOME_PHASE { 896, 896, 896 }

  /**
   * Beta feature!
   * Create a 50/50 square wave step pulse optimal for stepper drivers.
   */
  //#define SQUARE_WAVE_STEPPING

  /**
   * Enable M122 debugging command for TMC stepper drivers.
   * M122 S0/1 will enable continous reporting.
   */
  //#define TMC_DEBUG

  /**
   * You can set your own advanced settings by filling in predefined functions.
   * A list of available functions can be found on the library github page
   * https://github.com/teemuatlut/TMCStepper
   *
   * Example:
   * #define TMC_ADV() { \
   *   stepperX.diag0_otpw(1); \
   *   stepperY.intpol(0); \
   * }
   */
  #define TMC_ADV() {  }

#endif // HAS_TRINAMIC_CONFIG

// @section L64XX

/**
 * L64XX Stepper Driver options
 *
 * Arduino-L6470 library (0.8.0 or higher) is required.
 * https://github.com/ameyer/Arduino-L6470
 *
 * Requires the following to be defined in your pins_YOUR_BOARD file
 *     L6470_CHAIN_SCK_PIN
 *     L6470_CHAIN_MISO_PIN
 *     L6470_CHAIN_MOSI_PIN
 *     L6470_CHAIN_SS_PIN
 *     ENABLE_RESET_L64XX_CHIPS(Q)  where Q is 1 to enable and 0 to reset
 */

#if HAS_L64XX

  //#define L6470_CHITCHAT        // Display additional status info

  #if AXIS_IS_L64XX(X)
    #define X_MICROSTEPS       128  // Number of microsteps (VALID: 1, 2, 4, 8, 16, 32, 128) - L6474 max is 16
    #define X_OVERCURRENT     2000  // (mA) Current where the driver detects an over current
                                    //   L6470 & L6474 - VALID: 375 x (1 - 16) - 6A max - rounds down
                                    //   POWERSTEP01: VALID: 1000 x (1 - 32) - 32A max - rounds down
    #define X_STALLCURRENT    1500  // (mA) Current where the driver detects a stall (VALID: 31.25 * (1-128) -  4A max - rounds down)
                                    //   L6470 & L6474 - VALID: 31.25 * (1-128) -  4A max - rounds down
                                    //   POWERSTEP01: VALID: 200 x (1 - 32) - 6.4A max - rounds down
                                    //   L6474 - STALLCURRENT setting is used to set the nominal (TVAL) current
    #define X_MAX_VOLTAGE      127  // 0-255, Maximum effective voltage seen by stepper - not used by L6474
    #define X_CHAIN_POS         -1  // Position in SPI chain, 0=Not in chain, 1=Nearest MOSI
    #define X_SLEW_RATE          1  // 0-3, Slew 0 is slowest, 3 is fastest
  #endif

  #if AXIS_IS_L64XX(X2)
    #define X2_MICROSTEPS      128
    #define X2_OVERCURRENT    2000
    #define X2_STALLCURRENT   1500
    #define X2_MAX_VOLTAGE     127
    #define X2_CHAIN_POS        -1
    #define X2_SLEW_RATE         1
  #endif

  #if AXIS_IS_L64XX(Y)
    #define Y_MICROSTEPS       128
    #define Y_OVERCURRENT     2000
    #define Y_STALLCURRENT    1500
    #define Y_MAX_VOLTAGE      127
    #define Y_CHAIN_POS         -1
    #define Y_SLEW_RATE          1
  #endif

  #if AXIS_IS_L64XX(Y2)
    #define Y2_MICROSTEPS      128
    #define Y2_OVERCURRENT    2000
    #define Y2_STALLCURRENT   1500
    #define Y2_MAX_VOLTAGE     127
    #define Y2_CHAIN_POS        -1
    #define Y2_SLEW_RATE         1
  #endif

  #if AXIS_IS_L64XX(Z)
    #define Z_MICROSTEPS       128
    #define Z_OVERCURRENT     2000
    #define Z_STALLCURRENT    1500
    #define Z_MAX_VOLTAGE      127
    #define Z_CHAIN_POS         -1
    #define Z_SLEW_RATE          1
  #endif

  #if AXIS_IS_L64XX(Z2)
    #define Z2_MICROSTEPS      128
    #define Z2_OVERCURRENT    2000
    #define Z2_STALLCURRENT   1500
    #define Z2_MAX_VOLTAGE     127
    #define Z2_CHAIN_POS        -1
    #define Z2_SLEW_RATE         1
  #endif

  #if AXIS_IS_L64XX(Z3)
    #define Z3_MICROSTEPS      128
    #define Z3_OVERCURRENT    2000
    #define Z3_STALLCURRENT   1500
    #define Z3_MAX_VOLTAGE     127
    #define Z3_CHAIN_POS        -1
    #define Z3_SLEW_RATE         1
  #endif

  #if AXIS_IS_L64XX(Z4)
    #define Z4_MICROSTEPS      128
    #define Z4_OVERCURRENT    2000
    #define Z4_STALLCURRENT   1500
    #define Z4_MAX_VOLTAGE     127
    #define Z4_CHAIN_POS        -1
    #define Z4_SLEW_RATE         1
  #endif

  #if AXIS_IS_L64XX(E0)
    #define E0_MICROSTEPS      128
    #define E0_OVERCURRENT    2000
    #define E0_STALLCURRENT   1500
    #define E0_MAX_VOLTAGE     127
    #define E0_CHAIN_POS        -1
    #define E0_SLEW_RATE         1
  #endif

  #if AXIS_IS_L64XX(E1)
    #define E1_MICROSTEPS      128
    #define E1_OVERCURRENT    2000
    #define E1_STALLCURRENT   1500
    #define E1_MAX_VOLTAGE     127
    #define E1_CHAIN_POS        -1
    #define E1_SLEW_RATE         1
  #endif

  #if AXIS_IS_L64XX(E2)
    #define E2_MICROSTEPS      128
    #define E2_OVERCURRENT    2000
    #define E2_STALLCURRENT   1500
    #define E2_MAX_VOLTAGE     127
    #define E2_CHAIN_POS        -1
    #define E2_SLEW_RATE         1
  #endif

  #if AXIS_IS_L64XX(E3)
    #define E3_MICROSTEPS      128
    #define E3_OVERCURRENT    2000
    #define E3_STALLCURRENT   1500
    #define E3_MAX_VOLTAGE     127
    #define E3_CHAIN_POS        -1
    #define E3_SLEW_RATE         1
  #endif

  #if AXIS_IS_L64XX(E4)
    #define E4_MICROSTEPS      128
    #define E4_OVERCURRENT    2000
    #define E4_STALLCURRENT   1500
    #define E4_MAX_VOLTAGE     127
    #define E4_CHAIN_POS        -1
    #define E4_SLEW_RATE         1
  #endif

  #if AXIS_IS_L64XX(E5)
    #define E5_MICROSTEPS      128
    #define E5_OVERCURRENT    2000
    #define E5_STALLCURRENT   1500
    #define E5_MAX_VOLTAGE     127
    #define E5_CHAIN_POS        -1
    #define E5_SLEW_RATE         1
  #endif

  #if AXIS_IS_L64XX(E6)
    #define E6_MICROSTEPS      128
    #define E6_OVERCURRENT    2000
    #define E6_STALLCURRENT   1500
    #define E6_MAX_VOLTAGE     127
    #define E6_CHAIN_POS        -1
    #define E6_SLEW_RATE         1
  #endif

  #if AXIS_IS_L64XX(E7)
    #define E7_MICROSTEPS      128
    #define E7_OVERCURRENT    2000
    #define E7_STALLCURRENT   1500
    #define E7_MAX_VOLTAGE     127
    #define E7_CHAIN_POS        -1
    #define E7_SLEW_RATE         1
  #endif

  /**
   * Monitor L6470 drivers for error conditions like over temperature and over current.
   * In the case of over temperature Marlin can decrease the drive until the error condition clears.
   * Other detected conditions can be used to stop the current print.
   * Relevant G-codes:
   * M906 - I1/2/3/4/5  Set or get motor drive level using axis codes X, Y, Z, E. Report values if no axis codes given.
   *         I not present or I0 or I1 - X, Y, Z or E0
   *         I2 - X2, Y2, Z2 or E1
   *         I3 - Z3 or E3
   *         I4 - Z4 or E4
   *         I5 - E5
   * M916 - Increase drive level until get thermal warning
   * M917 - Find minimum current thresholds
   * M918 - Increase speed until max or error
   * M122 S0/1 - Report driver parameters
   */
  //#define MONITOR_L6470_DRIVER_STATUS

  #if ENABLED(MONITOR_L6470_DRIVER_STATUS)
    #define KVAL_HOLD_STEP_DOWN     1
    //#define L6470_STOP_ON_ERROR
  #endif

#endif // HAS_L64XX

// @section i2cbus

//
// I2C Master ID for LPC176x LCD and Digital Current control
// Does not apply to other peripherals based on the Wire library.
//
//#define I2C_MASTER_ID  1  // Set a value from 0 to 2

/**
 * TWI/I2C BUS
 *
 * This feature is an EXPERIMENTAL feature so it shall not be used on production
 * machines. Enabling this will allow you to send and receive I2C data from slave
 * devices on the bus.
 *
 * ; Example #1
 * ; This macro send the string "Marlin" to the slave device with address 0x63 (99)
 * ; It uses multiple M260 commands with one B<base 10> arg
 * M260 A99  ; Target slave address
 * M260 B77  ; M
 * M260 B97  ; a
 * M260 B114 ; r
 * M260 B108 ; l
 * M260 B105 ; i
 * M260 B110 ; n
 * M260 S1   ; Send the current buffer
 *
 * ; Example #2
 * ; Request 6 bytes from slave device with address 0x63 (99)
 * M261 A99 B5
 *
 * ; Example #3
 * ; Example serial output of a M261 request
 * echo:i2c-reply: from:99 bytes:5 data:hello
 */

//#define EXPERIMENTAL_I2CBUS
#if ENABLED(EXPERIMENTAL_I2CBUS)
  #define I2C_SLAVE_ADDRESS  0  // Set a value from 8 to 127 to act as a slave
#endif

// @section extras

/**
 * Photo G-code
 * Add the M240 G-code to take a photo.
 * The photo can be triggered by a digital pin or a physical movement.
 */
//#define PHOTO_GCODE
#if ENABLED(PHOTO_GCODE)
  // A position to move to (and raise Z) before taking the photo
  //#define PHOTO_POSITION { X_MAX_POS - 5, Y_MAX_POS, 0 }  // { xpos, ypos, zraise } (M240 X Y Z)
  //#define PHOTO_DELAY_MS   100                            // (ms) Duration to pause before moving back (M240 P)
  //#define PHOTO_RETRACT_MM   6.5                          // (mm) E retract/recover for the photo move (M240 R S)

  // Canon RC-1 or homebrew digital camera trigger
  // Data from: https://www.doc-diy.net/photo/rc-1_hacked/
  //#define PHOTOGRAPH_PIN 23

  // Canon Hack Development Kit
  // https://captain-slow.dk/2014/03/09/3d-printing-timelapses/
  //#define CHDK_PIN        4

  // Optional second move with delay to trigger the camera shutter
  //#define PHOTO_SWITCH_POSITION { X_MAX_POS, Y_MAX_POS }  // { xpos, ypos } (M240 I J)

  // Duration to hold the switch or keep CHDK_PIN high
  //#define PHOTO_SWITCH_MS   50 // (ms) (M240 D)

  /**
   * PHOTO_PULSES_US may need adjustment depending on board and camera model.
   * Pin must be running at 48.4kHz.
   * Be sure to use a PHOTOGRAPH_PIN which can rise and fall quick enough.
   * (e.g., MKS SBase temp sensor pin was too slow, so used P1.23 on J8.)
   *
   *  Example pulse data for Nikon: https://bit.ly/2FKD0Aq
   *                     IR Wiring: https://git.io/JvJf7
   */
  //#define PHOTO_PULSES_US { 2000, 27850, 400, 1580, 400, 3580, 400 }  // (µs) Durations for each 48.4kHz oscillation
  #ifdef PHOTO_PULSES_US
    #define PHOTO_PULSE_DELAY_US 13 // (µs) Approximate duration of each HIGH and LOW pulse in the oscillation
  #endif
#endif

/**
 * Spindle & Laser control
 *
 * Add the M3, M4, and M5 commands to turn the spindle/laser on and off, and
 * to set spindle speed, spindle direction, and laser power.
 *
 * SuperPid is a router/spindle speed controller used in the CNC milling community.
 * Marlin can be used to turn the spindle on and off. It can also be used to set
 * the spindle speed from 5,000 to 30,000 RPM.
 *
 * You'll need to select a pin for the ON/OFF function and optionally choose a 0-5V
 * hardware PWM pin for the speed control and a pin for the rotation direction.
 *
 * See https://marlinfw.org/docs/configuration/laser_spindle.html for more config details.
 */
//#define SPINDLE_FEATURE
//#define LASER_FEATURE
#if EITHER(SPINDLE_FEATURE, LASER_FEATURE)
  #define SPINDLE_LASER_ACTIVE_STATE    LOW    // Set to "HIGH" if the on/off function is active HIGH
  #define SPINDLE_LASER_PWM             true   // Set to "true" if your controller supports setting the speed/power
  #define SPINDLE_LASER_PWM_INVERT      false  // Set to "true" if the speed/power goes up when you want it to go slower

  #define SPINDLE_LASER_FREQUENCY       2500   // (Hz) Spindle/laser frequency (only on supported HALs: AVR and LPC)

  //#define SPINDLE_SERVO         // A servo converting an angle to spindle power
  #ifdef SPINDLE_SERVO
    #define SPINDLE_SERVO_NR   0  // Index of servo used for spindle control
    #define SPINDLE_SERVO_MIN 10  // Minimum angle for servo spindle
  #endif

  /**
   * Speed / Power can be set ('M3 S') and displayed in terms of:
   *  - PWM255  (S0 - S255)
   *  - PERCENT (S0 - S100)
   *  - RPM     (S0 - S50000)  Best for use with a spindle
   *  - SERVO   (S0 - S180)
   */
  #define CUTTER_POWER_UNIT PWM255

  /**
   * Relative Cutter Power
   * Normally, 'M3 O<power>' sets
   * OCR power is relative to the range SPEED_POWER_MIN...SPEED_POWER_MAX.
   * so input powers of 0...255 correspond to SPEED_POWER_MIN...SPEED_POWER_MAX
   * instead of normal range (0 to SPEED_POWER_MAX).
   * Best used with (e.g.) SuperPID router controller: S0 = 5,000 RPM and S255 = 30,000 RPM
   */
  //#define CUTTER_POWER_RELATIVE              // Set speed proportional to [SPEED_POWER_MIN...SPEED_POWER_MAX]

  #if ENABLED(SPINDLE_FEATURE)
    //#define SPINDLE_CHANGE_DIR               // Enable if your spindle controller can change spindle direction
    #define SPINDLE_CHANGE_DIR_STOP            // Enable if the spindle should stop before changing spin direction
    #define SPINDLE_INVERT_DIR          false  // Set to "true" if the spin direction is reversed

    #define SPINDLE_LASER_POWERUP_DELAY   5000 // (ms) Delay to allow the spindle/laser to come up to speed/power
    #define SPINDLE_LASER_POWERDOWN_DELAY 5000 // (ms) Delay to allow the spindle to stop

    /**
     * M3/M4 Power Equation
     *
     * Each tool uses different value ranges for speed / power control.
     * These parameters are used to convert between tool power units and PWM.
     *
     * Speed/Power = (PWMDC / 255 * 100 - SPEED_POWER_INTERCEPT) / SPEED_POWER_SLOPE
     * PWMDC = (spdpwr - SPEED_POWER_MIN) / (SPEED_POWER_MAX - SPEED_POWER_MIN) / SPEED_POWER_SLOPE
     */
    #define SPEED_POWER_INTERCEPT         0    // (%) 0-100 i.e., Minimum power percentage
    #define SPEED_POWER_MIN            5000    // (RPM)
    #define SPEED_POWER_MAX           30000    // (RPM) SuperPID router controller 0 - 30,000 RPM
    #define SPEED_POWER_STARTUP       25000    // (RPM) M3/M4 speed/power default (with no arguments)

  #else

    #define SPEED_POWER_INTERCEPT         0    // (%) 0-100 i.e., Minimum power percentage
    #define SPEED_POWER_MIN               0    // (%) 0-100
    #define SPEED_POWER_MAX             100    // (%) 0-100
    #define SPEED_POWER_STARTUP          80    // (%) M3/M4 speed/power default (with no arguments)

    /**
     * Enable inline laser power to be handled in the planner / stepper routines.
     * Inline power is specified by the I (inline) flag in an M3 command (e.g., M3 S20 I)
     * or by the 'S' parameter in G0/G1/G2/G3 moves (see LASER_MOVE_POWER).
     *
     * This allows the laser to keep in perfect sync with the planner and removes
     * the powerup/down delay since lasers require negligible time.
     */
    //#define LASER_POWER_INLINE

    #if ENABLED(LASER_POWER_INLINE)
      /**
       * Scale the laser's power in proportion to the movement rate.
       *
       * - Sets the entry power proportional to the entry speed over the nominal speed.
       * - Ramps the power up every N steps to approximate the speed trapezoid.
       * - Due to the limited power resolution this is only approximate.
       */
      #define LASER_POWER_INLINE_TRAPEZOID

      /**
       * Continuously calculate the current power (nominal_power * current_rate / nominal_rate).
       * Required for accurate power with non-trapezoidal acceleration (e.g., S_CURVE_ACCELERATION).
       * This is a costly calculation so this option is discouraged on 8-bit AVR boards.
       *
       * LASER_POWER_INLINE_TRAPEZOID_CONT_PER defines how many step cycles there are between power updates. If your
       * board isn't able to generate steps fast enough (and you are using LASER_POWER_INLINE_TRAPEZOID_CONT), increase this.
       * Note that when this is zero it means it occurs every cycle; 1 means a delay wait one cycle then run, etc.
       */
      //#define LASER_POWER_INLINE_TRAPEZOID_CONT

      /**
       * Stepper iterations between power updates. Increase this value if the board
       * can't keep up with the processing demands of LASER_POWER_INLINE_TRAPEZOID_CONT.
       * Disable (or set to 0) to recalculate power on every stepper iteration.
       */
      //#define LASER_POWER_INLINE_TRAPEZOID_CONT_PER 10

      /**
       * Include laser power in G0/G1/G2/G3/G5 commands with the 'S' parameter
       */
      //#define LASER_MOVE_POWER

      #if ENABLED(LASER_MOVE_POWER)
        // Turn off the laser on G0 moves with no power parameter.
        // If a power parameter is provided, use that instead.
        //#define LASER_MOVE_G0_OFF

        // Turn off the laser on G28 homing.
        //#define LASER_MOVE_G28_OFF
      #endif

      /**
       * Inline flag inverted
       *
       * WARNING: M5 will NOT turn off the laser unless another move
       *          is done (so G-code files must end with 'M5 I').
       */
      //#define LASER_POWER_INLINE_INVERT

      /**
       * Continuously apply inline power. ('M3 S3' == 'G1 S3' == 'M3 S3 I')
       *
       * The laser might do some weird things, so only enable this
       * feature if you understand the implications.
       */
      //#define LASER_POWER_INLINE_CONTINUOUS

    #else

      #define SPINDLE_LASER_POWERUP_DELAY     50 // (ms) Delay to allow the spindle/laser to come up to speed/power
      #define SPINDLE_LASER_POWERDOWN_DELAY   50 // (ms) Delay to allow the spindle to stop

    #endif
  #endif
#endif

/**
 * Coolant Control
 *
 * Add the M7, M8, and M9 commands to turn mist or flood coolant on and off.
 *
 * Note: COOLANT_MIST_PIN and/or COOLANT_FLOOD_PIN must also be defined.
 */
//#define COOLANT_CONTROL
#if ENABLED(COOLANT_CONTROL)
  #define COOLANT_MIST                // Enable if mist coolant is present
  #define COOLANT_FLOOD               // Enable if flood coolant is present
  #define COOLANT_MIST_INVERT  false  // Set "true" if the on/off function is reversed
  #define COOLANT_FLOOD_INVERT false  // Set "true" if the on/off function is reversed
#endif

/**
 * Filament Width Sensor
 *
 * Measures the filament width in real-time and adjusts
 * flow rate to compensate for any irregularities.
 *
 * Also allows the measured filament diameter to set the
 * extrusion rate, so the slicer only has to specify the
 * volume.
 *
 * Only a single extruder is supported at this time.
 *
 *  34 RAMPS_14    : Analog input 5 on the AUX2 connector
 *  81 PRINTRBOARD : Analog input 2 on the Exp1 connector (version B,C,D,E)
 * 301 RAMBO       : Analog input 3
 *
 * Note: May require analog pins to be defined for other boards.
 */
//#define FILAMENT_WIDTH_SENSOR

#if ENABLED(FILAMENT_WIDTH_SENSOR)
  #define FILAMENT_SENSOR_EXTRUDER_NUM 0    // Index of the extruder that has the filament sensor. :[0,1,2,3,4]
  #define MEASUREMENT_DELAY_CM        14    // (cm) The distance from the filament sensor to the melting chamber

  #define FILWIDTH_ERROR_MARGIN        1.0  // (mm) If a measurement differs too much from nominal width ignore it
  #define MAX_MEASUREMENT_DELAY       20    // (bytes) Buffer size for stored measurements (1 byte per cm). Must be larger than MEASUREMENT_DELAY_CM.

  #define DEFAULT_MEASURED_FILAMENT_DIA DEFAULT_NOMINAL_FILAMENT_DIA // Set measured to nominal initially

  // Display filament width on the LCD status line. Status messages will expire after 5 seconds.
  //#define FILAMENT_LCD_DISPLAY
#endif

/**
 * Power Monitor
 * Monitor voltage (V) and/or current (A), and -when possible- power (W)
 *
 * Read and configure with M430
 *
 * The current sensor feeds DC voltage (relative to the measured current) to an analog pin
 * The voltage sensor feeds DC voltage (relative to the measured voltage) to an analog pin
 */
//#define POWER_MONITOR_CURRENT   // Monitor the system current
//#define POWER_MONITOR_VOLTAGE   // Monitor the system voltage
#if EITHER(POWER_MONITOR_CURRENT, POWER_MONITOR_VOLTAGE)
  #define POWER_MONITOR_VOLTS_PER_AMP   0.05000   // Input voltage to the MCU analog pin per amp  - DO NOT apply more than ADC_VREF!
  #define POWER_MONITOR_CURRENT_OFFSET -1         // Offset value for current sensors with linear function output
  #define POWER_MONITOR_VOLTS_PER_VOLT  0.11786   // Input voltage to the MCU analog pin per volt - DO NOT apply more than ADC_VREF!
  #define POWER_MONITOR_FIXED_VOLTAGE   13.6      // Voltage for a current sensor with no voltage sensor (for power display)
#endif

/**
 * CNC Coordinate Systems
 *
 * Enables G53 and G54-G59.3 commands to select coordinate systems
 * and G92.1 to reset the workspace to native machine space.
 */
//#define CNC_COORDINATE_SYSTEMS

/**
 * Auto-report temperatures with M155 S<seconds>
 */
#define AUTO_REPORT_TEMPERATURES

/**
 * Include capabilities in M115 output
 */
#define EXTENDED_CAPABILITIES_REPORT
#if ENABLED(EXTENDED_CAPABILITIES_REPORT)
  #define M115_GEOMETRY_REPORT
#endif

/**
 * Expected Printer Check
 * Add the M16 G-code to compare a string to the MACHINE_NAME.
 * M16 with a non-matching string causes the printer to halt.
 */
//#define EXPECTED_PRINTER_CHECK

/**
 * Disable all Volumetric extrusion options
 */
//#define NO_VOLUMETRICS

#if DISABLED(NO_VOLUMETRICS)
  /**
   * Volumetric extrusion default state
   * Activate to make volumetric extrusion the default method,
   * with DEFAULT_NOMINAL_FILAMENT_DIA as the default diameter.
   *
   * M200 D0 to disable, M200 Dn to set a new diameter (and enable volumetric).
   * M200 S0/S1 to disable/enable volumetric extrusion.
   */
  //#define VOLUMETRIC_DEFAULT_ON

  //#define VOLUMETRIC_EXTRUDER_LIMIT
  #if ENABLED(VOLUMETRIC_EXTRUDER_LIMIT)
    /**
     * Default volumetric extrusion limit in cubic mm per second (mm^3/sec).
     * This factory setting applies to all extruders.
     * Use 'M200 [T<extruder>] L<limit>' to override and 'M502' to reset.
     * A non-zero value activates Volume-based Extrusion Limiting.
     */
    #define DEFAULT_VOLUMETRIC_EXTRUDER_LIMIT 0.00      // (mm^3/sec)
  #endif
#endif

/**
 * Enable this option for a leaner build of Marlin that removes all
 * workspace offsets, simplifying coordinate transformations, leveling, etc.
 *
 *  - M206 and M428 are disabled.
 *  - G92 will revert to its behavior from Marlin 1.0.
 */
//#define NO_WORKSPACE_OFFSETS

// Extra options for the M114 "Current Position" report
#define M114_DETAIL         // Use 'M114` for details to check planner calculations
//#define M114_REALTIME       // Real current position based on forward kinematics
//#define M114_LEGACY         // M114 used to synchronize on every call. Enable if needed.

#define REPORT_FAN_CHANGE   // Report the new fan speed when changed by M106 (and others)

/**
 * Set the number of proportional font spaces required to fill up a typical character space.
 * This can help to better align the output of commands like `G29 O` Mesh Output.
 *
 * For clients that use a fixed-width font (like OctoPrint), leave this set to 1.0.
 * Otherwise, adjust according to your client and font.
 */
#define PROPORTIONAL_FONT_RATIO 1.0

/**
 * Spend 28 bytes of SRAM to optimize the GCode parser
 */
#define FASTER_GCODE_PARSER

#if ENABLED(FASTER_GCODE_PARSER)
  //#define GCODE_QUOTED_STRINGS  // Support for quoted string parameters
#endif

#define GCODE_CASE_INSENSITIVE  // Accept G-code sent to the firmware in lowercase

//#define REPETIER_GCODE_M360     // Add commands originally from Repetier FW

/**
 * CNC G-code options
 * Support CNC-style G-code dialects used by laser cutters, drawing machine cams, etc.
 * Note that G0 feedrates should be used with care for 3D printing (if used at all).
 * High feedrates may cause ringing and harm print quality.
 */
//#define PAREN_COMMENTS      // Support for parentheses-delimited comments
//#define GCODE_MOTION_MODES  // Remember the motion mode (G0 G1 G2 G3 G5 G38.X) and apply for X Y Z E F, etc.

// Enable and set a (default) feedrate for all G0 moves
//#define G0_FEEDRATE 3000 // (mm/min)
#ifdef G0_FEEDRATE
  //#define VARIABLE_G0_FEEDRATE // The G0 feedrate is set by F in G0 motion mode
#endif

/**
 * Startup commands
 *
 * Execute certain G-code commands immediately after power-on.
 */
//#define STARTUP_COMMANDS "M17 Z"

/**
 * G-code Macros
 *
 * Add G-codes M810-M819 to define and run G-code macros.
 * Macros are not saved to EEPROM.
 */
//#define GCODE_MACROS
#if ENABLED(GCODE_MACROS)
  #define GCODE_MACROS_SLOTS       5  // Up to 10 may be used
  #define GCODE_MACROS_SLOT_SIZE  50  // Maximum length of a single macro
#endif

/**
 * User-defined menu items that execute custom GCode
 */
//#define CUSTOM_USER_MENUS
#if ENABLED(CUSTOM_USER_MENUS)
  //#define CUSTOM_USER_MENU_TITLE "Custom Commands"
  #define USER_SCRIPT_DONE "M117 User Script Done"
  #define USER_SCRIPT_AUDIBLE_FEEDBACK
  //#define USER_SCRIPT_RETURN  // Return to status screen after a script

  #define USER_DESC_1 "Shutdown / present"
  #define USER_GCODE_1 "G0 X125 Y125 Z180"

  //#define USER_DESC_2 "Preheat for " PREHEAT_1_LABEL
  //#define USER_GCODE_2 "M140 S" STRINGIFY(PREHEAT_1_TEMP_BED) "\nM104 S" STRINGIFY(PREHEAT_1_TEMP_HOTEND)

  //#define USER_DESC_3 "Preheat for " PREHEAT_2_LABEL
  //#define USER_GCODE_3 "M140 S" STRINGIFY(PREHEAT_2_TEMP_BED) "\nM104 S" STRINGIFY(PREHEAT_2_TEMP_HOTEND)

  //#define USER_DESC_4 "Heat Bed/Home/Level"
  //#define USER_GCODE_4 "M140 S" STRINGIFY(PREHEAT_2_TEMP_BED) "\nG28\nG29"

  //#define USER_DESC_5 "Home & Info"
  //#define USER_GCODE_5 "G28\nM503"
#endif

/**
 * Host Action Commands
 *
 * Define host streamer action commands in compliance with the standard.
 *
 * See https://reprap.org/wiki/G-code#Action_commands
 * Common commands ........ poweroff, pause, paused, resume, resumed, cancel
 * G29_RETRY_AND_RECOVER .. probe_rewipe, probe_failed
 *
 * Some features add reason codes to extend these commands.
 *
 * Host Prompt Support enables Marlin to use the host for user prompts so
 * filament runout and other processes can be managed from the host side.
 */
#define HOST_ACTION_COMMANDS
#if ENABLED(HOST_ACTION_COMMANDS)
  #define HOST_PROMPT_SUPPORT
  //#define HOST_START_MENU_ITEM  // Add a menu item that tells the host to start
#endif

/**
 * Cancel Objects
 *
 * Implement M486 to allow Marlin to skip objects
 */
//#define CANCEL_OBJECTS

/**
 * I2C position encoders for closed loop control.
 * Developed by Chris Barr at Aus3D.
 *
 * Wiki: https://wiki.aus3d.com.au/Magnetic_Encoder
 * Github: https://github.com/Aus3D/MagneticEncoder
 *
 * Supplier: https://aus3d.com.au/magnetic-encoder-module
 * Alternative Supplier: https://reliabuild3d.com/
 *
 * Reliabuild encoders have been modified to improve reliability.
 */

//#define I2C_POSITION_ENCODERS
#if ENABLED(I2C_POSITION_ENCODERS)

  #define I2CPE_ENCODER_CNT         1                       // The number of encoders installed; max of 5
                                                            // encoders supported currently.

  #define I2CPE_ENC_1_ADDR          I2CPE_PRESET_ADDR_X     // I2C address of the encoder. 30-200.
  #define I2CPE_ENC_1_AXIS          X_AXIS                  // Axis the encoder module is installed on.  <X|Y|Z|E>_AXIS.
  #define I2CPE_ENC_1_TYPE          I2CPE_ENC_TYPE_LINEAR   // Type of encoder:  I2CPE_ENC_TYPE_LINEAR -or-
                                                            // I2CPE_ENC_TYPE_ROTARY.
  #define I2CPE_ENC_1_TICKS_UNIT    2048                    // 1024 for magnetic strips with 2mm poles; 2048 for
                                                            // 1mm poles. For linear encoders this is ticks / mm,
                                                            // for rotary encoders this is ticks / revolution.
  //#define I2CPE_ENC_1_TICKS_REV     (16 * 200)            // Only needed for rotary encoders; number of stepper
                                                            // steps per full revolution (motor steps/rev * microstepping)
  //#define I2CPE_ENC_1_INVERT                              // Invert the direction of axis travel.
  #define I2CPE_ENC_1_EC_METHOD     I2CPE_ECM_MICROSTEP     // Type of error error correction.
  #define I2CPE_ENC_1_EC_THRESH     0.10                    // Threshold size for error (in mm) above which the
                                                            // printer will attempt to correct the error; errors
                                                            // smaller than this are ignored to minimize effects of
                                                            // measurement noise / latency (filter).

  #define I2CPE_ENC_2_ADDR          I2CPE_PRESET_ADDR_Y     // Same as above, but for encoder 2.
  #define I2CPE_ENC_2_AXIS          Y_AXIS
  #define I2CPE_ENC_2_TYPE          I2CPE_ENC_TYPE_LINEAR
  #define I2CPE_ENC_2_TICKS_UNIT    2048
  //#define I2CPE_ENC_2_TICKS_REV   (16 * 200)
  //#define I2CPE_ENC_2_INVERT
  #define I2CPE_ENC_2_EC_METHOD     I2CPE_ECM_MICROSTEP
  #define I2CPE_ENC_2_EC_THRESH     0.10

  #define I2CPE_ENC_3_ADDR          I2CPE_PRESET_ADDR_Z     // Encoder 3.  Add additional configuration options
  #define I2CPE_ENC_3_AXIS          Z_AXIS                  // as above, or use defaults below.

  #define I2CPE_ENC_4_ADDR          I2CPE_PRESET_ADDR_E     // Encoder 4.
  #define I2CPE_ENC_4_AXIS          E_AXIS

  #define I2CPE_ENC_5_ADDR          34                      // Encoder 5.
  #define I2CPE_ENC_5_AXIS          E_AXIS

  // Default settings for encoders which are enabled, but without settings configured above.
  #define I2CPE_DEF_TYPE            I2CPE_ENC_TYPE_LINEAR
  #define I2CPE_DEF_ENC_TICKS_UNIT  2048
  #define I2CPE_DEF_TICKS_REV       (16 * 200)
  #define I2CPE_DEF_EC_METHOD       I2CPE_ECM_NONE
  #define I2CPE_DEF_EC_THRESH       0.1

  //#define I2CPE_ERR_THRESH_ABORT  100.0                   // Threshold size for error (in mm) error on any given
                                                            // axis after which the printer will abort. Comment out to
                                                            // disable abort behavior.

  #define I2CPE_TIME_TRUSTED        10000                   // After an encoder fault, there must be no further fault
                                                            // for this amount of time (in ms) before the encoder
                                                            // is trusted again.

  /**
   * Position is checked every time a new command is executed from the buffer but during long moves,
   * this setting determines the minimum update time between checks. A value of 100 works well with
   * error rolling average when attempting to correct only for skips and not for vibration.
   */
  #define I2CPE_MIN_UPD_TIME_MS     4                       // (ms) Minimum time between encoder checks.

  // Use a rolling average to identify persistant errors that indicate skips, as opposed to vibration and noise.
  #define I2CPE_ERR_ROLLING_AVERAGE

#endif // I2C_POSITION_ENCODERS

/**
 * Analog Joystick(s)
 */
//#define JOYSTICK
#if ENABLED(JOYSTICK)
  #define JOY_X_PIN    5  // RAMPS: Suggested pin A5  on AUX2
  #define JOY_Y_PIN   10  // RAMPS: Suggested pin A10 on AUX2
  #define JOY_Z_PIN   12  // RAMPS: Suggested pin A12 on AUX2
  #define JOY_EN_PIN  44  // RAMPS: Suggested pin D44 on AUX2

  //#define INVERT_JOY_X  // Enable if X direction is reversed
  //#define INVERT_JOY_Y  // Enable if Y direction is reversed
  //#define INVERT_JOY_Z  // Enable if Z direction is reversed

  // Use M119 with JOYSTICK_DEBUG to find reasonable values after connecting:
  #define JOY_X_LIMITS { 5600, 8190-100, 8190+100, 10800 } // min, deadzone start, deadzone end, max
  #define JOY_Y_LIMITS { 5600, 8250-100, 8250+100, 11000 }
  #define JOY_Z_LIMITS { 4800, 8080-100, 8080+100, 11550 }
  //#define JOYSTICK_DEBUG
#endif

/**
 * Mechanical Gantry Calibration
 * Modern replacement for the Prusa TMC_Z_CALIBRATION.
 * Adds capability to work with any adjustable current drivers.
 * Implemented as G34 because M915 is deprecated.
 */
//#define MECHANICAL_GANTRY_CALIBRATION
#if ENABLED(MECHANICAL_GANTRY_CALIBRATION)
  #define GANTRY_CALIBRATION_CURRENT          600     // Default calibration current in ma
  #define GANTRY_CALIBRATION_EXTRA_HEIGHT      15     // Extra distance in mm past Z_###_POS to move
  #define GANTRY_CALIBRATION_FEEDRATE         500     // Feedrate for correction move
  //#define GANTRY_CALIBRATION_TO_MIN                 // Enable to calibrate Z in the MIN direction

  //#define GANTRY_CALIBRATION_SAFE_POSITION XY_CENTER // Safe position for nozzle
  //#define GANTRY_CALIBRATION_XY_PARK_FEEDRATE 3000  // XY Park Feedrate - MMM
  //#define GANTRY_CALIBRATION_COMMANDS_PRE   ""
  #define GANTRY_CALIBRATION_COMMANDS_POST  "G28"     // G28 highly recommended to ensure an accurate position
#endif

/**
 * MAX7219 Debug Matrix
 *
 * Add support for a low-cost 8x8 LED Matrix based on the Max7219 chip as a realtime status display.
 * Requires 3 signal wires. Some useful debug options are included to demonstrate its usage.
 */
//#define MAX7219_DEBUG
#if ENABLED(MAX7219_DEBUG)
  #define MAX7219_CLK_PIN   64
  #define MAX7219_DIN_PIN   57
  #define MAX7219_LOAD_PIN  44

  //#define MAX7219_GCODE          // Add the M7219 G-code to control the LED matrix
  #define MAX7219_INIT_TEST    2   // Test pattern at startup: 0=none, 1=sweep, 2=spiral
  #define MAX7219_NUMBER_UNITS 1   // Number of Max7219 units in chain.
  #define MAX7219_ROTATE       0   // Rotate the display clockwise (in multiples of +/- 90°)
                                   // connector at:  right=0   bottom=-90  top=90  left=180
  //#define MAX7219_REVERSE_ORDER  // The individual LED matrix units may be in reversed order
  //#define MAX7219_SIDE_BY_SIDE   // Big chip+matrix boards can be chained side-by-side

  /**
   * Sample debug features
   * If you add more debug displays, be careful to avoid conflicts!
   */
  #define MAX7219_DEBUG_PRINTER_ALIVE    // Blink corner LED of 8x8 matrix to show that the firmware is functioning
  #define MAX7219_DEBUG_PLANNER_HEAD  3  // Show the planner queue head position on this and the next LED matrix row
  #define MAX7219_DEBUG_PLANNER_TAIL  5  // Show the planner queue tail position on this and the next LED matrix row

  #define MAX7219_DEBUG_PLANNER_QUEUE 0  // Show the current planner queue depth on this and the next LED matrix row
                                         // If you experience stuttering, reboots, etc. this option can reveal how
                                         // tweaks made to the configuration are affecting the printer in real-time.
#endif

/**
 * NanoDLP Sync support
 *
 * Add support for Synchronized Z moves when using with NanoDLP. G0/G1 axis moves will output "Z_move_comp"
 * string to enable synchronization with DLP projector exposure. This change will allow to use
 * [[WaitForDoneMessage]] instead of populating your gcode with M400 commands
 */
//#define NANODLP_Z_SYNC
#if ENABLED(NANODLP_Z_SYNC)
  //#define NANODLP_ALL_AXIS  // Enables "Z_move_comp" output on any axis move.
                              // Default behavior is limited to Z axis only.
#endif

/**
 * Ethernet. Use M552 to enable and set the IP address.
 */
#if HAS_ETHERNET
  #define MAC_ADDRESS { 0xDE, 0xAD, 0xBE, 0xEF, 0xF0, 0x0D }  // A MAC address unique to your network
#endif

/**
 * WiFi Support (Espressif ESP32 WiFi)
 */
//#define WIFISUPPORT         // Marlin embedded WiFi managenent
//#define ESP3D_WIFISUPPORT   // ESP3D Library WiFi management (https://github.com/luc-github/ESP3DLib)

#if EITHER(WIFISUPPORT, ESP3D_WIFISUPPORT)
  //#define WEBSUPPORT          // Start a webserver (which may include auto-discovery)
  //#define OTASUPPORT          // Support over-the-air firmware updates
  //#define WIFI_CUSTOM_COMMAND // Accept feature config commands (e.g., WiFi ESP3D) from the host

  /**
   * To set a default WiFi SSID / Password, create a file called Configuration_Secure.h with
   * the following defines, customized for your network. This specific file is excluded via
   * .gitignore to prevent it from accidentally leaking to the public.
   *
   *   #define WIFI_SSID "WiFi SSID"
   *   #define WIFI_PWD  "WiFi Password"
   */
  //#include "Configuration_Secure.h" // External file with WiFi SSID / Password
#endif

/**
 * Průša Multi-Material Unit (MMU)
 * Enable in Configuration.h
 *
 * These devices allow a single stepper driver on the board to drive
 * multi-material feeders with any number of stepper motors.
 */
#if HAS_PRUSA_MMU1
  /**
   * This option only allows the multiplexer to switch on tool-change.
   * Additional options to configure custom E moves are pending.
   *
   * Override the default DIO selector pins here, if needed.
   * Some pins files may provide defaults for these pins.
   */
  //#define E_MUX0_PIN 40  // Always Required
  //#define E_MUX1_PIN 42  // Needed for 3 to 8 inputs
  //#define E_MUX2_PIN 44  // Needed for 5 to 8 inputs
#elif HAS_PRUSA_MMU2
  // Serial port used for communication with MMU2.
  // For AVR enable the UART port used for the MMU. (e.g., mmuSerial)
  // For 32-bit boards check your HAL for available serial ports. (e.g., Serial2)
  #define MMU2_SERIAL_PORT 2
  #define MMU2_SERIAL mmuSerial

  // Use hardware reset for MMU if a pin is defined for it
  //#define MMU2_RST_PIN 23

  // Enable if the MMU2 has 12V stepper motors (MMU2 Firmware 1.0.2 and up)
  //#define MMU2_MODE_12V

  // G-code to execute when MMU2 F.I.N.D.A. probe detects filament runout
  #define MMU2_FILAMENT_RUNOUT_SCRIPT "M600"

  // Add an LCD menu for MMU2
  //#define MMU2_MENUS
  #if EITHER(MMU2_MENUS, HAS_PRUSA_MMU2S)
    // Settings for filament load / unload from the LCD menu.
    // This is for Průša MK3-style extruders. Customize for your hardware.
    #define MMU2_FILAMENTCHANGE_EJECT_FEED 80.0
    #define MMU2_LOAD_TO_NOZZLE_SEQUENCE \
      {  7.2, 1145 }, \
      { 14.4,  871 }, \
      { 36.0, 1393 }, \
      { 14.4,  871 }, \
      { 50.0,  198 }

    #define MMU2_RAMMING_SEQUENCE \
      {   1.0, 1000 }, \
      {   1.0, 1500 }, \
      {   2.0, 2000 }, \
      {   1.5, 3000 }, \
      {   2.5, 4000 }, \
      { -15.0, 5000 }, \
      { -14.0, 1200 }, \
      {  -6.0,  600 }, \
      {  10.0,  700 }, \
      { -10.0,  400 }, \
      { -50.0, 2000 }
  #endif

  /**
   * Using a sensor like the MMU2S
   * This mode requires a MK3S extruder with a sensor at the extruder idler, like the MMU2S.
   * See https://help.prusa3d.com/en/guide/3b-mk3s-mk2-5s-extruder-upgrade_41560, step 11
   */
  #if HAS_PRUSA_MMU2S
    #define MMU2_C0_RETRY   5             // Number of retries (total time = timeout*retries)

    #define MMU2_CAN_LOAD_FEEDRATE 800    // (mm/min)
    #define MMU2_CAN_LOAD_SEQUENCE \
      {  0.1, MMU2_CAN_LOAD_FEEDRATE }, \
      {  60.0, MMU2_CAN_LOAD_FEEDRATE }, \
      { -52.0, MMU2_CAN_LOAD_FEEDRATE }

    #define MMU2_CAN_LOAD_RETRACT   6.0   // (mm) Keep under the distance between Load Sequence values
    #define MMU2_CAN_LOAD_DEVIATION 0.8   // (mm) Acceptable deviation

    #define MMU2_CAN_LOAD_INCREMENT 0.2   // (mm) To reuse within MMU2 module
    #define MMU2_CAN_LOAD_INCREMENT_SEQUENCE \
      { -MMU2_CAN_LOAD_INCREMENT, MMU2_CAN_LOAD_FEEDRATE }

  #else

    /**
     * MMU1 Extruder Sensor
     *
     * Support for a Průša (or other) IR Sensor to detect filament near the extruder
     * and make loading more reliable. Suitable for an extruder equipped with a filament
     * sensor less than 38mm from the gears.
     *
     * During loading the extruder will stop when the sensor is triggered, then do a last
     * move up to the gears. If no filament is detected, the MMU2 can make some more attempts.
     * If all attempts fail, a filament runout will be triggered.
     */
    //#define MMU_EXTRUDER_SENSOR
    #if ENABLED(MMU_EXTRUDER_SENSOR)
      #define MMU_LOADING_ATTEMPTS_NR 5 // max. number of attempts to load filament if first load fail
    #endif

  #endif

  //#define MMU2_DEBUG  // Write debug info to serial output

#endif // HAS_PRUSA_MMU2

/**
 * Advanced Print Counter settings
 */
#if ENABLED(PRINTCOUNTER)
  #define SERVICE_WARNING_BUZZES  3
  // Activate up to 3 service interval watchdogs
  //#define SERVICE_NAME_1      "Service S"
  //#define SERVICE_INTERVAL_1  100 // print hours
  //#define SERVICE_NAME_2      "Service L"
  //#define SERVICE_INTERVAL_2  200 // print hours
  //#define SERVICE_NAME_3      "Service 3"
  //#define SERVICE_INTERVAL_3    1 // print hours
#endif

// @section develop

//
// M100 Free Memory Watcher to debug memory usage
//
//#define M100_FREE_MEMORY_WATCHER

//
// M42 - Set pin states
//
#define DIRECT_PIN_CONTROL

//
// M43 - display pin status, toggle pins, watch pins, watch endstops & toggle LED, test servo probe
//
#define PINS_DEBUGGING

// Enable Marlin dev mode which adds some special commands
//#define MARLIN_DEV_MODE<|MERGE_RESOLUTION|>--- conflicted
+++ resolved
@@ -1145,22 +1145,17 @@
     #endif
   #endif
 
-  // Scroll a longer status message into view
-  //#define STATUS_MESSAGE_SCROLLING
-
-<<<<<<< HEAD
+// Scroll a longer status message into view
+//#define STATUS_MESSAGE_SCROLLING
+
+// On the Info Screen, display XY with one decimal place when possible
+//#define LCD_DECIMAL_SMALL_XY
+
 // Add an 'M73' G-code to set the current percentage
 #define LCD_SET_PROGRESS_MANUALLY
-=======
-  // On the Info Screen, display XY with one decimal place when possible
-  //#define LCD_DECIMAL_SMALL_XY
->>>>>>> 218de578
-
-  // Add an 'M73' G-code to set the current percentage
-  //#define LCD_SET_PROGRESS_MANUALLY
-
-  // Show the E position (filament used) during printing
-  //#define LCD_SHOW_E_TOTAL
+
+// Show the E position (filament used) during printing
+//#define LCD_SHOW_E_TOTAL
 #endif
 
 #if EITHER(SDSUPPORT, LCD_SET_PROGRESS_MANUALLY) && ANY(HAS_MARLINUI_U8GLIB, HAS_MARLINUI_HD44780, IS_TFTGLCD_PANEL, EXTENSIBLE_UI)
@@ -1362,7 +1357,7 @@
     #if DISABLED(USE_OTG_USB_HOST)
       #define USB_CS_PIN    SDSS
       #define USB_INTR_PIN  SD_DETECT_PIN
-    #endif
+  #endif
   #endif
 
   /**
@@ -1476,12 +1471,7 @@
   //#define STATUS_ALT_FAN_BITMAP     // Use the alternative fan bitmap
   //#define STATUS_FAN_FRAMES 3       // :[0,1,2,3,4] Number of fan animation frames
   //#define STATUS_HEAT_PERCENT       // Show heating in a progress bar
-<<<<<<< HEAD
-  //#define BOOT_MARLIN_LOGO_SMALL    // Show a smaller Marlin logo on the Boot Screen (saving 399 bytes of flash)
   #define BOOT_MARLIN_LOGO_ANIMATED // Animated Marlin logo. Costs ~‭3260 (or ~940) bytes of PROGMEM.
-=======
-  //#define BOOT_MARLIN_LOGO_ANIMATED // Animated Marlin logo. Costs ~‭3260 (or ~940) bytes of PROGMEM.
->>>>>>> 218de578
 
   // Frivolous Game Options
   #define MARLIN_BRICKOUT
