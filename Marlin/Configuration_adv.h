/**
 * Marlin 3D Printer Firmware
 * Copyright (c) 2019 MarlinFirmware [https://github.com/MarlinFirmware/Marlin]
 *
 * Based on Sprinter and grbl.
 * Copyright (c) 2011 Camiel Gubbels / Erik van der Zalm
 *
 * This program is free software: you can redistribute it and/or modify
 * it under the terms of the GNU General Public License as published by
 * the Free Software Foundation, either version 3 of the License, or
 * (at your option) any later version.
 *
 * This program is distributed in the hope that it will be useful,
 * but WITHOUT ANY WARRANTY; without even the implied warranty of
 * MERCHANTABILITY or FITNESS FOR A PARTICULAR PURPOSE.  See the
 * GNU General Public License for more details.
 *
 * You should have received a copy of the GNU General Public License
 * along with this program.  If not, see <http://www.gnu.org/licenses/>.
 *
 */
#pragma once

/**
 * Configuration_adv.h
 *
 * Advanced settings.
 * Only change these if you know exactly what you're doing.
 * Some of these settings can damage your printer if improperly set!
 *
 * Basic settings can be found in Configuration.h
 *
 */
#define CONFIGURATION_ADV_H_VERSION 020000

// @section temperature

//===========================================================================
//=============================Thermal Settings  ============================
//===========================================================================

//
// Custom Thermistor 1000 parameters
//
#if TEMP_SENSOR_0 == 1000
  #define HOTEND0_PULLUP_RESISTOR_OHMS 4700    // Pullup resistor
  #define HOTEND0_RESISTANCE_25C_OHMS  100000  // Resistance at 25C
  #define HOTEND0_BETA                 3950    // Beta value
#endif

#if TEMP_SENSOR_1 == 1000
  #define HOTEND1_PULLUP_RESISTOR_OHMS 4700    // Pullup resistor
  #define HOTEND1_RESISTANCE_25C_OHMS  100000  // Resistance at 25C
  #define HOTEND1_BETA                 3950    // Beta value
#endif

#if TEMP_SENSOR_2 == 1000
  #define HOTEND2_PULLUP_RESISTOR_OHMS 4700    // Pullup resistor
  #define HOTEND2_RESISTANCE_25C_OHMS  100000  // Resistance at 25C
  #define HOTEND2_BETA                 3950    // Beta value
#endif

#if TEMP_SENSOR_3 == 1000
  #define HOTEND3_PULLUP_RESISTOR_OHMS 4700    // Pullup resistor
  #define HOTEND3_RESISTANCE_25C_OHMS  100000  // Resistance at 25C
  #define HOTEND3_BETA                 3950    // Beta value
#endif

#if TEMP_SENSOR_4 == 1000
  #define HOTEND4_PULLUP_RESISTOR_OHMS 4700    // Pullup resistor
  #define HOTEND4_RESISTANCE_25C_OHMS  100000  // Resistance at 25C
  #define HOTEND4_BETA                 3950    // Beta value
#endif

#if TEMP_SENSOR_5 == 1000
  #define HOTEND5_PULLUP_RESISTOR_OHMS 4700    // Pullup resistor
  #define HOTEND5_RESISTANCE_25C_OHMS  100000  // Resistance at 25C
  #define HOTEND5_BETA                 3950    // Beta value
#endif

#if TEMP_SENSOR_BED == 1000
  #define BED_PULLUP_RESISTOR_OHMS     4700    // Pullup resistor
  #define BED_RESISTANCE_25C_OHMS      100000  // Resistance at 25C
  #define BED_BETA                     3950    // Beta value
#endif

#if TEMP_SENSOR_CHAMBER == 1000
  #define CHAMBER_PULLUP_RESISTOR_OHMS 4700    // Pullup resistor
  #define CHAMBER_RESISTANCE_25C_OHMS  100000  // Resistance at 25C
  #define CHAMBER_BETA                 3950    // Beta value
#endif

//
// Hephestos 2 24V heated bed upgrade kit.
// https://store.bq.com/en/heated-bed-kit-hephestos2
//
//#define HEPHESTOS2_HEATED_BED_KIT
#if ENABLED(HEPHESTOS2_HEATED_BED_KIT)
  #undef TEMP_SENSOR_BED
  #define TEMP_SENSOR_BED 70
  #define HEATER_BED_INVERTING true
#endif

/**
 * Heated Chamber settings
 */
#if TEMP_SENSOR_CHAMBER
  #define CHAMBER_MINTEMP             5
  #define CHAMBER_MAXTEMP            60
  #define TEMP_CHAMBER_HYSTERESIS     1   // (°C) Temperature proximity considered "close enough" to the target
  //#define CHAMBER_LIMIT_SWITCHING
  //#define HEATER_CHAMBER_PIN       44   // Chamber heater on/off pin
  //#define HEATER_CHAMBER_INVERTING false
#endif

#if DISABLED(PIDTEMPBED)
  #define BED_CHECK_INTERVAL 5000 // ms between checks in bang-bang control
  #if ENABLED(BED_LIMIT_SWITCHING)
    #define BED_HYSTERESIS 2 // Only disable heating if T>target+BED_HYSTERESIS and enable heating if T>target-BED_HYSTERESIS
  #endif
#endif

/**
 * Thermal Protection provides additional protection to your printer from damage
 * and fire. Marlin always includes safe min and max temperature ranges which
 * protect against a broken or disconnected thermistor wire.
 *
 * The issue: If a thermistor falls out, it will report the much lower
 * temperature of the air in the room, and the the firmware will keep
 * the heater on.
 *
 * The solution: Once the temperature reaches the target, start observing.
 * If the temperature stays too far below the target (hysteresis) for too
 * long (period), the firmware will halt the machine as a safety precaution.
 *
 * If you get false positives for "Thermal Runaway", increase
 * THERMAL_PROTECTION_HYSTERESIS and/or THERMAL_PROTECTION_PERIOD
 */
#if ENABLED(THERMAL_PROTECTION_HOTENDS)
  #define THERMAL_PROTECTION_PERIOD 40        // Seconds
  #define THERMAL_PROTECTION_HYSTERESIS 4     // Degrees Celsius

  //#define ADAPTIVE_FAN_SLOWING              // Slow part cooling fan if temperature drops
  #if BOTH(ADAPTIVE_FAN_SLOWING, PIDTEMP)
    //#define NO_FAN_SLOWING_IN_PID_TUNING    // Don't slow fan speed during M303
  #endif

  /**
   * Whenever an M104, M109, or M303 increases the target temperature, the
   * firmware will wait for the WATCH_TEMP_PERIOD to expire. If the temperature
   * hasn't increased by WATCH_TEMP_INCREASE degrees, the machine is halted and
   * requires a hard reset. This test restarts with any M104/M109/M303, but only
   * if the current temperature is far enough below the target for a reliable
   * test.
   *
   * If you get false positives for "Heating failed", increase WATCH_TEMP_PERIOD
   * and/or decrease WATCH_TEMP_INCREASE. WATCH_TEMP_INCREASE should not be set
   * below 2.
   */
  #define WATCH_TEMP_PERIOD 20                // Seconds
  #define WATCH_TEMP_INCREASE 2               // Degrees Celsius
#endif

/**
 * Thermal Protection parameters for the bed are just as above for hotends.
 */
#if ENABLED(THERMAL_PROTECTION_BED)
  #define THERMAL_PROTECTION_BED_PERIOD 20    // Seconds
  #define THERMAL_PROTECTION_BED_HYSTERESIS 2 // Degrees Celsius

  /**
   * As described above, except for the bed (M140/M190/M303).
   */
  #define WATCH_BED_TEMP_PERIOD 60                // Seconds
  #define WATCH_BED_TEMP_INCREASE 2               // Degrees Celsius
#endif

/**
 * Thermal Protection parameters for the heated chamber.
 */
#if ENABLED(THERMAL_PROTECTION_CHAMBER)
  #define THERMAL_PROTECTION_CHAMBER_PERIOD 20    // Seconds
  #define THERMAL_PROTECTION_CHAMBER_HYSTERESIS 2 // Degrees Celsius

  /**
   * Heated chamber watch settings (M141/M191).
   */
  #define WATCH_CHAMBER_TEMP_PERIOD 60            // Seconds
  #define WATCH_CHAMBER_TEMP_INCREASE 2           // Degrees Celsius
#endif

#if ENABLED(PIDTEMP)
  // Add an experimental additional term to the heater power, proportional to the extrusion speed.
  // A well-chosen Kc value should add just enough power to melt the increased material volume.
  //#define PID_EXTRUSION_SCALING
  #if ENABLED(PID_EXTRUSION_SCALING)
    #define DEFAULT_Kc (100) //heating power=Kc*(e_speed)
    #define LPQ_MAX_LEN 50
  #endif
#endif

/**
 * Automatic Temperature:
 * The hotend target temperature is calculated by all the buffered lines of gcode.
 * The maximum buffered steps/sec of the extruder motor is called "se".
 * Start autotemp mode with M109 S<mintemp> B<maxtemp> F<factor>
 * The target temperature is set to mintemp+factor*se[steps/sec] and is limited by
 * mintemp and maxtemp. Turn this off by executing M109 without F*
 * Also, if the temperature is set to a value below mintemp, it will not be changed by autotemp.
 * On an Ultimaker, some initial testing worked with M109 S215 B260 F1 in the start.gcode
 */
//#define AUTOTEMP
#if ENABLED(AUTOTEMP)
  #define AUTOTEMP_OLDWEIGHT 0.98
#endif

// Show extra position information with 'M114 D'
//#define M114_DETAIL

// Show Temperature ADC value
// Enable for M105 to include ADC values read from temperature sensors.
//#define SHOW_TEMP_ADC_VALUES

/**
 * High Temperature Thermistor Support
 *
 * Thermistors able to support high temperature tend to have a hard time getting
 * good readings at room and lower temperatures. This means HEATER_X_RAW_LO_TEMP
 * will probably be caught when the heating element first turns on during the
 * preheating process, which will trigger a min_temp_error as a safety measure
 * and force stop everything.
 * To circumvent this limitation, we allow for a preheat time (during which,
 * min_temp_error won't be triggered) and add a min_temp buffer to handle
 * aberrant readings.
 *
 * If you want to enable this feature for your hotend thermistor(s)
 * uncomment and set values > 0 in the constants below
 */

// The number of consecutive low temperature errors that can occur
// before a min_temp_error is triggered. (Shouldn't be more than 10.)
//#define MAX_CONSECUTIVE_LOW_TEMPERATURE_ERROR_ALLOWED 0

// The number of milliseconds a hotend will preheat before starting to check
// the temperature. This value should NOT be set to the time it takes the
// hot end to reach the target temperature, but the time it takes to reach
// the minimum temperature your thermistor can read. The lower the better/safer.
// This shouldn't need to be more than 30 seconds (30000)
//#define MILLISECONDS_PREHEAT_TIME 0

// @section extruder

// Extruder runout prevention.
// If the machine is idle and the temperature over MINTEMP
// then extrude some filament every couple of SECONDS.
//#define EXTRUDER_RUNOUT_PREVENT
#if ENABLED(EXTRUDER_RUNOUT_PREVENT)
  #define EXTRUDER_RUNOUT_MINTEMP 190
  #define EXTRUDER_RUNOUT_SECONDS 30
  #define EXTRUDER_RUNOUT_SPEED 1500  // (mm/m)
  #define EXTRUDER_RUNOUT_EXTRUDE 5   // (mm)
#endif

// @section temperature

// Calibration for AD595 / AD8495 sensor to adjust temperature measurements.
// The final temperature is calculated as (measuredTemp * GAIN) + OFFSET.
#define TEMP_SENSOR_AD595_OFFSET  0.0
#define TEMP_SENSOR_AD595_GAIN    1.0
#define TEMP_SENSOR_AD8495_OFFSET 0.0
#define TEMP_SENSOR_AD8495_GAIN   1.0

/**
 * Controller Fan
 * To cool down the stepper drivers and MOSFETs.
 *
 * The fan will turn on automatically whenever any stepper is enabled
 * and turn off after a set period after all steppers are turned off.
 */
//#define USE_CONTROLLER_FAN
#if ENABLED(USE_CONTROLLER_FAN)
  //#define CONTROLLER_FAN_PIN -1           // Set a custom pin for the controller fan
  #define CONTROLLERFAN_SECS 60             // Duration in seconds for the fan to run after all motors are disabled
  #define CONTROLLERFAN_SPEED 255           // 255 == full speed
  //#define CONTROLLERFAN_SPEED_Z_ONLY 127  // Reduce noise on machines that keep Z enabled
#endif

// When first starting the main fan, run it at full speed for the
// given number of milliseconds.  This gets the fan spinning reliably
// before setting a PWM value. (Does not work with software PWM for fan on Sanguinololu)
//#define FAN_KICKSTART_TIME 100

/**
 * PWM Fan Scaling
 *
 * Define the min/max speeds for PWM fans (as set with M106).
 *
 * With these options the M106 0-255 value range is scaled to a subset
 * to ensure that the fan has enough power to spin, or to run lower
 * current fans with higher current. (e.g., 5V/12V fans with 12V/24V)
 * Value 0 always turns off the fan.
 *
 * Define one or both of these to override the default 0-255 range.
 */
//#define FAN_MIN_PWM 50
//#define FAN_MAX_PWM 128

/**
 * FAST PWM FAN Settings
 *
 * Use to change the FAST FAN PWM frequency (if enabled in Configuration.h)
 * Combinations of PWM Modes, prescale values and TOP resolutions are used internally to produce a
 * frequency as close as possible to the desired frequency.
 *
 * FAST_PWM_FAN_FREQUENCY [undefined by default]
 *   Set this to your desired frequency.
 *   If left undefined this defaults to F = F_CPU/(2*255*1)
 *   ie F = 31.4 Khz on 16 MHz microcontrollers or F = 39.2 KHz on 20 MHz microcontrollers
 *   These defaults are the same as with the old FAST_PWM_FAN implementation - no migration is required
 *   NOTE: Setting very low frequencies (< 10 Hz) may result in unexpected timer behavior.
 *
 * USE_OCR2A_AS_TOP [undefined by default]
 *   Boards that use TIMER2 for PWM have limitations resulting in only a few possible frequencies on TIMER2:
 *   16MHz MCUs: [62.5KHz, 31.4KHz (default), 7.8KHz, 3.92KHz, 1.95KHz, 977Hz, 488Hz, 244Hz, 60Hz, 122Hz, 30Hz]
 *   20MHz MCUs: [78.1KHz, 39.2KHz (default), 9.77KHz, 4.9KHz, 2.44KHz, 1.22KHz, 610Hz, 305Hz, 153Hz, 76Hz, 38Hz]
 *   A greater range can be achieved by enabling USE_OCR2A_AS_TOP. But note that this option blocks the use of
 *   PWM on pin OC2A. Only use this option if you don't need PWM on 0C2A. (Check your schematic.)
 *   USE_OCR2A_AS_TOP sacrifices duty cycle control resolution to achieve this broader range of frequencies.
 */
#if ENABLED(FAST_PWM_FAN)
  //#define FAST_PWM_FAN_FREQUENCY 31400
  //#define USE_OCR2A_AS_TOP
#endif

// @section extruder

/**
 * Extruder cooling fans
 *
 * Extruder auto fans automatically turn on when their extruders'
 * temperatures go above EXTRUDER_AUTO_FAN_TEMPERATURE.
 *
 * Your board's pins file specifies the recommended pins. Override those here
 * or set to -1 to disable completely.
 *
 * Multiple extruders can be assigned to the same pin in which case
 * the fan will turn on when any selected extruder is above the threshold.
 */
#define E0_AUTO_FAN_PIN -1
#define E1_AUTO_FAN_PIN -1
#define E2_AUTO_FAN_PIN -1
#define E3_AUTO_FAN_PIN -1
#define E4_AUTO_FAN_PIN -1
#define E5_AUTO_FAN_PIN -1
#define CHAMBER_AUTO_FAN_PIN -1

#define EXTRUDER_AUTO_FAN_TEMPERATURE 50
#define EXTRUDER_AUTO_FAN_SPEED 255   // 255 == full speed
#define CHAMBER_AUTO_FAN_TEMPERATURE 30
#define CHAMBER_AUTO_FAN_SPEED 255

/**
 * Part-Cooling Fan Multiplexer
 *
 * This feature allows you to digitally multiplex the fan output.
 * The multiplexer is automatically switched at tool-change.
 * Set FANMUX[012]_PINs below for up to 2, 4, or 8 multiplexed fans.
 */
#define FANMUX0_PIN -1
#define FANMUX1_PIN -1
#define FANMUX2_PIN -1

/**
 * M355 Case Light on-off / brightness
 */
//#define CASE_LIGHT_ENABLE
#if ENABLED(CASE_LIGHT_ENABLE)
  //#define CASE_LIGHT_PIN 4                  // Override the default pin if needed
  #define INVERT_CASE_LIGHT false             // Set true if Case Light is ON when pin is LOW
  #define CASE_LIGHT_DEFAULT_ON true          // Set default power-up state on
  #define CASE_LIGHT_DEFAULT_BRIGHTNESS 105   // Set default power-up brightness (0-255, requires PWM pin)
  //#define CASE_LIGHT_MENU                   // Add Case Light options to the LCD menu
  //#define CASE_LIGHT_NO_BRIGHTNESS          // Disable brightness control. Enable for non-PWM lighting.
  //#define CASE_LIGHT_USE_NEOPIXEL           // Use Neopixel LED as case light, requires NEOPIXEL_LED.
  #if ENABLED(CASE_LIGHT_USE_NEOPIXEL)
    #define CASE_LIGHT_NEOPIXEL_COLOR { 255, 255, 255, 255 } // { Red, Green, Blue, White }
  #endif
#endif

// @section homing

// If you want endstops to stay on (by default) even when not homing
// enable this option. Override at any time with M120, M121.
//#define ENDSTOPS_ALWAYS_ON_DEFAULT

// @section extras

//#define Z_LATE_ENABLE // Enable Z the last moment. Needed if your Z driver overheats.

// Employ an external closed loop controller. Override pins here if needed.
//#define EXTERNAL_CLOSED_LOOP_CONTROLLER
#if ENABLED(EXTERNAL_CLOSED_LOOP_CONTROLLER)
  //#define CLOSED_LOOP_ENABLE_PIN        -1
  //#define CLOSED_LOOP_MOVE_COMPLETE_PIN -1
#endif

/**
 * Dual Steppers / Dual Endstops
 *
 * This section will allow you to use extra E drivers to drive a second motor for X, Y, or Z axes.
 *
 * For example, set X_DUAL_STEPPER_DRIVERS setting to use a second motor. If the motors need to
 * spin in opposite directions set INVERT_X2_VS_X_DIR. If the second motor needs its own endstop
 * set X_DUAL_ENDSTOPS. This can adjust for "racking." Use X2_USE_ENDSTOP to set the endstop plug
 * that should be used for the second endstop. Extra endstops will appear in the output of 'M119'.
 *
 * Use X_DUAL_ENDSTOP_ADJUSTMENT to adjust for mechanical imperfection. After homing both motors
 * this offset is applied to the X2 motor. To find the offset home the X axis, and measure the error
 * in X2. Dual endstop offsets can be set at runtime with 'M666 X<offset> Y<offset> Z<offset>'.
 */

//#define X_DUAL_STEPPER_DRIVERS
#if ENABLED(X_DUAL_STEPPER_DRIVERS)
  #define INVERT_X2_VS_X_DIR true   // Set 'true' if X motors should rotate in opposite directions
  //#define X_DUAL_ENDSTOPS
  #if ENABLED(X_DUAL_ENDSTOPS)
    #define X2_USE_ENDSTOP _XMAX_
    #define X_DUAL_ENDSTOPS_ADJUSTMENT  0
  #endif
#endif

//#define Y_DUAL_STEPPER_DRIVERS
#if ENABLED(Y_DUAL_STEPPER_DRIVERS)
  #define INVERT_Y2_VS_Y_DIR true   // Set 'true' if Y motors should rotate in opposite directions
  //#define Y_DUAL_ENDSTOPS
  #if ENABLED(Y_DUAL_ENDSTOPS)
    #define Y2_USE_ENDSTOP _YMAX_
    #define Y_DUAL_ENDSTOPS_ADJUSTMENT  0
  #endif
#endif

#define Z_DUAL_STEPPER_DRIVERS
#if ENABLED(Z_DUAL_STEPPER_DRIVERS)
  //#define Z_DUAL_ENDSTOPS
  #if ENABLED(Z_DUAL_ENDSTOPS)
    #define Z2_USE_ENDSTOP _ZMAX_
    #define Z_DUAL_ENDSTOPS_ADJUSTMENT  0
  #endif
#endif

//#define Z_TRIPLE_STEPPER_DRIVERS
#if ENABLED(Z_TRIPLE_STEPPER_DRIVERS)
  //#define Z_TRIPLE_ENDSTOPS
  #if ENABLED(Z_TRIPLE_ENDSTOPS)
    #define Z2_USE_ENDSTOP _XMAX_
    #define Z3_USE_ENDSTOP _YMAX_
    #define Z_TRIPLE_ENDSTOPS_ADJUSTMENT2  0
    #define Z_TRIPLE_ENDSTOPS_ADJUSTMENT3  0
  #endif
#endif

/**
 * Dual X Carriage
 *
 * This setup has two X carriages that can move independently, each with its own hotend.
 * The carriages can be used to print an object with two colors or materials, or in
 * "duplication mode" it can print two identical or X-mirrored objects simultaneously.
 * The inactive carriage is parked automatically to prevent oozing.
 * X1 is the left carriage, X2 the right. They park and home at opposite ends of the X axis.
 * By default the X2 stepper is assigned to the first unused E plug on the board.
 *
 * The following Dual X Carriage modes can be selected with M605 S<mode>:
 *
 *   0 : (FULL_CONTROL) The slicer has full control over both X-carriages and can achieve optimal travel
 *       results as long as it supports dual X-carriages. (M605 S0)
 *
 *   1 : (AUTO_PARK) The firmware automatically parks and unparks the X-carriages on tool-change so
 *       that additional slicer support is not required. (M605 S1)
 *
 *   2 : (DUPLICATION) The firmware moves the second X-carriage and extruder in synchronization with
 *       the first X-carriage and extruder, to print 2 copies of the same object at the same time.
 *       Set the constant X-offset and temperature differential with M605 S2 X[offs] R[deg] and
 *       follow with M605 S2 to initiate duplicated movement.
 *
 *   3 : (MIRRORED) Formbot/Vivedino-inspired mirrored mode in which the second extruder duplicates
 *       the movement of the first except the second extruder is reversed in the X axis.
 *       Set the initial X offset and temperature differential with M605 S2 X[offs] R[deg] and
 *       follow with M605 S3 to initiate mirrored movement.
 */
//#define DUAL_X_CARRIAGE
#if ENABLED(DUAL_X_CARRIAGE)
  #define X1_MIN_POS X_MIN_POS   // Set to X_MIN_POS
  #define X1_MAX_POS X_BED_SIZE  // Set a maximum so the first X-carriage can't hit the parked second X-carriage
  #define X2_MIN_POS    80       // Set a minimum to ensure the  second X-carriage can't hit the parked first X-carriage
  #define X2_MAX_POS   353       // Set this to the distance between toolheads when both heads are homed
  #define X2_HOME_DIR    1       // Set to 1. The second X-carriage always homes to the maximum endstop position
  #define X2_HOME_POS X2_MAX_POS // Default X2 home position. Set to X2_MAX_POS.
                      // However: In this mode the HOTEND_OFFSET_X value for the second extruder provides a software
                      // override for X2_HOME_POS. This also allow recalibration of the distance between the two endstops
                      // without modifying the firmware (through the "M218 T1 X???" command).
                      // Remember: you should set the second extruder x-offset to 0 in your slicer.

  // This is the default power-up mode which can be later using M605.
  #define DEFAULT_DUAL_X_CARRIAGE_MODE DXC_AUTO_PARK_MODE

  // Default x offset in duplication mode (typically set to half print bed width)
  #define DEFAULT_DUPLICATION_X_OFFSET 100

#endif // DUAL_X_CARRIAGE

// Activate a solenoid on the active extruder with M380. Disable all with M381.
// Define SOL0_PIN, SOL1_PIN, etc., for each extruder that has a solenoid.
//#define EXT_SOLENOID

// @section homing

// Homing hits each endstop, retracts by these distances, then does a slower bump.
#define X_HOME_BUMP_MM 5
#define Y_HOME_BUMP_MM 5
#define Z_HOME_BUMP_MM 2
#define HOMING_BUMP_DIVISOR { 2, 2, 4 }  // Re-Bump Speed Divisor (Divides the Homing Feedrate)
#define QUICK_HOME                     // If homing includes X and Y, do a diagonal move initially
//#define HOMING_BACKOFF_MM { 2, 2, 2 }  // (mm) Move away from the endstops after homing

// When G28 is called, this option will make Y home before X
//#define HOME_Y_BEFORE_X

// Enable this if X or Y can't home without homing the other axis first.
//#define CODEPENDENT_XY_HOMING

#if ENABLED(BLTOUCH)
  /**
   * Either: Use the defaults (recommended) or: For special purposes, use the following DEFINES
   * Do not activate settings that the probe might not understand. Clones might misunderstand
   * advanced commands.
   *
   * Note: If the probe is not deploying, check a "Cmd: Reset" and "Cmd: Self-Test" and then
   *       check the wiring of the BROWN, RED and ORANGE wires.
   *
   * Note: If the trigger signal of your probe is not being recognized, it has been very often
   *       because the BLACK and WHITE wires needed to be swapped. They are not "interchangeable"
   *       like they would be with a real switch. So please check the wiring first.
   *
   * Settings for all BLTouch and clone probes:
   */

  // Safety: The probe needs time to recognize the command.
  //         Minimum command delay (ms). Enable and increase if needed.
  //#define BLTOUCH_DELAY 500

  /**
   * Settings for BLTOUCH Classic 1.2, 1.3 or BLTouch Smart 1.0, 2.0, 2.2, 3.0, 3.1, and most clones:
   */

  // Feature: Switch into SW mode after a deploy. It makes the output pulse longer. Can be useful
  //          in special cases, like noisy or filtered input configurations.
  //#define BLTOUCH_FORCE_SW_MODE

  /**
   * Settings for BLTouch Smart 3.0 and 3.1
   * Summary:
   *   - Voltage modes: 5V and OD (open drain - "logic voltage free") output modes
   *   - High-Speed mode
   *   - Disable LCD voltage options
   */

  /**
   * Danger: Don't activate 5V mode unless attached to a 5V-tolerant controller!
   * V3.0 or 3.1: Set default mode to 5V mode at Marlin startup.
   * If disabled, OD mode is the hard-coded default on 3.0
   * On startup, Marlin will compare its eeprom to this vale. If the selected mode
   * differs, a mode set eeprom write will be completed at initialization.
   * Use the option below to force an eeprom write to a V3.1 probe regardless.
   */
  //#define BLTOUCH_SET_5V_MODE

  /**
   * Safety: Activate if connecting a probe with an unknown voltage mode.
   * V3.0: Set a probe into mode selected above at Marlin startup. Required for 5V mode on 3.0
   * V3.1: Force a probe with unknown mode into selected mode at Marlin startup ( = Probe EEPROM write )
   * To preserve the life of the probe, use this once then turn it off and re-flash.
   */
  //#define BLTOUCH_FORCE_MODE_SET

  /**
   * Use "HIGH SPEED" mode for probing.
   * Danger: Disable if your probe sometimes fails. Only suitable for stable well-adjusted systems.
   * This feature was designed for Delta's with very fast Z moves however higher speed cartesians may function
   * If the machine cannot raise the probe fast enough after a trigger, it may enter a fault state.
   */
  //#define BLTOUCH_HS_MODE

  // Safety: Enable voltage mode settings in the LCD menu.
  //#define BLTOUCH_LCD_VOLTAGE_MENU

#endif // BLTOUCH

/**
 * Z Steppers Auto-Alignment
 * Add the G34 command to align multiple Z steppers using a bed probe.
 */
#define Z_STEPPER_AUTO_ALIGN
#if ENABLED(Z_STEPPER_AUTO_ALIGN)
  // Define probe X and Y positions for Z1, Z2 [, Z3]
<<<<<<< HEAD
  #define Z_STEPPER_ALIGN_X {  15, 195 }
  #define Z_STEPPER_ALIGN_Y { 105, 105 }
  // Set number of iterations to align
=======
  #define Z_STEPPER_ALIGN_XY { {  10, 290 }, { 150,  10 }, { 290, 290 } }  // Set number of iterations to align
>>>>>>> 178dcd6f
  #define Z_STEPPER_ALIGN_ITERATIONS 3
  // Enable to restore leveling setup after operation
  #define RESTORE_LEVELING_AFTER_G34

  // On a 300mm bed a 5% grade would give a misalignment of ~1.5cm
  #define G34_MAX_GRADE  5  // (%) Maximum incline G34 will handle

  // Use the amplification factor to de-/increase correction step.
  // In case the stepper (spindle) position is further out than the test point
  // Use a value > 1. NOTE: This may cause instability
  #define Z_STEPPER_ALIGN_AMP 1.0
  // Stop criterion. If the accuracy is better than this stop iterating early
  #define Z_STEPPER_ALIGN_ACC 0.02
#endif

// @section motion

#define AXIS_RELATIVE_MODES { false, false, false, false }

// Add a Duplicate option for well-separated conjoined nozzles
//#define MULTI_NOZZLE_DUPLICATION

// By default pololu step drivers require an active high signal. However, some high power drivers require an active low signal as step.
#define INVERT_X_STEP_PIN false
#define INVERT_Y_STEP_PIN false
#define INVERT_Z_STEP_PIN false
#define INVERT_E_STEP_PIN false

// Default stepper release if idle. Set to 0 to deactivate.
// Steppers will shut down DEFAULT_STEPPER_DEACTIVE_TIME seconds after the last move when DISABLE_INACTIVE_? is true.
// Time can be set by M18 and M84.
#define DEFAULT_STEPPER_DEACTIVE_TIME 5*60
#define DISABLE_INACTIVE_X true
#define DISABLE_INACTIVE_Y true
#define DISABLE_INACTIVE_Z true  // Set to false if the nozzle will fall down on your printed part when print has finished.
#define DISABLE_INACTIVE_E true

#define DEFAULT_MINIMUMFEEDRATE       0.0     // minimum feedrate
#define DEFAULT_MINTRAVELFEEDRATE     0.0

//#define HOME_AFTER_DEACTIVATE  // Require rehoming after steppers are deactivated

// Minimum time that a segment needs to take if the buffer is emptied
#define DEFAULT_MINSEGMENTTIME        20000   // (ms)

// If defined the movements slow down when the look ahead buffer is only half full
#define SLOWDOWN

// Frequency limit
// See nophead's blog for more info
// Not working O
//#define XY_FREQUENCY_LIMIT  15

// Minimum planner junction speed. Sets the default minimum speed the planner plans for at the end
// of the buffer and all stops. This should not be much greater than zero and should only be changed
// if unwanted behavior is observed on a user's machine when running at very slow speeds.
#define MINIMUM_PLANNER_SPEED 0.05 // (mm/s)

//
// Backlash Compensation
// Adds extra movement to axes on direction-changes to account for backlash.
//
//#define BACKLASH_COMPENSATION
#if ENABLED(BACKLASH_COMPENSATION)
  // Define values for backlash distance and correction.
  // If BACKLASH_GCODE is enabled these values are the defaults.
  #define BACKLASH_DISTANCE_MM { 0, 0, 0 } // (mm)
  #define BACKLASH_CORRECTION    0.0       // 0.0 = no correction; 1.0 = full correction

  // Set BACKLASH_SMOOTHING_MM to spread backlash correction over multiple segments
  // to reduce print artifacts. (Enabling this is costly in memory and computation!)
  //#define BACKLASH_SMOOTHING_MM 3 // (mm)

  // Add runtime configuration and tuning of backlash values (M425)
  #define BACKLASH_GCODE

  #if ENABLED(BACKLASH_GCODE)
    // Measure the Z backlash when probing (G29) and set with "M425 Z"
    #define MEASURE_BACKLASH_WHEN_PROBING

    #if ENABLED(MEASURE_BACKLASH_WHEN_PROBING)
      // When measuring, the probe will move up to BACKLASH_MEASUREMENT_LIMIT
      // mm away from point of contact in BACKLASH_MEASUREMENT_RESOLUTION
      // increments while checking for the contact to be broken.
      #define BACKLASH_MEASUREMENT_LIMIT       0.5   // (mm)
      #define BACKLASH_MEASUREMENT_RESOLUTION  0.005 // (mm)
      #define BACKLASH_MEASUREMENT_FEEDRATE    Z_PROBE_SPEED_SLOW // (mm/m)
    #endif
  #endif
#endif

/**
 * Automatic backlash, position and hotend offset calibration
 *
 * Enable G425 to run automatic calibration using an electrically-
 * conductive cube, bolt, or washer mounted on the bed.
 *
 * G425 uses the probe to touch the top and sides of the calibration object
 * on the bed and measures and/or correct positional offsets, axis backlash
 * and hotend offsets.
 *
 * Note: HOTEND_OFFSET and CALIBRATION_OBJECT_CENTER must be set to within
 *       ±5mm of true values for G425 to succeed.
 */
//#define CALIBRATION_GCODE
#if ENABLED(CALIBRATION_GCODE)

  #define CALIBRATION_MEASUREMENT_RESOLUTION     0.01 // mm

  #define CALIBRATION_FEEDRATE_SLOW             60    // mm/m
  #define CALIBRATION_FEEDRATE_FAST           1200    // mm/m
  #define CALIBRATION_FEEDRATE_TRAVEL         3000    // mm/m

  // The following parameters refer to the conical section of the nozzle tip.
  #define CALIBRATION_NOZZLE_TIP_HEIGHT          1.0  // mm
  #define CALIBRATION_NOZZLE_OUTER_DIAMETER      2.0  // mm

  // Uncomment to enable reporting (required for "G425 V", but consumes PROGMEM).
  //#define CALIBRATION_REPORTING

  // The true location and dimension the cube/bolt/washer on the bed.
  #define CALIBRATION_OBJECT_CENTER     { 264.0, -22.0,  -2.0 } // mm
  #define CALIBRATION_OBJECT_DIMENSIONS {  10.0,  10.0,  10.0 } // mm

  // Comment out any sides which are unreachable by the probe. For best
  // auto-calibration results, all sides must be reachable.
  #define CALIBRATION_MEASURE_RIGHT
  #define CALIBRATION_MEASURE_FRONT
  #define CALIBRATION_MEASURE_LEFT
  #define CALIBRATION_MEASURE_BACK

  // Probing at the exact top center only works if the center is flat. If
  // probing on a screwhead or hollow washer, probe near the edges.
  //#define CALIBRATION_MEASURE_AT_TOP_EDGES

  // Define pin which is read during calibration
  #ifndef CALIBRATION_PIN
    #define CALIBRATION_PIN -1 // Override in pins.h or set to -1 to use your Z endstop
    #define CALIBRATION_PIN_INVERTING false // Set to true to invert the pin
    //#define CALIBRATION_PIN_PULLDOWN
    #define CALIBRATION_PIN_PULLUP
  #endif
#endif

/**
 * Adaptive Step Smoothing increases the resolution of multi-axis moves, particularly at step frequencies
 * below 1kHz (for AVR) or 10kHz (for ARM), where aliasing between axes in multi-axis moves causes audible
 * vibration and surface artifacts. The algorithm adapts to provide the best possible step smoothing at the
 * lowest stepping frequencies.
 */
//#define ADAPTIVE_STEP_SMOOTHING

/**
 * Custom Microstepping
 * Override as-needed for your setup. Up to 3 MS pins are supported.
 */
//#define MICROSTEP1 LOW,LOW,LOW
//#define MICROSTEP2 HIGH,LOW,LOW
//#define MICROSTEP4 LOW,HIGH,LOW
//#define MICROSTEP8 HIGH,HIGH,LOW
//#define MICROSTEP16 LOW,LOW,HIGH
//#define MICROSTEP32 HIGH,LOW,HIGH

// Microstep setting (Only functional when stepper driver microstep pins are connected to MCU.
#define MICROSTEP_MODES { 16, 16, 16, 16, 16, 16 } // [1,2,4,8,16]

/**
 *  @section  stepper motor current
 *
 *  Some boards have a means of setting the stepper motor current via firmware.
 *
 *  The power on motor currents are set by:
 *    PWM_MOTOR_CURRENT - used by MINIRAMBO & ULTIMAIN_2
 *                         known compatible chips: A4982
 *    DIGIPOT_MOTOR_CURRENT - used by BQ_ZUM_MEGA_3D, RAMBO & SCOOVO_X9H
 *                         known compatible chips: AD5206
 *    DAC_MOTOR_CURRENT_DEFAULT - used by PRINTRBOARD_REVF & RIGIDBOARD_V2
 *                         known compatible chips: MCP4728
 *    DIGIPOT_I2C_MOTOR_CURRENTS - used by 5DPRINT, AZTEEG_X3_PRO, AZTEEG_X5_MINI_WIFI, MIGHTYBOARD_REVE
 *                         known compatible chips: MCP4451, MCP4018
 *
 *  Motor currents can also be set by M907 - M910 and by the LCD.
 *    M907 - applies to all.
 *    M908 - BQ_ZUM_MEGA_3D, RAMBO, PRINTRBOARD_REVF, RIGIDBOARD_V2 & SCOOVO_X9H
 *    M909, M910 & LCD - only PRINTRBOARD_REVF & RIGIDBOARD_V2
 */
//#define PWM_MOTOR_CURRENT { 1300, 1300, 1250 }          // Values in milliamps
//#define DIGIPOT_MOTOR_CURRENT { 135,135,135,135,135 }   // Values 0-255 (RAMBO 135 = ~0.75A, 185 = ~1A)
//#define DAC_MOTOR_CURRENT_DEFAULT { 70, 80, 90, 80 }    // Default drive percent - X, Y, Z, E axis

// Use an I2C based DIGIPOT (e.g., Azteeg X3 Pro)
//#define DIGIPOT_I2C
#if ENABLED(DIGIPOT_I2C) && !defined(DIGIPOT_I2C_ADDRESS_A)
  /**
   * Common slave addresses:
   *
   *                        A   (A shifted)   B   (B shifted)  IC
   * Smoothie              0x2C (0x58)       0x2D (0x5A)       MCP4451
   * AZTEEG_X3_PRO         0x2C (0x58)       0x2E (0x5C)       MCP4451
   * AZTEEG_X5_MINI        0x2C (0x58)       0x2E (0x5C)       MCP4451
   * AZTEEG_X5_MINI_WIFI         0x58              0x5C        MCP4451
   * MIGHTYBOARD_REVE      0x2F (0x5E)                         MCP4018
   */
  #define DIGIPOT_I2C_ADDRESS_A 0x2C  // unshifted slave address for first DIGIPOT
  #define DIGIPOT_I2C_ADDRESS_B 0x2D  // unshifted slave address for second DIGIPOT
#endif

//#define DIGIPOT_MCP4018          // Requires library from https://github.com/stawel/SlowSoftI2CMaster
#define DIGIPOT_I2C_NUM_CHANNELS 8 // 5DPRINT: 4     AZTEEG_X3_PRO: 8     MKS SBASE: 5
// Actual motor currents in Amps. The number of entries must match DIGIPOT_I2C_NUM_CHANNELS.
// These correspond to the physical drivers, so be mindful if the order is changed.
#define DIGIPOT_I2C_MOTOR_CURRENTS { 1.0, 1.0, 1.0, 1.0, 1.0, 1.0, 1.0, 1.0 }  //  AZTEEG_X3_PRO

//===========================================================================
//=============================Additional Features===========================
//===========================================================================

// @section lcd

#if EITHER(ULTIPANEL, EXTENSIBLE_UI)
  #define MANUAL_FEEDRATE { 50*60, 50*60, 4*60, 60 } // Feedrates for manual moves along X, Y, Z, E from panel
  #define SHORT_MANUAL_Z_MOVE 0.01 // (mm) Smallest manual Z move (< 0.1mm)
  #if ENABLED(ULTIPANEL)
    #define MANUAL_E_MOVES_RELATIVE // Display extruder move distance rather than "position"
    #define ULTIPANEL_FEEDMULTIPLY  // Encoder sets the feedrate multiplier on the Status Screen
  #endif
#endif

// Change values more rapidly when the encoder is rotated faster
#define ENCODER_RATE_MULTIPLIER
#if ENABLED(ENCODER_RATE_MULTIPLIER)
  #define ENCODER_10X_STEPS_PER_SEC   30  // (steps/s) Encoder rate for 10x speed
  #define ENCODER_100X_STEPS_PER_SEC  80  // (steps/s) Encoder rate for 100x speed
#endif

// Play a beep when the feedrate is changed from the Status Screen
//#define BEEP_ON_FEEDRATE_CHANGE
#if ENABLED(BEEP_ON_FEEDRATE_CHANGE)
  #define FEEDRATE_CHANGE_BEEP_DURATION   10
  #define FEEDRATE_CHANGE_BEEP_FREQUENCY 440
#endif

#if HAS_LCD_MENU

  // Include a page of printer information in the LCD Main Menu
  //#define LCD_INFO_MENU
  #if ENABLED(LCD_INFO_MENU)
    //#define LCD_PRINTER_INFO_IS_BOOTSCREEN // Show bootscreen(s) instead of Printer Info pages
  #endif

  // BACK menu items keep the highlight at the top
  //#define TURBO_BACK_MENU_ITEM

  /**
   * LED Control Menu
   * Add LED Control to the LCD menu
   */
  //#define LED_CONTROL_MENU
  #if ENABLED(LED_CONTROL_MENU)
    #define LED_COLOR_PRESETS                 // Enable the Preset Color menu option
    #if ENABLED(LED_COLOR_PRESETS)
      #define LED_USER_PRESET_RED        255  // User defined RED value
      #define LED_USER_PRESET_GREEN      128  // User defined GREEN value
      #define LED_USER_PRESET_BLUE         0  // User defined BLUE value
      #define LED_USER_PRESET_WHITE      255  // User defined WHITE value
      #define LED_USER_PRESET_BRIGHTNESS 255  // User defined intensity
      //#define LED_USER_PRESET_STARTUP       // Have the printer display the user preset color on startup
    #endif
  #endif

#endif // HAS_LCD_MENU

// Scroll a longer status message into view
//#define STATUS_MESSAGE_SCROLLING

// On the Info Screen, display XY with one decimal place when possible
#define LCD_DECIMAL_SMALL_XY

// The timeout (in ms) to return to the status screen from sub-menus
//#define LCD_TIMEOUT_TO_STATUS 15000

// Add an 'M73' G-code to set the current percentage
//#define LCD_SET_PROGRESS_MANUALLY

#if HAS_CHARACTER_LCD && HAS_PRINT_PROGRESS
  //#define LCD_PROGRESS_BAR              // Show a progress bar on HD44780 LCDs for SD printing
  #if ENABLED(LCD_PROGRESS_BAR)
    #define PROGRESS_BAR_BAR_TIME 2000    // (ms) Amount of time to show the bar
    #define PROGRESS_BAR_MSG_TIME 3000    // (ms) Amount of time to show the status message
    #define PROGRESS_MSG_EXPIRE   0       // (ms) Amount of time to retain the status message (0=forever)
    //#define PROGRESS_MSG_ONCE           // Show the message for MSG_TIME then clear it
    //#define LCD_PROGRESS_BAR_TEST       // Add a menu item to test the progress bar
  #endif
#endif

#if ENABLED(SDSUPPORT)

  // Some RAMPS and other boards don't detect when an SD card is inserted. You can work
  // around this by connecting a push button or single throw switch to the pin defined
  // as SD_DETECT_PIN in your board's pins definitions.
  // This setting should be disabled unless you are using a push button, pulling the pin to ground.
  // Note: This is always disabled for ULTIPANEL (except ELB_FULL_GRAPHIC_CONTROLLER).
  #define SD_DETECT_INVERTED

  #define SD_FINISHED_STEPPERRELEASE true          // Disable steppers when SD Print is finished
  #define SD_FINISHED_RELEASECOMMAND "M84 X Y Z E" // You might want to keep the Z enabled so your bed stays in place.

  // Reverse SD sort to show "more recent" files first, according to the card's FAT.
  // Since the FAT gets out of order with usage, SDCARD_SORT_ALPHA is recommended.
  #define SDCARD_RATHERRECENTFIRST

  #define SD_MENU_CONFIRM_START             // Confirm the selected SD file before printing

  //#define MENU_ADDAUTOSTART               // Add a menu option to run auto#.g files

  #define EVENT_GCODE_SD_STOP "G28XY"       // G-code to run on Stop Print (e.g., "G28XY" or "G27")

  /**
   * Continue after Power-Loss (Creality3D)
   *
   * Store the current state to the SD Card at the start of each layer
   * during SD printing. If the recovery file is found at boot time, present
   * an option on the LCD screen to continue the print from the last-known
   * point in the file.
   */
  //#define POWER_LOSS_RECOVERY
  #if ENABLED(POWER_LOSS_RECOVERY)
    //#define POWER_LOSS_PIN         44 // Pin to detect power loss
    //#define POWER_LOSS_STATE     HIGH // State of pin indicating power loss
    //#define POWER_LOSS_PULL           // Set pullup / pulldown as appropriate
    //#define POWER_LOSS_PURGE_LEN   20 // (mm) Length of filament to purge on resume
    //#define POWER_LOSS_RETRACT_LEN 10 // (mm) Length of filament to retract on fail. Requires backup power.

    // Without a POWER_LOSS_PIN the following option helps reduce wear on the SD card,
    // especially with "vase mode" printing. Set too high and vases cannot be continued.
    #define POWER_LOSS_MIN_Z_CHANGE 0.05 // (mm) Minimum Z change before saving power-loss data
  #endif

  /**
   * Sort SD file listings in alphabetical order.
   *
   * With this option enabled, items on SD cards will be sorted
   * by name for easier navigation.
   *
   * By default...
   *
   *  - Use the slowest -but safest- method for sorting.
   *  - Folders are sorted to the top.
   *  - The sort key is statically allocated.
   *  - No added G-code (M34) support.
   *  - 40 item sorting limit. (Items after the first 40 are unsorted.)
   *
   * SD sorting uses static allocation (as set by SDSORT_LIMIT), allowing the
   * compiler to calculate the worst-case usage and throw an error if the SRAM
   * limit is exceeded.
   *
   *  - SDSORT_USES_RAM provides faster sorting via a static directory buffer.
   *  - SDSORT_USES_STACK does the same, but uses a local stack-based buffer.
   *  - SDSORT_CACHE_NAMES will retain the sorted file listing in RAM. (Expensive!)
   *  - SDSORT_DYNAMIC_RAM only uses RAM when the SD menu is visible. (Use with caution!)
   */
  //#define SDCARD_SORT_ALPHA

  // SD Card Sorting options
  #if ENABLED(SDCARD_SORT_ALPHA)
    #define SDSORT_LIMIT       40     // Maximum number of sorted items (10-256). Costs 27 bytes each.
    #define FOLDER_SORTING     -1     // -1=above  0=none  1=below
    #define SDSORT_GCODE       false  // Allow turning sorting on/off with LCD and M34 g-code.
    #define SDSORT_USES_RAM    false  // Pre-allocate a static array for faster pre-sorting.
    #define SDSORT_USES_STACK  false  // Prefer the stack for pre-sorting to give back some SRAM. (Negated by next 2 options.)
    #define SDSORT_CACHE_NAMES false  // Keep sorted items in RAM longer for speedy performance. Most expensive option.
    #define SDSORT_DYNAMIC_RAM false  // Use dynamic allocation (within SD menus). Least expensive option. Set SDSORT_LIMIT before use!
    #define SDSORT_CACHE_VFATS 2      // Maximum number of 13-byte VFAT entries to use for sorting.
                                      // Note: Only affects SCROLL_LONG_FILENAMES with SDSORT_CACHE_NAMES but not SDSORT_DYNAMIC_RAM.
  #endif

  // This allows hosts to request long names for files and folders with M33
  //#define LONG_FILENAME_HOST_SUPPORT

  // Enable this option to scroll long filenames in the SD card menu
  //#define SCROLL_LONG_FILENAMES

  // Leave the heaters on after Stop Print (not recommended!)
  //#define SD_ABORT_NO_COOLDOWN

  /**
   * This option allows you to abort SD printing when any endstop is triggered.
   * This feature must be enabled with "M540 S1" or from the LCD menu.
   * To have any effect, endstops must be enabled during SD printing.
   */
  //#define SD_ABORT_ON_ENDSTOP_HIT

  /**
   * This option makes it easier to print the same SD Card file again.
   * On print completion the LCD Menu will open with the file selected.
   * You can just click to start the print, or navigate elsewhere.
   */
  //#define SD_REPRINT_LAST_SELECTED_FILE

  /**
   * Auto-report SdCard status with M27 S<seconds>
   */
  //#define AUTO_REPORT_SD_STATUS

  /**
   * Support for USB thumb drives using an Arduino USB Host Shield or
   * equivalent MAX3421E breakout board. The USB thumb drive will appear
   * to Marlin as an SD card.
   *
   * The MAX3421E can be assigned the same pins as the SD card reader, with
   * the following pin mapping:
   *
   *    SCLK, MOSI, MISO --> SCLK, MOSI, MISO
   *    INT              --> SD_DETECT_PIN [1]
   *    SS               --> SDSS
   *
   * [1] On AVR an interrupt-capable pin is best for UHS3 compatibility.
   */
  //#define USB_FLASH_DRIVE_SUPPORT
  #if ENABLED(USB_FLASH_DRIVE_SUPPORT)
    #define USB_CS_PIN    SDSS
    #define USB_INTR_PIN  SD_DETECT_PIN

    /**
     * USB Host Shield Library
     *
     * - UHS2 uses no interrupts and has been production-tested
     *   on a LulzBot TAZ Pro with a 32-bit Archim board.
     *
     * - UHS3 is newer code with better USB compatibility. But it
     *   is less tested and is known to interfere with Servos.
     *   [1] This requires USB_INTR_PIN to be interrupt-capable.
     */
    //#define USE_UHS3_USB
  #endif

  /**
   * When using a bootloader that supports SD-Firmware-Flashing,
   * add a menu item to activate SD-FW-Update on the next reboot.
   *
   * Requires ATMEGA2560 (Arduino Mega)
   *
   * Tested with this bootloader:
   *   https://github.com/FleetProbe/MicroBridge-Arduino-ATMega2560
   */
  //#define SD_FIRMWARE_UPDATE
  #if ENABLED(SD_FIRMWARE_UPDATE)
    #define SD_FIRMWARE_UPDATE_EEPROM_ADDR    0x1FF
    #define SD_FIRMWARE_UPDATE_ACTIVE_VALUE   0xF0
    #define SD_FIRMWARE_UPDATE_INACTIVE_VALUE 0xFF
  #endif

  // Add an optimized binary file transfer mode, initiated with 'M28 B1'
  //#define BINARY_FILE_TRANSFER

  #if HAS_SDCARD_CONNECTION
    /**
     * Set this option to one of the following (or the board's defaults apply):
     *
     *           LCD - Use the SD drive in the external LCD controller.
     *       ONBOARD - Use the SD drive on the control board. (No SD_DETECT_PIN. M21 to init.)
     *  CUSTOM_CABLE - Use a custom cable to access the SD (as defined in a pins file).
     *
     * :[ 'LCD', 'ONBOARD', 'CUSTOM_CABLE' ]
     */
    //#define SDCARD_CONNECTION LCD
  #endif

#endif // SDSUPPORT

/**
 * By default an onboard SD card reader may be shared as a USB mass-
 * storage device. This option hides the SD card from the host PC.
 */
//#define NO_SD_HOST_DRIVE   // Disable SD Card access over USB (for security).

/**
 * Additional options for Graphical Displays
 *
 * Use the optimizations here to improve printing performance,
 * which can be adversely affected by graphical display drawing,
 * especially when doing several short moves, and when printing
 * on DELTA and SCARA machines.
 *
 * Some of these options may result in the display lagging behind
 * controller events, as there is a trade-off between reliable
 * printing performance versus fast display updates.
 */
#if HAS_GRAPHICAL_LCD
  // Show SD percentage next to the progress bar
  //#define DOGM_SD_PERCENT

  // Enable to save many cycles by drawing a hollow frame on the Info Screen
  #define XYZ_HOLLOW_FRAME

  // Enable to save many cycles by drawing a hollow frame on Menu Screens
  #define MENU_HOLLOW_FRAME

  // A bigger font is available for edit items. Costs 3120 bytes of PROGMEM.
  // Western only. Not available for Cyrillic, Kana, Turkish, Greek, or Chinese.
  //#define USE_BIG_EDIT_FONT

  // A smaller font may be used on the Info Screen. Costs 2300 bytes of PROGMEM.
  // Western only. Not available for Cyrillic, Kana, Turkish, Greek, or Chinese.
  #define USE_SMALL_INFOFONT

  // Enable this option and reduce the value to optimize screen updates.
  // The normal delay is 10µs. Use the lowest value that still gives a reliable display.
  //#define DOGM_SPI_DELAY_US 5

  // Swap the CW/CCW indicators in the graphics overlay
  //#define OVERLAY_GFX_REVERSE

  /**
   * ST7920-based LCDs can emulate a 16 x 4 character display using
   * the ST7920 character-generator for very fast screen updates.
   * Enable LIGHTWEIGHT_UI to use this special display mode.
   *
   * Since LIGHTWEIGHT_UI has limited space, the position and status
   * message occupy the same line. Set STATUS_EXPIRE_SECONDS to the
   * length of time to display the status message before clearing.
   *
   * Set STATUS_EXPIRE_SECONDS to zero to never clear the status.
   * This will prevent position updates from being displayed.
   */
  #if ENABLED(U8GLIB_ST7920)
    //#define LIGHTWEIGHT_UI
    #if ENABLED(LIGHTWEIGHT_UI)
      #define STATUS_EXPIRE_SECONDS 20
    #endif
  #endif

  /**
   * Status (Info) Screen customizations
   * These options may affect code size and screen render time.
   * Custom status screens can forcibly override these settings.
   */
  //#define STATUS_COMBINE_HEATERS    // Use combined heater images instead of separate ones
  //#define STATUS_HOTEND_NUMBERLESS  // Use plain hotend icons instead of numbered ones (with 2+ hotends)
  #define STATUS_HOTEND_INVERTED      // Show solid nozzle bitmaps when heating (Requires STATUS_HOTEND_ANIM)
  #define STATUS_HOTEND_ANIM          // Use a second bitmap to indicate hotend heating
  #define STATUS_BED_ANIM             // Use a second bitmap to indicate bed heating
  #define STATUS_CHAMBER_ANIM         // Use a second bitmap to indicate chamber heating
  //#define STATUS_ALT_BED_BITMAP     // Use the alternative bed bitmap
  //#define STATUS_ALT_FAN_BITMAP     // Use the alternative fan bitmap
  //#define STATUS_FAN_FRAMES 3       // :[0,1,2,3,4] Number of fan animation frames
  //#define STATUS_HEAT_PERCENT       // Show heating in a progress bar
  //#define BOOT_MARLIN_LOGO_SMALL    // Show a smaller Marlin logo on the Boot Screen (saving 399 bytes of flash)
  //#define BOOT_MARLIN_LOGO_ANIMATED // Animated Marlin logo. Costs ~‭3260 (or ~940) bytes of PROGMEM.

  // Frivolous Game Options
  //#define MARLIN_BRICKOUT
  //#define MARLIN_INVADERS
  //#define MARLIN_SNAKE
  //#define GAMES_EASTER_EGG          // Add extra blank lines above the "Games" sub-menu

#endif // HAS_GRAPHICAL_LCD

//
// Lulzbot Touch UI
//
#if ENABLED(LULZBOT_TOUCH_UI)
  // Display board used
  //#define LCD_FTDI_VM800B35A        // FTDI 3.5" with FT800 (320x240)
  //#define LCD_4DSYSTEMS_4DLCD_FT843 // 4D Systems 4.3" (480x272)
  //#define LCD_HAOYU_FT800CB         // Haoyu with 4.3" or 5" (480x272)
  //#define LCD_HAOYU_FT810CB         // Haoyu with 5" (800x480)
  //#define LCD_ALEPHOBJECTS_CLCD_UI  // Aleph Objects Color LCD UI

  // Correct the resolution if not using the stock TFT panel.
  //#define TOUCH_UI_320x240
  //#define TOUCH_UI_480x272
  //#define TOUCH_UI_800x480

  // Mappings for boards with a standard RepRapDiscount Display connector
  //#define AO_EXP1_PINMAP    // AlephObjects CLCD UI EXP1 mapping
  //#define AO_EXP2_PINMAP    // AlephObjects CLCD UI EXP2 mapping
  //#define CR10_TFT_PINMAP   // Rudolph Riedel's CR10 pin mapping
  //#define OTHER_PIN_LAYOUT  // Define pins manually below
  #if ENABLED(OTHER_PIN_LAYOUT)
    // The pins for CS and MOD_RESET (PD) must be chosen.
    #define CLCD_MOD_RESET  9
    #define CLCD_SPI_CS    10

    // If using software SPI, specify pins for SCLK, MOSI, MISO
    //#define CLCD_USE_SOFT_SPI
    #if ENABLED(CLCD_USE_SOFT_SPI)
      #define CLCD_SOFT_SPI_MOSI 11
      #define CLCD_SOFT_SPI_MISO 12
      #define CLCD_SOFT_SPI_SCLK 13
    #endif
  #endif

  // Display Orientation. An inverted (i.e. upside-down) display
  // is supported on the FT800. The FT810 and beyond also support
  // portrait and mirrored orientations.
  //#define TOUCH_UI_INVERTED
  //#define TOUCH_UI_PORTRAIT
  //#define TOUCH_UI_MIRRORED

  // UTF8 processing and rendering.
  // Unsupported characters are shown as '?'.
  //#define TOUCH_UI_USE_UTF8
  #if ENABLED(TOUCH_UI_USE_UTF8)
    // Western accents support. These accented characters use
    // combined bitmaps and require relatively little storage.
    #define TOUCH_UI_UTF8_WESTERN_CHARSET
    #if ENABLED(TOUCH_UI_UTF8_WESTERN_CHARSET)
      // Additional character groups. These characters require
      // full bitmaps and take up considerable storage:
      //#define TOUCH_UI_UTF8_SUPERSCRIPTS  // ¹ ² ³
      //#define TOUCH_UI_UTF8_COPYRIGHT     // © ®
      //#define TOUCH_UI_UTF8_GERMANIC      // ß
      //#define TOUCH_UI_UTF8_SCANDINAVIAN  // Æ Ð Ø Þ æ ð ø þ
      //#define TOUCH_UI_UTF8_PUNCTUATION   // « » ¿ ¡
      //#define TOUCH_UI_UTF8_CURRENCY      // ¢ £ ¤ ¥
      //#define TOUCH_UI_UTF8_ORDINALS      // º ª
      //#define TOUCH_UI_UTF8_MATHEMATICS   // ± × ÷
      //#define TOUCH_UI_UTF8_FRACTIONS     // ¼ ½ ¾
      //#define TOUCH_UI_UTF8_SYMBOLS       // µ ¶ ¦ § ¬
    #endif
  #endif

  // Use a smaller font when labels don't fit buttons
  #define TOUCH_UI_FIT_TEXT

  // Allow language selection from menu at run-time (otherwise use LCD_LANGUAGE)
  //#define LCD_LANGUAGE_1 en
  //#define LCD_LANGUAGE_2 fr
  //#define LCD_LANGUAGE_3 de
  //#define LCD_LANGUAGE_4 es
  //#define LCD_LANGUAGE_5 it

  // Use a numeric passcode for "Screen lock" keypad.
  // (recommended for smaller displays)
  //#define TOUCH_UI_PASSCODE

  // Output extra debug info for Touch UI events
  //#define TOUCH_UI_DEBUG
#endif

//
// FSMC Graphical TFT
//
#if ENABLED(FSMC_GRAPHICAL_TFT)
  //#define TFT_MARLINUI_COLOR 0xFFFF // White
  //#define TFT_MARLINBG_COLOR 0x0000 // Black
  //#define TFT_DISABLED_COLOR 0x0003 // Almost black
  //#define TFT_BTCANCEL_COLOR 0xF800 // Red
  //#define TFT_BTARROWS_COLOR 0xDEE6 // 11011 110111 00110 Yellow
  //#define TFT_BTOKMENU_COLOR 0x145F // 00010 100010 11111 Cyan
#endif

// @section safety

/**
 * The watchdog hardware timer will do a reset and disable all outputs
 * if the firmware gets too overloaded to read the temperature sensors.
 *
 * If you find that watchdog reboot causes your AVR board to hang forever,
 * enable WATCHDOG_RESET_MANUAL to use a custom timer instead of WDTO.
 * NOTE: This method is less reliable as it can only catch hangups while
 * interrupts are enabled.
 */
#define USE_WATCHDOG
#if ENABLED(USE_WATCHDOG)
  //#define WATCHDOG_RESET_MANUAL
#endif

// @section lcd

/**
 * Babystepping enables movement of the axes by tiny increments without changing
 * the current position values. This feature is used primarily to adjust the Z
 * axis in the first layer of a print in real-time.
 *
 * Warning: Does not respect endstops!
 */
//#define BABYSTEPPING
#if ENABLED(BABYSTEPPING)
  //#define BABYSTEP_WITHOUT_HOMING
  //#define BABYSTEP_XY                     // Also enable X/Y Babystepping. Not supported on DELTA!
  #define BABYSTEP_INVERT_Z false           // Change if Z babysteps should go the other way
  #define BABYSTEP_MULTIPLICATOR  1         // Babysteps are very small. Increase for faster motion.

  //#define DOUBLECLICK_FOR_Z_BABYSTEPPING  // Double-click on the Status Screen for Z Babystepping.
  #if ENABLED(DOUBLECLICK_FOR_Z_BABYSTEPPING)
    #define DOUBLECLICK_MAX_INTERVAL 1250   // Maximum interval between clicks, in milliseconds.
                                            // Note: Extra time may be added to mitigate controller latency.
    //#define BABYSTEP_ALWAYS_AVAILABLE     // Allow babystepping at all times (not just during movement).
    //#define MOVE_Z_WHEN_IDLE              // Jump to the move Z menu on doubleclick when printer is idle.
    #if ENABLED(MOVE_Z_WHEN_IDLE)
      #define MOVE_Z_IDLE_MULTIPLICATOR 1   // Multiply 1mm by this factor for the move step size.
    #endif
  #endif

  //#define BABYSTEP_DISPLAY_TOTAL          // Display total babysteps since last G28

  //#define BABYSTEP_ZPROBE_OFFSET          // Combine M851 Z and Babystepping
  #if ENABLED(BABYSTEP_ZPROBE_OFFSET)
    //#define BABYSTEP_HOTEND_Z_OFFSET      // For multiple hotends, babystep relative Z offsets
    //#define BABYSTEP_ZPROBE_GFX_OVERLAY   // Enable graphical overlay on Z-offset editor
  #endif
#endif

// @section extruder

/**
 * Linear Pressure Control v1.5
 *
 * Assumption: advance [steps] = k * (delta velocity [steps/s])
 * K=0 means advance disabled.
 *
 * NOTE: K values for LIN_ADVANCE 1.5 differ from earlier versions!
 *
 * Set K around 0.22 for 3mm PLA Direct Drive with ~6.5cm between the drive gear and heatbreak.
 * Larger K values will be needed for flexible filament and greater distances.
 * If this algorithm produces a higher speed offset than the extruder can handle (compared to E jerk)
 * print acceleration will be reduced during the affected moves to keep within the limit.
 *
 * See http://marlinfw.org/docs/features/lin_advance.html for full instructions.
 * Mention @Sebastianv650 on GitHub to alert the author of any issues.
 */
//#define LIN_ADVANCE
#if ENABLED(LIN_ADVANCE)
  //#define EXTRA_LIN_ADVANCE_K // Enable for second linear advance constants
  #define LIN_ADVANCE_K 0.22    // Unit: mm compression per 1mm/s extruder speed
  //#define LA_DEBUG            // If enabled, this will generate debug information output over USB.
#endif

// @section leveling

/**
 * Points to probe for all 3-point Leveling procedures.
 * Override if the automatically selected points are inadequate.
 */
#if EITHER(AUTO_BED_LEVELING_3POINT, AUTO_BED_LEVELING_UBL)
  //#define PROBE_PT_1_X 15
  //#define PROBE_PT_1_Y 180
  //#define PROBE_PT_2_X 15
  //#define PROBE_PT_2_Y 20
  //#define PROBE_PT_3_X 170
  //#define PROBE_PT_3_Y 20
#endif

/**
 * Override MIN_PROBE_EDGE for each side of the build plate
 * Useful to get probe points to exact positions on targets or
 * to allow leveling to avoid plate clamps on only specific
 * sides of the bed.
 *
 * If you are replacing the prior *_PROBE_BED_POSITION options,
 * LEFT and FRONT values in most cases will map directly over
 * RIGHT and REAR would be the inverse such as
 * (X/Y_BED_SIZE - RIGHT/BACK_PROBE_BED_POSITION)
 *
 * This will allow all positions to match at compilation, however
 * should the probe position be modified with M851XY then the
 * probe points will follow. This prevents any change from causing
 * the probe to be unable to reach any points.
 */
#if PROBE_SELECTED && !IS_KINEMATIC && !IS_KINEMATIC
  //#define MIN_PROBE_EDGE_LEFT MIN_PROBE_EDGE
  //#define MIN_PROBE_EDGE_RIGHT MIN_PROBE_EDGE
  //#define MIN_PROBE_EDGE_FRONT MIN_PROBE_EDGE
  //#define MIN_PROBE_EDGE_BACK MIN_PROBE_EDGE
#endif

#if EITHER(MESH_BED_LEVELING, AUTO_BED_LEVELING_UBL)
  // Override the mesh area if the automatic (max) area is too large
  //#define MESH_MIN_X MESH_INSET
  //#define MESH_MIN_Y MESH_INSET
  //#define MESH_MAX_X X_BED_SIZE - (MESH_INSET)
  //#define MESH_MAX_Y Y_BED_SIZE - (MESH_INSET)
#endif

/**
 * Repeatedly attempt G29 leveling until it succeeds.
 * Stop after G29_MAX_RETRIES attempts.
 */
//#define G29_RETRY_AND_RECOVER
#if ENABLED(G29_RETRY_AND_RECOVER)
  #define G29_MAX_RETRIES 3
  #define G29_HALT_ON_FAILURE
  /**
   * Specify the GCODE commands that will be executed when leveling succeeds,
   * between attempts, and after the maximum number of retries have been tried.
   */
  #define G29_SUCCESS_COMMANDS "M117 Bed leveling done."
  #define G29_RECOVER_COMMANDS "M117 Probe failed. Rewiping.\nG28\nG12 P0 S12 T0"
  #define G29_FAILURE_COMMANDS "M117 Bed leveling failed.\nG0 Z10\nM300 P25 S880\nM300 P50 S0\nM300 P25 S880\nM300 P50 S0\nM300 P25 S880\nM300 P50 S0\nG4 S1"

#endif

// @section extras

//
// G2/G3 Arc Support
//
//#define ARC_SUPPORT               // Disable this feature to save ~3226 bytes
#if ENABLED(ARC_SUPPORT)
  #define MM_PER_ARC_SEGMENT  1   // Length of each arc segment
  #define MIN_ARC_SEGMENTS   24   // Minimum number of segments in a complete circle
  #define N_ARC_CORRECTION   25   // Number of interpolated segments between corrections
  //#define ARC_P_CIRCLES         // Enable the 'P' parameter to specify complete circles
  //#define CNC_WORKSPACE_PLANES  // Allow G2/G3 to operate in XY, ZX, or YZ planes
#endif

// Support for G5 with XYZE destination and IJPQ offsets. Requires ~2666 bytes.
//#define BEZIER_CURVE_SUPPORT

/**
 * G38 Probe Target
 *
 * This option adds G38.2 and G38.3 (probe towards target)
 * and optionally G38.4 and G38.5 (probe away from target).
 * Set MULTIPLE_PROBING for G38 to probe more than once.
 */
//#define G38_PROBE_TARGET
#if ENABLED(G38_PROBE_TARGET)
  //#define G38_PROBE_AWAY        // Include G38.4 and G38.5 to probe away from target
  #define G38_MINIMUM_MOVE 0.0275 // (mm) Minimum distance that will produce a move.
#endif

// Moves (or segments) with fewer steps than this will be joined with the next move
#define MIN_STEPS_PER_SEGMENT 6

/**
 * Minimum delay before and after setting the stepper DIR (in ns)
 *     0 : No delay (Expect at least 10µS since one Stepper ISR must transpire)
 *    20 : Minimum for TMC2xxx drivers
 *   200 : Minimum for A4988 drivers
 *   400 : Minimum for A5984 drivers
 *   500 : Minimum for LV8729 drivers (guess, no info in datasheet)
 *   650 : Minimum for DRV8825 drivers
 *  1500 : Minimum for TB6600 drivers (guess, no info in datasheet)
 * 15000 : Minimum for TB6560 drivers (guess, no info in datasheet)
 *
 * Override the default value based on the driver type set in Configuration.h.
 */
//#define MINIMUM_STEPPER_POST_DIR_DELAY 650
//#define MINIMUM_STEPPER_PRE_DIR_DELAY 650

/**
 * Minimum stepper driver pulse width (in µs)
 *   0 : Smallest possible width the MCU can produce, compatible with TMC2xxx drivers
 *   0 : Minimum 500ns for LV8729, adjusted in stepper.h
 *   1 : Minimum for A4988 and A5984 stepper drivers
 *   2 : Minimum for DRV8825 stepper drivers
 *   3 : Minimum for TB6600 stepper drivers
 *  30 : Minimum for TB6560 stepper drivers
 *
 * Override the default value based on the driver type set in Configuration.h.
 */
#define MINIMUM_STEPPER_PULSE 2

/**
 * Maximum stepping rate (in Hz) the stepper driver allows
 *  If undefined, defaults to 1MHz / (2 * MINIMUM_STEPPER_PULSE)
 *  500000 : Maximum for A4988 stepper driver
 *  400000 : Maximum for TMC2xxx stepper drivers
 *  250000 : Maximum for DRV8825 stepper driver
 *  200000 : Maximum for LV8729 stepper driver
 *  150000 : Maximum for TB6600 stepper driver
 *   15000 : Maximum for TB6560 stepper driver
 *
 * Override the default value based on the driver type set in Configuration.h.
 */
//#define MAXIMUM_STEPPER_RATE 250000

// @section temperature

// Control heater 0 and heater 1 in parallel.
//#define HEATERS_PARALLEL

//===========================================================================
//================================= Buffers =================================
//===========================================================================

// @section hidden

// The number of linear motions that can be in the plan at any give time.
// THE BLOCK_BUFFER_SIZE NEEDS TO BE A POWER OF 2 (e.g. 8, 16, 32) because shifts and ors are used to do the ring-buffering.
#if ENABLED(SDSUPPORT)
  #define BLOCK_BUFFER_SIZE 16 // SD,LCD,Buttons take more memory, block buffer needs to be smaller
#else
  #define BLOCK_BUFFER_SIZE 32 // maximize block buffer
#endif

// @section serial

// The ASCII buffer for serial input
#define MAX_CMD_SIZE 96
#define BUFSIZE 4

// Transmission to Host Buffer Size
// To save 386 bytes of PROGMEM (and TX_BUFFER_SIZE+3 bytes of RAM) set to 0.
// To buffer a simple "ok" you need 4 bytes.
// For ADVANCED_OK (M105) you need 32 bytes.
// For debug-echo: 128 bytes for the optimal speed.
// Other output doesn't need to be that speedy.
// :[0, 2, 4, 8, 16, 32, 64, 128, 256]
#define TX_BUFFER_SIZE 32

// Host Receive Buffer Size
// Without XON/XOFF flow control (see SERIAL_XON_XOFF below) 32 bytes should be enough.
// To use flow control, set this buffer size to at least 1024 bytes.
// :[0, 2, 4, 8, 16, 32, 64, 128, 256, 512, 1024, 2048]
//#define RX_BUFFER_SIZE 1024

#if RX_BUFFER_SIZE >= 1024
  // Enable to have the controller send XON/XOFF control characters to
  // the host to signal the RX buffer is becoming full.
  //#define SERIAL_XON_XOFF
#endif

// Add M575 G-code to change the baud rate
//#define BAUD_RATE_GCODE

#if ENABLED(SDSUPPORT)
  // Enable this option to collect and display the maximum
  // RX queue usage after transferring a file to SD.
  //#define SERIAL_STATS_MAX_RX_QUEUED

  // Enable this option to collect and display the number
  // of dropped bytes after a file transfer to SD.
  //#define SERIAL_STATS_DROPPED_RX
#endif

// Enable an emergency-command parser to intercept certain commands as they
// enter the serial receive buffer, so they cannot be blocked.
// Currently handles M108, M112, M410
// Does not work on boards using AT90USB (USBCON) processors!
#define EMERGENCY_PARSER

// Bad Serial-connections can miss a received command by sending an 'ok'
// Therefore some clients abort after 30 seconds in a timeout.
// Some other clients start sending commands while receiving a 'wait'.
// This "wait" is only sent when the buffer is empty. 1 second is a good value here.
//#define NO_TIMEOUTS 1000 // Milliseconds

// Some clients will have this feature soon. This could make the NO_TIMEOUTS unnecessary.
//#define ADVANCED_OK

// Printrun may have trouble receiving long strings all at once.
// This option inserts short delays between lines of serial output.
#define SERIAL_OVERRUN_PROTECTION

// @section extras

/**
 * Extra Fan Speed
 * Adds a secondary fan speed for each print-cooling fan.
 *   'M106 P<fan> T3-255' : Set a secondary speed for <fan>
 *   'M106 P<fan> T2'     : Use the set secondary speed
 *   'M106 P<fan> T1'     : Restore the previous fan speed
 */
//#define EXTRA_FAN_SPEED

/**
 * Firmware-based and LCD-controlled retract
 *
 * Add G10 / G11 commands for automatic firmware-based retract / recover.
 * Use M207 and M208 to define parameters for retract / recover.
 *
 * Use M209 to enable or disable auto-retract.
 * With auto-retract enabled, all G1 E moves within the set range
 * will be converted to firmware-based retract/recover moves.
 *
 * Be sure to turn off auto-retract during filament change.
 *
 * Note that M207 / M208 / M209 settings are saved to EEPROM.
 *
 */
//#define FWRETRACT
#if ENABLED(FWRETRACT)
  #define FWRETRACT_AUTORETRACT           // Override slicer retractions
  #if ENABLED(FWRETRACT_AUTORETRACT)
    #define MIN_AUTORETRACT 0.1           // (mm) Don't convert E moves under this length
    #define MAX_AUTORETRACT 10.0          // (mm) Don't convert E moves over this length
  #endif
  #define RETRACT_LENGTH 3                // (mm) Default retract length (positive value)
  #define RETRACT_LENGTH_SWAP 13          // (mm) Default swap retract length (positive value)
  #define RETRACT_FEEDRATE 45             // (mm/s) Default feedrate for retracting
  #define RETRACT_ZRAISE 0                // (mm) Default retract Z-raise
  #define RETRACT_RECOVER_LENGTH 0        // (mm) Default additional recover length (added to retract length on recover)
  #define RETRACT_RECOVER_LENGTH_SWAP 0   // (mm) Default additional swap recover length (added to retract length on recover from toolchange)
  #define RETRACT_RECOVER_FEEDRATE 8      // (mm/s) Default feedrate for recovering from retraction
  #define RETRACT_RECOVER_FEEDRATE_SWAP 8 // (mm/s) Default feedrate for recovering from swap retraction
  #if ENABLED(MIXING_EXTRUDER)
    //#define RETRACT_SYNC_MIXING         // Retract and restore all mixing steppers simultaneously
  #endif
#endif

/**
 * Universal tool change settings.
 * Applies to all types of extruders except where explicitly noted.
 */
#if EXTRUDERS > 1
  // Z raise distance for tool-change, as needed for some extruders
  #define TOOLCHANGE_ZRAISE     2  // (mm)
  //#define TOOLCHANGE_NO_RETURN   // Never return to the previous position on tool-change

  // Retract and prime filament on tool-change
  //#define TOOLCHANGE_FILAMENT_SWAP
  #if ENABLED(TOOLCHANGE_FILAMENT_SWAP)
    #define TOOLCHANGE_FIL_SWAP_LENGTH          12  // (mm)
    #define TOOLCHANGE_FIL_EXTRA_PRIME           2  // (mm)
    #define TOOLCHANGE_FIL_SWAP_RETRACT_SPEED 3600  // (mm/m)
    #define TOOLCHANGE_FIL_SWAP_PRIME_SPEED   3600  // (mm/m)
  #endif

  /**
   * Position to park head during tool change.
   * Doesn't apply to SWITCHING_TOOLHEAD, DUAL_X_CARRIAGE, or PARKING_EXTRUDER
   */
  //#define TOOLCHANGE_PARK
  #if ENABLED(TOOLCHANGE_PARK)
    #define TOOLCHANGE_PARK_XY    { X_MIN_POS + 10, Y_MIN_POS + 10 }
    #define TOOLCHANGE_PARK_XY_FEEDRATE 6000  // (mm/m)
  #endif
#endif

/**
 * Advanced Pause
 * Experimental feature for filament change support and for parking the nozzle when paused.
 * Adds the GCode M600 for initiating filament change.
 * If PARK_HEAD_ON_PAUSE enabled, adds the GCode M125 to pause printing and park the nozzle.
 *
 * Requires an LCD display.
 * Requires NOZZLE_PARK_FEATURE.
 * This feature is required for the default FILAMENT_RUNOUT_SCRIPT.
 */
//#define ADVANCED_PAUSE_FEATURE
#if ENABLED(ADVANCED_PAUSE_FEATURE)
  #define PAUSE_PARK_RETRACT_FEEDRATE         60  // (mm/s) Initial retract feedrate.
  #define PAUSE_PARK_RETRACT_LENGTH            2  // (mm) Initial retract.
                                                  // This short retract is done immediately, before parking the nozzle.
  #define FILAMENT_CHANGE_UNLOAD_FEEDRATE     10  // (mm/s) Unload filament feedrate. This can be pretty fast.
  #define FILAMENT_CHANGE_UNLOAD_ACCEL        25  // (mm/s^2) Lower acceleration may allow a faster feedrate.
  #define FILAMENT_CHANGE_UNLOAD_LENGTH      100  // (mm) The length of filament for a complete unload.
                                                  //   For Bowden, the full length of the tube and nozzle.
                                                  //   For direct drive, the full length of the nozzle.
                                                  //   Set to 0 for manual unloading.
  #define FILAMENT_CHANGE_SLOW_LOAD_FEEDRATE   6  // (mm/s) Slow move when starting load.
  #define FILAMENT_CHANGE_SLOW_LOAD_LENGTH     0  // (mm) Slow length, to allow time to insert material.
                                                  // 0 to disable start loading and skip to fast load only
  #define FILAMENT_CHANGE_FAST_LOAD_FEEDRATE   6  // (mm/s) Load filament feedrate. This can be pretty fast.
  #define FILAMENT_CHANGE_FAST_LOAD_ACCEL     25  // (mm/s^2) Lower acceleration may allow a faster feedrate.
  #define FILAMENT_CHANGE_FAST_LOAD_LENGTH     0  // (mm) Load length of filament, from extruder gear to nozzle.
                                                  //   For Bowden, the full length of the tube and nozzle.
                                                  //   For direct drive, the full length of the nozzle.
  //#define ADVANCED_PAUSE_CONTINUOUS_PURGE       // Purge continuously up to the purge length until interrupted.
  #define ADVANCED_PAUSE_PURGE_FEEDRATE        3  // (mm/s) Extrude feedrate (after loading). Should be slower than load feedrate.
  #define ADVANCED_PAUSE_PURGE_LENGTH         50  // (mm) Length to extrude after loading.
                                                  //   Set to 0 for manual extrusion.
                                                  //   Filament can be extruded repeatedly from the Filament Change menu
                                                  //   until extrusion is consistent, and to purge old filament.
  #define ADVANCED_PAUSE_RESUME_PRIME          0  // (mm) Extra distance to prime nozzle after returning from park.
  //#define ADVANCED_PAUSE_FANS_PAUSE             // Turn off print-cooling fans while the machine is paused.

                                                  // Filament Unload does a Retract, Delay, and Purge first:
  #define FILAMENT_UNLOAD_RETRACT_LENGTH      13  // (mm) Unload initial retract length.
  #define FILAMENT_UNLOAD_DELAY             5000  // (ms) Delay for the filament to cool after retract.
  #define FILAMENT_UNLOAD_PURGE_LENGTH         8  // (mm) An unretract is done, then this length is purged.

  #define PAUSE_PARK_NOZZLE_TIMEOUT           45  // (seconds) Time limit before the nozzle is turned off for safety.
  #define FILAMENT_CHANGE_ALERT_BEEPS         10  // Number of alert beeps to play when a response is needed.
  #define PAUSE_PARK_NO_STEPPER_TIMEOUT           // Enable for XYZ steppers to stay powered on during filament change.

  //#define PARK_HEAD_ON_PAUSE                    // Park the nozzle during pause and filament change.
  //#define HOME_BEFORE_FILAMENT_CHANGE           // Ensure homing has been completed prior to parking for filament change

  //#define FILAMENT_LOAD_UNLOAD_GCODES           // Add M701/M702 Load/Unload G-codes, plus Load/Unload in the LCD Prepare menu.
  //#define FILAMENT_UNLOAD_ALL_EXTRUDERS         // Allow M702 to unload all extruders above a minimum target temp (as set by M302)
#endif

// @section tmc

/**
 * TMC26X Stepper Driver options
 *
 * The TMC26XStepper library is required for this stepper driver.
 * https://github.com/trinamic/TMC26XStepper
 */
#if HAS_DRIVER(TMC26X)

  #if AXIS_DRIVER_TYPE_X(TMC26X)
    #define X_MAX_CURRENT     1000  // (mA)
    #define X_SENSE_RESISTOR    91  // (mOhms)
    #define X_MICROSTEPS        16  // Number of microsteps
  #endif

  #if AXIS_DRIVER_TYPE_X2(TMC26X)
    #define X2_MAX_CURRENT    1000
    #define X2_SENSE_RESISTOR   91
    #define X2_MICROSTEPS       16
  #endif

  #if AXIS_DRIVER_TYPE_Y(TMC26X)
    #define Y_MAX_CURRENT     1000
    #define Y_SENSE_RESISTOR    91
    #define Y_MICROSTEPS        16
  #endif

  #if AXIS_DRIVER_TYPE_Y2(TMC26X)
    #define Y2_MAX_CURRENT    1000
    #define Y2_SENSE_RESISTOR   91
    #define Y2_MICROSTEPS       16
  #endif

  #if AXIS_DRIVER_TYPE_Z(TMC26X)
    #define Z_MAX_CURRENT     1000
    #define Z_SENSE_RESISTOR    91
    #define Z_MICROSTEPS        16
  #endif

  #if AXIS_DRIVER_TYPE_Z2(TMC26X)
    #define Z2_MAX_CURRENT    1000
    #define Z2_SENSE_RESISTOR   91
    #define Z2_MICROSTEPS       16
  #endif

  #if AXIS_DRIVER_TYPE_Z3(TMC26X)
    #define Z3_MAX_CURRENT    1000
    #define Z3_SENSE_RESISTOR   91
    #define Z3_MICROSTEPS       16
  #endif

  #if AXIS_DRIVER_TYPE_E0(TMC26X)
    #define E0_MAX_CURRENT    1000
    #define E0_SENSE_RESISTOR   91
    #define E0_MICROSTEPS       16
  #endif

  #if AXIS_DRIVER_TYPE_E1(TMC26X)
    #define E1_MAX_CURRENT    1000
    #define E1_SENSE_RESISTOR   91
    #define E1_MICROSTEPS       16
  #endif

  #if AXIS_DRIVER_TYPE_E2(TMC26X)
    #define E2_MAX_CURRENT    1000
    #define E2_SENSE_RESISTOR   91
    #define E2_MICROSTEPS       16
  #endif

  #if AXIS_DRIVER_TYPE_E3(TMC26X)
    #define E3_MAX_CURRENT    1000
    #define E3_SENSE_RESISTOR   91
    #define E3_MICROSTEPS       16
  #endif

  #if AXIS_DRIVER_TYPE_E4(TMC26X)
    #define E4_MAX_CURRENT    1000
    #define E4_SENSE_RESISTOR   91
    #define E4_MICROSTEPS       16
  #endif

  #if AXIS_DRIVER_TYPE_E5(TMC26X)
    #define E5_MAX_CURRENT    1000
    #define E5_SENSE_RESISTOR   91
    #define E5_MICROSTEPS       16
  #endif

#endif // TMC26X

// @section tmc_smart

/**
 * To use TMC2130, TMC2160, TMC2660, TMC5130, TMC5160 stepper drivers in SPI mode
 * connect your SPI pins to the hardware SPI interface on your board and define
 * the required CS pins in your `pins_MYBOARD.h` file. (e.g., RAMPS 1.4 uses AUX3
 * pins `X_CS_PIN 53`, `Y_CS_PIN 49`, etc.).
 * You may also use software SPI if you wish to use general purpose IO pins.
 *
 * To use TMC2208 stepper UART-configurable stepper drivers connect #_SERIAL_TX_PIN
 * to the driver side PDN_UART pin with a 1K resistor.
 * To use the reading capabilities, also connect #_SERIAL_RX_PIN to PDN_UART without
 * a resistor.
 * The drivers can also be used with hardware serial.
 *
 * TMCStepper library is required to use TMC stepper drivers.
 * https://github.com/teemuatlut/TMCStepper
 */
#if HAS_TRINAMIC

  #define HOLD_MULTIPLIER    0.5  // Scales down the holding current from run current
  #define INTERPOLATE       true  // Interpolate X/Y/Z_MICROSTEPS to 256

  #if AXIS_IS_TMC(X)
    #define X_CURRENT     800  // (mA) RMS current. Multiply by 1.414 for peak current.
    #define X_MICROSTEPS   16  // 0..256
    #define X_RSENSE     0.11
    #define X_CHAIN_POS    -1  // <=0 : Not chained. 1 : MCU MOSI connected. 2 : Next in chain, ...
  #endif

  #if AXIS_IS_TMC(X2)
    #define X2_CURRENT    800
    #define X2_MICROSTEPS  16
    #define X2_RSENSE    0.11
    #define X2_CHAIN_POS   -1
  #endif

  #if AXIS_IS_TMC(Y)
    #define Y_CURRENT     800
    #define Y_MICROSTEPS   16
    #define Y_RSENSE     0.11
    #define Y_CHAIN_POS    -1
  #endif

  #if AXIS_IS_TMC(Y2)
    #define Y2_CURRENT    800
    #define Y2_MICROSTEPS  16
    #define Y2_RSENSE    0.11
    #define Y2_CHAIN_POS   -1
  #endif

  #if AXIS_IS_TMC(Z)
    #define Z_CURRENT     1000
    #define Z_MICROSTEPS   4
    #define Z_RSENSE     0.11
    #define Z_CHAIN_POS    -1
  #endif

  #if AXIS_IS_TMC(Z2)
    #define Z2_CURRENT    1000
    #define Z2_MICROSTEPS  4
    #define Z2_RSENSE    0.11
    #define Z2_CHAIN_POS   -1
  #endif

  #if AXIS_IS_TMC(Z3)
    #define Z3_CURRENT    800
    #define Z3_MICROSTEPS  16
    #define Z3_RSENSE    0.11
    #define Z3_CHAIN_POS   -1
  #endif

  #if AXIS_IS_TMC(E0)
    #define E0_CURRENT    800
    #define E0_MICROSTEPS  16
    #define E0_RSENSE    0.11
    #define E0_CHAIN_POS   -1
  #endif

  #if AXIS_IS_TMC(E1)
    #define E1_CURRENT    800
    #define E1_MICROSTEPS  16
    #define E1_RSENSE    0.11
    #define E1_CHAIN_POS   -1
  #endif

  #if AXIS_IS_TMC(E2)
    #define E2_CURRENT    800
    #define E2_MICROSTEPS  16
    #define E2_RSENSE    0.11
    #define E2_CHAIN_POS   -1
  #endif

  #if AXIS_IS_TMC(E3)
    #define E3_CURRENT    800
    #define E3_MICROSTEPS  16
    #define E3_RSENSE    0.11
    #define E3_CHAIN_POS   -1
  #endif

  #if AXIS_IS_TMC(E4)
    #define E4_CURRENT    800
    #define E4_MICROSTEPS  16
    #define E4_RSENSE    0.11
    #define E4_CHAIN_POS   -1
  #endif

  #if AXIS_IS_TMC(E5)
    #define E5_CURRENT    800
    #define E5_MICROSTEPS  16
    #define E5_RSENSE    0.11
    #define E5_CHAIN_POS   -1
  #endif

  /**
   * Override default SPI pins for TMC2130, TMC2160, TMC2660, TMC5130 and TMC5160 drivers here.
   * The default pins can be found in your board's pins file.
   */
  #define X_CS_PIN          63
  #define Y_CS_PIN          40
  #define Z_CS_PIN          42
  //#define X2_CS_PIN         -1
  //#define Y2_CS_PIN         -1
  #define Z2_CS_PIN         64
  //#define Z3_CS_PIN         -1
  #define E0_CS_PIN         59
  //#define E1_CS_PIN         -1
  //#define E2_CS_PIN         -1
  //#define E3_CS_PIN         -1
  //#define E4_CS_PIN         -1
  //#define E5_CS_PIN         -1

  /**
   * Software option for SPI driven drivers (TMC2130, TMC2160, TMC2660, TMC5130 and TMC5160).
   * The default SW SPI pins are defined the respective pins files,
   * but you can override or define them here.
   */
  //#define TMC_USE_SW_SPI
  #define TMC_SW_MOSI       -1 //51
  #define TMC_SW_MISO       -1 //50
  #define TMC_SW_SCK        -1 //52

  /**
   * Four TMC2209 drivers can use the same HW/SW serial port with hardware configured addresses.
   * Set the address using jumpers on pins MS1 and MS2.
   * Address | MS1  | MS2
   *       0 | LOW  | LOW
   *       1 | HIGH | LOW
   *       2 | LOW  | HIGH
   *       3 | HIGH | HIGH
   *
   * Set *_SERIAL_TX_PIN and *_SERIAL_RX_PIN to match for all drivers
   * on the same serial port, either here or in your board's pins file.
   */
  #define  X_SLAVE_ADDRESS 0
  #define  Y_SLAVE_ADDRESS 0
  #define  Z_SLAVE_ADDRESS 0
  #define X2_SLAVE_ADDRESS 0
  #define Y2_SLAVE_ADDRESS 0
  #define Z2_SLAVE_ADDRESS 0
  #define Z3_SLAVE_ADDRESS 0
  #define E0_SLAVE_ADDRESS 0
  #define E1_SLAVE_ADDRESS 0
  #define E2_SLAVE_ADDRESS 0
  #define E3_SLAVE_ADDRESS 0
  #define E4_SLAVE_ADDRESS 0
  #define E5_SLAVE_ADDRESS 0

  /**
   * Software enable
   *
   * Use for drivers that do not use a dedicated enable pin, but rather handle the same
   * function through a communication line such as SPI or UART.
   */
  //#define SOFTWARE_DRIVER_ENABLE

  /**
   * TMC2130, TMC2160, TMC2208, TMC2209, TMC5130 and TMC5160 only
   * Use Trinamic's ultra quiet stepping mode.
   * When disabled, Marlin will use spreadCycle stepping mode.
   */
  //#define STEALTHCHOP_XY
  //#define STEALTHCHOP_Z
  //#define STEALTHCHOP_E

  /**
   * Optimize spreadCycle chopper parameters by using predefined parameter sets
   * or with the help of an example included in the library.
   * Provided parameter sets are
   * CHOPPER_DEFAULT_12V
   * CHOPPER_DEFAULT_19V
   * CHOPPER_DEFAULT_24V
   * CHOPPER_DEFAULT_36V
   * CHOPPER_PRUSAMK3_24V // Imported parameters from the official Prusa firmware for MK3 (24V)
   * CHOPPER_MARLIN_119   // Old defaults from Marlin v1.1.9
   *
   * Define you own with
   * { <off_time[1..15]>, <hysteresis_end[-3..12]>, hysteresis_start[1..8] }
   */
  #define CHOPPER_TIMING CHOPPER_DEFAULT_12V

  /**
   * Monitor Trinamic drivers for error conditions,
   * like overtemperature and short to ground.
   * In the case of overtemperature Marlin can decrease the driver current until error condition clears.
   * Other detected conditions can be used to stop the current print.
   * Relevant g-codes:
   * M906 - Set or get motor current in milliamps using axis codes X, Y, Z, E. Report values if no axis codes given.
   * M911 - Report stepper driver overtemperature pre-warn condition.
   * M912 - Clear stepper driver overtemperature pre-warn condition flag.
   * M122 - Report driver parameters (Requires TMC_DEBUG)
   */
  #define MONITOR_DRIVER_STATUS

  #if ENABLED(MONITOR_DRIVER_STATUS)
    #define CURRENT_STEP_DOWN     50  // [mA]
    #define REPORT_CURRENT_CHANGE
    #define STOP_ON_ERROR
  #endif

  /**
   * TMC2130, TMC2160, TMC2208, TMC2209, TMC5130 and TMC5160 only
   * The driver will switch to spreadCycle when stepper speed is over HYBRID_THRESHOLD.
   * This mode allows for faster movements at the expense of higher noise levels.
   * STEALTHCHOP_(XY|Z|E) must be enabled to use HYBRID_THRESHOLD.
   * M913 X/Y/Z/E to live tune the setting
   */
  //#define HYBRID_THRESHOLD

  #define X_HYBRID_THRESHOLD     100  // [mm/s]
  #define X2_HYBRID_THRESHOLD    100
  #define Y_HYBRID_THRESHOLD     100
  #define Y2_HYBRID_THRESHOLD    100
  #define Z_HYBRID_THRESHOLD       3
  #define Z2_HYBRID_THRESHOLD      3
  #define Z3_HYBRID_THRESHOLD      3
  #define E0_HYBRID_THRESHOLD     30
  #define E1_HYBRID_THRESHOLD     30
  #define E2_HYBRID_THRESHOLD     30
  #define E3_HYBRID_THRESHOLD     30
  #define E4_HYBRID_THRESHOLD     30
  #define E5_HYBRID_THRESHOLD     30

  /**
   * Use StallGuard2 to home / probe X, Y, Z.
   *
   * TMC2130, TMC2160, TMC2209, TMC2660, TMC5130, and TMC5160 only
   * Connect the stepper driver's DIAG1 pin to the X/Y endstop pin.
   * X, Y, and Z homing will always be done in spreadCycle mode.
   *
   * X/Y/Z_STALL_SENSITIVITY is the default stall threshold.
   * Use M914 X Y Z to set the stall threshold at runtime:
   *
   *  Sensitivity   TMC2209   Others
   *    HIGHEST       255      -64    (Too sensitive => False positive)
   *    LOWEST         0        63    (Too insensitive => No trigger)
   *
   * It is recommended to set [XYZ]_HOME_BUMP_MM to 0.
   *
   * SPI_ENDSTOPS  *** Beta feature! *** TMC2130 Only ***
   * Poll the driver through SPI to determine load when homing.
   * Removes the need for a wire from DIAG1 to an endstop pin.
   *
   * IMPROVE_HOMING_RELIABILITY tunes acceleration and jerk when
   * homing and adds a guard period for endstop triggering.
   */
  //#define SENSORLESS_HOMING // StallGuard capable drivers only

  /**
   * Use StallGuard2 to probe the bed with the nozzle.
   *
   * CAUTION: This could cause damage to machines that use a lead screw or threaded rod
   *          to move the Z axis. Take extreme care when attempting to enable this feature.
   */
  //#define SENSORLESS_PROBING // StallGuard capable drivers only

  #if EITHER(SENSORLESS_HOMING, SENSORLESS_PROBING)
    // TMC2209: 0...255. TMC2130: -64...63
    #define X_STALL_SENSITIVITY  8
    #define X2_STALL_SENSITIVITY X_STALL_SENSITIVITY
    #define Y_STALL_SENSITIVITY  8
    //#define Z_STALL_SENSITIVITY  8
    //#define SPI_ENDSTOPS              // TMC2130 only
    //#define IMPROVE_HOMING_RELIABILITY
  #endif

  /**
   * Beta feature!
   * Create a 50/50 square wave step pulse optimal for stepper drivers.
   */
  #define SQUARE_WAVE_STEPPING

  /**
   * Enable M122 debugging command for TMC stepper drivers.
   * M122 S0/1 will enable continous reporting.
   */
  #define TMC_DEBUG

  /**
   * You can set your own advanced settings by filling in predefined functions.
   * A list of available functions can be found on the library github page
   * https://github.com/teemuatlut/TMCStepper
   *
   * Example:
   * #define TMC_ADV() { \
   *   stepperX.diag0_temp_prewarn(1); \
   *   stepperY.interpolate(0); \
   * }
   */
  #define TMC_ADV() {  }

#endif // HAS_TRINAMIC

// @section L6470

/**
 * L6470 Stepper Driver options
 *
 * Arduino-L6470 library (0.7.0 or higher) is required for this stepper driver.
 * https://github.com/ameyer/Arduino-L6470
 *
 * Requires the following to be defined in your pins_YOUR_BOARD file
 *     L6470_CHAIN_SCK_PIN
 *     L6470_CHAIN_MISO_PIN
 *     L6470_CHAIN_MOSI_PIN
 *     L6470_CHAIN_SS_PIN
 *     L6470_RESET_CHAIN_PIN  (optional)
 */
#if HAS_DRIVER(L6470)

  //#define L6470_CHITCHAT        // Display additional status info

  #if AXIS_DRIVER_TYPE_X(L6470)
    #define X_MICROSTEPS     128  // Number of microsteps (VALID: 1, 2, 4, 8, 16, 32, 128)
    #define X_OVERCURRENT   2000  // (mA) Current where the driver detects an over current (VALID: 375 x (1 - 16) - 6A max - rounds down)
    #define X_STALLCURRENT  1500  // (mA) Current where the driver detects a stall (VALID: 31.25 * (1-128) -  4A max - rounds down)
    #define X_MAX_VOLTAGE    127  // 0-255, Maximum effective voltage seen by stepper
    #define X_CHAIN_POS       -1  // Position in SPI chain. (<=0 : Not in chain. 1 : Nearest MOSI)
  #endif

  #if AXIS_DRIVER_TYPE_X2(L6470)
    #define X2_MICROSTEPS      128
    #define X2_OVERCURRENT    2000
    #define X2_STALLCURRENT   1500
    #define X2_MAX_VOLTAGE     127
    #define X2_CHAIN_POS        -1
  #endif

  #if AXIS_DRIVER_TYPE_Y(L6470)
    #define Y_MICROSTEPS       128
    #define Y_OVERCURRENT     2000
    #define Y_STALLCURRENT    1500
    #define Y_MAX_VOLTAGE      127
    #define Y_CHAIN_POS         -1
  #endif

  #if AXIS_DRIVER_TYPE_Y2(L6470)
    #define Y2_MICROSTEPS      128
    #define Y2_OVERCURRENT    2000
    #define Y2_STALLCURRENT   1500
    #define Y2_MAX_VOLTAGE     127
    #define Y2_CHAIN_POS        -1
  #endif

  #if AXIS_DRIVER_TYPE_Z(L6470)
    #define Z_MICROSTEPS       128
    #define Z_OVERCURRENT     2000
    #define Z_STALLCURRENT    1500
    #define Z_MAX_VOLTAGE      127
    #define Z_CHAIN_POS         -1
  #endif

  #if AXIS_DRIVER_TYPE_Z2(L6470)
    #define Z2_MICROSTEPS      128
    #define Z2_OVERCURRENT    2000
    #define Z2_STALLCURRENT   1500
    #define Z2_MAX_VOLTAGE     127
    #define Z2_CHAIN_POS        -1
  #endif

  #if AXIS_DRIVER_TYPE_Z3(L6470)
    #define Z3_MICROSTEPS      128
    #define Z3_OVERCURRENT    2000
    #define Z3_STALLCURRENT   1500
    #define Z3_MAX_VOLTAGE     127
    #define Z3_CHAIN_POS        -1
  #endif

  #if AXIS_DRIVER_TYPE_E0(L6470)
    #define E0_MICROSTEPS      128
    #define E0_OVERCURRENT    2000
    #define E0_STALLCURRENT   1500
    #define E0_MAX_VOLTAGE     127
    #define E0_CHAIN_POS        -1
  #endif

  #if AXIS_DRIVER_TYPE_E1(L6470)
    #define E1_MICROSTEPS      128
    #define E1_OVERCURRENT    2000
    #define E1_STALLCURRENT   1500
    #define E1_MAX_VOLTAGE     127
    #define E1_CHAIN_POS        -1
  #endif

  #if AXIS_DRIVER_TYPE_E2(L6470)
    #define E2_MICROSTEPS      128
    #define E2_OVERCURRENT    2000
    #define E2_STALLCURRENT   1500
    #define E2_MAX_VOLTAGE     127
    #define E2_CHAIN_POS        -1
  #endif

  #if AXIS_DRIVER_TYPE_E3(L6470)
    #define E3_MICROSTEPS      128
    #define E3_OVERCURRENT    2000
    #define E3_STALLCURRENT   1500
    #define E3_MAX_VOLTAGE     127
    #define E3_CHAIN_POS        -1
  #endif

  #if AXIS_DRIVER_TYPE_E4(L6470)
    #define E4_MICROSTEPS      128
    #define E4_OVERCURRENT    2000
    #define E4_STALLCURRENT   1500
    #define E4_MAX_VOLTAGE     127
    #define E4_CHAIN_POS        -1
  #endif

  #if AXIS_DRIVER_TYPE_E5(L6470)
    #define E5_MICROSTEPS      128
    #define E5_OVERCURRENT    2000
    #define E5_STALLCURRENT   1500
    #define E5_MAX_VOLTAGE     127
    #define E5_CHAIN_POS        -1
  #endif

  /**
   * Monitor L6470 drivers for error conditions like over temperature and over current.
   * In the case of over temperature Marlin can decrease the drive until the error condition clears.
   * Other detected conditions can be used to stop the current print.
   * Relevant g-codes:
   * M906 - I1/2/3/4/5  Set or get motor drive level using axis codes X, Y, Z, E. Report values if no axis codes given.
   *         I not present or I0 or I1 - X, Y, Z or E0
   *         I2 - X2, Y2, Z2 or E1
   *         I3 - Z3 or E3
   *         I4 - E4
   *         I5 - E5
   * M916 - Increase drive level until get thermal warning
   * M917 - Find minimum current thresholds
   * M918 - Increase speed until max or error
   * M122 S0/1 - Report driver parameters
   */
  //#define MONITOR_L6470_DRIVER_STATUS

  #if ENABLED(MONITOR_L6470_DRIVER_STATUS)
    #define KVAL_HOLD_STEP_DOWN     1
    //#define L6470_STOP_ON_ERROR
  #endif

#endif // L6470

/**
 * TWI/I2C BUS
 *
 * This feature is an EXPERIMENTAL feature so it shall not be used on production
 * machines. Enabling this will allow you to send and receive I2C data from slave
 * devices on the bus.
 *
 * ; Example #1
 * ; This macro send the string "Marlin" to the slave device with address 0x63 (99)
 * ; It uses multiple M260 commands with one B<base 10> arg
 * M260 A99  ; Target slave address
 * M260 B77  ; M
 * M260 B97  ; a
 * M260 B114 ; r
 * M260 B108 ; l
 * M260 B105 ; i
 * M260 B110 ; n
 * M260 S1   ; Send the current buffer
 *
 * ; Example #2
 * ; Request 6 bytes from slave device with address 0x63 (99)
 * M261 A99 B5
 *
 * ; Example #3
 * ; Example serial output of a M261 request
 * echo:i2c-reply: from:99 bytes:5 data:hello
 */

// @section i2cbus

//#define EXPERIMENTAL_I2CBUS
#define I2C_SLAVE_ADDRESS  0 // Set a value from 8 to 127 to act as a slave

// @section extras

/**
 * Photo G-code
 * Add the M240 G-code to take a photo.
 * The photo can be triggered by a digital pin or a physical movement.
 */
//#define PHOTO_GCODE
#if ENABLED(PHOTO_GCODE)
  // A position to move to (and raise Z) before taking the photo
  //#define PHOTO_POSITION { X_MAX_POS - 5, Y_MAX_POS, 0 }  // { xpos, ypos, zraise } (M240 X Y Z)
  //#define PHOTO_DELAY_MS   100                            // (ms) Duration to pause before moving back (M240 P)
  //#define PHOTO_RETRACT_MM   6.5                          // (mm) E retract/recover for the photo move (M240 R S)

  // Canon RC-1 or homebrew digital camera trigger
  // Data from: http://www.doc-diy.net/photo/rc-1_hacked/
  //#define PHOTOGRAPH_PIN 23

  // Canon Hack Development Kit
  // http://captain-slow.dk/2014/03/09/3d-printing-timelapses/
  //#define CHDK_PIN        4

  // Optional second move with delay to trigger the camera shutter
  //#define PHOTO_SWITCH_POSITION { X_MAX_POS, Y_MAX_POS }  // { xpos, ypos } (M240 I J)

  // Duration to hold the switch or keep CHDK_PIN high
  //#define PHOTO_SWITCH_MS   50 // (ms) (M240 D)
#endif

/**
 * Spindle & Laser control
 *
 * Add the M3, M4, and M5 commands to turn the spindle/laser on and off, and
 * to set spindle speed, spindle direction, and laser power.
 *
 * SuperPid is a router/spindle speed controller used in the CNC milling community.
 * Marlin can be used to turn the spindle on and off. It can also be used to set
 * the spindle speed from 5,000 to 30,000 RPM.
 *
 * You'll need to select a pin for the ON/OFF function and optionally choose a 0-5V
 * hardware PWM pin for the speed control and a pin for the rotation direction.
 *
 * See http://marlinfw.org/docs/configuration/laser_spindle.html for more config details.
 */
//#define SPINDLE_FEATURE
//#define LASER_FEATURE
#if EITHER(SPINDLE_FEATURE, LASER_FEATURE)
  #define SPINDLE_LASER_ACTIVE_HIGH     false  // Set to "true" if the on/off function is active HIGH
  #define SPINDLE_LASER_PWM             true   // Set to "true" if your controller supports setting the speed/power
  #define SPINDLE_LASER_PWM_INVERT      true   // Set to "true" if the speed/power goes up when you want it to go slower
  #define SPINDLE_LASER_POWERUP_DELAY   5000   // (ms) Delay to allow the spindle/laser to come up to speed/power
  #define SPINDLE_LASER_POWERDOWN_DELAY 5000   // (ms) Delay to allow the spindle to stop

  #if ENABLED(SPINDLE_FEATURE)
    //#define SPINDLE_CHANGE_DIR               // Enable if your spindle controller can change spindle direction
    #define SPINDLE_CHANGE_DIR_STOP            // Enable if the spindle should stop before changing spin direction
    #define SPINDLE_INVERT_DIR          false  // Set to "true" if the spin direction is reversed

    /**
     *  The M3 & M4 commands use the following equation to convert PWM duty cycle to speed/power
     *
     *  SPEED/POWER = PWM duty cycle * SPEED_POWER_SLOPE + SPEED_POWER_INTERCEPT
     *    where PWM duty cycle varies from 0 to 255
     *
     *  set the following for your controller (ALL MUST BE SET)
     */
    #define SPEED_POWER_SLOPE    118.4
    #define SPEED_POWER_INTERCEPT  0
    #define SPEED_POWER_MIN     5000
    #define SPEED_POWER_MAX    30000    // SuperPID router controller 0 - 30,000 RPM
  #else
    #define SPEED_POWER_SLOPE      0.3922
    #define SPEED_POWER_INTERCEPT  0
    #define SPEED_POWER_MIN       10
    #define SPEED_POWER_MAX      100    // 0-100%
  #endif
#endif

/**
 * Coolant Control
 *
 * Add the M7, M8, and M9 commands to turn mist or flood coolant on and off.
 *
 * Note: COOLANT_MIST_PIN and/or COOLANT_FLOOD_PIN must also be defined.
 */
//#define COOLANT_CONTROL
#if ENABLED(COOLANT_CONTROL)
  #define COOLANT_MIST                // Enable if mist coolant is present
  #define COOLANT_FLOOD               // Enable if flood coolant is present
  #define COOLANT_MIST_INVERT  false  // Set "true" if the on/off function is reversed
  #define COOLANT_FLOOD_INVERT false  // Set "true" if the on/off function is reversed
#endif

/**
 * Filament Width Sensor
 *
 * Measures the filament width in real-time and adjusts
 * flow rate to compensate for any irregularities.
 *
 * Also allows the measured filament diameter to set the
 * extrusion rate, so the slicer only has to specify the
 * volume.
 *
 * Only a single extruder is supported at this time.
 *
 *  34 RAMPS_14    : Analog input 5 on the AUX2 connector
 *  81 PRINTRBOARD : Analog input 2 on the Exp1 connector (version B,C,D,E)
 * 301 RAMBO       : Analog input 3
 *
 * Note: May require analog pins to be defined for other boards.
 */
//#define FILAMENT_WIDTH_SENSOR

#if ENABLED(FILAMENT_WIDTH_SENSOR)
  #define FILAMENT_SENSOR_EXTRUDER_NUM 0    // Index of the extruder that has the filament sensor. :[0,1,2,3,4]
  #define MEASUREMENT_DELAY_CM        14    // (cm) The distance from the filament sensor to the melting chamber

  #define FILWIDTH_ERROR_MARGIN        1.0  // (mm) If a measurement differs too much from nominal width ignore it
  #define MAX_MEASUREMENT_DELAY       20    // (bytes) Buffer size for stored measurements (1 byte per cm). Must be larger than MEASUREMENT_DELAY_CM.

  #define DEFAULT_MEASURED_FILAMENT_DIA DEFAULT_NOMINAL_FILAMENT_DIA // Set measured to nominal initially

  // Display filament width on the LCD status line. Status messages will expire after 5 seconds.
  //#define FILAMENT_LCD_DISPLAY
#endif

/**
 * CNC Coordinate Systems
 *
 * Enables G53 and G54-G59.3 commands to select coordinate systems
 * and G92.1 to reset the workspace to native machine space.
 */
//#define CNC_COORDINATE_SYSTEMS

/**
 * Auto-report temperatures with M155 S<seconds>
 */
#define AUTO_REPORT_TEMPERATURES

/**
 * Include capabilities in M115 output
 */
#define EXTENDED_CAPABILITIES_REPORT

/**
 * Expected Printer Check
 * Add the M16 G-code to compare a string to the MACHINE_NAME.
 * M16 with a non-matching string causes the printer to halt.
 */
//#define EXPECTED_PRINTER_CHECK

/**
 * Disable all Volumetric extrusion options
 */
//#define NO_VOLUMETRICS

#if DISABLED(NO_VOLUMETRICS)
  /**
   * Volumetric extrusion default state
   * Activate to make volumetric extrusion the default method,
   * with DEFAULT_NOMINAL_FILAMENT_DIA as the default diameter.
   *
   * M200 D0 to disable, M200 Dn to set a new diameter.
   */
  //#define VOLUMETRIC_DEFAULT_ON
#endif

/**
 * Enable this option for a leaner build of Marlin that removes all
 * workspace offsets, simplifying coordinate transformations, leveling, etc.
 *
 *  - M206 and M428 are disabled.
 *  - G92 will revert to its behavior from Marlin 1.0.
 */
//#define NO_WORKSPACE_OFFSETS

/**
 * Set the number of proportional font spaces required to fill up a typical character space.
 * This can help to better align the output of commands like `G29 O` Mesh Output.
 *
 * For clients that use a fixed-width font (like OctoPrint), leave this set to 1.0.
 * Otherwise, adjust according to your client and font.
 */
#define PROPORTIONAL_FONT_RATIO 1.0

/**
 * Spend 28 bytes of SRAM to optimize the GCode parser
 */
#define FASTER_GCODE_PARSER

/**
 * CNC G-code options
 * Support CNC-style G-code dialects used by laser cutters, drawing machine cams, etc.
 * Note that G0 feedrates should be used with care for 3D printing (if used at all).
 * High feedrates may cause ringing and harm print quality.
 */
//#define PAREN_COMMENTS      // Support for parentheses-delimited comments
//#define GCODE_MOTION_MODES  // Remember the motion mode (G0 G1 G2 G3 G5 G38.X) and apply for X Y Z E F, etc.

// Enable and set a (default) feedrate for all G0 moves
//#define G0_FEEDRATE 3000 // (mm/m)
#ifdef G0_FEEDRATE
  //#define VARIABLE_G0_FEEDRATE // The G0 feedrate is set by F in G0 motion mode
#endif

/**
 * Startup commands
 *
 * Execute certain G-code commands immediately after power-on.
 */
//#define STARTUP_COMMANDS "M17 Z"

/**
 * G-code Macros
 *
 * Add G-codes M810-M819 to define and run G-code macros.
 * Macros are not saved to EEPROM.
 */
//#define GCODE_MACROS
#if ENABLED(GCODE_MACROS)
  #define GCODE_MACROS_SLOTS       5  // Up to 10 may be used
  #define GCODE_MACROS_SLOT_SIZE  50  // Maximum length of a single macro
#endif

/**
 * User-defined menu items that execute custom GCode
 */
//#define CUSTOM_USER_MENUS
#if ENABLED(CUSTOM_USER_MENUS)
  //#define CUSTOM_USER_MENU_TITLE "Custom Commands"
  #define USER_SCRIPT_DONE "M117 User Script Done"
  #define USER_SCRIPT_AUDIBLE_FEEDBACK
  //#define USER_SCRIPT_RETURN  // Return to status screen after a script

  #define USER_DESC_1 "Home & UBL Info"
  #define USER_GCODE_1 "G28\nG29 W"

  #define USER_DESC_2 "Preheat for " PREHEAT_1_LABEL
  #define USER_GCODE_2 "M140 S" STRINGIFY(PREHEAT_1_TEMP_BED) "\nM104 S" STRINGIFY(PREHEAT_1_TEMP_HOTEND)

  #define USER_DESC_3 "Preheat for " PREHEAT_2_LABEL
  #define USER_GCODE_3 "M140 S" STRINGIFY(PREHEAT_2_TEMP_BED) "\nM104 S" STRINGIFY(PREHEAT_2_TEMP_HOTEND)

  #define USER_DESC_4 "Heat Bed/Home/Level"
  #define USER_GCODE_4 "M140 S" STRINGIFY(PREHEAT_2_TEMP_BED) "\nG28\nG29"

  #define USER_DESC_5 "Home & Info"
  #define USER_GCODE_5 "G28\nM503"
#endif

/**
 * Host Action Commands
 *
 * Define host streamer action commands in compliance with the standard.
 *
 * See https://reprap.org/wiki/G-code#Action_commands
 * Common commands ........ poweroff, pause, paused, resume, resumed, cancel
 * G29_RETRY_AND_RECOVER .. probe_rewipe, probe_failed
 *
 * Some features add reason codes to extend these commands.
 *
 * Host Prompt Support enables Marlin to use the host for user prompts so
 * filament runout and other processes can be managed from the host side.
 */
//#define HOST_ACTION_COMMANDS
#if ENABLED(HOST_ACTION_COMMANDS)
  //#define HOST_PROMPT_SUPPORT
#endif

/**
 * I2C position encoders for closed loop control.
 * Developed by Chris Barr at Aus3D.
 *
 * Wiki: http://wiki.aus3d.com.au/Magnetic_Encoder
 * Github: https://github.com/Aus3D/MagneticEncoder
 *
 * Supplier: http://aus3d.com.au/magnetic-encoder-module
 * Alternative Supplier: http://reliabuild3d.com/
 *
 * Reliabuild encoders have been modified to improve reliability.
 */

//#define I2C_POSITION_ENCODERS
#if ENABLED(I2C_POSITION_ENCODERS)

  #define I2CPE_ENCODER_CNT         1                       // The number of encoders installed; max of 5
                                                            // encoders supported currently.

  #define I2CPE_ENC_1_ADDR          I2CPE_PRESET_ADDR_X     // I2C address of the encoder. 30-200.
  #define I2CPE_ENC_1_AXIS          X_AXIS                  // Axis the encoder module is installed on.  <X|Y|Z|E>_AXIS.
  #define I2CPE_ENC_1_TYPE          I2CPE_ENC_TYPE_LINEAR   // Type of encoder:  I2CPE_ENC_TYPE_LINEAR -or-
                                                            // I2CPE_ENC_TYPE_ROTARY.
  #define I2CPE_ENC_1_TICKS_UNIT    2048                    // 1024 for magnetic strips with 2mm poles; 2048 for
                                                            // 1mm poles. For linear encoders this is ticks / mm,
                                                            // for rotary encoders this is ticks / revolution.
  //#define I2CPE_ENC_1_TICKS_REV     (16 * 200)            // Only needed for rotary encoders; number of stepper
                                                            // steps per full revolution (motor steps/rev * microstepping)
  //#define I2CPE_ENC_1_INVERT                              // Invert the direction of axis travel.
  #define I2CPE_ENC_1_EC_METHOD     I2CPE_ECM_MICROSTEP     // Type of error error correction.
  #define I2CPE_ENC_1_EC_THRESH     0.10                    // Threshold size for error (in mm) above which the
                                                            // printer will attempt to correct the error; errors
                                                            // smaller than this are ignored to minimize effects of
                                                            // measurement noise / latency (filter).

  #define I2CPE_ENC_2_ADDR          I2CPE_PRESET_ADDR_Y     // Same as above, but for encoder 2.
  #define I2CPE_ENC_2_AXIS          Y_AXIS
  #define I2CPE_ENC_2_TYPE          I2CPE_ENC_TYPE_LINEAR
  #define I2CPE_ENC_2_TICKS_UNIT    2048
  //#define I2CPE_ENC_2_TICKS_REV   (16 * 200)
  //#define I2CPE_ENC_2_INVERT
  #define I2CPE_ENC_2_EC_METHOD     I2CPE_ECM_MICROSTEP
  #define I2CPE_ENC_2_EC_THRESH     0.10

  #define I2CPE_ENC_3_ADDR          I2CPE_PRESET_ADDR_Z     // Encoder 3.  Add additional configuration options
  #define I2CPE_ENC_3_AXIS          Z_AXIS                  // as above, or use defaults below.

  #define I2CPE_ENC_4_ADDR          I2CPE_PRESET_ADDR_E     // Encoder 4.
  #define I2CPE_ENC_4_AXIS          E_AXIS

  #define I2CPE_ENC_5_ADDR          34                      // Encoder 5.
  #define I2CPE_ENC_5_AXIS          E_AXIS

  // Default settings for encoders which are enabled, but without settings configured above.
  #define I2CPE_DEF_TYPE            I2CPE_ENC_TYPE_LINEAR
  #define I2CPE_DEF_ENC_TICKS_UNIT  2048
  #define I2CPE_DEF_TICKS_REV       (16 * 200)
  #define I2CPE_DEF_EC_METHOD       I2CPE_ECM_NONE
  #define I2CPE_DEF_EC_THRESH       0.1

  //#define I2CPE_ERR_THRESH_ABORT  100.0                   // Threshold size for error (in mm) error on any given
                                                            // axis after which the printer will abort. Comment out to
                                                            // disable abort behavior.

  #define I2CPE_TIME_TRUSTED        10000                   // After an encoder fault, there must be no further fault
                                                            // for this amount of time (in ms) before the encoder
                                                            // is trusted again.

  /**
   * Position is checked every time a new command is executed from the buffer but during long moves,
   * this setting determines the minimum update time between checks. A value of 100 works well with
   * error rolling average when attempting to correct only for skips and not for vibration.
   */
  #define I2CPE_MIN_UPD_TIME_MS     4                       // (ms) Minimum time between encoder checks.

  // Use a rolling average to identify persistant errors that indicate skips, as opposed to vibration and noise.
  #define I2CPE_ERR_ROLLING_AVERAGE

#endif // I2C_POSITION_ENCODERS

/**
 * Analog Joystick(s)
 */
//#define JOYSTICK
#if ENABLED(JOYSTICK)
  #define JOY_X_PIN    5  // RAMPS: Suggested pin A5  on AUX2
  #define JOY_Y_PIN   10  // RAMPS: Suggested pin A10 on AUX2
  #define JOY_Z_PIN   12  // RAMPS: Suggested pin A12 on AUX2
  #define JOY_EN_PIN  44  // RAMPS: Suggested pin D44 on AUX2

  // Use M119 to find reasonable values after connecting your hardware:
  #define JOY_X_LIMITS { 5600, 8190-100, 8190+100, 10800 } // min, deadzone start, deadzone end, max
  #define JOY_Y_LIMITS { 5600, 8250-100, 8250+100, 11000 }
  #define JOY_Z_LIMITS { 4800, 8080-100, 8080+100, 11550 }
#endif

/**
 * MAX7219 Debug Matrix
 *
 * Add support for a low-cost 8x8 LED Matrix based on the Max7219 chip as a realtime status display.
 * Requires 3 signal wires. Some useful debug options are included to demonstrate its usage.
 */
//#define MAX7219_DEBUG
#if ENABLED(MAX7219_DEBUG)
  #define MAX7219_CLK_PIN   64
  #define MAX7219_DIN_PIN   57
  #define MAX7219_LOAD_PIN  44

  //#define MAX7219_GCODE          // Add the M7219 G-code to control the LED matrix
  #define MAX7219_INIT_TEST    2   // Do a test pattern at initialization (Set to 2 for spiral)
  #define MAX7219_NUMBER_UNITS 1   // Number of Max7219 units in chain.
  #define MAX7219_ROTATE       0   // Rotate the display clockwise (in multiples of +/- 90°)
                                   // connector at:  right=0   bottom=-90  top=90  left=180
  //#define MAX7219_REVERSE_ORDER  // The individual LED matrix units may be in reversed order
  //#define MAX7219_SIDE_BY_SIDE   // Big chip+matrix boards can be chained side-by-side

  /**
   * Sample debug features
   * If you add more debug displays, be careful to avoid conflicts!
   */
  #define MAX7219_DEBUG_PRINTER_ALIVE    // Blink corner LED of 8x8 matrix to show that the firmware is functioning
  #define MAX7219_DEBUG_PLANNER_HEAD  3  // Show the planner queue head position on this and the next LED matrix row
  #define MAX7219_DEBUG_PLANNER_TAIL  5  // Show the planner queue tail position on this and the next LED matrix row

  #define MAX7219_DEBUG_PLANNER_QUEUE 0  // Show the current planner queue depth on this and the next LED matrix row
                                         // If you experience stuttering, reboots, etc. this option can reveal how
                                         // tweaks made to the configuration are affecting the printer in real-time.
#endif

/**
 * NanoDLP Sync support
 *
 * Add support for Synchronized Z moves when using with NanoDLP. G0/G1 axis moves will output "Z_move_comp"
 * string to enable synchronization with DLP projector exposure. This change will allow to use
 * [[WaitForDoneMessage]] instead of populating your gcode with M400 commands
 */
//#define NANODLP_Z_SYNC
#if ENABLED(NANODLP_Z_SYNC)
  //#define NANODLP_ALL_AXIS  // Enables "Z_move_comp" output on any axis move.
                              // Default behavior is limited to Z axis only.
#endif

/**
 * WiFi Support (Espressif ESP32 WiFi)
 */
//#define WIFISUPPORT
#if ENABLED(WIFISUPPORT)
  #define WIFI_SSID "Wifi SSID"
  #define WIFI_PWD  "Wifi Password"
  //#define WEBSUPPORT        // Start a webserver with auto-discovery
  //#define OTASUPPORT        // Support over-the-air firmware updates
#endif

/**
 * Prusa Multi-Material Unit v2
 * Enable in Configuration.h
 */
#if ENABLED(PRUSA_MMU2)

  // Serial port used for communication with MMU2.
  // For AVR enable the UART port used for the MMU. (e.g., internalSerial)
  // For 32-bit boards check your HAL for available serial ports. (e.g., Serial2)
  #define INTERNAL_SERIAL_PORT 2
  #define MMU2_SERIAL internalSerial

  // Use hardware reset for MMU if a pin is defined for it
  //#define MMU2_RST_PIN 23

  // Enable if the MMU2 has 12V stepper motors (MMU2 Firmware 1.0.2 and up)
  //#define MMU2_MODE_12V

  // G-code to execute when MMU2 F.I.N.D.A. probe detects filament runout
  #define MMU2_FILAMENT_RUNOUT_SCRIPT "M600"

  // Add an LCD menu for MMU2
  //#define MMU2_MENUS
  #if ENABLED(MMU2_MENUS)
    // Settings for filament load / unload from the LCD menu.
    // This is for Prusa MK3-style extruders. Customize for your hardware.
    #define MMU2_FILAMENTCHANGE_EJECT_FEED 80.0
    #define MMU2_LOAD_TO_NOZZLE_SEQUENCE \
      {  7.2,  562 }, \
      { 14.4,  871 }, \
      { 36.0, 1393 }, \
      { 14.4,  871 }, \
      { 50.0,  198 }

    #define MMU2_RAMMING_SEQUENCE \
      {   1.0, 1000 }, \
      {   1.0, 1500 }, \
      {   2.0, 2000 }, \
      {   1.5, 3000 }, \
      {   2.5, 4000 }, \
      { -15.0, 5000 }, \
      { -14.0, 1200 }, \
      {  -6.0,  600 }, \
      {  10.0,  700 }, \
      { -10.0,  400 }, \
      { -50.0, 2000 }

  #endif

  //#define MMU2_DEBUG  // Write debug info to serial output

#endif // PRUSA_MMU2

/**
 * Advanced Print Counter settings
 */
#if ENABLED(PRINTCOUNTER)
  #define SERVICE_WARNING_BUZZES  3
  // Activate up to 3 service interval watchdogs
  //#define SERVICE_NAME_1      "Service S"
  //#define SERVICE_INTERVAL_1  100 // print hours
  //#define SERVICE_NAME_2      "Service L"
  //#define SERVICE_INTERVAL_2  200 // print hours
  //#define SERVICE_NAME_3      "Service 3"
  //#define SERVICE_INTERVAL_3    1 // print hours
#endif

// @section develop

/**
 * M43 - display pin status, watch pins for changes, watch endstops & toggle LED, Z servo probe test, toggle pins
 */
//#define PINS_DEBUGGING

// Enable Marlin dev mode which adds some special commands
//#define MARLIN_DEV_MODE

//olli external eeprom
//#define I2C_EEPROM
//#define E2END 0x7FFF<|MERGE_RESOLUTION|>--- conflicted
+++ resolved
@@ -602,13 +602,8 @@
 #define Z_STEPPER_AUTO_ALIGN
 #if ENABLED(Z_STEPPER_AUTO_ALIGN)
   // Define probe X and Y positions for Z1, Z2 [, Z3]
-<<<<<<< HEAD
-  #define Z_STEPPER_ALIGN_X {  15, 195 }
-  #define Z_STEPPER_ALIGN_Y { 105, 105 }
+  #define Z_STEPPER_ALIGN_XY { {  15, 105 }, { 195,  105 }, { 105, 195 } }
   // Set number of iterations to align
-=======
-  #define Z_STEPPER_ALIGN_XY { {  10, 290 }, { 150,  10 }, { 290, 290 } }  // Set number of iterations to align
->>>>>>> 178dcd6f
   #define Z_STEPPER_ALIGN_ITERATIONS 3
   // Enable to restore leveling setup after operation
   #define RESTORE_LEVELING_AFTER_G34
