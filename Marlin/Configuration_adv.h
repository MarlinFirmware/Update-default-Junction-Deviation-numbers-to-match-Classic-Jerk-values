--- conflicted
+++ resolved
@@ -1798,14 +1798,11 @@
   #define MIN_ARC_SEGMENTS       30 // Minimum number of segments in a complete circle
   //#define ARC_SEGMENTS_PER_SEC 50 // Use feedrate to choose segment length (with MM_PER_ARC_SEGMENT as the minimum)
   #define N_ARC_CORRECTION       25 // Number of interpolated segments between corrections
-<<<<<<< HEAD
+
   #define ARC_P_CIRCLES           // Enable the 'P' parameter to specify complete circles
   #define CNC_WORKSPACE_PLANES    // Allow G2/G3 to operate in XY, ZX, or YZ planes
-=======
-  //#define ARC_P_CIRCLES           // Enable the 'P' parameter to specify complete circles
-  //#define CNC_WORKSPACE_PLANES    // Allow G2/G3 to operate in XY, ZX, or YZ planes
-  //#define SF_ARC_FIX              // Enable only if using SkeinForge with "Arc Point" fillet procedure
->>>>>>> a33250fa
+  #define SF_ARC_FIX              // Enable only if using SkeinForge with "Arc Point" fillet procedure
+
 #endif
 
 // Support for G5 with XYZE destination and IJPQ offsets. Requires ~2666 bytes.
