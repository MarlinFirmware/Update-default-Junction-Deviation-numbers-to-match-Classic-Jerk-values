/**
 * Marlin 3D Printer Firmware
 * Copyright (c) 2020 MarlinFirmware [https://github.com/MarlinFirmware/Marlin]
 *
 * Based on Sprinter and grbl.
 * Copyright (c) 2011 Camiel Gubbels / Erik van der Zalm
 *
 * This program is free software: you can redistribute it and/or modify
 * it under the terms of the GNU General Public License as published by
 * the Free Software Foundation, either version 3 of the License, or
 * (at your option) any later version.
 *
 * This program is distributed in the hope that it will be useful,
 * but WITHOUT ANY WARRANTY; without even the implied warranty of
 * MERCHANTABILITY or FITNESS FOR A PARTICULAR PURPOSE.  See the
 * GNU General Public License for more details.
 *
 * You should have received a copy of the GNU General Public License
 * along with this program.  If not, see <http://www.gnu.org/licenses/>.
 *
 */
#pragma once

#define CONFIG_EXAMPLES_DIR "Creality/Ender-3 Pro"

/**
 * Configuration_adv.h
 *
 * Advanced settings.
 * Only change these if you know exactly what you're doing.
 * Some of these settings can damage your printer if improperly set!
 *
 * Basic settings can be found in Configuration.h
 *
 */
#define CONFIGURATION_ADV_H_VERSION 020006

// @section temperature

//===========================================================================
//=============================Thermal Settings  ============================
//===========================================================================

/**
 * Thermocouple sensors are quite sensitive to noise.  Any noise induced in
 * the sensor wires, such as by stepper motor wires run in parallel to them,
 * may result in the thermocouple sensor reporting spurious errors.  This
 * value is the number of errors which can occur in a row before the error
 * is reported.  This allows us to ignore intermittent error conditions while
 * still detecting an actual failure, which should result in a continuous
 * stream of errors from the sensor.
 *
 * Set this value to 0 to fail on the first error to occur.
 */
#define THERMOCOUPLE_MAX_ERRORS 15

//
// Custom Thermistor 1000 parameters
//
#if TEMP_SENSOR_0 == 1000
  #define HOTEND0_PULLUP_RESISTOR_OHMS 4700    // Pullup resistor
  #define HOTEND0_RESISTANCE_25C_OHMS  100000  // Resistance at 25C
  #define HOTEND0_BETA                 3950    // Beta value
#endif

#if TEMP_SENSOR_1 == 1000
  #define HOTEND1_PULLUP_RESISTOR_OHMS 4700    // Pullup resistor
  #define HOTEND1_RESISTANCE_25C_OHMS  100000  // Resistance at 25C
  #define HOTEND1_BETA                 3950    // Beta value
#endif

#if TEMP_SENSOR_2 == 1000
  #define HOTEND2_PULLUP_RESISTOR_OHMS 4700    // Pullup resistor
  #define HOTEND2_RESISTANCE_25C_OHMS  100000  // Resistance at 25C
  #define HOTEND2_BETA                 3950    // Beta value
#endif

#if TEMP_SENSOR_3 == 1000
  #define HOTEND3_PULLUP_RESISTOR_OHMS 4700    // Pullup resistor
  #define HOTEND3_RESISTANCE_25C_OHMS  100000  // Resistance at 25C
  #define HOTEND3_BETA                 3950    // Beta value
#endif

#if TEMP_SENSOR_4 == 1000
  #define HOTEND4_PULLUP_RESISTOR_OHMS 4700    // Pullup resistor
  #define HOTEND4_RESISTANCE_25C_OHMS  100000  // Resistance at 25C
  #define HOTEND4_BETA                 3950    // Beta value
#endif

#if TEMP_SENSOR_5 == 1000
  #define HOTEND5_PULLUP_RESISTOR_OHMS 4700    // Pullup resistor
  #define HOTEND5_RESISTANCE_25C_OHMS  100000  // Resistance at 25C
  #define HOTEND5_BETA                 3950    // Beta value
#endif

#if TEMP_SENSOR_6 == 1000
  #define HOTEND6_PULLUP_RESISTOR_OHMS 4700    // Pullup resistor
  #define HOTEND6_RESISTANCE_25C_OHMS  100000  // Resistance at 25C
  #define HOTEND6_BETA                 3950    // Beta value
#endif

#if TEMP_SENSOR_7 == 1000
  #define HOTEND7_PULLUP_RESISTOR_OHMS 4700    // Pullup resistor
  #define HOTEND7_RESISTANCE_25C_OHMS  100000  // Resistance at 25C
  #define HOTEND7_BETA                 3950    // Beta value
#endif

#if TEMP_SENSOR_BED == 1000
  #define BED_PULLUP_RESISTOR_OHMS     4700    // Pullup resistor
  #define BED_RESISTANCE_25C_OHMS      100000  // Resistance at 25C
  #define BED_BETA                     3950    // Beta value
#endif

#if TEMP_SENSOR_CHAMBER == 1000
  #define CHAMBER_PULLUP_RESISTOR_OHMS 4700    // Pullup resistor
  #define CHAMBER_RESISTANCE_25C_OHMS  100000  // Resistance at 25C
  #define CHAMBER_BETA                 3950    // Beta value
#endif

//
// Hephestos 2 24V heated bed upgrade kit.
// https://store.bq.com/en/heated-bed-kit-hephestos2
//
//#define HEPHESTOS2_HEATED_BED_KIT
#if ENABLED(HEPHESTOS2_HEATED_BED_KIT)
  #undef TEMP_SENSOR_BED
  #define TEMP_SENSOR_BED 70
  #define HEATER_BED_INVERTING true
#endif

/**
 * Heated Chamber settings
 */
#if TEMP_SENSOR_CHAMBER
  #define CHAMBER_MINTEMP             5
  #define CHAMBER_MAXTEMP            60
  #define TEMP_CHAMBER_HYSTERESIS     1   // (°C) Temperature proximity considered "close enough" to the target
  //#define CHAMBER_LIMIT_SWITCHING
  //#define HEATER_CHAMBER_PIN       44   // Chamber heater on/off pin
  //#define HEATER_CHAMBER_INVERTING false
#endif

#if DISABLED(PIDTEMPBED)
  #define BED_CHECK_INTERVAL 5000 // ms between checks in bang-bang control
  #if ENABLED(BED_LIMIT_SWITCHING)
    #define BED_HYSTERESIS 2 // Only disable heating if T>target+BED_HYSTERESIS and enable heating if T>target-BED_HYSTERESIS
  #endif
#endif

/**
 * Thermal Protection provides additional protection to your printer from damage
 * and fire. Marlin always includes safe min and max temperature ranges which
 * protect against a broken or disconnected thermistor wire.
 *
 * The issue: If a thermistor falls out, it will report the much lower
 * temperature of the air in the room, and the the firmware will keep
 * the heater on.
 *
 * The solution: Once the temperature reaches the target, start observing.
 * If the temperature stays too far below the target (hysteresis) for too
 * long (period), the firmware will halt the machine as a safety precaution.
 *
 * If you get false positives for "Thermal Runaway", increase
 * THERMAL_PROTECTION_HYSTERESIS and/or THERMAL_PROTECTION_PERIOD
 */
#if ENABLED(THERMAL_PROTECTION_HOTENDS)
  #define THERMAL_PROTECTION_PERIOD 40        // Seconds
  #define THERMAL_PROTECTION_HYSTERESIS 4     // Degrees Celsius

  //#define ADAPTIVE_FAN_SLOWING              // Slow part cooling fan if temperature drops
  #if BOTH(ADAPTIVE_FAN_SLOWING, PIDTEMP)
    //#define NO_FAN_SLOWING_IN_PID_TUNING    // Don't slow fan speed during M303
  #endif

  /**
   * Whenever an M104, M109, or M303 increases the target temperature, the
   * firmware will wait for the WATCH_TEMP_PERIOD to expire. If the temperature
   * hasn't increased by WATCH_TEMP_INCREASE degrees, the machine is halted and
   * requires a hard reset. This test restarts with any M104/M109/M303, but only
   * if the current temperature is far enough below the target for a reliable
   * test.
   *
   * If you get false positives for "Heating failed", increase WATCH_TEMP_PERIOD
   * and/or decrease WATCH_TEMP_INCREASE. WATCH_TEMP_INCREASE should not be set
   * below 2.
   */
  #define WATCH_TEMP_PERIOD 20                // Seconds
  #define WATCH_TEMP_INCREASE 2               // Degrees Celsius
#endif

/**
 * Thermal Protection parameters for the bed are just as above for hotends.
 */
#if ENABLED(THERMAL_PROTECTION_BED)
  #define THERMAL_PROTECTION_BED_PERIOD        20 // Seconds
  #define THERMAL_PROTECTION_BED_HYSTERESIS     2 // Degrees Celsius

  /**
   * As described above, except for the bed (M140/M190/M303).
   */
  #define WATCH_BED_TEMP_PERIOD                60 // Seconds
  #define WATCH_BED_TEMP_INCREASE               2 // Degrees Celsius
#endif

/**
 * Thermal Protection parameters for the heated chamber.
 */
#if ENABLED(THERMAL_PROTECTION_CHAMBER)
  #define THERMAL_PROTECTION_CHAMBER_PERIOD    20 // Seconds
  #define THERMAL_PROTECTION_CHAMBER_HYSTERESIS 2 // Degrees Celsius

  /**
   * Heated chamber watch settings (M141/M191).
   */
  #define WATCH_CHAMBER_TEMP_PERIOD            60 // Seconds
  #define WATCH_CHAMBER_TEMP_INCREASE           2 // Degrees Celsius
#endif

#if ENABLED(PIDTEMP)
  // Add an experimental additional term to the heater power, proportional to the extrusion speed.
  // A well-chosen Kc value should add just enough power to melt the increased material volume.
  //#define PID_EXTRUSION_SCALING
  #if ENABLED(PID_EXTRUSION_SCALING)
    #define DEFAULT_Kc (100) // heating power = Kc * e_speed
    #define LPQ_MAX_LEN 50
  #endif

  /**
   * Add an experimental additional term to the heater power, proportional to the fan speed.
   * A well-chosen Kf value should add just enough power to compensate for power-loss from the cooling fan.
   * You can either just add a constant compensation with the DEFAULT_Kf value
   * or follow the instruction below to get speed-dependent compensation.
   *
   * Constant compensation (use only with fanspeeds of 0% and 100%)
   * ---------------------------------------------------------------------
   * A good starting point for the Kf-value comes from the calculation:
   *   kf = (power_fan * eff_fan) / power_heater * 255
   * where eff_fan is between 0.0 and 1.0, based on fan-efficiency and airflow to the nozzle / heater.
   *
   * Example:
   *   Heater: 40W, Fan: 0.1A * 24V = 2.4W, eff_fan = 0.8
   *   Kf = (2.4W * 0.8) / 40W * 255 = 12.24
   *
   * Fan-speed dependent compensation
   * --------------------------------
   * 1. To find a good Kf value, set the hotend temperature, wait for it to settle, and enable the fan (100%).
   *    Make sure PID_FAN_SCALING_LIN_FACTOR is 0 and PID_FAN_SCALING_ALTERNATIVE_DEFINITION is not enabled.
   *    If you see the temperature drop repeat the test, increasing the Kf value slowly, until the temperature
   *    drop goes away. If the temperature overshoots after enabling the fan, the Kf value is too big.
   * 2. Note the Kf-value for fan-speed at 100%
   * 3. Determine a good value for PID_FAN_SCALING_MIN_SPEED, which is around the speed, where the fan starts moving.
   * 4. Repeat step 1. and 2. for this fan speed.
   * 5. Enable PID_FAN_SCALING_ALTERNATIVE_DEFINITION and enter the two identified Kf-values in
   *    PID_FAN_SCALING_AT_FULL_SPEED and PID_FAN_SCALING_AT_MIN_SPEED. Enter the minimum speed in PID_FAN_SCALING_MIN_SPEED
   */
  //#define PID_FAN_SCALING
  #if ENABLED(PID_FAN_SCALING)
    //#define PID_FAN_SCALING_ALTERNATIVE_DEFINITION
    #if ENABLED(PID_FAN_SCALING_ALTERNATIVE_DEFINITION)
      // The alternative definition is used for an easier configuration.
      // Just figure out Kf at fullspeed (255) and PID_FAN_SCALING_MIN_SPEED.
      // DEFAULT_Kf and PID_FAN_SCALING_LIN_FACTOR are calculated accordingly.

      #define PID_FAN_SCALING_AT_FULL_SPEED 13.0        //=PID_FAN_SCALING_LIN_FACTOR*255+DEFAULT_Kf
      #define PID_FAN_SCALING_AT_MIN_SPEED 6.0          //=PID_FAN_SCALING_LIN_FACTOR*PID_FAN_SCALING_MIN_SPEED+DEFAULT_Kf
      #define PID_FAN_SCALING_MIN_SPEED 10.0            // Minimum fan speed at which to enable PID_FAN_SCALING

      #define DEFAULT_Kf (255.0*PID_FAN_SCALING_AT_MIN_SPEED-PID_FAN_SCALING_AT_FULL_SPEED*PID_FAN_SCALING_MIN_SPEED)/(255.0-PID_FAN_SCALING_MIN_SPEED)
      #define PID_FAN_SCALING_LIN_FACTOR (PID_FAN_SCALING_AT_FULL_SPEED-DEFAULT_Kf)/255.0

    #else
      #define PID_FAN_SCALING_LIN_FACTOR (0)             // Power loss due to cooling = Kf * (fan_speed)
      #define DEFAULT_Kf 10                              // A constant value added to the PID-tuner
      #define PID_FAN_SCALING_MIN_SPEED 10               // Minimum fan speed at which to enable PID_FAN_SCALING
    #endif
  #endif
#endif

/**
 * Automatic Temperature Mode
 *
 * Dynamically adjust the hotend target temperature based on planned E moves.
 *
 * (Contrast with PID_EXTRUSION_SCALING, which tracks E movement and adjusts PID
 *  behavior using an additional kC value.)
 *
 * Autotemp is calculated by (mintemp + factor * mm_per_sec), capped to maxtemp.
 *
 * Enable Autotemp Mode with M104/M109 F<factor> S<mintemp> B<maxtemp>.
 * Disable by sending M104/M109 with no F parameter (or F0 with AUTOTEMP_PROPORTIONAL).
 */
#define AUTOTEMP
#if ENABLED(AUTOTEMP)
  #define AUTOTEMP_OLDWEIGHT    0.98
  // Turn on AUTOTEMP on M104/M109 by default using proportions set here
  //#define AUTOTEMP_PROPORTIONAL
  #if ENABLED(AUTOTEMP_PROPORTIONAL)
    #define AUTOTEMP_MIN_P      0 // (°C) Added to the target temperature
    #define AUTOTEMP_MAX_P      5 // (°C) Added to the target temperature
    #define AUTOTEMP_FACTOR_P   1 // Apply this F parameter by default (overridden by M104/M109 F)
  #endif
#endif

// Show Temperature ADC value
// Enable for M105 to include ADC values read from temperature sensors.
//#define SHOW_TEMP_ADC_VALUES

/**
 * High Temperature Thermistor Support
 *
 * Thermistors able to support high temperature tend to have a hard time getting
 * good readings at room and lower temperatures. This means HEATER_X_RAW_LO_TEMP
 * will probably be caught when the heating element first turns on during the
 * preheating process, which will trigger a min_temp_error as a safety measure
 * and force stop everything.
 * To circumvent this limitation, we allow for a preheat time (during which,
 * min_temp_error won't be triggered) and add a min_temp buffer to handle
 * aberrant readings.
 *
 * If you want to enable this feature for your hotend thermistor(s)
 * uncomment and set values > 0 in the constants below
 */

// The number of consecutive low temperature errors that can occur
// before a min_temp_error is triggered. (Shouldn't be more than 10.)
//#define MAX_CONSECUTIVE_LOW_TEMPERATURE_ERROR_ALLOWED 0

// The number of milliseconds a hotend will preheat before starting to check
// the temperature. This value should NOT be set to the time it takes the
// hot end to reach the target temperature, but the time it takes to reach
// the minimum temperature your thermistor can read. The lower the better/safer.
// This shouldn't need to be more than 30 seconds (30000)
//#define MILLISECONDS_PREHEAT_TIME 0

// @section extruder

// Extruder runout prevention.
// If the machine is idle and the temperature over MINTEMP
// then extrude some filament every couple of SECONDS.
//#define EXTRUDER_RUNOUT_PREVENT
#if ENABLED(EXTRUDER_RUNOUT_PREVENT)
  #define EXTRUDER_RUNOUT_MINTEMP 190
  #define EXTRUDER_RUNOUT_SECONDS 30
  #define EXTRUDER_RUNOUT_SPEED 1500  // (mm/m)
  #define EXTRUDER_RUNOUT_EXTRUDE 5   // (mm)
#endif

/**
 * Hotend Idle Timeout
 * Prevent filament in the nozzle from charring and causing a critical jam.
 */
//#define HOTEND_IDLE_TIMEOUT
#if ENABLED(HOTEND_IDLE_TIMEOUT)
  #define HOTEND_IDLE_TIMEOUT_SEC (5*60)    // (seconds) Time without extruder movement to trigger protection
  #define HOTEND_IDLE_MIN_TRIGGER   180     // (°C) Minimum temperature to enable hotend protection
  #define HOTEND_IDLE_NOZZLE_TARGET   0     // (°C) Safe temperature for the nozzle after timeout
  #define HOTEND_IDLE_BED_TARGET      0     // (°C) Safe temperature for the bed after timeout
#endif

// @section temperature

// Calibration for AD595 / AD8495 sensor to adjust temperature measurements.
// The final temperature is calculated as (measuredTemp * GAIN) + OFFSET.
#define TEMP_SENSOR_AD595_OFFSET  0.0
#define TEMP_SENSOR_AD595_GAIN    1.0
#define TEMP_SENSOR_AD8495_OFFSET 0.0
#define TEMP_SENSOR_AD8495_GAIN   1.0

/**
 * Controller Fan
 * To cool down the stepper drivers and MOSFETs.
 *
 * The fan turns on automatically whenever any driver is enabled and turns
 * off (or reduces to idle speed) shortly after drivers are turned off.
 */
//#define USE_CONTROLLER_FAN
#if ENABLED(USE_CONTROLLER_FAN)
  //#define CONTROLLER_FAN_PIN -1        // Set a custom pin for the controller fan
  //#define CONTROLLER_FAN_USE_Z_ONLY    // With this option only the Z axis is considered
  #define CONTROLLERFAN_SPEED_MIN      0 // (0-255) Minimum speed. (If set below this value the fan is turned off.)
  #define CONTROLLERFAN_SPEED_ACTIVE 255 // (0-255) Active speed, used when any motor is enabled
  #define CONTROLLERFAN_SPEED_IDLE     0 // (0-255) Idle speed, used when motors are disabled
  #define CONTROLLERFAN_IDLE_TIME     60 // (seconds) Extra time to keep the fan running after disabling motors
  //#define CONTROLLER_FAN_EDITABLE      // Enable M710 configurable settings
  #if ENABLED(CONTROLLER_FAN_EDITABLE)
    #define CONTROLLER_FAN_MENU          // Enable the Controller Fan submenu
  #endif
#endif

// When first starting the main fan, run it at full speed for the
// given number of milliseconds.  This gets the fan spinning reliably
// before setting a PWM value. (Does not work with software PWM for fan on Sanguinololu)
//#define FAN_KICKSTART_TIME 100

// Some coolers may require a non-zero "off" state.
//#define FAN_OFF_PWM  1

/**
 * PWM Fan Scaling
 *
 * Define the min/max speeds for PWM fans (as set with M106).
 *
 * With these options the M106 0-255 value range is scaled to a subset
 * to ensure that the fan has enough power to spin, or to run lower
 * current fans with higher current. (e.g., 5V/12V fans with 12V/24V)
 * Value 0 always turns off the fan.
 *
 * Define one or both of these to override the default 0-255 range.
 */
//#define FAN_MIN_PWM 50
//#define FAN_MAX_PWM 128

/**
 * FAST PWM FAN Settings
 *
 * Use to change the FAST FAN PWM frequency (if enabled in Configuration.h)
 * Combinations of PWM Modes, prescale values and TOP resolutions are used internally to produce a
 * frequency as close as possible to the desired frequency.
 *
 * FAST_PWM_FAN_FREQUENCY [undefined by default]
 *   Set this to your desired frequency.
 *   If left undefined this defaults to F = F_CPU/(2*255*1)
 *   i.e., F = 31.4kHz on 16MHz microcontrollers or F = 39.2kHz on 20MHz microcontrollers.
 *   These defaults are the same as with the old FAST_PWM_FAN implementation - no migration is required
 *   NOTE: Setting very low frequencies (< 10 Hz) may result in unexpected timer behavior.
 *
 * USE_OCR2A_AS_TOP [undefined by default]
 *   Boards that use TIMER2 for PWM have limitations resulting in only a few possible frequencies on TIMER2:
 *   16MHz MCUs: [62.5KHz, 31.4KHz (default), 7.8KHz, 3.92KHz, 1.95KHz, 977Hz, 488Hz, 244Hz, 60Hz, 122Hz, 30Hz]
 *   20MHz MCUs: [78.1KHz, 39.2KHz (default), 9.77KHz, 4.9KHz, 2.44KHz, 1.22KHz, 610Hz, 305Hz, 153Hz, 76Hz, 38Hz]
 *   A greater range can be achieved by enabling USE_OCR2A_AS_TOP. But note that this option blocks the use of
 *   PWM on pin OC2A. Only use this option if you don't need PWM on 0C2A. (Check your schematic.)
 *   USE_OCR2A_AS_TOP sacrifices duty cycle control resolution to achieve this broader range of frequencies.
 */
#if ENABLED(FAST_PWM_FAN)
  //#define FAST_PWM_FAN_FREQUENCY 31400
  //#define USE_OCR2A_AS_TOP
#endif

// @section extruder

/**
 * Extruder cooling fans
 *
 * Extruder auto fans automatically turn on when their extruders'
 * temperatures go above EXTRUDER_AUTO_FAN_TEMPERATURE.
 *
 * Your board's pins file specifies the recommended pins. Override those here
 * or set to -1 to disable completely.
 *
 * Multiple extruders can be assigned to the same pin in which case
 * the fan will turn on when any selected extruder is above the threshold.
 */
#define E0_AUTO_FAN_PIN -1
#define E1_AUTO_FAN_PIN -1
#define E2_AUTO_FAN_PIN -1
#define E3_AUTO_FAN_PIN -1
#define E4_AUTO_FAN_PIN -1
#define E5_AUTO_FAN_PIN -1
#define E6_AUTO_FAN_PIN -1
#define E7_AUTO_FAN_PIN -1
#define CHAMBER_AUTO_FAN_PIN -1

#define EXTRUDER_AUTO_FAN_TEMPERATURE 50
#define EXTRUDER_AUTO_FAN_SPEED 255   // 255 == full speed
#define CHAMBER_AUTO_FAN_TEMPERATURE 30
#define CHAMBER_AUTO_FAN_SPEED 255

/**
 * Part-Cooling Fan Multiplexer
 *
 * This feature allows you to digitally multiplex the fan output.
 * The multiplexer is automatically switched at tool-change.
 * Set FANMUX[012]_PINs below for up to 2, 4, or 8 multiplexed fans.
 */
#define FANMUX0_PIN -1
#define FANMUX1_PIN -1
#define FANMUX2_PIN -1

/**
 * M355 Case Light on-off / brightness
 */
//#define CASE_LIGHT_ENABLE
#if ENABLED(CASE_LIGHT_ENABLE)
  //#define CASE_LIGHT_PIN 4                  // Override the default pin if needed
  #define INVERT_CASE_LIGHT false             // Set true if Case Light is ON when pin is LOW
  #define CASE_LIGHT_DEFAULT_ON true          // Set default power-up state on
  #define CASE_LIGHT_DEFAULT_BRIGHTNESS 105   // Set default power-up brightness (0-255, requires PWM pin)
  //#define CASE_LIGHT_MAX_PWM 128            // Limit pwm
  //#define CASE_LIGHT_MENU                   // Add Case Light options to the LCD menu
  //#define CASE_LIGHT_NO_BRIGHTNESS          // Disable brightness control. Enable for non-PWM lighting.
  //#define CASE_LIGHT_USE_NEOPIXEL           // Use Neopixel LED as case light, requires NEOPIXEL_LED.
  #if ENABLED(CASE_LIGHT_USE_NEOPIXEL)
    #define CASE_LIGHT_NEOPIXEL_COLOR { 255, 255, 255, 255 } // { Red, Green, Blue, White }
  #endif
#endif

// @section homing

// If you want endstops to stay on (by default) even when not homing
// enable this option. Override at any time with M120, M121.
//#define ENDSTOPS_ALWAYS_ON_DEFAULT

// @section extras

//#define Z_LATE_ENABLE // Enable Z the last moment. Needed if your Z driver overheats.

// Employ an external closed loop controller. Override pins here if needed.
//#define EXTERNAL_CLOSED_LOOP_CONTROLLER
#if ENABLED(EXTERNAL_CLOSED_LOOP_CONTROLLER)
  //#define CLOSED_LOOP_ENABLE_PIN        -1
  //#define CLOSED_LOOP_MOVE_COMPLETE_PIN -1
#endif

/**
 * Dual Steppers / Dual Endstops
 *
 * This section will allow you to use extra E drivers to drive a second motor for X, Y, or Z axes.
 *
 * For example, set X_DUAL_STEPPER_DRIVERS setting to use a second motor. If the motors need to
 * spin in opposite directions set INVERT_X2_VS_X_DIR. If the second motor needs its own endstop
 * set X_DUAL_ENDSTOPS. This can adjust for "racking." Use X2_USE_ENDSTOP to set the endstop plug
 * that should be used for the second endstop. Extra endstops will appear in the output of 'M119'.
 *
 * Use X_DUAL_ENDSTOP_ADJUSTMENT to adjust for mechanical imperfection. After homing both motors
 * this offset is applied to the X2 motor. To find the offset home the X axis, and measure the error
 * in X2. Dual endstop offsets can be set at runtime with 'M666 X<offset> Y<offset> Z<offset>'.
 */

//#define X_DUAL_STEPPER_DRIVERS
#if ENABLED(X_DUAL_STEPPER_DRIVERS)
  #define INVERT_X2_VS_X_DIR true   // Set 'true' if X motors should rotate in opposite directions
  //#define X_DUAL_ENDSTOPS
  #if ENABLED(X_DUAL_ENDSTOPS)
    #define X2_USE_ENDSTOP _XMAX_
    #define X2_ENDSTOP_ADJUSTMENT  0
  #endif
#endif

//#define Y_DUAL_STEPPER_DRIVERS
#if ENABLED(Y_DUAL_STEPPER_DRIVERS)
  #define INVERT_Y2_VS_Y_DIR true   // Set 'true' if Y motors should rotate in opposite directions
  //#define Y_DUAL_ENDSTOPS
  #if ENABLED(Y_DUAL_ENDSTOPS)
    #define Y2_USE_ENDSTOP _YMAX_
    #define Y2_ENDSTOP_ADJUSTMENT  0
  #endif
#endif

//
// For Z set the number of stepper drivers
//
#define NUM_Z_STEPPER_DRIVERS 1   // (1-4) Z options change based on how many

#if NUM_Z_STEPPER_DRIVERS > 1
  //#define Z_MULTI_ENDSTOPS
  #if ENABLED(Z_MULTI_ENDSTOPS)
    #define Z2_USE_ENDSTOP          _XMAX_
    #define Z2_ENDSTOP_ADJUSTMENT   0
    #if NUM_Z_STEPPER_DRIVERS >= 3
      #define Z3_USE_ENDSTOP        _YMAX_
      #define Z3_ENDSTOP_ADJUSTMENT 0
    #endif
    #if NUM_Z_STEPPER_DRIVERS >= 4
      #define Z4_USE_ENDSTOP        _ZMAX_
      #define Z4_ENDSTOP_ADJUSTMENT 0
    #endif
  #endif
#endif

/**
 * Dual X Carriage
 *
 * This setup has two X carriages that can move independently, each with its own hotend.
 * The carriages can be used to print an object with two colors or materials, or in
 * "duplication mode" it can print two identical or X-mirrored objects simultaneously.
 * The inactive carriage is parked automatically to prevent oozing.
 * X1 is the left carriage, X2 the right. They park and home at opposite ends of the X axis.
 * By default the X2 stepper is assigned to the first unused E plug on the board.
 *
 * The following Dual X Carriage modes can be selected with M605 S<mode>:
 *
 *   0 : (FULL_CONTROL) The slicer has full control over both X-carriages and can achieve optimal travel
 *       results as long as it supports dual X-carriages. (M605 S0)
 *
 *   1 : (AUTO_PARK) The firmware automatically parks and unparks the X-carriages on tool-change so
 *       that additional slicer support is not required. (M605 S1)
 *
 *   2 : (DUPLICATION) The firmware moves the second X-carriage and extruder in synchronization with
 *       the first X-carriage and extruder, to print 2 copies of the same object at the same time.
 *       Set the constant X-offset and temperature differential with M605 S2 X[offs] R[deg] and
 *       follow with M605 S2 to initiate duplicated movement.
 *
 *   3 : (MIRRORED) Formbot/Vivedino-inspired mirrored mode in which the second extruder duplicates
 *       the movement of the first except the second extruder is reversed in the X axis.
 *       Set the initial X offset and temperature differential with M605 S2 X[offs] R[deg] and
 *       follow with M605 S3 to initiate mirrored movement.
 */
//#define DUAL_X_CARRIAGE
#if ENABLED(DUAL_X_CARRIAGE)
  #define X1_MIN_POS X_MIN_POS   // Set to X_MIN_POS
  #define X1_MAX_POS X_BED_SIZE  // Set a maximum so the first X-carriage can't hit the parked second X-carriage
  #define X2_MIN_POS    80       // Set a minimum to ensure the  second X-carriage can't hit the parked first X-carriage
  #define X2_MAX_POS   353       // Set this to the distance between toolheads when both heads are homed
  #define X2_HOME_DIR    1       // Set to 1. The second X-carriage always homes to the maximum endstop position
  #define X2_HOME_POS X2_MAX_POS // Default X2 home position. Set to X2_MAX_POS.
                      // However: In this mode the HOTEND_OFFSET_X value for the second extruder provides a software
                      // override for X2_HOME_POS. This also allow recalibration of the distance between the two endstops
                      // without modifying the firmware (through the "M218 T1 X???" command).
                      // Remember: you should set the second extruder x-offset to 0 in your slicer.

  // This is the default power-up mode which can be later using M605.
  #define DEFAULT_DUAL_X_CARRIAGE_MODE DXC_AUTO_PARK_MODE

  // Default x offset in duplication mode (typically set to half print bed width)
  #define DEFAULT_DUPLICATION_X_OFFSET 100
#endif

// Activate a solenoid on the active extruder with M380. Disable all with M381.
// Define SOL0_PIN, SOL1_PIN, etc., for each extruder that has a solenoid.
//#define EXT_SOLENOID

// @section homing

/**
 * Homing Procedure
 * Homing (G28) does an indefinite move towards the endstops to establish
 * the position of the toolhead relative to the workspace.
 */

//#define SENSORLESS_BACKOFF_MM  { 2, 2 }     // (mm) Backoff from endstops before sensorless homing

<<<<<<< HEAD
#define HOMING_BUMP_MM      { 5, 5, 2 }       // (mm) Backoff from endstops after first bump
#define HOMING_BUMP_DIVISOR { 2, 2, 4 }       // Re-Bump Speed Divisor (Divides the Homing Feedrate)

//#define HOMING_BACKOFF_POST_MM { 2, 2, 2 }  // (mm) Backoff from endstops after homing

//#define QUICK_HOME                          // If G28 contains XY do a diagonal move first
//#define HOME_Y_BEFORE_X                     // If G28 contains XY home Y before X
//#define CODEPENDENT_XY_HOMING               // If X/Y can't home without homing Y/X first

=======
#define HOMING_BUMP_DIVISOR { 2, 2, 4 }       // Re-Bump Speed Divisor (Divides the Homing Feedrate)
#define X_HOME_BUMP_MM 5
#define Y_HOME_BUMP_MM 5
#define Z_HOME_BUMP_MM 2
#define HOMING_BUMP_MM      { X_HOME_BUMP_MM, Y_HOME_BUMP_MM, Z_HOME_BUMP_MM }       // (mm) Backoff from endstops after first bump

//#define HOMING_BACKOFF_POST_MM { 2, 2, 2 }  // (mm) Backoff from endstops after homing

#define QUICK_HOME                            // If G28 contains XY do a diagonal move first
//#define HOME_Y_BEFORE_X                     // If G28 contains XY home Y before X
//#define CODEPENDENT_XY_HOMING               // If X/Y can't home without homing Y/X first

>>>>>>> b9420bb8
// @section bltouch

#if ENABLED(BLTOUCH)
  /**
   * Either: Use the defaults (recommended) or: For special purposes, use the following DEFINES
   * Do not activate settings that the probe might not understand. Clones might misunderstand
   * advanced commands.
   *
   * Note: If the probe is not deploying, check a "Cmd: Reset" and "Cmd: Self-Test" and then
   *       check the wiring of the BROWN, RED and ORANGE wires.
   *
   * Note: If the trigger signal of your probe is not being recognized, it has been very often
   *       because the BLACK and WHITE wires needed to be swapped. They are not "interchangeable"
   *       like they would be with a real switch. So please check the wiring first.
   *
   * Settings for all BLTouch and clone probes:
   */

  // Safety: The probe needs time to recognize the command.
  //         Minimum command delay (ms). Enable and increase if needed.
  //#define BLTOUCH_DELAY 500

  /**
   * Settings for BLTOUCH Classic 1.2, 1.3 or BLTouch Smart 1.0, 2.0, 2.2, 3.0, 3.1, and most clones:
   */

  // Feature: Switch into SW mode after a deploy. It makes the output pulse longer. Can be useful
  //          in special cases, like noisy or filtered input configurations.
  //#define BLTOUCH_FORCE_SW_MODE

  /**
   * Settings for BLTouch Smart 3.0 and 3.1
   * Summary:
   *   - Voltage modes: 5V and OD (open drain - "logic voltage free") output modes
   *   - High-Speed mode
   *   - Disable LCD voltage options
   */

  /**
   * Danger: Don't activate 5V mode unless attached to a 5V-tolerant controller!
   * V3.0 or 3.1: Set default mode to 5V mode at Marlin startup.
   * If disabled, OD mode is the hard-coded default on 3.0
   * On startup, Marlin will compare its eeprom to this vale. If the selected mode
   * differs, a mode set eeprom write will be completed at initialization.
   * Use the option below to force an eeprom write to a V3.1 probe regardless.
   */
  #define BLTOUCH_SET_5V_MODE

  /**
   * Safety: Activate if connecting a probe with an unknown voltage mode.
   * V3.0: Set a probe into mode selected above at Marlin startup. Required for 5V mode on 3.0
   * V3.1: Force a probe with unknown mode into selected mode at Marlin startup ( = Probe EEPROM write )
   * To preserve the life of the probe, use this once then turn it off and re-flash.
   */
  //#define BLTOUCH_FORCE_MODE_SET

  /**
   * Use "HIGH SPEED" mode for probing.
   * Danger: Disable if your probe sometimes fails. Only suitable for stable well-adjusted systems.
   * This feature was designed for Delta's with very fast Z moves however higher speed cartesians may function
   * If the machine cannot raise the probe fast enough after a trigger, it may enter a fault state.
   */
  //#define BLTOUCH_HS_MODE

  // Safety: Enable voltage mode settings in the LCD menu.
  //#define BLTOUCH_LCD_VOLTAGE_MENU

#endif // BLTOUCH

// @section extras

/**
 * Z Steppers Auto-Alignment
 * Add the G34 command to align multiple Z steppers using a bed probe.
 */
//#define Z_STEPPER_AUTO_ALIGN
#if ENABLED(Z_STEPPER_AUTO_ALIGN)
  // Define probe X and Y positions for Z1, Z2 [, Z3 [, Z4]]
  // If not defined, probe limits will be used.
  // Override with 'M422 S<index> X<pos> Y<pos>'
  //#define Z_STEPPER_ALIGN_XY { {  10, 190 }, { 100,  10 }, { 190, 190 } }

  /**
   * Orientation for the automatically-calculated probe positions.
   * Override Z stepper align points with 'M422 S<index> X<pos> Y<pos>'
   *
   * 2 Steppers:  (0)     (1)
   *               |       |   2   |
   *               | 1   2 |       |
   *               |       |   1   |
   *
   * 3 Steppers:  (0)     (1)     (2)     (3)
   *               |   3   | 1     | 2   1 |     2 |
   *               |       |     3 |       | 3     |
   *               | 1   2 | 2     |   3   |     1 |
   *
   * 4 Steppers:  (0)     (1)     (2)     (3)
   *               | 4   3 | 1   4 | 2   1 | 3   2 |
   *               |       |       |       |       |
   *               | 1   2 | 2   3 | 3   4 | 4   1 |
   *
   */
  #ifndef Z_STEPPER_ALIGN_XY
    //#define Z_STEPPERS_ORIENTATION 0
  #endif

  // Provide Z stepper positions for more rapid convergence in bed alignment.
  // Requires triple stepper drivers (i.e., set NUM_Z_STEPPER_DRIVERS to 3)
  //#define Z_STEPPER_ALIGN_KNOWN_STEPPER_POSITIONS
  #if ENABLED(Z_STEPPER_ALIGN_KNOWN_STEPPER_POSITIONS)
    // Define Stepper XY positions for Z1, Z2, Z3 corresponding to
    // the Z screw positions in the bed carriage.
    // Define one position per Z stepper in stepper driver order.
    #define Z_STEPPER_ALIGN_STEPPER_XY { { 210.7, 102.5 }, { 152.6, 220.0 }, { 94.5, 102.5 } }
  #else
    // Amplification factor. Used to scale the correction step up or down in case
    // the stepper (spindle) position is farther out than the test point.
    #define Z_STEPPER_ALIGN_AMP 1.0       // Use a value > 1.0 NOTE: This may cause instability!
  #endif

  // On a 300mm bed a 5% grade would give a misalignment of ~1.5cm
  #define G34_MAX_GRADE              5    // (%) Maximum incline that G34 will handle
  #define Z_STEPPER_ALIGN_ITERATIONS 5    // Number of iterations to apply during alignment
  #define Z_STEPPER_ALIGN_ACC        0.02 // Stop iterating early if the accuracy is better than this
  #define RESTORE_LEVELING_AFTER_G34      // Restore leveling after G34 is done?
  // After G34, re-home Z (G28 Z) or just calculate it from the last probe heights?
  // Re-homing might be more precise in reproducing the actual 'G28 Z' homing height, especially on an uneven bed.
  #define HOME_AFTER_G34
#endif

//
// Add the G35 command to read bed corners to help adjust screws.
//
//#define ASSISTED_TRAMMING
#if ENABLED(ASSISTED_TRAMMING)

  // Define positions for probing points, use the hotend as reference not the sensor.
  #define TRAMMING_POINT_XY { {  20, 20 }, { 200,  20 }, { 200, 200 }, { 20, 200 } }

  // Define positions names for probing points.
  #define TRAMMING_POINT_NAME_1 "Front-Left"
  #define TRAMMING_POINT_NAME_2 "Front-Right"
  #define TRAMMING_POINT_NAME_3 "Back-Right"
  #define TRAMMING_POINT_NAME_4 "Back-Left"

  // Enable to restore leveling setup after operation
  #define RESTORE_LEVELING_AFTER_G35

  /**
   * Screw thread:
   *   M3: 30 = Clockwise, 31 = Counter-Clockwise
   *   M4: 40 = Clockwise, 41 = Counter-Clockwise
   *   M5: 50 = Clockwise, 51 = Counter-Clockwise
   */
  #define TRAMMING_SCREW_THREAD 30

#endif

// @section motion

#define AXIS_RELATIVE_MODES { false, false, false, false }

// Add a Duplicate option for well-separated conjoined nozzles
//#define MULTI_NOZZLE_DUPLICATION

// By default pololu step drivers require an active high signal. However, some high power drivers require an active low signal as step.
#define INVERT_X_STEP_PIN false
#define INVERT_Y_STEP_PIN false
#define INVERT_Z_STEP_PIN false
#define INVERT_E_STEP_PIN false

// Default stepper release if idle. Set to 0 to deactivate.
// Steppers will shut down DEFAULT_STEPPER_DEACTIVE_TIME seconds after the last move when DISABLE_INACTIVE_? is true.
// Time can be set by M18 and M84.
#define DEFAULT_STEPPER_DEACTIVE_TIME 120
#define DISABLE_INACTIVE_X true
#define DISABLE_INACTIVE_Y true
#define DISABLE_INACTIVE_Z true  // Set to false if the nozzle will fall down on your printed part when print has finished.
#define DISABLE_INACTIVE_E true

#define DEFAULT_MINIMUMFEEDRATE       0.0     // minimum feedrate
#define DEFAULT_MINTRAVELFEEDRATE     0.0

//#define HOME_AFTER_DEACTIVATE  // Require rehoming after steppers are deactivated

// Minimum time that a segment needs to take if the buffer is emptied
#define DEFAULT_MINSEGMENTTIME        20000   // (µs)

// Slow down the machine if the look ahead buffer is (by default) half full.
// Increase the slowdown divisor for larger buffer sizes.
#define SLOWDOWN
#if ENABLED(SLOWDOWN)
  #define SLOWDOWN_DIVISOR 2
#endif

/**
 * XY Frequency limit
 * Reduce resonance by limiting the frequency of small zigzag infill moves.
 * See http://hydraraptor.blogspot.com/2010/12/frequency-limit.html
 * Use M201 F<freq> G<min%> to change limits at runtime.
 */
//#define XY_FREQUENCY_LIMIT      10 // (Hz) Maximum frequency of small zigzag infill moves. Set with M201 F<hertz>.
#ifdef XY_FREQUENCY_LIMIT
  #define XY_FREQUENCY_MIN_PERCENT 5 // (percent) Minimum FR percentage to apply. Set with M201 G<min%>.
#endif

// Minimum planner junction speed. Sets the default minimum speed the planner plans for at the end
// of the buffer and all stops. This should not be much greater than zero and should only be changed
// if unwanted behavior is observed on a user's machine when running at very slow speeds.
#define MINIMUM_PLANNER_SPEED 0.05 // (mm/s)

//
// Backlash Compensation
// Adds extra movement to axes on direction-changes to account for backlash.
//
//#define BACKLASH_COMPENSATION
#if ENABLED(BACKLASH_COMPENSATION)
  // Define values for backlash distance and correction.
  // If BACKLASH_GCODE is enabled these values are the defaults.
  #define BACKLASH_DISTANCE_MM { 0, 0, 0 } // (mm)
  #define BACKLASH_CORRECTION    0.0       // 0.0 = no correction; 1.0 = full correction

  // Set BACKLASH_SMOOTHING_MM to spread backlash correction over multiple segments
  // to reduce print artifacts. (Enabling this is costly in memory and computation!)
  //#define BACKLASH_SMOOTHING_MM 3 // (mm)

  // Add runtime configuration and tuning of backlash values (M425)
  //#define BACKLASH_GCODE

  #if ENABLED(BACKLASH_GCODE)
    // Measure the Z backlash when probing (G29) and set with "M425 Z"
    #define MEASURE_BACKLASH_WHEN_PROBING

    #if ENABLED(MEASURE_BACKLASH_WHEN_PROBING)
      // When measuring, the probe will move up to BACKLASH_MEASUREMENT_LIMIT
      // mm away from point of contact in BACKLASH_MEASUREMENT_RESOLUTION
      // increments while checking for the contact to be broken.
      #define BACKLASH_MEASUREMENT_LIMIT       0.5   // (mm)
      #define BACKLASH_MEASUREMENT_RESOLUTION  0.005 // (mm)
      #define BACKLASH_MEASUREMENT_FEEDRATE    Z_PROBE_SPEED_SLOW // (mm/m)
    #endif
  #endif
#endif

/**
 * Automatic backlash, position and hotend offset calibration
 *
 * Enable G425 to run automatic calibration using an electrically-
 * conductive cube, bolt, or washer mounted on the bed.
 *
 * G425 uses the probe to touch the top and sides of the calibration object
 * on the bed and measures and/or correct positional offsets, axis backlash
 * and hotend offsets.
 *
 * Note: HOTEND_OFFSET and CALIBRATION_OBJECT_CENTER must be set to within
 *       ±5mm of true values for G425 to succeed.
 */
//#define CALIBRATION_GCODE
#if ENABLED(CALIBRATION_GCODE)

  #define CALIBRATION_MEASUREMENT_RESOLUTION     0.01 // mm

  #define CALIBRATION_FEEDRATE_SLOW             60    // mm/m
  #define CALIBRATION_FEEDRATE_FAST           1200    // mm/m
  #define CALIBRATION_FEEDRATE_TRAVEL         3000    // mm/m

  // The following parameters refer to the conical section of the nozzle tip.
  #define CALIBRATION_NOZZLE_TIP_HEIGHT          1.0  // mm
  #define CALIBRATION_NOZZLE_OUTER_DIAMETER      2.0  // mm

  // Uncomment to enable reporting (required for "G425 V", but consumes PROGMEM).
  //#define CALIBRATION_REPORTING

  // The true location and dimension the cube/bolt/washer on the bed.
  #define CALIBRATION_OBJECT_CENTER     { 264.0, -22.0,  -2.0 } // mm
  #define CALIBRATION_OBJECT_DIMENSIONS {  10.0,  10.0,  10.0 } // mm

  // Comment out any sides which are unreachable by the probe. For best
  // auto-calibration results, all sides must be reachable.
  #define CALIBRATION_MEASURE_RIGHT
  #define CALIBRATION_MEASURE_FRONT
  #define CALIBRATION_MEASURE_LEFT
  #define CALIBRATION_MEASURE_BACK

  // Probing at the exact top center only works if the center is flat. If
  // probing on a screwhead or hollow washer, probe near the edges.
  //#define CALIBRATION_MEASURE_AT_TOP_EDGES

  // Define the pin to read during calibration
  #ifndef CALIBRATION_PIN
    //#define CALIBRATION_PIN -1            // Define here to override the default pin
    #define CALIBRATION_PIN_INVERTING false // Set to true to invert the custom pin
    //#define CALIBRATION_PIN_PULLDOWN
    #define CALIBRATION_PIN_PULLUP
  #endif
#endif

/**
 * Adaptive Step Smoothing increases the resolution of multi-axis moves, particularly at step frequencies
 * below 1kHz (for AVR) or 10kHz (for ARM), where aliasing between axes in multi-axis moves causes audible
 * vibration and surface artifacts. The algorithm adapts to provide the best possible step smoothing at the
 * lowest stepping frequencies.
 */
//#define ADAPTIVE_STEP_SMOOTHING

/**
 * Custom Microstepping
 * Override as-needed for your setup. Up to 3 MS pins are supported.
 */
//#define MICROSTEP1 LOW,LOW,LOW
//#define MICROSTEP2 HIGH,LOW,LOW
//#define MICROSTEP4 LOW,HIGH,LOW
//#define MICROSTEP8 HIGH,HIGH,LOW
//#define MICROSTEP16 LOW,LOW,HIGH
//#define MICROSTEP32 HIGH,LOW,HIGH

// Microstep setting (Only functional when stepper driver microstep pins are connected to MCU.
#define MICROSTEP_MODES { 16, 16, 16, 16, 16, 16 } // [1,2,4,8,16]

/**
 *  @section  stepper motor current
 *
 *  Some boards have a means of setting the stepper motor current via firmware.
 *
 *  The power on motor currents are set by:
 *    PWM_MOTOR_CURRENT - used by MINIRAMBO & ULTIMAIN_2
 *                         known compatible chips: A4982
 *    DIGIPOT_MOTOR_CURRENT - used by BQ_ZUM_MEGA_3D, RAMBO & SCOOVO_X9H
 *                         known compatible chips: AD5206
 *    DAC_MOTOR_CURRENT_DEFAULT - used by PRINTRBOARD_REVF & RIGIDBOARD_V2
 *                         known compatible chips: MCP4728
 *    DIGIPOT_I2C_MOTOR_CURRENTS - used by 5DPRINT, AZTEEG_X3_PRO, AZTEEG_X5_MINI_WIFI, MIGHTYBOARD_REVE
 *                         known compatible chips: MCP4451, MCP4018
 *
 *  Motor currents can also be set by M907 - M910 and by the LCD.
 *    M907 - applies to all.
 *    M908 - BQ_ZUM_MEGA_3D, RAMBO, PRINTRBOARD_REVF, RIGIDBOARD_V2 & SCOOVO_X9H
 *    M909, M910 & LCD - only PRINTRBOARD_REVF & RIGIDBOARD_V2
 */
//#define PWM_MOTOR_CURRENT { 1300, 1300, 1250 }          // Values in milliamps
//#define DIGIPOT_MOTOR_CURRENT { 135,135,135,135,135 }   // Values 0-255 (RAMBO 135 = ~0.75A, 185 = ~1A)
//#define DAC_MOTOR_CURRENT_DEFAULT { 70, 80, 90, 80 }    // Default drive percent - X, Y, Z, E axis

/**
 * I2C-based DIGIPOTs (e.g., Azteeg X3 Pro)
 */
//#define DIGIPOT_MCP4018             // Requires https://github.com/stawel/SlowSoftI2CMaster
//#define DIGIPOT_MCP4451
#if EITHER(DIGIPOT_MCP4018, DIGIPOT_MCP4451)
  #define DIGIPOT_I2C_NUM_CHANNELS 8  // 5DPRINT:4   AZTEEG_X3_PRO:8   MKS_SBASE:5   MIGHTYBOARD_REVE:5

  // Actual motor currents in Amps. The number of entries must match DIGIPOT_I2C_NUM_CHANNELS.
  // These correspond to the physical drivers, so be mindful if the order is changed.
  #define DIGIPOT_I2C_MOTOR_CURRENTS { 1.0, 1.0, 1.0, 1.0, 1.0, 1.0, 1.0, 1.0 } // AZTEEG_X3_PRO

  //#define DIGIPOT_USE_RAW_VALUES    // Use DIGIPOT_MOTOR_CURRENT raw wiper values (instead of A4988 motor currents)

  /**
   * Common slave addresses:
   *
   *                        A   (A shifted)   B   (B shifted)  IC
   * Smoothie              0x2C (0x58)       0x2D (0x5A)       MCP4451
   * AZTEEG_X3_PRO         0x2C (0x58)       0x2E (0x5C)       MCP4451
   * AZTEEG_X5_MINI        0x2C (0x58)       0x2E (0x5C)       MCP4451
   * AZTEEG_X5_MINI_WIFI         0x58              0x5C        MCP4451
   * MIGHTYBOARD_REVE      0x2F (0x5E)                         MCP4018
   */
  //#define DIGIPOT_I2C_ADDRESS_A 0x2C  // Unshifted slave address for first DIGIPOT
  //#define DIGIPOT_I2C_ADDRESS_B 0x2D  // Unshifted slave address for second DIGIPOT
#endif

//===========================================================================
//=============================Additional Features===========================
//===========================================================================

// @section lcd

#if EITHER(ULTIPANEL, EXTENSIBLE_UI)
  #define MANUAL_FEEDRATE { 50*60, 50*60, 4*60, 2*60 } // Feedrates for manual moves along X, Y, Z, E from panel
  #define SHORT_MANUAL_Z_MOVE 0.025 // (mm) Smallest manual Z move (< 0.1mm)
  #if ENABLED(ULTIPANEL)
    #define MANUAL_E_MOVES_RELATIVE // Display extruder move distance rather than "position"
    #define ULTIPANEL_FEEDMULTIPLY  // Encoder sets the feedrate multiplier on the Status Screen
  #endif
#endif

// Change values more rapidly when the encoder is rotated faster
#define ENCODER_RATE_MULTIPLIER
#if ENABLED(ENCODER_RATE_MULTIPLIER)
  #define ENCODER_10X_STEPS_PER_SEC   30  // (steps/s) Encoder rate for 10x speed
  #define ENCODER_100X_STEPS_PER_SEC  80  // (steps/s) Encoder rate for 100x speed
#endif

// Play a beep when the feedrate is changed from the Status Screen
//#define BEEP_ON_FEEDRATE_CHANGE
#if ENABLED(BEEP_ON_FEEDRATE_CHANGE)
  #define FEEDRATE_CHANGE_BEEP_DURATION   10
  #define FEEDRATE_CHANGE_BEEP_FREQUENCY 440
#endif

#if HAS_LCD_MENU

  // Include a page of printer information in the LCD Main Menu
  #define LCD_INFO_MENU
  #if ENABLED(LCD_INFO_MENU)
    //#define LCD_PRINTER_INFO_IS_BOOTSCREEN // Show bootscreen(s) instead of Printer Info pages
  #endif

  // BACK menu items keep the highlight at the top
  //#define TURBO_BACK_MENU_ITEM

  /**
   * LED Control Menu
   * Add LED Control to the LCD menu
   */
  //#define LED_CONTROL_MENU
  #if ENABLED(LED_CONTROL_MENU)
    #define LED_COLOR_PRESETS                 // Enable the Preset Color menu option
    #if ENABLED(LED_COLOR_PRESETS)
      #define LED_USER_PRESET_RED        255  // User defined RED value
      #define LED_USER_PRESET_GREEN      128  // User defined GREEN value
      #define LED_USER_PRESET_BLUE         0  // User defined BLUE value
      #define LED_USER_PRESET_WHITE      255  // User defined WHITE value
      #define LED_USER_PRESET_BRIGHTNESS 255  // User defined intensity
      //#define LED_USER_PRESET_STARTUP       // Have the printer display the user preset color on startup
    #endif
  #endif

#endif // HAS_LCD_MENU

// Scroll a longer status message into view
#define STATUS_MESSAGE_SCROLLING

// On the Info Screen, display XY with one decimal place when possible
//#define LCD_DECIMAL_SMALL_XY

// The timeout (in ms) to return to the status screen from sub-menus
//#define LCD_TIMEOUT_TO_STATUS 15000

// Add an 'M73' G-code to set the current percentage
//#define LCD_SET_PROGRESS_MANUALLY

// Show the E position (filament used) during printing
//#define LCD_SHOW_E_TOTAL

#if ENABLED(SHOW_BOOTSCREEN)
  #define BOOTSCREEN_TIMEOUT 4000        // (ms) Total Duration to display the boot screen(s)
#endif

#if HAS_GRAPHICAL_LCD && EITHER(SDSUPPORT, LCD_SET_PROGRESS_MANUALLY)
  //#define PRINT_PROGRESS_SHOW_DECIMALS // Show progress with decimal digits
  //#define SHOW_REMAINING_TIME          // Display estimated time to completion
  #if ENABLED(SHOW_REMAINING_TIME)
    //#define USE_M73_REMAINING_TIME     // Use remaining time from M73 command instead of estimation
    //#define ROTATE_PROGRESS_DISPLAY    // Display (P)rogress, (E)lapsed, and (R)emaining time
  #endif
#endif

#if HAS_CHARACTER_LCD && EITHER(SDSUPPORT, LCD_SET_PROGRESS_MANUALLY)
  //#define LCD_PROGRESS_BAR              // Show a progress bar on HD44780 LCDs for SD printing
  #if ENABLED(LCD_PROGRESS_BAR)
    #define PROGRESS_BAR_BAR_TIME 2000    // (ms) Amount of time to show the bar
    #define PROGRESS_BAR_MSG_TIME 3000    // (ms) Amount of time to show the status message
    #define PROGRESS_MSG_EXPIRE   0       // (ms) Amount of time to retain the status message (0=forever)
    //#define PROGRESS_MSG_ONCE           // Show the message for MSG_TIME then clear it
    //#define LCD_PROGRESS_BAR_TEST       // Add a menu item to test the progress bar
  #endif
#endif

#if ENABLED(SDSUPPORT)

  // The standard SD detect circuit reads LOW when media is inserted and HIGH when empty.
  // Enable this option and set to HIGH if your SD cards are incorrectly detected.
  //#define SD_DETECT_STATE HIGH

  //#define SDCARD_READONLY                 // Read-only SD card (to save over 2K of flash)

  #define SD_PROCEDURE_DEPTH 1              // Increase if you need more nested M32 calls

  #define SD_FINISHED_STEPPERRELEASE true   // Disable steppers when SD Print is finished
  #define SD_FINISHED_RELEASECOMMAND "M84"  // Use "M84XYE" to keep Z enabled so your bed stays in place

  // Reverse SD sort to show "more recent" files first, according to the card's FAT.
  // Since the FAT gets out of order with usage, SDCARD_SORT_ALPHA is recommended.
  #define SDCARD_RATHERRECENTFIRST

  #define SD_MENU_CONFIRM_START             // Confirm the selected SD file before printing

  //#define MENU_ADDAUTOSTART               // Add a menu option to run auto#.g files

  #define EVENT_GCODE_SD_STOP "G28XY"       // G-code to run on Stop Print (e.g., "G28XY" or "G27")

  #if ENABLED(PRINTER_EVENT_LEDS)
    #define PE_LEDS_COMPLETED_TIME  (30*60) // (seconds) Time to keep the LED "done" color before restoring normal illumination
  #endif

  /**
   * Continue after Power-Loss (Creality3D)
   *
   * Store the current state to the SD Card at the start of each layer
   * during SD printing. If the recovery file is found at boot time, present
   * an option on the LCD screen to continue the print from the last-known
   * point in the file.
   */
  //#define POWER_LOSS_RECOVERY
  #if ENABLED(POWER_LOSS_RECOVERY)
    #define PLR_ENABLED_DEFAULT   false // Power Loss Recovery enabled by default. (Set with 'M413 Sn' & M500)
    //#define BACKUP_POWER_SUPPLY       // Backup power / UPS to move the steppers on power loss
    //#define POWER_LOSS_ZRAISE       2 // (mm) Z axis raise on resume (on power loss with UPS)
    //#define POWER_LOSS_PIN         44 // Pin to detect power loss. Set to -1 to disable default pin on boards without module.
    //#define POWER_LOSS_STATE     HIGH // State of pin indicating power loss
    //#define POWER_LOSS_PULL           // Set pullup / pulldown as appropriate
    //#define POWER_LOSS_PURGE_LEN   20 // (mm) Length of filament to purge on resume
    //#define POWER_LOSS_RETRACT_LEN 10 // (mm) Length of filament to retract on fail. Requires backup power.

    // Without a POWER_LOSS_PIN the following option helps reduce wear on the SD card,
    // especially with "vase mode" printing. Set too high and vases cannot be continued.
    #define POWER_LOSS_MIN_Z_CHANGE 0.05 // (mm) Minimum Z change before saving power-loss data
  #endif

  /**
   * Sort SD file listings in alphabetical order.
   *
   * With this option enabled, items on SD cards will be sorted
   * by name for easier navigation.
   *
   * By default...
   *
   *  - Use the slowest -but safest- method for sorting.
   *  - Folders are sorted to the top.
   *  - The sort key is statically allocated.
   *  - No added G-code (M34) support.
   *  - 40 item sorting limit. (Items after the first 40 are unsorted.)
   *
   * SD sorting uses static allocation (as set by SDSORT_LIMIT), allowing the
   * compiler to calculate the worst-case usage and throw an error if the SRAM
   * limit is exceeded.
   *
   *  - SDSORT_USES_RAM provides faster sorting via a static directory buffer.
   *  - SDSORT_USES_STACK does the same, but uses a local stack-based buffer.
   *  - SDSORT_CACHE_NAMES will retain the sorted file listing in RAM. (Expensive!)
   *  - SDSORT_DYNAMIC_RAM only uses RAM when the SD menu is visible. (Use with caution!)
   */
  //#define SDCARD_SORT_ALPHA

  // SD Card Sorting options
  #if ENABLED(SDCARD_SORT_ALPHA)
    #define SDSORT_LIMIT       40     // Maximum number of sorted items (10-256). Costs 27 bytes each.
    #define FOLDER_SORTING     -1     // -1=above  0=none  1=below
    #define SDSORT_GCODE       false  // Allow turning sorting on/off with LCD and M34 g-code.
    #define SDSORT_USES_RAM    false  // Pre-allocate a static array for faster pre-sorting.
    #define SDSORT_USES_STACK  false  // Prefer the stack for pre-sorting to give back some SRAM. (Negated by next 2 options.)
    #define SDSORT_CACHE_NAMES false  // Keep sorted items in RAM longer for speedy performance. Most expensive option.
    #define SDSORT_DYNAMIC_RAM false  // Use dynamic allocation (within SD menus). Least expensive option. Set SDSORT_LIMIT before use!
    #define SDSORT_CACHE_VFATS 2      // Maximum number of 13-byte VFAT entries to use for sorting.
                                      // Note: Only affects SCROLL_LONG_FILENAMES with SDSORT_CACHE_NAMES but not SDSORT_DYNAMIC_RAM.
  #endif

  // This allows hosts to request long names for files and folders with M33
  //#define LONG_FILENAME_HOST_SUPPORT

  // Enable this option to scroll long filenames in the SD card menu
  #define SCROLL_LONG_FILENAMES

  // Leave the heaters on after Stop Print (not recommended!)
  //#define SD_ABORT_NO_COOLDOWN

  /**
   * This option allows you to abort SD printing when any endstop is triggered.
   * This feature must be enabled with "M540 S1" or from the LCD menu.
   * To have any effect, endstops must be enabled during SD printing.
   */
  //#define SD_ABORT_ON_ENDSTOP_HIT

  /**
   * This option makes it easier to print the same SD Card file again.
   * On print completion the LCD Menu will open with the file selected.
   * You can just click to start the print, or navigate elsewhere.
   */
  //#define SD_REPRINT_LAST_SELECTED_FILE

  /**
   * Auto-report SdCard status with M27 S<seconds>
   */
  //#define AUTO_REPORT_SD_STATUS

  /**
   * Support for USB thumb drives using an Arduino USB Host Shield or
   * equivalent MAX3421E breakout board. The USB thumb drive will appear
   * to Marlin as an SD card.
   *
   * The MAX3421E can be assigned the same pins as the SD card reader, with
   * the following pin mapping:
   *
   *    SCLK, MOSI, MISO --> SCLK, MOSI, MISO
   *    INT              --> SD_DETECT_PIN [1]
   *    SS               --> SDSS
   *
   * [1] On AVR an interrupt-capable pin is best for UHS3 compatibility.
   */
  //#define USB_FLASH_DRIVE_SUPPORT
  #if ENABLED(USB_FLASH_DRIVE_SUPPORT)
    #define USB_CS_PIN    SDSS
    #define USB_INTR_PIN  SD_DETECT_PIN

    /**
     * USB Host Shield Library
     *
     * - UHS2 uses no interrupts and has been production-tested
     *   on a LulzBot TAZ Pro with a 32-bit Archim board.
     *
     * - UHS3 is newer code with better USB compatibility. But it
     *   is less tested and is known to interfere with Servos.
     *   [1] This requires USB_INTR_PIN to be interrupt-capable.
     */
    //#define USE_UHS3_USB
  #endif

  /**
   * When using a bootloader that supports SD-Firmware-Flashing,
   * add a menu item to activate SD-FW-Update on the next reboot.
   *
   * Requires ATMEGA2560 (Arduino Mega)
   *
   * Tested with this bootloader:
   *   https://github.com/FleetProbe/MicroBridge-Arduino-ATMega2560
   */
  //#define SD_FIRMWARE_UPDATE
  #if ENABLED(SD_FIRMWARE_UPDATE)
    #define SD_FIRMWARE_UPDATE_EEPROM_ADDR    0x1FF
    #define SD_FIRMWARE_UPDATE_ACTIVE_VALUE   0xF0
    #define SD_FIRMWARE_UPDATE_INACTIVE_VALUE 0xFF
  #endif

  // Add an optimized binary file transfer mode, initiated with 'M28 B1'
  //#define BINARY_FILE_TRANSFER

  /**
   * Set this option to one of the following (or the board's defaults apply):
   *
   *           LCD - Use the SD drive in the external LCD controller.
   *       ONBOARD - Use the SD drive on the control board. (No SD_DETECT_PIN. M21 to init.)
   *  CUSTOM_CABLE - Use a custom cable to access the SD (as defined in a pins file).
   *
   * :[ 'LCD', 'ONBOARD', 'CUSTOM_CABLE' ]
   */
  //#define SDCARD_CONNECTION LCD

#endif // SDSUPPORT

/**
 * By default an onboard SD card reader may be shared as a USB mass-
 * storage device. This option hides the SD card from the host PC.
 */
//#define NO_SD_HOST_DRIVE   // Disable SD Card access over USB (for security).

/**
 * Additional options for Graphical Displays
 *
 * Use the optimizations here to improve printing performance,
 * which can be adversely affected by graphical display drawing,
 * especially when doing several short moves, and when printing
 * on DELTA and SCARA machines.
 *
 * Some of these options may result in the display lagging behind
 * controller events, as there is a trade-off between reliable
 * printing performance versus fast display updates.
 */
#if HAS_GRAPHICAL_LCD
  // Show SD percentage next to the progress bar
  //#define DOGM_SD_PERCENT

  // Save many cycles by drawing a hollow frame or no frame on the Info Screen
  //#define XYZ_NO_FRAME
  #define XYZ_HOLLOW_FRAME

  // Enable to save many cycles by drawing a hollow frame on Menu Screens
  #define MENU_HOLLOW_FRAME

  // A bigger font is available for edit items. Costs 3120 bytes of PROGMEM.
  // Western only. Not available for Cyrillic, Kana, Turkish, Greek, or Chinese.
  //#define USE_BIG_EDIT_FONT

  // A smaller font may be used on the Info Screen. Costs 2300 bytes of PROGMEM.
  // Western only. Not available for Cyrillic, Kana, Turkish, Greek, or Chinese.
  //#define USE_SMALL_INFOFONT

  // Swap the CW/CCW indicators in the graphics overlay
  //#define OVERLAY_GFX_REVERSE

  /**
   * ST7920-based LCDs can emulate a 16 x 4 character display using
   * the ST7920 character-generator for very fast screen updates.
   * Enable LIGHTWEIGHT_UI to use this special display mode.
   *
   * Since LIGHTWEIGHT_UI has limited space, the position and status
   * message occupy the same line. Set STATUS_EXPIRE_SECONDS to the
   * length of time to display the status message before clearing.
   *
   * Set STATUS_EXPIRE_SECONDS to zero to never clear the status.
   * This will prevent position updates from being displayed.
   */
  #if ENABLED(U8GLIB_ST7920)
    // Enable this option and reduce the value to optimize screen updates.
    // The normal delay is 10µs. Use the lowest value that still gives a reliable display.
    //#define DOGM_SPI_DELAY_US 5

    //#define LIGHTWEIGHT_UI
    #if ENABLED(LIGHTWEIGHT_UI)
      #define STATUS_EXPIRE_SECONDS 20
    #endif
  #endif

  /**
   * Status (Info) Screen customizations
   * These options may affect code size and screen render time.
   * Custom status screens can forcibly override these settings.
   */
  //#define STATUS_COMBINE_HEATERS    // Use combined heater images instead of separate ones
  //#define STATUS_HOTEND_NUMBERLESS  // Use plain hotend icons instead of numbered ones (with 2+ hotends)
  #define STATUS_HOTEND_INVERTED      // Show solid nozzle bitmaps when heating (Requires STATUS_HOTEND_ANIM)
  #define STATUS_HOTEND_ANIM          // Use a second bitmap to indicate hotend heating
  #define STATUS_BED_ANIM             // Use a second bitmap to indicate bed heating
  #define STATUS_CHAMBER_ANIM         // Use a second bitmap to indicate chamber heating
  //#define STATUS_CUTTER_ANIM        // Use a second bitmap to indicate spindle / laser active
  //#define STATUS_ALT_BED_BITMAP     // Use the alternative bed bitmap
  //#define STATUS_ALT_FAN_BITMAP     // Use the alternative fan bitmap
  //#define STATUS_FAN_FRAMES 3       // :[0,1,2,3,4] Number of fan animation frames
  //#define STATUS_HEAT_PERCENT       // Show heating in a progress bar
  //#define BOOT_MARLIN_LOGO_SMALL    // Show a smaller Marlin logo on the Boot Screen (saving 399 bytes of flash)
  //#define BOOT_MARLIN_LOGO_ANIMATED // Animated Marlin logo. Costs ~‭3260 (or ~940) bytes of PROGMEM.

  // Frivolous Game Options
  //#define MARLIN_BRICKOUT
  //#define MARLIN_INVADERS
  //#define MARLIN_SNAKE
  //#define GAMES_EASTER_EGG          // Add extra blank lines above the "Games" sub-menu

#endif // HAS_GRAPHICAL_LCD

//
// Additional options for DGUS / DWIN displays
//
#if HAS_DGUS_LCD
  #define DGUS_SERIAL_PORT 3
  #define DGUS_BAUDRATE 115200

  #define DGUS_RX_BUFFER_SIZE 128
  #define DGUS_TX_BUFFER_SIZE 48
  //#define DGUS_SERIAL_STATS_RX_BUFFER_OVERRUNS  // Fix Rx overrun situation (Currently only for AVR)

  #define DGUS_UPDATE_INTERVAL_MS  500    // (ms) Interval between automatic screen updates

  #if EITHER(DGUS_LCD_UI_FYSETC, DGUS_LCD_UI_HIPRECY)
    #define DGUS_PRINT_FILENAME           // Display the filename during printing
    #define DGUS_PREHEAT_UI               // Display a preheat screen during heatup

    #if ENABLED(DGUS_LCD_UI_FYSETC)
      //#define DGUS_UI_MOVE_DIS_OPTION   // Disabled by default for UI_FYSETC
    #else
      #define DGUS_UI_MOVE_DIS_OPTION     // Enabled by default for UI_HIPRECY
    #endif

    #define DGUS_FILAMENT_LOADUNLOAD
    #if ENABLED(DGUS_FILAMENT_LOADUNLOAD)
      #define DGUS_FILAMENT_PURGE_LENGTH 10
      #define DGUS_FILAMENT_LOAD_LENGTH_PER_TIME 0.5 // (mm) Adjust in proportion to DGUS_UPDATE_INTERVAL_MS
    #endif

    #define DGUS_UI_WAITING               // Show a "waiting" screen between some screens
    #if ENABLED(DGUS_UI_WAITING)
      #define DGUS_UI_WAITING_STATUS 10
      #define DGUS_UI_WAITING_STATUS_PERIOD 8 // Increase to slower waiting status looping
    #endif
  #endif
#endif // HAS_DGUS_LCD

//
// Touch UI for the FTDI Embedded Video Engine (EVE)
//
#if ENABLED(TOUCH_UI_FTDI_EVE)
  // Display board used
  //#define LCD_FTDI_VM800B35A        // FTDI 3.5" with FT800 (320x240)
  //#define LCD_4DSYSTEMS_4DLCD_FT843 // 4D Systems 4.3" (480x272)
  //#define LCD_HAOYU_FT800CB         // Haoyu with 4.3" or 5" (480x272)
  //#define LCD_HAOYU_FT810CB         // Haoyu with 5" (800x480)
  //#define LCD_ALEPHOBJECTS_CLCD_UI  // Aleph Objects Color LCD UI
  //#define LCD_FYSETC_TFT81050       // FYSETC with 5" (800x480)

  // Correct the resolution if not using the stock TFT panel.
  //#define TOUCH_UI_320x240
  //#define TOUCH_UI_480x272
  //#define TOUCH_UI_800x480

  // Mappings for boards with a standard RepRapDiscount Display connector
  //#define AO_EXP1_PINMAP      // AlephObjects CLCD UI EXP1 mapping
  //#define AO_EXP2_PINMAP      // AlephObjects CLCD UI EXP2 mapping
  //#define CR10_TFT_PINMAP     // Rudolph Riedel's CR10 pin mapping
  //#define S6_TFT_PINMAP       // FYSETC S6 pin mapping

  //#define OTHER_PIN_LAYOUT  // Define pins manually below
  #if ENABLED(OTHER_PIN_LAYOUT)
    // Pins for CS and MOD_RESET (PD) must be chosen
    #define CLCD_MOD_RESET  9
    #define CLCD_SPI_CS    10

    // If using software SPI, specify pins for SCLK, MOSI, MISO
    //#define CLCD_USE_SOFT_SPI
    #if ENABLED(CLCD_USE_SOFT_SPI)
      #define CLCD_SOFT_SPI_MOSI 11
      #define CLCD_SOFT_SPI_MISO 12
      #define CLCD_SOFT_SPI_SCLK 13
    #endif
  #endif

  // Display Orientation. An inverted (i.e. upside-down) display
  // is supported on the FT800. The FT810 and beyond also support
  // portrait and mirrored orientations.
  //#define TOUCH_UI_INVERTED
  //#define TOUCH_UI_PORTRAIT
  //#define TOUCH_UI_MIRRORED

  // UTF8 processing and rendering.
  // Unsupported characters are shown as '?'.
  //#define TOUCH_UI_USE_UTF8
  #if ENABLED(TOUCH_UI_USE_UTF8)
    // Western accents support. These accented characters use
    // combined bitmaps and require relatively little storage.
    #define TOUCH_UI_UTF8_WESTERN_CHARSET
    #if ENABLED(TOUCH_UI_UTF8_WESTERN_CHARSET)
      // Additional character groups. These characters require
      // full bitmaps and take up considerable storage:
      //#define TOUCH_UI_UTF8_SUPERSCRIPTS  // ¹ ² ³
      //#define TOUCH_UI_UTF8_COPYRIGHT     // © ®
      //#define TOUCH_UI_UTF8_GERMANIC      // ß
      //#define TOUCH_UI_UTF8_SCANDINAVIAN  // Æ Ð Ø Þ æ ð ø þ
      //#define TOUCH_UI_UTF8_PUNCTUATION   // « » ¿ ¡
      //#define TOUCH_UI_UTF8_CURRENCY      // ¢ £ ¤ ¥
      //#define TOUCH_UI_UTF8_ORDINALS      // º ª
      //#define TOUCH_UI_UTF8_MATHEMATICS   // ± × ÷
      //#define TOUCH_UI_UTF8_FRACTIONS     // ¼ ½ ¾
      //#define TOUCH_UI_UTF8_SYMBOLS       // µ ¶ ¦ § ¬
    #endif
  #endif

  // Use a smaller font when labels don't fit buttons
  #define TOUCH_UI_FIT_TEXT

  // Allow language selection from menu at run-time (otherwise use LCD_LANGUAGE)
  //#define LCD_LANGUAGE_1 en
  //#define LCD_LANGUAGE_2 fr
  //#define LCD_LANGUAGE_3 de
  //#define LCD_LANGUAGE_4 es
  //#define LCD_LANGUAGE_5 it

  // Use a numeric passcode for "Screen lock" keypad.
  // (recommended for smaller displays)
  //#define TOUCH_UI_PASSCODE

  // Output extra debug info for Touch UI events
  //#define TOUCH_UI_DEBUG

  // Developer menu (accessed by touching "About Printer" copyright text)
  //#define TOUCH_UI_DEVELOPER_MENU
#endif

//
// FSMC Graphical TFT
//
#if ENABLED(FSMC_GRAPHICAL_TFT)
  //#define TFT_MARLINUI_COLOR 0xFFFF // White
  //#define TFT_MARLINBG_COLOR 0x0000 // Black
  //#define TFT_DISABLED_COLOR 0x0003 // Almost black
  //#define TFT_BTCANCEL_COLOR 0xF800 // Red
  //#define TFT_BTARROWS_COLOR 0xDEE6 // 11011 110111 00110 Yellow
  //#define TFT_BTOKMENU_COLOR 0x145F // 00010 100010 11111 Cyan
#endif

//
// ADC Button Debounce
//
#if HAS_ADC_BUTTONS
  #define ADC_BUTTON_DEBOUNCE_DELAY 16  // (ms) Increase if buttons bounce or repeat too fast
#endif

// @section safety

/**
 * The watchdog hardware timer will do a reset and disable all outputs
 * if the firmware gets too overloaded to read the temperature sensors.
 *
 * If you find that watchdog reboot causes your AVR board to hang forever,
 * enable WATCHDOG_RESET_MANUAL to use a custom timer instead of WDTO.
 * NOTE: This method is less reliable as it can only catch hangups while
 * interrupts are enabled.
 */
#define USE_WATCHDOG
#if ENABLED(USE_WATCHDOG)
  //#define WATCHDOG_RESET_MANUAL
#endif

// @section lcd

/**
 * Babystepping enables movement of the axes by tiny increments without changing
 * the current position values. This feature is used primarily to adjust the Z
 * axis in the first layer of a print in real-time.
 *
 * Warning: Does not respect endstops!
 */
#define BABYSTEPPING
#if ENABLED(BABYSTEPPING)
  //#define INTEGRATED_BABYSTEPPING         // EXPERIMENTAL integration of babystepping into the Stepper ISR
  //#define BABYSTEP_WITHOUT_HOMING
  //#define BABYSTEP_XY                     // Also enable X/Y Babystepping. Not supported on DELTA!
  #define BABYSTEP_INVERT_Z false           // Change if Z babysteps should go the other way
  #define BABYSTEP_MULTIPLICATOR_Z  1       // Babysteps are very small. Increase for faster motion.
  #define BABYSTEP_MULTIPLICATOR_XY 1

  #define DOUBLECLICK_FOR_Z_BABYSTEPPING    // Double-click on the Status Screen for Z Babystepping.
  #if ENABLED(DOUBLECLICK_FOR_Z_BABYSTEPPING)
    #define DOUBLECLICK_MAX_INTERVAL 1250   // Maximum interval between clicks, in milliseconds.
                                            // Note: Extra time may be added to mitigate controller latency.
    //#define BABYSTEP_ALWAYS_AVAILABLE     // Allow babystepping at all times (not just during movement).
    //#define MOVE_Z_WHEN_IDLE              // Jump to the move Z menu on doubleclick when printer is idle.
    #if ENABLED(MOVE_Z_WHEN_IDLE)
      #define MOVE_Z_IDLE_MULTIPLICATOR 1   // Multiply 1mm by this factor for the move step size.
    #endif
  #endif

  //#define BABYSTEP_DISPLAY_TOTAL          // Display total babysteps since last G28

  //#define BABYSTEP_ZPROBE_OFFSET          // Combine M851 Z and Babystepping
  #if ENABLED(BABYSTEP_ZPROBE_OFFSET)
    //#define BABYSTEP_HOTEND_Z_OFFSET      // For multiple hotends, babystep relative Z offsets
    //#define BABYSTEP_ZPROBE_GFX_OVERLAY   // Enable graphical overlay on Z-offset editor
  #endif
#endif

// @section extruder

/**
 * Linear Pressure Control v1.5
 *
 * Assumption: advance [steps] = k * (delta velocity [steps/s])
 * K=0 means advance disabled.
 *
 * NOTE: K values for LIN_ADVANCE 1.5 differ from earlier versions!
 *
 * Set K around 0.22 for 3mm PLA Direct Drive with ~6.5cm between the drive gear and heatbreak.
 * Larger K values will be needed for flexible filament and greater distances.
 * If this algorithm produces a higher speed offset than the extruder can handle (compared to E jerk)
 * print acceleration will be reduced during the affected moves to keep within the limit.
 *
 * See https://marlinfw.org/docs/features/lin_advance.html for full instructions.
 */
//#define LIN_ADVANCE
#if ENABLED(LIN_ADVANCE)
  //#define EXTRA_LIN_ADVANCE_K // Enable for second linear advance constants
  #define LIN_ADVANCE_K 0.22    // Unit: mm compression per 1mm/s extruder speed
  //#define LA_DEBUG            // If enabled, this will generate debug information output over USB.
  //#define EXPERIMENTAL_SCURVE // Enable this option to permit S-Curve Acceleration
#endif

// @section leveling

/**
 * Points to probe for all 3-point Leveling procedures.
 * Override if the automatically selected points are inadequate.
 */
#if EITHER(AUTO_BED_LEVELING_3POINT, AUTO_BED_LEVELING_UBL)
  //#define PROBE_PT_1_X 15
  //#define PROBE_PT_1_Y 180
  //#define PROBE_PT_2_X 15
  //#define PROBE_PT_2_Y 20
  //#define PROBE_PT_3_X 170
  //#define PROBE_PT_3_Y 20
#endif

/**
 * Probing Margins
 *
 * Override PROBING_MARGIN for each side of the build plate
 * Useful to get probe points to exact positions on targets or
 * to allow leveling to avoid plate clamps on only specific
 * sides of the bed. With NOZZLE_AS_PROBE negative values are
 * allowed, to permit probing outside the bed.
 *
 * If you are replacing the prior *_PROBE_BED_POSITION options,
 * LEFT and FRONT values in most cases will map directly over
 * RIGHT and REAR would be the inverse such as
 * (X/Y_BED_SIZE - RIGHT/BACK_PROBE_BED_POSITION)
 *
 * This will allow all positions to match at compilation, however
 * should the probe position be modified with M851XY then the
 * probe points will follow. This prevents any change from causing
 * the probe to be unable to reach any points.
 */
#if PROBE_SELECTED && !IS_KINEMATIC
  //#define PROBING_MARGIN_LEFT PROBING_MARGIN
  //#define PROBING_MARGIN_RIGHT PROBING_MARGIN
  //#define PROBING_MARGIN_FRONT PROBING_MARGIN
  //#define PROBING_MARGIN_BACK PROBING_MARGIN
#endif

#if EITHER(MESH_BED_LEVELING, AUTO_BED_LEVELING_UBL)
  // Override the mesh area if the automatic (max) area is too large
  //#define MESH_MIN_X MESH_INSET
  //#define MESH_MIN_Y MESH_INSET
  //#define MESH_MAX_X X_BED_SIZE - (MESH_INSET)
  //#define MESH_MAX_Y Y_BED_SIZE - (MESH_INSET)
#endif

/**
 * Repeatedly attempt G29 leveling until it succeeds.
 * Stop after G29_MAX_RETRIES attempts.
 */
//#define G29_RETRY_AND_RECOVER
#if ENABLED(G29_RETRY_AND_RECOVER)
  #define G29_MAX_RETRIES 3
  #define G29_HALT_ON_FAILURE
  /**
   * Specify the GCODE commands that will be executed when leveling succeeds,
   * between attempts, and after the maximum number of retries have been tried.
   */
  #define G29_SUCCESS_COMMANDS "M117 Bed leveling done."
  #define G29_RECOVER_COMMANDS "M117 Probe failed. Rewiping.\nG28\nG12 P0 S12 T0"
  #define G29_FAILURE_COMMANDS "M117 Bed leveling failed.\nG0 Z10\nM300 P25 S880\nM300 P50 S0\nM300 P25 S880\nM300 P50 S0\nM300 P25 S880\nM300 P50 S0\nG4 S1"

#endif

/**
 * Thermal Probe Compensation
 * Probe measurements are adjusted to compensate for temperature distortion.
 * Use G76 to calibrate this feature. Use M871 to set values manually.
 * For a more detailed explanation of the process see G76_M871.cpp.
 */
#if HAS_BED_PROBE && TEMP_SENSOR_PROBE && TEMP_SENSOR_BED
  // Enable thermal first layer compensation using bed and probe temperatures
  #define PROBE_TEMP_COMPENSATION

  // Add additional compensation depending on hotend temperature
  // Note: this values cannot be calibrated and have to be set manually
  #if ENABLED(PROBE_TEMP_COMPENSATION)
    // Park position to wait for probe cooldown
    #define PTC_PARK_POS   { 0, 0, 100 }

    // Probe position to probe and wait for probe to reach target temperature
    #define PTC_PROBE_POS  { 90, 100 }

    // Enable additional compensation using hotend temperature
    // Note: this values cannot be calibrated automatically but have to be set manually
    //#define USE_TEMP_EXT_COMPENSATION

    // Probe temperature calibration generates a table of values starting at PTC_SAMPLE_START
    // (e.g. 30), in steps of PTC_SAMPLE_RES (e.g. 5) with PTC_SAMPLE_COUNT (e.g. 10) samples.

<<<<<<< HEAD
    // #define PTC_SAMPLE_START  30.0f
    // #define PTC_SAMPLE_RES    5.0f
    // #define PTC_SAMPLE_COUNT  10U

    // Bed temperature calibration builds a similar table.

    // #define BTC_SAMPLE_START  60.0f
    // #define BTC_SAMPLE_RES    5.0f
    // #define BTC_SAMPLE_COUNT  10U

    // The temperature the probe should be at while taking measurements during bed temperature
    // calibration.
    // #define BTC_PROBE_TEMP 30.0f

    // Height above Z=0.0f to raise the nozzle. Lowering this can help the probe to heat faster.
    // Note: the Z=0.0f offset is determined by the probe offset which can be set using M851.
    // #define PTC_PROBE_HEATING_OFFSET 0.5f
=======
    //#define PTC_SAMPLE_START  30.0f
    //#define PTC_SAMPLE_RES    5.0f
    //#define PTC_SAMPLE_COUNT  10U

    // Bed temperature calibration builds a similar table.

    //#define BTC_SAMPLE_START  60.0f
    //#define BTC_SAMPLE_RES    5.0f
    //#define BTC_SAMPLE_COUNT  10U

    // The temperature the probe should be at while taking measurements during bed temperature
    // calibration.
    //#define BTC_PROBE_TEMP 30.0f

    // Height above Z=0.0f to raise the nozzle. Lowering this can help the probe to heat faster.
    // Note: the Z=0.0f offset is determined by the probe offset which can be set using M851.
    //#define PTC_PROBE_HEATING_OFFSET 0.5f
>>>>>>> b9420bb8

    // Height to raise the Z-probe between heating and taking the next measurement. Some probes
    // may fail to untrigger if they have been triggered for a long time, which can be solved by
    // increasing the height the probe is raised to.
<<<<<<< HEAD
    // #define PTC_PROBE_RAISE 15U

    // If the probe is outside of the defined range, use linear extrapolation using the closest 
    // point and the PTC_LINEAR_EXTRAPOLATION'th next point. E.g. if set to 4 it will use data[0]
    // and data[4] to perform linear extrapolation for values below PTC_SAMPLE_START.
    // #define PTC_LINEAR_EXTRAPOLATION 4
=======
    //#define PTC_PROBE_RAISE 15U

    // If the probe is outside of the defined range, use linear extrapolation using the closest
    // point and the PTC_LINEAR_EXTRAPOLATION'th next point. E.g. if set to 4 it will use data[0]
    // and data[4] to perform linear extrapolation for values below PTC_SAMPLE_START.
    //#define PTC_LINEAR_EXTRAPOLATION 4
>>>>>>> b9420bb8
  #endif
#endif

// @section extras

//
// G60/G61 Position Save and Return
//
//#define SAVED_POSITIONS 1         // Each saved position slot costs 12 bytes

//
// G2/G3 Arc Support
//
//#define ARC_SUPPORT                 // Disable this feature to save ~3226 bytes
#if ENABLED(ARC_SUPPORT)
  #define MM_PER_ARC_SEGMENT      1 // (mm) Length (or minimum length) of each arc segment
  //#define ARC_SEGMENTS_PER_R    1 // Max segment length, MM_PER = Min
  #define MIN_ARC_SEGMENTS       24 // Minimum number of segments in a complete circle
  //#define ARC_SEGMENTS_PER_SEC 50 // Use feedrate to choose segment length (with MM_PER_ARC_SEGMENT as the minimum)
  #define N_ARC_CORRECTION       25 // Number of interpolated segments between corrections
  //#define ARC_P_CIRCLES           // Enable the 'P' parameter to specify complete circles
  //#define CNC_WORKSPACE_PLANES    // Allow G2/G3 to operate in XY, ZX, or YZ planes
#endif

// Support for G5 with XYZE destination and IJPQ offsets. Requires ~2666 bytes.
//#define BEZIER_CURVE_SUPPORT

/**
 * Direct Stepping
 *
 * Comparable to the method used by Klipper, G6 direct stepping significantly
 * reduces motion calculations, increases top printing speeds, and results in
 * less step aliasing by calculating all motions in advance.
 * Preparing your G-code: https://github.com/colinrgodsey/step-daemon
 */
//#define DIRECT_STEPPING

/**
 * G38 Probe Target
 *
 * This option adds G38.2 and G38.3 (probe towards target)
 * and optionally G38.4 and G38.5 (probe away from target).
 * Set MULTIPLE_PROBING for G38 to probe more than once.
 */
//#define G38_PROBE_TARGET
#if ENABLED(G38_PROBE_TARGET)
  //#define G38_PROBE_AWAY        // Include G38.4 and G38.5 to probe away from target
  #define G38_MINIMUM_MOVE 0.0275 // (mm) Minimum distance that will produce a move.
#endif

// Moves (or segments) with fewer steps than this will be joined with the next move
#define MIN_STEPS_PER_SEGMENT 6

/**
 * Minimum delay before and after setting the stepper DIR (in ns)
 *     0 : No delay (Expect at least 10µS since one Stepper ISR must transpire)
 *    20 : Minimum for TMC2xxx drivers
 *   200 : Minimum for A4988 drivers
 *   400 : Minimum for A5984 drivers
 *   500 : Minimum for LV8729 drivers (guess, no info in datasheet)
 *   650 : Minimum for DRV8825 drivers
 *  1500 : Minimum for TB6600 drivers (guess, no info in datasheet)
 * 15000 : Minimum for TB6560 drivers (guess, no info in datasheet)
 *
 * Override the default value based on the driver type set in Configuration.h.
 */
//#define MINIMUM_STEPPER_POST_DIR_DELAY 650
//#define MINIMUM_STEPPER_PRE_DIR_DELAY 650

/**
 * Minimum stepper driver pulse width (in µs)
 *   0 : Smallest possible width the MCU can produce, compatible with TMC2xxx drivers
 *   0 : Minimum 500ns for LV8729, adjusted in stepper.h
 *   1 : Minimum for A4988 and A5984 stepper drivers
 *   2 : Minimum for DRV8825 stepper drivers
 *   3 : Minimum for TB6600 stepper drivers
 *  30 : Minimum for TB6560 stepper drivers
 *
 * Override the default value based on the driver type set in Configuration.h.
 */
//#define MINIMUM_STEPPER_PULSE 2

/**
 * Maximum stepping rate (in Hz) the stepper driver allows
 *  If undefined, defaults to 1MHz / (2 * MINIMUM_STEPPER_PULSE)
 *  5000000 : Maximum for TMC2xxx stepper drivers
 *  1000000 : Maximum for LV8729 stepper driver
 *  500000  : Maximum for A4988 stepper driver
 *  250000  : Maximum for DRV8825 stepper driver
 *  150000  : Maximum for TB6600 stepper driver
 *   15000  : Maximum for TB6560 stepper driver
 *
 * Override the default value based on the driver type set in Configuration.h.
 */
//#define MAXIMUM_STEPPER_RATE 250000

// @section temperature

// Control heater 0 and heater 1 in parallel.
//#define HEATERS_PARALLEL

//===========================================================================
//================================= Buffers =================================
//===========================================================================

// @section motion

// The number of lineear moves that can be in the planner at once.
// The value of BLOCK_BUFFER_SIZE must be a power of 2 (e.g. 8, 16, 32)
#if BOTH(SDSUPPORT, DIRECT_STEPPING)
  #define BLOCK_BUFFER_SIZE  8
#elif ENABLED(SDSUPPORT)
  #define BLOCK_BUFFER_SIZE 16
#else
  #define BLOCK_BUFFER_SIZE 16
#endif

// @section serial

// The ASCII buffer for serial input
#define MAX_CMD_SIZE 96
#define BUFSIZE 4

// Transmission to Host Buffer Size
// To save 386 bytes of PROGMEM (and TX_BUFFER_SIZE+3 bytes of RAM) set to 0.
// To buffer a simple "ok" you need 4 bytes.
// For ADVANCED_OK (M105) you need 32 bytes.
// For debug-echo: 128 bytes for the optimal speed.
// Other output doesn't need to be that speedy.
// :[0, 2, 4, 8, 16, 32, 64, 128, 256]
#define TX_BUFFER_SIZE 0

// Host Receive Buffer Size
// Without XON/XOFF flow control (see SERIAL_XON_XOFF below) 32 bytes should be enough.
// To use flow control, set this buffer size to at least 1024 bytes.
// :[0, 2, 4, 8, 16, 32, 64, 128, 256, 512, 1024, 2048]
//#define RX_BUFFER_SIZE 1024

#if RX_BUFFER_SIZE >= 1024
  // Enable to have the controller send XON/XOFF control characters to
  // the host to signal the RX buffer is becoming full.
  //#define SERIAL_XON_XOFF
#endif

// Add M575 G-code to change the baud rate
//#define BAUD_RATE_GCODE

#if ENABLED(SDSUPPORT)
  // Enable this option to collect and display the maximum
  // RX queue usage after transferring a file to SD.
  //#define SERIAL_STATS_MAX_RX_QUEUED

  // Enable this option to collect and display the number
  // of dropped bytes after a file transfer to SD.
  //#define SERIAL_STATS_DROPPED_RX
#endif

/**
 * Emergency Command Parser
 *
 * Add a low-level parser to intercept certain commands as they
 * enter the serial receive buffer, so they cannot be blocked.
 * Currently handles M108, M112, M410, M876
 * NOTE: Not yet implemented for all platforms.
 */
//#define EMERGENCY_PARSER

// Bad Serial-connections can miss a received command by sending an 'ok'
// Therefore some clients abort after 30 seconds in a timeout.
// Some other clients start sending commands while receiving a 'wait'.
// This "wait" is only sent when the buffer is empty. 1 second is a good value here.
//#define NO_TIMEOUTS 1000 // Milliseconds

// Some clients will have this feature soon. This could make the NO_TIMEOUTS unnecessary.
//#define ADVANCED_OK

// Printrun may have trouble receiving long strings all at once.
// This option inserts short delays between lines of serial output.
#define SERIAL_OVERRUN_PROTECTION

// For serial echo, the number of digits after the decimal point
//#define SERIAL_FLOAT_PRECISION 4

// @section extras

/**
 * Extra Fan Speed
 * Adds a secondary fan speed for each print-cooling fan.
 *   'M106 P<fan> T3-255' : Set a secondary speed for <fan>
 *   'M106 P<fan> T2'     : Use the set secondary speed
 *   'M106 P<fan> T1'     : Restore the previous fan speed
 */
//#define EXTRA_FAN_SPEED

/**
 * Firmware-based and LCD-controlled retract
 *
 * Add G10 / G11 commands for automatic firmware-based retract / recover.
 * Use M207 and M208 to define parameters for retract / recover.
 *
 * Use M209 to enable or disable auto-retract.
 * With auto-retract enabled, all G1 E moves within the set range
 * will be converted to firmware-based retract/recover moves.
 *
 * Be sure to turn off auto-retract during filament change.
 *
 * Note that M207 / M208 / M209 settings are saved to EEPROM.
 *
 */
//#define FWRETRACT
#if ENABLED(FWRETRACT)
  #define FWRETRACT_AUTORETRACT           // Override slicer retractions
  #if ENABLED(FWRETRACT_AUTORETRACT)
    #define MIN_AUTORETRACT 0.1           // (mm) Don't convert E moves under this length
    #define MAX_AUTORETRACT 10.0          // (mm) Don't convert E moves over this length
  #endif
  #define RETRACT_LENGTH 3                // (mm) Default retract length (positive value)
  #define RETRACT_LENGTH_SWAP 13          // (mm) Default swap retract length (positive value)
  #define RETRACT_FEEDRATE 45             // (mm/s) Default feedrate for retracting
  #define RETRACT_ZRAISE 0                // (mm) Default retract Z-raise
  #define RETRACT_RECOVER_LENGTH 0        // (mm) Default additional recover length (added to retract length on recover)
  #define RETRACT_RECOVER_LENGTH_SWAP 0   // (mm) Default additional swap recover length (added to retract length on recover from toolchange)
  #define RETRACT_RECOVER_FEEDRATE 8      // (mm/s) Default feedrate for recovering from retraction
  #define RETRACT_RECOVER_FEEDRATE_SWAP 8 // (mm/s) Default feedrate for recovering from swap retraction
  #if ENABLED(MIXING_EXTRUDER)
    //#define RETRACT_SYNC_MIXING         // Retract and restore all mixing steppers simultaneously
  #endif
#endif

/**
 * Universal tool change settings.
 * Applies to all types of extruders except where explicitly noted.
 */
#if EXTRUDERS > 1
  // Z raise distance for tool-change, as needed for some extruders
  #define TOOLCHANGE_ZRAISE                 2 // (mm)
  //#define TOOLCHANGE_ZRAISE_BEFORE_RETRACT  // Apply raise before swap retraction (if enabled)
  //#define TOOLCHANGE_NO_RETURN              // Never return to previous position on tool-change
  #if ENABLED(TOOLCHANGE_NO_RETURN)
    //#define EVENT_GCODE_AFTER_TOOLCHANGE "G12X"   // Extra G-code to run after tool-change
  #endif

  /**
   * Retract and prime filament on tool-change to reduce
   * ooze and stringing and to get cleaner transitions.
   */
  //#define TOOLCHANGE_FILAMENT_SWAP
  #if ENABLED(TOOLCHANGE_FILAMENT_SWAP)
    // Load / Unload
    #define TOOLCHANGE_FS_LENGTH              12  // (mm) Load / Unload length
    #define TOOLCHANGE_FS_EXTRA_RESUME_LENGTH  0  // (mm) Extra length for better restart, fine tune by LCD/Gcode)
    #define TOOLCHANGE_FS_RETRACT_SPEED   (50*60) // (mm/m) (Unloading)
    #define TOOLCHANGE_FS_UNRETRACT_SPEED (25*60) // (mm/m) (On SINGLENOZZLE or Bowden loading must be slowed down)

    // Longer prime to clean out a SINGLENOZZLE
    #define TOOLCHANGE_FS_EXTRA_PRIME          0  // (mm) Extra priming length
    #define TOOLCHANGE_FS_PRIME_SPEED    (4.6*60) // (mm/m) Extra priming feedrate
    #define TOOLCHANGE_FS_WIPE_RETRACT         0  // (mm/m) Retract before cooling for less stringing, better wipe, etc.

    // Cool after prime to reduce stringing
    #define TOOLCHANGE_FS_FAN                 -1  // Fan index or -1 to skip
    #define TOOLCHANGE_FS_FAN_SPEED          255  // 0-255
    #define TOOLCHANGE_FS_FAN_TIME            10  // (seconds)

    // Swap uninitialized extruder with TOOLCHANGE_FS_PRIME_SPEED for all lengths (recover + prime)
    // (May break filament if not retracted beforehand.)
    //#define TOOLCHANGE_FS_INIT_BEFORE_SWAP

    // Prime on the first T0 (If other, TOOLCHANGE_FS_INIT_BEFORE_SWAP applied)
    // Enable it (M217 V[0/1]) before printing, to avoid unwanted priming on host connect
    //#define TOOLCHANGE_FS_PRIME_FIRST_USED

    /**
     * Tool Change Migration
     * This feature provides G-code and LCD options to switch tools mid-print.
     * All applicable tool properties are migrated so the print can continue.
     * Tools must be closely matching and other restrictions may apply.
     * Useful to:
     *   - Change filament color without interruption
     *   - Switch spools automatically on filament runout
     *   - Switch to a different nozzle on an extruder jam
     */
    #define TOOLCHANGE_MIGRATION_FEATURE

  #endif

  /**
   * Position to park head during tool change.
   * Doesn't apply to SWITCHING_TOOLHEAD, DUAL_X_CARRIAGE, or PARKING_EXTRUDER
   */
  //#define TOOLCHANGE_PARK
  #if ENABLED(TOOLCHANGE_PARK)
    #define TOOLCHANGE_PARK_XY    { X_MIN_POS + 10, Y_MIN_POS + 10 }
    #define TOOLCHANGE_PARK_XY_FEEDRATE 6000  // (mm/m)
    //#define TOOLCHANGE_PARK_X_ONLY          // X axis only move
    //#define TOOLCHANGE_PARK_Y_ONLY          // Y axis only move
  #endif
#endif // EXTRUDERS > 1

/**
 * Advanced Pause
 * Experimental feature for filament change support and for parking the nozzle when paused.
 * Adds the GCode M600 for initiating filament change.
 * If PARK_HEAD_ON_PAUSE enabled, adds the GCode M125 to pause printing and park the nozzle.
 *
 * Requires an LCD display.
 * Requires NOZZLE_PARK_FEATURE.
 * This feature is required for the default FILAMENT_RUNOUT_SCRIPT.
 */
//#define ADVANCED_PAUSE_FEATURE
#if ENABLED(ADVANCED_PAUSE_FEATURE)
  #define PAUSE_PARK_RETRACT_FEEDRATE         60  // (mm/s) Initial retract feedrate.
  #define PAUSE_PARK_RETRACT_LENGTH            2  // (mm) Initial retract.
                                                  // This short retract is done immediately, before parking the nozzle.
  #define FILAMENT_CHANGE_UNLOAD_FEEDRATE     10  // (mm/s) Unload filament feedrate. This can be pretty fast.
  #define FILAMENT_CHANGE_UNLOAD_ACCEL        25  // (mm/s^2) Lower acceleration may allow a faster feedrate.
  #define FILAMENT_CHANGE_UNLOAD_LENGTH      100  // (mm) The length of filament for a complete unload.
                                                  //   For Bowden, the full length of the tube and nozzle.
                                                  //   For direct drive, the full length of the nozzle.
                                                  //   Set to 0 for manual unloading.
  #define FILAMENT_CHANGE_SLOW_LOAD_FEEDRATE   6  // (mm/s) Slow move when starting load.
  #define FILAMENT_CHANGE_SLOW_LOAD_LENGTH     0  // (mm) Slow length, to allow time to insert material.
                                                  // 0 to disable start loading and skip to fast load only
  #define FILAMENT_CHANGE_FAST_LOAD_FEEDRATE   6  // (mm/s) Load filament feedrate. This can be pretty fast.
  #define FILAMENT_CHANGE_FAST_LOAD_ACCEL     25  // (mm/s^2) Lower acceleration may allow a faster feedrate.
  #define FILAMENT_CHANGE_FAST_LOAD_LENGTH     0  // (mm) Load length of filament, from extruder gear to nozzle.
                                                  //   For Bowden, the full length of the tube and nozzle.
                                                  //   For direct drive, the full length of the nozzle.
  //#define ADVANCED_PAUSE_CONTINUOUS_PURGE       // Purge continuously up to the purge length until interrupted.
  #define ADVANCED_PAUSE_PURGE_FEEDRATE        3  // (mm/s) Extrude feedrate (after loading). Should be slower than load feedrate.
  #define ADVANCED_PAUSE_PURGE_LENGTH         50  // (mm) Length to extrude after loading.
                                                  //   Set to 0 for manual extrusion.
                                                  //   Filament can be extruded repeatedly from the Filament Change menu
                                                  //   until extrusion is consistent, and to purge old filament.
  #define ADVANCED_PAUSE_RESUME_PRIME          0  // (mm) Extra distance to prime nozzle after returning from park.
  //#define ADVANCED_PAUSE_FANS_PAUSE             // Turn off print-cooling fans while the machine is paused.

                                                  // Filament Unload does a Retract, Delay, and Purge first:
  #define FILAMENT_UNLOAD_PURGE_RETRACT       13  // (mm) Unload initial retract length.
  #define FILAMENT_UNLOAD_PURGE_DELAY       5000  // (ms) Delay for the filament to cool after retract.
  #define FILAMENT_UNLOAD_PURGE_LENGTH         8  // (mm) An unretract is done, then this length is purged.
  #define FILAMENT_UNLOAD_PURGE_FEEDRATE      25  // (mm/s) feedrate to purge before unload

  #define PAUSE_PARK_NOZZLE_TIMEOUT           45  // (seconds) Time limit before the nozzle is turned off for safety.
  #define FILAMENT_CHANGE_ALERT_BEEPS         10  // Number of alert beeps to play when a response is needed.
  #define PAUSE_PARK_NO_STEPPER_TIMEOUT           // Enable for XYZ steppers to stay powered on during filament change.

  //#define PARK_HEAD_ON_PAUSE                    // Park the nozzle during pause and filament change.
  //#define HOME_BEFORE_FILAMENT_CHANGE           // If needed, home before parking for filament change

  //#define FILAMENT_LOAD_UNLOAD_GCODES           // Add M701/M702 Load/Unload G-codes, plus Load/Unload in the LCD Prepare menu.
  //#define FILAMENT_UNLOAD_ALL_EXTRUDERS         // Allow M702 to unload all extruders above a minimum target temp (as set by M302)
#endif

// @section tmc

/**
 * TMC26X Stepper Driver options
 *
 * The TMC26XStepper library is required for this stepper driver.
 * https://github.com/trinamic/TMC26XStepper
 */
#if HAS_DRIVER(TMC26X)

  #if AXIS_DRIVER_TYPE_X(TMC26X)
    #define X_MAX_CURRENT     1000  // (mA)
    #define X_SENSE_RESISTOR    91  // (mOhms)
    #define X_MICROSTEPS        16  // Number of microsteps
  #endif

  #if AXIS_DRIVER_TYPE_X2(TMC26X)
    #define X2_MAX_CURRENT    1000
    #define X2_SENSE_RESISTOR   91
    #define X2_MICROSTEPS       16
  #endif

  #if AXIS_DRIVER_TYPE_Y(TMC26X)
    #define Y_MAX_CURRENT     1000
    #define Y_SENSE_RESISTOR    91
    #define Y_MICROSTEPS        16
  #endif

  #if AXIS_DRIVER_TYPE_Y2(TMC26X)
    #define Y2_MAX_CURRENT    1000
    #define Y2_SENSE_RESISTOR   91
    #define Y2_MICROSTEPS       16
  #endif

  #if AXIS_DRIVER_TYPE_Z(TMC26X)
    #define Z_MAX_CURRENT     1000
    #define Z_SENSE_RESISTOR    91
    #define Z_MICROSTEPS        16
  #endif

  #if AXIS_DRIVER_TYPE_Z2(TMC26X)
    #define Z2_MAX_CURRENT    1000
    #define Z2_SENSE_RESISTOR   91
    #define Z2_MICROSTEPS       16
  #endif

  #if AXIS_DRIVER_TYPE_Z3(TMC26X)
    #define Z3_MAX_CURRENT    1000
    #define Z3_SENSE_RESISTOR   91
    #define Z3_MICROSTEPS       16
  #endif

  #if AXIS_DRIVER_TYPE_Z4(TMC26X)
    #define Z4_MAX_CURRENT    1000
    #define Z4_SENSE_RESISTOR   91
    #define Z4_MICROSTEPS       16
  #endif

  #if AXIS_DRIVER_TYPE_E0(TMC26X)
    #define E0_MAX_CURRENT    1000
    #define E0_SENSE_RESISTOR   91
    #define E0_MICROSTEPS       16
  #endif

  #if AXIS_DRIVER_TYPE_E1(TMC26X)
    #define E1_MAX_CURRENT    1000
    #define E1_SENSE_RESISTOR   91
    #define E1_MICROSTEPS       16
  #endif

  #if AXIS_DRIVER_TYPE_E2(TMC26X)
    #define E2_MAX_CURRENT    1000
    #define E2_SENSE_RESISTOR   91
    #define E2_MICROSTEPS       16
  #endif

  #if AXIS_DRIVER_TYPE_E3(TMC26X)
    #define E3_MAX_CURRENT    1000
    #define E3_SENSE_RESISTOR   91
    #define E3_MICROSTEPS       16
  #endif

  #if AXIS_DRIVER_TYPE_E4(TMC26X)
    #define E4_MAX_CURRENT    1000
    #define E4_SENSE_RESISTOR   91
    #define E4_MICROSTEPS       16
  #endif

  #if AXIS_DRIVER_TYPE_E5(TMC26X)
    #define E5_MAX_CURRENT    1000
    #define E5_SENSE_RESISTOR   91
    #define E5_MICROSTEPS       16
  #endif

  #if AXIS_DRIVER_TYPE_E6(TMC26X)
    #define E6_MAX_CURRENT    1000
    #define E6_SENSE_RESISTOR   91
    #define E6_MICROSTEPS       16
  #endif

  #if AXIS_DRIVER_TYPE_E7(TMC26X)
    #define E7_MAX_CURRENT    1000
    #define E7_SENSE_RESISTOR   91
    #define E7_MICROSTEPS       16
  #endif

#endif // TMC26X

// @section tmc_smart

/**
 * To use TMC2130, TMC2160, TMC2660, TMC5130, TMC5160 stepper drivers in SPI mode
 * connect your SPI pins to the hardware SPI interface on your board and define
 * the required CS pins in your `pins_MYBOARD.h` file. (e.g., RAMPS 1.4 uses AUX3
 * pins `X_CS_PIN 53`, `Y_CS_PIN 49`, etc.).
 * You may also use software SPI if you wish to use general purpose IO pins.
 *
 * To use TMC2208 stepper UART-configurable stepper drivers connect #_SERIAL_TX_PIN
 * to the driver side PDN_UART pin with a 1K resistor.
 * To use the reading capabilities, also connect #_SERIAL_RX_PIN to PDN_UART without
 * a resistor.
 * The drivers can also be used with hardware serial.
 *
 * TMCStepper library is required to use TMC stepper drivers.
 * https://github.com/teemuatlut/TMCStepper
 */
#if HAS_TRINAMIC_CONFIG

  #define HOLD_MULTIPLIER    0.5  // Scales down the holding current from run current
  #define INTERPOLATE       true  // Interpolate X/Y/Z_MICROSTEPS to 256

  #if AXIS_IS_TMC(X)
    #define X_CURRENT       580        // (mA) RMS current. Multiply by 1.414 for peak current.
    #define X_CURRENT_HOME  X_CURRENT  // (mA) RMS current for sensorless homing
    #define X_MICROSTEPS     16    // 0..256
    #define X_RSENSE          0.11
    #define X_CHAIN_POS      -1    // <=0 : Not chained. 1 : MCU MOSI connected. 2 : Next in chain, ...
  #endif

  #if AXIS_IS_TMC(X2)
    #define X2_CURRENT      800
    #define X2_CURRENT_HOME X2_CURRENT
    #define X2_MICROSTEPS    16
    #define X2_RSENSE         0.11
    #define X2_CHAIN_POS     -1
  #endif

  #if AXIS_IS_TMC(Y)
    #define Y_CURRENT       580
    #define Y_CURRENT_HOME  Y_CURRENT
    #define Y_MICROSTEPS     16
    #define Y_RSENSE          0.11
    #define Y_CHAIN_POS      -1
  #endif

  #if AXIS_IS_TMC(Y2)
    #define Y2_CURRENT      800
    #define Y2_CURRENT_HOME Y2_CURRENT
    #define Y2_MICROSTEPS    16
    #define Y2_RSENSE         0.11
    #define Y2_CHAIN_POS     -1
  #endif

  #if AXIS_IS_TMC(Z)
    #define Z_CURRENT       580
    #define Z_CURRENT_HOME  Z_CURRENT
    #define Z_MICROSTEPS     16
    #define Z_RSENSE          0.11
    #define Z_CHAIN_POS      -1
  #endif

  #if AXIS_IS_TMC(Z2)
    #define Z2_CURRENT      800
    #define Z2_CURRENT_HOME Z2_CURRENT
    #define Z2_MICROSTEPS    16
    #define Z2_RSENSE         0.11
    #define Z2_CHAIN_POS     -1
  #endif

  #if AXIS_IS_TMC(Z3)
    #define Z3_CURRENT      800
    #define Z3_CURRENT_HOME Z3_CURRENT
    #define Z3_MICROSTEPS    16
    #define Z3_RSENSE         0.11
    #define Z3_CHAIN_POS     -1
  #endif

  #if AXIS_IS_TMC(Z4)
    #define Z4_CURRENT      800
    #define Z4_CURRENT_HOME Z4_CURRENT
    #define Z4_MICROSTEPS    16
    #define Z4_RSENSE         0.11
    #define Z4_CHAIN_POS     -1
  #endif

  #if AXIS_IS_TMC(E0)
    #define E0_CURRENT      650
    #define E0_MICROSTEPS    16
    #define E0_RSENSE         0.11
    #define E0_CHAIN_POS     -1
  #endif

  #if AXIS_IS_TMC(E1)
    #define E1_CURRENT      800
    #define E1_MICROSTEPS    16
    #define E1_RSENSE         0.11
    #define E1_CHAIN_POS     -1
  #endif

  #if AXIS_IS_TMC(E2)
    #define E2_CURRENT      800
    #define E2_MICROSTEPS    16
    #define E2_RSENSE         0.11
    #define E2_CHAIN_POS     -1
  #endif

  #if AXIS_IS_TMC(E3)
    #define E3_CURRENT      800
    #define E3_MICROSTEPS    16
    #define E3_RSENSE         0.11
    #define E3_CHAIN_POS     -1
  #endif

  #if AXIS_IS_TMC(E4)
    #define E4_CURRENT      800
    #define E4_MICROSTEPS    16
    #define E4_RSENSE         0.11
    #define E4_CHAIN_POS     -1
  #endif

  #if AXIS_IS_TMC(E5)
    #define E5_CURRENT      800
    #define E5_MICROSTEPS    16
    #define E5_RSENSE         0.11
    #define E5_CHAIN_POS     -1
  #endif

  #if AXIS_IS_TMC(E6)
    #define E6_CURRENT      800
    #define E6_MICROSTEPS    16
    #define E6_RSENSE         0.11
    #define E6_CHAIN_POS     -1
  #endif

  #if AXIS_IS_TMC(E7)
    #define E7_CURRENT      800
    #define E7_MICROSTEPS    16
    #define E7_RSENSE         0.11
    #define E7_CHAIN_POS     -1
  #endif

  /**
   * Override default SPI pins for TMC2130, TMC2160, TMC2660, TMC5130 and TMC5160 drivers here.
   * The default pins can be found in your board's pins file.
   */
  //#define X_CS_PIN          -1
  //#define Y_CS_PIN          -1
  //#define Z_CS_PIN          -1
  //#define X2_CS_PIN         -1
  //#define Y2_CS_PIN         -1
  //#define Z2_CS_PIN         -1
  //#define Z3_CS_PIN         -1
  //#define E0_CS_PIN         -1
  //#define E1_CS_PIN         -1
  //#define E2_CS_PIN         -1
  //#define E3_CS_PIN         -1
  //#define E4_CS_PIN         -1
  //#define E5_CS_PIN         -1
  //#define E6_CS_PIN         -1
  //#define E7_CS_PIN         -1

  /**
   * Software option for SPI driven drivers (TMC2130, TMC2160, TMC2660, TMC5130 and TMC5160).
   * The default SW SPI pins are defined the respective pins files,
   * but you can override or define them here.
   */
  //#define TMC_USE_SW_SPI
  //#define TMC_SW_MOSI       -1
  //#define TMC_SW_MISO       -1
  //#define TMC_SW_SCK        -1

  /**
   * Four TMC2209 drivers can use the same HW/SW serial port with hardware configured addresses.
   * Set the address using jumpers on pins MS1 and MS2.
   * Address | MS1  | MS2
   *       0 | LOW  | LOW
   *       1 | HIGH | LOW
   *       2 | LOW  | HIGH
   *       3 | HIGH | HIGH
   *
   * Set *_SERIAL_TX_PIN and *_SERIAL_RX_PIN to match for all drivers
   * on the same serial port, either here or in your board's pins file.
   */
  #define  X_SLAVE_ADDRESS 0
  #define  Y_SLAVE_ADDRESS 0
  #define  Z_SLAVE_ADDRESS 0
  #define X2_SLAVE_ADDRESS 0
  #define Y2_SLAVE_ADDRESS 0
  #define Z2_SLAVE_ADDRESS 0
  #define Z3_SLAVE_ADDRESS 0
  #define Z4_SLAVE_ADDRESS 0
  #define E0_SLAVE_ADDRESS 0
  #define E1_SLAVE_ADDRESS 0
  #define E2_SLAVE_ADDRESS 0
  #define E3_SLAVE_ADDRESS 0
  #define E4_SLAVE_ADDRESS 0
  #define E5_SLAVE_ADDRESS 0
  #define E6_SLAVE_ADDRESS 0
  #define E7_SLAVE_ADDRESS 0

  /**
   * Software enable
   *
   * Use for drivers that do not use a dedicated enable pin, but rather handle the same
   * function through a communication line such as SPI or UART.
   */
  //#define SOFTWARE_DRIVER_ENABLE

  /**
   * TMC2130, TMC2160, TMC2208, TMC2209, TMC5130 and TMC5160 only
   * Use Trinamic's ultra quiet stepping mode.
   * When disabled, Marlin will use spreadCycle stepping mode.
   */
  #define STEALTHCHOP_XY
  #define STEALTHCHOP_Z
  #define STEALTHCHOP_E

  /**
   * Optimize spreadCycle chopper parameters by using predefined parameter sets
   * or with the help of an example included in the library.
   * Provided parameter sets are
   * CHOPPER_DEFAULT_12V
   * CHOPPER_DEFAULT_19V
   * CHOPPER_DEFAULT_24V
   * CHOPPER_DEFAULT_36V
   * CHOPPER_PRUSAMK3_24V // Imported parameters from the official Prusa firmware for MK3 (24V)
   * CHOPPER_MARLIN_119   // Old defaults from Marlin v1.1.9
   *
   * Define you own with
   * { <off_time[1..15]>, <hysteresis_end[-3..12]>, hysteresis_start[1..8] }
   */
  #define CHOPPER_TIMING CHOPPER_DEFAULT_24V

  /**
   * Monitor Trinamic drivers
   * for error conditions like overtemperature and short to ground.
   * To manage over-temp Marlin can decrease the driver current until the error condition clears.
   * Other detected conditions can be used to stop the current print.
   * Relevant g-codes:
   * M906 - Set or get motor current in milliamps using axis codes X, Y, Z, E. Report values if no axis codes given.
   * M911 - Report stepper driver overtemperature pre-warn condition.
   * M912 - Clear stepper driver overtemperature pre-warn condition flag.
   * M122 - Report driver parameters (Requires TMC_DEBUG)
   */
  //#define MONITOR_DRIVER_STATUS

  #if ENABLED(MONITOR_DRIVER_STATUS)
    #define CURRENT_STEP_DOWN     50  // [mA]
    #define REPORT_CURRENT_CHANGE
    #define STOP_ON_ERROR
  #endif

  /**
   * TMC2130, TMC2160, TMC2208, TMC2209, TMC5130 and TMC5160 only
   * The driver will switch to spreadCycle when stepper speed is over HYBRID_THRESHOLD.
   * This mode allows for faster movements at the expense of higher noise levels.
   * STEALTHCHOP_(XY|Z|E) must be enabled to use HYBRID_THRESHOLD.
   * M913 X/Y/Z/E to live tune the setting
   */
  //#define HYBRID_THRESHOLD

  #define X_HYBRID_THRESHOLD     100  // [mm/s]
  #define X2_HYBRID_THRESHOLD    100
  #define Y_HYBRID_THRESHOLD     100
  #define Y2_HYBRID_THRESHOLD    100
  #define Z_HYBRID_THRESHOLD       3
  #define Z2_HYBRID_THRESHOLD      3
  #define Z3_HYBRID_THRESHOLD      3
  #define Z4_HYBRID_THRESHOLD      3
  #define E0_HYBRID_THRESHOLD     30
  #define E1_HYBRID_THRESHOLD     30
  #define E2_HYBRID_THRESHOLD     30
  #define E3_HYBRID_THRESHOLD     30
  #define E4_HYBRID_THRESHOLD     30
  #define E5_HYBRID_THRESHOLD     30
  #define E6_HYBRID_THRESHOLD     30
  #define E7_HYBRID_THRESHOLD     30

  /**
   * Use StallGuard2 to home / probe X, Y, Z.
   *
   * TMC2130, TMC2160, TMC2209, TMC2660, TMC5130, and TMC5160 only
   * Connect the stepper driver's DIAG1 pin to the X/Y endstop pin.
   * X, Y, and Z homing will always be done in spreadCycle mode.
   *
   * X/Y/Z_STALL_SENSITIVITY is the default stall threshold.
   * Use M914 X Y Z to set the stall threshold at runtime:
   *
   *  Sensitivity   TMC2209   Others
   *    HIGHEST       255      -64    (Too sensitive => False positive)
   *    LOWEST         0        63    (Too insensitive => No trigger)
   *
   * It is recommended to set HOMING_BUMP_MM to { 0, 0, 0 }.
   *
   * SPI_ENDSTOPS  *** Beta feature! *** TMC2130 Only ***
   * Poll the driver through SPI to determine load when homing.
   * Removes the need for a wire from DIAG1 to an endstop pin.
   *
   * IMPROVE_HOMING_RELIABILITY tunes acceleration and jerk when
   * homing and adds a guard period for endstop triggering.
   */
  //#define SENSORLESS_HOMING // StallGuard capable drivers only

  #if EITHER(SENSORLESS_HOMING, SENSORLESS_PROBING)
    // TMC2209: 0...255. TMC2130: -64...63
    #define X_STALL_SENSITIVITY  8
    #define X2_STALL_SENSITIVITY X_STALL_SENSITIVITY
    #define Y_STALL_SENSITIVITY  8
    #define Y2_STALL_SENSITIVITY Y_STALL_SENSITIVITY
    //#define Z_STALL_SENSITIVITY  8
    //#define Z2_STALL_SENSITIVITY Z_STALL_SENSITIVITY
    //#define Z3_STALL_SENSITIVITY Z_STALL_SENSITIVITY
    //#define Z4_STALL_SENSITIVITY Z_STALL_SENSITIVITY
    //#define SPI_ENDSTOPS              // TMC2130 only
    //#define IMPROVE_HOMING_RELIABILITY
  #endif

  /**
   * TMC Homing stepper phase.
   *
   * Improve homing repeatability by homing to stepper coil's nearest absolute
   * phase position. Trinamic drivers use a stepper phase table with 1024 values
   * spanning 4 full steps with 256 positions each (ergo, 1024 positions).
   * Full step positions (128, 384, 640, 896) have the highest holding torque.
   *
   * Values from 0..1023, -1 to disable homing phase for that axis.
   */
   //#define TMC_HOME_PHASE { 896, 896, 896 }

  /**
   * Beta feature!
   * Create a 50/50 square wave step pulse optimal for stepper drivers.
   */
  //#define SQUARE_WAVE_STEPPING

  /**
   * Enable M122 debugging command for TMC stepper drivers.
   * M122 S0/1 will enable continous reporting.
   */
  //#define TMC_DEBUG

  /**
   * You can set your own advanced settings by filling in predefined functions.
   * A list of available functions can be found on the library github page
   * https://github.com/teemuatlut/TMCStepper
   *
   * Example:
   * #define TMC_ADV() { \
   *   stepperX.diag0_otpw(1); \
   *   stepperY.intpol(0); \
   * }
   */
  #define TMC_ADV() {  }

#endif // HAS_TRINAMIC_CONFIG

// @section L64XX

/**
 * L64XX Stepper Driver options
 *
 * Arduino-L6470 library (0.8.0 or higher) is required.
 * https://github.com/ameyer/Arduino-L6470
 *
 * Requires the following to be defined in your pins_YOUR_BOARD file
 *     L6470_CHAIN_SCK_PIN
 *     L6470_CHAIN_MISO_PIN
 *     L6470_CHAIN_MOSI_PIN
 *     L6470_CHAIN_SS_PIN
 *     ENABLE_RESET_L64XX_CHIPS(Q)  where Q is 1 to enable and 0 to reset
 */

#if HAS_L64XX

  //#define L6470_CHITCHAT        // Display additional status info

  #if AXIS_IS_L64XX(X)
    #define X_MICROSTEPS       128  // Number of microsteps (VALID: 1, 2, 4, 8, 16, 32, 128) - L6474 max is 16
    #define X_OVERCURRENT     2000  // (mA) Current where the driver detects an over current
                                    //   L6470 & L6474 - VALID: 375 x (1 - 16) - 6A max - rounds down
                                    //   POWERSTEP01: VALID: 1000 x (1 - 32) - 32A max - rounds down
    #define X_STALLCURRENT    1500  // (mA) Current where the driver detects a stall (VALID: 31.25 * (1-128) -  4A max - rounds down)
                                    //   L6470 & L6474 - VALID: 31.25 * (1-128) -  4A max - rounds down
                                    //   POWERSTEP01: VALID: 200 x (1 - 32) - 6.4A max - rounds down
                                    //   L6474 - STALLCURRENT setting is used to set the nominal (TVAL) current
    #define X_MAX_VOLTAGE      127  // 0-255, Maximum effective voltage seen by stepper - not used by L6474
    #define X_CHAIN_POS         -1  // Position in SPI chain, 0=Not in chain, 1=Nearest MOSI
    #define X_SLEW_RATE          1  // 0-3, Slew 0 is slowest, 3 is fastest
  #endif

  #if AXIS_IS_L64XX(X2)
    #define X2_MICROSTEPS      128
    #define X2_OVERCURRENT    2000
    #define X2_STALLCURRENT   1500
    #define X2_MAX_VOLTAGE     127
    #define X2_CHAIN_POS        -1
    #define X2_SLEW_RATE         1
  #endif

  #if AXIS_IS_L64XX(Y)
    #define Y_MICROSTEPS       128
    #define Y_OVERCURRENT     2000
    #define Y_STALLCURRENT    1500
    #define Y_MAX_VOLTAGE      127
    #define Y_CHAIN_POS         -1
    #define Y_SLEW_RATE          1
  #endif

  #if AXIS_IS_L64XX(Y2)
    #define Y2_MICROSTEPS      128
    #define Y2_OVERCURRENT    2000
    #define Y2_STALLCURRENT   1500
    #define Y2_MAX_VOLTAGE     127
    #define Y2_CHAIN_POS        -1
    #define Y2_SLEW_RATE         1
  #endif

  #if AXIS_IS_L64XX(Z)
    #define Z_MICROSTEPS       128
    #define Z_OVERCURRENT     2000
    #define Z_STALLCURRENT    1500
    #define Z_MAX_VOLTAGE      127
    #define Z_CHAIN_POS         -1
    #define Z_SLEW_RATE          1
  #endif

  #if AXIS_IS_L64XX(Z2)
    #define Z2_MICROSTEPS      128
    #define Z2_OVERCURRENT    2000
    #define Z2_STALLCURRENT   1500
    #define Z2_MAX_VOLTAGE     127
    #define Z2_CHAIN_POS        -1
    #define Z2_SLEW_RATE         1
  #endif

  #if AXIS_IS_L64XX(Z3)
    #define Z3_MICROSTEPS      128
    #define Z3_OVERCURRENT    2000
    #define Z3_STALLCURRENT   1500
    #define Z3_MAX_VOLTAGE     127
    #define Z3_CHAIN_POS        -1
    #define Z3_SLEW_RATE         1
  #endif

  #if AXIS_IS_L64XX(Z4)
    #define Z4_MICROSTEPS      128
    #define Z4_OVERCURRENT    2000
    #define Z4_STALLCURRENT   1500
    #define Z4_MAX_VOLTAGE     127
    #define Z4_CHAIN_POS        -1
    #define Z4_SLEW_RATE         1
  #endif

  #if AXIS_IS_L64XX(E0)
    #define E0_MICROSTEPS      128
    #define E0_OVERCURRENT    2000
    #define E0_STALLCURRENT   1500
    #define E0_MAX_VOLTAGE     127
    #define E0_CHAIN_POS        -1
    #define E0_SLEW_RATE         1
  #endif

  #if AXIS_IS_L64XX(E1)
    #define E1_MICROSTEPS      128
    #define E1_OVERCURRENT    2000
    #define E1_STALLCURRENT   1500
    #define E1_MAX_VOLTAGE     127
    #define E1_CHAIN_POS        -1
    #define E1_SLEW_RATE         1
  #endif

  #if AXIS_IS_L64XX(E2)
    #define E2_MICROSTEPS      128
    #define E2_OVERCURRENT    2000
    #define E2_STALLCURRENT   1500
    #define E2_MAX_VOLTAGE     127
    #define E2_CHAIN_POS        -1
    #define E2_SLEW_RATE         1
  #endif

  #if AXIS_IS_L64XX(E3)
    #define E3_MICROSTEPS      128
    #define E3_OVERCURRENT    2000
    #define E3_STALLCURRENT   1500
    #define E3_MAX_VOLTAGE     127
    #define E3_CHAIN_POS        -1
    #define E3_SLEW_RATE         1
  #endif

  #if AXIS_IS_L64XX(E4)
    #define E4_MICROSTEPS      128
    #define E4_OVERCURRENT    2000
    #define E4_STALLCURRENT   1500
    #define E4_MAX_VOLTAGE     127
    #define E4_CHAIN_POS        -1
    #define E4_SLEW_RATE         1
  #endif

  #if AXIS_IS_L64XX(E5)
    #define E5_MICROSTEPS      128
    #define E5_OVERCURRENT    2000
    #define E5_STALLCURRENT   1500
    #define E5_MAX_VOLTAGE     127
    #define E5_CHAIN_POS        -1
    #define E5_SLEW_RATE         1
  #endif

  #if AXIS_IS_L64XX(E6)
    #define E6_MICROSTEPS      128
    #define E6_OVERCURRENT    2000
    #define E6_STALLCURRENT   1500
    #define E6_MAX_VOLTAGE     127
    #define E6_CHAIN_POS        -1
    #define E6_SLEW_RATE         1
  #endif

  #if AXIS_IS_L64XX(E7)
    #define E7_MICROSTEPS      128
    #define E7_OVERCURRENT    2000
    #define E7_STALLCURRENT   1500
    #define E7_MAX_VOLTAGE     127
    #define E7_CHAIN_POS        -1
    #define E7_SLEW_RATE         1
  #endif

  /**
   * Monitor L6470 drivers for error conditions like over temperature and over current.
   * In the case of over temperature Marlin can decrease the drive until the error condition clears.
   * Other detected conditions can be used to stop the current print.
   * Relevant g-codes:
   * M906 - I1/2/3/4/5  Set or get motor drive level using axis codes X, Y, Z, E. Report values if no axis codes given.
   *         I not present or I0 or I1 - X, Y, Z or E0
   *         I2 - X2, Y2, Z2 or E1
   *         I3 - Z3 or E3
   *         I4 - Z4 or E4
   *         I5 - E5
   * M916 - Increase drive level until get thermal warning
   * M917 - Find minimum current thresholds
   * M918 - Increase speed until max or error
   * M122 S0/1 - Report driver parameters
   */
  //#define MONITOR_L6470_DRIVER_STATUS

  #if ENABLED(MONITOR_L6470_DRIVER_STATUS)
    #define KVAL_HOLD_STEP_DOWN     1
    //#define L6470_STOP_ON_ERROR
  #endif

#endif // HAS_L64XX

// @section i2cbus

//
// I2C Master ID for LPC176x LCD and Digital Current control
// Does not apply to other peripherals based on the Wire library.
//
//#define I2C_MASTER_ID  1  // Set a value from 0 to 2

/**
 * TWI/I2C BUS
 *
 * This feature is an EXPERIMENTAL feature so it shall not be used on production
 * machines. Enabling this will allow you to send and receive I2C data from slave
 * devices on the bus.
 *
 * ; Example #1
 * ; This macro send the string "Marlin" to the slave device with address 0x63 (99)
 * ; It uses multiple M260 commands with one B<base 10> arg
 * M260 A99  ; Target slave address
 * M260 B77  ; M
 * M260 B97  ; a
 * M260 B114 ; r
 * M260 B108 ; l
 * M260 B105 ; i
 * M260 B110 ; n
 * M260 S1   ; Send the current buffer
 *
 * ; Example #2
 * ; Request 6 bytes from slave device with address 0x63 (99)
 * M261 A99 B5
 *
 * ; Example #3
 * ; Example serial output of a M261 request
 * echo:i2c-reply: from:99 bytes:5 data:hello
 */

//#define EXPERIMENTAL_I2CBUS
#if ENABLED(EXPERIMENTAL_I2CBUS)
  #define I2C_SLAVE_ADDRESS  0  // Set a value from 8 to 127 to act as a slave
#endif

// @section extras

/**
 * Photo G-code
 * Add the M240 G-code to take a photo.
 * The photo can be triggered by a digital pin or a physical movement.
 */
//#define PHOTO_GCODE
#if ENABLED(PHOTO_GCODE)
  // A position to move to (and raise Z) before taking the photo
  //#define PHOTO_POSITION { X_MAX_POS - 5, Y_MAX_POS, 0 }  // { xpos, ypos, zraise } (M240 X Y Z)
  //#define PHOTO_DELAY_MS   100                            // (ms) Duration to pause before moving back (M240 P)
  //#define PHOTO_RETRACT_MM   6.5                          // (mm) E retract/recover for the photo move (M240 R S)

  // Canon RC-1 or homebrew digital camera trigger
  // Data from: http://www.doc-diy.net/photo/rc-1_hacked/
  //#define PHOTOGRAPH_PIN 23

  // Canon Hack Development Kit
  // http://captain-slow.dk/2014/03/09/3d-printing-timelapses/
  //#define CHDK_PIN        4

  // Optional second move with delay to trigger the camera shutter
  //#define PHOTO_SWITCH_POSITION { X_MAX_POS, Y_MAX_POS }  // { xpos, ypos } (M240 I J)

  // Duration to hold the switch or keep CHDK_PIN high
  //#define PHOTO_SWITCH_MS   50 // (ms) (M240 D)

  /**
   * PHOTO_PULSES_US may need adjustment depending on board and camera model.
   * Pin must be running at 48.4kHz.
   * Be sure to use a PHOTOGRAPH_PIN which can rise and fall quick enough.
   * (e.g., MKS SBase temp sensor pin was too slow, so used P1.23 on J8.)
   *
   *  Example pulse data for Nikon: https://bit.ly/2FKD0Aq
   *                     IR Wiring: https://git.io/JvJf7
   */
  //#define PHOTO_PULSES_US { 2000, 27850, 400, 1580, 400, 3580, 400 }  // (µs) Durations for each 48.4kHz oscillation
  #ifdef PHOTO_PULSES_US
    #define PHOTO_PULSE_DELAY_US 13 // (µs) Approximate duration of each HIGH and LOW pulse in the oscillation
  #endif
#endif

/**
 * Spindle & Laser control
 *
 * Add the M3, M4, and M5 commands to turn the spindle/laser on and off, and
 * to set spindle speed, spindle direction, and laser power.
 *
 * SuperPid is a router/spindle speed controller used in the CNC milling community.
 * Marlin can be used to turn the spindle on and off. It can also be used to set
 * the spindle speed from 5,000 to 30,000 RPM.
 *
 * You'll need to select a pin for the ON/OFF function and optionally choose a 0-5V
 * hardware PWM pin for the speed control and a pin for the rotation direction.
 *
 * See https://marlinfw.org/docs/configuration/laser_spindle.html for more config details.
 */
//#define SPINDLE_FEATURE
//#define LASER_FEATURE
#if EITHER(SPINDLE_FEATURE, LASER_FEATURE)
  #define SPINDLE_LASER_ACTIVE_HIGH     false  // Set to "true" if the on/off function is active HIGH
  #define SPINDLE_LASER_PWM             true   // Set to "true" if your controller supports setting the speed/power
  #define SPINDLE_LASER_PWM_INVERT      false  // Set to "true" if the speed/power goes up when you want it to go slower

  #define SPINDLE_LASER_FREQUENCY       2500   // (Hz) Spindle/laser frequency (only on supported HALs: AVR and LPC)

  /**
   * Speed / Power can be set ('M3 S') and displayed in terms of:
   *  - PWM255  (S0 - S255)
   *  - PERCENT (S0 - S100)
   *  - RPM     (S0 - S50000)  Best for use with a spindle
   */
  #define CUTTER_POWER_UNIT PWM255

  /**
   * Relative Cutter Power
   * Normally, 'M3 O<power>' sets
   * OCR power is relative to the range SPEED_POWER_MIN...SPEED_POWER_MAX.
   * so input powers of 0...255 correspond to SPEED_POWER_MIN...SPEED_POWER_MAX
   * instead of normal range (0 to SPEED_POWER_MAX).
   * Best used with (e.g.) SuperPID router controller: S0 = 5,000 RPM and S255 = 30,000 RPM
   */
  //#define CUTTER_POWER_RELATIVE              // Set speed proportional to [SPEED_POWER_MIN...SPEED_POWER_MAX]

  #if ENABLED(SPINDLE_FEATURE)
    //#define SPINDLE_CHANGE_DIR               // Enable if your spindle controller can change spindle direction
    #define SPINDLE_CHANGE_DIR_STOP            // Enable if the spindle should stop before changing spin direction
    #define SPINDLE_INVERT_DIR          false  // Set to "true" if the spin direction is reversed

    #define SPINDLE_LASER_POWERUP_DELAY   5000 // (ms) Delay to allow the spindle/laser to come up to speed/power
    #define SPINDLE_LASER_POWERDOWN_DELAY 5000 // (ms) Delay to allow the spindle to stop

    /**
     * M3/M4 Power Equation
     *
     * Each tool uses different value ranges for speed / power control.
     * These parameters are used to convert between tool power units and PWM.
     *
     * Speed/Power = (PWMDC / 255 * 100 - SPEED_POWER_INTERCEPT) / SPEED_POWER_SLOPE
     * PWMDC = (spdpwr - SPEED_POWER_MIN) / (SPEED_POWER_MAX - SPEED_POWER_MIN) / SPEED_POWER_SLOPE
     */
    #define SPEED_POWER_INTERCEPT         0    // (%) 0-100 i.e., Minimum power percentage
    #define SPEED_POWER_MIN            5000    // (RPM)
    #define SPEED_POWER_MAX           30000    // (RPM) SuperPID router controller 0 - 30,000 RPM
    #define SPEED_POWER_STARTUP       25000    // (RPM) M3/M4 speed/power default (with no arguments)

  #else

    #define SPEED_POWER_INTERCEPT         0    // (%) 0-100 i.e., Minimum power percentage
    #define SPEED_POWER_MIN               0    // (%) 0-100
    #define SPEED_POWER_MAX             100    // (%) 0-100
    #define SPEED_POWER_STARTUP          80    // (%) M3/M4 speed/power default (with no arguments)

    /**
     * Enable inline laser power to be handled in the planner / stepper routines.
     * Inline power is specified by the I (inline) flag in an M3 command (e.g., M3 S20 I)
     * or by the 'S' parameter in G0/G1/G2/G3 moves (see LASER_MOVE_POWER).
     *
     * This allows the laser to keep in perfect sync with the planner and removes
     * the powerup/down delay since lasers require negligible time.
     */
    #define LASER_POWER_INLINE

    #if ENABLED(LASER_POWER_INLINE)
      /**
       * Scale the laser's power in proportion to the movement rate.
       *
       * - Sets the entry power proportional to the entry speed over the nominal speed.
       * - Ramps the power up every N steps to approximate the speed trapezoid.
       * - Due to the limited power resolution this is only approximate.
       */
      #define LASER_POWER_INLINE_TRAPEZOID

      /**
       * Continuously calculate the current power (nominal_power * current_rate / nominal_rate).
       * Required for accurate power with non-trapezoidal acceleration (e.g., S_CURVE_ACCELERATION).
       * This is a costly calculation so this option is discouraged on 8-bit AVR boards.
       *
       * LASER_POWER_INLINE_TRAPEZOID_CONT_PER defines how many step cycles there are between power updates. If your
       * board isn't able to generate steps fast enough (and you are using LASER_POWER_INLINE_TRAPEZOID_CONT), increase this.
       * Note that when this is zero it means it occurs every cycle; 1 means a delay wait one cycle then run, etc.
       */
      //#define LASER_POWER_INLINE_TRAPEZOID_CONT

      /**
       * Stepper iterations between power updates. Increase this value if the board
       * can't keep up with the processing demands of LASER_POWER_INLINE_TRAPEZOID_CONT.
       * Disable (or set to 0) to recalculate power on every stepper iteration.
       */
      //#define LASER_POWER_INLINE_TRAPEZOID_CONT_PER 10

      /**
       * Include laser power in G0/G1/G2/G3/G5 commands with the 'S' parameter
       */
      //#define LASER_MOVE_POWER

      #if ENABLED(LASER_MOVE_POWER)
        // Turn off the laser on G0 moves with no power parameter.
        // If a power parameter is provided, use that instead.
        //#define LASER_MOVE_G0_OFF

        // Turn off the laser on G28 homing.
        //#define LASER_MOVE_G28_OFF
      #endif

      /**
       * Inline flag inverted
       *
       * WARNING: M5 will NOT turn off the laser unless another move
       *          is done (so G-code files must end with 'M5 I').
       */
      //#define LASER_POWER_INLINE_INVERT

      /**
       * Continuously apply inline power. ('M3 S3' == 'G1 S3' == 'M3 S3 I')
       *
       * The laser might do some weird things, so only enable this
       * feature if you understand the implications.
       */
      //#define LASER_POWER_INLINE_CONTINUOUS

    #else

      #define SPINDLE_LASER_POWERUP_DELAY     50 // (ms) Delay to allow the spindle/laser to come up to speed/power
      #define SPINDLE_LASER_POWERDOWN_DELAY   50 // (ms) Delay to allow the spindle to stop

    #endif
  #endif
#endif

/**
 * Coolant Control
 *
 * Add the M7, M8, and M9 commands to turn mist or flood coolant on and off.
 *
 * Note: COOLANT_MIST_PIN and/or COOLANT_FLOOD_PIN must also be defined.
 */
//#define COOLANT_CONTROL
#if ENABLED(COOLANT_CONTROL)
  #define COOLANT_MIST                // Enable if mist coolant is present
  #define COOLANT_FLOOD               // Enable if flood coolant is present
  #define COOLANT_MIST_INVERT  false  // Set "true" if the on/off function is reversed
  #define COOLANT_FLOOD_INVERT false  // Set "true" if the on/off function is reversed
#endif

/**
 * Filament Width Sensor
 *
 * Measures the filament width in real-time and adjusts
 * flow rate to compensate for any irregularities.
 *
 * Also allows the measured filament diameter to set the
 * extrusion rate, so the slicer only has to specify the
 * volume.
 *
 * Only a single extruder is supported at this time.
 *
 *  34 RAMPS_14    : Analog input 5 on the AUX2 connector
 *  81 PRINTRBOARD : Analog input 2 on the Exp1 connector (version B,C,D,E)
 * 301 RAMBO       : Analog input 3
 *
 * Note: May require analog pins to be defined for other boards.
 */
//#define FILAMENT_WIDTH_SENSOR

#if ENABLED(FILAMENT_WIDTH_SENSOR)
  #define FILAMENT_SENSOR_EXTRUDER_NUM 0    // Index of the extruder that has the filament sensor. :[0,1,2,3,4]
  #define MEASUREMENT_DELAY_CM        14    // (cm) The distance from the filament sensor to the melting chamber

  #define FILWIDTH_ERROR_MARGIN        1.0  // (mm) If a measurement differs too much from nominal width ignore it
  #define MAX_MEASUREMENT_DELAY       20    // (bytes) Buffer size for stored measurements (1 byte per cm). Must be larger than MEASUREMENT_DELAY_CM.

  #define DEFAULT_MEASURED_FILAMENT_DIA DEFAULT_NOMINAL_FILAMENT_DIA // Set measured to nominal initially

  // Display filament width on the LCD status line. Status messages will expire after 5 seconds.
  //#define FILAMENT_LCD_DISPLAY
#endif

/**
 * Power Monitor
 * Monitor voltage (V) and/or current (A), and -when possible- power (W)
 *
 * Read and configure with M430
 *
 * The current sensor feeds DC voltage (relative to the measured current) to an analog pin
 * The voltage sensor feeds DC voltage (relative to the measured voltage) to an analog pin
 */
//#define POWER_MONITOR_CURRENT   // Monitor the system current
//#define POWER_MONITOR_VOLTAGE   // Monitor the system voltage
#if EITHER(POWER_MONITOR_CURRENT, POWER_MONITOR_VOLTAGE)
  #define POWER_MONITOR_VOLTS_PER_AMP   0.05000   // Input voltage to the MCU analog pin per amp  - DO NOT apply more than ADC_VREF!
  #define POWER_MONITOR_VOLTS_PER_VOLT  0.11786   // Input voltage to the MCU analog pin per volt - DO NOT apply more than ADC_VREF!
  #define POWER_MONITOR_FIXED_VOLTAGE   13.6      // Voltage for a current sensor with no voltage sensor (for power display)
#endif

/**
 * CNC Coordinate Systems
 *
 * Enables G53 and G54-G59.3 commands to select coordinate systems
 * and G92.1 to reset the workspace to native machine space.
 */
//#define CNC_COORDINATE_SYSTEMS

/**
 * Auto-report temperatures with M155 S<seconds>
 */
#define AUTO_REPORT_TEMPERATURES

/**
 * Include capabilities in M115 output
 */
#define EXTENDED_CAPABILITIES_REPORT
#if ENABLED(EXTENDED_CAPABILITIES_REPORT)
  //#define M115_GEOMETRY_REPORT
#endif

/**
 * Expected Printer Check
 * Add the M16 G-code to compare a string to the MACHINE_NAME.
 * M16 with a non-matching string causes the printer to halt.
 */
//#define EXPECTED_PRINTER_CHECK

/**
 * Disable all Volumetric extrusion options
 */
//#define NO_VOLUMETRICS

#if DISABLED(NO_VOLUMETRICS)
  /**
   * Volumetric extrusion default state
   * Activate to make volumetric extrusion the default method,
   * with DEFAULT_NOMINAL_FILAMENT_DIA as the default diameter.
   *
   * M200 D0 to disable, M200 Dn to set a new diameter (and enable volumetric).
   * M200 S0/S1 to disable/enable volumetric extrusion.
   */
  //#define VOLUMETRIC_DEFAULT_ON

  //#define VOLUMETRIC_EXTRUDER_LIMIT
  #if ENABLED(VOLUMETRIC_EXTRUDER_LIMIT)
    /**
     * Default volumetric extrusion limit in cubic mm per second (mm^3/sec).
     * This factory setting applies to all extruders.
     * Use 'M200 [T<extruder>] L<limit>' to override and 'M502' to reset.
     * A non-zero value activates Volume-based Extrusion Limiting.
     */
    #define DEFAULT_VOLUMETRIC_EXTRUDER_LIMIT 0.00      // (mm^3/sec)
  #endif
#endif

/**
 * Enable this option for a leaner build of Marlin that removes all
 * workspace offsets, simplifying coordinate transformations, leveling, etc.
 *
 *  - M206 and M428 are disabled.
 *  - G92 will revert to its behavior from Marlin 1.0.
 */
//#define NO_WORKSPACE_OFFSETS

// Extra options for the M114 "Current Position" report
//#define M114_DETAIL         // Use 'M114` for details to check planner calculations
//#define M114_REALTIME       // Real current position based on forward kinematics
//#define M114_LEGACY         // M114 used to synchronize on every call. Enable if needed.

/**
 * Set the number of proportional font spaces required to fill up a typical character space.
 * This can help to better align the output of commands like `G29 O` Mesh Output.
 *
 * For clients that use a fixed-width font (like OctoPrint), leave this set to 1.0.
 * Otherwise, adjust according to your client and font.
 */
#define PROPORTIONAL_FONT_RATIO 1.0

/**
 * Spend 28 bytes of SRAM to optimize the GCode parser
 */
#define FASTER_GCODE_PARSER

#if ENABLED(FASTER_GCODE_PARSER)
  //#define GCODE_QUOTED_STRINGS  // Support for quoted string parameters
#endif

//#define GCODE_CASE_INSENSITIVE  // Accept G-code sent to the firmware in lowercase

//#define REPETIER_GCODE_M360     // Add commands originally from Repetier FW

/**
 * CNC G-code options
 * Support CNC-style G-code dialects used by laser cutters, drawing machine cams, etc.
 * Note that G0 feedrates should be used with care for 3D printing (if used at all).
 * High feedrates may cause ringing and harm print quality.
 */
//#define PAREN_COMMENTS      // Support for parentheses-delimited comments
//#define GCODE_MOTION_MODES  // Remember the motion mode (G0 G1 G2 G3 G5 G38.X) and apply for X Y Z E F, etc.

// Enable and set a (default) feedrate for all G0 moves
//#define G0_FEEDRATE 3000 // (mm/m)
#ifdef G0_FEEDRATE
  //#define VARIABLE_G0_FEEDRATE // The G0 feedrate is set by F in G0 motion mode
#endif

/**
 * Startup commands
 *
 * Execute certain G-code commands immediately after power-on.
 */
//#define STARTUP_COMMANDS "M17 Z"

/**
 * G-code Macros
 *
 * Add G-codes M810-M819 to define and run G-code macros.
 * Macros are not saved to EEPROM.
 */
//#define GCODE_MACROS
#if ENABLED(GCODE_MACROS)
  #define GCODE_MACROS_SLOTS       5  // Up to 10 may be used
  #define GCODE_MACROS_SLOT_SIZE  50  // Maximum length of a single macro
#endif

/**
 * User-defined menu items that execute custom GCode
 */
//#define CUSTOM_USER_MENUS
#if ENABLED(CUSTOM_USER_MENUS)
  //#define CUSTOM_USER_MENU_TITLE "Custom Commands"
  #define USER_SCRIPT_DONE "M117 User Script Done"
  #define USER_SCRIPT_AUDIBLE_FEEDBACK
  //#define USER_SCRIPT_RETURN  // Return to status screen after a script

  #define USER_DESC_1 "Home & UBL Info"
  #define USER_GCODE_1 "G28\nG29 W"

  #define USER_DESC_2 "Preheat for " PREHEAT_1_LABEL
  #define USER_GCODE_2 "M140 S" STRINGIFY(PREHEAT_1_TEMP_BED) "\nM104 S" STRINGIFY(PREHEAT_1_TEMP_HOTEND)

  #define USER_DESC_3 "Preheat for " PREHEAT_2_LABEL
  #define USER_GCODE_3 "M140 S" STRINGIFY(PREHEAT_2_TEMP_BED) "\nM104 S" STRINGIFY(PREHEAT_2_TEMP_HOTEND)

  #define USER_DESC_4 "Heat Bed/Home/Level"
  #define USER_GCODE_4 "M140 S" STRINGIFY(PREHEAT_2_TEMP_BED) "\nG28\nG29"

  #define USER_DESC_5 "Home & Info"
  #define USER_GCODE_5 "G28\nM503"
#endif

/**
 * Host Action Commands
 *
 * Define host streamer action commands in compliance with the standard.
 *
 * See https://reprap.org/wiki/G-code#Action_commands
 * Common commands ........ poweroff, pause, paused, resume, resumed, cancel
 * G29_RETRY_AND_RECOVER .. probe_rewipe, probe_failed
 *
 * Some features add reason codes to extend these commands.
 *
 * Host Prompt Support enables Marlin to use the host for user prompts so
 * filament runout and other processes can be managed from the host side.
 */
//#define HOST_ACTION_COMMANDS
#if ENABLED(HOST_ACTION_COMMANDS)
  //#define HOST_PROMPT_SUPPORT
#endif

/**
 * Cancel Objects
 *
 * Implement M486 to allow Marlin to skip objects
 */
//#define CANCEL_OBJECTS

/**
 * I2C position encoders for closed loop control.
 * Developed by Chris Barr at Aus3D.
 *
 * Wiki: http://wiki.aus3d.com.au/Magnetic_Encoder
 * Github: https://github.com/Aus3D/MagneticEncoder
 *
 * Supplier: http://aus3d.com.au/magnetic-encoder-module
 * Alternative Supplier: http://reliabuild3d.com/
 *
 * Reliabuild encoders have been modified to improve reliability.
 */

//#define I2C_POSITION_ENCODERS
#if ENABLED(I2C_POSITION_ENCODERS)

  #define I2CPE_ENCODER_CNT         1                       // The number of encoders installed; max of 5
                                                            // encoders supported currently.

  #define I2CPE_ENC_1_ADDR          I2CPE_PRESET_ADDR_X     // I2C address of the encoder. 30-200.
  #define I2CPE_ENC_1_AXIS          X_AXIS                  // Axis the encoder module is installed on.  <X|Y|Z|E>_AXIS.
  #define I2CPE_ENC_1_TYPE          I2CPE_ENC_TYPE_LINEAR   // Type of encoder:  I2CPE_ENC_TYPE_LINEAR -or-
                                                            // I2CPE_ENC_TYPE_ROTARY.
  #define I2CPE_ENC_1_TICKS_UNIT    2048                    // 1024 for magnetic strips with 2mm poles; 2048 for
                                                            // 1mm poles. For linear encoders this is ticks / mm,
                                                            // for rotary encoders this is ticks / revolution.
  //#define I2CPE_ENC_1_TICKS_REV     (16 * 200)            // Only needed for rotary encoders; number of stepper
                                                            // steps per full revolution (motor steps/rev * microstepping)
  //#define I2CPE_ENC_1_INVERT                              // Invert the direction of axis travel.
  #define I2CPE_ENC_1_EC_METHOD     I2CPE_ECM_MICROSTEP     // Type of error error correction.
  #define I2CPE_ENC_1_EC_THRESH     0.10                    // Threshold size for error (in mm) above which the
                                                            // printer will attempt to correct the error; errors
                                                            // smaller than this are ignored to minimize effects of
                                                            // measurement noise / latency (filter).

  #define I2CPE_ENC_2_ADDR          I2CPE_PRESET_ADDR_Y     // Same as above, but for encoder 2.
  #define I2CPE_ENC_2_AXIS          Y_AXIS
  #define I2CPE_ENC_2_TYPE          I2CPE_ENC_TYPE_LINEAR
  #define I2CPE_ENC_2_TICKS_UNIT    2048
  //#define I2CPE_ENC_2_TICKS_REV   (16 * 200)
  //#define I2CPE_ENC_2_INVERT
  #define I2CPE_ENC_2_EC_METHOD     I2CPE_ECM_MICROSTEP
  #define I2CPE_ENC_2_EC_THRESH     0.10

  #define I2CPE_ENC_3_ADDR          I2CPE_PRESET_ADDR_Z     // Encoder 3.  Add additional configuration options
  #define I2CPE_ENC_3_AXIS          Z_AXIS                  // as above, or use defaults below.

  #define I2CPE_ENC_4_ADDR          I2CPE_PRESET_ADDR_E     // Encoder 4.
  #define I2CPE_ENC_4_AXIS          E_AXIS

  #define I2CPE_ENC_5_ADDR          34                      // Encoder 5.
  #define I2CPE_ENC_5_AXIS          E_AXIS

  // Default settings for encoders which are enabled, but without settings configured above.
  #define I2CPE_DEF_TYPE            I2CPE_ENC_TYPE_LINEAR
  #define I2CPE_DEF_ENC_TICKS_UNIT  2048
  #define I2CPE_DEF_TICKS_REV       (16 * 200)
  #define I2CPE_DEF_EC_METHOD       I2CPE_ECM_NONE
  #define I2CPE_DEF_EC_THRESH       0.1

  //#define I2CPE_ERR_THRESH_ABORT  100.0                   // Threshold size for error (in mm) error on any given
                                                            // axis after which the printer will abort. Comment out to
                                                            // disable abort behavior.

  #define I2CPE_TIME_TRUSTED        10000                   // After an encoder fault, there must be no further fault
                                                            // for this amount of time (in ms) before the encoder
                                                            // is trusted again.

  /**
   * Position is checked every time a new command is executed from the buffer but during long moves,
   * this setting determines the minimum update time between checks. A value of 100 works well with
   * error rolling average when attempting to correct only for skips and not for vibration.
   */
  #define I2CPE_MIN_UPD_TIME_MS     4                       // (ms) Minimum time between encoder checks.

  // Use a rolling average to identify persistant errors that indicate skips, as opposed to vibration and noise.
  #define I2CPE_ERR_ROLLING_AVERAGE

#endif // I2C_POSITION_ENCODERS

/**
 * Analog Joystick(s)
 */
//#define JOYSTICK
#if ENABLED(JOYSTICK)
  #define JOY_X_PIN    5  // RAMPS: Suggested pin A5  on AUX2
  #define JOY_Y_PIN   10  // RAMPS: Suggested pin A10 on AUX2
  #define JOY_Z_PIN   12  // RAMPS: Suggested pin A12 on AUX2
  #define JOY_EN_PIN  44  // RAMPS: Suggested pin D44 on AUX2

  //#define INVERT_JOY_X  // Enable if X direction is reversed
  //#define INVERT_JOY_Y  // Enable if Y direction is reversed
  //#define INVERT_JOY_Z  // Enable if Z direction is reversed

  // Use M119 with JOYSTICK_DEBUG to find reasonable values after connecting:
  #define JOY_X_LIMITS { 5600, 8190-100, 8190+100, 10800 } // min, deadzone start, deadzone end, max
  #define JOY_Y_LIMITS { 5600, 8250-100, 8250+100, 11000 }
  #define JOY_Z_LIMITS { 4800, 8080-100, 8080+100, 11550 }
#endif

/**
 * MAX7219 Debug Matrix
 *
 * Add support for a low-cost 8x8 LED Matrix based on the Max7219 chip as a realtime status display.
 * Requires 3 signal wires. Some useful debug options are included to demonstrate its usage.
 */
//#define MAX7219_DEBUG
#if ENABLED(MAX7219_DEBUG)
  #define MAX7219_CLK_PIN   64
  #define MAX7219_DIN_PIN   57
  #define MAX7219_LOAD_PIN  44

  //#define MAX7219_GCODE          // Add the M7219 G-code to control the LED matrix
  #define MAX7219_INIT_TEST    2   // Test pattern at startup: 0=none, 1=sweep, 2=spiral
  #define MAX7219_NUMBER_UNITS 1   // Number of Max7219 units in chain.
  #define MAX7219_ROTATE       0   // Rotate the display clockwise (in multiples of +/- 90°)
                                   // connector at:  right=0   bottom=-90  top=90  left=180
  //#define MAX7219_REVERSE_ORDER  // The individual LED matrix units may be in reversed order
  //#define MAX7219_SIDE_BY_SIDE   // Big chip+matrix boards can be chained side-by-side

  /**
   * Sample debug features
   * If you add more debug displays, be careful to avoid conflicts!
   */
  #define MAX7219_DEBUG_PRINTER_ALIVE    // Blink corner LED of 8x8 matrix to show that the firmware is functioning
  #define MAX7219_DEBUG_PLANNER_HEAD  3  // Show the planner queue head position on this and the next LED matrix row
  #define MAX7219_DEBUG_PLANNER_TAIL  5  // Show the planner queue tail position on this and the next LED matrix row

  #define MAX7219_DEBUG_PLANNER_QUEUE 0  // Show the current planner queue depth on this and the next LED matrix row
                                         // If you experience stuttering, reboots, etc. this option can reveal how
                                         // tweaks made to the configuration are affecting the printer in real-time.
#endif

/**
 * NanoDLP Sync support
 *
 * Add support for Synchronized Z moves when using with NanoDLP. G0/G1 axis moves will output "Z_move_comp"
 * string to enable synchronization with DLP projector exposure. This change will allow to use
 * [[WaitForDoneMessage]] instead of populating your gcode with M400 commands
 */
//#define NANODLP_Z_SYNC
#if ENABLED(NANODLP_Z_SYNC)
  //#define NANODLP_ALL_AXIS  // Enables "Z_move_comp" output on any axis move.
                              // Default behavior is limited to Z axis only.
#endif

/**
 * WiFi Support (Espressif ESP32 WiFi)
 */
//#define WIFISUPPORT         // Marlin embedded WiFi managenent
//#define ESP3D_WIFISUPPORT   // ESP3D Library WiFi management (https://github.com/luc-github/ESP3DLib)

#if EITHER(WIFISUPPORT, ESP3D_WIFISUPPORT)
  //#define WEBSUPPORT          // Start a webserver (which may include auto-discovery)
  //#define OTASUPPORT          // Support over-the-air firmware updates
  //#define WIFI_CUSTOM_COMMAND // Accept feature config commands (e.g., WiFi ESP3D) from the host

  /**
   * To set a default WiFi SSID / Password, create a file called Configuration_Secure.h with
   * the following defines, customized for your network. This specific file is excluded via
   * .gitignore to prevent it from accidentally leaking to the public.
   *
   *   #define WIFI_SSID "WiFi SSID"
   *   #define WIFI_PWD  "WiFi Password"
   */
  //#include "Configuration_Secure.h" // External file with WiFi SSID / Password
#endif

/**
 * Prusa Multi-Material Unit v2
 * Enable in Configuration.h
 */
#if ENABLED(PRUSA_MMU2)

  // Serial port used for communication with MMU2.
  // For AVR enable the UART port used for the MMU. (e.g., internalSerial)
  // For 32-bit boards check your HAL for available serial ports. (e.g., Serial2)
  #define INTERNAL_SERIAL_PORT 2
  #define MMU2_SERIAL internalSerial

  // Use hardware reset for MMU if a pin is defined for it
  //#define MMU2_RST_PIN 23

  // Enable if the MMU2 has 12V stepper motors (MMU2 Firmware 1.0.2 and up)
  //#define MMU2_MODE_12V

  // G-code to execute when MMU2 F.I.N.D.A. probe detects filament runout
  #define MMU2_FILAMENT_RUNOUT_SCRIPT "M600"

  // Add an LCD menu for MMU2
  //#define MMU2_MENUS
  #if ENABLED(MMU2_MENUS)
    // Settings for filament load / unload from the LCD menu.
    // This is for Prusa MK3-style extruders. Customize for your hardware.
    #define MMU2_FILAMENTCHANGE_EJECT_FEED 80.0
    #define MMU2_LOAD_TO_NOZZLE_SEQUENCE \
      {  7.2, 1145 }, \
      { 14.4,  871 }, \
      { 36.0, 1393 }, \
      { 14.4,  871 }, \
      { 50.0,  198 }

    #define MMU2_RAMMING_SEQUENCE \
      {   1.0, 1000 }, \
      {   1.0, 1500 }, \
      {   2.0, 2000 }, \
      {   1.5, 3000 }, \
      {   2.5, 4000 }, \
      { -15.0, 5000 }, \
      { -14.0, 1200 }, \
      {  -6.0,  600 }, \
      {  10.0,  700 }, \
      { -10.0,  400 }, \
      { -50.0, 2000 }
  #endif

  /**
   * MMU Extruder Sensor
   * Add support for Prusa IR Sensor (or other) to detect that filament reach the extruder to make loading filament more reliable
   * If your extruder is equipped with a filament sensor located less than 38mm from the gears you can use this feature
   * During loading to the extruder, the sensor will stop the loading command when he's triggered and make a last move to load filament to the gears
   * If no filament is detected, MMU2 will make more loading attemps, if finally no filament is detected, the printer will enter in runout state
   */

  //#define MMU_EXTRUDER_SENSOR
  #if ENABLED(MMU_EXTRUDER_SENSOR)
    #define MMU_LOADING_ATTEMPTS_NR 5 //max. number of attempts to load filament if first load fail
  #endif

  /**
   * Using a sensor like the MMU2S
   * This mode only work if you have a MK3S extruder with sensor sensing the extruder idler mmu2s
   * See https://help.prusa3d.com/en/guide/3b-mk3s-mk2-5s-extruder-upgrade_41560, step 11
   */

  //#define PRUSA_MMU2_S_MODE
  #if ENABLED(PRUSA_MMU2_S_MODE)
    #define MMU2_C0_RETRY   5             // Number of retries (total time = timeout*retries)

    #define MMU2_CAN_LOAD_FEEDRATE 800    // (mm/m)
    #define MMU2_CAN_LOAD_SEQUENCE \
      {  0.1, MMU2_CAN_LOAD_FEEDRATE }, \
      {  60.0, MMU2_CAN_LOAD_FEEDRATE }, \
      { -52.0, MMU2_CAN_LOAD_FEEDRATE }

    #define MMU2_CAN_LOAD_RETRACT   6.0   // (mm) Keep under the distance between Load Sequence values
    #define MMU2_CAN_LOAD_DEVIATION 0.8   // (mm) Acceptable deviation

    #define MMU2_CAN_LOAD_INCREMENT 0.2   // (mm) To reuse within MMU2 module
    #define MMU2_CAN_LOAD_INCREMENT_SEQUENCE \
      { -MMU2_CAN_LOAD_INCREMENT, MMU2_CAN_LOAD_FEEDRATE }

  #endif

  //#define MMU2_DEBUG  // Write debug info to serial output

#endif // PRUSA_MMU2

/**
 * Advanced Print Counter settings
 */
#if ENABLED(PRINTCOUNTER)
  #define SERVICE_WARNING_BUZZES  3
  // Activate up to 3 service interval watchdogs
  //#define SERVICE_NAME_1      "Service S"
  //#define SERVICE_INTERVAL_1  100 // print hours
  //#define SERVICE_NAME_2      "Service L"
  //#define SERVICE_INTERVAL_2  200 // print hours
  //#define SERVICE_NAME_3      "Service 3"
  //#define SERVICE_INTERVAL_3    1 // print hours
#endif

// @section develop

//
// M100 Free Memory Watcher to debug memory usage
//
//#define M100_FREE_MEMORY_WATCHER

//
// M43 - display pin status, toggle pins, watch pins, watch endstops & toggle LED, test servo probe
//
//#define PINS_DEBUGGING

// Enable Marlin dev mode which adds some special commands
//#define MARLIN_DEV_MODE<|MERGE_RESOLUTION|>--- conflicted
+++ resolved
@@ -630,7 +630,6 @@
 
 //#define SENSORLESS_BACKOFF_MM  { 2, 2 }     // (mm) Backoff from endstops before sensorless homing
 
-<<<<<<< HEAD
 #define HOMING_BUMP_MM      { 5, 5, 2 }       // (mm) Backoff from endstops after first bump
 #define HOMING_BUMP_DIVISOR { 2, 2, 4 }       // Re-Bump Speed Divisor (Divides the Homing Feedrate)
 
@@ -640,20 +639,6 @@
 //#define HOME_Y_BEFORE_X                     // If G28 contains XY home Y before X
 //#define CODEPENDENT_XY_HOMING               // If X/Y can't home without homing Y/X first
 
-=======
-#define HOMING_BUMP_DIVISOR { 2, 2, 4 }       // Re-Bump Speed Divisor (Divides the Homing Feedrate)
-#define X_HOME_BUMP_MM 5
-#define Y_HOME_BUMP_MM 5
-#define Z_HOME_BUMP_MM 2
-#define HOMING_BUMP_MM      { X_HOME_BUMP_MM, Y_HOME_BUMP_MM, Z_HOME_BUMP_MM }       // (mm) Backoff from endstops after first bump
-
-//#define HOMING_BACKOFF_POST_MM { 2, 2, 2 }  // (mm) Backoff from endstops after homing
-
-#define QUICK_HOME                            // If G28 contains XY do a diagonal move first
-//#define HOME_Y_BEFORE_X                     // If G28 contains XY home Y before X
-//#define CODEPENDENT_XY_HOMING               // If X/Y can't home without homing Y/X first
-
->>>>>>> b9420bb8
 // @section bltouch
 
 #if ENABLED(BLTOUCH)
@@ -1711,7 +1696,6 @@
     // Probe temperature calibration generates a table of values starting at PTC_SAMPLE_START
     // (e.g. 30), in steps of PTC_SAMPLE_RES (e.g. 5) with PTC_SAMPLE_COUNT (e.g. 10) samples.
 
-<<<<<<< HEAD
     // #define PTC_SAMPLE_START  30.0f
     // #define PTC_SAMPLE_RES    5.0f
     // #define PTC_SAMPLE_COUNT  10U
@@ -1729,44 +1713,16 @@
     // Height above Z=0.0f to raise the nozzle. Lowering this can help the probe to heat faster.
     // Note: the Z=0.0f offset is determined by the probe offset which can be set using M851.
     // #define PTC_PROBE_HEATING_OFFSET 0.5f
-=======
-    //#define PTC_SAMPLE_START  30.0f
-    //#define PTC_SAMPLE_RES    5.0f
-    //#define PTC_SAMPLE_COUNT  10U
-
-    // Bed temperature calibration builds a similar table.
-
-    //#define BTC_SAMPLE_START  60.0f
-    //#define BTC_SAMPLE_RES    5.0f
-    //#define BTC_SAMPLE_COUNT  10U
-
-    // The temperature the probe should be at while taking measurements during bed temperature
-    // calibration.
-    //#define BTC_PROBE_TEMP 30.0f
-
-    // Height above Z=0.0f to raise the nozzle. Lowering this can help the probe to heat faster.
-    // Note: the Z=0.0f offset is determined by the probe offset which can be set using M851.
-    //#define PTC_PROBE_HEATING_OFFSET 0.5f
->>>>>>> b9420bb8
 
     // Height to raise the Z-probe between heating and taking the next measurement. Some probes
     // may fail to untrigger if they have been triggered for a long time, which can be solved by
     // increasing the height the probe is raised to.
-<<<<<<< HEAD
     // #define PTC_PROBE_RAISE 15U
 
     // If the probe is outside of the defined range, use linear extrapolation using the closest 
     // point and the PTC_LINEAR_EXTRAPOLATION'th next point. E.g. if set to 4 it will use data[0]
     // and data[4] to perform linear extrapolation for values below PTC_SAMPLE_START.
     // #define PTC_LINEAR_EXTRAPOLATION 4
-=======
-    //#define PTC_PROBE_RAISE 15U
-
-    // If the probe is outside of the defined range, use linear extrapolation using the closest
-    // point and the PTC_LINEAR_EXTRAPOLATION'th next point. E.g. if set to 4 it will use data[0]
-    // and data[4] to perform linear extrapolation for values below PTC_SAMPLE_START.
-    //#define PTC_LINEAR_EXTRAPOLATION 4
->>>>>>> b9420bb8
   #endif
 #endif
 
