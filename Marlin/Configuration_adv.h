/**
 * Marlin 3D Printer Firmware
 * Copyright (C) 2016 MarlinFirmware [https://github.com/MarlinFirmware/Marlin]
 *
 * Based on Sprinter and grbl.
 * Copyright (C) 2011 Camiel Gubbels / Erik van der Zalm
 *
 * This program is free software: you can redistribute it and/or modify
 * it under the terms of the GNU General Public License as published by
 * the Free Software Foundation, either version 3 of the License, or
 * (at your option) any later version.
 *
 * This program is distributed in the hope that it will be useful,
 * but WITHOUT ANY WARRANTY; without even the implied warranty of
 * MERCHANTABILITY or FITNESS FOR A PARTICULAR PURPOSE.  See the
 * GNU General Public License for more details.
 *
 * You should have received a copy of the GNU General Public License
 * along with this program.  If not, see <http://www.gnu.org/licenses/>.
 *
 */

/**
 * Configuration_adv.h
 *
 * Advanced settings.
 * Only change these if you know exactly what you're doing.
 * Some of these settings can damage your printer if improperly set!
 *
 * Basic settings can be found in Configuration.h
 *
 */
#ifndef CONFIGURATION_ADV_H
#define CONFIGURATION_ADV_H
#define CONFIGURATION_ADV_H_VERSION 020000

// @section temperature

//===========================================================================
//=============================Thermal Settings  ============================
//===========================================================================

#if DISABLED(PIDTEMPBED)
  #define BED_CHECK_INTERVAL 5000 // ms between checks in bang-bang control
  #if ENABLED(BED_LIMIT_SWITCHING)
    #define BED_HYSTERESIS 2 // Only disable heating if T>target+BED_HYSTERESIS and enable heating if T>target-BED_HYSTERESIS
  #endif
#endif

/**
 * Thermal Protection provides additional protection to your printer from damage
 * and fire. Marlin always includes safe min and max temperature ranges which
 * protect against a broken or disconnected thermistor wire.
 *
 * The issue: If a thermistor falls out, it will report the much lower
 * temperature of the air in the room, and the the firmware will keep
 * the heater on.
 *
 * The solution: Once the temperature reaches the target, start observing.
 * If the temperature stays too far below the target (hysteresis) for too
 * long (period), the firmware will halt the machine as a safety precaution.
 *
 * If you get false positives for "Thermal Runaway", increase
 * THERMAL_PROTECTION_HYSTERESIS and/or THERMAL_PROTECTION_PERIOD
 */
#if ENABLED(THERMAL_PROTECTION_HOTENDS)
  #define THERMAL_PROTECTION_PERIOD 60        // Seconds
  #define THERMAL_PROTECTION_HYSTERESIS 10    // Degrees Celsius

  /**
   * Whenever an M104, M109, or M303 increases the target temperature, the
   * firmware will wait for the WATCH_TEMP_PERIOD to expire. If the temperature
   * hasn't increased by WATCH_TEMP_INCREASE degrees, the machine is halted and
   * requires a hard reset. This test restarts with any M104/M109/M303, but only
   * if the current temperature is far enough below the target for a reliable
   * test.
   *
   * If you get false positives for "Heating failed", increase WATCH_TEMP_PERIOD
   * and/or decrease WATCH_TEMP_INCREASE. WATCH_TEMP_INCREASE should not be set
   * below 2.
   */
  #define WATCH_TEMP_PERIOD 30                // Seconds
  #define WATCH_TEMP_INCREASE 2               // Degrees Celsius
#endif

/**
 * Thermal Protection parameters for the bed are just as above for hotends.
 */
#if ENABLED(THERMAL_PROTECTION_BED)
  #define THERMAL_PROTECTION_BED_PERIOD 60    // Seconds
  #define THERMAL_PROTECTION_BED_HYSTERESIS 4 // Degrees Celsius

  /**
   * As described above, except for the bed (M140/M190/M303).
   */
  #define WATCH_BED_TEMP_PERIOD 120                // Seconds
  #define WATCH_BED_TEMP_INCREASE 2               // Degrees Celsius
#endif

#if ENABLED(PIDTEMP)
  // this adds an experimental additional term to the heating power, proportional to the extrusion speed.
  // if Kc is chosen well, the additional required power due to increased melting should be compensated.
  //#define PID_EXTRUSION_SCALING
  #if ENABLED(PID_EXTRUSION_SCALING)
    #define DEFAULT_Kc (100) //heating power=Kc*(e_speed)
    #define LPQ_MAX_LEN 50
  #endif
#endif

/**
 * Automatic Temperature:
 * The hotend target temperature is calculated by all the buffered lines of gcode.
 * The maximum buffered steps/sec of the extruder motor is called "se".
 * Start autotemp mode with M109 S<mintemp> B<maxtemp> F<factor>
 * The target temperature is set to mintemp+factor*se[steps/sec] and is limited by
 * mintemp and maxtemp. Turn this off by executing M109 without F*
 * Also, if the temperature is set to a value below mintemp, it will not be changed by autotemp.
 * On an Ultimaker, some initial testing worked with M109 S215 B260 F1 in the start.gcode
 */
#define AUTOTEMP
#if ENABLED(AUTOTEMP)
  #define AUTOTEMP_OLDWEIGHT 0.98
#endif

// Show extra position information in M114
//#define M114_DETAIL

// Show Temperature ADC value
// Enable for M105 to include ADC values read from temperature sensors.
//#define SHOW_TEMP_ADC_VALUES

/**
 * High Temperature Thermistor Support
 *
 * Thermistors able to support high temperature tend to have a hard time getting
 * good readings at room and lower temperatures. This means HEATER_X_RAW_LO_TEMP
 * will probably be caught when the heating element first turns on during the
 * preheating process, which will trigger a min_temp_error as a safety measure
 * and force stop everything.
 * To circumvent this limitation, we allow for a preheat time (during which,
 * min_temp_error won't be triggered) and add a min_temp buffer to handle
 * aberrant readings.
 *
 * If you want to enable this feature for your hotend thermistor(s)
 * uncomment and set values > 0 in the constants below
 */

// The number of consecutive low temperature errors that can occur
// before a min_temp_error is triggered. (Shouldn't be more than 10.)
//#define MAX_CONSECUTIVE_LOW_TEMPERATURE_ERROR_ALLOWED 0

// The number of milliseconds a hotend will preheat before starting to check
// the temperature. This value should NOT be set to the time it takes the
// hot end to reach the target temperature, but the time it takes to reach
// the minimum temperature your thermistor can read. The lower the better/safer.
// This shouldn't need to be more than 30 seconds (30000)
//#define MILLISECONDS_PREHEAT_TIME 0

// @section extruder

// Extruder runout prevention.
// If the machine is idle and the temperature over MINTEMP
// then extrude some filament every couple of SECONDS.
//#define EXTRUDER_RUNOUT_PREVENT
#if ENABLED(EXTRUDER_RUNOUT_PREVENT)
  #define EXTRUDER_RUNOUT_MINTEMP 190
  #define EXTRUDER_RUNOUT_SECONDS 30
  #define EXTRUDER_RUNOUT_SPEED 1500  // mm/m
  #define EXTRUDER_RUNOUT_EXTRUDE 5   // mm
#endif

// @section temperature

//These defines help to calibrate the AD595 sensor in case you get wrong temperature measurements.
//The measured temperature is defined as "actualTemp = (measuredTemp * TEMP_SENSOR_AD595_GAIN) + TEMP_SENSOR_AD595_OFFSET"
#define TEMP_SENSOR_AD595_OFFSET 0.0
#define TEMP_SENSOR_AD595_GAIN   1.0

/**
 * Controller Fan
 * To cool down the stepper drivers and MOSFETs.
 *
 * The fan will turn on automatically whenever any stepper is enabled
 * and turn off after a set period after all steppers are turned off.
 */
//#define USE_CONTROLLER_FAN
#if ENABLED(USE_CONTROLLER_FAN)
  //#define CONTROLLER_FAN_PIN FAN1_PIN  // Set a custom pin for the controller fan
  #define CONTROLLERFAN_SECS 60          // Duration in seconds for the fan to run after all motors are disabled
  #define CONTROLLERFAN_SPEED 255        // 255 == full speed
#endif

// When first starting the main fan, run it at full speed for the
// given number of milliseconds.  This gets the fan spinning reliably
// before setting a PWM value. (Does not work with software PWM for fan on Sanguinololu)
//#define FAN_KICKSTART_TIME 100

// This defines the minimal speed for the main fan, run in PWM mode
// to enable uncomment and set minimal PWM speed for reliable running (1-255)
// if fan speed is [1 - (FAN_MIN_PWM-1)] it is set to FAN_MIN_PWM
//#define FAN_MIN_PWM 50

// @section extruder

/**
 * Extruder cooling fans
 *
 * Extruder auto fans automatically turn on when their extruders'
 * temperatures go above EXTRUDER_AUTO_FAN_TEMPERATURE.
 *
 * Your board's pins file specifies the recommended pins. Override those here
 * or set to -1 to disable completely.
 *
 * Multiple extruders can be assigned to the same pin in which case
 * the fan will turn on when any selected extruder is above the threshold.
 */
#define E0_AUTO_FAN_PIN -1
#define E1_AUTO_FAN_PIN -1
#define E2_AUTO_FAN_PIN -1
#define E3_AUTO_FAN_PIN -1
#define E4_AUTO_FAN_PIN -1
#define EXTRUDER_AUTO_FAN_TEMPERATURE 50
#define EXTRUDER_AUTO_FAN_SPEED   255  // == full speed

/**
 * Part-Cooling Fan Multiplexer
 *
 * This feature allows you to digitally multiplex the fan output.
 * The multiplexer is automatically switched at tool-change.
 * Set FANMUX[012]_PINs below for up to 2, 4, or 8 multiplexed fans.
 */
#define FANMUX0_PIN -1
#define FANMUX1_PIN -1
#define FANMUX2_PIN -1

/**
 * M355 Case Light on-off / brightness
 */
//#define CASE_LIGHT_ENABLE
#if ENABLED(CASE_LIGHT_ENABLE)
  //#define CASE_LIGHT_PIN 4                  // Override the default pin if needed
  #define INVERT_CASE_LIGHT false             // Set true if Case Light is ON when pin is LOW
  #define CASE_LIGHT_DEFAULT_ON true          // Set default power-up state on
  #define CASE_LIGHT_DEFAULT_BRIGHTNESS 105   // Set default power-up brightness (0-255, requires PWM pin)
  //#define MENU_ITEM_CASE_LIGHT              // Add a Case Light option to the LCD main menu
#endif

//===========================================================================
//============================ Mechanical Settings ==========================
//===========================================================================

// @section homing

// If you want endstops to stay on (by default) even when not homing
// enable this option. Override at any time with M120, M121.
//#define ENDSTOPS_ALWAYS_ON_DEFAULT

// @section extras

//#define Z_LATE_ENABLE // Enable Z the last moment. Needed if your Z driver overheats.

/**
 * Dual Steppers / Dual Endstops
 *
 * This section will allow you to use extra E drivers to drive a second motor for X, Y, or Z axes.
 *
 * For example, set X_DUAL_STEPPER_DRIVERS setting to use a second motor. If the motors need to
 * spin in opposite directions set INVERT_X2_VS_X_DIR. If the second motor needs its own endstop
 * set X_DUAL_ENDSTOPS. This can adjust for "racking." Use X2_USE_ENDSTOP to set the endstop plug
 * that should be used for the second endstop. Extra endstops will appear in the output of 'M119'.
 *
 * Use X_DUAL_ENDSTOP_ADJUSTMENT to adjust for mechanical imperfection. After homing both motors
 * this offset is applied to the X2 motor. To find the offset home the X axis, and measure the error
 * in X2. Dual endstop offsets can be set at runtime with 'M666 X<offset> Y<offset> Z<offset>'.
 */

//#define X_DUAL_STEPPER_DRIVERS
#if ENABLED(X_DUAL_STEPPER_DRIVERS)
  #define INVERT_X2_VS_X_DIR true   // Set 'true' if X motors should rotate in opposite directions
  //#define X_DUAL_ENDSTOPS
  #if ENABLED(X_DUAL_ENDSTOPS)
    #define X2_USE_ENDSTOP _XMAX_
    #define X_DUAL_ENDSTOPS_ADJUSTMENT  0
  #endif
#endif

//#define Y_DUAL_STEPPER_DRIVERS
#if ENABLED(Y_DUAL_STEPPER_DRIVERS)
  #define INVERT_Y2_VS_Y_DIR true   // Set 'true' if Y motors should rotate in opposite directions
  //#define Y_DUAL_ENDSTOPS
  #if ENABLED(Y_DUAL_ENDSTOPS)
    #define Y2_USE_ENDSTOP _YMAX_
    #define Y_DUAL_ENDSTOPS_ADJUSTMENT  0
  #endif
#endif

#if ENABLED(Z_DUAL_STEPPER_DRIVERS)
  //#define Z_DUAL_ENDSTOPS
  #if ENABLED(Z_DUAL_ENDSTOPS)
    #define Z2_USE_ENDSTOP _XMAX_
    #define Z_DUAL_ENDSTOPS_ADJUSTMENT  0
  #endif
#endif

// Enable this for dual x-carriage printers.
// A dual x-carriage design has the advantage that the inactive extruder can be parked which
// prevents hot-end ooze contaminating the print. It also reduces the weight of each x-carriage
// allowing faster printing speeds. Connect your X2 stepper to the first unused E plug.
//#define DUAL_X_CARRIAGE
#if ENABLED(DUAL_X_CARRIAGE)
  // Configuration for second X-carriage
  // Note: the first x-carriage is defined as the x-carriage which homes to the minimum endstop;
  // the second x-carriage always homes to the maximum endstop.
  #define X2_MIN_POS 80     // set minimum to ensure second x-carriage doesn't hit the parked first X-carriage
  #define X2_MAX_POS 353    // set maximum to the distance between toolheads when both heads are homed
  #define X2_HOME_DIR 1     // the second X-carriage always homes to the maximum endstop position
  #define X2_HOME_POS X2_MAX_POS // default home position is the maximum carriage position
      // However: In this mode the HOTEND_OFFSET_X value for the second extruder provides a software
      // override for X2_HOME_POS. This also allow recalibration of the distance between the two endstops
      // without modifying the firmware (through the "M218 T1 X???" command).
      // Remember: you should set the second extruder x-offset to 0 in your slicer.

  // There are a few selectable movement modes for dual x-carriages using M605 S<mode>
  //    Mode 0 (DXC_FULL_CONTROL_MODE): Full control. The slicer has full control over both x-carriages and can achieve optimal travel results
  //                                    as long as it supports dual x-carriages. (M605 S0)
  //    Mode 1 (DXC_AUTO_PARK_MODE)   : Auto-park mode. The firmware will automatically park and unpark the x-carriages on tool changes so
  //                                    that additional slicer support is not required. (M605 S1)
  //    Mode 2 (DXC_DUPLICATION_MODE) : Duplication mode. The firmware will transparently make the second x-carriage and extruder copy all
  //                                    actions of the first x-carriage. This allows the printer to print 2 arbitrary items at
  //                                    once. (2nd extruder x offset and temp offset are set using: M605 S2 [Xnnn] [Rmmm])

  // This is the default power-up mode which can be later using M605.
  #define DEFAULT_DUAL_X_CARRIAGE_MODE DXC_FULL_CONTROL_MODE

  // Default settings in "Auto-park Mode"
  #define TOOLCHANGE_PARK_ZLIFT   0.2      // the distance to raise Z axis when parking an extruder
  #define TOOLCHANGE_UNPARK_ZLIFT 1        // the distance to raise Z axis when unparking an extruder

  // Default x offset in duplication mode (typically set to half print bed width)
  #define DEFAULT_DUPLICATION_X_OFFSET 100

#endif // DUAL_X_CARRIAGE

// Activate a solenoid on the active extruder with M380. Disable all with M381.
// Define SOL0_PIN, SOL1_PIN, etc., for each extruder that has a solenoid.
//#define EXT_SOLENOID

// @section homing

// Homing hits each endstop, retracts by these distances, then does a slower bump.
#define X_HOME_BUMP_MM 7
#define Y_HOME_BUMP_MM 7
#define Z_HOME_BUMP_MM 3
#define HOMING_BUMP_DIVISOR { 3, 3, 5 }  // Re-Bump Speed Divisor (Divides the Homing Feedrate)
#define QUICK_HOME                     // If homing includes X and Y, do a diagonal move initially

// When G28 is called, this option will make Y home before X
//#define HOME_Y_BEFORE_X

// @section machine

#define AXIS_RELATIVE_MODES {false, false, false, false}

// Allow duplication mode with a basic dual-nozzle extruder
//#define DUAL_NOZZLE_DUPLICATION_MODE

// By default pololu step drivers require an active high signal. However, some high power drivers require an active low signal as step.
#define INVERT_X_STEP_PIN false
#define INVERT_Y_STEP_PIN false
#define INVERT_Z_STEP_PIN false
#define INVERT_E_STEP_PIN false

// Default stepper release if idle. Set to 0 to deactivate.
// Steppers will shut down DEFAULT_STEPPER_DEACTIVE_TIME seconds after the last move when DISABLE_INACTIVE_? is true.
// Time can be set by M18 and M84.
#define DEFAULT_STEPPER_DEACTIVE_TIME 0
#define DISABLE_INACTIVE_X true
#define DISABLE_INACTIVE_Y true
#define DISABLE_INACTIVE_Z true  // set to false if the nozzle will fall down on your printed part when print has finished.
#define DISABLE_INACTIVE_E true

#define DEFAULT_MINIMUMFEEDRATE       0.0     // minimum feedrate
#define DEFAULT_MINTRAVELFEEDRATE     0.0

//#define HOME_AFTER_DEACTIVATE  // Require rehoming after steppers are deactivated

// @section lcd

#if ENABLED(ULTIPANEL)
  #define MANUAL_FEEDRATE {50*60, 50*60, 4*60, 60} // Feedrates for manual moves along X, Y, Z, E from panel
  #define ULTIPANEL_FEEDMULTIPLY  // Comment to disable setting feedrate multiplier via encoder
#endif

// @section extras

// minimum time in microseconds that a movement needs to take if the buffer is emptied.
#define DEFAULT_MINSEGMENTTIME        20000

// If defined the movements slow down when the look ahead buffer is only half full
#define SLOWDOWN

// Frequency limit
// See nophead's blog for more info
// Not working O
//#define XY_FREQUENCY_LIMIT  15

// Minimum planner junction speed. Sets the default minimum speed the planner plans for at the end
// of the buffer and all stops. This should not be much greater than zero and should only be changed
// if unwanted behavior is observed on a user's machine when running at very slow speeds.
#define MINIMUM_PLANNER_SPEED 0.05 // (mm/sec)

// Microstep setting (Only functional when stepper driver microstep pins are connected to MCU.
#define MICROSTEP_MODES {16,16,16,16,16} // [1,2,4,8,16]

/**
 *  @section  stepper motor current
 *
 *  Some boards have a means of setting the stepper motor current via firmware.
 *
 *  The power on motor currents are set by:
 *    PWM_MOTOR_CURRENT - used by MINIRAMBO & ULTIMAIN_2
 *                         known compatible chips: A4982
 *    DIGIPOT_MOTOR_CURRENT - used by BQ_ZUM_MEGA_3D, RAMBO & SCOOVO_X9H
 *                         known compatible chips: AD5206
 *    DAC_MOTOR_CURRENT_DEFAULT - used by PRINTRBOARD_REVF & RIGIDBOARD_V2
 *                         known compatible chips: MCP4728
 *    DIGIPOT_I2C_MOTOR_CURRENTS - used by 5DPRINT, AZTEEG_X3_PRO, MIGHTYBOARD_REVE
 *                         known compatible chips: MCP4451, MCP4018
 *
 *  Motor currents can also be set by M907 - M910 and by the LCD.
 *    M907 - applies to all.
 *    M908 - BQ_ZUM_MEGA_3D, RAMBO, PRINTRBOARD_REVF, RIGIDBOARD_V2 & SCOOVO_X9H
 *    M909, M910 & LCD - only PRINTRBOARD_REVF & RIGIDBOARD_V2
 */
//#define PWM_MOTOR_CURRENT { 1300, 1300, 1250 }          // Values in milliamps
//#define DIGIPOT_MOTOR_CURRENT { 135,135,135,135,135 }   // Values 0-255 (RAMBO 135 = ~0.75A, 185 = ~1A)
//#define DAC_MOTOR_CURRENT_DEFAULT { 70, 80, 90, 80 }    // Default drive percent - X, Y, Z, E axis

// Use an I2C based DIGIPOT (e.g., Azteeg X3 Pro)
//#define DIGIPOT_I2C
#if ENABLED(DIGIPOT_I2C) && !defined(DIGIPOT_I2C_ADDRESS_A)
  /**
   * Common slave addresses:
   *
   *                    A   (A shifted)   B   (B shifted)  IC
   * Smoothie          0x2C (0x58)       0x2D (0x5A)       MCP4451
   * AZTEEG_X3_PRO     0x2C (0x58)       0x2E (0x5C)       MCP4451
   * MIGHTYBOARD_REVE  0x2F (0x5E)                         MCP4018
   */
  #define DIGIPOT_I2C_ADDRESS_A 0x2C  // unshifted slave address for first DIGIPOT
  #define DIGIPOT_I2C_ADDRESS_B 0x2D  // unshifted slave address for second DIGIPOT
#endif

//#define DIGIPOT_MCP4018          // Requires library from https://github.com/stawel/SlowSoftI2CMaster
#define DIGIPOT_I2C_NUM_CHANNELS 8 // 5DPRINT: 4     AZTEEG_X3_PRO: 8
// Actual motor currents in Amps, need as many here as DIGIPOT_I2C_NUM_CHANNELS
#define DIGIPOT_I2C_MOTOR_CURRENTS { 1.0, 1.0, 1.0, 1.0, 1.0, 1.0, 1.0, 1.0 }  //  AZTEEG_X3_PRO

//===========================================================================
//=============================Additional Features===========================
//===========================================================================

#define ENCODER_RATE_MULTIPLIER         // If defined, certain menu edit operations automatically multiply the steps when the encoder is moved quickly
#define ENCODER_10X_STEPS_PER_SEC 75    // If the encoder steps per sec exceeds this value, multiply steps moved x10 to quickly advance the value
#define ENCODER_100X_STEPS_PER_SEC 160  // If the encoder steps per sec exceeds this value, multiply steps moved x100 to really quickly advance the value

//#define CHDK 4        //Pin for triggering CHDK to take a picture see how to use it here http://captain-slow.dk/2014/03/09/3d-printing-timelapses/
#define CHDK_DELAY 50 //How long in ms the pin should stay HIGH before going LOW again

// @section lcd

// Include a page of printer information in the LCD Main Menu
#define LCD_INFO_MENU

// Leave out seldom-used LCD menu items to recover some Program Memory
//#define SLIM_LCD_MENUS

// Scroll a longer status message into view
#define STATUS_MESSAGE_SCROLLING

// On the Info Screen, display XY with one decimal place when possible
#define LCD_DECIMAL_SMALL_XY

// The timeout (in ms) to return to the status screen from sub-menus
//#define LCD_TIMEOUT_TO_STATUS 15000

/**
 * LED Control Menu
 * Enable this feature to add LED Control to the LCD menu
 */
//#define LED_CONTROL_MENU
#if ENABLED(LED_CONTROL_MENU)
  #define LED_COLOR_PRESETS                 // Enable the Preset Color menu option
  #if ENABLED(LED_COLOR_PRESETS)
    #define LED_USER_PRESET_RED        255  // User defined RED value
    #define LED_USER_PRESET_GREEN      128  // User defined GREEN value
    #define LED_USER_PRESET_BLUE         0  // User defined BLUE value
    #define LED_USER_PRESET_WHITE      255  // User defined WHITE value
    #define LED_USER_PRESET_BRIGHTNESS 255  // User defined intensity
    //#define LED_USER_PRESET_STARTUP       // Have the printer display the user preset color on startup
  #endif
#endif // LED_CONTROL_MENU

#if ENABLED(SDSUPPORT)

  // Some RAMPS and other boards don't detect when an SD card is inserted. You can work
  // around this by connecting a push button or single throw switch to the pin defined
  // as SD_DETECT_PIN in your board's pins definitions.
  // This setting should be disabled unless you are using a push button, pulling the pin to ground.
  // Note: This is always disabled for ULTIPANEL (except ELB_FULL_GRAPHIC_CONTROLLER).
  #define SD_DETECT_INVERTED

  #define SD_FINISHED_STEPPERRELEASE true          // Disable steppers when SD Print is finished
  #define SD_FINISHED_RELEASECOMMAND "M84 X Y Z E" // You might want to keep the z enabled so your bed stays in place.

  // Reverse SD sort to show "more recent" files first, according to the card's FAT.
  // Since the FAT gets out of order with usage, SDCARD_SORT_ALPHA is recommended.
  #define SDCARD_RATHERRECENTFIRST

  // Add an option in the menu to run all auto#.g files
  //#define MENU_ADDAUTOSTART

  /**
   * Sort SD file listings in alphabetical order.
   *
   * With this option enabled, items on SD cards will be sorted
   * by name for easier navigation.
   *
   * By default...
   *
   *  - Use the slowest -but safest- method for sorting.
   *  - Folders are sorted to the top.
   *  - The sort key is statically allocated.
   *  - No added G-code (M34) support.
   *  - 40 item sorting limit. (Items after the first 40 are unsorted.)
   *
   * SD sorting uses static allocation (as set by SDSORT_LIMIT), allowing the
   * compiler to calculate the worst-case usage and throw an error if the SRAM
   * limit is exceeded.
   *
   *  - SDSORT_USES_RAM provides faster sorting via a static directory buffer.
   *  - SDSORT_USES_STACK does the same, but uses a local stack-based buffer.
   *  - SDSORT_CACHE_NAMES will retain the sorted file listing in RAM. (Expensive!)
   *  - SDSORT_DYNAMIC_RAM only uses RAM when the SD menu is visible. (Use with caution!)
   */
  //#define SDCARD_SORT_ALPHA

  // SD Card Sorting options
  #if ENABLED(SDCARD_SORT_ALPHA)
    #define SDSORT_LIMIT       40     // Maximum number of sorted items (10-256). Costs 27 bytes each.
    #define FOLDER_SORTING     -1     // -1=above  0=none  1=below
    #define SDSORT_GCODE       false  // Allow turning sorting on/off with LCD and M34 g-code.
    #define SDSORT_USES_RAM    false  // Pre-allocate a static array for faster pre-sorting.
    #define SDSORT_USES_STACK  false  // Prefer the stack for pre-sorting to give back some SRAM. (Negated by next 2 options.)
    #define SDSORT_CACHE_NAMES false  // Keep sorted items in RAM longer for speedy performance. Most expensive option.
    #define SDSORT_DYNAMIC_RAM false  // Use dynamic allocation (within SD menus). Least expensive option. Set SDSORT_LIMIT before use!
    #define SDSORT_CACHE_VFATS 2      // Maximum number of 13-byte VFAT entries to use for sorting.
                                      // Note: Only affects SCROLL_LONG_FILENAMES with SDSORT_CACHE_NAMES but not SDSORT_DYNAMIC_RAM.
  #endif

  // Show a progress bar on HD44780 LCDs for SD printing
  #if ENABLED(FULL_GRAPHIC_SMART)
    //#define LCD_PROGRESS_BAR
  #else
    #define LCD_PROGRESS_BAR
  #endif

  #if ENABLED(LCD_PROGRESS_BAR)
    // Amount of time (ms) to show the bar
    #define PROGRESS_BAR_BAR_TIME 2000
    // Amount of time (ms) to show the status message
    #define PROGRESS_BAR_MSG_TIME 3000
    // Amount of time (ms) to retain the status message (0=forever)
    #define PROGRESS_MSG_EXPIRE   0
    // Enable this to show messages for MSG_TIME then hide them
    //#define PROGRESS_MSG_ONCE
    // Add a menu item to test the progress bar:
    //#define LCD_PROGRESS_BAR_TEST
  #endif

  // Add an 'M73' G-code to set the current percentage
  //#define LCD_SET_PROGRESS_MANUALLY

  // This allows hosts to request long names for files and folders with M33
  //#define LONG_FILENAME_HOST_SUPPORT

  // Enable this option to scroll long filenames in the SD card menu
  //#define SCROLL_LONG_FILENAMES

  /**
   * This option allows you to abort SD printing when any endstop is triggered.
   * This feature must be enabled with "M540 S1" or from the LCD menu.
   * To have any effect, endstops must be enabled during SD printing.
   */
  //#define ABORT_ON_ENDSTOP_HIT_FEATURE_ENABLED

  /**
   * This option makes it easier to print the same SD Card file again.
   * On print completion the LCD Menu will open with the file selected.
   * You can just click to start the print, or navigate elsewhere.
   */
  //#define SD_REPRINT_LAST_SELECTED_FILE

#endif // SDSUPPORT

/**
 * Additional options for Graphical Displays
 *
 * Use the optimizations here to improve printing performance,
 * which can be adversely affected by graphical display drawing,
 * especially when doing several short moves, and when printing
 * on DELTA and SCARA machines.
 *
 * Some of these options may result in the display lagging behind
 * controller events, as there is a trade-off between reliable
 * printing performance versus fast display updates.
 */
#if ENABLED(DOGLCD)
  // Enable to save many cycles by drawing a hollow frame on the Info Screen
  #define XYZ_HOLLOW_FRAME

  // Enable to save many cycles by drawing a hollow frame on Menu Screens
  #define MENU_HOLLOW_FRAME

  // A bigger font is available for edit items. Costs 3120 bytes of PROGMEM.
  // Western only. Not available for Cyrillic, Kana, Turkish, Greek, or Chinese.
  //#define USE_BIG_EDIT_FONT

  // A smaller font may be used on the Info Screen. Costs 2300 bytes of PROGMEM.
  // Western only. Not available for Cyrillic, Kana, Turkish, Greek, or Chinese.
  //#define USE_SMALL_INFOFONT

  // Enable this option and reduce the value to optimize screen updates.
  // The normal delay is 10µs. Use the lowest value that still gives a reliable display.
  //#define DOGM_SPI_DELAY_US 5

  // Swap the CW/CCW indicators in the graphics overlay
  //#define OVERLAY_GFX_REVERSE

#endif // DOGLCD

// @section safety

// The hardware watchdog should reset the microcontroller disabling all outputs,
// in case the firmware gets stuck and doesn't do temperature regulation.
#define USE_WATCHDOG

#if ENABLED(USE_WATCHDOG)
  // If you have a watchdog reboot in an ArduinoMega2560 then the device will hang forever, as a watchdog reset will leave the watchdog on.
  // The "WATCHDOG_RESET_MANUAL" goes around this by not using the hardware reset.
  //  However, THIS FEATURE IS UNSAFE!, as it will only work if interrupts are disabled. And the code could hang in an interrupt routine with interrupts disabled.
  //#define WATCHDOG_RESET_MANUAL
#endif

// @section lcd

/**
 * Babystepping enables movement of the axes by tiny increments without changing
 * the current position values. This feature is used primarily to adjust the Z
 * axis in the first layer of a print in real-time.
 *
 * Warning: Does not respect endstops!
 */
//#define BABYSTEPPING
#if ENABLED(BABYSTEPPING)
  //#define BABYSTEP_XY              // Also enable X/Y Babystepping. Not supported on DELTA!
  #define BABYSTEP_INVERT_Z false    // Change if Z babysteps should go the other way
  #define BABYSTEP_MULTIPLICATOR 1   // Babysteps are very small. Increase for faster motion.
  //#define BABYSTEP_ZPROBE_OFFSET   // Enable to combine M851 and Babystepping
  #define DOUBLECLICK_FOR_Z_BABYSTEPPING // Double-click on the Status Screen for Z Babystepping.
  #define DOUBLECLICK_MAX_INTERVAL 1250 // Maximum interval between clicks, in milliseconds.
                                        // Note: Extra time may be added to mitigate controller latency.
  //#define BABYSTEP_ZPROBE_GFX_OVERLAY // Enable graphical overlay on Z-offset editor
#endif

// @section extruder

/**
 * Implementation of linear pressure control
 *
 * Assumption: advance = k * (delta velocity)
 * K=0 means advance disabled.
 * See Marlin documentation for calibration instructions.
 */
#define LIN_ADVANCE

#if ENABLED(LIN_ADVANCE)
  #define LIN_ADVANCE_K 0

  /**
   * Some Slicers produce Gcode with randomly jumping extrusion widths occasionally.
   * For example within a 0.4mm perimeter it may produce a single segment of 0.05mm width.
   * While this is harmless for normal printing (the fluid nature of the filament will
   * close this very, very tiny gap), it throws off the LIN_ADVANCE pressure adaption.
   *
   * For this case LIN_ADVANCE_E_D_RATIO can be used to set the extrusion:distance ratio
   * to a fixed value. Note that using a fixed ratio will lead to wrong nozzle pressures
   * if the slicer is using variable widths or layer heights within one print!
   *
   * This option sets the default E:D ratio at startup. Use `M900` to override this value.
   *
   * Example: `M900 W0.4 H0.2 D1.75`, where:
   *   - W is the extrusion width in mm
   *   - H is the layer height in mm
   *   - D is the filament diameter in mm
   *
   * Example: `M900 R0.0458` to set the ratio directly.
   *
   * Set to 0 to auto-detect the ratio based on given Gcode G1 print moves.
   *
   * Slic3r (including Průša Control) produces Gcode compatible with the automatic mode.
   * Cura (as of this writing) may produce Gcode incompatible with the automatic mode.
   */
  #define LIN_ADVANCE_E_D_RATIO 0 // The calculated ratio (or 0) according to the formula W * H / ((D / 2) ^ 2 * PI)
                                  // Example: 0.4 * 0.2 / ((1.75 / 2) ^ 2 * PI) = 0.033260135
#endif

// @section leveling

#if ENABLED(DELTA) && !defined(DELTA_PROBEABLE_RADIUS)
  #define DELTA_PROBEABLE_RADIUS DELTA_PRINTABLE_RADIUS
#elif IS_SCARA && !defined(SCARA_PRINTABLE_RADIUS)
  #define SCARA_PRINTABLE_RADIUS (SCARA_LINKAGE_1 + SCARA_LINKAGE_2)
#endif

#if ENABLED(MESH_BED_LEVELING) || ENABLED(AUTO_BED_LEVELING_UBL)
  // Override the mesh area if the automatic (max) area is too large
  //#define MESH_MIN_X MESH_INSET
  //#define MESH_MIN_Y MESH_INSET
  //#define MESH_MAX_X X_BED_SIZE - (MESH_INSET)
  //#define MESH_MAX_Y Y_BED_SIZE - (MESH_INSET)
#endif

// @section extras

//
// G2/G3 Arc Support
//
//#define ARC_SUPPORT               // Disable this feature to save ~3226 bytes
#if ENABLED(ARC_SUPPORT)
  #define MM_PER_ARC_SEGMENT  1   // Length of each arc segment
  #define N_ARC_CORRECTION   25   // Number of intertpolated segments between corrections
  //#define ARC_P_CIRCLES         // Enable the 'P' parameter to specify complete circles
  //#define CNC_WORKSPACE_PLANES  // Allow G2/G3 to operate in XY, ZX, or YZ planes
#endif

// Support for G5 with XYZE destination and IJPQ offsets. Requires ~2666 bytes.
//#define BEZIER_CURVE_SUPPORT

// G38.2 and G38.3 Probe Target
// Set MULTIPLE_PROBING if you want G38 to double touch
//#define G38_PROBE_TARGET
#if ENABLED(G38_PROBE_TARGET)
  #define G38_MINIMUM_MOVE 0.0275 // minimum distance in mm that will produce a move (determined using the print statement in check_move)
#endif

// Moves (or segments) with fewer steps than this will be joined with the next move
#define MIN_STEPS_PER_SEGMENT 6

// The minimum pulse width (in µs) for stepping a stepper.
// Set this if you find stepping unreliable, or if using a very fast CPU.
#define MINIMUM_STEPPER_PULSE 0 // (µs) The smallest stepper pulse allowed

// @section temperature

// Control heater 0 and heater 1 in parallel.
//#define HEATERS_PARALLEL

//===========================================================================
//================================= Buffers =================================
//===========================================================================

// @section hidden

// The number of linear motions that can be in the plan at any give time.
// THE BLOCK_BUFFER_SIZE NEEDS TO BE A POWER OF 2 (e.g. 8, 16, 32) because shifts and ors are used to do the ring-buffering.
#if ENABLED(SDSUPPORT)
  #define BLOCK_BUFFER_SIZE 16 // SD,LCD,Buttons take more memory, block buffer needs to be smaller
#else
  #define BLOCK_BUFFER_SIZE 16 // maximize block buffer
#endif

// @section serial

// The ASCII buffer for serial input
#define MAX_CMD_SIZE 96
#define BUFSIZE 4

// Transmission to Host Buffer Size
// To save 386 bytes of PROGMEM (and TX_BUFFER_SIZE+3 bytes of RAM) set to 0.
// To buffer a simple "ok" you need 4 bytes.
// For ADVANCED_OK (M105) you need 32 bytes.
// For debug-echo: 128 bytes for the optimal speed.
// Other output doesn't need to be that speedy.
// :[0, 2, 4, 8, 16, 32, 64, 128, 256]
#define TX_BUFFER_SIZE 0

// Host Receive Buffer Size
// Without XON/XOFF flow control (see SERIAL_XON_XOFF below) 32 bytes should be enough.
// To use flow control, set this buffer size to at least 1024 bytes.
// :[0, 2, 4, 8, 16, 32, 64, 128, 256, 512, 1024, 2048]
//#define RX_BUFFER_SIZE 1024

#if RX_BUFFER_SIZE >= 1024
  // Enable to have the controller send XON/XOFF control characters to
  // the host to signal the RX buffer is becoming full.
  //#define SERIAL_XON_XOFF
#endif

#if ENABLED(SDSUPPORT)
  // Enable this option to collect and display the maximum
  // RX queue usage after transferring a file to SD.
  //#define SERIAL_STATS_MAX_RX_QUEUED

  // Enable this option to collect and display the number
  // of dropped bytes after a file transfer to SD.
  //#define SERIAL_STATS_DROPPED_RX
#endif

// Enable an emergency-command parser to intercept certain commands as they
// enter the serial receive buffer, so they cannot be blocked.
// Currently handles M108, M112, M410
// Does not work on boards using AT90USB (USBCON) processors!
//#define EMERGENCY_PARSER

// Bad Serial-connections can miss a received command by sending an 'ok'
// Therefore some clients abort after 30 seconds in a timeout.
// Some other clients start sending commands while receiving a 'wait'.
// This "wait" is only sent when the buffer is empty. 1 second is a good value here.
//#define NO_TIMEOUTS 1000 // Milliseconds

// Some clients will have this feature soon. This could make the NO_TIMEOUTS unnecessary.
//#define ADVANCED_OK

// @section extras

/**
 * Firmware-based and LCD-controlled retract
 *
 * Add G10 / G11 commands for automatic firmware-based retract / recover.
 * Use M207 and M208 to define parameters for retract / recover.
 *
 * Use M209 to enable or disable auto-retract.
 * With auto-retract enabled, all G1 E moves within the set range
 * will be converted to firmware-based retract/recover moves.
 *
 * Be sure to turn off auto-retract during filament change.
 *
 * Note that M207 / M208 / M209 settings are saved to EEPROM.
 *
 */
//#define FWRETRACT  // ONLY PARTIALLY TESTED
#if ENABLED(FWRETRACT)
  #define MIN_AUTORETRACT 0.1             // When auto-retract is on, convert E moves of this length and over
  #define MAX_AUTORETRACT 10.0            // Upper limit for auto-retract conversion
  #define RETRACT_LENGTH 3                // Default retract length (positive mm)
  #define RETRACT_LENGTH_SWAP 13          // Default swap retract length (positive mm), for extruder change
  #define RETRACT_FEEDRATE 45             // Default feedrate for retracting (mm/s)
  #define RETRACT_ZLIFT 0                 // Default retract Z-lift
  #define RETRACT_RECOVER_LENGTH 0        // Default additional recover length (mm, added to retract length when recovering)
  #define RETRACT_RECOVER_LENGTH_SWAP 0   // Default additional swap recover length (mm, added to retract length when recovering from extruder change)
  #define RETRACT_RECOVER_FEEDRATE 8      // Default feedrate for recovering from retraction (mm/s)
  #define RETRACT_RECOVER_FEEDRATE_SWAP 8 // Default feedrate for recovering from swap retraction (mm/s)
#endif

/**
 * Extra Fan Speed
 * Adds a secondary fan speed for each print-cooling fan.
 *   'M106 P<fan> T3-255' : Set a secondary speed for <fan>
 *   'M106 P<fan> T2'     : Use the set secondary speed
 *   'M106 P<fan> T1'     : Restore the previous fan speed
 */
//#define EXTRA_FAN_SPEED

/**
 * Advanced Pause
 * Experimental feature for filament change support and for parking the nozzle when paused.
 * Adds the GCode M600 for initiating filament change.
 * If PARK_HEAD_ON_PAUSE enabled, adds the GCode M125 to pause printing and park the nozzle.
 *
 * Requires an LCD display.
 * Requires NOZZLE_PARK_FEATURE.
 * This feature is required for the default FILAMENT_RUNOUT_SCRIPT.
 */
#define ADVANCED_PAUSE_FEATURE
#if ENABLED(ADVANCED_PAUSE_FEATURE)
<<<<<<< HEAD
  #define PAUSE_PARK_RETRACT_FEEDRATE 60      // Initial retract feedrate in mm/s
  #define PAUSE_PARK_RETRACT_LENGTH 10        // Initial retract in mm
                                              // It is a short retract used immediately after print interrupt before move to filament exchange position
  #define FILAMENT_CHANGE_UNLOAD_FEEDRATE 100 // Unload filament feedrate in mm/s - filament unloading can be fast
  #define FILAMENT_CHANGE_UNLOAD_LENGTH 40    // Unload filament length from hotend in mm
                                              // Longer length for bowden printers to unload filament from whole bowden tube,
                                              // shorter length for printers without bowden to unload filament from extruder only,
                                              // 0 to disable unloading for manual unloading
  #define FILAMENT_CHANGE_LOAD_FEEDRATE 100   // Load filament feedrate in mm/s - filament loading into the bowden tube can be fast
  #define FILAMENT_CHANGE_LOAD_LENGTH 30      // Load filament length over hotend in mm
                                              // Longer length for bowden printers to fast load filament into whole bowden tube over the hotend,
                                              // Short or zero length for printers without bowden where loading is not used
  #define ADVANCED_PAUSE_EXTRUDE_FEEDRATE 10  // Extrude filament feedrate in mm/s - must be slower than load feedrate
  #define ADVANCED_PAUSE_EXTRUDE_LENGTH 10    // Extrude filament length in mm after filament is loaded over the hotend,
                                              // 0 to disable for manual extrusion
                                              // Filament can be extruded repeatedly from the filament exchange menu to fill the hotend,
                                              // or until outcoming filament color is not clear for filament color change
  #define PAUSE_PARK_NOZZLE_TIMEOUT 240       // Turn off nozzle if user doesn't change filament within this time limit in seconds
  #define FILAMENT_CHANGE_NUMBER_OF_ALERT_BEEPS 5 // Number of alert beeps before printer goes quiet
  #define PAUSE_PARK_NO_STEPPER_TIMEOUT       // Enable to have stepper motors hold position during filament change
                                              // even if it takes longer than DEFAULT_STEPPER_DEACTIVE_TIME.
  #define PARK_HEAD_ON_PAUSE                // Go to filament change position on pause, return to print position on resume
  #define HOME_BEFORE_FILAMENT_CHANGE       // Ensure homing has been completed prior to parking for filament change
=======
  #define PAUSE_PARK_RETRACT_FEEDRATE 60      // (mm/s) Initial retract feedrate.
  #define PAUSE_PARK_RETRACT_LENGTH 2         // (mm) Initial retract.
                                              // This short retract is done immediately, before parking the nozzle.
  #define FILAMENT_CHANGE_UNLOAD_FEEDRATE 10  // (mm/s) Unload filament feedrate. This can be pretty fast.
  #define FILAMENT_CHANGE_UNLOAD_LENGTH 100   // (mm) The length of filament for a complete unload.
                                              //   For Bowden, the full length of the tube and nozzle.
                                              //   For direct drive, the full length of the nozzle.
                                              //   Set to 0 for manual unloading.
  #define FILAMENT_CHANGE_LOAD_FEEDRATE 6     // (mm/s) Load filament feedrate. This can be pretty fast.
  #define FILAMENT_CHANGE_LOAD_LENGTH 0       // (mm) Load length of filament, from extruder gear to nozzle.
                                              //   For Bowden, the full length of the tube and nozzle.
                                              //   For direct drive, the full length of the nozzle.
  #define ADVANCED_PAUSE_EXTRUDE_FEEDRATE 3   // (mm/s) Extrude feedrate (after loading). Should be slower than load feedrate.
  #define ADVANCED_PAUSE_EXTRUDE_LENGTH 50    // (mm) Length to extrude after loading.
                                              //   Set to 0 for manual extrusion.
                                              //   Filament can be extruded repeatedly from the Filament Change menu
                                              //   until extrusion is consistent, and to purge old filament.

                                              // Filament Unload does a Retract, Delay, and Purge first:
  #define FILAMENT_UNLOAD_RETRACT_LENGTH 13   // (mm) Unload initial retract length.
  #define FILAMENT_UNLOAD_DELAY 5000          // (ms) Delay for the filament to cool after retract.
  #define FILAMENT_UNLOAD_PURGE_LENGTH 8      // (mm) An unretract is done, then this length is purged.

  #define PAUSE_PARK_NOZZLE_TIMEOUT 45        // (seconds) Time limit before the nozzle is turned off for safety.
  #define FILAMENT_CHANGE_ALERT_BEEPS 10      // Number of alert beeps to play when a response is needed.
  #define PAUSE_PARK_NO_STEPPER_TIMEOUT       // Enable for XYZ steppers to stay powered on during filament change.

  //#define PARK_HEAD_ON_PAUSE                // Park the nozzle during pause and filament change.
  //#define HOME_BEFORE_FILAMENT_CHANGE       // Ensure homing has been completed prior to parking for filament change

  //#define FILAMENT_LOAD_UNLOAD_GCODES       // Add M701/M702 Load/Unload G-codes, plus Load/Unload in the LCD Prepare menu.
  //#define FILAMENT_UNLOAD_ALL_EXTRUDERS     // Allow M702 to unload all extruders above a minimum target temp (as set by M302)
>>>>>>> 1746a735
#endif

// @section tmc

/**
 * Enable this section if you have TMC26X motor drivers.
 * You will need to import the TMC26XStepper library into the Arduino IDE for this
 * (https://github.com/trinamic/TMC26XStepper.git)
 */
//#define HAVE_TMCDRIVER

#if ENABLED(HAVE_TMCDRIVER)

  //#define X_IS_TMC
  //#define X2_IS_TMC
  //#define Y_IS_TMC
  //#define Y2_IS_TMC
  //#define Z_IS_TMC
  //#define Z2_IS_TMC
  //#define E0_IS_TMC
  //#define E1_IS_TMC
  //#define E2_IS_TMC
  //#define E3_IS_TMC
  //#define E4_IS_TMC

  #define X_MAX_CURRENT     1000 // in mA
  #define X_SENSE_RESISTOR    91 // in mOhms
  #define X_MICROSTEPS        16 // number of microsteps

  #define X2_MAX_CURRENT    1000
  #define X2_SENSE_RESISTOR   91
  #define X2_MICROSTEPS       16

  #define Y_MAX_CURRENT     1000
  #define Y_SENSE_RESISTOR    91
  #define Y_MICROSTEPS        16

  #define Y2_MAX_CURRENT    1000
  #define Y2_SENSE_RESISTOR   91
  #define Y2_MICROSTEPS       16

  #define Z_MAX_CURRENT     1000
  #define Z_SENSE_RESISTOR    91
  #define Z_MICROSTEPS        16

  #define Z2_MAX_CURRENT    1000
  #define Z2_SENSE_RESISTOR   91
  #define Z2_MICROSTEPS       16

  #define E0_MAX_CURRENT    1000
  #define E0_SENSE_RESISTOR   91
  #define E0_MICROSTEPS       16

  #define E1_MAX_CURRENT    1000
  #define E1_SENSE_RESISTOR   91
  #define E1_MICROSTEPS       16

  #define E2_MAX_CURRENT    1000
  #define E2_SENSE_RESISTOR   91
  #define E2_MICROSTEPS       16

  #define E3_MAX_CURRENT    1000
  #define E3_SENSE_RESISTOR   91
  #define E3_MICROSTEPS       16

  #define E4_MAX_CURRENT    1000
  #define E4_SENSE_RESISTOR   91
  #define E4_MICROSTEPS       16

#endif

// @section TMC2130, TMC2208

/**
 * Enable this for SilentStepStick Trinamic TMC2130 SPI-configurable stepper drivers.
 *
 * You'll also need the TMC2130Stepper Arduino library
 * (https://github.com/teemuatlut/TMC2130Stepper).
 *
 * To use TMC2130 stepper drivers in SPI mode connect your SPI2130 pins to
 * the hardware SPI interface on your board and define the required CS pins
 * in your `pins_MYBOARD.h` file. (e.g., RAMPS 1.4 uses AUX3 pins `X_CS_PIN 53`, `Y_CS_PIN 49`, etc.).
 */
//#define HAVE_TMC2130

/**
 * Enable this for SilentStepStick Trinamic TMC2208 UART-configurable stepper drivers.
 * Connect #_SERIAL_TX_PIN to the driver side PDN_UART pin.
 * To use the reading capabilities, also connect #_SERIAL_RX_PIN
 * to #_SERIAL_TX_PIN with a 1K resistor.
 * The drivers can also be used with hardware serial.
 *
 * You'll also need the TMC2208Stepper Arduino library
 * (https://github.com/teemuatlut/TMC2208Stepper).
 */
//#define HAVE_TMC2208

#if ENABLED(HAVE_TMC2130) || ENABLED(HAVE_TMC2208)

  // CHOOSE YOUR MOTORS HERE, THIS IS MANDATORY
  //#define X_IS_TMC2130
  //#define X2_IS_TMC2130
  //#define Y_IS_TMC2130
  //#define Y2_IS_TMC2130
  //#define Z_IS_TMC2130
  //#define Z2_IS_TMC2130
  //#define E0_IS_TMC2130
  //#define E1_IS_TMC2130
  //#define E2_IS_TMC2130
  //#define E3_IS_TMC2130
  //#define E4_IS_TMC2130

  //#define X_IS_TMC2208
  //#define X2_IS_TMC2208
  //#define Y_IS_TMC2208
  //#define Y2_IS_TMC2208
  //#define Z_IS_TMC2208
  //#define Z2_IS_TMC2208
  //#define E0_IS_TMC2208
  //#define E1_IS_TMC2208
  //#define E2_IS_TMC2208
  //#define E3_IS_TMC2208
  //#define E4_IS_TMC2208

  /**
   * Stepper driver settings
   */

  #define R_SENSE           0.11  // R_sense resistor for SilentStepStick2130
  #define HOLD_MULTIPLIER    0.5  // Scales down the holding current from run current
  #define INTERPOLATE       true  // Interpolate X/Y/Z_MICROSTEPS to 256

  #define X_CURRENT          800  // rms current in mA. Multiply by 1.41 for peak current.
  #define X_MICROSTEPS        16  // 0..256

  #define Y_CURRENT          800
  #define Y_MICROSTEPS        16

  #define Z_CURRENT          800
  #define Z_MICROSTEPS        16

  #define X2_CURRENT         800
  #define X2_MICROSTEPS       16

  #define Y2_CURRENT         800
  #define Y2_MICROSTEPS       16

  #define Z2_CURRENT         800
  #define Z2_MICROSTEPS       16

  #define E0_CURRENT         800
  #define E0_MICROSTEPS       16

  #define E1_CURRENT         800
  #define E1_MICROSTEPS       16

  #define E2_CURRENT         800
  #define E2_MICROSTEPS       16

  #define E3_CURRENT         800
  #define E3_MICROSTEPS       16

  #define E4_CURRENT         800
  #define E4_MICROSTEPS       16

  /**
   * Use Trinamic's ultra quiet stepping mode.
   * When disabled, Marlin will use spreadCycle stepping mode.
   */
  #define STEALTHCHOP

  /**
   * Monitor Trinamic TMC2130 and TMC2208 drivers for error conditions,
   * like overtemperature and short to ground. TMC2208 requires hardware serial.
   * In the case of overtemperature Marlin can decrease the driver current until error condition clears.
   * Other detected conditions can be used to stop the current print.
   * Relevant g-codes:
   * M906 - Set or get motor current in milliamps using axis codes X, Y, Z, E. Report values if no axis codes given.
   * M911 - Report stepper driver overtemperature pre-warn condition.
   * M912 - Clear stepper driver overtemperature pre-warn condition flag.
   * M122 S0/1 - Report driver parameters (Requires TMC_DEBUG)
   */
  //#define MONITOR_DRIVER_STATUS

  #if ENABLED(MONITOR_DRIVER_STATUS)
    #define CURRENT_STEP_DOWN     50  // [mA]
    #define REPORT_CURRENT_CHANGE
    #define STOP_ON_ERROR
  #endif

  /**
   * The driver will switch to spreadCycle when stepper speed is over HYBRID_THRESHOLD.
   * This mode allows for faster movements at the expense of higher noise levels.
   * STEALTHCHOP needs to be enabled.
   * M913 X/Y/Z/E to live tune the setting
   */
  //#define HYBRID_THRESHOLD

  #define X_HYBRID_THRESHOLD     100  // [mm/s]
  #define X2_HYBRID_THRESHOLD    100
  #define Y_HYBRID_THRESHOLD     100
  #define Y2_HYBRID_THRESHOLD    100
  #define Z_HYBRID_THRESHOLD       3
  #define Z2_HYBRID_THRESHOLD      3
  #define E0_HYBRID_THRESHOLD     30
  #define E1_HYBRID_THRESHOLD     30
  #define E2_HYBRID_THRESHOLD     30
  #define E3_HYBRID_THRESHOLD     30
  #define E4_HYBRID_THRESHOLD     30

  /**
   * Use stallGuard2 to sense an obstacle and trigger an endstop.
   * You need to place a wire from the driver's DIAG1 pin to the X/Y endstop pin.
   * X and Y homing will always be done in spreadCycle mode.
   *
   * X/Y_HOMING_SENSITIVITY is used for tuning the trigger sensitivity.
   * Higher values make the system LESS sensitive.
   * Lower value make the system MORE sensitive.
   * Too low values can lead to false positives, while too high values will collide the axis without triggering.
   * It is advised to set X/Y_HOME_BUMP_MM to 0.
   * M914 X/Y to live tune the setting
   */
  //#define SENSORLESS_HOMING // TMC2130 only

  #if ENABLED(SENSORLESS_HOMING)
    #define X_HOMING_SENSITIVITY  8
    #define Y_HOMING_SENSITIVITY  8
  #endif

  /**
   * Enable M122 debugging command for TMC stepper drivers.
   * M122 S0/1 will enable continous reporting.
   */
  //#define TMC_DEBUG

  /**
   * You can set your own advanced settings by filling in predefined functions.
   * A list of available functions can be found on the library github page
   * https://github.com/teemuatlut/TMC2130Stepper
   * https://github.com/teemuatlut/TMC2208Stepper
   *
   * Example:
   * #define TMC_ADV() { \
   *   stepperX.diag0_temp_prewarn(1); \
   *   stepperY.interpolate(0); \
   * }
   */
  #define  TMC_ADV() {  }

#endif // TMC2130 || TMC2208

// @section L6470

/**
 * Enable this section if you have L6470 motor drivers.
 * You need to import the L6470 library into the Arduino IDE for this.
 * (https://github.com/ameyer/Arduino-L6470)
 */

//#define HAVE_L6470DRIVER
#if ENABLED(HAVE_L6470DRIVER)

  //#define X_IS_L6470
  //#define X2_IS_L6470
  //#define Y_IS_L6470
  //#define Y2_IS_L6470
  //#define Z_IS_L6470
  //#define Z2_IS_L6470
  //#define E0_IS_L6470
  //#define E1_IS_L6470
  //#define E2_IS_L6470
  //#define E3_IS_L6470
  //#define E4_IS_L6470

  #define X_MICROSTEPS      16 // number of microsteps
  #define X_K_VAL           50 // 0 - 255, Higher values, are higher power. Be careful not to go too high
  #define X_OVERCURRENT   2000 // maxc current in mA. If the current goes over this value, the driver will switch off
  #define X_STALLCURRENT  1500 // current in mA where the driver will detect a stall

  #define X2_MICROSTEPS     16
  #define X2_K_VAL          50
  #define X2_OVERCURRENT  2000
  #define X2_STALLCURRENT 1500

  #define Y_MICROSTEPS      16
  #define Y_K_VAL           50
  #define Y_OVERCURRENT   2000
  #define Y_STALLCURRENT  1500

  #define Y2_MICROSTEPS     16
  #define Y2_K_VAL          50
  #define Y2_OVERCURRENT  2000
  #define Y2_STALLCURRENT 1500

  #define Z_MICROSTEPS      16
  #define Z_K_VAL           50
  #define Z_OVERCURRENT   2000
  #define Z_STALLCURRENT  1500

  #define Z2_MICROSTEPS     16
  #define Z2_K_VAL          50
  #define Z2_OVERCURRENT  2000
  #define Z2_STALLCURRENT 1500

  #define E0_MICROSTEPS     16
  #define E0_K_VAL          50
  #define E0_OVERCURRENT  2000
  #define E0_STALLCURRENT 1500

  #define E1_MICROSTEPS     16
  #define E1_K_VAL          50
  #define E1_OVERCURRENT  2000
  #define E1_STALLCURRENT 1500

  #define E2_MICROSTEPS     16
  #define E2_K_VAL          50
  #define E2_OVERCURRENT  2000
  #define E2_STALLCURRENT 1500

  #define E3_MICROSTEPS     16
  #define E3_K_VAL          50
  #define E3_OVERCURRENT  2000
  #define E3_STALLCURRENT 1500

  #define E4_MICROSTEPS     16
  #define E4_K_VAL          50
  #define E4_OVERCURRENT  2000
  #define E4_STALLCURRENT 1500

#endif

/**
 * TWI/I2C BUS
 *
 * This feature is an EXPERIMENTAL feature so it shall not be used on production
 * machines. Enabling this will allow you to send and receive I2C data from slave
 * devices on the bus.
 *
 * ; Example #1
 * ; This macro send the string "Marlin" to the slave device with address 0x63 (99)
 * ; It uses multiple M260 commands with one B<base 10> arg
 * M260 A99  ; Target slave address
 * M260 B77  ; M
 * M260 B97  ; a
 * M260 B114 ; r
 * M260 B108 ; l
 * M260 B105 ; i
 * M260 B110 ; n
 * M260 S1   ; Send the current buffer
 *
 * ; Example #2
 * ; Request 6 bytes from slave device with address 0x63 (99)
 * M261 A99 B5
 *
 * ; Example #3
 * ; Example serial output of a M261 request
 * echo:i2c-reply: from:99 bytes:5 data:hello
 */

// @section i2cbus

//#define EXPERIMENTAL_I2CBUS
#define I2C_SLAVE_ADDRESS  0 // Set a value from 8 to 127 to act as a slave

// @section extras

/**
 * Spindle & Laser control
 *
 * Add the M3, M4, and M5 commands to turn the spindle/laser on and off, and
 * to set spindle speed, spindle direction, and laser power.
 *
 * SuperPid is a router/spindle speed controller used in the CNC milling community.
 * Marlin can be used to turn the spindle on and off. It can also be used to set
 * the spindle speed from 5,000 to 30,000 RPM.
 *
 * You'll need to select a pin for the ON/OFF function and optionally choose a 0-5V
 * hardware PWM pin for the speed control and a pin for the rotation direction.
 *
 * See http://marlinfw.org/docs/configuration/laser_spindle.html for more config details.
 */
//#define SPINDLE_LASER_ENABLE
#if ENABLED(SPINDLE_LASER_ENABLE)

  #define SPINDLE_LASER_ENABLE_INVERT   false  // set to "true" if the on/off function is reversed
  #define SPINDLE_LASER_PWM             true   // set to true if your controller supports setting the speed/power
  #define SPINDLE_LASER_PWM_INVERT      true   // set to "true" if the speed/power goes up when you want it to go slower
  #define SPINDLE_LASER_POWERUP_DELAY   5000   // delay in milliseconds to allow the spindle/laser to come up to speed/power
  #define SPINDLE_LASER_POWERDOWN_DELAY 5000   // delay in milliseconds to allow the spindle to stop
  #define SPINDLE_DIR_CHANGE            true   // set to true if your spindle controller supports changing spindle direction
  #define SPINDLE_INVERT_DIR            false
  #define SPINDLE_STOP_ON_DIR_CHANGE    true   // set to true if Marlin should stop the spindle before changing rotation direction

  /**
   *  The M3 & M4 commands use the following equation to convert PWM duty cycle to speed/power
   *
   *  SPEED/POWER = PWM duty cycle * SPEED_POWER_SLOPE + SPEED_POWER_INTERCEPT
   *    where PWM duty cycle varies from 0 to 255
   *
   *  set the following for your controller (ALL MUST BE SET)
   */

  #define SPEED_POWER_SLOPE    118.4
  #define SPEED_POWER_INTERCEPT  0
  #define SPEED_POWER_MIN     5000
  #define SPEED_POWER_MAX    30000    // SuperPID router controller 0 - 30,000 RPM

  //#define SPEED_POWER_SLOPE      0.3922
  //#define SPEED_POWER_INTERCEPT  0
  //#define SPEED_POWER_MIN       10
  //#define SPEED_POWER_MAX      100      // 0-100%
#endif

/**
 * Filament Width Sensor
 *
 * Measures the filament width in real-time and adjusts
 * flow rate to compensate for any irregularities.
 *
 * Also allows the measured filament diameter to set the
 * extrusion rate, so the slicer only has to specify the
 * volume.
 *
 * Only a single extruder is supported at this time.
 *
 *  34 RAMPS_14    : Analog input 5 on the AUX2 connector
 *  81 PRINTRBOARD : Analog input 2 on the Exp1 connector (version B,C,D,E)
 * 301 RAMBO       : Analog input 3
 *
 * Note: May require analog pins to be defined for other boards.
 */
//#define FILAMENT_WIDTH_SENSOR

#if ENABLED(FILAMENT_WIDTH_SENSOR)
  #define FILAMENT_SENSOR_EXTRUDER_NUM 0    // Index of the extruder that has the filament sensor. :[0,1,2,3,4]
  #define MEASUREMENT_DELAY_CM        14    // (cm) The distance from the filament sensor to the melting chamber

  #define FILWIDTH_ERROR_MARGIN        1.0  // (mm) If a measurement differs too much from nominal width ignore it
  #define MAX_MEASUREMENT_DELAY       20    // (bytes) Buffer size for stored measurements (1 byte per cm). Must be larger than MEASUREMENT_DELAY_CM.

  #define DEFAULT_MEASURED_FILAMENT_DIA DEFAULT_NOMINAL_FILAMENT_DIA // Set measured to nominal initially

  // Display filament width on the LCD status line. Status messages will expire after 5 seconds.
  //#define FILAMENT_LCD_DISPLAY
#endif

/**
 * CNC Coordinate Systems
 *
 * Enables G53 and G54-G59.3 commands to select coordinate systems
 * and G92.1 to reset the workspace to native machine space.
 */
//#define CNC_COORDINATE_SYSTEMS

/**
 * M43 - display pin status, watch pins for changes, watch endstops & toggle LED, Z servo probe test, toggle pins
 */
//#define PINS_DEBUGGING

/**
 * Auto-report temperatures with M155 S<seconds>
 */
#define AUTO_REPORT_TEMPERATURES

/**
 * Include capabilities in M115 output
 */
#define EXTENDED_CAPABILITIES_REPORT

/**
 * Disable all Volumetric extrusion options
 */
//#define NO_VOLUMETRICS

#if DISABLED(NO_VOLUMETRICS)
  /**
   * Volumetric extrusion default state
   * Activate to make volumetric extrusion the default method,
   * with DEFAULT_NOMINAL_FILAMENT_DIA as the default diameter.
   *
   * M200 D0 to disable, M200 Dn to set a new diameter.
   */
  //#define VOLUMETRIC_DEFAULT_ON
#endif

/**
 * Enable this option for a leaner build of Marlin that removes all
 * workspace offsets, simplifying coordinate transformations, leveling, etc.
 *
 *  - M206 and M428 are disabled.
 *  - G92 will revert to its behavior from Marlin 1.0.
 */
//#define NO_WORKSPACE_OFFSETS

/**
 * Set the number of proportional font spaces required to fill up a typical character space.
 * This can help to better align the output of commands like `G29 O` Mesh Output.
 *
 * For clients that use a fixed-width font (like OctoPrint), leave this set to 1.0.
 * Otherwise, adjust according to your client and font.
 */
#define PROPORTIONAL_FONT_RATIO 1.0

/**
 * Spend 28 bytes of SRAM to optimize the GCode parser
 */
#define FASTER_GCODE_PARSER

/**
 * User-defined menu items that execute custom GCode
 */
//#define CUSTOM_USER_MENUS
#if ENABLED(CUSTOM_USER_MENUS)
  #define USER_SCRIPT_DONE "M117 User Script Done"
  #define USER_SCRIPT_AUDIBLE_FEEDBACK
  //#define USER_SCRIPT_RETURN  // Return to status screen after a script

  #define USER_DESC_1 "Home & UBL Info"
  #define USER_GCODE_1 "G28\nG29 W"

  #define USER_DESC_2 "Preheat for PLA"
  #define USER_GCODE_2 "M140 S" STRINGIFY(PREHEAT_1_TEMP_BED) "\nM104 S" STRINGIFY(PREHEAT_1_TEMP_HOTEND)

  #define USER_DESC_3 "Preheat for ABS"
  #define USER_GCODE_3 "M140 S" STRINGIFY(PREHEAT_2_TEMP_BED) "\nM104 S" STRINGIFY(PREHEAT_2_TEMP_HOTEND)

  #define USER_DESC_4 "Heat Bed/Home/Level"
  #define USER_GCODE_4 "M140 S" STRINGIFY(PREHEAT_2_TEMP_BED) "\nG28\nG29"

  #define USER_DESC_5 "Home & Info"
  #define USER_GCODE_5 "G28\nM503"
#endif

/**
 * Specify an action command to send to the host when the printer is killed.
 * Will be sent in the form '//action:ACTION_ON_KILL', e.g. '//action:poweroff'.
 * The host must be configured to handle the action command.
 */
//#define ACTION_ON_KILL "poweroff"

/**
 * Specify an action command to send to the host on pause and resume.
 * Will be sent in the form '//action:ACTION_ON_PAUSE', e.g. '//action:pause'.
 * The host must be configured to handle the action command.
 */
//#define ACTION_ON_PAUSE "pause"
//#define ACTION_ON_RESUME "resume"

//===========================================================================
//====================== I2C Position Encoder Settings ======================
//===========================================================================

/**
 *  I2C position encoders for closed loop control.
 *  Developed by Chris Barr at Aus3D.
 *
 *  Wiki: http://wiki.aus3d.com.au/Magnetic_Encoder
 *  Github: https://github.com/Aus3D/MagneticEncoder
 *
 *  Supplier: http://aus3d.com.au/magnetic-encoder-module
 *  Alternative Supplier: http://reliabuild3d.com/
 *
 *  Reilabuild encoders have been modified to improve reliability.
 */

//#define I2C_POSITION_ENCODERS
#if ENABLED(I2C_POSITION_ENCODERS)

  #define I2CPE_ENCODER_CNT         1                       // The number of encoders installed; max of 5
                                                            // encoders supported currently.

  #define I2CPE_ENC_1_ADDR          I2CPE_PRESET_ADDR_X     // I2C address of the encoder. 30-200.
  #define I2CPE_ENC_1_AXIS          X_AXIS                  // Axis the encoder module is installed on.  <X|Y|Z|E>_AXIS.
  #define I2CPE_ENC_1_TYPE          I2CPE_ENC_TYPE_LINEAR   // Type of encoder:  I2CPE_ENC_TYPE_LINEAR -or-
                                                            // I2CPE_ENC_TYPE_ROTARY.
  #define I2CPE_ENC_1_TICKS_UNIT    2048                    // 1024 for magnetic strips with 2mm poles; 2048 for
                                                            // 1mm poles. For linear encoders this is ticks / mm,
                                                            // for rotary encoders this is ticks / revolution.
  //#define I2CPE_ENC_1_TICKS_REV     (16 * 200)            // Only needed for rotary encoders; number of stepper
                                                            // steps per full revolution (motor steps/rev * microstepping)
  //#define I2CPE_ENC_1_INVERT                              // Invert the direction of axis travel.
  #define I2CPE_ENC_1_EC_METHOD     I2CPE_ECM_NONE          // Type of error error correction.
  #define I2CPE_ENC_1_EC_THRESH     0.10                    // Threshold size for error (in mm) above which the
                                                            // printer will attempt to correct the error; errors
                                                            // smaller than this are ignored to minimize effects of
                                                            // measurement noise / latency (filter).

  #define I2CPE_ENC_2_ADDR          I2CPE_PRESET_ADDR_Y     // Same as above, but for encoder 2.
  #define I2CPE_ENC_2_AXIS          Y_AXIS
  #define I2CPE_ENC_2_TYPE          I2CPE_ENC_TYPE_LINEAR
  #define I2CPE_ENC_2_TICKS_UNIT    2048
  //#define I2CPE_ENC_2_TICKS_REV   (16 * 200)
  //#define I2CPE_ENC_2_INVERT
  #define I2CPE_ENC_2_EC_METHOD     I2CPE_ECM_NONE
  #define I2CPE_ENC_2_EC_THRESH     0.10

  #define I2CPE_ENC_3_ADDR          I2CPE_PRESET_ADDR_Z     // Encoder 3.  Add additional configuration options
  #define I2CPE_ENC_3_AXIS          Z_AXIS                  // as above, or use defaults below.

  #define I2CPE_ENC_4_ADDR          I2CPE_PRESET_ADDR_E     // Encoder 4.
  #define I2CPE_ENC_4_AXIS          E_AXIS

  #define I2CPE_ENC_5_ADDR          34                      // Encoder 5.
  #define I2CPE_ENC_5_AXIS          E_AXIS

  // Default settings for encoders which are enabled, but without settings configured above.
  #define I2CPE_DEF_TYPE            I2CPE_ENC_TYPE_LINEAR
  #define I2CPE_DEF_ENC_TICKS_UNIT  2048
  #define I2CPE_DEF_TICKS_REV       (16 * 200)
  #define I2CPE_DEF_EC_METHOD       I2CPE_ECM_NONE
  #define I2CPE_DEF_EC_THRESH       0.1

  //#define I2CPE_ERR_THRESH_ABORT  100.0                   // Threshold size for error (in mm) error on any given
                                                            // axis after which the printer will abort. Comment out to
                                                            // disable abort behaviour.

  #define I2CPE_TIME_TRUSTED        10000                   // After an encoder fault, there must be no further fault
                                                            // for this amount of time (in ms) before the encoder
                                                            // is trusted again.

  /**
   * Position is checked every time a new command is executed from the buffer but during long moves,
   * this setting determines the minimum update time between checks. A value of 100 works well with
   * error rolling average when attempting to correct only for skips and not for vibration.
   */
  #define I2CPE_MIN_UPD_TIME_MS     100                     // Minimum time in miliseconds between encoder checks.

  // Use a rolling average to identify persistant errors that indicate skips, as opposed to vibration and noise.
  #define I2CPE_ERR_ROLLING_AVERAGE

#endif // I2C_POSITION_ENCODERS

/**
 * MAX7219 Debug Matrix
 *
 * Add support for a low-cost 8x8 LED Matrix based on the Max7219 chip, which can be used as a status
 * display. Requires 3 signal wires. Some useful debug options are included to demonstrate its usage.
 *
 * Fully assembled MAX7219 boards can be found on the internet for under $2(US).
 * For example, see https://www.ebay.com/sch/i.html?_nkw=332349290049
 */
//#define MAX7219_DEBUG
#if ENABLED(MAX7219_DEBUG)
  #define MAX7219_CLK_PIN   64  // 77 on Re-ARM       // Configuration of the 3 pins to control the display
  #define MAX7219_DIN_PIN   57  // 78 on Re-ARM
  #define MAX7219_LOAD_PIN  44  // 79 on Re-ARM

  /**
   * Sample debug features
   * If you add more debug displays, be careful to avoid conflicts!
   */
  #define MAX7219_DEBUG_PRINTER_ALIVE    // Blink corner LED of 8x8 matrix to show that the firmware is functioning
  #define MAX7219_DEBUG_STEPPER_HEAD  3  // Show the stepper queue head position on this and the next LED matrix row
  #define MAX7219_DEBUG_STEPPER_TAIL  5  // Show the stepper queue tail position on this and the next LED matrix row

  #define MAX7219_DEBUG_STEPPER_QUEUE 0  // Show the current stepper queue depth on this and the next LED matrix row
                                         // If you experience stuttering, reboots, etc. this option can reveal how
                                         // tweaks made to the configuration are affecting the printer in real-time.
#endif

/**
 * NanoDLP Sync support
 *
 * Add support for Synchronized Z moves when using with NanoDLP. G0/G1 axis moves will output "Z_move_comp"
 * string to enable synchronization with DLP projector exposure. This change will allow to use
 * [[WaitForDoneMessage]] instead of populating your gcode with M400 commands
 */
//#define NANODLP_Z_SYNC
#if ENABLED(NANODLP_Z_SYNC)
  //#define NANODLP_ALL_AXIS  // Enables "Z_move_comp" output on any axis move.
                              // Default behaviour is limited to Z axis only.
#endif

#endif // CONFIGURATION_ADV_H<|MERGE_RESOLUTION|>--- conflicted
+++ resolved
@@ -884,31 +884,6 @@
  */
 #define ADVANCED_PAUSE_FEATURE
 #if ENABLED(ADVANCED_PAUSE_FEATURE)
-<<<<<<< HEAD
-  #define PAUSE_PARK_RETRACT_FEEDRATE 60      // Initial retract feedrate in mm/s
-  #define PAUSE_PARK_RETRACT_LENGTH 10        // Initial retract in mm
-                                              // It is a short retract used immediately after print interrupt before move to filament exchange position
-  #define FILAMENT_CHANGE_UNLOAD_FEEDRATE 100 // Unload filament feedrate in mm/s - filament unloading can be fast
-  #define FILAMENT_CHANGE_UNLOAD_LENGTH 40    // Unload filament length from hotend in mm
-                                              // Longer length for bowden printers to unload filament from whole bowden tube,
-                                              // shorter length for printers without bowden to unload filament from extruder only,
-                                              // 0 to disable unloading for manual unloading
-  #define FILAMENT_CHANGE_LOAD_FEEDRATE 100   // Load filament feedrate in mm/s - filament loading into the bowden tube can be fast
-  #define FILAMENT_CHANGE_LOAD_LENGTH 30      // Load filament length over hotend in mm
-                                              // Longer length for bowden printers to fast load filament into whole bowden tube over the hotend,
-                                              // Short or zero length for printers without bowden where loading is not used
-  #define ADVANCED_PAUSE_EXTRUDE_FEEDRATE 10  // Extrude filament feedrate in mm/s - must be slower than load feedrate
-  #define ADVANCED_PAUSE_EXTRUDE_LENGTH 10    // Extrude filament length in mm after filament is loaded over the hotend,
-                                              // 0 to disable for manual extrusion
-                                              // Filament can be extruded repeatedly from the filament exchange menu to fill the hotend,
-                                              // or until outcoming filament color is not clear for filament color change
-  #define PAUSE_PARK_NOZZLE_TIMEOUT 240       // Turn off nozzle if user doesn't change filament within this time limit in seconds
-  #define FILAMENT_CHANGE_NUMBER_OF_ALERT_BEEPS 5 // Number of alert beeps before printer goes quiet
-  #define PAUSE_PARK_NO_STEPPER_TIMEOUT       // Enable to have stepper motors hold position during filament change
-                                              // even if it takes longer than DEFAULT_STEPPER_DEACTIVE_TIME.
-  #define PARK_HEAD_ON_PAUSE                // Go to filament change position on pause, return to print position on resume
-  #define HOME_BEFORE_FILAMENT_CHANGE       // Ensure homing has been completed prior to parking for filament change
-=======
   #define PAUSE_PARK_RETRACT_FEEDRATE 60      // (mm/s) Initial retract feedrate.
   #define PAUSE_PARK_RETRACT_LENGTH 2         // (mm) Initial retract.
                                               // This short retract is done immediately, before parking the nozzle.
@@ -918,7 +893,7 @@
                                               //   For direct drive, the full length of the nozzle.
                                               //   Set to 0 for manual unloading.
   #define FILAMENT_CHANGE_LOAD_FEEDRATE 6     // (mm/s) Load filament feedrate. This can be pretty fast.
-  #define FILAMENT_CHANGE_LOAD_LENGTH 0       // (mm) Load length of filament, from extruder gear to nozzle.
+  #define FILAMENT_CHANGE_LOAD_LENGTH 100     // (mm) Load length of filament, from extruder gear to nozzle.
                                               //   For Bowden, the full length of the tube and nozzle.
                                               //   For direct drive, the full length of the nozzle.
   #define ADVANCED_PAUSE_EXTRUDE_FEEDRATE 3   // (mm/s) Extrude feedrate (after loading). Should be slower than load feedrate.
@@ -932,16 +907,15 @@
   #define FILAMENT_UNLOAD_DELAY 5000          // (ms) Delay for the filament to cool after retract.
   #define FILAMENT_UNLOAD_PURGE_LENGTH 8      // (mm) An unretract is done, then this length is purged.
 
-  #define PAUSE_PARK_NOZZLE_TIMEOUT 45        // (seconds) Time limit before the nozzle is turned off for safety.
+  #define PAUSE_PARK_NOZZLE_TIMEOUT 240       // (seconds) Time limit before the nozzle is turned off for safety.
   #define FILAMENT_CHANGE_ALERT_BEEPS 10      // Number of alert beeps to play when a response is needed.
   #define PAUSE_PARK_NO_STEPPER_TIMEOUT       // Enable for XYZ steppers to stay powered on during filament change.
 
-  //#define PARK_HEAD_ON_PAUSE                // Park the nozzle during pause and filament change.
-  //#define HOME_BEFORE_FILAMENT_CHANGE       // Ensure homing has been completed prior to parking for filament change
-
-  //#define FILAMENT_LOAD_UNLOAD_GCODES       // Add M701/M702 Load/Unload G-codes, plus Load/Unload in the LCD Prepare menu.
-  //#define FILAMENT_UNLOAD_ALL_EXTRUDERS     // Allow M702 to unload all extruders above a minimum target temp (as set by M302)
->>>>>>> 1746a735
+  #define PARK_HEAD_ON_PAUSE                // Park the nozzle during pause and filament change.
+  #define HOME_BEFORE_FILAMENT_CHANGE       // Ensure homing has been completed prior to parking for filament change
+
+  #define FILAMENT_LOAD_UNLOAD_GCODES       // Add M701/M702 Load/Unload G-codes, plus Load/Unload in the LCD Prepare menu.
+  #define FILAMENT_UNLOAD_ALL_EXTRUDERS     // Allow M702 to unload all extruders above a minimum target temp (as set by M302)
 #endif
 
 // @section tmc
