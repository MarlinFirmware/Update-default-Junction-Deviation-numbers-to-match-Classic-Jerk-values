/**
 * Marlin 3D Printer Firmware
 * Copyright (c) 2020 MarlinFirmware [https://github.com/MarlinFirmware/Marlin]
 *
 * Based on Sprinter and grbl.
 * Copyright (c) 2011 Camiel Gubbels / Erik van der Zalm
 *
 * This program is free software: you can redistribute it and/or modify
 * it under the terms of the GNU General Public License as published by
 * the Free Software Foundation, either version 3 of the License, or
 * (at your option) any later version.
 *
 * This program is distributed in the hope that it will be useful,
 * but WITHOUT ANY WARRANTY; without even the implied warranty of
 * MERCHANTABILITY or FITNESS FOR A PARTICULAR PURPOSE.  See the
 * GNU General Public License for more details.
 *
 * You should have received a copy of the GNU General Public License
 * along with this program.  If not, see <https://www.gnu.org/licenses/>.
 *
 */
#pragma once

/**
 * Configuration_adv.h
 *
 * Advanced settings.
 * Only change these if you know exactly what you're doing.
 * Some of these settings can damage your printer if improperly set!
 *
 * Basic settings can be found in Configuration.h
 */
#define CONFIGURATION_ADV_H_VERSION 02010300

// @section develop

/**
 * Configuration Export
 *
 * Export the configuration as part of the build. (See signature.py)
 * Output files are saved with the build (e.g., .pio/build/mega2560).
 *
 * See `build_all_examples --ini` as an example of config.ini archiving.
 *
 *  1 = marlin_config.json - Dictionary containing the configuration.
 *      This file is also generated for CONFIGURATION_EMBEDDING.
 *  2 = config.ini - File format for PlatformIO preprocessing.
 *  3 = schema.json - The entire configuration schema. (13 = pattern groups)
 *  4 = schema.yml - The entire configuration schema.
 */
//#define CONFIG_EXPORT 2 // :[1:'JSON', 2:'config.ini', 3:'schema.json', 4:'schema.yml']

//===========================================================================
//============================= Thermal Settings ============================
//===========================================================================
// @section temperature

/**
 * Thermocouple sensors are quite sensitive to noise.  Any noise induced in
 * the sensor wires, such as by stepper motor wires run in parallel to them,
 * may result in the thermocouple sensor reporting spurious errors.  This
 * value is the number of errors which can occur in a row before the error
 * is reported.  This allows us to ignore intermittent error conditions while
 * still detecting an actual failure, which should result in a continuous
 * stream of errors from the sensor.
 *
 * Set this value to 0 to fail on the first error to occur.
 */
#define THERMOCOUPLE_MAX_ERRORS 15

//
// Custom Thermistor 1000 parameters
//
#if TEMP_SENSOR_0 == 1000
  #define HOTEND0_PULLUP_RESISTOR_OHMS    4700 // Pullup resistor
  #define HOTEND0_RESISTANCE_25C_OHMS   94162 // Resistance at 25C
  #define HOTEND0_BETA                    4160 // Beta value
  #define HOTEND0_SH_C_COEFF                 0 // Steinhart-Hart C coefficient
#endif

#if TEMP_SENSOR_1 == 1000
  #define HOTEND1_PULLUP_RESISTOR_OHMS    4700 // Pullup resistor
  #define HOTEND1_RESISTANCE_25C_OHMS   100000 // Resistance at 25C
  #define HOTEND1_BETA                    3950 // Beta value
  #define HOTEND1_SH_C_COEFF                 0 // Steinhart-Hart C coefficient
#endif

#if TEMP_SENSOR_2 == 1000
  #define HOTEND2_PULLUP_RESISTOR_OHMS    4700 // Pullup resistor
  #define HOTEND2_RESISTANCE_25C_OHMS   100000 // Resistance at 25C
  #define HOTEND2_BETA                    3950 // Beta value
  #define HOTEND2_SH_C_COEFF                 0 // Steinhart-Hart C coefficient
#endif

#if TEMP_SENSOR_3 == 1000
  #define HOTEND3_PULLUP_RESISTOR_OHMS    4700 // Pullup resistor
  #define HOTEND3_RESISTANCE_25C_OHMS   100000 // Resistance at 25C
  #define HOTEND3_BETA                    3950 // Beta value
  #define HOTEND3_SH_C_COEFF                 0 // Steinhart-Hart C coefficient
#endif

#if TEMP_SENSOR_4 == 1000
  #define HOTEND4_PULLUP_RESISTOR_OHMS    4700 // Pullup resistor
  #define HOTEND4_RESISTANCE_25C_OHMS   100000 // Resistance at 25C
  #define HOTEND4_BETA                    3950 // Beta value
  #define HOTEND4_SH_C_COEFF                 0 // Steinhart-Hart C coefficient
#endif

#if TEMP_SENSOR_5 == 1000
  #define HOTEND5_PULLUP_RESISTOR_OHMS    4700 // Pullup resistor
  #define HOTEND5_RESISTANCE_25C_OHMS   100000 // Resistance at 25C
  #define HOTEND5_BETA                    3950 // Beta value
  #define HOTEND5_SH_C_COEFF                 0 // Steinhart-Hart C coefficient
#endif

#if TEMP_SENSOR_6 == 1000
  #define HOTEND6_PULLUP_RESISTOR_OHMS    4700 // Pullup resistor
  #define HOTEND6_RESISTANCE_25C_OHMS   100000 // Resistance at 25C
  #define HOTEND6_BETA                    3950 // Beta value
  #define HOTEND6_SH_C_COEFF                 0 // Steinhart-Hart C coefficient
#endif

#if TEMP_SENSOR_7 == 1000
  #define HOTEND7_PULLUP_RESISTOR_OHMS    4700 // Pullup resistor
  #define HOTEND7_RESISTANCE_25C_OHMS   100000 // Resistance at 25C
  #define HOTEND7_BETA                    3950 // Beta value
  #define HOTEND7_SH_C_COEFF                 0 // Steinhart-Hart C coefficient
#endif

#if TEMP_SENSOR_BED == 1000
  #define BED_PULLUP_RESISTOR_OHMS        4700 // Pullup resistor
  #define BED_RESISTANCE_25C_OHMS       100000 // Resistance at 25C
  #define BED_BETA                        3950 // Beta value
  #define BED_SH_C_COEFF                     0 // Steinhart-Hart C coefficient
#endif

#if TEMP_SENSOR_CHAMBER == 1000
  #define CHAMBER_PULLUP_RESISTOR_OHMS    4700 // Pullup resistor
  #define CHAMBER_RESISTANCE_25C_OHMS   100000 // Resistance at 25C
  #define CHAMBER_BETA                    3950 // Beta value
  #define CHAMBER_SH_C_COEFF                 0 // Steinhart-Hart C coefficient
#endif

#if TEMP_SENSOR_COOLER == 1000
  #define COOLER_PULLUP_RESISTOR_OHMS     4700 // Pullup resistor
  #define COOLER_RESISTANCE_25C_OHMS    100000 // Resistance at 25C
  #define COOLER_BETA                     3950 // Beta value
  #define COOLER_SH_C_COEFF                  0 // Steinhart-Hart C coefficient
#endif

#if TEMP_SENSOR_PROBE == 1000
  #define PROBE_PULLUP_RESISTOR_OHMS      4700 // Pullup resistor
  #define PROBE_RESISTANCE_25C_OHMS     100000 // Resistance at 25C
  #define PROBE_BETA                      3950 // Beta value
  #define PROBE_SH_C_COEFF                   0 // Steinhart-Hart C coefficient
#endif

#if TEMP_SENSOR_BOARD == 1000
  #define BOARD_PULLUP_RESISTOR_OHMS      4700 // Pullup resistor
  #define BOARD_RESISTANCE_25C_OHMS     100000 // Resistance at 25C
  #define BOARD_BETA                      3950 // Beta value
  #define BOARD_SH_C_COEFF                   0 // Steinhart-Hart C coefficient
#endif

#if TEMP_SENSOR_REDUNDANT == 1000
  #define REDUNDANT_PULLUP_RESISTOR_OHMS  4700 // Pullup resistor
  #define REDUNDANT_RESISTANCE_25C_OHMS 100000 // Resistance at 25C
  #define REDUNDANT_BETA                  3950 // Beta value
  #define REDUNDANT_SH_C_COEFF               0 // Steinhart-Hart C coefficient
#endif

/**
 * Thermocouple Options — for MAX6675 (-2), MAX31855 (-3), and MAX31865 (-5).
 */
//#define TEMP_SENSOR_FORCE_HW_SPI                // Ignore SCK/MOSI/MISO pins; use CS and the default SPI bus.
//#define MAX31865_SENSOR_WIRES_0 2               // (2-4) Number of wires for the probe connected to a MAX31865 board.
//#define MAX31865_SENSOR_WIRES_1 2
//#define MAX31865_SENSOR_WIRES_2 2

//#define MAX31865_50HZ_FILTER                    // Use a 50Hz filter instead of the default 60Hz.
//#define MAX31865_USE_READ_ERROR_DETECTION       // Treat value spikes (20°C delta in under 1s) as read errors.

//#define MAX31865_USE_AUTO_MODE                  // Read faster and more often than 1-shot; bias voltage always on; slight effect on RTD temperature.
//#define MAX31865_MIN_SAMPLING_TIME_MSEC     100 // (ms) 1-shot: minimum read interval. Reduces bias voltage effects by leaving sensor unpowered for longer intervals.
//#define MAX31865_IGNORE_INITIAL_FAULTY_READS 10 // Ignore some read faults (keeping the temperature reading) to work around a possible issue (#23439).

//#define MAX31865_WIRE_OHMS_0              0.95f // For 2-wire, set the wire resistances for more accurate readings.
//#define MAX31865_WIRE_OHMS_1              0.0f
//#define MAX31865_WIRE_OHMS_2              0.0f

/**
 * Hephestos 2 24V heated bed upgrade kit.
 * https://www.en3dstudios.com/product/bq-hephestos-2-heated-bed-kit/
 */
//#define HEPHESTOS2_HEATED_BED_KIT
#if ENABLED(HEPHESTOS2_HEATED_BED_KIT)
  #define HEATER_BED_INVERTING true
#endif

//
// Heated Bed Bang-Bang options
//
#if DISABLED(PIDTEMPBED)
  #define BED_CHECK_INTERVAL 5000   // (ms) Interval between checks in bang-bang control
  #if ENABLED(BED_LIMIT_SWITCHING)
    #define BED_HYSTERESIS 2        // (°C) Only set the relevant heater state when ABS(T-target) > BED_HYSTERESIS
  #endif
#endif

//
// Heated Chamber options
//
#if DISABLED(PIDTEMPCHAMBER)
  #define CHAMBER_CHECK_INTERVAL 5000   // (ms) Interval between checks in bang-bang control
  #if ENABLED(CHAMBER_LIMIT_SWITCHING)
    #define CHAMBER_HYSTERESIS 2        // (°C) Only set the relevant heater state when ABS(T-target) > CHAMBER_HYSTERESIS
  #endif
#endif

#if TEMP_SENSOR_CHAMBER
  //#define HEATER_CHAMBER_PIN      P2_04   // Required heater on/off pin (example: SKR 1.4 Turbo HE1 plug)
  //#define HEATER_CHAMBER_INVERTING false
  //#define FAN1_PIN                   -1   // Remove the fan signal on pin P2_04 (example: SKR 1.4 Turbo HE1 plug)

  //#define CHAMBER_FAN               // Enable a fan on the chamber
  #if ENABLED(CHAMBER_FAN)
    //#define CHAMBER_FAN_INDEX   2   // Index of a fan to repurpose as the chamber fan. (Default: first unused fan)
    #define CHAMBER_FAN_MODE      2   // Fan control mode: 0=Static; 1=Linear increase when temp is higher than target; 2=V-shaped curve; 3=similar to 1 but fan is always on.
    #if CHAMBER_FAN_MODE == 0
      #define CHAMBER_FAN_BASE  255   // Chamber fan PWM (0-255)
    #elif CHAMBER_FAN_MODE == 1
      #define CHAMBER_FAN_BASE  128   // Base chamber fan PWM (0-255); turns on when chamber temperature is above the target
      #define CHAMBER_FAN_FACTOR 25   // PWM increase per °C above target
    #elif CHAMBER_FAN_MODE == 2
      #define CHAMBER_FAN_BASE  128   // Minimum chamber fan PWM (0-255)
      #define CHAMBER_FAN_FACTOR 25   // PWM increase per °C difference from target
    #elif CHAMBER_FAN_MODE == 3
      #define CHAMBER_FAN_BASE  128   // Base chamber fan PWM (0-255)
      #define CHAMBER_FAN_FACTOR 25   // PWM increase per °C above target
    #endif
  #endif

  //#define CHAMBER_VENT              // Enable a servo-controlled vent on the chamber
  #if ENABLED(CHAMBER_VENT)
    #define CHAMBER_VENT_SERVO_NR  1  // Index of the vent servo
    #define HIGH_EXCESS_HEAT_LIMIT 5  // How much above target temp to consider there is excess heat in the chamber
    #define LOW_EXCESS_HEAT_LIMIT  3
    #define MIN_COOLING_SLOPE_TIME_CHAMBER_VENT 20
    #define MIN_COOLING_SLOPE_DEG_CHAMBER_VENT 1.5
  #endif
#endif

//
// Laser Cooler options
//
#if TEMP_SENSOR_COOLER
  #define COOLER_MINTEMP           8  // (°C)
  #define COOLER_MAXTEMP          26  // (°C)
  #define COOLER_DEFAULT_TEMP     16  // (°C)
  #define TEMP_COOLER_HYSTERESIS   1  // (°C) Temperature proximity considered "close enough" to the target
  #define COOLER_PIN               8  // Laser cooler on/off pin used to control power to the cooling element (e.g., TEC, External chiller via relay)
  #define COOLER_INVERTING     false
  #define TEMP_COOLER_PIN         15  // Laser/Cooler temperature sensor pin. ADC is required.
  #define COOLER_FAN                  // Enable a fan on the cooler, Fan# 0,1,2,3 etc.
  #define COOLER_FAN_INDEX         0  // FAN number 0, 1, 2 etc. e.g.
  #if ENABLED(COOLER_FAN)
    #define COOLER_FAN_BASE      100  // Base Cooler fan PWM (0-255); turns on when Cooler temperature is above the target
    #define COOLER_FAN_FACTOR     25  // PWM increase per °C above target
  #endif
#endif

//
// Motherboard Sensor options
//
#if TEMP_SENSOR_BOARD
  #define THERMAL_PROTECTION_BOARD   // Halt the printer if the board sensor leaves the temp range below.
  #define BOARD_MINTEMP           8  // (°C)
  #define BOARD_MAXTEMP          70  // (°C)
  //#define TEMP_BOARD_PIN -1        // Board temp sensor pin override.
#endif

//
// SoC Sensor options
//
#if TEMP_SENSOR_SOC
  #define THERMAL_PROTECTION_SOC     // Halt the printer if the SoC sensor leaves the temp range below.
  #define SOC_MAXTEMP            85  // (°C)
#endif

/**
 * Thermal Protection provides additional protection to your printer from damage
 * and fire. Marlin always includes safe min and max temperature ranges which
 * protect against a broken or disconnected thermistor wire.
 *
 * The issue: If a thermistor falls out, it will report the much lower
 * temperature of the air in the room, and the the firmware will keep
 * the heater on.
 *
 * The solution: Once the temperature reaches the target, start observing.
 * If the temperature stays too far below the target (hysteresis) for too
 * long (period), the firmware will halt the machine as a safety precaution.
 *
 * If you get false positives for "Thermal Runaway", increase
 * THERMAL_PROTECTION_HYSTERESIS and/or THERMAL_PROTECTION_PERIOD
 */
#if ENABLED(THERMAL_PROTECTION_HOTENDS)
  #define THERMAL_PROTECTION_PERIOD 40        // (seconds)
  #define THERMAL_PROTECTION_HYSTERESIS 4     // (°C)

  //#define ADAPTIVE_FAN_SLOWING              // Slow down the part-cooling fan if the temperature drops
  #if ENABLED(ADAPTIVE_FAN_SLOWING)
    //#define REPORT_ADAPTIVE_FAN_SLOWING     // Report fan slowing activity to the console
    #if ANY(MPCTEMP, PIDTEMP)
      //#define TEMP_TUNING_MAINTAIN_FAN      // Don't slow down the fan speed during M303 or M306 T
    #endif
  #endif

  /**
   * Whenever an M104, M109, or M303 increases the target temperature, the
   * firmware will wait for the WATCH_TEMP_PERIOD to expire. If the temperature
   * hasn't increased by WATCH_TEMP_INCREASE degrees, the machine is halted and
   * requires a hard reset. This test restarts with any M104/M109/M303, but only
   * if the current temperature is far enough below the target for a reliable
   * test.
   *
   * If you get false positives for "Heating failed", increase WATCH_TEMP_PERIOD
   * and/or decrease WATCH_TEMP_INCREASE. WATCH_TEMP_INCREASE should not be set
   * below 2.
   */
  #define WATCH_TEMP_PERIOD  40               // (seconds)
  #define WATCH_TEMP_INCREASE 2               // (°C)
#endif

/**
 * Thermal Protection parameters for the bed are just as above for hotends.
 */
#if ENABLED(THERMAL_PROTECTION_BED)
  #define THERMAL_PROTECTION_BED_PERIOD        20 // (seconds)
  #define THERMAL_PROTECTION_BED_HYSTERESIS     2 // (°C)

  /**
   * As described above, except for the bed (M140/M190/M303).
   */
  #define WATCH_BED_TEMP_PERIOD                60 // (seconds)
  #define WATCH_BED_TEMP_INCREASE               2 // (°C)
#endif

/**
 * Thermal Protection parameters for the heated chamber.
 */
#if ENABLED(THERMAL_PROTECTION_CHAMBER)
  #define THERMAL_PROTECTION_CHAMBER_PERIOD    20 // (seconds)
  #define THERMAL_PROTECTION_CHAMBER_HYSTERESIS 2 // (°C)

  /**
   * Heated chamber watch settings (M141/M191).
   */
  #define WATCH_CHAMBER_TEMP_PERIOD            60 // (seconds)
  #define WATCH_CHAMBER_TEMP_INCREASE           2 // (°C)
#endif

/**
 * Thermal Protection parameters for the laser cooler.
 */
#if ENABLED(THERMAL_PROTECTION_COOLER)
  #define THERMAL_PROTECTION_COOLER_PERIOD     10 // (seconds)
  #define THERMAL_PROTECTION_COOLER_HYSTERESIS  3 // (°C)

  /**
   * Laser cooling watch settings (M143/M193).
   */
  #define WATCH_COOLER_TEMP_PERIOD             60 // (seconds)
  #define WATCH_COOLER_TEMP_INCREASE            3 // (°C)
#endif

#if ANY(THERMAL_PROTECTION_HOTENDS, THERMAL_PROTECTION_BED, THERMAL_PROTECTION_CHAMBER, THERMAL_PROTECTION_COOLER)
  /**
   * Thermal Protection Variance Monitor - EXPERIMENTAL
   * Kill the machine on a stuck temperature sensor.
   *
   * This feature may cause some thermally-stable systems to halt. Be sure to test it thoroughly under
   * a variety of conditions. Disable if you get false positives.
   *
   * This feature ensures that temperature sensors are updating regularly. If sensors die or get "stuck",
   * or if Marlin stops reading them, temperatures will remain constant while heaters may still be powered!
   * This feature only monitors temperature changes so it should catch any issue, hardware or software.
   *
   * By default it uses the THERMAL_PROTECTION_*_PERIOD constants (above) for the time window, within which
   * at least one temperature change must occur, to indicate that sensor polling is working. If any monitored
   * heater's temperature remains totally constant (without even a fractional change) during this period, a
   * thermal malfunction error occurs and the printer is halted.
   *
   * A very stable heater might produce a false positive and halt the printer. In this case, try increasing
   * the corresponding THERMAL_PROTECTION_*_PERIOD constant a bit. Keep in mind that uncontrolled heating
   * shouldn't be allowed to persist for more than a minute or two.
   *
   * Be careful to distinguish false positives from real sensor issues before disabling this feature. If the
   * heater's temperature appears even slightly higher than expected after restarting, you may have a real
   * thermal malfunction. Check the temperature graph in your host for any unusual bumps.
   */
  #define THERMAL_PROTECTION_VARIANCE_MONITOR
  #if ENABLED(THERMAL_PROTECTION_VARIANCE_MONITOR)
    // Variance detection window to override the THERMAL_PROTECTION...PERIOD settings above.
    // Keep in mind that some heaters heat up faster than others.
    //#define THERMAL_PROTECTION_VARIANCE_MONITOR_PERIOD 30  // (s) Override all watch periods
  #endif
#endif

#if ENABLED(PIDTEMP)
  // Add an additional term to the heater power, proportional to the extrusion speed.
  // A well-chosen Kc value should add just enough power to melt the increased material volume.
  //#define PID_EXTRUSION_SCALING
  #if ENABLED(PID_EXTRUSION_SCALING)
    #define DEFAULT_Kc (100) // heating power = Kc * e_speed
    #define LPQ_MAX_LEN 50
  #endif

  /**
   * Add an additional term to the heater power, proportional to the fan speed.
   * A well-chosen Kf value should add just enough power to compensate for power-loss from the cooling fan.
   * You can either just add a constant compensation with the DEFAULT_Kf value
   * or follow the instruction below to get speed-dependent compensation.
   *
   * Constant compensation (use only with fan speeds of 0% and 100%)
   * ---------------------------------------------------------------------
   * A good starting point for the Kf-value comes from the calculation:
   *   kf = (power_fan * eff_fan) / power_heater * 255
   * where eff_fan is between 0.0 and 1.0, based on fan-efficiency and airflow to the nozzle / heater.
   *
   * Example:
   *   Heater: 40W, Fan: 0.1A * 24V = 2.4W, eff_fan = 0.8
   *   Kf = (2.4W * 0.8) / 40W * 255 = 12.24
   *
   * Fan-speed dependent compensation
   * --------------------------------
   * 1. To find a good Kf value, set the hotend temperature, wait for it to settle, and enable the fan (100%).
   *    Make sure PID_FAN_SCALING_LIN_FACTOR is 0 and PID_FAN_SCALING_ALTERNATIVE_DEFINITION is not enabled.
   *    If you see the temperature drop repeat the test, increasing the Kf value slowly, until the temperature
   *    drop goes away. If the temperature overshoots after enabling the fan, the Kf value is too big.
   * 2. Note the Kf-value for fan-speed at 100%
   * 3. Determine a good value for PID_FAN_SCALING_MIN_SPEED, which is around the speed, where the fan starts moving.
   * 4. Repeat step 1. and 2. for this fan speed.
   * 5. Enable PID_FAN_SCALING_ALTERNATIVE_DEFINITION and enter the two identified Kf-values in
   *    PID_FAN_SCALING_AT_FULL_SPEED and PID_FAN_SCALING_AT_MIN_SPEED. Enter the minimum speed in PID_FAN_SCALING_MIN_SPEED
   */
  //#define PID_FAN_SCALING
  #if ENABLED(PID_FAN_SCALING)
    //#define PID_FAN_SCALING_ALTERNATIVE_DEFINITION
    #if ENABLED(PID_FAN_SCALING_ALTERNATIVE_DEFINITION)
      // The alternative definition is used for an easier configuration.
      // Just figure out Kf at full speed (255) and PID_FAN_SCALING_MIN_SPEED.
      // DEFAULT_Kf and PID_FAN_SCALING_LIN_FACTOR are calculated accordingly.

      #define PID_FAN_SCALING_AT_FULL_SPEED 13.0        //=PID_FAN_SCALING_LIN_FACTOR*255+DEFAULT_Kf
      #define PID_FAN_SCALING_AT_MIN_SPEED   6.0        //=PID_FAN_SCALING_LIN_FACTOR*PID_FAN_SCALING_MIN_SPEED+DEFAULT_Kf
      #define PID_FAN_SCALING_MIN_SPEED     10.0        // Minimum fan speed at which to enable PID_FAN_SCALING

      #define DEFAULT_Kf (255.0*PID_FAN_SCALING_AT_MIN_SPEED-PID_FAN_SCALING_AT_FULL_SPEED*PID_FAN_SCALING_MIN_SPEED)/(255.0-PID_FAN_SCALING_MIN_SPEED)
      #define PID_FAN_SCALING_LIN_FACTOR (PID_FAN_SCALING_AT_FULL_SPEED-DEFAULT_Kf)/255.0

    #else
      #define PID_FAN_SCALING_LIN_FACTOR (0)             // Power-loss due to cooling = Kf * (fan_speed)
      #define DEFAULT_Kf 10                              // A constant value added to the PID-tuner
      #define PID_FAN_SCALING_MIN_SPEED 10               // Minimum fan speed at which to enable PID_FAN_SCALING
    #endif
  #endif
#endif

/**
 * Automatic Temperature Mode
 *
 * Dynamically adjust the hotend target temperature based on planned E moves.
 *
 * (Contrast with PID_EXTRUSION_SCALING, which tracks E movement and adjusts PID
 *  behavior using an additional kC value.)
 *
 * Autotemp is calculated by (mintemp + factor * mm_per_sec), capped to maxtemp.
 *
 * Enable Autotemp Mode with M104/M109 F<factor> S<mintemp> B<maxtemp>.
 * Disable by sending M104/M109 with no F parameter (or F0 with AUTOTEMP_PROPORTIONAL).
 */
#define AUTOTEMP
#if ENABLED(AUTOTEMP)
  #define AUTOTEMP_OLDWEIGHT    0.98  // Factor used to weight previous readings (0.0 < value < 1.0)
  #define AUTOTEMP_MIN          210
  #define AUTOTEMP_MAX          250
  #define AUTOTEMP_FACTOR       0.1f
  // Turn on AUTOTEMP on M104/M109 by default using proportions set here
  //#define AUTOTEMP_PROPORTIONAL
  #if ENABLED(AUTOTEMP_PROPORTIONAL)
    #define AUTOTEMP_MIN_P      0 // (°C) Added to the target temperature
    #define AUTOTEMP_MAX_P      5 // (°C) Added to the target temperature
    #define AUTOTEMP_FACTOR_P   1 // Apply this F parameter by default (overridden by M104/M109 F)
  #endif
#endif

// Show Temperature ADC value
// Enable for M105 to include ADC values read from temperature sensors.
//#define SHOW_TEMP_ADC_VALUES

/**
 * High Temperature Thermistor Support
 *
 * Thermistors able to support high temperature tend to have a hard time getting
 * good readings at room and lower temperatures. This means TEMP_SENSOR_X_RAW_LO_TEMP
 * will probably be caught when the heating element first turns on during the
 * preheating process, which will trigger a MINTEMP error as a safety measure
 * and force stop everything.
 * To circumvent this limitation, we allow for a preheat time (during which,
 * MINTEMP error won't be triggered) and add a min_temp buffer to handle
 * aberrant readings.
 *
 * If you want to enable this feature for your hotend thermistor(s)
 * uncomment and set values > 0 in the constants below
 */

// The number of consecutive low temperature errors that can occur
// before a MINTEMP error is triggered. (Shouldn't be more than 10.)
//#define MAX_CONSECUTIVE_LOW_TEMPERATURE_ERROR_ALLOWED 0

/**
 * The number of milliseconds a hotend will preheat before starting to check
 * the temperature. This value should NOT be set to the time it takes the
 * hot end to reach the target temperature, but the time it takes to reach
 * the minimum temperature your thermistor can read. The lower the better/safer.
 * This shouldn't need to be more than 30 seconds (30000)
 */
//#define PREHEAT_TIME_HOTEND_MS 0
//#define PREHEAT_TIME_BED_MS 0

// @section extruder

/**
 * Extruder runout prevention.
 * If the machine is idle and the temperature over MINTEMP
 * then extrude some filament every couple of SECONDS.
 */
//#define EXTRUDER_RUNOUT_PREVENT
#if ENABLED(EXTRUDER_RUNOUT_PREVENT)
  #define EXTRUDER_RUNOUT_MINTEMP 190
  #define EXTRUDER_RUNOUT_SECONDS 30
  #define EXTRUDER_RUNOUT_SPEED 1500  // (mm/min)
  #define EXTRUDER_RUNOUT_EXTRUDE 5   // (mm)
#endif

/**
 * Hotend Idle Timeout
 * Prevent filament in the nozzle from charring and causing a critical jam.
 */
//#define HOTEND_IDLE_TIMEOUT
#if ENABLED(HOTEND_IDLE_TIMEOUT)
  #define HOTEND_IDLE_TIMEOUT_SEC (5*60)    // (seconds) Time without extruder movement to trigger protection
  #define HOTEND_IDLE_MIN_TRIGGER   180     // (°C) Minimum temperature to enable hotend protection
  #define HOTEND_IDLE_NOZZLE_TARGET   0     // (°C) Safe temperature for the nozzle after timeout
  #define HOTEND_IDLE_BED_TARGET      0     // (°C) Safe temperature for the bed after timeout
#endif

// @section temperature

// Calibration for AD595 / AD8495 sensor to adjust temperature measurements.
// The final temperature is calculated as (measuredTemp * GAIN) + OFFSET.
#define TEMP_SENSOR_AD595_OFFSET  0.0
#define TEMP_SENSOR_AD595_GAIN    1.0
#define TEMP_SENSOR_AD8495_OFFSET 0.0
#define TEMP_SENSOR_AD8495_GAIN   1.0

// @section fans

/**
 * Controller Fan
 * To cool down the stepper drivers and MOSFETs.
 *
 * The fan turns on automatically whenever any driver is enabled and turns
 * off (or reduces to idle speed) shortly after drivers are turned off.
 */
//#define USE_CONTROLLER_FAN
#if ENABLED(USE_CONTROLLER_FAN)
  #define CONTROLLER_FAN_PIN 1           // Set a custom pin for the controller fan
  //#define CONTROLLER_FAN2_PIN -1          // Set a custom pin for second controller fan
  //#define CONTROLLER_FAN_USE_Z_ONLY       // With this option only the Z axis is considered
  //#define CONTROLLER_FAN_IGNORE_Z         // Ignore Z stepper. Useful when stepper timeout is disabled.
  #define CONTROLLERFAN_SPEED_MIN         0 // (0-255) Minimum speed. (If set below this value the fan is turned off.)
  #define CONTROLLERFAN_SPEED_ACTIVE    255 // (0-255) Active speed, used when any motor is enabled
  #define CONTROLLERFAN_SPEED_IDLE        0 // (0-255) Idle speed, used when motors are disabled
  #define CONTROLLERFAN_IDLE_TIME        60 // (seconds) Extra time to keep the fan running after disabling motors

  // Use TEMP_SENSOR_BOARD as a trigger for enabling the controller fan
  //#define CONTROLLER_FAN_MIN_BOARD_TEMP 40  // (°C) Turn on the fan if the board reaches this temperature

  // Use TEMP_SENSOR_SOC as a trigger for enabling the controller fan
  //#define CONTROLLER_FAN_MIN_SOC_TEMP 40  // (°C) Turn on the fan if the SoC reaches this temperature

  //#define CONTROLLER_FAN_EDITABLE         // Enable M710 configurable settings
  #if ENABLED(CONTROLLER_FAN_EDITABLE)
    #define CONTROLLER_FAN_MENU             // Enable the Controller Fan submenu
  #endif
#endif

/**
 * Fan Kickstart
 * When part cooling or controller fans first start, run at a speed that
 * gets it spinning reliably for a short time before setting the requested speed.
 * (Does not work on Sanguinololu with FAN_SOFT_PWM.)
 */
#define FAN_KICKSTART_TIME  100  // (ms)
#define FAN_KICKSTART_POWER 180  // 64-255

// Some coolers may require a non-zero "off" state.
//#define FAN_OFF_PWM  1

/**
 * PWM Fan Scaling
 *
 * Define the min/max speeds for PWM fans (as set with M106).
 *
 * With these options the M106 0-255 value range is scaled to a subset
 * to ensure that the fan has enough power to spin, or to run lower
 * current fans with higher current. (e.g., 5V/12V fans with 12V/24V)
 * Value 0 always turns off the fan.
 *
 * Define one or both of these to override the default 0-255 range.
 */
//#define FAN_MIN_PWM 50
//#define FAN_MAX_PWM 128

/**
 * Fan Fast PWM
 *
 * Combinations of PWM Modes, prescale values and TOP resolutions are used internally
 * to produce a frequency as close as possible to the desired frequency.
 *
 * FAST_PWM_FAN_FREQUENCY
 *   Set this to your desired frequency.
 *   For AVR, if left undefined this defaults to F = F_CPU/(2*255*1)
 *            i.e., F = 31.4kHz on 16MHz micro-controllers or F = 39.2kHz on 20MHz micro-controllers.
 *   For non AVR, if left undefined this defaults to F = 1Khz.
 *   This F value is only to protect the hardware from an absence of configuration
 *   and not to complete it when users are not aware that the frequency must be specifically set to support the target board.
 *
 *   NOTE: Setting very low frequencies (< 10 Hz) may result in unexpected timer behavior.
 *         Setting very high frequencies can damage your hardware.
 *
 * USE_OCR2A_AS_TOP [undefined by default]
 *   Boards that use TIMER2 for PWM have limitations resulting in only a few possible frequencies on TIMER2:
 *   16MHz MCUs: [62.5kHz, 31.4kHz (default), 7.8kHz, 3.92kHz, 1.95kHz, 977Hz, 488Hz, 244Hz, 60Hz, 122Hz, 30Hz]
 *   20MHz MCUs: [78.1kHz, 39.2kHz (default), 9.77kHz, 4.9kHz, 2.44kHz, 1.22kHz, 610Hz, 305Hz, 153Hz, 76Hz, 38Hz]
 *   A greater range can be achieved by enabling USE_OCR2A_AS_TOP. But note that this option blocks the use of
 *   PWM on pin OC2A. Only use this option if you don't need PWM on 0C2A. (Check your schematic.)
 *   USE_OCR2A_AS_TOP sacrifices duty cycle control resolution to achieve this broader range of frequencies.
 */
//#define FAST_PWM_FAN    // Increase the fan PWM frequency. Removes the PWM noise but increases heating in the FET/Arduino
#if ENABLED(FAST_PWM_FAN)
  //#define FAST_PWM_FAN_FREQUENCY 31400  // Define here to override the defaults below
  //#define USE_OCR2A_AS_TOP
  #ifndef FAST_PWM_FAN_FREQUENCY
    #ifdef __AVR__
      #define FAST_PWM_FAN_FREQUENCY ((F_CPU) / (2 * 255 * 1))
    #else
      #define FAST_PWM_FAN_FREQUENCY 1000U
    #endif
  #endif
#endif

/**
 * Assign more PWM fans for part cooling, synchronized with Fan 0
 */
//#define REDUNDANT_PART_COOLING_FAN 1  // Index of the first fan to synchronize with Fan 0
#ifdef REDUNDANT_PART_COOLING_FAN
  //#define NUM_REDUNDANT_FANS 1        // Number of sequential fans to synchronize with Fan 0
#endif

/**
 * Extruder cooling fans
 *
 * Extruder auto fans automatically turn on when their extruders'
 * temperatures go above EXTRUDER_AUTO_FAN_TEMPERATURE.
 *
 * Your board's pins file specifies the recommended pins. Override those here
 * or set to -1 to disable completely.
 *
 * Multiple extruders can be assigned to the same pin in which case
 * the fan will turn on when any selected extruder is above the threshold.
 */
#define E0_AUTO_FAN_PIN -1
#define E1_AUTO_FAN_PIN -1
#define E2_AUTO_FAN_PIN -1
#define E3_AUTO_FAN_PIN -1
#define E4_AUTO_FAN_PIN -1
#define E5_AUTO_FAN_PIN -1
#define E6_AUTO_FAN_PIN -1
#define E7_AUTO_FAN_PIN -1
#define CHAMBER_AUTO_FAN_PIN -1
#define COOLER_AUTO_FAN_PIN -1

#define EXTRUDER_AUTO_FAN_TEMPERATURE 50
#define EXTRUDER_AUTO_FAN_SPEED 255   // 255 == full speed
#define CHAMBER_AUTO_FAN_TEMPERATURE 30
#define CHAMBER_AUTO_FAN_SPEED 255
#define COOLER_AUTO_FAN_TEMPERATURE 18
#define COOLER_AUTO_FAN_SPEED 255

/**
 * Hotend Cooling Fans tachometers
 *
 * Define one or more tachometer pins to enable fan speed
 * monitoring, and reporting of fan speeds with M123.
 *
 * NOTE: Only works with fans up to 7000 RPM.
 */
//#define FOURWIRES_FANS      // Needed with AUTO_FAN when 4-wire PWM fans are installed
//#define E0_FAN_TACHO_PIN -1
//#define E0_FAN_TACHO_PULLUP
//#define E0_FAN_TACHO_PULLDOWN
//#define E1_FAN_TACHO_PIN -1
//#define E1_FAN_TACHO_PULLUP
//#define E1_FAN_TACHO_PULLDOWN
//#define E2_FAN_TACHO_PIN -1
//#define E2_FAN_TACHO_PULLUP
//#define E2_FAN_TACHO_PULLDOWN
//#define E3_FAN_TACHO_PIN -1
//#define E3_FAN_TACHO_PULLUP
//#define E3_FAN_TACHO_PULLDOWN
//#define E4_FAN_TACHO_PIN -1
//#define E4_FAN_TACHO_PULLUP
//#define E4_FAN_TACHO_PULLDOWN
//#define E5_FAN_TACHO_PIN -1
//#define E5_FAN_TACHO_PULLUP
//#define E5_FAN_TACHO_PULLDOWN
//#define E6_FAN_TACHO_PIN -1
//#define E6_FAN_TACHO_PULLUP
//#define E6_FAN_TACHO_PULLDOWN
//#define E7_FAN_TACHO_PIN -1
//#define E7_FAN_TACHO_PULLUP
//#define E7_FAN_TACHO_PULLDOWN

/**
 * Part-Cooling Fan Multiplexer
 *
 * This feature allows you to digitally multiplex the fan output.
 * The multiplexer is automatically switched at tool-change.
 * Set FANMUX[012]_PINs below for up to 2, 4, or 8 multiplexed fans.
 */
#define FANMUX0_PIN -1
#define FANMUX1_PIN -1
#define FANMUX2_PIN -1

/**
 * @section caselight
 * M355 Case Light on-off / brightness
 */
//#define CASE_LIGHT_ENABLE
#if ENABLED(CASE_LIGHT_ENABLE)
  //#define CASE_LIGHT_PIN 4                  // Override the default pin if needed
  #define INVERT_CASE_LIGHT false             // Set true if Case Light is ON when pin is LOW
  #define CASE_LIGHT_DEFAULT_ON true          // Set default power-up state on
  #define CASE_LIGHT_DEFAULT_BRIGHTNESS 105   // Set default power-up brightness (0-255, requires PWM pin)
  //#define CASE_LIGHT_NO_BRIGHTNESS          // Disable brightness control. Enable for non-PWM lighting.
  //#define CASE_LIGHT_MAX_PWM 128            // Limit PWM duty cycle (0-255)
  //#define CASE_LIGHT_MENU                   // Add Case Light options to the LCD menu
  #if ENABLED(NEOPIXEL_LED)
    //#define CASE_LIGHT_USE_NEOPIXEL         // Use NeoPixel LED as case light
  #endif
  #if ANY(RGB_LED, RGBW_LED)
    //#define CASE_LIGHT_USE_RGB_LED          // Use RGB / RGBW LED as case light
  #endif
  #if ANY(CASE_LIGHT_USE_NEOPIXEL, CASE_LIGHT_USE_RGB_LED)
    #define CASE_LIGHT_DEFAULT_COLOR { 255, 255, 255, 255 } // { Red, Green, Blue, White }
  #endif
#endif

// @section endstops

// If you want endstops to stay on (by default) even when not homing
// enable this option. Override at any time with M120, M121.
//#define ENDSTOPS_ALWAYS_ON_DEFAULT

// @section extras

//#define Z_LATE_ENABLE // Enable Z the last moment. Needed if your Z driver overheats.

// Employ an external closed loop controller. Override pins here if needed.
//#define EXTERNAL_CLOSED_LOOP_CONTROLLER
#if ENABLED(EXTERNAL_CLOSED_LOOP_CONTROLLER)
  //#define CLOSED_LOOP_ENABLE_PIN        -1
  //#define CLOSED_LOOP_MOVE_COMPLETE_PIN -1
#endif

// @section idex

/**
 * Dual X Carriage
 *
 * This setup has two X carriages that can move independently, each with its own hotend.
 * The carriages can be used to print an object with two colors or materials, or in
 * "duplication mode" it can print two identical or X-mirrored objects simultaneously.
 * The inactive carriage is parked automatically to prevent oozing.
 * X1 is the left carriage, X2 the right. They park and home at opposite ends of the X axis.
 * By default the X2 stepper is assigned to the first unused E plug on the board.
 *
 * The following Dual X Carriage modes can be selected with M605 S<mode>:
 *
 *   0 : (FULL_CONTROL) The slicer has full control over both X-carriages and can achieve optimal travel
 *       results as long as it supports dual X-carriages. (M605 S0)
 *
 *   1 : (AUTO_PARK) The firmware automatically parks and unparks the X-carriages on tool-change so
 *       that additional slicer support is not required. (M605 S1)
 *
 *   2 : (DUPLICATION) The firmware moves the second X-carriage and extruder in synchronization with
 *       the first X-carriage and extruder, to print 2 copies of the same object at the same time.
 *       Set the constant X-offset and temperature differential with M605 S2 X[offs] R[deg] and
 *       follow with M605 S2 to initiate duplicated movement.
 *
 *   3 : (MIRRORED) Formbot/Vivedino-inspired mirrored mode in which the second extruder duplicates
 *       the movement of the first except the second extruder is reversed in the X axis.
 *       Set the initial X offset and temperature differential with M605 S2 X[offs] R[deg] and
 *       follow with M605 S3 to initiate mirrored movement.
 */
//#define DUAL_X_CARRIAGE
#if ENABLED(DUAL_X_CARRIAGE)
  #define X1_MIN_POS X_MIN_POS    // Set to X_MIN_POS
  #define X1_MAX_POS X_BED_SIZE   // A max coordinate so the X1 carriage can't hit the parked X2 carriage
  #define X2_MIN_POS    80        // A min coordinate so the X2 carriage can't hit the parked X1 carriage
  #define X2_MAX_POS   353        // The max position of the X2 carriage, typically also the home position
  #define X2_HOME_POS X2_MAX_POS  // Default X2 home position. Set to X2_MAX_POS.
                                  // NOTE: For Dual X Carriage use M218 T1 Xn to override the X2_HOME_POS.
                                  // This allows recalibration of endstops distance without a rebuild.
                                  // Remember to set the second extruder's X-offset to 0 in your slicer.

  // This is the default power-up mode which can be changed later using M605 S<mode>.
  #define DEFAULT_DUAL_X_CARRIAGE_MODE DXC_AUTO_PARK_MODE

  // Default x offset in duplication mode (typically set to half print bed width)
  #define DEFAULT_DUPLICATION_X_OFFSET 100

  // Default action to execute following M605 mode change commands. Typically G28X to apply new mode.
  //#define EVENT_GCODE_IDEX_AFTER_MODECHANGE "G28X"
#endif

// @section multi stepper

/**
 * Multi-Stepper / Multi-Endstop
 *
 * When X2_DRIVER_TYPE is defined, this indicates that the X and X2 motors work in tandem.
 * The following explanations for X also apply to Y and Z multi-stepper setups.
 * Endstop offsets may be changed by 'M666 X<offset> Y<offset> Z<offset>' and stored to EEPROM.
 *
 * - Enable INVERT_X2_VS_X_DIR if the X2 motor requires an opposite DIR signal from X.
 *
 * - Enable X_DUAL_ENDSTOPS if the second motor has its own endstop, with adjustable offset.
 *
 *   - Extra endstops are included in the output of 'M119'.
 *
 *   - Set X_DUAL_ENDSTOP_ADJUSTMENT to the known error in the X2 endstop.
 *     Applied to the X2 motor on 'G28' / 'G28 X'.
 *     Get the offset by homing X and measuring the error.
 *     Also set with 'M666 X<offset>' and stored to EEPROM with 'M500'.
 *
 *   - Define the extra endstop pins here to override defaults. No auto-assignment.
 */
#if HAS_X2_STEPPER && DISABLED(DUAL_X_CARRIAGE)
  //#define INVERT_X2_VS_X_DIR        // X2 direction signal is the opposite of X
  //#define X_DUAL_ENDSTOPS           // X2 has its own endstop
  #if ENABLED(X_DUAL_ENDSTOPS)
    //#define X2_STOP_PIN X_MAX_PIN   // X2 endstop pin override
    #define X2_ENDSTOP_ADJUSTMENT  0  // X2 offset relative to X endstop
  #endif
#endif

#if HAS_Y2_STEPPER
  //#define INVERT_Y2_VS_Y_DIR        // Y2 direction signal is the opposite of Y
  //#define Y_DUAL_ENDSTOPS           // Y2 has its own endstop
  #if ENABLED(Y_DUAL_ENDSTOPS)
    //#define Y2_STOP_PIN Y_MAX_PIN   // Y2 endstop pin override
    #define Y2_ENDSTOP_ADJUSTMENT  0  // Y2 offset relative to Y endstop
  #endif
#endif

//
// Multi-Z steppers
//
#ifdef Z2_DRIVER_TYPE
  //#define INVERT_Z2_VS_Z_DIR        // Z2 direction signal is the opposite of Z

  //#define Z_MULTI_ENDSTOPS          // Other Z axes have their own endstops
  #if ENABLED(Z_MULTI_ENDSTOPS)
    //#define Z2_STOP_PIN X_MAX_PIN   // Z2 endstop pin override
    #define Z2_ENDSTOP_ADJUSTMENT 0   // Z2 offset relative to Z endstop
  #endif
  #ifdef Z3_DRIVER_TYPE
    //#define INVERT_Z3_VS_Z_DIR      // Z3 direction signal is the opposite of Z
    #if ENABLED(Z_MULTI_ENDSTOPS)
      //#define Z3_STOP_PIN Y_MAX_PIN // Z3 endstop pin override
      #define Z3_ENDSTOP_ADJUSTMENT 0 // Z3 offset relative to Z endstop
    #endif
  #endif
  #ifdef Z4_DRIVER_TYPE
    //#define INVERT_Z4_VS_Z_DIR      // Z4 direction signal is the opposite of Z
    #if ENABLED(Z_MULTI_ENDSTOPS)
      //#define Z4_STOP_PIN Z_MAX_PIN // Z4 endstop pin override
      #define Z4_ENDSTOP_ADJUSTMENT 0 // Z4 offset relative to Z endstop
    #endif
  #endif
#endif

// Drive the E axis with two synchronized steppers
//#define E_DUAL_STEPPER_DRIVERS
#if ENABLED(E_DUAL_STEPPER_DRIVERS)
  //#define INVERT_E1_VS_E0_DIR       // E direction signals are opposites
#endif

// @section extruder

// Activate a solenoid on the active extruder with M380. Disable all with M381.
// Define SOL0_PIN, SOL1_PIN, etc., for each extruder that has a solenoid.
//#define EXT_SOLENOID

// @section homing

/**
 * Homing Procedure
 * Homing (G28) does an indefinite move towards the endstops to establish
 * the position of the toolhead relative to the workspace.
 */

#define SENSORLESS_BACKOFF_MM  { 2, 2, 0 }  // (linear=mm, rotational=°) Backoff from endstops before sensorless homing

#define HOMING_BUMP_MM      { 2, 2, 2 }       // (linear=mm, rotational=°) Backoff from endstops after first bump
#define HOMING_BUMP_DIVISOR { 2, 2, 4 }       // Re-Bump Speed Divisor (Divides the Homing Feedrate)

#define HOMING_BACKOFF_POST_MM { 2, 2, 2 }  // (linear=mm, rotational=°) Backoff from endstops after homing
//#define XY_COUNTERPART_BACKOFF_MM 0         // (mm) Backoff X after homing Y, and vice-versa

//#define QUICK_HOME                          // If G28 contains XY do a diagonal move first
//#define HOME_Y_BEFORE_X                     // If G28 contains XY home Y before X
//#define HOME_Z_FIRST                        // Home Z first. Requires a real endstop (not a probe).
//#define CODEPENDENT_XY_HOMING               // If X/Y can't home without homing Y/X first

// @section bltouch

#if ENABLED(BLTOUCH)
  /**
   * Either: Use the defaults (recommended) or: For special purposes, use the following DEFINES
   * Do not activate settings that the probe might not understand. Clones might misunderstand
   * advanced commands.
   *
   * Note: If the probe is not deploying, do a "Reset" and "Self-Test" and then check the
   *       wiring of the BROWN, RED and ORANGE wires.
   *
   * Note: If the trigger signal of your probe is not being recognized, it has been very often
   *       because the BLACK and WHITE wires needed to be swapped. They are not "interchangeable"
   *       like they would be with a real switch. So please check the wiring first.
   *
   * Settings for all BLTouch and clone probes:
   */

  // Safety: The probe needs time to recognize the command.
  //         Minimum command delay (ms). Enable and increase if needed.
  //#define BLTOUCH_DELAY 500

  /**
   * Settings for BLTOUCH Classic 1.2, 1.3 or BLTouch Smart 1.0, 2.0, 2.2, 3.0, 3.1, and most clones:
   */

  // Feature: Switch into SW mode after a deploy. It makes the output pulse longer. Can be useful
  //          in special cases, like noisy or filtered input configurations.
  //#define BLTOUCH_FORCE_SW_MODE

  /**
   * Settings for BLTouch Smart 3.0 and 3.1
   * Summary:
   *   - Voltage modes: 5V and OD (open drain - "logic voltage free") output modes
   *   - High-Speed mode
   *   - Disable LCD voltage options
   */

  /**
   * Danger: Don't activate 5V mode unless attached to a 5V-tolerant controller!
   * V3.0 or 3.1: Set default mode to 5V mode at Marlin startup.
   * If disabled, OD mode is the hard-coded default on 3.0
   * On startup, Marlin will compare its EEPROM to this value. If the selected mode
   * differs, a mode set EEPROM write will be completed at initialization.
   * Use the option below to force an EEPROM write to a V3.1 probe regardless.
   */
  //#define BLTOUCH_SET_5V_MODE

  // Safety: Enable voltage mode settings in the LCD menu.
  //#define BLTOUCH_LCD_VOLTAGE_MENU

  /**
   * Safety: Activate if connecting a probe with an unknown voltage mode.
   * V3.0: Set a probe into mode selected above at Marlin startup. Required for 5V mode on 3.0
   * V3.1: Force a probe with unknown mode into selected mode at Marlin startup ( = Probe EEPROM write )
   * To preserve the life of the probe, use this once then turn it off and re-flash.
   */
  //#define BLTOUCH_FORCE_MODE_SET

  /**
   * Enable "HIGH SPEED" option for probing.
   * Danger: Disable if your probe sometimes fails. Only suitable for stable well-adjusted systems.
   * This feature was designed for Deltabots with very fast Z moves; however, higher speed Cartesians
   * might be able to use it. If the machine can't raise Z fast enough the BLTouch may go into ALARM.
   *
   * Set the default state here, change with 'M401 S' or UI, use M500 to save, M502 to reset.
   */
  //#define BLTOUCH_HS_MODE true

  #ifdef BLTOUCH_HS_MODE
    // The probe Z offset (M851 Z) is the height at which the probe triggers.
    // This must be large enough to keep the probe pin off the bed and prevent
    // it from snagging on the bed clips.
    #define BLTOUCH_HS_EXTRA_CLEARANCE    7 // Extra Z Clearance
  #endif

#endif // BLTOUCH

// @section calibration

/**
 * Z Steppers Auto-Alignment
 * Add the G34 command to align multiple Z steppers using a bed probe.
 */
//#define Z_STEPPER_AUTO_ALIGN
#if ENABLED(Z_STEPPER_AUTO_ALIGN)
  /**
   * Define probe X and Y positions for Z1, Z2 [, Z3 [, Z4]]
   * These positions are machine-relative and do not shift with the M206 home offset!
   * If not defined, probe limits will be used.
   * Override with 'M422 S<index> X<pos> Y<pos>'.
   */
  //#define Z_STEPPER_ALIGN_XY { {  10, 190 }, { 100,  10 }, { 190, 190 } }

  /**
   * Orientation for the automatically-calculated probe positions.
   * Override Z stepper align points with 'M422 S<index> X<pos> Y<pos>'
   *
   * 2 Steppers:  (0)     (1)
   *               |       |   2   |
   *               | 1   2 |       |
   *               |       |   1   |
   *
   * 3 Steppers:  (0)     (1)     (2)     (3)
   *               |   3   | 1     | 2   1 |     2 |
   *               |       |     3 |       | 3     |
   *               | 1   2 | 2     |   3   |     1 |
   *
   * 4 Steppers:  (0)     (1)     (2)     (3)
   *               | 4   3 | 1   4 | 2   1 | 3   2 |
   *               |       |       |       |       |
   *               | 1   2 | 2   3 | 3   4 | 4   1 |
   */
  #ifndef Z_STEPPER_ALIGN_XY
    //#define Z_STEPPERS_ORIENTATION 0
  #endif

  /**
   * Z Stepper positions for more rapid convergence in bed alignment.
   * Requires 3 or 4 Z steppers.
   *
   * Define Stepper XY positions for Z1, Z2, Z3... corresponding to the screw
   * positions in the bed carriage, with one position per Z stepper in stepper
   * driver order.
   */
  //#define Z_STEPPER_ALIGN_STEPPER_XY { { 210.7, 102.5 }, { 152.6, 220.0 }, { 94.5, 102.5 } }

  #ifndef Z_STEPPER_ALIGN_STEPPER_XY
    // Amplification factor. Used to scale the correction step up or down in case
    // the stepper (spindle) position is farther out than the test point.
    #define Z_STEPPER_ALIGN_AMP 1.0       // Use a value > 1.0 NOTE: This may cause instability!
  #endif

  // On a 300mm bed a 5% grade would give a misalignment of ~1.5cm
  #define G34_MAX_GRADE              5    // (%) Maximum incline that G34 will handle
  #define Z_STEPPER_ALIGN_ITERATIONS 5    // Number of iterations to apply during alignment
  #define Z_STEPPER_ALIGN_ACC        0.02 // Stop iterating early if the accuracy is better than this
  #define RESTORE_LEVELING_AFTER_G34      // Restore leveling after G34 is done?
  // After G34, re-home Z (G28 Z) or just calculate it from the last probe heights?
  // Re-homing might be more precise in reproducing the actual 'G28 Z' homing height, especially on an uneven bed.
  #define HOME_AFTER_G34
#endif

//
// Add the G35 command to read bed corners to help adjust screws. Requires a bed probe.
//
#define ASSISTED_TRAMMING
#if ENABLED(ASSISTED_TRAMMING)

  // Define from 3 to 9 points to probe.
  #define TRAMMING_POINT_XY { {  40, 0 }, { 210,  0 }, { 40, 110 }, { 210, 110 }, { 40, 190 }, { 210, 190 } }

  // Define position names for probe points.
  #define TRAMMING_POINT_NAME_1 "Front-Left"
  #define TRAMMING_POINT_NAME_2 "Front-Right"
  #define TRAMMING_POINT_NAME_3 "Mid-Left"
  #define TRAMMING_POINT_NAME_4 "Mid-Right"
  #define TRAMMING_POINT_NAME_5 "Back-Left"
  #define TRAMMING_POINT_NAME_6 "Back-Right"

  #define RESTORE_LEVELING_AFTER_G35    // Enable to restore leveling setup after operation
  #define REPORT_TRAMMING_MM          // Report Z deviation (mm) for each point relative to the first

  #define ASSISTED_TRAMMING_WIZARD    // Add a Tramming Wizard to the LCD menu

  //#define ASSISTED_TRAMMING_WAIT_POSITION { X_CENTER, Y_CENTER, 30 } // Move the nozzle out of the way for adjustment

  /**
   * Screw thread:
   *   M3: 30 = Clockwise, 31 = Counter-Clockwise
   *   M4: 40 = Clockwise, 41 = Counter-Clockwise
   *   M5: 50 = Clockwise, 51 = Counter-Clockwise
   */
  #define TRAMMING_SCREW_THREAD 30

#endif

// @section motion control

/**
 * Fixed-time-based Motion Control -- EXPERIMENTAL
 * Enable/disable and set parameters with G-code M493.
 */
//#define FT_MOTION
#if ENABLED(FT_MOTION)
  #define FTM_DEFAULT_MODE        ftMotionMode_DISABLED // Default mode of fixed time control. (Enums in ft_types.h)
  #define FTM_DEFAULT_DYNFREQ_MODE dynFreqMode_DISABLED // Default mode of dynamic frequency calculation. (Enums in ft_types.h)
  #define FTM_SHAPING_DEFAULT_X_FREQ   37.0f      // (Hz) Default peak frequency used by input shapers
  #define FTM_SHAPING_DEFAULT_Y_FREQ   37.0f      // (Hz) Default peak frequency used by input shapers
  #define FTM_LINEAR_ADV_DEFAULT_ENA   false      // Default linear advance enable (true) or disable (false)
  #define FTM_LINEAR_ADV_DEFAULT_K      0.0f      // Default linear advance gain
  #define FTM_SHAPING_ZETA_X            0.1f      // Zeta used by input shapers for X axis
  #define FTM_SHAPING_ZETA_Y            0.1f      // Zeta used by input shapers for Y axis

  #define FTM_SHAPING_V_TOL_X           0.05f     // Vibration tolerance used by EI input shapers for X axis
  #define FTM_SHAPING_V_TOL_Y           0.05f     // Vibration tolerance used by EI input shapers for Y axis

  //#define FT_MOTION_MENU                        // Provide a MarlinUI menu to set M493 parameters

  /**
   * Advanced configuration
   */
  #define FTM_UNIFIED_BWS                         // DON'T DISABLE unless you use Ulendo FBS (not implemented)
  #if ENABLED(FTM_UNIFIED_BWS)
    #define FTM_BW_SIZE               100         // Unified Window and Batch size with a ratio of 2
  #else
    #define FTM_WINDOW_SIZE           200         // Custom Window size for trajectory generation needed by Ulendo FBS
    #define FTM_BATCH_SIZE            100         // Custom Batch size for trajectory generation needed by Ulendo FBS
  #endif

  #define FTM_FS                     1000         // (Hz) Frequency for trajectory generation. (Reciprocal of FTM_TS)
  #define FTM_TS                        0.001f    // (s) Time step for trajectory generation. (Reciprocal of FTM_FS)

  // These values may be configured to adjust the duration of loop().
  #define FTM_STEPS_PER_LOOP           60         // Number of stepper commands to generate each loop()
  #define FTM_POINTS_PER_LOOP         100         // Number of trajectory points to generate each loop()

  #if DISABLED(COREXY)
    #define FTM_STEPPER_FS          20000         // (Hz) Frequency for stepper I/O update

    // Use this to adjust the time required to consume the command buffer.
    // Try increasing this value if stepper motion is choppy.
    #define FTM_STEPPERCMD_BUFF_SIZE 3000         // Size of the stepper command buffers
                                                  // (FTM_STEPS_PER_LOOP * FTM_POINTS_PER_LOOP) is a good start
                                                  // If you run out of memory, fall back to 3000 and increase progressively
  #else
    // CoreXY motion needs a larger buffer size. These values are based on our testing.
    #define FTM_STEPPER_FS          30000
    #define FTM_STEPPERCMD_BUFF_SIZE 6000
  #endif

  #define FTM_STEPS_PER_UNIT_TIME (FTM_STEPPER_FS / FTM_FS)       // Interpolated stepper commands per unit time
  #define FTM_CTS_COMPARE_VAL (FTM_STEPS_PER_UNIT_TIME / 2)       // Comparison value used in interpolation algorithm
  #define FTM_MIN_TICKS ((STEPPER_TIMER_RATE) / (FTM_STEPPER_FS)) // Minimum stepper ticks between steps

  #define FTM_MIN_SHAPE_FREQ           10         // Minimum shaping frequency
  #define FTM_RATIO (FTM_FS / FTM_MIN_SHAPE_FREQ) // Factor for use in FTM_ZMAX. DON'T CHANGE.
  #define FTM_ZMAX (FTM_RATIO * 2)                // Maximum delays for shaping functions (even numbers only!)
                                                  // Calculate as:
                                                  //   ZV       : FTM_RATIO / 2
                                                  //   ZVD, MZV : FTM_RATIO
                                                  //   2HEI     : FTM_RATIO * 3 / 2
                                                  //   3HEI     : FTM_RATIO * 2
#endif

/**
 * Input Shaping -- EXPERIMENTAL
 *
 * Zero Vibration (ZV) Input Shaping for X and/or Y movements.
 *
 * This option uses a lot of SRAM for the step buffer. The buffer size is
 * calculated automatically from SHAPING_FREQ_[XYZ], DEFAULT_AXIS_STEPS_PER_UNIT,
 * DEFAULT_MAX_FEEDRATE and ADAPTIVE_STEP_SMOOTHING. The default calculation can
 * be overridden by setting SHAPING_MIN_FREQ and/or SHAPING_MAX_FEEDRATE.
 * The higher the frequency and the lower the feedrate, the smaller the buffer.
 * If the buffer is too small at runtime, input shaping will have reduced
 * effectiveness during high speed movements.
 *
 * Tune with M593 D<factor> F<frequency>
 */
//#define INPUT_SHAPING_X
//#define INPUT_SHAPING_Y
//#define INPUT_SHAPING_Z
#if ANY(INPUT_SHAPING_X, INPUT_SHAPING_Y, INPUT_SHAPING_Z)
  #if ENABLED(INPUT_SHAPING_X)
    #define SHAPING_FREQ_X  40.0        // (Hz) The default dominant resonant frequency on the X axis.
    #define SHAPING_ZETA_X   0.15       // Damping ratio of the X axis (range: 0.0 = no damping to 1.0 = critical damping).
  #endif
  #if ENABLED(INPUT_SHAPING_Y)
    #define SHAPING_FREQ_Y  40.0        // (Hz) The default dominant resonant frequency on the Y axis.
    #define SHAPING_ZETA_Y   0.15       // Damping ratio of the Y axis (range: 0.0 = no damping to 1.0 = critical damping).
  #endif
  #if ENABLED(INPUT_SHAPING_Z)
    #define SHAPING_FREQ_Z  40.0        // (Hz) The default dominant resonant frequency on the Z axis.
    #define SHAPING_ZETA_Z   0.15       // Damping ratio of the Z axis (range: 0.0 = no damping to 1.0 = critical damping).
  #endif
  //#define SHAPING_MIN_FREQ  20.0      // (Hz) By default the minimum of the shaping frequencies. Override to affect SRAM usage.
  //#define SHAPING_MAX_STEPRATE 10000  // By default the maximum total step rate of the shaped axes. Override to affect SRAM usage.
  //#define SHAPING_MENU                // Add a menu to the LCD to set shaping parameters.
#endif

// @section motion

#define AXIS_RELATIVE_MODES { false, false, false, false }

// Add a Duplicate option for well-separated conjoined nozzles
//#define MULTI_NOZZLE_DUPLICATION

// By default stepper drivers require an active-HIGH signal but some high-power drivers require an active-LOW signal to step.
#define STEP_STATE_X HIGH
#define STEP_STATE_Y HIGH
#define STEP_STATE_Z HIGH
#define STEP_STATE_I HIGH
#define STEP_STATE_J HIGH
#define STEP_STATE_K HIGH
#define STEP_STATE_U HIGH
#define STEP_STATE_V HIGH
#define STEP_STATE_W HIGH
#define STEP_STATE_E HIGH

/**
 * Idle Stepper Shutdown
 * Enable DISABLE_IDLE_* to shut down axis steppers after an idle period.
 * The default timeout duration can be overridden with M18 and M84. Set to 0 for No Timeout.
 */
#define DEFAULT_STEPPER_TIMEOUT_SEC 120
#define DISABLE_IDLE_X
#define DISABLE_IDLE_Y
#define DISABLE_IDLE_Z    // Disable if the nozzle could fall onto your printed part!
//#define DISABLE_IDLE_I
//#define DISABLE_IDLE_J
//#define DISABLE_IDLE_K
//#define DISABLE_IDLE_U
//#define DISABLE_IDLE_V
//#define DISABLE_IDLE_W
#define DISABLE_IDLE_E    // Shut down all idle extruders

// Default Minimum Feedrates for printing and travel moves
#define DEFAULT_MINIMUMFEEDRATE       0.0     // (mm/s. °/s for rotational-only moves) Minimum feedrate. Set with M205 S.
#define DEFAULT_MINTRAVELFEEDRATE     0.0     // (mm/s. °/s for rotational-only moves) Minimum travel feedrate. Set with M205 T.

// Minimum time that a segment needs to take as the buffer gets emptied
#define DEFAULT_MINSEGMENTTIME        20000   // (µs) Set with M205 B.

// Slow down the machine if the lookahead buffer is (by default) half full.
// Increase the slowdown divisor for larger buffer sizes.
#define SLOWDOWN
#if ENABLED(SLOWDOWN)
  #define SLOWDOWN_DIVISOR 2
#endif

/**
 * XY Frequency limit
 * Reduce resonance by limiting the frequency of small zigzag infill moves.
 * See https://hydraraptor.blogspot.com/2010/12/frequency-limit.html
 * Use M201 F<freq> S<min%> to change limits at runtime.
 */
//#define XY_FREQUENCY_LIMIT      10 // (Hz) Maximum frequency of small zigzag infill moves. Set with M201 F<hertz>.
#ifdef XY_FREQUENCY_LIMIT
  #define XY_FREQUENCY_MIN_PERCENT 5 // (%) Minimum FR percentage to apply. Set with M201 S<min%>.
#endif

//
// Backlash Compensation
// Adds extra movement to axes on direction-changes to account for backlash.
//
//#define BACKLASH_COMPENSATION
#if ENABLED(BACKLASH_COMPENSATION)
  // Define values for backlash distance and correction.
  // If BACKLASH_GCODE is enabled these values are the defaults.
  #define BACKLASH_DISTANCE_MM { 0, 0, 0 } // (linear=mm, rotational=°) One value for each linear axis
  #define BACKLASH_CORRECTION    0.0       // 0.0 = no correction; 1.0 = full correction

  // Add steps for motor direction changes on CORE kinematics
  //#define CORE_BACKLASH

  // Set BACKLASH_SMOOTHING_MM to spread backlash correction over multiple segments
  // to reduce print artifacts. (Enabling this is costly in memory and computation!)
  //#define BACKLASH_SMOOTHING_MM 3 // (mm)

  // Add runtime configuration and tuning of backlash values (M425)
  //#define BACKLASH_GCODE

  #if ENABLED(BACKLASH_GCODE)
    // Measure the Z backlash when probing (G29) and set with "M425 Z"
    #define MEASURE_BACKLASH_WHEN_PROBING

    #if ENABLED(MEASURE_BACKLASH_WHEN_PROBING)
      // When measuring, the probe will move up to BACKLASH_MEASUREMENT_LIMIT
      // mm away from point of contact in BACKLASH_MEASUREMENT_RESOLUTION
      // increments while checking for the contact to be broken.
      #define BACKLASH_MEASUREMENT_LIMIT       0.5   // (mm)
      #define BACKLASH_MEASUREMENT_RESOLUTION  0.005 // (mm)
      #define BACKLASH_MEASUREMENT_FEEDRATE    Z_PROBE_FEEDRATE_SLOW // (mm/min)
    #endif
  #endif
#endif

/**
 * Automatic backlash, position, and hotend offset calibration
 *
 * Enable G425 to run automatic calibration using an electrically-
 * conductive cube, bolt, or washer mounted on the bed.
 *
 * G425 uses the probe to touch the top and sides of the calibration object
 * on the bed and measures and/or correct positional offsets, axis backlash
 * and hotend offsets.
 *
 * Note: HOTEND_OFFSET and CALIBRATION_OBJECT_CENTER must be set to within
 *       ±5mm of true values for G425 to succeed.
 */
//#define CALIBRATION_GCODE
#if ENABLED(CALIBRATION_GCODE)

  //#define CALIBRATION_SCRIPT_PRE  "M117 Starting Auto-Calibration\nT0\nG28\nG12\nM117 Calibrating..."
  //#define CALIBRATION_SCRIPT_POST "M500\nM117 Calibration data saved"

  #define CALIBRATION_MEASUREMENT_RESOLUTION     0.01 // mm

  #define CALIBRATION_FEEDRATE_SLOW             60    // mm/min
  #define CALIBRATION_FEEDRATE_FAST           1200    // mm/min
  #define CALIBRATION_FEEDRATE_TRAVEL         3000    // mm/min

  // The following parameters refer to the conical section of the nozzle tip.
  #define CALIBRATION_NOZZLE_TIP_HEIGHT          1.0  // mm
  #define CALIBRATION_NOZZLE_OUTER_DIAMETER      2.0  // mm

  // Uncomment to enable reporting (required for "G425 V", but consumes flash).
  //#define CALIBRATION_REPORTING

  // The true location and dimension the cube/bolt/washer on the bed.
  #define CALIBRATION_OBJECT_CENTER     { 264.0, -22.0,  -2.0 } // mm
  #define CALIBRATION_OBJECT_DIMENSIONS {  10.0,  10.0,  10.0 } // mm

  // Comment out any sides which are unreachable by the probe. For best
  // auto-calibration results, all sides must be reachable.
  #define CALIBRATION_MEASURE_RIGHT
  #define CALIBRATION_MEASURE_FRONT
  #define CALIBRATION_MEASURE_LEFT
  #define CALIBRATION_MEASURE_BACK

  //#define CALIBRATION_MEASURE_IMIN
  //#define CALIBRATION_MEASURE_IMAX
  //#define CALIBRATION_MEASURE_JMIN
  //#define CALIBRATION_MEASURE_JMAX
  //#define CALIBRATION_MEASURE_KMIN
  //#define CALIBRATION_MEASURE_KMAX
  //#define CALIBRATION_MEASURE_UMIN
  //#define CALIBRATION_MEASURE_UMAX
  //#define CALIBRATION_MEASURE_VMIN
  //#define CALIBRATION_MEASURE_VMAX
  //#define CALIBRATION_MEASURE_WMIN
  //#define CALIBRATION_MEASURE_WMAX

  // Probing at the exact top center only works if the center is flat. If
  // probing on a screw head or hollow washer, probe near the edges.
  //#define CALIBRATION_MEASURE_AT_TOP_EDGES

  // Define the pin to read during calibration
  #ifndef CALIBRATION_PIN
    //#define CALIBRATION_PIN -1            // Define here to override the default pin
    #define CALIBRATION_PIN_INVERTING false // Set to true to invert the custom pin
    //#define CALIBRATION_PIN_PULLDOWN
    #define CALIBRATION_PIN_PULLUP
  #endif
#endif

/**
 * Multi-stepping sends steps in bursts to reduce MCU usage for high step-rates.
 * This allows higher feedrates than the MCU could otherwise support.
 */
#define MULTISTEPPING_LIMIT   16  //: [1, 2, 4, 8, 16, 32, 64, 128]

/**
 * Adaptive Step Smoothing increases the resolution of multi-axis moves, particularly at step frequencies
 * below 1kHz (for AVR) or 10kHz (for ARM), where aliasing between axes in multi-axis moves causes audible
 * vibration and surface artifacts. The algorithm adapts to provide the best possible step smoothing at the
 * lowest stepping frequencies.
 */
#define ADAPTIVE_STEP_SMOOTHING

/**
 * Custom Microstepping
 * Override as-needed for your setup. Up to 3 MS pins are supported.
 */
//#define MICROSTEP1 LOW,LOW,LOW
//#define MICROSTEP2 HIGH,LOW,LOW
//#define MICROSTEP4 LOW,HIGH,LOW
//#define MICROSTEP8 HIGH,HIGH,LOW
//#define MICROSTEP16 LOW,LOW,HIGH
//#define MICROSTEP32 HIGH,LOW,HIGH

// Microstep settings (Requires a board with pins named X_MS1, X_MS2, etc.)
#define MICROSTEP_MODES { 16, 16, 16, 16, 16, 16 } // [1,2,4,8,16]

/**
 *  @section  stepper motor current
 *
 *  Some boards have a means of setting the stepper motor current via firmware.
 *
 *  The power on motor currents are set by:
 *    PWM_MOTOR_CURRENT - used by MINIRAMBO & ULTIMAIN_2
 *                         known compatible chips: A4982
 *    DIGIPOT_MOTOR_CURRENT - used by BQ_ZUM_MEGA_3D, RAMBO & SCOOVO_X9H
 *                         known compatible chips: AD5206
 *    DAC_MOTOR_CURRENT_DEFAULT - used by PRINTRBOARD_REVF & RIGIDBOARD_V2
 *                         known compatible chips: MCP4728
 *    DIGIPOT_I2C_MOTOR_CURRENTS - used by 5DPRINT, AZTEEG_X3_PRO, AZTEEG_X5_MINI_WIFI, MIGHTYBOARD_REVE
 *                         known compatible chips: MCP4451, MCP4018
 *
 *  Motor currents can also be set by M907 - M910 and by the LCD.
 *    M907 - applies to all.
 *    M908 - BQ_ZUM_MEGA_3D, RAMBO, PRINTRBOARD_REVF, RIGIDBOARD_V2 & SCOOVO_X9H
 *    M909, M910 & LCD - only PRINTRBOARD_REVF & RIGIDBOARD_V2
 */
//#define PWM_MOTOR_CURRENT { 1300, 1300, 1250 }          // Values in milliamps
//#define DIGIPOT_MOTOR_CURRENT { 135,135,135,135,135 }   // Values 0-255 (RAMBO 135 = ~0.75A, 185 = ~1A)
//#define DAC_MOTOR_CURRENT_DEFAULT { 70, 80, 90, 80 }    // Default drive percent - X, Y, Z, E axis

/**
 * I2C-based DIGIPOTs (e.g., Azteeg X3 Pro)
 */
//#define DIGIPOT_MCP4018             // Requires https://github.com/felias-fogg/SlowSoftI2CMaster
//#define DIGIPOT_MCP4451
#if ANY(DIGIPOT_MCP4018, DIGIPOT_MCP4451)
  #define DIGIPOT_I2C_NUM_CHANNELS 8  // 5DPRINT:4   AZTEEG_X3_PRO:8   MKS_SBASE:5   MIGHTYBOARD_REVE:5

  // Actual motor currents in Amps. The number of entries must match DIGIPOT_I2C_NUM_CHANNELS.
  // These correspond to the physical drivers, so be mindful if the order is changed.
  #define DIGIPOT_I2C_MOTOR_CURRENTS { 1.0, 1.0, 1.0, 1.0, 1.0, 1.0, 1.0, 1.0 } // AZTEEG_X3_PRO

  //#define DIGIPOT_USE_RAW_VALUES    // Use DIGIPOT_MOTOR_CURRENT raw wiper values (instead of A4988 motor currents)

  /**
   * Common slave addresses:
   *
   *                        A   (A shifted)   B   (B shifted)  IC
   * Smoothie              0x2C (0x58)       0x2D (0x5A)       MCP4451
   * AZTEEG_X3_PRO         0x2C (0x58)       0x2E (0x5C)       MCP4451
   * AZTEEG_X5_MINI        0x2C (0x58)       0x2E (0x5C)       MCP4451
   * AZTEEG_X5_MINI_WIFI         0x58              0x5C        MCP4451
   * MIGHTYBOARD_REVE      0x2F (0x5E)                         MCP4018
   */
  //#define DIGIPOT_I2C_ADDRESS_A 0x2C  // Unshifted slave address for first DIGIPOT
  //#define DIGIPOT_I2C_ADDRESS_B 0x2D  // Unshifted slave address for second DIGIPOT
#endif

//===========================================================================
//=============================Additional Features===========================
//===========================================================================

// @section lcd

#if HAS_MANUAL_MOVE_MENU
  #define MANUAL_FEEDRATE { 50*60, 50*60, 4*60, 2*60 } // (mm/min) Feedrates for manual moves along X, Y, Z, E from panel
  #define FINE_MANUAL_MOVE 0.025    // (mm) Smallest manual move (< 0.1mm) applying to Z on most machines
  #if IS_ULTIPANEL
    #define MANUAL_E_MOVES_RELATIVE // Display extruder move distance rather than "position"
    #define ULTIPANEL_FEEDMULTIPLY  // Encoder sets the feedrate multiplier on the Status Screen
    //#define ULTIPANEL_FLOWPERCENT // Encoder sets the flow percentage on the Status Screen
  #endif
#endif

// Change values more rapidly when the encoder is rotated faster
#define ENCODER_RATE_MULTIPLIER
#if ENABLED(ENCODER_RATE_MULTIPLIER)
  #define ENCODER_10X_STEPS_PER_SEC   30  // (steps/s) Encoder rate for 10x speed
  #define ENCODER_100X_STEPS_PER_SEC  80  // (steps/s) Encoder rate for 100x speed
#endif

// Play a beep when the feedrate is changed from the Status Screen
//#define BEEP_ON_FEEDRATE_CHANGE
#if ENABLED(BEEP_ON_FEEDRATE_CHANGE)
  #define FEEDRATE_CHANGE_BEEP_DURATION   10
  #define FEEDRATE_CHANGE_BEEP_FREQUENCY 440
#endif

#if HAS_BED_PROBE && ANY(HAS_MARLINUI_MENU, HAS_TFT_LVGL_UI)
  #define PROBE_OFFSET_WIZARD       // Add a Probe Z Offset calibration option to the LCD menu
  #if ENABLED(PROBE_OFFSET_WIZARD)
    /**
     * Enable to init the Probe Z-Offset when starting the Wizard.
     * Use a height slightly above the estimated nozzle-to-probe Z offset.
     * For example, with an offset of -5, consider a starting height of -4.
     */
    #define PROBE_OFFSET_WIZARD_START_Z -4.0

    // Set a convenient position to do the calibration (probing point and nozzle/bed-distance)
    #define PROBE_OFFSET_WIZARD_XY_POS { X_CENTER, Y_CENTER }
  #endif
#endif

#if HAS_MARLINUI_MENU

  #if HAS_BED_PROBE
    // Add calibration in the Probe Offsets menu to compensate for X-axis twist.
    #define X_AXIS_TWIST_COMPENSATION
    #if ENABLED(X_AXIS_TWIST_COMPENSATION)
      /**
       * Enable to init the Probe Z-Offset when starting the Wizard.
       * Use a height slightly above the estimated nozzle-to-probe Z offset.
       * For example, with an offset of -5, consider a starting height of -4.
       */
      #define XATC_START_Z 0.0
      #define XATC_MAX_POINTS 3             // Number of points to probe in the wizard
      #define XATC_Y_POSITION Y_CENTER      // (mm) Y position to probe
      #define XATC_Z_OFFSETS { 0, 0, 0 }    // Z offsets for X axis sample points
    #endif

    // Show Deploy / Stow Probe options in the Motion menu.
    #define PROBE_DEPLOY_STOW_MENU
  #endif

  // Include a page of printer information in the LCD Main Menu
  //#define LCD_INFO_MENU
  #if ENABLED(LCD_INFO_MENU)
    //#define LCD_PRINTER_INFO_IS_BOOTSCREEN // Show bootscreen(s) instead of Printer Info pages
  #endif

  /**
   * MarlinUI "Move Axis" menu distances. Comma-separated list.
   * Values are displayed as-defined, so always use plain numbers here.
   * Axis moves <= 1/2 the axis length and Extruder moves <= EXTRUDE_MAXLENGTH
   * will be shown in the move submenus.
   */

  #define MANUAL_MOVE_DISTANCE_MM                    10, 1.0, 0.1  // (mm)
  //#define MANUAL_MOVE_DISTANCE_MM         100, 50, 10, 1.0, 0.1  // (mm)
  //#define MANUAL_MOVE_DISTANCE_MM    500, 100, 50, 10, 1.0, 0.1  // (mm)

  // Manual move distances for INCH_MODE_SUPPORT
  #define MANUAL_MOVE_DISTANCE_IN                          0.100, 0.010, 0.001  // (in)
  //#define MANUAL_MOVE_DISTANCE_IN          1.000, 0.500, 0.100, 0.010, 0.001  // (in)
  //#define MANUAL_MOVE_DISTANCE_IN   5.000, 1.000, 0.500, 0.100, 0.010, 0.001  // (in)

  // Manual move distances for rotational axes
  #define MANUAL_MOVE_DISTANCE_DEG             90, 45, 22.5, 5, 1  // (°)

  // BACK menu items keep the highlight at the top
  #define TURBO_BACK_MENU_ITEM

  // Insert a menu for preheating at the top level to allow for quick access
  //#define PREHEAT_SHORTCUT_MENU_ITEM

  // Add Configuration > Debug Menu > Endstop Test for endstop/probe/runout testing
  //#define LCD_ENDSTOP_TEST

#endif // HAS_MARLINUI_MENU

#if HAS_DISPLAY
  /**
   * *** VENDORS PLEASE READ ***
   *
   * Marlin allows you to add a custom boot image for Graphical LCDs.
   * With this option Marlin will first show your custom screen followed
   * by the standard Marlin logo with version number and web URL.
   *
   * We encourage you to take advantage of this new feature and we also
   * respectfully request that you retain the unmodified Marlin boot screen.
   */
  #define SHOW_BOOTSCREEN                 // Show the Marlin bootscreen on startup. ** ENABLE FOR PRODUCTION **
  #if ENABLED(SHOW_BOOTSCREEN)
    #define BOOTSCREEN_TIMEOUT 4000       // (ms) Total Duration to display the boot screen(s)
    #if ANY(HAS_MARLINUI_U8GLIB, TFT_COLOR_UI)
      #define BOOT_MARLIN_LOGO_SMALL      // Show a smaller Marlin logo on the Boot Screen (saving lots of flash)
    #endif
    #if HAS_MARLINUI_U8GLIB
      //#define BOOT_MARLIN_LOGO_ANIMATED // Animated Marlin logo. Costs ~3260 (or ~940) bytes of flash.
    #endif
    #if ANY(HAS_MARLINUI_U8GLIB, TOUCH_UI_FTDI_EVE, HAS_MARLINUI_HD44780)
      //#define SHOW_CUSTOM_BOOTSCREEN    // Show the bitmap in Marlin/_Bootscreen.h on startup.
    #endif
  #endif

  #if HAS_MARLINUI_U8GLIB
    //#define CUSTOM_STATUS_SCREEN_IMAGE  // Show the bitmap in Marlin/_Statusscreen.h on the status screen.
  #endif

  #define SOUND_MENU_ITEM   // Add a mute option to the LCD menu
  #define SOUND_ON_DEFAULT    // Buzzer/speaker default enabled state

  #if HAS_WIRED_LCD
    //#define DOUBLE_LCD_FRAMERATE        // Not recommended for slow boards.
  #endif

  // The timeout to return to the status screen from sub-menus
  //#define LCD_TIMEOUT_TO_STATUS 15000   // (ms)

  // Scroll a longer status message into view
  #define STATUS_MESSAGE_SCROLLING

  // Apply a timeout to low-priority status messages
  #define STATUS_MESSAGE_TIMEOUT_SEC 60 // (seconds)

  // On the Info Screen, display XY with one decimal place when possible
  //#define LCD_DECIMAL_SMALL_XY

  // Show the E position (filament used) during printing
  //#define LCD_SHOW_E_TOTAL

  // Display a negative temperature instead of "err"
  //#define SHOW_TEMPERATURE_BELOW_ZERO

  /**
   * LED Control Menu
   * Add LED Control to the LCD menu
   */
  //#define LED_CONTROL_MENU
  #if ENABLED(LED_CONTROL_MENU)
    #define LED_COLOR_PRESETS                 // Enable the Preset Color menu option
    //#define NEO2_COLOR_PRESETS              // Enable a second NeoPixel Preset Color menu option
    #if ENABLED(LED_COLOR_PRESETS)
      #define LED_USER_PRESET_RED        255  // User defined RED value
      #define LED_USER_PRESET_GREEN      128  // User defined GREEN value
      #define LED_USER_PRESET_BLUE         0  // User defined BLUE value
      #define LED_USER_PRESET_WHITE      255  // User defined WHITE value
      #define LED_USER_PRESET_BRIGHTNESS 255  // User defined intensity
      //#define LED_USER_PRESET_STARTUP       // Have the printer display the user preset color on startup
    #endif
    #if ENABLED(NEO2_COLOR_PRESETS)
      #define NEO2_USER_PRESET_RED        255 // User defined RED value
      #define NEO2_USER_PRESET_GREEN      128 // User defined GREEN value
      #define NEO2_USER_PRESET_BLUE         0 // User defined BLUE value
      #define NEO2_USER_PRESET_WHITE      255 // User defined WHITE value
      #define NEO2_USER_PRESET_BRIGHTNESS 255 // User defined intensity
      //#define NEO2_USER_PRESET_STARTUP      // Have the printer display the user preset color on startup for the second strip
    #endif
  #endif

#endif // HAS_DISPLAY

#if HAS_FEEDRATE_EDIT
  #define SPEED_EDIT_MIN    10  // (%) Feedrate percentage edit range minimum
  #define SPEED_EDIT_MAX   999  // (%) Feedrate percentage edit range maximum
#endif
#if HAS_FLOW_EDIT
  #define FLOW_EDIT_MIN     10  // (%) Flow percentage edit range minimum
  #define FLOW_EDIT_MAX    999  // (%) Flow percentage edit range maximum
#endif

// Add 'M73' to set print job progress, overrides Marlin's built-in estimate
//#define SET_PROGRESS_MANUALLY
#if ENABLED(SET_PROGRESS_MANUALLY)
  #define SET_PROGRESS_PERCENT            // Add 'P' parameter to set percentage done
  #define SET_REMAINING_TIME              // Add 'R' parameter to set remaining time
  //#define SET_INTERACTION_TIME          // Add 'C' parameter to set time until next filament change or other user interaction
  //#define M73_REPORT                    // Report M73 values to host
  #if ALL(M73_REPORT, HAS_MEDIA)
    #define M73_REPORT_SD_ONLY            // Report only when printing from SD
  #endif
#endif

// LCD Print Progress options. Multiple times may be displayed in turn.
#if HAS_DISPLAY && ANY(HAS_MEDIA, SET_PROGRESS_MANUALLY)
  #define SHOW_PROGRESS_PERCENT           // Show print progress percentage (doesn't affect progress bar)
  #define SHOW_ELAPSED_TIME               // Display elapsed printing time (prefix 'E')
  #define SHOW_REMAINING_TIME           // Display estimated time to completion (prefix 'R')
  #if ENABLED(SET_INTERACTION_TIME)
    #define SHOW_INTERACTION_TIME         // Display time until next user interaction ('C' = filament change)
  #endif
  //#define PRINT_PROGRESS_SHOW_DECIMALS  // Show/report progress with decimal digits, not all UIs support this

  #if ANY(HAS_MARLINUI_HD44780, IS_TFTGLCD_PANEL)
    #define LCD_PROGRESS_BAR            // Show a progress bar on HD44780 LCDs for SD printing
    #if ENABLED(LCD_PROGRESS_BAR)
      #define PROGRESS_BAR_BAR_TIME 2000  // (ms) Amount of time to show the bar
      #define PROGRESS_BAR_MSG_TIME 3000  // (ms) Amount of time to show the status message
      #define PROGRESS_MSG_EXPIRE      0  // (ms) Amount of time to retain the status message (0=forever)
      //#define PROGRESS_MSG_ONCE         // Show the message for MSG_TIME then clear it
      //#define LCD_PROGRESS_BAR_TEST     // Add a menu item to test the progress bar
    #endif
  #endif
#endif

#if HAS_MEDIA
  /**
   * SD Card SPI Speed
   * May be required to resolve "volume init" errors.
   *
   * Enable and set to SPI_HALF_SPEED, SPI_QUARTER_SPEED, or SPI_EIGHTH_SPEED
   *  otherwise full speed will be applied.
   *
   * :['SPI_HALF_SPEED', 'SPI_QUARTER_SPEED', 'SPI_EIGHTH_SPEED']
   */
  //#define SD_SPI_SPEED SPI_HALF_SPEED

  // The standard SD detect circuit reads LOW when media is inserted and HIGH when empty.
  // Enable this option and set to HIGH if your SD cards are incorrectly detected.
  //#define SD_DETECT_STATE HIGH

  //#define SD_IGNORE_AT_STARTUP            // Don't mount the SD card when starting up
  //#define SDCARD_READONLY                 // Read-only SD card (to save over 2K of flash)

  //#define GCODE_REPEAT_MARKERS            // Enable G-code M808 to set repeat markers and do looping

  #define SD_PROCEDURE_DEPTH 1              // Increase if you need more nested M32 calls

  #define SD_FINISHED_STEPPERRELEASE true   // Disable steppers when SD Print is finished
  #define SD_FINISHED_RELEASECOMMAND "M84"  // Use "M84XYE" to keep Z enabled so your bed stays in place

  // Reverse SD sort to show "more recent" files first, according to the card's FAT.
  // Since the FAT gets out of order with usage, SDCARD_SORT_ALPHA is recommended.
  #define SDCARD_RATHERRECENTFIRST

  #define SD_MENU_CONFIRM_START             // Confirm the selected SD file before printing

  //#define NO_SD_AUTOSTART                 // Remove auto#.g file support completely to save some Flash, SRAM
  //#define MENU_ADDAUTOSTART               // Add a menu option to run auto#.g files

  //#define ONE_CLICK_PRINT                 // Prompt to print the newest file on inserted media
  //#define BROWSE_MEDIA_ON_INSERT          // Open the file browser when media is inserted

  //#define MEDIA_MENU_AT_TOP               // Force the media menu to be listed on the top of the main menu

  #define EVENT_GCODE_SD_ABORT "G91\nG1 E-2 F2700\nG1 E-2 Z0.2 F2400\nG1 X5 Y5 F3000\nG90\nG27 P2\nM220 S100\nM221 S100\nM104 S0\nM140 S0\nM107\nM84 X Y E"     // G-code to run on SD Abort Print (e.g., "G28XY" or "G27")

  #if ENABLED(PRINTER_EVENT_LEDS)
    #define PE_LEDS_COMPLETED_TIME  (30*60) // (seconds) Time to keep the LED "done" color before restoring normal illumination
  #endif

  /**
   * Continue after Power-Loss (Creality3D)
   *
   * Store the current state to the SD Card at the start of each layer
   * during SD printing. If the recovery file is found at boot time, present
   * an option on the LCD screen to continue the print from the last-known
   * point in the file.
   */
  #define POWER_LOSS_RECOVERY
  #if ENABLED(POWER_LOSS_RECOVERY)
<<<<<<< HEAD
    #define PLR_ENABLED_DEFAULT   false // Power Loss Recovery enabled by default. (Set with 'M413 Sn' & M500)
    //#define BACKUP_POWER_SUPPLY       // Backup power / UPS to move the steppers on power loss
    //#define POWER_LOSS_ZRAISE       2 // (mm) Z axis raise on resume (on power loss with UPS)
    #define POWER_LOSS_PIN         PC13 // Pin to detect power loss. Set to -1 to disable default pin on boards without module.
    #define POWER_LOSS_STATE     LOW // State of pin indicating power loss
    //#define POWER_LOSS_PULLUP         // Set pullup / pulldown as appropriate for your sensor
=======
    #define PLR_ENABLED_DEFAULT       false // Power-Loss Recovery enabled by default. (Set with 'M413 Sn' & M500)
    //#define PLR_BED_THRESHOLD BED_MAXTEMP // (°C) Skip user confirmation at or above this bed temperature (0 to disable)

    //#define POWER_LOSS_PIN             44 // Pin to detect power-loss. Set to -1 to disable default pin on boards without module, or comment to use board default.
    //#define POWER_LOSS_STATE         HIGH // State of pin indicating power-loss
    //#define POWER_LOSS_PULLUP             // Set pullup / pulldown as appropriate for your sensor
>>>>>>> e0d683ba
    //#define POWER_LOSS_PULLDOWN

    //#define POWER_LOSS_ZRAISE        2    // (mm) Z axis raise on resume (on power-loss with UPS)
    //#define POWER_LOSS_PURGE_LEN    20    // (mm) Length of filament to purge on resume

    // Without a POWER_LOSS_PIN the following option helps reduce wear on the SD card,
    // especially with "vase mode" printing. Set too high and vases cannot be continued.
<<<<<<< HEAD
    #define POWER_LOSS_MIN_Z_CHANGE 0.01 // (mm) Minimum Z change before saving power-loss data
=======
    #define POWER_LOSS_MIN_Z_CHANGE    0.05 // (mm) Minimum Z change before saving power-loss data

    //#define BACKUP_POWER_SUPPLY           // Backup power / UPS to move the steppers on power-loss
    #if ENABLED(BACKUP_POWER_SUPPLY)
      //#define POWER_LOSS_RETRACT_LEN   10 // (mm) Length of filament to retract on fail
    #endif
>>>>>>> e0d683ba

    // Enable if Z homing is needed for proper recovery. 99.9% of the time this should be disabled!
    //#define POWER_LOSS_RECOVER_ZHOME
    #if ENABLED(POWER_LOSS_RECOVER_ZHOME)
      //#define POWER_LOSS_ZHOME_POS { 0, 0 } // Safe XY position to home Z while avoiding objects on the bed
    #endif
  #endif

  /**
   * Sort SD file listings in alphabetical order.
   *
   * With this option enabled, items on SD cards will be sorted
   * by name for easier navigation.
   *
   * By default...
   *
   *  - Use the slowest -but safest- method for sorting.
   *  - Folders are sorted to the top.
   *  - The sort key is statically allocated.
   *  - No added G-code (M34) support.
   *  - 40 item sorting limit. (Items after the first 40 are unsorted.)
   *
   * SD sorting uses static allocation (as set by SDSORT_LIMIT), allowing the
   * compiler to calculate the worst-case usage and throw an error if the SRAM
   * limit is exceeded.
   *
   *  - SDSORT_USES_RAM provides faster sorting via a static directory buffer.
   *  - SDSORT_USES_STACK does the same, but uses a local stack-based buffer.
   *  - SDSORT_CACHE_NAMES will retain the sorted file listing in RAM. (Expensive!)
   *  - SDSORT_DYNAMIC_RAM only uses RAM when the SD menu is visible. (Use with caution!)
   */
  //#define SDCARD_SORT_ALPHA

  // SD Card Sorting options
  #if ENABLED(SDCARD_SORT_ALPHA)
    #define SDSORT_REVERSE     false  // Default to sorting file names in reverse order.
    #define SDSORT_LIMIT       40     // Maximum number of sorted items (10-256). Costs 27 bytes each.
    #define SDSORT_FOLDERS     -1     // -1=above  0=none  1=below
    #define SDSORT_GCODE       false  // Enable G-code M34 to set sorting behaviors: M34 S<-1|0|1> F<-1|0|1>
    #define SDSORT_USES_RAM    false  // Pre-allocate a static array for faster pre-sorting.
    #define SDSORT_USES_STACK  false  // Prefer the stack for pre-sorting to give back some SRAM. (Negated by next 2 options.)
    #define SDSORT_CACHE_NAMES false  // Keep sorted items in RAM longer for speedy performance. Most expensive option.
    #define SDSORT_DYNAMIC_RAM false  // Use dynamic allocation (within SD menus). Least expensive option. Set SDSORT_LIMIT before use!
    #define SDSORT_CACHE_VFATS 2      // Maximum number of 13-byte VFAT entries to use for sorting.
                                      // Note: Only affects SCROLL_LONG_FILENAMES with SDSORT_CACHE_NAMES but not SDSORT_DYNAMIC_RAM.
  #endif

  // Allow international symbols in long filenames. To display correctly, the
  // LCD's font must contain the characters. Check your selected LCD language.
  //#define UTF_FILENAME_SUPPORT

  #define LONG_FILENAME_HOST_SUPPORT    // Get the long filename of a file/folder with 'M33 <dosname>' and list long filenames with 'M20 L'
  //#define LONG_FILENAME_WRITE_SUPPORT   // Create / delete files with long filenames via M28, M30, and Binary Transfer Protocol
  //#define M20_TIMESTAMP_SUPPORT         // Include timestamps by adding the 'T' flag to M20 commands

  #define SCROLL_LONG_FILENAMES         // Scroll long filenames in the SD card menu

  //#define SD_ABORT_NO_COOLDOWN          // Leave the heaters on after Stop Print (not recommended!)

  /**
   * Abort SD printing when any endstop is triggered.
   * This feature is enabled with 'M540 S1' or from the LCD menu.
   * Endstops must be activated for this option to work.
   */
  //#define SD_ABORT_ON_ENDSTOP_HIT
  #if ENABLED(SD_ABORT_ON_ENDSTOP_HIT)
    //#define SD_ABORT_ON_ENDSTOP_HIT_GCODE "G28XY" // G-code to run on endstop hit (e.g., "G28XY" or "G27")
  #endif

  //#define SD_REPRINT_LAST_SELECTED_FILE // On print completion open the LCD Menu and select the same file

  //#define AUTO_REPORT_SD_STATUS         // Auto-report media status with 'M27 S<seconds>'

  /**
   * Support for USB thumb drives using an Arduino USB Host Shield or
   * equivalent MAX3421E breakout board. The USB thumb drive will appear
   * to Marlin as an SD card.
   *
   * The MAX3421E can be assigned the same pins as the SD card reader, with
   * the following pin mapping:
   *
   *    SCLK, MOSI, MISO --> SCLK, MOSI, MISO
   *    INT              --> SD_DETECT_PIN [1]
   *    SS               --> SDSS
   *
   * [1] On AVR an interrupt-capable pin is best for UHS3 compatibility.
   */
  //#define USB_FLASH_DRIVE_SUPPORT
  #if ENABLED(USB_FLASH_DRIVE_SUPPORT)
    /**
     * USB Host Shield Library
     *
     * - UHS2 uses no interrupts and has been production-tested
     *   on a LulzBot TAZ Pro with a 32-bit Archim board.
     *
     * - UHS3 is newer code with better USB compatibility. But it
     *   is less tested and is known to interfere with Servos.
     *   [1] This requires USB_INTR_PIN to be interrupt-capable.
     */
    //#define USE_UHS2_USB
    //#define USE_UHS3_USB

    #define DISABLE_DUE_SD_MMC // Disable USB Host access to USB Drive to prevent hangs on block access for DUE platform

    /**
     * Native USB Host supported by some boards (USB OTG)
     */
    //#define USE_OTG_USB_HOST

    #if DISABLED(USE_OTG_USB_HOST)
      #define USB_CS_PIN    SDSS
      #define USB_INTR_PIN  SD_DETECT_PIN
    #endif
  #endif

  /**
   * When using a bootloader that supports SD-Firmware-Flashing,
   * add a menu item to activate SD-FW-Update on the next reboot.
   *
   * Requires ATMEGA2560 (Arduino Mega)
   *
   * Tested with this bootloader:
   *   https://github.com/FleetProbe/MicroBridge-Arduino-ATMega2560
   */
  //#define SD_FIRMWARE_UPDATE
  #if ENABLED(SD_FIRMWARE_UPDATE)
    #define SD_FIRMWARE_UPDATE_EEPROM_ADDR    0x1FF
    #define SD_FIRMWARE_UPDATE_ACTIVE_VALUE   0xF0
    #define SD_FIRMWARE_UPDATE_INACTIVE_VALUE 0xFF
  #endif

  /**
   * Enable this option if you have more than ~3K of unused flash space.
   * Marlin will embed all settings in the firmware binary as compressed data.
   * Use 'M503 C' to write the settings out to the SD Card as 'mc.zip'.
   * See docs/ConfigEmbedding.md for details on how to use 'mc-apply.py'.
   */
  //#define CONFIGURATION_EMBEDDING

  // Add an optimized binary file transfer mode, initiated with 'M28 B1'
  //#define BINARY_FILE_TRANSFER

  #if ENABLED(BINARY_FILE_TRANSFER)
    // Include extra facilities (e.g., 'M20 F') supporting firmware upload via BINARY_FILE_TRANSFER
    //#define CUSTOM_FIRMWARE_UPLOAD
  #endif

  /**
   * Set this option to one of the following (or the board's defaults apply):
   *
   *           LCD - Use the SD drive in the external LCD controller.
   *       ONBOARD - Use the SD drive on the control board.
   *  CUSTOM_CABLE - Use a custom cable to access the SD (as defined in a pins file).
   *
   * :[ 'LCD', 'ONBOARD', 'CUSTOM_CABLE' ]
   */
  #define SDCARD_CONNECTION ONBOARD

  // Enable if SD detect is rendered useless (e.g., by using an SD extender)
  //#define NO_SD_DETECT

  /**
   * Multiple volume support - EXPERIMENTAL.
   * Adds 'M21 Pm' / 'M21 S' / 'M21 U' to mount SD Card / USB Drive.
   */
  //#define MULTI_VOLUME
  #if ENABLED(MULTI_VOLUME)
    #define VOLUME_SD_ONBOARD
    #define VOLUME_USB_FLASH_DRIVE
    #define DEFAULT_VOLUME SV_SD_ONBOARD
    #define DEFAULT_SHARED_VOLUME SV_USB_FLASH_DRIVE
  #endif

#endif // HAS_MEDIA

/**
 * By default an onboard SD card reader may be shared as a USB mass-
 * storage device. This option hides the SD card from the host PC.
 */
//#define NO_SD_HOST_DRIVE   // Disable SD Card access over USB (for security).

/**
 * Additional options for Graphical Displays
 *
 * Use the optimizations here to improve printing performance,
 * which can be adversely affected by graphical display drawing,
 * especially when doing several short moves, and when printing
 * on DELTA and SCARA machines.
 *
 * Some of these options may result in the display lagging behind
 * controller events, as there is a trade-off between reliable
 * printing performance versus fast display updates.
 */
#if HAS_MARLINUI_U8GLIB
  // Save many cycles by drawing a hollow frame or no frame on the Info Screen
  //#define XYZ_NO_FRAME
  #define XYZ_HOLLOW_FRAME

  // A bigger font is available for edit items. Costs 3120 bytes of flash.
  // Western only. Not available for Cyrillic, Kana, Turkish, Greek, or Chinese.
  //#define USE_BIG_EDIT_FONT

  // A smaller font may be used on the Info Screen. Costs 2434 bytes of flash.
  // Western only. Not available for Cyrillic, Kana, Turkish, Greek, or Chinese.
  //#define USE_SMALL_INFOFONT

  /**
   * ST7920-based LCDs can emulate a 16 x 4 character display using
   * the ST7920 character-generator for very fast screen updates.
   * Enable LIGHTWEIGHT_UI to use this special display mode.
   *
   * Since LIGHTWEIGHT_UI has limited space, the position and status
   * message occupy the same line. Set STATUS_EXPIRE_SECONDS to the
   * length of time to display the status message before clearing.
   *
   * Set STATUS_EXPIRE_SECONDS to zero to never clear the status.
   * This will prevent position updates from being displayed.
   */
  #if IS_U8GLIB_ST7920
    // Enable this option and reduce the value to optimize screen updates.
    // The normal delay is 10µs. Use the lowest value that still gives a reliable display.
    //#define DOGM_SPI_DELAY_US 5

    //#define LIGHTWEIGHT_UI
    #if ENABLED(LIGHTWEIGHT_UI)
      #define STATUS_EXPIRE_SECONDS 20
    #endif
  #endif

  /**
   * Status (Info) Screen customization
   * These options may affect code size and screen render time.
   * Custom status screens can forcibly override these settings.
   */
  //#define STATUS_COMBINE_HEATERS    // Use combined heater images instead of separate ones
  //#define STATUS_HOTEND_NUMBERLESS  // Use plain hotend icons instead of numbered ones (with 2+ hotends)
  #define STATUS_HOTEND_INVERTED      // Show solid nozzle bitmaps when heating (Requires STATUS_HOTEND_ANIM for numbered hotends)
  #define STATUS_HOTEND_ANIM          // Use a second bitmap to indicate hotend heating
  #define STATUS_BED_ANIM             // Use a second bitmap to indicate bed heating
  #define STATUS_CHAMBER_ANIM         // Use a second bitmap to indicate chamber heating
  //#define STATUS_CUTTER_ANIM        // Use a second bitmap to indicate spindle / laser active
  //#define STATUS_COOLER_ANIM        // Use a second bitmap to indicate laser cooling
  //#define STATUS_FLOWMETER_ANIM     // Use multiple bitmaps to indicate coolant flow
  //#define STATUS_ALT_BED_BITMAP     // Use the alternative bed bitmap
  //#define STATUS_ALT_FAN_BITMAP     // Use the alternative fan bitmap
  //#define STATUS_FAN_FRAMES 3       // :[0,1,2,3,4] Number of fan animation frames

  // Only one STATUS_HEAT_* option can be enabled
  //#define STATUS_HEAT_PERCENT       // Show heating in a progress bar
  //#define STATUS_HEAT_POWER         // Show heater output power as a vertical bar

  // Frivolous Game Options
  //#define MARLIN_BRICKOUT
  //#define MARLIN_INVADERS
  //#define MARLIN_SNAKE
  //#define GAMES_EASTER_EGG          // Add extra blank lines above the "Games" sub-menu

#endif // HAS_MARLINUI_U8GLIB

#if HAS_MARLINUI_U8GLIB || IS_DWIN_MARLINUI
  #define MENU_HOLLOW_FRAME           // Enable to save many cycles by drawing a hollow frame on Menu Screens
  //#define OVERLAY_GFX_REVERSE       // Swap the CW/CCW indicators in the graphics overlay
#endif

//
// Additional options for DGUS / DWIN displays
//
#if HAS_DGUS_LCD
  #define LCD_BAUDRATE 115200

  #define DGUS_RX_BUFFER_SIZE 128
  #define DGUS_TX_BUFFER_SIZE 48
  //#define SERIAL_STATS_RX_BUFFER_OVERRUNS  // Fix Rx overrun situation (Currently only for AVR)

  #define DGUS_UPDATE_INTERVAL_MS  500    // (ms) Interval between automatic screen updates

  #if DGUS_UI_IS(FYSETC, MKS, HIPRECY)
    #define DGUS_PRINT_FILENAME           // Display the filename during printing
    #define DGUS_PREHEAT_UI               // Display a preheat screen during heatup

    #if DGUS_UI_IS(FYSETC, MKS)
      //#define DGUS_UI_MOVE_DIS_OPTION   // Disabled by default for FYSETC and MKS
    #else
      #define DGUS_UI_MOVE_DIS_OPTION     // Enabled by default for UI_HIPRECY
    #endif

    #define DGUS_FILAMENT_LOADUNLOAD
    #if ENABLED(DGUS_FILAMENT_LOADUNLOAD)
      #define DGUS_FILAMENT_PURGE_LENGTH 10
      #define DGUS_FILAMENT_LOAD_LENGTH_PER_TIME 0.5 // (mm) Adjust in proportion to DGUS_UPDATE_INTERVAL_MS
    #endif

    #define DGUS_UI_WAITING               // Show a "waiting" screen between some screens
    #if ENABLED(DGUS_UI_WAITING)
      #define DGUS_UI_WAITING_STATUS 10
      #define DGUS_UI_WAITING_STATUS_PERIOD 8 // Increase to slower waiting status looping
    #endif

  #elif DGUS_UI_IS(E3S1PRO)
    /**
     * The stock Ender-3 S1 Pro/Plus display firmware has rather poor SD file handling.
     *
     * The autoscroll is mainly useful for status messages, filenames, and the "About" page.
     *
     * NOTE: The Advanced SD Card option is affected by the stock touchscreen firmware, so
     *       pages 5 and up will display "4/4". This may get fixed in a screen firmware update.
     */
    #define DGUS_SOFTWARE_AUTOSCROLL        // Enable long text software auto-scroll
    #define DGUS_AUTOSCROLL_START_CYCLES 1  // Refresh cycles without scrolling at the beginning of text strings
    #define DGUS_AUTOSCROLL_END_CYCLES 1    // ... at the end of text strings

    #define DGUS_ADVANCED_SDCARD            // Allow more than 20 files and navigating directories
    #define DGUS_USERCONFIRM                // Reuse the SD Card page to show various messages
  #endif
#endif // HAS_DGUS_LCD

//
// Additional options for AnyCubic Chiron TFT displays
//
#if ENABLED(ANYCUBIC_LCD_CHIRON)
  // By default the type of panel is automatically detected.
  // Enable one of these options if you know the panel type.
  //#define CHIRON_TFT_STANDARD
  //#define CHIRON_TFT_NEW

  // Enable the longer Anycubic powerup startup tune
  //#define AC_DEFAULT_STARTUP_TUNE

  /**
   * Display Folders
   * By default the file browser lists all G-code files (including those in subfolders) in a flat list.
   * Enable this option to display a hierarchical file browser.
   *
   * NOTES:
   * - Without this option it helps to enable SDCARD_SORT_ALPHA so files are sorted before/after folders.
   * - When used with the "new" panel, folder names will also have '.gcode' appended to their names.
   *   This hack is currently required to force the panel to show folders.
   */
  #define AC_SD_FOLDER_VIEW
#endif

//
// Specify additional languages for the UI. Default specified by LCD_LANGUAGE.
//
#if ANY(DOGLCD, TFT_COLOR_UI, TOUCH_UI_FTDI_EVE, IS_DWIN_MARLINUI, ANYCUBIC_LCD_VYPER)
  //#define LCD_LANGUAGE_2 fr
  //#define LCD_LANGUAGE_3 de
  //#define LCD_LANGUAGE_4 es
  //#define LCD_LANGUAGE_5 it
  #ifdef LCD_LANGUAGE_2
    //#define LCD_LANGUAGE_AUTO_SAVE // Automatically save language to EEPROM on change
  #endif
#endif

//
// Touch UI for the FTDI Embedded Video Engine (EVE)
//
#if ENABLED(TOUCH_UI_FTDI_EVE)
  // Display board used
  //#define LCD_FTDI_VM800B35A        // FTDI 3.5" with FT800 (320x240)
  //#define LCD_4DSYSTEMS_4DLCD_FT843 // 4D Systems 4.3" (480x272)
  //#define LCD_HAOYU_FT800CB         // Haoyu with 4.3" or 5" (480x272)
  //#define LCD_HAOYU_FT810CB         // Haoyu with 5" (800x480)
  //#define LCD_LULZBOT_CLCD_UI       // LulzBot Color LCD UI
  //#define LCD_FYSETC_TFT81050       // FYSETC with 5" (800x480)
  //#define LCD_EVE3_50G              // Matrix Orbital 5.0", 800x480, BT815
  //#define LCD_EVE2_50G              // Matrix Orbital 5.0", 800x480, FT813

  // Correct the resolution if not using the stock TFT panel.
  //#define TOUCH_UI_320x240
  //#define TOUCH_UI_480x272
  //#define TOUCH_UI_800x480

  // Mappings for boards with a standard RepRapDiscount Display connector
  //#define AO_EXP1_PINMAP      // LulzBot CLCD UI EXP1 mapping
  //#define AO_EXP2_PINMAP      // LulzBot CLCD UI EXP2 mapping
  //#define CR10_TFT_PINMAP     // Rudolph Riedel's CR10 pin mapping
  //#define S6_TFT_PINMAP       // FYSETC S6 pin mapping
  //#define F6_TFT_PINMAP       // FYSETC F6 pin mapping

  //#define OTHER_PIN_LAYOUT  // Define pins manually below
  #if ENABLED(OTHER_PIN_LAYOUT)
    // Pins for CS and MOD_RESET (PD) must be chosen
    #define CLCD_MOD_RESET  9
    #define CLCD_SPI_CS    10

    // If using software SPI, specify pins for SCLK, MOSI, MISO
    //#define CLCD_USE_SOFT_SPI
    #if ENABLED(CLCD_USE_SOFT_SPI)
      #define CLCD_SOFT_SPI_MOSI 11
      #define CLCD_SOFT_SPI_MISO 12
      #define CLCD_SOFT_SPI_SCLK 13
    #endif
  #endif

  // Display Orientation. An inverted (i.e. upside-down) display
  // is supported on the FT800. The FT810 and beyond also support
  // portrait and mirrored orientations.
  //#define TOUCH_UI_INVERTED
  //#define TOUCH_UI_PORTRAIT
  //#define TOUCH_UI_MIRRORED

  // UTF8 processing and rendering.
  // Unsupported characters are shown as '?'.
  //#define TOUCH_UI_USE_UTF8
  #if ENABLED(TOUCH_UI_USE_UTF8)
    // Western accents support. These accented characters use
    // combined bitmaps and require relatively little storage.
    #define TOUCH_UI_UTF8_WESTERN_CHARSET
    #if ENABLED(TOUCH_UI_UTF8_WESTERN_CHARSET)
      // Additional character groups. These characters require
      // full bitmaps and take up considerable storage:
      //#define TOUCH_UI_UTF8_SUPERSCRIPTS  // ¹ ² ³
      //#define TOUCH_UI_UTF8_COPYRIGHT     // © ®
      //#define TOUCH_UI_UTF8_GERMANIC      // ß
      //#define TOUCH_UI_UTF8_SCANDINAVIAN  // Æ Ð Ø Þ æ ð ø þ
      //#define TOUCH_UI_UTF8_PUNCTUATION   // « » ¿ ¡
      //#define TOUCH_UI_UTF8_CURRENCY      // ¢ £ ¤ ¥
      //#define TOUCH_UI_UTF8_ORDINALS      // º ª
      //#define TOUCH_UI_UTF8_MATHEMATICS   // ± × ÷
      //#define TOUCH_UI_UTF8_FRACTIONS     // ¼ ½ ¾
      //#define TOUCH_UI_UTF8_SYMBOLS       // µ ¶ ¦ § ¬
    #endif

    // Cyrillic character set, costs about 27KiB of flash
    //#define TOUCH_UI_UTF8_CYRILLIC_CHARSET
  #endif

  // Use a smaller font when labels don't fit buttons
  #define TOUCH_UI_FIT_TEXT

  // Use a numeric passcode for "Screen lock" keypad.
  // (recommended for smaller displays)
  //#define TOUCH_UI_PASSCODE

  // Output extra debug info for Touch UI events
  //#define TOUCH_UI_DEBUG

  // Developer menu (accessed by touching "About Printer" copyright text)
  //#define TOUCH_UI_DEVELOPER_MENU
#endif

//
// Classic UI Options
//
#if TFT_SCALED_DOGLCD
  //#define TFT_MARLINUI_COLOR 0xFFFF // White
  //#define TFT_MARLINBG_COLOR 0x0000 // Black
  //#define TFT_DISABLED_COLOR 0x0003 // Almost black
  //#define TFT_BTCANCEL_COLOR 0xF800 // Red
  //#define TFT_BTARROWS_COLOR 0xDEE6 // 11011 110111 00110 Yellow
  //#define TFT_BTOKMENU_COLOR 0x145F // 00010 100010 11111 Cyan
#endif

/**
 * Display Sleep
 * Enable this option to save energy and prevent OLED pixel burn-in.
 */
//#define DISPLAY_SLEEP_MINUTES 2       // (minutes) Timeout before turning off the screen

/**
 * LCD Backlight Timeout
 * Requires a display with a controllable backlight
 */
//#define LCD_BACKLIGHT_TIMEOUT_MINS 1  // (minutes) Timeout before turning off the backlight

#if defined(DISPLAY_SLEEP_MINUTES) || defined(LCD_BACKLIGHT_TIMEOUT_MINS)
  #define EDITABLE_DISPLAY_TIMEOUT      // Edit sleep / backlight timeout with M255 S<minutes> and a menu item
#endif

//
// ADC Button Debounce
//
#if HAS_ADC_BUTTONS
  #define ADC_BUTTON_DEBOUNCE_DELAY 16  // Increase if buttons bounce or repeat too fast
#endif

// @section safety

/**
 * The watchdog hardware timer will do a reset and disable all outputs
 * if the firmware gets too overloaded to read the temperature sensors.
 *
 * If you find that watchdog reboot causes your AVR board to hang forever,
 * enable WATCHDOG_RESET_MANUAL to use a custom timer instead of WDTO.
 * NOTE: This method is less reliable as it can only catch hangups while
 * interrupts are enabled.
 */
#define USE_WATCHDOG
#if ENABLED(USE_WATCHDOG)
  //#define WATCHDOG_RESET_MANUAL
#endif

// @section lcd

/**
 * Babystepping enables movement of the axes by tiny increments without changing
 * the current position values. This feature is used primarily to adjust the Z
 * axis in the first layer of a print in real-time.
 *
 * Warning: Does not respect endstops!
 */
#define BABYSTEPPING
#if ENABLED(BABYSTEPPING)
  //#define EP_BABYSTEPPING                 // M293/M294 babystepping with EMERGENCY_PARSER support
  //#define BABYSTEP_WITHOUT_HOMING
  //#define BABYSTEP_ALWAYS_AVAILABLE       // Allow babystepping at all times (not just during movement)
  //#define BABYSTEP_XY                     // Also enable X/Y Babystepping. Not supported on DELTA!
  #define BABYSTEP_INVERT_Z false           // Enable if Z babysteps should go the other way
  //#define BABYSTEP_MILLIMETER_UNITS       // Specify BABYSTEP_MULTIPLICATOR_(XY|Z) in mm instead of micro-steps
  #define BABYSTEP_MULTIPLICATOR_Z  8       // (steps or mm) Steps or millimeter distance for each Z babystep
  #define BABYSTEP_MULTIPLICATOR_XY 1       // (steps or mm) Steps or millimeter distance for each XY babystep

  //#define DOUBLECLICK_FOR_Z_BABYSTEPPING  // Double-click on the Status Screen for Z Babystepping.
  #if ENABLED(DOUBLECLICK_FOR_Z_BABYSTEPPING)
    #define DOUBLECLICK_MAX_INTERVAL 1250   // Maximum interval between clicks, in milliseconds.
                                            // Note: Extra time may be added to mitigate controller latency.
    //#define MOVE_Z_WHEN_IDLE              // Jump to the move Z menu on double-click when printer is idle.
    #if ENABLED(MOVE_Z_WHEN_IDLE)
      #define MOVE_Z_IDLE_MULTIPLICATOR 1   // Multiply 1mm by this factor for the move step size.
    #endif
  #endif

  //#define BABYSTEP_DISPLAY_TOTAL          // Display total babysteps since last G28

  //#define BABYSTEP_ZPROBE_OFFSET          // Combine M851 Z and Babystepping
  #if ENABLED(BABYSTEP_ZPROBE_OFFSET)
    //#define BABYSTEP_HOTEND_Z_OFFSET      // For multiple hotends, babystep relative Z offsets
    //#define BABYSTEP_GFX_OVERLAY          // Enable graphical overlay on Z-offset editor
  #endif
#endif

// @section extruder

/**
 * Linear Pressure Control v1.5
 *
 * Assumption: advance [steps] = k * (delta velocity [steps/s])
 * K=0 means advance disabled.
 *
 * NOTE: K values for LIN_ADVANCE 1.5 differ from earlier versions!
 *
 * Set K around 0.22 for 3mm PLA Direct Drive with ~6.5cm between the drive gear and heatbreak.
 * Larger K values will be needed for flexible filament and greater distances.
 * If this algorithm produces a higher speed offset than the extruder can handle (compared to E jerk)
 * print acceleration will be reduced during the affected moves to keep within the limit.
 *
 * See https://marlinfw.org/docs/features/lin_advance.html for full instructions.
 */
#define LIN_ADVANCE
#if ENABLED(LIN_ADVANCE)
  #if ENABLED(DISTINCT_E_FACTORS)
    #define ADVANCE_K { 0.04 }    // (mm) Compression length per 1mm/s extruder speed, per extruder
  #else
    #define ADVANCE_K 0.04        // (mm) Compression length applying to all extruders
  #endif
  //#define ADVANCE_K_EXTRA       // Add a second linear advance constant, configurable with M900 L.
  //#define LA_DEBUG              // Print debug information to serial during operation. Disable for production use.
<<<<<<< HEAD
  #define ALLOW_LOW_EJERK       // Allow a DEFAULT_EJERK value of <10. Recommended for direct drive hotends.
=======
>>>>>>> e0d683ba
  //#define EXPERIMENTAL_I2S_LA   // Allow I2S_STEPPER_STREAM to be used with LA. Performance degrades as the LA step rate reaches ~20kHz.
#endif

/**
 * Nonlinear Extrusion Control
 *
 * Control extrusion rate based on instantaneous extruder velocity. Can be used to correct for
 * underextrusion at high extruder speeds that are otherwise well-behaved (i.e., not skipping).
 */
//#define NONLINEAR_EXTRUSION

// @section leveling

/**
 * Use Safe Bed Leveling coordinates to move axes to a useful position before bed probing.
 * For example, after homing a rotational axis the Z probe might not be perpendicular to the bed.
 * Choose values the orient the bed horizontally and the Z-probe vertically.
 */
//#define SAFE_BED_LEVELING_START_X 0.0
//#define SAFE_BED_LEVELING_START_Y 0.0
//#define SAFE_BED_LEVELING_START_Z 0.0
//#define SAFE_BED_LEVELING_START_I 0.0
//#define SAFE_BED_LEVELING_START_J 0.0
//#define SAFE_BED_LEVELING_START_K 0.0
//#define SAFE_BED_LEVELING_START_U 0.0
//#define SAFE_BED_LEVELING_START_V 0.0
//#define SAFE_BED_LEVELING_START_W 0.0

/**
 * Points to probe for all 3-point Leveling procedures.
 * Override if the automatically selected points are inadequate.
 */
#if NEEDS_THREE_PROBE_POINTS
  //#define PROBE_PT_1 {  15, 180 }   // (mm) { x, y }
  //#define PROBE_PT_2 {  15,  20 }
  //#define PROBE_PT_3 { 170,  20 }
#endif

/**
 * Probing Margins
 *
 * Override PROBING_MARGIN for each side of the build plate
 * Useful to get probe points to exact positions on targets or
 * to allow leveling to avoid plate clamps on only specific
 * sides of the bed. With NOZZLE_AS_PROBE negative values are
 * allowed, to permit probing outside the bed.
 *
 * If you are replacing the prior *_PROBE_BED_POSITION options,
 * LEFT and FRONT values in most cases will map directly over
 * RIGHT and REAR would be the inverse such as
 * (X/Y_BED_SIZE - RIGHT/BACK_PROBE_BED_POSITION)
 *
 * This will allow all positions to match at compilation, however
 * should the probe position be modified with M851XY then the
 * probe points will follow. This prevents any change from causing
 * the probe to be unable to reach any points.
 */
#if PROBE_SELECTED && !IS_KINEMATIC
  #define PROBING_MARGIN_LEFT PROBING_MARGIN
  #define PROBING_MARGIN_RIGHT PROBING_MARGIN
  #define PROBING_MARGIN_FRONT PROBING_MARGIN
  #define PROBING_MARGIN_BACK PROBING_MARGIN
#endif

#if ANY(MESH_BED_LEVELING, AUTO_BED_LEVELING_UBL)
  // Override the mesh area if the automatic (max) area is too large
  //#define MESH_MIN_X MESH_INSET
  //#define MESH_MIN_Y MESH_INSET
  //#define MESH_MAX_X X_BED_SIZE - (MESH_INSET)
  //#define MESH_MAX_Y Y_BED_SIZE - (MESH_INSET)
#endif

#if ALL(AUTO_BED_LEVELING_UBL, EEPROM_SETTINGS)
  //#define OPTIMIZED_MESH_STORAGE  // Store mesh with less precision to save EEPROM space
#endif

/**
 * Repeatedly attempt G29 leveling until it succeeds.
 * Stop after G29_MAX_RETRIES attempts.
 */
//#define G29_RETRY_AND_RECOVER
#if ENABLED(G29_RETRY_AND_RECOVER)
  #define G29_MAX_RETRIES 3
  #define G29_HALT_ON_FAILURE
  /**
   * Specify the GCODE commands that will be executed when leveling succeeds,
   * between attempts, and after the maximum number of retries have been tried.
   */
  #define G29_SUCCESS_COMMANDS "M117 Bed leveling done."
  #define G29_RECOVER_COMMANDS "M117 Probe failed. Rewiping.\nG28\nG12 P0 S12 T0"
  #define G29_FAILURE_COMMANDS "M117 Bed leveling failed.\nG0 Z10\nM300 P25 S880\nM300 P50 S0\nM300 P25 S880\nM300 P50 S0\nM300 P25 S880\nM300 P50 S0\nG4 S1"

#endif

// @section probes

/**
 * Thermal Probe Compensation
 *
 * Adjust probe measurements to compensate for distortion associated with the temperature
 * of the probe, bed, and/or hotend.
 * Use G76 to automatically calibrate this feature for probe and bed temperatures.
 * (Extruder temperature/offset values must be calibrated manually.)
 * Use M871 to set temperature/offset values manually.
 * For more details see https://marlinfw.org/docs/features/probe_temp_compensation.html
 */
//#define PTC_PROBE    // Compensate based on probe temperature
//#define PTC_BED      // Compensate based on bed temperature
//#define PTC_HOTEND   // Compensate based on hotend temperature

#if ANY(PTC_PROBE, PTC_BED, PTC_HOTEND)
  /**
   * If the probe is outside the defined range, use linear extrapolation with the closest
   * point and the point with index PTC_LINEAR_EXTRAPOLATION. e.g., If set to 4 it will use the
   * linear extrapolation between data[0] and data[4] for values below PTC_PROBE_START.
   */
  //#define PTC_LINEAR_EXTRAPOLATION 4

  #if ENABLED(PTC_PROBE)
    // Probe temperature calibration generates a table of values starting at PTC_PROBE_START
    // (e.g., 30), in steps of PTC_PROBE_RES (e.g., 5) with PTC_PROBE_COUNT (e.g., 10) samples.
    #define PTC_PROBE_START   30    // (°C)
    #define PTC_PROBE_RES      5    // (°C)
    #define PTC_PROBE_COUNT   10
    #define PTC_PROBE_ZOFFS   { 0 } // (µm) Z adjustments per sample
  #endif

  #if ENABLED(PTC_BED)
    // Bed temperature calibration builds a similar table.
    #define PTC_BED_START     60    // (°C)
    #define PTC_BED_RES        5    // (°C)
    #define PTC_BED_COUNT     10
    #define PTC_BED_ZOFFS     { 0 } // (µm) Z adjustments per sample
  #endif

  #if ENABLED(PTC_HOTEND)
    // Note: There is no automatic calibration for the hotend. Use M871.
    #define PTC_HOTEND_START 180    // (°C)
    #define PTC_HOTEND_RES     5    // (°C)
    #define PTC_HOTEND_COUNT  20
    #define PTC_HOTEND_ZOFFS  { 0 } // (µm) Z adjustments per sample
  #endif

  // G76 options
  #if ALL(PTC_PROBE, PTC_BED)
    // Park position to wait for probe cooldown
    #define PTC_PARK_POS   { 0, 0, 100 }

    // Probe position to probe and wait for probe to reach target temperature
    //#define PTC_PROBE_POS  { 12.0f, 7.3f } // Example: MK52 magnetic heatbed
    #define PTC_PROBE_POS  { 90, 100 }

    // The temperature the probe should be at while taking measurements during
    // bed temperature calibration.
    #define PTC_PROBE_TEMP    30  // (°C)

    // Height above Z=0.0 to raise the nozzle. Lowering this can help the probe to heat faster.
    // Note: The Z=0.0 offset is determined by the probe Z offset (e.g., as set with M851 Z).
    #define PTC_PROBE_HEATING_OFFSET 0.5  // (mm)
  #endif
#endif // PTC_PROBE || PTC_BED || PTC_HOTEND

// @section extras

//
// G60/G61 Position Save and Return
//
#define SAVED_POSITIONS 1         // Each saved position slot costs 12 bytes

//
// G2/G3 Arc Support
//
#define ARC_SUPPORT                   // Requires ~3226 bytes
#if ENABLED(ARC_SUPPORT)
  #define MIN_ARC_SEGMENT_MM      0.1 // (mm) Minimum length of each arc segment
  #define MAX_ARC_SEGMENT_MM      1.0 // (mm) Maximum length of each arc segment
  #define MIN_CIRCLE_SEGMENTS    72   // Minimum number of segments in a complete circle
  //#define ARC_SEGMENTS_PER_SEC 50   // Use the feedrate to choose the segment length
  #define N_ARC_CORRECTION       25   // Number of interpolated segments between corrections
  //#define ARC_P_CIRCLES             // Enable the 'P' parameter to specify complete circles
  //#define SF_ARC_FIX                // Enable only if using SkeinForge with "Arc Point" fillet procedure
#endif

// G5 Bézier Curve Support with XYZE destination and IJPQ offsets
//#define BEZIER_CURVE_SUPPORT        // Requires ~2666 bytes

#if ANY(ARC_SUPPORT, BEZIER_CURVE_SUPPORT)
  //#define CNC_WORKSPACE_PLANES      // Allow G2/G3/G5 to operate in XY, ZX, or YZ planes
#endif

/**
 * Direct Stepping
 *
 * Comparable to the method used by Klipper, G6 direct stepping significantly
 * reduces motion calculations, increases top printing speeds, and results in
 * less step aliasing by calculating all motions in advance.
 * Preparing your G-code: https://github.com/colinrgodsey/step-daemon
 */
//#define DIRECT_STEPPING

/**
 * G38 Probe Target
 *
 * This option adds G38.2 and G38.3 (probe towards target)
 * and optionally G38.4 and G38.5 (probe away from target).
 * Set MULTIPLE_PROBING for G38 to probe more than once.
 */
//#define G38_PROBE_TARGET
#if ENABLED(G38_PROBE_TARGET)
  //#define G38_PROBE_AWAY        // Include G38.4 and G38.5 to probe away from target
  #define G38_MINIMUM_MOVE 0.0275 // (mm) Minimum distance that will produce a move.
#endif

// @section motion

// Moves (or segments) with fewer steps than this will be joined with the next move
#define MIN_STEPS_PER_SEGMENT 6

/**
 * Minimum delay before and after setting the stepper DIR (in ns)
 *     0 : No delay (Expect at least 10µS since one Stepper ISR must transpire)
 *    20 : Minimum for TMC2xxx drivers
 *   200 : Minimum for A4988 drivers
 *   400 : Minimum for A5984 drivers
 *   500 : Minimum for LV8729 drivers (guess, no info in datasheet)
 *   650 : Minimum for DRV8825 drivers
 *  1500 : Minimum for TB6600 drivers (guess, no info in datasheet)
 * 15000 : Minimum for TB6560 drivers (guess, no info in datasheet)
 *
 * Override the default value based on the driver type set in Configuration.h.
 */
//#define MINIMUM_STEPPER_POST_DIR_DELAY 650
//#define MINIMUM_STEPPER_PRE_DIR_DELAY 650

/**
 * Minimum stepper driver pulse width (in ns)
 * If undefined, these defaults (from Conditionals_adv.h) apply:
 *     100 : Minimum for TMC2xxx stepper drivers
 *     500 : Minimum for LV8729
 *    1000 : Minimum for A4988 and A5984 stepper drivers
 *    2000 : Minimum for DRV8825 stepper drivers
 *    3000 : Minimum for TB6600 stepper drivers
 *   30000 : Minimum for TB6560 stepper drivers
 *
 * Override the default value based on the driver type set in Configuration.h.
 */
//#define MINIMUM_STEPPER_PULSE_NS 2000

/**
 * Maximum stepping rate (in Hz) the stepper driver allows
 * If undefined, these defaults (from Conditionals_adv.h) apply:
 *  5000000 : Maximum for TMC2xxx stepper drivers
 *  1000000 : Maximum for LV8729 stepper driver
 *   500000 : Maximum for A4988 stepper driver
 *   250000 : Maximum for DRV8825 stepper driver
 *   150000 : Maximum for TB6600 stepper driver
 *    15000 : Maximum for TB6560 stepper driver
 *
 * Override the default value based on the driver type set in Configuration.h.
 */
//#define MAXIMUM_STEPPER_RATE 250000

// @section temperature

// Control heater 0 and heater 1 in parallel.
//#define HEATERS_PARALLEL

//===========================================================================
//================================= Buffers =================================
//===========================================================================

// @section gcode

// The number of linear moves that can be in the planner at once.
#if ALL(HAS_MEDIA, DIRECT_STEPPING)
  #define BLOCK_BUFFER_SIZE  8
#elif HAS_MEDIA
  #define BLOCK_BUFFER_SIZE 16
#else
  #define BLOCK_BUFFER_SIZE 16
#endif

// @section serial

// The ASCII buffer for serial input
#define MAX_CMD_SIZE 96
#define BUFSIZE 4

// Transmission to Host Buffer Size
// To save 386 bytes of flash (and TX_BUFFER_SIZE+3 bytes of RAM) set to 0.
// To buffer a simple "ok" you need 4 bytes.
// For ADVANCED_OK (M105) you need 32 bytes.
// For debug-echo: 128 bytes for the optimal speed.
// Other output doesn't need to be that speedy.
// :[0, 2, 4, 8, 16, 32, 64, 128, 256]
#define TX_BUFFER_SIZE 0

// Host Receive Buffer Size
// Without XON/XOFF flow control (see SERIAL_XON_XOFF below) 32 bytes should be enough.
// To use flow control, set this buffer size to at least 1024 bytes.
// :[0, 2, 4, 8, 16, 32, 64, 128, 256, 512, 1024, 2048]
//#define RX_BUFFER_SIZE 1024

#if RX_BUFFER_SIZE >= 1024
  // Enable to have the controller send XON/XOFF control characters to
  // the host to signal the RX buffer is becoming full.
  //#define SERIAL_XON_XOFF
#endif

#if HAS_MEDIA
  // Enable this option to collect and display the maximum
  // RX queue usage after transferring a file to SD.
  //#define SERIAL_STATS_MAX_RX_QUEUED

  // Enable this option to collect and display the number
  // of dropped bytes after a file transfer to SD.
  //#define SERIAL_STATS_DROPPED_RX
#endif

// Monitor RX buffer usage
// Dump an error to the serial port if the serial receive buffer overflows.
// If you see these errors, increase the RX_BUFFER_SIZE value.
// Not supported on all platforms.
//#define RX_BUFFER_MONITOR

/**
 * Emergency Command Parser
 *
 * Add a low-level parser to intercept certain commands as they
 * enter the serial receive buffer, so they cannot be blocked.
 * Currently handles M108, M112, M410, M876
 * NOTE: Not yet implemented for all platforms.
 */
#define EMERGENCY_PARSER

/**
 * Realtime Reporting (requires EMERGENCY_PARSER)
 *
 * - Report position and state of the machine (like Grbl).
 * - Auto-report position during long moves.
 * - Useful for CNC/LASER.
 *
 * Adds support for commands:
 *  S000 : Report State and Position while moving.
 *  P000 : Instant Pause / Hold while moving.
 *  R000 : Resume from Pause / Hold.
 *
 * - During Hold all Emergency Parser commands are available, as usual.
 * - Enable NANODLP_Z_SYNC and NANODLP_ALL_AXIS for move command end-state reports.
 */
//#define REALTIME_REPORTING_COMMANDS
#if ENABLED(REALTIME_REPORTING_COMMANDS)
  //#define FULL_REPORT_TO_HOST_FEATURE   // Auto-report the machine status like Grbl CNC
#endif

/**
 * Bad Serial-connections can miss a received command by sending an 'ok'
 * Therefore some clients abort after 30 seconds in a timeout.
 * Some other clients start sending commands while receiving a 'wait'.
 * This "wait" is only sent when the buffer is empty. 1 second is a good value here.
 */
//#define NO_TIMEOUTS 1000 // (ms)

// Some clients will have this feature soon. This could make the NO_TIMEOUTS unnecessary.
//#define ADVANCED_OK

// Printrun may have trouble receiving long strings all at once.
// This option inserts short delays between lines of serial output.
#define SERIAL_OVERRUN_PROTECTION

// For serial echo, the number of digits after the decimal point
//#define SERIAL_FLOAT_PRECISION 4

/**
 * This feature is EXPERIMENTAL so use with caution and test thoroughly.
 * Enable this option to receive data on the serial ports via the onboard DMA
 * controller for more stable and reliable high-speed serial communication.
 * Support is currently limited to some STM32 MCUs and all HC32 MCUs.
 * Note: This has no effect on emulated USB serial ports.
 */
//#define SERIAL_DMA

/**
 * Set the number of proportional font spaces required to fill up a typical character space.
 * This can help to better align the output of commands like `G29 O` Mesh Output.
 *
 * For clients that use a fixed-width font (like OctoPrint), leave this set to 1.0.
 * Otherwise, adjust according to your client and font.
 */
#define PROPORTIONAL_FONT_RATIO 1.0

// @section extras

/**
 * Extra Fan Speed
 * Adds a secondary fan speed for each print-cooling fan.
 *   'M106 P<fan> T3-255' : Set a secondary speed for <fan>
 *   'M106 P<fan> T2'     : Use the set secondary speed
 *   'M106 P<fan> T1'     : Restore the previous fan speed
 */
//#define EXTRA_FAN_SPEED

// @section gcode

/**
 * Firmware-based and LCD-controlled retract
 *
 * Add G10 / G11 commands for automatic firmware-based retract / recover.
 * Use M207 and M208 to define parameters for retract / recover.
 *
 * Use M209 to enable or disable auto-retract.
 * With auto-retract enabled, all G1 E moves within the set range
 * will be converted to firmware-based retract/recover moves.
 *
 * Be sure to turn off auto-retract during filament change.
 *
 * Note that M207 / M208 / M209 settings are saved to EEPROM.
 */
//#define FWRETRACT
#if ENABLED(FWRETRACT)
  #define FWRETRACT_AUTORETRACT             // Override slicer retractions
  #if ENABLED(FWRETRACT_AUTORETRACT)
    #define MIN_AUTORETRACT             0.1 // (mm) Don't convert E moves under this length
    #define MAX_AUTORETRACT            10.0 // (mm) Don't convert E moves over this length
  #endif
  #define RETRACT_LENGTH                3   // (mm) Default retract length (positive value)
  #define RETRACT_LENGTH_SWAP          13   // (mm) Default swap retract length (positive value)
  #define RETRACT_FEEDRATE             45   // (mm/s) Default feedrate for retracting
  #define RETRACT_ZRAISE                0   // (mm) Default retract Z-raise
  #define RETRACT_RECOVER_LENGTH        0   // (mm) Default additional recover length (added to retract length on recover)
  #define RETRACT_RECOVER_LENGTH_SWAP   0   // (mm) Default additional swap recover length (added to retract length on recover from toolchange)
  #define RETRACT_RECOVER_FEEDRATE      8   // (mm/s) Default feedrate for recovering from retraction
  #define RETRACT_RECOVER_FEEDRATE_SWAP 8   // (mm/s) Default feedrate for recovering from swap retraction
  #if ENABLED(MIXING_EXTRUDER)
    //#define RETRACT_SYNC_MIXING           // Retract and restore all mixing steppers simultaneously
  #endif
#endif

// @section tool change

/**
 * Universal tool change settings.
 * Applies to all types of extruders except where explicitly noted.
 */
#if HAS_MULTI_EXTRUDER
  // Z raise distance for tool-change, as needed for some extruders
  #define TOOLCHANGE_ZRAISE                 2 // (mm)
  //#define TOOLCHANGE_ZRAISE_BEFORE_RETRACT  // Apply raise before swap retraction (if enabled)
  //#define TOOLCHANGE_NO_RETURN              // Never return to previous position on tool-change
  #if ENABLED(TOOLCHANGE_NO_RETURN)
    //#define EVENT_GCODE_AFTER_TOOLCHANGE "G12X"   // Extra G-code to run after tool-change
  #endif

  /**
   * Extra G-code to run while executing tool-change commands. Can be used to use an additional
   * stepper motor (e.g., I axis in Configuration.h) to drive the tool-changer.
   */
  //#define EVENT_GCODE_TOOLCHANGE_T0 "G28 A\nG1 A0"  // Extra G-code to run while executing tool-change command T0
  //#define EVENT_GCODE_TOOLCHANGE_T1 "G1 A10"        // Extra G-code to run while executing tool-change command T1
  //#define EVENT_GCODE_TOOLCHANGE_ALWAYS_RUN         // Always execute above G-code sequences. Use with caution!

  /**
   * Consider coordinates for EVENT_GCODE_TOOLCHANGE_Tx as relative to T0
   * so that moves in the specified axes are the same for all tools.
   */
  //#define TC_GCODE_USE_GLOBAL_X   // Use X position relative to Tool 0
  //#define TC_GCODE_USE_GLOBAL_Y   // Use Y position relative to Tool 0
  //#define TC_GCODE_USE_GLOBAL_Z   // Use Z position relative to Tool 0

  /**
   * Tool Sensors detect when tools have been picked up or dropped.
   * Requires the pins TOOL_SENSOR1_PIN, TOOL_SENSOR2_PIN, etc.
   */
  //#define TOOL_SENSOR

  /**
   * Retract and prime filament on tool-change to reduce
   * ooze and stringing and to get cleaner transitions.
   */
  //#define TOOLCHANGE_FILAMENT_SWAP
  #if ENABLED(TOOLCHANGE_FILAMENT_SWAP)
    // Load / Unload
    #define TOOLCHANGE_FS_LENGTH              12  // (mm) Load / Unload length
    #define TOOLCHANGE_FS_EXTRA_RESUME_LENGTH  0  // (mm) Extra length for better restart. Adjust with LCD or M217 B.
    #define TOOLCHANGE_FS_RETRACT_SPEED   (50*60) // (mm/min) (Unloading)
    #define TOOLCHANGE_FS_UNRETRACT_SPEED (25*60) // (mm/min) (On SINGLENOZZLE or Bowden loading must be slowed down)

    // Longer prime to clean out a SINGLENOZZLE
    #define TOOLCHANGE_FS_EXTRA_PRIME          0  // (mm) Extra priming length
    #define TOOLCHANGE_FS_PRIME_SPEED    (4.6*60) // (mm/min) Extra priming feedrate
    #define TOOLCHANGE_FS_WIPE_RETRACT         0  // (mm) Cutting retraction out of park, for less stringing, better wipe, etc. Adjust with LCD or M217 G.

    // Cool after prime to reduce stringing
    #define TOOLCHANGE_FS_FAN                 -1  // Fan index or -1 to skip
    #define TOOLCHANGE_FS_FAN_SPEED          255  // 0-255
    #define TOOLCHANGE_FS_FAN_TIME            10  // (seconds)

    // Use TOOLCHANGE_FS_PRIME_SPEED feedrate the first time each extruder is primed
    //#define TOOLCHANGE_FS_SLOW_FIRST_PRIME

    /**
     * Prime T0 the first time T0 is sent to the printer:
     *  [ Power-On -> T0 { Activate & Prime T0 } -> T1 { Retract T0, Activate & Prime T1 } ]
     * If disabled, no priming on T0 until switching back to T0 from another extruder:
     *  [ Power-On -> T0 { T0 Activated } -> T1 { Activate & Prime T1 } -> T0 { Retract T1, Activate & Prime T0 } ]
     * Enable with M217 V1 before printing to avoid unwanted priming on host connect.
     */
    //#define TOOLCHANGE_FS_PRIME_FIRST_USED

    /**
     * Tool Change Migration
     * This feature provides G-code and LCD options to switch tools mid-print.
     * All applicable tool properties are migrated so the print can continue.
     * Tools must be closely matching and other restrictions may apply.
     * Useful to:
     *   - Change filament color without interruption
     *   - Switch spools automatically on filament runout
     *   - Switch to a different nozzle on an extruder jam
     */
    #define TOOLCHANGE_MIGRATION_FEATURE
    #if ENABLED(TOOLCHANGE_MIGRATION_FEATURE)
      // Override toolchange settings
      // By default tool migration uses regular toolchange settings.
      // With a prime tower, tool-change swapping/priming occur inside the bed.
      // When migrating to a new unprimed tool you can set override values below.
      //#define MIGRATION_ZRAISE            0 // (mm)

      // Longer prime to clean out
      //#define MIGRATION_FS_EXTRA_PRIME    0 // (mm) Extra priming length
      //#define MIGRATION_FS_WIPE_RETRACT   0 // (mm) Retract before cooling for less stringing, better wipe, etc.

      // Cool after prime to reduce stringing
      //#define MIGRATION_FS_FAN_SPEED    255 // 0-255
      //#define MIGRATION_FS_FAN_TIME       0 // (seconds)
    #endif
  #endif

  /**
   * Position to park head during tool change.
   * Doesn't apply to SWITCHING_TOOLHEAD, DUAL_X_CARRIAGE, or PARKING_EXTRUDER
   */
  //#define TOOLCHANGE_PARK
  #if ENABLED(TOOLCHANGE_PARK)
    #define TOOLCHANGE_PARK_XY    { X_MIN_POS + 10, Y_MIN_POS + 10 }
    #define TOOLCHANGE_PARK_XY_FEEDRATE 6000  // (mm/min)
    //#define TOOLCHANGE_PARK_X_ONLY          // X axis only move
    //#define TOOLCHANGE_PARK_Y_ONLY          // Y axis only move
    #if ENABLED(TOOLCHANGE_MIGRATION_FEATURE)
      //#define TOOLCHANGE_MIGRATION_DO_PARK  // Force park (or no-park) on migration
    #endif
  #endif
#endif // HAS_MULTI_EXTRUDER

// @section advanced pause

/**
 * Advanced Pause for Filament Change
 *  - Adds the G-code M600 Filament Change to initiate a filament change.
 *  - This feature is required for the default FILAMENT_RUNOUT_SCRIPT.
 *
 * Requirements:
 *  - For Filament Change parking enable and configure NOZZLE_PARK_FEATURE.
 *  - For user interaction enable an LCD display, HOST_PROMPT_SUPPORT, or EMERGENCY_PARSER.
 *
 * Enable PARK_HEAD_ON_PAUSE to add the G-code M125 Pause and Park.
 */
#define ADVANCED_PAUSE_FEATURE
#if ENABLED(ADVANCED_PAUSE_FEATURE)
  #define PAUSE_PARK_RETRACT_FEEDRATE         10  // (mm/s) Initial retract feedrate.
  #define PAUSE_PARK_RETRACT_LENGTH            2  // (mm) Initial retract.
                                                  // This short retract is done immediately, before parking the nozzle.
  #define FILAMENT_CHANGE_UNLOAD_FEEDRATE     5  // (mm/s) Unload filament feedrate. This can be pretty fast.
  #define FILAMENT_CHANGE_UNLOAD_ACCEL        20  // (mm/s^2) Lower acceleration may allow a faster feedrate.
  #define FILAMENT_CHANGE_UNLOAD_LENGTH      50  // (mm) The length of filament for a complete unload.
                                                  //   For Bowden, the full length of the tube and nozzle.
                                                  //   For direct drive, the full length of the nozzle.
                                                  //   Set to 0 for manual unloading.
  #define FILAMENT_CHANGE_SLOW_LOAD_FEEDRATE   5  // (mm/s) Slow move when starting load.
  #define FILAMENT_CHANGE_SLOW_LOAD_LENGTH     0  // (mm) Slow length, to allow time to insert material.
                                                  // 0 to disable start loading and skip to fast load only
  #define FILAMENT_CHANGE_FAST_LOAD_FEEDRATE   5  // (mm/s) Load filament feedrate. This can be pretty fast.
  #define FILAMENT_CHANGE_FAST_LOAD_ACCEL     25  // (mm/s^2) Lower acceleration may allow a faster feedrate.
  #define FILAMENT_CHANGE_FAST_LOAD_LENGTH     0  // (mm) Load length of filament, from extruder gear to nozzle.
                                                  //   For Bowden, the full length of the tube and nozzle.
                                                  //   For direct drive, the full length of the nozzle.
  //#define ADVANCED_PAUSE_CONTINUOUS_PURGE       // Purge continuously up to the purge length until interrupted.
  #define ADVANCED_PAUSE_PURGE_FEEDRATE        2  // (mm/s) Extrude feedrate (after loading). Should be slower than load feedrate.
  #define ADVANCED_PAUSE_PURGE_LENGTH         40  // (mm) Length to extrude after loading.
                                                  //   Set to 0 for manual extrusion.
                                                  //   Filament can be extruded repeatedly from the Filament Change menu
                                                  //   until extrusion is consistent, and to purge old filament.
  #define ADVANCED_PAUSE_RESUME_PRIME          0  // (mm) Extra distance to prime nozzle after returning from park.
  #define ADVANCED_PAUSE_FANS_PAUSE             // Turn off print-cooling fans while the machine is paused.

                                                  // Filament Unload does a Retract, Delay, and Purge first:
  #define FILAMENT_UNLOAD_PURGE_RETRACT       10  // (mm) Unload initial retract length.
  #define FILAMENT_UNLOAD_PURGE_DELAY       5000  // (ms) Delay for the filament to cool after retract.
  #define FILAMENT_UNLOAD_PURGE_LENGTH         6  // (mm) An unretract is done, then this length is purged.
  #define FILAMENT_UNLOAD_PURGE_FEEDRATE      14  // (mm/s) feedrate to purge before unload

  #define PAUSE_PARK_NOZZLE_TIMEOUT           60  // (seconds) Time limit before the nozzle is turned off for safety.
  #define FILAMENT_CHANGE_ALERT_BEEPS         10  // Number of alert beeps to play when a response is needed.
  #define PAUSE_PARK_NO_STEPPER_TIMEOUT           // Enable for XYZ steppers to stay powered on during filament change.
  //#define FILAMENT_CHANGE_RESUME_ON_INSERT      // Automatically continue / load filament when runout sensor is triggered again.
  //#define PAUSE_REHEAT_FAST_RESUME              // Reduce number of waits by not prompting again post-timeout before continuing.

  #define PARK_HEAD_ON_PAUSE                    // Park the nozzle during pause and filament change.
  //#define HOME_BEFORE_FILAMENT_CHANGE           // If needed, home before parking for filament change

  #define FILAMENT_LOAD_UNLOAD_GCODES           // Add M701/M702 Load/Unload G-codes, plus Load/Unload in the LCD Prepare menu.
  //#define FILAMENT_UNLOAD_ALL_EXTRUDERS         // Allow M702 to unload all extruders above a minimum target temp (as set by M302)
  #define CONFIGURE_FILAMENT_CHANGE               // Add M603 G-code and menu items. Requires ~1.3K bytes of flash.
#endif

// @section tmc_smart

/**
 * Trinamic Smart Drivers
 *
 * To use TMC2130, TMC2160, TMC2660, TMC5130, TMC5160 stepper drivers in SPI mode:
 *  - Connect your SPI pins to the Hardware SPI interface on the board.
 *    Some boards have simple jumper connections! See your board's documentation.
 *  - Define the required Stepper CS pins in your `pins_MYBOARD.h` file.
 *    (See the RAMPS pins, for example.)
 *  - You can also use Software SPI with GPIO pins instead of Hardware SPI.
 *
 * To use TMC220x stepper drivers with Serial UART:
 *  - Connect PDN_UART to the #_SERIAL_TX_PIN through a 1K resistor.
 *    For reading capabilities also connect PDN_UART to #_SERIAL_RX_PIN with no resistor.
 *    Some boards have simple jumper connections! See your board's documentation.
 *  - These drivers can also be used with Hardware Serial.
 *
 * The TMCStepper library is required for other TMC stepper drivers.
 *   https://github.com/teemuatlut/TMCStepper
 *
 * @section tmc/config
 */
#if HAS_TRINAMIC_CONFIG

  #define HOLD_MULTIPLIER    0.5  // Scales down the holding current from run current

  /**
   * Interpolate microsteps to 256
   * Override for each driver with <driver>_INTERPOLATE settings below
   */
  #define INTERPOLATE      true

  #if AXIS_IS_TMC_CONFIG(X)
    #define X_CURRENT       860        // (mA) RMS current. Multiply by 1.414 for peak current.
    #define X_CURRENT_HOME  X_CURRENT  // (mA) RMS current for sensorless homing
    #define X_MICROSTEPS     16        // 0..256
<<<<<<< HEAD
    #define X_RSENSE          0.15     // Multiplied x1000 for TMC26X
=======
    #define X_RSENSE          0.11
>>>>>>> e0d683ba
    #define X_CHAIN_POS      -1        // -1..0: Not chained. 1: MCU MOSI connected. 2: Next in chain, ...
    //#define X_INTERPOLATE  true      // Enable to override 'INTERPOLATE' for the X axis
    //#define X_HOLD_MULTIPLIER 0.5    // Enable to override 'HOLD_MULTIPLIER' for the X axis
  #endif

  #if AXIS_IS_TMC_CONFIG(X2)
    #define X2_CURRENT      800
    #define X2_CURRENT_HOME X2_CURRENT
    #define X2_MICROSTEPS    X_MICROSTEPS
    #define X2_RSENSE         0.11
    #define X2_CHAIN_POS     -1
    //#define X2_INTERPOLATE true
    //#define X2_HOLD_MULTIPLIER 0.5
  #endif

  #if AXIS_IS_TMC_CONFIG(Y)
    #define Y_CURRENT       900
    #define Y_CURRENT_HOME  Y_CURRENT
    #define Y_MICROSTEPS     16
    #define Y_RSENSE          0.15
    #define Y_CHAIN_POS      -1
    //#define Y_INTERPOLATE  true
    //#define Y_HOLD_MULTIPLIER 0.5
  #endif

  #if AXIS_IS_TMC_CONFIG(Y2)
    #define Y2_CURRENT      800
    #define Y2_CURRENT_HOME Y2_CURRENT
    #define Y2_MICROSTEPS    Y_MICROSTEPS
    #define Y2_RSENSE         0.11
    #define Y2_CHAIN_POS     -1
    //#define Y2_INTERPOLATE true
    //#define Y2_HOLD_MULTIPLIER 0.5
  #endif

  #if AXIS_IS_TMC_CONFIG(Z)
    #define Z_CURRENT       800
    #define Z_CURRENT_HOME  Z_CURRENT
    #define Z_MICROSTEPS     16
    #define Z_RSENSE          0.15
    #define Z_CHAIN_POS      -1
    //#define Z_INTERPOLATE  true
    //#define Z_HOLD_MULTIPLIER 0.5
  #endif

  #if AXIS_IS_TMC_CONFIG(Z2)
    #define Z2_CURRENT      800
    #define Z2_CURRENT_HOME Z2_CURRENT
    #define Z2_MICROSTEPS    Z_MICROSTEPS
    #define Z2_RSENSE         0.11
    #define Z2_CHAIN_POS     -1
    //#define Z2_INTERPOLATE true
    //#define Z2_HOLD_MULTIPLIER 0.5
  #endif

  #if AXIS_IS_TMC_CONFIG(Z3)
    #define Z3_CURRENT      800
    #define Z3_CURRENT_HOME Z3_CURRENT
    #define Z3_MICROSTEPS    Z_MICROSTEPS
    #define Z3_RSENSE         0.11
    #define Z3_CHAIN_POS     -1
    //#define Z3_INTERPOLATE true
    //#define Z3_HOLD_MULTIPLIER 0.5
  #endif

  #if AXIS_IS_TMC_CONFIG(Z4)
    #define Z4_CURRENT      800
    #define Z4_CURRENT_HOME Z4_CURRENT
    #define Z4_MICROSTEPS    Z_MICROSTEPS
    #define Z4_RSENSE         0.11
    #define Z4_CHAIN_POS     -1
    //#define Z4_INTERPOLATE true
    //#define Z4_HOLD_MULTIPLIER 0.5
  #endif

  #if AXIS_IS_TMC_CONFIG(I)
    #define I_CURRENT      800
    #define I_CURRENT_HOME I_CURRENT
    #define I_MICROSTEPS    16
    #define I_RSENSE         0.11
    #define I_CHAIN_POS     -1
    //#define I_INTERPOLATE  true
    //#define I_HOLD_MULTIPLIER 0.5
  #endif

  #if AXIS_IS_TMC_CONFIG(J)
    #define J_CURRENT      800
    #define J_CURRENT_HOME J_CURRENT
    #define J_MICROSTEPS    16
    #define J_RSENSE         0.11
    #define J_CHAIN_POS     -1
    //#define J_INTERPOLATE  true
    //#define J_HOLD_MULTIPLIER 0.5
  #endif

  #if AXIS_IS_TMC_CONFIG(K)
    #define K_CURRENT      800
    #define K_CURRENT_HOME K_CURRENT
    #define K_MICROSTEPS    16
    #define K_RSENSE         0.11
    #define K_CHAIN_POS     -1
    //#define K_INTERPOLATE  true
    //#define K_HOLD_MULTIPLIER 0.5
  #endif

  #if AXIS_IS_TMC_CONFIG(U)
    #define U_CURRENT      800
    #define U_CURRENT_HOME U_CURRENT
    #define U_MICROSTEPS     8
    #define U_RSENSE         0.11
    #define U_CHAIN_POS     -1
    //#define U_INTERPOLATE  true
    //#define U_HOLD_MULTIPLIER 0.5
  #endif

  #if AXIS_IS_TMC_CONFIG(V)
    #define V_CURRENT      800
    #define V_CURRENT_HOME V_CURRENT
    #define V_MICROSTEPS     8
    #define V_RSENSE         0.11
    #define V_CHAIN_POS     -1
    //#define V_INTERPOLATE  true
    //#define V_HOLD_MULTIPLIER 0.5
  #endif

  #if AXIS_IS_TMC_CONFIG(W)
    #define W_CURRENT      800
    #define W_CURRENT_HOME W_CURRENT
    #define W_MICROSTEPS     8
    #define W_RSENSE         0.11
    #define W_CHAIN_POS     -1
    //#define W_INTERPOLATE  true
    //#define W_HOLD_MULTIPLIER 0.5
  #endif

  #if AXIS_IS_TMC_CONFIG(E0)
    #define E0_CURRENT      550
    #define E0_MICROSTEPS    16
    #define E0_RSENSE         0.15
    #define E0_CHAIN_POS     -1
    //#define E0_INTERPOLATE true
    //#define E0_HOLD_MULTIPLIER 0.5
  #endif

  #if AXIS_IS_TMC_CONFIG(E1)
    #define E1_CURRENT      800
    #define E1_MICROSTEPS   E0_MICROSTEPS
    #define E1_RSENSE         0.11
    #define E1_CHAIN_POS     -1
    //#define E1_INTERPOLATE true
    //#define E1_HOLD_MULTIPLIER 0.5
  #endif

  #if AXIS_IS_TMC_CONFIG(E2)
    #define E2_CURRENT      800
    #define E2_MICROSTEPS   E0_MICROSTEPS
    #define E2_RSENSE         0.11
    #define E2_CHAIN_POS     -1
    //#define E2_INTERPOLATE true
    //#define E2_HOLD_MULTIPLIER 0.5
  #endif

  #if AXIS_IS_TMC_CONFIG(E3)
    #define E3_CURRENT      800
    #define E3_MICROSTEPS   E0_MICROSTEPS
    #define E3_RSENSE         0.11
    #define E3_CHAIN_POS     -1
    //#define E3_INTERPOLATE true
    //#define E3_HOLD_MULTIPLIER 0.5
  #endif

  #if AXIS_IS_TMC_CONFIG(E4)
    #define E4_CURRENT      800
    #define E4_MICROSTEPS   E0_MICROSTEPS
    #define E4_RSENSE         0.11
    #define E4_CHAIN_POS     -1
    //#define E4_INTERPOLATE true
    //#define E4_HOLD_MULTIPLIER 0.5
  #endif

  #if AXIS_IS_TMC_CONFIG(E5)
    #define E5_CURRENT      800
    #define E5_MICROSTEPS   E0_MICROSTEPS
    #define E5_RSENSE         0.11
    #define E5_CHAIN_POS     -1
    //#define E5_INTERPOLATE true
    //#define E5_HOLD_MULTIPLIER 0.5
  #endif

  #if AXIS_IS_TMC_CONFIG(E6)
    #define E6_CURRENT      800
    #define E6_MICROSTEPS   E0_MICROSTEPS
    #define E6_RSENSE         0.11
    #define E6_CHAIN_POS     -1
    //#define E6_INTERPOLATE true
    //#define E6_HOLD_MULTIPLIER 0.5
  #endif

  #if AXIS_IS_TMC_CONFIG(E7)
    #define E7_CURRENT      800
    #define E7_MICROSTEPS   E0_MICROSTEPS
    #define E7_RSENSE         0.11
    #define E7_CHAIN_POS     -1
    //#define E7_INTERPOLATE true
    //#define E7_HOLD_MULTIPLIER 0.5
  #endif

  // @section tmc/spi

  /**
   * Override default SPI pins for TMC2130, TMC2160, TMC2660, TMC5130 and TMC5160 drivers here.
   * The default pins can be found in your board's pins file.
   */
  //#define X_CS_PIN      -1
  //#define Y_CS_PIN      -1
  //#define Z_CS_PIN      -1
  //#define X2_CS_PIN     -1
  //#define Y2_CS_PIN     -1
  //#define Z2_CS_PIN     -1
  //#define Z3_CS_PIN     -1
  //#define Z4_CS_PIN     -1
  //#define I_CS_PIN      -1
  //#define J_CS_PIN      -1
  //#define K_CS_PIN      -1
  //#define U_CS_PIN      -1
  //#define V_CS_PIN      -1
  //#define W_CS_PIN      -1
  //#define E0_CS_PIN     -1
  //#define E1_CS_PIN     -1
  //#define E2_CS_PIN     -1
  //#define E3_CS_PIN     -1
  //#define E4_CS_PIN     -1
  //#define E5_CS_PIN     -1
  //#define E6_CS_PIN     -1
  //#define E7_CS_PIN     -1

  /**
   * Software option for SPI driven drivers (TMC2130, TMC2160, TMC2660, TMC5130 and TMC5160).
   * The default SW SPI pins are defined the respective pins files,
   * but you can override or define them here.
   */
  //#define TMC_USE_SW_SPI
  //#define TMC_SPI_MOSI  -1
  //#define TMC_SPI_MISO  -1
  //#define TMC_SPI_SCK   -1

  // @section tmc/serial

  /**
   * Four TMC2209 drivers can use the same HW/SW serial port with hardware configured addresses.
   * Set the address using jumpers on pins MS1 and MS2.
   * Address | MS1  | MS2
   *       0 | LOW  | LOW
   *       1 | HIGH | LOW
   *       2 | LOW  | HIGH
   *       3 | HIGH | HIGH
   *
   * Set *_SERIAL_TX_PIN and *_SERIAL_RX_PIN to match for all drivers
   * on the same serial port, either here or in your board's pins file.
   */
  #define  X_SLAVE_ADDRESS 3
  #define  Y_SLAVE_ADDRESS 3
  #define  Z_SLAVE_ADDRESS 3
  //#define X2_SLAVE_ADDRESS 0
  //#define Y2_SLAVE_ADDRESS 0
  //#define Z2_SLAVE_ADDRESS 0
  //#define Z3_SLAVE_ADDRESS 0
  //#define Z4_SLAVE_ADDRESS 0
  //#define  I_SLAVE_ADDRESS 0
  //#define  J_SLAVE_ADDRESS 0
  //#define  K_SLAVE_ADDRESS 0
  //#define  U_SLAVE_ADDRESS 0
  //#define  V_SLAVE_ADDRESS 0
  //#define  W_SLAVE_ADDRESS 0
  #define E0_SLAVE_ADDRESS 3
  //#define E1_SLAVE_ADDRESS 0
  //#define E2_SLAVE_ADDRESS 0
  //#define E3_SLAVE_ADDRESS 0
  //#define E4_SLAVE_ADDRESS 0
  //#define E5_SLAVE_ADDRESS 0
  //#define E6_SLAVE_ADDRESS 0
  //#define E7_SLAVE_ADDRESS 0

  // @section tmc/smart

  /**
   * Software enable
   *
   * Use for drivers that do not use a dedicated enable pin, but rather handle the same
   * function through a communication line such as SPI or UART.
   */
  //#define SOFTWARE_DRIVER_ENABLE

  // @section tmc/stealthchop

  /**
   * TMC2130, TMC2160, TMC2208, TMC2209, TMC5130 and TMC5160 only
   * Use Trinamic's ultra quiet stepping mode.
   * When disabled, Marlin will use spreadCycle stepping mode.
   */
  #if HAS_STEALTHCHOP
    #define STEALTHCHOP_XY
    #define STEALTHCHOP_Z
    #define STEALTHCHOP_I
    #define STEALTHCHOP_J
    #define STEALTHCHOP_K
    #define STEALTHCHOP_U
    #define STEALTHCHOP_V
    #define STEALTHCHOP_W
    #define STEALTHCHOP_E
  #endif

  /**
   * Optimize spreadCycle chopper parameters by using predefined parameter sets
   * or with the help of an example included in the library.
   * Provided parameter sets are
   * CHOPPER_DEFAULT_12V
   * CHOPPER_DEFAULT_19V
   * CHOPPER_DEFAULT_24V
   * CHOPPER_DEFAULT_36V
   * CHOPPER_09STEP_24V   // 0.9 degree steppers (24V)
   * CHOPPER_PRUSAMK3_24V // Imported parameters from the official Průša firmware for MK3 (24V)
   * CHOPPER_MARLIN_119   // Old defaults from Marlin v1.1.9
   *
   * Define your own with:
   * { <off_time[1..15]>, <hysteresis_end[-3..12]>, hysteresis_start[1..8] }
   */
  #define CHOPPER_TIMING CHOPPER_DEFAULT_24V        // All axes (override below)
  //#define CHOPPER_TIMING_X  CHOPPER_TIMING        // For X Axes (override below)
  //#define CHOPPER_TIMING_X2 CHOPPER_TIMING_X
  //#define CHOPPER_TIMING_Y  CHOPPER_TIMING        // For Y Axes (override below)
  //#define CHOPPER_TIMING_Y2 CHOPPER_TIMING_Y
  //#define CHOPPER_TIMING_Z  CHOPPER_TIMING        // For Z Axes (override below)
  //#define CHOPPER_TIMING_Z2 CHOPPER_TIMING_Z
  //#define CHOPPER_TIMING_Z3 CHOPPER_TIMING_Z
  //#define CHOPPER_TIMING_Z4 CHOPPER_TIMING_Z
  //#define CHOPPER_TIMING_I  CHOPPER_TIMING        // For I Axis
  //#define CHOPPER_TIMING_J  CHOPPER_TIMING        // For J Axis
  //#define CHOPPER_TIMING_K  CHOPPER_TIMING        // For K Axis
  //#define CHOPPER_TIMING_U  CHOPPER_TIMING        // For U Axis
  //#define CHOPPER_TIMING_V  CHOPPER_TIMING        // For V Axis
  //#define CHOPPER_TIMING_W  CHOPPER_TIMING        // For W Axis
  //#define CHOPPER_TIMING_E  CHOPPER_TIMING        // For Extruders (override below)
  //#define CHOPPER_TIMING_E1 CHOPPER_TIMING_E
  //#define CHOPPER_TIMING_E2 CHOPPER_TIMING_E
  //#define CHOPPER_TIMING_E3 CHOPPER_TIMING_E
  //#define CHOPPER_TIMING_E4 CHOPPER_TIMING_E
  //#define CHOPPER_TIMING_E5 CHOPPER_TIMING_E
  //#define CHOPPER_TIMING_E6 CHOPPER_TIMING_E
  //#define CHOPPER_TIMING_E7 CHOPPER_TIMING_E

  // @section tmc/status

  /**
   * Monitor Trinamic drivers
   * for error conditions like overtemperature and short to ground.
   * To manage over-temp Marlin can decrease the driver current until the error condition clears.
   * Other detected conditions can be used to stop the current print.
   * Relevant G-codes:
   * M906 - Set or get motor current in milliamps using axis codes X, Y, Z, E. Report values if no axis codes given.
   * M911 - Report stepper driver overtemperature pre-warn condition.
   * M912 - Clear stepper driver overtemperature pre-warn condition flag.
   * M122 - Report driver parameters (Requires TMC_DEBUG)
   */
  #define MONITOR_DRIVER_STATUS

  #if ENABLED(MONITOR_DRIVER_STATUS)
    #define CURRENT_STEP_DOWN     50  // [mA]
    #define REPORT_CURRENT_CHANGE
    #define STOP_ON_ERROR
  #endif

  // @section tmc/hybrid

  /**
   * TMC2130, TMC2160, TMC2208, TMC2209, TMC5130 and TMC5160 only
   * The driver will switch to spreadCycle when stepper speed is over HYBRID_THRESHOLD.
   * This mode allows for faster movements at the expense of higher noise levels.
   * STEALTHCHOP_(XY|Z|E) must be enabled to use HYBRID_THRESHOLD.
   * M913 X/Y/Z/E to live tune the setting
   */
  #define HYBRID_THRESHOLD

  #define X_HYBRID_THRESHOLD     180  // [mm/s]
  #define X2_HYBRID_THRESHOLD    150
  #define Y_HYBRID_THRESHOLD     180
  #define Y2_HYBRID_THRESHOLD    150
  #define Z_HYBRID_THRESHOLD      40
  #define Z2_HYBRID_THRESHOLD      3
  #define Z3_HYBRID_THRESHOLD      3
  #define Z4_HYBRID_THRESHOLD      3
  #define I_HYBRID_THRESHOLD       3  // [linear=mm/s, rotational=°/s]
  #define J_HYBRID_THRESHOLD       3  // [linear=mm/s, rotational=°/s]
  #define K_HYBRID_THRESHOLD       3  // [linear=mm/s, rotational=°/s]
  #define U_HYBRID_THRESHOLD       3  // [mm/s]
  #define V_HYBRID_THRESHOLD       3
  #define W_HYBRID_THRESHOLD       3
  #define E0_HYBRID_THRESHOLD     60
  #define E1_HYBRID_THRESHOLD     30
  #define E2_HYBRID_THRESHOLD     30
  #define E3_HYBRID_THRESHOLD     30
  #define E4_HYBRID_THRESHOLD     30
  #define E5_HYBRID_THRESHOLD     30
  #define E6_HYBRID_THRESHOLD     30
  #define E7_HYBRID_THRESHOLD     30

  /**
   * Use StallGuard to home / probe X, Y, Z.
   *
   * TMC2130, TMC2160, TMC2209, TMC2660, TMC5130, and TMC5160 only
   * Connect the stepper driver's DIAG1 pin to the X/Y endstop pin.
   * X, Y, and Z homing will always be done in spreadCycle mode.
   *
   * X/Y/Z_STALL_SENSITIVITY is the default stall threshold.
   * Use M914 X Y Z to set the stall threshold at runtime:
   *
   *  Sensitivity   TMC2209   Others
   *    HIGHEST       255      -64    (Too sensitive => False positive)
   *    LOWEST         0        63    (Too insensitive => No trigger)
   *
   * It is recommended to set HOMING_BUMP_MM to { 0, 0, 0 }.
   *
   * SPI_ENDSTOPS  *** TMC2130/TMC5160 Only ***
   * Poll the driver through SPI to determine load when homing.
   * Removes the need for a wire from DIAG1 to an endstop pin.
   *
   * IMPROVE_HOMING_RELIABILITY tunes acceleration and jerk when
   * homing and adds a guard period for endstop triggering.
   *
   * Comment *_STALL_SENSITIVITY to disable sensorless homing for that axis.
   * @section tmc/stallguard
   */
  #define SENSORLESS_HOMING // StallGuard capable drivers only

  #if ANY(SENSORLESS_HOMING, SENSORLESS_PROBING)
    // TMC2209: 0...255. TMC2130: -64...63
    #define X_STALL_SENSITIVITY 68
    #define X2_STALL_SENSITIVITY X_STALL_SENSITIVITY
    #define Y_STALL_SENSITIVITY  70
    #define Y2_STALL_SENSITIVITY Y_STALL_SENSITIVITY
    //#define Z_STALL_SENSITIVITY  8
    //#define Z2_STALL_SENSITIVITY Z_STALL_SENSITIVITY
    //#define Z3_STALL_SENSITIVITY Z_STALL_SENSITIVITY
    //#define Z4_STALL_SENSITIVITY Z_STALL_SENSITIVITY
    //#define I_STALL_SENSITIVITY  8
    //#define J_STALL_SENSITIVITY  8
    //#define K_STALL_SENSITIVITY  8
    //#define U_STALL_SENSITIVITY  8
    //#define V_STALL_SENSITIVITY  8
    //#define W_STALL_SENSITIVITY  8
    //#define SPI_ENDSTOPS              // TMC2130/TMC5160 only
    #define IMPROVE_HOMING_RELIABILITY
  #endif

  // @section tmc/config

  /**
   * TMC Homing stepper phase.
   *
   * Improve homing repeatability by homing to stepper coil's nearest absolute
   * phase position. Trinamic drivers use a stepper phase table with 1024 values
   * spanning 4 full steps with 256 positions each (ergo, 1024 positions).
   * Full step positions (128, 384, 640, 896) have the highest holding torque.
   *
   * Values from 0..1023, -1 to disable homing phase for that axis.
   */
   //#define TMC_HOME_PHASE { 896, 896, 896 }

  /**
   * Step on both rising and falling edge signals (as with a square wave).
   */
  #define EDGE_STEPPING

  /**
   * Enable M122 debugging command for TMC stepper drivers.
   * M122 S0/1 will enable continuous reporting.
   */
  #define TMC_DEBUG

  /**
   * You can set your own advanced settings by filling in predefined functions.
   * A list of available functions can be found on the library github page
   * https://github.com/teemuatlut/TMCStepper
   *
   * Example:
   * #define TMC_ADV() { \
   *   stepperX.diag0_otpw(1); \
   *   stepperY.intpol(0); \
   * }
   */
  #define TMC_ADV() {  }

#endif // HAS_TRINAMIC_CONFIG

// @section i2cbus

//
// I2C Master ID for LPC176x LCD and Digital Current control
// Does not apply to other peripherals based on the Wire library.
//
//#define I2C_MASTER_ID  1  // Set a value from 0 to 2

/**
 * TWI/I2C BUS
 *
 * This feature is EXPERIMENTAL but may be useful for custom I2C peripherals.
 * Enable this to send and receive I2C data from slave devices on the bus.
 *
 * ; Example #1
 * ; This macro send the string "Marlin" to the slave device with address 0x63 (99)
 * ; It uses multiple M260 commands with one B<base 10> arg
 * M260 A99  ; Target slave address
 * M260 B77  ; M
 * M260 B97  ; a
 * M260 B114 ; r
 * M260 B108 ; l
 * M260 B105 ; i
 * M260 B110 ; n
 * M260 S1   ; Send the current buffer
 *
 * ; Example #2
 * ; Request 6 bytes from slave device with address 0x63 (99)
 * M261 A99 B5
 *
 * ; Example #3
 * ; Example serial output of a M261 request
 * echo:i2c-reply: from:99 bytes:5 data:hello
 */

//#define EXPERIMENTAL_I2CBUS
#if ENABLED(EXPERIMENTAL_I2CBUS)
  #define I2C_SLAVE_ADDRESS  0  // Set a value from 8 to 127 to act as a slave
#endif

// @section photo

/**
 * Photo G-code
 * Add the M240 G-code to take a photo.
 * The photo can be triggered by a digital pin or a physical movement.
 */
//#define PHOTO_GCODE
#if ENABLED(PHOTO_GCODE)
  // A position to move to (and raise Z) before taking the photo
  //#define PHOTO_POSITION { X_MAX_POS - 5, Y_MAX_POS, 0 }  // { xpos, ypos, zraise } (M240 X Y Z)
  //#define PHOTO_DELAY_MS   100                            // (ms) Duration to pause before moving back (M240 P)
  //#define PHOTO_RETRACT_MM   6.5                          // (mm) E retract/recover for the photo move (M240 R S)

  // Canon RC-1 or homebrew digital camera trigger
  // Data from: https://www.doc-diy.net/photo/rc-1_hacked/
  //#define PHOTOGRAPH_PIN 23

  // Canon Hack Development Kit
  // https://web.archive.org/web/20200920094805/https://captain-slow.dk/2014/03/09/3d-printing-timelapses/
  //#define CHDK_PIN        4

  // Optional second move with delay to trigger the camera shutter
  //#define PHOTO_SWITCH_POSITION { X_MAX_POS, Y_MAX_POS }  // { xpos, ypos } (M240 I J)

  // Duration to hold the switch or keep CHDK_PIN high
  //#define PHOTO_SWITCH_MS   50 // (ms) (M240 D)

  /**
   * PHOTO_PULSES_US may need adjustment depending on board and camera model.
   * Pin must be running at 48.4kHz.
   * Be sure to use a PHOTOGRAPH_PIN which can rise and fall quick enough.
   * (e.g., MKS SBase temp sensor pin was too slow, so used P1.23 on J8.)
   *
   *  Example pulse data for Nikon: https://bit.ly/2FKD0Aq
   *                     IR Wiring: https://git.io/JvJf7
   */
  //#define PHOTO_PULSES_US { 2000, 27850, 400, 1580, 400, 3580, 400 }  // (µs) Durations for each 48.4kHz oscillation
  #ifdef PHOTO_PULSES_US
    #define PHOTO_PULSE_DELAY_US 13 // (µs) Approximate duration of each HIGH and LOW pulse in the oscillation
  #endif
#endif

// @section cnc

/**
 * Spindle & Laser control
 *
 * Add the M3, M4, and M5 commands to turn the spindle/laser on and off, and
 * to set spindle speed, spindle direction, and laser power.
 *
 * SuperPID is a router/spindle speed controller used in the CNC milling community.
 * Marlin can be used to turn the spindle on and off. It can also be used to set
 * the spindle speed from 5,000 to 30,000 RPM.
 *
 * You'll need to select a pin for the ON/OFF function and optionally choose a 0-5V
 * hardware PWM pin for the speed control and a pin for the rotation direction.
 *
 * See https://marlinfw.org/docs/configuration/2.0.9/laser_spindle.html for more config details.
 */
//#define SPINDLE_FEATURE
//#define LASER_FEATURE
#if ANY(SPINDLE_FEATURE, LASER_FEATURE)
  #define SPINDLE_LASER_ACTIVE_STATE    LOW    // Set to "HIGH" if SPINDLE_LASER_ENA_PIN is active HIGH

  #define SPINDLE_LASER_USE_PWM                // Enable if your controller supports setting the speed/power
  #if ENABLED(SPINDLE_LASER_USE_PWM)
    #define SPINDLE_LASER_PWM_INVERT    false  // Set to "true" if the speed/power goes up when you want it to go slower
    #define SPINDLE_LASER_FREQUENCY     2500   // (Hz) Spindle/laser frequency (only on supported HALs: AVR, ESP32, and LPC)
                                               // ESP32: If SPINDLE_LASER_PWM_PIN is onboard then <=78125Hz. For I2S expander
                                               //  the frequency determines the PWM resolution. 2500Hz = 0-100, 977Hz = 0-255, ...
                                               //  (250000 / SPINDLE_LASER_FREQUENCY) = max value.
  #endif

  //#define AIR_EVACUATION                     // Cutter Vacuum / Laser Blower motor control with G-codes M10-M11
  #if ENABLED(AIR_EVACUATION)
    #define AIR_EVACUATION_ACTIVE       LOW    // Set to "HIGH" if the on/off function is active HIGH
    //#define AIR_EVACUATION_PIN        42     // Override the default Cutter Vacuum or Laser Blower pin
  #endif

  //#define AIR_ASSIST                         // Air Assist control with G-codes M8-M9
  #if ENABLED(AIR_ASSIST)
    #define AIR_ASSIST_ACTIVE           LOW    // Active state on air assist pin
    //#define AIR_ASSIST_PIN            44     // Override the default Air Assist pin
  #endif

  //#define SPINDLE_SERVO                      // A servo converting an angle to spindle power
  #ifdef SPINDLE_SERVO
    #define SPINDLE_SERVO_NR   0               // Index of servo used for spindle control
    #define SPINDLE_SERVO_MIN 10               // Minimum angle for servo spindle
  #endif

  /**
   * Speed / Power can be set ('M3 S') and displayed in terms of:
   *  - PWM255  (S0 - S255)
   *  - PERCENT (S0 - S100)
   *  - RPM     (S0 - S50000)  Best for use with a spindle
   *  - SERVO   (S0 - S180)
   */
  #define CUTTER_POWER_UNIT PWM255

  /**
   * Relative Cutter Power
   * Normally, 'M3 O<power>' sets
   * OCR power is relative to the range SPEED_POWER_MIN...SPEED_POWER_MAX.
   * so input powers of 0...255 correspond to SPEED_POWER_MIN...SPEED_POWER_MAX
   * instead of normal range (0 to SPEED_POWER_MAX).
   * Best used with (e.g.) SuperPID router controller: S0 = 5,000 RPM and S255 = 30,000 RPM
   */
  //#define CUTTER_POWER_RELATIVE              // Set speed proportional to [SPEED_POWER_MIN...SPEED_POWER_MAX]

  #if ENABLED(SPINDLE_FEATURE)
    //#define SPINDLE_CHANGE_DIR               // Enable if your spindle controller can change spindle direction
    #define SPINDLE_CHANGE_DIR_STOP            // Enable if the spindle should stop before changing spin direction
    #define SPINDLE_INVERT_DIR          false  // Set to "true" if the spin direction is reversed

    #define SPINDLE_LASER_POWERUP_DELAY   5000 // (ms) Delay to allow the spindle/laser to come up to speed/power
    #define SPINDLE_LASER_POWERDOWN_DELAY 5000 // (ms) Delay to allow the spindle to stop

    /**
     * M3/M4 Power Equation
     *
     * Each tool uses different value ranges for speed / power control.
     * These parameters are used to convert between tool power units and PWM.
     *
     * Speed/Power = (PWMDC / 255 * 100 - SPEED_POWER_INTERCEPT) / SPEED_POWER_SLOPE
     * PWMDC = (spdpwr - SPEED_POWER_MIN) / (SPEED_POWER_MAX - SPEED_POWER_MIN) / SPEED_POWER_SLOPE
     */
    #if ENABLED(SPINDLE_LASER_USE_PWM)
      #define SPEED_POWER_INTERCEPT       0    // (%) 0-100 i.e., Minimum power percentage
      #define SPEED_POWER_MIN          5000    // (RPM)
      #define SPEED_POWER_MAX         30000    // (RPM) SuperPID router controller 0 - 30,000 RPM
      #define SPEED_POWER_STARTUP     25000    // (RPM) M3/M4 speed/power default (with no arguments)
    #endif

  #else

    #if ENABLED(SPINDLE_LASER_USE_PWM)
      #define SPEED_POWER_INTERCEPT       0    // (%) 0-100 i.e., Minimum power percentage
      #define SPEED_POWER_MIN             0    // (%) 0-100
      #define SPEED_POWER_MAX           100    // (%) 0-100
      #define SPEED_POWER_STARTUP        80    // (%) M3/M4 speed/power default (with no arguments)
    #endif

    // Define the minimum and maximum test pulse time values for a laser test fire function
    #define LASER_TEST_PULSE_MIN           1   // (ms) Used with Laser Control Menu
    #define LASER_TEST_PULSE_MAX         999   // (ms) Caution: Menu may not show more than 3 characters

    #define SPINDLE_LASER_POWERUP_DELAY   50   // (ms) Delay to allow the spindle/laser to come up to speed/power
    #define SPINDLE_LASER_POWERDOWN_DELAY 50   // (ms) Delay to allow the spindle to stop

   /**
    * Laser Safety Timeout
    *
    * The laser should be turned off when there is no movement for a period of time.
    * Consider material flammability, cut rate, and G-code order when setting this
    * value. Too low and it could turn off during a very slow move; too high and
    * the material could ignite.
    */
    #define LASER_SAFETY_TIMEOUT_MS     1000   // (ms)

    /**
     * Any M3 or G1/2/3/5 command with the 'I' parameter enables continuous inline power mode.
     *
     * e.g., 'M3 I' enables continuous inline power which is processed by the planner.
     * Power is stored in move blocks and applied when blocks are processed by the Stepper ISR.
     *
     * 'M4 I' sets dynamic mode which uses the current feedrate to calculate a laser power OCR value.
     *
     * Any move in dynamic mode will use the current feedrate to calculate the laser power.
     * Feed rates are set by the F parameter of a move command e.g. G1 X0 Y10 F6000
     * Laser power would be calculated by bit shifting off 8 LSB's. In binary this is div 256.
     * The calculation gives us ocr values from 0 to 255, values over F65535 will be set as 255 .
     * More refined power control such as compensation for accel/decel will be addressed in future releases.
     *
     * M5 I clears inline mode and set power to 0, M5 sets the power output to 0 but leaves inline mode on.
     */

    /**
     * Enable M3 commands for laser mode inline power planner syncing.
     * This feature enables any M3 S-value to be injected into the block buffers while in
     * CUTTER_MODE_CONTINUOUS. The option allows M3 laser power to be committed without waiting
     * for a planner synchronization
     */
    //#define LASER_POWER_SYNC

    /**
     * Scale the laser's power in proportion to the movement rate.
     *
     * - Sets the entry power proportional to the entry speed over the nominal speed.
     * - Ramps the power up every N steps to approximate the speed trapezoid.
     * - Due to the limited power resolution this is only approximate.
     */
    //#define LASER_POWER_TRAP

    //
    // Laser I2C Ammeter (High precision INA226 low/high side module)
    //
    //#define I2C_AMMETER
    #if ENABLED(I2C_AMMETER)
      #define I2C_AMMETER_IMAX            0.1    // (Amps) Calibration value for the expected current range
      #define I2C_AMMETER_SHUNT_RESISTOR  0.1    // (Ohms) Calibration shunt resistor value
    #endif

    //
    // Laser Coolant Flow Meter
    //
    //#define LASER_COOLANT_FLOW_METER
    #if ENABLED(LASER_COOLANT_FLOW_METER)
      #define FLOWMETER_PIN         20  // Requires an external interrupt-enabled pin (e.g., RAMPS 2,3,18,19,20,21)
      #define FLOWMETER_PPL       5880  // (pulses/liter) Flow meter pulses-per-liter on the input pin
      #define FLOWMETER_INTERVAL  1000  // (ms) Flow rate calculation interval in milliseconds
      #define FLOWMETER_SAFETY          // Prevent running the laser without the minimum flow rate set below
      #if ENABLED(FLOWMETER_SAFETY)
        #define FLOWMETER_MIN_LITERS_PER_MINUTE 1.5 // (liters/min) Minimum flow required when enabled
      #endif
    #endif

  #endif
#endif // SPINDLE_FEATURE || LASER_FEATURE

/**
 * Synchronous Laser Control with M106/M107
 *
 * Marlin normally applies M106/M107 fan speeds at a time "soon after" processing
 * a planner block. This is too inaccurate for a PWM/TTL laser attached to the fan
 * header (as with some add-on laser kits). Enable this option to set fan/laser
 * speeds with much more exact timing for improved print fidelity.
 *
 * NOTE: This option sacrifices some cooling fan speed options.
 */
//#define LASER_SYNCHRONOUS_M106_M107

/**
 * Coolant Control
 *
 * Add the M7, M8, and M9 commands to turn mist or flood coolant on and off.
 *
 * Note: COOLANT_MIST_PIN and/or COOLANT_FLOOD_PIN must also be defined.
 */
//#define COOLANT_CONTROL
#if ENABLED(COOLANT_CONTROL)
  #define COOLANT_MIST                // Enable if mist coolant is present
  #define COOLANT_FLOOD               // Enable if flood coolant is present
  #define COOLANT_MIST_INVERT  false  // Set "true" if the on/off function is reversed
  #define COOLANT_FLOOD_INVERT false  // Set "true" if the on/off function is reversed
#endif

// @section filament width

/**
 * Filament Width Sensor
 *
 * Measures the filament width in real-time and adjusts
 * flow rate to compensate for any irregularities.
 *
 * Also allows the measured filament diameter to set the
 * extrusion rate, so the slicer only has to specify the
 * volume.
 *
 * Only a single extruder is supported at this time.
 *
 *  34 RAMPS_14    : Analog input 5 on the AUX2 connector
 *  81 PRINTRBOARD : Analog input 2 on the Exp1 connector (version B,C,D,E)
 * 301 RAMBO       : Analog input 3
 *
 * Note: May require analog pins to be defined for other boards.
 */
//#define FILAMENT_WIDTH_SENSOR

#if ENABLED(FILAMENT_WIDTH_SENSOR)
  #define FILAMENT_SENSOR_EXTRUDER_NUM 0    // Index of the extruder that has the filament sensor. :[0,1,2,3,4]
  #define MEASUREMENT_DELAY_CM        14    // (cm) The distance from the filament sensor to the melting chamber

  #define FILWIDTH_ERROR_MARGIN        1.0  // (mm) If a measurement differs too much from nominal width ignore it
  #define MAX_MEASUREMENT_DELAY       20    // (bytes) Buffer size for stored measurements (1 byte per cm). Must be larger than MEASUREMENT_DELAY_CM.

  #define DEFAULT_MEASURED_FILAMENT_DIA DEFAULT_NOMINAL_FILAMENT_DIA // Set measured to nominal initially

  // Display filament width on the LCD status line. Status messages will expire after 5 seconds.
  //#define FILAMENT_LCD_DISPLAY
#endif

// @section power

/**
 * Power Monitor
 * Monitor voltage (V) and/or current (A), and -when possible- power (W)
 *
 * Read and configure with M430
 *
 * The current sensor feeds DC voltage (relative to the measured current) to an analog pin
 * The voltage sensor feeds DC voltage (relative to the measured voltage) to an analog pin
 */
//#define POWER_MONITOR_CURRENT   // Monitor the system current
//#define POWER_MONITOR_VOLTAGE   // Monitor the system voltage

#if ENABLED(POWER_MONITOR_CURRENT)
  #define POWER_MONITOR_VOLTS_PER_AMP    0.05000  // Input voltage to the MCU analog pin per amp  - DO NOT apply more than ADC_VREF!
  #define POWER_MONITOR_CURRENT_OFFSET   0        // Offset (in amps) applied to the calculated current
  #define POWER_MONITOR_FIXED_VOLTAGE   13.6      // Voltage for a current sensor with no voltage sensor (for power display)
#endif

#if ENABLED(POWER_MONITOR_VOLTAGE)
  #define POWER_MONITOR_VOLTS_PER_VOLT  0.077933  // Input voltage to the MCU analog pin per volt - DO NOT apply more than ADC_VREF!
  #define POWER_MONITOR_VOLTAGE_OFFSET  0         // Offset (in volts) applied to the calculated voltage
#endif

// @section safety

/**
 * Stepper Driver Anti-SNAFU Protection
 *
 * If the SAFE_POWER_PIN is defined for your board, Marlin will check
 * that stepper drivers are properly plugged in before applying power.
 * Disable protection if your stepper drivers don't support the feature.
 */
//#define DISABLE_DRIVER_SAFE_POWER_PROTECT

// @section cnc

/**
 * CNC Coordinate Systems
 *
 * Enables G53 and G54-G59.3 commands to select coordinate systems
 * and G92.1 to reset the workspace to native machine space.
 */
//#define CNC_COORDINATE_SYSTEMS

<<<<<<< HEAD
// @section reporting

/**
 * Auto-report fan speed with M123 S<seconds>
 * Requires fans with tachometer pins
 */
//#define AUTO_REPORT_FANS

/**
 * Auto-report temperatures with M155 S<seconds>
 */
#define AUTO_REPORT_TEMPERATURES
#if ENABLED(AUTO_REPORT_TEMPERATURES) && TEMP_SENSOR_REDUNDANT
  //#define AUTO_REPORT_REDUNDANT // Include the "R" sensor in the auto-report
#endif

/**
 * Auto-report position with M154 S<seconds>
 */
//#define AUTO_REPORT_POSITION
#if ENABLED(AUTO_REPORT_POSITION)
  //#define AUTO_REPORT_REAL_POSITION // Auto-report the real position
#endif

/**
 * Include capabilities in M115 output
 */
#define EXTENDED_CAPABILITIES_REPORT
#if ENABLED(EXTENDED_CAPABILITIES_REPORT)
  #define M115_GEOMETRY_REPORT
#endif

=======
>>>>>>> e0d683ba
// @section security

/**
 * Expected Printer Check
 * Add the M16 G-code to compare a string to the MACHINE_NAME.
 * M16 with a non-matching string causes the printer to halt.
 */
//#define EXPECTED_PRINTER_CHECK

// @section volumetrics

/**
 * Disable all Volumetric extrusion options
 */
//#define NO_VOLUMETRICS

#if DISABLED(NO_VOLUMETRICS)
  /**
   * Volumetric extrusion default state
   * Activate to make volumetric extrusion the default method,
   * with DEFAULT_NOMINAL_FILAMENT_DIA as the default diameter.
   *
   * M200 D0 to disable, M200 Dn to set a new diameter (and enable volumetric).
   * M200 S0/S1 to disable/enable volumetric extrusion.
   */
  //#define VOLUMETRIC_DEFAULT_ON

  //#define VOLUMETRIC_EXTRUDER_LIMIT
  #if ENABLED(VOLUMETRIC_EXTRUDER_LIMIT)
    /**
     * Default volumetric extrusion limit in cubic mm per second (mm^3/sec).
     * This factory setting applies to all extruders.
     * Use 'M200 [T<extruder>] L<limit>' to override and 'M502' to reset.
     * A non-zero value activates Volume-based Extrusion Limiting.
     */
    #define DEFAULT_VOLUMETRIC_EXTRUDER_LIMIT  0.00     // (mm^3/sec)
    #define VOLUMETRIC_EXTRUDER_LIMIT_MAX     20        // (mm^3/sec)
  #endif
#endif

// @section reporting

<<<<<<< HEAD
// Extra options for the M114 "Current Position" report
#define M114_DETAIL         // Use 'M114` for details to check planner calculations
//#define M114_REALTIME       // Real current position based on forward kinematics
//#define M114_LEGACY         // M114 used to synchronize on every call. Enable if needed.

#define REPORT_FAN_CHANGE   // Report the new fan speed when changed by M106 (and others)
=======
/**
 * Extra options for the M114 "Current Position" report
 */
//#define M114_DETAIL         // Use 'M114` for details to check planner calculations
//#define M114_REALTIME       // Real current position based on forward kinematics
//#define M114_LEGACY         // M114 used to synchronize on every call. Enable if needed.

/**
 * Auto-report fan speed with M123 S<seconds>
 * Requires fans with tachometer pins
 */
//#define AUTO_REPORT_FANS

//#define REPORT_FAN_CHANGE   // Report the new fan speed when changed by M106 (and others)
>>>>>>> e0d683ba

/**
 * Auto-report temperatures with M155 S<seconds>
 */
#define AUTO_REPORT_TEMPERATURES
#if ENABLED(AUTO_REPORT_TEMPERATURES) && TEMP_SENSOR_REDUNDANT
  //#define AUTO_REPORT_REDUNDANT // Include the "R" sensor in the auto-report
#endif

/**
 * Auto-report position with M154 S<seconds>
 */
//#define AUTO_REPORT_POSITION
#if ENABLED(AUTO_REPORT_POSITION)
  //#define AUTO_REPORT_REAL_POSITION // Auto-report the real position
#endif

/**
 * M115 - Report capabilites. Disable to save ~1150 bytes of flash.
 *        Some hosts (and serial TFT displays) rely on this feature.
 */
#define CAPABILITIES_REPORT
#if ENABLED(CAPABILITIES_REPORT)
  // Include capabilities in M115 output
  #define EXTENDED_CAPABILITIES_REPORT
  #if ENABLED(EXTENDED_CAPABILITIES_REPORT)
    //#define M115_GEOMETRY_REPORT
  #endif
#endif

// @section gcode

/**
 * Spend 28 bytes of SRAM to optimize the G-code parser
 */
#define FASTER_GCODE_PARSER

#if ENABLED(FASTER_GCODE_PARSER)
  //#define GCODE_QUOTED_STRINGS  // Support for quoted string parameters
#endif

/**
 * Support for MeatPack G-code compression (https://github.com/scottmudge/OctoPrint-MeatPack)
 */
//#define MEATPACK_ON_SERIAL_PORT_1
//#define MEATPACK_ON_SERIAL_PORT_2

//#define GCODE_CASE_INSENSITIVE  // Accept G-code sent to the firmware in lowercase

//#define REPETIER_GCODE_M360     // Add commands originally from Repetier FW

/**
 * Enable M111 debug flags 1=ECHO, 2=INFO, 4=ERRORS (unimplemented).
 * Disable to save some flash. Some hosts (Repetier Host) may rely on this feature.
 */
#define DEBUG_FLAGS_GCODE

/**
 * Enable this option for a leaner build of Marlin that removes
 * workspace offsets to slightly optimize performance.
 * G92 will revert to its behavior from Marlin 1.0.
 */
//#define NO_WORKSPACE_OFFSETS

/**
 * Disable M206 and M428 if you don't need home offsets.
 */
//#define NO_HOME_OFFSETS

/**
 * CNC G-code options
 * Support CNC-style G-code dialects used by laser cutters, drawing machine cams, etc.
 * Note that G0 feedrates should be used with care for 3D printing (if used at all).
 * High feedrates may cause ringing and harm print quality.
 */
//#define PAREN_COMMENTS      // Support for parentheses-delimited comments
//#define GCODE_MOTION_MODES  // Remember the motion mode (G0 G1 G2 G3 G5 G38.X) and apply for X Y Z E F, etc.

// Enable and set a (default) feedrate for all G0 moves
//#define G0_FEEDRATE 3000 // (mm/min)
#ifdef G0_FEEDRATE
  //#define VARIABLE_G0_FEEDRATE // The G0 feedrate is set by F in G0 motion mode
#endif

/**
 * Startup commands
 *
 * Execute certain G-code commands immediately after power-on.
 */
#define STARTUP_COMMANDS "M420 S1" //activate bed leveling

/**
 * G-code Macros
 *
 * Add G-codes M810-M819 to define and run G-code macros.
 * Macros are not saved to EEPROM.
 */
//#define GCODE_MACROS
#if ENABLED(GCODE_MACROS)
  #define GCODE_MACROS_SLOTS       5  // Up to 10 may be used
  #define GCODE_MACROS_SLOT_SIZE  50  // Maximum length of a single macro
#endif

/**
 * User-defined menu items to run custom G-code.
 * Up to 25 may be defined, but the actual number is LCD-dependent.
 */

// @section custom main menu

// Custom Menu: Main Menu
//#define CUSTOM_MENU_MAIN
#if ENABLED(CUSTOM_MENU_MAIN)
  //#define CUSTOM_MENU_MAIN_TITLE "Custom Commands"
  #define CUSTOM_MENU_MAIN_SCRIPT_DONE "M117 User Script Done"
  #define CUSTOM_MENU_MAIN_SCRIPT_AUDIBLE_FEEDBACK
  //#define CUSTOM_MENU_MAIN_SCRIPT_RETURN   // Return to status screen after a script
  #define CUSTOM_MENU_MAIN_ONLY_IDLE         // Only show custom menu when the machine is idle

  #define MAIN_MENU_ITEM_1_DESC "Home & UBL Info"
  #define MAIN_MENU_ITEM_1_GCODE "G28\nG29 W"
  //#define MAIN_MENU_ITEM_1_CONFIRM          // Show a confirmation dialog before this action

  #define MAIN_MENU_ITEM_2_DESC "Preheat for " PREHEAT_1_LABEL
  #define MAIN_MENU_ITEM_2_GCODE "M140 S" STRINGIFY(PREHEAT_1_TEMP_BED) "\nM104 S" STRINGIFY(PREHEAT_1_TEMP_HOTEND)
  //#define MAIN_MENU_ITEM_2_CONFIRM

  //#define MAIN_MENU_ITEM_3_DESC "Preheat for " PREHEAT_2_LABEL
  //#define MAIN_MENU_ITEM_3_GCODE "M140 S" STRINGIFY(PREHEAT_2_TEMP_BED) "\nM104 S" STRINGIFY(PREHEAT_2_TEMP_HOTEND)
  //#define MAIN_MENU_ITEM_3_CONFIRM

  //#define MAIN_MENU_ITEM_4_DESC "Heat Bed/Home/Level"
  //#define MAIN_MENU_ITEM_4_GCODE "M140 S" STRINGIFY(PREHEAT_2_TEMP_BED) "\nG28\nG29"
  //#define MAIN_MENU_ITEM_4_CONFIRM

  //#define MAIN_MENU_ITEM_5_DESC "Home & Info"
  //#define MAIN_MENU_ITEM_5_GCODE "G28\nM503"
  //#define MAIN_MENU_ITEM_5_CONFIRM
#endif

// @section custom config menu

// Custom Menu: Configuration Menu
//#define CUSTOM_MENU_CONFIG
#if ENABLED(CUSTOM_MENU_CONFIG)
  //#define CUSTOM_MENU_CONFIG_TITLE "Custom Commands"
  #define CUSTOM_MENU_CONFIG_SCRIPT_DONE "M117 Wireless Script Done"
  #define CUSTOM_MENU_CONFIG_SCRIPT_AUDIBLE_FEEDBACK
  //#define CUSTOM_MENU_CONFIG_SCRIPT_RETURN  // Return to status screen after a script
  #define CUSTOM_MENU_CONFIG_ONLY_IDLE        // Only show custom menu when the machine is idle

  #define CONFIG_MENU_ITEM_1_DESC "Wifi ON"
  #define CONFIG_MENU_ITEM_1_GCODE "M118 [ESP110] WIFI-STA pwd=12345678"
  //#define CONFIG_MENU_ITEM_1_CONFIRM        // Show a confirmation dialog before this action

  #define CONFIG_MENU_ITEM_2_DESC "Bluetooth ON"
  #define CONFIG_MENU_ITEM_2_GCODE "M118 [ESP110] BT pwd=12345678"
  //#define CONFIG_MENU_ITEM_2_CONFIRM

  //#define CONFIG_MENU_ITEM_3_DESC "Radio OFF"
  //#define CONFIG_MENU_ITEM_3_GCODE "M118 [ESP110] OFF pwd=12345678"
  //#define CONFIG_MENU_ITEM_3_CONFIRM

  //#define CONFIG_MENU_ITEM_4_DESC "Wifi ????"
  //#define CONFIG_MENU_ITEM_4_GCODE "M118 ????"
  //#define CONFIG_MENU_ITEM_4_CONFIRM

  //#define CONFIG_MENU_ITEM_5_DESC "Wifi ????"
  //#define CONFIG_MENU_ITEM_5_GCODE "M118 ????"
  //#define CONFIG_MENU_ITEM_5_CONFIRM
#endif

// @section custom buttons

/**
 * User-defined buttons to run custom G-code.
 * Up to 25 may be defined.
 */
//#define CUSTOM_USER_BUTTONS
#if ENABLED(CUSTOM_USER_BUTTONS)
  //#define BUTTON1_PIN -1
  #if PIN_EXISTS(BUTTON1)
    #define BUTTON1_HIT_STATE     LOW       // State of the triggered button. NC=LOW. NO=HIGH.
    #define BUTTON1_WHEN_PRINTING false     // Button allowed to trigger during printing?
    #define BUTTON1_GCODE         "G28"
    #define BUTTON1_DESC          "Homing"  // Optional string to set the LCD status
  #endif

  //#define BUTTON2_PIN -1
  #if PIN_EXISTS(BUTTON2)
    #define BUTTON2_HIT_STATE     LOW
    #define BUTTON2_WHEN_PRINTING false
    #define BUTTON2_GCODE         "M140 S" STRINGIFY(PREHEAT_1_TEMP_BED) "\nM104 S" STRINGIFY(PREHEAT_1_TEMP_HOTEND)
    #define BUTTON2_DESC          "Preheat for " PREHEAT_1_LABEL
  #endif

  //#define BUTTON3_PIN -1
  #if PIN_EXISTS(BUTTON3)
    #define BUTTON3_HIT_STATE     LOW
    #define BUTTON3_WHEN_PRINTING false
    #define BUTTON3_GCODE         "M140 S" STRINGIFY(PREHEAT_2_TEMP_BED) "\nM104 S" STRINGIFY(PREHEAT_2_TEMP_HOTEND)
    #define BUTTON3_DESC          "Preheat for " PREHEAT_2_LABEL
  #endif
#endif

// @section host

/**
 * Host Action Commands
 *
 * Define host streamer action commands in compliance with the standard.
 *
 * See https://reprap.org/wiki/G-code#Action_commands
 * Common commands ........ poweroff, pause, paused, resume, resumed, cancel
 * G29_RETRY_AND_RECOVER .. probe_rewipe, probe_failed
 *
 * Some features add reason codes to extend these commands.
 *
 * Host Prompt Support enables Marlin to use the host for user prompts so
 * filament runout and other processes can be managed from the host side.
 */
#define HOST_ACTION_COMMANDS
#if ENABLED(HOST_ACTION_COMMANDS)
  #define HOST_PAUSE_M76                // Tell the host to pause in response to M76
  #define HOST_PROMPT_SUPPORT           // Initiate host prompts to get user feedback
  #if ENABLED(HOST_PROMPT_SUPPORT)
    //#define HOST_STATUS_NOTIFICATIONS   // Send some status messages to the host as notifications
  #endif
  //#define HOST_START_MENU_ITEM          // Add a menu item that tells the host to start
  //#define HOST_SHUTDOWN_MENU_ITEM       // Add a menu item that tells the host to shut down
#endif

// @section extras

/**
 * Cancel Objects
 *
 * Implement M486 to allow Marlin to skip objects
 */
#define CANCEL_OBJECTS
#if ENABLED(CANCEL_OBJECTS)
  #define CANCEL_OBJECTS_REPORTING // Emit the current object as a status message
#endif

/**
 * I2C position encoders for closed loop control.
 * Developed by Chris Barr at Aus3D.
 *
 * Wiki: https://wiki.aus3d.com.au/Magnetic_Encoder
 * Github: https://github.com/Aus3D/MagneticEncoder
 *
 * Supplier: https://aus3d.com.au/products/magnetic-encoder-module
 * Alternative Supplier: https://reliabuild3d.com/
 *
 * Reliabuild encoders have been modified to improve reliability.
 * @section i2c encoders
 */

//#define I2C_POSITION_ENCODERS
#if ENABLED(I2C_POSITION_ENCODERS)

  #define I2CPE_ENCODER_CNT         1                       // The number of encoders installed; max of 5
                                                            // encoders supported currently.

  #define I2CPE_ENC_1_ADDR          I2CPE_PRESET_ADDR_X     // I2C address of the encoder. 30-200.
  #define I2CPE_ENC_1_AXIS          X_AXIS                  // Axis the encoder module is installed on.  <X|Y|Z|E>_AXIS.
  #define I2CPE_ENC_1_TYPE          I2CPE_ENC_TYPE_LINEAR   // Type of encoder:  I2CPE_ENC_TYPE_LINEAR -or-
                                                            // I2CPE_ENC_TYPE_ROTARY.
  #define I2CPE_ENC_1_TICKS_UNIT    2048                    // 1024 for magnetic strips with 2mm poles; 2048 for
                                                            // 1mm poles. For linear encoders this is ticks / mm,
                                                            // for rotary encoders this is ticks / revolution.
  //#define I2CPE_ENC_1_TICKS_REV     (16 * 200)            // Only needed for rotary encoders; number of stepper
                                                            // steps per full revolution (motor steps/rev * microstepping)
  //#define I2CPE_ENC_1_INVERT                              // Invert the direction of axis travel.
  #define I2CPE_ENC_1_EC_METHOD     I2CPE_ECM_MICROSTEP     // Type of error error correction.
  #define I2CPE_ENC_1_EC_THRESH     0.10                    // Threshold size for error (in mm) above which the
                                                            // printer will attempt to correct the error; errors
                                                            // smaller than this are ignored to minimize effects of
                                                            // measurement noise / latency (filter).

  #define I2CPE_ENC_2_ADDR          I2CPE_PRESET_ADDR_Y     // Same as above, but for encoder 2.
  #define I2CPE_ENC_2_AXIS          Y_AXIS
  #define I2CPE_ENC_2_TYPE          I2CPE_ENC_TYPE_LINEAR
  #define I2CPE_ENC_2_TICKS_UNIT    2048
  //#define I2CPE_ENC_2_TICKS_REV   (16 * 200)
  //#define I2CPE_ENC_2_INVERT
  #define I2CPE_ENC_2_EC_METHOD     I2CPE_ECM_MICROSTEP
  #define I2CPE_ENC_2_EC_THRESH     0.10

  #define I2CPE_ENC_3_ADDR          I2CPE_PRESET_ADDR_Z     // Encoder 3.  Add additional configuration options
  #define I2CPE_ENC_3_AXIS          Z_AXIS                  // as above, or use defaults below.

  #define I2CPE_ENC_4_ADDR          I2CPE_PRESET_ADDR_E     // Encoder 4.
  #define I2CPE_ENC_4_AXIS          E_AXIS

  #define I2CPE_ENC_5_ADDR          34                      // Encoder 5.
  #define I2CPE_ENC_5_AXIS          E_AXIS

  // Default settings for encoders which are enabled, but without settings configured above.
  #define I2CPE_DEF_TYPE            I2CPE_ENC_TYPE_LINEAR
  #define I2CPE_DEF_ENC_TICKS_UNIT  2048
  #define I2CPE_DEF_TICKS_REV       (16 * 200)
  #define I2CPE_DEF_EC_METHOD       I2CPE_ECM_NONE
  #define I2CPE_DEF_EC_THRESH       0.1

  //#define I2CPE_ERR_THRESH_ABORT  100.0                   // Threshold size for error (in mm) error on any given
                                                            // axis after which the printer will abort. Comment out to
                                                            // disable abort behavior.

  #define I2CPE_TIME_TRUSTED        10000                   // After an encoder fault, there must be no further fault
                                                            // for this amount of time (in ms) before the encoder
                                                            // is trusted again.

  /**
   * Position is checked every time a new command is executed from the buffer but during long moves,
   * this setting determines the minimum update time between checks. A value of 100 works well with
   * error rolling average when attempting to correct only for skips and not for vibration.
   */
  #define I2CPE_MIN_UPD_TIME_MS     4                       // (ms) Minimum time between encoder checks.

  // Use a rolling average to identify persistent errors that indicate skips, as opposed to vibration and noise.
  #define I2CPE_ERR_ROLLING_AVERAGE

#endif // I2C_POSITION_ENCODERS

/**
 * Analog Joystick(s)
 * @section joystick
 */
//#define JOYSTICK
#if ENABLED(JOYSTICK)
  #define JOY_X_PIN    5  // RAMPS: Suggested pin A5  on AUX2
  #define JOY_Y_PIN   10  // RAMPS: Suggested pin A10 on AUX2
  #define JOY_Z_PIN   12  // RAMPS: Suggested pin A12 on AUX2
  #define JOY_EN_PIN  44  // RAMPS: Suggested pin D44 on AUX2

  //#define INVERT_JOY_X  // Enable if X direction is reversed
  //#define INVERT_JOY_Y  // Enable if Y direction is reversed
  //#define INVERT_JOY_Z  // Enable if Z direction is reversed

  // Use M119 with JOYSTICK_DEBUG to find reasonable values after connecting:
  #define JOY_X_LIMITS { 5600, 8190-100, 8190+100, 10800 } // min, deadzone start, deadzone end, max
  #define JOY_Y_LIMITS { 5600, 8250-100, 8250+100, 11000 }
  #define JOY_Z_LIMITS { 4800, 8080-100, 8080+100, 11550 }
  //#define JOYSTICK_DEBUG
#endif

/**
 * Mechanical Gantry Calibration
 * Modern replacement for the Průša TMC_Z_CALIBRATION.
 * Adds capability to work with any adjustable current drivers.
 * Implemented as G34 because M915 is deprecated.
 * @section calibrate
 */
#define MECHANICAL_GANTRY_CALIBRATION
#if ENABLED(MECHANICAL_GANTRY_CALIBRATION)
  #define GANTRY_CALIBRATION_CURRENT          850    // Default calibration current in ma
  #define GANTRY_CALIBRATION_EXTRA_HEIGHT      15     // Extra distance in mm past Z_###_POS to move
  #define GANTRY_CALIBRATION_FEEDRATE         240     // Feedrate for correction move
  //#define GANTRY_CALIBRATION_TO_MIN                 // Enable to calibrate Z in the MIN direction

  //#define GANTRY_CALIBRATION_SAFE_POSITION XY_CENTER // Safe position for nozzle
  #define GANTRY_CALIBRATION_XY_PARK_FEEDRATE 3000  // XY Park Feedrate - MMM
  #define GANTRY_CALIBRATION_COMMANDS_PRE   "G0 X10 Y125 Z10"
  #define GANTRY_CALIBRATION_COMMANDS_POST  "G28"     // G28 highly recommended to ensure an accurate position
#endif

/**
 * Instant freeze / unfreeze functionality
 * Potentially useful for rapid stop that allows being resumed. Halts stepper movement.
 * Note this does NOT pause spindles, lasers, fans, heaters or any other auxiliary device.
 * @section interface
 */
//#define FREEZE_FEATURE
#if ENABLED(FREEZE_FEATURE)
  //#define FREEZE_PIN 41   // Override the default (KILL) pin here
  #define FREEZE_STATE LOW  // State of pin indicating freeze
#endif

/**
 * MAX7219 Debug Matrix
 *
 * Add support for a low-cost 8x8 LED Matrix based on the Max7219 chip as a realtime status display.
 * Requires 3 signal wires. Some useful debug options are included to demonstrate its usage.
 * @section debug matrix
 */
//#define MAX7219_DEBUG
#if ENABLED(MAX7219_DEBUG)
  #define MAX7219_CLK_PIN   64
  #define MAX7219_DIN_PIN   57
  #define MAX7219_LOAD_PIN  44

  //#define MAX7219_GCODE          // Add the M7219 G-code to control the LED matrix
  #define MAX7219_INIT_TEST    2   // Test pattern at startup: 0=none, 1=sweep, 2=spiral
  #define MAX7219_NUMBER_UNITS 1   // Number of Max7219 units in chain.
  #define MAX7219_ROTATE       0   // Rotate the display clockwise (in multiples of +/- 90°)
                                   // connector at:  right=0   bottom=-90  top=90  left=180
  //#define MAX7219_REVERSE_ORDER  // The order of the LED matrix units may be reversed
  //#define MAX7219_REVERSE_EACH   // The LEDs in each matrix unit row may be reversed
  //#define MAX7219_SIDE_BY_SIDE   // Big chip+matrix boards can be chained side-by-side

  /**
   * Sample debug features
   * If you add more debug displays, be careful to avoid conflicts!
   */
  #define MAX7219_DEBUG_PRINTER_ALIVE     // Blink corner LED of 8x8 matrix to show that the firmware is functioning
  #define MAX7219_DEBUG_PLANNER_HEAD  3   // Show the planner queue head position on this and the next LED matrix row
  #define MAX7219_DEBUG_PLANNER_TAIL  5   // Show the planner queue tail position on this and the next LED matrix row

  #define MAX7219_DEBUG_PLANNER_QUEUE 0   // Show the current planner queue depth on this and the next LED matrix row
                                          // If you experience stuttering, reboots, etc. this option can reveal how
                                          // tweaks made to the configuration are affecting the printer in real-time.
  #define MAX7219_DEBUG_PROFILE       6   // Display the fraction of CPU time spent in profiled code on this LED matrix
                                          // row. By default idle() is profiled so this shows how "idle" the processor is.
                                          // See class CodeProfiler.
  //#define MAX7219_DEBUG_MULTISTEPPING 6 // Show multi-stepping 1 to 128 on this LED matrix row.
  //#define MAX7219_DEBUG_SLOWDOWN      6 // Count (mod 16) how many times SLOWDOWN has reduced print speed.
  //#define MAX7219_REINIT_ON_POWERUP     // Re-initialize MAX7129 when power supply turns on
#endif

/**
 * NanoDLP Sync support
 *
 * Support for Synchronized Z moves when used with NanoDLP. G0/G1 axis moves will
 * output a "Z_move_comp" string to enable synchronization with DLP projector exposure.
 * This feature allows you to use [[WaitForDoneMessage]] instead of M400 commands.
 * @section nanodlp
 */
//#define NANODLP_Z_SYNC
#if ENABLED(NANODLP_Z_SYNC)
  //#define NANODLP_ALL_AXIS  // Send a "Z_move_comp" report for any axis move (not just Z).
#endif

/**
 * Ethernet. Use M552 to enable and set the IP address.
 * @section network
 */
#if HAS_ETHERNET
  #define MAC_ADDRESS { 0xDE, 0xAD, 0xBE, 0xEF, 0xF0, 0x0D }  // A MAC address unique to your network
#endif

/**
 * Native ESP32 board with WiFi or add-on ESP32 WiFi-101 module
 */
//#define WIFISUPPORT         // Marlin embedded WiFi management. Not needed for simple WiFi serial port.
//#define ESP3D_WIFISUPPORT   // ESP3D Library WiFi management (https://github.com/luc-github/ESP3DLib)

/**
 * Extras for an ESP32-based motherboard with WIFISUPPORT
 * These options don't apply to add-on WiFi modules based on ESP32 WiFi101.
 */
#if ANY(WIFISUPPORT, ESP3D_WIFISUPPORT)
  //#define WEBSUPPORT          // Start a webserver (which may include auto-discovery) using SPIFFS
  //#define OTASUPPORT          // Support over-the-air firmware updates
  //#define WIFI_CUSTOM_COMMAND // Accept feature config commands (e.g., WiFi ESP3D) from the host

  /**
   * To set a default WiFi SSID / Password, create a file called Configuration_Secure.h with
   * the following defines, customized for your network. This specific file is excluded via
   * .gitignore to prevent it from accidentally leaking to the public.
   *
   *   #define WIFI_SSID "WiFi SSID"
   *   #define WIFI_PWD  "WiFi Password"
   */
  //#include "Configuration_Secure.h" // External file with WiFi SSID / Password
#endif

// @section multi-material

/**
 * Průša Multi-Material Unit (MMU)
 * Enable in Configuration.h
 *
 * These devices allow a single stepper driver on the board to drive
 * multi-material feeders with any number of stepper motors.
 */
#if HAS_PRUSA_MMU1
  /**
   * This option only allows the multiplexer to switch on tool-change.
   * Additional options to configure custom E moves are pending.
   *
   * Override the default DIO selector pins here, if needed.
   * Some pins files may provide defaults for these pins.
   */
  //#define E_MUX0_PIN 40  // Always Required
  //#define E_MUX1_PIN 42  // Needed for 3 to 8 inputs
  //#define E_MUX2_PIN 44  // Needed for 5 to 8 inputs
#elif HAS_PRUSA_MMU2
  // Serial port used for communication with MMU2.
  #define MMU2_SERIAL_PORT 2

  // Use hardware reset for MMU if a pin is defined for it
  //#define MMU2_RST_PIN 23

  // Enable if the MMU2 has 12V stepper motors (MMU2 Firmware 1.0.2 and up)
  //#define MMU2_MODE_12V

  // G-code to execute when MMU2 F.I.N.D.A. probe detects filament runout
  #define MMU2_FILAMENT_RUNOUT_SCRIPT "M600"

  // Add an LCD menu for MMU2
  //#define MMU2_MENUS

  // Settings for filament load / unload from the LCD menu.
  // This is for Průša MK3-style extruders. Customize for your hardware.
  #define MMU2_FILAMENTCHANGE_EJECT_FEED 80.0
  #define MMU2_LOAD_TO_NOZZLE_SEQUENCE \
    {  7.2, 1145 }, \
    { 14.4,  871 }, \
    { 36.0, 1393 }, \
    { 14.4,  871 }, \
    { 50.0,  198 }

  #define MMU2_RAMMING_SEQUENCE \
    {   1.0, 1000 }, \
    {   1.0, 1500 }, \
    {   2.0, 2000 }, \
    {   1.5, 3000 }, \
    {   2.5, 4000 }, \
    { -15.0, 5000 }, \
    { -14.0, 1200 }, \
    {  -6.0,  600 }, \
    {  10.0,  700 }, \
    { -10.0,  400 }, \
    { -50.0, 2000 }

  /**
   * Using a sensor like the MMU2S
   * This mode requires a MK3S extruder with a sensor at the extruder idler, like the MMU2S.
   * See https://help.prusa3d.com/guide/3b-mk3s-mk2-5s-extruder-upgrade_41560#42048, step 11
   */
  #if HAS_PRUSA_MMU2S
    #define MMU2_C0_RETRY   5             // Number of retries (total time = timeout*retries)

    #define MMU2_CAN_LOAD_FEEDRATE 800    // (mm/min)
    #define MMU2_CAN_LOAD_SEQUENCE \
      {  0.1, MMU2_CAN_LOAD_FEEDRATE }, \
      {  60.0, MMU2_CAN_LOAD_FEEDRATE }, \
      { -52.0, MMU2_CAN_LOAD_FEEDRATE }

    #define MMU2_CAN_LOAD_RETRACT   6.0   // (mm) Keep under the distance between Load Sequence values
    #define MMU2_CAN_LOAD_DEVIATION 0.8   // (mm) Acceptable deviation

    #define MMU2_CAN_LOAD_INCREMENT 0.2   // (mm) To reuse within MMU2 module
    #define MMU2_CAN_LOAD_INCREMENT_SEQUENCE \
      { -MMU2_CAN_LOAD_INCREMENT, MMU2_CAN_LOAD_FEEDRATE }

    // Continue unloading if sensor detects filament after the initial unload move
    //#define MMU_IR_UNLOAD_MOVE
  #else

    /**
     * MMU1 Extruder Sensor
     *
     * Support for a Průša (or other) IR Sensor to detect filament near the extruder
     * and make loading more reliable. Suitable for an extruder equipped with a filament
     * sensor less than 38mm from the gears.
     *
     * During loading the extruder will stop when the sensor is triggered, then do a last
     * move up to the gears. If no filament is detected, the MMU2 can make some more attempts.
     * If all attempts fail, a filament runout will be triggered.
     */
    //#define MMU_EXTRUDER_SENSOR
    #if ENABLED(MMU_EXTRUDER_SENSOR)
      #define MMU_LOADING_ATTEMPTS_NR 5 // max. number of attempts to load filament if first load fail
    #endif

  #endif

  //#define MMU2_DEBUG  // Write debug info to serial output

#endif // HAS_PRUSA_MMU2

/**
 * Advanced Print Counter settings
 * @section stats
 */
#if ENABLED(PRINTCOUNTER)
  #define SERVICE_WARNING_BUZZES  3
  // Activate up to 3 service interval watchdogs
  //#define SERVICE_NAME_1      "Service S"
  //#define SERVICE_INTERVAL_1  100 // print hours
  //#define SERVICE_NAME_2      "Service L"
  //#define SERVICE_INTERVAL_2  200 // print hours
  //#define SERVICE_NAME_3      "Service 3"
  //#define SERVICE_INTERVAL_3    1 // print hours
#endif

// @section develop

//
// M100 Free Memory Watcher to debug memory usage
//
//#define M100_FREE_MEMORY_WATCHER

//
// M42 - Set pin states
//
//#define DIRECT_PIN_CONTROL

//
// M43 - display pin status, toggle pins, watch pins, watch endstops & toggle LED, test servo probe
//
//#define PINS_DEBUGGING

// Enable Tests that will run at startup and produce a report
//#define MARLIN_TEST_BUILD

// Enable Marlin dev mode which adds some special commands
//#define MARLIN_DEV_MODE

#if ENABLED(MARLIN_DEV_MODE)
  /**
   * D576 - Buffer Monitoring
   * To help diagnose print quality issues stemming from empty command buffers.
   */
  //#define BUFFER_MONITORING
#endif

/**
 * Postmortem Debugging captures misbehavior and outputs the CPU status and backtrace to serial.
 * When running in the debugger it will break for debugging. This is useful to help understand
 * a crash from a remote location. Requires ~400 bytes of SRAM and 5Kb of flash.
 */
//#define POSTMORTEM_DEBUGGING

/**
 * Software Reset options
 */
//#define SOFT_RESET_VIA_SERIAL         // 'KILL' and '^X' commands will soft-reset the controller
//#define SOFT_RESET_ON_KILL            // Use a digital button to soft-reset the controller after KILL

// Report uncleaned reset reason from register r2 instead of MCUSR. Supported by Optiboot on AVR.
//#define OPTIBOOT_RESET_REASON

// Shrink the build for smaller boards by sacrificing some serial feedback
//#define MARLIN_SMALL_BUILD<|MERGE_RESOLUTION|>--- conflicted
+++ resolved
@@ -1746,21 +1746,13 @@
    */
   #define POWER_LOSS_RECOVERY
   #if ENABLED(POWER_LOSS_RECOVERY)
-<<<<<<< HEAD
     #define PLR_ENABLED_DEFAULT   false // Power Loss Recovery enabled by default. (Set with 'M413 Sn' & M500)
     //#define BACKUP_POWER_SUPPLY       // Backup power / UPS to move the steppers on power loss
     //#define POWER_LOSS_ZRAISE       2 // (mm) Z axis raise on resume (on power loss with UPS)
     #define POWER_LOSS_PIN         PC13 // Pin to detect power loss. Set to -1 to disable default pin on boards without module.
     #define POWER_LOSS_STATE     LOW // State of pin indicating power loss
     //#define POWER_LOSS_PULLUP         // Set pullup / pulldown as appropriate for your sensor
-=======
-    #define PLR_ENABLED_DEFAULT       false // Power-Loss Recovery enabled by default. (Set with 'M413 Sn' & M500)
-    //#define PLR_BED_THRESHOLD BED_MAXTEMP // (°C) Skip user confirmation at or above this bed temperature (0 to disable)
-
-    //#define POWER_LOSS_PIN             44 // Pin to detect power-loss. Set to -1 to disable default pin on boards without module, or comment to use board default.
-    //#define POWER_LOSS_STATE         HIGH // State of pin indicating power-loss
-    //#define POWER_LOSS_PULLUP             // Set pullup / pulldown as appropriate for your sensor
->>>>>>> e0d683ba
+
     //#define POWER_LOSS_PULLDOWN
 
     //#define POWER_LOSS_ZRAISE        2    // (mm) Z axis raise on resume (on power-loss with UPS)
@@ -1768,16 +1760,7 @@
 
     // Without a POWER_LOSS_PIN the following option helps reduce wear on the SD card,
     // especially with "vase mode" printing. Set too high and vases cannot be continued.
-<<<<<<< HEAD
     #define POWER_LOSS_MIN_Z_CHANGE 0.01 // (mm) Minimum Z change before saving power-loss data
-=======
-    #define POWER_LOSS_MIN_Z_CHANGE    0.05 // (mm) Minimum Z change before saving power-loss data
-
-    //#define BACKUP_POWER_SUPPLY           // Backup power / UPS to move the steppers on power-loss
-    #if ENABLED(BACKUP_POWER_SUPPLY)
-      //#define POWER_LOSS_RETRACT_LEN   10 // (mm) Length of filament to retract on fail
-    #endif
->>>>>>> e0d683ba
 
     // Enable if Z homing is needed for proper recovery. 99.9% of the time this should be disabled!
     //#define POWER_LOSS_RECOVER_ZHOME
@@ -2336,10 +2319,8 @@
   #endif
   //#define ADVANCE_K_EXTRA       // Add a second linear advance constant, configurable with M900 L.
   //#define LA_DEBUG              // Print debug information to serial during operation. Disable for production use.
-<<<<<<< HEAD
+
   #define ALLOW_LOW_EJERK       // Allow a DEFAULT_EJERK value of <10. Recommended for direct drive hotends.
-=======
->>>>>>> e0d683ba
   //#define EXPERIMENTAL_I2S_LA   // Allow I2S_STEPPER_STREAM to be used with LA. Performance degrades as the LA step rate reaches ~20kHz.
 #endif
 
@@ -2991,11 +2972,9 @@
     #define X_CURRENT       860        // (mA) RMS current. Multiply by 1.414 for peak current.
     #define X_CURRENT_HOME  X_CURRENT  // (mA) RMS current for sensorless homing
     #define X_MICROSTEPS     16        // 0..256
-<<<<<<< HEAD
+
     #define X_RSENSE          0.15     // Multiplied x1000 for TMC26X
-=======
-    #define X_RSENSE          0.11
->>>>>>> e0d683ba
+
     #define X_CHAIN_POS      -1        // -1..0: Not chained. 1: MCU MOSI connected. 2: Next in chain, ...
     //#define X_INTERPOLATE  true      // Enable to override 'INTERPOLATE' for the X axis
     //#define X_HOLD_MULTIPLIER 0.5    // Enable to override 'HOLD_MULTIPLIER' for the X axis
@@ -3859,7 +3838,6 @@
  */
 //#define CNC_COORDINATE_SYSTEMS
 
-<<<<<<< HEAD
 // @section reporting
 
 /**
@@ -3892,8 +3870,7 @@
   #define M115_GEOMETRY_REPORT
 #endif
 
-=======
->>>>>>> e0d683ba
+
 // @section security
 
 /**
@@ -3936,29 +3913,13 @@
 
 // @section reporting
 
-<<<<<<< HEAD
+
 // Extra options for the M114 "Current Position" report
 #define M114_DETAIL         // Use 'M114` for details to check planner calculations
 //#define M114_REALTIME       // Real current position based on forward kinematics
 //#define M114_LEGACY         // M114 used to synchronize on every call. Enable if needed.
 
 #define REPORT_FAN_CHANGE   // Report the new fan speed when changed by M106 (and others)
-=======
-/**
- * Extra options for the M114 "Current Position" report
- */
-//#define M114_DETAIL         // Use 'M114` for details to check planner calculations
-//#define M114_REALTIME       // Real current position based on forward kinematics
-//#define M114_LEGACY         // M114 used to synchronize on every call. Enable if needed.
-
-/**
- * Auto-report fan speed with M123 S<seconds>
- * Requires fans with tachometer pins
- */
-//#define AUTO_REPORT_FANS
-
-//#define REPORT_FAN_CHANGE   // Report the new fan speed when changed by M106 (and others)
->>>>>>> e0d683ba
 
 /**
  * Auto-report temperatures with M155 S<seconds>
