/**
 * Marlin 3D Printer Firmware
 * Copyright (c) 2020 MarlinFirmware [https://github.com/MarlinFirmware/Marlin]
 *
 * Based on Sprinter and grbl.
 * Copyright (c) 2011 Camiel Gubbels / Erik van der Zalm
 *
 * This program is free software: you can redistribute it and/or modify
 * it under the terms of the GNU General Public License as published by
 * the Free Software Foundation, either version 3 of the License, or
 * (at your option) any later version.
 *
 * This program is distributed in the hope that it will be useful,
 * but WITHOUT ANY WARRANTY; without even the implied warranty of
 * MERCHANTABILITY or FITNESS FOR A PARTICULAR PURPOSE.  See the
 * GNU General Public License for more details.
 *
 * You should have received a copy of the GNU General Public License
 * along with this program.  If not, see <https://www.gnu.org/licenses/>.
 *
 */
#pragma once

/**
 * Configuration_adv.h
 *
 * Advanced settings.
 * Only change these if you know exactly what you're doing.
 * Some of these settings can damage your printer if improperly set!
 *
 * Basic settings can be found in Configuration.h
 */
#define CONFIGURATION_ADV_H_VERSION 020008

//===========================================================================
//============================= Thermal Settings ============================
//===========================================================================
// @section temperature

/**
 * Thermocouple sensors are quite sensitive to noise.  Any noise induced in
 * the sensor wires, such as by stepper motor wires run in parallel to them,
 * may result in the thermocouple sensor reporting spurious errors.  This
 * value is the number of errors which can occur in a row before the error
 * is reported.  This allows us to ignore intermittent error conditions while
 * still detecting an actual failure, which should result in a continuous
 * stream of errors from the sensor.
 *
 * Set this value to 0 to fail on the first error to occur.
 */
#define THERMOCOUPLE_MAX_ERRORS 15

//
// Custom Thermistor 1000 parameters
//
#if TEMP_SENSOR_0 == 1000
  #define HOTEND0_PULLUP_RESISTOR_OHMS 4700    // Pullup resistor
  #define HOTEND0_RESISTANCE_25C_OHMS  100000  // Resistance at 25C
  #define HOTEND0_BETA                 3950    // Beta value
#endif

#if TEMP_SENSOR_1 == 1000
  #define HOTEND1_PULLUP_RESISTOR_OHMS 4700    // Pullup resistor
  #define HOTEND1_RESISTANCE_25C_OHMS  100000  // Resistance at 25C
  #define HOTEND1_BETA                 3950    // Beta value
#endif

#if TEMP_SENSOR_2 == 1000
  #define HOTEND2_PULLUP_RESISTOR_OHMS 4700    // Pullup resistor
  #define HOTEND2_RESISTANCE_25C_OHMS  100000  // Resistance at 25C
  #define HOTEND2_BETA                 3950    // Beta value
#endif

#if TEMP_SENSOR_3 == 1000
  #define HOTEND3_PULLUP_RESISTOR_OHMS 4700    // Pullup resistor
  #define HOTEND3_RESISTANCE_25C_OHMS  100000  // Resistance at 25C
  #define HOTEND3_BETA                 3950    // Beta value
#endif

#if TEMP_SENSOR_4 == 1000
  #define HOTEND4_PULLUP_RESISTOR_OHMS 4700    // Pullup resistor
  #define HOTEND4_RESISTANCE_25C_OHMS  100000  // Resistance at 25C
  #define HOTEND4_BETA                 3950    // Beta value
#endif

#if TEMP_SENSOR_5 == 1000
  #define HOTEND5_PULLUP_RESISTOR_OHMS 4700    // Pullup resistor
  #define HOTEND5_RESISTANCE_25C_OHMS  100000  // Resistance at 25C
  #define HOTEND5_BETA                 3950    // Beta value
#endif

#if TEMP_SENSOR_6 == 1000
  #define HOTEND6_PULLUP_RESISTOR_OHMS 4700    // Pullup resistor
  #define HOTEND6_RESISTANCE_25C_OHMS  100000  // Resistance at 25C
  #define HOTEND6_BETA                 3950    // Beta value
#endif

#if TEMP_SENSOR_7 == 1000
  #define HOTEND7_PULLUP_RESISTOR_OHMS 4700    // Pullup resistor
  #define HOTEND7_RESISTANCE_25C_OHMS  100000  // Resistance at 25C
  #define HOTEND7_BETA                 3950    // Beta value
#endif

#if TEMP_SENSOR_BED == 1000
  #define BED_PULLUP_RESISTOR_OHMS     4700    // Pullup resistor
  #define BED_RESISTANCE_25C_OHMS      100000  // Resistance at 25C
  #define BED_BETA                     3950    // Beta value
#endif

#if TEMP_SENSOR_CHAMBER == 1000
  #define CHAMBER_PULLUP_RESISTOR_OHMS 4700    // Pullup resistor
  #define CHAMBER_RESISTANCE_25C_OHMS  100000  // Resistance at 25C
  #define CHAMBER_BETA                 3950    // Beta value
#endif

#if TEMP_SENSOR_PROBE == 1000
  #define PROBE_PULLUP_RESISTOR_OHMS   4700    // Pullup resistor
  #define PROBE_RESISTANCE_25C_OHMS    100000  // Resistance at 25C
  #define PROBE_BETA                   3950    // Beta value
#endif

//
// Hephestos 2 24V heated bed upgrade kit.
// https://store.bq.com/en/heated-bed-kit-hephestos2
//
//#define HEPHESTOS2_HEATED_BED_KIT
#if ENABLED(HEPHESTOS2_HEATED_BED_KIT)
  #undef TEMP_SENSOR_BED
  #define TEMP_SENSOR_BED 70
  #define HEATER_BED_INVERTING true
#endif

//
// Heated Bed Bang-Bang options
//
#if DISABLED(PIDTEMPBED)
  #define BED_CHECK_INTERVAL 5000   // (ms) Interval between checks in bang-bang control
  #if ENABLED(BED_LIMIT_SWITCHING)
    #define BED_HYSTERESIS 2        // (°C) Only set the relevant heater state when ABS(T-target) > BED_HYSTERESIS
  #endif
#endif

//
// Heated Chamber options
//
#if DISABLED(PIDTEMPCHAMBER)
  #define CHAMBER_CHECK_INTERVAL 5000   // (ms) Interval between checks in bang-bang control
  #if ENABLED(CHAMBER_LIMIT_SWITCHING)
    #define CHAMBER_HYSTERESIS 2        // (°C) Only set the relevant heater state when ABS(T-target) > CHAMBER_HYSTERESIS
  #endif
#endif

#if TEMP_SENSOR_CHAMBER
  //#define HEATER_CHAMBER_PIN      P2_04   // Required heater on/off pin (example: SKR 1.4 Turbo HE1 plug)
  //#define HEATER_CHAMBER_INVERTING false
  //#define FAN1_PIN                   -1   // Remove the fan signal on pin P2_04 (example: SKR 1.4 Turbo HE1 plug)

  //#define CHAMBER_FAN               // Enable a fan on the chamber
  #if ENABLED(CHAMBER_FAN)
    #define CHAMBER_FAN_MODE 2        // Fan control mode: 0=Static; 1=Linear increase when temp is higher than target; 2=V-shaped curve.
    #if CHAMBER_FAN_MODE == 0
      #define CHAMBER_FAN_BASE  255   // Chamber fan PWM (0-255)
    #elif CHAMBER_FAN_MODE == 1
      #define CHAMBER_FAN_BASE  128   // Base chamber fan PWM (0-255); turns on when chamber temperature is above the target
      #define CHAMBER_FAN_FACTOR 25   // PWM increase per °C above target
    #elif CHAMBER_FAN_MODE == 2
      #define CHAMBER_FAN_BASE  128   // Minimum chamber fan PWM (0-255)
      #define CHAMBER_FAN_FACTOR 25   // PWM increase per °C difference from target
    #endif
  #endif

  //#define CHAMBER_VENT              // Enable a servo-controlled vent on the chamber
  #if ENABLED(CHAMBER_VENT)
    #define CHAMBER_VENT_SERVO_NR  1  // Index of the vent servo
    #define HIGH_EXCESS_HEAT_LIMIT 5  // How much above target temp to consider there is excess heat in the chamber
    #define LOW_EXCESS_HEAT_LIMIT  3
    #define MIN_COOLING_SLOPE_TIME_CHAMBER_VENT 20
    #define MIN_COOLING_SLOPE_DEG_CHAMBER_VENT 1.5
  #endif
#endif

/**
 * Thermal Protection provides additional protection to your printer from damage
 * and fire. Marlin always includes safe min and max temperature ranges which
 * protect against a broken or disconnected thermistor wire.
 *
 * The issue: If a thermistor falls out, it will report the much lower
 * temperature of the air in the room, and the the firmware will keep
 * the heater on.
 *
 * The solution: Once the temperature reaches the target, start observing.
 * If the temperature stays too far below the target (hysteresis) for too
 * long (period), the firmware will halt the machine as a safety precaution.
 *
 * If you get false positives for "Thermal Runaway", increase
 * THERMAL_PROTECTION_HYSTERESIS and/or THERMAL_PROTECTION_PERIOD
 */
#if ENABLED(THERMAL_PROTECTION_HOTENDS)
  #define THERMAL_PROTECTION_PERIOD 40        // Seconds
  #define THERMAL_PROTECTION_HYSTERESIS 4     // Degrees Celsius

  //#define ADAPTIVE_FAN_SLOWING              // Slow part cooling fan if temperature drops
  #if BOTH(ADAPTIVE_FAN_SLOWING, PIDTEMP)
    //#define NO_FAN_SLOWING_IN_PID_TUNING    // Don't slow fan speed during M303
  #endif

  /**
   * Whenever an M104, M109, or M303 increases the target temperature, the
   * firmware will wait for the WATCH_TEMP_PERIOD to expire. If the temperature
   * hasn't increased by WATCH_TEMP_INCREASE degrees, the machine is halted and
   * requires a hard reset. This test restarts with any M104/M109/M303, but only
   * if the current temperature is far enough below the target for a reliable
   * test.
   *
   * If you get false positives for "Heating failed", increase WATCH_TEMP_PERIOD
   * and/or decrease WATCH_TEMP_INCREASE. WATCH_TEMP_INCREASE should not be set
   * below 2.
   */
  #define WATCH_TEMP_PERIOD  20               // Seconds
  #define WATCH_TEMP_INCREASE 2               // Degrees Celsius
#endif

/**
 * Thermal Protection parameters for the bed are just as above for hotends.
 */
#if ENABLED(THERMAL_PROTECTION_BED)
  #define THERMAL_PROTECTION_BED_PERIOD        20 // Seconds
  #define THERMAL_PROTECTION_BED_HYSTERESIS     2 // Degrees Celsius

  /**
   * As described above, except for the bed (M140/M190/M303).
   */
  #define WATCH_BED_TEMP_PERIOD                60 // Seconds
  #define WATCH_BED_TEMP_INCREASE               2 // Degrees Celsius
#endif

/**
 * Thermal Protection parameters for the heated chamber.
 */
#if ENABLED(THERMAL_PROTECTION_CHAMBER)
  #define THERMAL_PROTECTION_CHAMBER_PERIOD    20 // Seconds
  #define THERMAL_PROTECTION_CHAMBER_HYSTERESIS 2 // Degrees Celsius

  /**
   * Heated chamber watch settings (M141/M191).
   */
  #define WATCH_CHAMBER_TEMP_PERIOD            60 // Seconds
  #define WATCH_CHAMBER_TEMP_INCREASE           2 // Degrees Celsius
#endif

#if ENABLED(PIDTEMP)
  // Add an experimental additional term to the heater power, proportional to the extrusion speed.
  // A well-chosen Kc value should add just enough power to melt the increased material volume.
  //#define PID_EXTRUSION_SCALING
  #if ENABLED(PID_EXTRUSION_SCALING)
    #define DEFAULT_Kc (100) // heating power = Kc * e_speed
    #define LPQ_MAX_LEN 50
  #endif

  /**
   * Add an experimental additional term to the heater power, proportional to the fan speed.
   * A well-chosen Kf value should add just enough power to compensate for power-loss from the cooling fan.
   * You can either just add a constant compensation with the DEFAULT_Kf value
   * or follow the instruction below to get speed-dependent compensation.
   *
   * Constant compensation (use only with fanspeeds of 0% and 100%)
   * ---------------------------------------------------------------------
   * A good starting point for the Kf-value comes from the calculation:
   *   kf = (power_fan * eff_fan) / power_heater * 255
   * where eff_fan is between 0.0 and 1.0, based on fan-efficiency and airflow to the nozzle / heater.
   *
   * Example:
   *   Heater: 40W, Fan: 0.1A * 24V = 2.4W, eff_fan = 0.8
   *   Kf = (2.4W * 0.8) / 40W * 255 = 12.24
   *
   * Fan-speed dependent compensation
   * --------------------------------
   * 1. To find a good Kf value, set the hotend temperature, wait for it to settle, and enable the fan (100%).
   *    Make sure PID_FAN_SCALING_LIN_FACTOR is 0 and PID_FAN_SCALING_ALTERNATIVE_DEFINITION is not enabled.
   *    If you see the temperature drop repeat the test, increasing the Kf value slowly, until the temperature
   *    drop goes away. If the temperature overshoots after enabling the fan, the Kf value is too big.
   * 2. Note the Kf-value for fan-speed at 100%
   * 3. Determine a good value for PID_FAN_SCALING_MIN_SPEED, which is around the speed, where the fan starts moving.
   * 4. Repeat step 1. and 2. for this fan speed.
   * 5. Enable PID_FAN_SCALING_ALTERNATIVE_DEFINITION and enter the two identified Kf-values in
   *    PID_FAN_SCALING_AT_FULL_SPEED and PID_FAN_SCALING_AT_MIN_SPEED. Enter the minimum speed in PID_FAN_SCALING_MIN_SPEED
   */
  //#define PID_FAN_SCALING
  #if ENABLED(PID_FAN_SCALING)
    //#define PID_FAN_SCALING_ALTERNATIVE_DEFINITION
    #if ENABLED(PID_FAN_SCALING_ALTERNATIVE_DEFINITION)
      // The alternative definition is used for an easier configuration.
      // Just figure out Kf at fullspeed (255) and PID_FAN_SCALING_MIN_SPEED.
      // DEFAULT_Kf and PID_FAN_SCALING_LIN_FACTOR are calculated accordingly.

      #define PID_FAN_SCALING_AT_FULL_SPEED 13.0        //=PID_FAN_SCALING_LIN_FACTOR*255+DEFAULT_Kf
      #define PID_FAN_SCALING_AT_MIN_SPEED   6.0        //=PID_FAN_SCALING_LIN_FACTOR*PID_FAN_SCALING_MIN_SPEED+DEFAULT_Kf
      #define PID_FAN_SCALING_MIN_SPEED     10.0        // Minimum fan speed at which to enable PID_FAN_SCALING

      #define DEFAULT_Kf (255.0*PID_FAN_SCALING_AT_MIN_SPEED-PID_FAN_SCALING_AT_FULL_SPEED*PID_FAN_SCALING_MIN_SPEED)/(255.0-PID_FAN_SCALING_MIN_SPEED)
      #define PID_FAN_SCALING_LIN_FACTOR (PID_FAN_SCALING_AT_FULL_SPEED-DEFAULT_Kf)/255.0

    #else
      #define PID_FAN_SCALING_LIN_FACTOR (0)             // Power loss due to cooling = Kf * (fan_speed)
      #define DEFAULT_Kf 10                              // A constant value added to the PID-tuner
      #define PID_FAN_SCALING_MIN_SPEED 10               // Minimum fan speed at which to enable PID_FAN_SCALING
    #endif
  #endif
#endif

/**
 * Automatic Temperature Mode
 *
 * Dynamically adjust the hotend target temperature based on planned E moves.
 *
 * (Contrast with PID_EXTRUSION_SCALING, which tracks E movement and adjusts PID
 *  behavior using an additional kC value.)
 *
 * Autotemp is calculated by (mintemp + factor * mm_per_sec), capped to maxtemp.
 *
 * Enable Autotemp Mode with M104/M109 F<factor> S<mintemp> B<maxtemp>.
 * Disable by sending M104/M109 with no F parameter (or F0 with AUTOTEMP_PROPORTIONAL).
 */
#define AUTOTEMP
#if ENABLED(AUTOTEMP)
  #define AUTOTEMP_OLDWEIGHT    0.98
  // Turn on AUTOTEMP on M104/M109 by default using proportions set here
  //#define AUTOTEMP_PROPORTIONAL
  #if ENABLED(AUTOTEMP_PROPORTIONAL)
    #define AUTOTEMP_MIN_P      0 // (°C) Added to the target temperature
    #define AUTOTEMP_MAX_P      5 // (°C) Added to the target temperature
    #define AUTOTEMP_FACTOR_P   1 // Apply this F parameter by default (overridden by M104/M109 F)
  #endif
#endif

// Show Temperature ADC value
// Enable for M105 to include ADC values read from temperature sensors.
//#define SHOW_TEMP_ADC_VALUES

/**
 * High Temperature Thermistor Support
 *
 * Thermistors able to support high temperature tend to have a hard time getting
 * good readings at room and lower temperatures. This means TEMP_SENSOR_X_RAW_LO_TEMP
 * will probably be caught when the heating element first turns on during the
 * preheating process, which will trigger a min_temp_error as a safety measure
 * and force stop everything.
 * To circumvent this limitation, we allow for a preheat time (during which,
 * min_temp_error won't be triggered) and add a min_temp buffer to handle
 * aberrant readings.
 *
 * If you want to enable this feature for your hotend thermistor(s)
 * uncomment and set values > 0 in the constants below
 */

// The number of consecutive low temperature errors that can occur
// before a min_temp_error is triggered. (Shouldn't be more than 10.)
//#define MAX_CONSECUTIVE_LOW_TEMPERATURE_ERROR_ALLOWED 0

// The number of milliseconds a hotend will preheat before starting to check
// the temperature. This value should NOT be set to the time it takes the
// hot end to reach the target temperature, but the time it takes to reach
// the minimum temperature your thermistor can read. The lower the better/safer.
// This shouldn't need to be more than 30 seconds (30000)
//#define MILLISECONDS_PREHEAT_TIME 0

// @section extruder

// Extruder runout prevention.
// If the machine is idle and the temperature over MINTEMP
// then extrude some filament every couple of SECONDS.
//#define EXTRUDER_RUNOUT_PREVENT
#if ENABLED(EXTRUDER_RUNOUT_PREVENT)
  #define EXTRUDER_RUNOUT_MINTEMP 190
  #define EXTRUDER_RUNOUT_SECONDS 30
  #define EXTRUDER_RUNOUT_SPEED 1500  // (mm/min)
  #define EXTRUDER_RUNOUT_EXTRUDE 5   // (mm)
#endif

/**
 * Hotend Idle Timeout
 * Prevent filament in the nozzle from charring and causing a critical jam.
 */
//#define HOTEND_IDLE_TIMEOUT
#if ENABLED(HOTEND_IDLE_TIMEOUT)
  #define HOTEND_IDLE_TIMEOUT_SEC (5*60)    // (seconds) Time without extruder movement to trigger protection
  #define HOTEND_IDLE_MIN_TRIGGER   180     // (°C) Minimum temperature to enable hotend protection
  #define HOTEND_IDLE_NOZZLE_TARGET   0     // (°C) Safe temperature for the nozzle after timeout
  #define HOTEND_IDLE_BED_TARGET      0     // (°C) Safe temperature for the bed after timeout
#endif

// @section temperature

// Calibration for AD595 / AD8495 sensor to adjust temperature measurements.
// The final temperature is calculated as (measuredTemp * GAIN) + OFFSET.
#define TEMP_SENSOR_AD595_OFFSET  0.0
#define TEMP_SENSOR_AD595_GAIN    1.0
#define TEMP_SENSOR_AD8495_OFFSET 0.0
#define TEMP_SENSOR_AD8495_GAIN   1.0

/**
 * Controller Fan
 * To cool down the stepper drivers and MOSFETs.
 *
 * The fan turns on automatically whenever any driver is enabled and turns
 * off (or reduces to idle speed) shortly after drivers are turned off.
 */
//#define USE_CONTROLLER_FAN
#if ENABLED(USE_CONTROLLER_FAN)
  //#define CONTROLLER_FAN_PIN -1        // Set a custom pin for the controller fan
  //#define CONTROLLER_FAN_USE_Z_ONLY    // With this option only the Z axis is considered
  //#define CONTROLLER_FAN_IGNORE_Z      // Ignore Z stepper. Useful when stepper timeout is disabled.
  #define CONTROLLERFAN_SPEED_MIN      0 // (0-255) Minimum speed. (If set below this value the fan is turned off.)
  #define CONTROLLERFAN_SPEED_ACTIVE 255 // (0-255) Active speed, used when any motor is enabled
  #define CONTROLLERFAN_SPEED_IDLE     0 // (0-255) Idle speed, used when motors are disabled
  #define CONTROLLERFAN_IDLE_TIME     60 // (seconds) Extra time to keep the fan running after disabling motors
  //#define CONTROLLER_FAN_EDITABLE      // Enable M710 configurable settings
  #if ENABLED(CONTROLLER_FAN_EDITABLE)
    #define CONTROLLER_FAN_MENU          // Enable the Controller Fan submenu
  #endif
#endif

// When first starting the main fan, run it at full speed for the
// given number of milliseconds.  This gets the fan spinning reliably
// before setting a PWM value. (Does not work with software PWM for fan on Sanguinololu)
//#define FAN_KICKSTART_TIME 100

// Some coolers may require a non-zero "off" state.
//#define FAN_OFF_PWM  1

/**
 * PWM Fan Scaling
 *
 * Define the min/max speeds for PWM fans (as set with M106).
 *
 * With these options the M106 0-255 value range is scaled to a subset
 * to ensure that the fan has enough power to spin, or to run lower
 * current fans with higher current. (e.g., 5V/12V fans with 12V/24V)
 * Value 0 always turns off the fan.
 *
 * Define one or both of these to override the default 0-255 range.
 */
//#define FAN_MIN_PWM 50
//#define FAN_MAX_PWM 128

/**
 * FAST PWM FAN Settings
 *
 * Use to change the FAST FAN PWM frequency (if enabled in Configuration.h)
 * Combinations of PWM Modes, prescale values and TOP resolutions are used internally to produce a
 * frequency as close as possible to the desired frequency.
 *
 * FAST_PWM_FAN_FREQUENCY [undefined by default]
 *   Set this to your desired frequency.
 *   If left undefined this defaults to F = F_CPU/(2*255*1)
 *   i.e., F = 31.4kHz on 16MHz microcontrollers or F = 39.2kHz on 20MHz microcontrollers.
 *   These defaults are the same as with the old FAST_PWM_FAN implementation - no migration is required
 *   NOTE: Setting very low frequencies (< 10 Hz) may result in unexpected timer behavior.
 *
 * USE_OCR2A_AS_TOP [undefined by default]
 *   Boards that use TIMER2 for PWM have limitations resulting in only a few possible frequencies on TIMER2:
 *   16MHz MCUs: [62.5KHz, 31.4KHz (default), 7.8KHz, 3.92KHz, 1.95KHz, 977Hz, 488Hz, 244Hz, 60Hz, 122Hz, 30Hz]
 *   20MHz MCUs: [78.1KHz, 39.2KHz (default), 9.77KHz, 4.9KHz, 2.44KHz, 1.22KHz, 610Hz, 305Hz, 153Hz, 76Hz, 38Hz]
 *   A greater range can be achieved by enabling USE_OCR2A_AS_TOP. But note that this option blocks the use of
 *   PWM on pin OC2A. Only use this option if you don't need PWM on 0C2A. (Check your schematic.)
 *   USE_OCR2A_AS_TOP sacrifices duty cycle control resolution to achieve this broader range of frequencies.
 */
#if ENABLED(FAST_PWM_FAN)
  //#define FAST_PWM_FAN_FREQUENCY 31400
  //#define USE_OCR2A_AS_TOP
#endif

// @section extruder

/**
 * Extruder cooling fans
 *
 * Extruder auto fans automatically turn on when their extruders'
 * temperatures go above EXTRUDER_AUTO_FAN_TEMPERATURE.
 *
 * Your board's pins file specifies the recommended pins. Override those here
 * or set to -1 to disable completely.
 *
 * Multiple extruders can be assigned to the same pin in which case
 * the fan will turn on when any selected extruder is above the threshold.
 */
#define E0_AUTO_FAN_PIN -1
#define E1_AUTO_FAN_PIN -1
#define E2_AUTO_FAN_PIN -1
#define E3_AUTO_FAN_PIN -1
#define E4_AUTO_FAN_PIN -1
#define E5_AUTO_FAN_PIN -1
#define E6_AUTO_FAN_PIN -1
#define E7_AUTO_FAN_PIN -1
#define CHAMBER_AUTO_FAN_PIN -1

#define EXTRUDER_AUTO_FAN_TEMPERATURE 50
#define EXTRUDER_AUTO_FAN_SPEED 255   // 255 == full speed
#define CHAMBER_AUTO_FAN_TEMPERATURE 30
#define CHAMBER_AUTO_FAN_SPEED 255

/**
 * Part-Cooling Fan Multiplexer
 *
 * This feature allows you to digitally multiplex the fan output.
 * The multiplexer is automatically switched at tool-change.
 * Set FANMUX[012]_PINs below for up to 2, 4, or 8 multiplexed fans.
 */
#define FANMUX0_PIN -1
#define FANMUX1_PIN -1
#define FANMUX2_PIN -1

/**
 * M355 Case Light on-off / brightness
 */
//#define CASE_LIGHT_ENABLE
#if ENABLED(CASE_LIGHT_ENABLE)
  //#define CASE_LIGHT_PIN 4                  // Override the default pin if needed
  #define INVERT_CASE_LIGHT false             // Set true if Case Light is ON when pin is LOW
  #define CASE_LIGHT_DEFAULT_ON true          // Set default power-up state on
  #define CASE_LIGHT_DEFAULT_BRIGHTNESS 105   // Set default power-up brightness (0-255, requires PWM pin)
<<<<<<< HEAD
=======
  //#define CASE_LIGHT_MAX_PWM 128            // Limit PWM duty cycle (0-255)
  //#define CASE_LIGHT_MENU                   // Add Case Light options to the LCD menu
>>>>>>> ee7701c1
  //#define CASE_LIGHT_NO_BRIGHTNESS          // Disable brightness control. Enable for non-PWM lighting.
  //#define CASE_LIGHT_MAX_PWM 128            // Limit PWM duty cycle (0-255)
  //#define CASE_LIGHT_MENU                   // Add Case Light options to the LCD menu
  #if ENABLED(NEOPIXEL_LED)
    //#define CASE_LIGHT_USE_NEOPIXEL         // Use NeoPixel LED as case light
  #endif
  #if EITHER(RGB_LED, RGBW_LED)
    //#define CASE_LIGHT_USE_RGB_LED          // Use RGB / RGBW LED as case light
  #endif
  #if EITHER(CASE_LIGHT_USE_NEOPIXEL, CASE_LIGHT_USE_RGB_LED)
    #define CASE_LIGHT_DEFAULT_COLOR { 255, 255, 255, 255 } // { Red, Green, Blue, White }
  #endif
#endif

// @section homing

// If you want endstops to stay on (by default) even when not homing
// enable this option. Override at any time with M120, M121.
//#define ENDSTOPS_ALWAYS_ON_DEFAULT

// @section extras

//#define Z_LATE_ENABLE // Enable Z the last moment. Needed if your Z driver overheats.

// Employ an external closed loop controller. Override pins here if needed.
//#define EXTERNAL_CLOSED_LOOP_CONTROLLER
#if ENABLED(EXTERNAL_CLOSED_LOOP_CONTROLLER)
  //#define CLOSED_LOOP_ENABLE_PIN        -1
  //#define CLOSED_LOOP_MOVE_COMPLETE_PIN -1
#endif

/**
 * Dual Steppers / Dual Endstops
 *
 * This section will allow you to use extra E drivers to drive a second motor for X, Y, or Z axes.
 *
 * For example, set X_DUAL_STEPPER_DRIVERS setting to use a second motor. If the motors need to
 * spin in opposite directions set INVERT_X2_VS_X_DIR. If the second motor needs its own endstop
 * set X_DUAL_ENDSTOPS. This can adjust for "racking." Use X2_USE_ENDSTOP to set the endstop plug
 * that should be used for the second endstop. Extra endstops will appear in the output of 'M119'.
 *
 * Use X_DUAL_ENDSTOP_ADJUSTMENT to adjust for mechanical imperfection. After homing both motors
 * this offset is applied to the X2 motor. To find the offset home the X axis, and measure the error
 * in X2. Dual endstop offsets can be set at runtime with 'M666 X<offset> Y<offset> Z<offset>'.
 */

//#define X_DUAL_STEPPER_DRIVERS
#if ENABLED(X_DUAL_STEPPER_DRIVERS)
  //#define INVERT_X2_VS_X_DIR    // Enable if X2 direction signal is opposite to X
  //#define X_DUAL_ENDSTOPS
  #if ENABLED(X_DUAL_ENDSTOPS)
    #define X2_USE_ENDSTOP _XMAX_
    #define X2_ENDSTOP_ADJUSTMENT  0
  #endif
#endif

//#define Y_DUAL_STEPPER_DRIVERS
#if ENABLED(Y_DUAL_STEPPER_DRIVERS)
  //#define INVERT_Y2_VS_Y_DIR   // Enable if Y2 direction signal is opposite to Y
  //#define Y_DUAL_ENDSTOPS
  #if ENABLED(Y_DUAL_ENDSTOPS)
    #define Y2_USE_ENDSTOP _YMAX_
    #define Y2_ENDSTOP_ADJUSTMENT  0
  #endif
#endif

//
// For Z set the number of stepper drivers
//
#define NUM_Z_STEPPER_DRIVERS 1   // (1-4) Z options change based on how many

#if NUM_Z_STEPPER_DRIVERS > 1
  // Enable if Z motor direction signals are the opposite of Z1
  //#define INVERT_Z2_VS_Z_DIR
  //#define INVERT_Z3_VS_Z_DIR
  //#define INVERT_Z4_VS_Z_DIR

  //#define Z_MULTI_ENDSTOPS
  #if ENABLED(Z_MULTI_ENDSTOPS)
    #define Z2_USE_ENDSTOP          _XMAX_
    #define Z2_ENDSTOP_ADJUSTMENT   0
    #if NUM_Z_STEPPER_DRIVERS >= 3
      #define Z3_USE_ENDSTOP        _YMAX_
      #define Z3_ENDSTOP_ADJUSTMENT 0
    #endif
    #if NUM_Z_STEPPER_DRIVERS >= 4
      #define Z4_USE_ENDSTOP        _ZMAX_
      #define Z4_ENDSTOP_ADJUSTMENT 0
    #endif
  #endif
#endif

/**
 * Dual X Carriage
 *
 * This setup has two X carriages that can move independently, each with its own hotend.
 * The carriages can be used to print an object with two colors or materials, or in
 * "duplication mode" it can print two identical or X-mirrored objects simultaneously.
 * The inactive carriage is parked automatically to prevent oozing.
 * X1 is the left carriage, X2 the right. They park and home at opposite ends of the X axis.
 * By default the X2 stepper is assigned to the first unused E plug on the board.
 *
 * The following Dual X Carriage modes can be selected with M605 S<mode>:
 *
 *   0 : (FULL_CONTROL) The slicer has full control over both X-carriages and can achieve optimal travel
 *       results as long as it supports dual X-carriages. (M605 S0)
 *
 *   1 : (AUTO_PARK) The firmware automatically parks and unparks the X-carriages on tool-change so
 *       that additional slicer support is not required. (M605 S1)
 *
 *   2 : (DUPLICATION) The firmware moves the second X-carriage and extruder in synchronization with
 *       the first X-carriage and extruder, to print 2 copies of the same object at the same time.
 *       Set the constant X-offset and temperature differential with M605 S2 X[offs] R[deg] and
 *       follow with M605 S2 to initiate duplicated movement.
 *
 *   3 : (MIRRORED) Formbot/Vivedino-inspired mirrored mode in which the second extruder duplicates
 *       the movement of the first except the second extruder is reversed in the X axis.
 *       Set the initial X offset and temperature differential with M605 S2 X[offs] R[deg] and
 *       follow with M605 S3 to initiate mirrored movement.
 */
//#define DUAL_X_CARRIAGE
#if ENABLED(DUAL_X_CARRIAGE)
  #define X1_MIN_POS X_MIN_POS   // Set to X_MIN_POS
  #define X1_MAX_POS X_BED_SIZE  // Set a maximum so the first X-carriage can't hit the parked second X-carriage
  #define X2_MIN_POS    80       // Set a minimum to ensure the  second X-carriage can't hit the parked first X-carriage
  #define X2_MAX_POS   353       // Set this to the distance between toolheads when both heads are homed
  #define X2_HOME_DIR    1       // Set to 1. The second X-carriage always homes to the maximum endstop position
  #define X2_HOME_POS X2_MAX_POS // Default X2 home position. Set to X2_MAX_POS.
                      // However: In this mode the HOTEND_OFFSET_X value for the second extruder provides a software
                      // override for X2_HOME_POS. This also allow recalibration of the distance between the two endstops
                      // without modifying the firmware (through the "M218 T1 X???" command).
                      // Remember: you should set the second extruder x-offset to 0 in your slicer.

  // This is the default power-up mode which can be later using M605.
  #define DEFAULT_DUAL_X_CARRIAGE_MODE DXC_AUTO_PARK_MODE

  // Default x offset in duplication mode (typically set to half print bed width)
  #define DEFAULT_DUPLICATION_X_OFFSET 100

  // Default action to execute following M605 mode change commands. Typically G28X to apply new mode.
  //#define EVENT_GCODE_IDEX_AFTER_MODECHANGE "G28X"
#endif

// Activate a solenoid on the active extruder with M380. Disable all with M381.
// Define SOL0_PIN, SOL1_PIN, etc., for each extruder that has a solenoid.
//#define EXT_SOLENOID

// @section homing

/**
 * Homing Procedure
 * Homing (G28) does an indefinite move towards the endstops to establish
 * the position of the toolhead relative to the workspace.
 */

//#define SENSORLESS_BACKOFF_MM  { 2, 2 }     // (mm) Backoff from endstops before sensorless homing

#define HOMING_BUMP_MM      { 5, 5, 2 }       // (mm) Backoff from endstops after first bump
#define HOMING_BUMP_DIVISOR { 2, 2, 4 }       // Re-Bump Speed Divisor (Divides the Homing Feedrate)

//#define HOMING_BACKOFF_POST_MM { 2, 2, 2 }  // (mm) Backoff from endstops after homing

//#define QUICK_HOME                          // If G28 contains XY do a diagonal move first
//#define HOME_Y_BEFORE_X                     // If G28 contains XY home Y before X
//#define HOME_Z_FIRST                        // Home Z first. Requires a Z-MIN endstop (not a probe).
//#define CODEPENDENT_XY_HOMING               // If X/Y can't home without homing Y/X first

// @section bltouch

#if ENABLED(BLTOUCH)
  /**
   * Either: Use the defaults (recommended) or: For special purposes, use the following DEFINES
   * Do not activate settings that the probe might not understand. Clones might misunderstand
   * advanced commands.
   *
   * Note: If the probe is not deploying, do a "Reset" and "Self-Test" and then check the
   *       wiring of the BROWN, RED and ORANGE wires.
   *
   * Note: If the trigger signal of your probe is not being recognized, it has been very often
   *       because the BLACK and WHITE wires needed to be swapped. They are not "interchangeable"
   *       like they would be with a real switch. So please check the wiring first.
   *
   * Settings for all BLTouch and clone probes:
   */

  // Safety: The probe needs time to recognize the command.
  //         Minimum command delay (ms). Enable and increase if needed.
  //#define BLTOUCH_DELAY 500

  /**
   * Settings for BLTOUCH Classic 1.2, 1.3 or BLTouch Smart 1.0, 2.0, 2.2, 3.0, 3.1, and most clones:
   */

  // Feature: Switch into SW mode after a deploy. It makes the output pulse longer. Can be useful
  //          in special cases, like noisy or filtered input configurations.
  //#define BLTOUCH_FORCE_SW_MODE

  /**
   * Settings for BLTouch Smart 3.0 and 3.1
   * Summary:
   *   - Voltage modes: 5V and OD (open drain - "logic voltage free") output modes
   *   - High-Speed mode
   *   - Disable LCD voltage options
   */

  /**
   * Danger: Don't activate 5V mode unless attached to a 5V-tolerant controller!
   * V3.0 or 3.1: Set default mode to 5V mode at Marlin startup.
   * If disabled, OD mode is the hard-coded default on 3.0
   * On startup, Marlin will compare its eeprom to this value. If the selected mode
   * differs, a mode set eeprom write will be completed at initialization.
   * Use the option below to force an eeprom write to a V3.1 probe regardless.
   */
  //#define BLTOUCH_SET_5V_MODE

  /**
   * Safety: Activate if connecting a probe with an unknown voltage mode.
   * V3.0: Set a probe into mode selected above at Marlin startup. Required for 5V mode on 3.0
   * V3.1: Force a probe with unknown mode into selected mode at Marlin startup ( = Probe EEPROM write )
   * To preserve the life of the probe, use this once then turn it off and re-flash.
   */
  //#define BLTOUCH_FORCE_MODE_SET

  /**
   * Use "HIGH SPEED" mode for probing.
   * Danger: Disable if your probe sometimes fails. Only suitable for stable well-adjusted systems.
   * This feature was designed for Deltabots with very fast Z moves; however, higher speed Cartesians
   * might be able to use it. If the machine can't raise Z fast enough the BLTouch may go into ALARM.
   */
  //#define BLTOUCH_HS_MODE

  // Safety: Enable voltage mode settings in the LCD menu.
  //#define BLTOUCH_LCD_VOLTAGE_MENU

#endif // BLTOUCH

// @section extras

/**
 * Z Steppers Auto-Alignment
 * Add the G34 command to align multiple Z steppers using a bed probe.
 */
//#define Z_STEPPER_AUTO_ALIGN
#if ENABLED(Z_STEPPER_AUTO_ALIGN)
  // Define probe X and Y positions for Z1, Z2 [, Z3 [, Z4]]
  // If not defined, probe limits will be used.
  // Override with 'M422 S<index> X<pos> Y<pos>'
  //#define Z_STEPPER_ALIGN_XY { {  10, 190 }, { 100,  10 }, { 190, 190 } }

  /**
   * Orientation for the automatically-calculated probe positions.
   * Override Z stepper align points with 'M422 S<index> X<pos> Y<pos>'
   *
   * 2 Steppers:  (0)     (1)
   *               |       |   2   |
   *               | 1   2 |       |
   *               |       |   1   |
   *
   * 3 Steppers:  (0)     (1)     (2)     (3)
   *               |   3   | 1     | 2   1 |     2 |
   *               |       |     3 |       | 3     |
   *               | 1   2 | 2     |   3   |     1 |
   *
   * 4 Steppers:  (0)     (1)     (2)     (3)
   *               | 4   3 | 1   4 | 2   1 | 3   2 |
   *               |       |       |       |       |
   *               | 1   2 | 2   3 | 3   4 | 4   1 |
   */
  #ifndef Z_STEPPER_ALIGN_XY
    //#define Z_STEPPERS_ORIENTATION 0
  #endif

  // Provide Z stepper positions for more rapid convergence in bed alignment.
  // Requires triple stepper drivers (i.e., set NUM_Z_STEPPER_DRIVERS to 3)
  //#define Z_STEPPER_ALIGN_KNOWN_STEPPER_POSITIONS
  #if ENABLED(Z_STEPPER_ALIGN_KNOWN_STEPPER_POSITIONS)
    // Define Stepper XY positions for Z1, Z2, Z3 corresponding to
    // the Z screw positions in the bed carriage.
    // Define one position per Z stepper in stepper driver order.
    #define Z_STEPPER_ALIGN_STEPPER_XY { { 210.7, 102.5 }, { 152.6, 220.0 }, { 94.5, 102.5 } }
  #else
    // Amplification factor. Used to scale the correction step up or down in case
    // the stepper (spindle) position is farther out than the test point.
    #define Z_STEPPER_ALIGN_AMP 1.0       // Use a value > 1.0 NOTE: This may cause instability!
  #endif

  // On a 300mm bed a 5% grade would give a misalignment of ~1.5cm
  #define G34_MAX_GRADE              5    // (%) Maximum incline that G34 will handle
  #define Z_STEPPER_ALIGN_ITERATIONS 5    // Number of iterations to apply during alignment
  #define Z_STEPPER_ALIGN_ACC        0.02 // Stop iterating early if the accuracy is better than this
  #define RESTORE_LEVELING_AFTER_G34      // Restore leveling after G34 is done?
  // After G34, re-home Z (G28 Z) or just calculate it from the last probe heights?
  // Re-homing might be more precise in reproducing the actual 'G28 Z' homing height, especially on an uneven bed.
  #define HOME_AFTER_G34
#endif

//
// Add the G35 command to read bed corners to help adjust screws. Requires a bed probe.
//
//#define ASSISTED_TRAMMING
#if ENABLED(ASSISTED_TRAMMING)

  // Define positions for probe points.
  #define TRAMMING_POINT_XY { {  20, 20 }, { 180,  20 }, { 180, 180 }, { 20, 180 } }

  // Define position names for probe points.
  #define TRAMMING_POINT_NAME_1 "Front-Left"
  #define TRAMMING_POINT_NAME_2 "Front-Right"
  #define TRAMMING_POINT_NAME_3 "Back-Right"
  #define TRAMMING_POINT_NAME_4 "Back-Left"

  #define RESTORE_LEVELING_AFTER_G35    // Enable to restore leveling setup after operation
  //#define REPORT_TRAMMING_MM          // Report Z deviation (mm) for each point relative to the first

  //#define ASSISTED_TRAMMING_WIZARD    // Add a Tramming Wizard to the LCD menu

  //#define ASSISTED_TRAMMING_WAIT_POSITION { X_CENTER, Y_CENTER, 30 } // Move the nozzle out of the way for adjustment

  /**
   * Screw thread:
   *   M3: 30 = Clockwise, 31 = Counter-Clockwise
   *   M4: 40 = Clockwise, 41 = Counter-Clockwise
   *   M5: 50 = Clockwise, 51 = Counter-Clockwise
   */
  #define TRAMMING_SCREW_THREAD 30

#endif

// @section motion

#define AXIS_RELATIVE_MODES { false, false, false, false }

// Add a Duplicate option for well-separated conjoined nozzles
//#define MULTI_NOZZLE_DUPLICATION

// By default pololu step drivers require an active high signal. However, some high power drivers require an active low signal as step.
#define INVERT_X_STEP_PIN false
#define INVERT_Y_STEP_PIN false
#define INVERT_Z_STEP_PIN false
#define INVERT_E_STEP_PIN false

/**
 * Idle Stepper Shutdown
 * Set DISABLE_INACTIVE_? 'true' to shut down axis steppers after an idle period.
 * The Deactive Time can be overridden with M18 and M84. Set to 0 for No Timeout.
 */
#define DEFAULT_STEPPER_DEACTIVE_TIME 120
#define DISABLE_INACTIVE_X true
#define DISABLE_INACTIVE_Y true
#define DISABLE_INACTIVE_Z true  // Set 'false' if the nozzle could fall onto your printed part!
#define DISABLE_INACTIVE_E true

// Default Minimum Feedrates for printing and travel moves
#define DEFAULT_MINIMUMFEEDRATE       0.0     // (mm/s) Minimum feedrate. Set with M205 S.
#define DEFAULT_MINTRAVELFEEDRATE     0.0     // (mm/s) Minimum travel feedrate. Set with M205 T.

// Minimum time that a segment needs to take as the buffer gets emptied
#define DEFAULT_MINSEGMENTTIME        20000   // (µs) Set with M205 B.

// Slow down the machine if the lookahead buffer is (by default) half full.
// Increase the slowdown divisor for larger buffer sizes.
#define SLOWDOWN
#if ENABLED(SLOWDOWN)
  #define SLOWDOWN_DIVISOR 2
#endif

/**
 * XY Frequency limit
 * Reduce resonance by limiting the frequency of small zigzag infill moves.
 * See https://hydraraptor.blogspot.com/2010/12/frequency-limit.html
 * Use M201 F<freq> G<min%> to change limits at runtime.
 */
//#define XY_FREQUENCY_LIMIT      10 // (Hz) Maximum frequency of small zigzag infill moves. Set with M201 F<hertz>.
#ifdef XY_FREQUENCY_LIMIT
  #define XY_FREQUENCY_MIN_PERCENT 5 // (percent) Minimum FR percentage to apply. Set with M201 G<min%>.
#endif

// Minimum planner junction speed. Sets the default minimum speed the planner plans for at the end
// of the buffer and all stops. This should not be much greater than zero and should only be changed
// if unwanted behavior is observed on a user's machine when running at very slow speeds.
#define MINIMUM_PLANNER_SPEED 0.05 // (mm/s)

//
// Backlash Compensation
// Adds extra movement to axes on direction-changes to account for backlash.
//
//#define BACKLASH_COMPENSATION
#if ENABLED(BACKLASH_COMPENSATION)
  // Define values for backlash distance and correction.
  // If BACKLASH_GCODE is enabled these values are the defaults.
  #define BACKLASH_DISTANCE_MM { 0, 0, 0 } // (mm)
  #define BACKLASH_CORRECTION    0.0       // 0.0 = no correction; 1.0 = full correction

  // Set BACKLASH_SMOOTHING_MM to spread backlash correction over multiple segments
  // to reduce print artifacts. (Enabling this is costly in memory and computation!)
  //#define BACKLASH_SMOOTHING_MM 3 // (mm)

  // Add runtime configuration and tuning of backlash values (M425)
  //#define BACKLASH_GCODE

  #if ENABLED(BACKLASH_GCODE)
    // Measure the Z backlash when probing (G29) and set with "M425 Z"
    #define MEASURE_BACKLASH_WHEN_PROBING

    #if ENABLED(MEASURE_BACKLASH_WHEN_PROBING)
      // When measuring, the probe will move up to BACKLASH_MEASUREMENT_LIMIT
      // mm away from point of contact in BACKLASH_MEASUREMENT_RESOLUTION
      // increments while checking for the contact to be broken.
      #define BACKLASH_MEASUREMENT_LIMIT       0.5   // (mm)
      #define BACKLASH_MEASUREMENT_RESOLUTION  0.005 // (mm)
      #define BACKLASH_MEASUREMENT_FEEDRATE    Z_PROBE_FEEDRATE_SLOW // (mm/min)
    #endif
  #endif
#endif

/**
 * Automatic backlash, position and hotend offset calibration
 *
 * Enable G425 to run automatic calibration using an electrically-
 * conductive cube, bolt, or washer mounted on the bed.
 *
 * G425 uses the probe to touch the top and sides of the calibration object
 * on the bed and measures and/or correct positional offsets, axis backlash
 * and hotend offsets.
 *
 * Note: HOTEND_OFFSET and CALIBRATION_OBJECT_CENTER must be set to within
 *       ±5mm of true values for G425 to succeed.
 */
//#define CALIBRATION_GCODE
#if ENABLED(CALIBRATION_GCODE)

  //#define CALIBRATION_SCRIPT_PRE  "M117 Starting Auto-Calibration\nT0\nG28\nG12\nM117 Calibrating..."
  //#define CALIBRATION_SCRIPT_POST "M500\nM117 Calibration data saved"

  #define CALIBRATION_MEASUREMENT_RESOLUTION     0.01 // mm

  #define CALIBRATION_FEEDRATE_SLOW             60    // mm/min
  #define CALIBRATION_FEEDRATE_FAST           1200    // mm/min
  #define CALIBRATION_FEEDRATE_TRAVEL         3000    // mm/min

  // The following parameters refer to the conical section of the nozzle tip.
  #define CALIBRATION_NOZZLE_TIP_HEIGHT          1.0  // mm
  #define CALIBRATION_NOZZLE_OUTER_DIAMETER      2.0  // mm

  // Uncomment to enable reporting (required for "G425 V", but consumes PROGMEM).
  //#define CALIBRATION_REPORTING

  // The true location and dimension the cube/bolt/washer on the bed.
  #define CALIBRATION_OBJECT_CENTER     { 264.0, -22.0,  -2.0 } // mm
  #define CALIBRATION_OBJECT_DIMENSIONS {  10.0,  10.0,  10.0 } // mm

  // Comment out any sides which are unreachable by the probe. For best
  // auto-calibration results, all sides must be reachable.
  #define CALIBRATION_MEASURE_RIGHT
  #define CALIBRATION_MEASURE_FRONT
  #define CALIBRATION_MEASURE_LEFT
  #define CALIBRATION_MEASURE_BACK

  // Probing at the exact top center only works if the center is flat. If
  // probing on a screwhead or hollow washer, probe near the edges.
  //#define CALIBRATION_MEASURE_AT_TOP_EDGES

  // Define the pin to read during calibration
  #ifndef CALIBRATION_PIN
    //#define CALIBRATION_PIN -1            // Define here to override the default pin
    #define CALIBRATION_PIN_INVERTING false // Set to true to invert the custom pin
    //#define CALIBRATION_PIN_PULLDOWN
    #define CALIBRATION_PIN_PULLUP
  #endif
#endif

/**
 * Adaptive Step Smoothing increases the resolution of multi-axis moves, particularly at step frequencies
 * below 1kHz (for AVR) or 10kHz (for ARM), where aliasing between axes in multi-axis moves causes audible
 * vibration and surface artifacts. The algorithm adapts to provide the best possible step smoothing at the
 * lowest stepping frequencies.
 */
//#define ADAPTIVE_STEP_SMOOTHING

/**
 * Custom Microstepping
 * Override as-needed for your setup. Up to 3 MS pins are supported.
 */
//#define MICROSTEP1 LOW,LOW,LOW
//#define MICROSTEP2 HIGH,LOW,LOW
//#define MICROSTEP4 LOW,HIGH,LOW
//#define MICROSTEP8 HIGH,HIGH,LOW
//#define MICROSTEP16 LOW,LOW,HIGH
//#define MICROSTEP32 HIGH,LOW,HIGH

// Microstep settings (Requires a board with pins named X_MS1, X_MS2, etc.)
#define MICROSTEP_MODES { 16, 16, 16, 16, 16, 16 } // [1,2,4,8,16]

/**
 *  @section  stepper motor current
 *
 *  Some boards have a means of setting the stepper motor current via firmware.
 *
 *  The power on motor currents are set by:
 *    PWM_MOTOR_CURRENT - used by MINIRAMBO & ULTIMAIN_2
 *                         known compatible chips: A4982
 *    DIGIPOT_MOTOR_CURRENT - used by BQ_ZUM_MEGA_3D, RAMBO & SCOOVO_X9H
 *                         known compatible chips: AD5206
 *    DAC_MOTOR_CURRENT_DEFAULT - used by PRINTRBOARD_REVF & RIGIDBOARD_V2
 *                         known compatible chips: MCP4728
 *    DIGIPOT_I2C_MOTOR_CURRENTS - used by 5DPRINT, AZTEEG_X3_PRO, AZTEEG_X5_MINI_WIFI, MIGHTYBOARD_REVE
 *                         known compatible chips: MCP4451, MCP4018
 *
 *  Motor currents can also be set by M907 - M910 and by the LCD.
 *    M907 - applies to all.
 *    M908 - BQ_ZUM_MEGA_3D, RAMBO, PRINTRBOARD_REVF, RIGIDBOARD_V2 & SCOOVO_X9H
 *    M909, M910 & LCD - only PRINTRBOARD_REVF & RIGIDBOARD_V2
 */
//#define PWM_MOTOR_CURRENT { 1300, 1300, 1250 }          // Values in milliamps
//#define DIGIPOT_MOTOR_CURRENT { 135,135,135,135,135 }   // Values 0-255 (RAMBO 135 = ~0.75A, 185 = ~1A)
//#define DAC_MOTOR_CURRENT_DEFAULT { 70, 80, 90, 80 }    // Default drive percent - X, Y, Z, E axis

/**
 * I2C-based DIGIPOTs (e.g., Azteeg X3 Pro)
 */
//#define DIGIPOT_MCP4018             // Requires https://github.com/felias-fogg/SlowSoftI2CMaster
//#define DIGIPOT_MCP4451
#if EITHER(DIGIPOT_MCP4018, DIGIPOT_MCP4451)
  #define DIGIPOT_I2C_NUM_CHANNELS 8  // 5DPRINT:4   AZTEEG_X3_PRO:8   MKS_SBASE:5   MIGHTYBOARD_REVE:5

  // Actual motor currents in Amps. The number of entries must match DIGIPOT_I2C_NUM_CHANNELS.
  // These correspond to the physical drivers, so be mindful if the order is changed.
  #define DIGIPOT_I2C_MOTOR_CURRENTS { 1.0, 1.0, 1.0, 1.0, 1.0, 1.0, 1.0, 1.0 } // AZTEEG_X3_PRO

  //#define DIGIPOT_USE_RAW_VALUES    // Use DIGIPOT_MOTOR_CURRENT raw wiper values (instead of A4988 motor currents)

  /**
   * Common slave addresses:
   *
   *                        A   (A shifted)   B   (B shifted)  IC
   * Smoothie              0x2C (0x58)       0x2D (0x5A)       MCP4451
   * AZTEEG_X3_PRO         0x2C (0x58)       0x2E (0x5C)       MCP4451
   * AZTEEG_X5_MINI        0x2C (0x58)       0x2E (0x5C)       MCP4451
   * AZTEEG_X5_MINI_WIFI         0x58              0x5C        MCP4451
   * MIGHTYBOARD_REVE      0x2F (0x5E)                         MCP4018
   */
  //#define DIGIPOT_I2C_ADDRESS_A 0x2C  // Unshifted slave address for first DIGIPOT
  //#define DIGIPOT_I2C_ADDRESS_B 0x2D  // Unshifted slave address for second DIGIPOT
#endif

//===========================================================================
//=============================Additional Features===========================
//===========================================================================

// @section lcd

#if EITHER(IS_ULTIPANEL, EXTENSIBLE_UI)
  #define MANUAL_FEEDRATE { 50*60, 50*60, 4*60, 2*60 } // (mm/min) Feedrates for manual moves along X, Y, Z, E from panel
  #define FINE_MANUAL_MOVE 0.025    // (mm) Smallest manual move (< 0.1mm) applying to Z on most machines
  #if IS_ULTIPANEL
    #define MANUAL_E_MOVES_RELATIVE // Display extruder move distance rather than "position"
    #define ULTIPANEL_FEEDMULTIPLY  // Encoder sets the feedrate multiplier on the Status Screen
  #endif
#endif

// Change values more rapidly when the encoder is rotated faster
#define ENCODER_RATE_MULTIPLIER
#if ENABLED(ENCODER_RATE_MULTIPLIER)
  #define ENCODER_10X_STEPS_PER_SEC   30  // (steps/s) Encoder rate for 10x speed
  #define ENCODER_100X_STEPS_PER_SEC  80  // (steps/s) Encoder rate for 100x speed
#endif

// Play a beep when the feedrate is changed from the Status Screen
//#define BEEP_ON_FEEDRATE_CHANGE
#if ENABLED(BEEP_ON_FEEDRATE_CHANGE)
  #define FEEDRATE_CHANGE_BEEP_DURATION   10
  #define FEEDRATE_CHANGE_BEEP_FREQUENCY 440
#endif

#if HAS_LCD_MENU

  // Add Probe Z Offset calibration to the Z Probe Offsets menu
  #if HAS_BED_PROBE
    //#define PROBE_OFFSET_WIZARD
    #if ENABLED(PROBE_OFFSET_WIZARD)
      //
      // Enable to init the Probe Z-Offset when starting the Wizard.
      // Use a height slightly above the estimated nozzle-to-probe Z offset.
      // For example, with an offset of -5, consider a starting height of -4.
      //
      //#define PROBE_OFFSET_WIZARD_START_Z -4.0

      // Set a convenient position to do the calibration (probing point and nozzle/bed-distance)
      //#define PROBE_OFFSET_WIZARD_XY_POS { X_CENTER, Y_CENTER }
    #endif
  #endif

  // Include a page of printer information in the LCD Main Menu
  //#define LCD_INFO_MENU
  #if ENABLED(LCD_INFO_MENU)
    //#define LCD_PRINTER_INFO_IS_BOOTSCREEN // Show bootscreen(s) instead of Printer Info pages
  #endif

  // BACK menu items keep the highlight at the top
  //#define TURBO_BACK_MENU_ITEM

  // Add a mute option to the LCD menu
  //#define SOUND_MENU_ITEM

  /**
   * LED Control Menu
   * Add LED Control to the LCD menu
   */
  //#define LED_CONTROL_MENU
  #if ENABLED(LED_CONTROL_MENU)
    #define LED_COLOR_PRESETS                 // Enable the Preset Color menu option
    //#define NEO2_COLOR_PRESETS              // Enable a second NeoPixel Preset Color menu option
    #if ENABLED(LED_COLOR_PRESETS)
      #define LED_USER_PRESET_RED        255  // User defined RED value
      #define LED_USER_PRESET_GREEN      128  // User defined GREEN value
      #define LED_USER_PRESET_BLUE         0  // User defined BLUE value
      #define LED_USER_PRESET_WHITE      255  // User defined WHITE value
      #define LED_USER_PRESET_BRIGHTNESS 255  // User defined intensity
      //#define LED_USER_PRESET_STARTUP       // Have the printer display the user preset color on startup
    #endif
    #if ENABLED(NEO2_COLOR_PRESETS)
      #define NEO2_USER_PRESET_RED        255  // User defined RED value
      #define NEO2_USER_PRESET_GREEN      128  // User defined GREEN value
      #define NEO2_USER_PRESET_BLUE         0  // User defined BLUE value
      #define NEO2_USER_PRESET_WHITE      255  // User defined WHITE value
      #define NEO2_USER_PRESET_BRIGHTNESS 255  // User defined intensity
      //#define NEO2_USER_PRESET_STARTUP       // Have the printer display the user preset color on startup for the second strip
    #endif
  #endif

  // Insert a menu for preheating at the top level to allow for quick access
  //#define PREHEAT_SHORTCUT_MENU_ITEM

#endif // HAS_LCD_MENU

#if HAS_DISPLAY
  // The timeout (in ms) to return to the status screen from sub-menus
  //#define LCD_TIMEOUT_TO_STATUS 15000

  #if ENABLED(SHOW_BOOTSCREEN)
    #define BOOTSCREEN_TIMEOUT 4000      // (ms) Total Duration to display the boot screen(s)
    #if EITHER(HAS_MARLINUI_U8GLIB, TFT_COLOR_UI)
      #define BOOT_MARLIN_LOGO_SMALL     // Show a smaller Marlin logo on the Boot Screen (saving lots of flash)
    #endif
  #endif

  // Scroll a longer status message into view
  //#define STATUS_MESSAGE_SCROLLING

  // On the Info Screen, display XY with one decimal place when possible
  //#define LCD_DECIMAL_SMALL_XY

  // Add an 'M73' G-code to set the current percentage
  //#define LCD_SET_PROGRESS_MANUALLY

  // Show the E position (filament used) during printing
  //#define LCD_SHOW_E_TOTAL
#endif

#if EITHER(SDSUPPORT, LCD_SET_PROGRESS_MANUALLY) && ANY(HAS_MARLINUI_U8GLIB, HAS_MARLINUI_HD44780, IS_TFTGLCD_PANEL, EXTENSIBLE_UI)
  //#define SHOW_REMAINING_TIME       // Display estimated time to completion
  #if ENABLED(SHOW_REMAINING_TIME)
    //#define USE_M73_REMAINING_TIME  // Use remaining time from M73 command instead of estimation
    //#define ROTATE_PROGRESS_DISPLAY // Display (P)rogress, (E)lapsed, and (R)emaining time
  #endif

  #if EITHER(HAS_MARLINUI_U8GLIB, EXTENSIBLE_UI)
    //#define PRINT_PROGRESS_SHOW_DECIMALS // Show progress with decimal digits
  #endif

  #if EITHER(HAS_MARLINUI_HD44780, IS_TFTGLCD_PANEL)
    //#define LCD_PROGRESS_BAR            // Show a progress bar on HD44780 LCDs for SD printing
    #if ENABLED(LCD_PROGRESS_BAR)
      #define PROGRESS_BAR_BAR_TIME 2000  // (ms) Amount of time to show the bar
      #define PROGRESS_BAR_MSG_TIME 3000  // (ms) Amount of time to show the status message
      #define PROGRESS_MSG_EXPIRE   0     // (ms) Amount of time to retain the status message (0=forever)
      //#define PROGRESS_MSG_ONCE         // Show the message for MSG_TIME then clear it
      //#define LCD_PROGRESS_BAR_TEST     // Add a menu item to test the progress bar
    #endif
  #endif
#endif

#if ENABLED(SDSUPPORT)
  /**
   * SD Card SPI Speed
   * May be required to resolve "volume init" errors.
   *
   * Enable and set to SPI_HALF_SPEED, SPI_QUARTER_SPEED, or SPI_EIGHTH_SPEED
   *  otherwise full speed will be applied.
   *
   * :['SPI_HALF_SPEED', 'SPI_QUARTER_SPEED', 'SPI_EIGHTH_SPEED']
   */
  //#define SD_SPI_SPEED SPI_HALF_SPEED

  // The standard SD detect circuit reads LOW when media is inserted and HIGH when empty.
  // Enable this option and set to HIGH if your SD cards are incorrectly detected.
  //#define SD_DETECT_STATE HIGH

  //#define SD_IGNORE_AT_STARTUP            // Don't mount the SD card when starting up
  //#define SDCARD_READONLY                 // Read-only SD card (to save over 2K of flash)

  //#define GCODE_REPEAT_MARKERS            // Enable G-code M808 to set repeat markers and do looping

  #define SD_PROCEDURE_DEPTH 1              // Increase if you need more nested M32 calls

  #define SD_FINISHED_STEPPERRELEASE true   // Disable steppers when SD Print is finished
  #define SD_FINISHED_RELEASECOMMAND "M84"  // Use "M84XYE" to keep Z enabled so your bed stays in place

  // Reverse SD sort to show "more recent" files first, according to the card's FAT.
  // Since the FAT gets out of order with usage, SDCARD_SORT_ALPHA is recommended.
  #define SDCARD_RATHERRECENTFIRST

  #define SD_MENU_CONFIRM_START             // Confirm the selected SD file before printing

  //#define NO_SD_AUTOSTART                 // Remove auto#.g file support completely to save some Flash, SRAM
  //#define MENU_ADDAUTOSTART               // Add a menu option to run auto#.g files

  //#define BROWSE_MEDIA_ON_INSERT          // Open the file browser when media is inserted

  #define EVENT_GCODE_SD_ABORT "G28XY"      // G-code to run on SD Abort Print (e.g., "G28XY" or "G27")

  #if ENABLED(PRINTER_EVENT_LEDS)
    #define PE_LEDS_COMPLETED_TIME  (30*60) // (seconds) Time to keep the LED "done" color before restoring normal illumination
  #endif

  /**
   * Continue after Power-Loss (Creality3D)
   *
   * Store the current state to the SD Card at the start of each layer
   * during SD printing. If the recovery file is found at boot time, present
   * an option on the LCD screen to continue the print from the last-known
   * point in the file.
   */
  //#define POWER_LOSS_RECOVERY
  #if ENABLED(POWER_LOSS_RECOVERY)
    #define PLR_ENABLED_DEFAULT   false // Power Loss Recovery enabled by default. (Set with 'M413 Sn' & M500)
    //#define BACKUP_POWER_SUPPLY       // Backup power / UPS to move the steppers on power loss
    //#define POWER_LOSS_RECOVER_ZHOME  // Z homing is needed for proper recovery. 99.9% of the time this should be disabled!
    //#define POWER_LOSS_ZRAISE       2 // (mm) Z axis raise on resume (on power loss with UPS)
    //#define POWER_LOSS_PIN         44 // Pin to detect power loss. Set to -1 to disable default pin on boards without module.
    //#define POWER_LOSS_STATE     HIGH // State of pin indicating power loss
    //#define POWER_LOSS_PULLUP         // Set pullup / pulldown as appropriate for your sensor
    //#define POWER_LOSS_PULLDOWN
    //#define POWER_LOSS_PURGE_LEN   20 // (mm) Length of filament to purge on resume
    //#define POWER_LOSS_RETRACT_LEN 10 // (mm) Length of filament to retract on fail. Requires backup power.

    // Without a POWER_LOSS_PIN the following option helps reduce wear on the SD card,
    // especially with "vase mode" printing. Set too high and vases cannot be continued.
    #define POWER_LOSS_MIN_Z_CHANGE 0.05 // (mm) Minimum Z change before saving power-loss data
  #endif

  /**
   * Sort SD file listings in alphabetical order.
   *
   * With this option enabled, items on SD cards will be sorted
   * by name for easier navigation.
   *
   * By default...
   *
   *  - Use the slowest -but safest- method for sorting.
   *  - Folders are sorted to the top.
   *  - The sort key is statically allocated.
   *  - No added G-code (M34) support.
   *  - 40 item sorting limit. (Items after the first 40 are unsorted.)
   *
   * SD sorting uses static allocation (as set by SDSORT_LIMIT), allowing the
   * compiler to calculate the worst-case usage and throw an error if the SRAM
   * limit is exceeded.
   *
   *  - SDSORT_USES_RAM provides faster sorting via a static directory buffer.
   *  - SDSORT_USES_STACK does the same, but uses a local stack-based buffer.
   *  - SDSORT_CACHE_NAMES will retain the sorted file listing in RAM. (Expensive!)
   *  - SDSORT_DYNAMIC_RAM only uses RAM when the SD menu is visible. (Use with caution!)
   */
  //#define SDCARD_SORT_ALPHA

  // SD Card Sorting options
  #if ENABLED(SDCARD_SORT_ALPHA)
    #define SDSORT_LIMIT       40     // Maximum number of sorted items (10-256). Costs 27 bytes each.
    #define FOLDER_SORTING     -1     // -1=above  0=none  1=below
    #define SDSORT_GCODE       false  // Allow turning sorting on/off with LCD and M34 G-code.
    #define SDSORT_USES_RAM    false  // Pre-allocate a static array for faster pre-sorting.
    #define SDSORT_USES_STACK  false  // Prefer the stack for pre-sorting to give back some SRAM. (Negated by next 2 options.)
    #define SDSORT_CACHE_NAMES false  // Keep sorted items in RAM longer for speedy performance. Most expensive option.
    #define SDSORT_DYNAMIC_RAM false  // Use dynamic allocation (within SD menus). Least expensive option. Set SDSORT_LIMIT before use!
    #define SDSORT_CACHE_VFATS 2      // Maximum number of 13-byte VFAT entries to use for sorting.
                                      // Note: Only affects SCROLL_LONG_FILENAMES with SDSORT_CACHE_NAMES but not SDSORT_DYNAMIC_RAM.
  #endif

  // Allow international symbols in long filenames. To display correctly, the
  // LCD's font must contain the characters. Check your selected LCD language.
  //#define UTF_FILENAME_SUPPORT

  // This allows hosts to request long names for files and folders with M33
  //#define LONG_FILENAME_HOST_SUPPORT

  // Enable this option to scroll long filenames in the SD card menu
  //#define SCROLL_LONG_FILENAMES

  // Leave the heaters on after Stop Print (not recommended!)
  //#define SD_ABORT_NO_COOLDOWN

  /**
   * This option allows you to abort SD printing when any endstop is triggered.
   * This feature must be enabled with "M540 S1" or from the LCD menu.
   * To have any effect, endstops must be enabled during SD printing.
   */
  //#define SD_ABORT_ON_ENDSTOP_HIT

  /**
   * This option makes it easier to print the same SD Card file again.
   * On print completion the LCD Menu will open with the file selected.
   * You can just click to start the print, or navigate elsewhere.
   */
  //#define SD_REPRINT_LAST_SELECTED_FILE

  /**
   * Auto-report SdCard status with M27 S<seconds>
   */
  //#define AUTO_REPORT_SD_STATUS

  /**
   * Support for USB thumb drives using an Arduino USB Host Shield or
   * equivalent MAX3421E breakout board. The USB thumb drive will appear
   * to Marlin as an SD card.
   *
   * The MAX3421E can be assigned the same pins as the SD card reader, with
   * the following pin mapping:
   *
   *    SCLK, MOSI, MISO --> SCLK, MOSI, MISO
   *    INT              --> SD_DETECT_PIN [1]
   *    SS               --> SDSS
   *
   * [1] On AVR an interrupt-capable pin is best for UHS3 compatibility.
   */
  //#define USB_FLASH_DRIVE_SUPPORT
  #if ENABLED(USB_FLASH_DRIVE_SUPPORT)
    /**
     * USB Host Shield Library
     *
     * - UHS2 uses no interrupts and has been production-tested
     *   on a LulzBot TAZ Pro with a 32-bit Archim board.
     *
     * - UHS3 is newer code with better USB compatibility. But it
     *   is less tested and is known to interfere with Servos.
     *   [1] This requires USB_INTR_PIN to be interrupt-capable.
     */
    //#define USE_UHS2_USB
    //#define USE_UHS3_USB

    /**
     * Native USB Host supported by some boards (USB OTG)
     */
    //#define USE_OTG_USB_HOST

    #if DISABLED(USE_OTG_USB_HOST)
      #define USB_CS_PIN    SDSS
      #define USB_INTR_PIN  SD_DETECT_PIN
    #endif
  #endif

  /**
   * When using a bootloader that supports SD-Firmware-Flashing,
   * add a menu item to activate SD-FW-Update on the next reboot.
   *
   * Requires ATMEGA2560 (Arduino Mega)
   *
   * Tested with this bootloader:
   *   https://github.com/FleetProbe/MicroBridge-Arduino-ATMega2560
   */
  //#define SD_FIRMWARE_UPDATE
  #if ENABLED(SD_FIRMWARE_UPDATE)
    #define SD_FIRMWARE_UPDATE_EEPROM_ADDR    0x1FF
    #define SD_FIRMWARE_UPDATE_ACTIVE_VALUE   0xF0
    #define SD_FIRMWARE_UPDATE_INACTIVE_VALUE 0xFF
  #endif

  // Add an optimized binary file transfer mode, initiated with 'M28 B1'
  //#define BINARY_FILE_TRANSFER

  /**
   * Set this option to one of the following (or the board's defaults apply):
   *
   *           LCD - Use the SD drive in the external LCD controller.
   *       ONBOARD - Use the SD drive on the control board.
   *  CUSTOM_CABLE - Use a custom cable to access the SD (as defined in a pins file).
   *
   * :[ 'LCD', 'ONBOARD', 'CUSTOM_CABLE' ]
   */
  //#define SDCARD_CONNECTION LCD

  // Enable if SD detect is rendered useless (e.g., by using an SD extender)
  //#define NO_SD_DETECT

#endif // SDSUPPORT

/**
 * By default an onboard SD card reader may be shared as a USB mass-
 * storage device. This option hides the SD card from the host PC.
 */
//#define NO_SD_HOST_DRIVE   // Disable SD Card access over USB (for security).

/**
 * Additional options for Graphical Displays
 *
 * Use the optimizations here to improve printing performance,
 * which can be adversely affected by graphical display drawing,
 * especially when doing several short moves, and when printing
 * on DELTA and SCARA machines.
 *
 * Some of these options may result in the display lagging behind
 * controller events, as there is a trade-off between reliable
 * printing performance versus fast display updates.
 */
#if HAS_MARLINUI_U8GLIB
  // Show SD percentage next to the progress bar
  //#define DOGM_SD_PERCENT

  // Save many cycles by drawing a hollow frame or no frame on the Info Screen
  //#define XYZ_NO_FRAME
  #define XYZ_HOLLOW_FRAME

  // Enable to save many cycles by drawing a hollow frame on Menu Screens
  #define MENU_HOLLOW_FRAME

  // A bigger font is available for edit items. Costs 3120 bytes of PROGMEM.
  // Western only. Not available for Cyrillic, Kana, Turkish, Greek, or Chinese.
  //#define USE_BIG_EDIT_FONT

  // A smaller font may be used on the Info Screen. Costs 2434 bytes of PROGMEM.
  // Western only. Not available for Cyrillic, Kana, Turkish, Greek, or Chinese.
  //#define USE_SMALL_INFOFONT

  // Swap the CW/CCW indicators in the graphics overlay
  //#define OVERLAY_GFX_REVERSE

  /**
   * ST7920-based LCDs can emulate a 16 x 4 character display using
   * the ST7920 character-generator for very fast screen updates.
   * Enable LIGHTWEIGHT_UI to use this special display mode.
   *
   * Since LIGHTWEIGHT_UI has limited space, the position and status
   * message occupy the same line. Set STATUS_EXPIRE_SECONDS to the
   * length of time to display the status message before clearing.
   *
   * Set STATUS_EXPIRE_SECONDS to zero to never clear the status.
   * This will prevent position updates from being displayed.
   */
  #if ENABLED(U8GLIB_ST7920)
    // Enable this option and reduce the value to optimize screen updates.
    // The normal delay is 10µs. Use the lowest value that still gives a reliable display.
    //#define DOGM_SPI_DELAY_US 5

    //#define LIGHTWEIGHT_UI
    #if ENABLED(LIGHTWEIGHT_UI)
      #define STATUS_EXPIRE_SECONDS 20
    #endif
  #endif

  /**
   * Status (Info) Screen customizations
   * These options may affect code size and screen render time.
   * Custom status screens can forcibly override these settings.
   */
  //#define STATUS_COMBINE_HEATERS    // Use combined heater images instead of separate ones
  //#define STATUS_HOTEND_NUMBERLESS  // Use plain hotend icons instead of numbered ones (with 2+ hotends)
  #define STATUS_HOTEND_INVERTED      // Show solid nozzle bitmaps when heating (Requires STATUS_HOTEND_ANIM)
  #define STATUS_HOTEND_ANIM          // Use a second bitmap to indicate hotend heating
  #define STATUS_BED_ANIM             // Use a second bitmap to indicate bed heating
  #define STATUS_CHAMBER_ANIM         // Use a second bitmap to indicate chamber heating
  //#define STATUS_CUTTER_ANIM        // Use a second bitmap to indicate spindle / laser active
  //#define STATUS_ALT_BED_BITMAP     // Use the alternative bed bitmap
  //#define STATUS_ALT_FAN_BITMAP     // Use the alternative fan bitmap
  //#define STATUS_FAN_FRAMES 3       // :[0,1,2,3,4] Number of fan animation frames
  //#define STATUS_HEAT_PERCENT       // Show heating in a progress bar
  //#define BOOT_MARLIN_LOGO_ANIMATED // Animated Marlin logo. Costs ~‭3260 (or ~940) bytes of PROGMEM.

  // Frivolous Game Options
  //#define MARLIN_BRICKOUT
  //#define MARLIN_INVADERS
  //#define MARLIN_SNAKE
  //#define GAMES_EASTER_EGG          // Add extra blank lines above the "Games" sub-menu

#endif // HAS_MARLINUI_U8GLIB

//
// Additional options for DGUS / DWIN displays
//
#if HAS_DGUS_LCD
  #define LCD_SERIAL_PORT 3
  #define LCD_BAUDRATE 115200

  #define DGUS_RX_BUFFER_SIZE 128
  #define DGUS_TX_BUFFER_SIZE 48
  //#define SERIAL_STATS_RX_BUFFER_OVERRUNS  // Fix Rx overrun situation (Currently only for AVR)

  #define DGUS_UPDATE_INTERVAL_MS  500    // (ms) Interval between automatic screen updates

  #if EITHER(DGUS_LCD_UI_FYSETC, DGUS_LCD_UI_HIPRECY)
    #define DGUS_PRINT_FILENAME           // Display the filename during printing
    #define DGUS_PREHEAT_UI               // Display a preheat screen during heatup

    #if ENABLED(DGUS_LCD_UI_FYSETC)
      //#define DGUS_UI_MOVE_DIS_OPTION   // Disabled by default for UI_FYSETC
    #else
      #define DGUS_UI_MOVE_DIS_OPTION     // Enabled by default for UI_HIPRECY
    #endif

    #define DGUS_FILAMENT_LOADUNLOAD
    #if ENABLED(DGUS_FILAMENT_LOADUNLOAD)
      #define DGUS_FILAMENT_PURGE_LENGTH 10
      #define DGUS_FILAMENT_LOAD_LENGTH_PER_TIME 0.5 // (mm) Adjust in proportion to DGUS_UPDATE_INTERVAL_MS
    #endif

    #define DGUS_UI_WAITING               // Show a "waiting" screen between some screens
    #if ENABLED(DGUS_UI_WAITING)
      #define DGUS_UI_WAITING_STATUS 10
      #define DGUS_UI_WAITING_STATUS_PERIOD 8 // Increase to slower waiting status looping
    #endif
  #endif
#endif // HAS_DGUS_LCD

//
// Specify additional languages for the UI. Default specified by LCD_LANGUAGE.
//
#if ANY(DOGLCD, TFT_COLOR_UI, TOUCH_UI_FTDI_EVE)
  //#define LCD_LANGUAGE_2 fr
  //#define LCD_LANGUAGE_3 de
  //#define LCD_LANGUAGE_4 es
  //#define LCD_LANGUAGE_5 it
  #ifdef LCD_LANGUAGE_2
    //#define LCD_LANGUAGE_AUTO_SAVE // Automatically save language to EEPROM on change
  #endif
#endif

//
// Touch UI for the FTDI Embedded Video Engine (EVE)
//
#if ENABLED(TOUCH_UI_FTDI_EVE)
  // Display board used
  //#define LCD_FTDI_VM800B35A        // FTDI 3.5" with FT800 (320x240)
  //#define LCD_4DSYSTEMS_4DLCD_FT843 // 4D Systems 4.3" (480x272)
  //#define LCD_HAOYU_FT800CB         // Haoyu with 4.3" or 5" (480x272)
  //#define LCD_HAOYU_FT810CB         // Haoyu with 5" (800x480)
  //#define LCD_ALEPHOBJECTS_CLCD_UI  // Aleph Objects Color LCD UI
  //#define LCD_FYSETC_TFT81050       // FYSETC with 5" (800x480)

  // Correct the resolution if not using the stock TFT panel.
  //#define TOUCH_UI_320x240
  //#define TOUCH_UI_480x272
  //#define TOUCH_UI_800x480

  // Mappings for boards with a standard RepRapDiscount Display connector
  //#define AO_EXP1_PINMAP      // AlephObjects CLCD UI EXP1 mapping
  //#define AO_EXP2_PINMAP      // AlephObjects CLCD UI EXP2 mapping
  //#define CR10_TFT_PINMAP     // Rudolph Riedel's CR10 pin mapping
  //#define S6_TFT_PINMAP       // FYSETC S6 pin mapping
  //#define F6_TFT_PINMAP       // FYSETC F6 pin mapping

  //#define OTHER_PIN_LAYOUT  // Define pins manually below
  #if ENABLED(OTHER_PIN_LAYOUT)
    // Pins for CS and MOD_RESET (PD) must be chosen
    #define CLCD_MOD_RESET  9
    #define CLCD_SPI_CS    10

    // If using software SPI, specify pins for SCLK, MOSI, MISO
    //#define CLCD_USE_SOFT_SPI
    #if ENABLED(CLCD_USE_SOFT_SPI)
      #define CLCD_SOFT_SPI_MOSI 11
      #define CLCD_SOFT_SPI_MISO 12
      #define CLCD_SOFT_SPI_SCLK 13
    #endif
  #endif

  // Display Orientation. An inverted (i.e. upside-down) display
  // is supported on the FT800. The FT810 and beyond also support
  // portrait and mirrored orientations.
  //#define TOUCH_UI_INVERTED
  //#define TOUCH_UI_PORTRAIT
  //#define TOUCH_UI_MIRRORED

  // UTF8 processing and rendering.
  // Unsupported characters are shown as '?'.
  //#define TOUCH_UI_USE_UTF8
  #if ENABLED(TOUCH_UI_USE_UTF8)
    // Western accents support. These accented characters use
    // combined bitmaps and require relatively little storage.
    #define TOUCH_UI_UTF8_WESTERN_CHARSET
    #if ENABLED(TOUCH_UI_UTF8_WESTERN_CHARSET)
      // Additional character groups. These characters require
      // full bitmaps and take up considerable storage:
      //#define TOUCH_UI_UTF8_SUPERSCRIPTS  // ¹ ² ³
      //#define TOUCH_UI_UTF8_COPYRIGHT     // © ®
      //#define TOUCH_UI_UTF8_GERMANIC      // ß
      //#define TOUCH_UI_UTF8_SCANDINAVIAN  // Æ Ð Ø Þ æ ð ø þ
      //#define TOUCH_UI_UTF8_PUNCTUATION   // « » ¿ ¡
      //#define TOUCH_UI_UTF8_CURRENCY      // ¢ £ ¤ ¥
      //#define TOUCH_UI_UTF8_ORDINALS      // º ª
      //#define TOUCH_UI_UTF8_MATHEMATICS   // ± × ÷
      //#define TOUCH_UI_UTF8_FRACTIONS     // ¼ ½ ¾
      //#define TOUCH_UI_UTF8_SYMBOLS       // µ ¶ ¦ § ¬
    #endif

    // Cyrillic character set, costs about 27KiB of flash
    //#define TOUCH_UI_UTF8_CYRILLIC_CHARSET
  #endif

  // Use a smaller font when labels don't fit buttons
  #define TOUCH_UI_FIT_TEXT

  // Use a numeric passcode for "Screen lock" keypad.
  // (recommended for smaller displays)
  //#define TOUCH_UI_PASSCODE

  // Output extra debug info for Touch UI events
  //#define TOUCH_UI_DEBUG

  // Developer menu (accessed by touching "About Printer" copyright text)
  //#define TOUCH_UI_DEVELOPER_MENU
#endif

//
// Classic UI Options
//
#if TFT_SCALED_DOGLCD
  //#define TFT_MARLINUI_COLOR 0xFFFF // White
  //#define TFT_MARLINBG_COLOR 0x0000 // Black
  //#define TFT_DISABLED_COLOR 0x0003 // Almost black
  //#define TFT_BTCANCEL_COLOR 0xF800 // Red
  //#define TFT_BTARROWS_COLOR 0xDEE6 // 11011 110111 00110 Yellow
  //#define TFT_BTOKMENU_COLOR 0x145F // 00010 100010 11111 Cyan
#endif

//
// ADC Button Debounce
//
#if HAS_ADC_BUTTONS
  #define ADC_BUTTON_DEBOUNCE_DELAY 16  // Increase if buttons bounce or repeat too fast
#endif

// @section safety

/**
 * The watchdog hardware timer will do a reset and disable all outputs
 * if the firmware gets too overloaded to read the temperature sensors.
 *
 * If you find that watchdog reboot causes your AVR board to hang forever,
 * enable WATCHDOG_RESET_MANUAL to use a custom timer instead of WDTO.
 * NOTE: This method is less reliable as it can only catch hangups while
 * interrupts are enabled.
 */
#define USE_WATCHDOG
#if ENABLED(USE_WATCHDOG)
  //#define WATCHDOG_RESET_MANUAL
#endif

// @section lcd

/**
 * Babystepping enables movement of the axes by tiny increments without changing
 * the current position values. This feature is used primarily to adjust the Z
 * axis in the first layer of a print in real-time.
 *
 * Warning: Does not respect endstops!
 */
//#define BABYSTEPPING
#if ENABLED(BABYSTEPPING)
  //#define INTEGRATED_BABYSTEPPING         // EXPERIMENTAL integration of babystepping into the Stepper ISR
  //#define BABYSTEP_WITHOUT_HOMING
  //#define BABYSTEP_ALWAYS_AVAILABLE       // Allow babystepping at all times (not just during movement).
  //#define BABYSTEP_XY                     // Also enable X/Y Babystepping. Not supported on DELTA!
  #define BABYSTEP_INVERT_Z false           // Change if Z babysteps should go the other way
  //#define BABYSTEP_MILLIMETER_UNITS       // Specify BABYSTEP_MULTIPLICATOR_(XY|Z) in mm instead of micro-steps
  #define BABYSTEP_MULTIPLICATOR_Z  1       // (steps or mm) Steps or millimeter distance for each Z babystep
  #define BABYSTEP_MULTIPLICATOR_XY 1       // (steps or mm) Steps or millimeter distance for each XY babystep

  //#define DOUBLECLICK_FOR_Z_BABYSTEPPING  // Double-click on the Status Screen for Z Babystepping.
  #if ENABLED(DOUBLECLICK_FOR_Z_BABYSTEPPING)
    #define DOUBLECLICK_MAX_INTERVAL 1250   // Maximum interval between clicks, in milliseconds.
                                            // Note: Extra time may be added to mitigate controller latency.
    //#define MOVE_Z_WHEN_IDLE              // Jump to the move Z menu on doubleclick when printer is idle.
    #if ENABLED(MOVE_Z_WHEN_IDLE)
      #define MOVE_Z_IDLE_MULTIPLICATOR 1   // Multiply 1mm by this factor for the move step size.
    #endif
  #endif

  //#define BABYSTEP_DISPLAY_TOTAL          // Display total babysteps since last G28

  //#define BABYSTEP_ZPROBE_OFFSET          // Combine M851 Z and Babystepping
  #if ENABLED(BABYSTEP_ZPROBE_OFFSET)
    //#define BABYSTEP_HOTEND_Z_OFFSET      // For multiple hotends, babystep relative Z offsets
    //#define BABYSTEP_ZPROBE_GFX_OVERLAY   // Enable graphical overlay on Z-offset editor
  #endif
#endif

// @section extruder

/**
 * Linear Pressure Control v1.5
 *
 * Assumption: advance [steps] = k * (delta velocity [steps/s])
 * K=0 means advance disabled.
 *
 * NOTE: K values for LIN_ADVANCE 1.5 differ from earlier versions!
 *
 * Set K around 0.22 for 3mm PLA Direct Drive with ~6.5cm between the drive gear and heatbreak.
 * Larger K values will be needed for flexible filament and greater distances.
 * If this algorithm produces a higher speed offset than the extruder can handle (compared to E jerk)
 * print acceleration will be reduced during the affected moves to keep within the limit.
 *
 * See https://marlinfw.org/docs/features/lin_advance.html for full instructions.
 */
//#define LIN_ADVANCE
#if ENABLED(LIN_ADVANCE)
  //#define EXTRA_LIN_ADVANCE_K // Enable for second linear advance constants
  #define LIN_ADVANCE_K 0.22    // Unit: mm compression per 1mm/s extruder speed
  //#define LA_DEBUG            // If enabled, this will generate debug information output over USB.
  //#define EXPERIMENTAL_SCURVE // Enable this option to permit S-Curve Acceleration
#endif

// @section leveling

/**
 * Points to probe for all 3-point Leveling procedures.
 * Override if the automatically selected points are inadequate.
 */
#if EITHER(AUTO_BED_LEVELING_3POINT, AUTO_BED_LEVELING_UBL)
  //#define PROBE_PT_1_X 15
  //#define PROBE_PT_1_Y 180
  //#define PROBE_PT_2_X 15
  //#define PROBE_PT_2_Y 20
  //#define PROBE_PT_3_X 170
  //#define PROBE_PT_3_Y 20
#endif

/**
 * Probing Margins
 *
 * Override PROBING_MARGIN for each side of the build plate
 * Useful to get probe points to exact positions on targets or
 * to allow leveling to avoid plate clamps on only specific
 * sides of the bed. With NOZZLE_AS_PROBE negative values are
 * allowed, to permit probing outside the bed.
 *
 * If you are replacing the prior *_PROBE_BED_POSITION options,
 * LEFT and FRONT values in most cases will map directly over
 * RIGHT and REAR would be the inverse such as
 * (X/Y_BED_SIZE - RIGHT/BACK_PROBE_BED_POSITION)
 *
 * This will allow all positions to match at compilation, however
 * should the probe position be modified with M851XY then the
 * probe points will follow. This prevents any change from causing
 * the probe to be unable to reach any points.
 */
#if PROBE_SELECTED && !IS_KINEMATIC
  //#define PROBING_MARGIN_LEFT PROBING_MARGIN
  //#define PROBING_MARGIN_RIGHT PROBING_MARGIN
  //#define PROBING_MARGIN_FRONT PROBING_MARGIN
  //#define PROBING_MARGIN_BACK PROBING_MARGIN
#endif

#if EITHER(MESH_BED_LEVELING, AUTO_BED_LEVELING_UBL)
  // Override the mesh area if the automatic (max) area is too large
  //#define MESH_MIN_X MESH_INSET
  //#define MESH_MIN_Y MESH_INSET
  //#define MESH_MAX_X X_BED_SIZE - (MESH_INSET)
  //#define MESH_MAX_Y Y_BED_SIZE - (MESH_INSET)
#endif

#if BOTH(AUTO_BED_LEVELING_UBL, EEPROM_SETTINGS)
  //#define OPTIMIZED_MESH_STORAGE  // Store mesh with less precision to save EEPROM space
#endif

/**
 * Repeatedly attempt G29 leveling until it succeeds.
 * Stop after G29_MAX_RETRIES attempts.
 */
//#define G29_RETRY_AND_RECOVER
#if ENABLED(G29_RETRY_AND_RECOVER)
  #define G29_MAX_RETRIES 3
  #define G29_HALT_ON_FAILURE
  /**
   * Specify the GCODE commands that will be executed when leveling succeeds,
   * between attempts, and after the maximum number of retries have been tried.
   */
  #define G29_SUCCESS_COMMANDS "M117 Bed leveling done."
  #define G29_RECOVER_COMMANDS "M117 Probe failed. Rewiping.\nG28\nG12 P0 S12 T0"
  #define G29_FAILURE_COMMANDS "M117 Bed leveling failed.\nG0 Z10\nM300 P25 S880\nM300 P50 S0\nM300 P25 S880\nM300 P50 S0\nM300 P25 S880\nM300 P50 S0\nG4 S1"

#endif

/**
 * Thermal Probe Compensation
 * Probe measurements are adjusted to compensate for temperature distortion.
 * Use G76 to calibrate this feature. Use M871 to set values manually.
 * For a more detailed explanation of the process see G76_M871.cpp.
 */
#if HAS_BED_PROBE && TEMP_SENSOR_PROBE && TEMP_SENSOR_BED
  // Enable thermal first layer compensation using bed and probe temperatures
  #define PROBE_TEMP_COMPENSATION

  // Add additional compensation depending on hotend temperature
  // Note: this values cannot be calibrated and have to be set manually
  #if ENABLED(PROBE_TEMP_COMPENSATION)
    // Park position to wait for probe cooldown
    #define PTC_PARK_POS   { 0, 0, 100 }

    // Probe position to probe and wait for probe to reach target temperature
    #define PTC_PROBE_POS  { 90, 100 }

    // Enable additional compensation using hotend temperature
    // Note: this values cannot be calibrated automatically but have to be set manually
    //#define USE_TEMP_EXT_COMPENSATION

    // Probe temperature calibration generates a table of values starting at PTC_SAMPLE_START
    // (e.g. 30), in steps of PTC_SAMPLE_RES (e.g. 5) with PTC_SAMPLE_COUNT (e.g. 10) samples.

    //#define PTC_SAMPLE_START  30.0f
    //#define PTC_SAMPLE_RES    5.0f
    //#define PTC_SAMPLE_COUNT  10U

    // Bed temperature calibration builds a similar table.

    //#define BTC_SAMPLE_START  60.0f
    //#define BTC_SAMPLE_RES    5.0f
    //#define BTC_SAMPLE_COUNT  10U

    // The temperature the probe should be at while taking measurements during bed temperature
    // calibration.
    //#define BTC_PROBE_TEMP 30.0f

    // Height above Z=0.0f to raise the nozzle. Lowering this can help the probe to heat faster.
    // Note: the Z=0.0f offset is determined by the probe offset which can be set using M851.
    //#define PTC_PROBE_HEATING_OFFSET 0.5f

    // Height to raise the Z-probe between heating and taking the next measurement. Some probes
    // may fail to untrigger if they have been triggered for a long time, which can be solved by
    // increasing the height the probe is raised to.
    //#define PTC_PROBE_RAISE 15U

    // If the probe is outside of the defined range, use linear extrapolation using the closest
    // point and the PTC_LINEAR_EXTRAPOLATION'th next point. E.g. if set to 4 it will use data[0]
    // and data[4] to perform linear extrapolation for values below PTC_SAMPLE_START.
    //#define PTC_LINEAR_EXTRAPOLATION 4
  #endif
#endif

// @section extras

//
// G60/G61 Position Save and Return
//
//#define SAVED_POSITIONS 1         // Each saved position slot costs 12 bytes

//
// G2/G3 Arc Support
//
#define ARC_SUPPORT                 // Disable this feature to save ~3226 bytes
#if ENABLED(ARC_SUPPORT)
  #define MM_PER_ARC_SEGMENT      1 // (mm) Length (or minimum length) of each arc segment
  //#define ARC_SEGMENTS_PER_R    1 // Max segment length, MM_PER = Min
  #define MIN_ARC_SEGMENTS       24 // Minimum number of segments in a complete circle
  //#define ARC_SEGMENTS_PER_SEC 50 // Use feedrate to choose segment length (with MM_PER_ARC_SEGMENT as the minimum)
  #define N_ARC_CORRECTION       25 // Number of interpolated segments between corrections
  //#define ARC_P_CIRCLES           // Enable the 'P' parameter to specify complete circles
  //#define CNC_WORKSPACE_PLANES    // Allow G2/G3 to operate in XY, ZX, or YZ planes
  //#define SF_ARC_FIX              // Enable only if using SkeinForge with "Arc Point" fillet procedure
#endif

// Support for G5 with XYZE destination and IJPQ offsets. Requires ~2666 bytes.
//#define BEZIER_CURVE_SUPPORT

/**
 * Direct Stepping
 *
 * Comparable to the method used by Klipper, G6 direct stepping significantly
 * reduces motion calculations, increases top printing speeds, and results in
 * less step aliasing by calculating all motions in advance.
 * Preparing your G-code: https://github.com/colinrgodsey/step-daemon
 */
//#define DIRECT_STEPPING

/**
 * G38 Probe Target
 *
 * This option adds G38.2 and G38.3 (probe towards target)
 * and optionally G38.4 and G38.5 (probe away from target).
 * Set MULTIPLE_PROBING for G38 to probe more than once.
 */
//#define G38_PROBE_TARGET
#if ENABLED(G38_PROBE_TARGET)
  //#define G38_PROBE_AWAY        // Include G38.4 and G38.5 to probe away from target
  #define G38_MINIMUM_MOVE 0.0275 // (mm) Minimum distance that will produce a move.
#endif

// Moves (or segments) with fewer steps than this will be joined with the next move
#define MIN_STEPS_PER_SEGMENT 6

/**
 * Minimum delay before and after setting the stepper DIR (in ns)
 *     0 : No delay (Expect at least 10µS since one Stepper ISR must transpire)
 *    20 : Minimum for TMC2xxx drivers
 *   200 : Minimum for A4988 drivers
 *   400 : Minimum for A5984 drivers
 *   500 : Minimum for LV8729 drivers (guess, no info in datasheet)
 *   650 : Minimum for DRV8825 drivers
 *  1500 : Minimum for TB6600 drivers (guess, no info in datasheet)
 * 15000 : Minimum for TB6560 drivers (guess, no info in datasheet)
 *
 * Override the default value based on the driver type set in Configuration.h.
 */
//#define MINIMUM_STEPPER_POST_DIR_DELAY 650
//#define MINIMUM_STEPPER_PRE_DIR_DELAY 650

/**
 * Minimum stepper driver pulse width (in µs)
 *   0 : Smallest possible width the MCU can produce, compatible with TMC2xxx drivers
 *   0 : Minimum 500ns for LV8729, adjusted in stepper.h
 *   1 : Minimum for A4988 and A5984 stepper drivers
 *   2 : Minimum for DRV8825 stepper drivers
 *   3 : Minimum for TB6600 stepper drivers
 *  30 : Minimum for TB6560 stepper drivers
 *
 * Override the default value based on the driver type set in Configuration.h.
 */
//#define MINIMUM_STEPPER_PULSE 2

/**
 * Maximum stepping rate (in Hz) the stepper driver allows
 *  If undefined, defaults to 1MHz / (2 * MINIMUM_STEPPER_PULSE)
 *  5000000 : Maximum for TMC2xxx stepper drivers
 *  1000000 : Maximum for LV8729 stepper driver
 *  500000  : Maximum for A4988 stepper driver
 *  250000  : Maximum for DRV8825 stepper driver
 *  150000  : Maximum for TB6600 stepper driver
 *   15000  : Maximum for TB6560 stepper driver
 *
 * Override the default value based on the driver type set in Configuration.h.
 */
//#define MAXIMUM_STEPPER_RATE 250000

// @section temperature

// Control heater 0 and heater 1 in parallel.
//#define HEATERS_PARALLEL

//===========================================================================
//================================= Buffers =================================
//===========================================================================

// @section motion

// The number of linear moves that can be in the planner at once.
// The value of BLOCK_BUFFER_SIZE must be a power of 2 (e.g. 8, 16, 32)
#if BOTH(SDSUPPORT, DIRECT_STEPPING)
  #define BLOCK_BUFFER_SIZE  8
#elif ENABLED(SDSUPPORT)
  #define BLOCK_BUFFER_SIZE 16
#else
  #define BLOCK_BUFFER_SIZE 16
#endif

// @section serial

// The ASCII buffer for serial input
#define MAX_CMD_SIZE 96
#define BUFSIZE 4

// Transmission to Host Buffer Size
// To save 386 bytes of PROGMEM (and TX_BUFFER_SIZE+3 bytes of RAM) set to 0.
// To buffer a simple "ok" you need 4 bytes.
// For ADVANCED_OK (M105) you need 32 bytes.
// For debug-echo: 128 bytes for the optimal speed.
// Other output doesn't need to be that speedy.
// :[0, 2, 4, 8, 16, 32, 64, 128, 256]
#define TX_BUFFER_SIZE 0

// Host Receive Buffer Size
// Without XON/XOFF flow control (see SERIAL_XON_XOFF below) 32 bytes should be enough.
// To use flow control, set this buffer size to at least 1024 bytes.
// :[0, 2, 4, 8, 16, 32, 64, 128, 256, 512, 1024, 2048]
//#define RX_BUFFER_SIZE 1024

#if RX_BUFFER_SIZE >= 1024
  // Enable to have the controller send XON/XOFF control characters to
  // the host to signal the RX buffer is becoming full.
  //#define SERIAL_XON_XOFF
#endif

// Add M575 G-code to change the baud rate
//#define BAUD_RATE_GCODE

#if ENABLED(SDSUPPORT)
  // Enable this option to collect and display the maximum
  // RX queue usage after transferring a file to SD.
  //#define SERIAL_STATS_MAX_RX_QUEUED

  // Enable this option to collect and display the number
  // of dropped bytes after a file transfer to SD.
  //#define SERIAL_STATS_DROPPED_RX
#endif

// Monitor RX buffer usage
// Dump an error to the serial port if the serial receive buffer overflows.
// If you see these errors, increase the RX_BUFFER_SIZE value.
// Not supported on all platforms.
//#define RX_BUFFER_MONITOR

/**
 * Emergency Command Parser
 *
 * Add a low-level parser to intercept certain commands as they
 * enter the serial receive buffer, so they cannot be blocked.
 * Currently handles M108, M112, M410, M876
 * NOTE: Not yet implemented for all platforms.
 */
//#define EMERGENCY_PARSER

// Bad Serial-connections can miss a received command by sending an 'ok'
// Therefore some clients abort after 30 seconds in a timeout.
// Some other clients start sending commands while receiving a 'wait'.
// This "wait" is only sent when the buffer is empty. 1 second is a good value here.
//#define NO_TIMEOUTS 1000 // Milliseconds

// Some clients will have this feature soon. This could make the NO_TIMEOUTS unnecessary.
//#define ADVANCED_OK

// Printrun may have trouble receiving long strings all at once.
// This option inserts short delays between lines of serial output.
#define SERIAL_OVERRUN_PROTECTION

// For serial echo, the number of digits after the decimal point
//#define SERIAL_FLOAT_PRECISION 4

// @section extras

/**
 * Extra Fan Speed
 * Adds a secondary fan speed for each print-cooling fan.
 *   'M106 P<fan> T3-255' : Set a secondary speed for <fan>
 *   'M106 P<fan> T2'     : Use the set secondary speed
 *   'M106 P<fan> T1'     : Restore the previous fan speed
 */
//#define EXTRA_FAN_SPEED

/**
 * Firmware-based and LCD-controlled retract
 *
 * Add G10 / G11 commands for automatic firmware-based retract / recover.
 * Use M207 and M208 to define parameters for retract / recover.
 *
 * Use M209 to enable or disable auto-retract.
 * With auto-retract enabled, all G1 E moves within the set range
 * will be converted to firmware-based retract/recover moves.
 *
 * Be sure to turn off auto-retract during filament change.
 *
 * Note that M207 / M208 / M209 settings are saved to EEPROM.
 */
//#define FWRETRACT
#if ENABLED(FWRETRACT)
  #define FWRETRACT_AUTORETRACT             // Override slicer retractions
  #if ENABLED(FWRETRACT_AUTORETRACT)
    #define MIN_AUTORETRACT             0.1 // (mm) Don't convert E moves under this length
    #define MAX_AUTORETRACT            10.0 // (mm) Don't convert E moves over this length
  #endif
  #define RETRACT_LENGTH                3   // (mm) Default retract length (positive value)
  #define RETRACT_LENGTH_SWAP          13   // (mm) Default swap retract length (positive value)
  #define RETRACT_FEEDRATE             45   // (mm/s) Default feedrate for retracting
  #define RETRACT_ZRAISE                0   // (mm) Default retract Z-raise
  #define RETRACT_RECOVER_LENGTH        0   // (mm) Default additional recover length (added to retract length on recover)
  #define RETRACT_RECOVER_LENGTH_SWAP   0   // (mm) Default additional swap recover length (added to retract length on recover from toolchange)
  #define RETRACT_RECOVER_FEEDRATE      8   // (mm/s) Default feedrate for recovering from retraction
  #define RETRACT_RECOVER_FEEDRATE_SWAP 8   // (mm/s) Default feedrate for recovering from swap retraction
  #if ENABLED(MIXING_EXTRUDER)
    //#define RETRACT_SYNC_MIXING           // Retract and restore all mixing steppers simultaneously
  #endif
#endif

/**
 * Universal tool change settings.
 * Applies to all types of extruders except where explicitly noted.
 */
#if HAS_MULTI_EXTRUDER
  // Z raise distance for tool-change, as needed for some extruders
  #define TOOLCHANGE_ZRAISE                 2 // (mm)
  //#define TOOLCHANGE_ZRAISE_BEFORE_RETRACT  // Apply raise before swap retraction (if enabled)
  //#define TOOLCHANGE_NO_RETURN              // Never return to previous position on tool-change
  #if ENABLED(TOOLCHANGE_NO_RETURN)
    //#define EVENT_GCODE_AFTER_TOOLCHANGE "G12X"   // Extra G-code to run after tool-change
  #endif

  /**
   * Retract and prime filament on tool-change to reduce
   * ooze and stringing and to get cleaner transitions.
   */
  //#define TOOLCHANGE_FILAMENT_SWAP
  #if ENABLED(TOOLCHANGE_FILAMENT_SWAP)
    // Load / Unload
    #define TOOLCHANGE_FS_LENGTH              12  // (mm) Load / Unload length
    #define TOOLCHANGE_FS_EXTRA_RESUME_LENGTH  0  // (mm) Extra length for better restart, fine tune by LCD/Gcode)
    #define TOOLCHANGE_FS_RETRACT_SPEED   (50*60) // (mm/min) (Unloading)
    #define TOOLCHANGE_FS_UNRETRACT_SPEED (25*60) // (mm/min) (On SINGLENOZZLE or Bowden loading must be slowed down)

    // Longer prime to clean out a SINGLENOZZLE
    #define TOOLCHANGE_FS_EXTRA_PRIME          0  // (mm) Extra priming length
    #define TOOLCHANGE_FS_PRIME_SPEED    (4.6*60) // (mm/min) Extra priming feedrate
    #define TOOLCHANGE_FS_WIPE_RETRACT         0  // (mm/min) Retract before cooling for less stringing, better wipe, etc.

    // Cool after prime to reduce stringing
    #define TOOLCHANGE_FS_FAN                 -1  // Fan index or -1 to skip
    #define TOOLCHANGE_FS_FAN_SPEED          255  // 0-255
    #define TOOLCHANGE_FS_FAN_TIME            10  // (seconds)

    // Swap uninitialized extruder with TOOLCHANGE_FS_PRIME_SPEED for all lengths (recover + prime)
    // (May break filament if not retracted beforehand.)
    //#define TOOLCHANGE_FS_INIT_BEFORE_SWAP

    // Prime on the first T0 (If other, TOOLCHANGE_FS_INIT_BEFORE_SWAP applied)
    // Enable it (M217 V[0/1]) before printing, to avoid unwanted priming on host connect
    //#define TOOLCHANGE_FS_PRIME_FIRST_USED

    /**
     * Tool Change Migration
     * This feature provides G-code and LCD options to switch tools mid-print.
     * All applicable tool properties are migrated so the print can continue.
     * Tools must be closely matching and other restrictions may apply.
     * Useful to:
     *   - Change filament color without interruption
     *   - Switch spools automatically on filament runout
     *   - Switch to a different nozzle on an extruder jam
     */
    #define TOOLCHANGE_MIGRATION_FEATURE

  #endif

  /**
   * Position to park head during tool change.
   * Doesn't apply to SWITCHING_TOOLHEAD, DUAL_X_CARRIAGE, or PARKING_EXTRUDER
   */
  //#define TOOLCHANGE_PARK
  #if ENABLED(TOOLCHANGE_PARK)
    #define TOOLCHANGE_PARK_XY    { X_MIN_POS + 10, Y_MIN_POS + 10 }
    #define TOOLCHANGE_PARK_XY_FEEDRATE 6000  // (mm/min)
    //#define TOOLCHANGE_PARK_X_ONLY          // X axis only move
    //#define TOOLCHANGE_PARK_Y_ONLY          // Y axis only move
  #endif
#endif // HAS_MULTI_EXTRUDER

/**
 * Advanced Pause
 * Experimental feature for filament change support and for parking the nozzle when paused.
 * Adds the GCode M600 for initiating filament change.
 * If PARK_HEAD_ON_PAUSE enabled, adds the GCode M125 to pause printing and park the nozzle.
 *
 * Requires an LCD display.
 * Requires NOZZLE_PARK_FEATURE.
 * This feature is required for the default FILAMENT_RUNOUT_SCRIPT.
 */
//#define ADVANCED_PAUSE_FEATURE
#if ENABLED(ADVANCED_PAUSE_FEATURE)
  #define PAUSE_PARK_RETRACT_FEEDRATE         60  // (mm/s) Initial retract feedrate.
  #define PAUSE_PARK_RETRACT_LENGTH            2  // (mm) Initial retract.
                                                  // This short retract is done immediately, before parking the nozzle.
  #define FILAMENT_CHANGE_UNLOAD_FEEDRATE     10  // (mm/s) Unload filament feedrate. This can be pretty fast.
  #define FILAMENT_CHANGE_UNLOAD_ACCEL        25  // (mm/s^2) Lower acceleration may allow a faster feedrate.
  #define FILAMENT_CHANGE_UNLOAD_LENGTH      100  // (mm) The length of filament for a complete unload.
                                                  //   For Bowden, the full length of the tube and nozzle.
                                                  //   For direct drive, the full length of the nozzle.
                                                  //   Set to 0 for manual unloading.
  #define FILAMENT_CHANGE_SLOW_LOAD_FEEDRATE   6  // (mm/s) Slow move when starting load.
  #define FILAMENT_CHANGE_SLOW_LOAD_LENGTH     0  // (mm) Slow length, to allow time to insert material.
                                                  // 0 to disable start loading and skip to fast load only
  #define FILAMENT_CHANGE_FAST_LOAD_FEEDRATE   6  // (mm/s) Load filament feedrate. This can be pretty fast.
  #define FILAMENT_CHANGE_FAST_LOAD_ACCEL     25  // (mm/s^2) Lower acceleration may allow a faster feedrate.
  #define FILAMENT_CHANGE_FAST_LOAD_LENGTH     0  // (mm) Load length of filament, from extruder gear to nozzle.
                                                  //   For Bowden, the full length of the tube and nozzle.
                                                  //   For direct drive, the full length of the nozzle.
  //#define ADVANCED_PAUSE_CONTINUOUS_PURGE       // Purge continuously up to the purge length until interrupted.
  #define ADVANCED_PAUSE_PURGE_FEEDRATE        3  // (mm/s) Extrude feedrate (after loading). Should be slower than load feedrate.
  #define ADVANCED_PAUSE_PURGE_LENGTH         50  // (mm) Length to extrude after loading.
                                                  //   Set to 0 for manual extrusion.
                                                  //   Filament can be extruded repeatedly from the Filament Change menu
                                                  //   until extrusion is consistent, and to purge old filament.
  #define ADVANCED_PAUSE_RESUME_PRIME          0  // (mm) Extra distance to prime nozzle after returning from park.
  //#define ADVANCED_PAUSE_FANS_PAUSE             // Turn off print-cooling fans while the machine is paused.

                                                  // Filament Unload does a Retract, Delay, and Purge first:
  #define FILAMENT_UNLOAD_PURGE_RETRACT       13  // (mm) Unload initial retract length.
  #define FILAMENT_UNLOAD_PURGE_DELAY       5000  // (ms) Delay for the filament to cool after retract.
  #define FILAMENT_UNLOAD_PURGE_LENGTH         8  // (mm) An unretract is done, then this length is purged.
  #define FILAMENT_UNLOAD_PURGE_FEEDRATE      25  // (mm/s) feedrate to purge before unload

  #define PAUSE_PARK_NOZZLE_TIMEOUT           45  // (seconds) Time limit before the nozzle is turned off for safety.
  #define FILAMENT_CHANGE_ALERT_BEEPS         10  // Number of alert beeps to play when a response is needed.
  #define PAUSE_PARK_NO_STEPPER_TIMEOUT           // Enable for XYZ steppers to stay powered on during filament change.

  //#define PARK_HEAD_ON_PAUSE                    // Park the nozzle during pause and filament change.
  //#define HOME_BEFORE_FILAMENT_CHANGE           // If needed, home before parking for filament change

  //#define FILAMENT_LOAD_UNLOAD_GCODES           // Add M701/M702 Load/Unload G-codes, plus Load/Unload in the LCD Prepare menu.
  //#define FILAMENT_UNLOAD_ALL_EXTRUDERS         // Allow M702 to unload all extruders above a minimum target temp (as set by M302)
#endif

// @section tmc

/**
 * TMC26X Stepper Driver options
 *
 * The TMC26XStepper library is required for this stepper driver.
 * https://github.com/trinamic/TMC26XStepper
 */
#if HAS_DRIVER(TMC26X)

  #if AXIS_DRIVER_TYPE_X(TMC26X)
    #define X_MAX_CURRENT     1000  // (mA)
    #define X_SENSE_RESISTOR    91  // (mOhms)
    #define X_MICROSTEPS        16  // Number of microsteps
  #endif

  #if AXIS_DRIVER_TYPE_X2(TMC26X)
    #define X2_MAX_CURRENT    1000
    #define X2_SENSE_RESISTOR   91
    #define X2_MICROSTEPS       16
  #endif

  #if AXIS_DRIVER_TYPE_Y(TMC26X)
    #define Y_MAX_CURRENT     1000
    #define Y_SENSE_RESISTOR    91
    #define Y_MICROSTEPS        16
  #endif

  #if AXIS_DRIVER_TYPE_Y2(TMC26X)
    #define Y2_MAX_CURRENT    1000
    #define Y2_SENSE_RESISTOR   91
    #define Y2_MICROSTEPS       16
  #endif

  #if AXIS_DRIVER_TYPE_Z(TMC26X)
    #define Z_MAX_CURRENT     1000
    #define Z_SENSE_RESISTOR    91
    #define Z_MICROSTEPS        16
  #endif

  #if AXIS_DRIVER_TYPE_Z2(TMC26X)
    #define Z2_MAX_CURRENT    1000
    #define Z2_SENSE_RESISTOR   91
    #define Z2_MICROSTEPS       16
  #endif

  #if AXIS_DRIVER_TYPE_Z3(TMC26X)
    #define Z3_MAX_CURRENT    1000
    #define Z3_SENSE_RESISTOR   91
    #define Z3_MICROSTEPS       16
  #endif

  #if AXIS_DRIVER_TYPE_Z4(TMC26X)
    #define Z4_MAX_CURRENT    1000
    #define Z4_SENSE_RESISTOR   91
    #define Z4_MICROSTEPS       16
  #endif

  #if AXIS_DRIVER_TYPE_E0(TMC26X)
    #define E0_MAX_CURRENT    1000
    #define E0_SENSE_RESISTOR   91
    #define E0_MICROSTEPS       16
  #endif

  #if AXIS_DRIVER_TYPE_E1(TMC26X)
    #define E1_MAX_CURRENT    1000
    #define E1_SENSE_RESISTOR   91
    #define E1_MICROSTEPS       16
  #endif

  #if AXIS_DRIVER_TYPE_E2(TMC26X)
    #define E2_MAX_CURRENT    1000
    #define E2_SENSE_RESISTOR   91
    #define E2_MICROSTEPS       16
  #endif

  #if AXIS_DRIVER_TYPE_E3(TMC26X)
    #define E3_MAX_CURRENT    1000
    #define E3_SENSE_RESISTOR   91
    #define E3_MICROSTEPS       16
  #endif

  #if AXIS_DRIVER_TYPE_E4(TMC26X)
    #define E4_MAX_CURRENT    1000
    #define E4_SENSE_RESISTOR   91
    #define E4_MICROSTEPS       16
  #endif

  #if AXIS_DRIVER_TYPE_E5(TMC26X)
    #define E5_MAX_CURRENT    1000
    #define E5_SENSE_RESISTOR   91
    #define E5_MICROSTEPS       16
  #endif

  #if AXIS_DRIVER_TYPE_E6(TMC26X)
    #define E6_MAX_CURRENT    1000
    #define E6_SENSE_RESISTOR   91
    #define E6_MICROSTEPS       16
  #endif

  #if AXIS_DRIVER_TYPE_E7(TMC26X)
    #define E7_MAX_CURRENT    1000
    #define E7_SENSE_RESISTOR   91
    #define E7_MICROSTEPS       16
  #endif

#endif // TMC26X

// @section tmc_smart

/**
 * To use TMC2130, TMC2160, TMC2660, TMC5130, TMC5160 stepper drivers in SPI mode
 * connect your SPI pins to the hardware SPI interface on your board and define
 * the required CS pins in your `pins_MYBOARD.h` file. (e.g., RAMPS 1.4 uses AUX3
 * pins `X_CS_PIN 53`, `Y_CS_PIN 49`, etc.).
 * You may also use software SPI if you wish to use general purpose IO pins.
 *
 * To use TMC2208 stepper UART-configurable stepper drivers connect #_SERIAL_TX_PIN
 * to the driver side PDN_UART pin with a 1K resistor.
 * To use the reading capabilities, also connect #_SERIAL_RX_PIN to PDN_UART without
 * a resistor.
 * The drivers can also be used with hardware serial.
 *
 * TMCStepper library is required to use TMC stepper drivers.
 * https://github.com/teemuatlut/TMCStepper
 */
#if HAS_TRINAMIC_CONFIG

  #define HOLD_MULTIPLIER    0.5  // Scales down the holding current from run current

  /**
   * Interpolate microsteps to 256
   * Override for each driver with <driver>_INTERPOLATE settings below
   */
  #define INTERPOLATE      true

  #if AXIS_IS_TMC(X)
    #define X_CURRENT       800        // (mA) RMS current. Multiply by 1.414 for peak current.
    #define X_CURRENT_HOME  X_CURRENT  // (mA) RMS current for sensorless homing
    #define X_MICROSTEPS     16        // 0..256
    #define X_RSENSE          0.11
    #define X_CHAIN_POS      -1        // -1..0: Not chained. 1: MCU MOSI connected. 2: Next in chain, ...
    //#define X_INTERPOLATE  true      // Enable to override 'INTERPOLATE' for the X axis
  #endif

  #if AXIS_IS_TMC(X2)
    #define X2_CURRENT      800
    #define X2_CURRENT_HOME X2_CURRENT
    #define X2_MICROSTEPS    16
    #define X2_RSENSE         0.11
    #define X2_CHAIN_POS     -1
    //#define X2_INTERPOLATE true
  #endif

  #if AXIS_IS_TMC(Y)
    #define Y_CURRENT       800
    #define Y_CURRENT_HOME  Y_CURRENT
    #define Y_MICROSTEPS     16
    #define Y_RSENSE          0.11
    #define Y_CHAIN_POS      -1
    //#define Y_INTERPOLATE  true
  #endif

  #if AXIS_IS_TMC(Y2)
    #define Y2_CURRENT      800
    #define Y2_CURRENT_HOME Y2_CURRENT
    #define Y2_MICROSTEPS    16
    #define Y2_RSENSE         0.11
    #define Y2_CHAIN_POS     -1
    //#define Y2_INTERPOLATE true
  #endif

  #if AXIS_IS_TMC(Z)
    #define Z_CURRENT       800
    #define Z_CURRENT_HOME  Z_CURRENT
    #define Z_MICROSTEPS     16
    #define Z_RSENSE          0.11
    #define Z_CHAIN_POS      -1
    //#define Z_INTERPOLATE  true
  #endif

  #if AXIS_IS_TMC(Z2)
    #define Z2_CURRENT      800
    #define Z2_CURRENT_HOME Z2_CURRENT
    #define Z2_MICROSTEPS    16
    #define Z2_RSENSE         0.11
    #define Z2_CHAIN_POS     -1
    //#define Z2_INTERPOLATE true
  #endif

  #if AXIS_IS_TMC(Z3)
    #define Z3_CURRENT      800
    #define Z3_CURRENT_HOME Z3_CURRENT
    #define Z3_MICROSTEPS    16
    #define Z3_RSENSE         0.11
    #define Z3_CHAIN_POS     -1
    //#define Z3_INTERPOLATE true
  #endif

  #if AXIS_IS_TMC(Z4)
    #define Z4_CURRENT      800
    #define Z4_CURRENT_HOME Z4_CURRENT
    #define Z4_MICROSTEPS    16
    #define Z4_RSENSE         0.11
    #define Z4_CHAIN_POS     -1
    //#define Z4_INTERPOLATE true
  #endif

  #if AXIS_IS_TMC(E0)
    #define E0_CURRENT      800
    #define E0_MICROSTEPS    16
    #define E0_RSENSE         0.11
    #define E0_CHAIN_POS     -1
    //#define E0_INTERPOLATE true
  #endif

  #if AXIS_IS_TMC(E1)
    #define E1_CURRENT      800
    #define E1_MICROSTEPS    16
    #define E1_RSENSE         0.11
    #define E1_CHAIN_POS     -1
    //#define E1_INTERPOLATE true
  #endif

  #if AXIS_IS_TMC(E2)
    #define E2_CURRENT      800
    #define E2_MICROSTEPS    16
    #define E2_RSENSE         0.11
    #define E2_CHAIN_POS     -1
    //#define E2_INTERPOLATE true
  #endif

  #if AXIS_IS_TMC(E3)
    #define E3_CURRENT      800
    #define E3_MICROSTEPS    16
    #define E3_RSENSE         0.11
    #define E3_CHAIN_POS     -1
    //#define E3_INTERPOLATE true
  #endif

  #if AXIS_IS_TMC(E4)
    #define E4_CURRENT      800
    #define E4_MICROSTEPS    16
    #define E4_RSENSE         0.11
    #define E4_CHAIN_POS     -1
    //#define E4_INTERPOLATE true
  #endif

  #if AXIS_IS_TMC(E5)
    #define E5_CURRENT      800
    #define E5_MICROSTEPS    16
    #define E5_RSENSE         0.11
    #define E5_CHAIN_POS     -1
    //#define E5_INTERPOLATE true
  #endif

  #if AXIS_IS_TMC(E6)
    #define E6_CURRENT      800
    #define E6_MICROSTEPS    16
    #define E6_RSENSE         0.11
    #define E6_CHAIN_POS     -1
    //#define E6_INTERPOLATE true
  #endif

  #if AXIS_IS_TMC(E7)
    #define E7_CURRENT      800
    #define E7_MICROSTEPS    16
    #define E7_RSENSE         0.11
    #define E7_CHAIN_POS     -1
    //#define E7_INTERPOLATE true
  #endif

  /**
   * Override default SPI pins for TMC2130, TMC2160, TMC2660, TMC5130 and TMC5160 drivers here.
   * The default pins can be found in your board's pins file.
   */
  //#define X_CS_PIN          -1
  //#define Y_CS_PIN          -1
  //#define Z_CS_PIN          -1
  //#define X2_CS_PIN         -1
  //#define Y2_CS_PIN         -1
  //#define Z2_CS_PIN         -1
  //#define Z3_CS_PIN         -1
  //#define E0_CS_PIN         -1
  //#define E1_CS_PIN         -1
  //#define E2_CS_PIN         -1
  //#define E3_CS_PIN         -1
  //#define E4_CS_PIN         -1
  //#define E5_CS_PIN         -1
  //#define E6_CS_PIN         -1
  //#define E7_CS_PIN         -1

  /**
   * Software option for SPI driven drivers (TMC2130, TMC2160, TMC2660, TMC5130 and TMC5160).
   * The default SW SPI pins are defined the respective pins files,
   * but you can override or define them here.
   */
  //#define TMC_USE_SW_SPI
  //#define TMC_SW_MOSI       -1
  //#define TMC_SW_MISO       -1
  //#define TMC_SW_SCK        -1

  /**
   * Four TMC2209 drivers can use the same HW/SW serial port with hardware configured addresses.
   * Set the address using jumpers on pins MS1 and MS2.
   * Address | MS1  | MS2
   *       0 | LOW  | LOW
   *       1 | HIGH | LOW
   *       2 | LOW  | HIGH
   *       3 | HIGH | HIGH
   *
   * Set *_SERIAL_TX_PIN and *_SERIAL_RX_PIN to match for all drivers
   * on the same serial port, either here or in your board's pins file.
   */
  //#define  X_SLAVE_ADDRESS 0
  //#define  Y_SLAVE_ADDRESS 0
  //#define  Z_SLAVE_ADDRESS 0
  //#define X2_SLAVE_ADDRESS 0
  //#define Y2_SLAVE_ADDRESS 0
  //#define Z2_SLAVE_ADDRESS 0
  //#define Z3_SLAVE_ADDRESS 0
  //#define Z4_SLAVE_ADDRESS 0
  //#define E0_SLAVE_ADDRESS 0
  //#define E1_SLAVE_ADDRESS 0
  //#define E2_SLAVE_ADDRESS 0
  //#define E3_SLAVE_ADDRESS 0
  //#define E4_SLAVE_ADDRESS 0
  //#define E5_SLAVE_ADDRESS 0
  //#define E6_SLAVE_ADDRESS 0
  //#define E7_SLAVE_ADDRESS 0

  /**
   * Software enable
   *
   * Use for drivers that do not use a dedicated enable pin, but rather handle the same
   * function through a communication line such as SPI or UART.
   */
  //#define SOFTWARE_DRIVER_ENABLE

  /**
   * TMC2130, TMC2160, TMC2208, TMC2209, TMC5130 and TMC5160 only
   * Use Trinamic's ultra quiet stepping mode.
   * When disabled, Marlin will use spreadCycle stepping mode.
   */
  #define STEALTHCHOP_XY
  #define STEALTHCHOP_Z
  #define STEALTHCHOP_E

  /**
   * Optimize spreadCycle chopper parameters by using predefined parameter sets
   * or with the help of an example included in the library.
   * Provided parameter sets are
   * CHOPPER_DEFAULT_12V
   * CHOPPER_DEFAULT_19V
   * CHOPPER_DEFAULT_24V
   * CHOPPER_DEFAULT_36V
   * CHOPPER_09STEP_24V   // 0.9 degree steppers (24V)
   * CHOPPER_PRUSAMK3_24V // Imported parameters from the official Průša firmware for MK3 (24V)
   * CHOPPER_MARLIN_119   // Old defaults from Marlin v1.1.9
   *
   * Define your own with:
   * { <off_time[1..15]>, <hysteresis_end[-3..12]>, hysteresis_start[1..8] }
   */
  #define CHOPPER_TIMING CHOPPER_DEFAULT_12V        // All axes (override below)
  //#define CHOPPER_TIMING_X  CHOPPER_DEFAULT_12V   // For X Axes (override below)
  //#define CHOPPER_TIMING_X2 CHOPPER_DEFAULT_12V
  //#define CHOPPER_TIMING_Y  CHOPPER_DEFAULT_12V   // For Y Axes (override below)
  //#define CHOPPER_TIMING_Y2 CHOPPER_DEFAULT_12V
  //#define CHOPPER_TIMING_Z  CHOPPER_DEFAULT_12V   // For Z Axes (override below)
  //#define CHOPPER_TIMING_Z2 CHOPPER_DEFAULT_12V
  //#define CHOPPER_TIMING_Z3 CHOPPER_DEFAULT_12V
  //#define CHOPPER_TIMING_Z4 CHOPPER_DEFAULT_12V
  //#define CHOPPER_TIMING_E  CHOPPER_DEFAULT_12V   // For Extruders (override below)
  //#define CHOPPER_TIMING_E1 CHOPPER_DEFAULT_12V
  //#define CHOPPER_TIMING_E2 CHOPPER_DEFAULT_12V
  //#define CHOPPER_TIMING_E3 CHOPPER_DEFAULT_12V
  //#define CHOPPER_TIMING_E4 CHOPPER_DEFAULT_12V
  //#define CHOPPER_TIMING_E5 CHOPPER_DEFAULT_12V
  //#define CHOPPER_TIMING_E6 CHOPPER_DEFAULT_12V
  //#define CHOPPER_TIMING_E7 CHOPPER_DEFAULT_12V

  /**
   * Monitor Trinamic drivers
   * for error conditions like overtemperature and short to ground.
   * To manage over-temp Marlin can decrease the driver current until the error condition clears.
   * Other detected conditions can be used to stop the current print.
   * Relevant G-codes:
   * M906 - Set or get motor current in milliamps using axis codes X, Y, Z, E. Report values if no axis codes given.
   * M911 - Report stepper driver overtemperature pre-warn condition.
   * M912 - Clear stepper driver overtemperature pre-warn condition flag.
   * M122 - Report driver parameters (Requires TMC_DEBUG)
   */
  //#define MONITOR_DRIVER_STATUS

  #if ENABLED(MONITOR_DRIVER_STATUS)
    #define CURRENT_STEP_DOWN     50  // [mA]
    #define REPORT_CURRENT_CHANGE
    #define STOP_ON_ERROR
  #endif

  /**
   * TMC2130, TMC2160, TMC2208, TMC2209, TMC5130 and TMC5160 only
   * The driver will switch to spreadCycle when stepper speed is over HYBRID_THRESHOLD.
   * This mode allows for faster movements at the expense of higher noise levels.
   * STEALTHCHOP_(XY|Z|E) must be enabled to use HYBRID_THRESHOLD.
   * M913 X/Y/Z/E to live tune the setting
   */
  //#define HYBRID_THRESHOLD

  #define X_HYBRID_THRESHOLD     100  // [mm/s]
  #define X2_HYBRID_THRESHOLD    100
  #define Y_HYBRID_THRESHOLD     100
  #define Y2_HYBRID_THRESHOLD    100
  #define Z_HYBRID_THRESHOLD       3
  #define Z2_HYBRID_THRESHOLD      3
  #define Z3_HYBRID_THRESHOLD      3
  #define Z4_HYBRID_THRESHOLD      3
  #define E0_HYBRID_THRESHOLD     30
  #define E1_HYBRID_THRESHOLD     30
  #define E2_HYBRID_THRESHOLD     30
  #define E3_HYBRID_THRESHOLD     30
  #define E4_HYBRID_THRESHOLD     30
  #define E5_HYBRID_THRESHOLD     30
  #define E6_HYBRID_THRESHOLD     30
  #define E7_HYBRID_THRESHOLD     30

  /**
   * Use StallGuard to home / probe X, Y, Z.
   *
   * TMC2130, TMC2160, TMC2209, TMC2660, TMC5130, and TMC5160 only
   * Connect the stepper driver's DIAG1 pin to the X/Y endstop pin.
   * X, Y, and Z homing will always be done in spreadCycle mode.
   *
   * X/Y/Z_STALL_SENSITIVITY is the default stall threshold.
   * Use M914 X Y Z to set the stall threshold at runtime:
   *
   *  Sensitivity   TMC2209   Others
   *    HIGHEST       255      -64    (Too sensitive => False positive)
   *    LOWEST         0        63    (Too insensitive => No trigger)
   *
   * It is recommended to set HOMING_BUMP_MM to { 0, 0, 0 }.
   *
   * SPI_ENDSTOPS  *** Beta feature! *** TMC2130 Only ***
   * Poll the driver through SPI to determine load when homing.
   * Removes the need for a wire from DIAG1 to an endstop pin.
   *
   * IMPROVE_HOMING_RELIABILITY tunes acceleration and jerk when
   * homing and adds a guard period for endstop triggering.
   *
   * Comment *_STALL_SENSITIVITY to disable sensorless homing for that axis.
   */
  //#define SENSORLESS_HOMING // StallGuard capable drivers only

  #if EITHER(SENSORLESS_HOMING, SENSORLESS_PROBING)
    // TMC2209: 0...255. TMC2130: -64...63
    #define X_STALL_SENSITIVITY  8
    #define X2_STALL_SENSITIVITY X_STALL_SENSITIVITY
    #define Y_STALL_SENSITIVITY  8
    #define Y2_STALL_SENSITIVITY Y_STALL_SENSITIVITY
    //#define Z_STALL_SENSITIVITY  8
    //#define Z2_STALL_SENSITIVITY Z_STALL_SENSITIVITY
    //#define Z3_STALL_SENSITIVITY Z_STALL_SENSITIVITY
    //#define Z4_STALL_SENSITIVITY Z_STALL_SENSITIVITY
    //#define SPI_ENDSTOPS              // TMC2130 only
    //#define IMPROVE_HOMING_RELIABILITY
  #endif

  /**
   * TMC Homing stepper phase.
   *
   * Improve homing repeatability by homing to stepper coil's nearest absolute
   * phase position. Trinamic drivers use a stepper phase table with 1024 values
   * spanning 4 full steps with 256 positions each (ergo, 1024 positions).
   * Full step positions (128, 384, 640, 896) have the highest holding torque.
   *
   * Values from 0..1023, -1 to disable homing phase for that axis.
   */
   //#define TMC_HOME_PHASE { 896, 896, 896 }

  /**
   * Beta feature!
   * Create a 50/50 square wave step pulse optimal for stepper drivers.
   */
  //#define SQUARE_WAVE_STEPPING

  /**
   * Enable M122 debugging command for TMC stepper drivers.
   * M122 S0/1 will enable continous reporting.
   */
  //#define TMC_DEBUG

  /**
   * You can set your own advanced settings by filling in predefined functions.
   * A list of available functions can be found on the library github page
   * https://github.com/teemuatlut/TMCStepper
   *
   * Example:
   * #define TMC_ADV() { \
   *   stepperX.diag0_otpw(1); \
   *   stepperY.intpol(0); \
   * }
   */
  #define TMC_ADV() {  }

#endif // HAS_TRINAMIC_CONFIG

// @section L64XX

/**
 * L64XX Stepper Driver options
 *
 * Arduino-L6470 library (0.8.0 or higher) is required.
 * https://github.com/ameyer/Arduino-L6470
 *
 * Requires the following to be defined in your pins_YOUR_BOARD file
 *     L6470_CHAIN_SCK_PIN
 *     L6470_CHAIN_MISO_PIN
 *     L6470_CHAIN_MOSI_PIN
 *     L6470_CHAIN_SS_PIN
 *     ENABLE_RESET_L64XX_CHIPS(Q)  where Q is 1 to enable and 0 to reset
 */

#if HAS_L64XX

  //#define L6470_CHITCHAT        // Display additional status info

  #if AXIS_IS_L64XX(X)
    #define X_MICROSTEPS       128  // Number of microsteps (VALID: 1, 2, 4, 8, 16, 32, 128) - L6474 max is 16
    #define X_OVERCURRENT     2000  // (mA) Current where the driver detects an over current
                                    //   L6470 & L6474 - VALID: 375 x (1 - 16) - 6A max - rounds down
                                    //   POWERSTEP01: VALID: 1000 x (1 - 32) - 32A max - rounds down
    #define X_STALLCURRENT    1500  // (mA) Current where the driver detects a stall (VALID: 31.25 * (1-128) -  4A max - rounds down)
                                    //   L6470 & L6474 - VALID: 31.25 * (1-128) -  4A max - rounds down
                                    //   POWERSTEP01: VALID: 200 x (1 - 32) - 6.4A max - rounds down
                                    //   L6474 - STALLCURRENT setting is used to set the nominal (TVAL) current
    #define X_MAX_VOLTAGE      127  // 0-255, Maximum effective voltage seen by stepper - not used by L6474
    #define X_CHAIN_POS         -1  // Position in SPI chain, 0=Not in chain, 1=Nearest MOSI
    #define X_SLEW_RATE          1  // 0-3, Slew 0 is slowest, 3 is fastest
  #endif

  #if AXIS_IS_L64XX(X2)
    #define X2_MICROSTEPS      128
    #define X2_OVERCURRENT    2000
    #define X2_STALLCURRENT   1500
    #define X2_MAX_VOLTAGE     127
    #define X2_CHAIN_POS        -1
    #define X2_SLEW_RATE         1
  #endif

  #if AXIS_IS_L64XX(Y)
    #define Y_MICROSTEPS       128
    #define Y_OVERCURRENT     2000
    #define Y_STALLCURRENT    1500
    #define Y_MAX_VOLTAGE      127
    #define Y_CHAIN_POS         -1
    #define Y_SLEW_RATE          1
  #endif

  #if AXIS_IS_L64XX(Y2)
    #define Y2_MICROSTEPS      128
    #define Y2_OVERCURRENT    2000
    #define Y2_STALLCURRENT   1500
    #define Y2_MAX_VOLTAGE     127
    #define Y2_CHAIN_POS        -1
    #define Y2_SLEW_RATE         1
  #endif

  #if AXIS_IS_L64XX(Z)
    #define Z_MICROSTEPS       128
    #define Z_OVERCURRENT     2000
    #define Z_STALLCURRENT    1500
    #define Z_MAX_VOLTAGE      127
    #define Z_CHAIN_POS         -1
    #define Z_SLEW_RATE          1
  #endif

  #if AXIS_IS_L64XX(Z2)
    #define Z2_MICROSTEPS      128
    #define Z2_OVERCURRENT    2000
    #define Z2_STALLCURRENT   1500
    #define Z2_MAX_VOLTAGE     127
    #define Z2_CHAIN_POS        -1
    #define Z2_SLEW_RATE         1
  #endif

  #if AXIS_IS_L64XX(Z3)
    #define Z3_MICROSTEPS      128
    #define Z3_OVERCURRENT    2000
    #define Z3_STALLCURRENT   1500
    #define Z3_MAX_VOLTAGE     127
    #define Z3_CHAIN_POS        -1
    #define Z3_SLEW_RATE         1
  #endif

  #if AXIS_IS_L64XX(Z4)
    #define Z4_MICROSTEPS      128
    #define Z4_OVERCURRENT    2000
    #define Z4_STALLCURRENT   1500
    #define Z4_MAX_VOLTAGE     127
    #define Z4_CHAIN_POS        -1
    #define Z4_SLEW_RATE         1
  #endif

  #if AXIS_IS_L64XX(E0)
    #define E0_MICROSTEPS      128
    #define E0_OVERCURRENT    2000
    #define E0_STALLCURRENT   1500
    #define E0_MAX_VOLTAGE     127
    #define E0_CHAIN_POS        -1
    #define E0_SLEW_RATE         1
  #endif

  #if AXIS_IS_L64XX(E1)
    #define E1_MICROSTEPS      128
    #define E1_OVERCURRENT    2000
    #define E1_STALLCURRENT   1500
    #define E1_MAX_VOLTAGE     127
    #define E1_CHAIN_POS        -1
    #define E1_SLEW_RATE         1
  #endif

  #if AXIS_IS_L64XX(E2)
    #define E2_MICROSTEPS      128
    #define E2_OVERCURRENT    2000
    #define E2_STALLCURRENT   1500
    #define E2_MAX_VOLTAGE     127
    #define E2_CHAIN_POS        -1
    #define E2_SLEW_RATE         1
  #endif

  #if AXIS_IS_L64XX(E3)
    #define E3_MICROSTEPS      128
    #define E3_OVERCURRENT    2000
    #define E3_STALLCURRENT   1500
    #define E3_MAX_VOLTAGE     127
    #define E3_CHAIN_POS        -1
    #define E3_SLEW_RATE         1
  #endif

  #if AXIS_IS_L64XX(E4)
    #define E4_MICROSTEPS      128
    #define E4_OVERCURRENT    2000
    #define E4_STALLCURRENT   1500
    #define E4_MAX_VOLTAGE     127
    #define E4_CHAIN_POS        -1
    #define E4_SLEW_RATE         1
  #endif

  #if AXIS_IS_L64XX(E5)
    #define E5_MICROSTEPS      128
    #define E5_OVERCURRENT    2000
    #define E5_STALLCURRENT   1500
    #define E5_MAX_VOLTAGE     127
    #define E5_CHAIN_POS        -1
    #define E5_SLEW_RATE         1
  #endif

  #if AXIS_IS_L64XX(E6)
    #define E6_MICROSTEPS      128
    #define E6_OVERCURRENT    2000
    #define E6_STALLCURRENT   1500
    #define E6_MAX_VOLTAGE     127
    #define E6_CHAIN_POS        -1
    #define E6_SLEW_RATE         1
  #endif

  #if AXIS_IS_L64XX(E7)
    #define E7_MICROSTEPS      128
    #define E7_OVERCURRENT    2000
    #define E7_STALLCURRENT   1500
    #define E7_MAX_VOLTAGE     127
    #define E7_CHAIN_POS        -1
    #define E7_SLEW_RATE         1
  #endif

  /**
   * Monitor L6470 drivers for error conditions like over temperature and over current.
   * In the case of over temperature Marlin can decrease the drive until the error condition clears.
   * Other detected conditions can be used to stop the current print.
   * Relevant G-codes:
   * M906 - I1/2/3/4/5  Set or get motor drive level using axis codes X, Y, Z, E. Report values if no axis codes given.
   *         I not present or I0 or I1 - X, Y, Z or E0
   *         I2 - X2, Y2, Z2 or E1
   *         I3 - Z3 or E3
   *         I4 - Z4 or E4
   *         I5 - E5
   * M916 - Increase drive level until get thermal warning
   * M917 - Find minimum current thresholds
   * M918 - Increase speed until max or error
   * M122 S0/1 - Report driver parameters
   */
  //#define MONITOR_L6470_DRIVER_STATUS

  #if ENABLED(MONITOR_L6470_DRIVER_STATUS)
    #define KVAL_HOLD_STEP_DOWN     1
    //#define L6470_STOP_ON_ERROR
  #endif

#endif // HAS_L64XX

// @section i2cbus

//
// I2C Master ID for LPC176x LCD and Digital Current control
// Does not apply to other peripherals based on the Wire library.
//
//#define I2C_MASTER_ID  1  // Set a value from 0 to 2

/**
 * TWI/I2C BUS
 *
 * This feature is an EXPERIMENTAL feature so it shall not be used on production
 * machines. Enabling this will allow you to send and receive I2C data from slave
 * devices on the bus.
 *
 * ; Example #1
 * ; This macro send the string "Marlin" to the slave device with address 0x63 (99)
 * ; It uses multiple M260 commands with one B<base 10> arg
 * M260 A99  ; Target slave address
 * M260 B77  ; M
 * M260 B97  ; a
 * M260 B114 ; r
 * M260 B108 ; l
 * M260 B105 ; i
 * M260 B110 ; n
 * M260 S1   ; Send the current buffer
 *
 * ; Example #2
 * ; Request 6 bytes from slave device with address 0x63 (99)
 * M261 A99 B5
 *
 * ; Example #3
 * ; Example serial output of a M261 request
 * echo:i2c-reply: from:99 bytes:5 data:hello
 */

//#define EXPERIMENTAL_I2CBUS
#if ENABLED(EXPERIMENTAL_I2CBUS)
  #define I2C_SLAVE_ADDRESS  0  // Set a value from 8 to 127 to act as a slave
#endif

// @section extras

/**
 * Photo G-code
 * Add the M240 G-code to take a photo.
 * The photo can be triggered by a digital pin or a physical movement.
 */
//#define PHOTO_GCODE
#if ENABLED(PHOTO_GCODE)
  // A position to move to (and raise Z) before taking the photo
  //#define PHOTO_POSITION { X_MAX_POS - 5, Y_MAX_POS, 0 }  // { xpos, ypos, zraise } (M240 X Y Z)
  //#define PHOTO_DELAY_MS   100                            // (ms) Duration to pause before moving back (M240 P)
  //#define PHOTO_RETRACT_MM   6.5                          // (mm) E retract/recover for the photo move (M240 R S)

  // Canon RC-1 or homebrew digital camera trigger
  // Data from: https://www.doc-diy.net/photo/rc-1_hacked/
  //#define PHOTOGRAPH_PIN 23

  // Canon Hack Development Kit
  // https://captain-slow.dk/2014/03/09/3d-printing-timelapses/
  //#define CHDK_PIN        4

  // Optional second move with delay to trigger the camera shutter
  //#define PHOTO_SWITCH_POSITION { X_MAX_POS, Y_MAX_POS }  // { xpos, ypos } (M240 I J)

  // Duration to hold the switch or keep CHDK_PIN high
  //#define PHOTO_SWITCH_MS   50 // (ms) (M240 D)

  /**
   * PHOTO_PULSES_US may need adjustment depending on board and camera model.
   * Pin must be running at 48.4kHz.
   * Be sure to use a PHOTOGRAPH_PIN which can rise and fall quick enough.
   * (e.g., MKS SBase temp sensor pin was too slow, so used P1.23 on J8.)
   *
   *  Example pulse data for Nikon: https://bit.ly/2FKD0Aq
   *                     IR Wiring: https://git.io/JvJf7
   */
  //#define PHOTO_PULSES_US { 2000, 27850, 400, 1580, 400, 3580, 400 }  // (µs) Durations for each 48.4kHz oscillation
  #ifdef PHOTO_PULSES_US
    #define PHOTO_PULSE_DELAY_US 13 // (µs) Approximate duration of each HIGH and LOW pulse in the oscillation
  #endif
#endif

/**
 * Spindle & Laser control
 *
 * Add the M3, M4, and M5 commands to turn the spindle/laser on and off, and
 * to set spindle speed, spindle direction, and laser power.
 *
 * SuperPid is a router/spindle speed controller used in the CNC milling community.
 * Marlin can be used to turn the spindle on and off. It can also be used to set
 * the spindle speed from 5,000 to 30,000 RPM.
 *
 * You'll need to select a pin for the ON/OFF function and optionally choose a 0-5V
 * hardware PWM pin for the speed control and a pin for the rotation direction.
 *
 * See https://marlinfw.org/docs/configuration/laser_spindle.html for more config details.
 */
//#define SPINDLE_FEATURE
//#define LASER_FEATURE
#if EITHER(SPINDLE_FEATURE, LASER_FEATURE)
  #define SPINDLE_LASER_ACTIVE_STATE    LOW    // Set to "HIGH" if the on/off function is active HIGH
  #define SPINDLE_LASER_PWM             true   // Set to "true" if your controller supports setting the speed/power
  #define SPINDLE_LASER_PWM_INVERT      false  // Set to "true" if the speed/power goes up when you want it to go slower

  #define SPINDLE_LASER_FREQUENCY       2500   // (Hz) Spindle/laser frequency (only on supported HALs: AVR and LPC)

  //#define SPINDLE_SERVO         // A servo converting an angle to spindle power
  #ifdef SPINDLE_SERVO
    #define SPINDLE_SERVO_NR   0  // Index of servo used for spindle control
    #define SPINDLE_SERVO_MIN 10  // Minimum angle for servo spindle
  #endif

  /**
   * Speed / Power can be set ('M3 S') and displayed in terms of:
   *  - PWM255  (S0 - S255)
   *  - PERCENT (S0 - S100)
   *  - RPM     (S0 - S50000)  Best for use with a spindle
   *  - SERVO   (S0 - S180)
   */
  #define CUTTER_POWER_UNIT PWM255

  /**
   * Relative Cutter Power
   * Normally, 'M3 O<power>' sets
   * OCR power is relative to the range SPEED_POWER_MIN...SPEED_POWER_MAX.
   * so input powers of 0...255 correspond to SPEED_POWER_MIN...SPEED_POWER_MAX
   * instead of normal range (0 to SPEED_POWER_MAX).
   * Best used with (e.g.) SuperPID router controller: S0 = 5,000 RPM and S255 = 30,000 RPM
   */
  //#define CUTTER_POWER_RELATIVE              // Set speed proportional to [SPEED_POWER_MIN...SPEED_POWER_MAX]

  #if ENABLED(SPINDLE_FEATURE)
    //#define SPINDLE_CHANGE_DIR               // Enable if your spindle controller can change spindle direction
    #define SPINDLE_CHANGE_DIR_STOP            // Enable if the spindle should stop before changing spin direction
    #define SPINDLE_INVERT_DIR          false  // Set to "true" if the spin direction is reversed

    #define SPINDLE_LASER_POWERUP_DELAY   5000 // (ms) Delay to allow the spindle/laser to come up to speed/power
    #define SPINDLE_LASER_POWERDOWN_DELAY 5000 // (ms) Delay to allow the spindle to stop

    /**
     * M3/M4 Power Equation
     *
     * Each tool uses different value ranges for speed / power control.
     * These parameters are used to convert between tool power units and PWM.
     *
     * Speed/Power = (PWMDC / 255 * 100 - SPEED_POWER_INTERCEPT) / SPEED_POWER_SLOPE
     * PWMDC = (spdpwr - SPEED_POWER_MIN) / (SPEED_POWER_MAX - SPEED_POWER_MIN) / SPEED_POWER_SLOPE
     */
    #define SPEED_POWER_INTERCEPT         0    // (%) 0-100 i.e., Minimum power percentage
    #define SPEED_POWER_MIN            5000    // (RPM)
    #define SPEED_POWER_MAX           30000    // (RPM) SuperPID router controller 0 - 30,000 RPM
    #define SPEED_POWER_STARTUP       25000    // (RPM) M3/M4 speed/power default (with no arguments)

  #else

    #define SPEED_POWER_INTERCEPT         0    // (%) 0-100 i.e., Minimum power percentage
    #define SPEED_POWER_MIN               0    // (%) 0-100
    #define SPEED_POWER_MAX             100    // (%) 0-100
    #define SPEED_POWER_STARTUP          80    // (%) M3/M4 speed/power default (with no arguments)

    // Define the minimum and maximum test pulse time values for a laser test fire function
    #define LASER_TEST_PULSE_MIN           1   // Used with Laser Control Menu
    #define LASER_TEST_PULSE_MAX         999   // Caution: Menu may not show more than 3 characters

    /**
     * Enable inline laser power to be handled in the planner / stepper routines.
     * Inline power is specified by the I (inline) flag in an M3 command (e.g., M3 S20 I)
     * or by the 'S' parameter in G0/G1/G2/G3 moves (see LASER_MOVE_POWER).
     *
     * This allows the laser to keep in perfect sync with the planner and removes
     * the powerup/down delay since lasers require negligible time.
     */
    //#define LASER_POWER_INLINE

    #if ENABLED(LASER_POWER_INLINE)
      /**
       * Scale the laser's power in proportion to the movement rate.
       *
       * - Sets the entry power proportional to the entry speed over the nominal speed.
       * - Ramps the power up every N steps to approximate the speed trapezoid.
       * - Due to the limited power resolution this is only approximate.
       */
      #define LASER_POWER_INLINE_TRAPEZOID

      /**
       * Continuously calculate the current power (nominal_power * current_rate / nominal_rate).
       * Required for accurate power with non-trapezoidal acceleration (e.g., S_CURVE_ACCELERATION).
       * This is a costly calculation so this option is discouraged on 8-bit AVR boards.
       *
       * LASER_POWER_INLINE_TRAPEZOID_CONT_PER defines how many step cycles there are between power updates. If your
       * board isn't able to generate steps fast enough (and you are using LASER_POWER_INLINE_TRAPEZOID_CONT), increase this.
       * Note that when this is zero it means it occurs every cycle; 1 means a delay wait one cycle then run, etc.
       */
      //#define LASER_POWER_INLINE_TRAPEZOID_CONT

      /**
       * Stepper iterations between power updates. Increase this value if the board
       * can't keep up with the processing demands of LASER_POWER_INLINE_TRAPEZOID_CONT.
       * Disable (or set to 0) to recalculate power on every stepper iteration.
       */
      //#define LASER_POWER_INLINE_TRAPEZOID_CONT_PER 10

      /**
       * Include laser power in G0/G1/G2/G3/G5 commands with the 'S' parameter
       */
      //#define LASER_MOVE_POWER

      #if ENABLED(LASER_MOVE_POWER)
        // Turn off the laser on G0 moves with no power parameter.
        // If a power parameter is provided, use that instead.
        //#define LASER_MOVE_G0_OFF

        // Turn off the laser on G28 homing.
        //#define LASER_MOVE_G28_OFF
      #endif

      /**
       * Inline flag inverted
       *
       * WARNING: M5 will NOT turn off the laser unless another move
       *          is done (so G-code files must end with 'M5 I').
       */
      //#define LASER_POWER_INLINE_INVERT

      /**
       * Continuously apply inline power. ('M3 S3' == 'G1 S3' == 'M3 S3 I')
       *
       * The laser might do some weird things, so only enable this
       * feature if you understand the implications.
       */
      //#define LASER_POWER_INLINE_CONTINUOUS

    #else

      #define SPINDLE_LASER_POWERUP_DELAY     50 // (ms) Delay to allow the spindle/laser to come up to speed/power
      #define SPINDLE_LASER_POWERDOWN_DELAY   50 // (ms) Delay to allow the spindle to stop

    #endif
  #endif
#endif

/**
 * Coolant Control
 *
 * Add the M7, M8, and M9 commands to turn mist or flood coolant on and off.
 *
 * Note: COOLANT_MIST_PIN and/or COOLANT_FLOOD_PIN must also be defined.
 */
//#define COOLANT_CONTROL
#if ENABLED(COOLANT_CONTROL)
  #define COOLANT_MIST                // Enable if mist coolant is present
  #define COOLANT_FLOOD               // Enable if flood coolant is present
  #define COOLANT_MIST_INVERT  false  // Set "true" if the on/off function is reversed
  #define COOLANT_FLOOD_INVERT false  // Set "true" if the on/off function is reversed
#endif

/**
 * Filament Width Sensor
 *
 * Measures the filament width in real-time and adjusts
 * flow rate to compensate for any irregularities.
 *
 * Also allows the measured filament diameter to set the
 * extrusion rate, so the slicer only has to specify the
 * volume.
 *
 * Only a single extruder is supported at this time.
 *
 *  34 RAMPS_14    : Analog input 5 on the AUX2 connector
 *  81 PRINTRBOARD : Analog input 2 on the Exp1 connector (version B,C,D,E)
 * 301 RAMBO       : Analog input 3
 *
 * Note: May require analog pins to be defined for other boards.
 */
//#define FILAMENT_WIDTH_SENSOR

#if ENABLED(FILAMENT_WIDTH_SENSOR)
  #define FILAMENT_SENSOR_EXTRUDER_NUM 0    // Index of the extruder that has the filament sensor. :[0,1,2,3,4]
  #define MEASUREMENT_DELAY_CM        14    // (cm) The distance from the filament sensor to the melting chamber

  #define FILWIDTH_ERROR_MARGIN        1.0  // (mm) If a measurement differs too much from nominal width ignore it
  #define MAX_MEASUREMENT_DELAY       20    // (bytes) Buffer size for stored measurements (1 byte per cm). Must be larger than MEASUREMENT_DELAY_CM.

  #define DEFAULT_MEASURED_FILAMENT_DIA DEFAULT_NOMINAL_FILAMENT_DIA // Set measured to nominal initially

  // Display filament width on the LCD status line. Status messages will expire after 5 seconds.
  //#define FILAMENT_LCD_DISPLAY
#endif

/**
 * Power Monitor
 * Monitor voltage (V) and/or current (A), and -when possible- power (W)
 *
 * Read and configure with M430
 *
 * The current sensor feeds DC voltage (relative to the measured current) to an analog pin
 * The voltage sensor feeds DC voltage (relative to the measured voltage) to an analog pin
 */
//#define POWER_MONITOR_CURRENT   // Monitor the system current
//#define POWER_MONITOR_VOLTAGE   // Monitor the system voltage
#if EITHER(POWER_MONITOR_CURRENT, POWER_MONITOR_VOLTAGE)
  #define POWER_MONITOR_VOLTS_PER_AMP   0.05000   // Input voltage to the MCU analog pin per amp  - DO NOT apply more than ADC_VREF!
  #define POWER_MONITOR_CURRENT_OFFSET -1         // Offset value for current sensors with linear function output
  #define POWER_MONITOR_VOLTS_PER_VOLT  0.11786   // Input voltage to the MCU analog pin per volt - DO NOT apply more than ADC_VREF!
  #define POWER_MONITOR_FIXED_VOLTAGE   13.6      // Voltage for a current sensor with no voltage sensor (for power display)
#endif

/**
 * CNC Coordinate Systems
 *
 * Enables G53 and G54-G59.3 commands to select coordinate systems
 * and G92.1 to reset the workspace to native machine space.
 */
//#define CNC_COORDINATE_SYSTEMS

/**
 * Auto-report temperatures with M155 S<seconds>
 */
#define AUTO_REPORT_TEMPERATURES

/**
 * Include capabilities in M115 output
 */
#define EXTENDED_CAPABILITIES_REPORT
#if ENABLED(EXTENDED_CAPABILITIES_REPORT)
  //#define M115_GEOMETRY_REPORT
#endif

/**
 * Expected Printer Check
 * Add the M16 G-code to compare a string to the MACHINE_NAME.
 * M16 with a non-matching string causes the printer to halt.
 */
//#define EXPECTED_PRINTER_CHECK

/**
 * Disable all Volumetric extrusion options
 */
//#define NO_VOLUMETRICS

#if DISABLED(NO_VOLUMETRICS)
  /**
   * Volumetric extrusion default state
   * Activate to make volumetric extrusion the default method,
   * with DEFAULT_NOMINAL_FILAMENT_DIA as the default diameter.
   *
   * M200 D0 to disable, M200 Dn to set a new diameter (and enable volumetric).
   * M200 S0/S1 to disable/enable volumetric extrusion.
   */
  //#define VOLUMETRIC_DEFAULT_ON

  //#define VOLUMETRIC_EXTRUDER_LIMIT
  #if ENABLED(VOLUMETRIC_EXTRUDER_LIMIT)
    /**
     * Default volumetric extrusion limit in cubic mm per second (mm^3/sec).
     * This factory setting applies to all extruders.
     * Use 'M200 [T<extruder>] L<limit>' to override and 'M502' to reset.
     * A non-zero value activates Volume-based Extrusion Limiting.
     */
    #define DEFAULT_VOLUMETRIC_EXTRUDER_LIMIT 0.00      // (mm^3/sec)
  #endif
#endif

/**
 * Enable this option for a leaner build of Marlin that removes all
 * workspace offsets, simplifying coordinate transformations, leveling, etc.
 *
 *  - M206 and M428 are disabled.
 *  - G92 will revert to its behavior from Marlin 1.0.
 */
//#define NO_WORKSPACE_OFFSETS

// Extra options for the M114 "Current Position" report
//#define M114_DETAIL         // Use 'M114` for details to check planner calculations
//#define M114_REALTIME       // Real current position based on forward kinematics
//#define M114_LEGACY         // M114 used to synchronize on every call. Enable if needed.

//#define REPORT_FAN_CHANGE   // Report the new fan speed when changed by M106 (and others)

/**
 * Set the number of proportional font spaces required to fill up a typical character space.
 * This can help to better align the output of commands like `G29 O` Mesh Output.
 *
 * For clients that use a fixed-width font (like OctoPrint), leave this set to 1.0.
 * Otherwise, adjust according to your client and font.
 */
#define PROPORTIONAL_FONT_RATIO 1.0

/**
 * Spend 28 bytes of SRAM to optimize the GCode parser
 */
#define FASTER_GCODE_PARSER

#if ENABLED(FASTER_GCODE_PARSER)
  //#define GCODE_QUOTED_STRINGS  // Support for quoted string parameters
#endif

//#define MEATPACK                // Support for MeatPack G-code compression (https://github.com/scottmudge/OctoPrint-MeatPack)

//#define GCODE_CASE_INSENSITIVE  // Accept G-code sent to the firmware in lowercase

//#define REPETIER_GCODE_M360     // Add commands originally from Repetier FW

/**
 * CNC G-code options
 * Support CNC-style G-code dialects used by laser cutters, drawing machine cams, etc.
 * Note that G0 feedrates should be used with care for 3D printing (if used at all).
 * High feedrates may cause ringing and harm print quality.
 */
//#define PAREN_COMMENTS      // Support for parentheses-delimited comments
//#define GCODE_MOTION_MODES  // Remember the motion mode (G0 G1 G2 G3 G5 G38.X) and apply for X Y Z E F, etc.

// Enable and set a (default) feedrate for all G0 moves
//#define G0_FEEDRATE 3000 // (mm/min)
#ifdef G0_FEEDRATE
  //#define VARIABLE_G0_FEEDRATE // The G0 feedrate is set by F in G0 motion mode
#endif

/**
 * Startup commands
 *
 * Execute certain G-code commands immediately after power-on.
 */
//#define STARTUP_COMMANDS "M17 Z"

/**
 * G-code Macros
 *
 * Add G-codes M810-M819 to define and run G-code macros.
 * Macros are not saved to EEPROM.
 */
//#define GCODE_MACROS
#if ENABLED(GCODE_MACROS)
  #define GCODE_MACROS_SLOTS       5  // Up to 10 may be used
  #define GCODE_MACROS_SLOT_SIZE  50  // Maximum length of a single macro
#endif

/**
 * User-defined menu items to run custom G-code.
 * Up to 25 may be defined, but the actual number is LCD-dependent.
 */
//#define CUSTOM_USER_MENUS
#if ENABLED(CUSTOM_USER_MENUS)
  //#define CUSTOM_USER_MENU_TITLE "Custom Commands"
  #define USER_SCRIPT_DONE "M117 User Script Done"
  #define USER_SCRIPT_AUDIBLE_FEEDBACK
  //#define USER_SCRIPT_RETURN  // Return to status screen after a script

  #define USER_DESC_1 "Home & UBL Info"
  #define USER_GCODE_1 "G28\nG29W"

  #define USER_DESC_2 "Preheat for " PREHEAT_1_LABEL
  #define USER_GCODE_2 "M140 S" STRINGIFY(PREHEAT_1_TEMP_BED) "\nM104 S" STRINGIFY(PREHEAT_1_TEMP_HOTEND)

  #define USER_DESC_3 "Preheat for " PREHEAT_2_LABEL
  #define USER_GCODE_3 "M140 S" STRINGIFY(PREHEAT_2_TEMP_BED) "\nM104 S" STRINGIFY(PREHEAT_2_TEMP_HOTEND)

  #define USER_DESC_4 "Heat Bed/Home/Level"
  #define USER_GCODE_4 "M140 S" STRINGIFY(PREHEAT_2_TEMP_BED) "\nG28\nG29"

  #define USER_DESC_5 "Home & Info"
  #define USER_GCODE_5 "G28\nM503"
#endif

/**
 * Host Action Commands
 *
 * Define host streamer action commands in compliance with the standard.
 *
 * See https://reprap.org/wiki/G-code#Action_commands
 * Common commands ........ poweroff, pause, paused, resume, resumed, cancel
 * G29_RETRY_AND_RECOVER .. probe_rewipe, probe_failed
 *
 * Some features add reason codes to extend these commands.
 *
 * Host Prompt Support enables Marlin to use the host for user prompts so
 * filament runout and other processes can be managed from the host side.
 */
//#define HOST_ACTION_COMMANDS
#if ENABLED(HOST_ACTION_COMMANDS)
  //#define HOST_PROMPT_SUPPORT
  //#define HOST_START_MENU_ITEM  // Add a menu item that tells the host to start
#endif

/**
 * Cancel Objects
 *
 * Implement M486 to allow Marlin to skip objects
 */
//#define CANCEL_OBJECTS

/**
 * I2C position encoders for closed loop control.
 * Developed by Chris Barr at Aus3D.
 *
 * Wiki: https://wiki.aus3d.com.au/Magnetic_Encoder
 * Github: https://github.com/Aus3D/MagneticEncoder
 *
 * Supplier: https://aus3d.com.au/magnetic-encoder-module
 * Alternative Supplier: https://reliabuild3d.com/
 *
 * Reliabuild encoders have been modified to improve reliability.
 */

//#define I2C_POSITION_ENCODERS
#if ENABLED(I2C_POSITION_ENCODERS)

  #define I2CPE_ENCODER_CNT         1                       // The number of encoders installed; max of 5
                                                            // encoders supported currently.

  #define I2CPE_ENC_1_ADDR          I2CPE_PRESET_ADDR_X     // I2C address of the encoder. 30-200.
  #define I2CPE_ENC_1_AXIS          X_AXIS                  // Axis the encoder module is installed on.  <X|Y|Z|E>_AXIS.
  #define I2CPE_ENC_1_TYPE          I2CPE_ENC_TYPE_LINEAR   // Type of encoder:  I2CPE_ENC_TYPE_LINEAR -or-
                                                            // I2CPE_ENC_TYPE_ROTARY.
  #define I2CPE_ENC_1_TICKS_UNIT    2048                    // 1024 for magnetic strips with 2mm poles; 2048 for
                                                            // 1mm poles. For linear encoders this is ticks / mm,
                                                            // for rotary encoders this is ticks / revolution.
  //#define I2CPE_ENC_1_TICKS_REV     (16 * 200)            // Only needed for rotary encoders; number of stepper
                                                            // steps per full revolution (motor steps/rev * microstepping)
  //#define I2CPE_ENC_1_INVERT                              // Invert the direction of axis travel.
  #define I2CPE_ENC_1_EC_METHOD     I2CPE_ECM_MICROSTEP     // Type of error error correction.
  #define I2CPE_ENC_1_EC_THRESH     0.10                    // Threshold size for error (in mm) above which the
                                                            // printer will attempt to correct the error; errors
                                                            // smaller than this are ignored to minimize effects of
                                                            // measurement noise / latency (filter).

  #define I2CPE_ENC_2_ADDR          I2CPE_PRESET_ADDR_Y     // Same as above, but for encoder 2.
  #define I2CPE_ENC_2_AXIS          Y_AXIS
  #define I2CPE_ENC_2_TYPE          I2CPE_ENC_TYPE_LINEAR
  #define I2CPE_ENC_2_TICKS_UNIT    2048
  //#define I2CPE_ENC_2_TICKS_REV   (16 * 200)
  //#define I2CPE_ENC_2_INVERT
  #define I2CPE_ENC_2_EC_METHOD     I2CPE_ECM_MICROSTEP
  #define I2CPE_ENC_2_EC_THRESH     0.10

  #define I2CPE_ENC_3_ADDR          I2CPE_PRESET_ADDR_Z     // Encoder 3.  Add additional configuration options
  #define I2CPE_ENC_3_AXIS          Z_AXIS                  // as above, or use defaults below.

  #define I2CPE_ENC_4_ADDR          I2CPE_PRESET_ADDR_E     // Encoder 4.
  #define I2CPE_ENC_4_AXIS          E_AXIS

  #define I2CPE_ENC_5_ADDR          34                      // Encoder 5.
  #define I2CPE_ENC_5_AXIS          E_AXIS

  // Default settings for encoders which are enabled, but without settings configured above.
  #define I2CPE_DEF_TYPE            I2CPE_ENC_TYPE_LINEAR
  #define I2CPE_DEF_ENC_TICKS_UNIT  2048
  #define I2CPE_DEF_TICKS_REV       (16 * 200)
  #define I2CPE_DEF_EC_METHOD       I2CPE_ECM_NONE
  #define I2CPE_DEF_EC_THRESH       0.1

  //#define I2CPE_ERR_THRESH_ABORT  100.0                   // Threshold size for error (in mm) error on any given
                                                            // axis after which the printer will abort. Comment out to
                                                            // disable abort behavior.

  #define I2CPE_TIME_TRUSTED        10000                   // After an encoder fault, there must be no further fault
                                                            // for this amount of time (in ms) before the encoder
                                                            // is trusted again.

  /**
   * Position is checked every time a new command is executed from the buffer but during long moves,
   * this setting determines the minimum update time between checks. A value of 100 works well with
   * error rolling average when attempting to correct only for skips and not for vibration.
   */
  #define I2CPE_MIN_UPD_TIME_MS     4                       // (ms) Minimum time between encoder checks.

  // Use a rolling average to identify persistant errors that indicate skips, as opposed to vibration and noise.
  #define I2CPE_ERR_ROLLING_AVERAGE

#endif // I2C_POSITION_ENCODERS

/**
 * Analog Joystick(s)
 */
//#define JOYSTICK
#if ENABLED(JOYSTICK)
  #define JOY_X_PIN    5  // RAMPS: Suggested pin A5  on AUX2
  #define JOY_Y_PIN   10  // RAMPS: Suggested pin A10 on AUX2
  #define JOY_Z_PIN   12  // RAMPS: Suggested pin A12 on AUX2
  #define JOY_EN_PIN  44  // RAMPS: Suggested pin D44 on AUX2

  //#define INVERT_JOY_X  // Enable if X direction is reversed
  //#define INVERT_JOY_Y  // Enable if Y direction is reversed
  //#define INVERT_JOY_Z  // Enable if Z direction is reversed

  // Use M119 with JOYSTICK_DEBUG to find reasonable values after connecting:
  #define JOY_X_LIMITS { 5600, 8190-100, 8190+100, 10800 } // min, deadzone start, deadzone end, max
  #define JOY_Y_LIMITS { 5600, 8250-100, 8250+100, 11000 }
  #define JOY_Z_LIMITS { 4800, 8080-100, 8080+100, 11550 }
  //#define JOYSTICK_DEBUG
#endif

/**
 * Mechanical Gantry Calibration
 * Modern replacement for the Prusa TMC_Z_CALIBRATION.
 * Adds capability to work with any adjustable current drivers.
 * Implemented as G34 because M915 is deprecated.
 */
//#define MECHANICAL_GANTRY_CALIBRATION
#if ENABLED(MECHANICAL_GANTRY_CALIBRATION)
  #define GANTRY_CALIBRATION_CURRENT          600     // Default calibration current in ma
  #define GANTRY_CALIBRATION_EXTRA_HEIGHT      15     // Extra distance in mm past Z_###_POS to move
  #define GANTRY_CALIBRATION_FEEDRATE         500     // Feedrate for correction move
  //#define GANTRY_CALIBRATION_TO_MIN                 // Enable to calibrate Z in the MIN direction

  //#define GANTRY_CALIBRATION_SAFE_POSITION XY_CENTER // Safe position for nozzle
  //#define GANTRY_CALIBRATION_XY_PARK_FEEDRATE 3000  // XY Park Feedrate - MMM
  //#define GANTRY_CALIBRATION_COMMANDS_PRE   ""
  #define GANTRY_CALIBRATION_COMMANDS_POST  "G28"     // G28 highly recommended to ensure an accurate position
#endif

/**
 * MAX7219 Debug Matrix
 *
 * Add support for a low-cost 8x8 LED Matrix based on the Max7219 chip as a realtime status display.
 * Requires 3 signal wires. Some useful debug options are included to demonstrate its usage.
 */
//#define MAX7219_DEBUG
#if ENABLED(MAX7219_DEBUG)
  #define MAX7219_CLK_PIN   64
  #define MAX7219_DIN_PIN   57
  #define MAX7219_LOAD_PIN  44

  //#define MAX7219_GCODE          // Add the M7219 G-code to control the LED matrix
  #define MAX7219_INIT_TEST    2   // Test pattern at startup: 0=none, 1=sweep, 2=spiral
  #define MAX7219_NUMBER_UNITS 1   // Number of Max7219 units in chain.
  #define MAX7219_ROTATE       0   // Rotate the display clockwise (in multiples of +/- 90°)
                                   // connector at:  right=0   bottom=-90  top=90  left=180
  //#define MAX7219_REVERSE_ORDER  // The individual LED matrix units may be in reversed order
  //#define MAX7219_SIDE_BY_SIDE   // Big chip+matrix boards can be chained side-by-side

  /**
   * Sample debug features
   * If you add more debug displays, be careful to avoid conflicts!
   */
  #define MAX7219_DEBUG_PRINTER_ALIVE    // Blink corner LED of 8x8 matrix to show that the firmware is functioning
  #define MAX7219_DEBUG_PLANNER_HEAD  3  // Show the planner queue head position on this and the next LED matrix row
  #define MAX7219_DEBUG_PLANNER_TAIL  5  // Show the planner queue tail position on this and the next LED matrix row

  #define MAX7219_DEBUG_PLANNER_QUEUE 0  // Show the current planner queue depth on this and the next LED matrix row
                                         // If you experience stuttering, reboots, etc. this option can reveal how
                                         // tweaks made to the configuration are affecting the printer in real-time.
#endif

/**
 * NanoDLP Sync support
 *
 * Add support for Synchronized Z moves when using with NanoDLP. G0/G1 axis moves will output "Z_move_comp"
 * string to enable synchronization with DLP projector exposure. This change will allow to use
 * [[WaitForDoneMessage]] instead of populating your gcode with M400 commands
 */
//#define NANODLP_Z_SYNC
#if ENABLED(NANODLP_Z_SYNC)
  //#define NANODLP_ALL_AXIS  // Enables "Z_move_comp" output on any axis move.
                              // Default behavior is limited to Z axis only.
#endif

/**
 * Ethernet. Use M552 to enable and set the IP address.
 */
#if HAS_ETHERNET
  #define MAC_ADDRESS { 0xDE, 0xAD, 0xBE, 0xEF, 0xF0, 0x0D }  // A MAC address unique to your network
#endif

/**
 * WiFi Support (Espressif ESP32 WiFi)
 */
//#define WIFISUPPORT         // Marlin embedded WiFi managenent
//#define ESP3D_WIFISUPPORT   // ESP3D Library WiFi management (https://github.com/luc-github/ESP3DLib)

#if EITHER(WIFISUPPORT, ESP3D_WIFISUPPORT)
  //#define WEBSUPPORT          // Start a webserver (which may include auto-discovery)
  //#define OTASUPPORT          // Support over-the-air firmware updates
  //#define WIFI_CUSTOM_COMMAND // Accept feature config commands (e.g., WiFi ESP3D) from the host

  /**
   * To set a default WiFi SSID / Password, create a file called Configuration_Secure.h with
   * the following defines, customized for your network. This specific file is excluded via
   * .gitignore to prevent it from accidentally leaking to the public.
   *
   *   #define WIFI_SSID "WiFi SSID"
   *   #define WIFI_PWD  "WiFi Password"
   */
  //#include "Configuration_Secure.h" // External file with WiFi SSID / Password
#endif

/**
 * Průša Multi-Material Unit (MMU)
 * Enable in Configuration.h
 *
 * These devices allow a single stepper driver on the board to drive
 * multi-material feeders with any number of stepper motors.
 */
#if HAS_PRUSA_MMU1
  /**
   * This option only allows the multiplexer to switch on tool-change.
   * Additional options to configure custom E moves are pending.
   *
   * Override the default DIO selector pins here, if needed.
   * Some pins files may provide defaults for these pins.
   */
  //#define E_MUX0_PIN 40  // Always Required
  //#define E_MUX1_PIN 42  // Needed for 3 to 8 inputs
  //#define E_MUX2_PIN 44  // Needed for 5 to 8 inputs
#elif HAS_PRUSA_MMU2
  // Serial port used for communication with MMU2.
  #define MMU2_SERIAL_PORT 2

  // Use hardware reset for MMU if a pin is defined for it
  //#define MMU2_RST_PIN 23

  // Enable if the MMU2 has 12V stepper motors (MMU2 Firmware 1.0.2 and up)
  //#define MMU2_MODE_12V

  // G-code to execute when MMU2 F.I.N.D.A. probe detects filament runout
  #define MMU2_FILAMENT_RUNOUT_SCRIPT "M600"

  // Add an LCD menu for MMU2
  //#define MMU2_MENUS
  #if EITHER(MMU2_MENUS, HAS_PRUSA_MMU2S)
    // Settings for filament load / unload from the LCD menu.
    // This is for Průša MK3-style extruders. Customize for your hardware.
    #define MMU2_FILAMENTCHANGE_EJECT_FEED 80.0
    #define MMU2_LOAD_TO_NOZZLE_SEQUENCE \
      {  7.2, 1145 }, \
      { 14.4,  871 }, \
      { 36.0, 1393 }, \
      { 14.4,  871 }, \
      { 50.0,  198 }

    #define MMU2_RAMMING_SEQUENCE \
      {   1.0, 1000 }, \
      {   1.0, 1500 }, \
      {   2.0, 2000 }, \
      {   1.5, 3000 }, \
      {   2.5, 4000 }, \
      { -15.0, 5000 }, \
      { -14.0, 1200 }, \
      {  -6.0,  600 }, \
      {  10.0,  700 }, \
      { -10.0,  400 }, \
      { -50.0, 2000 }
  #endif

  /**
   * Using a sensor like the MMU2S
   * This mode requires a MK3S extruder with a sensor at the extruder idler, like the MMU2S.
   * See https://help.prusa3d.com/en/guide/3b-mk3s-mk2-5s-extruder-upgrade_41560, step 11
   */
  #if HAS_PRUSA_MMU2S
    #define MMU2_C0_RETRY   5             // Number of retries (total time = timeout*retries)

    #define MMU2_CAN_LOAD_FEEDRATE 800    // (mm/min)
    #define MMU2_CAN_LOAD_SEQUENCE \
      {  0.1, MMU2_CAN_LOAD_FEEDRATE }, \
      {  60.0, MMU2_CAN_LOAD_FEEDRATE }, \
      { -52.0, MMU2_CAN_LOAD_FEEDRATE }

    #define MMU2_CAN_LOAD_RETRACT   6.0   // (mm) Keep under the distance between Load Sequence values
    #define MMU2_CAN_LOAD_DEVIATION 0.8   // (mm) Acceptable deviation

    #define MMU2_CAN_LOAD_INCREMENT 0.2   // (mm) To reuse within MMU2 module
    #define MMU2_CAN_LOAD_INCREMENT_SEQUENCE \
      { -MMU2_CAN_LOAD_INCREMENT, MMU2_CAN_LOAD_FEEDRATE }

  #else

    /**
     * MMU1 Extruder Sensor
     *
     * Support for a Průša (or other) IR Sensor to detect filament near the extruder
     * and make loading more reliable. Suitable for an extruder equipped with a filament
     * sensor less than 38mm from the gears.
     *
     * During loading the extruder will stop when the sensor is triggered, then do a last
     * move up to the gears. If no filament is detected, the MMU2 can make some more attempts.
     * If all attempts fail, a filament runout will be triggered.
     */
    //#define MMU_EXTRUDER_SENSOR
    #if ENABLED(MMU_EXTRUDER_SENSOR)
      #define MMU_LOADING_ATTEMPTS_NR 5 // max. number of attempts to load filament if first load fail
    #endif

  #endif

  //#define MMU2_DEBUG  // Write debug info to serial output

#endif // HAS_PRUSA_MMU2

/**
 * Advanced Print Counter settings
 */
#if ENABLED(PRINTCOUNTER)
  #define SERVICE_WARNING_BUZZES  3
  // Activate up to 3 service interval watchdogs
  //#define SERVICE_NAME_1      "Service S"
  //#define SERVICE_INTERVAL_1  100 // print hours
  //#define SERVICE_NAME_2      "Service L"
  //#define SERVICE_INTERVAL_2  200 // print hours
  //#define SERVICE_NAME_3      "Service 3"
  //#define SERVICE_INTERVAL_3    1 // print hours
#endif

// @section develop

//
// M100 Free Memory Watcher to debug memory usage
//
//#define M100_FREE_MEMORY_WATCHER

//
// M42 - Set pin states
//
//#define DIRECT_PIN_CONTROL

//
// M43 - display pin status, toggle pins, watch pins, watch endstops & toggle LED, test servo probe
//
//#define PINS_DEBUGGING

// Enable Marlin dev mode which adds some special commands
//#define MARLIN_DEV_MODE

/**
 * Postmortem Debugging captures misbehavior and outputs the CPU status and backtrace to serial.
 * When running in the debugger it will break for debugging. This is useful to help understand
 * a crash from a remote location. Requires ~400 bytes of SRAM and 5Kb of flash.
 */
//#define POSTMORTEM_DEBUGGING<|MERGE_RESOLUTION|>--- conflicted
+++ resolved
@@ -519,11 +519,6 @@
   #define INVERT_CASE_LIGHT false             // Set true if Case Light is ON when pin is LOW
   #define CASE_LIGHT_DEFAULT_ON true          // Set default power-up state on
   #define CASE_LIGHT_DEFAULT_BRIGHTNESS 105   // Set default power-up brightness (0-255, requires PWM pin)
-<<<<<<< HEAD
-=======
-  //#define CASE_LIGHT_MAX_PWM 128            // Limit PWM duty cycle (0-255)
-  //#define CASE_LIGHT_MENU                   // Add Case Light options to the LCD menu
->>>>>>> ee7701c1
   //#define CASE_LIGHT_NO_BRIGHTNESS          // Disable brightness control. Enable for non-PWM lighting.
   //#define CASE_LIGHT_MAX_PWM 128            // Limit PWM duty cycle (0-255)
   //#define CASE_LIGHT_MENU                   // Add Case Light options to the LCD menu
