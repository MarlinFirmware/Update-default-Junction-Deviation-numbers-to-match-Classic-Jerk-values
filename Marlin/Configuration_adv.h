--- conflicted
+++ resolved
@@ -1369,11 +1369,7 @@
 // LCD Print Progress options
 #if EITHER(SDSUPPORT, LCD_SET_PROGRESS_MANUALLY)
   #if CAN_SHOW_REMAINING_TIME
-<<<<<<< HEAD
     #define SHOW_REMAINING_TIME         // Display estimated time to completion
-=======
-    //#define SHOW_REMAINING_TIME         // Display estimated time to completion
->>>>>>> 5bcf64f1
     #if ENABLED(SHOW_REMAINING_TIME)
       #define USE_M73_REMAINING_TIME    // Use remaining time from M73 command instead of estimation
       //#define ROTATE_PROGRESS_DISPLAY   // Display (P)rogress, (E)lapsed, and (R)emaining time
@@ -2015,12 +2011,8 @@
   //#define EXTRA_LIN_ADVANCE_K // Enable for second linear advance constants
   #define LIN_ADVANCE_K 0.0    // Unit: mm compression per 1mm/s extruder speed
   //#define LA_DEBUG            // If enabled, this will generate debug information output over USB.
-<<<<<<< HEAD
   #define EXPERIMENTAL_SCURVE // Enable this option to permit S-Curve Acceleration
-=======
-  //#define EXPERIMENTAL_SCURVE // Enable this option to permit S-Curve Acceleration
-  //#define ALLOW_LOW_EJERK     // Allow a DEFAULT_EJERK value of <10. Recommended for direct drive hotends.
->>>>>>> 5bcf64f1
+  #define ALLOW_LOW_EJERK     // Allow a DEFAULT_EJERK value of <10. Recommended for direct drive hotends.
 #endif
 
 // @section leveling
@@ -4033,18 +4025,12 @@
  */
 #define HOST_ACTION_COMMANDS
 #if ENABLED(HOST_ACTION_COMMANDS)
-<<<<<<< HEAD
+  //#define HOST_PAUSE_M76
   #if DISABLED(MachineCR10Orig) || ENABLED(MelziHostOnly)
-    //#define HOST_PAUSE_M76
     #define HOST_PROMPT_SUPPORT
-    #define HOST_START_MENU_ITEM  // Add a menu item that tells the host to start
-  #endif
-=======
-  //#define HOST_PAUSE_M76
-  //#define HOST_PROMPT_SUPPORT
-  //#define HOST_START_MENU_ITEM      // Add a menu item that tells the host to start
+  #endif
+  #define HOST_START_MENU_ITEM      // Add a menu item that tells the host to start
   //#define HOST_SHUTDOWN_MENU_ITEM   // Add a menu item that tells the host to shut down
->>>>>>> 5bcf64f1
 #endif
 
 /**
