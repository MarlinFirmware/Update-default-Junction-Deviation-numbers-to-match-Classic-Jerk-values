--- conflicted
+++ resolved
@@ -1135,51 +1135,33 @@
 
 #endif // HAS_LCD_MENU
 
-<<<<<<< HEAD
-// Scroll a longer status message into view
-#define STATUS_MESSAGE_SCROLLING
-
-// On the Info Screen, display XY with one decimal place when possible
-#define LCD_DECIMAL_SMALL_XY
-
-// The timeout (in ms) to return to the status screen from sub-menus
-#define LCD_TIMEOUT_TO_STATUS 15000
-
-// Add an 'M73' G-code to set the current percentage
-#define LCD_SET_PROGRESS_MANUALLY
-
-// Show the E position (filament used) during printing
-#define LCD_SHOW_E_TOTAL
-=======
 #if HAS_DISPLAY
   // The timeout (in ms) to return to the status screen from sub-menus
   //#define LCD_TIMEOUT_TO_STATUS 15000
+// Scroll a longer status message into view
+#define STATUS_MESSAGE_SCROLLING
 
   #if ENABLED(SHOW_BOOTSCREEN)
     #define BOOTSCREEN_TIMEOUT 4000      // (ms) Total Duration to display the boot screen(s)
   #endif
-
-  // Scroll a longer status message into view
-  //#define STATUS_MESSAGE_SCROLLING
-
-  // On the Info Screen, display XY with one decimal place when possible
-  //#define LCD_DECIMAL_SMALL_XY
-
-  // Add an 'M73' G-code to set the current percentage
-  //#define LCD_SET_PROGRESS_MANUALLY
->>>>>>> 4b860f10
+// On the Info Screen, display XY with one decimal place when possible
+#define LCD_DECIMAL_SMALL_XY
+
+// The timeout (in ms) to return to the status screen from sub-menus
+#define LCD_TIMEOUT_TO_STATUS 15000
+
+// Add an 'M73' G-code to set the current percentage
+#define LCD_SET_PROGRESS_MANUALLY
+
+// Show the E position (filament used) during printing
+#define LCD_SHOW_E_TOTAL
 
   // Show the E position (filament used) during printing
   //#define LCD_SHOW_E_TOTAL
 #endif
 
-<<<<<<< HEAD
-#if EITHER(SDSUPPORT, LCD_SET_PROGRESS_MANUALLY) && ANY(HAS_MARLINUI_U8GLIB, HAS_MARLINUI_HD44780, IS_TFTGLCD_PANEL)
+#if EITHER(SDSUPPORT, LCD_SET_PROGRESS_MANUALLY) && ANY(HAS_MARLINUI_U8GLIB, HAS_MARLINUI_HD44780, IS_TFTGLCD_PANEL, EXTENSIBLE_UI)
   #define SHOW_REMAINING_TIME          // Display estimated time to completion
-=======
-#if EITHER(SDSUPPORT, LCD_SET_PROGRESS_MANUALLY) && ANY(HAS_MARLINUI_U8GLIB, HAS_MARLINUI_HD44780, IS_TFTGLCD_PANEL, EXTENSIBLE_UI)
-  //#define SHOW_REMAINING_TIME       // Display estimated time to completion
->>>>>>> 4b860f10
   #if ENABLED(SHOW_REMAINING_TIME)
     #define USE_M73_REMAINING_TIME     // Use remaining time from M73 command instead of estimation
     #define ROTATE_PROGRESS_DISPLAY    // Display (P)rogress, (E)lapsed, and (R)emaining time
