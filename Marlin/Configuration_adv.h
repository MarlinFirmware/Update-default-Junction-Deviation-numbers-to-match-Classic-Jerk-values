--- conflicted
+++ resolved
@@ -150,7 +150,6 @@
   #define EXTRUDERS 1
 #endif
 
-<<<<<<< HEAD
 // Same again but for Y Axis.
 //#define Y_DUAL_STEPPER_DRIVERS
 
@@ -166,8 +165,6 @@
   #error "You cannot have dual drivers for both Y and Z"
 #endif
 
-=======
->>>>>>> 57429bc0
 // Enable this for dual x-carriage printers. 
 // A dual x-carriage design has the advantage that the inactive extruder can be parked which
 // prevents hot-end ooze contaminating the print. It also reduces the weight of each x-carriage
