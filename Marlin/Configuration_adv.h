--- conflicted
+++ resolved
@@ -1292,62 +1292,6 @@
  */
 #if HAS_DRIVER(L6470)
 
-<<<<<<< HEAD
-  #define X_MICROSTEPS      16 // number of microsteps
-  #define X_K_VAL           50 // 0 - 255, Higher values, are higher power. Be careful not to go too high
-  #define X_OVERCURRENT   2000 // maxc current in mA. If the current goes over this value, the driver will switch off
-  #define X_STALLCURRENT  1500 // current in mA where the driver will detect a stall
-
-  #define X2_MICROSTEPS     16
-  #define X2_K_VAL          50
-  #define X2_OVERCURRENT  2000
-  #define X2_STALLCURRENT 1500
-
-  #define Y_MICROSTEPS      16
-  #define Y_K_VAL           50
-  #define Y_OVERCURRENT   2000
-  #define Y_STALLCURRENT  1500
-
-  #define Y2_MICROSTEPS     16
-  #define Y2_K_VAL          50
-  #define Y2_OVERCURRENT  2000
-  #define Y2_STALLCURRENT 1500
-
-  #define Z_MICROSTEPS      16
-  #define Z_K_VAL           50
-  #define Z_OVERCURRENT   2000
-  #define Z_STALLCURRENT  1500
-
-  #define Z2_MICROSTEPS     16
-  #define Z2_K_VAL          50
-  #define Z2_OVERCURRENT  2000
-  #define Z2_STALLCURRENT 1500
-
-  #define E0_MICROSTEPS     16
-  #define E0_K_VAL          50
-  #define E0_OVERCURRENT  2000
-  #define E0_STALLCURRENT 1500
-
-  #define E1_MICROSTEPS     16
-  #define E1_K_VAL          50
-  #define E1_OVERCURRENT  2000
-  #define E1_STALLCURRENT 1500
-
-  #define E2_MICROSTEPS     16
-  #define E2_K_VAL          50
-  #define E2_OVERCURRENT  2000
-  #define E2_STALLCURRENT 1500
-
-  #define E3_MICROSTEPS     16
-  #define E3_K_VAL          50
-  #define E3_OVERCURRENT  2000
-  #define E3_STALLCURRENT 1500
-
-  #define E4_MICROSTEPS     16
-  #define E4_K_VAL          50
-  #define E4_OVERCURRENT  2000
-  #define E4_STALLCURRENT 1500
-=======
   #define X_MICROSTEPS        16 // number of microsteps
   #define X_OVERCURRENT     2000 // maxc current in mA. If the current goes over this value, the driver will switch off
   #define X_STALLCURRENT    1500 // current in mA where the driver will detect a stall
@@ -1391,7 +1335,6 @@
   #define E4_MICROSTEPS       16
   #define E4_OVERCURRENT    2000
   #define E4_STALLCURRENT   1500
->>>>>>> f79a5a9d
 
 #endif // L6470
 
