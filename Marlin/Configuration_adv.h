--- conflicted
+++ resolved
@@ -637,9 +637,6 @@
 
   // Default x offset in duplication mode (typically set to half print bed width)
   #define DEFAULT_DUPLICATION_X_OFFSET 100
-
-  // Default action to execute following M605 mode change commands. Typically G28X to apply new mode.
-  //#define EVENT_GCODE_IDEX_AFTER_MODECHANGE "G28X"
 #endif
 
 // Activate a solenoid on the active extruder with M380. Disable all with M381.
@@ -663,7 +660,6 @@
 
 //#define QUICK_HOME                          // If G28 contains XY do a diagonal move first
 //#define HOME_Y_BEFORE_X                     // If G28 contains XY home Y before X
-//#define HOME_Z_FIRST                        // Home Z first. Requires a Z-MIN endstop (not a probe).
 //#define CODEPENDENT_XY_HOMING               // If X/Y can't home without homing Y/X first
 
 // @section bltouch
@@ -815,10 +811,6 @@
 
   //#define ASSISTED_TRAMMING_MENU_ITEM // Add a menu item to run G35 Assisted Tramming (MarlinUI)
   //#define ASSISTED_TRAMMING_WIZARD    // Make the menu item open a Tramming Wizard sub-menu
-<<<<<<< HEAD
-  //#define ASSISTED_TRAMMING_WAIT_POSITION { X_CENTER, Y_CENTER, 30 } // Move the nozzle out of the way for adjustment
-=======
->>>>>>> c9ee456e
 
   /**
    * Screw thread:
@@ -856,6 +848,8 @@
 
 // If the Nozzle or Bed falls when the Z stepper is disabled, set its resting position here.
 //#define Z_AFTER_DEACTIVATE Z_HOME_POS
+
+//#define HOME_AFTER_DEACTIVATE  // Require rehoming after steppers are deactivated
 
 // Default Minimum Feedrates for printing and travel moves
 #define DEFAULT_MINIMUMFEEDRATE       0.0     // (mm/s) Minimum feedrate. Set with M205 S.
@@ -1086,18 +1080,7 @@
   #if HAS_BED_PROBE
     //#define PROBE_OFFSET_WIZARD
     #if ENABLED(PROBE_OFFSET_WIZARD)
-<<<<<<< HEAD
-      //
-      // Enable to init the Probe Z-Offset when starting the Wizard.
-      // Use the estimated nozzle-to-probe Z offset, plus a little more.
-      //
-      //#define PROBE_OFFSET_WIZARD_START_Z -4.0
-
-      // Set a convenient position to do the calibration (probing point and nozzle/bed-distance)
-      //#define PROBE_OFFSET_WIZARD_XY_POS { X_CENTER, Y_CENTER }
-=======
       #define PROBE_OFFSET_START -4.0   // Estimated nozzle-to-probe Z offset, plus a little extra
->>>>>>> c9ee456e
     #endif
   #endif
 
@@ -1189,10 +1172,7 @@
   // Enable this option and set to HIGH if your SD cards are incorrectly detected.
   //#define SD_DETECT_STATE HIGH
 
-  //#define SD_IGNORE_AT_STARTUP            // Don't mount the SD card when starting up
   //#define SDCARD_READONLY                 // Read-only SD card (to save over 2K of flash)
-
-  //#define GCODE_REPEAT_MARKERS            // Enable G-code M808 to set repeat markers and do looping
 
   #define SD_PROCEDURE_DEPTH 1              // Increase if you need more nested M32 calls
 
@@ -1206,8 +1186,6 @@
   #define SD_MENU_CONFIRM_START             // Confirm the selected SD file before printing
 
   //#define MENU_ADDAUTOSTART               // Add a menu option to run auto#.g files
-
-  //#define BROWSE_MEDIA_ON_INSERT          // Open the file browser when media is inserted
 
   #define EVENT_GCODE_SD_ABORT "G28XY"      // G-code to run on SD Abort Print (e.g., "G28XY" or "G27")
 
@@ -1231,8 +1209,7 @@
     //#define POWER_LOSS_ZRAISE       2 // (mm) Z axis raise on resume (on power loss with UPS)
     //#define POWER_LOSS_PIN         44 // Pin to detect power loss. Set to -1 to disable default pin on boards without module.
     //#define POWER_LOSS_STATE     HIGH // State of pin indicating power loss
-    //#define POWER_LOSS_PULLUP         // Set pullup / pulldown as appropriate for your sensor
-    //#define POWER_LOSS_PULLDOWN
+    //#define POWER_LOSS_PULL           // Set pullup / pulldown as appropriate
     //#define POWER_LOSS_PURGE_LEN   20 // (mm) Length of filament to purge on resume
     //#define POWER_LOSS_RETRACT_LEN 10 // (mm) Length of filament to retract on fail. Requires backup power.
 
@@ -1278,10 +1255,6 @@
     #define SDSORT_CACHE_VFATS 2      // Maximum number of 13-byte VFAT entries to use for sorting.
                                       // Note: Only affects SCROLL_LONG_FILENAMES with SDSORT_CACHE_NAMES but not SDSORT_DYNAMIC_RAM.
   #endif
-
-  // Allow international symbols in long filenames. To display correctly, the
-  // LCD's font must contain the characters. Check your selected LCD language.
-  //#define UTF_FILENAME_SUPPORT
 
   // This allows hosts to request long names for files and folders with M33
   //#define LONG_FILENAME_HOST_SUPPORT
@@ -3465,11 +3438,7 @@
   #define GANTRY_CALIBRATION_FEEDRATE         500     // Feedrate for correction move
   //#define GANTRY_CALIBRATION_TO_MIN                 // Enable to calibrate Z in the MIN direction
 
-<<<<<<< HEAD
-  //#define GANTRY_CALIBRATION_SAFE_POSITION XY_CENTER // Safe position for nozzle
-=======
   //#define GANTRY_CALIBRATION_SAFE_POSITION  { X_CENTER, Y_CENTER } // Safe position for nozzle
->>>>>>> c9ee456e
   //#define GANTRY_CALIBRATION_XY_PARK_FEEDRATE 3000  // XY Park Feedrate - MMM
   //#define GANTRY_CALIBRATION_COMMANDS_PRE   ""
   #define GANTRY_CALIBRATION_COMMANDS_POST  "G28"     // G28 highly recommended to ensure an accurate position
@@ -3551,24 +3520,11 @@
 #endif
 
 /**
- * Průša Multi-Material Unit (MMU)
+ * Průša Multi-Material Unit v2
  * Enable in Configuration.h
- *
- * These devices allow a single stepper driver on the board to drive
- * multi-material feeders with any number of stepper motors.
- */
-#if HAS_PRUSA_MMU1
-  /**
-   * This option only allows the multiplexer to switch on tool-change.
-   * Additional options to configure custom E moves are pending.
-   *
-   * Override the default DIO selector pins here, if needed.
-   * Some pins files may provide defaults for these pins.
-   */
-  //#define E_MUX0_PIN 40  // Always Required
-  //#define E_MUX1_PIN 42  // Needed for 3 to 8 inputs
-  //#define E_MUX2_PIN 44  // Needed for 5 to 8 inputs
-#elif HAS_PRUSA_MMU2
+ */
+#if ENABLED(PRUSA_MMU2)
+
   // Serial port used for communication with MMU2.
   // For AVR enable the UART port used for the MMU. (e.g., mmuSerial)
   // For 32-bit boards check your HAL for available serial ports. (e.g., Serial2)
@@ -3586,32 +3542,6 @@
 
   // Add an LCD menu for MMU2
   //#define MMU2_MENUS
-<<<<<<< HEAD
-  #if EITHER(MMU2_MENUS, HAS_PRUSA_MMU2S)
-    // Settings for filament load / unload from the LCD menu.
-    // This is for Průša MK3-style extruders. Customize for your hardware.
-    #define MMU2_FILAMENTCHANGE_EJECT_FEED 80.0
-    #define MMU2_LOAD_TO_NOZZLE_SEQUENCE \
-      {  7.2, 1145 }, \
-      { 14.4,  871 }, \
-      { 36.0, 1393 }, \
-      { 14.4,  871 }, \
-      { 50.0,  198 }
-
-    #define MMU2_RAMMING_SEQUENCE \
-      {   1.0, 1000 }, \
-      {   1.0, 1500 }, \
-      {   2.0, 2000 }, \
-      {   1.5, 3000 }, \
-      {   2.5, 4000 }, \
-      { -15.0, 5000 }, \
-      { -14.0, 1200 }, \
-      {  -6.0,  600 }, \
-      {  10.0,  700 }, \
-      { -10.0,  400 }, \
-      { -50.0, 2000 }
-  #endif
-=======
 
   // Settings for filament load / unload.
   // This is for Průša MK3-style extruders. Customize for your hardware.
@@ -3635,14 +3565,30 @@
     {  10.0,  700 }, \
     { -10.0,  400 }, \
     { -50.0, 2000 }
->>>>>>> c9ee456e
+
+  /**
+   * MMU Extruder Sensor
+   *
+   * Support for a Průša (or other) IR Sensor to detect filament near the extruder
+   * and make loading more reliable. Suitable for an extruder equipped with a filament
+   * sensor less than 38mm from the gears.
+   *
+   * During loading the extruder will stop when the sensor is triggered, then do a last
+   * move up to the gears. If no filament is detected, the MMU2 can make some more attempts.
+   * If all attempts fail, a filament runout will be triggered.
+   */
+  //#define MMU_EXTRUDER_SENSOR
+  #if ENABLED(MMU_EXTRUDER_SENSOR)
+    #define MMU_LOADING_ATTEMPTS_NR 5 // max. number of attempts to load filament if first load fail
+  #endif
 
   /**
    * Using a sensor like the MMU2S
    * This mode requires a MK3S extruder with a sensor at the extruder idler, like the MMU2S.
    * See https://help.prusa3d.com/en/guide/3b-mk3s-mk2-5s-extruder-upgrade_41560, step 11
    */
-  #if HAS_PRUSA_MMU2S
+  //#define PRUSA_MMU2_S_MODE
+  #if ENABLED(PRUSA_MMU2_S_MODE)
     #define MMU2_C0_RETRY   5             // Number of retries (total time = timeout*retries)
 
     #define MMU2_CAN_LOAD_FEEDRATE 800    // (mm/min)
@@ -3658,29 +3604,11 @@
     #define MMU2_CAN_LOAD_INCREMENT_SEQUENCE \
       { -MMU2_CAN_LOAD_INCREMENT, MMU2_CAN_LOAD_FEEDRATE }
 
-  #else
-
-    /**
-     * MMU1 Extruder Sensor
-     *
-     * Support for a Průša (or other) IR Sensor to detect filament near the extruder
-     * and make loading more reliable. Suitable for an extruder equipped with a filament
-     * sensor less than 38mm from the gears.
-     *
-     * During loading the extruder will stop when the sensor is triggered, then do a last
-     * move up to the gears. If no filament is detected, the MMU2 can make some more attempts.
-     * If all attempts fail, a filament runout will be triggered.
-     */
-    //#define MMU_EXTRUDER_SENSOR
-    #if ENABLED(MMU_EXTRUDER_SENSOR)
-      #define MMU_LOADING_ATTEMPTS_NR 5 // max. number of attempts to load filament if first load fail
-    #endif
-
   #endif
 
   //#define MMU2_DEBUG  // Write debug info to serial output
 
-#endif // HAS_PRUSA_MMU2
+#endif // PRUSA_MMU2
 
 /**
  * Advanced Print Counter settings
