/**
 * Marlin 3D Printer Firmware
 * Copyright (C) 2016 MarlinFirmware [https://github.com/MarlinFirmware/Marlin]
 *
 * Based on Sprinter and grbl.
 * Copyright (C) 2011 Camiel Gubbels / Erik van der Zalm
 *
 * This program is free software: you can redistribute it and/or modify
 * it under the terms of the GNU General Public License as published by
 * the Free Software Foundation, either version 3 of the License, or
 * (at your option) any later version.
 *
 * This program is distributed in the hope that it will be useful,
 * but WITHOUT ANY WARRANTY; without even the implied warranty of
 * MERCHANTABILITY or FITNESS FOR A PARTICULAR PURPOSE.  See the
 * GNU General Public License for more details.
 *
 * You should have received a copy of the GNU General Public License
 * along with this program.  If not, see <http://www.gnu.org/licenses/>.
 *
 */

/**
 * Configuration_adv.h
 *
 * Advanced settings.
 * Only change these if you know exactly what you're doing.
 * Some of these settings can damage your printer if improperly set!
 *
 * Basic settings can be found in Configuration.h
 *
 */
#ifndef CONFIGURATION_ADV_H
#define CONFIGURATION_ADV_H
#define CONFIGURATION_ADV_H_VERSION 020000

// @section temperature

//===========================================================================
//=============================Thermal Settings  ============================
//===========================================================================

//
// Hephestos 2 24V heated bed upgrade kit.
// https://store.bq.com/en/heated-bed-kit-hephestos2
//
//#define HEPHESTOS2_HEATED_BED_KIT
#if ENABLED(HEPHESTOS2_HEATED_BED_KIT)
  #undef TEMP_SENSOR_BED
  #define TEMP_SENSOR_BED 70
  #define HEATER_BED_INVERTING true
#endif

#if DISABLED(PIDTEMPBED)
  #define BED_CHECK_INTERVAL 5000 // ms between checks in bang-bang control
  #if ENABLED(BED_LIMIT_SWITCHING)
    #define BED_HYSTERESIS 2 // Only disable heating if T>target+BED_HYSTERESIS and enable heating if T>target-BED_HYSTERESIS
  #endif
#endif

/**
 * Thermal Protection provides additional protection to your printer from damage
 * and fire. Marlin always includes safe min and max temperature ranges which
 * protect against a broken or disconnected thermistor wire.
 *
 * The issue: If a thermistor falls out, it will report the much lower
 * temperature of the air in the room, and the the firmware will keep
 * the heater on.
 *
 * The solution: Once the temperature reaches the target, start observing.
 * If the temperature stays too far below the target (hysteresis) for too
 * long (period), the firmware will halt the machine as a safety precaution.
 *
 * If you get false positives for "Thermal Runaway", increase
 * THERMAL_PROTECTION_HYSTERESIS and/or THERMAL_PROTECTION_PERIOD
 */
#if ENABLED(THERMAL_PROTECTION_HOTENDS)
  #define THERMAL_PROTECTION_PERIOD 60        // Seconds
  #define THERMAL_PROTECTION_HYSTERESIS 10    // Degrees Celsius

  /**
   * Whenever an M104, M109, or M303 increases the target temperature, the
   * firmware will wait for the WATCH_TEMP_PERIOD to expire. If the temperature
   * hasn't increased by WATCH_TEMP_INCREASE degrees, the machine is halted and
   * requires a hard reset. This test restarts with any M104/M109/M303, but only
   * if the current temperature is far enough below the target for a reliable
   * test.
   *
   * If you get false positives for "Heating failed", increase WATCH_TEMP_PERIOD
   * and/or decrease WATCH_TEMP_INCREASE. WATCH_TEMP_INCREASE should not be set
   * below 2.
   */
  #define WATCH_TEMP_PERIOD 30                // Seconds
  #define WATCH_TEMP_INCREASE 2               // Degrees Celsius
#endif

/**
 * Thermal Protection parameters for the bed are just as above for hotends.
 */
#if ENABLED(THERMAL_PROTECTION_BED)
  #define THERMAL_PROTECTION_BED_PERIOD 60    // Seconds
  #define THERMAL_PROTECTION_BED_HYSTERESIS 4 // Degrees Celsius

  /**
   * As described above, except for the bed (M140/M190/M303).
   */
  #define WATCH_BED_TEMP_PERIOD 120                // Seconds
  #define WATCH_BED_TEMP_INCREASE 2               // Degrees Celsius
#endif

#if ENABLED(PIDTEMP)
  // this adds an experimental additional term to the heating power, proportional to the extrusion speed.
  // if Kc is chosen well, the additional required power due to increased melting should be compensated.
  //#define PID_EXTRUSION_SCALING
  #if ENABLED(PID_EXTRUSION_SCALING)
    #define DEFAULT_Kc (100) //heating power=Kc*(e_speed)
    #define LPQ_MAX_LEN 50
  #endif
#endif

/**
 * Automatic Temperature:
 * The hotend target temperature is calculated by all the buffered lines of gcode.
 * The maximum buffered steps/sec of the extruder motor is called "se".
 * Start autotemp mode with M109 S<mintemp> B<maxtemp> F<factor>
 * The target temperature is set to mintemp+factor*se[steps/sec] and is limited by
 * mintemp and maxtemp. Turn this off by executing M109 without F*
 * Also, if the temperature is set to a value below mintemp, it will not be changed by autotemp.
 * On an Ultimaker, some initial testing worked with M109 S215 B260 F1 in the start.gcode
 */
#define AUTOTEMP
#if ENABLED(AUTOTEMP)
  #define AUTOTEMP_OLDWEIGHT 0.98
#endif

// Show extra position information in M114
//#define M114_DETAIL

// Show Temperature ADC value
// Enable for M105 to include ADC values read from temperature sensors.
//#define SHOW_TEMP_ADC_VALUES

/**
 * High Temperature Thermistor Support
 *
 * Thermistors able to support high temperature tend to have a hard time getting
 * good readings at room and lower temperatures. This means HEATER_X_RAW_LO_TEMP
 * will probably be caught when the heating element first turns on during the
 * preheating process, which will trigger a min_temp_error as a safety measure
 * and force stop everything.
 * To circumvent this limitation, we allow for a preheat time (during which,
 * min_temp_error won't be triggered) and add a min_temp buffer to handle
 * aberrant readings.
 *
 * If you want to enable this feature for your hotend thermistor(s)
 * uncomment and set values > 0 in the constants below
 */

// The number of consecutive low temperature errors that can occur
// before a min_temp_error is triggered. (Shouldn't be more than 10.)
//#define MAX_CONSECUTIVE_LOW_TEMPERATURE_ERROR_ALLOWED 0

// The number of milliseconds a hotend will preheat before starting to check
// the temperature. This value should NOT be set to the time it takes the
// hot end to reach the target temperature, but the time it takes to reach
// the minimum temperature your thermistor can read. The lower the better/safer.
// This shouldn't need to be more than 30 seconds (30000)
//#define MILLISECONDS_PREHEAT_TIME 0

// @section extruder

// Extruder runout prevention.
// If the machine is idle and the temperature over MINTEMP
// then extrude some filament every couple of SECONDS.
//#define EXTRUDER_RUNOUT_PREVENT
#if ENABLED(EXTRUDER_RUNOUT_PREVENT)
  #define EXTRUDER_RUNOUT_MINTEMP 190
  #define EXTRUDER_RUNOUT_SECONDS 30
  #define EXTRUDER_RUNOUT_SPEED 1500  // (mm/m)
  #define EXTRUDER_RUNOUT_EXTRUDE 5   // (mm)
#endif

// @section temperature

// Calibration for AD595 / AD8495 sensor to adjust temperature measurements.
// The final temperature is calculated as (measuredTemp * GAIN) + OFFSET.
#define TEMP_SENSOR_AD595_OFFSET  0.0
#define TEMP_SENSOR_AD595_GAIN    1.0
#define TEMP_SENSOR_AD8495_OFFSET 0.0
#define TEMP_SENSOR_AD8495_GAIN   1.0

/**
 * Controller Fan
 * To cool down the stepper drivers and MOSFETs.
 *
 * The fan will turn on automatically whenever any stepper is enabled
 * and turn off after a set period after all steppers are turned off.
 */
//#define USE_CONTROLLER_FAN
#if ENABLED(USE_CONTROLLER_FAN)
  //#define CONTROLLER_FAN_PIN -1        // Set a custom pin for the controller fan
  #define CONTROLLERFAN_SECS 60          // Duration in seconds for the fan to run after all motors are disabled
  #define CONTROLLERFAN_SPEED 255        // 255 == full speed
#endif

// When first starting the main fan, run it at full speed for the
// given number of milliseconds.  This gets the fan spinning reliably
// before setting a PWM value. (Does not work with software PWM for fan on Sanguinololu)
//#define FAN_KICKSTART_TIME 100

/**
 * PWM Fan Scaling
 *
 * Define the min/max speeds for PWM fans (as set with M106).
 *
 * With these options the M106 0-255 value range is scaled to a subset
 * to ensure that the fan has enough power to spin, or to run lower
 * current fans with higher current. (e.g., 5V/12V fans with 12V/24V)
 * Value 0 always turns off the fan.
 *
 * Define one or both of these to override the default 0-255 range.
 */
//#define FAN_MIN_PWM 50
//#define FAN_MAX_PWM 128

// @section extruder

/**
 * Extruder cooling fans
 *
 * Extruder auto fans automatically turn on when their extruders'
 * temperatures go above EXTRUDER_AUTO_FAN_TEMPERATURE.
 *
 * Your board's pins file specifies the recommended pins. Override those here
 * or set to -1 to disable completely.
 *
 * Multiple extruders can be assigned to the same pin in which case
 * the fan will turn on when any selected extruder is above the threshold.
 */
#define E0_AUTO_FAN_PIN -1
#define E1_AUTO_FAN_PIN -1
#define E2_AUTO_FAN_PIN -1
#define E3_AUTO_FAN_PIN -1
#define E4_AUTO_FAN_PIN -1
#define E5_AUTO_FAN_PIN -1
#define CHAMBER_AUTO_FAN_PIN -1
#define EXTRUDER_AUTO_FAN_TEMPERATURE 50
#define EXTRUDER_AUTO_FAN_SPEED 255   // 255 == full speed

/**
 * Part-Cooling Fan Multiplexer
 *
 * This feature allows you to digitally multiplex the fan output.
 * The multiplexer is automatically switched at tool-change.
 * Set FANMUX[012]_PINs below for up to 2, 4, or 8 multiplexed fans.
 */
#define FANMUX0_PIN -1
#define FANMUX1_PIN -1
#define FANMUX2_PIN -1

/**
 * M355 Case Light on-off / brightness
 */
//#define CASE_LIGHT_ENABLE
#if ENABLED(CASE_LIGHT_ENABLE)
  //#define CASE_LIGHT_PIN 4                  // Override the default pin if needed
  #define INVERT_CASE_LIGHT false             // Set true if Case Light is ON when pin is LOW
  #define CASE_LIGHT_DEFAULT_ON true          // Set default power-up state on
  #define CASE_LIGHT_DEFAULT_BRIGHTNESS 105   // Set default power-up brightness (0-255, requires PWM pin)
  //#define MENU_ITEM_CASE_LIGHT              // Add a Case Light option to the LCD main menu
  //#define CASE_LIGHT_USE_NEOPIXEL           // Use Neopixel LED as case light, requires NEOPIXEL_LED.
  #if ENABLED(CASE_LIGHT_USE_NEOPIXEL)
    #define CASE_LIGHT_NEOPIXEL_COLOR { 255, 255, 255, 255 } // { Red, Green, Blue, White }
  #endif
#endif

//===========================================================================
//============================ Mechanical Settings ==========================
//===========================================================================

// @section homing

// If you want endstops to stay on (by default) even when not homing
// enable this option. Override at any time with M120, M121.
//#define ENDSTOPS_ALWAYS_ON_DEFAULT

// @section extras

//#define Z_LATE_ENABLE // Enable Z the last moment. Needed if your Z driver overheats.

// Employ an external closed loop controller. Override pins here if needed.
//#define EXTERNAL_CLOSED_LOOP_CONTROLLER
#if ENABLED(EXTERNAL_CLOSED_LOOP_CONTROLLER)
  //#define CLOSED_LOOP_ENABLE_PIN        -1
  //#define CLOSED_LOOP_MOVE_COMPLETE_PIN -1
#endif

/**
 * Dual Steppers / Dual Endstops
 *
 * This section will allow you to use extra E drivers to drive a second motor for X, Y, or Z axes.
 *
 * For example, set X_DUAL_STEPPER_DRIVERS setting to use a second motor. If the motors need to
 * spin in opposite directions set INVERT_X2_VS_X_DIR. If the second motor needs its own endstop
 * set X_DUAL_ENDSTOPS. This can adjust for "racking." Use X2_USE_ENDSTOP to set the endstop plug
 * that should be used for the second endstop. Extra endstops will appear in the output of 'M119'.
 *
 * Use X_DUAL_ENDSTOP_ADJUSTMENT to adjust for mechanical imperfection. After homing both motors
 * this offset is applied to the X2 motor. To find the offset home the X axis, and measure the error
 * in X2. Dual endstop offsets can be set at runtime with 'M666 X<offset> Y<offset> Z<offset>'.
 */

//#define X_DUAL_STEPPER_DRIVERS
#if ENABLED(X_DUAL_STEPPER_DRIVERS)
  #define INVERT_X2_VS_X_DIR true   // Set 'true' if X motors should rotate in opposite directions
  //#define X_DUAL_ENDSTOPS
  #if ENABLED(X_DUAL_ENDSTOPS)
    #define X2_USE_ENDSTOP _XMAX_
    #define X_DUAL_ENDSTOPS_ADJUSTMENT  0
  #endif
#endif

//#define Y_DUAL_STEPPER_DRIVERS
#if ENABLED(Y_DUAL_STEPPER_DRIVERS)
  #define INVERT_Y2_VS_Y_DIR true   // Set 'true' if Y motors should rotate in opposite directions
  //#define Y_DUAL_ENDSTOPS
  #if ENABLED(Y_DUAL_ENDSTOPS)
    #define Y2_USE_ENDSTOP _YMAX_
    #define Y_DUAL_ENDSTOPS_ADJUSTMENT  0
  #endif
#endif

#if ENABLED(Z_DUAL_STEPPER_DRIVERS)
  //#define Z_DUAL_ENDSTOPS
  #if ENABLED(Z_DUAL_ENDSTOPS)
    #define Z2_USE_ENDSTOP _XMAX_
    #define Z_DUAL_ENDSTOPS_ADJUSTMENT  0
  #endif
#endif

//#define Z_TRIPLE_STEPPER_DRIVERS
#if ENABLED(Z_TRIPLE_STEPPER_DRIVERS)
  //#define Z_TRIPLE_ENDSTOPS
  #if ENABLED(Z_TRIPLE_ENDSTOPS)
    #define Z2_USE_ENDSTOP _XMAX_
    #define Z3_USE_ENDSTOP _YMAX_
    #define Z_TRIPLE_ENDSTOPS_ADJUSTMENT2  0
    #define Z_TRIPLE_ENDSTOPS_ADJUSTMENT3  0
  #endif
#endif

/**
 * Dual X Carriage
 *
 * This setup has two X carriages that can move independently, each with its own hotend.
 * The carriages can be used to print an object with two colors or materials, or in
 * "duplication mode" it can print two identical or X-mirrored objects simultaneously.
 * The inactive carriage is parked automatically to prevent oozing.
 * X1 is the left carriage, X2 the right. They park and home at opposite ends of the X axis.
 * By default the X2 stepper is assigned to the first unused E plug on the board.
 */
//#define DUAL_X_CARRIAGE
#if ENABLED(DUAL_X_CARRIAGE)
  #define X1_MIN_POS X_MIN_POS  // set minimum to ensure first x-carriage doesn't hit the parked second X-carriage
  #define X1_MAX_POS X_BED_SIZE // set maximum to ensure first x-carriage doesn't hit the parked second X-carriage
  #define X2_MIN_POS 80     // set minimum to ensure second x-carriage doesn't hit the parked first X-carriage
  #define X2_MAX_POS 353    // set maximum to the distance between toolheads when both heads are homed
  #define X2_HOME_DIR 1     // the second X-carriage always homes to the maximum endstop position
  #define X2_HOME_POS X2_MAX_POS // default home position is the maximum carriage position
      // However: In this mode the HOTEND_OFFSET_X value for the second extruder provides a software
      // override for X2_HOME_POS. This also allow recalibration of the distance between the two endstops
      // without modifying the firmware (through the "M218 T1 X???" command).
      // Remember: you should set the second extruder x-offset to 0 in your slicer.

  // There are a few selectable movement modes for dual x-carriages using M605 S<mode>
  //    Mode 0 (DXC_FULL_CONTROL_MODE): Full control. The slicer has full control over both x-carriages and can achieve optimal travel results
  //                                    as long as it supports dual x-carriages. (M605 S0)
  //    Mode 1 (DXC_AUTO_PARK_MODE)   : Auto-park mode. The firmware will automatically park and unpark the x-carriages on tool changes so
  //                                    that additional slicer support is not required. (M605 S1)
  //    Mode 2 (DXC_DUPLICATION_MODE) : Duplication mode. The firmware will transparently make the second x-carriage and extruder copy all
  //                                    actions of the first x-carriage. This allows the printer to print 2 arbitrary items at
  //                                    once. (2nd extruder x offset and temp offset are set using: M605 S2 [Xnnn] [Rmmm])

  // This is the default power-up mode which can be later using M605.
  #define DEFAULT_DUAL_X_CARRIAGE_MODE DXC_FULL_CONTROL_MODE

  // Default x offset in duplication mode (typically set to half print bed width)
  #define DEFAULT_DUPLICATION_X_OFFSET 100

#endif // DUAL_X_CARRIAGE

// Activate a solenoid on the active extruder with M380. Disable all with M381.
// Define SOL0_PIN, SOL1_PIN, etc., for each extruder that has a solenoid.
//#define EXT_SOLENOID

// @section homing

// Homing hits each endstop, retracts by these distances, then does a slower bump.
#define X_HOME_BUMP_MM 7
#define Y_HOME_BUMP_MM 7
#define Z_HOME_BUMP_MM 3
#define HOMING_BUMP_DIVISOR { 3, 3, 5 }  // Re-Bump Speed Divisor (Divides the Homing Feedrate)
#define QUICK_HOME                     // If homing includes X and Y, do a diagonal move initially

// When G28 is called, this option will make Y home before X
//#define HOME_Y_BEFORE_X

// Enable this if X or Y can't home without homing the other axis first.
//#define CODEPENDENT_XY_HOMING

// Automatic alignment of Z steppers for multi-Z-stepper and a probe
//#define Z_STEPPER_AUTO_ALIGN
#if ENABLED(Z_STEPPER_AUTO_ALIGN)
  // Define probe X and Y positions for Z1, Z2 [, Z3]
  #define Z_STEPPER_ALIGN_X { 10, 150, 290 }
  #define Z_STEPPER_ALIGN_Y { 290, 10, 290 }
  // Set number of iterations to align
  #define Z_STEPPER_ALIGN_ITERATIONS 3
  // Enable to restore leveling setup after operation
  #define RESTORE_LEVELING_AFTER_G34
  // Use the amplification factor to de-/increase correction step.
  // In case the stepper (spindle) position is further out than the test point
  // Use a value > 1. NOTE: This may cause instability
  #define Z_STEPPER_ALIGN_AMP 1.0
  // Stop criterion. If the accuracy is better than this stop iterating early
  #define Z_STEPPER_ALIGN_ACC 0.02
#endif

// @section machine

#define AXIS_RELATIVE_MODES {false, false, false, false}

// Allow duplication mode with a basic dual-nozzle extruder
//#define DUAL_NOZZLE_DUPLICATION_MODE

// By default pololu step drivers require an active high signal. However, some high power drivers require an active low signal as step.
#define INVERT_X_STEP_PIN false
#define INVERT_Y_STEP_PIN false
#define INVERT_Z_STEP_PIN false
#define INVERT_E_STEP_PIN false

// Default stepper release if idle. Set to 0 to deactivate.
// Steppers will shut down DEFAULT_STEPPER_DEACTIVE_TIME seconds after the last move when DISABLE_INACTIVE_? is true.
// Time can be set by M18 and M84.
#define DEFAULT_STEPPER_DEACTIVE_TIME 0
#define DISABLE_INACTIVE_X true
#define DISABLE_INACTIVE_Y true
#define DISABLE_INACTIVE_Z true  // set to false if the nozzle will fall down on your printed part when print has finished.
#define DISABLE_INACTIVE_E true

#define DEFAULT_MINIMUMFEEDRATE       0.0     // minimum feedrate
#define DEFAULT_MINTRAVELFEEDRATE     0.0

//#define HOME_AFTER_DEACTIVATE  // Require rehoming after steppers are deactivated

// @section lcd

#if ENABLED(ULTIPANEL)
  #define MANUAL_FEEDRATE {50*60, 50*60, 4*60, 60} // Feedrates for manual moves along X, Y, Z, E from panel
  #define MANUAL_E_MOVES_RELATIVE // Show LCD extruder moves as relative rather than absolute positions
  #define ULTIPANEL_FEEDMULTIPLY  // Comment to disable setting feedrate multiplier via encoder
#endif

// @section extras

// minimum time in microseconds that a movement needs to take if the buffer is emptied.
#define DEFAULT_MINSEGMENTTIME        20000

// If defined the movements slow down when the look ahead buffer is only half full
#define SLOWDOWN

// Frequency limit
// See nophead's blog for more info
// Not working O
//#define XY_FREQUENCY_LIMIT  15

// Minimum planner junction speed. Sets the default minimum speed the planner plans for at the end
// of the buffer and all stops. This should not be much greater than zero and should only be changed
// if unwanted behavior is observed on a user's machine when running at very slow speeds.
#define MINIMUM_PLANNER_SPEED 0.05 // (mm/s)

//
// Use Junction Deviation instead of traditional Jerk Limiting
//
//#define JUNCTION_DEVIATION
#if ENABLED(JUNCTION_DEVIATION)
  #define JUNCTION_DEVIATION_MM 0.02  // (mm) Distance from real junction edge
#endif

/**
 * Adaptive Step Smoothing increases the resolution of multi-axis moves, particularly at step frequencies
 * below 1kHz (for AVR) or 10kHz (for ARM), where aliasing between axes in multi-axis moves causes audible
 * vibration and surface artifacts. The algorithm adapts to provide the best possible step smoothing at the
 * lowest stepping frequencies.
 */
//#define ADAPTIVE_STEP_SMOOTHING

/**
 * Custom Microstepping
 * Override as-needed for your setup. Up to 3 MS pins are supported.
 */
//#define MICROSTEP1 LOW,LOW,LOW
//#define MICROSTEP2 HIGH,LOW,LOW
//#define MICROSTEP4 LOW,HIGH,LOW
//#define MICROSTEP8 HIGH,HIGH,LOW
//#define MICROSTEP16 LOW,LOW,HIGH
//#define MICROSTEP32 HIGH,LOW,HIGH

// Microstep setting (Only functional when stepper driver microstep pins are connected to MCU.
#define MICROSTEP_MODES { 16, 16, 16, 16, 16, 16 } // [1,2,4,8,16]

/**
 *  @section  stepper motor current
 *
 *  Some boards have a means of setting the stepper motor current via firmware.
 *
 *  The power on motor currents are set by:
 *    PWM_MOTOR_CURRENT - used by MINIRAMBO & ULTIMAIN_2
 *                         known compatible chips: A4982
 *    DIGIPOT_MOTOR_CURRENT - used by BQ_ZUM_MEGA_3D, RAMBO & SCOOVO_X9H
 *                         known compatible chips: AD5206
 *    DAC_MOTOR_CURRENT_DEFAULT - used by PRINTRBOARD_REVF & RIGIDBOARD_V2
 *                         known compatible chips: MCP4728
 *    DIGIPOT_I2C_MOTOR_CURRENTS - used by 5DPRINT, AZTEEG_X3_PRO, AZTEEG_X5_MINI_WIFI, MIGHTYBOARD_REVE
 *                         known compatible chips: MCP4451, MCP4018
 *
 *  Motor currents can also be set by M907 - M910 and by the LCD.
 *    M907 - applies to all.
 *    M908 - BQ_ZUM_MEGA_3D, RAMBO, PRINTRBOARD_REVF, RIGIDBOARD_V2 & SCOOVO_X9H
 *    M909, M910 & LCD - only PRINTRBOARD_REVF & RIGIDBOARD_V2
 */
//#define PWM_MOTOR_CURRENT { 1300, 1300, 1250 }          // Values in milliamps
//#define DIGIPOT_MOTOR_CURRENT { 135,135,135,135,135 }   // Values 0-255 (RAMBO 135 = ~0.75A, 185 = ~1A)
//#define DAC_MOTOR_CURRENT_DEFAULT { 70, 80, 90, 80 }    // Default drive percent - X, Y, Z, E axis

// Use an I2C based DIGIPOT (e.g., Azteeg X3 Pro)
//#define DIGIPOT_I2C
#if ENABLED(DIGIPOT_I2C) && !defined(DIGIPOT_I2C_ADDRESS_A)
  /**
   * Common slave addresses:
   *
   *                        A   (A shifted)   B   (B shifted)  IC
   * Smoothie              0x2C (0x58)       0x2D (0x5A)       MCP4451
   * AZTEEG_X3_PRO         0x2C (0x58)       0x2E (0x5C)       MCP4451
   * AZTEEG_X5_MINI_WIFI         0x58              0x5C        MCP4451
   * MIGHTYBOARD_REVE      0x2F (0x5E)                         MCP4018
   */
  #define DIGIPOT_I2C_ADDRESS_A 0x2C  // unshifted slave address for first DIGIPOT
  #define DIGIPOT_I2C_ADDRESS_B 0x2D  // unshifted slave address for second DIGIPOT
#endif

//#define DIGIPOT_MCP4018          // Requires library from https://github.com/stawel/SlowSoftI2CMaster
#define DIGIPOT_I2C_NUM_CHANNELS 8 // 5DPRINT: 4     AZTEEG_X3_PRO: 8     MKS SBASE: 5
// Actual motor currents in Amps. The number of entries must match DIGIPOT_I2C_NUM_CHANNELS.
// These correspond to the physical drivers, so be mindful if the order is changed.
#define DIGIPOT_I2C_MOTOR_CURRENTS { 1.0, 1.0, 1.0, 1.0, 1.0, 1.0, 1.0, 1.0 }  //  AZTEEG_X3_PRO

//===========================================================================
//=============================Additional Features===========================
//===========================================================================

#define ENCODER_RATE_MULTIPLIER         // If defined, certain menu edit operations automatically multiply the steps when the encoder is moved quickly
#define ENCODER_10X_STEPS_PER_SEC 75    // If the encoder steps per sec exceeds this value, multiply steps moved x10 to quickly advance the value
#define ENCODER_100X_STEPS_PER_SEC 160  // If the encoder steps per sec exceeds this value, multiply steps moved x100 to really quickly advance the value

//#define CHDK 4        //Pin for triggering CHDK to take a picture see how to use it here http://captain-slow.dk/2014/03/09/3d-printing-timelapses/
#define CHDK_DELAY 50 //How long in ms the pin should stay HIGH before going LOW again

// @section lcd

// Include a page of printer information in the LCD Main Menu
#define LCD_INFO_MENU

// Scroll a longer status message into view
#define STATUS_MESSAGE_SCROLLING

// On the Info Screen, display XY with one decimal place when possible
#define LCD_DECIMAL_SMALL_XY

// The timeout (in ms) to return to the status screen from sub-menus
//#define LCD_TIMEOUT_TO_STATUS 15000

// Add an 'M73' G-code to set the current percentage
//#define LCD_SET_PROGRESS_MANUALLY

#if HAS_PRINT_PROGRESS
  //#define LCD_PROGRESS_BAR              // Show a progress bar on HD44780 LCDs for SD printing
  #if ENABLED(LCD_PROGRESS_BAR)
    #define PROGRESS_BAR_BAR_TIME 2000    // (ms) Amount of time to show the bar
    #define PROGRESS_BAR_MSG_TIME 3000    // (ms) Amount of time to show the status message
    #define PROGRESS_MSG_EXPIRE   0       // (ms) Amount of time to retain the status message (0=forever)
    //#define PROGRESS_MSG_ONCE           // Show the message for MSG_TIME then clear it
    //#define LCD_PROGRESS_BAR_TEST       // Add a menu item to test the progress bar
  #endif
#endif // SDSUPPORT || LCD_SET_PROGRESS_MANUALLY

/**
 * LED Control Menu
 * Enable this feature to add LED Control to the LCD menu
 */
//#define LED_CONTROL_MENU
#if ENABLED(LED_CONTROL_MENU)
  #define LED_COLOR_PRESETS                 // Enable the Preset Color menu option
  #if ENABLED(LED_COLOR_PRESETS)
    #define LED_USER_PRESET_RED        255  // User defined RED value
    #define LED_USER_PRESET_GREEN      128  // User defined GREEN value
    #define LED_USER_PRESET_BLUE         0  // User defined BLUE value
    #define LED_USER_PRESET_WHITE      255  // User defined WHITE value
    #define LED_USER_PRESET_BRIGHTNESS 255  // User defined intensity
    //#define LED_USER_PRESET_STARTUP       // Have the printer display the user preset color on startup
  #endif
#endif // LED_CONTROL_MENU

#if ENABLED(SDSUPPORT)

  // Some RAMPS and other boards don't detect when an SD card is inserted. You can work
  // around this by connecting a push button or single throw switch to the pin defined
  // as SD_DETECT_PIN in your board's pins definitions.
  // This setting should be disabled unless you are using a push button, pulling the pin to ground.
  // Note: This is always disabled for ULTIPANEL (except ELB_FULL_GRAPHIC_CONTROLLER).
  #define SD_DETECT_INVERTED

  #define SD_FINISHED_STEPPERRELEASE true          // Disable steppers when SD Print is finished
  #define SD_FINISHED_RELEASECOMMAND "M84 X Y Z E" // You might want to keep the Z enabled so your bed stays in place.

  // Reverse SD sort to show "more recent" files first, according to the card's FAT.
  // Since the FAT gets out of order with usage, SDCARD_SORT_ALPHA is recommended.
  #define SDCARD_RATHERRECENTFIRST

  // Add an option in the menu to run all auto#.g files
  //#define MENU_ADDAUTOSTART

  /**
   * Continue after Power-Loss (Creality3D)
   *
   * Store the current state to the SD Card at the start of each layer
   * during SD printing. If the recovery file is found at boot time, present
   * an option on the LCD screen to continue the print from the last-known
   * point in the file.
   */
  //#define POWER_LOSS_RECOVERY
  #if ENABLED(POWER_LOSS_RECOVERY)
    //#define POWER_LOSS_PIN   44     // Pin to detect power loss
    //#define POWER_LOSS_STATE HIGH   // State of pin indicating power loss
  #endif

  /**
   * Sort SD file listings in alphabetical order.
   *
   * With this option enabled, items on SD cards will be sorted
   * by name for easier navigation.
   *
   * By default...
   *
   *  - Use the slowest -but safest- method for sorting.
   *  - Folders are sorted to the top.
   *  - The sort key is statically allocated.
   *  - No added G-code (M34) support.
   *  - 40 item sorting limit. (Items after the first 40 are unsorted.)
   *
   * SD sorting uses static allocation (as set by SDSORT_LIMIT), allowing the
   * compiler to calculate the worst-case usage and throw an error if the SRAM
   * limit is exceeded.
   *
   *  - SDSORT_USES_RAM provides faster sorting via a static directory buffer.
   *  - SDSORT_USES_STACK does the same, but uses a local stack-based buffer.
   *  - SDSORT_CACHE_NAMES will retain the sorted file listing in RAM. (Expensive!)
   *  - SDSORT_DYNAMIC_RAM only uses RAM when the SD menu is visible. (Use with caution!)
   */
  //#define SDCARD_SORT_ALPHA

  // SD Card Sorting options
  #if ENABLED(SDCARD_SORT_ALPHA)
    #define SDSORT_LIMIT       40     // Maximum number of sorted items (10-256). Costs 27 bytes each.
    #define FOLDER_SORTING     -1     // -1=above  0=none  1=below
    #define SDSORT_GCODE       false  // Allow turning sorting on/off with LCD and M34 g-code.
    #define SDSORT_USES_RAM    false  // Pre-allocate a static array for faster pre-sorting.
    #define SDSORT_USES_STACK  false  // Prefer the stack for pre-sorting to give back some SRAM. (Negated by next 2 options.)
    #define SDSORT_CACHE_NAMES false  // Keep sorted items in RAM longer for speedy performance. Most expensive option.
    #define SDSORT_DYNAMIC_RAM false  // Use dynamic allocation (within SD menus). Least expensive option. Set SDSORT_LIMIT before use!
    #define SDSORT_CACHE_VFATS 2      // Maximum number of 13-byte VFAT entries to use for sorting.
                                      // Note: Only affects SCROLL_LONG_FILENAMES with SDSORT_CACHE_NAMES but not SDSORT_DYNAMIC_RAM.
  #endif

  // This allows hosts to request long names for files and folders with M33
  //#define LONG_FILENAME_HOST_SUPPORT

  // Enable this option to scroll long filenames in the SD card menu
  //#define SCROLL_LONG_FILENAMES

  /**
   * This option allows you to abort SD printing when any endstop is triggered.
   * This feature must be enabled with "M540 S1" or from the LCD menu.
   * To have any effect, endstops must be enabled during SD printing.
   */
  //#define ABORT_ON_ENDSTOP_HIT_FEATURE_ENABLED

  /**
   * This option makes it easier to print the same SD Card file again.
   * On print completion the LCD Menu will open with the file selected.
   * You can just click to start the print, or navigate elsewhere.
   */
  //#define SD_REPRINT_LAST_SELECTED_FILE

  /**
   * Auto-report SdCard status with M27 S<seconds>
   */
  //#define AUTO_REPORT_SD_STATUS

  /**
   * Support for USB thumb drives using an Arduino USB Host Shield or
   * equivalent MAX3421E breakout board. The USB thumb drive will appear
   * to Marlin as an SD card.
   *
   * The MAX3421E must be assigned the same pins as the SD card reader, with
   * the following pin mapping:
   *
   *    SCLK, MOSI, MISO --> SCLK, MOSI, MISO
   *    INT              --> SD_DETECT_PIN
   *    SS               --> SDSS
   */
  //#define USB_FLASH_DRIVE_SUPPORT
  #if ENABLED(USB_FLASH_DRIVE_SUPPORT)
    #define USB_CS_PIN         SDSS
    #define USB_INTR_PIN       SD_DETECT_PIN
  #endif

  /**
   * When using a bootloader that supports SD-Firmware-Flashing,
   * add a menu item to activate SD-FW-Update on the next reboot.
   *
   * Requires ATMEGA2560 (Arduino Mega)
   *
   * Tested with this bootloader:
   *   https://github.com/FleetProbe/MicroBridge-Arduino-ATMega2560
   */
  //#define SD_FIRMWARE_UPDATE
  #if ENABLED(SD_FIRMWARE_UPDATE)
    #define SD_FIRMWARE_UPDATE_EEPROM_ADDR    0x1FF
    #define SD_FIRMWARE_UPDATE_ACTIVE_VALUE   0xF0
    #define SD_FIRMWARE_UPDATE_INACTIVE_VALUE 0xFF
  #endif

#endif // SDSUPPORT

/**
 * Additional options for Graphical Displays
 *
 * Use the optimizations here to improve printing performance,
 * which can be adversely affected by graphical display drawing,
 * especially when doing several short moves, and when printing
 * on DELTA and SCARA machines.
 *
 * Some of these options may result in the display lagging behind
 * controller events, as there is a trade-off between reliable
 * printing performance versus fast display updates.
 */
#if HAS_GRAPHICAL_LCD
  // Show SD percentage next to the progress bar
  //#define DOGM_SD_PERCENT

  // Enable to save many cycles by drawing a hollow frame on the Info Screen
  #define XYZ_HOLLOW_FRAME

  // Enable to save many cycles by drawing a hollow frame on Menu Screens
  #define MENU_HOLLOW_FRAME

  // A bigger font is available for edit items. Costs 3120 bytes of PROGMEM.
  // Western only. Not available for Cyrillic, Kana, Turkish, Greek, or Chinese.
  //#define USE_BIG_EDIT_FONT

  // A smaller font may be used on the Info Screen. Costs 2300 bytes of PROGMEM.
  // Western only. Not available for Cyrillic, Kana, Turkish, Greek, or Chinese.
  //#define USE_SMALL_INFOFONT

  // Enable this option and reduce the value to optimize screen updates.
  // The normal delay is 10µs. Use the lowest value that still gives a reliable display.
  //#define DOGM_SPI_DELAY_US 5

  // Swap the CW/CCW indicators in the graphics overlay
  //#define OVERLAY_GFX_REVERSE

  #if ENABLED(U8GLIB_ST7920)
    /**
     * ST7920-based LCDs can emulate a 16 x 4 character display using
     * the ST7920 character-generator for very fast screen updates.
     * Enable LIGHTWEIGHT_UI to use this special display mode.
     *
     * Since LIGHTWEIGHT_UI has limited space, the position and status
     * message occupy the same line. Set STATUS_EXPIRE_SECONDS to the
     * length of time to display the status message before clearing.
     *
     * Set STATUS_EXPIRE_SECONDS to zero to never clear the status.
     * This will prevent position updates from being displayed.
     */
    //#define LIGHTWEIGHT_UI
    #if ENABLED(LIGHTWEIGHT_UI)
      #define STATUS_EXPIRE_SECONDS 20
    #endif
  #endif

#endif // DOGLCD

// @section safety

// The hardware watchdog should reset the microcontroller disabling all outputs,
// in case the firmware gets stuck and doesn't do temperature regulation.
#define USE_WATCHDOG

#if ENABLED(USE_WATCHDOG)
  // If you have a watchdog reboot in an ArduinoMega2560 then the device will hang forever, as a watchdog reset will leave the watchdog on.
  // The "WATCHDOG_RESET_MANUAL" goes around this by not using the hardware reset.
  //  However, THIS FEATURE IS UNSAFE!, as it will only work if interrupts are disabled. And the code could hang in an interrupt routine with interrupts disabled.
  //#define WATCHDOG_RESET_MANUAL
#endif

// @section lcd

/**
 * Babystepping enables movement of the axes by tiny increments without changing
 * the current position values. This feature is used primarily to adjust the Z
 * axis in the first layer of a print in real-time.
 *
 * Warning: Does not respect endstops!
 */
//#define BABYSTEPPING
#if ENABLED(BABYSTEPPING)
  //#define BABYSTEP_XY                     // Also enable X/Y Babystepping. Not supported on DELTA!
  #define BABYSTEP_INVERT_Z false           // Change if Z babysteps should go the other way
  #define BABYSTEP_MULTIPLICATOR  10         // Babysteps are very small. Increase for faster motion.

  #define DOUBLECLICK_FOR_Z_BABYSTEPPING  // Double-click on the Status Screen for Z Babystepping.
  #if ENABLED(DOUBLECLICK_FOR_Z_BABYSTEPPING)
    #define DOUBLECLICK_MAX_INTERVAL 1250   // Maximum interval between clicks, in milliseconds.
                                            // Note: Extra time may be added to mitigate controller latency.
  #endif

  //#define MOVE_Z_WHEN_IDLE                // Jump to the move Z menu on doubleclick when printer is idle.
  #if ENABLED(MOVE_Z_WHEN_IDLE)
    #define MOVE_Z_IDLE_MULTIPLICATOR 1     // Multiply 1mm by this factor for the move step size.
  #endif

  #if ENABLED(BLTOUCH) || ENABLED(SN04) || ENABLED(INDUCTIVE_NO) || ENABLED(INDUCTIVE_NC) || ENABLED(SERVO_PROBE) || ENABLED(NOZZLE_PROBE)
    #define BABYSTEP_ZPROBE_OFFSET     // Enable to combine M851 and Babystepping
  #endif
  #if ENABLED(BABYSTEP_ZPROBE_OFFSET)
    //#define BABYSTEP_HOTEND_Z_OFFSET      // For multiple hotends, babystep relative Z offsets
    //#define BABYSTEP_ZPROBE_GFX_OVERLAY   // Enable graphical overlay on Z-offset editor
  #endif
#endif

// @section extruder

/**
 * Linear Pressure Control v1.5
 *
 * Assumption: advance [steps] = k * (delta velocity [steps/s])
 * K=0 means advance disabled.
 *
 * NOTE: K values for LIN_ADVANCE 1.5 differ from earlier versions!
 *
 * Set K around 0.22 for 3mm PLA Direct Drive with ~6.5cm between the drive gear and heatbreak.
 * Larger K values will be needed for flexible filament and greater distances.
 * If this algorithm produces a higher speed offset than the extruder can handle (compared to E jerk)
 * print acceleration will be reduced during the affected moves to keep within the limit.
 *
 * See http://marlinfw.org/docs/features/lin_advance.html for full instructions.
 * Mention @Sebastianv650 on GitHub to alert the author of any issues.
 */
#define LIN_ADVANCE
#if ENABLED(LIN_ADVANCE)
  #define LIN_ADVANCE_K 0  // Unit: mm compression per 1mm/s extruder speed
  //#define LA_DEBUG          // If enabled, this will generate debug information output over USB.
#endif

// @section leveling

#if ENABLED(MESH_BED_LEVELING) || ENABLED(AUTO_BED_LEVELING_UBL)
  // Override the mesh area if the automatic (max) area is too large
  //#define MESH_MIN_X MESH_INSET
  //#define MESH_MIN_Y MESH_INSET
  //#define MESH_MAX_X X_BED_SIZE - (MESH_INSET)
  //#define MESH_MAX_Y Y_BED_SIZE - (MESH_INSET)
#endif

/**
 * Repeatedly attempt G29 leveling until it succeeds.
 * Stop after G29_MAX_RETRIES attempts.
 */
//#define G29_RETRY_AND_RECOVER
#if ENABLED(G29_RETRY_AND_RECOVER)
  #define G29_MAX_RETRIES 3
  #define G29_HALT_ON_FAILURE
  /**
   * Specify the GCODE commands that will be executed when leveling succeeds,
   * between attempts, and after the maximum number of retries have been tried.
   */
  #define G29_SUCCESS_COMMANDS "M117 Bed leveling done."
  #define G29_RECOVER_COMMANDS "M117 Probe failed. Rewiping.\nG28\nG12 P0 S12 T0"
  #define G29_FAILURE_COMMANDS "M117 Bed leveling failed.\nG0 Z10\nM300 P25 S880\nM300 P50 S0\nM300 P25 S880\nM300 P50 S0\nM300 P25 S880\nM300 P50 S0\nG4 S1"
  /**
   * Specify an action command to send to the host on a recovery attempt or failure.
   * Will be sent in the form '//action:ACTION_ON_G29_FAILURE', e.g. '//action:probe_failed'.
   * The host must be configured to handle the action command.
   */
  #define G29_ACTION_ON_RECOVER "probe_rewipe"
  #define G29_ACTION_ON_FAILURE "probe_failed"
#endif

// @section extras

//
// G2/G3 Arc Support
//
//#define ARC_SUPPORT               // Disable this feature to save ~3226 bytes
#if ENABLED(ARC_SUPPORT)
  #define MM_PER_ARC_SEGMENT  1   // Length of each arc segment
  #define N_ARC_CORRECTION   25   // Number of intertpolated segments between corrections
  //#define ARC_P_CIRCLES         // Enable the 'P' parameter to specify complete circles
  //#define CNC_WORKSPACE_PLANES  // Allow G2/G3 to operate in XY, ZX, or YZ planes
#endif

// Support for G5 with XYZE destination and IJPQ offsets. Requires ~2666 bytes.
//#define BEZIER_CURVE_SUPPORT

// G38.2 and G38.3 Probe Target
// Set MULTIPLE_PROBING if you want G38 to double touch
//#define G38_PROBE_TARGET
#if ENABLED(G38_PROBE_TARGET)
  #define G38_MINIMUM_MOVE 0.0275 // minimum distance in mm that will produce a move (determined using the print statement in check_move)
#endif

// Moves (or segments) with fewer steps than this will be joined with the next move
#define MIN_STEPS_PER_SEGMENT 6

/**
 * Minimum delay after setting the stepper DIR (in ns)
 *     0 : No delay (Expect at least 10µS since one Stepper ISR must transpire)
 *    20 : Minimum for TMC2xxx drivers
 *   200 : Minimum for A4988 drivers
 *   400 : Minimum for A5984 drivers
 *   500 : Minimum for LV8729 drivers (guess, no info in datasheet)
 *   650 : Minimum for DRV8825 drivers
 *  1500 : Minimum for TB6600 drivers (guess, no info in datasheet)
 * 15000 : Minimum for TB6560 drivers (guess, no info in datasheet)
 *
 * Override the default value based on the driver type set in Configuration.h.
 */
//#define MINIMUM_STEPPER_DIR_DELAY 650

/**
 * Minimum stepper driver pulse width (in µs)
 *   0 : Smallest possible width the MCU can produce, compatible with TMC2xxx drivers
 *   1 : Minimum for A4988, A5984, and LV8729 stepper drivers
 *   2 : Minimum for DRV8825 stepper drivers
 *   3 : Minimum for TB6600 stepper drivers
 *  30 : Minimum for TB6560 stepper drivers
 *
 * Override the default value based on the driver type set in Configuration.h.
 */
//#define MINIMUM_STEPPER_PULSE 2

/**
 * Maximum stepping rate (in Hz) the stepper driver allows
 *  If undefined, defaults to 1MHz / (2 * MINIMUM_STEPPER_PULSE)
 *  500000 : Maximum for A4988 stepper driver
 *  400000 : Maximum for TMC2xxx stepper drivers
 *  250000 : Maximum for DRV8825 stepper driver
 *  150000 : Maximum for TB6600 stepper driver
 *  130000 : Maximum for LV8729 stepper driver
 *   15000 : Maximum for TB6560 stepper driver
 *
 * Override the default value based on the driver type set in Configuration.h.
 */
//#define MAXIMUM_STEPPER_RATE 250000

// @section temperature

// Control heater 0 and heater 1 in parallel.
//#define HEATERS_PARALLEL

//===========================================================================
//================================= Buffers =================================
//===========================================================================

// @section hidden

// The number of linear motions that can be in the plan at any give time.
// THE BLOCK_BUFFER_SIZE NEEDS TO BE A POWER OF 2 (e.g. 8, 16, 32) because shifts and ors are used to do the ring-buffering.
#if ENABLED(SDSUPPORT)
  #define BLOCK_BUFFER_SIZE 16 // SD,LCD,Buttons take more memory, block buffer needs to be smaller
#else
  #define BLOCK_BUFFER_SIZE 16 // maximize block buffer
#endif

// @section serial

// The ASCII buffer for serial input
#define MAX_CMD_SIZE 96
#define BUFSIZE 4

// Transmission to Host Buffer Size
// To save 386 bytes of PROGMEM (and TX_BUFFER_SIZE+3 bytes of RAM) set to 0.
// To buffer a simple "ok" you need 4 bytes.
// For ADVANCED_OK (M105) you need 32 bytes.
// For debug-echo: 128 bytes for the optimal speed.
// Other output doesn't need to be that speedy.
// :[0, 2, 4, 8, 16, 32, 64, 128, 256]
#define TX_BUFFER_SIZE 0

// Host Receive Buffer Size
// Without XON/XOFF flow control (see SERIAL_XON_XOFF below) 32 bytes should be enough.
// To use flow control, set this buffer size to at least 1024 bytes.
// :[0, 2, 4, 8, 16, 32, 64, 128, 256, 512, 1024, 2048]
//#define RX_BUFFER_SIZE 1024

#if RX_BUFFER_SIZE >= 1024
  // Enable to have the controller send XON/XOFF control characters to
  // the host to signal the RX buffer is becoming full.
  //#define SERIAL_XON_XOFF
#endif

#if ENABLED(SDSUPPORT)
  // Enable this option to collect and display the maximum
  // RX queue usage after transferring a file to SD.
  //#define SERIAL_STATS_MAX_RX_QUEUED

  // Enable this option to collect and display the number
  // of dropped bytes after a file transfer to SD.
  //#define SERIAL_STATS_DROPPED_RX
#endif

// Enable an emergency-command parser to intercept certain commands as they
// enter the serial receive buffer, so they cannot be blocked.
// Currently handles M108, M112, M410
// Does not work on boards using AT90USB (USBCON) processors!
//#define EMERGENCY_PARSER

// Bad Serial-connections can miss a received command by sending an 'ok'
// Therefore some clients abort after 30 seconds in a timeout.
// Some other clients start sending commands while receiving a 'wait'.
// This "wait" is only sent when the buffer is empty. 1 second is a good value here.
//#define NO_TIMEOUTS 1000 // Milliseconds

// Some clients will have this feature soon. This could make the NO_TIMEOUTS unnecessary.
//#define ADVANCED_OK

// @section extras

/**
 * Extra Fan Speed
 * Adds a secondary fan speed for each print-cooling fan.
 *   'M106 P<fan> T3-255' : Set a secondary speed for <fan>
 *   'M106 P<fan> T2'     : Use the set secondary speed
 *   'M106 P<fan> T1'     : Restore the previous fan speed
 */
//#define EXTRA_FAN_SPEED

/**
 * Firmware-based and LCD-controlled retract
 *
 * Add G10 / G11 commands for automatic firmware-based retract / recover.
 * Use M207 and M208 to define parameters for retract / recover.
 *
 * Use M209 to enable or disable auto-retract.
 * With auto-retract enabled, all G1 E moves within the set range
 * will be converted to firmware-based retract/recover moves.
 *
 * Be sure to turn off auto-retract during filament change.
 *
 * Note that M207 / M208 / M209 settings are saved to EEPROM.
 *
 */
//#define FWRETRACT
#if ENABLED(FWRETRACT)
  #define FWRETRACT_AUTORETRACT           // costs ~500 bytes of PROGMEM
  #if ENABLED(FWRETRACT_AUTORETRACT)
    #define MIN_AUTORETRACT 0.1           // When auto-retract is on, convert E moves of this length and over
    #define MAX_AUTORETRACT 10.0          // Upper limit for auto-retract conversion
  #endif
  #define RETRACT_LENGTH 3                // Default retract length (positive mm)
  #define RETRACT_LENGTH_SWAP 13          // Default swap retract length (positive mm), for extruder change
  #define RETRACT_FEEDRATE 45             // Default feedrate for retracting (mm/s)
  #define RETRACT_ZRAISE 0                // Default retract Z-raise (mm)
  #define RETRACT_RECOVER_LENGTH 0        // Default additional recover length (mm, added to retract length when recovering)
  #define RETRACT_RECOVER_LENGTH_SWAP 0   // Default additional swap recover length (mm, added to retract length when recovering from extruder change)
  #define RETRACT_RECOVER_FEEDRATE 8      // Default feedrate for recovering from retraction (mm/s)
  #define RETRACT_RECOVER_FEEDRATE_SWAP 8 // Default feedrate for recovering from swap retraction (mm/s)
  #if ENABLED(MIXING_EXTRUDER)
    //#define RETRACT_SYNC_MIXING         // Retract and restore all mixing steppers simultaneously
  #endif
#endif

/**
 * Advanced Pause
 * Experimental feature for filament change support and for parking the nozzle when paused.
 * Adds the GCode M600 for initiating filament change.
 * If PARK_HEAD_ON_PAUSE enabled, adds the GCode M125 to pause printing and park the nozzle.
 *
 * Requires an LCD display.
 * Requires NOZZLE_PARK_FEATURE.
 * This feature is required for the default FILAMENT_RUNOUT_SCRIPT.
 */
#define ADVANCED_PAUSE_FEATURE
#if ENABLED(ADVANCED_PAUSE_FEATURE)
  #define PAUSE_PARK_RETRACT_FEEDRATE         60  // (mm/s) Initial retract feedrate.
  #define PAUSE_PARK_RETRACT_LENGTH            2  // (mm) Initial retract.
                                                  // This short retract is done immediately, before parking the nozzle.
  #define FILAMENT_CHANGE_UNLOAD_FEEDRATE     10  // (mm/s) Unload filament feedrate. This can be pretty fast.
  #define FILAMENT_CHANGE_UNLOAD_ACCEL        25  // (mm/s^2) Lower acceleration may allow a faster feedrate.
  #define FILAMENT_CHANGE_UNLOAD_LENGTH      650  // (mm) The length of filament for a complete unload.
                                                  //   For Bowden, the full length of the tube and nozzle.
                                                  //   For direct drive, the full length of the nozzle.
                                                  //   Set to 0 for manual unloading.
  #define FILAMENT_CHANGE_SLOW_LOAD_FEEDRATE   5  // (mm/s) Slow move when starting load.
  #define FILAMENT_CHANGE_SLOW_LOAD_LENGTH    50  // (mm) Slow length, to allow time to insert material.
                                                  // 0 to disable start loading and skip to fast load only
  #define FILAMENT_CHANGE_FAST_LOAD_FEEDRATE  10  // (mm/s) Load filament feedrate. This can be pretty fast.
  #define FILAMENT_CHANGE_FAST_LOAD_ACCEL     25  // (mm/s^2) Lower acceleration may allow a faster feedrate.
  #define FILAMENT_CHANGE_FAST_LOAD_LENGTH   550  // (mm) Load length of filament, from extruder gear to nozzle.
                                                  //   For Bowden, the full length of the tube and nozzle.
                                                  //   For direct drive, the full length of the nozzle.
  //#define ADVANCED_PAUSE_CONTINUOUS_PURGE       // Purge continuously up to the purge length until interrupted.
  #define ADVANCED_PAUSE_PURGE_FEEDRATE        3  // (mm/s) Extrude feedrate (after loading). Should be slower than load feedrate.
  #define ADVANCED_PAUSE_PURGE_LENGTH         50  // (mm) Length to extrude after loading.
                                                  //   Set to 0 for manual extrusion.
                                                  //   Filament can be extruded repeatedly from the Filament Change menu
                                                  //   until extrusion is consistent, and to purge old filament.

                                                  // Filament Unload does a Retract, Delay, and Purge first:
  #define FILAMENT_UNLOAD_RETRACT_LENGTH      13  // (mm) Unload initial retract length.
  #define FILAMENT_UNLOAD_DELAY             5000  // (ms) Delay for the filament to cool after retract.
  #define FILAMENT_UNLOAD_PURGE_LENGTH         8  // (mm) An unretract is done, then this length is purged.

  #define PAUSE_PARK_NOZZLE_TIMEOUT          240  // (seconds) Time limit before the nozzle is turned off for safety.
  #define FILAMENT_CHANGE_ALERT_BEEPS         10  // Number of alert beeps to play when a response is needed.
  #define PAUSE_PARK_NO_STEPPER_TIMEOUT           // Enable for XYZ steppers to stay powered on during filament change.

  #define PARK_HEAD_ON_PAUSE                    // Park the nozzle during pause and filament change.
  #define HOME_BEFORE_FILAMENT_CHANGE           // Ensure homing has been completed prior to parking for filament change

  #define FILAMENT_LOAD_UNLOAD_GCODES           // Add M701/M702 Load/Unload G-codes, plus Load/Unload in the LCD Prepare menu.
  #define FILAMENT_UNLOAD_ALL_EXTRUDERS         // Allow M702 to unload all extruders above a minimum target temp (as set by M302)
#endif

// @section tmc

/**
 * TMC26X Stepper Driver options
 *
 * The TMC26XStepper library is required for this stepper driver.
 * https://github.com/trinamic/TMC26XStepper
 */
#if HAS_DRIVER(TMC26X)

  #define X_MAX_CURRENT     1000 // in mA
  #define X_SENSE_RESISTOR    91 // in mOhms
  #define X_MICROSTEPS        16 // number of microsteps

  #define X2_MAX_CURRENT    1000
  #define X2_SENSE_RESISTOR   91
  #define X2_MICROSTEPS       16

  #define Y_MAX_CURRENT     1000
  #define Y_SENSE_RESISTOR    91
  #define Y_MICROSTEPS        16

  #define Y2_MAX_CURRENT    1000
  #define Y2_SENSE_RESISTOR   91
  #define Y2_MICROSTEPS       16

  #define Z_MAX_CURRENT     1000
  #define Z_SENSE_RESISTOR    91
  #define Z_MICROSTEPS        16

  #define Z2_MAX_CURRENT    1000
  #define Z2_SENSE_RESISTOR   91
  #define Z2_MICROSTEPS       16

  #define Z3_MAX_CURRENT    1000
  #define Z3_SENSE_RESISTOR   91
  #define Z3_MICROSTEPS       16

  #define E0_MAX_CURRENT    1000
  #define E0_SENSE_RESISTOR   91
  #define E0_MICROSTEPS       16

  #define E1_MAX_CURRENT    1000
  #define E1_SENSE_RESISTOR   91
  #define E1_MICROSTEPS       16

  #define E2_MAX_CURRENT    1000
  #define E2_SENSE_RESISTOR   91
  #define E2_MICROSTEPS       16

  #define E3_MAX_CURRENT    1000
  #define E3_SENSE_RESISTOR   91
  #define E3_MICROSTEPS       16

  #define E4_MAX_CURRENT    1000
  #define E4_SENSE_RESISTOR   91
  #define E4_MICROSTEPS       16

  #define E5_MAX_CURRENT    1000
  #define E5_SENSE_RESISTOR   91
  #define E5_MICROSTEPS       16

#endif // TMC26X

// @section tmc_smart

/**
 * To use TMC2130 stepper drivers in SPI mode connect your SPI pins to
 * the hardware SPI interface on your board and define the required CS pins
 * in your `pins_MYBOARD.h` file. (e.g., RAMPS 1.4 uses AUX3 pins `X_CS_PIN 53`, `Y_CS_PIN 49`, etc.).
 * You may also use software SPI if you wish to use general purpose IO pins.
 *
 * The TMC2130Stepper library is required for this stepper driver.
 * https://github.com/teemuatlut/TMC2130Stepper
 *
 * To use TMC2208 stepper UART-configurable stepper drivers
 * connect #_SERIAL_TX_PIN to the driver side PDN_UART pin with a 1K resistor.
 * To use the reading capabilities, also connect #_SERIAL_RX_PIN
 * to PDN_UART without a resistor.
 * The drivers can also be used with hardware serial.
 *
 * The TMC2208Stepper library is required for this stepper driver.
 * https://github.com/teemuatlut/TMC2208Stepper
 */
#if HAS_TRINAMIC

  #define R_SENSE           0.11  // R_sense resistor for SilentStepStick2130
  #define HOLD_MULTIPLIER    0.5  // Scales down the holding current from run current
  #define INTERPOLATE       true  // Interpolate X/Y/Z_MICROSTEPS to 256

  #define X_CURRENT          800  // rms current in mA. Multiply by 1.41 for peak current.
  #define X_MICROSTEPS        16  // 0..256

  #define Y_CURRENT          800
  #define Y_MICROSTEPS        16

  #define Z_CURRENT          800
  #define Z_MICROSTEPS        16

  #define X2_CURRENT         800
  #define X2_MICROSTEPS       16

  #define Y2_CURRENT         800
  #define Y2_MICROSTEPS       16

  #define Z2_CURRENT         800
  #define Z2_MICROSTEPS       16

  #define Z3_CURRENT         800
  #define Z3_MICROSTEPS       16

  #define E0_CURRENT         800
  #define E0_MICROSTEPS       16

  #define E1_CURRENT         800
  #define E1_MICROSTEPS       16

  #define E2_CURRENT         800
  #define E2_MICROSTEPS       16

  #define E3_CURRENT         800
  #define E3_MICROSTEPS       16

  #define E4_CURRENT         800
  #define E4_MICROSTEPS       16

  #define E5_CURRENT         800
  #define E5_MICROSTEPS       16

  /**
   * Use software SPI for TMC2130.
   * The default SW SPI pins are defined the respective pins files,
   * but you can override or define them here.
   */
  //#define TMC_USE_SW_SPI
  //#define TMC_SW_MOSI       -1
  //#define TMC_SW_MISO       -1
  //#define TMC_SW_SCK        -1

  /**
   * Use Trinamic's ultra quiet stepping mode.
   * When disabled, Marlin will use spreadCycle stepping mode.
   */
  #define STEALTHCHOP

  /**
   * Monitor Trinamic TMC2130 and TMC2208 drivers for error conditions,
   * like overtemperature and short to ground. TMC2208 requires hardware serial.
   * In the case of overtemperature Marlin can decrease the driver current until error condition clears.
   * Other detected conditions can be used to stop the current print.
   * Relevant g-codes:
   * M906 - Set or get motor current in milliamps using axis codes X, Y, Z, E. Report values if no axis codes given.
   * M911 - Report stepper driver overtemperature pre-warn condition.
   * M912 - Clear stepper driver overtemperature pre-warn condition flag.
   * M122 S0/1 - Report driver parameters (Requires TMC_DEBUG)
   */
  //#define MONITOR_DRIVER_STATUS

  #if ENABLED(MONITOR_DRIVER_STATUS)
    #define CURRENT_STEP_DOWN     50  // [mA]
    #define REPORT_CURRENT_CHANGE
    #define STOP_ON_ERROR
  #endif

  /**
   * The driver will switch to spreadCycle when stepper speed is over HYBRID_THRESHOLD.
   * This mode allows for faster movements at the expense of higher noise levels.
   * STEALTHCHOP needs to be enabled.
   * M913 X/Y/Z/E to live tune the setting
   */
  //#define HYBRID_THRESHOLD

  #define X_HYBRID_THRESHOLD     100  // [mm/s]
  #define X2_HYBRID_THRESHOLD    100
  #define Y_HYBRID_THRESHOLD     100
  #define Y2_HYBRID_THRESHOLD    100
  #define Z_HYBRID_THRESHOLD       3
  #define Z2_HYBRID_THRESHOLD      3
  #define Z3_HYBRID_THRESHOLD      3
  #define E0_HYBRID_THRESHOLD     30
  #define E1_HYBRID_THRESHOLD     30
  #define E2_HYBRID_THRESHOLD     30
  #define E3_HYBRID_THRESHOLD     30
  #define E4_HYBRID_THRESHOLD     30
  #define E5_HYBRID_THRESHOLD     30

  /**
   * Use StallGuard2 to sense an obstacle and trigger an endstop.
   * Connect the stepper driver's DIAG1 pin to the X/Y endstop pin.
   * X, Y, and Z homing will always be done in spreadCycle mode.
   *
   * X/Y/Z_STALL_SENSITIVITY is used for tuning the trigger sensitivity.
   * Higher values make the system LESS sensitive.
   * Lower value make the system MORE sensitive.
   * Too low values can lead to false positives, while too high values will collide the axis without triggering.
   * It is advised to set X/Y/Z_HOME_BUMP_MM to 0.
   * M914 X/Y/Z to live tune the setting
   */
  //#define SENSORLESS_HOMING // TMC2130 only

  /**
   * Use StallGuard2 to probe the bed with the nozzle.
   *
   * CAUTION: This could cause damage to machines that use a lead screw or threaded rod
   *          to move the Z axis. Take extreme care when attempting to enable this feature.
   */
  //#define SENSORLESS_PROBING // TMC2130 only

  #if ENABLED(SENSORLESS_HOMING) || ENABLED(SENSORLESS_PROBING)
    #define X_STALL_SENSITIVITY  8
    #define Y_STALL_SENSITIVITY  8
    //#define Z_STALL_SENSITIVITY  8
  #endif

  /**
   * Enable M122 debugging command for TMC stepper drivers.
   * M122 S0/1 will enable continous reporting.
   */
  //#define TMC_DEBUG

  /**
   * M915 Z Axis Calibration
   *
   * - Adjust Z stepper current,
   * - Drive the Z axis to its physical maximum, and
   * - Home Z to account for the lost steps.
   *
   * Use M915 Snn to specify the current.
   * Use M925 Znn to add extra Z height to Z_MAX_POS.
   */
  //#define TMC_Z_CALIBRATION
  #if ENABLED(TMC_Z_CALIBRATION)
    #define CALIBRATION_CURRENT 250
    #define CALIBRATION_EXTRA_HEIGHT 10
  #endif

  /**
   * You can set your own advanced settings by filling in predefined functions.
   * A list of available functions can be found on the library github page
   * https://github.com/teemuatlut/TMC2130Stepper
   * https://github.com/teemuatlut/TMC2208Stepper
   *
   * Example:
   * #define TMC_ADV() { \
   *   stepperX.diag0_temp_prewarn(1); \
   *   stepperY.interpolate(0); \
   * }
   */
  #define TMC_ADV() {  }

#endif // HAS_TRINAMIC

// @section L6470

/**
 * L6470 Stepper Driver options
 *
 * The Arduino-L6470 library is required for this stepper driver.
 * https://github.com/ameyer/Arduino-L6470
 */
#if HAS_DRIVER(L6470)

  #define X_MICROSTEPS        16 // number of microsteps
  #define X_OVERCURRENT     2000 // maxc current in mA. If the current goes over this value, the driver will switch off
  #define X_STALLCURRENT    1500 // current in mA where the driver will detect a stall

  #define X2_MICROSTEPS       16
  #define X2_OVERCURRENT    2000
  #define X2_STALLCURRENT   1500

  #define Y_MICROSTEPS        16
  #define Y_OVERCURRENT     2000
  #define Y_STALLCURRENT    1500

  #define Y2_MICROSTEPS       16
  #define Y2_OVERCURRENT    2000
  #define Y2_STALLCURRENT   1500

  #define Z_MICROSTEPS        16
  #define Z_OVERCURRENT     2000
  #define Z_STALLCURRENT    1500

  #define Z2_MICROSTEPS       16
  #define Z2_OVERCURRENT    2000
  #define Z2_STALLCURRENT   1500

  #define Z3_MICROSTEPS       16
  #define Z3_OVERCURRENT    2000
  #define Z3_STALLCURRENT   1500

  #define E0_MICROSTEPS       16
  #define E0_OVERCURRENT    2000
  #define E0_STALLCURRENT   1500

  #define E1_MICROSTEPS       16
  #define E1_OVERCURRENT    2000
  #define E1_STALLCURRENT   1500

  #define E2_MICROSTEPS       16
  #define E2_OVERCURRENT    2000
  #define E2_STALLCURRENT   1500

  #define E3_MICROSTEPS       16
  #define E3_OVERCURRENT    2000
  #define E3_STALLCURRENT   1500

  #define E4_MICROSTEPS       16
  #define E4_OVERCURRENT    2000
  #define E4_STALLCURRENT   1500

  #define E5_MICROSTEPS       16
  #define E5_OVERCURRENT    2000
  #define E5_STALLCURRENT   1500

#endif // L6470

/**
 * TWI/I2C BUS
 *
 * This feature is an EXPERIMENTAL feature so it shall not be used on production
 * machines. Enabling this will allow you to send and receive I2C data from slave
 * devices on the bus.
 *
 * ; Example #1
 * ; This macro send the string "Marlin" to the slave device with address 0x63 (99)
 * ; It uses multiple M260 commands with one B<base 10> arg
 * M260 A99  ; Target slave address
 * M260 B77  ; M
 * M260 B97  ; a
 * M260 B114 ; r
 * M260 B108 ; l
 * M260 B105 ; i
 * M260 B110 ; n
 * M260 S1   ; Send the current buffer
 *
 * ; Example #2
 * ; Request 6 bytes from slave device with address 0x63 (99)
 * M261 A99 B5
 *
 * ; Example #3
 * ; Example serial output of a M261 request
 * echo:i2c-reply: from:99 bytes:5 data:hello
 */

// @section i2cbus

//#define EXPERIMENTAL_I2CBUS
#define I2C_SLAVE_ADDRESS  0 // Set a value from 8 to 127 to act as a slave

// @section extras

/**
 * Spindle & Laser control
 *
 * Add the M3, M4, and M5 commands to turn the spindle/laser on and off, and
 * to set spindle speed, spindle direction, and laser power.
 *
 * SuperPid is a router/spindle speed controller used in the CNC milling community.
 * Marlin can be used to turn the spindle on and off. It can also be used to set
 * the spindle speed from 5,000 to 30,000 RPM.
 *
 * You'll need to select a pin for the ON/OFF function and optionally choose a 0-5V
 * hardware PWM pin for the speed control and a pin for the rotation direction.
 *
 * See http://marlinfw.org/docs/configuration/laser_spindle.html for more config details.
 */
//#define SPINDLE_LASER_ENABLE
#if ENABLED(SPINDLE_LASER_ENABLE)

  #define SPINDLE_LASER_ENABLE_INVERT   false  // set to "true" if the on/off function is reversed
  #define SPINDLE_LASER_PWM             true   // set to true if your controller supports setting the speed/power
  #define SPINDLE_LASER_PWM_INVERT      true   // set to "true" if the speed/power goes up when you want it to go slower
  #define SPINDLE_LASER_POWERUP_DELAY   5000   // delay in milliseconds to allow the spindle/laser to come up to speed/power
  #define SPINDLE_LASER_POWERDOWN_DELAY 5000   // delay in milliseconds to allow the spindle to stop
  #define SPINDLE_DIR_CHANGE            true   // set to true if your spindle controller supports changing spindle direction
  #define SPINDLE_INVERT_DIR            false
  #define SPINDLE_STOP_ON_DIR_CHANGE    true   // set to true if Marlin should stop the spindle before changing rotation direction

  /**
   *  The M3 & M4 commands use the following equation to convert PWM duty cycle to speed/power
   *
   *  SPEED/POWER = PWM duty cycle * SPEED_POWER_SLOPE + SPEED_POWER_INTERCEPT
   *    where PWM duty cycle varies from 0 to 255
   *
   *  set the following for your controller (ALL MUST BE SET)
   */

  #define SPEED_POWER_SLOPE    118.4
  #define SPEED_POWER_INTERCEPT  0
  #define SPEED_POWER_MIN     5000
  #define SPEED_POWER_MAX    30000    // SuperPID router controller 0 - 30,000 RPM

  //#define SPEED_POWER_SLOPE      0.3922
  //#define SPEED_POWER_INTERCEPT  0
  //#define SPEED_POWER_MIN       10
  //#define SPEED_POWER_MAX      100      // 0-100%
#endif

/**
 * Filament Width Sensor
 *
 * Measures the filament width in real-time and adjusts
 * flow rate to compensate for any irregularities.
 *
 * Also allows the measured filament diameter to set the
 * extrusion rate, so the slicer only has to specify the
 * volume.
 *
 * Only a single extruder is supported at this time.
 *
 *  34 RAMPS_14    : Analog input 5 on the AUX2 connector
 *  81 PRINTRBOARD : Analog input 2 on the Exp1 connector (version B,C,D,E)
 * 301 RAMBO       : Analog input 3
 *
 * Note: May require analog pins to be defined for other boards.
 */
//#define FILAMENT_WIDTH_SENSOR

#if ENABLED(FILAMENT_WIDTH_SENSOR)
  #define FILAMENT_SENSOR_EXTRUDER_NUM 0    // Index of the extruder that has the filament sensor. :[0,1,2,3,4]
  #define MEASUREMENT_DELAY_CM        14    // (cm) The distance from the filament sensor to the melting chamber

  #define FILWIDTH_ERROR_MARGIN        1.0  // (mm) If a measurement differs too much from nominal width ignore it
  #define MAX_MEASUREMENT_DELAY       20    // (bytes) Buffer size for stored measurements (1 byte per cm). Must be larger than MEASUREMENT_DELAY_CM.

  #define DEFAULT_MEASURED_FILAMENT_DIA DEFAULT_NOMINAL_FILAMENT_DIA // Set measured to nominal initially

  // Display filament width on the LCD status line. Status messages will expire after 5 seconds.
  //#define FILAMENT_LCD_DISPLAY
#endif

/**
 * CNC Coordinate Systems
 *
 * Enables G53 and G54-G59.3 commands to select coordinate systems
 * and G92.1 to reset the workspace to native machine space.
 */
//#define CNC_COORDINATE_SYSTEMS

/**
 * M43 - display pin status, watch pins for changes, watch endstops & toggle LED, Z servo probe test, toggle pins
 */
//#define PINS_DEBUGGING

/**
 * Auto-report temperatures with M155 S<seconds>
 */
#define AUTO_REPORT_TEMPERATURES

/**
 * Include capabilities in M115 output
 */
#define EXTENDED_CAPABILITIES_REPORT

/**
 * Disable all Volumetric extrusion options
 */
//#define NO_VOLUMETRICS

#if DISABLED(NO_VOLUMETRICS)
  /**
   * Volumetric extrusion default state
   * Activate to make volumetric extrusion the default method,
   * with DEFAULT_NOMINAL_FILAMENT_DIA as the default diameter.
   *
   * M200 D0 to disable, M200 Dn to set a new diameter.
   */
  //#define VOLUMETRIC_DEFAULT_ON
#endif

/**
 * Enable this option for a leaner build of Marlin that removes all
 * workspace offsets, simplifying coordinate transformations, leveling, etc.
 *
 *  - M206 and M428 are disabled.
 *  - G92 will revert to its behavior from Marlin 1.0.
 */
//#define NO_WORKSPACE_OFFSETS

/**
 * Set the number of proportional font spaces required to fill up a typical character space.
 * This can help to better align the output of commands like `G29 O` Mesh Output.
 *
 * For clients that use a fixed-width font (like OctoPrint), leave this set to 1.0.
 * Otherwise, adjust according to your client and font.
 */
#define PROPORTIONAL_FONT_RATIO 1.0

/**
 * Spend 28 bytes of SRAM to optimize the GCode parser
 */
#define FASTER_GCODE_PARSER

/**
 * CNC G-code options
 * Support CNC-style G-code dialects used by laser cutters, drawing machine cams, etc.
 * Note that G0 feedrates should be used with care for 3D printing (if used at all).
 * High feedrates may cause ringing and harm print quality.
 */
//#define PAREN_COMMENTS      // Support for parentheses-delimited comments
//#define GCODE_MOTION_MODES  // Remember the motion mode (G0 G1 G2 G3 G5 G38.X) and apply for X Y Z E F, etc.

// Enable and set a (default) feedrate for all G0 moves
//#define G0_FEEDRATE 3000 // (mm/m)
#ifdef G0_FEEDRATE
  //#define VARIABLE_G0_FEEDRATE // The G0 feedrate is set by F in G0 motion mode
#endif

/**
 * User-defined menu items that execute custom GCode
 */
//#define CUSTOM_USER_MENUS
#if ENABLED(CUSTOM_USER_MENUS)
  #define CUSTOM_USER_MENU_TITLE "Preheat Commands"
  #define USER_SCRIPT_DONE "M117 User Script Done"
  #define USER_SCRIPT_AUDIBLE_FEEDBACK
  #define USER_SCRIPT_RETURN  // Return to status screen after a script

  #define USER_DESC_1 "Preheat for PLA"
  #define USER_GCODE_1 "M140 S" STRINGIFY(PREHEAT_1_TEMP_BED) "\nM104 S" STRINGIFY(PREHEAT_1_TEMP_HOTEND)

  #define USER_DESC_2 "Preheat for ABS"
  #define USER_GCODE_2 "M140 S" STRINGIFY(PREHEAT_2_TEMP_BED) "\nM104 S" STRINGIFY(PREHEAT_2_TEMP_HOTEND)

<<<<<<< HEAD
  #define USER_DESC_3 "Preheat for PETG"
  #define USER_GCODE_3 "M140 S" STRINGIFY(PREHEAT_3_TEMP_BED) "\nM104 S" STRINGIFY(PREHEAT_3_TEMP_HOTEND)

//  #define USER_DESC_4 "Home & UBL Info"
//  #define USER_GCODE_4 "G28\nG29 W"
=======
  #define USER_DESC_2 "Preheat for " PREHEAT_1_LABEL
  #define USER_GCODE_2 "M140 S" STRINGIFY(PREHEAT_1_TEMP_BED) "\nM104 S" STRINGIFY(PREHEAT_1_TEMP_HOTEND)

  #define USER_DESC_3 "Preheat for " PREHEAT_2_LABEL
  #define USER_GCODE_3 "M140 S" STRINGIFY(PREHEAT_2_TEMP_BED) "\nM104 S" STRINGIFY(PREHEAT_2_TEMP_HOTEND)
>>>>>>> 55362283

//  #define USER_DESC_5 "Heat Bed/Home/Level"
//  #define USER_GCODE_5 "M140 S" STRINGIFY(PREHEAT_2_TEMP_BED) "\nG28\nG29"

//  #define USER_DESC_6 "Home & Info"
//  #define USER_GCODE_6 "G28\nM503"
#endif

/**
 * Specify an action command to send to the host when the printer is killed.
 * Will be sent in the form '//action:ACTION_ON_KILL', e.g. '//action:poweroff'.
 * The host must be configured to handle the action command.
 */
//#define ACTION_ON_KILL "poweroff"

/**
 * Specify an action command to send to the host on pause and resume.
 * Will be sent in the form '//action:ACTION_ON_PAUSE', e.g. '//action:pause'.
 * The host must be configured to handle the action command.
 */
//#define ACTION_ON_PAUSE "pause"
//#define ACTION_ON_RESUME "resume"

//===========================================================================
//====================== I2C Position Encoder Settings ======================
//===========================================================================

/**
 *  I2C position encoders for closed loop control.
 *  Developed by Chris Barr at Aus3D.
 *
 *  Wiki: http://wiki.aus3d.com.au/Magnetic_Encoder
 *  Github: https://github.com/Aus3D/MagneticEncoder
 *
 *  Supplier: http://aus3d.com.au/magnetic-encoder-module
 *  Alternative Supplier: http://reliabuild3d.com/
 *
 *  Reilabuild encoders have been modified to improve reliability.
 */

//#define I2C_POSITION_ENCODERS
#if ENABLED(I2C_POSITION_ENCODERS)

  #define I2CPE_ENCODER_CNT         1                       // The number of encoders installed; max of 5
                                                            // encoders supported currently.

  #define I2CPE_ENC_1_ADDR          I2CPE_PRESET_ADDR_X     // I2C address of the encoder. 30-200.
  #define I2CPE_ENC_1_AXIS          X_AXIS                  // Axis the encoder module is installed on.  <X|Y|Z|E>_AXIS.
  #define I2CPE_ENC_1_TYPE          I2CPE_ENC_TYPE_LINEAR   // Type of encoder:  I2CPE_ENC_TYPE_LINEAR -or-
                                                            // I2CPE_ENC_TYPE_ROTARY.
  #define I2CPE_ENC_1_TICKS_UNIT    2048                    // 1024 for magnetic strips with 2mm poles; 2048 for
                                                            // 1mm poles. For linear encoders this is ticks / mm,
                                                            // for rotary encoders this is ticks / revolution.
  //#define I2CPE_ENC_1_TICKS_REV     (16 * 200)            // Only needed for rotary encoders; number of stepper
                                                            // steps per full revolution (motor steps/rev * microstepping)
  //#define I2CPE_ENC_1_INVERT                              // Invert the direction of axis travel.
  #define I2CPE_ENC_1_EC_METHOD     I2CPE_ECM_MICROSTEP     // Type of error error correction.
  #define I2CPE_ENC_1_EC_THRESH     0.10                    // Threshold size for error (in mm) above which the
                                                            // printer will attempt to correct the error; errors
                                                            // smaller than this are ignored to minimize effects of
                                                            // measurement noise / latency (filter).

  #define I2CPE_ENC_2_ADDR          I2CPE_PRESET_ADDR_Y     // Same as above, but for encoder 2.
  #define I2CPE_ENC_2_AXIS          Y_AXIS
  #define I2CPE_ENC_2_TYPE          I2CPE_ENC_TYPE_LINEAR
  #define I2CPE_ENC_2_TICKS_UNIT    2048
  //#define I2CPE_ENC_2_TICKS_REV   (16 * 200)
  //#define I2CPE_ENC_2_INVERT
  #define I2CPE_ENC_2_EC_METHOD     I2CPE_ECM_MICROSTEP
  #define I2CPE_ENC_2_EC_THRESH     0.10

  #define I2CPE_ENC_3_ADDR          I2CPE_PRESET_ADDR_Z     // Encoder 3.  Add additional configuration options
  #define I2CPE_ENC_3_AXIS          Z_AXIS                  // as above, or use defaults below.

  #define I2CPE_ENC_4_ADDR          I2CPE_PRESET_ADDR_E     // Encoder 4.
  #define I2CPE_ENC_4_AXIS          E_AXIS

  #define I2CPE_ENC_5_ADDR          34                      // Encoder 5.
  #define I2CPE_ENC_5_AXIS          E_AXIS

  // Default settings for encoders which are enabled, but without settings configured above.
  #define I2CPE_DEF_TYPE            I2CPE_ENC_TYPE_LINEAR
  #define I2CPE_DEF_ENC_TICKS_UNIT  2048
  #define I2CPE_DEF_TICKS_REV       (16 * 200)
  #define I2CPE_DEF_EC_METHOD       I2CPE_ECM_NONE
  #define I2CPE_DEF_EC_THRESH       0.1

  //#define I2CPE_ERR_THRESH_ABORT  100.0                   // Threshold size for error (in mm) error on any given
                                                            // axis after which the printer will abort. Comment out to
                                                            // disable abort behaviour.

  #define I2CPE_TIME_TRUSTED        10000                   // After an encoder fault, there must be no further fault
                                                            // for this amount of time (in ms) before the encoder
                                                            // is trusted again.

  /**
   * Position is checked every time a new command is executed from the buffer but during long moves,
   * this setting determines the minimum update time between checks. A value of 100 works well with
   * error rolling average when attempting to correct only for skips and not for vibration.
   */
  #define I2CPE_MIN_UPD_TIME_MS     4                       // (ms) Minimum time between encoder checks.

  // Use a rolling average to identify persistant errors that indicate skips, as opposed to vibration and noise.
  #define I2CPE_ERR_ROLLING_AVERAGE

#endif // I2C_POSITION_ENCODERS

/**
 * MAX7219 Debug Matrix
 *
 * Add support for a low-cost 8x8 LED Matrix based on the Max7219 chip as a realtime status display.
 * Requires 3 signal wires. Some useful debug options are included to demonstrate its usage.
 */
//#define MAX7219_DEBUG
#if ENABLED(MAX7219_DEBUG)
  #define MAX7219_CLK_PIN   64
  #define MAX7219_DIN_PIN   57
  #define MAX7219_LOAD_PIN  44

  //#define MAX7219_GCODE          // Add the M7219 G-code to control the LED matrix
  #define MAX7219_INIT_TEST    2   // Do a test pattern at initialization (Set to 2 for spiral)
  #define MAX7219_NUMBER_UNITS 1   // Number of Max7219 units in chain.
  #define MAX7219_ROTATE       0   // Rotate the display clockwise (in multiples of +/- 90°)
                                   // connector at:  right=0   bottom=-90  top=90  left=180
  //#define MAX7219_REVERSE_ORDER  // The individual LED matrix units may be in reversed order

  /**
   * Sample debug features
   * If you add more debug displays, be careful to avoid conflicts!
   */
  #define MAX7219_DEBUG_PRINTER_ALIVE    // Blink corner LED of 8x8 matrix to show that the firmware is functioning
  #define MAX7219_DEBUG_PLANNER_HEAD  3  // Show the planner queue head position on this and the next LED matrix row
  #define MAX7219_DEBUG_PLANNER_TAIL  5  // Show the planner queue tail position on this and the next LED matrix row

  #define MAX7219_DEBUG_PLANNER_QUEUE 0  // Show the current planner queue depth on this and the next LED matrix row
                                         // If you experience stuttering, reboots, etc. this option can reveal how
                                         // tweaks made to the configuration are affecting the printer in real-time.
#endif

/**
 * NanoDLP Sync support
 *
 * Add support for Synchronized Z moves when using with NanoDLP. G0/G1 axis moves will output "Z_move_comp"
 * string to enable synchronization with DLP projector exposure. This change will allow to use
 * [[WaitForDoneMessage]] instead of populating your gcode with M400 commands
 */
//#define NANODLP_Z_SYNC
#if ENABLED(NANODLP_Z_SYNC)
  //#define NANODLP_ALL_AXIS  // Enables "Z_move_comp" output on any axis move.
                              // Default behaviour is limited to Z axis only.
#endif

/**
 * WiFi Support (Espressif ESP32 WiFi)
 */
//#define WIFISUPPORT
#if ENABLED(WIFISUPPORT)
  #define WIFI_SSID "Wifi SSID"
  #define WIFI_PWD  "Wifi Password"
#endif

// Enable Marlin dev mode which adds some special commands
//#define MARLIN_DEV_MODE

#endif // CONFIGURATION_ADV_H<|MERGE_RESOLUTION|>--- conflicted
+++ resolved
@@ -1661,25 +1661,17 @@
   #define USER_SCRIPT_AUDIBLE_FEEDBACK
   #define USER_SCRIPT_RETURN  // Return to status screen after a script
 
-  #define USER_DESC_1 "Preheat for PLA"
+  #define USER_DESC_1 "Preheat for " PREHEAT_1_LABEL
   #define USER_GCODE_1 "M140 S" STRINGIFY(PREHEAT_1_TEMP_BED) "\nM104 S" STRINGIFY(PREHEAT_1_TEMP_HOTEND)
 
-  #define USER_DESC_2 "Preheat for ABS"
+  #define USER_DESC_2 "Preheat for " PREHEAT_2_LABEL
   #define USER_GCODE_2 "M140 S" STRINGIFY(PREHEAT_2_TEMP_BED) "\nM104 S" STRINGIFY(PREHEAT_2_TEMP_HOTEND)
 
-<<<<<<< HEAD
-  #define USER_DESC_3 "Preheat for PETG"
+  #define USER_DESC_3 "Preheat for " PREHEAT_3_LABEL
   #define USER_GCODE_3 "M140 S" STRINGIFY(PREHEAT_3_TEMP_BED) "\nM104 S" STRINGIFY(PREHEAT_3_TEMP_HOTEND)
 
 //  #define USER_DESC_4 "Home & UBL Info"
 //  #define USER_GCODE_4 "G28\nG29 W"
-=======
-  #define USER_DESC_2 "Preheat for " PREHEAT_1_LABEL
-  #define USER_GCODE_2 "M140 S" STRINGIFY(PREHEAT_1_TEMP_BED) "\nM104 S" STRINGIFY(PREHEAT_1_TEMP_HOTEND)
-
-  #define USER_DESC_3 "Preheat for " PREHEAT_2_LABEL
-  #define USER_GCODE_3 "M140 S" STRINGIFY(PREHEAT_2_TEMP_BED) "\nM104 S" STRINGIFY(PREHEAT_2_TEMP_HOTEND)
->>>>>>> 55362283
 
 //  #define USER_DESC_5 "Heat Bed/Home/Level"
 //  #define USER_GCODE_5 "M140 S" STRINGIFY(PREHEAT_2_TEMP_BED) "\nG28\nG29"
