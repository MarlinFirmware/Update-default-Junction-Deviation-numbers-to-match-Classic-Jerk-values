--- conflicted
+++ resolved
@@ -1989,10 +1989,6 @@
  * Warning: Does not respect endstops!
  */
 //#define BABYSTEPPING
-<<<<<<< HEAD
-
-=======
->>>>>>> cbd16f15
 #if ENABLED(BABYSTEPPING)
   //#define INTEGRATED_BABYSTEPPING         // EXPERIMENTAL integration of babystepping into the Stepper ISR
   //#define BABYSTEP_WITHOUT_HOMING
