/**
 * Marlin 3D Printer Firmware
 * Copyright (c) 2020 MarlinFirmware [https://github.com/MarlinFirmware/Marlin]
 *
 * Based on Sprinter and grbl.
 * Copyright (c) 2011 Camiel Gubbels / Erik van der Zalm
 *
 * This program is free software: you can redistribute it and/or modify
 * it under the terms of the GNU General Public License as published by
 * the Free Software Foundation, either version 3 of the License, or
 * (at your option) any later version.
 *
 * This program is distributed in the hope that it will be useful,
 * but WITHOUT ANY WARRANTY; without even the implied warranty of
 * MERCHANTABILITY or FITNESS FOR A PARTICULAR PURPOSE.  See the
 * GNU General Public License for more details.
 *
 * You should have received a copy of the GNU General Public License
 * along with this program.  If not, see <https://www.gnu.org/licenses/>.
 *
 */
#pragma once

#define CONFIG_EXAMPLES_DIR "Creality/Ender-3 V2"

/**
 * Configuration_adv.h
 *
 * Advanced settings.
 * Only change these if you know exactly what you're doing.
 * Some of these settings can damage your printer if improperly set!
 *
 * Basic settings can be found in Configuration.h
 */
#define CONFIGURATION_ADV_H_VERSION 02000901

//===========================================================================
//============================= Thermal Settings ============================
//===========================================================================
// @section temperature

/**
 * Thermocouple sensors are quite sensitive to noise.  Any noise induced in
 * the sensor wires, such as by stepper motor wires run in parallel to them,
 * may result in the thermocouple sensor reporting spurious errors.  This
 * value is the number of errors which can occur in a row before the error
 * is reported.  This allows us to ignore intermittent error conditions while
 * still detecting an actual failure, which should result in a continuous
 * stream of errors from the sensor.
 *
 * Set this value to 0 to fail on the first error to occur.
 */
#define THERMOCOUPLE_MAX_ERRORS 15

//
// Custom Thermistor 1000 parameters
//
#if TEMP_SENSOR_0 == 1000
  #define HOTEND0_PULLUP_RESISTOR_OHMS 4700    // Pullup resistor
  #define HOTEND0_RESISTANCE_25C_OHMS  100000  // Resistance at 25C
  #define HOTEND0_BETA                 3950    // Beta value
#endif

#if TEMP_SENSOR_1 == 1000
  #define HOTEND1_PULLUP_RESISTOR_OHMS 4700    // Pullup resistor
  #define HOTEND1_RESISTANCE_25C_OHMS  100000  // Resistance at 25C
  #define HOTEND1_BETA                 3950    // Beta value
#endif

#if TEMP_SENSOR_2 == 1000
  #define HOTEND2_PULLUP_RESISTOR_OHMS 4700    // Pullup resistor
  #define HOTEND2_RESISTANCE_25C_OHMS  100000  // Resistance at 25C
  #define HOTEND2_BETA                 3950    // Beta value
#endif

#if TEMP_SENSOR_3 == 1000
  #define HOTEND3_PULLUP_RESISTOR_OHMS 4700    // Pullup resistor
  #define HOTEND3_RESISTANCE_25C_OHMS  100000  // Resistance at 25C
  #define HOTEND3_BETA                 3950    // Beta value
#endif

#if TEMP_SENSOR_4 == 1000
  #define HOTEND4_PULLUP_RESISTOR_OHMS 4700    // Pullup resistor
  #define HOTEND4_RESISTANCE_25C_OHMS  100000  // Resistance at 25C
  #define HOTEND4_BETA                 3950    // Beta value
#endif

#if TEMP_SENSOR_5 == 1000
  #define HOTEND5_PULLUP_RESISTOR_OHMS 4700    // Pullup resistor
  #define HOTEND5_RESISTANCE_25C_OHMS  100000  // Resistance at 25C
  #define HOTEND5_BETA                 3950    // Beta value
#endif

#if TEMP_SENSOR_6 == 1000
  #define HOTEND6_PULLUP_RESISTOR_OHMS 4700    // Pullup resistor
  #define HOTEND6_RESISTANCE_25C_OHMS  100000  // Resistance at 25C
  #define HOTEND6_BETA                 3950    // Beta value
#endif

#if TEMP_SENSOR_7 == 1000
  #define HOTEND7_PULLUP_RESISTOR_OHMS 4700    // Pullup resistor
  #define HOTEND7_RESISTANCE_25C_OHMS  100000  // Resistance at 25C
  #define HOTEND7_BETA                 3950    // Beta value
#endif

#if TEMP_SENSOR_BED == 1000
  #define BED_PULLUP_RESISTOR_OHMS     4700    // Pullup resistor
  #define BED_RESISTANCE_25C_OHMS      100000  // Resistance at 25C
  #define BED_BETA                     3950    // Beta value
#endif

#if TEMP_SENSOR_CHAMBER == 1000
  #define CHAMBER_PULLUP_RESISTOR_OHMS 4700    // Pullup resistor
  #define CHAMBER_RESISTANCE_25C_OHMS  100000  // Resistance at 25C
  #define CHAMBER_BETA                 3950    // Beta value
#endif

#if TEMP_SENSOR_COOLER == 1000
  #define COOLER_PULLUP_RESISTOR_OHMS 4700    // Pullup resistor
  #define COOLER_RESISTANCE_25C_OHMS  100000  // Resistance at 25C
  #define COOLER_BETA                 3950    // Beta value
#endif

#if TEMP_SENSOR_PROBE == 1000
  #define PROBE_PULLUP_RESISTOR_OHMS   4700    // Pullup resistor
  #define PROBE_RESISTANCE_25C_OHMS    100000  // Resistance at 25C
  #define PROBE_BETA                   3950    // Beta value
#endif

#if TEMP_SENSOR_BOARD == 1000
  #define BOARD_PULLUP_RESISTOR_OHMS   4700    // Pullup resistor
  #define BOARD_RESISTANCE_25C_OHMS    100000  // Resistance at 25C
  #define BOARD_BETA                   3950    // Beta value
#endif

#if TEMP_SENSOR_REDUNDANT == 1000
  #define REDUNDANT_PULLUP_RESISTOR_OHMS   4700    // Pullup resistor
  #define REDUNDANT_RESISTANCE_25C_OHMS    100000  // Resistance at 25C
  #define REDUNDANT_BETA                   3950    // Beta value
#endif

/**
 * Configuration options for MAX Thermocouples (-2, -3, -5).
 *   FORCE_HW_SPI:   Ignore SCK/MOSI/MISO pins and just use the CS pin & default SPI bus.
 *   MAX31865_WIRES: Set the number of wires for the probe connected to a MAX31865 board, 2-4. Default: 2
 *   MAX31865_50HZ:  Enable 50Hz filter instead of the default 60Hz.
 */
//#define TEMP_SENSOR_FORCE_HW_SPI
//#define MAX31865_SENSOR_WIRES_0 2
//#define MAX31865_SENSOR_WIRES_1 2
//#define MAX31865_50HZ_FILTER

/**
 * Hephestos 2 24V heated bed upgrade kit.
 * https://store.bq.com/en/heated-bed-kit-hephestos2
 */
//#define HEPHESTOS2_HEATED_BED_KIT
#if ENABLED(HEPHESTOS2_HEATED_BED_KIT)
  #undef TEMP_SENSOR_BED
  #define TEMP_SENSOR_BED 70
  #define HEATER_BED_INVERTING true
#endif

//
// Heated Bed Bang-Bang options
//
#if DISABLED(PIDTEMPBED)
  #define BED_CHECK_INTERVAL 5000   // (ms) Interval between checks in bang-bang control
  #if ENABLED(BED_LIMIT_SWITCHING)
    #define BED_HYSTERESIS 2        // (°C) Only set the relevant heater state when ABS(T-target) > BED_HYSTERESIS
  #endif
#endif

//
// Heated Chamber options
//
#if DISABLED(PIDTEMPCHAMBER)
  #define CHAMBER_CHECK_INTERVAL 5000   // (ms) Interval between checks in bang-bang control
  #if ENABLED(CHAMBER_LIMIT_SWITCHING)
    #define CHAMBER_HYSTERESIS 2        // (°C) Only set the relevant heater state when ABS(T-target) > CHAMBER_HYSTERESIS
  #endif
#endif

#if TEMP_SENSOR_CHAMBER
  //#define HEATER_CHAMBER_PIN      P2_04   // Required heater on/off pin (example: SKR 1.4 Turbo HE1 plug)
  //#define HEATER_CHAMBER_INVERTING false
  //#define FAN1_PIN                   -1   // Remove the fan signal on pin P2_04 (example: SKR 1.4 Turbo HE1 plug)

  //#define CHAMBER_FAN               // Enable a fan on the chamber
  #if ENABLED(CHAMBER_FAN)
    #define CHAMBER_FAN_MODE 2        // Fan control mode: 0=Static; 1=Linear increase when temp is higher than target; 2=V-shaped curve; 3=similar to 1 but fan is always on.
    #if CHAMBER_FAN_MODE == 0
      #define CHAMBER_FAN_BASE  255   // Chamber fan PWM (0-255)
    #elif CHAMBER_FAN_MODE == 1
      #define CHAMBER_FAN_BASE  128   // Base chamber fan PWM (0-255); turns on when chamber temperature is above the target
      #define CHAMBER_FAN_FACTOR 25   // PWM increase per °C above target
    #elif CHAMBER_FAN_MODE == 2
      #define CHAMBER_FAN_BASE  128   // Minimum chamber fan PWM (0-255)
      #define CHAMBER_FAN_FACTOR 25   // PWM increase per °C difference from target
    #elif CHAMBER_FAN_MODE == 3
      #define CHAMBER_FAN_BASE  128   // Base chamber fan PWM (0-255)
      #define CHAMBER_FAN_FACTOR 25   // PWM increase per °C above target
    #endif
  #endif

  //#define CHAMBER_VENT              // Enable a servo-controlled vent on the chamber
  #if ENABLED(CHAMBER_VENT)
    #define CHAMBER_VENT_SERVO_NR  1  // Index of the vent servo
    #define HIGH_EXCESS_HEAT_LIMIT 5  // How much above target temp to consider there is excess heat in the chamber
    #define LOW_EXCESS_HEAT_LIMIT  3
    #define MIN_COOLING_SLOPE_TIME_CHAMBER_VENT 20
    #define MIN_COOLING_SLOPE_DEG_CHAMBER_VENT 1.5
  #endif
#endif

//
// Laser Cooler options
//
#if TEMP_SENSOR_COOLER
  #define COOLER_MINTEMP           8  // (°C)
  #define COOLER_MAXTEMP          26  // (°C)
  #define COOLER_DEFAULT_TEMP     16  // (°C)
  #define TEMP_COOLER_HYSTERESIS   1  // (°C) Temperature proximity considered "close enough" to the target
  #define COOLER_PIN               8  // Laser cooler on/off pin used to control power to the cooling element (e.g., TEC, External chiller via relay)
  #define COOLER_INVERTING     false
  #define TEMP_COOLER_PIN         15  // Laser/Cooler temperature sensor pin. ADC is required.
  #define COOLER_FAN                  // Enable a fan on the cooler, Fan# 0,1,2,3 etc.
  #define COOLER_FAN_INDEX         0  // FAN number 0, 1, 2 etc. e.g.
  #if ENABLED(COOLER_FAN)
    #define COOLER_FAN_BASE      100  // Base Cooler fan PWM (0-255); turns on when Cooler temperature is above the target
    #define COOLER_FAN_FACTOR     25  // PWM increase per °C above target
  #endif
#endif

//
// Motherboard Sensor options
//
#if TEMP_SENSOR_BOARD
  #define THERMAL_PROTECTION_BOARD   // Halt the printer if the board sensor leaves the temp range below.
  #define BOARD_MINTEMP           8  // (°C)
  #define BOARD_MAXTEMP          70  // (°C)
  #ifndef TEMP_BOARD_PIN
    //#define TEMP_BOARD_PIN -1      // Board temp sensor pin, if not set in pins file.
  #endif
#endif

//
// Laser Coolant Flow Meter
//
//#define LASER_COOLANT_FLOW_METER
#if ENABLED(LASER_COOLANT_FLOW_METER)
  #define FLOWMETER_PIN         20  // Requires an external interrupt-enabled pin (e.g., RAMPS 2,3,18,19,20,21)
  #define FLOWMETER_PPL       5880  // (pulses/liter) Flow meter pulses-per-liter on the input pin
  #define FLOWMETER_INTERVAL  1000  // (ms) Flow rate calculation interval in milliseconds
  #define FLOWMETER_SAFETY          // Prevent running the laser without the minimum flow rate set below
  #if ENABLED(FLOWMETER_SAFETY)
    #define FLOWMETER_MIN_LITERS_PER_MINUTE 1.5 // (liters/min) Minimum flow required when enabled
  #endif
#endif

/**
 * Thermal Protection provides additional protection to your printer from damage
 * and fire. Marlin always includes safe min and max temperature ranges which
 * protect against a broken or disconnected thermistor wire.
 *
 * The issue: If a thermistor falls out, it will report the much lower
 * temperature of the air in the room, and the the firmware will keep
 * the heater on.
 *
 * The solution: Once the temperature reaches the target, start observing.
 * If the temperature stays too far below the target (hysteresis) for too
 * long (period), the firmware will halt the machine as a safety precaution.
 *
 * If you get false positives for "Thermal Runaway", increase
 * THERMAL_PROTECTION_HYSTERESIS and/or THERMAL_PROTECTION_PERIOD
 */
#if ENABLED(THERMAL_PROTECTION_HOTENDS)
  #define THERMAL_PROTECTION_PERIOD 40        // Seconds
  #define THERMAL_PROTECTION_HYSTERESIS 4     // Degrees Celsius

  //#define ADAPTIVE_FAN_SLOWING              // Slow part cooling fan if temperature drops
  #if BOTH(ADAPTIVE_FAN_SLOWING, PIDTEMP)
    //#define NO_FAN_SLOWING_IN_PID_TUNING    // Don't slow fan speed during M303
  #endif

  /**
   * Whenever an M104, M109, or M303 increases the target temperature, the
   * firmware will wait for the WATCH_TEMP_PERIOD to expire. If the temperature
   * hasn't increased by WATCH_TEMP_INCREASE degrees, the machine is halted and
   * requires a hard reset. This test restarts with any M104/M109/M303, but only
   * if the current temperature is far enough below the target for a reliable
   * test.
   *
   * If you get false positives for "Heating failed", increase WATCH_TEMP_PERIOD
   * and/or decrease WATCH_TEMP_INCREASE. WATCH_TEMP_INCREASE should not be set
   * below 2.
   */
  #define WATCH_TEMP_PERIOD 40                // Seconds		// MRiscoC Ender3v2 Config
  #define WATCH_TEMP_INCREASE 2               // Degrees Celsius
#endif

/**
 * Thermal Protection parameters for the bed are just as above for hotends.
 */
#if ENABLED(THERMAL_PROTECTION_BED)
  #define THERMAL_PROTECTION_BED_PERIOD       180 // Seconds		// MRiscoC Ender3v2 Config
  #define THERMAL_PROTECTION_BED_HYSTERESIS     2 // Degrees Celsius

  /**
   * As described above, except for the bed (M140/M190/M303).
   */
  #define WATCH_BED_TEMP_PERIOD               180 // Seconds		// MRiscoC Ender3v2 Config
  #define WATCH_BED_TEMP_INCREASE               2 // Degrees Celsius
#endif

/**
 * Thermal Protection parameters for the heated chamber.
 */
#if ENABLED(THERMAL_PROTECTION_CHAMBER)
  #define THERMAL_PROTECTION_CHAMBER_PERIOD    20 // Seconds
  #define THERMAL_PROTECTION_CHAMBER_HYSTERESIS 2 // Degrees Celsius

  /**
   * Heated chamber watch settings (M141/M191).
   */
  #define WATCH_CHAMBER_TEMP_PERIOD            60 // Seconds
  #define WATCH_CHAMBER_TEMP_INCREASE           2 // Degrees Celsius
#endif

/**
 * Thermal Protection parameters for the laser cooler.
 */
#if ENABLED(THERMAL_PROTECTION_COOLER)
  #define THERMAL_PROTECTION_COOLER_PERIOD    10 // Seconds
  #define THERMAL_PROTECTION_COOLER_HYSTERESIS 3 // Degrees Celsius

  /**
   * Laser cooling watch settings (M143/M193).
   */
  #define WATCH_COOLER_TEMP_PERIOD            60 // Seconds
  #define WATCH_COOLER_TEMP_INCREASE           3 // Degrees Celsius
#endif

#if ENABLED(PIDTEMP)
  // Add an experimental additional term to the heater power, proportional to the extrusion speed.
  // A well-chosen Kc value should add just enough power to melt the increased material volume.
  //#define PID_EXTRUSION_SCALING
  #if ENABLED(PID_EXTRUSION_SCALING)
    #define DEFAULT_Kc (100) // heating power = Kc * e_speed
    #define LPQ_MAX_LEN 50
  #endif

  /**
   * Add an experimental additional term to the heater power, proportional to the fan speed.
   * A well-chosen Kf value should add just enough power to compensate for power-loss from the cooling fan.
   * You can either just add a constant compensation with the DEFAULT_Kf value
   * or follow the instruction below to get speed-dependent compensation.
   *
   * Constant compensation (use only with fanspeeds of 0% and 100%)
   * ---------------------------------------------------------------------
   * A good starting point for the Kf-value comes from the calculation:
   *   kf = (power_fan * eff_fan) / power_heater * 255
   * where eff_fan is between 0.0 and 1.0, based on fan-efficiency and airflow to the nozzle / heater.
   *
   * Example:
   *   Heater: 40W, Fan: 0.1A * 24V = 2.4W, eff_fan = 0.8
   *   Kf = (2.4W * 0.8) / 40W * 255 = 12.24
   *
   * Fan-speed dependent compensation
   * --------------------------------
   * 1. To find a good Kf value, set the hotend temperature, wait for it to settle, and enable the fan (100%).
   *    Make sure PID_FAN_SCALING_LIN_FACTOR is 0 and PID_FAN_SCALING_ALTERNATIVE_DEFINITION is not enabled.
   *    If you see the temperature drop repeat the test, increasing the Kf value slowly, until the temperature
   *    drop goes away. If the temperature overshoots after enabling the fan, the Kf value is too big.
   * 2. Note the Kf-value for fan-speed at 100%
   * 3. Determine a good value for PID_FAN_SCALING_MIN_SPEED, which is around the speed, where the fan starts moving.
   * 4. Repeat step 1. and 2. for this fan speed.
   * 5. Enable PID_FAN_SCALING_ALTERNATIVE_DEFINITION and enter the two identified Kf-values in
   *    PID_FAN_SCALING_AT_FULL_SPEED and PID_FAN_SCALING_AT_MIN_SPEED. Enter the minimum speed in PID_FAN_SCALING_MIN_SPEED
   */
  //#define PID_FAN_SCALING
  #if ENABLED(PID_FAN_SCALING)
    //#define PID_FAN_SCALING_ALTERNATIVE_DEFINITION
    #if ENABLED(PID_FAN_SCALING_ALTERNATIVE_DEFINITION)
      // The alternative definition is used for an easier configuration.
      // Just figure out Kf at fullspeed (255) and PID_FAN_SCALING_MIN_SPEED.
      // DEFAULT_Kf and PID_FAN_SCALING_LIN_FACTOR are calculated accordingly.

      #define PID_FAN_SCALING_AT_FULL_SPEED 13.0        //=PID_FAN_SCALING_LIN_FACTOR*255+DEFAULT_Kf
      #define PID_FAN_SCALING_AT_MIN_SPEED   6.0        //=PID_FAN_SCALING_LIN_FACTOR*PID_FAN_SCALING_MIN_SPEED+DEFAULT_Kf
      #define PID_FAN_SCALING_MIN_SPEED     10.0        // Minimum fan speed at which to enable PID_FAN_SCALING

      #define DEFAULT_Kf (255.0*PID_FAN_SCALING_AT_MIN_SPEED-PID_FAN_SCALING_AT_FULL_SPEED*PID_FAN_SCALING_MIN_SPEED)/(255.0-PID_FAN_SCALING_MIN_SPEED)
      #define PID_FAN_SCALING_LIN_FACTOR (PID_FAN_SCALING_AT_FULL_SPEED-DEFAULT_Kf)/255.0

    #else
      #define PID_FAN_SCALING_LIN_FACTOR (0)             // Power loss due to cooling = Kf * (fan_speed)
      #define DEFAULT_Kf 10                              // A constant value added to the PID-tuner
      #define PID_FAN_SCALING_MIN_SPEED 10               // Minimum fan speed at which to enable PID_FAN_SCALING
    #endif
  #endif
#endif

/**
 * Automatic Temperature Mode
 *
 * Dynamically adjust the hotend target temperature based on planned E moves.
 *
 * (Contrast with PID_EXTRUSION_SCALING, which tracks E movement and adjusts PID
 *  behavior using an additional kC value.)
 *
 * Autotemp is calculated by (mintemp + factor * mm_per_sec), capped to maxtemp.
 *
 * Enable Autotemp Mode with M104/M109 F<factor> S<mintemp> B<maxtemp>.
 * Disable by sending M104/M109 with no F parameter (or F0 with AUTOTEMP_PROPORTIONAL).
 */
#define AUTOTEMP
#if ENABLED(AUTOTEMP)
  #define AUTOTEMP_OLDWEIGHT    0.98
  // Turn on AUTOTEMP on M104/M109 by default using proportions set here
  //#define AUTOTEMP_PROPORTIONAL
  #if ENABLED(AUTOTEMP_PROPORTIONAL)
    #define AUTOTEMP_MIN_P      0 // (°C) Added to the target temperature
    #define AUTOTEMP_MAX_P      5 // (°C) Added to the target temperature
    #define AUTOTEMP_FACTOR_P   1 // Apply this F parameter by default (overridden by M104/M109 F)
  #endif
#endif

// Show Temperature ADC value
// Enable for M105 to include ADC values read from temperature sensors.
//#define SHOW_TEMP_ADC_VALUES

/**
 * High Temperature Thermistor Support
 *
 * Thermistors able to support high temperature tend to have a hard time getting
 * good readings at room and lower temperatures. This means TEMP_SENSOR_X_RAW_LO_TEMP
 * will probably be caught when the heating element first turns on during the
 * preheating process, which will trigger a min_temp_error as a safety measure
 * and force stop everything.
 * To circumvent this limitation, we allow for a preheat time (during which,
 * min_temp_error won't be triggered) and add a min_temp buffer to handle
 * aberrant readings.
 *
 * If you want to enable this feature for your hotend thermistor(s)
 * uncomment and set values > 0 in the constants below
 */

// The number of consecutive low temperature errors that can occur
// before a min_temp_error is triggered. (Shouldn't be more than 10.)
//#define MAX_CONSECUTIVE_LOW_TEMPERATURE_ERROR_ALLOWED 0

// The number of milliseconds a hotend will preheat before starting to check
// the temperature. This value should NOT be set to the time it takes the
// hot end to reach the target temperature, but the time it takes to reach
// the minimum temperature your thermistor can read. The lower the better/safer.
// This shouldn't need to be more than 30 seconds (30000)
//#define MILLISECONDS_PREHEAT_TIME 0

// @section extruder

// Extruder runout prevention.
// If the machine is idle and the temperature over MINTEMP
// then extrude some filament every couple of SECONDS.
//#define EXTRUDER_RUNOUT_PREVENT
#if ENABLED(EXTRUDER_RUNOUT_PREVENT)
  #define EXTRUDER_RUNOUT_MINTEMP 190
  #define EXTRUDER_RUNOUT_SECONDS 30
  #define EXTRUDER_RUNOUT_SPEED 1500  // (mm/min)
  #define EXTRUDER_RUNOUT_EXTRUDE 5   // (mm)
#endif

/**
 * Hotend Idle Timeout
 * Prevent filament in the nozzle from charring and causing a critical jam.
 */
//#define HOTEND_IDLE_TIMEOUT
#if ENABLED(HOTEND_IDLE_TIMEOUT)
  #define HOTEND_IDLE_TIMEOUT_SEC (5*60)    // (seconds) Time without extruder movement to trigger protection
  #define HOTEND_IDLE_MIN_TRIGGER   180     // (°C) Minimum temperature to enable hotend protection
  #define HOTEND_IDLE_NOZZLE_TARGET   0     // (°C) Safe temperature for the nozzle after timeout
  #define HOTEND_IDLE_BED_TARGET      0     // (°C) Safe temperature for the bed after timeout
#endif

// @section temperature

// Calibration for AD595 / AD8495 sensor to adjust temperature measurements.
// The final temperature is calculated as (measuredTemp * GAIN) + OFFSET.
#define TEMP_SENSOR_AD595_OFFSET  0.0
#define TEMP_SENSOR_AD595_GAIN    1.0
#define TEMP_SENSOR_AD8495_OFFSET 0.0
#define TEMP_SENSOR_AD8495_GAIN   1.0

/**
 * Controller Fan
 * To cool down the stepper drivers and MOSFETs.
 *
 * The fan turns on automatically whenever any driver is enabled and turns
 * off (or reduces to idle speed) shortly after drivers are turned off.
 */
//#define USE_CONTROLLER_FAN
#if ENABLED(USE_CONTROLLER_FAN)
  //#define CONTROLLER_FAN_PIN -1           // Set a custom pin for the controller fan
  //#define CONTROLLER_FAN_USE_Z_ONLY       // With this option only the Z axis is considered
  //#define CONTROLLER_FAN_IGNORE_Z         // Ignore Z stepper. Useful when stepper timeout is disabled.
  #define CONTROLLERFAN_SPEED_MIN         0 // (0-255) Minimum speed. (If set below this value the fan is turned off.)
  #define CONTROLLERFAN_SPEED_ACTIVE    255 // (0-255) Active speed, used when any motor is enabled
  #define CONTROLLERFAN_SPEED_IDLE        0 // (0-255) Idle speed, used when motors are disabled
  #define CONTROLLERFAN_IDLE_TIME        60 // (seconds) Extra time to keep the fan running after disabling motors

  // Use TEMP_SENSOR_BOARD as a trigger for enabling the controller fan
  //#define CONTROLLER_FAN_MIN_BOARD_TEMP 40  // (°C) Turn on the fan if the board reaches this temperature

  //#define CONTROLLER_FAN_EDITABLE         // Enable M710 configurable settings
  #if ENABLED(CONTROLLER_FAN_EDITABLE)
    #define CONTROLLER_FAN_MENU             // Enable the Controller Fan submenu
  #endif
#endif

// When first starting the main fan, run it at full speed for the
// given number of milliseconds.  This gets the fan spinning reliably
// before setting a PWM value. (Does not work with software PWM for fan on Sanguinololu)
//#define FAN_KICKSTART_TIME 100

// Some coolers may require a non-zero "off" state.
//#define FAN_OFF_PWM  1

/**
 * PWM Fan Scaling
 *
 * Define the min/max speeds for PWM fans (as set with M106).
 *
 * With these options the M106 0-255 value range is scaled to a subset
 * to ensure that the fan has enough power to spin, or to run lower
 * current fans with higher current. (e.g., 5V/12V fans with 12V/24V)
 * Value 0 always turns off the fan.
 *
 * Define one or both of these to override the default 0-255 range.
 */
#define FAN_MIN_PWM 50		// MRiscoC Ender3v2 Config
//#define FAN_MAX_PWM 128

/**
 * FAST PWM FAN Settings
 *
 * Use to change the FAST FAN PWM frequency (if enabled in Configuration.h)
 * Combinations of PWM Modes, prescale values and TOP resolutions are used internally to produce a
 * frequency as close as possible to the desired frequency.
 *
 * FAST_PWM_FAN_FREQUENCY [undefined by default]
 *   Set this to your desired frequency.
 *   If left undefined this defaults to F = F_CPU/(2*255*1)
 *   i.e., F = 31.4kHz on 16MHz microcontrollers or F = 39.2kHz on 20MHz microcontrollers.
 *   These defaults are the same as with the old FAST_PWM_FAN implementation - no migration is required
 *   NOTE: Setting very low frequencies (< 10 Hz) may result in unexpected timer behavior.
 *
 * USE_OCR2A_AS_TOP [undefined by default]
 *   Boards that use TIMER2 for PWM have limitations resulting in only a few possible frequencies on TIMER2:
 *   16MHz MCUs: [62.5KHz, 31.4KHz (default), 7.8KHz, 3.92KHz, 1.95KHz, 977Hz, 488Hz, 244Hz, 60Hz, 122Hz, 30Hz]
 *   20MHz MCUs: [78.1KHz, 39.2KHz (default), 9.77KHz, 4.9KHz, 2.44KHz, 1.22KHz, 610Hz, 305Hz, 153Hz, 76Hz, 38Hz]
 *   A greater range can be achieved by enabling USE_OCR2A_AS_TOP. But note that this option blocks the use of
 *   PWM on pin OC2A. Only use this option if you don't need PWM on 0C2A. (Check your schematic.)
 *   USE_OCR2A_AS_TOP sacrifices duty cycle control resolution to achieve this broader range of frequencies.
 */
#if ENABLED(FAST_PWM_FAN)
  //#define FAST_PWM_FAN_FREQUENCY 31400
  //#define USE_OCR2A_AS_TOP
#endif

/**
 * Use one of the PWM fans as a redundant part-cooling fan
 */
//#define REDUNDANT_PART_COOLING_FAN 2  // Index of the fan to sync with FAN 0.

// @section extruder

/**
 * Extruder cooling fans
 *
 * Extruder auto fans automatically turn on when their extruders'
 * temperatures go above EXTRUDER_AUTO_FAN_TEMPERATURE.
 *
 * Your board's pins file specifies the recommended pins. Override those here
 * or set to -1 to disable completely.
 *
 * Multiple extruders can be assigned to the same pin in which case
 * the fan will turn on when any selected extruder is above the threshold.
 */
#define E0_AUTO_FAN_PIN -1
#define E1_AUTO_FAN_PIN -1
#define E2_AUTO_FAN_PIN -1
#define E3_AUTO_FAN_PIN -1
#define E4_AUTO_FAN_PIN -1
#define E5_AUTO_FAN_PIN -1
#define E6_AUTO_FAN_PIN -1
#define E7_AUTO_FAN_PIN -1
#define CHAMBER_AUTO_FAN_PIN -1
#define COOLER_AUTO_FAN_PIN -1
#define COOLER_FAN_PIN -1

#define EXTRUDER_AUTO_FAN_TEMPERATURE 50
#define EXTRUDER_AUTO_FAN_SPEED 255   // 255 == full speed
#define CHAMBER_AUTO_FAN_TEMPERATURE 30
#define CHAMBER_AUTO_FAN_SPEED 255
#define COOLER_AUTO_FAN_TEMPERATURE 18
#define COOLER_AUTO_FAN_SPEED 255

/**
 * Part-Cooling Fan Multiplexer
 *
 * This feature allows you to digitally multiplex the fan output.
 * The multiplexer is automatically switched at tool-change.
 * Set FANMUX[012]_PINs below for up to 2, 4, or 8 multiplexed fans.
 */
#define FANMUX0_PIN -1
#define FANMUX1_PIN -1
#define FANMUX2_PIN -1

/**
 * M355 Case Light on-off / brightness
 */
//#define CASE_LIGHT_ENABLE
#if ENABLED(CASE_LIGHT_ENABLE)
  //#define CASE_LIGHT_PIN 4                  // Override the default pin if needed
  #define INVERT_CASE_LIGHT false             // Set true if Case Light is ON when pin is LOW
  #define CASE_LIGHT_DEFAULT_ON true          // Set default power-up state on
  #define CASE_LIGHT_DEFAULT_BRIGHTNESS 105   // Set default power-up brightness (0-255, requires PWM pin)
  //#define CASE_LIGHT_NO_BRIGHTNESS          // Disable brightness control. Enable for non-PWM lighting.
  //#define CASE_LIGHT_MAX_PWM 128            // Limit PWM duty cycle (0-255)
  //#define CASE_LIGHT_MENU                   // Add Case Light options to the LCD menu
  #if ENABLED(NEOPIXEL_LED)
    //#define CASE_LIGHT_USE_NEOPIXEL         // Use NeoPixel LED as case light
  #endif
  #if EITHER(RGB_LED, RGBW_LED)
    //#define CASE_LIGHT_USE_RGB_LED          // Use RGB / RGBW LED as case light
  #endif
  #if EITHER(CASE_LIGHT_USE_NEOPIXEL, CASE_LIGHT_USE_RGB_LED)
    #define CASE_LIGHT_DEFAULT_COLOR { 255, 255, 255, 255 } // { Red, Green, Blue, White }
  #endif
#endif

// @section homing

// If you want endstops to stay on (by default) even when not homing
// enable this option. Override at any time with M120, M121.
//#define ENDSTOPS_ALWAYS_ON_DEFAULT

// @section extras

//#define Z_LATE_ENABLE // Enable Z the last moment. Needed if your Z driver overheats.

// Employ an external closed loop controller. Override pins here if needed.
//#define EXTERNAL_CLOSED_LOOP_CONTROLLER
#if ENABLED(EXTERNAL_CLOSED_LOOP_CONTROLLER)
  //#define CLOSED_LOOP_ENABLE_PIN        -1
  //#define CLOSED_LOOP_MOVE_COMPLETE_PIN -1
#endif

/**
 * Dual Steppers / Dual Endstops
 *
 * This section will allow you to use extra E drivers to drive a second motor for X, Y, or Z axes.
 *
 * For example, set X_DUAL_STEPPER_DRIVERS setting to use a second motor. If the motors need to
 * spin in opposite directions set INVERT_X2_VS_X_DIR. If the second motor needs its own endstop
 * set X_DUAL_ENDSTOPS. This can adjust for "racking." Use X2_USE_ENDSTOP to set the endstop plug
 * that should be used for the second endstop. Extra endstops will appear in the output of 'M119'.
 *
 * Use X_DUAL_ENDSTOP_ADJUSTMENT to adjust for mechanical imperfection. After homing both motors
 * this offset is applied to the X2 motor. To find the offset home the X axis, and measure the error
 * in X2. Dual endstop offsets can be set at runtime with 'M666 X<offset> Y<offset> Z<offset>'.
 */

//#define X_DUAL_STEPPER_DRIVERS
#if ENABLED(X_DUAL_STEPPER_DRIVERS)
  //#define INVERT_X2_VS_X_DIR    // Enable if X2 direction signal is opposite to X
  //#define X_DUAL_ENDSTOPS
  #if ENABLED(X_DUAL_ENDSTOPS)
    #define X2_USE_ENDSTOP _XMAX_
    #define X2_ENDSTOP_ADJUSTMENT  0
  #endif
#endif

//#define Y_DUAL_STEPPER_DRIVERS
#if ENABLED(Y_DUAL_STEPPER_DRIVERS)
  //#define INVERT_Y2_VS_Y_DIR   // Enable if Y2 direction signal is opposite to Y
  //#define Y_DUAL_ENDSTOPS
  #if ENABLED(Y_DUAL_ENDSTOPS)
    #define Y2_USE_ENDSTOP _YMAX_
    #define Y2_ENDSTOP_ADJUSTMENT  0
  #endif
#endif

//
// For Z set the number of stepper drivers
//
#define NUM_Z_STEPPER_DRIVERS 1   // (1-4) Z options change based on how many

#if NUM_Z_STEPPER_DRIVERS > 1
  // Enable if Z motor direction signals are the opposite of Z1
  //#define INVERT_Z2_VS_Z_DIR
  //#define INVERT_Z3_VS_Z_DIR
  //#define INVERT_Z4_VS_Z_DIR

  //#define Z_MULTI_ENDSTOPS
  #if ENABLED(Z_MULTI_ENDSTOPS)
    #define Z2_USE_ENDSTOP          _XMAX_
    #define Z2_ENDSTOP_ADJUSTMENT   0
    #if NUM_Z_STEPPER_DRIVERS >= 3
      #define Z3_USE_ENDSTOP        _YMAX_
      #define Z3_ENDSTOP_ADJUSTMENT 0
    #endif
    #if NUM_Z_STEPPER_DRIVERS >= 4
      #define Z4_USE_ENDSTOP        _ZMAX_
      #define Z4_ENDSTOP_ADJUSTMENT 0
    #endif
  #endif
#endif

// Drive the E axis with two synchronized steppers
//#define E_DUAL_STEPPER_DRIVERS
#if ENABLED(E_DUAL_STEPPER_DRIVERS)
  //#define INVERT_E1_VS_E0_DIR   // Enable if the E motors need opposite DIR states
#endif

/**
 * Dual X Carriage
 *
 * This setup has two X carriages that can move independently, each with its own hotend.
 * The carriages can be used to print an object with two colors or materials, or in
 * "duplication mode" it can print two identical or X-mirrored objects simultaneously.
 * The inactive carriage is parked automatically to prevent oozing.
 * X1 is the left carriage, X2 the right. They park and home at opposite ends of the X axis.
 * By default the X2 stepper is assigned to the first unused E plug on the board.
 *
 * The following Dual X Carriage modes can be selected with M605 S<mode>:
 *
 *   0 : (FULL_CONTROL) The slicer has full control over both X-carriages and can achieve optimal travel
 *       results as long as it supports dual X-carriages. (M605 S0)
 *
 *   1 : (AUTO_PARK) The firmware automatically parks and unparks the X-carriages on tool-change so
 *       that additional slicer support is not required. (M605 S1)
 *
 *   2 : (DUPLICATION) The firmware moves the second X-carriage and extruder in synchronization with
 *       the first X-carriage and extruder, to print 2 copies of the same object at the same time.
 *       Set the constant X-offset and temperature differential with M605 S2 X[offs] R[deg] and
 *       follow with M605 S2 to initiate duplicated movement.
 *
 *   3 : (MIRRORED) Formbot/Vivedino-inspired mirrored mode in which the second extruder duplicates
 *       the movement of the first except the second extruder is reversed in the X axis.
 *       Set the initial X offset and temperature differential with M605 S2 X[offs] R[deg] and
 *       follow with M605 S3 to initiate mirrored movement.
 */
//#define DUAL_X_CARRIAGE
#if ENABLED(DUAL_X_CARRIAGE)
  #define X1_MIN_POS X_MIN_POS   // Set to X_MIN_POS
  #define X1_MAX_POS X_BED_SIZE  // Set a maximum so the first X-carriage can't hit the parked second X-carriage
  #define X2_MIN_POS    80       // Set a minimum to ensure the  second X-carriage can't hit the parked first X-carriage
  #define X2_MAX_POS   353       // Set this to the distance between toolheads when both heads are homed
  #define X2_HOME_DIR    1       // Set to 1. The second X-carriage always homes to the maximum endstop position
  #define X2_HOME_POS X2_MAX_POS // Default X2 home position. Set to X2_MAX_POS.
                      // However: In this mode the HOTEND_OFFSET_X value for the second extruder provides a software
                      // override for X2_HOME_POS. This also allow recalibration of the distance between the two endstops
                      // without modifying the firmware (through the "M218 T1 X???" command).
                      // Remember: you should set the second extruder x-offset to 0 in your slicer.

  // This is the default power-up mode which can be later using M605.
  #define DEFAULT_DUAL_X_CARRIAGE_MODE DXC_AUTO_PARK_MODE

  // Default x offset in duplication mode (typically set to half print bed width)
  #define DEFAULT_DUPLICATION_X_OFFSET 100

  // Default action to execute following M605 mode change commands. Typically G28X to apply new mode.
  //#define EVENT_GCODE_IDEX_AFTER_MODECHANGE "G28X"
#endif

// Activate a solenoid on the active extruder with M380. Disable all with M381.
// Define SOL0_PIN, SOL1_PIN, etc., for each extruder that has a solenoid.
//#define EXT_SOLENOID

// @section homing

/**
 * Homing Procedure
 * Homing (G28) does an indefinite move towards the endstops to establish
 * the position of the toolhead relative to the workspace.
 */

//#define SENSORLESS_BACKOFF_MM  { 2, 2, 0 }  // (mm) Backoff from endstops before sensorless homing

#define HOMING_BUMP_MM      { 5, 5, 2 }       // (mm) Backoff from endstops after first bump
#define HOMING_BUMP_DIVISOR { 2, 2, 4 }       // Re-Bump Speed Divisor (Divides the Homing Feedrate)

//#define HOMING_BACKOFF_POST_MM { 2, 2, 2 }  // (mm) Backoff from endstops after homing

#define QUICK_HOME                            // If G28 contains XY do a diagonal move first		// MRiscoC Ender3v2 Config
//#define HOME_Y_BEFORE_X                     // If G28 contains XY home Y before X
//#define HOME_Z_FIRST                        // Home Z first. Requires a Z-MIN endstop (not a probe).
//#define CODEPENDENT_XY_HOMING               // If X/Y can't home without homing Y/X first

// @section bltouch

#if ENABLED(BLTOUCH)
  /**
   * Either: Use the defaults (recommended) or: For special purposes, use the following DEFINES
   * Do not activate settings that the probe might not understand. Clones might misunderstand
   * advanced commands.
   *
   * Note: If the probe is not deploying, do a "Reset" and "Self-Test" and then check the
   *       wiring of the BROWN, RED and ORANGE wires.
   *
   * Note: If the trigger signal of your probe is not being recognized, it has been very often
   *       because the BLACK and WHITE wires needed to be swapped. They are not "interchangeable"
   *       like they would be with a real switch. So please check the wiring first.
   *
   * Settings for all BLTouch and clone probes:
   */

  // Safety: The probe needs time to recognize the command.
  //         Minimum command delay (ms). Enable and increase if needed.
#define BLTOUCH_DELAY 350   // MRiscoC enable delay for increase security and accuracy

  /**
   * Settings for BLTOUCH Classic 1.2, 1.3 or BLTouch Smart 1.0, 2.0, 2.2, 3.0, 3.1, and most clones:
   */

  // Feature: Switch into SW mode after a deploy. It makes the output pulse longer. Can be useful
  //          in special cases, like noisy or filtered input configurations.
  //#define BLTOUCH_FORCE_SW_MODE

  /**
   * Settings for BLTouch Smart 3.0 and 3.1
   * Summary:
   *   - Voltage modes: 5V and OD (open drain - "logic voltage free") output modes
   *   - High-Speed mode
   *   - Disable LCD voltage options
   */

  /**
   * Danger: Don't activate 5V mode unless attached to a 5V-tolerant controller!
   * V3.0 or 3.1: Set default mode to 5V mode at Marlin startup.
   * If disabled, OD mode is the hard-coded default on 3.0
   * On startup, Marlin will compare its eeprom to this value. If the selected mode
   * differs, a mode set eeprom write will be completed at initialization.
   * Use the option below to force an eeprom write to a V3.1 probe regardless.
   */
  //#define BLTOUCH_SET_5V_MODE

  /**
   * Safety: Activate if connecting a probe with an unknown voltage mode.
   * V3.0: Set a probe into mode selected above at Marlin startup. Required for 5V mode on 3.0
   * V3.1: Force a probe with unknown mode into selected mode at Marlin startup ( = Probe EEPROM write )
   * To preserve the life of the probe, use this once then turn it off and re-flash.
   */
  //#define BLTOUCH_FORCE_MODE_SET

  /**
   * Use "HIGH SPEED" mode for probing.
   * Danger: Disable if your probe sometimes fails. Only suitable for stable well-adjusted systems.
   * This feature was designed for Deltabots with very fast Z moves; however, higher speed Cartesians
   * might be able to use it. If the machine can't raise Z fast enough the BLTouch may go into ALARM.
   */
  #define BLTOUCH_HS_MODE   // MRiscoC Active High Speed BLTouch mode

  // Safety: Enable voltage mode settings in the LCD menu.
  //#define BLTOUCH_LCD_VOLTAGE_MENU

#endif // BLTOUCH

// @section extras

/**
 * Z Steppers Auto-Alignment
 * Add the G34 command to align multiple Z steppers using a bed probe.
 */
//#define Z_STEPPER_AUTO_ALIGN
#if ENABLED(Z_STEPPER_AUTO_ALIGN)
  // Define probe X and Y positions for Z1, Z2 [, Z3 [, Z4]]
  // If not defined, probe limits will be used.
  // Override with 'M422 S<index> X<pos> Y<pos>'
  //#define Z_STEPPER_ALIGN_XY { {  10, 190 }, { 100,  10 }, { 190, 190 } }

  /**
   * Orientation for the automatically-calculated probe positions.
   * Override Z stepper align points with 'M422 S<index> X<pos> Y<pos>'
   *
   * 2 Steppers:  (0)     (1)
   *               |       |   2   |
   *               | 1   2 |       |
   *               |       |   1   |
   *
   * 3 Steppers:  (0)     (1)     (2)     (3)
   *               |   3   | 1     | 2   1 |     2 |
   *               |       |     3 |       | 3     |
   *               | 1   2 | 2     |   3   |     1 |
   *
   * 4 Steppers:  (0)     (1)     (2)     (3)
   *               | 4   3 | 1   4 | 2   1 | 3   2 |
   *               |       |       |       |       |
   *               | 1   2 | 2   3 | 3   4 | 4   1 |
   */
  #ifndef Z_STEPPER_ALIGN_XY
    //#define Z_STEPPERS_ORIENTATION 0
  #endif

  // Provide Z stepper positions for more rapid convergence in bed alignment.
  // Requires triple stepper drivers (i.e., set NUM_Z_STEPPER_DRIVERS to 3)
  //#define Z_STEPPER_ALIGN_KNOWN_STEPPER_POSITIONS
  #if ENABLED(Z_STEPPER_ALIGN_KNOWN_STEPPER_POSITIONS)
    // Define Stepper XY positions for Z1, Z2, Z3 corresponding to
    // the Z screw positions in the bed carriage.
    // Define one position per Z stepper in stepper driver order.
    #define Z_STEPPER_ALIGN_STEPPER_XY { { 210.7, 102.5 }, { 152.6, 220.0 }, { 94.5, 102.5 } }
  #else
    // Amplification factor. Used to scale the correction step up or down in case
    // the stepper (spindle) position is farther out than the test point.
    #define Z_STEPPER_ALIGN_AMP 1.0       // Use a value > 1.0 NOTE: This may cause instability!
  #endif

  // On a 300mm bed a 5% grade would give a misalignment of ~1.5cm
  #define G34_MAX_GRADE              5    // (%) Maximum incline that G34 will handle
  #define Z_STEPPER_ALIGN_ITERATIONS 5    // Number of iterations to apply during alignment
  #define Z_STEPPER_ALIGN_ACC        0.02 // Stop iterating early if the accuracy is better than this
  #define RESTORE_LEVELING_AFTER_G34      // Restore leveling after G34 is done?
  // After G34, re-home Z (G28 Z) or just calculate it from the last probe heights?
  // Re-homing might be more precise in reproducing the actual 'G28 Z' homing height, especially on an uneven bed.
  #define HOME_AFTER_G34
#endif

//
// Add the G35 command to read bed corners to help adjust screws. Requires a bed probe.
//
#define ASSISTED_TRAMMING
#if ENABLED(ASSISTED_TRAMMING)

  // Define positions for probe points.
  #define TRAMMING_POINT_XY { { 29, 29 }, { 199, 29 }, { 199, 199 }, { 29, 199 } }

  // Define position names for probe points.
  #define TRAMMING_POINT_NAME_1 "Front-Left"
  #define TRAMMING_POINT_NAME_2 "Front-Right"
  #define TRAMMING_POINT_NAME_3 "Back-Right"
  #define TRAMMING_POINT_NAME_4 "Back-Left"

  #define RESTORE_LEVELING_AFTER_G35    // Enable to restore leveling setup after operation
  //#define REPORT_TRAMMING_MM          // Report Z deviation (mm) for each point relative to the first

  //#define ASSISTED_TRAMMING_WIZARD    // Add a Tramming Wizard to the LCD menu

  //#define ASSISTED_TRAMMING_WAIT_POSITION { X_CENTER, Y_CENTER, 30 } // Move the nozzle out of the way for adjustment

  /**
   * Screw thread:
   *   M3: 30 = Clockwise, 31 = Counter-Clockwise
   *   M4: 40 = Clockwise, 41 = Counter-Clockwise
   *   M5: 50 = Clockwise, 51 = Counter-Clockwise
   */
  #define TRAMMING_SCREW_THREAD 40

#endif

// @section motion

#define AXIS_RELATIVE_MODES { false, false, false, false }

// Add a Duplicate option for well-separated conjoined nozzles
//#define MULTI_NOZZLE_DUPLICATION

// By default pololu step drivers require an active high signal. However, some high power drivers require an active low signal as step.
#define INVERT_X_STEP_PIN false
#define INVERT_Y_STEP_PIN false
#define INVERT_Z_STEP_PIN false
#define INVERT_I_STEP_PIN false
#define INVERT_J_STEP_PIN false
#define INVERT_K_STEP_PIN false
#define INVERT_E_STEP_PIN false

/**
 * Idle Stepper Shutdown
 * Set DISABLE_INACTIVE_? 'true' to shut down axis steppers after an idle period.
 * The Deactive Time can be overridden with M18 and M84. Set to 0 for No Timeout.
 */
#define DEFAULT_STEPPER_DEACTIVE_TIME 120
#define DISABLE_INACTIVE_X true
#define DISABLE_INACTIVE_Y true
#define DISABLE_INACTIVE_Z true  // Set 'false' if the nozzle could fall onto your printed part!
#define DISABLE_INACTIVE_I true
#define DISABLE_INACTIVE_J true
#define DISABLE_INACTIVE_K true
#define DISABLE_INACTIVE_E true

// Default Minimum Feedrates for printing and travel moves
#define DEFAULT_MINIMUMFEEDRATE       0.0     // (mm/s) Minimum feedrate. Set with M205 S.
#define DEFAULT_MINTRAVELFEEDRATE     0.0     // (mm/s) Minimum travel feedrate. Set with M205 T.

// Minimum time that a segment needs to take as the buffer gets emptied
#define DEFAULT_MINSEGMENTTIME        20000   // (µs) Set with M205 B.

// Slow down the machine if the lookahead buffer is (by default) half full.
// Increase the slowdown divisor for larger buffer sizes.
#define SLOWDOWN
#if ENABLED(SLOWDOWN)
  #define SLOWDOWN_DIVISOR 2
#endif

/**
 * XY Frequency limit
 * Reduce resonance by limiting the frequency of small zigzag infill moves.
 * See https://hydraraptor.blogspot.com/2010/12/frequency-limit.html
 * Use M201 F<freq> G<min%> to change limits at runtime.
 */
//#define XY_FREQUENCY_LIMIT      10 // (Hz) Maximum frequency of small zigzag infill moves. Set with M201 F<hertz>.
#ifdef XY_FREQUENCY_LIMIT
  #define XY_FREQUENCY_MIN_PERCENT 5 // (percent) Minimum FR percentage to apply. Set with M201 G<min%>.
#endif

// Minimum planner junction speed. Sets the default minimum speed the planner plans for at the end
// of the buffer and all stops. This should not be much greater than zero and should only be changed
// if unwanted behavior is observed on a user's machine when running at very slow speeds.
#define MINIMUM_PLANNER_SPEED 0.05 // (mm/s)

//
// Backlash Compensation
// Adds extra movement to axes on direction-changes to account for backlash.
//
//#define BACKLASH_COMPENSATION
#if ENABLED(BACKLASH_COMPENSATION)
  // Define values for backlash distance and correction.
  // If BACKLASH_GCODE is enabled these values are the defaults.
  #define BACKLASH_DISTANCE_MM { 0, 0, 0 } // (mm) One value for each linear axis
  #define BACKLASH_CORRECTION    0.0       // 0.0 = no correction; 1.0 = full correction

  // Add steps for motor direction changes on CORE kinematics
  //#define CORE_BACKLASH

  // Set BACKLASH_SMOOTHING_MM to spread backlash correction over multiple segments
  // to reduce print artifacts. (Enabling this is costly in memory and computation!)
  //#define BACKLASH_SMOOTHING_MM 3 // (mm)

  // Add runtime configuration and tuning of backlash values (M425)
  //#define BACKLASH_GCODE

  #if ENABLED(BACKLASH_GCODE)
    // Measure the Z backlash when probing (G29) and set with "M425 Z"
    #define MEASURE_BACKLASH_WHEN_PROBING

    #if ENABLED(MEASURE_BACKLASH_WHEN_PROBING)
      // When measuring, the probe will move up to BACKLASH_MEASUREMENT_LIMIT
      // mm away from point of contact in BACKLASH_MEASUREMENT_RESOLUTION
      // increments while checking for the contact to be broken.
      #define BACKLASH_MEASUREMENT_LIMIT       0.5   // (mm)
      #define BACKLASH_MEASUREMENT_RESOLUTION  0.005 // (mm)
      #define BACKLASH_MEASUREMENT_FEEDRATE    Z_PROBE_FEEDRATE_SLOW // (mm/min)
    #endif
  #endif
#endif

/**
 * Automatic backlash, position and hotend offset calibration
 *
 * Enable G425 to run automatic calibration using an electrically-
 * conductive cube, bolt, or washer mounted on the bed.
 *
 * G425 uses the probe to touch the top and sides of the calibration object
 * on the bed and measures and/or correct positional offsets, axis backlash
 * and hotend offsets.
 *
 * Note: HOTEND_OFFSET and CALIBRATION_OBJECT_CENTER must be set to within
 *       ±5mm of true values for G425 to succeed.
 */
//#define CALIBRATION_GCODE
#if ENABLED(CALIBRATION_GCODE)

  //#define CALIBRATION_SCRIPT_PRE  "M117 Starting Auto-Calibration\nT0\nG28\nG12\nM117 Calibrating..."
  //#define CALIBRATION_SCRIPT_POST "M500\nM117 Calibration data saved"

  #define CALIBRATION_MEASUREMENT_RESOLUTION     0.01 // mm

  #define CALIBRATION_FEEDRATE_SLOW             60    // mm/min
  #define CALIBRATION_FEEDRATE_FAST           1200    // mm/min
  #define CALIBRATION_FEEDRATE_TRAVEL         3000    // mm/min

  // The following parameters refer to the conical section of the nozzle tip.
  #define CALIBRATION_NOZZLE_TIP_HEIGHT          1.0  // mm
  #define CALIBRATION_NOZZLE_OUTER_DIAMETER      2.0  // mm

  // Uncomment to enable reporting (required for "G425 V", but consumes PROGMEM).
  //#define CALIBRATION_REPORTING

  // The true location and dimension the cube/bolt/washer on the bed.
  #define CALIBRATION_OBJECT_CENTER     { 264.0, -22.0,  -2.0 } // mm
  #define CALIBRATION_OBJECT_DIMENSIONS {  10.0,  10.0,  10.0 } // mm

  // Comment out any sides which are unreachable by the probe. For best
  // auto-calibration results, all sides must be reachable.
  #define CALIBRATION_MEASURE_RIGHT
  #define CALIBRATION_MEASURE_FRONT
  #define CALIBRATION_MEASURE_LEFT
  #define CALIBRATION_MEASURE_BACK

  //#define CALIBRATION_MEASURE_IMIN
  //#define CALIBRATION_MEASURE_IMAX
  //#define CALIBRATION_MEASURE_JMIN
  //#define CALIBRATION_MEASURE_JMAX
  //#define CALIBRATION_MEASURE_KMIN
  //#define CALIBRATION_MEASURE_KMAX

  // Probing at the exact top center only works if the center is flat. If
  // probing on a screwhead or hollow washer, probe near the edges.
  //#define CALIBRATION_MEASURE_AT_TOP_EDGES

  // Define the pin to read during calibration
  #ifndef CALIBRATION_PIN
    //#define CALIBRATION_PIN -1            // Define here to override the default pin
    #define CALIBRATION_PIN_INVERTING false // Set to true to invert the custom pin
    //#define CALIBRATION_PIN_PULLDOWN
    #define CALIBRATION_PIN_PULLUP
  #endif
#endif

/**
 * Adaptive Step Smoothing increases the resolution of multi-axis moves, particularly at step frequencies
 * below 1kHz (for AVR) or 10kHz (for ARM), where aliasing between axes in multi-axis moves causes audible
 * vibration and surface artifacts. The algorithm adapts to provide the best possible step smoothing at the
 * lowest stepping frequencies.
 */
#define ADAPTIVE_STEP_SMOOTHING		// MRiscoC Ender3v2 Config

/**
 * Custom Microstepping
 * Override as-needed for your setup. Up to 3 MS pins are supported.
 */
//#define MICROSTEP1 LOW,LOW,LOW
//#define MICROSTEP2 HIGH,LOW,LOW
//#define MICROSTEP4 LOW,HIGH,LOW
//#define MICROSTEP8 HIGH,HIGH,LOW
//#define MICROSTEP16 LOW,LOW,HIGH
//#define MICROSTEP32 HIGH,LOW,HIGH

// Microstep settings (Requires a board with pins named X_MS1, X_MS2, etc.)
#define MICROSTEP_MODES { 16, 16, 16, 16, 16, 16 } // [1,2,4,8,16]

/**
 *  @section  stepper motor current
 *
 *  Some boards have a means of setting the stepper motor current via firmware.
 *
 *  The power on motor currents are set by:
 *    PWM_MOTOR_CURRENT - used by MINIRAMBO & ULTIMAIN_2
 *                         known compatible chips: A4982
 *    DIGIPOT_MOTOR_CURRENT - used by BQ_ZUM_MEGA_3D, RAMBO & SCOOVO_X9H
 *                         known compatible chips: AD5206
 *    DAC_MOTOR_CURRENT_DEFAULT - used by PRINTRBOARD_REVF & RIGIDBOARD_V2
 *                         known compatible chips: MCP4728
 *    DIGIPOT_I2C_MOTOR_CURRENTS - used by 5DPRINT, AZTEEG_X3_PRO, AZTEEG_X5_MINI_WIFI, MIGHTYBOARD_REVE
 *                         known compatible chips: MCP4451, MCP4018
 *
 *  Motor currents can also be set by M907 - M910 and by the LCD.
 *    M907 - applies to all.
 *    M908 - BQ_ZUM_MEGA_3D, RAMBO, PRINTRBOARD_REVF, RIGIDBOARD_V2 & SCOOVO_X9H
 *    M909, M910 & LCD - only PRINTRBOARD_REVF & RIGIDBOARD_V2
 */
//#define PWM_MOTOR_CURRENT { 1300, 1300, 1250 }          // Values in milliamps
//#define DIGIPOT_MOTOR_CURRENT { 135,135,135,135,135 }   // Values 0-255 (RAMBO 135 = ~0.75A, 185 = ~1A)
//#define DAC_MOTOR_CURRENT_DEFAULT { 70, 80, 90, 80 }    // Default drive percent - X, Y, Z, E axis

/**
 * I2C-based DIGIPOTs (e.g., Azteeg X3 Pro)
 */
//#define DIGIPOT_MCP4018             // Requires https://github.com/felias-fogg/SlowSoftI2CMaster
//#define DIGIPOT_MCP4451
#if EITHER(DIGIPOT_MCP4018, DIGIPOT_MCP4451)
  #define DIGIPOT_I2C_NUM_CHANNELS 8  // 5DPRINT:4   AZTEEG_X3_PRO:8   MKS_SBASE:5   MIGHTYBOARD_REVE:5

  // Actual motor currents in Amps. The number of entries must match DIGIPOT_I2C_NUM_CHANNELS.
  // These correspond to the physical drivers, so be mindful if the order is changed.
  #define DIGIPOT_I2C_MOTOR_CURRENTS { 1.0, 1.0, 1.0, 1.0, 1.0, 1.0, 1.0, 1.0 } // AZTEEG_X3_PRO

  //#define DIGIPOT_USE_RAW_VALUES    // Use DIGIPOT_MOTOR_CURRENT raw wiper values (instead of A4988 motor currents)

  /**
   * Common slave addresses:
   *
   *                        A   (A shifted)   B   (B shifted)  IC
   * Smoothie              0x2C (0x58)       0x2D (0x5A)       MCP4451
   * AZTEEG_X3_PRO         0x2C (0x58)       0x2E (0x5C)       MCP4451
   * AZTEEG_X5_MINI        0x2C (0x58)       0x2E (0x5C)       MCP4451
   * AZTEEG_X5_MINI_WIFI         0x58              0x5C        MCP4451
   * MIGHTYBOARD_REVE      0x2F (0x5E)                         MCP4018
   */
  //#define DIGIPOT_I2C_ADDRESS_A 0x2C  // Unshifted slave address for first DIGIPOT
  //#define DIGIPOT_I2C_ADDRESS_B 0x2D  // Unshifted slave address for second DIGIPOT
#endif

//===========================================================================
//=============================Additional Features===========================
//===========================================================================

// @section lcd

#if EITHER(IS_ULTIPANEL, EXTENSIBLE_UI)
  #define MANUAL_FEEDRATE { 50*60, 50*60, 4*60, 2*60 } // (mm/min) Feedrates for manual moves along X, Y, Z, E from panel
  #define FINE_MANUAL_MOVE 0.025    // (mm) Smallest manual move (< 0.1mm) applying to Z on most machines
  #if IS_ULTIPANEL
    #define MANUAL_E_MOVES_RELATIVE // Display extruder move distance rather than "position"
    #define ULTIPANEL_FEEDMULTIPLY  // Encoder sets the feedrate multiplier on the Status Screen
  #endif
#endif

// Change values more rapidly when the encoder is rotated faster
#define ENCODER_RATE_MULTIPLIER
#if ENABLED(ENCODER_RATE_MULTIPLIER)
  #define ENCODER_5X_STEPS_PER_SEC    30  // MRiscoC Ender3v2 Config
  #define ENCODER_10X_STEPS_PER_SEC   80  // (steps/s) Encoder rate for 10x speed    // MRiscoC Ender3v2 Config
  #define ENCODER_100X_STEPS_PER_SEC 130  // (steps/s) Encoder rate for 100x speed   // MRiscoC Ender3v2 Config
#endif

// Play a beep when the feedrate is changed from the Status Screen
//#define BEEP_ON_FEEDRATE_CHANGE
#if ENABLED(BEEP_ON_FEEDRATE_CHANGE)
  #define FEEDRATE_CHANGE_BEEP_DURATION   10
  #define FEEDRATE_CHANGE_BEEP_FREQUENCY 440
#endif

#if HAS_LCD_MENU

  // Add Probe Z Offset calibration to the Z Probe Offsets menu
  #if HAS_BED_PROBE
    //#define PROBE_OFFSET_WIZARD
    #if ENABLED(PROBE_OFFSET_WIZARD)
      //
      // Enable to init the Probe Z-Offset when starting the Wizard.
      // Use a height slightly above the estimated nozzle-to-probe Z offset.
      // For example, with an offset of -5, consider a starting height of -4.
      //
      //#define PROBE_OFFSET_WIZARD_START_Z -4.0

      // Set a convenient position to do the calibration (probing point and nozzle/bed-distance)
      //#define PROBE_OFFSET_WIZARD_XY_POS { X_CENTER, Y_CENTER }
    #endif
  #endif

  // Include a page of printer information in the LCD Main Menu
  //#define LCD_INFO_MENU
  #if ENABLED(LCD_INFO_MENU)
    //#define LCD_PRINTER_INFO_IS_BOOTSCREEN // Show bootscreen(s) instead of Printer Info pages
  #endif

  // BACK menu items keep the highlight at the top
  //#define TURBO_BACK_MENU_ITEM

  // Add a mute option to the LCD menu
  //#define SOUND_MENU_ITEM

  /**
   * LED Control Menu
   * Add LED Control to the LCD menu
   */
  //#define LED_CONTROL_MENU
  #if ENABLED(LED_CONTROL_MENU)
    #define LED_COLOR_PRESETS                 // Enable the Preset Color menu option
    //#define NEO2_COLOR_PRESETS              // Enable a second NeoPixel Preset Color menu option
    #if ENABLED(LED_COLOR_PRESETS)
      #define LED_USER_PRESET_RED        255  // User defined RED value
      #define LED_USER_PRESET_GREEN      128  // User defined GREEN value
      #define LED_USER_PRESET_BLUE         0  // User defined BLUE value
      #define LED_USER_PRESET_WHITE      255  // User defined WHITE value
      #define LED_USER_PRESET_BRIGHTNESS 255  // User defined intensity
      //#define LED_USER_PRESET_STARTUP       // Have the printer display the user preset color on startup
    #endif
    #if ENABLED(NEO2_COLOR_PRESETS)
      #define NEO2_USER_PRESET_RED        255  // User defined RED value
      #define NEO2_USER_PRESET_GREEN      128  // User defined GREEN value
      #define NEO2_USER_PRESET_BLUE         0  // User defined BLUE value
      #define NEO2_USER_PRESET_WHITE      255  // User defined WHITE value
      #define NEO2_USER_PRESET_BRIGHTNESS 255  // User defined intensity
      //#define NEO2_USER_PRESET_STARTUP       // Have the printer display the user preset color on startup for the second strip
    #endif
  #endif

  // Insert a menu for preheating at the top level to allow for quick access
  //#define PREHEAT_SHORTCUT_MENU_ITEM

#endif // HAS_LCD_MENU

#define LCD_SET_PROGRESS_MANUALLY   // MRiscoC Allow display feedback of host print through GCode M73
#if HAS_DISPLAY
  // The timeout (in ms) to return to the status screen from sub-menus
  //#define LCD_TIMEOUT_TO_STATUS 15000

  #if ENABLED(SHOW_BOOTSCREEN)
    #define BOOTSCREEN_TIMEOUT 4000      // (ms) Total Duration to display the boot screen(s)
    #if EITHER(HAS_MARLINUI_U8GLIB, TFT_COLOR_UI)
      #define BOOT_MARLIN_LOGO_SMALL     // Show a smaller Marlin logo on the Boot Screen (saving lots of flash)
    #endif
  #endif

  // Scroll a longer status message into view
  //#define STATUS_MESSAGE_SCROLLING

  // On the Info Screen, display XY with one decimal place when possible
  //#define LCD_DECIMAL_SMALL_XY

  // Add an 'M73' G-code to set the current percentage
  //#define LCD_SET_PROGRESS_MANUALLY

  // Show the E position (filament used) during printing
  //#define LCD_SHOW_E_TOTAL
#endif

// LCD Print Progress options
#if EITHER(SDSUPPORT, LCD_SET_PROGRESS_MANUALLY)
<<<<<<< HEAD
  #if ANY(HAS_MARLINUI_U8GLIB, EXTENSIBLE_UI, HAS_MARLINUI_HD44780, IS_TFTGLCD_PANEL)
    //#define SHOW_REMAINING_TIME       // Display estimated time to completion
=======
  #if ANY(HAS_MARLINUI_U8GLIB, EXTENSIBLE_UI, HAS_MARLINUI_HD44780, IS_TFTGLCD_PANEL, IS_DWIN_MARLINUI)
    //#define SHOW_REMAINING_TIME         // Display estimated time to completion
>>>>>>> bad46796
    #if ENABLED(SHOW_REMAINING_TIME)
      //#define USE_M73_REMAINING_TIME  // Use remaining time from M73 command instead of estimation
      //#define ROTATE_PROGRESS_DISPLAY // Display (P)rogress, (E)lapsed, and (R)emaining time
    #endif
  #endif

  #if EITHER(HAS_MARLINUI_U8GLIB, EXTENSIBLE_UI)
    //#define PRINT_PROGRESS_SHOW_DECIMALS // Show progress with decimal digits
  #endif

  #if EITHER(HAS_MARLINUI_HD44780, IS_TFTGLCD_PANEL)
    //#define LCD_PROGRESS_BAR            // Show a progress bar on HD44780 LCDs for SD printing
    #if ENABLED(LCD_PROGRESS_BAR)
      #define PROGRESS_BAR_BAR_TIME 2000  // (ms) Amount of time to show the bar
      #define PROGRESS_BAR_MSG_TIME 3000  // (ms) Amount of time to show the status message
      #define PROGRESS_MSG_EXPIRE   0     // (ms) Amount of time to retain the status message (0=forever)
      //#define PROGRESS_MSG_ONCE         // Show the message for MSG_TIME then clear it
      //#define LCD_PROGRESS_BAR_TEST     // Add a menu item to test the progress bar
    #endif
  #endif
#endif

#if ENABLED(SDSUPPORT)
  /**
   * SD Card SPI Speed
   * May be required to resolve "volume init" errors.
   *
   * Enable and set to SPI_HALF_SPEED, SPI_QUARTER_SPEED, or SPI_EIGHTH_SPEED
   *  otherwise full speed will be applied.
   *
   * :['SPI_HALF_SPEED', 'SPI_QUARTER_SPEED', 'SPI_EIGHTH_SPEED']
   */
  //#define SD_SPI_SPEED SPI_HALF_SPEED

  // The standard SD detect circuit reads LOW when media is inserted and HIGH when empty.
  // Enable this option and set to HIGH if your SD cards are incorrectly detected.
  //#define SD_DETECT_STATE HIGH

  //#define SD_IGNORE_AT_STARTUP            // Don't mount the SD card when starting up
  //#define SDCARD_READONLY                 // Read-only SD card (to save over 2K of flash)

  //#define GCODE_REPEAT_MARKERS            // Enable G-code M808 to set repeat markers and do looping

  #define SD_PROCEDURE_DEPTH 1              // Increase if you need more nested M32 calls

  #define SD_FINISHED_STEPPERRELEASE true   // Disable steppers when SD Print is finished
  #define SD_FINISHED_RELEASECOMMAND "M84"  // Use "M84XYE" to keep Z enabled so your bed stays in place

  // Reverse SD sort to show "more recent" files first, according to the card's FAT.
  // Since the FAT gets out of order with usage, SDCARD_SORT_ALPHA is recommended.
  #define SDCARD_RATHERRECENTFIRST

  #define SD_MENU_CONFIRM_START             // Confirm the selected SD file before printing

  //#define NO_SD_AUTOSTART                 // Remove auto#.g file support completely to save some Flash, SRAM
  //#define MENU_ADDAUTOSTART               // Add a menu option to run auto#.g files

  //#define BROWSE_MEDIA_ON_INSERT          // Open the file browser when media is inserted

  //#define MEDIA_MENU_AT_TOP               // Force the media menu to be listed on the top of the main menu

  #define EVENT_GCODE_SD_ABORT "G28XY"      // G-code to run on SD Abort Print (e.g., "G28XY" or "G27")

  #if ENABLED(PRINTER_EVENT_LEDS)
    #define PE_LEDS_COMPLETED_TIME  (30*60) // (seconds) Time to keep the LED "done" color before restoring normal illumination
  #endif

  /**
   * Continue after Power-Loss (Creality3D)
   *
   * Store the current state to the SD Card at the start of each layer
   * during SD printing. If the recovery file is found at boot time, present
   * an option on the LCD screen to continue the print from the last-known
   * point in the file.
   */
  #define POWER_LOSS_RECOVERY           // MRiscoC Ender3v2 Config
  #if ENABLED(POWER_LOSS_RECOVERY)
    #define PLR_ENABLED_DEFAULT   true  // Power Loss Recovery enabled by default. (Set with 'M413 Sn' & M500) // MRiscoC Enable Power Loss Recovery by default
    //#define BACKUP_POWER_SUPPLY       // Backup power / UPS to move the steppers on power loss
    //#define POWER_LOSS_ZRAISE       2 // (mm) Z axis raise on resume (on power loss with UPS)
    //#define POWER_LOSS_PIN         44 // Pin to detect power loss. Set to -1 to disable default pin on boards without module.
    //#define POWER_LOSS_STATE     HIGH // State of pin indicating power loss
    //#define POWER_LOSS_PULLUP         // Set pullup / pulldown as appropriate for your sensor
    //#define POWER_LOSS_PULLDOWN
    //#define POWER_LOSS_PURGE_LEN   20 // (mm) Length of filament to purge on resume
    //#define POWER_LOSS_RETRACT_LEN 10 // (mm) Length of filament to retract on fail. Requires backup power.

    // Without a POWER_LOSS_PIN the following option helps reduce wear on the SD card,
    // especially with "vase mode" printing. Set too high and vases cannot be continued.
    #define POWER_LOSS_MIN_Z_CHANGE 0.05 // (mm) Minimum Z change before saving power-loss data

    // Enable if Z homing is needed for proper recovery. 99.9% of the time this should be disabled!
    //#define POWER_LOSS_RECOVER_ZHOME
    #if ENABLED(POWER_LOSS_RECOVER_ZHOME)
      //#define POWER_LOSS_ZHOME_POS { 0, 0 } // Safe XY position to home Z while avoiding objects on the bed
    #endif
  #endif

  /**
   * Sort SD file listings in alphabetical order.
   *
   * With this option enabled, items on SD cards will be sorted
   * by name for easier navigation.
   *
   * By default...
   *
   *  - Use the slowest -but safest- method for sorting.
   *  - Folders are sorted to the top.
   *  - The sort key is statically allocated.
   *  - No added G-code (M34) support.
   *  - 40 item sorting limit. (Items after the first 40 are unsorted.)
   *
   * SD sorting uses static allocation (as set by SDSORT_LIMIT), allowing the
   * compiler to calculate the worst-case usage and throw an error if the SRAM
   * limit is exceeded.
   *
   *  - SDSORT_USES_RAM provides faster sorting via a static directory buffer.
   *  - SDSORT_USES_STACK does the same, but uses a local stack-based buffer.
   *  - SDSORT_CACHE_NAMES will retain the sorted file listing in RAM. (Expensive!)
   *  - SDSORT_DYNAMIC_RAM only uses RAM when the SD menu is visible. (Use with caution!)
   */
  #define SDCARD_SORT_ALPHA           // MRiscoC Ender3v2 Config

  // SD Card Sorting options
  #if ENABLED(SDCARD_SORT_ALPHA)
    #define SDSORT_LIMIT       40     // Maximum number of sorted items (10-256). Costs 27 bytes each.
    #define FOLDER_SORTING     -1     // -1=above  0=none  1=below
    #define SDSORT_GCODE       false  // Allow turning sorting on/off with LCD and M34 G-code.
    #define SDSORT_USES_RAM    true   // Pre-allocate a static array for faster pre-sorting.		// MRiscoC Ender3v2 Config
    #define SDSORT_USES_STACK  false  // Prefer the stack for pre-sorting to give back some SRAM. (Negated by next 2 options.)
    #define SDSORT_CACHE_NAMES true   // Keep sorted items in RAM longer for speedy performance. Most expensive option.		// MRiscoC Ender3v2 Config
    #define SDSORT_DYNAMIC_RAM true   // Use dynamic allocation (within SD menus). Least expensive option. Set SDSORT_LIMIT before use!		// MRiscoC Ender3v2 Config
    #define SDSORT_CACHE_VFATS 2      // Maximum number of 13-byte VFAT entries to use for sorting.
                                      // Note: Only affects SCROLL_LONG_FILENAMES with SDSORT_CACHE_NAMES but not SDSORT_DYNAMIC_RAM.
  #endif

  // Allow international symbols in long filenames. To display correctly, the
  // LCD's font must contain the characters. Check your selected LCD language.
  //#define UTF_FILENAME_SUPPORT

  // This allows hosts to request long names for files and folders with M33
  #define LONG_FILENAME_HOST_SUPPORT  // MRiscoC Active long file name support

  // Enable this option to scroll long filenames in the SD card menu
  #define SCROLL_LONG_FILENAMES       // MRiscoC Active scroll of large filenames

  // Leave the heaters on after Stop Print (not recommended!)
  //#define SD_ABORT_NO_COOLDOWN

  /**
   * This option allows you to abort SD printing when any endstop is triggered.
   * This feature must be enabled with "M540 S1" or from the LCD menu.
   * To have any effect, endstops must be enabled during SD printing.
   */
  #define SD_ABORT_ON_ENDSTOP_HIT     // MRiscoC allow to emergency stop SD printing hitting any end-stop

  /**
   * This option makes it easier to print the same SD Card file again.
   * On print completion the LCD Menu will open with the file selected.
   * You can just click to start the print, or navigate elsewhere.
   */
  //#define SD_REPRINT_LAST_SELECTED_FILE

  /**
   * Auto-report SdCard status with M27 S<seconds>
   */
  //#define AUTO_REPORT_SD_STATUS

  /**
   * Support for USB thumb drives using an Arduino USB Host Shield or
   * equivalent MAX3421E breakout board. The USB thumb drive will appear
   * to Marlin as an SD card.
   *
   * The MAX3421E can be assigned the same pins as the SD card reader, with
   * the following pin mapping:
   *
   *    SCLK, MOSI, MISO --> SCLK, MOSI, MISO
   *    INT              --> SD_DETECT_PIN [1]
   *    SS               --> SDSS
   *
   * [1] On AVR an interrupt-capable pin is best for UHS3 compatibility.
   */
  //#define USB_FLASH_DRIVE_SUPPORT
  #if ENABLED(USB_FLASH_DRIVE_SUPPORT)
    /**
     * USB Host Shield Library
     *
     * - UHS2 uses no interrupts and has been production-tested
     *   on a LulzBot TAZ Pro with a 32-bit Archim board.
     *
     * - UHS3 is newer code with better USB compatibility. But it
     *   is less tested and is known to interfere with Servos.
     *   [1] This requires USB_INTR_PIN to be interrupt-capable.
     */
    //#define USE_UHS2_USB
    //#define USE_UHS3_USB

    /**
     * Native USB Host supported by some boards (USB OTG)
     */
    //#define USE_OTG_USB_HOST

    #if DISABLED(USE_OTG_USB_HOST)
      #define USB_CS_PIN    SDSS
      #define USB_INTR_PIN  SD_DETECT_PIN
    #endif
  #endif

  /**
   * When using a bootloader that supports SD-Firmware-Flashing,
   * add a menu item to activate SD-FW-Update on the next reboot.
   *
   * Requires ATMEGA2560 (Arduino Mega)
   *
   * Tested with this bootloader:
   *   https://github.com/FleetProbe/MicroBridge-Arduino-ATMega2560
   */
  //#define SD_FIRMWARE_UPDATE
  #if ENABLED(SD_FIRMWARE_UPDATE)
    #define SD_FIRMWARE_UPDATE_EEPROM_ADDR    0x1FF
    #define SD_FIRMWARE_UPDATE_ACTIVE_VALUE   0xF0
    #define SD_FIRMWARE_UPDATE_INACTIVE_VALUE 0xFF
  #endif

  // Add an optimized binary file transfer mode, initiated with 'M28 B1'
  #define BINARY_FILE_TRANSFER    // MRiscoC enable transfer of binary files - experimental

  /**
   * Set this option to one of the following (or the board's defaults apply):
   *
   *           LCD - Use the SD drive in the external LCD controller.
   *       ONBOARD - Use the SD drive on the control board.
   *  CUSTOM_CABLE - Use a custom cable to access the SD (as defined in a pins file).
   *
   * :[ 'LCD', 'ONBOARD', 'CUSTOM_CABLE' ]
   */
  //#define SDCARD_CONNECTION LCD

  // Enable if SD detect is rendered useless (e.g., by using an SD extender)
  //#define NO_SD_DETECT

  // Multiple volume support - EXPERIMENTAL.
  //#define MULTI_VOLUME
  #if ENABLED(MULTI_VOLUME)
    #define VOLUME_SD_ONBOARD
    #define VOLUME_USB_FLASH_DRIVE
    #define DEFAULT_VOLUME SV_SD_ONBOARD
    #define DEFAULT_SHARED_VOLUME SV_USB_FLASH_DRIVE
  #endif

#endif // SDSUPPORT

/**
 * By default an onboard SD card reader may be shared as a USB mass-
 * storage device. This option hides the SD card from the host PC.
 */
#define NO_SD_HOST_DRIVE   // Disable SD Card access over USB (for security).		// MRiscoC Ender3v2 Config

/**
 * Additional options for Graphical Displays
 *
 * Use the optimizations here to improve printing performance,
 * which can be adversely affected by graphical display drawing,
 * especially when doing several short moves, and when printing
 * on DELTA and SCARA machines.
 *
 * Some of these options may result in the display lagging behind
 * controller events, as there is a trade-off between reliable
 * printing performance versus fast display updates.
 */
#if HAS_MARLINUI_U8GLIB
  // Save many cycles by drawing a hollow frame or no frame on the Info Screen
  //#define XYZ_NO_FRAME
  #define XYZ_HOLLOW_FRAME

  // A bigger font is available for edit items. Costs 3120 bytes of PROGMEM.
  // Western only. Not available for Cyrillic, Kana, Turkish, Greek, or Chinese.
  //#define USE_BIG_EDIT_FONT

  // A smaller font may be used on the Info Screen. Costs 2434 bytes of PROGMEM.
  // Western only. Not available for Cyrillic, Kana, Turkish, Greek, or Chinese.
  //#define USE_SMALL_INFOFONT

  /**
   * ST7920-based LCDs can emulate a 16 x 4 character display using
   * the ST7920 character-generator for very fast screen updates.
   * Enable LIGHTWEIGHT_UI to use this special display mode.
   *
   * Since LIGHTWEIGHT_UI has limited space, the position and status
   * message occupy the same line. Set STATUS_EXPIRE_SECONDS to the
   * length of time to display the status message before clearing.
   *
   * Set STATUS_EXPIRE_SECONDS to zero to never clear the status.
   * This will prevent position updates from being displayed.
   */
  #if ENABLED(U8GLIB_ST7920)
    // Enable this option and reduce the value to optimize screen updates.
    // The normal delay is 10µs. Use the lowest value that still gives a reliable display.
    //#define DOGM_SPI_DELAY_US 5

    //#define LIGHTWEIGHT_UI
    #if ENABLED(LIGHTWEIGHT_UI)
      #define STATUS_EXPIRE_SECONDS 20
    #endif
  #endif

  /**
   * Status (Info) Screen customizations
   * These options may affect code size and screen render time.
   * Custom status screens can forcibly override these settings.
   */
  //#define STATUS_COMBINE_HEATERS    // Use combined heater images instead of separate ones
  //#define STATUS_HOTEND_NUMBERLESS  // Use plain hotend icons instead of numbered ones (with 2+ hotends)
  #define STATUS_HOTEND_INVERTED      // Show solid nozzle bitmaps when heating (Requires STATUS_HOTEND_ANIM for numbered hotends)
  #define STATUS_HOTEND_ANIM          // Use a second bitmap to indicate hotend heating
  #define STATUS_BED_ANIM             // Use a second bitmap to indicate bed heating
  #define STATUS_CHAMBER_ANIM         // Use a second bitmap to indicate chamber heating
  //#define STATUS_CUTTER_ANIM        // Use a second bitmap to indicate spindle / laser active
  //#define STATUS_COOLER_ANIM        // Use a second bitmap to indicate laser cooling
  //#define STATUS_FLOWMETER_ANIM     // Use multiple bitmaps to indicate coolant flow
  //#define STATUS_ALT_BED_BITMAP     // Use the alternative bed bitmap
  //#define STATUS_ALT_FAN_BITMAP     // Use the alternative fan bitmap
  //#define STATUS_FAN_FRAMES 3       // :[0,1,2,3,4] Number of fan animation frames
  //#define STATUS_HEAT_PERCENT       // Show heating in a progress bar
  //#define BOOT_MARLIN_LOGO_ANIMATED // Animated Marlin logo. Costs ~‭3260 (or ~940) bytes of PROGMEM.

  // Frivolous Game Options
  //#define MARLIN_BRICKOUT
  //#define MARLIN_INVADERS
  //#define MARLIN_SNAKE
  //#define GAMES_EASTER_EGG          // Add extra blank lines above the "Games" sub-menu

#endif // HAS_MARLINUI_U8GLIB

#if HAS_MARLINUI_U8GLIB || IS_DWIN_MARLINUI
  // Show SD percentage next to the progress bar
  //#define SHOW_SD_PERCENT

  // Enable to save many cycles by drawing a hollow frame on Menu Screens
  #define MENU_HOLLOW_FRAME

  // Swap the CW/CCW indicators in the graphics overlay
  //#define OVERLAY_GFX_REVERSE
#endif

//
// Additional options for DGUS / DWIN displays
//
#if HAS_DGUS_LCD
  #define LCD_SERIAL_PORT 3
  #define LCD_BAUDRATE 115200

  #define DGUS_RX_BUFFER_SIZE 128
  #define DGUS_TX_BUFFER_SIZE 48
  //#define SERIAL_STATS_RX_BUFFER_OVERRUNS  // Fix Rx overrun situation (Currently only for AVR)

  #define DGUS_UPDATE_INTERVAL_MS  500    // (ms) Interval between automatic screen updates

  #if ANY(DGUS_LCD_UI_FYSETC, DGUS_LCD_UI_MKS, DGUS_LCD_UI_HIPRECY)
    #define DGUS_PRINT_FILENAME           // Display the filename during printing
    #define DGUS_PREHEAT_UI               // Display a preheat screen during heatup

    #if EITHER(DGUS_LCD_UI_FYSETC, DGUS_LCD_UI_MKS)
      //#define DGUS_UI_MOVE_DIS_OPTION   // Disabled by default for FYSETC and MKS
    #else
      #define DGUS_UI_MOVE_DIS_OPTION     // Enabled by default for UI_HIPRECY
    #endif

    #define DGUS_FILAMENT_LOADUNLOAD
    #if ENABLED(DGUS_FILAMENT_LOADUNLOAD)
      #define DGUS_FILAMENT_PURGE_LENGTH 10
      #define DGUS_FILAMENT_LOAD_LENGTH_PER_TIME 0.5 // (mm) Adjust in proportion to DGUS_UPDATE_INTERVAL_MS
    #endif

    #define DGUS_UI_WAITING               // Show a "waiting" screen between some screens
    #if ENABLED(DGUS_UI_WAITING)
      #define DGUS_UI_WAITING_STATUS 10
      #define DGUS_UI_WAITING_STATUS_PERIOD 8 // Increase to slower waiting status looping
    #endif
  #endif
#endif // HAS_DGUS_LCD

//
// Additional options for AnyCubic Chiron TFT displays
//
#if ENABLED(ANYCUBIC_LCD_CHIRON)
  // By default the type of panel is automatically detected.
  // Enable one of these options if you know the panel type.
  //#define CHIRON_TFT_STANDARD
  //#define CHIRON_TFT_NEW

  // Enable the longer Anycubic powerup startup tune
  //#define AC_DEFAULT_STARTUP_TUNE

  /**
   * Display Folders
   * By default the file browser lists all G-code files (including those in subfolders) in a flat list.
   * Enable this option to display a hierarchical file browser.
   *
   * NOTES:
   * - Without this option it helps to enable SDCARD_SORT_ALPHA so files are sorted before/after folders.
   * - When used with the "new" panel, folder names will also have '.gcode' appended to their names.
   *   This hack is currently required to force the panel to show folders.
   */
  #define AC_SD_FOLDER_VIEW
#endif

//
// Specify additional languages for the UI. Default specified by LCD_LANGUAGE.
//
#if ANY(DOGLCD, TFT_COLOR_UI, TOUCH_UI_FTDI_EVE, IS_DWIN_MARLINUI)
  //#define LCD_LANGUAGE_2 fr
  //#define LCD_LANGUAGE_3 de
  //#define LCD_LANGUAGE_4 es
  //#define LCD_LANGUAGE_5 it
  #ifdef LCD_LANGUAGE_2
    //#define LCD_LANGUAGE_AUTO_SAVE // Automatically save language to EEPROM on change
  #endif
#endif

//
// Touch UI for the FTDI Embedded Video Engine (EVE)
//
#if ENABLED(TOUCH_UI_FTDI_EVE)
  // Display board used
  //#define LCD_FTDI_VM800B35A        // FTDI 3.5" with FT800 (320x240)
  //#define LCD_4DSYSTEMS_4DLCD_FT843 // 4D Systems 4.3" (480x272)
  //#define LCD_HAOYU_FT800CB         // Haoyu with 4.3" or 5" (480x272)
  //#define LCD_HAOYU_FT810CB         // Haoyu with 5" (800x480)
  //#define LCD_LULZBOT_CLCD_UI       // LulzBot Color LCD UI
  //#define LCD_FYSETC_TFT81050       // FYSETC with 5" (800x480)
  //#define LCD_EVE3_50G              // Matrix Orbital 5.0", 800x480, BT815
  //#define LCD_EVE2_50G              // Matrix Orbital 5.0", 800x480, FT813

  // Correct the resolution if not using the stock TFT panel.
  //#define TOUCH_UI_320x240
  //#define TOUCH_UI_480x272
  //#define TOUCH_UI_800x480

  // Mappings for boards with a standard RepRapDiscount Display connector
  //#define AO_EXP1_PINMAP      // LulzBot CLCD UI EXP1 mapping
  //#define AO_EXP2_PINMAP      // LulzBot CLCD UI EXP2 mapping
  //#define CR10_TFT_PINMAP     // Rudolph Riedel's CR10 pin mapping
  //#define S6_TFT_PINMAP       // FYSETC S6 pin mapping
  //#define F6_TFT_PINMAP       // FYSETC F6 pin mapping

  //#define OTHER_PIN_LAYOUT  // Define pins manually below
  #if ENABLED(OTHER_PIN_LAYOUT)
    // Pins for CS and MOD_RESET (PD) must be chosen
    #define CLCD_MOD_RESET  9
    #define CLCD_SPI_CS    10

    // If using software SPI, specify pins for SCLK, MOSI, MISO
    //#define CLCD_USE_SOFT_SPI
    #if ENABLED(CLCD_USE_SOFT_SPI)
      #define CLCD_SOFT_SPI_MOSI 11
      #define CLCD_SOFT_SPI_MISO 12
      #define CLCD_SOFT_SPI_SCLK 13
    #endif
  #endif

  // Display Orientation. An inverted (i.e. upside-down) display
  // is supported on the FT800. The FT810 and beyond also support
  // portrait and mirrored orientations.
  //#define TOUCH_UI_INVERTED
  //#define TOUCH_UI_PORTRAIT
  //#define TOUCH_UI_MIRRORED

  // UTF8 processing and rendering.
  // Unsupported characters are shown as '?'.
  //#define TOUCH_UI_USE_UTF8
  #if ENABLED(TOUCH_UI_USE_UTF8)
    // Western accents support. These accented characters use
    // combined bitmaps and require relatively little storage.
    #define TOUCH_UI_UTF8_WESTERN_CHARSET
    #if ENABLED(TOUCH_UI_UTF8_WESTERN_CHARSET)
      // Additional character groups. These characters require
      // full bitmaps and take up considerable storage:
      //#define TOUCH_UI_UTF8_SUPERSCRIPTS  // ¹ ² ³
      //#define TOUCH_UI_UTF8_COPYRIGHT     // © ®
      //#define TOUCH_UI_UTF8_GERMANIC      // ß
      //#define TOUCH_UI_UTF8_SCANDINAVIAN  // Æ Ð Ø Þ æ ð ø þ
      //#define TOUCH_UI_UTF8_PUNCTUATION   // « » ¿ ¡
      //#define TOUCH_UI_UTF8_CURRENCY      // ¢ £ ¤ ¥
      //#define TOUCH_UI_UTF8_ORDINALS      // º ª
      //#define TOUCH_UI_UTF8_MATHEMATICS   // ± × ÷
      //#define TOUCH_UI_UTF8_FRACTIONS     // ¼ ½ ¾
      //#define TOUCH_UI_UTF8_SYMBOLS       // µ ¶ ¦ § ¬
    #endif

    // Cyrillic character set, costs about 27KiB of flash
    //#define TOUCH_UI_UTF8_CYRILLIC_CHARSET
  #endif

  // Use a smaller font when labels don't fit buttons
  #define TOUCH_UI_FIT_TEXT

  // Use a numeric passcode for "Screen lock" keypad.
  // (recommended for smaller displays)
  //#define TOUCH_UI_PASSCODE

  // Output extra debug info for Touch UI events
  //#define TOUCH_UI_DEBUG

  // Developer menu (accessed by touching "About Printer" copyright text)
  //#define TOUCH_UI_DEVELOPER_MENU
#endif

//
// Classic UI Options
//
#if TFT_SCALED_DOGLCD
  //#define TFT_MARLINUI_COLOR 0xFFFF // White
  //#define TFT_MARLINBG_COLOR 0x0000 // Black
  //#define TFT_DISABLED_COLOR 0x0003 // Almost black
  //#define TFT_BTCANCEL_COLOR 0xF800 // Red
  //#define TFT_BTARROWS_COLOR 0xDEE6 // 11011 110111 00110 Yellow
  //#define TFT_BTOKMENU_COLOR 0x145F // 00010 100010 11111 Cyan
#endif

//
// ADC Button Debounce
//
#if HAS_ADC_BUTTONS
  #define ADC_BUTTON_DEBOUNCE_DELAY 16  // Increase if buttons bounce or repeat too fast
#endif

// @section safety

/**
 * The watchdog hardware timer will do a reset and disable all outputs
 * if the firmware gets too overloaded to read the temperature sensors.
 *
 * If you find that watchdog reboot causes your AVR board to hang forever,
 * enable WATCHDOG_RESET_MANUAL to use a custom timer instead of WDTO.
 * NOTE: This method is less reliable as it can only catch hangups while
 * interrupts are enabled.
 */
#define USE_WATCHDOG
#if ENABLED(USE_WATCHDOG)
  //#define WATCHDOG_RESET_MANUAL
#endif

// @section lcd

/**
 * Babystepping enables movement of the axes by tiny increments without changing
 * the current position values. This feature is used primarily to adjust the Z
 * axis in the first layer of a print in real-time.
 *
 * Warning: Does not respect endstops!
 */
#define BABYSTEPPING		// MRiscoC Ender3v2 Config
#if ENABLED(BABYSTEPPING)
  //#define INTEGRATED_BABYSTEPPING         // EXPERIMENTAL integration of babystepping into the Stepper ISR
  //#define BABYSTEP_WITHOUT_HOMING
  #define BABYSTEP_ALWAYS_AVAILABLE         // Allow babystepping at all times (not just during movement). // MRiscoC Active BbS always
  //#define BABYSTEP_XY                     // Also enable X/Y Babystepping. Not supported on DELTA!
  #define BABYSTEP_INVERT_Z false           // Change if Z babysteps should go the other way
  //#define BABYSTEP_MILLIMETER_UNITS       // Specify BABYSTEP_MULTIPLICATOR_(XY|Z) in mm instead of micro-steps
  #define BABYSTEP_MULTIPLICATOR_Z  40      // (steps or mm) Steps or millimeter distance for each Z babystep		// MRiscoC Ender3v2 Config
  #define BABYSTEP_MULTIPLICATOR_XY 1       // (steps or mm) Steps or millimeter distance for each XY babystep

  //#define DOUBLECLICK_FOR_Z_BABYSTEPPING  // Double-click on the Status Screen for Z Babystepping.
  #if ENABLED(DOUBLECLICK_FOR_Z_BABYSTEPPING)
    #define DOUBLECLICK_MAX_INTERVAL 1250   // Maximum interval between clicks, in milliseconds.
                                            // Note: Extra time may be added to mitigate controller latency.
    //#define MOVE_Z_WHEN_IDLE              // Jump to the move Z menu on doubleclick when printer is idle.
    #if ENABLED(MOVE_Z_WHEN_IDLE)
      #define MOVE_Z_IDLE_MULTIPLICATOR 1   // Multiply 1mm by this factor for the move step size.
    #endif
  #endif

  //#define BABYSTEP_DISPLAY_TOTAL          // Display total babysteps since last G28

  #define BABYSTEP_ZPROBE_OFFSET            // Combine M851 Z and Babystepping // MRiscoC Enable BbS for BLTouch
  #if ENABLED(BABYSTEP_ZPROBE_OFFSET)
    //#define BABYSTEP_HOTEND_Z_OFFSET      // For multiple hotends, babystep relative Z offsets
    //#define BABYSTEP_ZPROBE_GFX_OVERLAY   // Enable graphical overlay on Z-offset editor
  #endif
#endif

// @section extruder

/**
 * Linear Pressure Control v1.5
 *
 * Assumption: advance [steps] = k * (delta velocity [steps/s])
 * K=0 means advance disabled.
 *
 * NOTE: K values for LIN_ADVANCE 1.5 differ from earlier versions!
 *
 * Set K around 0.22 for 3mm PLA Direct Drive with ~6.5cm between the drive gear and heatbreak.
 * Larger K values will be needed for flexible filament and greater distances.
 * If this algorithm produces a higher speed offset than the extruder can handle (compared to E jerk)
 * print acceleration will be reduced during the affected moves to keep within the limit.
 *
 * See https://marlinfw.org/docs/features/lin_advance.html for full instructions.
 */
//#define LIN_ADVANCE
#if ENABLED(LIN_ADVANCE)
  //#define EXTRA_LIN_ADVANCE_K // Enable for second linear advance constants
  #define LIN_ADVANCE_K 0.22    // Unit: mm compression per 1mm/s extruder speed
  //#define LA_DEBUG            // If enabled, this will generate debug information output over USB.
  //#define EXPERIMENTAL_SCURVE // Enable this option to permit S-Curve Acceleration
#endif

// @section leveling

/**
 * Points to probe for all 3-point Leveling procedures.
 * Override if the automatically selected points are inadequate.
 */
#if EITHER(AUTO_BED_LEVELING_3POINT, AUTO_BED_LEVELING_UBL)
  //#define PROBE_PT_1_X 15
  //#define PROBE_PT_1_Y 180
  //#define PROBE_PT_2_X 15
  //#define PROBE_PT_2_Y 20
  //#define PROBE_PT_3_X 170
  //#define PROBE_PT_3_Y 20
#endif

/**
 * Probing Margins
 *
 * Override PROBING_MARGIN for each side of the build plate
 * Useful to get probe points to exact positions on targets or
 * to allow leveling to avoid plate clamps on only specific
 * sides of the bed. With NOZZLE_AS_PROBE negative values are
 * allowed, to permit probing outside the bed.
 *
 * If you are replacing the prior *_PROBE_BED_POSITION options,
 * LEFT and FRONT values in most cases will map directly over
 * RIGHT and REAR would be the inverse such as
 * (X/Y_BED_SIZE - RIGHT/BACK_PROBE_BED_POSITION)
 *
 * This will allow all positions to match at compilation, however
 * should the probe position be modified with M851XY then the
 * probe points will follow. This prevents any change from causing
 * the probe to be unable to reach any points.
 */
#if PROBE_SELECTED && !IS_KINEMATIC
  //#define PROBING_MARGIN_LEFT PROBING_MARGIN
  //#define PROBING_MARGIN_RIGHT PROBING_MARGIN
  //#define PROBING_MARGIN_FRONT PROBING_MARGIN
  //#define PROBING_MARGIN_BACK PROBING_MARGIN
#endif

#if EITHER(MESH_BED_LEVELING, AUTO_BED_LEVELING_UBL)
  // Override the mesh area if the automatic (max) area is too large
  //#define MESH_MIN_X MESH_INSET
  //#define MESH_MIN_Y MESH_INSET
  //#define MESH_MAX_X X_BED_SIZE - (MESH_INSET)
  //#define MESH_MAX_Y Y_BED_SIZE - (MESH_INSET)
#endif

#if BOTH(AUTO_BED_LEVELING_UBL, EEPROM_SETTINGS)
  //#define OPTIMIZED_MESH_STORAGE  // Store mesh with less precision to save EEPROM space
#endif

/**
 * Repeatedly attempt G29 leveling until it succeeds.
 * Stop after G29_MAX_RETRIES attempts.
 */
#define G29_RETRY_AND_RECOVER       // MRiscoC recovery if there was an error
#if ENABLED(G29_RETRY_AND_RECOVER)
  #define G29_MAX_RETRIES 3
  #define G29_HALT_ON_FAILURE
  /**
   * Specify the GCODE commands that will be executed when leveling succeeds,
   * between attempts, and after the maximum number of retries have been tried.
   */
  #define G29_SUCCESS_COMMANDS "M117 Bed leveling done."
  #define G29_RECOVER_COMMANDS "M117 Probe failed. Rewiping.\nG28\nG12 P0 S12 T0"
  #define G29_FAILURE_COMMANDS "M117 Bed leveling failed.\nG0 Z10\nM300 P25 S880\nM300 P50 S0\nM300 P25 S880\nM300 P50 S0\nM300 P25 S880\nM300 P50 S0\nG4 S1"

#endif

/**
 * Thermal Probe Compensation
 * Probe measurements are adjusted to compensate for temperature distortion.
 * Use G76 to calibrate this feature. Use M871 to set values manually.
 * For a more detailed explanation of the process see G76_M871.cpp.
 */
#if HAS_BED_PROBE && TEMP_SENSOR_PROBE && TEMP_SENSOR_BED
  // Enable thermal first layer compensation using bed and probe temperatures
  #define PROBE_TEMP_COMPENSATION

  // Add additional compensation depending on hotend temperature
  // Note: this values cannot be calibrated and have to be set manually
  #if ENABLED(PROBE_TEMP_COMPENSATION)
    // Park position to wait for probe cooldown
    #define PTC_PARK_POS   { 0, 0, 100 }

    // Probe position to probe and wait for probe to reach target temperature
    #define PTC_PROBE_POS  { 90, 100 }

    // Enable additional compensation using hotend temperature
    // Note: this values cannot be calibrated automatically but have to be set manually
    //#define USE_TEMP_EXT_COMPENSATION

    // Probe temperature calibration generates a table of values starting at PTC_SAMPLE_START
    // (e.g., 30), in steps of PTC_SAMPLE_RES (e.g., 5) with PTC_SAMPLE_COUNT (e.g., 10) samples.

    //#define PTC_SAMPLE_START  30  // (°C)
    //#define PTC_SAMPLE_RES     5  // (°C)
    //#define PTC_SAMPLE_COUNT  10

    // Bed temperature calibration builds a similar table.

    //#define BTC_SAMPLE_START  60  // (°C)
    //#define BTC_SAMPLE_RES     5  // (°C)
    //#define BTC_SAMPLE_COUNT  10

    // The temperature the probe should be at while taking measurements during bed temperature
    // calibration.
    //#define BTC_PROBE_TEMP    30  // (°C)

    // Height above Z=0.0 to raise the nozzle. Lowering this can help the probe to heat faster.
    // Note: the Z=0.0 offset is determined by the probe offset which can be set using M851.
    //#define PTC_PROBE_HEATING_OFFSET 0.5

    // Height to raise the Z-probe between heating and taking the next measurement. Some probes
    // may fail to untrigger if they have been triggered for a long time, which can be solved by
    // increasing the height the probe is raised to.
    //#define PTC_PROBE_RAISE 15

    // If the probe is outside of the defined range, use linear extrapolation using the closest
    // point and the PTC_LINEAR_EXTRAPOLATION'th next point. E.g. if set to 4 it will use data[0]
    // and data[4] to perform linear extrapolation for values below PTC_SAMPLE_START.
    //#define PTC_LINEAR_EXTRAPOLATION 4
  #endif
#endif

// @section extras

//
// G60/G61 Position Save and Return
//
//#define SAVED_POSITIONS 1         // Each saved position slot costs 12 bytes

//
// G2/G3 Arc Support
//
#define ARC_SUPPORT                   // Requires ~3226 bytes
#if ENABLED(ARC_SUPPORT)
<<<<<<< HEAD
  #define MM_PER_ARC_SEGMENT      1 // (mm) Length (or minimum length) of each arc segment
  //#define ARC_SEGMENTS_PER_R    1 // Max segment length, MM_PER = Min
  #define MIN_ARC_SEGMENTS       24 // Minimum number of segments in a complete circle
  //#define ARC_SEGMENTS_PER_SEC 50 // Use feedrate to choose segment length (with MM_PER_ARC_SEGMENT as the minimum)
  #define N_ARC_CORRECTION       25 // Number of interpolated segments between corrections
  #define ARC_P_CIRCLES             // Enable the 'P' parameter to specify complete circles
  //#define CNC_WORKSPACE_PLANES    // Allow G2/G3 to operate in XY, ZX, or YZ planes
  //#define SF_ARC_FIX              // Enable only if using SkeinForge with "Arc Point" fillet procedure
=======
  #define MIN_ARC_SEGMENT_MM      0.1 // (mm) Minimum length of each arc segment
  #define MAX_ARC_SEGMENT_MM      1.0 // (mm) Maximum length of each arc segment
  #define MIN_CIRCLE_SEGMENTS    72   // Minimum number of segments in a complete circle
  //#define ARC_SEGMENTS_PER_SEC 50   // Use the feedrate to choose the segment length
  #define N_ARC_CORRECTION       25   // Number of interpolated segments between corrections
  //#define ARC_P_CIRCLES             // Enable the 'P' parameter to specify complete circles
  //#define SF_ARC_FIX                // Enable only if using SkeinForge with "Arc Point" fillet procedure
>>>>>>> bad46796
#endif

// G5 Bézier Curve Support with XYZE destination and IJPQ offsets
//#define BEZIER_CURVE_SUPPORT        // Requires ~2666 bytes

#if EITHER(ARC_SUPPORT, BEZIER_CURVE_SUPPORT)
  //#define CNC_WORKSPACE_PLANES      // Allow G2/G3/G5 to operate in XY, ZX, or YZ planes
#endif

/**
 * Direct Stepping
 *
 * Comparable to the method used by Klipper, G6 direct stepping significantly
 * reduces motion calculations, increases top printing speeds, and results in
 * less step aliasing by calculating all motions in advance.
 * Preparing your G-code: https://github.com/colinrgodsey/step-daemon
 */
//#define DIRECT_STEPPING

/**
 * G38 Probe Target
 *
 * This option adds G38.2 and G38.3 (probe towards target)
 * and optionally G38.4 and G38.5 (probe away from target).
 * Set MULTIPLE_PROBING for G38 to probe more than once.
 */
//#define G38_PROBE_TARGET
#if ENABLED(G38_PROBE_TARGET)
  //#define G38_PROBE_AWAY        // Include G38.4 and G38.5 to probe away from target
  #define G38_MINIMUM_MOVE 0.0275 // (mm) Minimum distance that will produce a move.
#endif

// Moves (or segments) with fewer steps than this will be joined with the next move
#define MIN_STEPS_PER_SEGMENT 6

/**
 * Minimum delay before and after setting the stepper DIR (in ns)
 *     0 : No delay (Expect at least 10µS since one Stepper ISR must transpire)
 *    20 : Minimum for TMC2xxx drivers
 *   200 : Minimum for A4988 drivers
 *   400 : Minimum for A5984 drivers
 *   500 : Minimum for LV8729 drivers (guess, no info in datasheet)
 *   650 : Minimum for DRV8825 drivers
 *  1500 : Minimum for TB6600 drivers (guess, no info in datasheet)
 * 15000 : Minimum for TB6560 drivers (guess, no info in datasheet)
 *
 * Override the default value based on the driver type set in Configuration.h.
 */
//#define MINIMUM_STEPPER_POST_DIR_DELAY 650
//#define MINIMUM_STEPPER_PRE_DIR_DELAY 650

/**
 * Minimum stepper driver pulse width (in µs)
 *   0 : Smallest possible width the MCU can produce, compatible with TMC2xxx drivers
 *   0 : Minimum 500ns for LV8729, adjusted in stepper.h
 *   1 : Minimum for A4988 and A5984 stepper drivers
 *   2 : Minimum for DRV8825 stepper drivers
 *   3 : Minimum for TB6600 stepper drivers
 *  30 : Minimum for TB6560 stepper drivers
 *
 * Override the default value based on the driver type set in Configuration.h.
 */
//#define MINIMUM_STEPPER_PULSE 2

/**
 * Maximum stepping rate (in Hz) the stepper driver allows
 *  If undefined, defaults to 1MHz / (2 * MINIMUM_STEPPER_PULSE)
 *  5000000 : Maximum for TMC2xxx stepper drivers
 *  1000000 : Maximum for LV8729 stepper driver
 *  500000  : Maximum for A4988 stepper driver
 *  250000  : Maximum for DRV8825 stepper driver
 *  150000  : Maximum for TB6600 stepper driver
 *   15000  : Maximum for TB6560 stepper driver
 *
 * Override the default value based on the driver type set in Configuration.h.
 */
//#define MAXIMUM_STEPPER_RATE 250000

// @section temperature

// Control heater 0 and heater 1 in parallel.
//#define HEATERS_PARALLEL

//===========================================================================
//================================= Buffers =================================
//===========================================================================

// @section motion

// The number of linear moves that can be in the planner at once.
// The value of BLOCK_BUFFER_SIZE must be a power of 2 (e.g., 8, 16, 32)
#if BOTH(SDSUPPORT, DIRECT_STEPPING)
  #define BLOCK_BUFFER_SIZE  8
#elif ENABLED(SDSUPPORT)
  #define BLOCK_BUFFER_SIZE 16
#else
  #define BLOCK_BUFFER_SIZE 16
#endif

// @section serial

// The ASCII buffer for serial input
#define MAX_CMD_SIZE 96
#define BUFSIZE 4

// Transmission to Host Buffer Size
// To save 386 bytes of PROGMEM (and TX_BUFFER_SIZE+3 bytes of RAM) set to 0.
// To buffer a simple "ok" you need 4 bytes.
// For ADVANCED_OK (M105) you need 32 bytes.
// For debug-echo: 128 bytes for the optimal speed.
// Other output doesn't need to be that speedy.
// :[0, 2, 4, 8, 16, 32, 64, 128, 256]
#define TX_BUFFER_SIZE 32

// Host Receive Buffer Size
// Without XON/XOFF flow control (see SERIAL_XON_XOFF below) 32 bytes should be enough.
// To use flow control, set this buffer size to at least 1024 bytes.
// :[0, 2, 4, 8, 16, 32, 64, 128, 256, 512, 1024, 2048]
//#define RX_BUFFER_SIZE 1024

#if RX_BUFFER_SIZE >= 1024
  // Enable to have the controller send XON/XOFF control characters to
  // the host to signal the RX buffer is becoming full.
  //#define SERIAL_XON_XOFF
#endif

#if ENABLED(SDSUPPORT)
  // Enable this option to collect and display the maximum
  // RX queue usage after transferring a file to SD.
  //#define SERIAL_STATS_MAX_RX_QUEUED

  // Enable this option to collect and display the number
  // of dropped bytes after a file transfer to SD.
  //#define SERIAL_STATS_DROPPED_RX
#endif

// Monitor RX buffer usage
// Dump an error to the serial port if the serial receive buffer overflows.
// If you see these errors, increase the RX_BUFFER_SIZE value.
// Not supported on all platforms.
//#define RX_BUFFER_MONITOR

/**
 * Emergency Command Parser
 *
 * Add a low-level parser to intercept certain commands as they
 * enter the serial receive buffer, so they cannot be blocked.
 * Currently handles M108, M112, M410, M876
 * NOTE: Not yet implemented for all platforms.
 */
#define EMERGENCY_PARSER  // MRiscoC Enable instantaneous response to emergency commands

/**
 * Realtime Reporting (requires EMERGENCY_PARSER)
 *
 * - Report position and state of the machine (like Grbl).
 * - Auto-report position during long moves.
 * - Useful for CNC/LASER.
 *
 * Adds support for commands:
 *  S000 : Report State and Position while moving.
 *  P000 : Instant Pause / Hold while moving.
 *  R000 : Resume from Pause / Hold.
 *
 * - During Hold all Emergency Parser commands are available, as usual.
 * - Enable NANODLP_Z_SYNC and NANODLP_ALL_AXIS for move command end-state reports.
 */
//#define REALTIME_REPORTING_COMMANDS
#if ENABLED(REALTIME_REPORTING_COMMANDS)
  //#define FULL_REPORT_TO_HOST_FEATURE   // Auto-report the machine status like Grbl CNC
#endif

// Bad Serial-connections can miss a received command by sending an 'ok'
// Therefore some clients abort after 30 seconds in a timeout.
// Some other clients start sending commands while receiving a 'wait'.
// This "wait" is only sent when the buffer is empty. 1 second is a good value here.
//#define NO_TIMEOUTS 1000 // Milliseconds

// Some clients will have this feature soon. This could make the NO_TIMEOUTS unnecessary.
#define ADVANCED_OK  // MRiscoC better management of buffer by host

// Printrun may have trouble receiving long strings all at once.
// This option inserts short delays between lines of serial output.
#define SERIAL_OVERRUN_PROTECTION

// For serial echo, the number of digits after the decimal point
//#define SERIAL_FLOAT_PRECISION 4

// @section extras

/**
 * Extra Fan Speed
 * Adds a secondary fan speed for each print-cooling fan.
 *   'M106 P<fan> T3-255' : Set a secondary speed for <fan>
 *   'M106 P<fan> T2'     : Use the set secondary speed
 *   'M106 P<fan> T1'     : Restore the previous fan speed
 */
//#define EXTRA_FAN_SPEED

/**
 * Firmware-based and LCD-controlled retract
 *
 * Add G10 / G11 commands for automatic firmware-based retract / recover.
 * Use M207 and M208 to define parameters for retract / recover.
 *
 * Use M209 to enable or disable auto-retract.
 * With auto-retract enabled, all G1 E moves within the set range
 * will be converted to firmware-based retract/recover moves.
 *
 * Be sure to turn off auto-retract during filament change.
 *
 * Note that M207 / M208 / M209 settings are saved to EEPROM.
 */
#define FWRETRACT   // MRiscoC Enable support for firmware based retract
#if ENABLED(FWRETRACT)
  #define FWRETRACT_AUTORETRACT             // Override slicer retractions
  #if ENABLED(FWRETRACT_AUTORETRACT)
    #define MIN_AUTORETRACT             0.1 // (mm) Don't convert E moves under this length
    #define MAX_AUTORETRACT            10.0 // (mm) Don't convert E moves over this length
  #endif
  #define RETRACT_LENGTH                3   // (mm) Default retract length (positive value)
  #define RETRACT_LENGTH_SWAP          13   // (mm) Default swap retract length (positive value)
  #define RETRACT_FEEDRATE             45   // (mm/s) Default feedrate for retracting
  #define RETRACT_ZRAISE                0   // (mm) Default retract Z-raise
  #define RETRACT_RECOVER_LENGTH        0   // (mm) Default additional recover length (added to retract length on recover)
  #define RETRACT_RECOVER_LENGTH_SWAP   0   // (mm) Default additional swap recover length (added to retract length on recover from toolchange)
  #define RETRACT_RECOVER_FEEDRATE      8   // (mm/s) Default feedrate for recovering from retraction
  #define RETRACT_RECOVER_FEEDRATE_SWAP 8   // (mm/s) Default feedrate for recovering from swap retraction
  #if ENABLED(MIXING_EXTRUDER)
    //#define RETRACT_SYNC_MIXING           // Retract and restore all mixing steppers simultaneously
  #endif
#endif

/**
 * Universal tool change settings.
 * Applies to all types of extruders except where explicitly noted.
 */
#if HAS_MULTI_EXTRUDER
  // Z raise distance for tool-change, as needed for some extruders
  #define TOOLCHANGE_ZRAISE                 2 // (mm)
  //#define TOOLCHANGE_ZRAISE_BEFORE_RETRACT  // Apply raise before swap retraction (if enabled)
  //#define TOOLCHANGE_NO_RETURN              // Never return to previous position on tool-change
  #if ENABLED(TOOLCHANGE_NO_RETURN)
    //#define EVENT_GCODE_AFTER_TOOLCHANGE "G12X"   // Extra G-code to run after tool-change
  #endif

  /**
   * Extra G-code to run while executing tool-change commands. Can be used to use an additional
   * stepper motor (I axis, see option LINEAR_AXES in Configuration.h) to drive the tool-changer.
   */
  //#define EVENT_GCODE_TOOLCHANGE_T0 "G28 A\nG1 A0" // Extra G-code to run while executing tool-change command T0
  //#define EVENT_GCODE_TOOLCHANGE_T1 "G1 A10"       // Extra G-code to run while executing tool-change command T1

  /**
   * Tool Sensors detect when tools have been picked up or dropped.
   * Requires the pins TOOL_SENSOR1_PIN, TOOL_SENSOR2_PIN, etc.
   */
  //#define TOOL_SENSOR

  /**
   * Retract and prime filament on tool-change to reduce
   * ooze and stringing and to get cleaner transitions.
   */
  //#define TOOLCHANGE_FILAMENT_SWAP
  #if ENABLED(TOOLCHANGE_FILAMENT_SWAP)
    // Load / Unload
    #define TOOLCHANGE_FS_LENGTH              12  // (mm) Load / Unload length
    #define TOOLCHANGE_FS_EXTRA_RESUME_LENGTH  0  // (mm) Extra length for better restart, fine tune by LCD/Gcode)
    #define TOOLCHANGE_FS_RETRACT_SPEED   (50*60) // (mm/min) (Unloading)
    #define TOOLCHANGE_FS_UNRETRACT_SPEED (25*60) // (mm/min) (On SINGLENOZZLE or Bowden loading must be slowed down)

    // Longer prime to clean out a SINGLENOZZLE
    #define TOOLCHANGE_FS_EXTRA_PRIME          0  // (mm) Extra priming length
    #define TOOLCHANGE_FS_PRIME_SPEED    (4.6*60) // (mm/min) Extra priming feedrate
    #define TOOLCHANGE_FS_WIPE_RETRACT         0  // (mm/min) Retract before cooling for less stringing, better wipe, etc.

    // Cool after prime to reduce stringing
    #define TOOLCHANGE_FS_FAN                 -1  // Fan index or -1 to skip
    #define TOOLCHANGE_FS_FAN_SPEED          255  // 0-255
    #define TOOLCHANGE_FS_FAN_TIME            10  // (seconds)

    // Swap uninitialized extruder with TOOLCHANGE_FS_PRIME_SPEED for all lengths (recover + prime)
    // (May break filament if not retracted beforehand.)
    //#define TOOLCHANGE_FS_INIT_BEFORE_SWAP

    // Prime on the first T0 (If other, TOOLCHANGE_FS_INIT_BEFORE_SWAP applied)
    // Enable it (M217 V[0/1]) before printing, to avoid unwanted priming on host connect
    //#define TOOLCHANGE_FS_PRIME_FIRST_USED

    /**
     * Tool Change Migration
     * This feature provides G-code and LCD options to switch tools mid-print.
     * All applicable tool properties are migrated so the print can continue.
     * Tools must be closely matching and other restrictions may apply.
     * Useful to:
     *   - Change filament color without interruption
     *   - Switch spools automatically on filament runout
     *   - Switch to a different nozzle on an extruder jam
     */
    #define TOOLCHANGE_MIGRATION_FEATURE

  #endif

  /**
   * Position to park head during tool change.
   * Doesn't apply to SWITCHING_TOOLHEAD, DUAL_X_CARRIAGE, or PARKING_EXTRUDER
   */
  //#define TOOLCHANGE_PARK
  #if ENABLED(TOOLCHANGE_PARK)
    #define TOOLCHANGE_PARK_XY    { X_MIN_POS + 10, Y_MIN_POS + 10 }
    #define TOOLCHANGE_PARK_XY_FEEDRATE 6000  // (mm/min)
    //#define TOOLCHANGE_PARK_X_ONLY          // X axis only move
    //#define TOOLCHANGE_PARK_Y_ONLY          // Y axis only move
  #endif
#endif // HAS_MULTI_EXTRUDER

/**
 * Advanced Pause for Filament Change
 *  - Adds the G-code M600 Filament Change to initiate a filament change.
 *  - This feature is required for the default FILAMENT_RUNOUT_SCRIPT.
 *
 * Requirements:
 *  - For Filament Change parking enable and configure NOZZLE_PARK_FEATURE.
 *  - For user interaction enable an LCD display, HOST_PROMPT_SUPPORT, or EMERGENCY_PARSER.
 *
 * Enable PARK_HEAD_ON_PAUSE to add the G-code M125 Pause and Park.
 */
#define ADVANCED_PAUSE_FEATURE // DAE activo por motivo del filament runout sensor  
#if ENABLED(ADVANCED_PAUSE_FEATURE)
  #define PAUSE_PARK_RETRACT_FEEDRATE         60  // (mm/s) Initial retract feedrate.
  #define PAUSE_PARK_RETRACT_LENGTH            2  // (mm) Initial retract.
                                                  // This short retract is done immediately, before parking the nozzle.
  #define FILAMENT_CHANGE_UNLOAD_FEEDRATE     10  // (mm/s) Unload filament feedrate. This can be pretty fast.
  #define FILAMENT_CHANGE_UNLOAD_ACCEL        25  // (mm/s^2) Lower acceleration may allow a faster feedrate.
  #define FILAMENT_CHANGE_UNLOAD_LENGTH      100  // (mm) The length of filament for a complete unload. //DAE Ajustar este valor segun tubo bowden (cantidad de hilo a retraer hasta retirarlo completamente)
                                                  //   For Bowden, the full length of the tube and nozzle.
                                                  //   For direct drive, the full length of the nozzle.
                                                  //   Set to 0 for manual unloading.
  #define FILAMENT_CHANGE_SLOW_LOAD_FEEDRATE   6  // (mm/s) Slow move when starting load.
  #define FILAMENT_CHANGE_SLOW_LOAD_LENGTH     0  // (mm) Slow length, to allow time to insert material.
                                                  // 0 to disable start loading and skip to fast load only
  #define FILAMENT_CHANGE_FAST_LOAD_FEEDRATE   6  // (mm/s) Load filament feedrate. This can be pretty fast.
  #define FILAMENT_CHANGE_FAST_LOAD_ACCEL     25  // (mm/s^2) Lower acceleration may allow a faster feedrate.
  #define FILAMENT_CHANGE_FAST_LOAD_LENGTH     0  // (mm) Load length of filament, from extruder gear to nozzle.
                                                  //   For Bowden, the full length of the tube and nozzle.
                                                  //   For direct drive, the full length of the nozzle.
  //#define ADVANCED_PAUSE_CONTINUOUS_PURGE       // Purge continuously up to the purge length until interrupted.
  #define ADVANCED_PAUSE_PURGE_FEEDRATE        3  // (mm/s) Extrude feedrate (after loading). Should be slower than load feedrate.
  #define ADVANCED_PAUSE_PURGE_LENGTH         50  // (mm) Length to extrude after loading.
                                                  //   Set to 0 for manual extrusion.
                                                  //   Filament can be extruded repeatedly from the Filament Change menu
                                                  //   until extrusion is consistent, and to purge old filament.
  #define ADVANCED_PAUSE_RESUME_PRIME          0  // (mm) Extra distance to prime nozzle after returning from park.
  //#define ADVANCED_PAUSE_FANS_PAUSE             // Turn off print-cooling fans while the machine is paused.

                                                  // Filament Unload does a Retract, Delay, and Purge first:
  #define FILAMENT_UNLOAD_PURGE_RETRACT       13  // (mm) Unload initial retract length.
  #define FILAMENT_UNLOAD_PURGE_DELAY       5000  // (ms) Delay for the filament to cool after retract.
  #define FILAMENT_UNLOAD_PURGE_LENGTH         8  // (mm) An unretract is done, then this length is purged.
  #define FILAMENT_UNLOAD_PURGE_FEEDRATE      25  // (mm/s) feedrate to purge before unload

  #define PAUSE_PARK_NOZZLE_TIMEOUT           45  // (seconds) Time limit before the nozzle is turned off for safety.
  #define FILAMENT_CHANGE_ALERT_BEEPS         10  // Number of alert beeps to play when a response is needed.
  #define PAUSE_PARK_NO_STEPPER_TIMEOUT           // Enable for XYZ steppers to stay powered on during filament change.

  #define PARK_HEAD_ON_PAUSE                      // Park the nozzle during pause and filament change. // MRiscoC Enable park head when pause command was issued
  //#define HOME_BEFORE_FILAMENT_CHANGE           // If needed, home before parking for filament change

  #define FILAMENT_LOAD_UNLOAD_GCODES           // Add M701/M702 Load/Unload G-codes, plus Load/Unload in the LCD Prepare menu.     // MRiscoC Enable Load/Unload Filament G-codes
  //#define FILAMENT_UNLOAD_ALL_EXTRUDERS         // Allow M702 to unload all extruders above a minimum target temp (as set by M302)
#endif

// @section tmc

/**
 * TMC26X Stepper Driver options
 *
 * The TMC26XStepper library is required for this stepper driver.
 * https://github.com/trinamic/TMC26XStepper
 */
#if HAS_DRIVER(TMC26X)

  #if AXIS_DRIVER_TYPE_X(TMC26X)
    #define X_MAX_CURRENT     1000  // (mA)
    #define X_SENSE_RESISTOR    91  // (mOhms)
    #define X_MICROSTEPS        16  // Number of microsteps
  #endif

  #if AXIS_DRIVER_TYPE_X2(TMC26X)
    #define X2_MAX_CURRENT    1000
    #define X2_SENSE_RESISTOR   91
    #define X2_MICROSTEPS       X_MICROSTEPS
  #endif

  #if AXIS_DRIVER_TYPE_Y(TMC26X)
    #define Y_MAX_CURRENT     1000
    #define Y_SENSE_RESISTOR    91
    #define Y_MICROSTEPS        16
  #endif

  #if AXIS_DRIVER_TYPE_Y2(TMC26X)
    #define Y2_MAX_CURRENT    1000
    #define Y2_SENSE_RESISTOR   91
    #define Y2_MICROSTEPS       Y_MICROSTEPS
  #endif

  #if AXIS_DRIVER_TYPE_Z(TMC26X)
    #define Z_MAX_CURRENT     1000
    #define Z_SENSE_RESISTOR    91
    #define Z_MICROSTEPS        16
  #endif

  #if AXIS_DRIVER_TYPE_Z2(TMC26X)
    #define Z2_MAX_CURRENT    1000
    #define Z2_SENSE_RESISTOR   91
    #define Z2_MICROSTEPS       Z_MICROSTEPS
  #endif

  #if AXIS_DRIVER_TYPE_Z3(TMC26X)
    #define Z3_MAX_CURRENT    1000
    #define Z3_SENSE_RESISTOR   91
    #define Z3_MICROSTEPS       Z_MICROSTEPS
  #endif

  #if AXIS_DRIVER_TYPE_Z4(TMC26X)
    #define Z4_MAX_CURRENT    1000
    #define Z4_SENSE_RESISTOR   91
    #define Z4_MICROSTEPS       Z_MICROSTEPS
  #endif

  #if AXIS_DRIVER_TYPE_I(TMC26X)
    #define I_MAX_CURRENT    1000
    #define I_SENSE_RESISTOR   91
    #define I_MICROSTEPS       16
  #endif

  #if AXIS_DRIVER_TYPE_J(TMC26X)
    #define J_MAX_CURRENT    1000
    #define J_SENSE_RESISTOR   91
    #define J_MICROSTEPS       16
  #endif

  #if AXIS_DRIVER_TYPE_K(TMC26X)
    #define K_MAX_CURRENT    1000
    #define K_SENSE_RESISTOR   91
    #define K_MICROSTEPS       16
  #endif

  #if AXIS_DRIVER_TYPE_E0(TMC26X)
    #define E0_MAX_CURRENT    1000
    #define E0_SENSE_RESISTOR   91
    #define E0_MICROSTEPS       16
  #endif

  #if AXIS_DRIVER_TYPE_E1(TMC26X)
    #define E1_MAX_CURRENT    1000
    #define E1_SENSE_RESISTOR   91
    #define E1_MICROSTEPS       E0_MICROSTEPS
  #endif

  #if AXIS_DRIVER_TYPE_E2(TMC26X)
    #define E2_MAX_CURRENT    1000
    #define E2_SENSE_RESISTOR   91
    #define E2_MICROSTEPS       E0_MICROSTEPS
  #endif

  #if AXIS_DRIVER_TYPE_E3(TMC26X)
    #define E3_MAX_CURRENT    1000
    #define E3_SENSE_RESISTOR   91
    #define E3_MICROSTEPS       E0_MICROSTEPS
  #endif

  #if AXIS_DRIVER_TYPE_E4(TMC26X)
    #define E4_MAX_CURRENT    1000
    #define E4_SENSE_RESISTOR   91
    #define E4_MICROSTEPS       E0_MICROSTEPS
  #endif

  #if AXIS_DRIVER_TYPE_E5(TMC26X)
    #define E5_MAX_CURRENT    1000
    #define E5_SENSE_RESISTOR   91
    #define E5_MICROSTEPS       E0_MICROSTEPS
  #endif

  #if AXIS_DRIVER_TYPE_E6(TMC26X)
    #define E6_MAX_CURRENT    1000
    #define E6_SENSE_RESISTOR   91
    #define E6_MICROSTEPS       E0_MICROSTEPS
  #endif

  #if AXIS_DRIVER_TYPE_E7(TMC26X)
    #define E7_MAX_CURRENT    1000
    #define E7_SENSE_RESISTOR   91
    #define E7_MICROSTEPS       E0_MICROSTEPS
  #endif

#endif // TMC26X

// @section tmc_smart

/**
 * To use TMC2130, TMC2160, TMC2660, TMC5130, TMC5160 stepper drivers in SPI mode
 * connect your SPI pins to the hardware SPI interface on your board and define
 * the required CS pins in your `pins_MYBOARD.h` file. (e.g., RAMPS 1.4 uses AUX3
 * pins `X_CS_PIN 53`, `Y_CS_PIN 49`, etc.).
 * You may also use software SPI if you wish to use general purpose IO pins.
 *
 * To use TMC2208 stepper UART-configurable stepper drivers connect #_SERIAL_TX_PIN
 * to the driver side PDN_UART pin with a 1K resistor.
 * To use the reading capabilities, also connect #_SERIAL_RX_PIN to PDN_UART without
 * a resistor.
 * The drivers can also be used with hardware serial.
 *
 * TMCStepper library is required to use TMC stepper drivers.
 * https://github.com/teemuatlut/TMCStepper
 */
#if HAS_TRINAMIC_CONFIG

  #define HOLD_MULTIPLIER    0.5  // Scales down the holding current from run current

  /**
   * Interpolate microsteps to 256
   * Override for each driver with <driver>_INTERPOLATE settings below
   */
  #define INTERPOLATE      true

  #if AXIS_IS_TMC(X)
    #define X_CURRENT       800        // (mA) RMS current. Multiply by 1.414 for peak current.
    #define X_CURRENT_HOME  X_CURRENT  // (mA) RMS current for sensorless homing
    #define X_MICROSTEPS     16        // 0..256
    #define X_RSENSE          0.11
    #define X_CHAIN_POS      -1        // -1..0: Not chained. 1: MCU MOSI connected. 2: Next in chain, ...
    //#define X_INTERPOLATE  true      // Enable to override 'INTERPOLATE' for the X axis
  #endif

  #if AXIS_IS_TMC(X2)
    #define X2_CURRENT      800
    #define X2_CURRENT_HOME X2_CURRENT
    #define X2_MICROSTEPS    X_MICROSTEPS
    #define X2_RSENSE         0.11
    #define X2_CHAIN_POS     -1
    //#define X2_INTERPOLATE true
  #endif

  #if AXIS_IS_TMC(Y)
    #define Y_CURRENT       800
    #define Y_CURRENT_HOME  Y_CURRENT
    #define Y_MICROSTEPS     16
    #define Y_RSENSE          0.11
    #define Y_CHAIN_POS      -1
    //#define Y_INTERPOLATE  true
  #endif

  #if AXIS_IS_TMC(Y2)
    #define Y2_CURRENT      800
    #define Y2_CURRENT_HOME Y2_CURRENT
    #define Y2_MICROSTEPS    Y_MICROSTEPS
    #define Y2_RSENSE         0.11
    #define Y2_CHAIN_POS     -1
    //#define Y2_INTERPOLATE true
  #endif

  #if AXIS_IS_TMC(Z)
    #define Z_CURRENT       800
    #define Z_CURRENT_HOME  Z_CURRENT
    #define Z_MICROSTEPS     16
    #define Z_RSENSE          0.11
    #define Z_CHAIN_POS      -1
    //#define Z_INTERPOLATE  true
  #endif

  #if AXIS_IS_TMC(Z2)
    #define Z2_CURRENT      800
    #define Z2_CURRENT_HOME Z2_CURRENT
    #define Z2_MICROSTEPS    Z_MICROSTEPS
    #define Z2_RSENSE         0.11
    #define Z2_CHAIN_POS     -1
    //#define Z2_INTERPOLATE true
  #endif

  #if AXIS_IS_TMC(Z3)
    #define Z3_CURRENT      800
    #define Z3_CURRENT_HOME Z3_CURRENT
    #define Z3_MICROSTEPS    Z_MICROSTEPS
    #define Z3_RSENSE         0.11
    #define Z3_CHAIN_POS     -1
    //#define Z3_INTERPOLATE true
  #endif

  #if AXIS_IS_TMC(Z4)
    #define Z4_CURRENT      800
    #define Z4_CURRENT_HOME Z4_CURRENT
    #define Z4_MICROSTEPS    Z_MICROSTEPS
    #define Z4_RSENSE         0.11
    #define Z4_CHAIN_POS     -1
    //#define Z4_INTERPOLATE true
  #endif

  #if AXIS_IS_TMC(I)
    #define I_CURRENT      800
    #define I_CURRENT_HOME I_CURRENT
    #define I_MICROSTEPS    16
    #define I_RSENSE         0.11
    #define I_CHAIN_POS     -1
    //#define I_INTERPOLATE  true
  #endif

  #if AXIS_IS_TMC(J)
    #define J_CURRENT      800
    #define J_CURRENT_HOME J_CURRENT
    #define J_MICROSTEPS    16
    #define J_RSENSE         0.11
    #define J_CHAIN_POS     -1
    //#define J_INTERPOLATE  true
  #endif

  #if AXIS_IS_TMC(K)
    #define K_CURRENT      800
    #define K_CURRENT_HOME K_CURRENT
    #define K_MICROSTEPS    16
    #define K_RSENSE         0.11
    #define K_CHAIN_POS     -1
    //#define K_INTERPOLATE  true
  #endif

  #if AXIS_IS_TMC(E0)
    #define E0_CURRENT      800
    #define E0_MICROSTEPS    16
    #define E0_RSENSE         0.11
    #define E0_CHAIN_POS     -1
    //#define E0_INTERPOLATE true
  #endif

  #if AXIS_IS_TMC(E1)
    #define E1_CURRENT      800
    #define E1_MICROSTEPS   E0_MICROSTEPS
    #define E1_RSENSE         0.11
    #define E1_CHAIN_POS     -1
    //#define E1_INTERPOLATE true
  #endif

  #if AXIS_IS_TMC(E2)
    #define E2_CURRENT      800
    #define E2_MICROSTEPS   E0_MICROSTEPS
    #define E2_RSENSE         0.11
    #define E2_CHAIN_POS     -1
    //#define E2_INTERPOLATE true
  #endif

  #if AXIS_IS_TMC(E3)
    #define E3_CURRENT      800
    #define E3_MICROSTEPS   E0_MICROSTEPS
    #define E3_RSENSE         0.11
    #define E3_CHAIN_POS     -1
    //#define E3_INTERPOLATE true
  #endif

  #if AXIS_IS_TMC(E4)
    #define E4_CURRENT      800
    #define E4_MICROSTEPS   E0_MICROSTEPS
    #define E4_RSENSE         0.11
    #define E4_CHAIN_POS     -1
    //#define E4_INTERPOLATE true
  #endif

  #if AXIS_IS_TMC(E5)
    #define E5_CURRENT      800
    #define E5_MICROSTEPS   E0_MICROSTEPS
    #define E5_RSENSE         0.11
    #define E5_CHAIN_POS     -1
    //#define E5_INTERPOLATE true
  #endif

  #if AXIS_IS_TMC(E6)
    #define E6_CURRENT      800
    #define E6_MICROSTEPS   E0_MICROSTEPS
    #define E6_RSENSE         0.11
    #define E6_CHAIN_POS     -1
    //#define E6_INTERPOLATE true
  #endif

  #if AXIS_IS_TMC(E7)
    #define E7_CURRENT      800
    #define E7_MICROSTEPS   E0_MICROSTEPS
    #define E7_RSENSE         0.11
    #define E7_CHAIN_POS     -1
    //#define E7_INTERPOLATE true
  #endif

  /**
   * Override default SPI pins for TMC2130, TMC2160, TMC2660, TMC5130 and TMC5160 drivers here.
   * The default pins can be found in your board's pins file.
   */
  //#define X_CS_PIN          -1
  //#define Y_CS_PIN          -1
  //#define Z_CS_PIN          -1
  //#define X2_CS_PIN         -1
  //#define Y2_CS_PIN         -1
  //#define Z2_CS_PIN         -1
  //#define Z3_CS_PIN         -1
  //#define Z4_CS_PIN         -1
  //#define I_CS_PIN          -1
  //#define J_CS_PIN          -1
  //#define K_CS_PIN          -1
  //#define E0_CS_PIN         -1
  //#define E1_CS_PIN         -1
  //#define E2_CS_PIN         -1
  //#define E3_CS_PIN         -1
  //#define E4_CS_PIN         -1
  //#define E5_CS_PIN         -1
  //#define E6_CS_PIN         -1
  //#define E7_CS_PIN         -1

  /**
   * Software option for SPI driven drivers (TMC2130, TMC2160, TMC2660, TMC5130 and TMC5160).
   * The default SW SPI pins are defined the respective pins files,
   * but you can override or define them here.
   */
  //#define TMC_USE_SW_SPI
  //#define TMC_SW_MOSI       -1
  //#define TMC_SW_MISO       -1
  //#define TMC_SW_SCK        -1

  /**
   * Four TMC2209 drivers can use the same HW/SW serial port with hardware configured addresses.
   * Set the address using jumpers on pins MS1 and MS2.
   * Address | MS1  | MS2
   *       0 | LOW  | LOW
   *       1 | HIGH | LOW
   *       2 | LOW  | HIGH
   *       3 | HIGH | HIGH
   *
   * Set *_SERIAL_TX_PIN and *_SERIAL_RX_PIN to match for all drivers
   * on the same serial port, either here or in your board's pins file.
   */
  //#define  X_SLAVE_ADDRESS 0
  //#define  Y_SLAVE_ADDRESS 0
  //#define  Z_SLAVE_ADDRESS 0
  //#define X2_SLAVE_ADDRESS 0
  //#define Y2_SLAVE_ADDRESS 0
  //#define Z2_SLAVE_ADDRESS 0
  //#define Z3_SLAVE_ADDRESS 0
  //#define Z4_SLAVE_ADDRESS 0
  //#define  I_SLAVE_ADDRESS 0
  //#define  J_SLAVE_ADDRESS 0
  //#define  K_SLAVE_ADDRESS 0
  //#define E0_SLAVE_ADDRESS 0
  //#define E1_SLAVE_ADDRESS 0
  //#define E2_SLAVE_ADDRESS 0
  //#define E3_SLAVE_ADDRESS 0
  //#define E4_SLAVE_ADDRESS 0
  //#define E5_SLAVE_ADDRESS 0
  //#define E6_SLAVE_ADDRESS 0
  //#define E7_SLAVE_ADDRESS 0

  /**
   * Software enable
   *
   * Use for drivers that do not use a dedicated enable pin, but rather handle the same
   * function through a communication line such as SPI or UART.
   */
  //#define SOFTWARE_DRIVER_ENABLE

  /**
   * TMC2130, TMC2160, TMC2208, TMC2209, TMC5130 and TMC5160 only
   * Use Trinamic's ultra quiet stepping mode.
   * When disabled, Marlin will use spreadCycle stepping mode.
   */
  #define STEALTHCHOP_XY
  #define STEALTHCHOP_Z
  #define STEALTHCHOP_I
  #define STEALTHCHOP_J
  #define STEALTHCHOP_K
  #define STEALTHCHOP_E

  /**
   * Optimize spreadCycle chopper parameters by using predefined parameter sets
   * or with the help of an example included in the library.
   * Provided parameter sets are
   * CHOPPER_DEFAULT_12V
   * CHOPPER_DEFAULT_19V
   * CHOPPER_DEFAULT_24V
   * CHOPPER_DEFAULT_36V
   * CHOPPER_09STEP_24V   // 0.9 degree steppers (24V)
   * CHOPPER_PRUSAMK3_24V // Imported parameters from the official Průša firmware for MK3 (24V)
   * CHOPPER_MARLIN_119   // Old defaults from Marlin v1.1.9
   *
   * Define your own with:
   * { <off_time[1..15]>, <hysteresis_end[-3..12]>, hysteresis_start[1..8] }
   */
  #define CHOPPER_TIMING CHOPPER_DEFAULT_12V        // All axes (override below)
  //#define CHOPPER_TIMING_X  CHOPPER_TIMING        // For X Axes (override below)
  //#define CHOPPER_TIMING_X2 CHOPPER_TIMING_X
  //#define CHOPPER_TIMING_Y  CHOPPER_TIMING        // For Y Axes (override below)
  //#define CHOPPER_TIMING_Y2 CHOPPER_TIMING_Y
  //#define CHOPPER_TIMING_Z  CHOPPER_TIMING        // For Z Axes (override below)
  //#define CHOPPER_TIMING_Z2 CHOPPER_TIMING_Z
  //#define CHOPPER_TIMING_Z3 CHOPPER_TIMING_Z
  //#define CHOPPER_TIMING_Z4 CHOPPER_TIMING_Z
  //#define CHOPPER_TIMING_E  CHOPPER_TIMING        // For Extruders (override below)
  //#define CHOPPER_TIMING_E1 CHOPPER_TIMING_E
  //#define CHOPPER_TIMING_E2 CHOPPER_TIMING_E
  //#define CHOPPER_TIMING_E3 CHOPPER_TIMING_E
  //#define CHOPPER_TIMING_E4 CHOPPER_TIMING_E
  //#define CHOPPER_TIMING_E5 CHOPPER_TIMING_E
  //#define CHOPPER_TIMING_E6 CHOPPER_TIMING_E
  //#define CHOPPER_TIMING_E7 CHOPPER_TIMING_E

  /**
   * Monitor Trinamic drivers
   * for error conditions like overtemperature and short to ground.
   * To manage over-temp Marlin can decrease the driver current until the error condition clears.
   * Other detected conditions can be used to stop the current print.
   * Relevant G-codes:
   * M906 - Set or get motor current in milliamps using axis codes X, Y, Z, E. Report values if no axis codes given.
   * M911 - Report stepper driver overtemperature pre-warn condition.
   * M912 - Clear stepper driver overtemperature pre-warn condition flag.
   * M122 - Report driver parameters (Requires TMC_DEBUG)
   */
  //#define MONITOR_DRIVER_STATUS

  #if ENABLED(MONITOR_DRIVER_STATUS)
    #define CURRENT_STEP_DOWN     50  // [mA]
    #define REPORT_CURRENT_CHANGE
    #define STOP_ON_ERROR
  #endif

  /**
   * TMC2130, TMC2160, TMC2208, TMC2209, TMC5130 and TMC5160 only
   * The driver will switch to spreadCycle when stepper speed is over HYBRID_THRESHOLD.
   * This mode allows for faster movements at the expense of higher noise levels.
   * STEALTHCHOP_(XY|Z|E) must be enabled to use HYBRID_THRESHOLD.
   * M913 X/Y/Z/E to live tune the setting
   */
  //#define HYBRID_THRESHOLD

  #define X_HYBRID_THRESHOLD     100  // [mm/s]
  #define X2_HYBRID_THRESHOLD    100
  #define Y_HYBRID_THRESHOLD     100
  #define Y2_HYBRID_THRESHOLD    100
  #define Z_HYBRID_THRESHOLD       3
  #define Z2_HYBRID_THRESHOLD      3
  #define Z3_HYBRID_THRESHOLD      3
  #define Z4_HYBRID_THRESHOLD      3
  #define I_HYBRID_THRESHOLD       3
  #define J_HYBRID_THRESHOLD       3
  #define K_HYBRID_THRESHOLD       3
  #define E0_HYBRID_THRESHOLD     30
  #define E1_HYBRID_THRESHOLD     30
  #define E2_HYBRID_THRESHOLD     30
  #define E3_HYBRID_THRESHOLD     30
  #define E4_HYBRID_THRESHOLD     30
  #define E5_HYBRID_THRESHOLD     30
  #define E6_HYBRID_THRESHOLD     30
  #define E7_HYBRID_THRESHOLD     30

  /**
   * Use StallGuard to home / probe X, Y, Z.
   *
   * TMC2130, TMC2160, TMC2209, TMC2660, TMC5130, and TMC5160 only
   * Connect the stepper driver's DIAG1 pin to the X/Y endstop pin.
   * X, Y, and Z homing will always be done in spreadCycle mode.
   *
   * X/Y/Z_STALL_SENSITIVITY is the default stall threshold.
   * Use M914 X Y Z to set the stall threshold at runtime:
   *
   *  Sensitivity   TMC2209   Others
   *    HIGHEST       255      -64    (Too sensitive => False positive)
   *    LOWEST         0        63    (Too insensitive => No trigger)
   *
   * It is recommended to set HOMING_BUMP_MM to { 0, 0, 0 }.
   *
   * SPI_ENDSTOPS  *** Beta feature! *** TMC2130/TMC5160 Only ***
   * Poll the driver through SPI to determine load when homing.
   * Removes the need for a wire from DIAG1 to an endstop pin.
   *
   * IMPROVE_HOMING_RELIABILITY tunes acceleration and jerk when
   * homing and adds a guard period for endstop triggering.
   *
   * Comment *_STALL_SENSITIVITY to disable sensorless homing for that axis.
   */
  //#define SENSORLESS_HOMING // StallGuard capable drivers only

  #if EITHER(SENSORLESS_HOMING, SENSORLESS_PROBING)
    // TMC2209: 0...255. TMC2130: -64...63
    #define X_STALL_SENSITIVITY  8
    #define X2_STALL_SENSITIVITY X_STALL_SENSITIVITY
    #define Y_STALL_SENSITIVITY  8
    #define Y2_STALL_SENSITIVITY Y_STALL_SENSITIVITY
    //#define Z_STALL_SENSITIVITY  8
    //#define Z2_STALL_SENSITIVITY Z_STALL_SENSITIVITY
    //#define Z3_STALL_SENSITIVITY Z_STALL_SENSITIVITY
    //#define Z4_STALL_SENSITIVITY Z_STALL_SENSITIVITY
    //#define I_STALL_SENSITIVITY  8
    //#define J_STALL_SENSITIVITY  8
    //#define K_STALL_SENSITIVITY  8
    //#define SPI_ENDSTOPS              // TMC2130 only
    //#define IMPROVE_HOMING_RELIABILITY
  #endif

  /**
   * TMC Homing stepper phase.
   *
   * Improve homing repeatability by homing to stepper coil's nearest absolute
   * phase position. Trinamic drivers use a stepper phase table with 1024 values
   * spanning 4 full steps with 256 positions each (ergo, 1024 positions).
   * Full step positions (128, 384, 640, 896) have the highest holding torque.
   *
   * Values from 0..1023, -1 to disable homing phase for that axis.
   */
   //#define TMC_HOME_PHASE { 896, 896, 896 }

  /**
   * Beta feature!
   * Create a 50/50 square wave step pulse optimal for stepper drivers.
   */
  #define SQUARE_WAVE_STEPPING		// MRiscoC Ender3v2 Config

  /**
   * Enable M122 debugging command for TMC stepper drivers.
   * M122 S0/1 will enable continuous reporting.
   */
  //#define TMC_DEBUG

  /**
   * You can set your own advanced settings by filling in predefined functions.
   * A list of available functions can be found on the library github page
   * https://github.com/teemuatlut/TMCStepper
   *
   * Example:
   * #define TMC_ADV() { \
   *   stepperX.diag0_otpw(1); \
   *   stepperY.intpol(0); \
   * }
   */
  #define TMC_ADV() {  }

#endif // HAS_TRINAMIC_CONFIG

// @section L64XX

/**
 * L64XX Stepper Driver options
 *
 * Arduino-L6470 library (0.8.0 or higher) is required.
 * https://github.com/ameyer/Arduino-L6470
 *
 * Requires the following to be defined in your pins_YOUR_BOARD file
 *     L6470_CHAIN_SCK_PIN
 *     L6470_CHAIN_MISO_PIN
 *     L6470_CHAIN_MOSI_PIN
 *     L6470_CHAIN_SS_PIN
 *     ENABLE_RESET_L64XX_CHIPS(Q)  where Q is 1 to enable and 0 to reset
 */

#if HAS_L64XX

  //#define L6470_CHITCHAT        // Display additional status info

  #if AXIS_IS_L64XX(X)
    #define X_MICROSTEPS       128  // Number of microsteps (VALID: 1, 2, 4, 8, 16, 32, 128) - L6474 max is 16
    #define X_OVERCURRENT     2000  // (mA) Current where the driver detects an over current
                                    //   L6470 & L6474 - VALID: 375 x (1 - 16) - 6A max - rounds down
                                    //   POWERSTEP01: VALID: 1000 x (1 - 32) - 32A max - rounds down
    #define X_STALLCURRENT    1500  // (mA) Current where the driver detects a stall (VALID: 31.25 * (1-128) -  4A max - rounds down)
                                    //   L6470 & L6474 - VALID: 31.25 * (1-128) -  4A max - rounds down
                                    //   POWERSTEP01: VALID: 200 x (1 - 32) - 6.4A max - rounds down
                                    //   L6474 - STALLCURRENT setting is used to set the nominal (TVAL) current
    #define X_MAX_VOLTAGE      127  // 0-255, Maximum effective voltage seen by stepper - not used by L6474
    #define X_CHAIN_POS         -1  // Position in SPI chain, 0=Not in chain, 1=Nearest MOSI
    #define X_SLEW_RATE          1  // 0-3, Slew 0 is slowest, 3 is fastest
  #endif

  #if AXIS_IS_L64XX(X2)
    #define X2_MICROSTEPS     X_MICROSTEPS
    #define X2_OVERCURRENT            2000
    #define X2_STALLCURRENT           1500
    #define X2_MAX_VOLTAGE             127
    #define X2_CHAIN_POS                -1
    #define X2_SLEW_RATE                 1
  #endif

  #if AXIS_IS_L64XX(Y)
    #define Y_MICROSTEPS               128
    #define Y_OVERCURRENT             2000
    #define Y_STALLCURRENT            1500
    #define Y_MAX_VOLTAGE              127
    #define Y_CHAIN_POS                 -1
    #define Y_SLEW_RATE                  1
  #endif

  #if AXIS_IS_L64XX(Y2)
    #define Y2_MICROSTEPS     Y_MICROSTEPS
    #define Y2_OVERCURRENT            2000
    #define Y2_STALLCURRENT           1500
    #define Y2_MAX_VOLTAGE             127
    #define Y2_CHAIN_POS                -1
    #define Y2_SLEW_RATE                 1
  #endif

  #if AXIS_IS_L64XX(Z)
    #define Z_MICROSTEPS               128
    #define Z_OVERCURRENT             2000
    #define Z_STALLCURRENT            1500
    #define Z_MAX_VOLTAGE              127
    #define Z_CHAIN_POS                 -1
    #define Z_SLEW_RATE                  1
  #endif

  #if AXIS_IS_L64XX(Z2)
    #define Z2_MICROSTEPS     Z_MICROSTEPS
    #define Z2_OVERCURRENT            2000
    #define Z2_STALLCURRENT           1500
    #define Z2_MAX_VOLTAGE             127
    #define Z2_CHAIN_POS                -1
    #define Z2_SLEW_RATE                 1
  #endif

  #if AXIS_IS_L64XX(Z3)
    #define Z3_MICROSTEPS     Z_MICROSTEPS
    #define Z3_OVERCURRENT            2000
    #define Z3_STALLCURRENT           1500
    #define Z3_MAX_VOLTAGE             127
    #define Z3_CHAIN_POS                -1
    #define Z3_SLEW_RATE                 1
  #endif

  #if AXIS_IS_L64XX(Z4)
    #define Z4_MICROSTEPS     Z_MICROSTEPS
    #define Z4_OVERCURRENT            2000
    #define Z4_STALLCURRENT           1500
    #define Z4_MAX_VOLTAGE             127
    #define Z4_CHAIN_POS                -1
    #define Z4_SLEW_RATE                 1
  #endif

  #if AXIS_DRIVER_TYPE_I(L6470)
    #define I_MICROSTEPS      128
    #define I_OVERCURRENT    2000
    #define I_STALLCURRENT   1500
    #define I_MAX_VOLTAGE     127
    #define I_CHAIN_POS        -1
    #define I_SLEW_RATE         1
  #endif

  #if AXIS_DRIVER_TYPE_J(L6470)
    #define J_MICROSTEPS      128
    #define J_OVERCURRENT    2000
    #define J_STALLCURRENT   1500
    #define J_MAX_VOLTAGE     127
    #define J_CHAIN_POS        -1
    #define J_SLEW_RATE         1
  #endif

  #if AXIS_DRIVER_TYPE_K(L6470)
    #define K_MICROSTEPS      128
    #define K_OVERCURRENT    2000
    #define K_STALLCURRENT   1500
    #define K_MAX_VOLTAGE     127
    #define K_CHAIN_POS        -1
    #define K_SLEW_RATE         1
  #endif

  #if AXIS_IS_L64XX(E0)
    #define E0_MICROSTEPS              128
    #define E0_OVERCURRENT            2000
    #define E0_STALLCURRENT           1500
    #define E0_MAX_VOLTAGE             127
    #define E0_CHAIN_POS                -1
    #define E0_SLEW_RATE                 1
  #endif

  #if AXIS_IS_L64XX(E1)
    #define E1_MICROSTEPS    E0_MICROSTEPS
    #define E1_OVERCURRENT            2000
    #define E1_STALLCURRENT           1500
    #define E1_MAX_VOLTAGE             127
    #define E1_CHAIN_POS                -1
    #define E1_SLEW_RATE                 1
  #endif

  #if AXIS_IS_L64XX(E2)
    #define E2_MICROSTEPS    E0_MICROSTEPS
    #define E2_OVERCURRENT            2000
    #define E2_STALLCURRENT           1500
    #define E2_MAX_VOLTAGE             127
    #define E2_CHAIN_POS                -1
    #define E2_SLEW_RATE                 1
  #endif

  #if AXIS_IS_L64XX(E3)
    #define E3_MICROSTEPS    E0_MICROSTEPS
    #define E3_OVERCURRENT            2000
    #define E3_STALLCURRENT           1500
    #define E3_MAX_VOLTAGE             127
    #define E3_CHAIN_POS                -1
    #define E3_SLEW_RATE                 1
  #endif

  #if AXIS_IS_L64XX(E4)
    #define E4_MICROSTEPS    E0_MICROSTEPS
    #define E4_OVERCURRENT            2000
    #define E4_STALLCURRENT           1500
    #define E4_MAX_VOLTAGE             127
    #define E4_CHAIN_POS                -1
    #define E4_SLEW_RATE                 1
  #endif

  #if AXIS_IS_L64XX(E5)
    #define E5_MICROSTEPS    E0_MICROSTEPS
    #define E5_OVERCURRENT            2000
    #define E5_STALLCURRENT           1500
    #define E5_MAX_VOLTAGE             127
    #define E5_CHAIN_POS                -1
    #define E5_SLEW_RATE                 1
  #endif

  #if AXIS_IS_L64XX(E6)
    #define E6_MICROSTEPS    E0_MICROSTEPS
    #define E6_OVERCURRENT            2000
    #define E6_STALLCURRENT           1500
    #define E6_MAX_VOLTAGE             127
    #define E6_CHAIN_POS                -1
    #define E6_SLEW_RATE                 1
  #endif

  #if AXIS_IS_L64XX(E7)
    #define E7_MICROSTEPS    E0_MICROSTEPS
    #define E7_OVERCURRENT            2000
    #define E7_STALLCURRENT           1500
    #define E7_MAX_VOLTAGE             127
    #define E7_CHAIN_POS                -1
    #define E7_SLEW_RATE                 1
  #endif

  /**
   * Monitor L6470 drivers for error conditions like over temperature and over current.
   * In the case of over temperature Marlin can decrease the drive until the error condition clears.
   * Other detected conditions can be used to stop the current print.
   * Relevant G-codes:
   * M906 - I1/2/3/4/5  Set or get motor drive level using axis codes X, Y, Z, E. Report values if no axis codes given.
   *         I not present or I0 or I1 - X, Y, Z or E0
   *         I2 - X2, Y2, Z2 or E1
   *         I3 - Z3 or E3
   *         I4 - Z4 or E4
   *         I5 - E5
   * M916 - Increase drive level until get thermal warning
   * M917 - Find minimum current thresholds
   * M918 - Increase speed until max or error
   * M122 S0/1 - Report driver parameters
   */
  //#define MONITOR_L6470_DRIVER_STATUS

  #if ENABLED(MONITOR_L6470_DRIVER_STATUS)
    #define KVAL_HOLD_STEP_DOWN     1
    //#define L6470_STOP_ON_ERROR
  #endif

#endif // HAS_L64XX

// @section i2cbus

//
// I2C Master ID for LPC176x LCD and Digital Current control
// Does not apply to other peripherals based on the Wire library.
//
//#define I2C_MASTER_ID  1  // Set a value from 0 to 2

/**
 * TWI/I2C BUS
 *
 * This feature is an EXPERIMENTAL feature so it shall not be used on production
 * machines. Enabling this will allow you to send and receive I2C data from slave
 * devices on the bus.
 *
 * ; Example #1
 * ; This macro send the string "Marlin" to the slave device with address 0x63 (99)
 * ; It uses multiple M260 commands with one B<base 10> arg
 * M260 A99  ; Target slave address
 * M260 B77  ; M
 * M260 B97  ; a
 * M260 B114 ; r
 * M260 B108 ; l
 * M260 B105 ; i
 * M260 B110 ; n
 * M260 S1   ; Send the current buffer
 *
 * ; Example #2
 * ; Request 6 bytes from slave device with address 0x63 (99)
 * M261 A99 B5
 *
 * ; Example #3
 * ; Example serial output of a M261 request
 * echo:i2c-reply: from:99 bytes:5 data:hello
 */

//#define EXPERIMENTAL_I2CBUS
#if ENABLED(EXPERIMENTAL_I2CBUS)
  #define I2C_SLAVE_ADDRESS  0  // Set a value from 8 to 127 to act as a slave
#endif

// @section extras

/**
 * Photo G-code
 * Add the M240 G-code to take a photo.
 * The photo can be triggered by a digital pin or a physical movement.
 */
//#define PHOTO_GCODE
#if ENABLED(PHOTO_GCODE)
  // A position to move to (and raise Z) before taking the photo
  //#define PHOTO_POSITION { X_MAX_POS - 5, Y_MAX_POS, 0 }  // { xpos, ypos, zraise } (M240 X Y Z)
  //#define PHOTO_DELAY_MS   100                            // (ms) Duration to pause before moving back (M240 P)
  //#define PHOTO_RETRACT_MM   6.5                          // (mm) E retract/recover for the photo move (M240 R S)

  // Canon RC-1 or homebrew digital camera trigger
  // Data from: https://www.doc-diy.net/photo/rc-1_hacked/
  //#define PHOTOGRAPH_PIN 23

  // Canon Hack Development Kit
  // https://captain-slow.dk/2014/03/09/3d-printing-timelapses/
  //#define CHDK_PIN        4

  // Optional second move with delay to trigger the camera shutter
  //#define PHOTO_SWITCH_POSITION { X_MAX_POS, Y_MAX_POS }  // { xpos, ypos } (M240 I J)

  // Duration to hold the switch or keep CHDK_PIN high
  //#define PHOTO_SWITCH_MS   50 // (ms) (M240 D)

  /**
   * PHOTO_PULSES_US may need adjustment depending on board and camera model.
   * Pin must be running at 48.4kHz.
   * Be sure to use a PHOTOGRAPH_PIN which can rise and fall quick enough.
   * (e.g., MKS SBase temp sensor pin was too slow, so used P1.23 on J8.)
   *
   *  Example pulse data for Nikon: https://bit.ly/2FKD0Aq
   *                     IR Wiring: https://git.io/JvJf7
   */
  //#define PHOTO_PULSES_US { 2000, 27850, 400, 1580, 400, 3580, 400 }  // (µs) Durations for each 48.4kHz oscillation
  #ifdef PHOTO_PULSES_US
    #define PHOTO_PULSE_DELAY_US 13 // (µs) Approximate duration of each HIGH and LOW pulse in the oscillation
  #endif
#endif

/**
 * Spindle & Laser control
 *
 * Add the M3, M4, and M5 commands to turn the spindle/laser on and off, and
 * to set spindle speed, spindle direction, and laser power.
 *
 * SuperPid is a router/spindle speed controller used in the CNC milling community.
 * Marlin can be used to turn the spindle on and off. It can also be used to set
 * the spindle speed from 5,000 to 30,000 RPM.
 *
 * You'll need to select a pin for the ON/OFF function and optionally choose a 0-5V
 * hardware PWM pin for the speed control and a pin for the rotation direction.
 *
 * See https://marlinfw.org/docs/configuration/laser_spindle.html for more config details.
 */
//#define SPINDLE_FEATURE
//#define LASER_FEATURE
#if EITHER(SPINDLE_FEATURE, LASER_FEATURE)
  #define SPINDLE_LASER_ACTIVE_STATE    LOW    // Set to "HIGH" if the on/off function is active HIGH
  #define SPINDLE_LASER_PWM             true   // Set to "true" if your controller supports setting the speed/power
  #define SPINDLE_LASER_PWM_INVERT      false  // Set to "true" if the speed/power goes up when you want it to go slower

  #define SPINDLE_LASER_FREQUENCY       2500   // (Hz) Spindle/laser frequency (only on supported HALs: AVR and LPC)

  //#define AIR_EVACUATION                     // Cutter Vacuum / Laser Blower motor control with G-codes M10-M11
  #if ENABLED(AIR_EVACUATION)
    #define AIR_EVACUATION_ACTIVE       LOW    // Set to "HIGH" if the on/off function is active HIGH
    //#define AIR_EVACUATION_PIN        42     // Override the default Cutter Vacuum or Laser Blower pin
  #endif

  //#define AIR_ASSIST                         // Air Assist control with G-codes M8-M9
  #if ENABLED(AIR_ASSIST)
    #define AIR_ASSIST_ACTIVE           LOW    // Active state on air assist pin
    //#define AIR_ASSIST_PIN            44     // Override the default Air Assist pin
  #endif

  //#define SPINDLE_SERVO                      // A servo converting an angle to spindle power
  #ifdef SPINDLE_SERVO
    #define SPINDLE_SERVO_NR   0               // Index of servo used for spindle control
    #define SPINDLE_SERVO_MIN 10               // Minimum angle for servo spindle
  #endif

  /**
   * Speed / Power can be set ('M3 S') and displayed in terms of:
   *  - PWM255  (S0 - S255)
   *  - PERCENT (S0 - S100)
   *  - RPM     (S0 - S50000)  Best for use with a spindle
   *  - SERVO   (S0 - S180)
   */
  #define CUTTER_POWER_UNIT PWM255

  /**
   * Relative Cutter Power
   * Normally, 'M3 O<power>' sets
   * OCR power is relative to the range SPEED_POWER_MIN...SPEED_POWER_MAX.
   * so input powers of 0...255 correspond to SPEED_POWER_MIN...SPEED_POWER_MAX
   * instead of normal range (0 to SPEED_POWER_MAX).
   * Best used with (e.g.) SuperPID router controller: S0 = 5,000 RPM and S255 = 30,000 RPM
   */
  //#define CUTTER_POWER_RELATIVE              // Set speed proportional to [SPEED_POWER_MIN...SPEED_POWER_MAX]

  #if ENABLED(SPINDLE_FEATURE)
    //#define SPINDLE_CHANGE_DIR               // Enable if your spindle controller can change spindle direction
    #define SPINDLE_CHANGE_DIR_STOP            // Enable if the spindle should stop before changing spin direction
    #define SPINDLE_INVERT_DIR          false  // Set to "true" if the spin direction is reversed

    #define SPINDLE_LASER_POWERUP_DELAY   5000 // (ms) Delay to allow the spindle/laser to come up to speed/power
    #define SPINDLE_LASER_POWERDOWN_DELAY 5000 // (ms) Delay to allow the spindle to stop

    /**
     * M3/M4 Power Equation
     *
     * Each tool uses different value ranges for speed / power control.
     * These parameters are used to convert between tool power units and PWM.
     *
     * Speed/Power = (PWMDC / 255 * 100 - SPEED_POWER_INTERCEPT) / SPEED_POWER_SLOPE
     * PWMDC = (spdpwr - SPEED_POWER_MIN) / (SPEED_POWER_MAX - SPEED_POWER_MIN) / SPEED_POWER_SLOPE
     */
    #define SPEED_POWER_INTERCEPT         0    // (%) 0-100 i.e., Minimum power percentage
    #define SPEED_POWER_MIN            5000    // (RPM)
    #define SPEED_POWER_MAX           30000    // (RPM) SuperPID router controller 0 - 30,000 RPM
    #define SPEED_POWER_STARTUP       25000    // (RPM) M3/M4 speed/power default (with no arguments)

  #else

    #define SPEED_POWER_INTERCEPT         0    // (%) 0-100 i.e., Minimum power percentage
    #define SPEED_POWER_MIN               0    // (%) 0-100
    #define SPEED_POWER_MAX             100    // (%) 0-100
    #define SPEED_POWER_STARTUP          80    // (%) M3/M4 speed/power default (with no arguments)

    // Define the minimum and maximum test pulse time values for a laser test fire function
    #define LASER_TEST_PULSE_MIN           1   // Used with Laser Control Menu
    #define LASER_TEST_PULSE_MAX         999   // Caution: Menu may not show more than 3 characters

    /**
     * Enable inline laser power to be handled in the planner / stepper routines.
     * Inline power is specified by the I (inline) flag in an M3 command (e.g., M3 S20 I)
     * or by the 'S' parameter in G0/G1/G2/G3 moves (see LASER_MOVE_POWER).
     *
     * This allows the laser to keep in perfect sync with the planner and removes
     * the powerup/down delay since lasers require negligible time.
     */
    //#define LASER_POWER_INLINE

    #if ENABLED(LASER_POWER_INLINE)
      /**
       * Scale the laser's power in proportion to the movement rate.
       *
       * - Sets the entry power proportional to the entry speed over the nominal speed.
       * - Ramps the power up every N steps to approximate the speed trapezoid.
       * - Due to the limited power resolution this is only approximate.
       */
      #define LASER_POWER_INLINE_TRAPEZOID

      /**
       * Continuously calculate the current power (nominal_power * current_rate / nominal_rate).
       * Required for accurate power with non-trapezoidal acceleration (e.g., S_CURVE_ACCELERATION).
       * This is a costly calculation so this option is discouraged on 8-bit AVR boards.
       *
       * LASER_POWER_INLINE_TRAPEZOID_CONT_PER defines how many step cycles there are between power updates. If your
       * board isn't able to generate steps fast enough (and you are using LASER_POWER_INLINE_TRAPEZOID_CONT), increase this.
       * Note that when this is zero it means it occurs every cycle; 1 means a delay wait one cycle then run, etc.
       */
      //#define LASER_POWER_INLINE_TRAPEZOID_CONT

      /**
       * Stepper iterations between power updates. Increase this value if the board
       * can't keep up with the processing demands of LASER_POWER_INLINE_TRAPEZOID_CONT.
       * Disable (or set to 0) to recalculate power on every stepper iteration.
       */
      //#define LASER_POWER_INLINE_TRAPEZOID_CONT_PER 10

      /**
       * Include laser power in G0/G1/G2/G3/G5 commands with the 'S' parameter
       */
      //#define LASER_MOVE_POWER

      #if ENABLED(LASER_MOVE_POWER)
        // Turn off the laser on G0 moves with no power parameter.
        // If a power parameter is provided, use that instead.
        //#define LASER_MOVE_G0_OFF

        // Turn off the laser on G28 homing.
        //#define LASER_MOVE_G28_OFF
      #endif

      /**
       * Inline flag inverted
       *
       * WARNING: M5 will NOT turn off the laser unless another move
       *          is done (so G-code files must end with 'M5 I').
       */
      //#define LASER_POWER_INLINE_INVERT

      /**
       * Continuously apply inline power. ('M3 S3' == 'G1 S3' == 'M3 S3 I')
       *
       * The laser might do some weird things, so only enable this
       * feature if you understand the implications.
       */
      //#define LASER_POWER_INLINE_CONTINUOUS

    #else

      #define SPINDLE_LASER_POWERUP_DELAY     50 // (ms) Delay to allow the spindle/laser to come up to speed/power
      #define SPINDLE_LASER_POWERDOWN_DELAY   50 // (ms) Delay to allow the spindle to stop

    #endif

    //
    // Laser I2C Ammeter (High precision INA226 low/high side module)
    //
    //#define I2C_AMMETER
    #if ENABLED(I2C_AMMETER)
      #define I2C_AMMETER_IMAX            0.1    // (Amps) Calibration value for the expected current range
      #define I2C_AMMETER_SHUNT_RESISTOR  0.1    // (Ohms) Calibration shunt resistor value
    #endif

  #endif
#endif // SPINDLE_FEATURE || LASER_FEATURE

/**
 * Synchronous Laser Control with M106/M107
 *
 * Marlin normally applies M106/M107 fan speeds at a time "soon after" processing
 * a planner block. This is too inaccurate for a PWM/TTL laser attached to the fan
 * header (as with some add-on laser kits). Enable this option to set fan/laser
 * speeds with much more exact timing for improved print fidelity.
 *
 * NOTE: This option sacrifices some cooling fan speed options.
 */
//#define LASER_SYNCHRONOUS_M106_M107

/**
 * Coolant Control
 *
 * Add the M7, M8, and M9 commands to turn mist or flood coolant on and off.
 *
 * Note: COOLANT_MIST_PIN and/or COOLANT_FLOOD_PIN must also be defined.
 */
//#define COOLANT_CONTROL
#if ENABLED(COOLANT_CONTROL)
  #define COOLANT_MIST                // Enable if mist coolant is present
  #define COOLANT_FLOOD               // Enable if flood coolant is present
  #define COOLANT_MIST_INVERT  false  // Set "true" if the on/off function is reversed
  #define COOLANT_FLOOD_INVERT false  // Set "true" if the on/off function is reversed
#endif

/**
 * Filament Width Sensor
 *
 * Measures the filament width in real-time and adjusts
 * flow rate to compensate for any irregularities.
 *
 * Also allows the measured filament diameter to set the
 * extrusion rate, so the slicer only has to specify the
 * volume.
 *
 * Only a single extruder is supported at this time.
 *
 *  34 RAMPS_14    : Analog input 5 on the AUX2 connector
 *  81 PRINTRBOARD : Analog input 2 on the Exp1 connector (version B,C,D,E)
 * 301 RAMBO       : Analog input 3
 *
 * Note: May require analog pins to be defined for other boards.
 */
//#define FILAMENT_WIDTH_SENSOR

#if ENABLED(FILAMENT_WIDTH_SENSOR)
  #define FILAMENT_SENSOR_EXTRUDER_NUM 0    // Index of the extruder that has the filament sensor. :[0,1,2,3,4]
  #define MEASUREMENT_DELAY_CM        14    // (cm) The distance from the filament sensor to the melting chamber

  #define FILWIDTH_ERROR_MARGIN        1.0  // (mm) If a measurement differs too much from nominal width ignore it
  #define MAX_MEASUREMENT_DELAY       20    // (bytes) Buffer size for stored measurements (1 byte per cm). Must be larger than MEASUREMENT_DELAY_CM.

  #define DEFAULT_MEASURED_FILAMENT_DIA DEFAULT_NOMINAL_FILAMENT_DIA // Set measured to nominal initially

  // Display filament width on the LCD status line. Status messages will expire after 5 seconds.
  //#define FILAMENT_LCD_DISPLAY
#endif

/**
 * Power Monitor
 * Monitor voltage (V) and/or current (A), and -when possible- power (W)
 *
 * Read and configure with M430
 *
 * The current sensor feeds DC voltage (relative to the measured current) to an analog pin
 * The voltage sensor feeds DC voltage (relative to the measured voltage) to an analog pin
 */
//#define POWER_MONITOR_CURRENT   // Monitor the system current
//#define POWER_MONITOR_VOLTAGE   // Monitor the system voltage

#if ENABLED(POWER_MONITOR_CURRENT)
  #define POWER_MONITOR_VOLTS_PER_AMP    0.05000  // Input voltage to the MCU analog pin per amp  - DO NOT apply more than ADC_VREF!
  #define POWER_MONITOR_CURRENT_OFFSET   0        // Offset (in amps) applied to the calculated current
  #define POWER_MONITOR_FIXED_VOLTAGE   13.6      // Voltage for a current sensor with no voltage sensor (for power display)
#endif

#if ENABLED(POWER_MONITOR_VOLTAGE)
  #define POWER_MONITOR_VOLTS_PER_VOLT  0.077933  // Input voltage to the MCU analog pin per volt - DO NOT apply more than ADC_VREF!
  #define POWER_MONITOR_VOLTAGE_OFFSET  0         // Offset (in volts) applied to the calculated voltage
#endif

/**
 * Stepper Driver Anti-SNAFU Protection
 *
 * If the SAFE_POWER_PIN is defined for your board, Marlin will check
 * that stepper drivers are properly plugged in before applying power.
 * Disable protection if your stepper drivers don't support the feature.
 */
//#define DISABLE_DRIVER_SAFE_POWER_PROTECT

/**
 * CNC Coordinate Systems
 *
 * Enables G53 and G54-G59.3 commands to select coordinate systems
 * and G92.1 to reset the workspace to native machine space.
 */
//#define CNC_COORDINATE_SYSTEMS

/**
 * Auto-report temperatures with M155 S<seconds>
 */
#define AUTO_REPORT_TEMPERATURES

/**
 * Auto-report position with M154 S<seconds>
 */
//#define AUTO_REPORT_POSITION

/**
 * Include capabilities in M115 output
 */
#define EXTENDED_CAPABILITIES_REPORT
#if ENABLED(EXTENDED_CAPABILITIES_REPORT)
  #define M115_GEOMETRY_REPORT
#endif

/**
 * Expected Printer Check
 * Add the M16 G-code to compare a string to the MACHINE_NAME.
 * M16 with a non-matching string causes the printer to halt.
 */
//#define EXPECTED_PRINTER_CHECK

/**
 * Disable all Volumetric extrusion options
 */
//#define NO_VOLUMETRICS

#if DISABLED(NO_VOLUMETRICS)
  /**
   * Volumetric extrusion default state
   * Activate to make volumetric extrusion the default method,
   * with DEFAULT_NOMINAL_FILAMENT_DIA as the default diameter.
   *
   * M200 D0 to disable, M200 Dn to set a new diameter (and enable volumetric).
   * M200 S0/S1 to disable/enable volumetric extrusion.
   */
  //#define VOLUMETRIC_DEFAULT_ON

  //#define VOLUMETRIC_EXTRUDER_LIMIT
  #if ENABLED(VOLUMETRIC_EXTRUDER_LIMIT)
    /**
     * Default volumetric extrusion limit in cubic mm per second (mm^3/sec).
     * This factory setting applies to all extruders.
     * Use 'M200 [T<extruder>] L<limit>' to override and 'M502' to reset.
     * A non-zero value activates Volume-based Extrusion Limiting.
     */
    #define DEFAULT_VOLUMETRIC_EXTRUDER_LIMIT 0.00      // (mm^3/sec)
  #endif
#endif

/**
 * Enable this option for a leaner build of Marlin that removes all
 * workspace offsets, simplifying coordinate transformations, leveling, etc.
 *
 *  - M206 and M428 are disabled.
 *  - G92 will revert to its behavior from Marlin 1.0.
 */
//#define NO_WORKSPACE_OFFSETS

// Extra options for the M114 "Current Position" report
//#define M114_DETAIL         // Use 'M114` for details to check planner calculations
//#define M114_REALTIME       // Real current position based on forward kinematics
//#define M114_LEGACY         // M114 used to synchronize on every call. Enable if needed.

//#define REPORT_FAN_CHANGE   // Report the new fan speed when changed by M106 (and others)

/**
 * Set the number of proportional font spaces required to fill up a typical character space.
 * This can help to better align the output of commands like `G29 O` Mesh Output.
 *
 * For clients that use a fixed-width font (like OctoPrint), leave this set to 1.0.
 * Otherwise, adjust according to your client and font.
 */
#define PROPORTIONAL_FONT_RATIO 1.0

/**
 * Spend 28 bytes of SRAM to optimize the G-code parser
 */
#define FASTER_GCODE_PARSER

#if ENABLED(FASTER_GCODE_PARSER)
  //#define GCODE_QUOTED_STRINGS  // Support for quoted string parameters
#endif

// MRiscoC Meatpack support disabled because binary file transfer
// Support for MeatPack G-code compression (https://github.com/scottmudge/OctoPrint-MeatPack)
//#define MEATPACK_ON_SERIAL_PORT_1
//#define MEATPACK_ON_SERIAL_PORT_2

//#define GCODE_CASE_INSENSITIVE  // Accept G-code sent to the firmware in lowercase

//#define REPETIER_GCODE_M360     // Add commands originally from Repetier FW

/**
 * CNC G-code options
 * Support CNC-style G-code dialects used by laser cutters, drawing machine cams, etc.
 * Note that G0 feedrates should be used with care for 3D printing (if used at all).
 * High feedrates may cause ringing and harm print quality.
 */
//#define PAREN_COMMENTS      // Support for parentheses-delimited comments
//#define GCODE_MOTION_MODES  // Remember the motion mode (G0 G1 G2 G3 G5 G38.X) and apply for X Y Z E F, etc.

// Enable and set a (default) feedrate for all G0 moves
//#define G0_FEEDRATE 3000 // (mm/min)
#ifdef G0_FEEDRATE
  //#define VARIABLE_G0_FEEDRATE // The G0 feedrate is set by F in G0 motion mode
#endif

/**
 * Startup commands
 *
 * Execute certain G-code commands immediately after power-on.
 */
//#define STARTUP_COMMANDS "M17 Z"

/**
 * G-code Macros
 *
 * Add G-codes M810-M819 to define and run G-code macros.
 * Macros are not saved to EEPROM.
 */
//#define GCODE_MACROS
#if ENABLED(GCODE_MACROS)
  #define GCODE_MACROS_SLOTS       5  // Up to 10 may be used
  #define GCODE_MACROS_SLOT_SIZE  50  // Maximum length of a single macro
#endif

/**
 * User-defined menu items to run custom G-code.
 * Up to 25 may be defined, but the actual number is LCD-dependent.
 */

// Custom Menu: Main Menu
//#define CUSTOM_MENU_MAIN
#if ENABLED(CUSTOM_MENU_MAIN)
  //#define CUSTOM_MENU_MAIN_TITLE "Custom Commands"
  #define CUSTOM_MENU_MAIN_SCRIPT_DONE "M117 User Script Done"
  #define CUSTOM_MENU_MAIN_SCRIPT_AUDIBLE_FEEDBACK
  //#define CUSTOM_MENU_MAIN_SCRIPT_RETURN   // Return to status screen after a script
  #define CUSTOM_MENU_MAIN_ONLY_IDLE         // Only show custom menu when the machine is idle

  #define MAIN_MENU_ITEM_1_DESC "Home & UBL Info"
  #define MAIN_MENU_ITEM_1_GCODE "G28\nG29 W"
  //#define MAIN_MENU_ITEM_1_CONFIRM          // Show a confirmation dialog before this action

  #define MAIN_MENU_ITEM_2_DESC "Preheat for " PREHEAT_1_LABEL
  #define MAIN_MENU_ITEM_2_GCODE "M140 S" STRINGIFY(PREHEAT_1_TEMP_BED) "\nM104 S" STRINGIFY(PREHEAT_1_TEMP_HOTEND)
  //#define MAIN_MENU_ITEM_2_CONFIRM

  //#define MAIN_MENU_ITEM_3_DESC "Preheat for " PREHEAT_2_LABEL
  //#define MAIN_MENU_ITEM_3_GCODE "M140 S" STRINGIFY(PREHEAT_2_TEMP_BED) "\nM104 S" STRINGIFY(PREHEAT_2_TEMP_HOTEND)
  //#define MAIN_MENU_ITEM_3_CONFIRM

  //#define MAIN_MENU_ITEM_4_DESC "Heat Bed/Home/Level"
  //#define MAIN_MENU_ITEM_4_GCODE "M140 S" STRINGIFY(PREHEAT_2_TEMP_BED) "\nG28\nG29"
  //#define MAIN_MENU_ITEM_4_CONFIRM

  //#define MAIN_MENU_ITEM_5_DESC "Home & Info"
  //#define MAIN_MENU_ITEM_5_GCODE "G28\nM503"
  //#define MAIN_MENU_ITEM_5_CONFIRM
#endif

// Custom Menu: Configuration Menu
//#define CUSTOM_MENU_CONFIG
#if ENABLED(CUSTOM_MENU_CONFIG)
  //#define CUSTOM_MENU_CONFIG_TITLE "Custom Commands"
  #define CUSTOM_MENU_CONFIG_SCRIPT_DONE "M117 Wireless Script Done"
  #define CUSTOM_MENU_CONFIG_SCRIPT_AUDIBLE_FEEDBACK
  //#define CUSTOM_MENU_CONFIG_SCRIPT_RETURN  // Return to status screen after a script
  #define CUSTOM_MENU_CONFIG_ONLY_IDLE        // Only show custom menu when the machine is idle

  #define CONFIG_MENU_ITEM_1_DESC "Wifi ON"
  #define CONFIG_MENU_ITEM_1_GCODE "M118 [ESP110] WIFI-STA pwd=12345678"
  //#define CONFIG_MENU_ITEM_1_CONFIRM        // Show a confirmation dialog before this action

  #define CONFIG_MENU_ITEM_2_DESC "Bluetooth ON"
  #define CONFIG_MENU_ITEM_2_GCODE "M118 [ESP110] BT pwd=12345678"
  //#define CONFIG_MENU_ITEM_2_CONFIRM

  //#define CONFIG_MENU_ITEM_3_DESC "Radio OFF"
  //#define CONFIG_MENU_ITEM_3_GCODE "M118 [ESP110] OFF pwd=12345678"
  //#define CONFIG_MENU_ITEM_3_CONFIRM

  //#define CONFIG_MENU_ITEM_4_DESC "Wifi ????"
  //#define CONFIG_MENU_ITEM_4_GCODE "M118 ????"
  //#define CONFIG_MENU_ITEM_4_CONFIRM

  //#define CONFIG_MENU_ITEM_5_DESC "Wifi ????"
  //#define CONFIG_MENU_ITEM_5_GCODE "M118 ????"
  //#define CONFIG_MENU_ITEM_5_CONFIRM
#endif

/**
 * User-defined buttons to run custom G-code.
 * Up to 25 may be defined.
 */
//#define CUSTOM_USER_BUTTONS
#if ENABLED(CUSTOM_USER_BUTTONS)
  //#define BUTTON1_PIN -1
  #if PIN_EXISTS(BUTTON1)
    #define BUTTON1_HIT_STATE     LOW       // State of the triggered button. NC=LOW. NO=HIGH.
    #define BUTTON1_WHEN_PRINTING false     // Button allowed to trigger during printing?
    #define BUTTON1_GCODE         "G28"
    #define BUTTON1_DESC          "Homing"  // Optional string to set the LCD status
  #endif

  //#define BUTTON2_PIN -1
  #if PIN_EXISTS(BUTTON2)
    #define BUTTON2_HIT_STATE     LOW
    #define BUTTON2_WHEN_PRINTING false
    #define BUTTON2_GCODE         "M140 S" STRINGIFY(PREHEAT_1_TEMP_BED) "\nM104 S" STRINGIFY(PREHEAT_1_TEMP_HOTEND)
    #define BUTTON2_DESC          "Preheat for " PREHEAT_1_LABEL
  #endif

  //#define BUTTON3_PIN -1
  #if PIN_EXISTS(BUTTON3)
    #define BUTTON3_HIT_STATE     LOW
    #define BUTTON3_WHEN_PRINTING false
    #define BUTTON3_GCODE         "M140 S" STRINGIFY(PREHEAT_2_TEMP_BED) "\nM104 S" STRINGIFY(PREHEAT_2_TEMP_HOTEND)
    #define BUTTON3_DESC          "Preheat for " PREHEAT_2_LABEL
  #endif
#endif

/**
 * Host Action Commands
 *
 * Define host streamer action commands in compliance with the standard.
 *
 * See https://reprap.org/wiki/G-code#Action_commands
 * Common commands ........ poweroff, pause, paused, resume, resumed, cancel
 * G29_RETRY_AND_RECOVER .. probe_rewipe, probe_failed
 *
 * Some features add reason codes to extend these commands.
 *
 * Host Prompt Support enables Marlin to use the host for user prompts so
 * filament runout and other processes can be managed from the host side.
 */
#define HOST_ACTION_COMMANDS		// MRiscoC enabled for filament runout sensor
#if ENABLED(HOST_ACTION_COMMANDS)
  //#define HOST_PAUSE_M76
  #define HOST_PROMPT_SUPPORT		// MRiscoC enabled for filament runout sensor
  //#define HOST_START_MENU_ITEM	// Add a menu item that tells the host to start
#endif

/**
 * Cancel Objects
 *
 * Implement M486 to allow Marlin to skip objects
 */
//#define CANCEL_OBJECTS
#if ENABLED(CANCEL_OBJECTS)
  #define CANCEL_OBJECTS_REPORTING // Emit the current object as a status message
#endif

/**
 * I2C position encoders for closed loop control.
 * Developed by Chris Barr at Aus3D.
 *
 * Wiki: https://wiki.aus3d.com.au/Magnetic_Encoder
 * Github: https://github.com/Aus3D/MagneticEncoder
 *
 * Supplier: https://aus3d.com.au/magnetic-encoder-module
 * Alternative Supplier: https://reliabuild3d.com/
 *
 * Reliabuild encoders have been modified to improve reliability.
 */

//#define I2C_POSITION_ENCODERS
#if ENABLED(I2C_POSITION_ENCODERS)

  #define I2CPE_ENCODER_CNT         1                       // The number of encoders installed; max of 5
                                                            // encoders supported currently.

  #define I2CPE_ENC_1_ADDR          I2CPE_PRESET_ADDR_X     // I2C address of the encoder. 30-200.
  #define I2CPE_ENC_1_AXIS          X_AXIS                  // Axis the encoder module is installed on.  <X|Y|Z|E>_AXIS.
  #define I2CPE_ENC_1_TYPE          I2CPE_ENC_TYPE_LINEAR   // Type of encoder:  I2CPE_ENC_TYPE_LINEAR -or-
                                                            // I2CPE_ENC_TYPE_ROTARY.
  #define I2CPE_ENC_1_TICKS_UNIT    2048                    // 1024 for magnetic strips with 2mm poles; 2048 for
                                                            // 1mm poles. For linear encoders this is ticks / mm,
                                                            // for rotary encoders this is ticks / revolution.
  //#define I2CPE_ENC_1_TICKS_REV     (16 * 200)            // Only needed for rotary encoders; number of stepper
                                                            // steps per full revolution (motor steps/rev * microstepping)
  //#define I2CPE_ENC_1_INVERT                              // Invert the direction of axis travel.
  #define I2CPE_ENC_1_EC_METHOD     I2CPE_ECM_MICROSTEP     // Type of error error correction.
  #define I2CPE_ENC_1_EC_THRESH     0.10                    // Threshold size for error (in mm) above which the
                                                            // printer will attempt to correct the error; errors
                                                            // smaller than this are ignored to minimize effects of
                                                            // measurement noise / latency (filter).

  #define I2CPE_ENC_2_ADDR          I2CPE_PRESET_ADDR_Y     // Same as above, but for encoder 2.
  #define I2CPE_ENC_2_AXIS          Y_AXIS
  #define I2CPE_ENC_2_TYPE          I2CPE_ENC_TYPE_LINEAR
  #define I2CPE_ENC_2_TICKS_UNIT    2048
  //#define I2CPE_ENC_2_TICKS_REV   (16 * 200)
  //#define I2CPE_ENC_2_INVERT
  #define I2CPE_ENC_2_EC_METHOD     I2CPE_ECM_MICROSTEP
  #define I2CPE_ENC_2_EC_THRESH     0.10

  #define I2CPE_ENC_3_ADDR          I2CPE_PRESET_ADDR_Z     // Encoder 3.  Add additional configuration options
  #define I2CPE_ENC_3_AXIS          Z_AXIS                  // as above, or use defaults below.

  #define I2CPE_ENC_4_ADDR          I2CPE_PRESET_ADDR_E     // Encoder 4.
  #define I2CPE_ENC_4_AXIS          E_AXIS

  #define I2CPE_ENC_5_ADDR          34                      // Encoder 5.
  #define I2CPE_ENC_5_AXIS          E_AXIS

  // Default settings for encoders which are enabled, but without settings configured above.
  #define I2CPE_DEF_TYPE            I2CPE_ENC_TYPE_LINEAR
  #define I2CPE_DEF_ENC_TICKS_UNIT  2048
  #define I2CPE_DEF_TICKS_REV       (16 * 200)
  #define I2CPE_DEF_EC_METHOD       I2CPE_ECM_NONE
  #define I2CPE_DEF_EC_THRESH       0.1

  //#define I2CPE_ERR_THRESH_ABORT  100.0                   // Threshold size for error (in mm) error on any given
                                                            // axis after which the printer will abort. Comment out to
                                                            // disable abort behavior.

  #define I2CPE_TIME_TRUSTED        10000                   // After an encoder fault, there must be no further fault
                                                            // for this amount of time (in ms) before the encoder
                                                            // is trusted again.

  /**
   * Position is checked every time a new command is executed from the buffer but during long moves,
   * this setting determines the minimum update time between checks. A value of 100 works well with
   * error rolling average when attempting to correct only for skips and not for vibration.
   */
  #define I2CPE_MIN_UPD_TIME_MS     4                       // (ms) Minimum time between encoder checks.

  // Use a rolling average to identify persistent errors that indicate skips, as opposed to vibration and noise.
  #define I2CPE_ERR_ROLLING_AVERAGE

#endif // I2C_POSITION_ENCODERS

/**
 * Analog Joystick(s)
 */
//#define JOYSTICK
#if ENABLED(JOYSTICK)
  #define JOY_X_PIN    5  // RAMPS: Suggested pin A5  on AUX2
  #define JOY_Y_PIN   10  // RAMPS: Suggested pin A10 on AUX2
  #define JOY_Z_PIN   12  // RAMPS: Suggested pin A12 on AUX2
  #define JOY_EN_PIN  44  // RAMPS: Suggested pin D44 on AUX2

  //#define INVERT_JOY_X  // Enable if X direction is reversed
  //#define INVERT_JOY_Y  // Enable if Y direction is reversed
  //#define INVERT_JOY_Z  // Enable if Z direction is reversed

  // Use M119 with JOYSTICK_DEBUG to find reasonable values after connecting:
  #define JOY_X_LIMITS { 5600, 8190-100, 8190+100, 10800 } // min, deadzone start, deadzone end, max
  #define JOY_Y_LIMITS { 5600, 8250-100, 8250+100, 11000 }
  #define JOY_Z_LIMITS { 4800, 8080-100, 8080+100, 11550 }
  //#define JOYSTICK_DEBUG
#endif

/**
 * Mechanical Gantry Calibration
 * Modern replacement for the Prusa TMC_Z_CALIBRATION.
 * Adds capability to work with any adjustable current drivers.
 * Implemented as G34 because M915 is deprecated.
 */
//#define MECHANICAL_GANTRY_CALIBRATION
#if ENABLED(MECHANICAL_GANTRY_CALIBRATION)
  #define GANTRY_CALIBRATION_CURRENT          600     // Default calibration current in ma
  #define GANTRY_CALIBRATION_EXTRA_HEIGHT      15     // Extra distance in mm past Z_###_POS to move
  #define GANTRY_CALIBRATION_FEEDRATE         500     // Feedrate for correction move
  //#define GANTRY_CALIBRATION_TO_MIN                 // Enable to calibrate Z in the MIN direction

  //#define GANTRY_CALIBRATION_SAFE_POSITION XY_CENTER // Safe position for nozzle
  //#define GANTRY_CALIBRATION_XY_PARK_FEEDRATE 3000  // XY Park Feedrate - MMM
  //#define GANTRY_CALIBRATION_COMMANDS_PRE   ""
  #define GANTRY_CALIBRATION_COMMANDS_POST  "G28"     // G28 highly recommended to ensure an accurate position
#endif

/**
 * Instant freeze / unfreeze functionality
 * Specified pin has pullup and connecting to ground will instantly pause motion.
 * Potentially useful for emergency stop that allows being resumed.
 */
//#define FREEZE_FEATURE
#if ENABLED(FREEZE_FEATURE)
  //#define FREEZE_PIN 41   // Override the default (KILL) pin here
#endif

/**
 * MAX7219 Debug Matrix
 *
 * Add support for a low-cost 8x8 LED Matrix based on the Max7219 chip as a realtime status display.
 * Requires 3 signal wires. Some useful debug options are included to demonstrate its usage.
 */
//#define MAX7219_DEBUG
#if ENABLED(MAX7219_DEBUG)
  #define MAX7219_CLK_PIN   64
  #define MAX7219_DIN_PIN   57
  #define MAX7219_LOAD_PIN  44

  //#define MAX7219_GCODE          // Add the M7219 G-code to control the LED matrix
  #define MAX7219_INIT_TEST    2   // Test pattern at startup: 0=none, 1=sweep, 2=spiral
  #define MAX7219_NUMBER_UNITS 1   // Number of Max7219 units in chain.
  #define MAX7219_ROTATE       0   // Rotate the display clockwise (in multiples of +/- 90°)
                                   // connector at:  right=0   bottom=-90  top=90  left=180
  //#define MAX7219_REVERSE_ORDER  // The individual LED matrix units may be in reversed order
  //#define MAX7219_SIDE_BY_SIDE   // Big chip+matrix boards can be chained side-by-side

  /**
   * Sample debug features
   * If you add more debug displays, be careful to avoid conflicts!
   */
  #define MAX7219_DEBUG_PRINTER_ALIVE    // Blink corner LED of 8x8 matrix to show that the firmware is functioning
  #define MAX7219_DEBUG_PLANNER_HEAD  3  // Show the planner queue head position on this and the next LED matrix row
  #define MAX7219_DEBUG_PLANNER_TAIL  5  // Show the planner queue tail position on this and the next LED matrix row

  #define MAX7219_DEBUG_PLANNER_QUEUE 0  // Show the current planner queue depth on this and the next LED matrix row
                                         // If you experience stuttering, reboots, etc. this option can reveal how
                                         // tweaks made to the configuration are affecting the printer in real-time.
#endif

/**
 * NanoDLP Sync support
 *
 * Support for Synchronized Z moves when used with NanoDLP. G0/G1 axis moves will
 * output a "Z_move_comp" string to enable synchronization with DLP projector exposure.
 * This feature allows you to use [[WaitForDoneMessage]] instead of M400 commands.
 */
//#define NANODLP_Z_SYNC
#if ENABLED(NANODLP_Z_SYNC)
  //#define NANODLP_ALL_AXIS  // Send a "Z_move_comp" report for any axis move (not just Z).
#endif

/**
 * Ethernet. Use M552 to enable and set the IP address.
 */
#if HAS_ETHERNET
  #define MAC_ADDRESS { 0xDE, 0xAD, 0xBE, 0xEF, 0xF0, 0x0D }  // A MAC address unique to your network
#endif

/**
 * WiFi Support (Espressif ESP32 WiFi)
 */
//#define WIFISUPPORT         // Marlin embedded WiFi managenent
//#define ESP3D_WIFISUPPORT   // ESP3D Library WiFi management (https://github.com/luc-github/ESP3DLib)

#if EITHER(WIFISUPPORT, ESP3D_WIFISUPPORT)
  //#define WEBSUPPORT          // Start a webserver (which may include auto-discovery)
  //#define OTASUPPORT          // Support over-the-air firmware updates
  //#define WIFI_CUSTOM_COMMAND // Accept feature config commands (e.g., WiFi ESP3D) from the host

  /**
   * To set a default WiFi SSID / Password, create a file called Configuration_Secure.h with
   * the following defines, customized for your network. This specific file is excluded via
   * .gitignore to prevent it from accidentally leaking to the public.
   *
   *   #define WIFI_SSID "WiFi SSID"
   *   #define WIFI_PWD  "WiFi Password"
   */
  //#include "Configuration_Secure.h" // External file with WiFi SSID / Password
#endif

/**
 * Průša Multi-Material Unit (MMU)
 * Enable in Configuration.h
 *
 * These devices allow a single stepper driver on the board to drive
 * multi-material feeders with any number of stepper motors.
 */
#if HAS_PRUSA_MMU1
  /**
   * This option only allows the multiplexer to switch on tool-change.
   * Additional options to configure custom E moves are pending.
   *
   * Override the default DIO selector pins here, if needed.
   * Some pins files may provide defaults for these pins.
   */
  //#define E_MUX0_PIN 40  // Always Required
  //#define E_MUX1_PIN 42  // Needed for 3 to 8 inputs
  //#define E_MUX2_PIN 44  // Needed for 5 to 8 inputs
#elif HAS_PRUSA_MMU2
  // Serial port used for communication with MMU2.
  #define MMU2_SERIAL_PORT 2

  // Use hardware reset for MMU if a pin is defined for it
  //#define MMU2_RST_PIN 23

  // Enable if the MMU2 has 12V stepper motors (MMU2 Firmware 1.0.2 and up)
  //#define MMU2_MODE_12V

  // G-code to execute when MMU2 F.I.N.D.A. probe detects filament runout
  #define MMU2_FILAMENT_RUNOUT_SCRIPT "M600"

  // Add an LCD menu for MMU2
  //#define MMU2_MENUS
  #if EITHER(MMU2_MENUS, HAS_PRUSA_MMU2S)
    // Settings for filament load / unload from the LCD menu.
    // This is for Průša MK3-style extruders. Customize for your hardware.
    #define MMU2_FILAMENTCHANGE_EJECT_FEED 80.0
    #define MMU2_LOAD_TO_NOZZLE_SEQUENCE \
      {  7.2, 1145 }, \
      { 14.4,  871 }, \
      { 36.0, 1393 }, \
      { 14.4,  871 }, \
      { 50.0,  198 }

    #define MMU2_RAMMING_SEQUENCE \
      {   1.0, 1000 }, \
      {   1.0, 1500 }, \
      {   2.0, 2000 }, \
      {   1.5, 3000 }, \
      {   2.5, 4000 }, \
      { -15.0, 5000 }, \
      { -14.0, 1200 }, \
      {  -6.0,  600 }, \
      {  10.0,  700 }, \
      { -10.0,  400 }, \
      { -50.0, 2000 }
  #endif

  /**
   * Using a sensor like the MMU2S
   * This mode requires a MK3S extruder with a sensor at the extruder idler, like the MMU2S.
   * See https://help.prusa3d.com/en/guide/3b-mk3s-mk2-5s-extruder-upgrade_41560, step 11
   */
  #if HAS_PRUSA_MMU2S
    #define MMU2_C0_RETRY   5             // Number of retries (total time = timeout*retries)

    #define MMU2_CAN_LOAD_FEEDRATE 800    // (mm/min)
    #define MMU2_CAN_LOAD_SEQUENCE \
      {  0.1, MMU2_CAN_LOAD_FEEDRATE }, \
      {  60.0, MMU2_CAN_LOAD_FEEDRATE }, \
      { -52.0, MMU2_CAN_LOAD_FEEDRATE }

    #define MMU2_CAN_LOAD_RETRACT   6.0   // (mm) Keep under the distance between Load Sequence values
    #define MMU2_CAN_LOAD_DEVIATION 0.8   // (mm) Acceptable deviation

    #define MMU2_CAN_LOAD_INCREMENT 0.2   // (mm) To reuse within MMU2 module
    #define MMU2_CAN_LOAD_INCREMENT_SEQUENCE \
      { -MMU2_CAN_LOAD_INCREMENT, MMU2_CAN_LOAD_FEEDRATE }

  #else

    /**
     * MMU1 Extruder Sensor
     *
     * Support for a Průša (or other) IR Sensor to detect filament near the extruder
     * and make loading more reliable. Suitable for an extruder equipped with a filament
     * sensor less than 38mm from the gears.
     *
     * During loading the extruder will stop when the sensor is triggered, then do a last
     * move up to the gears. If no filament is detected, the MMU2 can make some more attempts.
     * If all attempts fail, a filament runout will be triggered.
     */
    //#define MMU_EXTRUDER_SENSOR
    #if ENABLED(MMU_EXTRUDER_SENSOR)
      #define MMU_LOADING_ATTEMPTS_NR 5 // max. number of attempts to load filament if first load fail
    #endif

  #endif

  //#define MMU2_DEBUG  // Write debug info to serial output

#endif // HAS_PRUSA_MMU2

/**
 * Advanced Print Counter settings
 */
#if ENABLED(PRINTCOUNTER)
  #define SERVICE_WARNING_BUZZES  3
  // Activate up to 3 service interval watchdogs
  //#define SERVICE_NAME_1      "Service S"
  //#define SERVICE_INTERVAL_1  100 // print hours
  //#define SERVICE_NAME_2      "Service L"
  //#define SERVICE_INTERVAL_2  200 // print hours
  //#define SERVICE_NAME_3      "Service 3"
  //#define SERVICE_INTERVAL_3    1 // print hours
#endif

// @section develop

//
// M100 Free Memory Watcher to debug memory usage
//
//#define M100_FREE_MEMORY_WATCHER

//
// M42 - Set pin states
//
//#define DIRECT_PIN_CONTROL

//
// M43 - display pin status, toggle pins, watch pins, watch endstops & toggle LED, test servo probe
//
//#define PINS_DEBUGGING

// Enable Marlin dev mode which adds some special commands
//#define MARLIN_DEV_MODE

#if ENABLED(MARLIN_DEV_MODE)
  /**
   * D576 - Buffer Monitoring
   * To help diagnose print quality issues stemming from empty command buffers.
   */
  //#define BUFFER_MONITORING
#endif

/**
 * Postmortem Debugging captures misbehavior and outputs the CPU status and backtrace to serial.
 * When running in the debugger it will break for debugging. This is useful to help understand
 * a crash from a remote location. Requires ~400 bytes of SRAM and 5Kb of flash.
 */
//#define POSTMORTEM_DEBUGGING

/**
 * Software Reset options
 */
//#define SOFT_RESET_VIA_SERIAL         // 'KILL' and '^X' commands will soft-reset the controller
//#define SOFT_RESET_ON_KILL            // Use a digital button to soft-reset the controller after KILL<|MERGE_RESOLUTION|>--- conflicted
+++ resolved
@@ -1310,13 +1310,8 @@
 
 // LCD Print Progress options
 #if EITHER(SDSUPPORT, LCD_SET_PROGRESS_MANUALLY)
-<<<<<<< HEAD
-  #if ANY(HAS_MARLINUI_U8GLIB, EXTENSIBLE_UI, HAS_MARLINUI_HD44780, IS_TFTGLCD_PANEL)
+  #if ANY(HAS_MARLINUI_U8GLIB, EXTENSIBLE_UI, HAS_MARLINUI_HD44780, IS_TFTGLCD_PANEL, IS_DWIN_MARLINUI)
     //#define SHOW_REMAINING_TIME       // Display estimated time to completion
-=======
-  #if ANY(HAS_MARLINUI_U8GLIB, EXTENSIBLE_UI, HAS_MARLINUI_HD44780, IS_TFTGLCD_PANEL, IS_DWIN_MARLINUI)
-    //#define SHOW_REMAINING_TIME         // Display estimated time to completion
->>>>>>> bad46796
     #if ENABLED(SHOW_REMAINING_TIME)
       //#define USE_M73_REMAINING_TIME  // Use remaining time from M73 command instead of estimation
       //#define ROTATE_PROGRESS_DISPLAY // Display (P)rogress, (E)lapsed, and (R)emaining time
@@ -2063,24 +2058,14 @@
 //
 #define ARC_SUPPORT                   // Requires ~3226 bytes
 #if ENABLED(ARC_SUPPORT)
-<<<<<<< HEAD
-  #define MM_PER_ARC_SEGMENT      1 // (mm) Length (or minimum length) of each arc segment
-  //#define ARC_SEGMENTS_PER_R    1 // Max segment length, MM_PER = Min
-  #define MIN_ARC_SEGMENTS       24 // Minimum number of segments in a complete circle
-  //#define ARC_SEGMENTS_PER_SEC 50 // Use feedrate to choose segment length (with MM_PER_ARC_SEGMENT as the minimum)
+  #define MIN_ARC_SEGMENT_MM      0.1 // (mm) Minimum length of each arc segment
+  #define MAX_ARC_SEGMENT_MM      1.0 // (mm) Maximum length of each arc segment
+  #define MIN_CIRCLE_SEGMENTS    72   // Minimum number of segments in a complete circle
+  //#define ARC_SEGMENTS_PER_SEC 50   // Use the feedrate to choose the segment length
   #define N_ARC_CORRECTION       25 // Number of interpolated segments between corrections
   #define ARC_P_CIRCLES             // Enable the 'P' parameter to specify complete circles
   //#define CNC_WORKSPACE_PLANES    // Allow G2/G3 to operate in XY, ZX, or YZ planes
   //#define SF_ARC_FIX              // Enable only if using SkeinForge with "Arc Point" fillet procedure
-=======
-  #define MIN_ARC_SEGMENT_MM      0.1 // (mm) Minimum length of each arc segment
-  #define MAX_ARC_SEGMENT_MM      1.0 // (mm) Maximum length of each arc segment
-  #define MIN_CIRCLE_SEGMENTS    72   // Minimum number of segments in a complete circle
-  //#define ARC_SEGMENTS_PER_SEC 50   // Use the feedrate to choose the segment length
-  #define N_ARC_CORRECTION       25   // Number of interpolated segments between corrections
-  //#define ARC_P_CIRCLES             // Enable the 'P' parameter to specify complete circles
-  //#define SF_ARC_FIX                // Enable only if using SkeinForge with "Arc Point" fillet procedure
->>>>>>> bad46796
 #endif
 
 // G5 Bézier Curve Support with XYZE destination and IJPQ offsets
