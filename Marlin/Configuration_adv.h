--- conflicted
+++ resolved
@@ -300,8 +300,8 @@
  * THERMAL_PROTECTION_HYSTERESIS and/or THERMAL_PROTECTION_PERIOD
  */
 #if ENABLED(THERMAL_PROTECTION_HOTENDS)
-  #define THERMAL_PROTECTION_PERIOD 120        // Seconds
-  #define THERMAL_PROTECTION_HYSTERESIS 10     // Degrees Celsius
+  #define THERMAL_PROTECTION_PERIOD 40        // Seconds
+  #define THERMAL_PROTECTION_HYSTERESIS 4     // Degrees Celsius
 
   //#define ADAPTIVE_FAN_SLOWING              // Slow part cooling fan if temperature drops
   #if ENABLED(ADAPTIVE_FAN_SLOWING) && EITHER(MPCTEMP, PIDTEMP)
@@ -320,7 +320,7 @@
    * and/or decrease WATCH_TEMP_INCREASE. WATCH_TEMP_INCREASE should not be set
    * below 2.
    */
-  #define WATCH_TEMP_PERIOD  120               // Seconds
+  #define WATCH_TEMP_PERIOD  40               // Seconds
   #define WATCH_TEMP_INCREASE 2               // Degrees Celsius
 #endif
 
@@ -328,13 +328,13 @@
  * Thermal Protection parameters for the bed are just as above for hotends.
  */
 #if ENABLED(THERMAL_PROTECTION_BED)
-  #define THERMAL_PROTECTION_BED_PERIOD        180 // Seconds
-  #define THERMAL_PROTECTION_BED_HYSTERESIS     10 // Degrees Celsius
+  #define THERMAL_PROTECTION_BED_PERIOD        20 // Seconds
+  #define THERMAL_PROTECTION_BED_HYSTERESIS     2 // Degrees Celsius
 
   /**
    * As described above, except for the bed (M140/M190/M303).
    */
-  #define WATCH_BED_TEMP_PERIOD                120 // Seconds
+  #define WATCH_BED_TEMP_PERIOD                60 // Seconds
   #define WATCH_BED_TEMP_INCREASE               2 // Degrees Celsius
 #endif
 
@@ -375,7 +375,7 @@
 #endif
 
 #if ENABLED(PIDTEMP)
-  // Add an experimental additional term to the heater power, proportional to the extrusion speed.
+  // Add an additional term to the heater power, proportional to the extrusion speed.
   // A well-chosen Kc value should add just enough power to melt the increased material volume.
   //#define PID_EXTRUSION_SCALING
   #if ENABLED(PID_EXTRUSION_SCALING)
@@ -384,7 +384,7 @@
   #endif
 
   /**
-   * Add an experimental additional term to the heater power, proportional to the fan speed.
+   * Add an additional term to the heater power, proportional to the fan speed.
    * A well-chosen Kf value should add just enough power to compensate for power-loss from the cooling fan.
    * You can either just add a constant compensation with the DEFAULT_Kf value
    * or follow the instruction below to get speed-dependent compensation.
@@ -539,7 +539,7 @@
  * The fan turns on automatically whenever any driver is enabled and turns
  * off (or reduces to idle speed) shortly after drivers are turned off.
  */
-#define USE_CONTROLLER_FAN
+//#define USE_CONTROLLER_FAN
 #if ENABLED(USE_CONTROLLER_FAN)
   //#define CONTROLLER_FAN_PIN -1           // Set a custom pin for the controller fan
   //#define CONTROLLER_FAN2_PIN -1          // Set a custom pin for second controller fan
@@ -643,7 +643,7 @@
  * Multiple extruders can be assigned to the same pin in which case
  * the fan will turn on when any selected extruder is above the threshold.
  */
-#define E0_AUTO_FAN_PIN FAN2_PIN
+#define E0_AUTO_FAN_PIN -1
 #define E1_AUTO_FAN_PIN -1
 #define E2_AUTO_FAN_PIN -1
 #define E3_AUTO_FAN_PIN -1
@@ -653,8 +653,6 @@
 #define E7_AUTO_FAN_PIN -1
 #define CHAMBER_AUTO_FAN_PIN -1
 #define COOLER_AUTO_FAN_PIN -1
-
-#define COOLER_FAN_PIN -1
 
 #define EXTRUDER_AUTO_FAN_TEMPERATURE 50
 #define EXTRUDER_AUTO_FAN_SPEED 255   // 255 == full speed
@@ -1136,12 +1134,8 @@
 #define DISABLE_INACTIVE_E true
 
 // Default Minimum Feedrates for printing and travel moves
-#define DEFAULT_MINIMUMFEEDRATE             0.0     // (mm/s) Minimum feedrate. Set with M205 S.
-#define DEFAULT_MINTRAVELFEEDRATE           0.0     // (mm/s) Minimum travel feedrate. Set with M205 T.
-#if HAS_ROTATIONAL_AXES
-  #define DEFAULT_ANGULAR_MINIMUMFEEDRATE   0.0     // (°/s) Minimum feedrate for rotational-only moves. Set with M205 P.
-  #define DEFAULT_ANGULAR_MINTRAVELFEEDRATE 0.0     // (°/s) Minimum travel feedrate for rotational-only moves. Set with M205 Q.
-#endif
+#define DEFAULT_MINIMUMFEEDRATE       0.0     // (mm/s. °/s for rotational-only moves) Minimum feedrate. Set with M205 S.
+#define DEFAULT_MINTRAVELFEEDRATE     0.0     // (mm/s. °/s for rotational-only moves) Minimum travel feedrate. Set with M205 T.
 
 // Minimum time that a segment needs to take as the buffer gets emptied
 #define DEFAULT_MINSEGMENTTIME        20000   // (µs) Set with M205 B.
@@ -1383,7 +1377,7 @@
 //#define LCD_BACKLIGHT_TIMEOUT_MINS 1  // (minutes) Timeout before turning off the backlight
 
 #if HAS_BED_PROBE && EITHER(HAS_MARLINUI_MENU, HAS_TFT_LVGL_UI)
-  #define PROBE_OFFSET_WIZARD       // Add a Probe Z Offset calibration option to the LCD menu
+  //#define PROBE_OFFSET_WIZARD       // Add a Probe Z Offset calibration option to the LCD menu
   #if ENABLED(PROBE_OFFSET_WIZARD)
     /**
      * Enable to init the Probe Z-Offset when starting the Wizard.
@@ -1419,7 +1413,7 @@
   #endif
 
   // Include a page of printer information in the LCD Main Menu
-  #define LCD_INFO_MENU
+  //#define LCD_INFO_MENU
   #if ENABLED(LCD_INFO_MENU)
     //#define LCD_PRINTER_INFO_IS_BOOTSCREEN // Show bootscreen(s) instead of Printer Info pages
   #endif
@@ -1438,9 +1432,8 @@
 #if HAS_DISPLAY
   //#define SOUND_MENU_ITEM   // Add a mute option to the LCD menu
   #define SOUND_ON_DEFAULT    // Buzzer/speaker default enabled state
-#endif
-
-#if HAS_DISPLAY  // The timeout to return to the status screen from sub-menus
+
+  // The timeout to return to the status screen from sub-menus
   //#define LCD_TIMEOUT_TO_STATUS 15000   // (ms)
 
   #if ENABLED(SHOW_BOOTSCREEN)
@@ -1494,12 +1487,12 @@
 #endif // HAS_DISPLAY
 
 // Add 'M73' to set print job progress, overrides Marlin's built-in estimate
-#define SET_PROGRESS_MANUALLY
+//#define SET_PROGRESS_MANUALLY
 #if ENABLED(SET_PROGRESS_MANUALLY)
   #define SET_PROGRESS_PERCENT            // Add 'P' parameter to set percentage done
   #define SET_REMAINING_TIME              // Add 'R' parameter to set remaining time
   //#define SET_INTERACTION_TIME          // Add 'C' parameter to set time until next filament change or other user interaction
-  #define M73_REPORT                    // Report M73 values to host
+  //#define M73_REPORT                    // Report M73 values to host
   #if BOTH(M73_REPORT, SDSUPPORT)
     #define M73_REPORT_SD_ONLY            // Report only when printing from SD
   #endif
@@ -1509,14 +1502,14 @@
 #if HAS_DISPLAY && EITHER(SDSUPPORT, SET_PROGRESS_MANUALLY)
   #define SHOW_PROGRESS_PERCENT           // Show print progress percentage (doesn't affect progress bar)
   #define SHOW_ELAPSED_TIME               // Display elapsed printing time (prefix 'E')
-  #define SHOW_REMAINING_TIME           // Display estimated time to completion (prefix 'R')
+  //#define SHOW_REMAINING_TIME           // Display estimated time to completion (prefix 'R')
   #if ENABLED(SET_INTERACTION_TIME)
     #define SHOW_INTERACTION_TIME         // Display time until next user interaction ('C' = filament change)
   #endif
-  #define PRINT_PROGRESS_SHOW_DECIMALS  // Show/report progress with decimal digits, not all UIs support this
+  //#define PRINT_PROGRESS_SHOW_DECIMALS  // Show/report progress with decimal digits, not all UIs support this
 
   #if EITHER(HAS_MARLINUI_HD44780, IS_TFTGLCD_PANEL)
-    #define LCD_PROGRESS_BAR            // Show a progress bar on HD44780 LCDs for SD printing
+    //#define LCD_PROGRESS_BAR            // Show a progress bar on HD44780 LCDs for SD printing
     #if ENABLED(LCD_PROGRESS_BAR)
       #define PROGRESS_BAR_BAR_TIME 2000  // (ms) Amount of time to show the bar
       #define PROGRESS_BAR_MSG_TIME 3000  // (ms) Amount of time to show the status message
@@ -1580,9 +1573,9 @@
    * an option on the LCD screen to continue the print from the last-known
    * point in the file.
    */
-  #define POWER_LOSS_RECOVERY
+  //#define POWER_LOSS_RECOVERY
   #if ENABLED(POWER_LOSS_RECOVERY)
-    #define PLR_ENABLED_DEFAULT   true // Power Loss Recovery enabled by default. (Set with 'M413 Sn' & M500)
+    #define PLR_ENABLED_DEFAULT   false // Power Loss Recovery enabled by default. (Set with 'M413 Sn' & M500)
     //#define BACKUP_POWER_SUPPLY       // Backup power / UPS to move the steppers on power loss
     //#define POWER_LOSS_ZRAISE       2 // (mm) Z axis raise on resume (on power loss with UPS)
     //#define POWER_LOSS_PIN         44 // Pin to detect power loss. Set to -1 to disable default pin on boards without module.
@@ -1643,13 +1636,13 @@
 
   // Allow international symbols in long filenames. To display correctly, the
   // LCD's font must contain the characters. Check your selected LCD language.
-  #define UTF_FILENAME_SUPPORT
-
-  #define LONG_FILENAME_HOST_SUPPORT      // Get the long filename of a file/folder with 'M33 <dosname>' and list long filenames with 'M20 L'
-  #define LONG_FILENAME_WRITE_SUPPORT   // Create / delete files with long filenames via M28, M30, and Binary Transfer Protocol
+  //#define UTF_FILENAME_SUPPORT
+
+  //#define LONG_FILENAME_HOST_SUPPORT    // Get the long filename of a file/folder with 'M33 <dosname>' and list long filenames with 'M20 L'
+  //#define LONG_FILENAME_WRITE_SUPPORT   // Create / delete files with long filenames via M28, M30, and Binary Transfer Protocol
   //#define M20_TIMESTAMP_SUPPORT         // Include timestamps by adding the 'T' flag to M20 commands
 
-  #define SCROLL_LONG_FILENAMES         // Scroll long filenames in the SD card menu
+  //#define SCROLL_LONG_FILENAMES         // Scroll long filenames in the SD card menu
 
   //#define SD_ABORT_NO_COOLDOWN          // Leave the heaters on after Stop Print (not recommended!)
 
@@ -1776,15 +1769,6 @@
 //#define NO_SD_HOST_DRIVE   // Disable SD Card access over USB (for security).
 
 /**
- * By default the framework is responsible for the shared media I/O.
- * Enable this if you need Marlin to take care of the shared media I/O.
- * Useful if shared media isn't working properly on some boards.
- */
-#if ENABLED(SDSUPPORT) && DISABLED(NO_SD_HOST_DRIVE)
-  //#define DISKIO_HOST_DRIVE
-#endif
-
-/**
  * Additional options for Graphical Displays
  *
  * Use the optimizations here to improve printing performance,
@@ -1945,7 +1929,7 @@
   //#define LCD_LANGUAGE_3 de
   //#define LCD_LANGUAGE_4 es
   //#define LCD_LANGUAGE_5 it
-  #ifdef LCD_LANGUAGE_4
+  #ifdef LCD_LANGUAGE_2
     //#define LCD_LANGUAGE_AUTO_SAVE // Automatically save language to EEPROM on change
   #endif
 #endif
@@ -2042,16 +2026,12 @@
 // Classic UI Options
 //
 #if TFT_SCALED_DOGLCD
-  // Change colors
-  // some colors are predefined, see /src/lcd/dogm/u8g_dev_tft_480~.cpp Line 160
-  // or use 16bit color (e.g. 0x0000 = black, 0xFFE0 = yellow)
-  // see https://ee-programming-notepad.blogspot.com/2016/10/16-bit-color-generator-picker.html
-  #define TFT_MARLINUI_COLOR COLOR_WHITE  // main foreground color
-  #define TFT_MARLINBG_COLOR COLOR_BLACK  // background color
+  //#define TFT_MARLINUI_COLOR 0xFFFF // White
+  //#define TFT_MARLINBG_COLOR 0x0000 // Black
   //#define TFT_DISABLED_COLOR 0x0003 // Almost black
-  #define TFT_BTCANCEL_COLOR COLOR_RED    // cancel button
-  #define TFT_BTARROWS_COLOR COLOR_WHITE  // arrows up/down
-  #define TFT_BTOKMENU_COLOR COLOR_GREEN  // enter button
+  //#define TFT_BTCANCEL_COLOR 0xF800 // Red
+  //#define TFT_BTARROWS_COLOR 0xDEE6 // 11011 110111 00110 Yellow
+  //#define TFT_BTOKMENU_COLOR 0x145F // 00010 100010 11111 Cyan
 #endif
 
 //
@@ -2086,18 +2066,18 @@
  *
  * Warning: Does not respect endstops!
  */
-#define BABYSTEPPING
+//#define BABYSTEPPING
 #if ENABLED(BABYSTEPPING)
   //#define INTEGRATED_BABYSTEPPING         // EXPERIMENTAL integration of babystepping into the Stepper ISR
   //#define BABYSTEP_WITHOUT_HOMING
-  #define BABYSTEP_ALWAYS_AVAILABLE       // Allow babystepping at all times (not just during movement).
+  //#define BABYSTEP_ALWAYS_AVAILABLE       // Allow babystepping at all times (not just during movement).
   //#define BABYSTEP_XY                     // Also enable X/Y Babystepping. Not supported on DELTA!
   #define BABYSTEP_INVERT_Z false           // Change if Z babysteps should go the other way
-  #define BABYSTEP_MILLIMETER_UNITS       // Specify BABYSTEP_MULTIPLICATOR_(XY|Z) in mm instead of micro-steps
-  #define BABYSTEP_MULTIPLICATOR_Z  0.01       // (steps or mm) Steps or millimeter distance for each Z babystep
-  #define BABYSTEP_MULTIPLICATOR_XY 0.01       // (steps or mm) Steps or millimeter distance for each XY babystep
-
-  #define DOUBLECLICK_FOR_Z_BABYSTEPPING  // Double-click on the Status Screen for Z Babystepping.
+  //#define BABYSTEP_MILLIMETER_UNITS       // Specify BABYSTEP_MULTIPLICATOR_(XY|Z) in mm instead of micro-steps
+  #define BABYSTEP_MULTIPLICATOR_Z  1       // (steps or mm) Steps or millimeter distance for each Z babystep
+  #define BABYSTEP_MULTIPLICATOR_XY 1       // (steps or mm) Steps or millimeter distance for each XY babystep
+
+  //#define DOUBLECLICK_FOR_Z_BABYSTEPPING  // Double-click on the Status Screen for Z Babystepping.
   #if ENABLED(DOUBLECLICK_FOR_Z_BABYSTEPPING)
     #define DOUBLECLICK_MAX_INTERVAL 1250   // Maximum interval between clicks, in milliseconds.
                                             // Note: Extra time may be added to mitigate controller latency.
@@ -2107,21 +2087,11 @@
     #endif
   #endif
 
-  #define BABYSTEP_DISPLAY_TOTAL          // Display total babysteps since last G28
-
-<<<<<<< HEAD
-  #define BABYSTEP_ZPROBE_OFFSET            // Combine M851 Z and Babystepping
-  //#define BABYSTEP_GLOBAL_Z               // Combine M424 Z and Babystepping
-
-  #if EITHER(BABYSTEP_ZPROBE_OFFSET, BABYSTEP_GLOBAL_Z)
-    #if ENABLED(BABYSTEP_ZPROBE_OFFSET)
-      //#define BABYSTEP_HOTEND_Z_OFFSET    // For multiple hotends, babystep relative Z offsets
-    #endif
-=======
+  //#define BABYSTEP_DISPLAY_TOTAL          // Display total babysteps since last G28
+
   //#define BABYSTEP_ZPROBE_OFFSET          // Combine M851 Z and Babystepping
   #if ENABLED(BABYSTEP_ZPROBE_OFFSET)
     //#define BABYSTEP_HOTEND_Z_OFFSET      // For multiple hotends, babystep relative Z offsets
->>>>>>> 9db5bd00
     //#define BABYSTEP_GFX_OVERLAY          // Enable graphical overlay on Z-offset editor
   #endif
 #endif
@@ -2143,7 +2113,7 @@
  *
  * See https://marlinfw.org/docs/features/lin_advance.html for full instructions.
  */
-#define LIN_ADVANCE
+//#define LIN_ADVANCE
 #if ENABLED(LIN_ADVANCE)
   #if ENABLED(DISTINCT_E_FACTORS)
     #define ADVANCE_K { 0.22 }    // (mm) Compression length per 1mm/s extruder speed, per extruder
@@ -2477,7 +2447,7 @@
  * Currently handles M108, M112, M410, M876
  * NOTE: Not yet implemented for all platforms.
  */
-#define EMERGENCY_PARSER
+//#define EMERGENCY_PARSER
 
 /**
  * Realtime Reporting (requires EMERGENCY_PARSER)
@@ -2670,7 +2640,7 @@
  *
  * Enable PARK_HEAD_ON_PAUSE to add the G-code M125 Pause and Park.
  */
-#define ADVANCED_PAUSE_FEATURE
+//#define ADVANCED_PAUSE_FEATURE
 #if ENABLED(ADVANCED_PAUSE_FEATURE)
   #define PAUSE_PARK_RETRACT_FEEDRATE         60  // (mm/s) Initial retract feedrate.
   #define PAUSE_PARK_RETRACT_LENGTH            2  // (mm) Initial retract.
@@ -2710,7 +2680,7 @@
   //#define FILAMENT_CHANGE_RESUME_ON_INSERT      // Automatically continue / load filament when runout sensor is triggered again.
   //#define PAUSE_REHEAT_FAST_RESUME              // Reduce number of waits by not prompting again post-timeout before continuing.
 
-  #define PARK_HEAD_ON_PAUSE                    // Park the nozzle during pause and filament change.
+  //#define PARK_HEAD_ON_PAUSE                    // Park the nozzle during pause and filament change.
   //#define HOME_BEFORE_FILAMENT_CHANGE           // If needed, home before parking for filament change
 
   //#define FILAMENT_LOAD_UNLOAD_GCODES           // Add M701/M702 Load/Unload G-codes, plus Load/Unload in the LCD Prepare menu.
@@ -3139,7 +3109,7 @@
    * STEALTHCHOP_(XY|Z|E) must be enabled to use HYBRID_THRESHOLD.
    * M913 X/Y/Z/E to live tune the setting
    */
-  #define HYBRID_THRESHOLD
+  //#define HYBRID_THRESHOLD
 
   #define X_HYBRID_THRESHOLD     100  // [mm/s]
   #define X2_HYBRID_THRESHOLD    100
@@ -3623,14 +3593,6 @@
  */
 //#define CNC_COORDINATE_SYSTEMS
 
-/**
- * CNC Drilling Cycle - UNDER DEVELOPMENT
- *
- * Enables G81 to perform a drilling cycle.
- * Currently only supports a single cycle, no G-code chaining.
- */
-//#define CNC_DRILLING_CYCLE
-
 // @section reporting
 
 /**
@@ -3750,7 +3712,6 @@
 #ifdef G0_FEEDRATE
   //#define VARIABLE_G0_FEEDRATE // The G0 feedrate is set by F in G0 motion mode
 #endif
-//#define G0_ANGULAR_FEEDRATE 2700 // (°/min)
 
 // @section gcode
 
@@ -4210,8 +4171,6 @@
     #define MMU2_CAN_LOAD_INCREMENT_SEQUENCE \
       { -MMU2_CAN_LOAD_INCREMENT, MMU2_CAN_LOAD_FEEDRATE }
 
-    // Continue unloading if sensor detects filament after the initial unload move
-    //#define MMU_IR_UNLOAD_MOVE
   #else
 
     /**
