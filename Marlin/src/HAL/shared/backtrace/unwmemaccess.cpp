--- conflicted
+++ resolved
@@ -52,17 +52,6 @@
   #define END_FLASH_ADDR    0x00020000
 #endif
 
-<<<<<<< HEAD
-#if defined(__STM32F1__) || defined(STM32F1xx) || defined(STM32F0xx)
-// For STM32F103ZET6/STM32F103VET6/STM32F0xx
-//  SRAM  (0x20000000 - 0x20010000) (64kb)
-//  FLASH (0x00000000 - 0x00080000) (512kb)
-//
-#define START_SRAM_ADDR   0x20000000
-#define END_SRAM_ADDR     0x20010000
-#define START_FLASH_ADDR  0x00000000
-#define END_FLASH_ADDR    0x00080000
-=======
 #ifdef __STM32F1__
   // For STM32F103ZET6/STM32F103VET6
   //  SRAM  (0x20000000 - 0x20010000) (64kb)
@@ -72,7 +61,6 @@
   #define END_SRAM_ADDR     0x20010000
   #define START_FLASH_ADDR  0x00000000
   #define END_FLASH_ADDR    0x00080000
->>>>>>> 9ae22354
 #endif
 
 #if defined(STM32F4) || defined(STM32F4xx)
@@ -141,27 +129,12 @@
   #define END_FLASH_ADDR    0x00140000
 #endif
 
-<<<<<<< HEAD
-#ifdef __SAMD51P20A__
-// For SAMD51x20, valid address ranges are
-//  SRAM  (0x20000000 - 0x20040000) (256kb)
-//  FLASH (0x00000000 - 0x00100000) (1024kb)
-//
-#define START_SRAM_ADDR   0x20000000
-#define END_SRAM_ADDR     0x20040000
-#define START_FLASH_ADDR  0x00000000
-#define END_FLASH_ADDR    0x00100000
-#endif
-
-static bool validate_addr(uint32_t addr) {
-=======
 #ifdef STM32H7
   #define START_SRAM_ADDR 0x20000000
   #define END_SRAM_ADDR 0x3FFFFFFF
   #define START_FLASH_ADDR 0x00000000
   #define END_FLASH_ADDR 0x1FFFFFFF
 #endif
->>>>>>> 9ae22354
 
 static bool validate_addr(uint32_t addr) {
   // Address must be in SRAM range
