/**
 * Marlin 3D Printer Firmware
 * Copyright (c) 2020 MarlinFirmware [https://github.com/MarlinFirmware/Marlin]
 *
 * Based on Sprinter and grbl.
 * Copyright (c) 2011 Camiel Gubbels / Erik van der Zalm
 *
 * This program is free software: you can redistribute it and/or modify
 * it under the terms of the GNU General Public License as published by
 * the Free Software Foundation, either version 3 of the License, or
 * (at your option) any later version.
 *
 * This program is distributed in the hope that it will be useful,
 * but WITHOUT ANY WARRANTY; without even the implied warranty of
 * MERCHANTABILITY or FITNESS FOR A PARTICULAR PURPOSE.  See the
 * GNU General Public License for more details.
 *
 * You should have received a copy of the GNU General Public License
 * along with this program.  If not, see <https://www.gnu.org/licenses/>.
 *
 */
#pragma once

/**
 * Pin mapping for the 168, 328, and 328P
 *
 *   Logical Pin: 08 09 10 11 12 13 14 15 16 17 18 19 20 21 00 01 02 03 04 05 06 07
 *   Port:        B0 B1 B2 B3 B4 B5 C0 C1 C2 C3 C4 C5 C6 C7 D0 D1 D2 D3 D4 D5 D6 D7
 * 
 * Arduino Pin Layout video: https://www.youtube.com/watch?v=rIqeVCX09FA
 * AVR alternate pin function overview video: https://www.youtube.com/watch?v=1yd8wuI5Plg
 */

#include "../fastio.h"

// Digital I/O

#define DIO0_PIN    PIND0
#define DIO0_RPORT  PIND
#define DIO0_WPORT  PORTD
#define DIO0_DDR    DDRD
#define DIO0_PWM    nullptr
#define PinD0       0

#define DIO1_PIN    PIND1
#define DIO1_RPORT  PIND
#define DIO1_WPORT  PORTD
#define DIO1_DDR    DDRD
#define DIO1_PWM    nullptr
#define PinD1       1

#define DIO2_PIN    PIND2
#define DIO2_RPORT  PIND
#define DIO2_WPORT  PORTD
#define DIO2_DDR    DDRD
#define DIO2_PWM    nullptr
#define PinD2       2

#define DIO3_PIN    PIND3
#define DIO3_RPORT  PIND
#define DIO3_WPORT  PORTD
#define DIO3_DDR    DDRD
#define DIO3_PWM    &OCR2B
#define PinD3       3

#define DIO4_PIN    PIND4
#define DIO4_RPORT  PIND
#define DIO4_WPORT  PORTD
#define DIO4_DDR    DDRD
#define DIO4_PWM    nullptr
#define PinD4       4

#define DIO5_PIN    PIND5
#define DIO5_RPORT  PIND
#define DIO5_WPORT  PORTD
#define DIO5_DDR    DDRD
#define DIO5_PWM    &OCR0B
#define PinD5       5

#define DIO6_PIN    PIND6
#define DIO6_RPORT  PIND
#define DIO6_WPORT  PORTD
#define DIO6_DDR    DDRD
#define DIO6_PWM    &OCR0A
#define PinD6       6

#define DIO7_PIN    PIND7
#define DIO7_RPORT  PIND
#define DIO7_WPORT  PORTD
#define DIO7_DDR    DDRD
#define DIO7_PWM    nullptr
#define PinD7       7

#define DIO8_PIN    PINB0
#define DIO8_RPORT  PINB
#define DIO8_WPORT  PORTB
#define DIO8_DDR    DDRB
#define DIO8_PWM    nullptr
#define PinB0       8

#define DIO9_PIN    PINB1
#define DIO9_RPORT  PINB
#define DIO9_WPORT  PORTB
#define DIO9_DDR    DDRB
#define DIO9_PWM    nullptr
#define PinB1       9

#define DIO10_PIN   PINB2
#define DIO10_RPORT PINB
#define DIO10_WPORT PORTB
#define DIO10_DDR   DDRB
#define DIO10_PWM   nullptr
#define PinB2       10

#define DIO11_PIN   PINB3
#define DIO11_RPORT PINB
#define DIO11_WPORT PORTB
#define DIO11_DDR   DDRB
#define DIO11_PWM   &OCR2A
#define PinB3       11

#define DIO12_PIN   PINB4
#define DIO12_RPORT PINB
#define DIO12_WPORT PORTB
#define DIO12_DDR   DDRB
#define DIO12_PWM   nullptr
#define PinB4       12

#define DIO13_PIN   PINB5
#define DIO13_RPORT PINB
#define DIO13_WPORT PORTB
#define DIO13_DDR   DDRB
#define DIO13_PWM   nullptr
#define PinB5       13

#define DIO14_PIN   PINC0
#define DIO14_RPORT PINC
#define DIO14_WPORT PORTC
#define DIO14_DDR   DDRC
#define DIO14_PWM   nullptr
#define PinC0       14

#define DIO15_PIN   PINC1
#define DIO15_RPORT PINC
#define DIO15_WPORT PORTC
#define DIO15_DDR   DDRC
#define DIO15_PWM   nullptr
#define PinC1       15

#define DIO16_PIN   PINC2
#define DIO16_RPORT PINC
#define DIO16_WPORT PORTC
#define DIO16_DDR   DDRC
#define DIO16_PWM   nullptr
#define PinC2       16

#define DIO17_PIN   PINC3
#define DIO17_RPORT PINC
#define DIO17_WPORT PORTC
#define DIO17_DDR   DDRC
#define DIO17_PWM   nullptr
#define PinC3       17

#define DIO18_PIN   PINC4
#define DIO18_RPORT PINC
#define DIO18_WPORT PORTC
#define DIO18_DDR   DDRC
#define DIO18_PWM   nullptr
#define PinC4       18

#define DIO19_PIN   PINC5
#define DIO19_RPORT PINC
#define DIO19_WPORT PORTC
#define DIO19_DDR   DDRC
#define DIO19_PWM   nullptr
#define PinC5       19

#define DIO20_PIN   PINC6
#define DIO20_RPORT PINC
#define DIO20_WPORT PORTC
#define DIO20_DDR   DDRC
#define DIO20_PWM   nullptr
#define PinC6       20
<<<<<<< HEAD

#define DIO13_PIN   PINB6
#define DIO13_RPORT PINB
#define DIO13_WPORT PORTB
#define DIO13_DDR   DDRB
#define DIO13_PWM   nullptr
#define PinB6       21

#define DIO13_PIN   PINB7
#define DIO13_RPORT PINB
#define DIO13_WPORT PORTB
#define DIO13_DDR   DDRB
#define DIO13_PWM   nullptr
#define PinB7       22

#define DIO_NUM 23
=======

#define DIO21_PIN   PINC7
#define DIO21_RPORT PINC
#define DIO21_WPORT PORTC
#define DIO21_DDR   DDRC
#define DIO21_PWM   nullptr
#define PinC7       21

#define DIO_NUM 22
>>>>>>> 4e89f8a4

// NOTE: may be used by external libraries (LiquidCrystal)
#ifndef DEBUG_LED
  #define DEBUG_LED   PinC5
#endif

// UART
#ifndef RXD
  #define RXD         PinD0
#endif
#ifndef TXD
  #define TXD         PinD1
#endif

// SPI
#ifndef SCK
  #define SCK         PinB5
#endif
#ifndef MISO
  #define MISO        PinB4
#endif
#ifndef MOSI
  #define MOSI        PinB3
#endif
#ifndef SS
  #define SS          PinB2
#endif

// TWI (I2C)
#define SCL         PinC5
#define SDA         PinC4

// Timers and PWM
#define OC0A        PinD6
#define OC0B        PinD5
#define OC1A        PinB1
#define OC1B        PinB2
#define OC2A        PinB3
#define OC2B        PinD3<|MERGE_RESOLUTION|>--- conflicted
+++ resolved
@@ -181,34 +181,22 @@
 #define DIO20_DDR   DDRC
 #define DIO20_PWM   nullptr
 #define PinC6       20
-<<<<<<< HEAD
-
-#define DIO13_PIN   PINB6
-#define DIO13_RPORT PINB
-#define DIO13_WPORT PORTB
-#define DIO13_DDR   DDRB
-#define DIO13_PWM   nullptr
+
+#define DIO21_PIN   PINB6
+#define DIO21_RPORT PINB
+#define DIO21_WPORT PORTB
+#define DIO21_DDR   DDRB
+#define DIO21_PWM   nullptr
 #define PinB6       21
 
-#define DIO13_PIN   PINB7
-#define DIO13_RPORT PINB
-#define DIO13_WPORT PORTB
-#define DIO13_DDR   DDRB
-#define DIO13_PWM   nullptr
+#define DIO22_PIN   PINB7
+#define DIO22_RPORT PINB
+#define DIO22_WPORT PORTB
+#define DIO22_DDR   DDRB
+#define DIO22_PWM   nullptr
 #define PinB7       22
 
 #define DIO_NUM 23
-=======
-
-#define DIO21_PIN   PINC7
-#define DIO21_RPORT PINC
-#define DIO21_WPORT PORTC
-#define DIO21_DDR   DDRC
-#define DIO21_PWM   nullptr
-#define PinC7       21
-
-#define DIO_NUM 22
->>>>>>> 4e89f8a4
 
 // NOTE: may be used by external libraries (LiquidCrystal)
 #ifndef DEBUG_LED
@@ -222,7 +210,6 @@
 #ifndef TXD
   #define TXD         PinD1
 #endif
-
 // SPI
 #ifndef SCK
   #define SCK         PinB5
