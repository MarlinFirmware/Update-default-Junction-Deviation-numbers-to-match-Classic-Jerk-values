--- conflicted
+++ resolved
@@ -82,8 +82,7 @@
     // DORD is set to 0 -> MSB transfer, else LSB
 
     SPCR = _BV(SPE) | _BV(MSTR) | (spiRate >> 1);
-<<<<<<< HEAD
-    SPSR = spiRate & 1 || spiRate == 6 ? 0 : _BV(SPI2X);
+    SPSR = spiRate & 1 || spiRate == SPI_SPEED_6 ? 0 : _BV(SPI2X);
   }
 
   void spiInitEx(uint32_t maxClockFreq, int hint_sck, int hint_miso, int hint_mosi, int hint_cs) {
@@ -115,9 +114,6 @@
 
   void spiClose() {
     // nop.
-=======
-    SPSR = spiRate & 1 || spiRate == SPI_SPEED_6 ? 0 : _BV(SPI2X);
->>>>>>> 979abe2b
   }
 
   void spiSetBitOrder(int bitOrder) {
@@ -137,15 +133,9 @@
   }
 
   /** SPI receive a byte */
-<<<<<<< HEAD
   uint8_t spiRec(uint8_t txval) {
     SPDR = txval;
-    while (!TEST(SPSR, SPIF)) { /* Intentionally left empty */ }
-=======
-  uint8_t spiRec() {
-    SPDR = 0xFF;
     while (!TEST(SPSR, SPIF)) { /* do nothing */ }
->>>>>>> 979abe2b
     return SPDR;
   }
 
@@ -208,7 +198,7 @@
     while (!TEST(SPSR, SPIF)) { /* do nothing */ }
   }
 
-<<<<<<< HEAD
+  /** Begin SPI transaction */
   void spiWrite(const uint8_t *buf, uint16_t cnt) {
     for (uint16_t n = 0; n < cnt; n++)
       spiSend(buf[n]);
@@ -231,9 +221,6 @@
 
 #if 0
   /** begin spi transaction (TODO: merge ideas into spiInitEx) */
-=======
-  /** Begin SPI transaction */
->>>>>>> 979abe2b
   void spiBeginTransaction(uint32_t spiClock, uint8_t bitOrder, uint8_t dataMode) {
     // Based on Arduino SPI library
     // Clock settings are defined as follows. Note that this shows SPI2X
@@ -298,15 +285,11 @@
   // nop to tune soft SPI timing
   #define nop asm volatile ("\tnop\n")
 
-<<<<<<< HEAD
   static int _spi_bit_order = SPI_BITORDER_DEFAULT;
 
-  void spiInit(uint8_t, int, int, int, int) { /* do nothing */ }
+  void spiInit(uint8_t, const int/*=-1*/, const int/*=-1*/, const int/*=-1*/, const int/*=-1*/) { /* do nothing */ }
   void spiInitEx(uint32_t, int, int, int, int) { /* do nothing */ }
   void spiClose() { /* do nothing */ }
-=======
-  void spiInit(uint8_t, const int=-1, const int=-1, const int=-1, const int=-1) { /* do nothing */ }
->>>>>>> 979abe2b
 
   void spiSetBitOrder(int bitOrder) {
     _spi_bit_order = bitOrder;
