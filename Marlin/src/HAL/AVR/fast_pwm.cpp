/**
 * Marlin 3D Printer Firmware
 * Copyright (c) 2020 MarlinFirmware [https://github.com/MarlinFirmware/Marlin]
 *
 * Based on Sprinter and grbl.
 * Copyright (c) 2011 Camiel Gubbels / Erik van der Zalm
 *
 * This program is free software: you can redistribute it and/or modify
 * it under the terms of the GNU General Public License as published by
 * the Free Software Foundation, either version 3 of the License, or
 * (at your option) any later version.
 *
 * This program is distributed in the hope that it will be useful,
 * but WITHOUT ANY WARRANTY; without even the implied warranty of
 * MERCHANTABILITY or FITNESS FOR A PARTICULAR PURPOSE.  See the
 * GNU General Public License for more details.
 *
 * You should have received a copy of the GNU General Public License
 * along with this program.  If not, see <https://www.gnu.org/licenses/>.
 *
 */
#ifdef __AVR__

#include "../../inc/MarlinConfig.h"

// Add features that need hardware PWM here
#if ANY(FAST_PWM_FAN, SPINDLE_LASER_USE_PWM, HAS_MOTOR_CURRENT_PWM, HAS_LCD_BRIGHTNESS)
  #define NEEDS_HARDWARE_PWM 1
#endif

struct Timer {
  volatile uint8_t* TCCRnQ[3];  // max 3 TCCR registers per timer
  volatile uint16_t* OCRnQ[3];  // max 3 OCR registers per timer
  volatile uint16_t* ICRn;      // max 1 ICR register per timer
  uint8_t n;                    // the timer number [0->5]
  uint8_t q;                    // the timer output [0->2] (A->C)
  bool isPWMpin;                // True if pin is a hardware timer.
  bool isProtected;             // True if timer is protected
};

// Macros for the Timer structure
#define _SET_WGMnQ(TCCRnQ, V) do{ \
    *(TCCRnQ)[0] = (*(TCCRnQ)[0] & ~(0x3 << 0)) | (( int(V)       & 0x3) << 0); \
    *(TCCRnQ)[1] = (*(TCCRnQ)[1] & ~(0x3 << 3)) | (((int(V) >> 2) & 0x3) << 3); \
  }while(0)

// Set TCCR CS bits
#define _SET_CSn(TCCRnQ, V) (*(TCCRnQ)[1] = (*(TCCRnQ[1]) & ~(0x7 << 0)) | ((int(V) & 0x7) << 0))

// Set TCCR COM bits
#define _SET_COMnQ(TCCRnQ, Q, V) (*(TCCRnQ)[0] = (*(TCCRnQ)[0] & ~(0x3 << (6-2*(Q)))) | (int(V) << (6-2*(Q))))

// Set OCRnQ register
#define _SET_OCRnQ(OCRnQ, Q, V) (*(OCRnQ)[Q] = int(V) & 0xFFFF)

// Set ICRn register (one per timer)
#define _SET_ICRn(ICRn, V) (*(ICRn) = int(V) & 0xFFFF)

/**
 * get_pwm_timer
 *  Get the timer information and register of the provided pin.
 *  Return a Timer struct containing this information.
 *  Used by set_pwm_frequency, set_pwm_duty
 */
Timer get_pwm_timer(const pin_t pin) {

  uint8_t q = 0;

  switch (digitalPinToTimer(pin)) {
    // Protect reserved timers (TIMER0 & TIMER1)
    #ifdef TCCR0A
      IF_DISABLED(AVR_AT90USB1286_FAMILY, case TIMER0A:)
      case TIMER0B:
        break;
    #endif

    #ifdef TCCR1A
      case TIMER1A: case TIMER1B:
        break;
    #endif

<<<<<<< HEAD
=======
    break;

>>>>>>> ab797a09
    #if HAS_TCCR2
      case TIMER2: {
        Timer timer = {
          { &TCCR2, nullptr, nullptr },
          { (uint16_t*)&OCR2, nullptr, nullptr },
            nullptr,
<<<<<<< HEAD
            2, 0,
            true, false
=======
            2, 0
>>>>>>> ab797a09
        };
        return timer;
      }
    #elif defined(TCCR2A)
      #if ENABLED(USE_OCR2A_AS_TOP)
        case TIMER2A:   break; // protect TIMER2A
        case TIMER2B: {
          Timer timer = {
            { &TCCR2A,  &TCCR2B,  nullptr },
            { (uint16_t*)&OCR2A, (uint16_t*)&OCR2B, nullptr },
              nullptr,
<<<<<<< HEAD
              2, 1,
              true, false
=======
              2, 1
>>>>>>> ab797a09
          };
          return timer;
        }
      #else
        case TIMER2B: ++q;
        case TIMER2A: {
          Timer timer = {
            { &TCCR2A,  &TCCR2B,  nullptr },
            { (uint16_t*)&OCR2A, (uint16_t*)&OCR2B, nullptr },
              nullptr,
<<<<<<< HEAD
              2, q,
              true, false
=======
              2, q
>>>>>>> ab797a09
          };
          return timer;
        }
      #endif
    #endif

    #ifdef OCR3C
      case TIMER3C: ++q;
      case TIMER3B: ++q;
      case TIMER3A: {
        Timer timer = {
          { &TCCR3A,  &TCCR3B,  &TCCR3C },
          { &OCR3A,   &OCR3B,   &OCR3C },
            &ICR3,
<<<<<<< HEAD
            3, q,
            true, false
=======
            3, q
>>>>>>> ab797a09
        };
        return timer;
      }
    #elif defined(OCR3B)
      case TIMER3B: ++q;
      case TIMER3A: {
        Timer timer = {
          { &TCCR3A,  &TCCR3B,  nullptr },
          { &OCR3A,   &OCR3B,  nullptr },
            &ICR3,
<<<<<<< HEAD
            3, q,
            true, false
=======
            3, q
>>>>>>> ab797a09
        };
        return timer;
      }
    #endif

    #ifdef TCCR4A
      case TIMER4C: ++q;
      case TIMER4B: ++q;
      case TIMER4A: {
        Timer timer = {
          { &TCCR4A,  &TCCR4B,  &TCCR4C },
          { &OCR4A,   &OCR4B,   &OCR4C },
            &ICR4,
<<<<<<< HEAD
            4, q,
            true, false
=======
            4, q
>>>>>>> ab797a09
        };
        return timer;
      }
    #endif

    #ifdef TCCR5A
      case TIMER5C: ++q;
      case TIMER5B: ++q;
      case TIMER5A: {
        Timer timer = {
          { &TCCR5A,  &TCCR5B,  &TCCR5C },
          { &OCR5A,   &OCR5B,   &OCR5C },
            &ICR5,
<<<<<<< HEAD
            5, q,
            true, false
=======
            5, q
>>>>>>> ab797a09
        };
        return timer;
      }
    #endif
  }

  Timer timer = {
    { nullptr, nullptr, nullptr },
    { nullptr, nullptr, nullptr },
      nullptr,
<<<<<<< HEAD
      0, 0,
      true,true
=======
      0, 0
>>>>>>> ab797a09
  };
  return timer;
}

void set_pwm_frequency(const pin_t pin, const uint16_t f_desired) {
  Timer timer = get_pwm_timer(pin);
  if (timer.isProtected || !timer.isPWMpin) return; // Don't proceed if protected timer or not recognized

  const bool is_timer2 = timer.n == 2;
  const uint16_t size = is_timer2 ? 255 : 65535;

  uint16_t res = 255;   // resolution (TOP value)
  uint8_t j = 0;        // prescaler index
  uint8_t wgm = 1;      // waveform generation mode

  // Calculating the prescaler and resolution to use to achieve closest frequency
  if (f_desired != 0) {
    constexpr uint16_t prescaler[] = { 1, 8, /*TIMER2 ONLY*/32, 64, /*TIMER2 ONLY*/128, 256, 1024 };
    uint16_t f = (F_CPU) / (2 * 1024 * size) + 1; // Initialize frequency as lowest (non-zero) achievable

    // loop over prescaler values
    LOOP_L_N(i, COUNT(prescaler)) {
      const uint16_t p = prescaler[i];
      uint16_t res_fast_temp, res_pc_temp;
      if (is_timer2) {
        #if ENABLED(USE_OCR2A_AS_TOP)                         // No resolution calculation for TIMER2 unless enabled USE_OCR2A_AS_TOP
          const uint16_t rft = (F_CPU) / (p * f_desired);
          res_fast_temp = rft - 1;
          res_pc_temp = rft / 2;
        #else
          res_fast_temp = res_pc_temp = 255;
        #endif
      }
      else {
        if (p == 32 || p == 128) continue;                    // Skip TIMER2 specific prescalers when not TIMER2
        const uint16_t rft = (F_CPU) / (p * f_desired);
        res_fast_temp = rft - 1;
        res_pc_temp = rft / 2;
      }

      LIMIT(res_fast_temp, 1U, size);
      LIMIT(res_pc_temp, 1U, size);

      // Calculate frequencies of test prescaler and resolution values
      const uint32_t f_diff = _MAX(f, f_desired) - _MIN(f, f_desired),
                     f_fast_temp = (F_CPU) / (p * (1 + res_fast_temp)),
                     f_fast_diff = _MAX(f_fast_temp, f_desired) - _MIN(f_fast_temp, f_desired),
                     f_pc_temp = (F_CPU) / (2 * p * res_pc_temp),
                     f_pc_diff = _MAX(f_pc_temp, f_desired) - _MIN(f_pc_temp, f_desired);

      if (f_fast_diff < f_diff && f_fast_diff <= f_pc_diff) { // FAST values are closest to desired f
        // Remember this combination
        f = f_fast_temp;
        res = res_fast_temp;
        j = i + 1;
        // Set the Wave Generation Mode to FAST PWM
        wgm = is_timer2 ? uint8_t(TERN(USE_OCR2A_AS_TOP, WGM2_FAST_PWM_OCR2A, WGM2_FAST_PWM)) : uint8_t(WGM_FAST_PWM_ICRn);
      }
      else if (f_pc_diff < f_diff) {                          // PHASE CORRECT values are closes to desired f
        f = f_pc_temp;
        res = res_pc_temp;
        j = i + 1;
        // Set the Wave Generation Mode to PWM PHASE CORRECT
        wgm = is_timer2 ? uint8_t(TERN(USE_OCR2A_AS_TOP, WGM2_PWM_PC_OCR2A, WGM2_FAST_PWM)) : uint8_t(WGM_PWM_PC_ICRn);
      }
    }
  }
  _SET_WGMnQ(timer.TCCRnQ, wgm);
  _SET_CSn(timer.TCCRnQ, j);

  if (is_timer2) {
    TERN_(USE_OCR2A_AS_TOP, _SET_OCRnQ(timer.OCRnQ, 0, res)); // Set OCR2A value (TOP) = res
  }
  else
    _SET_ICRn(timer.ICRn, res);                               // Set ICRn value (TOP) = res
}

void set_pwm_duty(const pin_t pin, const uint16_t v, const uint16_t v_size/*=255*/, const bool invert/*=false*/) {
  // If v is 0 or v_size (max), digitalWrite to LOW or HIGH.
  // Note that digitalWrite also disables pwm output for us (sets COM bit to 0)
  if (v == 0)
    digitalWrite(pin, invert);
  else if (v == v_size)
    digitalWrite(pin, !invert);
  else {
    Timer timer = get_pwm_timer(pin);
    if (timer.isProtected) return;              // Don't proceed if protected timer
    if (timer.isPWMpin) {
      _SET_COMnQ(timer.TCCRnQ, SUM_TERN(HAS_TCCR2, timer.q, timer.q == 2), COM_CLEAR_SET + invert);   // COM20 is on bit 4 of TCCR2, so +1 for q==2
      const uint16_t top = timer.n == 2 ? TERN(USE_OCR2A_AS_TOP, *timer.OCRnQ[0], 255) : *timer.ICRn;
      _SET_OCRnQ(timer.OCRnQ, timer.q, uint16_t(uint32_t(v) * top / v_size)); // Scale 8/16-bit v to top value
    }
    else
      digitalWrite(pin, v < 128 ? LOW : HIGH);
  }
}

void init_pwm_timers() {
  // Init some timer frequencies to a default 1KHZ
  const pin_t pwm_pin[] = {
    #ifdef __AVR_ATmega2560__
      10, 5, 6, 46
    #elif defined(__AVR_ATmega1280__)
      12, 31
    #elif defined(__AVR_ATmega644__) || defined(__AVR_ATmega1284__)
      15, 6
    #elif defined(__AVR_AT90USB1286__) || defined(__AVR_mega64) || defined(__AVR_mega128)
      16, 24
    #endif
  };

  LOOP_L_N(i, COUNT(pwm_pin))
    set_pwm_frequency(pwm_pin[i], 1000);
}

#endif // __AVR__<|MERGE_RESOLUTION|>--- conflicted
+++ resolved
@@ -71,31 +71,21 @@
     #ifdef TCCR0A
       IF_DISABLED(AVR_AT90USB1286_FAMILY, case TIMER0A:)
       case TIMER0B:
-        break;
-    #endif
-
+    #endif
     #ifdef TCCR1A
       case TIMER1A: case TIMER1B:
-        break;
-    #endif
-
-<<<<<<< HEAD
-=======
+    #endif
+
     break;
 
->>>>>>> ab797a09
     #if HAS_TCCR2
       case TIMER2: {
         Timer timer = {
           { &TCCR2, nullptr, nullptr },
           { (uint16_t*)&OCR2, nullptr, nullptr },
             nullptr,
-<<<<<<< HEAD
             2, 0,
             true, false
-=======
-            2, 0
->>>>>>> ab797a09
         };
         return timer;
       }
@@ -107,12 +97,8 @@
             { &TCCR2A,  &TCCR2B,  nullptr },
             { (uint16_t*)&OCR2A, (uint16_t*)&OCR2B, nullptr },
               nullptr,
-<<<<<<< HEAD
               2, 1,
               true, false
-=======
-              2, 1
->>>>>>> ab797a09
           };
           return timer;
         }
@@ -123,12 +109,8 @@
             { &TCCR2A,  &TCCR2B,  nullptr },
             { (uint16_t*)&OCR2A, (uint16_t*)&OCR2B, nullptr },
               nullptr,
-<<<<<<< HEAD
               2, q,
               true, false
-=======
-              2, q
->>>>>>> ab797a09
           };
           return timer;
         }
@@ -143,12 +125,8 @@
           { &TCCR3A,  &TCCR3B,  &TCCR3C },
           { &OCR3A,   &OCR3B,   &OCR3C },
             &ICR3,
-<<<<<<< HEAD
             3, q,
             true, false
-=======
-            3, q
->>>>>>> ab797a09
         };
         return timer;
       }
@@ -159,12 +137,8 @@
           { &TCCR3A,  &TCCR3B,  nullptr },
           { &OCR3A,   &OCR3B,  nullptr },
             &ICR3,
-<<<<<<< HEAD
             3, q,
             true, false
-=======
-            3, q
->>>>>>> ab797a09
         };
         return timer;
       }
@@ -178,12 +152,8 @@
           { &TCCR4A,  &TCCR4B,  &TCCR4C },
           { &OCR4A,   &OCR4B,   &OCR4C },
             &ICR4,
-<<<<<<< HEAD
             4, q,
             true, false
-=======
-            4, q
->>>>>>> ab797a09
         };
         return timer;
       }
@@ -197,12 +167,8 @@
           { &TCCR5A,  &TCCR5B,  &TCCR5C },
           { &OCR5A,   &OCR5B,   &OCR5C },
             &ICR5,
-<<<<<<< HEAD
             5, q,
             true, false
-=======
-            5, q
->>>>>>> ab797a09
         };
         return timer;
       }
@@ -213,12 +179,8 @@
     { nullptr, nullptr, nullptr },
     { nullptr, nullptr, nullptr },
       nullptr,
-<<<<<<< HEAD
       0, 0,
-      true,true
-=======
-      0, 0
->>>>>>> ab797a09
+      true, true
   };
   return timer;
 }
