/**
 * Marlin 3D Printer Firmware
 * Copyright (c) 2020 MarlinFirmware [https://github.com/MarlinFirmware/Marlin]
 *
 * Based on Sprinter and grbl.
 * Copyright (c) 2011 Camiel Gubbels / Erik van der Zalm
 * Copyright (c) 2017 Victor Perez
 * Copyright (c) 2019 Lino Barreca
 *
 * This program is free software: you can redistribute it and/or modify
 * it under the terms of the GNU General Public License as published by
 * the Free Software Foundation, either version 3 of the License, or
 * (at your option) any later version.
 *
 * This program is distributed in the hope that it will be useful,
 * but WITHOUT ANY WARRANTY; without even the implied warranty of
 * MERCHANTABILITY or FITNESS FOR A PARTICULAR PURPOSE.  See the
 * GNU General Public License for more details.
 *
 * You should have received a copy of the GNU General Public License
 * along with this program.  If not, see <http://www.gnu.org/licenses/>.
 *
 */
#if defined(ARDUINO_ARCH_STM32) && !defined(STM32GENERIC)

#include "../../inc/MarlinConfig.h"

#include <spi_com.h> //use this as helper for SPI peripheral Init configuration (temporary)

#ifdef SPI_HAS_HW_CRC
  // Add proper LL includes for board controller
  #include <stm32f4xx_ll_spi.h>
#endif

#define SPI_TRANSFER_TIMEOUT 1000
#define BUS_SPI_HANDLE(BUS_NUM) (&(spi[BUS_NUM] -> handle))

// ------------------------
// Public Variables
// ------------------------
static spi_t* spi[NUM_SPI_BUSES]  = { NULL };
static uint8_t last_dev[NUM_SPI_BUSES];

// ------------------------
// Public functions
// ------------------------

bool spiInitialized(uint8_t bus_num) {
  return spi[bus_num] != NULL;
}

/**
 * Initialize and configure SPI BUS for specified SPI speed
 *
 * @param bus_num Number of the spi bus
 * @param spiRate Maximum speed of the bus in Mhz
 *
 * @return Nothing
 */
void spiBusInit(uint8_t bus_num, uint8_t spiRate) {
  if (spiInitialized(bus_num)) spi_deinit(spi[bus_num]); // SPI already initialized (maybe at a different clock). De-init & re-init.

  spi[bus_num] = new spi_t();
  spi[bus_num] -> pin_sclk = digitalPinToPinName(SPI_BusConfig[bus_num][SPIBUS_CLCK]);

  uint32_t clock = spi_getClkFreq(spi[bus_num]);

  switch (spiRate) {
    case SPI_FULL_SPEED:    clock /= 2;   break; // MAX Speed
    case SPI_HALF_SPEED:    clock /= 4;   break;
    case SPI_QUARTER_SPEED: clock /= 8;   break;
    case SPI_EIGHTH_SPEED:  clock /= 16;  break;
    case SPI_SPEED_5:       clock /= 128; break;
    case SPI_SPEED_6:       clock /= 256; break; // MIN Speed
    default:
      clock = SPI_SPEED_CLOCK_DEFAULT; // Default from the SPI library
  }

  spi[bus_num] -> pin_miso = digitalPinToPinName(SPI_BusConfig[bus_num][SPIBUS_MISO]);
  spi[bus_num] -> pin_mosi = digitalPinToPinName(SPI_BusConfig[bus_num][SPIBUS_MOSI]);
  spi[bus_num] -> pin_ssel = NC; // Chosen "manually" for each device transaction

  spi_init(spi[bus_num], clock, (spi_mode_e)SPI_BusConfig[bus_num][SPIBUS_MODE], SPI_BusConfig[bus_num][SPIBUS_BITO]);

  char mess[50];
  sprintf(mess, PSTR("SPI %d Clock: %lu Hz"), bus_num, clock);
  SERIAL_ECHOLN(mess);
  last_dev[bus_num] = -1;
}

uint8_t spiBusRec(uint8_t bus_num) {
  #ifdef DUMP_SPI
    SERIAL_CHAR('R');
    SERIAL_PRINT(bus_num, DEC);
    SERIAL_CHAR(':');
  #endif

  uint8_t b = 0xFF;

  if (spiInitialized(bus_num)) {
    HAL_SPI_Receive(BUS_SPI_HANDLE(bus_num), &b, 1, SPI_TRANSFER_TIMEOUT);

    #ifdef DUMP_SPI
      SERIAL_PRINTLN(b, HEX);
    #endif
  }

  return b;
}

void spiBusSend(uint8_t bus_num, uint8_t b) {
  #ifdef DUMP_SPI
    SERIAL_CHAR('S');
    SERIAL_PRINT(bus_num, DEC);
    SERIAL_CHAR(':');
  #endif

  if (!spiInitialized(bus_num)) return;

  #ifdef DUMP_SPI
    SERIAL_PRINTLN(b, HEX);
  #endif
  HAL_SPI_Transmit(BUS_SPI_HANDLE(bus_num), &b, sizeof(uint8_t), SPI_TRANSFER_TIMEOUT);
}

/**
<<<<<<< HEAD
 * @brief  Receive a number of bytes from the SPI port to a buffer
 *
 * @param  dev_num Device number (identifies device and bus)
=======
 * @brief  Receive a number of bytes from the SPI bus to a buffer
 *
 * @param  bus_num Bus number
>>>>>>> 507fad50
 * @param  buf     Pointer to starting address of buffer to write to.
 * @param  count   Number of bytes to receive.
 *
 * @return Nothing
 */
void spiBusRead(uint8_t bus_num, uint8_t* buf, uint16_t count) {
  #ifdef DUMP_SPI
    SERIAL_CHAR('D');
    SERIAL_PRINT(bus_num, DEC);
    SERIAL_CHAR(':');
  #endif

  if (count == 0 || !spiInitialized(bus_num)) return;
  memset(buf, 0xFF, count);

  HAL_SPI_Receive(BUS_SPI_HANDLE(bus_num), buf, count, SPI_TRANSFER_TIMEOUT);

  #ifdef DUMP_SPI
    for (uint16_t b = 0; b < count && b <= DUMP_SPI; b++) {
      SERIAL_PRINT(buf[b], HEX);
      serialprintPGM(b == DUMP_SPI ? PSTR("...") : PSTR(" "));
    }
    SERIAL_EOL();
  #endif
}

/**
 * @brief  Send a number of bytes to the SPI port
 *
 * @param  bus_num Bus number
 * @param  buf     Pointer to starting address of buffer to send.
 * @param  count   Number of bytes to send.
 *
 * @return Nothing
 */
void spiBusWrite(uint8_t bus_num, const uint8_t* buf, uint16_t count) {
  #ifdef DUMP_SPI
    SERIAL_CHAR('U');
    SERIAL_PRINT(bus_num, DEC);
    SERIAL_CHAR(':');
  #endif

  if (count == 0 || !spiInitialized(bus_num)) return;

  #ifdef DUMP_SPI
    for (uint16_t b = 0; b < count && b <= DUMP_SPI; b++) {
      SERIAL_PRINT(buf[b], HEX);
      serialprintPGM(b == DUMP_SPI ? PSTR("...") : PSTR(" "));
    }
    SERIAL_EOL();
  #endif

  HAL_SPI_Transmit(BUS_SPI_HANDLE(bus_num), (uint8_t*)buf, count, SPI_TRANSFER_TIMEOUT);
}

// Convert Marlin speed enum to STM prescaler
uint32_t getPrescaler(uint8_t spiRate) {
  switch (spiRate) {
    case SPI_FULL_SPEED:    return SPI_BAUDRATEPRESCALER_2; // MAX Speed
    case SPI_HALF_SPEED:    return SPI_BAUDRATEPRESCALER_4;
    case SPI_QUARTER_SPEED: return SPI_BAUDRATEPRESCALER_8;
    case SPI_EIGHTH_SPEED:  return SPI_BAUDRATEPRESCALER_16;
    case SPI_SPEED_5:       return SPI_BAUDRATEPRESCALER_128;
    case SPI_SPEED_6:       return SPI_BAUDRATEPRESCALER_256; // MIN Speed
    default:                return -1;
  }
}

/**
 * @brief  Configure the bus parameters to those required for the device
 * @param  dev_num Device number (identifies device and bus)
 */
void spiBusSet(uint8_t dev_num) {
  if (last_dev[BUS_OF_DEV(dev_num)] == dev_num) return;
  last_dev[BUS_OF_DEV(dev_num)] = dev_num;

  BUS_SPI_HANDLE(BUS_OF_DEV(dev_num))->Init.CLKPolarity = CPOL_OF_DEV(dev_num) == SPI_PLO ? SPI_POLARITY_LOW : SPI_POLARITY_HIGH;
  BUS_SPI_HANDLE(BUS_OF_DEV(dev_num))->Init.CLKPhase = CPHA_OF_DEV(dev_num) == SPI_LTS ? SPI_PHASE_1EDGE : SPI_PHASE_2EDGE;
  BUS_SPI_HANDLE(BUS_OF_DEV(dev_num))->Init.FirstBit = BITO_OF_DEV(dev_num) == SPI_LSB ?  SPI_FIRSTBIT_LSB : SPI_FIRSTBIT_MSB;
  BUS_SPI_HANDLE(BUS_OF_DEV(dev_num))->Init.BaudRatePrescaler = getPrescaler(
    (SPD_OF_DEV(dev_num) == NC) ?
    SPI_BusConfig[BUS_OF_DEV(dev_num)][SPIBUS_DSPD] : // take default bus speed
    SPD_OF_DEV(dev_num)                               // use device speed
  );

  HAL_SPI_Init(BUS_SPI_HANDLE(BUS_OF_DEV(dev_num)));
}

//Device functions

#ifdef SPI_HAS_HW_CRC

/**
 * @brief  Configures the parameters of the bus to the required ones for the device
 * @param  dev_num Device number (identifies device and bus)
 * @return LL handle to the bus for additional configuration and start
 */
SPI_TypeDef* spiLLSetBus(uint8_t dev_num) {
  last_dev[BUS_OF_DEV(dev_num)] = dev_num;

  SPI_TypeDef* hspi = BUS_SPI_HANDLE(BUS_OF_DEV(dev_num)) -> Instance;

  LL_SPI_Disable(hspi);
  LL_SPI_SetClockPolarity(hspi, CPOL_OF_DEV(dev_num) == SPI_PLO ? LL_SPI_POLARITY_LOW : LL_SPI_POLARITY_HIGH);
  LL_SPI_SetClockPhase(hspi, CPHA_OF_DEV(dev_num) == SPI_LTS ? LL_SPI_PHASE_1EDGE : LL_SPI_PHASE_2EDGE);
  LL_SPI_SetTransferBitOrder(hspi, BITO_OF_DEV(dev_num) == SPI_LSB ?  LL_SPI_LSB_FIRST : LL_SPI_MSB_FIRST);
  //TODO: configure speed per device

  return hspi;
}

uint16_t spiDevReadCRC16(uint8_t dev_num, uint16_t* buf, const uint16_t count) {
  if (count == 0 || !spiInitialized(BUS_OF_DEV(dev_num))) return 0xFFFF;

  SPI_TypeDef * hspi = spiLLSetBus(dev_num);
  LL_SPI_SetDataWidth(hspi, LL_SPI_DATAWIDTH_16BIT);
  LL_SPI_SetCRCPolynomial(hspi, 0x1021); //0x1021 is the normal polynomial for CRC16-CCITT
  LL_SPI_EnableCRC(hspi); //to clear CRC registers
  LL_SPI_Enable(hspi);
  digitalWrite(CS_OF_DEV(dev_num), LOW); //leave after LL_SPI_Enable

  bool send = true;
  uint16_t remR = count;

  // data send
  while (remR > 0) {
    if (LL_SPI_IsActiveFlag_TXE(hspi) && send) {        // if transmit buffer is empty and we need to send
      LL_SPI_TransmitData16(hspi, 0xFFFF);              // send
      send = false;                                     // and wait
    }

    if (LL_SPI_IsActiveFlag_RXNE(hspi)) {               // if receive buffer is not empty
      buf[count - remR--] = __REV16(LL_SPI_ReceiveData16(hspi)); // receive
      send = true;                                      // and send next
    }
  }

  // CRC
  while (LL_SPI_IsActiveFlag_BSY(hspi));                // wait for CRC to be ready
  uint16_t hwCRC = (uint16_t)LL_SPI_GetRxCRC(hspi);     // get CRC

  digitalWrite(CS_OF_DEV(dev_num), HIGH);
  LL_SPI_Disable(hspi);
  LL_SPI_DisableCRC(hspi);
  LL_SPI_SetDataWidth(hspi, LL_SPI_DATAWIDTH_8BIT);
  LL_SPI_Enable(hspi);

  return hwCRC; // Return HW-computed CRC
}

uint16_t spiDevWriteCRC16(uint8_t dev_num, const uint16_t* buf, const uint16_t count) {
  if (count == 0 || !spiInitialized(BUS_OF_DEV(dev_num))) return 0xFFFF;

  SPI_TypeDef * hspi = spiLLSetBus(dev_num);
  LL_SPI_SetDataWidth(hspi, LL_SPI_DATAWIDTH_16BIT);
  LL_SPI_SetCRCPolynomial(hspi, 0x1021); // 0x1021 is the normal polynomial for CRC16-CCITT
  LL_SPI_EnableCRC(hspi); // to clear CRC registers
  LL_SPI_Enable(hspi);
  digitalWrite(CS_OF_DEV(dev_num), LOW); //leave after LL_SPI_Enable

  uint16_t remT = count;

  while (remT > 0)
    if (LL_SPI_IsActiveFlag_TXE(hspi))                           // if transmit buffer is empty
      LL_SPI_TransmitData16(hspi, __REV16(buf[count - remT--])); // send next

  // send complete. CRC's turn
  //LL_SPI_SetCRCNext(hspi); // do not send it now. we need the reply externally
  while (LL_SPI_IsActiveFlag_BSY(hspi) || !LL_SPI_IsActiveFlag_TXE(hspi)); // wait for empty send buffer
  uint16_t hwCRC = LL_SPI_GetTxCRC(hspi);                                  // get running CRC

  // bus reset
  digitalWrite(CS_OF_DEV(dev_num), HIGH);
  LL_SPI_Disable(hspi);
  LL_SPI_DisableCRC(hspi);
  LL_SPI_SetDataWidth(hspi, LL_SPI_DATAWIDTH_8BIT);
  LL_SPI_Enable(hspi);

  return hwCRC; // Return HW-computed CRC
}

#endif // SPI_HAS_HW_CRC

/**
 * @brief  Receive a single byte from the SPI device.
 *
 * @param  dev_num Device number (identifies device and bus)
 *
 * @return Byte received
 */
uint8_t spiDevRec(uint8_t dev_num) {
  spiBusSet(dev_num);
  digitalWrite(CS_OF_DEV(dev_num), LOW);
  uint8_t b = spiBusRec(BUS_OF_DEV(dev_num));
  digitalWrite(CS_OF_DEV(dev_num), HIGH);
  return b;
}

/**
 * @brief  Send a single byte to a SPI device
 *
 * @param  dev_num Device number (identifies device and bus)
 * @param  b Byte to send
 */
void spiDevSend(uint8_t dev_num, uint8_t b) {
  spiBusSet(dev_num);
  digitalWrite(CS_OF_DEV(dev_num), LOW);
  spiBusSend(BUS_OF_DEV(dev_num), b);
  digitalWrite(CS_OF_DEV(dev_num), HIGH);
}

/**
 * @brief  Get a number of bytes from the SPI device into a buffer
 *
 * @param  dev_num Device number (identifies device and bus)
 * @param  buf     Pointer to starting address of buffer to write to.
 * @param  count   Number of bytes to receive.
 *
 * @return Nothing
 */
void spiDevRead(uint8_t dev_num, uint8_t* buf, uint16_t count) {
  spiBusSet(dev_num);
  digitalWrite(CS_OF_DEV(dev_num), LOW);
  spiBusRead(BUS_OF_DEV(dev_num), buf, count);
  digitalWrite(CS_OF_DEV(dev_num), HIGH);
}

/**
 * @brief  Write a number of bytes from the buffer to a SPI device
 *
 * @param  dev_num Device number (identifies device and bus)
 * @param  buf     Pointer to starting address of buffer to write to.
 * @param  count   Number of bytes to receive.
 *
 * @return Nothing
 */
void spiDevWrite(uint8_t dev_num, const uint8_t* buf, uint16_t count) {
  spiBusSet(dev_num);
  digitalWrite(CS_OF_DEV(dev_num), LOW);
  spiBusWrite(BUS_OF_DEV(dev_num), buf, count);
  digitalWrite(CS_OF_DEV(dev_num), HIGH);
}

#endif // ARDUINO_ARCH_STM32 && !STM32GENERIC<|MERGE_RESOLUTION|>--- conflicted
+++ resolved
@@ -124,15 +124,9 @@
 }
 
 /**
-<<<<<<< HEAD
- * @brief  Receive a number of bytes from the SPI port to a buffer
- *
- * @param  dev_num Device number (identifies device and bus)
-=======
  * @brief  Receive a number of bytes from the SPI bus to a buffer
  *
  * @param  bus_num Bus number
->>>>>>> 507fad50
  * @param  buf     Pointer to starting address of buffer to write to.
  * @param  count   Number of bytes to receive.
  *
