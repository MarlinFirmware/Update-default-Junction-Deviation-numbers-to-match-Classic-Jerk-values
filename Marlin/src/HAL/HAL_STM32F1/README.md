--- conflicted
+++ resolved
@@ -2,26 +2,8 @@
 
 # This HAL is in development. Currently has been tested in Malyan M200 (103CBT6), Chitu 3d (103ZET6), and custom boards(103VET6).
 
-### Working functionality
-+ USB serial communication
-+ Steppers (over 60Khz max with single stepping)
-+ ADC (Using DMA for low cpu usage and latency) 
-+ I2C Eeprom
-+ Eeprom emulation in flash (without wear levelling, so should not enable print counters)
-
-### Not working or not tested
-+ LCDs (possible issue with drivers written for AVR)
-+ SPI Flash (not tested, should work out of the box)
-+ Buttons (not tested, should work out of the box)
-+ Endstops (not tested, should work out of the box)
-+ PWM output for FETs (not tested, should work out of the box)
-+ USART ports (not tested, should work out of the box)
-+ SDCard (not working at first test, but should work with small changes, perhaps clock)
-
-
 ### The stm32 core needs a modification in the file util.h to avoid conflict with Marlin macros for Debug.
 Since only 1 file needs change in the stm32duino core, it's preferable over making changes to Marlin.
-This does not affect stm32duino/libmaple functionality in any way, since those #defines are only usied within this one file, and we undefine them after they are used
 
 
 After these lines:
@@ -38,13 +20,9 @@
 #undef DEBUG_ALL
 <>
 
-### Main developers for this HAL:
+### Main developers:
 Victorpv
-<<<<<<< HEAD
-xC0000005
-=======
 xC000005
->>>>>>> 95065791
 
 
 ### Most up to date repository for this HAL:
