--- conflicted
+++ resolved
@@ -31,15 +31,9 @@
 
 #include <libmaple/gpio.h>
 
-<<<<<<< HEAD
-#define READ(IO)              ((PIN_MAP[IO].gpio_device->regs->IDR & (1U << PIN_MAP[IO].gpio_bit)) ? HIGH : LOW)
-#define WRITE(IO, v)          (PIN_MAP[IO].gpio_device->regs->BSRR = (1U << PIN_MAP[IO].gpio_bit) << (16 * !(bool)v))
-#define TOGGLE(IO)            (PIN_MAP[IO].gpio_device->regs->ODR = dev->regs->ODR ^ (1U << PIN_MAP[IO].gpio_bit))
-=======
 #define READ(IO)              (PIN_MAP[IO].gpio_device->regs->IDR & (1U << PIN_MAP[IO].gpio_bit) ? HIGH : LOW)
 #define WRITE(IO, v)          (PIN_MAP[IO].gpio_device->regs->BSRR = (1U << PIN_MAP[IO].gpio_bit) << (16 * !(bool)v))
 #define TOGGLE(IO)            (PIN_MAP[IO].gpio_device->regs->ODR = PIN_MAP[IO].gpio_device->regs->ODR ^ (1U << PIN_MAP[IO].gpio_bit))
->>>>>>> 95065791
 #define WRITE_VAR(IO, v)      WRITE(io, v)
 
 #define _GET_MODE(IO)         (gpio_get_mode(PIN_MAP[IO].gpio_device, PIN_MAP[IO].gpio_bit))
