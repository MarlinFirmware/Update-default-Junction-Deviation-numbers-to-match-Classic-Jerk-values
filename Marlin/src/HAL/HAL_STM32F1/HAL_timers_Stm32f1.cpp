--- conflicted
+++ resolved
@@ -82,48 +82,17 @@
 // Public functions
 // --------------------------------------------------------------------------
 
-<<<<<<< HEAD
-/*
-Timer_clock1: Prescaler 2 -> 36MHz
-Timer_clock2: Prescaler 8 -> 9MHz
-Timer_clock3: Prescaler 32 -> 2.25MHz
-Timer_clock4: Prescaler 128 -> 562.5kHz
-*/
-=======
 /**
  * Timer_clock1: Prescaler   2 ->  36    MHz
  * Timer_clock2: Prescaler   8 ->   9    MHz
  * Timer_clock3: Prescaler  32 ->   2.25 MHz
  * Timer_clock4: Prescaler 128 -> 562.5  kHz
  */
->>>>>>> 95065791
 
 /**
  * TODO: Calculate Timer prescale value, so we get the 32bit to adjust
  */
 
-<<<<<<< HEAD
-void HAL_timer_start (uint8_t timer_num, uint32_t frequency) {
-  nvic_irq_num irq_num;
-  switch (timer_num) {
-  case 1:
-      irq_num = NVIC_TIMER1_CC;
-      break;
-  case 2:
-      irq_num = NVIC_TIMER2;
-      break;
-  case 3:
-      irq_num = NVIC_TIMER3;
-      break;
-  case 4:
-      irq_num = NVIC_TIMER4;
-      break;
-  case 5:
-      irq_num = NVIC_TIMER5;
-      break;
-  default:
-      /*
-=======
 void HAL_timer_start(uint8_t timer_num, uint32_t frequency) {
   nvic_irq_num irq_num;
   switch (timer_num) {
@@ -134,7 +103,6 @@
     case 5: irq_num = NVIC_TIMER5; break;
     default:
       /**
->>>>>>> 95065791
        *  We should not get here, add Sanitycheck for timer number. Should be a general timer
        *  since basic timers do not have CC channels.
        *  Advanced timers should be skipped if possible too, and are not listed above.
@@ -145,26 +113,6 @@
 
   switch (timer_num) {
     case STEP_TIMER_NUM:
-<<<<<<< HEAD
-      StepperTimer.pause();
-      StepperTimer.setCount(0);
-      StepperTimer.setPrescaleFactor(STEPPER_TIMER_PRESCALE);
-      StepperTimer.setOverflow(0xFFFF);
-      StepperTimer.setCompare (STEP_TIMER_CHAN, min(HAL_TIMER_TYPE_MAX, (HAL_STEPPER_TIMER_RATE / frequency)));
-      StepperTimer.attachInterrupt(STEP_TIMER_CHAN, stepTC_Handler);
-      StepperTimer.refresh();
-      StepperTimer.resume();
-      break;
-    case TEMP_TIMER_NUM:
-      TempTimer.pause();
-      TempTimer.setCount(0);
-      TempTimer.setPrescaleFactor(TEMP_TIMER_PRESCALE);
-      TempTimer.setOverflow(0xFFFF);
-      TempTimer.setCompare (TEMP_TIMER_CHAN, min(HAL_TIMER_TYPE_MAX, ((F_CPU / TEMP_TIMER_PRESCALE) / frequency)));
-      TempTimer.attachInterrupt(TEMP_TIMER_CHAN, tempTC_Handler);
-      TempTimer.refresh();
-      TempTimer.resume();
-=======
       timer_pause(STEP_TIMER_DEV);
       timer_set_count(STEP_TIMER_DEV, 0);
       timer_set_prescaler(STEP_TIMER_DEV, (uint16)(STEPPER_TIMER_PRESCALE - 1));
@@ -183,7 +131,6 @@
       timer_attach_interrupt(TEMP_TIMER_DEV, TEMP_TIMER_CHAN, tempTC_Handler);
       timer_generate_update(TEMP_TIMER_DEV);
       timer_resume(TEMP_TIMER_DEV);
->>>>>>> 95065791
       break;
   }
 }
