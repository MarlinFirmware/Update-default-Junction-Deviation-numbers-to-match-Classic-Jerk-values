--- conflicted
+++ resolved
@@ -47,11 +47,7 @@
   SET_OUTPUT(SD_MOSI_PIN);
 }
 
-<<<<<<< HEAD
-void spiInitEx(uint32_t clock, int hint_sck, int hint_miso, int hint_mosi, int hint_cs) {
-=======
-void spiInit(uint8_t spiRate, const int hint_sck/*=-1*/, const int hint_miso/*=-1*/, const int hint_mosi/*=-1*/, const int hint_cs/*=-1*/) {
->>>>>>> 979abe2b
+void spiInitEx(uint32_t clock, const int hint_sck/*=-1*/, const int hint_miso/*=-1*/, const int hint_mosi/*=-1*/, const int hint_cs/*=-1*/) {
   // Ignore the SPI pin hints.
   _spi_clock = clock;
   _spi_bitOrder = MSBFIRST;
