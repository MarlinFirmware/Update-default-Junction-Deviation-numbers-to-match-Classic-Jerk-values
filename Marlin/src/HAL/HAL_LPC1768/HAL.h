/**
 * Marlin 3D Printer Firmware
 *
 * Copyright (c) 2019 MarlinFirmware [https://github.com/MarlinFirmware/Marlin]
 * Copyright (c) 2016 Bob Cousins bobcousins42@googlemail.com
 * Copyright (c) 2015-2016 Nico Tonnhofer wurstnase.reprap@gmail.com
 *
 * This program is free software: you can redistribute it and/or modify
 * it under the terms of the GNU General Public License as published by
 * the Free Software Foundation, either version 3 of the License, or
 * (at your option) any later version.
 *
 * This program is distributed in the hope that it will be useful,
 * but WITHOUT ANY WARRANTY; without even the implied warranty of
 * MERCHANTABILITY or FITNESS FOR A PARTICULAR PURPOSE.  See the
 * GNU General Public License for more details.
 *
 * You should have received a copy of the GNU General Public License
 * along with this program.  If not, see <http://www.gnu.org/licenses/>.
 *
 */
#pragma once

/**
 * HAL_LPC1768/HAL.h
 * Hardware Abstraction Layer for NXP LPC1768
 */

#define CPU_32_BIT

#if PIO_PLATFORM_VERSION < 000001000
  #error nxplpc-arduino-lpc176x package is out of date, Please update the PlatformIO platforms, frameworks and libraries. You may need to remove the platform and let it reinstall automatically.
#endif

#if PIO_FRAMEWORK_VERSION < 000002000
  #error framework-arduino-lpc176x package is out of date, Please update the PlatformIO platforms, frameworks and libraries
#endif

void HAL_init();

#include <stdint.h>
#include <stdarg.h>
#include <algorithm>

extern "C" volatile uint32_t _millis;

#include "../shared/Marduino.h"
#include "../shared/math_32bit.h"
#include "../shared/HAL_SPI.h"
#include "fastio.h"
#include "watchdog.h"
#include "timers.h"
#include "MarlinSerial.h"

#include <adc.h>
#include <pinmapping.h>
#include <CDCSerial.h>

//
// Default graphical display delays
//
#ifndef ST7920_DELAY_1
  #define ST7920_DELAY_1 DELAY_NS(600)
#endif
#ifndef ST7920_DELAY_2
  #define ST7920_DELAY_2 DELAY_NS(750)
#endif
#ifndef ST7920_DELAY_3
  #define ST7920_DELAY_3 DELAY_NS(750)
#endif

#if !WITHIN(SERIAL_PORT, -1, 3)
  #error "SERIAL_PORT must be from -1 to 3"
#endif

#if SERIAL_PORT == -1
  #define MYSERIAL0 UsbSerial
#elif SERIAL_PORT == 0
  #define MYSERIAL0 MSerial
#elif SERIAL_PORT == 1
  #define MYSERIAL0 MSerial1
#elif SERIAL_PORT == 2
  #define MYSERIAL0 MSerial2
#elif SERIAL_PORT == 3
  #define MYSERIAL0 MSerial3
#endif

#ifdef SERIAL_PORT_2
  #if !WITHIN(SERIAL_PORT_2, -1, 3)
    #error "SERIAL_PORT_2 must be from -1 to 3"
  #elif SERIAL_PORT_2 == SERIAL_PORT
    #error "SERIAL_PORT_2 must be different than SERIAL_PORT"
  #endif
  #define NUM_SERIAL 2
  #if SERIAL_PORT_2 == -1
    #define MYSERIAL1 UsbSerial
  #elif SERIAL_PORT_2 == 0
    #define MYSERIAL1 MSerial
  #elif SERIAL_PORT_2 == 1
    #define MYSERIAL1 MSerial1
  #elif SERIAL_PORT_2 == 2
    #define MYSERIAL1 MSerial2
  #elif SERIAL_PORT_2 == 3
    #define MYSERIAL1 MSerial3
  #endif
#else
  #define NUM_SERIAL 1
#endif

//
// Interrupts
//
#define CRITICAL_SECTION_START  uint32_t primask = __get_PRIMASK(); __disable_irq()
#define CRITICAL_SECTION_END    if (!primask) __enable_irq()
#define ISRS_ENABLED() (!__get_PRIMASK())
#define ENABLE_ISRS()  __enable_irq()
#define DISABLE_ISRS() __disable_irq()

//
// Utility functions
//
#pragma GCC diagnostic push
#pragma GCC diagnostic ignored "-Wunused-function"
int freeMemory();
#pragma GCC diagnostic pop

//
// ADC API
//

#define ADC_MEDIAN_FILTER_SIZE (23) // Higher values increase step delay (phase shift),
                                    // (ADC_MEDIAN_FILTER_SIZE + 1) / 2 sample step delay (12 samples @ 500Hz: 24ms phase shift)
                                    // Memory usage per ADC channel (bytes): (6 * ADC_MEDIAN_FILTER_SIZE) + 16
                                    // 8 * ((6 * 23) + 16 ) = 1232 Bytes for 8 channels

#define ADC_LOWPASS_K_VALUE    (2)  // Higher values increase rise time
                                    // Rise time sample delays for 100% signal convergence on full range step
                                    // (1 : 13, 2 : 32, 3 : 67, 4 : 139, 5 : 281, 6 : 565, 7 : 1135, 8 : 2273)
                                    // K = 6, 565 samples, 500Hz sample rate, 1.13s convergence on full range step
                                    // Memory usage per ADC channel (bytes): 4 (32 Bytes for 8 channels)

using FilteredADC = LPC176x::ADC<ADC_LOWPASS_K_VALUE, ADC_MEDIAN_FILTER_SIZE>;

void HAL_start_adc(uint8_t channel);
uint16_t HAL_read_adc();

#define HAL_adc_init()
#define HAL_ANALOG_SELECT(pin) FilteredADC::enable_channel(pin)
<<<<<<< HEAD
#define HAL_START_ADC(pin)     FilteredADC::start_conversion(pin)
#define HAL_ADC_FILTERED       1 // To disable oversampling done in Marlin as ADC values already filtered in HAL
#define HAL_ADC_RESOLUTION     1024 // 10-bit
#define HAL_READ_ADC()         FilteredADC::get_result()
#define HAL_ADC_READY()        FilteredADC::finished_conversion()
=======
#define HAL_START_ADC(pin)     HAL_start_adc(pin)
#define HAL_READ_ADC()         HAL_read_adc()
#define HAL_ADC_READY()        (true)

// Test whether the pin is valid
constexpr bool VALID_PIN(const pin_t pin) {
  return pin_is_valid(pin);
}

// Get the analog index for a digital pin
constexpr int8_t DIGITAL_PIN_TO_ANALOG_PIN(const pin_t pin) {
  return (pin_is_valid(pin) && pin_has_adc(pin)) ? pin : -1;
}

// Return the index of a pin number
constexpr int16_t GET_PIN_MAP_INDEX(const pin_t pin) {
  return pin_index(pin);
}

// Get the pin number at the given index
constexpr pin_t GET_PIN_MAP_PIN(const int16_t index) {
  return pin_index(index);
}
>>>>>>> f02bbf58

// Parse a G-code word into a pin index
int16_t PARSED_PIN_INDEX(const char code, const int16_t dval);
// P0.6 thru P0.9 are for the onboard SD card
#define HAL_SENSITIVE_PINS P0_06, P0_07, P0_08, P0_09

#define HAL_IDLETASK 1
void HAL_idletask();

#define PLATFORM_M997_SUPPORT
void flashFirmware(int16_t value);

/**
 * set_pwm_frequency
 *  Set the frequency of the timer corresponding to the provided pin
 *  All Hardware PWM pins run at the same frequency and all
 *  Software PWM pins run at the same frequency
 */
void set_pwm_frequency(const pin_t pin, int f_desired);

/**
 * set_pwm_duty
 *  Set the PWM duty cycle of the provided pin to the provided value
 *  Optionally allows inverting the duty cycle [default = false]
 *  Optionally allows changing the maximum size of the provided value to enable finer PWM duty control [default = 255]
 */
void set_pwm_duty(const pin_t pin, const uint16_t v, const uint16_t v_size=255, const bool invert=false);

// Reset source
void HAL_clear_reset_source(void);
uint8_t HAL_get_reset_source(void);<|MERGE_RESOLUTION|>--- conflicted
+++ resolved
@@ -146,14 +146,9 @@
 
 #define HAL_adc_init()
 #define HAL_ANALOG_SELECT(pin) FilteredADC::enable_channel(pin)
-<<<<<<< HEAD
-#define HAL_START_ADC(pin)     FilteredADC::start_conversion(pin)
+#define HAL_START_ADC(pin)     HAL_start_adc(pin)
 #define HAL_ADC_FILTERED       1 // To disable oversampling done in Marlin as ADC values already filtered in HAL
 #define HAL_ADC_RESOLUTION     1024 // 10-bit
-#define HAL_READ_ADC()         FilteredADC::get_result()
-#define HAL_ADC_READY()        FilteredADC::finished_conversion()
-=======
-#define HAL_START_ADC(pin)     HAL_start_adc(pin)
 #define HAL_READ_ADC()         HAL_read_adc()
 #define HAL_ADC_READY()        (true)
 
@@ -176,7 +171,6 @@
 constexpr pin_t GET_PIN_MAP_PIN(const int16_t index) {
   return pin_index(index);
 }
->>>>>>> f02bbf58
 
 // Parse a G-code word into a pin index
 int16_t PARSED_PIN_INDEX(const char code, const int16_t dval);
