/* **************************************************************************

 Marlin 3D Printer Firmware
 Copyright (C) 2016 MarlinFirmware [https://github.com/MarlinFirmware/Marlin]
 Copyright (c) 2016 Bob Cousins bobcousins42@googlemail.com

 This program is free software: you can redistribute it and/or modify
 it under the terms of the GNU General Public License as published by
 the Free Software Foundation, either version 3 of the License, or
 (at your option) any later version.

 This program is distributed in the hope that it will be useful,
 but WITHOUT ANY WARRANTY; without even the implied warranty of
 MERCHANTABILITY or FITNESS FOR A PARTICULAR PURPOSE.  See the
 GNU General Public License for more details.

 You should have received a copy of the GNU General Public License
 along with this program.  If not, see <http://www.gnu.org/licenses/>.
****************************************************************************/

#ifdef TARGET_LPC1768

#include "../../inc/MarlinConfig.h"

extern "C" {
  //#include <lpc17xx_adc.h>
  //#include <lpc17xx_pinsel.h>
}

HalSerial usb_serial;

//u8glib required fucntions
extern "C" void u8g_xMicroDelay(uint16_t val) {
  delayMicroseconds(val);
}
extern "C" void u8g_MicroDelay(void) {
  u8g_xMicroDelay(1);
}
extern "C" void u8g_10MicroDelay(void) {
  u8g_xMicroDelay(10);
}
extern "C" void u8g_Delay(uint16_t val) {
  delay(val);
}
//************************//

// return free heap space
int freeMemory() {
  char stack_end;
  void *heap_start = malloc(sizeof(uint32_t));
  if (heap_start == 0) return 0;

  uint32_t result = (uint32_t)&stack_end - (uint32_t)heap_start;
  free(heap_start);
  return result;
}

// --------------------------------------------------------------------------
// ADC
// --------------------------------------------------------------------------

#define ADC_DONE      0x80000000
#define ADC_OVERRUN   0x40000000

void HAL_adc_init(void) {
  LPC_SC->PCONP |= (1 << 12);      // Enable CLOCK for internal ADC controller
  LPC_SC->PCLKSEL0 &= ~(0x3 << 24);
  LPC_SC->PCLKSEL0 |= (0x1 << 24); // 0: 25MHz, 1: 100MHz, 2: 50MHz, 3: 12.5MHZ to ADC clock divider
  LPC_ADC->ADCR = (0 << 0)         // SEL: 0 = no channels selected
                | (0xFF << 8)      // select slowest clock for A/D conversion 150 - 190 uS for a complete conversion
                | (0 << 16)        // BURST: 0 = software control
                | (0 << 17)        // CLKS: not applicable
                | (1 << 21)        // PDN: 1 = operational
                | (0 << 24)        // START: 0 = no start
                | (0 << 27);       // EDGE: not applicable
}

// externals need to make the call to KILL compile
#include "../../core/language.h"

extern void kill(const char*);
extern const char errormagic[];

<<<<<<< HEAD
void HAL_adc_enable_channel(int ch) {
  pin_t pin = analogInputToDigitalPin(ch);

  if (pin == -1) {
    usb_serial.printf("%sINVALID ANALOG PORT:%d\n", errormagic, ch);
=======
void HAL_adc_enable_channel(int pin) {
  if (!WITHIN(pin, 0, NUM_ANALOG_INPUTS - 1)) {
    MYSERIAL.printf("%sINVALID ANALOG PORT:%d\n", errormagic, pin);
>>>>>>> 6b1eddda
    kill(MSG_KILLED);
  }

  int8_t pin_port = LPC1768_PIN_PORT(pin),
         pin_port_pin = LPC1768_PIN_PIN(pin),
         pinsel_start_bit = pin_port_pin > 15 ? 2 * (pin_port_pin - 16) : 2 * pin_port_pin;
  uint8_t pin_sel_register = (pin_port == 0 && pin_port_pin <= 15) ? 0 :
                              pin_port == 0                        ? 1 :
                              pin_port == 1                        ? 3 : 10;

  switch (pin_sel_register) {
    case 1 :
      LPC_PINCON->PINSEL1 &= ~(0x3 << pinsel_start_bit);
      LPC_PINCON->PINSEL1 |=  (0x1 << pinsel_start_bit);
      break;
    case 3 :
      LPC_PINCON->PINSEL3 &= ~(0x3 << pinsel_start_bit);
      LPC_PINCON->PINSEL3 |=  (0x3 << pinsel_start_bit);
      break;
    case 0 :
      LPC_PINCON->PINSEL0 &= ~(0x3 << pinsel_start_bit);
      LPC_PINCON->PINSEL0 |=  (0x2 << pinsel_start_bit);
      break;
  };
}

uint8_t active_adc = 0;
<<<<<<< HEAD
void HAL_adc_start_conversion(const uint8_t ch) {
  if (analogInputToDigitalPin(ch) == -1) {
    usb_serial.printf("HAL: HAL_adc_start_conversion: invalid channel %d\n", ch);
=======
void HAL_adc_start_conversion(const uint8_t adc_pin) {
  if (adc_pin >= (NUM_ANALOG_INPUTS) || adc_pin_map[adc_pin].port == 0xFF) {
    MYSERIAL.printf("HAL: HAL_adc_start_conversion: no pinmap for %d\n", adc_pin);
>>>>>>> 6b1eddda
    return;
  }

  LPC_ADC->ADCR &= ~0xFF; // Reset
  SBI(LPC_ADC->ADCR, ch); // Select Channel
  SBI(LPC_ADC->ADCR, 24); // Start conversion
  active_adc = ch;
}

bool HAL_adc_finished(void) {
  return LPC_ADC->ADGDR & ADC_DONE;
}

// possible config options if something similar is extended to more platforms.
#define ADC_USE_MEDIAN_FILTER      // filter out erroneous readings
#define ADC_USE_LOWPASS_FILTER     // filter out high frequency noise
#define ADC_LOWPASS_K_VALUE 4      // how much to smooth out noise (1:8)

struct MedianFilter {
  uint16_t values[3];
  uint8_t next_val;
  MedianFilter() {
    next_val = 0;
    values[0] = values[1] = values[2] = 0;
  }
  uint16_t update(uint16_t value) {
    values[next_val++] = value;
    next_val = next_val % 3;
    return max(min(values[0], values[1]), min(max(values[0], values[1]), values[2]));     //median
  }
};

uint16_t lowpass_filter(uint16_t value) {
  const uint8_t k_data_shift = ADC_LOWPASS_K_VALUE;
  static uint32_t data_delay[NUM_ANALOG_INPUTS] = { 0 };
  uint32_t &active_filter = data_delay[active_adc];
  active_filter = active_filter - (active_filter >> k_data_shift) + value;
  return (uint16_t)(active_filter >> k_data_shift);
}

uint16_t HAL_adc_get_result(void) {
  uint32_t data = LPC_ADC->ADGDR;
  CBI(LPC_ADC->ADCR, 24);    // Stop conversion
  if (data & ADC_OVERRUN) return 0;
  #ifdef ADC_USE_MEDIAN_FILTER
    static MedianFilter median_filter[NUM_ANALOG_INPUTS];
    data = median_filter[active_adc].update((uint16_t)data);
  #endif
  #ifdef ADC_USE_LOWPASS_FILTER
    data = lowpass_filter((uint16_t)data);
  #endif
  return ((data >> 6) & 0x3ff);    // 10bit
}

#define SBIT_CNTEN     0
#define SBIT_PWMEN     2
#define SBIT_PWMMR0R   1

#define PWM_1          0  //P2_0 (0-1 Bits of PINSEL4)
#define PWM_2          2  //P2_1 (2-3 Bits of PINSEL4)
#define PWM_3          4  //P2_2 (4-5 Bits of PINSEL4)
#define PWM_4          6  //P2_3 (6-7 Bits of PINSEL4)
#define PWM_5          8  //P2_4 (8-9 Bits of PINSEL4)
#define PWM_6          10 //P2_5 (10-11 Bits of PINSEL4)

void HAL_pwm_init(void) {
  LPC_PINCON->PINSEL4 = _BV(PWM_5) | _BV(PWM_6);

  LPC_PWM1->TCR = _BV(SBIT_CNTEN) | _BV(SBIT_PWMEN);
  LPC_PWM1->PR  =  0x0;               // No prescalar
  LPC_PWM1->MCR = _BV(SBIT_PWMMR0R);  // Reset on PWMMR0, reset TC if it matches MR0
  LPC_PWM1->MR0 = 255;                /* set PWM cycle(Ton+Toff)=255) */
  LPC_PWM1->MR5 = 0;                  /* Set 50% Duty Cycle for the channels */
  LPC_PWM1->MR6 = 0;

  // Trigger the latch Enable Bits to load the new Match Values MR0, MR5, MR6
  LPC_PWM1->LER = _BV(0) | _BV(5) | _BV(6);
  // Enable the PWM output pins for PWM_5-PWM_6(P2_4 - P2_5)
  LPC_PWM1->PCR = _BV(13) | _BV(14);
}

#endif // TARGET_LPC1768<|MERGE_RESOLUTION|>--- conflicted
+++ resolved
@@ -81,17 +81,11 @@
 extern void kill(const char*);
 extern const char errormagic[];
 
-<<<<<<< HEAD
 void HAL_adc_enable_channel(int ch) {
   pin_t pin = analogInputToDigitalPin(ch);
 
   if (pin == -1) {
-    usb_serial.printf("%sINVALID ANALOG PORT:%d\n", errormagic, ch);
-=======
-void HAL_adc_enable_channel(int pin) {
-  if (!WITHIN(pin, 0, NUM_ANALOG_INPUTS - 1)) {
-    MYSERIAL.printf("%sINVALID ANALOG PORT:%d\n", errormagic, pin);
->>>>>>> 6b1eddda
+    MYSERIAL.printf("%sINVALID ANALOG PORT:%d\n", errormagic, ch);
     kill(MSG_KILLED);
   }
 
@@ -119,15 +113,9 @@
 }
 
 uint8_t active_adc = 0;
-<<<<<<< HEAD
 void HAL_adc_start_conversion(const uint8_t ch) {
   if (analogInputToDigitalPin(ch) == -1) {
-    usb_serial.printf("HAL: HAL_adc_start_conversion: invalid channel %d\n", ch);
-=======
-void HAL_adc_start_conversion(const uint8_t adc_pin) {
-  if (adc_pin >= (NUM_ANALOG_INPUTS) || adc_pin_map[adc_pin].port == 0xFF) {
-    MYSERIAL.printf("HAL: HAL_adc_start_conversion: no pinmap for %d\n", adc_pin);
->>>>>>> 6b1eddda
+    MYSERIAL.printf("HAL: HAL_adc_start_conversion: invalid channel %d\n", ch);
     return;
   }
 
