--- conflicted
+++ resolved
@@ -69,8 +69,7 @@
   void spiBegin() {
   }
 
-<<<<<<< HEAD
-  void spiInit(uint32_t clock, int hint_sck, int hint_miso, int hint_mosi, int hint_cs) {
+  void spiInitEx(uint32_t clock, const int hint_sck/*=-1*/, const int hint_miso/*=-1*/, const int hint_mosi/*=-1*/, const int hint_cs/*=-1*/) {
     _spi_clock = clock;
     _spi_bitOrder = MSBFIRST;
     _spi_clockMode = SPI_MODE0;
@@ -79,9 +78,6 @@
   }
 
   void spiInit(uint8_t spiRate, int hint_sck, int hint_miso, int hint_mosi, int hint_cs) {
-=======
-  void spiInit(uint8_t spiRate, const int hint_sck/*=-1*/, const int hint_miso/*=-1*/, const int hint_mosi/*=-1*/, const int hint_cs/*=-1*/) {
->>>>>>> 979abe2b
     // Ignore all pin hints.
     if (spiRate == SPI_SPEED_DEFAULT) spiRate = SPI_HALF_SPEED;
 
