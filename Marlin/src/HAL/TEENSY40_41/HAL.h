/**
 * Marlin 3D Printer Firmware
 *
 * Copyright (c) 2020 MarlinFirmware [https://github.com/MarlinFirmware/Marlin]
 * Copyright (c) 2016 Bob Cousins bobcousins42@googlemail.com
 * Copyright (c) 2015-2016 Nico Tonnhofer wurstnase.reprap@gmail.com
 *
 * This program is free software: you can redistribute it and/or modify
 * it under the terms of the GNU General Public License as published by
 * the Free Software Foundation, either version 3 of the License, or
 * (at your option) any later version.
 *
 * This program is distributed in the hope that it will be useful,
 * but WITHOUT ANY WARRANTY; without even the implied warranty of
 * MERCHANTABILITY or FITNESS FOR A PARTICULAR PURPOSE.  See the
 * GNU General Public License for more details.
 *
 * You should have received a copy of the GNU General Public License
 * along with this program.  If not, see <https://www.gnu.org/licenses/>.
 *
 */
#pragma once

/**
 * HAL for Teensy 4.0 (IMXRT1062DVL6A) / 4.1 (IMXRT1062DVJ6A)
 */

#define CPU_32_BIT

#include "../shared/Marduino.h"
#include "../shared/math_32bit.h"
#include "../shared/HAL_SPI.h"

#include "fastio.h"
#include "watchdog.h"

#include <stdint.h>
#include <util/atomic.h>

#if HAS_ETHERNET
  #include "../../feature/ethernet.h"
#endif

//#define ST7920_DELAY_1 DELAY_NS(600)
//#define ST7920_DELAY_2 DELAY_NS(750)
//#define ST7920_DELAY_3 DELAY_NS(750)

// ------------------------
// Defines
// ------------------------

#define IS_32BIT_TEENSY 1
#define IS_TEENSY_40_41 1
#ifndef IS_TEENSY40
  #define IS_TEENSY41 1
#endif

#include "../../core/serial_hook.h"
typedef Serial0Type<decltype(Serial)> DefaultSerial;
extern DefaultSerial MSerial;
typedef ForwardSerial0Type<decltype(SerialUSB)> USBSerialType;
extern USBSerialType USBSerial;

#define _MSERIAL(X) MSerial##X
#define MSERIAL(X) _MSERIAL(X)
#define MSerial0 MSerial

#if SERIAL_PORT == -1
  #define MYSERIAL0 SerialUSB
#elif WITHIN(SERIAL_PORT, 0, 8)
  #define MYSERIAL0 MSERIAL(SERIAL_PORT)
#else
  #error "The required SERIAL_PORT must be from -1 to 8. Please update your configuration."
#endif

#ifdef SERIAL_PORT_2
  #if SERIAL_PORT_2 == -1
    #define MYSERIAL1 usbSerial
  #elif SERIAL_PORT_2 == -2
    #define MYSERIAL1 ethernet.telnetClient
  #elif WITHIN(SERIAL_PORT_2, 0, 8)
    #define MYSERIAL1 MSERIAL(SERIAL_PORT_2)
  #else
    #error "SERIAL_PORT_2 must be from -2 to 8. Please update your configuration."
  #endif
#endif

#define HAL_SERVO_LIB libServo

typedef int8_t pin_t;

#ifndef analogInputToDigitalPin
  #define analogInputToDigitalPin(p) ((p < 12U) ? (p) + 54U : -1)
#endif

#define CRITICAL_SECTION_START()  uint32_t primask = __get_primask(); __disable_irq()
#define CRITICAL_SECTION_END()    if (!primask) __enable_irq()
#define ISRS_ENABLED() (!__get_primask())
#define ENABLE_ISRS()  __enable_irq()
#define DISABLE_ISRS() __disable_irq()

#undef sq
#define sq(x) ((x)*(x))

<<<<<<< HEAD
// Add PROGRAM function macro aliases if not defined
#ifndef memcmp_P
  #define memcmp_P memcmp
#endif
#ifndef strncpy_P
  #define strncpy_P strncpy
#endif

=======
>>>>>>> 3f01b222
// Don't place string constants in PROGMEM
#undef PSTR
#define PSTR(str) ({static const char *data = (str); &data[0];})

// Enable hooks into idle and setup for HAL
#define HAL_IDLETASK 1
FORCE_INLINE void HAL_idletask() {}
FORCE_INLINE void HAL_init() {}

// Clear reset reason
void HAL_clear_reset_source();

// Reset reason
uint8_t HAL_get_reset_source();

FORCE_INLINE void _delay_ms(const int delay_ms) { delay(delay_ms); }

#if GCC_VERSION <= 50000
  #pragma GCC diagnostic push
  #pragma GCC diagnostic ignored "-Wunused-function"
#endif

extern "C" uint32_t freeMemory();

#if GCC_VERSION <= 50000
  #pragma GCC diagnostic pop
#endif

// ADC

void HAL_adc_init();

#define HAL_ADC_VREF         3.3
#define HAL_ADC_RESOLUTION  10
#define HAL_ADC_FILTERED      // turn off ADC oversampling
#define HAL_START_ADC(pin)  HAL_adc_start_conversion(pin)
#define HAL_READ_ADC()      HAL_adc_get_result()
#define HAL_ADC_READY()     true

#define HAL_ANALOG_SELECT(pin)

void HAL_adc_start_conversion(const uint8_t adc_pin);
uint16_t HAL_adc_get_result();

#define GET_PIN_MAP_PIN(index) index
#define GET_PIN_MAP_INDEX(pin) pin
#define PARSED_PIN_INDEX(code, dval) parser.intval(code, dval)

bool is_output(uint8_t pin);<|MERGE_RESOLUTION|>--- conflicted
+++ resolved
@@ -102,17 +102,6 @@
 #undef sq
 #define sq(x) ((x)*(x))
 
-<<<<<<< HEAD
-// Add PROGRAM function macro aliases if not defined
-#ifndef memcmp_P
-  #define memcmp_P memcmp
-#endif
-#ifndef strncpy_P
-  #define strncpy_P strncpy
-#endif
-
-=======
->>>>>>> 3f01b222
 // Don't place string constants in PROGMEM
 #undef PSTR
 #define PSTR(str) ({static const char *data = (str); &data[0];})
