--- conflicted
+++ resolved
@@ -49,11 +49,7 @@
 }
 
 // Configure SPI for specified SPI speed
-<<<<<<< HEAD
-void spiInitEx(uint32_t clock, int hint_sck, int hint_miso, int hint_mosi, int hint_cs) {
-=======
-void spiInit(uint8_t spiRate, const int hint_sck/*=-1*/, const int hint_miso/*=-1*/, const int hint_mosi/*=-1*/, const int hint_cs/*=-1*/) {
->>>>>>> 979abe2b
+void spiInitEx(uint32_t clock, const int hint_sck/*=-1*/, const int hint_miso/*=-1*/, const int hint_mosi/*=-1*/, const int hint_cs/*=-1*/) {
   // Ignore the pin hints, there is nothing we can do (see arduino core).
   _spi_clock = clock;
   _spi_bitOrder = MSBFIRST;
