--- conflicted
+++ resolved
@@ -80,24 +80,6 @@
 #define ENABLE_ISRS()  __enable_irq()
 #define DISABLE_ISRS() __disable_irq()
 
-<<<<<<< HEAD
-// Add PROGRAM function macro aliases if not defined
-#ifndef memcmp_P
-  #define memcmp_P memcmp
-#endif
-#ifndef strncpy_P
-  #define strncpy_P strncpy
-#endif
-
-// Fix bug in pgm_read_ptr
-#undef pgm_read_ptr
-#define pgm_read_ptr(addr) (*((void**)(addr)))
-// Add type-checking to pgm_read_word
-#undef pgm_read_word
-#define pgm_read_word(addr) (*((uint16_t*)(addr)))
-
-=======
->>>>>>> 3f01b222
 inline void HAL_init() {}
 
 // Clear the reset reason
