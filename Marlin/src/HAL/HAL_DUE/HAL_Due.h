/**
 * Marlin 3D Printer Firmware
 *
 * Copyright (C) 2016 MarlinFirmware [https://github.com/MarlinFirmware/Marlin]
 * Copyright (c) 2016 Bob Cousins bobcousins42@googlemail.com
 * Copyright (c) 2015-2016 Nico Tonnhofer wurstnase.reprap@gmail.com
 *
 * This program is free software: you can redistribute it and/or modify
 * it under the terms of the GNU General Public License as published by
 * the Free Software Foundation, either version 3 of the License, or
 * (at your option) any later version.
 *
 * This program is distributed in the hope that it will be useful,
 * but WITHOUT ANY WARRANTY; without even the implied warranty of
 * MERCHANTABILITY or FITNESS FOR A PARTICULAR PURPOSE.  See the
 * GNU General Public License for more details.
 *
 * You should have received a copy of the GNU General Public License
 * along with this program.  If not, see <http://www.gnu.org/licenses/>.
 *
 */

/**
 * Description: HAL for Arduino Due and compatible (SAM3X8E)
 *
 * For ARDUINO_ARCH_SAM
 */

#ifndef _HAL_DUE_H
#define _HAL_DUE_H

#include <stdint.h>

#include "Arduino.h"

#include "fastio_Due.h"
#include "watchdog_Due.h"
#include "HAL_timers_Due.h"

//
// Defines
//

#if SERIAL_PORT == -1
  #define MYSERIAL SerialUSB
#elif SERIAL_PORT == 0
  #define MYSERIAL customizedSerial
#elif SERIAL_PORT == 1
  #define MYSERIAL customizedSerial
#elif SERIAL_PORT == 2
  #define MYSERIAL customizedSerial
#elif SERIAL_PORT == 3
  #define MYSERIAL customizedSerial
#endif

#define _BV(bit) (1 << (bit))

// We need the previous define before the include, or compilation bombs...
#include "MarlinSerial_Due.h"

#ifndef analogInputToDigitalPin
  #define analogInputToDigitalPin(p) ((p < 12u) ? (p) + 54u : -1)
#endif

#define CRITICAL_SECTION_START  uint32_t primask = __get_PRIMASK(); __disable_irq();
#define CRITICAL_SECTION_END    if (!primask) __enable_irq();

// On AVR this is in math.h?
#define square(x) ((x)*(x))

#ifndef strncpy_P
  #define strncpy_P(dest, src, num) strncpy((dest), (src), (num))
#endif

#ifndef vsnprintf_P
  #define vsnprintf_P vsnprintf
#endif

// Fix bug in pgm_read_ptr
#undef pgm_read_ptr
#define pgm_read_ptr(addr) (*((void**)(addr)))
#undef pgm_read_word
#define pgm_read_word(addr) (*((uint16_t*)(addr)))

#define RST_POWER_ON   1
#define RST_EXTERNAL   2
#define RST_BROWN_OUT  4
#define RST_WATCHDOG   8
#define RST_JTAG       16
#define RST_SOFTWARE   32
#define RST_BACKUP     64

<<<<<<< HEAD
extern uint16_t HAL_adc_result;     // result of last ADC conversion
=======
// --------------------------------------------------------------------------
// Types
// --------------------------------------------------------------------------

typedef int8_t pin_t;

// --------------------------------------------------------------------------
// Public Variables
// --------------------------------------------------------------------------

/** result of last ADC conversion */
extern uint16_t HAL_adc_result;
>>>>>>> b338cafc

void cli(void);                     // Disable interrupts
void sei(void);                     // Enable interrupts

void HAL_clear_reset_source(void);  // clear reset reason
uint8_t HAL_get_reset_source(void); // get reset reason

void _delay_ms(const int delay);

int freeMemory(void);

/**
 * SPI: Extended functions taking a channel number (hardware SPI only)
 */

// Write single byte to specified SPI channel
void spiSend(uint32_t chan, byte b);

// Write buffer to specified SPI channel
void spiSend(uint32_t chan, const uint8_t* buf, size_t n);

// Read single byte from specified SPI channel
uint8_t spiRec(uint32_t chan);

/**
 * EEPROM
 */

void eeprom_write_byte(unsigned char *pos, unsigned char value);
unsigned char eeprom_read_byte(unsigned char *pos);
void eeprom_read_block (void *__dst, const void *__src, size_t __n);
void eeprom_update_block (const void *__src, void *__dst, size_t __n);

/**
 * ADC
 */

#define HAL_ANALOG_SELECT(pin)

inline void HAL_adc_init(void) {}//todo

#define HAL_START_ADC(pin)  HAL_adc_start_conversion(pin)
#define HAL_READ_ADC        HAL_adc_result

void HAL_adc_start_conversion(const uint8_t adc_pin);
uint16_t HAL_adc_get_result(void);
uint16_t HAL_getAdcReading(uint8_t chan);
void HAL_startAdcConversion(uint8_t chan);
uint8_t HAL_pinToAdcChannel(int pin);
uint16_t HAL_getAdcFreerun(uint8_t chan, bool wait_for_conversion = false);
//uint16_t HAL_getAdcSuperSample(uint8_t chan);
void HAL_enable_AdcFreerun(void);
//void HAL_disable_AdcFreerun(uint8_t chan);

<<<<<<< HEAD
#endif // _HAL_DUE_H
=======
#define GET_PIN_MAP_PIN(index) index
#define GET_PIN_MAP_INDEX(pin) pin
#define PARSED_PIN_INDEX(code, dval) parser.intval(code, dval)

// --------------------------------------------------------------------------
//
// --------------------------------------------------------------------------

#endif // _HAL_DUE_H
>>>>>>> b338cafc
<|MERGE_RESOLUTION|>--- conflicted
+++ resolved
@@ -90,9 +90,6 @@
 #define RST_SOFTWARE   32
 #define RST_BACKUP     64
 
-<<<<<<< HEAD
-extern uint16_t HAL_adc_result;     // result of last ADC conversion
-=======
 // --------------------------------------------------------------------------
 // Types
 // --------------------------------------------------------------------------
@@ -103,9 +100,7 @@
 // Public Variables
 // --------------------------------------------------------------------------
 
-/** result of last ADC conversion */
-extern uint16_t HAL_adc_result;
->>>>>>> b338cafc
+extern uint16_t HAL_adc_result;     // result of last ADC conversion
 
 void cli(void);                     // Disable interrupts
 void sei(void);                     // Enable interrupts
@@ -160,16 +155,8 @@
 void HAL_enable_AdcFreerun(void);
 //void HAL_disable_AdcFreerun(uint8_t chan);
 
-<<<<<<< HEAD
-#endif // _HAL_DUE_H
-=======
 #define GET_PIN_MAP_PIN(index) index
 #define GET_PIN_MAP_INDEX(pin) pin
 #define PARSED_PIN_INDEX(code, dval) parser.intval(code, dval)
 
-// --------------------------------------------------------------------------
-//
-// --------------------------------------------------------------------------
-
-#endif // _HAL_DUE_H
->>>>>>> b338cafc
+#endif // _HAL_DUE_H