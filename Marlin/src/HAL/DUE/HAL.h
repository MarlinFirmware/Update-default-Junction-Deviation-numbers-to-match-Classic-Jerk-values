--- conflicted
+++ resolved
@@ -94,23 +94,6 @@
 // On AVR this is in math.h?
 #define square(x) ((x)*(x))
 
-<<<<<<< HEAD
-// Add PROGRAM function macro aliases if not defined
-#ifndef memcmp_P
-  #define memcmp_P memcmp
-#endif
-#ifndef strncpy_P
-  #define strncpy_P strncpy
-#endif
-
-// Fix bug in pgm_read_ptr
-#undef pgm_read_ptr
-#define pgm_read_ptr(addr) (*((void**)(addr)))
-#undef pgm_read_word
-#define pgm_read_word(addr) (*((uint16_t*)(addr)))
-
-=======
->>>>>>> 3f01b222
 typedef int8_t pin_t;
 
 #define SHARED_SERVOS HAS_SERVOS
