--- conflicted
+++ resolved
@@ -113,11 +113,7 @@
 void HAL_clear_reset_source();  // clear reset reason
 uint8_t HAL_get_reset_source(); // get reset reason
 
-<<<<<<< HEAD
-inline void HAL_reboot() {}  // reboot the board or restart the bootloader
-=======
 void HAL_reboot();
->>>>>>> 082fce5e
 
 //
 // ADC
