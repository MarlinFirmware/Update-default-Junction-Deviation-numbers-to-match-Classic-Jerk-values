/**
 * Marlin 3D Printer Firmware
 * Copyright (c) 2020 MarlinFirmware [https://github.com/MarlinFirmware/Marlin]
 *
 * Based on Sprinter and grbl.
 * Copyright (c) 2011 Camiel Gubbels / Erik van der Zalm
 *
 * This program is free software: you can redistribute it and/or modify
 * it under the terms of the GNU General Public License as published by
 * the Free Software Foundation, either version 3 of the License, or
 * (at your option) any later version.
 *
 * This program is distributed in the hope that it will be useful,
 * but WITHOUT ANY WARRANTY; without even the implied warranty of
 * MERCHANTABILITY or FITNESS FOR A PARTICULAR PURPOSE.  See the
 * GNU General Public License for more details.
 *
 * You should have received a copy of the GNU General Public License
 * along with this program.  If not, see <https://www.gnu.org/licenses/>.
 *
 */
#ifdef ARDUINO_ARCH_ESP32

#include "../../inc/MarlinConfig.h"

#include <rom/rtc.h>
#include <driver/adc.h>
#include <esp_adc_cal.h>
#include <HardwareSerial.h>

#if ENABLED(WIFISUPPORT)
  #include <ESPAsyncWebServer.h>
  #include "wifi.h"
  #if ENABLED(OTASUPPORT)
    #include "ota.h"
  #endif
  #if ENABLED(WEBSUPPORT)
    #include "spiffs.h"
    #include "web.h"
  #endif
#endif

// ------------------------
// Externs
// ------------------------

portMUX_TYPE spinlock = portMUX_INITIALIZER_UNLOCKED;

// ------------------------
// Local defines
// ------------------------

#define V_REF 1100

// ------------------------
// Public Variables
// ------------------------

uint16_t HAL_adc_result;

// ------------------------
// Private Variables
// ------------------------

esp_adc_cal_characteristics_t characteristics[ADC_ATTEN_MAX];
adc_atten_t attenuations[ADC1_CHANNEL_MAX] = {};
uint32_t thresholds[ADC_ATTEN_MAX];
volatile int numPWMUsed = 0,
             pwmPins[MAX_PWM_PINS],
             pwmValues[MAX_PWM_PINS];

// ------------------------
// Public functions
// ------------------------

#if ENABLED(WIFI_CUSTOM_COMMAND)

  bool wifi_custom_command(char * const command_ptr) {
    #if ENABLED(ESP3D_WIFISUPPORT)
      return esp3dlib.parse(command_ptr);
    #else
      UNUSED(command_ptr);
      return false;
    #endif
  }

#endif

<<<<<<< HEAD
void HAL_init(void) {
  TERN_(I2S_STEPPER_STREAM, i2s_init());
}
=======
void HAL_init() { TERN_(I2S_STEPPER_STREAM, i2s_init()); }
>>>>>>> 072f996a

void HAL_init_board() {

  #if ENABLED(ESP3D_WIFISUPPORT)
    esp3dlib.init();
  #elif ENABLED(WIFISUPPORT)
    wifi_init();
    TERN_(OTASUPPORT, OTA_init());
    #if ENABLED(WEBSUPPORT)
      spiffs_init();
      web_init();
    #endif
    server.begin();
  #endif

  // ESP32 uses a GPIO matrix that allows pins to be assigned to hardware serial ports.
  // The following code initializes hardware Serial1 and Serial2 to use user-defined pins
  // if they have been defined.
  #if defined(HARDWARE_SERIAL1_RX) && defined(HARDWARE_SERIAL1_TX)
    HardwareSerial Serial1(1);
    #ifdef TMC_BAUD_RATE  // use TMC_BAUD_RATE for Serial1 if defined
      Serial1.begin(TMC_BAUD_RATE, SERIAL_8N1, HARDWARE_SERIAL1_RX, HARDWARE_SERIAL1_TX);
    #else  // use default BAUDRATE if TMC_BAUD_RATE not defined
      Serial1.begin(BAUDRATE, SERIAL_8N1, HARDWARE_SERIAL1_RX, HARDWARE_SERIAL1_TX);
    #endif
  #endif
  #if defined(HARDWARE_SERIAL2_RX) && defined(HARDWARE_SERIAL2_TX)
    HardwareSerial Serial2(2);
    #ifdef TMC_BAUD_RATE  // use TMC_BAUD_RATE for Serial1 if defined
      Serial2.begin(TMC_BAUD_RATE, SERIAL_8N1, HARDWARE_SERIAL2_RX, HARDWARE_SERIAL2_TX);
    #else  // use default BAUDRATE if TMC_BAUD_RATE not defined
      Serial2.begin(BAUDRATE, SERIAL_8N1, HARDWARE_SERIAL2_RX, HARDWARE_SERIAL2_TX);
    #endif
  #endif

}

void HAL_idletask() {
  #if BOTH(WIFISUPPORT, OTASUPPORT)
    OTA_handle();
  #endif
  TERN_(ESP3D_WIFISUPPORT, esp3dlib.idletask());
}

void HAL_clear_reset_source() { }

uint8_t HAL_get_reset_source() { return rtc_get_reset_reason(1); }

void _delay_ms(int delay_ms) { delay(delay_ms); }

// return free memory between end of heap (or end bss) and whatever is current
int freeMemory() { return ESP.getFreeHeap(); }

// ------------------------
// ADC
// ------------------------
#define ADC1_CHANNEL(pin) ADC1_GPIO ## pin ## _CHANNEL

adc1_channel_t get_channel(int pin) {
  switch (pin) {
    case 39: return ADC1_CHANNEL(39);
    case 36: return ADC1_CHANNEL(36);
    case 35: return ADC1_CHANNEL(35);
    case 34: return ADC1_CHANNEL(34);
    case 33: return ADC1_CHANNEL(33);
    case 32: return ADC1_CHANNEL(32);
  }
  return ADC1_CHANNEL_MAX;
}

void adc1_set_attenuation(adc1_channel_t chan, adc_atten_t atten) {
  if (attenuations[chan] != atten) {
    adc1_config_channel_atten(chan, atten);
    attenuations[chan] = atten;
  }
}

void HAL_adc_init() {
  // Configure ADC
  adc1_config_width(ADC_WIDTH_12Bit);

  // Configure channels only if used as (re-)configuring a pin for ADC that is used elsewhere might have adverse effects
  TERN_(HAS_TEMP_ADC_0, adc1_set_attenuation(get_channel(TEMP_0_PIN), ADC_ATTEN_11db));
  TERN_(HAS_TEMP_ADC_1, adc1_set_attenuation(get_channel(TEMP_1_PIN), ADC_ATTEN_11db));
  TERN_(HAS_TEMP_ADC_2, adc1_set_attenuation(get_channel(TEMP_2_PIN), ADC_ATTEN_11db));
  TERN_(HAS_TEMP_ADC_3, adc1_set_attenuation(get_channel(TEMP_3_PIN), ADC_ATTEN_11db));
  TERN_(HAS_TEMP_ADC_4, adc1_set_attenuation(get_channel(TEMP_4_PIN), ADC_ATTEN_11db));
  TERN_(HAS_TEMP_ADC_5, adc1_set_attenuation(get_channel(TEMP_5_PIN), ADC_ATTEN_11db));
  TERN_(HAS_TEMP_ADC_6, adc2_set_attenuation(get_channel(TEMP_6_PIN), ADC_ATTEN_11db));
  TERN_(HAS_TEMP_ADC_7, adc3_set_attenuation(get_channel(TEMP_7_PIN), ADC_ATTEN_11db));
  TERN_(HAS_HEATED_BED, adc1_set_attenuation(get_channel(TEMP_BED_PIN), ADC_ATTEN_11db));
  TERN_(HAS_TEMP_CHAMBER, adc1_set_attenuation(get_channel(TEMP_CHAMBER_PIN), ADC_ATTEN_11db));
  TERN_(FILAMENT_WIDTH_SENSOR, adc1_set_attenuation(get_channel(FILWIDTH_PIN), ADC_ATTEN_11db));

  // Note that adc2 is shared with the WiFi module, which has higher priority, so the conversion may fail.
  // That's why we're not setting it up here.

  // Calculate ADC characteristics (i.e., gain and offset factors for each attenuation level)
  for (int i = 0; i < ADC_ATTEN_MAX; i++) {
    esp_adc_cal_characterize(ADC_UNIT_1, (adc_atten_t)i, ADC_WIDTH_BIT_12, V_REF, &characteristics[i]);

    // Change attenuation 100mV below the calibrated threshold
    thresholds[i] = esp_adc_cal_raw_to_voltage(4095, &characteristics[i]);
  }
}

void HAL_adc_start_conversion(const uint8_t adc_pin) {
  const adc1_channel_t chan = get_channel(adc_pin);
  uint32_t mv;
  esp_adc_cal_get_voltage((adc_channel_t)chan, &characteristics[attenuations[chan]], &mv);
  HAL_adc_result = mv * 1023.0 / 3300.0;

  // Change the attenuation level based on the new reading
  adc_atten_t atten;
  if (mv < thresholds[ADC_ATTEN_DB_0] - 100)
    atten = ADC_ATTEN_DB_0;
  else if (mv > thresholds[ADC_ATTEN_DB_0] - 50 && mv < thresholds[ADC_ATTEN_DB_2_5] - 100)
    atten = ADC_ATTEN_DB_2_5;
  else if (mv > thresholds[ADC_ATTEN_DB_2_5] - 50 && mv < thresholds[ADC_ATTEN_DB_6] - 100)
    atten = ADC_ATTEN_DB_6;
  else if (mv > thresholds[ADC_ATTEN_DB_6] - 50)
    atten = ADC_ATTEN_DB_11;
  else return;

  adc1_set_attenuation(chan, atten);
}

void analogWrite(pin_t pin, int value) {
  // Use ledc hardware for internal pins
  if (pin < 34) {
    static int cnt_channel = 1, pin_to_channel[40] = { 0 };
    if (pin_to_channel[pin] == 0) {
      ledcAttachPin(pin, cnt_channel);
      ledcSetup(cnt_channel, 490, 8);
      ledcWrite(cnt_channel, value);
      pin_to_channel[pin] = cnt_channel++;
    }
    ledcWrite(pin_to_channel[pin], value);
    return;
  }

  int idx = -1;

  // Search Pin
  for (int i = 0; i < numPWMUsed; ++i)
    if (pwmPins[i] == pin) { idx = i; break; }

  // not found ?
  if (idx < 0) {
    // No slots remaining
    if (numPWMUsed >= MAX_PWM_PINS) return;

    // Take new slot for pin
    idx = numPWMUsed;
    pwmPins[idx] = pin;
    // Start timer on first use
    if (idx == 0) HAL_timer_start(PWM_TIMER_NUM, PWM_TIMER_FREQUENCY);

    ++numPWMUsed;
  }

  // Use 7bit internal value - add 1 to have 100% high at 255
  pwmValues[idx] = (value + 1) / 2;
}

// Handle PWM timer interrupt
HAL_PWM_TIMER_ISR() {
  HAL_timer_isr_prologue(PWM_TIMER_NUM);

  static uint8_t count = 0;

  for (int i = 0; i < numPWMUsed; ++i) {
    if (count == 0)                   // Start of interval
      WRITE(pwmPins[i], pwmValues[i] ? HIGH : LOW);
    else if (pwmValues[i] == count)   // End of duration
      WRITE(pwmPins[i], LOW);
  }

  // 128 for 7 Bit resolution
  count = (count + 1) & 0x7F;

  HAL_timer_isr_epilogue(PWM_TIMER_NUM);
}

#endif // ARDUINO_ARCH_ESP32<|MERGE_RESOLUTION|>--- conflicted
+++ resolved
@@ -86,13 +86,7 @@
 
 #endif
 
-<<<<<<< HEAD
-void HAL_init(void) {
-  TERN_(I2S_STEPPER_STREAM, i2s_init());
-}
-=======
 void HAL_init() { TERN_(I2S_STEPPER_STREAM, i2s_init()); }
->>>>>>> 072f996a
 
 void HAL_init_board() {
 
