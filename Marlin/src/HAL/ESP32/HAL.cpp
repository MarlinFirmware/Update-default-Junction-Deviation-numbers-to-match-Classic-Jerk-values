--- conflicted
+++ resolved
@@ -90,11 +90,6 @@
 
 #endif
 
-<<<<<<< HEAD
-=======
-void HAL_init() { TERN_(I2S_STEPPER_STREAM, i2s_init()); }
-
->>>>>>> 5233e667
 void HAL_init_board() {
 
   #if ENABLED(ESP3D_WIFISUPPORT)
