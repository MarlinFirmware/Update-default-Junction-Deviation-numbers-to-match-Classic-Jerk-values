/**
 * Marlin 3D Printer Firmware
 * Copyright (c) 2020 MarlinFirmware [https://github.com/MarlinFirmware/Marlin]
 *
 * Based on Sprinter and grbl.
 * Copyright (c) 2011 Camiel Gubbels / Erik van der Zalm
 *
 * This program is free software: you can redistribute it and/or modify
 * it under the terms of the GNU General Public License as published by
 * the Free Software Foundation, either version 3 of the License, or
 * (at your option) any later version.
 *
 * This program is distributed in the hope that it will be useful,
 * but WITHOUT ANY WARRANTY; without even the implied warranty of
 * MERCHANTABILITY or FITNESS FOR A PARTICULAR PURPOSE.  See the
 * GNU General Public License for more details.
 *
 * You should have received a copy of the GNU General Public License
 * along with this program.  If not, see <https://www.gnu.org/licenses/>.
 *
 */
#pragma once

#include <HardwareSerial.h>
#include <libmaple/usart.h>
#include <WString.h>

#include "../../inc/MarlinConfigPre.h"
#include "../../core/serial_hook.h"

#if HAS_TFT_LVGL_UI
  extern "C" { extern char public_buf_m[100]; }
#endif

// Increase priority of serial interrupts, to reduce overflow errors
#define UART_IRQ_PRIO 1

<<<<<<< HEAD
class MarlinSerial : public HardwareSerial {
public:
  #if ENABLED(EMERGENCY_PARSER)
    const bool ep_enabled;
    EmergencyParser::State emergency_state;
    inline bool emergency_parser_enabled() { return ep_enabled; }
  #endif

  MarlinSerial(struct usart_dev *usart_device, uint8 tx_pin, uint8 rx_pin, bool TERN_(EMERGENCY_PARSER, ep_capable)) :
    HardwareSerial(usart_device, tx_pin, rx_pin)
    #if ENABLED(EMERGENCY_PARSER)
      , ep_enabled(ep_capable)
      , emergency_state(EmergencyParser::State::EP_RESET)
    #endif
    #if HAS_TFT_LVGL_UI
      , current_wpos(0)
      , line_callback(0)
      , user_pointer(0)
    #endif
    { }
=======
struct MarlinSerial : public HardwareSerial {
  MarlinSerial(struct usart_dev *usart_device, uint8 tx_pin, uint8 rx_pin) : HardwareSerial(usart_device, tx_pin, rx_pin) { }
>>>>>>> 3f01b222

  #ifdef UART_IRQ_PRIO
    // Shadow the parent methods to set IRQ priority after begin()
    void begin(uint32 baud) {
      MarlinSerial::begin(baud, SERIAL_8N1);
    }

    void begin(uint32 baud, uint8_t config) {
      HardwareSerial::begin(baud, config);
      nvic_irq_set_priority(c_dev()->irq_num, UART_IRQ_PRIO);
    }
  #endif

  #if HAS_TFT_LVGL_UI
    // Hook the serial write method to capture the output of GCode command sent via LCD
    uint32_t current_wpos;
    void (*line_callback)(void *, const char * msg);
    void *user_pointer;

    void set_hook(void (*hook)(void *, const char *), void * that) { line_callback = hook; user_pointer = that; current_wpos = 0; }

    size_t write(uint8_t c) {
      if (line_callback) {
        if (c == '\n' || current_wpos == sizeof(public_buf_m) - 1) { // End of line, probably end of command anyway
          public_buf_m[current_wpos] = 0;
          line_callback(user_pointer, public_buf_m);
          current_wpos = 0;
        }
        else
          public_buf_m[current_wpos++] = c;
      }
      return HardwareSerial::write(c);
    }
  #endif
};

typedef Serial0Type<MarlinSerial> MSerialT;

extern MSerialT MSerial1;
extern MSerialT MSerial2;
extern MSerialT MSerial3;
#if EITHER(STM32_HIGH_DENSITY, STM32_XL_DENSITY)
  extern MSerialT MSerial4;
  extern MSerialT MSerial5;
#endif<|MERGE_RESOLUTION|>--- conflicted
+++ resolved
@@ -35,31 +35,8 @@
 // Increase priority of serial interrupts, to reduce overflow errors
 #define UART_IRQ_PRIO 1
 
-<<<<<<< HEAD
-class MarlinSerial : public HardwareSerial {
-public:
-  #if ENABLED(EMERGENCY_PARSER)
-    const bool ep_enabled;
-    EmergencyParser::State emergency_state;
-    inline bool emergency_parser_enabled() { return ep_enabled; }
-  #endif
-
-  MarlinSerial(struct usart_dev *usart_device, uint8 tx_pin, uint8 rx_pin, bool TERN_(EMERGENCY_PARSER, ep_capable)) :
-    HardwareSerial(usart_device, tx_pin, rx_pin)
-    #if ENABLED(EMERGENCY_PARSER)
-      , ep_enabled(ep_capable)
-      , emergency_state(EmergencyParser::State::EP_RESET)
-    #endif
-    #if HAS_TFT_LVGL_UI
-      , current_wpos(0)
-      , line_callback(0)
-      , user_pointer(0)
-    #endif
-    { }
-=======
 struct MarlinSerial : public HardwareSerial {
   MarlinSerial(struct usart_dev *usart_device, uint8 tx_pin, uint8 rx_pin) : HardwareSerial(usart_device, tx_pin, rx_pin) { }
->>>>>>> 3f01b222
 
   #ifdef UART_IRQ_PRIO
     // Shadow the parent methods to set IRQ priority after begin()
