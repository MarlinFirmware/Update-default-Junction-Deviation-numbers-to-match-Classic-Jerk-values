--- conflicted
+++ resolved
@@ -239,10 +239,9 @@
 #define PLATFORM_M997_SUPPORT
 void flashFirmware(const int16_t);
 
-<<<<<<< HEAD
 #define HAL_SYSTICK_VALUE systick_get_count()
 #define HAL_SYSTICK_RELOAD_VALUE (SYSTICK_RELOAD_VAL + 1)
-=======
+
 #define HAL_CAN_SET_PWM_FREQ   // This HAL supports PWM Frequency adjustment
 
 /**
@@ -258,5 +257,4 @@
  *  Optionally allows inverting the duty cycle [default = false]
  *  Optionally allows changing the maximum size of the provided value to enable finer PWM duty control [default = 255]
  */
-void set_pwm_duty(const pin_t pin, const uint16_t v, const uint16_t v_size=255, const bool invert=false);
->>>>>>> c559fc82
+void set_pwm_duty(const pin_t pin, const uint16_t v, const uint16_t v_size=255, const bool invert=false);