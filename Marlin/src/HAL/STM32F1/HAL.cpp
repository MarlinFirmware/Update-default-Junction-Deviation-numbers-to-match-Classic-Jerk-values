/**
 * Marlin 3D Printer Firmware
 * Copyright (c) 2020 MarlinFirmware [https://github.com/MarlinFirmware/Marlin]
 *
 * Based on Sprinter and grbl.
 * Copyright (c) 2011 Camiel Gubbels / Erik van der Zalm
 *
 * This program is free software: you can redistribute it and/or modify
 * it under the terms of the GNU General Public License as published by
 * the Free Software Foundation, either version 3 of the License, or
 * (at your option) any later version.
 *
 * This program is distributed in the hope that it will be useful,
 * but WITHOUT ANY WARRANTY; without even the implied warranty of
 * MERCHANTABILITY or FITNESS FOR A PARTICULAR PURPOSE.  See the
 * GNU General Public License for more details.
 *
 * You should have received a copy of the GNU General Public License
 * along with this program.  If not, see <https://www.gnu.org/licenses/>.
 *
 */

/**
 * HAL for stm32duino.com based on Libmaple and compatible (STM32F1)
 */

#ifdef __STM32F1__

#include "../../inc/MarlinConfig.h"
#include "HAL.h"

#include "adc.h"
uint16_t adc_results[ADC_COUNT];

// ------------------------
// Serial ports
// ------------------------

#if defined(SERIAL_USB) && !HAS_SD_HOST_DRIVE

  USBSerial SerialUSB;
  DefaultSerial1 MSerial0(true, SerialUSB);

  #if ENABLED(EMERGENCY_PARSER)
    #include "../libmaple/usb/stm32f1/usb_reg_map.h"
    #include "libmaple/usb_cdcacm.h"
    // The original callback is not called (no way to retrieve address).
    // That callback detects a special STM32 reset sequence: this functionality is not essential
    // as M997 achieves the same.
    void my_rx_callback(unsigned int, void*) {
      // max length of 16 is enough to contain all emergency commands
      uint8 buf[16];

      //rx is usbSerialPart.endpoints[2]
      uint16 len = usb_get_ep_rx_count(USB_CDCACM_RX_ENDP);
      uint32 total = usb_cdcacm_data_available();

      if (len == 0 || total == 0 || !WITHIN(total, len, COUNT(buf)))
        return;

      // cannot get character by character due to bug in composite_cdcacm_peek_ex
      len = usb_cdcacm_peek(buf, total);

      for (uint32 i = 0; i < len; i++)
        emergency_parser.update(MSerial0.emergency_state, buf[i + total - len]);
    }
  #endif
#endif

// ------------------------
// Watchdog Timer
// ------------------------

#if ENABLED(USE_WATCHDOG)

  #include <libmaple/iwdg.h>

  void watchdogSetup() {
    // do whatever. don't remove this function.
  }

  /**
   *  The watchdog clock is 40Khz. So for a 4s or 8s interval use a /256 preescaler and 625 or 1250 reload value (counts down to 0).
   */
  #define STM32F1_WD_RELOAD TERN(WATCHDOG_DURATION_8S, 1250, 625) // 4 or 8 second timeout

  /**
   * @brief  Initialize the independent hardware watchdog.
   *
   * @return No return
   *
   * @details The watchdog clock is 40Khz. So for a 4s or 8s interval use a /256 preescaler and 625 or 1250 reload value (counts down to 0).
   */
  void MarlinHAL::watchdog_init() {
    #if DISABLED(DISABLE_WATCHDOG_INIT)
      iwdg_init(IWDG_PRE_256, STM32F1_WD_RELOAD);
    #endif
  }

  // Reset watchdog. MUST be called every 4 or 8 seconds after the
  // first watchdog_init or the STM32F1 will reset.
  void MarlinHAL::watchdog_refresh() {
    #if DISABLED(PINS_DEBUGGING) && PIN_EXISTS(LED)
      TOGGLE(LED_PIN);  // heartbeat indicator
    #endif
    iwdg_feed();
  }

#endif // USE_WATCHDOG

// ------------------------
// ADC
// ------------------------

// Watch out for recursion here! Our pin_t is signed, so pass through to Arduino -> analogRead(uint8_t)

uint16_t analogRead(const pin_t pin) {
  const bool is_analog = _GET_MODE(pin) == GPIO_INPUT_ANALOG;
  return is_analog ? analogRead(uint8_t(pin)) : 0;
}

// Wrapper to maple unprotected analogWrite
void analogWrite(const pin_t pin, int pwm_val8) {
  if (PWM_PIN(pin)) analogWrite(uint8_t(pin), pwm_val8);
}

uint16_t MarlinHAL::adc_result;

#ifndef VOXELAB_N32

<<<<<<< HEAD
#include <STM32ADC.h>
=======
// ------------------------
// Free Memory Accessor
// ------------------------

extern "C" {
  extern unsigned int _ebss; // end of bss section
}

/**
 * TODO: Change this to correct it for libmaple
 */

// return free memory between end of heap (or end bss) and whatever is current

/*
#include <wirish/syscalls.c>
//extern caddr_t _sbrk(int incr);
#ifndef CONFIG_HEAP_END
extern char _lm_heap_end;
#define CONFIG_HEAP_END ((caddr_t)&_lm_heap_end)
#endif

extern "C" {
  static int freeMemory() {
    char top = 't';
    return &top - reinterpret_cast<char*>(sbrk(0));
  }
  int freeMemory() {
    int free_memory;
    int heap_end = (int)_sbrk(0);
    free_memory = ((int)&free_memory) - ((int)heap_end);
    return free_memory;
  }
}
*/

// ------------------------
// ADC
// ------------------------

enum ADCIndex : uint8_t {
  OPTITEM(HAS_TEMP_ADC_0, TEMP_0)
  OPTITEM(HAS_TEMP_ADC_1, TEMP_1)
  OPTITEM(HAS_TEMP_ADC_2, TEMP_2)
  OPTITEM(HAS_TEMP_ADC_3, TEMP_3)
  OPTITEM(HAS_TEMP_ADC_4, TEMP_4)
  OPTITEM(HAS_TEMP_ADC_5, TEMP_5)
  OPTITEM(HAS_TEMP_ADC_6, TEMP_6)
  OPTITEM(HAS_TEMP_ADC_7, TEMP_7)
  OPTITEM(HAS_HEATED_BED, TEMP_BED)
  OPTITEM(HAS_TEMP_CHAMBER, TEMP_CHAMBER)
  OPTITEM(HAS_TEMP_ADC_PROBE, TEMP_PROBE)
  OPTITEM(HAS_TEMP_COOLER, TEMP_COOLER)
  OPTITEM(HAS_TEMP_BOARD, TEMP_BOARD)
  OPTITEM(HAS_TEMP_SOC, TEMP_SOC)
  OPTITEM(FILAMENT_WIDTH_SENSOR, FILWIDTH)
  OPTITEM(HAS_ADC_BUTTONS, ADC_KEY)
  OPTITEM(HAS_JOY_ADC_X, JOY_X)
  OPTITEM(HAS_JOY_ADC_Y, JOY_Y)
  OPTITEM(HAS_JOY_ADC_Z, JOY_Z)
  OPTITEM(POWER_MONITOR_CURRENT, POWERMON_CURRENT)
  OPTITEM(POWER_MONITOR_VOLTAGE, POWERMON_VOLTAGE)
  ADC_COUNT
};

static uint16_t adc_results[ADC_COUNT];
>>>>>>> bd6eb832

// Init the AD in continuous capture mode
void MarlinHAL::adc_init() {
  static const uint8_t adc_pins[] = {
    OPTITEM(HAS_TEMP_ADC_0, TEMP_0_PIN)
    OPTITEM(HAS_TEMP_ADC_1, TEMP_1_PIN)
    OPTITEM(HAS_TEMP_ADC_2, TEMP_2_PIN)
    OPTITEM(HAS_TEMP_ADC_3, TEMP_3_PIN)
    OPTITEM(HAS_TEMP_ADC_4, TEMP_4_PIN)
    OPTITEM(HAS_TEMP_ADC_5, TEMP_5_PIN)
    OPTITEM(HAS_TEMP_ADC_6, TEMP_6_PIN)
    OPTITEM(HAS_TEMP_ADC_7, TEMP_7_PIN)
    OPTITEM(HAS_HEATED_BED, TEMP_BED_PIN)
    OPTITEM(HAS_TEMP_CHAMBER, TEMP_CHAMBER_PIN)
    OPTITEM(HAS_TEMP_ADC_PROBE, TEMP_PROBE_PIN)
    OPTITEM(HAS_TEMP_COOLER, TEMP_COOLER_PIN)
    OPTITEM(HAS_TEMP_BOARD, TEMP_BOARD_PIN)
    OPTITEM(HAS_TEMP_SOC, TEMP_SOC_PIN)
    OPTITEM(FILAMENT_WIDTH_SENSOR, FILWIDTH_PIN)
    OPTITEM(HAS_ADC_BUTTONS, ADC_KEYPAD_PIN)
    OPTITEM(HAS_JOY_ADC_X, JOY_X_PIN)
    OPTITEM(HAS_JOY_ADC_Y, JOY_Y_PIN)
    OPTITEM(HAS_JOY_ADC_Z, JOY_Z_PIN)
    OPTITEM(POWER_MONITOR_CURRENT, POWER_MONITOR_CURRENT_PIN)
    OPTITEM(POWER_MONITOR_VOLTAGE, POWER_MONITOR_VOLTAGE_PIN)
  };
  static STM32ADC adc(ADC1);
  // Configure the ADC
  adc.calibrate();
  adc.setSampleRate((F_CPU > 72000000) ? ADC_SMPR_71_5 : ADC_SMPR_41_5); // 71.5 or 41.5 ADC cycles
  adc.setPins((uint8_t *)adc_pins, ADC_COUNT);
  adc.setDMA(adc_results, uint16_t(ADC_COUNT), uint32_t(DMA_MINC_MODE | DMA_CIRC_MODE), nullptr);
  adc.setScanMode();
  adc.setContinuous();
  adc.startConversion();
}

#endif // !VOXELAB_N32

void MarlinHAL::adc_start(const pin_t pin) {
  #define __TCASE(N,I) case N: pin_index = I; break;
  #define _TCASE(C,N,I) TERN_(C, __TCASE(N, I))
  ADCIndex pin_index;
  switch (pin) {
    default: return;
    _TCASE(HAS_TEMP_ADC_0,        TEMP_0_PIN,                TEMP_0)
    _TCASE(HAS_TEMP_ADC_1,        TEMP_1_PIN,                TEMP_1)
    _TCASE(HAS_TEMP_ADC_2,        TEMP_2_PIN,                TEMP_2)
    _TCASE(HAS_TEMP_ADC_3,        TEMP_3_PIN,                TEMP_3)
    _TCASE(HAS_TEMP_ADC_4,        TEMP_4_PIN,                TEMP_4)
    _TCASE(HAS_TEMP_ADC_5,        TEMP_5_PIN,                TEMP_5)
    _TCASE(HAS_TEMP_ADC_6,        TEMP_6_PIN,                TEMP_6)
    _TCASE(HAS_TEMP_ADC_7,        TEMP_7_PIN,                TEMP_7)
    _TCASE(HAS_HEATED_BED,        TEMP_BED_PIN,              TEMP_BED)
    _TCASE(HAS_TEMP_CHAMBER,      TEMP_CHAMBER_PIN,          TEMP_CHAMBER)
    _TCASE(HAS_TEMP_ADC_PROBE,    TEMP_PROBE_PIN,            TEMP_PROBE)
    _TCASE(HAS_TEMP_COOLER,       TEMP_COOLER_PIN,           TEMP_COOLER)
    _TCASE(HAS_TEMP_BOARD,        TEMP_BOARD_PIN,            TEMP_BOARD)
    _TCASE(HAS_TEMP_SOC,          TEMP_SOC_PIN,              TEMP_SOC)
    _TCASE(HAS_JOY_ADC_X,         JOY_X_PIN,                 JOY_X)
    _TCASE(HAS_JOY_ADC_Y,         JOY_Y_PIN,                 JOY_Y)
    _TCASE(HAS_JOY_ADC_Z,         JOY_Z_PIN,                 JOY_Z)
    _TCASE(FILAMENT_WIDTH_SENSOR, FILWIDTH_PIN,              FILWIDTH)
    _TCASE(HAS_ADC_BUTTONS,       ADC_KEYPAD_PIN,            ADC_KEY)
    _TCASE(POWER_MONITOR_CURRENT, POWER_MONITOR_CURRENT_PIN, POWERMON_CURRENT)
    _TCASE(POWER_MONITOR_VOLTAGE, POWER_MONITOR_VOLTAGE_PIN, POWERMON_VOLTAGE)
  }
  adc_result = (adc_results[(int)pin_index] & 0xFFF) >> (12 - HAL_ADC_RESOLUTION); // shift out unused bits
}

// ------------------------
// Public functions
// ------------------------

void NVIC_SetPriorityGrouping(uint32_t PriorityGroup) {
  uint32_t reg_value;
  uint32_t PriorityGroupTmp = (PriorityGroup & (uint32_t)0x07);               // only values 0..7 are used

  reg_value  =  SCB->AIRCR;                                                   // read old register configuration
  reg_value &= ~(SCB_AIRCR_VECTKEY_Msk | SCB_AIRCR_PRIGROUP_Msk);             // clear bits to change
  reg_value  =  (reg_value                                 |
                ((uint32_t)0x5FA << SCB_AIRCR_VECTKEY_Pos) |
                (PriorityGroupTmp << 8));                                     // Insert write key & priority group
  SCB->AIRCR =  reg_value;
}

void flashFirmware(const int16_t) { hal.reboot(); }

//
// Leave PA11/PA12 intact if USBSerial is not used
//
#if SERIAL_USB
  namespace wirish { namespace priv {
    #if SERIAL_PORT > 0
      #if SERIAL_PORT2
        #if SERIAL_PORT2 > 0
          void board_setup_usb() {}
        #endif
      #else
        void board_setup_usb() {}
      #endif
    #endif
  } }
#endif

TERN_(POSTMORTEM_DEBUGGING, extern void install_min_serial());

// ------------------------
// MarlinHAL class
// ------------------------

void MarlinHAL::init() {
  NVIC_SetPriorityGrouping(0x3);
  #if PIN_EXISTS(LED)
    OUT_WRITE(LED_PIN, LOW);
  #endif
  #if HAS_SD_HOST_DRIVE
    MSC_SD_init();
  #elif ALL(SERIAL_USB, EMERGENCY_PARSER)
    usb_cdcacm_set_hooks(USB_CDCACM_HOOK_RX, my_rx_callback);
  #endif
  #if PIN_EXISTS(USB_CONNECT)
    OUT_WRITE(USB_CONNECT_PIN, !USB_CONNECT_INVERTING);  // USB clear connection
    delay(1000);                                         // Give OS time to notice
    WRITE(USB_CONNECT_PIN, USB_CONNECT_INVERTING);
  #endif
  TERN_(POSTMORTEM_DEBUGGING, install_min_serial());    // Install the minimal serial handler
}

// HAL idle task
void MarlinHAL::idletask() {
  #if HAS_SHARED_MEDIA
    /**
     * When Marlin is using the SD card it should be locked to prevent it being
     * accessed from a PC over USB.
     * Other HALs use (IS_SD_PRINTING() || IS_SD_FILE_OPEN()) to check for access
     * but this won't reliably detect other file operations. To be safe we just lock
     * the drive whenever Marlin has it mounted. LCDs should include an Unmount
     * command so drives can be released as needed.
     */
    /* Copied from LPC1768 framework. Should be fixed later to process HAS_SD_HOST_DRIVE */
    //if (!drive_locked()) // TODO
    MarlinMSC.loop(); // Process USB mass storage device class loop
  #endif
}

void MarlinHAL::reboot() { nvic_sys_reset(); }

#endif // __STM32F1__<|MERGE_RESOLUTION|>--- conflicted
+++ resolved
@@ -128,76 +128,7 @@
 
 #ifndef VOXELAB_N32
 
-<<<<<<< HEAD
 #include <STM32ADC.h>
-=======
-// ------------------------
-// Free Memory Accessor
-// ------------------------
-
-extern "C" {
-  extern unsigned int _ebss; // end of bss section
-}
-
-/**
- * TODO: Change this to correct it for libmaple
- */
-
-// return free memory between end of heap (or end bss) and whatever is current
-
-/*
-#include <wirish/syscalls.c>
-//extern caddr_t _sbrk(int incr);
-#ifndef CONFIG_HEAP_END
-extern char _lm_heap_end;
-#define CONFIG_HEAP_END ((caddr_t)&_lm_heap_end)
-#endif
-
-extern "C" {
-  static int freeMemory() {
-    char top = 't';
-    return &top - reinterpret_cast<char*>(sbrk(0));
-  }
-  int freeMemory() {
-    int free_memory;
-    int heap_end = (int)_sbrk(0);
-    free_memory = ((int)&free_memory) - ((int)heap_end);
-    return free_memory;
-  }
-}
-*/
-
-// ------------------------
-// ADC
-// ------------------------
-
-enum ADCIndex : uint8_t {
-  OPTITEM(HAS_TEMP_ADC_0, TEMP_0)
-  OPTITEM(HAS_TEMP_ADC_1, TEMP_1)
-  OPTITEM(HAS_TEMP_ADC_2, TEMP_2)
-  OPTITEM(HAS_TEMP_ADC_3, TEMP_3)
-  OPTITEM(HAS_TEMP_ADC_4, TEMP_4)
-  OPTITEM(HAS_TEMP_ADC_5, TEMP_5)
-  OPTITEM(HAS_TEMP_ADC_6, TEMP_6)
-  OPTITEM(HAS_TEMP_ADC_7, TEMP_7)
-  OPTITEM(HAS_HEATED_BED, TEMP_BED)
-  OPTITEM(HAS_TEMP_CHAMBER, TEMP_CHAMBER)
-  OPTITEM(HAS_TEMP_ADC_PROBE, TEMP_PROBE)
-  OPTITEM(HAS_TEMP_COOLER, TEMP_COOLER)
-  OPTITEM(HAS_TEMP_BOARD, TEMP_BOARD)
-  OPTITEM(HAS_TEMP_SOC, TEMP_SOC)
-  OPTITEM(FILAMENT_WIDTH_SENSOR, FILWIDTH)
-  OPTITEM(HAS_ADC_BUTTONS, ADC_KEY)
-  OPTITEM(HAS_JOY_ADC_X, JOY_X)
-  OPTITEM(HAS_JOY_ADC_Y, JOY_Y)
-  OPTITEM(HAS_JOY_ADC_Z, JOY_Z)
-  OPTITEM(POWER_MONITOR_CURRENT, POWERMON_CURRENT)
-  OPTITEM(POWER_MONITOR_VOLTAGE, POWERMON_VOLTAGE)
-  ADC_COUNT
-};
-
-static uint16_t adc_results[ADC_COUNT];
->>>>>>> bd6eb832
 
 // Init the AD in continuous capture mode
 void MarlinHAL::adc_init() {
