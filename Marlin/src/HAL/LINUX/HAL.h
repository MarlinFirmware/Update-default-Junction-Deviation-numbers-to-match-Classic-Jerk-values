/**
 * Marlin 3D Printer Firmware
 *
 * Copyright (c) 2020 MarlinFirmware [https://github.com/MarlinFirmware/Marlin]
 * Copyright (c) 2016 Bob Cousins bobcousins42@googlemail.com
 * Copyright (c) 2015-2016 Nico Tonnhofer wurstnase.reprap@gmail.com
 *
 * This program is free software: you can redistribute it and/or modify
 * it under the terms of the GNU General Public License as published by
 * the Free Software Foundation, either version 3 of the License, or
 * (at your option) any later version.
 *
 * This program is distributed in the hope that it will be useful,
 * but WITHOUT ANY WARRANTY; without even the implied warranty of
 * MERCHANTABILITY or FITNESS FOR A PARTICULAR PURPOSE.  See the
 * GNU General Public License for more details.
 *
 * You should have received a copy of the GNU General Public License
 * along with this program.  If not, see <https://www.gnu.org/licenses/>.
 *
 */
#pragma once

#include <iostream>
#include <stdint.h>
#include <stdarg.h>
#undef min
#undef max
#include <algorithm>

#include "hardware/Clock.h"

#include "../shared/Marduino.h"
#include "../shared/math_32bit.h"
#include "../shared/HAL_SPI.h"
#include "fastio.h"
#include "watchdog.h"
#include "serial.h"

// ------------------------
// Defines
// ------------------------

#define CPU_32_BIT
#define SHARED_SERVOS HAS_SERVOS  // Use shared/servos.cpp

#define F_CPU 100000000UL
#define SystemCoreClock F_CPU

#define DELAY_CYCLES(x) Clock::delayCycles(x)

#define CPU_ST7920_DELAY_1 600
#define CPU_ST7920_DELAY_2 750
#define CPU_ST7920_DELAY_3 750

void _printf(const  char *format, ...);
void _putc(uint8_t c);
uint8_t _getc();

//arduino: Print.h
#define DEC 10
#define HEX 16
#define OCT  8
#define BIN  2
//arduino: binary.h (weird defines)
#define B01 1
#define B10 2

// ------------------------
// Serial ports
// ------------------------

extern MSerialT usb_serial;
#define MYSERIAL1 usb_serial

//
// Interrupts
//
#define CRITICAL_SECTION_START()
#define CRITICAL_SECTION_END()

// ADC
#define HAL_ADC_VREF           5.0
#define HAL_ADC_RESOLUTION    10
<<<<<<< HEAD
#define HAL_ANALOG_SELECT(ch)
=======
>>>>>>> 57315f02

// ------------------------
// Class Utilities
// ------------------------

#pragma GCC diagnostic push
#if GCC_VERSION <= 50000
  #pragma GCC diagnostic ignored "-Wunused-function"
#endif

int freeMemory();

#pragma GCC diagnostic pop

// ------------------------
// MarlinHAL Class
// ------------------------

class MarlinHAL {
public:

  // Earliest possible init, before setup()
  MarlinHAL() {}

  static inline void init() {}        // Called early in setup()
  static inline void init_board() {}  // Called less early in setup()
  static void reboot();               // Reset the application state and GPIO

  static inline bool isr_state() { return true; }
  static inline void isr_on()  {}
  static inline void isr_off() {}

  static inline void delay_ms(const int ms) { _delay_ms(ms); }

  // Tasks, called from idle()
  static inline void idletask() {}

  // Reset
  static constexpr uint8_t reset_reason = RST_POWER_ON;
  static inline uint8_t get_reset_source() { return reset_reason; }
  static inline void clear_reset_source() {}

  // Free SRAM
  static inline int freeMemory() { return ::freeMemory(); }

  //
  // ADC Methods
  //

  static uint8_t active_ch;

  // Called by Temperature::init once at startup
  static inline void adc_init() {}

  // Called by Temperature::init for each sensor at startup
  static inline void adc_enable(const uint8_t) {}

  // Begin ADC sampling on the given channel
  static inline void adc_start(const pin_t ch) { active_ch = ch; }

  // Is the ADC ready for reading?
  static inline bool adc_ready() { return true; }

  // The current value of the ADC register
  static uint16_t adc_value();

  /**
   * Set the PWM duty cycle for the pin to the given value.
   * No option to change the resolution or invert the duty cycle.
   */
  static inline void set_pwm_duty(const pin_t pin, const uint16_t v, const uint16_t=255, const bool=false) {
    analogWrite(pin, v);
  }

  static inline void set_pwm_frequency(const pin_t, int) {}
};

extern MarlinHAL hal;<|MERGE_RESOLUTION|>--- conflicted
+++ resolved
@@ -82,10 +82,6 @@
 // ADC
 #define HAL_ADC_VREF           5.0
 #define HAL_ADC_RESOLUTION    10
-<<<<<<< HEAD
-#define HAL_ANALOG_SELECT(ch)
-=======
->>>>>>> 57315f02
 
 // ------------------------
 // Class Utilities
