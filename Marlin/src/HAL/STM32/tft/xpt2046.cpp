--- conflicted
+++ resolved
@@ -153,22 +153,13 @@
   return (data[0] + data[1]) >> 1;
 }
 
-<<<<<<< HEAD
-uint16_t XPT2046::HardwareIO(uint16_t data) {
+uint16_t XPT2046::hardwareIO(uint16_t data) {
   #ifdef STM32H7xx
     MODIFY_REG(SPIx.Instance->CR2, SPI_CR2_TSIZE, 1);
     __HAL_SPI_ENABLE(&SPIx);
     SET_BIT(SPIx.Instance->CR1, SPI_CR1_CSTART);
 
     SPIx.Instance->TXDR = data;
-=======
-uint16_t XPT2046::hardwareIO(uint16_t data) {
-  __HAL_SPI_ENABLE(&SPIx);
-  while ((SPIx.Instance->SR & SPI_FLAG_TXE) != SPI_FLAG_TXE) {}
-  SPIx.Instance->DR = data;
-  while ((SPIx.Instance->SR & SPI_FLAG_RXNE) != SPI_FLAG_RXNE) {}
-  __HAL_SPI_DISABLE(&SPIx);
->>>>>>> f766a90f
 
     while (!__HAL_SPI_GET_FLAG(&SPIx, SPI_SR_EOT)) {}
     data = SPIx.Instance->RXDR;
