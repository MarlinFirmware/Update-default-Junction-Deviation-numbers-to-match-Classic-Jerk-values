/**
 * Marlin 3D Printer Firmware
 *
 * Copyright (c) 2020 MarlinFirmware [https://github.com/MarlinFirmware/Marlin]
 * Copyright (c) 2016 Bob Cousins bobcousins42@googlemail.com
 * Copyright (c) 2015-2016 Nico Tonnhofer wurstnase.reprap@gmail.com
 * Copyright (c) 2017 Victor Perez
 *
 * This program is free software: you can redistribute it and/or modify
 * it under the terms of the GNU General Public License as published by
 * the Free Software Foundation, either version 3 of the License, or
 * (at your option) any later version.
 *
 * This program is distributed in the hope that it will be useful,
 * but WITHOUT ANY WARRANTY; without even the implied warranty of
 * MERCHANTABILITY or FITNESS FOR A PARTICULAR PURPOSE.  See the
 * GNU General Public License for more details.
 *
 * You should have received a copy of the GNU General Public License
 * along with this program.  If not, see <https://www.gnu.org/licenses/>.
 *
 */
#pragma once

#define CPU_32_BIT

#include "../../core/macros.h"
#include "../shared/Marduino.h"
#include "../shared/math_32bit.h"
#include "../shared/HAL_SPI.h"
#include "fastio.h"
#include "Servo.h"
#include "watchdog.h"
#include "MarlinSerial.h"

#include "../../inc/MarlinConfigPre.h"

#include <stdint.h>

//
// Default graphical display delays
//
#define CPU_ST7920_DELAY_1 300
#define CPU_ST7920_DELAY_2  40
#define CPU_ST7920_DELAY_3 340

// ------------------------
// Serial ports
// ------------------------
#ifdef USBCON
  #include <USBSerial.h>
  #include "../../core/serial_hook.h"
  typedef ForwardSerial1Class< decltype(SerialUSB) > DefaultSerial1;
  extern DefaultSerial1 MSerial0;
#endif

#define _MSERIAL(X) MSerial##X
#define MSERIAL(X) _MSERIAL(X)

#if SERIAL_PORT == -1
  #define MYSERIAL1 MSerial0
#elif WITHIN(SERIAL_PORT, 1, 6)
  #define MYSERIAL1 MSERIAL(SERIAL_PORT)
#else
  #error "SERIAL_PORT must be from 1 to 6. You can also use -1 if the board supports Native USB."
#endif

#ifdef SERIAL_PORT_2
  #if SERIAL_PORT_2 == -1
    #define MYSERIAL2 MSerial0
  #elif WITHIN(SERIAL_PORT_2, 1, 6)
    #define MYSERIAL2 MSERIAL(SERIAL_PORT_2)
  #else
    #error "SERIAL_PORT_2 must be from 1 to 6. You can also use -1 if the board supports Native USB."
  #endif
#endif

#ifdef SERIAL_PORT_3
  #if SERIAL_PORT_3 == -1
    #define MYSERIAL3 MSerial0
  #elif WITHIN(SERIAL_PORT_3, 1, 6)
    #define MYSERIAL3 MSERIAL(SERIAL_PORT_3)
  #else
    #error "SERIAL_PORT_3 must be from 1 to 6. You can also use -1 if the board supports Native USB."
  #endif
#endif

#ifdef MMU2_SERIAL_PORT
  #if MMU2_SERIAL_PORT == -1
    #define MMU2_SERIAL MSerial0
  #elif WITHIN(MMU2_SERIAL_PORT, 1, 6)
    #define MMU2_SERIAL MSERIAL(MMU2_SERIAL_PORT)
  #else
    #error "MMU2_SERIAL_PORT must be from 1 to 6. You can also use -1 if the board supports Native USB."
  #endif
#endif

#ifdef LCD_SERIAL_PORT
  #if LCD_SERIAL_PORT == -1
    #define LCD_SERIAL MSerial0
  #elif WITHIN(LCD_SERIAL_PORT, 1, 6)
    #define LCD_SERIAL MSERIAL(LCD_SERIAL_PORT)
  #else
    #error "LCD_SERIAL_PORT must be from 1 to 6. You can also use -1 if the board supports Native USB."
  #endif
  #if HAS_DGUS_LCD
    #define SERIAL_GET_TX_BUFFER_FREE() LCD_SERIAL.availableForWrite()
  #endif
#endif

/**
 * TODO: review this to return 1 for pins that are not analog input
 */
#ifndef analogInputToDigitalPin
  #define analogInputToDigitalPin(p) (p)
#endif

//
// Interrupts
//
#define CRITICAL_SECTION_START()  const bool irqon = !__get_PRIMASK(); __disable_irq()
#define CRITICAL_SECTION_END()    if (irqon) __enable_irq()
#define cli() __disable_irq()
#define sei() __enable_irq()

// ------------------------
// Types
// ------------------------

#ifdef STM32G0B1xx
  typedef int32_t pin_t;
#else
  typedef int16_t pin_t;
#endif

class libServo;
typedef libServo hal_servo_t;
#define PAUSE_SERVO_OUTPUT() libServo::pause_all_servos()
#define RESUME_SERVO_OUTPUT() libServo::resume_all_servos()

// ------------------------
// ADC
// ------------------------

<<<<<<< HEAD
#define HAL_ANALOG_SELECT(pin) hal.adc_enable(pin)

=======
>>>>>>> 57315f02
#ifdef ADC_RESOLUTION
  #define HAL_ADC_RESOLUTION ADC_RESOLUTION
#else
  #define HAL_ADC_RESOLUTION 12
#endif

#define HAL_ADC_VREF         3.3

//
// Pin Mapping for M42, M43, M226
//
#define GET_PIN_MAP_PIN(index) index
#define GET_PIN_MAP_INDEX(pin) pin
#define PARSED_PIN_INDEX(code, dval) parser.intval(code, dval)

#ifdef STM32F1xx
  #define JTAG_DISABLE() AFIO_DBGAFR_CONFIG(AFIO_MAPR_SWJ_CFG_JTAGDISABLE)
  #define JTAGSWD_DISABLE() AFIO_DBGAFR_CONFIG(AFIO_MAPR_SWJ_CFG_DISABLE)
  #define JTAGSWD_RESET() AFIO_DBGAFR_CONFIG(AFIO_MAPR_SWJ_CFG_RESET); // Reset: FULL SWD+JTAG
#endif

#define PLATFORM_M997_SUPPORT
void flashFirmware(const int16_t);

// Maple Compatibility
typedef void (*systickCallback_t)(void);
void systick_attach_callback(systickCallback_t cb);
void HAL_SYSTICK_Callback();

extern volatile uint32_t systick_uptime_millis;

#define HAL_CAN_SET_PWM_FREQ   // This HAL supports PWM Frequency adjustment

// ------------------------
// Class Utilities
// ------------------------

// Memory related
#define __bss_end __bss_end__

extern "C" char* _sbrk(int incr);

#pragma GCC diagnostic push
#if GCC_VERSION <= 50000
  #pragma GCC diagnostic ignored "-Wunused-function"
#endif

static inline int freeMemory() {
  volatile char top;
  return &top - reinterpret_cast<char*>(_sbrk(0));
}

#pragma GCC diagnostic pop

// ------------------------
// MarlinHAL Class
// ------------------------

class MarlinHAL {
public:

  // Earliest possible init, before setup()
  MarlinHAL() {}

  static void init();                 // Called early in setup()
  static inline void init_board() {}  // Called less early in setup()
  static void reboot();               // Restart the firmware from 0x0

  static inline bool isr_state() { return !__get_PRIMASK(); }
  static inline void isr_on()  { sei(); }
  static inline void isr_off() { cli(); }

  static inline void delay_ms(const int ms) { delay(ms); }

  // Tasks, called from idle()
  static void idletask();

  // Reset
  static uint8_t get_reset_source();
  static void clear_reset_source();

  // Free SRAM
  static inline int freeMemory() { return ::freeMemory(); }

  //
  // ADC Methods
  //

  static uint16_t adc_result;

  // Called by Temperature::init once at startup
  static inline void adc_init() {
    analogReadResolution(HAL_ADC_RESOLUTION);
  }

  // Called by Temperature::init for each sensor at startup
  static inline void adc_enable(const pin_t pin) { pinMode(pin, INPUT); }

  // Begin ADC sampling on the given channel
  static void adc_start(const pin_t pin) { adc_result = analogRead(pin); }

  // Is the ADC ready for reading?
  static inline bool adc_ready() { return true; }

  // The current value of the ADC register
  static uint16_t adc_value() { return adc_result; }

  /**
   * Set the PWM duty cycle for the pin to the given value.
   * Optionally invert the duty cycle [default = false]
   * Optionally change the maximum size of the provided value to enable finer PWM duty control [default = 255]
   */
  static void set_pwm_duty(const pin_t pin, const uint16_t v, const uint16_t v_size=255, const bool invert=false);

  /**
   * Set the frequency of the timer for the given pin.
   * All Timer PWM pins run at the same frequency.
   */
  static void set_pwm_frequency(const pin_t pin, int f_desired);

};

extern MarlinHAL hal;<|MERGE_RESOLUTION|>--- conflicted
+++ resolved
@@ -142,11 +142,6 @@
 // ADC
 // ------------------------
 
-<<<<<<< HEAD
-#define HAL_ANALOG_SELECT(pin) hal.adc_enable(pin)
-
-=======
->>>>>>> 57315f02
 #ifdef ADC_RESOLUTION
   #define HAL_ADC_RESOLUTION ADC_RESOLUTION
 #else
