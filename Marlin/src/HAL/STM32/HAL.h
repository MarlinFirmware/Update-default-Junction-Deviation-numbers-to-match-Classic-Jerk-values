--- conflicted
+++ resolved
@@ -138,15 +138,7 @@
 
 typedef double isr_float_t;   // FPU ops are used for single-precision, so use double for ISRs.
 
-<<<<<<< HEAD
-#if defined(STM32G0B1xx) || defined(STM32H7xx) || defined(STM32F7xx)
-  typedef int32_t pin_t;
-#else
-  typedef int16_t pin_t;
-#endif
-=======
 typedef int32_t pin_t;        // Parity with platform/ststm32
->>>>>>> 0c3d1cf5
 
 class libServo;
 typedef libServo hal_servo_t;
