/**
 * Marlin 3D Printer Firmware
 *
 * Copyright (c) 2020 MarlinFirmware [https://github.com/MarlinFirmware/Marlin]
 * Copyright (c) 2016 Bob Cousins bobcousins42@googlemail.com
 * Copyright (c) 2015-2016 Nico Tonnhofer wurstnase.reprap@gmail.com
 * Copyright (c) 2017 Victor Perez
 *
 * This program is free software: you can redistribute it and/or modify
 * it under the terms of the GNU General Public License as published by
 * the Free Software Foundation, either version 3 of the License, or
 * (at your option) any later version.
 *
 * This program is distributed in the hope that it will be useful,
 * but WITHOUT ANY WARRANTY; without even the implied warranty of
 * MERCHANTABILITY or FITNESS FOR A PARTICULAR PURPOSE.  See the
 * GNU General Public License for more details.
 *
 * You should have received a copy of the GNU General Public License
 * along with this program.  If not, see <https://www.gnu.org/licenses/>.
 *
 */
#pragma once

#define CPU_32_BIT

#include "../../core/macros.h"
#include "../shared/Marduino.h"
#include "../shared/math_32bit.h"
#include "../shared/HAL_SPI.h"
#include "fastio.h"
#include "Servo.h"
#include "watchdog.h"
#include "MarlinSerial.h"

#include "../../inc/MarlinConfigPre.h"

#include <stdint.h>

//
// Serial Ports
//
#ifdef USBCON
  #include <USBSerial.h>
  #include "../../core/serial_hook.h"
  typedef ForwardSerial1Class< decltype(SerialUSB) > DefaultSerial1;
  extern DefaultSerial1 MSerial0;
#endif

#define _MSERIAL(X) MSerial##X
#define MSERIAL(X) _MSERIAL(X)

#if SERIAL_PORT == -1
  #define MYSERIAL1 MSerial0
#elif WITHIN(SERIAL_PORT, 1, 6)
  #define MYSERIAL1 MSERIAL(SERIAL_PORT)
#else
  #error "SERIAL_PORT must be from 1 to 6. You can also use -1 if the board supports Native USB."
#endif

#ifdef SERIAL_PORT_2
  #if SERIAL_PORT_2 == -1
    #define MYSERIAL2 MSerial0
  #elif WITHIN(SERIAL_PORT_2, 1, 6)
    #define MYSERIAL2 MSERIAL(SERIAL_PORT_2)
  #else
    #error "SERIAL_PORT_2 must be from 1 to 6. You can also use -1 if the board supports Native USB."
<<<<<<< HEAD
=======
  #endif
#endif

#ifdef SERIAL_PORT_3
  #if SERIAL_PORT_3 == -1
    #define MYSERIAL3 MSerial0
  #elif WITHIN(SERIAL_PORT_3, 1, 6)
    #define MYSERIAL3 MSERIAL(SERIAL_PORT_3)
  #else
    #error "SERIAL_PORT_3 must be from 1 to 6. You can also use -1 if the board supports Native USB."
>>>>>>> 4428affc
  #endif
#endif

#ifdef MMU2_SERIAL_PORT
  #if MMU2_SERIAL_PORT == -1
    #define MMU2_SERIAL MSerial0
  #elif WITHIN(MMU2_SERIAL_PORT, 1, 6)
    #define MMU2_SERIAL MSERIAL(MMU2_SERIAL_PORT)
  #else
    #error "MMU2_SERIAL_PORT must be from 1 to 6. You can also use -1 if the board supports Native USB."
  #endif
#endif

#ifdef LCD_SERIAL_PORT
  #if LCD_SERIAL_PORT == -1
    #define LCD_SERIAL MSerial0
  #elif WITHIN(LCD_SERIAL_PORT, 1, 6)
    #define LCD_SERIAL MSERIAL(LCD_SERIAL_PORT)
  #else
    #error "LCD_SERIAL_PORT must be from 1 to 6. You can also use -1 if the board supports Native USB."
  #endif
  #if HAS_DGUS_LCD
    #define SERIAL_GET_TX_BUFFER_FREE() LCD_SERIAL.availableForWrite()
  #endif
#endif

/**
 * TODO: review this to return 1 for pins that are not analog input
 */
#ifndef analogInputToDigitalPin
  #define analogInputToDigitalPin(p) (p)
#endif

#define CRITICAL_SECTION_START()  uint32_t primask = __get_PRIMASK(); __disable_irq()
#define CRITICAL_SECTION_END()    if (!primask) __enable_irq()
#define ISRS_ENABLED() (!__get_PRIMASK())
#define ENABLE_ISRS()  __enable_irq()
#define DISABLE_ISRS() __disable_irq()
#define cli() __disable_irq()
#define sei() __enable_irq()

// On AVR this is in math.h?
#define square(x) ((x)*(x))

// ------------------------
// Types
// ------------------------

typedef int16_t pin_t;

#define HAL_SERVO_LIB libServo
#define PAUSE_SERVO_OUTPUT() libServo::pause_all_servos()
#define RESUME_SERVO_OUTPUT() libServo::resume_all_servos()

// ------------------------
// Public Variables
// ------------------------

// result of last ADC conversion
extern uint16_t HAL_adc_result;

// ------------------------
// Public functions
// ------------------------

// Memory related
#define __bss_end __bss_end__

// Enable hooks into  setup for HAL
void HAL_init();
#define HAL_IDLETASK 1
void HAL_idletask();

// Clear reset reason
void HAL_clear_reset_source();

// Reset reason
uint8_t HAL_get_reset_source();

void HAL_reboot();

void _delay_ms(const int delay);

extern "C" char* _sbrk(int incr);

#pragma GCC diagnostic push
#pragma GCC diagnostic ignored "-Wunused-function"

static inline int freeMemory() {
  volatile char top;
  return &top - reinterpret_cast<char*>(_sbrk(0));
}

#pragma GCC diagnostic pop

//
// ADC
//

#define HAL_ANALOG_SELECT(pin) pinMode(pin, INPUT)

#define HAL_ADC_VREF         3.3
#define HAL_ADC_RESOLUTION  ADC_RESOLUTION // 12
#define HAL_START_ADC(pin)  HAL_adc_start_conversion(pin)
#define HAL_READ_ADC()      HAL_adc_result
#define HAL_ADC_READY()     true

inline void HAL_adc_init() { analogReadResolution(HAL_ADC_RESOLUTION); }

void HAL_adc_start_conversion(const uint8_t adc_pin);

uint16_t HAL_adc_get_result();

#define GET_PIN_MAP_PIN(index) index
#define GET_PIN_MAP_INDEX(pin) pin
#define PARSED_PIN_INDEX(code, dval) parser.intval(code, dval)

#ifdef STM32F1xx
  #define JTAG_DISABLE() AFIO_DBGAFR_CONFIG(AFIO_MAPR_SWJ_CFG_JTAGDISABLE)
  #define JTAGSWD_DISABLE() AFIO_DBGAFR_CONFIG(AFIO_MAPR_SWJ_CFG_DISABLE)
#endif

#define PLATFORM_M997_SUPPORT
void flashFirmware(const int16_t);

// Maple Compatibility
typedef void (*systickCallback_t)(void);
void systick_attach_callback(systickCallback_t cb);
void HAL_SYSTICK_Callback();

extern volatile uint32_t systick_uptime_millis;

#define HAL_CAN_SET_PWM_FREQ   // This HAL supports PWM Frequency adjustment

/**
 * set_pwm_frequency
 *  Set the frequency of the timer corresponding to the provided pin
 *  All Timer PWM pins run at the same frequency
 */
void set_pwm_frequency(const pin_t pin, int f_desired);

/**
 * set_pwm_duty
 *  Set the PWM duty cycle of the provided pin to the provided value
 *  Optionally allows inverting the duty cycle [default = false]
 *  Optionally allows changing the maximum size of the provided value to enable finer PWM duty control [default = 255]
 */
void set_pwm_duty(const pin_t pin, const uint16_t v, const uint16_t v_size=255, const bool invert=false);<|MERGE_RESOLUTION|>--- conflicted
+++ resolved
@@ -65,8 +65,6 @@
     #define MYSERIAL2 MSERIAL(SERIAL_PORT_2)
   #else
     #error "SERIAL_PORT_2 must be from 1 to 6. You can also use -1 if the board supports Native USB."
-<<<<<<< HEAD
-=======
   #endif
 #endif
 
@@ -77,7 +75,6 @@
     #define MYSERIAL3 MSERIAL(SERIAL_PORT_3)
   #else
     #error "SERIAL_PORT_3 must be from 1 to 6. You can also use -1 if the board supports Native USB."
->>>>>>> 4428affc
   #endif
 #endif
 
