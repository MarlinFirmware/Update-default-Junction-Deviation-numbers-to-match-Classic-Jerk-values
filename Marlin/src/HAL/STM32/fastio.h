--- conflicted
+++ resolved
@@ -82,12 +82,8 @@
 #define IS_INPUT(IO)
 #define IS_OUTPUT(IO)
 
-<<<<<<< HEAD
-#define PWM_PIN(P)              true //digitalPinHasPWM(P)
-=======
 #define PWM_PIN(P)              digitalPinHasPWM(P)
 #define NO_COMPILE_TIME_PWM
->>>>>>> 02643167
 
 // digitalRead/Write wrappers
 #define extDigitalRead(IO)    digitalRead(IO)
