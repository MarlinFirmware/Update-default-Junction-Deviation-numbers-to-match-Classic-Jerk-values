--- conflicted
+++ resolved
@@ -60,11 +60,7 @@
 #endif
 
 #define _READ(IO)               bool(READ_BIT(FastIOPortMap[STM_PORT(digitalPinToPinName(IO))]->IDR, _BV32(STM_PIN(digitalPinToPinName(IO)))))
-<<<<<<< HEAD
-#define _TOGGLE(IO)             (FastIOPortMap[STM_PORT(digitalPinToPinName(IO))]->ODR ^= _BV32(STM_PIN(digitalPinToPinName(IO))))
-=======
 #define _TOGGLE(IO)             TBI32(FastIOPortMap[STM_PORT(digitalPinToPinName(IO))]->ODR, STM_PIN(digitalPinToPinName(IO)))
->>>>>>> 718227a9
 
 #define _GET_MODE(IO)
 #define _SET_MODE(IO,M)         pinMode(IO, M)
