/**
 * Marlin 3D Printer Firmware
 * Copyright (C) 2019 MarlinFirmware [https://github.com/MarlinFirmware/Marlin]
 *
 * Based on Sprinter and grbl.
 * Copyright (C) 2011 Camiel Gubbels / Erik van der Zalm
 *
 * This program is free software: you can redistribute it and/or modify
 * it under the terms of the GNU General Public License as published by
 * the Free Software Foundation, either version 3 of the License, or
 * (at your option) any later version.
 *
 * This program is distributed in the hope that it will be useful,
 * but WITHOUT ANY WARRANTY; without even the implied warranty of
 * MERCHANTABILITY or FITNESS FOR A PARTICULAR PURPOSE.  See the
 * GNU General Public License for more details.
 *
 * You should have received a copy of the GNU General Public License
 * along with this program.  If not, see <http://www.gnu.org/licenses/>.
 *
 */

/**
 *  The monitor_driver routines are a close copy of the TMC code
 */

#include "../../inc/MarlinConfig.h"

#if HAS_L64XX

#include "L6470_Marlin.h"

L64XX_Marlin L64xx_MARLIN;

#include "../../module/stepper_indirection.h"
#include "../../gcode/gcode.h"
<<<<<<< HEAD
#include "../../module/planner.h"

const char * const L64XX_Marlin::index_to_axis[MAX_L6470] = { "X ", "Y ", "Z ", "X2", "Y2", "Z2", "Z3", "E0", "E1", "E2", "E3", "E4", "E5" };

uint8_t L64XX_Marlin::dir_commands[MAX_L6470];  // array to hold direction command for each driver

bool L64XX_Marlin::index_to_dir[MAX_L6470] =  { INVERT_X_DIR                        ,  // 0 X
                                                INVERT_Y_DIR                        ,  // 1 Y
                                                INVERT_Z_DIR                        ,  // 2 Z
                                                #if ENABLED(X_DUAL_STEPPER_DRIVERS)
                                                  INVERT_X_DIR ^ INVERT_X2_VS_X_DIR ,  // 3 X2
                                                #else
                                                  INVERT_X_DIR                      ,  // 3 X2
                                                #endif
                                                #if ENABLED(Y_DUAL_STEPPER_DRIVERS)
                                                  INVERT_Y_DIR ^ INVERT_Y2_VS_Y_DIR ,  // 4 Y2
                                                #else
                                                  INVERT_Y_DIR                      ,  // 4 Y2
                                                #endif
                                                INVERT_Z_DIR                        ,  // 5 Z2
                                                INVERT_Z_DIR                        ,  // 6 Z3
                                                INVERT_E0_DIR                       ,  // 7 E0
                                                INVERT_E1_DIR                       ,  // 8 E1
                                                INVERT_E2_DIR                       ,  // 9 E2
                                                INVERT_E3_DIR                       ,  //10 E3
                                                INVERT_E4_DIR                       ,  //11 E4
                                                INVERT_E5_DIR                          //12 E5
                                              };

volatile bool L64XX_Marlin::spi_abort = false;
bool L64XX_Marlin::spi_active = false;

L64XX_Marlin::L64XX_shadow_t L64XX_Marlin::shadow;

//uint32_t UVLO_ADC = 0x0400; // ADC undervoltage event

void L6470_populate_chain_array() {
=======
#include "../planner.h"

#define DEBUG_OUT ENABLED(L6470_CHITCHAT)
#include "../../core/debug_out.h"

uint8_t L6470_Marlin::dir_commands[MAX_L6470];  // array to hold direction command for each driver

char L6470_Marlin::index_to_axis[MAX_L6470][3] = { "X ", "Y ", "Z ", "X2", "Y2", "Z2", "Z3", "E0", "E1", "E2", "E3", "E4", "E5" };

bool L6470_Marlin::index_to_dir[MAX_L6470] =  {
  INVERT_X_DIR                        ,  // 0 X
  INVERT_Y_DIR                        ,  // 1 Y
  INVERT_Z_DIR                        ,  // 2 Z
  #if ENABLED(X_DUAL_STEPPER_DRIVERS)
    INVERT_X_DIR ^ INVERT_X2_VS_X_DIR ,  // 3 X2
  #else
    INVERT_X_DIR                      ,  // 3 X2
  #endif
  #if ENABLED(Y_DUAL_STEPPER_DRIVERS)
    INVERT_Y_DIR ^ INVERT_Y2_VS_Y_DIR ,  // 4 Y2
  #else
    INVERT_Y_DIR                      ,  // 4 Y2
  #endif
  INVERT_Z_DIR                        ,  // 5 Z2
  INVERT_Z_DIR                        ,  // 6 Z3
  INVERT_E0_DIR                       ,  // 7 E0
  INVERT_E1_DIR                       ,  // 8 E1
  INVERT_E2_DIR                       ,  // 9 E2
  INVERT_E3_DIR                       ,  //10 E3
  INVERT_E4_DIR                       ,  //11 E4
  INVERT_E5_DIR                       ,  //12 E5
};

uint8_t L6470_Marlin::axis_xref[MAX_L6470] = {
  AxisEnum(X_AXIS), // X
  AxisEnum(Y_AXIS), // Y
  AxisEnum(Z_AXIS), // Z
  AxisEnum(X_AXIS), // X2
  AxisEnum(Y_AXIS), // Y2
  AxisEnum(Z_AXIS), // Z2
  AxisEnum(Z_AXIS), // Z3
  AxisEnum(E_AXIS), // E0
  AxisEnum(E_AXIS), // E1
  AxisEnum(E_AXIS), // E2
  AxisEnum(E_AXIS), // E3
  AxisEnum(E_AXIS), // E4
  AxisEnum(E_AXIS)  // E5
};

volatile bool L6470_Marlin::spi_abort = false;
bool L6470_Marlin::spi_active = false;

void L6470_Marlin::populate_chain_array() {
>>>>>>> 3fb8489a

  #define _L6470_INIT_SPI(Q)  do{ stepper##Q.set_chain_info(Q, Q##_CHAIN_POS); }while(0)

  #if AXIS_IS_L64XX(X)
    _L6470_INIT_SPI(X);
  #endif
  #if AXIS_IS_L64XX(X2)
    _L6470_INIT_SPI(X2);
  #endif
  #if AXIS_IS_L64XX(Y)
    _L6470_INIT_SPI(Y);
  #endif
  #if AXIS_IS_L64XX(Y2)
    _L6470_INIT_SPI(Y2);
  #endif
  #if AXIS_IS_L64XX(Z)
    _L6470_INIT_SPI(Z);
  #endif
  #if AXIS_IS_L64XX(Z2)
    _L6470_INIT_SPI(Z2);
  #endif
  #if AXIS_IS_L64XX(Z3)
    _L6470_INIT_SPI(Z3);
  #endif
  #if AXIS_IS_L64XX(E0)
    _L6470_INIT_SPI(E0);
  #endif
  #if AXIS_IS_L64XX(E1)
    _L6470_INIT_SPI(E1);
  #endif
  #if AXIS_IS_L64XX(E2)
    _L6470_INIT_SPI(E2);
  #endif
  #if AXIS_IS_L64XX(E3)
    _L6470_INIT_SPI(E3);
  #endif
  #if AXIS_IS_L64XX(E4)
    _L6470_INIT_SPI(E4);
  #endif
  #if AXIS_IS_L64XX(E5)
    _L6470_INIT_SPI(E5);
  #endif
}

void L64XX_Marlin::init() {               // Set up SPI and then init chips
  #ifdef L6470_RESET_CHAIN_PIN
    OUT_WRITE(L6470_RESET_CHAIN_PIN,0);   // hardware reset of drivers
    delay(1);
    OUT_WRITE(L6470_RESET_CHAIN_PIN,1);
    delay(1);                             // need about 650uS for the chip to fully start up
  #endif
  L6470_populate_chain_array();           // Set up array to control where in the SPI transfer sequence a particular stepper's data goes

//  typedef void (*spi_init_handler_t)();
//  typedef uint8_t (*transfer_handler_t)(uint8_t data, const int16_t ss_pin);
//  typedef uint8_t (*chain_transfer_handler_t)(uint8_t data, const int16_t ss_pin, const uint8_t chain_position);
//
////  L64XX.set_handlers(spi_init_handler_t _spi_init, transfer_handler_t _transfer, chain_transfer_handler_t _chain_transfer)
//  set_handlers((spi_init_handler_t) &L64xx_MARLIN.spi_init, (transfer_handler_t) &L64xx_MARLIN.transfer_single, (chain_transfer_handler_t) &L64xx_MARLIN.transfer_chain);

  spi_init();                             // Since L64XX SPI pins are unset we must init SPI here

  init_to_defaults();                     // init the chips
}

/**
 * Some status bit positions & definitions change depending on the driver chip.  Copy all status info into known locations
 * so check/display logic is simplified
 *   1. copy stepper status
 *   2. copy status bit definitions
 *   3. copy status layout
 *   4. make all error bits active low (if needed)
 */
uint16_t L64XX_Marlin::get_stepper_status(L64XX &st) {
  shadow.STATUS_AXIS_RAW           = st.getStatus();
  shadow.STATUS_AXIS               = shadow.STATUS_AXIS_RAW;
  shadow.STATUS_AXIS_LAYOUT        = st.L6470_status_layout;
  shadow.AXIS_OCD_TH_MAX           = st.OCD_TH_MAX;
  shadow.AXIS_STALL_TH_MAX         = st.STALL_TH_MAX;
  shadow.AXIS_OCD_CURRENT_CONSTANT_INV   = st.OCD_CURRENT_CONSTANT_INV;
  shadow.AXIS_STALL_CURRENT_CONSTANT_INV = st.STALL_CURRENT_CONSTANT_INV;
  shadow.L6470_AXIS_CONFIG         = st.L64XX_CONFIG;
  shadow.L6470_AXIS_STATUS         = st.L64XX_STATUS;
  shadow.STATUS_AXIS_OCD           = st.STATUS_OCD;
  shadow.STATUS_AXIS_SCK_MOD       = st.STATUS_SCK_MOD;
  shadow.STATUS_AXIS_STEP_LOSS_A   = st.STATUS_STEP_LOSS_A;
  shadow.STATUS_AXIS_STEP_LOSS_B   = st.STATUS_STEP_LOSS_B;
  shadow.STATUS_AXIS_TH_SD         = st.STATUS_TH_SD;
  shadow.STATUS_AXIS_TH_WRN        = st.STATUS_TH_WRN;
  shadow.STATUS_AXIS_UVLO          = st.STATUS_UVLO;
  shadow.STATUS_AXIS_WRONG_CMD     = st.STATUS_WRONG_CMD;
  shadow.STATUS_AXIS_CMD_ERR       = st.STATUS_CMD_ERR;
  shadow.STATUS_AXIS_NOTPERF_CMD   = st.STATUS_NOTPERF_CMD;
  shadow.L6470_ERROR_MASK          = shadow.STATUS_AXIS_UVLO | shadow.STATUS_AXIS_TH_WRN | shadow.STATUS_AXIS_TH_SD | shadow.STATUS_AXIS_OCD | shadow.STATUS_AXIS_STEP_LOSS_A | shadow.STATUS_AXIS_STEP_LOSS_B;
  shadow.STATUS_AXIS_LAYOUT        = st.L6470_status_layout;
  if (!shadow.STATUS_AXIS_LAYOUT) shadow.STATUS_AXIS ^= (shadow.STATUS_AXIS_TH_SD | shadow.STATUS_AXIS_TH_WRN);
  return shadow.STATUS_AXIS;
}

uint16_t L64XX_Marlin::get_status(const L6470_axis_t axis) {

  #define STATUS_L6470(Q) get_stepper_status(stepper##Q)

  switch (axis) {
    default: break;
    #if AXIS_IS_L64XX(X)
      case X : return STATUS_L6470(X);
    #endif
    #if AXIS_IS_L64XX(Y)
      case Y : return STATUS_L6470(Y);
    #endif
    #if AXIS_IS_L64XX(Z)
      case Z : return STATUS_L6470(Z);
    #endif
    #if AXIS_IS_L64XX(X2)
      case X2: return STATUS_L6470(X2);
    #endif
    #if AXIS_IS_L64XX(Y2)
      case Y2: return STATUS_L6470(Y2);
    #endif
    #if AXIS_IS_L64XX(Z2)
      case Z2: return STATUS_L6470(Z2);
    #endif
    #if AXIS_IS_L64XX(Z3)
      case Z3: return STATUS_L6470(Z3);
    #endif
    #if AXIS_IS_L64XX(E0)
      case E0: return STATUS_L6470(E0);
    #endif
    #if AXIS_IS_L64XX(E1)
      case E1: return STATUS_L6470(E1);
    #endif
    #if AXIS_IS_L64XX(E2)
      case E2: return STATUS_L6470(E2);
    #endif
    #if AXIS_IS_L64XX(E3)
      case E3: return STATUS_L6470(E3);
    #endif
    #if AXIS_IS_L64XX(E4)
      case E4: return STATUS_L6470(E4);
    #endif
    #if AXIS_IS_L64XX(E5)
      case E5: return STATUS_L6470(E5);
    #endif
  }

  return 0; // Not needed but kills a compiler warning
}

uint32_t L64XX_Marlin::get_param(const L6470_axis_t axis, const uint8_t param) {

  #define GET_L6470_PARAM(Q) L6470_GETPARAM(param,Q)

  switch (axis) {
    default: break;
    #if AXIS_IS_L64XX(X)
      case X : return GET_L6470_PARAM(X);
    #endif
    #if AXIS_IS_L64XX(Y)
      case Y : return GET_L6470_PARAM(Y);
    #endif
    #if AXIS_IS_L64XX(Z)
      case Z : return GET_L6470_PARAM(Z);
    #endif
    #if AXIS_IS_L64XX(X2)
      case X2: return GET_L6470_PARAM(X2);
    #endif
    #if AXIS_IS_L64XX(Y2)
      case Y2: return GET_L6470_PARAM(Y2);
    #endif
    #if AXIS_IS_L64XX(Z2)
      case Z2: return GET_L6470_PARAM(Z2);
    #endif
    #if AXIS_IS_L64XX(Z3)
      case Z3: return GET_L6470_PARAM(Z3);
    #endif
    #if AXIS_IS_L64XX(E0)
      case E0: return GET_L6470_PARAM(E0);
    #endif
    #if AXIS_IS_L64XX(E1)
      case E1: return GET_L6470_PARAM(E1);
    #endif
    #if AXIS_IS_L64XX(E2)
      case E2: return GET_L6470_PARAM(E2);
    #endif
    #if AXIS_IS_L64XX(E3)
      case E3: return GET_L6470_PARAM(E3);
    #endif
    #if AXIS_IS_L64XX(E4)
      case E4: return GET_L6470_PARAM(E4);
    #endif
    #if AXIS_IS_L64XX(E5)
      case E5: return GET_L6470_PARAM(E5);
    #endif
  }

  return 0 ; // not needed but kills a compiler warning
}

void L64XX_Marlin::set_param(const L6470_axis_t axis, const uint8_t param, const uint32_t value) {

  #define SET_L6470_PARAM(Q) stepper##Q.SetParam(param, value)

  switch (axis) {
    default: break;
    #if AXIS_IS_L64XX(X)
      case X : SET_L6470_PARAM(X);
    #endif
    #if AXIS_IS_L64XX(Y)
      case Y : SET_L6470_PARAM(Y);
    #endif
    #if AXIS_IS_L64XX(Z)
      case Z : SET_L6470_PARAM(Z);
    #endif
    #if AXIS_IS_L64XX(X2)
      case X2: SET_L6470_PARAM(X2);
    #endif
    #if AXIS_IS_L64XX(Y2)
      case Y2: SET_L6470_PARAM(Y2);
    #endif
    #if AXIS_IS_L64XX(Z2)
      case Z2: SET_L6470_PARAM(Z2);
    #endif
    #if AXIS_IS_L64XX(Z3)
      case Z3: SET_L6470_PARAM(Z3);
    #endif
    #if AXIS_IS_L64XX(E0)
      case E0: SET_L6470_PARAM(E0);
    #endif
    #if AXIS_IS_L64XX(E1)
      case E1: SET_L6470_PARAM(E1);
    #endif
    #if AXIS_IS_L64XX(E2)
      case E2: SET_L6470_PARAM(E2);
    #endif
    #if AXIS_IS_L64XX(E3)
      case E3: SET_L6470_PARAM(E3);
    #endif
    #if AXIS_IS_L64XX(E4)
      case E4: SET_L6470_PARAM(E4);
    #endif
    #if AXIS_IS_L64XX(E5)
      case E5: SET_L6470_PARAM(E5);
    #endif
  }
}

inline void echo_min_max(const char a, const float &min, const float &max) {
  DEBUG_CHAR(' '); DEBUG_CHAR(a);
  DEBUG_ECHOPAIR(" min = ", min);
  DEBUG_ECHOLNPAIR("  max = ", max);
}
inline void echo_oct_used(const float &oct, const bool stall) {
  DEBUG_ECHOPAIR("over_current_threshold used     : ", oct);
  serialprintPGM(stall ? PSTR("  (Stall") : PSTR("  (OCD"));
  DEBUG_ECHOLNPGM(" threshold)");
}
<<<<<<< HEAD
inline void err_out_of_bounds() {
  L6470_ECHOLNPGM("ERROR - motion out of bounds");
}
=======
inline void err_out_of_bounds() { DEBUG_ECHOLNPGM("ERROR - motion out of bounds"); }
>>>>>>> 3fb8489a

bool L64XX_Marlin::get_user_input(uint8_t &driver_count, L6470_axis_t axis_index[3],  char axis_mon[3][3],
                                 float &position_max, float &position_min, float &final_feedrate, uint8_t &kval_hold,
                                 bool over_current_flag, uint8_t &OCD_TH_val, uint8_t &STALL_TH_val, uint16_t &over_current_threshold
) {
  // Return TRUE if the calling routine needs to abort/kill

  uint16_t displacement = 0;  // " = 0" to eliminate compiler warning
  uint8_t j;   // general purpose counter

  if (!all_axes_homed()) {
    DEBUG_ECHOLNPGM("ERROR - home all before running this command");
    //return true;
  }

  LOOP_XYZE(i) if (uint16_t _displacement = parser.intval(axis_codes[i])) {
    displacement = _displacement;
    uint8_t axis_offset = parser.byteval('J');
    axis_mon[0][0] = axis_codes[i];   // axis ASCII value (target character)
    if (axis_offset >= 2 || axis_mon[0][0] == 'E')  // Single axis, E0, or E1
      axis_mon[0][1] = axis_offset + '0';
    else if (axis_offset == 0) {              // One or more axes
      uint8_t driver_count_local = 0;         // Can't use "driver_count" directly as a subscript because it's passed by reference
      for (j = 0; j < MAX_L6470; j++) {       // See how many drivers on this axis
        const char * const str = index_to_axis[j];
        if (axis_mon[0][0] == str[0]) {
          char * const mon = axis_mon[driver_count_local];
          mon[0] = str[0];
          mon[1] = str[1];
          mon[2] = str[2];   // append end of string
          axis_index[driver_count_local] = (L6470_axis_t)j;        // set axis index
          driver_count_local++;
        }
      }
      driver_count = driver_count_local;
    }
    break; // only take first axis found
  }

  //
  // Position calcs & checks
  //

  const float X_center = LOGICAL_X_POSITION(current_position[X_AXIS]),
              Y_center = LOGICAL_Y_POSITION(current_position[Y_AXIS]),
              Z_center = LOGICAL_Z_POSITION(current_position[Z_AXIS]),
              E_center = current_position[E_AXIS];

  switch (axis_mon[0][0]) {
    default: position_max = position_min = 0; break;

    case 'X': {
      position_min = X_center - displacement;
      position_max = X_center + displacement;
      echo_min_max('X', position_min, position_max);
      if (false
        #ifdef X_MIN_POS
          || position_min < (X_MIN_POS)
        #endif
        #ifdef X_MAX_POS
          || position_max > (X_MAX_POS)
        #endif
      ) {
        err_out_of_bounds();
        return true;
      }
    } break;

    case 'Y': {
      position_min = Y_center - displacement;
      position_max = Y_center + displacement;
      echo_min_max('Y', position_min, position_max);
      if (false
        #ifdef Y_MIN_POS
          || position_min < (Y_MIN_POS)
        #endif
        #ifdef Y_MAX_POS
          || position_max > (Y_MAX_POS)
        #endif
      ) {
        err_out_of_bounds();
        return true;
      }
    } break;

    case 'Z': {
      position_min = Z_center - displacement;
      position_max = Z_center + displacement;
      echo_min_max('Z', position_min, position_max);
      if (false
        #ifdef Z_MIN_POS
          || position_min < (Z_MIN_POS)
        #endif
        #ifdef Z_MAX_POS
          || position_max > (Z_MAX_POS)
        #endif
      ) {
        err_out_of_bounds();
        return true;
      }
    } break;

    case 'E': {
      position_min = E_center - displacement;
      position_max = E_center + displacement;
      echo_min_max('E', position_min, position_max);
    } break;
  }

  //
  // Work on the drivers
  //
  for (uint8_t k = 0; k < driver_count; k++) {
    bool not_found = true;
    for (j = 1; j <= L64XX::chain[0]; j++) {
      const char * const ind_axis = index_to_axis[L64XX::chain[j]];
      if (ind_axis[0] == axis_mon[k][0] && ind_axis[1] == axis_mon[k][1]) { // See if a L6470 driver
        not_found = false;
        break;
      }
    }
    if (not_found) {
      driver_count = k;
      axis_mon[k][0] = ' ';  // mark this entry invalid
      break;
    }
  }

  if (driver_count == 0) {
    DEBUG_ECHOLNPGM("ERROR - not a L6470 axis");
    return true;
  }

  DEBUG_ECHOPGM("Monitoring:");
  for (j = 0; j < driver_count; j++) DEBUG_ECHOPAIR("  ", axis_mon[j]);
  L6470_EOL();

  // now have a list of driver(s) to monitor

  //
  // kVAL_HOLD checks & settings
  //

  kval_hold = parser.byteval('K');
  if (kval_hold) {
    DEBUG_ECHOLNPAIR("kval_hold = ", kval_hold);
    for (j = 0; j < driver_count; j++)
      set_param(axis_index[j], L6470_KVAL_HOLD, kval_hold);
  }
  else {
    // only print the KVAL_HOLD from one of the drivers
    kval_hold = get_param(axis_index[0], L6470_KVAL_HOLD);
    DEBUG_ECHOLNPAIR("KVAL_HOLD = ", kval_hold);
  }

  //
  // Overcurrent checks & settings
  //

  if (over_current_flag) {

    uint8_t OCD_TH_val_local = 0,       // compiler thinks OCD_TH_val is unused if use it directly
            STALL_TH_val_local = 0;     // just in case ...

    over_current_threshold = parser.intval('I');

    if (over_current_threshold) {

      OCD_TH_val_local = over_current_threshold/375;
      LIMIT(OCD_TH_val_local, 0, 15);
      STALL_TH_val_local = over_current_threshold/31.25;
      LIMIT(STALL_TH_val_local, 0, 127);
      uint16_t OCD_TH_actual = (OCD_TH_val_local + 1) * 375,
               STALL_TH_actual = (STALL_TH_val_local + 1) * 31.25;
      if (OCD_TH_actual < STALL_TH_actual) {
        OCD_TH_val_local++;
        OCD_TH_actual = (OCD_TH_val_local + 1) * 375;
      }

      DEBUG_ECHOLNPAIR("over_current_threshold specified: ", over_current_threshold);
      echo_oct_used(STALL_TH_actual, true);
      echo_oct_used(OCD_TH_actual, false);

      #define SET_OVER_CURRENT(Q) do { stepper##Q.SetParam(L6470_STALL_TH, STALL_TH_val_local); stepper##Q.SetParam(L6470_OCD_TH, OCD_TH_val_local);} while (0)

      for (j = 0; j < driver_count; j++) {
        set_param(axis_index[j], L6470_STALL_TH, STALL_TH_val_local);
        set_param(axis_index[j], L6470_OCD_TH, OCD_TH_val_local);
      }
    }
    else {
      // only get & print the OVER_CURRENT values from one of the drivers
      STALL_TH_val_local = get_param(axis_index[0], L6470_STALL_TH);
      OCD_TH_val_local = get_param(axis_index[0], L6470_OCD_TH);

      echo_oct_used((STALL_TH_val_local + 1) * 31.25, true);
      echo_oct_used((OCD_TH_val_local + 1) * 375, false);
    } // over_current_threshold

    for (j = 0; j < driver_count; j++) {                 // set all drivers on axis the same
      set_param(axis_index[j], L6470_STALL_TH, STALL_TH_val_local);
      set_param(axis_index[j], L6470_OCD_TH, OCD_TH_val_local);
    }

    OCD_TH_val = OCD_TH_val_local;        // force compiler to update the main routine's copy
    STALL_TH_val = STALL_TH_val_local;    // force compiler to update the main routine's copy
  } // end of overcurrent

  //
  // Feedrate
  //

  final_feedrate = parser.floatval('F');
  if (final_feedrate == 0) {
    static constexpr float default_max_feedrate[] = DEFAULT_MAX_FEEDRATE;
    const uint8_t num_feedrates = COUNT(default_max_feedrate);
    for (j = 0; j < num_feedrates; j++) {
      if (axis_codes[j] == axis_mon[0][0]) {
        final_feedrate = default_max_feedrate[j];
        break;
      }
    }
    if (j == 3 && num_feedrates > 4) {   // have more than one extruder feedrate
      uint8_t extruder_num = axis_mon[0][1] - '0';
      if (j <= num_feedrates - extruder_num)     // have a feedrate specifically for this extruder
        final_feedrate = default_max_feedrate[j + extruder_num];
      else
        final_feedrate = default_max_feedrate[3];  // use E0 feedrate for this extruder
    }
    final_feedrate *= 60;  // convert to mm/minute
  } // end of feedrate

  return false;   // FALSE indicates no user input problems
}

#if ENABLED(L6470_CHITCHAT)
  inline void echo_yes_no(const bool yes) { serialprintPGM(yes ? PSTR("YES") : PSTR("NO ")); }
#endif

/*
char* L64XX_Marlin::index_to_axis(const uint8_t index) {
  static PGM_P const _axis_string[MAX_L6470] = PROGMEM {
    PSTR("X "), PSTR("Y "), PSTR("Z "),
    PSTR("X2"), PSTR("Y2"), PSTR("Z2"), PSTR("Z3"),
    PSTR("E0"), PSTR("E1"), PSTR("E2"), PSTR("E3"), PSTR("E4"), PSTR("E5")
  };
  return (char*)pgm_read_ptr(&_axis_string[index]);
}
*/

void L64XX_Marlin::say_axis(const L6470_axis_t axis, const bool label/*=true*/) {
  if (label) SERIAL_ECHOPGM("AXIS:");
  const char * const str = index_to_axis[axis];
  SERIAL_CHAR(' ');
  SERIAL_CHAR(str[0]);
  SERIAL_CHAR(str[1]);
  SERIAL_CHAR(' ');
}

void L64XX_Marlin::error_status_decode(const uint16_t status, const L6470_axis_t axis) {  // assumes status bits have been inverted
  #if ENABLED(L6470_CHITCHAT)
    char temp_buf[10];
    L64xx_MARLIN.say_axis(axis);
    sprintf_P(temp_buf, PSTR("  %4x   "), status);
    DEBUG_ECHO(temp_buf);
    print_bin(status);
<<<<<<< HEAD
    L6470_ECHOPGM("  THERMAL: ");
    serialprintPGM((status & shadow.STATUS_AXIS_TH_SD) ? PSTR("SHUTDOWN") : (status & shadow.STATUS_AXIS_TH_WRN) ? PSTR("WARNING ") : PSTR("OK      "));
    L6470_ECHOPGM("   OVERCURRENT: ");
    echo_yes_no(status & shadow.STATUS_AXIS_OCD);
    L6470_ECHOPGM("   STALL: ");
    echo_yes_no(status & (shadow.STATUS_AXIS_STEP_LOSS_A | shadow.STATUS_AXIS_STEP_LOSS_B));
=======
    DEBUG_ECHOPGM("  THERMAL: ");
    serialprintPGM((status & STATUS_TH_SD) ? PSTR("SHUTDOWN") : (status & STATUS_TH_WRN) ? PSTR("WARNING ") : PSTR("OK      "));
    DEBUG_ECHOPGM("   OVERCURRENT: ");
    echo_yes_no(status & STATUS_OCD);
    DEBUG_ECHOPGM("   STALL: ");
    echo_yes_no(status & (STATUS_STEP_LOSS_A | STATUS_STEP_LOSS_B));
>>>>>>> 3fb8489a
    L6470_EOL();
  #else
    UNUSED(status); UNUSED(axis);
  #endif
}

//////////////////////////////////////////////////////////////////////////////////////////////////
////
////  MONITOR_L6470_DRIVER_STATUS routines
////
//////////////////////////////////////////////////////////////////////////////////////////////////

#ifdef MONITOR_L6470_DRIVER_STATUS

  struct L6470_driver_data {
    uint8_t driver_index;
    uint32_t driver_status;
    bool is_otw;
    uint8_t otw_counter;
    bool is_ot;
    bool is_hi_Z;
    uint8_t com_counter;
  };

  L6470_driver_data driver_L6470_data[] = {
    #if AXIS_IS_L64XX(X)
      {  0, 0, 0, 0, 0, 0, 0 },
    #endif
    #if AXIS_IS_L64XX(Y)
      {  1, 0, 0, 0, 0, 0, 0 },
    #endif
    #if AXIS_IS_L64XX(Z)
      {  2, 0, 0, 0, 0, 0, 0 },
    #endif
    #if AXIS_IS_L64XX(X2)
      {  3, 0, 0, 0, 0, 0, 0 },
    #endif
    #if AXIS_IS_L64XX(Y2)
      {  4, 0, 0, 0, 0, 0, 0 },
    #endif
    #if AXIS_IS_L64XX(Z2)
      {  5, 0, 0, 0, 0, 0, 0 },
    #endif
    #if AXIS_IS_L64XX(Z3)
      {  6, 0, 0, 0, 0, 0, 0 },
    #endif
    #if AXIS_IS_L64XX(E0)
      {  7, 0, 0, 0, 0, 0, 0 },
    #endif
    #if AXIS_IS_L64XX(E1)
      {  8, 0, 0, 0, 0, 0, 0 },
    #endif
    #if AXIS_IS_L64XX(E2)
      {  9, 0, 0, 0, 0, 0, 0 },
    #endif
    #if AXIS_IS_L64XX(E3)
      { 10, 0, 0, 0, 0, 0, 0 },
    #endif
    #if AXIS_IS_L64XX(E4)
      { 11, 0, 0, 0, 0, 0, 0 },
    #endif
    #if AXIS_IS_L64XX(E5)
      { 12, 0, 0, 0, 0, 0, 0 }
    #endif
  };

  inline void append_stepper_err(char * &p, const uint8_t stepper_index) {
    const char * const str = L64xx_MARLIN.index_to_axis[stepper_index];
    strcpy_P(p, PSTR("Stepper "));
    p[8] = str[0]; p[9] = str[1]; p[10] = ' '; p[11] = '\0';
    p += 11;
  }

  inline void append_stepper_err(char * &p, const uint8_t stepper_index, const char * const err) {
    append_stepper_err(p, stepper_index);
    if (err) p += sprintf_P(p, err, NULL);
  }

  void L64XX_Marlin::monitor_update(uint8_t stepper_index, uint16_t status) {
    if (spi_abort) return;  // don't do anything if set_directions() has occurred
    uint8_t kval_hold;
    char temp_buf[120];
    char* p = &temp_buf[0];
    uint8_t j;
    for (j = 0; j < L64XX::chain[0]; j++) // find the table for this stepper
      if (driver_L6470_data[j].driver_index == stepper_index) break;

    driver_L6470_data[j].driver_status = status;
    uint16_t _status = ~status;     // all error bits are active low

    if (status == 0 || status == 0xFFFF) {              // com problem
      if (driver_L6470_data[j].com_counter == 0) {      // warn user when it first happens
        driver_L6470_data[j].com_counter++;
        append_stepper_err(p, stepper_index, PSTR(" - communications lost\n"));
        DEBUG_ECHO(temp_buf);
      }
      else {
        driver_L6470_data[j].com_counter++;
        if (driver_L6470_data[j].com_counter > 240) {  // remind of com problem about every 2 minutes
          driver_L6470_data[j].com_counter = 1;
          append_stepper_err(p, stepper_index, PSTR(" - still no communications\n"));
          DEBUG_ECHO(temp_buf);
        }
      }
    }
    else {
      if (driver_L6470_data[j].com_counter) {   // comms re-established
        driver_L6470_data[j].com_counter = 0;
        append_stepper_err(p, stepper_index, PSTR(" - communications re-established\n.. setting all drivers to default values\n"));
        DEBUG_ECHO(temp_buf);
        init_to_defaults();
      }
      else {
        // no com problems - do the usual checks
        if (_status & shadow.L6470_ERROR_MASK) {
          append_stepper_err(p, stepper_index);

          if (status & STATUS_HIZ) {                         // The driver has shut down. HiZ is active high
            driver_L6470_data[j].is_hi_Z = true;
            p += sprintf_P(p, PSTR("%cIS SHUT DOWN"), ' ');
            //if (_status & shadow.STATUS_AXIS_TH_SD) { // strange - TH_SD never seems to go active, must be implied by the HiZ and TH_WRN
            if (_status & shadow.STATUS_AXIS_TH_WRN) {                    // over current shutdown
              p += sprintf_P(p, PSTR("%cdue to over temperature"), ' ');
              driver_L6470_data[j].is_ot = true;
              kval_hold = get_param(stepper_index, L6470_KVAL_HOLD) - 2 * KVAL_HOLD_STEP_DOWN;
              set_param(stepper_index, L6470_KVAL_HOLD, kval_hold);     // reduce KVAL_HOLD
              p += sprintf_P(p, PSTR(" - KVAL_HOLD reduced by %d to %d"), 2 * KVAL_HOLD_STEP_DOWN, kval_hold);   // let user know
            }
            else
              driver_L6470_data[j].is_ot = false;
          }
          else {
            driver_L6470_data[j].is_hi_Z = false;

            if (_status & shadow.STATUS_AXIS_TH_WRN) {     // have an over temperature warning
              driver_L6470_data[j].is_otw = true;
              driver_L6470_data[j].otw_counter++;
              kval_hold = get_param(stepper_index, L6470_KVAL_HOLD);
              if (driver_L6470_data[j].otw_counter > 4) {  // otw present for 2 - 2.5 seconds, reduce KVAL_HOLD
                kval_hold -= KVAL_HOLD_STEP_DOWN;
                set_param(stepper_index, L6470_KVAL_HOLD, kval_hold);     // reduce KVAL_HOLD
                p += sprintf_P(p, PSTR(" - KVAL_HOLD reduced by %d to %d"), KVAL_HOLD_STEP_DOWN, kval_hold);   // let user know
                driver_L6470_data[j].otw_counter = 0;
                driver_L6470_data[j].is_otw = true;
              }
              else if (driver_L6470_data[j].otw_counter)
                p += sprintf_P(p, PSTR("%c- thermal warning"), ' ');   // warn user
            }
          }

          #if ENABLED(L6470_STOP_ON_ERROR)
            if (_status & (shadow.STATUS_AXIS_UVLO | shadow.STATUS_AXIS_TH_WRN | shadow.STATUS_AXIS_TH_SD))
              kill(temp_buf);
          #endif

          #if ENABLED(L6470_CHITCHAT)
            if (_status & shadow.STATUS_AXIS_OCD)
              p += sprintf_P(p, PSTR("%c  over current"), ' ');

            if (_status & (shadow.STATUS_AXIS_STEP_LOSS_A | shadow.STATUS_AXIS_STEP_LOSS_B))
              p += sprintf_P(p, PSTR("%c  stall"), ' ');

            if (_status & shadow.STATUS_AXIS_UVLO)
              p += sprintf_P(p, PSTR("%c  under voltage lock out"), ' ');

            p += sprintf_P(p, PSTR("%c\n"), ' ');
          #endif

          DEBUG_ECHOLN(temp_buf);  // print the error message
        }
        else {
          driver_L6470_data[j].is_ot = false;
          driver_L6470_data[j].otw_counter = 0;   //clear out warning indicators
          driver_L6470_data[j].is_otw = false;
        } // end usual checks

      }// comms established but have errors
    } // comms re-established
  } // end monitor_update()

  void L64XX_Marlin::monitor_driver() {
    static millis_t next_cOT = 0;
    if (ELAPSED(millis(), next_cOT)) {
      next_cOT = millis() + 500;

      spi_active = true;    // let set_directions() know we're in the middle of a series of SPI transfers

      #define MONITOR_L6470_DRIVE(Q) monitor_update(Q, stepper##Q.getStatus())

      #if AXIS_IS_L64XX(X)
        MONITOR_L6470_DRIVE(X);
      #endif
      #if AXIS_IS_L64XX(Y)
        MONITOR_L6470_DRIVE(Y);
      #endif
      #if AXIS_IS_L64XX(Z)
        MONITOR_L6470_DRIVE(Z);
      #endif
      #if AXIS_IS_L64XX(X2)
        MONITOR_L6470_DRIVE(X2);
      #endif
      #if AXIS_IS_L64XX(Y2)
        MONITOR_L6470_DRIVE(Y2);
      #endif
      #if AXIS_IS_L64XX(Z2)
        MONITOR_L6470_DRIVE(Z2);
      #endif
      #if AXIS_IS_L64XX(Z3)
        MONITOR_L6470_DRIVE(Z3);
      #endif
      #if AXIS_IS_L64XX(E0)
        MONITOR_L6470_DRIVE(E0);
      #endif
      #if AXIS_IS_L64XX(E1)
        MONITOR_L6470_DRIVE(E1);
      #endif
      #if AXIS_IS_L64XX(E2)
        MONITOR_L6470_DRIVE(E2);
      #endif
      #if AXIS_IS_L64XX(E3)
        MONITOR_L6470_DRIVE(E3);
      #endif
      #if AXIS_IS_L64XX(E4)
        MONITOR_L6470_DRIVE(E4);
      #endif
      #if AXIS_IS_L64XX(E5)
        MONITOR_L6470_DRIVE(E5);
      #endif

      #if ENABLED(L6470_DEBUG)
        if (report_L6470_status) L6470_EOL();
      #endif

      spi_active = false;   // done with all SPI transfers - clear handshake flags
      spi_abort = false;
    }
  }

#endif // MONITOR_L6470_DRIVER_STATUS

#endif // HAS_L64XX<|MERGE_RESOLUTION|>--- conflicted
+++ resolved
@@ -34,45 +34,6 @@
 
 #include "../../module/stepper_indirection.h"
 #include "../../gcode/gcode.h"
-<<<<<<< HEAD
-#include "../../module/planner.h"
-
-const char * const L64XX_Marlin::index_to_axis[MAX_L6470] = { "X ", "Y ", "Z ", "X2", "Y2", "Z2", "Z3", "E0", "E1", "E2", "E3", "E4", "E5" };
-
-uint8_t L64XX_Marlin::dir_commands[MAX_L6470];  // array to hold direction command for each driver
-
-bool L64XX_Marlin::index_to_dir[MAX_L6470] =  { INVERT_X_DIR                        ,  // 0 X
-                                                INVERT_Y_DIR                        ,  // 1 Y
-                                                INVERT_Z_DIR                        ,  // 2 Z
-                                                #if ENABLED(X_DUAL_STEPPER_DRIVERS)
-                                                  INVERT_X_DIR ^ INVERT_X2_VS_X_DIR ,  // 3 X2
-                                                #else
-                                                  INVERT_X_DIR                      ,  // 3 X2
-                                                #endif
-                                                #if ENABLED(Y_DUAL_STEPPER_DRIVERS)
-                                                  INVERT_Y_DIR ^ INVERT_Y2_VS_Y_DIR ,  // 4 Y2
-                                                #else
-                                                  INVERT_Y_DIR                      ,  // 4 Y2
-                                                #endif
-                                                INVERT_Z_DIR                        ,  // 5 Z2
-                                                INVERT_Z_DIR                        ,  // 6 Z3
-                                                INVERT_E0_DIR                       ,  // 7 E0
-                                                INVERT_E1_DIR                       ,  // 8 E1
-                                                INVERT_E2_DIR                       ,  // 9 E2
-                                                INVERT_E3_DIR                       ,  //10 E3
-                                                INVERT_E4_DIR                       ,  //11 E4
-                                                INVERT_E5_DIR                          //12 E5
-                                              };
-
-volatile bool L64XX_Marlin::spi_abort = false;
-bool L64XX_Marlin::spi_active = false;
-
-L64XX_Marlin::L64XX_shadow_t L64XX_Marlin::shadow;
-
-//uint32_t UVLO_ADC = 0x0400; // ADC undervoltage event
-
-void L6470_populate_chain_array() {
-=======
 #include "../planner.h"
 
 #define DEBUG_OUT ENABLED(L6470_CHITCHAT)
@@ -126,7 +87,6 @@
 bool L6470_Marlin::spi_active = false;
 
 void L6470_Marlin::populate_chain_array() {
->>>>>>> 3fb8489a
 
   #define _L6470_INIT_SPI(Q)  do{ stepper##Q.set_chain_info(Q, Q##_CHAIN_POS); }while(0)
 
@@ -384,13 +344,7 @@
   serialprintPGM(stall ? PSTR("  (Stall") : PSTR("  (OCD"));
   DEBUG_ECHOLNPGM(" threshold)");
 }
-<<<<<<< HEAD
-inline void err_out_of_bounds() {
-  L6470_ECHOLNPGM("ERROR - motion out of bounds");
-}
-=======
 inline void err_out_of_bounds() { DEBUG_ECHOLNPGM("ERROR - motion out of bounds"); }
->>>>>>> 3fb8489a
 
 bool L64XX_Marlin::get_user_input(uint8_t &driver_count, L6470_axis_t axis_index[3],  char axis_mon[3][3],
                                  float &position_max, float &position_min, float &final_feedrate, uint8_t &kval_hold,
@@ -657,21 +611,12 @@
     sprintf_P(temp_buf, PSTR("  %4x   "), status);
     DEBUG_ECHO(temp_buf);
     print_bin(status);
-<<<<<<< HEAD
-    L6470_ECHOPGM("  THERMAL: ");
-    serialprintPGM((status & shadow.STATUS_AXIS_TH_SD) ? PSTR("SHUTDOWN") : (status & shadow.STATUS_AXIS_TH_WRN) ? PSTR("WARNING ") : PSTR("OK      "));
-    L6470_ECHOPGM("   OVERCURRENT: ");
-    echo_yes_no(status & shadow.STATUS_AXIS_OCD);
-    L6470_ECHOPGM("   STALL: ");
-    echo_yes_no(status & (shadow.STATUS_AXIS_STEP_LOSS_A | shadow.STATUS_AXIS_STEP_LOSS_B));
-=======
     DEBUG_ECHOPGM("  THERMAL: ");
     serialprintPGM((status & STATUS_TH_SD) ? PSTR("SHUTDOWN") : (status & STATUS_TH_WRN) ? PSTR("WARNING ") : PSTR("OK      "));
     DEBUG_ECHOPGM("   OVERCURRENT: ");
     echo_yes_no(status & STATUS_OCD);
     DEBUG_ECHOPGM("   STALL: ");
     echo_yes_no(status & (STATUS_STEP_LOSS_A | STATUS_STEP_LOSS_B));
->>>>>>> 3fb8489a
     L6470_EOL();
   #else
     UNUSED(status); UNUSED(axis);
