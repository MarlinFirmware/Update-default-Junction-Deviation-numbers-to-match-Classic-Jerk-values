--- conflicted
+++ resolved
@@ -25,12 +25,9 @@
 #include "../inc/MarlinConfigPre.h"
 #include "../core/utility.h"
 
-<<<<<<< HEAD
 #define DEBUG_OUT 1
 #include "../core/debug_out.h"
 
-char conv[9] = { 0 };
-=======
 constexpr char DIGIT(const uint8_t n) { return '0' + n; }
 
 template <typename T1, typename T2>
@@ -38,7 +35,6 @@
 
 template <typename T1, typename T2>
 constexpr char RJDIGIT(const T1 n, const T2 f) { return (n >= (T1)f ? DIGIMOD(n, f) : ' '); }
->>>>>>> 83cc9832
 
 template <typename T>
 constexpr char MINUSOR(T &n, const char alt) { return (n >= 0) ? alt : (n = -n) ? '-' : '-'; }
@@ -142,6 +138,11 @@
   return &conv[5];
 }
 
+// Convert unsigned 16bit int to string 1, 12, 123 format, capped at 999
+const char* utostr3(const uint16_t x) {
+  return i16tostr3left(_MIN(x, 999U));
+}
+
 // Convert unsigned 16bit int to lj string with 123 format
 const char* i16tostr3left(const int16_t i) {
   char *str = &conv[7];
@@ -389,16 +390,16 @@
   return &conv[index];
 }
 
-<<<<<<< HEAD
-// Converts float to string representing its absolute value with up to 8 characters including decimal dot, right aligned, example: ____5678, ____5.67, ___45.67, __345.67, _2345.67, 12345.67
 /**
+ * Convert float to string representing its absolute value with up to 8 characters including decimal dot, right aligned, example: ____5678, ____5.67, ___45.67, __345.67, _2345.67, 12345.67
+ *
  * IMPORTANT: Supports only floats that can be displayed by above mentioned format
- * IMPORTANT: Float is represented by somewhat revered scientific notation using two parameters, from which float can be acquired by dividing: @param intVal / @param decimal
+ * IMPORTANT: Float is represented by scientific notation using two parameters, from which float can be acquired by intVal / decimal
  * @param intVal significant digits of float
  * @param decimal divisor to acquire the float, must be power of 10
- * */ 
+ */
 const char* ftostr7xrj(int32_t intVal, uint32_t decimal) {
-  
+
   if (intVal < 0) intVal *= -1;
 
   int8_t intEnd = 7;
@@ -416,9 +417,6 @@
   return &conv[intEnd+1];
 }
 
-// Convert unsigned float to string with ____5.67, ___45.67, __345.67, _2345.67, 12345.67 format
-const char* ftostr72rj(const_float_t f) {
-=======
 // Convert unsigned float to string with _2.3 / 12.3 format
 const char* ftostr31rj(const_float_t f) { return ftostrX1rj(f, 7 - 3); }
 
@@ -433,7 +431,6 @@
 
 // Convert unsigned float to string with two digit precision
 inline const char* ftostrX2rj(const_float_t f, const int index=1) {
->>>>>>> 83cc9832
   const long i = UINTFLOAT(f, 2);
   switch (index) {
     case 0: conv[0] = RJDIGIT(i, 1000000);
@@ -491,8 +488,8 @@
 
 const char* ftostr52custom(const_float_t f) {
   long i = INTFLOAT(f, 3);
-  if (i < 0) i = -i; 
-  
+  if (i < 0) i = -i;
+
   uint8_t dig;
   uint8_t intEnd = 7;
 
@@ -518,7 +515,7 @@
   conv[intEnd--] = DIGIMOD(i, 1000);
   conv[intEnd--] = RJDIGIT(i, 10000);
   conv[intEnd] = RJDIGIT(i,   100000);
-  
+
   for(;intEnd < 8;intEnd++){
     if (conv[intEnd] != ' ' && ((i % 10) == 0 || conv[intEnd] != '0')) { //todo this should be moved under a flag or sep func
       if (f < 0) {
@@ -527,13 +524,8 @@
       return &conv[intEnd];
     }
   }
-  
+
   return &conv[0];
-}
-
-// Convert unsigned 16bit int to string 1, 12, 123 format, capped at 999
-const char* utostr3(const uint16_t x) {
-  return i16tostr3left(_MIN(x, 999U));
 }
 
 // Convert float to space-padded string with 1.23, 12.34, 123.45 format
@@ -576,14 +568,14 @@
     if (convptr[i] == '.') { decimalIdx = i; }
     i++;
   }
-  
+
   for (i--; i >= 0 ;) {
     if (convptr[i] == ' ' || convptr[i] == '%' || (!numberFound && decimalIdx != -1 && decimalIdx <= i && (convptr[i] == '0' || convptr[i] == '.'))) {
     } else {
       numberFound = true;
       conv[intStart] = convptr[i];
       if ((decimalIdx > -1 && i >= decimalIdx) || convptr[i] != '0') {
-        returnStart = intStart;  
+        returnStart = intStart;
         if (convptr[i] == '-') {
           conv[returnStart] = '-';
         }
@@ -594,6 +586,6 @@
   }
 
   if (returnStart == 8) { returnStart--; }
-  
+
   return &conv[returnStart];
 }