/**
 * Marlin 3D Printer Firmware
 * Copyright (c) 2021 MarlinFirmware [https://github.com/MarlinFirmware/Marlin]
 *
 * Based on Sprinter and grbl.
 * Copyright (c) 2011 Camiel Gubbels / Erik van der Zalm
 *
 * This program is free software: you can redistribute it and/or modify
 * it under the terms of the GNU General Public License as published by
 * the Free Software Foundation, either version 3 of the License, or
 * (at your option) any later version.
 *
 * This program is distributed in the hope that it will be useful,
 * but WITHOUT ANY WARRANTY; without even the implied warranty of
 * MERCHANTABILITY or FITNESS FOR A PARTICULAR PURPOSE.  See the
 * GNU General Public License for more details.
 *
 * You should have received a copy of the GNU General Public License
 * along with this program.  If not, see <https://www.gnu.org/licenses/>.
 *
 */

/**
 * Based on Based on Adafruit MAX31865 library:
 *
 * This is a library for the Adafruit PT100/P1000 RTD Sensor w/MAX31865
 * Designed specifically to work with the Adafruit RTD Sensor
 * https://www.adafruit.com/products/3328
 *
 * This sensor uses SPI to communicate, 4 pins are required to interface.
 *
 * Adafruit invests time and resources providing this open source code,
 * please support Adafruit and open-source hardware by purchasing
 * products from Adafruit!
 *
 * Written by Limor Fried/Ladyada for Adafruit Industries.
 *
 * Modifications by JoAnn Manges (@GadgetAngel)
 * Copyright (c) 2020, JoAnn Manges
 * All rights reserved.
 */

// Useful for RTD debugging.
//#define MAX31865_DEBUG
//#define MAX31865_DEBUG_SPI

#include "../inc/MarlinConfig.h"

#if HAS_MAX31865 && !USE_ADAFRUIT_MAX31865

//#include <SoftwareSPI.h> // TODO: switch to SPIclass/SoftSPI
#include "MAX31865.h"

// The maximum speed the MAX31865 can do is 5 MHz
SPISettings MAX31865::spiConfig = SPISettings(
  #if defined(TARGET_LPC1768)
    SPI_QUARTER_SPEED
  #elif defined(ARDUINO_ARCH_STM32)
    SPI_CLOCK_DIV4
  #else
    500000
  #endif
  , MSBFIRST
  , SPI_MODE_1 // CPOL0 CPHA1
);

#ifndef LARGE_PINMAP

  /**
   * Create the interface object using software (bitbang) SPI for PIN values
   * less than or equal to 127.
   *
   * @param spi_cs    the SPI CS pin to use
   * @param spi_mosi  the SPI MOSI pin to use
   * @param spi_miso  the SPI MISO pin to use
   * @param spi_clk   the SPI clock pin to use
  */
  MAX31865::MAX31865(int8_t spi_cs, int8_t spi_mosi, int8_t spi_miso, int8_t spi_clk) {
    _cs = spi_cs;
    _mosi = spi_mosi;
    _miso = spi_miso;
    _sclk = spi_clk;
  }

  /**
   * Create the interface object using hardware SPI for PIN for PIN values less
   * than or equal to 127.
   *
   * @param spi_cs  the SPI CS pin to use along with the default SPI device
   */
  MAX31865::MAX31865(int8_t spi_cs) {
    _cs = spi_cs;
    _sclk = _miso = _mosi = -1;
  }

#else

  /**
   * Create the interface object using software (bitbang) SPI for PIN values
   * which are larger than 127. If you have PIN values less than or equal to
   * 127 use the other call for SW SPI.
   *
   * @param spi_cs       the SPI CS pin to use
   * @param spi_mosi     the SPI MOSI pin to use
   * @param spi_miso     the SPI MISO pin to use
   * @param spi_clk      the SPI clock pin to use
   * @param pin_mapping  set to 1 for positive pin values
   */
  MAX31865::MAX31865(uint32_t spi_cs, uint32_t spi_mosi,
                     uint32_t spi_miso, uint32_t spi_clk,
                     uint8_t pin_mapping) {
    _cs = spi_cs;
    _mosi = spi_mosi;
    _miso = spi_miso;
    _sclk = spi_clk;
  }

  /**
   * Create the interface object using hardware SPI for PIN values which are
   * larger than 127. If you have PIN values less than or equal to 127 use
   * the other call for HW SPI.
   *
   * @param spi_cs       the SPI CS pin to use along with the default SPI device
   * @param pin_mapping  set to 1 for positive pin values
   */
  MAX31865::MAX31865(uint32_t spi_cs, uint8_t pin_mapping) {
    _cs = spi_cs;
    _sclk = _miso = _mosi = -1UL;  //-1UL or 0xFFFFFFFF or 4294967295
  }

#endif // LARGE_PINMAP


/**
 *
 * Instance & Class methods
 *
 */


/**
 * Initialize the SPI interface and set the number of RTD wires used
 *
 * @param wires  The number of wires in enum format. Can be MAX31865_2WIRE, MAX31865_3WIRE, or MAX31865_4WIRE.
 * @param zero   The resistance of the RTD at 0 degC, in ohms.
 * @param ref    The resistance of the reference resistor, in ohms.
 */
void MAX31865::begin(max31865_numwires_t wires, float zero, float ref) {
  Rzero = zero;
  Rref = ref;

  OUT_WRITE(_cs, HIGH);

  if (_sclk != TERN(LARGE_PINMAP, -1UL, -1)) {
    // Define pin modes for Software SPI
    #ifdef MAX31865_DEBUG
      SERIAL_ECHOLN("Initializing MAX31865 Software SPI");
    #endif

<<<<<<< HEAD
    swSpiBegin(_sclk, _miso, _mosi);

  } else {
    // start and configure hardware SPI
=======
    OUT_WRITE(_sclk, LOW);
    SET_OUTPUT(_mosi);
    SET_INPUT(_miso);
  }
  else {
    // Start and configure hardware SPI
>>>>>>> 01d1192a
    #ifdef MAX31865_DEBUG
      SERIAL_ECHOLN("Initializing MAX31865 Hardware SPI");
    #endif

    SPI.begin();
  }

  setWires(wires);
  enableBias(false);
  autoConvert(false);
  clearFault();

  #ifdef MAX31865_DEBUG_SPI
    #ifndef LARGE_PINMAP
      SERIAL_ECHOLNPAIR(
        "Regular begin call with _cs: ", _cs,
        " _miso: ", _miso,
        " _sclk: ", _sclk,
        " _mosi: ", _mosi
      );
    #else
      SERIAL_ECHOLNPAIR(
        "LARGE_PINMAP begin call with _cs: ", _cs,
        " _miso: ", _miso,
        " _sclk: ", _sclk,
        " _mosi: ", _mosi
      );
    #endif // LARGE_PINMAP

    SERIAL_ECHOLNPAIR("config: ", readRegister8(MAX31856_CONFIG_REG));
    SERIAL_EOL();
  #endif // MAX31865_DEBUG_SPI
}

/**
 * Read the raw 8-bit FAULTSTAT register
 *
 * @return The raw unsigned 8-bit FAULT status register
 */
uint8_t MAX31865::readFault() {
  return readRegister8(MAX31856_FAULTSTAT_REG);
}

/**
 * Clear all faults in FAULTSTAT.
 */
void MAX31865::clearFault() {
  setConfig(MAX31856_CONFIG_FAULTSTAT, 1);
}

/**
 * Whether we want to have continuous conversions (50/60 Hz)
 *
 * @param b  If true, auto conversion is enabled
 */
void MAX31865::autoConvert(bool b) {
  setConfig(MAX31856_CONFIG_MODEAUTO, b);
}

/**
 * Whether we want filter out 50Hz noise or 60Hz noise
 *
 * @param b  If true, 50Hz noise is filtered, else 60Hz(default)
 */
void MAX31865::enable50HzFilter(bool b) {
  setConfig(MAX31856_CONFIG_FILT50HZ, b);
}

/**
 * Enable the bias voltage on the RTD sensor
 *
 * @param b  If true bias is enabled, else disabled
 */
void MAX31865::enableBias(bool b) {
  setConfig(MAX31856_CONFIG_BIAS, b);

  // From the datasheet:
  // Note that if VBIAS is off (to reduce supply current between conversions), any filter
  // capacitors at the RTDIN inputs need to charge before an accurate conversion can be
  // performed. Therefore, enable VBIAS and wait at least 10.5 time constants of the input
  // RC network plus an additional 1ms before initiating the conversion.
  if (b)
    DELAY_US(11500); //11.5ms
}

/**
 * Start a one-shot temperature reading.
 */
void MAX31865::oneShot() {
  setConfig(MAX31856_CONFIG_1SHOT, 1);

  // From the datasheet:
  // Note that a single conversion requires approximately 52ms in 60Hz filter
  // mode or 62.5ms in 50Hz filter mode to complete. 1-Shot is a self-clearing bit.
  // TODO: switch this out depending on the filter mode.
  DELAY_US(65000); // 65ms
}

/**
 * How many wires we have in our RTD setup, can be MAX31865_2WIRE,
 * MAX31865_3WIRE, or MAX31865_4WIRE
 *
 * @param wires The number of wires in enum format
 */
void MAX31865::setWires(max31865_numwires_t wires) {
  uint8_t t = readRegister8(MAX31856_CONFIG_REG);
  if (wires == MAX31865_3WIRE)
    t |= MAX31856_CONFIG_3WIRE;
  else // 2 or 4 wire
    t &= ~MAX31856_CONFIG_3WIRE;
  writeRegister8(MAX31856_CONFIG_REG, t);
}

/**
 * Read the raw 16-bit value from the RTD_REG in one shot mode. This will include
 * the fault bit, D0.
 *
 * @return The raw unsigned 16-bit register value with ERROR bit attached, NOT temperature!
 */
uint16_t MAX31865::readRaw() {
  clearFault();
  enableBias(true);

  oneShot();
  uint16_t rtd = readRegister16(MAX31856_RTDMSB_REG);

  #ifdef MAX31865_DEBUG
    SERIAL_ECHOLNPAIR("RTD MSB:", (rtd >> 8), "  RTD LSB:", (rtd & 0x00FF));
  #endif

  // Disable the bias to lower power dissipation between reads.
  // If the ref resistor heats up, the temperature reading will be skewed.
  enableBias(false);

  return rtd;
}

/**
 * Calculate and return the resistance value of the connected RTD.
 *
 * @param  refResistor The value of the matching reference resistor, usually 430 or 4300
 * @return             The raw RTD resistance value, NOT temperature!
 */
float MAX31865::readResistance() {
  // Strip the error bit (D0) and convert to a float ratio.
  // less precise method: (readRaw() * Rref) >> 16
  return (((readRaw() >> 1) / 32768.0f) * Rref);
}

/**
 * Read the RTD and pass it to temperature(float) for calculation.
 *
 * @return  Temperature in C
 */
float MAX31865::temperature() {
  return temperature(readResistance());
}

/**
 * Given the 15-bit ADC value, calculate the resistance and pass it to temperature(float) for calculation.
 *
 * @return  Temperature in C
 */
float MAX31865::temperature(uint16_t adcVal) {
  return temperature(((adcVal) / 32768.0f) * Rref);
}

/**
 * Calculate the temperature in C from the RTD resistance.
 * Uses the technique outlined in this PDF:
 * http://www.analog.com/media/en/technical-documentation/application-notes/AN709_0.pdf
 *
 * @param    Rrtd  the resistance value in ohms
 * @return         the temperature in degC
 */
float MAX31865::temperature(float Rrtd) {
  float temp = (RTD_Z1 + sqrt(RTD_Z2 + (RTD_Z3 * Rrtd))) / RTD_Z4;

  // From the PDF...
  //
  // The previous equation is valid only for temperatures of 0°C and above.
  // The equation for RRTD(t) that defines negative temperature behavior is a
  // fourth-order polynomial (after expanding the third term) and is quite
  // impractical to solve for a single expression of temperature as a function
  // of resistance.
  //
  if (temp < 0) {
    Rrtd = (Rrtd / Rzero) * 100; // normalize to 100 ohm
    float rpoly = Rrtd;

    temp = -242.02 + (2.2228 * rpoly);
    rpoly *= Rrtd; // square
    temp += 2.5859e-3 * rpoly;
    rpoly *= Rrtd; // ^3
    temp -= 4.8260e-6 * rpoly;
    rpoly *= Rrtd; // ^4
    temp -= 2.8183e-8 * rpoly;
    rpoly *= Rrtd; // ^5
    temp += 1.5243e-10 * rpoly;
  }

  return temp;
}

//
// private:
//


/**
 * Set a value in the configuration register.
 *
 * @param config  8-bit value for the config item
 * @param enable  whether to enable or disable the value
 */
void MAX31865::setConfig(uint8_t config, bool enable) {
  uint8_t t = readRegister8(MAX31856_CONFIG_REG);
  if (enable)
    t |= config;
  else
    t &= ~config; // disable
  writeRegister8(MAX31856_CONFIG_REG, t);
}

/**
 * Read a single byte from the specified register address.
 *
 * @param  addr  the register address
 * @return       the register contents
 */
uint8_t MAX31865::readRegister8(uint8_t addr) {
  uint8_t ret = 0;
  readRegisterN(addr, &ret, 1);

  return ret;
}

/**
 * Read two bytes: 1 from the specified register address, and 1 from the next address.
 *
 * @param  addr  the first register address
 * @return       both register contents as a single 16-bit int
 */
uint16_t MAX31865::readRegister16(uint8_t addr) {
  uint8_t buffer[2] = {0, 0};
  readRegisterN(addr, buffer, 2);

  uint16_t ret = buffer[0];
  ret <<= 8;
  ret |= buffer[1];

  return ret;
}

/**
 * Read +n+ bytes from a specified address into +buffer+. Set D7 to 0 to specify a read.
 *
 * @param addr    the first register address
 * @param buffer  storage for the read bytes
 * @param n       the number of bytes to read
 */
void MAX31865::readRegisterN(uint8_t addr, uint8_t buffer[], uint8_t n) {
  addr &= 0x7F; // make sure top bit is not set
  if (_sclk == TERN(LARGE_PINMAP, -1UL, -1))
    SPI.beginTransaction(spiConfig);
  else
    WRITE(_sclk, LOW);

  WRITE(_cs, LOW);
  spixfer(addr);

  while (n--) {
    buffer[0] = spixfer(0xFF);
    #ifdef MAX31865_DEBUG_SPI
      SERIAL_ECHOLNPAIR("buffer read ", n, " data: ", buffer[0]);
    #endif
    buffer++;
  }

  if (_sclk == TERN(LARGE_PINMAP, -1UL, -1))
    SPI.endTransaction();

  WRITE(_cs, HIGH);
}

/**
 * Write an 8-bit value to a register. Set D7 to 1 to specify a write.
 *
 * @param addr  the address to write to
 * @param data  the data to write
 */
void MAX31865::writeRegister8(uint8_t addr, uint8_t data) {
  if (_sclk == TERN(LARGE_PINMAP, -1UL, -1))
    SPI.beginTransaction(spiConfig);
  else
    WRITE(_sclk, LOW);

  WRITE(_cs, LOW);

  spixfer(addr | 0x80); // make sure top bit is set
  spixfer(data);

  if (_sclk == TERN(LARGE_PINMAP, -1UL, -1))
    SPI.endTransaction();

  WRITE(_cs, HIGH);
}

/**
 * Transfer SPI data +x+ and read the response. From the datasheet...
 * Input data (SDI) is latched on the internal strobe edge and output data (SDO) is
 * shifted out on the shift edge. There is one clock for each bit transferred.
 * Address and data bits are transferred in groups of eight, MSB first.
 *
 * @param  x  an 8-bit chunk of data to write
 * @return    the 8-bit response
 */
uint8_t MAX31865::spixfer(uint8_t x) {
  if (_sclk == TERN(LARGE_PINMAP, -1UL, -1))
    return SPI.transfer(x);

  uint8_t reply = 0;
  for (int i = 7; i >= 0; i--) {
    reply <<= 1;
    WRITE(_sclk, HIGH);
    WRITE(_mosi, x & (1 << i));
    WRITE(_sclk, LOW);
    if (READ(_miso))
      reply |= 1;
  }

  return reply;
}

#endif // HAS_MAX31865 && !USE_ADAFRUIT_MAX31865<|MERGE_RESOLUTION|>--- conflicted
+++ resolved
@@ -157,19 +157,12 @@
       SERIAL_ECHOLN("Initializing MAX31865 Software SPI");
     #endif
 
-<<<<<<< HEAD
-    swSpiBegin(_sclk, _miso, _mosi);
-
-  } else {
-    // start and configure hardware SPI
-=======
     OUT_WRITE(_sclk, LOW);
     SET_OUTPUT(_mosi);
     SET_INPUT(_miso);
   }
   else {
     // Start and configure hardware SPI
->>>>>>> 01d1192a
     #ifdef MAX31865_DEBUG
       SERIAL_ECHOLN("Initializing MAX31865 Hardware SPI");
     #endif
