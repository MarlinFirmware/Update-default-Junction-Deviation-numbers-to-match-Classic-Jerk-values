/**
 * Marlin 3D Printer Firmware
 * Copyright (c) 2020 MarlinFirmware [https://github.com/MarlinFirmware/Marlin]
 *
 * Based on Sprinter and grbl.
 * Copyright (c) 2011 Camiel Gubbels / Erik van der Zalm
 *
 * This program is free software: you can redistribute it and/or modify
 * it under the terms of the GNU General Public License as published by
 * the Free Software Foundation, either version 3 of the License, or
 * (at your option) any later version.
 *
 * This program is distributed in the hope that it will be useful,
 * but WITHOUT ANY WARRANTY; without even the implied warranty of
 * MERCHANTABILITY or FITNESS FOR A PARTICULAR PURPOSE.  See the
 * GNU General Public License for more details.
 *
 * You should have received a copy of the GNU General Public License
 * along with this program.  If not, see <https://www.gnu.org/licenses/>.
 *
 */
#pragma once

#include "../HAL/shared/Marduino.h"

struct duration_t {
  /**
   * @brief Duration is stored in seconds
   */
  uint32_t value;

  /**
   * @brief Constructor
   */
  duration_t()
    : duration_t(0) {};

  /**
   * @brief Constructor
   *
   * @param seconds The number of seconds
   */
  duration_t(uint32_t const &seconds) {
    this->value = seconds;
  }

  /**
   * @brief Equality comparison
   * @details Overloads the equality comparison operator
   *
   * @param value The number of seconds to compare to
   * @return True if both durations are equal
   */
  bool operator==(const uint32_t &value) const {
    return (this->value == value);
  }

  /**
   * @brief Inequality comparison
   * @details Overloads the inequality comparison operator
   *
   * @param value The number of seconds to compare to
   * @return False if both durations are equal
   */
  bool operator!=(const uint32_t &value) const {
    return ! this->operator==(value);
  }

  /**
   * @brief Format the duration as years
   * @return The number of years
   */
  inline uint8_t year() const {
    return this->day() / 365;
  }

  /**
   * @brief Format the duration as days
   * @return The number of days
   */
  inline uint16_t day() const {
    return this->hour() / 24;
  }

  /**
   * @brief Format the duration as hours
   * @return The number of hours
   */
  inline uint32_t hour() const {
    return this->minute() / 60;
  }

  /**
   * @brief Format the duration as minutes
   * @return The number of minutes
   */
  inline uint32_t minute() const {
    return this->second() / 60;
  }

  /**
   * @brief Format the duration as seconds
   * @return The number of seconds
   */
  inline uint32_t second() const {
    return this->value;
  }

  #pragma GCC diagnostic push
  #if GCC_VERSION <= 50000
    #pragma GCC diagnostic ignored "-Wformat-overflow"
  #endif

  /**
   * @brief Format the duration as a string
   * @details String will be formatted using a "full" representation of duration
   *
   * @param buffer The array pointed to must be able to accommodate 22 bytes
   *               (21 for the string, 1 more for the terminating nul)
   * @param dense Whether to skip spaces in the resulting string
   *
   * Output examples:
   *  123456789012345678901 (strlen)
   *  135y 364d 23h 59m 59s
   *  364d 23h 59m 59s
   *  23h 59m 59s
   *  59m 59s
   *  59s
   */
  char* toString(char * const buffer) const {
    const uint16_t y = this->year(),
                   d = this->day() % 365,
                   h = this->hour() % 24,
                   m = this->minute() % 60,
                   s = this->second() % 60;

         if (y) sprintf_P(buffer, PSTR("%iy %id %ih %im %is"), y, d, h, m, s);
    else if (d) sprintf_P(buffer, PSTR("%id %ih %im %is"), d, h, m, s);
    else if (h) sprintf_P(buffer, PSTR("%ih %im %is"), h, m, s);
    else if (m) sprintf_P(buffer, PSTR("%im %is"), m, s);
    else sprintf_P(buffer, PSTR("%is"), s);
    return buffer;
  }

  /**
   * @brief Format the duration as a string
<<<<<<< HEAD
   * @details String will be formatted using a "full" representation of duration
   *
   * @param buffer The array pointed to must be able to accommodate 18 bytes
   *               (17 for the string, 1 more for the terminating nul)
   * @param dense Whether to skip spaces in the resulting string
   *
   * Output examples:
   *  12345678901234567 (strlen)
   *  135y364d23h59m59s
   *  364d23h59m59s
   *  23h59m59s
   *  59m59s
   *  59s
   */
  char* toCompactString(char * const buffer) const {
    const uint16_t y = this->year(),
                   d = this->day() % 365,
                   h = this->hour() % 24,
                   m = this->minute() % 60,
                   s = this->second() % 60;

         if (y) sprintf_P(buffer, PSTR("%iy%id%ih%im%is"), y, d, h, m, s);
    else if (d) sprintf_P(buffer, PSTR("%id%ih%im%is"), d, h, m, s);
    else if (h) sprintf_P(buffer, PSTR("%ih%im%is"), h, m, s);
    else if (m) sprintf_P(buffer, PSTR("%im%is"), m, s);
    else sprintf_P(buffer, PSTR("%is"), s);
    return buffer;
  }

  /**
   * @brief Format the duration as a string
=======
>>>>>>> 1fbeac7b
   * @details String will be formatted using a "digital" representation of duration
   *
   * @param buffer The array pointed to must be able to accommodate 10 bytes
   * @return length of the formatted string (without terminating nul)
   *
   * Output examples:
   *  123456789 (strlen)
   *  12'34
   *  99:59
   *  123:45
   *  1d 12:33
   *  9999d 12:33
   */
  uint8_t toDigital(char *buffer, bool with_days=false) const {
    const uint16_t h = uint16_t(this->hour()),
                   m = uint16_t(this->minute() % 60UL);
    if (with_days) {
      const uint16_t d = this->day();
      sprintf_P(buffer, PSTR("%hud %02hu:%02hu"), d, h % 24, m);  // 1d 23:45
      return strlen_P(buffer);
    }
    else if (!h) {
      const uint16_t s = uint16_t(this->second() % 60UL);
      sprintf_P(buffer, PSTR("%02hu'%02hu"), m, s);     // 12'34
      return 5;
    }
    else if (h < 100) {
      sprintf_P(buffer, PSTR("%02hu:%02hu"), h, m);     // 12:34
      return 5;
    }
    else {
      sprintf_P(buffer, PSTR("%hu:%02hu"), h, m);       // 123:45
      return 6;
    }
  }

  #pragma GCC diagnostic pop
};<|MERGE_RESOLUTION|>--- conflicted
+++ resolved
@@ -143,8 +143,7 @@
   }
 
   /**
-   * @brief Format the duration as a string
-<<<<<<< HEAD
+   * @brief Format the duration as a compact string
    * @details String will be formatted using a "full" representation of duration
    *
    * @param buffer The array pointed to must be able to accommodate 18 bytes
@@ -176,8 +175,6 @@
 
   /**
    * @brief Format the duration as a string
-=======
->>>>>>> 1fbeac7b
    * @details String will be formatted using a "digital" representation of duration
    *
    * @param buffer The array pointed to must be able to accommodate 10 bytes
