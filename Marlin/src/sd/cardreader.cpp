--- conflicted
+++ resolved
@@ -276,7 +276,6 @@
   while (parent.readDir(&p, longFilename.buf()) > 0) {
     if (DIR_IS_SUBDIR(&p)) {
 
-<<<<<<< HEAD
       // Get the short name for the item, which we know is a folder
       SString<FILENAME_LENGTH> dosFilename;
       createFilename(dosFilename, p);
@@ -295,18 +294,6 @@
 
       // Serial.print(path);
 
-=======
-      size_t lenPrepend = prepend ? strlen(prepend) + 1 : 0;
-      // Allocate enough stack space for the full path including / separator
-      char path[lenPrepend + FILENAME_LENGTH];
-      if (prepend) {
-        strcpy(path, prepend);
-        path[lenPrepend - 1] = '/';
-      }
-      char* dosFilename = path + lenPrepend;
-      createFilename(dosFilename, p);
-
->>>>>>> ab8e212c
       // Get a new directory object using the full path
       // and dive recursively into it.
       SdFile child; // child.close() in destructor
@@ -334,24 +321,18 @@
       }
     }
     else if (is_dir_or_gcode(p)) {
-<<<<<<< HEAD
       createFilename(filename, p);
-      if (prepend) SERIAL_ECHO(prepend);
-      SERIAL_ECHOPAIR(filename, AS_CHAR(' '));
-      SERIAL_ECHOLN(p.fileSize);
-=======
       if (prepend) {
-        SERIAL_ECHO(prepend);
+        SERIAL_ECHOP(prepend);
         SERIAL_CHAR('/');
       }
-      SERIAL_ECHO(createFilename(filename, p));
+      SERIAL_ECHO(filename);
       SERIAL_CHAR(' ');
-      #if ENABLED(LONG_FILENAME_HOST_SUPPORT)
-        if (!includeLongNames)
-      #endif
-          SERIAL_ECHOLN(p.fileSize);
-      #if ENABLED(LONG_FILENAME_HOST_SUPPORT)
-        else {
+
+      if (TERN1(LONG_FILENAME_HOST_SUPPORT, !includeLongNames))
+        SERIAL_ECHOLN(p.fileSize);
+      else {
+        #if ENABLED(LONG_FILENAME_HOST_SUPPORT)
           SERIAL_ECHO(p.fileSize);
           SERIAL_CHAR(' ');
           if (prependLong) {
@@ -359,9 +340,8 @@
             SERIAL_CHAR('/');
           }
           SERIAL_ECHOLN(longFilename[0] ? longFilename : "???");
-        }
-      #endif
->>>>>>> ab8e212c
+        #endif
+      }
     }
   }
 }
@@ -957,14 +937,7 @@
 
   while (atom_string) {
     // Find next subdirectory delimiter
-<<<<<<< HEAD
     ROString dosSubdirname = atom_string.splitFrom("/");
-=======
-    const char * const name_end = strchr(atom_ptr, '/');
-
-    // Last atom in the path? Item found.
-    if (name_end <= atom_ptr) break;
->>>>>>> ab8e212c
 
     // Last segment ?
     if (!dosSubdirname) break;
@@ -1164,13 +1137,8 @@
           uint8_t o1 = sort_order[0];
           #if DISABLED(SDSORT_USES_RAM)
             selectFileByIndex(o1);              // Pre-fetch the first entry and save it
-<<<<<<< HEAD
             ROString name1 = longest_filename();  // so the loop only needs one fetch
-            #if ENABLED(HAS_FOLDER_SORTING)
-=======
-            strcpy(name1, longest_filename());  // so the loop only needs one fetch
             #if HAS_FOLDER_SORTING
->>>>>>> ab8e212c
               bool dir1 = flag.filenameIsDir;
             #endif
           #endif
