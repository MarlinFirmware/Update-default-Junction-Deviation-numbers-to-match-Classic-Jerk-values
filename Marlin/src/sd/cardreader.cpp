/**
 * Marlin 3D Printer Firmware
 * Copyright (c) 2020 MarlinFirmware [https://github.com/MarlinFirmware/Marlin]
 *
 * Based on Sprinter and grbl.
 * Copyright (c) 2011 Camiel Gubbels / Erik van der Zalm
 *
 * This program is free software: you can redistribute it and/or modify
 * it under the terms of the GNU General Public License as published by
 * the Free Software Foundation, either version 3 of the License, or
 * (at your option) any later version.
 *
 * This program is distributed in the hope that it will be useful,
 * but WITHOUT ANY WARRANTY; without even the implied warranty of
 * MERCHANTABILITY or FITNESS FOR A PARTICULAR PURPOSE.  See the
 * GNU General Public License for more details.
 *
 * You should have received a copy of the GNU General Public License
 * along with this program.  If not, see <https://www.gnu.org/licenses/>.
 *
 */

#include "../inc/MarlinConfig.h"

#if ENABLED(SDSUPPORT)

//#define DEBUG_CARDREADER

#include "cardreader.h"

#include "../MarlinCore.h"
#include "../lcd/marlinui.h"

#if ENABLED(DWIN_CREALITY_LCD)
  #include "../lcd/dwin/e3v2/dwin.h"
#endif

#include "../module/planner.h"        // for synchronize
#include "../module/printcounter.h"
#include "../gcode/queue.h"
#include "../module/settings.h"
#include "../module/stepper/indirection.h"

#if ENABLED(EMERGENCY_PARSER)
  #include "../feature/e_parser.h"
#endif

#if ENABLED(POWER_LOSS_RECOVERY)
  #include "../feature/powerloss.h"
#endif

#if ENABLED(ADVANCED_PAUSE_FEATURE)
  #include "../feature/pause.h"
#endif

#define DEBUG_OUT EITHER(DEBUG_CARDREADER, MARLIN_DEV_MODE)
#include "../core/debug_out.h"
#include "../libs/hex_print.h"

<<<<<<< HEAD
=======
// extern

PGMSTR(M21_STR, "M21");
PGMSTR(M23_STR, "M23 %s");
PGMSTR(M24_STR, "M24");

>>>>>>> 9bf5cddb
// public:

card_flags_t CardReader::flag;
SString<FILENAME_LENGTH> CardReader::filename;
SString<LONG_FILENAME_LENGTH> CardReader::longFilename;

IF_DISABLED(NO_SD_AUTOSTART, uint8_t CardReader::autofile_index); // = 0

#if BOTH(HAS_MULTI_SERIAL, BINARY_FILE_TRANSFER)
  serial_index_t CardReader::transfer_port_index;
#endif

// private:

SdFile CardReader::root, CardReader::workDir, CardReader::workDirParents[MAX_DIR_DEPTH];
uint8_t CardReader::workDirDepth;

#if ENABLED(SDCARD_SORT_ALPHA)

  uint16_t CardReader::sort_count;
  #if ENABLED(SDSORT_GCODE)
    bool CardReader::sort_alpha;
    int CardReader::sort_folders;
    //bool CardReader::sort_reverse;
  #endif

  #if ENABLED(SDSORT_DYNAMIC_RAM)
    uint8_t *CardReader::sort_order;
  #else
    uint8_t CardReader::sort_order[SDSORT_LIMIT];
  #endif

  #if ENABLED(SDSORT_USES_RAM)

    #if ENABLED(SDSORT_CACHE_NAMES)
      uint16_t CardReader::nrFiles; // Cached total file count
      #if ENABLED(SDSORT_DYNAMIC_RAM)
        char **CardReader::sortshort, **CardReader::sortnames;
      #else
        char CardReader::sortshort[SDSORT_LIMIT][FILENAME_LENGTH];
        char CardReader::sortnames[SDSORT_LIMIT][SORTED_LONGNAME_STORAGE];
      #endif
    #elif DISABLED(SDSORT_USES_STACK)
      char CardReader::sortnames[SDSORT_LIMIT][SORTED_LONGNAME_STORAGE];
    #endif

    #if HAS_FOLDER_SORTING
      #if ENABLED(SDSORT_DYNAMIC_RAM)
        uint8_t *CardReader::isDir;
      #elif ENABLED(SDSORT_CACHE_NAMES) || DISABLED(SDSORT_USES_STACK)
        uint8_t CardReader::isDir[(SDSORT_LIMIT+7)>>3];
      #endif
      #define IS_DIR(n) TEST(isDir[(n) >> 3], (n) & 0x07)
    #endif

  #endif // SDSORT_USES_RAM

#endif // SDCARD_SORT_ALPHA

#if SHARED_VOLUME_IS(USB_FLASH_DRIVE) || ENABLED(USB_FLASH_DRIVE_SUPPORT)
  DiskIODriver_USBFlash CardReader::media_usbFlashDrive;
#endif
#if NEED_SD2CARD_SDIO
  DiskIODriver_SDIO CardReader::media_sdio;
#elif NEED_SD2CARD_SPI
  DiskIODriver_SPI_SD CardReader::media_sd_spi;
#endif

DiskIODriver* CardReader::driver = nullptr;
SdVolume CardReader::volume;
SdFile CardReader::file;

#if HAS_MEDIA_SUBCALLS
  uint8_t CardReader::file_subcall_ctr;
  uint32_t CardReader::filespos[SD_PROCEDURE_DEPTH];
  char CardReader::proc_filenames[SD_PROCEDURE_DEPTH][MAXPATHNAMELENGTH];
#endif

uint32_t CardReader::filesize, CardReader::sdpos;

CardReader::CardReader() {
  changeMedia(&
    #if SHARED_VOLUME_IS(SD_ONBOARD)
      TERN(SDIO_SUPPORT, media_sdio, media_sd_spi)
    #elif SHARED_VOLUME_IS(USB_FLASH_DRIVE) || ENABLED(USB_FLASH_DRIVE_SUPPORT)
      media_usbFlashDrive
    #else
      TERN(SDIO_SUPPORT, media_sdio, media_sd_spi)
    #endif
  );

  #if ENABLED(SDCARD_SORT_ALPHA)
    sort_count = 0;
    #if ENABLED(SDSORT_GCODE)
      sort_alpha = true;
      sort_folders = FOLDER_SORTING;
      //sort_reverse = false;
    #endif
  #endif

  flag.sdprinting = flag.sdprintdone = flag.mounted = flag.saving = flag.logging = false;
  filesize = sdpos = 0;

  TERN_(HAS_MEDIA_SUBCALLS, file_subcall_ctr = 0);

  IF_DISABLED(NO_SD_AUTOSTART, autofile_cancel());

  workDirDepth = 0;
  ZERO(workDirParents);

  #if ENABLED(SDSUPPORT) && PIN_EXISTS(SD_DETECT)
    SET_INPUT_PULLUP(SD_DETECT_PIN);
  #endif

  #if PIN_EXISTS(SDPOWER)
    OUT_WRITE(SDPOWER_PIN, HIGH); // Power the SD reader
  #endif
}

//
// Get a DOS 8.3 filename in its useful form
//
void createFilename(SString<FILENAME_LENGTH> & buffer, const dir_t &p) {
  buffer.clear();
  LOOP_L_N(i, 11) {
    if (p.name[i] == ' ') continue;
    if (i == 8) buffer += '.';
    buffer += p.name[i];
  }
}

//
// Return 'true' if the item is a folder or G-code file
//
bool CardReader::is_dir_or_gcode(const dir_t &p) {
  //uint8_t pn0 = p.name[0];

  if ( (p.attributes & DIR_ATT_HIDDEN)                  // Hidden by attribute
    // When readDir() > 0 these must be false:
    //|| pn0 == DIR_NAME_FREE || pn0 == DIR_NAME_DELETED  // Clear or Deleted entry
    //|| pn0 == '.' || longFilename[0] == '.'             // Hidden file
    //|| !DIR_IS_FILE_OR_SUBDIR(&p)                       // Not a File or Directory
  ) return false;

  flag.filenameIsDir = DIR_IS_SUBDIR(&p);               // We know it's a File or Folder

  return (
    flag.filenameIsDir                                  // All Directories are ok
    || (p.name[8] == 'G' && p.name[9] != '~')           // Non-backup *.G* files are accepted
  );
}

//
// Get the number of (compliant) items in the folder
//
int CardReader::countItems(SdFile dir) {
  dir_t p;
  int c = 0;
  while (dir.readDir(&p, longFilename.buf()) > 0)
    c += is_dir_or_gcode(p);

  #if ALL(SDCARD_SORT_ALPHA, SDSORT_USES_RAM, SDSORT_CACHE_NAMES)
    nrFiles = c;
  #endif

  return c;
}

//
// Get file/folder info for an item by index
//
void CardReader::selectByIndex(SdFile dir, const uint8_t index) {
  dir_t p;
  for (uint8_t cnt = 0; dir.readDir(&p, longFilename.buf()) > 0;) {
    if (is_dir_or_gcode(p)) {
      if (cnt == index) {
        createFilename(filename, p);
        return;  // 0 based index
      }
      cnt++;
    }
  }
}

//
// Get file/folder info for an item by name
//
void CardReader::selectByName(SdFile dir, const ROString & match) {
  dir_t p;
  for (uint8_t cnt = 0; dir.readDir(&p, longFilename.buf()) > 0; cnt++) {
    if (is_dir_or_gcode(p)) {
      createFilename(filename, p);
      if (match.caselessCmp(filename) == 0) return;
    }
  }
}

//
// Recursive method to print all files within a folder in flat
// DOS 8.3 format. This style of listing is the most compatible
// with legacy hosts.
//
// This method recurses to unlimited depth and lists every
// G-code file within the given parent. If the hierarchy is
// very deep this can blow up the stack, so a 'depth' parameter
// (as with printListingJSON) would be a good addition.
//
void CardReader::printListing(SdFile parent, const char * const prepend/*=nullptr*/) {
  dir_t p;
  while (parent.readDir(&p, longFilename.buf()) > 0) {
    if (DIR_IS_SUBDIR(&p)) {

      // Get the short name for the item, which we know is a folder
      SString<FILENAME_LENGTH> dosFilename;
      createFilename(dosFilename, p);

      // Allocate enough stack space for the full path to a folder, trailing slash, and nul
      const bool prepend_is_empty = (!prepend || prepend[0] == '\0');
      const int len = (prepend_is_empty ? 1 : strlen(prepend)) + strlen(dosFilename) + 1 + 1;
      DString path(len);

      // Append the FOLDERNAME12/ to the passed string.
      // It contains the full path to the "parent" argument.
      // We now have the full path to the item in this folder.
      path += prepend_is_empty ? "/" : prepend; // root slash if prepend is empty
      path += dosFilename;                      // FILENAME_LENGTH characters maximum
      path += '/';                              // 1 character

      // Serial.print(path);

      // Get a new directory object using the full path
      // and dive recursively into it.
      SdFile child; // child.close() in destructor
      if (child.open(&parent, dosFilename, O_READ))
        printListing(child, path);
      else {
        SERIAL_ECHO_MSG(STR_SD_CANT_OPEN_SUBDIR, dosFilename);
        return;
      }
    }
    else if (is_dir_or_gcode(p)) {
      if (prepend) SERIAL_ECHO(prepend);
      SERIAL_ECHO(createFilename(filename, p));
      SERIAL_CHAR(' ');
      SERIAL_ECHOLN(p.fileSize);
    }
  }
}

//
// List all files on the SD card
//
void CardReader::ls() {
  if (flag.mounted) {
    root.rewind();
    printListing(root);
  }
}

#if ENABLED(LONG_FILENAME_HOST_SUPPORT)

  //
  // Get a long pretty path based on a DOS 8.3 path
  //
  void CardReader::printLongPath(char * const path) {

    int i, pathLen = strlen(path);

    // SERIAL_ECHOPGM("Full Path: "); SERIAL_ECHOLN(path);

    // Zero out slashes to make segments
    for (i = 0; i < pathLen; i++) if (path[i] == '/') path[i] = '\0';

    SdFile diveDir = root; // start from the root for segment 1
    for (i = 0; i < pathLen;) {

      if (path[i] == '\0') i++; // move past a single nul

      char *segment = &path[i]; // The segment after most slashes

      // If a segment is empty (extra-slash) then exit
      if (!*segment) break;

      // Go to the next segment
      while (path[++i]) { }

      //SERIAL_ECHOLNPAIR("Looking for segment: ", segment);

      // Find the item, setting the long filename
      diveDir.rewind();
      selectByName(diveDir, segment);

      // Print /LongNamePart to serial output
      SERIAL_CHAR('/');
      SERIAL_ECHO(longFilename ? (const char*)longFilename : "???");

      // If the filename was printed then that's it
      if (!flag.filenameIsDir) break;

      // SERIAL_ECHOPGM("Opening dir: "); SERIAL_ECHOLN(segment);

      // Open the sub-item as the new dive parent
      SdFile dir;
      if (!dir.open(&diveDir, segment, O_READ)) {
        SERIAL_EOL();
        SERIAL_ECHO_START();
        SERIAL_ECHOPAIR(STR_SD_CANT_OPEN_SUBDIR, segment);
        break;
      }

      diveDir.close();
      diveDir = dir;

    } // while i<pathLen

    SERIAL_EOL();
  }

#endif // LONG_FILENAME_HOST_SUPPORT

//
// Echo the DOS 8.3 filename (and long filename, if any)
//
void CardReader::printSelectedFilename() {
  if (file.isOpen()) {
    char dosFilename[FILENAME_LENGTH];
    file.getDosName(dosFilename);
    SERIAL_ECHO(dosFilename);
    #if ENABLED(LONG_FILENAME_HOST_SUPPORT)
      selectFileByName(dosFilename);
      if (longFilename) {
        SERIAL_CHAR(' ');
        SERIAL_ECHO(longFilename);
      }
    #endif
  }
  else
    SERIAL_ECHOPGM("(no file)");

  SERIAL_EOL();
}

void CardReader::mount() {
  flag.mounted = false;
  if (root.isOpen()) root.close();

  if (!driver->init(SD_SPI_SPEED, SDSS)
    #if defined(LCD_SDSS) && (LCD_SDSS != SDSS)
      && !driver->init(SD_SPI_SPEED, LCD_SDSS)
    #endif
  ) SERIAL_ECHO_MSG(STR_SD_INIT_FAIL);
  else if (!volume.init(driver))
    SERIAL_ERROR_MSG(STR_SD_VOL_INIT_FAIL);
  else if (!root.openRoot(&volume))
    SERIAL_ERROR_MSG(STR_SD_OPENROOT_FAIL);
  else {
    flag.mounted = true;
    SERIAL_ECHO_MSG(STR_SD_CARD_OK);
  }

  if (flag.mounted)
    cdroot();
  #if ENABLED(USB_FLASH_DRIVE_SUPPORT) || PIN_EXISTS(SD_DETECT)
    else if (marlin_state != MF_INITIALIZING)
      ui.set_status_P(GET_TEXT(MSG_SD_INIT_FAIL), -1);
  #endif

  ui.refresh();
}

/**
 * Handle SD card events
 */
#if MB(FYSETC_CHEETAH, FYSETC_AIO_II)
  #include "../module/stepper.h"
#endif

void CardReader::manage_media() {
  static uint8_t prev_stat = 2;       // First call, no prior state
  uint8_t stat = uint8_t(IS_SD_INSERTED());
  if (stat == prev_stat) return;

  DEBUG_ECHOLNPAIR("SD: Status changed from ", prev_stat, " to ", stat);

  flag.workDirIsRoot = true;          // Return to root on mount/release

  if (ui.detected()) {

    uint8_t old_stat = prev_stat;
    prev_stat = stat;                 // Change now to prevent re-entry

    if (stat) {                       // Media Inserted
      safe_delay(500);                // Some boards need a delay to get settled
      if (TERN1(SD_IGNORE_AT_STARTUP, old_stat != 2))
        mount();                      // Try to mount the media
      #if MB(FYSETC_CHEETAH, FYSETC_CHEETAH_V12, FYSETC_AIO_II)
        reset_stepper_drivers();      // Workaround for Cheetah bug
      #endif
      if (!isMounted()) stat = 0;     // Not mounted?
    }
    else {
      #if PIN_EXISTS(SD_DETECT)
        release();                    // Card is released
      #endif
    }

    ui.media_changed(old_stat, stat); // Update the UI

    if (stat) {
      TERN_(SDCARD_EEPROM_EMULATION, settings.first_load());
      if (old_stat == 2) {            // First mount?
        DEBUG_ECHOLNPGM("First mount.");
        #if ENABLED(POWER_LOSS_RECOVERY)
          recovery.check();           // Check for PLR file. (If not there then call autofile_begin)
        #elif DISABLED(NO_SD_AUTOSTART)
          autofile_begin();           // Look for auto0.g on the next loop
        #endif
      }
    }
  }
  else
    DEBUG_ECHOLNPGM("SD: No UI Detected.");
}

/**
 * "Release" the media by clearing the 'mounted' flag.
 * Used by M22, "Release Media", manage_media.
 */
void CardReader::release() {
  // Card removed while printing? Abort!
  if (IS_SD_PRINTING())
    abortFilePrintSoon();
  else
    endFilePrintNow();

  flag.mounted = false;
  flag.workDirIsRoot = true;
  #if ALL(SDCARD_SORT_ALPHA, SDSORT_USES_RAM, SDSORT_CACHE_NAMES)
    nrFiles = 0;
  #endif
}

/**
 * Open a G-code file and set Marlin to start processing it.
 * Enqueues M23 and M24 commands to initiate a media print.
 */
void CardReader::openAndPrintFile(const char *name) {
  DString cmd(F("M23 "));
  for (const char *c = name; *c; c++) cmd += tolower(*c);
  cmd += F("\nM24");
  queue.inject(cmd);
}

/**
 * Start or resume a media print by setting the sdprinting flag.
 * The file browser pre-sort is also purged to free up memory,
 * since you cannot browse files during active printing.
 * Used by M24 and anywhere Start / Resume applies.
 */
void CardReader::startOrResumeFilePrinting() {
  if (isMounted()) {
    flag.sdprinting = true;
    flag.sdprintdone = false;
    TERN_(SD_RESORT, flush_presort());
  }
}

//
// Run tasks upon finishing or aborting a file print.
//
void CardReader::endFilePrintNow(TERN_(SD_RESORT, const bool re_sort/*=false*/)) {
  TERN_(ADVANCED_PAUSE_FEATURE, did_pause_print = 0);
  TERN_(DWIN_CREALITY_LCD, HMI_flag.print_finish = flag.sdprinting);
  flag.abort_sd_printing = false;
  if (isFileOpen()) file.close();
  TERN_(SD_RESORT, if (re_sort) presort());
}

<<<<<<< HEAD
void CardReader::openLogFile(ROString path) {
=======
void CardReader::abortFilePrintNow(TERN_(SD_RESORT, const bool re_sort/*=false*/)) {
  flag.sdprinting = flag.sdprintdone = false;
  endFilePrintNow(TERN_(SD_RESORT, re_sort));
}

void CardReader::openLogFile(const char * const path) {
>>>>>>> 9bf5cddb
  flag.logging = DISABLED(SDCARD_READONLY);
  IF_DISABLED(SDCARD_READONLY, openFileWrite(path));
}

//
// Get the root-relative DOS path of the selected file
//
void CardReader::getAbsFilenameInCWD(char *dst) {
  *dst++ = '/';
  uint8_t cnt = 1;

  auto appendAtom = [&](SdFile &file) {
    file.getDosName(dst);
    while (*dst && cnt < MAXPATHNAMELENGTH) { dst++; cnt++; }
    if (cnt < MAXPATHNAMELENGTH) { *dst = '/'; dst++; cnt++; }
  };

  LOOP_L_N(i, workDirDepth)                // Loop down to current work dir
    appendAtom(workDirParents[i]);

  if (cnt < MAXPATHNAMELENGTH - (FILENAME_LENGTH) - 1) {    // Leave room for filename and nul
    appendAtom(file);
    --dst;
  }
  *dst = '\0';
}

void openFailed(const ROString & fname) {
  SERIAL_ECHOLNPAIR(STR_SD_OPEN_FILE_FAIL, fname, ".");
}

void announceOpen(const uint8_t doing, ROString & path) {
  if (doing) {
    PORT_REDIRECT(SerialMask::All);
    SERIAL_ECHO_START();
    SERIAL_ECHOPGM("Now ");
    SERIAL_ECHOPGM_P(doing == 1 ? PSTR("doing") : PSTR("fresh"));
    SERIAL_ECHOLNPAIR(" file: ", path);
  }
}

//
// Open a file by DOS path for read
// The 'subcall_type' flag indicates...
//   - 0 : Standard open from host or user interface.
//   - 1 : (file open) Opening a new sub-procedure.
//   - 1 : (no file open) Opening a macro (M98).
//   - 2 : Resuming from a sub-procedure
//
<<<<<<< HEAD
void CardReader::openFileRead(ROString path, const uint8_t subcall_type/*=0*/) {
=======
void CardReader::openFileRead(const char * const path, const uint8_t subcall_type/*=0*/) {
>>>>>>> 9bf5cddb
  if (!isMounted()) return;

  switch (subcall_type) {
    case 0:      // Starting a new print. "Now fresh file: ..."
      announceOpen(2, path);
      TERN_(HAS_MEDIA_SUBCALLS, file_subcall_ctr = 0);
      break;

    #if HAS_MEDIA_SUBCALLS

      case 1:      // Starting a sub-procedure

        // With no file is open it's a simple macro. "Now doing file: ..."
        if (!isFileOpen()) { announceOpen(1, path); break; }

        // Too deep? The firmware has to bail.
        if (file_subcall_ctr > SD_PROCEDURE_DEPTH - 1) {
          SERIAL_ERROR_MSG("Exceeded max SUBROUTINE depth:", SD_PROCEDURE_DEPTH);
          kill(GET_TEXT(MSG_KILL_SUBCALL_OVERFLOW));
          return;
        }

        // Store current filename (based on workDirParents) and position
        getAbsFilenameInCWD(proc_filenames[file_subcall_ctr]);
        filespos[file_subcall_ctr] = sdpos;

        // For sub-procedures say 'SUBROUTINE CALL target: "..." parent: "..." pos12345'
        SERIAL_ECHO_MSG("SUBROUTINE CALL target:\"", path, "\" parent:\"", proc_filenames[file_subcall_ctr], "\" pos", sdpos);
        file_subcall_ctr++;
        break;

      case 2:      // Resuming previous file after sub-procedure
        SERIAL_ECHO_MSG("END SUBROUTINE");
        break;

    #endif
  }

  abortFilePrintNow();

  SdFile *diveDir;
  ROString fname = diveToFile(true, diveDir, path);
  if (!fname) return;

  if (file.open(diveDir, DString(fname), O_READ)) {
    filesize = file.fileSize();
    sdpos = 0;

    { // Don't remove this block, as the PORT_REDIRECT is a RAII
      PORT_REDIRECT(SerialMask::All);
      SERIAL_ECHOLNPAIR(STR_SD_FILE_OPENED, fname, STR_SD_SIZE, filesize);
      SERIAL_ECHOLNPGM(STR_SD_FILE_SELECTED);
    }

    selectFileByName(fname);
    ui.set_status(longFilename ? ROString(longFilename) : fname);
  }
  else
    openFailed(fname);
}

inline void echo_write_to_file(const ROString & fname) {
  SERIAL_ECHOLNPAIR(STR_SD_WRITE_TO_FILE, fname);
}

//
// Open a file by DOS path for write
//
<<<<<<< HEAD
void CardReader::openFileWrite(ROString path) {
=======
void CardReader::openFileWrite(const char * const path) {
>>>>>>> 9bf5cddb
  if (!isMounted()) return;

  announceOpen(2, path);
  TERN_(HAS_MEDIA_SUBCALLS, file_subcall_ctr = 0);

  abortFilePrintNow();

  SdFile *diveDir;
  ROString fname = diveToFile(false, diveDir, path);
  if (!fname) return;

  #if ENABLED(SDCARD_READONLY)
    openFailed(fname);
  #else
    if (file.open(diveDir, DString(fname), O_CREAT | O_APPEND | O_WRITE | O_TRUNC)) {
      flag.saving = true;
      selectFileByName(fname);
      TERN_(EMERGENCY_PARSER, emergency_parser.disable());
      echo_write_to_file(fname);
      ui.set_status(fname);
    }
    else
      openFailed(fname);
  #endif
}

//
// Check if a file exists by absolute or workDir-relative path
// If the file exists, the long name can also be fetched.
//
bool CardReader::fileExists(ROString path) {
  if (!isMounted()) return false;

  DEBUG_ECHOLNPAIR("fileExists: ", path);

  // Dive to the file's directory and get the base name
  SdFile *diveDir = nullptr;
  ROString fname = diveToFile(false, diveDir, path);
  if (!fname) return false;

  // Get the longname of the checked file
  //diveDir->rewind();
  //selectByName(*diveDir, fname);
  //diveDir->close();

  // Try to open the file and return the result
  SdFile tmpFile;
  const bool success = tmpFile.open(diveDir, DString(fname), O_READ);
  if (success) tmpFile.close();
  return success;
}

//
// Delete a file by name in the working directory
//
void CardReader::removeFile(ROString name) {
  if (!isMounted()) return;

  //abortFilePrintNow();

<<<<<<< HEAD
  SdFile *curDir;
  ROString fname = diveToFile(false, curDir, name);
=======
  SdFile *itsDirPtr;
  const char * const fname = diveToFile(false, itsDirPtr, name);
>>>>>>> 9bf5cddb
  if (!fname) return;

  #if ENABLED(SDCARD_READONLY)
    SERIAL_ECHOLNPAIR("Deletion failed (read-only), File: ", fname, ".");
  #else
<<<<<<< HEAD
    if (file.remove(curDir, DString(fname))) {
=======
    if (file.remove(itsDirPtr, fname)) {
>>>>>>> 9bf5cddb
      SERIAL_ECHOLNPAIR("File deleted:", fname);
      sdpos = 0;
      TERN_(SDCARD_SORT_ALPHA, presort());
    }
    else
      SERIAL_ECHOLNPAIR("Deletion failed, File: ", fname, ".");
  #endif
}

void CardReader::report_status() {
  if (isPrinting()) {
    SERIAL_ECHOPAIR(STR_SD_PRINTING_BYTE, sdpos);
    SERIAL_CHAR('/');
    SERIAL_ECHOLN(filesize);
  }
  else
    SERIAL_ECHOLNPGM(STR_SD_NOT_PRINTING);
}

<<<<<<< HEAD
void CardReader::write_command(ROString buf) {
  ROString cmd = buf.splitUpTo("N");
  if (buf) cmd = buf.fromTo(" ", "*").Trimmed(" ", 1); // If a Nnumber txt *checksum, only extract txt
=======
void CardReader::write_command(char * const buf) {
  char *begin = buf,
       *npos = nullptr,
       *end = buf + strlen(buf) - 1;
>>>>>>> 9bf5cddb

  file.write(cmd.buffer(), cmd.len());
  char eol[2] = { '\r', '\n' };
  file.write(eol, sizeof(eol));

  if (file.writeError) SERIAL_ERROR_MSG(STR_SD_ERR_WRITE_TO_FILE);
}

#if DISABLED(NO_SD_AUTOSTART)
  /**
   * Run all the auto#.g files. Called:
   * - On boot after successful card init.
   * - From the LCD command to Run Auto Files
   */
  void CardReader::autofile_begin() {
    autofile_index = 1;
    (void)autofile_check();
  }

  /**
   * Run the next auto#.g file. Called:
   *   - On boot after successful card init
   *   - After finishing the previous auto#.g file
   *   - From the LCD command to begin the auto#.g files
   *
   * Return 'true' if an auto file was started
   */
  bool CardReader::autofile_check() {
    if (!autofile_index) return false;

    if (!isMounted())
      mount();
    else if (ENABLED(SDCARD_EEPROM_EMULATION))
      settings.first_load();

    // Don't run auto#.g when a PLR file exists
    if (isMounted() && TERN1(POWER_LOSS_RECOVERY, !recovery.valid())) {
      char autoname[10];
      sprintf_P(autoname, PSTR("/auto%c.g"), '0' + autofile_index - 1);
      if (fileExists(autoname)) {
        cdroot();
        openAndPrintFile(autoname);
        autofile_index++;
        return true;
      }
    }
    autofile_cancel();
    return false;
  }
#endif

void CardReader::closefile(const bool store_location/*=false*/) {
  file.sync();
  file.close();
  flag.saving = flag.logging = false;
  sdpos = 0;
  TERN_(EMERGENCY_PARSER, emergency_parser.enable());

  if (store_location) {
    //future: store printer state, filename and position for continuing a stopped print
    // so one can unplug the printer and continue printing the next day.
  }
}

//
// Get info for a file in the working directory by index
//
void CardReader::selectFileByIndex(const uint16_t nr) {
  #if ENABLED(SDSORT_CACHE_NAMES)
    if (nr < sort_count) {
      filename = sortshort[nr]);
      longFilename = sortnames[nr]);
      flag.filenameIsDir = IS_DIR(nr);
      return;
    }
  #endif
  workDir.rewind();
  selectByIndex(workDir, nr);
}

//
// Get info for a file in the working directory by DOS name
//
void CardReader::selectFileByName(const ROString & match) {
  #if ENABLED(SDSORT_CACHE_NAMES)
    for (uint16_t nr = 0; nr < sort_count; nr++)
      if (match.caselessCmp(sortshort[nr]) == 0) {
        filename = sortshort[nr]);
        longFilename = sortnames[nr]);
        flag.filenameIsDir = IS_DIR(nr);
        return;
      }
  #endif
  workDir.rewind();
  selectByName(workDir, match);
}

uint16_t CardReader::countFilesInWorkDir() {
  workDir.rewind();
  return countItems(workDir);
}

/**
 * Dive to the given DOS 8.3 file path, with optional echo of the dive paths.
 *
 * On entry:
 *  - The workDir points to the last-set navigation target by cd, cdup, cdroot, or diveToFile(true, ...)
 *
 * On exit:
 *  - Your curDir pointer contains an SdFile reference to the file's directory.
 *  - If update_cwd was 'true' the workDir now points to the file's directory.
 *
 * Returns a pointer to the last segment (filename) of the given DOS 8.3 path.
 * On exit, inDirPtr contains an SdFile reference to the file's directory.
 *
 * A nullptr result indicates an unrecoverable error.
 *
 * NOTE: End the path with a slash to dive to a folder. In this case the
 *       returned filename will be blank (points to the end of the path).
 */
<<<<<<< HEAD
ROString CardReader::diveToFile(const bool update_cwd, SdFile*& diveDir, ROString & path, const bool echo/*=false*/) {
=======
const char* CardReader::diveToFile(const bool update_cwd, SdFile* &inDirPtr, const char * const path, const bool echo/*=false*/) {
  DEBUG_SECTION(est, "diveToFile", true);

>>>>>>> 9bf5cddb
  // Track both parent and subfolder
  static SdFile newDir1, newDir2;
  SdFile *sub = &newDir1, *startDirPtr;

  // Parsing the path string
<<<<<<< HEAD
  ROString item_name_addr = path;
=======
  const char *atom_ptr = path;
>>>>>>> 9bf5cddb

  DEBUG_ECHOLNPAIR(" path = '", path, "'");

  if (path[0] == '/') {               // Starting at the root directory?
<<<<<<< HEAD
    diveDir = &root;
    item_name_addr.splitAt(1);
    DEBUG_ECHOLNPAIR("diveToFile: CWD to root: ", hex_address((void*)diveDir));
=======
    inDirPtr = &root;
    atom_ptr++;
    DEBUG_ECHOLNPAIR(" CWD to root: ", hex_address((void*)inDirPtr));
>>>>>>> 9bf5cddb
    if (update_cwd) workDirDepth = 0; // The cwd can be updated for the benefit of sub-programs
  }
  else
    inDirPtr = &workDir;              // Dive from workDir (as set by the UI)

  startDirPtr = inDirPtr;

  DEBUG_ECHOLNPAIR(" startDirPtr = ", hex_address((void*)startDirPtr));

<<<<<<< HEAD
  while (item_name_addr) {
    // Find next subdirectory delimiter
    ROString dosSubdirname = item_name_addr.splitFrom("/");
    // Last segment ?
    if (!dosSubdirname) break;
=======
  while (atom_ptr) {
    // Find next subdirectory delimiter
    char * const name_end = strchr(atom_ptr, '/');

    // Last atom in the path? Item found.
    if (name_end <= atom_ptr) break;

    // Isolate the next subitem name
    const uint8_t len = name_end - atom_ptr;
    char dosSubdirname[len + 1];
    strncpy(dosSubdirname, atom_ptr, len);
    dosSubdirname[len] = 0;
>>>>>>> 9bf5cddb

    if (echo) SERIAL_ECHOLN(dosSubdirname);

    DEBUG_ECHOLNPAIR(" sub = ", hex_address((void*)sub));

    // Open inDirPtr (closing first)
    sub->close();
<<<<<<< HEAD
    if (!sub->open(diveDir, DString(dosSubdirname), O_READ)) {
      openFailed(dosSubdirname);
      item_name_addr.limitTo(0);
=======
    if (!sub->open(inDirPtr, dosSubdirname, O_READ)) {
      openFailed(dosSubdirname);
      atom_ptr = nullptr;
>>>>>>> 9bf5cddb
      break;
    }

    // Close inDirPtr if not at starting-point
    if (inDirPtr != startDirPtr) {
      DEBUG_ECHOLNPAIR(" closing inDirPtr: ", hex_address((void*)inDirPtr));
      inDirPtr->close();
    }

    // inDirPtr now subDir
    inDirPtr = sub;
    DEBUG_ECHOLNPAIR(" inDirPtr = sub: ", hex_address((void*)inDirPtr));

    // Update workDirParents and workDirDepth
    if (update_cwd) {
      DEBUG_ECHOLNPAIR(" update_cwd");
      if (workDirDepth < MAX_DIR_DEPTH)
        workDirParents[workDirDepth++] = *inDirPtr;
    }

    // Point sub at the other scratch object
<<<<<<< HEAD
    sub = (diveDir != &newDir1) ? &newDir1 : &newDir2;
    DEBUG_ECHOLNPAIR("diveToFile: swapping sub = ", hex_address((void*)sub));
=======
    sub = (inDirPtr != &newDir1) ? &newDir1 : &newDir2;
    DEBUG_ECHOLNPAIR(" swapping sub = ", hex_address((void*)sub));

    // Next path atom address
    atom_ptr = name_end + 1;
>>>>>>> 9bf5cddb
  }

  if (update_cwd) {
    workDir = *inDirPtr;
    DEBUG_ECHOLNPAIR(" final workDir = ", hex_address((void*)inDirPtr));
    flag.workDirIsRoot = (workDirDepth == 0);
    TERN_(SDCARD_SORT_ALPHA, presort());
  }

<<<<<<< HEAD
  return item_name_addr;
=======
  DEBUG_ECHOLNPAIR(" returning string ", atom_ptr ?: "nullptr");
  return atom_ptr;
>>>>>>> 9bf5cddb
}

void CardReader::cd(const char * relpath) {
  SdFile newDir, *parent = &getWorkDir();

  if (newDir.open(parent, relpath, O_READ)) {
    workDir = newDir;
    flag.workDirIsRoot = false;
    if (workDirDepth < MAX_DIR_DEPTH)
      workDirParents[workDirDepth++] = workDir;
    TERN_(SDCARD_SORT_ALPHA, presort());
  }
  else
    SERIAL_ECHO_MSG(STR_SD_CANT_ENTER_SUBDIR, relpath);
}

int8_t CardReader::cdup() {
  if (workDirDepth > 0) {                                               // At least 1 dir has been saved
    workDir = --workDirDepth ? workDirParents[workDirDepth - 1] : root; // Use parent, or root if none
    TERN_(SDCARD_SORT_ALPHA, presort());
  }
  if (!workDirDepth) flag.workDirIsRoot = true;
  return workDirDepth;
}

void CardReader::cdroot() {
  workDir = root;
  flag.workDirIsRoot = true;
  TERN_(SDCARD_SORT_ALPHA, presort());
}

#if ENABLED(SDCARD_SORT_ALPHA)

  /**
   * Get the name of a file in the working directory by sort-index
   */
  void CardReader::getfilename_sorted(const uint16_t nr) {
    selectFileByIndex(TERN1(SDSORT_GCODE, sort_alpha) && (nr < sort_count)
      ? sort_order[nr] : nr);
  }

  #if ENABLED(SDSORT_USES_RAM)
    #if ENABLED(SDSORT_DYNAMIC_RAM)
      // Use dynamic method to copy long filename
      #define SET_SORTNAME(I) (sortnames[I] = strdup(longest_filename()))
      #if ENABLED(SDSORT_CACHE_NAMES)
        // When caching also store the short name, since
        // we're replacing the selectFileByIndex() behavior.
        #define SET_SORTSHORT(I) (sortshort[I] = strdup(filename))
      #else
        #define SET_SORTSHORT(I) NOOP
      #endif
    #else
      // Copy filenames into the static array
      #define _SET_SORTNAME(I) strncpy(sortnames[I], longest_filename(), SORTED_LONGNAME_MAXLEN)
      #if SORTED_LONGNAME_MAXLEN == LONG_FILENAME_LENGTH
        // Short name sorting always use LONG_FILENAME_LENGTH with no trailing nul
        #define SET_SORTNAME(I) _SET_SORTNAME(I)
      #else
        // Copy multiple name blocks. Add a nul for the longest case.
        #define SET_SORTNAME(I) do{ _SET_SORTNAME(I); sortnames[I][SORTED_LONGNAME_MAXLEN] = '\0'; }while(0)
      #endif
      #if ENABLED(SDSORT_CACHE_NAMES)
        #define SET_SORTSHORT(I) strcpy(sortshort[I], filename)
      #else
        #define SET_SORTSHORT(I) NOOP
      #endif
    #endif
  #endif

  /**
   * Read all the files and produce a sort key
   *
   * We can do this in 3 ways...
   *  - Minimal RAM: Read two filenames at a time sorting along...
   *  - Some RAM: Buffer the directory just for this sort
   *  - Most RAM: Buffer the directory and return filenames from RAM
   */
  void CardReader::presort() {

    // Throw away old sort index
    flush_presort();

    // Sorting may be turned off
    if (TERN0(SDSORT_GCODE, !sort_alpha)) return;

    // If there are files, sort up to the limit
    uint16_t fileCnt = countFilesInWorkDir();
    if (fileCnt > 0) {

      // Never sort more than the max allowed
      // If you use folders to organize, 20 may be enough
      NOMORE(fileCnt, uint16_t(SDSORT_LIMIT));

      // Sort order is always needed. May be static or dynamic.
      TERN_(SDSORT_DYNAMIC_RAM, sort_order = new uint8_t[fileCnt]);

      // Use RAM to store the entire directory during pre-sort.
      // SDSORT_LIMIT should be set to prevent over-allocation.
      #if ENABLED(SDSORT_USES_RAM)

        // If using dynamic ram for names, allocate on the heap.
        #if ENABLED(SDSORT_CACHE_NAMES)
          #if ENABLED(SDSORT_DYNAMIC_RAM)
            sortshort = new char*[fileCnt];
            sortnames = new char*[fileCnt];
          #endif
        #elif ENABLED(SDSORT_USES_STACK)
          char sortnames[fileCnt][SORTED_LONGNAME_STORAGE];
        #endif

        // Folder sorting needs 1 bit per entry for flags.
        #if HAS_FOLDER_SORTING
          #if ENABLED(SDSORT_DYNAMIC_RAM)
            isDir = new uint8_t[(fileCnt + 7) >> 3];
          #elif ENABLED(SDSORT_USES_STACK)
            uint8_t isDir[(fileCnt + 7) >> 3];
          #endif
        #endif
      #endif

      if (fileCnt > 1) {

        // Init sort order.
        for (uint16_t i = 0; i < fileCnt; i++) {
          sort_order[i] = i;
          // If using RAM then read all filenames now.
          #if ENABLED(SDSORT_USES_RAM)
            selectFileByIndex(i);
            SET_SORTNAME(i);
            SET_SORTSHORT(i);
            // char out[30];
            // sprintf_P(out, PSTR("---- %i %s %s"), i, flag.filenameIsDir ? "D" : " ", sortnames[i]);
            // SERIAL_ECHOLN(out);
            #if HAS_FOLDER_SORTING
              const uint16_t bit = i & 0x07, ind = i >> 3;
              if (bit == 0) isDir[ind] = 0x00;
              if (flag.filenameIsDir) SBI(isDir[ind], bit);
            #endif
          #endif
        }

        // Bubble Sort
        for (uint16_t i = fileCnt; --i;) {
          bool didSwap = false;
          uint8_t o1 = sort_order[0];
          #if DISABLED(SDSORT_USES_RAM)
            selectFileByIndex(o1);              // Pre-fetch the first entry and save it
            ROString name1 = longest_filename();  // so the loop only needs one fetch
            #if ENABLED(HAS_FOLDER_SORTING)
              bool dir1 = flag.filenameIsDir;
            #endif
          #endif

          for (uint16_t j = 0; j < i; ++j) {
            const uint16_t o2 = sort_order[j + 1];

            // Compare names from the array or just the two buffered names
            #if ENABLED(SDSORT_USES_RAM)
              #define _SORT_CMP_NODIR() (strcasecmp(sortnames[o1], sortnames[o2]) > 0)
            #else
              #define _SORT_CMP_NODIR() (name1.caselessCmp(name2) > 0)
            #endif

            #if HAS_FOLDER_SORTING
              #if ENABLED(SDSORT_USES_RAM)
                // Folder sorting needs an index and bit to test for folder-ness.
                #define _SORT_CMP_DIR(fs) (IS_DIR(o1) == IS_DIR(o2) ? _SORT_CMP_NODIR() : IS_DIR(fs > 0 ? o1 : o2))
              #else
                #define _SORT_CMP_DIR(fs) ((dir1 == flag.filenameIsDir) ? _SORT_CMP_NODIR() : (fs > 0 ? dir1 : !dir1))
              #endif
            #endif

            // The most economical method reads names as-needed
            // throughout the loop. Slow if there are many.
            #if DISABLED(SDSORT_USES_RAM)
              selectFileByIndex(o2);
              const bool dir2 = flag.filenameIsDir;
              ROString name2 = longest_filename(); // use the string in-place
            #endif // !SDSORT_USES_RAM

            // Sort the current pair according to settings.
            if (
              #if HAS_FOLDER_SORTING
                #if ENABLED(SDSORT_GCODE)
                  sort_folders ? _SORT_CMP_DIR(sort_folders) : _SORT_CMP_NODIR()
                #else
                  _SORT_CMP_DIR(FOLDER_SORTING)
                #endif
              #else
                _SORT_CMP_NODIR()
              #endif
            ) {
              // Reorder the index, indicate that sorting happened
              // Note that the next o1 will be the current o1. No new fetch needed.
              sort_order[j] = o2;
              sort_order[j + 1] = o1;
              didSwap = true;
            }
            else {
              // The next o1 is the current o2. No new fetch needed.
              o1 = o2;
              #if DISABLED(SDSORT_USES_RAM)
                TERN_(HAS_FOLDER_SORTING, dir1 = dir2);
                name1 = name2;
              #endif
            }
          }
          if (!didSwap) break;
        }
        // Using RAM but not keeping names around
        #if ENABLED(SDSORT_USES_RAM) && DISABLED(SDSORT_CACHE_NAMES)
          #if ENABLED(SDSORT_DYNAMIC_RAM)
            for (uint16_t i = 0; i < fileCnt; ++i) free(sortnames[i]);
            TERN_(HAS_FOLDER_SORTING, free(isDir));
          #endif
        #endif
      }
      else {
        sort_order[0] = 0;
        #if BOTH(SDSORT_USES_RAM, SDSORT_CACHE_NAMES)
          #if ENABLED(SDSORT_DYNAMIC_RAM)
            sortnames = new char*[1]; // WTF??
            sortshort = new char*[1];
            isDir = new uint8_t[1];
          #endif
          selectFileByIndex(0);
          SET_SORTNAME(0);
          SET_SORTSHORT(0);
          isDir[0] = flag.filenameIsDir;
        #endif
      }

      sort_count = fileCnt;
    }
  }

  void CardReader::flush_presort() {
    if (sort_count > 0) {
      #if ENABLED(SDSORT_DYNAMIC_RAM)
        delete sort_order;
        #if ENABLED(SDSORT_CACHE_NAMES)
          LOOP_L_N(i, sort_count) {
            free(sortshort[i]); // strdup
            free(sortnames[i]); // strdup
          }
          delete sortshort;
          delete sortnames;
        #endif
      #endif
      sort_count = 0;
    }
  }

#endif // SDCARD_SORT_ALPHA

uint16_t CardReader::get_num_Files() {
  if (!isMounted()) return 0;
  return (
    #if ALL(SDCARD_SORT_ALPHA, SDSORT_USES_RAM, SDSORT_CACHE_NAMES)
      nrFiles // no need to access the SD card for filenames
    #else
      countFilesInWorkDir()
    #endif
  );
}

//
// Return from procedure or close out the Print Job
//
void CardReader::fileHasFinished() {
  file.close();
  #if HAS_MEDIA_SUBCALLS
    if (file_subcall_ctr > 0) { // Resume calling file after closing procedure
      file_subcall_ctr--;
      openFileRead(proc_filenames[file_subcall_ctr], 2); // 2 = Returning from sub-procedure
      setIndex(filespos[file_subcall_ctr]);
      startOrResumeFilePrinting();
      return;
    }
  #endif

  endFilePrintNow(TERN_(SD_RESORT, true));

  flag.sdprintdone = true;        // Stop getting bytes from the SD card
  marlin_state = MF_SD_COMPLETE;  // Tell Marlin to enqueue M1001 soon
}

#if ENABLED(AUTO_REPORT_SD_STATUS)
  AutoReporter<CardReader::AutoReportSD> CardReader::auto_reporter;
#endif

#if ENABLED(POWER_LOSS_RECOVERY)

  bool CardReader::jobRecoverFileExists() {
    const bool exists = recovery.file.open(&root, recovery.filename, O_READ);
    if (exists) recovery.file.close();
    return exists;
  }

  void CardReader::openJobRecoveryFile(const bool read) {
    if (!isMounted()) return;
    if (recovery.file.isOpen()) return;
    if (!recovery.file.open(&root, recovery.filename, read ? O_READ : O_CREAT | O_WRITE | O_TRUNC | O_SYNC))
      openFailed(recovery.filename);
    else if (!read)
      echo_write_to_file(recovery.filename);
  }

  // Removing the job recovery file currently requires closing
  // the file being printed, so during SD printing the file should
  // be zeroed and written instead of deleted.
  void CardReader::removeJobRecoveryFile() {
    if (jobRecoverFileExists()) {
      recovery.init();
      removeFile(recovery.filename);
      #if ENABLED(DEBUG_POWER_LOSS_RECOVERY)
        SERIAL_ECHOPGM("Power-loss file delete");
        SERIAL_ECHOPGM_P(jobRecoverFileExists() ? PSTR(" failed.\n") : PSTR("d.\n"));
      #endif
    }
  }

#endif // POWER_LOSS_RECOVERY

#endif // SDSUPPORT<|MERGE_RESOLUTION|>--- conflicted
+++ resolved
@@ -57,15 +57,11 @@
 #include "../core/debug_out.h"
 #include "../libs/hex_print.h"
 
-<<<<<<< HEAD
-=======
 // extern
 
 PGMSTR(M21_STR, "M21");
-PGMSTR(M23_STR, "M23 %s");
 PGMSTR(M24_STR, "M24");
 
->>>>>>> 9bf5cddb
 // public:
 
 card_flags_t CardReader::flag;
@@ -544,16 +540,12 @@
   TERN_(SD_RESORT, if (re_sort) presort());
 }
 
-<<<<<<< HEAD
-void CardReader::openLogFile(ROString path) {
-=======
 void CardReader::abortFilePrintNow(TERN_(SD_RESORT, const bool re_sort/*=false*/)) {
   flag.sdprinting = flag.sdprintdone = false;
   endFilePrintNow(TERN_(SD_RESORT, re_sort));
 }
 
-void CardReader::openLogFile(const char * const path) {
->>>>>>> 9bf5cddb
+void CardReader::openLogFile(ROString path) {
   flag.logging = DISABLED(SDCARD_READONLY);
   IF_DISABLED(SDCARD_READONLY, openFileWrite(path));
 }
@@ -603,11 +595,7 @@
 //   - 1 : (no file open) Opening a macro (M98).
 //   - 2 : Resuming from a sub-procedure
 //
-<<<<<<< HEAD
 void CardReader::openFileRead(ROString path, const uint8_t subcall_type/*=0*/) {
-=======
-void CardReader::openFileRead(const char * const path, const uint8_t subcall_type/*=0*/) {
->>>>>>> 9bf5cddb
   if (!isMounted()) return;
 
   switch (subcall_type) {
@@ -676,11 +664,7 @@
 //
 // Open a file by DOS path for write
 //
-<<<<<<< HEAD
 void CardReader::openFileWrite(ROString path) {
-=======
-void CardReader::openFileWrite(const char * const path) {
->>>>>>> 9bf5cddb
   if (!isMounted()) return;
 
   announceOpen(2, path);
@@ -741,23 +725,14 @@
 
   //abortFilePrintNow();
 
-<<<<<<< HEAD
-  SdFile *curDir;
-  ROString fname = diveToFile(false, curDir, name);
-=======
   SdFile *itsDirPtr;
-  const char * const fname = diveToFile(false, itsDirPtr, name);
->>>>>>> 9bf5cddb
+  ROString fname = diveToFile(false, itsDirPtr, name);
   if (!fname) return;
 
   #if ENABLED(SDCARD_READONLY)
     SERIAL_ECHOLNPAIR("Deletion failed (read-only), File: ", fname, ".");
   #else
-<<<<<<< HEAD
-    if (file.remove(curDir, DString(fname))) {
-=======
-    if (file.remove(itsDirPtr, fname)) {
->>>>>>> 9bf5cddb
+    if (file.remove(itsDirPtr, DString(fname))) {
       SERIAL_ECHOLNPAIR("File deleted:", fname);
       sdpos = 0;
       TERN_(SDCARD_SORT_ALPHA, presort());
@@ -777,16 +752,9 @@
     SERIAL_ECHOLNPGM(STR_SD_NOT_PRINTING);
 }
 
-<<<<<<< HEAD
 void CardReader::write_command(ROString buf) {
   ROString cmd = buf.splitUpTo("N");
   if (buf) cmd = buf.fromTo(" ", "*").Trimmed(" ", 1); // If a Nnumber txt *checksum, only extract txt
-=======
-void CardReader::write_command(char * const buf) {
-  char *begin = buf,
-       *npos = nullptr,
-       *end = buf + strlen(buf) - 1;
->>>>>>> 9bf5cddb
 
   file.write(cmd.buffer(), cmd.len());
   char eol[2] = { '\r', '\n' };
@@ -907,36 +875,22 @@
  * NOTE: End the path with a slash to dive to a folder. In this case the
  *       returned filename will be blank (points to the end of the path).
  */
-<<<<<<< HEAD
-ROString CardReader::diveToFile(const bool update_cwd, SdFile*& diveDir, ROString & path, const bool echo/*=false*/) {
-=======
-const char* CardReader::diveToFile(const bool update_cwd, SdFile* &inDirPtr, const char * const path, const bool echo/*=false*/) {
+ROString CardReader::diveToFile(const bool update_cwd, SdFile* &inDirPtr, ROString &path, const bool echo/*=false*/) {
   DEBUG_SECTION(est, "diveToFile", true);
 
->>>>>>> 9bf5cddb
   // Track both parent and subfolder
   static SdFile newDir1, newDir2;
   SdFile *sub = &newDir1, *startDirPtr;
 
   // Parsing the path string
-<<<<<<< HEAD
-  ROString item_name_addr = path;
-=======
-  const char *atom_ptr = path;
->>>>>>> 9bf5cddb
+  ROString atom_ptr = path;
 
   DEBUG_ECHOLNPAIR(" path = '", path, "'");
 
   if (path[0] == '/') {               // Starting at the root directory?
-<<<<<<< HEAD
-    diveDir = &root;
-    item_name_addr.splitAt(1);
-    DEBUG_ECHOLNPAIR("diveToFile: CWD to root: ", hex_address((void*)diveDir));
-=======
     inDirPtr = &root;
-    atom_ptr++;
+    atom_ptr.splitAt(1);
     DEBUG_ECHOLNPAIR(" CWD to root: ", hex_address((void*)inDirPtr));
->>>>>>> 9bf5cddb
     if (update_cwd) workDirDepth = 0; // The cwd can be updated for the benefit of sub-programs
   }
   else
@@ -946,26 +900,12 @@
 
   DEBUG_ECHOLNPAIR(" startDirPtr = ", hex_address((void*)startDirPtr));
 
-<<<<<<< HEAD
-  while (item_name_addr) {
+  while (atom_ptr) {
     // Find next subdirectory delimiter
-    ROString dosSubdirname = item_name_addr.splitFrom("/");
+    ROString dosSubdirname = atom_ptr.splitFrom("/");
+
     // Last segment ?
     if (!dosSubdirname) break;
-=======
-  while (atom_ptr) {
-    // Find next subdirectory delimiter
-    char * const name_end = strchr(atom_ptr, '/');
-
-    // Last atom in the path? Item found.
-    if (name_end <= atom_ptr) break;
-
-    // Isolate the next subitem name
-    const uint8_t len = name_end - atom_ptr;
-    char dosSubdirname[len + 1];
-    strncpy(dosSubdirname, atom_ptr, len);
-    dosSubdirname[len] = 0;
->>>>>>> 9bf5cddb
 
     if (echo) SERIAL_ECHOLN(dosSubdirname);
 
@@ -973,15 +913,9 @@
 
     // Open inDirPtr (closing first)
     sub->close();
-<<<<<<< HEAD
-    if (!sub->open(diveDir, DString(dosSubdirname), O_READ)) {
+    if (!sub->open(inDirPtr, DString(dosSubdirname), O_READ)) {
       openFailed(dosSubdirname);
-      item_name_addr.limitTo(0);
-=======
-    if (!sub->open(inDirPtr, dosSubdirname, O_READ)) {
-      openFailed(dosSubdirname);
-      atom_ptr = nullptr;
->>>>>>> 9bf5cddb
+      atom_ptr.limitTo(0);
       break;
     }
 
@@ -1003,16 +937,11 @@
     }
 
     // Point sub at the other scratch object
-<<<<<<< HEAD
-    sub = (diveDir != &newDir1) ? &newDir1 : &newDir2;
-    DEBUG_ECHOLNPAIR("diveToFile: swapping sub = ", hex_address((void*)sub));
-=======
     sub = (inDirPtr != &newDir1) ? &newDir1 : &newDir2;
     DEBUG_ECHOLNPAIR(" swapping sub = ", hex_address((void*)sub));
 
     // Next path atom address
     atom_ptr = name_end + 1;
->>>>>>> 9bf5cddb
   }
 
   if (update_cwd) {
@@ -1022,12 +951,8 @@
     TERN_(SDCARD_SORT_ALPHA, presort());
   }
 
-<<<<<<< HEAD
-  return item_name_addr;
-=======
   DEBUG_ECHOLNPAIR(" returning string ", atom_ptr ?: "nullptr");
   return atom_ptr;
->>>>>>> 9bf5cddb
 }
 
 void CardReader::cd(const char * relpath) {
