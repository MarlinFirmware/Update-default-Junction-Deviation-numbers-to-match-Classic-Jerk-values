/**
 * Marlin 3D Printer Firmware
 * Copyright (c) 2020 MarlinFirmware [https://github.com/MarlinFirmware/Marlin]
 *
 * Based on Sprinter and grbl.
 * Copyright (c) 2011 Camiel Gubbels / Erik van der Zalm
 *
 * This program is free software: you can redistribute it and/or modify
 * it under the terms of the GNU General Public License as published by
 * the Free Software Foundation, either version 3 of the License, or
 * (at your option) any later version.
 *
 * This program is distributed in the hope that it will be useful,
 * but WITHOUT ANY WARRANTY; without even the implied warranty of
 * MERCHANTABILITY or FITNESS FOR A PARTICULAR PURPOSE.  See the
 * GNU General Public License for more details.
 *
 * You should have received a copy of the GNU General Public License
 * along with this program.  If not, see <https://www.gnu.org/licenses/>.
 *
 */
#pragma once

/**
 * \file
 * \brief Sd2Card class for USB Flash Drive
 */
#include "../SdFatConfig.h"
#include "../SdInfo.h"
#include "../disk_io_driver.h"

<<<<<<< HEAD
/**
 * Define SOFTWARE_SPI to use bit-bang SPI
 */
#if EITHER(MEGA_SOFT_SPI, USE_SOFTWARE_SPI)
  #define SOFTWARE_SPI
#endif

// SPI pin definitions - do not edit here - change in SdFatConfig.h
#if ENABLED(SOFTWARE_SPI)
  #warning "Auto-assigning '10' as the SD_CHIP_SELECT_PIN."
  #define SD_CHIP_SELECT_PIN  10                // Software SPI chip select pin for the SD
#else
  // hardware pin defs
  #define SD_CHIP_SELECT_PIN  SS_PIN            // The default chip select pin for the SD card is SS.
=======
#if DISABLED(USE_OTG_USB_HOST)
  /**
   * Define SOFTWARE_SPI to use bit-bang SPI
   */
  #if EITHER(MEGA_SOFT_SPI, USE_SOFTWARE_SPI)
    #define SOFTWARE_SPI
  #endif

  // SPI pin definitions - do not edit here - change in SdFatConfig.h
  #if ENABLED(SOFTWARE_SPI)
    #warning "Auto-assigning '10' as the SD_CHIP_SELECT_PIN."
    #define SD_CHIP_SELECT_PIN  10                // Software SPI chip select pin for the SD
  #else
    // hardware pin defs
    #define SD_CHIP_SELECT_PIN  SD_SS_PIN         // The default chip select pin for the SD card is SS.
  #endif
>>>>>>> 082fce5e
#endif

class DiskIODriver_USBFlash : public DiskIODriver {
  private:
    uint32_t pos;

    static void usbStateDebug();

  public:
    static bool usbStartup();
    static bool isInserted();

    bool init(const uint8_t sckRateID=0, const pin_t chipSelectPin=TERN(USE_OTG_USB_HOST, 0, SD_CHIP_SELECT_PIN)) override;

    inline bool readCSD(csd_t*)                                  override { return true; }

    inline bool readStart(const uint32_t block)                  override { pos = block; return isReady(); }
    inline bool readData(uint8_t *dst)                           override { return readBlock(pos++, dst); }
    inline bool readStop()                                       override { return true; }

    inline bool writeStart(const uint32_t block, const uint32_t) override { pos = block; return isReady(); }
    inline bool writeData(const uint8_t *src)                    override { return writeBlock(pos++, src); }
    inline bool writeStop()                                      override { return true; }

    bool readBlock(uint32_t block, uint8_t *dst) override;
    bool writeBlock(uint32_t blockNumber, const uint8_t *src) override;

    uint32_t cardSize() override;

    bool isReady() override;

    void idle() override;
};<|MERGE_RESOLUTION|>--- conflicted
+++ resolved
@@ -29,22 +29,6 @@
 #include "../SdInfo.h"
 #include "../disk_io_driver.h"
 
-<<<<<<< HEAD
-/**
- * Define SOFTWARE_SPI to use bit-bang SPI
- */
-#if EITHER(MEGA_SOFT_SPI, USE_SOFTWARE_SPI)
-  #define SOFTWARE_SPI
-#endif
-
-// SPI pin definitions - do not edit here - change in SdFatConfig.h
-#if ENABLED(SOFTWARE_SPI)
-  #warning "Auto-assigning '10' as the SD_CHIP_SELECT_PIN."
-  #define SD_CHIP_SELECT_PIN  10                // Software SPI chip select pin for the SD
-#else
-  // hardware pin defs
-  #define SD_CHIP_SELECT_PIN  SS_PIN            // The default chip select pin for the SD card is SS.
-=======
 #if DISABLED(USE_OTG_USB_HOST)
   /**
    * Define SOFTWARE_SPI to use bit-bang SPI
@@ -61,7 +45,6 @@
     // hardware pin defs
     #define SD_CHIP_SELECT_PIN  SD_SS_PIN         // The default chip select pin for the SD card is SS.
   #endif
->>>>>>> 082fce5e
 #endif
 
 class DiskIODriver_USBFlash : public DiskIODriver {
