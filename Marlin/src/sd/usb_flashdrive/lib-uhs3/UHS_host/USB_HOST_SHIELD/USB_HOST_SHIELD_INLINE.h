--- conflicted
+++ resolved
@@ -136,11 +136,7 @@
 uint8_t UHS_NI MAX3421E_HOST::gpioRd() {
         uint8_t gpin = 0;
         gpin = regRd(rIOPINS2); //pins 4-7
-<<<<<<< HEAD
-        gpin &= 0xF0; //clean lower nibble
-=======
         gpin &= 0xF0; //clean lower nybble
->>>>>>> 082fce5e
         gpin |= (regRd(rIOPINS1) >> 4); //shift low bits and OR with upper from previous operation.
         return ( gpin);
 }
