/**
 * Marlin 3D Printer Firmware
 * Copyright (c) 2020 MarlinFirmware [https://github.com/MarlinFirmware/Marlin]
 *
 * Based on Sprinter and grbl.
 * Copyright (c) 2011 Camiel Gubbels / Erik van der Zalm
 *
 * This program is free software: you can redistribute it and/or modify
 * it under the terms of the GNU General Public License as published by
 * the Free Software Foundation, either version 3 of the License, or
 * (at your option) any later version.
 *
 * This program is distributed in the hope that it will be useful,
 * but WITHOUT ANY WARRANTY; without even the implied warranty of
 * MERCHANTABILITY or FITNESS FOR A PARTICULAR PURPOSE.  See the
 * GNU General Public License for more details.
 *
 * You should have received a copy of the GNU General Public License
 * along with this program.  If not, see <https://www.gnu.org/licenses/>.
 *
 */
#pragma once

/**
 * sd/SdVolume.h
 *
 * Arduino SdFat Library
 * Copyright (c) 2009 by William Greiman
 *
 * This file is part of the Arduino Sd2Card Library
 */

#include <stdint.h>

#include "../inc/MarlinConfigPre.h"

#if ENABLED(USB_FLASH_DRIVE_SUPPORT)
  #include "usb_flashdrive/Sd2Card_FlashDrive.h"
#endif

#if NEED_SD2CARD_SDIO
  #include "Sd2Card_sdio.h"
#elif NEED_SD2CARD_SPI
  #include "Sd2Card.h"
#endif

#include "SdFatConfig.h"
#include "SdFatStructs.h"

//==============================================================================
// SdVolume class

/**
 * \brief Cache for an SD data block
 */
union cache_t {
  uint8_t         data[512];  // Used to access cached file data blocks.
  uint16_t        fat16[256]; // Used to access cached FAT16 entries.
  uint32_t        fat32[128]; // Used to access cached FAT32 entries.
  dir_t           dir[16];    // Used to access cached directory entries.
  mbr_t           mbr;        // Used to access a cached Master Boot Record.
  fat_boot_t      fbs;        // Used to access to a cached FAT boot sector.
  fat32_boot_t    fbs32;      // Used to access to a cached FAT32 boot sector.
  fat32_fsinfo_t  fsinfo;     // Used to access to a cached FAT32 FSINFO sector.
};

/**
 * \class SdVolume
 * \brief Access FAT16 and FAT32 volumes on SD and SDHC cards.
 */
class SdVolume {
 public:
  // Create an instance of SdVolume
  SdVolume() : fatType_(0) {}
  /**
   * Clear the cache and returns a pointer to the cache.  Used by the WaveRP
   * recorder to do raw write to the SD card.  Not for normal apps.
   * \return A pointer to the cache buffer or zero if an error occurs.
   */
  cache_t* cacheClear() {
    if (!cacheFlush()) return 0;
    cacheBlockNumber_ = 0xFFFFFFFF;
    return &cacheBuffer_;
  }

  /**
   * Initialize a FAT volume.  Try partition one first then try super
   * floppy format.
   *
   * \param[in] dev The DiskIODriver where the volume is located.
   *
   * \return true for success, false for failure.
   * Reasons for failure include not finding a valid partition, not finding
   * a valid FAT file system or an I/O error.
   */
<<<<<<< HEAD
  bool init(DiskIODriver *dev) { return init(dev, 1) || init(dev, 0); }
  bool init(DiskIODriver *dev, uint8_t part);
=======
  bool init(Sd2Card *dev) { return init(dev, 1) ? true : init(dev, 0); }
  bool init(Sd2Card *dev, uint8_t part);
>>>>>>> 746eae15

  // inline functions that return volume info
  uint8_t blocksPerCluster() const { return blocksPerCluster_; } //> \return The volume's cluster size in blocks.
  uint32_t blocksPerFat() const { return blocksPerFat_; }        //> \return The number of blocks in one FAT.
  uint32_t clusterCount() const { return clusterCount_; }        //> \return The total number of clusters in the volume.
  uint8_t clusterSizeShift() const { return clusterSizeShift_; } //> \return The shift count required to multiply by blocksPerCluster.
  uint32_t dataStartBlock() const { return dataStartBlock_; }    //> \return The logical block number for the start of file data.
  uint8_t fatCount() const { return fatCount_; }                 //> \return The number of FAT structures on the volume.
  uint32_t fatStartBlock() const { return fatStartBlock_; }      //> \return The logical block number for the start of the first FAT.
  uint8_t fatType() const { return fatType_; }                   //> \return The FAT type of the volume. Values are 12, 16 or 32.
  int32_t freeClusterCount();
  uint32_t rootDirEntryCount() const { return rootDirEntryCount_; } /** \return The number of entries in the root directory for FAT16 volumes. */

  /**
   * \return The logical block number for the start of the root directory
   *   on FAT16 volumes or the first cluster number on FAT32 volumes.
   */
  uint32_t rootDirStart() const { return rootDirStart_; }

  /**
   * DiskIODriver object for this volume
   * \return pointer to DiskIODriver object.
   */
  DiskIODriver* sdCard() { return sdCard_; }

  /**
   * Debug access to FAT table
   *
   * \param[in] n cluster number.
   * \param[out] v value of entry
   * \return true for success or false for failure
   */
  bool dbgFat(uint32_t n, uint32_t *v) { return fatGet(n, v); }

 private:
  // Allow SdBaseFile access to SdVolume private data.
  friend class SdBaseFile;

  // value for dirty argument in cacheRawBlock to indicate read from cache
  static bool const CACHE_FOR_READ = false;
  // value for dirty argument in cacheRawBlock to indicate write to cache
  static bool const CACHE_FOR_WRITE = true;

  #if USE_MULTIPLE_CARDS
    cache_t cacheBuffer_;        // 512 byte cache for device blocks
    uint32_t cacheBlockNumber_;  // Logical number of block in the cache
<<<<<<< HEAD
    DiskIODriver *sdCard_;       // Sd2Card object for cache
=======
    Sd2Card *sdCard_;            // Sd2Card object for cache
>>>>>>> 746eae15
    bool cacheDirty_;            // cacheFlush() will write block if true
    uint32_t cacheMirrorBlock_;  // block number for mirror FAT
  #else
    static cache_t cacheBuffer_;        // 512 byte cache for device blocks
    static uint32_t cacheBlockNumber_;  // Logical number of block in the cache
<<<<<<< HEAD
    static DiskIODriver *sdCard_;       // Sd2Card object for cache
=======
    static Sd2Card *sdCard_;            // Sd2Card object for cache
>>>>>>> 746eae15
    static bool cacheDirty_;            // cacheFlush() will write block if true
    static uint32_t cacheMirrorBlock_;  // block number for mirror FAT
  #endif

  uint32_t allocSearchStart_;   // start cluster for alloc search
  uint8_t blocksPerCluster_;    // cluster size in blocks
  uint32_t blocksPerFat_;       // FAT size in blocks
  uint32_t clusterCount_;       // clusters in one FAT
  uint8_t clusterSizeShift_;    // shift to convert cluster count to block count
  uint32_t dataStartBlock_;     // first data block number
  uint8_t fatCount_;            // number of FATs on volume
  uint32_t fatStartBlock_;      // start block for first FAT
  uint8_t fatType_;             // volume type (12, 16, OR 32)
  uint16_t rootDirEntryCount_;  // number of entries in FAT16 root dir
  uint32_t rootDirStart_;       // root start block for FAT16, cluster for FAT32

  bool allocContiguous(uint32_t count, uint32_t *curCluster);
  uint8_t blockOfCluster(uint32_t position) const { return (position >> 9) & (blocksPerCluster_ - 1); }
  uint32_t clusterStartBlock(uint32_t cluster) const { return dataStartBlock_ + ((cluster - 2) << clusterSizeShift_); }
  uint32_t blockNumber(uint32_t cluster, uint32_t position) const { return clusterStartBlock(cluster) + blockOfCluster(position); }

  cache_t* cache() { return &cacheBuffer_; }
  uint32_t cacheBlockNumber() const { return cacheBlockNumber_; }

  #if USE_MULTIPLE_CARDS
    bool cacheFlush();
    bool cacheRawBlock(uint32_t blockNumber, bool dirty);
  #else
    static bool cacheFlush();
    static bool cacheRawBlock(uint32_t blockNumber, bool dirty);
  #endif

  // used by SdBaseFile write to assign cache to SD location
  void cacheSetBlockNumber(uint32_t blockNumber, bool dirty) {
    cacheDirty_ = dirty;
    cacheBlockNumber_  = blockNumber;
  }
  void cacheSetDirty() { cacheDirty_ |= CACHE_FOR_WRITE; }
  bool chainSize(uint32_t beginCluster, uint32_t *size);
  bool fatGet(uint32_t cluster, uint32_t *value);
  bool fatPut(uint32_t cluster, uint32_t value);
  bool fatPutEOC(uint32_t cluster) { return fatPut(cluster, 0x0FFFFFFF); }
  bool freeChain(uint32_t cluster);
  bool isEOC(uint32_t cluster) const {
    if (FAT12_SUPPORT && fatType_ == 12) return  cluster >= FAT12EOC_MIN;
    if (fatType_ == 16) return cluster >= FAT16EOC_MIN;
    return  cluster >= FAT32EOC_MIN;
  }
  bool readBlock(uint32_t block, uint8_t *dst) { return sdCard_->readBlock(block, dst); }
  bool writeBlock(uint32_t block, const uint8_t *dst) { return sdCard_->writeBlock(block, dst); }
};<|MERGE_RESOLUTION|>--- conflicted
+++ resolved
@@ -93,13 +93,8 @@
    * Reasons for failure include not finding a valid partition, not finding
    * a valid FAT file system or an I/O error.
    */
-<<<<<<< HEAD
   bool init(DiskIODriver *dev) { return init(dev, 1) || init(dev, 0); }
   bool init(DiskIODriver *dev, uint8_t part);
-=======
-  bool init(Sd2Card *dev) { return init(dev, 1) ? true : init(dev, 0); }
-  bool init(Sd2Card *dev, uint8_t part);
->>>>>>> 746eae15
 
   // inline functions that return volume info
   uint8_t blocksPerCluster() const { return blocksPerCluster_; } //> \return The volume's cluster size in blocks.
@@ -146,21 +141,13 @@
   #if USE_MULTIPLE_CARDS
     cache_t cacheBuffer_;        // 512 byte cache for device blocks
     uint32_t cacheBlockNumber_;  // Logical number of block in the cache
-<<<<<<< HEAD
-    DiskIODriver *sdCard_;       // Sd2Card object for cache
-=======
-    Sd2Card *sdCard_;            // Sd2Card object for cache
->>>>>>> 746eae15
+    DiskIODriver *sdCard_;       // DiskIODriver object for cache
     bool cacheDirty_;            // cacheFlush() will write block if true
     uint32_t cacheMirrorBlock_;  // block number for mirror FAT
   #else
     static cache_t cacheBuffer_;        // 512 byte cache for device blocks
     static uint32_t cacheBlockNumber_;  // Logical number of block in the cache
-<<<<<<< HEAD
-    static DiskIODriver *sdCard_;       // Sd2Card object for cache
-=======
-    static Sd2Card *sdCard_;            // Sd2Card object for cache
->>>>>>> 746eae15
+    static DiskIODriver *sdCard_;       // DiskIODriver object for cache
     static bool cacheDirty_;            // cacheFlush() will write block if true
     static uint32_t cacheMirrorBlock_;  // block number for mirror FAT
   #endif
