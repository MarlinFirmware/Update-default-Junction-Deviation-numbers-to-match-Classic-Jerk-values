--- conflicted
+++ resolved
@@ -180,11 +180,8 @@
     FORCE_INLINE static void getfilename_sorted(const uint16_t nr) { selectFileByIndex(nr); }
   #endif
 
-<<<<<<< HEAD
-=======
   static void ls(TERN_(LONG_FILENAME_HOST_SUPPORT, bool includeLongNames=false));
 
->>>>>>> e7e1c514
   #if ENABLED(POWER_LOSS_RECOVERY)
     static bool jobRecoverFileExists();
     static void openJobRecoveryFile(const bool read);
