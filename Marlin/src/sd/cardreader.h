--- conflicted
+++ resolved
@@ -151,16 +151,6 @@
   static void selectFileByName(const char * const match);  // (working directory only)
 
   // Print job
-<<<<<<< HEAD
-  static void openAndPrintFile(const char *name);   // (working directory)
-  static void fileHasFinished();
-  static void getAbsFilename(char *dst);
-  static void printFilename();
-  static void startFileprint();
-  static void endFilePrint(TERN_(SD_RESORT, const bool re_sort=false));
-  static void abortFilePrint(TERN_(SD_RESORT, const bool re_sort=false));
-=======
->>>>>>> b65cdbed
   static void report_status();
   static void getAbsFilenameInCWD(char *dst);
   static void printSelectedFilename();
@@ -175,13 +165,6 @@
   static inline bool isPaused()           { return isFileOpen() && !isPrinting(); }
   #if HAS_PRINT_PROGRESS_PERMYRIAD
     static inline uint16_t permyriadDone() {
-<<<<<<< HEAD
-      return flag.sdprintdone ? 10000 : (isFileOpen() && filesize) ? sdpos / ((filesize + 9999) / 10000) : 0;
-    }
-  #endif
-  static inline uint8_t percentDone() {
-    return flag.sdprintdone ? 100 : (isFileOpen() && filesize) ? sdpos / ((filesize + 99) / 100) : 0;
-=======
       if (flag.sdprintdone) return 10000;
       if (isFileOpen() && filesize) return sdpos / ((filesize + 9999) / 10000);
       return 0;
@@ -191,7 +174,6 @@
     if (flag.sdprintdone) return 100;
     if (isFileOpen() && filesize) return sdpos / ((filesize + 99) / 100);
     return 0;
->>>>>>> b65cdbed
   }
 
   // Helper for open and remove
@@ -352,13 +334,8 @@
   #define IS_SD_INSERTED() true
 #endif
 
-<<<<<<< HEAD
-#define IS_SD_PRINTING()  card.flag.sdprinting
-#define IS_SD_FETCHING()  (card.flag.sdprinting && !card.flag.sdprintdone)
-=======
 #define IS_SD_PRINTING()  (card.flag.sdprinting && !card.flag.abort_sd_printing)
 #define IS_SD_FETCHING()  (!card.flag.sdprintdone && IS_SD_PRINTING())
->>>>>>> b65cdbed
 #define IS_SD_PAUSED()    card.isPaused()
 #define IS_SD_FILE_OPEN() card.isFileOpen()
 
