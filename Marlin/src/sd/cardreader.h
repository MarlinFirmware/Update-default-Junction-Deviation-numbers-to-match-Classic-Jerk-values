/**
 * Marlin 3D Printer Firmware
 * Copyright (c) 2020 MarlinFirmware [https://github.com/MarlinFirmware/Marlin]
 *
 * Based on Sprinter and grbl.
 * Copyright (c) 2011 Camiel Gubbels / Erik van der Zalm
 *
 * This program is free software: you can redistribute it and/or modify
 * it under the terms of the GNU General Public License as published by
 * the Free Software Foundation, either version 3 of the License, or
 * (at your option) any later version.
 *
 * This program is distributed in the hope that it will be useful,
 * but WITHOUT ANY WARRANTY; without even the implied warranty of
 * MERCHANTABILITY or FITNESS FOR A PARTICULAR PURPOSE.  See the
 * GNU General Public License for more details.
 *
 * You should have received a copy of the GNU General Public License
 * along with this program.  If not, see <https://www.gnu.org/licenses/>.
 *
 */
#pragma once

#include "../inc/MarlinConfig.h"

#if ENABLED(SDSUPPORT)

extern const char M23_STR[], M24_STR[];

#if BOTH(SDCARD_SORT_ALPHA, SDSORT_DYNAMIC_RAM)
  #define SD_RESORT 1
#endif

#if ENABLED(SDCARD_RATHERRECENTFIRST) && DISABLED(SDCARD_SORT_ALPHA)
  #define SD_ORDER(N,C) ((C) - 1 - (N))
#else
  #define SD_ORDER(N,C) N
#endif

#define MAX_DIR_DEPTH     10       // Maximum folder depth
#define MAXDIRNAMELENGTH   8       // DOS folder name size
#define MAXPATHNAMELENGTH  (1 + (MAXDIRNAMELENGTH + 1) * (MAX_DIR_DEPTH) + 1 + FILENAME_LENGTH) // "/" + N * ("ADIRNAME/") + "filename.ext"

#include "SdFile.h"
#include "disk_io_driver.h"

#if ENABLED(USB_FLASH_DRIVE_SUPPORT)
  #include "usb_flashdrive/Sd2Card_FlashDrive.h"
#endif

#if NEED_SD2CARD_SDIO
  #include "Sd2Card_sdio.h"
#elif NEED_SD2CARD_SPI
  #include "Sd2Card.h"
#endif

#if ENABLED(MULTI_VOLUME)
  #define SV_SD_ONBOARD      1
  #define SV_USB_FLASH_DRIVE 2
  #define _VOLUME_ID(N) _CAT(SV_, N)
  #define SHARED_VOLUME_IS(N) (DEFAULT_SHARED_VOLUME == _VOLUME_ID(N))
  #if !SHARED_VOLUME_IS(SD_ONBOARD) && !SHARED_VOLUME_IS(USB_FLASH_DRIVE)
    #error "DEFAULT_SHARED_VOLUME must be either SD_ONBOARD or USB_FLASH_DRIVE."
  #endif
#else
  #define SHARED_VOLUME_IS(...) 0
#endif

typedef struct {
  bool saving:1,
       logging:1,
       sdprinting:1,
       sdprintdone:1,
       mounted:1,
       filenameIsDir:1,
       workDirIsRoot:1,
       abort_sd_printing:1
       #if ENABLED(BINARY_FILE_TRANSFER)
         , binary_mode:1
       #endif
    ;
} card_flags_t;

#if ENABLED(AUTO_REPORT_SD_STATUS)
  #include "../libs/autoreport.h"
#endif

class CardReader {
public:
  static card_flags_t flag;                         // Flags (above)
  static char filename[FILENAME_LENGTH],            // DOS 8.3 filename of the selected item
              longFilename[LONG_FILENAME_LENGTH];   // Long name of the selected item

  // Fast! binary file transfer
  #if ENABLED(BINARY_FILE_TRANSFER)
    #if HAS_MULTI_SERIAL
      static serial_index_t transfer_port_index;
    #else
      static constexpr serial_index_t transfer_port_index = 0;
    #endif
  #endif

  // // // Methods // // //

  CardReader();

  static void changeMedia(DiskIODriver *_driver) { driver = _driver; }

  static SdFile getroot() { return root; }

  static void mount();
  static void release();
  static inline bool isMounted() { return flag.mounted; }

  // Handle media insert/remove
  static void manage_media();

  // SD Card Logging
  static void openLogFile(const char * const path);
  static void write_command(char * const buf);

  #if DISABLED(NO_SD_AUTOSTART)     // Auto-Start auto#.g file handling
    static uint8_t autofile_index;  // Next auto#.g index to run, plus one. Ignored by autofile_check when zero.
    static void autofile_begin();   // Begin check. Called automatically after boot-up.
    static bool autofile_check();   // Check for the next auto-start file and run it.
    static inline void autofile_cancel() { autofile_index = 0; }
  #endif

  // Basic file ops
  static void openFileRead(const char * const path, const uint8_t subcall=0);
  static void openFileWrite(const char * const path);
  static void closefile(const bool store_location=false);
  static bool fileExists(const char * const name);
  static void removeFile(const char * const name);

  static inline char* longest_filename() { return longFilename[0] ? longFilename : filename; }
  #if ENABLED(LONG_FILENAME_HOST_SUPPORT)
    static void printLongPath(char * const path);   // Used by M33
  #endif

  // Working Directory for SD card menu
  static void cdroot();
  static void cd(const char *relpath);
  static int8_t cdup();
  static uint16_t countFilesInWorkDir();
  static uint16_t get_num_Files();

  // Select a file
  static void selectFileByIndex(const uint16_t nr);
  static void selectFileByName(const char * const match);  // (working directory only)

  // Print job
  static void report_status();
  static void getAbsFilenameInCWD(char *dst);
  static void printSelectedFilename();
  static void openAndPrintFile(const char *name);   // (working directory or full path)
  static void startOrResumeFilePrinting();
  static void endFilePrintNow(TERN_(SD_RESORT, const bool re_sort=false));
  static void abortFilePrintNow(TERN_(SD_RESORT, const bool re_sort=false));
  static void fileHasFinished();
  static inline void abortFilePrintSoon() { flag.abort_sd_printing = true; }
  static inline void pauseSDPrint()       { flag.sdprinting = false; }
  static inline bool isPrinting()         { return flag.sdprinting; }
  static inline bool isPaused()           { return isFileOpen() && !isPrinting(); }
  #if HAS_PRINT_PROGRESS_PERMYRIAD
    static inline uint16_t permyriadDone() {
      if (flag.sdprintdone) return 10000;
      if (isFileOpen() && filesize) return sdpos / ((filesize + 9999) / 10000);
      return 0;
    }
  #endif
  static inline uint8_t percentDone() {
    if (flag.sdprintdone) return 100;
    if (isFileOpen() && filesize) return sdpos / ((filesize + 99) / 100);
    return 0;
  }

  /**
   * Dive down to a relative or absolute path.
   * Relative paths apply to the workDir.
   *
   * update_cwd: Pass 'true' to update the workDir on success.
   *   inDirPtr: On exit your pointer points to the target SdFile.
   *             A nullptr indicates failure.
   *       path: Start with '/' for abs path. End with '/' to get a folder ref.
   *       echo: Set 'true' to print the path throughout the loop.
   */
  static const char* diveToFile(const bool update_cwd, SdFile* &inDirPtr, const char * const path, const bool echo=false);

  #if ENABLED(SDCARD_SORT_ALPHA)
    static void presort();
    static void getfilename_sorted(const uint16_t nr);
    #if ENABLED(SDSORT_GCODE)
      FORCE_INLINE static void setSortOn(bool b)        { sort_alpha   = b; presort(); }
      FORCE_INLINE static void setSortFolders(int i)    { sort_folders = i; presort(); }
      //FORCE_INLINE static void setSortReverse(bool b) { sort_reverse = b; }
    #endif
  #else
    FORCE_INLINE static void getfilename_sorted(const uint16_t nr) { selectFileByIndex(nr); }
  #endif

<<<<<<< HEAD
  static void ls();
=======
  static void ls(TERN_(LONG_FILENAME_HOST_SUPPORT, bool includeLongNames=false));
>>>>>>> 52718f33

  #if ENABLED(POWER_LOSS_RECOVERY)
    static bool jobRecoverFileExists();
    static void openJobRecoveryFile(const bool read);
    static void removeJobRecoveryFile();
  #endif

  // Current Working Dir - Set by cd, cdup, cdroot, and diveToFile(true, ...)
  static inline char* getWorkDirName()  { workDir.getDosName(filename); return filename; }
  static inline SdFile& getWorkDir()    { return workDir.isOpen() ? workDir : root; }

  // Print File stats
  static inline uint32_t getFileSize()  { return filesize; }
  static inline uint32_t getIndex()     { return sdpos; }
  static inline bool isFileOpen()       { return isMounted() && file.isOpen(); }
  static inline bool eof()              { return getIndex() >= getFileSize(); }

  // File data operations
  static inline int16_t get()                            { int16_t out = (int16_t)file.read(); sdpos = file.curPosition(); return out; }
  static inline int16_t read(void *buf, uint16_t nbyte)  { return file.isOpen() ? file.read(buf, nbyte) : -1; }
  static inline int16_t write(void *buf, uint16_t nbyte) { return file.isOpen() ? file.write(buf, nbyte) : -1; }
  static inline void setIndex(const uint32_t index)      { file.seekSet((sdpos = index)); }

  // TODO: rename to diskIODriver()
  static DiskIODriver* diskIODriver() { return driver; }

  #if ENABLED(AUTO_REPORT_SD_STATUS)
    //
    // SD Auto Reporting
    //
    struct AutoReportSD { static void report() { report_status(); } };
    static AutoReporter<AutoReportSD> auto_reporter;
  #endif

  #if SHARED_VOLUME_IS(USB_FLASH_DRIVE) || ENABLED(USB_FLASH_DRIVE_SUPPORT)
    #define HAS_USB_FLASH_DRIVE 1
    static DiskIODriver_USBFlash media_driver_usbFlash;
  #endif

  #if NEED_SD2CARD_SDIO || NEED_SD2CARD_SPI
    typedef TERN(NEED_SD2CARD_SDIO, DiskIODriver_SDIO, DiskIODriver_SPI_SD) sdcard_driver_t;
    static sdcard_driver_t media_driver_sdcard;
  #endif

private:
  //
  // Working directory and parents
  //
  static SdFile root, workDir, workDirParents[MAX_DIR_DEPTH];
  static uint8_t workDirDepth;

  //
  // Alphabetical file and folder sorting
  //
  #if ENABLED(SDCARD_SORT_ALPHA)
    static uint16_t sort_count;   // Count of sorted items in the current directory
    #if ENABLED(SDSORT_GCODE)
      static bool sort_alpha;     // Flag to enable / disable the feature
      static int sort_folders;    // Folder sorting before/none/after
      //static bool sort_reverse; // Flag to enable / disable reverse sorting
    #endif

    // By default the sort index is static
    #if ENABLED(SDSORT_DYNAMIC_RAM)
      static uint8_t *sort_order;
    #else
      static uint8_t sort_order[SDSORT_LIMIT];
    #endif

    #if BOTH(SDSORT_USES_RAM, SDSORT_CACHE_NAMES) && DISABLED(SDSORT_DYNAMIC_RAM)
      #define SORTED_LONGNAME_MAXLEN (SDSORT_CACHE_VFATS) * (FILENAME_LENGTH)
      #define SORTED_LONGNAME_STORAGE (SORTED_LONGNAME_MAXLEN + 1)
    #else
      #define SORTED_LONGNAME_MAXLEN LONG_FILENAME_LENGTH
      #define SORTED_LONGNAME_STORAGE SORTED_LONGNAME_MAXLEN
    #endif

    // Cache filenames to speed up SD menus.
    #if ENABLED(SDSORT_USES_RAM)

      // If using dynamic ram for names, allocate on the heap.
      #if ENABLED(SDSORT_CACHE_NAMES)
        static uint16_t nrFiles; // Cache the total count
        #if ENABLED(SDSORT_DYNAMIC_RAM)
          static char **sortshort, **sortnames;
        #else
          static char sortshort[SDSORT_LIMIT][FILENAME_LENGTH];
        #endif
      #endif

      #if (ENABLED(SDSORT_CACHE_NAMES) && DISABLED(SDSORT_DYNAMIC_RAM)) || NONE(SDSORT_CACHE_NAMES, SDSORT_USES_STACK)
        static char sortnames[SDSORT_LIMIT][SORTED_LONGNAME_STORAGE];
      #endif

      // Folder sorting uses an isDir array when caching items.
      #if HAS_FOLDER_SORTING
        #if ENABLED(SDSORT_DYNAMIC_RAM)
          static uint8_t *isDir;
        #elif ENABLED(SDSORT_CACHE_NAMES) || DISABLED(SDSORT_USES_STACK)
          static uint8_t isDir[(SDSORT_LIMIT + 7) >> 3];
        #endif
      #endif

    #endif // SDSORT_USES_RAM

  #endif // SDCARD_SORT_ALPHA

  static DiskIODriver *driver;
  static SdVolume volume;
  static SdFile file;

  static uint32_t filesize, // Total size of the current file, in bytes
                  sdpos;    // Index most recently read (one behind file.getPos)

  //
  // Procedure calls to other files
  //
  #if HAS_MEDIA_SUBCALLS
    static uint8_t file_subcall_ctr;
    static uint32_t filespos[SD_PROCEDURE_DEPTH];
    static char proc_filenames[SD_PROCEDURE_DEPTH][MAXPATHNAMELENGTH];
  #endif

  //
  // Directory items
  //
  static bool is_dir_or_gcode(const dir_t &p);
  static int countItems(SdFile dir);
  static void selectByIndex(SdFile dir, const uint8_t index);
  static void selectByName(SdFile dir, const char * const match);
  static void printListing(
    SdFile parent
    OPTARG(LONG_FILENAME_HOST_SUPPORT, const bool includeLongNames=false)
    , const char * const prepend=nullptr
    OPTARG(LONG_FILENAME_HOST_SUPPORT, const char * const prependLong=nullptr)
  );

  #if ENABLED(SDCARD_SORT_ALPHA)
    static void flush_presort();
  #endif
};

#if ENABLED(USB_FLASH_DRIVE_SUPPORT)
  #define IS_SD_INSERTED() DiskIODriver_USBFlash::isInserted()
#elif PIN_EXISTS(SD_DETECT)
  #define IS_SD_INSERTED() (READ(SD_DETECT_PIN) == SD_DETECT_STATE)
#else
  // No card detect line? Assume the card is inserted.
  #define IS_SD_INSERTED() true
#endif

#define IS_SD_PRINTING()  (card.flag.sdprinting && !card.flag.abort_sd_printing)
#define IS_SD_FETCHING()  (!card.flag.sdprintdone && IS_SD_PRINTING())
#define IS_SD_PAUSED()    card.isPaused()
#define IS_SD_FILE_OPEN() card.isFileOpen()

extern CardReader card;

#else // !SDSUPPORT

#define IS_SD_PRINTING()  false
#define IS_SD_FETCHING()  false
#define IS_SD_PAUSED()    false
#define IS_SD_FILE_OPEN() false

#define LONG_FILENAME_LENGTH 0

#endif // !SDSUPPORT<|MERGE_RESOLUTION|>--- conflicted
+++ resolved
@@ -199,11 +199,7 @@
     FORCE_INLINE static void getfilename_sorted(const uint16_t nr) { selectFileByIndex(nr); }
   #endif
 
-<<<<<<< HEAD
-  static void ls();
-=======
   static void ls(TERN_(LONG_FILENAME_HOST_SUPPORT, bool includeLongNames=false));
->>>>>>> 52718f33
 
   #if ENABLED(POWER_LOSS_RECOVERY)
     static bool jobRecoverFileExists();
