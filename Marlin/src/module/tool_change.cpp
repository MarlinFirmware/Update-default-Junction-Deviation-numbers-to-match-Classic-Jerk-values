/**
 * Marlin 3D Printer Firmware
 * Copyright (c) 2020 MarlinFirmware [https://github.com/MarlinFirmware/Marlin]
 *
 * Based on Sprinter and grbl.
 * Copyright (c) 2011 Camiel Gubbels / Erik van der Zalm
 *
 * This program is free software: you can redistribute it and/or modify
 * it under the terms of the GNU General Public License as published by
 * the Free Software Foundation, either version 3 of the License, or
 * (at your option) any later version.
 *
 * This program is distributed in the hope that it will be useful,
 * but WITHOUT ANY WARRANTY; without even the implied warranty of
 * MERCHANTABILITY or FITNESS FOR A PARTICULAR PURPOSE.  See the
 * GNU General Public License for more details.
 *
 * You should have received a copy of the GNU General Public License
 * along with this program.  If not, see <https://www.gnu.org/licenses/>.
 *
 */

#include "../inc/MarlinConfigPre.h"

#include "tool_change.h"

#include "probe.h"
#include "motion.h"
#include "planner.h"
#include "temperature.h"

#include "../MarlinCore.h"

//#define DEBUG_TOOL_CHANGE

#define DEBUG_OUT ENABLED(DEBUG_TOOL_CHANGE)
#include "../core/debug_out.h"

#if HAS_MULTI_EXTRUDER
  toolchange_settings_t toolchange_settings;  // Initialized by settings.load()
#endif

#if ENABLED(TOOLCHANGE_MIGRATION_FEATURE)
  migration_settings_t migration = migration_defaults;
  bool enable_first_prime;
#endif

#if ENABLED(TOOLCHANGE_FS_INIT_BEFORE_SWAP)
  bool toolchange_extruder_ready[EXTRUDERS];
#endif

#if ENABLED(SINGLENOZZLE_STANDBY_TEMP)
  uint16_t singlenozzle_temp[EXTRUDERS];
#endif

#if BOTH(HAS_FAN, SINGLENOZZLE_STANDBY_FAN)
  uint8_t singlenozzle_fan_speed[EXTRUDERS];
#endif

#if ENABLED(MAGNETIC_PARKING_EXTRUDER) || defined(EVENT_GCODE_AFTER_TOOLCHANGE) || (ENABLED(PARKING_EXTRUDER) && PARKING_EXTRUDER_SOLENOIDS_DELAY > 0)
  #include "../gcode/gcode.h"
#endif

#if ENABLED(DUAL_X_CARRIAGE)
  #include "stepper.h"
#endif

#if ANY(SWITCHING_EXTRUDER, SWITCHING_NOZZLE, SWITCHING_TOOLHEAD)
  #include "servo.h"
#endif

#if ENABLED(EXT_SOLENOID) && DISABLED(PARKING_EXTRUDER)
  #include "../feature/solenoid.h"
#endif

#if ENABLED(MIXING_EXTRUDER)
  #include "../feature/mixing.h"
#endif

#if HAS_LEVELING
  #include "../feature/bedlevel/bedlevel.h"
#endif

#if HAS_FANMUX
  #include "../feature/fanmux.h"
#endif

#if HAS_PRUSA_MMU1
  #include "../feature/mmu/mmu.h"
#elif HAS_PRUSA_MMU2
  #include "../feature/mmu/mmu2.h"
#endif

#if HAS_LCD_MENU
  #include "../lcd/marlinui.h"
#endif

#if ENABLED(ADVANCED_PAUSE_FEATURE)
  #include "../feature/pause.h"
#endif

#if ENABLED(TOOLCHANGE_FILAMENT_SWAP)
  #include "../gcode/gcode.h"
  #if TOOLCHANGE_FS_WIPE_RETRACT <= 0
    #undef TOOLCHANGE_FS_WIPE_RETRACT
    #define TOOLCHANGE_FS_WIPE_RETRACT 0
  #endif
#endif

#if DO_SWITCH_EXTRUDER

  #if EXTRUDERS > 3
    #define _SERVO_NR(E) ((E) < 2 ? SWITCHING_EXTRUDER_SERVO_NR : SWITCHING_EXTRUDER_E23_SERVO_NR)
  #else
    #define _SERVO_NR(E) SWITCHING_EXTRUDER_SERVO_NR
  #endif

  void move_extruder_servo(const uint8_t e) {
    planner.synchronize();
    #if EXTRUDERS & 1
      if (e < EXTRUDERS - 1)
    #endif
    {
      MOVE_SERVO(_SERVO_NR(e), servo_angles[_SERVO_NR(e)][e & 1]);
      safe_delay(500);
    }
  }

#endif // DO_SWITCH_EXTRUDER

#if ENABLED(SWITCHING_NOZZLE)

  #if SWITCHING_NOZZLE_TWO_SERVOS

    inline void _move_nozzle_servo(const uint8_t e, const uint8_t angle_index) {
      constexpr int8_t  sns_index[2] = { SWITCHING_NOZZLE_SERVO_NR, SWITCHING_NOZZLE_E1_SERVO_NR };
      constexpr int16_t sns_angles[2] = SWITCHING_NOZZLE_SERVO_ANGLES;
      planner.synchronize();
      MOVE_SERVO(sns_index[e], sns_angles[angle_index]);
      safe_delay(500);
    }

    void lower_nozzle(const uint8_t e) { _move_nozzle_servo(e, 0); }
    void raise_nozzle(const uint8_t e) { _move_nozzle_servo(e, 1); }

  #else

    void move_nozzle_servo(const uint8_t angle_index) {
      planner.synchronize();
      MOVE_SERVO(SWITCHING_NOZZLE_SERVO_NR, servo_angles[SWITCHING_NOZZLE_SERVO_NR][angle_index]);
      safe_delay(500);
    }

  #endif

#endif // SWITCHING_NOZZLE

inline void _line_to_current(const AxisEnum fr_axis, const float fscale=1) {
  line_to_current_position(planner.settings.max_feedrate_mm_s[fr_axis] * fscale);
}
inline void slow_line_to_current(const AxisEnum fr_axis) { _line_to_current(fr_axis, 0.5f); }
inline void fast_line_to_current(const AxisEnum fr_axis) { _line_to_current(fr_axis); }

#if ENABLED(MAGNETIC_PARKING_EXTRUDER)

  float parkingposx[2],           // M951 R L
        parkinggrabdistance,      // M951 I
        parkingslowspeed,         // M951 J
        parkinghighspeed,         // M951 H
        parkingtraveldistance,    // M951 D
        compensationmultiplier;

  inline void magnetic_parking_extruder_tool_change(const uint8_t new_tool) {

    const float oldx = current_position.x,
                grabpos = mpe_settings.parking_xpos[new_tool] + (new_tool ? mpe_settings.grab_distance : -mpe_settings.grab_distance),
                offsetcompensation = TERN0(HAS_HOTEND_OFFSET, hotend_offset[active_extruder].x * mpe_settings.compensation_factor);

    if (homing_needed_error(_BV(X_AXIS))) return;

    /**
     * Z Lift and Nozzle Offset shift ar defined in caller method to work equal with any Multi Hotend realization
     *
     * Steps:
     *   1. Move high speed to park position of new extruder
     *   2. Move to couple position of new extruder (this also discouple the old extruder)
     *   3. Move to park position of new extruder
     *   4. Move high speed to approach park position of old extruder
     *   5. Move to park position of old extruder
     *   6. Move to starting position
     */

    // STEP 1

    current_position.x = mpe_settings.parking_xpos[new_tool] + offsetcompensation;

    DEBUG_ECHOPAIR("(1) Move extruder ", int(new_tool));
    DEBUG_POS(" to new extruder ParkPos", current_position);

    planner.buffer_line(current_position, mpe_settings.fast_feedrate, new_tool);
    planner.synchronize();

    // STEP 2

    current_position.x = grabpos + offsetcompensation;

    DEBUG_ECHOPAIR("(2) Couple extruder ", int(new_tool));
    DEBUG_POS(" to new extruder GrabPos", current_position);

    planner.buffer_line(current_position, mpe_settings.slow_feedrate, new_tool);
    planner.synchronize();

    // Delay before moving tool, to allow magnetic coupling
    gcode.dwell(150);

    // STEP 3

    current_position.x = mpe_settings.parking_xpos[new_tool] + offsetcompensation;

    DEBUG_ECHOPAIR("(3) Move extruder ", int(new_tool));
    DEBUG_POS(" back to new extruder ParkPos", current_position);

    planner.buffer_line(current_position, mpe_settings.slow_feedrate, new_tool);
    planner.synchronize();

    // STEP 4

    current_position.x = mpe_settings.parking_xpos[active_extruder] + (active_extruder == 0 ? MPE_TRAVEL_DISTANCE : -MPE_TRAVEL_DISTANCE) + offsetcompensation;

    DEBUG_ECHOPAIR("(4) Move extruder ", int(new_tool));
    DEBUG_POS(" close to old extruder ParkPos", current_position);

    planner.buffer_line(current_position, mpe_settings.fast_feedrate, new_tool);
    planner.synchronize();

    // STEP 5

    current_position.x = mpe_settings.parking_xpos[active_extruder] + offsetcompensation;

    DEBUG_ECHOPAIR("(5) Park extruder ", int(new_tool));
    DEBUG_POS(" at old extruder ParkPos", current_position);

    planner.buffer_line(current_position, mpe_settings.slow_feedrate, new_tool);
    planner.synchronize();

    // STEP 6

    current_position.x = oldx;

    DEBUG_ECHOPAIR("(6) Move extruder ", int(new_tool));
    DEBUG_POS(" to starting position", current_position);

    planner.buffer_line(current_position, mpe_settings.fast_feedrate, new_tool);
    planner.synchronize();

    DEBUG_ECHOLNPGM("Autopark done.");
  }

#elif ENABLED(PARKING_EXTRUDER)

  void pe_solenoid_init() {
    LOOP_LE_N(n, 1) pe_solenoid_set_pin_state(n, !PARKING_EXTRUDER_SOLENOIDS_PINS_ACTIVE);
  }

  void pe_solenoid_set_pin_state(const uint8_t extruder_num, const uint8_t state) {
    switch (extruder_num) {
      case 1: OUT_WRITE(SOL1_PIN, state); break;
      default: OUT_WRITE(SOL0_PIN, state); break;
    }
    #if PARKING_EXTRUDER_SOLENOIDS_DELAY > 0
      gcode.dwell(PARKING_EXTRUDER_SOLENOIDS_DELAY);
    #endif
  }

<<<<<<< HEAD
  bool extruder_unparked = false;
  bool skip_solenoid_activation = false;

  // Modifies tool_change() behavior based on homing side
  bool parking_extruder_unpark_after_homing(const uint8_t final_tool, bool homed_towards_final_tool) {
    skip_solenoid_activation = true; // Modifies parking_extruder_tool_change execution by skipping solenoid activation

    if (extruder_unparked) return false; // nothing to do

    if (homed_towards_final_tool) {
      pe_deactivate_solenoid(1 - final_tool);
      DEBUG_ECHOLNPAIR("Disengage magnet", (int)(1 - final_tool));
      pe_activate_solenoid(final_tool);
      DEBUG_ECHOLNPAIR("Engage magnet", (int)final_tool);
      extruder_unparked = true;
      return false;
    }
    
    return true;
  }

  void parking_extruder_reset_unparked() {
    extruder_unparked = false;
=======
  bool extruder_parked = true, do_solenoid_activation = true;

  // Modifies tool_change() behavior based on homing side
  bool parking_extruder_unpark_after_homing(const uint8_t final_tool, bool homed_towards_final_tool) {
    do_solenoid_activation = false; // Tell parking_extruder_tool_change to skip solenoid activation

    if (!extruder_parked) return false; // nothing to do

    if (homed_towards_final_tool) {
      pe_solenoid_magnet_off(1 - final_tool);
      DEBUG_ECHOLNPAIR("Disengage magnet", (int)(1 - final_tool));
      pe_solenoid_magnet_on(final_tool);
      DEBUG_ECHOLNPAIR("Engage magnet", (int)final_tool);
      parking_extruder_set_parked(false);
      return false;
    }

    return true;
>>>>>>> dc3cfd0d
  }

  inline void parking_extruder_tool_change(const uint8_t new_tool, bool no_move) {
    if (!no_move) {

      constexpr float parkingposx[] = PARKING_EXTRUDER_PARKING_X;

      #if HAS_HOTEND_OFFSET
        const float x_offset = hotend_offset[active_extruder].x;
      #else
        constexpr float x_offset = 0;
      #endif

      const float midpos = (parkingposx[0] + parkingposx[1]) * 0.5f + x_offset,
                  grabpos = parkingposx[new_tool] + (new_tool ? PARKING_EXTRUDER_GRAB_DISTANCE : -(PARKING_EXTRUDER_GRAB_DISTANCE)) + x_offset;

      /**
       * 1. Move to park position of old extruder
       * 2. Disengage magnetic field, wait for delay
       * 3. Move near new extruder
       * 4. Engage magnetic field for new extruder
       * 5. Move to parking incl. offset of new extruder
       * 6. Lower Z-Axis
       */

      // STEP 1

      DEBUG_POS("Start PE Tool-Change", current_position);

<<<<<<< HEAD
      if (extruder_unparked) { // active_extruder should be parked only if currently attached to carriage
=======
      // Don't park the active_extruder unless unparked
      if (!extruder_parked) {
>>>>>>> dc3cfd0d
        current_position.x = parkingposx[active_extruder] + x_offset;

        DEBUG_ECHOLNPAIR("(1) Park extruder ", int(active_extruder));
        DEBUG_POS("Moving ParkPos", current_position);

        fast_line_to_current(X_AXIS);

        // STEP 2

        planner.synchronize();
        DEBUG_ECHOLNPGM("(2) Disengage magnet");
<<<<<<< HEAD
        pe_deactivate_solenoid(active_extruder);
=======
        pe_solenoid_magnet_off(active_extruder);
>>>>>>> dc3cfd0d

        // STEP 3

        current_position.x += active_extruder ? -10 : 10; // move 10mm away from parked extruder

        DEBUG_ECHOLNPGM("(3) Move near new extruder");
        DEBUG_POS("Move away from parked extruder", current_position);

        fast_line_to_current(X_AXIS);
<<<<<<< HEAD

      } // extruder_unparked
=======
      }
>>>>>>> dc3cfd0d

      // STEP 4

      planner.synchronize();
      DEBUG_ECHOLNPGM("(4) Engage magnetic field");

      // Just save power for inverted magnets
      TERN_(PARKING_EXTRUDER_SOLENOIDS_INVERT, pe_solenoid_magnet_on(active_extruder));
      pe_solenoid_magnet_on(new_tool);

      // STEP 5

      current_position.x = grabpos + (new_tool ? -10 : 10);
      fast_line_to_current(X_AXIS);

      current_position.x = grabpos;

      DEBUG_SYNCHRONIZE();
      DEBUG_POS("(5) Unpark extruder", current_position);

      slow_line_to_current(X_AXIS);

      // STEP 6

      current_position.x = midpos - TERN0(HAS_HOTEND_OFFSET, hotend_offset[new_tool].x);

      DEBUG_SYNCHRONIZE();
      DEBUG_POS("(6) Move midway between hotends", current_position);

      fast_line_to_current(X_AXIS);
      planner.synchronize(); // Always sync the final move

      DEBUG_POS("PE Tool-Change done.", current_position);
<<<<<<< HEAD
      extruder_unparked = true;
    }
    else if (!skip_solenoid_activation) { // && nomove == true 
      // Deactivate old extruder solenoid 
      TERN(PARKING_EXTRUDER_SOLENOIDS_INVERT, pe_activate_solenoid, pe_deactivate_solenoid)(active_extruder);
      // Only engage magnetic field for new extruder
      TERN(PARKING_EXTRUDER_SOLENOIDS_INVERT, pe_deactivate_solenoid, pe_activate_solenoid)(new_tool);
    }

    skip_solenoid_activation = false; // flag is needed only for one tool_change()
=======
      parking_extruder_set_parked(false);
    }
    else if (do_solenoid_activation) { // && nomove == true
      // Deactivate current extruder solenoid
      pe_solenoid_set_pin_state(active_extruder, !PARKING_EXTRUDER_SOLENOIDS_PINS_ACTIVE);
      // Engage new extruder magnetic field
      pe_solenoid_set_pin_state(new_tool, PARKING_EXTRUDER_SOLENOIDS_PINS_ACTIVE);
    }

    do_solenoid_activation = true; // Activate solenoid for subsequent tool_change()
>>>>>>> dc3cfd0d
  }

#endif // PARKING_EXTRUDER

#if ENABLED(SWITCHING_TOOLHEAD)

  inline void swt_lock(const bool locked=true) {
    const uint16_t swt_angles[2] = SWITCHING_TOOLHEAD_SERVO_ANGLES;
    MOVE_SERVO(SWITCHING_TOOLHEAD_SERVO_NR, swt_angles[locked ? 0 : 1]);
  }

  void swt_init() { swt_lock(); }

  inline void switching_toolhead_tool_change(const uint8_t new_tool, bool no_move/*=false*/) {
    if (no_move) return;

    constexpr float toolheadposx[] = SWITCHING_TOOLHEAD_X_POS;
    const float placexpos = toolheadposx[active_extruder],
                grabxpos = toolheadposx[new_tool];

    /**
     * 1. Move to switch position of current toolhead
     * 2. Unlock tool and drop it in the dock
     * 3. Move to the new toolhead
     * 4. Grab and lock the new toolhead
     */

    // 1. Move to switch position of current toolhead

    DEBUG_POS("Start ST Tool-Change", current_position);

    current_position.x = placexpos;

    DEBUG_ECHOLNPAIR("(1) Place old tool ", int(active_extruder));
    DEBUG_POS("Move X SwitchPos", current_position);

    fast_line_to_current(X_AXIS);

    current_position.y = SWITCHING_TOOLHEAD_Y_POS - (SWITCHING_TOOLHEAD_Y_SECURITY);

    DEBUG_SYNCHRONIZE();
    DEBUG_POS("Move Y SwitchPos + Security", current_position);

    fast_line_to_current(Y_AXIS);

    // 2. Unlock tool and drop it in the dock

    planner.synchronize();
    DEBUG_ECHOLNPGM("(2) Unlock and Place Toolhead");
    swt_lock(false);
    safe_delay(500);

    current_position.y = SWITCHING_TOOLHEAD_Y_POS;
    DEBUG_POS("Move Y SwitchPos", current_position);
    slow_line_to_current(Y_AXIS);

    // Wait for move to complete, then another 0.2s
    planner.synchronize();
    safe_delay(200);

    current_position.y -= SWITCHING_TOOLHEAD_Y_CLEAR;
    DEBUG_POS("Move back Y clear", current_position);
    fast_line_to_current(Y_AXIS); // move away from docked toolhead

    // 3. Move to the new toolhead

    current_position.x = grabxpos;

    DEBUG_SYNCHRONIZE();
    DEBUG_ECHOLNPGM("(3) Move to new toolhead position");
    DEBUG_POS("Move to new toolhead X", current_position);

    fast_line_to_current(X_AXIS);

    current_position.y = SWITCHING_TOOLHEAD_Y_POS - (SWITCHING_TOOLHEAD_Y_SECURITY);

    DEBUG_SYNCHRONIZE();
    DEBUG_POS("Move Y SwitchPos + Security", current_position);

    fast_line_to_current(Y_AXIS);

    // 4. Grab and lock the new toolhead

    current_position.y = SWITCHING_TOOLHEAD_Y_POS;

    DEBUG_SYNCHRONIZE();
    DEBUG_ECHOLNPGM("(4) Grab and lock new toolhead");
    DEBUG_POS("Move Y SwitchPos", current_position);

    slow_line_to_current(Y_AXIS);

    // Wait for move to finish, pause 0.2s, move servo, pause 0.5s
    planner.synchronize();
    safe_delay(200);
    swt_lock();
    safe_delay(500);

    current_position.y -= SWITCHING_TOOLHEAD_Y_CLEAR;
    DEBUG_POS("Move back Y clear", current_position);
    fast_line_to_current(Y_AXIS); // Move away from docked toolhead
    planner.synchronize();        // Always sync the final move

    DEBUG_POS("ST Tool-Change done.", current_position);
  }

#elif ENABLED(MAGNETIC_SWITCHING_TOOLHEAD)

  inline void magnetic_switching_toolhead_tool_change(const uint8_t new_tool, bool no_move/*=false*/) {
    if (no_move) return;

    constexpr float toolheadposx[] = SWITCHING_TOOLHEAD_X_POS,
                    toolheadclearx[] = SWITCHING_TOOLHEAD_X_SECURITY;

    const float placexpos = toolheadposx[active_extruder],
                placexclear = toolheadclearx[active_extruder],
                grabxpos = toolheadposx[new_tool],
                grabxclear = toolheadclearx[new_tool];

    /**
     * 1. Move to switch position of current toolhead
     * 2. Release and place toolhead in the dock
     * 3. Move to the new toolhead
     * 4. Grab the new toolhead and move to security position
     */

    DEBUG_POS("Start MST Tool-Change", current_position);

    // 1. Move to switch position current toolhead

    current_position.y = SWITCHING_TOOLHEAD_Y_POS + SWITCHING_TOOLHEAD_Y_CLEAR;

    SERIAL_ECHOLNPAIR("(1) Place old tool ", int(active_extruder));
    DEBUG_POS("Move Y SwitchPos + Security", current_position);

    fast_line_to_current(Y_AXIS);

    current_position.x = placexclear;

    DEBUG_SYNCHRONIZE();
    DEBUG_POS("Move X SwitchPos + Security", current_position);

    fast_line_to_current(X_AXIS);

    current_position.y = SWITCHING_TOOLHEAD_Y_POS;

    DEBUG_SYNCHRONIZE();
    DEBUG_POS("Move Y SwitchPos", current_position);

    fast_line_to_current(Y_AXIS);

    current_position.x = placexpos;

    DEBUG_SYNCHRONIZE();
    DEBUG_POS("Move X SwitchPos", current_position);

    line_to_current_position(planner.settings.max_feedrate_mm_s[X_AXIS] * 0.25f);

    // 2. Release and place toolhead in the dock

    DEBUG_SYNCHRONIZE();
    DEBUG_ECHOLNPGM("(2) Release and Place Toolhead");

    current_position.y = SWITCHING_TOOLHEAD_Y_POS + SWITCHING_TOOLHEAD_Y_RELEASE;
    DEBUG_POS("Move Y SwitchPos + Release", current_position);
    line_to_current_position(planner.settings.max_feedrate_mm_s[Y_AXIS] * 0.1f);

    current_position.y = SWITCHING_TOOLHEAD_Y_POS + SWITCHING_TOOLHEAD_Y_SECURITY;

    DEBUG_SYNCHRONIZE();
    DEBUG_POS("Move Y SwitchPos + Security", current_position);

    line_to_current_position(planner.settings.max_feedrate_mm_s[Y_AXIS]);

    // 3. Move to new toolhead position

    DEBUG_SYNCHRONIZE();
    DEBUG_ECHOLNPGM("(3) Move to new toolhead position");

    current_position.x = grabxpos;
    DEBUG_POS("Move to new toolhead X", current_position);
    fast_line_to_current(X_AXIS);

    // 4. Grab the new toolhead and move to security position

    DEBUG_SYNCHRONIZE();
    DEBUG_ECHOLNPGM("(4) Grab new toolhead, move to security position");

    current_position.y = SWITCHING_TOOLHEAD_Y_POS + SWITCHING_TOOLHEAD_Y_RELEASE;
    DEBUG_POS("Move Y SwitchPos + Release", current_position);
    line_to_current_position(planner.settings.max_feedrate_mm_s[Y_AXIS]);

    current_position.y = SWITCHING_TOOLHEAD_Y_POS;

    DEBUG_SYNCHRONIZE();
    DEBUG_POS("Move Y SwitchPos", current_position);

    _line_to_current(Y_AXIS, 0.2f);

    #if ENABLED(PRIME_BEFORE_REMOVE) && (SWITCHING_TOOLHEAD_PRIME_MM || SWITCHING_TOOLHEAD_RETRACT_MM)
      #if SWITCHING_TOOLHEAD_PRIME_MM
        current_position.e += SWITCHING_TOOLHEAD_PRIME_MM;
        planner.buffer_line(current_position, MMM_TO_MMS(SWITCHING_TOOLHEAD_PRIME_FEEDRATE), new_tool);
      #endif
      #if SWITCHING_TOOLHEAD_RETRACT_MM
        current_position.e -= SWITCHING_TOOLHEAD_RETRACT_MM;
        planner.buffer_line(current_position, MMM_TO_MMS(SWITCHING_TOOLHEAD_RETRACT_FEEDRATE), new_tool);
      #endif
    #else
      planner.synchronize();
      safe_delay(100); // Give switch time to settle
    #endif

    current_position.x = grabxclear;
    DEBUG_POS("Move to new toolhead X + Security", current_position);
    _line_to_current(X_AXIS, 0.1f);
    planner.synchronize();
    safe_delay(100); // Give switch time to settle

    current_position.y += SWITCHING_TOOLHEAD_Y_CLEAR;
    DEBUG_POS("Move back Y clear", current_position);
    fast_line_to_current(Y_AXIS); // move away from docked toolhead
    planner.synchronize(); // Always sync last tool-change move

    DEBUG_POS("MST Tool-Change done.", current_position);
  }

#elif ENABLED(ELECTROMAGNETIC_SWITCHING_TOOLHEAD)

  inline void est_activate_solenoid()   { OUT_WRITE(SOL0_PIN, HIGH); }
  inline void est_deactivate_solenoid() { OUT_WRITE(SOL0_PIN, LOW); }
  void est_init() { est_activate_solenoid(); }

  inline void em_switching_toolhead_tool_change(const uint8_t new_tool, bool no_move) {
    if (no_move) return;

    constexpr float toolheadposx[] = SWITCHING_TOOLHEAD_X_POS;
    const float placexpos = toolheadposx[active_extruder],
                grabxpos = toolheadposx[new_tool];
    const xyz_pos_t &hoffs = hotend_offset[active_extruder];

    /**
     * 1. Raise Z-Axis to give enough clearance
     * 2. Move to position near active extruder parking
     * 3. Move gently to park position of active extruder
     * 4. Disengage magnetic field, wait for delay
     * 5. Leave extruder and move to position near new extruder parking
     * 6. Move gently to park position of new extruder
     * 7. Engage magnetic field for new extruder parking
     * 8. Unpark extruder
     * 9. Apply Z hotend offset to current position
     */

    DEBUG_POS("Start EMST Tool-Change", current_position);

    // 1. Raise Z-Axis to give enough clearance

    current_position.z += SWITCHING_TOOLHEAD_Z_HOP;
    DEBUG_POS("(1) Raise Z-Axis ", current_position);
    fast_line_to_current(Z_AXIS);

    // 2. Move to position near active extruder parking

    DEBUG_SYNCHRONIZE();
    DEBUG_ECHOLNPAIR("(2) Move near active extruder parking", active_extruder);
    DEBUG_POS("Moving ParkPos", current_position);

    current_position.set(hoffs.x + placexpos,
                         hoffs.y + SWITCHING_TOOLHEAD_Y_POS + SWITCHING_TOOLHEAD_Y_CLEAR);
    fast_line_to_current(X_AXIS);

    // 3. Move gently to park position of active extruder

    DEBUG_SYNCHRONIZE();
    SERIAL_ECHOLNPAIR("(3) Move gently to park position of active extruder", active_extruder);
    DEBUG_POS("Moving ParkPos", current_position);

    current_position.y -= SWITCHING_TOOLHEAD_Y_CLEAR;
    slow_line_to_current(Y_AXIS);

    // 4. Disengage magnetic field, wait for delay

    planner.synchronize();
    DEBUG_ECHOLNPGM("(4) Disengage magnet");
    est_deactivate_solenoid();

    // 5. Leave extruder and move to position near new extruder parking

    DEBUG_ECHOLNPGM("(5) Move near new extruder parking");
    DEBUG_POS("Moving ParkPos", current_position);

    current_position.y += SWITCHING_TOOLHEAD_Y_CLEAR;
    slow_line_to_current(Y_AXIS);
    current_position.set(hoffs.x + grabxpos,
                         hoffs.y + SWITCHING_TOOLHEAD_Y_POS + SWITCHING_TOOLHEAD_Y_CLEAR);
    fast_line_to_current(X_AXIS);

    // 6. Move gently to park position of new extruder

    current_position.y -= SWITCHING_TOOLHEAD_Y_CLEAR;
    if (DEBUGGING(LEVELING)) {
      planner.synchronize();
      DEBUG_ECHOLNPGM("(6) Move near new extruder");
    }
    slow_line_to_current(Y_AXIS);

    // 7. Engage magnetic field for new extruder parking

    DEBUG_SYNCHRONIZE();
    DEBUG_ECHOLNPGM("(7) Engage magnetic field");
    est_activate_solenoid();

    // 8. Unpark extruder

    current_position.y += SWITCHING_TOOLHEAD_Y_CLEAR;
    DEBUG_ECHOLNPGM("(8) Unpark extruder");
    slow_line_to_current(X_AXIS);
    planner.synchronize(); // Always sync the final move

    // 9. Apply Z hotend offset to current position

    DEBUG_POS("(9) Applying Z-offset", current_position);
    current_position.z += hoffs.z - hotend_offset[new_tool].z;

    DEBUG_POS("EMST Tool-Change done.", current_position);
  }

#endif // ELECTROMAGNETIC_SWITCHING_TOOLHEAD

#if EXTRUDERS
  inline void invalid_extruder_error(const uint8_t e) {
    SERIAL_ECHO_START();
    SERIAL_CHAR('T'); SERIAL_ECHO(int(e));
    SERIAL_CHAR(' '); SERIAL_ECHOLNPGM(STR_INVALID_EXTRUDER);
  }
#endif

#if ENABLED(DUAL_X_CARRIAGE)

  /**
   * @brief Dual X Tool Change
   * @details Change tools, with extra behavior based on current mode
   *
   * @param new_tool Tool index to activate
   * @param no_move Flag indicating no moves should take place
   */
  inline void dualx_tool_change(const uint8_t new_tool, bool &no_move) {

    DEBUG_ECHOPGM("Dual X Carriage Mode ");
    switch (dual_x_carriage_mode) {
      case DXC_FULL_CONTROL_MODE: DEBUG_ECHOLNPGM("FULL_CONTROL"); break;
      case DXC_AUTO_PARK_MODE:    DEBUG_ECHOLNPGM("AUTO_PARK");    break;
      case DXC_DUPLICATION_MODE:  DEBUG_ECHOLNPGM("DUPLICATION");  break;
      case DXC_MIRRORED_MODE:     DEBUG_ECHOLNPGM("MIRRORED");     break;
    }

    // Get the home position of the currently-active tool
    const float xhome = x_home_pos(active_extruder);

    if (dual_x_carriage_mode == DXC_AUTO_PARK_MODE                  // If Auto-Park mode is enabled
        && IsRunning() && !no_move                                  // ...and movement is permitted
        && (delayed_move_time || current_position.x != xhome)       // ...and delayed_move_time is set OR not "already parked"...
    ) {
      DEBUG_ECHOLNPAIR("MoveX to ", xhome);
      current_position.x = xhome;
      line_to_current_position(planner.settings.max_feedrate_mm_s[X_AXIS]);   // Park the current head
      planner.synchronize();
    }

    // Activate the new extruder ahead of calling set_axis_is_at_home!
    active_extruder = new_tool;

    // This function resets the max/min values - the current position may be overwritten below.
    set_axis_is_at_home(X_AXIS);

    DEBUG_POS("New Extruder", current_position);

    switch (dual_x_carriage_mode) {
      case DXC_FULL_CONTROL_MODE:
        // New current position is the position of the activated extruder
        current_position.x = inactive_extruder_x;
        // Save the inactive extruder's position (from the old current_position)
        inactive_extruder_x = destination.x;
        DEBUG_ECHOLNPAIR("DXC Full Control curr.x=", current_position.x, " dest.x=", destination.x);
        break;
      case DXC_AUTO_PARK_MODE:
        idex_set_parked();
        break;
      default:
        break;
    }

    // Ensure X axis DIR pertains to the correct carriage
    stepper.set_directions();

    DEBUG_ECHOLNPAIR("Active extruder parked: ", active_extruder_parked ? "yes" : "no");
    DEBUG_POS("New extruder (parked)", current_position);
  }

#endif // DUAL_X_CARRIAGE

/**
 * Prime active tool using TOOLCHANGE_FILAMENT_SWAP settings
 */
#if ENABLED(TOOLCHANGE_FILAMENT_SWAP)

  void tool_change_prime() {
    if (toolchange_settings.extra_prime > 0
      && TERN(PREVENT_COLD_EXTRUSION, !thermalManager.targetTooColdToExtrude(active_extruder), 1)
    ) {
      destination = current_position; // Remember the old position

      const bool ok = TERN1(TOOLCHANGE_PARK, all_axes_homed() && toolchange_settings.enable_park);

      #if HAS_FAN && TOOLCHANGE_FS_FAN >= 0
        // Store and stop fan. Restored on any exit.
        REMEMBER(fan, thermalManager.fan_speed[TOOLCHANGE_FS_FAN], 0);
      #endif

      // Z raise
      if (ok) {
        // Do a small lift to avoid the workpiece in the move back (below)
        current_position.z += toolchange_settings.z_raise;
        #if HAS_SOFTWARE_ENDSTOPS
          NOMORE(current_position.z, soft_endstop.max.z);
        #endif
        fast_line_to_current(Z_AXIS);
        planner.synchronize();
      }

      // Park
      #if ENABLED(TOOLCHANGE_PARK)
        if (ok) {
          IF_DISABLED(TOOLCHANGE_PARK_Y_ONLY, current_position.x = toolchange_settings.change_point.x);
          IF_DISABLED(TOOLCHANGE_PARK_X_ONLY, current_position.y = toolchange_settings.change_point.y);
          planner.buffer_line(current_position, MMM_TO_MMS(TOOLCHANGE_PARK_XY_FEEDRATE), active_extruder);
          planner.synchronize();
        }
      #endif

      // Prime (All distances are added and slowed down to ensure secure priming in all circumstances)
      unscaled_e_move(toolchange_settings.swap_length + toolchange_settings.extra_prime, MMM_TO_MMS(toolchange_settings.prime_speed));

      // Cutting retraction
      #if TOOLCHANGE_FS_WIPE_RETRACT
        unscaled_e_move(-(TOOLCHANGE_FS_WIPE_RETRACT), MMM_TO_MMS(toolchange_settings.retract_speed));
      #endif

      // Cool down with fan
      #if HAS_FAN && TOOLCHANGE_FS_FAN >= 0
        thermalManager.fan_speed[TOOLCHANGE_FS_FAN] = toolchange_settings.fan_speed;
        gcode.dwell(toolchange_settings.fan_time * 1000);
        thermalManager.fan_speed[TOOLCHANGE_FS_FAN] = 0;
      #endif

      // Move back
      #if ENABLED(TOOLCHANGE_PARK)
        if (ok) {
          #if ENABLED(TOOLCHANGE_NO_RETURN)
            do_blocking_move_to_z(destination.z, planner.settings.max_feedrate_mm_s[Z_AXIS]);
          #else
            do_blocking_move_to(destination, MMM_TO_MMS(TOOLCHANGE_PARK_XY_FEEDRATE));
          #endif
        }
      #endif

      // Cutting recover
      unscaled_e_move(toolchange_settings.extra_resume + TOOLCHANGE_FS_WIPE_RETRACT, MMM_TO_MMS(toolchange_settings.unretract_speed));

      planner.synchronize();
      current_position.e = destination.e;
      sync_plan_position_e(); // Resume at the old E position
    }
  }

#endif // TOOLCHANGE_FILAMENT_SWAP

/**
 * Perform a tool-change, which may result in moving the
 * previous tool out of the way and the new tool into place.
 */
void tool_change(const uint8_t new_tool, bool no_move/*=false*/) {

  if (TERN0(MAGNETIC_SWITCHING_TOOLHEAD, new_tool == active_extruder))
    return;

  #if ENABLED(MIXING_EXTRUDER)

    UNUSED(no_move);

    if (new_tool >= MIXING_VIRTUAL_TOOLS)
      return invalid_extruder_error(new_tool);

    #if MIXING_VIRTUAL_TOOLS > 1
      // T0-Tnnn: Switch virtual tool by changing the index to the mix
      mixer.T(new_tool);
    #endif

  #elif HAS_PRUSA_MMU2

    UNUSED(no_move);

    mmu2.tool_change(new_tool);

  #elif EXTRUDERS == 0

    // Nothing to do
    UNUSED(new_tool); UNUSED(no_move);

  #elif EXTRUDERS < 2

    UNUSED(no_move);

    if (new_tool) invalid_extruder_error(new_tool);
    return;

  #elif HAS_MULTI_EXTRUDER

    planner.synchronize();

    #if ENABLED(DUAL_X_CARRIAGE)  // Only T0 allowed if the Printer is in DXC_DUPLICATION_MODE or DXC_MIRRORED_MODE
      if (new_tool != 0 && idex_is_duplicating())
         return invalid_extruder_error(new_tool);
    #endif

    if (new_tool >= EXTRUDERS)
      return invalid_extruder_error(new_tool);

    if (!no_move && homing_needed()) {
      no_move = true;
      DEBUG_ECHOLNPGM("No move (not homed)");
    }

    TERN_(HAS_LCD_MENU, if (!no_move) ui.return_to_status());

    #if ENABLED(DUAL_X_CARRIAGE)
      const bool idex_full_control = dual_x_carriage_mode == DXC_FULL_CONTROL_MODE;
    #else
      constexpr bool idex_full_control = false;
    #endif

    const uint8_t old_tool = active_extruder;
    const bool can_move_away = !no_move && !idex_full_control;

    #if HAS_LEVELING
      // Set current position to the physical position
      TEMPORARY_BED_LEVELING_STATE(false);
    #endif

    // First tool priming. To prime again, reboot the machine.
    #if BOTH(TOOLCHANGE_FILAMENT_SWAP, TOOLCHANGE_FS_PRIME_FIRST_USED)
      static bool first_tool_is_primed = false;
      if (new_tool == old_tool && !first_tool_is_primed && enable_first_prime) {
        tool_change_prime();
        first_tool_is_primed = true;
        toolchange_extruder_ready[old_tool] = true; // Primed and initialized
      }
    #endif

<<<<<<< HEAD
    if (new_tool != old_tool || TERN0(PARKING_EXTRUDER, !extruder_unparked)) { // PARKING_EXTRUDER may need to attach old_tool when homing
=======
    if (new_tool != old_tool || TERN0(PARKING_EXTRUDER, extruder_parked)) { // PARKING_EXTRUDER may need to attach old_tool when homing
>>>>>>> dc3cfd0d
      destination = current_position;

      #if BOTH(TOOLCHANGE_FILAMENT_SWAP, HAS_FAN) && TOOLCHANGE_FS_FAN >= 0
        // Store and stop fan. Restored on any exit.
        REMEMBER(fan, thermalManager.fan_speed[TOOLCHANGE_FS_FAN], 0);
      #endif

      // Z raise before retraction
      #if ENABLED(TOOLCHANGE_ZRAISE_BEFORE_RETRACT) && DISABLED(SWITCHING_NOZZLE)
        if (can_move_away && TERN1(TOOLCHANGE_PARK, toolchange_settings.enable_park)) {
          // Do a small lift to avoid the workpiece in the move back (below)
          current_position.z += toolchange_settings.z_raise;
          #if HAS_SOFTWARE_ENDSTOPS
            NOMORE(current_position.z, soft_endstop.max.z);
          #endif
          fast_line_to_current(Z_AXIS);
          planner.synchronize();
        }
      #endif

      // Unload / Retract
      #if ENABLED(TOOLCHANGE_FILAMENT_SWAP)
        const bool should_swap = can_move_away && toolchange_settings.swap_length,
                   too_cold = TERN0(PREVENT_COLD_EXTRUSION,
                     !DEBUGGING(DRYRUN) && (thermalManager.targetTooColdToExtrude(old_tool) || thermalManager.targetTooColdToExtrude(new_tool))
                   );
        if (should_swap) {
          if (too_cold) {
            SERIAL_ECHO_MSG(STR_ERR_HOTEND_TOO_COLD);
            if (ENABLED(SINGLENOZZLE)) { active_extruder = new_tool; return; }
          }
          else {
            #if ENABLED(TOOLCHANGE_FS_PRIME_FIRST_USED)
              // For first new tool, change without unloading the old. 'Just prime/init the new'
              if (first_tool_is_primed)
                unscaled_e_move(-toolchange_settings.swap_length, MMM_TO_MMS(toolchange_settings.retract_speed));
              first_tool_is_primed = true; // The first new tool will be primed by toolchanging
            #endif
          }
        }
      #endif

      TERN_(SWITCHING_NOZZLE_TWO_SERVOS, raise_nozzle(old_tool));

      REMEMBER(fr, feedrate_mm_s, XY_PROBE_FEEDRATE_MM_S);

      #if HAS_SOFTWARE_ENDSTOPS
        #if HAS_HOTEND_OFFSET
          #define _EXT_ARGS , old_tool, new_tool
        #else
          #define _EXT_ARGS
        #endif
        update_software_endstops(X_AXIS _EXT_ARGS);
        #if DISABLED(DUAL_X_CARRIAGE)
          update_software_endstops(Y_AXIS _EXT_ARGS);
          update_software_endstops(Z_AXIS _EXT_ARGS);
        #endif
      #endif

      #if DISABLED(TOOLCHANGE_ZRAISE_BEFORE_RETRACT) && DISABLED(SWITCHING_NOZZLE)
        if (can_move_away && TERN1(TOOLCHANGE_PARK, toolchange_settings.enable_park)) {
          // Do a small lift to avoid the workpiece in the move back (below)
          current_position.z += toolchange_settings.z_raise;
          #if HAS_SOFTWARE_ENDSTOPS
            NOMORE(current_position.z, soft_endstop.max.z);
          #endif
          fast_line_to_current(Z_AXIS);
        }
      #endif

      // Toolchange park
      #if ENABLED(TOOLCHANGE_PARK) && DISABLED(SWITCHING_NOZZLE)
        if (can_move_away && toolchange_settings.enable_park) {
          IF_DISABLED(TOOLCHANGE_PARK_Y_ONLY, current_position.x = toolchange_settings.change_point.x);
          IF_DISABLED(TOOLCHANGE_PARK_X_ONLY, current_position.y = toolchange_settings.change_point.y);
          planner.buffer_line(current_position, MMM_TO_MMS(TOOLCHANGE_PARK_XY_FEEDRATE), old_tool);
          planner.synchronize();
        }
      #endif

      #if HAS_HOTEND_OFFSET
        xyz_pos_t diff = hotend_offset[new_tool] - hotend_offset[old_tool];
        TERN_(DUAL_X_CARRIAGE, diff.x = 0);
      #else
        constexpr xyz_pos_t diff{0};
      #endif

      #if ENABLED(DUAL_X_CARRIAGE)
        dualx_tool_change(new_tool, no_move);
      #elif ENABLED(PARKING_EXTRUDER)                                   // Dual Parking extruder
        parking_extruder_tool_change(new_tool, no_move);
      #elif ENABLED(MAGNETIC_PARKING_EXTRUDER)                          // Magnetic Parking extruder
        magnetic_parking_extruder_tool_change(new_tool);
      #elif ENABLED(SWITCHING_TOOLHEAD)                                 // Switching Toolhead
        switching_toolhead_tool_change(new_tool, no_move);
      #elif ENABLED(MAGNETIC_SWITCHING_TOOLHEAD)                        // Magnetic Switching Toolhead
        magnetic_switching_toolhead_tool_change(new_tool, no_move);
      #elif ENABLED(ELECTROMAGNETIC_SWITCHING_TOOLHEAD)                 // Magnetic Switching ToolChanger
        em_switching_toolhead_tool_change(new_tool, no_move);
      #elif ENABLED(SWITCHING_NOZZLE) && !SWITCHING_NOZZLE_TWO_SERVOS   // Switching Nozzle (single servo)
        // Raise by a configured distance to avoid workpiece, except with
        // SWITCHING_NOZZLE_TWO_SERVOS, as both nozzles will lift instead.
        if (!no_move) {
          const float newz = current_position.z + _MAX(-diff.z, 0.0);

          // Check if Z has space to compensate at least z_offset, and if not, just abort now
          const float maxz = _MIN(TERN(HAS_SOFTWARE_ENDSTOPS, soft_endstop.max.z, Z_MAX_POS), Z_MAX_POS);
          if (newz > maxz) return;

          current_position.z = _MIN(newz + toolchange_settings.z_raise, maxz);
          fast_line_to_current(Z_AXIS);
        }
        move_nozzle_servo(new_tool);
      #endif

      // Set the new active extruder
      if (DISABLED(DUAL_X_CARRIAGE)) active_extruder = new_tool;

      // The newly-selected extruder XYZ is actually at...
      DEBUG_ECHOLNPAIR("Offset Tool XYZ by { ", diff.x, ", ", diff.y, ", ", diff.z, " }");
      current_position += diff;

      // Tell the planner the new "current position"
      sync_plan_position();

      #if ENABLED(DELTA)
        //LOOP_XYZ(i) update_software_endstops(i); // or modify the constrain function
        const bool safe_to_move = current_position.z < delta_clip_start_height - 1;
      #else
        constexpr bool safe_to_move = true;
      #endif

      // Return to position and lower again
      const bool should_move = safe_to_move && !no_move && IsRunning();
      if (should_move) {

        #if BOTH(HAS_FAN, SINGLENOZZLE_STANDBY_FAN)
          singlenozzle_fan_speed[old_tool] = thermalManager.fan_speed[0];
          thermalManager.fan_speed[0] = singlenozzle_fan_speed[new_tool];
        #endif

        #if ENABLED(SINGLENOZZLE_STANDBY_TEMP)
          singlenozzle_temp[old_tool] = thermalManager.temp_hotend[0].target;
          if (singlenozzle_temp[new_tool] && singlenozzle_temp[new_tool] != singlenozzle_temp[old_tool]) {
            thermalManager.setTargetHotend(singlenozzle_temp[new_tool], 0);
            TERN_(AUTOTEMP, planner.autotemp_update());
            TERN_(HAS_DISPLAY, thermalManager.set_heating_message(0));
            (void)thermalManager.wait_for_hotend(0, false);  // Wait for heating or cooling
          }
        #endif

        #if ENABLED(TOOLCHANGE_FILAMENT_SWAP)
          if (should_swap && !too_cold) {

            float fr = toolchange_settings.unretract_speed;

            #if ENABLED(TOOLCHANGE_FS_INIT_BEFORE_SWAP)
              if (!toolchange_extruder_ready[new_tool]) {
                toolchange_extruder_ready[new_tool] = true;
                fr = toolchange_settings.prime_speed;       // Next move is a prime
                unscaled_e_move(0, MMM_TO_MMS(fr));         // Init planner with 0 length move
              }
            #endif

            // Unretract (or Prime)
            unscaled_e_move(toolchange_settings.swap_length, MMM_TO_MMS(fr));

            // Extra Prime
            unscaled_e_move(toolchange_settings.extra_prime, MMM_TO_MMS(toolchange_settings.prime_speed));

            // Cutting retraction
            #if TOOLCHANGE_FS_WIPE_RETRACT
              unscaled_e_move(-(TOOLCHANGE_FS_WIPE_RETRACT), MMM_TO_MMS(toolchange_settings.retract_speed));
            #endif

            // Cool down with fan
            #if HAS_FAN && TOOLCHANGE_FS_FAN >= 0
              thermalManager.fan_speed[TOOLCHANGE_FS_FAN] = toolchange_settings.fan_speed;
              gcode.dwell(toolchange_settings.fan_time * 1000);
              thermalManager.fan_speed[TOOLCHANGE_FS_FAN] = 0;
            #endif
          }
        #endif

        // Prevent a move outside physical bounds
        #if ENABLED(MAGNETIC_SWITCHING_TOOLHEAD)
          // If the original position is within tool store area, go to X origin at once
          if (destination.y < SWITCHING_TOOLHEAD_Y_POS + SWITCHING_TOOLHEAD_Y_CLEAR) {
            current_position.x = 0;
            planner.buffer_line(current_position, planner.settings.max_feedrate_mm_s[X_AXIS], new_tool);
            planner.synchronize();
          }
        #else
          apply_motion_limits(destination);
        #endif

        // Should the nozzle move back to the old position?
        if (can_move_away) {
          #if ENABLED(TOOLCHANGE_NO_RETURN)
            // Just move back down
            DEBUG_ECHOLNPGM("Move back Z only");

            if (TERN1(TOOLCHANGE_PARK, toolchange_settings.enable_park))
              do_blocking_move_to_z(destination.z, planner.settings.max_feedrate_mm_s[Z_AXIS]);

          #else
            // Move back to the original (or adjusted) position
            DEBUG_POS("Move back", destination);

            #if ENABLED(TOOLCHANGE_PARK)
              if (toolchange_settings.enable_park) do_blocking_move_to_xy_z(destination, destination.z, MMM_TO_MMS(TOOLCHANGE_PARK_XY_FEEDRATE));
            #else
              do_blocking_move_to_xy(destination, planner.settings.max_feedrate_mm_s[X_AXIS]);
              do_blocking_move_to_z(destination.z, planner.settings.max_feedrate_mm_s[Z_AXIS]);
            #endif

          #endif
        }

        else DEBUG_ECHOLNPGM("Move back skipped");

        #if ENABLED(TOOLCHANGE_FILAMENT_SWAP)
          if (should_swap && !too_cold) {
            // Cutting recover
            unscaled_e_move(toolchange_settings.extra_resume + TOOLCHANGE_FS_WIPE_RETRACT, MMM_TO_MMS(toolchange_settings.unretract_speed));
            current_position.e = 0;
            sync_plan_position_e(); // New extruder primed and set to 0

            // Restart Fan
            #if HAS_FAN && TOOLCHANGE_FS_FAN >= 0
              RESTORE(fan);
            #endif
          }
        #endif

        TERN_(DUAL_X_CARRIAGE, idex_set_parked(false));
      }

      #if ENABLED(SWITCHING_NOZZLE)
        // Move back down. (Including when the new tool is higher.)
        if (!should_move)
          do_blocking_move_to_z(destination.z, planner.settings.max_feedrate_mm_s[Z_AXIS]);
      #endif

      TERN_(SWITCHING_NOZZLE_TWO_SERVOS, lower_nozzle(new_tool));

    } // (new_tool != old_tool)

    planner.synchronize();

    #if ENABLED(EXT_SOLENOID) && DISABLED(PARKING_EXTRUDER)
      disable_all_solenoids();
      enable_solenoid_on_active_extruder();
    #endif

    #if HAS_PRUSA_MMU1
      if (new_tool >= E_STEPPERS) return invalid_extruder_error(new_tool);
      select_multiplexed_stepper(new_tool);
    #endif

    #if DO_SWITCH_EXTRUDER
      planner.synchronize();
      move_extruder_servo(active_extruder);
    #endif

    TERN_(HAS_FANMUX, fanmux_switch(active_extruder));

    #ifdef EVENT_GCODE_AFTER_TOOLCHANGE
      if (!no_move && TERN1(DUAL_X_CARRIAGE, dual_x_carriage_mode == DXC_AUTO_PARK_MODE))
        gcode.process_subcommands_now_P(PSTR(EVENT_GCODE_AFTER_TOOLCHANGE));
    #endif

    SERIAL_ECHO_START();
    SERIAL_ECHOLNPAIR(STR_ACTIVE_EXTRUDER, int(active_extruder));

  #endif // HAS_MULTI_EXTRUDER
}

#if ENABLED(TOOLCHANGE_MIGRATION_FEATURE)

  #define DEBUG_OUT ENABLED(DEBUG_TOOLCHANGE_MIGRATION_FEATURE)
  #include "../core/debug_out.h"

  bool extruder_migration() {

    #if ENABLED(PREVENT_COLD_EXTRUSION)
      if (thermalManager.targetTooColdToExtrude(active_extruder)) {
        DEBUG_ECHOLNPGM("Migration Source Too Cold");
        return false;
      }
    #endif

    // No auto-migration or specified target?
    if (!migration.target && active_extruder >= migration.last) {
      DEBUG_ECHO_MSG("No Migration Target");
      DEBUG_ECHO_MSG("Target: ", migration.target, " Last: ", migration.last, " Active: ", active_extruder);
      migration.automode = false;
      return false;
    }

    // Migrate to a target or the next extruder

    uint8_t migration_extruder = active_extruder;

    if (migration.target) {
      DEBUG_ECHOLNPGM("Migration using fixed target");
      // Specified target ok?
      const int16_t t = migration.target - 1;
      if (t != active_extruder) migration_extruder = t;
    }
    else if (migration.automode && migration_extruder < migration.last && migration_extruder < EXTRUDERS - 1)
      migration_extruder++;

    if (migration_extruder == active_extruder) {
      DEBUG_ECHOLNPGM("Migration source matches active");
      return false;
    }

    // Migration begins
    DEBUG_ECHOLNPGM("Beginning migration");

    migration.in_progress = true; // Prevent runout script
    planner.synchronize();

    // Remember position before migration
    const float resume_current_e = current_position.e;

    // Migrate the flow
    planner.set_flow(migration_extruder, planner.flow_percentage[active_extruder]);

    // Migrate the retracted state
    #if ENABLED(FWRETRACT)
      fwretract.retracted[migration_extruder] = fwretract.retracted[active_extruder];
    #endif

    // Migrate the temperature to the new hotend
    #if HAS_MULTI_HOTEND
      thermalManager.setTargetHotend(thermalManager.temp_hotend[active_extruder].target, migration_extruder);
      TERN_(AUTOTEMP, planner.autotemp_update());
      TERN_(HAS_DISPLAY, thermalManager.set_heating_message(0));
      thermalManager.wait_for_hotend(active_extruder);
    #endif

    // Migrate Linear Advance K factor to the new extruder
    TERN_(LIN_ADVANCE, planner.extruder_advance_K[active_extruder] = planner.extruder_advance_K[migration_extruder]);

    // Perform the tool change
    tool_change(migration_extruder);

    // Retract if previously retracted
    #if ENABLED(FWRETRACT)
      if (fwretract.retracted[active_extruder])
        unscaled_e_move(-fwretract.settings.retract_length, fwretract.settings.retract_feedrate_mm_s);
    #endif

    // If no available extruder
    if (EXTRUDERS < 2 || active_extruder >= EXTRUDERS - 2 || active_extruder == migration.last)
      migration.automode = false;

    migration.in_progress = false;

    current_position.e = resume_current_e;

    planner.synchronize();
    planner.set_e_position_mm(current_position.e); // New extruder primed and ready
    DEBUG_ECHOLNPGM("Migration Complete");
    return true;
  }

#endif // TOOLCHANGE_MIGRATION_FEATURE<|MERGE_RESOLUTION|>--- conflicted
+++ resolved
@@ -272,31 +272,6 @@
     #endif
   }
 
-<<<<<<< HEAD
-  bool extruder_unparked = false;
-  bool skip_solenoid_activation = false;
-
-  // Modifies tool_change() behavior based on homing side
-  bool parking_extruder_unpark_after_homing(const uint8_t final_tool, bool homed_towards_final_tool) {
-    skip_solenoid_activation = true; // Modifies parking_extruder_tool_change execution by skipping solenoid activation
-
-    if (extruder_unparked) return false; // nothing to do
-
-    if (homed_towards_final_tool) {
-      pe_deactivate_solenoid(1 - final_tool);
-      DEBUG_ECHOLNPAIR("Disengage magnet", (int)(1 - final_tool));
-      pe_activate_solenoid(final_tool);
-      DEBUG_ECHOLNPAIR("Engage magnet", (int)final_tool);
-      extruder_unparked = true;
-      return false;
-    }
-    
-    return true;
-  }
-
-  void parking_extruder_reset_unparked() {
-    extruder_unparked = false;
-=======
   bool extruder_parked = true, do_solenoid_activation = true;
 
   // Modifies tool_change() behavior based on homing side
@@ -315,7 +290,6 @@
     }
 
     return true;
->>>>>>> dc3cfd0d
   }
 
   inline void parking_extruder_tool_change(const uint8_t new_tool, bool no_move) {
@@ -345,12 +319,8 @@
 
       DEBUG_POS("Start PE Tool-Change", current_position);
 
-<<<<<<< HEAD
-      if (extruder_unparked) { // active_extruder should be parked only if currently attached to carriage
-=======
       // Don't park the active_extruder unless unparked
       if (!extruder_parked) {
->>>>>>> dc3cfd0d
         current_position.x = parkingposx[active_extruder] + x_offset;
 
         DEBUG_ECHOLNPAIR("(1) Park extruder ", int(active_extruder));
@@ -362,11 +332,7 @@
 
         planner.synchronize();
         DEBUG_ECHOLNPGM("(2) Disengage magnet");
-<<<<<<< HEAD
-        pe_deactivate_solenoid(active_extruder);
-=======
         pe_solenoid_magnet_off(active_extruder);
->>>>>>> dc3cfd0d
 
         // STEP 3
 
@@ -376,12 +342,7 @@
         DEBUG_POS("Move away from parked extruder", current_position);
 
         fast_line_to_current(X_AXIS);
-<<<<<<< HEAD
-
-      } // extruder_unparked
-=======
       }
->>>>>>> dc3cfd0d
 
       // STEP 4
 
@@ -415,18 +376,6 @@
       planner.synchronize(); // Always sync the final move
 
       DEBUG_POS("PE Tool-Change done.", current_position);
-<<<<<<< HEAD
-      extruder_unparked = true;
-    }
-    else if (!skip_solenoid_activation) { // && nomove == true 
-      // Deactivate old extruder solenoid 
-      TERN(PARKING_EXTRUDER_SOLENOIDS_INVERT, pe_activate_solenoid, pe_deactivate_solenoid)(active_extruder);
-      // Only engage magnetic field for new extruder
-      TERN(PARKING_EXTRUDER_SOLENOIDS_INVERT, pe_deactivate_solenoid, pe_activate_solenoid)(new_tool);
-    }
-
-    skip_solenoid_activation = false; // flag is needed only for one tool_change()
-=======
       parking_extruder_set_parked(false);
     }
     else if (do_solenoid_activation) { // && nomove == true
@@ -437,7 +386,6 @@
     }
 
     do_solenoid_activation = true; // Activate solenoid for subsequent tool_change()
->>>>>>> dc3cfd0d
   }
 
 #endif // PARKING_EXTRUDER
@@ -996,11 +944,7 @@
       }
     #endif
 
-<<<<<<< HEAD
-    if (new_tool != old_tool || TERN0(PARKING_EXTRUDER, !extruder_unparked)) { // PARKING_EXTRUDER may need to attach old_tool when homing
-=======
     if (new_tool != old_tool || TERN0(PARKING_EXTRUDER, extruder_parked)) { // PARKING_EXTRUDER may need to attach old_tool when homing
->>>>>>> dc3cfd0d
       destination = current_position;
 
       #if BOTH(TOOLCHANGE_FILAMENT_SWAP, HAS_FAN) && TOOLCHANGE_FS_FAN >= 0
