--- conflicted
+++ resolved
@@ -940,21 +940,13 @@
    * Cutting recovery -- Recover from cutting retraction that occurs at the end of nozzle priming
    *
    * If the active_extruder is up to temp (!too_cold):
-<<<<<<< HEAD
-   *  Extrude filament distance = toolchange_settings.extra_resume + TOOLCHANGE_FS_WIPE_RETRACT
-=======
    *  Extrude filament distance = toolchange_settings.extra_resume + toolchange_settings.wipe_retract
->>>>>>> 551f5ada
    *  current_position.e = e;
    *  sync_plan_position_e();
    */
   void extruder_cutting_recover(const_float_t e) {
     if (!too_cold(active_extruder)) {
-<<<<<<< HEAD
-      const float dist = toolchange_settings.extra_resume + (TOOLCHANGE_FS_WIPE_RETRACT);
-=======
       const float dist = toolchange_settings.extra_resume + toolchange_settings.wipe_retract;
->>>>>>> 551f5ada
       FS_DEBUG("Performing Cutting Recover | Distance: ", dist, " | Speed: ", MMM_TO_MMS(toolchange_settings.unretract_speed), "mm/s");
       unscaled_e_move(dist, MMM_TO_MMS(toolchange_settings.unretract_speed));
       planner.synchronize();
@@ -981,19 +973,6 @@
     float fr = toolchange_settings.unretract_speed; // Set default speed for unretract
 
     #if ENABLED(TOOLCHANGE_FS_SLOW_FIRST_PRIME)
-<<<<<<< HEAD
-    /*
-     * Perform first unretract movement at the slower Prime_Speed to avoid breakage on first prime
-     */
-    static Flags<EXTRUDERS> extruder_did_first_prime;  // Extruders first priming status
-    if (!extruder_did_first_prime[active_extruder]) {
-      extruder_did_first_prime.set(active_extruder);   // Log first prime complete
-      // new nozzle - prime at user-specified speed.
-      FS_DEBUG("First time priming T", active_extruder, ", reducing speed from ", MMM_TO_MMS(fr), " to ",  MMM_TO_MMS(toolchange_settings.prime_speed), "mm/s");
-      fr = toolchange_settings.prime_speed;
-      unscaled_e_move(0, MMM_TO_MMS(fr));      // Init planner with 0 length move
-    }
-=======
       /**
        * Perform first unretract movement at the slower Prime_Speed to avoid breakage on first prime
        */
@@ -1005,7 +984,6 @@
         fr = toolchange_settings.prime_speed;
         unscaled_e_move(0, MMM_TO_MMS(fr));      // Init planner with 0 length move
       }
->>>>>>> 551f5ada
     #endif
 
     //Calculate and perform the priming distance
@@ -1033,13 +1011,8 @@
 
     // Cutting retraction
     #if TOOLCHANGE_FS_WIPE_RETRACT
-<<<<<<< HEAD
-      FS_DEBUG("Performing Cutting Retraction | Distance: ", -(TOOLCHANGE_FS_WIPE_RETRACT), " | Speed: ", MMM_TO_MMS(toolchange_settings.retract_speed), "mm/s");
-      unscaled_e_move(-(TOOLCHANGE_FS_WIPE_RETRACT), MMM_TO_MMS(toolchange_settings.retract_speed));
-=======
       FS_DEBUG("Performing Cutting Retraction | Distance: ", -toolchange_settings.wipe_retract, " | Speed: ", MMM_TO_MMS(toolchange_settings.retract_speed), "mm/s");
       unscaled_e_move(-toolchange_settings.wipe_retract, MMM_TO_MMS(toolchange_settings.retract_speed));
->>>>>>> 551f5ada
     #endif
 
     // Cool down with fan
