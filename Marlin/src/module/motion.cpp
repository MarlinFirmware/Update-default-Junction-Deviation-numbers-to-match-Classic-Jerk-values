--- conflicted
+++ resolved
@@ -136,17 +136,13 @@
 // no other feedrate is specified. Overridden for special moves.
 // Set by the last G0 through G5 command's "F" parameter.
 // Functions that override this for custom moves *must always* restore it!
-<<<<<<< HEAD
-feedRate_t feedrate_mm_s = MMM_TO_MMS(1500);
+#ifndef DEFAULT_FEEDRATE_MM_M
+  #define DEFAULT_FEEDRATE_MM_M 4000
+#endif
+feedRate_t feedrate_mm_s = MMM_TO_MMS(DEFAULT_FEEDRATE_MM_M);
 #if HAS_ROTATIONAL_AXES
   feedRate_t feedrate_deg_s = DPM_TO_DPS(1350);
 #endif
-=======
-#ifndef DEFAULT_FEEDRATE_MM_M
-  #define DEFAULT_FEEDRATE_MM_M 4000
-#endif
-feedRate_t feedrate_mm_s = MMM_TO_MMS(DEFAULT_FEEDRATE_MM_M);
->>>>>>> 21e3e535
 int16_t feedrate_percentage = 100;
 
 // Cartesian conversion result goes here:
@@ -558,54 +554,58 @@
   OPTARG(HAS_ROTATIONAL_AXES, const_feedRate_t fr_deg_s/*=0.0f*/)
   OPTARG(IS_KINEMATIC, const bool is_fast/*=false*/)
 ) {
-<<<<<<< HEAD
-  const feedRate_t old_feedrate = feedrate_mm_s;
-  #if HAS_ROTATIONAL_AXES
-    const feedRate_t old_angular_feedrate = feedrate_deg_s;
-  #endif
+  REMEMBER(fr, feedrate_mm_s);
+  REMEMBER(pct, feedrate_percentage, 100);
+  TERN_(HAS_ROTATIONAL_AXES, REMEMBER(afr, feedrate_deg_s));
+  TERN_(HAS_EXTRUDERS, REMEMBER(fac, planner.e_factor[active_extruder], 1.0f));
 
   if (fr_mm_s) feedrate_mm_s = fr_mm_s;
   TERN_(HAS_ROTATIONAL_AXES, if (fr_deg_s) feedrate_deg_s = fr_deg_s);
 
-  const uint16_t old_pct = feedrate_percentage;
-  feedrate_percentage = 100;
-
-  #if HAS_EXTRUDERS
-    const float old_fac = planner.e_factor[active_extruder];
-    planner.e_factor[active_extruder] = 1.0f;
-  #endif
-=======
-  REMEMBER(fr, feedrate_mm_s);
-  REMEMBER(pct, feedrate_percentage, 100);
-  TERN_(HAS_EXTRUDERS, REMEMBER(fac, planner.e_factor[active_extruder], 1.0f));
->>>>>>> 21e3e535
-
-  if (fr_mm_s) feedrate_mm_s = fr_mm_s;
   if (TERN0(IS_KINEMATIC, is_fast))
     TERN(IS_KINEMATIC, prepare_fast_move_to_destination(), NOOP);
   else
     prepare_line_to_destination();
-<<<<<<< HEAD
-
-  feedrate_mm_s = old_feedrate;
-  TERN_(HAS_ROTATIONAL_AXES, feedrate_deg_s = old_angular_feedrate);
-  feedrate_percentage = old_pct;
-  TERN_(HAS_EXTRUDERS, planner.e_factor[active_extruder] = old_fac);
-=======
->>>>>>> 21e3e535
 }
 
 #if SECONDARY_AXES
 
-  void secondary_axis_moves(SECONDARY_AXIS_ARGS(const_float_t), const_feedRate_t fr_mm_s) {
-    auto move_one = [&](const AxisEnum a, const_float_t p) {
-      const feedRate_t fr = fr_mm_s ?: homing_feedrate(a);
-      current_position[a] = p; line_to_current_position(fr);
-    };
+  void secondary_axis_moves(
+    SECONDARY_AXIS_ARGS(const_float_t), const_feedRate_t fr_mm_s
+    OPTARG(HAS_ROTATIONAL_AXES, const_feedRate_t fr_deg_s)
+  ) {
     SECONDARY_AXIS_CODE(
-      move_one(I_AXIS, i), move_one(J_AXIS, j), move_one(K_AXIS, k),
-      move_one(U_AXIS, u), move_one(V_AXIS, v), move_one(W_AXIS, w)
+      const feedRate_t i_feedrate = TERN(AXIS4_ROTATES, fr_deg_s, fr_mm_s) ?: homing_feedrate(I_AXIS),
+      const feedRate_t j_feedrate = TERN(AXIS5_ROTATES, fr_deg_s, fr_mm_s) ?: homing_feedrate(J_AXIS),
+      const feedRate_t k_feedrate = TERN(AXIS6_ROTATES, fr_deg_s, fr_mm_s) ?: homing_feedrate(K_AXIS),
+      const feedRate_t u_feedrate = TERN(AXIS7_ROTATES, fr_deg_s, fr_mm_s) ?: homing_feedrate(U_AXIS),
+      const feedRate_t v_feedrate = TERN(AXIS8_ROTATES, fr_deg_s, fr_mm_s) ?: homing_feedrate(V_AXIS),
+      const feedRate_t w_feedrate = TERN(AXIS9_ROTATES, fr_deg_s, fr_mm_s) ?: homing_feedrate(W_AXIS)
     );
+    #if HAS_I_AXIS
+      current_position.i = i;
+      line_to_current_position(i_feedrate OPTARG(HAS_ROTATIONAL_AXES, i_feedrate));
+    #endif
+    #if HAS_J_AXIS
+      current_position.j = j;
+      line_to_current_position(j_feedrate OPTARG(HAS_ROTATIONAL_AXES, j_feedrate));
+    #endif
+    #if HAS_K_AXIS
+      current_position.k = k;
+      line_to_current_position(k_feedrate OPTARG(HAS_ROTATIONAL_AXES, k_feedrate));
+    #endif
+    #if HAS_U_AXIS
+      current_position.u = u;
+      line_to_current_position(u_feedrate OPTARG(HAS_ROTATIONAL_AXES, u_feedrate));
+    #endif
+    #if HAS_V_AXIS
+      current_position.v = v;
+      line_to_current_position(v_feedrate OPTARG(HAS_ROTATIONAL_AXES, v_feedrate));
+    #endif
+    #if HAS_W_AXIS
+      current_position.w = w;
+      line_to_current_position(w_feedrate OPTARG(HAS_ROTATIONAL_AXES, w_feedrate));
+    #endif
   }
 
 #endif
@@ -619,13 +619,9 @@
  * - Delta may lower Z first to get into the free motion zone.
  * - Before returning, wait for the planner buffer to empty.
  */
-<<<<<<< HEAD
-void do_blocking_move_to(NUM_AXIS_ARGS(const_float_t), const_feedRate_t fr_mm_s/*=0.0f*/
+void do_blocking_move_to(NUM_AXIS_ARGS_(const_float_t) const_feedRate_t fr_mm_s/*=0.0f*/
   OPTARG(HAS_ROTATIONAL_AXES, const_feedRate_t fr_deg_s/*=0.0*/)
 ) {
-=======
-void do_blocking_move_to(NUM_AXIS_ARGS_(const_float_t) const_feedRate_t fr_mm_s/*=0.0f*/) {
->>>>>>> 21e3e535
   DEBUG_SECTION(log_move, "do_blocking_move_to", DEBUGGING(LEVELING));
   if (DEBUGGING(LEVELING)) DEBUG_XYZ("> ", NUM_AXIS_ARGS());
 
@@ -634,18 +630,6 @@
   #if HAS_Z_AXIS
     const feedRate_t z_feedrate = fr_mm_s ?: homing_feedrate(Z_AXIS);
   #endif
-<<<<<<< HEAD
-  SECONDARY_AXIS_CODE(
-    const feedRate_t i_feedrate = TERN(AXIS4_ROTATES, fr_deg_s, fr_mm_s) ?: homing_feedrate(I_AXIS),
-    const feedRate_t j_feedrate = TERN(AXIS5_ROTATES, fr_deg_s, fr_mm_s) ?: homing_feedrate(J_AXIS),
-    const feedRate_t k_feedrate = TERN(AXIS6_ROTATES, fr_deg_s, fr_mm_s) ?: homing_feedrate(K_AXIS),
-    const feedRate_t u_feedrate = TERN(AXIS7_ROTATES, fr_deg_s, fr_mm_s) ?: homing_feedrate(U_AXIS),
-    const feedRate_t v_feedrate = TERN(AXIS8_ROTATES, fr_deg_s, fr_mm_s) ?: homing_feedrate(V_AXIS),
-    const feedRate_t w_feedrate = TERN(AXIS9_ROTATES, fr_deg_s, fr_mm_s) ?: homing_feedrate(W_AXIS)
-  );
-=======
->>>>>>> 21e3e535
-
   #if IS_KINEMATIC && DISABLED(POLARGRAPH)
     // kinematic machines are expected to home to a point 1.5x their range? never reachable.
     if (!position_is_reachable(x, y)) return;
@@ -691,7 +675,7 @@
     }
 
     #if SECONDARY_AXES
-      secondary_axis_moves(SECONDARY_AXIS_LIST(i, j, k, u, v, w), fr_mm_s);
+      secondary_axis_moves(SECONDARY_AXIS_LIST(i, j, k, u, v, w), fr_mm_s OPTARG(HAS_ROTATIONAL_AXES, fr_deg_s));
     #endif
 
   #elif IS_SCARA
@@ -702,7 +686,7 @@
     destination.set(x, y); prepare_internal_fast_move_to_destination(xy_feedrate OPTARG(HAS_ROTATIONAL_AXES, xy_feedrate));
 
     #if SECONDARY_AXES
-      secondary_axis_moves(SECONDARY_AXIS_LIST(i, j, k, u, v, w), fr_mm_s);
+      secondary_axis_moves(SECONDARY_AXIS_LIST(i, j, k, u, v, w), fr_mm_s OPTARG(HAS_ROTATIONAL_AXES, fr_deg_s));
     #endif
 
     // If Z needs to lower, do it after moving XY
@@ -717,39 +701,10 @@
       }
     #endif
 
-<<<<<<< HEAD
-    current_position.set(x OPTARG(HAS_Y_AXIS, y));
-    line_to_current_position(xy_feedrate OPTARG(HAS_ROTATIONAL_AXES, xy_feedrate));
-
-    #if HAS_I_AXIS
-      current_position.i = i;
-      line_to_current_position(i_feedrate OPTARG(HAS_ROTATIONAL_AXES, i_feedrate));
-    #endif
-    #if HAS_J_AXIS
-      current_position.j = j;
-      line_to_current_position(j_feedrate OPTARG(HAS_ROTATIONAL_AXES, j_feedrate));
-    #endif
-    #if HAS_K_AXIS
-      current_position.k = k;
-      line_to_current_position(k_feedrate OPTARG(HAS_ROTATIONAL_AXES, k_feedrate));
-    #endif
-    #if HAS_U_AXIS
-      current_position.u = u;
-      line_to_current_position(u_feedrate OPTARG(HAS_ROTATIONAL_AXES, u_feedrate));
-    #endif
-    #if HAS_V_AXIS
-      current_position.v = v;
-      line_to_current_position(v_feedrate OPTARG(HAS_ROTATIONAL_AXES, v_feedrate));
-    #endif
-    #if HAS_W_AXIS
-      current_position.w = w;
-      line_to_current_position(w_feedrate OPTARG(HAS_ROTATIONAL_AXES, w_feedrate));
-=======
     current_position.set(TERN_(HAS_X_AXIS, x) OPTARG(HAS_Y_AXIS, y)); line_to_current_position(xy_feedrate);
 
     #if SECONDARY_AXES
-      secondary_axis_moves(SECONDARY_AXIS_LIST(i, j, k, u, v, w), fr_mm_s);
->>>>>>> 21e3e535
+      secondary_axis_moves(SECONDARY_AXIS_LIST(i, j, k, u, v, w), fr_mm_s OPTARG(HAS_ROTATIONAL_AXES, fr_deg_s));
     #endif
 
     #if HAS_Z_AXIS
@@ -765,57 +720,35 @@
   planner.synchronize();
 }
 
-<<<<<<< HEAD
 void do_blocking_move_to(const xy_pos_t &raw
   OPTARG(HAS_ROTATIONAL_AXES, const_feedRate_t fr_deg_s/*=0.0f*/)
   , const_feedRate_t fr_mm_s/*=0.0f*/
 ) {
   do_blocking_move_to(
-    NUM_AXIS_LIST(raw.x, raw.y, current_position.z,
+    NUM_AXIS_LIST_(raw.x, raw.y, current_position.z,
                   current_position.i, current_position.j, current_position.k,
                   current_position.u, current_position.v, current_position.w)
-    , fr_mm_s OPTARG(HAS_ROTATIONAL_AXES, fr_deg_s)
+    fr_mm_s OPTARG(HAS_ROTATIONAL_AXES, fr_deg_s)
   );
 }
 void do_blocking_move_to(const xyz_pos_t &raw, const_feedRate_t fr_mm_s/*=0.0f*/
   OPTARG(HAS_ROTATIONAL_AXES, const_feedRate_t fr_deg_s/*=0.0f*/)
 ) {
-  do_blocking_move_to(NUM_AXIS_ELEM(raw), fr_mm_s OPTARG(HAS_ROTATIONAL_AXES, fr_deg_s));
+  do_blocking_move_to(NUM_AXIS_ELEM_(raw) fr_mm_s OPTARG(HAS_ROTATIONAL_AXES, fr_deg_s));
 }
 void do_blocking_move_to(const xyze_pos_t &raw, const_feedRate_t fr_mm_s/*=0.0f*/
   OPTARG(HAS_ROTATIONAL_AXES, const_feedRate_t fr_deg_s/*=0.0f*/)
 ) {
-  do_blocking_move_to(NUM_AXIS_ELEM(raw), fr_mm_s OPTARG(HAS_ROTATIONAL_AXES, fr_deg_s));
+  do_blocking_move_to(NUM_AXIS_ELEM_(raw) fr_mm_s OPTARG(HAS_ROTATIONAL_AXES, fr_deg_s));
 }
-void do_blocking_move_to_x(const_float_t rx
-  , const_feedRate_t fr_mm_s/*=0.0*/
-) {
-  do_blocking_move_to(
-    NUM_AXIS_LIST(rx, current_position.y, current_position.z,
-                  current_position.i, current_position.j, current_position.k,
-                  current_position.u, current_position.v, current_position.w)
-    , fr_mm_s OPTARG(HAS_ROTATIONAL_AXES, 0.0f)
-  );
-=======
-void do_blocking_move_to(const xy_pos_t &raw, const_feedRate_t fr_mm_s/*=0.0f*/) {
-  do_blocking_move_to(NUM_AXIS_LIST_(raw.x, raw.y, current_position.z, current_position.i, current_position.j, current_position.k,
-                                    current_position.u, current_position.v, current_position.w) fr_mm_s);
-}
-void do_blocking_move_to(const xyz_pos_t &raw, const_feedRate_t fr_mm_s/*=0.0f*/) {
-  do_blocking_move_to(NUM_AXIS_ELEM_(raw) fr_mm_s);
-}
-void do_blocking_move_to(const xyze_pos_t &raw, const_feedRate_t fr_mm_s/*=0.0f*/) {
-  do_blocking_move_to(NUM_AXIS_ELEM_(raw) fr_mm_s);
->>>>>>> 21e3e535
-}
-
 #if HAS_X_AXIS
   void do_blocking_move_to_x(const_float_t rx, const_feedRate_t fr_mm_s/*=0.0*/) {
     if (DEBUGGING(LEVELING)) DEBUG_ECHOLNPGM("do_blocking_move_to_x(", rx, ", ", fr_mm_s, ")");
     do_blocking_move_to(
-      NUM_AXIS_LIST_(rx, current_position.y, current_position.z, current_position.i, current_position.j, current_position.k,
+      NUM_AXIS_LIST_(rx, current_position.y, current_position.z,
+                     current_position.i, current_position.j, current_position.k,
                      current_position.u, current_position.v, current_position.w)
-      fr_mm_s
+      fr_mm_s OPTARG(HAS_ROTATIONAL_AXES, 0.0f)
     );
   }
 #endif
@@ -824,16 +757,10 @@
   void do_blocking_move_to_y(const_float_t ry, const_feedRate_t fr_mm_s/*=0.0*/) {
     if (DEBUGGING(LEVELING)) DEBUG_ECHOLNPGM("do_blocking_move_to_y(", ry, ", ", fr_mm_s, ")");
     do_blocking_move_to(
-<<<<<<< HEAD
-      NUM_AXIS_LIST(current_position.x, ry, current_position.z,
+      NUM_AXIS_LIST_(current_position.x, ry, current_position.z,
                     current_position.i, current_position.j, current_position.k,
                     current_position.u, current_position.v, current_position.w)
-      , fr_mm_s OPTARG(HAS_ROTATIONAL_AXES, 0.0f)
-=======
-      NUM_AXIS_LIST_(current_position.x, ry, current_position.z, current_position.i, current_position.j, current_position.k,
-                    current_position.u, current_position.v, current_position.w)
-      fr_mm_s
->>>>>>> 21e3e535
+      fr_mm_s OPTARG(HAS_ROTATIONAL_AXES, 0.0f)
     );
   }
 #endif
@@ -855,13 +782,8 @@
     OPTARG(HAS_ROTATIONAL_AXES, const_feedRate_t fr_deg_s/*=0.0*/)
   ) {
     do_blocking_move_to(
-<<<<<<< HEAD
-      NUM_AXIS_LIST(raw.x, raw.y, raw.z, i, raw.j, raw.k, raw.u, raw.v, raw.w)
-      , fr_mm_s OPTARG(HAS_ROTATIONAL_AXES, fr_deg_s)
-=======
       NUM_AXIS_LIST_(raw.x, raw.y, raw.z, i, raw.j, raw.k, raw.u, raw.v, raw.w)
-      fr_mm_s
->>>>>>> 21e3e535
+      fr_mm_s OPTARG(HAS_ROTATIONAL_AXES, fr_deg_s)
     );
   }
 #endif
@@ -876,13 +798,8 @@
     OPTARG(HAS_ROTATIONAL_AXES, const_feedRate_t fr_deg_s/*=0.0*/)
   ) {
     do_blocking_move_to(
-<<<<<<< HEAD
-      NUM_AXIS_LIST(raw.x, raw.y, raw.z, raw.i, j, raw.k, raw.u, raw.v, raw.w)
-      , fr_mm_s OPTARG(HAS_ROTATIONAL_AXES, fr_deg_s)
-=======
       NUM_AXIS_LIST_(raw.x, raw.y, raw.z, raw.i, j, raw.k, raw.u, raw.v, raw.w)
-      fr_mm_s
->>>>>>> 21e3e535
+      fr_mm_s OPTARG(HAS_ROTATIONAL_AXES, fr_deg_s)
     );
   }
 #endif
@@ -897,13 +814,8 @@
     OPTARG(HAS_ROTATIONAL_AXES, const_feedRate_t fr_deg_s/*=0.0*/)
   ) {
     do_blocking_move_to(
-<<<<<<< HEAD
-      NUM_AXIS_LIST(raw.x, raw.y, raw.z, raw.i, raw.j, k, raw.u, raw.v, raw.w)
-      , fr_mm_s OPTARG(HAS_ROTATIONAL_AXES, fr_deg_s)
-=======
       NUM_AXIS_LIST_(raw.x, raw.y, raw.z, raw.i, raw.j, k, raw.u, raw.v, raw.w)
-      fr_mm_s
->>>>>>> 21e3e535
+      fr_mm_s OPTARG(HAS_ROTATIONAL_AXES, fr_deg_s)
     );
   }
 #endif
@@ -918,13 +830,8 @@
     OPTARG(HAS_ROTATIONAL_AXES, const_feedRate_t fr_deg_s/*=0.0*/)
   ) {
     do_blocking_move_to(
-<<<<<<< HEAD
-      NUM_AXIS_LIST(raw.x, raw.y, raw.z, raw.i, raw.j, raw.k, u, raw.v, raw.w)
-      , fr_mm_s OPTARG(HAS_ROTATIONAL_AXES, fr_deg_s)
-=======
       NUM_AXIS_LIST_(raw.x, raw.y, raw.z, raw.i, raw.j, raw.k, u, raw.v, raw.w)
-      fr_mm_s
->>>>>>> 21e3e535
+      fr_mm_s OPTARG(HAS_ROTATIONAL_AXES, fr_deg_s)
     );
   }
 #endif
@@ -939,13 +846,8 @@
     OPTARG(HAS_ROTATIONAL_AXES, const_feedRate_t fr_deg_s/*=0.0*/)
   ) {
     do_blocking_move_to(
-<<<<<<< HEAD
-      NUM_AXIS_LIST(raw.x, raw.y, raw.z, raw.i, raw.j, raw.k, raw.u, v, raw.w)
-      , fr_mm_s OPTARG(HAS_ROTATIONAL_AXES, fr_deg_s)
-=======
       NUM_AXIS_LIST_(raw.x, raw.y, raw.z, raw.i, raw.j, raw.k, raw.u, v, raw.w)
-      fr_mm_s
->>>>>>> 21e3e535
+      fr_mm_s OPTARG(HAS_ROTATIONAL_AXES, fr_deg_s)
     );
   }
 #endif
@@ -960,13 +862,8 @@
     OPTARG(HAS_ROTATIONAL_AXES, const_feedRate_t fr_deg_s/*=0.0*/)
   ) {
     do_blocking_move_to(
-<<<<<<< HEAD
-      NUM_AXIS_LIST(raw.x, raw.y, raw.z, raw.i, raw.j, raw.k, raw.u, raw.v, w)
-      , fr_mm_s OPTARG(HAS_ROTATIONAL_AXES, fr_deg_s)
-=======
       NUM_AXIS_LIST_(raw.x, raw.y, raw.z, raw.i, raw.j, raw.k, raw.u, raw.v, w)
-      fr_mm_s
->>>>>>> 21e3e535
+      fr_mm_s OPTARG(HAS_ROTATIONAL_AXES, fr_deg_s)
     );
   }
 #endif
@@ -975,16 +872,10 @@
   void do_blocking_move_to_xy(const_float_t rx, const_float_t ry, const_feedRate_t fr_mm_s/*=0.0*/) {
     if (DEBUGGING(LEVELING)) DEBUG_ECHOLNPGM("do_blocking_move_to_xy(", rx, ", ", ry, ", ", fr_mm_s, ")");
     do_blocking_move_to(
-<<<<<<< HEAD
-      NUM_AXIS_LIST(rx, ry, current_position.z,
-                    current_position.i, current_position.j, current_position.k,
-                    current_position.u, current_position.v, current_position.w)
-      , fr_mm_s OPTARG(HAS_ROTATIONAL_AXES, 0.0f)
-=======
-      NUM_AXIS_LIST_(rx, ry, current_position.z, current_position.i, current_position.j, current_position.k,
-                    current_position.u, current_position.v, current_position.w)
-      fr_mm_s
->>>>>>> 21e3e535
+      NUM_AXIS_LIST_(rx, ry, current_position.z,
+                     current_position.i, current_position.j, current_position.k,
+                     current_position.u, current_position.v, current_position.w)
+      fr_mm_s OPTARG(HAS_ROTATIONAL_AXES, 0.0f)
     );
   }
   void do_blocking_move_to_xy(const xy_pos_t &raw, const_feedRate_t fr_mm_s/*=0.0f*/) {
@@ -995,16 +886,10 @@
 #if HAS_Z_AXIS
   void do_blocking_move_to_xy_z(const xy_pos_t &raw, const_float_t z, const_feedRate_t fr_mm_s/*=0.0f*/) {
     do_blocking_move_to(
-<<<<<<< HEAD
-      NUM_AXIS_LIST(raw.x, raw.y, z,
-                    current_position.i, current_position.j, current_position.k,
-                    current_position.u, current_position.v, current_position.w)
-      , fr_mm_s OPTARG(HAS_ROTATIONAL_AXES, 0.0f)
-=======
-      NUM_AXIS_LIST_(raw.x, raw.y, z, current_position.i, current_position.j, current_position.k,
-                    current_position.u, current_position.v, current_position.w)
-      fr_mm_s
->>>>>>> 21e3e535
+      NUM_AXIS_LIST_(raw.x, raw.y, z,
+                     current_position.i, current_position.j, current_position.k,
+                     current_position.u, current_position.v, current_position.w)
+      fr_mm_s OPTARG(HAS_ROTATIONAL_AXES, 0.0f)
     );
   }
   void do_z_clearance(const_float_t zclear, const bool with_probe/*=true*/, const bool lower_allowed/*=false*/) {
@@ -2474,15 +2359,7 @@
       const feedRate_t hbf = get_homing_bump_feedrate(axis);
 
       if (DEBUGGING(LEVELING)) DEBUG_ECHOLNPGM("Re-bump: ", rebump, "mm");
-<<<<<<< HEAD
       do_homing_move(axis, rebump, hbf OPTARG(HAS_ROTATIONAL_AXES, hbf), true);
-
-      #if BOTH(HOMING_Z_WITH_PROBE, BLTOUCH)
-        if (axis == Z_AXIS) bltouch.stow(); // The final STOW
-      #endif
-=======
-      do_homing_move(axis, rebump, get_homing_bump_feedrate(axis), true);
->>>>>>> 21e3e535
     }
 
     #if BOTH(HOMING_Z_WITH_PROBE, BLTOUCH)
