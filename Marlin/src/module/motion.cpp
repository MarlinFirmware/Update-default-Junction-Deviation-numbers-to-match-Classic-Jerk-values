/**
 * Marlin 3D Printer Firmware
 * Copyright (c) 2020 MarlinFirmware [https://github.com/MarlinFirmware/Marlin]
 *
 * Based on Sprinter and grbl.
 * Copyright (c) 2011 Camiel Gubbels / Erik van der Zalm
 *
 * This program is free software: you can redistribute it and/or modify
 * it under the terms of the GNU General Public License as published by
 * the Free Software Foundation, either version 3 of the License, or
 * (at your option) any later version.
 *
 * This program is distributed in the hope that it will be useful,
 * but WITHOUT ANY WARRANTY; without even the implied warranty of
 * MERCHANTABILITY or FITNESS FOR A PARTICULAR PURPOSE.  See the
 * GNU General Public License for more details.
 *
 * You should have received a copy of the GNU General Public License
 * along with this program.  If not, see <https://www.gnu.org/licenses/>.
 *
 */

/**
 * motion.cpp
 */

#include "motion.h"
#include "endstops.h"
#include "stepper.h"
#include "planner.h"
#include "temperature.h"
#include "../gcode/gcode.h"
#include "../lcd/marlinui.h"
#include "../inc/MarlinConfig.h"

#if IS_SCARA
  #include "../libs/buzzer.h"
  #include "../lcd/marlinui.h"
#endif

#if ALL(DWIN_LCD_PROUI, INDIVIDUAL_AXIS_HOMING_SUBMENU, MESH_BED_LEVELING)
  #include "../lcd/e3v2/proui/dwin.h"
#endif

#if ENABLED(POLAR)
  #include "polar.h"
#endif

#if HAS_BED_PROBE
  #include "probe.h"
#endif

#if HAS_LEVELING
  #include "../feature/bedlevel/bedlevel.h"
#endif

#if ENABLED(BLTOUCH)
  #include "../feature/bltouch.h"
#endif

#if HAS_FILAMENT_SENSOR
  #include "../feature/runout.h"
#endif

#if ENABLED(SENSORLESS_HOMING)
  #include "../feature/tmc_util.h"
#endif

#if ENABLED(FWRETRACT)
  #include "../feature/fwretract.h"
#endif

#if ENABLED(BABYSTEP_DISPLAY_TOTAL)
  #include "../feature/babystep.h"
#endif

#define DEBUG_OUT ENABLED(DEBUG_LEVELING_FEATURE)
#include "../core/debug_out.h"

// Relative Mode. Enable with G91, disable with G90.
bool relative_mode; // = false;

// Constrain axis position within bounds or abort
#ifdef CNC_ABORT_ON_ENDSTOP_HIT
  #define POS_NOLESS(v, n) do { __typeof__(v) _n = n; if (_n > v) kill(F(STR_OUT_OF_BOUNDS)); }while(0)
  #define POS_NOMORE(v, n) do { __typeof__(v) _n = n; if (_n < v) kill(F(STR_OUT_OF_BOUNDS)); }while(0)
#else
  #define POS_NOLESS NOLESS
  #define POS_NOMORE NOMORE
#endif

/**
 * Cartesian Current Position
 *   Used to track the native machine position as moves are queued.
 *   Used by 'line_to_current_position' to do a move after changing it.
 *   Used by 'sync_plan_position' to update 'planner.position'.
 */
#ifdef Z_IDLE_HEIGHT
  #define Z_INIT_POS Z_IDLE_HEIGHT
#else
  #define Z_INIT_POS Z_HOME_POS
#endif

xyze_pos_t current_position = LOGICAL_AXIS_ARRAY(0, X_HOME_POS, Y_HOME_POS, Z_INIT_POS, I_HOME_POS, J_HOME_POS, K_HOME_POS, U_HOME_POS, V_HOME_POS, W_HOME_POS);

/**
 * Cartesian Destination
 *   The destination for a move, filled in by G-code movement commands,
 *   and expected by functions like 'prepare_line_to_destination'.
 *   G-codes can set destination using 'get_destination_from_command'
 */
xyze_pos_t destination; // {0}

// G60/G61 Position Save and Return
#if SAVED_POSITIONS
  uint8_t saved_slots[(SAVED_POSITIONS + 7) >> 3];
  xyze_pos_t stored_position[SAVED_POSITIONS];
#endif

// The active extruder (tool). Set with T<extruder> command.
#if HAS_MULTI_EXTRUDER
  uint8_t active_extruder = 0; // = 0
#endif

#if ENABLED(LCD_SHOW_E_TOTAL)
  float e_move_accumulator; // = 0
#endif

// Extruder offsets
#if HAS_HOTEND_OFFSET
  xyz_pos_t hotend_offset[HOTENDS]; // Initialized by settings.load()
  void reset_hotend_offsets() {
    constexpr float tmp[XYZ][HOTENDS] = { HOTEND_OFFSET_X, HOTEND_OFFSET_Y, HOTEND_OFFSET_Z };
    static_assert(
      !tmp[X_AXIS][0] && !tmp[Y_AXIS][0] && !tmp[Z_AXIS][0],
      "Offsets for the first hotend must be 0.0."
    );
    // Transpose from [XYZ][HOTENDS] to [HOTENDS][XYZ]
    HOTEND_LOOP() LOOP_ABC(a) hotend_offset[e][a] = tmp[a][e];
    TERN_(DUAL_X_CARRIAGE, hotend_offset[1].x = _MAX(X2_HOME_POS, X2_MAX_POS));
  }
#endif

// The feedrate for the current move, often used as the default if
// no other feedrate is specified. Overridden for special moves.
// Set by the last G0 through G5 command's "F" parameter.
// Functions that override this for custom moves *must always* restore it!
#ifndef DEFAULT_FEEDRATE_MM_M
  #define DEFAULT_FEEDRATE_MM_M 4000
#endif
feedRate_t feedrate_mm_s = MMM_TO_MMS(DEFAULT_FEEDRATE_MM_M);
int16_t feedrate_percentage = 100;

// Cartesian conversion result goes here:
xyz_pos_t cartes;

#if IS_KINEMATIC

  abce_pos_t delta;

  #if HAS_SCARA_OFFSET
    abc_pos_t scara_home_offset;
  #endif

  #if HAS_SOFTWARE_ENDSTOPS
    float delta_max_radius, delta_max_radius_2;
  #elif IS_SCARA
    constexpr float delta_max_radius = PRINTABLE_RADIUS,
                    delta_max_radius_2 = sq(PRINTABLE_RADIUS);
  #elif ENABLED(POLAR)
    constexpr float delta_max_radius = PRINTABLE_RADIUS,
                    delta_max_radius_2 = sq(PRINTABLE_RADIUS);
  #else // DELTA
    constexpr float delta_max_radius = PRINTABLE_RADIUS,
                    delta_max_radius_2 = sq(PRINTABLE_RADIUS);
  #endif

#endif

/**
 * The workspace can be offset by some commands, or
 * these offsets may be omitted to save on computation.
 */
#if HAS_POSITION_SHIFT
  // The distance that XYZ has been offset by G92. Reset by G28.
  xyz_pos_t position_shift{0};
#endif
#if HAS_HOME_OFFSET
  // This offset is added to the configured home position.
  // Set by M206, M428, or menu item. Saved to EEPROM.
  xyz_pos_t home_offset{0};
#endif
#if HAS_HOME_OFFSET && HAS_POSITION_SHIFT
  // The above two are combined to save on computes
  xyz_pos_t workspace_offset{0};
#endif

#if HAS_ABL_NOT_UBL
  feedRate_t xy_probe_feedrate_mm_s = MMM_TO_MMS(XY_PROBE_FEEDRATE);
#endif

/**
 * Output the current position to serial
 */

inline void report_more_positions() {
  stepper.report_positions();
  TERN_(IS_SCARA, scara_report_positions());
  TERN_(POLAR, polar_report_positions());
}

// Report the logical position for a given machine position
inline void report_logical_position(const xyze_pos_t &rpos) {
  const xyze_pos_t lpos = rpos.asLogical();
  #if NUM_AXES
    SERIAL_ECHOPGM_P(
      LIST_N(DOUBLE(NUM_AXES),
           X_LBL, lpos.x,
        SP_Y_LBL, lpos.y,
        SP_Z_LBL, lpos.z,
        SP_I_LBL, lpos.i,
        SP_J_LBL, lpos.j,
        SP_K_LBL, lpos.k,
        SP_U_LBL, lpos.u,
        SP_V_LBL, lpos.v,
        SP_W_LBL, lpos.w
      )
    );
  #endif
  #if HAS_EXTRUDERS
    SERIAL_ECHOPGM_P(SP_E_LBL, lpos.e);
  #endif
}

// Report the real current position according to the steppers.
// Forward kinematics and un-leveling are applied.
void report_real_position() {
  get_cartesian_from_steppers();
  xyze_pos_t npos = LOGICAL_AXIS_ARRAY(
    planner.get_axis_position_mm(E_AXIS),
    cartes.x, cartes.y, cartes.z,
    cartes.i, cartes.j, cartes.k,
    cartes.u, cartes.v, cartes.w
  );

  TERN_(HAS_POSITION_MODIFIERS, planner.unapply_modifiers(npos, true));

  report_logical_position(npos);
  report_more_positions();
}

// Report the logical current position according to the most recent G-code command
void report_current_position() {
  report_logical_position(current_position);
  report_more_positions();
}

/**
 * Report the logical current position according to the most recent G-code command.
 * The planner.position always corresponds to the last G-code too. This makes M114
 * suitable for debugging kinematics and leveling while avoiding planner sync that
 * definitively interrupts the printing flow.
 */
void report_current_position_projected() {
  report_logical_position(current_position);
  stepper.report_a_position(planner.position);
}

#if ENABLED(AUTO_REPORT_POSITION)
  AutoReporter<PositionReport> position_auto_reporter;
#endif

#if EITHER(FULL_REPORT_TO_HOST_FEATURE, REALTIME_REPORTING_COMMANDS)

  M_StateEnum M_State_grbl = M_INIT;

  /**
   * Output the current grbl compatible state to serial while moving
   */
  void report_current_grblstate_moving() { SERIAL_ECHOLNPGM("S_XYZ:", int(M_State_grbl)); }

  /**
   * Output the current position (processed) to serial while moving
   */
  void report_current_position_moving() {
    get_cartesian_from_steppers();
    const xyz_pos_t lpos = cartes.asLogical();

    SERIAL_ECHOPGM_P(
      LIST_N(DOUBLE(NUM_AXES),
           X_LBL, lpos.x,
        SP_Y_LBL, lpos.y,
        SP_Z_LBL, lpos.z,
        SP_I_LBL, lpos.i,
        SP_J_LBL, lpos.j,
        SP_K_LBL, lpos.k,
        SP_U_LBL, lpos.u,
        SP_V_LBL, lpos.v,
        SP_W_LBL, lpos.w
      )
      #if HAS_EXTRUDERS
        , SP_E_LBL, current_position.e
      #endif
    );

    report_more_positions();
    report_current_grblstate_moving();
  }

  /**
   * Set a Grbl-compatible state from the current marlin_state
   */
  M_StateEnum grbl_state_for_marlin_state() {
    switch (marlin_state) {
      case MF_INITIALIZING: return M_INIT;
      case MF_SD_COMPLETE:  return M_ALARM;
      case MF_WAITING:      return M_IDLE;
      case MF_STOPPED:      return M_END;
      case MF_RUNNING:      return M_RUNNING;
      case MF_PAUSED:       return M_HOLD;
      case MF_KILLED:       return M_ERROR;
      default:              return M_IDLE;
    }
  }

#endif

#if IS_KINEMATIC

  bool position_is_reachable(const_float_t rx, const_float_t ry, const float inset/*=0*/) {

    bool can_reach;

    #if ENABLED(DELTA)

      can_reach = HYPOT2(rx, ry) <= sq(PRINTABLE_RADIUS - inset + fslop);

    #elif ENABLED(AXEL_TPARA)

      const float R2 = HYPOT2(rx - TPARA_OFFSET_X, ry - TPARA_OFFSET_Y);
      can_reach = (
        R2 <= sq(L1 + L2) - inset
        #if MIDDLE_DEAD_ZONE_R > 0
          && R2 >= sq(float(MIDDLE_DEAD_ZONE_R))
        #endif
      );

    #elif IS_SCARA

      const float R2 = HYPOT2(rx - SCARA_OFFSET_X, ry - SCARA_OFFSET_Y);
      can_reach = (
        R2 <= sq(L1 + L2) - inset
        #if MIDDLE_DEAD_ZONE_R > 0
          && R2 >= sq(float(MIDDLE_DEAD_ZONE_R))
        #endif
      );

    #elif ENABLED(POLARGRAPH)

      const float d1 = rx - (draw_area_min.x),
                  d2 = (draw_area_max.x) - rx,
                   y = ry - (draw_area_max.y),
                   a = HYPOT(d1, y),
                   b = HYPOT(d2, y);

      can_reach = (
           a < polargraph_max_belt_len + 1
        && b < polargraph_max_belt_len + 1
      );

    #elif ENABLED(POLAR)
      can_reach = HYPOT(rx, ry) <= PRINTABLE_RADIUS;
    #endif

    return can_reach;
  }

#else // CARTESIAN

  // Return true if the given position is within the machine bounds.
  bool position_is_reachable(TERN_(HAS_X_AXIS, const_float_t rx) OPTARG(HAS_Y_AXIS, const_float_t ry)) {
    if (TERN0(HAS_Y_AXIS, !COORDINATE_OKAY(ry, Y_MIN_POS - fslop, Y_MAX_POS + fslop))) return false;
    #if ENABLED(DUAL_X_CARRIAGE)
      if (active_extruder)
        return COORDINATE_OKAY(rx, X2_MIN_POS - fslop, X2_MAX_POS + fslop);
      else
        return COORDINATE_OKAY(rx, X1_MIN_POS - fslop, X1_MAX_POS + fslop);
    #else
      if (TERN0(HAS_X_AXIS, !COORDINATE_OKAY(rx, X_MIN_POS - fslop, X_MAX_POS + fslop))) return false;
      return true;
    #endif
  }

#endif // CARTESIAN


void home_if_needed(const bool keeplev/*=false*/) {
  if (!all_axes_trusted()) gcode.home_all_axes(keeplev);
}

/**
 * Run out the planner buffer and re-sync the current
 * position from the last-updated stepper positions.
 */
void quickstop_stepper() {
  planner.quick_stop();
  planner.synchronize();
  set_current_from_steppers_for_axis(ALL_AXES_ENUM);
  sync_plan_position();
}

#if ENABLED(REALTIME_REPORTING_COMMANDS)

  void quickpause_stepper() {
    planner.quick_pause();
    //planner.synchronize();
  }

  void quickresume_stepper() {
    planner.quick_resume();
    //planner.synchronize();
  }

#endif

/**
 * Set the planner/stepper positions directly from current_position with
 * no kinematic translation. Used for homing axes and cartesian/core syncing.
 */
void sync_plan_position() {
  if (DEBUGGING(LEVELING)) DEBUG_POS("sync_plan_position", current_position);
  planner.set_position_mm(current_position);
}

#if HAS_EXTRUDERS
  void sync_plan_position_e() { planner.set_e_position_mm(current_position.e); }
#endif

/**
 * Get the stepper positions in the cartes[] array.
 * Forward kinematics are applied for DELTA and SCARA.
 *
 * The result is in the current coordinate space with
 * leveling applied. The coordinates need to be run through
 * unapply_leveling to obtain the "ideal" coordinates
 * suitable for current_position, etc.
 */
void get_cartesian_from_steppers() {
  #if ENABLED(DELTA)
    forward_kinematics(planner.get_axis_positions_mm());
  #elif IS_SCARA
    forward_kinematics(
      planner.get_axis_position_degrees(A_AXIS), planner.get_axis_position_degrees(B_AXIS)
      OPTARG(AXEL_TPARA, planner.get_axis_position_degrees(C_AXIS))
    );
    cartes.z = planner.get_axis_position_mm(Z_AXIS);
  #elif ENABLED(POLAR)
    forward_kinematics(planner.get_axis_position_mm(X_AXIS), planner.get_axis_position_degrees(B_AXIS));
    cartes.z = planner.get_axis_position_mm(Z_AXIS);
  #else
    NUM_AXIS_CODE(
      cartes.x = planner.get_axis_position_mm(X_AXIS),
      cartes.y = planner.get_axis_position_mm(Y_AXIS),
      cartes.z = planner.get_axis_position_mm(Z_AXIS),
      cartes.i = planner.get_axis_position_mm(I_AXIS),
      cartes.j = planner.get_axis_position_mm(J_AXIS),
      cartes.k = planner.get_axis_position_mm(K_AXIS),
      cartes.u = planner.get_axis_position_mm(U_AXIS),
      cartes.v = planner.get_axis_position_mm(V_AXIS),
      cartes.w = planner.get_axis_position_mm(W_AXIS)
    );
  #endif
}

/**
 * Set the current_position for an axis based on
 * the stepper positions, removing any leveling that
 * may have been applied.
 *
 * To prevent small shifts in axis position always call
 * sync_plan_position after updating axes with this.
 *
 * To keep hosts in sync, always call report_current_position
 * after updating the current_position.
 */
void set_current_from_steppers_for_axis(const AxisEnum axis) {
  get_cartesian_from_steppers();
  xyze_pos_t pos = cartes;

  TERN_(HAS_EXTRUDERS, pos.e = planner.get_axis_position_mm(E_AXIS));

  TERN_(HAS_POSITION_MODIFIERS, planner.unapply_modifiers(pos, true));

  if (axis == ALL_AXES_ENUM)
    current_position = pos;
  else
    current_position[axis] = pos[axis];
}

/**
 * Move the planner to the current position from wherever it last moved
 * (or from wherever it has been told it is located).
 */
void line_to_current_position(const_feedRate_t fr_mm_s/*=feedrate_mm_s*/) {
  planner.buffer_line(current_position, fr_mm_s);
}

#if HAS_EXTRUDERS
  void unscaled_e_move(const_float_t length, const_feedRate_t fr_mm_s) {
    TERN_(HAS_FILAMENT_SENSOR, runout.reset());
    current_position.e += length / planner.e_factor[active_extruder];
    line_to_current_position(fr_mm_s);
    planner.synchronize();
  }
#endif

#if IS_KINEMATIC

  /**
   * Buffer a fast move without interpolation. Set current_position to destination
   */
  void prepare_fast_move_to_destination(const_feedRate_t scaled_fr_mm_s/*=MMS_SCALED(feedrate_mm_s)*/) {
    if (DEBUGGING(LEVELING)) DEBUG_POS("prepare_fast_move_to_destination", destination);

    #if UBL_SEGMENTED
      // UBL segmented line will do Z-only moves in single segment
      bedlevel.line_to_destination_segmented(scaled_fr_mm_s);
    #else
      if (current_position == destination) return;

      planner.buffer_line(destination, scaled_fr_mm_s);
    #endif

    current_position = destination;
  }

#endif // IS_KINEMATIC

/**
 * Do a fast or normal move to 'destination' with an optional FR.
 *  - Move at normal speed regardless of feedrate percentage.
 *  - Extrude the specified length regardless of flow percentage.
 */
void _internal_move_to_destination(const_feedRate_t fr_mm_s/*=0.0f*/
  OPTARG(IS_KINEMATIC, const bool is_fast/*=false*/)
) {
  REMEMBER(fr, feedrate_mm_s);
  REMEMBER(pct, feedrate_percentage, 100);
  TERN_(HAS_EXTRUDERS, REMEMBER(fac, planner.e_factor[active_extruder], 1.0f));

  if (fr_mm_s) feedrate_mm_s = fr_mm_s;
  if (TERN0(IS_KINEMATIC, is_fast))
    TERN(IS_KINEMATIC, prepare_fast_move_to_destination(), NOOP);
  else
    prepare_line_to_destination();
}

#if SECONDARY_AXES

  void secondary_axis_moves(SECONDARY_AXIS_ARGS(const_float_t), const_feedRate_t fr_mm_s) {
    auto move_one = [&](const AxisEnum a, const_float_t p) {
      const feedRate_t fr = fr_mm_s ?: homing_feedrate(a);
      current_position[a] = p; line_to_current_position(fr);
    };
    SECONDARY_AXIS_CODE(
      move_one(I_AXIS, i), move_one(J_AXIS, j), move_one(K_AXIS, k),
      move_one(U_AXIS, u), move_one(V_AXIS, v), move_one(W_AXIS, w)
    );
  }

#endif

/**
 * Plan a move to (X, Y, Z, [I, [J, [K...]]]) and set the current_position
 * Plan a move to (X, Y, Z, [I, [J, [K...]]]) with separation of Z from other components.
 *
 * - If Z is moving up, the Z move is done before XY, etc.
 * - If Z is moving down, the Z move is done after XY, etc.
 * - Delta may lower Z first to get into the free motion zone.
 * - Before returning, wait for the planner buffer to empty.
 */
void do_blocking_move_to(NUM_AXIS_ARGS_(const_float_t) const_feedRate_t fr_mm_s/*=0.0f*/) {
  DEBUG_SECTION(log_move, "do_blocking_move_to", DEBUGGING(LEVELING));
  if (DEBUGGING(LEVELING)) DEBUG_XYZ("> ", NUM_AXIS_ARGS());

  const feedRate_t xy_feedrate = fr_mm_s ?: feedRate_t(XY_PROBE_FEEDRATE_MM_S);

  #if HAS_Z_AXIS
    const feedRate_t z_feedrate = fr_mm_s ?: homing_feedrate(Z_AXIS);
  #endif

  #if IS_KINEMATIC && DISABLED(POLARGRAPH)
    // kinematic machines are expected to home to a point 1.5x their range? never reachable.
    if (!position_is_reachable(x, y)) return;
    destination = current_position;          // sync destination at the start
  #endif

  #if ENABLED(DELTA)

    REMEMBER(fr, feedrate_mm_s, xy_feedrate);

    if (DEBUGGING(LEVELING)) DEBUG_POS("destination = current_position", destination);

    // when in the danger zone
    if (current_position.z > delta_clip_start_height) {
      if (z > delta_clip_start_height) {                      // staying in the danger zone
        destination.set(x, y, z);                             // move directly (uninterpolated)
        prepare_internal_fast_move_to_destination();          // set current_position from destination
        if (DEBUGGING(LEVELING)) DEBUG_POS("danger zone move", current_position);
        return;
      }
      destination.z = delta_clip_start_height;
      prepare_internal_fast_move_to_destination();            // set current_position from destination
      if (DEBUGGING(LEVELING)) DEBUG_POS("zone border move", current_position);
    }

    if (z > current_position.z) {                             // raising?
      destination.z = z;
      prepare_internal_fast_move_to_destination(z_feedrate);  // set current_position from destination
      if (DEBUGGING(LEVELING)) DEBUG_POS("z raise move", current_position);
    }

    destination.set(x, y);
    prepare_internal_move_to_destination();                   // set current_position from destination
    if (DEBUGGING(LEVELING)) DEBUG_POS("xy move", current_position);

    if (z < current_position.z) {                             // lowering?
      destination.z = z;
      prepare_internal_fast_move_to_destination(z_feedrate);  // set current_position from destination
      if (DEBUGGING(LEVELING)) DEBUG_POS("z lower move", current_position);
    }

    #if SECONDARY_AXES
      secondary_axis_moves(SECONDARY_AXIS_LIST(i, j, k, u, v, w), fr_mm_s);
    #endif

  #elif IS_SCARA

    // If Z needs to raise, do it before moving XY
    if (destination.z < z) { destination.z = z; prepare_internal_fast_move_to_destination(z_feedrate); }

    destination.set(x, y); prepare_internal_fast_move_to_destination(xy_feedrate);

    #if SECONDARY_AXES
      secondary_axis_moves(SECONDARY_AXIS_LIST(i, j, k, u, v, w), fr_mm_s);
    #endif

    // If Z needs to lower, do it after moving XY
    if (destination.z > z) { destination.z = z; prepare_internal_fast_move_to_destination(z_feedrate); }

  #else

    #if HAS_Z_AXIS  // If Z needs to raise, do it before moving XY
      if (current_position.z < z) { current_position.z = z; line_to_current_position(z_feedrate); }
    #endif

    current_position.set(TERN_(HAS_X_AXIS, x) OPTARG(HAS_Y_AXIS, y)); line_to_current_position(xy_feedrate);

    #if SECONDARY_AXES
      secondary_axis_moves(SECONDARY_AXIS_LIST(i, j, k, u, v, w), fr_mm_s);
    #endif

    #if HAS_Z_AXIS
      // If Z needs to lower, do it after moving XY
      if (current_position.z > z) { current_position.z = z; line_to_current_position(z_feedrate); }
    #endif

  #endif

  planner.synchronize();
}

void do_blocking_move_to(const xy_pos_t &raw, const_feedRate_t fr_mm_s/*=0.0f*/) {
  do_blocking_move_to(NUM_AXIS_LIST_(raw.x, raw.y, current_position.z, current_position.i, current_position.j, current_position.k,
                                    current_position.u, current_position.v, current_position.w) fr_mm_s);
}
void do_blocking_move_to(const xyz_pos_t &raw, const_feedRate_t fr_mm_s/*=0.0f*/) {
  do_blocking_move_to(NUM_AXIS_ELEM_(raw) fr_mm_s);
}
void do_blocking_move_to(const xyze_pos_t &raw, const_feedRate_t fr_mm_s/*=0.0f*/) {
  do_blocking_move_to(NUM_AXIS_ELEM_(raw) fr_mm_s);
}

#if HAS_X_AXIS
  void do_blocking_move_to_x(const_float_t rx, const_feedRate_t fr_mm_s/*=0.0*/) {
    if (DEBUGGING(LEVELING)) DEBUG_ECHOLNPGM("do_blocking_move_to_x(", rx, ", ", fr_mm_s, ")");
    do_blocking_move_to(
      NUM_AXIS_LIST_(rx, current_position.y, current_position.z, current_position.i, current_position.j, current_position.k,
                     current_position.u, current_position.v, current_position.w)
      fr_mm_s
    );
  }
#endif

#if HAS_Y_AXIS
  void do_blocking_move_to_y(const_float_t ry, const_feedRate_t fr_mm_s/*=0.0*/) {
    if (DEBUGGING(LEVELING)) DEBUG_ECHOLNPGM("do_blocking_move_to_y(", ry, ", ", fr_mm_s, ")");
    do_blocking_move_to(
      NUM_AXIS_LIST_(current_position.x, ry, current_position.z, current_position.i, current_position.j, current_position.k,
                    current_position.u, current_position.v, current_position.w)
      fr_mm_s
    );
  }
#endif

#if HAS_Z_AXIS
  void do_blocking_move_to_z(const_float_t rz, const_feedRate_t fr_mm_s/*=0.0*/) {
    if (DEBUGGING(LEVELING)) DEBUG_ECHOLNPGM("do_blocking_move_to_z(", rz, ", ", fr_mm_s, ")");
    do_blocking_move_to_xy_z(current_position, rz, fr_mm_s);
  }
#endif

#if HAS_I_AXIS
  void do_blocking_move_to_i(const_float_t ri, const_feedRate_t fr_mm_s/*=0.0*/) {
    do_blocking_move_to_xyz_i(current_position, ri, fr_mm_s);
  }
  void do_blocking_move_to_xyz_i(const xyze_pos_t &raw, const_float_t i, const_feedRate_t fr_mm_s/*=0.0f*/) {
    do_blocking_move_to(
      NUM_AXIS_LIST_(raw.x, raw.y, raw.z, i, raw.j, raw.k, raw.u, raw.v, raw.w)
      fr_mm_s
    );
  }
#endif

#if HAS_J_AXIS
  void do_blocking_move_to_j(const_float_t rj, const_feedRate_t fr_mm_s/*=0.0*/) {
    do_blocking_move_to_xyzi_j(current_position, rj, fr_mm_s);
  }
  void do_blocking_move_to_xyzi_j(const xyze_pos_t &raw, const_float_t j, const_feedRate_t fr_mm_s/*=0.0f*/) {
    do_blocking_move_to(
      NUM_AXIS_LIST_(raw.x, raw.y, raw.z, raw.i, j, raw.k, raw.u, raw.v, raw.w)
      fr_mm_s
    );
  }
#endif

#if HAS_K_AXIS
  void do_blocking_move_to_k(const_float_t rk, const_feedRate_t fr_mm_s/*=0.0*/) {
    do_blocking_move_to_xyzij_k(current_position, rk, fr_mm_s);
  }
  void do_blocking_move_to_xyzij_k(const xyze_pos_t &raw, const_float_t k, const_feedRate_t fr_mm_s/*=0.0f*/) {
    do_blocking_move_to(
      NUM_AXIS_LIST_(raw.x, raw.y, raw.z, raw.i, raw.j, k, raw.u, raw.v, raw.w)
      fr_mm_s
    );
  }
#endif

#if HAS_U_AXIS
  void do_blocking_move_to_u(const_float_t ru, const_feedRate_t fr_mm_s/*=0.0*/) {
    do_blocking_move_to_xyzijk_u(current_position, ru, fr_mm_s);
  }
  void do_blocking_move_to_xyzijk_u(const xyze_pos_t &raw, const_float_t u, const_feedRate_t fr_mm_s/*=0.0f*/) {
    do_blocking_move_to(
      NUM_AXIS_LIST_(raw.x, raw.y, raw.z, raw.i, raw.j, raw.k, u, raw.v, raw.w)
      fr_mm_s
    );
  }
#endif

#if HAS_V_AXIS
  void do_blocking_move_to_v(const_float_t rv, const_feedRate_t fr_mm_s/*=0.0*/) {
    do_blocking_move_to_xyzijku_v(current_position, rv, fr_mm_s);
  }
  void do_blocking_move_to_xyzijku_v(const xyze_pos_t &raw, const_float_t v, const_feedRate_t fr_mm_s/*=0.0f*/) {
    do_blocking_move_to(
      NUM_AXIS_LIST_(raw.x, raw.y, raw.z, raw.i, raw.j, raw.k, raw.u, v, raw.w)
      fr_mm_s
    );
  }
#endif

#if HAS_W_AXIS
  void do_blocking_move_to_w(const_float_t rw, const_feedRate_t fr_mm_s/*=0.0*/) {
    do_blocking_move_to_xyzijkuv_w(current_position, rw, fr_mm_s);
  }
  void do_blocking_move_to_xyzijkuv_w(const xyze_pos_t &raw, const_float_t w, const_feedRate_t fr_mm_s/*=0.0f*/) {
    do_blocking_move_to(
      NUM_AXIS_LIST_(raw.x, raw.y, raw.z, raw.i, raw.j, raw.k, raw.u, raw.v, w)
      fr_mm_s
    );
  }
#endif

#if HAS_Y_AXIS
  void do_blocking_move_to_xy(const_float_t rx, const_float_t ry, const_feedRate_t fr_mm_s/*=0.0*/) {
    if (DEBUGGING(LEVELING)) DEBUG_ECHOLNPGM("do_blocking_move_to_xy(", rx, ", ", ry, ", ", fr_mm_s, ")");
    do_blocking_move_to(
      NUM_AXIS_LIST_(rx, ry, current_position.z, current_position.i, current_position.j, current_position.k,
                    current_position.u, current_position.v, current_position.w)
      fr_mm_s
    );
  }
  void do_blocking_move_to_xy(const xy_pos_t &raw, const_feedRate_t fr_mm_s/*=0.0f*/) {
    do_blocking_move_to_xy(raw.x, raw.y, fr_mm_s);
  }
#endif

#if HAS_Z_AXIS
  void do_blocking_move_to_xy_z(const xy_pos_t &raw, const_float_t z, const_feedRate_t fr_mm_s/*=0.0f*/) {
    do_blocking_move_to(
      NUM_AXIS_LIST_(raw.x, raw.y, z, current_position.i, current_position.j, current_position.k,
                    current_position.u, current_position.v, current_position.w)
      fr_mm_s
    );
  }
  void do_z_clearance(const_float_t zclear, const bool with_probe/*=true*/, const bool lower_allowed/*=false*/) {
    UNUSED(with_probe);
    float zdest = zclear;
    TERN_(HAS_BED_PROBE, if (with_probe && probe.offset.z < 0) zdest -= probe.offset.z);
    NOMORE(zdest, Z_MAX_POS);
    if (DEBUGGING(LEVELING)) DEBUG_ECHOLNPGM("do_z_clearance(", zclear, " [", current_position.z, " to ", zdest, "], ", lower_allowed, ")");
    if ((!lower_allowed && zdest < current_position.z) || zdest == current_position.z) return;
    do_blocking_move_to_z(zdest, TERN(HAS_BED_PROBE, z_probe_fast_mm_s, homing_feedrate(Z_AXIS)));
  }
  void do_z_clearance_by(const_float_t zclear) {
    if (DEBUGGING(LEVELING)) DEBUG_ECHOLNPGM("do_z_clearance_by(", zclear, ")");
    do_z_clearance(current_position.z + zclear, false);
  }
  void do_move_after_z_homing() {
    DEBUG_SECTION(mzah, "do_move_after_z_homing", DEBUGGING(LEVELING));
    #if defined(Z_AFTER_HOMING) || ALL(DWIN_LCD_PROUI, INDIVIDUAL_AXIS_HOMING_SUBMENU, MESH_BED_LEVELING)
      do_z_clearance(Z_POST_CLEARANCE, true, true);
    #elif ENABLED(USE_PROBE_FOR_Z_HOMING)
      probe.move_z_after_probing();
    #endif
  }
#endif

//
// Prepare to do endstop or probe moves with custom feedrates.
//  - Save / restore current feedrate and multiplier
//
static float saved_feedrate_mm_s;
static int16_t saved_feedrate_percentage;
void remember_feedrate_scaling_off() {
  if (DEBUGGING(LEVELING)) DEBUG_ECHOLNPGM("remember_feedrate_scaling_off: fr=", feedrate_mm_s, " ", feedrate_percentage, "%");
  saved_feedrate_mm_s = feedrate_mm_s;
  saved_feedrate_percentage = feedrate_percentage;
  feedrate_percentage = 100;
}
void restore_feedrate_and_scaling() {
  feedrate_mm_s = saved_feedrate_mm_s;
  feedrate_percentage = saved_feedrate_percentage;
  if (DEBUGGING(LEVELING)) DEBUG_ECHOLNPGM("restore_feedrate_and_scaling: fr=", feedrate_mm_s, " ", feedrate_percentage, "%");
}

#if HAS_SOFTWARE_ENDSTOPS

  // Software Endstops are based on the configured limits.
  #define _AMIN(A) A##_MIN_POS
  #define _AMAX(A) A##_MAX_POS
  soft_endstops_t soft_endstop = {
    true, false,
    { MAPLIST(_AMIN, MAIN_AXIS_NAMES) },
    { MAPLIST(_AMAX, MAIN_AXIS_NAMES) },
  };

  /**
   * Software endstops can be used to monitor the open end of
   * an axis that has a hardware endstop on the other end. Or
   * they can prevent axes from moving past endstops and grinding.
   *
   * To keep doing their job as the coordinate system changes,
   * the software endstop positions must be refreshed to remain
   * at the same positions relative to the machine.
   */
  void update_software_endstops(const AxisEnum axis
    OPTARG(HAS_HOTEND_OFFSET, const uint8_t old_tool_index/*=0*/, const uint8_t new_tool_index/*=0*/)
  ) {

    #if ENABLED(DUAL_X_CARRIAGE)

      if (axis == X_AXIS) {

        // In Dual X mode hotend_offset[X] is T1's home position
        const float dual_max_x = _MAX(hotend_offset[1].x, X2_MAX_POS);

        if (new_tool_index != 0) {
          // T1 can move from X2_MIN_POS to X2_MAX_POS or X2 home position (whichever is larger)
          soft_endstop.min.x = X2_MIN_POS;
          soft_endstop.max.x = dual_max_x;
        }
        else if (idex_is_duplicating()) {
          // In Duplication Mode, T0 can move as far left as X1_MIN_POS
          // but not so far to the right that T1 would move past the end
          soft_endstop.min.x = X1_MIN_POS;
          soft_endstop.max.x = _MIN(X1_MAX_POS, dual_max_x - duplicate_extruder_x_offset);
        }
        else {
          // In other modes, T0 can move from X1_MIN_POS to X1_MAX_POS
          soft_endstop.min.x = X1_MIN_POS;
          soft_endstop.max.x = X1_MAX_POS;
        }

      }

    #elif ENABLED(DELTA)

      soft_endstop.min[axis] = base_min_pos(axis);
      soft_endstop.max[axis] = (axis == Z_AXIS) ? DIFF_TERN(HAS_BED_PROBE, delta_height, probe.offset.z) : base_max_pos(axis);

      switch (axis) {
        case X_AXIS:
        case Y_AXIS:
          // Get a minimum radius for clamping
          delta_max_radius = _MIN(ABS(_MAX(soft_endstop.min.x, soft_endstop.min.y)), soft_endstop.max.x, soft_endstop.max.y);
          delta_max_radius_2 = sq(delta_max_radius);
          break;
        case Z_AXIS:
          refresh_delta_clip_start_height();
        default: break;
      }

    #elif HAS_HOTEND_OFFSET

      // Software endstops are relative to the tool 0 workspace, so
      // the movement limits must be shifted by the tool offset to
      // retain the same physical limit when other tools are selected.

      if (new_tool_index == old_tool_index || axis == Z_AXIS) { // The Z axis is "special" and shouldn't be modified
        const float offs = (axis == Z_AXIS) ? 0 : hotend_offset[active_extruder][axis];
        soft_endstop.min[axis] = base_min_pos(axis) + offs;
        soft_endstop.max[axis] = base_max_pos(axis) + offs;
      }
      else {
        const float diff = hotend_offset[new_tool_index][axis] - hotend_offset[old_tool_index][axis];
        soft_endstop.min[axis] += diff;
        soft_endstop.max[axis] += diff;
      }

    #else

      soft_endstop.min[axis] = base_min_pos(axis);
      soft_endstop.max[axis] = base_max_pos(axis);

    #endif

    if (DEBUGGING(LEVELING))
      SERIAL_ECHOLNPGM("Axis ", AS_CHAR(AXIS_CHAR(axis)), " min:", soft_endstop.min[axis], " max:", soft_endstop.max[axis]);
  }

  /**
   * Constrain the given coordinates to the software endstops.
   *
   * For DELTA/SCARA the XY constraint is based on the smallest
   * radius within the set software endstops.
   */
  void apply_motion_limits(xyz_pos_t &target) {

    if (!soft_endstop._enabled) return;

    #if IS_KINEMATIC

      if (TERN0(DELTA, !all_axes_homed())) return;

      #if BOTH(HAS_HOTEND_OFFSET, DELTA)
        // The effector center position will be the target minus the hotend offset.
        const xy_pos_t offs = hotend_offset[active_extruder];
      #elif ENABLED(POLARGRAPH)
        // POLARGRAPH uses draw_area_* below...
      #elif ENABLED(POLAR)
        // For now, we don't limit POLAR
      #else
        // SCARA needs to consider the angle of the arm through the entire move, so for now use no tool offset.
        constexpr xy_pos_t offs{0};
      #endif

      #if ENABLED(POLARGRAPH)
        LIMIT(target.x, draw_area_min.x, draw_area_max.x);
        LIMIT(target.y, draw_area_min.y, draw_area_max.y);
      #elif ENABLED(POLAR)
        // Motion limits are as same as cartesian limits.
      #else
        if (TERN1(IS_SCARA, axis_was_homed(X_AXIS) && axis_was_homed(Y_AXIS))) {
          const float dist_2 = HYPOT2(target.x - offs.x, target.y - offs.y);
          if (dist_2 > delta_max_radius_2)
            target *= float(delta_max_radius / SQRT(dist_2)); // 200 / 300 = 0.66
        }
      #endif

    #else

<<<<<<< HEAD
      if (axis_was_homed(X_AXIS)) {
        #if !HAS_SOFTWARE_ENDSTOPS || ENABLED(MIN_SOFTWARE_ENDSTOP_X)
          POS_NOLESS(target.x, soft_endstop.min.x);
        #endif
        #if !HAS_SOFTWARE_ENDSTOPS || ENABLED(MAX_SOFTWARE_ENDSTOP_X)
          POS_NOMORE(target.x, soft_endstop.max.x);
        #endif
      }
=======
      #if HAS_X_AXIS
        if (axis_was_homed(X_AXIS)) {
          #if !HAS_SOFTWARE_ENDSTOPS || ENABLED(MIN_SOFTWARE_ENDSTOP_X)
            NOLESS(target.x, soft_endstop.min.x);
          #endif
          #if !HAS_SOFTWARE_ENDSTOPS || ENABLED(MAX_SOFTWARE_ENDSTOP_X)
            NOMORE(target.x, soft_endstop.max.x);
          #endif
        }
      #endif
>>>>>>> 7707cbf3

      #if HAS_Y_AXIS
        if (axis_was_homed(Y_AXIS)) {
          #if !HAS_SOFTWARE_ENDSTOPS || ENABLED(MIN_SOFTWARE_ENDSTOP_Y)
            POS_NOLESS(target.y, soft_endstop.min.y);
          #endif
          #if !HAS_SOFTWARE_ENDSTOPS || ENABLED(MAX_SOFTWARE_ENDSTOP_Y)
            POS_NOMORE(target.y, soft_endstop.max.y);
          #endif
        }
      #endif

    #endif

    #if HAS_Z_AXIS
      if (axis_was_homed(Z_AXIS)) {
        #if !HAS_SOFTWARE_ENDSTOPS || ENABLED(MIN_SOFTWARE_ENDSTOP_Z)
          POS_NOLESS(target.z, soft_endstop.min.z);
        #endif
        #if !HAS_SOFTWARE_ENDSTOPS || ENABLED(MAX_SOFTWARE_ENDSTOP_Z)
          POS_NOMORE(target.z, soft_endstop.max.z);
        #endif
      }
    #endif
    #if HAS_I_AXIS
      if (axis_was_homed(I_AXIS)) {
        #if !HAS_SOFTWARE_ENDSTOPS || ENABLED(MIN_SOFTWARE_ENDSTOP_I)
          POS_NOLESS(target.i, soft_endstop.min.i);
        #endif
        #if !HAS_SOFTWARE_ENDSTOPS || ENABLED(MAX_SOFTWARE_ENDSTOP_I)
          POS_NOMORE(target.i, soft_endstop.max.i);
        #endif
      }
    #endif
    #if HAS_J_AXIS
      if (axis_was_homed(J_AXIS)) {
        #if !HAS_SOFTWARE_ENDSTOPS || ENABLED(MIN_SOFTWARE_ENDSTOP_J)
          POS_NOLESS(target.j, soft_endstop.min.j);
        #endif
        #if !HAS_SOFTWARE_ENDSTOPS || ENABLED(MAX_SOFTWARE_ENDSTOP_J)
          POS_NOMORE(target.j, soft_endstop.max.j);
        #endif
      }
    #endif
    #if HAS_K_AXIS
      if (axis_was_homed(K_AXIS)) {
        #if !HAS_SOFTWARE_ENDSTOPS || ENABLED(MIN_SOFTWARE_ENDSTOP_K)
          POS_NOLESS(target.k, soft_endstop.min.k);
        #endif
        #if !HAS_SOFTWARE_ENDSTOPS || ENABLED(MAX_SOFTWARE_ENDSTOP_K)
          POS_NOMORE(target.k, soft_endstop.max.k);
        #endif
      }
    #endif
    #if HAS_U_AXIS
      if (axis_was_homed(U_AXIS)) {
        #if !HAS_SOFTWARE_ENDSTOPS || ENABLED(MIN_SOFTWARE_ENDSTOP_U)
          POS_NOLESS(target.u, soft_endstop.min.u);
        #endif
        #if !HAS_SOFTWARE_ENDSTOPS || ENABLED(MAX_SOFTWARE_ENDSTOP_U)
          POS_NOMORE(target.u, soft_endstop.max.u);
        #endif
      }
    #endif
    #if HAS_V_AXIS
      if (axis_was_homed(V_AXIS)) {
        #if !HAS_SOFTWARE_ENDSTOPS || ENABLED(MIN_SOFTWARE_ENDSTOP_V)
          POS_NOLESS(target.v, soft_endstop.min.v);
        #endif
        #if !HAS_SOFTWARE_ENDSTOPS || ENABLED(MAX_SOFTWARE_ENDSTOP_V)
          POS_NOMORE(target.v, soft_endstop.max.v);
        #endif
      }
    #endif
    #if HAS_W_AXIS
      if (axis_was_homed(W_AXIS)) {
        #if !HAS_SOFTWARE_ENDSTOPS || ENABLED(MIN_SOFTWARE_ENDSTOP_W)
          POS_NOLESS(target.w, soft_endstop.min.w);
        #endif
        #if !HAS_SOFTWARE_ENDSTOPS || ENABLED(MAX_SOFTWARE_ENDSTOP_W)
          POS_NOMORE(target.w, soft_endstop.max.w);
        #endif
      }
    #endif
  }

#else // !HAS_SOFTWARE_ENDSTOPS

  soft_endstops_t soft_endstop;

#endif // !HAS_SOFTWARE_ENDSTOPS

FORCE_INLINE void segment_idle(millis_t &next_idle_ms) {
  const millis_t ms = millis();
  if (ELAPSED(ms, next_idle_ms)) {
    next_idle_ms = ms + 200UL;
    return idle();
  }
  thermalManager.task();  // Returns immediately on most calls
}

/**
 * Get distance from displacements along axes and, if required, update move type.
 */
float get_move_distance(const xyze_pos_t &diff OPTARG(HAS_ROTATIONAL_AXES, bool &is_cartesian_move)) {
  #if NUM_AXES

    if (!(NUM_AXIS_GANG(diff.x, || diff.y, /* skip z */, || diff.i, || diff.j, || diff.k, || diff.u, || diff.v, || diff.w)))
      return TERN0(HAS_Z_AXIS, ABS(diff.z));

    #if ENABLED(ARTICULATED_ROBOT_ARM)

      // For articulated robots, interpreting feedrate like LinuxCNC would require inverse kinematics. As a workaround, pretend that motors sit on n mutually orthogonal
      // axes and assume that we could think of distance as magnitude of an n-vector in an n-dimensional Euclidian space.
      const float distance_sqr = NUM_AXIS_GANG(
          sq(diff.x), + sq(diff.y), + sq(diff.z),
        + sq(diff.i), + sq(diff.j), + sq(diff.k),
        + sq(diff.u), + sq(diff.v), + sq(diff.w)
      );

    #elif ENABLED(FOAMCUTTER_XYUV)

      const float distance_sqr = (
        #if HAS_J_AXIS
          _MAX(sq(diff.x) + sq(diff.y), sq(diff.i) + sq(diff.j)) // Special 5 axis kinematics. Return the larger of plane X/Y or I/J
        #else
          sq(diff.x) + sq(diff.y) // Foamcutter with only two axes (XY)
        #endif
      );

    #else

      /**
       * Calculate distance for feedrate interpretation in accordance with NIST RS274NGC interpreter - version 3) and its default CANON_XYZ feed reference mode.
       * Assume:
       *   - X, Y, Z are the primary linear axes;
       *   - U, V, W are secondary linear axes;
       *   - A, B, C are rotational axes.
       *
       * Then:
       *   - dX, dY, dZ are the displacements of the primary linear axes;
       *   - dU, dV, dW are the displacements of linear axes;
       *   - dA, dB, dC are the displacements of rotational axes.
       *
       * The time it takes to execute a move command with feedrate F is t = D/F,
       * plus any time for acceleration and deceleration.
       * Here, D is the total distance, calculated as follows:
       *
       *   D^2 = dX^2 + dY^2 + dZ^2
       *   if D^2 == 0 (none of XYZ move but any secondary linear axes move, whether other axes are moved or not):
       *     D^2 = dU^2 + dV^2 + dW^2
       *   if D^2 == 0 (only rotational axes are moved):
       *     D^2 = dA^2 + dB^2 + dC^2
       */
      float distance_sqr = XYZ_GANG(sq(diff.x), + sq(diff.y), + sq(diff.z));

      #if SECONDARY_LINEAR_AXES
        if (UNEAR_ZERO(distance_sqr)) {
          // Move does not involve any primary linear axes (xyz) but might involve secondary linear axes
          distance_sqr = (
            SECONDARY_AXIS_GANG(
              IF_DISABLED(AXIS4_ROTATES, + sq(diff.i)),
              IF_DISABLED(AXIS5_ROTATES, + sq(diff.j)),
              IF_DISABLED(AXIS6_ROTATES, + sq(diff.k)),
              IF_DISABLED(AXIS7_ROTATES, + sq(diff.u)),
              IF_DISABLED(AXIS8_ROTATES, + sq(diff.v)),
              IF_DISABLED(AXIS9_ROTATES, + sq(diff.w))
            )
          );
        }
      #endif

      #if HAS_ROTATIONAL_AXES
        if (UNEAR_ZERO(distance_sqr)) {
          // Move involves only rotational axes. Calculate angular distance in accordance with LinuxCNC
          is_cartesian_move = false;
          distance_sqr = ROTATIONAL_AXIS_GANG(sq(diff.i), + sq(diff.j), + sq(diff.k), + sq(diff.u), + sq(diff.v), + sq(diff.w));
        }
      #endif

    #endif

    return SQRT(distance_sqr);

  #else

    return 0;

  #endif
}

#if IS_KINEMATIC

  #if IS_SCARA
    /**
     * Before raising this value, use M665 S[seg_per_sec] to decrease
     * the number of segments-per-second. Default is 200. Some deltas
     * do better with 160 or lower. It would be good to know how many
     * segments-per-second are actually possible for SCARA on AVR.
     *
     * Longer segments result in less kinematic overhead
     * but may produce jagged lines. Try 0.5mm, 1.0mm, and 2.0mm
     * and compare the difference.
     */
    #define SCARA_MIN_SEGMENT_LENGTH 0.5f
  #elif ENABLED(POLAR)
    #define POLAR_MIN_SEGMENT_LENGTH 0.5f
  #endif

  /**
   * Prepare a linear move in a DELTA or SCARA setup.
   *
   * Called from prepare_line_to_destination as the
   * default Delta/SCARA segmenter.
   *
   * This calls planner.buffer_line several times, adding
   * small incremental moves for DELTA or SCARA.
   *
   * For Unified Bed Leveling (Delta or Segmented Cartesian)
   * the bedlevel.line_to_destination_segmented method replaces this.
   *
   * For Auto Bed Leveling (Bilinear) with SEGMENT_LEVELED_MOVES
   * this is replaced by segmented_line_to_destination below.
   */
  inline bool line_to_destination_kinematic() {

    // Get the top feedrate of the move in the XY plane
    const float scaled_fr_mm_s = MMS_SCALED(feedrate_mm_s);

    const xyze_float_t diff = destination - current_position;

    // If the move is only in Z/E don't split up the move
    if (!diff.x && !diff.y) {
      planner.buffer_line(destination, scaled_fr_mm_s);
      return false; // caller will update current_position
    }

    // Fail if attempting move outside printable radius
    if (!position_is_reachable(destination)) return true;

    // Get the linear distance in XYZ
    #if HAS_ROTATIONAL_AXES
      bool cartes_move = true;
    #endif
    float cartesian_mm = get_move_distance(diff OPTARG(HAS_ROTATIONAL_AXES, cartes_move));

    // If the move is very short, check the E move distance
    TERN_(HAS_EXTRUDERS, if (UNEAR_ZERO(cartesian_mm)) cartesian_mm = ABS(diff.e));

    // No E move either? Game over.
    if (UNEAR_ZERO(cartesian_mm)) return true;

    // Minimum number of seconds to move the given distance
    const float seconds = cartesian_mm / (
      #if BOTH(HAS_ROTATIONAL_AXES, INCH_MODE_SUPPORT)
        cartes_move ? scaled_fr_mm_s : LINEAR_UNIT(scaled_fr_mm_s)
      #else
        scaled_fr_mm_s
      #endif
    );

    // The number of segments-per-second times the duration
    // gives the number of segments
    uint16_t segments = segments_per_second * seconds;

    // For SCARA enforce a minimum segment size
    #if IS_SCARA
      NOMORE(segments, cartesian_mm * RECIPROCAL(SCARA_MIN_SEGMENT_LENGTH));
    #elif ENABLED(POLAR)
      NOMORE(segments, cartesian_mm * RECIPROCAL(POLAR_MIN_SEGMENT_LENGTH));
    #endif

    // At least one segment is required
    NOLESS(segments, 1U);

    // The approximate length of each segment
    const float inv_segments = 1.0f / float(segments);
    const xyze_float_t segment_distance = diff * inv_segments;

    // Add hints to help optimize the move
    PlannerHints hints(cartesian_mm * inv_segments);
    TERN_(HAS_ROTATIONAL_AXES, hints.cartesian_move = cartes_move);
    TERN_(FEEDRATE_SCALING, hints.inv_duration = scaled_fr_mm_s / hints.millimeters);

    /*
    SERIAL_ECHOPGM("mm=", cartesian_mm);
    SERIAL_ECHOPGM(" seconds=", seconds);
    SERIAL_ECHOPGM(" segments=", segments);
    SERIAL_ECHOPGM(" segment_mm=", hints.millimeters);
    SERIAL_EOL();
    //*/

    // Get the current position as starting point
    xyze_pos_t raw = current_position;

    // Calculate and execute the segments
    millis_t next_idle_ms = millis() + 200UL;
    while (--segments) {
      segment_idle(next_idle_ms);
      raw += segment_distance;
      if (!planner.buffer_line(raw, scaled_fr_mm_s, active_extruder, hints))
        break;
    }

    // Ensure last segment arrives at target location.
    planner.buffer_line(destination, scaled_fr_mm_s, active_extruder, hints);

    return false; // caller will update current_position
  }

#else // !IS_KINEMATIC

  #if ENABLED(SEGMENT_LEVELED_MOVES) && DISABLED(AUTO_BED_LEVELING_UBL)

    /**
     * Prepare a segmented move on a CARTESIAN setup.
     *
     * This calls planner.buffer_line several times, adding
     * small incremental moves. This allows the planner to
     * apply more detailed bed leveling to the full move.
     */
    inline void segmented_line_to_destination(const_feedRate_t fr_mm_s, const float segment_size=LEVELED_SEGMENT_LENGTH) {

      const xyze_float_t diff = destination - current_position;

      // If the move is only in Z/E don't split up the move
      if (!diff.x && !diff.y) {
        planner.buffer_line(destination, fr_mm_s);
        return;
      }

      // Get the linear distance in XYZ
      #if HAS_ROTATIONAL_AXES
        bool cartes_move = true;
      #endif
      float cartesian_mm = get_move_distance(diff OPTARG(HAS_ROTATIONAL_AXES, cartes_move));

      // If the move is very short, check the E move distance
      // No E move either? Game over.
      TERN_(HAS_EXTRUDERS, if (UNEAR_ZERO(cartesian_mm)) cartesian_mm = ABS(diff.e));
      if (UNEAR_ZERO(cartesian_mm)) return;

      // The length divided by the segment size
      // At least one segment is required
      uint16_t segments = cartesian_mm / segment_size;
      NOLESS(segments, 1U);

      // The approximate length of each segment
      const float inv_segments = 1.0f / float(segments);
      const xyze_float_t segment_distance = diff * inv_segments;

      // Add hints to help optimize the move
      PlannerHints hints(cartesian_mm * inv_segments);
      TERN_(HAS_ROTATIONAL_AXES, hints.cartesian_move = cartes_move);
      TERN_(FEEDRATE_SCALING, hints.inv_duration = scaled_fr_mm_s / hints.millimeters);

      //SERIAL_ECHOPGM("mm=", cartesian_mm);
      //SERIAL_ECHOLNPGM(" segments=", segments);
      //SERIAL_ECHOLNPGM(" segment_mm=", hints.millimeters);

      // Get the raw current position as starting point
      xyze_pos_t raw = current_position;

      // Calculate and execute the segments
      millis_t next_idle_ms = millis() + 200UL;
      while (--segments) {
        segment_idle(next_idle_ms);
        raw += segment_distance;
        if (!planner.buffer_line(raw, fr_mm_s, active_extruder, hints))
          break;
      }

      // Since segment_distance is only approximate,
      // the final move must be to the exact destination.
      planner.buffer_line(destination, fr_mm_s, active_extruder, hints);
    }

  #endif // SEGMENT_LEVELED_MOVES && !AUTO_BED_LEVELING_UBL

  /**
   * Prepare a linear move in a Cartesian setup.
   *
   * When a mesh-based leveling system is active, moves are segmented
   * according to the configuration of the leveling system.
   *
   * Return true if 'current_position' was set to 'destination'
   */
  inline bool line_to_destination_cartesian() {
    const float scaled_fr_mm_s = MMS_SCALED(feedrate_mm_s);
    #if HAS_MESH
      if (planner.leveling_active && planner.leveling_active_at_z(destination.z)) {
        #if ENABLED(AUTO_BED_LEVELING_UBL)
          #if UBL_SEGMENTED
            return bedlevel.line_to_destination_segmented(scaled_fr_mm_s);
          #else
            bedlevel.line_to_destination_cartesian(scaled_fr_mm_s, active_extruder); // UBL's motion routine needs to know about
            return true;                                                             // all moves, including Z-only moves.
          #endif
        #elif ENABLED(SEGMENT_LEVELED_MOVES)
          segmented_line_to_destination(scaled_fr_mm_s);
          return false; // caller will update current_position
        #else
          /**
           * For MBL and ABL-BILINEAR only segment moves when X or Y are involved.
           * Otherwise fall through to do a direct single move.
           */
          if (xy_pos_t(current_position) != xy_pos_t(destination)) {
            #if ENABLED(MESH_BED_LEVELING)
              bedlevel.line_to_destination(scaled_fr_mm_s);
            #elif ENABLED(AUTO_BED_LEVELING_BILINEAR)
              bedlevel.line_to_destination(scaled_fr_mm_s);
            #endif
            return true;
          }
        #endif
      }
    #endif // HAS_MESH

    planner.buffer_line(destination, scaled_fr_mm_s);
    return false; // caller will update current_position
  }

#endif // !IS_KINEMATIC

#if HAS_DUPLICATION_MODE
  bool extruder_duplication_enabled;
  #if ENABLED(MULTI_NOZZLE_DUPLICATION)
    uint8_t duplication_e_mask; // = 0
  #endif
#endif

#if ENABLED(DUAL_X_CARRIAGE)

  DualXMode dual_x_carriage_mode         = DEFAULT_DUAL_X_CARRIAGE_MODE;
  float inactive_extruder_x              = X2_MAX_POS,                    // Used in mode 0 & 1
        duplicate_extruder_x_offset      = DEFAULT_DUPLICATION_X_OFFSET;  // Used in mode 2 & 3
  xyz_pos_t raised_parked_position;                                       // Used in mode 1
  bool active_extruder_parked            = false;                         // Used in mode 1, 2 & 3
  millis_t delayed_move_time             = 0;                             // Used in mode 1
  celsius_t duplicate_extruder_temp_offset = 0;                           // Used in mode 2 & 3
  bool idex_mirrored_mode                = false;                         // Used in mode 3

  float x_home_pos(const uint8_t extruder) {
    if (extruder == 0) return X_HOME_POS;

    /**
     * In dual carriage mode the extruder offset provides an override of the
     * second X-carriage position when homed - otherwise X2_HOME_POS is used.
     * This allows soft recalibration of the second extruder home position
     * (with M218 T1 Xn) without firmware reflash.
     */
    return hotend_offset[1].x > 0 ? hotend_offset[1].x : X2_HOME_POS;
  }

  void idex_set_mirrored_mode(const bool mirr) {
    idex_mirrored_mode = mirr;
    stepper.apply_directions();
  }

  void set_duplication_enabled(const bool dupe, const int8_t tool_index/*=-1*/) {
    extruder_duplication_enabled = dupe;
    if (tool_index >= 0) active_extruder = tool_index;
    stepper.apply_directions();
  }

  void idex_set_parked(const bool park/*=true*/) {
    delayed_move_time = 0;
    active_extruder_parked = park;
    if (park) raised_parked_position = current_position;  // Remember current raised toolhead position for use by unpark
  }

  /**
   * Prepare a linear move in a dual X axis setup
   *
   * Return true if current_position[] was set to destination[]
   */
  inline bool dual_x_carriage_unpark() {
    if (active_extruder_parked) {
      switch (dual_x_carriage_mode) {

        case DXC_FULL_CONTROL_MODE: break;

        case DXC_AUTO_PARK_MODE: {
          if (current_position.e == destination.e) {
            // This is a travel move (with no extrusion)
            // Skip it, but keep track of the current position
            // (so it can be used as the start of the next non-travel move)
            if (delayed_move_time != 0xFFFFFFFFUL) {
              current_position = destination;
              NOLESS(raised_parked_position.z, destination.z);
              delayed_move_time = millis() + 1000UL;
              return true;
            }
          }
          //
          // Un-park the active extruder
          //
          const feedRate_t fr_zfast = planner.settings.max_feedrate_mm_s[Z_AXIS];
          //  1. Move to the raised parked XYZ. Presumably the tool is already at XY.
          xyze_pos_t raised = raised_parked_position; raised.e = current_position.e;
          if (planner.buffer_line(raised, fr_zfast)) {
            //  2. Move to the current native XY and raised Z. Presumably this is a null move.
            xyze_pos_t curpos = current_position; curpos.z = raised_parked_position.z;
            if (planner.buffer_line(curpos, PLANNER_XY_FEEDRATE())) {
              //  3. Lower Z back down
              line_to_current_position(fr_zfast);
            }
          }
          stepper.apply_directions();

          idex_set_parked(false);
          if (DEBUGGING(LEVELING)) DEBUG_ECHOLNPGM("idex_set_parked(false)");
        } break;

        case DXC_MIRRORED_MODE:
        case DXC_DUPLICATION_MODE:
          if (active_extruder == 0) {
            set_duplication_enabled(false); // Clear stale duplication state
            // Restore planner to parked head (T1) X position
            float x0_pos = current_position.x;
            xyze_pos_t pos_now = current_position;
            pos_now.x = inactive_extruder_x;
            planner.set_position_mm(pos_now);

            // Keep the same X or add the duplication X offset
            xyze_pos_t new_pos = pos_now;
            if (dual_x_carriage_mode == DXC_DUPLICATION_MODE)
              new_pos.x = x0_pos + duplicate_extruder_x_offset;
            else
              new_pos.x = _MIN(X_BED_SIZE - x0_pos, X_MAX_POS);

            // Move duplicate extruder into the correct position
            if (DEBUGGING(LEVELING)) DEBUG_ECHOLNPGM("Set planner X", inactive_extruder_x, " ... Line to X", new_pos.x);
            if (!planner.buffer_line(new_pos, planner.settings.max_feedrate_mm_s[X_AXIS], 1)) break;
            planner.synchronize();

            sync_plan_position();             // Extra sync for good measure
            set_duplication_enabled(true);    // Enable Duplication
            idex_set_parked(false);           // No longer parked
            if (DEBUGGING(LEVELING)) DEBUG_ECHOLNPGM("set_duplication_enabled(true)\nidex_set_parked(false)");
          }
          else if (DEBUGGING(LEVELING)) DEBUG_ECHOLNPGM("Active extruder not 0");
          break;
      }
    }
    return false;
  }

#endif // DUAL_X_CARRIAGE

/**
 * Prepare a single move and get ready for the next one
 *
 * This may result in several calls to planner.buffer_line to
 * do smaller moves for DELTA, SCARA, mesh moves, etc.
 *
 * Make sure current_position.e and destination.e are good
 * before calling or cold/lengthy extrusion may get missed.
 *
 * Before exit, current_position is set to destination.
 */
void prepare_line_to_destination() {
  apply_motion_limits(destination);

  #if EITHER(PREVENT_COLD_EXTRUSION, PREVENT_LENGTHY_EXTRUDE)

    if (!DEBUGGING(DRYRUN) && destination.e != current_position.e) {
      bool ignore_e = thermalManager.tooColdToExtrude(active_extruder);
      if (ignore_e) SERIAL_ECHO_MSG(STR_ERR_COLD_EXTRUDE_STOP);

      #if ENABLED(PREVENT_LENGTHY_EXTRUDE)
        const float e_delta = ABS(destination.e - current_position.e) * planner.e_factor[active_extruder];
        if (e_delta > (EXTRUDE_MAXLENGTH)) {
          #if ENABLED(MIXING_EXTRUDER)
            float collector[MIXING_STEPPERS];
            mixer.refresh_collector(1.0, mixer.get_current_vtool(), collector);
            MIXER_STEPPER_LOOP(e) {
              if (e_delta * collector[e] > (EXTRUDE_MAXLENGTH)) {
                ignore_e = true;
                SERIAL_ECHO_MSG(STR_ERR_LONG_EXTRUDE_STOP);
                break;
              }
            }
          #else
            ignore_e = true;
            SERIAL_ECHO_MSG(STR_ERR_LONG_EXTRUDE_STOP);
          #endif
        }
      #endif

      if (ignore_e) {
        current_position.e = destination.e;       // Behave as if the E move really took place
        planner.set_e_position_mm(destination.e); // Prevent the planner from complaining too
      }
    }

  #endif // PREVENT_COLD_EXTRUSION || PREVENT_LENGTHY_EXTRUDE

  if (TERN0(DUAL_X_CARRIAGE, dual_x_carriage_unpark())) return;

  if (
    #if UBL_SEGMENTED
      #if IS_KINEMATIC // UBL using Kinematic / Cartesian cases as a workaround for now.
        bedlevel.line_to_destination_segmented(MMS_SCALED(feedrate_mm_s))
      #else
        line_to_destination_cartesian()
      #endif
    #elif IS_KINEMATIC
      line_to_destination_kinematic()
    #else
      line_to_destination_cartesian()
    #endif
  ) return;

  current_position = destination;
}

#if HAS_ENDSTOPS

  main_axes_bits_t axes_homed, axes_trusted; // = 0

  main_axes_bits_t axes_should_home(main_axes_bits_t axis_bits/*=main_axes_mask*/) {
    auto set_should = [](main_axes_bits_t &b, AxisEnum a) {
      if (TEST(b, a) && TERN(HOME_AFTER_DEACTIVATE, axis_is_trusted, axis_was_homed)(a))
        CBI(b, a);
    };
    // Clear test bits that are trusted
    NUM_AXIS_CODE(
      set_should(axis_bits, X_AXIS), set_should(axis_bits, Y_AXIS), set_should(axis_bits, Z_AXIS),
      set_should(axis_bits, I_AXIS), set_should(axis_bits, J_AXIS), set_should(axis_bits, K_AXIS),
      set_should(axis_bits, U_AXIS), set_should(axis_bits, V_AXIS), set_should(axis_bits, W_AXIS)
    );
    return axis_bits;
  }

  bool homing_needed_error(main_axes_bits_t axis_bits/*=main_axes_mask*/) {
    if ((axis_bits &= axes_should_home(axis_bits))) {
      char all_axes[] = STR_AXES_MAIN, need[NUM_AXES + 1];
      uint8_t n = 0;
      LOOP_NUM_AXES(i) if (TEST(axis_bits, i)) need[n++] = all_axes[i];
      need[n] = '\0';

      char msg[30];
      sprintf_P(msg, GET_EN_TEXT(MSG_HOME_FIRST), need);
      SERIAL_ECHO_START();
      SERIAL_ECHOLN(msg);

      sprintf_P(msg, GET_TEXT(MSG_HOME_FIRST), need);
      ui.set_status(msg);
      return true;
    }
    return false;
  }

  /**
   * Homing bump feedrate (mm/s)
   */
  feedRate_t get_homing_bump_feedrate(const AxisEnum axis) {
    #if HOMING_Z_WITH_PROBE
      if (axis == Z_AXIS) return MMM_TO_MMS(Z_PROBE_FEEDRATE_SLOW);
    #endif
    static const uint8_t homing_bump_divisor[] PROGMEM = HOMING_BUMP_DIVISOR;
    uint8_t hbd = pgm_read_byte(&homing_bump_divisor[axis]);
    if (hbd < 1) {
      hbd = 10;
      SERIAL_ECHO_MSG("Warning: Homing Bump Divisor < 1");
    }
    return homing_feedrate(axis) / float(hbd);
  }

  #if ENABLED(SENSORLESS_HOMING)
    /**
     * Set sensorless homing if the axis has it, accounting for Core Kinematics.
     */
    sensorless_t start_sensorless_homing_per_axis(const AxisEnum axis) {
      sensorless_t stealth_states { false };

      switch (axis) {
        default: break;
        #if X_SENSORLESS
          case X_AXIS:
            stealth_states.x = tmc_enable_stallguard(stepperX);
            TERN_(X2_SENSORLESS, stealth_states.x2 = tmc_enable_stallguard(stepperX2));
            #if ANY(CORE_IS_XY, MARKFORGED_XY, MARKFORGED_YX) && Y_SENSORLESS
              stealth_states.y = tmc_enable_stallguard(stepperY);
            #elif CORE_IS_XZ && Z_SENSORLESS
              stealth_states.z = tmc_enable_stallguard(stepperZ);
            #endif
            break;
        #endif
        #if Y_SENSORLESS
          case Y_AXIS:
            stealth_states.y = tmc_enable_stallguard(stepperY);
            TERN_(Y2_SENSORLESS, stealth_states.y2 = tmc_enable_stallguard(stepperY2));
            #if ANY(CORE_IS_XY, MARKFORGED_XY, MARKFORGED_YX) && X_SENSORLESS
              stealth_states.x = tmc_enable_stallguard(stepperX);
            #elif CORE_IS_YZ && Z_SENSORLESS
              stealth_states.z = tmc_enable_stallguard(stepperZ);
            #endif
            break;
        #endif
        #if Z_SENSORLESS
          case Z_AXIS:
            stealth_states.z = tmc_enable_stallguard(stepperZ);
            TERN_(Z2_SENSORLESS, stealth_states.z2 = tmc_enable_stallguard(stepperZ2));
            TERN_(Z3_SENSORLESS, stealth_states.z3 = tmc_enable_stallguard(stepperZ3));
            TERN_(Z4_SENSORLESS, stealth_states.z4 = tmc_enable_stallguard(stepperZ4));
            #if CORE_IS_XZ && X_SENSORLESS
              stealth_states.x = tmc_enable_stallguard(stepperX);
            #elif CORE_IS_YZ && Y_SENSORLESS
              stealth_states.y = tmc_enable_stallguard(stepperY);
            #endif
            break;
        #endif
        #if I_SENSORLESS
          case I_AXIS: stealth_states.i = tmc_enable_stallguard(stepperI); break;
        #endif
        #if J_SENSORLESS
          case J_AXIS: stealth_states.j = tmc_enable_stallguard(stepperJ); break;
        #endif
        #if K_SENSORLESS
          case K_AXIS: stealth_states.k = tmc_enable_stallguard(stepperK); break;
        #endif
        #if U_SENSORLESS
          case U_AXIS: stealth_states.u = tmc_enable_stallguard(stepperU); break;
        #endif
        #if V_SENSORLESS
          case V_AXIS: stealth_states.v = tmc_enable_stallguard(stepperV); break;
        #endif
        #if W_SENSORLESS
          case W_AXIS: stealth_states.w = tmc_enable_stallguard(stepperW); break;
        #endif
      }

      #if ENABLED(SPI_ENDSTOPS)
        switch (axis) {
          #if HAS_X_AXIS
            case X_AXIS: if (ENABLED(X_SPI_SENSORLESS)) endstops.tmc_spi_homing.x = true; break;
          #endif
          #if HAS_Y_AXIS
            case Y_AXIS: if (ENABLED(Y_SPI_SENSORLESS)) endstops.tmc_spi_homing.y = true; break;
          #endif
          #if HAS_Z_AXIS
            case Z_AXIS: if (ENABLED(Z_SPI_SENSORLESS)) endstops.tmc_spi_homing.z = true; break;
          #endif
          #if HAS_I_AXIS
            case I_AXIS: if (ENABLED(I_SPI_SENSORLESS)) endstops.tmc_spi_homing.i = true; break;
          #endif
          #if HAS_J_AXIS
            case J_AXIS: if (ENABLED(J_SPI_SENSORLESS)) endstops.tmc_spi_homing.j = true; break;
          #endif
          #if HAS_K_AXIS
            case K_AXIS: if (ENABLED(K_SPI_SENSORLESS)) endstops.tmc_spi_homing.k = true; break;
          #endif
          #if HAS_U_AXIS
            case U_AXIS: if (ENABLED(U_SPI_SENSORLESS)) endstops.tmc_spi_homing.u = true; break;
          #endif
          #if HAS_V_AXIS
            case V_AXIS: if (ENABLED(V_SPI_SENSORLESS)) endstops.tmc_spi_homing.v = true; break;
          #endif
          #if HAS_W_AXIS
            case W_AXIS: if (ENABLED(W_SPI_SENSORLESS)) endstops.tmc_spi_homing.w = true; break;
          #endif
          default: break;
        }
      #endif

      TERN_(IMPROVE_HOMING_RELIABILITY, sg_guard_period = millis() + default_sg_guard_duration);

      return stealth_states;
    }

    void end_sensorless_homing_per_axis(const AxisEnum axis, sensorless_t enable_stealth) {
      switch (axis) {
        default: break;
        #if X_SENSORLESS
          case X_AXIS:
            tmc_disable_stallguard(stepperX, enable_stealth.x);
            TERN_(X2_SENSORLESS, tmc_disable_stallguard(stepperX2, enable_stealth.x2));
            #if ANY(CORE_IS_XY, MARKFORGED_XY, MARKFORGED_YX) && Y_SENSORLESS
              tmc_disable_stallguard(stepperY, enable_stealth.y);
            #elif CORE_IS_XZ && Z_SENSORLESS
              tmc_disable_stallguard(stepperZ, enable_stealth.z);
            #endif
            break;
        #endif
        #if Y_SENSORLESS
          case Y_AXIS:
            tmc_disable_stallguard(stepperY, enable_stealth.y);
            TERN_(Y2_SENSORLESS, tmc_disable_stallguard(stepperY2, enable_stealth.y2));
            #if ANY(CORE_IS_XY, MARKFORGED_XY, MARKFORGED_YX) && X_SENSORLESS
              tmc_disable_stallguard(stepperX, enable_stealth.x);
            #elif CORE_IS_YZ && Z_SENSORLESS
              tmc_disable_stallguard(stepperZ, enable_stealth.z);
            #endif
            break;
        #endif
        #if Z_SENSORLESS
          case Z_AXIS:
            tmc_disable_stallguard(stepperZ, enable_stealth.z);
            TERN_(Z2_SENSORLESS, tmc_disable_stallguard(stepperZ2, enable_stealth.z2));
            TERN_(Z3_SENSORLESS, tmc_disable_stallguard(stepperZ3, enable_stealth.z3));
            TERN_(Z4_SENSORLESS, tmc_disable_stallguard(stepperZ4, enable_stealth.z4));
            #if CORE_IS_XZ && X_SENSORLESS
              tmc_disable_stallguard(stepperX, enable_stealth.x);
            #elif CORE_IS_YZ && Y_SENSORLESS
              tmc_disable_stallguard(stepperY, enable_stealth.y);
            #endif
            break;
        #endif
        #if I_SENSORLESS
          case I_AXIS: tmc_disable_stallguard(stepperI, enable_stealth.i); break;
        #endif
        #if J_SENSORLESS
          case J_AXIS: tmc_disable_stallguard(stepperJ, enable_stealth.j); break;
        #endif
        #if K_SENSORLESS
          case K_AXIS: tmc_disable_stallguard(stepperK, enable_stealth.k); break;
        #endif
        #if U_SENSORLESS
          case U_AXIS: tmc_disable_stallguard(stepperU, enable_stealth.u); break;
        #endif
        #if V_SENSORLESS
          case V_AXIS: tmc_disable_stallguard(stepperV, enable_stealth.v); break;
        #endif
        #if W_SENSORLESS
          case W_AXIS: tmc_disable_stallguard(stepperW, enable_stealth.w); break;
        #endif
      }

      #if ENABLED(SPI_ENDSTOPS)
        switch (axis) {
          #if HAS_X_AXIS
            case X_AXIS: if (ENABLED(X_SPI_SENSORLESS)) endstops.tmc_spi_homing.x = false; break;
          #endif
          #if HAS_Y_AXIS
            case Y_AXIS: if (ENABLED(Y_SPI_SENSORLESS)) endstops.tmc_spi_homing.y = false; break;
          #endif
          #if HAS_Z_AXIS
            case Z_AXIS: if (ENABLED(Z_SPI_SENSORLESS)) endstops.tmc_spi_homing.z = false; break;
          #endif
          #if HAS_I_AXIS
            case I_AXIS: if (ENABLED(I_SPI_SENSORLESS)) endstops.tmc_spi_homing.i = false; break;
          #endif
          #if HAS_J_AXIS
            case J_AXIS: if (ENABLED(J_SPI_SENSORLESS)) endstops.tmc_spi_homing.j = false; break;
          #endif
          #if HAS_K_AXIS
            case K_AXIS: if (ENABLED(K_SPI_SENSORLESS)) endstops.tmc_spi_homing.k = false; break;
          #endif
          #if HAS_U_AXIS
            case U_AXIS: if (ENABLED(U_SPI_SENSORLESS)) endstops.tmc_spi_homing.u = false; break;
          #endif
          #if HAS_V_AXIS
            case V_AXIS: if (ENABLED(V_SPI_SENSORLESS)) endstops.tmc_spi_homing.v = false; break;
          #endif
          #if HAS_W_AXIS
            case W_AXIS: if (ENABLED(W_SPI_SENSORLESS)) endstops.tmc_spi_homing.w = false; break;
          #endif
          default: break;
        }
      #endif
    }

  #endif // SENSORLESS_HOMING

  /**
   * Home an individual linear axis
   */
  void do_homing_move(const AxisEnum axis, const float distance, const feedRate_t fr_mm_s=0.0, const bool final_approach=true) {
    DEBUG_SECTION(log_move, "do_homing_move", DEBUGGING(LEVELING));

    const feedRate_t home_fr_mm_s = fr_mm_s ?: homing_feedrate(axis);

    if (DEBUGGING(LEVELING)) {
      DEBUG_ECHOPGM("...(", AS_CHAR(AXIS_CHAR(axis)), ", ", distance, ", ");
      if (fr_mm_s)
        DEBUG_ECHO(fr_mm_s);
      else
        DEBUG_ECHOPGM("[", home_fr_mm_s, "]");
      DEBUG_ECHOLNPGM(")");
    }

    // Only do some things when moving towards an endstop
    const int8_t axis_home_dir = TERN0(DUAL_X_CARRIAGE, axis == X_AXIS)
                  ? TOOL_X_HOME_DIR(active_extruder) : home_dir(axis);
    const bool is_home_dir = (axis_home_dir > 0) == (distance > 0);

    #if ENABLED(SENSORLESS_HOMING)
      sensorless_t stealth_states;
    #endif

    if (is_home_dir) {

      if (TERN0(HOMING_Z_WITH_PROBE, axis == Z_AXIS)) {
        #if BOTH(HAS_HEATED_BED, WAIT_FOR_BED_HEATER)
          // Wait for bed to heat back up between probing points
          thermalManager.wait_for_bed_heating();
        #endif

        #if BOTH(HAS_HOTEND, WAIT_FOR_HOTEND)
          // Wait for the hotend to heat back up between probing points
          thermalManager.wait_for_hotend_heating(active_extruder);
        #endif

        TERN_(HAS_QUIET_PROBING, if (final_approach) probe.set_probing_paused(true));
      }

      // Disable stealthChop if used. Enable diag1 pin on driver.
      #if ENABLED(SENSORLESS_HOMING)
        stealth_states = start_sensorless_homing_per_axis(axis);
        #if SENSORLESS_STALLGUARD_DELAY
          safe_delay(SENSORLESS_STALLGUARD_DELAY); // Short delay needed to settle
        #endif
      #endif
    }

    #if EITHER(MORGAN_SCARA, MP_SCARA)
      // Tell the planner the axis is at 0
      current_position[axis] = 0;
      sync_plan_position();
      current_position[axis] = distance;
      line_to_current_position(home_fr_mm_s);
    #else
      // Get the ABC or XYZ positions in mm
      abce_pos_t target = planner.get_axis_positions_mm();

      target[axis] = 0;                         // Set the single homing axis to 0
      planner.set_machine_position_mm(target);  // Update the machine position

      #if HAS_DIST_MM_ARG
        const xyze_float_t cart_dist_mm{0};
      #endif

      // Set delta/cartesian axes directly
      target[axis] = distance;                  // The move will be towards the endstop
      planner.buffer_segment(target OPTARG(HAS_DIST_MM_ARG, cart_dist_mm), home_fr_mm_s, active_extruder);
    #endif

    planner.synchronize();

    if (is_home_dir) {

      #if HOMING_Z_WITH_PROBE && HAS_QUIET_PROBING
        if (axis == Z_AXIS && final_approach) probe.set_probing_paused(false);
      #endif

      endstops.validate_homing_move();

      // Re-enable stealthChop if used. Disable diag1 pin on driver.
      #if ENABLED(SENSORLESS_HOMING)
        end_sensorless_homing_per_axis(axis, stealth_states);
        #if SENSORLESS_STALLGUARD_DELAY
          safe_delay(SENSORLESS_STALLGUARD_DELAY); // Short delay needed to settle
        #endif
      #endif
    }
  }

  /**
   * Set an axis to be unhomed. (Unless we are on a machine - e.g. a cheap Chinese CNC machine -
   * that has no endstops. Such machines should always be considered to be in a "known" and
   * "trusted" position).
   */
  void set_axis_never_homed(const AxisEnum axis) {
    if (DEBUGGING(LEVELING)) DEBUG_ECHOLNPGM(">>> set_axis_never_homed(", AS_CHAR(AXIS_CHAR(axis)), ")");

    set_axis_untrusted(axis);
    set_axis_unhomed(axis);

    if (DEBUGGING(LEVELING)) DEBUG_ECHOLNPGM("<<< set_axis_never_homed(", AS_CHAR(AXIS_CHAR(axis)), ")");

    TERN_(I2C_POSITION_ENCODERS, I2CPEM.unhomed(axis));
  }

  #ifdef TMC_HOME_PHASE
    /**
     * Move the axis back to its home_phase if set and driver is capable (TMC)
     *
     * Improves homing repeatability by homing to stepper coil's nearest absolute
     * phase position. Trinamic drivers use a stepper phase table with 1024 values
     * spanning 4 full steps with 256 positions each (ergo, 1024 positions).
     */
    void backout_to_tmc_homing_phase(const AxisEnum axis) {
      const xyz_long_t home_phase = TMC_HOME_PHASE;

      // check if home phase is disabled for this axis.
      if (home_phase[axis] < 0) return;

      int16_t phasePerUStep,      // TMC µsteps(phase) per Marlin µsteps
              phaseCurrent,       // The TMC µsteps(phase) count of the current position
              effectorBackoutDir, // Direction in which the effector mm coordinates move away from endstop.
              stepperBackoutDir;  // Direction in which the TMC µstep count(phase) move away from endstop.

      #define PHASE_PER_MICROSTEP(N) (256 / _MAX(1, N##_MICROSTEPS))

      switch (axis) {
        #ifdef X_MICROSTEPS
          case X_AXIS:
            phasePerUStep = PHASE_PER_MICROSTEP(X);
            phaseCurrent = stepperX.get_microstep_counter();
            effectorBackoutDir = -(X_HOME_DIR);
            stepperBackoutDir = TERN_(INVERT_X_DIR, -)(-effectorBackoutDir);
            break;
        #endif
        #ifdef Y_MICROSTEPS
          case Y_AXIS:
            phasePerUStep = PHASE_PER_MICROSTEP(Y);
            phaseCurrent = stepperY.get_microstep_counter();
            effectorBackoutDir = -(Y_HOME_DIR);
            stepperBackoutDir = TERN_(INVERT_Y_DIR, -)(-effectorBackoutDir);
            break;
        #endif
        #ifdef Z_MICROSTEPS
          case Z_AXIS:
            phasePerUStep = PHASE_PER_MICROSTEP(Z);
            phaseCurrent = stepperZ.get_microstep_counter();
            effectorBackoutDir = -(Z_HOME_DIR);
            stepperBackoutDir = TERN_(INVERT_Z_DIR, -)(-effectorBackoutDir);
            break;
        #endif
        #ifdef I_MICROSTEPS
          case I_AXIS:
            phasePerUStep = PHASE_PER_MICROSTEP(I);
            phaseCurrent = stepperI.get_microstep_counter();
            effectorBackoutDir = -(I_HOME_DIR);
            stepperBackoutDir = TERN_(INVERT_I_DIR, -)(-effectorBackoutDir);
            break;
        #endif
        #ifdef J_MICROSTEPS
          case J_AXIS:
            phasePerUStep = PHASE_PER_MICROSTEP(J);
            phaseCurrent = stepperJ.get_microstep_counter();
            effectorBackoutDir = -(J_HOME_DIR);
            stepperBackoutDir = TERN_(INVERT_J_DIR, -)(-effectorBackoutDir);
            break;
        #endif
        #ifdef K_MICROSTEPS
          case K_AXIS:
            phasePerUStep = PHASE_PER_MICROSTEP(K);
            phaseCurrent = stepperK.get_microstep_counter();
            effectorBackoutDir = -(K_HOME_DIR);
            stepperBackoutDir = TERN_(INVERT_K_DIR, -)(-effectorBackoutDir);
            break;
        #endif
        #ifdef U_MICROSTEPS
          case U_AXIS:
            phasePerUStep = PHASE_PER_MICROSTEP(U);
            phaseCurrent = stepperU.get_microstep_counter();
            effectorBackoutDir = -(U_HOME_DIR);
            stepperBackoutDir = TERN_(INVERT_U_DIR, -)(-effectorBackoutDir);
            break;
        #endif
        #ifdef V_MICROSTEPS
          case V_AXIS:
            phasePerUStep = PHASE_PER_MICROSTEP(V);
            phaseCurrent = stepperV.get_microstep_counter();
            effectorBackoutDir = -(V_HOME_DIR);
            stepperBackoutDir = TERN_(INVERT_V_DIR, -)(-effectorBackoutDir);
            break;
        #endif
        #ifdef W_MICROSTEPS
          case W_AXIS:
            phasePerUStep = PHASE_PER_MICROSTEP(W);
            phaseCurrent = stepperW.get_microstep_counter();
            effectorBackoutDir = -(W_HOME_DIR);
            stepperBackoutDir = TERN_(INVERT_W_DIR, -)(-effectorBackoutDir);
            break;
        #endif
        default: return;
      }

      // Phase distance to nearest home phase position when moving in the backout direction from endstop(may be negative).
      int16_t phaseDelta = (home_phase[axis] - phaseCurrent) * stepperBackoutDir;

      // Check if home distance within endstop assumed repeatability noise of .05mm and warn.
      if (ABS(phaseDelta) * planner.mm_per_step[axis] / phasePerUStep < 0.05f)
        SERIAL_ECHOLNPGM("Selected home phase ", home_phase[axis],
                         " too close to endstop trigger phase ", phaseCurrent,
                         ". Pick a different phase for ", AS_CHAR(AXIS_CHAR(axis)));

      // Skip to next if target position is behind current. So it only moves away from endstop.
      if (phaseDelta < 0) phaseDelta += 1024;

      // Convert TMC µsteps(phase) to whole Marlin µsteps to effector backout direction to mm
      const float mmDelta = int16_t(phaseDelta / phasePerUStep) * effectorBackoutDir * planner.mm_per_step[axis];

      // Optional debug messages
      if (DEBUGGING(LEVELING)) {
        DEBUG_ECHOLNPGM(
          "Endstop ", AS_CHAR(AXIS_CHAR(axis)), " hit at Phase:", phaseCurrent,
          " Delta:", phaseDelta, " Distance:", mmDelta
        );
      }

      if (mmDelta != 0) {
        // Retrace by the amount computed in mmDelta.
        do_homing_move(axis, mmDelta, get_homing_bump_feedrate(axis));
      }
    }
  #endif

  /**
   * Home an individual "raw axis" to its endstop.
   * This applies to XYZ on Cartesian and Core robots, and
   * to the individual ABC steppers on DELTA and SCARA.
   *
   * At the end of the procedure the axis is marked as
   * homed and the current position of that axis is updated.
   * Kinematic robots should wait till all axes are homed
   * before updating the current position.
   */

  void homeaxis(const AxisEnum axis) {

    #if EITHER(MORGAN_SCARA, MP_SCARA)
      // Only Z homing (with probe) is permitted
      if (axis != Z_AXIS) { BUZZ(100, 880); return; }
    #else
      #define _CAN_HOME(A) (axis == _AXIS(A) && (EITHER(A##_SPI_SENSORLESS, HAS_##A##_ENDSTOP) || TERN0(HOMING_Z_WITH_PROBE, _AXIS(A) == Z_AXIS)))
      #define _ANDCANT(N) && !_CAN_HOME(N)
      if (true MAIN_AXIS_MAP(_ANDCANT)) return;
    #endif

    if (DEBUGGING(LEVELING)) DEBUG_ECHOLNPGM(">>> homeaxis(", AS_CHAR(AXIS_CHAR(axis)), ")");

    const int axis_home_dir = TERN0(DUAL_X_CARRIAGE, axis == X_AXIS)
                ? TOOL_X_HOME_DIR(active_extruder) : home_dir(axis);

    //
    // Homing Z with a probe? Raise Z (maybe) and deploy the Z probe.
    //
    if (TERN0(HOMING_Z_WITH_PROBE, axis == Z_AXIS && probe.deploy()))
      return;

    // Set flags for X, Y, Z motor locking
    #if HAS_EXTRA_ENDSTOPS
      switch (axis) {
        TERN_(X_DUAL_ENDSTOPS, case X_AXIS:)
        TERN_(Y_DUAL_ENDSTOPS, case Y_AXIS:)
        TERN_(Z_MULTI_ENDSTOPS, case Z_AXIS:)
          stepper.set_separate_multi_axis(true);
        default: break;
      }
    #endif

    //
    // Deploy BLTouch or tare the probe just before probing
    //
    #if HOMING_Z_WITH_PROBE
      if (axis == Z_AXIS) {
        if (TERN0(BLTOUCH, bltouch.deploy())) return;   // BLTouch was deployed above, but get the alarm state.
        if (TERN0(PROBE_TARE, probe.tare())) return;
      }
    #endif

    //
    // Back away to prevent an early sensorless trigger
    //
    #if DISABLED(DELTA) && defined(SENSORLESS_BACKOFF_MM)
      const xyz_float_t backoff = SENSORLESS_BACKOFF_MM;
      if ((TERN0(X_SENSORLESS, axis == X_AXIS) || TERN0(Y_SENSORLESS, axis == Y_AXIS) || TERN0(Z_SENSORLESS, axis == Z_AXIS) || TERN0(I_SENSORLESS, axis == I_AXIS) || TERN0(J_SENSORLESS, axis == J_AXIS) || TERN0(K_SENSORLESS, axis == K_AXIS)) && backoff[axis]) {
        const float backoff_length = -ABS(backoff[axis]) * axis_home_dir;
        if (DEBUGGING(LEVELING)) DEBUG_ECHOLNPGM("Sensorless backoff: ", backoff_length, "mm");
        do_homing_move(axis, backoff_length, homing_feedrate(axis));
      }
    #endif

    //
    // Back away to prevent opposite endstop damage
    //
    #if !defined(SENSORLESS_BACKOFF_MM) && XY_COUNTERPART_BACKOFF_MM
      if (!(axis_was_homed(X_AXIS) || axis_was_homed(Y_AXIS)) && (axis == X_AXIS || axis == Y_AXIS)) {
        const AxisEnum opposite_axis = axis == X_AXIS ? Y_AXIS : X_AXIS;
        const float backoff_length = -ABS(XY_COUNTERPART_BACKOFF_MM) * home_dir(opposite_axis);
        do_homing_move(opposite_axis, backoff_length, homing_feedrate(opposite_axis));
      }
    #endif

    // Determine if a homing bump will be done and the bumps distance
    // When homing Z with probe respect probe clearance
    const bool use_probe_bump = TERN0(HOMING_Z_WITH_PROBE, axis == Z_AXIS && home_bump_mm(axis));
    const float bump = axis_home_dir * (
      use_probe_bump ? _MAX(TERN0(HOMING_Z_WITH_PROBE, Z_CLEARANCE_BETWEEN_PROBES), home_bump_mm(axis)) : home_bump_mm(axis)
    );

    //
    // Fast move towards endstop until triggered
    //
    const float move_length = 1.5f * max_length(TERN(DELTA, Z_AXIS, axis)) * axis_home_dir;
    if (DEBUGGING(LEVELING)) DEBUG_ECHOLNPGM("Home Fast: ", move_length, "mm");
    do_homing_move(axis, move_length, 0.0, !use_probe_bump);

    // If a second homing move is configured...
    if (bump) {
      #if BOTH(HOMING_Z_WITH_PROBE, BLTOUCH)
        if (axis == Z_AXIS && !bltouch.high_speed_mode) bltouch.stow(); // Intermediate STOW (in LOW SPEED MODE)
      #endif

      // Move away from the endstop by the axis HOMING_BUMP_MM
      if (DEBUGGING(LEVELING)) DEBUG_ECHOLNPGM("Move Away: ", -bump, "mm");
      do_homing_move(axis, -bump, TERN(HOMING_Z_WITH_PROBE, (axis == Z_AXIS ? z_probe_fast_mm_s : 0), 0), false);

      #if ENABLED(DETECT_BROKEN_ENDSTOP)
        // Check for a broken endstop
        EndstopEnum es;
        switch (axis) {
          #define _ESCASE(A) case A##_AXIS: es = A##_ENDSTOP; break;
          MAIN_AXIS_MAP(_ESCASE)
          default: break;
        }
        if (TEST(endstops.state(), es)) {
          SERIAL_ECHO_MSG("Bad ", AS_CHAR(AXIS_CHAR(axis)), " Endstop?");
          kill(GET_TEXT_F(MSG_KILL_HOMING_FAILED));
        }
      #endif

      #if BOTH(HOMING_Z_WITH_PROBE, BLTOUCH)
        if (axis == Z_AXIS && !bltouch.high_speed_mode && bltouch.deploy())
          return; // Intermediate DEPLOY (in LOW SPEED MODE)
      #endif

      // Slow move towards endstop until triggered
      const float rebump = bump * 2;
      if (DEBUGGING(LEVELING)) DEBUG_ECHOLNPGM("Re-bump: ", rebump, "mm");
      do_homing_move(axis, rebump, get_homing_bump_feedrate(axis), true);
    }

    #if BOTH(HOMING_Z_WITH_PROBE, BLTOUCH)
      if (axis == Z_AXIS) bltouch.stow(); // The final STOW
    #endif

    #if HAS_EXTRA_ENDSTOPS
      const bool pos_dir = axis_home_dir > 0;
      #if ENABLED(X_DUAL_ENDSTOPS)
        if (axis == X_AXIS) {
          const float adj = ABS(endstops.x2_endstop_adj);
          if (adj) {
            if (pos_dir ? (endstops.x2_endstop_adj > 0) : (endstops.x2_endstop_adj < 0)) stepper.set_x_lock(true); else stepper.set_x2_lock(true);
            do_homing_move(axis, pos_dir ? -adj : adj);
            stepper.set_x_lock(false);
            stepper.set_x2_lock(false);
          }
        }
      #endif
      #if ENABLED(Y_DUAL_ENDSTOPS)
        if (axis == Y_AXIS) {
          const float adj = ABS(endstops.y2_endstop_adj);
          if (adj) {
            if (pos_dir ? (endstops.y2_endstop_adj > 0) : (endstops.y2_endstop_adj < 0)) stepper.set_y_lock(true); else stepper.set_y2_lock(true);
            do_homing_move(axis, pos_dir ? -adj : adj);
            stepper.set_y_lock(false);
            stepper.set_y2_lock(false);
          }
        }
      #endif

      #if ENABLED(Z_MULTI_ENDSTOPS)
        if (axis == Z_AXIS) {

          #if NUM_Z_STEPPERS == 2

            const float adj = ABS(endstops.z2_endstop_adj);
            if (adj) {
              if (pos_dir ? (endstops.z2_endstop_adj > 0) : (endstops.z2_endstop_adj < 0)) stepper.set_z1_lock(true); else stepper.set_z2_lock(true);
              do_homing_move(axis, pos_dir ? -adj : adj);
              stepper.set_z1_lock(false);
              stepper.set_z2_lock(false);
            }

          #else

            // Handy arrays of stepper lock function pointers

            typedef void (*adjustFunc_t)(const bool);

            adjustFunc_t lock[] = {
              stepper.set_z1_lock, stepper.set_z2_lock, stepper.set_z3_lock
              #if NUM_Z_STEPPERS >= 4
                , stepper.set_z4_lock
              #endif
            };
            float adj[] = {
              0, endstops.z2_endstop_adj, endstops.z3_endstop_adj
              #if NUM_Z_STEPPERS >= 4
                , endstops.z4_endstop_adj
              #endif
            };

            adjustFunc_t tempLock;
            float tempAdj;

            // Manual bubble sort by adjust value
            if (adj[1] < adj[0]) {
              tempLock = lock[0], tempAdj = adj[0];
              lock[0] = lock[1], adj[0] = adj[1];
              lock[1] = tempLock, adj[1] = tempAdj;
            }
            if (adj[2] < adj[1]) {
              tempLock = lock[1], tempAdj = adj[1];
              lock[1] = lock[2], adj[1] = adj[2];
              lock[2] = tempLock, adj[2] = tempAdj;
            }
            #if NUM_Z_STEPPERS >= 4
              if (adj[3] < adj[2]) {
                tempLock = lock[2], tempAdj = adj[2];
                lock[2] = lock[3], adj[2] = adj[3];
                lock[3] = tempLock, adj[3] = tempAdj;
              }
              if (adj[2] < adj[1]) {
                tempLock = lock[1], tempAdj = adj[1];
                lock[1] = lock[2], adj[1] = adj[2];
                lock[2] = tempLock, adj[2] = tempAdj;
              }
            #endif
            if (adj[1] < adj[0]) {
              tempLock = lock[0], tempAdj = adj[0];
              lock[0] = lock[1], adj[0] = adj[1];
              lock[1] = tempLock, adj[1] = tempAdj;
            }

            if (pos_dir) {
              // normalize adj to smallest value and do the first move
              (*lock[0])(true);
              do_homing_move(axis, adj[1] - adj[0]);
              // lock the second stepper for the final correction
              (*lock[1])(true);
              do_homing_move(axis, adj[2] - adj[1]);
              #if NUM_Z_STEPPERS >= 4
                // lock the third stepper for the final correction
                (*lock[2])(true);
                do_homing_move(axis, adj[3] - adj[2]);
              #endif
            }
            else {
              #if NUM_Z_STEPPERS >= 4
                (*lock[3])(true);
                do_homing_move(axis, adj[2] - adj[3]);
              #endif
              (*lock[2])(true);
              do_homing_move(axis, adj[1] - adj[2]);
              (*lock[1])(true);
              do_homing_move(axis, adj[0] - adj[1]);
            }

            stepper.set_z1_lock(false);
            stepper.set_z2_lock(false);
            stepper.set_z3_lock(false);
            #if NUM_Z_STEPPERS >= 4
              stepper.set_z4_lock(false);
            #endif

          #endif
        }
      #endif

      // Reset flags for X, Y, Z motor locking
      switch (axis) {
        default: break;
        TERN_(X_DUAL_ENDSTOPS, case X_AXIS:)
        TERN_(Y_DUAL_ENDSTOPS, case Y_AXIS:)
        TERN_(Z_MULTI_ENDSTOPS, case Z_AXIS:)
          stepper.set_separate_multi_axis(false);
      }

    #endif // HAS_EXTRA_ENDSTOPS

    #ifdef TMC_HOME_PHASE
      // move back to homing phase if configured and capable
      backout_to_tmc_homing_phase(axis);
    #endif

    #if IS_SCARA

      set_axis_is_at_home(axis);
      sync_plan_position();

    #elif ENABLED(DELTA)

      // Delta has already moved all three towers up in G28
      // so here it re-homes each tower in turn.
      // Delta homing treats the axes as normal linear axes.

      const float adjDistance = delta_endstop_adj[axis],
                  minDistance = (MIN_STEPS_PER_SEGMENT) * planner.mm_per_step[axis];

      // Retrace by the amount specified in delta_endstop_adj if more than min steps.
      if (adjDistance * (Z_HOME_DIR) < 0 && ABS(adjDistance) > minDistance) { // away from endstop, more than min distance
        if (DEBUGGING(LEVELING)) DEBUG_ECHOLNPGM("adjDistance:", adjDistance);
        do_homing_move(axis, adjDistance, get_homing_bump_feedrate(axis));
      }

    #else // CARTESIAN / CORE / MARKFORGED_XY / MARKFORGED_YX

      #if DISABLED(CNC_HOMED_AFTER_BACKOFF)
        set_axis_is_at_home(axis);
        sync_plan_position();
        destination[axis] = current_position[axis];
        if (DEBUGGING(LEVELING)) DEBUG_POS("> AFTER set_axis_is_at_home", current_position);
      #endif

    #endif

    // Put away the Z probe
    if (TERN0(HOMING_Z_WITH_PROBE, axis == Z_AXIS && probe.stow())) return;

    #if DISABLED(DELTA) && defined(HOMING_BACKOFF_POST_MM)

      const xyz_float_t endstop_backoff = HOMING_BACKOFF_POST_MM;
      if (endstop_backoff[axis]) {
        current_position[axis] -= ABS(endstop_backoff[axis]) * axis_home_dir;
        line_to_current_position(TERN_(HOMING_Z_WITH_PROBE, (axis == Z_AXIS) ? z_probe_fast_mm_s :) homing_feedrate(axis));

        #if ENABLED(SENSORLESS_HOMING)
          planner.synchronize();
          if (false
            #ifdef NORMAL_AXIS
              || axis != NORMAL_AXIS
            #endif
          ) safe_delay(200);  // Short delay to allow belts to spring back
        #endif
      }

      #if !IS_KINEMATIC && ENABLED(CNC_HOMED_AFTER_BACKOFF)
        set_axis_is_at_home(axis);
        sync_plan_position();
        destination[axis] = current_position[axis];
      #endif

    #endif // !DELTA && HOMING_BACKOFF_POST_MM

    // Clear retracted status if homing the Z axis
    #if ENABLED(FWRETRACT)
      if (axis == Z_AXIS) fwretract.current_hop = 0.0;
    #endif

    if (DEBUGGING(LEVELING)) DEBUG_ECHOLNPGM("<<< homeaxis(", AS_CHAR(AXIS_CHAR(axis)), ")");

  } // homeaxis()

#endif // HAS_ENDSTOPS

/**
 * Set an axis' current position to its home position (after homing).
 *
 * For Core and Cartesian robots this applies one-to-one when an
 * individual axis has been homed.
 *
 * DELTA should wait until all homing is done before setting the XYZ
 * current_position to home, because homing is a single operation.
 * In the case where the axis positions are trusted and previously
 * homed, DELTA could home to X or Y individually by moving either one
 * to the center. However, homing Z always homes XY and Z.
 *
 * SCARA should wait until all XY homing is done before setting the XY
 * current_position to home, because neither X nor Y is at home until
 * both are at home. Z can however be homed individually.
 *
 * Callers must sync the planner position after calling this!
 */
void set_axis_is_at_home(const AxisEnum axis) {
  if (DEBUGGING(LEVELING)) DEBUG_ECHOLNPGM(">>> set_axis_is_at_home(", AS_CHAR(AXIS_CHAR(axis)), ")");

  set_axis_trusted(axis);
  set_axis_homed(axis);

  #if ENABLED(DUAL_X_CARRIAGE)
    if (axis == X_AXIS && (active_extruder == 1 || dual_x_carriage_mode == DXC_DUPLICATION_MODE)) {
      current_position.x = x_home_pos(active_extruder);
      return;
    }
  #endif

  #if EITHER(MORGAN_SCARA, AXEL_TPARA)
    scara_set_axis_is_at_home(axis);
  #elif ENABLED(DELTA)
    current_position[axis] = (axis == Z_AXIS) ? DIFF_TERN(HAS_BED_PROBE, delta_height, probe.offset.z) : base_home_pos(axis);
  #else
    current_position[axis] = base_home_pos(axis);
  #endif

  /**
   * Z Probe Z Homing? Account for the probe's Z offset.
   */
  #if HAS_BED_PROBE && Z_HOME_TO_MIN
    if (axis == Z_AXIS) {
      #if HOMING_Z_WITH_PROBE
        current_position.z -= probe.offset.z;
        if (DEBUGGING(LEVELING)) DEBUG_ECHOLNPGM("*** Z homed with PROBE" TERN_(Z_MIN_PROBE_USES_Z_MIN_ENDSTOP_PIN, " (Z_MIN_PROBE_USES_Z_MIN_ENDSTOP_PIN)") " ***\n> (M851 Z", probe.offset.z, ")");
      #else
        if (DEBUGGING(LEVELING)) DEBUG_ECHOLNPGM("*** Z homed to ENDSTOP ***");
      #endif
    }
  #endif

  TERN_(I2C_POSITION_ENCODERS, I2CPEM.homed(axis));

  TERN_(BABYSTEP_DISPLAY_TOTAL, babystep.reset_total(axis));

  #if HAS_POSITION_SHIFT
    position_shift[axis] = 0;
    update_workspace_offset(axis);
  #endif

  if (DEBUGGING(LEVELING)) {
    #if HAS_HOME_OFFSET
      DEBUG_ECHOLNPGM("> home_offset[", AS_CHAR(AXIS_CHAR(axis)), "] = ", home_offset[axis]);
    #endif
    DEBUG_POS("", current_position);
    DEBUG_ECHOLNPGM("<<< set_axis_is_at_home(", AS_CHAR(AXIS_CHAR(axis)), ")");
  }
}

#if HAS_WORKSPACE_OFFSET
  void update_workspace_offset(const AxisEnum axis) {
    workspace_offset[axis] = home_offset[axis] + position_shift[axis];
    if (DEBUGGING(LEVELING)) DEBUG_ECHOLNPGM("Axis ", AS_CHAR(AXIS_CHAR(axis)), " home_offset = ", home_offset[axis], " position_shift = ", position_shift[axis]);
  }
#endif

#if HAS_M206_COMMAND
  /**
   * Change the home offset for an axis.
   * Also refreshes the workspace offset.
   */
  void set_home_offset(const AxisEnum axis, const_float_t v) {
    home_offset[axis] = v;
    update_workspace_offset(axis);
  }
#endif<|MERGE_RESOLUTION|>--- conflicted
+++ resolved
@@ -981,27 +981,16 @@
 
     #else
 
-<<<<<<< HEAD
-      if (axis_was_homed(X_AXIS)) {
-        #if !HAS_SOFTWARE_ENDSTOPS || ENABLED(MIN_SOFTWARE_ENDSTOP_X)
-          POS_NOLESS(target.x, soft_endstop.min.x);
-        #endif
-        #if !HAS_SOFTWARE_ENDSTOPS || ENABLED(MAX_SOFTWARE_ENDSTOP_X)
-          POS_NOMORE(target.x, soft_endstop.max.x);
-        #endif
-      }
-=======
       #if HAS_X_AXIS
         if (axis_was_homed(X_AXIS)) {
           #if !HAS_SOFTWARE_ENDSTOPS || ENABLED(MIN_SOFTWARE_ENDSTOP_X)
-            NOLESS(target.x, soft_endstop.min.x);
+            POS_NOLESS(target.x, soft_endstop.min.x);
           #endif
           #if !HAS_SOFTWARE_ENDSTOPS || ENABLED(MAX_SOFTWARE_ENDSTOP_X)
-            NOMORE(target.x, soft_endstop.max.x);
+            POS_NOMORE(target.x, soft_endstop.max.x);
           #endif
         }
       #endif
->>>>>>> 7707cbf3
 
       #if HAS_Y_AXIS
         if (axis_was_homed(Y_AXIS)) {
