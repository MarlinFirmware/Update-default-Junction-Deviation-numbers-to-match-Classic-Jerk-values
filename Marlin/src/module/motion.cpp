/**
 * Marlin 3D Printer Firmware
 * Copyright (c) 2020 MarlinFirmware [https://github.com/MarlinFirmware/Marlin]
 *
 * Based on Sprinter and grbl.
 * Copyright (c) 2011 Camiel Gubbels / Erik van der Zalm
 *
 * This program is free software: you can redistribute it and/or modify
 * it under the terms of the GNU General Public License as published by
 * the Free Software Foundation, either version 3 of the License, or
 * (at your option) any later version.
 *
 * This program is distributed in the hope that it will be useful,
 * but WITHOUT ANY WARRANTY; without even the implied warranty of
 * MERCHANTABILITY or FITNESS FOR A PARTICULAR PURPOSE.  See the
 * GNU General Public License for more details.
 *
 * You should have received a copy of the GNU General Public License
 * along with this program.  If not, see <https://www.gnu.org/licenses/>.
 *
 */

/**
 * motion.cpp
 */

#include "motion.h"
#include "endstops.h"
#include "stepper.h"
#include "planner.h"
#include "temperature.h"
#include "../gcode/gcode.h"
#include "../lcd/marlinui.h"
#include "../inc/MarlinConfig.h"

#if IS_SCARA
  #include "../libs/buzzer.h"
  #include "../lcd/marlinui.h"
#endif

#if HAS_BED_PROBE
  #include "probe.h"
#endif

#if HAS_LEVELING
  #include "../feature/bedlevel/bedlevel.h"
#endif

#if ENABLED(BLTOUCH)
  #include "../feature/bltouch.h"
#endif

#if HAS_FILAMENT_SENSOR
  #include "../feature/runout.h"
#endif

#if ENABLED(SENSORLESS_HOMING)
  #include "../feature/tmc_util.h"
#endif

#if ENABLED(FWRETRACT)
  #include "../feature/fwretract.h"
#endif

#if ENABLED(BABYSTEP_DISPLAY_TOTAL)
  #include "../feature/babystep.h"
#endif

#define DEBUG_OUT ENABLED(DEBUG_LEVELING_FEATURE)
#include "../core/debug_out.h"

// Relative Mode. Enable with G91, disable with G90.
bool relative_mode; // = false;

/**
 * Cartesian Current Position
 *   Used to track the native machine position as moves are queued.
 *   Used by 'line_to_current_position' to do a move after changing it.
 *   Used by 'sync_plan_position' to update 'planner.position'.
 */
#ifdef Z_IDLE_HEIGHT
  #define Z_INIT_POS Z_IDLE_HEIGHT
#else
  #define Z_INIT_POS Z_HOME_POS
#endif

xyze_pos_t current_position = LOGICAL_AXIS_ARRAY(0, X_HOME_POS, Y_HOME_POS, Z_INIT_POS, I_HOME_POS, J_HOME_POS, K_HOME_POS, U_HOME_POS, V_HOME_POS, W_HOME_POS);

/**
 * Cartesian Destination
 *   The destination for a move, filled in by G-code movement commands,
 *   and expected by functions like 'prepare_line_to_destination'.
 *   G-codes can set destination using 'get_destination_from_command'
 */
xyze_pos_t destination; // {0}

// G60/G61 Position Save and Return
#if SAVED_POSITIONS
  uint8_t saved_slots[(SAVED_POSITIONS + 7) >> 3];
  xyze_pos_t stored_position[SAVED_POSITIONS];
#endif

// The active extruder (tool). Set with T<extruder> command.
#if HAS_MULTI_EXTRUDER
  uint8_t active_extruder = 0; // = 0
#endif

#if ENABLED(LCD_SHOW_E_TOTAL)
  float e_move_accumulator; // = 0
#endif

// Extruder offsets
#if HAS_HOTEND_OFFSET
  xyz_pos_t hotend_offset[HOTENDS]; // Initialized by settings.load()
  void reset_hotend_offsets() {
    constexpr float tmp[XYZ][HOTENDS] = { HOTEND_OFFSET_X, HOTEND_OFFSET_Y, HOTEND_OFFSET_Z };
    static_assert(
      !tmp[X_AXIS][0] && !tmp[Y_AXIS][0] && !tmp[Z_AXIS][0],
      "Offsets for the first hotend must be 0.0."
    );
    // Transpose from [XYZ][HOTENDS] to [HOTENDS][XYZ]
    HOTEND_LOOP() LOOP_ABC(a) hotend_offset[e][a] = tmp[a][e];
    TERN_(DUAL_X_CARRIAGE, hotend_offset[1].x = _MAX(X2_HOME_POS, X2_MAX_POS));
  }
#endif

// The feedrate for the current move, often used as the default if
// no other feedrate is specified. Overridden for special moves.
// Set by the last G0 through G5 command's "F" parameter.
// Functions that override this for custom moves *must always* restore it!
feedRate_t feedrate_mm_s = MMM_TO_MMS(1500);
int16_t feedrate_percentage = 100;

// Cartesian conversion result goes here:
xyz_pos_t cartes;

#if IS_KINEMATIC

  abce_pos_t delta;

  #if HAS_SCARA_OFFSET
    abc_pos_t scara_home_offset;
  #endif

  #if HAS_SOFTWARE_ENDSTOPS
    float delta_max_radius, delta_max_radius_2;
  #elif IS_SCARA
    constexpr float delta_max_radius = SCARA_PRINTABLE_RADIUS,
                    delta_max_radius_2 = sq(SCARA_PRINTABLE_RADIUS);
  #else // DELTA
    constexpr float delta_max_radius = DELTA_PRINTABLE_RADIUS,
                    delta_max_radius_2 = sq(DELTA_PRINTABLE_RADIUS);
  #endif

#endif

/**
 * The workspace can be offset by some commands, or
 * these offsets may be omitted to save on computation.
 */
#if HAS_POSITION_SHIFT
  // The distance that XYZ has been offset by G92. Reset by G28.
  xyz_pos_t position_shift{0};
#endif
#if HAS_HOME_OFFSET
  // This offset is added to the configured home position.
  // Set by M206, M428, or menu item. Saved to EEPROM.
  xyz_pos_t home_offset{0};
#endif
#if HAS_HOME_OFFSET && HAS_POSITION_SHIFT
  // The above two are combined to save on computes
  xyz_pos_t workspace_offset{0};
#endif

#if HAS_ABL_NOT_UBL
  feedRate_t xy_probe_feedrate_mm_s = MMM_TO_MMS(XY_PROBE_FEEDRATE);
#endif

/**
 * Output the current position to serial
 */

inline void report_more_positions() {
  stepper.report_positions();
  TERN_(IS_SCARA, scara_report_positions());
}

// Report the logical position for a given machine position
inline void report_logical_position(const xyze_pos_t &rpos) {
  const xyze_pos_t lpos = rpos.asLogical();
  SERIAL_ECHOPGM_P(
    LIST_N(DOUBLE(NUM_AXES),
         X_LBL, lpos.x,
      SP_Y_LBL, lpos.y,
      SP_Z_LBL, lpos.z,
      SP_I_LBL, lpos.i,
      SP_J_LBL, lpos.j,
      SP_K_LBL, lpos.k,
      SP_U_LBL, lpos.u,
      SP_V_LBL, lpos.v,
      SP_W_LBL, lpos.w
    )
    #if HAS_EXTRUDERS
      , SP_E_LBL, lpos.e
    #endif
  );
}

// Report the real current position according to the steppers.
// Forward kinematics and un-leveling are applied.
void report_real_position() {
  get_cartesian_from_steppers();
  xyze_pos_t npos = LOGICAL_AXIS_ARRAY(
    planner.get_axis_position_mm(E_AXIS),
    cartes.x, cartes.y, cartes.z,
    cartes.i, cartes.j, cartes.k,
    cartes.u, cartes.v, cartes.w
  );

  TERN_(HAS_POSITION_MODIFIERS, planner.unapply_modifiers(npos, true));

  report_logical_position(npos);
  report_more_positions();
}

// Report the logical current position according to the most recent G-code command
void report_current_position() {
  report_logical_position(current_position);
  report_more_positions();
}

/**
 * Report the logical current position according to the most recent G-code command.
 * The planner.position always corresponds to the last G-code too. This makes M114
 * suitable for debugging kinematics and leveling while avoiding planner sync that
 * definitively interrupts the printing flow.
 */
void report_current_position_projected() {
  report_logical_position(current_position);
  stepper.report_a_position(planner.position);
}

#if ENABLED(AUTO_REPORT_POSITION)
  AutoReporter<PositionReport> position_auto_reporter;
#endif

#if EITHER(FULL_REPORT_TO_HOST_FEATURE, REALTIME_REPORTING_COMMANDS)

  M_StateEnum M_State_grbl = M_INIT;

  /**
   * Output the current grbl compatible state to serial while moving
   */
  void report_current_grblstate_moving() { SERIAL_ECHOLNPGM("S_XYZ:", int(M_State_grbl)); }

  /**
   * Output the current position (processed) to serial while moving
   */
  void report_current_position_moving() {
    get_cartesian_from_steppers();
    const xyz_pos_t lpos = cartes.asLogical();

    SERIAL_ECHOPGM_P(
      LIST_N(DOUBLE(NUM_AXES),
           X_LBL, lpos.x,
        SP_Y_LBL, lpos.y,
        SP_Z_LBL, lpos.z,
        SP_I_LBL, lpos.i,
        SP_J_LBL, lpos.j,
        SP_K_LBL, lpos.k,
        SP_U_LBL, lpos.u,
        SP_V_LBL, lpos.v,
        SP_W_LBL, lpos.w
      )
      #if HAS_EXTRUDERS
        , SP_E_LBL, current_position.e
      #endif
    );

    stepper.report_positions();
    TERN_(IS_SCARA, scara_report_positions());
    report_current_grblstate_moving();
  }

  /**
   * Set a Grbl-compatible state from the current marlin_state
   */
  M_StateEnum grbl_state_for_marlin_state() {
    switch (marlin_state) {
      case MF_INITIALIZING: return M_INIT;
      case MF_SD_COMPLETE:  return M_ALARM;
      case MF_WAITING:      return M_IDLE;
      case MF_STOPPED:      return M_END;
      case MF_RUNNING:      return M_RUNNING;
      case MF_PAUSED:       return M_HOLD;
      case MF_KILLED:       return M_ERROR;
      default:              return M_IDLE;
    }
  }

#endif

void home_if_needed(const bool keeplev/*=false*/) {
  if (!all_axes_trusted()) gcode.home_all_axes(keeplev);
}

/**
 * Run out the planner buffer and re-sync the current
 * position from the last-updated stepper positions.
 */
void quickstop_stepper() {
  planner.quick_stop();
  planner.synchronize();
  set_current_from_steppers_for_axis(ALL_AXES_ENUM);
  sync_plan_position();
}

#if ENABLED(REALTIME_REPORTING_COMMANDS)

  void quickpause_stepper() {
    planner.quick_pause();
    //planner.synchronize();
  }

  void quickresume_stepper() {
    planner.quick_resume();
    //planner.synchronize();
  }

#endif

/**
 * Set the planner/stepper positions directly from current_position with
 * no kinematic translation. Used for homing axes and cartesian/core syncing.
 */
void sync_plan_position() {
  if (DEBUGGING(LEVELING)) DEBUG_POS("sync_plan_position", current_position);
  planner.set_position_mm(current_position);
}

#if HAS_EXTRUDERS
  void sync_plan_position_e() { planner.set_e_position_mm(current_position.e); }
#endif

/**
 * Get the stepper positions in the cartes[] array.
 * Forward kinematics are applied for DELTA and SCARA.
 *
 * The result is in the current coordinate space with
 * leveling applied. The coordinates need to be run through
 * unapply_leveling to obtain the "ideal" coordinates
 * suitable for current_position, etc.
 */
void get_cartesian_from_steppers() {
  #if ENABLED(DELTA)
    forward_kinematics(planner.get_axis_positions_mm());
  #elif IS_SCARA
    forward_kinematics(
      planner.get_axis_position_degrees(A_AXIS), planner.get_axis_position_degrees(B_AXIS)
      OPTARG(AXEL_TPARA, planner.get_axis_position_degrees(C_AXIS))
    );
    cartes.z = planner.get_axis_position_mm(Z_AXIS);
  #else
    NUM_AXIS_CODE(
      cartes.x = planner.get_axis_position_mm(X_AXIS),
      cartes.y = planner.get_axis_position_mm(Y_AXIS),
      cartes.z = planner.get_axis_position_mm(Z_AXIS),
      cartes.i = planner.get_axis_position_mm(I_AXIS),
      cartes.j = planner.get_axis_position_mm(J_AXIS),
      cartes.k = planner.get_axis_position_mm(K_AXIS),
      cartes.u = planner.get_axis_position_mm(U_AXIS),
      cartes.v = planner.get_axis_position_mm(V_AXIS),
      cartes.w = planner.get_axis_position_mm(W_AXIS)
    );
  #endif
}

/**
 * Set the current_position for an axis based on
 * the stepper positions, removing any leveling that
 * may have been applied.
 *
 * To prevent small shifts in axis position always call
 * sync_plan_position after updating axes with this.
 *
 * To keep hosts in sync, always call report_current_position
 * after updating the current_position.
 */
void set_current_from_steppers_for_axis(const AxisEnum axis) {
  get_cartesian_from_steppers();
  xyze_pos_t pos = cartes;

  TERN_(HAS_EXTRUDERS, pos.e = planner.get_axis_position_mm(E_AXIS));

  TERN_(HAS_POSITION_MODIFIERS, planner.unapply_modifiers(pos, true));

  if (axis == ALL_AXES_ENUM)
    current_position = pos;
  else
    current_position[axis] = pos[axis];
}

/**
 * Move the planner to the current position from wherever it last moved
 * (or from wherever it has been told it is located).
 */
void line_to_current_position(const_feedRate_t fr_mm_s/*=feedrate_mm_s*/) {
  planner.buffer_line(current_position, fr_mm_s);
}

#if HAS_EXTRUDERS
  void unscaled_e_move(const_float_t length, const_feedRate_t fr_mm_s) {
    TERN_(HAS_FILAMENT_SENSOR, runout.reset());
    current_position.e += length / planner.e_factor[active_extruder];
    line_to_current_position(fr_mm_s);
    planner.synchronize();
  }
#endif

#if IS_KINEMATIC

  /**
   * Buffer a fast move without interpolation. Set current_position to destination
   */
  void prepare_fast_move_to_destination(const_feedRate_t scaled_fr_mm_s/*=MMS_SCALED(feedrate_mm_s)*/) {
    if (DEBUGGING(LEVELING)) DEBUG_POS("prepare_fast_move_to_destination", destination);

    #if UBL_SEGMENTED
      // UBL segmented line will do Z-only moves in single segment
      bedlevel.line_to_destination_segmented(scaled_fr_mm_s);
    #else
      if (current_position == destination) return;

      planner.buffer_line(destination, scaled_fr_mm_s);
    #endif

    current_position = destination;
  }

#endif // IS_KINEMATIC

/**
 * Do a fast or normal move to 'destination' with an optional FR.
 *  - Move at normal speed regardless of feedrate percentage.
 *  - Extrude the specified length regardless of flow percentage.
 */
void _internal_move_to_destination(const_feedRate_t fr_mm_s/*=0.0f*/
  OPTARG(IS_KINEMATIC, const bool is_fast/*=false*/)
) {
  const feedRate_t old_feedrate = feedrate_mm_s;
  if (fr_mm_s) feedrate_mm_s = fr_mm_s;

  const uint16_t old_pct = feedrate_percentage;
  feedrate_percentage = 100;

  #if HAS_EXTRUDERS
    const float old_fac = planner.e_factor[active_extruder];
    planner.e_factor[active_extruder] = 1.0f;
  #endif

  if (TERN0(IS_KINEMATIC, is_fast))
    TERN(IS_KINEMATIC, prepare_fast_move_to_destination(), NOOP);
  else
    prepare_line_to_destination();

  feedrate_mm_s = old_feedrate;
  feedrate_percentage = old_pct;
  TERN_(HAS_EXTRUDERS, planner.e_factor[active_extruder] = old_fac);
}

/**
 * Plan a move to (X, Y, Z, [I, [J, [K...]]]) and set the current_position
 * Plan a move to (X, Y, Z, [I, [J, [K...]]]) with separation of Z from other components.
 *
 * - If Z is moving up, the Z move is done before XY, etc.
 * - If Z is moving down, the Z move is done after XY, etc.
 * - Delta may lower Z first to get into the free motion zone.
 * - Before returning, wait for the planner buffer to empty.
 */
void do_blocking_move_to(NUM_AXIS_ARGS(const float), const_feedRate_t fr_mm_s/*=0.0f*/) {
  DEBUG_SECTION(log_move, "do_blocking_move_to", DEBUGGING(LEVELING));
  if (DEBUGGING(LEVELING)) DEBUG_XYZ("> ", NUM_AXIS_ARGS());

  const feedRate_t xy_feedrate = fr_mm_s ?: feedRate_t(XY_PROBE_FEEDRATE_MM_S);

  #if HAS_Z_AXIS
    const feedRate_t z_feedrate = fr_mm_s ?: homing_feedrate(Z_AXIS);
  #endif
  SECONDARY_AXIS_CODE(
    const feedRate_t i_feedrate = fr_mm_s ?: homing_feedrate(I_AXIS),
    const feedRate_t j_feedrate = fr_mm_s ?: homing_feedrate(J_AXIS),
    const feedRate_t k_feedrate = fr_mm_s ?: homing_feedrate(K_AXIS),
    const feedRate_t u_feedrate = fr_mm_s ?: homing_feedrate(U_AXIS),
    const feedRate_t v_feedrate = fr_mm_s ?: homing_feedrate(V_AXIS),
    const feedRate_t w_feedrate = fr_mm_s ?: homing_feedrate(W_AXIS)
  );

  #if IS_KINEMATIC
    if (!position_is_reachable(x, y)) return;
    destination = current_position;          // sync destination at the start
  #endif

  #if ENABLED(DELTA)

    REMEMBER(fr, feedrate_mm_s, xy_feedrate);

    if (DEBUGGING(LEVELING)) DEBUG_POS("destination = current_position", destination);

    // when in the danger zone
    if (current_position.z > delta_clip_start_height) {
      if (z > delta_clip_start_height) {                      // staying in the danger zone
        destination.set(x, y, z);                             // move directly (uninterpolated)
        prepare_internal_fast_move_to_destination();          // set current_position from destination
        if (DEBUGGING(LEVELING)) DEBUG_POS("danger zone move", current_position);
        return;
      }
      destination.z = delta_clip_start_height;
      prepare_internal_fast_move_to_destination();            // set current_position from destination
      if (DEBUGGING(LEVELING)) DEBUG_POS("zone border move", current_position);
    }

    if (z > current_position.z) {                             // raising?
      destination.z = z;
      prepare_internal_fast_move_to_destination(z_feedrate);  // set current_position from destination
      if (DEBUGGING(LEVELING)) DEBUG_POS("z raise move", current_position);
    }

    destination.set(x, y);
    prepare_internal_move_to_destination();                   // set current_position from destination
    if (DEBUGGING(LEVELING)) DEBUG_POS("xy move", current_position);

    if (z < current_position.z) {                             // lowering?
      destination.z = z;
      prepare_internal_fast_move_to_destination(z_feedrate);  // set current_position from destination
      if (DEBUGGING(LEVELING)) DEBUG_POS("z lower move", current_position);
    }

  #elif IS_SCARA

    // If Z needs to raise, do it before moving XY
    if (destination.z < z) { destination.z = z; prepare_internal_fast_move_to_destination(z_feedrate); }

    destination.set(x, y); prepare_internal_fast_move_to_destination(xy_feedrate);

    // If Z needs to lower, do it after moving XY
    if (destination.z > z) { destination.z = z; prepare_internal_fast_move_to_destination(z_feedrate); }

  #else

    #if HAS_Z_AXIS  // If Z needs to raise, do it before moving XY
      if (current_position.z < z) { current_position.z = z; line_to_current_position(z_feedrate); }
    #endif

    current_position.set(x, y); line_to_current_position(xy_feedrate);

    #if HAS_I_AXIS
      current_position.i = i; line_to_current_position(i_feedrate);
    #endif
    #if HAS_J_AXIS
      current_position.j = j; line_to_current_position(j_feedrate);
    #endif
    #if HAS_K_AXIS
      current_position.k = k; line_to_current_position(k_feedrate);
    #endif
    #if HAS_U_AXIS
      current_position.u = u; line_to_current_position(u_feedrate);
    #endif
    #if HAS_V_AXIS
      current_position.v = v; line_to_current_position(v_feedrate);
    #endif
    #if HAS_W_AXIS
      current_position.w = w; line_to_current_position(w_feedrate);
    #endif

    #if HAS_Z_AXIS
      // If Z needs to lower, do it after moving XY
      if (current_position.z > z) { current_position.z = z; line_to_current_position(z_feedrate); }
    #endif

  #endif

  planner.synchronize();
}

void do_blocking_move_to(const xy_pos_t &raw, const_feedRate_t fr_mm_s/*=0.0f*/) {
  do_blocking_move_to(NUM_AXIS_LIST(raw.x, raw.y, current_position.z, current_position.i, current_position.j, current_position.k,
                                    current_position.u, current_position.v, current_position.w), fr_mm_s);
}
void do_blocking_move_to(const xyz_pos_t &raw, const_feedRate_t fr_mm_s/*=0.0f*/) {
  do_blocking_move_to(NUM_AXIS_ELEM(raw), fr_mm_s);
}
void do_blocking_move_to(const xyze_pos_t &raw, const_feedRate_t fr_mm_s/*=0.0f*/) {
  do_blocking_move_to(NUM_AXIS_ELEM(raw), fr_mm_s);
}
void do_blocking_move_to_x(const_float_t rx, const_feedRate_t fr_mm_s/*=0.0*/) {
  do_blocking_move_to(
    NUM_AXIS_LIST(rx, current_position.y, current_position.z, current_position.i, current_position.j, current_position.k,
                  current_position.u, current_position.v, current_position.w),
    fr_mm_s
  );
}

#if HAS_Y_AXIS
  void do_blocking_move_to_y(const_float_t ry, const_feedRate_t fr_mm_s/*=0.0*/) {
    do_blocking_move_to(
      NUM_AXIS_LIST(current_position.x, ry, current_position.z, current_position.i, current_position.j, current_position.k,
                    current_position.u, current_position.v, current_position.w),
      fr_mm_s
    );
  }
#endif

#if HAS_Z_AXIS
  void do_blocking_move_to_z(const_float_t rz, const_feedRate_t fr_mm_s/*=0.0*/) {
    do_blocking_move_to_xy_z(current_position, rz, fr_mm_s);
  }
#endif

#if HAS_I_AXIS
  void do_blocking_move_to_i(const_float_t ri, const_feedRate_t fr_mm_s/*=0.0*/) {
    do_blocking_move_to_xyz_i(current_position, ri, fr_mm_s);
  }
  void do_blocking_move_to_xyz_i(const xyze_pos_t &raw, const_float_t i, const_feedRate_t fr_mm_s/*=0.0f*/) {
    do_blocking_move_to(
      NUM_AXIS_LIST(raw.x, raw.y, raw.z, i, raw.j, raw.k, raw.u, raw.v, raw.w),
      fr_mm_s
    );
  }
#endif

#if HAS_J_AXIS
  void do_blocking_move_to_j(const_float_t rj, const_feedRate_t fr_mm_s/*=0.0*/) {
    do_blocking_move_to_xyzi_j(current_position, rj, fr_mm_s);
  }
  void do_blocking_move_to_xyzi_j(const xyze_pos_t &raw, const_float_t j, const_feedRate_t fr_mm_s/*=0.0f*/) {
    do_blocking_move_to(
      NUM_AXIS_LIST(raw.x, raw.y, raw.z, raw.i, j, raw.k, raw.u, raw.v, raw.w),
      fr_mm_s
    );
  }
#endif

#if HAS_K_AXIS
  void do_blocking_move_to_k(const_float_t rk, const_feedRate_t fr_mm_s/*=0.0*/) {
    do_blocking_move_to_xyzij_k(current_position, rk, fr_mm_s);
  }
  void do_blocking_move_to_xyzij_k(const xyze_pos_t &raw, const_float_t k, const_feedRate_t fr_mm_s/*=0.0f*/) {
    do_blocking_move_to(
      NUM_AXIS_LIST(raw.x, raw.y, raw.z, raw.i, raw.j, k, raw.u, raw.v, raw.w),
      fr_mm_s
    );
  }
#endif

#if HAS_U_AXIS
  void do_blocking_move_to_u(const_float_t ru, const_feedRate_t fr_mm_s/*=0.0*/) {
    do_blocking_move_to_xyzijk_u(current_position, ru, fr_mm_s);
  }
  void do_blocking_move_to_xyzijk_u(const xyze_pos_t &raw, const_float_t u, const_feedRate_t fr_mm_s/*=0.0f*/) {
    do_blocking_move_to(
      NUM_AXIS_LIST(raw.x, raw.y, raw.z, raw.i, raw.j, raw.k, u, raw.v, raw.w),
      fr_mm_s
    );
  }
#endif

#if HAS_V_AXIS
  void do_blocking_move_to_v(const_float_t rv, const_feedRate_t fr_mm_s/*=0.0*/) {
    do_blocking_move_to_xyzijku_v(current_position, rv, fr_mm_s);
  }
  void do_blocking_move_to_xyzijku_v(const xyze_pos_t &raw, const_float_t v, const_feedRate_t fr_mm_s/*=0.0f*/) {
    do_blocking_move_to(
      NUM_AXIS_LIST(raw.x, raw.y, raw.z, raw.i, raw.j, raw.k, raw.u, v, raw.w),
      fr_mm_s
    );
  }
#endif

#if HAS_W_AXIS
  void do_blocking_move_to_w(const_float_t rw, const_feedRate_t fr_mm_s/*=0.0*/) {
    do_blocking_move_to_xyzijkuv_w(current_position, rw, fr_mm_s);
  }
  void do_blocking_move_to_xyzijkuv_w(const xyze_pos_t &raw, const_float_t w, const_feedRate_t fr_mm_s/*=0.0f*/) {
    do_blocking_move_to(
      NUM_AXIS_LIST(raw.x, raw.y, raw.z, raw.i, raw.j, raw.k, raw.u, raw.v, w),
      fr_mm_s
    );
  }
#endif

#if HAS_Y_AXIS
  void do_blocking_move_to_xy(const_float_t rx, const_float_t ry, const_feedRate_t fr_mm_s/*=0.0*/) {
    do_blocking_move_to(
      NUM_AXIS_LIST(rx, ry, current_position.z, current_position.i, current_position.j, current_position.k,
                    current_position.u, current_position.v, current_position.w),
      fr_mm_s
    );
  }
  void do_blocking_move_to_xy(const xy_pos_t &raw, const_feedRate_t fr_mm_s/*=0.0f*/) {
    do_blocking_move_to_xy(raw.x, raw.y, fr_mm_s);
  }
#endif

#if HAS_Z_AXIS
  void do_blocking_move_to_xy_z(const xy_pos_t &raw, const_float_t z, const_feedRate_t fr_mm_s/*=0.0f*/) {
    do_blocking_move_to(
      NUM_AXIS_LIST(raw.x, raw.y, z, current_position.i, current_position.j, current_position.k,
                    current_position.u, current_position.v, current_position.w),
      fr_mm_s
    );
  }
  void do_z_clearance(const_float_t zclear, const bool lower_allowed/*=false*/) {
    float zdest = zclear;
    if (!lower_allowed) NOLESS(zdest, current_position.z);
    do_blocking_move_to_z(_MIN(zdest, Z_MAX_POS), TERN(HAS_BED_PROBE, z_probe_fast_mm_s, homing_feedrate(Z_AXIS)));
  }
#endif

//
// Prepare to do endstop or probe moves with custom feedrates.
//  - Save / restore current feedrate and multiplier
//
static float saved_feedrate_mm_s;
static int16_t saved_feedrate_percentage;
void remember_feedrate_and_scaling() {
  saved_feedrate_mm_s = feedrate_mm_s;
  saved_feedrate_percentage = feedrate_percentage;
}
void remember_feedrate_scaling_off() {
  remember_feedrate_and_scaling();
  feedrate_percentage = 100;
}
void restore_feedrate_and_scaling() {
  feedrate_mm_s = saved_feedrate_mm_s;
  feedrate_percentage = saved_feedrate_percentage;
}

#if HAS_SOFTWARE_ENDSTOPS

  // Software Endstops are based on the configured limits.
  #define _AMIN(A) A##_MIN_POS
  #define _AMAX(A) A##_MAX_POS
  soft_endstops_t soft_endstop = {
    true, false,
    { MAPLIST(_AMIN, MAIN_AXIS_NAMES) },
    { MAPLIST(_AMAX, MAIN_AXIS_NAMES) },
  };

  /**
   * Software endstops can be used to monitor the open end of
   * an axis that has a hardware endstop on the other end. Or
   * they can prevent axes from moving past endstops and grinding.
   *
   * To keep doing their job as the coordinate system changes,
   * the software endstop positions must be refreshed to remain
   * at the same positions relative to the machine.
   */
  void update_software_endstops(const AxisEnum axis
    OPTARG(HAS_HOTEND_OFFSET, const uint8_t old_tool_index/*=0*/, const uint8_t new_tool_index/*=0*/)
  ) {

    #if ENABLED(DUAL_X_CARRIAGE)

      if (axis == X_AXIS) {

        // In Dual X mode hotend_offset[X] is T1's home position
        const float dual_max_x = _MAX(hotend_offset[1].x, X2_MAX_POS);

        if (new_tool_index != 0) {
          // T1 can move from X2_MIN_POS to X2_MAX_POS or X2 home position (whichever is larger)
          soft_endstop.min.x = X2_MIN_POS;
          soft_endstop.max.x = dual_max_x;
        }
        else if (idex_is_duplicating()) {
          // In Duplication Mode, T0 can move as far left as X1_MIN_POS
          // but not so far to the right that T1 would move past the end
          soft_endstop.min.x = X1_MIN_POS;
          soft_endstop.max.x = _MIN(X1_MAX_POS, dual_max_x - duplicate_extruder_x_offset);
        }
        else {
          // In other modes, T0 can move from X1_MIN_POS to X1_MAX_POS
          soft_endstop.min.x = X1_MIN_POS;
          soft_endstop.max.x = X1_MAX_POS;
        }

      }

    #elif ENABLED(DELTA)

      soft_endstop.min[axis] = base_min_pos(axis);
      soft_endstop.max[axis] = (axis == Z_AXIS) ? DIFF_TERN(HAS_BED_PROBE, delta_height, probe.offset.z) : base_max_pos(axis);

      switch (axis) {
        case X_AXIS:
        case Y_AXIS:
          // Get a minimum radius for clamping
          delta_max_radius = _MIN(ABS(_MAX(soft_endstop.min.x, soft_endstop.min.y)), soft_endstop.max.x, soft_endstop.max.y);
          delta_max_radius_2 = sq(delta_max_radius);
          break;
        case Z_AXIS:
          refresh_delta_clip_start_height();
        default: break;
      }

    #elif HAS_HOTEND_OFFSET

      // Software endstops are relative to the tool 0 workspace, so
      // the movement limits must be shifted by the tool offset to
      // retain the same physical limit when other tools are selected.

      if (new_tool_index == old_tool_index || axis == Z_AXIS) { // The Z axis is "special" and shouldn't be modified
        const float offs = (axis == Z_AXIS) ? 0 : hotend_offset[active_extruder][axis];
        soft_endstop.min[axis] = base_min_pos(axis) + offs;
        soft_endstop.max[axis] = base_max_pos(axis) + offs;
      }
      else {
        const float diff = hotend_offset[new_tool_index][axis] - hotend_offset[old_tool_index][axis];
        soft_endstop.min[axis] += diff;
        soft_endstop.max[axis] += diff;
      }

    #else

      soft_endstop.min[axis] = base_min_pos(axis);
      soft_endstop.max[axis] = base_max_pos(axis);

    #endif

    if (DEBUGGING(LEVELING))
      SERIAL_ECHOLNPGM("Axis ", AS_CHAR(AXIS_CHAR(axis)), " min:", soft_endstop.min[axis], " max:", soft_endstop.max[axis]);
  }

  /**
   * Constrain the given coordinates to the software endstops.
   *
   * For DELTA/SCARA the XY constraint is based on the smallest
   * radius within the set software endstops.
   */
  void apply_motion_limits(xyz_pos_t &target) {

    if (!soft_endstop._enabled) return;

    #if IS_KINEMATIC

      if (TERN0(DELTA, !all_axes_homed())) return;

      #if BOTH(HAS_HOTEND_OFFSET, DELTA)
        // The effector center position will be the target minus the hotend offset.
        const xy_pos_t offs = hotend_offset[active_extruder];
      #else
        // SCARA needs to consider the angle of the arm through the entire move, so for now use no tool offset.
        constexpr xy_pos_t offs{0};
      #endif

      if (TERN1(IS_SCARA, axis_was_homed(X_AXIS) && axis_was_homed(Y_AXIS))) {
        const float dist_2 = HYPOT2(target.x - offs.x, target.y - offs.y);
        if (dist_2 > delta_max_radius_2)
          target *= float(delta_max_radius / SQRT(dist_2)); // 200 / 300 = 0.66
      }

    #else

      if (axis_was_homed(X_AXIS)) {
        #if !HAS_SOFTWARE_ENDSTOPS || ENABLED(MIN_SOFTWARE_ENDSTOP_X)
          NOLESS(target.x, soft_endstop.min.x);
        #endif
        #if !HAS_SOFTWARE_ENDSTOPS || ENABLED(MAX_SOFTWARE_ENDSTOP_X)
          NOMORE(target.x, soft_endstop.max.x);
        #endif
      }

      #if HAS_Y_AXIS
        if (axis_was_homed(Y_AXIS)) {
          #if !HAS_SOFTWARE_ENDSTOPS || ENABLED(MIN_SOFTWARE_ENDSTOP_Y)
            NOLESS(target.y, soft_endstop.min.y);
          #endif
          #if !HAS_SOFTWARE_ENDSTOPS || ENABLED(MAX_SOFTWARE_ENDSTOP_Y)
            NOMORE(target.y, soft_endstop.max.y);
          #endif
        }
      #endif

    #endif

    #if HAS_Z_AXIS
      if (axis_was_homed(Z_AXIS)) {
        #if !HAS_SOFTWARE_ENDSTOPS || ENABLED(MIN_SOFTWARE_ENDSTOP_Z)
          NOLESS(target.z, soft_endstop.min.z);
        #endif
        #if !HAS_SOFTWARE_ENDSTOPS || ENABLED(MAX_SOFTWARE_ENDSTOP_Z)
          NOMORE(target.z, soft_endstop.max.z);
        #endif
      }
    #endif
    #if HAS_I_AXIS
      if (axis_was_homed(I_AXIS)) {
        #if !HAS_SOFTWARE_ENDSTOPS || ENABLED(MIN_SOFTWARE_ENDSTOP_I)
          NOLESS(target.i, soft_endstop.min.i);
        #endif
        #if !HAS_SOFTWARE_ENDSTOPS || ENABLED(MAX_SOFTWARE_ENDSTOP_I)
          NOMORE(target.i, soft_endstop.max.i);
        #endif
      }
    #endif
    #if HAS_J_AXIS
      if (axis_was_homed(J_AXIS)) {
        #if !HAS_SOFTWARE_ENDSTOPS || ENABLED(MIN_SOFTWARE_ENDSTOP_J)
          NOLESS(target.j, soft_endstop.min.j);
        #endif
        #if !HAS_SOFTWARE_ENDSTOPS || ENABLED(MAX_SOFTWARE_ENDSTOP_J)
          NOMORE(target.j, soft_endstop.max.j);
        #endif
      }
    #endif
    #if HAS_K_AXIS
      if (axis_was_homed(K_AXIS)) {
        #if !HAS_SOFTWARE_ENDSTOPS || ENABLED(MIN_SOFTWARE_ENDSTOP_K)
          NOLESS(target.k, soft_endstop.min.k);
        #endif
        #if !HAS_SOFTWARE_ENDSTOPS || ENABLED(MAX_SOFTWARE_ENDSTOP_K)
          NOMORE(target.k, soft_endstop.max.k);
        #endif
      }
    #endif
    #if HAS_U_AXIS
      if (axis_was_homed(U_AXIS)) {
        #if !HAS_SOFTWARE_ENDSTOPS || ENABLED(MIN_SOFTWARE_ENDSTOP_U)
          NOLESS(target.u, soft_endstop.min.u);
        #endif
        #if !HAS_SOFTWARE_ENDSTOPS || ENABLED(MAX_SOFTWARE_ENDSTOP_U)
          NOMORE(target.u, soft_endstop.max.u);
        #endif
      }
    #endif
    #if HAS_V_AXIS
      if (axis_was_homed(V_AXIS)) {
        #if !HAS_SOFTWARE_ENDSTOPS || ENABLED(MIN_SOFTWARE_ENDSTOP_V)
          NOLESS(target.v, soft_endstop.min.v);
        #endif
        #if !HAS_SOFTWARE_ENDSTOPS || ENABLED(MAX_SOFTWARE_ENDSTOP_V)
          NOMORE(target.v, soft_endstop.max.v);
        #endif
      }
    #endif
    #if HAS_W_AXIS
      if (axis_was_homed(W_AXIS)) {
        #if !HAS_SOFTWARE_ENDSTOPS || ENABLED(MIN_SOFTWARE_ENDSTOP_W)
          NOLESS(target.w, soft_endstop.min.w);
        #endif
        #if !HAS_SOFTWARE_ENDSTOPS || ENABLED(MAX_SOFTWARE_ENDSTOP_W)
          NOMORE(target.w, soft_endstop.max.w);
        #endif
      }
    #endif
  }

#else // !HAS_SOFTWARE_ENDSTOPS

  soft_endstops_t soft_endstop;

#endif // !HAS_SOFTWARE_ENDSTOPS

FORCE_INLINE void segment_idle(millis_t &next_idle_ms) {
  const millis_t ms = millis();
  if (ELAPSED(ms, next_idle_ms)) {
    next_idle_ms = ms + 200UL;
    return idle();
  }
  thermalManager.manage_heater();  // Returns immediately on most calls
}

#if IS_KINEMATIC

  #if IS_SCARA
    /**
     * Before raising this value, use M665 S[seg_per_sec] to decrease
     * the number of segments-per-second. Default is 200. Some deltas
     * do better with 160 or lower. It would be good to know how many
     * segments-per-second are actually possible for SCARA on AVR.
     *
     * Longer segments result in less kinematic overhead
     * but may produce jagged lines. Try 0.5mm, 1.0mm, and 2.0mm
     * and compare the difference.
     */
    #define SCARA_MIN_SEGMENT_LENGTH 0.5f
  #endif

  /**
   * Prepare a linear move in a DELTA or SCARA setup.
   *
   * Called from prepare_line_to_destination as the
   * default Delta/SCARA segmenter.
   *
   * This calls planner.buffer_line several times, adding
   * small incremental moves for DELTA or SCARA.
   *
   * For Unified Bed Leveling (Delta or Segmented Cartesian)
   * the bedlevel.line_to_destination_segmented method replaces this.
   *
   * For Auto Bed Leveling (Bilinear) with SEGMENT_LEVELED_MOVES
   * this is replaced by segmented_line_to_destination below.
   */
  inline bool line_to_destination_kinematic() {

    // Get the top feedrate of the move in the XY plane
    const float scaled_fr_mm_s = MMS_SCALED(feedrate_mm_s);

    const xyze_float_t diff = destination - current_position;

    // If the move is only in Z/E don't split up the move
    if (!diff.x && !diff.y) {
      planner.buffer_line(destination, scaled_fr_mm_s);
      return false; // caller will update current_position
    }

    // Fail if attempting move outside printable radius
    if (!position_is_reachable(destination)) return true;

    // Get the linear distance in XYZ
    float cartesian_mm = diff.magnitude();

    // If the move is very short, check the E move distance
    TERN_(HAS_EXTRUDERS, if (UNEAR_ZERO(cartesian_mm)) cartesian_mm = ABS(diff.e));

    // No E move either? Game over.
    if (UNEAR_ZERO(cartesian_mm)) return true;

    // Minimum number of seconds to move the given distance
    const float seconds = cartesian_mm / scaled_fr_mm_s;

    // The number of segments-per-second times the duration
    // gives the number of segments
    uint16_t segments = segments_per_second * seconds;

    // For SCARA enforce a minimum segment size
    #if IS_SCARA
      NOMORE(segments, cartesian_mm * RECIPROCAL(SCARA_MIN_SEGMENT_LENGTH));
    #endif

    // At least one segment is required
    NOLESS(segments, 1U);

    // The approximate length of each segment
    const float inv_segments = 1.0f / float(segments),
                cartesian_segment_mm = cartesian_mm * inv_segments;
    const xyze_float_t segment_distance = diff * inv_segments;

    #if ENABLED(SCARA_FEEDRATE_SCALING)
      const float inv_duration = scaled_fr_mm_s / cartesian_segment_mm;
    #endif

    /*
    SERIAL_ECHOPGM("mm=", cartesian_mm);
    SERIAL_ECHOPGM(" seconds=", seconds);
    SERIAL_ECHOPGM(" segments=", segments);
    SERIAL_ECHOPGM(" segment_mm=", cartesian_segment_mm);
    SERIAL_EOL();
    //*/

    // Get the current position as starting point
    xyze_pos_t raw = current_position;

    // Calculate and execute the segments
    millis_t next_idle_ms = millis() + 200UL;
    while (--segments) {
      segment_idle(next_idle_ms);
      raw += segment_distance;
      if (!planner.buffer_line(raw, scaled_fr_mm_s, active_extruder, cartesian_segment_mm OPTARG(SCARA_FEEDRATE_SCALING, inv_duration))) break;
    }

    // Ensure last segment arrives at target location.
    planner.buffer_line(destination, scaled_fr_mm_s, active_extruder, cartesian_segment_mm OPTARG(SCARA_FEEDRATE_SCALING, inv_duration));

    return false; // caller will update current_position
  }

#else // !IS_KINEMATIC

  #if ENABLED(SEGMENT_LEVELED_MOVES) && DISABLED(AUTO_BED_LEVELING_UBL)

    /**
     * Prepare a segmented move on a CARTESIAN setup.
     *
     * This calls planner.buffer_line several times, adding
     * small incremental moves. This allows the planner to
     * apply more detailed bed leveling to the full move.
     */
    inline void segmented_line_to_destination(const_feedRate_t fr_mm_s, const float segment_size=LEVELED_SEGMENT_LENGTH) {

      const xyze_float_t diff = destination - current_position;

      // If the move is only in Z/E don't split up the move
      if (!diff.x && !diff.y) {
        planner.buffer_line(destination, fr_mm_s);
        return;
      }

      // Get the linear distance in XYZ
      // If the move is very short, check the E move distance
      // No E move either? Game over.
      float cartesian_mm = diff.magnitude();
      TERN_(HAS_EXTRUDERS, if (UNEAR_ZERO(cartesian_mm)) cartesian_mm = ABS(diff.e));
      if (UNEAR_ZERO(cartesian_mm)) return;

      // The length divided by the segment size
      // At least one segment is required
      uint16_t segments = cartesian_mm / segment_size;
      NOLESS(segments, 1U);

      // The approximate length of each segment
      const float inv_segments = 1.0f / float(segments),
                  cartesian_segment_mm = cartesian_mm * inv_segments;
      const xyze_float_t segment_distance = diff * inv_segments;

      #if ENABLED(SCARA_FEEDRATE_SCALING)
        const float inv_duration = scaled_fr_mm_s / cartesian_segment_mm;
      #endif

      //SERIAL_ECHOPGM("mm=", cartesian_mm);
      //SERIAL_ECHOLNPGM(" segments=", segments);
      //SERIAL_ECHOLNPGM(" segment_mm=", cartesian_segment_mm);

      // Get the raw current position as starting point
      xyze_pos_t raw = current_position;

      // Calculate and execute the segments
      millis_t next_idle_ms = millis() + 200UL;
      while (--segments) {
        segment_idle(next_idle_ms);
        raw += segment_distance;
        if (!planner.buffer_line(raw, fr_mm_s, active_extruder, cartesian_segment_mm OPTARG(SCARA_FEEDRATE_SCALING, inv_duration))) break;
      }

      // Since segment_distance is only approximate,
      // the final move must be to the exact destination.
      planner.buffer_line(destination, fr_mm_s, active_extruder, cartesian_segment_mm OPTARG(SCARA_FEEDRATE_SCALING, inv_duration));
    }

  #endif // SEGMENT_LEVELED_MOVES && !AUTO_BED_LEVELING_UBL

  /**
   * Prepare a linear move in a Cartesian setup.
   *
   * When a mesh-based leveling system is active, moves are segmented
   * according to the configuration of the leveling system.
   *
   * Return true if 'current_position' was set to 'destination'
   */
  inline bool line_to_destination_cartesian() {
    const float scaled_fr_mm_s = MMS_SCALED(feedrate_mm_s);
    #if HAS_MESH
      if (planner.leveling_active && planner.leveling_active_at_z(destination.z)) {
        #if ENABLED(AUTO_BED_LEVELING_UBL)
          #if UBL_SEGMENTED
            return bedlevel.line_to_destination_segmented(scaled_fr_mm_s);
          #else
            bedlevel.line_to_destination_cartesian(scaled_fr_mm_s, active_extruder); // UBL's motion routine needs to know about
            return true;                                                             // all moves, including Z-only moves.
          #endif
        #elif ENABLED(SEGMENT_LEVELED_MOVES)
          segmented_line_to_destination(scaled_fr_mm_s);
          return false; // caller will update current_position
        #else
          /**
           * For MBL and ABL-BILINEAR only segment moves when X or Y are involved.
           * Otherwise fall through to do a direct single move.
           */
          if (xy_pos_t(current_position) != xy_pos_t(destination)) {
            #if ENABLED(MESH_BED_LEVELING)
              bedlevel.line_to_destination(scaled_fr_mm_s);
            #elif ENABLED(AUTO_BED_LEVELING_BILINEAR)
              bedlevel.line_to_destination(scaled_fr_mm_s);
            #endif
            return true;
          }
        #endif
      }
    #endif // HAS_MESH

    planner.buffer_line(destination, scaled_fr_mm_s);
    return false; // caller will update current_position
  }

#endif // !IS_KINEMATIC

#if HAS_DUPLICATION_MODE
  bool extruder_duplication_enabled;
  #if ENABLED(MULTI_NOZZLE_DUPLICATION)
    uint8_t duplication_e_mask; // = 0
  #endif
#endif

#if ENABLED(DUAL_X_CARRIAGE)

  DualXMode dual_x_carriage_mode         = DEFAULT_DUAL_X_CARRIAGE_MODE;
  float inactive_extruder_x              = X2_MAX_POS,                    // Used in mode 0 & 1
        duplicate_extruder_x_offset      = DEFAULT_DUPLICATION_X_OFFSET;  // Used in mode 2 & 3
  xyz_pos_t raised_parked_position;                                       // Used in mode 1
  bool active_extruder_parked            = false;                         // Used in mode 1, 2 & 3
  millis_t delayed_move_time             = 0;                             // Used in mode 1
  celsius_t duplicate_extruder_temp_offset = 0;                           // Used in mode 2 & 3
  bool idex_mirrored_mode                = false;                         // Used in mode 3

  float x_home_pos(const uint8_t extruder) {
    if (extruder == 0) return X_HOME_POS;

    /**
     * In dual carriage mode the extruder offset provides an override of the
     * second X-carriage position when homed - otherwise X2_HOME_POS is used.
     * This allows soft recalibration of the second extruder home position
     * (with M218 T1 Xn) without firmware reflash.
     */
    return hotend_offset[1].x > 0 ? hotend_offset[1].x : X2_HOME_POS;
  }

  void idex_set_mirrored_mode(const bool mirr) {
    idex_mirrored_mode = mirr;
    stepper.set_directions();
  }

  void set_duplication_enabled(const bool dupe, const int8_t tool_index/*=-1*/) {
    extruder_duplication_enabled = dupe;
    if (tool_index >= 0) active_extruder = tool_index;
    stepper.set_directions();
  }

  void idex_set_parked(const bool park/*=true*/) {
    delayed_move_time = 0;
    active_extruder_parked = park;
    if (park) raised_parked_position = current_position;  // Remember current raised toolhead position for use by unpark
  }

  /**
   * Prepare a linear move in a dual X axis setup
   *
   * Return true if current_position[] was set to destination[]
   */
  inline bool dual_x_carriage_unpark() {
    if (active_extruder_parked) {
      switch (dual_x_carriage_mode) {

        case DXC_FULL_CONTROL_MODE: break;

        case DXC_AUTO_PARK_MODE: {
          if (current_position.e == destination.e) {
            // This is a travel move (with no extrusion)
            // Skip it, but keep track of the current position
            // (so it can be used as the start of the next non-travel move)
            if (delayed_move_time != 0xFFFFFFFFUL) {
              current_position = destination;
              NOLESS(raised_parked_position.z, destination.z);
              delayed_move_time = millis() + 1000UL;
              return true;
            }
          }
          //
          // Un-park the active extruder
          //
          const feedRate_t fr_zfast = planner.settings.max_feedrate_mm_s[Z_AXIS];
          //  1. Move to the raised parked XYZ. Presumably the tool is already at XY.
          xyze_pos_t raised = raised_parked_position; raised.e = current_position.e;
          if (planner.buffer_line(raised, fr_zfast)) {
            //  2. Move to the current native XY and raised Z. Presumably this is a null move.
            xyze_pos_t curpos = current_position; curpos.z = raised_parked_position.z;
            if (planner.buffer_line(curpos, PLANNER_XY_FEEDRATE())) {
              //  3. Lower Z back down
              line_to_current_position(fr_zfast);
            }
          }
          stepper.set_directions();

          idex_set_parked(false);
          if (DEBUGGING(LEVELING)) DEBUG_ECHOLNPGM("idex_set_parked(false)");
        } break;

        case DXC_MIRRORED_MODE:
        case DXC_DUPLICATION_MODE:
          if (active_extruder == 0) {
            set_duplication_enabled(false); // Clear stale duplication state
            // Restore planner to parked head (T1) X position
            float x0_pos = current_position.x;
            xyze_pos_t pos_now = current_position;
            pos_now.x = inactive_extruder_x;
            planner.set_position_mm(pos_now);

            // Keep the same X or add the duplication X offset
            xyze_pos_t new_pos = pos_now;
            if (dual_x_carriage_mode == DXC_DUPLICATION_MODE)
              new_pos.x = x0_pos + duplicate_extruder_x_offset;
            else
              new_pos.x = _MIN(X_BED_SIZE - x0_pos, X_MAX_POS);

            // Move duplicate extruder into the correct position
            if (DEBUGGING(LEVELING)) DEBUG_ECHOLNPGM("Set planner X", inactive_extruder_x, " ... Line to X", new_pos.x);
            if (!planner.buffer_line(new_pos, planner.settings.max_feedrate_mm_s[X_AXIS], 1)) break;
            planner.synchronize();

            sync_plan_position();             // Extra sync for good measure
            set_duplication_enabled(true);    // Enable Duplication
            idex_set_parked(false);           // No longer parked
            if (DEBUGGING(LEVELING)) DEBUG_ECHOLNPGM("set_duplication_enabled(true)\nidex_set_parked(false)");
          }
          else if (DEBUGGING(LEVELING)) DEBUG_ECHOLNPGM("Active extruder not 0");
          break;
      }
    }
    return false;
  }

#endif // DUAL_X_CARRIAGE

/**
 * Prepare a single move and get ready for the next one
 *
 * This may result in several calls to planner.buffer_line to
 * do smaller moves for DELTA, SCARA, mesh moves, etc.
 *
 * Make sure current_position.e and destination.e are good
 * before calling or cold/lengthy extrusion may get missed.
 *
 * Before exit, current_position is set to destination.
 */
void prepare_line_to_destination() {
  apply_motion_limits(destination);

  #if EITHER(PREVENT_COLD_EXTRUSION, PREVENT_LENGTHY_EXTRUDE)

    if (!DEBUGGING(DRYRUN) && destination.e != current_position.e) {
      bool ignore_e = false;

      #if ENABLED(PREVENT_COLD_EXTRUSION)
        ignore_e = thermalManager.tooColdToExtrude(active_extruder);
        if (ignore_e) SERIAL_ECHO_MSG(STR_ERR_COLD_EXTRUDE_STOP);
      #endif

      #if ENABLED(PREVENT_LENGTHY_EXTRUDE)
        const float e_delta = ABS(destination.e - current_position.e) * planner.e_factor[active_extruder];
        if (e_delta > (EXTRUDE_MAXLENGTH)) {
          #if ENABLED(MIXING_EXTRUDER)
            float collector[MIXING_STEPPERS];
            mixer.refresh_collector(1.0, mixer.get_current_vtool(), collector);
            MIXER_STEPPER_LOOP(e) {
              if (e_delta * collector[e] > (EXTRUDE_MAXLENGTH)) {
                ignore_e = true;
                SERIAL_ECHO_MSG(STR_ERR_LONG_EXTRUDE_STOP);
                break;
              }
            }
          #else
            ignore_e = true;
            SERIAL_ECHO_MSG(STR_ERR_LONG_EXTRUDE_STOP);
          #endif
        }
      #endif

      if (ignore_e) {
        current_position.e = destination.e;       // Behave as if the E move really took place
        planner.set_e_position_mm(destination.e); // Prevent the planner from complaining too
      }
    }

  #endif // PREVENT_COLD_EXTRUSION || PREVENT_LENGTHY_EXTRUDE

  if (TERN0(DUAL_X_CARRIAGE, dual_x_carriage_unpark())) return;

  if (
    #if UBL_SEGMENTED
      #if IS_KINEMATIC // UBL using Kinematic / Cartesian cases as a workaround for now.
        bedlevel.line_to_destination_segmented(MMS_SCALED(feedrate_mm_s))
      #else
        line_to_destination_cartesian()
      #endif
    #elif IS_KINEMATIC
      line_to_destination_kinematic()
    #else
      line_to_destination_cartesian()
    #endif
  ) return;

  current_position = destination;
}

#if HAS_ENDSTOPS

  main_axes_bits_t axes_homed, axes_trusted; // = 0

  main_axes_bits_t axes_should_home(main_axes_bits_t axis_bits/*=main_axes_mask*/) {
    auto set_should = [](main_axes_bits_t &b, AxisEnum a) {
      if (TEST(b, a) && TERN(HOME_AFTER_DEACTIVATE, axis_is_trusted, axis_was_homed)(a))
        CBI(b, a);
    };
    // Clear test bits that are trusted
    NUM_AXIS_CODE(
      set_should(axis_bits, X_AXIS), set_should(axis_bits, Y_AXIS), set_should(axis_bits, Z_AXIS),
      set_should(axis_bits, I_AXIS), set_should(axis_bits, J_AXIS), set_should(axis_bits, K_AXIS),
      set_should(axis_bits, U_AXIS), set_should(axis_bits, V_AXIS), set_should(axis_bits, W_AXIS)
    );
    return axis_bits;
  }

  bool homing_needed_error(main_axes_bits_t axis_bits/*=main_axes_mask*/) {
    if ((axis_bits = axes_should_home(axis_bits))) {
      PGM_P home_first = GET_TEXT(MSG_HOME_FIRST);
      char msg[30];
      #define _AXIS_CHAR(N) TEST(axis_bits, _AXIS(N)) ? STR_##N : ""
      sprintf_P(msg, home_first, MAPLIST(_AXIS_CHAR, MAIN_AXIS_NAMES));
      SERIAL_ECHO_START();
      SERIAL_ECHOLN(msg);
      ui.set_status(msg);
      return true;
    }
    return false;
  }

  /**
   * Homing bump feedrate (mm/s)
   */
  feedRate_t get_homing_bump_feedrate(const AxisEnum axis) {
    #if HOMING_Z_WITH_PROBE
      if (axis == Z_AXIS) return MMM_TO_MMS(Z_PROBE_FEEDRATE_SLOW);
    #endif
    static const uint8_t homing_bump_divisor[] PROGMEM = HOMING_BUMP_DIVISOR;
    uint8_t hbd = pgm_read_byte(&homing_bump_divisor[axis]);
    if (hbd < 1) {
      hbd = 10;
      SERIAL_ECHO_MSG("Warning: Homing Bump Divisor < 1");
    }
    return homing_feedrate(axis) / float(hbd);
  }

  #if ENABLED(SENSORLESS_HOMING)
    /**
     * Set sensorless homing if the axis has it, accounting for Core Kinematics.
     */
    sensorless_t start_sensorless_homing_per_axis(const AxisEnum axis) {
      sensorless_t stealth_states { false };

      switch (axis) {
        default: break;
        #if X_SENSORLESS
          case X_AXIS:
            stealth_states.x = tmc_enable_stallguard(stepperX);
            TERN_(X2_SENSORLESS, stealth_states.x2 = tmc_enable_stallguard(stepperX2));
            #if ANY(CORE_IS_XY, MARKFORGED_XY, MARKFORGED_YX) && Y_SENSORLESS
              stealth_states.y = tmc_enable_stallguard(stepperY);
            #elif CORE_IS_XZ && Z_SENSORLESS
              stealth_states.z = tmc_enable_stallguard(stepperZ);
            #endif
            break;
        #endif
        #if Y_SENSORLESS
          case Y_AXIS:
            stealth_states.y = tmc_enable_stallguard(stepperY);
            TERN_(Y2_SENSORLESS, stealth_states.y2 = tmc_enable_stallguard(stepperY2));
            #if ANY(CORE_IS_XY, MARKFORGED_XY, MARKFORGED_YX) && X_SENSORLESS
              stealth_states.x = tmc_enable_stallguard(stepperX);
            #elif CORE_IS_YZ && Z_SENSORLESS
              stealth_states.z = tmc_enable_stallguard(stepperZ);
            #endif
            break;
        #endif
        #if Z_SENSORLESS
          case Z_AXIS:
            stealth_states.z = tmc_enable_stallguard(stepperZ);
            TERN_(Z2_SENSORLESS, stealth_states.z2 = tmc_enable_stallguard(stepperZ2));
            TERN_(Z3_SENSORLESS, stealth_states.z3 = tmc_enable_stallguard(stepperZ3));
            TERN_(Z4_SENSORLESS, stealth_states.z4 = tmc_enable_stallguard(stepperZ4));
            #if CORE_IS_XZ && X_SENSORLESS
              stealth_states.x = tmc_enable_stallguard(stepperX);
            #elif CORE_IS_YZ && Y_SENSORLESS
              stealth_states.y = tmc_enable_stallguard(stepperY);
            #endif
            break;
        #endif
        #if I_SENSORLESS
          case I_AXIS: stealth_states.i = tmc_enable_stallguard(stepperI); break;
        #endif
        #if J_SENSORLESS
          case J_AXIS: stealth_states.j = tmc_enable_stallguard(stepperJ); break;
        #endif
        #if K_SENSORLESS
          case K_AXIS: stealth_states.k = tmc_enable_stallguard(stepperK); break;
        #endif
        #if U_SENSORLESS
          case U_AXIS: stealth_states.u = tmc_enable_stallguard(stepperU); break;
        #endif
        #if V_SENSORLESS
          case V_AXIS: stealth_states.v = tmc_enable_stallguard(stepperV); break;
        #endif
        #if W_SENSORLESS
          case W_AXIS: stealth_states.w = tmc_enable_stallguard(stepperW); break;
        #endif
      }

      #if ENABLED(SPI_ENDSTOPS)
        switch (axis) {
          case X_AXIS: if (ENABLED(X_SPI_SENSORLESS)) endstops.tmc_spi_homing.x = true; break;
          #if HAS_Y_AXIS
            case Y_AXIS: if (ENABLED(Y_SPI_SENSORLESS)) endstops.tmc_spi_homing.y = true; break;
          #endif
          #if HAS_Z_AXIS
            case Z_AXIS: if (ENABLED(Z_SPI_SENSORLESS)) endstops.tmc_spi_homing.z = true; break;
          #endif
          #if HAS_I_AXIS
            case I_AXIS: if (ENABLED(I_SPI_SENSORLESS)) endstops.tmc_spi_homing.i = true; break;
          #endif
          #if HAS_J_AXIS
            case J_AXIS: if (ENABLED(J_SPI_SENSORLESS)) endstops.tmc_spi_homing.j = true; break;
          #endif
          #if HAS_K_AXIS
            case K_AXIS: if (ENABLED(K_SPI_SENSORLESS)) endstops.tmc_spi_homing.k = true; break;
          #endif
          #if HAS_U_AXIS
            case U_AXIS: if (ENABLED(U_SPI_SENSORLESS)) endstops.tmc_spi_homing.u = true; break;
          #endif
          #if HAS_V_AXIS
            case V_AXIS: if (ENABLED(V_SPI_SENSORLESS)) endstops.tmc_spi_homing.v = true; break;
          #endif
          #if HAS_W_AXIS
            case W_AXIS: if (ENABLED(W_SPI_SENSORLESS)) endstops.tmc_spi_homing.w = true; break;
          #endif
          default: break;
        }
      #endif

      TERN_(IMPROVE_HOMING_RELIABILITY, sg_guard_period = millis() + default_sg_guard_duration);

      return stealth_states;
    }

    void end_sensorless_homing_per_axis(const AxisEnum axis, sensorless_t enable_stealth) {
      switch (axis) {
        default: break;
        #if X_SENSORLESS
          case X_AXIS:
            tmc_disable_stallguard(stepperX, enable_stealth.x);
            TERN_(X2_SENSORLESS, tmc_disable_stallguard(stepperX2, enable_stealth.x2));
            #if ANY(CORE_IS_XY, MARKFORGED_XY, MARKFORGED_YX) && Y_SENSORLESS
              tmc_disable_stallguard(stepperY, enable_stealth.y);
            #elif CORE_IS_XZ && Z_SENSORLESS
              tmc_disable_stallguard(stepperZ, enable_stealth.z);
            #endif
            break;
        #endif
        #if Y_SENSORLESS
          case Y_AXIS:
            tmc_disable_stallguard(stepperY, enable_stealth.y);
            TERN_(Y2_SENSORLESS, tmc_disable_stallguard(stepperY2, enable_stealth.y2));
            #if ANY(CORE_IS_XY, MARKFORGED_XY, MARKFORGED_YX) && X_SENSORLESS
              tmc_disable_stallguard(stepperX, enable_stealth.x);
            #elif CORE_IS_YZ && Z_SENSORLESS
              tmc_disable_stallguard(stepperZ, enable_stealth.z);
            #endif
            break;
        #endif
        #if Z_SENSORLESS
          case Z_AXIS:
            tmc_disable_stallguard(stepperZ, enable_stealth.z);
            TERN_(Z2_SENSORLESS, tmc_disable_stallguard(stepperZ2, enable_stealth.z2));
            TERN_(Z3_SENSORLESS, tmc_disable_stallguard(stepperZ3, enable_stealth.z3));
            TERN_(Z4_SENSORLESS, tmc_disable_stallguard(stepperZ4, enable_stealth.z4));
            #if CORE_IS_XZ && X_SENSORLESS
              tmc_disable_stallguard(stepperX, enable_stealth.x);
            #elif CORE_IS_YZ && Y_SENSORLESS
              tmc_disable_stallguard(stepperY, enable_stealth.y);
            #endif
            break;
        #endif
        #if I_SENSORLESS
          case I_AXIS: tmc_disable_stallguard(stepperI, enable_stealth.i); break;
        #endif
        #if J_SENSORLESS
          case J_AXIS: tmc_disable_stallguard(stepperJ, enable_stealth.j); break;
        #endif
        #if K_SENSORLESS
          case K_AXIS: tmc_disable_stallguard(stepperK, enable_stealth.k); break;
        #endif
        #if U_SENSORLESS
          case U_AXIS: tmc_disable_stallguard(stepperU, enable_stealth.u); break;
        #endif
        #if V_SENSORLESS
          case V_AXIS: tmc_disable_stallguard(stepperV, enable_stealth.v); break;
        #endif
        #if W_SENSORLESS
          case W_AXIS: tmc_disable_stallguard(stepperW, enable_stealth.w); break;
        #endif
      }

      #if ENABLED(SPI_ENDSTOPS)
        switch (axis) {
          case X_AXIS: if (ENABLED(X_SPI_SENSORLESS)) endstops.tmc_spi_homing.x = false; break;
          #if HAS_Y_AXIS
            case Y_AXIS: if (ENABLED(Y_SPI_SENSORLESS)) endstops.tmc_spi_homing.y = false; break;
          #endif
          #if HAS_Z_AXIS
            case Z_AXIS: if (ENABLED(Z_SPI_SENSORLESS)) endstops.tmc_spi_homing.z = false; break;
          #endif
          #if HAS_I_AXIS
            case I_AXIS: if (ENABLED(I_SPI_SENSORLESS)) endstops.tmc_spi_homing.i = false; break;
          #endif
          #if HAS_J_AXIS
            case J_AXIS: if (ENABLED(J_SPI_SENSORLESS)) endstops.tmc_spi_homing.j = false; break;
          #endif
          #if HAS_K_AXIS
            case K_AXIS: if (ENABLED(K_SPI_SENSORLESS)) endstops.tmc_spi_homing.k = false; break;
          #endif
          #if HAS_U_AXIS
            case U_AXIS: if (ENABLED(U_SPI_SENSORLESS)) endstops.tmc_spi_homing.u = false; break;
          #endif
          #if HAS_V_AXIS
            case V_AXIS: if (ENABLED(V_SPI_SENSORLESS)) endstops.tmc_spi_homing.v = false; break;
          #endif
          #if HAS_W_AXIS
            case W_AXIS: if (ENABLED(W_SPI_SENSORLESS)) endstops.tmc_spi_homing.w = false; break;
          #endif
          default: break;
        }
      #endif
    }

  #endif // SENSORLESS_HOMING

  /**
   * Home an individual linear axis
   */
  void do_homing_move(const AxisEnum axis, const float distance, const feedRate_t fr_mm_s=0.0, const bool final_approach=true) {
    DEBUG_SECTION(log_move, "do_homing_move", DEBUGGING(LEVELING));

    const feedRate_t home_fr_mm_s = fr_mm_s ?: homing_feedrate(axis);

    if (DEBUGGING(LEVELING)) {
      DEBUG_ECHOPGM("...(", AS_CHAR(AXIS_CHAR(axis)), ", ", distance, ", ");
      if (fr_mm_s)
        DEBUG_ECHO(fr_mm_s);
      else
        DEBUG_ECHOPGM("[", home_fr_mm_s, "]");
      DEBUG_ECHOLNPGM(")");
    }

    // Only do some things when moving towards an endstop
    const int8_t axis_home_dir = TERN0(DUAL_X_CARRIAGE, axis == X_AXIS)
                  ? TOOL_X_HOME_DIR(active_extruder) : home_dir(axis);
    const bool is_home_dir = (axis_home_dir > 0) == (distance > 0);

    #if ENABLED(SENSORLESS_HOMING)
      sensorless_t stealth_states;
    #endif

    if (is_home_dir) {

      if (TERN0(HOMING_Z_WITH_PROBE, axis == Z_AXIS)) {
        #if BOTH(HAS_HEATED_BED, WAIT_FOR_BED_HEATER)
          // Wait for bed to heat back up between probing points
          thermalManager.wait_for_bed_heating();
        #endif

        #if BOTH(HAS_HOTEND, WAIT_FOR_HOTEND)
          // Wait for the hotend to heat back up between probing points
          thermalManager.wait_for_hotend_heating(active_extruder);
        #endif

        TERN_(HAS_QUIET_PROBING, if (final_approach) probe.set_probing_paused(true));
      }

      // Disable stealthChop if used. Enable diag1 pin on driver.
      #if ENABLED(SENSORLESS_HOMING)
        stealth_states = start_sensorless_homing_per_axis(axis);
<<<<<<< HEAD
        safe_delay(SENSORLESS_STALLGUARD_DELAY); // Short delay needed to settle
=======
        #if SENSORLESS_STALLGUARD_DELAY
          safe_delay(SENSORLESS_STALLGUARD_DELAY); // Short delay needed to settle
        #endif
>>>>>>> ec7cc598
      #endif
    }

    #if EITHER(MORGAN_SCARA, MP_SCARA)
      // Tell the planner the axis is at 0
      current_position[axis] = 0;
      sync_plan_position();
      current_position[axis] = distance;
      line_to_current_position(home_fr_mm_s);
    #else
      // Get the ABC or XYZ positions in mm
      abce_pos_t target = planner.get_axis_positions_mm();

      target[axis] = 0;                         // Set the single homing axis to 0
      planner.set_machine_position_mm(target);  // Update the machine position

      #if HAS_DIST_MM_ARG
        const xyze_float_t cart_dist_mm{0};
      #endif

      // Set delta/cartesian axes directly
      target[axis] = distance;                  // The move will be towards the endstop
      planner.buffer_segment(target OPTARG(HAS_DIST_MM_ARG, cart_dist_mm), home_fr_mm_s, active_extruder);
    #endif

    planner.synchronize();

    if (is_home_dir) {

      #if HOMING_Z_WITH_PROBE && HAS_QUIET_PROBING
        if (axis == Z_AXIS && final_approach) probe.set_probing_paused(false);
      #endif

      endstops.validate_homing_move();

      // Re-enable stealthChop if used. Disable diag1 pin on driver.
      #if ENABLED(SENSORLESS_HOMING)
        end_sensorless_homing_per_axis(axis, stealth_states);
<<<<<<< HEAD
        safe_delay(SENSORLESS_STALLGUARD_DELAY); // Short delay needed to settle
=======
        #if SENSORLESS_STALLGUARD_DELAY
          safe_delay(SENSORLESS_STALLGUARD_DELAY); // Short delay needed to settle
        #endif
>>>>>>> ec7cc598
      #endif
    }
  }

  /**
   * Set an axis to be unhomed. (Unless we are on a machine - e.g. a cheap Chinese CNC machine -
   * that has no endstops. Such machines should always be considered to be in a "known" and
   * "trusted" position).
   */
  void set_axis_never_homed(const AxisEnum axis) {
    if (DEBUGGING(LEVELING)) DEBUG_ECHOLNPGM(">>> set_axis_never_homed(", AS_CHAR(AXIS_CHAR(axis)), ")");

    set_axis_untrusted(axis);
    set_axis_unhomed(axis);

    if (DEBUGGING(LEVELING)) DEBUG_ECHOLNPGM("<<< set_axis_never_homed(", AS_CHAR(AXIS_CHAR(axis)), ")");

    TERN_(I2C_POSITION_ENCODERS, I2CPEM.unhomed(axis));
  }

  #ifdef TMC_HOME_PHASE
    /**
     * Move the axis back to its home_phase if set and driver is capable (TMC)
     *
     * Improves homing repeatability by homing to stepper coil's nearest absolute
     * phase position. Trinamic drivers use a stepper phase table with 1024 values
     * spanning 4 full steps with 256 positions each (ergo, 1024 positions).
     */
    void backout_to_tmc_homing_phase(const AxisEnum axis) {
      const xyz_long_t home_phase = TMC_HOME_PHASE;

      // check if home phase is disabled for this axis.
      if (home_phase[axis] < 0) return;

      int16_t phasePerUStep,      // TMC µsteps(phase) per Marlin µsteps
              phaseCurrent,       // The TMC µsteps(phase) count of the current position
              effectorBackoutDir, // Direction in which the effector mm coordinates move away from endstop.
              stepperBackoutDir;  // Direction in which the TMC µstep count(phase) move away from endstop.

      #define PHASE_PER_MICROSTEP(N) (256 / _MAX(1, N##_MICROSTEPS))

      switch (axis) {
        #ifdef X_MICROSTEPS
          case X_AXIS:
            phasePerUStep = PHASE_PER_MICROSTEP(X);
            phaseCurrent = stepperX.get_microstep_counter();
            effectorBackoutDir = -X_HOME_DIR;
            stepperBackoutDir = IF_DISABLED(INVERT_X_DIR, -)effectorBackoutDir;
            break;
        #endif
        #ifdef Y_MICROSTEPS
          case Y_AXIS:
            phasePerUStep = PHASE_PER_MICROSTEP(Y);
            phaseCurrent = stepperY.get_microstep_counter();
            effectorBackoutDir = -Y_HOME_DIR;
            stepperBackoutDir = IF_DISABLED(INVERT_Y_DIR, -)effectorBackoutDir;
            break;
        #endif
        #ifdef Z_MICROSTEPS
          case Z_AXIS:
            phasePerUStep = PHASE_PER_MICROSTEP(Z);
            phaseCurrent = stepperZ.get_microstep_counter();
            effectorBackoutDir = -Z_HOME_DIR;
            stepperBackoutDir = IF_DISABLED(INVERT_Z_DIR, -)effectorBackoutDir;
            break;
        #endif
        #ifdef I_MICROSTEPS
          case I_AXIS:
            phasePerUStep = PHASE_PER_MICROSTEP(I);
            phaseCurrent = stepperI.get_microstep_counter();
            effectorBackoutDir = -I_HOME_DIR;
            stepperBackoutDir = IF_DISABLED(INVERT_I_DIR, -)effectorBackoutDir;
            break;
        #endif
        #ifdef J_MICROSTEPS
          case J_AXIS:
            phasePerUStep = PHASE_PER_MICROSTEP(J);
            phaseCurrent = stepperJ.get_microstep_counter();
            effectorBackoutDir = -J_HOME_DIR;
            stepperBackoutDir = IF_DISABLED(INVERT_J_DIR, -)effectorBackoutDir;
            break;
        #endif
        #ifdef K_MICROSTEPS
          case K_AXIS:
            phasePerUStep = PHASE_PER_MICROSTEP(K);
            phaseCurrent = stepperK.get_microstep_counter();
            effectorBackoutDir = -K_HOME_DIR;
            stepperBackoutDir = IF_DISABLED(INVERT_K_DIR, -)effectorBackoutDir;
            break;
        #endif
        #ifdef U_MICROSTEPS
          case U_AXIS:
            phasePerUStep = PHASE_PER_MICROSTEP(U);
            phaseCurrent = stepperU.get_microstep_counter();
            effectorBackoutDir = -U_HOME_DIR;
            stepperBackoutDir = IF_DISABLED(INVERT_U_DIR, -)effectorBackoutDir;
            break;
        #endif
        #ifdef V_MICROSTEPS
          case V_AXIS:
            phasePerUStep = PHASE_PER_MICROSTEP(V);
            phaseCurrent = stepperV.get_microstep_counter();
            effectorBackoutDir = -V_HOME_DIR;
            stepperBackoutDir = IF_DISABLED(INVERT_V_DIR, -)effectorBackoutDir;
            break;
        #endif
        #ifdef W_MICROSTEPS
          case W_AXIS:
            phasePerUStep = PHASE_PER_MICROSTEP(W);
            phaseCurrent = stepperW.get_microstep_counter();
            effectorBackoutDir = -W_HOME_DIR;
            stepperBackoutDir = IF_DISABLED(INVERT_W_DIR, -)effectorBackoutDir;
            break;
        #endif
        default: return;
      }

      // Phase distance to nearest home phase position when moving in the backout direction from endstop(may be negative).
      int16_t phaseDelta = (home_phase[axis] - phaseCurrent) * stepperBackoutDir;

      // Check if home distance within endstop assumed repeatability noise of .05mm and warn.
      if (ABS(phaseDelta) * planner.mm_per_step[axis] / phasePerUStep < 0.05f)
        SERIAL_ECHOLNPGM("Selected home phase ", home_phase[axis],
                         " too close to endstop trigger phase ", phaseCurrent,
                         ". Pick a different phase for ", AS_CHAR(AXIS_CHAR(axis)));

      // Skip to next if target position is behind current. So it only moves away from endstop.
      if (phaseDelta < 0) phaseDelta += 1024;

      // Convert TMC µsteps(phase) to whole Marlin µsteps to effector backout direction to mm
      const float mmDelta = int16_t(phaseDelta / phasePerUStep) * effectorBackoutDir * planner.mm_per_step[axis];

      // Optional debug messages
      if (DEBUGGING(LEVELING)) {
        DEBUG_ECHOLNPGM(
          "Endstop ", AS_CHAR(AXIS_CHAR(axis)), " hit at Phase:", phaseCurrent,
          " Delta:", phaseDelta, " Distance:", mmDelta
        );
      }

      if (mmDelta != 0) {
        // Retrace by the amount computed in mmDelta.
        do_homing_move(axis, mmDelta, get_homing_bump_feedrate(axis));
      }
    }
  #endif

  /**
   * Home an individual "raw axis" to its endstop.
   * This applies to XYZ on Cartesian and Core robots, and
   * to the individual ABC steppers on DELTA and SCARA.
   *
   * At the end of the procedure the axis is marked as
   * homed and the current position of that axis is updated.
   * Kinematic robots should wait till all axes are homed
   * before updating the current position.
   */

  void homeaxis(const AxisEnum axis) {

    #if EITHER(MORGAN_SCARA, MP_SCARA)
      // Only Z homing (with probe) is permitted
      if (axis != Z_AXIS) { BUZZ(100, 880); return; }
    #else
      #define _CAN_HOME(A) (axis == _AXIS(A) && ( \
           ENABLED(A##_SPI_SENSORLESS) \
        || TERN0(HAS_Z_AXIS, TERN0(HOMING_Z_WITH_PROBE, _AXIS(A) == Z_AXIS)) \
        || TERN0(A##_HOME_TO_MIN, A##_MIN_PIN > -1) \
        || TERN0(A##_HOME_TO_MAX, A##_MAX_PIN > -1) \
      ))
      #define _ANDCANT(N) && !_CAN_HOME(N)
      if (true MAIN_AXIS_MAP(_ANDCANT)) return;
    #endif

    if (DEBUGGING(LEVELING)) DEBUG_ECHOLNPGM(">>> homeaxis(", AS_CHAR(AXIS_CHAR(axis)), ")");

    const int axis_home_dir = TERN0(DUAL_X_CARRIAGE, axis == X_AXIS)
                ? TOOL_X_HOME_DIR(active_extruder) : home_dir(axis);

    //
    // Homing Z with a probe? Raise Z (maybe) and deploy the Z probe.
    //
    if (TERN0(HOMING_Z_WITH_PROBE, axis == Z_AXIS && probe.deploy()))
      return;

    // Set flags for X, Y, Z motor locking
    #if HAS_EXTRA_ENDSTOPS
      switch (axis) {
        TERN_(X_DUAL_ENDSTOPS, case X_AXIS:)
        TERN_(Y_DUAL_ENDSTOPS, case Y_AXIS:)
        TERN_(Z_MULTI_ENDSTOPS, case Z_AXIS:)
          stepper.set_separate_multi_axis(true);
        default: break;
      }
    #endif

    //
    // Deploy BLTouch or tare the probe just before probing
    //
    #if HOMING_Z_WITH_PROBE
      if (axis == Z_AXIS) {
        if (TERN0(BLTOUCH, bltouch.deploy())) return;   // BLTouch was deployed above, but get the alarm state.
        if (TERN0(PROBE_TARE, probe.tare())) return;
      }
    #endif

    //
    // Back away to prevent an early sensorless trigger
    //
    #if DISABLED(DELTA) && defined(SENSORLESS_BACKOFF_MM)
      const xyz_float_t backoff = SENSORLESS_BACKOFF_MM;
      if ((TERN0(X_SENSORLESS, axis == X_AXIS) || TERN0(Y_SENSORLESS, axis == Y_AXIS) || TERN0(Z_SENSORLESS, axis == Z_AXIS) || TERN0(I_SENSORLESS, axis == I_AXIS) || TERN0(J_SENSORLESS, axis == J_AXIS) || TERN0(K_SENSORLESS, axis == K_AXIS)) && backoff[axis]) {
        const float backoff_length = -ABS(backoff[axis]) * axis_home_dir;
        if (DEBUGGING(LEVELING)) DEBUG_ECHOLNPGM("Sensorless backoff: ", backoff_length, "mm");
        do_homing_move(axis, backoff_length, homing_feedrate(axis));
      }
    #endif

    // Determine if a homing bump will be done and the bumps distance
    // When homing Z with probe respect probe clearance
    const bool use_probe_bump = TERN0(HOMING_Z_WITH_PROBE, axis == Z_AXIS && home_bump_mm(axis));
    const float bump = axis_home_dir * (
      use_probe_bump ? _MAX(TERN0(HOMING_Z_WITH_PROBE, Z_CLEARANCE_BETWEEN_PROBES), home_bump_mm(axis)) : home_bump_mm(axis)
    );

    //
    // Fast move towards endstop until triggered
    //
    const float move_length = 1.5f * max_length(TERN(DELTA, Z_AXIS, axis)) * axis_home_dir;
    if (DEBUGGING(LEVELING)) DEBUG_ECHOLNPGM("Home Fast: ", move_length, "mm");
    do_homing_move(axis, move_length, 0.0, !use_probe_bump);

    #if BOTH(HOMING_Z_WITH_PROBE, BLTOUCH)
      if (axis == Z_AXIS && !bltouch.high_speed_mode) bltouch.stow(); // Intermediate STOW (in LOW SPEED MODE)
    #endif

    // If a second homing move is configured...
    if (bump) {
      // Move away from the endstop by the axis HOMING_BUMP_MM
      if (DEBUGGING(LEVELING)) DEBUG_ECHOLNPGM("Move Away: ", -bump, "mm");
      do_homing_move(axis, -bump, TERN(HOMING_Z_WITH_PROBE, (axis == Z_AXIS ? z_probe_fast_mm_s : 0), 0), false);

      #if ENABLED(DETECT_BROKEN_ENDSTOP)
        // Check for a broken endstop
        EndstopEnum es;
        switch (axis) {
          default:
          case X_AXIS: es = X_ENDSTOP; break;
          #if HAS_Y_AXIS
            case Y_AXIS: es = Y_ENDSTOP; break;
          #endif
          #if HAS_Z_AXIS
            case Z_AXIS: es = Z_ENDSTOP; break;
          #endif
          #if HAS_I_AXIS
            case I_AXIS: es = I_ENDSTOP; break;
          #endif
          #if HAS_J_AXIS
            case J_AXIS: es = J_ENDSTOP; break;
          #endif
          #if HAS_K_AXIS
            case K_AXIS: es = K_ENDSTOP; break;
          #endif
          #if HAS_U_AXIS
            case U_AXIS: es = U_ENDSTOP; break;
          #endif
          #if HAS_V_AXIS
            case V_AXIS: es = V_ENDSTOP; break;
          #endif
          #if HAS_W_AXIS
            case W_AXIS: es = W_ENDSTOP; break;
          #endif
        }
        if (TEST(endstops.state(), es)) {
          SERIAL_ECHO_MSG("Bad ", AS_CHAR(AXIS_CHAR(axis)), " Endstop?");
          kill(GET_TEXT_F(MSG_KILL_HOMING_FAILED));
        }
      #endif

      #if BOTH(HOMING_Z_WITH_PROBE, BLTOUCH)
        if (axis == Z_AXIS && !bltouch.high_speed_mode && bltouch.deploy())
          return; // Intermediate DEPLOY (in LOW SPEED MODE)
      #endif

      // Slow move towards endstop until triggered
      const float rebump = bump * 2;
      if (DEBUGGING(LEVELING)) DEBUG_ECHOLNPGM("Re-bump: ", rebump, "mm");
      do_homing_move(axis, rebump, get_homing_bump_feedrate(axis), true);

      #if BOTH(HOMING_Z_WITH_PROBE, BLTOUCH)
        if (axis == Z_AXIS) bltouch.stow(); // The final STOW
      #endif
    }

    #if HAS_EXTRA_ENDSTOPS
      const bool pos_dir = axis_home_dir > 0;
      #if ENABLED(X_DUAL_ENDSTOPS)
        if (axis == X_AXIS) {
          const float adj = ABS(endstops.x2_endstop_adj);
          if (adj) {
            if (pos_dir ? (endstops.x2_endstop_adj > 0) : (endstops.x2_endstop_adj < 0)) stepper.set_x_lock(true); else stepper.set_x2_lock(true);
            do_homing_move(axis, pos_dir ? -adj : adj);
            stepper.set_x_lock(false);
            stepper.set_x2_lock(false);
          }
        }
      #endif
      #if ENABLED(Y_DUAL_ENDSTOPS)
        if (axis == Y_AXIS) {
          const float adj = ABS(endstops.y2_endstop_adj);
          if (adj) {
            if (pos_dir ? (endstops.y2_endstop_adj > 0) : (endstops.y2_endstop_adj < 0)) stepper.set_y_lock(true); else stepper.set_y2_lock(true);
            do_homing_move(axis, pos_dir ? -adj : adj);
            stepper.set_y_lock(false);
            stepper.set_y2_lock(false);
          }
        }
      #endif

      #if ENABLED(Z_MULTI_ENDSTOPS)
        if (axis == Z_AXIS) {

          #if NUM_Z_STEPPERS == 2

            const float adj = ABS(endstops.z2_endstop_adj);
            if (adj) {
              if (pos_dir ? (endstops.z2_endstop_adj > 0) : (endstops.z2_endstop_adj < 0)) stepper.set_z1_lock(true); else stepper.set_z2_lock(true);
              do_homing_move(axis, pos_dir ? -adj : adj);
              stepper.set_z1_lock(false);
              stepper.set_z2_lock(false);
            }

          #else

            // Handy arrays of stepper lock function pointers

            typedef void (*adjustFunc_t)(const bool);

            adjustFunc_t lock[] = {
              stepper.set_z1_lock, stepper.set_z2_lock, stepper.set_z3_lock
              #if NUM_Z_STEPPERS >= 4
                , stepper.set_z4_lock
              #endif
            };
            float adj[] = {
              0, endstops.z2_endstop_adj, endstops.z3_endstop_adj
              #if NUM_Z_STEPPERS >= 4
                , endstops.z4_endstop_adj
              #endif
            };

            adjustFunc_t tempLock;
            float tempAdj;

            // Manual bubble sort by adjust value
            if (adj[1] < adj[0]) {
              tempLock = lock[0], tempAdj = adj[0];
              lock[0] = lock[1], adj[0] = adj[1];
              lock[1] = tempLock, adj[1] = tempAdj;
            }
            if (adj[2] < adj[1]) {
              tempLock = lock[1], tempAdj = adj[1];
              lock[1] = lock[2], adj[1] = adj[2];
              lock[2] = tempLock, adj[2] = tempAdj;
            }
            #if NUM_Z_STEPPERS >= 4
              if (adj[3] < adj[2]) {
                tempLock = lock[2], tempAdj = adj[2];
                lock[2] = lock[3], adj[2] = adj[3];
                lock[3] = tempLock, adj[3] = tempAdj;
              }
              if (adj[2] < adj[1]) {
                tempLock = lock[1], tempAdj = adj[1];
                lock[1] = lock[2], adj[1] = adj[2];
                lock[2] = tempLock, adj[2] = tempAdj;
              }
            #endif
            if (adj[1] < adj[0]) {
              tempLock = lock[0], tempAdj = adj[0];
              lock[0] = lock[1], adj[0] = adj[1];
              lock[1] = tempLock, adj[1] = tempAdj;
            }

            if (pos_dir) {
              // normalize adj to smallest value and do the first move
              (*lock[0])(true);
              do_homing_move(axis, adj[1] - adj[0]);
              // lock the second stepper for the final correction
              (*lock[1])(true);
              do_homing_move(axis, adj[2] - adj[1]);
              #if NUM_Z_STEPPERS >= 4
                // lock the third stepper for the final correction
                (*lock[2])(true);
                do_homing_move(axis, adj[3] - adj[2]);
              #endif
            }
            else {
              #if NUM_Z_STEPPERS >= 4
                (*lock[3])(true);
                do_homing_move(axis, adj[2] - adj[3]);
              #endif
              (*lock[2])(true);
              do_homing_move(axis, adj[1] - adj[2]);
              (*lock[1])(true);
              do_homing_move(axis, adj[0] - adj[1]);
            }

            stepper.set_z1_lock(false);
            stepper.set_z2_lock(false);
            stepper.set_z3_lock(false);
            #if NUM_Z_STEPPERS >= 4
              stepper.set_z4_lock(false);
            #endif

          #endif
        }
      #endif

      // Reset flags for X, Y, Z motor locking
      switch (axis) {
        default: break;
        TERN_(X_DUAL_ENDSTOPS, case X_AXIS:)
        TERN_(Y_DUAL_ENDSTOPS, case Y_AXIS:)
        TERN_(Z_MULTI_ENDSTOPS, case Z_AXIS:)
          stepper.set_separate_multi_axis(false);
      }

    #endif // HAS_EXTRA_ENDSTOPS

    #ifdef TMC_HOME_PHASE
      // move back to homing phase if configured and capable
      backout_to_tmc_homing_phase(axis);
    #endif

    #if IS_SCARA

      set_axis_is_at_home(axis);
      sync_plan_position();

    #elif ENABLED(DELTA)

      // Delta has already moved all three towers up in G28
      // so here it re-homes each tower in turn.
      // Delta homing treats the axes as normal linear axes.

      const float adjDistance = delta_endstop_adj[axis],
                  minDistance = (MIN_STEPS_PER_SEGMENT) * planner.mm_per_step[axis];

      // Retrace by the amount specified in delta_endstop_adj if more than min steps.
      if (adjDistance * (Z_HOME_DIR) < 0 && ABS(adjDistance) > minDistance) { // away from endstop, more than min distance
        if (DEBUGGING(LEVELING)) DEBUG_ECHOLNPGM("adjDistance:", adjDistance);
        do_homing_move(axis, adjDistance, get_homing_bump_feedrate(axis));
      }

    #else // CARTESIAN / CORE / MARKFORGED_XY / MARKFORGED_YX

      set_axis_is_at_home(axis);
      sync_plan_position();

      destination[axis] = current_position[axis];

      if (DEBUGGING(LEVELING)) DEBUG_POS("> AFTER set_axis_is_at_home", current_position);

    #endif

    // Put away the Z probe
    #if HOMING_Z_WITH_PROBE
      if (axis == Z_AXIS && probe.stow()) return;
    #endif

    #if DISABLED(DELTA) && defined(HOMING_BACKOFF_POST_MM)
      const xyz_float_t endstop_backoff = HOMING_BACKOFF_POST_MM;
      if (endstop_backoff[axis]) {
        current_position[axis] -= ABS(endstop_backoff[axis]) * axis_home_dir;
        line_to_current_position(
          #if HOMING_Z_WITH_PROBE
            (axis == Z_AXIS) ? z_probe_fast_mm_s :
          #endif
          homing_feedrate(axis)
        );

        #if ENABLED(SENSORLESS_HOMING)
          planner.synchronize();
          if (false
            #if ANY(IS_CORE, MARKFORGED_XY, MARKFORGED_YX)
              || axis != NORMAL_AXIS
            #endif
          ) safe_delay(200);  // Short delay to allow belts to spring back
        #endif
      }
    #endif

    // Clear retracted status if homing the Z axis
    #if ENABLED(FWRETRACT)
      if (axis == Z_AXIS) fwretract.current_hop = 0.0;
    #endif

    if (DEBUGGING(LEVELING)) DEBUG_ECHOLNPGM("<<< homeaxis(", AS_CHAR(AXIS_CHAR(axis)), ")");

  } // homeaxis()

#endif // HAS_ENDSTOPS

/**
 * Set an axis' current position to its home position (after homing).
 *
 * For Core and Cartesian robots this applies one-to-one when an
 * individual axis has been homed.
 *
 * DELTA should wait until all homing is done before setting the XYZ
 * current_position to home, because homing is a single operation.
 * In the case where the axis positions are trusted and previously
 * homed, DELTA could home to X or Y individually by moving either one
 * to the center. However, homing Z always homes XY and Z.
 *
 * SCARA should wait until all XY homing is done before setting the XY
 * current_position to home, because neither X nor Y is at home until
 * both are at home. Z can however be homed individually.
 *
 * Callers must sync the planner position after calling this!
 */
void set_axis_is_at_home(const AxisEnum axis) {
  if (DEBUGGING(LEVELING)) DEBUG_ECHOLNPGM(">>> set_axis_is_at_home(", AS_CHAR(AXIS_CHAR(axis)), ")");

  set_axis_trusted(axis);
  set_axis_homed(axis);

  #if ENABLED(DUAL_X_CARRIAGE)
    if (axis == X_AXIS && (active_extruder == 1 || dual_x_carriage_mode == DXC_DUPLICATION_MODE)) {
      current_position.x = x_home_pos(active_extruder);
      return;
    }
  #endif

  #if EITHER(MORGAN_SCARA, AXEL_TPARA)
    scara_set_axis_is_at_home(axis);
  #elif ENABLED(DELTA)
    current_position[axis] = (axis == Z_AXIS) ? DIFF_TERN(HAS_BED_PROBE, delta_height, probe.offset.z) : base_home_pos(axis);
  #else
    current_position[axis] = base_home_pos(axis);
  #endif

  /**
   * Z Probe Z Homing? Account for the probe's Z offset.
   */
  #if HAS_BED_PROBE && Z_HOME_TO_MIN
    if (axis == Z_AXIS) {
      #if HOMING_Z_WITH_PROBE

        current_position.z -= probe.offset.z;

        if (DEBUGGING(LEVELING)) DEBUG_ECHOLNPGM("*** Z HOMED WITH PROBE (Z_MIN_PROBE_USES_Z_MIN_ENDSTOP_PIN) ***\n> probe.offset.z = ", probe.offset.z);

      #else

        if (DEBUGGING(LEVELING)) DEBUG_ECHOLNPGM("*** Z HOMED TO ENDSTOP ***");

      #endif
    }
  #endif

  TERN_(I2C_POSITION_ENCODERS, I2CPEM.homed(axis));

  TERN_(BABYSTEP_DISPLAY_TOTAL, babystep.reset_total(axis));

  #if HAS_POSITION_SHIFT
    position_shift[axis] = 0;
    update_workspace_offset(axis);
  #endif

  if (DEBUGGING(LEVELING)) {
    #if HAS_HOME_OFFSET
      DEBUG_ECHOLNPGM("> home_offset[", AS_CHAR(AXIS_CHAR(axis)), "] = ", home_offset[axis]);
    #endif
    DEBUG_POS("", current_position);
    DEBUG_ECHOLNPGM("<<< set_axis_is_at_home(", AS_CHAR(AXIS_CHAR(axis)), ")");
  }
}

#if HAS_WORKSPACE_OFFSET
  void update_workspace_offset(const AxisEnum axis) {
    workspace_offset[axis] = home_offset[axis] + position_shift[axis];
    if (DEBUGGING(LEVELING)) DEBUG_ECHOLNPGM("Axis ", AS_CHAR(AXIS_CHAR(axis)), " home_offset = ", home_offset[axis], " position_shift = ", position_shift[axis]);
  }
#endif

#if HAS_M206_COMMAND
  /**
   * Change the home offset for an axis.
   * Also refreshes the workspace offset.
   */
  void set_home_offset(const AxisEnum axis, const float v) {
    home_offset[axis] = v;
    update_workspace_offset(axis);
  }
#endif<|MERGE_RESOLUTION|>--- conflicted
+++ resolved
@@ -1665,13 +1665,9 @@
       // Disable stealthChop if used. Enable diag1 pin on driver.
       #if ENABLED(SENSORLESS_HOMING)
         stealth_states = start_sensorless_homing_per_axis(axis);
-<<<<<<< HEAD
-        safe_delay(SENSORLESS_STALLGUARD_DELAY); // Short delay needed to settle
-=======
         #if SENSORLESS_STALLGUARD_DELAY
           safe_delay(SENSORLESS_STALLGUARD_DELAY); // Short delay needed to settle
         #endif
->>>>>>> ec7cc598
       #endif
     }
 
@@ -1710,13 +1706,9 @@
       // Re-enable stealthChop if used. Disable diag1 pin on driver.
       #if ENABLED(SENSORLESS_HOMING)
         end_sensorless_homing_per_axis(axis, stealth_states);
-<<<<<<< HEAD
-        safe_delay(SENSORLESS_STALLGUARD_DELAY); // Short delay needed to settle
-=======
         #if SENSORLESS_STALLGUARD_DELAY
           safe_delay(SENSORLESS_STALLGUARD_DELAY); // Short delay needed to settle
         #endif
->>>>>>> ec7cc598
       #endif
     }
   }
