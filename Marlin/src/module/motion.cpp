--- conflicted
+++ resolved
@@ -2191,40 +2191,9 @@
         // Check for a broken endstop
         EndstopEnum es;
         switch (axis) {
-<<<<<<< HEAD
-          default:
-          #if HAS_X_AXIS
-            case X_AXIS: es = X_ENDSTOP; break;
-          #endif
-          #if HAS_Y_AXIS
-            case Y_AXIS: es = Y_ENDSTOP; break;
-          #endif
-          #if HAS_Z_AXIS
-            case Z_AXIS: es = Z_ENDSTOP; break;
-          #endif
-          #if HAS_I_AXIS
-            case I_AXIS: es = I_ENDSTOP; break;
-          #endif
-          #if HAS_J_AXIS
-            case J_AXIS: es = J_ENDSTOP; break;
-          #endif
-          #if HAS_K_AXIS
-            case K_AXIS: es = K_ENDSTOP; break;
-          #endif
-          #if HAS_U_AXIS
-            case U_AXIS: es = U_ENDSTOP; break;
-          #endif
-          #if HAS_V_AXIS
-            case V_AXIS: es = V_ENDSTOP; break;
-          #endif
-          #if HAS_W_AXIS
-            case W_AXIS: es = W_ENDSTOP; break;
-          #endif
-=======
           #define _ESCASE(A) case A##_AXIS: es = A##_ENDSTOP; break;
           MAIN_AXIS_MAP(_ESCASE)
           default: break;
->>>>>>> 364fee21
         }
         if (TEST(endstops.state(), es)) {
           SERIAL_ECHO_MSG("Bad ", AS_CHAR(AXIS_CHAR(axis)), " Endstop?");
