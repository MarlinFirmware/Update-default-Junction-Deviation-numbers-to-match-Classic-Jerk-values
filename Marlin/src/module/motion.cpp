--- conflicted
+++ resolved
@@ -606,14 +606,7 @@
    * at the same positions relative to the machine.
    */
   void update_software_endstops(const AxisEnum axis
-<<<<<<< HEAD
-    #if HAS_HOTEND_OFFSET
-      , const uint8_t old_tool_index/*=0*/
-      , const uint8_t new_tool_index/*=0*/
-    #endif
-=======
     OPTARG(HAS_HOTEND_OFFSET, const uint8_t old_tool_index/*=0*/, const uint8_t new_tool_index/*=0*/)
->>>>>>> e7e1c514
   ) {
 
     #if ENABLED(DUAL_X_CARRIAGE)
