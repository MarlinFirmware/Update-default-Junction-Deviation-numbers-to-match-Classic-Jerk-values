--- conflicted
+++ resolved
@@ -2713,20 +2713,11 @@
           // Stow and return early if there is a deploy alarm.
           if (bltouch.deploy()) { bltouch.stow(); return; }
         #endif
-<<<<<<< HEAD
         if (TERN0(PROBE_TARE, probe.tare())) {
           probe.stow();
           return;
         }
         TERN_(BD_SENSOR, bdl.prepare_homing());
-=======
-
-        // Tare the probe. Stow and return early if it fails
-        if (TERN0(PROBE_TARE, probe.tare())) { probe.stow(); return; }
-
-        // Tell the Bed Distance Sensor we're Z homing
-        TERN_(BD_SENSOR, bdl.config_state = BDS_HOMING_Z);
->>>>>>> 4e72b17a
       }
     #endif
 
@@ -2994,15 +2985,7 @@
 
     #endif
 
-<<<<<<< HEAD
     // Put away the Z probe
-=======
-    #if ALL(BD_SENSOR, HOMING_Z_WITH_PROBE)
-      if (axis == Z_AXIS) bdl.config_state = BDS_IDLE;
-    #endif
-
-    // Put away the Z probe. Return early if it fails.
->>>>>>> 4e72b17a
     if (TERN0(HOMING_Z_WITH_PROBE, axis == Z_AXIS && probe.stow())) return;
 
     #if DISABLED(DELTA) && defined(HOMING_BACKOFF_POST_MM)
