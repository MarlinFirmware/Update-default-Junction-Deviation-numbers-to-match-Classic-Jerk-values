/**
 * Marlin 3D Printer Firmware
 * Copyright (C) 2016 MarlinFirmware [https://github.com/MarlinFirmware/Marlin]
 *
 * Based on Sprinter and grbl.
 * Copyright (C) 2011 Camiel Gubbels / Erik van der Zalm
 *
 * This program is free software: you can redistribute it and/or modify
 * it under the terms of the GNU General Public License as published by
 * the Free Software Foundation, either version 3 of the License, or
 * (at your option) any later version.
 *
 * This program is distributed in the hope that it will be useful,
 * but WITHOUT ANY WARRANTY; without even the implied warranty of
 * MERCHANTABILITY or FITNESS FOR A PARTICULAR PURPOSE.  See the
 * GNU General Public License for more details.
 *
 * You should have received a copy of the GNU General Public License
 * along with this program.  If not, see <http://www.gnu.org/licenses/>.
 *
 */

/**
 * motion.cpp
 */

#include "motion.h"
#include "endstops.h"
#include "stepper.h"
#include "planner.h"
#include "temperature.h"

#include "../gcode/gcode.h"

#include "../inc/MarlinConfig.h"

#if IS_SCARA
  #include "../libs/buzzer.h"
  #include "../lcd/ultralcd.h"
#endif

#if HAS_BED_PROBE
  #include "probe.h"
#endif

#if HAS_LEVELING
  #include "../feature/bedlevel/bedlevel.h"
#endif

#if HAS_AXIS_UNHOMED_ERR && ENABLED(ULTRA_LCD)
  #include "../lcd/ultralcd.h"
#endif

#if ENABLED(SENSORLESS_HOMING)
  #include "../feature/tmc_util.h"
#endif

#if ENABLED(FWRETRACT)
  #include "../feature/fwretract.h"
#endif

#define XYZ_CONSTS(type, array, CONFIG) const PROGMEM type array##_P[XYZ] = { X_##CONFIG, Y_##CONFIG, Z_##CONFIG }

XYZ_CONSTS(float, base_min_pos,   MIN_POS);
XYZ_CONSTS(float, base_max_pos,   MAX_POS);
XYZ_CONSTS(float, base_home_pos,  HOME_POS);
XYZ_CONSTS(float, max_length,     MAX_LENGTH);
XYZ_CONSTS(float, home_bump_mm,   HOME_BUMP_MM);
XYZ_CONSTS(signed char, home_dir, HOME_DIR);

// Relative Mode. Enable with G91, disable with G90.
bool relative_mode; // = false;

/**
 * Cartesian Current Position
 *   Used to track the native machine position as moves are queued.
 *   Used by 'buffer_line_to_current_position' to do a move after changing it.
 *   Used by 'SYNC_PLAN_POSITION_KINEMATIC' to update 'planner.position'.
 */
float current_position[XYZE] = { 0.0 };

/**
 * Cartesian Destination
 *   The destination for a move, filled in by G-code movement commands,
 *   and expected by functions like 'prepare_move_to_destination'.
 *   Set with 'gcode_get_destination' or 'set_destination_from_current'.
 */
float destination[XYZE] = { 0.0 };


// The active extruder (tool). Set with T<extruder> command.
uint8_t active_extruder; // = 0;

// Extruder offsets
#if HOTENDS > 1
  float hotend_offset[XYZ][HOTENDS]; // Initialized by settings.load()
#endif

// The feedrate for the current move, often used as the default if
// no other feedrate is specified. Overridden for special moves.
// Set by the last G0 through G5 command's "F" parameter.
// Functions that override this for custom moves *must always* restore it!
float feedrate_mm_s = MMM_TO_MMS(1500.0);

int16_t feedrate_percentage = 100;

// Homing feedrate is const progmem - compare to constexpr in the header
const float homing_feedrate_mm_s[4] PROGMEM = {
  #if ENABLED(DELTA)
    MMM_TO_MMS(HOMING_FEEDRATE_Z), MMM_TO_MMS(HOMING_FEEDRATE_Z),
  #else
    MMM_TO_MMS(HOMING_FEEDRATE_XY), MMM_TO_MMS(HOMING_FEEDRATE_XY),
  #endif
  MMM_TO_MMS(HOMING_FEEDRATE_Z), 0
};

// Cartesian conversion result goes here:
float cartes[XYZ];

// Until kinematics.cpp is created, create this here
#if IS_KINEMATIC
  float delta[ABC];
#endif

/**
 * The workspace can be offset by some commands, or
 * these offsets may be omitted to save on computation.
 */
#if HAS_WORKSPACE_OFFSET
  #if HAS_POSITION_SHIFT
    // The distance that XYZ has been offset by G92. Reset by G28.
    float position_shift[XYZ] = { 0 };
  #endif
  #if HAS_HOME_OFFSET
    // This offset is added to the configured home position.
    // Set by M206, M428, or menu item. Saved to EEPROM.
    float home_offset[XYZ] = { 0 };
  #endif
  #if HAS_HOME_OFFSET && HAS_POSITION_SHIFT
    // The above two are combined to save on computes
    float workspace_offset[XYZ] = { 0 };
  #endif
#endif

#if OLDSCHOOL_ABL
  float xy_probe_feedrate_mm_s = MMM_TO_MMS(XY_PROBE_SPEED);
#endif

/**
 * Output the current position to serial
 */
void report_current_position() {
  SERIAL_PROTOCOLPGM("X:");
  SERIAL_PROTOCOL(LOGICAL_X_POSITION(current_position[X_AXIS]));
  SERIAL_PROTOCOLPGM(" Y:");
  SERIAL_PROTOCOL(LOGICAL_Y_POSITION(current_position[Y_AXIS]));
  SERIAL_PROTOCOLPGM(" Z:");
  SERIAL_PROTOCOL(LOGICAL_Z_POSITION(current_position[Z_AXIS]));
  SERIAL_PROTOCOLPGM(" E:");
  SERIAL_PROTOCOL(current_position[E_AXIS]);

  stepper.report_positions();

  #if IS_SCARA
    scara_report_positions();
  #endif
}

/**
 * sync_plan_position
 *
 * Set the planner/stepper positions directly from current_position with
 * no kinematic translation. Used for homing axes and cartesian/core syncing.
 */
void sync_plan_position() {
  #if ENABLED(DEBUG_LEVELING_FEATURE)
    if (DEBUGGING(LEVELING)) DEBUG_POS("sync_plan_position", current_position);
  #endif
  planner.set_position_mm(current_position[X_AXIS], current_position[Y_AXIS], current_position[Z_AXIS], current_position[E_AXIS]);
}

void sync_plan_position_e() { planner.set_e_position_mm(current_position[E_AXIS]); }

/**
 * Get the stepper positions in the cartes[] array.
 * Forward kinematics are applied for DELTA and SCARA.
 *
 * The result is in the current coordinate space with
 * leveling applied. The coordinates need to be run through
 * unapply_leveling to obtain the "ideal" coordinates
 * suitable for current_position, etc.
 */
void get_cartesian_from_steppers() {
  #if ENABLED(DELTA)
    forward_kinematics_DELTA(
      stepper.get_axis_position_mm(A_AXIS),
      stepper.get_axis_position_mm(B_AXIS),
      stepper.get_axis_position_mm(C_AXIS)
    );
  #else
    #if IS_SCARA
      forward_kinematics_SCARA(
        stepper.get_axis_position_degrees(A_AXIS),
        stepper.get_axis_position_degrees(B_AXIS)
      );
    #else
      cartes[X_AXIS] = stepper.get_axis_position_mm(X_AXIS);
      cartes[Y_AXIS] = stepper.get_axis_position_mm(Y_AXIS);
    #endif
    cartes[Z_AXIS] = stepper.get_axis_position_mm(Z_AXIS);
  #endif
}

/**
 * Set the current_position for an axis based on
 * the stepper positions, removing any leveling that
 * may have been applied.
 *
 * To prevent small shifts in axis position always call
 * SYNC_PLAN_POSITION_KINEMATIC after updating axes with this.
 *
 * To keep hosts in sync, always call report_current_position
 * after updating the current_position.
 */
void set_current_from_steppers_for_axis(const AxisEnum axis) {
  get_cartesian_from_steppers();
  #if PLANNER_LEVELING
    planner.unapply_leveling(cartes);
  #endif
  if (axis == ALL_AXES)
    COPY(current_position, cartes);
  else
    current_position[axis] = cartes[axis];
}

/**
 * Move the planner to the current position from wherever it last moved
 * (or from wherever it has been told it is located).
 */
void line_to_current_position() {
  planner.buffer_line(current_position[X_AXIS], current_position[Y_AXIS], current_position[Z_AXIS], current_position[E_AXIS], feedrate_mm_s, active_extruder);
}

/**
 * Move the planner to the position stored in the destination array, which is
 * used by G0/G1/G2/G3/G5 and many other functions to set a destination.
 */
void buffer_line_to_destination(const float fr_mm_s) {
  planner.buffer_line(destination[X_AXIS], destination[Y_AXIS], destination[Z_AXIS], destination[E_AXIS], fr_mm_s, active_extruder);
}

#if IS_KINEMATIC

  void sync_plan_position_kinematic() {
    #if ENABLED(DEBUG_LEVELING_FEATURE)
      if (DEBUGGING(LEVELING)) DEBUG_POS("sync_plan_position_kinematic", current_position);
    #endif
    planner.set_position_mm_kinematic(current_position);
  }

  /**
   * Calculate delta, start a line, and set current_position to destination
   */
  void prepare_uninterpolated_move_to_destination(const float fr_mm_s/*=0.0*/) {
    #if ENABLED(DEBUG_LEVELING_FEATURE)
      if (DEBUGGING(LEVELING)) DEBUG_POS("prepare_uninterpolated_move_to_destination", destination);
    #endif

    #if UBL_SEGMENTED
      // ubl segmented line will do z-only moves in single segment
      ubl.prepare_segmented_line_to(destination, MMS_SCALED(fr_mm_s ? fr_mm_s : feedrate_mm_s));
    #else
      if ( current_position[X_AXIS] == destination[X_AXIS]
        && current_position[Y_AXIS] == destination[Y_AXIS]
        && current_position[Z_AXIS] == destination[Z_AXIS]
        && current_position[E_AXIS] == destination[E_AXIS]
      ) return;

      planner.buffer_line_kinematic(destination, MMS_SCALED(fr_mm_s ? fr_mm_s : feedrate_mm_s), active_extruder);
    #endif

    set_current_from_destination();
  }

#endif // IS_KINEMATIC

/**
 *  Plan a move to (X, Y, Z) and set the current_position
 *  The final current_position may not be the one that was requested
 */
void do_blocking_move_to(const float rx, const float ry, const float rz, const float &fr_mm_s/*=0.0*/) {
  const float old_feedrate_mm_s = feedrate_mm_s;

  #if ENABLED(DEBUG_LEVELING_FEATURE)
    if (DEBUGGING(LEVELING)) print_xyz(PSTR(">>> do_blocking_move_to"), NULL, rx, ry, rz);
  #endif

  const float z_feedrate = fr_mm_s ? fr_mm_s : homing_feedrate(Z_AXIS);

  #if ENABLED(DELTA)

    if (!position_is_reachable(rx, ry)) return;

    feedrate_mm_s = fr_mm_s ? fr_mm_s : XY_PROBE_FEEDRATE_MM_S;

    set_destination_from_current();          // sync destination at the start

    #if ENABLED(DEBUG_LEVELING_FEATURE)
      if (DEBUGGING(LEVELING)) DEBUG_POS("set_destination_from_current", destination);
    #endif

    // when in the danger zone
    if (current_position[Z_AXIS] > delta_clip_start_height) {
      if (rz > delta_clip_start_height) {   // staying in the danger zone
        destination[X_AXIS] = rx;           // move directly (uninterpolated)
        destination[Y_AXIS] = ry;
        destination[Z_AXIS] = rz;
        prepare_uninterpolated_move_to_destination(); // set_current_from_destination()
        #if ENABLED(DEBUG_LEVELING_FEATURE)
          if (DEBUGGING(LEVELING)) DEBUG_POS("danger zone move", current_position);
        #endif
        return;
      }
      destination[Z_AXIS] = delta_clip_start_height;
      prepare_uninterpolated_move_to_destination(); // set_current_from_destination()
      #if ENABLED(DEBUG_LEVELING_FEATURE)
        if (DEBUGGING(LEVELING)) DEBUG_POS("zone border move", current_position);
      #endif
    }

    if (rz > current_position[Z_AXIS]) {    // raising?
      destination[Z_AXIS] = rz;
      prepare_uninterpolated_move_to_destination(z_feedrate);   // set_current_from_destination()
      #if ENABLED(DEBUG_LEVELING_FEATURE)
        if (DEBUGGING(LEVELING)) DEBUG_POS("z raise move", current_position);
      #endif
    }

    destination[X_AXIS] = rx;
    destination[Y_AXIS] = ry;
    prepare_move_to_destination();         // set_current_from_destination()
    #if ENABLED(DEBUG_LEVELING_FEATURE)
      if (DEBUGGING(LEVELING)) DEBUG_POS("xy move", current_position);
    #endif

    if (rz < current_position[Z_AXIS]) {    // lowering?
      destination[Z_AXIS] = rz;
      prepare_uninterpolated_move_to_destination(z_feedrate);   // set_current_from_destination()
      #if ENABLED(DEBUG_LEVELING_FEATURE)
        if (DEBUGGING(LEVELING)) DEBUG_POS("z lower move", current_position);
      #endif
    }

  #elif IS_SCARA

    if (!position_is_reachable(rx, ry)) return;

    set_destination_from_current();

    // If Z needs to raise, do it before moving XY
    if (destination[Z_AXIS] < rz) {
      destination[Z_AXIS] = rz;
      prepare_uninterpolated_move_to_destination(z_feedrate);
    }

    destination[X_AXIS] = rx;
    destination[Y_AXIS] = ry;
    prepare_uninterpolated_move_to_destination(fr_mm_s ? fr_mm_s : XY_PROBE_FEEDRATE_MM_S);

    // If Z needs to lower, do it after moving XY
    if (destination[Z_AXIS] > rz) {
      destination[Z_AXIS] = rz;
      prepare_uninterpolated_move_to_destination(z_feedrate);
    }

  #else

    // If Z needs to raise, do it before moving XY
    if (current_position[Z_AXIS] < rz) {
      feedrate_mm_s = z_feedrate;
      current_position[Z_AXIS] = rz;
      line_to_current_position();
    }

    feedrate_mm_s = fr_mm_s ? fr_mm_s : XY_PROBE_FEEDRATE_MM_S;
    current_position[X_AXIS] = rx;
    current_position[Y_AXIS] = ry;
    line_to_current_position();

    // If Z needs to lower, do it after moving XY
    if (current_position[Z_AXIS] > rz) {
      feedrate_mm_s = z_feedrate;
      current_position[Z_AXIS] = rz;
      line_to_current_position();
    }

  #endif

  stepper.synchronize();

  feedrate_mm_s = old_feedrate_mm_s;

  #if ENABLED(DEBUG_LEVELING_FEATURE)
    if (DEBUGGING(LEVELING)) SERIAL_ECHOLNPGM("<<< do_blocking_move_to");
  #endif
}
void do_blocking_move_to_x(const float &rx, const float &fr_mm_s/*=0.0*/) {
  do_blocking_move_to(rx, current_position[Y_AXIS], current_position[Z_AXIS], fr_mm_s);
}
void do_blocking_move_to_z(const float &rz, const float &fr_mm_s/*=0.0*/) {
  do_blocking_move_to(current_position[X_AXIS], current_position[Y_AXIS], rz, fr_mm_s);
}
void do_blocking_move_to_xy(const float &rx, const float &ry, const float &fr_mm_s/*=0.0*/) {
  do_blocking_move_to(rx, ry, current_position[Z_AXIS], fr_mm_s);
}

//
// Prepare to do endstop or probe moves
// with custom feedrates.
//
//  - Save current feedrates
//  - Reset the rate multiplier
//  - Reset the command timeout
//  - Enable the endstops (for endstop moves)
//
void bracket_probe_move(const bool before) {
  static float saved_feedrate_mm_s;
  static int16_t saved_feedrate_percentage;
  #if ENABLED(DEBUG_LEVELING_FEATURE)
    if (DEBUGGING(LEVELING)) DEBUG_POS("bracket_probe_move", current_position);
  #endif
  if (before) {
    saved_feedrate_mm_s = feedrate_mm_s;
    saved_feedrate_percentage = feedrate_percentage;
    feedrate_percentage = 100;
  }
  else {
    feedrate_mm_s = saved_feedrate_mm_s;
    feedrate_percentage = saved_feedrate_percentage;
  }
}

void setup_for_endstop_or_probe_move() { bracket_probe_move(true); }
void clean_up_after_endstop_or_probe_move() { bracket_probe_move(false); }

// Software Endstops are based on the configured limits.
float soft_endstop_min[XYZ] = { X_MIN_BED, Y_MIN_BED, Z_MIN_POS },
      soft_endstop_max[XYZ] = { X_MAX_BED, Y_MAX_BED, Z_MAX_POS };

#if HAS_SOFTWARE_ENDSTOPS

  // Software Endstops are based on the configured limits.
  bool soft_endstops_enabled = true;

  #if IS_KINEMATIC
    float soft_endstop_radius, soft_endstop_radius_2;
  #endif

  /**
   * Constrain the given coordinates to the software endstops.
   *
   * For DELTA/SCARA the XY constraint is based on the smallest
   * radius within the set software endstops.
   */
  void clamp_to_software_endstops(float target[XYZ]) {
    if (!soft_endstops_enabled) return;
    #if IS_KINEMATIC
      const float dist_2 = HYPOT2(target[X_AXIS], target[Y_AXIS]);
      if (dist_2 > soft_endstop_radius_2) {
        const float ratio = soft_endstop_radius / SQRT(dist_2); // 200 / 300 = 0.66
        target[X_AXIS] *= ratio;
        target[Y_AXIS] *= ratio;
      }
    #else
      #if ENABLED(MIN_SOFTWARE_ENDSTOP_X)
        NOLESS(target[X_AXIS], soft_endstop_min[X_AXIS]);
      #endif
      #if ENABLED(MIN_SOFTWARE_ENDSTOP_Y)
        NOLESS(target[Y_AXIS], soft_endstop_min[Y_AXIS]);
      #endif
      #if ENABLED(MAX_SOFTWARE_ENDSTOP_X)
        NOMORE(target[X_AXIS], soft_endstop_max[X_AXIS]);
      #endif
      #if ENABLED(MAX_SOFTWARE_ENDSTOP_Y)
        NOMORE(target[Y_AXIS], soft_endstop_max[Y_AXIS]);
      #endif
    #endif
    #if ENABLED(MIN_SOFTWARE_ENDSTOP_Z)
      NOLESS(target[Z_AXIS], soft_endstop_min[Z_AXIS]);
    #endif
    #if ENABLED(MAX_SOFTWARE_ENDSTOP_Z)
      NOMORE(target[Z_AXIS], soft_endstop_max[Z_AXIS]);
    #endif
  }

#endif

#if !UBL_SEGMENTED
#if IS_KINEMATIC

  #if IS_SCARA
    /**
     * Before raising this value, use M665 S[seg_per_sec] to decrease
     * the number of segments-per-second. Default is 200. Some deltas
     * do better with 160 or lower. It would be good to know how many
     * segments-per-second are actually possible for SCARA on AVR.
     *
     * Longer segments result in less kinematic overhead
     * but may produce jagged lines. Try 0.5mm, 1.0mm, and 2.0mm
     * and compare the difference.
     */
    #define SCARA_MIN_SEGMENT_LENGTH 0.5
  #endif

  /**
   * Prepare a linear move in a DELTA or SCARA setup.
   *
   * Called from prepare_move_to_destination as the
   * default Delta/SCARA segmenter.
   *
   * This calls planner.buffer_line several times, adding
   * small incremental moves for DELTA or SCARA.
   *
   * For Unified Bed Leveling (Delta or Segmented Cartesian)
   * the ubl.prepare_segmented_line_to method replaces this.
   *
   * For Auto Bed Leveling (Bilinear) with SEGMENT_LEVELED_MOVES
   * this is replaced by segmented_line_to_destination below.
   */
  inline bool prepare_kinematic_move_to(const float (&rtarget)[XYZE]) {

    // Get the top feedrate of the move in the XY plane
    const float _feedrate_mm_s = MMS_SCALED(feedrate_mm_s);

    const float xdiff = rtarget[X_AXIS] - current_position[X_AXIS],
                ydiff = rtarget[Y_AXIS] - current_position[Y_AXIS];

    // If the move is only in Z/E don't split up the move
    if (!xdiff && !ydiff) {
      planner.buffer_line_kinematic(rtarget, _feedrate_mm_s, active_extruder);
      return false; // caller will update current_position
    }

    // Fail if attempting move outside printable radius
    if (!position_is_reachable(rtarget[X_AXIS], rtarget[Y_AXIS])) return true;

    // Remaining cartesian distances
    const float zdiff = rtarget[Z_AXIS] - current_position[Z_AXIS],
                ediff = rtarget[E_AXIS] - current_position[E_AXIS];

    // Get the linear distance in XYZ
    float cartesian_mm = SQRT(sq(xdiff) + sq(ydiff) + sq(zdiff));

    // If the move is very short, check the E move distance
    if (UNEAR_ZERO(cartesian_mm)) cartesian_mm = FABS(ediff);

    // No E move either? Game over.
    if (UNEAR_ZERO(cartesian_mm)) return true;

    // Minimum number of seconds to move the given distance
    const float seconds = cartesian_mm / _feedrate_mm_s;

    // The number of segments-per-second times the duration
    // gives the number of segments
    uint16_t segments = delta_segments_per_second * seconds;

    // For SCARA enforce a minimum segment size
    #if IS_SCARA
      NOMORE(segments, cartesian_mm * (1.0 / SCARA_MIN_SEGMENT_LENGTH));
    #endif

    // At least one segment is required
    NOLESS(segments, 1);

    // The approximate length of each segment
    const float inv_segments = 1.0 / float(segments),
                segment_distance[XYZE] = {
                  xdiff * inv_segments,
                  ydiff * inv_segments,
                  zdiff * inv_segments,
                  ediff * inv_segments
                };

    #if DISABLED(SCARA_FEEDRATE_SCALING)
      const float cartesian_segment_mm = cartesian_mm * inv_segments;
    #endif
<<<<<<< HEAD

=======
>>>>>>> 93524c19

    /*
    SERIAL_ECHOPAIR("mm=", cartesian_mm);
    SERIAL_ECHOPAIR(" seconds=", seconds);
    SERIAL_ECHOPAIR(" segments=", segments);
    #if DISABLED(SCARA_FEEDRATE_SCALING)
      SERIAL_ECHOLNPAIR(" segment_mm=", cartesian_segment_mm);
    #else
      SERIAL_EOL();
    #endif
    //*/

    #if ENABLED(SCARA_FEEDRATE_SCALING)
      // SCARA needs to scale the feed rate from mm/s to degrees/s
      // i.e., Complete the angular vector in the given time.
      const float segment_length = cartesian_mm * inv_segments,
                  inv_segment_length = 1.0 / segment_length, // 1/mm/segs
                  inverse_secs = inv_segment_length * _feedrate_mm_s;

      float oldA = planner.position_float[A_AXIS],
            oldB = planner.position_float[B_AXIS];

      /*
      SERIAL_ECHOPGM("Scaled kinematic move: ");
      SERIAL_ECHOPAIR(" segment_length (inv)=", segment_length);
      SERIAL_ECHOPAIR(" (", inv_segment_length);
      SERIAL_ECHOPAIR(") _feedrate_mm_s=", _feedrate_mm_s);
      SERIAL_ECHOPAIR(" inverse_secs=", inverse_secs);
      SERIAL_ECHOPAIR(" oldA=", oldA);
      SERIAL_ECHOLNPAIR(" oldB=", oldB);
      safe_delay(5);
      //*/
    #endif
 
     // Get the current position as starting point
    float raw[XYZE];
    COPY(raw, current_position);

    // Calculate and execute the segments
    while (--segments) {

      static millis_t next_idle_ms = millis() + 200UL;
      thermalManager.manage_heater();  // This returns immediately if not really needed.
      if (ELAPSED(millis(), next_idle_ms)) {
        next_idle_ms = millis() + 200UL;
        idle();
      }

      LOOP_XYZE(i) raw[i] += segment_distance[i];

      #if ENABLED(DELTA) && HOTENDS < 2
        DELTA_IK(raw); // Delta can inline its kinematics
      #else
        inverse_kinematics(raw);
      #endif
      ADJUST_DELTA(raw); // Adjust Z if bed leveling is enabled

      #if ENABLED(SCARA_FEEDRATE_SCALING)
        // For SCARA scale the feed rate from mm/s to degrees/s
        // i.e., Complete the angular vector in the given time.
        planner.buffer_segment(delta[A_AXIS], delta[B_AXIS], raw[Z_AXIS], raw[E_AXIS], HYPOT(delta[A_AXIS] - oldA, delta[B_AXIS] - oldB) * inverse_secs, active_extruder);
        /*
        SERIAL_ECHO(segments);
        SERIAL_ECHOPAIR(": X=", raw[X_AXIS]); SERIAL_ECHOPAIR(" Y=", raw[Y_AXIS]);
        SERIAL_ECHOPAIR(" A=", delta[A_AXIS]); SERIAL_ECHOPAIR(" B=", delta[B_AXIS]);
        SERIAL_ECHOLNPAIR(" F", HYPOT(delta[A_AXIS] - oldA, delta[B_AXIS] - oldB) * inverse_secs * 60);
        safe_delay(5);
        //*/
        oldA = delta[A_AXIS]; oldB = delta[B_AXIS];
      #else
        planner.buffer_line(delta[A_AXIS], delta[B_AXIS], delta[C_AXIS], raw[E_AXIS], _feedrate_mm_s, active_extruder, cartesian_segment_mm);
      #endif
    }

    // Ensure last segment arrives at target location.
    #if ENABLED(SCARA_FEEDRATE_SCALING)
      inverse_kinematics(rtarget);
      ADJUST_DELTA(rtarget);
      const float diff2 = HYPOT2(delta[A_AXIS] - oldA, delta[B_AXIS] - oldB);
      if (diff2) {
        planner.buffer_segment(delta[A_AXIS], delta[B_AXIS], rtarget[Z_AXIS], rtarget[E_AXIS], SQRT(diff2) * inverse_secs, active_extruder);
        /*
        SERIAL_ECHOPAIR("final: A=", delta[A_AXIS]); SERIAL_ECHOPAIR(" B=", delta[B_AXIS]);
        SERIAL_ECHOPAIR(" adiff=", delta[A_AXIS] - oldA); SERIAL_ECHOPAIR(" bdiff=", delta[B_AXIS] - oldB);
        SERIAL_ECHOLNPAIR(" F", (SQRT(diff2) * inverse_secs) * 60);
        SERIAL_EOL();
        safe_delay(5);
        //*/
      }
    #else
      planner.buffer_line_kinematic(rtarget, _feedrate_mm_s, active_extruder, cartesian_segment_mm);
    #endif

    return false; // caller will update current_position
  }

#else // !IS_KINEMATIC

  #if ENABLED(SEGMENT_LEVELED_MOVES)

    /**
     * Prepare a segmented move on a CARTESIAN setup.
     *
     * This calls planner.buffer_line several times, adding
     * small incremental moves. This allows the planner to
     * apply more detailed bed leveling to the full move.
     */
    inline void segmented_line_to_destination(const float &fr_mm_s, const float segment_size=LEVELED_SEGMENT_LENGTH) {

      const float xdiff = destination[X_AXIS] - current_position[X_AXIS],
                  ydiff = destination[Y_AXIS] - current_position[Y_AXIS];

      // If the move is only in Z/E don't split up the move
      if (!xdiff && !ydiff) {
        planner.buffer_line_kinematic(destination, fr_mm_s, active_extruder);
        return;
      }

      // Remaining cartesian distances
      const float zdiff = destination[Z_AXIS] - current_position[Z_AXIS],
                  ediff = destination[E_AXIS] - current_position[E_AXIS];

      // Get the linear distance in XYZ
      // If the move is very short, check the E move distance
      // No E move either? Game over.
      float cartesian_mm = SQRT(sq(xdiff) + sq(ydiff) + sq(zdiff));
      if (UNEAR_ZERO(cartesian_mm)) cartesian_mm = FABS(ediff);
      if (UNEAR_ZERO(cartesian_mm)) return;

      // The length divided by the segment size
      // At least one segment is required
      uint16_t segments = cartesian_mm / segment_size;
      NOLESS(segments, 1);

      // The approximate length of each segment
      const float inv_segments = 1.0 / float(segments),
                  cartesian_segment_mm = cartesian_mm * inv_segments,
                  segment_distance[XYZE] = {
                    xdiff * inv_segments,
                    ydiff * inv_segments,
                    zdiff * inv_segments,
                    ediff * inv_segments
                  };

      // SERIAL_ECHOPAIR("mm=", cartesian_mm);
      // SERIAL_ECHOLNPAIR(" segments=", segments);
      // SERIAL_ECHOLNPAIR(" segment_mm=", cartesian_segment_mm);

      // Get the raw current position as starting point
      float raw[XYZE];
      COPY(raw, current_position);

      // Calculate and execute the segments
      while (--segments) {
        static millis_t next_idle_ms = millis() + 200UL;
        thermalManager.manage_heater();  // This returns immediately if not really needed.
        if (ELAPSED(millis(), next_idle_ms)) {
          next_idle_ms = millis() + 200UL;
          idle();
        }
        LOOP_XYZE(i) raw[i] += segment_distance[i];
        planner.buffer_line_kinematic(raw, fr_mm_s, active_extruder, cartesian_segment_mm);
      }

      // Since segment_distance is only approximate,
      // the final move must be to the exact destination.
      planner.buffer_line_kinematic(destination, fr_mm_s, active_extruder, cartesian_segment_mm);
    }

  #endif // SEGMENT_LEVELED_MOVES

  /**
   * Prepare a linear move in a Cartesian setup.
   *
   * When a mesh-based leveling system is active, moves are segmented
   * according to the configuration of the leveling system.
   *
   * Returns true if current_position[] was set to destination[]
   */
  inline bool prepare_move_to_destination_cartesian() {
    #if HAS_MESH
      if (planner.leveling_active && planner.leveling_active_at_z(destination[Z_AXIS])) {
        #if ENABLED(AUTO_BED_LEVELING_UBL)
          ubl.line_to_destination_cartesian(MMS_SCALED(feedrate_mm_s), active_extruder);  // UBL's motion routine needs to know about
          return true;                                                                    // all moves, including Z-only moves.
        #elif ENABLED(SEGMENT_LEVELED_MOVES)
          segmented_line_to_destination(MMS_SCALED(feedrate_mm_s));
          return false; // caller will update current_position
        #else
          /**
           * For MBL and ABL-BILINEAR only segment moves when X or Y are involved.
           * Otherwise fall through to do a direct single move.
           */
          if (current_position[X_AXIS] != destination[X_AXIS] || current_position[Y_AXIS] != destination[Y_AXIS]) {
            #if ENABLED(MESH_BED_LEVELING)
              mesh_line_to_destination(MMS_SCALED(feedrate_mm_s));
            #elif ENABLED(AUTO_BED_LEVELING_BILINEAR)
              bilinear_line_to_destination(MMS_SCALED(feedrate_mm_s));
            #endif
            return true;
          }
        #endif
      }
    #endif // HAS_MESH

    buffer_line_to_destination(MMS_SCALED(feedrate_mm_s));
    return false; // caller will update current_position
  }

#endif // !IS_KINEMATIC
#endif // !UBL_SEGMENTED

#if ENABLED(DUAL_X_CARRIAGE) || ENABLED(DUAL_NOZZLE_DUPLICATION_MODE)
  bool extruder_duplication_enabled = false;                              // Used in Dual X mode 2
#endif

#if ENABLED(DUAL_X_CARRIAGE)

  DualXMode dual_x_carriage_mode         = DEFAULT_DUAL_X_CARRIAGE_MODE;
  float inactive_extruder_x_pos          = X2_MAX_POS,                    // used in mode 0 & 1
        raised_parked_position[XYZE],                                     // used in mode 1
        duplicate_extruder_x_offset      = DEFAULT_DUPLICATION_X_OFFSET;  // used in mode 2
  bool active_extruder_parked            = false;                         // used in mode 1 & 2
  millis_t delayed_move_time             = 0;                             // used in mode 1
  int16_t duplicate_extruder_temp_offset = 0;                             // used in mode 2

  float x_home_pos(const int extruder) {
    if (extruder == 0)
      return base_home_pos(X_AXIS);
    else
      /**
       * In dual carriage mode the extruder offset provides an override of the
       * second X-carriage position when homed - otherwise X2_HOME_POS is used.
       * This allows soft recalibration of the second extruder home position
       * without firmware reflash (through the M218 command).
       */
      return hotend_offset[X_AXIS][1] > 0 ? hotend_offset[X_AXIS][1] : X2_HOME_POS;
  }

  /**
   * Prepare a linear move in a dual X axis setup
   *
   * Return true if current_position[] was set to destination[]
   */
  inline bool dual_x_carriage_unpark() {
    if (active_extruder_parked) {
      switch (dual_x_carriage_mode) {
        case DXC_FULL_CONTROL_MODE:
          break;
        case DXC_AUTO_PARK_MODE:
          if (current_position[E_AXIS] == destination[E_AXIS]) {
            // This is a travel move (with no extrusion)
            // Skip it, but keep track of the current position
            // (so it can be used as the start of the next non-travel move)
            if (delayed_move_time != 0xFFFFFFFFUL) {
              set_current_from_destination();
              NOLESS(raised_parked_position[Z_AXIS], destination[Z_AXIS]);
              delayed_move_time = millis();
              return true;
            }
          }
          // unpark extruder: 1) raise, 2) move into starting XY position, 3) lower
          for (uint8_t i = 0; i < 3; i++)
            planner.buffer_line(
              i == 0 ? raised_parked_position[X_AXIS] : current_position[X_AXIS],
              i == 0 ? raised_parked_position[Y_AXIS] : current_position[Y_AXIS],
              i == 2 ? current_position[Z_AXIS] : raised_parked_position[Z_AXIS],
              current_position[E_AXIS],
              i == 1 ? PLANNER_XY_FEEDRATE() : planner.max_feedrate_mm_s[Z_AXIS],
              active_extruder
            );
          delayed_move_time = 0;
          active_extruder_parked = false;
          #if ENABLED(DEBUG_LEVELING_FEATURE)
            if (DEBUGGING(LEVELING)) SERIAL_ECHOLNPGM("Clear active_extruder_parked");
          #endif
          break;
        case DXC_DUPLICATION_MODE:
          if (active_extruder == 0) {
            #if ENABLED(DEBUG_LEVELING_FEATURE)
              if (DEBUGGING(LEVELING)) {
                SERIAL_ECHOPAIR("Set planner X", inactive_extruder_x_pos);
                SERIAL_ECHOLNPAIR(" ... Line to X", current_position[X_AXIS] + duplicate_extruder_x_offset);
              }
            #endif
            // move duplicate extruder into correct duplication position.
            planner.set_position_mm(
              inactive_extruder_x_pos,
              current_position[Y_AXIS],
              current_position[Z_AXIS],
              current_position[E_AXIS]
            );
            planner.buffer_line(
              current_position[X_AXIS] + duplicate_extruder_x_offset,
              current_position[Y_AXIS], current_position[Z_AXIS], current_position[E_AXIS],
              planner.max_feedrate_mm_s[X_AXIS], 1
            );
            SYNC_PLAN_POSITION_KINEMATIC();
            stepper.synchronize();
            extruder_duplication_enabled = true;
            active_extruder_parked = false;
            #if ENABLED(DEBUG_LEVELING_FEATURE)
              if (DEBUGGING(LEVELING)) SERIAL_ECHOLNPGM("Set extruder_duplication_enabled\nClear active_extruder_parked");
            #endif
          }
          else {
            #if ENABLED(DEBUG_LEVELING_FEATURE)
              if (DEBUGGING(LEVELING)) SERIAL_ECHOLNPGM("Active extruder not 0");
            #endif
          }
          break;
      }
    }
    return false;
  }

#endif // DUAL_X_CARRIAGE

/**
 * Prepare a single move and get ready for the next one
 *
 * This may result in several calls to planner.buffer_line to
 * do smaller moves for DELTA, SCARA, mesh moves, etc.
 *
 * Make sure current_position[E] and destination[E] are good
 * before calling or cold/lengthy extrusion may get missed.
 */
void prepare_move_to_destination() {
  clamp_to_software_endstops(destination);

  #if ENABLED(PREVENT_COLD_EXTRUSION) || ENABLED(PREVENT_LENGTHY_EXTRUDE)

    if (!DEBUGGING(DRYRUN)) {
      if (destination[E_AXIS] != current_position[E_AXIS]) {
        #if ENABLED(PREVENT_COLD_EXTRUSION)
          if (thermalManager.tooColdToExtrude(active_extruder)) {
            current_position[E_AXIS] = destination[E_AXIS]; // Behave as if the move really took place, but ignore E part
            SERIAL_ECHO_START();
            SERIAL_ECHOLNPGM(MSG_ERR_COLD_EXTRUDE_STOP);
          }
        #endif // PREVENT_COLD_EXTRUSION
        #if ENABLED(PREVENT_LENGTHY_EXTRUDE)
          if (FABS(destination[E_AXIS] - current_position[E_AXIS]) * planner.e_factor[active_extruder] > (EXTRUDE_MAXLENGTH)) {
            current_position[E_AXIS] = destination[E_AXIS]; // Behave as if the move really took place, but ignore E part
            SERIAL_ECHO_START();
            SERIAL_ECHOLNPGM(MSG_ERR_LONG_EXTRUDE_STOP);
          }
        #endif // PREVENT_LENGTHY_EXTRUDE
      }
    }

  #endif // PREVENT_COLD_EXTRUSION || PREVENT_LENGTHY_EXTRUDE

  #if ENABLED(DUAL_X_CARRIAGE)
    if (dual_x_carriage_unpark()) return;
  #endif

  if (
    #if UBL_SEGMENTED
      ubl.prepare_segmented_line_to(destination, MMS_SCALED(feedrate_mm_s))
    #elif IS_KINEMATIC
      prepare_kinematic_move_to(destination)
    #else
      prepare_move_to_destination_cartesian()
    #endif
  ) return;

  set_current_from_destination();
}

#if HAS_AXIS_UNHOMED_ERR

  bool axis_unhomed_error(const bool x/*=true*/, const bool y/*=true*/, const bool z/*=true*/) {
    #if ENABLED(HOME_AFTER_DEACTIVATE)
      const bool xx = x && !axis_known_position[X_AXIS],
                 yy = y && !axis_known_position[Y_AXIS],
                 zz = z && !axis_known_position[Z_AXIS];
    #else
      const bool xx = x && !axis_homed[X_AXIS],
                 yy = y && !axis_homed[Y_AXIS],
                 zz = z && !axis_homed[Z_AXIS];
    #endif
    if (xx || yy || zz) {
      SERIAL_ECHO_START();
      SERIAL_ECHOPGM(MSG_HOME " ");
      if (xx) SERIAL_ECHOPGM(MSG_X);
      if (yy) SERIAL_ECHOPGM(MSG_Y);
      if (zz) SERIAL_ECHOPGM(MSG_Z);
      SERIAL_ECHOLNPGM(" " MSG_FIRST);

      #if ENABLED(ULTRA_LCD)
        lcd_status_printf_P(0, PSTR(MSG_HOME " %s%s%s " MSG_FIRST), xx ? MSG_X : "", yy ? MSG_Y : "", zz ? MSG_Z : "");
      #endif
      return true;
    }
    return false;
  }

#endif // HAS_AXIS_UNHOMED_ERR

/**
 * The homing feedrate may vary
 */
inline float get_homing_bump_feedrate(const AxisEnum axis) {
  static const uint8_t homing_bump_divisor[] PROGMEM = HOMING_BUMP_DIVISOR;
  uint8_t hbd = pgm_read_byte(&homing_bump_divisor[axis]);
  if (hbd < 1) {
    hbd = 10;
    SERIAL_ECHO_START();
    SERIAL_ECHOLNPGM("Warning: Homing Bump Divisor < 1");
  }
  return homing_feedrate(axis) / hbd;
}

#if ENABLED(SENSORLESS_HOMING)

  /**
   * Set sensorless homing if the axis has it, accounting for Core Kinematics.
   */
  void sensorless_homing_per_axis(const AxisEnum axis, const bool enable/*=true*/) {
    switch (axis) {
      default: break;
      #if X_SENSORLESS
        case X_AXIS:
          tmc_sensorless_homing(stepperX, enable);
          #if CORE_IS_XY && Y_SENSORLESS
            tmc_sensorless_homing(stepperY, enable);
          #elif CORE_IS_XZ && Z_SENSORLESS
            tmc_sensorless_homing(stepperZ, enable);
          #endif
          break;
      #endif
      #if Y_SENSORLESS
        case Y_AXIS:
          tmc_sensorless_homing(stepperY, enable);
          #if CORE_IS_XY && X_SENSORLESS
            tmc_sensorless_homing(stepperX, enable);
          #elif CORE_IS_YZ && Z_SENSORLESS
            tmc_sensorless_homing(stepperZ, enable);
          #endif
          break;
      #endif
      #if Z_SENSORLESS
        case Z_AXIS:
          tmc_sensorless_homing(stepperZ, enable);
          #if CORE_IS_XZ && X_SENSORLESS
            tmc_sensorless_homing(stepperX, enable);
          #elif CORE_IS_YZ && Y_SENSORLESS
            tmc_sensorless_homing(stepperY, enable);
          #endif
          break;
      #endif
    }
  }

#endif // SENSORLESS_HOMING

/**
 * Home an individual linear axis
 */
static void do_homing_move(const AxisEnum axis, const float distance, const float fr_mm_s=0.0) {

  #if ENABLED(DEBUG_LEVELING_FEATURE)
    if (DEBUGGING(LEVELING)) {
      SERIAL_ECHOPAIR(">>> do_homing_move(", axis_codes[axis]);
      SERIAL_ECHOPAIR(", ", distance);
      SERIAL_ECHOPAIR(", ", fr_mm_s);
      SERIAL_CHAR(')');
      SERIAL_EOL();
    }
  #endif

  // Only do some things when moving towards an endstop
  const int8_t axis_home_dir =
    #if ENABLED(DUAL_X_CARRIAGE)
      (axis == X_AXIS) ? x_home_dir(active_extruder) :
    #endif
    home_dir(axis);
  const bool is_home_dir = (axis_home_dir > 0) == (distance > 0);

  if (is_home_dir) {

    if (axis == Z_AXIS) {
      #if HOMING_Z_WITH_PROBE
        #if ENABLED(BLTOUCH)
          set_bltouch_deployed(true);
        #endif
        #if QUIET_PROBING
          probing_pause(true);
        #endif
      #endif
    }

    // Disable stealthChop if used. Enable diag1 pin on driver.
    #if ENABLED(SENSORLESS_HOMING)
      sensorless_homing_per_axis(axis);
    #endif
  }

  // Tell the planner the axis is at 0
  current_position[axis] = 0;

  #if IS_SCARA
    SYNC_PLAN_POSITION_KINEMATIC();
    current_position[axis] = distance;
    inverse_kinematics(current_position);
    planner.buffer_line(delta[A_AXIS], delta[B_AXIS], delta[C_AXIS], current_position[E_AXIS], fr_mm_s ? fr_mm_s : homing_feedrate(axis), active_extruder);
  #else
    sync_plan_position();
    current_position[axis] = distance;
    planner.buffer_line(current_position[X_AXIS], current_position[Y_AXIS], current_position[Z_AXIS], current_position[E_AXIS], fr_mm_s ? fr_mm_s : homing_feedrate(axis), active_extruder);
  #endif

  stepper.synchronize();

  if (is_home_dir) {

    if (axis == Z_AXIS) {
      #if HOMING_Z_WITH_PROBE
        #if QUIET_PROBING
          probing_pause(false);
        #endif
        #if ENABLED(BLTOUCH)
          set_bltouch_deployed(false);
        #endif
      #endif
    }

    endstops.hit_on_purpose();

    // Re-enable stealthChop if used. Disable diag1 pin on driver.
    #if ENABLED(SENSORLESS_HOMING)
      sensorless_homing_per_axis(axis, false);
    #endif
  }

  #if ENABLED(DEBUG_LEVELING_FEATURE)
    if (DEBUGGING(LEVELING)) {
      SERIAL_ECHOPAIR("<<< do_homing_move(", axis_codes[axis]);
      SERIAL_CHAR(')');
      SERIAL_EOL();
    }
  #endif
}

/**
 * Set an axis' current position to its home position (after homing).
 *
 * For Core and Cartesian robots this applies one-to-one when an
 * individual axis has been homed.
 *
 * DELTA should wait until all homing is done before setting the XYZ
 * current_position to home, because homing is a single operation.
 * In the case where the axis positions are already known and previously
 * homed, DELTA could home to X or Y individually by moving either one
 * to the center. However, homing Z always homes XY and Z.
 *
 * SCARA should wait until all XY homing is done before setting the XY
 * current_position to home, because neither X nor Y is at home until
 * both are at home. Z can however be homed individually.
 *
 * Callers must sync the planner position after calling this!
 */
void set_axis_is_at_home(const AxisEnum axis) {
  #if ENABLED(DEBUG_LEVELING_FEATURE)
    if (DEBUGGING(LEVELING)) {
      SERIAL_ECHOPAIR(">>> set_axis_is_at_home(", axis_codes[axis]);
      SERIAL_CHAR(')');
      SERIAL_EOL();
    }
  #endif

  axis_known_position[axis] = axis_homed[axis] = true;

  #if HAS_POSITION_SHIFT
    position_shift[axis] = 0;
    update_software_endstops(axis);
  #endif

  #if ENABLED(DUAL_X_CARRIAGE)
    if (axis == X_AXIS && (active_extruder == 1 || dual_x_carriage_mode == DXC_DUPLICATION_MODE)) {
      current_position[X_AXIS] = x_home_pos(active_extruder);
      return;
    }
  #endif

  #if ENABLED(MORGAN_SCARA)
    scara_set_axis_is_at_home(axis);
  #elif ENABLED(DELTA)
    current_position[axis] = (axis == Z_AXIS ? delta_height : base_home_pos(axis));
  #else
    current_position[axis] = base_home_pos(axis);
  #endif

  /**
   * Z Probe Z Homing? Account for the probe's Z offset.
   */
  #if HAS_BED_PROBE && Z_HOME_DIR < 0
    if (axis == Z_AXIS) {
      #if HOMING_Z_WITH_PROBE

        current_position[Z_AXIS] -= zprobe_zoffset;

        #if ENABLED(DEBUG_LEVELING_FEATURE)
          if (DEBUGGING(LEVELING)) {
            SERIAL_ECHOLNPGM("*** Z HOMED WITH PROBE (Z_MIN_PROBE_USES_Z_MIN_ENDSTOP_PIN) ***");
            SERIAL_ECHOLNPAIR("> zprobe_zoffset = ", zprobe_zoffset);
          }
        #endif

      #elif ENABLED(DEBUG_LEVELING_FEATURE)

        if (DEBUGGING(LEVELING)) SERIAL_ECHOLNPGM("*** Z HOMED TO ENDSTOP (Z_MIN_PROBE_ENDSTOP) ***");

      #endif
    }
  #endif

  #if ENABLED(DEBUG_LEVELING_FEATURE)
    if (DEBUGGING(LEVELING)) {
      #if HAS_HOME_OFFSET
        SERIAL_ECHOPAIR("> home_offset[", axis_codes[axis]);
        SERIAL_ECHOLNPAIR("] = ", home_offset[axis]);
      #endif
      DEBUG_POS("", current_position);
      SERIAL_ECHOPAIR("<<< set_axis_is_at_home(", axis_codes[axis]);
      SERIAL_CHAR(')');
      SERIAL_EOL();
    }
  #endif

  #if ENABLED(I2C_POSITION_ENCODERS)
    I2CPEM.homed(axis);
  #endif
}

/**
 * Home an individual "raw axis" to its endstop.
 * This applies to XYZ on Cartesian and Core robots, and
 * to the individual ABC steppers on DELTA and SCARA.
 *
 * At the end of the procedure the axis is marked as
 * homed and the current position of that axis is updated.
 * Kinematic robots should wait till all axes are homed
 * before updating the current position.
 */

void homeaxis(const AxisEnum axis) {

  #if IS_SCARA
    // Only Z homing (with probe) is permitted
    if (axis != Z_AXIS) { BUZZ(100, 880); return; }
  #else
    #define CAN_HOME(A) \
      (axis == A##_AXIS && ((A##_MIN_PIN > -1 && A##_HOME_DIR < 0) || (A##_MAX_PIN > -1 && A##_HOME_DIR > 0)))
    if (!CAN_HOME(X) && !CAN_HOME(Y) && !CAN_HOME(Z)) return;
  #endif

  #if ENABLED(DEBUG_LEVELING_FEATURE)
    if (DEBUGGING(LEVELING)) {
      SERIAL_ECHOPAIR(">>> homeaxis(", axis_codes[axis]);
      SERIAL_CHAR(')');
      SERIAL_EOL();
    }
  #endif

  const int axis_home_dir =
    #if ENABLED(DUAL_X_CARRIAGE)
      (axis == X_AXIS) ? x_home_dir(active_extruder) :
    #endif
    home_dir(axis);

  // Homing Z towards the bed? Deploy the Z probe or endstop.
  #if HOMING_Z_WITH_PROBE
    if (axis == Z_AXIS && DEPLOY_PROBE()) return;
  #endif

  // Set flags for X, Y, Z motor locking
  #if ENABLED(X_DUAL_ENDSTOPS)
    if (axis == X_AXIS) stepper.set_homing_flag_x(true);
  #endif
  #if ENABLED(Y_DUAL_ENDSTOPS)
    if (axis == Y_AXIS) stepper.set_homing_flag_y(true);
  #endif
  #if ENABLED(Z_DUAL_ENDSTOPS)
    if (axis == Z_AXIS) stepper.set_homing_flag_z(true);
  #endif

  // Fast move towards endstop until triggered
  #if ENABLED(DEBUG_LEVELING_FEATURE)
    if (DEBUGGING(LEVELING)) SERIAL_ECHOLNPGM("Home 1 Fast:");
  #endif
  do_homing_move(axis, 1.5 * max_length(axis) * axis_home_dir);

  // When homing Z with probe respect probe clearance
  const float bump = axis_home_dir * (
    #if HOMING_Z_WITH_PROBE
      (axis == Z_AXIS) ? max(Z_CLEARANCE_BETWEEN_PROBES, home_bump_mm(Z_AXIS)) :
    #endif
    home_bump_mm(axis)
  );

  // If a second homing move is configured...
  if (bump) {
    // Move away from the endstop by the axis HOME_BUMP_MM
    #if ENABLED(DEBUG_LEVELING_FEATURE)
      if (DEBUGGING(LEVELING)) SERIAL_ECHOLNPGM("Move Away:");
    #endif
    do_homing_move(axis, -bump);

    // Slow move towards endstop until triggered
    #if ENABLED(DEBUG_LEVELING_FEATURE)
      if (DEBUGGING(LEVELING)) SERIAL_ECHOLNPGM("Home 2 Slow:");
    #endif
    do_homing_move(axis, 2 * bump, get_homing_bump_feedrate(axis));
  }

  #if ENABLED(X_DUAL_ENDSTOPS) || ENABLED(Y_DUAL_ENDSTOPS) || ENABLED(Z_DUAL_ENDSTOPS)
    const bool pos_dir = axis_home_dir > 0;
    #if ENABLED(X_DUAL_ENDSTOPS)
      if (axis == X_AXIS) {
        const bool lock_x1 = pos_dir ? (endstops.x_endstop_adj > 0) : (endstops.x_endstop_adj < 0);
        float adj = FABS(endstops.x_endstop_adj);
        if (pos_dir) adj = -adj;
        if (lock_x1) stepper.set_x_lock(true); else stepper.set_x2_lock(true);
        do_homing_move(axis, adj);
        if (lock_x1) stepper.set_x_lock(false); else stepper.set_x2_lock(false);
        stepper.set_homing_flag_x(false);
      }
    #endif
    #if ENABLED(Y_DUAL_ENDSTOPS)
      if (axis == Y_AXIS) {
        const bool lock_y1 = pos_dir ? (endstops.y_endstop_adj > 0) : (endstops.y_endstop_adj < 0);
        float adj = FABS(endstops.y_endstop_adj);
        if (pos_dir) adj = -adj;
        if (lock_y1) stepper.set_y_lock(true); else stepper.set_y2_lock(true);
        do_homing_move(axis, adj);
        if (lock_y1) stepper.set_y_lock(false); else stepper.set_y2_lock(false);
        stepper.set_homing_flag_y(false);
      }
    #endif
    #if ENABLED(Z_DUAL_ENDSTOPS)
      if (axis == Z_AXIS) {
        const bool lock_z1 = pos_dir ? (endstops.z_endstop_adj > 0) : (endstops.z_endstop_adj < 0);
        float adj = FABS(endstops.z_endstop_adj);
        if (pos_dir) adj = -adj;
        if (lock_z1) stepper.set_z_lock(true); else stepper.set_z2_lock(true);
        do_homing_move(axis, adj);
        if (lock_z1) stepper.set_z_lock(false); else stepper.set_z2_lock(false);
        stepper.set_homing_flag_z(false);
      }
    #endif
  #endif

  #if IS_SCARA

    set_axis_is_at_home(axis);
    SYNC_PLAN_POSITION_KINEMATIC();

  #elif ENABLED(DELTA)

    // Delta has already moved all three towers up in G28
    // so here it re-homes each tower in turn.
    // Delta homing treats the axes as normal linear axes.

    // retrace by the amount specified in delta_endstop_adj + additional 0.1mm in order to have minimum steps
    if (delta_endstop_adj[axis] * Z_HOME_DIR <= 0) {
      #if ENABLED(DEBUG_LEVELING_FEATURE)
        if (DEBUGGING(LEVELING)) SERIAL_ECHOLNPGM("delta_endstop_adj:");
      #endif
      do_homing_move(axis, delta_endstop_adj[axis] - 0.1 * Z_HOME_DIR);
    }

  #else

    // For cartesian/core machines,
    // set the axis to its home position
    set_axis_is_at_home(axis);
    sync_plan_position();

    destination[axis] = current_position[axis];

    #if ENABLED(DEBUG_LEVELING_FEATURE)
      if (DEBUGGING(LEVELING)) DEBUG_POS("> AFTER set_axis_is_at_home", current_position);
    #endif

  #endif

  // Put away the Z probe
  #if HOMING_Z_WITH_PROBE
    if (axis == Z_AXIS && STOW_PROBE()) return;
  #endif

  // Clear z_lift if homing the Z axis
  #if ENABLED(FWRETRACT)
    if (axis == Z_AXIS)
      fwretract.hop_amount = 0.0;
  #endif

  #if ENABLED(DEBUG_LEVELING_FEATURE)
    if (DEBUGGING(LEVELING)) {
      SERIAL_ECHOPAIR("<<< homeaxis(", axis_codes[axis]);
      SERIAL_CHAR(')');
      SERIAL_EOL();
    }
  #endif
} // homeaxis()

#if HAS_WORKSPACE_OFFSET || ENABLED(DUAL_X_CARRIAGE) || ENABLED(DELTA)

  /**
   * Software endstops can be used to monitor the open end of
   * an axis that has a hardware endstop on the other end. Or
   * they can prevent axes from moving past endstops and grinding.
   *
   * To keep doing their job as the coordinate system changes,
   * the software endstop positions must be refreshed to remain
   * at the same positions relative to the machine.
   */
  void update_software_endstops(const AxisEnum axis) {
    #if HAS_HOME_OFFSET && HAS_POSITION_SHIFT
      workspace_offset[axis] = home_offset[axis] + position_shift[axis];
    #endif

    #if ENABLED(DUAL_X_CARRIAGE)
      if (axis == X_AXIS) {

        // In Dual X mode hotend_offset[X] is T1's home position
        float dual_max_x = max(hotend_offset[X_AXIS][1], X2_MAX_POS);

        if (active_extruder != 0) {
          // T1 can move from X2_MIN_POS to X2_MAX_POS or X2 home position (whichever is larger)
          soft_endstop_min[X_AXIS] = X2_MIN_POS;
          soft_endstop_max[X_AXIS] = dual_max_x;
        }
        else if (dual_x_carriage_mode == DXC_DUPLICATION_MODE) {
          // In Duplication Mode, T0 can move as far left as X_MIN_POS
          // but not so far to the right that T1 would move past the end
          soft_endstop_min[X_AXIS] = base_min_pos(X_AXIS);
          soft_endstop_max[X_AXIS] = min(base_max_pos(X_AXIS), dual_max_x - duplicate_extruder_x_offset);
        }
        else {
          // In other modes, T0 can move from X_MIN_POS to X_MAX_POS
          soft_endstop_min[axis] = base_min_pos(axis);
          soft_endstop_max[axis] = base_max_pos(axis);
        }
      }
    #elif ENABLED(DELTA)
      soft_endstop_min[axis] = base_min_pos(axis);
      soft_endstop_max[axis] = (axis == Z_AXIS ? delta_height : base_max_pos(axis));
    #else
      soft_endstop_min[axis] = base_min_pos(axis);
      soft_endstop_max[axis] = base_max_pos(axis);
    #endif

    #if ENABLED(DEBUG_LEVELING_FEATURE)
      if (DEBUGGING(LEVELING)) {
        SERIAL_ECHOPAIR("For ", axis_codes[axis]);
        #if HAS_HOME_OFFSET
          SERIAL_ECHOPAIR(" axis:\n home_offset = ", home_offset[axis]);
        #endif
        #if HAS_POSITION_SHIFT
          SERIAL_ECHOPAIR("\n position_shift = ", position_shift[axis]);
        #endif
        SERIAL_ECHOPAIR("\n soft_endstop_min = ", soft_endstop_min[axis]);
        SERIAL_ECHOLNPAIR("\n soft_endstop_max = ", soft_endstop_max[axis]);
      }
    #endif

    #if ENABLED(DELTA)
      switch(axis) {
        #if HAS_SOFTWARE_ENDSTOPS
          case X_AXIS:
          case Y_AXIS:
            // Get a minimum radius for clamping
            soft_endstop_radius = MIN3(FABS(max(soft_endstop_min[X_AXIS], soft_endstop_min[Y_AXIS])), soft_endstop_max[X_AXIS], soft_endstop_max[Y_AXIS]);
            soft_endstop_radius_2 = sq(soft_endstop_radius);
            break;
        #endif
        case Z_AXIS:
          delta_clip_start_height = soft_endstop_max[axis] - delta_safe_distance_from_top();
        default: break;
      }
    #endif
  }

#endif // HAS_WORKSPACE_OFFSET || DUAL_X_CARRIAGE || DELTA

#if HAS_M206_COMMAND
  /**
   * Change the home offset for an axis.
   * Also refreshes the workspace offset.
   */
  void set_home_offset(const AxisEnum axis, const float v) {
    home_offset[axis] = v;
    update_software_endstops(axis);
  }
#endif // HAS_M206_COMMAND<|MERGE_RESOLUTION|>--- conflicted
+++ resolved
@@ -584,10 +584,6 @@
     #if DISABLED(SCARA_FEEDRATE_SCALING)
       const float cartesian_segment_mm = cartesian_mm * inv_segments;
     #endif
-<<<<<<< HEAD
-
-=======
->>>>>>> 93524c19
 
     /*
     SERIAL_ECHOPAIR("mm=", cartesian_mm);
