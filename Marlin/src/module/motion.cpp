--- conflicted
+++ resolved
@@ -760,8 +760,6 @@
       fr_mm_s OPTARG(HAS_ROTATIONAL_AXES, 0.0f)
     );
   }
-<<<<<<< HEAD
-
   void do_blocking_move_to_xy(const_float_t rx, const_float_t ry, const_feedRate_t fr_mm_s/*=0.0*/) {
     if (DEBUGGING(LEVELING)) DEBUG_ECHOLNPGM("do_blocking_move_to_xy(", rx, ", ", ry, ", ", fr_mm_s, ")");
     do_blocking_move_to(
@@ -771,35 +769,16 @@
       fr_mm_s OPTARG(HAS_ROTATIONAL_AXES, 0.0f)
     );
   }
-
   void do_blocking_move_to_xy(const xy_pos_t &raw, const_feedRate_t fr_mm_s/*=0.0f*/) {
     do_blocking_move_to_xy(raw.x, raw.y, fr_mm_s);
   }
-
-#endif // HAS_Y_AXIS
-=======
-  void do_blocking_move_to_xy(const_float_t rx, const_float_t ry, const_feedRate_t fr_mm_s/*=0.0*/) {
-    if (DEBUGGING(LEVELING)) DEBUG_ECHOLNPGM("do_blocking_move_to_xy(", rx, ", ", ry, ", ", fr_mm_s, ")");
-    do_blocking_move_to(
-      NUM_AXIS_LIST_(rx, ry, current_position.z, current_position.i, current_position.j, current_position.k,
-                    current_position.u, current_position.v, current_position.w)
-      fr_mm_s
-    );
-  }
-  void do_blocking_move_to_xy(const xy_pos_t &raw, const_feedRate_t fr_mm_s/*=0.0f*/) {
-    do_blocking_move_to_xy(raw.x, raw.y, fr_mm_s);
-  }
-#endif
->>>>>>> eb781afe
+#endif
 
 #if HAS_Z_AXIS
-
   void do_blocking_move_to_z(const_float_t rz, const_feedRate_t fr_mm_s/*=0.0*/) {
     if (DEBUGGING(LEVELING)) DEBUG_ECHOLNPGM("do_blocking_move_to_z(", rz, ", ", fr_mm_s, ")");
     do_blocking_move_to_xy_z(current_position, rz, fr_mm_s);
   }
-<<<<<<< HEAD
-
   void do_blocking_move_to_xy_z(const xy_pos_t &raw, const_float_t z, const_feedRate_t fr_mm_s/*=0.0f*/) {
     do_blocking_move_to(
       NUM_AXIS_LIST_(raw.x, raw.y, z,
@@ -809,15 +788,6 @@
     );
   }
 
-=======
-  void do_blocking_move_to_xy_z(const xy_pos_t &raw, const_float_t z, const_feedRate_t fr_mm_s/*=0.0f*/) {
-    do_blocking_move_to(
-      NUM_AXIS_LIST_(raw.x, raw.y, z, current_position.i, current_position.j, current_position.k,
-                    current_position.u, current_position.v, current_position.w)
-      fr_mm_s
-    );
-  }
->>>>>>> eb781afe
   void do_z_clearance(const_float_t zclear, const bool with_probe/*=true*/, const bool lower_allowed/*=false*/) {
     UNUSED(with_probe);
     float zdest = zclear;
@@ -839,7 +809,6 @@
       probe.move_z_after_probing();
     #endif
   }
-<<<<<<< HEAD
 
 #endif // HAS_Z_AXIS
 
@@ -852,24 +821,14 @@
   void do_blocking_move_to_xyz_i(const xyze_pos_t &raw, const_float_t i, const_feedRate_t fr_mm_s/*=0.0f*/
     OPTARG(HAS_ROTATIONAL_AXES, const_feedRate_t fr_deg_s/*=0.0*/)
   ) {
-=======
-#endif
-
-#if HAS_I_AXIS
-  void do_blocking_move_to_xyz_i(const xyze_pos_t &raw, const_float_t i, const_feedRate_t fr_mm_s/*=0.0f*/) {
->>>>>>> eb781afe
     do_blocking_move_to(
       NUM_AXIS_LIST_(raw.x, raw.y, raw.z, i, raw.j, raw.k, raw.u, raw.v, raw.w)
       fr_mm_s OPTARG(HAS_ROTATIONAL_AXES, fr_deg_s)
     );
   }
-  void do_blocking_move_to_i(const_float_t ri, const_feedRate_t fr_mm_s/*=0.0*/) {
-    do_blocking_move_to_xyz_i(current_position, ri, fr_mm_s);
-  }
 #endif
 
 #if HAS_J_AXIS
-<<<<<<< HEAD
   void do_blocking_move_to_j(const_float_t rj, const_feedRate_t fr_mm_s/*=0.0*/
     OPTARG(HAS_ROTATIONAL_AXES, const_feedRate_t fr_deg_s/*=0.0*/)
   ) {
@@ -878,21 +837,14 @@
   void do_blocking_move_to_xyzi_j(const xyze_pos_t &raw, const_float_t j, const_feedRate_t fr_mm_s/*=0.0f*/
     OPTARG(HAS_ROTATIONAL_AXES, const_feedRate_t fr_deg_s/*=0.0*/)
   ) {
-=======
-  void do_blocking_move_to_xyzi_j(const xyze_pos_t &raw, const_float_t j, const_feedRate_t fr_mm_s/*=0.0f*/) {
->>>>>>> eb781afe
     do_blocking_move_to(
       NUM_AXIS_LIST_(raw.x, raw.y, raw.z, raw.i, j, raw.k, raw.u, raw.v, raw.w)
       fr_mm_s OPTARG(HAS_ROTATIONAL_AXES, fr_deg_s)
     );
   }
-  void do_blocking_move_to_j(const_float_t rj, const_feedRate_t fr_mm_s/*=0.0*/) {
-    do_blocking_move_to_xyzi_j(current_position, rj, fr_mm_s);
-  }
 #endif
 
 #if HAS_K_AXIS
-<<<<<<< HEAD
   void do_blocking_move_to_k(const_float_t rk, const_feedRate_t fr_mm_s/*=0.0*/
     OPTARG(HAS_ROTATIONAL_AXES, const_feedRate_t fr_deg_s/*=0.0*/)
   ) {
@@ -901,21 +853,14 @@
   void do_blocking_move_to_xyzij_k(const xyze_pos_t &raw, const_float_t k, const_feedRate_t fr_mm_s/*=0.0f*/
     OPTARG(HAS_ROTATIONAL_AXES, const_feedRate_t fr_deg_s/*=0.0*/)
   ) {
-=======
-  void do_blocking_move_to_xyzij_k(const xyze_pos_t &raw, const_float_t k, const_feedRate_t fr_mm_s/*=0.0f*/) {
->>>>>>> eb781afe
     do_blocking_move_to(
       NUM_AXIS_LIST_(raw.x, raw.y, raw.z, raw.i, raw.j, k, raw.u, raw.v, raw.w)
       fr_mm_s OPTARG(HAS_ROTATIONAL_AXES, fr_deg_s)
     );
   }
-  void do_blocking_move_to_k(const_float_t rk, const_feedRate_t fr_mm_s/*=0.0*/) {
-    do_blocking_move_to_xyzij_k(current_position, rk, fr_mm_s);
-  }
 #endif
 
 #if HAS_U_AXIS
-<<<<<<< HEAD
   void do_blocking_move_to_u(const_float_t ru, const_feedRate_t fr_mm_s/*=0.0*/
     OPTARG(HAS_ROTATIONAL_AXES, const_feedRate_t fr_deg_s/*=0.0*/)
   ) {
@@ -924,21 +869,14 @@
   void do_blocking_move_to_xyzijk_u(const xyze_pos_t &raw, const_float_t u, const_feedRate_t fr_mm_s/*=0.0f*/
     OPTARG(HAS_ROTATIONAL_AXES, const_feedRate_t fr_deg_s/*=0.0*/)
   ) {
-=======
-  void do_blocking_move_to_xyzijk_u(const xyze_pos_t &raw, const_float_t u, const_feedRate_t fr_mm_s/*=0.0f*/) {
->>>>>>> eb781afe
     do_blocking_move_to(
       NUM_AXIS_LIST_(raw.x, raw.y, raw.z, raw.i, raw.j, raw.k, u, raw.v, raw.w)
       fr_mm_s OPTARG(HAS_ROTATIONAL_AXES, fr_deg_s)
     );
   }
-  void do_blocking_move_to_u(const_float_t ru, const_feedRate_t fr_mm_s/*=0.0*/) {
-    do_blocking_move_to_xyzijk_u(current_position, ru, fr_mm_s);
-  }
 #endif
 
 #if HAS_V_AXIS
-<<<<<<< HEAD
   void do_blocking_move_to_v(const_float_t rv, const_feedRate_t fr_mm_s/*=0.0*/
     OPTARG(HAS_ROTATIONAL_AXES, const_feedRate_t fr_deg_s/*=0.0*/)
   ) {
@@ -947,21 +885,14 @@
   void do_blocking_move_to_xyzijku_v(const xyze_pos_t &raw, const_float_t v, const_feedRate_t fr_mm_s/*=0.0f*/
     OPTARG(HAS_ROTATIONAL_AXES, const_feedRate_t fr_deg_s/*=0.0*/)
   ) {
-=======
-  void do_blocking_move_to_xyzijku_v(const xyze_pos_t &raw, const_float_t v, const_feedRate_t fr_mm_s/*=0.0f*/) {
->>>>>>> eb781afe
     do_blocking_move_to(
       NUM_AXIS_LIST_(raw.x, raw.y, raw.z, raw.i, raw.j, raw.k, raw.u, v, raw.w)
       fr_mm_s OPTARG(HAS_ROTATIONAL_AXES, fr_deg_s)
     );
   }
-  void do_blocking_move_to_v(const_float_t rv, const_feedRate_t fr_mm_s/*=0.0*/) {
-    do_blocking_move_to_xyzijku_v(current_position, rv, fr_mm_s);
-  }
 #endif
 
 #if HAS_W_AXIS
-<<<<<<< HEAD
   void do_blocking_move_to_w(const_float_t rw, const_feedRate_t fr_mm_s/*=0.0*/
     OPTARG(HAS_ROTATIONAL_AXES, const_feedRate_t fr_deg_s/*=0.0*/)
   ) {
@@ -970,20 +901,83 @@
   void do_blocking_move_to_xyzijkuv_w(const xyze_pos_t &raw, const_float_t w, const_feedRate_t fr_mm_s/*=0.0f*/
     OPTARG(HAS_ROTATIONAL_AXES, const_feedRate_t fr_deg_s/*=0.0*/)
   ) {
-=======
-  void do_blocking_move_to_xyzijkuv_w(const xyze_pos_t &raw, const_float_t w, const_feedRate_t fr_mm_s/*=0.0f*/) {
->>>>>>> eb781afe
     do_blocking_move_to(
       NUM_AXIS_LIST_(raw.x, raw.y, raw.z, raw.i, raw.j, raw.k, raw.u, raw.v, w)
       fr_mm_s OPTARG(HAS_ROTATIONAL_AXES, fr_deg_s)
     );
   }
-<<<<<<< HEAD
-=======
+#endif
+
+#if HAS_I_AXIS
+  void do_blocking_move_to_xyz_i(const xyze_pos_t &raw, const_float_t i, const_feedRate_t fr_mm_s/*=0.0f*/) {
+    do_blocking_move_to(
+      NUM_AXIS_LIST_(raw.x, raw.y, raw.z, i, raw.j, raw.k, raw.u, raw.v, raw.w)
+      fr_mm_s
+    );
+  }
+  void do_blocking_move_to_i(const_float_t ri, const_feedRate_t fr_mm_s/*=0.0*/) {
+    do_blocking_move_to_xyz_i(current_position, ri, fr_mm_s);
+  }
+#endif
+
+#if HAS_J_AXIS
+  void do_blocking_move_to_xyzi_j(const xyze_pos_t &raw, const_float_t j, const_feedRate_t fr_mm_s/*=0.0f*/) {
+    do_blocking_move_to(
+      NUM_AXIS_LIST_(raw.x, raw.y, raw.z, raw.i, j, raw.k, raw.u, raw.v, raw.w)
+      fr_mm_s
+    );
+  }
+  void do_blocking_move_to_j(const_float_t rj, const_feedRate_t fr_mm_s/*=0.0*/) {
+    do_blocking_move_to_xyzi_j(current_position, rj, fr_mm_s);
+  }
+#endif
+
+#if HAS_K_AXIS
+  void do_blocking_move_to_xyzij_k(const xyze_pos_t &raw, const_float_t k, const_feedRate_t fr_mm_s/*=0.0f*/) {
+    do_blocking_move_to(
+      NUM_AXIS_LIST_(raw.x, raw.y, raw.z, raw.i, raw.j, k, raw.u, raw.v, raw.w)
+      fr_mm_s
+    );
+  }
+  void do_blocking_move_to_k(const_float_t rk, const_feedRate_t fr_mm_s/*=0.0*/) {
+    do_blocking_move_to_xyzij_k(current_position, rk, fr_mm_s);
+  }
+#endif
+
+#if HAS_U_AXIS
+  void do_blocking_move_to_xyzijk_u(const xyze_pos_t &raw, const_float_t u, const_feedRate_t fr_mm_s/*=0.0f*/) {
+    do_blocking_move_to(
+      NUM_AXIS_LIST_(raw.x, raw.y, raw.z, raw.i, raw.j, raw.k, u, raw.v, raw.w)
+      fr_mm_s
+    );
+  }
+  void do_blocking_move_to_u(const_float_t ru, const_feedRate_t fr_mm_s/*=0.0*/) {
+    do_blocking_move_to_xyzijk_u(current_position, ru, fr_mm_s);
+  }
+#endif
+
+#if HAS_V_AXIS
+  void do_blocking_move_to_xyzijku_v(const xyze_pos_t &raw, const_float_t v, const_feedRate_t fr_mm_s/*=0.0f*/) {
+    do_blocking_move_to(
+      NUM_AXIS_LIST_(raw.x, raw.y, raw.z, raw.i, raw.j, raw.k, raw.u, v, raw.w)
+      fr_mm_s
+    );
+  }
+  void do_blocking_move_to_v(const_float_t rv, const_feedRate_t fr_mm_s/*=0.0*/) {
+    do_blocking_move_to_xyzijku_v(current_position, rv, fr_mm_s);
+  }
+#endif
+
+#if HAS_W_AXIS
+  void do_blocking_move_to_xyzijkuv_w(const xyze_pos_t &raw, const_float_t w, const_feedRate_t fr_mm_s/*=0.0f*/) {
+    do_blocking_move_to(
+      NUM_AXIS_LIST_(raw.x, raw.y, raw.z, raw.i, raw.j, raw.k, raw.u, raw.v, w)
+      fr_mm_s
+    );
+  }
   void do_blocking_move_to_w(const_float_t rw, const_feedRate_t fr_mm_s/*=0.0*/) {
     do_blocking_move_to_xyzijkuv_w(current_position, rw, fr_mm_s);
   }
->>>>>>> eb781afe
 #endif
 
 //
