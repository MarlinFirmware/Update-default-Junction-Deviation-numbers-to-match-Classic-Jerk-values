/**
 * Marlin 3D Printer Firmware
 * Copyright (c) 2020 MarlinFirmware [https://github.com/MarlinFirmware/Marlin]
 *
 * Based on Sprinter and grbl.
 * Copyright (c) 2011 Camiel Gubbels / Erik van der Zalm
 *
 * This program is free software: you can redistribute it and/or modify
 * it under the terms of the GNU General Public License as published by
 * the Free Software Foundation, either version 3 of the License, or
 * (at your option) any later version.
 *
 * This program is distributed in the hope that it will be useful,
 * but WITHOUT ANY WARRANTY; without even the implied warranty of
 * MERCHANTABILITY or FITNESS FOR A PARTICULAR PURPOSE.  See the
 * GNU General Public License for more details.
 *
 * You should have received a copy of the GNU General Public License
 * along with this program.  If not, see <https://www.gnu.org/licenses/>.
 *
 */

/**
 * motion.cpp
 */

#include "motion.h"
#include "endstops.h"
#include "stepper.h"
#include "planner.h"
#include "temperature.h"

#include "../gcode/gcode.h"

#include "../inc/MarlinConfig.h"

#if IS_SCARA
  #include "../libs/buzzer.h"
  #include "../lcd/marlinui.h"
#endif

#if HAS_BED_PROBE
  #include "probe.h"
#endif

#if HAS_LEVELING
  #include "../feature/bedlevel/bedlevel.h"
#endif

#if ENABLED(BLTOUCH)
  #include "../feature/bltouch.h"
#endif

#if HAS_STATUS_MESSAGE
  #include "../lcd/marlinui.h"
#endif

#if HAS_FILAMENT_SENSOR
  #include "../feature/runout.h"
#endif

#if ENABLED(SENSORLESS_HOMING)
  #include "../feature/tmc_util.h"
#endif

#if ENABLED(FWRETRACT)
  #include "../feature/fwretract.h"
#endif

#if ENABLED(BABYSTEP_DISPLAY_TOTAL)
  #include "../feature/babystep.h"
#endif

#define DEBUG_OUT ENABLED(DEBUG_LEVELING_FEATURE)
#include "../core/debug_out.h"

<<<<<<< HEAD
extern double OA_5, OC_5;
extern int HomeDir5x, Home5x;

/**
 * axis_homed
 *   Flags that each linear axis was homed.
 *   XYZ on cartesian, ABC on delta, ABZ on SCARA.
 *
 * axis_known_position
 *   Flags that the position is known in each linear axis. Set when homed.
 *   Cleared whenever a stepper powers off, potentially losing its position.
 */
uint8_t axis_homed, axis_known_position; // = 0

=======
>>>>>>> 02643167
// Relative Mode. Enable with G91, disable with G90.
bool relative_mode; // = false;

/**
 * Cartesian Current Position
 *   Used to track the native machine position as moves are queued.
 *   Used by 'line_to_current_position' to do a move after changing it.
 *   Used by 'sync_plan_position' to update 'planner.position'.
 */
<<<<<<< HEAD
xyze_pos_t current_position = { X_HOME_POS, Y_HOME_POS, Z_HOME_POS, E_HOME_POS };
=======
xyze_pos_t current_position = { X_HOME_POS, Y_HOME_POS,
  #ifdef Z_IDLE_HEIGHT
    Z_IDLE_HEIGHT
  #else
    Z_HOME_POS
  #endif
};
>>>>>>> 02643167

/**
 * Cartesian Destination
 *   The destination for a move, filled in by G-code movement commands,
 *   and expected by functions like 'prepare_line_to_destination'.
 *   G-codes can set destination using 'get_destination_from_command'
 */
xyze_pos_t destination; // {0}

// G60/G61 Position Save and Return
#if SAVED_POSITIONS
  uint8_t saved_slots[(SAVED_POSITIONS + 7) >> 3];
  xyz_pos_t stored_position[SAVED_POSITIONS];
#endif

// The active extruder (tool). Set with T<extruder> command.
#if HAS_MULTI_EXTRUDER
  uint8_t active_extruder = 0; // = 0
#endif

#if ENABLED(LCD_SHOW_E_TOTAL)
  float e_move_accumulator; // = 0
#endif

// Extruder offsets
#if HAS_HOTEND_OFFSET
  xyz_pos_t hotend_offset[HOTENDS]; // Initialized by settings.load()
  void reset_hotend_offsets() {
    constexpr float tmp[XYZ][HOTENDS] = { HOTEND_OFFSET_X, HOTEND_OFFSET_Y, HOTEND_OFFSET_Z };
    static_assert(
      !tmp[X_AXIS][0] && !tmp[Y_AXIS][0] && !tmp[Z_AXIS][0],
      "Offsets for the first hotend must be 0.0."
    );
    // Transpose from [XYZ][HOTENDS] to [HOTENDS][XYZ]
    HOTEND_LOOP() LOOP_XYZ(a) hotend_offset[e][a] = tmp[a][e];
    #if ENABLED(DUAL_X_CARRIAGE)
      hotend_offset[1].x = _MAX(X2_HOME_POS, X2_MAX_POS);
    #endif
  }
#endif

// The feedrate for the current move, often used as the default if
// no other feedrate is specified. Overridden for special moves.
// Set by the last G0 through G5 command's "F" parameter.
// Functions that override this for custom moves *must always* restore it!
feedRate_t feedrate_mm_s = MMM_TO_MMS(1500);
int16_t feedrate_percentage = 100;

// Cartesian conversion result goes here:
xyz_pos_t cartes;

#if IS_KINEMATIC

  abc_pos_t delta;

  #if HAS_SCARA_OFFSET
    abc_pos_t scara_home_offset;
  #endif

  #if HAS_SOFTWARE_ENDSTOPS
    float delta_max_radius, delta_max_radius_2;
  #elif IS_SCARA
    constexpr float delta_max_radius = SCARA_PRINTABLE_RADIUS,
                    delta_max_radius_2 = sq(SCARA_PRINTABLE_RADIUS);
  #else // DELTA
    constexpr float delta_max_radius = DELTA_PRINTABLE_RADIUS,
                    delta_max_radius_2 = sq(DELTA_PRINTABLE_RADIUS);
  #endif

#endif

/**
 * The workspace can be offset by some commands, or
 * these offsets may be omitted to save on computation.
 */
#if HAS_POSITION_SHIFT
  // The distance that XYZ has been offset by G92. Reset by G28.
  xyz_pos_t position_shift{0};
#endif
#if HAS_HOME_OFFSET
  // This offset is added to the configured home position.
  // Set by M206, M428, or menu item. Saved to EEPROM.
  xyz_pos_t home_offset{0};
#endif
#if HAS_HOME_OFFSET && HAS_POSITION_SHIFT
  // The above two are combined to save on computes
  xyz_pos_t workspace_offset{0};
#endif

#if HAS_ABL_NOT_UBL
  feedRate_t xy_probe_feedrate_mm_s = MMM_TO_MMS(XY_PROBE_FEEDRATE);
#endif

/**
 * Output the current position to serial
 */

inline void report_more_positions() {
  stepper.report_positions();
  TERN_(IS_SCARA, scara_report_positions());
}

// Report the logical position for a given machine position
inline void report_logical_position(const xyze_pos_t &rpos) {
  const xyze_pos_t lpos = rpos.asLogical();
  SERIAL_ECHOPAIR_P(X_LBL, lpos.x, SP_Y_LBL, lpos.y, SP_Z_LBL, lpos.z, SP_A_LBL, OA_5, SP_C_LBL, OA_5, SP_E_LBL, lpos.e);
}

// Report the real current position according to the steppers.
// Forward kinematics and un-leveling are applied.
void report_real_position() {
  get_cartesian_from_steppers();
  xyze_pos_t npos = cartes;
  npos.e = planner.get_axis_position_mm(E_AXIS);

  #if HAS_POSITION_MODIFIERS
    planner.unapply_modifiers(npos, true);
  #endif

  report_logical_position(npos);
  report_more_positions();
}

// Report the logical current position according to the most recent G-code command
void report_current_position() {
  report_logical_position(current_position);
  report_more_positions();
}

/**
 * Report the logical current position according to the most recent G-code command.
 * The planner.position always corresponds to the last G-code too. This makes M114
 * suitable for debugging kinematics and leveling while avoiding planner sync that
 * definitively interrupts the printing flow.
 */
void report_current_position_projected() {
  report_logical_position(current_position);
  stepper.report_a_position(planner.position);
}

#if EITHER(FULL_REPORT_TO_HOST_FEATURE, REALTIME_REPORTING_COMMANDS)

  M_StateEnum M_State_grbl = M_INIT;

  /**
   * Output the current grbl compatible state to serial while moving
   */
  void report_current_grblstate_moving() { SERIAL_ECHOLNPAIR("S_XYZ:", int(M_State_grbl)); }

  /**
   * Output the current position (processed) to serial while moving
   */
  void report_current_position_moving() {

    get_cartesian_from_steppers();
    const xyz_pos_t lpos = cartes.asLogical();
    SERIAL_ECHOPAIR("X:", lpos.x, " Y:", lpos.y, " Z:", lpos.z, " E:", current_position.e);

    stepper.report_positions();
    #if IS_SCARA
      scara_report_positions();
    #endif

    report_current_grblstate_moving();
  }

  /**
   * Set a Grbl-compatible state from the current marlin_state
   */
  M_StateEnum grbl_state_for_marlin_state() {
    switch (marlin_state) {
      case MF_INITIALIZING: return M_INIT;
      case MF_SD_COMPLETE:  return M_ALARM;
      case MF_WAITING:      return M_IDLE;
      case MF_STOPPED:      return M_END;
      case MF_RUNNING:      return M_RUNNING;
      case MF_PAUSED:       return M_HOLD;
      case MF_KILLED:       return M_ERROR;
      default:              return M_IDLE;
    }
  }

#endif

/**
 * Run out the planner buffer and re-sync the current
 * position from the last-updated stepper positions.
 */
void quickstop_stepper() {
  planner.quick_stop();
  planner.synchronize();
  set_current_from_steppers_for_axis(ALL_AXES);
  sync_plan_position();
}

#if ENABLED(REALTIME_REPORTING_COMMANDS)

  void quickpause_stepper() {
    planner.quick_pause();
    //planner.synchronize();
  }

  void quickresume_stepper() {
    planner.quick_resume();
    //planner.synchronize();
  }

#endif

/**
 * Set the planner/stepper positions directly from current_position with
 * no kinematic translation. Used for homing axes and cartesian/core syncing.
 */
void sync_plan_position() {
  if (DEBUGGING(LEVELING)) DEBUG_POS("sync_plan_position", current_position);
  planner.set_position_mm(current_position);
}

void sync_plan_position_e() { planner.set_e_position_mm(current_position.e); }

/**
 * Get the stepper positions in the cartes[] array.
 * Forward kinematics are applied for DELTA and SCARA.
 *
 * The result is in the current coordinate space with
 * leveling applied. The coordinates need to be run through
 * unapply_leveling to obtain the "ideal" coordinates
 * suitable for current_position, etc.
 */
void get_cartesian_from_steppers() {
  #if ENABLED(DELTA)
    forward_kinematics(planner.get_axis_positions_mm());
  #else
    #if IS_SCARA
      forward_kinematics(
          planner.get_axis_position_degrees(A_AXIS)
        , planner.get_axis_position_degrees(B_AXIS)
        #if ENABLED(AXEL_TPARA)
          , planner.get_axis_position_degrees(C_AXIS)
        #endif
      );
    #else
      cartes.x = planner.get_axis_position_mm(X_AXIS);
      cartes.y = planner.get_axis_position_mm(Y_AXIS);
    #endif
    cartes.z = planner.get_axis_position_mm(Z_AXIS);
  #endif
}

/**
 * Set the current_position for an axis based on
 * the stepper positions, removing any leveling that
 * may have been applied.
 *
 * To prevent small shifts in axis position always call
 * sync_plan_position after updating axes with this.
 *
 * To keep hosts in sync, always call report_current_position
 * after updating the current_position.
 */
void set_current_from_steppers_for_axis(const AxisEnum axis) {
  get_cartesian_from_steppers();
  xyze_pos_t pos = cartes;
  pos.e = planner.get_axis_position_mm(E_AXIS);

  #if HAS_POSITION_MODIFIERS
    planner.unapply_modifiers(pos, true);
  #endif

  if (axis == ALL_AXES)
    current_position = pos;
  else
    current_position[axis] = pos[axis];
}

/**
 * Move the planner to the current position from wherever it last moved
 * (or from wherever it has been told it is located).
 */
void line_to_current_position(const_feedRate_t fr_mm_s/*=feedrate_mm_s*/) {
  planner.buffer_line(current_position, fr_mm_s, active_extruder);
}

#if EXTRUDERS
  void unscaled_e_move(const_float_t length, const_feedRate_t fr_mm_s) {
    TERN_(HAS_FILAMENT_SENSOR, runout.reset());
    current_position.e += length / planner.e_factor[active_extruder];
    line_to_current_position(fr_mm_s);
    planner.synchronize();
  }
#endif

#if IS_KINEMATIC

  /**
   * Buffer a fast move without interpolation. Set current_position to destination
   */
  void prepare_fast_move_to_destination(const_feedRate_t scaled_fr_mm_s/*=MMS_SCALED(feedrate_mm_s)*/) {
    if (DEBUGGING(LEVELING)) DEBUG_POS("prepare_fast_move_to_destination", destination);

    #if UBL_SEGMENTED
      // UBL segmented line will do Z-only moves in single segment
      ubl.line_to_destination_segmented(scaled_fr_mm_s);
    #else
      if (current_position == destination) return;

      planner.buffer_line(destination, scaled_fr_mm_s, active_extruder);
    #endif

    current_position = destination;
  }

#endif // IS_KINEMATIC

/**
 * Do a fast or normal move to 'destination' with an optional FR.
 *  - Move at normal speed regardless of feedrate percentage.
 *  - Extrude the specified length regardless of flow percentage.
 */
void _internal_move_to_destination(const_feedRate_t fr_mm_s/*=0.0f*/
  #if IS_KINEMATIC
    , const bool is_fast/*=false*/
  #endif
) {
  const feedRate_t old_feedrate = feedrate_mm_s;
  if (fr_mm_s) feedrate_mm_s = fr_mm_s;

  const uint16_t old_pct = feedrate_percentage;
  feedrate_percentage = 100;

  #if EXTRUDERS
    const float old_fac = planner.e_factor[active_extruder];
    planner.e_factor[active_extruder] = 1.0f;
  #endif

  if (TERN0(IS_KINEMATIC, is_fast))
    TERN(IS_KINEMATIC, prepare_fast_move_to_destination(), NOOP);
  else
    prepare_line_to_destination();

  feedrate_mm_s = old_feedrate;
  feedrate_percentage = old_pct;
  #if EXTRUDERS
    planner.e_factor[active_extruder] = old_fac;
  #endif
}

/**
 * Plan a move to (X, Y, Z) with separation of the XY and Z components.
 *
 * - If Z is moving up, the Z move is done before XY.
 * - If Z is moving down, the Z move is done after XY.
 * - Delta may lower Z first to get into the free motion zone.
 * - Before returning, wait for the planner buffer to empty.
 */
void do_blocking_move_to(const float rx, const float ry, const float rz, const_feedRate_t fr_mm_s/*=0.0*/) {
  DEBUG_SECTION(log_move, "do_blocking_move_to", DEBUGGING(LEVELING));
  if (DEBUGGING(LEVELING)) DEBUG_XYZ("> ", rx, ry, rz);

  const feedRate_t z_feedrate = fr_mm_s ?: homing_feedrate(Z_AXIS),
                  xy_feedrate = fr_mm_s ?: feedRate_t(XY_PROBE_FEEDRATE_MM_S);

  #if EITHER(DELTA, IS_SCARA)
    if (!position_is_reachable(rx, ry)) return;
    destination = current_position;          // sync destination at the start
  #endif

  #if ENABLED(DELTA)

    REMEMBER(fr, feedrate_mm_s, xy_feedrate);

    if (DEBUGGING(LEVELING)) DEBUG_POS("destination = current_position", destination);

    // when in the danger zone
    if (current_position.z > delta_clip_start_height) {
      if (rz > delta_clip_start_height) {                     // staying in the danger zone
        destination.set(rx, ry, rz);                          // move directly (uninterpolated)
        prepare_internal_fast_move_to_destination();          // set current_position from destination
        if (DEBUGGING(LEVELING)) DEBUG_POS("danger zone move", current_position);
        return;
      }
      destination.z = delta_clip_start_height;
      prepare_internal_fast_move_to_destination();            // set current_position from destination
      if (DEBUGGING(LEVELING)) DEBUG_POS("zone border move", current_position);
    }

    if (rz > current_position.z) {                            // raising?
      destination.z = rz;
      prepare_internal_fast_move_to_destination(z_feedrate);  // set current_position from destination
      if (DEBUGGING(LEVELING)) DEBUG_POS("z raise move", current_position);
    }

    destination.set(rx, ry);
    prepare_internal_move_to_destination();                   // set current_position from destination
    if (DEBUGGING(LEVELING)) DEBUG_POS("xy move", current_position);

    if (rz < current_position.z) {                            // lowering?
      destination.z = rz;
      prepare_internal_fast_move_to_destination(z_feedrate);  // set current_position from destination
      if (DEBUGGING(LEVELING)) DEBUG_POS("z lower move", current_position);
    }

  #elif IS_SCARA

    // If Z needs to raise, do it before moving XY
    if (destination.z < rz) {
      destination.z = rz;
      prepare_internal_fast_move_to_destination(z_feedrate);
    }

    destination.set(rx, ry);
    prepare_internal_fast_move_to_destination(xy_feedrate);

    // If Z needs to lower, do it after moving XY
    if (destination.z > rz) {
      destination.z = rz;
      prepare_internal_fast_move_to_destination(z_feedrate);
    }

  #else

    // If Z needs to raise, do it before moving XY
    if (current_position.z < rz) {
      current_position.z = rz;
      line_to_current_position(z_feedrate);
    }

    current_position.set(rx, ry);
    line_to_current_position(xy_feedrate);

    // If Z needs to lower, do it after moving XY
    if (current_position.z > rz) {
      current_position.z = rz;
      line_to_current_position(z_feedrate);
    }

  #endif

  planner.synchronize();
}

void do_blocking_move_to(const xy_pos_t &raw, const_feedRate_t fr_mm_s/*=0.0f*/) {
  do_blocking_move_to(raw.x, raw.y, current_position.z, fr_mm_s);
}
void do_blocking_move_to(const xyz_pos_t &raw, const_feedRate_t fr_mm_s/*=0.0f*/) {
  do_blocking_move_to(raw.x, raw.y, raw.z, fr_mm_s);
}
void do_blocking_move_to(const xyze_pos_t &raw, const_feedRate_t fr_mm_s/*=0.0f*/) {
  do_blocking_move_to(raw.x, raw.y, raw.z, fr_mm_s);
}

void do_blocking_move_to_x(const_float_t rx, const_feedRate_t fr_mm_s/*=0.0*/) {
  do_blocking_move_to(rx, current_position.y, current_position.z, fr_mm_s);
}
void do_blocking_move_to_y(const_float_t ry, const_feedRate_t fr_mm_s/*=0.0*/) {
  do_blocking_move_to(current_position.x, ry, current_position.z, fr_mm_s);
}
void do_blocking_move_to_z(const_float_t rz, const_feedRate_t fr_mm_s/*=0.0*/) {
  do_blocking_move_to_xy_z(current_position, rz, fr_mm_s);
}

void do_blocking_move_to_xy(const_float_t rx, const_float_t ry, const_feedRate_t fr_mm_s/*=0.0*/) {
  do_blocking_move_to(rx, ry, current_position.z, fr_mm_s);
}
void do_blocking_move_to_xy(const xy_pos_t &raw, const_feedRate_t fr_mm_s/*=0.0f*/) {
  do_blocking_move_to_xy(raw.x, raw.y, fr_mm_s);
}

void do_blocking_move_to_xy_z(const xy_pos_t &raw, const_float_t z, const_feedRate_t fr_mm_s/*=0.0f*/) {
  do_blocking_move_to(raw.x, raw.y, z, fr_mm_s);
}

void do_z_clearance(const_float_t zclear, const bool lower_allowed/*=false*/) {
  float zdest = zclear;
  if (!lower_allowed) NOLESS(zdest, current_position.z);
  do_blocking_move_to_z(_MIN(zdest, Z_MAX_POS), TERN(HAS_BED_PROBE, z_probe_fast_mm_s, homing_feedrate(Z_AXIS)));
}

//
// Prepare to do endstop or probe moves with custom feedrates.
//  - Save / restore current feedrate and multiplier
//
static float saved_feedrate_mm_s;
static int16_t saved_feedrate_percentage;
void remember_feedrate_and_scaling() {
  saved_feedrate_mm_s = feedrate_mm_s;
  saved_feedrate_percentage = feedrate_percentage;
}
void remember_feedrate_scaling_off() {
  remember_feedrate_and_scaling();
  feedrate_percentage = 100;
}
void restore_feedrate_and_scaling() {
  feedrate_mm_s = saved_feedrate_mm_s;
  feedrate_percentage = saved_feedrate_percentage;
}

#if HAS_SOFTWARE_ENDSTOPS

  // Software Endstops are based on the configured limits.
  soft_endstops_t soft_endstop = {
    true, false,
    { X_MIN_POS, Y_MIN_POS, Z_MIN_POS },
    { X_MAX_POS, Y_MAX_POS, Z_MAX_POS }
  };

  /**
   * Software endstops can be used to monitor the open end of
   * an axis that has a hardware endstop on the other end. Or
   * they can prevent axes from moving past endstops and grinding.
   *
   * To keep doing their job as the coordinate system changes,
   * the software endstop positions must be refreshed to remain
   * at the same positions relative to the machine.
   */
  void update_software_endstops(const AxisEnum axis
    #if HAS_HOTEND_OFFSET
      , const uint8_t old_tool_index/*=0*/
      , const uint8_t new_tool_index/*=0*/
    #endif
  ) {

    #if ENABLED(DUAL_X_CARRIAGE)

      if (axis == X_AXIS) {

        // In Dual X mode hotend_offset[X] is T1's home position
        const float dual_max_x = _MAX(hotend_offset[1].x, X2_MAX_POS);

        if (new_tool_index != 0) {
          // T1 can move from X2_MIN_POS to X2_MAX_POS or X2 home position (whichever is larger)
          soft_endstop.min.x = X2_MIN_POS;
          soft_endstop.max.x = dual_max_x;
        }
        else if (idex_is_duplicating()) {
          // In Duplication Mode, T0 can move as far left as X1_MIN_POS
          // but not so far to the right that T1 would move past the end
          soft_endstop.min.x = X1_MIN_POS;
          soft_endstop.max.x = _MIN(X1_MAX_POS, dual_max_x - duplicate_extruder_x_offset);
        }
        else {
          // In other modes, T0 can move from X1_MIN_POS to X1_MAX_POS
          soft_endstop.min.x = X1_MIN_POS;
          soft_endstop.max.x = X1_MAX_POS;
        }

      }

    #elif ENABLED(DELTA)

      soft_endstop.min[axis] = base_min_pos(axis);
      soft_endstop.max[axis] = (axis == Z_AXIS) ? DIFF_TERN(HAS_BED_PROBE, delta_height, probe.offset.z) : base_max_pos(axis);

      switch (axis) {
        case X_AXIS:
        case Y_AXIS:
          // Get a minimum radius for clamping
          delta_max_radius = _MIN(ABS(_MAX(soft_endstop.min.x, soft_endstop.min.y)), soft_endstop.max.x, soft_endstop.max.y);
          delta_max_radius_2 = sq(delta_max_radius);
          break;
        case Z_AXIS:
          delta_clip_start_height = soft_endstop.max[axis] - delta_safe_distance_from_top();
        default: break;
      }

    #elif HAS_HOTEND_OFFSET

      // Software endstops are relative to the tool 0 workspace, so
      // the movement limits must be shifted by the tool offset to
      // retain the same physical limit when other tools are selected.

      if (new_tool_index == old_tool_index || axis == Z_AXIS) { // The Z axis is "special" and shouldn't be modified
        const float offs = (axis == Z_AXIS) ? 0 : hotend_offset[active_extruder][axis];
        soft_endstop.min[axis] = base_min_pos(axis) + offs;
        soft_endstop.max[axis] = base_max_pos(axis) + offs;
      }
      else {
        const float diff = hotend_offset[new_tool_index][axis] - hotend_offset[old_tool_index][axis];
        soft_endstop.min[axis] += diff;
        soft_endstop.max[axis] += diff;
      }

    #else

      soft_endstop.min[axis] = base_min_pos(axis);
      soft_endstop.max[axis] = base_max_pos(axis);

    #endif

    if (DEBUGGING(LEVELING))
      SERIAL_ECHOLNPAIR("Axis ", AS_CHAR(XYZ_CHAR(axis)), " min:", soft_endstop.min[axis], " max:", soft_endstop.max[axis]);
  }

  /**
   * Constrain the given coordinates to the software endstops.
   *
   * For DELTA/SCARA the XY constraint is based on the smallest
   * radius within the set software endstops.
   */
  void apply_motion_limits(xyz_pos_t &target) {

    if (!soft_endstop._enabled) return;

    #if IS_KINEMATIC

      if (TERN0(DELTA, !all_axes_homed())) return;

      #if BOTH(HAS_HOTEND_OFFSET, DELTA)
        // The effector center position will be the target minus the hotend offset.
        const xy_pos_t offs = hotend_offset[active_extruder];
      #else
        // SCARA needs to consider the angle of the arm through the entire move, so for now use no tool offset.
        constexpr xy_pos_t offs{0};
      #endif

      if (TERN1(IS_SCARA, axis_was_homed(X_AXIS) && axis_was_homed(Y_AXIS))) {
        const float dist_2 = HYPOT2(target.x - offs.x, target.y - offs.y);
        if (dist_2 > delta_max_radius_2)
          target *= float(delta_max_radius / SQRT(dist_2)); // 200 / 300 = 0.66
      }

    #else

      if (axis_was_homed(X_AXIS)) {
        #if !HAS_SOFTWARE_ENDSTOPS || ENABLED(MIN_SOFTWARE_ENDSTOP_X)
          NOLESS(target.x, soft_endstop.min.x);
        #endif
        #if !HAS_SOFTWARE_ENDSTOPS || ENABLED(MAX_SOFTWARE_ENDSTOP_X)
          NOMORE(target.x, soft_endstop.max.x);
        #endif
      }

      if (axis_was_homed(Y_AXIS)) {
        #if !HAS_SOFTWARE_ENDSTOPS || ENABLED(MIN_SOFTWARE_ENDSTOP_Y)
          NOLESS(target.y, soft_endstop.min.y);
        #endif
        #if !HAS_SOFTWARE_ENDSTOPS || ENABLED(MAX_SOFTWARE_ENDSTOP_Y)
          NOMORE(target.y, soft_endstop.max.y);
        #endif
      }

    #endif

    if (axis_was_homed(Z_AXIS)) {
      #if !HAS_SOFTWARE_ENDSTOPS || ENABLED(MIN_SOFTWARE_ENDSTOP_Z)
        NOLESS(target.z, soft_endstop.min.z);
      #endif
      #if !HAS_SOFTWARE_ENDSTOPS || ENABLED(MAX_SOFTWARE_ENDSTOP_Z)
        NOMORE(target.z, soft_endstop.max.z);
      #endif
    }
  }

#else // !HAS_SOFTWARE_ENDSTOPS

  soft_endstops_t soft_endstop;

#endif // !HAS_SOFTWARE_ENDSTOPS

#if !UBL_SEGMENTED

FORCE_INLINE void segment_idle(millis_t &next_idle_ms) {
  const millis_t ms = millis();
  if (ELAPSED(ms, next_idle_ms)) {
    next_idle_ms = ms + 200UL;
    return idle();
  }
  thermalManager.manage_heater();  // Returns immediately on most calls
}

#if IS_KINEMATIC

  #if IS_SCARA
    /**
     * Before raising this value, use M665 S[seg_per_sec] to decrease
     * the number of segments-per-second. Default is 200. Some deltas
     * do better with 160 or lower. It would be good to know how many
     * segments-per-second are actually possible for SCARA on AVR.
     *
     * Longer segments result in less kinematic overhead
     * but may produce jagged lines. Try 0.5mm, 1.0mm, and 2.0mm
     * and compare the difference.
     */
    #define SCARA_MIN_SEGMENT_LENGTH 0.5f
  #endif

  /**
   * Prepare a linear move in a DELTA or SCARA setup.
   *
   * Called from prepare_line_to_destination as the
   * default Delta/SCARA segmenter.
   *
   * This calls planner.buffer_line several times, adding
   * small incremental moves for DELTA or SCARA.
   *
   * For Unified Bed Leveling (Delta or Segmented Cartesian)
   * the ubl.line_to_destination_segmented method replaces this.
   *
   * For Auto Bed Leveling (Bilinear) with SEGMENT_LEVELED_MOVES
   * this is replaced by segmented_line_to_destination below.
   */
  inline bool line_to_destination_kinematic() {

    // Get the top feedrate of the move in the XY plane
    const float scaled_fr_mm_s = MMS_SCALED(feedrate_mm_s);

    const xyze_float_t diff = destination - current_position;

    // If the move is only in Z/E don't split up the move
    if (!diff.x && !diff.y) {
      planner.buffer_line(destination, scaled_fr_mm_s, active_extruder);
      return false; // caller will update current_position
    }

    // Fail if attempting move outside printable radius
    if (!position_is_reachable(destination)) return true;

    // Get the linear distance in XYZ
    float cartesian_mm = diff.magnitude();

    // If the move is very short, check the E move distance
    if (UNEAR_ZERO(cartesian_mm)) cartesian_mm = ABS(diff.e);

    // No E move either? Game over.
    if (UNEAR_ZERO(cartesian_mm)) return true;

    // Minimum number of seconds to move the given distance
    const float seconds = cartesian_mm / scaled_fr_mm_s;

    // The number of segments-per-second times the duration
    // gives the number of segments
    uint16_t segments = segments_per_second * seconds;

    // For SCARA enforce a minimum segment size
    #if IS_SCARA
      NOMORE(segments, cartesian_mm * RECIPROCAL(SCARA_MIN_SEGMENT_LENGTH));
    #endif

    // At least one segment is required
    NOLESS(segments, 1U);

    // The approximate length of each segment
    const float inv_segments = 1.0f / float(segments),
                cartesian_segment_mm = cartesian_mm * inv_segments;
    const xyze_float_t segment_distance = diff * inv_segments;

    #if ENABLED(SCARA_FEEDRATE_SCALING)
      const float inv_duration = scaled_fr_mm_s / cartesian_segment_mm;
    #endif

    /*
    SERIAL_ECHOPAIR("mm=", cartesian_mm);
    SERIAL_ECHOPAIR(" seconds=", seconds);
    SERIAL_ECHOPAIR(" segments=", segments);
    SERIAL_ECHOPAIR(" segment_mm=", cartesian_segment_mm);
    SERIAL_EOL();
    //*/

    // Get the current position as starting point
    xyze_pos_t raw = current_position;

    // Calculate and execute the segments
    millis_t next_idle_ms = millis() + 200UL;
    while (--segments) {
      segment_idle(next_idle_ms);
      raw += segment_distance;
      if (!planner.buffer_line(raw, scaled_fr_mm_s, active_extruder, cartesian_segment_mm
        #if ENABLED(SCARA_FEEDRATE_SCALING)
          , inv_duration
        #endif
      )) break;
    }

    // Ensure last segment arrives at target location.
    planner.buffer_line(destination, scaled_fr_mm_s, active_extruder, cartesian_segment_mm
      #if ENABLED(SCARA_FEEDRATE_SCALING)
        , inv_duration
      #endif
    );

    return false; // caller will update current_position
  }

#else // !IS_KINEMATIC

  #if ENABLED(SEGMENT_LEVELED_MOVES)

    /**
     * Prepare a segmented move on a CARTESIAN setup.
     *
     * This calls planner.buffer_line several times, adding
     * small incremental moves. This allows the planner to
     * apply more detailed bed leveling to the full move.
     */
    inline void segmented_line_to_destination(const_feedRate_t fr_mm_s, const float segment_size=LEVELED_SEGMENT_LENGTH) {

      const xyze_float_t diff = destination - current_position;

      // If the move is only in Z/E don't split up the move
      if (!diff.x && !diff.y) {
        planner.buffer_line(destination, fr_mm_s, active_extruder);
        return;
      }

      // Get the linear distance in XYZ
      // If the move is very short, check the E move distance
      // No E move either? Game over.
      float cartesian_mm = diff.magnitude();
      if (UNEAR_ZERO(cartesian_mm)) cartesian_mm = ABS(diff.e);
      if (UNEAR_ZERO(cartesian_mm)) return;

      // The length divided by the segment size
      // At least one segment is required
      uint16_t segments = cartesian_mm / segment_size;
      NOLESS(segments, 1U);

      // The approximate length of each segment
      const float inv_segments = 1.0f / float(segments),
                  cartesian_segment_mm = cartesian_mm * inv_segments;
      const xyze_float_t segment_distance = diff * inv_segments;

      #if ENABLED(SCARA_FEEDRATE_SCALING)
        const float inv_duration = scaled_fr_mm_s / cartesian_segment_mm;
      #endif

      // SERIAL_ECHOPAIR("mm=", cartesian_mm);
      // SERIAL_ECHOLNPAIR(" segments=", segments);
      // SERIAL_ECHOLNPAIR(" segment_mm=", cartesian_segment_mm);

      // Get the raw current position as starting point
      xyze_pos_t raw = current_position;

      // Calculate and execute the segments
      millis_t next_idle_ms = millis() + 200UL;
      while (--segments) {
        segment_idle(next_idle_ms);
        raw += segment_distance;
        if (!planner.buffer_line(raw, fr_mm_s, active_extruder, cartesian_segment_mm
          #if ENABLED(SCARA_FEEDRATE_SCALING)
            , inv_duration
          #endif
        )) break;
      }

      // Since segment_distance is only approximate,
      // the final move must be to the exact destination.
      planner.buffer_line(destination, fr_mm_s, active_extruder, cartesian_segment_mm
        #if ENABLED(SCARA_FEEDRATE_SCALING)
          , inv_duration
        #endif
      );
    }

  #endif // SEGMENT_LEVELED_MOVES

  /**
   * Prepare a linear move in a Cartesian setup.
   *
   * When a mesh-based leveling system is active, moves are segmented
   * according to the configuration of the leveling system.
   *
   * Return true if 'current_position' was set to 'destination'
   */
  inline bool line_to_destination_cartesian() {
    const float scaled_fr_mm_s = MMS_SCALED(feedrate_mm_s);
    #if HAS_MESH
      if (planner.leveling_active && planner.leveling_active_at_z(destination.z)) {
        #if ENABLED(AUTO_BED_LEVELING_UBL)
          ubl.line_to_destination_cartesian(scaled_fr_mm_s, active_extruder); // UBL's motion routine needs to know about
          return true;                                                        // all moves, including Z-only moves.
        #elif ENABLED(SEGMENT_LEVELED_MOVES)
          segmented_line_to_destination(scaled_fr_mm_s);
          return false; // caller will update current_position
        #else
          /**
           * For MBL and ABL-BILINEAR only segment moves when X or Y are involved.
           * Otherwise fall through to do a direct single move.
           */
          if (xy_pos_t(current_position) != xy_pos_t(destination)) {
            #if ENABLED(MESH_BED_LEVELING)
              mbl.line_to_destination(scaled_fr_mm_s);
            #elif ENABLED(AUTO_BED_LEVELING_BILINEAR)
              bilinear_line_to_destination(scaled_fr_mm_s);
            #endif
            return true;
          }
        #endif
      }
    #endif // HAS_MESH

    planner.buffer_line(destination, scaled_fr_mm_s, active_extruder);
    return false; // caller will update current_position
  }

#endif // !IS_KINEMATIC
#endif // !UBL_SEGMENTED

#if HAS_DUPLICATION_MODE
  bool extruder_duplication_enabled;
  #if ENABLED(MULTI_NOZZLE_DUPLICATION)
    uint8_t duplication_e_mask; // = 0
  #endif
#endif

#if ENABLED(DUAL_X_CARRIAGE)

  DualXMode dual_x_carriage_mode         = DEFAULT_DUAL_X_CARRIAGE_MODE;
  float inactive_extruder_x              = X2_MAX_POS,                    // Used in mode 0 & 1
        duplicate_extruder_x_offset      = DEFAULT_DUPLICATION_X_OFFSET;  // Used in mode 2 & 3
  xyz_pos_t raised_parked_position;                                       // Used in mode 1
  bool active_extruder_parked            = false;                         // Used in mode 1, 2 & 3
  millis_t delayed_move_time             = 0;                             // Used in mode 1
  celsius_t duplicate_extruder_temp_offset = 0;                           // Used in mode 2 & 3
  bool idex_mirrored_mode                = false;                         // Used in mode 3

  float x_home_pos(const uint8_t extruder) {
    if (extruder == 0)
      return X_HOME_POS;
    else
      /**
       * In dual carriage mode the extruder offset provides an override of the
       * second X-carriage position when homed - otherwise X2_HOME_POS is used.
       * This allows soft recalibration of the second extruder home position
       * without firmware reflash (through the M218 command).
       */
      return hotend_offset[1].x > 0 ? hotend_offset[1].x : X2_HOME_POS;
  }

  void idex_set_mirrored_mode(const bool mirr) {
    idex_mirrored_mode = mirr;
    stepper.set_directions();
  }

  void set_duplication_enabled(const bool dupe, const int8_t tool_index/*=-1*/) {
    extruder_duplication_enabled = dupe;
    if (tool_index >= 0) active_extruder = tool_index;
    stepper.set_directions();
  }

  void idex_set_parked(const bool park/*=true*/) {
    delayed_move_time = 0;
    active_extruder_parked = park;
    if (park) raised_parked_position = current_position;  // Remember current raised toolhead position for use by unpark
  }

  /**
   * Prepare a linear move in a dual X axis setup
   *
   * Return true if current_position[] was set to destination[]
   */
  inline bool dual_x_carriage_unpark() {
    if (active_extruder_parked) {
      switch (dual_x_carriage_mode) {

        case DXC_FULL_CONTROL_MODE: break;

        case DXC_AUTO_PARK_MODE: {
          if (current_position.e == destination.e) {
            // This is a travel move (with no extrusion)
            // Skip it, but keep track of the current position
            // (so it can be used as the start of the next non-travel move)
            if (delayed_move_time != 0xFFFFFFFFUL) {
              current_position = destination;
              NOLESS(raised_parked_position.z, destination.z);
              delayed_move_time = millis() + 1000UL;
              return true;
            }
          }
          //
          // Un-park the active extruder
          //
          const feedRate_t fr_zfast = planner.settings.max_feedrate_mm_s[Z_AXIS];
          #define CURPOS current_position
          #define RAISED raised_parked_position
          //  1. Move to the raised parked XYZ. Presumably the tool is already at XY.
          if (planner.buffer_line(RAISED.x, RAISED.y, RAISED.z, CURPOS.e, fr_zfast, active_extruder)) {
            //  2. Move to the current native XY and raised Z. Presumably this is a null move.
            if (planner.buffer_line(CURPOS.x, CURPOS.y, RAISED.z, CURPOS.e, PLANNER_XY_FEEDRATE(), active_extruder)) {
              //  3. Lower Z back down
              line_to_current_position(fr_zfast);
            }
          }
          stepper.set_directions();

          idex_set_parked(false);
          if (DEBUGGING(LEVELING)) DEBUG_ECHOLNPGM("idex_set_parked(false)");
        } break;

        case DXC_MIRRORED_MODE:
        case DXC_DUPLICATION_MODE:
          if (active_extruder == 0) {
            xyze_pos_t new_pos = current_position;
            if (dual_x_carriage_mode == DXC_DUPLICATION_MODE)
              new_pos.x += duplicate_extruder_x_offset;
            else
              new_pos.x = inactive_extruder_x;
            // Move duplicate extruder into correct duplication position.
            if (DEBUGGING(LEVELING)) DEBUG_ECHOLNPAIR("Set planner X", inactive_extruder_x, " ... Line to X", new_pos.x);
            planner.set_position_mm(inactive_extruder_x, current_position.y, current_position.z, current_position.e);
            if (!planner.buffer_line(new_pos, planner.settings.max_feedrate_mm_s[X_AXIS], 1)) break;

            planner.synchronize();
            sync_plan_position();

            set_duplication_enabled(true);
            idex_set_parked(false);
            if (DEBUGGING(LEVELING)) DEBUG_ECHOLNPGM("set_duplication_enabled(true)\nidex_set_parked(false)");
          }
          else if (DEBUGGING(LEVELING)) DEBUG_ECHOLNPGM("Active extruder not 0");
          break;
      }
    }
    return false;
  }

#endif // DUAL_X_CARRIAGE

/**
 * Prepare a single move and get ready for the next one
 *
 * This may result in several calls to planner.buffer_line to
 * do smaller moves for DELTA, SCARA, mesh moves, etc.
 *
 * Make sure current_position.e and destination.e are good
 * before calling or cold/lengthy extrusion may get missed.
 *
 * Before exit, current_position is set to destination.
 */
void prepare_line_to_destination() {
  apply_motion_limits(destination);

  #if EITHER(PREVENT_COLD_EXTRUSION, PREVENT_LENGTHY_EXTRUDE)

    if (!DEBUGGING(DRYRUN) && destination.e != current_position.e) {
      bool ignore_e = false;

      #if ENABLED(PREVENT_COLD_EXTRUSION)
        ignore_e = thermalManager.tooColdToExtrude(active_extruder);
        if (ignore_e) SERIAL_ECHO_MSG(STR_ERR_COLD_EXTRUDE_STOP);
      #endif

      #if ENABLED(PREVENT_LENGTHY_EXTRUDE)
        const float e_delta = ABS(destination.e - current_position.e) * planner.e_factor[active_extruder];
        if (e_delta > (EXTRUDE_MAXLENGTH)) {
          #if ENABLED(MIXING_EXTRUDER)
            float collector[MIXING_STEPPERS];
            mixer.refresh_collector(1.0, mixer.get_current_vtool(), collector);
            MIXER_STEPPER_LOOP(e) {
              if (e_delta * collector[e] > (EXTRUDE_MAXLENGTH)) {
                ignore_e = true;
                SERIAL_ECHO_MSG(STR_ERR_LONG_EXTRUDE_STOP);
                break;
              }
            }
          #else
            ignore_e = true;
            SERIAL_ECHO_MSG(STR_ERR_LONG_EXTRUDE_STOP);
          #endif
        }
      #endif

      if (ignore_e) {
        current_position.e = destination.e;       // Behave as if the E move really took place
        planner.set_e_position_mm(destination.e); // Prevent the planner from complaining too
      }
    }

  #endif // PREVENT_COLD_EXTRUSION || PREVENT_LENGTHY_EXTRUDE

  if (TERN0(DUAL_X_CARRIAGE, dual_x_carriage_unpark())) return;

  if (
    #if UBL_SEGMENTED
      #if IS_KINEMATIC // UBL using Kinematic / Cartesian cases as a workaround for now.
        ubl.line_to_destination_segmented(MMS_SCALED(feedrate_mm_s))
      #else
        line_to_destination_cartesian()
      #endif
    #elif IS_KINEMATIC
      line_to_destination_kinematic()
    #else
      line_to_destination_cartesian()
    #endif
  ) return;

  current_position = destination;
}

#if HAS_ENDSTOPS

  uint8_t axis_homed, axis_trusted; // = 0

  uint8_t axes_should_home(uint8_t axis_bits/*=0x07*/) {
    #define SHOULD_HOME(A) TERN(HOME_AFTER_DEACTIVATE, axis_is_trusted, axis_was_homed)(A)
    // Clear test bits that are trusted
    if (TEST(axis_bits, X_AXIS) && SHOULD_HOME(X_AXIS)) CBI(axis_bits, X_AXIS);
    if (TEST(axis_bits, Y_AXIS) && SHOULD_HOME(Y_AXIS)) CBI(axis_bits, Y_AXIS);
    if (TEST(axis_bits, Z_AXIS) && SHOULD_HOME(Z_AXIS)) CBI(axis_bits, Z_AXIS);
    return axis_bits;
  }

  bool homing_needed_error(uint8_t axis_bits/*=0x07*/) {
    if ((axis_bits = axes_should_home(axis_bits))) {
      PGM_P home_first = GET_TEXT(MSG_HOME_FIRST);
      char msg[strlen_P(home_first)+1];
      sprintf_P(msg, home_first,
        TEST(axis_bits, X_AXIS) ? "X" : "",
        TEST(axis_bits, Y_AXIS) ? "Y" : "",
        TEST(axis_bits, Z_AXIS) ? "Z" : ""
      );
      SERIAL_ECHO_START();
      SERIAL_ECHOLN(msg);
      TERN_(HAS_STATUS_MESSAGE, ui.set_status(msg));
      return true;
    }
    return false;
  }

  /**
   * Homing bump feedrate (mm/s)
   */
  feedRate_t get_homing_bump_feedrate(const AxisEnum axis) {
    #if HOMING_Z_WITH_PROBE
      if (axis == Z_AXIS) return MMM_TO_MMS(Z_PROBE_FEEDRATE_SLOW);
    #endif
    static const uint8_t homing_bump_divisor[] PROGMEM = HOMING_BUMP_DIVISOR;
    uint8_t hbd = pgm_read_byte(&homing_bump_divisor[axis]);
    if (hbd < 1) {
      hbd = 10;
      SERIAL_ECHO_MSG("Warning: Homing Bump Divisor < 1");
    }
    return homing_feedrate(axis) / float(hbd);
  }

  #if ENABLED(SENSORLESS_HOMING)
    /**
     * Set sensorless homing if the axis has it, accounting for Core Kinematics.
     */
    sensorless_t start_sensorless_homing_per_axis(const AxisEnum axis) {
      sensorless_t stealth_states { false };

      switch (axis) {
        default: break;
        #if X_SENSORLESS
          case X_AXIS:
            stealth_states.x = tmc_enable_stallguard(stepperX);
            #if AXIS_HAS_STALLGUARD(X2)
              stealth_states.x2 = tmc_enable_stallguard(stepperX2);
            #endif
            #if EITHER(CORE_IS_XY, MARKFORGED_XY) && Y_SENSORLESS
              stealth_states.y = tmc_enable_stallguard(stepperY);
            #elif CORE_IS_XZ && Z_SENSORLESS
              stealth_states.z = tmc_enable_stallguard(stepperZ);
            #endif
            break;
        #endif
        #if Y_SENSORLESS
          case Y_AXIS:
            stealth_states.y = tmc_enable_stallguard(stepperY);
            #if AXIS_HAS_STALLGUARD(Y2)
              stealth_states.y2 = tmc_enable_stallguard(stepperY2);
            #endif
            #if EITHER(CORE_IS_XY, MARKFORGED_XY) && X_SENSORLESS
              stealth_states.x = tmc_enable_stallguard(stepperX);
            #elif CORE_IS_YZ && Z_SENSORLESS
              stealth_states.z = tmc_enable_stallguard(stepperZ);
            #endif
            break;
        #endif
        #if Z_SENSORLESS
          case Z_AXIS:
            stealth_states.z = tmc_enable_stallguard(stepperZ);
            #if AXIS_HAS_STALLGUARD(Z2)
              stealth_states.z2 = tmc_enable_stallguard(stepperZ2);
            #endif
            #if AXIS_HAS_STALLGUARD(Z3)
              stealth_states.z3 = tmc_enable_stallguard(stepperZ3);
            #endif
            #if AXIS_HAS_STALLGUARD(Z4)
              stealth_states.z4 = tmc_enable_stallguard(stepperZ4);
            #endif
            #if CORE_IS_XZ && X_SENSORLESS
              stealth_states.x = tmc_enable_stallguard(stepperX);
            #elif CORE_IS_YZ && Y_SENSORLESS
              stealth_states.y = tmc_enable_stallguard(stepperY);
            #endif
            break;
        #endif
      }

      #if ENABLED(SPI_ENDSTOPS)
        switch (axis) {
          case X_AXIS: if (ENABLED(X_SPI_SENSORLESS)) endstops.tmc_spi_homing.x = true; break;
          case Y_AXIS: if (ENABLED(Y_SPI_SENSORLESS)) endstops.tmc_spi_homing.y = true; break;
          case Z_AXIS: if (ENABLED(Z_SPI_SENSORLESS)) endstops.tmc_spi_homing.z = true; break;
          default: break;
        }
      #endif

      TERN_(IMPROVE_HOMING_RELIABILITY, sg_guard_period = millis() + default_sg_guard_duration);

      return stealth_states;
    }

    void end_sensorless_homing_per_axis(const AxisEnum axis, sensorless_t enable_stealth) {
      switch (axis) {
        default: break;
        #if X_SENSORLESS
          case X_AXIS:
            tmc_disable_stallguard(stepperX, enable_stealth.x);
            #if AXIS_HAS_STALLGUARD(X2)
              tmc_disable_stallguard(stepperX2, enable_stealth.x2);
            #endif
            #if EITHER(CORE_IS_XY, MARKFORGED_XY) && Y_SENSORLESS
              tmc_disable_stallguard(stepperY, enable_stealth.y);
            #elif CORE_IS_XZ && Z_SENSORLESS
              tmc_disable_stallguard(stepperZ, enable_stealth.z);
            #endif
            break;
        #endif
        #if Y_SENSORLESS
          case Y_AXIS:
            tmc_disable_stallguard(stepperY, enable_stealth.y);
            #if AXIS_HAS_STALLGUARD(Y2)
              tmc_disable_stallguard(stepperY2, enable_stealth.y2);
            #endif
            #if EITHER(CORE_IS_XY, MARKFORGED_XY) && X_SENSORLESS
              tmc_disable_stallguard(stepperX, enable_stealth.x);
            #elif CORE_IS_YZ && Z_SENSORLESS
              tmc_disable_stallguard(stepperZ, enable_stealth.z);
            #endif
            break;
        #endif
        #if Z_SENSORLESS
          case Z_AXIS:
            tmc_disable_stallguard(stepperZ, enable_stealth.z);
            #if AXIS_HAS_STALLGUARD(Z2)
              tmc_disable_stallguard(stepperZ2, enable_stealth.z2);
            #endif
            #if AXIS_HAS_STALLGUARD(Z3)
              tmc_disable_stallguard(stepperZ3, enable_stealth.z3);
            #endif
            #if AXIS_HAS_STALLGUARD(Z4)
              tmc_disable_stallguard(stepperZ4, enable_stealth.z4);
            #endif
            #if CORE_IS_XZ && X_SENSORLESS
              tmc_disable_stallguard(stepperX, enable_stealth.x);
            #elif CORE_IS_YZ && Y_SENSORLESS
              tmc_disable_stallguard(stepperY, enable_stealth.y);
            #endif
            break;
        #endif
      }

      #if ENABLED(SPI_ENDSTOPS)
        switch (axis) {
          case X_AXIS: if (ENABLED(X_SPI_SENSORLESS)) endstops.tmc_spi_homing.x = false; break;
          case Y_AXIS: if (ENABLED(Y_SPI_SENSORLESS)) endstops.tmc_spi_homing.y = false; break;
          case Z_AXIS: if (ENABLED(Z_SPI_SENSORLESS)) endstops.tmc_spi_homing.z = false; break;
          default: break;
        }
      #endif
    }

  #endif // SENSORLESS_HOMING

  /**
   * Home an individual linear axis
   */
  void do_homing_move(const AxisEnum axis, const float distance, const feedRate_t fr_mm_s=0.0, const bool final_approach=true) {
    DEBUG_SECTION(log_move, "do_homing_move", DEBUGGING(LEVELING));

    const feedRate_t home_fr_mm_s = fr_mm_s ?: homing_feedrate(axis);

    if (DEBUGGING(LEVELING)) {
      DEBUG_ECHOPAIR("...(", AS_CHAR(axis_codes[axis]), ", ", distance, ", ");
      if (fr_mm_s)
        DEBUG_ECHO(fr_mm_s);
      else
        DEBUG_ECHOPAIR("[", home_fr_mm_s, "]");
      DEBUG_ECHOLNPGM(")");
    }

    // Only do some things when moving towards an endstop
    const int8_t axis_home_dir = TERN0(DUAL_X_CARRIAGE, axis == X_AXIS)
                  ? x_home_dir(active_extruder) : home_dir(axis);
    const bool is_home_dir = (axis_home_dir > 0) == (distance > 0);

    #if ENABLED(SENSORLESS_HOMING)
      sensorless_t stealth_states;
    #endif

    if (is_home_dir) {

      if (TERN0(HOMING_Z_WITH_PROBE, axis == Z_AXIS)) {
        #if BOTH(HAS_HEATED_BED, WAIT_FOR_BED_HEATER)
          // Wait for bed to heat back up between probing points
          thermalManager.wait_for_bed_heating();
        #endif

        #if BOTH(HAS_HOTEND, WAIT_FOR_HOTEND)
          // Wait for the hotend to heat back up between probing points
          thermalManager.wait_for_hotend_heating(active_extruder);
        #endif

        TERN_(HAS_QUIET_PROBING, if (final_approach) probe.set_probing_paused(true));
      }

      // Disable stealthChop if used. Enable diag1 pin on driver.
      TERN_(SENSORLESS_HOMING, stealth_states = start_sensorless_homing_per_axis(axis));
    }

    #if EITHER(MORGAN_SCARA, MP_SCARA)
      // Tell the planner the axis is at 0
      current_position[axis] = 0;
      sync_plan_position();
      current_position[axis] = distance;
      line_to_current_position(home_fr_mm_s);
    #else
      // Get the ABC or XYZ positions in mm
      abce_pos_t target = planner.get_axis_positions_mm();

      target[axis] = 0;                         // Set the single homing axis to 0
      planner.set_machine_position_mm(target);  // Update the machine position

      #if HAS_DIST_MM_ARG
        const xyze_float_t cart_dist_mm{0};
      #endif

      // Set delta/cartesian axes directly
      target[axis] = distance;                  // The move will be towards the endstop
      planner.buffer_segment(target
        #if HAS_DIST_MM_ARG
          , cart_dist_mm
        #endif
        , home_fr_mm_s, active_extruder
      );
    #endif

    planner.synchronize();

    if (is_home_dir) {

      #if HOMING_Z_WITH_PROBE && HAS_QUIET_PROBING
        if (axis == Z_AXIS && final_approach) probe.set_probing_paused(false);
      #endif

      endstops.validate_homing_move();

      // Re-enable stealthChop if used. Disable diag1 pin on driver.
      TERN_(SENSORLESS_HOMING, end_sensorless_homing_per_axis(axis, stealth_states));
    }
  }

  /**
   * Set an axis to be unhomed. (Unless we are on a machine - e.g. a cheap Chinese CNC machine -
   * that has no endstops. Such machines should always be considered to be in a "known" and
   * "trusted" position).
   */
  void set_axis_never_homed(const AxisEnum axis) {
    if (DEBUGGING(LEVELING)) DEBUG_ECHOLNPAIR(">>> set_axis_never_homed(", AS_CHAR(axis_codes[axis]), ")");

    set_axis_untrusted(axis);
    set_axis_unhomed(axis);

    if (DEBUGGING(LEVELING)) DEBUG_ECHOLNPAIR("<<< set_axis_never_homed(", AS_CHAR(axis_codes[axis]), ")");

    TERN_(I2C_POSITION_ENCODERS, I2CPEM.unhomed(axis));
  }

  #ifdef TMC_HOME_PHASE
    /**
     * Move the axis back to its home_phase if set and driver is capable (TMC)
     *
     * Improves homing repeatability by homing to stepper coil's nearest absolute
     * phase position. Trinamic drivers use a stepper phase table with 1024 values
     * spanning 4 full steps with 256 positions each (ergo, 1024 positions).
     */
    void backout_to_tmc_homing_phase(const AxisEnum axis) {
      const xyz_long_t home_phase = TMC_HOME_PHASE;

      // check if home phase is disabled for this axis.
      if (home_phase[axis] < 0) return;

      int16_t phasePerUStep,      // TMC µsteps(phase) per Marlin µsteps
              phaseCurrent,       // The TMC µsteps(phase) count of the current position
              effectorBackoutDir, // Direction in which the effector mm coordinates move away from endstop.
              stepperBackoutDir;  // Direction in which the TMC µstep count(phase) move away from endstop.

      #define PHASE_PER_MICROSTEP(N) (256 / _MAX(1, N##_MICROSTEPS))

      switch (axis) {
        #ifdef X_MICROSTEPS
          case X_AXIS:
            phasePerUStep = PHASE_PER_MICROSTEP(X);
            phaseCurrent = stepperX.get_microstep_counter();
            effectorBackoutDir = -X_HOME_DIR;
            stepperBackoutDir = INVERT_X_DIR ? effectorBackoutDir : -effectorBackoutDir;
            break;
        #endif
        #ifdef Y_MICROSTEPS
          case Y_AXIS:
            phasePerUStep = PHASE_PER_MICROSTEP(Y);
            phaseCurrent = stepperY.get_microstep_counter();
            effectorBackoutDir = -Y_HOME_DIR;
            stepperBackoutDir = INVERT_Y_DIR ? effectorBackoutDir : -effectorBackoutDir;
            break;
        #endif
        #ifdef Z_MICROSTEPS
          case Z_AXIS:
            phasePerUStep = PHASE_PER_MICROSTEP(Z);
            phaseCurrent = stepperZ.get_microstep_counter();
            effectorBackoutDir = -Z_HOME_DIR;
            stepperBackoutDir = INVERT_Z_DIR ? effectorBackoutDir : -effectorBackoutDir;
            break;
        #endif
        default: return;
      }

      // Phase distance to nearest home phase position when moving in the backout direction from endstop(may be negative).
      int16_t phaseDelta = (home_phase[axis] - phaseCurrent) * stepperBackoutDir;

      // Check if home distance within endstop assumed repeatability noise of .05mm and warn.
      if (ABS(phaseDelta) * planner.steps_to_mm[axis] / phasePerUStep < 0.05f)
        SERIAL_ECHOLNPAIR("Selected home phase ", home_phase[axis],
                         " too close to endstop trigger phase ", phaseCurrent,
                         ". Pick a different phase for ", AS_CHAR(axis_codes[axis]));

      // Skip to next if target position is behind current. So it only moves away from endstop.
      if (phaseDelta < 0) phaseDelta += 1024;

      // Convert TMC µsteps(phase) to whole Marlin µsteps to effector backout direction to mm
      const float mmDelta = int16_t(phaseDelta / phasePerUStep) * effectorBackoutDir * planner.steps_to_mm[axis];

      // Optional debug messages
      if (DEBUGGING(LEVELING)) {
        DEBUG_ECHOLNPAIR(
          "Endstop ", AS_CHAR(axis_codes[axis]), " hit at Phase:", phaseCurrent,
          " Delta:", phaseDelta, " Distance:", mmDelta
        );
      }

      if (mmDelta != 0) {
        // Retrace by the amount computed in mmDelta.
        do_homing_move(axis, mmDelta, get_homing_bump_feedrate(axis));
      }
    }
  #endif

  /**
   * Home an individual "raw axis" to its endstop.
   * This applies to XYZ on Cartesian and Core robots, and
   * to the individual ABC steppers on DELTA and SCARA.
   *
   * At the end of the procedure the axis is marked as
   * homed and the current position of that axis is updated.
   * Kinematic robots should wait till all axes are homed
   * before updating the current position.
   */

  void homeaxis(const AxisEnum axis) {

    #if EITHER(MORGAN_SCARA, MP_SCARA)
      // Only Z homing (with probe) is permitted
      if (axis != Z_AXIS) { BUZZ(100, 880); return; }
    #else
      #define _CAN_HOME(A) (axis == _AXIS(A) && ( \
           ENABLED(A##_SPI_SENSORLESS) \
        || (_AXIS(A) == Z_AXIS && ENABLED(HOMING_Z_WITH_PROBE)) \
        || (A##_MIN_PIN > -1 && A##_HOME_DIR < 0) \
        || (A##_MAX_PIN > -1 && A##_HOME_DIR > 0) \
      ))
      if (!_CAN_HOME(X) && !_CAN_HOME(Y) && !_CAN_HOME(Z)) return;
    #endif
<<<<<<< HEAD

    #if ENABLED(CNC_5X)
      #define CAN_HOME_E _CAN_HOME(E)
      if (!CAN_HOME_X && !CAN_HOME_Y && !CAN_HOME_Z && !CAN_HOME_E) return;

    #else
     if (!CAN_HOME_X && !CAN_HOME_Y && !CAN_HOME_Z) return;
    #endif
    
  #endif
=======
>>>>>>> 02643167

    if (DEBUGGING(LEVELING)) DEBUG_ECHOLNPAIR(">>> homeaxis(", AS_CHAR(axis_codes[axis]), ")");

    const int axis_home_dir = TERN0(DUAL_X_CARRIAGE, axis == X_AXIS)
                ? x_home_dir(active_extruder) : home_dir(axis);

    //
    // Homing Z with a probe? Raise Z (maybe) and deploy the Z probe.
    //
    if (TERN0(HOMING_Z_WITH_PROBE, axis == Z_AXIS && probe.deploy()))
      return;

    // Set flags for X, Y, Z motor locking
    #if HAS_EXTRA_ENDSTOPS
      switch (axis) {
        TERN_(X_DUAL_ENDSTOPS, case X_AXIS:)
        TERN_(Y_DUAL_ENDSTOPS, case Y_AXIS:)
        TERN_(Z_MULTI_ENDSTOPS, case Z_AXIS:)
          stepper.set_separate_multi_axis(true);
        default: break;
      }
    #endif

    //
    // Deploy BLTouch or tare the probe just before probing
    //
    #if HOMING_Z_WITH_PROBE
      if (axis == Z_AXIS) {
        if (TERN0(BLTOUCH, bltouch.deploy())) return;   // BLTouch was deployed above, but get the alarm state.
        if (TERN0(PROBE_TARE, probe.tare())) return;
      }
    #endif

    //
    // Back away to prevent an early X/Y sensorless trigger
    //
    #if DISABLED(DELTA) && defined(SENSORLESS_BACKOFF_MM)
      const xy_float_t backoff = SENSORLESS_BACKOFF_MM;
      if ((TERN0(X_SENSORLESS, axis == X_AXIS) || TERN0(Y_SENSORLESS, axis == Y_AXIS)) && backoff[axis]) {
        const float backoff_length = -ABS(backoff[axis]) * axis_home_dir;
        if (DEBUGGING(LEVELING)) DEBUG_ECHOLNPAIR("Sensorless backoff: ", backoff_length, "mm");
        do_homing_move(axis, backoff_length, homing_feedrate(axis));
      }
    #endif

<<<<<<< HEAD
  // When homing Z with probe respect probe clearance
  const bool use_probe_bump = TERN0(HOMING_Z_WITH_PROBE, axis == Z_AXIS && home_bump_mm(Z_AXIS));
  const float bump = axis_home_dir * (
    use_probe_bump ? _MAX(Z_CLEARANCE_BETWEEN_PROBES, home_bump_mm(Z_AXIS)) : home_bump_mm(axis)
  );

  // If a second homing move is configured...
  if (bump) {
    // Move away from the endstop by the axis HOMING_BUMP_MM
    if (DEBUGGING(LEVELING)) DEBUG_ECHOLNPGM("Move Away:");
    
    if(Home5x==1){

      if (HomeDir5x==0 || HomeDir5x==2) {OUT_WRITE(EA_DIR_PIN,INVERT_EA_DIR);} else {OUT_WRITE(EA_DIR_PIN,!INVERT_EA_DIR);}
    
      if (HomeDir5x==0 || HomeDir5x==1) {OUT_WRITE(EB_DIR_PIN,INVERT_EB_DIR);} else {OUT_WRITE(EB_DIR_PIN,!INVERT_EB_DIR);}

      do_homing_move(axis, bump);

      if (HomeDir5x==0 || HomeDir5x==2) {OUT_WRITE(EA_DIR_PIN,!INVERT_EA_DIR);} else {OUT_WRITE(EA_DIR_PIN,INVERT_EA_DIR);}
    
      if (HomeDir5x==0 || HomeDir5x==1) {OUT_WRITE(EB_DIR_PIN,!INVERT_EB_DIR);} else {OUT_WRITE(EB_DIR_PIN,INVERT_EB_DIR);}


    }
    else{
    do_homing_move(axis, -bump
      #if HOMING_Z_WITH_PROBE
        , MMM_TO_MMS(axis == Z_AXIS ? Z_PROBE_SPEED_FAST : 0)
      #endif
    );

    }

    // Slow move towards endstop until triggered
    if (DEBUGGING(LEVELING)) DEBUG_ECHOLNPGM("Home 2 Slow:");
=======
    // Determine if a homing bump will be done and the bumps distance
    // When homing Z with probe respect probe clearance
    const bool use_probe_bump = TERN0(HOMING_Z_WITH_PROBE, axis == Z_AXIS && home_bump_mm(Z_AXIS));
    const float bump = axis_home_dir * (
      use_probe_bump ? _MAX(TERN0(HOMING_Z_WITH_PROBE, Z_CLEARANCE_BETWEEN_PROBES), home_bump_mm(Z_AXIS)) : home_bump_mm(axis)
    );

    //
    // Fast move towards endstop until triggered
    //
    const float move_length = 1.5f * max_length(TERN(DELTA, Z_AXIS, axis)) * axis_home_dir;
    if (DEBUGGING(LEVELING)) DEBUG_ECHOLNPAIR("Home Fast: ", move_length, "mm");
    do_homing_move(axis, move_length, 0.0, !use_probe_bump);
>>>>>>> 02643167

    #if BOTH(HOMING_Z_WITH_PROBE, BLTOUCH_SLOW_MODE)
      if (axis == Z_AXIS) bltouch.stow(); // Intermediate STOW (in LOW SPEED MODE)
    #endif

    // If a second homing move is configured...
    if (bump) {
      // Move away from the endstop by the axis HOMING_BUMP_MM
      if (DEBUGGING(LEVELING)) DEBUG_ECHOLNPAIR("Move Away: ", -bump, "mm");
      do_homing_move(axis, -bump, TERN(HOMING_Z_WITH_PROBE, (axis == Z_AXIS ? z_probe_fast_mm_s : 0), 0), false);

      #if ENABLED(DETECT_BROKEN_ENDSTOP)
        // Check for a broken endstop
        EndstopEnum es;
        switch (axis) {
          default:
          case X_AXIS: es = X_ENDSTOP; break;
          case Y_AXIS: es = Y_ENDSTOP; break;
          case Z_AXIS: es = Z_ENDSTOP; break;
        }
        if (TEST(endstops.state(), es)) {
          SERIAL_ECHO_MSG("Bad ", AS_CHAR(axis_codes[axis]), " Endstop?");
          kill(GET_TEXT(MSG_KILL_HOMING_FAILED));
        }
      #endif

      #if BOTH(HOMING_Z_WITH_PROBE, BLTOUCH_SLOW_MODE)
        if (axis == Z_AXIS && bltouch.deploy()) return; // Intermediate DEPLOY (in LOW SPEED MODE)
      #endif

      // Slow move towards endstop until triggered
      const float rebump = bump * 2;
      if (DEBUGGING(LEVELING)) DEBUG_ECHOLNPAIR("Re-bump: ", rebump, "mm");
      do_homing_move(axis, rebump, get_homing_bump_feedrate(axis), true);

      #if BOTH(HOMING_Z_WITH_PROBE, BLTOUCH)
        if (axis == Z_AXIS) bltouch.stow(); // The final STOW
      #endif
    }

    #if HAS_EXTRA_ENDSTOPS
      const bool pos_dir = axis_home_dir > 0;
      #if ENABLED(X_DUAL_ENDSTOPS)
        if (axis == X_AXIS) {
          const float adj = ABS(endstops.x2_endstop_adj);
          if (adj) {
            if (pos_dir ? (endstops.x2_endstop_adj > 0) : (endstops.x2_endstop_adj < 0)) stepper.set_x_lock(true); else stepper.set_x2_lock(true);
            do_homing_move(axis, pos_dir ? -adj : adj);
            stepper.set_x_lock(false);
            stepper.set_x2_lock(false);
          }
        }
      #endif
      #if ENABLED(Y_DUAL_ENDSTOPS)
        if (axis == Y_AXIS) {
          const float adj = ABS(endstops.y2_endstop_adj);
          if (adj) {
            if (pos_dir ? (endstops.y2_endstop_adj > 0) : (endstops.y2_endstop_adj < 0)) stepper.set_y_lock(true); else stepper.set_y2_lock(true);
            do_homing_move(axis, pos_dir ? -adj : adj);
            stepper.set_y_lock(false);
            stepper.set_y2_lock(false);
          }
        }
      #endif

      #if ENABLED(Z_MULTI_ENDSTOPS)
        if (axis == Z_AXIS) {

          #if NUM_Z_STEPPER_DRIVERS == 2

            const float adj = ABS(endstops.z2_endstop_adj);
            if (adj) {
              if (pos_dir ? (endstops.z2_endstop_adj > 0) : (endstops.z2_endstop_adj < 0)) stepper.set_z1_lock(true); else stepper.set_z2_lock(true);
              do_homing_move(axis, pos_dir ? -adj : adj);
              stepper.set_z1_lock(false);
              stepper.set_z2_lock(false);
            }

          #else

            // Handy arrays of stepper lock function pointers

            typedef void (*adjustFunc_t)(const bool);

            adjustFunc_t lock[] = {
              stepper.set_z1_lock, stepper.set_z2_lock, stepper.set_z3_lock
              #if NUM_Z_STEPPER_DRIVERS >= 4
                , stepper.set_z4_lock
              #endif
            };
            float adj[] = {
              0, endstops.z2_endstop_adj, endstops.z3_endstop_adj
              #if NUM_Z_STEPPER_DRIVERS >= 4
                , endstops.z4_endstop_adj
              #endif
            };

            adjustFunc_t tempLock;
            float tempAdj;

            // Manual bubble sort by adjust value
            if (adj[1] < adj[0]) {
              tempLock = lock[0], tempAdj = adj[0];
              lock[0] = lock[1], adj[0] = adj[1];
              lock[1] = tempLock, adj[1] = tempAdj;
            }
            if (adj[2] < adj[1]) {
              tempLock = lock[1], tempAdj = adj[1];
              lock[1] = lock[2], adj[1] = adj[2];
              lock[2] = tempLock, adj[2] = tempAdj;
            }
            #if NUM_Z_STEPPER_DRIVERS >= 4
              if (adj[3] < adj[2]) {
                tempLock = lock[2], tempAdj = adj[2];
                lock[2] = lock[3], adj[2] = adj[3];
                lock[3] = tempLock, adj[3] = tempAdj;
              }
              if (adj[2] < adj[1]) {
                tempLock = lock[1], tempAdj = adj[1];
                lock[1] = lock[2], adj[1] = adj[2];
                lock[2] = tempLock, adj[2] = tempAdj;
              }
            #endif
            if (adj[1] < adj[0]) {
              tempLock = lock[0], tempAdj = adj[0];
              lock[0] = lock[1], adj[0] = adj[1];
              lock[1] = tempLock, adj[1] = tempAdj;
            }

            if (pos_dir) {
              // normalize adj to smallest value and do the first move
              (*lock[0])(true);
              do_homing_move(axis, adj[1] - adj[0]);
              // lock the second stepper for the final correction
              (*lock[1])(true);
              do_homing_move(axis, adj[2] - adj[1]);
              #if NUM_Z_STEPPER_DRIVERS >= 4
                // lock the third stepper for the final correction
                (*lock[2])(true);
                do_homing_move(axis, adj[3] - adj[2]);
              #endif
            }
            else {
              #if NUM_Z_STEPPER_DRIVERS >= 4
                (*lock[3])(true);
                do_homing_move(axis, adj[2] - adj[3]);
              #endif
              (*lock[2])(true);
              do_homing_move(axis, adj[1] - adj[2]);
              (*lock[1])(true);
              do_homing_move(axis, adj[0] - adj[1]);
            }

            stepper.set_z1_lock(false);
            stepper.set_z2_lock(false);
            stepper.set_z3_lock(false);
            #if NUM_Z_STEPPER_DRIVERS >= 4
              stepper.set_z4_lock(false);
            #endif

          #endif
        }
      #endif

      // Reset flags for X, Y, Z motor locking
      switch (axis) {
        default: break;
        TERN_(X_DUAL_ENDSTOPS, case X_AXIS:)
        TERN_(Y_DUAL_ENDSTOPS, case Y_AXIS:)
        TERN_(Z_MULTI_ENDSTOPS, case Z_AXIS:)
          stepper.set_separate_multi_axis(false);
      }

    #endif // HAS_EXTRA_ENDSTOPS

    #ifdef TMC_HOME_PHASE
      // move back to homing phase if configured and capable
      backout_to_tmc_homing_phase(axis);
    #endif

    #if IS_SCARA

      set_axis_is_at_home(axis);
      sync_plan_position();

    #elif ENABLED(DELTA)

      // Delta has already moved all three towers up in G28
      // so here it re-homes each tower in turn.
      // Delta homing treats the axes as normal linear axes.

      const float adjDistance = delta_endstop_adj[axis],
                  minDistance = (MIN_STEPS_PER_SEGMENT) * planner.steps_to_mm[axis];

      // Retrace by the amount specified in delta_endstop_adj if more than min steps.
      if (adjDistance * (Z_HOME_DIR) < 0 && ABS(adjDistance) > minDistance) { // away from endstop, more than min distance
        if (DEBUGGING(LEVELING)) DEBUG_ECHOLNPAIR("adjDistance:", adjDistance);
        do_homing_move(axis, adjDistance, get_homing_bump_feedrate(axis));
      }

    #else // CARTESIAN / CORE / MARKFORGED_XY

      set_axis_is_at_home(axis);
      sync_plan_position();

      destination[axis] = current_position[axis];

      if (DEBUGGING(LEVELING)) DEBUG_POS("> AFTER set_axis_is_at_home", current_position);

    #endif

    // Put away the Z probe
    #if HOMING_Z_WITH_PROBE
      if (axis == Z_AXIS && probe.stow()) return;
    #endif

    #if DISABLED(DELTA) && defined(HOMING_BACKOFF_POST_MM)
      const xyz_float_t endstop_backoff = HOMING_BACKOFF_POST_MM;
      if (endstop_backoff[axis]) {
        current_position[axis] -= ABS(endstop_backoff[axis]) * axis_home_dir;
        line_to_current_position(
          #if HOMING_Z_WITH_PROBE
            (axis == Z_AXIS) ? z_probe_fast_mm_s :
          #endif
          homing_feedrate(axis)
        );

        #if ENABLED(SENSORLESS_HOMING)
          planner.synchronize();
          if (false
            #if EITHER(IS_CORE, MARKFORGED_XY)
              || axis != NORMAL_AXIS
            #endif
          ) safe_delay(200);  // Short delay to allow belts to spring back
        #endif
      }
    #endif

    // Clear retracted status if homing the Z axis
    #if ENABLED(FWRETRACT)
      if (axis == Z_AXIS) fwretract.current_hop = 0.0;
    #endif

    if (DEBUGGING(LEVELING)) DEBUG_ECHOLNPAIR("<<< homeaxis(", AS_CHAR(axis_codes[axis]), ")");

  } // homeaxis()

#endif // HAS_ENDSTOPS

/**
 * Set an axis' current position to its home position (after homing).
 *
 * For Core and Cartesian robots this applies one-to-one when an
 * individual axis has been homed.
 *
 * DELTA should wait until all homing is done before setting the XYZ
 * current_position to home, because homing is a single operation.
 * In the case where the axis positions are trusted and previously
 * homed, DELTA could home to X or Y individually by moving either one
 * to the center. However, homing Z always homes XY and Z.
 *
 * SCARA should wait until all XY homing is done before setting the XY
 * current_position to home, because neither X nor Y is at home until
 * both are at home. Z can however be homed individually.
 *
 * Callers must sync the planner position after calling this!
 */
void set_axis_is_at_home(const AxisEnum axis) {
  if (DEBUGGING(LEVELING)) DEBUG_ECHOLNPAIR(">>> set_axis_is_at_home(", AS_CHAR(axis_codes[axis]), ")");

  set_axis_trusted(axis);
  set_axis_homed(axis);

  #if ENABLED(DUAL_X_CARRIAGE)
    if (axis == X_AXIS && (active_extruder == 1 || dual_x_carriage_mode == DXC_DUPLICATION_MODE)) {
      current_position.x = x_home_pos(active_extruder);
      return;
    }
  #endif

  #if EITHER(MORGAN_SCARA, AXEL_TPARA)
    scara_set_axis_is_at_home(axis);
  #elif ENABLED(DELTA)
    current_position[axis] = (axis == Z_AXIS) ? DIFF_TERN(HAS_BED_PROBE, delta_height, probe.offset.z) : base_home_pos(axis);
  #else
    current_position[axis] = base_home_pos(axis);
  #endif

  /**
   * Z Probe Z Homing? Account for the probe's Z offset.
   */
  #if HAS_BED_PROBE && Z_HOME_DIR < 0
    if (axis == Z_AXIS) {
      #if HOMING_Z_WITH_PROBE

        current_position.z -= probe.offset.z;

        if (DEBUGGING(LEVELING)) DEBUG_ECHOLNPAIR("*** Z HOMED WITH PROBE (Z_MIN_PROBE_USES_Z_MIN_ENDSTOP_PIN) ***\n> probe.offset.z = ", probe.offset.z);

      #else

        if (DEBUGGING(LEVELING)) DEBUG_ECHOLNPGM("*** Z HOMED TO ENDSTOP ***");

      #endif
    }
  #endif

  TERN_(I2C_POSITION_ENCODERS, I2CPEM.homed(axis));

  TERN_(BABYSTEP_DISPLAY_TOTAL, babystep.reset_total(axis));

  #if HAS_POSITION_SHIFT
    position_shift[axis] = 0;
    update_workspace_offset(axis);
  #endif

  if (DEBUGGING(LEVELING)) {
    #if HAS_HOME_OFFSET
      DEBUG_ECHOLNPAIR("> home_offset[", AS_CHAR(axis_codes[axis]), "] = ", home_offset[axis]);
    #endif
    DEBUG_POS("", current_position);
    DEBUG_ECHOLNPAIR("<<< set_axis_is_at_home(", AS_CHAR(axis_codes[axis]), ")");
  }
}

#if HAS_WORKSPACE_OFFSET
  void update_workspace_offset(const AxisEnum axis) {
    workspace_offset[axis] = home_offset[axis] + position_shift[axis];
    if (DEBUGGING(LEVELING)) DEBUG_ECHOLNPAIR("Axis ", AS_CHAR(XYZ_CHAR(axis)), " home_offset = ", home_offset[axis], " position_shift = ", position_shift[axis]);
  }
#endif

#if HAS_M206_COMMAND
  /**
   * Change the home offset for an axis.
   * Also refreshes the workspace offset.
   */
  void set_home_offset(const AxisEnum axis, const float v) {
    home_offset[axis] = v;
    update_workspace_offset(axis);
  }
#endif<|MERGE_RESOLUTION|>--- conflicted
+++ resolved
@@ -74,23 +74,9 @@
 #define DEBUG_OUT ENABLED(DEBUG_LEVELING_FEATURE)
 #include "../core/debug_out.h"
 
-<<<<<<< HEAD
 extern double OA_5, OC_5;
 extern int HomeDir5x, Home5x;
 
-/**
- * axis_homed
- *   Flags that each linear axis was homed.
- *   XYZ on cartesian, ABC on delta, ABZ on SCARA.
- *
- * axis_known_position
- *   Flags that the position is known in each linear axis. Set when homed.
- *   Cleared whenever a stepper powers off, potentially losing its position.
- */
-uint8_t axis_homed, axis_known_position; // = 0
-
-=======
->>>>>>> 02643167
 // Relative Mode. Enable with G91, disable with G90.
 bool relative_mode; // = false;
 
@@ -100,17 +86,14 @@
  *   Used by 'line_to_current_position' to do a move after changing it.
  *   Used by 'sync_plan_position' to update 'planner.position'.
  */
-<<<<<<< HEAD
-xyze_pos_t current_position = { X_HOME_POS, Y_HOME_POS, Z_HOME_POS, E_HOME_POS };
-=======
-xyze_pos_t current_position = { X_HOME_POS, Y_HOME_POS,
+xyze_pos_t current_position = { X_HOME_POS, Y_HOME_POS
   #ifdef Z_IDLE_HEIGHT
-    Z_IDLE_HEIGHT
+    , Z_IDLE_HEIGHT
   #else
-    Z_HOME_POS
+    , Z_HOME_POS
   #endif
+  , E_HOME_POS
 };
->>>>>>> 02643167
 
 /**
  * Cartesian Destination
@@ -1583,21 +1566,12 @@
         || (A##_MIN_PIN > -1 && A##_HOME_DIR < 0) \
         || (A##_MAX_PIN > -1 && A##_HOME_DIR > 0) \
       ))
-      if (!_CAN_HOME(X) && !_CAN_HOME(Y) && !_CAN_HOME(Z)) return;
-    #endif
-<<<<<<< HEAD
-
-    #if ENABLED(CNC_5X)
-      #define CAN_HOME_E _CAN_HOME(E)
-      if (!CAN_HOME_X && !CAN_HOME_Y && !CAN_HOME_Z && !CAN_HOME_E) return;
-
-    #else
-     if (!CAN_HOME_X && !CAN_HOME_Y && !CAN_HOME_Z) return;
-    #endif
-    
-  #endif
-=======
->>>>>>> 02643167
+      if (!_CAN_HOME(X) && !_CAN_HOME(Y) && !_CAN_HOME(Z)
+        #if ENABLED(CNC_5X)
+          && !_CAN_HOME(E)
+        #endif
+      ) return;
+    #endif
 
     if (DEBUGGING(LEVELING)) DEBUG_ECHOLNPAIR(">>> homeaxis(", AS_CHAR(axis_codes[axis]), ")");
 
@@ -1643,44 +1617,6 @@
       }
     #endif
 
-<<<<<<< HEAD
-  // When homing Z with probe respect probe clearance
-  const bool use_probe_bump = TERN0(HOMING_Z_WITH_PROBE, axis == Z_AXIS && home_bump_mm(Z_AXIS));
-  const float bump = axis_home_dir * (
-    use_probe_bump ? _MAX(Z_CLEARANCE_BETWEEN_PROBES, home_bump_mm(Z_AXIS)) : home_bump_mm(axis)
-  );
-
-  // If a second homing move is configured...
-  if (bump) {
-    // Move away from the endstop by the axis HOMING_BUMP_MM
-    if (DEBUGGING(LEVELING)) DEBUG_ECHOLNPGM("Move Away:");
-    
-    if(Home5x==1){
-
-      if (HomeDir5x==0 || HomeDir5x==2) {OUT_WRITE(EA_DIR_PIN,INVERT_EA_DIR);} else {OUT_WRITE(EA_DIR_PIN,!INVERT_EA_DIR);}
-    
-      if (HomeDir5x==0 || HomeDir5x==1) {OUT_WRITE(EB_DIR_PIN,INVERT_EB_DIR);} else {OUT_WRITE(EB_DIR_PIN,!INVERT_EB_DIR);}
-
-      do_homing_move(axis, bump);
-
-      if (HomeDir5x==0 || HomeDir5x==2) {OUT_WRITE(EA_DIR_PIN,!INVERT_EA_DIR);} else {OUT_WRITE(EA_DIR_PIN,INVERT_EA_DIR);}
-    
-      if (HomeDir5x==0 || HomeDir5x==1) {OUT_WRITE(EB_DIR_PIN,!INVERT_EB_DIR);} else {OUT_WRITE(EB_DIR_PIN,INVERT_EB_DIR);}
-
-
-    }
-    else{
-    do_homing_move(axis, -bump
-      #if HOMING_Z_WITH_PROBE
-        , MMM_TO_MMS(axis == Z_AXIS ? Z_PROBE_SPEED_FAST : 0)
-      #endif
-    );
-
-    }
-
-    // Slow move towards endstop until triggered
-    if (DEBUGGING(LEVELING)) DEBUG_ECHOLNPGM("Home 2 Slow:");
-=======
     // Determine if a homing bump will be done and the bumps distance
     // When homing Z with probe respect probe clearance
     const bool use_probe_bump = TERN0(HOMING_Z_WITH_PROBE, axis == Z_AXIS && home_bump_mm(Z_AXIS));
@@ -1694,7 +1630,6 @@
     const float move_length = 1.5f * max_length(TERN(DELTA, Z_AXIS, axis)) * axis_home_dir;
     if (DEBUGGING(LEVELING)) DEBUG_ECHOLNPAIR("Home Fast: ", move_length, "mm");
     do_homing_move(axis, move_length, 0.0, !use_probe_bump);
->>>>>>> 02643167
 
     #if BOTH(HOMING_Z_WITH_PROBE, BLTOUCH_SLOW_MODE)
       if (axis == Z_AXIS) bltouch.stow(); // Intermediate STOW (in LOW SPEED MODE)
@@ -1704,7 +1639,17 @@
     if (bump) {
       // Move away from the endstop by the axis HOMING_BUMP_MM
       if (DEBUGGING(LEVELING)) DEBUG_ECHOLNPAIR("Move Away: ", -bump, "mm");
-      do_homing_move(axis, -bump, TERN(HOMING_Z_WITH_PROBE, (axis == Z_AXIS ? z_probe_fast_mm_s : 0), 0), false);
+
+
+      if (Home5x == 1) {
+        if (HomeDir5x == 0 || HomeDir5x == 2) OUT_WRITE(EA_DIR_PIN, INVERT_EA_DIR); else OUT_WRITE(EA_DIR_PIN, !INVERT_EA_DIR);
+        if (HomeDir5x == 0 || HomeDir5x == 1) OUT_WRITE(EB_DIR_PIN, INVERT_EB_DIR); else OUT_WRITE(EB_DIR_PIN, !INVERT_EB_DIR);
+        do_homing_move(axis, bump);
+        if (HomeDir5x == 0 || HomeDir5x == 2) OUT_WRITE(EA_DIR_PIN, !INVERT_EA_DIR); else OUT_WRITE(EA_DIR_PIN, INVERT_EA_DIR);
+        if (HomeDir5x == 0 || HomeDir5x == 1) OUT_WRITE(EB_DIR_PIN, !INVERT_EB_DIR); else OUT_WRITE(EB_DIR_PIN, INVERT_EB_DIR);
+      }
+      else
+        do_homing_move(axis, -bump, TERN(HOMING_Z_WITH_PROBE, (axis == Z_AXIS ? z_probe_fast_mm_s : 0), 0), false);
 
       #if ENABLED(DETECT_BROKEN_ENDSTOP)
         // Check for a broken endstop
