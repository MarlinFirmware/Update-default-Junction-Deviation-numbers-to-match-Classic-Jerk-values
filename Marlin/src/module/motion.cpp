--- conflicted
+++ resolved
@@ -122,24 +122,17 @@
   float e_move_accumulator; // = 0
 #endif
 
-// Extruder offsets
-<<<<<<< HEAD
+// Tool offsets
 #if HAS_TOOL_OFFSETS
-  xyz_pos_t tool_offset[NUM_TOOLS]; // Initialized by settings.load()
+  xyz_pos_t tool_offset[NUM_TOOLS]; // Initialized by settings.load
   void reset_tool_offsets() {
     constexpr float tmp[XYZ][NUM_TOOLS] = { HOTEND_OFFSET_X, HOTEND_OFFSET_Y, HOTEND_OFFSET_Z };
-=======
-#if HAS_HOTEND_OFFSET
-  xyz_pos_t hotend_offset[HOTENDS]; // Initialized by settings.load
-  void reset_hotend_offsets() {
-    constexpr float tmp[XYZ][HOTENDS] = { HOTEND_OFFSET_X, HOTEND_OFFSET_Y, HOTEND_OFFSET_Z };
->>>>>>> 22182d9a
     static_assert(
       !tmp[X_AXIS][0] && !tmp[Y_AXIS][0] && !tmp[Z_AXIS][0],
-      "Offsets for the first hotend must be 0.0."
+      "Offsets for the first tool must be 0.0."
     );
 
-    // Transpose from [XYZ][HOTENDS] to [HOTENDS][XYZ]
+    // Transpose from [XYZ][TOOL] to [TOOL][XYZ]
     TERN(MANUAL_SWITCHING_TOOLHEAD, TOOLHEAD_LOOP(), HOTEND_LOOP())
       LOOP_ABC(a) tool_offset[e][a] = tmp[a][e];
 
@@ -1529,7 +1522,7 @@
       if (TERN0(DELTA, !all_axes_homed())) return;
 
       #if ALL(HAS_TOOL_OFFSETS, DELTA)
-        // The effector center position will be the target minus the hotend offset.
+        // The effector center position will be the target minus the tool offset.
         const xy_pos_t offs = tool_offset[active_extruder];
       #elif ENABLED(POLARGRAPH)
         // POLARGRAPH uses draw_area_* below...
