/**
 * Marlin 3D Printer Firmware
 * Copyright (c) 2020 MarlinFirmware [https://github.com/MarlinFirmware/Marlin]
 *
 * Based on Sprinter and grbl.
 * Copyright (c) 2011 Camiel Gubbels / Erik van der Zalm
 *
 * This program is free software: you can redistribute it and/or modify
 * it under the terms of the GNU General Public License as published by
 * the Free Software Foundation, either version 3 of the License, or
 * (at your option) any later version.
 *
 * This program is distributed in the hope that it will be useful,
 * but WITHOUT ANY WARRANTY; without even the implied warranty of
 * MERCHANTABILITY or FITNESS FOR A PARTICULAR PURPOSE.  See the
 * GNU General Public License for more details.
 *
 * You should have received a copy of the GNU General Public License
 * along with this program.  If not, see <https://www.gnu.org/licenses/>.
 *
 */

/**
 * motion.cpp
 */

#include "motion.h"
#include "endstops.h"
#include "stepper.h"
#include "planner.h"
#include "temperature.h"

#include "../gcode/gcode.h"

#include "../inc/MarlinConfig.h"

#if IS_SCARA
  #include "../libs/buzzer.h"
  #include "../lcd/marlinui.h"
#endif

#if HAS_BED_PROBE
  #include "probe.h"
#endif

#if HAS_LEVELING
  #include "../feature/bedlevel/bedlevel.h"
#endif

#if ENABLED(BLTOUCH)
  #include "../feature/bltouch.h"
#endif

#if HAS_DISPLAY
  #include "../lcd/marlinui.h"
#endif

#if HAS_FILAMENT_SENSOR
  #include "../feature/runout.h"
#endif

#if ENABLED(SENSORLESS_HOMING)
  #include "../feature/tmc_util.h"
#endif

#if ENABLED(FWRETRACT)
  #include "../feature/fwretract.h"
#endif

#if ENABLED(BABYSTEP_DISPLAY_TOTAL)
  #include "../feature/babystep.h"
#endif

#define DEBUG_OUT ENABLED(DEBUG_LEVELING_FEATURE)
#include "../core/debug_out.h"

// Relative Mode. Enable with G91, disable with G90.
bool relative_mode; // = false;

/**
 * Cartesian Current Position
 *   Used to track the native machine position as moves are queued.
 *   Used by 'line_to_current_position' to do a move after changing it.
 *   Used by 'sync_plan_position' to update 'planner.position'.
 */
xyze_pos_t current_position = { X_HOME_POS, Y_HOME_POS,
  #ifdef Z_IDLE_HEIGHT
    Z_IDLE_HEIGHT
  #else
    Z_HOME_POS
  #endif
};

/**
 * Cartesian Destination
 *   The destination for a move, filled in by G-code movement commands,
 *   and expected by functions like 'prepare_line_to_destination'.
 *   G-codes can set destination using 'get_destination_from_command'
 */
xyze_pos_t destination; // {0}

// G60/G61 Position Save and Return
#if SAVED_POSITIONS
  uint8_t saved_slots[(SAVED_POSITIONS + 7) >> 3];
  xyz_pos_t stored_position[SAVED_POSITIONS];
#endif

// The active extruder (tool). Set with T<extruder> command.
#if HAS_MULTI_EXTRUDER
  uint8_t active_extruder = 0; // = 0
#endif

#if ENABLED(LCD_SHOW_E_TOTAL)
  float e_move_accumulator; // = 0
#endif

// Extruder offsets
#if HAS_HOTEND_OFFSET
  xyz_pos_t hotend_offset[HOTENDS]; // Initialized by settings.load()
  void reset_hotend_offsets() {
    constexpr float tmp[XYZ][HOTENDS] = { HOTEND_OFFSET_X, HOTEND_OFFSET_Y, HOTEND_OFFSET_Z };
    static_assert(
      !tmp[X_AXIS][0] && !tmp[Y_AXIS][0] && !tmp[Z_AXIS][0],
      "Offsets for the first hotend must be 0.0."
    );
    // Transpose from [XYZ][HOTENDS] to [HOTENDS][XYZ]
    HOTEND_LOOP() LOOP_XYZ(a) hotend_offset[e][a] = tmp[a][e];
    #if ENABLED(DUAL_X_CARRIAGE)
      hotend_offset[1].x = _MAX(X2_HOME_POS, X2_MAX_POS);
    #endif
  }
#endif

// The feedrate for the current move, often used as the default if
// no other feedrate is specified. Overridden for special moves.
// Set by the last G0 through G5 command's "F" parameter.
// Functions that override this for custom moves *must always* restore it!
feedRate_t feedrate_mm_s = MMM_TO_MMS(1500);
int16_t feedrate_percentage = 100;

// Cartesian conversion result goes here:
xyz_pos_t cartes;

#if IS_KINEMATIC

  abc_pos_t delta;

  #if HAS_SCARA_OFFSET
    abc_pos_t scara_home_offset;
  #endif

  #if HAS_SOFTWARE_ENDSTOPS
    float delta_max_radius, delta_max_radius_2;
  #elif IS_SCARA
    constexpr float delta_max_radius = SCARA_PRINTABLE_RADIUS,
                    delta_max_radius_2 = sq(SCARA_PRINTABLE_RADIUS);
  #else // DELTA
    constexpr float delta_max_radius = DELTA_PRINTABLE_RADIUS,
                    delta_max_radius_2 = sq(DELTA_PRINTABLE_RADIUS);
  #endif

#endif

/**
 * The workspace can be offset by some commands, or
 * these offsets may be omitted to save on computation.
 */
#if HAS_POSITION_SHIFT
  // The distance that XYZ has been offset by G92. Reset by G28.
  xyz_pos_t position_shift{0};
#endif
#if HAS_HOME_OFFSET
  // This offset is added to the configured home position.
  // Set by M206, M428, or menu item. Saved to EEPROM.
  xyz_pos_t home_offset{0};
#endif
#if HAS_HOME_OFFSET && HAS_POSITION_SHIFT
  // The above two are combined to save on computes
  xyz_pos_t workspace_offset{0};
#endif

#if HAS_ABL_NOT_UBL
  feedRate_t xy_probe_feedrate_mm_s = MMM_TO_MMS(XY_PROBE_FEEDRATE);
#endif

/**
 * Output the current position to serial
 */

inline void report_more_positions() {
  stepper.report_positions();
  TERN_(IS_SCARA, scara_report_positions());
}

// Report the logical position for a given machine position
inline void report_logical_position(const xyze_pos_t &rpos) {
  const xyze_pos_t lpos = rpos.asLogical();
  SERIAL_ECHOPAIR_P(X_LBL, lpos.x, SP_Y_LBL, lpos.y, SP_Z_LBL, lpos.z, SP_E_LBL, lpos.e);
}

// Report the real current position according to the steppers.
// Forward kinematics and un-leveling are applied.
void report_real_position() {
  get_cartesian_from_steppers();
  xyze_pos_t npos = cartes;
  npos.e = planner.get_axis_position_mm(E_AXIS);

  #if HAS_POSITION_MODIFIERS
    planner.unapply_modifiers(npos, true);
  #endif

  report_logical_position(npos);
  report_more_positions();
}

// Report the logical current position according to the most recent G-code command
void report_current_position() {
  report_logical_position(current_position);
  report_more_positions();
}

/**
 * Report the logical current position according to the most recent G-code command.
 * The planner.position always corresponds to the last G-code too. This makes M114
 * suitable for debugging kinematics and leveling while avoiding planner sync that
 * definitively interrupts the printing flow.
 */
void report_current_position_projected() {
  report_logical_position(current_position);
  stepper.report_a_position(planner.position);
}

/**
 * Run out the planner buffer and re-sync the current
 * position from the last-updated stepper positions.
 */
void quickstop_stepper() {
  planner.quick_stop();
  planner.synchronize();
  set_current_from_steppers_for_axis(ALL_AXES);
  sync_plan_position();
}

/**
 * Set the planner/stepper positions directly from current_position with
 * no kinematic translation. Used for homing axes and cartesian/core syncing.
 */
void sync_plan_position() {
  if (DEBUGGING(LEVELING)) DEBUG_POS("sync_plan_position", current_position);
  planner.set_position_mm(current_position);
}

void sync_plan_position_e() { planner.set_e_position_mm(current_position.e); }

/**
 * Get the stepper positions in the cartes[] array.
 * Forward kinematics are applied for DELTA and SCARA.
 *
 * The result is in the current coordinate space with
 * leveling applied. The coordinates need to be run through
 * unapply_leveling to obtain the "ideal" coordinates
 * suitable for current_position, etc.
 */
void get_cartesian_from_steppers() {
  #if ENABLED(DELTA)
    forward_kinematics(planner.get_axis_positions_mm());
  #else
    #if IS_SCARA
      forward_kinematics(
          planner.get_axis_position_degrees(A_AXIS)
        , planner.get_axis_position_degrees(B_AXIS)
        #if ENABLED(AXEL_TPARA)
          , planner.get_axis_position_degrees(C_AXIS)
        #endif
      );
    #else
      cartes.x = planner.get_axis_position_mm(X_AXIS);
      cartes.y = planner.get_axis_position_mm(Y_AXIS);
    #endif
    cartes.z = planner.get_axis_position_mm(Z_AXIS);
  #endif
}

/**
 * Set the current_position for an axis based on
 * the stepper positions, removing any leveling that
 * may have been applied.
 *
 * To prevent small shifts in axis position always call
 * sync_plan_position after updating axes with this.
 *
 * To keep hosts in sync, always call report_current_position
 * after updating the current_position.
 */
void set_current_from_steppers_for_axis(const AxisEnum axis) {
  get_cartesian_from_steppers();
  xyze_pos_t pos = cartes;
  pos.e = planner.get_axis_position_mm(E_AXIS);

  #if HAS_POSITION_MODIFIERS
    planner.unapply_modifiers(pos, true);
  #endif

  if (axis == ALL_AXES)
    current_position = pos;
  else
    current_position[axis] = pos[axis];
}

/**
 * Move the planner to the current position from wherever it last moved
 * (or from wherever it has been told it is located).
 */
void line_to_current_position(const feedRate_t &fr_mm_s/*=feedrate_mm_s*/) {
  planner.buffer_line(current_position, fr_mm_s, active_extruder);
}

#if EXTRUDERS
  void unscaled_e_move(const float &length, const feedRate_t &fr_mm_s) {
    TERN_(HAS_FILAMENT_SENSOR, runout.reset());
    current_position.e += length / planner.e_factor[active_extruder];
    line_to_current_position(fr_mm_s);
    planner.synchronize();
  }
#endif

#if IS_KINEMATIC

  /**
   * Buffer a fast move without interpolation. Set current_position to destination
   */
  void prepare_fast_move_to_destination(const feedRate_t &scaled_fr_mm_s/*=MMS_SCALED(feedrate_mm_s)*/) {
    if (DEBUGGING(LEVELING)) DEBUG_POS("prepare_fast_move_to_destination", destination);

    #if UBL_SEGMENTED
      // UBL segmented line will do Z-only moves in single segment
      ubl.line_to_destination_segmented(scaled_fr_mm_s);
    #else
      if (current_position == destination) return;

      planner.buffer_line(destination, scaled_fr_mm_s, active_extruder);
    #endif

    current_position = destination;
  }

#endif // IS_KINEMATIC

/**
 * Do a fast or normal move to 'destination' with an optional FR.
 *  - Move at normal speed regardless of feedrate percentage.
 *  - Extrude the specified length regardless of flow percentage.
 */
void _internal_move_to_destination(const feedRate_t &fr_mm_s/*=0.0f*/
  #if IS_KINEMATIC
    , const bool is_fast/*=false*/
  #endif
) {
  const feedRate_t old_feedrate = feedrate_mm_s;
  if (fr_mm_s) feedrate_mm_s = fr_mm_s;

  const uint16_t old_pct = feedrate_percentage;
  feedrate_percentage = 100;

  #if EXTRUDERS
    const float old_fac = planner.e_factor[active_extruder];
    planner.e_factor[active_extruder] = 1.0f;
  #endif

  #if IS_KINEMATIC
    if (is_fast)
      prepare_fast_move_to_destination();
    else
  #endif
      prepare_line_to_destination();

  feedrate_mm_s = old_feedrate;
  feedrate_percentage = old_pct;
  #if EXTRUDERS
    planner.e_factor[active_extruder] = old_fac;
  #endif
}

/**
 * Plan a move to (X, Y, Z) and set the current_position
 */
void do_blocking_move_to(const float rx, const float ry, const float rz, const feedRate_t &fr_mm_s/*=0.0*/) {
  DEBUG_SECTION(log_move, "do_blocking_move_to", DEBUGGING(LEVELING));
  if (DEBUGGING(LEVELING)) DEBUG_XYZ("> ", rx, ry, rz);

  const feedRate_t z_feedrate = fr_mm_s ?: homing_feedrate(Z_AXIS),
                  xy_feedrate = fr_mm_s ?: feedRate_t(XY_PROBE_FEEDRATE_MM_S);

  #if ENABLED(DELTA)

    if (!position_is_reachable(rx, ry)) return;

    REMEMBER(fr, feedrate_mm_s, xy_feedrate);

    destination = current_position;          // sync destination at the start

    if (DEBUGGING(LEVELING)) DEBUG_POS("destination = current_position", destination);

    // when in the danger zone
    if (current_position.z > delta_clip_start_height) {
      if (rz > delta_clip_start_height) {   // staying in the danger zone
        destination.set(rx, ry, rz);        // move directly (uninterpolated)
        prepare_internal_fast_move_to_destination();          // set current_position from destination
        if (DEBUGGING(LEVELING)) DEBUG_POS("danger zone move", current_position);
        return;
      }
      destination.z = delta_clip_start_height;
      prepare_internal_fast_move_to_destination();            // set current_position from destination
      if (DEBUGGING(LEVELING)) DEBUG_POS("zone border move", current_position);
    }

    if (rz > current_position.z) {                            // raising?
      destination.z = rz;
      prepare_internal_fast_move_to_destination(z_feedrate);  // set current_position from destination
      if (DEBUGGING(LEVELING)) DEBUG_POS("z raise move", current_position);
    }

    destination.set(rx, ry);
    prepare_internal_move_to_destination();                   // set current_position from destination
    if (DEBUGGING(LEVELING)) DEBUG_POS("xy move", current_position);

    if (rz < current_position.z) {                            // lowering?
      destination.z = rz;
      prepare_internal_fast_move_to_destination(z_feedrate);  // set current_position from destination
      if (DEBUGGING(LEVELING)) DEBUG_POS("z lower move", current_position);
    }

  #elif IS_SCARA

    if (!position_is_reachable(rx, ry)) return;

    destination = current_position;

    // If Z needs to raise, do it before moving XY
    if (destination.z < rz) {
      destination.z = rz;
      prepare_internal_fast_move_to_destination(z_feedrate);
    }

    destination.set(rx, ry);
    prepare_internal_fast_move_to_destination(xy_feedrate);

    // If Z needs to lower, do it after moving XY
    if (destination.z > rz) {
      destination.z = rz;
      prepare_internal_fast_move_to_destination(z_feedrate);
    }

  #else

    // If Z needs to raise, do it before moving XY
    if (current_position.z < rz) {
      current_position.z = rz;
      line_to_current_position(z_feedrate);
    }

    current_position.set(rx, ry);
    line_to_current_position(xy_feedrate);

    // If Z needs to lower, do it after moving XY
    if (current_position.z > rz) {
      current_position.z = rz;
      line_to_current_position(z_feedrate);
    }

  #endif

  planner.synchronize();
}

void do_blocking_move_to(const xy_pos_t &raw, const feedRate_t &fr_mm_s/*=0.0f*/) {
  do_blocking_move_to(raw.x, raw.y, current_position.z, fr_mm_s);
}
void do_blocking_move_to(const xyz_pos_t &raw, const feedRate_t &fr_mm_s/*=0.0f*/) {
  do_blocking_move_to(raw.x, raw.y, raw.z, fr_mm_s);
}
void do_blocking_move_to(const xyze_pos_t &raw, const feedRate_t &fr_mm_s/*=0.0f*/) {
  do_blocking_move_to(raw.x, raw.y, raw.z, fr_mm_s);
}

void do_blocking_move_to_x(const float &rx, const feedRate_t &fr_mm_s/*=0.0*/) {
  do_blocking_move_to(rx, current_position.y, current_position.z, fr_mm_s);
}
void do_blocking_move_to_y(const float &ry, const feedRate_t &fr_mm_s/*=0.0*/) {
  do_blocking_move_to(current_position.x, ry, current_position.z, fr_mm_s);
}
void do_blocking_move_to_z(const float &rz, const feedRate_t &fr_mm_s/*=0.0*/) {
  do_blocking_move_to_xy_z(current_position, rz, fr_mm_s);
}

void do_blocking_move_to_xy(const float &rx, const float &ry, const feedRate_t &fr_mm_s/*=0.0*/) {
  do_blocking_move_to(rx, ry, current_position.z, fr_mm_s);
}
void do_blocking_move_to_xy(const xy_pos_t &raw, const feedRate_t &fr_mm_s/*=0.0f*/) {
  do_blocking_move_to_xy(raw.x, raw.y, fr_mm_s);
}

void do_blocking_move_to_xy_z(const xy_pos_t &raw, const float &z, const feedRate_t &fr_mm_s/*=0.0f*/) {
  do_blocking_move_to(raw.x, raw.y, z, fr_mm_s);
}

void do_z_clearance(const float &zclear, const bool lower_allowed/*=false*/) {
  float zdest = zclear;
  if (!lower_allowed) NOLESS(zdest, current_position.z);
  do_blocking_move_to_z(_MIN(zdest, Z_MAX_POS), TERN(HAS_BED_PROBE, z_probe_fast_mm_s, homing_feedrate(Z_AXIS)));
}

//
// Prepare to do endstop or probe moves with custom feedrates.
//  - Save / restore current feedrate and multiplier
//
static float saved_feedrate_mm_s;
static int16_t saved_feedrate_percentage;
void remember_feedrate_and_scaling() {
  saved_feedrate_mm_s = feedrate_mm_s;
  saved_feedrate_percentage = feedrate_percentage;
}
void remember_feedrate_scaling_off() {
  remember_feedrate_and_scaling();
  feedrate_percentage = 100;
}
void restore_feedrate_and_scaling() {
  feedrate_mm_s = saved_feedrate_mm_s;
  feedrate_percentage = saved_feedrate_percentage;
}

#if HAS_SOFTWARE_ENDSTOPS

  // Software Endstops are based on the configured limits.
  soft_endstops_t soft_endstop = {
    true, false,
    { X_MIN_POS, Y_MIN_POS, Z_MIN_POS },
    { X_MAX_POS, Y_MAX_POS, Z_MAX_POS }
  };

  /**
   * Software endstops can be used to monitor the open end of
   * an axis that has a hardware endstop on the other end. Or
   * they can prevent axes from moving past endstops and grinding.
   *
   * To keep doing their job as the coordinate system changes,
   * the software endstop positions must be refreshed to remain
   * at the same positions relative to the machine.
   */
  void update_software_endstops(const AxisEnum axis
    #if HAS_HOTEND_OFFSET
      , const uint8_t old_tool_index/*=0*/
      , const uint8_t new_tool_index/*=0*/
    #endif
  ) {

    #if ENABLED(DUAL_X_CARRIAGE)

      if (axis == X_AXIS) {

        // In Dual X mode hotend_offset[X] is T1's home position
        const float dual_max_x = _MAX(hotend_offset[1].x, X2_MAX_POS);

        if (new_tool_index != 0) {
          // T1 can move from X2_MIN_POS to X2_MAX_POS or X2 home position (whichever is larger)
          soft_endstop.min.x = X2_MIN_POS;
          soft_endstop.max.x = dual_max_x;
        }
        else if (idex_is_duplicating()) {
          // In Duplication Mode, T0 can move as far left as X1_MIN_POS
          // but not so far to the right that T1 would move past the end
          soft_endstop.min.x = X1_MIN_POS;
          soft_endstop.max.x = _MIN(X1_MAX_POS, dual_max_x - duplicate_extruder_x_offset);
        }
        else {
          // In other modes, T0 can move from X1_MIN_POS to X1_MAX_POS
          soft_endstop.min.x = X1_MIN_POS;
          soft_endstop.max.x = X1_MAX_POS;
        }

      }

    #elif ENABLED(DELTA)

      soft_endstop.min[axis] = base_min_pos(axis);
      soft_endstop.max[axis] = (axis == Z_AXIS) ? delta_height - TERN0(HAS_BED_PROBE, probe.offset.z) : base_max_pos(axis);

      switch (axis) {
        case X_AXIS:
        case Y_AXIS:
          // Get a minimum radius for clamping
          delta_max_radius = _MIN(ABS(_MAX(soft_endstop.min.x, soft_endstop.min.y)), soft_endstop.max.x, soft_endstop.max.y);
          delta_max_radius_2 = sq(delta_max_radius);
          break;
        case Z_AXIS:
          delta_clip_start_height = soft_endstop.max[axis] - delta_safe_distance_from_top();
        default: break;
      }

    #elif HAS_HOTEND_OFFSET

      // Software endstops are relative to the tool 0 workspace, so
      // the movement limits must be shifted by the tool offset to
      // retain the same physical limit when other tools are selected.

      if (new_tool_index == old_tool_index || axis == Z_AXIS) { // The Z axis is "special" and shouldn't be modified
        const float offs = (axis == Z_AXIS) ? 0 : hotend_offset[active_extruder][axis];
        soft_endstop.min[axis] = base_min_pos(axis) + offs;
        soft_endstop.max[axis] = base_max_pos(axis) + offs;
      }
      else {
        const float diff = hotend_offset[new_tool_index][axis] - hotend_offset[old_tool_index][axis];
        soft_endstop.min[axis] += diff;
        soft_endstop.max[axis] += diff;
      }

    #else

      soft_endstop.min[axis] = base_min_pos(axis);
      soft_endstop.max[axis] = base_max_pos(axis);

    #endif

    if (DEBUGGING(LEVELING))
      SERIAL_ECHOLNPAIR("Axis ", XYZ_CHAR(axis), " min:", soft_endstop.min[axis], " max:", soft_endstop.max[axis]);
  }

  /**
   * Constrain the given coordinates to the software endstops.
   *
   * For DELTA/SCARA the XY constraint is based on the smallest
   * radius within the set software endstops.
   */
  void apply_motion_limits(xyz_pos_t &target) {

    if (!soft_endstop._enabled) return;

    #if IS_KINEMATIC

      if (TERN0(DELTA, !all_axes_homed())) return;

      #if BOTH(HAS_HOTEND_OFFSET, DELTA)
        // The effector center position will be the target minus the hotend offset.
        const xy_pos_t offs = hotend_offset[active_extruder];
      #else
        // SCARA needs to consider the angle of the arm through the entire move, so for now use no tool offset.
        constexpr xy_pos_t offs{0};
      #endif

      if (TERN1(IS_SCARA, axis_was_homed(X_AXIS) && axis_was_homed(Y_AXIS))) {
        const float dist_2 = HYPOT2(target.x - offs.x, target.y - offs.y);
        if (dist_2 > delta_max_radius_2)
          target *= float(delta_max_radius / SQRT(dist_2)); // 200 / 300 = 0.66
      }

    #else

      if (axis_was_homed(X_AXIS)) {
        #if !HAS_SOFTWARE_ENDSTOPS || ENABLED(MIN_SOFTWARE_ENDSTOP_X)
          NOLESS(target.x, soft_endstop.min.x);
        #endif
        #if !HAS_SOFTWARE_ENDSTOPS || ENABLED(MAX_SOFTWARE_ENDSTOP_X)
          NOMORE(target.x, soft_endstop.max.x);
        #endif
      }

      if (axis_was_homed(Y_AXIS)) {
        #if !HAS_SOFTWARE_ENDSTOPS || ENABLED(MIN_SOFTWARE_ENDSTOP_Y)
          NOLESS(target.y, soft_endstop.min.y);
        #endif
        #if !HAS_SOFTWARE_ENDSTOPS || ENABLED(MAX_SOFTWARE_ENDSTOP_Y)
          NOMORE(target.y, soft_endstop.max.y);
        #endif
      }

    #endif

    if (axis_was_homed(Z_AXIS)) {
      #if !HAS_SOFTWARE_ENDSTOPS || ENABLED(MIN_SOFTWARE_ENDSTOP_Z)
        NOLESS(target.z, soft_endstop.min.z);
      #endif
      #if !HAS_SOFTWARE_ENDSTOPS || ENABLED(MAX_SOFTWARE_ENDSTOP_Z)
        NOMORE(target.z, soft_endstop.max.z);
      #endif
    }
  }

#else // !HAS_SOFTWARE_ENDSTOPS

  soft_endstops_t soft_endstop;

#endif // !HAS_SOFTWARE_ENDSTOPS

#if !UBL_SEGMENTED

FORCE_INLINE void segment_idle(millis_t &next_idle_ms) {
  const millis_t ms = millis();
  if (ELAPSED(ms, next_idle_ms)) {
    next_idle_ms = ms + 200UL;
    return idle();
  }
  thermalManager.manage_heater();  // Returns immediately on most calls
}

#if IS_KINEMATIC

  #if IS_SCARA
    /**
     * Before raising this value, use M665 S[seg_per_sec] to decrease
     * the number of segments-per-second. Default is 200. Some deltas
     * do better with 160 or lower. It would be good to know how many
     * segments-per-second are actually possible for SCARA on AVR.
     *
     * Longer segments result in less kinematic overhead
     * but may produce jagged lines. Try 0.5mm, 1.0mm, and 2.0mm
     * and compare the difference.
     */
    #define SCARA_MIN_SEGMENT_LENGTH 0.5f
  #endif

  /**
   * Prepare a linear move in a DELTA or SCARA setup.
   *
   * Called from prepare_line_to_destination as the
   * default Delta/SCARA segmenter.
   *
   * This calls planner.buffer_line several times, adding
   * small incremental moves for DELTA or SCARA.
   *
   * For Unified Bed Leveling (Delta or Segmented Cartesian)
   * the ubl.line_to_destination_segmented method replaces this.
   *
   * For Auto Bed Leveling (Bilinear) with SEGMENT_LEVELED_MOVES
   * this is replaced by segmented_line_to_destination below.
   */
  inline bool line_to_destination_kinematic() {

    // Get the top feedrate of the move in the XY plane
    const float scaled_fr_mm_s = MMS_SCALED(feedrate_mm_s);

    const xyze_float_t diff = destination - current_position;

    // If the move is only in Z/E don't split up the move
    if (!diff.x && !diff.y) {
      planner.buffer_line(destination, scaled_fr_mm_s, active_extruder);
      return false; // caller will update current_position
    }

    // Fail if attempting move outside printable radius
    if (!position_is_reachable(destination)) return true;

    // Get the linear distance in XYZ
    float cartesian_mm = diff.magnitude();

    // If the move is very short, check the E move distance
    if (UNEAR_ZERO(cartesian_mm)) cartesian_mm = ABS(diff.e);

    // No E move either? Game over.
    if (UNEAR_ZERO(cartesian_mm)) return true;

    // Minimum number of seconds to move the given distance
    const float seconds = cartesian_mm / scaled_fr_mm_s;

    // The number of segments-per-second times the duration
    // gives the number of segments
    uint16_t segments = delta_segments_per_second * seconds;

    // For SCARA enforce a minimum segment size
    #if IS_SCARA
      NOMORE(segments, cartesian_mm * RECIPROCAL(SCARA_MIN_SEGMENT_LENGTH));
    #endif

    // At least one segment is required
    NOLESS(segments, 1U);

    // The approximate length of each segment
    const float inv_segments = 1.0f / float(segments),
                cartesian_segment_mm = cartesian_mm * inv_segments;
    const xyze_float_t segment_distance = diff * inv_segments;

    #if ENABLED(SCARA_FEEDRATE_SCALING)
      const float inv_duration = scaled_fr_mm_s / cartesian_segment_mm;
    #endif

    /*
    SERIAL_ECHOPAIR("mm=", cartesian_mm);
    SERIAL_ECHOPAIR(" seconds=", seconds);
    SERIAL_ECHOPAIR(" segments=", segments);
    SERIAL_ECHOPAIR(" segment_mm=", cartesian_segment_mm);
    SERIAL_EOL();
    //*/

    // Get the current position as starting point
    xyze_pos_t raw = current_position;

    // Calculate and execute the segments
    millis_t next_idle_ms = millis() + 200UL;
    while (--segments) {
      segment_idle(next_idle_ms);
      raw += segment_distance;
      if (!planner.buffer_line(raw, scaled_fr_mm_s, active_extruder, cartesian_segment_mm
        #if ENABLED(SCARA_FEEDRATE_SCALING)
          , inv_duration
        #endif
      )) break;
    }

    // Ensure last segment arrives at target location.
    planner.buffer_line(destination, scaled_fr_mm_s, active_extruder, cartesian_segment_mm
      #if ENABLED(SCARA_FEEDRATE_SCALING)
        , inv_duration
      #endif
    );

    return false; // caller will update current_position
  }

#else // !IS_KINEMATIC

  #if ENABLED(SEGMENT_LEVELED_MOVES)

    /**
     * Prepare a segmented move on a CARTESIAN setup.
     *
     * This calls planner.buffer_line several times, adding
     * small incremental moves. This allows the planner to
     * apply more detailed bed leveling to the full move.
     */
    inline void segmented_line_to_destination(const feedRate_t &fr_mm_s, const float segment_size=LEVELED_SEGMENT_LENGTH) {

      const xyze_float_t diff = destination - current_position;

      // If the move is only in Z/E don't split up the move
      if (!diff.x && !diff.y) {
        planner.buffer_line(destination, fr_mm_s, active_extruder);
        return;
      }

      // Get the linear distance in XYZ
      // If the move is very short, check the E move distance
      // No E move either? Game over.
      float cartesian_mm = diff.magnitude();
      if (UNEAR_ZERO(cartesian_mm)) cartesian_mm = ABS(diff.e);
      if (UNEAR_ZERO(cartesian_mm)) return;

      // The length divided by the segment size
      // At least one segment is required
      uint16_t segments = cartesian_mm / segment_size;
      NOLESS(segments, 1U);

      // The approximate length of each segment
      const float inv_segments = 1.0f / float(segments),
                  cartesian_segment_mm = cartesian_mm * inv_segments;
      const xyze_float_t segment_distance = diff * inv_segments;

      #if ENABLED(SCARA_FEEDRATE_SCALING)
        const float inv_duration = scaled_fr_mm_s / cartesian_segment_mm;
      #endif

      // SERIAL_ECHOPAIR("mm=", cartesian_mm);
      // SERIAL_ECHOLNPAIR(" segments=", segments);
      // SERIAL_ECHOLNPAIR(" segment_mm=", cartesian_segment_mm);

      // Get the raw current position as starting point
      xyze_pos_t raw = current_position;

      // Calculate and execute the segments
      millis_t next_idle_ms = millis() + 200UL;
      while (--segments) {
        segment_idle(next_idle_ms);
        raw += segment_distance;
        if (!planner.buffer_line(raw, fr_mm_s, active_extruder, cartesian_segment_mm
          #if ENABLED(SCARA_FEEDRATE_SCALING)
            , inv_duration
          #endif
        )) break;
      }

      // Since segment_distance is only approximate,
      // the final move must be to the exact destination.
      planner.buffer_line(destination, fr_mm_s, active_extruder, cartesian_segment_mm
        #if ENABLED(SCARA_FEEDRATE_SCALING)
          , inv_duration
        #endif
      );
    }

  #endif // SEGMENT_LEVELED_MOVES

  /**
   * Prepare a linear move in a Cartesian setup.
   *
   * When a mesh-based leveling system is active, moves are segmented
   * according to the configuration of the leveling system.
   *
   * Return true if 'current_position' was set to 'destination'
   */
  inline bool line_to_destination_cartesian() {
    const float scaled_fr_mm_s = MMS_SCALED(feedrate_mm_s);
    #if HAS_MESH
      if (planner.leveling_active && planner.leveling_active_at_z(destination.z)) {
        #if ENABLED(AUTO_BED_LEVELING_UBL)
          ubl.line_to_destination_cartesian(scaled_fr_mm_s, active_extruder); // UBL's motion routine needs to know about
          return true;                                                        // all moves, including Z-only moves.
        #elif ENABLED(SEGMENT_LEVELED_MOVES)
          segmented_line_to_destination(scaled_fr_mm_s);
          return false; // caller will update current_position
        #else
          /**
           * For MBL and ABL-BILINEAR only segment moves when X or Y are involved.
           * Otherwise fall through to do a direct single move.
           */
          if (xy_pos_t(current_position) != xy_pos_t(destination)) {
            #if ENABLED(MESH_BED_LEVELING)
              mbl.line_to_destination(scaled_fr_mm_s);
            #elif ENABLED(AUTO_BED_LEVELING_BILINEAR)
              bilinear_line_to_destination(scaled_fr_mm_s);
            #endif
            return true;
          }
        #endif
      }
    #endif // HAS_MESH

    planner.buffer_line(destination, scaled_fr_mm_s, active_extruder);
    return false; // caller will update current_position
  }

#endif // !IS_KINEMATIC
#endif // !UBL_SEGMENTED

#if HAS_DUPLICATION_MODE
  bool extruder_duplication_enabled;
  #if ENABLED(MULTI_NOZZLE_DUPLICATION)
    uint8_t duplication_e_mask; // = 0
  #endif
#endif

#if ENABLED(DUAL_X_CARRIAGE)

  DualXMode dual_x_carriage_mode         = DEFAULT_DUAL_X_CARRIAGE_MODE;
  float inactive_extruder_x              = X2_MAX_POS,                    // Used in mode 0 & 1
        duplicate_extruder_x_offset      = DEFAULT_DUPLICATION_X_OFFSET;  // Used in mode 2
  xyz_pos_t raised_parked_position;                                       // Used in mode 1
  bool active_extruder_parked            = false;                         // Used in mode 1 & 2
  millis_t delayed_move_time             = 0;                             // Used in mode 1
  int16_t duplicate_extruder_temp_offset = 0;                             // Used in mode 2
  bool idex_mirrored_mode                = false;                         // Used in mode 3

  float x_home_pos(const uint8_t extruder) {
    if (extruder == 0)
      return base_home_pos(X_AXIS);
    else
      /**
       * In dual carriage mode the extruder offset provides an override of the
       * second X-carriage position when homed - otherwise X2_HOME_POS is used.
       * This allows soft recalibration of the second extruder home position
       * without firmware reflash (through the M218 command).
       */
      return hotend_offset[1].x > 0 ? hotend_offset[1].x : X2_HOME_POS;
  }

  void idex_set_mirrored_mode(const bool mirr) {
    idex_mirrored_mode = mirr;
    stepper.set_directions();
  }

  void set_duplication_enabled(const bool dupe, const int8_t tool_index/*=-1*/) {
    extruder_duplication_enabled = dupe;
    if (tool_index >= 0) active_extruder = tool_index;
    stepper.set_directions();
  }

  void idex_set_parked(const bool park/*=true*/) {
    delayed_move_time = 0;
    active_extruder_parked = park;
    if (park) raised_parked_position = current_position;  // Remember current raised toolhead position for use by unpark
  }

  /**
   * Prepare a linear move in a dual X axis setup
   *
   * Return true if current_position[] was set to destination[]
   */
  inline bool dual_x_carriage_unpark() {
    if (active_extruder_parked) {
      switch (dual_x_carriage_mode) {

        case DXC_FULL_CONTROL_MODE: break;

        case DXC_AUTO_PARK_MODE: {
          if (current_position.e == destination.e) {
            // This is a travel move (with no extrusion)
            // Skip it, but keep track of the current position
            // (so it can be used as the start of the next non-travel move)
            if (delayed_move_time != 0xFFFFFFFFUL) {
              current_position = destination;
              NOLESS(raised_parked_position.z, destination.z);
              delayed_move_time = millis() + 1000UL;
              return true;
            }
          }
          //
          // Un-park the active extruder
          //
          const feedRate_t fr_zfast = planner.settings.max_feedrate_mm_s[Z_AXIS];
          #define CURPOS current_position
          #define RAISED raised_parked_position
          //  1. Move to the raised parked XYZ. Presumably the tool is already at XY.
          if (planner.buffer_line(RAISED.x, RAISED.y, RAISED.z, CURPOS.e, fr_zfast, active_extruder)) {
            //  2. Move to the current native XY and raised Z. Presumably this is a null move.
            if (planner.buffer_line(CURPOS.x, CURPOS.y, RAISED.z, CURPOS.e, PLANNER_XY_FEEDRATE(), active_extruder)) {
              //  3. Lower Z back down
              line_to_current_position(fr_zfast);
            }
          }
          stepper.set_directions();

          idex_set_parked(false);
          if (DEBUGGING(LEVELING)) DEBUG_ECHOLNPGM("idex_set_parked(false)");
        } break;

        case DXC_MIRRORED_MODE:
        case DXC_DUPLICATION_MODE:
          if (active_extruder == 0) {
            xyze_pos_t new_pos = current_position;
            if (dual_x_carriage_mode == DXC_DUPLICATION_MODE)
              new_pos.x += duplicate_extruder_x_offset;
            else
              new_pos.x = inactive_extruder_x;
            // Move duplicate extruder into correct duplication position.
            if (DEBUGGING(LEVELING)) DEBUG_ECHOLNPAIR("Set planner X", inactive_extruder_x, " ... Line to X", new_pos.x);
            planner.set_position_mm(inactive_extruder_x, current_position.y, current_position.z, current_position.e);
            if (!planner.buffer_line(new_pos, planner.settings.max_feedrate_mm_s[X_AXIS], 1)) break;

            planner.synchronize();
            sync_plan_position();

            set_duplication_enabled(true);
            idex_set_parked(false);
            if (DEBUGGING(LEVELING)) DEBUG_ECHOLNPGM("set_duplication_enabled(true)\nidex_set_parked(false)");
          }
          else if (DEBUGGING(LEVELING)) DEBUG_ECHOLNPGM("Active extruder not 0");
          break;
      }
    }
    return false;
  }

#endif // DUAL_X_CARRIAGE

/**
 * Prepare a single move and get ready for the next one
 *
 * This may result in several calls to planner.buffer_line to
 * do smaller moves for DELTA, SCARA, mesh moves, etc.
 *
 * Make sure current_position.e and destination.e are good
 * before calling or cold/lengthy extrusion may get missed.
 *
 * Before exit, current_position is set to destination.
 */
void prepare_line_to_destination() {
  apply_motion_limits(destination);

  #if EITHER(PREVENT_COLD_EXTRUSION, PREVENT_LENGTHY_EXTRUDE)

    if (!DEBUGGING(DRYRUN) && destination.e != current_position.e) {
      bool ignore_e = false;

      #if ENABLED(PREVENT_COLD_EXTRUSION)
        ignore_e = thermalManager.tooColdToExtrude(active_extruder);
        if (ignore_e) SERIAL_ECHO_MSG(STR_ERR_COLD_EXTRUDE_STOP);
      #endif

      #if ENABLED(PREVENT_LENGTHY_EXTRUDE)
        const float e_delta = ABS(destination.e - current_position.e) * planner.e_factor[active_extruder];
        if (e_delta > (EXTRUDE_MAXLENGTH)) {
          #if ENABLED(MIXING_EXTRUDER)
            float collector[MIXING_STEPPERS];
            mixer.refresh_collector(1.0, mixer.get_current_vtool(), collector);
            MIXER_STEPPER_LOOP(e) {
              if (e_delta * collector[e] > (EXTRUDE_MAXLENGTH)) {
                ignore_e = true;
                SERIAL_ECHO_MSG(STR_ERR_LONG_EXTRUDE_STOP);
                break;
              }
            }
          #else
            ignore_e = true;
            SERIAL_ECHO_MSG(STR_ERR_LONG_EXTRUDE_STOP);
          #endif
        }
      #endif

      if (ignore_e) {
        current_position.e = destination.e;       // Behave as if the E move really took place
        planner.set_e_position_mm(destination.e); // Prevent the planner from complaining too
      }
    }

  #endif // PREVENT_COLD_EXTRUSION || PREVENT_LENGTHY_EXTRUDE

  if (TERN0(DUAL_X_CARRIAGE, dual_x_carriage_unpark())) return;

  if (
    #if UBL_SEGMENTED
      #if IS_KINEMATIC // UBL using Kinematic / Cartesian cases as a workaround for now.
        ubl.line_to_destination_segmented(MMS_SCALED(feedrate_mm_s))
      #else
        line_to_destination_cartesian()
      #endif
    #elif IS_KINEMATIC
      line_to_destination_kinematic()
    #else
      line_to_destination_cartesian()
    #endif
  ) return;

  current_position = destination;
}

#if HAS_ENDSTOPS

  uint8_t axis_homed, axis_trusted; // = 0

  uint8_t axes_should_home(uint8_t axis_bits/*=0x07*/) {
    #define SHOULD_HOME(A) TERN(HOME_AFTER_DEACTIVATE, axis_is_trusted, axis_was_homed)(A)
    // Clear test bits that are trusted
    if (TEST(axis_bits, X_AXIS) && SHOULD_HOME(X_AXIS)) CBI(axis_bits, X_AXIS);
    if (TEST(axis_bits, Y_AXIS) && SHOULD_HOME(Y_AXIS)) CBI(axis_bits, Y_AXIS);
    if (TEST(axis_bits, Z_AXIS) && SHOULD_HOME(Z_AXIS)) CBI(axis_bits, Z_AXIS);
    return axis_bits;
  }

  bool homing_needed_error(uint8_t axis_bits/*=0x07*/) {
    if ((axis_bits = axes_should_home(axis_bits))) {
      PGM_P home_first = GET_TEXT(MSG_HOME_FIRST);
      char msg[strlen_P(home_first)+1];
      sprintf_P(msg, home_first,
        TEST(axis_bits, X_AXIS) ? "X" : "",
        TEST(axis_bits, Y_AXIS) ? "Y" : "",
        TEST(axis_bits, Z_AXIS) ? "Z" : ""
      );
      SERIAL_ECHO_START();
      SERIAL_ECHOLN(msg);
      TERN_(HAS_DISPLAY, ui.set_status(msg));
      return true;
    }
    return false;
  }

  /**
   * Homing bump feedrate (mm/s)
   */
  feedRate_t get_homing_bump_feedrate(const AxisEnum axis) {
    #if HOMING_Z_WITH_PROBE
      if (axis == Z_AXIS) return MMM_TO_MMS(Z_PROBE_FEEDRATE_SLOW);
    #endif
    static const uint8_t homing_bump_divisor[] PROGMEM = HOMING_BUMP_DIVISOR;
    uint8_t hbd = pgm_read_byte(&homing_bump_divisor[axis]);
    if (hbd < 1) {
      hbd = 10;
      SERIAL_ECHO_MSG("Warning: Homing Bump Divisor < 1");
    }
    return homing_feedrate(axis) / float(hbd);
  }

  #if ENABLED(SENSORLESS_HOMING)
    /**
     * Set sensorless homing if the axis has it, accounting for Core Kinematics.
     */
    sensorless_t start_sensorless_homing_per_axis(const AxisEnum axis) {
      sensorless_t stealth_states { false };

      switch (axis) {
        default: break;
        #if X_SENSORLESS
          case X_AXIS:
            stealth_states.x = tmc_enable_stallguard(stepperX);
            #if AXIS_HAS_STALLGUARD(X2)
              stealth_states.x2 = tmc_enable_stallguard(stepperX2);
            #endif
            #if EITHER(CORE_IS_XY, MARKFORGED_XY) && Y_SENSORLESS
              stealth_states.y = tmc_enable_stallguard(stepperY);
            #elif CORE_IS_XZ && Z_SENSORLESS
              stealth_states.z = tmc_enable_stallguard(stepperZ);
            #endif
            break;
        #endif
        #if Y_SENSORLESS
          case Y_AXIS:
            stealth_states.y = tmc_enable_stallguard(stepperY);
            #if AXIS_HAS_STALLGUARD(Y2)
              stealth_states.y2 = tmc_enable_stallguard(stepperY2);
            #endif
            #if EITHER(CORE_IS_XY, MARKFORGED_XY) && X_SENSORLESS
              stealth_states.x = tmc_enable_stallguard(stepperX);
            #elif CORE_IS_YZ && Z_SENSORLESS
              stealth_states.z = tmc_enable_stallguard(stepperZ);
            #endif
            break;
        #endif
        #if Z_SENSORLESS
          case Z_AXIS:
            stealth_states.z = tmc_enable_stallguard(stepperZ);
            #if AXIS_HAS_STALLGUARD(Z2)
              stealth_states.z2 = tmc_enable_stallguard(stepperZ2);
            #endif
            #if AXIS_HAS_STALLGUARD(Z3)
              stealth_states.z3 = tmc_enable_stallguard(stepperZ3);
            #endif
            #if AXIS_HAS_STALLGUARD(Z4)
              stealth_states.z4 = tmc_enable_stallguard(stepperZ4);
            #endif
            #if CORE_IS_XZ && X_SENSORLESS
              stealth_states.x = tmc_enable_stallguard(stepperX);
            #elif CORE_IS_YZ && Y_SENSORLESS
              stealth_states.y = tmc_enable_stallguard(stepperY);
            #endif
            break;
        #endif
      }

      #if ENABLED(SPI_ENDSTOPS)
        switch (axis) {
          case X_AXIS: if (ENABLED(X_SPI_SENSORLESS)) endstops.tmc_spi_homing.x = true; break;
          case Y_AXIS: if (ENABLED(Y_SPI_SENSORLESS)) endstops.tmc_spi_homing.y = true; break;
          case Z_AXIS: if (ENABLED(Z_SPI_SENSORLESS)) endstops.tmc_spi_homing.z = true; break;
          default: break;
        }
      #endif

      TERN_(IMPROVE_HOMING_RELIABILITY, sg_guard_period = millis() + default_sg_guard_duration);

      return stealth_states;
    }

    void end_sensorless_homing_per_axis(const AxisEnum axis, sensorless_t enable_stealth) {
      switch (axis) {
        default: break;
        #if X_SENSORLESS
          case X_AXIS:
            tmc_disable_stallguard(stepperX, enable_stealth.x);
            #if AXIS_HAS_STALLGUARD(X2)
              tmc_disable_stallguard(stepperX2, enable_stealth.x2);
            #endif
            #if EITHER(CORE_IS_XY, MARKFORGED_XY) && Y_SENSORLESS
              tmc_disable_stallguard(stepperY, enable_stealth.y);
            #elif CORE_IS_XZ && Z_SENSORLESS
              tmc_disable_stallguard(stepperZ, enable_stealth.z);
            #endif
            break;
        #endif
        #if Y_SENSORLESS
          case Y_AXIS:
            tmc_disable_stallguard(stepperY, enable_stealth.y);
            #if AXIS_HAS_STALLGUARD(Y2)
              tmc_disable_stallguard(stepperY2, enable_stealth.y2);
            #endif
            #if EITHER(CORE_IS_XY, MARKFORGED_XY) && X_SENSORLESS
              tmc_disable_stallguard(stepperX, enable_stealth.x);
            #elif CORE_IS_YZ && Z_SENSORLESS
              tmc_disable_stallguard(stepperZ, enable_stealth.z);
            #endif
            break;
        #endif
        #if Z_SENSORLESS
          case Z_AXIS:
            tmc_disable_stallguard(stepperZ, enable_stealth.z);
            #if AXIS_HAS_STALLGUARD(Z2)
              tmc_disable_stallguard(stepperZ2, enable_stealth.z2);
            #endif
            #if AXIS_HAS_STALLGUARD(Z3)
              tmc_disable_stallguard(stepperZ3, enable_stealth.z3);
            #endif
            #if AXIS_HAS_STALLGUARD(Z4)
              tmc_disable_stallguard(stepperZ4, enable_stealth.z4);
            #endif
            #if CORE_IS_XZ && X_SENSORLESS
              tmc_disable_stallguard(stepperX, enable_stealth.x);
            #elif CORE_IS_YZ && Y_SENSORLESS
              tmc_disable_stallguard(stepperY, enable_stealth.y);
            #endif
            break;
        #endif
      }

      #if ENABLED(SPI_ENDSTOPS)
        switch (axis) {
          case X_AXIS: if (ENABLED(X_SPI_SENSORLESS)) endstops.tmc_spi_homing.x = false; break;
          case Y_AXIS: if (ENABLED(Y_SPI_SENSORLESS)) endstops.tmc_spi_homing.y = false; break;
          case Z_AXIS: if (ENABLED(Z_SPI_SENSORLESS)) endstops.tmc_spi_homing.z = false; break;
          default: break;
        }
      #endif
    }

  #endif // SENSORLESS_HOMING

<<<<<<< HEAD
  #if EITHER(MORGAN_SCARA, MP_SCARA)
    // Tell the planner the axis is at 0
    current_position[axis] = 0;
    sync_plan_position();
    current_position[axis] = distance;
    line_to_current_position(home_fr_mm_s);
  #else
    // Get the ABC or XYZ positions in mm
    abce_pos_t target = planner.get_axis_positions_mm();

    target[axis] = 0;                         // Set the single homing axis to 0
    planner.set_machine_position_mm(target);  // Update the machine position
=======
  /**
   * Home an individual linear axis
   */
  void do_homing_move(const AxisEnum axis, const float distance, const feedRate_t fr_mm_s=0.0, const bool final_approach=true) {
    DEBUG_SECTION(log_move, "do_homing_move", DEBUGGING(LEVELING));
>>>>>>> 35791c63

    const feedRate_t home_fr_mm_s = fr_mm_s ?: homing_feedrate(axis);

    if (DEBUGGING(LEVELING)) {
      DEBUG_ECHOPAIR("...(", AS_CHAR(axis_codes[axis]), ", ", distance, ", ");
      if (fr_mm_s)
        DEBUG_ECHO(fr_mm_s);
      else
        DEBUG_ECHOPAIR("[", home_fr_mm_s, "]");
      DEBUG_ECHOLNPGM(")");
    }

    // Only do some things when moving towards an endstop
    const int8_t axis_home_dir = TERN0(DUAL_X_CARRIAGE, axis == X_AXIS)
                  ? x_home_dir(active_extruder) : home_dir(axis);
    const bool is_home_dir = (axis_home_dir > 0) == (distance > 0);

    #if ENABLED(SENSORLESS_HOMING)
      sensorless_t stealth_states;
    #endif

    if (is_home_dir) {

      if (TERN0(HOMING_Z_WITH_PROBE, axis == Z_AXIS)) {
        #if BOTH(HAS_HEATED_BED, WAIT_FOR_BED_HEATER)
          // Wait for bed to heat back up between probing points
          thermalManager.wait_for_bed_heating();
        #endif

        #if BOTH(HAS_HOTEND, WAIT_FOR_HOTEND)
          // Wait for the hotend to heat back up between probing points
          thermalManager.wait_for_hotend_heating(active_extruder);
        #endif

        TERN_(HAS_QUIET_PROBING, if (final_approach) probe.set_probing_paused(true));
      }

      // Disable stealthChop if used. Enable diag1 pin on driver.
      TERN_(SENSORLESS_HOMING, stealth_states = start_sensorless_homing_per_axis(axis));
    }

<<<<<<< HEAD
  #if EITHER(MORGAN_SCARA, AXEL_TPARA)
    scara_set_axis_is_at_home(axis);
  #elif ENABLED(DELTA)
    current_position[axis] = (axis == Z_AXIS) ? delta_height - TERN0(HAS_BED_PROBE, probe.offset.z) : base_home_pos(axis);
  #else
    current_position[axis] = base_home_pos(axis);
  #endif
=======
    #if IS_SCARA
      // Tell the planner the axis is at 0
      current_position[axis] = 0;
      sync_plan_position();
      current_position[axis] = distance;
      line_to_current_position(home_fr_mm_s);
    #else
      // Get the ABC or XYZ positions in mm
      abce_pos_t target = planner.get_axis_positions_mm();
>>>>>>> 35791c63

      target[axis] = 0;                         // Set the single homing axis to 0
      planner.set_machine_position_mm(target);  // Update the machine position

      #if HAS_DIST_MM_ARG
        const xyze_float_t cart_dist_mm{0};
      #endif

      // Set delta/cartesian axes directly
      target[axis] = distance;                  // The move will be towards the endstop
      planner.buffer_segment(target
        #if HAS_DIST_MM_ARG
          , cart_dist_mm
        #endif
        , home_fr_mm_s, active_extruder
      );
    #endif

    planner.synchronize();

    if (is_home_dir) {

      #if HOMING_Z_WITH_PROBE && HAS_QUIET_PROBING
        if (axis == Z_AXIS && final_approach) probe.set_probing_paused(false);
      #endif

      endstops.validate_homing_move();

      // Re-enable stealthChop if used. Disable diag1 pin on driver.
      TERN_(SENSORLESS_HOMING, end_sensorless_homing_per_axis(axis, stealth_states));
    }
  }

  /**
   * Set an axis to be unhomed. (Unless we are on a machine - e.g. a cheap Chinese CNC machine -
   * that has no endstops. Such machines should always be considered to be in a "known" and
   * "trusted" position).
   */
  void set_axis_never_homed(const AxisEnum axis) {
    if (DEBUGGING(LEVELING)) DEBUG_ECHOLNPAIR(">>> set_axis_never_homed(", axis_codes[axis], ")");

    set_axis_untrusted(axis);
    set_axis_unhomed(axis);

    if (DEBUGGING(LEVELING)) DEBUG_ECHOLNPAIR("<<< set_axis_never_homed(", axis_codes[axis], ")");

    TERN_(I2C_POSITION_ENCODERS, I2CPEM.unhomed(axis));
  }

  #ifdef TMC_HOME_PHASE
    /**
     * Move the axis back to its home_phase if set and driver is capable (TMC)
     *
     * Improves homing repeatability by homing to stepper coil's nearest absolute
     * phase position. Trinamic drivers use a stepper phase table with 1024 values
     * spanning 4 full steps with 256 positions each (ergo, 1024 positions).
     */
    void backout_to_tmc_homing_phase(const AxisEnum axis) {
      const xyz_long_t home_phase = TMC_HOME_PHASE;

      // check if home phase is disabled for this axis.
      if (home_phase[axis] < 0) return;

      int16_t phasePerUStep,      // TMC µsteps(phase) per Marlin µsteps
              phaseCurrent,       // The TMC µsteps(phase) count of the current position
              effectorBackoutDir, // Direction in which the effector mm coordinates move away from endstop.
              stepperBackoutDir;  // Direction in which the TMC µstep count(phase) move away from endstop.

      #define PHASE_PER_MICROSTEP(N) (256 / _MAX(1, N##_MICROSTEPS))

      switch (axis) {
        #ifdef X_MICROSTEPS
          case X_AXIS:
            phasePerUStep = PHASE_PER_MICROSTEP(X);
            phaseCurrent = stepperX.get_microstep_counter();
            effectorBackoutDir = -X_HOME_DIR;
            stepperBackoutDir = INVERT_X_DIR ? effectorBackoutDir : -effectorBackoutDir;
            break;
        #endif
        #ifdef Y_MICROSTEPS
          case Y_AXIS:
            phasePerUStep = PHASE_PER_MICROSTEP(Y);
            phaseCurrent = stepperY.get_microstep_counter();
            effectorBackoutDir = -Y_HOME_DIR;
            stepperBackoutDir = INVERT_Y_DIR ? effectorBackoutDir : -effectorBackoutDir;
            break;
        #endif
        #ifdef Z_MICROSTEPS
          case Z_AXIS:
            phasePerUStep = PHASE_PER_MICROSTEP(Z);
            phaseCurrent = stepperZ.get_microstep_counter();
            effectorBackoutDir = -Z_HOME_DIR;
            stepperBackoutDir = INVERT_Z_DIR ? effectorBackoutDir : -effectorBackoutDir;
            break;
        #endif
        default: return;
      }

      // Phase distance to nearest home phase position when moving in the backout direction from endstop(may be negative).
      int16_t phaseDelta = (home_phase[axis] - phaseCurrent) * stepperBackoutDir;

      // Check if home distance within endstop assumed repeatability noise of .05mm and warn.
      if (ABS(phaseDelta) * planner.steps_to_mm[axis] / phasePerUStep < 0.05f)
        SERIAL_ECHOLNPAIR("Selected home phase ", home_phase[axis],
                         " too close to endstop trigger phase ", phaseCurrent,
                         ". Pick a different phase for ", axis_codes[axis]);

      // Skip to next if target position is behind current. So it only moves away from endstop.
      if (phaseDelta < 0) phaseDelta += 1024;

      // Convert TMC µsteps(phase) to whole Marlin µsteps to effector backout direction to mm
      const float mmDelta = int16_t(phaseDelta / phasePerUStep) * effectorBackoutDir * planner.steps_to_mm[axis];

<<<<<<< HEAD
  #if EITHER(MORGAN_SCARA, MP_SCARA)
    // Only Z homing (with probe) is permitted
    if (axis != Z_AXIS) { BUZZ(100, 880); return; }
  #else
    #define _CAN_HOME(A) (axis == _AXIS(A) && ( \
         ENABLED(A##_SPI_SENSORLESS) \
      || (_AXIS(A) == Z_AXIS && ENABLED(HOMING_Z_WITH_PROBE)) \
      || (A##_MIN_PIN > -1 && A##_HOME_DIR < 0) \
      || (A##_MAX_PIN > -1 && A##_HOME_DIR > 0) \
    ))
    if (!_CAN_HOME(X) && !_CAN_HOME(Y) && !_CAN_HOME(Z)) return;
  #endif
=======
      // Optional debug messages
      if (DEBUGGING(LEVELING)) {
        DEBUG_ECHOLNPAIR(
          "Endstop ", axis_codes[axis], " hit at Phase:", phaseCurrent,
          " Delta:", phaseDelta, " Distance:", mmDelta
        );
      }
>>>>>>> 35791c63

      if (mmDelta != 0) {
        // Retrace by the amount computed in mmDelta.
        do_homing_move(axis, mmDelta, get_homing_bump_feedrate(axis));
      }
    }
  #endif

  /**
   * Home an individual "raw axis" to its endstop.
   * This applies to XYZ on Cartesian and Core robots, and
   * to the individual ABC steppers on DELTA and SCARA.
   *
   * At the end of the procedure the axis is marked as
   * homed and the current position of that axis is updated.
   * Kinematic robots should wait till all axes are homed
   * before updating the current position.
   */

  void homeaxis(const AxisEnum axis) {

    #if IS_SCARA
      // Only Z homing (with probe) is permitted
      if (axis != Z_AXIS) { BUZZ(100, 880); return; }
    #else
      #define _CAN_HOME(A) (axis == _AXIS(A) && ( \
           ENABLED(A##_SPI_SENSORLESS) \
        || (_AXIS(A) == Z_AXIS && ENABLED(HOMING_Z_WITH_PROBE)) \
        || (A##_MIN_PIN > -1 && A##_HOME_DIR < 0) \
        || (A##_MAX_PIN > -1 && A##_HOME_DIR > 0) \
      ))
      if (!_CAN_HOME(X) && !_CAN_HOME(Y) && !_CAN_HOME(Z)) return;
    #endif

    if (DEBUGGING(LEVELING)) DEBUG_ECHOLNPAIR(">>> homeaxis(", axis_codes[axis], ")");

    const int axis_home_dir = TERN0(DUAL_X_CARRIAGE, axis == X_AXIS)
                ? x_home_dir(active_extruder) : home_dir(axis);

    //
    // Homing Z with a probe? Raise Z (maybe) and deploy the Z probe.
    //
    if (TERN0(HOMING_Z_WITH_PROBE, axis == Z_AXIS && probe.deploy()))
      return;

    // Set flags for X, Y, Z motor locking
    #if HAS_EXTRA_ENDSTOPS
      switch (axis) {
        TERN_(X_DUAL_ENDSTOPS, case X_AXIS:)
        TERN_(Y_DUAL_ENDSTOPS, case Y_AXIS:)
        TERN_(Z_MULTI_ENDSTOPS, case Z_AXIS:)
          stepper.set_separate_multi_axis(true);
        default: break;
      }
    #endif

    //
    // Deploy BLTouch or tare the probe just before probing
    //
    #if HOMING_Z_WITH_PROBE
      if (axis == Z_AXIS) {
        if (TERN0(BLTOUCH, bltouch.deploy())) return;   // BLTouch was deployed above, but get the alarm state.
        if (TERN0(PROBE_TARE, probe.tare())) return;
      }
    #endif

    //
    // Back away to prevent an early X/Y sensorless trigger
    //
    #if DISABLED(DELTA) && defined(SENSORLESS_BACKOFF_MM)
      const xy_float_t backoff = SENSORLESS_BACKOFF_MM;
      if ((TERN0(X_SENSORLESS, axis == X_AXIS) || TERN0(Y_SENSORLESS, axis == Y_AXIS)) && backoff[axis]) {
        const float backoff_length = -ABS(backoff[axis]) * axis_home_dir;
        if (DEBUGGING(LEVELING)) DEBUG_ECHOLNPAIR("Sensorless backoff: ", backoff_length, "mm");
        do_homing_move(axis, backoff_length, homing_feedrate(axis));
      }
    #endif

    // Determine if a homing bump will be done and the bumps distance
    // When homing Z with probe respect probe clearance
    const bool use_probe_bump = TERN0(HOMING_Z_WITH_PROBE, axis == Z_AXIS && home_bump_mm(Z_AXIS));
    const float bump = axis_home_dir * (
      use_probe_bump ? _MAX(TERN0(HOMING_Z_WITH_PROBE, Z_CLEARANCE_BETWEEN_PROBES), home_bump_mm(Z_AXIS)) : home_bump_mm(axis)
    );

    //
    // Fast move towards endstop until triggered
    //
    const float move_length = 1.5f * max_length(TERN(DELTA, Z_AXIS, axis)) * axis_home_dir;
    if (DEBUGGING(LEVELING)) DEBUG_ECHOLNPAIR("Home Fast: ", move_length, "mm");
    do_homing_move(axis, move_length, 0.0, !use_probe_bump);

    #if BOTH(HOMING_Z_WITH_PROBE, BLTOUCH_SLOW_MODE)
      if (axis == Z_AXIS) bltouch.stow(); // Intermediate STOW (in LOW SPEED MODE)
    #endif

<<<<<<< HEAD
  #if HAS_EXTRA_ENDSTOPS

    const bool pos_dir = axis_home_dir > 0;
    #if ENABLED(X_DUAL_ENDSTOPS)
      if (axis == X_AXIS) {
        const float adj = ABS(endstops.x2_endstop_adj);
        if (adj) {
          if (pos_dir ? (endstops.x2_endstop_adj > 0) : (endstops.x2_endstop_adj < 0)) stepper.set_x_lock(true); else stepper.set_x2_lock(true);
          do_homing_move(axis, pos_dir ? -adj : adj);
          stepper.set_x_lock(false);
          stepper.set_x2_lock(false);
=======
    // If a second homing move is configured...
    if (bump) {
      // Move away from the endstop by the axis HOMING_BUMP_MM
      if (DEBUGGING(LEVELING)) DEBUG_ECHOLNPAIR("Move Away: ", -bump, "mm");
      do_homing_move(axis, -bump, TERN(HOMING_Z_WITH_PROBE, (axis == Z_AXIS ? z_probe_fast_mm_s : 0), 0), false);

      #if ENABLED(DETECT_BROKEN_ENDSTOP)
        // Check for a broken endstop
        EndstopEnum es;
        switch (axis) {
          default:
          case X_AXIS: es = X_ENDSTOP; break;
          case Y_AXIS: es = Y_ENDSTOP; break;
          case Z_AXIS: es = Z_ENDSTOP; break;
>>>>>>> 35791c63
        }
        if (TEST(endstops.state(), es)) {
          SERIAL_ECHO_MSG("Bad ", axis_codes[axis], " Endstop?");
          kill(GET_TEXT(MSG_KILL_HOMING_FAILED));
        }
      #endif

      #if BOTH(HOMING_Z_WITH_PROBE, BLTOUCH_SLOW_MODE)
        if (axis == Z_AXIS && bltouch.deploy()) return; // Intermediate DEPLOY (in LOW SPEED MODE)
      #endif

      // Slow move towards endstop until triggered
      const float rebump = bump * 2;
      if (DEBUGGING(LEVELING)) DEBUG_ECHOLNPAIR("Re-bump: ", rebump, "mm");
      do_homing_move(axis, rebump, get_homing_bump_feedrate(axis), true);

      #if BOTH(HOMING_Z_WITH_PROBE, BLTOUCH)
        if (axis == Z_AXIS) bltouch.stow(); // The final STOW
      #endif
    }

    #if HAS_EXTRA_ENDSTOPS
      const bool pos_dir = axis_home_dir > 0;
      #if ENABLED(X_DUAL_ENDSTOPS)
        if (axis == X_AXIS) {
          const float adj = ABS(endstops.x2_endstop_adj);
          if (adj) {
            if (pos_dir ? (endstops.x2_endstop_adj > 0) : (endstops.x2_endstop_adj < 0)) stepper.set_x_lock(true); else stepper.set_x2_lock(true);
            do_homing_move(axis, pos_dir ? -adj : adj);
            stepper.set_x_lock(false);
            stepper.set_x2_lock(false);
          }
        }
      #endif
      #if ENABLED(Y_DUAL_ENDSTOPS)
        if (axis == Y_AXIS) {
          const float adj = ABS(endstops.y2_endstop_adj);
          if (adj) {
            if (pos_dir ? (endstops.y2_endstop_adj > 0) : (endstops.y2_endstop_adj < 0)) stepper.set_y_lock(true); else stepper.set_y2_lock(true);
            do_homing_move(axis, pos_dir ? -adj : adj);
            stepper.set_y_lock(false);
            stepper.set_y2_lock(false);
          }
        }
      #endif

      #if ENABLED(Z_MULTI_ENDSTOPS)
        if (axis == Z_AXIS) {

          #if NUM_Z_STEPPER_DRIVERS == 2

            const float adj = ABS(endstops.z2_endstop_adj);
            if (adj) {
              if (pos_dir ? (endstops.z2_endstop_adj > 0) : (endstops.z2_endstop_adj < 0)) stepper.set_z1_lock(true); else stepper.set_z2_lock(true);
              do_homing_move(axis, pos_dir ? -adj : adj);
              stepper.set_z1_lock(false);
              stepper.set_z2_lock(false);
            }

          #else

            // Handy arrays of stepper lock function pointers

            typedef void (*adjustFunc_t)(const bool);

            adjustFunc_t lock[] = {
              stepper.set_z1_lock, stepper.set_z2_lock, stepper.set_z3_lock
              #if NUM_Z_STEPPER_DRIVERS >= 4
                , stepper.set_z4_lock
              #endif
            };
            float adj[] = {
              0, endstops.z2_endstop_adj, endstops.z3_endstop_adj
              #if NUM_Z_STEPPER_DRIVERS >= 4
                , endstops.z4_endstop_adj
              #endif
            };

            adjustFunc_t tempLock;
            float tempAdj;

            // Manual bubble sort by adjust value
            if (adj[1] < adj[0]) {
              tempLock = lock[0], tempAdj = adj[0];
              lock[0] = lock[1], adj[0] = adj[1];
              lock[1] = tempLock, adj[1] = tempAdj;
            }
            if (adj[2] < adj[1]) {
              tempLock = lock[1], tempAdj = adj[1];
              lock[1] = lock[2], adj[1] = adj[2];
              lock[2] = tempLock, adj[2] = tempAdj;
            }
            #if NUM_Z_STEPPER_DRIVERS >= 4
              if (adj[3] < adj[2]) {
                tempLock = lock[2], tempAdj = adj[2];
                lock[2] = lock[3], adj[2] = adj[3];
                lock[3] = tempLock, adj[3] = tempAdj;
              }
              if (adj[2] < adj[1]) {
                tempLock = lock[1], tempAdj = adj[1];
                lock[1] = lock[2], adj[1] = adj[2];
                lock[2] = tempLock, adj[2] = tempAdj;
              }
            #endif
            if (adj[1] < adj[0]) {
              tempLock = lock[0], tempAdj = adj[0];
              lock[0] = lock[1], adj[0] = adj[1];
              lock[1] = tempLock, adj[1] = tempAdj;
            }

            if (pos_dir) {
              // normalize adj to smallest value and do the first move
              (*lock[0])(true);
              do_homing_move(axis, adj[1] - adj[0]);
              // lock the second stepper for the final correction
              (*lock[1])(true);
              do_homing_move(axis, adj[2] - adj[1]);
              #if NUM_Z_STEPPER_DRIVERS >= 4
                // lock the third stepper for the final correction
                (*lock[2])(true);
                do_homing_move(axis, adj[3] - adj[2]);
              #endif
            }
            else {
              #if NUM_Z_STEPPER_DRIVERS >= 4
                (*lock[3])(true);
                do_homing_move(axis, adj[2] - adj[3]);
              #endif
              (*lock[2])(true);
              do_homing_move(axis, adj[1] - adj[2]);
              (*lock[1])(true);
              do_homing_move(axis, adj[0] - adj[1]);
            }

            stepper.set_z1_lock(false);
            stepper.set_z2_lock(false);
            stepper.set_z3_lock(false);
            #if NUM_Z_STEPPER_DRIVERS >= 4
              stepper.set_z4_lock(false);
            #endif

          #endif
        }
      #endif

      // Reset flags for X, Y, Z motor locking
      switch (axis) {
        default: break;
        TERN_(X_DUAL_ENDSTOPS, case X_AXIS:)
        TERN_(Y_DUAL_ENDSTOPS, case Y_AXIS:)
        TERN_(Z_MULTI_ENDSTOPS, case Z_AXIS:)
          stepper.set_separate_multi_axis(false);
      }
    #endif

<<<<<<< HEAD
    // Reset flags for X, Y, Z motor locking
    switch (axis) {
      default: break;
      TERN_(X_DUAL_ENDSTOPS, case X_AXIS:)
      TERN_(Y_DUAL_ENDSTOPS, case Y_AXIS:)
      TERN_(Z_MULTI_ENDSTOPS, case Z_AXIS:)
        stepper.set_separate_multi_axis(false);
    }

  #endif // HAS_EXTRA_ENDSTOPS
=======
    #ifdef TMC_HOME_PHASE
      // move back to homing phase if configured and capable
      backout_to_tmc_homing_phase(axis);
    #endif
>>>>>>> 35791c63

    #if IS_SCARA

      set_axis_is_at_home(axis);
      sync_plan_position();

    #elif ENABLED(DELTA)

      // Delta has already moved all three towers up in G28
      // so here it re-homes each tower in turn.
      // Delta homing treats the axes as normal linear axes.

      const float adjDistance = delta_endstop_adj[axis],
                  minDistance = (MIN_STEPS_PER_SEGMENT) * planner.steps_to_mm[axis];

      // Retrace by the amount specified in delta_endstop_adj if more than min steps.
      if (adjDistance * (Z_HOME_DIR) < 0 && ABS(adjDistance) > minDistance) { // away from endstop, more than min distance
        if (DEBUGGING(LEVELING)) DEBUG_ECHOLNPAIR("adjDistance:", adjDistance);
        do_homing_move(axis, adjDistance, get_homing_bump_feedrate(axis));
      }

    #else // CARTESIAN / CORE / MARKFORGED_XY

      set_axis_is_at_home(axis);
      sync_plan_position();

      destination[axis] = current_position[axis];

      if (DEBUGGING(LEVELING)) DEBUG_POS("> AFTER set_axis_is_at_home", current_position);

    #endif

    // Put away the Z probe
    #if HOMING_Z_WITH_PROBE
      if (axis == Z_AXIS && probe.stow()) return;
    #endif

    #if DISABLED(DELTA) && defined(HOMING_BACKOFF_POST_MM)
      const xyz_float_t endstop_backoff = HOMING_BACKOFF_POST_MM;
      if (endstop_backoff[axis]) {
        current_position[axis] -= ABS(endstop_backoff[axis]) * axis_home_dir;
        line_to_current_position(
          #if HOMING_Z_WITH_PROBE
            (axis == Z_AXIS) ? z_probe_fast_mm_s :
          #endif
          homing_feedrate(axis)
        );

        #if ENABLED(SENSORLESS_HOMING)
          planner.synchronize();
          if (false
            #if EITHER(IS_CORE, MARKFORGED_XY)
              || axis != NORMAL_AXIS
            #endif
          ) safe_delay(200);  // Short delay to allow belts to spring back
        #endif
      }
    #endif

    // Clear retracted status if homing the Z axis
    #if ENABLED(FWRETRACT)
      if (axis == Z_AXIS) fwretract.current_hop = 0.0;
    #endif

    if (DEBUGGING(LEVELING)) DEBUG_ECHOLNPAIR("<<< homeaxis(", axis_codes[axis], ")");

  } // homeaxis()

#endif // HAS_ENDSTOPS

/**
 * Set an axis' current position to its home position (after homing).
 *
 * For Core and Cartesian robots this applies one-to-one when an
 * individual axis has been homed.
 *
 * DELTA should wait until all homing is done before setting the XYZ
 * current_position to home, because homing is a single operation.
 * In the case where the axis positions are trusted and previously
 * homed, DELTA could home to X or Y individually by moving either one
 * to the center. However, homing Z always homes XY and Z.
 *
 * SCARA should wait until all XY homing is done before setting the XY
 * current_position to home, because neither X nor Y is at home until
 * both are at home. Z can however be homed individually.
 *
 * Callers must sync the planner position after calling this!
 */
void set_axis_is_at_home(const AxisEnum axis) {
  if (DEBUGGING(LEVELING)) DEBUG_ECHOLNPAIR(">>> set_axis_is_at_home(", AS_CHAR(axis_codes[axis]), ")");

  set_axis_trusted(axis);
  set_axis_homed(axis);

  #if ENABLED(DUAL_X_CARRIAGE)
    if (axis == X_AXIS && (active_extruder == 1 || dual_x_carriage_mode == DXC_DUPLICATION_MODE)) {
      current_position.x = x_home_pos(active_extruder);
      return;
    }
  #endif

  #if ENABLED(MORGAN_SCARA)
    scara_set_axis_is_at_home(axis);
  #elif ENABLED(DELTA)
    current_position[axis] = (axis == Z_AXIS) ? delta_height - TERN0(HAS_BED_PROBE, probe.offset.z) : base_home_pos(axis);
  #else
    current_position[axis] = base_home_pos(axis);
  #endif

  /**
   * Z Probe Z Homing? Account for the probe's Z offset.
   */
  #if HAS_BED_PROBE && Z_HOME_DIR < 0
    if (axis == Z_AXIS) {
      #if HOMING_Z_WITH_PROBE

        current_position.z -= probe.offset.z;

        if (DEBUGGING(LEVELING)) DEBUG_ECHOLNPAIR("*** Z HOMED WITH PROBE (Z_MIN_PROBE_USES_Z_MIN_ENDSTOP_PIN) ***\n> probe.offset.z = ", probe.offset.z);

      #else

        if (DEBUGGING(LEVELING)) DEBUG_ECHOLNPGM("*** Z HOMED TO ENDSTOP ***");

      #endif
    }
  #endif

  TERN_(I2C_POSITION_ENCODERS, I2CPEM.homed(axis));

  TERN_(BABYSTEP_DISPLAY_TOTAL, babystep.reset_total(axis));

  #if HAS_POSITION_SHIFT
    position_shift[axis] = 0;
    update_workspace_offset(axis);
  #endif

  if (DEBUGGING(LEVELING)) {
    #if HAS_HOME_OFFSET
      DEBUG_ECHOLNPAIR("> home_offset[", AS_CHAR(axis_codes[axis]), "] = ", home_offset[axis]);
    #endif
    DEBUG_POS("", current_position);
    DEBUG_ECHOLNPAIR("<<< set_axis_is_at_home(", axis_codes[axis], ")");
  }
}

#if HAS_WORKSPACE_OFFSET
  void update_workspace_offset(const AxisEnum axis) {
    workspace_offset[axis] = home_offset[axis] + position_shift[axis];
    if (DEBUGGING(LEVELING)) DEBUG_ECHOLNPAIR("Axis ", XYZ_CHAR(axis), " home_offset = ", home_offset[axis], " position_shift = ", position_shift[axis]);
  }
#endif

#if HAS_M206_COMMAND
  /**
   * Change the home offset for an axis.
   * Also refreshes the workspace offset.
   */
  void set_home_offset(const AxisEnum axis, const float v) {
    home_offset[axis] = v;
    update_workspace_offset(axis);
  }
#endif<|MERGE_RESOLUTION|>--- conflicted
+++ resolved
@@ -263,10 +263,10 @@
  */
 void get_cartesian_from_steppers() {
   #if ENABLED(DELTA)
-    forward_kinematics(planner.get_axis_positions_mm());
+    forward_kinematics_DELTA(planner.get_axis_positions_mm());
   #else
     #if IS_SCARA
-      forward_kinematics(
+      forward_kinematics_SCARA(
           planner.get_axis_position_degrees(A_AXIS)
         , planner.get_axis_position_degrees(B_AXIS)
         #if ENABLED(AXEL_TPARA)
@@ -1298,26 +1298,11 @@
 
   #endif // SENSORLESS_HOMING
 
-<<<<<<< HEAD
-  #if EITHER(MORGAN_SCARA, MP_SCARA)
-    // Tell the planner the axis is at 0
-    current_position[axis] = 0;
-    sync_plan_position();
-    current_position[axis] = distance;
-    line_to_current_position(home_fr_mm_s);
-  #else
-    // Get the ABC or XYZ positions in mm
-    abce_pos_t target = planner.get_axis_positions_mm();
-
-    target[axis] = 0;                         // Set the single homing axis to 0
-    planner.set_machine_position_mm(target);  // Update the machine position
-=======
   /**
    * Home an individual linear axis
    */
   void do_homing_move(const AxisEnum axis, const float distance, const feedRate_t fr_mm_s=0.0, const bool final_approach=true) {
     DEBUG_SECTION(log_move, "do_homing_move", DEBUGGING(LEVELING));
->>>>>>> 35791c63
 
     const feedRate_t home_fr_mm_s = fr_mm_s ?: homing_feedrate(axis);
 
@@ -1359,16 +1344,7 @@
       TERN_(SENSORLESS_HOMING, stealth_states = start_sensorless_homing_per_axis(axis));
     }
 
-<<<<<<< HEAD
-  #if EITHER(MORGAN_SCARA, AXEL_TPARA)
-    scara_set_axis_is_at_home(axis);
-  #elif ENABLED(DELTA)
-    current_position[axis] = (axis == Z_AXIS) ? delta_height - TERN0(HAS_BED_PROBE, probe.offset.z) : base_home_pos(axis);
-  #else
-    current_position[axis] = base_home_pos(axis);
-  #endif
-=======
-    #if IS_SCARA
+    #if EITHER(MORGAN_SCARA, MP_SCARA)
       // Tell the planner the axis is at 0
       current_position[axis] = 0;
       sync_plan_position();
@@ -1377,7 +1353,6 @@
     #else
       // Get the ABC or XYZ positions in mm
       abce_pos_t target = planner.get_axis_positions_mm();
->>>>>>> 35791c63
 
       target[axis] = 0;                         // Set the single homing axis to 0
       planner.set_machine_position_mm(target);  // Update the machine position
@@ -1491,20 +1466,6 @@
       // Convert TMC µsteps(phase) to whole Marlin µsteps to effector backout direction to mm
       const float mmDelta = int16_t(phaseDelta / phasePerUStep) * effectorBackoutDir * planner.steps_to_mm[axis];
 
-<<<<<<< HEAD
-  #if EITHER(MORGAN_SCARA, MP_SCARA)
-    // Only Z homing (with probe) is permitted
-    if (axis != Z_AXIS) { BUZZ(100, 880); return; }
-  #else
-    #define _CAN_HOME(A) (axis == _AXIS(A) && ( \
-         ENABLED(A##_SPI_SENSORLESS) \
-      || (_AXIS(A) == Z_AXIS && ENABLED(HOMING_Z_WITH_PROBE)) \
-      || (A##_MIN_PIN > -1 && A##_HOME_DIR < 0) \
-      || (A##_MAX_PIN > -1 && A##_HOME_DIR > 0) \
-    ))
-    if (!_CAN_HOME(X) && !_CAN_HOME(Y) && !_CAN_HOME(Z)) return;
-  #endif
-=======
       // Optional debug messages
       if (DEBUGGING(LEVELING)) {
         DEBUG_ECHOLNPAIR(
@@ -1512,7 +1473,6 @@
           " Delta:", phaseDelta, " Distance:", mmDelta
         );
       }
->>>>>>> 35791c63
 
       if (mmDelta != 0) {
         // Retrace by the amount computed in mmDelta.
@@ -1534,7 +1494,7 @@
 
   void homeaxis(const AxisEnum axis) {
 
-    #if IS_SCARA
+    #if EITHER(MORGAN_SCARA, MP_SCARA)
       // Only Z homing (with probe) is permitted
       if (axis != Z_AXIS) { BUZZ(100, 880); return; }
     #else
@@ -1609,19 +1569,6 @@
       if (axis == Z_AXIS) bltouch.stow(); // Intermediate STOW (in LOW SPEED MODE)
     #endif
 
-<<<<<<< HEAD
-  #if HAS_EXTRA_ENDSTOPS
-
-    const bool pos_dir = axis_home_dir > 0;
-    #if ENABLED(X_DUAL_ENDSTOPS)
-      if (axis == X_AXIS) {
-        const float adj = ABS(endstops.x2_endstop_adj);
-        if (adj) {
-          if (pos_dir ? (endstops.x2_endstop_adj > 0) : (endstops.x2_endstop_adj < 0)) stepper.set_x_lock(true); else stepper.set_x2_lock(true);
-          do_homing_move(axis, pos_dir ? -adj : adj);
-          stepper.set_x_lock(false);
-          stepper.set_x2_lock(false);
-=======
     // If a second homing move is configured...
     if (bump) {
       // Move away from the endstop by the axis HOMING_BUMP_MM
@@ -1636,7 +1583,6 @@
           case X_AXIS: es = X_ENDSTOP; break;
           case Y_AXIS: es = Y_ENDSTOP; break;
           case Z_AXIS: es = Z_ENDSTOP; break;
->>>>>>> 35791c63
         }
         if (TEST(endstops.state(), es)) {
           SERIAL_ECHO_MSG("Bad ", axis_codes[axis], " Endstop?");
@@ -1790,25 +1736,13 @@
         TERN_(Z_MULTI_ENDSTOPS, case Z_AXIS:)
           stepper.set_separate_multi_axis(false);
       }
-    #endif
-
-<<<<<<< HEAD
-    // Reset flags for X, Y, Z motor locking
-    switch (axis) {
-      default: break;
-      TERN_(X_DUAL_ENDSTOPS, case X_AXIS:)
-      TERN_(Y_DUAL_ENDSTOPS, case Y_AXIS:)
-      TERN_(Z_MULTI_ENDSTOPS, case Z_AXIS:)
-        stepper.set_separate_multi_axis(false);
-    }
-
-  #endif // HAS_EXTRA_ENDSTOPS
-=======
+
+    #endif // HAS_EXTRA_ENDSTOPS
+
     #ifdef TMC_HOME_PHASE
       // move back to homing phase if configured and capable
       backout_to_tmc_homing_phase(axis);
     #endif
->>>>>>> 35791c63
 
     #if IS_SCARA
 
@@ -1910,7 +1844,7 @@
     }
   #endif
 
-  #if ENABLED(MORGAN_SCARA)
+  #if EITHER(MORGAN_SCARA, AXEL_TPARA)
     scara_set_axis_is_at_home(axis);
   #elif ENABLED(DELTA)
     current_position[axis] = (axis == Z_AXIS) ? delta_height - TERN0(HAS_BED_PROBE, probe.offset.z) : base_home_pos(axis);
