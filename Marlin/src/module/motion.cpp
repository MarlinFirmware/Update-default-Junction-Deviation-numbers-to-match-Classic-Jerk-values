/**
 * Marlin 3D Printer Firmware
 * Copyright (c) 2020 MarlinFirmware [https://github.com/MarlinFirmware/Marlin]
 *
 * Based on Sprinter and grbl.
 * Copyright (c) 2011 Camiel Gubbels / Erik van der Zalm
 *
 * This program is free software: you can redistribute it and/or modify
 * it under the terms of the GNU General Public License as published by
 * the Free Software Foundation, either version 3 of the License, or
 * (at your option) any later version.
 *
 * This program is distributed in the hope that it will be useful,
 * but WITHOUT ANY WARRANTY; without even the implied warranty of
 * MERCHANTABILITY or FITNESS FOR A PARTICULAR PURPOSE.  See the
 * GNU General Public License for more details.
 *
 * You should have received a copy of the GNU General Public License
 * along with this program.  If not, see <https://www.gnu.org/licenses/>.
 *
 */

/**
 * motion.cpp
 */

#include "motion.h"
#include "endstops.h"
#include "stepper.h"
#include "planner.h"
#include "temperature.h"
#include "../gcode/gcode.h"
#include "../lcd/marlinui.h"
#include "../inc/MarlinConfig.h"

#if IS_SCARA
  #include "../libs/buzzer.h"
  #include "../lcd/marlinui.h"
#endif

#if ENABLED(POLAR)
  #include "polar.h"
#endif

#if HAS_BED_PROBE
  #include "probe.h"
#endif

#if HAS_LEVELING
  #include "../feature/bedlevel/bedlevel.h"
#endif

#if ENABLED(BLTOUCH)
  #include "../feature/bltouch.h"
#endif

#if HAS_FILAMENT_SENSOR
  #include "../feature/runout.h"
#endif

#if ENABLED(SENSORLESS_HOMING)
  #include "../feature/tmc_util.h"
#endif

#if ENABLED(FWRETRACT)
  #include "../feature/fwretract.h"
#endif

#if ENABLED(BABYSTEP_DISPLAY_TOTAL)
  #include "../feature/babystep.h"
#endif

#define DEBUG_OUT ENABLED(DEBUG_LEVELING_FEATURE)
#include "../core/debug_out.h"

#if ENABLED(BD_SENSOR)
  #include "../feature/bedlevel/bdl/bdl.h"
#endif

// Relative Mode. Enable with G91, disable with G90.
bool relative_mode; // = false;

/**
 * Cartesian Current Position
 *   Used to track the native machine position as moves are queued.
 *   Used by 'line_to_current_position' to do a move after changing it.
 *   Used by 'sync_plan_position' to update 'planner.position'.
 */
#ifdef Z_IDLE_HEIGHT
  #define Z_INIT_POS Z_IDLE_HEIGHT
#else
  #define Z_INIT_POS Z_HOME_POS
#endif

xyze_pos_t current_position = LOGICAL_AXIS_ARRAY(0, X_HOME_POS, Y_HOME_POS, Z_INIT_POS, I_HOME_POS, J_HOME_POS, K_HOME_POS, U_HOME_POS, V_HOME_POS, W_HOME_POS);

/**
 * Cartesian Destination
 *   The destination for a move, filled in by G-code movement commands,
 *   and expected by functions like 'prepare_line_to_destination'.
 *   G-codes can set destination using 'get_destination_from_command'
 */
xyze_pos_t destination; // {0}

// G60/G61 Position Save and Return
#if SAVED_POSITIONS
  uint8_t saved_slots[(SAVED_POSITIONS + 7) >> 3];
  xyze_pos_t stored_position[SAVED_POSITIONS];
#endif

// The active extruder (tool). Set with T<extruder> command.
#if HAS_MULTI_EXTRUDER
  uint8_t active_extruder = 0; // = 0
#endif

#if ENABLED(LCD_SHOW_E_TOTAL)
  float e_move_accumulator; // = 0
#endif

// Extruder offsets
#if HAS_HOTEND_OFFSET
  xyz_pos_t hotend_offset[HOTENDS]; // Initialized by settings.load()
  void reset_hotend_offsets() {
    constexpr float tmp[XYZ][HOTENDS] = { HOTEND_OFFSET_X, HOTEND_OFFSET_Y, HOTEND_OFFSET_Z };
    static_assert(
      !tmp[X_AXIS][0] && !tmp[Y_AXIS][0] && !tmp[Z_AXIS][0],
      "Offsets for the first hotend must be 0.0."
    );
    // Transpose from [XYZ][HOTENDS] to [HOTENDS][XYZ]
    HOTEND_LOOP() LOOP_ABC(a) hotend_offset[e][a] = tmp[a][e];
    TERN_(DUAL_X_CARRIAGE, hotend_offset[1].x = _MAX(X2_HOME_POS, X2_MAX_POS));
  }
#endif

// The feedrate for the current move, often used as the default if
// no other feedrate is specified. Overridden for special moves.
// Set by the last G0 through G5 command's "F" parameter.
// Functions that override this for custom moves *must always* restore it!
#ifndef DEFAULT_FEEDRATE_MM_M
  #define DEFAULT_FEEDRATE_MM_M 4000
#endif
feedRate_t feedrate_mm_s = MMM_TO_MMS(DEFAULT_FEEDRATE_MM_M);
#if HAS_ROTATIONAL_AXES
  feedRate_t feedrate_deg_s = DPM_TO_DPS(1350);
#endif
int16_t feedrate_percentage = 100;

// Cartesian conversion result goes here:
xyz_pos_t cartes;

#if IS_KINEMATIC

  abce_pos_t delta;

  #if HAS_SCARA_OFFSET
    abc_pos_t scara_home_offset;
  #endif

  #if HAS_SOFTWARE_ENDSTOPS
    float delta_max_radius, delta_max_radius_2;
  #elif IS_SCARA
    constexpr float delta_max_radius = PRINTABLE_RADIUS,
                    delta_max_radius_2 = sq(PRINTABLE_RADIUS);
  #elif ENABLED(POLAR)
    constexpr float delta_max_radius = PRINTABLE_RADIUS,
                    delta_max_radius_2 = sq(PRINTABLE_RADIUS);
  #else // DELTA
    constexpr float delta_max_radius = PRINTABLE_RADIUS,
                    delta_max_radius_2 = sq(PRINTABLE_RADIUS);
  #endif

#endif

/**
 * The workspace can be offset by some commands, or
 * these offsets may be omitted to save on computation.
 */
#if HAS_HOME_OFFSET
  // This offset is added to the configured home position.
  // Set by M206, M428, or menu item. Saved to EEPROM.
  xyz_pos_t home_offset{0};
#endif
#if HAS_WORKSPACE_OFFSET
  // The above two are combined to save on computes
  xyz_pos_t workspace_offset{0};
#endif

#if HAS_ABL_NOT_UBL
  feedRate_t xy_probe_feedrate_mm_s = MMM_TO_MMS(XY_PROBE_FEEDRATE);
#endif

/**
 * Output the current position to serial
 */

inline void report_more_positions() {
  stepper.report_positions();
  TERN_(IS_SCARA, scara_report_positions());
  TERN_(POLAR, polar_report_positions());
}

// Report the logical position for a given machine position
inline void report_logical_position(const xyze_pos_t &rpos) {
  const xyze_pos_t lpos = rpos.asLogical();
  #if NUM_AXES
    SERIAL_ECHOPGM_P(
      LIST_N(DOUBLE(NUM_AXES),
           X_LBL, lpos.x,
        SP_Y_LBL, lpos.y,
        SP_Z_LBL, lpos.z,
        SP_I_LBL, lpos.i,
        SP_J_LBL, lpos.j,
        SP_K_LBL, lpos.k,
        SP_U_LBL, lpos.u,
        SP_V_LBL, lpos.v,
        SP_W_LBL, lpos.w
      )
    );
  #endif
  #if HAS_EXTRUDERS
    SERIAL_ECHOPGM_P(SP_E_LBL, lpos.e);
  #endif
}

// Report the real current position according to the steppers.
// Forward kinematics and un-leveling are applied.
void report_real_position() {
  get_cartesian_from_steppers();
  xyze_pos_t npos = LOGICAL_AXIS_ARRAY(
    planner.get_axis_position_mm(E_AXIS),
    cartes.x, cartes.y, cartes.z,
    cartes.i, cartes.j, cartes.k,
    cartes.u, cartes.v, cartes.w
  );

  TERN_(HAS_POSITION_MODIFIERS, planner.unapply_modifiers(npos, true));

  report_logical_position(npos);
  report_more_positions();
}

// Report the logical current position according to the most recent G-code command
void report_current_position() {
  report_logical_position(current_position);
  report_more_positions();
}

/**
 * Report the logical current position according to the most recent G-code command.
 * The planner.position always corresponds to the last G-code too. This makes M114
 * suitable for debugging kinematics and leveling while avoiding planner sync that
 * definitively interrupts the printing flow.
 */
void report_current_position_projected() {
  report_logical_position(current_position);
  stepper.report_a_position(planner.position);
}

#if ENABLED(AUTO_REPORT_POSITION)
  AutoReporter<PositionReport> position_auto_reporter;
#endif

#if ANY(FULL_REPORT_TO_HOST_FEATURE, REALTIME_REPORTING_COMMANDS)

  M_StateEnum M_State_grbl = M_INIT;

  /**
   * Output the current grbl compatible state to serial while moving
   */
  void report_current_grblstate_moving() { SERIAL_ECHOLNPGM("S_XYZ:", int(M_State_grbl)); }

  /**
   * Output the current position (processed) to serial while moving
   */
  void report_current_position_moving() {
    get_cartesian_from_steppers();
    const xyz_pos_t lpos = cartes.asLogical();

    SERIAL_ECHOPGM_P(
      LIST_N(DOUBLE(NUM_AXES),
           X_LBL, lpos.x,
        SP_Y_LBL, lpos.y,
        SP_Z_LBL, lpos.z,
        SP_I_LBL, lpos.i,
        SP_J_LBL, lpos.j,
        SP_K_LBL, lpos.k,
        SP_U_LBL, lpos.u,
        SP_V_LBL, lpos.v,
        SP_W_LBL, lpos.w
      )
      #if HAS_EXTRUDERS
        , SP_E_LBL, current_position.e
      #endif
    );

    report_more_positions();
    report_current_grblstate_moving();
  }

  /**
   * Set a Grbl-compatible state from the current marlin_state
   */
  M_StateEnum grbl_state_for_marlin_state() {
    switch (marlin_state) {
      case MF_INITIALIZING: return M_INIT;
      case MF_SD_COMPLETE:  return M_ALARM;
      case MF_WAITING:      return M_IDLE;
      case MF_STOPPED:      return M_END;
      case MF_RUNNING:      return M_RUNNING;
      case MF_PAUSED:       return M_HOLD;
      case MF_KILLED:       return M_ERROR;
      default:              return M_IDLE;
    }
  }

#endif

#if IS_KINEMATIC

  bool position_is_reachable(const_float_t rx, const_float_t ry, const float inset/*=0*/) {

    bool can_reach;

    #if ENABLED(DELTA)

      can_reach = HYPOT2(rx, ry) <= sq(PRINTABLE_RADIUS - inset + fslop);

    #elif ENABLED(AXEL_TPARA)

      const float R2 = HYPOT2(rx - TPARA_OFFSET_X, ry - TPARA_OFFSET_Y);
      can_reach = (
        R2 <= sq(L1 + L2) - inset
        #if MIDDLE_DEAD_ZONE_R > 0
          && R2 >= sq(float(MIDDLE_DEAD_ZONE_R))
        #endif
      );

    #elif IS_SCARA

      const float R2 = HYPOT2(rx - SCARA_OFFSET_X, ry - SCARA_OFFSET_Y);
      can_reach = (
        R2 <= sq(L1 + L2) - inset
        #if MIDDLE_DEAD_ZONE_R > 0
          && R2 >= sq(float(MIDDLE_DEAD_ZONE_R))
        #endif
      );

    #elif ENABLED(POLARGRAPH)

      const float d1 = rx - (draw_area_min.x),
                  d2 = (draw_area_max.x) - rx,
                   y = ry - (draw_area_max.y),
                   a = HYPOT(d1, y),
                   b = HYPOT(d2, y);

      can_reach = (
           a < polargraph_max_belt_len + 1
        && b < polargraph_max_belt_len + 1
      );

    #elif ENABLED(POLAR)
      can_reach = HYPOT(rx, ry) <= PRINTABLE_RADIUS;
    #endif

    return can_reach;
  }

#else // CARTESIAN

  // Return true if the given position is within the machine bounds.
  bool position_is_reachable(TERN_(HAS_X_AXIS, const_float_t rx) OPTARG(HAS_Y_AXIS, const_float_t ry)) {
    if (TERN0(HAS_Y_AXIS, !COORDINATE_OKAY(ry, Y_MIN_POS - fslop, Y_MAX_POS + fslop))) return false;
    #if ENABLED(DUAL_X_CARRIAGE)
      if (active_extruder)
        return COORDINATE_OKAY(rx, X2_MIN_POS - fslop, X2_MAX_POS + fslop);
      else
        return COORDINATE_OKAY(rx, X1_MIN_POS - fslop, X1_MAX_POS + fslop);
    #else
      if (TERN0(HAS_X_AXIS, !COORDINATE_OKAY(rx, X_MIN_POS - fslop, X_MAX_POS + fslop))) return false;
      return true;
    #endif
  }

#endif // CARTESIAN

void home_if_needed(const bool keeplev/*=false*/) {
  if (!all_axes_trusted()) gcode.home_all_axes(keeplev);
}

/**
 * Run out the planner buffer and re-sync the current
 * position from the last-updated stepper positions.
 */
void quickstop_stepper() {
  planner.quick_stop();
  planner.synchronize();
  set_current_from_steppers_for_axis(ALL_AXES_ENUM);
  sync_plan_position();
}

#if ENABLED(REALTIME_REPORTING_COMMANDS)

  void quickpause_stepper() {
    planner.quick_pause();
    //planner.synchronize();
  }

  void quickresume_stepper() {
    planner.quick_resume();
    //planner.synchronize();
  }

#endif

/**
 * Set the planner/stepper positions directly from current_position with
 * no kinematic translation. Used for homing axes and cartesian/core syncing.
 */
void sync_plan_position() {
  if (DEBUGGING(LEVELING)) DEBUG_POS("sync_plan_position", current_position);
  planner.set_position_mm(current_position);
}

#if HAS_EXTRUDERS
  void sync_plan_position_e() { planner.set_e_position_mm(current_position.e); }
#endif

/**
 * Get the stepper positions in the cartes[] array.
 * Forward kinematics are applied for DELTA and SCARA.
 *
 * The result is in the current coordinate space with
 * leveling applied. The coordinates need to be run through
 * unapply_leveling to obtain the "ideal" coordinates
 * suitable for current_position, etc.
 */
void get_cartesian_from_steppers() {
  #if ENABLED(DELTA)
    forward_kinematics(planner.get_axis_positions_mm());
  #elif IS_SCARA
    forward_kinematics(
      planner.get_axis_position_degrees(A_AXIS), planner.get_axis_position_degrees(B_AXIS)
      OPTARG(AXEL_TPARA, planner.get_axis_position_degrees(C_AXIS))
    );
    cartes.z = planner.get_axis_position_mm(Z_AXIS);
  #elif ENABLED(POLAR)
    forward_kinematics(planner.get_axis_position_mm(X_AXIS), planner.get_axis_position_degrees(B_AXIS));
    cartes.z = planner.get_axis_position_mm(Z_AXIS);
  #else
    NUM_AXIS_CODE(
      cartes.x = planner.get_axis_position_mm(X_AXIS),
      cartes.y = planner.get_axis_position_mm(Y_AXIS),
      cartes.z = planner.get_axis_position_mm(Z_AXIS),
      cartes.i = planner.get_axis_position_mm(I_AXIS),
      cartes.j = planner.get_axis_position_mm(J_AXIS),
      cartes.k = planner.get_axis_position_mm(K_AXIS),
      cartes.u = planner.get_axis_position_mm(U_AXIS),
      cartes.v = planner.get_axis_position_mm(V_AXIS),
      cartes.w = planner.get_axis_position_mm(W_AXIS)
    );
  #endif
}

/**
 * Set the current_position for an axis based on
 * the stepper positions, removing any leveling that
 * may have been applied.
 *
 * To prevent small shifts in axis position always call
 * sync_plan_position after updating axes with this.
 *
 * To keep hosts in sync, always call report_current_position
 * after updating the current_position.
 */
void set_current_from_steppers_for_axis(const AxisEnum axis) {
  get_cartesian_from_steppers();
  xyze_pos_t pos = cartes;

  TERN_(HAS_EXTRUDERS, pos.e = planner.get_axis_position_mm(E_AXIS));

  TERN_(HAS_POSITION_MODIFIERS, planner.unapply_modifiers(pos, true));

  if (axis == ALL_AXES_ENUM)
    current_position = pos;
  else
    current_position[axis] = pos[axis];
}

/**
 * Move the planner to the current position from wherever it last moved
 * (or from wherever it has been told it is located).
 */
void line_to_current_position(const_feedRate_t fr_mm_s/*=feedrate_mm_s*/
  OPTARG(HAS_ROTATIONAL_AXES, const_feedRate_t fr_deg_s/*=feedrate_deg_s*/)
) {
  #if HAS_ROTATIONAL_AXES
    PlannerHints hints;
    hints.fr_deg_s = fr_deg_s;
    planner.buffer_line(current_position, fr_mm_s, active_extruder, hints);
  #else
    planner.buffer_line(current_position, fr_mm_s);
  #endif
}

#if HAS_EXTRUDERS
  void unscaled_e_move(const_float_t length, const_feedRate_t fr_mm_s) {
    TERN_(HAS_FILAMENT_SENSOR, runout.reset());
    current_position.e += length / planner.e_factor[active_extruder];
    line_to_current_position(fr_mm_s OPTARG(HAS_ROTATIONAL_AXES, 0.0f));
    planner.synchronize();
  }
#endif

#if IS_KINEMATIC

  /**
   * Buffer a fast move without interpolation. Set current_position to destination
   */
  void prepare_fast_move_to_destination(
    const_feedRate_t scaled_fr_mm_s/*=FR_SCALED(feedrate_mm_s)*/
    OPTARG(HAS_ROTATIONAL_AXES, const_feedRate_t scaled_fr_deg_s/*=FR_SCALED(feedrate_deg_s)*/)
  ) {
    if (DEBUGGING(LEVELING)) DEBUG_POS("prepare_fast_move_to_destination", destination);
    #if UBL_SEGMENTED
      // UBL segmented line will do Z-only moves in single segment
      bedlevel.line_to_destination_segmented(scaled_fr_mm_s);
    #else
      if (current_position == destination) return;
      #if HAS_ROTATIONAL_AXES
        PlannerHints hints;
        hints.fr_deg_s = scaled_fr_deg_s;
        planner.buffer_line(destination, scaled_fr_mm_s, active_extruder, hints);
      #else
        planner.buffer_line(destination, scaled_fr_mm_s);
      #endif
    #endif

    current_position = destination;
  }

#endif // IS_KINEMATIC

/**
 * Do a fast or normal move to 'destination' with an optional FR.
 *  - Move at normal speed regardless of feedrate percentage.
 *  - Extrude the specified length regardless of flow percentage.
 */
void _internal_move_to_destination(const_feedRate_t fr_mm_s/*=0.0f*/
  OPTARG(HAS_ROTATIONAL_AXES, const_feedRate_t fr_deg_s/*=0.0f*/)
  OPTARG(IS_KINEMATIC, const bool is_fast/*=false*/)
) {
  REMEMBER(fr, feedrate_mm_s);
  REMEMBER(pct, feedrate_percentage, 100);
  TERN_(HAS_ROTATIONAL_AXES, REMEMBER(afr, feedrate_deg_s));
  TERN_(HAS_EXTRUDERS, REMEMBER(fac, planner.e_factor[active_extruder], 1.0f));

  if (fr_mm_s) feedrate_mm_s = fr_mm_s;
  TERN_(HAS_ROTATIONAL_AXES, if (fr_deg_s) feedrate_deg_s = fr_deg_s);

  if (TERN0(IS_KINEMATIC, is_fast))
    TERN(IS_KINEMATIC, prepare_fast_move_to_destination(), NOOP);
  else
    prepare_line_to_destination();
}

#if SECONDARY_AXES

  void secondary_axis_moves(
    SECONDARY_AXIS_ARGS(const_float_t), const_feedRate_t fr_mm_s
    OPTARG(HAS_ROTATIONAL_AXES, const_feedRate_t fr_deg_s)
  ) {
    SECONDARY_AXIS_CODE(
      const feedRate_t i_feedrate = TERN(AXIS4_ROTATES, fr_deg_s, fr_mm_s) ?: homing_feedrate(I_AXIS),
      const feedRate_t j_feedrate = TERN(AXIS5_ROTATES, fr_deg_s, fr_mm_s) ?: homing_feedrate(J_AXIS),
      const feedRate_t k_feedrate = TERN(AXIS6_ROTATES, fr_deg_s, fr_mm_s) ?: homing_feedrate(K_AXIS),
      const feedRate_t u_feedrate = TERN(AXIS7_ROTATES, fr_deg_s, fr_mm_s) ?: homing_feedrate(U_AXIS),
      const feedRate_t v_feedrate = TERN(AXIS8_ROTATES, fr_deg_s, fr_mm_s) ?: homing_feedrate(V_AXIS),
      const feedRate_t w_feedrate = TERN(AXIS9_ROTATES, fr_deg_s, fr_mm_s) ?: homing_feedrate(W_AXIS)
    );
    #if HAS_I_AXIS
      current_position.i = i;
      line_to_current_position(i_feedrate OPTARG(HAS_ROTATIONAL_AXES, i_feedrate));
    #endif
    #if HAS_J_AXIS
      current_position.j = j;
      line_to_current_position(j_feedrate OPTARG(HAS_ROTATIONAL_AXES, j_feedrate));
    #endif
    #if HAS_K_AXIS
      current_position.k = k;
      line_to_current_position(k_feedrate OPTARG(HAS_ROTATIONAL_AXES, k_feedrate));
    #endif
    #if HAS_U_AXIS
      current_position.u = u;
      line_to_current_position(u_feedrate OPTARG(HAS_ROTATIONAL_AXES, u_feedrate));
    #endif
    #if HAS_V_AXIS
      current_position.v = v;
      line_to_current_position(v_feedrate OPTARG(HAS_ROTATIONAL_AXES, v_feedrate));
    #endif
    #if HAS_W_AXIS
      current_position.w = w;
      line_to_current_position(w_feedrate OPTARG(HAS_ROTATIONAL_AXES, w_feedrate));
    #endif
  }

#endif

/**
 * Plan a move to (X, Y, Z, [I, [J, [K...]]]) and set the current_position
 * Plan a move to (X, Y, Z, [I, [J, [K...]]]) with separation of Z from other components.
 *
 * - If Z is moving up, the Z move is done before XY, etc.
 * - If Z is moving down, the Z move is done after XY, etc.
 * - Delta may lower Z first to get into the free motion zone.
 * - Before returning, wait for the planner buffer to empty.
 */
void do_blocking_move_to(NUM_AXIS_ARGS_(const_float_t) const_feedRate_t fr_mm_s/*=0.0f*/
  OPTARG(HAS_ROTATIONAL_AXES, const_feedRate_t fr_deg_s/*=0.0*/)
) {
  DEBUG_SECTION(log_move, "do_blocking_move_to", DEBUGGING(LEVELING));
  #if NUM_AXES
    if (DEBUGGING(LEVELING)) DEBUG_XYZ("> ", NUM_AXIS_ARGS());
  #endif

  const feedRate_t xy_feedrate = fr_mm_s ?: feedRate_t(XY_PROBE_FEEDRATE_MM_S);

  #if HAS_Z_AXIS
    const feedRate_t z_feedrate = fr_mm_s ?: homing_feedrate(Z_AXIS);
  #endif
  #if IS_KINEMATIC && DISABLED(POLARGRAPH)
    // kinematic machines are expected to home to a point 1.5x their range? never reachable.
    if (!position_is_reachable(x, y)) return;
    destination = current_position;          // sync destination at the start
  #endif

  #if ENABLED(DELTA)

    REMEMBER(fr, feedrate_mm_s, xy_feedrate);
    TERN_(HAS_ROTATIONAL_AXES, REMEMBER(angular_fr, feedrate_deg_s));

    if (DEBUGGING(LEVELING)) DEBUG_POS("destination = current_position", destination);

    // when in the danger zone
    if (current_position.z > delta_clip_start_height) {
      if (z > delta_clip_start_height) {                      // staying in the danger zone
        destination.set(x, y, z);                             // move directly (uninterpolated)
        prepare_internal_fast_move_to_destination();          // set current_position from destination
        if (DEBUGGING(LEVELING)) DEBUG_POS("danger zone move", current_position);
        return;
      }
      destination.z = delta_clip_start_height;
      prepare_internal_fast_move_to_destination();            // set current_position from destination
      if (DEBUGGING(LEVELING)) DEBUG_POS("zone border move", current_position);
    }

    if (z > current_position.z) {                             // raising?
      destination.z = z;
      prepare_internal_fast_move_to_destination(z_feedrate);  // set current_position from destination
      if (DEBUGGING(LEVELING)) DEBUG_POS("z raise move", current_position);
    }

    destination.set(x, y);
    prepare_internal_move_to_destination();                   // set current_position from destination
    if (DEBUGGING(LEVELING)) DEBUG_POS("xy move", current_position);

    if (z < current_position.z) {                             // lowering?
      destination.z = z;
      prepare_internal_fast_move_to_destination(z_feedrate);  // set current_position from destination
      if (DEBUGGING(LEVELING)) DEBUG_POS("z lower move", current_position);
    }

    #if SECONDARY_AXES
      secondary_axis_moves(SECONDARY_AXIS_LIST(i, j, k, u, v, w), fr_mm_s OPTARG(HAS_ROTATIONAL_AXES, fr_deg_s));
    #endif

  #elif IS_SCARA

    // If Z needs to raise, do it before moving XY
    if (destination.z < z) { destination.z = z; prepare_internal_fast_move_to_destination(z_feedrate); }

    destination.set(x, y); prepare_internal_fast_move_to_destination(xy_feedrate OPTARG(HAS_ROTATIONAL_AXES, xy_feedrate));

    #if SECONDARY_AXES
      secondary_axis_moves(SECONDARY_AXIS_LIST(i, j, k, u, v, w), fr_mm_s OPTARG(HAS_ROTATIONAL_AXES, fr_deg_s));
    #endif

    // If Z needs to lower, do it after moving XY
    if (destination.z > z) { destination.z = z; prepare_internal_fast_move_to_destination(z_feedrate); }

  #else

    #if HAS_Z_AXIS  // If Z needs to raise, do it before moving XY
      if (current_position.z < z) {
        current_position.z = z;
        line_to_current_position(z_feedrate OPTARG(HAS_ROTATIONAL_AXES, 0.0f));
      }
    #endif

    current_position.set(TERN_(HAS_X_AXIS, x) OPTARG(HAS_Y_AXIS, y)); line_to_current_position(xy_feedrate);

    #if SECONDARY_AXES
      secondary_axis_moves(SECONDARY_AXIS_LIST(i, j, k, u, v, w), fr_mm_s OPTARG(HAS_ROTATIONAL_AXES, fr_deg_s));
    #endif

    #if HAS_Z_AXIS
      // If Z needs to lower, do it after moving XY
      if (current_position.z > z) {
        current_position.z = z;
        line_to_current_position(z_feedrate OPTARG(HAS_ROTATIONAL_AXES, 0.0f));
      }
    #endif

  #endif

  planner.synchronize();
}

void do_blocking_move_to(const xy_pos_t &raw
  OPTARG(HAS_ROTATIONAL_AXES, const_feedRate_t fr_deg_s/*=0.0f*/)
  , const_feedRate_t fr_mm_s/*=0.0f*/
) {
  do_blocking_move_to(
    NUM_AXIS_LIST_(raw.x, raw.y, current_position.z,
                  current_position.i, current_position.j, current_position.k,
                  current_position.u, current_position.v, current_position.w)
    fr_mm_s OPTARG(HAS_ROTATIONAL_AXES, fr_deg_s)
  );
}
void do_blocking_move_to(const xyz_pos_t &raw, const_feedRate_t fr_mm_s/*=0.0f*/
  OPTARG(HAS_ROTATIONAL_AXES, const_feedRate_t fr_deg_s/*=0.0f*/)
) {
  do_blocking_move_to(NUM_AXIS_ELEM_(raw) fr_mm_s OPTARG(HAS_ROTATIONAL_AXES, fr_deg_s));
}
void do_blocking_move_to(const xyze_pos_t &raw, const_feedRate_t fr_mm_s/*=0.0f*/
  OPTARG(HAS_ROTATIONAL_AXES, const_feedRate_t fr_deg_s/*=0.0f*/)
) {
  do_blocking_move_to(NUM_AXIS_ELEM_(raw) fr_mm_s OPTARG(HAS_ROTATIONAL_AXES, fr_deg_s));
}
#if HAS_X_AXIS
  void do_blocking_move_to_x(const_float_t rx, const_feedRate_t fr_mm_s/*=0.0*/) {
    if (DEBUGGING(LEVELING)) DEBUG_ECHOLNPGM("do_blocking_move_to_x(", rx, ", ", fr_mm_s, ")");
    do_blocking_move_to(
      NUM_AXIS_LIST_(rx, current_position.y, current_position.z,
                     current_position.i, current_position.j, current_position.k,
                     current_position.u, current_position.v, current_position.w)
      fr_mm_s OPTARG(HAS_ROTATIONAL_AXES, 0.0f)
    );
  }
#endif

#if HAS_Y_AXIS
  void do_blocking_move_to_y(const_float_t ry, const_feedRate_t fr_mm_s/*=0.0*/) {
    if (DEBUGGING(LEVELING)) DEBUG_ECHOLNPGM("do_blocking_move_to_y(", ry, ", ", fr_mm_s, ")");
    do_blocking_move_to(
      NUM_AXIS_LIST_(current_position.x, ry, current_position.z,
                    current_position.i, current_position.j, current_position.k,
                    current_position.u, current_position.v, current_position.w)
      fr_mm_s OPTARG(HAS_ROTATIONAL_AXES, 0.0f)
    );
  }
#endif

#if HAS_Z_AXIS
  void do_blocking_move_to_z(const_float_t rz, const_feedRate_t fr_mm_s/*=0.0*/) {
    if (DEBUGGING(LEVELING)) DEBUG_ECHOLNPGM("do_blocking_move_to_z(", rz, ", ", fr_mm_s, ")");
    do_blocking_move_to_xy_z(current_position, rz, fr_mm_s);
  }
#endif

#if HAS_I_AXIS
  void do_blocking_move_to_i(const_float_t ri, const_feedRate_t fr_mm_s/*=0.0*/
    OPTARG(HAS_ROTATIONAL_AXES, const_feedRate_t fr_deg_s/*=0.0*/)
  ) {
    do_blocking_move_to_xyz_i(current_position, ri, fr_mm_s OPTARG(HAS_ROTATIONAL_AXES, fr_deg_s));
  }
  void do_blocking_move_to_xyz_i(const xyze_pos_t &raw, const_float_t i, const_feedRate_t fr_mm_s/*=0.0f*/
    OPTARG(HAS_ROTATIONAL_AXES, const_feedRate_t fr_deg_s/*=0.0*/)
  ) {
    do_blocking_move_to(
      NUM_AXIS_LIST_(raw.x, raw.y, raw.z, i, raw.j, raw.k, raw.u, raw.v, raw.w)
      fr_mm_s OPTARG(HAS_ROTATIONAL_AXES, fr_deg_s)
    );
  }
#endif

#if HAS_J_AXIS
  void do_blocking_move_to_j(const_float_t rj, const_feedRate_t fr_mm_s/*=0.0*/
    OPTARG(HAS_ROTATIONAL_AXES, const_feedRate_t fr_deg_s/*=0.0*/)
  ) {
    do_blocking_move_to_xyzi_j(current_position, rj, fr_mm_s OPTARG(HAS_ROTATIONAL_AXES, fr_deg_s));
  }
  void do_blocking_move_to_xyzi_j(const xyze_pos_t &raw, const_float_t j, const_feedRate_t fr_mm_s/*=0.0f*/
    OPTARG(HAS_ROTATIONAL_AXES, const_feedRate_t fr_deg_s/*=0.0*/)
  ) {
    do_blocking_move_to(
      NUM_AXIS_LIST_(raw.x, raw.y, raw.z, raw.i, j, raw.k, raw.u, raw.v, raw.w)
      fr_mm_s OPTARG(HAS_ROTATIONAL_AXES, fr_deg_s)
    );
  }
#endif

#if HAS_K_AXIS
  void do_blocking_move_to_k(const_float_t rk, const_feedRate_t fr_mm_s/*=0.0*/
    OPTARG(HAS_ROTATIONAL_AXES, const_feedRate_t fr_deg_s/*=0.0*/)
  ) {
    do_blocking_move_to_xyzij_k(current_position, rk, fr_mm_s OPTARG(HAS_ROTATIONAL_AXES, fr_deg_s));
  }
  void do_blocking_move_to_xyzij_k(const xyze_pos_t &raw, const_float_t k, const_feedRate_t fr_mm_s/*=0.0f*/
    OPTARG(HAS_ROTATIONAL_AXES, const_feedRate_t fr_deg_s/*=0.0*/)
  ) {
    do_blocking_move_to(
      NUM_AXIS_LIST_(raw.x, raw.y, raw.z, raw.i, raw.j, k, raw.u, raw.v, raw.w)
      fr_mm_s OPTARG(HAS_ROTATIONAL_AXES, fr_deg_s)
    );
  }
#endif

#if HAS_U_AXIS
  void do_blocking_move_to_u(const_float_t ru, const_feedRate_t fr_mm_s/*=0.0*/
    OPTARG(HAS_ROTATIONAL_AXES, const_feedRate_t fr_deg_s/*=0.0*/)
  ) {
    do_blocking_move_to_xyzijk_u(current_position, ru, fr_mm_s OPTARG(HAS_ROTATIONAL_AXES, fr_deg_s));
  }
  void do_blocking_move_to_xyzijk_u(const xyze_pos_t &raw, const_float_t u, const_feedRate_t fr_mm_s/*=0.0f*/
    OPTARG(HAS_ROTATIONAL_AXES, const_feedRate_t fr_deg_s/*=0.0*/)
  ) {
    do_blocking_move_to(
      NUM_AXIS_LIST_(raw.x, raw.y, raw.z, raw.i, raw.j, raw.k, u, raw.v, raw.w)
      fr_mm_s OPTARG(HAS_ROTATIONAL_AXES, fr_deg_s)
    );
  }
#endif

#if HAS_V_AXIS
  void do_blocking_move_to_v(const_float_t rv, const_feedRate_t fr_mm_s/*=0.0*/
    OPTARG(HAS_ROTATIONAL_AXES, const_feedRate_t fr_deg_s/*=0.0*/)
  ) {
    do_blocking_move_to_xyzijku_v(current_position, rv, fr_mm_s OPTARG(HAS_ROTATIONAL_AXES, fr_deg_s));
  }
  void do_blocking_move_to_xyzijku_v(const xyze_pos_t &raw, const_float_t v, const_feedRate_t fr_mm_s/*=0.0f*/
    OPTARG(HAS_ROTATIONAL_AXES, const_feedRate_t fr_deg_s/*=0.0*/)
  ) {
    do_blocking_move_to(
      NUM_AXIS_LIST_(raw.x, raw.y, raw.z, raw.i, raw.j, raw.k, raw.u, v, raw.w)
      fr_mm_s OPTARG(HAS_ROTATIONAL_AXES, fr_deg_s)
    );
  }
#endif

#if HAS_W_AXIS
  void do_blocking_move_to_w(const_float_t rw, const_feedRate_t fr_mm_s/*=0.0*/
    OPTARG(HAS_ROTATIONAL_AXES, const_feedRate_t fr_deg_s/*=0.0*/)
  ) {
    do_blocking_move_to_xyzijkuv_w(current_position, rw, fr_mm_s OPTARG(HAS_ROTATIONAL_AXES, fr_deg_s));
  }
  void do_blocking_move_to_xyzijkuv_w(const xyze_pos_t &raw, const_float_t w, const_feedRate_t fr_mm_s/*=0.0f*/
    OPTARG(HAS_ROTATIONAL_AXES, const_feedRate_t fr_deg_s/*=0.0*/)
  ) {
    do_blocking_move_to(
      NUM_AXIS_LIST_(raw.x, raw.y, raw.z, raw.i, raw.j, raw.k, raw.u, raw.v, w)
      fr_mm_s OPTARG(HAS_ROTATIONAL_AXES, fr_deg_s)
    );
  }
#endif

#if HAS_Y_AXIS
  void do_blocking_move_to_xy(const_float_t rx, const_float_t ry, const_feedRate_t fr_mm_s/*=0.0*/) {
    if (DEBUGGING(LEVELING)) DEBUG_ECHOLNPGM("do_blocking_move_to_xy(", rx, ", ", ry, ", ", fr_mm_s, ")");
    do_blocking_move_to(
      NUM_AXIS_LIST_(rx, ry, current_position.z,
                     current_position.i, current_position.j, current_position.k,
                     current_position.u, current_position.v, current_position.w)
      fr_mm_s OPTARG(HAS_ROTATIONAL_AXES, 0.0f)
    );
  }
  void do_blocking_move_to_xy(const xy_pos_t &raw, const_feedRate_t fr_mm_s/*=0.0f*/) {
    do_blocking_move_to_xy(raw.x, raw.y, fr_mm_s);
  }
#endif

#if HAS_Z_AXIS
  void do_blocking_move_to_xy_z(const xy_pos_t &raw, const_float_t z, const_feedRate_t fr_mm_s/*=0.0f*/) {
    do_blocking_move_to(
      NUM_AXIS_LIST_(raw.x, raw.y, z,
                     current_position.i, current_position.j, current_position.k,
                     current_position.u, current_position.v, current_position.w)
      fr_mm_s OPTARG(HAS_ROTATIONAL_AXES, 0.0f)
    );
  }
  void do_z_clearance(const_float_t zclear, const bool with_probe/*=true*/, const bool lower_allowed/*=false*/) {
    UNUSED(with_probe);
    float zdest = zclear;
    TERN_(HAS_BED_PROBE, if (with_probe && probe.offset.z < 0) zdest -= probe.offset.z);
    NOMORE(zdest, Z_MAX_POS);
    if (DEBUGGING(LEVELING)) DEBUG_ECHOLNPGM("do_z_clearance(", zclear, " [", current_position.z, " to ", zdest, "], ", lower_allowed, ")");
    if ((!lower_allowed && zdest < current_position.z) || zdest == current_position.z) return;
    do_blocking_move_to_z(zdest, TERN(HAS_BED_PROBE, z_probe_fast_mm_s, homing_feedrate(Z_AXIS)));
  }
  void do_z_clearance_by(const_float_t zclear) {
    if (DEBUGGING(LEVELING)) DEBUG_ECHOLNPGM("do_z_clearance_by(", zclear, ")");
    do_z_clearance(current_position.z + zclear, false);
  }
  void do_move_after_z_homing() {
    DEBUG_SECTION(mzah, "do_move_after_z_homing", DEBUGGING(LEVELING));
    #if defined(Z_AFTER_HOMING) || ALL(DWIN_LCD_PROUI, INDIVIDUAL_AXIS_HOMING_SUBMENU, MESH_BED_LEVELING)
      do_z_clearance(Z_POST_CLEARANCE, true, true);
    #elif ENABLED(USE_PROBE_FOR_Z_HOMING)
      probe.move_z_after_probing();
    #endif
  }
#endif

//
// Prepare to do endstop or probe moves with custom feedrates.
//  - Save / restore current feedrate and multiplier
//
static float saved_feedrate_mm_s;
#if HAS_ROTATIONAL_AXES
  static float saved_feedrate_deg_s;
#endif
static int16_t saved_feedrate_percentage;
void remember_feedrate_scaling_off() {
  if (DEBUGGING(LEVELING)) DEBUG_ECHOLNPGM("remember_feedrate_scaling_off: fr=", feedrate_mm_s, " ", feedrate_percentage, "%");
  saved_feedrate_mm_s = feedrate_mm_s;
  TERN_(HAS_ROTATIONAL_AXES, saved_feedrate_deg_s = feedrate_deg_s);
  saved_feedrate_percentage = feedrate_percentage;
  feedrate_percentage = 100;
}
void restore_feedrate_and_scaling() {
  feedrate_mm_s = saved_feedrate_mm_s;
  TERN_(HAS_ROTATIONAL_AXES, feedrate_deg_s = saved_feedrate_deg_s);
  feedrate_percentage = saved_feedrate_percentage;
  if (DEBUGGING(LEVELING)) DEBUG_ECHOLNPGM("restore_feedrate_and_scaling: fr=", feedrate_mm_s, " ", feedrate_percentage, "%");
}

#if HAS_SOFTWARE_ENDSTOPS

  // Software Endstops are based on the configured limits.
  #define _AMIN(A) A##_MIN_POS
  #define _AMAX(A) A##_MAX_POS
  soft_endstops_t soft_endstop = {
    true, false,
    { MAPLIST(_AMIN, MAIN_AXIS_NAMES) },
    { MAPLIST(_AMAX, MAIN_AXIS_NAMES) },
  };

  /**
   * Software endstops can be used to monitor the open end of
   * an axis that has a hardware endstop on the other end. Or
   * they can prevent axes from moving past endstops and grinding.
   *
   * To keep doing their job as the coordinate system changes,
   * the software endstop positions must be refreshed to remain
   * at the same positions relative to the machine.
   */
  void update_software_endstops(const AxisEnum axis
    OPTARG(HAS_HOTEND_OFFSET, const uint8_t old_tool_index/*=0*/, const uint8_t new_tool_index/*=0*/)
  ) {

    #if ENABLED(DUAL_X_CARRIAGE)

      if (axis == X_AXIS) {

        // In Dual X mode hotend_offset[X] is T1's home position
        const float dual_max_x = _MAX(hotend_offset[1].x, X2_MAX_POS);

        if (new_tool_index != 0) {
          // T1 can move from X2_MIN_POS to X2_MAX_POS or X2 home position (whichever is larger)
          soft_endstop.min.x = X2_MIN_POS;
          soft_endstop.max.x = dual_max_x;
        }
        else if (idex_is_duplicating()) {
          // In Duplication Mode, T0 can move as far left as X1_MIN_POS
          // but not so far to the right that T1 would move past the end
          soft_endstop.min.x = X1_MIN_POS;
          soft_endstop.max.x = _MIN(X1_MAX_POS, dual_max_x - duplicate_extruder_x_offset);
        }
        else {
          // In other modes, T0 can move from X1_MIN_POS to X1_MAX_POS
          soft_endstop.min.x = X1_MIN_POS;
          soft_endstop.max.x = X1_MAX_POS;
        }

      }

    #elif ENABLED(DELTA)

      soft_endstop.min[axis] = base_min_pos(axis);
      soft_endstop.max[axis] = (axis == Z_AXIS) ? DIFF_TERN(USE_PROBE_FOR_Z_HOMING, delta_height, probe.offset.z) : base_home_pos(axis);

      switch (axis) {
        case X_AXIS:
        case Y_AXIS:
          // Get a minimum radius for clamping
          delta_max_radius = _MIN(ABS(_MAX(soft_endstop.min.x, soft_endstop.min.y)), soft_endstop.max.x, soft_endstop.max.y);
          delta_max_radius_2 = sq(delta_max_radius);
          break;
        case Z_AXIS:
          refresh_delta_clip_start_height();
        default: break;
      }

    #elif HAS_HOTEND_OFFSET

      // Software endstops are relative to the tool 0 workspace, so
      // the movement limits must be shifted by the tool offset to
      // retain the same physical limit when other tools are selected.

      if (new_tool_index == old_tool_index || axis == Z_AXIS) { // The Z axis is "special" and shouldn't be modified
        const float offs = (axis == Z_AXIS) ? 0 : hotend_offset[active_extruder][axis];
        soft_endstop.min[axis] = base_min_pos(axis) + offs;
        soft_endstop.max[axis] = base_max_pos(axis) + offs;
      }
      else {
        const float diff = hotend_offset[new_tool_index][axis] - hotend_offset[old_tool_index][axis];
        soft_endstop.min[axis] += diff;
        soft_endstop.max[axis] += diff;
      }

    #else

      soft_endstop.min[axis] = base_min_pos(axis);
      soft_endstop.max[axis] = base_max_pos(axis);

    #endif

    if (DEBUGGING(LEVELING))
      SERIAL_ECHOLNPGM("Axis ", C(AXIS_CHAR(axis)), " min:", soft_endstop.min[axis], " max:", soft_endstop.max[axis]);
  }

  /**
   * Constrain the given coordinates to the software endstops.
   *
   * For DELTA/SCARA the XY constraint is based on the smallest
   * radius within the set software endstops.
   */
  void apply_motion_limits(xyz_pos_t &target) {

    if (!soft_endstop._enabled) return;

    #if IS_KINEMATIC

      if (TERN0(DELTA, !all_axes_homed())) return;

      #if ALL(HAS_HOTEND_OFFSET, DELTA)
        // The effector center position will be the target minus the hotend offset.
        const xy_pos_t offs = hotend_offset[active_extruder];
      #elif ENABLED(POLARGRAPH)
        // POLARGRAPH uses draw_area_* below...
      #elif ENABLED(POLAR)
        // For now, we don't limit POLAR
      #else
        // SCARA needs to consider the angle of the arm through the entire move, so for now use no tool offset.
        constexpr xy_pos_t offs{0};
      #endif

      #if ENABLED(POLARGRAPH)
        LIMIT(target.x, draw_area_min.x, draw_area_max.x);
        LIMIT(target.y, draw_area_min.y, draw_area_max.y);
      #elif ENABLED(POLAR)
        // Motion limits are as same as cartesian limits.
      #else
        if (TERN1(IS_SCARA, axis_was_homed(X_AXIS) && axis_was_homed(Y_AXIS))) {
          const float dist_2 = HYPOT2(target.x - offs.x, target.y - offs.y);
          if (dist_2 > delta_max_radius_2)
            target *= float(delta_max_radius / SQRT(dist_2)); // 200 / 300 = 0.66
        }
      #endif

    #else

      #if HAS_X_AXIS
        if (axis_was_homed(X_AXIS)) {
          #if !HAS_SOFTWARE_ENDSTOPS || ENABLED(MIN_SOFTWARE_ENDSTOP_X)
            NOLESS(target.x, soft_endstop.min.x);
          #endif
          #if !HAS_SOFTWARE_ENDSTOPS || ENABLED(MAX_SOFTWARE_ENDSTOP_X)
            NOMORE(target.x, soft_endstop.max.x);
          #endif
        }
      #endif

      #if HAS_Y_AXIS
        if (axis_was_homed(Y_AXIS)) {
          #if !HAS_SOFTWARE_ENDSTOPS || ENABLED(MIN_SOFTWARE_ENDSTOP_Y)
            NOLESS(target.y, soft_endstop.min.y);
          #endif
          #if !HAS_SOFTWARE_ENDSTOPS || ENABLED(MAX_SOFTWARE_ENDSTOP_Y)
            NOMORE(target.y, soft_endstop.max.y);
          #endif
        }
      #endif

    #endif

    #if HAS_Z_AXIS
      if (axis_was_homed(Z_AXIS)) {
        #if !HAS_SOFTWARE_ENDSTOPS || ENABLED(MIN_SOFTWARE_ENDSTOP_Z)
          NOLESS(target.z, soft_endstop.min.z);
        #endif
        #if !HAS_SOFTWARE_ENDSTOPS || ENABLED(MAX_SOFTWARE_ENDSTOP_Z)
          NOMORE(target.z, soft_endstop.max.z);
        #endif
      }
    #endif
    #if HAS_I_AXIS
      if (axis_was_homed(I_AXIS)) {
        #if !HAS_SOFTWARE_ENDSTOPS || ENABLED(MIN_SOFTWARE_ENDSTOP_I)
          NOLESS(target.i, soft_endstop.min.i);
        #endif
        #if !HAS_SOFTWARE_ENDSTOPS || ENABLED(MAX_SOFTWARE_ENDSTOP_I)
          NOMORE(target.i, soft_endstop.max.i);
        #endif
      }
    #endif
    #if HAS_J_AXIS
      if (axis_was_homed(J_AXIS)) {
        #if !HAS_SOFTWARE_ENDSTOPS || ENABLED(MIN_SOFTWARE_ENDSTOP_J)
          NOLESS(target.j, soft_endstop.min.j);
        #endif
        #if !HAS_SOFTWARE_ENDSTOPS || ENABLED(MAX_SOFTWARE_ENDSTOP_J)
          NOMORE(target.j, soft_endstop.max.j);
        #endif
      }
    #endif
    #if HAS_K_AXIS
      if (axis_was_homed(K_AXIS)) {
        #if !HAS_SOFTWARE_ENDSTOPS || ENABLED(MIN_SOFTWARE_ENDSTOP_K)
          NOLESS(target.k, soft_endstop.min.k);
        #endif
        #if !HAS_SOFTWARE_ENDSTOPS || ENABLED(MAX_SOFTWARE_ENDSTOP_K)
          NOMORE(target.k, soft_endstop.max.k);
        #endif
      }
    #endif
    #if HAS_U_AXIS
      if (axis_was_homed(U_AXIS)) {
        #if !HAS_SOFTWARE_ENDSTOPS || ENABLED(MIN_SOFTWARE_ENDSTOP_U)
          NOLESS(target.u, soft_endstop.min.u);
        #endif
        #if !HAS_SOFTWARE_ENDSTOPS || ENABLED(MAX_SOFTWARE_ENDSTOP_U)
          NOMORE(target.u, soft_endstop.max.u);
        #endif
      }
    #endif
    #if HAS_V_AXIS
      if (axis_was_homed(V_AXIS)) {
        #if !HAS_SOFTWARE_ENDSTOPS || ENABLED(MIN_SOFTWARE_ENDSTOP_V)
          NOLESS(target.v, soft_endstop.min.v);
        #endif
        #if !HAS_SOFTWARE_ENDSTOPS || ENABLED(MAX_SOFTWARE_ENDSTOP_V)
          NOMORE(target.v, soft_endstop.max.v);
        #endif
      }
    #endif
    #if HAS_W_AXIS
      if (axis_was_homed(W_AXIS)) {
        #if !HAS_SOFTWARE_ENDSTOPS || ENABLED(MIN_SOFTWARE_ENDSTOP_W)
          NOLESS(target.w, soft_endstop.min.w);
        #endif
        #if !HAS_SOFTWARE_ENDSTOPS || ENABLED(MAX_SOFTWARE_ENDSTOP_W)
          NOMORE(target.w, soft_endstop.max.w);
        #endif
      }
    #endif
  }

#else // !HAS_SOFTWARE_ENDSTOPS

  soft_endstops_t soft_endstop;

#endif // !HAS_SOFTWARE_ENDSTOPS

FORCE_INLINE void segment_idle(millis_t &next_idle_ms) {
  const millis_t ms = millis();
  if (ELAPSED(ms, next_idle_ms)) {
    next_idle_ms = ms + 200UL;
    return idle();
  }
  thermalManager.task();  // Returns immediately on most calls
}

/**
 * Get distance from displacements along axes and, if required, update move type.
 */
float get_move_distance(const xyze_pos_t &diff OPTARG(HAS_ROTATIONAL_AXES, bool &is_cartesian_move)) {
  #if NUM_AXES

    if (!(NUM_AXIS_GANG(diff.x, || diff.y, /* skip z */, || diff.i, || diff.j, || diff.k, || diff.u, || diff.v, || diff.w)))
      return TERN0(HAS_Z_AXIS, ABS(diff.z));

    #if ENABLED(ARTICULATED_ROBOT_ARM)

      // For articulated robots, interpreting feedrate like LinuxCNC would require inverse kinematics. As a workaround, pretend that motors sit on n mutually orthogonal
      // axes and assume that we could think of distance as magnitude of an n-vector in an n-dimensional Euclidian space.
      const float distance_sqr = NUM_AXIS_GANG(
          sq(diff.x), + sq(diff.y), + sq(diff.z),
        + sq(diff.i), + sq(diff.j), + sq(diff.k),
        + sq(diff.u), + sq(diff.v), + sq(diff.w)
      );

    #elif ENABLED(FOAMCUTTER_XYUV)

      const float distance_sqr = (
        #if HAS_J_AXIS
          _MAX(sq(diff.x) + sq(diff.y), sq(diff.i) + sq(diff.j)) // Special 5 axis kinematics. Return the larger of plane X/Y or I/J
        #else
          sq(diff.x) + sq(diff.y) // Foamcutter with only two axes (XY)
        #endif
      );

    #else

      /**
       * Calculate distance for feedrate interpretation in accordance with NIST RS274NGC interpreter - version 3) and its default CANON_XYZ feed reference mode.
       * Assume:
       *   - X, Y, Z are the primary linear axes;
       *   - U, V, W are secondary linear axes;
       *   - A, B, C are rotational axes.
       *
       * Then:
       *   - dX, dY, dZ are the displacements of the primary linear axes;
       *   - dU, dV, dW are the displacements of linear axes;
       *   - dA, dB, dC are the displacements of rotational axes.
       *
       * The time it takes to execute a move command with feedrate F is t = D/F,
       * plus any time for acceleration and deceleration.
       * Here, D is the total distance, calculated as follows:
       *
       *   D^2 = dX^2 + dY^2 + dZ^2
       *   if D^2 == 0 (none of XYZ move but any secondary linear axes move, whether other axes are moved or not):
       *     D^2 = dU^2 + dV^2 + dW^2
       *   if D^2 == 0 (only rotational axes are moved):
       *     D^2 = dA^2 + dB^2 + dC^2
       */
      float distance_sqr = XYZ_GANG(sq(diff.x), + sq(diff.y), + sq(diff.z));

      #if SECONDARY_LINEAR_AXES
        if (UNEAR_ZERO(distance_sqr)) {
          // Move does not involve any primary linear axes (xyz) but might involve secondary linear axes
          distance_sqr = (
            SECONDARY_AXIS_GANG(
              IF_DISABLED(AXIS4_ROTATES, + sq(diff.i)),
              IF_DISABLED(AXIS5_ROTATES, + sq(diff.j)),
              IF_DISABLED(AXIS6_ROTATES, + sq(diff.k)),
              IF_DISABLED(AXIS7_ROTATES, + sq(diff.u)),
              IF_DISABLED(AXIS8_ROTATES, + sq(diff.v)),
              IF_DISABLED(AXIS9_ROTATES, + sq(diff.w))
            )
          );
        }
      #endif

      #if HAS_ROTATIONAL_AXES
        if (UNEAR_ZERO(distance_sqr)) {
          // Move involves no linear axes. Calculate angular distance in accordance with LinuxCNC
          distance_sqr = ROTATIONAL_AXIS_GANG(sq(diff.i), + sq(diff.j), + sq(diff.k), + sq(diff.u), + sq(diff.v), + sq(diff.w));
        }
        if (!UNEAR_ZERO(distance_sqr)) {
<<<<<<< HEAD
          //Move involves rotational axes, not just the extruder
=======
          // Move involves rotational axes, not just the extruder
>>>>>>> c8d51c27
          is_cartesian_move = false;
        }
      #endif

    #endif

    return SQRT(distance_sqr);

  #else

    return 0;

  #endif
}

#if IS_KINEMATIC

  #if IS_SCARA
    /**
     * Before raising this value, use M665 S[seg_per_sec] to decrease
     * the number of segments-per-second. Default is 200. Some deltas
     * do better with 160 or lower. It would be good to know how many
     * segments-per-second are actually possible for SCARA on AVR.
     *
     * Longer segments result in less kinematic overhead
     * but may produce jagged lines. Try 0.5mm, 1.0mm, and 2.0mm
     * and compare the difference.
     */
    #define SCARA_MIN_SEGMENT_LENGTH 0.5f
  #elif ENABLED(POLAR)
    #define POLAR_MIN_SEGMENT_LENGTH 0.5f
  #endif

  /**
   * Prepare a linear move in a DELTA or SCARA setup.
   *
   * Called from prepare_line_to_destination as the
   * default Delta/SCARA segmenter.
   *
   * This calls planner.buffer_line several times, adding
   * small incremental moves for DELTA or SCARA.
   *
   * For Unified Bed Leveling (Delta or Segmented Cartesian)
   * the bedlevel.line_to_destination_segmented method replaces this.
   *
   * For Auto Bed Leveling (Bilinear) with SEGMENT_LEVELED_MOVES
   * this is replaced by segmented_line_to_destination below.
   */
  inline bool line_to_destination_kinematic() {

    // Get the top feedrate of the move in the XY plane
    const float scaled_fr_mm_s = FR_SCALED(feedrate_mm_s);
    #if HAS_ROTATIONAL_AXES
      const float scaled_fr_deg_s = FR_SCALED(feedrate_deg_s);
    #endif

    const xyze_float_t diff = destination - current_position;

    // If the move is only in Z/E don't split up the move
    if (!diff.x && !diff.y) {
      #if HAS_ROTATIONAL_AXES
        PlannerHints hints;
        hints.fr_deg_s = scaled_fr_deg_s;
        planner.buffer_line(destination, scaled_fr_mm_s, active_extruder, hints);
      #else
        planner.buffer_line(destination, scaled_fr_mm_s);
      #endif
      return false; // caller will update current_position
    }

    // Fail if attempting move outside printable radius
    if (!position_is_reachable(destination)) return true;

    // Get the linear distance in XYZ
    #if HAS_ROTATIONAL_AXES
      bool cartes_move = true;
    #endif
    float cartesian_mm = get_move_distance(diff OPTARG(HAS_ROTATIONAL_AXES, cartes_move));

    // If the move is very short, check the E move distance
    TERN_(HAS_EXTRUDERS, if (UNEAR_ZERO(cartesian_mm)) cartesian_mm = ABS(diff.e));

    // No E move either? Game over.
    if (UNEAR_ZERO(cartesian_mm)) return true;

    // Minimum number of seconds to move the given distance
    const float seconds = cartesian_mm / (
      #if ALL(HAS_ROTATIONAL_AXES, INCH_MODE_SUPPORT)
        cartes_move ? scaled_fr_mm_s : LINEAR_UNIT(scaled_fr_mm_s)
      #else
        scaled_fr_mm_s
      #endif
    );

    // The number of segments-per-second times the duration
    // gives the number of segments
    uint16_t segments = segments_per_second * seconds;

    // For SCARA enforce a minimum segment size
    #if IS_SCARA
      NOMORE(segments, cartesian_mm * RECIPROCAL(SCARA_MIN_SEGMENT_LENGTH));
    #elif ENABLED(POLAR)
      NOMORE(segments, cartesian_mm * RECIPROCAL(POLAR_MIN_SEGMENT_LENGTH));
    #endif

    // At least one segment is required
    NOLESS(segments, 1U);

    // The approximate length of each segment
    const float inv_segments = 1.0f / float(segments);
    const xyze_float_t segment_distance = diff * inv_segments;

    // Add hints to help optimize the move
    PlannerHints hints(cartesian_mm * inv_segments);

    #if HAS_ROTATIONAL_AXES
      hints.cartesian_move = cartes_move;
      hints.fr_deg_s = scaled_fr_deg_s;
    #endif

    TERN_(FEEDRATE_SCALING, hints.inv_duration = scaled_fr_mm_s / hints.millimeters);

    /*
    SERIAL_ECHOPGM("mm=", cartesian_mm);
    SERIAL_ECHOPGM(" seconds=", seconds);
    SERIAL_ECHOPGM(" segments=", segments);
    SERIAL_ECHOPGM(" segment_mm=", hints.millimeters);
    SERIAL_EOL();
    //*/

    // Get the current position as starting point
    xyze_pos_t raw = current_position;

    // Calculate and execute the segments
    millis_t next_idle_ms = millis() + 200UL;
    while (--segments) {
      segment_idle(next_idle_ms);
      raw += segment_distance;
      if (!planner.buffer_line(raw, scaled_fr_mm_s, active_extruder, hints))
        break;
    }

    // Ensure last segment arrives at target location.
    planner.buffer_line(destination, scaled_fr_mm_s, active_extruder, hints);

    return false; // caller will update current_position
  }

#else // !IS_KINEMATIC

  #if ENABLED(SEGMENT_LEVELED_MOVES) && DISABLED(AUTO_BED_LEVELING_UBL)

    /**
     * Prepare a segmented move on a CARTESIAN setup.
     *
     * This calls planner.buffer_line several times, adding
     * small incremental moves. This allows the planner to
     * apply more detailed bed leveling to the full move.
     */
    inline void segmented_line_to_destination(const_feedRate_t fr_mm_s OPTARG(HAS_ROTATIONAL_AXES, const_feedRate_t fr_deg_s), const float segment_size=LEVELED_SEGMENT_LENGTH) {

      const xyze_float_t diff = destination - current_position;

      // If the move is only in Z/E don't split up the move
      if (!diff.x && !diff.y) {
        #if HAS_ROTATIONAL_AXES
          PlannerHints hints;
          hints.fr_deg_s = fr_deg_s;
          planner.buffer_line(destination, fr_mm_s, active_extruder, hints);
        #else
          planner.buffer_line(destination, fr_mm_s);
        #endif
        return;
      }

      // Get the linear distance in XYZ
      #if HAS_ROTATIONAL_AXES
        bool cartes_move = true;
      #endif
      float cartesian_mm = get_move_distance(diff OPTARG(HAS_ROTATIONAL_AXES, cartes_move));

      // If the move is very short, check the E move distance
      TERN_(HAS_EXTRUDERS, if (UNEAR_ZERO(cartesian_mm)) cartesian_mm = ABS(diff.e));
<<<<<<< HEAD
=======

>>>>>>> c8d51c27
      // No E move either? Game over.
      if (UNEAR_ZERO(cartesian_mm)) return;

      // The length divided by the segment size
      // At least one segment is required
      uint16_t segments = cartesian_mm / segment_size;
      NOLESS(segments, 1U);

      // The approximate length of each segment
      const float inv_segments = 1.0f / float(segments);
      const xyze_float_t segment_distance = diff * inv_segments;

      // Add hints to help optimize the move
      PlannerHints hints(cartesian_mm * inv_segments);

      #if HAS_ROTATIONAL_AXES
        hints.cartesian_move = cartes_move;
        hints.fr_deg_s = fr_deg_s;
      #endif

      TERN_(FEEDRATE_SCALING, hints.inv_duration = scaled_fr_mm_s / hints.millimeters);

      //SERIAL_ECHOPGM("mm=", cartesian_mm);
      //SERIAL_ECHOLNPGM(" segments=", segments);
      //SERIAL_ECHOLNPGM(" segment_mm=", hints.millimeters);

      // Get the raw current position as starting point
      xyze_pos_t raw = current_position;

      // Calculate and execute the segments
      millis_t next_idle_ms = millis() + 200UL;
      while (--segments) {
        segment_idle(next_idle_ms);
        raw += segment_distance;
        if (!planner.buffer_line(raw, fr_mm_s, active_extruder, hints))
          break;
      }

      // Since segment_distance is only approximate,
      // the final move must be to the exact destination.
      planner.buffer_line(destination, fr_mm_s, active_extruder, hints);
    }

  #endif // SEGMENT_LEVELED_MOVES && !AUTO_BED_LEVELING_UBL

  /**
   * Prepare a linear move in a Cartesian setup.
   *
   * When a mesh-based leveling system is active, moves are segmented
   * according to the configuration of the leveling system.
   *
   * Return true if 'current_position' was set to 'destination'
   */
  inline bool line_to_destination_cartesian() {
    const float scaled_fr_mm_s = FR_SCALED(feedrate_mm_s);
    #if HAS_ROTATIONAL_AXES
      const float scaled_fr_deg_s = FR_SCALED(feedrate_deg_s);
    #endif
    #if HAS_MESH
      if (planner.leveling_active && planner.leveling_active_at_z(destination.z)) {
        #if ENABLED(AUTO_BED_LEVELING_UBL)
          #if UBL_SEGMENTED
            return bedlevel.line_to_destination_segmented(scaled_fr_mm_s);
          #else
            bedlevel.line_to_destination_cartesian(scaled_fr_mm_s, active_extruder); // UBL's motion routine needs to know about
            return true;                                                             // all moves, including Z-only moves.
          #endif
        #elif ENABLED(SEGMENT_LEVELED_MOVES)
          segmented_line_to_destination(scaled_fr_mm_s OPTARG(HAS_ROTATIONAL_AXES, scaled_fr_deg_s));
          return false; // caller will update current_position
        #else
          /**
           * For MBL and ABL-BILINEAR only segment moves when X or Y are involved.
           * Otherwise fall through to do a direct single move.
           */
          if (xy_pos_t(current_position) != xy_pos_t(destination)) {
            #if ENABLED(MESH_BED_LEVELING)
              bedlevel.line_to_destination(scaled_fr_mm_s);
            #elif ENABLED(AUTO_BED_LEVELING_BILINEAR)
              bedlevel.line_to_destination(scaled_fr_mm_s);
            #endif
            return true;
          }
        #endif
      }
    #endif // HAS_MESH
    #if HAS_ROTATIONAL_AXES
      PlannerHints hints;
      hints.fr_deg_s = scaled_fr_deg_s;
      planner.buffer_line(destination, scaled_fr_mm_s, active_extruder, hints);
    #else
      planner.buffer_line(destination, scaled_fr_mm_s);
    #endif
    return false; // caller will update current_position
  }

#endif // !IS_KINEMATIC

#if HAS_DUPLICATION_MODE
  bool extruder_duplication_enabled;
  #if ENABLED(MULTI_NOZZLE_DUPLICATION)
    uint8_t duplication_e_mask; // = 0
  #endif
#endif

#if ENABLED(DUAL_X_CARRIAGE)

  DualXMode dual_x_carriage_mode         = DEFAULT_DUAL_X_CARRIAGE_MODE;
  float inactive_extruder_x              = X2_MAX_POS,                    // Used in mode 0 & 1
        duplicate_extruder_x_offset      = DEFAULT_DUPLICATION_X_OFFSET;  // Used in mode 2 & 3
  xyz_pos_t raised_parked_position;                                       // Used in mode 1
  bool active_extruder_parked            = false;                         // Used in mode 1, 2 & 3
  millis_t delayed_move_time             = 0;                             // Used in mode 1
  celsius_t duplicate_extruder_temp_offset = 0;                           // Used in mode 2 & 3
  bool idex_mirrored_mode                = false;                         // Used in mode 3

  float x_home_pos(const uint8_t extruder) {
    if (extruder == 0) return X_HOME_POS;

    /**
     * In dual carriage mode the extruder offset provides an override of the
     * second X-carriage position when homed - otherwise X2_HOME_POS is used.
     * This allows soft recalibration of the second extruder home position
     * (with M218 T1 Xn) without firmware reflash.
     */
    return hotend_offset[1].x > 0 ? hotend_offset[1].x : X2_HOME_POS;
  }

  void idex_set_mirrored_mode(const bool mirr) {
    idex_mirrored_mode = mirr;
    stepper.apply_directions();
  }

  void set_duplication_enabled(const bool dupe, const int8_t tool_index/*=-1*/) {
    extruder_duplication_enabled = dupe;
    if (tool_index >= 0) active_extruder = tool_index;
    stepper.apply_directions();
  }

  void idex_set_parked(const bool park/*=true*/) {
    delayed_move_time = 0;
    active_extruder_parked = park;
    if (park) raised_parked_position = current_position;  // Remember current raised toolhead position for use by unpark
  }

  /**
   * Prepare a linear move in a dual X axis setup
   *
   * Return true if current_position[] was set to destination[]
   */
  inline bool dual_x_carriage_unpark() {
    if (active_extruder_parked) {
      switch (dual_x_carriage_mode) {

        case DXC_FULL_CONTROL_MODE: break;

        case DXC_AUTO_PARK_MODE: {
          if (current_position.e == destination.e) {
            // This is a travel move (with no extrusion)
            // Skip it, but keep track of the current position
            // (so it can be used as the start of the next non-travel move)
            if (delayed_move_time != 0xFFFFFFFFUL) {
              current_position = destination;
              NOLESS(raised_parked_position.z, destination.z);
              delayed_move_time = millis() + 1000UL;
              return true;
            }
          }
          //
          // Un-park the active extruder
          //
          const feedRate_t fr_zfast = planner.settings.max_feedrate_mm_s[Z_AXIS];
          //  1. Move to the raised parked XYZ. Presumably the tool is already at XY.
          xyze_pos_t raised = raised_parked_position; raised.e = current_position.e;
          if (planner.buffer_line(raised, fr_zfast)) {
            //  2. Move to the current native XY and raised Z. Presumably this is a null move.
            xyze_pos_t curpos = current_position; curpos.z = raised_parked_position.z;
            if (planner.buffer_line(curpos, PLANNER_XY_FEEDRATE())) {
              //  3. Lower Z back down
              line_to_current_position(fr_zfast);
            }
          }
          stepper.apply_directions();

          idex_set_parked(false);
          if (DEBUGGING(LEVELING)) DEBUG_ECHOLNPGM("idex_set_parked(false)");
        } break;

        case DXC_MIRRORED_MODE:
        case DXC_DUPLICATION_MODE:
          if (active_extruder == 0) {
            set_duplication_enabled(false); // Clear stale duplication state
            // Restore planner to parked head (T1) X position
            float x0_pos = current_position.x;
            xyze_pos_t pos_now = current_position;
            pos_now.x = inactive_extruder_x;
            planner.set_position_mm(pos_now);

            // Keep the same X or add the duplication X offset
            xyze_pos_t new_pos = pos_now;
            if (dual_x_carriage_mode == DXC_DUPLICATION_MODE)
              new_pos.x = x0_pos + duplicate_extruder_x_offset;
            else
              new_pos.x = _MIN(X_BED_SIZE - x0_pos, X_MAX_POS);

            // Move duplicate extruder into the correct position
            if (DEBUGGING(LEVELING)) DEBUG_ECHOLNPGM("Set planner X", inactive_extruder_x, " ... Line to X", new_pos.x);
            if (!planner.buffer_line(new_pos, planner.settings.max_feedrate_mm_s[X_AXIS], 1)) break;
            planner.synchronize();

            sync_plan_position();             // Extra sync for good measure
            set_duplication_enabled(true);    // Enable Duplication
            idex_set_parked(false);           // No longer parked
            if (DEBUGGING(LEVELING)) DEBUG_ECHOLNPGM("set_duplication_enabled(true)\nidex_set_parked(false)");
          }
          else if (DEBUGGING(LEVELING)) DEBUG_ECHOLNPGM("Active extruder not 0");
          break;
      }
    }
    return false;
  }

#endif // DUAL_X_CARRIAGE

/**
 * Prepare a single move and get ready for the next one
 *
 * This may result in several calls to planner.buffer_line to
 * do smaller moves for DELTA, SCARA, mesh moves, etc.
 *
 * Make sure current_position.e and destination.e are good
 * before calling or cold/lengthy extrusion may get missed.
 *
 * Before exit, current_position is set to destination.
 */
void prepare_line_to_destination() {
  apply_motion_limits(destination);

  #if ANY(PREVENT_COLD_EXTRUSION, PREVENT_LENGTHY_EXTRUDE)

    if (!DEBUGGING(DRYRUN) && destination.e != current_position.e) {
      bool ignore_e = thermalManager.tooColdToExtrude(active_extruder);
      if (ignore_e) SERIAL_ECHO_MSG(STR_ERR_COLD_EXTRUDE_STOP);

      #if ENABLED(PREVENT_LENGTHY_EXTRUDE)
        const float e_delta = ABS(destination.e - current_position.e) * planner.e_factor[active_extruder];
        if (e_delta > (EXTRUDE_MAXLENGTH)) {
          #if ENABLED(MIXING_EXTRUDER)
            float collector[MIXING_STEPPERS];
            mixer.refresh_collector(1.0, mixer.get_current_vtool(), collector);
            MIXER_STEPPER_LOOP(e) {
              if (e_delta * collector[e] > (EXTRUDE_MAXLENGTH)) {
                ignore_e = true;
                SERIAL_ECHO_MSG(STR_ERR_LONG_EXTRUDE_STOP);
                break;
              }
            }
          #else
            ignore_e = true;
            SERIAL_ECHO_MSG(STR_ERR_LONG_EXTRUDE_STOP);
          #endif
        }
      #endif

      if (ignore_e) {
        current_position.e = destination.e;       // Behave as if the E move really took place
        planner.set_e_position_mm(destination.e); // Prevent the planner from complaining too
      }
    }

  #endif // PREVENT_COLD_EXTRUSION || PREVENT_LENGTHY_EXTRUDE

  if (TERN0(DUAL_X_CARRIAGE, dual_x_carriage_unpark())) return;

  if (
    #if UBL_SEGMENTED
      #if IS_KINEMATIC // UBL using Kinematic / Cartesian cases as a workaround for now.
        bedlevel.line_to_destination_segmented(FR_SCALED(feedrate_mm_s))
      #else
        line_to_destination_cartesian()
      #endif
    #elif IS_KINEMATIC
      line_to_destination_kinematic()
    #else
      line_to_destination_cartesian()
    #endif
  ) return;

  current_position = destination;
}

#if HAS_ENDSTOPS

  main_axes_bits_t axes_homed, axes_trusted; // = 0

  main_axes_bits_t axes_should_home(main_axes_bits_t axis_bits/*=main_axes_mask*/) {
    auto set_should = [](main_axes_bits_t &b, AxisEnum a) {
      if (TEST(b, a) && TERN(HOME_AFTER_DEACTIVATE, axis_is_trusted, axis_was_homed)(a))
        CBI(b, a);
    };
    // Clear test bits that are trusted
    NUM_AXIS_CODE(
      set_should(axis_bits, X_AXIS), set_should(axis_bits, Y_AXIS), set_should(axis_bits, Z_AXIS),
      set_should(axis_bits, I_AXIS), set_should(axis_bits, J_AXIS), set_should(axis_bits, K_AXIS),
      set_should(axis_bits, U_AXIS), set_should(axis_bits, V_AXIS), set_should(axis_bits, W_AXIS)
    );
    return axis_bits;
  }

  bool homing_needed_error(main_axes_bits_t axis_bits/*=main_axes_mask*/) {
    if (!(axis_bits &= axes_should_home(axis_bits))) return false;

    char all_axes[] = STR_AXES_MAIN, need[NUM_AXES + 1];
    uint8_t n = 0;
    LOOP_NUM_AXES(i) if (TEST(axis_bits, i)) need[n++] = all_axes[i];
    need[n] = '\0';

    SString<30> msg;
    msg.setf(GET_EN_TEXT_F(MSG_HOME_FIRST), need);
    SERIAL_ECHO_START();
    msg.echoln();

    msg.setf(GET_TEXT_F(MSG_HOME_FIRST), need);
    ui.set_status(msg);
    return true;
  }

  /**
   * Homing bump feedrate (mm/s)
   */
  feedRate_t get_homing_bump_feedrate(const AxisEnum axis) {
    TERN_(HOMING_Z_WITH_PROBE, if (axis == Z_AXIS) return MMM_TO_MMS(Z_PROBE_FEEDRATE_SLOW));
    static const uint8_t homing_bump_divisor[] PROGMEM = HOMING_BUMP_DIVISOR;
    uint8_t hbd = pgm_read_byte(&homing_bump_divisor[axis]);
    if (hbd < 1) {
      hbd = 10;
      SERIAL_ECHO_MSG("Warning: Homing Bump Divisor < 1");
    }
    return homing_feedrate(axis) / float(hbd);
  }

  #if ENABLED(SENSORLESS_HOMING)
    /**
     * Set sensorless homing if the axis has it, accounting for Core Kinematics.
     */
    sensorless_t start_sensorless_homing_per_axis(const AxisEnum axis) {
      sensorless_t stealth_states { false };

      switch (axis) {
        default: break;
        #if X_SENSORLESS
          case X_AXIS:
            stealth_states.x = tmc_enable_stallguard(stepperX);
            TERN_(X2_SENSORLESS, stealth_states.x2 = tmc_enable_stallguard(stepperX2));
            #if ANY(CORE_IS_XY, MARKFORGED_XY, MARKFORGED_YX) && Y_SENSORLESS
              stealth_states.y = tmc_enable_stallguard(stepperY);
            #elif CORE_IS_XZ && Z_SENSORLESS
              stealth_states.z = tmc_enable_stallguard(stepperZ);
            #endif
            break;
        #endif
        #if Y_SENSORLESS
          case Y_AXIS:
            stealth_states.y = tmc_enable_stallguard(stepperY);
            TERN_(Y2_SENSORLESS, stealth_states.y2 = tmc_enable_stallguard(stepperY2));
            #if ANY(CORE_IS_XY, MARKFORGED_XY, MARKFORGED_YX) && X_SENSORLESS
              stealth_states.x = tmc_enable_stallguard(stepperX);
            #elif CORE_IS_YZ && Z_SENSORLESS
              stealth_states.z = tmc_enable_stallguard(stepperZ);
            #endif
            break;
        #endif
        #if Z_SENSORLESS
          case Z_AXIS:
            stealth_states.z = tmc_enable_stallguard(stepperZ);
            TERN_(Z2_SENSORLESS, stealth_states.z2 = tmc_enable_stallguard(stepperZ2));
            TERN_(Z3_SENSORLESS, stealth_states.z3 = tmc_enable_stallguard(stepperZ3));
            TERN_(Z4_SENSORLESS, stealth_states.z4 = tmc_enable_stallguard(stepperZ4));
            #if CORE_IS_XZ && X_SENSORLESS
              stealth_states.x = tmc_enable_stallguard(stepperX);
            #elif CORE_IS_YZ && Y_SENSORLESS
              stealth_states.y = tmc_enable_stallguard(stepperY);
            #endif
            break;
        #endif
        #if I_SENSORLESS
          case I_AXIS: stealth_states.i = tmc_enable_stallguard(stepperI); break;
        #endif
        #if J_SENSORLESS
          case J_AXIS: stealth_states.j = tmc_enable_stallguard(stepperJ); break;
        #endif
        #if K_SENSORLESS
          case K_AXIS: stealth_states.k = tmc_enable_stallguard(stepperK); break;
        #endif
        #if U_SENSORLESS
          case U_AXIS: stealth_states.u = tmc_enable_stallguard(stepperU); break;
        #endif
        #if V_SENSORLESS
          case V_AXIS: stealth_states.v = tmc_enable_stallguard(stepperV); break;
        #endif
        #if W_SENSORLESS
          case W_AXIS: stealth_states.w = tmc_enable_stallguard(stepperW); break;
        #endif
      }

      switch (axis) {
        #if X_SPI_SENSORLESS
          case X_AXIS: endstops.tmc_spi_homing.x = true; break;
        #endif
        #if Y_SPI_SENSORLESS
          case Y_AXIS: endstops.tmc_spi_homing.y = true; break;
        #endif
        #if Z_SPI_SENSORLESS
          case Z_AXIS: endstops.tmc_spi_homing.z = true; break;
        #endif
        #if I_SPI_SENSORLESS
          case I_AXIS: endstops.tmc_spi_homing.i = true; break;
        #endif
        #if J_SPI_SENSORLESS
          case J_AXIS: endstops.tmc_spi_homing.j = true; break;
        #endif
        #if K_SPI_SENSORLESS
          case K_AXIS: endstops.tmc_spi_homing.k = true; break;
        #endif
        #if U_SPI_SENSORLESS
          case U_AXIS: endstops.tmc_spi_homing.u = true; break;
        #endif
        #if V_SPI_SENSORLESS
          case V_AXIS: endstops.tmc_spi_homing.v = true; break;
        #endif
        #if W_SPI_SENSORLESS
          case W_AXIS: endstops.tmc_spi_homing.w = true; break;
        #endif
        default: break;
      }

      TERN_(IMPROVE_HOMING_RELIABILITY, sg_guard_period = millis() + default_sg_guard_duration);

      return stealth_states;
    }

    void end_sensorless_homing_per_axis(const AxisEnum axis, sensorless_t enable_stealth) {
      switch (axis) {
        default: break;
        #if X_SENSORLESS
          case X_AXIS:
            tmc_disable_stallguard(stepperX, enable_stealth.x);
            TERN_(X2_SENSORLESS, tmc_disable_stallguard(stepperX2, enable_stealth.x2));
            #if ANY(CORE_IS_XY, MARKFORGED_XY, MARKFORGED_YX) && Y_SENSORLESS
              tmc_disable_stallguard(stepperY, enable_stealth.y);
            #elif CORE_IS_XZ && Z_SENSORLESS
              tmc_disable_stallguard(stepperZ, enable_stealth.z);
            #endif
            break;
        #endif
        #if Y_SENSORLESS
          case Y_AXIS:
            tmc_disable_stallguard(stepperY, enable_stealth.y);
            TERN_(Y2_SENSORLESS, tmc_disable_stallguard(stepperY2, enable_stealth.y2));
            #if ANY(CORE_IS_XY, MARKFORGED_XY, MARKFORGED_YX) && X_SENSORLESS
              tmc_disable_stallguard(stepperX, enable_stealth.x);
            #elif CORE_IS_YZ && Z_SENSORLESS
              tmc_disable_stallguard(stepperZ, enable_stealth.z);
            #endif
            break;
        #endif
        #if Z_SENSORLESS
          case Z_AXIS:
            tmc_disable_stallguard(stepperZ, enable_stealth.z);
            TERN_(Z2_SENSORLESS, tmc_disable_stallguard(stepperZ2, enable_stealth.z2));
            TERN_(Z3_SENSORLESS, tmc_disable_stallguard(stepperZ3, enable_stealth.z3));
            TERN_(Z4_SENSORLESS, tmc_disable_stallguard(stepperZ4, enable_stealth.z4));
            #if CORE_IS_XZ && X_SENSORLESS
              tmc_disable_stallguard(stepperX, enable_stealth.x);
            #elif CORE_IS_YZ && Y_SENSORLESS
              tmc_disable_stallguard(stepperY, enable_stealth.y);
            #endif
            break;
        #endif
        #if I_SENSORLESS
          case I_AXIS: tmc_disable_stallguard(stepperI, enable_stealth.i); break;
        #endif
        #if J_SENSORLESS
          case J_AXIS: tmc_disable_stallguard(stepperJ, enable_stealth.j); break;
        #endif
        #if K_SENSORLESS
          case K_AXIS: tmc_disable_stallguard(stepperK, enable_stealth.k); break;
        #endif
        #if U_SENSORLESS
          case U_AXIS: tmc_disable_stallguard(stepperU, enable_stealth.u); break;
        #endif
        #if V_SENSORLESS
          case V_AXIS: tmc_disable_stallguard(stepperV, enable_stealth.v); break;
        #endif
        #if W_SENSORLESS
          case W_AXIS: tmc_disable_stallguard(stepperW, enable_stealth.w); break;
        #endif
      }

      switch (axis) {
        #if X_SPI_SENSORLESS
          case X_AXIS: endstops.tmc_spi_homing.x = false; break;
        #endif
        #if Y_SPI_SENSORLESS
          case Y_AXIS: endstops.tmc_spi_homing.y = false; break;
        #endif
        #if Z_SPI_SENSORLESS
          case Z_AXIS: endstops.tmc_spi_homing.z = false; break;
        #endif
        #if I_SPI_SENSORLESS
          case I_AXIS: endstops.tmc_spi_homing.i = false; break;
        #endif
        #if J_SPI_SENSORLESS
          case J_AXIS: endstops.tmc_spi_homing.j = false; break;
        #endif
        #if K_SPI_SENSORLESS
          case K_AXIS: endstops.tmc_spi_homing.k = false; break;
        #endif
        #if U_SPI_SENSORLESS
          case U_AXIS: endstops.tmc_spi_homing.u = false; break;
        #endif
        #if V_SPI_SENSORLESS
          case V_AXIS: endstops.tmc_spi_homing.v = false; break;
        #endif
        #if W_SPI_SENSORLESS
          case W_AXIS: endstops.tmc_spi_homing.w = false; break;
        #endif
        default: break;
      }
    }

  #endif // SENSORLESS_HOMING

  /**
   * Home an individual linear axis
   */
  void do_homing_move(const AxisEnum axis, const float distance, const feedRate_t fr_mm_s=0.0
    OPTARG(HAS_ROTATIONAL_AXES, const feedRate_t fr_deg_s=0.0)
    , const bool final_approach=true
  ) {
    DEBUG_SECTION(log_move, "do_homing_move", DEBUGGING(LEVELING));

    const feedRate_t home_fr = (TERN_(HAS_ROTATIONAL_AXES, parser.axis_is_rotational(axis) ? fr_deg_s :) fr_mm_s) ?: homing_feedrate(axis);

    if (DEBUGGING(LEVELING)) {
      DEBUG_ECHOPGM("...(", C(AXIS_CHAR(axis)), ", ", distance, ", ");
      if (fr_mm_s)
        DEBUG_ECHO(fr_mm_s);
      #if HAS_ROTATIONAL_AXES
        else if (fr_deg_s)
          DEBUG_ECHO(fr_deg_s);
      #endif
      else
        DEBUG_ECHOPGM("[", home_fr, "]");
      DEBUG_ECHOLNPGM(")");
    }

    // Only do some things when moving towards an endstop
    const int8_t axis_home_dir = TERN0(DUAL_X_CARRIAGE, axis == X_AXIS)
                  ? TOOL_X_HOME_DIR(active_extruder) : home_dir(axis);
    const bool is_home_dir = (axis_home_dir > 0) == (distance > 0);

    #if ENABLED(SENSORLESS_HOMING)
      sensorless_t stealth_states;
    #endif

    if (is_home_dir) {

      if (TERN0(HOMING_Z_WITH_PROBE, axis == Z_AXIS)) {
        #if ALL(HAS_HEATED_BED, WAIT_FOR_BED_HEATER)
          // Wait for bed to heat back up between probing points
          thermalManager.wait_for_bed_heating();
        #endif

        #if ALL(HAS_HOTEND, WAIT_FOR_HOTEND)
          // Wait for the hotend to heat back up between probing points
          thermalManager.wait_for_hotend_heating(active_extruder);
        #endif

        TERN_(HAS_QUIET_PROBING, if (final_approach) probe.set_probing_paused(true));
      }

      // Disable stealthChop if used. Enable diag1 pin on driver.
      #if ENABLED(SENSORLESS_HOMING)
        stealth_states = start_sensorless_homing_per_axis(axis);
        #if SENSORLESS_STALLGUARD_DELAY
          safe_delay(SENSORLESS_STALLGUARD_DELAY); // Short delay needed to settle
        #endif
      #endif
    }

    #if ANY(MORGAN_SCARA, MP_SCARA)
      // Tell the planner the axis is at 0
      current_position[axis] = 0;
      sync_plan_position();
      current_position[axis] = distance;
      line_to_current_position(home_fr);
    #else
      // Get the ABC or XYZ positions in mm
      abce_pos_t target = planner.get_axis_positions_mm();

      target[axis] = 0;                         // Set the single homing axis to 0
      planner.set_machine_position_mm(target);  // Update the machine position

      #if HAS_DIST_MM_ARG
        const xyze_float_t cart_dist_mm{0};
      #endif

      // Set delta/cartesian axes directly
      target[axis] = distance;                  // The move will be towards the endstop
      #if HAS_ROTATIONAL_AXES
        PlannerHints hints;
        hints.fr_deg_s = home_fr;
        planner.buffer_segment(target OPTARG(HAS_DIST_MM_ARG, cart_dist_mm), home_fr, active_extruder, hints);
      #else
        planner.buffer_segment(target OPTARG(HAS_DIST_MM_ARG, cart_dist_mm), home_fr, active_extruder);
      #endif
    #endif

    planner.synchronize();

    if (is_home_dir) {

      #if HOMING_Z_WITH_PROBE && HAS_QUIET_PROBING
        if (axis == Z_AXIS && final_approach) probe.set_probing_paused(false);
      #endif

      endstops.validate_homing_move();

      // Re-enable stealthChop if used. Disable diag1 pin on driver.
      #if ENABLED(SENSORLESS_HOMING)
        end_sensorless_homing_per_axis(axis, stealth_states);
        #if SENSORLESS_STALLGUARD_DELAY
          safe_delay(SENSORLESS_STALLGUARD_DELAY); // Short delay needed to settle
        #endif
      #endif
    }
  }

  /**
   * Set an axis to be unhomed. (Unless we are on a machine - e.g. a cheap Chinese CNC machine -
   * that has no endstops. Such machines should always be considered to be in a "known" and
   * "trusted" position).
   */
  void set_axis_never_homed(const AxisEnum axis) {
    if (DEBUGGING(LEVELING)) DEBUG_ECHOLNPGM(">>> set_axis_never_homed(", C(AXIS_CHAR(axis)), ")");

    set_axis_untrusted(axis);
    set_axis_unhomed(axis);

    if (DEBUGGING(LEVELING)) DEBUG_ECHOLNPGM("<<< set_axis_never_homed(", C(AXIS_CHAR(axis)), ")");

    TERN_(I2C_POSITION_ENCODERS, I2CPEM.unhomed(axis));
  }

  #ifdef TMC_HOME_PHASE
    /**
     * Move the axis back to its home_phase if set and driver is capable (TMC)
     *
     * Improves homing repeatability by homing to stepper coil's nearest absolute
     * phase position. Trinamic drivers use a stepper phase table with 1024 values
     * spanning 4 full steps with 256 positions each (ergo, 1024 positions).
     */
    void backout_to_tmc_homing_phase(const AxisEnum axis) {
      const xyz_long_t home_phase = TMC_HOME_PHASE;

      // check if home phase is disabled for this axis.
      if (home_phase[axis] < 0) return;

      int16_t phasePerUStep,      // TMC µsteps(phase) per Marlin µsteps
              phaseCurrent,       // The TMC µsteps(phase) count of the current position
              effectorBackoutDir, // Direction in which the effector mm coordinates move away from endstop.
              stepperBackoutDir;  // Direction in which the TMC µstep count(phase) move away from endstop.

      #define PHASE_PER_MICROSTEP(N) (256 / _MAX(1, N##_MICROSTEPS))

      switch (axis) {
        #ifdef X_MICROSTEPS
          case X_AXIS:
            phasePerUStep = PHASE_PER_MICROSTEP(X);
            phaseCurrent = stepperX.get_microstep_counter();
            effectorBackoutDir = -(X_HOME_DIR);
            stepperBackoutDir = TERN_(INVERT_X_DIR, -)(-effectorBackoutDir);
            break;
        #endif
        #ifdef Y_MICROSTEPS
          case Y_AXIS:
            phasePerUStep = PHASE_PER_MICROSTEP(Y);
            phaseCurrent = stepperY.get_microstep_counter();
            effectorBackoutDir = -(Y_HOME_DIR);
            stepperBackoutDir = TERN_(INVERT_Y_DIR, -)(-effectorBackoutDir);
            break;
        #endif
        #ifdef Z_MICROSTEPS
          case Z_AXIS:
            phasePerUStep = PHASE_PER_MICROSTEP(Z);
            phaseCurrent = stepperZ.get_microstep_counter();
            effectorBackoutDir = -(Z_HOME_DIR);
            stepperBackoutDir = TERN_(INVERT_Z_DIR, -)(-effectorBackoutDir);
            break;
        #endif
        #ifdef I_MICROSTEPS
          case I_AXIS:
            phasePerUStep = PHASE_PER_MICROSTEP(I);
            phaseCurrent = stepperI.get_microstep_counter();
            effectorBackoutDir = -(I_HOME_DIR);
            stepperBackoutDir = TERN_(INVERT_I_DIR, -)(-effectorBackoutDir);
            break;
        #endif
        #ifdef J_MICROSTEPS
          case J_AXIS:
            phasePerUStep = PHASE_PER_MICROSTEP(J);
            phaseCurrent = stepperJ.get_microstep_counter();
            effectorBackoutDir = -(J_HOME_DIR);
            stepperBackoutDir = TERN_(INVERT_J_DIR, -)(-effectorBackoutDir);
            break;
        #endif
        #ifdef K_MICROSTEPS
          case K_AXIS:
            phasePerUStep = PHASE_PER_MICROSTEP(K);
            phaseCurrent = stepperK.get_microstep_counter();
            effectorBackoutDir = -(K_HOME_DIR);
            stepperBackoutDir = TERN_(INVERT_K_DIR, -)(-effectorBackoutDir);
            break;
        #endif
        #ifdef U_MICROSTEPS
          case U_AXIS:
            phasePerUStep = PHASE_PER_MICROSTEP(U);
            phaseCurrent = stepperU.get_microstep_counter();
            effectorBackoutDir = -(U_HOME_DIR);
            stepperBackoutDir = TERN_(INVERT_U_DIR, -)(-effectorBackoutDir);
            break;
        #endif
        #ifdef V_MICROSTEPS
          case V_AXIS:
            phasePerUStep = PHASE_PER_MICROSTEP(V);
            phaseCurrent = stepperV.get_microstep_counter();
            effectorBackoutDir = -(V_HOME_DIR);
            stepperBackoutDir = TERN_(INVERT_V_DIR, -)(-effectorBackoutDir);
            break;
        #endif
        #ifdef W_MICROSTEPS
          case W_AXIS:
            phasePerUStep = PHASE_PER_MICROSTEP(W);
            phaseCurrent = stepperW.get_microstep_counter();
            effectorBackoutDir = -(W_HOME_DIR);
            stepperBackoutDir = TERN_(INVERT_W_DIR, -)(-effectorBackoutDir);
            break;
        #endif
        default: return;
      }

      // Phase distance to nearest home phase position when moving in the backout direction from endstop(may be negative).
      int16_t phaseDelta = (home_phase[axis] - phaseCurrent) * stepperBackoutDir;

      // Check if home distance within endstop assumed repeatability noise of .05mm and warn.
      if (ABS(phaseDelta) * planner.mm_per_step[axis] / phasePerUStep < 0.05f)
        SERIAL_ECHOLNPGM("Selected home phase ", home_phase[axis],
                         " too close to endstop trigger phase ", phaseCurrent,
                         ". Pick a different phase for ", C(AXIS_CHAR(axis)));

      // Skip to next if target position is behind current. So it only moves away from endstop.
      if (phaseDelta < 0) phaseDelta += 1024;

      // Convert TMC µsteps(phase) to whole Marlin µsteps to effector backout direction to mm
      const float mmDelta = int16_t(phaseDelta / phasePerUStep) * effectorBackoutDir * planner.mm_per_step[axis];

      // Optional debug messages
      if (DEBUGGING(LEVELING)) {
        DEBUG_ECHOLNPGM(
          "Endstop ", C(AXIS_CHAR(axis)), " hit at Phase:", phaseCurrent,
          " Delta:", phaseDelta, " Distance:", mmDelta
        );
      }

      if (mmDelta != 0) {
        // Retrace by the amount computed in mmDelta.
        do_homing_move(axis, mmDelta, get_homing_bump_feedrate(axis) OPTARG(HAS_ROTATIONAL_AXES, get_homing_bump_feedrate(axis)));
      }
    }
  #endif

  /**
   * Home an individual "raw axis" to its endstop.
   * This applies to XYZ on Cartesian and Core robots, and
   * to the individual ABC steppers on DELTA and SCARA.
   *
   * At the end of the procedure the axis is marked as
   * homed and the current position of that axis is updated.
   * Kinematic robots should wait till all axes are homed
   * before updating the current position.
   */

  void homeaxis(const AxisEnum axis) {

    #if ANY(MORGAN_SCARA, MP_SCARA)
      // Only Z homing (with probe) is permitted
      if (axis != Z_AXIS) { BUZZ(100, 880); return; }
    #else
      #define _CAN_HOME(A) (axis == _AXIS(A) && (ANY(A##_SPI_SENSORLESS, HAS_##A##_STATE) || TERN0(HOMING_Z_WITH_PROBE, _AXIS(A) == Z_AXIS)))
      #define _ANDCANT(N) && !_CAN_HOME(N)
      if (true MAIN_AXIS_MAP(_ANDCANT)) return;
    #endif

    if (DEBUGGING(LEVELING)) DEBUG_ECHOLNPGM(">>> homeaxis(", C(AXIS_CHAR(axis)), ")");

    const int axis_home_dir = TERN0(DUAL_X_CARRIAGE, axis == X_AXIS)
                ? TOOL_X_HOME_DIR(active_extruder) : home_dir(axis);

    //
    // Homing Z with a probe? Raise Z (maybe) and deploy the Z probe.
    //
    if (TERN0(HOMING_Z_WITH_PROBE, axis == Z_AXIS && probe.deploy()))
      return;

    // Set flags for X, Y, Z motor locking
    #if HAS_EXTRA_ENDSTOPS
      switch (axis) {
        TERN_(X_DUAL_ENDSTOPS, case X_AXIS:)
        TERN_(Y_DUAL_ENDSTOPS, case Y_AXIS:)
        TERN_(Z_MULTI_ENDSTOPS, case Z_AXIS:)
          stepper.set_separate_multi_axis(true);
        default: break;
      }
    #endif

    //
    // Deploy BLTouch or tare the probe just before probing
    //
    #if HOMING_Z_WITH_PROBE
      if (axis == Z_AXIS) {
        if (TERN0(BLTOUCH, bltouch.deploy())) return;   // BLTouch was deployed above, but get the alarm state.
        if (TERN0(PROBE_TARE, probe.tare())) return;
        TERN_(BD_SENSOR, bdl.config_state = BDS_HOMING_Z);
      }
    #endif

    //
    // Back away to prevent an early sensorless trigger
    //
    #if DISABLED(DELTA) && defined(SENSORLESS_BACKOFF_MM)
      const xyz_float_t backoff = SENSORLESS_BACKOFF_MM;
      if ((TERN0(X_SENSORLESS, axis == X_AXIS) || TERN0(Y_SENSORLESS, axis == Y_AXIS) || TERN0(Z_SENSORLESS, axis == Z_AXIS) || TERN0(I_SENSORLESS, axis == I_AXIS) || TERN0(J_SENSORLESS, axis == J_AXIS) || TERN0(K_SENSORLESS, axis == K_AXIS)) && backoff[axis]) {
        const float backoff_length = -ABS(backoff[axis]) * axis_home_dir;
        if (DEBUGGING(LEVELING)) DEBUG_ECHOLNPGM("Sensorless backoff: ", backoff_length, "mm");
        do_homing_move(axis, backoff_length, homing_feedrate(axis) OPTARG(HAS_ROTATIONAL_AXES, homing_feedrate(axis)));
      }
    #endif

    //
    // Back away to prevent opposite endstop damage
    //
    #if !defined(SENSORLESS_BACKOFF_MM) && XY_COUNTERPART_BACKOFF_MM
      if (!(axis_was_homed(X_AXIS) || axis_was_homed(Y_AXIS)) && (axis == X_AXIS || axis == Y_AXIS)) {
        const AxisEnum opposite_axis = axis == X_AXIS ? Y_AXIS : X_AXIS;
        const float backoff_length = -ABS(XY_COUNTERPART_BACKOFF_MM) * home_dir(opposite_axis);
        do_homing_move(opposite_axis, backoff_length, homing_feedrate(opposite_axis));
      }
    #endif

    // Determine if a homing bump will be done and the bumps distance
    // When homing Z with probe respect probe clearance
    const bool use_probe_bump = TERN0(HOMING_Z_WITH_PROBE, axis == Z_AXIS && home_bump_mm(axis));
    const float bump = axis_home_dir * (
      use_probe_bump ? _MAX(TERN0(HOMING_Z_WITH_PROBE, Z_CLEARANCE_BETWEEN_PROBES), home_bump_mm(axis)) : home_bump_mm(axis)
    );

    //
    // Fast move towards endstop until triggered
    //
    const float move_length = 1.5f * max_length(TERN(DELTA, Z_AXIS, axis)) * axis_home_dir;
    if (DEBUGGING(LEVELING)) DEBUG_ECHOLNPGM("Home Fast: ", move_length, "mm");
    do_homing_move(axis, move_length, 0.0 OPTARG(HAS_ROTATIONAL_AXES, 0.0), !use_probe_bump);

    // If a second homing move is configured...
    if (bump) {
      #if ALL(HOMING_Z_WITH_PROBE, BLTOUCH)
        if (axis == Z_AXIS && !bltouch.high_speed_mode) bltouch.stow(); // Intermediate STOW (in LOW SPEED MODE)
      #endif

      // Move away from the endstop by the axis HOMING_BUMP_MM
      if (DEBUGGING(LEVELING)) DEBUG_ECHOLNPGM("Move Away: ", -bump, "mm");
      do_homing_move(axis, -bump, TERN(HOMING_Z_WITH_PROBE, (axis == Z_AXIS ? z_probe_fast_mm_s : 0), 0)
        OPTARG(HAS_ROTATIONAL_AXES, 0)
        , false
      );

      #if ENABLED(DETECT_BROKEN_ENDSTOP)
        // Check for a broken endstop
        EndstopEnum es;
        switch (axis) {
          #define _ESCASE(A) case A##_AXIS: es = A##_ENDSTOP; break;
          MAIN_AXIS_MAP(_ESCASE)
          default: break;
        }
        if (TEST(endstops.state(), es)) {
          SERIAL_ECHO_MSG("Bad ", C(AXIS_CHAR(axis)), " Endstop?");
          kill(GET_TEXT_F(MSG_KILL_HOMING_FAILED));
        }
      #endif

      #if ALL(HOMING_Z_WITH_PROBE, BLTOUCH)
        if (axis == Z_AXIS && !bltouch.high_speed_mode && bltouch.deploy())
          return; // Intermediate DEPLOY (in LOW SPEED MODE)
      #endif

      // Slow move towards endstop until triggered
      const float rebump = bump * 2;
      const feedRate_t hbf = get_homing_bump_feedrate(axis);

      if (DEBUGGING(LEVELING)) DEBUG_ECHOLNPGM("Re-bump: ", rebump, "mm");
      do_homing_move(axis, rebump, hbf OPTARG(HAS_ROTATIONAL_AXES, hbf), true);
    }

    #if ALL(HOMING_Z_WITH_PROBE, BLTOUCH)
      if (axis == Z_AXIS) bltouch.stow(); // The final STOW
    #endif

    #if HAS_EXTRA_ENDSTOPS
      const bool pos_dir = axis_home_dir > 0;
      #if ENABLED(X_DUAL_ENDSTOPS)
        if (axis == X_AXIS) {
          const float adj = ABS(endstops.x2_endstop_adj);
          if (adj) {
            if (pos_dir ? (endstops.x2_endstop_adj > 0) : (endstops.x2_endstop_adj < 0)) stepper.set_x_lock(true); else stepper.set_x2_lock(true);
            do_homing_move(axis, pos_dir ? -adj : adj);
            stepper.set_x_lock(false);
            stepper.set_x2_lock(false);
          }
        }
      #endif
      #if ENABLED(Y_DUAL_ENDSTOPS)
        if (axis == Y_AXIS) {
          const float adj = ABS(endstops.y2_endstop_adj);
          if (adj) {
            if (pos_dir ? (endstops.y2_endstop_adj > 0) : (endstops.y2_endstop_adj < 0)) stepper.set_y_lock(true); else stepper.set_y2_lock(true);
            do_homing_move(axis, pos_dir ? -adj : adj);
            stepper.set_y_lock(false);
            stepper.set_y2_lock(false);
          }
        }
      #endif

      #if ENABLED(Z_MULTI_ENDSTOPS)
        if (axis == Z_AXIS) {

          #if NUM_Z_STEPPERS == 2

            const float adj = ABS(endstops.z2_endstop_adj);
            if (adj) {
              if (pos_dir ? (endstops.z2_endstop_adj > 0) : (endstops.z2_endstop_adj < 0)) stepper.set_z1_lock(true); else stepper.set_z2_lock(true);
              do_homing_move(axis, pos_dir ? -adj : adj);
              stepper.set_z1_lock(false);
              stepper.set_z2_lock(false);
            }

          #else

            // Handy arrays of stepper lock function pointers

            typedef void (*adjustFunc_t)(const bool);

            adjustFunc_t lock[] = {
              stepper.set_z1_lock, stepper.set_z2_lock, stepper.set_z3_lock
              #if NUM_Z_STEPPERS >= 4
                , stepper.set_z4_lock
              #endif
            };
            float adj[] = {
              0, endstops.z2_endstop_adj, endstops.z3_endstop_adj
              #if NUM_Z_STEPPERS >= 4
                , endstops.z4_endstop_adj
              #endif
            };

            adjustFunc_t tempLock;
            float tempAdj;

            // Manual bubble sort by adjust value
            if (adj[1] < adj[0]) {
              tempLock = lock[0], tempAdj = adj[0];
              lock[0] = lock[1], adj[0] = adj[1];
              lock[1] = tempLock, adj[1] = tempAdj;
            }
            if (adj[2] < adj[1]) {
              tempLock = lock[1], tempAdj = adj[1];
              lock[1] = lock[2], adj[1] = adj[2];
              lock[2] = tempLock, adj[2] = tempAdj;
            }
            #if NUM_Z_STEPPERS >= 4
              if (adj[3] < adj[2]) {
                tempLock = lock[2], tempAdj = adj[2];
                lock[2] = lock[3], adj[2] = adj[3];
                lock[3] = tempLock, adj[3] = tempAdj;
              }
              if (adj[2] < adj[1]) {
                tempLock = lock[1], tempAdj = adj[1];
                lock[1] = lock[2], adj[1] = adj[2];
                lock[2] = tempLock, adj[2] = tempAdj;
              }
            #endif
            if (adj[1] < adj[0]) {
              tempLock = lock[0], tempAdj = adj[0];
              lock[0] = lock[1], adj[0] = adj[1];
              lock[1] = tempLock, adj[1] = tempAdj;
            }

            if (pos_dir) {
              // normalize adj to smallest value and do the first move
              (*lock[0])(true);
              do_homing_move(axis, adj[1] - adj[0]);
              // lock the second stepper for the final correction
              (*lock[1])(true);
              do_homing_move(axis, adj[2] - adj[1]);
              #if NUM_Z_STEPPERS >= 4
                // lock the third stepper for the final correction
                (*lock[2])(true);
                do_homing_move(axis, adj[3] - adj[2]);
              #endif
            }
            else {
              #if NUM_Z_STEPPERS >= 4
                (*lock[3])(true);
                do_homing_move(axis, adj[2] - adj[3]);
              #endif
              (*lock[2])(true);
              do_homing_move(axis, adj[1] - adj[2]);
              (*lock[1])(true);
              do_homing_move(axis, adj[0] - adj[1]);
            }

            stepper.set_z1_lock(false);
            stepper.set_z2_lock(false);
            stepper.set_z3_lock(false);
            #if NUM_Z_STEPPERS >= 4
              stepper.set_z4_lock(false);
            #endif

          #endif
        }
      #endif

      // Reset flags for X, Y, Z motor locking
      switch (axis) {
        default: break;
        TERN_(X_DUAL_ENDSTOPS, case X_AXIS:)
        TERN_(Y_DUAL_ENDSTOPS, case Y_AXIS:)
        TERN_(Z_MULTI_ENDSTOPS, case Z_AXIS:)
          stepper.set_separate_multi_axis(false);
      }

    #endif // HAS_EXTRA_ENDSTOPS

    #ifdef TMC_HOME_PHASE
      // move back to homing phase if configured and capable
      backout_to_tmc_homing_phase(axis);
    #endif

    #if IS_SCARA

      set_axis_is_at_home(axis);
      sync_plan_position();

    #elif ENABLED(DELTA)

      // Delta has already moved all three towers up in G28
      // so here it re-homes each tower in turn.
      // Delta homing treats the axes as normal linear axes.

      const float adjDistance = delta_endstop_adj[axis],
                  minDistance = (MIN_STEPS_PER_SEGMENT) * planner.mm_per_step[axis];

      // Retrace by the amount specified in delta_endstop_adj if more than min steps.
      if (adjDistance * (Z_HOME_DIR) < 0 && ABS(adjDistance) > minDistance) { // away from endstop, more than min distance
        if (DEBUGGING(LEVELING)) DEBUG_ECHOLNPGM("adjDistance:", adjDistance);
        do_homing_move(axis, adjDistance, get_homing_bump_feedrate(axis) OPTARG(HAS_ROTATIONAL_AXES, get_homing_bump_feedrate(axis)));
      }

    #else // CARTESIAN / CORE / MARKFORGED_XY / MARKFORGED_YX

      set_axis_is_at_home(axis);
      sync_plan_position();

      destination[axis] = current_position[axis];

      if (DEBUGGING(LEVELING)) DEBUG_POS("> AFTER set_axis_is_at_home", current_position);

    #endif

    #if ALL(BD_SENSOR, HOMING_Z_WITH_PROBE)
      if (axis == Z_AXIS) bdl.config_state = BDS_IDLE;
    #endif

    // Put away the Z probe
    if (TERN0(HOMING_Z_WITH_PROBE, axis == Z_AXIS && probe.stow())) return;

    #if DISABLED(DELTA) && defined(HOMING_BACKOFF_POST_MM)
      const xyz_float_t endstop_backoff = HOMING_BACKOFF_POST_MM;
      if (endstop_backoff[axis]) {
        current_position[axis] -= ABS(endstop_backoff[axis]) * axis_home_dir;
        line_to_current_position(TERN_(HOMING_Z_WITH_PROBE, (axis == Z_AXIS) ? z_probe_fast_mm_s :) homing_feedrate(axis));

        #if ENABLED(SENSORLESS_HOMING)
          planner.synchronize();
          if (false
            #ifdef NORMAL_AXIS
              || axis != NORMAL_AXIS
            #endif
          ) safe_delay(200);  // Short delay to allow belts to spring back
        #endif
      }
    #endif

    // Clear retracted status if homing the Z axis
    #if ENABLED(FWRETRACT)
      if (axis == Z_AXIS) fwretract.current_hop = 0.0;
    #endif

    if (DEBUGGING(LEVELING)) DEBUG_ECHOLNPGM("<<< homeaxis(", C(AXIS_CHAR(axis)), ")");

  } // homeaxis()

#endif // HAS_ENDSTOPS

/**
 * Set an axis' current position to its home position (after homing).
 *
 * For Core and Cartesian robots this applies one-to-one when an
 * individual axis has been homed.
 *
 * DELTA should wait until all homing is done before setting the XYZ
 * current_position to home, because homing is a single operation.
 * In the case where the axis positions are trusted and previously
 * homed, DELTA could home to X or Y individually by moving either one
 * to the center. However, homing Z always homes XY and Z.
 *
 * SCARA should wait until all XY homing is done before setting the XY
 * current_position to home, because neither X nor Y is at home until
 * both are at home. Z can however be homed individually.
 *
 * Callers must sync the planner position after calling this!
 */
void set_axis_is_at_home(const AxisEnum axis) {
  if (DEBUGGING(LEVELING)) DEBUG_ECHOLNPGM(">>> set_axis_is_at_home(", C(AXIS_CHAR(axis)), ")");

  set_axis_trusted(axis);
  set_axis_homed(axis);

  #if ENABLED(DUAL_X_CARRIAGE)
    if (axis == X_AXIS && (active_extruder == 1 || dual_x_carriage_mode == DXC_DUPLICATION_MODE)) {
      current_position.x = SUM_TERN(HAS_HOME_OFFSET, x_home_pos(active_extruder), home_offset.x);
      return;
    }
  #endif

  #if ANY(MORGAN_SCARA, AXEL_TPARA)
    scara_set_axis_is_at_home(axis);
  #elif ENABLED(DELTA)
    current_position[axis] = (axis == Z_AXIS) ? DIFF_TERN(USE_PROBE_FOR_Z_HOMING, delta_height, probe.offset.z) : base_home_pos(axis);
  #else
    current_position[axis] = SUM_TERN(HAS_HOME_OFFSET, base_home_pos(axis), home_offset[axis]);
  #endif

  /**
   * Z Probe Z Homing? Account for the probe's Z offset.
   */
  #if HAS_BED_PROBE && Z_HOME_TO_MIN
    if (axis == Z_AXIS) {
      #if HOMING_Z_WITH_PROBE
        #if ENABLED(BD_SENSOR)
          safe_delay(100);
          current_position.z = bdl.read();
        #else
          current_position.z -= probe.offset.z;
        #endif
        if (DEBUGGING(LEVELING)) DEBUG_ECHOLNPGM("*** Z homed with PROBE" TERN_(Z_MIN_PROBE_USES_Z_MIN_ENDSTOP_PIN, " (Z_MIN_PROBE_USES_Z_MIN_ENDSTOP_PIN)") " ***\n> (M851 Z", probe.offset.z, ")");
      #else
        if (DEBUGGING(LEVELING)) DEBUG_ECHOLNPGM("*** Z homed to ENDSTOP ***");
      #endif
    }
  #endif

  TERN_(I2C_POSITION_ENCODERS, I2CPEM.homed(axis));

  TERN_(BABYSTEP_DISPLAY_TOTAL, babystep.reset_total(axis));

  TERN_(HAS_WORKSPACE_OFFSET, workspace_offset[axis] = 0);

  if (DEBUGGING(LEVELING)) {
    #if HAS_HOME_OFFSET
      DEBUG_ECHOLNPGM("> home_offset[", C(AXIS_CHAR(axis)), "] = ", home_offset[axis]);
    #endif
    DEBUG_POS("", current_position);
    DEBUG_ECHOLNPGM("<<< set_axis_is_at_home(", C(AXIS_CHAR(axis)), ")");
  }
}

#if HAS_HOME_OFFSET
  /**
   * Set the home offset for an axis.
   */
  void set_home_offset(const AxisEnum axis, const_float_t v) {
    home_offset[axis] = v;
  }
#endif<|MERGE_RESOLUTION|>--- conflicted
+++ resolved
@@ -1257,11 +1257,7 @@
           distance_sqr = ROTATIONAL_AXIS_GANG(sq(diff.i), + sq(diff.j), + sq(diff.k), + sq(diff.u), + sq(diff.v), + sq(diff.w));
         }
         if (!UNEAR_ZERO(distance_sqr)) {
-<<<<<<< HEAD
-          //Move involves rotational axes, not just the extruder
-=======
           // Move involves rotational axes, not just the extruder
->>>>>>> c8d51c27
           is_cartesian_move = false;
         }
       #endif
@@ -1445,10 +1441,7 @@
 
       // If the move is very short, check the E move distance
       TERN_(HAS_EXTRUDERS, if (UNEAR_ZERO(cartesian_mm)) cartesian_mm = ABS(diff.e));
-<<<<<<< HEAD
-=======
-
->>>>>>> c8d51c27
+
       // No E move either? Game over.
       if (UNEAR_ZERO(cartesian_mm)) return;
 
