--- conflicted
+++ resolved
@@ -213,17 +213,10 @@
       );
     }
 
-<<<<<<< HEAD
-    static float min_x() { return _min_x() - TERN0(HAS_HOME_OFFSET, home_offset.x); }
-    static float max_x() { return _max_x() - TERN0(HAS_HOME_OFFSET, home_offset.x); }
-    static float min_y() { return _min_y() - TERN0(HAS_HOME_OFFSET, home_offset.y); }
-    static float max_y() { return _max_y() - TERN0(HAS_HOME_OFFSET, home_offset.y); }
-=======
     static float min_x() { return _min_x() TERN_(NOZZLE_AS_PROBE, TERN_(HAS_HOME_OFFSET, - home_offset.x)); }
     static float max_x() { return _max_x() TERN_(NOZZLE_AS_PROBE, TERN_(HAS_HOME_OFFSET, - home_offset.x)); }
     static float min_y() { return _min_y() TERN_(NOZZLE_AS_PROBE, TERN_(HAS_HOME_OFFSET, - home_offset.y)); }
     static float max_y() { return _max_y() TERN_(NOZZLE_AS_PROBE, TERN_(HAS_HOME_OFFSET, - home_offset.y)); }
->>>>>>> ab46b7e2
 
     // constexpr helpers used in build-time static_asserts, relying on default probe offsets.
     class build_time {
