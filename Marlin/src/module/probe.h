--- conflicted
+++ resolved
@@ -285,11 +285,7 @@
   #endif
 
   // Basic functions for Sensorless Homing and Probing
-<<<<<<< HEAD
-  #if EITHER(SENSORLESS_HOMING, SENSORLESS_PROBING)
-=======
   #if USE_SENSORLESS
->>>>>>> 103b5f1e
     static void enable_stallguard_diag1();
     static void disable_stallguard_diag1();
     static void set_homing_current(const bool onoff);
