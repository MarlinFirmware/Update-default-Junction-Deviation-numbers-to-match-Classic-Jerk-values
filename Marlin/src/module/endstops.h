/**
 * Marlin 3D Printer Firmware
 * Copyright (c) 2020 MarlinFirmware [https://github.com/MarlinFirmware/Marlin]
 *
 * Based on Sprinter and grbl.
 * Copyright (c) 2011 Camiel Gubbels / Erik van der Zalm
 *
 * This program is free software: you can redistribute it and/or modify
 * it under the terms of the GNU General Public License as published by
 * the Free Software Foundation, either version 3 of the License, or
 * (at your option) any later version.
 *
 * This program is distributed in the hope that it will be useful,
 * but WITHOUT ANY WARRANTY; without even the implied warranty of
 * MERCHANTABILITY or FITNESS FOR A PARTICULAR PURPOSE.  See the
 * GNU General Public License for more details.
 *
 * You should have received a copy of the GNU General Public License
 * along with this program.  If not, see <https://www.gnu.org/licenses/>.
 *
 */
#pragma once

/**
 * endstops.h - manages endstops
 */

#include "../inc/MarlinConfig.h"
#include <stdint.h>

#define __ES_ITEM(N) N,
#define _ES_ITEM(K,N) TERN_(K,DEFER4(__ES_ITEM)(N))

enum EndstopEnum : char {
  // Common XYZ (ABC) endstops. Defined according to USE_[XYZ](MIN|MAX)_PLUG settings.
  _ES_ITEM(HAS_X_MIN, X_MIN)
  _ES_ITEM(HAS_X_MAX, X_MAX)
  _ES_ITEM(HAS_Y_MIN, Y_MIN)
  _ES_ITEM(HAS_Y_MAX, Y_MAX)
  _ES_ITEM(HAS_Z_MIN, Z_MIN)
  _ES_ITEM(HAS_Z_MAX, Z_MAX)

  // Extra Endstops for XYZ
  #if ENABLED(X_DUAL_ENDSTOPS)
    _ES_ITEM(HAS_X_MIN, X2_MIN)
    _ES_ITEM(HAS_X_MAX, X2_MAX)
  #endif
  #if ENABLED(Y_DUAL_ENDSTOPS)
    _ES_ITEM(HAS_Y_MIN, Y2_MIN)
    _ES_ITEM(HAS_Y_MAX, Y2_MAX)
  #endif
  #if ENABLED(Z_MULTI_ENDSTOPS)
    _ES_ITEM(HAS_Z_MIN, Z2_MIN)
    _ES_ITEM(HAS_Z_MAX, Z2_MAX)
    #if NUM_Z_STEPPER_DRIVERS >= 3
      _ES_ITEM(HAS_Z_MIN, Z3_MIN)
      _ES_ITEM(HAS_Z_MAX, Z3_MAX)
    #endif
    #if NUM_Z_STEPPER_DRIVERS >= 4
      _ES_ITEM(HAS_Z_MIN, Z4_MIN)
      _ES_ITEM(HAS_Z_MAX, Z4_MAX)
    #endif
  #endif

  // Bed Probe state is distinct or shared with Z_MIN (i.e., when the probe is the only Z endstop)
  _ES_ITEM(HAS_BED_PROBE, Z_MIN_PROBE IF_DISABLED(HAS_CUSTOM_PROBE_PIN, = Z_MIN))

  // The total number of states
  NUM_ENDSTOP_STATES

<<<<<<< HEAD
  , X_ENDSTOP = TERN(X_HOME_TO_MAX, X_MAX, X_MIN)
  , Y_ENDSTOP = TERN(Y_HOME_TO_MAX, Y_MAX, Y_MIN)
  , Z_ENDSTOP = TERN(Z_HOME_TO_MAX, Z_MAX, TERN(HOMING_Z_WITH_PROBE, Z_MIN_PROBE, Z_MIN))
=======
  // Endstops can be either MIN or MAX but not both
  #if HAS_X_MIN || HAS_X_MAX
    , X_ENDSTOP = TERN(X_HOME_TO_MAX, X_MAX, X_MIN)
  #endif
  #if HAS_Y_MIN || HAS_Y_MAX
    , Y_ENDSTOP = TERN(Y_HOME_TO_MAX, Y_MAX, Y_MIN)
  #endif
  #if HAS_Z_MIN || HAS_Z_MAX
    , Z_ENDSTOP = TERN(Z_HOME_TO_MAX, Z_MAX, TERN(HOMING_Z_WITH_PROBE, Z_MIN_PROBE, Z_MIN))
  #endif
>>>>>>> d71b35c2
};

#undef __ES_ITEM
#undef _ES_ITEM

class Endstops {
  public:

    typedef IF<(NUM_ENDSTOP_STATES > 8), uint16_t, uint8_t>::type endstop_mask_t;

    #if ENABLED(X_DUAL_ENDSTOPS)
      static float x2_endstop_adj;
    #endif
    #if ENABLED(Y_DUAL_ENDSTOPS)
      static float y2_endstop_adj;
    #endif
    #if ENABLED(Z_MULTI_ENDSTOPS)
      static float z2_endstop_adj;
    #endif
    #if ENABLED(Z_MULTI_ENDSTOPS) && NUM_Z_STEPPER_DRIVERS >= 3
      static float z3_endstop_adj;
    #endif
    #if ENABLED(Z_MULTI_ENDSTOPS) && NUM_Z_STEPPER_DRIVERS >= 4
      static float z4_endstop_adj;
    #endif

  private:
    static bool enabled, enabled_globally;
    static endstop_mask_t live_state;
    static volatile endstop_mask_t hit_state; // Use X_MIN, Y_MIN, Z_MIN and Z_MIN_PROBE as BIT index

    #if ENDSTOP_NOISE_THRESHOLD
      static endstop_mask_t validated_live_state;
      static uint8_t endstop_poll_count;    // Countdown from threshold for polling
    #endif

  public:
    Endstops() {};

    /**
     * Initialize the endstop pins
     */
    static void init();

    /**
     * Are endstops or the probe set to abort the move?
     */
    FORCE_INLINE static bool abort_enabled() {
      return enabled || TERN0(HAS_BED_PROBE, z_probe_enabled);
    }

    static inline bool global_enabled() { return enabled_globally; }

    /**
     * Periodic call to poll endstops if required. Called from temperature ISR
     */
    static void poll();

    /**
     * Update endstops bits from the pins. Apply filtering to get a verified state.
     * If abort_enabled() and moving towards a triggered switch, abort the current move.
     * Called from ISR contexts.
     */
    static void update();

    /**
     * Get Endstop hit state.
     */
    FORCE_INLINE static endstop_mask_t trigger_state() { return hit_state; }

    /**
     * Get current endstops state
     */
    FORCE_INLINE static endstop_mask_t state() {
      return
        #if ENDSTOP_NOISE_THRESHOLD
          validated_live_state
        #else
          live_state
        #endif
      ;
    }

    static inline bool probe_switch_activated() {
      return (true
        #if ENABLED(PROBE_ACTIVATION_SWITCH)
          && READ(PROBE_ACTIVATION_SWITCH_PIN) == PROBE_ACTIVATION_SWITCH_STATE
        #endif
      );
    }

    /**
     * Report endstop hits to serial. Called from loop().
     */
    static void event_handler();

    /**
     * Report endstop states in response to M119
     */
    static void report_states();

    // Enable / disable endstop checking globally
    static void enable_globally(const bool onoff=true);

    // Enable / disable endstop checking
    static void enable(const bool onoff=true);

    // Disable / Enable endstops based on ENSTOPS_ONLY_FOR_HOMING and global enable
    static void not_homing();

    #if ENABLED(VALIDATE_HOMING_ENDSTOPS)
      // If the last move failed to trigger an endstop, call kill
      static void validate_homing_move();
    #else
      FORCE_INLINE static void validate_homing_move() { hit_on_purpose(); }
    #endif

    // Clear endstops (i.e., they were hit intentionally) to suppress the report
    FORCE_INLINE static void hit_on_purpose() { hit_state = 0; }

    // Enable / disable endstop z-probe checking
    #if HAS_BED_PROBE
      static volatile bool z_probe_enabled;
      static void enable_z_probe(const bool onoff=true);
    #endif

    static void resync();

    // Debugging of endstops
    #if ENABLED(PINS_DEBUGGING)
      static bool monitor_flag;
      static void monitor();
      static void run_monitor();
    #endif

    #if ENABLED(SPI_ENDSTOPS)
      typedef struct {
        union {
          bool any;
          struct { bool x:1, y:1, z:1; };
        };
      } tmc_spi_homing_t;
      static tmc_spi_homing_t tmc_spi_homing;
      static void clear_endstop_state();
      static bool tmc_spi_homing_check();
    #endif
};

extern Endstops endstops;

/**
 * A class to save and change the endstop state,
 * then restore it when it goes out of scope.
 */
class TemporaryGlobalEndstopsState {
  bool saved;

  public:
    TemporaryGlobalEndstopsState(const bool enable) : saved(endstops.global_enabled()) {
      endstops.enable_globally(enable);
    }
    ~TemporaryGlobalEndstopsState() { endstops.enable_globally(saved); }
};<|MERGE_RESOLUTION|>--- conflicted
+++ resolved
@@ -68,11 +68,6 @@
   // The total number of states
   NUM_ENDSTOP_STATES
 
-<<<<<<< HEAD
-  , X_ENDSTOP = TERN(X_HOME_TO_MAX, X_MAX, X_MIN)
-  , Y_ENDSTOP = TERN(Y_HOME_TO_MAX, Y_MAX, Y_MIN)
-  , Z_ENDSTOP = TERN(Z_HOME_TO_MAX, Z_MAX, TERN(HOMING_Z_WITH_PROBE, Z_MIN_PROBE, Z_MIN))
-=======
   // Endstops can be either MIN or MAX but not both
   #if HAS_X_MIN || HAS_X_MAX
     , X_ENDSTOP = TERN(X_HOME_TO_MAX, X_MAX, X_MIN)
@@ -83,7 +78,6 @@
   #if HAS_Z_MIN || HAS_Z_MAX
     , Z_ENDSTOP = TERN(Z_HOME_TO_MAX, Z_MAX, TERN(HOMING_Z_WITH_PROBE, Z_MIN_PROBE, Z_MIN))
   #endif
->>>>>>> d71b35c2
 };
 
 #undef __ES_ITEM
