/**
 * Marlin 3D Printer Firmware
 * Copyright (c) 2020 MarlinFirmware [https://github.com/MarlinFirmware/Marlin]
 *
 * Based on Sprinter and grbl.
 * Copyright (c) 2011 Camiel Gubbels / Erik van der Zalm
 *
 * This program is free software: you can redistribute it and/or modify
 * it under the terms of the GNU General Public License as published by
 * the Free Software Foundation, either version 3 of the License, or
 * (at your option) any later version.
 *
 * This program is distributed in the hope that it will be useful,
 * but WITHOUT ANY WARRANTY; without even the implied warranty of
 * MERCHANTABILITY or FITNESS FOR A PARTICULAR PURPOSE.  See the
 * GNU General Public License for more details.
 *
 * You should have received a copy of the GNU General Public License
 * along with this program.  If not, see <https://www.gnu.org/licenses/>.
 *
 */
#pragma once

/**
 * endstops.h - manages endstops
 */

#include "../inc/MarlinConfig.h"
#include <stdint.h>

#define __ES_ITEM(N) N,
#define _ES_ITEM(K,N) TERN_(K,DEFER4(__ES_ITEM)(N))

enum EndstopEnum : char {
  // Common XYZ (ABC) endstops. Defined according to USE_[XYZ](MIN|MAX)_PLUG settings.
  _ES_ITEM(HAS_X_MIN, X_MIN)
  _ES_ITEM(HAS_X_MAX, X_MAX)
  _ES_ITEM(HAS_Y_MIN, Y_MIN)
  _ES_ITEM(HAS_Y_MAX, Y_MAX)
  _ES_ITEM(HAS_Z_MIN, Z_MIN)
  _ES_ITEM(HAS_Z_MAX, Z_MAX)
  _ES_ITEM(HAS_I_MIN, I_MIN)
  _ES_ITEM(HAS_I_MAX, I_MAX)
  _ES_ITEM(HAS_J_MIN, J_MIN)
  _ES_ITEM(HAS_J_MAX, J_MAX)
  _ES_ITEM(HAS_K_MIN, K_MIN)
  _ES_ITEM(HAS_K_MAX, K_MAX)
  _ES_ITEM(HAS_U_MIN, U_MIN)
  _ES_ITEM(HAS_U_MAX, U_MAX)
  _ES_ITEM(HAS_V_MIN, V_MIN)
  _ES_ITEM(HAS_V_MAX, V_MAX)
  _ES_ITEM(HAS_W_MIN, W_MIN)
  _ES_ITEM(HAS_W_MAX, W_MAX)

  // Extra Endstops for XYZ
  #if ENABLED(X_DUAL_ENDSTOPS)
    _ES_ITEM(HAS_X_MIN, X2_MIN)
    _ES_ITEM(HAS_X_MAX, X2_MAX)
  #endif
  #if ENABLED(Y_DUAL_ENDSTOPS)
    _ES_ITEM(HAS_Y_MIN, Y2_MIN)
    _ES_ITEM(HAS_Y_MAX, Y2_MAX)
  #endif
  #if ENABLED(Z_MULTI_ENDSTOPS)
    _ES_ITEM(HAS_Z_MIN, Z2_MIN)
    _ES_ITEM(HAS_Z_MAX, Z2_MAX)
    #if NUM_Z_STEPPERS >= 3
      _ES_ITEM(HAS_Z_MIN, Z3_MIN)
      _ES_ITEM(HAS_Z_MAX, Z3_MAX)
    #endif
    #if NUM_Z_STEPPERS >= 4
      _ES_ITEM(HAS_Z_MIN, Z4_MIN)
      _ES_ITEM(HAS_Z_MAX, Z4_MAX)
    #endif
  #endif

  // Bed Probe state is distinct or shared with Z_MIN (i.e., when the probe is the only Z endstop)
  #if !HAS_DELTA_SENSORLESS_PROBING
    _ES_ITEM(HAS_BED_PROBE, Z_MIN_PROBE IF_DISABLED(USES_Z_MIN_PROBE_PIN, = Z_MIN))
  #endif

  // The total number of states
  NUM_ENDSTOP_STATES

  // Endstops can be either MIN or MAX but not both
  #if HAS_X_MIN || HAS_X_MAX
    , X_ENDSTOP = TERN(X_HOME_TO_MAX, X_MAX, X_MIN)
  #endif
  #if HAS_Y_MIN || HAS_Y_MAX
    , Y_ENDSTOP = TERN(Y_HOME_TO_MAX, Y_MAX, Y_MIN)
  #endif
  #if HAS_Z_MIN || HAS_Z_MAX || HOMING_Z_WITH_PROBE
    , Z_ENDSTOP = TERN(Z_HOME_TO_MAX, Z_MAX, TERN(HOMING_Z_WITH_PROBE, Z_MIN_PROBE, Z_MIN))
  #endif
  #if HAS_I_MIN || HAS_I_MAX
    , I_ENDSTOP = TERN(I_HOME_TO_MAX, I_MAX, I_MIN)
  #endif
  #if HAS_J_MIN || HAS_J_MAX
    , J_ENDSTOP = TERN(J_HOME_TO_MAX, J_MAX, J_MIN)
  #endif
  #if HAS_K_MIN || HAS_K_MAX
    , K_ENDSTOP = TERN(K_HOME_TO_MAX, K_MAX, K_MIN)
  #endif
};

#undef __ES_ITEM
#undef _ES_ITEM

class Endstops {
  public:

    typedef IF<(NUM_ENDSTOP_STATES > 8), uint16_t, uint8_t>::type endstop_mask_t;

    #if ENABLED(X_DUAL_ENDSTOPS)
      static float x2_endstop_adj;
    #endif
    #if ENABLED(Y_DUAL_ENDSTOPS)
      static float y2_endstop_adj;
    #endif
    #if ENABLED(Z_MULTI_ENDSTOPS)
      static float z2_endstop_adj;
    #endif
    #if ENABLED(Z_MULTI_ENDSTOPS) && NUM_Z_STEPPERS >= 3
      static float z3_endstop_adj;
    #endif
    #if ENABLED(Z_MULTI_ENDSTOPS) && NUM_Z_STEPPERS >= 4
      static float z4_endstop_adj;
    #endif

  private:
    static bool enabled, enabled_globally;
    static endstop_mask_t live_state;
    static volatile endstop_mask_t hit_state; // Use X_MIN, Y_MIN, Z_MIN and Z_MIN_PROBE as BIT index

    #if ENDSTOP_NOISE_THRESHOLD
      static endstop_mask_t validated_live_state;
      static uint8_t endstop_poll_count;    // Countdown from threshold for polling
    #endif

  public:
    Endstops() {};

    /**
     * Initialize the endstop pins
     */
    static void init();

    /**
     * Are endstops or the probe set to abort the move?
     */
    FORCE_INLINE static bool abort_enabled() {
      return enabled || TERN0(HAS_BED_PROBE, z_probe_enabled);
    }

    static bool global_enabled() { return enabled_globally; }

    /**
     * Periodic call to poll endstops if required. Called from temperature ISR
     */
    static void poll();

    /**
     * Update endstops bits from the pins. Apply filtering to get a verified state.
     * If abort_enabled() and moving towards a triggered switch, abort the current move.
     * Called from ISR contexts.
     */
    static void update();

    /**
     * Get Endstop hit state.
     */
    FORCE_INLINE static endstop_mask_t trigger_state() { return hit_state; }

    /**
     * Get current endstops state
     */
    FORCE_INLINE static endstop_mask_t state() {
      return
        #if ENDSTOP_NOISE_THRESHOLD
          validated_live_state
        #else
          live_state
        #endif
      ;
    }

    static bool probe_switch_activated() {
      return (true
        #if ENABLED(PROBE_ACTIVATION_SWITCH)
          && READ(PROBE_ACTIVATION_SWITCH_PIN) == PROBE_ACTIVATION_SWITCH_STATE
        #endif
      );
    }

    /**
     * Report endstop hits to serial. Called from loop().
     */
    static void event_handler();

    /**
     * Report endstop states in response to M119
     */
    static void report_states();

    // Enable / disable endstop checking globally
    static void enable_globally(const bool onoff=true);

    // Enable / disable endstop checking
    static void enable(const bool onoff=true);

    // Disable / Enable endstops based on ENSTOPS_ONLY_FOR_HOMING and global enable
    static void not_homing();

    #if ENABLED(VALIDATE_HOMING_ENDSTOPS)
      // If the last move failed to trigger an endstop, call kill
      static void validate_homing_move();
    #else
      FORCE_INLINE static void validate_homing_move() { hit_on_purpose(); }
    #endif

    // Clear endstops (i.e., they were hit intentionally) to suppress the report
    FORCE_INLINE static void hit_on_purpose() { hit_state = 0; }

    // Enable / disable endstop z-probe checking
    #if HAS_BED_PROBE
      static volatile bool z_probe_enabled;
      static void enable_z_probe(const bool onoff=true);
    #endif

    static void resync();

    // Debugging of endstops
    #if ENABLED(PINS_DEBUGGING)
      static bool monitor_flag;
      static void monitor();
      static void run_monitor();
    #endif

    #if ENABLED(SPI_ENDSTOPS)
      typedef struct {
        union {
          bool any;
          struct { bool NUM_AXIS_LIST(x:1, y:1, z:1, i:1, j:1, k:1); };
        };
      } tmc_spi_homing_t;
      static tmc_spi_homing_t tmc_spi_homing;
      static void clear_endstop_state();
      static bool tmc_spi_homing_check();
    #endif
<<<<<<< HEAD
=======

>>>>>>> 08af8a46
  public:
    // Basic functions for Sensorless Homing
    #if USE_SENSORLESS
      static void set_homing_current(const bool onoff);
    #endif
<<<<<<< HEAD

=======
>>>>>>> 08af8a46
};

extern Endstops endstops;

/**
 * A class to save and change the endstop state,
 * then restore it when it goes out of scope.
 */
class TemporaryGlobalEndstopsState {
  bool saved;

  public:
    TemporaryGlobalEndstopsState(const bool enable) : saved(endstops.global_enabled()) {
      endstops.enable_globally(enable);
    }
    ~TemporaryGlobalEndstopsState() { endstops.enable_globally(saved); }
};<|MERGE_RESOLUTION|>--- conflicted
+++ resolved
@@ -247,19 +247,11 @@
       static void clear_endstop_state();
       static bool tmc_spi_homing_check();
     #endif
-<<<<<<< HEAD
-=======
-
->>>>>>> 08af8a46
   public:
     // Basic functions for Sensorless Homing
     #if USE_SENSORLESS
       static void set_homing_current(const bool onoff);
     #endif
-<<<<<<< HEAD
-
-=======
->>>>>>> 08af8a46
 };
 
 extern Endstops endstops;
