--- conflicted
+++ resolved
@@ -352,15 +352,9 @@
       )
     );
 
-<<<<<<< HEAD
-    #ifdef CNC_ABORT_ON_ENDSTOP_HIT
-      kill();
-    #endif
-
-    #if BOTH(SD_ABORT_ON_ENDSTOP_HIT, SDSUPPORT)
-=======
+    TERN_(CNC_ABORT_ON_ENDSTOP_HIT, kill());
+
     #if ENABLED(SD_ABORT_ON_ENDSTOP_HIT)
->>>>>>> 7707cbf3
       if (planner.abort_on_endstop_hit) {
         card.abortFilePrintNow();
         quickstop_stepper();
