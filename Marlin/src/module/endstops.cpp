/**
 * Marlin 3D Printer Firmware
 * Copyright (c) 2020 MarlinFirmware [https://github.com/MarlinFirmware/Marlin]
 *
 * Based on Sprinter and grbl.
 * Copyright (c) 2011 Camiel Gubbels / Erik van der Zalm
 *
 * This program is free software: you can redistribute it and/or modify
 * it under the terms of the GNU General Public License as published by
 * the Free Software Foundation, either version 3 of the License, or
 * (at your option) any later version.
 *
 * This program is distributed in the hope that it will be useful,
 * but WITHOUT ANY WARRANTY; without even the implied warranty of
 * MERCHANTABILITY or FITNESS FOR A PARTICULAR PURPOSE.  See the
 * GNU General Public License for more details.
 *
 * You should have received a copy of the GNU General Public License
 * along with this program.  If not, see <https://www.gnu.org/licenses/>.
 *
 */

/**
 * endstops.cpp - A singleton object to manage endstops
 */

#include "endstops.h"
#include "stepper.h"

#include "../sd/cardreader.h"
#include "temperature.h"
#include "../lcd/marlinui.h"

#define DEBUG_OUT BOTH(USE_SENSORLESS, DEBUG_LEVELING_FEATURE)
#include "../core/debug_out.h"

#if ENABLED(ENDSTOP_INTERRUPTS_FEATURE)
  #include HAL_PATH(../HAL, endstop_interrupts.h)
#endif

#if BOTH(SD_ABORT_ON_ENDSTOP_HIT, SDSUPPORT)
  #include "printcounter.h" // for print_job_timer
#endif

#if ENABLED(BLTOUCH)
  #include "../feature/bltouch.h"
#endif

#if ENABLED(JOYSTICK)
  #include "../feature/joystick.h"
#endif

#if HAS_BED_PROBE
  #include "probe.h"
#endif

Endstops endstops;

// private:

bool Endstops::enabled, Endstops::enabled_globally; // Initialized by settings.load()

volatile Endstops::endstop_mask_t Endstops::hit_state;
Endstops::endstop_mask_t Endstops::live_state = 0;

#if ENDSTOP_NOISE_THRESHOLD
  Endstops::endstop_mask_t Endstops::validated_live_state;
  uint8_t Endstops::endstop_poll_count;
#endif

#if HAS_BED_PROBE
  volatile bool Endstops::z_probe_enabled = false;
#endif

// Initialized by settings.load()
#if ENABLED(X_DUAL_ENDSTOPS)
  float Endstops::x2_endstop_adj;
#endif
#if ENABLED(Y_DUAL_ENDSTOPS)
  float Endstops::y2_endstop_adj;
#endif
#if ENABLED(Z_MULTI_ENDSTOPS)
  float Endstops::z2_endstop_adj;
  #if NUM_Z_STEPPERS >= 3
    float Endstops::z3_endstop_adj;
    #if NUM_Z_STEPPERS >= 4
      float Endstops::z4_endstop_adj;
    #endif
  #endif
#endif

#if ENABLED(SPI_ENDSTOPS)
  Endstops::tmc_spi_homing_t Endstops::tmc_spi_homing; // = 0
#endif
#if ENABLED(IMPROVE_HOMING_RELIABILITY)
  millis_t sg_guard_period; // = 0
#endif

/**
 * Class and Instance Methods
 */

void Endstops::init() {

  #if HAS_X_MIN
    #if ENABLED(ENDSTOPPULLUP_XMIN)
      SET_INPUT_PULLUP(X_MIN_PIN);
    #elif ENABLED(ENDSTOPPULLDOWN_XMIN)
      SET_INPUT_PULLDOWN(X_MIN_PIN);
    #else
      SET_INPUT(X_MIN_PIN);
    #endif
  #endif

  #if HAS_X2_MIN
    #if ENABLED(ENDSTOPPULLUP_XMIN)
      SET_INPUT_PULLUP(X2_MIN_PIN);
    #elif ENABLED(ENDSTOPPULLDOWN_XMIN)
      SET_INPUT_PULLDOWN(X2_MIN_PIN);
    #else
      SET_INPUT(X2_MIN_PIN);
    #endif
  #endif

  #if HAS_Y_MIN
    #if ENABLED(ENDSTOPPULLUP_YMIN)
      SET_INPUT_PULLUP(Y_MIN_PIN);
    #elif ENABLED(ENDSTOPPULLDOWN_YMIN)
      SET_INPUT_PULLDOWN(Y_MIN_PIN);
    #else
      SET_INPUT(Y_MIN_PIN);
    #endif
  #endif

  #if HAS_Y2_MIN
    #if ENABLED(ENDSTOPPULLUP_YMIN)
      SET_INPUT_PULLUP(Y2_MIN_PIN);
    #elif ENABLED(ENDSTOPPULLDOWN_YMIN)
      SET_INPUT_PULLDOWN(Y2_MIN_PIN);
    #else
      SET_INPUT(Y2_MIN_PIN);
    #endif
  #endif

  #if HAS_Z_MIN
    #if ENABLED(ENDSTOPPULLUP_ZMIN)
      SET_INPUT_PULLUP(Z_MIN_PIN);
    #elif ENABLED(ENDSTOPPULLDOWN_ZMIN)
      SET_INPUT_PULLDOWN(Z_MIN_PIN);
    #else
      SET_INPUT(Z_MIN_PIN);
    #endif
  #endif

  #if HAS_Z2_MIN
    #if ENABLED(ENDSTOPPULLUP_ZMIN)
      SET_INPUT_PULLUP(Z2_MIN_PIN);
    #elif ENABLED(ENDSTOPPULLDOWN_ZMIN)
      SET_INPUT_PULLDOWN(Z2_MIN_PIN);
    #else
      SET_INPUT(Z2_MIN_PIN);
    #endif
  #endif

  #if HAS_Z3_MIN
    #if ENABLED(ENDSTOPPULLUP_ZMIN)
      SET_INPUT_PULLUP(Z3_MIN_PIN);
    #elif ENABLED(ENDSTOPPULLDOWN_ZMIN)
      SET_INPUT_PULLDOWN(Z3_MIN_PIN);
    #else
      SET_INPUT(Z3_MIN_PIN);
    #endif
  #endif

  #if HAS_Z4_MIN
    #if ENABLED(ENDSTOPPULLUP_ZMIN)
      SET_INPUT_PULLUP(Z4_MIN_PIN);
    #elif ENABLED(ENDSTOPPULLDOWN_ZMIN)
      SET_INPUT_PULLDOWN(Z4_MIN_PIN);
    #else
      SET_INPUT(Z4_MIN_PIN);
    #endif
  #endif

  #if HAS_X_MAX
    #if ENABLED(ENDSTOPPULLUP_XMAX)
      SET_INPUT_PULLUP(X_MAX_PIN);
    #elif ENABLED(ENDSTOPPULLDOWN_XMAX)
      SET_INPUT_PULLDOWN(X_MAX_PIN);
    #else
      SET_INPUT(X_MAX_PIN);
    #endif
  #endif

  #if HAS_X2_MAX
    #if ENABLED(ENDSTOPPULLUP_XMAX)
      SET_INPUT_PULLUP(X2_MAX_PIN);
    #elif ENABLED(ENDSTOPPULLDOWN_XMAX)
      SET_INPUT_PULLDOWN(X2_MAX_PIN);
    #else
      SET_INPUT(X2_MAX_PIN);
    #endif
  #endif

  #if HAS_Y_MAX
    #if ENABLED(ENDSTOPPULLUP_YMAX)
      SET_INPUT_PULLUP(Y_MAX_PIN);
    #elif ENABLED(ENDSTOPPULLDOWN_YMAX)
      SET_INPUT_PULLDOWN(Y_MAX_PIN);
    #else
      SET_INPUT(Y_MAX_PIN);
    #endif
  #endif

  #if HAS_Y2_MAX
    #if ENABLED(ENDSTOPPULLUP_YMAX)
      SET_INPUT_PULLUP(Y2_MAX_PIN);
    #elif ENABLED(ENDSTOPPULLDOWN_YMAX)
      SET_INPUT_PULLDOWN(Y2_MAX_PIN);
    #else
      SET_INPUT(Y2_MAX_PIN);
    #endif
  #endif

  #if HAS_Z_MAX
    #if ENABLED(ENDSTOPPULLUP_ZMAX)
      SET_INPUT_PULLUP(Z_MAX_PIN);
    #elif ENABLED(ENDSTOPPULLDOWN_ZMAX)
      SET_INPUT_PULLDOWN(Z_MAX_PIN);
    #else
      SET_INPUT(Z_MAX_PIN);
    #endif
  #endif

  #if HAS_Z2_MAX
    #if ENABLED(ENDSTOPPULLUP_ZMAX)
      SET_INPUT_PULLUP(Z2_MAX_PIN);
    #elif ENABLED(ENDSTOPPULLDOWN_ZMAX)
      SET_INPUT_PULLDOWN(Z2_MAX_PIN);
    #else
      SET_INPUT(Z2_MAX_PIN);
    #endif
  #endif

  #if HAS_Z3_MAX
    #if ENABLED(ENDSTOPPULLUP_ZMAX)
      SET_INPUT_PULLUP(Z3_MAX_PIN);
    #elif ENABLED(ENDSTOPPULLDOWN_ZMAX)
      SET_INPUT_PULLDOWN(Z3_MAX_PIN);
    #else
      SET_INPUT(Z3_MAX_PIN);
    #endif
  #endif

  #if HAS_Z4_MAX
    #if ENABLED(ENDSTOPPULLUP_ZMAX)
      SET_INPUT_PULLUP(Z4_MAX_PIN);
    #elif ENABLED(ENDSTOPPULLDOWN_ZMAX)
      SET_INPUT_PULLDOWN(Z4_MAX_PIN);
    #else
      SET_INPUT(Z4_MAX_PIN);
    #endif
  #endif

  #if HAS_I_MIN
    #if ENABLED(ENDSTOPPULLUP_IMIN)
      SET_INPUT_PULLUP(I_MIN_PIN);
    #elif ENABLED(ENDSTOPPULLDOWN_IMIN)
      SET_INPUT_PULLDOWN(I_MIN_PIN);
    #else
      SET_INPUT(I_MIN_PIN);
    #endif
  #endif

  #if HAS_I_MAX
    #if ENABLED(ENDSTOPPULLUP_IMAX)
      SET_INPUT_PULLUP(I_MAX_PIN);
    #elif ENABLED(ENDSTOPPULLDOWN_IMAX)
      SET_INPUT_PULLDOWN(I_MAX_PIN);
    #else
      SET_INPUT(I_MAX_PIN);
    #endif
  #endif

  #if HAS_J_MIN
    #if ENABLED(ENDSTOPPULLUP_JMIN)
      SET_INPUT_PULLUP(J_MIN_PIN);
    #elif ENABLED(ENDSTOPPULLDOWN_IMIN)
      SET_INPUT_PULLDOWN(J_MIN_PIN);
    #else
      SET_INPUT(J_MIN_PIN);
    #endif
  #endif

  #if HAS_J_MAX
    #if ENABLED(ENDSTOPPULLUP_JMAX)
      SET_INPUT_PULLUP(J_MAX_PIN);
    #elif ENABLED(ENDSTOPPULLDOWN_JMAX)
      SET_INPUT_PULLDOWN(J_MAX_PIN);
    #else
      SET_INPUT(J_MAX_PIN);
    #endif
  #endif

  #if HAS_K_MIN
    #if ENABLED(ENDSTOPPULLUP_KMIN)
      SET_INPUT_PULLUP(K_MIN_PIN);
    #elif ENABLED(ENDSTOPPULLDOWN_KMIN)
      SET_INPUT_PULLDOWN(K_MIN_PIN);
    #else
      SET_INPUT(K_MIN_PIN);
    #endif
  #endif

  #if HAS_K_MAX
    #if ENABLED(ENDSTOPPULLUP_KMAX)
      SET_INPUT_PULLUP(K_MAX_PIN);
    #elif ENABLED(ENDSTOPPULLDOWN_KMIN)
      SET_INPUT_PULLDOWN(K_MAX_PIN);
    #else
      SET_INPUT(K_MAX_PIN);
    #endif
  #endif

  #if HAS_U_MIN
    #if ENABLED(ENDSTOPPULLUP_UMIN)
      SET_INPUT_PULLUP(U_MIN_PIN);
    #elif ENABLED(ENDSTOPPULLDOWN_UMIN)
      SET_INPUT_PULLDOWN(U_MIN_PIN);
    #else
      SET_INPUT(U_MIN_PIN);
    #endif
  #endif

  #if HAS_U_MAX
    #if ENABLED(ENDSTOPPULLUP_UMAX)
      SET_INPUT_PULLUP(U_MAX_PIN);
    #elif ENABLED(ENDSTOPPULLDOWN_UMIN)
      SET_INPUT_PULLDOWN(U_MAX_PIN);
    #else
      SET_INPUT(U_MAX_PIN);
    #endif
  #endif

  #if HAS_V_MIN
    #if ENABLED(ENDSTOPPULLUP_VMIN)
      SET_INPUT_PULLUP(V_MIN_PIN);
    #elif ENABLED(ENDSTOPPULLDOWN_VMIN)
      SET_INPUT_PULLDOWN(V_MIN_PIN);
    #else
      SET_INPUT(V_MIN_PIN);
    #endif
  #endif

  #if HAS_V_MAX
    #if ENABLED(ENDSTOPPULLUP_VMAX)
      SET_INPUT_PULLUP(V_MAX_PIN);
    #elif ENABLED(ENDSTOPPULLDOWN_VMIN)
      SET_INPUT_PULLDOWN(V_MAX_PIN);
    #else
      SET_INPUT(V_MAX_PIN);
    #endif
  #endif

  #if HAS_W_MIN
    #if ENABLED(ENDSTOPPULLUP_WMIN)
      SET_INPUT_PULLUP(W_MIN_PIN);
    #elif ENABLED(ENDSTOPPULLDOWN_WMIN)
      SET_INPUT_PULLDOWN(W_MIN_PIN);
    #else
      SET_INPUT(W_MIN_PIN);
    #endif
  #endif

  #if HAS_W_MAX
    #if ENABLED(ENDSTOPPULLUP_WMAX)
      SET_INPUT_PULLUP(W_MAX_PIN);
    #elif ENABLED(ENDSTOPPULLDOWN_WMIN)
      SET_INPUT_PULLDOWN(W_MAX_PIN);
    #else
      SET_INPUT(W_MAX_PIN);
    #endif
  #endif

  #if PIN_EXISTS(CALIBRATION)
    #if ENABLED(CALIBRATION_PIN_PULLUP)
      SET_INPUT_PULLUP(CALIBRATION_PIN);
    #elif ENABLED(CALIBRATION_PIN_PULLDOWN)
      SET_INPUT_PULLDOWN(CALIBRATION_PIN);
    #else
      SET_INPUT(CALIBRATION_PIN);
    #endif
  #endif

  #if USES_Z_MIN_PROBE_PIN
    #if ENABLED(ENDSTOPPULLUP_ZMIN_PROBE)
      SET_INPUT_PULLUP(Z_MIN_PROBE_PIN);
    #elif ENABLED(ENDSTOPPULLDOWN_ZMIN_PROBE)
      SET_INPUT_PULLDOWN(Z_MIN_PROBE_PIN);
    #else
      SET_INPUT(Z_MIN_PROBE_PIN);
    #endif
  #endif

  #if ENABLED(PROBE_ACTIVATION_SWITCH)
    SET_INPUT(PROBE_ACTIVATION_SWITCH_PIN);
  #endif

  TERN_(PROBE_TARE, probe.tare());

  TERN_(ENDSTOP_INTERRUPTS_FEATURE, setup_endstop_interrupts());

  // Enable endstops
  enable_globally(ENABLED(ENDSTOPS_ALWAYS_ON_DEFAULT));

} // Endstops::init

// Called at ~1kHz from Temperature ISR: Poll endstop state if required
void Endstops::poll() {

  TERN_(PINS_DEBUGGING, run_monitor()); // Report changes in endstop status

  #if DISABLED(ENDSTOP_INTERRUPTS_FEATURE)
    update();
  #elif ENDSTOP_NOISE_THRESHOLD
    if (endstop_poll_count) update();
  #endif
}

void Endstops::enable_globally(const bool onoff) {
  enabled_globally = enabled = onoff;
  resync();
}

// Enable / disable endstop checking
void Endstops::enable(const bool onoff) {
  enabled = onoff;
  resync();
}

// Disable / Enable endstops based on ENSTOPS_ONLY_FOR_HOMING and global enable
void Endstops::not_homing() {
  enabled = enabled_globally;
}

#if ENABLED(VALIDATE_HOMING_ENDSTOPS)
  // If the last move failed to trigger an endstop, call kill
  void Endstops::validate_homing_move() {
    if (trigger_state()) hit_on_purpose();
    else kill(GET_TEXT_F(MSG_KILL_HOMING_FAILED));
  }
#endif

// Enable / disable endstop z-probe checking
#if HAS_BED_PROBE
  void Endstops::enable_z_probe(const bool onoff) {
    z_probe_enabled = onoff;
    #if PIN_EXISTS(PROBE_ENABLE)
      WRITE(PROBE_ENABLE_PIN, onoff);
    #endif
    resync();
  }
#endif

// Get the stable endstop states when enabled
void Endstops::resync() {
  if (!abort_enabled()) return;     // If endstops/probes are disabled the loop below can hang

  // Wait for Temperature ISR to run at least once (runs at 1kHz)
  TERN(ENDSTOP_INTERRUPTS_FEATURE, update(), safe_delay(2));
  while (TERN0(ENDSTOP_NOISE_THRESHOLD, endstop_poll_count)) safe_delay(1);
}

#if ENABLED(PINS_DEBUGGING)
  void Endstops::run_monitor() {
    if (!monitor_flag) return;
    static uint8_t monitor_count = 16;  // offset this check from the others
    monitor_count += _BV(1);            //  15 Hz
    monitor_count &= 0x7F;
    if (!monitor_count) monitor();      // report changes in endstop status
  }
#endif

void Endstops::event_handler() {
  static endstop_mask_t prev_hit_state; // = 0
  if (hit_state == prev_hit_state) return;
  prev_hit_state = hit_state;
  if (hit_state) {
    #if HAS_STATUS_MESSAGE
      char NUM_AXIS_LIST(chrX = ' ', chrY = ' ', chrZ = ' ', chrI = ' ', chrJ = ' ', chrK = ' ', chrU = ' ', chrV = ' ', chrW = ' '),
           chrP = ' ';
      #define _SET_STOP_CHAR(A,C) (chr## A = C)
    #else
      #define _SET_STOP_CHAR(A,C) NOOP
    #endif

    #define _ENDSTOP_HIT_ECHO(A,C) do{ \
      SERIAL_ECHOPGM(" " STRINGIFY(A) ":", planner.triggered_position_mm(_AXIS(A))); _SET_STOP_CHAR(A,C); }while(0)

    #define _ENDSTOP_HIT_TEST(A,C) \
      if (TERN0(HAS_##A##_MIN, TEST(hit_state, A##_MIN)) || TERN0(HAS_##A##_MAX, TEST(hit_state, A##_MAX))) \
        _ENDSTOP_HIT_ECHO(A,C)

    #define ENDSTOP_HIT_TEST_X() _ENDSTOP_HIT_TEST(X,'X')
    #define ENDSTOP_HIT_TEST_Y() _ENDSTOP_HIT_TEST(Y,'Y')
    #define ENDSTOP_HIT_TEST_Z() _ENDSTOP_HIT_TEST(Z,'Z')
    #define ENDSTOP_HIT_TEST_I() _ENDSTOP_HIT_TEST(I,'I')
    #define ENDSTOP_HIT_TEST_J() _ENDSTOP_HIT_TEST(J,'J')
    #define ENDSTOP_HIT_TEST_K() _ENDSTOP_HIT_TEST(K,'K')
    #define ENDSTOP_HIT_TEST_U() _ENDSTOP_HIT_TEST(U,'U')
    #define ENDSTOP_HIT_TEST_V() _ENDSTOP_HIT_TEST(V,'V')
    #define ENDSTOP_HIT_TEST_W() _ENDSTOP_HIT_TEST(W,'W')

    SERIAL_ECHO_START();
    SERIAL_ECHOPGM(STR_ENDSTOPS_HIT);
    NUM_AXIS_CODE(
       ENDSTOP_HIT_TEST_X(),
       ENDSTOP_HIT_TEST_Y(),
       ENDSTOP_HIT_TEST_Z(),
      _ENDSTOP_HIT_TEST(I,'I'),
      _ENDSTOP_HIT_TEST(J,'J'),
      _ENDSTOP_HIT_TEST(K,'K'),
      _ENDSTOP_HIT_TEST(U,'U'),
      _ENDSTOP_HIT_TEST(V,'V'),
      _ENDSTOP_HIT_TEST(W,'W')
    );

    #if USES_Z_MIN_PROBE_PIN
      #define P_AXIS Z_AXIS
      if (TEST(hit_state, Z_MIN_PROBE)) _ENDSTOP_HIT_ECHO(P, 'P');
    #endif
    SERIAL_EOL();

    TERN_(HAS_STATUS_MESSAGE,
      ui.status_printf(0,
        F(S_FMT GANG_N_1(NUM_AXES, " %c") " %c"),
        GET_TEXT(MSG_LCD_ENDSTOPS),
        NUM_AXIS_LIST(chrX, chrY, chrZ, chrI, chrJ, chrK, chrU, chrV, chrW), chrP
      )
    );

    #if BOTH(SD_ABORT_ON_ENDSTOP_HIT, SDSUPPORT)
      if (planner.abort_on_endstop_hit) {
        card.abortFilePrintNow();
        quickstop_stepper();
        thermalManager.disable_all_heaters();
        print_job_timer.stop();
      }
    #endif
  }
}

#pragma GCC diagnostic push
#if GCC_VERSION <= 50000
  #pragma GCC diagnostic ignored "-Wunused-function"
#endif

static void print_es_state(const bool is_hit, FSTR_P const flabel=nullptr) {
  if (flabel) SERIAL_ECHOF(flabel);
  SERIAL_ECHOPGM(": ");
  SERIAL_ECHOLNF(is_hit ? F(STR_ENDSTOP_HIT) : F(STR_ENDSTOP_OPEN));
}

#pragma GCC diagnostic pop

void __O2 Endstops::report_states() {
  TERN_(BLTOUCH, bltouch._set_SW_mode());
  SERIAL_ECHOLNPGM(STR_M119_REPORT);
  #define ES_REPORT(S) print_es_state(READ(S##_PIN) != S##_ENDSTOP_INVERTING, F(STR_##S))
  #if HAS_X_MIN
    ES_REPORT(X_MIN);
  #endif
  #if HAS_X2_MIN
    ES_REPORT(X2_MIN);
  #endif
  #if HAS_X_MAX
    ES_REPORT(X_MAX);
  #endif
  #if HAS_X2_MAX
    ES_REPORT(X2_MAX);
  #endif
  #if HAS_Y_MIN
    ES_REPORT(Y_MIN);
  #endif
  #if HAS_Y2_MIN
    ES_REPORT(Y2_MIN);
  #endif
  #if HAS_Y_MAX
    ES_REPORT(Y_MAX);
  #endif
  #if HAS_Y2_MAX
    ES_REPORT(Y2_MAX);
  #endif
  #if HAS_Z_MIN
    ES_REPORT(Z_MIN);
  #endif
  #if HAS_Z2_MIN
    ES_REPORT(Z2_MIN);
  #endif
  #if HAS_Z3_MIN
    ES_REPORT(Z3_MIN);
  #endif
  #if HAS_Z4_MIN
    ES_REPORT(Z4_MIN);
  #endif
  #if HAS_Z_MAX
    ES_REPORT(Z_MAX);
  #endif
  #if HAS_Z2_MAX
    ES_REPORT(Z2_MAX);
  #endif
  #if HAS_Z3_MAX
    ES_REPORT(Z3_MAX);
  #endif
  #if HAS_Z4_MAX
    ES_REPORT(Z4_MAX);
  #endif
  #if HAS_I_MIN
    ES_REPORT(I_MIN);
  #endif
  #if HAS_I_MAX
    ES_REPORT(I_MAX);
  #endif
  #if HAS_J_MIN
    ES_REPORT(J_MIN);
  #endif
  #if HAS_J_MAX
    ES_REPORT(J_MAX);
  #endif
  #if HAS_K_MIN
    ES_REPORT(K_MIN);
  #endif
  #if HAS_K_MAX
    ES_REPORT(K_MAX);
  #endif
  #if HAS_U_MIN
    ES_REPORT(U_MIN);
  #endif
  #if HAS_U_MAX
    ES_REPORT(U_MAX);
  #endif
  #if HAS_V_MIN
    ES_REPORT(V_MIN);
  #endif
  #if HAS_V_MAX
    ES_REPORT(V_MAX);
  #endif
  #if HAS_W_MIN
    ES_REPORT(W_MIN);
  #endif
  #if HAS_W_MAX
    ES_REPORT(W_MAX);
  #endif
  #if ENABLED(PROBE_ACTIVATION_SWITCH)
    print_es_state(probe_switch_activated(), F(STR_PROBE_EN));
  #endif
  #if USES_Z_MIN_PROBE_PIN
    print_es_state(PROBE_TRIGGERED(), F(STR_Z_PROBE));
  #endif
  #if MULTI_FILAMENT_SENSOR
    #define _CASE_RUNOUT(N) case N: pin = FIL_RUNOUT##N##_PIN; state = FIL_RUNOUT##N##_STATE; break;
    LOOP_S_LE_N(i, 1, NUM_RUNOUT_SENSORS) {
      pin_t pin;
      uint8_t state;
      switch (i) {
        default: continue;
        REPEAT_1(NUM_RUNOUT_SENSORS, _CASE_RUNOUT)
      }
      SERIAL_ECHOPGM(STR_FILAMENT);
      if (i > 1) SERIAL_CHAR(' ', '0' + i);
      print_es_state(extDigitalRead(pin) != state);
    }
    #undef _CASE_RUNOUT
  #elif HAS_FILAMENT_SENSOR
    print_es_state(READ(FIL_RUNOUT1_PIN) != FIL_RUNOUT1_STATE, F(STR_FILAMENT));
  #endif

  TERN_(BLTOUCH, bltouch._reset_SW_mode());
  TERN_(JOYSTICK_DEBUG, joystick.report());

} // Endstops::report_states

#if HAS_DELTA_SENSORLESS_PROBING
  #define __ENDSTOP(AXIS, ...) AXIS ##_MAX
  #define _ENDSTOP_PIN(AXIS, ...) AXIS ##_MAX_PIN
  #define _ENDSTOP_INVERTING(AXIS, ...) AXIS ##_MAX_ENDSTOP_INVERTING
#else
  #define __ENDSTOP(AXIS, MINMAX) AXIS ##_## MINMAX
  #define _ENDSTOP_PIN(AXIS, MINMAX) AXIS ##_## MINMAX ##_PIN
  #define _ENDSTOP_INVERTING(AXIS, MINMAX) AXIS ##_## MINMAX ##_ENDSTOP_INVERTING
#endif
#define _ENDSTOP(AXIS, MINMAX) __ENDSTOP(AXIS, MINMAX)

/**
 * Called from interrupt context by the Endstop ISR or Stepper ISR!
 * Read endstops to get their current states, register hits for all
 * axes moving in the direction of their endstops, and abort moves.
 */
void Endstops::update() {

  #if !ENDSTOP_NOISE_THRESHOLD      // If not debouncing...
    if (!abort_enabled()) return;   // ...and not enabled, exit.
  #endif

  // Macros to update / copy the live_state
  #define UPDATE_ENDSTOP_BIT(AXIS, MINMAX) SET_BIT_TO(live_state, _ENDSTOP(AXIS, MINMAX), (READ(_ENDSTOP_PIN(AXIS, MINMAX)) != _ENDSTOP_INVERTING(AXIS, MINMAX)))
  #define COPY_LIVE_STATE(SRC_BIT, DST_BIT) SET_BIT_TO(live_state, DST_BIT, TEST(live_state, SRC_BIT))

  #if ENABLED(G38_PROBE_TARGET) && NONE(CORE_IS_XY, CORE_IS_XZ, MARKFORGED_XY, MARKFORGED_YX)
    #define HAS_G38_PROBE 1
    // For G38 moves check the probe's pin for ALL movement
    if (G38_move) UPDATE_ENDSTOP_BIT(Z, TERN(USES_Z_MIN_PROBE_PIN, MIN_PROBE, MIN));
  #endif

  // With Dual X, endstops are only checked in the homing direction for the active extruder
  #define X_MIN_TEST() TERN1(DUAL_X_CARRIAGE, TERN0(X_HOME_TO_MIN, stepper.last_moved_extruder == 0) || TERN0(X2_HOME_TO_MIN, stepper.last_moved_extruder != 0))
  #define X_MAX_TEST() TERN1(DUAL_X_CARRIAGE, TERN0(X_HOME_TO_MAX, stepper.last_moved_extruder == 0) || TERN0(X2_HOME_TO_MAX, stepper.last_moved_extruder != 0))

  // Use HEAD for core axes, AXIS for others
  #if ANY(CORE_IS_XY, CORE_IS_XZ, MARKFORGED_XY, MARKFORGED_YX)
    #define X_AXIS_HEAD X_HEAD
  #else
    #define X_AXIS_HEAD X_AXIS
  #endif
  #if ANY(CORE_IS_XY, CORE_IS_YZ, MARKFORGED_XY, MARKFORGED_YX)
    #define Y_AXIS_HEAD Y_HEAD
  #else
    #define Y_AXIS_HEAD Y_AXIS
  #endif
  #if CORE_IS_XZ || CORE_IS_YZ
    #define Z_AXIS_HEAD Z_HEAD
  #else
    #define Z_AXIS_HEAD Z_AXIS
  #endif

  #define I_AXIS_HEAD I_AXIS
  #define J_AXIS_HEAD J_AXIS
  #define K_AXIS_HEAD K_AXIS
  #define U_AXIS_HEAD U_AXIS
  #define V_AXIS_HEAD V_AXIS
  #define W_AXIS_HEAD W_AXIS

  /**
   * Check and update endstops
   */
  #if HAS_X_MIN && !X_SPI_SENSORLESS
    UPDATE_ENDSTOP_BIT(X, MIN);
    #if ENABLED(X_DUAL_ENDSTOPS)
      #if HAS_X2_MIN
        UPDATE_ENDSTOP_BIT(X2, MIN);
      #else
        COPY_LIVE_STATE(X_MIN, X2_MIN);
      #endif
    #endif
  #endif

  #if HAS_X_MAX && !X_SPI_SENSORLESS
    UPDATE_ENDSTOP_BIT(X, MAX);
    #if ENABLED(X_DUAL_ENDSTOPS)
      #if HAS_X2_MAX
        UPDATE_ENDSTOP_BIT(X2, MAX);
      #else
        COPY_LIVE_STATE(X_MAX, X2_MAX);
      #endif
    #endif
  #endif

  #if HAS_Y_MIN && !Y_SPI_SENSORLESS
    UPDATE_ENDSTOP_BIT(Y, MIN);
    #if ENABLED(Y_DUAL_ENDSTOPS)
      #if HAS_Y2_MIN
        UPDATE_ENDSTOP_BIT(Y2, MIN);
      #else
        COPY_LIVE_STATE(Y_MIN, Y2_MIN);
      #endif
    #endif
  #endif

  #if HAS_Y_MAX && !Y_SPI_SENSORLESS
    UPDATE_ENDSTOP_BIT(Y, MAX);
    #if ENABLED(Y_DUAL_ENDSTOPS)
      #if HAS_Y2_MAX
        UPDATE_ENDSTOP_BIT(Y2, MAX);
      #else
        COPY_LIVE_STATE(Y_MAX, Y2_MAX);
      #endif
    #endif
  #endif

  #if HAS_Z_MIN && NONE(Z_SPI_SENSORLESS, Z_MIN_PROBE_USES_Z_MIN_ENDSTOP_PIN)
    UPDATE_ENDSTOP_BIT(Z, MIN);
    #if ENABLED(Z_MULTI_ENDSTOPS)
      #if HAS_Z2_MIN
        UPDATE_ENDSTOP_BIT(Z2, MIN);
      #else
        COPY_LIVE_STATE(Z_MIN, Z2_MIN);
      #endif
      #if NUM_Z_STEPPERS >= 3
        #if HAS_Z3_MIN
          UPDATE_ENDSTOP_BIT(Z3, MIN);
        #else
          COPY_LIVE_STATE(Z_MIN, Z3_MIN);
        #endif
      #endif
      #if NUM_Z_STEPPERS >= 4
        #if HAS_Z4_MIN
          UPDATE_ENDSTOP_BIT(Z4, MIN);
        #else
          COPY_LIVE_STATE(Z_MIN, Z4_MIN);
        #endif
      #endif
    #endif
  #endif

  #if HAS_BED_PROBE
    // When closing the gap check the enabled probe
    if (probe_switch_activated())
      UPDATE_ENDSTOP_BIT(Z, TERN(USES_Z_MIN_PROBE_PIN, MIN_PROBE, MIN));
  #endif

  #if HAS_Z_MAX && !Z_SPI_SENSORLESS
    // Check both Z dual endstops
    #if ENABLED(Z_MULTI_ENDSTOPS)
      UPDATE_ENDSTOP_BIT(Z, MAX);
      #if HAS_Z2_MAX
        UPDATE_ENDSTOP_BIT(Z2, MAX);
      #else
        COPY_LIVE_STATE(Z_MAX, Z2_MAX);
      #endif
      #if NUM_Z_STEPPERS >= 3
        #if HAS_Z3_MAX
          UPDATE_ENDSTOP_BIT(Z3, MAX);
        #else
          COPY_LIVE_STATE(Z_MAX, Z3_MAX);
        #endif
      #endif
      #if NUM_Z_STEPPERS >= 4
        #if HAS_Z4_MAX
          UPDATE_ENDSTOP_BIT(Z4, MAX);
        #else
          COPY_LIVE_STATE(Z_MAX, Z4_MAX);
        #endif
      #endif
    #elif TERN1(USES_Z_MIN_PROBE_PIN, Z_MAX_PIN != Z_MIN_PROBE_PIN)
      // If this pin isn't the bed probe it's the Z endstop
      UPDATE_ENDSTOP_BIT(Z, MAX);
    #endif
  #endif

  #if HAS_I_MIN && !I_SPI_SENSORLESS
    #if ENABLED(I_DUAL_ENDSTOPS)
      UPDATE_ENDSTOP_BIT(I, MIN);
      #if HAS_I2_MIN
        UPDATE_ENDSTOP_BIT(I2, MAX);
      #else
        COPY_LIVE_STATE(I_MIN, I2_MIN);
      #endif
    #else
      UPDATE_ENDSTOP_BIT(I, MIN);
    #endif
  #endif

  #if HAS_I_MAX && !I_SPI_SENSORLESS
    #if ENABLED(I_DUAL_ENDSTOPS)
      UPDATE_ENDSTOP_BIT(I, MAX);
      #if HAS_I2_MAX
        UPDATE_ENDSTOP_BIT(I2, MAX);
      #else
        COPY_LIVE_STATE(I_MAX, I2_MAX);
      #endif
    #else
      UPDATE_ENDSTOP_BIT(I, MAX);
    #endif
  #endif

  #if HAS_J_MIN && !J_SPI_SENSORLESS
    #if ENABLED(J_DUAL_ENDSTOPS)
      UPDATE_ENDSTOP_BIT(J, MIN);
      #if HAS_J2_MIN
        UPDATE_ENDSTOP_BIT(J2, MIN);
      #else
        COPY_LIVE_STATE(J_MIN, J2_MIN);
      #endif
    #else
      UPDATE_ENDSTOP_BIT(J, MIN);
    #endif
  #endif

  #if HAS_J_MAX && !J_SPI_SENSORLESS
    #if ENABLED(J_DUAL_ENDSTOPS)
      UPDATE_ENDSTOP_BIT(J, MAX);
      #if HAS_J2_MAX
        UPDATE_ENDSTOP_BIT(J2, MAX);
      #else
        COPY_LIVE_STATE(J_MAX, J2_MAX);
      #endif
    #else
      UPDATE_ENDSTOP_BIT(J, MAX);
    #endif
  #endif

  #if HAS_K_MIN && !K_SPI_SENSORLESS
    #if ENABLED(K_DUAL_ENDSTOPS)
      UPDATE_ENDSTOP_BIT(K, MIN);
      #if HAS_K2_MIN
        UPDATE_ENDSTOP_BIT(K2, MIN);
      #else
        COPY_LIVE_STATE(K_MIN, K2_MIN);
      #endif
    #else
      UPDATE_ENDSTOP_BIT(K, MIN);
    #endif
  #endif

  #if HAS_K_MAX && !K_SPI_SENSORLESS
    #if ENABLED(K_DUAL_ENDSTOPS)
      UPDATE_ENDSTOP_BIT(K, MAX);
      #if HAS_K2_MAX
        UPDATE_ENDSTOP_BIT(K2, MAX);
      #else
        COPY_LIVE_STATE(K_MAX, K2_MAX);
      #endif
    #else
      UPDATE_ENDSTOP_BIT(K, MAX);
    #endif
  #endif

  #if HAS_U_MIN && !U_SPI_SENSORLESS
    #if ENABLED(U_DUAL_ENDSTOPS)
      UPDATE_ENDSTOP_BIT(U, MIN);
      #if HAS_U2_MIN
        UPDATE_ENDSTOP_BIT(U2, MIN);
      #else
        COPY_LIVE_STATE(U_MIN, U2_MIN);
      #endif
    #else
      UPDATE_ENDSTOP_BIT(U, MIN);
    #endif
  #endif

  #if HAS_U_MAX && !U_SPI_SENSORLESS
    #if ENABLED(U_DUAL_ENDSTOPS)
      UPDATE_ENDSTOP_BIT(U, MAX);
      #if HAS_U2_MAX
        UPDATE_ENDSTOP_BIT(U2, MAX);
      #else
        COPY_LIVE_STATE(U_MAX, U2_MAX);
      #endif
    #else
      UPDATE_ENDSTOP_BIT(U, MAX);
    #endif
  #endif

  #if HAS_V_MIN && !V_SPI_SENSORLESS
    #if ENABLED(V_DUAL_ENDSTOPS)
      UPDATE_ENDSTOP_BIT(V, MIN);
      #if HAS_V2_MIN
        UPDATE_ENDSTOP_BIT(V2, MIN);
      #else
        COPY_LIVE_STATE(V_MIN, V2_MIN);
      #endif
    #else
      UPDATE_ENDSTOP_BIT(V, MIN);
    #endif
  #endif
  #if HAS_V_MAX && !V_SPI_SENSORLESS
    #if ENABLED(O_DUAL_ENDSTOPS)
      UPDATE_ENDSTOP_BIT(V, MAX);
      #if HAS_V2_MAX
        UPDATE_ENDSTOP_BIT(V2, MAX);
      #else
        COPY_LIVE_STATE(V_MAX, V2_MAX);
      #endif
    #else
      UPDATE_ENDSTOP_BIT(V, MAX);
    #endif
  #endif

  #if HAS_W_MIN && !W_SPI_SENSORLESS
    #if ENABLED(W_DUAL_ENDSTOPS)
      UPDATE_ENDSTOP_BIT(W, MIN);
      #if HAS_W2_MIN
        UPDATE_ENDSTOP_BIT(W2, MIN);
      #else
        COPY_LIVE_STATE(W_MIN, W2_MIN);
      #endif
    #else
      UPDATE_ENDSTOP_BIT(W, MIN);
    #endif
  #endif
  #if HAS_W_MAX && !W_SPI_SENSORLESS
    #if ENABLED(W_DUAL_ENDSTOPS)
      UPDATE_ENDSTOP_BIT(W, MAX);
      #if HAS_W2_MAX
        UPDATE_ENDSTOP_BIT(W2, MAX);
      #else
        COPY_LIVE_STATE(W_MAX, W2_MAX);
      #endif
    #else
      UPDATE_ENDSTOP_BIT(W, MAX);
    #endif
  #endif

  #if ENDSTOP_NOISE_THRESHOLD

    /**
     * Filtering out noise on endstops requires a delayed decision. Let's assume, due to noise,
     * that 50% of endstop signal samples are good and 50% are bad (assuming normal distribution
     * of random noise). Then the first sample has a 50% chance to be good or bad. The 2nd sample
     * also has a 50% chance to be good or bad. The chances of 2 samples both being bad becomes
     * 50% of 50%, or 25%. That was the previous implementation of Marlin endstop handling. It
     * reduces chances of bad readings in half, at the cost of 1 extra sample period, but chances
     * still exist. The only way to reduce them further is to increase the number of samples.
     * To reduce the chance to 1% (1/128th) requires 7 samples (adding 7ms of delay).
     */
    static endstop_mask_t old_live_state;
    if (old_live_state != live_state) {
      endstop_poll_count = ENDSTOP_NOISE_THRESHOLD;
      old_live_state = live_state;
    }
    else if (endstop_poll_count && !--endstop_poll_count)
      validated_live_state = live_state;

    if (!abort_enabled()) return;

  #endif

  // Test the current status of an endstop
  #define TEST_ENDSTOP(ENDSTOP) (TEST(state(), ENDSTOP))

  // Record endstop was hit
  #define _ENDSTOP_HIT(AXIS, MINMAX) SBI(hit_state, _ENDSTOP(AXIS, MINMAX))

  // Call the endstop triggered routine for single endstops
  #define PROCESS_ENDSTOP(AXIS, MINMAX) do { \
    if (TEST_ENDSTOP(_ENDSTOP(AXIS, MINMAX))) { \
      _ENDSTOP_HIT(AXIS, MINMAX); \
      planner.endstop_triggered(_AXIS(AXIS)); \
    } \
  }while(0)

  // Core Sensorless Homing needs to test an Extra Pin
  #define CORE_DIAG(QQ,A,MM) (CORE_IS_##QQ && A##_SENSORLESS && !A##_SPI_SENSORLESS && HAS_##A##_##MM)
  #define PROCESS_CORE_ENDSTOP(A1,M1,A2,M2) do { \
    if (TEST_ENDSTOP(_ENDSTOP(A1,M1))) { \
      _ENDSTOP_HIT(A2,M2); \
      planner.endstop_triggered(_AXIS(A2)); \
    } \
  }while(0)

  // Call the endstop triggered routine for dual endstops
  #define PROCESS_DUAL_ENDSTOP(A, MINMAX) do { \
    const byte dual_hit = TEST_ENDSTOP(_ENDSTOP(A, MINMAX)) | (TEST_ENDSTOP(_ENDSTOP(A##2, MINMAX)) << 1); \
    if (dual_hit) { \
      _ENDSTOP_HIT(A, MINMAX); \
      /* if not performing home or if both endstops were triggered during homing... */ \
      if (!stepper.separate_multi_axis || dual_hit == 0b11) \
        planner.endstop_triggered(_AXIS(A)); \
    } \
  }while(0)

  #define PROCESS_TRIPLE_ENDSTOP(A, MINMAX) do { \
    const byte triple_hit = TEST_ENDSTOP(_ENDSTOP(A, MINMAX)) | (TEST_ENDSTOP(_ENDSTOP(A##2, MINMAX)) << 1) | (TEST_ENDSTOP(_ENDSTOP(A##3, MINMAX)) << 2); \
    if (triple_hit) { \
      _ENDSTOP_HIT(A, MINMAX); \
      /* if not performing home or if both endstops were triggered during homing... */ \
      if (!stepper.separate_multi_axis || triple_hit == 0b111) \
        planner.endstop_triggered(_AXIS(A)); \
    } \
  }while(0)

  #define PROCESS_QUAD_ENDSTOP(A, MINMAX) do { \
    const byte quad_hit = TEST_ENDSTOP(_ENDSTOP(A, MINMAX)) | (TEST_ENDSTOP(_ENDSTOP(A##2, MINMAX)) << 1) | (TEST_ENDSTOP(_ENDSTOP(A##3, MINMAX)) << 2) | (TEST_ENDSTOP(_ENDSTOP(A##4, MINMAX)) << 3); \
    if (quad_hit) { \
      _ENDSTOP_HIT(A, MINMAX); \
      /* if not performing home or if both endstops were triggered during homing... */ \
      if (!stepper.separate_multi_axis || quad_hit == 0b1111) \
        planner.endstop_triggered(_AXIS(A)); \
    } \
  }while(0)

  #if ENABLED(X_DUAL_ENDSTOPS)
    #define PROCESS_ENDSTOP_X(MINMAX) PROCESS_DUAL_ENDSTOP(X, MINMAX)
  #else
    #define PROCESS_ENDSTOP_X(MINMAX) if (X_##MINMAX##_TEST()) PROCESS_ENDSTOP(X, MINMAX)
  #endif

  #if ENABLED(Y_DUAL_ENDSTOPS)
    #define PROCESS_ENDSTOP_Y(MINMAX) PROCESS_DUAL_ENDSTOP(Y, MINMAX)
  #else
    #define PROCESS_ENDSTOP_Y(MINMAX) PROCESS_ENDSTOP(Y, MINMAX)
  #endif

  #if DISABLED(Z_MULTI_ENDSTOPS)
    #define PROCESS_ENDSTOP_Z(MINMAX) PROCESS_ENDSTOP(Z, MINMAX)
  #elif NUM_Z_STEPPERS == 4
    #define PROCESS_ENDSTOP_Z(MINMAX) PROCESS_QUAD_ENDSTOP(Z, MINMAX)
  #elif NUM_Z_STEPPERS == 3
    #define PROCESS_ENDSTOP_Z(MINMAX) PROCESS_TRIPLE_ENDSTOP(Z, MINMAX)
  #else
    #define PROCESS_ENDSTOP_Z(MINMAX) PROCESS_DUAL_ENDSTOP(Z, MINMAX)
  #endif

  #if HAS_G38_PROBE // TODO (DerAndere): Add support for HAS_I_AXIS
    #define _G38_OPEN_STATE TERN(G38_PROBE_AWAY, (G38_move >= 4), LOW)
    // For G38 moves check the probe's pin for ALL movement
    if (G38_move && TEST_ENDSTOP(_ENDSTOP(Z, TERN(USES_Z_MIN_PROBE_PIN, MIN_PROBE, MIN))) != _G38_OPEN_STATE) {
             if (stepper.axis_is_moving(X_AXIS)) { _ENDSTOP_HIT(X, TERN(X_HOME_TO_MIN, MIN, MAX)); planner.endstop_triggered(X_AXIS); }
      #if HAS_Y_AXIS
        else if (stepper.axis_is_moving(Y_AXIS)) { _ENDSTOP_HIT(Y, TERN(Y_HOME_TO_MIN, MIN, MAX)); planner.endstop_triggered(Y_AXIS); }
      #endif
      #if HAS_Z_AXIS
        else if (stepper.axis_is_moving(Z_AXIS)) { _ENDSTOP_HIT(Z, TERN(Z_HOME_TO_MIN, MIN, MAX)); planner.endstop_triggered(Z_AXIS); }
      #endif
      G38_did_trigger = true;
    }
  #endif

  // Signal, after validation, if an endstop limit is pressed or not

  if (stepper.axis_is_moving(X_AXIS)) {
    if (stepper.motor_direction(X_AXIS_HEAD)) { // -direction
      #if HAS_X_MIN || (X_SPI_SENSORLESS && X_HOME_TO_MIN)
        PROCESS_ENDSTOP_X(MIN);
        #if   CORE_DIAG(XY, Y, MIN)
          PROCESS_CORE_ENDSTOP(Y,MIN,X,MIN);
        #elif CORE_DIAG(XY, Y, MAX)
          PROCESS_CORE_ENDSTOP(Y,MAX,X,MIN);
        #elif CORE_DIAG(XZ, Z, MIN)
          PROCESS_CORE_ENDSTOP(Z,MIN,X,MIN);
        #elif CORE_DIAG(XZ, Z, MAX)
          PROCESS_CORE_ENDSTOP(Z,MAX,X,MIN);
        #endif
      #endif
    }
    else { // +direction
      #if HAS_X_MAX || (X_SPI_SENSORLESS && X_HOME_TO_MAX)
        PROCESS_ENDSTOP_X(MAX);
        #if   CORE_DIAG(XY, Y, MIN)
          PROCESS_CORE_ENDSTOP(Y,MIN,X,MAX);
        #elif CORE_DIAG(XY, Y, MAX)
          PROCESS_CORE_ENDSTOP(Y,MAX,X,MAX);
        #elif CORE_DIAG(XZ, Z, MIN)
          PROCESS_CORE_ENDSTOP(Z,MIN,X,MAX);
        #elif CORE_DIAG(XZ, Z, MAX)
          PROCESS_CORE_ENDSTOP(Z,MAX,X,MAX);
        #endif
      #endif
    }
  }

  #if HAS_Y_AXIS
    if (stepper.axis_is_moving(Y_AXIS)) {
      if (stepper.motor_direction(Y_AXIS_HEAD)) { // -direction
        #if HAS_Y_MIN || (Y_SPI_SENSORLESS && Y_HOME_TO_MIN)
          PROCESS_ENDSTOP_Y(MIN);
          #if   CORE_DIAG(XY, X, MIN)
            PROCESS_CORE_ENDSTOP(X,MIN,Y,MIN);
          #elif CORE_DIAG(XY, X, MAX)
            PROCESS_CORE_ENDSTOP(X,MAX,Y,MIN);
          #elif CORE_DIAG(YZ, Z, MIN)
            PROCESS_CORE_ENDSTOP(Z,MIN,Y,MIN);
          #elif CORE_DIAG(YZ, Z, MAX)
            PROCESS_CORE_ENDSTOP(Z,MAX,Y,MIN);
          #endif
        #endif
      }
      else { // +direction
        #if HAS_Y_MAX || (Y_SPI_SENSORLESS && Y_HOME_TO_MAX)
          PROCESS_ENDSTOP_Y(MAX);
          #if   CORE_DIAG(XY, X, MIN)
            PROCESS_CORE_ENDSTOP(X,MIN,Y,MAX);
          #elif CORE_DIAG(XY, X, MAX)
            PROCESS_CORE_ENDSTOP(X,MAX,Y,MAX);
          #elif CORE_DIAG(YZ, Z, MIN)
            PROCESS_CORE_ENDSTOP(Z,MIN,Y,MAX);
          #elif CORE_DIAG(YZ, Z, MAX)
            PROCESS_CORE_ENDSTOP(Z,MAX,Y,MAX);
          #endif
        #endif
      }
    }
  #endif

  #if HAS_Z_AXIS
    if (stepper.axis_is_moving(Z_AXIS)) {
      if (stepper.motor_direction(Z_AXIS_HEAD)) { // Z -direction. Gantry down, bed up.

        #if HAS_Z_MIN || (Z_SPI_SENSORLESS && Z_HOME_TO_MIN)
          if ( TERN1(Z_MIN_PROBE_USES_Z_MIN_ENDSTOP_PIN, z_probe_enabled)
            && TERN1(USES_Z_MIN_PROBE_PIN, !z_probe_enabled)
          ) PROCESS_ENDSTOP_Z(MIN);
          #if   CORE_DIAG(XZ, X, MIN)
            PROCESS_CORE_ENDSTOP(X,MIN,Z,MIN);
          #elif CORE_DIAG(XZ, X, MAX)
            PROCESS_CORE_ENDSTOP(X,MAX,Z,MIN);
          #elif CORE_DIAG(YZ, Y, MIN)
            PROCESS_CORE_ENDSTOP(Y,MIN,Z,MIN);
          #elif CORE_DIAG(YZ, Y, MAX)
            PROCESS_CORE_ENDSTOP(Y,MAX,Z,MIN);
          #endif
        #endif

        // When closing the gap check the enabled probe
        #if USES_Z_MIN_PROBE_PIN
          if (z_probe_enabled) PROCESS_ENDSTOP(Z, MIN_PROBE);
        #endif
      }
      else { // Z +direction. Gantry up, bed down.
        #if HAS_Z_MAX || (Z_SPI_SENSORLESS && Z_HOME_TO_MAX)
          #if ENABLED(Z_MULTI_ENDSTOPS)
            PROCESS_ENDSTOP_Z(MAX);
          #elif TERN1(USES_Z_MIN_PROBE_PIN, Z_MAX_PIN != Z_MIN_PROBE_PIN)  // No probe or probe is Z_MIN || Probe is not Z_MAX
            PROCESS_ENDSTOP(Z, MAX);
          #endif
          #if   CORE_DIAG(XZ, X, MIN)
            PROCESS_CORE_ENDSTOP(X,MIN,Z,MAX);
          #elif CORE_DIAG(XZ, X, MAX)
            PROCESS_CORE_ENDSTOP(X,MAX,Z,MAX);
          #elif CORE_DIAG(YZ, Y, MIN)
            PROCESS_CORE_ENDSTOP(Y,MIN,Z,MAX);
          #elif CORE_DIAG(YZ, Y, MAX)
            PROCESS_CORE_ENDSTOP(Y,MAX,Z,MAX);
          #endif
        #endif
      }
    }
  #endif

  #if HAS_I_AXIS
    if (stepper.axis_is_moving(I_AXIS)) {
      if (stepper.motor_direction(I_AXIS_HEAD)) { // -direction
        #if HAS_I_MIN || (I_SPI_SENSORLESS && I_HOME_TO_MIN)
          PROCESS_ENDSTOP(I, MIN);
        #endif
      }
      else { // +direction
        #if HAS_I_MAX || (I_SPI_SENSORLESS && I_HOME_TO_MAX)
          PROCESS_ENDSTOP(I, MAX);
        #endif
      }
    }
  #endif

  #if HAS_J_AXIS
    if (stepper.axis_is_moving(J_AXIS)) {
      if (stepper.motor_direction(J_AXIS_HEAD)) { // -direction
        #if HAS_J_MIN || (J_SPI_SENSORLESS && J_HOME_TO_MIN)
          PROCESS_ENDSTOP(J, MIN);
        #endif
      }
      else { // +direction
        #if HAS_J_MAX || (J_SPI_SENSORLESS && J_HOME_TO_MAX)
          PROCESS_ENDSTOP(J, MAX);
        #endif
      }
    }
  #endif

  #if HAS_K_AXIS
    if (stepper.axis_is_moving(K_AXIS)) {
      if (stepper.motor_direction(K_AXIS_HEAD)) { // -direction
        #if HAS_K_MIN || (K_SPI_SENSORLESS && K_HOME_TO_MIN)
          PROCESS_ENDSTOP(K, MIN);
        #endif
      }
      else { // +direction
        #if HAS_K_MAX || (K_SPI_SENSORLESS && K_HOME_TO_MAX)
          PROCESS_ENDSTOP(K, MAX);
        #endif
      }
    }
  #endif

  #if HAS_U_AXIS
    if (stepper.axis_is_moving(U_AXIS)) {
      if (stepper.motor_direction(U_AXIS_HEAD)) { // -direction
        #if HAS_U_MIN || (U_SPI_SENSORLESS && U_HOME_TO_MIN)
          PROCESS_ENDSTOP(U, MIN);
        #endif
      }
      else { // +direction
        #if HAS_U_MAX || (U_SPI_SENSORLESS && U_HOME_TO_MAX)
          PROCESS_ENDSTOP(U, MAX);
        #endif
      }
    }
  #endif

  #if HAS_V_AXIS
    if (stepper.axis_is_moving(V_AXIS)) {
      if (stepper.motor_direction(V_AXIS_HEAD)) { // -direction
        #if HAS_V_MIN || (V_SPI_SENSORLESS && V_HOME_TO_MIN)
          PROCESS_ENDSTOP(V, MIN);
        #endif
      }
      else { // +direction
        #if HAS_V_MAX || (V_SPI_SENSORLESS && V_HOME_TO_MAX)
          PROCESS_ENDSTOP(V, MAX);
        #endif
      }
    }
  #endif

  #if HAS_W_AXIS
    if (stepper.axis_is_moving(W_AXIS)) {
      if (stepper.motor_direction(W_AXIS_HEAD)) { // -direction
        #if HAS_W_MIN || (W_SPI_SENSORLESS && W_HOME_TO_MIN)
          PROCESS_ENDSTOP(W, MIN);
        #endif
      }
      else { // +direction
        #if HAS_W_MAX || (W_SPI_SENSORLESS && W_HOME_TO_MAX)
          PROCESS_ENDSTOP(W, MAX);
        #endif
      }
    }
  #endif
} // Endstops::update()

#if ENABLED(SPI_ENDSTOPS)

  // Called from idle() to read Trinamic stall states
  bool Endstops::tmc_spi_homing_check() {
    bool hit = false;
    #if X_SPI_SENSORLESS
      if (tmc_spi_homing.x && (stepperX.test_stall_status()
        #if ANY(CORE_IS_XY, MARKFORGED_XY, MARKFORGED_YX) && Y_SPI_SENSORLESS
          || stepperY.test_stall_status()
        #elif CORE_IS_XZ && Z_SPI_SENSORLESS
          || stepperZ.test_stall_status()
        #endif
      )) {
        SBI(live_state, X_ENDSTOP);
        hit = true;
      }
    #endif
    #if Y_SPI_SENSORLESS
      if (tmc_spi_homing.y && (stepperY.test_stall_status()
        #if ANY(CORE_IS_XY, MARKFORGED_XY, MARKFORGED_YX) && X_SPI_SENSORLESS
          || stepperX.test_stall_status()
        #elif CORE_IS_YZ && Z_SPI_SENSORLESS
          || stepperZ.test_stall_status()
        #endif
      )) {
        SBI(live_state, Y_ENDSTOP);
        hit = true;
      }
    #endif
    #if Z_SPI_SENSORLESS
      if (tmc_spi_homing.z && (stepperZ.test_stall_status()
        #if CORE_IS_XZ && X_SPI_SENSORLESS
          || stepperX.test_stall_status()
        #elif CORE_IS_YZ && Y_SPI_SENSORLESS
          || stepperY.test_stall_status()
        #endif
      )) {
        SBI(live_state, Z_ENDSTOP);
        hit = true;
      }
    #endif
    #if I_SPI_SENSORLESS
      if (tmc_spi_homing.i && stepperI.test_stall_status()) {
        SBI(live_state, I_ENDSTOP);
        hit = true;
      }
    #endif
    #if J_SPI_SENSORLESS
      if (tmc_spi_homing.j && stepperJ.test_stall_status()) {
        SBI(live_state, J_ENDSTOP);
        hit = true;
      }
    #endif
    #if K_SPI_SENSORLESS
      if (tmc_spi_homing.k && stepperK.test_stall_status()) {
        SBI(live_state, K_ENDSTOP);
        hit = true;
      }
    #endif
    #if U_SPI_SENSORLESS
      if (tmc_spi_homing.u && stepperU.test_stall_status()) {
        SBI(live_state, U_ENDSTOP);
        hit = true;
      }
    #endif
    #if V_SPI_SENSORLESS
      if (tmc_spi_homing.v && stepperV.test_stall_status()) {
        SBI(live_state, V_ENDSTOP);
        hit = true;
      }
    #endif
    #if W_SPI_SENSORLESS
      if (tmc_spi_homing.w && stepperW.test_stall_status()) {
        SBI(live_state, W_ENDSTOP);
        hit = true;
      }
    #endif

    if (TERN0(ENDSTOP_INTERRUPTS_FEATURE, hit)) update();

    return hit;
  }

  void Endstops::clear_endstop_state() {
    TERN_(X_SPI_SENSORLESS, CBI(live_state, X_ENDSTOP));
    TERN_(Y_SPI_SENSORLESS, CBI(live_state, Y_ENDSTOP));
    TERN_(Z_SPI_SENSORLESS, CBI(live_state, Z_ENDSTOP));
    TERN_(I_SPI_SENSORLESS, CBI(live_state, I_ENDSTOP));
    TERN_(J_SPI_SENSORLESS, CBI(live_state, J_ENDSTOP));
    TERN_(K_SPI_SENSORLESS, CBI(live_state, K_ENDSTOP));
    TERN_(U_SPI_SENSORLESS, CBI(live_state, U_ENDSTOP));
    TERN_(V_SPI_SENSORLESS, CBI(live_state, V_ENDSTOP));
    TERN_(W_SPI_SENSORLESS, CBI(live_state, W_ENDSTOP));
  }

#endif // SPI_ENDSTOPS

#if ENABLED(PINS_DEBUGGING)

  bool Endstops::monitor_flag = false;

  /**
   * Monitor Endstops and Z Probe for changes
   *
   * If a change is detected then the LED is toggled and
   * a message is sent out the serial port.
   *
   * Yes, we could miss a rapid back & forth change but
   * that won't matter because this is all manual.
   */
  void Endstops::monitor() {

    static uint16_t old_live_state_local = 0;
    static uint8_t local_LED_status = 0;
    uint16_t live_state_local = 0;

    #define ES_GET_STATE(S) if (READ(S##_PIN)) SBI(live_state_local, S)

    #if HAS_X_MIN
      ES_GET_STATE(X_MIN);
    #endif
    #if HAS_X_MAX
      ES_GET_STATE(X_MAX);
    #endif
    #if HAS_Y_MIN
      ES_GET_STATE(Y_MIN);
    #endif
    #if HAS_Y_MAX
      ES_GET_STATE(Y_MAX);
    #endif
    #if HAS_Z_MIN
      ES_GET_STATE(Z_MIN);
    #endif
    #if HAS_Z_MAX
      ES_GET_STATE(Z_MAX);
    #endif
    #if HAS_Z_MIN_PROBE_PIN
      ES_GET_STATE(Z_MIN_PROBE);
    #endif
    #if HAS_X2_MIN
      ES_GET_STATE(X2_MIN);
    #endif
    #if HAS_X2_MAX
      ES_GET_STATE(X2_MAX);
    #endif
    #if HAS_Y2_MIN
      ES_GET_STATE(Y2_MIN);
    #endif
    #if HAS_Y2_MAX
      ES_GET_STATE(Y2_MAX);
    #endif
    #if HAS_Z2_MIN
      ES_GET_STATE(Z2_MIN);
    #endif
    #if HAS_Z2_MAX
      ES_GET_STATE(Z2_MAX);
    #endif
    #if HAS_Z3_MIN
      ES_GET_STATE(Z3_MIN);
    #endif
    #if HAS_Z3_MAX
      ES_GET_STATE(Z3_MAX);
    #endif
    #if HAS_Z4_MIN
      ES_GET_STATE(Z4_MIN);
    #endif
    #if HAS_Z4_MAX
      ES_GET_STATE(Z4_MAX);
    #endif
    #if HAS_I_MAX
      ES_GET_STATE(I_MAX);
    #endif
    #if HAS_I_MIN
      ES_GET_STATE(I_MIN);
    #endif
    #if HAS_J_MAX
      ES_GET_STATE(J_MAX);
    #endif
    #if HAS_J_MIN
      ES_GET_STATE(J_MIN);
    #endif
    #if HAS_K_MAX
      ES_GET_STATE(K_MAX);
    #endif
    #if HAS_K_MIN
      ES_GET_STATE(K_MIN);
    #endif
    #if HAS_U_MAX
      ES_GET_STATE(U_MAX);
    #endif
    #if HAS_U_MIN
      ES_GET_STATE(U_MIN);
    #endif
    #if HAS_V_MAX
      ES_GET_STATE(V_MAX);
    #endif
    #if HAS_V_MIN
      ES_GET_STATE(V_MIN);
    #endif
    #if HAS_W_MAX
      ES_GET_STATE(W_MAX);
    #endif
    #if HAS_W_MIN
      ES_GET_STATE(W_MIN);
    #endif

    uint16_t endstop_change = live_state_local ^ old_live_state_local;
    #define ES_REPORT_CHANGE(S) if (TEST(endstop_change, S)) SERIAL_ECHOPGM("  " STRINGIFY(S) ":", TEST(live_state_local, S))

    if (endstop_change) {
      #if HAS_X_MIN
        ES_REPORT_CHANGE(X_MIN);
      #endif
      #if HAS_X_MAX
        ES_REPORT_CHANGE(X_MAX);
      #endif
      #if HAS_Y_MIN
        ES_REPORT_CHANGE(Y_MIN);
      #endif
      #if HAS_Y_MAX
        ES_REPORT_CHANGE(Y_MAX);
      #endif
      #if HAS_Z_MIN
        ES_REPORT_CHANGE(Z_MIN);
      #endif
      #if HAS_Z_MAX
        ES_REPORT_CHANGE(Z_MAX);
      #endif
      #if HAS_Z_MIN_PROBE_PIN
        ES_REPORT_CHANGE(Z_MIN_PROBE);
      #endif
      #if HAS_X2_MIN
        ES_REPORT_CHANGE(X2_MIN);
      #endif
      #if HAS_X2_MAX
        ES_REPORT_CHANGE(X2_MAX);
      #endif
      #if HAS_Y2_MIN
        ES_REPORT_CHANGE(Y2_MIN);
      #endif
      #if HAS_Y2_MAX
        ES_REPORT_CHANGE(Y2_MAX);
      #endif
      #if HAS_Z2_MIN
        ES_REPORT_CHANGE(Z2_MIN);
      #endif
      #if HAS_Z2_MAX
        ES_REPORT_CHANGE(Z2_MAX);
      #endif
      #if HAS_Z3_MIN
        ES_REPORT_CHANGE(Z3_MIN);
      #endif
      #if HAS_Z3_MAX
        ES_REPORT_CHANGE(Z3_MAX);
      #endif
      #if HAS_Z4_MIN
        ES_REPORT_CHANGE(Z4_MIN);
      #endif
      #if HAS_Z4_MAX
        ES_REPORT_CHANGE(Z4_MAX);
      #endif
      #if HAS_I_MIN
        ES_REPORT_CHANGE(I_MIN);
      #endif
      #if HAS_I_MAX
        ES_REPORT_CHANGE(I_MAX);
      #endif
      #if HAS_J_MIN
        ES_REPORT_CHANGE(J_MIN);
      #endif
      #if HAS_J_MAX
        ES_REPORT_CHANGE(J_MAX);
      #endif
      #if HAS_K_MIN
        ES_REPORT_CHANGE(K_MIN);
      #endif
      #if HAS_K_MAX
        ES_REPORT_CHANGE(K_MAX);
      #endif
      #if HAS_U_MIN
        ES_REPORT_CHANGE(U_MIN);
      #endif
      #if HAS_U_MAX
        ES_REPORT_CHANGE(U_MAX);
      #endif
      #if HAS_V_MIN
        ES_REPORT_CHANGE(V_MIN);
      #endif
      #if HAS_V_MAX
        ES_REPORT_CHANGE(V_MAX);
      #endif
      #if HAS_W_MIN
        ES_REPORT_CHANGE(W_MIN);
      #endif
      #if HAS_W_MAX
        ES_REPORT_CHANGE(W_MAX);
      #endif

      SERIAL_ECHOLNPGM("\n");
      hal.set_pwm_duty(pin_t(LED_PIN), local_LED_status);
      local_LED_status ^= 255;
      old_live_state_local = live_state_local;
    }
  }

#endif // PINS_DEBUGGING

#if USE_SENSORLESS
  /**
   * Change TMC driver currents to N##_CURRENT_HOME, saving the current configuration of each.
   */
  void Endstops::set_homing_current(const bool onoff) {
    #define HAS_CURRENT_HOME(N) (defined(N##_CURRENT_HOME) && N##_CURRENT_HOME != N##_CURRENT)
    #define HAS_DELTA_X_CURRENT (ENABLED(DELTA) && HAS_CURRENT_HOME(X))
    #define HAS_DELTA_Y_CURRENT (ENABLED(DELTA) && HAS_CURRENT_HOME(Y))
    #if HAS_DELTA_X_CURRENT || HAS_DELTA_Y_CURRENT || HAS_CURRENT_HOME(Z)
      #if HAS_DELTA_X_CURRENT
        static int16_t saved_current_x;
      #endif
      #if HAS_DELTA_Y_CURRENT
        static int16_t saved_current_y;
      #endif
      #if HAS_CURRENT_HOME(Z)
        static int16_t saved_current_z;
      #endif
      auto debug_current_on = [](PGM_P const s, const int16_t a, const int16_t b) {
        if (DEBUGGING(LEVELING)) { DEBUG_ECHOPGM_P(s); DEBUG_ECHOLNPGM(" current: ", a, " -> ", b); }
      };
      if (onoff) {
        #if HAS_DELTA_X_CURRENT
          saved_current_x = stepperX.getMilliamps();
          stepperX.rms_current(X_CURRENT_HOME);
          debug_current_on(PSTR("X"), saved_current_x, X_CURRENT_HOME);
        #endif
        #if HAS_DELTA_Y_CURRENT
          saved_current_y = stepperY.getMilliamps();
          stepperY.rms_current(Y_CURRENT_HOME);
          debug_current_on(PSTR("Y"), saved_current_y, Y_CURRENT_HOME);
        #endif
        #if HAS_CURRENT_HOME(Z)
          saved_current_z = stepperZ.getMilliamps();
          stepperZ.rms_current(Z_CURRENT_HOME);
          debug_current_on(PSTR("Z"), saved_current_z, Z_CURRENT_HOME);
        #endif
      }
      else {
        #if HAS_DELTA_X_CURRENT
          stepperX.rms_current(saved_current_x);
          debug_current_on(PSTR("X"), X_CURRENT_HOME, saved_current_x);
        #endif
        #if HAS_DELTA_Y_CURRENT
          stepperY.rms_current(saved_current_y);
          debug_current_on(PSTR("Y"), Y_CURRENT_HOME, saved_current_y);
        #endif
        #if HAS_CURRENT_HOME(Z)
          stepperZ.rms_current(saved_current_z);
          debug_current_on(PSTR("Z"), Z_CURRENT_HOME, saved_current_z);
        #endif
      }

      TERN_(IMPROVE_HOMING_RELIABILITY, planner.enable_stall_prevention(onoff));
<<<<<<< HEAD
      safe_delay(SENSORLESS_STALLGUARD_DELAY); // Short delay needed to settle
=======

      #if SENSORLESS_STALLGUARD_DELAY
        safe_delay(SENSORLESS_STALLGUARD_DELAY); // Short delay needed to settle
      #endif
>>>>>>> ec7cc598

    #endif // XYZ
  }
#endif<|MERGE_RESOLUTION|>--- conflicted
+++ resolved
@@ -1679,14 +1679,10 @@
       }
 
       TERN_(IMPROVE_HOMING_RELIABILITY, planner.enable_stall_prevention(onoff));
-<<<<<<< HEAD
-      safe_delay(SENSORLESS_STALLGUARD_DELAY); // Short delay needed to settle
-=======
 
       #if SENSORLESS_STALLGUARD_DELAY
         safe_delay(SENSORLESS_STALLGUARD_DELAY); // Short delay needed to settle
       #endif
->>>>>>> ec7cc598
 
     #endif // XYZ
   }
