/**
 * Marlin 3D Printer Firmware
 * Copyright (C) 2016 MarlinFirmware [https://github.com/MarlinFirmware/Marlin]
 *
 * Based on Sprinter and grbl.
 * Copyright (C) 2011 Camiel Gubbels / Erik van der Zalm
 *
 * This program is free software: you can redistribute it and/or modify
 * it under the terms of the GNU General Public License as published by
 * the Free Software Foundation, either version 3 of the License, or
 * (at your option) any later version.
 *
 * This program is distributed in the hope that it will be useful,
 * but WITHOUT ANY WARRANTY; without even the implied warranty of
 * MERCHANTABILITY or FITNESS FOR A PARTICULAR PURPOSE.  See the
 * GNU General Public License for more details.
 *
 * You should have received a copy of the GNU General Public License
 * along with this program.  If not, see <http://www.gnu.org/licenses/>.
 *
 */

/**
 * planner.cpp
 *
 * Buffer movement commands and manage the acceleration profile plan
 *
 * Derived from Grbl
 * Copyright (c) 2009-2011 Simen Svale Skogsrud
 *
 * The ring buffer implementation gleaned from the wiring_serial library by David A. Mellis.
 *
 *
 * Reasoning behind the mathematics in this module (in the key of 'Mathematica'):
 *
 * s == speed, a == acceleration, t == time, d == distance
 *
 * Basic definitions:
 *   Speed[s_, a_, t_] := s + (a*t)
 *   Travel[s_, a_, t_] := Integrate[Speed[s, a, t], t]
 *
 * Distance to reach a specific speed with a constant acceleration:
 *   Solve[{Speed[s, a, t] == m, Travel[s, a, t] == d}, d, t]
 *   d -> (m^2 - s^2)/(2 a) --> estimate_acceleration_distance()
 *
 * Speed after a given distance of travel with constant acceleration:
 *   Solve[{Speed[s, a, t] == m, Travel[s, a, t] == d}, m, t]
 *   m -> Sqrt[2 a d + s^2]
 *
 * DestinationSpeed[s_, a_, d_] := Sqrt[2 a d + s^2]
 *
 * When to start braking (di) to reach a specified destination speed (s2) after accelerating
 * from initial speed s1 without ever stopping at a plateau:
 *   Solve[{DestinationSpeed[s1, a, di] == DestinationSpeed[s2, a, d - di]}, di]
 *   di -> (2 a d - s1^2 + s2^2)/(4 a) --> intersection_distance()
 *
 * IntersectionDistance[s1_, s2_, a_, d_] := (2 a d - s1^2 + s2^2)/(4 a)
 *
 */

#include "planner.h"
#include "stepper.h"
#include "motion.h"
#include "../module/temperature.h"
#include "../lcd/ultralcd.h"
#include "../core/language.h"
#include "../gcode/parser.h"

#include "../Marlin.h"

#if HAS_LEVELING
  #include "../feature/bedlevel/bedlevel.h"
#endif

#if ENABLED(FILAMENT_WIDTH_SENSOR)
  #include "../feature/filwidth.h"
#endif

#if ENABLED(BARICUDA)
  #include "../feature/baricuda.h"
#endif

#if ENABLED(MIXING_EXTRUDER)
  #include "../feature/mixing.h"
#endif

Planner planner;

  // public:

/**
 * A ring buffer of moves described in steps
 */
block_t Planner::block_buffer[BLOCK_BUFFER_SIZE];
volatile uint8_t Planner::block_buffer_head = 0,           // Index of the next block to be pushed
                 Planner::block_buffer_tail = 0;

float Planner::max_feedrate_mm_s[XYZE_N], // Max speeds in mm per second
      Planner::axis_steps_per_mm[XYZE_N],
      Planner::steps_to_mm[XYZE_N];

#if ENABLED(DISTINCT_E_FACTORS)
  uint8_t Planner::last_extruder = 0;     // Respond to extruder change
#endif

int16_t Planner::flow_percentage[EXTRUDERS] = ARRAY_BY_EXTRUDERS1(100); // Extrusion factor for each extruder

float Planner::e_factor[EXTRUDERS],               // The flow percentage and volumetric multiplier combine to scale E movement
      Planner::filament_size[EXTRUDERS],          // diameter of filament (in millimeters), typically around 1.75 or 2.85, 0 disables the volumetric calculations for the extruder
      Planner::volumetric_area_nominal = CIRCLE_AREA((DEFAULT_NOMINAL_FILAMENT_DIA) * 0.5), // Nominal cross-sectional area
      Planner::volumetric_multiplier[EXTRUDERS];  // Reciprocal of cross-sectional area of filament (in mm^2). Pre-calculated to reduce computation in the planner

uint32_t Planner::max_acceleration_steps_per_s2[XYZE_N],
         Planner::max_acceleration_mm_per_s2[XYZE_N]; // Use M201 to override by software

uint32_t Planner::min_segment_time_us;

// Initialized by settings.load()
float Planner::min_feedrate_mm_s,
      Planner::acceleration,         // Normal acceleration mm/s^2  DEFAULT ACCELERATION for all printing moves. M204 SXXXX
      Planner::retract_acceleration, // Retract acceleration mm/s^2 filament pull-back and push-forward while standing still in the other axes M204 TXXXX
      Planner::travel_acceleration,  // Travel acceleration mm/s^2  DEFAULT ACCELERATION for all NON printing moves. M204 MXXXX
      Planner::max_jerk[XYZE],       // The largest speed change requiring no acceleration
      Planner::min_travel_feedrate_mm_s;

#if HAS_LEVELING
  bool Planner::leveling_active = false; // Flag that auto bed leveling is enabled
  #if ABL_PLANAR
    matrix_3x3 Planner::bed_level_matrix; // Transform to compensate for bed level
  #endif
  #if ENABLED(ENABLE_LEVELING_FADE_HEIGHT)
    float Planner::z_fade_height,      // Initialized by settings.load()
          Planner::inverse_z_fade_height,
          Planner::last_fade_z;
  #endif
#endif

#if ENABLED(SKEW_CORRECTION)
  #if ENABLED(SKEW_CORRECTION_GCODE)
    // Initialized by settings.load()
    float Planner::xy_skew_factor;
    #if ENABLED(SKEW_CORRECTION_FOR_Z)
      float Planner::xz_skew_factor, Planner::yz_skew_factor;
    #else
      constexpr float Planner::xz_skew_factor, Planner::yz_skew_factor;
    #endif
  #else
    constexpr float Planner::xy_skew_factor, Planner::xz_skew_factor, Planner::yz_skew_factor;
  #endif
#endif

#if ENABLED(AUTOTEMP)
  float Planner::autotemp_max = 250,
        Planner::autotemp_min = 210,
        Planner::autotemp_factor = 0.1;
  bool Planner::autotemp_enabled = false;
#endif

// private:

int32_t Planner::position[NUM_AXIS] = { 0 };

uint32_t Planner::cutoff_long;

float Planner::previous_speed[NUM_AXIS],
      Planner::previous_nominal_speed;

#if ENABLED(DISABLE_INACTIVE_EXTRUDER)
  uint8_t Planner::g_uc_extruder_last_move[EXTRUDERS] = { 0 };
#endif

#ifdef XY_FREQUENCY_LIMIT
  // Old direction bits. Used for speed calculations
  unsigned char Planner::old_direction_bits = 0;
  // Segment times (in µs). Used for speed calculations
  uint32_t Planner::axis_segment_time_us[2][3] = { { MAX_FREQ_TIME_US + 1, 0, 0 }, { MAX_FREQ_TIME_US + 1, 0, 0 } };
#endif

#if ENABLED(LIN_ADVANCE)
  float Planner::extruder_advance_k, // Initialized by settings.load()
        Planner::advance_ed_ratio;   // Initialized by settings.load()
#endif

#if ENABLED(ULTRA_LCD)
  volatile uint32_t Planner::block_buffer_runtime_us = 0;
#endif

/**
 * Class and Instance Methods
 */

Planner::Planner() { init(); }

void Planner::init() {
  block_buffer_head = block_buffer_tail = 0;
  ZERO(position);
  ZERO(previous_speed);
  previous_nominal_speed = 0.0;
  #if ABL_PLANAR
    bed_level_matrix.set_to_identity();
  #endif
}

#define MINIMAL_STEP_RATE 120

/**
 * Calculate trapezoid parameters, multiplying the entry- and exit-speeds
 * by the provided factors.
 */
void Planner::calculate_trapezoid_for_block(block_t* const block, const float &entry_factor, const float &exit_factor) {
  uint32_t initial_rate = CEIL(block->nominal_rate * entry_factor),
           final_rate = CEIL(block->nominal_rate * exit_factor); // (steps per second)

  // Limit minimal step rate (Otherwise the timer will overflow.)
  NOLESS(initial_rate, MINIMAL_STEP_RATE);
  NOLESS(final_rate, MINIMAL_STEP_RATE);

  int32_t accel = block->acceleration_steps_per_s2,
          accelerate_steps = CEIL(estimate_acceleration_distance(initial_rate, block->nominal_rate, accel)),
          decelerate_steps = FLOOR(estimate_acceleration_distance(block->nominal_rate, final_rate, -accel)),
          plateau_steps = block->step_event_count - accelerate_steps - decelerate_steps;

  // Is the Plateau of Nominal Rate smaller than nothing? That means no cruising, and we will
  // have to use intersection_distance() to calculate when to abort accel and start braking
  // in order to reach the final_rate exactly at the end of this block.
  if (plateau_steps < 0) {
    accelerate_steps = CEIL(intersection_distance(initial_rate, final_rate, accel, block->step_event_count));
    NOLESS(accelerate_steps, 0); // Check limits due to numerical round-off
    accelerate_steps = min((uint32_t)accelerate_steps, block->step_event_count);//(We can cast here to unsigned, because the above line ensures that we are above zero)
    plateau_steps = 0;
  }

  // block->accelerate_until = accelerate_steps;
  // block->decelerate_after = accelerate_steps+plateau_steps;

  CRITICAL_SECTION_START;  // Fill variables used by the stepper in a critical section
  if (!TEST(block->flag, BLOCK_BIT_BUSY)) { // Don't update variables if block is busy.
    block->accelerate_until = accelerate_steps;
    block->decelerate_after = accelerate_steps + plateau_steps;
    block->initial_rate = initial_rate;
    block->final_rate = final_rate;
  }
  CRITICAL_SECTION_END;
}

// "Junction jerk" in this context is the immediate change in speed at the junction of two blocks.
// This method will calculate the junction jerk as the euclidean distance between the nominal
// velocities of the respective blocks.
//inline float junction_jerk(block_t *before, block_t *after) {
//  return SQRT(
//    POW((before->speed_x-after->speed_x), 2)+POW((before->speed_y-after->speed_y), 2));
//}


// The kernel called by recalculate() when scanning the plan from last to first entry.
void Planner::reverse_pass_kernel(block_t* const current, const block_t *next) {
  if (!current || !next) return;
  // If entry speed is already at the maximum entry speed, no need to recheck. Block is cruising.
  // If not, block in state of acceleration or deceleration. Reset entry speed to maximum and
  // check for maximum allowable speed reductions to ensure maximum possible planned speed.
  float max_entry_speed = current->max_entry_speed;
  if (current->entry_speed != max_entry_speed) {
    // If nominal length true, max junction speed is guaranteed to be reached. Only compute
    // for max allowable speed if block is decelerating and nominal length is false.
    current->entry_speed = (TEST(current->flag, BLOCK_BIT_NOMINAL_LENGTH) || max_entry_speed <= next->entry_speed)
      ? max_entry_speed
      : min(max_entry_speed, max_allowable_speed(-current->acceleration, next->entry_speed, current->millimeters));
    SBI(current->flag, BLOCK_BIT_RECALCULATE);
  }
}

/**
 * recalculate() needs to go over the current plan twice.
 * Once in reverse and once forward. This implements the reverse pass.
 */
void Planner::reverse_pass() {

  if (movesplanned() > 3) {

    block_t* block[3] = { NULL, NULL, NULL };

    // Make a local copy of block_buffer_tail, because the interrupt can alter it
    // Is a critical section REALLY needed for a single byte change?
    //CRITICAL_SECTION_START;
    uint8_t tail = block_buffer_tail;
    //CRITICAL_SECTION_END

    uint8_t b = BLOCK_MOD(block_buffer_head - 3);
    while (b != tail) {
      if (block[0] && TEST(block[0]->flag, BLOCK_BIT_START_FROM_FULL_HALT)) break;
      b = prev_block_index(b);
      block[2] = block[1];
      block[1] = block[0];
      block[0] = &block_buffer[b];
      reverse_pass_kernel(block[1], block[2]);
    }
  }
}

// The kernel called by recalculate() when scanning the plan from first to last entry.
void Planner::forward_pass_kernel(const block_t* previous, block_t* const current) {
  if (!previous) return;

  // If the previous block is an acceleration block, but it is not long enough to complete the
  // full speed change within the block, we need to adjust the entry speed accordingly. Entry
  // speeds have already been reset, maximized, and reverse planned by reverse planner.
  // If nominal length is true, max junction speed is guaranteed to be reached. No need to recheck.
  if (!TEST(previous->flag, BLOCK_BIT_NOMINAL_LENGTH)) {
    if (previous->entry_speed < current->entry_speed) {
      float entry_speed = min(current->entry_speed,
                               max_allowable_speed(-previous->acceleration, previous->entry_speed, previous->millimeters));
      // Check for junction speed change
      if (current->entry_speed != entry_speed) {
        current->entry_speed = entry_speed;
        SBI(current->flag, BLOCK_BIT_RECALCULATE);
      }
    }
  }
}

/**
 * recalculate() needs to go over the current plan twice.
 * Once in reverse and once forward. This implements the forward pass.
 */
void Planner::forward_pass() {
  block_t* block[3] = { NULL, NULL, NULL };

  for (uint8_t b = block_buffer_tail; b != block_buffer_head; b = next_block_index(b)) {
    block[0] = block[1];
    block[1] = block[2];
    block[2] = &block_buffer[b];
    forward_pass_kernel(block[0], block[1]);
  }
  forward_pass_kernel(block[1], block[2]);
}

/**
 * Recalculate the trapezoid speed profiles for all blocks in the plan
 * according to the entry_factor for each junction. Must be called by
 * recalculate() after updating the blocks.
 */
void Planner::recalculate_trapezoids() {
  int8_t block_index = block_buffer_tail;
  block_t *current, *next = NULL;

  while (block_index != block_buffer_head) {
    current = next;
    next = &block_buffer[block_index];
    if (current) {
      // Recalculate if current block entry or exit junction speed has changed.
      if (TEST(current->flag, BLOCK_BIT_RECALCULATE) || TEST(next->flag, BLOCK_BIT_RECALCULATE)) {
        // NOTE: Entry and exit factors always > 0 by all previous logic operations.
        float nom = current->nominal_speed;
        calculate_trapezoid_for_block(current, current->entry_speed / nom, next->entry_speed / nom);
        CBI(current->flag, BLOCK_BIT_RECALCULATE); // Reset current only to ensure next trapezoid is computed
      }
    }
    block_index = next_block_index(block_index);
  }
  // Last/newest block in buffer. Exit speed is set with MINIMUM_PLANNER_SPEED. Always recalculated.
  if (next) {
    float nom = next->nominal_speed;
    calculate_trapezoid_for_block(next, next->entry_speed / nom, (MINIMUM_PLANNER_SPEED) / nom);
    CBI(next->flag, BLOCK_BIT_RECALCULATE);
  }
}

/*
 * Recalculate the motion plan according to the following algorithm:
 *
 *   1. Go over every block in reverse order...
 *
 *      Calculate a junction speed reduction (block_t.entry_factor) so:
 *
 *      a. The junction jerk is within the set limit, and
 *
 *      b. No speed reduction within one block requires faster
 *         deceleration than the one, true constant acceleration.
 *
 *   2. Go over every block in chronological order...
 *
 *      Dial down junction speed reduction values if:
 *      a. The speed increase within one block would require faster
 *         acceleration than the one, true constant acceleration.
 *
 * After that, all blocks will have an entry_factor allowing all speed changes to
 * be performed using only the one, true constant acceleration, and where no junction
 * jerk is jerkier than the set limit, Jerky. Finally it will:
 *
 *   3. Recalculate "trapezoids" for all blocks.
 */
void Planner::recalculate() {
  reverse_pass();
  forward_pass();
  recalculate_trapezoids();
}


#if ENABLED(AUTOTEMP)

  void Planner::getHighESpeed() {
    static float oldt = 0;

    if (!autotemp_enabled) return;
    if (thermalManager.degTargetHotend(0) + 2 < autotemp_min) return; // probably temperature set to zero.

    float high = 0.0;
    for (uint8_t b = block_buffer_tail; b != block_buffer_head; b = next_block_index(b)) {
      block_t* block = &block_buffer[b];
      if (block->steps[X_AXIS] || block->steps[Y_AXIS] || block->steps[Z_AXIS]) {
        float se = (float)block->steps[E_AXIS] / block->step_event_count * block->nominal_speed; // mm/sec;
        NOLESS(high, se);
      }
    }

    float t = autotemp_min + high * autotemp_factor;
    t = constrain(t, autotemp_min, autotemp_max);
    if (t < oldt) t = t * (1 - (AUTOTEMP_OLDWEIGHT)) + oldt * (AUTOTEMP_OLDWEIGHT);
    oldt = t;
    thermalManager.setTargetHotend(t, 0);
  }

#endif // AUTOTEMP

/**
 * Maintain fans, paste extruder pressure,
 */
void Planner::check_axes_activity() {
  unsigned char axis_active[NUM_AXIS] = { 0 },
                tail_fan_speed[FAN_COUNT];

  #if ENABLED(BARICUDA)
    #if HAS_HEATER_1
      uint8_t tail_valve_pressure;
    #endif
    #if HAS_HEATER_2
      uint8_t tail_e_to_p_pressure;
    #endif
  #endif

  if (blocks_queued()) {

    #if FAN_COUNT > 0
      for (uint8_t i = 0; i < FAN_COUNT; i++)
        tail_fan_speed[i] = block_buffer[block_buffer_tail].fan_speed[i];
    #endif

    block_t* block;

    #if ENABLED(BARICUDA)
      block = &block_buffer[block_buffer_tail];
      #if HAS_HEATER_1
        tail_valve_pressure = block->valve_pressure;
      #endif
      #if HAS_HEATER_2
        tail_e_to_p_pressure = block->e_to_p_pressure;
      #endif
    #endif

    for (uint8_t b = block_buffer_tail; b != block_buffer_head; b = next_block_index(b)) {
      block = &block_buffer[b];
      LOOP_XYZE(i) if (block->steps[i]) axis_active[i]++;
    }
  }
  else {
    #if FAN_COUNT > 0
      for (uint8_t i = 0; i < FAN_COUNT; i++) tail_fan_speed[i] = fanSpeeds[i];
    #endif

    #if ENABLED(BARICUDA)
      #if HAS_HEATER_1
        tail_valve_pressure = baricuda_valve_pressure;
      #endif
      #if HAS_HEATER_2
        tail_e_to_p_pressure = baricuda_e_to_p_pressure;
      #endif
    #endif
  }

  #if ENABLED(DISABLE_X)
    if (!axis_active[X_AXIS]) disable_X();
  #endif
  #if ENABLED(DISABLE_Y)
    if (!axis_active[Y_AXIS]) disable_Y();
  #endif
  #if ENABLED(DISABLE_Z)
    if (!axis_active[Z_AXIS]) disable_Z();
  #endif
  #if ENABLED(DISABLE_E)
    if (!axis_active[E_AXIS]) disable_e_steppers();
  #endif

  #if FAN_COUNT > 0

    #if FAN_KICKSTART_TIME > 0

      static millis_t fan_kick_end[FAN_COUNT] = { 0 };

      #define KICKSTART_FAN(f) \
        if (tail_fan_speed[f]) { \
          millis_t ms = millis(); \
          if (fan_kick_end[f] == 0) { \
            fan_kick_end[f] = ms + FAN_KICKSTART_TIME; \
            tail_fan_speed[f] = 255; \
          } else if (PENDING(ms, fan_kick_end[f])) \
            tail_fan_speed[f] = 255; \
        } else fan_kick_end[f] = 0

      #if HAS_FAN0
        KICKSTART_FAN(0);
      #endif
      #if HAS_FAN1
        KICKSTART_FAN(1);
      #endif
      #if HAS_FAN2
        KICKSTART_FAN(2);
      #endif

    #endif // FAN_KICKSTART_TIME > 0

    #ifdef FAN_MIN_PWM
      #define CALC_FAN_SPEED(f) (tail_fan_speed[f] ? ( FAN_MIN_PWM + (tail_fan_speed[f] * (255 - FAN_MIN_PWM)) / 255 ) : 0)
    #else
      #define CALC_FAN_SPEED(f) tail_fan_speed[f]
    #endif

    #if ENABLED(FAN_SOFT_PWM)
      #if HAS_FAN0
        thermalManager.soft_pwm_amount_fan[0] = CALC_FAN_SPEED(0);
      #endif
      #if HAS_FAN1
        thermalManager.soft_pwm_amount_fan[1] = CALC_FAN_SPEED(1);
      #endif
      #if HAS_FAN2
        thermalManager.soft_pwm_amount_fan[2] = CALC_FAN_SPEED(2);
      #endif
    #else
      #if HAS_FAN0
        analogWrite(FAN_PIN, CALC_FAN_SPEED(0));
      #endif
      #if HAS_FAN1
        analogWrite(FAN1_PIN, CALC_FAN_SPEED(1));
      #endif
      #if HAS_FAN2
        analogWrite(FAN2_PIN, CALC_FAN_SPEED(2));
      #endif
    #endif

  #endif // FAN_COUNT > 0

  #if ENABLED(AUTOTEMP)
    getHighESpeed();
  #endif

  #if ENABLED(BARICUDA)
    #if HAS_HEATER_1
      analogWrite(HEATER_1_PIN, tail_valve_pressure);
    #endif
    #if HAS_HEATER_2
      analogWrite(HEATER_2_PIN, tail_e_to_p_pressure);
    #endif
  #endif
}

inline float calculate_volumetric_multiplier(const float &diameter) {
  return (parser.volumetric_enabled && diameter) ? 1.0 / CIRCLE_AREA(diameter * 0.5) : 1.0;
}

void Planner::calculate_volumetric_multipliers() {
  for (uint8_t i = 0; i < COUNT(filament_size); i++) {
    volumetric_multiplier[i] = calculate_volumetric_multiplier(filament_size[i]);
    refresh_e_factor(i);
  }
}

#if PLANNER_LEVELING
  /**
   * rx, ry, rz - Cartesian positions in mm
   */
  void Planner::apply_leveling(float &rx, float &ry, float &rz) {

    #if ENABLED(SKEW_CORRECTION)
      if (WITHIN(rx, X_MIN_POS + 1, X_MAX_POS) && WITHIN(ry, Y_MIN_POS + 1, Y_MAX_POS)) {
        const float tempry = ry - (rz * planner.yz_skew_factor),
                    temprx = rx - (ry * planner.xy_skew_factor) - (rz * (planner.xz_skew_factor - (planner.xy_skew_factor * planner.yz_skew_factor)));
        if (WITHIN(temprx, X_MIN_POS, X_MAX_POS) && WITHIN(tempry, Y_MIN_POS, Y_MAX_POS)) {
          rx = temprx;
          ry = tempry;
        }
        else
          SERIAL_ECHOLN(MSG_SKEW_WARN);
      }
    #endif

    if (!leveling_active) return;

    #if ABL_PLANAR

      float dx = rx - (X_TILT_FULCRUM),
            dy = ry - (Y_TILT_FULCRUM);

      apply_rotation_xyz(bed_level_matrix, dx, dy, rz);

      rx = dx + X_TILT_FULCRUM;
      ry = dy + Y_TILT_FULCRUM;

    #else

      #if ENABLED(ENABLE_LEVELING_FADE_HEIGHT)
        const float fade_scaling_factor = fade_scaling_factor_for_z(rz);
        if (!fade_scaling_factor) return;
      #elif HAS_MESH
        constexpr float fade_scaling_factor = 1.0;
      #endif

      #if ENABLED(AUTO_BED_LEVELING_BILINEAR)
        const float raw[XYZ] = { rx, ry, 0 };
      #endif

      rz += (
        #if ENABLED(AUTO_BED_LEVELING_UBL)
          ubl.get_z_correction(rx, ry) * fade_scaling_factor
        #elif ENABLED(MESH_BED_LEVELING)
          mbl.get_z(rx, ry
            #if ENABLED(ENABLE_LEVELING_FADE_HEIGHT)
              , fade_scaling_factor
            #endif
          )
        #elif ENABLED(AUTO_BED_LEVELING_BILINEAR)
          bilinear_z_offset(raw) * fade_scaling_factor
        #else
          0
        #endif
      );

    #endif
  }

  void Planner::unapply_leveling(float raw[XYZ]) {

    #if ENABLED(ENABLE_LEVELING_FADE_HEIGHT)
      const float fade_scaling_factor = fade_scaling_factor_for_z(raw[Z_AXIS]);
    #else
      constexpr float fade_scaling_factor = 1.0;
    #endif

    if (leveling_active && fade_scaling_factor) {

      #if ABL_PLANAR

        matrix_3x3 inverse = matrix_3x3::transpose(bed_level_matrix);

        float dx = raw[X_AXIS] - (X_TILT_FULCRUM),
              dy = raw[Y_AXIS] - (Y_TILT_FULCRUM);

        apply_rotation_xyz(inverse, dx, dy, raw[Z_AXIS]);

        raw[X_AXIS] = dx + X_TILT_FULCRUM;
        raw[Y_AXIS] = dy + Y_TILT_FULCRUM;

      #else // !ABL_PLANAR

        raw[Z_AXIS] -= (
          #if ENABLED(AUTO_BED_LEVELING_UBL)
            ubl.get_z_correction(raw[X_AXIS], raw[Y_AXIS]) * fade_scaling_factor
          #elif ENABLED(MESH_BED_LEVELING)
            mbl.get_z(raw[X_AXIS], raw[Y_AXIS]
              #if ENABLED(ENABLE_LEVELING_FADE_HEIGHT)
                , fade_scaling_factor
              #endif
            )
          #elif ENABLED(AUTO_BED_LEVELING_BILINEAR)
            bilinear_z_offset(raw) * fade_scaling_factor
          #else
            0
          #endif
        );

      #endif // !ABL_PLANAR
    }

    #if ENABLED(SKEW_CORRECTION)
      if (WITHIN(raw[X_AXIS], X_MIN_POS, X_MAX_POS) && WITHIN(raw[Y_AXIS], Y_MIN_POS, Y_MAX_POS)) {
        const float temprx = raw[X_AXIS] + raw[Y_AXIS] * planner.xy_skew_factor + raw[Z_AXIS] * planner.xz_skew_factor,
                    tempry = raw[Y_AXIS] + raw[Z_AXIS] * planner.yz_skew_factor;
        if (WITHIN(temprx, X_MIN_POS, X_MAX_POS) && WITHIN(tempry, Y_MIN_POS, Y_MAX_POS)) {
          raw[X_AXIS] = temprx;
          raw[Y_AXIS] = tempry;
        }
      }
    #endif
  }

#endif // PLANNER_LEVELING

/**
 * Planner::_buffer_line
<<<<<<< HEAD
 *
 * Add a new linear movement to the buffer in axis units.
 *
 * Leveling and kinematics should be applied ahead of calling this.
 *
=======
 *
 * Add a new linear movement to the buffer in axis units.
 *
 * Leveling and kinematics should be applied ahead of calling this.
 *
>>>>>>> cff886ba
 *  a,b,c,e   - target positions in mm and/or degrees
 *  fr_mm_s   - (target) speed of the move
 *  extruder  - target extruder
 */
void Planner::_buffer_line(const float &a, const float &b, const float &c, const float &e, float fr_mm_s, const uint8_t extruder) {

  // The target position of the tool in absolute steps
  // Calculate target position in absolute steps
  //this should be done after the wait, because otherwise a M92 code within the gcode disrupts this calculation somehow
  const long target[XYZE] = {
    LROUND(a * axis_steps_per_mm[X_AXIS]),
    LROUND(b * axis_steps_per_mm[Y_AXIS]),
    LROUND(c * axis_steps_per_mm[Z_AXIS]),
    LROUND(e * axis_steps_per_mm[E_AXIS_N])
  };

  // When changing extruders recalculate steps corresponding to the E position
  #if ENABLED(DISTINCT_E_FACTORS)
    if (last_extruder != extruder && axis_steps_per_mm[E_AXIS_N] != axis_steps_per_mm[E_AXIS + last_extruder]) {
      position[E_AXIS] = LROUND(position[E_AXIS] * axis_steps_per_mm[E_AXIS_N] * steps_to_mm[E_AXIS + last_extruder]);
      last_extruder = extruder;
    }
  #endif

  const int32_t da = target[X_AXIS] - position[X_AXIS],
                db = target[Y_AXIS] - position[Y_AXIS],
                dc = target[Z_AXIS] - position[Z_AXIS];

  /*
  SERIAL_ECHOPAIR("  Planner FR:", fr_mm_s);
  SERIAL_CHAR(' ');
  #if IS_KINEMATIC
    SERIAL_ECHOPAIR("A:", a);
    SERIAL_ECHOPAIR(" (", da);
    SERIAL_ECHOPAIR(") B:", b);
  #else
    SERIAL_ECHOPAIR("X:", a);
    SERIAL_ECHOPAIR(" (", da);
    SERIAL_ECHOPAIR(") Y:", b);
  #endif
  SERIAL_ECHOPAIR(" (", db);
  #if ENABLED(DELTA)
    SERIAL_ECHOPAIR(") C:", c);
  #else
    SERIAL_ECHOPAIR(") Z:", c);
  #endif
  SERIAL_ECHOPAIR(" (", dc);
  SERIAL_CHAR(')');
  SERIAL_EOL();
  //*/

  // DRYRUN ignores all temperature constraints and assures that the extruder is instantly satisfied
  if (DEBUGGING(DRYRUN))
    position[E_AXIS] = target[E_AXIS];

  int32_t de = target[E_AXIS] - position[E_AXIS];

  #if ENABLED(PREVENT_COLD_EXTRUSION) || ENABLED(PREVENT_LENGTHY_EXTRUDE)
    if (de) {
      #if ENABLED(PREVENT_COLD_EXTRUSION)
        if (thermalManager.tooColdToExtrude(extruder)) {
          position[E_AXIS] = target[E_AXIS]; // Behave as if the move really took place, but ignore E part
          de = 0; // no difference
          SERIAL_ECHO_START();
          SERIAL_ECHOLNPGM(MSG_ERR_COLD_EXTRUDE_STOP);
        }
      #endif // PREVENT_COLD_EXTRUSION
      #if ENABLED(PREVENT_LENGTHY_EXTRUDE)
        if (labs(de * e_factor[extruder]) > (int32_t)axis_steps_per_mm[E_AXIS_N] * (EXTRUDE_MAXLENGTH)) { // It's not important to get max. extrusion length in a precision < 1mm, so save some cycles and cast to int
          position[E_AXIS] = target[E_AXIS]; // Behave as if the move really took place, but ignore E part
          de = 0; // no difference
          SERIAL_ECHO_START();
          SERIAL_ECHOLNPGM(MSG_ERR_LONG_EXTRUDE_STOP);
        }
      #endif // PREVENT_LENGTHY_EXTRUDE
    }
  #endif // PREVENT_COLD_EXTRUSION || PREVENT_LENGTHY_EXTRUDE

  #if ENABLED(LIN_ADVANCE)
    float de_float = de * steps_to_mm[E_AXIS_N];
  #endif

  // Compute direction bit-mask for this block
  uint8_t dm = 0;
  #if CORE_IS_XY
    if (da < 0) SBI(dm, X_HEAD);                // Save the real Extruder (head) direction in X Axis
    if (db < 0) SBI(dm, Y_HEAD);                // ...and Y
    if (dc < 0) SBI(dm, Z_AXIS);
    if (da + db < 0) SBI(dm, A_AXIS);           // Motor A direction
    if (CORESIGN(da - db) < 0) SBI(dm, B_AXIS); // Motor B direction
  #elif CORE_IS_XZ
    if (da < 0) SBI(dm, X_HEAD);                // Save the real Extruder (head) direction in X Axis
    if (db < 0) SBI(dm, Y_AXIS);
    if (dc < 0) SBI(dm, Z_HEAD);                // ...and Z
    if (da + dc < 0) SBI(dm, A_AXIS);           // Motor A direction
    if (CORESIGN(da - dc) < 0) SBI(dm, C_AXIS); // Motor C direction
  #elif CORE_IS_YZ
    if (da < 0) SBI(dm, X_AXIS);
    if (db < 0) SBI(dm, Y_HEAD);                // Save the real Extruder (head) direction in Y Axis
    if (dc < 0) SBI(dm, Z_HEAD);                // ...and Z
    if (db + dc < 0) SBI(dm, B_AXIS);           // Motor B direction
    if (CORESIGN(db - dc) < 0) SBI(dm, C_AXIS); // Motor C direction
  #else
    if (da < 0) SBI(dm, X_AXIS);
    if (db < 0) SBI(dm, Y_AXIS);
    if (dc < 0) SBI(dm, Z_AXIS);
  #endif
  if (de < 0) SBI(dm, E_AXIS);

  const float esteps_float = de * e_factor[extruder];
  const int32_t esteps = abs(esteps_float) + 0.5;

  // Calculate the buffer head after we push this byte
  const uint8_t next_buffer_head = next_block_index(block_buffer_head);

  // If the buffer is full: good! That means we are well ahead of the robot.
  // Rest here until there is room in the buffer.
  while (block_buffer_tail == next_buffer_head) idle();

  // Prepare to set up new block
  block_t* block = &block_buffer[block_buffer_head];

  // Clear all flags, including the "busy" bit
  block->flag = 0;

  // Set direction bits
  block->direction_bits = dm;

  // Number of steps for each axis
  // See http://www.corexy.com/theory.html
  #if CORE_IS_XY
    block->steps[A_AXIS] = labs(da + db);
    block->steps[B_AXIS] = labs(da - db);
    block->steps[Z_AXIS] = labs(dc);
  #elif CORE_IS_XZ
    block->steps[A_AXIS] = labs(da + dc);
    block->steps[Y_AXIS] = labs(db);
    block->steps[C_AXIS] = labs(da - dc);
  #elif CORE_IS_YZ
    block->steps[X_AXIS] = labs(da);
    block->steps[B_AXIS] = labs(db + dc);
    block->steps[C_AXIS] = labs(db - dc);
  #else
    // default non-h-bot planning
    block->steps[X_AXIS] = labs(da);
    block->steps[Y_AXIS] = labs(db);
    block->steps[Z_AXIS] = labs(dc);
  #endif

  block->steps[E_AXIS] = esteps;
  block->step_event_count = MAX4(block->steps[X_AXIS], block->steps[Y_AXIS], block->steps[Z_AXIS], esteps);

  // Bail if this is a zero-length block
  if (block->step_event_count < MIN_STEPS_PER_SEGMENT) return;

  // For a mixing extruder, get a magnified step_event_count for each
  #if ENABLED(MIXING_EXTRUDER)
    for (uint8_t i = 0; i < MIXING_STEPPERS; i++)
      block->mix_event_count[i] = mixing_factor[i] * block->step_event_count;
  #endif

  #if FAN_COUNT > 0
    for (uint8_t i = 0; i < FAN_COUNT; i++) block->fan_speed[i] = fanSpeeds[i];
  #endif

  #if ENABLED(BARICUDA)
    block->valve_pressure = baricuda_valve_pressure;
    block->e_to_p_pressure = baricuda_e_to_p_pressure;
  #endif

  block->active_extruder = extruder;

  //enable active axes
  #if CORE_IS_XY
    if (block->steps[A_AXIS] || block->steps[B_AXIS]) {
      enable_X();
      enable_Y();
    }
    #if DISABLED(Z_LATE_ENABLE)
      if (block->steps[Z_AXIS]) enable_Z();
    #endif
  #elif CORE_IS_XZ
    if (block->steps[A_AXIS] || block->steps[C_AXIS]) {
      enable_X();
      enable_Z();
    }
    if (block->steps[Y_AXIS]) enable_Y();
  #elif CORE_IS_YZ
    if (block->steps[B_AXIS] || block->steps[C_AXIS]) {
      enable_Y();
      enable_Z();
    }
    if (block->steps[X_AXIS]) enable_X();
  #else
    if (block->steps[X_AXIS]) enable_X();
    if (block->steps[Y_AXIS]) enable_Y();
    #if DISABLED(Z_LATE_ENABLE)
      if (block->steps[Z_AXIS]) enable_Z();
    #endif
  #endif

  // Enable extruder(s)
  if (esteps) {

    #if ENABLED(DISABLE_INACTIVE_EXTRUDER) // Enable only the selected extruder

      #define DISABLE_IDLE_E(N) if (!g_uc_extruder_last_move[N]) disable_E##N();

      for (uint8_t i = 0; i < EXTRUDERS; i++)
        if (g_uc_extruder_last_move[i] > 0) g_uc_extruder_last_move[i]--;

      switch(extruder) {
        case 0:
          enable_E0();
          g_uc_extruder_last_move[0] = (BLOCK_BUFFER_SIZE) * 2;
          #if ENABLED(DUAL_X_CARRIAGE) || ENABLED(DUAL_NOZZLE_DUPLICATION_MODE)
            if (extruder_duplication_enabled) {
              enable_E1();
              g_uc_extruder_last_move[1] = (BLOCK_BUFFER_SIZE) * 2;
            }
          #endif
          #if EXTRUDERS > 1
            DISABLE_IDLE_E(1);
            #if EXTRUDERS > 2
              DISABLE_IDLE_E(2);
              #if EXTRUDERS > 3
                DISABLE_IDLE_E(3);
                #if EXTRUDERS > 4
                  DISABLE_IDLE_E(4);
                #endif // EXTRUDERS > 4
              #endif // EXTRUDERS > 3
            #endif // EXTRUDERS > 2
          #endif // EXTRUDERS > 1
        break;
        #if EXTRUDERS > 1
          case 1:
            enable_E1();
            g_uc_extruder_last_move[1] = (BLOCK_BUFFER_SIZE) * 2;
            DISABLE_IDLE_E(0);
            #if EXTRUDERS > 2
              DISABLE_IDLE_E(2);
              #if EXTRUDERS > 3
                DISABLE_IDLE_E(3);
                #if EXTRUDERS > 4
                  DISABLE_IDLE_E(4);
                #endif // EXTRUDERS > 4
              #endif // EXTRUDERS > 3
            #endif // EXTRUDERS > 2
          break;
          #if EXTRUDERS > 2
            case 2:
              enable_E2();
              g_uc_extruder_last_move[2] = (BLOCK_BUFFER_SIZE) * 2;
              DISABLE_IDLE_E(0);
              DISABLE_IDLE_E(1);
              #if EXTRUDERS > 3
                DISABLE_IDLE_E(3);
                #if EXTRUDERS > 4
                  DISABLE_IDLE_E(4);
                #endif
              #endif
            break;
            #if EXTRUDERS > 3
              case 3:
                enable_E3();
                g_uc_extruder_last_move[3] = (BLOCK_BUFFER_SIZE) * 2;
                DISABLE_IDLE_E(0);
                DISABLE_IDLE_E(1);
                DISABLE_IDLE_E(2);
                #if EXTRUDERS > 4
                  DISABLE_IDLE_E(4);
                #endif
              break;
              #if EXTRUDERS > 4
                case 4:
                  enable_E4();
                  g_uc_extruder_last_move[4] = (BLOCK_BUFFER_SIZE) * 2;
                  DISABLE_IDLE_E(0);
                  DISABLE_IDLE_E(1);
                  DISABLE_IDLE_E(2);
                  DISABLE_IDLE_E(3);
                break;
              #endif // EXTRUDERS > 4
            #endif // EXTRUDERS > 3
          #endif // EXTRUDERS > 2
        #endif // EXTRUDERS > 1
      }
    #else
      enable_E0();
      enable_E1();
      enable_E2();
      enable_E3();
      enable_E4();
    #endif
  }

  if (esteps)
    NOLESS(fr_mm_s, min_feedrate_mm_s);
  else
    NOLESS(fr_mm_s, min_travel_feedrate_mm_s);

  /**
   * This part of the code calculates the total length of the movement.
   * For cartesian bots, the X_AXIS is the real X movement and same for Y_AXIS.
   * But for corexy bots, that is not true. The "X_AXIS" and "Y_AXIS" motors (that should be named to A_AXIS
   * and B_AXIS) cannot be used for X and Y length, because A=X+Y and B=X-Y.
   * So we need to create other 2 "AXIS", named X_HEAD and Y_HEAD, meaning the real displacement of the Head.
   * Having the real displacement of the head, we can calculate the total movement length and apply the desired speed.
   */
  #if IS_CORE
    float delta_mm[Z_HEAD + 1];
    #if CORE_IS_XY
      delta_mm[X_HEAD] = da * steps_to_mm[A_AXIS];
      delta_mm[Y_HEAD] = db * steps_to_mm[B_AXIS];
      delta_mm[Z_AXIS] = dc * steps_to_mm[Z_AXIS];
      delta_mm[A_AXIS] = (da + db) * steps_to_mm[A_AXIS];
      delta_mm[B_AXIS] = CORESIGN(da - db) * steps_to_mm[B_AXIS];
    #elif CORE_IS_XZ
      delta_mm[X_HEAD] = da * steps_to_mm[A_AXIS];
      delta_mm[Y_AXIS] = db * steps_to_mm[Y_AXIS];
      delta_mm[Z_HEAD] = dc * steps_to_mm[C_AXIS];
      delta_mm[A_AXIS] = (da + dc) * steps_to_mm[A_AXIS];
      delta_mm[C_AXIS] = CORESIGN(da - dc) * steps_to_mm[C_AXIS];
    #elif CORE_IS_YZ
      delta_mm[X_AXIS] = da * steps_to_mm[X_AXIS];
      delta_mm[Y_HEAD] = db * steps_to_mm[B_AXIS];
      delta_mm[Z_HEAD] = dc * steps_to_mm[C_AXIS];
      delta_mm[B_AXIS] = (db + dc) * steps_to_mm[B_AXIS];
      delta_mm[C_AXIS] = CORESIGN(db - dc) * steps_to_mm[C_AXIS];
    #endif
  #else
    float delta_mm[XYZE];
    delta_mm[X_AXIS] = da * steps_to_mm[X_AXIS];
    delta_mm[Y_AXIS] = db * steps_to_mm[Y_AXIS];
    delta_mm[Z_AXIS] = dc * steps_to_mm[Z_AXIS];
  #endif
  delta_mm[E_AXIS] = esteps_float * steps_to_mm[E_AXIS_N];

  if (block->steps[X_AXIS] < MIN_STEPS_PER_SEGMENT && block->steps[Y_AXIS] < MIN_STEPS_PER_SEGMENT && block->steps[Z_AXIS] < MIN_STEPS_PER_SEGMENT) {
    block->millimeters = FABS(delta_mm[E_AXIS]);
  }
  else {
    block->millimeters = SQRT(
      #if CORE_IS_XY
        sq(delta_mm[X_HEAD]) + sq(delta_mm[Y_HEAD]) + sq(delta_mm[Z_AXIS])
      #elif CORE_IS_XZ
        sq(delta_mm[X_HEAD]) + sq(delta_mm[Y_AXIS]) + sq(delta_mm[Z_HEAD])
      #elif CORE_IS_YZ
        sq(delta_mm[X_AXIS]) + sq(delta_mm[Y_HEAD]) + sq(delta_mm[Z_HEAD])
      #else
        sq(delta_mm[X_AXIS]) + sq(delta_mm[Y_AXIS]) + sq(delta_mm[Z_AXIS])
      #endif
    );
  }
  float inverse_millimeters = 1.0 / block->millimeters;  // Inverse millimeters to remove multiple divides

  // Calculate moves/second for this move. No divide by zero due to previous checks.
  float inverse_mm_s = fr_mm_s * inverse_millimeters;

  const uint8_t moves_queued = movesplanned();

  // Slow down when the buffer starts to empty, rather than wait at the corner for a buffer refill
  #if ENABLED(SLOWDOWN) || ENABLED(ULTRA_LCD) || defined(XY_FREQUENCY_LIMIT)
    // Segment time im micro seconds
    uint32_t segment_time_us = LROUND(1000000.0 / inverse_mm_s);
  #endif
  #if ENABLED(SLOWDOWN)
    if (WITHIN(moves_queued, 2, (BLOCK_BUFFER_SIZE) / 2 - 1)) {
      if (segment_time_us < min_segment_time_us) {
        // buffer is draining, add extra time.  The amount of time added increases if the buffer is still emptied more.
        const uint32_t nst = segment_time_us + LROUND(2 * (min_segment_time_us - segment_time_us) / moves_queued);
        inverse_mm_s = 1000000.0 / nst;
        #if defined(XY_FREQUENCY_LIMIT) || ENABLED(ULTRA_LCD)
          segment_time_us = nst;
        #endif
      }
    }
  #endif

  #if ENABLED(ULTRA_LCD)
    CRITICAL_SECTION_START
      block_buffer_runtime_us += segment_time_us;
    CRITICAL_SECTION_END
  #endif

  block->nominal_speed = block->millimeters * inverse_mm_s; // (mm/sec) Always > 0
  block->nominal_rate = CEIL(block->step_event_count * inverse_mm_s); // (step/sec) Always > 0

  #if ENABLED(FILAMENT_WIDTH_SENSOR)
    static float filwidth_e_count = 0, filwidth_delay_dist = 0;

    //FMM update ring buffer used for delay with filament measurements
    if (extruder == FILAMENT_SENSOR_EXTRUDER_NUM && filwidth_delay_index[1] >= 0) {  //only for extruder with filament sensor and if ring buffer is initialized

      const int MMD_CM = MAX_MEASUREMENT_DELAY + 1, MMD_MM = MMD_CM * 10;

      // increment counters with next move in e axis
      filwidth_e_count += delta_mm[E_AXIS];
      filwidth_delay_dist += delta_mm[E_AXIS];

      // Only get new measurements on forward E movement
      if (!UNEAR_ZERO(filwidth_e_count)) {

        // Loop the delay distance counter (modulus by the mm length)
        while (filwidth_delay_dist >= MMD_MM) filwidth_delay_dist -= MMD_MM;

        // Convert into an index into the measurement array
        filwidth_delay_index[0] = int8_t(filwidth_delay_dist * 0.1);

        // If the index has changed (must have gone forward)...
        if (filwidth_delay_index[0] != filwidth_delay_index[1]) {
          filwidth_e_count = 0; // Reset the E movement counter
          const uint8_t meas_sample = thermalManager.widthFil_to_size_ratio() - 100; // Subtract 100 to reduce magnitude - to store in a signed char
          do {
            filwidth_delay_index[1] = (filwidth_delay_index[1] + 1) % MMD_CM; // The next unused slot
            measurement_delay[filwidth_delay_index[1]] = meas_sample;         // Store the measurement
          } while (filwidth_delay_index[0] != filwidth_delay_index[1]);       // More slots to fill?
        }
      }
    }
  #endif

  // Calculate and limit speed in mm/sec for each axis
  float current_speed[NUM_AXIS], speed_factor = 1.0; // factor <1 decreases speed
  LOOP_XYZE(i) {
    const float cs = FABS((current_speed[i] = delta_mm[i] * inverse_mm_s));
    #if ENABLED(DISTINCT_E_FACTORS)
      if (i == E_AXIS) i += extruder;
    #endif
    if (cs > max_feedrate_mm_s[i]) NOMORE(speed_factor, max_feedrate_mm_s[i] / cs);
  }

  // Max segment time in µs.
  #ifdef XY_FREQUENCY_LIMIT

    // Check and limit the xy direction change frequency
    const unsigned char direction_change = block->direction_bits ^ old_direction_bits;
    old_direction_bits = block->direction_bits;
    segment_time_us = LROUND((float)segment_time_us / speed_factor);

    uint32_t xs0 = axis_segment_time_us[X_AXIS][0],
             xs1 = axis_segment_time_us[X_AXIS][1],
             xs2 = axis_segment_time_us[X_AXIS][2],
             ys0 = axis_segment_time_us[Y_AXIS][0],
             ys1 = axis_segment_time_us[Y_AXIS][1],
             ys2 = axis_segment_time_us[Y_AXIS][2];

    if (TEST(direction_change, X_AXIS)) {
      xs2 = axis_segment_time_us[X_AXIS][2] = xs1;
      xs1 = axis_segment_time_us[X_AXIS][1] = xs0;
      xs0 = 0;
    }
    xs0 = axis_segment_time_us[X_AXIS][0] = xs0 + segment_time_us;

    if (TEST(direction_change, Y_AXIS)) {
      ys2 = axis_segment_time_us[Y_AXIS][2] = axis_segment_time_us[Y_AXIS][1];
      ys1 = axis_segment_time_us[Y_AXIS][1] = axis_segment_time_us[Y_AXIS][0];
      ys0 = 0;
    }
    ys0 = axis_segment_time_us[Y_AXIS][0] = ys0 + segment_time_us;

    const uint32_t max_x_segment_time = MAX3(xs0, xs1, xs2),
                   max_y_segment_time = MAX3(ys0, ys1, ys2),
                   min_xy_segment_time = min(max_x_segment_time, max_y_segment_time);
    if (min_xy_segment_time < MAX_FREQ_TIME_US) {
      const float low_sf = speed_factor * min_xy_segment_time / (MAX_FREQ_TIME_US);
      NOMORE(speed_factor, low_sf);
    }
  #endif // XY_FREQUENCY_LIMIT

  // Correct the speed
  if (speed_factor < 1.0) {
    LOOP_XYZE(i) current_speed[i] *= speed_factor;
    block->nominal_speed *= speed_factor;
    block->nominal_rate *= speed_factor;
  }

  // Compute and limit the acceleration rate for the trapezoid generator.
  const float steps_per_mm = block->step_event_count * inverse_millimeters;
  uint32_t accel;
  if (!block->steps[X_AXIS] && !block->steps[Y_AXIS] && !block->steps[Z_AXIS]) {
    // convert to: acceleration steps/sec^2
    accel = CEIL(retract_acceleration * steps_per_mm);
  }
  else {
    #define LIMIT_ACCEL_LONG(AXIS,INDX) do{ \
      if (block->steps[AXIS] && max_acceleration_steps_per_s2[AXIS+INDX] < accel) { \
        const uint32_t comp = max_acceleration_steps_per_s2[AXIS+INDX] * block->step_event_count; \
        if (accel * block->steps[AXIS] > comp) accel = comp / block->steps[AXIS]; \
      } \
    }while(0)

    #define LIMIT_ACCEL_FLOAT(AXIS,INDX) do{ \
      if (block->steps[AXIS] && max_acceleration_steps_per_s2[AXIS+INDX] < accel) { \
        const float comp = (float)max_acceleration_steps_per_s2[AXIS+INDX] * (float)block->step_event_count; \
        if ((float)accel * (float)block->steps[AXIS] > comp) accel = comp / (float)block->steps[AXIS]; \
      } \
    }while(0)

    // Start with print or travel acceleration
    accel = CEIL((esteps ? acceleration : travel_acceleration) * steps_per_mm);

    #if ENABLED(DISTINCT_E_FACTORS)
      #define ACCEL_IDX extruder
    #else
      #define ACCEL_IDX 0
    #endif

    // Limit acceleration per axis
    if (block->step_event_count <= cutoff_long) {
      LIMIT_ACCEL_LONG(X_AXIS, 0);
      LIMIT_ACCEL_LONG(Y_AXIS, 0);
      LIMIT_ACCEL_LONG(Z_AXIS, 0);
      LIMIT_ACCEL_LONG(E_AXIS, ACCEL_IDX);
    }
    else {
      LIMIT_ACCEL_FLOAT(X_AXIS, 0);
      LIMIT_ACCEL_FLOAT(Y_AXIS, 0);
      LIMIT_ACCEL_FLOAT(Z_AXIS, 0);
      LIMIT_ACCEL_FLOAT(E_AXIS, ACCEL_IDX);
    }
  }
  block->acceleration_steps_per_s2 = accel;
  block->acceleration = accel / steps_per_mm;
  block->acceleration_rate = (long)(accel * 16777216.0 / (HAL_STEPPER_TIMER_RATE)); // 16777216 = <<24

  // Initial limit on the segment entry velocity
  float vmax_junction;

  #if 0  // Use old jerk for now

    float junction_deviation = 0.1;

    // Compute path unit vector
    double unit_vec[XYZ] = {
      delta_mm[X_AXIS] * inverse_millimeters,
      delta_mm[Y_AXIS] * inverse_millimeters,
      delta_mm[Z_AXIS] * inverse_millimeters
    };

    /*
       Compute maximum allowable entry speed at junction by centripetal acceleration approximation.

       Let a circle be tangent to both previous and current path line segments, where the junction
       deviation is defined as the distance from the junction to the closest edge of the circle,
       collinear with the circle center.

       The circular segment joining the two paths represents the path of centripetal acceleration.
       Solve for max velocity based on max acceleration about the radius of the circle, defined
       indirectly by junction deviation.

       This may be also viewed as path width or max_jerk in the previous grbl version. This approach
       does not actually deviate from path, but used as a robust way to compute cornering speeds, as
       it takes into account the nonlinearities of both the junction angle and junction velocity.
     */

    vmax_junction = MINIMUM_PLANNER_SPEED; // Set default max junction speed

    // Skip first block or when previous_nominal_speed is used as a flag for homing and offset cycles.
    if (moves_queued() && !UNEAR_ZERO(previous_nominal_speed)) {
      // Compute cosine of angle between previous and current path. (prev_unit_vec is negative)
      // NOTE: Max junction velocity is computed without sin() or acos() by trig half angle identity.
      const float cos_theta = - previous_unit_vec[X_AXIS] * unit_vec[X_AXIS]
                              - previous_unit_vec[Y_AXIS] * unit_vec[Y_AXIS]
                              - previous_unit_vec[Z_AXIS] * unit_vec[Z_AXIS];
      // Skip and use default max junction speed for 0 degree acute junction.
      if (cos_theta < 0.95) {
        vmax_junction = min(previous_nominal_speed, block->nominal_speed);
        // Skip and avoid divide by zero for straight junctions at 180 degrees. Limit to min() of nominal speeds.
        if (cos_theta > -0.95) {
          // Compute maximum junction velocity based on maximum acceleration and junction deviation
          float sin_theta_d2 = SQRT(0.5 * (1.0 - cos_theta)); // Trig half angle identity. Always positive.
          NOMORE(vmax_junction, SQRT(block->acceleration * junction_deviation * sin_theta_d2 / (1.0 - sin_theta_d2)));
        }
      }
    }
  #endif

  /**
   * Adapted from Průša MKS firmware
   * https://github.com/prusa3d/Prusa-Firmware
   *
   * Start with a safe speed (from which the machine may halt to stop immediately).
   */

  // Exit speed limited by a jerk to full halt of a previous last segment
  static float previous_safe_speed;

  float safe_speed = block->nominal_speed;
  uint8_t limited = 0;
  LOOP_XYZE(i) {
    const float jerk = FABS(current_speed[i]), maxj = max_jerk[i];
    if (jerk > maxj) {
      if (limited) {
        const float mjerk = maxj * block->nominal_speed;
        if (jerk * safe_speed > mjerk) safe_speed = mjerk / jerk;
      }
      else {
        ++limited;
        safe_speed = maxj;
      }
    }
  }

  if (moves_queued > 1 && !UNEAR_ZERO(previous_nominal_speed)) {
    // Estimate a maximum velocity allowed at a joint of two successive segments.
    // If this maximum velocity allowed is lower than the minimum of the entry / exit safe velocities,
    // then the machine is not coasting anymore and the safe entry / exit velocities shall be used.

    // The junction velocity will be shared between successive segments. Limit the junction velocity to their minimum.
    // Pick the smaller of the nominal speeds. Higher speed shall not be achieved at the junction during coasting.
    vmax_junction = min(block->nominal_speed, previous_nominal_speed);

    const float smaller_speed_factor = vmax_junction / previous_nominal_speed;

    // Factor to multiply the previous / current nominal velocities to get componentwise limited velocities.
    float v_factor = 1;
    limited = 0;
    // Now limit the jerk in all axes.
    LOOP_XYZE(axis) {
      // Limit an axis. We have to differentiate: coasting, reversal of an axis, full stop.
      float v_exit = previous_speed[axis] * smaller_speed_factor,
            v_entry = current_speed[axis];
      if (limited) {
        v_exit *= v_factor;
        v_entry *= v_factor;
      }

      // Calculate jerk depending on whether the axis is coasting in the same direction or reversing.
      const float jerk = (v_exit > v_entry)
          ? //                                  coasting             axis reversal
            ( (v_entry > 0 || v_exit < 0) ? (v_exit - v_entry) : max(v_exit, -v_entry) )
          : // v_exit <= v_entry                coasting             axis reversal
            ( (v_entry < 0 || v_exit > 0) ? (v_entry - v_exit) : max(-v_exit, v_entry) );

      if (jerk > max_jerk[axis]) {
        v_factor *= max_jerk[axis] / jerk;
        ++limited;
      }
    }
    if (limited) vmax_junction *= v_factor;
    // Now the transition velocity is known, which maximizes the shared exit / entry velocity while
    // respecting the jerk factors, it may be possible, that applying separate safe exit / entry velocities will achieve faster prints.
    const float vmax_junction_threshold = vmax_junction * 0.99f;
    if (previous_safe_speed > vmax_junction_threshold && safe_speed > vmax_junction_threshold) {
      // Not coasting. The machine will stop and start the movements anyway,
      // better to start the segment from start.
      SBI(block->flag, BLOCK_BIT_START_FROM_FULL_HALT);
      vmax_junction = safe_speed;
    }
  }
  else {
    SBI(block->flag, BLOCK_BIT_START_FROM_FULL_HALT);
    vmax_junction = safe_speed;
  }

  // Max entry speed of this block equals the max exit speed of the previous block.
  block->max_entry_speed = vmax_junction;

  // Initialize block entry speed. Compute based on deceleration to user-defined MINIMUM_PLANNER_SPEED.
  const float v_allowable = max_allowable_speed(-block->acceleration, MINIMUM_PLANNER_SPEED, block->millimeters);
  block->entry_speed = min(vmax_junction, v_allowable);

  // Initialize planner efficiency flags
  // Set flag if block will always reach maximum junction speed regardless of entry/exit speeds.
  // If a block can de/ac-celerate from nominal speed to zero within the length of the block, then
  // the current block and next block junction speeds are guaranteed to always be at their maximum
  // junction speeds in deceleration and acceleration, respectively. This is due to how the current
  // block nominal speed limits both the current and next maximum junction speeds. Hence, in both
  // the reverse and forward planners, the corresponding block junction speed will always be at the
  // the maximum junction speed and may always be ignored for any speed reduction checks.
  block->flag |= BLOCK_FLAG_RECALCULATE | (block->nominal_speed <= v_allowable ? BLOCK_FLAG_NOMINAL_LENGTH : 0);

  // Update previous path unit_vector and nominal speed
  COPY(previous_speed, current_speed);
  previous_nominal_speed = block->nominal_speed;
  previous_safe_speed = safe_speed;

  #if ENABLED(LIN_ADVANCE)

    /**
     *
     * Use LIN_ADVANCE for blocks if all these are true:
     *
     * esteps && (block->steps[X_AXIS] || block->steps[Y_AXIS]) : This is a print move
     *
     * extruder_advance_k                 : There is an advance factor set.
     *
     * esteps != block->step_event_count  : A problem occurs if the move before a retract is too small.
     *                                      In that case, the retract and move will be executed together.
     *                                      This leads to too many advance steps due to a huge e_acceleration.
     *                                      The math is good, but we must avoid retract moves with advance!
     * de > 0                             : Extruder is running forward (e.g., for "Wipe while retracting" (Slic3r) or "Combing" (Cura) moves)
     */
    block->use_advance_lead =  esteps && (block->steps[X_AXIS] || block->steps[Y_AXIS])
                            && extruder_advance_k
                            && (uint32_t)esteps != block->step_event_count
                            && de > 0;
    if (block->use_advance_lead)
      block->abs_adv_steps_multiplier8 = LROUND(
        extruder_advance_k
        * (UNEAR_ZERO(advance_ed_ratio) ? de * steps_to_mm[E_AXIS_N] / HYPOT(da * steps_to_mm[X_AXIS], db * steps_to_mm[Y_AXIS]) : advance_ed_ratio) // Use the fixed ratio, if set
        * (block->nominal_speed / (float)block->nominal_rate)
        * axis_steps_per_mm[E_AXIS_N] * 256.0
      );

  #endif // LIN_ADVANCE

  calculate_trapezoid_for_block(block, block->entry_speed / block->nominal_speed, safe_speed / block->nominal_speed);

  // Move buffer head
  block_buffer_head = next_buffer_head;

  // Update the position (only when a move was queued)
  COPY(position, target);

  recalculate();

  stepper.wake_up();

} // buffer_line()

/**
 * Directly set the planner XYZ position (and stepper positions)
 * converting mm (or angles for SCARA) into steps.
 *
 * On CORE machines stepper ABC will be translated from the given XYZ.
 */

void Planner::_set_position_mm(const float &a, const float &b, const float &c, const float &e) {
  #if ENABLED(DISTINCT_E_FACTORS)
    #define _EINDEX (E_AXIS + active_extruder)
    last_extruder = active_extruder;
  #else
    #define _EINDEX E_AXIS
  #endif
  const int32_t na = position[X_AXIS] = LROUND(a * axis_steps_per_mm[X_AXIS]),
                nb = position[Y_AXIS] = LROUND(b * axis_steps_per_mm[Y_AXIS]),
                nc = position[Z_AXIS] = LROUND(c * axis_steps_per_mm[Z_AXIS]),
                ne = position[E_AXIS] = LROUND(e * axis_steps_per_mm[_EINDEX]);
  stepper.set_position(na, nb, nc, ne);
  previous_nominal_speed = 0.0; // Resets planner junction speeds. Assumes start from rest.
  ZERO(previous_speed);
}

void Planner::set_position_mm_kinematic(const float position[NUM_AXIS]) {
  #if PLANNER_LEVELING
    float lpos[XYZ] = { position[X_AXIS], position[Y_AXIS], position[Z_AXIS] };
    apply_leveling(lpos);
  #else
    const float * const lpos = position;
  #endif
  #if IS_KINEMATIC
    inverse_kinematics(lpos);
    _set_position_mm(delta[A_AXIS], delta[B_AXIS], delta[C_AXIS], position[E_AXIS]);
  #else
    _set_position_mm(lpos[X_AXIS], lpos[Y_AXIS], lpos[Z_AXIS], position[E_AXIS]);
  #endif
}

/**
 * Sync from the stepper positions. (e.g., after an interrupted move)
 */
void Planner::sync_from_steppers() {
  LOOP_XYZE(i)
    position[i] = stepper.position((AxisEnum)i);
}

/**
 * Setters for planner position (also setting stepper position).
 */
void Planner::set_position_mm(const AxisEnum axis, const float &v) {
  #if ENABLED(DISTINCT_E_FACTORS)
    const uint8_t axis_index = axis + (axis == E_AXIS ? active_extruder : 0);
    last_extruder = active_extruder;
  #else
    const uint8_t axis_index = axis;
  #endif
  position[axis] = LROUND(v * axis_steps_per_mm[axis_index]);
  stepper.set_position(axis, v);
  previous_speed[axis] = 0.0;
}

// Recalculate the steps/s^2 acceleration rates, based on the mm/s^2
void Planner::reset_acceleration_rates() {
  #if ENABLED(DISTINCT_E_FACTORS)
    #define HIGHEST_CONDITION (i < E_AXIS || i == E_AXIS + active_extruder)
  #else
    #define HIGHEST_CONDITION true
  #endif
  uint32_t highest_rate = 1;
  LOOP_XYZE_N(i) {
    max_acceleration_steps_per_s2[i] = max_acceleration_mm_per_s2[i] * axis_steps_per_mm[i];
    if (HIGHEST_CONDITION) NOLESS(highest_rate, max_acceleration_steps_per_s2[i]);
  }
  cutoff_long = 4294967295UL / highest_rate;
}

// Recalculate position, steps_to_mm if axis_steps_per_mm changes!
void Planner::refresh_positioning() {
  LOOP_XYZE_N(i) steps_to_mm[i] = 1.0 / axis_steps_per_mm[i];
  set_position_mm_kinematic(current_position);
  reset_acceleration_rates();
}

#if ENABLED(AUTOTEMP)

  void Planner::autotemp_M104_M109() {
    autotemp_enabled = parser.seen('F');
    if (autotemp_enabled) autotemp_factor = parser.value_celsius_diff();
    if (parser.seen('S')) autotemp_min = parser.value_celsius();
    if (parser.seen('B')) autotemp_max = parser.value_celsius();
  }

#endif<|MERGE_RESOLUTION|>--- conflicted
+++ resolved
@@ -695,19 +695,11 @@
 
 /**
  * Planner::_buffer_line
-<<<<<<< HEAD
  *
  * Add a new linear movement to the buffer in axis units.
  *
  * Leveling and kinematics should be applied ahead of calling this.
  *
-=======
- *
- * Add a new linear movement to the buffer in axis units.
- *
- * Leveling and kinematics should be applied ahead of calling this.
- *
->>>>>>> cff886ba
  *  a,b,c,e   - target positions in mm and/or degrees
  *  fr_mm_s   - (target) speed of the move
  *  extruder  - target extruder
