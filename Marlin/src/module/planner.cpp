--- conflicted
+++ resolved
@@ -1248,92 +1248,10 @@
   recalculate_trapezoids();
 }
 
-<<<<<<< HEAD
-#if ENABLED(AUTOTEMP)
-
-  void Planner::getHighESpeed() {
-    static float oldt = 0;
-
-    if (!autotemp_enabled) return;
-    if (thermalManager.degTargetHotend(0) + 2 < autotemp_min) return; // probably temperature set to zero.
-
-    float high = 0.0;
-    for (uint8_t b = block_buffer_tail; b != block_buffer_head; b = next_block_index(b)) {
-      block_t* block = &block_buffer[b];
-      if (block->steps.x || block->steps.y || block->steps.z) {
-        const float se = (float)block->steps.e / block->step_event_count * SQRT(block->nominal_speed_sqr); // mm/sec;
-        NOLESS(high, se);
-      }
-    }
-
-    float t = autotemp_min + high * autotemp_factor;
-    LIMIT(t, autotemp_min, autotemp_max);
-    if (t < oldt) t = t * (1 - float(AUTOTEMP_OLDWEIGHT)) + oldt * float(AUTOTEMP_OLDWEIGHT);
-    oldt = t;
-    thermalManager.setTargetHotend(t, 0);
-  }
-
-#endif // AUTOTEMP
-
 #if FAN_COUNT && DISABLED(LASER_SYNCHRONOUS_M106_M107)
   #define HAS_TAIL_FAN_SPEED 1
 #endif
 
-/**
- * Apply fan speeds
- */
-#if HAS_FAN
-
-  void Planner::sync_fan_speeds(uint8_t (&fan_speed)[FAN_COUNT]) {
-
-    #if FAN_MIN_PWM != 0 || FAN_MAX_PWM != 255
-      #define CALC_FAN_SPEED(f) (fan_speed[f] ? map(fan_speed[f], 1, 255, FAN_MIN_PWM, FAN_MAX_PWM) : FAN_OFF_PWM)
-    #else
-      #define CALC_FAN_SPEED(f) (fan_speed[f] ?: FAN_OFF_PWM)
-    #endif
-
-    #if ENABLED(FAN_SOFT_PWM)
-      #define _FAN_SET(F) thermalManager.soft_pwm_amount_fan[F] = CALC_FAN_SPEED(F);
-    #elif ENABLED(FAST_PWM_FAN)
-      #define _FAN_SET(F) set_pwm_duty(FAN##F##_PIN, CALC_FAN_SPEED(F));
-    #else
-      #define _FAN_SET(F) analogWrite(pin_t(FAN##F##_PIN), CALC_FAN_SPEED(F));
-    #endif
-    #define FAN_SET(F) do{ kickstart_fan(fan_speed, ms, F); _FAN_SET(F); }while(0)
-
-    const millis_t ms = millis();
-    TERN_(HAS_FAN0, FAN_SET(0));
-    TERN_(HAS_FAN1, FAN_SET(1));
-    TERN_(HAS_FAN2, FAN_SET(2));
-    TERN_(HAS_FAN3, FAN_SET(3));
-    TERN_(HAS_FAN4, FAN_SET(4));
-    TERN_(HAS_FAN5, FAN_SET(5));
-    TERN_(HAS_FAN6, FAN_SET(6));
-    TERN_(HAS_FAN7, FAN_SET(7));
-  }
-
-  #if FAN_KICKSTART_TIME
-
-    void Planner::kickstart_fan(uint8_t (&fan_speed)[FAN_COUNT], const millis_t &ms, const uint8_t f) {
-      static millis_t fan_kick_end[FAN_COUNT] = { 0 };
-      if (fan_speed[f]) {
-        if (fan_kick_end[f] == 0) {
-          fan_kick_end[f] = ms + FAN_KICKSTART_TIME;
-          fan_speed[f] = 255;
-        }
-        else if (PENDING(ms, fan_kick_end[f]))
-          fan_speed[f] = 255;
-      }
-      else
-        fan_kick_end[f] = 0;
-    }
-
-  #endif
-
-#endif // HAS_FAN
-
-=======
->>>>>>> 2d2291d0
 /**
  * Maintain fans, paste extruder pressure,
  */
