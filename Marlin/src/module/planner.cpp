/**
 * Marlin 3D Printer Firmware
 * Copyright (c) 2020 MarlinFirmware [https://github.com/MarlinFirmware/Marlin]
 *
 * Based on Sprinter and grbl.
 * Copyright (c) 2011 Camiel Gubbels / Erik van der Zalm
 *
 * This program is free software: you can redistribute it and/or modify
 * it under the terms of the GNU General Public License as published by
 * the Free Software Foundation, either version 3 of the License, or
 * (at your option) any later version.
 *
 * This program is distributed in the hope that it will be useful,
 * but WITHOUT ANY WARRANTY; without even the implied warranty of
 * MERCHANTABILITY or FITNESS FOR A PARTICULAR PURPOSE.  See the
 * GNU General Public License for more details.
 *
 * You should have received a copy of the GNU General Public License
 * along with this program.  If not, see <https://www.gnu.org/licenses/>.
 *
 */

/**
 * planner.cpp
 *
 * Buffer movement commands and manage the acceleration profile plan
 *
 * Derived from Grbl
 * Copyright (c) 2009-2011 Simen Svale Skogsrud
 *
 * The ring buffer implementation gleaned from the wiring_serial library by David A. Mellis.
 *
 *
 * Reasoning behind the mathematics in this module (in the key of 'Mathematica'):
 *
 * s == speed, a == acceleration, t == time, d == distance
 *
 * Basic definitions:
 *   Speed[s_, a_, t_] := s + (a*t)
 *   Travel[s_, a_, t_] := Integrate[Speed[s, a, t], t]
 *
 * Distance to reach a specific speed with a constant acceleration:
 *   Solve[{Speed[s, a, t] == m, Travel[s, a, t] == d}, d, t]
 *   d -> (m^2 - s^2)/(2 a) --> estimate_acceleration_distance()
 *
 * Speed after a given distance of travel with constant acceleration:
 *   Solve[{Speed[s, a, t] == m, Travel[s, a, t] == d}, m, t]
 *   m -> Sqrt[2 a d + s^2]
 *
 * DestinationSpeed[s_, a_, d_] := Sqrt[2 a d + s^2]
 *
 * When to start braking (di) to reach a specified destination speed (s2) after accelerating
 * from initial speed s1 without ever stopping at a plateau:
 *   Solve[{DestinationSpeed[s1, a, di] == DestinationSpeed[s2, a, d - di]}, di]
 *   di -> (2 a d - s1^2 + s2^2)/(4 a) --> intersection_distance()
 *
 * IntersectionDistance[s1_, s2_, a_, d_] := (2 a d - s1^2 + s2^2)/(4 a)
 *
 * --
 *
 * The fast inverse function needed for Bézier interpolation for AVR
 * was designed, written and tested by Eduardo José Tagle on April/2018
 */

#include "planner.h"
#include "stepper.h"
#include "motion.h"
#include "temperature.h"
#include "../lcd/marlinui.h"
#include "../gcode/parser.h"

#include "../MarlinCore.h"

#if HAS_LEVELING
  #include "../feature/bedlevel/bedlevel.h"
#endif

#if ENABLED(FILAMENT_WIDTH_SENSOR)
  #include "../feature/filwidth.h"
#endif

#if ENABLED(BARICUDA)
  #include "../feature/baricuda.h"
#endif

#if ENABLED(MIXING_EXTRUDER)
  #include "../feature/mixing.h"
#endif

#if ENABLED(AUTO_POWER_CONTROL)
  #include "../feature/power.h"
#endif

#if ENABLED(BACKLASH_COMPENSATION)
  #include "../feature/backlash.h"
#endif

#if ENABLED(CANCEL_OBJECTS)
  #include "../feature/cancel_object.h"
#endif

#if ENABLED(POWER_LOSS_RECOVERY)
  #include "../feature/powerloss.h"
#endif

#if HAS_CUTTER
  #include "../feature/spindle_laser.h"
#endif

// Delay for delivery of first block to the stepper ISR, if the queue contains 2 or
// fewer movements. The delay is measured in milliseconds, and must be less than 250ms
#define BLOCK_DELAY_FOR_1ST_MOVE 100

Planner planner;

// public:

/**
 * A ring buffer of moves described in steps
 */
block_t Planner::block_buffer[BLOCK_BUFFER_SIZE];
volatile uint8_t Planner::block_buffer_head,    // Index of the next block to be pushed
                 Planner::block_buffer_nonbusy, // Index of the first non-busy block
                 Planner::block_buffer_planned, // Index of the optimally planned block
                 Planner::block_buffer_tail;    // Index of the busy block, if any
uint16_t Planner::cleaning_buffer_counter;      // A counter to disable queuing of blocks
uint8_t Planner::delay_before_delivering;       // This counter delays delivery of blocks when queue becomes empty to allow the opportunity of merging blocks

planner_settings_t Planner::settings;           // Initialized by settings.load()

#if ENABLED(LASER_POWER_INLINE)
  laser_state_t Planner::laser_inline;          // Current state for blocks
#endif

uint32_t Planner::max_acceleration_steps_per_s2[DISTINCT_AXES]; // (steps/s^2) Derived from mm_per_s2

float Planner::mm_per_step[DISTINCT_AXES];      // (mm) Millimeters per step

#if HAS_JUNCTION_DEVIATION
  float Planner::junction_deviation_mm;         // (mm) M205 J
  #if HAS_LINEAR_E_JERK
    float Planner::max_e_jerk[DISTINCT_E];      // Calculated from junction_deviation_mm
  #endif
#endif

#if HAS_CLASSIC_JERK
  TERN(HAS_LINEAR_E_JERK, xyz_pos_t, xyze_pos_t) Planner::max_jerk;
#endif

#if ENABLED(SD_ABORT_ON_ENDSTOP_HIT)
  bool Planner::abort_on_endstop_hit = false;
#endif

#if ENABLED(DISTINCT_E_FACTORS)
  uint8_t Planner::last_extruder = 0;     // Respond to extruder change
#endif

#if ENABLED(DIRECT_STEPPING)
  uint32_t Planner::last_page_step_rate = 0;
  xyze_bool_t Planner::last_page_dir{0};
#endif

#if HAS_EXTRUDERS
  int16_t Planner::flow_percentage[EXTRUDERS] = ARRAY_BY_EXTRUDERS1(100); // Extrusion factor for each extruder
  float Planner::e_factor[EXTRUDERS] = ARRAY_BY_EXTRUDERS1(1.0f); // The flow percentage and volumetric multiplier combine to scale E movement
#endif

#if DISABLED(NO_VOLUMETRICS)
  float Planner::filament_size[EXTRUDERS],          // diameter of filament (in millimeters), typically around 1.75 or 2.85, 0 disables the volumetric calculations for the extruder
        Planner::volumetric_area_nominal = CIRCLE_AREA(float(DEFAULT_NOMINAL_FILAMENT_DIA) * 0.5f), // Nominal cross-sectional area
        Planner::volumetric_multiplier[EXTRUDERS];  // Reciprocal of cross-sectional area of filament (in mm^2). Pre-calculated to reduce computation in the planner
#endif

#if ENABLED(VOLUMETRIC_EXTRUDER_LIMIT)
  float Planner::volumetric_extruder_limit[EXTRUDERS],          // max mm^3/sec the extruder is able to handle
        Planner::volumetric_extruder_feedrate_limit[EXTRUDERS]; // pre calculated extruder feedrate limit based on volumetric_extruder_limit; pre-calculated to reduce computation in the planner
#endif

#if HAS_LEVELING
  bool Planner::leveling_active = false; // Flag that auto bed leveling is enabled

  #if ENABLED(ENABLE_MESH_Z_OFFSET)
    float Planner::mesh_z_offset = 0.0f;
  #else
    constexpr float Planner::mesh_z_offset;
  #endif

  #if ABL_PLANAR
    matrix_3x3 Planner::bed_level_matrix; // Transform to compensate for bed level
  #endif
  #if ENABLED(ENABLE_LEVELING_FADE_HEIGHT)
    float Planner::z_fade_height,      // Initialized by settings.load()
          Planner::inverse_z_fade_height,
          Planner::last_fade_z;
  #endif
#else
  constexpr bool Planner::leveling_active;
#endif

skew_factor_t Planner::skew_factor; // Initialized by settings.load()

#if ENABLED(AUTOTEMP)
  celsius_t Planner::autotemp_max = 250,
            Planner::autotemp_min = 210;
  float Planner::autotemp_factor = 0.1f;
  bool Planner::autotemp_enabled = false;
#endif

// private:

xyze_long_t Planner::position{0};

uint32_t Planner::acceleration_long_cutoff;

xyze_float_t Planner::previous_speed;
float Planner::previous_nominal_speed_sqr;

#if ENABLED(DISABLE_INACTIVE_EXTRUDER)
  last_move_t Planner::g_uc_extruder_last_move[E_STEPPERS] = { 0 };
#endif

#ifdef XY_FREQUENCY_LIMIT
  int8_t Planner::xy_freq_limit_hz = XY_FREQUENCY_LIMIT;
  float Planner::xy_freq_min_speed_factor = (XY_FREQUENCY_MIN_PERCENT) * 0.01f;
  int32_t Planner::xy_freq_min_interval_us = LROUND(1000000.0 / (XY_FREQUENCY_LIMIT));
#endif

#if ENABLED(LIN_ADVANCE)
  float Planner::extruder_advance_K[EXTRUDERS]; // Initialized by settings.load()
#endif

#if HAS_POSITION_FLOAT
  xyze_pos_t Planner::position_float; // Needed for accurate maths. Steps cannot be used!
#endif

#if IS_KINEMATIC
  xyze_pos_t Planner::position_cart;
#endif

#if HAS_WIRED_LCD
  volatile uint32_t Planner::block_buffer_runtime_us = 0;
#endif

/**
 * Class and Instance Methods
 */

Planner::Planner() { init(); }

void Planner::init() {
  position.reset();
  TERN_(HAS_POSITION_FLOAT, position_float.reset());
  TERN_(IS_KINEMATIC, position_cart.reset());
  previous_speed.reset();
  previous_nominal_speed_sqr = 0;
  TERN_(ABL_PLANAR, bed_level_matrix.set_to_identity());
  clear_block_buffer();
  delay_before_delivering = 0;
  #if ENABLED(DIRECT_STEPPING)
    last_page_step_rate = 0;
    last_page_dir.reset();
  #endif
}

#if ENABLED(S_CURVE_ACCELERATION)
  #ifdef __AVR__
    /**
     * This routine returns 0x1000000 / d, getting the inverse as fast as possible.
     * A fast-converging iterative Newton-Raphson method can reach full precision in
     * just 1 iteration, and takes 211 cycles (worst case; the mean case is less, up
     * to 30 cycles for small divisors), instead of the 500 cycles a normal division
     * would take.
     *
     * Inspired by the following page:
     *  https://stackoverflow.com/questions/27801397/newton-raphson-division-with-big-integers
     *
     * Suppose we want to calculate  floor(2 ^ k / B)  where B is a positive integer
     * Then, B must be <= 2^k, otherwise, the quotient is 0.
     *
     * The Newton - Raphson iteration for x = B / 2 ^ k yields:
     *  q[n + 1] = q[n] * (2 - q[n] * B / 2 ^ k)
     *
     * This can be rearranged to:
     *  q[n + 1] = q[n] * (2 ^ (k + 1) - q[n] * B) >> k
     *
     * Each iteration requires only integer multiplications and bit shifts.
     * It doesn't necessarily converge to floor(2 ^ k / B) but in the worst case
     * it eventually alternates between floor(2 ^ k / B) and ceil(2 ^ k / B).
     * So it checks for this case and extracts floor(2 ^ k / B).
     *
     * A simple but important optimization for this approach is to truncate
     * multiplications (i.e., calculate only the higher bits of the product) in the
     * early iterations of the Newton - Raphson method. This is done so the results
     * of the early iterations are far from the quotient. Then it doesn't matter if
     * they are done inaccurately.
     * It's important to pick a good starting value for x. Knowing how many
     * digits the divisor has, it can be estimated:
     *
     *   2^k / x = 2 ^ log2(2^k / x)
     *   2^k / x = 2 ^(log2(2^k)-log2(x))
     *   2^k / x = 2 ^(k*log2(2)-log2(x))
     *   2^k / x = 2 ^ (k-log2(x))
     *   2^k / x >= 2 ^ (k-floor(log2(x)))
     *   floor(log2(x)) is simply the index of the most significant bit set.
     *
     * If this estimation can be improved even further the number of iterations can be
     * reduced a lot, saving valuable execution time.
     * The paper "Software Integer Division" by Thomas L.Rodeheffer, Microsoft
     * Research, Silicon Valley,August 26, 2008, available at
     * https://www.microsoft.com/en-us/research/wp-content/uploads/2008/08/tr-2008-141.pdf
     * suggests, for its integer division algorithm, using a table to supply the first
     * 8 bits of precision, then, due to the quadratic convergence nature of the
     * Newton-Raphon iteration, just 2 iterations should be enough to get maximum
     * precision of the division.
     * By precomputing values of inverses for small denominator values, just one
     * Newton-Raphson iteration is enough to reach full precision.
     * This code uses the top 9 bits of the denominator as index.
     *
     * The AVR assembly function implements this C code using the data below:
     *
     *  // For small divisors, it is best to directly retrieve the results
     *  if (d <= 110) return pgm_read_dword(&small_inv_tab[d]);
     *
     *  // Compute initial estimation of 0x1000000/x -
     *  // Get most significant bit set on divider
     *  uint8_t idx = 0;
     *  uint32_t nr = d;
     *  if (!(nr & 0xFF0000)) {
     *    nr <<= 8; idx += 8;
     *    if (!(nr & 0xFF0000)) { nr <<= 8; idx += 8; }
     *  }
     *  if (!(nr & 0xF00000)) { nr <<= 4; idx += 4; }
     *  if (!(nr & 0xC00000)) { nr <<= 2; idx += 2; }
     *  if (!(nr & 0x800000)) { nr <<= 1; idx += 1; }
     *
     *  // Isolate top 9 bits of the denominator, to be used as index into the initial estimation table
     *  uint32_t tidx = nr >> 15,                                       // top 9 bits. bit8 is always set
     *           ie = inv_tab[tidx & 0xFF] + 256,                       // Get the table value. bit9 is always set
     *           x = idx <= 8 ? (ie >> (8 - idx)) : (ie << (idx - 8));  // Position the estimation at the proper place
     *
     *  x = uint32_t((x * uint64_t(_BV(25) - x * d)) >> 24);            // Refine estimation by newton-raphson. 1 iteration is enough
     *  const uint32_t r = _BV(24) - x * d;                             // Estimate remainder
     *  if (r >= d) x++;                                                // Check whether to adjust result
     *  return uint32_t(x);                                             // x holds the proper estimation
     */
    static uint32_t get_period_inverse(uint32_t d) {

      static const uint8_t inv_tab[256] PROGMEM = {
        255,253,252,250,248,246,244,242,240,238,236,234,233,231,229,227,
        225,224,222,220,218,217,215,213,212,210,208,207,205,203,202,200,
        199,197,195,194,192,191,189,188,186,185,183,182,180,179,178,176,
        175,173,172,170,169,168,166,165,164,162,161,160,158,157,156,154,
        153,152,151,149,148,147,146,144,143,142,141,139,138,137,136,135,
        134,132,131,130,129,128,127,126,125,123,122,121,120,119,118,117,
        116,115,114,113,112,111,110,109,108,107,106,105,104,103,102,101,
        100,99,98,97,96,95,94,93,92,91,90,89,88,88,87,86,
        85,84,83,82,81,80,80,79,78,77,76,75,74,74,73,72,
        71,70,70,69,68,67,66,66,65,64,63,62,62,61,60,59,
        59,58,57,56,56,55,54,53,53,52,51,50,50,49,48,48,
        47,46,46,45,44,43,43,42,41,41,40,39,39,38,37,37,
        36,35,35,34,33,33,32,32,31,30,30,29,28,28,27,27,
        26,25,25,24,24,23,22,22,21,21,20,19,19,18,18,17,
        17,16,15,15,14,14,13,13,12,12,11,10,10,9,9,8,
        8,7,7,6,6,5,5,4,4,3,3,2,2,1,0,0
      };

      // For small denominators, it is cheaper to directly store the result.
      //  For bigger ones, just ONE Newton-Raphson iteration is enough to get
      //  maximum precision we need
      static const uint32_t small_inv_tab[111] PROGMEM = {
        16777216,16777216,8388608,5592405,4194304,3355443,2796202,2396745,2097152,1864135,1677721,1525201,1398101,1290555,1198372,1118481,
        1048576,986895,932067,883011,838860,798915,762600,729444,699050,671088,645277,621378,599186,578524,559240,541200,
        524288,508400,493447,479349,466033,453438,441505,430185,419430,409200,399457,390167,381300,372827,364722,356962,
        349525,342392,335544,328965,322638,316551,310689,305040,299593,294337,289262,284359,279620,275036,270600,266305,
        262144,258111,254200,250406,246723,243148,239674,236298,233016,229824,226719,223696,220752,217885,215092,212369,
        209715,207126,204600,202135,199728,197379,195083,192841,190650,188508,186413,184365,182361,180400,178481,176602,
        174762,172960,171196,169466,167772,166111,164482,162885,161319,159783,158275,156796,155344,153919,152520
      };

      // For small divisors, it is best to directly retrieve the results
      if (d <= 110) return pgm_read_dword(&small_inv_tab[d]);

      uint8_t r8 = d & 0xFF,
              r9 = (d >> 8) & 0xFF,
              r10 = (d >> 16) & 0xFF,
              r2,r3,r4,r5,r6,r7,r11,r12,r13,r14,r15,r16,r17,r18;
      const uint8_t *ptab = inv_tab;

      __asm__ __volatile__(
        // %8:%7:%6 = interval
        // r31:r30: MUST be those registers, and they must point to the inv_tab

        A("clr %13")                       // %13 = 0

        // Now we must compute
        // result = 0xFFFFFF / d
        // %8:%7:%6 = interval
        // %16:%15:%14 = nr
        // %13 = 0

        // A plain division of 24x24 bits should take 388 cycles to complete. We will
        // use Newton-Raphson for the calculation, and will strive to get way less cycles
        // for the same result - Using C division, it takes 500cycles to complete .

        A("clr %3")                       // idx = 0
        A("mov %14,%6")
        A("mov %15,%7")
        A("mov %16,%8")                   // nr = interval
        A("tst %16")                      // nr & 0xFF0000 == 0 ?
        A("brne 2f")                      // No, skip this
        A("mov %16,%15")
        A("mov %15,%14")                  // nr <<= 8, %14 not needed
        A("subi %3,-8")                   // idx += 8
        A("tst %16")                      // nr & 0xFF0000 == 0 ?
        A("brne 2f")                      // No, skip this
        A("mov %16,%15")                  // nr <<= 8, %14 not needed
        A("clr %15")                      // We clear %14
        A("subi %3,-8")                   // idx += 8

        // here %16 != 0 and %16:%15 contains at least 9 MSBits, or both %16:%15 are 0
        L("2")
        A("cpi %16,0x10")                 // (nr & 0xF00000) == 0 ?
        A("brcc 3f")                      // No, skip this
        A("swap %15")                     // Swap nybbles
        A("swap %16")                     // Swap nybbles. Low nybble is 0
        A("mov %14, %15")
        A("andi %14,0x0F")                // Isolate low nybble
        A("andi %15,0xF0")                // Keep proper nybble in %15
        A("or %16, %14")                  // %16:%15 <<= 4
        A("subi %3,-4")                   // idx += 4

        L("3")
        A("cpi %16,0x40")                 // (nr & 0xC00000) == 0 ?
        A("brcc 4f")                      // No, skip this
        A("add %15,%15")
        A("adc %16,%16")
        A("add %15,%15")
        A("adc %16,%16")                  // %16:%15 <<= 2
        A("subi %3,-2")                   // idx += 2

        L("4")
        A("cpi %16,0x80")                 // (nr & 0x800000) == 0 ?
        A("brcc 5f")                      // No, skip this
        A("add %15,%15")
        A("adc %16,%16")                  // %16:%15 <<= 1
        A("inc %3")                       // idx += 1

        // Now %16:%15 contains its MSBit set to 1, or %16:%15 is == 0. We are now absolutely sure
        // we have at least 9 MSBits available to enter the initial estimation table
        L("5")
        A("add %15,%15")
        A("adc %16,%16")                  // %16:%15 = tidx = (nr <<= 1), we lose the top MSBit (always set to 1, %16 is the index into the inverse table)
        A("add r30,%16")                  // Only use top 8 bits
        A("adc r31,%13")                  // r31:r30 = inv_tab + (tidx)
        A("lpm %14, Z")                   // %14 = inv_tab[tidx]
        A("ldi %15, 1")                   // %15 = 1  %15:%14 = inv_tab[tidx] + 256

        // We must scale the approximation to the proper place
        A("clr %16")                      // %16 will always be 0 here
        A("subi %3,8")                    // idx == 8 ?
        A("breq 6f")                      // yes, no need to scale
        A("brcs 7f")                      // If C=1, means idx < 8, result was negative!

        // idx > 8, now %3 = idx - 8. We must perform a left shift. idx range:[1-8]
        A("sbrs %3,0")                    // shift by 1bit position?
        A("rjmp 8f")                      // No
        A("add %14,%14")
        A("adc %15,%15")                  // %15:16 <<= 1
        L("8")
        A("sbrs %3,1")                    // shift by 2bit position?
        A("rjmp 9f")                      // No
        A("add %14,%14")
        A("adc %15,%15")
        A("add %14,%14")
        A("adc %15,%15")                  // %15:16 <<= 1
        L("9")
        A("sbrs %3,2")                    // shift by 4bits position?
        A("rjmp 16f")                     // No
        A("swap %15")                     // Swap nybbles. lo nybble of %15 will always be 0
        A("swap %14")                     // Swap nybbles
        A("mov %12,%14")
        A("andi %12,0x0F")                // isolate low nybble
        A("andi %14,0xF0")                // and clear it
        A("or %15,%12")                   // %15:%16 <<= 4
        L("16")
        A("sbrs %3,3")                    // shift by 8bits position?
        A("rjmp 6f")                      // No, we are done
        A("mov %16,%15")
        A("mov %15,%14")
        A("clr %14")
        A("jmp 6f")

        // idx < 8, now %3 = idx - 8. Get the count of bits
        L("7")
        A("neg %3")                       // %3 = -idx = count of bits to move right. idx range:[1...8]
        A("sbrs %3,0")                    // shift by 1 bit position ?
        A("rjmp 10f")                     // No, skip it
        A("asr %15")                      // (bit7 is always 0 here)
        A("ror %14")
        L("10")
        A("sbrs %3,1")                    // shift by 2 bit position ?
        A("rjmp 11f")                     // No, skip it
        A("asr %15")                      // (bit7 is always 0 here)
        A("ror %14")
        A("asr %15")                      // (bit7 is always 0 here)
        A("ror %14")
        L("11")
        A("sbrs %3,2")                    // shift by 4 bit position ?
        A("rjmp 12f")                     // No, skip it
        A("swap %15")                     // Swap nybbles
        A("andi %14, 0xF0")               // Lose the lowest nybble
        A("swap %14")                     // Swap nybbles. Upper nybble is 0
        A("or %14,%15")                   // Pass nybble from upper byte
        A("andi %15, 0x0F")               // And get rid of that nybble
        L("12")
        A("sbrs %3,3")                    // shift by 8 bit position ?
        A("rjmp 6f")                      // No, skip it
        A("mov %14,%15")
        A("clr %15")
        L("6")                            // %16:%15:%14 = initial estimation of 0x1000000 / d

        // Now, we must refine the estimation present on %16:%15:%14 using 1 iteration
        // of Newton-Raphson. As it has a quadratic convergence, 1 iteration is enough
        // to get more than 18bits of precision (the initial table lookup gives 9 bits of
        // precision to start from). 18bits of precision is all what is needed here for result

        // %8:%7:%6 = d = interval
        // %16:%15:%14 = x = initial estimation of 0x1000000 / d
        // %13 = 0
        // %3:%2:%1:%0 = working accumulator

        // Compute 1<<25 - x*d. Result should never exceed 25 bits and should always be positive
        A("clr %0")
        A("clr %1")
        A("clr %2")
        A("ldi %3,2")                     // %3:%2:%1:%0 = 0x2000000
        A("mul %6,%14")                   // r1:r0 = LO(d) * LO(x)
        A("sub %0,r0")
        A("sbc %1,r1")
        A("sbc %2,%13")
        A("sbc %3,%13")                   // %3:%2:%1:%0 -= LO(d) * LO(x)
        A("mul %7,%14")                   // r1:r0 = MI(d) * LO(x)
        A("sub %1,r0")
        A("sbc %2,r1" )
        A("sbc %3,%13")                   // %3:%2:%1:%0 -= MI(d) * LO(x) << 8
        A("mul %8,%14")                   // r1:r0 = HI(d) * LO(x)
        A("sub %2,r0")
        A("sbc %3,r1")                    // %3:%2:%1:%0 -= MIL(d) * LO(x) << 16
        A("mul %6,%15")                   // r1:r0 = LO(d) * MI(x)
        A("sub %1,r0")
        A("sbc %2,r1")
        A("sbc %3,%13")                   // %3:%2:%1:%0 -= LO(d) * MI(x) << 8
        A("mul %7,%15")                   // r1:r0 = MI(d) * MI(x)
        A("sub %2,r0")
        A("sbc %3,r1")                    // %3:%2:%1:%0 -= MI(d) * MI(x) << 16
        A("mul %8,%15")                   // r1:r0 = HI(d) * MI(x)
        A("sub %3,r0")                    // %3:%2:%1:%0 -= MIL(d) * MI(x) << 24
        A("mul %6,%16")                   // r1:r0 = LO(d) * HI(x)
        A("sub %2,r0")
        A("sbc %3,r1")                    // %3:%2:%1:%0 -= LO(d) * HI(x) << 16
        A("mul %7,%16")                   // r1:r0 = MI(d) * HI(x)
        A("sub %3,r0")                    // %3:%2:%1:%0 -= MI(d) * HI(x) << 24
        // %3:%2:%1:%0 = (1<<25) - x*d     [169]

        // We need to multiply that result by x, and we are only interested in the top 24bits of that multiply

        // %16:%15:%14 = x = initial estimation of 0x1000000 / d
        // %3:%2:%1:%0 = (1<<25) - x*d = acc
        // %13 = 0

        // result = %11:%10:%9:%5:%4
        A("mul %14,%0")                   // r1:r0 = LO(x) * LO(acc)
        A("mov %4,r1")
        A("clr %5")
        A("clr %9")
        A("clr %10")
        A("clr %11")                      // %11:%10:%9:%5:%4 = LO(x) * LO(acc) >> 8
        A("mul %15,%0")                   // r1:r0 = MI(x) * LO(acc)
        A("add %4,r0")
        A("adc %5,r1")
        A("adc %9,%13")
        A("adc %10,%13")
        A("adc %11,%13")                  // %11:%10:%9:%5:%4 += MI(x) * LO(acc)
        A("mul %16,%0")                   // r1:r0 = HI(x) * LO(acc)
        A("add %5,r0")
        A("adc %9,r1")
        A("adc %10,%13")
        A("adc %11,%13")                  // %11:%10:%9:%5:%4 += MI(x) * LO(acc) << 8

        A("mul %14,%1")                   // r1:r0 = LO(x) * MIL(acc)
        A("add %4,r0")
        A("adc %5,r1")
        A("adc %9,%13")
        A("adc %10,%13")
        A("adc %11,%13")                  // %11:%10:%9:%5:%4 = LO(x) * MIL(acc)
        A("mul %15,%1")                   // r1:r0 = MI(x) * MIL(acc)
        A("add %5,r0")
        A("adc %9,r1")
        A("adc %10,%13")
        A("adc %11,%13")                  // %11:%10:%9:%5:%4 += MI(x) * MIL(acc) << 8
        A("mul %16,%1")                   // r1:r0 = HI(x) * MIL(acc)
        A("add %9,r0")
        A("adc %10,r1")
        A("adc %11,%13")                  // %11:%10:%9:%5:%4 += MI(x) * MIL(acc) << 16

        A("mul %14,%2")                   // r1:r0 = LO(x) * MIH(acc)
        A("add %5,r0")
        A("adc %9,r1")
        A("adc %10,%13")
        A("adc %11,%13")                  // %11:%10:%9:%5:%4 = LO(x) * MIH(acc) << 8
        A("mul %15,%2")                   // r1:r0 = MI(x) * MIH(acc)
        A("add %9,r0")
        A("adc %10,r1")
        A("adc %11,%13")                  // %11:%10:%9:%5:%4 += MI(x) * MIH(acc) << 16
        A("mul %16,%2")                   // r1:r0 = HI(x) * MIH(acc)
        A("add %10,r0")
        A("adc %11,r1")                   // %11:%10:%9:%5:%4 += MI(x) * MIH(acc) << 24

        A("mul %14,%3")                   // r1:r0 = LO(x) * HI(acc)
        A("add %9,r0")
        A("adc %10,r1")
        A("adc %11,%13")                  // %11:%10:%9:%5:%4 = LO(x) * HI(acc) << 16
        A("mul %15,%3")                   // r1:r0 = MI(x) * HI(acc)
        A("add %10,r0")
        A("adc %11,r1")                   // %11:%10:%9:%5:%4 += MI(x) * HI(acc) << 24
        A("mul %16,%3")                   // r1:r0 = HI(x) * HI(acc)
        A("add %11,r0")                   // %11:%10:%9:%5:%4 += MI(x) * HI(acc) << 32

        // At this point, %11:%10:%9 contains the new estimation of x.

        // Finally, we must correct the result. Estimate remainder as
        // (1<<24) - x*d
        // %11:%10:%9 = x
        // %8:%7:%6 = d = interval" "\n\t"
        A("ldi %3,1")
        A("clr %2")
        A("clr %1")
        A("clr %0")                       // %3:%2:%1:%0 = 0x1000000
        A("mul %6,%9")                    // r1:r0 = LO(d) * LO(x)
        A("sub %0,r0")
        A("sbc %1,r1")
        A("sbc %2,%13")
        A("sbc %3,%13")                   // %3:%2:%1:%0 -= LO(d) * LO(x)
        A("mul %7,%9")                    // r1:r0 = MI(d) * LO(x)
        A("sub %1,r0")
        A("sbc %2,r1")
        A("sbc %3,%13")                   // %3:%2:%1:%0 -= MI(d) * LO(x) << 8
        A("mul %8,%9")                    // r1:r0 = HI(d) * LO(x)
        A("sub %2,r0")
        A("sbc %3,r1")                    // %3:%2:%1:%0 -= MIL(d) * LO(x) << 16
        A("mul %6,%10")                   // r1:r0 = LO(d) * MI(x)
        A("sub %1,r0")
        A("sbc %2,r1")
        A("sbc %3,%13")                   // %3:%2:%1:%0 -= LO(d) * MI(x) << 8
        A("mul %7,%10")                   // r1:r0 = MI(d) * MI(x)
        A("sub %2,r0")
        A("sbc %3,r1")                    // %3:%2:%1:%0 -= MI(d) * MI(x) << 16
        A("mul %8,%10")                   // r1:r0 = HI(d) * MI(x)
        A("sub %3,r0")                    // %3:%2:%1:%0 -= MIL(d) * MI(x) << 24
        A("mul %6,%11")                   // r1:r0 = LO(d) * HI(x)
        A("sub %2,r0")
        A("sbc %3,r1")                    // %3:%2:%1:%0 -= LO(d) * HI(x) << 16
        A("mul %7,%11")                   // r1:r0 = MI(d) * HI(x)
        A("sub %3,r0")                    // %3:%2:%1:%0 -= MI(d) * HI(x) << 24
        // %3:%2:%1:%0 = r = (1<<24) - x*d
        // %8:%7:%6 = d = interval

        // Perform the final correction
        A("sub %0,%6")
        A("sbc %1,%7")
        A("sbc %2,%8")                    // r -= d
        A("brcs 14f")                     // if ( r >= d)

        // %11:%10:%9 = x
        A("ldi %3,1")
        A("add %9,%3")
        A("adc %10,%13")
        A("adc %11,%13")                  // x++
        L("14")

        // Estimation is done. %11:%10:%9 = x
        A("clr __zero_reg__")              // Make C runtime happy
        // [211 cycles total]
        : "=r" (r2),
          "=r" (r3),
          "=r" (r4),
          "=d" (r5),
          "=r" (r6),
          "=r" (r7),
          "+r" (r8),
          "+r" (r9),
          "+r" (r10),
          "=d" (r11),
          "=r" (r12),
          "=r" (r13),
          "=d" (r14),
          "=d" (r15),
          "=d" (r16),
          "=d" (r17),
          "=d" (r18),
          "+z" (ptab)
        :
        : "r0", "r1", "cc"
      );

      // Return the result
      return r11 | (uint16_t(r12) << 8) | (uint32_t(r13) << 16);
    }
  #else
    // All other 32-bit MPUs can easily do inverse using hardware division,
    // so we don't need to reduce precision or to use assembly language at all.
    // This routine, for all other archs, returns 0x100000000 / d ~= 0xFFFFFFFF / d
    FORCE_INLINE static uint32_t get_period_inverse(const uint32_t d) {
      return d ? 0xFFFFFFFF / d : 0xFFFFFFFF;
    }
  #endif
#endif

#define MINIMAL_STEP_RATE 120

/**
 * Get the current block for processing
 * and mark the block as busy.
 * Return nullptr if the buffer is empty
 * or if there is a first-block delay.
 *
 * WARNING: Called from Stepper ISR context!
 */
block_t* Planner::get_current_block() {
  // Get the number of moves in the planner queue so far
  const uint8_t nr_moves = movesplanned();

  // If there are any moves queued ...
  if (nr_moves) {

    // If there is still delay of delivery of blocks running, decrement it
    if (delay_before_delivering) {
      --delay_before_delivering;
      // If the number of movements queued is less than 3, and there is still time
      //  to wait, do not deliver anything
      if (nr_moves < 3 && delay_before_delivering) return nullptr;
      delay_before_delivering = 0;
    }

    // If we are here, there is no excuse to deliver the block
    block_t * const block = &block_buffer[block_buffer_tail];

    // No trapezoid calculated? Don't execute yet.
    if (TEST(block->flag, BLOCK_BIT_RECALCULATE)) return nullptr;

    // We can't be sure how long an active block will take, so don't count it.
    TERN_(HAS_WIRED_LCD, block_buffer_runtime_us -= block->segment_time_us);

    // As this block is busy, advance the nonbusy block pointer
    block_buffer_nonbusy = next_block_index(block_buffer_tail);

    // Push block_buffer_planned pointer, if encountered.
    if (block_buffer_tail == block_buffer_planned)
      block_buffer_planned = block_buffer_nonbusy;

    // Return the block
    return block;
  }

  // The queue became empty
  TERN_(HAS_WIRED_LCD, clear_block_buffer_runtime()); // paranoia. Buffer is empty now - so reset accumulated time to zero.

  return nullptr;
}

/**
 * Calculate trapezoid parameters, multiplying the entry- and exit-speeds
 * by the provided factors.
 **
 * ############ VERY IMPORTANT ############
 * NOTE that the PRECONDITION to call this function is that the block is
 * NOT BUSY and it is marked as RECALCULATE. That WARRANTIES the Stepper ISR
 * is not and will not use the block while we modify it, so it is safe to
 * alter its values.
 */
void Planner::calculate_trapezoid_for_block(block_t * const block, const_float_t entry_factor, const_float_t exit_factor) {

  uint32_t initial_rate = CEIL(block->nominal_rate * entry_factor),
           final_rate = CEIL(block->nominal_rate * exit_factor); // (steps per second)

  // Limit minimal step rate (Otherwise the timer will overflow.)
  NOLESS(initial_rate, uint32_t(MINIMAL_STEP_RATE));
  NOLESS(final_rate, uint32_t(MINIMAL_STEP_RATE));

  #if ENABLED(S_CURVE_ACCELERATION)
    uint32_t cruise_rate = initial_rate;
  #endif

  const int32_t accel = block->acceleration_steps_per_s2;

          // Steps required for acceleration, deceleration to/from nominal rate
  uint32_t accelerate_steps = CEIL(estimate_acceleration_distance(initial_rate, block->nominal_rate, accel)),
           decelerate_steps = FLOOR(estimate_acceleration_distance(block->nominal_rate, final_rate, -accel));
          // Steps between acceleration and deceleration, if any
  int32_t plateau_steps = block->step_event_count - accelerate_steps - decelerate_steps;

  // Does accelerate_steps + decelerate_steps exceed step_event_count?
  // Then we can't possibly reach the nominal rate, there will be no cruising.
  // Use intersection_distance() to calculate accel / braking time in order to
  // reach the final_rate exactly at the end of this block.
  if (plateau_steps < 0) {
    const float accelerate_steps_float = CEIL(intersection_distance(initial_rate, final_rate, accel, block->step_event_count));
    accelerate_steps = _MIN(uint32_t(_MAX(accelerate_steps_float, 0)), block->step_event_count);
    plateau_steps = 0;

    #if ENABLED(S_CURVE_ACCELERATION)
      // We won't reach the cruising rate. Let's calculate the speed we will reach
      cruise_rate = final_speed(initial_rate, accel, accelerate_steps);
    #endif
  }
  #if ENABLED(S_CURVE_ACCELERATION)
    else // We have some plateau time, so the cruise rate will be the nominal rate
      cruise_rate = block->nominal_rate;
  #endif

  #if ENABLED(S_CURVE_ACCELERATION)
    // Jerk controlled speed requires to express speed versus time, NOT steps
    uint32_t acceleration_time = ((float)(cruise_rate - initial_rate) / accel) * (STEPPER_TIMER_RATE),
             deceleration_time = ((float)(cruise_rate - final_rate) / accel) * (STEPPER_TIMER_RATE),
    // And to offload calculations from the ISR, we also calculate the inverse of those times here
             acceleration_time_inverse = get_period_inverse(acceleration_time),
             deceleration_time_inverse = get_period_inverse(deceleration_time);
  #endif

  // Store new block parameters
  block->accelerate_until = accelerate_steps;
  block->decelerate_after = accelerate_steps + plateau_steps;
  block->initial_rate = initial_rate;
  #if ENABLED(S_CURVE_ACCELERATION)
    block->acceleration_time = acceleration_time;
    block->deceleration_time = deceleration_time;
    block->acceleration_time_inverse = acceleration_time_inverse;
    block->deceleration_time_inverse = deceleration_time_inverse;
    block->cruise_rate = cruise_rate;
  #endif
  block->final_rate = final_rate;

  /**
   * Laser trapezoid calculations
   *
   * Approximate the trapezoid with the laser, incrementing the power every `entry_per` while accelerating
   * and decrementing it every `exit_power_per` while decelerating, thus ensuring power is related to feedrate.
   *
   * LASER_POWER_INLINE_TRAPEZOID_CONT doesn't need this as it continuously approximates
   *
   * Note this may behave unreliably when running with S_CURVE_ACCELERATION
   */
  #if ENABLED(LASER_POWER_INLINE_TRAPEZOID)
    if (block->laser.power > 0) { // No need to care if power == 0
      const uint8_t entry_power = block->laser.power * entry_factor; // Power on block entry
      #if DISABLED(LASER_POWER_INLINE_TRAPEZOID_CONT)
        // Speedup power
        const uint8_t entry_power_diff = block->laser.power - entry_power;
        if (entry_power_diff) {
          block->laser.entry_per = accelerate_steps / entry_power_diff;
          block->laser.power_entry = entry_power;
        }
        else {
          block->laser.entry_per = 0;
          block->laser.power_entry = block->laser.power;
        }
        // Slowdown power
        const uint8_t exit_power = block->laser.power * exit_factor, // Power on block entry
                      exit_power_diff = block->laser.power - exit_power;
        if (exit_power_diff) {
          block->laser.exit_per = (block->step_event_count - block->decelerate_after) / exit_power_diff;
          block->laser.power_exit = exit_power;
        }
        else {
          block->laser.exit_per = 0;
          block->laser.power_exit = block->laser.power;
        }
      #else
        block->laser.power_entry = entry_power;
      #endif
    }
  #endif
}

/*                            PLANNER SPEED DEFINITION
                                     +--------+   <- current->nominal_speed
                                    /          \
         current->entry_speed ->   +            \
                                   |             + <- next->entry_speed (aka exit speed)
                                   +-------------+
                                       time -->

  Recalculates the motion plan according to the following basic guidelines:

    1. Go over every feasible block sequentially in reverse order and calculate the junction speeds
        (i.e. current->entry_speed) such that:
      a. No junction speed exceeds the pre-computed maximum junction speed limit or nominal speeds of
         neighboring blocks.
      b. A block entry speed cannot exceed one reverse-computed from its exit speed (next->entry_speed)
         with a maximum allowable deceleration over the block travel distance.
      c. The last (or newest appended) block is planned from a complete stop (an exit speed of zero).
    2. Go over every block in chronological (forward) order and dial down junction speed values if
      a. The exit speed exceeds the one forward-computed from its entry speed with the maximum allowable
         acceleration over the block travel distance.

  When these stages are complete, the planner will have maximized the velocity profiles throughout the all
  of the planner blocks, where every block is operating at its maximum allowable acceleration limits. In
  other words, for all of the blocks in the planner, the plan is optimal and no further speed improvements
  are possible. If a new block is added to the buffer, the plan is recomputed according to the said
  guidelines for a new optimal plan.

  To increase computational efficiency of these guidelines, a set of planner block pointers have been
  created to indicate stop-compute points for when the planner guidelines cannot logically make any further
  changes or improvements to the plan when in normal operation and new blocks are streamed and added to the
  planner buffer. For example, if a subset of sequential blocks in the planner have been planned and are
  bracketed by junction velocities at their maximums (or by the first planner block as well), no new block
  added to the planner buffer will alter the velocity profiles within them. So we no longer have to compute
  them. Or, if a set of sequential blocks from the first block in the planner (or a optimal stop-compute
  point) are all accelerating, they are all optimal and can not be altered by a new block added to the
  planner buffer, as this will only further increase the plan speed to chronological blocks until a maximum
  junction velocity is reached. However, if the operational conditions of the plan changes from infrequently
  used feed holds or feedrate overrides, the stop-compute pointers will be reset and the entire plan is
  recomputed as stated in the general guidelines.

  Planner buffer index mapping:
  - block_buffer_tail: Points to the beginning of the planner buffer. First to be executed or being executed.
  - block_buffer_head: Points to the buffer block after the last block in the buffer. Used to indicate whether
      the buffer is full or empty. As described for standard ring buffers, this block is always empty.
  - block_buffer_planned: Points to the first buffer block after the last optimally planned block for normal
      streaming operating conditions. Use for planning optimizations by avoiding recomputing parts of the
      planner buffer that don't change with the addition of a new block, as describe above. In addition,
      this block can never be less than block_buffer_tail and will always be pushed forward and maintain
      this requirement when encountered by the Planner::release_current_block() routine during a cycle.

  NOTE: Since the planner only computes on what's in the planner buffer, some motions with lots of short
  line segments, like G2/3 arcs or complex curves, may seem to move slow. This is because there simply isn't
  enough combined distance traveled in the entire buffer to accelerate up to the nominal speed and then
  decelerate to a complete stop at the end of the buffer, as stated by the guidelines. If this happens and
  becomes an annoyance, there are a few simple solutions: (1) Maximize the machine acceleration. The planner
  will be able to compute higher velocity profiles within the same combined distance. (2) Maximize line
  motion(s) distance per block to a desired tolerance. The more combined distance the planner has to use,
  the faster it can go. (3) Maximize the planner buffer size. This also will increase the combined distance
  for the planner to compute over. It also increases the number of computations the planner has to perform
  to compute an optimal plan, so select carefully.
*/

// The kernel called by recalculate() when scanning the plan from last to first entry.
void Planner::reverse_pass_kernel(block_t * const current, const block_t * const next) {
  if (current) {
    // If entry speed is already at the maximum entry speed, and there was no change of speed
    // in the next block, there is no need to recheck. Block is cruising and there is no need to
    // compute anything for this block,
    // If not, block entry speed needs to be recalculated to ensure maximum possible planned speed.
    const float max_entry_speed_sqr = current->max_entry_speed_sqr;

    // Compute maximum entry speed decelerating over the current block from its exit speed.
    // If not at the maximum entry speed, or the previous block entry speed changed
    if (current->entry_speed_sqr != max_entry_speed_sqr || (next && TEST(next->flag, BLOCK_BIT_RECALCULATE))) {

      // If nominal length true, max junction speed is guaranteed to be reached.
      // If a block can de/ac-celerate from nominal speed to zero within the length of the block, then
      // the current block and next block junction speeds are guaranteed to always be at their maximum
      // junction speeds in deceleration and acceleration, respectively. This is due to how the current
      // block nominal speed limits both the current and next maximum junction speeds. Hence, in both
      // the reverse and forward planners, the corresponding block junction speed will always be at the
      // the maximum junction speed and may always be ignored for any speed reduction checks.

      const float new_entry_speed_sqr = TEST(current->flag, BLOCK_BIT_NOMINAL_LENGTH)
        ? max_entry_speed_sqr
        : _MIN(max_entry_speed_sqr, max_allowable_speed_sqr(-current->acceleration, next ? next->entry_speed_sqr : sq(float(MINIMUM_PLANNER_SPEED)), current->millimeters));
      if (current->entry_speed_sqr != new_entry_speed_sqr) {

        // Need to recalculate the block speed - Mark it now, so the stepper
        // ISR does not consume the block before being recalculated
        SBI(current->flag, BLOCK_BIT_RECALCULATE);

        // But there is an inherent race condition here, as the block may have
        // become BUSY just before being marked RECALCULATE, so check for that!
        if (stepper.is_block_busy(current)) {
          // Block became busy. Clear the RECALCULATE flag (no point in
          // recalculating BUSY blocks). And don't set its speed, as it can't
          // be updated at this time.
          CBI(current->flag, BLOCK_BIT_RECALCULATE);
        }
        else {
          // Block is not BUSY so this is ahead of the Stepper ISR:
          // Just Set the new entry speed.
          current->entry_speed_sqr = new_entry_speed_sqr;
        }
      }
    }
  }
}

/**
 * recalculate() needs to go over the current plan twice.
 * Once in reverse and once forward. This implements the reverse pass.
 */
void Planner::reverse_pass() {
  // Initialize block index to the last block in the planner buffer.
  uint8_t block_index = prev_block_index(block_buffer_head);

  // Read the index of the last buffer planned block.
  // The ISR may change it so get a stable local copy.
  uint8_t planned_block_index = block_buffer_planned;

  // If there was a race condition and block_buffer_planned was incremented
  //  or was pointing at the head (queue empty) break loop now and avoid
  //  planning already consumed blocks
  if (planned_block_index == block_buffer_head) return;

  // Reverse Pass: Coarsely maximize all possible deceleration curves back-planning from the last
  // block in buffer. Cease planning when the last optimal planned or tail pointer is reached.
  // NOTE: Forward pass will later refine and correct the reverse pass to create an optimal plan.
  const block_t *next = nullptr;
  while (block_index != planned_block_index) {

    // Perform the reverse pass
    block_t *current = &block_buffer[block_index];

    // Only consider non sync-and-page blocks
    if (!(current->flag & BLOCK_MASK_SYNC) && !IS_PAGE(current)) {
      reverse_pass_kernel(current, next);
      next = current;
    }

    // Advance to the next
    block_index = prev_block_index(block_index);

    // The ISR could advance the block_buffer_planned while we were doing the reverse pass.
    // We must try to avoid using an already consumed block as the last one - So follow
    // changes to the pointer and make sure to limit the loop to the currently busy block
    while (planned_block_index != block_buffer_planned) {

      // If we reached the busy block or an already processed block, break the loop now
      if (block_index == planned_block_index) return;

      // Advance the pointer, following the busy block
      planned_block_index = next_block_index(planned_block_index);
    }
  }
}

// The kernel called by recalculate() when scanning the plan from first to last entry.
void Planner::forward_pass_kernel(const block_t * const previous, block_t * const current, const uint8_t block_index) {
  if (previous) {
    // If the previous block is an acceleration block, too short to complete the full speed
    // change, adjust the entry speed accordingly. Entry speeds have already been reset,
    // maximized, and reverse-planned. If nominal length is set, max junction speed is
    // guaranteed to be reached. No need to recheck.
    if (!TEST(previous->flag, BLOCK_BIT_NOMINAL_LENGTH) &&
      previous->entry_speed_sqr < current->entry_speed_sqr) {

      // Compute the maximum allowable speed
      const float new_entry_speed_sqr = max_allowable_speed_sqr(-previous->acceleration, previous->entry_speed_sqr, previous->millimeters);

      // If true, current block is full-acceleration and we can move the planned pointer forward.
      if (new_entry_speed_sqr < current->entry_speed_sqr) {

        // Mark we need to recompute the trapezoidal shape, and do it now,
        // so the stepper ISR does not consume the block before being recalculated
        SBI(current->flag, BLOCK_BIT_RECALCULATE);

        // But there is an inherent race condition here, as the block maybe
        // became BUSY, just before it was marked as RECALCULATE, so check
        // if that is the case!
        if (stepper.is_block_busy(current)) {
          // Block became busy. Clear the RECALCULATE flag (no point in
          //  recalculating BUSY blocks and don't set its speed, as it can't
          //  be updated at this time.
          CBI(current->flag, BLOCK_BIT_RECALCULATE);
        }
        else {
          // Block is not BUSY, we won the race against the Stepper ISR:

          // Always <= max_entry_speed_sqr. Backward pass sets this.
          current->entry_speed_sqr = new_entry_speed_sqr; // Always <= max_entry_speed_sqr. Backward pass sets this.

          // Set optimal plan pointer.
          block_buffer_planned = block_index;
        }
      }
    }

    // Any block set at its maximum entry speed also creates an optimal plan up to this
    // point in the buffer. When the plan is bracketed by either the beginning of the
    // buffer and a maximum entry speed or two maximum entry speeds, every block in between
    // cannot logically be further improved. Hence, we don't have to recompute them anymore.
    if (current->entry_speed_sqr == current->max_entry_speed_sqr)
      block_buffer_planned = block_index;
  }
}

/**
 * recalculate() needs to go over the current plan twice.
 * Once in reverse and once forward. This implements the forward pass.
 */
void Planner::forward_pass() {

  // Forward Pass: Forward plan the acceleration curve from the planned pointer onward.
  // Also scans for optimal plan breakpoints and appropriately updates the planned pointer.

  // Begin at buffer planned pointer. Note that block_buffer_planned can be modified
  //  by the stepper ISR,  so read it ONCE. It it guaranteed that block_buffer_planned
  //  will never lead head, so the loop is safe to execute. Also note that the forward
  //  pass will never modify the values at the tail.
  uint8_t block_index = block_buffer_planned;

  block_t *block;
  const block_t * previous = nullptr;
  while (block_index != block_buffer_head) {

    // Perform the forward pass
    block = &block_buffer[block_index];

    // Skip SYNC and page blocks
    if (!(block->flag & BLOCK_MASK_SYNC) && !IS_PAGE(block)) {
      // If there's no previous block or the previous block is not
      // BUSY (thus, modifiable) run the forward_pass_kernel. Otherwise,
      // the previous block became BUSY, so assume the current block's
      // entry speed can't be altered (since that would also require
      // updating the exit speed of the previous block).
      if (!previous || !stepper.is_block_busy(previous))
        forward_pass_kernel(previous, block, block_index);
      previous = block;
    }
    // Advance to the previous
    block_index = next_block_index(block_index);
  }
}

/**
 * Recalculate the trapezoid speed profiles for all blocks in the plan
 * according to the entry_factor for each junction. Must be called by
 * recalculate() after updating the blocks.
 */
void Planner::recalculate_trapezoids() {
  // The tail may be changed by the ISR so get a local copy.
  uint8_t block_index = block_buffer_tail,
          head_block_index = block_buffer_head;
  // Since there could be a sync block in the head of the queue, and the
  // next loop must not recalculate the head block (as it needs to be
  // specially handled), scan backwards to the first non-SYNC block.
  while (head_block_index != block_index) {

    // Go back (head always point to the first free block)
    const uint8_t prev_index = prev_block_index(head_block_index);

    // Get the pointer to the block
    block_t *prev = &block_buffer[prev_index];

    // If not dealing with a sync block, we are done. The last block is not a SYNC block
    if (!(prev->flag & BLOCK_MASK_SYNC)) break;

    // Examine the previous block. This and all following are SYNC blocks
    head_block_index = prev_index;
  }

  // Go from the tail (currently executed block) to the first block, without including it)
  block_t *block = nullptr, *next = nullptr;
  float current_entry_speed = 0.0, next_entry_speed = 0.0;
  while (block_index != head_block_index) {

    next = &block_buffer[block_index];

    // Skip sync and page blocks
    if (!(next->flag & BLOCK_MASK_SYNC) && !IS_PAGE(next)) {
      next_entry_speed = SQRT(next->entry_speed_sqr);

      if (block) {
        // Recalculate if current block entry or exit junction speed has changed.
        if (TEST(block->flag, BLOCK_BIT_RECALCULATE) || TEST(next->flag, BLOCK_BIT_RECALCULATE)) {

          // Mark the current block as RECALCULATE, to protect it from the Stepper ISR running it.
          // Note that due to the above condition, there's a chance the current block isn't marked as
          // RECALCULATE yet, but the next one is. That's the reason for the following line.
          SBI(block->flag, BLOCK_BIT_RECALCULATE);

          // But there is an inherent race condition here, as the block maybe
          // became BUSY, just before it was marked as RECALCULATE, so check
          // if that is the case!
          if (!stepper.is_block_busy(block)) {
            // Block is not BUSY, we won the race against the Stepper ISR:

            // NOTE: Entry and exit factors always > 0 by all previous logic operations.
            const float current_nominal_speed = SQRT(block->nominal_speed_sqr),
                        nomr = 1.0f / current_nominal_speed;
            calculate_trapezoid_for_block(block, current_entry_speed * nomr, next_entry_speed * nomr);
            #if ENABLED(LIN_ADVANCE)
              if (block->use_advance_lead) {
                const float comp = block->e_D_ratio * extruder_advance_K[active_extruder] * settings.axis_steps_per_mm[E_AXIS];
                block->max_adv_steps = current_nominal_speed * comp;
                block->final_adv_steps = next_entry_speed * comp;
              }
            #endif
          }

          // Reset current only to ensure next trapezoid is computed - The
          // stepper is free to use the block from now on.
          CBI(block->flag, BLOCK_BIT_RECALCULATE);
        }
      }

      block = next;
      current_entry_speed = next_entry_speed;
    }

    block_index = next_block_index(block_index);
  }

  // Last/newest block in buffer. Exit speed is set with MINIMUM_PLANNER_SPEED. Always recalculated.
  if (next) {

    // Mark the next(last) block as RECALCULATE, to prevent the Stepper ISR running it.
    // As the last block is always recalculated here, there is a chance the block isn't
    // marked as RECALCULATE yet. That's the reason for the following line.
    SBI(next->flag, BLOCK_BIT_RECALCULATE);

    // But there is an inherent race condition here, as the block maybe
    // became BUSY, just before it was marked as RECALCULATE, so check
    // if that is the case!
    if (!stepper.is_block_busy(block)) {
      // Block is not BUSY, we won the race against the Stepper ISR:

      const float next_nominal_speed = SQRT(next->nominal_speed_sqr),
                  nomr = 1.0f / next_nominal_speed;
      calculate_trapezoid_for_block(next, next_entry_speed * nomr, float(MINIMUM_PLANNER_SPEED) * nomr);
      #if ENABLED(LIN_ADVANCE)
        if (next->use_advance_lead) {
          const float comp = next->e_D_ratio * extruder_advance_K[active_extruder] * settings.axis_steps_per_mm[E_AXIS];
          next->max_adv_steps = next_nominal_speed * comp;
          next->final_adv_steps = (MINIMUM_PLANNER_SPEED) * comp;
        }
      #endif
    }

    // Reset next only to ensure its trapezoid is computed - The stepper is free to use
    // the block from now on.
    CBI(next->flag, BLOCK_BIT_RECALCULATE);
  }
}

void Planner::recalculate() {
  // Initialize block index to the last block in the planner buffer.
  const uint8_t block_index = prev_block_index(block_buffer_head);
  // If there is just one block, no planning can be done. Avoid it!
  if (block_index != block_buffer_planned) {
    reverse_pass();
    forward_pass();
  }
  recalculate_trapezoids();
}

/**
 * Apply fan speeds
 */
#if HAS_FAN

  void Planner::sync_fan_speeds(uint8_t (&fan_speed)[FAN_COUNT]) {

    #if FAN_MIN_PWM != 0 || FAN_MAX_PWM != 255
      #define CALC_FAN_SPEED(f) (fan_speed[f] ? map(fan_speed[f], 1, 255, FAN_MIN_PWM, FAN_MAX_PWM) : FAN_OFF_PWM)
    #else
      #define CALC_FAN_SPEED(f) (fan_speed[f] ?: FAN_OFF_PWM)
    #endif

    #if ENABLED(FAN_SOFT_PWM)
      #define _FAN_SET(F) thermalManager.soft_pwm_amount_fan[F] = CALC_FAN_SPEED(F);
    #else
      #define _FAN_SET(F) hal.set_pwm_duty(pin_t(FAN##F##_PIN), CALC_FAN_SPEED(F));
    #endif
    #define FAN_SET(F) do{ kickstart_fan(fan_speed, ms, F); _FAN_SET(F); }while(0)

    const millis_t ms = millis();
    TERN_(HAS_FAN0, FAN_SET(0));
    TERN_(HAS_FAN1, FAN_SET(1));
    TERN_(HAS_FAN2, FAN_SET(2));
    TERN_(HAS_FAN3, FAN_SET(3));
    TERN_(HAS_FAN4, FAN_SET(4));
    TERN_(HAS_FAN5, FAN_SET(5));
    TERN_(HAS_FAN6, FAN_SET(6));
    TERN_(HAS_FAN7, FAN_SET(7));
  }

  #if FAN_KICKSTART_TIME

    void Planner::kickstart_fan(uint8_t (&fan_speed)[FAN_COUNT], const millis_t &ms, const uint8_t f) {
      static millis_t fan_kick_end[FAN_COUNT] = { 0 };
      if (fan_speed[f]) {
        if (fan_kick_end[f] == 0) {
          fan_kick_end[f] = ms + FAN_KICKSTART_TIME;
          fan_speed[f] = 255;
        }
        else if (PENDING(ms, fan_kick_end[f]))
          fan_speed[f] = 255;
      }
      else
        fan_kick_end[f] = 0;
    }

  #endif

#endif // HAS_FAN

/**
 * Maintain fans, paste extruder pressure,
 */
void Planner::check_axes_activity() {

  #if ANY(DISABLE_X, DISABLE_Y, DISABLE_Z, DISABLE_I, DISABLE_J, DISABLE_K, DISABLE_U, DISABLE_V, DISABLE_W, DISABLE_E)
    xyze_bool_t axis_active = { false };
  #endif

  #if HAS_FAN && DISABLED(LASER_SYNCHRONOUS_M106_M107)
    #define HAS_TAIL_FAN_SPEED 1
    static uint8_t tail_fan_speed[FAN_COUNT] = ARRAY_N_1(FAN_COUNT, 13);
    bool fans_need_update = false;
  #endif

  #if ENABLED(BARICUDA)
    #if HAS_HEATER_1
      uint8_t tail_valve_pressure;
    #endif
    #if HAS_HEATER_2
      uint8_t tail_e_to_p_pressure;
    #endif
  #endif

  if (has_blocks_queued()) {

    #if EITHER(HAS_TAIL_FAN_SPEED, BARICUDA)
      block_t *block = &block_buffer[block_buffer_tail];
    #endif

    #if HAS_TAIL_FAN_SPEED
      FANS_LOOP(i) {
        const uint8_t spd = thermalManager.scaledFanSpeed(i, block->fan_speed[i]);
        if (tail_fan_speed[i] != spd) {
          fans_need_update = true;
          tail_fan_speed[i] = spd;
        }
      }
    #endif

    #if ENABLED(BARICUDA)
      TERN_(HAS_HEATER_1, tail_valve_pressure = block->valve_pressure);
      TERN_(HAS_HEATER_2, tail_e_to_p_pressure = block->e_to_p_pressure);
    #endif

    #if ANY(DISABLE_X, DISABLE_Y, DISABLE_Z, DISABLE_I, DISABLE_J, DISABLE_K, DISABLE_E)
      for (uint8_t b = block_buffer_tail; b != block_buffer_head; b = next_block_index(b)) {
        block_t * const bnext = &block_buffer[b];
        LOGICAL_AXIS_CODE(
          if (TERN0(DISABLE_E, bnext->steps.e)) axis_active.e = true,
          if (TERN0(DISABLE_X, bnext->steps.x)) axis_active.x = true,
          if (TERN0(DISABLE_Y, bnext->steps.y)) axis_active.y = true,
          if (TERN0(DISABLE_Z, bnext->steps.z)) axis_active.z = true,
          if (TERN0(DISABLE_I, bnext->steps.i)) axis_active.i = true,
          if (TERN0(DISABLE_J, bnext->steps.j)) axis_active.j = true,
          if (TERN0(DISABLE_K, bnext->steps.k)) axis_active.k = true,
          if (TERN0(DISABLE_U, bnext->steps.u)) axis_active.u = true,
          if (TERN0(DISABLE_V, bnext->steps.v)) axis_active.v = true,
          if (TERN0(DISABLE_W, bnext->steps.w)) axis_active.w = true
        );
      }
    #endif
  }
  else {

    TERN_(HAS_CUTTER, cutter.refresh());

    #if HAS_TAIL_FAN_SPEED
      FANS_LOOP(i) {
        const uint8_t spd = thermalManager.scaledFanSpeed(i);
        if (tail_fan_speed[i] != spd) {
          fans_need_update = true;
          tail_fan_speed[i] = spd;
        }
      }
    #endif

    #if ENABLED(BARICUDA)
      TERN_(HAS_HEATER_1, tail_valve_pressure = baricuda_valve_pressure);
      TERN_(HAS_HEATER_2, tail_e_to_p_pressure = baricuda_e_to_p_pressure);
    #endif
  }

  //
  // Disable inactive axes
  //
  LOGICAL_AXIS_CODE(
    if (TERN0(DISABLE_E, !axis_active.e)) stepper.disable_e_steppers(),
    if (TERN0(DISABLE_X, !axis_active.x)) stepper.disable_axis(X_AXIS),
    if (TERN0(DISABLE_Y, !axis_active.y)) stepper.disable_axis(Y_AXIS),
    if (TERN0(DISABLE_Z, !axis_active.z)) stepper.disable_axis(Z_AXIS),
    if (TERN0(DISABLE_I, !axis_active.i)) stepper.disable_axis(I_AXIS),
    if (TERN0(DISABLE_J, !axis_active.j)) stepper.disable_axis(J_AXIS),
    if (TERN0(DISABLE_K, !axis_active.k)) stepper.disable_axis(K_AXIS),
    if (TERN0(DISABLE_U, !axis_active.u)) stepper.disable_axis(U_AXIS),
    if (TERN0(DISABLE_V, !axis_active.v)) stepper.disable_axis(V_AXIS),
    if (TERN0(DISABLE_W, !axis_active.w)) stepper.disable_axis(W_AXIS)
  );

  //
  // Update Fan speeds
  // Only if synchronous M106/M107 is disabled
  //
  TERN_(HAS_TAIL_FAN_SPEED, if (fans_need_update) sync_fan_speeds(tail_fan_speed));

  TERN_(AUTOTEMP, autotemp_task());

  #if ENABLED(BARICUDA)
    TERN_(HAS_HEATER_1, hal.set_pwm_duty(pin_t(HEATER_1_PIN), tail_valve_pressure));
    TERN_(HAS_HEATER_2, hal.set_pwm_duty(pin_t(HEATER_2_PIN), tail_e_to_p_pressure));
  #endif
}

#if ENABLED(AUTOTEMP)

  #if ENABLED(AUTOTEMP_PROPORTIONAL)
    void Planner::_autotemp_update_from_hotend() {
      const celsius_t target = thermalManager.degTargetHotend(active_extruder);
      autotemp_min = target + AUTOTEMP_MIN_P;
      autotemp_max = target + AUTOTEMP_MAX_P;
    }
  #endif

  /**
   * Called after changing tools to:
   *  - Reset or re-apply the default proportional autotemp factor.
   *  - Enable autotemp if the factor is non-zero.
   */
  void Planner::autotemp_update() {
    _autotemp_update_from_hotend();
    autotemp_factor = TERN(AUTOTEMP_PROPORTIONAL, AUTOTEMP_FACTOR_P, 0);
    autotemp_enabled = autotemp_factor != 0;
  }

  /**
   * Called by the M104/M109 commands after setting Hotend Temperature
   *
   */
  void Planner::autotemp_M104_M109() {
    _autotemp_update_from_hotend();

    if (parser.seenval('S')) autotemp_min = parser.value_celsius();
    if (parser.seenval('B')) autotemp_max = parser.value_celsius();

    // When AUTOTEMP_PROPORTIONAL is enabled, F0 disables autotemp.
    // Normally, leaving off F also disables autotemp.
    autotemp_factor = parser.seen('F') ? parser.value_float() : TERN(AUTOTEMP_PROPORTIONAL, AUTOTEMP_FACTOR_P, 0);
    autotemp_enabled = autotemp_factor != 0;
  }

  /**
   * Called every so often to adjust the hotend target temperature
   * based on the extrusion speed, which is calculated from the blocks
   * currently in the planner.
   */
  void Planner::autotemp_task() {
    static float oldt = 0.0f;

    if (!autotemp_enabled) return;
    if (thermalManager.degTargetHotend(active_extruder) < autotemp_min - 2) return; // Below the min?

    float high = 0.0f;
    for (uint8_t b = block_buffer_tail; b != block_buffer_head; b = next_block_index(b)) {
      const block_t * const block = &block_buffer[b];
      if (NUM_AXIS_GANG(block->steps.x, || block->steps.y, || block->steps.z, || block->steps.i, || block->steps.j, || block->steps.k, || block->steps.u, || block->steps.v, || block->steps.w)) {
        const float se = (float)block->steps.e / block->step_event_count * SQRT(block->nominal_speed_sqr); // mm/sec;
        NOLESS(high, se);
      }
    }

    float t = autotemp_min + high * autotemp_factor;
    LIMIT(t, autotemp_min, autotemp_max);
    if (t < oldt) t = t * (1.0f - (AUTOTEMP_OLDWEIGHT)) + oldt * (AUTOTEMP_OLDWEIGHT);
    oldt = t;
    thermalManager.setTargetHotend(t, active_extruder);
  }

#endif

#if DISABLED(NO_VOLUMETRICS)

  /**
   * Get a volumetric multiplier from a filament diameter.
   * This is the reciprocal of the circular cross-section area.
   * Return 1.0 with volumetric off or a diameter of 0.0.
   */
  inline float calculate_volumetric_multiplier(const_float_t diameter) {
    return (parser.volumetric_enabled && diameter) ? 1.0f / CIRCLE_AREA(diameter * 0.5f) : 1;
  }

  /**
   * Convert the filament sizes into volumetric multipliers.
   * The multiplier converts a given E value into a length.
   */
  void Planner::calculate_volumetric_multipliers() {
    LOOP_L_N(i, COUNT(filament_size)) {
      volumetric_multiplier[i] = calculate_volumetric_multiplier(filament_size[i]);
      refresh_e_factor(i);
    }
    #if ENABLED(VOLUMETRIC_EXTRUDER_LIMIT)
      calculate_volumetric_extruder_limits(); // update volumetric_extruder_limits as well.
    #endif
  }

#endif // !NO_VOLUMETRICS

#if ENABLED(VOLUMETRIC_EXTRUDER_LIMIT)

  /**
   * Convert volumetric based limits into pre calculated extruder feedrate limits.
   */
  void Planner::calculate_volumetric_extruder_limit(const uint8_t e) {
    const float &lim = volumetric_extruder_limit[e], &siz = filament_size[e];
    volumetric_extruder_feedrate_limit[e] = (lim && siz) ? lim / CIRCLE_AREA(siz * 0.5f) : 0;
  }
  void Planner::calculate_volumetric_extruder_limits() {
    EXTRUDER_LOOP() calculate_volumetric_extruder_limit(e);
  }

#endif

#if ENABLED(FILAMENT_WIDTH_SENSOR)
  /**
   * Convert the ratio value given by the filament width sensor
   * into a volumetric multiplier. Conversion differs when using
   * linear extrusion vs volumetric extrusion.
   */
  void Planner::apply_filament_width_sensor(const int8_t encoded_ratio) {
    // Reconstitute the nominal/measured ratio
    const float nom_meas_ratio = 1 + 0.01f * encoded_ratio,
                ratio_2 = sq(nom_meas_ratio);

    volumetric_multiplier[FILAMENT_SENSOR_EXTRUDER_NUM] = parser.volumetric_enabled
      ? ratio_2 / CIRCLE_AREA(filwidth.nominal_mm * 0.5f) // Volumetric uses a true volumetric multiplier
      : ratio_2;                                          // Linear squares the ratio, which scales the volume

    refresh_e_factor(FILAMENT_SENSOR_EXTRUDER_NUM);
  }
#endif

#if ENABLED(IMPROVE_HOMING_RELIABILITY)

  void Planner::enable_stall_prevention(const bool onoff) {
    static motion_state_t saved_motion_state;
    if (onoff) {
      saved_motion_state.acceleration.x = settings.max_acceleration_mm_per_s2[X_AXIS];
      saved_motion_state.acceleration.y = settings.max_acceleration_mm_per_s2[Y_AXIS];
      settings.max_acceleration_mm_per_s2[X_AXIS] = settings.max_acceleration_mm_per_s2[Y_AXIS] = 100;
      #if ENABLED(DELTA)
        saved_motion_state.acceleration.z = settings.max_acceleration_mm_per_s2[Z_AXIS];
        settings.max_acceleration_mm_per_s2[Z_AXIS] = 100;
      #endif
      #if HAS_CLASSIC_JERK
        saved_motion_state.jerk_state = max_jerk;
        max_jerk.set(0, 0 OPTARG(DELTA, 0));
      #endif
    }
    else {
      settings.max_acceleration_mm_per_s2[X_AXIS] = saved_motion_state.acceleration.x;
      settings.max_acceleration_mm_per_s2[Y_AXIS] = saved_motion_state.acceleration.y;
      TERN_(DELTA, settings.max_acceleration_mm_per_s2[Z_AXIS] = saved_motion_state.acceleration.z);
      TERN_(HAS_CLASSIC_JERK, max_jerk = saved_motion_state.jerk_state);
    }
    reset_acceleration_rates();
  }

#endif

#if HAS_LEVELING

  constexpr xy_pos_t level_fulcrum = {
    TERN(Z_SAFE_HOMING, Z_SAFE_HOMING_X_POINT, X_HOME_POS),
    TERN(Z_SAFE_HOMING, Z_SAFE_HOMING_Y_POINT, Y_HOME_POS)
  };

  /**
   * rx, ry, rz - Cartesian positions in mm
   *              Leveled XYZ on completion
   */
  void Planner::apply_leveling(xyz_pos_t &raw) {
    if (!leveling_active) return;

    raw.z += mesh_z_offset;

    #if ABL_PLANAR

      xy_pos_t d = raw - level_fulcrum;
      bed_level_matrix.apply_rotation_xyz(d.x, d.y, raw.z);
      raw = d + level_fulcrum;

    #elif HAS_MESH

      #if ENABLED(ENABLE_LEVELING_FADE_HEIGHT)
        const float fade_scaling_factor = fade_scaling_factor_for_z(raw.z);
        if (fade_scaling_factor) raw.z += fade_scaling_factor * bedlevel.get_z_correction(raw);
      #else
        raw.z += bedlevel.get_z_correction(raw);
      #endif

      TERN_(MESH_BED_LEVELING, raw.z += bedlevel.get_z_offset());

    #endif
  }

  void Planner::unapply_leveling(xyz_pos_t &raw) {
    if (!leveling_active) return;

<<<<<<< HEAD
    if (leveling_active) {

      raw.z -= mesh_z_offset;

      #if ABL_PLANAR

        matrix_3x3 inverse = matrix_3x3::transpose(bed_level_matrix);
=======
    #if ABL_PLANAR
>>>>>>> 639b1f64

      matrix_3x3 inverse = matrix_3x3::transpose(bed_level_matrix);

      xy_pos_t d = raw - level_fulcrum;
      inverse.apply_rotation_xyz(d.x, d.y, raw.z);
      raw = d + level_fulcrum;

    #elif HAS_MESH

      const float z_correction = bedlevel.get_z_correction(raw),
                  z_full_fade = DIFF_TERN(MESH_BED_LEVELING, raw.z, bedlevel.get_z_offset()),
                  z_no_fade = z_full_fade - z_correction;

      #if ENABLED(ENABLE_LEVELING_FADE_HEIGHT)
        if (!z_fade_height || z_no_fade <= 0.0f)                              // Not fading or at bed level?
          raw.z = z_no_fade;                                                  //  Unapply full mesh Z.
        else if (z_full_fade >= z_fade_height)                                // Above the fade height?
          raw.z = z_full_fade;                                                //  Nothing more to unapply.
        else                                                                  // Within the fade zone?
          raw.z = z_no_fade / (1.0f - z_correction * inverse_z_fade_height);  // Unapply the faded Z offset
      #else
        raw.z = z_no_fade;
      #endif

    #endif
  }

#endif // HAS_LEVELING

#if ENABLED(FWRETRACT)
  /**
   * rz, e - Cartesian positions in mm
   */
  void Planner::apply_retract(float &rz, float &e) {
    rz += fwretract.current_hop;
    e -= fwretract.current_retract[active_extruder];
  }

  void Planner::unapply_retract(float &rz, float &e) {
    rz -= fwretract.current_hop;
    e += fwretract.current_retract[active_extruder];
  }

#endif

void Planner::quick_stop() {

  // Remove all the queued blocks. Note that this function is NOT
  // called from the Stepper ISR, so we must consider tail as readonly!
  // that is why we set head to tail - But there is a race condition that
  // must be handled: The tail could change between the read and the assignment
  // so this must be enclosed in a critical section

  const bool was_enabled = stepper.suspend();

  // Drop all queue entries
  block_buffer_nonbusy = block_buffer_planned = block_buffer_head = block_buffer_tail;

  // Restart the block delay for the first movement - As the queue was
  // forced to empty, there's no risk the ISR will touch this.
  delay_before_delivering = BLOCK_DELAY_FOR_1ST_MOVE;

  #if HAS_WIRED_LCD
    // Clear the accumulated runtime
    clear_block_buffer_runtime();
  #endif

  // Make sure to drop any attempt of queuing moves for 1 second
  cleaning_buffer_counter = TEMP_TIMER_FREQUENCY;

  // Reenable Stepper ISR
  if (was_enabled) stepper.wake_up();

  // And stop the stepper ISR
  stepper.quick_stop();
}

#if ENABLED(REALTIME_REPORTING_COMMANDS)

  void Planner::quick_pause() {
    // Suspend until quick_resume is called
    // Don't empty buffers or queues
    const bool did_suspend = stepper.suspend();
    if (did_suspend)
      TERN_(FULL_REPORT_TO_HOST_FEATURE, set_and_report_grblstate(M_HOLD));
  }

  // Resume if suspended
  void Planner::quick_resume() {
    TERN_(FULL_REPORT_TO_HOST_FEATURE, set_and_report_grblstate(grbl_state_for_marlin_state()));
    stepper.wake_up();
  }

#endif

void Planner::endstop_triggered(const AxisEnum axis) {
  // Record stepper position and discard the current block
  stepper.endstop_triggered(axis);
}

float Planner::triggered_position_mm(const AxisEnum axis) {
  const float result = DIFF_TERN(BACKLASH_COMPENSATION, stepper.triggered_position(axis), backlash.get_applied_steps(axis));
  return result * mm_per_step[axis];
}

void Planner::finish_and_disable() {
  while (has_blocks_queued() || cleaning_buffer_counter) idle();
  stepper.disable_all_steppers();
}

/**
 * Get an axis position according to stepper position(s)
 * For CORE machines apply translation from ABC to XYZ.
 */
float Planner::get_axis_position_mm(const AxisEnum axis) {
  float axis_steps;
  #if IS_CORE

    // Requesting one of the "core" axes?
    if (axis == CORE_AXIS_1 || axis == CORE_AXIS_2) {

      // Protect the access to the position.
      const bool was_enabled = stepper.suspend();

      const int32_t p1 = DIFF_TERN(BACKLASH_COMPENSATION, stepper.position(CORE_AXIS_1), backlash.get_applied_steps(CORE_AXIS_1)),
                    p2 = DIFF_TERN(BACKLASH_COMPENSATION, stepper.position(CORE_AXIS_2), backlash.get_applied_steps(CORE_AXIS_2));

      if (was_enabled) stepper.wake_up();

      // ((a1+a2)+(a1-a2))/2 -> (a1+a2+a1-a2)/2 -> (a1+a1)/2 -> a1
      // ((a1+a2)-(a1-a2))/2 -> (a1+a2-a1+a2)/2 -> (a2+a2)/2 -> a2
      axis_steps = (axis == CORE_AXIS_2 ? CORESIGN(p1 - p2) : p1 + p2) * 0.5f;
    }
    else
      axis_steps = DIFF_TERN(BACKLASH_COMPENSATION, stepper.position(axis), backlash.get_applied_steps(axis));

  #elif EITHER(MARKFORGED_XY, MARKFORGED_YX)

    // Requesting one of the joined axes?
    if (axis == CORE_AXIS_1 || axis == CORE_AXIS_2) {
      // Protect the access to the position.
      const bool was_enabled = stepper.suspend();

      const int32_t p1 = stepper.position(CORE_AXIS_1),
                    p2 = stepper.position(CORE_AXIS_2);

      if (was_enabled) stepper.wake_up();

      axis_steps = ((axis == CORE_AXIS_1) ? p1 - p2 : p2);
    }
    else
      axis_steps = DIFF_TERN(BACKLASH_COMPENSATION, stepper.position(axis), backlash.get_applied_steps(axis));

  #else

    axis_steps = stepper.position(axis);
    TERN_(BACKLASH_COMPENSATION, axis_steps -= backlash.get_applied_steps(axis));

  #endif

  return axis_steps * mm_per_step[axis];
}

/**
 * Block until the planner is finished processing
 */
void Planner::synchronize() { while (busy()) idle(); }

/**
 * Planner::_buffer_steps
 *
 * Add a new linear movement to the planner queue (in terms of steps).
 *
 *  target        - target position in steps units
 *  target_float  - target position in direct (mm, degrees) units. optional
 *  fr_mm_s       - (target) speed of the move
 *  extruder      - target extruder
 *  millimeters   - the length of the movement, if known
 *
 * Returns true if movement was properly queued, false otherwise (if cleaning)
 */
bool Planner::_buffer_steps(const xyze_long_t &target
  OPTARG(HAS_POSITION_FLOAT, const xyze_pos_t &target_float)
  OPTARG(HAS_DIST_MM_ARG, const xyze_float_t &cart_dist_mm)
  , feedRate_t fr_mm_s, const uint8_t extruder, const_float_t millimeters
) {

  // Wait for the next available block
  uint8_t next_buffer_head;
  block_t * const block = get_next_free_block(next_buffer_head);

  // If we are cleaning, do not accept queuing of movements
  // This must be after get_next_free_block() because it calls idle()
  // where cleaning_buffer_counter can be changed
  if (cleaning_buffer_counter) return false;

  // Fill the block with the specified movement
  if (!_populate_block(block, false, target
    OPTARG(HAS_POSITION_FLOAT, target_float)
    OPTARG(HAS_DIST_MM_ARG, cart_dist_mm)
    , fr_mm_s, extruder, millimeters
  )) {
    // Movement was not queued, probably because it was too short.
    //  Simply accept that as movement queued and done
    return true;
  }

  // If this is the first added movement, reload the delay, otherwise, cancel it.
  if (block_buffer_head == block_buffer_tail) {
    // If it was the first queued block, restart the 1st block delivery delay, to
    // give the planner an opportunity to queue more movements and plan them
    // As there are no queued movements, the Stepper ISR will not touch this
    // variable, so there is no risk setting this here (but it MUST be done
    // before the following line!!)
    delay_before_delivering = BLOCK_DELAY_FOR_1ST_MOVE;
  }

  // Move buffer head
  block_buffer_head = next_buffer_head;

  // Recalculate and optimize trapezoidal speed profiles
  recalculate();

  // Movement successfully queued!
  return true;
}

/**
 * Planner::_populate_block
 *
 * Fills a new linear movement in the block (in terms of steps).
 *
 *  target      - target position in steps units
 *  fr_mm_s     - (target) speed of the move
 *  extruder    - target extruder
 *
 * Returns true if movement is acceptable, false otherwise
 */
bool Planner::_populate_block(block_t * const block, bool split_move,
  const abce_long_t &target
  OPTARG(HAS_POSITION_FLOAT, const xyze_pos_t &target_float)
  OPTARG(HAS_DIST_MM_ARG, const xyze_float_t &cart_dist_mm)
  , feedRate_t fr_mm_s, const uint8_t extruder, const_float_t millimeters/*=0.0*/
) {
  int32_t LOGICAL_AXIS_LIST(
    de = target.e - position.e,
    da = target.a - position.a,
    db = target.b - position.b,
    dc = target.c - position.c,
    di = target.i - position.i,
    dj = target.j - position.j,
    dk = target.k - position.k,
    du = target.u - position.u,
    dv = target.v - position.v,
    dw = target.w - position.w
  );

  /* <-- add a slash to enable
    SERIAL_ECHOLNPGM(
      "  _populate_block FR:", fr_mm_s,
      " A:", target.a, " (", da, " steps)"
      #if HAS_Y_AXIS
        " B:", target.b, " (", db, " steps)"
      #endif
      #if HAS_Z_AXIS
        " C:", target.c, " (", dc, " steps)"
      #endif
      #if HAS_I_AXIS
        " " STR_I ":", target.i, " (", di, " steps)"
      #endif
      #if HAS_J_AXIS
        " " STR_J ":", target.j, " (", dj, " steps)"
      #endif
      #if HAS_K_AXIS
        " " STR_K ":", target.k, " (", dk, " steps)"
      #endif
      #if HAS_U_AXIS
        " " STR_U ":", target.u, " (", du, " steps)"
      #endif
      #if HAS_V_AXIS
        " " STR_V ":", target.v, " (", dv, " steps)"
      #endif
      #if HAS_W_AXIS
        " " STR_W ":", target.w, " (", dw, " steps)"
      #if HAS_EXTRUDERS
        " E:", target.e, " (", de, " steps)"
      #endif
    );
  //*/

  #if EITHER(PREVENT_COLD_EXTRUSION, PREVENT_LENGTHY_EXTRUDE)
    if (de) {
      #if ENABLED(PREVENT_COLD_EXTRUSION)
        if (thermalManager.tooColdToExtrude(extruder)) {
          position.e = target.e; // Behave as if the move really took place, but ignore E part
          TERN_(HAS_POSITION_FLOAT, position_float.e = target_float.e);
          de = 0; // no difference
          SERIAL_ECHO_MSG(STR_ERR_COLD_EXTRUDE_STOP);
        }
      #endif // PREVENT_COLD_EXTRUSION
      #if ENABLED(PREVENT_LENGTHY_EXTRUDE)
        const float e_steps = ABS(de * e_factor[extruder]);
        const float max_e_steps = settings.axis_steps_per_mm[E_AXIS_N(extruder)] * (EXTRUDE_MAXLENGTH);
        if (e_steps > max_e_steps) {
          #if ENABLED(MIXING_EXTRUDER)
            bool ignore_e = false;
            float collector[MIXING_STEPPERS];
            mixer.refresh_collector(1.0, mixer.get_current_vtool(), collector);
            MIXER_STEPPER_LOOP(e)
              if (e_steps * collector[e] > max_e_steps) { ignore_e = true; break; }
          #else
            constexpr bool ignore_e = true;
          #endif
          if (ignore_e) {
            position.e = target.e; // Behave as if the move really took place, but ignore E part
            TERN_(HAS_POSITION_FLOAT, position_float.e = target_float.e);
            de = 0; // no difference
            SERIAL_ECHO_MSG(STR_ERR_LONG_EXTRUDE_STOP);
          }
        }
      #endif // PREVENT_LENGTHY_EXTRUDE
    }
  #endif // PREVENT_COLD_EXTRUSION || PREVENT_LENGTHY_EXTRUDE

  // Compute direction bit-mask for this block
  axis_bits_t dm = 0;
  #if ANY(CORE_IS_XY, MARKFORGED_XY, MARKFORGED_YX)
    if (da < 0) SBI(dm, X_HEAD);                  // Save the toolhead's true direction in X
    if (db < 0) SBI(dm, Y_HEAD);                  // ...and Y
    if (dc < 0) SBI(dm, Z_AXIS);
  #endif
  #if IS_CORE
    #if CORE_IS_XY
      if (da + db < 0) SBI(dm, A_AXIS);           // Motor A direction
      if (CORESIGN(da - db) < 0) SBI(dm, B_AXIS); // Motor B direction
    #elif CORE_IS_XZ
      if (da < 0) SBI(dm, X_HEAD);                // Save the toolhead's true direction in X
      if (db < 0) SBI(dm, Y_AXIS);
      if (dc < 0) SBI(dm, Z_HEAD);                // ...and Z
      if (da + dc < 0) SBI(dm, A_AXIS);           // Motor A direction
      if (CORESIGN(da - dc) < 0) SBI(dm, C_AXIS); // Motor C direction
    #elif CORE_IS_YZ
      if (da < 0) SBI(dm, X_AXIS);
      if (db < 0) SBI(dm, Y_HEAD);                // Save the toolhead's true direction in Y
      if (dc < 0) SBI(dm, Z_HEAD);                // ...and Z
      if (db + dc < 0) SBI(dm, B_AXIS);           // Motor B direction
      if (CORESIGN(db - dc) < 0) SBI(dm, C_AXIS); // Motor C direction
    #endif
  #elif ENABLED(MARKFORGED_XY)
    if (da + db < 0) SBI(dm, A_AXIS);              // Motor A direction
    if (db < 0) SBI(dm, B_AXIS);                   // Motor B direction
  #elif ENABLED(MARKFORGED_YX)
    if (da < 0) SBI(dm, A_AXIS);                   // Motor A direction
    if (db + da < 0) SBI(dm, B_AXIS);              // Motor B direction
  #else
    XYZ_CODE(
      if (da < 0) SBI(dm, X_AXIS),
      if (db < 0) SBI(dm, Y_AXIS),
      if (dc < 0) SBI(dm, Z_AXIS)
    );
  #endif

  SECONDARY_AXIS_CODE(
    if (di < 0) SBI(dm, I_AXIS),
    if (dj < 0) SBI(dm, J_AXIS),
    if (dk < 0) SBI(dm, K_AXIS),
    if (du < 0) SBI(dm, U_AXIS),
    if (dv < 0) SBI(dm, V_AXIS),
    if (dw < 0) SBI(dm, W_AXIS)
  );

  #if HAS_EXTRUDERS
    if (de < 0) SBI(dm, E_AXIS);
    const float esteps_float = de * e_factor[extruder];
    const uint32_t esteps = ABS(esteps_float) + 0.5f;
  #else
    constexpr uint32_t esteps = 0;
  #endif

  // Clear all flags, including the "busy" bit
  block->flag = 0x00;

  // Set direction bits
  block->direction_bits = dm;

  // Update block laser power
  #if ENABLED(LASER_POWER_INLINE)
    laser_inline.status.isPlanned = true;
    block->laser.status = laser_inline.status;
    block->laser.power = laser_inline.power;
  #endif

  // Number of steps for each axis
  // See https://www.corexy.com/theory.html
  block->steps.set(NUM_AXIS_LIST(
    #if CORE_IS_XY
      ABS(da + db), ABS(da - db), ABS(dc)
    #elif CORE_IS_XZ
      ABS(da + dc), ABS(db), ABS(da - dc)
    #elif CORE_IS_YZ
      ABS(da), ABS(db + dc), ABS(db - dc)
    #elif ENABLED(MARKFORGED_XY)
      ABS(da + db), ABS(db), ABS(dc)
    #elif ENABLED(MARKFORGED_YX)
      ABS(da), ABS(db + da), ABS(dc)
    #elif IS_SCARA
      ABS(da), ABS(db), ABS(dc)
    #else // default non-h-bot planning
      ABS(da), ABS(db), ABS(dc)
    #endif
    , ABS(di), ABS(dj), ABS(dk), ABS(du), ABS(dv), ABS(dw)
  ));

  /**
   * This part of the code calculates the total length of the movement.
   * For cartesian bots, the X_AXIS is the real X movement and same for Y_AXIS.
   * But for corexy bots, that is not true. The "X_AXIS" and "Y_AXIS" motors (that should be named to A_AXIS
   * and B_AXIS) cannot be used for X and Y length, because A=X+Y and B=X-Y.
   * So we need to create other 2 "AXIS", named X_HEAD and Y_HEAD, meaning the real displacement of the Head.
   * Having the real displacement of the head, we can calculate the total movement length and apply the desired speed.
   */
  struct DistanceMM : abce_float_t {
    #if ANY(IS_CORE, MARKFORGED_XY, MARKFORGED_YX)
      struct { float x, y, z; } head;
    #endif
  } steps_dist_mm;

  #if ANY(CORE_IS_XY, MARKFORGED_XY, MARKFORGED_YX)
    steps_dist_mm.head.x = da * mm_per_step[A_AXIS];
    steps_dist_mm.head.y = db * mm_per_step[B_AXIS];
    steps_dist_mm.z      = dc * mm_per_step[Z_AXIS];
  #endif
  #if IS_CORE
    #if CORE_IS_XY
      steps_dist_mm.a      = (da + db) * mm_per_step[A_AXIS];
      steps_dist_mm.b      = CORESIGN(da - db) * mm_per_step[B_AXIS];
    #elif CORE_IS_XZ
      steps_dist_mm.head.x = da * mm_per_step[A_AXIS];
      steps_dist_mm.y      = db * mm_per_step[Y_AXIS];
      steps_dist_mm.head.z = dc * mm_per_step[C_AXIS];
      steps_dist_mm.a      = (da + dc) * mm_per_step[A_AXIS];
      steps_dist_mm.c      = CORESIGN(da - dc) * mm_per_step[C_AXIS];
    #elif CORE_IS_YZ
      steps_dist_mm.x      = da * mm_per_step[X_AXIS];
      steps_dist_mm.head.y = db * mm_per_step[B_AXIS];
      steps_dist_mm.head.z = dc * mm_per_step[C_AXIS];
      steps_dist_mm.b      = (db + dc) * mm_per_step[B_AXIS];
      steps_dist_mm.c      = CORESIGN(db - dc) * mm_per_step[C_AXIS];
    #endif
  #elif ENABLED(MARKFORGED_XY)
    steps_dist_mm.a      = (da - db) * mm_per_step[A_AXIS];
    steps_dist_mm.b      = db * mm_per_step[B_AXIS];
  #elif ENABLED(MARKFORGED_YX)
    steps_dist_mm.a      = da * mm_per_step[A_AXIS];
    steps_dist_mm.b      = (db - da) * mm_per_step[B_AXIS];
  #else
    XYZ_CODE(
      steps_dist_mm.a = da * mm_per_step[A_AXIS],
      steps_dist_mm.b = db * mm_per_step[B_AXIS],
      steps_dist_mm.c = dc * mm_per_step[C_AXIS]
    );
  #endif

  SECONDARY_AXIS_CODE(
    steps_dist_mm.i = di * mm_per_step[I_AXIS],
    steps_dist_mm.j = dj * mm_per_step[J_AXIS],
    steps_dist_mm.k = dk * mm_per_step[K_AXIS],
    steps_dist_mm.u = du * mm_per_step[U_AXIS],
    steps_dist_mm.v = dv * mm_per_step[V_AXIS],
    steps_dist_mm.w = dw * mm_per_step[W_AXIS]
  );

  TERN_(HAS_EXTRUDERS, steps_dist_mm.e = esteps_float * mm_per_step[E_AXIS_N(extruder)]);

  TERN_(LCD_SHOW_E_TOTAL, e_move_accumulator += steps_dist_mm.e);

  #if BOTH(HAS_ROTATIONAL_AXES, INCH_MODE_SUPPORT)
    bool cartesian_move = true;
  #endif

  if (true NUM_AXIS_GANG(
      && block->steps.a < MIN_STEPS_PER_SEGMENT,
      && block->steps.b < MIN_STEPS_PER_SEGMENT,
      && block->steps.c < MIN_STEPS_PER_SEGMENT,
      && block->steps.i < MIN_STEPS_PER_SEGMENT,
      && block->steps.j < MIN_STEPS_PER_SEGMENT,
      && block->steps.k < MIN_STEPS_PER_SEGMENT,
      && block->steps.u < MIN_STEPS_PER_SEGMENT,
      && block->steps.v < MIN_STEPS_PER_SEGMENT,
      && block->steps.w < MIN_STEPS_PER_SEGMENT
    )
  ) {
    block->millimeters = TERN0(HAS_EXTRUDERS, ABS(steps_dist_mm.e));
  }
  else {
    if (millimeters)
      block->millimeters = millimeters;
    else {
      /**
       * Distance for interpretation of feedrate in accordance with LinuxCNC (the successor of NIST
       * RS274NGC interpreter - version 3) and its default CANON_XYZ feed reference mode.
       * Assume that X, Y, Z are the primary linear axes and U, V, W are secondary linear axes and A, B, C are
       * rotational axes. Then dX, dY, dZ are the displacements of the primary linear axes and dU, dV, dW are the displacements of linear axes and
       * dA, dB, dC are the displacements of rotational axes.
       * The time it takes to execute move command with feedrate F is t = D/F, where D is the total distance, calculated as follows:
       *   D^2 = dX^2 + dY^2 + dZ^2
       *   if D^2 == 0 (none of XYZ move but any secondary linear axes move, whether other axes are moved or not):
       *     D^2 = dU^2 + dV^2 + dW^2
       *   if D^2 == 0 (only rotational axes are moved):
       *     D^2 = dA^2 + dB^2 + dC^2
       */
      float distance_sqr = (
        #if ENABLED(ARTICULATED_ROBOT_ARM)
          // For articulated robots, interpreting feedrate like LinuxCNC would require inverse kinematics. As a workaround, pretend that motors sit on n mutually orthogonal
          // axes and assume that we could think of distance as magnitude of an n-vector in an n-dimensional Euclidian space.
          NUM_AXIS_GANG(
              sq(steps_dist_mm.x), + sq(steps_dist_mm.y), + sq(steps_dist_mm.z),
            + sq(steps_dist_mm.i), + sq(steps_dist_mm.j), + sq(steps_dist_mm.k),
            + sq(steps_dist_mm.u), + sq(steps_dist_mm.v), + sq(steps_dist_mm.w)
          );
        #elif ENABLED(FOAMCUTTER_XYUV)
          #if HAS_J_AXIS
          // Special 5 axis kinematics. Return the largest distance move from either X/Y or I/J plane
          _MAX(sq(steps_dist_mm.x) + sq(steps_dist_mm.y), sq(steps_dist_mm.i) + sq(steps_dist_mm.j))
          #else // Foamcutter with only two axes (XY)
            sq(steps_dist_mm.x) + sq(steps_dist_mm.y)
          #endif
        #elif ANY(CORE_IS_XY, MARKFORGED_XY, MARKFORGED_YX)
          XYZ_GANG(sq(steps_dist_mm.head.x), + sq(steps_dist_mm.head.y), + sq(steps_dist_mm.z))
        #elif CORE_IS_XZ
          XYZ_GANG(sq(steps_dist_mm.head.x), + sq(steps_dist_mm.y),      + sq(steps_dist_mm.head.z))
        #elif CORE_IS_YZ
          XYZ_GANG(sq(steps_dist_mm.x),      + sq(steps_dist_mm.head.y), + sq(steps_dist_mm.head.z))
        #else
          XYZ_GANG(sq(steps_dist_mm.x),       + sq(steps_dist_mm.y),      + sq(steps_dist_mm.z))
        #endif
      );

      #if SECONDARY_LINEAR_AXES >= 1 && NONE(FOAMCUTTER_XYUV, ARTICULATED_ROBOT_ARM)
        if (NEAR_ZERO(distance_sqr)) {
          // Move does not involve any primary linear axes (xyz) but might involve secondary linear axes
          distance_sqr = (0.0
            SECONDARY_AXIS_GANG(
              IF_DISABLED(AXIS4_ROTATES, + sq(steps_dist_mm.i)),
              IF_DISABLED(AXIS5_ROTATES, + sq(steps_dist_mm.j)),
              IF_DISABLED(AXIS6_ROTATES, + sq(steps_dist_mm.k)),
              IF_DISABLED(AXIS7_ROTATES, + sq(steps_dist_mm.u)),
              IF_DISABLED(AXIS8_ROTATES, + sq(steps_dist_mm.v)),
              IF_DISABLED(AXIS9_ROTATES, + sq(steps_dist_mm.w))
            )
          );
        }
      #endif

      #if HAS_ROTATIONAL_AXES && NONE(FOAMCUTTER_XYUV, ARTICULATED_ROBOT_ARM)
        if (NEAR_ZERO(distance_sqr)) {
          // Move involves only rotational axes. Calculate angular distance in accordance with LinuxCNC
          TERN_(INCH_MODE_SUPPORT, cartesian_move = false);
          distance_sqr = ROTATIONAL_AXIS_GANG(sq(steps_dist_mm.i), + sq(steps_dist_mm.j), + sq(steps_dist_mm.k), + sq(steps_dist_mm.u), + sq(steps_dist_mm.v), + sq(steps_dist_mm.w));
        }
      #endif

      block->millimeters = SQRT(distance_sqr);
    }

    /**
     * At this point at least one of the axes has more steps than
     * MIN_STEPS_PER_SEGMENT, ensuring the segment won't get dropped as
     * zero-length. It's important to not apply corrections
     * to blocks that would get dropped!
     *
     * A correction function is permitted to add steps to an axis, it
     * should *never* remove steps!
     */
    TERN_(BACKLASH_COMPENSATION, backlash.add_correction_steps(da, db, dc, dm, block));
  }

  TERN_(HAS_EXTRUDERS, block->steps.e = esteps);

  block->step_event_count = _MAX(LOGICAL_AXIS_LIST(esteps,
    block->steps.a, block->steps.b, block->steps.c,
    block->steps.i, block->steps.j, block->steps.k,
    block->steps.u, block->steps.v, block->steps.w
  ));

  // Bail if this is a zero-length block
  if (block->step_event_count < MIN_STEPS_PER_SEGMENT) return false;

  TERN_(MIXING_EXTRUDER, mixer.populate_block(block->b_color));

  TERN_(HAS_CUTTER, block->cutter_power = cutter.power);

  #if HAS_FAN
    FANS_LOOP(i) block->fan_speed[i] = thermalManager.fan_speed[i];
  #endif

  #if ENABLED(BARICUDA)
    block->valve_pressure = baricuda_valve_pressure;
    block->e_to_p_pressure = baricuda_e_to_p_pressure;
  #endif

  E_TERN_(block->extruder = extruder);

  #if ENABLED(AUTO_POWER_CONTROL)
    if (NUM_AXIS_GANG(
         block->steps.x,
      || block->steps.y,
      || block->steps.z,
      || block->steps.i,
      || block->steps.j,
      || block->steps.k,
      || block->steps.u,
      || block->steps.v,
      || block->steps.w
    )) powerManager.power_on();
  #endif

  // Enable active axes
  #if ANY(CORE_IS_XY, MARKFORGED_XY, MARKFORGED_YX)
    if (block->steps.a || block->steps.b) {
      stepper.enable_axis(X_AXIS);
      stepper.enable_axis(Y_AXIS);
    }
    #if DISABLED(Z_LATE_ENABLE)
      if (block->steps.z) stepper.enable_axis(Z_AXIS);
    #endif
  #elif CORE_IS_XZ
    if (block->steps.a || block->steps.c) {
      stepper.enable_axis(X_AXIS);
      stepper.enable_axis(Z_AXIS);
    }
    if (block->steps.y) stepper.enable_axis(Y_AXIS);
  #elif CORE_IS_YZ
    if (block->steps.b || block->steps.c) {
      stepper.enable_axis(Y_AXIS);
      stepper.enable_axis(Z_AXIS);
    }
    if (block->steps.x) stepper.enable_axis(X_AXIS);
  #else
    NUM_AXIS_CODE(
      if (block->steps.x) stepper.enable_axis(X_AXIS),
      if (block->steps.y) stepper.enable_axis(Y_AXIS),
      if (TERN(Z_LATE_ENABLE, 0, block->steps.z)) stepper.enable_axis(Z_AXIS),
      if (block->steps.i) stepper.enable_axis(I_AXIS),
      if (block->steps.j) stepper.enable_axis(J_AXIS),
      if (block->steps.k) stepper.enable_axis(K_AXIS),
      if (block->steps.u) stepper.enable_axis(U_AXIS),
      if (block->steps.v) stepper.enable_axis(V_AXIS),
      if (block->steps.w) stepper.enable_axis(W_AXIS)
    );
  #endif
  #if ANY(CORE_IS_XY, MARKFORGED_XY, MARKFORGED_YX)
    SECONDARY_AXIS_CODE(
      if (block->steps.i) stepper.enable_axis(I_AXIS),
      if (block->steps.j) stepper.enable_axis(J_AXIS),
      if (block->steps.k) stepper.enable_axis(K_AXIS),
      if (block->steps.u) stepper.enable_axis(U_AXIS),
      if (block->steps.v) stepper.enable_axis(V_AXIS),
      if (block->steps.w) stepper.enable_axis(W_AXIS)
    );
  #endif

  // Enable extruder(s)
  #if HAS_EXTRUDERS
    if (esteps) {
      TERN_(AUTO_POWER_CONTROL, powerManager.power_on());

      #if ENABLED(DISABLE_INACTIVE_EXTRUDER) // Enable only the selected extruder

        // Count down all steppers that were recently moved
        LOOP_L_N(i, E_STEPPERS)
          if (g_uc_extruder_last_move[i]) g_uc_extruder_last_move[i]--;

        // Switching Extruder uses one E stepper motor per two nozzles
        #define E_STEPPER_INDEX(E) TERN(SWITCHING_EXTRUDER, (E) / 2, E)

        // Enable all (i.e., both) E steppers for IDEX-style duplication, but only active E steppers for multi-nozzle (i.e., single wide X carriage) duplication
        #define _IS_DUPE(N) TERN0(HAS_DUPLICATION_MODE, (extruder_duplication_enabled && TERN1(MULTI_NOZZLE_DUPLICATION, TEST(duplication_e_mask, N))))

        #define ENABLE_ONE_E(N) do{ \
          if (N == E_STEPPER_INDEX(extruder) || _IS_DUPE(N)) {    /* N is 'extruder', or N is duplicating */ \
            stepper.ENABLE_EXTRUDER(N);                           /* Enable the relevant E stepper... */ \
            g_uc_extruder_last_move[N] = (BLOCK_BUFFER_SIZE) * 2; /* ...and reset its counter */ \
          } \
          else if (!g_uc_extruder_last_move[N])                   /* Counter expired since last E stepper enable */ \
            stepper.DISABLE_EXTRUDER(N);                          /* Disable the E stepper */ \
        }while(0);

      #else

        #define ENABLE_ONE_E(N) stepper.ENABLE_EXTRUDER(N);

      #endif

      REPEAT(E_STEPPERS, ENABLE_ONE_E); // (ENABLE_ONE_E must end with semicolon)
    }
  #endif // HAS_EXTRUDERS

  if (esteps)
    NOLESS(fr_mm_s, settings.min_feedrate_mm_s);
  else
    NOLESS(fr_mm_s, settings.min_travel_feedrate_mm_s);

  const float inverse_millimeters = 1.0f / block->millimeters;  // Inverse millimeters to remove multiple divides

  // Calculate inverse time for this move. No divide by zero due to previous checks.
  // Example: At 120mm/s a 60mm move involving XYZ axes takes 0.5s. So this will give 2.0.
  // Example 2: At 120°/s a 60° move involving only rotational axes takes 0.5s. So this will give 2.0.
  float inverse_secs;
  #if BOTH(HAS_ROTATIONAL_AXES, INCH_MODE_SUPPORT)
    inverse_secs = inverse_millimeters * (cartesian_move ? fr_mm_s : LINEAR_UNIT(fr_mm_s));
  #else
    inverse_secs = fr_mm_s * inverse_millimeters;
  #endif

  // Get the number of non busy movements in queue (non busy means that they can be altered)
  const uint8_t moves_queued = nonbusy_movesplanned();

  // Slow down when the buffer starts to empty, rather than wait at the corner for a buffer refill
  #if EITHER(SLOWDOWN, HAS_WIRED_LCD) || defined(XY_FREQUENCY_LIMIT)
    // Segment time in microseconds
    int32_t segment_time_us = LROUND(1000000.0f / inverse_secs);
  #endif

  #if ENABLED(SLOWDOWN)
    #ifndef SLOWDOWN_DIVISOR
      #define SLOWDOWN_DIVISOR 2
    #endif
    if (WITHIN(moves_queued, 2, (BLOCK_BUFFER_SIZE) / (SLOWDOWN_DIVISOR) - 1)) {
      const int32_t time_diff = settings.min_segment_time_us - segment_time_us;
      if (time_diff > 0) {
        // Buffer is draining so add extra time. The amount of time added increases if the buffer is still emptied more.
        const int32_t nst = segment_time_us + LROUND(2 * time_diff / moves_queued);
        inverse_secs = 1000000.0f / nst;
        #if defined(XY_FREQUENCY_LIMIT) || HAS_WIRED_LCD
          segment_time_us = nst;
        #endif
      }
    }
  #endif

  #if HAS_WIRED_LCD
    // Protect the access to the position.
    const bool was_enabled = stepper.suspend();

    block_buffer_runtime_us += segment_time_us;
    block->segment_time_us = segment_time_us;

    if (was_enabled) stepper.wake_up();
  #endif

  block->nominal_speed_sqr = sq(block->millimeters * inverse_secs);   // (mm/sec)^2 Always > 0
  block->nominal_rate = CEIL(block->step_event_count * inverse_secs); // (step/sec) Always > 0

  #if ENABLED(FILAMENT_WIDTH_SENSOR)
    if (extruder == FILAMENT_SENSOR_EXTRUDER_NUM)   // Only for extruder with filament sensor
      filwidth.advance_e(steps_dist_mm.e);
  #endif

  // Calculate and limit speed in mm/sec (linear) or degrees/sec (rotational)

  xyze_float_t current_speed;
  float speed_factor = 1.0f; // factor <1 decreases speed

  // Linear axes first with less logic
  LOOP_NUM_AXES(i) {
    current_speed[i] = steps_dist_mm[i] * inverse_secs;
    const feedRate_t cs = ABS(current_speed[i]),
                 max_fr = settings.max_feedrate_mm_s[i];
    if (cs > max_fr) NOMORE(speed_factor, max_fr / cs);
  }

  // Limit speed on extruders, if any
  #if HAS_EXTRUDERS
    {
      current_speed.e = steps_dist_mm.e * inverse_secs;
      #if HAS_MIXER_SYNC_CHANNEL
        // Move all mixing extruders at the specified rate
        if (mixer.get_current_vtool() == MIXER_AUTORETRACT_TOOL)
          current_speed.e *= MIXING_STEPPERS;
      #endif

      const feedRate_t cs = ABS(current_speed.e),
                   max_fr = settings.max_feedrate_mm_s[E_AXIS_N(extruder)]
                            * TERN(HAS_MIXER_SYNC_CHANNEL, MIXING_STEPPERS, 1);

      if (cs > max_fr) NOMORE(speed_factor, max_fr / cs); //respect max feedrate on any movement (doesn't matter if E axes only or not)

      #if ENABLED(VOLUMETRIC_EXTRUDER_LIMIT)
        const feedRate_t max_vfr = volumetric_extruder_feedrate_limit[extruder]
                                   * TERN(HAS_MIXER_SYNC_CHANNEL, MIXING_STEPPERS, 1);

        // TODO: Doesn't work properly for joined segments. Set MIN_STEPS_PER_SEGMENT 1 as workaround.

        if (block->steps.a || block->steps.b || block->steps.c) {

          if (max_vfr > 0 && cs > max_vfr) {
            NOMORE(speed_factor, max_vfr / cs); // respect volumetric extruder limit (if any)
            /* <-- add a slash to enable
            SERIAL_ECHOPGM("volumetric extruder limit enforced: ", (cs * CIRCLE_AREA(filament_size[extruder] * 0.5f)));
            SERIAL_ECHOPGM(" mm^3/s (", cs);
            SERIAL_ECHOPGM(" mm/s) limited to ", (max_vfr * CIRCLE_AREA(filament_size[extruder] * 0.5f)));
            SERIAL_ECHOPGM(" mm^3/s (", max_vfr);
            SERIAL_ECHOLNPGM(" mm/s)");
            //*/
          }
        }
      #endif
    }
  #endif

  #ifdef XY_FREQUENCY_LIMIT

    static axis_bits_t old_direction_bits; // = 0

    if (xy_freq_limit_hz) {
      // Check and limit the xy direction change frequency
      const axis_bits_t direction_change = block->direction_bits ^ old_direction_bits;
      old_direction_bits = block->direction_bits;
      segment_time_us = LROUND(float(segment_time_us) / speed_factor);

      static int32_t xs0, xs1, xs2, ys0, ys1, ys2;
      if (segment_time_us > xy_freq_min_interval_us)
        xs2 = xs1 = ys2 = ys1 = xy_freq_min_interval_us;
      else {
        xs2 = xs1; xs1 = xs0;
        ys2 = ys1; ys1 = ys0;
      }
      xs0 = TEST(direction_change, X_AXIS) ? segment_time_us : xy_freq_min_interval_us;
      ys0 = TEST(direction_change, Y_AXIS) ? segment_time_us : xy_freq_min_interval_us;

      if (segment_time_us < xy_freq_min_interval_us) {
        const int32_t least_xy_segment_time = _MIN(_MAX(xs0, xs1, xs2), _MAX(ys0, ys1, ys2));
        if (least_xy_segment_time < xy_freq_min_interval_us) {
          float freq_xy_feedrate = (speed_factor * least_xy_segment_time) / xy_freq_min_interval_us;
          NOLESS(freq_xy_feedrate, xy_freq_min_speed_factor);
          NOMORE(speed_factor, freq_xy_feedrate);
        }
      }
    }

  #endif // XY_FREQUENCY_LIMIT

  // Correct the speed
  if (speed_factor < 1.0f) {
    current_speed *= speed_factor;
    block->nominal_rate *= speed_factor;
    block->nominal_speed_sqr = block->nominal_speed_sqr * sq(speed_factor);
  }

  // Compute and limit the acceleration rate for the trapezoid generator.
  const float steps_per_mm = block->step_event_count * inverse_millimeters;
  uint32_t accel;
  if (NUM_AXIS_GANG(
         !block->steps.a, && !block->steps.b, && !block->steps.c,
      && !block->steps.i, && !block->steps.j, && !block->steps.k,
      && !block->steps.u, && !block->steps.v, && !block->steps.w)
  ) {                                                             // Is this a retract / recover move?
    accel = CEIL(settings.retract_acceleration * steps_per_mm);   // Convert to: acceleration steps/sec^2
    TERN_(LIN_ADVANCE, block->use_advance_lead = false);          // No linear advance for simple retract/recover
  }
  else {
    #define LIMIT_ACCEL_LONG(AXIS,INDX) do{ \
      if (block->steps[AXIS] && max_acceleration_steps_per_s2[AXIS+INDX] < accel) { \
        const uint32_t max_possible = max_acceleration_steps_per_s2[AXIS+INDX] * block->step_event_count / block->steps[AXIS]; \
        NOMORE(accel, max_possible); \
      } \
    }while(0)

    #define LIMIT_ACCEL_FLOAT(AXIS,INDX) do{ \
      if (block->steps[AXIS] && max_acceleration_steps_per_s2[AXIS+INDX] < accel) { \
        const float max_possible = float(max_acceleration_steps_per_s2[AXIS+INDX]) * float(block->step_event_count) / float(block->steps[AXIS]); \
        NOMORE(accel, max_possible); \
      } \
    }while(0)

    // Start with print or travel acceleration
    accel = CEIL((esteps ? settings.acceleration : settings.travel_acceleration) * steps_per_mm);

    #if ENABLED(LIN_ADVANCE)
      // Linear advance is currently not ready for HAS_I_AXIS
      #define MAX_E_JERK(N) TERN(HAS_LINEAR_E_JERK, max_e_jerk[E_INDEX_N(N)], max_jerk.e)

      /**
       * Use LIN_ADVANCE for blocks if all these are true:
       *
       * esteps             : This is a print move, because we checked for A, B, C steps before.
       *
       * extruder_advance_K[active_extruder] : There is an advance factor set for this extruder.
       *
       * de > 0             : Extruder is running forward (e.g., for "Wipe while retracting" (Slic3r) or "Combing" (Cura) moves)
       */
      block->use_advance_lead =  esteps
                              && extruder_advance_K[active_extruder]
                              && de > 0;

      if (block->use_advance_lead) {
        block->e_D_ratio = (target_float.e - position_float.e) /
          #if IS_KINEMATIC
            block->millimeters
          #else
            SQRT(sq(target_float.x - position_float.x)
               + sq(target_float.y - position_float.y)
               + sq(target_float.z - position_float.z))
          #endif
        ;

        // Check for unusual high e_D ratio to detect if a retract move was combined with the last print move due to min. steps per segment. Never execute this with advance!
        // This assumes no one will use a retract length of 0mm < retr_length < ~0.2mm and no one will print 100mm wide lines using 3mm filament or 35mm wide lines using 1.75mm filament.
        if (block->e_D_ratio > 3.0f)
          block->use_advance_lead = false;
        else {
          const uint32_t max_accel_steps_per_s2 = MAX_E_JERK(extruder) / (extruder_advance_K[active_extruder] * block->e_D_ratio) * steps_per_mm;
          if (TERN0(LA_DEBUG, accel > max_accel_steps_per_s2))
            SERIAL_ECHOLNPGM("Acceleration limited.");
          NOMORE(accel, max_accel_steps_per_s2);
        }
      }
    #endif

    // Limit acceleration per axis
    if (block->step_event_count <= acceleration_long_cutoff) {
      LOGICAL_AXIS_CODE(
        LIMIT_ACCEL_LONG(E_AXIS, E_INDEX_N(extruder)),
        LIMIT_ACCEL_LONG(A_AXIS, 0),
        LIMIT_ACCEL_LONG(B_AXIS, 0),
        LIMIT_ACCEL_LONG(C_AXIS, 0),
        LIMIT_ACCEL_LONG(I_AXIS, 0),
        LIMIT_ACCEL_LONG(J_AXIS, 0),
        LIMIT_ACCEL_LONG(K_AXIS, 0),
        LIMIT_ACCEL_LONG(U_AXIS, 0),
        LIMIT_ACCEL_LONG(V_AXIS, 0),
        LIMIT_ACCEL_LONG(W_AXIS, 0)
      );
    }
    else {
      LOGICAL_AXIS_CODE(
        LIMIT_ACCEL_FLOAT(E_AXIS, E_INDEX_N(extruder)),
        LIMIT_ACCEL_FLOAT(A_AXIS, 0),
        LIMIT_ACCEL_FLOAT(B_AXIS, 0),
        LIMIT_ACCEL_FLOAT(C_AXIS, 0),
        LIMIT_ACCEL_FLOAT(I_AXIS, 0),
        LIMIT_ACCEL_FLOAT(J_AXIS, 0),
        LIMIT_ACCEL_FLOAT(K_AXIS, 0),
        LIMIT_ACCEL_FLOAT(U_AXIS, 0),
        LIMIT_ACCEL_FLOAT(V_AXIS, 0),
        LIMIT_ACCEL_FLOAT(W_AXIS, 0)
      );
    }
  }
  block->acceleration_steps_per_s2 = accel;
  block->acceleration = accel / steps_per_mm;
  #if DISABLED(S_CURVE_ACCELERATION)
    block->acceleration_rate = (uint32_t)(accel * (float(1UL << 24) / (STEPPER_TIMER_RATE)));
  #endif
  #if ENABLED(LIN_ADVANCE)
    if (block->use_advance_lead) {
      block->advance_speed = (STEPPER_TIMER_RATE) / (extruder_advance_K[active_extruder] * block->e_D_ratio * block->acceleration * settings.axis_steps_per_mm[E_AXIS_N(extruder)]);
      #if ENABLED(LA_DEBUG)
        if (extruder_advance_K[active_extruder] * block->e_D_ratio * block->acceleration * 2 < SQRT(block->nominal_speed_sqr) * block->e_D_ratio)
          SERIAL_ECHOLNPGM("More than 2 steps per eISR loop executed.");
        if (block->advance_speed < 200)
          SERIAL_ECHOLNPGM("eISR running at > 10kHz.");
      #endif
    }
  #endif

  float vmax_junction_sqr; // Initial limit on the segment entry velocity (mm/s)^2

  #if HAS_JUNCTION_DEVIATION
    /**
     * Compute maximum allowable entry speed at junction by centripetal acceleration approximation.
     * Let a circle be tangent to both previous and current path line segments, where the junction
     * deviation is defined as the distance from the junction to the closest edge of the circle,
     * colinear with the circle center. The circular segment joining the two paths represents the
     * path of centripetal acceleration. Solve for max velocity based on max acceleration about the
     * radius of the circle, defined indirectly by junction deviation. This may be also viewed as
     * path width or max_jerk in the previous Grbl version. This approach does not actually deviate
     * from path, but used as a robust way to compute cornering speeds, as it takes into account the
     * nonlinearities of both the junction angle and junction velocity.
     *
     * NOTE: If the junction deviation value is finite, Grbl executes the motions in an exact path
     * mode (G61). If the junction deviation value is zero, Grbl will execute the motion in an exact
     * stop mode (G61.1) manner. In the future, if continuous mode (G64) is desired, the math here
     * is exactly the same. Instead of motioning all the way to junction point, the machine will
     * just follow the arc circle defined here. The Arduino doesn't have the CPU cycles to perform
     * a continuous mode path, but ARM-based microcontrollers most certainly do.
     *
     * NOTE: The max junction speed is a fixed value, since machine acceleration limits cannot be
     * changed dynamically during operation nor can the line move geometry. This must be kept in
     * memory in the event of a feedrate override changing the nominal speeds of blocks, which can
     * change the overall maximum entry speed conditions of all blocks.
     *
     * #######
     * https://github.com/MarlinFirmware/Marlin/issues/10341#issuecomment-388191754
     *
     * hoffbaked: on May 10 2018 tuned and improved the GRBL algorithm for Marlin:
          Okay! It seems to be working good. I somewhat arbitrarily cut it off at 1mm
          on then on anything with less sides than an octagon. With this, and the
          reverse pass actually recalculating things, a corner acceleration value
          of 1000 junction deviation of .05 are pretty reasonable. If the cycles
          can be spared, a better acos could be used. For all I know, it may be
          already calculated in a different place. */

    // Unit vector of previous path line segment
    static xyze_float_t prev_unit_vec;

    xyze_float_t unit_vec =
      #if HAS_DIST_MM_ARG
        cart_dist_mm
      #else
        LOGICAL_AXIS_ARRAY(steps_dist_mm.e, steps_dist_mm.x, steps_dist_mm.y, steps_dist_mm.z, steps_dist_mm.i, steps_dist_mm.j, steps_dist_mm.k, steps_dist_mm.u, steps_dist_mm.v, steps_dist_mm.w)
      #endif
    ;

    /**
     * On CoreXY the length of the vector [A,B] is SQRT(2) times the length of the head movement vector [X,Y].
     * So taking Z and E into account, we cannot scale to a unit vector with "inverse_millimeters".
     * => normalize the complete junction vector.
     * Elsewise, when needed JD will factor-in the E component
     */
    if (ANY(IS_CORE, MARKFORGED_XY, MARKFORGED_YX) || esteps > 0)
      normalize_junction_vector(unit_vec);  // Normalize with XYZE components
    else
      unit_vec *= inverse_millimeters;      // Use pre-calculated (1 / SQRT(x^2 + y^2 + z^2))

    // Skip first block or when previous_nominal_speed is used as a flag for homing and offset cycles.
    if (moves_queued && !UNEAR_ZERO(previous_nominal_speed_sqr)) {
      // Compute cosine of angle between previous and current path. (prev_unit_vec is negative)
      // NOTE: Max junction velocity is computed without sin() or acos() by trig half angle identity.
      float junction_cos_theta = LOGICAL_AXIS_GANG(
                                 + (-prev_unit_vec.e * unit_vec.e),
                                   (-prev_unit_vec.x * unit_vec.x),
                                 + (-prev_unit_vec.y * unit_vec.y),
                                 + (-prev_unit_vec.z * unit_vec.z),
                                 + (-prev_unit_vec.i * unit_vec.i),
                                 + (-prev_unit_vec.j * unit_vec.j),
                                 + (-prev_unit_vec.k * unit_vec.k),
                                 + (-prev_unit_vec.u * unit_vec.u),
                                 + (-prev_unit_vec.v * unit_vec.v),
                                 + (-prev_unit_vec.w * unit_vec.w)
                               );

      // NOTE: Computed without any expensive trig, sin() or acos(), by trig half angle identity of cos(theta).
      if (junction_cos_theta > 0.999999f) {
        // For a 0 degree acute junction, just set minimum junction speed.
        vmax_junction_sqr = sq(float(MINIMUM_PLANNER_SPEED));
      }
      else {
        NOLESS(junction_cos_theta, -0.999999f); // Check for numerical round-off to avoid divide by zero.

        // Convert delta vector to unit vector
        xyze_float_t junction_unit_vec = unit_vec - prev_unit_vec;
        normalize_junction_vector(junction_unit_vec);

        const float junction_acceleration = limit_value_by_axis_maximum(block->acceleration, junction_unit_vec),
                    sin_theta_d2 = SQRT(0.5f * (1.0f - junction_cos_theta)); // Trig half angle identity. Always positive.

        vmax_junction_sqr = junction_acceleration * junction_deviation_mm * sin_theta_d2 / (1.0f - sin_theta_d2);

        #if ENABLED(JD_HANDLE_SMALL_SEGMENTS)

          // For small moves with >135° junction (octagon) find speed for approximate arc
          if (block->millimeters < 1 && junction_cos_theta < -0.7071067812f) {

            #if ENABLED(JD_USE_MATH_ACOS)

              #error "TODO: Inline maths with the MCU / FPU."

            #elif ENABLED(JD_USE_LOOKUP_TABLE)

              // Fast acos approximation (max. error +-0.01 rads)
              // Based on LUT table and linear interpolation

              /**
               *  // Generate the JD Lookup Table
               *  constexpr float c = 1.00751495f; // Correction factor to center error around 0
               *  for (int i = 0; i < jd_lut_count - 1; ++i) {
               *    const float x0 = (sq(i) - 1) / sq(i),
               *                y0 = acos(x0) * (i == 0 ? 1 : c),
               *                x1 = i < jd_lut_count - 1 ?  0.5 * x0 + 0.5 : 0.999999f,
               *                y1 = acos(x1) * (i < jd_lut_count - 1 ? c : 1);
               *    jd_lut_k[i] = (y0 - y1) / (x0 - x1);
               *    jd_lut_b[i] = (y1 * x0 - y0 * x1) / (x0 - x1);
               *  }
               *
               *  // Compute correction factor (Set c to 1.0f first!)
               *  float min = INFINITY, max = -min;
               *  for (float t = 0; t <= 1; t += 0.0003f) {
               *    const float e = acos(t) / approx(t);
               *    if (isfinite(e)) {
               *      if (e < min) min = e;
               *      if (e > max) max = e;
               *    }
               *  }
               *  fprintf(stderr, "%.9gf, ", (min + max) / 2);
               */
              static constexpr int16_t  jd_lut_count = 16;
              static constexpr uint16_t jd_lut_tll   = _BV(jd_lut_count - 1);
              static constexpr int16_t  jd_lut_tll0  = __builtin_clz(jd_lut_tll) + 1; // i.e., 16 - jd_lut_count + 1
              static constexpr float jd_lut_k[jd_lut_count] PROGMEM = {
                -1.03145837f, -1.30760646f, -1.75205851f, -2.41705704f,
                -3.37769222f, -4.74888992f, -6.69649887f, -9.45661736f,
                -13.3640480f, -18.8928222f, -26.7136841f, -37.7754593f,
                -53.4201813f, -75.5458374f, -106.836761f, -218.532821f };
              static constexpr float jd_lut_b[jd_lut_count] PROGMEM = {
                 1.57079637f,  1.70887053f,  2.04220939f,  2.62408352f,
                 3.52467871f,  4.85302639f,  6.77020454f,  9.50875854f,
                 13.4009285f,  18.9188995f,  26.7321243f,  37.7885055f,
                 53.4293975f,  75.5523529f,  106.841369f,  218.534011f };

              const float neg = junction_cos_theta < 0 ? -1 : 1,
                          t = neg * junction_cos_theta;

              const int16_t idx = (t < 0.00000003f) ? 0 : __builtin_clz(uint16_t((1.0f - t) * jd_lut_tll)) - jd_lut_tll0;

              float junction_theta = t * pgm_read_float(&jd_lut_k[idx]) + pgm_read_float(&jd_lut_b[idx]);
              if (neg > 0) junction_theta = RADIANS(180) - junction_theta; // acos(-t)

            #else

              // Fast acos(-t) approximation (max. error +-0.033rad = 1.89°)
              // Based on MinMax polynomial published by W. Randolph Franklin, see
              // https://wrf.ecse.rpi.edu/Research/Short_Notes/arcsin/onlyelem.html
              //  acos( t) = pi / 2 - asin(x)
              //  acos(-t) = pi - acos(t) ... pi / 2 + asin(x)

              const float neg = junction_cos_theta < 0 ? -1 : 1,
                          t = neg * junction_cos_theta,
                          asinx =       0.032843707f
                                + t * (-1.451838349f
                                + t * ( 29.66153956f
                                + t * (-131.1123477f
                                + t * ( 262.8130562f
                                + t * (-242.7199627f
                                + t * ( 84.31466202f ) ))))),
                          junction_theta = RADIANS(90) + neg * asinx; // acos(-t)

              // NOTE: junction_theta bottoms out at 0.033 which avoids divide by 0.

            #endif

            const float limit_sqr = (block->millimeters * junction_acceleration) / junction_theta;
            NOMORE(vmax_junction_sqr, limit_sqr);
          }

        #endif // JD_HANDLE_SMALL_SEGMENTS
      }

      // Get the lowest speed
      vmax_junction_sqr = _MIN(vmax_junction_sqr, block->nominal_speed_sqr, previous_nominal_speed_sqr);
    }
    else // Init entry speed to zero. Assume it starts from rest. Planner will correct this later.
      vmax_junction_sqr = 0;

    prev_unit_vec = unit_vec;

  #endif

  #ifdef USE_CACHED_SQRT
    #define CACHED_SQRT(N, V) \
      static float saved_V, N; \
      if (V != saved_V) { N = SQRT(V); saved_V = V; }
  #else
    #define CACHED_SQRT(N, V) const float N = SQRT(V)
  #endif

  #if HAS_CLASSIC_JERK

    /**
     * Adapted from Průša MKS firmware
     * https://github.com/prusa3d/Prusa-Firmware
     */
    CACHED_SQRT(nominal_speed, block->nominal_speed_sqr);

    // Exit speed limited by a jerk to full halt of a previous last segment
    static float previous_safe_speed;

    // Start with a safe speed (from which the machine may halt to stop immediately).
    float safe_speed = nominal_speed;

    #ifndef TRAVEL_EXTRA_XYJERK
      #define TRAVEL_EXTRA_XYJERK 0
    #endif
    const float extra_xyjerk = TERN0(HAS_EXTRUDERS, de <= 0) ? TRAVEL_EXTRA_XYJERK : 0;

    uint8_t limited = 0;
    TERN(HAS_LINEAR_E_JERK, LOOP_NUM_AXES, LOOP_LOGICAL_AXES)(i) {
      const float jerk = ABS(current_speed[i]),   // cs : Starting from zero, change in speed for this axis
                  maxj = (max_jerk[i] + (i == X_AXIS || i == Y_AXIS ? extra_xyjerk : 0.0f)); // mj : The max jerk setting for this axis
      if (jerk > maxj) {                          // cs > mj : New current speed too fast?
        if (limited) {                            // limited already?
          const float mjerk = nominal_speed * maxj; // ns*mj
          if (jerk * safe_speed > mjerk) safe_speed = mjerk / jerk; // ns*mj/cs
        }
        else {
          safe_speed *= maxj / jerk;              // Initial limit: ns*mj/cs
          ++limited;                              // Initially limited
        }
      }
    }

    float vmax_junction;
    if (moves_queued && !UNEAR_ZERO(previous_nominal_speed_sqr)) {
      // Estimate a maximum velocity allowed at a joint of two successive segments.
      // If this maximum velocity allowed is lower than the minimum of the entry / exit safe velocities,
      // then the machine is not coasting anymore and the safe entry / exit velocities shall be used.

      // Factor to multiply the previous / current nominal velocities to get componentwise limited velocities.
      float v_factor = 1;
      limited = 0;

      // The junction velocity will be shared between successive segments. Limit the junction velocity to their minimum.
      // Pick the smaller of the nominal speeds. Higher speed shall not be achieved at the junction during coasting.
      CACHED_SQRT(previous_nominal_speed, previous_nominal_speed_sqr);

      float smaller_speed_factor = 1.0f;
      if (nominal_speed < previous_nominal_speed) {
        vmax_junction = nominal_speed;
        smaller_speed_factor = vmax_junction / previous_nominal_speed;
      }
      else
        vmax_junction = previous_nominal_speed;

      // Now limit the jerk in all axes.
      TERN(HAS_LINEAR_E_JERK, LOOP_NUM_AXES, LOOP_LOGICAL_AXES)(axis) {
        // Limit an axis. We have to differentiate: coasting, reversal of an axis, full stop.
        float v_exit = previous_speed[axis] * smaller_speed_factor,
              v_entry = current_speed[axis];
        if (limited) {
          v_exit *= v_factor;
          v_entry *= v_factor;
        }

        // Calculate jerk depending on whether the axis is coasting in the same direction or reversing.
        const float jerk = (v_exit > v_entry)
            ? //                                  coasting             axis reversal
              ( (v_entry > 0 || v_exit < 0) ? (v_exit - v_entry) : _MAX(v_exit, -v_entry) )
            : // v_exit <= v_entry                coasting             axis reversal
              ( (v_entry < 0 || v_exit > 0) ? (v_entry - v_exit) : _MAX(-v_exit, v_entry) );

        const float maxj = (max_jerk[axis] + (axis == X_AXIS || axis == Y_AXIS ? extra_xyjerk : 0.0f));

        if (jerk > maxj) {
          v_factor *= maxj / jerk;
          ++limited;
        }
      }
      if (limited) vmax_junction *= v_factor;
      // Now the transition velocity is known, which maximizes the shared exit / entry velocity while
      // respecting the jerk factors, it may be possible, that applying separate safe exit / entry velocities will achieve faster prints.
      const float vmax_junction_threshold = vmax_junction * 0.99f;
      if (previous_safe_speed > vmax_junction_threshold && safe_speed > vmax_junction_threshold)
        vmax_junction = safe_speed;
    }
    else
      vmax_junction = safe_speed;

    previous_safe_speed = safe_speed;

    #if HAS_JUNCTION_DEVIATION
      NOMORE(vmax_junction_sqr, sq(vmax_junction));   // Throttle down to max speed
    #else
      vmax_junction_sqr = sq(vmax_junction);          // Go up or down to the new speed
    #endif

  #endif // Classic Jerk Limiting

  // Max entry speed of this block equals the max exit speed of the previous block.
  block->max_entry_speed_sqr = vmax_junction_sqr;

  // Initialize block entry speed. Compute based on deceleration to user-defined MINIMUM_PLANNER_SPEED.
  const float v_allowable_sqr = max_allowable_speed_sqr(-block->acceleration, sq(float(MINIMUM_PLANNER_SPEED)), block->millimeters);

  // If we are trying to add a split block, start with the
  // max. allowed speed to avoid an interrupted first move.
  block->entry_speed_sqr = !split_move ? sq(float(MINIMUM_PLANNER_SPEED)) : _MIN(vmax_junction_sqr, v_allowable_sqr);

  // Initialize planner efficiency flags
  // Set flag if block will always reach maximum junction speed regardless of entry/exit speeds.
  // If a block can de/ac-celerate from nominal speed to zero within the length of the block, then
  // the current block and next block junction speeds are guaranteed to always be at their maximum
  // junction speeds in deceleration and acceleration, respectively. This is due to how the current
  // block nominal speed limits both the current and next maximum junction speeds. Hence, in both
  // the reverse and forward planners, the corresponding block junction speed will always be at the
  // the maximum junction speed and may always be ignored for any speed reduction checks.
  block->flag |= block->nominal_speed_sqr <= v_allowable_sqr ? BLOCK_FLAG_RECALCULATE | BLOCK_FLAG_NOMINAL_LENGTH : BLOCK_FLAG_RECALCULATE;

  // Update previous path unit_vector and nominal speed
  previous_speed = current_speed;
  previous_nominal_speed_sqr = block->nominal_speed_sqr;

  position = target;  // Update the position

  #if ENABLED(POWER_LOSS_RECOVERY)
    block->sdpos = recovery.command_sdpos();
    block->start_position = position_float.asLogical();
  #endif

  TERN_(HAS_POSITION_FLOAT, position_float = target_float);
  TERN_(GRADIENT_MIX, mixer.gradient_control(target_float.z));

  return true;        // Movement was accepted

} // _populate_block()

/**
 * Planner::buffer_sync_block
 * Add a block to the buffer that just updates the position,
 * or in case of LASER_SYNCHRONOUS_M106_M107 the fan PWM
 */
void Planner::buffer_sync_block(TERN_(LASER_SYNCHRONOUS_M106_M107, uint8_t sync_flag)) {
  #if DISABLED(LASER_SYNCHRONOUS_M106_M107)
    constexpr uint8_t sync_flag = BLOCK_FLAG_SYNC_POSITION;
  #endif

  // Wait for the next available block
  uint8_t next_buffer_head;
  block_t * const block = get_next_free_block(next_buffer_head);

  // Clear block
  memset(block, 0, sizeof(block_t));

  block->flag = sync_flag;

  block->position = position;
  #if ENABLED(BACKLASH_COMPENSATION)
    LOOP_NUM_AXES(axis) block->position[axis] += backlash.get_applied_steps((AxisEnum)axis);
  #endif

  #if BOTH(HAS_FAN, LASER_SYNCHRONOUS_M106_M107)
    FANS_LOOP(i) block->fan_speed[i] = thermalManager.fan_speed[i];
  #endif

  // If this is the first added movement, reload the delay, otherwise, cancel it.
  if (block_buffer_head == block_buffer_tail) {
    // If it was the first queued block, restart the 1st block delivery delay, to
    // give the planner an opportunity to queue more movements and plan them
    // As there are no queued movements, the Stepper ISR will not touch this
    // variable, so there is no risk setting this here (but it MUST be done
    // before the following line!!)
    delay_before_delivering = BLOCK_DELAY_FOR_1ST_MOVE;
  }

  block_buffer_head = next_buffer_head;

  stepper.wake_up();
} // buffer_sync_block()

/**
 * Planner::buffer_segment
 *
 * Add a new linear movement to the buffer in axis units.
 *
 * Leveling and kinematics should be applied ahead of calling this.
 *
 *  a,b,c,e     - target positions in mm and/or degrees
 *  fr_mm_s     - (target) speed of the move
 *  extruder    - target extruder
 *  millimeters - the length of the movement, if known
 *
 * Return 'false' if no segment was queued due to cleaning, cold extrusion, full queue, etc.
 */
bool Planner::buffer_segment(const abce_pos_t &abce
  OPTARG(HAS_DIST_MM_ARG, const xyze_float_t &cart_dist_mm)
  , const_feedRate_t fr_mm_s, const uint8_t extruder/*=active_extruder*/, const_float_t millimeters/*=0.0*/
) {

  // If we are cleaning, do not accept queuing of movements
  if (cleaning_buffer_counter) return false;

  // When changing extruders recalculate steps corresponding to the E position
  #if ENABLED(DISTINCT_E_FACTORS)
    if (last_extruder != extruder && settings.axis_steps_per_mm[E_AXIS_N(extruder)] != settings.axis_steps_per_mm[E_AXIS_N(last_extruder)]) {
      position.e = LROUND(position.e * settings.axis_steps_per_mm[E_AXIS_N(extruder)] * mm_per_step[E_AXIS_N(last_extruder)]);
      last_extruder = extruder;
    }
  #endif

  // The target position of the tool in absolute steps
  // Calculate target position in absolute steps
  const abce_long_t target = {
     LOGICAL_AXIS_LIST(
      int32_t(LROUND(abce.e * settings.axis_steps_per_mm[E_AXIS_N(extruder)])),
      int32_t(LROUND(abce.a * settings.axis_steps_per_mm[A_AXIS])),
      int32_t(LROUND(abce.b * settings.axis_steps_per_mm[B_AXIS])),
      int32_t(LROUND(abce.c * settings.axis_steps_per_mm[C_AXIS])),
      int32_t(LROUND(abce.i * settings.axis_steps_per_mm[I_AXIS])),
      int32_t(LROUND(abce.j * settings.axis_steps_per_mm[J_AXIS])),
      int32_t(LROUND(abce.k * settings.axis_steps_per_mm[K_AXIS])),
      int32_t(LROUND(abce.u * settings.axis_steps_per_mm[U_AXIS])),
      int32_t(LROUND(abce.v * settings.axis_steps_per_mm[V_AXIS])),
      int32_t(LROUND(abce.w * settings.axis_steps_per_mm[W_AXIS]))
    )
  };

  #if HAS_POSITION_FLOAT
    const xyze_pos_t target_float = abce;
  #endif

  #if HAS_EXTRUDERS
    // DRYRUN prevents E moves from taking place
    if (DEBUGGING(DRYRUN) || TERN0(CANCEL_OBJECTS, cancelable.skipping)) {
      position.e = target.e;
      TERN_(HAS_POSITION_FLOAT, position_float.e = abce.e);
    }
  #endif

  /* <-- add a slash to enable
    SERIAL_ECHOPGM("  buffer_segment FR:", fr_mm_s);
    #if IS_KINEMATIC
      SERIAL_ECHOPGM(" A:", abce.a, " (", position.a, "->", target.a, ") B:", abce.b);
    #else
      SERIAL_ECHOPGM_P(SP_X_LBL, abce.a);
      SERIAL_ECHOPGM(" (", position.x, "->", target.x);
      SERIAL_CHAR(')');
      SERIAL_ECHOPGM_P(SP_Y_LBL, abce.b);
    #endif
    SERIAL_ECHOPGM(" (", position.y, "->", target.y);
    #if HAS_Z_AXIS
      #if ENABLED(DELTA)
        SERIAL_ECHOPGM(") C:", abce.c);
      #else
        SERIAL_CHAR(')');
        SERIAL_ECHOPGM_P(SP_Z_LBL, abce.c);
      #endif
      SERIAL_ECHOPGM(" (", position.z, "->", target.z);
      SERIAL_CHAR(')');
    #endif
    #if HAS_I_AXIS
      SERIAL_ECHOPGM_P(SP_I_LBL, abce.i);
      SERIAL_ECHOPGM(" (", position.i, "->", target.i);
      SERIAL_CHAR(')');
    #endif
    #if HAS_J_AXIS
      SERIAL_ECHOPGM_P(SP_J_LBL, abce.j);
      SERIAL_ECHOPGM(" (", position.j, "->", target.j);
      SERIAL_CHAR(')');
    #endif
    #if HAS_K_AXIS
      SERIAL_ECHOPGM_P(SP_K_LBL, abce.k);
      SERIAL_ECHOPGM(" (", position.k, "->", target.k);
      SERIAL_CHAR(')');
    #endif
    #if HAS_U_AXIS
      SERIAL_ECHOPGM_P(SP_U_LBL, abce.u);
      SERIAL_ECHOPGM(" (", position.u, "->", target.u);
      SERIAL_CHAR(')');
    #endif
    #if HAS_V_AXIS
      SERIAL_ECHOPGM_P(SP_V_LBL, abce.v);
      SERIAL_ECHOPGM(" (", position.v, "->", target.v);
      SERIAL_CHAR(')');
    #endif
    #if HAS_W_AXIS
      SERIAL_ECHOPGM_P(SP_W_LBL, abce.w);
      SERIAL_ECHOPGM(" (", position.w, "->", target.w);
      SERIAL_CHAR(')');
    #endif
    #if HAS_EXTRUDERS
      SERIAL_ECHOPGM_P(SP_E_LBL, abce.e);
      SERIAL_ECHOLNPGM(" (", position.e, "->", target.e, ")");
    #else
      SERIAL_EOL();
    #endif
  //*/

  // Queue the movement. Return 'false' if the move was not queued.
  if (!_buffer_steps(target
      OPTARG(HAS_POSITION_FLOAT, target_float)
      OPTARG(HAS_DIST_MM_ARG, cart_dist_mm)
      , fr_mm_s, extruder, millimeters)
  ) return false;

  stepper.wake_up();
  return true;
} // buffer_segment()

/**
 * Add a new linear movement to the buffer.
 * The target is cartesian. It's translated to
 * delta/scara if needed.
 *
 *  cart            - target position in mm or degrees
 *  fr_mm_s         - (target) speed of the move (mm/s)
 *  extruder        - target extruder
 *  millimeters     - the length of the movement, if known
 *  inv_duration    - the reciprocal if the duration of the movement, if known (kinematic only if feeedrate scaling is enabled)
 */
bool Planner::buffer_line(const xyze_pos_t &cart, const_feedRate_t fr_mm_s, const uint8_t extruder/*=active_extruder*/, const float millimeters/*=0.0*/
  OPTARG(SCARA_FEEDRATE_SCALING, const_float_t inv_duration/*=0.0*/)
) {
  xyze_pos_t machine = cart;
  TERN_(HAS_POSITION_MODIFIERS, apply_modifiers(machine));

  #if IS_KINEMATIC

    #if HAS_JUNCTION_DEVIATION
      const xyze_pos_t cart_dist_mm = LOGICAL_AXIS_ARRAY(
        cart.e - position_cart.e,
        cart.x - position_cart.x, cart.y - position_cart.y, cart.z - position_cart.z,
        cart.i - position_cart.i, cart.j - position_cart.j, cart.k - position_cart.k,
        cart.u - position_cart.u, cart.v - position_cart.v, cart.w - position_cart.w
      );
    #else
      const xyz_pos_t cart_dist_mm = NUM_AXIS_ARRAY(
        cart.x - position_cart.x, cart.y - position_cart.y, cart.z - position_cart.z,
        cart.i - position_cart.i, cart.j - position_cart.j, cart.k - position_cart.k,
        cart.u - position_cart.u, cart.v - position_cart.v, cart.w - position_cart.w
      );
    #endif

    const float mm = millimeters ?: (cart_dist_mm.x || cart_dist_mm.y) ? cart_dist_mm.magnitude() : TERN0(HAS_Z_AXIS, ABS(cart_dist_mm.z));

    // Cartesian XYZ to kinematic ABC, stored in global 'delta'
    inverse_kinematics(machine);

    #if ENABLED(SCARA_FEEDRATE_SCALING)
      // For SCARA scale the feed rate from mm/s to degrees/s
      // i.e., Complete the angular vector in the given time.
      const float duration_recip = inv_duration ?: fr_mm_s / mm;
      const xyz_pos_t diff = delta - position_float;
      const feedRate_t feedrate = diff.magnitude() * duration_recip;
    #else
      const feedRate_t feedrate = fr_mm_s;
    #endif
    TERN_(HAS_EXTRUDERS, delta.e = machine.e);
    if (buffer_segment(delta OPTARG(HAS_DIST_MM_ARG, cart_dist_mm), feedrate, extruder, mm)) {
      position_cart = cart;
      return true;
    }
    return false;
  #else
    return buffer_segment(machine, fr_mm_s, extruder, millimeters);
  #endif
} // buffer_line()

#if ENABLED(DIRECT_STEPPING)

  void Planner::buffer_page(const page_idx_t page_idx, const uint8_t extruder, const uint16_t num_steps) {
    if (!last_page_step_rate) {
      kill(GET_TEXT_F(MSG_BAD_PAGE_SPEED));
      return;
    }

    uint8_t next_buffer_head;
    block_t * const block = get_next_free_block(next_buffer_head);

    block->flag = BLOCK_FLAG_IS_PAGE;

    #if HAS_FAN
      FANS_LOOP(i) block->fan_speed[i] = thermalManager.fan_speed[i];
    #endif

    E_TERN_(block->extruder = extruder);

    block->page_idx = page_idx;

    block->step_event_count = num_steps;
    block->initial_rate = block->final_rate = block->nominal_rate = last_page_step_rate; // steps/s

    block->accelerate_until = 0;
    block->decelerate_after = block->step_event_count;

    // Will be set to last direction later if directional format.
    block->direction_bits = 0;

    #define PAGE_UPDATE_DIR(AXIS) \
      if (!last_page_dir[_AXIS(AXIS)]) SBI(block->direction_bits, _AXIS(AXIS));

    if (!DirectStepping::Config::DIRECTIONAL) {
      PAGE_UPDATE_DIR(X);
      PAGE_UPDATE_DIR(Y);
      PAGE_UPDATE_DIR(Z);
      PAGE_UPDATE_DIR(E);
    }

    // If this is the first added movement, reload the delay, otherwise, cancel it.
    if (block_buffer_head == block_buffer_tail) {
      // If it was the first queued block, restart the 1st block delivery delay, to
      // give the planner an opportunity to queue more movements and plan them
      // As there are no queued movements, the Stepper ISR will not touch this
      // variable, so there is no risk setting this here (but it MUST be done
      // before the following line!!)
      delay_before_delivering = BLOCK_DELAY_FOR_1ST_MOVE;
    }

    // Move buffer head
    block_buffer_head = next_buffer_head;

    stepper.enable_all_steppers();
    stepper.wake_up();
  }

#endif // DIRECT_STEPPING

/**
 * Directly set the planner ABCE position (and stepper positions)
 * converting mm (or angles for SCARA) into steps.
 *
 * The provided ABCE position is in machine units.
 */
void Planner::set_machine_position_mm(const abce_pos_t &abce) {
  TERN_(DISTINCT_E_FACTORS, last_extruder = active_extruder);
  TERN_(HAS_POSITION_FLOAT, position_float = abce);
  position.set(
    LOGICAL_AXIS_LIST(
      LROUND(abce.e * settings.axis_steps_per_mm[E_AXIS_N(active_extruder)]),
      LROUND(abce.a * settings.axis_steps_per_mm[A_AXIS]),
      LROUND(abce.b * settings.axis_steps_per_mm[B_AXIS]),
      LROUND(abce.c * settings.axis_steps_per_mm[C_AXIS]),
      LROUND(abce.i * settings.axis_steps_per_mm[I_AXIS]),
      LROUND(abce.j * settings.axis_steps_per_mm[J_AXIS]),
      LROUND(abce.k * settings.axis_steps_per_mm[K_AXIS]),
      LROUND(abce.u * settings.axis_steps_per_mm[U_AXIS]),
      LROUND(abce.v * settings.axis_steps_per_mm[V_AXIS]),
      LROUND(abce.w * settings.axis_steps_per_mm[W_AXIS])
    )
  );

  if (has_blocks_queued()) {
    //previous_nominal_speed_sqr = 0.0; // Reset planner junction speeds. Assume start from rest.
    //previous_speed.reset();
    buffer_sync_block();
  }
  else {
    #if ENABLED(BACKLASH_COMPENSATION)
      abce_long_t stepper_pos = position;
      LOOP_NUM_AXES(axis) stepper_pos[axis] += backlash.get_applied_steps((AxisEnum)axis);
      stepper.set_position(stepper_pos);
    #else
      stepper.set_position(position);
    #endif
  }
}

void Planner::set_position_mm(const xyze_pos_t &xyze) {
  xyze_pos_t machine = xyze;
  TERN_(HAS_POSITION_MODIFIERS, apply_modifiers(machine, true));
  #if IS_KINEMATIC
    position_cart = xyze;
    inverse_kinematics(machine);
    TERN_(HAS_EXTRUDERS, delta.e = machine.e);
    set_machine_position_mm(delta);
  #else
    set_machine_position_mm(machine);
  #endif
}

#if HAS_EXTRUDERS

  /**
   * Setters for planner position (also setting stepper position).
   */
  void Planner::set_e_position_mm(const_float_t e) {
    const uint8_t axis_index = E_AXIS_N(active_extruder);
    TERN_(DISTINCT_E_FACTORS, last_extruder = active_extruder);

    const float e_new = DIFF_TERN(FWRETRACT, e, fwretract.current_retract[active_extruder]);
    position.e = LROUND(settings.axis_steps_per_mm[axis_index] * e_new);
    TERN_(HAS_POSITION_FLOAT, position_float.e = e_new);
    TERN_(IS_KINEMATIC, TERN_(HAS_EXTRUDERS, position_cart.e = e));

    if (has_blocks_queued())
      buffer_sync_block();
    else
      stepper.set_axis_position(E_AXIS, position.e);
  }

#endif

// Recalculate the steps/s^2 acceleration rates, based on the mm/s^2
void Planner::reset_acceleration_rates() {
  uint32_t highest_rate = 1;
  LOOP_DISTINCT_AXES(i) {
    max_acceleration_steps_per_s2[i] = settings.max_acceleration_mm_per_s2[i] * settings.axis_steps_per_mm[i];
    if (TERN1(DISTINCT_E_FACTORS, i < E_AXIS || i == E_AXIS_N(active_extruder)))
      NOLESS(highest_rate, max_acceleration_steps_per_s2[i]);
  }
  acceleration_long_cutoff = 4294967295UL / highest_rate; // 0xFFFFFFFFUL
  TERN_(HAS_LINEAR_E_JERK, recalculate_max_e_jerk());
}

/**
 * Recalculate 'position' and 'mm_per_step'.
 * Must be called whenever settings.axis_steps_per_mm changes!
 */
void Planner::refresh_positioning() {
  LOOP_DISTINCT_AXES(i) mm_per_step[i] = 1.0f / settings.axis_steps_per_mm[i];
  set_position_mm(current_position);
  reset_acceleration_rates();
}

// Apply limits to a variable and give a warning if the value was out of range
inline void limit_and_warn(float &val, const AxisEnum axis, PGM_P const setting_name, const xyze_float_t &max_limit) {
  const uint8_t lim_axis = TERN_(HAS_EXTRUDERS, axis > E_AXIS ? E_AXIS :) axis;
  const float before = val;
  LIMIT(val, 0.1, max_limit[lim_axis]);
  if (before != val) {
    SERIAL_CHAR(AXIS_CHAR(lim_axis));
    SERIAL_ECHOPGM(" Max ");
    SERIAL_ECHOPGM_P(setting_name);
    SERIAL_ECHOLNPGM(" limited to ", val);
  }
}

/**
 * For the specified 'axis' set the Maximum Acceleration to the given value (mm/s^2)
 * The value may be limited with warning feedback, if configured.
 * Calls reset_acceleration_rates to precalculate planner terms in steps.
 *
 * This hard limit is applied as a block is being added to the planner queue.
 */
void Planner::set_max_acceleration(const AxisEnum axis, float inMaxAccelMMS2) {
  #if ENABLED(LIMITED_MAX_ACCEL_EDITING)
    #ifdef MAX_ACCEL_EDIT_VALUES
      constexpr xyze_float_t max_accel_edit = MAX_ACCEL_EDIT_VALUES;
      const xyze_float_t &max_acc_edit_scaled = max_accel_edit;
    #else
      constexpr xyze_float_t max_accel_edit = DEFAULT_MAX_ACCELERATION;
      const xyze_float_t max_acc_edit_scaled = max_accel_edit * 2;
    #endif
    limit_and_warn(inMaxAccelMMS2, axis, PSTR("Acceleration"), max_acc_edit_scaled);
  #endif
  settings.max_acceleration_mm_per_s2[axis] = inMaxAccelMMS2;

  // Update steps per s2 to agree with the units per s2 (since they are used in the planner)
  reset_acceleration_rates();
}

/**
 * For the specified 'axis' set the Maximum Feedrate to the given value (mm/s)
 * The value may be limited with warning feedback, if configured.
 *
 * This hard limit is applied as a block is being added to the planner queue.
 */
void Planner::set_max_feedrate(const AxisEnum axis, float inMaxFeedrateMMS) {
  #if ENABLED(LIMITED_MAX_FR_EDITING)
    #ifdef MAX_FEEDRATE_EDIT_VALUES
      constexpr xyze_float_t max_fr_edit = MAX_FEEDRATE_EDIT_VALUES;
      const xyze_float_t &max_fr_edit_scaled = max_fr_edit;
    #else
      constexpr xyze_float_t max_fr_edit = DEFAULT_MAX_FEEDRATE;
      const xyze_float_t max_fr_edit_scaled = max_fr_edit * 2;
    #endif
    limit_and_warn(inMaxFeedrateMMS, axis, PSTR("Feedrate"), max_fr_edit_scaled);
  #endif
  settings.max_feedrate_mm_s[axis] = inMaxFeedrateMMS;
}

#if HAS_CLASSIC_JERK

  /**
   * For the specified 'axis' set the Maximum Jerk (instant change) to the given value (mm/s)
   * The value may be limited with warning feedback, if configured.
   *
   * This hard limit is applied (to the block start speed) as the block is being added to the planner queue.
   */
  void Planner::set_max_jerk(const AxisEnum axis, float inMaxJerkMMS) {
    #if ENABLED(LIMITED_JERK_EDITING)
      constexpr xyze_float_t max_jerk_edit =
        #ifdef MAX_JERK_EDIT_VALUES
          MAX_JERK_EDIT_VALUES
        #else
          { (DEFAULT_XJERK) * 2, (DEFAULT_YJERK) * 2,
            (DEFAULT_ZJERK) * 2, (DEFAULT_EJERK) * 2 }
        #endif
      ;
      limit_and_warn(inMaxJerkMMS, axis, PSTR("Jerk"), max_jerk_edit);
    #endif
    max_jerk[axis] = inMaxJerkMMS;
  }

#endif

#if HAS_WIRED_LCD

  uint16_t Planner::block_buffer_runtime() {
    #ifdef __AVR__
      // Protect the access to the variable. Only required for AVR, as
      //  any 32bit CPU offers atomic access to 32bit variables
      const bool was_enabled = stepper.suspend();
    #endif

    uint32_t bbru = block_buffer_runtime_us;

    #ifdef __AVR__
      // Reenable Stepper ISR
      if (was_enabled) stepper.wake_up();
    #endif

    // To translate µs to ms a division by 1000 would be required.
    // We introduce 2.4% error here by dividing by 1024.
    // Doesn't matter because block_buffer_runtime_us is already too small an estimation.
    bbru >>= 10;
    // limit to about a minute.
    NOMORE(bbru, 0x0000FFFFUL);
    return bbru;
  }

  void Planner::clear_block_buffer_runtime() {
    #ifdef __AVR__
      // Protect the access to the variable. Only required for AVR, as
      //  any 32bit CPU offers atomic access to 32bit variables
      const bool was_enabled = stepper.suspend();
    #endif

    block_buffer_runtime_us = 0;

    #ifdef __AVR__
      // Reenable Stepper ISR
      if (was_enabled) stepper.wake_up();
    #endif
  }

#endif<|MERGE_RESOLUTION|>--- conflicted
+++ resolved
@@ -1609,17 +1609,7 @@
   void Planner::unapply_leveling(xyz_pos_t &raw) {
     if (!leveling_active) return;
 
-<<<<<<< HEAD
-    if (leveling_active) {
-
-      raw.z -= mesh_z_offset;
-
-      #if ABL_PLANAR
-
-        matrix_3x3 inverse = matrix_3x3::transpose(bed_level_matrix);
-=======
     #if ABL_PLANAR
->>>>>>> 639b1f64
 
       matrix_3x3 inverse = matrix_3x3::transpose(bed_level_matrix);
 
