--- conflicted
+++ resolved
@@ -1142,10 +1142,9 @@
   // The tail may be changed by the ISR so get a local copy.
   uint8_t block_index = block_buffer_tail,
           head_block_index = block_buffer_head;
-
-  // Since there could be non-move blocks in the head of the queue, and the
+  // Since there could be a sync block in the head of the queue, and the
   // next loop must not recalculate the head block (as it needs to be
-  // specially handled), scan backwards to the first move block.
+  // specially handled), scan backwards to the first non-SYNC block.
   while (head_block_index != block_index) {
 
     // Go back (head always point to the first free block)
@@ -1215,7 +1214,7 @@
   // Last/newest block in buffer. Exit speed is set with MINIMUM_PLANNER_SPEED. Always recalculated.
   if (next) {
 
-    // Mark the last block as RECALCULATE, to prevent the Stepper ISR running it.
+    // Mark the next(last) block as RECALCULATE, to prevent the Stepper ISR running it.
     // As the last block is always recalculated here, there is a chance the block isn't
     // marked as RECALCULATE yet. That's the reason for the following line.
     block->flag.recalculate = true;
@@ -1471,7 +1470,7 @@
     for (uint8_t b = block_buffer_tail; b != block_buffer_head; b = next_block_index(b)) {
       const block_t * const block = &block_buffer[b];
       if (NUM_AXIS_GANG(block->steps.x, || block->steps.y, || block->steps.z, || block->steps.i, || block->steps.j, || block->steps.k, || block->steps.u, || block->steps.v, || block->steps.w)) {
-        const float se = (float)block->steps.e / block->step_event_count * SQRT(block->nominal_speed_sqr); // mm/sec
+        const float se = (float)block->steps.e / block->step_event_count * SQRT(block->nominal_speed_sqr); // mm/sec;
         NOLESS(high, se);
       }
     }
@@ -1569,7 +1568,7 @@
       TERN_(DELTA, settings.max_acceleration_mm_per_s2[Z_AXIS] = saved_motion_state.acceleration.z);
       TERN_(HAS_CLASSIC_JERK, max_jerk = saved_motion_state.jerk_state);
     }
-    refresh_acceleration_rates();
+    reset_acceleration_rates();
   }
 
 #endif
@@ -1793,7 +1792,7 @@
 bool Planner::_buffer_steps(const xyze_long_t &target
   OPTARG(HAS_POSITION_FLOAT, const xyze_pos_t &target_float)
   OPTARG(HAS_DIST_MM_ARG, const xyze_float_t &cart_dist_mm)
-  , feedRate_t fr_mm_s, const uint8_t extruder, const_float_t millimeters/*=0.0*/
+  , feedRate_t fr_mm_s, const uint8_t extruder, const_float_t millimeters
 ) {
 
   // Wait for the next available block
@@ -1807,11 +1806,10 @@
 
   // Fill the block with the specified movement
   if (!_populate_block(block, false, target
-        OPTARG(HAS_POSITION_FLOAT, target_float)
-        OPTARG(HAS_DIST_MM_ARG, cart_dist_mm)
-        , fr_mm_s, extruder, millimeters
-      )
-  ) {
+    OPTARG(HAS_POSITION_FLOAT, target_float)
+    OPTARG(HAS_DIST_MM_ARG, cart_dist_mm)
+    , fr_mm_s, extruder, millimeters
+  )) {
     // Movement was not queued, probably because it was too short.
     //  Simply accept that as movement queued and done
     return true;
@@ -1868,8 +1866,36 @@
   );
 
   /* <-- add a slash to enable
-    #define _ALINE(A) " " STR_##A  ":", target[_AXIS(A)], " (", int32_t(target[_AXIS(A)] - position[_AXIS(A)]), " steps)"
-    SERIAL_ECHOLNPGM("  _populate_block FR:", fr_mm_s, LOGICAL_AXIS_MAP(_ALINE));
+    SERIAL_ECHOLNPGM(
+      "  _populate_block FR:", fr_mm_s,
+      " A:", target.a, " (", da, " steps)"
+      #if HAS_Y_AXIS
+        " B:", target.b, " (", db, " steps)"
+      #endif
+      #if HAS_Z_AXIS
+        " C:", target.c, " (", dc, " steps)"
+      #endif
+      #if HAS_I_AXIS
+        " " STR_I ":", target.i, " (", di, " steps)"
+      #endif
+      #if HAS_J_AXIS
+        " " STR_J ":", target.j, " (", dj, " steps)"
+      #endif
+      #if HAS_K_AXIS
+        " " STR_K ":", target.k, " (", dk, " steps)"
+      #endif
+      #if HAS_U_AXIS
+        " " STR_U ":", target.u, " (", du, " steps)"
+      #endif
+      #if HAS_V_AXIS
+        " " STR_V ":", target.v, " (", dv, " steps)"
+      #endif
+      #if HAS_W_AXIS
+        " " STR_W ":", target.w, " (", dw, " steps)"
+      #if HAS_EXTRUDERS
+        " E:", target.e, " (", de, " steps)"
+      #endif
+    );
   //*/
 
   #if EITHER(PREVENT_COLD_EXTRUSION, PREVENT_LENGTHY_EXTRUDE)
@@ -2056,9 +2082,9 @@
     #endif
   #elif ENABLED(MARKFORGED_XY)
     steps_dist_mm.a      = (da - db) * mm_per_step[A_AXIS];
-    steps_dist_mm.b      =       db  * mm_per_step[B_AXIS];
+    steps_dist_mm.b      = db * mm_per_step[B_AXIS];
   #elif ENABLED(MARKFORGED_YX)
-    steps_dist_mm.a      =       da  * mm_per_step[A_AXIS];
+    steps_dist_mm.a      = da * mm_per_step[A_AXIS];
     steps_dist_mm.b      = (db - da) * mm_per_step[B_AXIS];
   #else
     XYZ_CODE(
@@ -2104,21 +2130,12 @@
       block->millimeters = millimeters;
     else {
       /**
-       * Distance for interpretation of feedrate in accordance with LinuxCNC (the successor of
-       * NIST RS274NGC interpreter - version 3) and its default CANON_XYZ feed reference mode.
-       *
-       * Assume:
-       *   - X, Y, Z are the primary linear axes;
-       *   - U, V, W are secondary linear axes;
-       *   - A, B, C are rotational axes.
-       *
-       * Then:
-       *   - dX, dY, dZ are the displacements of the primary linear axes;
-       *   - dU, dV, dW are the displacements of linear axes;
-       *   - dA, dB, dC are the displacements of rotational axes.
-       *
-       * The time it takes to execute move command with feedrate F is t = D/F,
-       * where D is the total distance, calculated as follows:
+       * Distance for interpretation of feedrate in accordance with LinuxCNC (the successor of NIST
+       * RS274NGC interpreter - version 3) and its default CANON_XYZ feed reference mode.
+       * Assume that X, Y, Z are the primary linear axes and U, V, W are secondary linear axes and A, B, C are
+       * rotational axes. Then dX, dY, dZ are the displacements of the primary linear axes and dU, dV, dW are the displacements of linear axes and
+       * dA, dB, dC are the displacements of rotational axes.
+       * The time it takes to execute move command with feedrate F is t = D/F, where D is the total distance, calculated as follows:
        *   D^2 = dX^2 + dY^2 + dZ^2
        *   if D^2 == 0 (none of XYZ move but any secondary linear axes move, whether other axes are moved or not):
        *     D^2 = dU^2 + dV^2 + dW^2
@@ -2127,9 +2144,8 @@
        */
       float distance_sqr = (
         #if ENABLED(ARTICULATED_ROBOT_ARM)
-          // For articulated robots, interpreting feedrate like LinuxCNC would require inverse kinematics. As a workaround,
-          // assume that motors sit on a mutually-orthogonal axes and we can think of distance as magnitude of an n-vector
-          // in an n-dimensional Euclidian space.
+          // For articulated robots, interpreting feedrate like LinuxCNC would require inverse kinematics. As a workaround, pretend that motors sit on n mutually orthogonal
+          // axes and assume that we could think of distance as magnitude of an n-vector in an n-dimensional Euclidian space.
           NUM_AXIS_GANG(
               sq(steps_dist_mm.x), + sq(steps_dist_mm.y), + sq(steps_dist_mm.z),
             + sq(steps_dist_mm.i), + sq(steps_dist_mm.j), + sq(steps_dist_mm.k),
@@ -2137,8 +2153,8 @@
           );
         #elif ENABLED(FOAMCUTTER_XYUV)
           #if HAS_J_AXIS
-            // Special 5 axis kinematics. Return the largest distance move from either X/Y or I/J plane
-            _MAX(sq(steps_dist_mm.x) + sq(steps_dist_mm.y), sq(steps_dist_mm.i) + sq(steps_dist_mm.j))
+          // Special 5 axis kinematics. Return the largest distance move from either X/Y or I/J plane
+          _MAX(sq(steps_dist_mm.x) + sq(steps_dist_mm.y), sq(steps_dist_mm.i) + sq(steps_dist_mm.j))
           #else // Foamcutter with only two axes (XY)
             sq(steps_dist_mm.x) + sq(steps_dist_mm.y)
           #endif
@@ -2149,7 +2165,7 @@
         #elif CORE_IS_YZ
           XYZ_GANG(sq(steps_dist_mm.x),      + sq(steps_dist_mm.head.y), + sq(steps_dist_mm.head.z))
         #else
-          XYZ_GANG(sq(steps_dist_mm.x),      + sq(steps_dist_mm.y),      + sq(steps_dist_mm.z))
+          XYZ_GANG(sq(steps_dist_mm.x),       + sq(steps_dist_mm.y),      + sq(steps_dist_mm.z))
         #endif
       );
 
@@ -2182,9 +2198,9 @@
 
     /**
      * At this point at least one of the axes has more steps than
-     * MIN_STEPS_PER_SEGMENT, ensuring the segment won't get dropped
-     * as zero-length. It's important to not apply corrections to blocks
-     * that would get dropped!
+     * MIN_STEPS_PER_SEGMENT, ensuring the segment won't get dropped as
+     * zero-length. It's important to not apply corrections
+     * to blocks that would get dropped!
      *
      * A correction function is permitted to add steps to an axis, it
      * should *never* remove steps!
@@ -2219,9 +2235,15 @@
 
   #if ENABLED(AUTO_POWER_CONTROL)
     if (NUM_AXIS_GANG(
-         block->steps.x, || block->steps.y, || block->steps.z,
-      || block->steps.i, || block->steps.j, || block->steps.k,
-      || block->steps.u, || block->steps.v, || block->steps.w
+         block->steps.x,
+      || block->steps.y,
+      || block->steps.z,
+      || block->steps.i,
+      || block->steps.j,
+      || block->steps.k,
+      || block->steps.u,
+      || block->steps.v,
+      || block->steps.w
     )) powerManager.power_on();
   #endif
 
@@ -2455,7 +2477,7 @@
   if (speed_factor < 1.0f) {
     current_speed *= speed_factor;
     block->nominal_rate *= speed_factor;
-    block->nominal_speed_sqr *= sq(speed_factor);
+    block->nominal_speed_sqr = block->nominal_speed_sqr * sq(speed_factor);
   }
 
   // Compute and limit the acceleration rate for the trapezoid generator.
@@ -2657,15 +2679,14 @@
         vmax_junction_sqr = sq(float(MINIMUM_PLANNER_SPEED));
       }
       else {
+        NOLESS(junction_cos_theta, -0.999999f); // Check for numerical round-off to avoid divide by zero.
+
         // Convert delta vector to unit vector
         xyze_float_t junction_unit_vec = unit_vec - prev_unit_vec;
         normalize_junction_vector(junction_unit_vec);
 
-        const float junction_acceleration = limit_value_by_axis_maximum(block->acceleration, junction_unit_vec);
-
-        NOLESS(junction_cos_theta, -0.999999f); // Check for numerical round-off to avoid divide by zero.
-
-        const float sin_theta_d2 = SQRT(0.5f * (1.0f - junction_cos_theta)); // Trig half angle identity. Always positive.
+        const float junction_acceleration = limit_value_by_axis_maximum(block->acceleration, junction_unit_vec),
+                    sin_theta_d2 = SQRT(0.5f * (1.0f - junction_cos_theta)); // Trig half angle identity. Always positive.
 
         vmax_junction_sqr = junction_acceleration * junction_deviation_mm * sin_theta_d2 / (1.0f - sin_theta_d2);
 
@@ -2921,22 +2942,15 @@
  * @param sync_flag BLOCK_FLAG_SYNC_FANS & BLOCK_FLAG_LASER_PWR
  * Supports LASER_SYNCHRONOUS_M106_M107 and LASER_POWER_SYNC power sync block buffer queueing.
  */
-<<<<<<< HEAD
-void Planner::buffer_sync_block(const uint8_t sync_flag/*=BLOCK_FLAG_SYNC_POSITION*/) {
-=======
-void Planner::buffer_sync_block(TERN_(LASER_SYNCHRONOUS_M106_M107, const BlockFlagBit sync_flag/*=BLOCK_BIT_SYNC_POSITION*/)) {
-  #if DISABLED(LASER_SYNCHRONOUS_M106_M107)
-    constexpr BlockFlagBit sync_flag = BLOCK_BIT_SYNC_POSITION;
-  #endif
-
->>>>>>> 4fb1c425
+
+void Planner::buffer_sync_block(const BlockFlagBit sync_flag/*=BLOCK_BIT_SYNC_POSITION*/) {
+
   // Wait for the next available block
   uint8_t next_buffer_head;
   block_t * const block = get_next_free_block(next_buffer_head);
 
   // Clear block
-  block->reset();
-
+  memset(block, 0, sizeof(block_t));
   block->flag.apply(sync_flag);
 
   block->position = position;
@@ -3091,8 +3105,8 @@
   if (!_buffer_steps(target
       OPTARG(HAS_POSITION_FLOAT, target_float)
       OPTARG(HAS_DIST_MM_ARG, cart_dist_mm)
-      , fr_mm_s, extruder, millimeters
-  )) return false;
+      , fr_mm_s, extruder, millimeters)
+  ) return false;
 
   stepper.wake_up();
   return true;
@@ -3159,14 +3173,6 @@
 
 #if ENABLED(DIRECT_STEPPING)
 
-  /**
-   * @brief Add a direct stepping page block to the buffer
-   *        and wake up the Stepper ISR to process it.
-   *
-   * @param page_idx Page index provided by G6 I<index>
-   * @param extruder The extruder to use in the move
-   * @param num_steps Number of steps to process in the ISR
-   */
   void Planner::buffer_page(const page_idx_t page_idx, const uint8_t extruder, const uint16_t num_steps) {
     if (!last_page_step_rate) {
       kill(GET_TEXT_F(MSG_BAD_PAGE_SPEED));
@@ -3176,7 +3182,7 @@
     uint8_t next_buffer_head;
     block_t * const block = get_next_free_block(next_buffer_head);
 
-    block->flag.reset(BLOCK_BIT_PAGE);
+    block->flag = BLOCK_FLAG_IS_PAGE;
 
     #if HAS_FAN
       FANS_LOOP(i) block->fan_speed[i] = thermalManager.fan_speed[i];
@@ -3251,7 +3257,7 @@
   if (has_blocks_queued()) {
     //previous_nominal_speed_sqr = 0.0; // Reset planner junction speeds. Assume start from rest.
     //previous_speed.reset();
-    buffer_sync_block(BLOCK_FLAG_SYNC_POSITION);
+    buffer_sync_block(BLOCK_BIT_SYNC_POSITION);
   }
   else {
     #if ENABLED(BACKLASH_COMPENSATION)
@@ -3264,12 +3270,6 @@
   }
 }
 
-/**
- * @brief Set the Planner position in mm
- * @details Set the Planner position from a native machine position in mm
- *
- * @param xyze A native (Cartesian) machine position
- */
 void Planner::set_position_mm(const xyze_pos_t &xyze) {
   xyze_pos_t machine = xyze;
   TERN_(HAS_POSITION_MODIFIERS, apply_modifiers(machine, true));
@@ -3298,21 +3298,15 @@
     TERN_(IS_KINEMATIC, TERN_(HAS_EXTRUDERS, position_cart.e = e));
 
     if (has_blocks_queued())
-      buffer_sync_block(BLOCK_FLAG_SYNC_POSITION);
+      buffer_sync_block(BLOCK_BIT_SYNC_POSITION);
     else
       stepper.set_axis_position(E_AXIS, position.e);
   }
 
 #endif
 
-/**
- * @brief Recalculate the steps/s^2 acceleration rates, based on the mm/s^2
- * @details Update planner movement factors after a change to certain settings:
- *          - max_acceleration_steps_per_s2 from settings max_acceleration_mm_per_s2 * axis_steps_per_mm (M201, M92)
- *          - acceleration_long_cutoff based on the largest max_acceleration_steps_per_s2 (M201)
- *          - max_e_jerk for all extruders based on junction_deviation_mm (M205 J)
- */
-void Planner::refresh_acceleration_rates() {
+// Recalculate the steps/s^2 acceleration rates, based on the mm/s^2
+void Planner::reset_acceleration_rates() {
   uint32_t highest_rate = 1;
   LOOP_DISTINCT_AXES(i) {
     max_acceleration_steps_per_s2[i] = settings.max_acceleration_mm_per_s2[i] * settings.axis_steps_per_mm[i];
@@ -3324,13 +3318,13 @@
 }
 
 /**
- * @brief Recalculate 'position' and 'mm_per_step'.
- * @details Required whenever settings.axis_steps_per_mm changes!
+ * Recalculate 'position' and 'mm_per_step'.
+ * Must be called whenever settings.axis_steps_per_mm changes!
  */
 void Planner::refresh_positioning() {
   LOOP_DISTINCT_AXES(i) mm_per_step[i] = 1.0f / settings.axis_steps_per_mm[i];
   set_position_mm(current_position);
-  refresh_acceleration_rates();
+  reset_acceleration_rates();
 }
 
 // Apply limits to a variable and give a warning if the value was out of range
@@ -3349,7 +3343,7 @@
 /**
  * For the specified 'axis' set the Maximum Acceleration to the given value (mm/s^2)
  * The value may be limited with warning feedback, if configured.
- * Calls refresh_acceleration_rates to precalculate planner terms in steps.
+ * Calls reset_acceleration_rates to precalculate planner terms in steps.
  *
  * This hard limit is applied as a block is being added to the planner queue.
  */
@@ -3367,7 +3361,7 @@
   settings.max_acceleration_mm_per_s2[axis] = inMaxAccelMMS2;
 
   // Update steps per s2 to agree with the units per s2 (since they are used in the planner)
-  refresh_acceleration_rates();
+  reset_acceleration_rates();
 }
 
 /**
