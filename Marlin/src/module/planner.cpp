/**
 * Marlin 3D Printer Firmware
 * Copyright (c) 2020 MarlinFirmware [https://github.com/MarlinFirmware/Marlin]
 *
 * Based on Sprinter and grbl.
 * Copyright (c) 2011 Camiel Gubbels / Erik van der Zalm
 *
 * This program is free software: you can redistribute it and/or modify
 * it under the terms of the GNU General Public License as published by
 * the Free Software Foundation, either version 3 of the License, or
 * (at your option) any later version.
 *
 * This program is distributed in the hope that it will be useful,
 * but WITHOUT ANY WARRANTY; without even the implied warranty of
 * MERCHANTABILITY or FITNESS FOR A PARTICULAR PURPOSE.  See the
 * GNU General Public License for more details.
 *
 * You should have received a copy of the GNU General Public License
 * along with this program.  If not, see <https://www.gnu.org/licenses/>.
 *
 */

/**
 * planner.cpp
 *
 * Buffer movement commands and manage the acceleration profile plan
 *
 * Derived from Grbl
 * Copyright (c) 2009-2011 Simen Svale Skogsrud
 *
 * The ring buffer implementation gleaned from the wiring_serial library by David A. Mellis.
 *
 *
 * Reasoning behind the mathematics in this module (in the key of 'Mathematica'):
 *
 * s == speed, a == acceleration, t == time, d == distance
 *
 * Basic definitions:
 *   Speed[s_, a_, t_] := s + (a*t)
 *   Travel[s_, a_, t_] := Integrate[Speed[s, a, t], t]
 *
 * Distance to reach a specific speed with a constant acceleration:
 *   Solve[{Speed[s, a, t] == m, Travel[s, a, t] == d}, d, t]
 *   d -> (m^2 - s^2)/(2 a) --> estimate_acceleration_distance()
 *
 * Speed after a given distance of travel with constant acceleration:
 *   Solve[{Speed[s, a, t] == m, Travel[s, a, t] == d}, m, t]
 *   m -> Sqrt[2 a d + s^2]
 *
 * DestinationSpeed[s_, a_, d_] := Sqrt[2 a d + s^2]
 *
 * When to start braking (di) to reach a specified destination speed (s2) after accelerating
 * from initial speed s1 without ever stopping at a plateau:
 *   Solve[{DestinationSpeed[s1, a, di] == DestinationSpeed[s2, a, d - di]}, di]
 *   di -> (2 a d - s1^2 + s2^2)/(4 a) --> intersection_distance()
 *
 * IntersectionDistance[s1_, s2_, a_, d_] := (2 a d - s1^2 + s2^2)/(4 a)
 *
 * --
 *
 * The fast inverse function needed for Bézier interpolation for AVR
 * was designed, written and tested by Eduardo José Tagle on April/2018
 */

#include "planner.h"
#include "stepper.h"
#include "motion.h"
#include "temperature.h"
#include "../lcd/marlinui.h"
#include "../gcode/parser.h"

#include "../MarlinCore.h"

#if HAS_LEVELING
  #include "../feature/bedlevel/bedlevel.h"
#endif

#if ENABLED(FILAMENT_WIDTH_SENSOR)
  #include "../feature/filwidth.h"
#endif

#if ENABLED(BARICUDA)
  #include "../feature/baricuda.h"
#endif

#if ENABLED(MIXING_EXTRUDER)
  #include "../feature/mixing.h"
#endif

#if ENABLED(AUTO_POWER_CONTROL)
  #include "../feature/power.h"
#endif

#if ENABLED(EXTERNAL_CLOSED_LOOP_CONTROLLER)
  #include "../feature/closedloop.h"
#endif

#if ENABLED(BACKLASH_COMPENSATION)
  #include "../feature/backlash.h"
#endif

#if ENABLED(CANCEL_OBJECTS)
  #include "../feature/cancel_object.h"
#endif

#if ENABLED(POWER_LOSS_RECOVERY)
  #include "../feature/powerloss.h"
#endif

#if HAS_CUTTER
  #include "../feature/spindle_laser.h"
#endif

// Delay for delivery of first block to the stepper ISR, if the queue contains 2 or
// fewer movements. The delay is measured in milliseconds, and must be less than 250ms
#define BLOCK_DELAY_FOR_1ST_MOVE 100

Planner planner;

// public:

/**
 * A ring buffer of moves described in steps
 */
block_t Planner::block_buffer[BLOCK_BUFFER_SIZE];
volatile uint8_t Planner::block_buffer_head,    // Index of the next block to be pushed
                 Planner::block_buffer_nonbusy, // Index of the first non-busy block
                 Planner::block_buffer_planned, // Index of the optimally planned block
                 Planner::block_buffer_tail;    // Index of the busy block, if any
uint16_t Planner::cleaning_buffer_counter;      // A counter to disable queuing of blocks
uint8_t Planner::delay_before_delivering;       // This counter delays delivery of blocks when queue becomes empty to allow the opportunity of merging blocks

planner_settings_t Planner::settings;           // Initialized by settings.load()

#if ENABLED(LASER_POWER_INLINE)
  laser_state_t Planner::laser_inline;          // Current state for blocks
#endif

uint32_t Planner::max_acceleration_steps_per_s2[XYZE_N]; // (steps/s^2) Derived from mm_per_s2

float Planner::steps_to_mm[XYZE_N];             // (mm) Millimeters per step

#if HAS_JUNCTION_DEVIATION
  float Planner::junction_deviation_mm;         // (mm) M205 J
  #if HAS_LINEAR_E_JERK
    float Planner::max_e_jerk[DISTINCT_E];      // Calculated from junction_deviation_mm
  #endif
#endif

#if HAS_CLASSIC_JERK
  TERN(HAS_LINEAR_E_JERK, xyz_pos_t, xyze_pos_t) Planner::max_jerk;
#endif

#if ENABLED(SD_ABORT_ON_ENDSTOP_HIT)
  bool Planner::abort_on_endstop_hit = false;
#endif

#if ENABLED(DISTINCT_E_FACTORS)
  uint8_t Planner::last_extruder = 0;     // Respond to extruder change
#endif

#if ENABLED(DIRECT_STEPPING)
  uint32_t Planner::last_page_step_rate = 0;
  xyze_bool_t Planner::last_page_dir{0};
#endif

#if EXTRUDERS
  int16_t Planner::flow_percentage[EXTRUDERS] = ARRAY_BY_EXTRUDERS1(100); // Extrusion factor for each extruder
  float Planner::e_factor[EXTRUDERS] = ARRAY_BY_EXTRUDERS1(1.0f); // The flow percentage and volumetric multiplier combine to scale E movement
#endif

#if DISABLED(NO_VOLUMETRICS)
  float Planner::filament_size[EXTRUDERS],          // diameter of filament (in millimeters), typically around 1.75 or 2.85, 0 disables the volumetric calculations for the extruder
        Planner::volumetric_area_nominal = CIRCLE_AREA(float(DEFAULT_NOMINAL_FILAMENT_DIA) * 0.5f), // Nominal cross-sectional area
        Planner::volumetric_multiplier[EXTRUDERS];  // Reciprocal of cross-sectional area of filament (in mm^2). Pre-calculated to reduce computation in the planner
#endif

#if ENABLED(VOLUMETRIC_EXTRUDER_LIMIT)
  float Planner::volumetric_extruder_limit[EXTRUDERS],          // max mm^3/sec the extruder is able to handle
        Planner::volumetric_extruder_feedrate_limit[EXTRUDERS]; // pre calculated extruder feedrate limit based on volumetric_extruder_limit; pre-calculated to reduce computation in the planner
#endif

#if HAS_LEVELING
  bool Planner::leveling_active = false; // Flag that auto bed leveling is enabled
  #if ABL_PLANAR
    matrix_3x3 Planner::bed_level_matrix; // Transform to compensate for bed level
  #endif
  #if ENABLED(ENABLE_LEVELING_FADE_HEIGHT)
    float Planner::z_fade_height,      // Initialized by settings.load()
          Planner::inverse_z_fade_height,
          Planner::last_fade_z;
  #endif
#else
  constexpr bool Planner::leveling_active;
#endif

skew_factor_t Planner::skew_factor; // Initialized by settings.load()

#if ENABLED(AUTOTEMP)
  celsius_t Planner::autotemp_max = 250,
            Planner::autotemp_min = 210;
  float Planner::autotemp_factor = 0.1f;
  bool Planner::autotemp_enabled = false;
#endif

// private:

xyze_long_t Planner::position{0};

uint32_t Planner::cutoff_long;

xyze_float_t Planner::previous_speed;
float Planner::previous_nominal_speed_sqr;

#if ENABLED(DISABLE_INACTIVE_EXTRUDER)
  last_move_t Planner::g_uc_extruder_last_move[EXTRUDERS] = { 0 };
#endif

#ifdef XY_FREQUENCY_LIMIT
  int8_t Planner::xy_freq_limit_hz = XY_FREQUENCY_LIMIT;
  float Planner::xy_freq_min_speed_factor = (XY_FREQUENCY_MIN_PERCENT) * 0.01f;
  int32_t Planner::xy_freq_min_interval_us = LROUND(1000000.0 / (XY_FREQUENCY_LIMIT));
#endif

#if ENABLED(LIN_ADVANCE)
  float Planner::extruder_advance_K[EXTRUDERS]; // Initialized by settings.load()
#endif

#if HAS_POSITION_FLOAT
  xyze_pos_t Planner::position_float; // Needed for accurate maths. Steps cannot be used!
#endif

#if IS_KINEMATIC
  xyze_pos_t Planner::position_cart;
#endif

#if HAS_WIRED_LCD
  volatile uint32_t Planner::block_buffer_runtime_us = 0;
#endif

/**
 * Class and Instance Methods
 */

Planner::Planner() { init(); }

void Planner::init() {
  position.reset();
  TERN_(HAS_POSITION_FLOAT, position_float.reset());
  TERN_(IS_KINEMATIC, position_cart.reset());
  previous_speed.reset();
  previous_nominal_speed_sqr = 0;
  TERN_(ABL_PLANAR, bed_level_matrix.set_to_identity());
  clear_block_buffer();
  delay_before_delivering = 0;
  #if ENABLED(DIRECT_STEPPING)
    last_page_step_rate = 0;
    last_page_dir.reset();
  #endif
}

#if ENABLED(S_CURVE_ACCELERATION)
  #ifdef __AVR__
    /**
     * This routine returns 0x1000000 / d, getting the inverse as fast as possible.
     * A fast-converging iterative Newton-Raphson method can reach full precision in
     * just 1 iteration, and takes 211 cycles (worst case; the mean case is less, up
     * to 30 cycles for small divisors), instead of the 500 cycles a normal division
     * would take.
     *
     * Inspired by the following page:
     *  https://stackoverflow.com/questions/27801397/newton-raphson-division-with-big-integers
     *
     * Suppose we want to calculate  floor(2 ^ k / B)  where B is a positive integer
     * Then, B must be <= 2^k, otherwise, the quotient is 0.
     *
     * The Newton - Raphson iteration for x = B / 2 ^ k yields:
     *  q[n + 1] = q[n] * (2 - q[n] * B / 2 ^ k)
     *
     * This can be rearranged to:
     *  q[n + 1] = q[n] * (2 ^ (k + 1) - q[n] * B) >> k
     *
     * Each iteration requires only integer multiplications and bit shifts.
     * It doesn't necessarily converge to floor(2 ^ k / B) but in the worst case
     * it eventually alternates between floor(2 ^ k / B) and ceil(2 ^ k / B).
     * So it checks for this case and extracts floor(2 ^ k / B).
     *
     * A simple but important optimization for this approach is to truncate
     * multiplications (i.e., calculate only the higher bits of the product) in the
     * early iterations of the Newton - Raphson method. This is done so the results
     * of the early iterations are far from the quotient. Then it doesn't matter if
     * they are done inaccurately.
     * It's important to pick a good starting value for x. Knowing how many
     * digits the divisor has, it can be estimated:
     *
     *   2^k / x = 2 ^ log2(2^k / x)
     *   2^k / x = 2 ^(log2(2^k)-log2(x))
     *   2^k / x = 2 ^(k*log2(2)-log2(x))
     *   2^k / x = 2 ^ (k-log2(x))
     *   2^k / x >= 2 ^ (k-floor(log2(x)))
     *   floor(log2(x)) is simply the index of the most significant bit set.
     *
     * If this estimation can be improved even further the number of iterations can be
     * reduced a lot, saving valuable execution time.
     * The paper "Software Integer Division" by Thomas L.Rodeheffer, Microsoft
     * Research, Silicon Valley,August 26, 2008, available at
     * https://www.microsoft.com/en-us/research/wp-content/uploads/2008/08/tr-2008-141.pdf
     * suggests, for its integer division algorithm, using a table to supply the first
     * 8 bits of precision, then, due to the quadratic convergence nature of the
     * Newton-Raphon iteration, just 2 iterations should be enough to get maximum
     * precision of the division.
     * By precomputing values of inverses for small denominator values, just one
     * Newton-Raphson iteration is enough to reach full precision.
     * This code uses the top 9 bits of the denominator as index.
     *
     * The AVR assembly function implements this C code using the data below:
     *
     *  // For small divisors, it is best to directly retrieve the results
     *  if (d <= 110) return pgm_read_dword(&small_inv_tab[d]);
     *
     *  // Compute initial estimation of 0x1000000/x -
     *  // Get most significant bit set on divider
     *  uint8_t idx = 0;
     *  uint32_t nr = d;
     *  if (!(nr & 0xFF0000)) {
     *    nr <<= 8; idx += 8;
     *    if (!(nr & 0xFF0000)) { nr <<= 8; idx += 8; }
     *  }
     *  if (!(nr & 0xF00000)) { nr <<= 4; idx += 4; }
     *  if (!(nr & 0xC00000)) { nr <<= 2; idx += 2; }
     *  if (!(nr & 0x800000)) { nr <<= 1; idx += 1; }
     *
     *  // Isolate top 9 bits of the denominator, to be used as index into the initial estimation table
     *  uint32_t tidx = nr >> 15,                                       // top 9 bits. bit8 is always set
     *           ie = inv_tab[tidx & 0xFF] + 256,                       // Get the table value. bit9 is always set
     *           x = idx <= 8 ? (ie >> (8 - idx)) : (ie << (idx - 8));  // Position the estimation at the proper place
     *
     *  x = uint32_t((x * uint64_t(_BV(25) - x * d)) >> 24);            // Refine estimation by newton-raphson. 1 iteration is enough
     *  const uint32_t r = _BV(24) - x * d;                             // Estimate remainder
     *  if (r >= d) x++;                                                // Check whether to adjust result
     *  return uint32_t(x);                                             // x holds the proper estimation
     */
    static uint32_t get_period_inverse(uint32_t d) {

      static const uint8_t inv_tab[256] PROGMEM = {
        255,253,252,250,248,246,244,242,240,238,236,234,233,231,229,227,
        225,224,222,220,218,217,215,213,212,210,208,207,205,203,202,200,
        199,197,195,194,192,191,189,188,186,185,183,182,180,179,178,176,
        175,173,172,170,169,168,166,165,164,162,161,160,158,157,156,154,
        153,152,151,149,148,147,146,144,143,142,141,139,138,137,136,135,
        134,132,131,130,129,128,127,126,125,123,122,121,120,119,118,117,
        116,115,114,113,112,111,110,109,108,107,106,105,104,103,102,101,
        100,99,98,97,96,95,94,93,92,91,90,89,88,88,87,86,
        85,84,83,82,81,80,80,79,78,77,76,75,74,74,73,72,
        71,70,70,69,68,67,66,66,65,64,63,62,62,61,60,59,
        59,58,57,56,56,55,54,53,53,52,51,50,50,49,48,48,
        47,46,46,45,44,43,43,42,41,41,40,39,39,38,37,37,
        36,35,35,34,33,33,32,32,31,30,30,29,28,28,27,27,
        26,25,25,24,24,23,22,22,21,21,20,19,19,18,18,17,
        17,16,15,15,14,14,13,13,12,12,11,10,10,9,9,8,
        8,7,7,6,6,5,5,4,4,3,3,2,2,1,0,0
      };

      // For small denominators, it is cheaper to directly store the result.
      //  For bigger ones, just ONE Newton-Raphson iteration is enough to get
      //  maximum precision we need
      static const uint32_t small_inv_tab[111] PROGMEM = {
        16777216,16777216,8388608,5592405,4194304,3355443,2796202,2396745,2097152,1864135,1677721,1525201,1398101,1290555,1198372,1118481,
        1048576,986895,932067,883011,838860,798915,762600,729444,699050,671088,645277,621378,599186,578524,559240,541200,
        524288,508400,493447,479349,466033,453438,441505,430185,419430,409200,399457,390167,381300,372827,364722,356962,
        349525,342392,335544,328965,322638,316551,310689,305040,299593,294337,289262,284359,279620,275036,270600,266305,
        262144,258111,254200,250406,246723,243148,239674,236298,233016,229824,226719,223696,220752,217885,215092,212369,
        209715,207126,204600,202135,199728,197379,195083,192841,190650,188508,186413,184365,182361,180400,178481,176602,
        174762,172960,171196,169466,167772,166111,164482,162885,161319,159783,158275,156796,155344,153919,152520
      };

      // For small divisors, it is best to directly retrieve the results
      if (d <= 110) return pgm_read_dword(&small_inv_tab[d]);

      uint8_t r8 = d & 0xFF,
              r9 = (d >> 8) & 0xFF,
              r10 = (d >> 16) & 0xFF,
              r2,r3,r4,r5,r6,r7,r11,r12,r13,r14,r15,r16,r17,r18;
      const uint8_t *ptab = inv_tab;

      __asm__ __volatile__(
        // %8:%7:%6 = interval
        // r31:r30: MUST be those registers, and they must point to the inv_tab

        A("clr %13")                       // %13 = 0

        // Now we must compute
        // result = 0xFFFFFF / d
        // %8:%7:%6 = interval
        // %16:%15:%14 = nr
        // %13 = 0

        // A plain division of 24x24 bits should take 388 cycles to complete. We will
        // use Newton-Raphson for the calculation, and will strive to get way less cycles
        // for the same result - Using C division, it takes 500cycles to complete .

        A("clr %3")                       // idx = 0
        A("mov %14,%6")
        A("mov %15,%7")
        A("mov %16,%8")                   // nr = interval
        A("tst %16")                      // nr & 0xFF0000 == 0 ?
        A("brne 2f")                      // No, skip this
        A("mov %16,%15")
        A("mov %15,%14")                  // nr <<= 8, %14 not needed
        A("subi %3,-8")                   // idx += 8
        A("tst %16")                      // nr & 0xFF0000 == 0 ?
        A("brne 2f")                      // No, skip this
        A("mov %16,%15")                  // nr <<= 8, %14 not needed
        A("clr %15")                      // We clear %14
        A("subi %3,-8")                   // idx += 8

        // here %16 != 0 and %16:%15 contains at least 9 MSBits, or both %16:%15 are 0
        L("2")
        A("cpi %16,0x10")                 // (nr & 0xF00000) == 0 ?
        A("brcc 3f")                      // No, skip this
        A("swap %15")                     // Swap nybbles
        A("swap %16")                     // Swap nybbles. Low nybble is 0
        A("mov %14, %15")
        A("andi %14,0x0F")                // Isolate low nybble
        A("andi %15,0xF0")                // Keep proper nybble in %15
        A("or %16, %14")                  // %16:%15 <<= 4
        A("subi %3,-4")                   // idx += 4

        L("3")
        A("cpi %16,0x40")                 // (nr & 0xC00000) == 0 ?
        A("brcc 4f")                      // No, skip this
        A("add %15,%15")
        A("adc %16,%16")
        A("add %15,%15")
        A("adc %16,%16")                  // %16:%15 <<= 2
        A("subi %3,-2")                   // idx += 2

        L("4")
        A("cpi %16,0x80")                 // (nr & 0x800000) == 0 ?
        A("brcc 5f")                      // No, skip this
        A("add %15,%15")
        A("adc %16,%16")                  // %16:%15 <<= 1
        A("inc %3")                       // idx += 1

        // Now %16:%15 contains its MSBit set to 1, or %16:%15 is == 0. We are now absolutely sure
        // we have at least 9 MSBits available to enter the initial estimation table
        L("5")
        A("add %15,%15")
        A("adc %16,%16")                  // %16:%15 = tidx = (nr <<= 1), we lose the top MSBit (always set to 1, %16 is the index into the inverse table)
        A("add r30,%16")                  // Only use top 8 bits
        A("adc r31,%13")                  // r31:r30 = inv_tab + (tidx)
        A("lpm %14, Z")                   // %14 = inv_tab[tidx]
        A("ldi %15, 1")                   // %15 = 1  %15:%14 = inv_tab[tidx] + 256

        // We must scale the approximation to the proper place
        A("clr %16")                      // %16 will always be 0 here
        A("subi %3,8")                    // idx == 8 ?
        A("breq 6f")                      // yes, no need to scale
        A("brcs 7f")                      // If C=1, means idx < 8, result was negative!

        // idx > 8, now %3 = idx - 8. We must perform a left shift. idx range:[1-8]
        A("sbrs %3,0")                    // shift by 1bit position?
        A("rjmp 8f")                      // No
        A("add %14,%14")
        A("adc %15,%15")                  // %15:16 <<= 1
        L("8")
        A("sbrs %3,1")                    // shift by 2bit position?
        A("rjmp 9f")                      // No
        A("add %14,%14")
        A("adc %15,%15")
        A("add %14,%14")
        A("adc %15,%15")                  // %15:16 <<= 1
        L("9")
        A("sbrs %3,2")                    // shift by 4bits position?
        A("rjmp 16f")                     // No
        A("swap %15")                     // Swap nybbles. lo nybble of %15 will always be 0
        A("swap %14")                     // Swap nybbles
        A("mov %12,%14")
        A("andi %12,0x0F")                // isolate low nybble
        A("andi %14,0xF0")                // and clear it
        A("or %15,%12")                   // %15:%16 <<= 4
        L("16")
        A("sbrs %3,3")                    // shift by 8bits position?
        A("rjmp 6f")                      // No, we are done
        A("mov %16,%15")
        A("mov %15,%14")
        A("clr %14")
        A("jmp 6f")

        // idx < 8, now %3 = idx - 8. Get the count of bits
        L("7")
        A("neg %3")                       // %3 = -idx = count of bits to move right. idx range:[1...8]
        A("sbrs %3,0")                    // shift by 1 bit position ?
        A("rjmp 10f")                     // No, skip it
        A("asr %15")                      // (bit7 is always 0 here)
        A("ror %14")
        L("10")
        A("sbrs %3,1")                    // shift by 2 bit position ?
        A("rjmp 11f")                     // No, skip it
        A("asr %15")                      // (bit7 is always 0 here)
        A("ror %14")
        A("asr %15")                      // (bit7 is always 0 here)
        A("ror %14")
        L("11")
        A("sbrs %3,2")                    // shift by 4 bit position ?
        A("rjmp 12f")                     // No, skip it
        A("swap %15")                     // Swap nybbles
        A("andi %14, 0xF0")               // Lose the lowest nybble
        A("swap %14")                     // Swap nybbles. Upper nybble is 0
        A("or %14,%15")                   // Pass nybble from upper byte
        A("andi %15, 0x0F")               // And get rid of that nybble
        L("12")
        A("sbrs %3,3")                    // shift by 8 bit position ?
        A("rjmp 6f")                      // No, skip it
        A("mov %14,%15")
        A("clr %15")
        L("6")                            // %16:%15:%14 = initial estimation of 0x1000000 / d

        // Now, we must refine the estimation present on %16:%15:%14 using 1 iteration
        // of Newton-Raphson. As it has a quadratic convergence, 1 iteration is enough
        // to get more than 18bits of precision (the initial table lookup gives 9 bits of
        // precision to start from). 18bits of precision is all what is needed here for result

        // %8:%7:%6 = d = interval
        // %16:%15:%14 = x = initial estimation of 0x1000000 / d
        // %13 = 0
        // %3:%2:%1:%0 = working accumulator

        // Compute 1<<25 - x*d. Result should never exceed 25 bits and should always be positive
        A("clr %0")
        A("clr %1")
        A("clr %2")
        A("ldi %3,2")                     // %3:%2:%1:%0 = 0x2000000
        A("mul %6,%14")                   // r1:r0 = LO(d) * LO(x)
        A("sub %0,r0")
        A("sbc %1,r1")
        A("sbc %2,%13")
        A("sbc %3,%13")                   // %3:%2:%1:%0 -= LO(d) * LO(x)
        A("mul %7,%14")                   // r1:r0 = MI(d) * LO(x)
        A("sub %1,r0")
        A("sbc %2,r1" )
        A("sbc %3,%13")                   // %3:%2:%1:%0 -= MI(d) * LO(x) << 8
        A("mul %8,%14")                   // r1:r0 = HI(d) * LO(x)
        A("sub %2,r0")
        A("sbc %3,r1")                    // %3:%2:%1:%0 -= MIL(d) * LO(x) << 16
        A("mul %6,%15")                   // r1:r0 = LO(d) * MI(x)
        A("sub %1,r0")
        A("sbc %2,r1")
        A("sbc %3,%13")                   // %3:%2:%1:%0 -= LO(d) * MI(x) << 8
        A("mul %7,%15")                   // r1:r0 = MI(d) * MI(x)
        A("sub %2,r0")
        A("sbc %3,r1")                    // %3:%2:%1:%0 -= MI(d) * MI(x) << 16
        A("mul %8,%15")                   // r1:r0 = HI(d) * MI(x)
        A("sub %3,r0")                    // %3:%2:%1:%0 -= MIL(d) * MI(x) << 24
        A("mul %6,%16")                   // r1:r0 = LO(d) * HI(x)
        A("sub %2,r0")
        A("sbc %3,r1")                    // %3:%2:%1:%0 -= LO(d) * HI(x) << 16
        A("mul %7,%16")                   // r1:r0 = MI(d) * HI(x)
        A("sub %3,r0")                    // %3:%2:%1:%0 -= MI(d) * HI(x) << 24
        // %3:%2:%1:%0 = (1<<25) - x*d     [169]

        // We need to multiply that result by x, and we are only interested in the top 24bits of that multiply

        // %16:%15:%14 = x = initial estimation of 0x1000000 / d
        // %3:%2:%1:%0 = (1<<25) - x*d = acc
        // %13 = 0

        // result = %11:%10:%9:%5:%4
        A("mul %14,%0")                   // r1:r0 = LO(x) * LO(acc)
        A("mov %4,r1")
        A("clr %5")
        A("clr %9")
        A("clr %10")
        A("clr %11")                      // %11:%10:%9:%5:%4 = LO(x) * LO(acc) >> 8
        A("mul %15,%0")                   // r1:r0 = MI(x) * LO(acc)
        A("add %4,r0")
        A("adc %5,r1")
        A("adc %9,%13")
        A("adc %10,%13")
        A("adc %11,%13")                  // %11:%10:%9:%5:%4 += MI(x) * LO(acc)
        A("mul %16,%0")                   // r1:r0 = HI(x) * LO(acc)
        A("add %5,r0")
        A("adc %9,r1")
        A("adc %10,%13")
        A("adc %11,%13")                  // %11:%10:%9:%5:%4 += MI(x) * LO(acc) << 8

        A("mul %14,%1")                   // r1:r0 = LO(x) * MIL(acc)
        A("add %4,r0")
        A("adc %5,r1")
        A("adc %9,%13")
        A("adc %10,%13")
        A("adc %11,%13")                  // %11:%10:%9:%5:%4 = LO(x) * MIL(acc)
        A("mul %15,%1")                   // r1:r0 = MI(x) * MIL(acc)
        A("add %5,r0")
        A("adc %9,r1")
        A("adc %10,%13")
        A("adc %11,%13")                  // %11:%10:%9:%5:%4 += MI(x) * MIL(acc) << 8
        A("mul %16,%1")                   // r1:r0 = HI(x) * MIL(acc)
        A("add %9,r0")
        A("adc %10,r1")
        A("adc %11,%13")                  // %11:%10:%9:%5:%4 += MI(x) * MIL(acc) << 16

        A("mul %14,%2")                   // r1:r0 = LO(x) * MIH(acc)
        A("add %5,r0")
        A("adc %9,r1")
        A("adc %10,%13")
        A("adc %11,%13")                  // %11:%10:%9:%5:%4 = LO(x) * MIH(acc) << 8
        A("mul %15,%2")                   // r1:r0 = MI(x) * MIH(acc)
        A("add %9,r0")
        A("adc %10,r1")
        A("adc %11,%13")                  // %11:%10:%9:%5:%4 += MI(x) * MIH(acc) << 16
        A("mul %16,%2")                   // r1:r0 = HI(x) * MIH(acc)
        A("add %10,r0")
        A("adc %11,r1")                   // %11:%10:%9:%5:%4 += MI(x) * MIH(acc) << 24

        A("mul %14,%3")                   // r1:r0 = LO(x) * HI(acc)
        A("add %9,r0")
        A("adc %10,r1")
        A("adc %11,%13")                  // %11:%10:%9:%5:%4 = LO(x) * HI(acc) << 16
        A("mul %15,%3")                   // r1:r0 = MI(x) * HI(acc)
        A("add %10,r0")
        A("adc %11,r1")                   // %11:%10:%9:%5:%4 += MI(x) * HI(acc) << 24
        A("mul %16,%3")                   // r1:r0 = HI(x) * HI(acc)
        A("add %11,r0")                   // %11:%10:%9:%5:%4 += MI(x) * HI(acc) << 32

        // At this point, %11:%10:%9 contains the new estimation of x.

        // Finally, we must correct the result. Estimate remainder as
        // (1<<24) - x*d
        // %11:%10:%9 = x
        // %8:%7:%6 = d = interval" "\n\t"
        A("ldi %3,1")
        A("clr %2")
        A("clr %1")
        A("clr %0")                       // %3:%2:%1:%0 = 0x1000000
        A("mul %6,%9")                    // r1:r0 = LO(d) * LO(x)
        A("sub %0,r0")
        A("sbc %1,r1")
        A("sbc %2,%13")
        A("sbc %3,%13")                   // %3:%2:%1:%0 -= LO(d) * LO(x)
        A("mul %7,%9")                    // r1:r0 = MI(d) * LO(x)
        A("sub %1,r0")
        A("sbc %2,r1")
        A("sbc %3,%13")                   // %3:%2:%1:%0 -= MI(d) * LO(x) << 8
        A("mul %8,%9")                    // r1:r0 = HI(d) * LO(x)
        A("sub %2,r0")
        A("sbc %3,r1")                    // %3:%2:%1:%0 -= MIL(d) * LO(x) << 16
        A("mul %6,%10")                   // r1:r0 = LO(d) * MI(x)
        A("sub %1,r0")
        A("sbc %2,r1")
        A("sbc %3,%13")                   // %3:%2:%1:%0 -= LO(d) * MI(x) << 8
        A("mul %7,%10")                   // r1:r0 = MI(d) * MI(x)
        A("sub %2,r0")
        A("sbc %3,r1")                    // %3:%2:%1:%0 -= MI(d) * MI(x) << 16
        A("mul %8,%10")                   // r1:r0 = HI(d) * MI(x)
        A("sub %3,r0")                    // %3:%2:%1:%0 -= MIL(d) * MI(x) << 24
        A("mul %6,%11")                   // r1:r0 = LO(d) * HI(x)
        A("sub %2,r0")
        A("sbc %3,r1")                    // %3:%2:%1:%0 -= LO(d) * HI(x) << 16
        A("mul %7,%11")                   // r1:r0 = MI(d) * HI(x)
        A("sub %3,r0")                    // %3:%2:%1:%0 -= MI(d) * HI(x) << 24
        // %3:%2:%1:%0 = r = (1<<24) - x*d
        // %8:%7:%6 = d = interval

        // Perform the final correction
        A("sub %0,%6")
        A("sbc %1,%7")
        A("sbc %2,%8")                    // r -= d
        A("brcs 14f")                     // if ( r >= d)

        // %11:%10:%9 = x
        A("ldi %3,1")
        A("add %9,%3")
        A("adc %10,%13")
        A("adc %11,%13")                  // x++
        L("14")

        // Estimation is done. %11:%10:%9 = x
        A("clr __zero_reg__")              // Make C runtime happy
        // [211 cycles total]
        : "=r" (r2),
          "=r" (r3),
          "=r" (r4),
          "=d" (r5),
          "=r" (r6),
          "=r" (r7),
          "+r" (r8),
          "+r" (r9),
          "+r" (r10),
          "=d" (r11),
          "=r" (r12),
          "=r" (r13),
          "=d" (r14),
          "=d" (r15),
          "=d" (r16),
          "=d" (r17),
          "=d" (r18),
          "+z" (ptab)
        :
        : "r0", "r1", "cc"
      );

      // Return the result
      return r11 | (uint16_t(r12) << 8) | (uint32_t(r13) << 16);
    }
  #else
    // All other 32-bit MPUs can easily do inverse using hardware division,
    // so we don't need to reduce precision or to use assembly language at all.
    // This routine, for all other archs, returns 0x100000000 / d ~= 0xFFFFFFFF / d
    static FORCE_INLINE uint32_t get_period_inverse(const uint32_t d) {
      return d ? 0xFFFFFFFF / d : 0xFFFFFFFF;
    }
  #endif
#endif

#define MINIMAL_STEP_RATE 120

/**
 * Get the current block for processing
 * and mark the block as busy.
 * Return nullptr if the buffer is empty
 * or if there is a first-block delay.
 *
 * WARNING: Called from Stepper ISR context!
 */
block_t* Planner::get_current_block() {
  // Get the number of moves in the planner queue so far
  const uint8_t nr_moves = movesplanned();

  // If there are any moves queued ...
  if (nr_moves) {

    // If there is still delay of delivery of blocks running, decrement it
    if (delay_before_delivering) {
      --delay_before_delivering;
      // If the number of movements queued is less than 3, and there is still time
      //  to wait, do not deliver anything
      if (nr_moves < 3 && delay_before_delivering) return nullptr;
      delay_before_delivering = 0;
    }

    // If we are here, there is no excuse to deliver the block
    block_t * const block = &block_buffer[block_buffer_tail];

    // No trapezoid calculated? Don't execute yet.
    if (TEST(block->flag, BLOCK_BIT_RECALCULATE)) return nullptr;

    // We can't be sure how long an active block will take, so don't count it.
    TERN_(HAS_WIRED_LCD, block_buffer_runtime_us -= block->segment_time_us);

    // As this block is busy, advance the nonbusy block pointer
    block_buffer_nonbusy = next_block_index(block_buffer_tail);

    // Push block_buffer_planned pointer, if encountered.
    if (block_buffer_tail == block_buffer_planned)
      block_buffer_planned = block_buffer_nonbusy;

    // Return the block
    return block;
  }

  // The queue became empty
  TERN_(HAS_WIRED_LCD, clear_block_buffer_runtime()); // paranoia. Buffer is empty now - so reset accumulated time to zero.

  return nullptr;
}

/**
 * Calculate trapezoid parameters, multiplying the entry- and exit-speeds
 * by the provided factors.
 **
 * ############ VERY IMPORTANT ############
 * NOTE that the PRECONDITION to call this function is that the block is
 * NOT BUSY and it is marked as RECALCULATE. That WARRANTIES the Stepper ISR
 * is not and will not use the block while we modify it, so it is safe to
 * alter its values.
 */
void Planner::calculate_trapezoid_for_block(block_t * const block, const float &entry_factor, const float &exit_factor) {

  uint32_t initial_rate = CEIL(block->nominal_rate * entry_factor),
           final_rate = CEIL(block->nominal_rate * exit_factor); // (steps per second)

  // Limit minimal step rate (Otherwise the timer will overflow.)
  NOLESS(initial_rate, uint32_t(MINIMAL_STEP_RATE));
  NOLESS(final_rate, uint32_t(MINIMAL_STEP_RATE));

  #if ENABLED(S_CURVE_ACCELERATION)
    uint32_t cruise_rate = initial_rate;
  #endif

  const int32_t accel = block->acceleration_steps_per_s2;

          // Steps required for acceleration, deceleration to/from nominal rate
  uint32_t accelerate_steps = CEIL(estimate_acceleration_distance(initial_rate, block->nominal_rate, accel)),
           decelerate_steps = FLOOR(estimate_acceleration_distance(block->nominal_rate, final_rate, -accel));
          // Steps between acceleration and deceleration, if any
  int32_t plateau_steps = block->step_event_count - accelerate_steps - decelerate_steps;

  // Does accelerate_steps + decelerate_steps exceed step_event_count?
  // Then we can't possibly reach the nominal rate, there will be no cruising.
  // Use intersection_distance() to calculate accel / braking time in order to
  // reach the final_rate exactly at the end of this block.
  if (plateau_steps < 0) {
    const float accelerate_steps_float = CEIL(intersection_distance(initial_rate, final_rate, accel, block->step_event_count));
    accelerate_steps = _MIN(uint32_t(_MAX(accelerate_steps_float, 0)), block->step_event_count);
    plateau_steps = 0;

    #if ENABLED(S_CURVE_ACCELERATION)
      // We won't reach the cruising rate. Let's calculate the speed we will reach
      cruise_rate = final_speed(initial_rate, accel, accelerate_steps);
    #endif
  }
  #if ENABLED(S_CURVE_ACCELERATION)
    else // We have some plateau time, so the cruise rate will be the nominal rate
      cruise_rate = block->nominal_rate;
  #endif

  #if ENABLED(S_CURVE_ACCELERATION)
    // Jerk controlled speed requires to express speed versus time, NOT steps
    uint32_t acceleration_time = ((float)(cruise_rate - initial_rate) / accel) * (STEPPER_TIMER_RATE),
             deceleration_time = ((float)(cruise_rate - final_rate) / accel) * (STEPPER_TIMER_RATE),
    // And to offload calculations from the ISR, we also calculate the inverse of those times here
             acceleration_time_inverse = get_period_inverse(acceleration_time),
             deceleration_time_inverse = get_period_inverse(deceleration_time);
  #endif

  // Store new block parameters
  block->accelerate_until = accelerate_steps;
  block->decelerate_after = accelerate_steps + plateau_steps;
  block->initial_rate = initial_rate;
  #if ENABLED(S_CURVE_ACCELERATION)
    block->acceleration_time = acceleration_time;
    block->deceleration_time = deceleration_time;
    block->acceleration_time_inverse = acceleration_time_inverse;
    block->deceleration_time_inverse = deceleration_time_inverse;
    block->cruise_rate = cruise_rate;
  #endif
  block->final_rate = final_rate;

  /**
   * Laser trapezoid calculations
   *
   * Approximate the trapezoid with the laser, incrementing the power every `entry_per` while accelerating
   * and decrementing it every `exit_power_per` while decelerating, thus ensuring power is related to feedrate.
   *
   * LASER_POWER_INLINE_TRAPEZOID_CONT doesn't need this as it continuously approximates
   *
   * Note this may behave unreliably when running with S_CURVE_ACCELERATION
   */
  #if ENABLED(LASER_POWER_INLINE_TRAPEZOID)
    if (block->laser.power > 0) { // No need to care if power == 0
      const uint8_t entry_power = block->laser.power * entry_factor; // Power on block entry
      #if DISABLED(LASER_POWER_INLINE_TRAPEZOID_CONT)
        // Speedup power
        const uint8_t entry_power_diff = block->laser.power - entry_power;
        if (entry_power_diff) {
          block->laser.entry_per = accelerate_steps / entry_power_diff;
          block->laser.power_entry = entry_power;
        }
        else {
          block->laser.entry_per = 0;
          block->laser.power_entry = block->laser.power;
        }
        // Slowdown power
        const uint8_t exit_power = block->laser.power * exit_factor, // Power on block entry
                      exit_power_diff = block->laser.power - exit_power;
        if (exit_power_diff) {
          block->laser.exit_per = (block->step_event_count - block->decelerate_after) / exit_power_diff;
          block->laser.power_exit = exit_power;
        }
        else {
          block->laser.exit_per = 0;
          block->laser.power_exit = block->laser.power;
        }
      #else
        block->laser.power_entry = entry_power;
      #endif
    }
  #endif
}

/*                            PLANNER SPEED DEFINITION
                                     +--------+   <- current->nominal_speed
                                    /          \
         current->entry_speed ->   +            \
                                   |             + <- next->entry_speed (aka exit speed)
                                   +-------------+
                                       time -->

  Recalculates the motion plan according to the following basic guidelines:

    1. Go over every feasible block sequentially in reverse order and calculate the junction speeds
        (i.e. current->entry_speed) such that:
      a. No junction speed exceeds the pre-computed maximum junction speed limit or nominal speeds of
         neighboring blocks.
      b. A block entry speed cannot exceed one reverse-computed from its exit speed (next->entry_speed)
         with a maximum allowable deceleration over the block travel distance.
      c. The last (or newest appended) block is planned from a complete stop (an exit speed of zero).
    2. Go over every block in chronological (forward) order and dial down junction speed values if
      a. The exit speed exceeds the one forward-computed from its entry speed with the maximum allowable
         acceleration over the block travel distance.

  When these stages are complete, the planner will have maximized the velocity profiles throughout the all
  of the planner blocks, where every block is operating at its maximum allowable acceleration limits. In
  other words, for all of the blocks in the planner, the plan is optimal and no further speed improvements
  are possible. If a new block is added to the buffer, the plan is recomputed according to the said
  guidelines for a new optimal plan.

  To increase computational efficiency of these guidelines, a set of planner block pointers have been
  created to indicate stop-compute points for when the planner guidelines cannot logically make any further
  changes or improvements to the plan when in normal operation and new blocks are streamed and added to the
  planner buffer. For example, if a subset of sequential blocks in the planner have been planned and are
  bracketed by junction velocities at their maximums (or by the first planner block as well), no new block
  added to the planner buffer will alter the velocity profiles within them. So we no longer have to compute
  them. Or, if a set of sequential blocks from the first block in the planner (or a optimal stop-compute
  point) are all accelerating, they are all optimal and can not be altered by a new block added to the
  planner buffer, as this will only further increase the plan speed to chronological blocks until a maximum
  junction velocity is reached. However, if the operational conditions of the plan changes from infrequently
  used feed holds or feedrate overrides, the stop-compute pointers will be reset and the entire plan is
  recomputed as stated in the general guidelines.

  Planner buffer index mapping:
  - block_buffer_tail: Points to the beginning of the planner buffer. First to be executed or being executed.
  - block_buffer_head: Points to the buffer block after the last block in the buffer. Used to indicate whether
      the buffer is full or empty. As described for standard ring buffers, this block is always empty.
  - block_buffer_planned: Points to the first buffer block after the last optimally planned block for normal
      streaming operating conditions. Use for planning optimizations by avoiding recomputing parts of the
      planner buffer that don't change with the addition of a new block, as describe above. In addition,
      this block can never be less than block_buffer_tail and will always be pushed forward and maintain
      this requirement when encountered by the Planner::release_current_block() routine during a cycle.

  NOTE: Since the planner only computes on what's in the planner buffer, some motions with lots of short
  line segments, like G2/3 arcs or complex curves, may seem to move slow. This is because there simply isn't
  enough combined distance traveled in the entire buffer to accelerate up to the nominal speed and then
  decelerate to a complete stop at the end of the buffer, as stated by the guidelines. If this happens and
  becomes an annoyance, there are a few simple solutions: (1) Maximize the machine acceleration. The planner
  will be able to compute higher velocity profiles within the same combined distance. (2) Maximize line
  motion(s) distance per block to a desired tolerance. The more combined distance the planner has to use,
  the faster it can go. (3) Maximize the planner buffer size. This also will increase the combined distance
  for the planner to compute over. It also increases the number of computations the planner has to perform
  to compute an optimal plan, so select carefully.
*/

// The kernel called by recalculate() when scanning the plan from last to first entry.
void Planner::reverse_pass_kernel(block_t * const current, const block_t * const next) {
  if (current) {
    // If entry speed is already at the maximum entry speed, and there was no change of speed
    // in the next block, there is no need to recheck. Block is cruising and there is no need to
    // compute anything for this block,
    // If not, block entry speed needs to be recalculated to ensure maximum possible planned speed.
    const float max_entry_speed_sqr = current->max_entry_speed_sqr;

    // Compute maximum entry speed decelerating over the current block from its exit speed.
    // If not at the maximum entry speed, or the previous block entry speed changed
    if (current->entry_speed_sqr != max_entry_speed_sqr || (next && TEST(next->flag, BLOCK_BIT_RECALCULATE))) {

      // If nominal length true, max junction speed is guaranteed to be reached.
      // If a block can de/ac-celerate from nominal speed to zero within the length of the block, then
      // the current block and next block junction speeds are guaranteed to always be at their maximum
      // junction speeds in deceleration and acceleration, respectively. This is due to how the current
      // block nominal speed limits both the current and next maximum junction speeds. Hence, in both
      // the reverse and forward planners, the corresponding block junction speed will always be at the
      // the maximum junction speed and may always be ignored for any speed reduction checks.

      const float new_entry_speed_sqr = TEST(current->flag, BLOCK_BIT_NOMINAL_LENGTH)
        ? max_entry_speed_sqr
        : _MIN(max_entry_speed_sqr, max_allowable_speed_sqr(-current->acceleration, next ? next->entry_speed_sqr : sq(float(MINIMUM_PLANNER_SPEED)), current->millimeters));
      if (current->entry_speed_sqr != new_entry_speed_sqr) {

        // Need to recalculate the block speed - Mark it now, so the stepper
        // ISR does not consume the block before being recalculated
        SBI(current->flag, BLOCK_BIT_RECALCULATE);

        // But there is an inherent race condition here, as the block may have
        // become BUSY just before being marked RECALCULATE, so check for that!
        if (stepper.is_block_busy(current)) {
          // Block became busy. Clear the RECALCULATE flag (no point in
          // recalculating BUSY blocks). And don't set its speed, as it can't
          // be updated at this time.
          CBI(current->flag, BLOCK_BIT_RECALCULATE);
        }
        else {
          // Block is not BUSY so this is ahead of the Stepper ISR:
          // Just Set the new entry speed.
          current->entry_speed_sqr = new_entry_speed_sqr;
        }
      }
    }
  }
}

/**
 * recalculate() needs to go over the current plan twice.
 * Once in reverse and once forward. This implements the reverse pass.
 */
void Planner::reverse_pass() {
  // Initialize block index to the last block in the planner buffer.
  uint8_t block_index = prev_block_index(block_buffer_head);

  // Read the index of the last buffer planned block.
  // The ISR may change it so get a stable local copy.
  uint8_t planned_block_index = block_buffer_planned;

  // If there was a race condition and block_buffer_planned was incremented
  //  or was pointing at the head (queue empty) break loop now and avoid
  //  planning already consumed blocks
  if (planned_block_index == block_buffer_head) return;

  // Reverse Pass: Coarsely maximize all possible deceleration curves back-planning from the last
  // block in buffer. Cease planning when the last optimal planned or tail pointer is reached.
  // NOTE: Forward pass will later refine and correct the reverse pass to create an optimal plan.
  const block_t *next = nullptr;
  while (block_index != planned_block_index) {

    // Perform the reverse pass
    block_t *current = &block_buffer[block_index];

    // Only consider non sync-and-page blocks
    if (!(current->flag & BLOCK_MASK_SYNC) && !IS_PAGE(current)) {
      reverse_pass_kernel(current, next);
      next = current;
    }

    // Advance to the next
    block_index = prev_block_index(block_index);

    // The ISR could advance the block_buffer_planned while we were doing the reverse pass.
    // We must try to avoid using an already consumed block as the last one - So follow
    // changes to the pointer and make sure to limit the loop to the currently busy block
    while (planned_block_index != block_buffer_planned) {

      // If we reached the busy block or an already processed block, break the loop now
      if (block_index == planned_block_index) return;

      // Advance the pointer, following the busy block
      planned_block_index = next_block_index(planned_block_index);
    }
  }
}

// The kernel called by recalculate() when scanning the plan from first to last entry.
void Planner::forward_pass_kernel(const block_t * const previous, block_t * const current, const uint8_t block_index) {
  if (previous) {
    // If the previous block is an acceleration block, too short to complete the full speed
    // change, adjust the entry speed accordingly. Entry speeds have already been reset,
    // maximized, and reverse-planned. If nominal length is set, max junction speed is
    // guaranteed to be reached. No need to recheck.
    if (!TEST(previous->flag, BLOCK_BIT_NOMINAL_LENGTH) &&
      previous->entry_speed_sqr < current->entry_speed_sqr) {

      // Compute the maximum allowable speed
      const float new_entry_speed_sqr = max_allowable_speed_sqr(-previous->acceleration, previous->entry_speed_sqr, previous->millimeters);

      // If true, current block is full-acceleration and we can move the planned pointer forward.
      if (new_entry_speed_sqr < current->entry_speed_sqr) {

        // Mark we need to recompute the trapezoidal shape, and do it now,
        // so the stepper ISR does not consume the block before being recalculated
        SBI(current->flag, BLOCK_BIT_RECALCULATE);

        // But there is an inherent race condition here, as the block maybe
        // became BUSY, just before it was marked as RECALCULATE, so check
        // if that is the case!
        if (stepper.is_block_busy(current)) {
          // Block became busy. Clear the RECALCULATE flag (no point in
          //  recalculating BUSY blocks and don't set its speed, as it can't
          //  be updated at this time.
          CBI(current->flag, BLOCK_BIT_RECALCULATE);
        }
        else {
          // Block is not BUSY, we won the race against the Stepper ISR:

          // Always <= max_entry_speed_sqr. Backward pass sets this.
          current->entry_speed_sqr = new_entry_speed_sqr; // Always <= max_entry_speed_sqr. Backward pass sets this.

          // Set optimal plan pointer.
          block_buffer_planned = block_index;
        }
      }
    }

    // Any block set at its maximum entry speed also creates an optimal plan up to this
    // point in the buffer. When the plan is bracketed by either the beginning of the
    // buffer and a maximum entry speed or two maximum entry speeds, every block in between
    // cannot logically be further improved. Hence, we don't have to recompute them anymore.
    if (current->entry_speed_sqr == current->max_entry_speed_sqr)
      block_buffer_planned = block_index;
  }
}

/**
 * recalculate() needs to go over the current plan twice.
 * Once in reverse and once forward. This implements the forward pass.
 */
void Planner::forward_pass() {

  // Forward Pass: Forward plan the acceleration curve from the planned pointer onward.
  // Also scans for optimal plan breakpoints and appropriately updates the planned pointer.

  // Begin at buffer planned pointer. Note that block_buffer_planned can be modified
  //  by the stepper ISR,  so read it ONCE. It it guaranteed that block_buffer_planned
  //  will never lead head, so the loop is safe to execute. Also note that the forward
  //  pass will never modify the values at the tail.
  uint8_t block_index = block_buffer_planned;

  block_t *block;
  const block_t * previous = nullptr;
  while (block_index != block_buffer_head) {

    // Perform the forward pass
    block = &block_buffer[block_index];

    // Skip SYNC and page blocks
    if (!(block->flag & BLOCK_MASK_SYNC) && !IS_PAGE(block)) {
      // If there's no previous block or the previous block is not
      // BUSY (thus, modifiable) run the forward_pass_kernel. Otherwise,
      // the previous block became BUSY, so assume the current block's
      // entry speed can't be altered (since that would also require
      // updating the exit speed of the previous block).
      if (!previous || !stepper.is_block_busy(previous))
        forward_pass_kernel(previous, block, block_index);
      previous = block;
    }
    // Advance to the previous
    block_index = next_block_index(block_index);
  }
}

/**
 * Recalculate the trapezoid speed profiles for all blocks in the plan
 * according to the entry_factor for each junction. Must be called by
 * recalculate() after updating the blocks.
 */
void Planner::recalculate_trapezoids() {
  // The tail may be changed by the ISR so get a local copy.
  uint8_t block_index = block_buffer_tail,
          head_block_index = block_buffer_head;
  // Since there could be a sync block in the head of the queue, and the
  // next loop must not recalculate the head block (as it needs to be
  // specially handled), scan backwards to the first non-SYNC block.
  while (head_block_index != block_index) {

    // Go back (head always point to the first free block)
    const uint8_t prev_index = prev_block_index(head_block_index);

    // Get the pointer to the block
    block_t *prev = &block_buffer[prev_index];

    // If not dealing with a sync block, we are done. The last block is not a SYNC block
    if (!(prev->flag & BLOCK_MASK_SYNC)) break;

    // Examine the previous block. This and all following are SYNC blocks
    head_block_index = prev_index;
  }

  // Go from the tail (currently executed block) to the first block, without including it)
  block_t *block = nullptr, *next = nullptr;
  float current_entry_speed = 0.0, next_entry_speed = 0.0;
  while (block_index != head_block_index) {

    next = &block_buffer[block_index];

    // Skip sync and page blocks
    if (!(next->flag & BLOCK_MASK_SYNC) && !IS_PAGE(next)) {
      next_entry_speed = SQRT(next->entry_speed_sqr);

      if (block) {
        // Recalculate if current block entry or exit junction speed has changed.
        if (TEST(block->flag, BLOCK_BIT_RECALCULATE) || TEST(next->flag, BLOCK_BIT_RECALCULATE)) {

          // Mark the current block as RECALCULATE, to protect it from the Stepper ISR running it.
          // Note that due to the above condition, there's a chance the current block isn't marked as
          // RECALCULATE yet, but the next one is. That's the reason for the following line.
          SBI(block->flag, BLOCK_BIT_RECALCULATE);

          // But there is an inherent race condition here, as the block maybe
          // became BUSY, just before it was marked as RECALCULATE, so check
          // if that is the case!
          if (!stepper.is_block_busy(block)) {
            // Block is not BUSY, we won the race against the Stepper ISR:

            // NOTE: Entry and exit factors always > 0 by all previous logic operations.
            const float current_nominal_speed = SQRT(block->nominal_speed_sqr),
                        nomr = 1.0f / current_nominal_speed;
            calculate_trapezoid_for_block(block, current_entry_speed * nomr, next_entry_speed * nomr);
            #if ENABLED(LIN_ADVANCE)
              if (block->use_advance_lead) {
                const float comp = block->e_D_ratio * extruder_advance_K[active_extruder] * settings.axis_steps_per_mm[E_AXIS];
                block->max_adv_steps = current_nominal_speed * comp;
                block->final_adv_steps = next_entry_speed * comp;
              }
            #endif
          }

          // Reset current only to ensure next trapezoid is computed - The
          // stepper is free to use the block from now on.
          CBI(block->flag, BLOCK_BIT_RECALCULATE);
        }
      }

      block = next;
      current_entry_speed = next_entry_speed;
    }

    block_index = next_block_index(block_index);
  }

  // Last/newest block in buffer. Exit speed is set with MINIMUM_PLANNER_SPEED. Always recalculated.
  if (next) {

    // Mark the next(last) block as RECALCULATE, to prevent the Stepper ISR running it.
    // As the last block is always recalculated here, there is a chance the block isn't
    // marked as RECALCULATE yet. That's the reason for the following line.
    SBI(next->flag, BLOCK_BIT_RECALCULATE);

    // But there is an inherent race condition here, as the block maybe
    // became BUSY, just before it was marked as RECALCULATE, so check
    // if that is the case!
    if (!stepper.is_block_busy(block)) {
      // Block is not BUSY, we won the race against the Stepper ISR:

      const float next_nominal_speed = SQRT(next->nominal_speed_sqr),
                  nomr = 1.0f / next_nominal_speed;
      calculate_trapezoid_for_block(next, next_entry_speed * nomr, float(MINIMUM_PLANNER_SPEED) * nomr);
      #if ENABLED(LIN_ADVANCE)
        if (next->use_advance_lead) {
          const float comp = next->e_D_ratio * extruder_advance_K[active_extruder] * settings.axis_steps_per_mm[E_AXIS];
          next->max_adv_steps = next_nominal_speed * comp;
          next->final_adv_steps = (MINIMUM_PLANNER_SPEED) * comp;
        }
      #endif
    }

    // Reset next only to ensure its trapezoid is computed - The stepper is free to use
    // the block from now on.
    CBI(next->flag, BLOCK_BIT_RECALCULATE);
  }
}

void Planner::recalculate() {
  // Initialize block index to the last block in the planner buffer.
  const uint8_t block_index = prev_block_index(block_buffer_head);
  // If there is just one block, no planning can be done. Avoid it!
  if (block_index != block_buffer_planned) {
    reverse_pass();
    forward_pass();
  }
  recalculate_trapezoids();
}

<<<<<<< HEAD
=======
#if HAS_FAN && DISABLED(LASER_SYNCHRONOUS_M106_M107)
  #define HAS_TAIL_FAN_SPEED 1
#endif

/**
 * Apply fan speeds
 */
#if HAS_FAN

  void Planner::sync_fan_speeds(uint8_t (&fan_speed)[FAN_COUNT]) {

    #if FAN_MIN_PWM != 0 || FAN_MAX_PWM != 255
      #define CALC_FAN_SPEED(f) (fan_speed[f] ? map(fan_speed[f], 1, 255, FAN_MIN_PWM, FAN_MAX_PWM) : FAN_OFF_PWM)
    #else
      #define CALC_FAN_SPEED(f) (fan_speed[f] ?: FAN_OFF_PWM)
    #endif

    #if ENABLED(FAN_SOFT_PWM)
      #define _FAN_SET(F) thermalManager.soft_pwm_amount_fan[F] = CALC_FAN_SPEED(F);
    #elif ENABLED(FAST_PWM_FAN)
      #define _FAN_SET(F) set_pwm_duty(FAN##F##_PIN, CALC_FAN_SPEED(F));
    #else
      #define _FAN_SET(F) analogWrite(pin_t(FAN##F##_PIN), CALC_FAN_SPEED(F));
    #endif
    #define FAN_SET(F) do{ kickstart_fan(fan_speed, ms, F); _FAN_SET(F); }while(0)

    const millis_t ms = millis();
    TERN_(HAS_FAN0, FAN_SET(0));
    TERN_(HAS_FAN1, FAN_SET(1));
    TERN_(HAS_FAN2, FAN_SET(2));
    TERN_(HAS_FAN3, FAN_SET(3));
    TERN_(HAS_FAN4, FAN_SET(4));
    TERN_(HAS_FAN5, FAN_SET(5));
    TERN_(HAS_FAN6, FAN_SET(6));
    TERN_(HAS_FAN7, FAN_SET(7));
  }

  #if FAN_KICKSTART_TIME

    void Planner::kickstart_fan(uint8_t (&fan_speed)[FAN_COUNT], const millis_t &ms, const uint8_t f) {
      static millis_t fan_kick_end[FAN_COUNT] = { 0 };
      if (fan_speed[f]) {
        if (fan_kick_end[f] == 0) {
          fan_kick_end[f] = ms + FAN_KICKSTART_TIME;
          fan_speed[f] = 255;
        }
        else if (PENDING(ms, fan_kick_end[f]))
          fan_speed[f] = 255;
      }
      else
        fan_kick_end[f] = 0;
    }

  #endif

#endif // HAS_FAN

>>>>>>> d30b5481
/**
 * Maintain fans, paste extruder pressure,
 */
void Planner::check_axes_activity() {

  #if ANY(DISABLE_X, DISABLE_Y, DISABLE_Z, DISABLE_E)
    xyze_bool_t axis_active = { false };
  #endif

  #if HAS_TAIL_FAN_SPEED
    uint8_t tail_fan_speed[FAN_COUNT];
  #endif

  #if ENABLED(BARICUDA)
    #if HAS_HEATER_1
      uint8_t tail_valve_pressure;
    #endif
    #if HAS_HEATER_2
      uint8_t tail_e_to_p_pressure;
    #endif
  #endif

  if (has_blocks_queued()) {

    #if EITHER(HAS_TAIL_FAN_SPEED, BARICUDA)
      block_t *block = &block_buffer[block_buffer_tail];
    #endif

    #if HAS_TAIL_FAN_SPEED
      FANS_LOOP(i) tail_fan_speed[i] = thermalManager.scaledFanSpeed(i, block->fan_speed[i]);
    #endif

    #if ENABLED(BARICUDA)
      TERN_(HAS_HEATER_1, tail_valve_pressure = block->valve_pressure);
      TERN_(HAS_HEATER_2, tail_e_to_p_pressure = block->e_to_p_pressure);
    #endif

    #if ANY(DISABLE_X, DISABLE_Y, DISABLE_Z, DISABLE_E)
      for (uint8_t b = block_buffer_tail; b != block_buffer_head; b = next_block_index(b)) {
        block_t *block = &block_buffer[b];
        if (ENABLED(DISABLE_X) && block->steps.x) axis_active.x = true;
        if (ENABLED(DISABLE_Y) && block->steps.y) axis_active.y = true;
        if (ENABLED(DISABLE_Z) && block->steps.z) axis_active.z = true;
        if (ENABLED(DISABLE_E) && block->steps.e) axis_active.e = true;
      }
    #endif
  }
  else {

    TERN_(HAS_CUTTER, cutter.refresh());

    #if HAS_TAIL_FAN_SPEED
      FANS_LOOP(i) tail_fan_speed[i] = thermalManager.scaledFanSpeed(i);
    #endif

    #if ENABLED(BARICUDA)
      TERN_(HAS_HEATER_1, tail_valve_pressure = baricuda_valve_pressure);
      TERN_(HAS_HEATER_2, tail_e_to_p_pressure = baricuda_e_to_p_pressure);
    #endif
  }

  //
  // Disable inactive axes
  //
  if (TERN0(DISABLE_X, !axis_active.x)) DISABLE_AXIS_X();
  if (TERN0(DISABLE_Y, !axis_active.y)) DISABLE_AXIS_Y();
  if (TERN0(DISABLE_Z, !axis_active.z)) DISABLE_AXIS_Z();
  if (TERN0(DISABLE_E, !axis_active.e)) disable_e_steppers();

  //
  // Update Fan speeds
  // Only if synchronous M106/M107 is disabled
  //
  #if HAS_TAIL_FAN_SPEED
    sync_fan_speeds(tail_fan_speed);
  #endif

  TERN_(AUTOTEMP, getHighESpeed());

  #if ENABLED(BARICUDA)
    TERN_(HAS_HEATER_1, analogWrite(pin_t(HEATER_1_PIN), tail_valve_pressure));
    TERN_(HAS_HEATER_2, analogWrite(pin_t(HEATER_2_PIN), tail_e_to_p_pressure));
  #endif
}

#if ENABLED(AUTOTEMP)

  #if ENABLED(AUTOTEMP_PROPORTIONAL)
    void Planner::_autotemp_update_from_hotend() {
<<<<<<< HEAD
      const int16_t target = thermalManager.degTargetHotend(active_extruder);
=======
      const celsius_t target = thermalManager.degTargetHotend(active_extruder);
>>>>>>> d30b5481
      autotemp_min = target + AUTOTEMP_MIN_P;
      autotemp_max = target + AUTOTEMP_MAX_P;
    }
  #endif

  /**
   * Called after changing tools to:
   *  - Reset or re-apply the default proportional autotemp factor.
   *  - Enable autotemp if the factor is non-zero.
   */
  void Planner::autotemp_update() {
    _autotemp_update_from_hotend();
    autotemp_factor = TERN(AUTOTEMP_PROPORTIONAL, AUTOTEMP_FACTOR_P, 0);
    autotemp_enabled = autotemp_factor != 0;
  }

  /**
   * Called by the M104/M109 commands after setting Hotend Temperature
   *
   */
  void Planner::autotemp_M104_M109() {
    _autotemp_update_from_hotend();

    if (parser.seenval('S')) autotemp_min = parser.value_celsius();
    if (parser.seenval('B')) autotemp_max = parser.value_celsius();

    // When AUTOTEMP_PROPORTIONAL is enabled, F0 disables autotemp.
    // Normally, leaving off F also disables autotemp.
    autotemp_factor = parser.seen('F') ? parser.value_float() : TERN(AUTOTEMP_PROPORTIONAL, AUTOTEMP_FACTOR_P, 0);
    autotemp_enabled = autotemp_factor != 0;
  }

  /**
   * Called every so often to adjust the hotend target temperature
   * based on the extrusion speed, which is calculated from the blocks
   * currently in the planner.
   */
  void Planner::getHighESpeed() {
    static float oldt = 0;

    if (!autotemp_enabled) return;
    if (thermalManager.degTargetHotend(active_extruder) < autotemp_min - 2) return; // Below the min?

    float high = 0.0;
    for (uint8_t b = block_buffer_tail; b != block_buffer_head; b = next_block_index(b)) {
<<<<<<< HEAD
      block_t* block = &block_buffer[b];
=======
      block_t *block = &block_buffer[b];
>>>>>>> d30b5481
      if (block->steps.x || block->steps.y || block->steps.z) {
        const float se = (float)block->steps.e / block->step_event_count * SQRT(block->nominal_speed_sqr); // mm/sec;
        NOLESS(high, se);
      }
    }

    float t = autotemp_min + high * autotemp_factor;
    LIMIT(t, autotemp_min, autotemp_max);
    if (t < oldt) t *= (1.0f - (AUTOTEMP_OLDWEIGHT)) + oldt * (AUTOTEMP_OLDWEIGHT);
    oldt = t;
    thermalManager.setTargetHotend(t, active_extruder);
  }

#endif

#if DISABLED(NO_VOLUMETRICS)

  /**
   * Get a volumetric multiplier from a filament diameter.
   * This is the reciprocal of the circular cross-section area.
   * Return 1.0 with volumetric off or a diameter of 0.0.
   */
  inline float calculate_volumetric_multiplier(const float &diameter) {
    return (parser.volumetric_enabled && diameter) ? 1.0f / CIRCLE_AREA(diameter * 0.5f) : 1;
  }

  /**
   * Convert the filament sizes into volumetric multipliers.
   * The multiplier converts a given E value into a length.
   */
  void Planner::calculate_volumetric_multipliers() {
    LOOP_L_N(i, COUNT(filament_size)) {
      volumetric_multiplier[i] = calculate_volumetric_multiplier(filament_size[i]);
      refresh_e_factor(i);
    }
    #if ENABLED(VOLUMETRIC_EXTRUDER_LIMIT)
      calculate_volumetric_extruder_limits(); // update volumetric_extruder_limits as well.
    #endif
  }

#endif // !NO_VOLUMETRICS

#if ENABLED(VOLUMETRIC_EXTRUDER_LIMIT)

  /**
   * Convert volumetric based limits into pre calculated extruder feedrate limits.
   */
  void Planner::calculate_volumetric_extruder_limit(const uint8_t e) {
    const float &lim = volumetric_extruder_limit[e], &siz = filament_size[e];
    volumetric_extruder_feedrate_limit[e] = (lim && siz) ? lim / CIRCLE_AREA(siz * 0.5f) : 0;
  }
  void Planner::calculate_volumetric_extruder_limits() {
    LOOP_L_N(e, EXTRUDERS) calculate_volumetric_extruder_limit(e);
  }

#endif

#if ENABLED(FILAMENT_WIDTH_SENSOR)
  /**
   * Convert the ratio value given by the filament width sensor
   * into a volumetric multiplier. Conversion differs when using
   * linear extrusion vs volumetric extrusion.
   */
  void Planner::apply_filament_width_sensor(const int8_t encoded_ratio) {
    // Reconstitute the nominal/measured ratio
    const float nom_meas_ratio = 1 + 0.01f * encoded_ratio,
                ratio_2 = sq(nom_meas_ratio);

    volumetric_multiplier[FILAMENT_SENSOR_EXTRUDER_NUM] = parser.volumetric_enabled
      ? ratio_2 / CIRCLE_AREA(filwidth.nominal_mm * 0.5f) // Volumetric uses a true volumetric multiplier
      : ratio_2;                                          // Linear squares the ratio, which scales the volume

    refresh_e_factor(FILAMENT_SENSOR_EXTRUDER_NUM);
  }
#endif

#if HAS_LEVELING

  constexpr xy_pos_t level_fulcrum = {
    TERN(Z_SAFE_HOMING, Z_SAFE_HOMING_X_POINT, X_HOME_POS),
    TERN(Z_SAFE_HOMING, Z_SAFE_HOMING_Y_POINT, Y_HOME_POS)
  };

  /**
   * rx, ry, rz - Cartesian positions in mm
   *              Leveled XYZ on completion
   */
  void Planner::apply_leveling(xyz_pos_t &raw) {
    if (!leveling_active) return;

    #if ABL_PLANAR

      xy_pos_t d = raw - level_fulcrum;
      apply_rotation_xyz(bed_level_matrix, d.x, d.y, raw.z);
      raw = d + level_fulcrum;

    #elif HAS_MESH

      #if ENABLED(ENABLE_LEVELING_FADE_HEIGHT)
        const float fade_scaling_factor = fade_scaling_factor_for_z(raw.z);
      #elif DISABLED(MESH_BED_LEVELING)
        constexpr float fade_scaling_factor = 1.0;
      #endif

      raw.z += (
        #if ENABLED(MESH_BED_LEVELING)
          mbl.get_z(raw
            #if ENABLED(ENABLE_LEVELING_FADE_HEIGHT)
              , fade_scaling_factor
            #endif
          )
        #elif ENABLED(AUTO_BED_LEVELING_UBL)
          fade_scaling_factor ? fade_scaling_factor * ubl.get_z_correction(raw) : 0.0
        #elif ENABLED(AUTO_BED_LEVELING_BILINEAR)
          fade_scaling_factor ? fade_scaling_factor * bilinear_z_offset(raw) : 0.0
        #endif
      );

    #endif
  }

  void Planner::unapply_leveling(xyz_pos_t &raw) {

    if (leveling_active) {

      #if ABL_PLANAR

        matrix_3x3 inverse = matrix_3x3::transpose(bed_level_matrix);

        xy_pos_t d = raw - level_fulcrum;
        apply_rotation_xyz(inverse, d.x, d.y, raw.z);
        raw = d + level_fulcrum;

      #elif HAS_MESH

        #if ENABLED(ENABLE_LEVELING_FADE_HEIGHT)
          const float fade_scaling_factor = fade_scaling_factor_for_z(raw.z);
        #elif DISABLED(MESH_BED_LEVELING)
          constexpr float fade_scaling_factor = 1.0;
        #endif

        raw.z -= (
          #if ENABLED(MESH_BED_LEVELING)
            mbl.get_z(raw
              #if ENABLED(ENABLE_LEVELING_FADE_HEIGHT)
                , fade_scaling_factor
              #endif
            )
          #elif ENABLED(AUTO_BED_LEVELING_UBL)
            fade_scaling_factor ? fade_scaling_factor * ubl.get_z_correction(raw) : 0.0
          #elif ENABLED(AUTO_BED_LEVELING_BILINEAR)
            fade_scaling_factor ? fade_scaling_factor * bilinear_z_offset(raw) : 0.0
          #endif
        );

      #endif
    }
  }

#endif // HAS_LEVELING

#if ENABLED(FWRETRACT)
  /**
   * rz, e - Cartesian positions in mm
   */
  void Planner::apply_retract(float &rz, float &e) {
    rz += fwretract.current_hop;
    e -= fwretract.current_retract[active_extruder];
  }

  void Planner::unapply_retract(float &rz, float &e) {
    rz -= fwretract.current_hop;
    e += fwretract.current_retract[active_extruder];
  }

#endif

void Planner::quick_stop() {

  // Remove all the queued blocks. Note that this function is NOT
  // called from the Stepper ISR, so we must consider tail as readonly!
  // that is why we set head to tail - But there is a race condition that
  // must be handled: The tail could change between the read and the assignment
  // so this must be enclosed in a critical section

  const bool was_enabled = stepper.suspend();

  // Drop all queue entries
  block_buffer_nonbusy = block_buffer_planned = block_buffer_head = block_buffer_tail;

  // Restart the block delay for the first movement - As the queue was
  // forced to empty, there's no risk the ISR will touch this.
  delay_before_delivering = BLOCK_DELAY_FOR_1ST_MOVE;

  #if HAS_WIRED_LCD
    // Clear the accumulated runtime
    clear_block_buffer_runtime();
  #endif

  // Make sure to drop any attempt of queuing moves for 1 second
  cleaning_buffer_counter = TEMP_TIMER_FREQUENCY;

  // Reenable Stepper ISR
  if (was_enabled) stepper.wake_up();

  // And stop the stepper ISR
  stepper.quick_stop();
}

void Planner::endstop_triggered(const AxisEnum axis) {
  // Record stepper position and discard the current block
  stepper.endstop_triggered(axis);
}

float Planner::triggered_position_mm(const AxisEnum axis) {
  return stepper.triggered_position(axis) * steps_to_mm[axis];
}

void Planner::finish_and_disable() {
  while (has_blocks_queued() || cleaning_buffer_counter) idle();
  disable_all_steppers();
}

/**
 * Get an axis position according to stepper position(s)
 * For CORE machines apply translation from ABC to XYZ.
 */
float Planner::get_axis_position_mm(const AxisEnum axis) {
  float axis_steps;
  #if IS_CORE

    // Requesting one of the "core" axes?
    if (axis == CORE_AXIS_1 || axis == CORE_AXIS_2) {

      // Protect the access to the position.
      const bool was_enabled = stepper.suspend();

      const int32_t p1 = stepper.position(CORE_AXIS_1),
                    p2 = stepper.position(CORE_AXIS_2);

      if (was_enabled) stepper.wake_up();

      // ((a1+a2)+(a1-a2))/2 -> (a1+a2+a1-a2)/2 -> (a1+a1)/2 -> a1
      // ((a1+a2)-(a1-a2))/2 -> (a1+a2-a1+a2)/2 -> (a2+a2)/2 -> a2
      axis_steps = (axis == CORE_AXIS_2 ? CORESIGN(p1 - p2) : p1 + p2) * 0.5f;
    }
    else
      axis_steps = stepper.position(axis);

  #elif ENABLED(MARKFORGED_XY)

    // Requesting one of the joined axes?
    if (axis == CORE_AXIS_1 || axis == CORE_AXIS_2) {
      // Protect the access to the position.
      const bool was_enabled = stepper.suspend();

      const int32_t p1 = stepper.position(CORE_AXIS_1),
                    p2 = stepper.position(CORE_AXIS_2);

      if (was_enabled) stepper.wake_up();

      axis_steps = ((axis == CORE_AXIS_1) ? p1 - p2 : p2);
    }
    else
      axis_steps = stepper.position(axis);

  #else

    axis_steps = stepper.position(axis);

  #endif

  return axis_steps * steps_to_mm[axis];
}

/**
 * Block until all buffered steps are executed / cleaned
 */
void Planner::synchronize() {
  while (has_blocks_queued() || cleaning_buffer_counter
      || TERN0(EXTERNAL_CLOSED_LOOP_CONTROLLER, CLOSED_LOOP_WAITING())
  ) idle();
}

/**
 * Planner::_buffer_steps
 *
 * Add a new linear movement to the planner queue (in terms of steps).
 *
 *  target        - target position in steps units
 *  target_float  - target position in direct (mm, degrees) units. optional
 *  fr_mm_s       - (target) speed of the move
 *  extruder      - target extruder
 *  millimeters   - the length of the movement, if known
 *
 * Returns true if movement was properly queued, false otherwise (if cleaning)
 */
bool Planner::_buffer_steps(const xyze_long_t &target
  #if HAS_POSITION_FLOAT
    , const xyze_pos_t &target_float
  #endif
  #if HAS_DIST_MM_ARG
    , const xyze_float_t &cart_dist_mm
  #endif
  , feedRate_t fr_mm_s, const uint8_t extruder, const float &millimeters
) {

  // Wait for the next available block
  uint8_t next_buffer_head;
  block_t * const block = get_next_free_block(next_buffer_head);

  // If we are cleaning, do not accept queuing of movements
  // This must be after get_next_free_block() because it calls idle()
  // where cleaning_buffer_counter can be changed
  if (cleaning_buffer_counter) return false;

  // Fill the block with the specified movement
  if (!_populate_block(block, false, target
    #if HAS_POSITION_FLOAT
      , target_float
    #endif
    #if HAS_DIST_MM_ARG
      , cart_dist_mm
    #endif
    , fr_mm_s, extruder, millimeters
  )) {
    // Movement was not queued, probably because it was too short.
    //  Simply accept that as movement queued and done
    return true;
  }

  // If this is the first added movement, reload the delay, otherwise, cancel it.
  if (block_buffer_head == block_buffer_tail) {
    // If it was the first queued block, restart the 1st block delivery delay, to
    // give the planner an opportunity to queue more movements and plan them
    // As there are no queued movements, the Stepper ISR will not touch this
    // variable, so there is no risk setting this here (but it MUST be done
    // before the following line!!)
    delay_before_delivering = BLOCK_DELAY_FOR_1ST_MOVE;
  }

  // Move buffer head
  block_buffer_head = next_buffer_head;

  // Recalculate and optimize trapezoidal speed profiles
  recalculate();

  // Movement successfully queued!
  return true;
}

/**
 * Planner::_populate_block
 *
 * Fills a new linear movement in the block (in terms of steps).
 *
 *  target      - target position in steps units
 *  fr_mm_s     - (target) speed of the move
 *  extruder    - target extruder
 *
 * Returns true if movement is acceptable, false otherwise
 */
bool Planner::_populate_block(block_t * const block, bool split_move,
  const abce_long_t &target
  #if HAS_POSITION_FLOAT
    , const xyze_pos_t &target_float
  #endif
  #if HAS_DIST_MM_ARG
    , const xyze_float_t &cart_dist_mm
  #endif
  , feedRate_t fr_mm_s, const uint8_t extruder, const float &millimeters/*=0.0*/
) {

  const int32_t da = target.a - position.a,
                db = target.b - position.b,
                dc = target.c - position.c;

  #if EXTRUDERS
    int32_t de = target.e - position.e;
  #else
    constexpr int32_t de = 0;
  #endif

  /* <-- add a slash to enable
    SERIAL_ECHOLNPAIR(
      "  _populate_block FR:", fr_mm_s,
      " A:", target.a, " (", da, " steps)"
      " B:", target.b, " (", db, " steps)"
      " C:", target.c, " (", dc, " steps)"
      #if EXTRUDERS
        " E:", target.e, " (", de, " steps)"
      #endif
    );
  //*/

  #if EITHER(PREVENT_COLD_EXTRUSION, PREVENT_LENGTHY_EXTRUDE)
    if (de) {
      #if ENABLED(PREVENT_COLD_EXTRUSION)
        if (thermalManager.tooColdToExtrude(extruder)) {
          position.e = target.e; // Behave as if the move really took place, but ignore E part
          TERN_(HAS_POSITION_FLOAT, position_float.e = target_float.e);
          de = 0; // no difference
          SERIAL_ECHO_MSG(STR_ERR_COLD_EXTRUDE_STOP);
        }
      #endif // PREVENT_COLD_EXTRUSION
      #if ENABLED(PREVENT_LENGTHY_EXTRUDE)
        const float e_steps = ABS(de * e_factor[extruder]);
        const float max_e_steps = settings.axis_steps_per_mm[E_AXIS_N(extruder)] * (EXTRUDE_MAXLENGTH);
        if (e_steps > max_e_steps) {
          #if ENABLED(MIXING_EXTRUDER)
            bool ignore_e = false;
            float collector[MIXING_STEPPERS];
            mixer.refresh_collector(1.0, mixer.get_current_vtool(), collector);
            MIXER_STEPPER_LOOP(e)
              if (e_steps * collector[e] > max_e_steps) { ignore_e = true; break; }
          #else
            constexpr bool ignore_e = true;
          #endif
          if (ignore_e) {
            position.e = target.e; // Behave as if the move really took place, but ignore E part
            TERN_(HAS_POSITION_FLOAT, position_float.e = target_float.e);
            de = 0; // no difference
            SERIAL_ECHO_MSG(STR_ERR_LONG_EXTRUDE_STOP);
          }
        }
      #endif // PREVENT_LENGTHY_EXTRUDE
    }
  #endif // PREVENT_COLD_EXTRUSION || PREVENT_LENGTHY_EXTRUDE

  // Compute direction bit-mask for this block
  uint8_t dm = 0;
  #if CORE_IS_XY
    if (da < 0) SBI(dm, X_HEAD);                // Save the real Extruder (head) direction in X Axis
    if (db < 0) SBI(dm, Y_HEAD);                // ...and Y
    if (dc < 0) SBI(dm, Z_AXIS);
    if (da + db < 0) SBI(dm, A_AXIS);           // Motor A direction
    if (CORESIGN(da - db) < 0) SBI(dm, B_AXIS); // Motor B direction
  #elif CORE_IS_XZ
    if (da < 0) SBI(dm, X_HEAD);                // Save the real Extruder (head) direction in X Axis
    if (db < 0) SBI(dm, Y_AXIS);
    if (dc < 0) SBI(dm, Z_HEAD);                // ...and Z
    if (da + dc < 0) SBI(dm, A_AXIS);           // Motor A direction
    if (CORESIGN(da - dc) < 0) SBI(dm, C_AXIS); // Motor C direction
  #elif CORE_IS_YZ
    if (da < 0) SBI(dm, X_AXIS);
    if (db < 0) SBI(dm, Y_HEAD);                // Save the real Extruder (head) direction in Y Axis
    if (dc < 0) SBI(dm, Z_HEAD);                // ...and Z
    if (db + dc < 0) SBI(dm, B_AXIS);           // Motor B direction
    if (CORESIGN(db - dc) < 0) SBI(dm, C_AXIS); // Motor C direction
  #elif ENABLED(MARKFORGED_XY)
    if (da < 0) SBI(dm, X_HEAD);                // Save the real Extruder (head) direction in X Axis
    if (db < 0) SBI(dm, Y_HEAD);                // ...and Y
    if (dc < 0) SBI(dm, Z_AXIS);
    if (da + db < 0) SBI(dm, A_AXIS);           // Motor A direction
    if (db < 0) SBI(dm, B_AXIS);                // Motor B direction
  #else
    if (da < 0) SBI(dm, X_AXIS);
    if (db < 0) SBI(dm, Y_AXIS);
    if (dc < 0) SBI(dm, Z_AXIS);
  #endif
  if (de < 0) SBI(dm, E_AXIS);

  #if EXTRUDERS
    const float esteps_float = de * e_factor[extruder];
    const uint32_t esteps = ABS(esteps_float) + 0.5f;
  #else
    constexpr uint32_t esteps = 0;
  #endif

  // Clear all flags, including the "busy" bit
  block->flag = 0x00;

  // Set direction bits
  block->direction_bits = dm;

  // Update block laser power
  #if ENABLED(LASER_POWER_INLINE)
    laser_inline.status.isPlanned = true;
    block->laser.status = laser_inline.status;
    block->laser.power = laser_inline.power;
  #endif

  // Number of steps for each axis
  // See https://www.corexy.com/theory.html
  #if CORE_IS_XY
    block->steps.set(ABS(da + db), ABS(da - db), ABS(dc));
  #elif CORE_IS_XZ
    block->steps.set(ABS(da + dc), ABS(db), ABS(da - dc));
  #elif CORE_IS_YZ
    block->steps.set(ABS(da), ABS(db + dc), ABS(db - dc));
  #elif ENABLED(MARKFORGED_XY)
    block->steps.set(ABS(da + db), ABS(db), ABS(dc));
  #elif IS_SCARA
    block->steps.set(ABS(da), ABS(db), ABS(dc));
  #else
    // default non-h-bot planning
    block->steps.set(ABS(da), ABS(db), ABS(dc));
  #endif

  /**
   * This part of the code calculates the total length of the movement.
   * For cartesian bots, the X_AXIS is the real X movement and same for Y_AXIS.
   * But for corexy bots, that is not true. The "X_AXIS" and "Y_AXIS" motors (that should be named to A_AXIS
   * and B_AXIS) cannot be used for X and Y length, because A=X+Y and B=X-Y.
   * So we need to create other 2 "AXIS", named X_HEAD and Y_HEAD, meaning the real displacement of the Head.
   * Having the real displacement of the head, we can calculate the total movement length and apply the desired speed.
   */
  struct DistanceMM : abce_float_t {
    #if EITHER(IS_CORE, MARKFORGED_XY)
      xyz_pos_t head;
    #endif
  } steps_dist_mm;
  #if IS_CORE
    #if CORE_IS_XY
      steps_dist_mm.head.x = da * steps_to_mm[A_AXIS];
      steps_dist_mm.head.y = db * steps_to_mm[B_AXIS];
      steps_dist_mm.z      = dc * steps_to_mm[Z_AXIS];
      steps_dist_mm.a      = (da + db) * steps_to_mm[A_AXIS];
      steps_dist_mm.b      = CORESIGN(da - db) * steps_to_mm[B_AXIS];
    #elif CORE_IS_XZ
      steps_dist_mm.head.x = da * steps_to_mm[A_AXIS];
      steps_dist_mm.y      = db * steps_to_mm[Y_AXIS];
      steps_dist_mm.head.z = dc * steps_to_mm[C_AXIS];
      steps_dist_mm.a      = (da + dc) * steps_to_mm[A_AXIS];
      steps_dist_mm.c      = CORESIGN(da - dc) * steps_to_mm[C_AXIS];
    #elif CORE_IS_YZ
      steps_dist_mm.x      = da * steps_to_mm[X_AXIS];
      steps_dist_mm.head.y = db * steps_to_mm[B_AXIS];
      steps_dist_mm.head.z = dc * steps_to_mm[C_AXIS];
      steps_dist_mm.b      = (db + dc) * steps_to_mm[B_AXIS];
      steps_dist_mm.c      = CORESIGN(db - dc) * steps_to_mm[C_AXIS];
    #endif
  #elif ENABLED(MARKFORGED_XY)
    steps_dist_mm.head.x = da * steps_to_mm[A_AXIS];
    steps_dist_mm.head.y = db * steps_to_mm[B_AXIS];
    steps_dist_mm.z      = dc * steps_to_mm[Z_AXIS];
    steps_dist_mm.a      = (da - db) * steps_to_mm[A_AXIS];
    steps_dist_mm.b      = db * steps_to_mm[B_AXIS];
  #else
    steps_dist_mm.a = da * steps_to_mm[A_AXIS];
    steps_dist_mm.b = db * steps_to_mm[B_AXIS];
    steps_dist_mm.c = dc * steps_to_mm[C_AXIS];
  #endif

  #if EXTRUDERS
    steps_dist_mm.e = esteps_float * steps_to_mm[E_AXIS_N(extruder)];
  #else
    steps_dist_mm.e = 0.0f;
  #endif

  TERN_(LCD_SHOW_E_TOTAL, e_move_accumulator += steps_dist_mm.e);

  if (block->steps.a < MIN_STEPS_PER_SEGMENT && block->steps.b < MIN_STEPS_PER_SEGMENT && block->steps.c < MIN_STEPS_PER_SEGMENT) {
    block->millimeters = (0
      #if EXTRUDERS
        + ABS(steps_dist_mm.e)
      #endif
    );
  }
  else {
    if (millimeters)
      block->millimeters = millimeters;
    else
      block->millimeters = SQRT(
        #if EITHER(CORE_IS_XY, MARKFORGED_XY)
          sq(steps_dist_mm.head.x) + sq(steps_dist_mm.head.y) + sq(steps_dist_mm.z)
        #elif CORE_IS_XZ
          sq(steps_dist_mm.head.x) + sq(steps_dist_mm.y) + sq(steps_dist_mm.head.z)
        #elif CORE_IS_YZ
          sq(steps_dist_mm.x) + sq(steps_dist_mm.head.y) + sq(steps_dist_mm.head.z)
        #else
          sq(steps_dist_mm.x) + sq(steps_dist_mm.y) + sq(steps_dist_mm.z)
        #endif
      );

    /**
     * At this point at least one of the axes has more steps than
     * MIN_STEPS_PER_SEGMENT, ensuring the segment won't get dropped as
     * zero-length. It's important to not apply corrections
     * to blocks that would get dropped!
     *
     * A correction function is permitted to add steps to an axis, it
     * should *never* remove steps!
     */
    TERN_(BACKLASH_COMPENSATION, backlash.add_correction_steps(da, db, dc, dm, block));
  }

  #if EXTRUDERS
    block->steps.e = esteps;
  #endif

  block->step_event_count = _MAX(block->steps.a, block->steps.b, block->steps.c, esteps);

  // Bail if this is a zero-length block
  if (block->step_event_count < MIN_STEPS_PER_SEGMENT) return false;

  TERN_(MIXING_EXTRUDER, mixer.populate_block(block->b_color))

  TERN_(HAS_CUTTER, block->cutter_power = cutter.power);

  #if HAS_FAN
    FANS_LOOP(i) block->fan_speed[i] = thermalManager.fan_speed[i];
  #endif

  #if ENABLED(BARICUDA)
    block->valve_pressure = baricuda_valve_pressure;
    block->e_to_p_pressure = baricuda_e_to_p_pressure;
  #endif

  #if HAS_MULTI_EXTRUDER
    block->extruder = extruder;
  #endif

  #if ENABLED(AUTO_POWER_CONTROL)
    if (block->steps.x || block->steps.y || block->steps.z)
      powerManager.power_on();
  #endif

  // Enable active axes
  #if EITHER(CORE_IS_XY, MARKFORGED_XY)
    if (block->steps.a || block->steps.b) {
      ENABLE_AXIS_X();
      ENABLE_AXIS_Y();
    }
    #if DISABLED(Z_LATE_ENABLE)
      if (block->steps.z) ENABLE_AXIS_Z();
    #endif
  #elif CORE_IS_XZ
    if (block->steps.a || block->steps.c) {
      ENABLE_AXIS_X();
      ENABLE_AXIS_Z();
    }
    if (block->steps.y) ENABLE_AXIS_Y();
  #elif CORE_IS_YZ
    if (block->steps.b || block->steps.c) {
      ENABLE_AXIS_Y();
      ENABLE_AXIS_Z();
    }
    if (block->steps.x) ENABLE_AXIS_X();
  #else
    if (block->steps.x) ENABLE_AXIS_X();
    if (block->steps.y) ENABLE_AXIS_Y();
    #if DISABLED(Z_LATE_ENABLE)
      if (block->steps.z) ENABLE_AXIS_Z();
    #endif
  #endif

  // Enable extruder(s)
  #if EXTRUDERS
    if (esteps) {
      TERN_(AUTO_POWER_CONTROL, powerManager.power_on());

      #if ENABLED(DISABLE_INACTIVE_EXTRUDER) // Enable only the selected extruder

        LOOP_L_N(i, EXTRUDERS)
          if (g_uc_extruder_last_move[i]) g_uc_extruder_last_move[i]--;

        #define ENABLE_ONE_E(N) do{ \
          if (extruder == N) { \
            ENABLE_AXIS_E##N(); \
            g_uc_extruder_last_move[N] = (BLOCK_BUFFER_SIZE) * 2; \
            if ((N) == 0 && TERN0(HAS_DUPLICATION_MODE, extruder_duplication_enabled)) \
              ENABLE_AXIS_E1(); \
          } \
          else if (!g_uc_extruder_last_move[N]) { \
            DISABLE_AXIS_E##N(); \
            if ((N) == 0 && TERN0(HAS_DUPLICATION_MODE, extruder_duplication_enabled)) \
              DISABLE_AXIS_E1(); \
          } \
        }while(0);

      #else

        #define ENABLE_ONE_E(N) ENABLE_AXIS_E##N();

      #endif

      REPEAT(EXTRUDERS, ENABLE_ONE_E); // (ENABLE_ONE_E must end with semicolon)
    }
  #endif // EXTRUDERS

  if (esteps)
    NOLESS(fr_mm_s, settings.min_feedrate_mm_s);
  else
    NOLESS(fr_mm_s, settings.min_travel_feedrate_mm_s);

  const float inverse_millimeters = 1.0f / block->millimeters;  // Inverse millimeters to remove multiple divides

  // Calculate inverse time for this move. No divide by zero due to previous checks.
  // Example: At 120mm/s a 60mm move takes 0.5s. So this will give 2.0.
  float inverse_secs = fr_mm_s * inverse_millimeters;

  // Get the number of non busy movements in queue (non busy means that they can be altered)
  const uint8_t moves_queued = nonbusy_movesplanned();

  // Slow down when the buffer starts to empty, rather than wait at the corner for a buffer refill
  #if EITHER(SLOWDOWN, HAS_WIRED_LCD) || defined(XY_FREQUENCY_LIMIT)
    // Segment time im micro seconds
    int32_t segment_time_us = LROUND(1000000.0f / inverse_secs);
  #endif

  #if ENABLED(SLOWDOWN)
    #ifndef SLOWDOWN_DIVISOR
      #define SLOWDOWN_DIVISOR 2
    #endif
    if (WITHIN(moves_queued, 2, (BLOCK_BUFFER_SIZE) / (SLOWDOWN_DIVISOR) - 1)) {
      const int32_t time_diff = settings.min_segment_time_us - segment_time_us;
      if (time_diff > 0) {
        // Buffer is draining so add extra time. The amount of time added increases if the buffer is still emptied more.
        const int32_t nst = segment_time_us + LROUND(2 * time_diff / moves_queued);
        inverse_secs = 1000000.0f / nst;
        #if defined(XY_FREQUENCY_LIMIT) || HAS_WIRED_LCD
          segment_time_us = nst;
        #endif
      }
    }
  #endif

  #if HAS_WIRED_LCD
    // Protect the access to the position.
    const bool was_enabled = stepper.suspend();

    block_buffer_runtime_us += segment_time_us;
    block->segment_time_us = segment_time_us;

    if (was_enabled) stepper.wake_up();
  #endif

  block->nominal_speed_sqr = sq(block->millimeters * inverse_secs);   // (mm/sec)^2 Always > 0
  block->nominal_rate = CEIL(block->step_event_count * inverse_secs); // (step/sec) Always > 0

  #if ENABLED(FILAMENT_WIDTH_SENSOR)
    if (extruder == FILAMENT_SENSOR_EXTRUDER_NUM)   // Only for extruder with filament sensor
      filwidth.advance_e(steps_dist_mm.e);
  #endif

  // Calculate and limit speed in mm/sec

  xyze_float_t current_speed;
  float speed_factor = 1.0f; // factor <1 decreases speed

  // Linear axes first with less logic
  LOOP_XYZ(i) {
    current_speed[i] = steps_dist_mm[i] * inverse_secs;
    const feedRate_t cs = ABS(current_speed[i]),
                 max_fr = settings.max_feedrate_mm_s[i];
    if (cs > max_fr) NOMORE(speed_factor, max_fr / cs);
  }

  // Limit speed on extruders, if any
  #if EXTRUDERS
    {
      current_speed.e = steps_dist_mm.e * inverse_secs;
      #if HAS_MIXER_SYNC_CHANNEL
        // Move all mixing extruders at the specified rate
        if (mixer.get_current_vtool() == MIXER_AUTORETRACT_TOOL)
          current_speed.e *= MIXING_STEPPERS;
      #endif

      const feedRate_t cs = ABS(current_speed.e),
                   max_fr = settings.max_feedrate_mm_s[E_AXIS_N(extruder)]
                            * TERN(HAS_MIXER_SYNC_CHANNEL, MIXING_STEPPERS, 1);

      if (cs > max_fr) NOMORE(speed_factor, max_fr / cs); //respect max feedrate on any movement (doesn't matter if E axes only or not)

      #if ENABLED(VOLUMETRIC_EXTRUDER_LIMIT)
        const feedRate_t max_vfr = volumetric_extruder_feedrate_limit[extruder]
                                   * TERN(HAS_MIXER_SYNC_CHANNEL, MIXING_STEPPERS, 1);

        // TODO: Doesn't work properly for joined segments. Set MIN_STEPS_PER_SEGMENT 1 as workaround.

        if (block->steps.a || block->steps.b || block->steps.c) {

          if (max_vfr > 0 && cs > max_vfr) {
            NOMORE(speed_factor, max_vfr / cs); // respect volumetric extruder limit (if any)
            /* <-- add a slash to enable
            SERIAL_ECHOPAIR("volumetric extruder limit enforced: ", (cs * CIRCLE_AREA(filament_size[extruder] * 0.5f)));
            SERIAL_ECHOPAIR(" mm^3/s (", cs);
            SERIAL_ECHOPAIR(" mm/s) limited to ", (max_vfr * CIRCLE_AREA(filament_size[extruder] * 0.5f)));
            SERIAL_ECHOPAIR(" mm^3/s (", max_vfr);
            SERIAL_ECHOLNPGM(" mm/s)");
            //*/
          }
        }
      #endif
    }
  #endif

  #ifdef XY_FREQUENCY_LIMIT

    static uint8_t old_direction_bits; // = 0

    if (xy_freq_limit_hz) {
      // Check and limit the xy direction change frequency
      const uint8_t direction_change = block->direction_bits ^ old_direction_bits;
      old_direction_bits = block->direction_bits;
      segment_time_us = LROUND(float(segment_time_us) / speed_factor);

      static int32_t xs0, xs1, xs2, ys0, ys1, ys2;
      if (segment_time_us > xy_freq_min_interval_us)
        xs2 = xs1 = ys2 = ys1 = xy_freq_min_interval_us;
      else {
        xs2 = xs1; xs1 = xs0;
        ys2 = ys1; ys1 = ys0;
      }
      xs0 = TEST(direction_change, X_AXIS) ? segment_time_us : xy_freq_min_interval_us;
      ys0 = TEST(direction_change, Y_AXIS) ? segment_time_us : xy_freq_min_interval_us;

      if (segment_time_us < xy_freq_min_interval_us) {
        const int32_t least_xy_segment_time = _MIN(_MAX(xs0, xs1, xs2), _MAX(ys0, ys1, ys2));
        if (least_xy_segment_time < xy_freq_min_interval_us) {
          float freq_xy_feedrate = (speed_factor * least_xy_segment_time) / xy_freq_min_interval_us;
          NOLESS(freq_xy_feedrate, xy_freq_min_speed_factor);
          NOMORE(speed_factor, freq_xy_feedrate);
        }
      }
    }

  #endif // XY_FREQUENCY_LIMIT

  // Correct the speed
  if (speed_factor < 1.0f) {
    current_speed *= speed_factor;
    block->nominal_rate *= speed_factor;
    block->nominal_speed_sqr = block->nominal_speed_sqr * sq(speed_factor);
  }

  // Compute and limit the acceleration rate for the trapezoid generator.
  const float steps_per_mm = block->step_event_count * inverse_millimeters;
  uint32_t accel;
  if (!block->steps.a && !block->steps.b && !block->steps.c) {
    // convert to: acceleration steps/sec^2
    accel = CEIL(settings.retract_acceleration * steps_per_mm);
    TERN_(LIN_ADVANCE, block->use_advance_lead = false);
  }
  else {
    #define LIMIT_ACCEL_LONG(AXIS,INDX) do{ \
      if (block->steps[AXIS] && max_acceleration_steps_per_s2[AXIS+INDX] < accel) { \
        const uint32_t comp = max_acceleration_steps_per_s2[AXIS+INDX] * block->step_event_count; \
        if (accel * block->steps[AXIS] > comp) accel = comp / block->steps[AXIS]; \
      } \
    }while(0)

    #define LIMIT_ACCEL_FLOAT(AXIS,INDX) do{ \
      if (block->steps[AXIS] && max_acceleration_steps_per_s2[AXIS+INDX] < accel) { \
        const float comp = (float)max_acceleration_steps_per_s2[AXIS+INDX] * (float)block->step_event_count; \
        if ((float)accel * (float)block->steps[AXIS] > comp) accel = comp / (float)block->steps[AXIS]; \
      } \
    }while(0)

    // Start with print or travel acceleration
    accel = CEIL((esteps ? settings.acceleration : settings.travel_acceleration) * steps_per_mm);

    #if ENABLED(LIN_ADVANCE)

      #define MAX_E_JERK(N) TERN(HAS_LINEAR_E_JERK, max_e_jerk[E_INDEX_N(N)], max_jerk.e)

      /**
       * Use LIN_ADVANCE for blocks if all these are true:
       *
       * esteps             : This is a print move, because we checked for A, B, C steps before.
       *
       * extruder_advance_K[active_extruder] : There is an advance factor set for this extruder.
       *
       * de > 0             : Extruder is running forward (e.g., for "Wipe while retracting" (Slic3r) or "Combing" (Cura) moves)
       */
      block->use_advance_lead =  esteps
                              && extruder_advance_K[active_extruder]
                              && de > 0;

      if (block->use_advance_lead) {
        block->e_D_ratio = (target_float.e - position_float.e) /
          #if IS_KINEMATIC
            block->millimeters
          #else
            SQRT(sq(target_float.x - position_float.x)
               + sq(target_float.y - position_float.y)
               + sq(target_float.z - position_float.z))
          #endif
        ;

        // Check for unusual high e_D ratio to detect if a retract move was combined with the last print move due to min. steps per segment. Never execute this with advance!
        // This assumes no one will use a retract length of 0mm < retr_length < ~0.2mm and no one will print 100mm wide lines using 3mm filament or 35mm wide lines using 1.75mm filament.
        if (block->e_D_ratio > 3.0f)
          block->use_advance_lead = false;
        else {
          const uint32_t max_accel_steps_per_s2 = MAX_E_JERK(extruder) / (extruder_advance_K[active_extruder] * block->e_D_ratio) * steps_per_mm;
          if (TERN0(LA_DEBUG, accel > max_accel_steps_per_s2))
            SERIAL_ECHOLNPGM("Acceleration limited.");
          NOMORE(accel, max_accel_steps_per_s2);
        }
      }
    #endif

    // Limit acceleration per axis
    if (block->step_event_count <= cutoff_long) {
      LIMIT_ACCEL_LONG(A_AXIS, 0);
      LIMIT_ACCEL_LONG(B_AXIS, 0);
      LIMIT_ACCEL_LONG(C_AXIS, 0);
      LIMIT_ACCEL_LONG(E_AXIS, E_INDEX_N(extruder));
    }
    else {
      LIMIT_ACCEL_FLOAT(A_AXIS, 0);
      LIMIT_ACCEL_FLOAT(B_AXIS, 0);
      LIMIT_ACCEL_FLOAT(C_AXIS, 0);
      LIMIT_ACCEL_FLOAT(E_AXIS, E_INDEX_N(extruder));
    }
  }
  block->acceleration_steps_per_s2 = accel;
  block->acceleration = accel / steps_per_mm;
  #if DISABLED(S_CURVE_ACCELERATION)
    block->acceleration_rate = (uint32_t)(accel * (4096.0f * 4096.0f / (STEPPER_TIMER_RATE)));
  #endif
  #if ENABLED(LIN_ADVANCE)
    if (block->use_advance_lead) {
      block->advance_speed = (STEPPER_TIMER_RATE) / (extruder_advance_K[active_extruder] * block->e_D_ratio * block->acceleration * settings.axis_steps_per_mm[E_AXIS_N(extruder)]);
      #if ENABLED(LA_DEBUG)
        if (extruder_advance_K[active_extruder] * block->e_D_ratio * block->acceleration * 2 < SQRT(block->nominal_speed_sqr) * block->e_D_ratio)
          SERIAL_ECHOLNPGM("More than 2 steps per eISR loop executed.");
        if (block->advance_speed < 200)
          SERIAL_ECHOLNPGM("eISR running at > 10kHz.");
      #endif
    }
  #endif

  float vmax_junction_sqr; // Initial limit on the segment entry velocity (mm/s)^2

  #if HAS_JUNCTION_DEVIATION
    /**
     * Compute maximum allowable entry speed at junction by centripetal acceleration approximation.
     * Let a circle be tangent to both previous and current path line segments, where the junction
     * deviation is defined as the distance from the junction to the closest edge of the circle,
     * colinear with the circle center. The circular segment joining the two paths represents the
     * path of centripetal acceleration. Solve for max velocity based on max acceleration about the
     * radius of the circle, defined indirectly by junction deviation. This may be also viewed as
     * path width or max_jerk in the previous Grbl version. This approach does not actually deviate
     * from path, but used as a robust way to compute cornering speeds, as it takes into account the
     * nonlinearities of both the junction angle and junction velocity.
     *
     * NOTE: If the junction deviation value is finite, Grbl executes the motions in an exact path
     * mode (G61). If the junction deviation value is zero, Grbl will execute the motion in an exact
     * stop mode (G61.1) manner. In the future, if continuous mode (G64) is desired, the math here
     * is exactly the same. Instead of motioning all the way to junction point, the machine will
     * just follow the arc circle defined here. The Arduino doesn't have the CPU cycles to perform
     * a continuous mode path, but ARM-based microcontrollers most certainly do.
     *
     * NOTE: The max junction speed is a fixed value, since machine acceleration limits cannot be
     * changed dynamically during operation nor can the line move geometry. This must be kept in
     * memory in the event of a feedrate override changing the nominal speeds of blocks, which can
     * change the overall maximum entry speed conditions of all blocks.
     *
     * #######
     * https://github.com/MarlinFirmware/Marlin/issues/10341#issuecomment-388191754
     *
     * hoffbaked: on May 10 2018 tuned and improved the GRBL algorithm for Marlin:
          Okay! It seems to be working good. I somewhat arbitrarily cut it off at 1mm
          on then on anything with less sides than an octagon. With this, and the
          reverse pass actually recalculating things, a corner acceleration value
          of 1000 junction deviation of .05 are pretty reasonable. If the cycles
          can be spared, a better acos could be used. For all I know, it may be
          already calculated in a different place. */

    // Unit vector of previous path line segment
    static xyze_float_t prev_unit_vec;

    xyze_float_t unit_vec =
      #if HAS_DIST_MM_ARG
        cart_dist_mm
      #else
        { steps_dist_mm.x, steps_dist_mm.y, steps_dist_mm.z, steps_dist_mm.e }
      #endif
    ;

    /**
     * On CoreXY the length of the vector [A,B] is SQRT(2) times the length of the head movement vector [X,Y].
     * So taking Z and E into account, we cannot scale to a unit vector with "inverse_millimeters".
     * => normalize the complete junction vector.
     * Elsewise, when needed JD will factor-in the E component
     */
    if (EITHER(IS_CORE, MARKFORGED_XY) || esteps > 0)
      normalize_junction_vector(unit_vec);  // Normalize with XYZE components
    else
      unit_vec *= inverse_millimeters;      // Use pre-calculated (1 / SQRT(x^2 + y^2 + z^2))

    // Skip first block or when previous_nominal_speed is used as a flag for homing and offset cycles.
    if (moves_queued && !UNEAR_ZERO(previous_nominal_speed_sqr)) {
      // Compute cosine of angle between previous and current path. (prev_unit_vec is negative)
      // NOTE: Max junction velocity is computed without sin() or acos() by trig half angle identity.
      float junction_cos_theta = (-prev_unit_vec.x * unit_vec.x) + (-prev_unit_vec.y * unit_vec.y)
                               + (-prev_unit_vec.z * unit_vec.z) + (-prev_unit_vec.e * unit_vec.e);

      // NOTE: Computed without any expensive trig, sin() or acos(), by trig half angle identity of cos(theta).
      if (junction_cos_theta > 0.999999f) {
        // For a 0 degree acute junction, just set minimum junction speed.
        vmax_junction_sqr = sq(float(MINIMUM_PLANNER_SPEED));
      }
      else {
        NOLESS(junction_cos_theta, -0.999999f); // Check for numerical round-off to avoid divide by zero.

        // Convert delta vector to unit vector
        xyze_float_t junction_unit_vec = unit_vec - prev_unit_vec;
        normalize_junction_vector(junction_unit_vec);

        const float junction_acceleration = limit_value_by_axis_maximum(block->acceleration, junction_unit_vec),
                    sin_theta_d2 = SQRT(0.5f * (1.0f - junction_cos_theta)); // Trig half angle identity. Always positive.

        vmax_junction_sqr = junction_acceleration * junction_deviation_mm * sin_theta_d2 / (1.0f - sin_theta_d2);

        #if ENABLED(JD_HANDLE_SMALL_SEGMENTS)

          // For small moves with >135° junction (octagon) find speed for approximate arc
          if (block->millimeters < 1 && junction_cos_theta < -0.7071067812f) {

            #if ENABLED(JD_USE_MATH_ACOS)

              #error "TODO: Inline maths with the MCU / FPU."

            #elif ENABLED(JD_USE_LOOKUP_TABLE)

              // Fast acos approximation (max. error +-0.01 rads)
              // Based on LUT table and linear interpolation

              /**
               *  // Generate the JD Lookup Table
               *  constexpr float c = 1.00751495f; // Correction factor to center error around 0
               *  for (int i = 0; i < jd_lut_count - 1; ++i) {
               *    const float x0 = (sq(i) - 1) / sq(i),
               *                y0 = acos(x0) * (i == 0 ? 1 : c),
               *                x1 = i < jd_lut_count - 1 ?  0.5 * x0 + 0.5 : 0.999999f,
               *                y1 = acos(x1) * (i < jd_lut_count - 1 ? c : 1);
               *    jd_lut_k[i] = (y0 - y1) / (x0 - x1);
               *    jd_lut_b[i] = (y1 * x0 - y0 * x1) / (x0 - x1);
               *  }
               *
               *  // Compute correction factor (Set c to 1.0f first!)
               *  float min = INFINITY, max = -min;
               *  for (float t = 0; t <= 1; t += 0.0003f) {
               *    const float e = acos(t) / approx(t);
               *    if (isfinite(e)) {
               *      if (e < min) min = e;
               *      if (e > max) max = e;
               *    }
               *  }
               *  fprintf(stderr, "%.9gf, ", (min + max) / 2);
               */
              static constexpr int16_t  jd_lut_count = 16;
              static constexpr uint16_t jd_lut_tll   = _BV(jd_lut_count - 1);
              static constexpr int16_t  jd_lut_tll0  = __builtin_clz(jd_lut_tll) + 1; // i.e., 16 - jd_lut_count + 1
              static constexpr float jd_lut_k[jd_lut_count] PROGMEM = {
                -1.03145837f, -1.30760646f, -1.75205851f, -2.41705704f,
                -3.37769222f, -4.74888992f, -6.69649887f, -9.45661736f,
                -13.3640480f, -18.8928222f, -26.7136841f, -37.7754593f,
                -53.4201813f, -75.5458374f, -106.836761f, -218.532821f };
              static constexpr float jd_lut_b[jd_lut_count] PROGMEM = {
                 1.57079637f,  1.70887053f,  2.04220939f,  2.62408352f,
                 3.52467871f,  4.85302639f,  6.77020454f,  9.50875854f,
                 13.4009285f,  18.9188995f,  26.7321243f,  37.7885055f,
                 53.4293975f,  75.5523529f,  106.841369f,  218.534011f };

              const float neg = junction_cos_theta < 0 ? -1 : 1,
                          t = neg * junction_cos_theta;

              const int16_t idx = (t < 0.00000003f) ? 0 : __builtin_clz(uint16_t((1.0f - t) * jd_lut_tll)) - jd_lut_tll0;

              float junction_theta = t * pgm_read_float(&jd_lut_k[idx]) + pgm_read_float(&jd_lut_b[idx]);
              if (neg > 0) junction_theta = RADIANS(180) - junction_theta; // acos(-t)

            #else

              // Fast acos(-t) approximation (max. error +-0.033rad = 1.89°)
              // Based on MinMax polynomial published by W. Randolph Franklin, see
              // https://wrf.ecse.rpi.edu/Research/Short_Notes/arcsin/onlyelem.html
              //  acos( t) = pi / 2 - asin(x)
              //  acos(-t) = pi - acos(t) ... pi / 2 + asin(x)

              const float neg = junction_cos_theta < 0 ? -1 : 1,
                          t = neg * junction_cos_theta,
                          asinx =       0.032843707f
                                + t * (-1.451838349f
                                + t * ( 29.66153956f
                                + t * (-131.1123477f
                                + t * ( 262.8130562f
                                + t * (-242.7199627f
                                + t * ( 84.31466202f ) ))))),
                          junction_theta = RADIANS(90) + neg * asinx; // acos(-t)

              // NOTE: junction_theta bottoms out at 0.033 which avoids divide by 0.

            #endif

            const float limit_sqr = (block->millimeters * junction_acceleration) / junction_theta;
            NOMORE(vmax_junction_sqr, limit_sqr);
          }

        #endif // JD_HANDLE_SMALL_SEGMENTS
      }

      // Get the lowest speed
      vmax_junction_sqr = _MIN(vmax_junction_sqr, block->nominal_speed_sqr, previous_nominal_speed_sqr);
    }
    else // Init entry speed to zero. Assume it starts from rest. Planner will correct this later.
      vmax_junction_sqr = 0;

    prev_unit_vec = unit_vec;

  #endif

  #ifdef USE_CACHED_SQRT
    #define CACHED_SQRT(N, V) \
      static float saved_V, N; \
      if (V != saved_V) { N = SQRT(V); saved_V = V; }
  #else
    #define CACHED_SQRT(N, V) const float N = SQRT(V)
  #endif

  #if HAS_CLASSIC_JERK

    /**
     * Adapted from Průša MKS firmware
     * https://github.com/prusa3d/Prusa-Firmware
     */
    CACHED_SQRT(nominal_speed, block->nominal_speed_sqr);

    // Exit speed limited by a jerk to full halt of a previous last segment
    static float previous_safe_speed;

    // Start with a safe speed (from which the machine may halt to stop immediately).
    float safe_speed = nominal_speed;

    #ifndef TRAVEL_EXTRA_XYJERK
      #define TRAVEL_EXTRA_XYJERK 0
    #endif
    const float extra_xyjerk = (de <= 0) ? TRAVEL_EXTRA_XYJERK : 0;

    uint8_t limited = 0;
    TERN(HAS_LINEAR_E_JERK, LOOP_XYZ, LOOP_XYZE)(i) {
      const float jerk = ABS(current_speed[i]),   // cs : Starting from zero, change in speed for this axis
                  maxj = (max_jerk[i] + (i == X_AXIS || i == Y_AXIS ? extra_xyjerk : 0.0f)); // mj : The max jerk setting for this axis
      if (jerk > maxj) {                          // cs > mj : New current speed too fast?
        if (limited) {                            // limited already?
          const float mjerk = nominal_speed * maxj; // ns*mj
          if (jerk * safe_speed > mjerk) safe_speed = mjerk / jerk; // ns*mj/cs
        }
        else {
          safe_speed *= maxj / jerk;              // Initial limit: ns*mj/cs
          ++limited;                              // Initially limited
        }
      }
    }

    float vmax_junction;
    if (moves_queued && !UNEAR_ZERO(previous_nominal_speed_sqr)) {
      // Estimate a maximum velocity allowed at a joint of two successive segments.
      // If this maximum velocity allowed is lower than the minimum of the entry / exit safe velocities,
      // then the machine is not coasting anymore and the safe entry / exit velocities shall be used.

      // Factor to multiply the previous / current nominal velocities to get componentwise limited velocities.
      float v_factor = 1;
      limited = 0;

      // The junction velocity will be shared between successive segments. Limit the junction velocity to their minimum.
      // Pick the smaller of the nominal speeds. Higher speed shall not be achieved at the junction during coasting.
      CACHED_SQRT(previous_nominal_speed, previous_nominal_speed_sqr);

      float smaller_speed_factor = 1.0f;
      if (nominal_speed < previous_nominal_speed) {
        vmax_junction = nominal_speed;
        smaller_speed_factor = vmax_junction / previous_nominal_speed;
      }
      else
        vmax_junction = previous_nominal_speed;

      // Now limit the jerk in all axes.
      TERN(HAS_LINEAR_E_JERK, LOOP_XYZ, LOOP_XYZE)(axis) {
        // Limit an axis. We have to differentiate: coasting, reversal of an axis, full stop.
        float v_exit = previous_speed[axis] * smaller_speed_factor,
              v_entry = current_speed[axis];
        if (limited) {
          v_exit *= v_factor;
          v_entry *= v_factor;
        }

        // Calculate jerk depending on whether the axis is coasting in the same direction or reversing.
        const float jerk = (v_exit > v_entry)
            ? //                                  coasting             axis reversal
              ( (v_entry > 0 || v_exit < 0) ? (v_exit - v_entry) : _MAX(v_exit, -v_entry) )
            : // v_exit <= v_entry                coasting             axis reversal
              ( (v_entry < 0 || v_exit > 0) ? (v_entry - v_exit) : _MAX(-v_exit, v_entry) );

        const float maxj = (max_jerk[axis] + (axis == X_AXIS || axis == Y_AXIS ? extra_xyjerk : 0.0f));

        if (jerk > maxj) {
          v_factor *= maxj / jerk;
          ++limited;
        }
      }
      if (limited) vmax_junction *= v_factor;
      // Now the transition velocity is known, which maximizes the shared exit / entry velocity while
      // respecting the jerk factors, it may be possible, that applying separate safe exit / entry velocities will achieve faster prints.
      const float vmax_junction_threshold = vmax_junction * 0.99f;
      if (previous_safe_speed > vmax_junction_threshold && safe_speed > vmax_junction_threshold)
        vmax_junction = safe_speed;
    }
    else
      vmax_junction = safe_speed;

    previous_safe_speed = safe_speed;

    #if HAS_JUNCTION_DEVIATION
      NOMORE(vmax_junction_sqr, sq(vmax_junction));   // Throttle down to max speed
    #else
      vmax_junction_sqr = sq(vmax_junction);          // Go up or down to the new speed
    #endif

  #endif // Classic Jerk Limiting

  // Max entry speed of this block equals the max exit speed of the previous block.
  block->max_entry_speed_sqr = vmax_junction_sqr;

  // Initialize block entry speed. Compute based on deceleration to user-defined MINIMUM_PLANNER_SPEED.
  const float v_allowable_sqr = max_allowable_speed_sqr(-block->acceleration, sq(float(MINIMUM_PLANNER_SPEED)), block->millimeters);

  // If we are trying to add a split block, start with the
  // max. allowed speed to avoid an interrupted first move.
  block->entry_speed_sqr = !split_move ? sq(float(MINIMUM_PLANNER_SPEED)) : _MIN(vmax_junction_sqr, v_allowable_sqr);

  // Initialize planner efficiency flags
  // Set flag if block will always reach maximum junction speed regardless of entry/exit speeds.
  // If a block can de/ac-celerate from nominal speed to zero within the length of the block, then
  // the current block and next block junction speeds are guaranteed to always be at their maximum
  // junction speeds in deceleration and acceleration, respectively. This is due to how the current
  // block nominal speed limits both the current and next maximum junction speeds. Hence, in both
  // the reverse and forward planners, the corresponding block junction speed will always be at the
  // the maximum junction speed and may always be ignored for any speed reduction checks.
  block->flag |= block->nominal_speed_sqr <= v_allowable_sqr ? BLOCK_FLAG_RECALCULATE | BLOCK_FLAG_NOMINAL_LENGTH : BLOCK_FLAG_RECALCULATE;

  // Update previous path unit_vector and nominal speed
  previous_speed = current_speed;
  previous_nominal_speed_sqr = block->nominal_speed_sqr;

  position = target;  // Update the position

  TERN_(HAS_POSITION_FLOAT, position_float = target_float);
  TERN_(GRADIENT_MIX, mixer.gradient_control(target_float.z));
  TERN_(POWER_LOSS_RECOVERY, block->sdpos = recovery.command_sdpos());

  return true;        // Movement was accepted

} // _populate_block()

/**
 * Planner::buffer_sync_block
 * Add a block to the buffer that just updates the position,
 * or in case of LASER_SYNCHRONOUS_M106_M107 the fan PWM
 */
void Planner::buffer_sync_block(TERN_(LASER_SYNCHRONOUS_M106_M107, uint8_t sync_flag)) {
  #if DISABLED(LASER_SYNCHRONOUS_M106_M107)
    constexpr uint8_t sync_flag = BLOCK_FLAG_SYNC_POSITION;
  #endif

  // Wait for the next available block
  uint8_t next_buffer_head;
  block_t * const block = get_next_free_block(next_buffer_head);

  // Clear block
  memset(block, 0, sizeof(block_t));

  block->flag = sync_flag;

  block->position = position;

  #if BOTH(HAS_FAN, LASER_SYNCHRONOUS_M106_M107)
    FANS_LOOP(i) block->fan_speed[i] = thermalManager.fan_speed[i];
  #endif

  // If this is the first added movement, reload the delay, otherwise, cancel it.
  if (block_buffer_head == block_buffer_tail) {
    // If it was the first queued block, restart the 1st block delivery delay, to
    // give the planner an opportunity to queue more movements and plan them
    // As there are no queued movements, the Stepper ISR will not touch this
    // variable, so there is no risk setting this here (but it MUST be done
    // before the following line!!)
    delay_before_delivering = BLOCK_DELAY_FOR_1ST_MOVE;
  }

  block_buffer_head = next_buffer_head;

  stepper.wake_up();
} // buffer_sync_block()

/**
 * Planner::buffer_segment
 *
 * Add a new linear movement to the buffer in axis units.
 *
 * Leveling and kinematics should be applied ahead of calling this.
 *
 *  a,b,c,e     - target positions in mm and/or degrees
 *  fr_mm_s     - (target) speed of the move
 *  extruder    - target extruder
 *  millimeters - the length of the movement, if known
 *
 * Return 'false' if no segment was queued due to cleaning, cold extrusion, full queue, etc.
 */
bool Planner::buffer_segment(const float &a, const float &b, const float &c, const float &e
  #if HAS_DIST_MM_ARG
    , const xyze_float_t &cart_dist_mm
  #endif
  , const feedRate_t &fr_mm_s, const uint8_t extruder, const float &millimeters/*=0.0*/
) {

  // If we are cleaning, do not accept queuing of movements
  if (cleaning_buffer_counter) return false;

  // When changing extruders recalculate steps corresponding to the E position
  #if ENABLED(DISTINCT_E_FACTORS)
    if (last_extruder != extruder && settings.axis_steps_per_mm[E_AXIS_N(extruder)] != settings.axis_steps_per_mm[E_AXIS_N(last_extruder)]) {
      position.e = LROUND(position.e * settings.axis_steps_per_mm[E_AXIS_N(extruder)] * steps_to_mm[E_AXIS_N(last_extruder)]);
      last_extruder = extruder;
    }
  #endif

  // The target position of the tool in absolute steps
  // Calculate target position in absolute steps
  const abce_long_t target = {
    int32_t(LROUND(a * settings.axis_steps_per_mm[A_AXIS])),
    int32_t(LROUND(b * settings.axis_steps_per_mm[B_AXIS])),
    int32_t(LROUND(c * settings.axis_steps_per_mm[C_AXIS])),
    int32_t(LROUND(e * settings.axis_steps_per_mm[E_AXIS_N(extruder)]))
  };

  #if HAS_POSITION_FLOAT
    const xyze_pos_t target_float = { a, b, c, e };
  #endif

  // DRYRUN prevents E moves from taking place
  if (DEBUGGING(DRYRUN) || TERN0(CANCEL_OBJECTS, cancelable.skipping)) {
    position.e = target.e;
    TERN_(HAS_POSITION_FLOAT, position_float.e = e);
  }

  /* <-- add a slash to enable
    SERIAL_ECHOPAIR("  buffer_segment FR:", fr_mm_s);
    #if IS_KINEMATIC
      SERIAL_ECHOPAIR(" A:", a);
      SERIAL_ECHOPAIR(" (", position.a);
      SERIAL_ECHOPAIR("->", target.a);
      SERIAL_ECHOPAIR(") B:", b);
    #else
      SERIAL_ECHOPAIR_P(SP_X_LBL, a);
      SERIAL_ECHOPAIR(" (", position.x);
      SERIAL_ECHOPAIR("->", target.x);
      SERIAL_CHAR(')');
      SERIAL_ECHOPAIR_P(SP_Y_LBL, b);
    #endif
    SERIAL_ECHOPAIR(" (", position.y);
    SERIAL_ECHOPAIR("->", target.y);
    #if ENABLED(DELTA)
      SERIAL_ECHOPAIR(") C:", c);
    #else
      SERIAL_CHAR(')');
      SERIAL_ECHOPAIR_P(SP_Z_LBL, c);
    #endif
    SERIAL_ECHOPAIR(" (", position.z);
    SERIAL_ECHOPAIR("->", target.z);
    SERIAL_CHAR(')');
    SERIAL_ECHOPAIR_P(SP_E_LBL, e);
    SERIAL_ECHOPAIR(" (", position.e);
    SERIAL_ECHOPAIR("->", target.e);
    SERIAL_ECHOLNPGM(")");
  //*/

  // Queue the movement. Return 'false' if the move was not queued.
  if (!_buffer_steps(target
      #if HAS_POSITION_FLOAT
        , target_float
      #endif
      #if HAS_DIST_MM_ARG
        , cart_dist_mm
      #endif
      , fr_mm_s, extruder, millimeters)
  ) return false;

  stepper.wake_up();
  return true;
} // buffer_segment()

/**
 * Add a new linear movement to the buffer.
 * The target is cartesian. It's translated to
 * delta/scara if needed.
 *
 *  rx,ry,rz,e   - target position in mm or degrees
 *  fr_mm_s      - (target) speed of the move (mm/s)
 *  extruder     - target extruder
 *  millimeters  - the length of the movement, if known
 *  inv_duration - the reciprocal if the duration of the movement, if known (kinematic only if feeedrate scaling is enabled)
 */
bool Planner::buffer_line(const float &rx, const float &ry, const float &rz, const float &e, const feedRate_t &fr_mm_s, const uint8_t extruder, const float millimeters
  #if ENABLED(SCARA_FEEDRATE_SCALING)
    , const float &inv_duration
  #endif
) {
  xyze_pos_t machine = { rx, ry, rz, e };
  TERN_(HAS_POSITION_MODIFIERS, apply_modifiers(machine));

  #if IS_KINEMATIC

    #if HAS_JUNCTION_DEVIATION
      const xyze_pos_t cart_dist_mm = {
        rx - position_cart.x, ry - position_cart.y,
        rz - position_cart.z, e  - position_cart.e
      };
    #else
      const xyz_pos_t cart_dist_mm = { rx - position_cart.x, ry - position_cart.y, rz - position_cart.z };
    #endif

    float mm = millimeters;
    if (mm == 0.0)
      mm = (cart_dist_mm.x != 0.0 || cart_dist_mm.y != 0.0) ? cart_dist_mm.magnitude() : ABS(cart_dist_mm.z);

    // Cartesian XYZ to kinematic ABC, stored in global 'delta'
    inverse_kinematics(machine);

    #if ENABLED(SCARA_FEEDRATE_SCALING)
      // For SCARA scale the feed rate from mm/s to degrees/s
      // i.e., Complete the angular vector in the given time.
      const float duration_recip = inv_duration ?: fr_mm_s / mm;
      const xyz_pos_t diff = delta - position_float;
      const feedRate_t feedrate = diff.magnitude() * duration_recip;
    #else
      const feedRate_t feedrate = fr_mm_s;
    #endif
    if (buffer_segment(delta.a, delta.b, delta.c, machine.e
      #if HAS_JUNCTION_DEVIATION
        , cart_dist_mm
      #endif
      , feedrate, extruder, mm
    )) {
      position_cart.set(rx, ry, rz, e);
      return true;
    }
    else
      return false;
  #else
    return buffer_segment(machine, fr_mm_s, extruder, millimeters);
  #endif
} // buffer_line()

#if ENABLED(DIRECT_STEPPING)

  void Planner::buffer_page(const page_idx_t page_idx, const uint8_t extruder, const uint16_t num_steps) {
    if (!last_page_step_rate) {
      kill(GET_TEXT(MSG_BAD_PAGE_SPEED));
      return;
    }

    uint8_t next_buffer_head;
    block_t * const block = get_next_free_block(next_buffer_head);

    block->flag = BLOCK_FLAG_IS_PAGE;

    #if HAS_FAN
      FANS_LOOP(i) block->fan_speed[i] = thermalManager.fan_speed[i];
    #endif

    #if HAS_MULTI_EXTRUDER
      block->extruder = extruder;
    #endif

    block->page_idx = page_idx;

    block->step_event_count = num_steps;
    block->initial_rate =
      block->final_rate =
      block->nominal_rate = last_page_step_rate; // steps/s

    block->accelerate_until = 0;
    block->decelerate_after = block->step_event_count;

    // Will be set to last direction later if directional format.
    block->direction_bits = 0;

    #define PAGE_UPDATE_DIR(AXIS) \
      if (!last_page_dir[_AXIS(AXIS)]) SBI(block->direction_bits, _AXIS(AXIS));

    if (!DirectStepping::Config::DIRECTIONAL) {
      PAGE_UPDATE_DIR(X);
      PAGE_UPDATE_DIR(Y);
      PAGE_UPDATE_DIR(Z);
      PAGE_UPDATE_DIR(E);
    }

    // If this is the first added movement, reload the delay, otherwise, cancel it.
    if (block_buffer_head == block_buffer_tail) {
      // If it was the first queued block, restart the 1st block delivery delay, to
      // give the planner an opportunity to queue more movements and plan them
      // As there are no queued movements, the Stepper ISR will not touch this
      // variable, so there is no risk setting this here (but it MUST be done
      // before the following line!!)
      delay_before_delivering = BLOCK_DELAY_FOR_1ST_MOVE;
    }

    // Move buffer head
    block_buffer_head = next_buffer_head;

    enable_all_steppers();
    stepper.wake_up();
  }

#endif // DIRECT_STEPPING

/**
 * Directly set the planner ABC position (and stepper positions)
 * converting mm (or angles for SCARA) into steps.
 *
 * The provided ABC position is in machine units.
 */

void Planner::set_machine_position_mm(const float &a, const float &b, const float &c, const float &e) {
  TERN_(DISTINCT_E_FACTORS, last_extruder = active_extruder);
  TERN_(HAS_POSITION_FLOAT, position_float.set(a, b, c, e));
  position.set(LROUND(a * settings.axis_steps_per_mm[A_AXIS]),
               LROUND(b * settings.axis_steps_per_mm[B_AXIS]),
               LROUND(c * settings.axis_steps_per_mm[C_AXIS]),
               LROUND(e * settings.axis_steps_per_mm[E_AXIS_N(active_extruder)]));
  if (has_blocks_queued()) {
    //previous_nominal_speed_sqr = 0.0; // Reset planner junction speeds. Assume start from rest.
    //previous_speed.reset();
    buffer_sync_block();
  }
  else
    stepper.set_position(position);
}

void Planner::set_position_mm(const float &rx, const float &ry, const float &rz, const float &e) {
  xyze_pos_t machine = { rx, ry, rz, e };
  #if HAS_POSITION_MODIFIERS
    apply_modifiers(machine, true);
  #endif
  #if IS_KINEMATIC
    position_cart.set(rx, ry, rz, e);
    inverse_kinematics(machine);
    set_machine_position_mm(delta.a, delta.b, delta.c, machine.e);
  #else
    set_machine_position_mm(machine);
  #endif
}

/**
 * Setters for planner position (also setting stepper position).
 */
void Planner::set_e_position_mm(const float &e) {
  const uint8_t axis_index = E_AXIS_N(active_extruder);
  TERN_(DISTINCT_E_FACTORS, last_extruder = active_extruder);

  const float e_new = e - TERN0(FWRETRACT, fwretract.current_retract[active_extruder]);
  position.e = LROUND(settings.axis_steps_per_mm[axis_index] * e_new);
  TERN_(HAS_POSITION_FLOAT, position_float.e = e_new);
  TERN_(IS_KINEMATIC, position_cart.e = e);

  if (has_blocks_queued())
    buffer_sync_block();
  else
    stepper.set_axis_position(E_AXIS, position.e);
}

// Recalculate the steps/s^2 acceleration rates, based on the mm/s^2
void Planner::reset_acceleration_rates() {
  #if ENABLED(DISTINCT_E_FACTORS)
    #define AXIS_CONDITION (i < E_AXIS || i == E_AXIS_N(active_extruder))
  #else
    #define AXIS_CONDITION true
  #endif
  uint32_t highest_rate = 1;
  LOOP_XYZE_N(i) {
    max_acceleration_steps_per_s2[i] = settings.max_acceleration_mm_per_s2[i] * settings.axis_steps_per_mm[i];
    if (AXIS_CONDITION) NOLESS(highest_rate, max_acceleration_steps_per_s2[i]);
  }
  cutoff_long = 4294967295UL / highest_rate; // 0xFFFFFFFFUL
  TERN_(HAS_LINEAR_E_JERK, recalculate_max_e_jerk());
}

/**
 * Recalculate 'position' and 'steps_to_mm'.
 * Must be called whenever settings.axis_steps_per_mm changes!
 */
void Planner::refresh_positioning() {
  LOOP_XYZE_N(i) steps_to_mm[i] = 1.0f / settings.axis_steps_per_mm[i];
  set_position_mm(current_position);
  reset_acceleration_rates();
}

// Apply limits to a variable and give a warning if the value was out of range
inline void limit_and_warn(float &val, const uint8_t axis, PGM_P const setting_name, const xyze_float_t &max_limit) {
  const uint8_t lim_axis = axis > E_AXIS ? E_AXIS : axis;
  const float before = val;
  LIMIT(val, 0.1, max_limit[lim_axis]);
  if (before != val) {
    SERIAL_CHAR(axis_codes[lim_axis]);
    SERIAL_ECHOPGM(" Max ");
    SERIAL_ECHOPGM_P(setting_name);
    SERIAL_ECHOLNPAIR(" limited to ", val);
  }
}

/**
 * For the specified 'axis' set the Maximum Acceleration to the given value (mm/s^2)
 * The value may be limited with warning feedback, if configured.
 * Calls reset_acceleration_rates to precalculate planner terms in steps.
 *
 * This hard limit is applied as a block is being added to the planner queue.
 */
void Planner::set_max_acceleration(const uint8_t axis, float inMaxAccelMMS2) {
  #if ENABLED(LIMITED_MAX_ACCEL_EDITING)
    #ifdef MAX_ACCEL_EDIT_VALUES
      constexpr xyze_float_t max_accel_edit = MAX_ACCEL_EDIT_VALUES;
      const xyze_float_t &max_acc_edit_scaled = max_accel_edit;
    #else
      constexpr xyze_float_t max_accel_edit = DEFAULT_MAX_ACCELERATION;
      const xyze_float_t max_acc_edit_scaled = max_accel_edit * 2;
    #endif
    limit_and_warn(inMaxAccelMMS2, axis, PSTR("Acceleration"), max_acc_edit_scaled);
  #endif
  settings.max_acceleration_mm_per_s2[axis] = inMaxAccelMMS2;

  // Update steps per s2 to agree with the units per s2 (since they are used in the planner)
  reset_acceleration_rates();
}

/**
 * For the specified 'axis' set the Maximum Feedrate to the given value (mm/s)
 * The value may be limited with warning feedback, if configured.
 *
 * This hard limit is applied as a block is being added to the planner queue.
 */
void Planner::set_max_feedrate(const uint8_t axis, float inMaxFeedrateMMS) {
  #if ENABLED(LIMITED_MAX_FR_EDITING)
    #ifdef MAX_FEEDRATE_EDIT_VALUES
      constexpr xyze_float_t max_fr_edit = MAX_FEEDRATE_EDIT_VALUES;
      const xyze_float_t &max_fr_edit_scaled = max_fr_edit;
    #else
      constexpr xyze_float_t max_fr_edit = DEFAULT_MAX_FEEDRATE;
      const xyze_float_t max_fr_edit_scaled = max_fr_edit * 2;
    #endif
    limit_and_warn(inMaxFeedrateMMS, axis, PSTR("Feedrate"), max_fr_edit_scaled);
  #endif
  settings.max_feedrate_mm_s[axis] = inMaxFeedrateMMS;
}

#if HAS_CLASSIC_JERK

  /**
   * For the specified 'axis' set the Maximum Jerk (instant change) to the given value (mm/s)
   * The value may be limited with warning feedback, if configured.
   *
   * This hard limit is applied (to the block start speed) as the block is being added to the planner queue.
   */
  void Planner::set_max_jerk(const AxisEnum axis, float inMaxJerkMMS) {
    #if ENABLED(LIMITED_JERK_EDITING)
      constexpr xyze_float_t max_jerk_edit =
        #ifdef MAX_JERK_EDIT_VALUES
          MAX_JERK_EDIT_VALUES
        #else
          { (DEFAULT_XJERK) * 2, (DEFAULT_YJERK) * 2,
            (DEFAULT_ZJERK) * 2, (DEFAULT_EJERK) * 2 }
        #endif
      ;
      limit_and_warn(inMaxJerkMMS, axis, PSTR("Jerk"), max_jerk_edit);
    #endif
    max_jerk[axis] = inMaxJerkMMS;
  }

#endif

#if HAS_WIRED_LCD

  uint16_t Planner::block_buffer_runtime() {
    #ifdef __AVR__
      // Protect the access to the variable. Only required for AVR, as
      //  any 32bit CPU offers atomic access to 32bit variables
      const bool was_enabled = stepper.suspend();
    #endif

    uint32_t bbru = block_buffer_runtime_us;

    #ifdef __AVR__
      // Reenable Stepper ISR
      if (was_enabled) stepper.wake_up();
    #endif

    // To translate µs to ms a division by 1000 would be required.
    // We introduce 2.4% error here by dividing by 1024.
    // Doesn't matter because block_buffer_runtime_us is already too small an estimation.
    bbru >>= 10;
    // limit to about a minute.
    NOMORE(bbru, 0x0000FFFFUL);
    return bbru;
  }

  void Planner::clear_block_buffer_runtime() {
    #ifdef __AVR__
      // Protect the access to the variable. Only required for AVR, as
      //  any 32bit CPU offers atomic access to 32bit variables
      const bool was_enabled = stepper.suspend();
    #endif

    block_buffer_runtime_us = 0;

    #ifdef __AVR__
      // Reenable Stepper ISR
      if (was_enabled) stepper.wake_up();
    #endif
  }

#endif<|MERGE_RESOLUTION|>--- conflicted
+++ resolved
@@ -1248,8 +1248,6 @@
   recalculate_trapezoids();
 }
 
-<<<<<<< HEAD
-=======
 #if HAS_FAN && DISABLED(LASER_SYNCHRONOUS_M106_M107)
   #define HAS_TAIL_FAN_SPEED 1
 #endif
@@ -1307,7 +1305,6 @@
 
 #endif // HAS_FAN
 
->>>>>>> d30b5481
 /**
  * Maintain fans, paste extruder pressure,
  */
@@ -1397,11 +1394,7 @@
 
   #if ENABLED(AUTOTEMP_PROPORTIONAL)
     void Planner::_autotemp_update_from_hotend() {
-<<<<<<< HEAD
-      const int16_t target = thermalManager.degTargetHotend(active_extruder);
-=======
       const celsius_t target = thermalManager.degTargetHotend(active_extruder);
->>>>>>> d30b5481
       autotemp_min = target + AUTOTEMP_MIN_P;
       autotemp_max = target + AUTOTEMP_MAX_P;
     }
@@ -1447,11 +1440,7 @@
 
     float high = 0.0;
     for (uint8_t b = block_buffer_tail; b != block_buffer_head; b = next_block_index(b)) {
-<<<<<<< HEAD
-      block_t* block = &block_buffer[b];
-=======
       block_t *block = &block_buffer[b];
->>>>>>> d30b5481
       if (block->steps.x || block->steps.y || block->steps.z) {
         const float se = (float)block->steps.e / block->step_event_count * SQRT(block->nominal_speed_sqr); // mm/sec;
         NOLESS(high, se);
