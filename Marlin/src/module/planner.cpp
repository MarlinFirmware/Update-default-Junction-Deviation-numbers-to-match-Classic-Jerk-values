--- conflicted
+++ resolved
@@ -135,11 +135,7 @@
 #if HAS_JUNCTION_DEVIATION
   float Planner::junction_deviation_mm;         // (mm) M205 J
   #if HAS_LINEAR_E_JERK
-<<<<<<< HEAD
-    float Planner::max_e_jerk[DISTINCT_E]       // Calculated from junction_deviation_mm
-=======
     float Planner::max_e_jerk[DISTINCT_E];      // Calculated from junction_deviation_mm
->>>>>>> eeabe66f
   #endif
 #endif
 
