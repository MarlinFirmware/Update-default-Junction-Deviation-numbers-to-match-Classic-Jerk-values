--- conflicted
+++ resolved
@@ -2156,25 +2156,21 @@
   #if EXTRUDERS
     {
       current_speed.e = steps_dist_mm.e * inverse_secs;
-<<<<<<< HEAD
-      #if BOTH(MIXING_EXTRUDER, RETRACT_SYNC_MIXING)
+      #if HAS_MIXER_SYNC_CHANNEL
         #define MIX_FACTOR MIXING_STEPPERS
       #else
         #define MIX_FACTOR 1
       #endif
 
       #if MIX_FACTOR > 1
-=======
-      #if HAS_MIXER_SYNC_CHANNEL
->>>>>>> a5b2e3e6
         // Move all mixing extruders at the specified rate
         if (mixer.get_current_vtool() == MIXER_AUTORETRACT_TOOL)
           current_speed.e *= MIX_FACTOR;
       #endif
 
       const feedRate_t cs = ABS(current_speed.e),
-<<<<<<< HEAD
-                   max_fr = (settings.max_feedrate_mm_s[E_AXIS_N(extruder)] * MIX_FACTOR);
+                   max_fr = (settings.max_feedrate_mm_s[E_AXIS_N(extruder)]
+                             * TERN(HAS_MIXER_SYNC_CHANNEL, MIXING_STEPPERS, 1);
 
       if (cs > max_fr) NOMORE(speed_factor, max_fr / cs); //respect max feedrate on any movement (doesn't matter if E axes only or not)
       
@@ -2197,11 +2193,6 @@
           }
         }
       #endif
-=======
-                   max_fr = settings.max_feedrate_mm_s[E_AXIS_N(extruder)]
-                            * TERN(HAS_MIXER_SYNC_CHANNEL, MIXING_STEPPERS, 1);
-      if (cs > max_fr) NOMORE(speed_factor, max_fr / cs);
->>>>>>> a5b2e3e6
     }
   #endif
 
