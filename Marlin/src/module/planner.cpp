--- conflicted
+++ resolved
@@ -2042,13 +2042,9 @@
   block->steps[C_AXIS] = position[C_AXIS];
   block->steps[E_AXIS] = position[E_AXIS];
 
-<<<<<<< HEAD
-  block->use_advance_lead = false;
-=======
   #if ENABLED(LIN_ADVANCE)
     block->use_advance_lead = false;
   #endif
->>>>>>> 4e16e699
 
   block->nominal_speed   =
   block->entry_speed     =
