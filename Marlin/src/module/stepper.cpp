--- conflicted
+++ resolved
@@ -1991,7 +1991,6 @@
     if ((current_block = planner.get_current_block())) {
 
       // Sync block? Sync the stepper counts and return
-<<<<<<< HEAD
       while (current_block->flag & BLOCK_MASK_SYNC) {
 
         #if ENABLED(LASER_SYNCHRONOUS_M106_M107)
@@ -2001,12 +2000,7 @@
         #endif
             _set_position(current_block->position);
 
-        planner.discard_current_block();
-=======
-      while (TEST(current_block->flag, BLOCK_BIT_SYNC_POSITION)) {
-        _set_position(current_block->position);
         discard_current_block();
->>>>>>> 031f308d
 
         // Try to get a new block
         if (!(current_block = planner.get_current_block()))
