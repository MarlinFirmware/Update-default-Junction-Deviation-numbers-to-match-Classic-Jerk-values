--- conflicted
+++ resolved
@@ -2099,7 +2099,7 @@
       if (X_MOVE_TEST) SBI(axis_bits, A_AXIS);
       if (Y_MOVE_TEST) SBI(axis_bits, B_AXIS);
       if (Z_MOVE_TEST) SBI(axis_bits, C_AXIS);
-      
+
       if (!!current_block->steps.e) SBI(axis_bits, E_AXIS);
       //if (!!current_block->steps.a) SBI(axis_bits, X_HEAD);
       //if (!!current_block->steps.b) SBI(axis_bits, Y_HEAD);
@@ -2730,13 +2730,8 @@
   return v;
 }
 
-<<<<<<< HEAD
 void Stepper::report_a_position(const xyze_long_t &pos) {
-  #if CORE_IS_XY || CORE_IS_XZ || ENABLED(DELTA) || IS_SCARA
-=======
-void Stepper::report_a_position(const xyz_long_t &pos) {
   #if ANY(CORE_IS_XY, CORE_IS_XZ, MARKFORGED_XY, DELTA, IS_SCARA)
->>>>>>> 02643167
     SERIAL_ECHOPAIR(STR_COUNT_A, pos.x, " B:", pos.y);
   #else
     SERIAL_ECHOPAIR_P(PSTR(STR_COUNT_X), pos.x, SP_Y_LBL, pos.y);
