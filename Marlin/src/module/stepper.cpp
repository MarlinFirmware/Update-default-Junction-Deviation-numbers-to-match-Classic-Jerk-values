--- conflicted
+++ resolved
@@ -1513,37 +1513,9 @@
             fxdTiCtrl_nextAuxISR = 0.0025f * (STEPPER_TIMER_RATE);
           }
 
-<<<<<<< HEAD
           interval = _MIN(nextMainISR, fxdTiCtrl_nextAuxISR);
           nextMainISR -= interval;
           fxdTiCtrl_nextAuxISR -= interval;
-=======
-              // "Pop" one command from the command buffer.
-              fxdTiCtrl_stepCmd = fxdTiCtrl.stepperCmdBuff[fxdTiCtrl.stepperCmdBuff_consumeIdx];
-              const uint8_t dir_index = fxdTiCtrl.stepperCmdBuff_consumeIdx >> 3,
-                            dir_bit = fxdTiCtrl.stepperCmdBuff_consumeIdx & 0x7;
-              fxdTiCtrl_applyDir = TEST(fxdTiCtrl.stepperCmdBuff_ApplyDir[dir_index], dir_bit);
-              nextMainISR = fxdTiCtrl.stepperCmdBuff_StepRelativeTi[fxdTiCtrl.stepperCmdBuff_consumeIdx];
-              fxdTiCtrl_stepCmdRdy = true;
-
-              if (++fxdTiCtrl.stepperCmdBuff_consumeIdx == (FTM_STEPPERCMD_BUFF_SIZE))
-                fxdTiCtrl.stepperCmdBuff_consumeIdx = 0;
-
-            }
-            else { // Buffer empty.
-              fxdTiCtrl.sts_stepperBusy = false;
-              nextMainISR = 0.01f * (STEPPER_TIMER_RATE); // Come back in 10 msec.
-            }
-          } // !(abort_current_block)
-        } // if (!nextMainISR)
-
-        // Define 2.5 msec task for auxilliary functions.
-        if (!fxdTiCtrl_nextAuxISR) {
-          endstops.update();
-          TERN_(BABYSTEPPING, if (babystep.has_steps()) babystepping_isr());
-          fxdTiCtrl_refreshAxisDidMove();
-          fxdTiCtrl_nextAuxISR = 0.0025f * (STEPPER_TIMER_RATE);
->>>>>>> 79be07f9
         }
       }
     #else
