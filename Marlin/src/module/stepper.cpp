--- conflicted
+++ resolved
@@ -500,7 +500,8 @@
   switch (axis) {
     LINEAR_AXIS_CODE(
       _CASE_ENABLE(X), _CASE_ENABLE(Y), _CASE_ENABLE(Z),
-      _CASE_ENABLE(I), _CASE_ENABLE(J), _CASE_ENABLE(K)
+      _CASE_ENABLE(I), _CASE_ENABLE(J), _CASE_ENABLE(K),
+      _CASE_ENABLE(M), _CASE_ENABLE(O), _CASE_ENABLE(Q)
     );
     default: break;
   }
@@ -516,7 +517,8 @@
     switch (axis) {
       LINEAR_AXIS_CODE(
         _CASE_DISABLE(X), _CASE_DISABLE(Y), _CASE_DISABLE(Z),
-        _CASE_DISABLE(I), _CASE_DISABLE(J), _CASE_DISABLE(K)
+        _CASE_DISABLE(I), _CASE_DISABLE(J), _CASE_DISABLE(K),
+        _CASE_DISABLE(M), _CASE_DISABLE(O), _CASE_DISABLE(Q)
       );
       default: break;
     }
@@ -561,7 +563,8 @@
   TERN_(AUTO_POWER_CONTROL, powerManager.power_on());
   LINEAR_AXIS_CODE(
     enable_axis(X_AXIS), enable_axis(Y_AXIS), enable_axis(Z_AXIS),
-    enable_axis(I_AXIS), enable_axis(J_AXIS), enable_axis(K_AXIS)
+    enable_axis(I_AXIS), enable_axis(J_AXIS), enable_axis(K_AXIS),
+    enable_axis(M_AXIS), enable_axis(O_AXIS), enable_axis(Q_AXIS)
   );
   enable_e_steppers();
 
@@ -571,7 +574,8 @@
 void Stepper::disable_all_steppers() {
   LINEAR_AXIS_CODE(
     disable_axis(X_AXIS), disable_axis(Y_AXIS), disable_axis(Z_AXIS),
-    disable_axis(I_AXIS), disable_axis(J_AXIS), disable_axis(K_AXIS)
+    disable_axis(I_AXIS), disable_axis(J_AXIS), disable_axis(K_AXIS),
+    disable_axis(M_AXIS), disable_axis(O_AXIS), disable_axis(Q_AXIS)
   );
   disable_e_steppers();
 
@@ -599,42 +603,15 @@
       count_direction[_AXIS(A)] = 1;            \
     }
 
-<<<<<<< HEAD
-  #if HAS_X_DIR
-    SET_STEP_DIR(X); // A
-  #endif
-  #if HAS_Y_DIR
-    SET_STEP_DIR(Y); // B
-  #endif
-  #if HAS_Z_DIR
-    SET_STEP_DIR(Z); // C
-  #endif
-  #if HAS_I_DIR
-    SET_STEP_DIR(I);
-  #endif
-  #if HAS_J_DIR
-    SET_STEP_DIR(J);
-  #endif
-  #if HAS_K_DIR
-    SET_STEP_DIR(K);
-  #endif
-  #if HAS_M_DIR
-    SET_STEP_DIR(M);
-  #endif
-  #if HAS_O_DIR
-    SET_STEP_DIR(O);
-  #endif
-  #if HAS_Q_DIR
-    SET_STEP_DIR(Q);
-  #endif
-=======
   TERN_(HAS_X_DIR, SET_STEP_DIR(X)); // A
   TERN_(HAS_Y_DIR, SET_STEP_DIR(Y)); // B
   TERN_(HAS_Z_DIR, SET_STEP_DIR(Z)); // C
   TERN_(HAS_I_DIR, SET_STEP_DIR(I));
   TERN_(HAS_J_DIR, SET_STEP_DIR(J));
   TERN_(HAS_K_DIR, SET_STEP_DIR(K));
->>>>>>> 33e0855e
+  TERN_(HAS_M_DIR, SET_STEP_DIR(M));
+  TERN_(HAS_O_DIR, SET_STEP_DIR(O));
+  TERN_(HAS_Q_DIR, SET_STEP_DIR(Q));
 
   #if DISABLED(LIN_ADVANCE)
     #if ENABLED(MIXING_EXTRUDER)
@@ -3189,16 +3166,11 @@
 
           const bool z_direction = direction ^ BABYSTEP_INVERT_Z;
 
-<<<<<<< HEAD
-          ENABLE_AXIS_X(); ENABLE_AXIS_Y(); ENABLE_AXIS_Z();
-          ENABLE_AXIS_I(); ENABLE_AXIS_J(); ENABLE_AXIS_K();
-          ENABLE_AXIS_M(); ENABLE_AXIS_O(); ENABLE_AXIS_Q();
-=======
           LINEAR_AXIS_CODE(
             enable_axis(X_AXIS), enable_axis(Y_AXIS), enable_axis(Z_AXIS),
-            enable_axis(I_AXIS), enable_axis(J_AXIS), enable_axis(K_AXIS)
+            enable_axis(I_AXIS), enable_axis(J_AXIS), enable_axis(K_AXIS),
+            enable_axis(M_AXIS), enable_axis(O_AXIS), enable_axis(Q_AXIS)
           );
->>>>>>> 33e0855e
 
           DIR_WAIT_BEFORE();
 
