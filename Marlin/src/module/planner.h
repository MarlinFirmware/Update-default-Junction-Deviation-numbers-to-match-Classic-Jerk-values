/**
 * Marlin 3D Printer Firmware
 * Copyright (c) 2020 MarlinFirmware [https://github.com/MarlinFirmware/Marlin]
 *
 * Based on Sprinter and grbl.
 * Copyright (c) 2011 Camiel Gubbels / Erik van der Zalm
 *
 * This program is free software: you can redistribute it and/or modify
 * it under the terms of the GNU General Public License as published by
 * the Free Software Foundation, either version 3 of the License, or
 * (at your option) any later version.
 *
 * This program is distributed in the hope that it will be useful,
 * but WITHOUT ANY WARRANTY; without even the implied warranty of
 * MERCHANTABILITY or FITNESS FOR A PARTICULAR PURPOSE.  See the
 * GNU General Public License for more details.
 *
 * You should have received a copy of the GNU General Public License
 * along with this program.  If not, see <https://www.gnu.org/licenses/>.
 *
 */
#pragma once

/**
 * planner.h
 *
 * Buffer movement commands and manage the acceleration profile plan
 *
 * Derived from Grbl
 * Copyright (c) 2009-2011 Simen Svale Skogsrud
 */

#include "../MarlinCore.h"

#if ENABLED(JD_HANDLE_SMALL_SEGMENTS)
  // Enable this option for perfect accuracy but maximum
  // computation. Should be fine on ARM processors.
  //#define JD_USE_MATH_ACOS

  // Disable this option to save 120 bytes of PROGMEM,
  // but incur increased computation and a reduction
  // in accuracy.
  #define JD_USE_LOOKUP_TABLE
#endif

#include "motion.h"
#include "../gcode/queue.h"

#if ENABLED(DELTA)
  #include "delta.h"
#endif

#if ABL_PLANAR
  #include "../libs/vector_3.h" // for matrix_3x3
#endif

#if ENABLED(FWRETRACT)
  #include "../feature/fwretract.h"
#endif

#if ENABLED(MIXING_EXTRUDER)
  #include "../feature/mixing.h"
#endif

#if HAS_CUTTER
  #include "../feature/spindle_laser_types.h"
#endif

#if ENABLED(DIRECT_STEPPING)
  #include "../feature/direct_stepping.h"
  #define IS_PAGE(B) TEST(B->flag, BLOCK_BIT_IS_PAGE)
#else
  #define IS_PAGE(B) false
#endif

// Feedrate for manual moves
#ifdef MANUAL_FEEDRATE
  constexpr xyze_feedrate_t _mf = MANUAL_FEEDRATE,
                            manual_feedrate_mm_s { _mf.x / 60.0f, _mf.y / 60.0f, _mf.z / 60.0f, _mf.e / 60.0f };
#endif

#if IS_KINEMATIC && HAS_JUNCTION_DEVIATION
  #define HAS_DIST_MM_ARG 1
#endif

enum BlockFlagBit : char {
  // Recalculate trapezoids on entry junction. For optimization.
  BLOCK_BIT_RECALCULATE,

  // Nominal speed always reached.
  // i.e., The segment is long enough, so the nominal speed is reachable if accelerating
  // from a safe speed (in consideration of jerking from zero speed).
  BLOCK_BIT_NOMINAL_LENGTH,

  // The block is segment 2+ of a longer move
  BLOCK_BIT_CONTINUED,

  // Sync the stepper counts from the block
  BLOCK_BIT_SYNC_POSITION

  // Direct stepping page
  #if ENABLED(DIRECT_STEPPING)
    , BLOCK_BIT_IS_PAGE
  #endif
};

enum BlockFlag : char {
    BLOCK_FLAG_RECALCULATE          = _BV(BLOCK_BIT_RECALCULATE)
  , BLOCK_FLAG_NOMINAL_LENGTH       = _BV(BLOCK_BIT_NOMINAL_LENGTH)
  , BLOCK_FLAG_CONTINUED            = _BV(BLOCK_BIT_CONTINUED)
  , BLOCK_FLAG_SYNC_POSITION        = _BV(BLOCK_BIT_SYNC_POSITION)
  #if ENABLED(DIRECT_STEPPING)
    , BLOCK_FLAG_IS_PAGE            = _BV(BLOCK_BIT_IS_PAGE)
  #endif
};

#if ENABLED(LASER_POWER_INLINE)

  typedef struct {
    bool isPlanned:1;
    bool isEnabled:1;
    bool dir:1;
    bool Reserved:6;
  } power_status_t;

  typedef struct {
    power_status_t status;    // See planner settings for meaning
    uint8_t power;            // Ditto; When in trapezoid mode this is nominal power
    #if ENABLED(LASER_POWER_INLINE_TRAPEZOID)
      uint8_t   power_entry;  // Entry power for the laser
      #if DISABLED(LASER_POWER_INLINE_TRAPEZOID_CONT)
        uint8_t   power_exit; // Exit power for the laser
        uint32_t  entry_per,  // Steps per power increment (to avoid floats in stepper calcs)
                  exit_per;   // Steps per power decrement
      #endif
    #endif
  } block_laser_t;

#endif

/**
 * struct block_t
 *
 * A single entry in the planner buffer.
 * Tracks linear movement over multiple axes.
 *
 * The "nominal" values are as-specified by gcode, and
 * may never actually be reached due to acceleration limits.
 */
typedef struct block_t {

  volatile uint8_t flag;                    // Block flags (See BlockFlag enum above) - Modified by ISR and main thread!

  // Fields used by the motion planner to manage acceleration
  float nominal_speed_sqr,                  // The nominal speed for this block in (mm/sec)^2
        entry_speed_sqr,                    // Entry speed at previous-current junction in (mm/sec)^2
        max_entry_speed_sqr,                // Maximum allowable junction entry speed in (mm/sec)^2
        millimeters,                        // The total travel of this block in mm
        acceleration;                       // acceleration mm/sec^2

  union {
    abce_ulong_t steps;                     // Step count along each axis
    abce_long_t position;                   // New position to force when this sync block is executed
  };
  uint32_t step_event_count;                // The number of step events required to complete this block

  #if HAS_MULTI_EXTRUDER
    uint8_t extruder;                       // The extruder to move (if E move)
  #else
    static constexpr uint8_t extruder = 0;
  #endif

  TERN_(MIXING_EXTRUDER, MIXER_BLOCK_FIELD); // Normalized color for the mixing steppers

  // Settings for the trapezoid generator
  uint32_t accelerate_until,                // The index of the step event on which to stop acceleration
           decelerate_after;                // The index of the step event on which to start decelerating

  #if ENABLED(S_CURVE_ACCELERATION)
    uint32_t cruise_rate,                   // The actual cruise rate to use, between end of the acceleration phase and start of deceleration phase
             acceleration_time,             // Acceleration time and deceleration time in STEP timer counts
             deceleration_time,
             acceleration_time_inverse,     // Inverse of acceleration and deceleration periods, expressed as integer. Scale depends on CPU being used
             deceleration_time_inverse;
  #else
    uint32_t acceleration_rate;             // The acceleration rate used for acceleration calculation
  #endif

  uint8_t direction_bits;                   // The direction bit set for this block (refers to *_DIRECTION_BIT in config.h)

  // Advance extrusion
  #if ENABLED(LIN_ADVANCE)
    bool use_advance_lead;
    uint16_t advance_speed,                 // STEP timer value for extruder speed offset ISR
             max_adv_steps,                 // max. advance steps to get cruising speed pressure (not always nominal_speed!)
             final_adv_steps;               // advance steps due to exit speed
    float e_D_ratio;
  #endif

  uint32_t nominal_rate,                    // The nominal step rate for this block in step_events/sec
           initial_rate,                    // The jerk-adjusted step rate at start of block
           final_rate,                      // The minimal rate at exit
           acceleration_steps_per_s2;       // acceleration steps/sec^2

  #if ENABLED(DIRECT_STEPPING)
    page_idx_t page_idx;                    // Page index used for direct stepping
  #endif

  #if HAS_CUTTER
    cutter_power_t cutter_power;            // Power level for Spindle, Laser, etc.
  #endif

  #if HAS_FAN
    uint8_t fan_speed[FAN_COUNT];
  #endif

  #if ENABLED(BARICUDA)
    uint8_t valve_pressure, e_to_p_pressure;
  #endif

  #if HAS_WIRED_LCD
    uint32_t segment_time_us;
  #endif

  #if ENABLED(POWER_LOSS_RECOVERY)
    uint32_t sdpos;
  #endif

  #if ENABLED(LASER_POWER_INLINE)
    block_laser_t laser;
  #endif

} block_t;

#if ANY(LIN_ADVANCE, SCARA_FEEDRATE_SCALING, GRADIENT_MIX, LCD_SHOW_E_TOTAL)
  #define HAS_POSITION_FLOAT 1
#endif

#define BLOCK_MOD(n) ((n)&(BLOCK_BUFFER_SIZE-1))

#if ENABLED(LASER_POWER_INLINE)
  typedef struct {
    /**
     * Laser status flags
     */
    power_status_t status;
    /**
     * Laser power: 0 or 255 in case of PWM-less laser,
     * or the OCR (oscillator count register) value;
     *
     * Using OCR instead of raw power, because it avoids
     * floating point operations during the move loop.
     */
    uint8_t power;
  } laser_state_t;
#endif

typedef struct {
   uint32_t max_acceleration_mm_per_s2[XYZE_N], // (mm/s^2) M201 XYZE
            min_segment_time_us;                // (µs) M205 B
      float axis_steps_per_mm[XYZE_N];          // (steps) M92 XYZE - Steps per millimeter
 feedRate_t max_feedrate_mm_s[XYZE_N];          // (mm/s) M203 XYZE - Max speeds
      float acceleration,                       // (mm/s^2) M204 S - Normal acceleration. DEFAULT ACCELERATION for all printing moves.
            retract_acceleration,               // (mm/s^2) M204 R - Retract acceleration. Filament pull-back and push-forward while standing still in the other axes
            travel_acceleration;                // (mm/s^2) M204 T - Travel acceleration. DEFAULT ACCELERATION for all NON printing moves.
 feedRate_t min_feedrate_mm_s,                  // (mm/s) M205 S - Minimum linear feedrate
            min_travel_feedrate_mm_s;           // (mm/s) M205 T - Minimum travel feedrate
} planner_settings_t;

#if DISABLED(SKEW_CORRECTION)
  #define XY_SKEW_FACTOR 0
  #define XZ_SKEW_FACTOR 0
  #define YZ_SKEW_FACTOR 0
#endif

typedef struct {
  #if ENABLED(SKEW_CORRECTION_GCODE)
    float xy;
    #if ENABLED(SKEW_CORRECTION_FOR_Z)
      float xz, yz;
    #else
      const float xz = XZ_SKEW_FACTOR, yz = YZ_SKEW_FACTOR;
    #endif
  #else
    const float xy = XY_SKEW_FACTOR,
                xz = XZ_SKEW_FACTOR, yz = YZ_SKEW_FACTOR;
  #endif
} skew_factor_t;

#if ENABLED(DISABLE_INACTIVE_EXTRUDER)
  typedef IF<(BLOCK_BUFFER_SIZE > 64), uint16_t, uint8_t>::type last_move_t;
#endif

class Planner {
  public:

    /**
     * The move buffer, calculated in stepper steps
     *
     * block_buffer is a ring buffer...
     *
     *             head,tail : indexes for write,read
     *            head==tail : the buffer is empty
     *            head!=tail : blocks are in the buffer
     *   head==(tail-1)%size : the buffer is full
     *
     *  Writer of head is Planner::buffer_segment().
     *  Reader of tail is Stepper::isr(). Always consider tail busy / read-only
     */
    static block_t block_buffer[BLOCK_BUFFER_SIZE];
    static volatile uint8_t block_buffer_head,      // Index of the next block to be pushed
                            block_buffer_nonbusy,   // Index of the first non busy block
                            block_buffer_planned,   // Index of the optimally planned block
                            block_buffer_tail;      // Index of the busy block, if any
    static uint16_t cleaning_buffer_counter;        // A counter to disable queuing of blocks
    static uint8_t delay_before_delivering;         // This counter delays delivery of blocks when queue becomes empty to allow the opportunity of merging blocks


    #if ENABLED(DISTINCT_E_FACTORS)
      static uint8_t last_extruder;                 // Respond to extruder change
    #endif

    #if ENABLED(DIRECT_STEPPING)
      static uint32_t last_page_step_rate;          // Last page step rate given
      static xyze_bool_t last_page_dir;             // Last page direction given
    #endif

    #if EXTRUDERS
      static int16_t flow_percentage[EXTRUDERS];    // Extrusion factor for each extruder
      static float e_factor[EXTRUDERS];             // The flow percentage and volumetric multiplier combine to scale E movement
    #endif

    #if DISABLED(NO_VOLUMETRICS)
      static float filament_size[EXTRUDERS],          // diameter of filament (in millimeters), typically around 1.75 or 2.85, 0 disables the volumetric calculations for the extruder
                   volumetric_area_nominal,           // Nominal cross-sectional area
                   volumetric_multiplier[EXTRUDERS];  // Reciprocal of cross-sectional area of filament (in mm^2). Pre-calculated to reduce computation in the planner
                                                      // May be auto-adjusted by a filament width sensor
    #endif

    #if ENABLED(VOLUMETRIC_EXTRUDER_LIMIT)
      static float volumetric_extruder_limit[EXTRUDERS],          // Maximum mm^3/sec the extruder can handle
                   volumetric_extruder_feedrate_limit[EXTRUDERS]; // Feedrate limit (mm/s) calculated from volume limit
    #endif

    static planner_settings_t settings;

    #if ENABLED(LASER_POWER_INLINE)
      static laser_state_t laser_inline;
    #endif

    static uint32_t max_acceleration_steps_per_s2[XYZE_N]; // (steps/s^2) Derived from mm_per_s2
    static float steps_to_mm[XYZE_N];           // Millimeters per step

    #if HAS_JUNCTION_DEVIATION
      static float junction_deviation_mm;       // (mm) M205 J
      #if HAS_LINEAR_E_JERK
        static float max_e_jerk[DISTINCT_E];    // Calculated from junction_deviation_mm
      #endif
    #endif

    #if HAS_CLASSIC_JERK
      // (mm/s^2) M205 XYZ(E) - The largest speed change requiring no acceleration.
      static TERN(HAS_LINEAR_E_JERK, xyz_pos_t, xyze_pos_t) max_jerk;
    #endif

    #if HAS_LEVELING
      static bool leveling_active;          // Flag that bed leveling is enabled
      #if ABL_PLANAR
        static matrix_3x3 bed_level_matrix; // Transform to compensate for bed level
      #endif
      #if ENABLED(ENABLE_LEVELING_FADE_HEIGHT)
        static float z_fade_height, inverse_z_fade_height;
      #endif
    #else
      static constexpr bool leveling_active = false;
    #endif

    #if ENABLED(LIN_ADVANCE)
      static float extruder_advance_K[EXTRUDERS];
    #endif

    /**
     * The current position of the tool in absolute steps
     * Recalculated if any axis_steps_per_mm are changed by gcode
     */
    static xyze_long_t position;

    #if HAS_POSITION_FLOAT
      static xyze_pos_t position_float;
    #endif

    #if IS_KINEMATIC
      static xyze_pos_t position_cart;
    #endif

    static skew_factor_t skew_factor;

    #if ENABLED(SD_ABORT_ON_ENDSTOP_HIT)
      static bool abort_on_endstop_hit;
    #endif
    #ifdef XY_FREQUENCY_LIMIT
      static int8_t xy_freq_limit_hz;         // Minimum XY frequency setting
      static float xy_freq_min_speed_factor;  // Minimum speed factor setting
      static int32_t xy_freq_min_interval_us; // Minimum segment time based on xy_freq_limit_hz
      static inline void refresh_frequency_limit() {
        //xy_freq_min_interval_us = xy_freq_limit_hz ?: LROUND(1000000.0f / xy_freq_limit_hz);
        if (xy_freq_limit_hz)
          xy_freq_min_interval_us = LROUND(1000000.0f / xy_freq_limit_hz);
      }
      static inline void set_min_speed_factor_u8(const uint8_t v255) {
        xy_freq_min_speed_factor = float(ui8_to_percent(v255)) / 100;
      }
      static inline void set_frequency_limit(const uint8_t hz) {
        xy_freq_limit_hz = constrain(hz, 0, 100);
        refresh_frequency_limit();
      }
    #endif

  private:

    /**
     * Speed of previous path line segment
     */
    static xyze_float_t previous_speed;

    /**
     * Nominal speed of previous path line segment (mm/s)^2
     */
    static float previous_nominal_speed_sqr;

    /**
     * Limit where 64bit math is necessary for acceleration calculation
     */
    static uint32_t cutoff_long;

    #if ENABLED(ENABLE_LEVELING_FADE_HEIGHT)
      static float last_fade_z;
    #endif

    #if ENABLED(DISABLE_INACTIVE_EXTRUDER)
       // Counters to manage disabling inactive extruders
      static last_move_t g_uc_extruder_last_move[EXTRUDERS];
    #endif

    #if HAS_WIRED_LCD
      volatile static uint32_t block_buffer_runtime_us; // Theoretical block buffer runtime in µs
    #endif

  public:

    /**
     * Instance Methods
     */

    Planner();

    void init();

    /**
     * Static (class) Methods
     */

    static void reset_acceleration_rates();
    static void refresh_positioning();
    static void set_max_acceleration(const uint8_t axis, float targetValue);
    static void set_max_feedrate(const uint8_t axis, float targetValue);
    static void set_max_jerk(const AxisEnum axis, float targetValue);


    #if EXTRUDERS
      FORCE_INLINE static void refresh_e_factor(const uint8_t e) {
        e_factor[e] = flow_percentage[e] * 0.01f * TERN(NO_VOLUMETRICS, 1.0f, volumetric_multiplier[e]);
      }

      static inline void set_flow(const uint8_t e, const int16_t flow) {
        flow_percentage[e] = flow;
        refresh_e_factor(e);
      }

    #endif

    // Manage fans, paste pressure, etc.
    static void check_axes_activity();

    #if ENABLED(FILAMENT_WIDTH_SENSOR)
      void apply_filament_width_sensor(const int8_t encoded_ratio);

      static inline float volumetric_percent(const bool vol) {
        return 100.0f * (vol
            ? volumetric_area_nominal / volumetric_multiplier[FILAMENT_SENSOR_EXTRUDER_NUM]
            : volumetric_multiplier[FILAMENT_SENSOR_EXTRUDER_NUM]
        );
      }
    #endif

    #if DISABLED(NO_VOLUMETRICS)

      // Update multipliers based on new diameter measurements
      static void calculate_volumetric_multipliers();

      #if ENABLED(VOLUMETRIC_EXTRUDER_LIMIT)
        // Update pre calculated extruder feedrate limits based on volumetric values
        static void calculate_volumetric_extruder_limit(const uint8_t e);
        static void calculate_volumetric_extruder_limits();
      #endif

      FORCE_INLINE static void set_filament_size(const uint8_t e, const float &v) {
        filament_size[e] = v;
        if (v > 0) volumetric_area_nominal = CIRCLE_AREA(v * 0.5); //TODO: should it be per extruder
        // make sure all extruders have some sane value for the filament size
        LOOP_L_N(i, COUNT(filament_size))
          if (!filament_size[i]) filament_size[i] = DEFAULT_NOMINAL_FILAMENT_DIA;
      }

    #endif

    #if ENABLED(VOLUMETRIC_EXTRUDER_LIMIT)
      FORCE_INLINE static void set_volumetric_extruder_limit(const uint8_t e, const float &v) {
        volumetric_extruder_limit[e] = v;
        calculate_volumetric_extruder_limit(e);
      }
    #endif

    #if ENABLED(ENABLE_LEVELING_FADE_HEIGHT)

      /**
       * Get the Z leveling fade factor based on the given Z height,
       * re-calculating only when needed.
       *
       *  Returns 1.0 if planner.z_fade_height is 0.0.
       *  Returns 0.0 if Z is past the specified 'Fade Height'.
       */
      static inline float fade_scaling_factor_for_z(const float &rz) {
        static float z_fade_factor = 1;
        if (!z_fade_height) return 1;
        if (rz >= z_fade_height) return 0;
        if (last_fade_z != rz) {
          last_fade_z = rz;
          z_fade_factor = 1 - rz * inverse_z_fade_height;
        }
        return z_fade_factor;
      }

      FORCE_INLINE static void force_fade_recalc() { last_fade_z = -999.999f; }

      FORCE_INLINE static void set_z_fade_height(const float &zfh) {
        z_fade_height = zfh > 0 ? zfh : 0;
        inverse_z_fade_height = RECIPROCAL(z_fade_height);
        force_fade_recalc();
      }

      FORCE_INLINE static bool leveling_active_at_z(const float &rz) {
        return !z_fade_height || rz < z_fade_height;
      }

    #else

      FORCE_INLINE static float fade_scaling_factor_for_z(const float&) { return 1; }

      FORCE_INLINE static bool leveling_active_at_z(const float&) { return true; }

    #endif

    #if ENABLED(SKEW_CORRECTION)

      FORCE_INLINE static void skew(float &cx, float &cy, const float &cz) {
        if (COORDINATE_OKAY(cx, X_MIN_POS + 1, X_MAX_POS) && COORDINATE_OKAY(cy, Y_MIN_POS + 1, Y_MAX_POS)) {
          const float sx = cx - cy * skew_factor.xy - cz * (skew_factor.xz - (skew_factor.xy * skew_factor.yz)),
                      sy = cy - cz * skew_factor.yz;
          if (COORDINATE_OKAY(sx, X_MIN_POS, X_MAX_POS) && COORDINATE_OKAY(sy, Y_MIN_POS, Y_MAX_POS)) {
            cx = sx; cy = sy;
          }
        }
      }
      FORCE_INLINE static void skew(xyz_pos_t &raw) { skew(raw.x, raw.y, raw.z); }

      FORCE_INLINE static void unskew(float &cx, float &cy, const float &cz) {
        if (COORDINATE_OKAY(cx, X_MIN_POS, X_MAX_POS) && COORDINATE_OKAY(cy, Y_MIN_POS, Y_MAX_POS)) {
          const float sx = cx + cy * skew_factor.xy + cz * skew_factor.xz,
                      sy = cy + cz * skew_factor.yz;
          if (COORDINATE_OKAY(sx, X_MIN_POS, X_MAX_POS) && COORDINATE_OKAY(sy, Y_MIN_POS, Y_MAX_POS)) {
            cx = sx; cy = sy;
          }
        }
      }
      FORCE_INLINE static void unskew(xyz_pos_t &raw) { unskew(raw.x, raw.y, raw.z); }

    #endif // SKEW_CORRECTION

    #if HAS_LEVELING
      /**
       * Apply leveling to transform a cartesian position
       * as it will be given to the planner and steppers.
       */
      static void apply_leveling(xyz_pos_t &raw);
      static void unapply_leveling(xyz_pos_t &raw);
      FORCE_INLINE static void force_unapply_leveling(xyz_pos_t &raw) {
        leveling_active = true;
        unapply_leveling(raw);
        leveling_active = false;
      }
    #else
      FORCE_INLINE static void apply_leveling(xyz_pos_t&) {}
      FORCE_INLINE static void unapply_leveling(xyz_pos_t&) {}
    #endif

    #if ENABLED(FWRETRACT)
      static void apply_retract(float &rz, float &e);
      FORCE_INLINE static void apply_retract(xyze_pos_t &raw) { apply_retract(raw.z, raw.e); }
      static void unapply_retract(float &rz, float &e);
      FORCE_INLINE static void unapply_retract(xyze_pos_t &raw) { unapply_retract(raw.z, raw.e); }
    #endif

    #if HAS_POSITION_MODIFIERS
      FORCE_INLINE static void apply_modifiers(xyze_pos_t &pos, bool leveling=ENABLED(PLANNER_LEVELING)) {
        TERN_(SKEW_CORRECTION, skew(pos));
        if (leveling) apply_leveling(pos);
        TERN_(FWRETRACT, apply_retract(pos));
      }

      FORCE_INLINE static void unapply_modifiers(xyze_pos_t &pos, bool leveling=ENABLED(PLANNER_LEVELING)) {
        TERN_(FWRETRACT, unapply_retract(pos));
        if (leveling) unapply_leveling(pos);
        TERN_(SKEW_CORRECTION, unskew(pos));
      }
    #endif // HAS_POSITION_MODIFIERS

    // Number of moves currently in the planner including the busy block, if any
    FORCE_INLINE static uint8_t movesplanned() { return BLOCK_MOD(block_buffer_head - block_buffer_tail); }

    // Number of nonbusy moves currently in the planner
    FORCE_INLINE static uint8_t nonbusy_movesplanned() { return BLOCK_MOD(block_buffer_head - block_buffer_nonbusy); }

    // Remove all blocks from the buffer
    FORCE_INLINE static void clear_block_buffer() { block_buffer_nonbusy = block_buffer_planned = block_buffer_head = block_buffer_tail = 0; }

    // Check if movement queue is full
    FORCE_INLINE static bool is_full() { return block_buffer_tail == next_block_index(block_buffer_head); }

    // Get count of movement slots free
    FORCE_INLINE static uint8_t moves_free() { return BLOCK_BUFFER_SIZE - 1 - movesplanned(); }

    /**
     * Planner::get_next_free_block
     *
     * - Get the next head indices (passed by reference)
     * - Wait for the number of spaces to open up in the planner
     * - Return the first head block
     */
    FORCE_INLINE static block_t* get_next_free_block(uint8_t &next_buffer_head, const uint8_t count=1) {

      // Wait until there are enough slots free
      while (moves_free() < count) { idle(); }

      // Return the first available block
      next_buffer_head = next_block_index(block_buffer_head);
      return &block_buffer[block_buffer_head];
    }

    /**
     * Planner::_buffer_steps
     *
     * Add a new linear movement to the buffer (in terms of steps).
     *
     *  target      - target position in steps units
     *  fr_mm_s     - (target) speed of the move
     *  extruder    - target extruder
     *  millimeters - the length of the movement, if known
     *
     * Returns true if movement was buffered, false otherwise
     */
    static bool _buffer_steps(const xyze_long_t &target
      #if HAS_POSITION_FLOAT
        , const xyze_pos_t &target_float
      #endif
      #if HAS_DIST_MM_ARG
        , const xyze_float_t &cart_dist_mm
      #endif
      , feedRate_t fr_mm_s, const uint8_t extruder, const float &millimeters=0.0
    );

    /**
     * Planner::_populate_block
     *
     * Fills a new linear movement in the block (in terms of steps).
     *
     *  target      - target position in steps units
     *  fr_mm_s     - (target) speed of the move
     *  extruder    - target extruder
     *  millimeters - the length of the movement, if known
     *
     * Returns true is movement is acceptable, false otherwise
     */
    static bool _populate_block(block_t * const block, bool split_move,
        const xyze_long_t &target
      #if HAS_POSITION_FLOAT
        , const xyze_pos_t &target_float
      #endif
      #if HAS_DIST_MM_ARG
        , const xyze_float_t &cart_dist_mm
      #endif
      , feedRate_t fr_mm_s, const uint8_t extruder, const float &millimeters=0.0
    );

    /**
     * Planner::buffer_sync_block
     * Add a block to the buffer that just updates the position
     */
    static void buffer_sync_block();

<<<<<<< HEAD
=======
  #if IS_KINEMATIC
    private:

      // Allow do_homing_move to access internal functions, such as buffer_segment.
      friend void do_homing_move(const AxisEnum, const float, const feedRate_t, const bool);
  #endif

>>>>>>> 1b9ff68f
    /**
     * Planner::buffer_segment
     *
     * Add a new linear movement to the buffer in axis units.
     *
     * Leveling and kinematics should be applied ahead of calling this.
     *
     *  a,b,c,e     - target positions in mm and/or degrees
     *  fr_mm_s     - (target) speed of the move
     *  extruder    - target extruder
     *  millimeters - the length of the movement, if known
     * 
     */

  TERN_(DELTA, private:)

    static bool buffer_segment(const float &a, const float &b, const float &c, const float &e
      #if HAS_DIST_MM_ARG
        , const xyze_float_t &cart_dist_mm
      #endif
      , const feedRate_t &fr_mm_s, const uint8_t extruder, const float &millimeters=0.0
    );

    
  private:

    #if IS_KINEMATIC
      friend void do_homing_move(const AxisEnum, const float, const feedRate_t);
    #endif

    FORCE_INLINE static bool buffer_segment(abce_pos_t &abce
      #if HAS_DIST_MM_ARG
        , const xyze_float_t &cart_dist_mm
      #endif
      , const feedRate_t &fr_mm_s, const uint8_t extruder, const float &millimeters=0.0
    ) {
      return buffer_segment(abce.a, abce.b, abce.c, abce.e
        #if HAS_DIST_MM_ARG
          , cart_dist_mm
        #endif
        , fr_mm_s, extruder, millimeters);
    }

  public:

    /**
     * Add a new linear movement to the buffer.
     * The target is cartesian. It's translated to
     * delta/scara if needed.
     *
     *  rx,ry,rz,e   - target position in mm or degrees
     *  fr_mm_s      - (target) speed of the move (mm/s)
     *  extruder     - target extruder
     *  millimeters  - the length of the movement, if known
     *  inv_duration - the reciprocal if the duration of the movement, if known (kinematic only if feeedrate scaling is enabled)
     */
    static bool buffer_line(const float &rx, const float &ry, const float &rz, const float &e, const feedRate_t &fr_mm_s, const uint8_t extruder, const float millimeters=0.0
      #if ENABLED(SCARA_FEEDRATE_SCALING)
        , const float &inv_duration=0.0
      #endif
    );

    FORCE_INLINE static bool buffer_line(const xyze_pos_t &cart, const feedRate_t &fr_mm_s, const uint8_t extruder, const float millimeters=0.0
      #if ENABLED(SCARA_FEEDRATE_SCALING)
        , const float &inv_duration=0.0
      #endif
    ) {
      return buffer_line(cart.x, cart.y, cart.z, cart.e, fr_mm_s, extruder, millimeters
        #if ENABLED(SCARA_FEEDRATE_SCALING)
          , inv_duration
        #endif
      );
    }

    #if ENABLED(DIRECT_STEPPING)
      static void buffer_page(const page_idx_t page_idx, const uint8_t extruder, const uint16_t num_steps);
    #endif

    /**
     * Set the planner.position and individual stepper positions.
     * Used by G92, G28, G29, and other procedures.
     *
     * The supplied position is in the cartesian coordinate space and is
     * translated in to machine space as needed. Modifiers such as leveling
     * and skew are also applied.
     *
     * Multiplies by axis_steps_per_mm[] and does necessary conversion
     * for COREXY / COREXZ / COREYZ to set the corresponding stepper positions.
     *
     * Clears previous speed values.
     */
    static void set_position_mm(const float &rx, const float &ry, const float &rz, const float &e);
    FORCE_INLINE static void set_position_mm(const xyze_pos_t &cart) { set_position_mm(cart.x, cart.y, cart.z, cart.e); }
    static void set_e_position_mm(const float &e);

    /**
     * Set the planner.position and individual stepper positions.
     *
     * The supplied position is in machine space, and no additional
     * conversions are applied.
     */
    static void set_machine_position_mm(const float &a, const float &b, const float &c, const float &e);
    FORCE_INLINE static void set_machine_position_mm(const abce_pos_t &abce) { set_machine_position_mm(abce.a, abce.b, abce.c, abce.e); }

    /**
     * Get an axis position according to stepper position(s)
     * For CORE machines apply translation from ABC to XYZ.
     */
    static float get_axis_position_mm(const AxisEnum axis);

    static inline abce_pos_t get_axis_positions_mm() {
      const abce_pos_t out = {
        get_axis_position_mm(A_AXIS),
        get_axis_position_mm(B_AXIS),
        get_axis_position_mm(C_AXIS),
        get_axis_position_mm(E_AXIS)
      };
      return out;
    }

    // SCARA AB axes are in degrees, not mm
    #if IS_SCARA
      FORCE_INLINE static float get_axis_position_degrees(const AxisEnum axis) { return get_axis_position_mm(axis); }
    #endif

    // Called to force a quick stop of the machine (for example, when
    // a Full Shutdown is required, or when endstops are hit)
    static void quick_stop();

    // Called when an endstop is triggered. Causes the machine to stop inmediately
    static void endstop_triggered(const AxisEnum axis);

    // Triggered position of an axis in mm (not core-savvy)
    static float triggered_position_mm(const AxisEnum axis);

    // Block until all buffered steps are executed / cleaned
    static void synchronize();

    // Wait for moves to finish and disable all steppers
    static void finish_and_disable();

    // Periodic tick to handle cleaning timeouts
    // Called from the Temperature ISR at ~1kHz
    static void tick() {
      if (cleaning_buffer_counter) --cleaning_buffer_counter;
    }

    /**
     * Does the buffer have any blocks queued?
     */
    FORCE_INLINE static bool has_blocks_queued() { return (block_buffer_head != block_buffer_tail); }

    /**
     * Get the current block for processing
     * and mark the block as busy.
     * Return nullptr if the buffer is empty
     * or if there is a first-block delay.
     *
     * WARNING: Called from Stepper ISR context!
     */
    static block_t* get_current_block();

    /**
     * "Release" the current block so its slot can be reused.
     * Called when the current block is no longer needed.
     */
    FORCE_INLINE static void release_current_block() {
      if (has_blocks_queued())
        block_buffer_tail = next_block_index(block_buffer_tail);
    }

    #if HAS_WIRED_LCD
      static uint16_t block_buffer_runtime();
      static void clear_block_buffer_runtime();
    #endif

    #if ENABLED(AUTOTEMP)
      static float autotemp_min, autotemp_max, autotemp_factor;
      static bool autotemp_enabled;
      static void getHighESpeed();
      static void autotemp_M104_M109();
      static void autotemp_update();
    #endif

    #if HAS_LINEAR_E_JERK
      FORCE_INLINE static void recalculate_max_e_jerk() {
        const float prop = junction_deviation_mm * SQRT(0.5) / (1.0f - SQRT(0.5));
        LOOP_L_N(i, EXTRUDERS)
          max_e_jerk[E_INDEX_N(i)] = SQRT(prop * settings.max_acceleration_mm_per_s2[E_INDEX_N(i)]);
      }
    #endif

  private:

    /**
     * Get the index of the next / previous block in the ring buffer
     */
    static constexpr uint8_t next_block_index(const uint8_t block_index) { return BLOCK_MOD(block_index + 1); }
    static constexpr uint8_t prev_block_index(const uint8_t block_index) { return BLOCK_MOD(block_index - 1); }

    /**
     * Calculate the distance (not time) it takes to accelerate
     * from initial_rate to target_rate using the given acceleration:
     */
    static float estimate_acceleration_distance(const float &initial_rate, const float &target_rate, const float &accel) {
      if (accel == 0) return 0; // accel was 0, set acceleration distance to 0
      return (sq(target_rate) - sq(initial_rate)) / (accel * 2);
    }

    /**
     * Return the point at which you must start braking (at the rate of -'accel') if
     * you start at 'initial_rate', accelerate (until reaching the point), and want to end at
     * 'final_rate' after traveling 'distance'.
     *
     * This is used to compute the intersection point between acceleration and deceleration
     * in cases where the "trapezoid" has no plateau (i.e., never reaches maximum speed)
     */
    static float intersection_distance(const float &initial_rate, const float &final_rate, const float &accel, const float &distance) {
      if (accel == 0) return 0; // accel was 0, set intersection distance to 0
      return (accel * 2 * distance - sq(initial_rate) + sq(final_rate)) / (accel * 4);
    }

    /**
     * Calculate the maximum allowable speed squared at this point, in order
     * to reach 'target_velocity_sqr' using 'acceleration' within a given
     * 'distance'.
     */
    static float max_allowable_speed_sqr(const float &accel, const float &target_velocity_sqr, const float &distance) {
      return target_velocity_sqr - 2 * accel * distance;
    }

    #if ENABLED(S_CURVE_ACCELERATION)
      /**
       * Calculate the speed reached given initial speed, acceleration and distance
       */
      static float final_speed(const float &initial_velocity, const float &accel, const float &distance) {
        return SQRT(sq(initial_velocity) + 2 * accel * distance);
      }
    #endif

    static void calculate_trapezoid_for_block(block_t* const block, const float &entry_factor, const float &exit_factor);

    static void reverse_pass_kernel(block_t* const current, const block_t * const next);
    static void forward_pass_kernel(const block_t * const previous, block_t* const current, uint8_t block_index);

    static void reverse_pass();
    static void forward_pass();

    static void recalculate_trapezoids();

    static void recalculate();

    #if HAS_JUNCTION_DEVIATION

      FORCE_INLINE static void normalize_junction_vector(xyze_float_t &vector) {
        float magnitude_sq = 0;
        LOOP_XYZE(idx) if (vector[idx]) magnitude_sq += sq(vector[idx]);
        vector *= RSQRT(magnitude_sq);
      }

      FORCE_INLINE static float limit_value_by_axis_maximum(const float &max_value, xyze_float_t &unit_vec) {
        float limit_value = max_value;
        LOOP_XYZE(idx) {
          if (unit_vec[idx]) {
            if (limit_value * ABS(unit_vec[idx]) > settings.max_acceleration_mm_per_s2[idx])
              limit_value = ABS(settings.max_acceleration_mm_per_s2[idx] / unit_vec[idx]);
          }
        }
        return limit_value;
      }

    #endif // !CLASSIC_JERK
};

#define PLANNER_XY_FEEDRATE() _MIN(planner.settings.max_feedrate_mm_s[X_AXIS], planner.settings.max_feedrate_mm_s[Y_AXIS])

extern Planner planner;<|MERGE_RESOLUTION|>--- conflicted
+++ resolved
@@ -708,16 +708,6 @@
      */
     static void buffer_sync_block();
 
-<<<<<<< HEAD
-=======
-  #if IS_KINEMATIC
-    private:
-
-      // Allow do_homing_move to access internal functions, such as buffer_segment.
-      friend void do_homing_move(const AxisEnum, const float, const feedRate_t, const bool);
-  #endif
-
->>>>>>> 1b9ff68f
     /**
      * Planner::buffer_segment
      *
@@ -729,7 +719,7 @@
      *  fr_mm_s     - (target) speed of the move
      *  extruder    - target extruder
      *  millimeters - the length of the movement, if known
-     * 
+     *
      */
 
   TERN_(DELTA, private:)
@@ -741,11 +731,11 @@
       , const feedRate_t &fr_mm_s, const uint8_t extruder, const float &millimeters=0.0
     );
 
-    
   private:
 
     #if IS_KINEMATIC
-      friend void do_homing_move(const AxisEnum, const float, const feedRate_t);
+      // Allow do_homing_move to access internal functions, such as buffer_segment.
+      friend void do_homing_move(const AxisEnum, const float, const feedRate_t, const bool);
     #endif
 
     FORCE_INLINE static bool buffer_segment(abce_pos_t &abce
