--- conflicted
+++ resolved
@@ -310,25 +310,19 @@
   #define HAS_POSITION_FLOAT 1
 #endif
 
-<<<<<<< HEAD
-FORCE_INLINE uint8_t block_dec_mod(uint8_t v1, uint8_t v2) {
-  uint8_t result = v1 - v2;
-  if (v1 < v2) result += BLOCK_BUFFER_SIZE;
-  return result;
+constexpr uint8_t block_dec_mod(const uint8_t v1, const uint8_t v2) {
+  return v1 >= v2 ? v1 - v2 : v1 - v2 + BLOCK_BUFFER_SIZE;
 }
 
-FORCE_INLINE uint8_t block_inc_mod(uint8_t v1, uint8_t v2) {
-  uint8_t result = v1 + v2;
-  if (result >= BLOCK_BUFFER_SIZE) result -= BLOCK_BUFFER_SIZE;
-  return result;
+constexpr uint8_t block_inc_mod(const uint8_t v1, const uint8_t v2) {
+  return v1 + v2 < BLOCK_BUFFER_SIZE ? v1 + v2 : v1 + v2 - BLOCK_BUFFER_SIZE;
 }
-=======
+
 #if IS_POWER_OF_2(BLOCK_BUFFER_SIZE)
   #define BLOCK_MOD(n) ((n)&((BLOCK_BUFFER_SIZE)-1))
 #else
   #define BLOCK_MOD(n) ((n)%(BLOCK_BUFFER_SIZE))
 #endif
->>>>>>> aa0671fb
 
 #if ENABLED(LASER_FEATURE)
   typedef struct {
