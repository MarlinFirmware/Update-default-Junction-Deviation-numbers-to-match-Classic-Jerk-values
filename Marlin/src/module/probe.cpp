/**
 * Marlin 3D Printer Firmware
 * Copyright (c) 2020 MarlinFirmware [https://github.com/MarlinFirmware/Marlin]
 *
 * Based on Sprinter and grbl.
 * Copyright (c) 2011 Camiel Gubbels / Erik van der Zalm
 *
 * This program is free software: you can redistribute it and/or modify
 * it under the terms of the GNU General Public License as published by
 * the Free Software Foundation, either version 3 of the License, or
 * (at your option) any later version.
 *
 * This program is distributed in the hope that it will be useful,
 * but WITHOUT ANY WARRANTY; without even the implied warranty of
 * MERCHANTABILITY or FITNESS FOR A PARTICULAR PURPOSE.  See the
 * GNU General Public License for more details.
 *
 * You should have received a copy of the GNU General Public License
 * along with this program.  If not, see <https://www.gnu.org/licenses/>.
 *
 */

/**
 * module/probe.cpp
 */

#include "../inc/MarlinConfig.h"

#if HAS_BED_PROBE

#include "probe.h"

#include "../libs/buzzer.h"
#include "motion.h"
#include "temperature.h"
#include "endstops.h"

#include "../gcode/gcode.h"
#include "../lcd/marlinui.h"

#include "../MarlinCore.h" // for stop(), disable_e_steppers

#if HAS_LEVELING
  #include "../feature/bedlevel/bedlevel.h"
#endif

#if ENABLED(DELTA)
  #include "delta.h"
#endif

#if ENABLED(BABYSTEP_ZPROBE_OFFSET)
  #include "planner.h"
#endif

#if ENABLED(MEASURE_BACKLASH_WHEN_PROBING)
  #include "../feature/backlash.h"
#endif

#if ENABLED(BLTOUCH)
  #include "../feature/bltouch.h"
#endif

#if ENABLED(HOST_PROMPT_SUPPORT)
  #include "../feature/host_actions.h" // for PROMPT_USER_CONTINUE
#endif

#if HAS_Z_SERVO_PROBE
  #include "servo.h"
#endif

#if ENABLED(SENSORLESS_PROBING)
  #include "stepper.h"
  #include "../feature/tmc_util.h"
#endif

#if QUIET_PROBING
  #include "stepper/indirection.h"
#endif

#if ENABLED(EXTENSIBLE_UI)
  #include "../lcd/extui/ui_api.h"
#endif

#define DEBUG_OUT ENABLED(DEBUG_LEVELING_FEATURE)
#include "../core/debug_out.h"

Probe probe;

xyz_pos_t Probe::offset; // Initialized by settings.load()

#if HAS_PROBE_XY_OFFSET
  const xy_pos_t &Probe::offset_xy = Probe::offset;
#endif

#if ENABLED(Z_PROBE_SLED)

  #ifndef SLED_DOCKING_OFFSET
    #define SLED_DOCKING_OFFSET 0
  #endif

  /**
   * Method to dock/undock a sled designed by Charles Bell.
   *
   * stow[in]     If false, move to MAX_X and engage the solenoid
   *              If true, move to MAX_X and release the solenoid
   */
  static void dock_sled(const bool stow) {
    if (DEBUGGING(LEVELING)) DEBUG_ECHOLNPAIR("dock_sled(", stow, ")");

    // Dock sled a bit closer to ensure proper capturing
    do_blocking_move_to_x(X_MAX_POS + SLED_DOCKING_OFFSET - ((stow) ? 1 : 0));

    #if HAS_SOLENOID_1 && DISABLED(EXT_SOLENOID)
      WRITE(SOL1_PIN, !stow); // switch solenoid
    #endif
  }

#elif ENABLED(TOUCH_MI_PROBE)

  // Move to the magnet to unlock the probe
  inline void run_deploy_moves_script() {
    #ifndef TOUCH_MI_DEPLOY_XPOS
      #define TOUCH_MI_DEPLOY_XPOS X_MIN_POS
    #elif TOUCH_MI_DEPLOY_XPOS > X_MAX_BED
      TemporaryGlobalEndstopsState unlock_x(false);
    #endif
    #if TOUCH_MI_DEPLOY_YPOS > Y_MAX_BED
      TemporaryGlobalEndstopsState unlock_y(false);
    #endif

    #if ENABLED(TOUCH_MI_MANUAL_DEPLOY)

      const screenFunc_t prev_screen = ui.currentScreen;
      LCD_MESSAGEPGM(MSG_MANUAL_DEPLOY_TOUCHMI);
      ui.return_to_status();

      TERN_(HOST_PROMPT_SUPPORT, host_prompt_do(PROMPT_USER_CONTINUE, PSTR("Deploy TouchMI"), CONTINUE_STR));
      wait_for_user_response();
      ui.reset_status();
      ui.goto_screen(prev_screen);

    #elif defined(TOUCH_MI_DEPLOY_XPOS) && defined(TOUCH_MI_DEPLOY_YPOS)
      do_blocking_move_to_xy(TOUCH_MI_DEPLOY_XPOS, TOUCH_MI_DEPLOY_YPOS);
    #elif defined(TOUCH_MI_DEPLOY_XPOS)
      do_blocking_move_to_x(TOUCH_MI_DEPLOY_XPOS);
    #elif defined(TOUCH_MI_DEPLOY_YPOS)
      do_blocking_move_to_y(TOUCH_MI_DEPLOY_YPOS);
    #endif
  }

  // Move down to the bed to stow the probe
  inline void run_stow_moves_script() {
    const xyz_pos_t oldpos = current_position;
    endstops.enable_z_probe(false);
    do_blocking_move_to_z(TOUCH_MI_RETRACT_Z, homing_feedrate(Z_AXIS));
    do_blocking_move_to(oldpos, homing_feedrate(Z_AXIS));
  }

#elif ENABLED(Z_PROBE_ALLEN_KEY)

  inline void run_deploy_moves_script() {
    #ifdef Z_PROBE_ALLEN_KEY_DEPLOY_1
      #ifndef Z_PROBE_ALLEN_KEY_DEPLOY_1_FEEDRATE
        #define Z_PROBE_ALLEN_KEY_DEPLOY_1_FEEDRATE 0.0
      #endif
      constexpr xyz_pos_t deploy_1 = Z_PROBE_ALLEN_KEY_DEPLOY_1;
      do_blocking_move_to(deploy_1, MMM_TO_MMS(Z_PROBE_ALLEN_KEY_DEPLOY_1_FEEDRATE));
    #endif
    #ifdef Z_PROBE_ALLEN_KEY_DEPLOY_2
      #ifndef Z_PROBE_ALLEN_KEY_DEPLOY_2_FEEDRATE
        #define Z_PROBE_ALLEN_KEY_DEPLOY_2_FEEDRATE 0.0
      #endif
      constexpr xyz_pos_t deploy_2 = Z_PROBE_ALLEN_KEY_DEPLOY_2;
      do_blocking_move_to(deploy_2, MMM_TO_MMS(Z_PROBE_ALLEN_KEY_DEPLOY_2_FEEDRATE));
    #endif
    #ifdef Z_PROBE_ALLEN_KEY_DEPLOY_3
      #ifndef Z_PROBE_ALLEN_KEY_DEPLOY_3_FEEDRATE
        #define Z_PROBE_ALLEN_KEY_DEPLOY_3_FEEDRATE 0.0
      #endif
      constexpr xyz_pos_t deploy_3 = Z_PROBE_ALLEN_KEY_DEPLOY_3;
      do_blocking_move_to(deploy_3, MMM_TO_MMS(Z_PROBE_ALLEN_KEY_DEPLOY_3_FEEDRATE));
    #endif
    #ifdef Z_PROBE_ALLEN_KEY_DEPLOY_4
      #ifndef Z_PROBE_ALLEN_KEY_DEPLOY_4_FEEDRATE
        #define Z_PROBE_ALLEN_KEY_DEPLOY_4_FEEDRATE 0.0
      #endif
      constexpr xyz_pos_t deploy_4 = Z_PROBE_ALLEN_KEY_DEPLOY_4;
      do_blocking_move_to(deploy_4, MMM_TO_MMS(Z_PROBE_ALLEN_KEY_DEPLOY_4_FEEDRATE));
    #endif
    #ifdef Z_PROBE_ALLEN_KEY_DEPLOY_5
      #ifndef Z_PROBE_ALLEN_KEY_DEPLOY_5_FEEDRATE
        #define Z_PROBE_ALLEN_KEY_DEPLOY_5_FEEDRATE 0.0
      #endif
      constexpr xyz_pos_t deploy_5 = Z_PROBE_ALLEN_KEY_DEPLOY_5;
      do_blocking_move_to(deploy_5, MMM_TO_MMS(Z_PROBE_ALLEN_KEY_DEPLOY_5_FEEDRATE));
    #endif
  }

  inline void run_stow_moves_script() {
    #ifdef Z_PROBE_ALLEN_KEY_STOW_1
      #ifndef Z_PROBE_ALLEN_KEY_STOW_1_FEEDRATE
        #define Z_PROBE_ALLEN_KEY_STOW_1_FEEDRATE 0.0
      #endif
      constexpr xyz_pos_t stow_1 = Z_PROBE_ALLEN_KEY_STOW_1;
      do_blocking_move_to(stow_1, MMM_TO_MMS(Z_PROBE_ALLEN_KEY_STOW_1_FEEDRATE));
    #endif
    #ifdef Z_PROBE_ALLEN_KEY_STOW_2
      #ifndef Z_PROBE_ALLEN_KEY_STOW_2_FEEDRATE
        #define Z_PROBE_ALLEN_KEY_STOW_2_FEEDRATE 0.0
      #endif
      constexpr xyz_pos_t stow_2 = Z_PROBE_ALLEN_KEY_STOW_2;
      do_blocking_move_to(stow_2, MMM_TO_MMS(Z_PROBE_ALLEN_KEY_STOW_2_FEEDRATE));
    #endif
    #ifdef Z_PROBE_ALLEN_KEY_STOW_3
      #ifndef Z_PROBE_ALLEN_KEY_STOW_3_FEEDRATE
        #define Z_PROBE_ALLEN_KEY_STOW_3_FEEDRATE 0.0
      #endif
      constexpr xyz_pos_t stow_3 = Z_PROBE_ALLEN_KEY_STOW_3;
      do_blocking_move_to(stow_3, MMM_TO_MMS(Z_PROBE_ALLEN_KEY_STOW_3_FEEDRATE));
    #endif
    #ifdef Z_PROBE_ALLEN_KEY_STOW_4
      #ifndef Z_PROBE_ALLEN_KEY_STOW_4_FEEDRATE
        #define Z_PROBE_ALLEN_KEY_STOW_4_FEEDRATE 0.0
      #endif
      constexpr xyz_pos_t stow_4 = Z_PROBE_ALLEN_KEY_STOW_4;
      do_blocking_move_to(stow_4, MMM_TO_MMS(Z_PROBE_ALLEN_KEY_STOW_4_FEEDRATE));
    #endif
    #ifdef Z_PROBE_ALLEN_KEY_STOW_5
      #ifndef Z_PROBE_ALLEN_KEY_STOW_5_FEEDRATE
        #define Z_PROBE_ALLEN_KEY_STOW_5_FEEDRATE 0.0
      #endif
      constexpr xyz_pos_t stow_5 = Z_PROBE_ALLEN_KEY_STOW_5;
      do_blocking_move_to(stow_5, MMM_TO_MMS(Z_PROBE_ALLEN_KEY_STOW_5_FEEDRATE));
    #endif
  }

#endif // Z_PROBE_ALLEN_KEY

#if QUIET_PROBING

  void Probe::set_probing_paused(const bool p) {
    TERN_(PROBING_HEATERS_OFF, thermalManager.pause(p));
    TERN_(PROBING_FANS_OFF, thermalManager.set_fans_paused(p));
    #if ENABLED(PROBING_STEPPERS_OFF)
      disable_e_steppers();
      #if NONE(DELTA, HOME_AFTER_DEACTIVATE)
        DISABLE_AXIS_X(); DISABLE_AXIS_Y();
      #endif
    #endif
    if (p) safe_delay(25
      #if DELAY_BEFORE_PROBING > 25
        - 25 + DELAY_BEFORE_PROBING
      #endif
    );
  }

#endif // QUIET_PROBING

/**
 * Raise Z to a minimum height to make room for a probe to move
 */
void Probe::do_z_raise(const float z_raise) {
  if (DEBUGGING(LEVELING)) DEBUG_ECHOLNPAIR("Probe::do_z_raise(", z_raise, ")");
  float z_dest = z_raise;
  if (offset.z < 0) z_dest -= offset.z;
  do_z_clearance(z_dest);
}

FORCE_INLINE void probe_specific_action(const bool deploy) {
  #if ENABLED(PAUSE_BEFORE_DEPLOY_STOW)
    do {
      #if ENABLED(PAUSE_PROBE_DEPLOY_WHEN_TRIGGERED)
        if (deploy == PROBE_TRIGGERED()) break;
      #endif

      BUZZ(100, 659);
      BUZZ(100, 698);

      PGM_P const ds_str = deploy ? GET_TEXT(MSG_MANUAL_DEPLOY) : GET_TEXT(MSG_MANUAL_STOW);
      ui.return_to_status();       // To display the new status message
      ui.set_status_P(ds_str, 99);
      serialprintPGM(ds_str);
      SERIAL_EOL();

      TERN_(HOST_PROMPT_SUPPORT, host_prompt_do(PROMPT_USER_CONTINUE, PSTR("Stow Probe"), CONTINUE_STR));
      TERN_(EXTENSIBLE_UI, ExtUI::onUserConfirmRequired_P(PSTR("Stow Probe")));

      wait_for_user_response();
      ui.reset_status();

    } while (ENABLED(PAUSE_PROBE_DEPLOY_WHEN_TRIGGERED));

  #endif // PAUSE_BEFORE_DEPLOY_STOW

  #if ENABLED(SOLENOID_PROBE)

    #if HAS_SOLENOID_1
      WRITE(SOL1_PIN, deploy);
    #endif

  #elif ENABLED(Z_PROBE_SLED)

    dock_sled(!deploy);

  #elif ENABLED(BLTOUCH)

    deploy ? bltouch.deploy() : bltouch.stow();

  #elif HAS_Z_SERVO_PROBE

    MOVE_SERVO(Z_PROBE_SERVO_NR, servo_angles[Z_PROBE_SERVO_NR][deploy ? 0 : 1]);

  #elif EITHER(TOUCH_MI_PROBE, Z_PROBE_ALLEN_KEY)

    deploy ? run_deploy_moves_script() : run_stow_moves_script();

  #elif ENABLED(RACK_AND_PINION_PROBE)

    do_blocking_move_to_x(deploy ? Z_PROBE_DEPLOY_X : Z_PROBE_RETRACT_X);

  #elif DISABLED(PAUSE_BEFORE_DEPLOY_STOW)

    UNUSED(deploy);

  #endif
}

/**
 * Attempt to deploy or stow the probe
 *
 * Return TRUE if the probe could not be deployed/stowed
 */
bool Probe::set_deployed(const bool deploy) {

  if (DEBUGGING(LEVELING)) {
    DEBUG_POS("Probe::set_deployed", current_position);
    DEBUG_ECHOLNPAIR("deploy: ", deploy);
  }

  if (endstops.z_probe_enabled == deploy) return false;

  // Make room for probe to deploy (or stow)
  // Fix-mounted probe should only raise for deploy
  // unless PAUSE_BEFORE_DEPLOY_STOW is enabled
  #if EITHER(FIX_MOUNTED_PROBE, NOZZLE_AS_PROBE) && DISABLED(PAUSE_BEFORE_DEPLOY_STOW)
    const bool deploy_stow_condition = deploy;
  #else
    constexpr bool deploy_stow_condition = true;
  #endif

  // For beds that fall when Z is powered off only raise for trusted Z
  #if ENABLED(UNKNOWN_Z_NO_RAISE)
    const bool unknown_condition = axis_is_trusted(Z_AXIS);
  #else
    constexpr float unknown_condition = true;
  #endif

  if (deploy_stow_condition && unknown_condition)
    do_z_raise(_MAX(Z_CLEARANCE_BETWEEN_PROBES, Z_CLEARANCE_DEPLOY_PROBE));

  #if EITHER(Z_PROBE_SLED, Z_PROBE_ALLEN_KEY)
    if (homing_needed_error(TERN_(Z_PROBE_SLED, _BV(X_AXIS)))) {
      SERIAL_ERROR_MSG(STR_STOP_UNHOMED);
      stop();
      return true;
    }
  #endif

  const xy_pos_t old_xy = current_position;

  #if ENABLED(PROBE_TRIGGERED_WHEN_STOWED_TEST)

    // Only deploy/stow if needed
    if (PROBE_TRIGGERED() == deploy) {
      if (!deploy) endstops.enable_z_probe(false); // Switch off triggered when stowed probes early
                                                   // otherwise an Allen-Key probe can't be stowed.
      probe_specific_action(deploy);
    }

    if (PROBE_TRIGGERED() == deploy) {             // Unchanged after deploy/stow action?
      if (IsRunning()) {
        SERIAL_ERROR_MSG("Z-Probe failed");
        LCD_ALERTMESSAGEPGM_P(PSTR("Err: ZPROBE"));
      }
      stop();
      return true;
    }

  #else

    probe_specific_action(deploy);

  #endif

  do_blocking_move_to(old_xy);
  endstops.enable_z_probe(deploy);
  return false;
}

/**
 * @brief Used by run_z_probe to do a single Z probe move.
 *
 * @param  z        Z destination
 * @param  fr_mm_s  Feedrate in mm/s
 * @return true to indicate an error
 */

/**
 * @brief Move down until the probe triggers or the low limit is reached
 *
 * @details Used by run_z_probe to get each bed Z height measurement.
 *          Sets current_position.z to the height where the probe triggered
 *          (according to the Z stepper count). The float Z is propagated
 *          back to the planner.position to preempt any rounding error.
 *
 * @return TRUE if the probe failed to trigger.
 */
bool Probe::probe_down_to_z(const float z, const feedRate_t fr_mm_s) {
  DEBUG_SECTION(log_probe, "Probe::probe_down_to_z", DEBUGGING(LEVELING));

  #if BOTH(HAS_HEATED_BED, WAIT_FOR_BED_HEATER)
    thermalManager.wait_for_bed_heating();
  #endif

  #if ENABLED(BLTOUCH) && DISABLED(BLTOUCH_HS_MODE)
    if (bltouch.deploy()) return true; // DEPLOY in LOW SPEED MODE on every probe action
  #endif

  // Disable stealthChop if used. Enable diag1 pin on driver.
  #if ENABLED(SENSORLESS_PROBING)
    sensorless_t stealth_states { false };
    #if ENABLED(DELTA)
      stealth_states.x = tmc_enable_stallguard(stepperX);
      stealth_states.y = tmc_enable_stallguard(stepperY);
    #endif
    stealth_states.z = tmc_enable_stallguard(stepperZ);
    endstops.enable(true);
  #endif

  TERN_(QUIET_PROBING, set_probing_paused(true));

  // Move down until the probe is triggered
  do_blocking_move_to_z(z, fr_mm_s);

  // Check to see if the probe was triggered
  const bool probe_triggered =
    #if BOTH(DELTA, SENSORLESS_PROBING)
      endstops.trigger_state() & (_BV(X_MIN) | _BV(Y_MIN) | _BV(Z_MIN))
    #else
      TEST(endstops.trigger_state(), TERN(Z_MIN_PROBE_USES_Z_MIN_ENDSTOP_PIN, Z_MIN, Z_MIN_PROBE))
    #endif
  ;

  TERN_(QUIET_PROBING, set_probing_paused(false));

  // Re-enable stealthChop if used. Disable diag1 pin on driver.
  #if ENABLED(SENSORLESS_PROBING)
    endstops.not_homing();
    #if ENABLED(DELTA)
      tmc_disable_stallguard(stepperX, stealth_states.x);
      tmc_disable_stallguard(stepperY, stealth_states.y);
    #endif
    tmc_disable_stallguard(stepperZ, stealth_states.z);
  #endif

  #if ENABLED(BLTOUCH) && DISABLED(BLTOUCH_HS_MODE)
    if (probe_triggered && bltouch.stow()) return true; // STOW in LOW SPEED MODE on trigger on every probe action
  #endif

  // Clear endstop flags
  endstops.hit_on_purpose();

  // Get Z where the steppers were interrupted
  set_current_from_steppers_for_axis(Z_AXIS);

  // Tell the planner where we actually are
  sync_plan_position();

  return !probe_triggered;
}

#if ENABLED(PROBE_TARE)
  /**
   * @brief Tare the Z probe
   *
   * @details Signals to the probe to tare measurement
   *
   * @return TRUE if the tare cold not be completed
   */
  bool Probe::tare_z_probe() {
    #if ENABLED(PROBE_TARE_ONLY_WHILE_INACTIVE)
      if ((READ(PROBE_ACTIVE_INPUT_PIN) == PROBE_ACTIVE_INPUT_STATE)) {
        SERIAL_ECHOLN("Cannot tare probe, already active");
        return true;
      }
    #endif

    SERIAL_ECHOLN("Taring the probe");
    const uint8_t value = !PROBE_TARE_STATE ? HIGH : LOW;
    OUT_WRITE(PROBE_TARE_PIN, PROBE_TARE_STATE);
    delay(PROBE_TARE_TIME);
    OUT_WRITE(PROBE_TARE_PIN, value);
    delay(PROBE_TARE_DELAY);

    endstops.hit_on_purpose();
    return false;
  }
#endif

/**
 * @brief Probe at the current XY (possibly more than once) to find the bed Z.
 *
 * @details Used by probe_at_point to get the bed Z height at the current XY.
 *          Leaves current_position.z at the height where the probe triggered.
 *
 * @return The Z position of the bed at the current XY or NAN on error.
 */
float Probe::run_z_probe(const bool sanity_check/*=true*/) {
  DEBUG_SECTION(log_probe, "Probe::run_z_probe", DEBUGGING(LEVELING));

  auto try_to_probe = [&](PGM_P const plbl, const float &z_probe_low_point, const feedRate_t fr_mm_s, const bool scheck, const float clearance) -> bool {
    // Do a first probe at the fast speed

    #if ENABLED(PROBE_TARE)
      if(tare_z_probe()) return true;
    #endif

    const bool probe_fail = probe_down_to_z(z_probe_low_point, fr_mm_s),            // No probe trigger?
               early_fail = (scheck && current_position.z > -offset.z + clearance); // Probe triggered too high?
    #if ENABLED(DEBUG_LEVELING_FEATURE)
      if (DEBUGGING(LEVELING) && (probe_fail || early_fail)) {
        DEBUG_PRINT_P(plbl);
        DEBUG_ECHOPGM(" Probe fail! -");
        if (probe_fail) DEBUG_ECHOPGM(" No trigger.");
        if (early_fail) DEBUG_ECHOPGM(" Triggered early.");
        DEBUG_EOL();
      }
    #else
      UNUSED(plbl);
    #endif
    return probe_fail || early_fail;
  };

  // Stop the probe before it goes too low to prevent damage.
  // If Z isn't known then probe to -10mm.
  const float z_probe_low_point = axis_is_trusted(Z_AXIS) ? -offset.z + Z_PROBE_LOW_POINT : -10.0;

  // Double-probing does a fast probe followed by a slow probe
  #if TOTAL_PROBING == 2

    // Do a first probe at the fast speed
<<<<<<< HEAD
    #if ENABLED(PROBE_TARE)
      if(tare_z_probe()) return NAN;
    #endif

    if (try_to_probe(PSTR("FAST"), z_probe_low_point, MMM_TO_MMS(Z_PROBE_SPEED_FAST),
=======
    if (try_to_probe(PSTR("FAST"), z_probe_low_point, z_probe_fast_mm_s,
>>>>>>> b167cd24
                     sanity_check, Z_CLEARANCE_BETWEEN_PROBES) ) return NAN;

    const float first_probe_z = current_position.z;

    if (DEBUGGING(LEVELING)) DEBUG_ECHOLNPAIR("1st Probe Z:", first_probe_z);

    // Raise to give the probe clearance
    do_blocking_move_to_z(current_position.z + Z_CLEARANCE_MULTI_PROBE, z_probe_fast_mm_s);

  #elif Z_PROBE_SPEED_FAST != Z_PROBE_SPEED_SLOW

    // If the nozzle is well over the travel height then
    // move down quickly before doing the slow probe
    const float z = Z_CLEARANCE_DEPLOY_PROBE + 5.0 + (offset.z < 0 ? -offset.z : 0);
    if (current_position.z > z) {
      // Probe down fast. If the probe never triggered, raise for probe clearance
      if (!probe_down_to_z(z, z_probe_fast_mm_s))
        do_blocking_move_to_z(current_position.z + Z_CLEARANCE_BETWEEN_PROBES, z_probe_fast_mm_s);
    }
  #endif

  #if EXTRA_PROBING > 0
    float probes[TOTAL_PROBING];
  #endif

  #if TOTAL_PROBING > 2
    float probes_z_sum = 0;
    for (
      #if EXTRA_PROBING > 0
        uint8_t p = 0; p < TOTAL_PROBING; p++
      #else
        uint8_t p = TOTAL_PROBING; p--;
      #endif
    )
  #endif
    {
      // Probe downward slowly to find the bed
      #if ENABLED(PROBE_TARE)
        if(tare_z_probe()) return true;
      #endif
      if (try_to_probe(PSTR("SLOW"), z_probe_low_point, MMM_TO_MMS(Z_PROBE_SPEED_SLOW),
                       sanity_check, Z_CLEARANCE_MULTI_PROBE) ) return NAN;

      TERN_(MEASURE_BACKLASH_WHEN_PROBING, backlash.measure_with_probe());

      const float z = current_position.z;

      #if EXTRA_PROBING > 0
        // Insert Z measurement into probes[]. Keep it sorted ascending.
        LOOP_LE_N(i, p) {                            // Iterate the saved Zs to insert the new Z
          if (i == p || probes[i] > z) {                              // Last index or new Z is smaller than this Z
            for (int8_t m = p; --m >= i;) probes[m + 1] = probes[m];  // Shift items down after the insertion point
            probes[i] = z;                                            // Insert the new Z measurement
            break;                                                    // Only one to insert. Done!
          }
        }
      #elif TOTAL_PROBING > 2
        probes_z_sum += z;
      #else
        UNUSED(z);
      #endif

      #if TOTAL_PROBING > 2
        // Small Z raise after all but the last probe
        if (p
          #if EXTRA_PROBING > 0
            < TOTAL_PROBING - 1
          #endif
        ) do_blocking_move_to_z(z + Z_CLEARANCE_MULTI_PROBE, z_probe_fast_mm_s);
      #endif
    }

  #if TOTAL_PROBING > 2

    #if EXTRA_PROBING > 0
      // Take the center value (or average the two middle values) as the median
      static constexpr int PHALF = (TOTAL_PROBING - 1) / 2;
      const float middle = probes[PHALF],
                  median = ((TOTAL_PROBING) & 1) ? middle : (middle + probes[PHALF + 1]) * 0.5f;

      // Remove values farthest from the median
      uint8_t min_avg_idx = 0, max_avg_idx = TOTAL_PROBING - 1;
      for (uint8_t i = EXTRA_PROBING; i--;)
        if (ABS(probes[max_avg_idx] - median) > ABS(probes[min_avg_idx] - median))
          max_avg_idx--; else min_avg_idx++;

      // Return the average value of all remaining probes.
      LOOP_S_LE_N(i, min_avg_idx, max_avg_idx)
        probes_z_sum += probes[i];

    #endif

    const float measured_z = probes_z_sum * RECIPROCAL(MULTIPLE_PROBING);

  #elif TOTAL_PROBING == 2

    const float z2 = current_position.z;

    if (DEBUGGING(LEVELING)) DEBUG_ECHOLNPAIR("2nd Probe Z:", z2, " Discrepancy:", first_probe_z - z2);

    // Return a weighted average of the fast and slow probes
    const float measured_z = (z2 * 3.0 + first_probe_z * 2.0) * 0.2;

  #else

    // Return the single probe result
    const float measured_z = current_position.z;

  #endif

  return measured_z;
}

/**
 * - Move to the given XY
 * - Deploy the probe, if not already deployed
 * - Probe the bed, get the Z position
 * - Depending on the 'stow' flag
 *   - Stow the probe, or
 *   - Raise to the BETWEEN height
 * - Return the probed Z position
 */
float Probe::probe_at_point(const float &rx, const float &ry, const ProbePtRaise raise_after/*=PROBE_PT_NONE*/, const uint8_t verbose_level/*=0*/, const bool probe_relative/*=true*/, const bool sanity_check/*=true*/) {
  DEBUG_SECTION(log_probe, "Probe::probe_at_point", DEBUGGING(LEVELING));

  if (DEBUGGING(LEVELING)) {
    DEBUG_ECHOLNPAIR(
      "...(", LOGICAL_X_POSITION(rx), ", ", LOGICAL_Y_POSITION(ry),
      ", ", raise_after == PROBE_PT_RAISE ? "raise" : raise_after == PROBE_PT_STOW ? "stow" : "none",
      ", ", int(verbose_level),
      ", ", probe_relative ? "probe" : "nozzle", "_relative)"
    );
    DEBUG_POS("", current_position);
  }

  #if BOTH(BLTOUCH, BLTOUCH_HS_MODE)
    if (bltouch.triggered()) bltouch._reset();
  #endif

  // On delta keep Z below clip height or do_blocking_move_to will abort
  xyz_pos_t npos = { rx, ry, _MIN(TERN(DELTA, delta_clip_start_height, current_position.z), current_position.z) };
  if (probe_relative) {                                     // The given position is in terms of the probe
    if (!can_reach(npos)) {
      if (DEBUGGING(LEVELING)) DEBUG_ECHOLNPGM("Position Not Reachable");
      return NAN;
    }
    npos -= offset_xy;                                      // Get the nozzle position
  }
  else if (!position_is_reachable(npos)) return NAN;        // The given position is in terms of the nozzle

  // Move the probe to the starting XYZ
  do_blocking_move_to(npos, feedRate_t(XY_PROBE_FEEDRATE_MM_S));

  float measured_z = NAN;
  if (!deploy()) measured_z = run_z_probe(sanity_check) + offset.z;
  if (!isnan(measured_z)) {
    const bool big_raise = raise_after == PROBE_PT_BIG_RAISE;
    if (big_raise || raise_after == PROBE_PT_RAISE)
      do_blocking_move_to_z(current_position.z + (big_raise ? 25 : Z_CLEARANCE_BETWEEN_PROBES), z_probe_fast_mm_s);
    else if (raise_after == PROBE_PT_STOW)
      if (stow()) measured_z = NAN;   // Error on stow?

    if (verbose_level > 2)
      SERIAL_ECHOLNPAIR("Bed X: ", LOGICAL_X_POSITION(rx), " Y: ", LOGICAL_Y_POSITION(ry), " Z: ", measured_z);
  }

  if (isnan(measured_z)) {
    stow();
    LCD_MESSAGEPGM(MSG_LCD_PROBING_FAILED);
    #if DISABLED(G29_RETRY_AND_RECOVER)
      SERIAL_ERROR_MSG(STR_ERR_PROBING_FAILED);
    #endif
  }

  return measured_z;
}

#if HAS_Z_SERVO_PROBE

  void Probe::servo_probe_init() {
    /**
     * Set position of Z Servo Endstop
     *
     * The servo might be deployed and positioned too low to stow
     * when starting up the machine or rebooting the board.
     * There's no way to know where the nozzle is positioned until
     * homing has been done - no homing with z-probe without init!
     */
    STOW_Z_SERVO();
  }

#endif // HAS_Z_SERVO_PROBE

#endif // HAS_BED_PROBE<|MERGE_RESOLUTION|>--- conflicted
+++ resolved
@@ -549,15 +549,11 @@
   #if TOTAL_PROBING == 2
 
     // Do a first probe at the fast speed
-<<<<<<< HEAD
     #if ENABLED(PROBE_TARE)
       if(tare_z_probe()) return NAN;
     #endif
 
-    if (try_to_probe(PSTR("FAST"), z_probe_low_point, MMM_TO_MMS(Z_PROBE_SPEED_FAST),
-=======
     if (try_to_probe(PSTR("FAST"), z_probe_low_point, z_probe_fast_mm_s,
->>>>>>> b167cd24
                      sanity_check, Z_CLEARANCE_BETWEEN_PROBES) ) return NAN;
 
     const float first_probe_z = current_position.z;
