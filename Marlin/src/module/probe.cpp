/**
 * Marlin 3D Printer Firmware
 * Copyright (c) 2020 MarlinFirmware [https://github.com/MarlinFirmware/Marlin]
 *
 * Based on Sprinter and grbl.
 * Copyright (c) 2011 Camiel Gubbels / Erik van der Zalm
 *
 * This program is free software: you can redistribute it and/or modify
 * it under the terms of the GNU General Public License as published by
 * the Free Software Foundation, either version 3 of the License, or
 * (at your option) any later version.
 *
 * This program is distributed in the hope that it will be useful,
 * but WITHOUT ANY WARRANTY; without even the implied warranty of
 * MERCHANTABILITY or FITNESS FOR A PARTICULAR PURPOSE.  See the
 * GNU General Public License for more details.
 *
 * You should have received a copy of the GNU General Public License
 * along with this program.  If not, see <https://www.gnu.org/licenses/>.
 *
 */

/**
 * module/probe.cpp
 */

#include "../inc/MarlinConfig.h"

#if HAS_BED_PROBE

#include "probe.h"

#include "../libs/buzzer.h"
#include "motion.h"
#include "temperature.h"
#include "endstops.h"

#include "../gcode/gcode.h"
#include "../lcd/marlinui.h"

#include "../MarlinCore.h" // for stop(), disable_e_steppers(), wait_for_user_response()

#if HAS_LEVELING
  #include "../feature/bedlevel/bedlevel.h"
#endif

#if ENABLED(DELTA)
  #include "delta.h"
#endif

#if ENABLED(BABYSTEP_ZPROBE_OFFSET)
  #include "planner.h"
#endif

#if ENABLED(MEASURE_BACKLASH_WHEN_PROBING)
  #include "../feature/backlash.h"
#endif

#if ENABLED(BLTOUCH)
  #include "../feature/bltouch.h"
#endif

#if ENABLED(HOST_PROMPT_SUPPORT)
  #include "../feature/host_actions.h" // for PROMPT_USER_CONTINUE
#endif

#if HAS_Z_SERVO_PROBE
  #include "servo.h"
#endif

#if ENABLED(SENSORLESS_PROBING)
  #include "stepper.h"
  #include "../feature/tmc_util.h"
#endif

#if HAS_QUIET_PROBING
  #include "stepper/indirection.h"
#endif

#if ENABLED(EXTENSIBLE_UI)
  #include "../lcd/extui/ui_api.h"
#endif

#define DEBUG_OUT ENABLED(DEBUG_LEVELING_FEATURE)
#include "../core/debug_out.h"

Probe probe;

xyz_pos_t Probe::offset; // Initialized by settings.load()

#if HAS_PROBE_SETTINGS
probe_settings_t Probe::settings;  // Initialized by settings.load()
#endif

#if HAS_PROBE_XY_OFFSET
  const xy_pos_t &Probe::offset_xy = Probe::offset;
#endif

#if ENABLED(Z_PROBE_SLED)

  #ifndef SLED_DOCKING_OFFSET
    #define SLED_DOCKING_OFFSET 0
  #endif

  /**
   * Method to dock/undock a sled designed by Charles Bell.
   *
   * stow[in]     If false, move to MAX_X and engage the solenoid
   *              If true, move to MAX_X and release the solenoid
   */
  static void dock_sled(const bool stow) {
    if (DEBUGGING(LEVELING)) DEBUG_ECHOLNPAIR("dock_sled(", stow, ")");

    // Dock sled a bit closer to ensure proper capturing
    do_blocking_move_to_x(X_MAX_POS + SLED_DOCKING_OFFSET - ((stow) ? 1 : 0));

    #if HAS_SOLENOID_1 && DISABLED(EXT_SOLENOID)
      WRITE(SOL1_PIN, !stow); // switch solenoid
    #endif
  }

#elif ENABLED(TOUCH_MI_PROBE)

  // Move to the magnet to unlock the probe
  inline void run_deploy_moves_script() {
    #ifndef TOUCH_MI_DEPLOY_XPOS
      #define TOUCH_MI_DEPLOY_XPOS X_MIN_POS
    #elif TOUCH_MI_DEPLOY_XPOS > X_MAX_BED
      TemporaryGlobalEndstopsState unlock_x(false);
    #endif
    #if TOUCH_MI_DEPLOY_YPOS > Y_MAX_BED
      TemporaryGlobalEndstopsState unlock_y(false);
    #endif

    #if ENABLED(TOUCH_MI_MANUAL_DEPLOY)

      const screenFunc_t prev_screen = ui.currentScreen;
      LCD_MESSAGEPGM(MSG_MANUAL_DEPLOY_TOUCHMI);
      ui.return_to_status();

      TERN_(HOST_PROMPT_SUPPORT, host_prompt_do(PROMPT_USER_CONTINUE, PSTR("Deploy TouchMI"), CONTINUE_STR));
      wait_for_user_response();
      ui.reset_status();
      ui.goto_screen(prev_screen);

    #elif defined(TOUCH_MI_DEPLOY_XPOS) && defined(TOUCH_MI_DEPLOY_YPOS)
      do_blocking_move_to_xy(TOUCH_MI_DEPLOY_XPOS, TOUCH_MI_DEPLOY_YPOS);
    #elif defined(TOUCH_MI_DEPLOY_XPOS)
      do_blocking_move_to_x(TOUCH_MI_DEPLOY_XPOS);
    #elif defined(TOUCH_MI_DEPLOY_YPOS)
      do_blocking_move_to_y(TOUCH_MI_DEPLOY_YPOS);
    #endif
  }

  // Move down to the bed to stow the probe
  inline void run_stow_moves_script() {
    const xyz_pos_t oldpos = current_position;
    endstops.enable_z_probe(false);
    do_blocking_move_to_z(TOUCH_MI_RETRACT_Z, homing_feedrate(Z_AXIS));
    do_blocking_move_to(oldpos, homing_feedrate(Z_AXIS));
  }

#elif ENABLED(Z_PROBE_ALLEN_KEY)

  inline void run_deploy_moves_script() {
    #ifdef Z_PROBE_ALLEN_KEY_DEPLOY_1
      #ifndef Z_PROBE_ALLEN_KEY_DEPLOY_1_FEEDRATE
        #define Z_PROBE_ALLEN_KEY_DEPLOY_1_FEEDRATE 0.0
      #endif
      constexpr xyz_pos_t deploy_1 = Z_PROBE_ALLEN_KEY_DEPLOY_1;
      do_blocking_move_to(deploy_1, MMM_TO_MMS(Z_PROBE_ALLEN_KEY_DEPLOY_1_FEEDRATE));
    #endif
    #ifdef Z_PROBE_ALLEN_KEY_DEPLOY_2
      #ifndef Z_PROBE_ALLEN_KEY_DEPLOY_2_FEEDRATE
        #define Z_PROBE_ALLEN_KEY_DEPLOY_2_FEEDRATE 0.0
      #endif
      constexpr xyz_pos_t deploy_2 = Z_PROBE_ALLEN_KEY_DEPLOY_2;
      do_blocking_move_to(deploy_2, MMM_TO_MMS(Z_PROBE_ALLEN_KEY_DEPLOY_2_FEEDRATE));
    #endif
    #ifdef Z_PROBE_ALLEN_KEY_DEPLOY_3
      #ifndef Z_PROBE_ALLEN_KEY_DEPLOY_3_FEEDRATE
        #define Z_PROBE_ALLEN_KEY_DEPLOY_3_FEEDRATE 0.0
      #endif
      constexpr xyz_pos_t deploy_3 = Z_PROBE_ALLEN_KEY_DEPLOY_3;
      do_blocking_move_to(deploy_3, MMM_TO_MMS(Z_PROBE_ALLEN_KEY_DEPLOY_3_FEEDRATE));
    #endif
    #ifdef Z_PROBE_ALLEN_KEY_DEPLOY_4
      #ifndef Z_PROBE_ALLEN_KEY_DEPLOY_4_FEEDRATE
        #define Z_PROBE_ALLEN_KEY_DEPLOY_4_FEEDRATE 0.0
      #endif
      constexpr xyz_pos_t deploy_4 = Z_PROBE_ALLEN_KEY_DEPLOY_4;
      do_blocking_move_to(deploy_4, MMM_TO_MMS(Z_PROBE_ALLEN_KEY_DEPLOY_4_FEEDRATE));
    #endif
    #ifdef Z_PROBE_ALLEN_KEY_DEPLOY_5
      #ifndef Z_PROBE_ALLEN_KEY_DEPLOY_5_FEEDRATE
        #define Z_PROBE_ALLEN_KEY_DEPLOY_5_FEEDRATE 0.0
      #endif
      constexpr xyz_pos_t deploy_5 = Z_PROBE_ALLEN_KEY_DEPLOY_5;
      do_blocking_move_to(deploy_5, MMM_TO_MMS(Z_PROBE_ALLEN_KEY_DEPLOY_5_FEEDRATE));
    #endif
  }

  inline void run_stow_moves_script() {
    #ifdef Z_PROBE_ALLEN_KEY_STOW_1
      #ifndef Z_PROBE_ALLEN_KEY_STOW_1_FEEDRATE
        #define Z_PROBE_ALLEN_KEY_STOW_1_FEEDRATE 0.0
      #endif
      constexpr xyz_pos_t stow_1 = Z_PROBE_ALLEN_KEY_STOW_1;
      do_blocking_move_to(stow_1, MMM_TO_MMS(Z_PROBE_ALLEN_KEY_STOW_1_FEEDRATE));
    #endif
    #ifdef Z_PROBE_ALLEN_KEY_STOW_2
      #ifndef Z_PROBE_ALLEN_KEY_STOW_2_FEEDRATE
        #define Z_PROBE_ALLEN_KEY_STOW_2_FEEDRATE 0.0
      #endif
      constexpr xyz_pos_t stow_2 = Z_PROBE_ALLEN_KEY_STOW_2;
      do_blocking_move_to(stow_2, MMM_TO_MMS(Z_PROBE_ALLEN_KEY_STOW_2_FEEDRATE));
    #endif
    #ifdef Z_PROBE_ALLEN_KEY_STOW_3
      #ifndef Z_PROBE_ALLEN_KEY_STOW_3_FEEDRATE
        #define Z_PROBE_ALLEN_KEY_STOW_3_FEEDRATE 0.0
      #endif
      constexpr xyz_pos_t stow_3 = Z_PROBE_ALLEN_KEY_STOW_3;
      do_blocking_move_to(stow_3, MMM_TO_MMS(Z_PROBE_ALLEN_KEY_STOW_3_FEEDRATE));
    #endif
    #ifdef Z_PROBE_ALLEN_KEY_STOW_4
      #ifndef Z_PROBE_ALLEN_KEY_STOW_4_FEEDRATE
        #define Z_PROBE_ALLEN_KEY_STOW_4_FEEDRATE 0.0
      #endif
      constexpr xyz_pos_t stow_4 = Z_PROBE_ALLEN_KEY_STOW_4;
      do_blocking_move_to(stow_4, MMM_TO_MMS(Z_PROBE_ALLEN_KEY_STOW_4_FEEDRATE));
    #endif
    #ifdef Z_PROBE_ALLEN_KEY_STOW_5
      #ifndef Z_PROBE_ALLEN_KEY_STOW_5_FEEDRATE
        #define Z_PROBE_ALLEN_KEY_STOW_5_FEEDRATE 0.0
      #endif
      constexpr xyz_pos_t stow_5 = Z_PROBE_ALLEN_KEY_STOW_5;
      do_blocking_move_to(stow_5, MMM_TO_MMS(Z_PROBE_ALLEN_KEY_STOW_5_FEEDRATE));
    #endif
  }

#endif // Z_PROBE_ALLEN_KEY

#if HAS_QUIET_PROBING

<<<<<<< HEAD
  void Probe::set_probing_paused(const bool p) {
    #if ENABLED(PROBING_HEATERS_OFF)
    if (TERN1(HAS_PROBE_SETTINGS, settings.turn_heaters_off)) { thermalManager.pause(p); }
    #endif

    TERN_(PROBING_FANS_OFF, thermalManager.set_fans_paused(p));

=======
  #ifndef DELAY_BEFORE_PROBING
    #define DELAY_BEFORE_PROBING 25
  #endif

  void Probe::set_probing_paused(const bool dopause) {
    TERN_(PROBING_HEATERS_OFF, thermalManager.pause(dopause));
    TERN_(PROBING_FANS_OFF, thermalManager.set_fans_paused(dopause));
>>>>>>> 35791c63
    #if ENABLED(PROBING_STEPPERS_OFF)
      IF_DISABLED(DELTA, static uint8_t old_trusted);
      if (dopause) {
        #if DISABLED(DELTA)
          old_trusted = axis_trusted;
          DISABLE_AXIS_X();
          DISABLE_AXIS_Y();
        #endif
        disable_e_steppers();
      }
      else {
        #if DISABLED(DELTA)
          if (TEST(old_trusted, X_AXIS)) ENABLE_AXIS_X();
          if (TEST(old_trusted, Y_AXIS)) ENABLE_AXIS_Y();
        #endif
        axis_trusted = old_trusted;
      }
    #endif
<<<<<<< HEAD

    if (p) safe_delay(25
      #if DELAY_BEFORE_PROBING > 25
        - 25 + DELAY_BEFORE_PROBING
      #endif
    );

#if ENABLED(PROBE_TARE)
    if (p) {
      tare();
    }
#endif
=======
    if (dopause) safe_delay(_MAX(DELAY_BEFORE_PROBING, 25));
>>>>>>> 35791c63
  }

#endif // HAS_QUIET_PROBING

/**
 * Raise Z to a minimum height to make room for a probe to move
 */
void Probe::do_z_raise(const float z_raise) {
  if (DEBUGGING(LEVELING)) DEBUG_ECHOLNPAIR("Probe::do_z_raise(", z_raise, ")");
  float z_dest = z_raise;
  if (offset.z < 0) z_dest -= offset.z;
  do_z_clearance(z_dest);
}

FORCE_INLINE void probe_specific_action(const bool deploy) {
  #if ENABLED(PAUSE_BEFORE_DEPLOY_STOW)
    do {
      #if ENABLED(PAUSE_PROBE_DEPLOY_WHEN_TRIGGERED)
        if (deploy == PROBE_TRIGGERED()) break;
      #endif

      BUZZ(100, 659);
      BUZZ(100, 698);

      PGM_P const ds_str = deploy ? GET_TEXT(MSG_MANUAL_DEPLOY) : GET_TEXT(MSG_MANUAL_STOW);
      ui.return_to_status();       // To display the new status message
      ui.set_status_P(ds_str, 99);
      SERIAL_ECHOLNPGM_P(ds_str);

      TERN_(HOST_PROMPT_SUPPORT, host_prompt_do(PROMPT_USER_CONTINUE, PSTR("Stow Probe"), CONTINUE_STR));
      TERN_(EXTENSIBLE_UI, ExtUI::onUserConfirmRequired_P(PSTR("Stow Probe")));

      wait_for_user_response();
      ui.reset_status();

    } while (ENABLED(PAUSE_PROBE_DEPLOY_WHEN_TRIGGERED));

  #endif // PAUSE_BEFORE_DEPLOY_STOW

  #if ENABLED(SOLENOID_PROBE)

    #if HAS_SOLENOID_1
      WRITE(SOL1_PIN, deploy);
    #endif

  #elif ENABLED(Z_PROBE_SLED)

    dock_sled(!deploy);

  #elif ENABLED(BLTOUCH)

    deploy ? bltouch.deploy() : bltouch.stow();

  #elif HAS_Z_SERVO_PROBE

    MOVE_SERVO(Z_PROBE_SERVO_NR, servo_angles[Z_PROBE_SERVO_NR][deploy ? 0 : 1]);

  #elif EITHER(TOUCH_MI_PROBE, Z_PROBE_ALLEN_KEY)

    deploy ? run_deploy_moves_script() : run_stow_moves_script();

  #elif ENABLED(RACK_AND_PINION_PROBE)

    do_blocking_move_to_x(deploy ? Z_PROBE_DEPLOY_X : Z_PROBE_RETRACT_X);

  #elif DISABLED(PAUSE_BEFORE_DEPLOY_STOW)

    UNUSED(deploy);

  #endif
}

#if EITHER(PREHEAT_BEFORE_PROBING, PREHEAT_BEFORE_LEVELING)

  /**
   * Do preheating as required before leveling or probing.
   *  - If a preheat input is higher than the current target, raise the target temperature.
   *  - If a preheat input is higher than the current temperature, wait for stabilization.
   */
<<<<<<< HEAD
  void Probe::preheat_for_probing(const uint16_t hotend_temp, const uint16_t bed_temp) {
    // Temperatures is MAX(current_target, settings_temp)
    const uint16_t hotendPreheat = thermalManager.degTargetHotend(0) < hotend_temp ? hotend_temp : thermalManager.degTargetHotend(0),
                      bedPreheat = thermalManager.degTargetBed()     < bed_temp    ? bed_temp    : thermalManager.degTargetBed();
    
    DEBUG_ECHOPGM("Preheating ");
    if (hotendPreheat) {
      DEBUG_ECHOPAIR("hotend (", hotendPreheat, ") ");
    }
=======
  void Probe::preheat_for_probing(const int16_t hotend_temp, const int16_t bed_temp) {
    #if HAS_HOTEND && (PROBING_NOZZLE_TEMP || LEVELING_NOZZLE_TEMP)
      #define WAIT_FOR_NOZZLE_HEAT
    #endif
    #if HAS_HEATED_BED && (PROBING_BED_TEMP || LEVELING_BED_TEMP)
      #define WAIT_FOR_BED_HEAT
    #endif

    DEBUG_ECHOPGM("Preheating ");

    #if ENABLED(WAIT_FOR_NOZZLE_HEAT)
      const int16_t hotendPreheat = hotend_temp > thermalManager.degTargetHotend(0) ? hotend_temp : 0;
      if (hotendPreheat) {
        DEBUG_ECHOPAIR("hotend (", hotendPreheat, ")");
        thermalManager.setTargetHotend(hotendPreheat, 0);
      }
    #elif ENABLED(WAIT_FOR_BED_HEAT)
      constexpr int16_t hotendPreheat = 0;
    #endif

    #if ENABLED(WAIT_FOR_BED_HEAT)
      const int16_t bedPreheat = bed_temp > thermalManager.degTargetBed() ? bed_temp : 0;
      if (bedPreheat) {
        if (hotendPreheat) DEBUG_ECHOPGM(" and ");
        DEBUG_ECHOPAIR("bed (", bedPreheat, ")");
        thermalManager.setTargetBed(bedPreheat);
      }
    #endif

>>>>>>> 35791c63
    DEBUG_EOL();

    // Set temperatures if set
    if (hotendPreheat) thermalManager.setTargetHotend(hotendPreheat, 0);
    if (bedPreheat)    thermalManager.setTargetBed(bedPreheat);

    // Wait for temperatures to be reached if we aren't near the preheat temps
    if (!thermalManager.degHotendNear(0, hotendPreheat)) thermalManager.wait_for_hotend(0);
    if (!thermalManager.degBedNear(bedPreheat)) thermalManager.wait_for_bed_heating();
  }

#endif

/**
 * Attempt to deploy or stow the probe
 *
 * Return TRUE if the probe could not be deployed/stowed
 */
bool Probe::set_deployed(const bool deploy) {

  if (DEBUGGING(LEVELING)) {
    DEBUG_POS("Probe::set_deployed", current_position);
    DEBUG_ECHOLNPAIR("deploy: ", deploy);
  }

  if (endstops.z_probe_enabled == deploy) return false;

  // Make room for probe to deploy (or stow)
  // Fix-mounted probe should only raise for deploy
  // unless PAUSE_BEFORE_DEPLOY_STOW is enabled
  #if EITHER(FIX_MOUNTED_PROBE, NOZZLE_AS_PROBE) && DISABLED(PAUSE_BEFORE_DEPLOY_STOW)
    const bool z_raise_wanted = deploy;
  #else
    constexpr bool z_raise_wanted = true;
  #endif

  if (z_raise_wanted)
    do_z_raise(_MAX(Z_CLEARANCE_BETWEEN_PROBES, Z_CLEARANCE_DEPLOY_PROBE));

  #if EITHER(Z_PROBE_SLED, Z_PROBE_ALLEN_KEY)
    if (homing_needed_error(TERN_(Z_PROBE_SLED, _BV(X_AXIS)))) {
      SERIAL_ERROR_MSG(STR_STOP_UNHOMED);
      stop();
      return true;
    }
  #endif

  const xy_pos_t old_xy = current_position;

  #if ENABLED(PROBE_TRIGGERED_WHEN_STOWED_TEST)

    // Only deploy/stow if needed
    if (PROBE_TRIGGERED() == deploy) {
      if (!deploy) endstops.enable_z_probe(false); // Switch off triggered when stowed probes early
                                                   // otherwise an Allen-Key probe can't be stowed.
      probe_specific_action(deploy);
    }

    if (PROBE_TRIGGERED() == deploy) {             // Unchanged after deploy/stow action?
      if (IsRunning()) {
        SERIAL_ERROR_MSG("Z-Probe failed");
        LCD_ALERTMESSAGEPGM_P(PSTR("Err: ZPROBE"));
      }
      stop();
      return true;
    }

  #else

    probe_specific_action(deploy);

  #endif

  // If preheating is required before any probing...
  TERN_(PREHEAT_BEFORE_PROBING, if (deploy) probe.preheat_for_probing(settings.preheat_hotend_temp, settings.preheat_bed_temp));

  do_blocking_move_to(old_xy);
  endstops.enable_z_probe(deploy);
  return false;
}

/**
 * @brief Used by run_z_probe to do a single Z probe move.
 *
 * @param  z        Z destination
 * @param  fr_mm_s  Feedrate in mm/s
 * @return true to indicate an error
 */

/**
 * @brief Move down until the probe triggers or the low limit is reached
 *
 * @details Used by run_z_probe to get each bed Z height measurement.
 *          Sets current_position.z to the height where the probe triggered
 *          (according to the Z stepper count). The float Z is propagated
 *          back to the planner.position to preempt any rounding error.
 *
 * @return TRUE if the probe failed to trigger.
 */
bool Probe::probe_down_to_z(const float z, const feedRate_t fr_mm_s) {
  DEBUG_SECTION(log_probe, "Probe::probe_down_to_z", DEBUGGING(LEVELING));

  #if BOTH(HAS_HEATED_BED, WAIT_FOR_BED_HEATER)
    thermalManager.wait_for_bed_heating();
  #endif

  #if BOTH(HAS_TEMP_HOTEND, WAIT_FOR_HOTEND)
    thermalManager.wait_for_hotend_heating(active_extruder);
  #endif

  if (TERN0(BLTOUCH_SLOW_MODE, bltouch.deploy())) return true; // Deploy in LOW SPEED MODE on every probe action

  // Disable stealthChop if used. Enable diag1 pin on driver.
  #if ENABLED(SENSORLESS_PROBING)
    sensorless_t stealth_states { false };
    #if ENABLED(DELTA)
      stealth_states.x = tmc_enable_stallguard(stepperX);
      stealth_states.y = tmc_enable_stallguard(stepperY);
    #endif
    stealth_states.z = tmc_enable_stallguard(stepperZ);
    endstops.enable(true);
  #endif

  // Move down until the probe is triggered
  SERIAL_ECHOLN("probe_down_to_z: do_blocking_move_to_z");
  do_blocking_move_to_z(z, fr_mm_s);

  // Check to see if the probe was triggered
  const bool probe_triggered =
    #if BOTH(DELTA, SENSORLESS_PROBING)
      endstops.trigger_state() & (_BV(X_MIN) | _BV(Y_MIN) | _BV(Z_MIN))
    #else
      TEST(endstops.trigger_state(), TERN(Z_MIN_PROBE_USES_Z_MIN_ENDSTOP_PIN, Z_MIN, Z_MIN_PROBE))
    #endif
  ;

  TERN_(HAS_QUIET_PROBING, set_probing_paused(false));

  // Re-enable stealthChop if used. Disable diag1 pin on driver.
  #if ENABLED(SENSORLESS_PROBING)
    endstops.not_homing();
    #if ENABLED(DELTA)
      tmc_disable_stallguard(stepperX, stealth_states.x);
      tmc_disable_stallguard(stepperY, stealth_states.y);
    #endif
    tmc_disable_stallguard(stepperZ, stealth_states.z);
  #endif

  if (probe_triggered && TERN0(BLTOUCH_SLOW_MODE, bltouch.stow())) // Stow in LOW SPEED MODE on every trigger
    return true;

  // Clear endstop flags
  endstops.hit_on_purpose();

  // Get Z where the steppers were interrupted
  set_current_from_steppers_for_axis(Z_AXIS);

  // Tell the planner where we actually are
  sync_plan_position();

  return !probe_triggered;
}

#if ENABLED(PROBE_TARE)

  /**
   * @brief Init the tare pin
   *
   * @details Init tare pin to ON state for a strain gauge, otherwise OFF
   */
  void Probe::tare_init() {
    OUT_WRITE(PROBE_TARE_PIN, PROBE_TARE_STATE == LOW ? HIGH : LOW);
  }

  /**
   * @brief Tare the Z probe
   *
   * @details Signal to the probe to tare itself
   *
   * @return TRUE if the tare cold not be completed
   */
  bool Probe::tare() {
    #if ENABLED(PROBE_ONCE)
      static bool has_probed = false;

      if (has_probed) {
        return false;
      }

      has_probed = true;
    #endif

    #if BOTH(PROBE_ACTIVATION_SWITCH, PROBE_TARE_ONLY_WHILE_INACTIVE)
      if (endstops.probe_switch_activated()) {
        SERIAL_ECHOLNPGM("Cannot tare an active probe");
        return true;
      }
    #endif

    IF_ENABLED(PROBE_TARE_BUZZ, buzzer.tone(200, 1200));

    SERIAL_ECHOLNPGM("Taring probe");
    WRITE(PROBE_TARE_PIN, PROBE_TARE_STATE);
    delay(PROBE_TARE_TIME);

    endstops.resync();

    IF_ENABLED(PROBE_TARE_BUZZ, buzzer.tone(200, 1200));
    WRITE(PROBE_TARE_PIN, PROBE_TARE_STATE == LOW ? HIGH : LOW);
    delay(PROBE_TARE_DELAY);

    endstops.resync();
    
    return false;
  }
#endif

/**
 * @brief Probe at the current XY (possibly more than once) to find the bed Z.
 *
 * @details Used by probe_at_point to get the bed Z height at the current XY.
 *          Leaves current_position.z at the height where the probe triggered.
 *
 * @return The Z position of the bed at the current XY or NAN on error.
 */
float Probe::run_z_probe(const bool sanity_check/*=true*/) {
  DEBUG_SECTION(log_probe, "Probe::run_z_probe", DEBUGGING(LEVELING));

  auto try_to_probe = [&](PGM_P const plbl, const float &z_probe_low_point, const feedRate_t fr_mm_s, const bool scheck, const float clearance) -> bool {
    // Tare the probe, if supported
    #if ENABLED(PROBE_TARE)
    TERN(HAS_QUIET_PROBING, set_probing_paused(true), tare());

    endstops.hit_on_purpose();
    #endif
    
    // Do a first probe at the fast speed
    const bool probe_fail = probe_down_to_z(z_probe_low_point, fr_mm_s),            // No probe trigger?
               early_fail = (scheck && current_position.z > -offset.z + clearance); // Probe triggered too high?
    #if ENABLED(DEBUG_LEVELING_FEATURE)
      if (DEBUGGING(LEVELING) && (probe_fail || early_fail)) {
        DEBUG_ECHOPGM_P(plbl);
        DEBUG_ECHOPGM(" Probe fail! -");
        if (probe_fail) DEBUG_ECHOPGM(" No trigger.");
        if (early_fail) DEBUG_ECHOPGM(" Triggered early.");
        DEBUG_EOL();
      }
    #else
      UNUSED(plbl);
    #endif
    return probe_fail || early_fail;
  };

  // Stop the probe before it goes too low to prevent damage.
  // If Z isn't known then probe to -10mm.
  const float z_probe_low_point = axis_is_trusted(Z_AXIS) ? -offset.z + Z_PROBE_LOW_POINT : -10.0;

  // Double-probing does a fast probe followed by a slow probe
  #if TOTAL_PROBING == 2

    // Attempt to tare the probe
    if (TERN0(PROBE_TARE, tare())) return NAN;

    // Do a first probe at the fast speed
    if (try_to_probe(PSTR("FAST"), z_probe_low_point, z_probe_fast_mm_s,
                     sanity_check, Z_CLEARANCE_BETWEEN_PROBES) ) return NAN;

    const float first_probe_z = current_position.z;

    if (DEBUGGING(LEVELING)) DEBUG_ECHOLNPAIR("1st Probe Z:", first_probe_z);

    // Raise to give the probe clearance
    do_blocking_move_to_z(current_position.z + Z_CLEARANCE_MULTI_PROBE, z_probe_fast_mm_s);

  #elif Z_PROBE_FEEDRATE_FAST != Z_PROBE_FEEDRATE_SLOW

    // If the nozzle is well over the travel height then
    // move down quickly before doing the slow probe
    const float z = Z_CLEARANCE_DEPLOY_PROBE + 5.0 + (offset.z < 0 ? -offset.z : 0);
    if (current_position.z > z) {
      // Probe down fast. If the probe never triggered, raise for probe clearance
      if (!probe_down_to_z(z, z_probe_fast_mm_s))
        do_blocking_move_to_z(current_position.z + Z_CLEARANCE_BETWEEN_PROBES, z_probe_fast_mm_s);
    }
  #endif

  #if EXTRA_PROBING > 0
    float probes[TOTAL_PROBING];
  #endif

  #if TOTAL_PROBING > 2
    float probes_z_sum = 0;
    for (
      #if EXTRA_PROBING > 0
        uint8_t p = 0; p < TOTAL_PROBING; p++
      #else
        uint8_t p = TOTAL_PROBING; p--;
      #endif
    )
  #endif
    {
      // If the probe won't tare, return
      if (TERN0(PROBE_TARE, tare())) return true;

      // Probe downward slowly to find the bed
      if (try_to_probe(PSTR("SLOW"), z_probe_low_point, MMM_TO_MMS(Z_PROBE_FEEDRATE_SLOW),
                       sanity_check, Z_CLEARANCE_MULTI_PROBE) ) return NAN;

      TERN_(MEASURE_BACKLASH_WHEN_PROBING, backlash.measure_with_probe());

      const float z = current_position.z;

      #if EXTRA_PROBING > 0
        // Insert Z measurement into probes[]. Keep it sorted ascending.
        LOOP_LE_N(i, p) {                            // Iterate the saved Zs to insert the new Z
          if (i == p || probes[i] > z) {                              // Last index or new Z is smaller than this Z
            for (int8_t m = p; --m >= i;) probes[m + 1] = probes[m];  // Shift items down after the insertion point
            probes[i] = z;                                            // Insert the new Z measurement
            break;                                                    // Only one to insert. Done!
          }
        }
      #elif TOTAL_PROBING > 2
        probes_z_sum += z;
      #else
        UNUSED(z);
      #endif

      #if TOTAL_PROBING > 2
        // Small Z raise after all but the last probe
        if (p
          #if EXTRA_PROBING > 0
            < TOTAL_PROBING - 1
          #endif
        ) do_blocking_move_to_z(z + Z_CLEARANCE_MULTI_PROBE, z_probe_fast_mm_s);
      #endif
    }

  #if TOTAL_PROBING > 2

    #if EXTRA_PROBING > 0
      // Take the center value (or average the two middle values) as the median
      static constexpr int PHALF = (TOTAL_PROBING - 1) / 2;
      const float middle = probes[PHALF],
                  median = ((TOTAL_PROBING) & 1) ? middle : (middle + probes[PHALF + 1]) * 0.5f;

      // Remove values farthest from the median
      uint8_t min_avg_idx = 0, max_avg_idx = TOTAL_PROBING - 1;
      for (uint8_t i = EXTRA_PROBING; i--;)
        if (ABS(probes[max_avg_idx] - median) > ABS(probes[min_avg_idx] - median))
          max_avg_idx--; else min_avg_idx++;

      // Return the average value of all remaining probes.
      LOOP_S_LE_N(i, min_avg_idx, max_avg_idx)
        probes_z_sum += probes[i];

    #endif

    const float measured_z = probes_z_sum * RECIPROCAL(MULTIPLE_PROBING);

  #elif TOTAL_PROBING == 2

    const float z2 = current_position.z;

    if (DEBUGGING(LEVELING)) DEBUG_ECHOLNPAIR("2nd Probe Z:", z2, " Discrepancy:", first_probe_z - z2);

    // Return a weighted average of the fast and slow probes
    const float measured_z = (z2 * 3.0 + first_probe_z * 2.0) * 0.2;

  #else

    // Return the single probe result
    const float measured_z = current_position.z;

  #endif

  return measured_z;
}

/**
 * - Move to the given XY
 * - Deploy the probe, if not already deployed
 * - Probe the bed, get the Z position
 * - Depending on the 'stow' flag
 *   - Stow the probe, or
 *   - Raise to the BETWEEN height
 * - Return the probed Z position
 */
float Probe::probe_at_point(const float &rx, const float &ry, const ProbePtRaise raise_after/*=PROBE_PT_NONE*/, const uint8_t verbose_level/*=0*/, const bool probe_relative/*=true*/, const bool sanity_check/*=true*/) {
  DEBUG_SECTION(log_probe, "Probe::probe_at_point", DEBUGGING(LEVELING));

  if (DEBUGGING(LEVELING)) {
    DEBUG_ECHOLNPAIR(
      "...(", LOGICAL_X_POSITION(rx), ", ", LOGICAL_Y_POSITION(ry),
      ", ", raise_after == PROBE_PT_RAISE ? "raise" : raise_after == PROBE_PT_STOW ? "stow" : "none",
      ", ", verbose_level,
      ", ", probe_relative ? "probe" : "nozzle", "_relative)"
    );
    DEBUG_POS("", current_position);
  }

  #if BOTH(BLTOUCH, BLTOUCH_HS_MODE)
    if (bltouch.triggered()) bltouch._reset();
  #endif

  // On delta keep Z below clip height or do_blocking_move_to will abort
  xyz_pos_t npos = { rx, ry, _MIN(TERN(DELTA, delta_clip_start_height, current_position.z), current_position.z) };
  if (probe_relative) {                                     // The given position is in terms of the probe
    if (!can_reach(npos)) {
      if (DEBUGGING(LEVELING)) DEBUG_ECHOLNPGM("Position Not Reachable");
      return NAN;
    }
    npos -= offset_xy;                                      // Get the nozzle position
  }
  else if (!position_is_reachable(npos)) return NAN;        // The given position is in terms of the nozzle

  // Move the probe to the starting XYZ
  do_blocking_move_to(npos, feedRate_t(XY_PROBE_FEEDRATE_MM_S));

  float measured_z = NAN;
  if (!deploy()) measured_z = run_z_probe(sanity_check) + offset.z;
  if (!isnan(measured_z)) {
    const bool big_raise = raise_after == PROBE_PT_BIG_RAISE;
    if (big_raise || raise_after == PROBE_PT_RAISE)
      do_blocking_move_to_z(current_position.z + (big_raise ? 25 : Z_CLEARANCE_BETWEEN_PROBES), z_probe_fast_mm_s);
    else if (raise_after == PROBE_PT_STOW)
      if (stow()) measured_z = NAN;   // Error on stow?

    if (verbose_level > 2)
      SERIAL_ECHOLNPAIR("Bed X: ", LOGICAL_X_POSITION(rx), " Y: ", LOGICAL_Y_POSITION(ry), " Z: ", measured_z);
  }

  if (isnan(measured_z)) {
    stow();
    LCD_MESSAGEPGM(MSG_LCD_PROBING_FAILED);
    #if DISABLED(G29_RETRY_AND_RECOVER)
      SERIAL_ERROR_MSG(STR_ERR_PROBING_FAILED);
    #endif
  }

  return measured_z;
}

#if HAS_Z_SERVO_PROBE

  void Probe::servo_probe_init() {
    /**
     * Set position of Z Servo Endstop
     *
     * The servo might be deployed and positioned too low to stow
     * when starting up the machine or rebooting the board.
     * There's no way to know where the nozzle is positioned until
     * homing has been done - no homing with z-probe without init!
     */
    STOW_Z_SERVO();
  }

#endif // HAS_Z_SERVO_PROBE

#endif // HAS_BED_PROBE<|MERGE_RESOLUTION|>--- conflicted
+++ resolved
@@ -242,23 +242,17 @@
 
 #if HAS_QUIET_PROBING
 
-<<<<<<< HEAD
-  void Probe::set_probing_paused(const bool p) {
-    #if ENABLED(PROBING_HEATERS_OFF)
-    if (TERN1(HAS_PROBE_SETTINGS, settings.turn_heaters_off)) { thermalManager.pause(p); }
-    #endif
-
-    TERN_(PROBING_FANS_OFF, thermalManager.set_fans_paused(p));
-
-=======
   #ifndef DELAY_BEFORE_PROBING
     #define DELAY_BEFORE_PROBING 25
   #endif
 
   void Probe::set_probing_paused(const bool dopause) {
-    TERN_(PROBING_HEATERS_OFF, thermalManager.pause(dopause));
+    #if ENABLED(PROBING_HEATERS_OFF)
+    if (TERN1(HAS_PROBE_SETTINGS, settings.turn_heaters_off)) { thermalManager.pause(dopause); }
+    #endif
+
     TERN_(PROBING_FANS_OFF, thermalManager.set_fans_paused(dopause));
->>>>>>> 35791c63
+
     #if ENABLED(PROBING_STEPPERS_OFF)
       IF_DISABLED(DELTA, static uint8_t old_trusted);
       if (dopause) {
@@ -267,32 +261,23 @@
           DISABLE_AXIS_X();
           DISABLE_AXIS_Y();
         #endif
-        disable_e_steppers();
+      disable_e_steppers();
       }
       else {
         #if DISABLED(DELTA)
           if (TEST(old_trusted, X_AXIS)) ENABLE_AXIS_X();
           if (TEST(old_trusted, Y_AXIS)) ENABLE_AXIS_Y();
-        #endif
+      #endif
         axis_trusted = old_trusted;
       }
     #endif
-<<<<<<< HEAD
-
-    if (p) safe_delay(25
-      #if DELAY_BEFORE_PROBING > 25
-        - 25 + DELAY_BEFORE_PROBING
-      #endif
-    );
+    if (dopause) safe_delay(_MAX(DELAY_BEFORE_PROBING, 25));
 
 #if ENABLED(PROBE_TARE)
-    if (p) {
+    if (dopause) {
       tare();
     }
 #endif
-=======
-    if (dopause) safe_delay(_MAX(DELAY_BEFORE_PROBING, 25));
->>>>>>> 35791c63
   }
 
 #endif // HAS_QUIET_PROBING
@@ -372,8 +357,7 @@
    *  - If a preheat input is higher than the current target, raise the target temperature.
    *  - If a preheat input is higher than the current temperature, wait for stabilization.
    */
-<<<<<<< HEAD
-  void Probe::preheat_for_probing(const uint16_t hotend_temp, const uint16_t bed_temp) {
+  void Probe::preheat_for_probing(const int16_t hotend_temp, const int16_t bed_temp) {
     // Temperatures is MAX(current_target, settings_temp)
     const uint16_t hotendPreheat = thermalManager.degTargetHotend(0) < hotend_temp ? hotend_temp : thermalManager.degTargetHotend(0),
                       bedPreheat = thermalManager.degTargetBed()     < bed_temp    ? bed_temp    : thermalManager.degTargetBed();
@@ -382,37 +366,6 @@
     if (hotendPreheat) {
       DEBUG_ECHOPAIR("hotend (", hotendPreheat, ") ");
     }
-=======
-  void Probe::preheat_for_probing(const int16_t hotend_temp, const int16_t bed_temp) {
-    #if HAS_HOTEND && (PROBING_NOZZLE_TEMP || LEVELING_NOZZLE_TEMP)
-      #define WAIT_FOR_NOZZLE_HEAT
-    #endif
-    #if HAS_HEATED_BED && (PROBING_BED_TEMP || LEVELING_BED_TEMP)
-      #define WAIT_FOR_BED_HEAT
-    #endif
-
-    DEBUG_ECHOPGM("Preheating ");
-
-    #if ENABLED(WAIT_FOR_NOZZLE_HEAT)
-      const int16_t hotendPreheat = hotend_temp > thermalManager.degTargetHotend(0) ? hotend_temp : 0;
-      if (hotendPreheat) {
-        DEBUG_ECHOPAIR("hotend (", hotendPreheat, ")");
-        thermalManager.setTargetHotend(hotendPreheat, 0);
-      }
-    #elif ENABLED(WAIT_FOR_BED_HEAT)
-      constexpr int16_t hotendPreheat = 0;
-    #endif
-
-    #if ENABLED(WAIT_FOR_BED_HEAT)
-      const int16_t bedPreheat = bed_temp > thermalManager.degTargetBed() ? bed_temp : 0;
-      if (bedPreheat) {
-        if (hotendPreheat) DEBUG_ECHOPGM(" and ");
-        DEBUG_ECHOPAIR("bed (", bedPreheat, ")");
-        thermalManager.setTargetBed(bedPreheat);
-      }
-    #endif
-
->>>>>>> 35791c63
     DEBUG_EOL();
 
     // Set temperatures if set
