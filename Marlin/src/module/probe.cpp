--- conflicted
+++ resolved
@@ -991,15 +991,8 @@
   float measured_z;
 
   #if ENABLED(BD_SENSOR)
-
     safe_delay(4);
-<<<<<<< HEAD
-    return current_position.z - bdl.bd_read(); // Difference between Z-home-relative Z and sensor reading
-=======
-
     measured_z = current_position.z - bdl.read(); // Difference between Z-home-relative Z and sensor reading
->>>>>>> f54ec92b
-
   #else // !BD_SENSOR
 
     #if ENABLED(BLTOUCH)
