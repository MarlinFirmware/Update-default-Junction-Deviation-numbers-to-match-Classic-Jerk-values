--- conflicted
+++ resolved
@@ -246,17 +246,10 @@
     TERN_(PROBING_HEATERS_OFF, thermalManager.pause(dopause));
     TERN_(PROBING_FANS_OFF, thermalManager.set_fans_paused(dopause));
     #if ENABLED(PROBING_STEPPERS_OFF)
-<<<<<<< HEAD
-      IF_DISABLED(DELTA, static uint8_t old_known);
-      if (dopause) {
-        #if DISABLED(DELTA)
-          old_known = axis_known_position;
-=======
       IF_DISABLED(DELTA, static uint8_t old_trusted);
       if (dopause) {
         #if DISABLED(DELTA)
           old_trusted = axis_trusted;
->>>>>>> 082fce5e
           DISABLE_AXIS_X();
           DISABLE_AXIS_Y();
         #endif
@@ -264,17 +257,10 @@
       }
       else {
         #if DISABLED(DELTA)
-<<<<<<< HEAD
-          if (TEST(old_known, X_AXIS)) ENABLE_AXIS_X();
-          if (TEST(old_known, Y_AXIS)) ENABLE_AXIS_Y();
-        #endif
-        axis_known_position = old_trusted;
-=======
           if (TEST(old_trusted, X_AXIS)) ENABLE_AXIS_X();
           if (TEST(old_trusted, Y_AXIS)) ENABLE_AXIS_Y();
         #endif
         axis_trusted = old_trusted;
->>>>>>> 082fce5e
       }
     #endif
     if (dopause) safe_delay(_MAX(DELAY_BEFORE_PROBING, 25));
