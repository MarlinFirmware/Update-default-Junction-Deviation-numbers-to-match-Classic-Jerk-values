--- conflicted
+++ resolved
@@ -955,25 +955,16 @@
 
   #if ENABLED(BD_SENSOR)
 
-<<<<<<< HEAD
-  #if ENABLED(BLTOUCH)
-    // Now at the safe_z if it is still triggered it may be in an alarm
-    // condition.  Reset to clear alarm has a side effect of stowing the probe,
-    // which the following deploy will handle.
-    if (bltouch.triggered()) bltouch._reset();
-  #endif
-
-  float measured_z = NAN;
-  if (!deploy()) {
-    measured_z = run_z_probe(sanity_check) + offset.z;
-    TERN_(HAS_PTC, ptc.apply_compensation(measured_z));
-    TERN_(X_AXIS_TWIST_COMPENSATION, measured_z += xatc.compensation(npos + offset_xy));
-  }
-=======
     return current_position.z - bdl.read(); // Difference between Z-home-relative Z and sensor reading
->>>>>>> c5a2e416
 
   #else // !BD_SENSOR
+
+    #if ENABLED(BLTOUCH)
+      // Now at the safe_z if it is still triggered it may be in an alarm
+      // condition.  Reset to clear alarm has a side effect of stowing the probe,
+      // which the following deploy will handle.
+      if (bltouch.triggered()) bltouch._reset();
+    #endif
 
     float measured_z = deploy() ? NAN : run_z_probe(sanity_check, z_min_point, z_clearance) + offset.z;
 
