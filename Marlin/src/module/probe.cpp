--- conflicted
+++ resolved
@@ -247,14 +247,10 @@
   #endif
 
   void Probe::set_probing_paused(const bool dopause) {
-<<<<<<< HEAD
     #if ENABLED(PROBING_HEATERS_OFF)
-    if (TERN1(HAS_PROBE_SETTINGS, settings.turn_heaters_off)) { thermalManager.pause(dopause); }
-    #endif
-
-=======
-    TERN_(PROBING_HEATERS_OFF, thermalManager.pause_heaters(dopause));
->>>>>>> 4f8191b4
+    if (TERN1(HAS_PROBE_SETTINGS, settings.turn_heaters_off)) { thermalManager.pause_heaters(dopause); }
+    #endif
+
     TERN_(PROBING_FANS_OFF, thermalManager.set_fans_paused(dopause));
 
     #if ENABLED(PROBING_STEPPERS_OFF)
@@ -372,7 +368,6 @@
     }
     DEBUG_EOL();
 
-<<<<<<< HEAD
     // Set temperatures if set
     if (hotendPreheat) thermalManager.setTargetHotend(hotendPreheat, 0);
     if (bedPreheat)    thermalManager.setTargetBed(bedPreheat);
@@ -380,10 +375,6 @@
     // Wait for temperatures to be reached if we aren't near the preheat temps
     if (!thermalManager.degHotendNear(0, hotendPreheat)) thermalManager.wait_for_hotend(0);
     if (!thermalManager.degBedNear(bedPreheat)) thermalManager.wait_for_bed_heating();
-=======
-    TERN_(WAIT_FOR_NOZZLE_HEAT, if (hotend_temp > thermalManager.wholeDegHotend(0) + (TEMP_WINDOW)) thermalManager.wait_for_hotend(0));
-    TERN_(WAIT_FOR_BED_HEAT,    if (bed_temp    > thermalManager.wholeDegBed() + (TEMP_BED_WINDOW)) thermalManager.wait_for_bed_heating());
->>>>>>> 4f8191b4
   }
 
 #endif
