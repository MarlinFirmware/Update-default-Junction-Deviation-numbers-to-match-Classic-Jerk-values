--- conflicted
+++ resolved
@@ -998,7 +998,6 @@
 
   #else // !BD_SENSOR
 
-<<<<<<< HEAD
     #if ENABLED(BLTOUCH)
       // Now at the safe_z if it is still triggered it may be in an alarm
       // condition.  Reset to clear alarm has a side effect of stowing the probe,
@@ -1006,10 +1005,7 @@
       if (bltouch.triggered()) bltouch._reset();
     #endif
 
-    float measured_z = deploy() ? NAN : run_z_probe(sanity_check, z_min_point, z_clearance) + offset.z;
-=======
     measured_z = deploy() ? NAN : run_z_probe(sanity_check, z_min_point, z_clearance) + offset.z;
->>>>>>> 83cc9832
 
     // Deploy succeeded and a successful measurement was done.
     // Raise and/or stow the probe depending on 'raise_after' and settings.
