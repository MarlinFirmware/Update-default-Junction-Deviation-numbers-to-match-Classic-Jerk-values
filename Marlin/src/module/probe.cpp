--- conflicted
+++ resolved
@@ -497,13 +497,8 @@
   #endif
 
   if (TERN0(BLTOUCH_SLOW_MODE, bltouch.deploy())) return true; // Deploy in LOW SPEED MODE on every probe action
-<<<<<<< HEAD
-  #ifdef Z_SERVO_MEASURE_ANGLE
-    probe_specific_action(true);  //  Always re-deploy if we have a separate measure state
-=======
   #if ANY(Z_SERVO_MEASURE_ANGLE, Z_SERVO_INTERMEDIATE_STOW)
     probe_specific_action(true);  //  Always re-deploy in this case
->>>>>>> 135c2de0
   #endif
 
   // Disable stealthChop if used. Enable diag1 pin on driver.
