/**
 * Marlin 3D Printer Firmware
 * Copyright (c) 2020 MarlinFirmware [https://github.com/MarlinFirmware/Marlin]
 *
 * Based on Sprinter and grbl.
 * Copyright (c) 2011 Camiel Gubbels / Erik van der Zalm
 *
 * This program is free software: you can redistribute it and/or modify
 * it under the terms of the GNU General Public License as published by
 * the Free Software Foundation, either version 3 of the License, or
 * (at your option) any later version.
 *
 * This program is distributed in the hope that it will be useful,
 * but WITHOUT ANY WARRANTY; without even the implied warranty of
 * MERCHANTABILITY or FITNESS FOR A PARTICULAR PURPOSE.  See the
 * GNU General Public License for more details.
 *
 * You should have received a copy of the GNU General Public License
 * along with this program.  If not, see <http://www.gnu.org/licenses/>.
 *
 */

/**
 * module/probe.cpp
 */

#include "../inc/MarlinConfig.h"

#if HAS_BED_PROBE

#include "probe.h"

#include "../libs/buzzer.h"
#include "motion.h"
#include "temperature.h"
#include "endstops.h"

#include "../gcode/gcode.h"
#include "../lcd/ultralcd.h"

#include "../MarlinCore.h" // for stop(), disable_e_steppers, wait_for_user

#if HAS_LEVELING
  #include "../feature/bedlevel/bedlevel.h"
#endif

#if ENABLED(DELTA)
  #include "delta.h"
#endif

#if ENABLED(BABYSTEP_ZPROBE_OFFSET)
  #include "planner.h"
#endif

#if ENABLED(MEASURE_BACKLASH_WHEN_PROBING)
  #include "../feature/backlash.h"
#endif

#if ENABLED(BLTOUCH)
  #include "../feature/bltouch.h"
#endif

#if ENABLED(HOST_PROMPT_SUPPORT)
  #include "../feature/host_actions.h" // for PROMPT_USER_CONTINUE
#endif

#if HAS_Z_SERVO_PROBE
  #include "servo.h"
#endif

#if ENABLED(SENSORLESS_PROBING)
  #include "stepper.h"
  #include "../feature/tmc_util.h"
#endif

#if QUIET_PROBING
  #include "stepper/indirection.h"
#endif

#if ENABLED(EXTENSIBLE_UI)
  #include "../lcd/extui/ui_api.h"
#endif

#define DEBUG_OUT ENABLED(DEBUG_LEVELING_FEATURE)
#include "../core/debug_out.h"

Probe probe;

xyz_pos_t Probe::offset; // Initialized by settings.load()

#if HAS_PROBE_XY_OFFSET
  const xyz_pos_t &Probe::offset_xy = Probe::offset;
#endif

#if ENABLED(Z_PROBE_SLED)

  #ifndef SLED_DOCKING_OFFSET
    #define SLED_DOCKING_OFFSET 0
  #endif

  /**
   * Method to dock/undock a sled designed by Charles Bell.
   *
   * stow[in]     If false, move to MAX_X and engage the solenoid
   *              If true, move to MAX_X and release the solenoid
   */
  static void dock_sled(const bool stow) {
    if (DEBUGGING(LEVELING)) DEBUG_ECHOLNPAIR("dock_sled(", stow, ")");

    // Dock sled a bit closer to ensure proper capturing
    do_blocking_move_to_x(X_MAX_POS + SLED_DOCKING_OFFSET - ((stow) ? 1 : 0));

    #if HAS_SOLENOID_1 && DISABLED(EXT_SOLENOID)
      WRITE(SOL1_PIN, !stow); // switch solenoid
    #endif
  }

#elif ENABLED(TOUCH_MI_PROBE)

  // Move to the magnet to unlock the probe
  inline void run_deploy_moves_script() {
    #ifndef TOUCH_MI_DEPLOY_XPOS
      #define TOUCH_MI_DEPLOY_XPOS X_MIN_POS
    #elif TOUCH_MI_DEPLOY_XPOS > X_MAX_BED
      TemporaryGlobalEndstopsState unlock_x(false);
    #endif
    #if TOUCH_MI_DEPLOY_YPOS > Y_MAX_BED
      TemporaryGlobalEndstopsState unlock_y(false);
    #endif

    #if ENABLED(TOUCH_MI_MANUAL_DEPLOY)

      const screenFunc_t prev_screen = ui.currentScreen;
      LCD_MESSAGEPGM(MSG_MANUAL_DEPLOY_TOUCHMI);
      ui.return_to_status();

      KEEPALIVE_STATE(PAUSED_FOR_USER);
      wait_for_user = true; // LCD click or M108 will clear this
      #if ENABLED(HOST_PROMPT_SUPPORT)
        host_prompt_do(PROMPT_USER_CONTINUE, PSTR("Deploy TouchMI probe."), CONTINUE_STR);
      #endif
      while (wait_for_user) idle();
      ui.reset_status();
      ui.goto_screen(prev_screen);

    #elif defined(TOUCH_MI_DEPLOY_XPOS) && defined(TOUCH_MI_DEPLOY_YPOS)
      do_blocking_move_to_xy(TOUCH_MI_DEPLOY_XPOS, TOUCH_MI_DEPLOY_YPOS);
    #elif defined(TOUCH_MI_DEPLOY_XPOS)
      do_blocking_move_to_x(TOUCH_MI_DEPLOY_XPOS);
    #elif defined(TOUCH_MI_DEPLOY_YPOS)
      do_blocking_move_to_y(TOUCH_MI_DEPLOY_YPOS);
    #endif
  }

  // Move down to the bed to stow the probe
  inline void run_stow_moves_script() {
    const xyz_pos_t oldpos = current_position;
    endstops.enable_z_probe(false);
    do_blocking_move_to_z(TOUCH_MI_RETRACT_Z, MMM_TO_MMS(HOMING_FEEDRATE_Z));
    do_blocking_move_to(oldpos, MMM_TO_MMS(HOMING_FEEDRATE_Z));
  }

#elif ENABLED(Z_PROBE_ALLEN_KEY)

  inline void run_deploy_moves_script() {
    #ifdef Z_PROBE_ALLEN_KEY_DEPLOY_1
      #ifndef Z_PROBE_ALLEN_KEY_DEPLOY_1_FEEDRATE
        #define Z_PROBE_ALLEN_KEY_DEPLOY_1_FEEDRATE 0.0
      #endif
      constexpr xyz_pos_t deploy_1 = Z_PROBE_ALLEN_KEY_DEPLOY_1;
      do_blocking_move_to(deploy_1, MMM_TO_MMS(Z_PROBE_ALLEN_KEY_DEPLOY_1_FEEDRATE));
    #endif
    #ifdef Z_PROBE_ALLEN_KEY_DEPLOY_2
      #ifndef Z_PROBE_ALLEN_KEY_DEPLOY_2_FEEDRATE
        #define Z_PROBE_ALLEN_KEY_DEPLOY_2_FEEDRATE 0.0
      #endif
      constexpr xyz_pos_t deploy_2 = Z_PROBE_ALLEN_KEY_DEPLOY_2;
      do_blocking_move_to(deploy_2, MMM_TO_MMS(Z_PROBE_ALLEN_KEY_DEPLOY_2_FEEDRATE));
    #endif
    #ifdef Z_PROBE_ALLEN_KEY_DEPLOY_3
      #ifndef Z_PROBE_ALLEN_KEY_DEPLOY_3_FEEDRATE
        #define Z_PROBE_ALLEN_KEY_DEPLOY_3_FEEDRATE 0.0
      #endif
      constexpr xyz_pos_t deploy_3 = Z_PROBE_ALLEN_KEY_DEPLOY_3;
      do_blocking_move_to(deploy_3, MMM_TO_MMS(Z_PROBE_ALLEN_KEY_DEPLOY_3_FEEDRATE));
    #endif
    #ifdef Z_PROBE_ALLEN_KEY_DEPLOY_4
      #ifndef Z_PROBE_ALLEN_KEY_DEPLOY_4_FEEDRATE
        #define Z_PROBE_ALLEN_KEY_DEPLOY_4_FEEDRATE 0.0
      #endif
      constexpr xyz_pos_t deploy_4 = Z_PROBE_ALLEN_KEY_DEPLOY_4;
      do_blocking_move_to(deploy_4, MMM_TO_MMS(Z_PROBE_ALLEN_KEY_DEPLOY_4_FEEDRATE));
    #endif
    #ifdef Z_PROBE_ALLEN_KEY_DEPLOY_5
      #ifndef Z_PROBE_ALLEN_KEY_DEPLOY_5_FEEDRATE
        #define Z_PROBE_ALLEN_KEY_DEPLOY_5_FEEDRATE 0.0
      #endif
      constexpr xyz_pos_t deploy_5 = Z_PROBE_ALLEN_KEY_DEPLOY_5;
      do_blocking_move_to(deploy_5, MMM_TO_MMS(Z_PROBE_ALLEN_KEY_DEPLOY_5_FEEDRATE));
    #endif
  }

  inline void run_stow_moves_script() {
    #ifdef Z_PROBE_ALLEN_KEY_STOW_1
      #ifndef Z_PROBE_ALLEN_KEY_STOW_1_FEEDRATE
        #define Z_PROBE_ALLEN_KEY_STOW_1_FEEDRATE 0.0
      #endif
      constexpr xyz_pos_t stow_1 = Z_PROBE_ALLEN_KEY_STOW_1;
      do_blocking_move_to(stow_1, MMM_TO_MMS(Z_PROBE_ALLEN_KEY_STOW_1_FEEDRATE));
    #endif
    #ifdef Z_PROBE_ALLEN_KEY_STOW_2
      #ifndef Z_PROBE_ALLEN_KEY_STOW_2_FEEDRATE
        #define Z_PROBE_ALLEN_KEY_STOW_2_FEEDRATE 0.0
      #endif
      constexpr xyz_pos_t stow_2 = Z_PROBE_ALLEN_KEY_STOW_2;
      do_blocking_move_to(stow_2, MMM_TO_MMS(Z_PROBE_ALLEN_KEY_STOW_2_FEEDRATE));
    #endif
    #ifdef Z_PROBE_ALLEN_KEY_STOW_3
      #ifndef Z_PROBE_ALLEN_KEY_STOW_3_FEEDRATE
        #define Z_PROBE_ALLEN_KEY_STOW_3_FEEDRATE 0.0
      #endif
      constexpr xyz_pos_t stow_3 = Z_PROBE_ALLEN_KEY_STOW_3;
      do_blocking_move_to(stow_3, MMM_TO_MMS(Z_PROBE_ALLEN_KEY_STOW_3_FEEDRATE));
    #endif
    #ifdef Z_PROBE_ALLEN_KEY_STOW_4
      #ifndef Z_PROBE_ALLEN_KEY_STOW_4_FEEDRATE
        #define Z_PROBE_ALLEN_KEY_STOW_4_FEEDRATE 0.0
      #endif
      constexpr xyz_pos_t stow_4 = Z_PROBE_ALLEN_KEY_STOW_4;
      do_blocking_move_to(stow_4, MMM_TO_MMS(Z_PROBE_ALLEN_KEY_STOW_4_FEEDRATE));
    #endif
    #ifdef Z_PROBE_ALLEN_KEY_STOW_5
      #ifndef Z_PROBE_ALLEN_KEY_STOW_5_FEEDRATE
        #define Z_PROBE_ALLEN_KEY_STOW_5_FEEDRATE 0.0
      #endif
      constexpr xyz_pos_t stow_5 = Z_PROBE_ALLEN_KEY_STOW_5;
      do_blocking_move_to(stow_5, MMM_TO_MMS(Z_PROBE_ALLEN_KEY_STOW_5_FEEDRATE));
    #endif
  }

#endif // Z_PROBE_ALLEN_KEY

#if QUIET_PROBING

  void Probe::set_probing_paused(const bool p) {
    #if ENABLED(PROBING_HEATERS_OFF)
      thermalManager.pause(p);
    #endif
    #if ENABLED(PROBING_FANS_OFF)
      thermalManager.set_fans_paused(p);
    #endif
    #if ENABLED(PROBING_STEPPERS_OFF)
      disable_e_steppers();
      #if NONE(DELTA, HOME_AFTER_DEACTIVATE)
        DISABLE_AXIS_X(); DISABLE_AXIS_Y();
      #endif
    #endif
    if (p) safe_delay(
      #if DELAY_BEFORE_PROBING > 25
        DELAY_BEFORE_PROBING
      #else
        25
      #endif
    );
  }

#endif // QUIET_PROBING

/**
 * Raise Z to a minimum height to make room for a probe to move
 */
void Probe::do_z_raise(const float z_raise) {
  if (DEBUGGING(LEVELING)) DEBUG_ECHOLNPAIR("Probe::move_z(", z_raise, ")");

  float z_dest = z_raise;
  if (offset.z < 0) z_dest -= offset.z;

  NOMORE(z_dest, Z_MAX_POS);

  if (z_dest > current_position.z)
    do_blocking_move_to_z(z_dest);
}

FORCE_INLINE void probe_specific_action(const bool deploy) {
  #if ENABLED(PAUSE_BEFORE_DEPLOY_STOW)
    do {
      #if ENABLED(PAUSE_PROBE_DEPLOY_WHEN_TRIGGERED)
        if (deploy == (READ(Z_MIN_PROBE_PIN) == Z_MIN_PROBE_ENDSTOP_INVERTING)) break;
      #endif

      BUZZ(100, 659);
      BUZZ(100, 698);

      PGM_P const ds_str = deploy ? GET_TEXT(MSG_MANUAL_DEPLOY) : GET_TEXT(MSG_MANUAL_STOW);
      ui.return_to_status();       // To display the new status message
      ui.set_status_P(ds_str, 99);
      serialprintPGM(ds_str);
      SERIAL_EOL();

      KEEPALIVE_STATE(PAUSED_FOR_USER);
      wait_for_user = true;
      #if ENABLED(HOST_PROMPT_SUPPORT)
        host_prompt_do(PROMPT_USER_CONTINUE, PSTR("Stow Probe"), CONTINUE_STR);
      #endif
      #if ENABLED(EXTENSIBLE_UI)
        ExtUI::onUserConfirmRequired_P(PSTR("Stow Probe"));
      #endif
      while (wait_for_user) idle();
      ui.reset_status();

    } while(
      #if ENABLED(PAUSE_PROBE_DEPLOY_WHEN_TRIGGERED)
        true
      #else
        false
      #endif
    );

  #endif // PAUSE_BEFORE_DEPLOY_STOW

  #if ENABLED(SOLENOID_PROBE)

    #if HAS_SOLENOID_1
      WRITE(SOL1_PIN, deploy);
    #endif

  #elif ENABLED(Z_PROBE_SLED)

    dock_sled(!deploy);

  #elif HAS_Z_SERVO_PROBE

    #if DISABLED(BLTOUCH)
      MOVE_SERVO(Z_PROBE_SERVO_NR, servo_angles[Z_PROBE_SERVO_NR][deploy ? 0 : 1]);
    #elif ENABLED(BLTOUCH_HS_MODE)
      // In HIGH SPEED MODE, use the normal retractable probe logic in this code
      // i.e. no intermediate STOWs and DEPLOYs in between individual probe actions
      if (deploy) bltouch.deploy(); else bltouch.stow();
    #endif

  #elif EITHER(TOUCH_MI_PROBE, Z_PROBE_ALLEN_KEY)

    deploy ? run_deploy_moves_script() : run_stow_moves_script();

  #elif ENABLED(RACK_AND_PINION_PROBE)

    do_blocking_move_to_x(deploy ? Z_PROBE_DEPLOY_X : Z_PROBE_RETRACT_X);

  #elif DISABLED(PAUSE_BEFORE_DEPLOY_STOW)

    UNUSED(deploy);

  #endif
}

/**
 * Attempt to deploy or stow the probe
 *
 * Return TRUE if the probe could not be deployed/stowed
 */
bool Probe::set_deployed(const bool deploy) {

  if (DEBUGGING(LEVELING)) {
    DEBUG_POS("Probe::set_deployed", current_position);
    DEBUG_ECHOLNPAIR("deploy: ", deploy);
  }

  if (endstops.z_probe_enabled == deploy) return false;

  // Make room for probe to deploy (or stow)
  // Fix-mounted probe should only raise for deploy
  // unless PAUSE_BEFORE_DEPLOY_STOW is enabled
  #if EITHER(FIX_MOUNTED_PROBE, NOZZLE_AS_PROBE) && DISABLED(PAUSE_BEFORE_DEPLOY_STOW)
    const bool deploy_stow_condition = deploy;
  #else
    constexpr bool deploy_stow_condition = true;
  #endif

  // For beds that fall when Z is powered off only raise for trusted Z
  #if ENABLED(UNKNOWN_Z_NO_RAISE)
    const bool unknown_condition = TEST(axis_known_position, Z_AXIS);
  #else
    constexpr float unknown_condition = true;
  #endif

  if (deploy_stow_condition && unknown_condition)
    do_z_raise(_MAX(Z_CLEARANCE_BETWEEN_PROBES, Z_CLEARANCE_DEPLOY_PROBE));

  #if EITHER(Z_PROBE_SLED, Z_PROBE_ALLEN_KEY)
    if (axis_unhomed_error(
      #if ENABLED(Z_PROBE_SLED)
        _BV(X_AXIS)
      #endif
    )) {
      SERIAL_ERROR_MSG(STR_STOP_UNHOMED);
      stop();
      return true;
    }
  #endif

  const xy_pos_t old_xy = current_position;

  #if ENABLED(PROBE_TRIGGERED_WHEN_STOWED_TEST)
    #if HAS_CUSTOM_PROBE_PIN
      #define PROBE_STOWED() (READ(Z_MIN_PROBE_PIN) != Z_MIN_PROBE_ENDSTOP_INVERTING)
    #else
      #define PROBE_STOWED() (READ(Z_MIN_PIN) != Z_MIN_ENDSTOP_INVERTING)
    #endif
  #endif

  #ifdef PROBE_STOWED

    // Only deploy/stow if needed
    if (PROBE_STOWED() == deploy) {
      if (!deploy) endstops.enable_z_probe(false); // Switch off triggered when stowed probes early
                                                   // otherwise an Allen-Key probe can't be stowed.
      probe_specific_action(deploy);
    }

    if (PROBE_STOWED() == deploy) {                // Unchanged after deploy/stow action?
      if (IsRunning()) {
        SERIAL_ERROR_MSG("Z-Probe failed");
        LCD_ALERTMESSAGEPGM_P(PSTR("Err: ZPROBE"));
      }
      stop();
      return true;
    }

  #else

    probe_specific_action(deploy);

  #endif

  do_blocking_move_to(old_xy);
  endstops.enable_z_probe(deploy);
  return false;
}

#ifdef Z_AFTER_PROBING
  // After probing move to a preferred Z position
  void Probe::move_z_after_probing() {
    if (current_position.z != Z_AFTER_PROBING) {
      do_blocking_move_to_z(Z_AFTER_PROBING);
      current_position.z = Z_AFTER_PROBING;
    }
  }
#endif

/**
 * @brief Used by run_z_probe to do a single Z probe move.
 *
 * @param  z        Z destination
 * @param  fr_mm_s  Feedrate in mm/s
 * @return true to indicate an error
 */

/**
 * @brief Move down until the probe triggers or the low limit is reached
 *
 * @details Used by run_z_probe to get each bed Z height measurement.
 *          Sets current_position.z to the height where the probe triggered
 *          (according to the Z stepper count). The float Z is propagated
 *          back to the planner.position to preempt any rounding error.
 *
 * @return TRUE if the probe failed to trigger.
 */
bool Probe::probe_down_to_z(const float z, const feedRate_t fr_mm_s) {
  if (DEBUGGING(LEVELING)) DEBUG_POS(">>> Probe::probe_down_to_z", current_position);

  #if HAS_HEATED_BED && ENABLED(WAIT_FOR_BED_HEATER)
    thermalManager.wait_for_bed_heating();
  #endif

  #if ENABLED(BLTOUCH) && DISABLED(BLTOUCH_HS_MODE)
    if (bltouch.deploy()) return true; // DEPLOY in LOW SPEED MODE on every probe action
  #endif

  // Disable stealthChop if used. Enable diag1 pin on driver.
  #if ENABLED(SENSORLESS_PROBING)
    sensorless_t stealth_states { false };
    #if ENABLED(DELTA)
      stealth_states.x = tmc_enable_stallguard(stepperX);
      stealth_states.y = tmc_enable_stallguard(stepperY);
    #endif
    stealth_states.z = tmc_enable_stallguard(stepperZ);
    endstops.enable(true);
  #endif

  #if QUIET_PROBING
    set_probing_paused(true);
  #endif

  // Move down until the probe is triggered
  do_blocking_move_to_z(z, fr_mm_s);

  // Check to see if the probe was triggered
  const bool probe_triggered =
    #if BOTH(DELTA, SENSORLESS_PROBING)
      endstops.trigger_state() & (_BV(X_MIN) | _BV(Y_MIN) | _BV(Z_MIN))
    #else
<<<<<<< HEAD
      TEST(endstops.trigger_state(),
        #if ENABLED(Z_MIN_PROBE_USES_Z_MIN_ENDSTOP_PIN)
          Z_MIN
        #else
          Z_MIN_PROBE
        #endif
      )||TEST(endstops.trigger_state(),Z_MIN_M167)
=======
         TEST(endstops.trigger_state(), TERN(Z_MIN_PROBE_USES_Z_MIN_ENDSTOP_PIN, Z_MIN, Z_MIN_PROBE))
      || TEST(endstops.trigger_state(), Z_MIN_M167)
>>>>>>> 979ba384
    #endif
  ;

  #if QUIET_PROBING
    set_probing_paused(false);
  #endif

  // Re-enable stealthChop if used. Disable diag1 pin on driver.
  #if ENABLED(SENSORLESS_PROBING)
    endstops.not_homing();
    #if ENABLED(DELTA)
      tmc_disable_stallguard(stepperX, stealth_states.x);
      tmc_disable_stallguard(stepperY, stealth_states.y);
    #endif
    tmc_disable_stallguard(stepperZ, stealth_states.z);
  #endif

  #if ENABLED(BLTOUCH) && DISABLED(BLTOUCH_HS_MODE)
    if (probe_triggered && bltouch.stow()) return true; // STOW in LOW SPEED MODE on trigger on every probe action
  #endif

  // Clear endstop flags
  endstops.hit_on_purpose();

  // Get Z where the steppers were interrupted
  set_current_from_steppers_for_axis(Z_AXIS);

  // Tell the planner where we actually are
  sync_plan_position();

  if (DEBUGGING(LEVELING)) DEBUG_POS("<<< Probe::probe_down_to_z", current_position);

  return !probe_triggered;
}

/**
 * @brief Probe at the current XY (possibly more than once) to find the bed Z.
 *
 * @details Used by probe_at_point to get the bed Z height at the current XY.
 *          Leaves current_position.z at the height where the probe triggered.
 *
 * @return The Z position of the bed at the current XY or NAN on error.
 */
float Probe::run_z_probe(const bool sanity_check/*=true*/) {

  if (DEBUGGING(LEVELING)) DEBUG_POS(">>> Probe::run_z_probe", current_position);

  // Stop the probe before it goes too low to prevent damage.
  // If Z isn't known then probe to -10mm.
  const float z_probe_low_point = TEST(axis_known_position, Z_AXIS) ? -offset.z + Z_PROBE_LOW_POINT : -10.0;

  // Double-probing does a fast probe followed by a slow probe
  #if TOTAL_PROBING == 2

    // Do a first probe at the fast speed
    if (probe_down_to_z(z_probe_low_point, MMM_TO_MMS(Z_PROBE_SPEED_FAST))         // No probe trigger?
      || (sanity_check && current_position.z > -offset.z + _MAX(Z_CLEARANCE_BETWEEN_PROBES, 4) / 2)  // Probe triggered too high?
    ) {
      if (DEBUGGING(LEVELING)) {
        DEBUG_ECHOLNPGM("FAST Probe fail!");
        DEBUG_POS("<<< run_z_probe", current_position);
      }
      return NAN;
    }

    const float first_probe_z = current_position.z;

    if (DEBUGGING(LEVELING)) DEBUG_ECHOLNPAIR("1st Probe Z:", first_probe_z);

    // Raise to give the probe clearance
    do_blocking_move_to_z(current_position.z + Z_CLEARANCE_MULTI_PROBE, MMM_TO_MMS(Z_PROBE_SPEED_FAST));

  #elif Z_PROBE_SPEED_FAST != Z_PROBE_SPEED_SLOW

    // If the nozzle is well over the travel height then
    // move down quickly before doing the slow probe
    const float z = Z_CLEARANCE_DEPLOY_PROBE + 5.0 + (offset.z < 0 ? -offset.z : 0);
    if (current_position.z > z) {
      // Probe down fast. If the probe never triggered, raise for probe clearance
      if (!probe_down_to_z(z, MMM_TO_MMS(Z_PROBE_SPEED_FAST)))
        do_blocking_move_to_z(current_position.z + Z_CLEARANCE_BETWEEN_PROBES, MMM_TO_MMS(Z_PROBE_SPEED_FAST));
    }
  #endif

  #ifdef EXTRA_PROBING
    float probes[TOTAL_PROBING];
  #endif

  #if TOTAL_PROBING > 2
    float probes_z_sum = 0;
    for (
      #if EXTRA_PROBING
        uint8_t p = 0; p < TOTAL_PROBING; p++
      #else
        uint8_t p = TOTAL_PROBING; p--;
      #endif
    )
  #endif
    {
      // Probe downward slowly to find the bed
      if (probe_down_to_z(z_probe_low_point, MMM_TO_MMS(Z_PROBE_SPEED_SLOW))      // No probe trigger?
        || (sanity_check && current_position.z > -offset.z + _MAX(Z_CLEARANCE_MULTI_PROBE, 4) / 2)  // Probe triggered too high?
      ) {
        if (DEBUGGING(LEVELING)) {
          DEBUG_ECHOLNPGM("SLOW Probe fail!");
          DEBUG_POS("<<< run_z_probe", current_position);
        }
        return NAN;
      }

      #if ENABLED(MEASURE_BACKLASH_WHEN_PROBING)
        backlash.measure_with_probe();
      #endif

      const float z = current_position.z;

      #if EXTRA_PROBING
        // Insert Z measurement into probes[]. Keep it sorted ascending.
        LOOP_LE_N(i, p) {                            // Iterate the saved Zs to insert the new Z
          if (i == p || probes[i] > z) {                              // Last index or new Z is smaller than this Z
            for (int8_t m = p; --m >= i;) probes[m + 1] = probes[m];  // Shift items down after the insertion point
            probes[i] = z;                                            // Insert the new Z measurement
            break;                                                    // Only one to insert. Done!
          }
        }
      #elif TOTAL_PROBING > 2
        probes_z_sum += z;
      #else
        UNUSED(z);
      #endif

      #if TOTAL_PROBING > 2
        // Small Z raise after all but the last probe
        if (p
          #if EXTRA_PROBING
            < TOTAL_PROBING - 1
          #endif
        ) do_blocking_move_to_z(z + Z_CLEARANCE_MULTI_PROBE, MMM_TO_MMS(Z_PROBE_SPEED_FAST));
      #endif
    }

  #if TOTAL_PROBING > 2

    #if EXTRA_PROBING
      // Take the center value (or average the two middle values) as the median
      static constexpr int PHALF = (TOTAL_PROBING - 1) / 2;
      const float middle = probes[PHALF],
                  median = ((TOTAL_PROBING) & 1) ? middle : (middle + probes[PHALF + 1]) * 0.5f;

      // Remove values farthest from the median
      uint8_t min_avg_idx = 0, max_avg_idx = TOTAL_PROBING - 1;
      for (uint8_t i = EXTRA_PROBING; i--;)
        if (ABS(probes[max_avg_idx] - median) > ABS(probes[min_avg_idx] - median))
          max_avg_idx--; else min_avg_idx++;

      // Return the average value of all remaining probes.
      LOOP_S_LE_N(i, min_avg_idx, max_avg_idx)
        probes_z_sum += probes[i];

    #endif

    const float measured_z = probes_z_sum * RECIPROCAL(MULTIPLE_PROBING);

  #elif TOTAL_PROBING == 2

    const float z2 = current_position.z;

    if (DEBUGGING(LEVELING)) DEBUG_ECHOLNPAIR("2nd Probe Z:", z2, " Discrepancy:", first_probe_z - z2);

    // Return a weighted average of the fast and slow probes
    const float measured_z = (z2 * 3.0 + first_probe_z * 2.0) * 0.2;

  #else

    // Return the single probe result
    const float measured_z = current_position.z;

  #endif

  if (DEBUGGING(LEVELING)) DEBUG_POS("<<< run_z_probe", current_position);

  return measured_z;
}

/**
 * - Move to the given XY
 * - Deploy the probe, if not already deployed
 * - Probe the bed, get the Z position
 * - Depending on the 'stow' flag
 *   - Stow the probe, or
 *   - Raise to the BETWEEN height
 * - Return the probed Z position
 */
float Probe::probe_at_point(const float &rx, const float &ry, const ProbePtRaise raise_after/*=PROBE_PT_NONE*/, const uint8_t verbose_level/*=0*/, const bool probe_relative/*=true*/, const bool sanity_check/*=true*/) {
  if (DEBUGGING(LEVELING)) {
    DEBUG_ECHOLNPAIR(
      ">>> Probe::probe_at_point(", LOGICAL_X_POSITION(rx), ", ", LOGICAL_Y_POSITION(ry),
      ", ", raise_after == PROBE_PT_RAISE ? "raise" : raise_after == PROBE_PT_STOW ? "stow" : "none",
      ", ", int(verbose_level),
      ", ", probe_relative ? "probe" : "nozzle", "_relative)"
    );
    DEBUG_POS("", current_position);
  }

  #if BOTH(BLTOUCH, BLTOUCH_HS_MODE)
    if (bltouch.triggered()) bltouch._reset();
  #endif

  // TODO: Adapt for SCARA, where the offset rotates
  xyz_pos_t npos = { rx, ry };
  if (probe_relative) {                                     // The given position is in terms of the probe
    if (!can_reach(npos)) {
      if (DEBUGGING(LEVELING)) DEBUG_ECHOLNPGM("Position Not Reachable");
      return NAN;
    }
    npos -= offset_xy;                                      // Get the nozzle position
  }
  else if (!position_is_reachable(npos)) return NAN;        // The given position is in terms of the nozzle

  npos.z =
    #if ENABLED(DELTA)
      // Move below clip height or xy move will be aborted by do_blocking_move_to
      _MIN(current_position.z, delta_clip_start_height)
    #else
      current_position.z
    #endif
  ;

  const float old_feedrate_mm_s = feedrate_mm_s;
  feedrate_mm_s = XY_PROBE_FEEDRATE_MM_S;

  // Move the probe to the starting XYZ
  do_blocking_move_to(npos);

  float measured_z = NAN;
  if (!deploy()) measured_z = run_z_probe(sanity_check) + offset.z;
  if (!isnan(measured_z)) {
    const bool big_raise = raise_after == PROBE_PT_BIG_RAISE;
    if (big_raise || raise_after == PROBE_PT_RAISE)
      do_blocking_move_to_z(current_position.z + (big_raise ? 25 : Z_CLEARANCE_BETWEEN_PROBES), MMM_TO_MMS(Z_PROBE_SPEED_FAST));
    else if (raise_after == PROBE_PT_STOW)
      if (stow()) measured_z = NAN;   // Error on stow?

    if (verbose_level > 2) {
      SERIAL_ECHOPAIR_F("Bed X: ", LOGICAL_X_POSITION(rx), 3);
      SERIAL_ECHOPAIR_F(   " Y: ", LOGICAL_Y_POSITION(ry), 3);
      SERIAL_ECHOLNPAIR_F( " Z: ", measured_z, 3);
    }
  }

  feedrate_mm_s = old_feedrate_mm_s;

  if (isnan(measured_z)) {
    stow();
    LCD_MESSAGEPGM(MSG_LCD_PROBING_FAILED);
    SERIAL_ERROR_MSG(STR_ERR_PROBING_FAILED);
  }

  if (DEBUGGING(LEVELING)) DEBUG_ECHOLNPGM("<<< Probe::probe_at_point");

  return measured_z;
}

#if HAS_Z_SERVO_PROBE

  void Probe::servo_probe_init() {
    /**
     * Set position of Z Servo Endstop
     *
     * The servo might be deployed and positioned too low to stow
     * when starting up the machine or rebooting the board.
     * There's no way to know where the nozzle is positioned until
     * homing has been done - no homing with z-probe without init!
     *
     */
    STOW_Z_SERVO();
  }

#endif // HAS_Z_SERVO_PROBE

#endif // HAS_BED_PROBE<|MERGE_RESOLUTION|>--- conflicted
+++ resolved
@@ -499,18 +499,8 @@
     #if BOTH(DELTA, SENSORLESS_PROBING)
       endstops.trigger_state() & (_BV(X_MIN) | _BV(Y_MIN) | _BV(Z_MIN))
     #else
-<<<<<<< HEAD
-      TEST(endstops.trigger_state(),
-        #if ENABLED(Z_MIN_PROBE_USES_Z_MIN_ENDSTOP_PIN)
-          Z_MIN
-        #else
-          Z_MIN_PROBE
-        #endif
-      )||TEST(endstops.trigger_state(),Z_MIN_M167)
-=======
          TEST(endstops.trigger_state(), TERN(Z_MIN_PROBE_USES_Z_MIN_ENDSTOP_PIN, Z_MIN, Z_MIN_PROBE))
       || TEST(endstops.trigger_state(), Z_MIN_M167)
->>>>>>> 979ba384
     #endif
   ;
 
