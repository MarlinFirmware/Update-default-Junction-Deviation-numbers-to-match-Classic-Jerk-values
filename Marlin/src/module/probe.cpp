/**
 * Marlin 3D Printer Firmware
 * Copyright (c) 2020 MarlinFirmware [https://github.com/MarlinFirmware/Marlin]
 *
 * Based on Sprinter and grbl.
 * Copyright (c) 2011 Camiel Gubbels / Erik van der Zalm
 *
 * This program is free software: you can redistribute it and/or modify
 * it under the terms of the GNU General Public License as published by
 * the Free Software Foundation, either version 3 of the License, or
 * (at your option) any later version.
 *
 * This program is distributed in the hope that it will be useful,
 * but WITHOUT ANY WARRANTY; without even the implied warranty of
 * MERCHANTABILITY or FITNESS FOR A PARTICULAR PURPOSE.  See the
 * GNU General Public License for more details.
 *
 * You should have received a copy of the GNU General Public License
 * along with this program.  If not, see <https://www.gnu.org/licenses/>.
 *
 */

/**
 * module/probe.cpp
 */

#include "../inc/MarlinConfig.h"

#if HAS_BED_PROBE

#include "probe.h"

#include "../libs/buzzer.h"
#include "motion.h"
#include "temperature.h"
#include "endstops.h"

#include "../gcode/gcode.h"
#include "../lcd/marlinui.h"

#include "../MarlinCore.h" // for stop(), disable_e_steppers(), wait_for_user_response()

#if HAS_LEVELING
  #include "../feature/bedlevel/bedlevel.h"
#endif

#if ENABLED(DELTA)
  #include "delta.h"
#endif

#if ENABLED(BABYSTEP_ZPROBE_OFFSET)
  #include "planner.h"
#endif

#if ENABLED(MEASURE_BACKLASH_WHEN_PROBING)
  #include "../feature/backlash.h"
#endif

#if ENABLED(BLTOUCH)
  #include "../feature/bltouch.h"
#endif

#if ENABLED(HOST_PROMPT_SUPPORT)
  #include "../feature/host_actions.h" // for PROMPT_USER_CONTINUE
#endif

#if HAS_Z_SERVO_PROBE
  #include "servo.h"
#endif

#if EITHER(SENSORLESS_PROBING, SENSORLESS_HOMING)
  #include "stepper.h"
  #include "../feature/tmc_util.h"
#endif

#if HAS_QUIET_PROBING
  #include "stepper/indirection.h"
#endif

#if ENABLED(EXTENSIBLE_UI)
  #include "../lcd/extui/ui_api.h"
#elif ENABLED(DWIN_CREALITY_LCD_ENHANCED)
  #include "../lcd/e3v2/enhanced/dwin.h"
#endif

#define DEBUG_OUT ENABLED(DEBUG_LEVELING_FEATURE)
#include "../core/debug_out.h"

Probe probe;

xyz_pos_t Probe::offset; // Initialized by settings.load()

#if HAS_PROBE_XY_OFFSET
  const xy_pos_t &Probe::offset_xy = Probe::offset;
#endif

#if ENABLED(SENSORLESS_PROBING)
  Probe::sense_bool_t Probe::test_sensitivity;
#endif

#if ENABLED(Z_PROBE_SLED)

  #ifndef SLED_DOCKING_OFFSET
    #define SLED_DOCKING_OFFSET 0
  #endif

  /**
   * Method to dock/undock a sled designed by Charles Bell.
   *
   * stow[in]     If false, move to MAX_X and engage the solenoid
   *              If true, move to MAX_X and release the solenoid
   */
  static void dock_sled(const bool stow) {
    if (DEBUGGING(LEVELING)) DEBUG_ECHOLNPGM("dock_sled(", stow, ")");

    // Dock sled a bit closer to ensure proper capturing
    do_blocking_move_to_x(X_MAX_POS + SLED_DOCKING_OFFSET - ((stow) ? 1 : 0));

    #if HAS_SOLENOID_1 && DISABLED(EXT_SOLENOID)
      WRITE(SOL1_PIN, !stow); // switch solenoid
    #endif
  }

#elif ENABLED(TOUCH_MI_PROBE)

  // Move to the magnet to unlock the probe
  inline void run_deploy_moves_script() {
    #ifndef TOUCH_MI_DEPLOY_XPOS
      #define TOUCH_MI_DEPLOY_XPOS X_MIN_POS
    #elif TOUCH_MI_DEPLOY_XPOS > X_MAX_BED
      TemporaryGlobalEndstopsState unlock_x(false);
    #endif
    #if TOUCH_MI_DEPLOY_YPOS > Y_MAX_BED
      TemporaryGlobalEndstopsState unlock_y(false);
    #endif

    #if ENABLED(TOUCH_MI_MANUAL_DEPLOY)

      const screenFunc_t prev_screen = ui.currentScreen;
      LCD_MESSAGEPGM(MSG_MANUAL_DEPLOY_TOUCHMI);
      ui.return_to_status();

      TERN_(HOST_PROMPT_SUPPORT, host_prompt_do(PROMPT_USER_CONTINUE, PSTR("Deploy TouchMI"), CONTINUE_STR));
      TERN_(HAS_RESUME_CONTINUE, wait_for_user_response());
      ui.reset_status();
      ui.goto_screen(prev_screen);

    #elif defined(TOUCH_MI_DEPLOY_XPOS) && defined(TOUCH_MI_DEPLOY_YPOS)
      do_blocking_move_to_xy(TOUCH_MI_DEPLOY_XPOS, TOUCH_MI_DEPLOY_YPOS);
    #elif defined(TOUCH_MI_DEPLOY_XPOS)
      do_blocking_move_to_x(TOUCH_MI_DEPLOY_XPOS);
    #elif defined(TOUCH_MI_DEPLOY_YPOS)
      do_blocking_move_to_y(TOUCH_MI_DEPLOY_YPOS);
    #endif
  }

  // Move down to the bed to stow the probe
  inline void run_stow_moves_script() {
    const xyz_pos_t oldpos = current_position;
    endstops.enable_z_probe(false);
    do_blocking_move_to_z(TOUCH_MI_RETRACT_Z, homing_feedrate(Z_AXIS));
    do_blocking_move_to(oldpos, homing_feedrate(Z_AXIS));
  }

#elif ENABLED(Z_PROBE_ALLEN_KEY)

  inline void run_deploy_moves_script() {
    #ifdef Z_PROBE_ALLEN_KEY_DEPLOY_1
      #ifndef Z_PROBE_ALLEN_KEY_DEPLOY_1_FEEDRATE
        #define Z_PROBE_ALLEN_KEY_DEPLOY_1_FEEDRATE 0.0
      #endif
      constexpr xyz_pos_t deploy_1 = Z_PROBE_ALLEN_KEY_DEPLOY_1;
      do_blocking_move_to(deploy_1, MMM_TO_MMS(Z_PROBE_ALLEN_KEY_DEPLOY_1_FEEDRATE));
    #endif
    #ifdef Z_PROBE_ALLEN_KEY_DEPLOY_2
      #ifndef Z_PROBE_ALLEN_KEY_DEPLOY_2_FEEDRATE
        #define Z_PROBE_ALLEN_KEY_DEPLOY_2_FEEDRATE 0.0
      #endif
      constexpr xyz_pos_t deploy_2 = Z_PROBE_ALLEN_KEY_DEPLOY_2;
      do_blocking_move_to(deploy_2, MMM_TO_MMS(Z_PROBE_ALLEN_KEY_DEPLOY_2_FEEDRATE));
    #endif
    #ifdef Z_PROBE_ALLEN_KEY_DEPLOY_3
      #ifndef Z_PROBE_ALLEN_KEY_DEPLOY_3_FEEDRATE
        #define Z_PROBE_ALLEN_KEY_DEPLOY_3_FEEDRATE 0.0
      #endif
      constexpr xyz_pos_t deploy_3 = Z_PROBE_ALLEN_KEY_DEPLOY_3;
      do_blocking_move_to(deploy_3, MMM_TO_MMS(Z_PROBE_ALLEN_KEY_DEPLOY_3_FEEDRATE));
    #endif
    #ifdef Z_PROBE_ALLEN_KEY_DEPLOY_4
      #ifndef Z_PROBE_ALLEN_KEY_DEPLOY_4_FEEDRATE
        #define Z_PROBE_ALLEN_KEY_DEPLOY_4_FEEDRATE 0.0
      #endif
      constexpr xyz_pos_t deploy_4 = Z_PROBE_ALLEN_KEY_DEPLOY_4;
      do_blocking_move_to(deploy_4, MMM_TO_MMS(Z_PROBE_ALLEN_KEY_DEPLOY_4_FEEDRATE));
    #endif
    #ifdef Z_PROBE_ALLEN_KEY_DEPLOY_5
      #ifndef Z_PROBE_ALLEN_KEY_DEPLOY_5_FEEDRATE
        #define Z_PROBE_ALLEN_KEY_DEPLOY_5_FEEDRATE 0.0
      #endif
      constexpr xyz_pos_t deploy_5 = Z_PROBE_ALLEN_KEY_DEPLOY_5;
      do_blocking_move_to(deploy_5, MMM_TO_MMS(Z_PROBE_ALLEN_KEY_DEPLOY_5_FEEDRATE));
    #endif
  }

  inline void run_stow_moves_script() {
    #ifdef Z_PROBE_ALLEN_KEY_STOW_1
      #ifndef Z_PROBE_ALLEN_KEY_STOW_1_FEEDRATE
        #define Z_PROBE_ALLEN_KEY_STOW_1_FEEDRATE 0.0
      #endif
      constexpr xyz_pos_t stow_1 = Z_PROBE_ALLEN_KEY_STOW_1;
      do_blocking_move_to(stow_1, MMM_TO_MMS(Z_PROBE_ALLEN_KEY_STOW_1_FEEDRATE));
    #endif
    #ifdef Z_PROBE_ALLEN_KEY_STOW_2
      #ifndef Z_PROBE_ALLEN_KEY_STOW_2_FEEDRATE
        #define Z_PROBE_ALLEN_KEY_STOW_2_FEEDRATE 0.0
      #endif
      constexpr xyz_pos_t stow_2 = Z_PROBE_ALLEN_KEY_STOW_2;
      do_blocking_move_to(stow_2, MMM_TO_MMS(Z_PROBE_ALLEN_KEY_STOW_2_FEEDRATE));
    #endif
    #ifdef Z_PROBE_ALLEN_KEY_STOW_3
      #ifndef Z_PROBE_ALLEN_KEY_STOW_3_FEEDRATE
        #define Z_PROBE_ALLEN_KEY_STOW_3_FEEDRATE 0.0
      #endif
      constexpr xyz_pos_t stow_3 = Z_PROBE_ALLEN_KEY_STOW_3;
      do_blocking_move_to(stow_3, MMM_TO_MMS(Z_PROBE_ALLEN_KEY_STOW_3_FEEDRATE));
    #endif
    #ifdef Z_PROBE_ALLEN_KEY_STOW_4
      #ifndef Z_PROBE_ALLEN_KEY_STOW_4_FEEDRATE
        #define Z_PROBE_ALLEN_KEY_STOW_4_FEEDRATE 0.0
      #endif
      constexpr xyz_pos_t stow_4 = Z_PROBE_ALLEN_KEY_STOW_4;
      do_blocking_move_to(stow_4, MMM_TO_MMS(Z_PROBE_ALLEN_KEY_STOW_4_FEEDRATE));
    #endif
    #ifdef Z_PROBE_ALLEN_KEY_STOW_5
      #ifndef Z_PROBE_ALLEN_KEY_STOW_5_FEEDRATE
        #define Z_PROBE_ALLEN_KEY_STOW_5_FEEDRATE 0.0
      #endif
      constexpr xyz_pos_t stow_5 = Z_PROBE_ALLEN_KEY_STOW_5;
      do_blocking_move_to(stow_5, MMM_TO_MMS(Z_PROBE_ALLEN_KEY_STOW_5_FEEDRATE));
    #endif
  }

#endif // Z_PROBE_ALLEN_KEY

#if HAS_QUIET_PROBING

  #ifndef DELAY_BEFORE_PROBING
    #define DELAY_BEFORE_PROBING 25
  #endif

  void Probe::set_probing_paused(const bool dopause) {
    TERN_(PROBING_HEATERS_OFF, thermalManager.pause_heaters(dopause));
    TERN_(PROBING_FANS_OFF, thermalManager.set_fans_paused(dopause));
    TERN_(PROBING_ESTEPPERS_OFF, if (dopause) disable_e_steppers());
    #if ENABLED(PROBING_STEPPERS_OFF) && DISABLED(DELTA)
      static uint8_t old_trusted;
      if (dopause) {
        old_trusted = axis_trusted;
        DISABLE_AXIS_X();
        DISABLE_AXIS_Y();
      }
      else {
        if (TEST(old_trusted, X_AXIS)) ENABLE_AXIS_X();
        if (TEST(old_trusted, Y_AXIS)) ENABLE_AXIS_Y();
        axis_trusted = old_trusted;
      }
    #endif
    if (dopause) safe_delay(_MAX(DELAY_BEFORE_PROBING, 25));
  }

#endif // HAS_QUIET_PROBING

/**
 * Raise Z to a minimum height to make room for a probe to move
 */
void Probe::do_z_raise(const float z_raise) {
  if (DEBUGGING(LEVELING)) DEBUG_ECHOLNPGM("Probe::do_z_raise(", z_raise, ")");
  float z_dest = z_raise;
  if (offset.z < 0) z_dest -= offset.z;
  do_z_clearance(z_dest);
}

FORCE_INLINE void probe_specific_action(const bool deploy) {
  #if ENABLED(PAUSE_BEFORE_DEPLOY_STOW)
    do {
      #if ENABLED(PAUSE_PROBE_DEPLOY_WHEN_TRIGGERED)
        if (deploy != PROBE_TRIGGERED()) break;
      #endif

      BUZZ(100, 659);
      BUZZ(100, 698);

      PGM_P const ds_str = deploy ? GET_TEXT(MSG_MANUAL_DEPLOY) : GET_TEXT(MSG_MANUAL_STOW);
      ui.return_to_status();       // To display the new status message
      ui.set_status_P(ds_str, 99);
      SERIAL_ECHOLNPGM_P(ds_str);

      TERN_(HOST_PROMPT_SUPPORT, host_prompt_do(PROMPT_USER_CONTINUE, PSTR("Stow Probe"), CONTINUE_STR));
      TERN_(EXTENSIBLE_UI, ExtUI::onUserConfirmRequired_P(PSTR("Stow Probe")));
<<<<<<< HEAD
      TERN_(DWIN_CREALITY_LCD, DWIN_Popup_Confirm(ICON_BLTouch, PSTR("Stow Probe"), CONTINUE_STR));
      wait_for_user_response();
=======
      TERN_(DWIN_CREALITY_LCD_ENHANCED, DWIN_Popup_Confirm(ICON_BLTouch, PSTR("Stow Probe"), CONTINUE_STR));
      TERN_(HAS_RESUME_CONTINUE, wait_for_user_response());
>>>>>>> c2e4b162
      ui.reset_status();

    } while (ENABLED(PAUSE_PROBE_DEPLOY_WHEN_TRIGGERED));

  #endif // PAUSE_BEFORE_DEPLOY_STOW

  #if ENABLED(SOLENOID_PROBE)

    #if HAS_SOLENOID_1
      WRITE(SOL1_PIN, deploy);
    #endif

  #elif ENABLED(Z_PROBE_SLED)

    dock_sled(!deploy);

  #elif ENABLED(BLTOUCH)

    deploy ? bltouch.deploy() : bltouch.stow();

  #elif HAS_Z_SERVO_PROBE

    MOVE_SERVO(Z_PROBE_SERVO_NR, servo_angles[Z_PROBE_SERVO_NR][deploy ? 0 : 1]);

  #elif EITHER(TOUCH_MI_PROBE, Z_PROBE_ALLEN_KEY)

    deploy ? run_deploy_moves_script() : run_stow_moves_script();

  #elif ENABLED(RACK_AND_PINION_PROBE)

    do_blocking_move_to_x(deploy ? Z_PROBE_DEPLOY_X : Z_PROBE_RETRACT_X);

  #elif DISABLED(PAUSE_BEFORE_DEPLOY_STOW)

    UNUSED(deploy);

  #endif
}

#if EITHER(PREHEAT_BEFORE_PROBING, PREHEAT_BEFORE_LEVELING)

  #if ENABLED(PREHEAT_BEFORE_PROBING)
    #ifndef PROBING_NOZZLE_TEMP
      #define PROBING_NOZZLE_TEMP 0
    #endif
    #ifndef PROBING_BED_TEMP
      #define PROBING_BED_TEMP 0
    #endif
  #endif

  /**
   * Do preheating as required before leveling or probing.
   *  - If a preheat input is higher than the current target, raise the target temperature.
   *  - If a preheat input is higher than the current temperature, wait for stabilization.
   */
  void Probe::preheat_for_probing(const celsius_t hotend_temp, const celsius_t bed_temp) {
    #if HAS_HOTEND && (PROBING_NOZZLE_TEMP || LEVELING_NOZZLE_TEMP)
      #define WAIT_FOR_NOZZLE_HEAT
    #endif
    #if HAS_HEATED_BED && (PROBING_BED_TEMP || LEVELING_BED_TEMP)
      #define WAIT_FOR_BED_HEAT
    #endif

    DEBUG_ECHOPGM("Preheating ");

    #if ENABLED(WAIT_FOR_NOZZLE_HEAT)
      const celsius_t hotendPreheat = hotend_temp > thermalManager.degTargetHotend(0) ? hotend_temp : 0;
      if (hotendPreheat) {
        DEBUG_ECHOPGM("hotend (", hotendPreheat, ")");
        thermalManager.setTargetHotend(hotendPreheat, 0);
      }
    #elif ENABLED(WAIT_FOR_BED_HEAT)
      constexpr celsius_t hotendPreheat = 0;
    #endif

    #if ENABLED(WAIT_FOR_BED_HEAT)
      const celsius_t bedPreheat = bed_temp > thermalManager.degTargetBed() ? bed_temp : 0;
      if (bedPreheat) {
        if (hotendPreheat) DEBUG_ECHOPGM(" and ");
        DEBUG_ECHOPGM("bed (", bedPreheat, ")");
        thermalManager.setTargetBed(bedPreheat);
      }
    #endif

    DEBUG_EOL();

    TERN_(WAIT_FOR_NOZZLE_HEAT, if (hotend_temp > thermalManager.wholeDegHotend(0) + (TEMP_WINDOW)) thermalManager.wait_for_hotend(0));
    TERN_(WAIT_FOR_BED_HEAT,    if (bed_temp    > thermalManager.wholeDegBed() + (TEMP_BED_WINDOW)) thermalManager.wait_for_bed_heating());
  }

#endif

/**
 * Attempt to deploy or stow the probe
 *
 * Return TRUE if the probe could not be deployed/stowed
 */
bool Probe::set_deployed(const bool deploy) {

  if (DEBUGGING(LEVELING)) {
    DEBUG_POS("Probe::set_deployed", current_position);
    DEBUG_ECHOLNPGM("deploy: ", deploy);
  }

  if (endstops.z_probe_enabled == deploy) return false;

  // Make room for probe to deploy (or stow)
  // Fix-mounted probe should only raise for deploy
  // unless PAUSE_BEFORE_DEPLOY_STOW is enabled
  #if EITHER(FIX_MOUNTED_PROBE, NOZZLE_AS_PROBE) && DISABLED(PAUSE_BEFORE_DEPLOY_STOW)
    const bool z_raise_wanted = deploy;
  #else
    constexpr bool z_raise_wanted = true;
  #endif

  if (z_raise_wanted)
    do_z_raise(_MAX(Z_CLEARANCE_BETWEEN_PROBES, Z_CLEARANCE_DEPLOY_PROBE));

  #if EITHER(Z_PROBE_SLED, Z_PROBE_ALLEN_KEY)
    if (homing_needed_error(TERN_(Z_PROBE_SLED, _BV(X_AXIS)))) {
      SERIAL_ERROR_MSG(STR_STOP_UNHOMED);
      stop();
      return true;
    }
  #endif

  const xy_pos_t old_xy = current_position;

  #if ENABLED(PROBE_TRIGGERED_WHEN_STOWED_TEST)

    // Only deploy/stow if needed
    if (PROBE_TRIGGERED() == deploy) {
      if (!deploy) endstops.enable_z_probe(false); // Switch off triggered when stowed probes early
                                                   // otherwise an Allen-Key probe can't be stowed.
      probe_specific_action(deploy);
    }

    if (PROBE_TRIGGERED() == deploy) {             // Unchanged after deploy/stow action?
      if (IsRunning()) {
        SERIAL_ERROR_MSG("Z-Probe failed");
        LCD_ALERTMESSAGEPGM_P(PSTR("Err: ZPROBE"));
      }
      stop();
      return true;
    }

  #else

    probe_specific_action(deploy);

  #endif

  // If preheating is required before any probing...
  TERN_(PREHEAT_BEFORE_PROBING, if (deploy) preheat_for_probing(PROBING_NOZZLE_TEMP, PROBING_BED_TEMP));

  do_blocking_move_to(old_xy);
  endstops.enable_z_probe(deploy);
  return false;
}

/**
 * @brief Used by run_z_probe to do a single Z probe move.
 *
 * @param  z        Z destination
 * @param  fr_mm_s  Feedrate in mm/s
 * @return true to indicate an error
 */

/**
 * @brief Move down until the probe triggers or the low limit is reached
 *
 * @details Used by run_z_probe to get each bed Z height measurement.
 *          Sets current_position.z to the height where the probe triggered
 *          (according to the Z stepper count). The float Z is propagated
 *          back to the planner.position to preempt any rounding error.
 *
 * @return TRUE if the probe failed to trigger.
 */
bool Probe::probe_down_to_z(const_float_t z, const_feedRate_t fr_mm_s) {
  DEBUG_SECTION(log_probe, "Probe::probe_down_to_z", DEBUGGING(LEVELING));

  #if BOTH(HAS_HEATED_BED, WAIT_FOR_BED_HEATER)
    thermalManager.wait_for_bed_heating();
  #endif

  #if BOTH(HAS_TEMP_HOTEND, WAIT_FOR_HOTEND)
    thermalManager.wait_for_hotend_heating(active_extruder);
  #endif

  if (TERN0(BLTOUCH_SLOW_MODE, bltouch.deploy())) return true; // Deploy in LOW SPEED MODE on every probe action

  // Disable stealthChop if used. Enable diag1 pin on driver.
  #if ENABLED(SENSORLESS_PROBING)
    sensorless_t stealth_states { false };
    #if HAS_DELTA_SENSORLESS_PROBING
      if (probe.test_sensitivity.x) stealth_states.x = tmc_enable_stallguard(stepperX);  // Delta watches all DIAG pins for a stall
      if (probe.test_sensitivity.y) stealth_states.y = tmc_enable_stallguard(stepperY);
    #endif
    if (probe.test_sensitivity.z) stealth_states.z = tmc_enable_stallguard(stepperZ);    // All machines will check Z-DIAG for stall
    endstops.enable(true);
    set_homing_current(true);                                 // The "homing" current also applies to probing
  #endif

  TERN_(HAS_QUIET_PROBING, set_probing_paused(true));

  // Move down until the probe is triggered
  do_blocking_move_to_z(z, fr_mm_s);

  // Check to see if the probe was triggered
  const bool probe_triggered =
    #if HAS_DELTA_SENSORLESS_PROBING
      endstops.trigger_state() & (_BV(X_MAX) | _BV(Y_MAX) | _BV(Z_MAX))
    #else
      TEST(endstops.trigger_state(), Z_MIN_PROBE)
    #endif
  ;

  TERN_(HAS_QUIET_PROBING, set_probing_paused(false));

  // Re-enable stealthChop if used. Disable diag1 pin on driver.
  #if ENABLED(SENSORLESS_PROBING)
    endstops.not_homing();
    #if HAS_DELTA_SENSORLESS_PROBING
      if (probe.test_sensitivity.x) tmc_disable_stallguard(stepperX, stealth_states.x);
      if (probe.test_sensitivity.y) tmc_disable_stallguard(stepperY, stealth_states.y);
    #endif
    if (probe.test_sensitivity.z) tmc_disable_stallguard(stepperZ, stealth_states.z);
    set_homing_current(false);
  #endif

  if (probe_triggered && TERN0(BLTOUCH_SLOW_MODE, bltouch.stow())) // Stow in LOW SPEED MODE on every trigger
    return true;

  // Clear endstop flags
  endstops.hit_on_purpose();

  // Get Z where the steppers were interrupted
  set_current_from_steppers_for_axis(Z_AXIS);

  // Tell the planner where we actually are
  sync_plan_position();

  return !probe_triggered;
}

#if ENABLED(PROBE_TARE)

  /**
   * @brief Init the tare pin
   *
   * @details Init tare pin to ON state for a strain gauge, otherwise OFF
   */
  void Probe::tare_init() {
    OUT_WRITE(PROBE_TARE_PIN, !PROBE_TARE_STATE);
  }

  /**
   * @brief Tare the Z probe
   *
   * @details Signal to the probe to tare itself
   *
   * @return TRUE if the tare cold not be completed
   */
  bool Probe::tare() {
    #if BOTH(PROBE_ACTIVATION_SWITCH, PROBE_TARE_ONLY_WHILE_INACTIVE)
      if (endstops.probe_switch_activated()) {
        SERIAL_ECHOLNPGM("Cannot tare an active probe");
        return true;
      }
    #endif

    SERIAL_ECHOLNPGM("Taring probe");
    WRITE(PROBE_TARE_PIN, PROBE_TARE_STATE);
    delay(PROBE_TARE_TIME);
    WRITE(PROBE_TARE_PIN, !PROBE_TARE_STATE);
    delay(PROBE_TARE_DELAY);

    endstops.hit_on_purpose();
    return false;
  }
#endif

/**
 * @brief Probe at the current XY (possibly more than once) to find the bed Z.
 *
 * @details Used by probe_at_point to get the bed Z height at the current XY.
 *          Leaves current_position.z at the height where the probe triggered.
 *
 * @return The Z position of the bed at the current XY or NAN on error.
 */
float Probe::run_z_probe(const bool sanity_check/*=true*/) {
  DEBUG_SECTION(log_probe, "Probe::run_z_probe", DEBUGGING(LEVELING));

  auto try_to_probe = [&](PGM_P const plbl, const_float_t z_probe_low_point, const feedRate_t fr_mm_s, const bool scheck, const float clearance) -> bool {
    // Tare the probe, if supported
    if (TERN0(PROBE_TARE, tare())) return true;

    // Do a first probe at the fast speed
    const bool probe_fail = probe_down_to_z(z_probe_low_point, fr_mm_s),            // No probe trigger?
               early_fail = (scheck && current_position.z > -offset.z + clearance); // Probe triggered too high?
    #if ENABLED(DEBUG_LEVELING_FEATURE)
      if (DEBUGGING(LEVELING) && (probe_fail || early_fail)) {
        DEBUG_ECHOPGM_P(plbl);
        DEBUG_ECHOPGM(" Probe fail! -");
        if (probe_fail) DEBUG_ECHOPGM(" No trigger.");
        if (early_fail) DEBUG_ECHOPGM(" Triggered early.");
        DEBUG_EOL();
      }
    #else
      UNUSED(plbl);
    #endif
    return probe_fail || early_fail;
  };

  // Stop the probe before it goes too low to prevent damage.
  // If Z isn't known then probe to -10mm.
  const float z_probe_low_point = axis_is_trusted(Z_AXIS) ? -offset.z + Z_PROBE_LOW_POINT : -10.0;

  // Double-probing does a fast probe followed by a slow probe
  #if TOTAL_PROBING == 2

    // Attempt to tare the probe
    if (TERN0(PROBE_TARE, tare())) return NAN;

    // Do a first probe at the fast speed
    if (try_to_probe(PSTR("FAST"), z_probe_low_point, z_probe_fast_mm_s,
                     sanity_check, Z_CLEARANCE_BETWEEN_PROBES) ) return NAN;

    const float first_probe_z = current_position.z;

    if (DEBUGGING(LEVELING)) DEBUG_ECHOLNPGM("1st Probe Z:", first_probe_z);

    // Raise to give the probe clearance
    do_blocking_move_to_z(current_position.z + Z_CLEARANCE_MULTI_PROBE, z_probe_fast_mm_s);

  #elif Z_PROBE_FEEDRATE_FAST != Z_PROBE_FEEDRATE_SLOW

    // If the nozzle is well over the travel height then
    // move down quickly before doing the slow probe
    const float z = Z_CLEARANCE_DEPLOY_PROBE + 5.0 + (offset.z < 0 ? -offset.z : 0);
    if (current_position.z > z) {
      // Probe down fast. If the probe never triggered, raise for probe clearance
      if (!probe_down_to_z(z, z_probe_fast_mm_s))
        do_blocking_move_to_z(current_position.z + Z_CLEARANCE_BETWEEN_PROBES, z_probe_fast_mm_s);
    }
  #endif

  #if EXTRA_PROBING > 0
    float probes[TOTAL_PROBING];
  #endif

  #if TOTAL_PROBING > 2
    float probes_z_sum = 0;
    for (
      #if EXTRA_PROBING > 0
        uint8_t p = 0; p < TOTAL_PROBING; p++
      #else
        uint8_t p = TOTAL_PROBING; p--;
      #endif
    )
  #endif
    {
      // If the probe won't tare, return
      if (TERN0(PROBE_TARE, tare())) return true;

      // Probe downward slowly to find the bed
      if (try_to_probe(PSTR("SLOW"), z_probe_low_point, MMM_TO_MMS(Z_PROBE_FEEDRATE_SLOW),
                       sanity_check, Z_CLEARANCE_MULTI_PROBE) ) return NAN;

      TERN_(MEASURE_BACKLASH_WHEN_PROBING, backlash.measure_with_probe());

      const float z = current_position.z;

      #if EXTRA_PROBING > 0
        // Insert Z measurement into probes[]. Keep it sorted ascending.
        LOOP_LE_N(i, p) {                            // Iterate the saved Zs to insert the new Z
          if (i == p || probes[i] > z) {                              // Last index or new Z is smaller than this Z
            for (int8_t m = p; --m >= i;) probes[m + 1] = probes[m];  // Shift items down after the insertion point
            probes[i] = z;                                            // Insert the new Z measurement
            break;                                                    // Only one to insert. Done!
          }
        }
      #elif TOTAL_PROBING > 2
        probes_z_sum += z;
      #else
        UNUSED(z);
      #endif

      #if TOTAL_PROBING > 2
        // Small Z raise after all but the last probe
        if (p
          #if EXTRA_PROBING > 0
            < TOTAL_PROBING - 1
          #endif
        ) do_blocking_move_to_z(z + Z_CLEARANCE_MULTI_PROBE, z_probe_fast_mm_s);
      #endif
    }

  #if TOTAL_PROBING > 2

    #if EXTRA_PROBING > 0
      // Take the center value (or average the two middle values) as the median
      static constexpr int PHALF = (TOTAL_PROBING - 1) / 2;
      const float middle = probes[PHALF],
                  median = ((TOTAL_PROBING) & 1) ? middle : (middle + probes[PHALF + 1]) * 0.5f;

      // Remove values farthest from the median
      uint8_t min_avg_idx = 0, max_avg_idx = TOTAL_PROBING - 1;
      for (uint8_t i = EXTRA_PROBING; i--;)
        if (ABS(probes[max_avg_idx] - median) > ABS(probes[min_avg_idx] - median))
          max_avg_idx--; else min_avg_idx++;

      // Return the average value of all remaining probes.
      LOOP_S_LE_N(i, min_avg_idx, max_avg_idx)
        probes_z_sum += probes[i];

    #endif

    const float measured_z = probes_z_sum * RECIPROCAL(MULTIPLE_PROBING);

  #elif TOTAL_PROBING == 2

    const float z2 = current_position.z;

    if (DEBUGGING(LEVELING)) DEBUG_ECHOLNPGM("2nd Probe Z:", z2, " Discrepancy:", first_probe_z - z2);

    // Return a weighted average of the fast and slow probes
    const float measured_z = (z2 * 3.0 + first_probe_z * 2.0) * 0.2;

  #else

    // Return the single probe result
    const float measured_z = current_position.z;

  #endif

  return measured_z;
}

/**
 * - Move to the given XY
 * - Deploy the probe, if not already deployed
 * - Probe the bed, get the Z position
 * - Depending on the 'stow' flag
 *   - Stow the probe, or
 *   - Raise to the BETWEEN height
 * - Return the probed Z position
 */
float Probe::probe_at_point(const_float_t rx, const_float_t ry, const ProbePtRaise raise_after/*=PROBE_PT_NONE*/, const uint8_t verbose_level/*=0*/, const bool probe_relative/*=true*/, const bool sanity_check/*=true*/) {
  DEBUG_SECTION(log_probe, "Probe::probe_at_point", DEBUGGING(LEVELING));

  if (DEBUGGING(LEVELING)) {
    DEBUG_ECHOLNPGM(
      "...(", LOGICAL_X_POSITION(rx), ", ", LOGICAL_Y_POSITION(ry),
      ", ", raise_after == PROBE_PT_RAISE ? "raise" : raise_after == PROBE_PT_LAST_STOW ? "stow (last)" : raise_after == PROBE_PT_STOW ? "stow" : "none",
      ", ", verbose_level,
      ", ", probe_relative ? "probe" : "nozzle", "_relative)"
    );
    DEBUG_POS("", current_position);
  }

  #if BOTH(BLTOUCH, BLTOUCH_HS_MODE)
    if (bltouch.triggered()) bltouch._reset();
  #endif

  // On delta keep Z below clip height or do_blocking_move_to will abort
  xyz_pos_t npos = { rx, ry, TERN(DELTA, _MIN(delta_clip_start_height, current_position.z), current_position.z) };
  if (probe_relative) {                                     // The given position is in terms of the probe
    if (!can_reach(npos)) {
      if (DEBUGGING(LEVELING)) DEBUG_ECHOLNPGM("Position Not Reachable");
      return NAN;
    }
    npos -= offset_xy;                                      // Get the nozzle position
  }
  else if (!position_is_reachable(npos)) return NAN;        // The given position is in terms of the nozzle

  // Move the probe to the starting XYZ
  do_blocking_move_to(npos, feedRate_t(XY_PROBE_FEEDRATE_MM_S));

  float measured_z = NAN;
  if (!deploy()) measured_z = run_z_probe(sanity_check) + offset.z;
  if (!isnan(measured_z)) {
    const bool big_raise = raise_after == PROBE_PT_BIG_RAISE;
    if (big_raise || raise_after == PROBE_PT_RAISE)
      do_blocking_move_to_z(current_position.z + (big_raise ? 25 : Z_CLEARANCE_BETWEEN_PROBES), z_probe_fast_mm_s);
    else if (raise_after == PROBE_PT_STOW || raise_after == PROBE_PT_LAST_STOW)
      if (stow()) measured_z = NAN;   // Error on stow?

    if (verbose_level > 2)
      SERIAL_ECHOLNPGM("Bed X: ", LOGICAL_X_POSITION(rx), " Y: ", LOGICAL_Y_POSITION(ry), " Z: ", measured_z);
  }

  if (isnan(measured_z)) {
    stow();
    LCD_MESSAGEPGM(MSG_LCD_PROBING_FAILED);
    #if DISABLED(G29_RETRY_AND_RECOVER)
      SERIAL_ERROR_MSG(STR_ERR_PROBING_FAILED);
    #endif
  }

  return measured_z;
}

#if HAS_Z_SERVO_PROBE

  void Probe::servo_probe_init() {
    /**
     * Set position of Z Servo Endstop
     *
     * The servo might be deployed and positioned too low to stow
     * when starting up the machine or rebooting the board.
     * There's no way to know where the nozzle is positioned until
     * homing has been done - no homing with z-probe without init!
     */
    STOW_Z_SERVO();
  }

#endif // HAS_Z_SERVO_PROBE

#if EITHER(SENSORLESS_PROBING, SENSORLESS_HOMING)

  sensorless_t stealth_states { false };

  /**
   * Disable stealthChop if used. Enable diag1 pin on driver.
   */
  void Probe::enable_stallguard_diag1() {
    #if ENABLED(SENSORLESS_PROBING)
      #if HAS_DELTA_SENSORLESS_PROBING
        stealth_states.x = tmc_enable_stallguard(stepperX);
        stealth_states.y = tmc_enable_stallguard(stepperY);
      #endif
      stealth_states.z = tmc_enable_stallguard(stepperZ);
      endstops.enable(true);
    #endif
  }

  /**
   * Re-enable stealthChop if used. Disable diag1 pin on driver.
   */
  void Probe::disable_stallguard_diag1() {
    #if ENABLED(SENSORLESS_PROBING)
      endstops.not_homing();
      #if HAS_DELTA_SENSORLESS_PROBING
        tmc_disable_stallguard(stepperX, stealth_states.x);
        tmc_disable_stallguard(stepperY, stealth_states.y);
      #endif
      tmc_disable_stallguard(stepperZ, stealth_states.z);
    #endif
  }

  /**
   * Change the current in the TMC drivers to N##_CURRENT_HOME. And we save the current configuration of each TMC driver.
   */
  void Probe::set_homing_current(const bool onoff) {
    #define HAS_CURRENT_HOME(N) (defined(N##_CURRENT_HOME) && N##_CURRENT_HOME != N##_CURRENT)
    #if HAS_CURRENT_HOME(X) || HAS_CURRENT_HOME(Y) || HAS_CURRENT_HOME(Z)
      #if ENABLED(DELTA)
        static int16_t saved_current_X, saved_current_Y;
      #endif
      #if HAS_CURRENT_HOME(Z)
        static int16_t saved_current_Z;
      #endif
      #if ((ENABLED(DELTA) && (HAS_CURRENT_HOME(X) || HAS_CURRENT_HOME(Y))) || HAS_CURRENT_HOME(Z))
        auto debug_current_on = [](PGM_P const s, const int16_t a, const int16_t b) {
          if (DEBUGGING(LEVELING)) { DEBUG_ECHOPGM_P(s); DEBUG_ECHOLNPGM(" current: ", a, " -> ", b); }
        };
      #endif
      if (onoff) {
        #if ENABLED(DELTA)
          #if HAS_CURRENT_HOME(X)
            saved_current_X = stepperX.getMilliamps();
            stepperX.rms_current(X_CURRENT_HOME);
            debug_current_on(PSTR("X"), saved_current_X, X_CURRENT_HOME);
          #endif
          #if HAS_CURRENT_HOME(Y)
            saved_current_Y = stepperY.getMilliamps();
            stepperY.rms_current(Y_CURRENT_HOME);
            debug_current_on(PSTR("Y"), saved_current_Y, Y_CURRENT_HOME);
          #endif
        #endif
        #if HAS_CURRENT_HOME(Z)
          saved_current_Z = stepperZ.getMilliamps();
          stepperZ.rms_current(Z_CURRENT_HOME);
          debug_current_on(PSTR("Z"), saved_current_Z, Z_CURRENT_HOME);
        #endif
        TERN_(IMPROVE_HOMING_RELIABILITY, planner.enable_stall_prevention(true));
      }
      else {
        #if ENABLED(DELTA)
          #if HAS_CURRENT_HOME(X)
            stepperX.rms_current(saved_current_X);
            debug_current_on(PSTR("X"), X_CURRENT_HOME, saved_current_X);
          #endif
          #if HAS_CURRENT_HOME(Y)
            stepperY.rms_current(saved_current_Y);
            debug_current_on(PSTR("Y"), Y_CURRENT_HOME, saved_current_Y);
          #endif
        #endif
        #if HAS_CURRENT_HOME(Z)
          stepperZ.rms_current(saved_current_Z);
          debug_current_on(PSTR("Z"), Z_CURRENT_HOME, saved_current_Z);
        #endif
        TERN_(IMPROVE_HOMING_RELIABILITY, planner.enable_stall_prevention(false));
      }
    #endif
  }

#endif // SENSORLESS_PROBING || SENSORLESS_HOMING

#endif // HAS_BED_PROBE<|MERGE_RESOLUTION|>--- conflicted
+++ resolved
@@ -297,13 +297,8 @@
 
       TERN_(HOST_PROMPT_SUPPORT, host_prompt_do(PROMPT_USER_CONTINUE, PSTR("Stow Probe"), CONTINUE_STR));
       TERN_(EXTENSIBLE_UI, ExtUI::onUserConfirmRequired_P(PSTR("Stow Probe")));
-<<<<<<< HEAD
-      TERN_(DWIN_CREALITY_LCD, DWIN_Popup_Confirm(ICON_BLTouch, PSTR("Stow Probe"), CONTINUE_STR));
-      wait_for_user_response();
-=======
       TERN_(DWIN_CREALITY_LCD_ENHANCED, DWIN_Popup_Confirm(ICON_BLTouch, PSTR("Stow Probe"), CONTINUE_STR));
       TERN_(HAS_RESUME_CONTINUE, wait_for_user_response());
->>>>>>> c2e4b162
       ui.reset_status();
 
     } while (ENABLED(PAUSE_PROBE_DEPLOY_WHEN_TRIGGERED));
