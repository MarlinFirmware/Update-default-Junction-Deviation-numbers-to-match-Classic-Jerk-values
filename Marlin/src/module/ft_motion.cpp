/**
 * Marlin 3D Printer Firmware
 * Copyright (c) 2023 MarlinFirmware [https://github.com/MarlinFirmware/Marlin]
 *
 * Based on Sprinter and grbl.
 * Copyright (c) 2011 Camiel Gubbels / Erik van der Zalm
 *
 * This program is free software: you can redistribute it and/or modify
 * it under the terms of the GNU General Public License as published by
 * the Free Software Foundation, either version 3 of the License, or
 * (at your option) any later version.
 *
 * This program is distributed in the hope that it will be useful,
 * but WITHOUT ANY WARRANTY; without even the implied warranty of
 * MERCHANTABILITY or FITNESS FOR A PARTICULAR PURPOSE.  See the
 * GNU General Public License for more details.
 *
 * You should have received a copy of the GNU General Public License
 * along with this program.  If not, see <https://www.gnu.org/licenses/>.
 *
 */

#include "../inc/MarlinConfig.h"

#if ENABLED(FT_MOTION)

#include "ft_motion.h"
#include "stepper.h" // Access stepper block queue function and abort status.
#include "endstops.h"

FTMotion ftMotion;

//-----------------------------------------------------------------
// Variables.
//-----------------------------------------------------------------

// Public variables.

ft_config_t FTMotion::cfg;
bool FTMotion::busy; // = false
ft_command_t FTMotion::stepperCmdBuff[FTM_STEPPERCMD_BUFF_SIZE] = {0U}; // Stepper commands buffer.
int32_t FTMotion::stepperCmdBuff_produceIdx = 0, // Index of next stepper command write to the buffer.
        FTMotion::stepperCmdBuff_consumeIdx = 0; // Index of next stepper command read from the buffer.

bool FTMotion::sts_stepperBusy = false;         // The stepper buffer has items and is in use.

XYZEval<millis_t> FTMotion::axis_move_end_ti = { 0 };
AxisBits FTMotion::axis_move_dir;

// Private variables.

// NOTE: These are sized for Ulendo FBS use.
xyze_trajectory_t    FTMotion::traj;            // = {0.0f} Storage for fixed-time-based trajectory.
xyze_trajectoryMod_t FTMotion::trajMod;         // = {0.0f} Storage for fixed time trajectory window.

bool FTMotion::blockProcRdy = false;            // Set when new block data is loaded from stepper module into FTM, ...
                                                // ... and reset when block is completely converted to FTM trajectory.
bool FTMotion::batchRdy = false;                // Indicates a batch of the fixed time trajectory...
                                                // ... has been generated, is now available in the upper -
                                                // batch of traj.x[], y, z ... e vectors, and is ready to be
                                                // post processed, if applicable, then interpolated. Reset when the
                                                // data has been shifted out.
bool FTMotion::batchRdyForInterp = false;       // Indicates the batch is done being post processed...
                                                // ... if applicable, and is ready to be converted to step commands.

// Trapezoid data variables.
xyze_pos_t   FTMotion::startPosn,                     // (mm) Start position of block
             FTMotion::endPosn_prevBlock = { 0.0f };  // (mm) End position of previous block
xyze_float_t FTMotion::ratio;                         // (ratio) Axis move ratio of block
float FTMotion::accel_P,                        // Acceleration prime of block. [mm/sec/sec]
      FTMotion::decel_P,                        // Deceleration prime of block. [mm/sec/sec]
      FTMotion::F_P,                            // Feedrate prime of block. [mm/sec]
      FTMotion::f_s,                            // Starting feedrate of block. [mm/sec]
      FTMotion::s_1e,                           // Position after acceleration phase of block.
      FTMotion::s_2e;                           // Position after acceleration and coasting phase of block.

uint32_t FTMotion::N1,                          // Number of data points in the acceleration phase.
         FTMotion::N2,                          // Number of data points in the coasting phase.
         FTMotion::N3;                          // Number of data points in the deceleration phase.

uint32_t FTMotion::max_intervals;               // Total number of data points that will be generated from block.

// Make vector variables.
uint32_t FTMotion::makeVector_idx = 0,          // Index of fixed time trajectory generation of the overall block.
         FTMotion::makeVector_batchIdx = 0;     // Index of fixed time trajectory generation within the batch.

// Interpolation variables.
xyze_long_t FTMotion::steps = { 0 };            // Step count accumulator.

uint32_t FTMotion::interpIdx = 0;               // Index of current data point being interpolated.

// Shaping variables.
#if HAS_FTM_SHAPING
  FTMotion::shaping_t FTMotion::shaping = {
    0,
<<<<<<< HEAD
    #if HAS_X_AXIS
      x:{ false, { 0.0f }, { 0.0f }, { 0 }, { 0 } },           // ena, d_zi, Ai, Ni, max_i
    #endif
=======
    x:{ false, { 0.0f }, { 0.0f }, { 0 }, 0 },            // ena, d_zi[], Ai[], Ni[], max_i
>>>>>>> 02ed020f
    #if HAS_Y_AXIS
      y:{ false, { 0.0f }, { 0.0f }, { 0 }, 0 }           // ena, d_zi[], Ai[], Ni[], max_i
    #endif
  };
#endif

#if HAS_EXTRUDERS
  // Linear advance variables.
  float FTMotion::e_raw_z1 = 0.0f;        // (ms) Unit delay of raw extruder position.
  float FTMotion::e_advanced_z1 = 0.0f;   // (ms) Unit delay of advanced extruder position.
#endif

constexpr uint32_t BATCH_SIDX_IN_WINDOW = (FTM_WINDOW_SIZE) - (FTM_BATCH_SIZE); // Batch start index in window.

//-----------------------------------------------------------------
// Function definitions.
//-----------------------------------------------------------------

// Public functions.

// Controller main, to be invoked from non-isr task.
void FTMotion::loop() {

  if (!cfg.active) return;

  /**
   * Handle block abort with the following sequence:
   * 1. Zero out commands in stepper ISR.
   * 2. Drain the motion buffer, stop processing until they are emptied.
   * 3. Reset all the states / memory.
   * 4. Signal ready for new block.
   */
  if (stepper.abort_current_block) {
    if (sts_stepperBusy) return;          // Wait until motion buffers are emptied
    discard_planner_block_protected();
    reset();
    stepper.abort_current_block = false;  // Abort finished.
  }

  while (!blockProcRdy && (stepper.current_block = planner.get_current_block())) {
    if (stepper.current_block->is_sync()) {     // Sync block?
      if (stepper.current_block->is_sync_pos()) // Position sync? Set the position.
        stepper._set_position(stepper.current_block->position);
      discard_planner_block_protected();
      continue;
    }
    loadBlockData(stepper.current_block);
    blockProcRdy = true;
    // Some kinematics track axis motion in HX, HY, HZ
    #if ANY(CORE_IS_XY, CORE_IS_XZ, MARKFORGED_XY, MARKFORGED_YX)
      stepper.last_direction_bits.hx = stepper.current_block->direction_bits.hx;
    #endif
    #if ANY(CORE_IS_XY, CORE_IS_YZ, MARKFORGED_XY, MARKFORGED_YX)
      stepper.last_direction_bits.hy = stepper.current_block->direction_bits.hy;
    #endif
    #if ANY(CORE_IS_XZ, CORE_IS_YZ)
      stepper.last_direction_bits.hz = stepper.current_block->direction_bits.hz;
    #endif
  }

  if (blockProcRdy) {

    if (!batchRdy) makeVector(); // Caution: Do not consolidate checks on blockProcRdy/batchRdy, as they are written by makeVector().
    // When makeVector is finished: either blockProcRdy has been set false (because the block is
    // done being processed) or batchRdy is set true, or both.

    // Check if the block has been completely converted:
    if (!blockProcRdy) {
      discard_planner_block_protected();

      // Check if the block needs to be runout:
      if (!batchRdy && !planner.has_blocks_queued()) {
        runoutBlock();
        makeVector(); // Do an additional makeVector call to guarantee batchRdy set this loop.
      }
    }
  }

  // FBS / post processing.
  if (batchRdy && !batchRdyForInterp) {

    // Call Ulendo FBS here.

    #if ENABLED(FTM_UNIFIED_BWS)
      trajMod = traj; // Move the window to traj
    #else
      // Copy the uncompensated vectors.
      #define TCOPY(A) memcpy(trajMod.A, traj.A, sizeof(trajMod.A));
      LOGICAL_AXIS_MAP_LC(TCOPY);

      // Shift the time series back in the window
      #define TSHIFT(A) memcpy(traj.A, &traj.A[FTM_BATCH_SIZE], BATCH_SIDX_IN_WINDOW * sizeof(traj.A[0]));
      LOGICAL_AXIS_MAP_LC(TSHIFT);
    #endif

    // ... data is ready in trajMod.
    batchRdyForInterp = true;

    batchRdy = false; // Clear so makeVector() can resume generating points.
  }

  // Interpolation (generation of step commands from fixed time trajectory).
  while (batchRdyForInterp
    && (stepperCmdBuffItems() < (FTM_STEPPERCMD_BUFF_SIZE) - (FTM_STEPS_PER_UNIT_TIME))) {
    convertToSteps(interpIdx);
    if (++interpIdx == FTM_BATCH_SIZE) {
      batchRdyForInterp = false;
      interpIdx = 0;
    }
  }

  // Report busy status to planner.
  busy = (sts_stepperBusy || blockProcRdy || batchRdy || batchRdyForInterp);

}

#if HAS_FTM_SHAPING

  // Refresh the gains used by shaping functions.
  void FTMotion::AxisShaping::set_axis_shaping_A(const ftMotionShaper_t shaper, const_float_t zeta, const_float_t vtol) {

    const float K = exp(-zeta * M_PI / sqrt(1.f - sq(zeta))),
                K2 = sq(K),
                K3 = K2 * K,
                K4 = K3 * K;

    switch (shaper) {

      case ftMotionShaper_ZV:
        max_i = 1U;
        Ai[0] = 1.0f / (1.0f + K);
        Ai[1] = Ai[0] * K;
        break;

      case ftMotionShaper_ZVD:
        max_i = 2U;
        Ai[0] = 1.0f / (1.0f + 2.0f * K + K2);
        Ai[1] = Ai[0] * 2.0f * K;
        Ai[2] = Ai[0] * K2;
        break;

      case ftMotionShaper_ZVDD:
        max_i = 3U;
        Ai[0] = 1.0f / (1.0f + 3.0f * K + 3.0f * K2 + K3);
        Ai[1] = Ai[0] * 3.0f * K;
        Ai[2] = Ai[0] * 3.0f * K2;
        Ai[3] = Ai[0] * K3;
        break;

      case ftMotionShaper_ZVDDD:
        max_i = 4U;
        Ai[0] = 1.0f / (1.0f + 4.0f * K + 6.0f * K2 + 4.0f * K3 + K4);
        Ai[1] = Ai[0] * 4.0f * K;
        Ai[2] = Ai[0] * 6.0f * K2;
        Ai[3] = Ai[0] * 4.0f * K3;
        Ai[4] = Ai[0] * K4;
        break;

      case ftMotionShaper_EI: {
        max_i = 2U;
        Ai[0] = 0.25f * (1.0f + vtol);
        Ai[1] = 0.50f * (1.0f - vtol) * K;
        Ai[2] = Ai[0] * K2;

        const float adj = 1.0f / (Ai[0] + Ai[1] + Ai[2]);
        for (uint32_t i = 0U; i < 3U; i++) {
          Ai[i] *= adj;
        }
      }
      break;

      case ftMotionShaper_2HEI: {
        max_i = 3U;
        const float vtolx2 = sq(vtol);
        const float X = pow(vtolx2 * (sqrt(1.0f - vtolx2) + 1.0f), 1.0f / 3.0f);
        Ai[0] = (3.0f * sq(X) + 2.0f * X + 3.0f * vtolx2) / (16.0f * X);
        Ai[1] = (0.5f - Ai[0]) * K;
        Ai[2] = Ai[1] * K;
        Ai[3] = Ai[0] * K3;

        const float adj = 1.0f / (Ai[0] + Ai[1] + Ai[2] + Ai[3]);
        for (uint32_t i = 0U; i < 4U; i++) {
          Ai[i] *= adj;
        }
      }
      break;

      case ftMotionShaper_3HEI: {
        max_i = 4U;
        Ai[0] = 0.0625f * ( 1.0f + 3.0f * vtol + 2.0f * sqrt( 2.0f * ( vtol + 1.0f ) * vtol ) );
        Ai[1] = 0.25f * ( 1.0f - vtol ) * K;
        Ai[2] = ( 0.5f * ( 1.0f + vtol ) - 2.0f * Ai[0] ) * K2;
        Ai[3] = Ai[1] * K2;
        Ai[4] = Ai[0] * K4;

        const float adj = 1.0f / (Ai[0] + Ai[1] + Ai[2] + Ai[3] + Ai[4]);
        for (uint32_t i = 0U; i < 5U; i++) {
          Ai[i] *= adj;
        }
      }
      break;

      case ftMotionShaper_MZV: {
        max_i = 2U;
        const float Bx = 1.4142135623730950488016887242097f * K;
        Ai[0] = 1.0f / (1.0f + Bx + K2);
        Ai[1] = Ai[0] * Bx;
        Ai[2] = Ai[0] * K2;
      }
      break;

      default:
        ZERO(Ai);
        max_i = 0;
    }

  }

  // Refresh the indices used by shaping functions.
  void FTMotion::AxisShaping::set_axis_shaping_N(const ftMotionShaper_t shaper, const_float_t f, const_float_t zeta) {
    // Note that protections are omitted for DBZ and for index exceeding array length.
    const float df = sqrt ( 1.f - sq(zeta) );
    switch (shaper) {
      case ftMotionShaper_ZV:
        Ni[1] = round((0.5f / f / df) * (FTM_FS));
        break;
      case ftMotionShaper_ZVD:
      case ftMotionShaper_EI:
        Ni[1] = round((0.5f / f / df) * (FTM_FS));
        Ni[2] = Ni[1] + Ni[1];
        break;
      case ftMotionShaper_ZVDD:
      case ftMotionShaper_2HEI:
        Ni[1] = round((0.5f / f / df) * (FTM_FS));
        Ni[2] = Ni[1] + Ni[1];
        Ni[3] = Ni[2] + Ni[1];
        break;
      case ftMotionShaper_ZVDDD:
      case ftMotionShaper_3HEI:
        Ni[1] = round((0.5f / f / df) * (FTM_FS));
        Ni[2] = Ni[1] + Ni[1];
        Ni[3] = Ni[2] + Ni[1];
        Ni[4] = Ni[3] + Ni[1];
        break;
      case ftMotionShaper_MZV:
        Ni[1] = round((0.375f / f / df) * (FTM_FS));
        Ni[2] = Ni[1] + Ni[1];
        break;
      default: ZERO(Ni);
    }
  }

  void FTMotion::update_shaping_params() {
    #if HAS_X_AXIS
      if ((shaping.x.ena = AXIS_HAS_SHAPER(X))) {
        shaping.x.set_axis_shaping_A(cfg.shaper.x, cfg.zeta.x, cfg.vtol.x);
        shaping.x.set_axis_shaping_N(cfg.shaper.x, cfg.baseFreq.x, cfg.zeta.x);
      }
    #endif
    #if HAS_Y_AXIS
      if ((shaping.y.ena = AXIS_HAS_SHAPER(Y))) {
        shaping.y.set_axis_shaping_A(cfg.shaper.y, cfg.zeta.y, cfg.vtol.y);
        shaping.y.set_axis_shaping_N(cfg.shaper.y, cfg.baseFreq.y, cfg.zeta.y);
      }
    #endif
  }

#endif // HAS_FTM_SHAPING

// Reset all trajectory processing variables.
void FTMotion::reset() {

  stepperCmdBuff_produceIdx = stepperCmdBuff_consumeIdx = 0;

  traj.reset();

  blockProcRdy = batchRdy = batchRdyForInterp = false;

  endPosn_prevBlock.reset();

  makeVector_idx = 0;
  makeVector_batchIdx = TERN(FTM_UNIFIED_BWS, 0, _MIN(BATCH_SIDX_IN_WINDOW, FTM_BATCH_SIZE));

  steps.reset();
  interpIdx = 0;

  stepper.axis_did_move.reset();

  #if HAS_FTM_SHAPING
    TERN_(HAS_X_AXIS, ZERO(shaping.x.d_zi));
    TERN_(HAS_Y_AXIS, ZERO(shaping.y.d_zi));
    shaping.zi_idx = 0;
  #endif

  TERN_(HAS_EXTRUDERS, e_raw_z1 = e_advanced_z1 = 0.0f);

  axis_move_end_ti.reset();
}

// Private functions.

void FTMotion::discard_planner_block_protected() {
  if (stepper.current_block) {  // Safeguard in case current_block must not be null (it will
                                // be null when the "block" is a runout or generated) in order
                                // to use planner.release_current_block().
    stepper.current_block = nullptr;
    planner.release_current_block();  // FTM uses release_current_block() instead of discard_current_block(),
                                      // as in block_phase_isr(). This change is to avoid invoking axis_did_move.reset().
                                      // current_block = nullptr is added to replicate discard without axis_did_move reset.
                                      // Note invoking axis_did_move.reset() causes no issue since FTM's stepper refreshes
                                      // its values every ISR.
  }
}

/**
 * Set up a pseudo block to allow motion to settle and buffers to empty.
 * Called when the planner has one block left. The buffers will be filled
 * with the last commanded position by setting the startPosn block variable to
 * the last position of the previous block and all ratios to zero such that no
 * axes' positions are incremented.
 */
void FTMotion::runoutBlock() {

  startPosn = endPosn_prevBlock;
  ratio.reset();

  const int32_t n_to_fill_batch = (FTM_WINDOW_SIZE) - makeVector_batchIdx;

  // This line or function is to be modified for FBS use; do not optimize out.
  const int32_t n_to_settle_shaper = num_samples_shaper_settle();

  const int32_t n_diff = n_to_settle_shaper - n_to_fill_batch,
                n_to_fill_batch_after_settling = n_diff > 0 ? (FTM_BATCH_SIZE) - (n_diff % (FTM_BATCH_SIZE)) : -n_diff;

  const int32_t n_to_settle_and_fill_batch = n_to_settle_shaper + n_to_fill_batch_after_settling;

  const int32_t N_needed_to_propagate_to_stepper = PROP_BATCHES;

  const int32_t n_to_use = N_needed_to_propagate_to_stepper * (FTM_BATCH_SIZE) + n_to_settle_and_fill_batch;

  max_intervals = n_to_use;

  blockProcRdy = true;
}

// Auxiliary function to get number of step commands in the buffer.
int32_t FTMotion::stepperCmdBuffItems() {
  const int32_t udiff = stepperCmdBuff_produceIdx - stepperCmdBuff_consumeIdx;
  return (udiff < 0) ? udiff + (FTM_STEPPERCMD_BUFF_SIZE) : udiff;
}

// Initializes storage variables before startup.
void FTMotion::init() {
  update_shaping_params();
  reset(); // Precautionary.
}

// Load / convert block data from planner to fixed-time control variables.
void FTMotion::loadBlockData(block_t * const current_block) {

  const float totalLength = current_block->millimeters,
              oneOverLength = 1.0f / totalLength;

  startPosn = endPosn_prevBlock;
  const xyze_pos_t moveDist = LOGICAL_AXIS_ARRAY(
    current_block->steps.e * planner.mm_per_step[E_AXIS_N(current_block->extruder)] * (current_block->direction_bits.e ? 1 : -1),
    current_block->steps.x * planner.mm_per_step[X_AXIS] * (current_block->direction_bits.x ? 1 : -1),
    current_block->steps.y * planner.mm_per_step[Y_AXIS] * (current_block->direction_bits.y ? 1 : -1),
    current_block->steps.z * planner.mm_per_step[Z_AXIS] * (current_block->direction_bits.z ? 1 : -1),
    current_block->steps.i * planner.mm_per_step[I_AXIS] * (current_block->direction_bits.i ? 1 : -1),
    current_block->steps.j * planner.mm_per_step[J_AXIS] * (current_block->direction_bits.j ? 1 : -1),
    current_block->steps.k * planner.mm_per_step[K_AXIS] * (current_block->direction_bits.k ? 1 : -1),
    current_block->steps.u * planner.mm_per_step[U_AXIS] * (current_block->direction_bits.u ? 1 : -1),
    current_block->steps.v * planner.mm_per_step[V_AXIS] * (current_block->direction_bits.v ? 1 : -1),
    current_block->steps.w * planner.mm_per_step[W_AXIS] * (current_block->direction_bits.w ? 1 : -1)
  );

  ratio = moveDist * oneOverLength;

  const float spm = totalLength / current_block->step_event_count;  // (steps/mm) Distance for each step

  f_s = spm * current_block->initial_rate;              // (steps/s) Start feedrate

  const float f_e = spm * current_block->final_rate;    // (steps/s) End feedrate

  /* Keep for comprehension
  const float a = current_block->acceleration,          // (mm/s^2) Same magnitude for acceleration or deceleration
              oneby2a = 1.0f / (2.0f * a),              // (s/mm) Time to accelerate or decelerate one mm (i.e., oneby2a * 2
              oneby2d = -oneby2a;                       // (s/mm) Time to accelerate or decelerate one mm (i.e., oneby2a * 2
  const float fsSqByTwoA = sq(f_s) * oneby2a,           // (mm) Distance to accelerate from start speed to nominal speed
              feSqByTwoD = sq(f_e) * oneby2d;           // (mm) Distance to decelerate from nominal speed to end speed

  float F_n = current_block->nominal_speed;             // (mm/s) Speed we hope to achieve, if possible
  const float fdiff = feSqByTwoD - fsSqByTwoA,          // (mm) Coasting distance if nominal speed is reached
              odiff = oneby2a - oneby2d,                // (i.e., oneby2a * 2) (mm/s) Change in speed for one second of acceleration
              ldiff = totalLength - fdiff;              // (mm) Distance to travel if nominal speed is reached

  float T2 = (1.0f / F_n) * (ldiff - odiff * sq(F_n));  // (s) Coasting duration after nominal speed reached
  if (T2 < 0.0f) {
    T2 = 0.0f;
    F_n = SQRT(ldiff / odiff);                          // Clip by intersection if nominal speed can't be reached.
  }

  const float T1 = (F_n - f_s) / a,                     // (s) Accel Time = difference in feedrate over acceleration
              T3 = (F_n - f_e) / a;                     // (s) Decel Time = difference in feedrate over acceleration
  */

  const float accel = current_block->acceleration,
              oneOverAccel = 1.0f / accel;

  float F_n = current_block->nominal_speed;
  const float ldiff = totalLength + 0.5f * oneOverAccel * (sq(f_s) + sq(f_e));

  float T2 = ldiff / F_n - oneOverAccel * F_n;
  if (T2 < 0.0f) {
    T2 = 0.0f;
    F_n = SQRT(ldiff * accel);
  }

  const float T1 = (F_n - f_s) * oneOverAccel,
              T3 = (F_n - f_e) * oneOverAccel;

  N1 = CEIL(T1 * (FTM_FS));         // Accel datapoints based on Hz frequency
  N2 = CEIL(T2 * (FTM_FS));         // Coast
  N3 = CEIL(T3 * (FTM_FS));         // Decel

  const float T1_P = N1 * (FTM_TS), // (s) Accel datapoints x timestep resolution
              T2_P = N2 * (FTM_TS), // (s) Coast
              T3_P = N3 * (FTM_TS); // (s) Decel

  /**
   * Calculate the reachable feedrate at the end of the accel phase.
   *  totalLength is the total distance to travel in mm
   *  f_s        : (mm/s) Starting feedrate
   *  f_e        : (mm/s) Ending feedrate
   *  T1_P       : (sec) Time spent accelerating
   *  T2_P       : (sec) Time spent coasting
   *  T3_P       : (sec) Time spent decelerating
   *  f_s * T1_P : (mm) Distance traveled during the accel phase
   *  f_e * T3_P : (mm) Distance traveled during the decel phase
   */
  const float adist = f_s * T1_P;
  F_P = (2.0f * totalLength - adist - f_e * T3_P) / (T1_P + 2.0f * T2_P + T3_P); // (mm/s) Feedrate at the end of the accel phase

  // Calculate the acceleration and deceleration rates
  accel_P = N1 ? ((F_P - f_s) / T1_P) : 0.0f;

  decel_P = (f_e - F_P) / T3_P;

  // Calculate the distance traveled during the accel phase
  s_1e = adist + 0.5f * accel_P * sq(T1_P);

  // Calculate the distance traveled during the decel phase
  s_2e = s_1e + F_P * T2_P;

  // Accel + Coasting + Decel datapoints
  max_intervals = N1 + N2 + N3;

  endPosn_prevBlock += moveDist;

  // Watch endstops until the move ends
  const millis_t move_end_ti = millis() + SEC_TO_MS((FTM_TS) * float(max_intervals + num_samples_shaper_settle() + ((PROP_BATCHES) + 1) * (FTM_BATCH_SIZE)) + (float(FTM_STEPPERCMD_BUFF_SIZE) / float(FTM_STEPPER_FS)));

  #define __SET_MOVE_END(A,V) do{ if (V) { axis_move_end_ti.A = move_end_ti; axis_move_dir.A = (V > 0); } }while(0);
  #define _SET_MOVE_END(A) __SET_MOVE_END(A, moveDist[_AXIS(A)])
  #if CORE_IS_XY
    __SET_MOVE_END(X, moveDist.x + moveDist.y);
    __SET_MOVE_END(Y, moveDist.x - moveDist.y);
  #else
    _SET_MOVE_END(X);
    _SET_MOVE_END(Y);
  #endif
  TERN_(HAS_Z_AXIS, _SET_MOVE_END(Z));
  SECONDARY_AXIS_MAP(_SET_MOVE_END);

  // If the endstop is already pressed, endstop interrupts won't invoke
  // endstop_triggered and the move will grind. So check here for a
  // triggered endstop, which shortly marks the block for discard.
  endstops.update();

}

// Generate data points of the trajectory.
void FTMotion::makeVector() {
  float accel_k = 0.0f;                                 // (mm/s^2) Acceleration K factor
  float tau = (makeVector_idx + 1) * (FTM_TS);          // (s) Time since start of block
  float dist = 0.0f;                                    // (mm) Distance traveled

  if (makeVector_idx < N1) {
    // Acceleration phase
    dist = (f_s * tau) + (0.5f * accel_P * sq(tau));    // (mm) Distance traveled for acceleration phase since start of block
    accel_k = accel_P;                                  // (mm/s^2) Acceleration K factor from Accel phase
  }
  else if (makeVector_idx < (N1 + N2)) {
    // Coasting phase
    dist = s_1e + F_P * (tau - N1 * (FTM_TS));          // (mm) Distance traveled for coasting phase since start of block
    //accel_k = 0.0f;
  }
  else {
    // Deceleration phase
    tau -= (N1 + N2) * (FTM_TS);                        // (s) Time since start of decel phase
    dist = s_2e + F_P * tau + 0.5f * decel_P * sq(tau); // (mm) Distance traveled for deceleration phase since start of block
    accel_k = decel_P;                                  // (mm/s^2) Acceleration K factor from Decel phase
  }

  #define _SET_TRAJ(q) traj.q[makeVector_batchIdx] = startPosn.q + ratio.q * dist;
  LOGICAL_AXIS_MAP_LC(_SET_TRAJ);

  #if HAS_EXTRUDERS
    if (cfg.linearAdvEna) {
      float dedt_adj = (traj.e[makeVector_batchIdx] - e_raw_z1) * (FTM_FS);
      if (ratio.e > 0.0f) dedt_adj += accel_k * cfg.linearAdvK;

      e_raw_z1 = traj.e[makeVector_batchIdx];
      e_advanced_z1 += dedt_adj * (FTM_TS);
      traj.e[makeVector_batchIdx] = e_advanced_z1;
    }
  #endif

  // Update shaping parameters if needed.

  switch (cfg.dynFreqMode) {

    #if HAS_DYNAMIC_FREQ_MM
      case dynFreqMode_Z_BASED: {
        static float oldz = 0.0f;
        const float z = traj.z[makeVector_batchIdx];
        if (z != oldz) { // Only update if Z changed.
          oldz = z;
          #if HAS_X_AXIS
            const float xf = cfg.baseFreq.x + cfg.dynFreqK.x * z;
            shaping.x.set_axis_shaping_N(cfg.shaper.x, _MAX(xf, FTM_MIN_SHAPE_FREQ), cfg.zeta.x);
          #endif
          #if HAS_Y_AXIS
            const float yf = cfg.baseFreq.y + cfg.dynFreqK.y * z;
            shaping.y.set_axis_shaping_N(cfg.shaper.y, _MAX(yf, FTM_MIN_SHAPE_FREQ), cfg.zeta.y);
          #endif
        }
      } break;
    #endif

    #if HAS_DYNAMIC_FREQ_G
      case dynFreqMode_MASS_BASED:
        // Update constantly. The optimization done for Z value makes
        // less sense for E, as E is expected to constantly change.
        #if HAS_X_AXIS
          shaping.x.set_axis_shaping_N(cfg.shaper.x, cfg.baseFreq.x + cfg.dynFreqK.x * traj.e[makeVector_batchIdx], cfg.zeta.x);
        #endif
        #if HAS_Y_AXIS
          shaping.y.set_axis_shaping_N(cfg.shaper.y, cfg.baseFreq.y + cfg.dynFreqK.y * traj.e[makeVector_batchIdx], cfg.zeta.y);
        #endif
        break;
    #endif

    default: break;
  }

  // Apply shaping if active on each axis
  #if HAS_FTM_SHAPING
    #if HAS_X_AXIS
      if (shaping.x.ena) {
        shaping.x.d_zi[shaping.zi_idx] = traj.x[makeVector_batchIdx];
        traj.x[makeVector_batchIdx] *= shaping.x.Ai[0];
        for (uint32_t i = 1U; i <= shaping.x.max_i; i++) {
          const uint32_t udiffx = shaping.zi_idx - shaping.x.Ni[i];
          traj.x[makeVector_batchIdx] += shaping.x.Ai[i] * shaping.x.d_zi[shaping.x.Ni[i] > shaping.zi_idx ? (FTM_ZMAX) + udiffx : udiffx];
        }
      }
    #endif

    #if HAS_Y_AXIS
      if (shaping.y.ena) {
        shaping.y.d_zi[shaping.zi_idx] = traj.y[makeVector_batchIdx];
        traj.y[makeVector_batchIdx] *= shaping.y.Ai[0];
        for (uint32_t i = 1U; i <= shaping.y.max_i; i++) {
          const uint32_t udiffy = shaping.zi_idx - shaping.y.Ni[i];
          traj.y[makeVector_batchIdx] += shaping.y.Ai[i] * shaping.y.d_zi[shaping.y.Ni[i] > shaping.zi_idx ? (FTM_ZMAX) + udiffy : udiffy];
        }
      }
    #endif
    if (++shaping.zi_idx == (FTM_ZMAX)) shaping.zi_idx = 0;
  #endif // HAS_FTM_SHAPING

  // Filled up the queue with regular and shaped steps
  if (++makeVector_batchIdx == FTM_WINDOW_SIZE) {
    makeVector_batchIdx = BATCH_SIDX_IN_WINDOW;
    batchRdy = true;
  }

  if (++makeVector_idx == max_intervals) {
    blockProcRdy = false;
    makeVector_idx = 0;
  }
}

/**
 * Convert to steps
 * - Commands are written in a bitmask with step and dir as single bits.
 * - Tests for delta are moved outside the loop.
 * - Two functions are used for command computation with an array of function pointers.
 */
static void (*command_set[LOGICAL_AXES])(int32_t&, int32_t&, ft_command_t&, int32_t, int32_t);

static void command_set_pos(int32_t &e, int32_t &s, ft_command_t &b, int32_t bd, int32_t bs) {
  if (e < FTM_CTS_COMPARE_VAL) return;
  s++;
  b |= bd | bs;
  e -= FTM_STEPS_PER_UNIT_TIME;
}

static void command_set_neg(int32_t &e, int32_t &s, ft_command_t &b, int32_t bd, int32_t bs) {
  if (e > -(FTM_CTS_COMPARE_VAL)) return;
  s--;
  b |= bs;
  e += FTM_STEPS_PER_UNIT_TIME;
}

// Interpolates single data point to stepper commands.
void FTMotion::convertToSteps(const uint32_t idx) {
  xyze_long_t err_P = { 0 };

  //#define STEPS_ROUNDING
  #if ENABLED(STEPS_ROUNDING)
    #define TOSTEPS(A,B) int32_t(trajMod.A[idx] * planner.settings.axis_steps_per_mm[B] + (trajMod.A[idx] < 0.0f ? -0.5f : 0.5f))
    const xyze_long_t steps_tar = LOGICAL_AXIS_ARRAY(
      TOSTEPS(e, E_AXIS_N(stepper.current_block->extruder)), // May be eliminated if guaranteed positive.
      TOSTEPS(x, X_AXIS), TOSTEPS(y, Y_AXIS), TOSTEPS(z, Z_AXIS),
      TOSTEPS(i, I_AXIS), TOSTEPS(j, J_AXIS), TOSTEPS(k, K_AXIS),
      TOSTEPS(u, U_AXIS), TOSTEPS(v, V_AXIS), TOSTEPS(w, W_AXIS)
    );
    xyze_long_t delta = steps_tar - steps;
  #else
    #define TOSTEPS(A,B) int32_t(trajMod.A[idx] * planner.settings.axis_steps_per_mm[B]) - steps.A
    xyze_long_t delta = LOGICAL_AXIS_ARRAY(
      TOSTEPS(e, E_AXIS_N(stepper.current_block->extruder)),
      TOSTEPS(x, X_AXIS), TOSTEPS(y, Y_AXIS), TOSTEPS(z, Z_AXIS),
      TOSTEPS(i, I_AXIS), TOSTEPS(j, J_AXIS), TOSTEPS(k, K_AXIS),
      TOSTEPS(u, U_AXIS), TOSTEPS(v, V_AXIS), TOSTEPS(w, W_AXIS)
    );
  #endif

  #define _COMMAND_SET(AXIS) command_set[_AXIS(AXIS)] = delta[_AXIS(AXIS)] >= 0 ? command_set_pos : command_set_neg;
  LOGICAL_AXIS_MAP(_COMMAND_SET);

  for (uint32_t i = 0U; i < (FTM_STEPS_PER_UNIT_TIME); i++) {

    ft_command_t &cmd = stepperCmdBuff[stepperCmdBuff_produceIdx];

    // Init all step/dir bits to 0 (defaulting to reverse/negative motion)
    cmd = 0;

    // Accumulate the errors for all axes
    err_P += delta;

    // Set up step/dir bits for all axes
    #define _COMMAND_RUN(A) command_set[_AXIS(A)](err_P.A, steps.A, cmd, _BV(FT_BIT_DIR_##A), _BV(FT_BIT_STEP_##A));
    LOGICAL_AXIS_MAP(_COMMAND_RUN);

    // Next circular buffer index
    if (++stepperCmdBuff_produceIdx == (FTM_STEPPERCMD_BUFF_SIZE))
      stepperCmdBuff_produceIdx = 0;

  } // FTM_STEPS_PER_UNIT_TIME loop
}

#endif // FT_MOTION<|MERGE_RESOLUTION|>--- conflicted
+++ resolved
@@ -93,15 +93,11 @@
 #if HAS_FTM_SHAPING
   FTMotion::shaping_t FTMotion::shaping = {
     0,
-<<<<<<< HEAD
     #if HAS_X_AXIS
-      x:{ false, { 0.0f }, { 0.0f }, { 0 }, { 0 } },           // ena, d_zi, Ai, Ni, max_i
-    #endif
-=======
-    x:{ false, { 0.0f }, { 0.0f }, { 0 }, 0 },            // ena, d_zi[], Ai[], Ni[], max_i
->>>>>>> 02ed020f
+      x:{ false, { 0.0f }, { 0.0f }, { 0 }, 0 } // ena, d_zi[], Ai[], Ni[], max_i
+    #endif
     #if HAS_Y_AXIS
-      y:{ false, { 0.0f }, { 0.0f }, { 0 }, 0 }           // ena, d_zi[], Ai[], Ni[], max_i
+      y:{ false, { 0.0f }, { 0.0f }, { 0 }, 0 } // ena, d_zi[], Ai[], Ni[], max_i
     #endif
   };
 #endif
