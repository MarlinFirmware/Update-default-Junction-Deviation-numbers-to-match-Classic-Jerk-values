/**
 * Marlin 3D Printer Firmware
 * Copyright (c) 2020 MarlinFirmware [https://github.com/MarlinFirmware/Marlin]
 *
 * Based on Sprinter and grbl.
 * Copyright (c) 2011 Camiel Gubbels / Erik van der Zalm
 *
 * This program is free software: you can redistribute it and/or modify
 * it under the terms of the GNU General Public License as published by
 * the Free Software Foundation, either version 3 of the License, or
 * (at your option) any later version.
 *
 * This program is distributed in the hope that it will be useful,
 * but WITHOUT ANY WARRANTY; without even the implied warranty of
 * MERCHANTABILITY or FITNESS FOR A PARTICULAR PURPOSE.  See the
 * GNU General Public License for more details.
 *
 * You should have received a copy of the GNU General Public License
 * along with this program.  If not, see <https://www.gnu.org/licenses/>.
 *
 */
#pragma once

#include "../inc/MarlinConfig.h"

//#define DEBUG_TOOLCHANGE_MIGRATION_FEATURE

#if HAS_MULTI_EXTRUDER

  typedef struct {
    #if ENABLED(TOOLCHANGE_FILAMENT_SWAP)
      float swap_length,            // M217 S
            extra_prime,            // M217 E
            extra_resume;           // M217 B
      int16_t prime_speed,          // M217 P
              retract_speed,        // M217 R
              unretract_speed,      // M217 U
              fan_speed,            // M217 F
              fan_time;             // M217 D
    #endif
    #if ENABLED(TOOLCHANGE_PARK)
      bool enable_park;             // M217 W
      xy_pos_t change_point;        // M217 X Y
    #endif
    float z_raise;                  // M217 Z
  } toolchange_settings_t;

  extern toolchange_settings_t toolchange_settings;

<<<<<<< HEAD
=======
  #if ENABLED(TOOLCHANGE_FILAMENT_SWAP)
    void tool_change_prime();
  #endif

>>>>>>> 0c8a53e5
  #if ENABLED(TOOLCHANGE_FS_PRIME_FIRST_USED)
    extern bool enable_first_prime; // M217 V
  #endif

  #if ENABLED(TOOLCHANGE_FILAMENT_SWAP)
    extern void tool_change_prime();
  #endif

  #if ENABLED(TOOLCHANGE_MIGRATION_FEATURE)
    typedef struct {
      uint8_t target, last;
      bool automode, in_progress;
    } migration_settings_t;
    constexpr migration_settings_t migration_defaults = { 0, 0, false, false };
    extern migration_settings_t migration;
    bool extruder_migration();
  #endif
#endif

#if DO_SWITCH_EXTRUDER
  void move_extruder_servo(const uint8_t e);
#endif

#if ENABLED(SWITCHING_NOZZLE)
  #if SWITCHING_NOZZLE_TWO_SERVOS
    void lower_nozzle(const uint8_t e);
    void raise_nozzle(const uint8_t e);
  #else
    void move_nozzle_servo(const uint8_t angle_index);
  #endif
#endif

#if ENABLED(PARKING_EXTRUDER)

  void pe_solenoid_set_pin_state(const uint8_t extruder_num, const uint8_t state);

  #define PE_MAGNET_ON_STATE TERN_(PARKING_EXTRUDER_SOLENOIDS_INVERT, !)PARKING_EXTRUDER_SOLENOIDS_PINS_ACTIVE
  inline void pe_solenoid_magnet_on(const uint8_t extruder_num)  { pe_solenoid_set_pin_state(extruder_num,  PE_MAGNET_ON_STATE); }
  inline void pe_solenoid_magnet_off(const uint8_t extruder_num) { pe_solenoid_set_pin_state(extruder_num, !PE_MAGNET_ON_STATE); }

  void pe_solenoid_init();

  extern bool extruder_parked;
  inline void parking_extruder_set_parked(const bool parked) { extruder_parked = parked; }
  bool parking_extruder_unpark_after_homing(const uint8_t final_tool, bool homed_towards_final_tool);

#elif ENABLED(MAGNETIC_PARKING_EXTRUDER)

  typedef struct MPESettings {
      float parking_xpos[2],      // M951 L R
            grab_distance;        // M951 I
 feedRate_t slow_feedrate,        // M951 J
            fast_feedrate;        // M951 H
      float travel_distance,      // M951 D
            compensation_factor;  // M951 C
  } mpe_settings_t;

  extern mpe_settings_t mpe_settings;

  void mpe_settings_init();

#endif

#if ENABLED(ELECTROMAGNETIC_SWITCHING_TOOLHEAD)
  void est_init();
#elif ENABLED(SWITCHING_TOOLHEAD)
  void swt_init();
#endif

#if ENABLED(TOOL_SENSOR)
  uint8_t check_tool_sensor_stats(const uint8_t active_tool, const bool kill_on_error=false, const bool disable=false);
#else
  inline uint8_t check_tool_sensor_stats(const uint8_t, const bool=false, const bool=false) { return 0; }
#endif

/**
 * Perform a tool-change, which may result in moving the
 * previous tool out of the way and the new tool into place.
 */
void tool_change(const uint8_t tmp_extruder, bool no_move=false);<|MERGE_RESOLUTION|>--- conflicted
+++ resolved
@@ -47,19 +47,12 @@
 
   extern toolchange_settings_t toolchange_settings;
 
-<<<<<<< HEAD
-=======
-  #if ENABLED(TOOLCHANGE_FILAMENT_SWAP)
-    void tool_change_prime();
-  #endif
-
->>>>>>> 0c8a53e5
   #if ENABLED(TOOLCHANGE_FS_PRIME_FIRST_USED)
     extern bool enable_first_prime; // M217 V
   #endif
 
   #if ENABLED(TOOLCHANGE_FILAMENT_SWAP)
-    extern void tool_change_prime();
+    void tool_change_prime();
   #endif
 
   #if ENABLED(TOOLCHANGE_MIGRATION_FEATURE)
