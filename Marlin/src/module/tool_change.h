/**
 * Marlin 3D Printer Firmware
 * Copyright (c) 2020 MarlinFirmware [https://github.com/MarlinFirmware/Marlin]
 *
 * Based on Sprinter and grbl.
 * Copyright (c) 2011 Camiel Gubbels / Erik van der Zalm
 *
 * This program is free software: you can redistribute it and/or modify
 * it under the terms of the GNU General Public License as published by
 * the Free Software Foundation, either version 3 of the License, or
 * (at your option) any later version.
 *
 * This program is distributed in the hope that it will be useful,
 * but WITHOUT ANY WARRANTY; without even the implied warranty of
 * MERCHANTABILITY or FITNESS FOR A PARTICULAR PURPOSE.  See the
 * GNU General Public License for more details.
 *
 * You should have received a copy of the GNU General Public License
 * along with this program.  If not, see <https://www.gnu.org/licenses/>.
 *
 */
#pragma once

#include "../inc/MarlinConfigPre.h"
#include "../core/types.h"

//#define DEBUG_TOOLCHANGE_MIGRATION_FEATURE

#if HAS_MULTI_EXTRUDER

  typedef struct {
    #if ENABLED(TOOLCHANGE_FILAMENT_SWAP)
      float swap_length, extra_prime, extra_resume;
      int16_t prime_speed, retract_speed, unretract_speed, fan, fan_speed, fan_time;
    #endif
    #if ENABLED(TOOLCHANGE_PARK)
      bool enable_park;
      xy_pos_t change_point;
    #endif
    float z_raise;
  } toolchange_settings_t;

  extern toolchange_settings_t toolchange_settings;

  #if ENABLED(TOOLCHANGE_FILAMENT_SWAP)
    extern void tool_change_prime();
  #endif

  #if ENABLED(TOOLCHANGE_FS_PRIME_FIRST_USED)
    extern bool enable_first_prime;
  #endif

  #if ENABLED(TOOLCHANGE_FS_INIT_BEFORE_SWAP)
    extern bool toolchange_extruder_ready[EXTRUDERS];
  #endif

  #if ENABLED(TOOLCHANGE_MIGRATION_FEATURE)
    typedef struct {
      uint8_t target, last;
      bool automode, in_progress;
    } migration_settings_t;
    constexpr migration_settings_t migration_defaults = { 0, 0, false, false };
    extern migration_settings_t migration;
    bool extruder_migration();
  #endif
#endif

#if DO_SWITCH_EXTRUDER
  void move_extruder_servo(const uint8_t e);
#endif

#if ENABLED(SWITCHING_NOZZLE)
  #if SWITCHING_NOZZLE_TWO_SERVOS
    void lower_nozzle(const uint8_t e);
    void raise_nozzle(const uint8_t e);
  #else
    void move_nozzle_servo(const uint8_t angle_index);
  #endif
#endif

#if ENABLED(PARKING_EXTRUDER)

  #if ENABLED(PARKING_EXTRUDER_SOLENOIDS_INVERT)
    #define PE_MAGNET_ON_STATE !PARKING_EXTRUDER_SOLENOIDS_PINS_ACTIVE
  #else
    #define PE_MAGNET_ON_STATE PARKING_EXTRUDER_SOLENOIDS_PINS_ACTIVE
  #endif

  void pe_solenoid_set_pin_state(const uint8_t extruder_num, const uint8_t state);

  inline void pe_solenoid_magnet_on(const uint8_t extruder_num)  { pe_solenoid_set_pin_state(extruder_num,  PE_MAGNET_ON_STATE); }
  inline void pe_solenoid_magnet_off(const uint8_t extruder_num) { pe_solenoid_set_pin_state(extruder_num, !PE_MAGNET_ON_STATE); }

  void pe_solenoid_init();

<<<<<<< HEAD
  bool parking_extruder_unpark_after_homing(const uint8_t final_tool, bool homed_towards_final_tool);
  void parking_extruder_reset_unparked();
=======
  extern bool extruder_parked;
  inline void parking_extruder_set_parked(const bool parked) { extruder_parked = parked; }
  bool parking_extruder_unpark_after_homing(const uint8_t final_tool, bool homed_towards_final_tool);
>>>>>>> dc3cfd0d

#elif ENABLED(MAGNETIC_PARKING_EXTRUDER)

  typedef struct MPESettings {
      float parking_xpos[2],      // M951 L R
            grab_distance;        // M951 I
 feedRate_t slow_feedrate,        // M951 J
            fast_feedrate;        // M951 H
      float travel_distance,      // M951 D
            compensation_factor;  // M951 C
  } mpe_settings_t;

  extern mpe_settings_t mpe_settings;

  void mpe_settings_init();

#endif

#if ENABLED(SINGLENOZZLE_STANDBY_TEMP)
  extern uint16_t singlenozzle_temp[EXTRUDERS];
#endif

#if BOTH(HAS_FAN, SINGLENOZZLE_STANDBY_FAN)
  extern uint8_t singlenozzle_fan_speed[EXTRUDERS];
#endif

TERN_(ELECTROMAGNETIC_SWITCHING_TOOLHEAD, void est_init());

TERN_(SWITCHING_TOOLHEAD, void swt_init());

/**
 * Perform a tool-change, which may result in moving the
 * previous tool out of the way and the new tool into place.
 */
void tool_change(const uint8_t tmp_extruder, bool no_move=false);<|MERGE_RESOLUTION|>--- conflicted
+++ resolved
@@ -93,14 +93,9 @@
 
   void pe_solenoid_init();
 
-<<<<<<< HEAD
-  bool parking_extruder_unpark_after_homing(const uint8_t final_tool, bool homed_towards_final_tool);
-  void parking_extruder_reset_unparked();
-=======
   extern bool extruder_parked;
   inline void parking_extruder_set_parked(const bool parked) { extruder_parked = parked; }
   bool parking_extruder_unpark_after_homing(const uint8_t final_tool, bool homed_towards_final_tool);
->>>>>>> dc3cfd0d
 
 #elif ENABLED(MAGNETIC_PARKING_EXTRUDER)
 
