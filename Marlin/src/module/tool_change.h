--- conflicted
+++ resolved
@@ -51,13 +51,12 @@
     extern bool enable_first_prime; // M217 V
   #endif
 
-<<<<<<< HEAD
   #if ENABLED(TOOLCHANGE_FILAMENT_SWAP)
     void tool_change_prime(); // Prime the currently selected extruder
-=======
+  #endif
+
   #if ENABLED(TOOLCHANGE_FS_INIT_BEFORE_SWAP)
     extern Flags<EXTRUDERS> toolchange_extruder_ready;
->>>>>>> 877e1020
   #endif
 
   #if ENABLED(TOOLCHANGE_MIGRATION_FEATURE)
