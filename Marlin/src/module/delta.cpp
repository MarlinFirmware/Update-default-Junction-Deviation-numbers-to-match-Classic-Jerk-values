/**
 * Marlin 3D Printer Firmware
 * Copyright (c) 2020 MarlinFirmware [https://github.com/MarlinFirmware/Marlin]
 *
 * Based on Sprinter and grbl.
 * Copyright (c) 2011 Camiel Gubbels / Erik van der Zalm
 *
 * This program is free software: you can redistribute it and/or modify
 * it under the terms of the GNU General Public License as published by
 * the Free Software Foundation, either version 3 of the License, or
 * (at your option) any later version.
 *
 * This program is distributed in the hope that it will be useful,
 * but WITHOUT ANY WARRANTY; without even the implied warranty of
 * MERCHANTABILITY or FITNESS FOR A PARTICULAR PURPOSE.  See the
 * GNU General Public License for more details.
 *
 * You should have received a copy of the GNU General Public License
 * along with this program.  If not, see <https://www.gnu.org/licenses/>.
 *
 */

/**
 * delta.cpp
 */

#include "../inc/MarlinConfig.h"

#if ENABLED(DELTA)

#include "delta.h"
#include "motion.h"

// For homing:
#include "planner.h"
#include "endstops.h"
#include "../lcd/marlinui.h"
#include "../MarlinCore.h"

#if HAS_BED_PROBE
  #include "probe.h"
#endif

#if ENABLED(SENSORLESS_HOMING)
  #include "../feature/tmc_util.h"
  #include "stepper/indirection.h"
#endif

#define DEBUG_OUT ENABLED(DEBUG_LEVELING_FEATURE)
#include "../core/debug_out.h"

// Initialized by settings.load()
float delta_height;
abc_float_t delta_endstop_adj{0};
float delta_radius,
      delta_diagonal_rod,
      segments_per_second;
abc_float_t delta_tower_angle_trim;
xy_float_t delta_tower[ABC];
abc_float_t delta_diagonal_rod_2_tower;
float delta_clip_start_height = Z_MAX_POS;
abc_float_t delta_diagonal_rod_trim;
#if ENABLED(SENSORLESS_PROBING)
  abc_float_t offset_sensorless_adj{0};  //Lujsensorless
  float offset_sensorless = 0; 
#endif

float delta_safe_distance_from_top();

void refresh_delta_clip_start_height() {
  delta_clip_start_height = TERN(HAS_SOFTWARE_ENDSTOPS,
    soft_endstop.max.z,
    DIFF_TERN(HAS_BED_PROBE, delta_height, probe.offset.z)
  ) - delta_safe_distance_from_top();
}

/**
 * Recalculate factors used for delta kinematics whenever
 * settings have been changed (e.g., by M665).
 */
void recalc_delta_settings() {
  constexpr abc_float_t trt = DELTA_RADIUS_TRIM_TOWER;
  delta_tower[A_AXIS].set(cos(RADIANS(210 + delta_tower_angle_trim.a)) * (delta_radius + trt.a), // front left tower
                          sin(RADIANS(210 + delta_tower_angle_trim.a)) * (delta_radius + trt.a));
  delta_tower[B_AXIS].set(cos(RADIANS(330 + delta_tower_angle_trim.b)) * (delta_radius + trt.b), // front right tower
                          sin(RADIANS(330 + delta_tower_angle_trim.b)) * (delta_radius + trt.b));
  delta_tower[C_AXIS].set(cos(RADIANS( 90 + delta_tower_angle_trim.c)) * (delta_radius + trt.c), // back middle tower
                          sin(RADIANS( 90 + delta_tower_angle_trim.c)) * (delta_radius + trt.c));
  delta_diagonal_rod_2_tower.set(sq(delta_diagonal_rod + delta_diagonal_rod_trim.a),
                                 sq(delta_diagonal_rod + delta_diagonal_rod_trim.b),
                                 sq(delta_diagonal_rod + delta_diagonal_rod_trim.c));
  update_software_endstops(Z_AXIS);
  set_all_unhomed();
}
/**
 * Get a safe radius for calibration
 */

#if EITHER(DELTA_AUTO_CALIBRATION, DELTA_CALIBRATION_MENU)

  #if ENABLED(DELTA_AUTO_CALIBRATION)
    float sensorless_radius_factor = 1;    //Lujsensorless  sensorless_radius_factor provisional solo pruebas.
  #endif
#endif

/**
 * Delta Inverse Kinematics
 *
 * Calculate the tower positions for a given machine
 * position, storing the result in the delta[] array.
 *
 * This is an expensive calculation, requiring 3 square
 * roots per segmented linear move, and strains the limits
 * of a Mega2560 with a Graphical Display.
 *
 * Suggested optimizations include:
 *
 * - Disable the home_offset (M206) and/or position_shift (G92)
 *   features to remove up to 12 float additions.
 */

#define DELTA_DEBUG(VAR) do { \
    SERIAL_ECHOLNPGM_P(PSTR("Cartesian X"), VAR.x, SP_Y_STR, VAR.y, SP_Z_STR, VAR.z); \
    SERIAL_ECHOLNPGM_P(PSTR("Delta A"), delta.a, SP_B_STR, delta.b, SP_C_STR, delta.c); \
  }while(0)

void inverse_kinematics(const xyz_pos_t &raw) {
  #if HAS_HOTEND_OFFSET
    // Delta hotend offsets must be applied in Cartesian space with no "spoofing"
    xyz_pos_t pos = { raw.x - hotend_offset[active_extruder].x,
                      raw.y - hotend_offset[active_extruder].y,
                      raw.z };
    DELTA_IK(pos);
    //DELTA_DEBUG(pos);
  #else
    DELTA_IK(raw);
    //DELTA_DEBUG(raw);
  #endif
}

/**
 * Calculate the highest Z position where the
 * effector has the full range of XY motion.
 */
float delta_safe_distance_from_top() {
  xyz_pos_t cartesian{0};
  inverse_kinematics(cartesian);
  const float centered_extent = delta.a;
  cartesian.y = DELTA_PRINTABLE_RADIUS;
  inverse_kinematics(cartesian);
  return ABS(centered_extent - delta.a);
}

/**
 * Delta Forward Kinematics
 *
 * See the Wikipedia article "Trilateration"
 * https://en.wikipedia.org/wiki/Trilateration
 *
 * Establish a new coordinate system in the plane of the
 * three carriage points. This system has its origin at
 * tower1, with tower2 on the X axis. Tower3 is in the X-Y
 * plane with a Z component of zero.
 * We will define unit vectors in this coordinate system
 * in our original coordinate system. Then when we calculate
 * the Xnew, Ynew and Znew values, we can translate back into
 * the original system by moving along those unit vectors
 * by the corresponding values.
 *
 * Variable names matched to Marlin, c-version, and avoid the
 * use of any vector library.
 *
 * by Andreas Hardtung 2016-06-07
 * based on a Java function from "Delta Robot Kinematics V3"
 * by Steve Graves
 *
 * The result is stored in the cartes[] array.
 */
void forward_kinematics(const_float_t z1, const_float_t z2, const_float_t z3) {
  // Create a vector in old coordinates along x axis of new coordinate
  const float p12[3] = { delta_tower[B_AXIS].x - delta_tower[A_AXIS].x, delta_tower[B_AXIS].y - delta_tower[A_AXIS].y, z2 - z1 },

  // Get the reciprocal of Magnitude of vector.
  d2 = sq(p12[0]) + sq(p12[1]) + sq(p12[2]), inv_d = RSQRT(d2),

  // Create unit vector by multiplying by the inverse of the magnitude.
  ex[3] = { p12[0] * inv_d, p12[1] * inv_d, p12[2] * inv_d },

  // Get the vector from the origin of the new system to the third point.
  p13[3] = { delta_tower[C_AXIS].x - delta_tower[A_AXIS].x, delta_tower[C_AXIS].y - delta_tower[A_AXIS].y, z3 - z1 },

  // Use the dot product to find the component of this vector on the X axis.
  i = ex[0] * p13[0] + ex[1] * p13[1] + ex[2] * p13[2],

  // Create a vector along the x axis that represents the x component of p13.
  iex[3] = { ex[0] * i, ex[1] * i, ex[2] * i };

  // Subtract the X component from the original vector leaving only Y. We use the
  // variable that will be the unit vector after we scale it.
  float ey[3] = { p13[0] - iex[0], p13[1] - iex[1], p13[2] - iex[2] };

  // The magnitude and the inverse of the magnitude of Y component
  const float j2 = sq(ey[0]) + sq(ey[1]) + sq(ey[2]), inv_j = RSQRT(j2);

  // Convert to a unit vector
  ey[0] *= inv_j; ey[1] *= inv_j; ey[2] *= inv_j;

  // The cross product of the unit x and y is the unit z
  // float[] ez = vectorCrossProd(ex, ey);
  const float ez[3] = {
    ex[1] * ey[2] - ex[2] * ey[1],
    ex[2] * ey[0] - ex[0] * ey[2],
    ex[0] * ey[1] - ex[1] * ey[0]
  },

  // We now have the d, i and j values defined in Wikipedia.
  // Plug them into the equations defined in Wikipedia for Xnew, Ynew and Znew
  Xnew = (delta_diagonal_rod_2_tower.a - delta_diagonal_rod_2_tower.b + d2) * inv_d * 0.5,
  Ynew = ((delta_diagonal_rod_2_tower.a - delta_diagonal_rod_2_tower.c + sq(i) + j2) * 0.5 - i * Xnew) * inv_j,
  Znew = SQRT(delta_diagonal_rod_2_tower.a - HYPOT2(Xnew, Ynew));

  // Start from the origin of the old coordinates and add vectors in the
  // old coords that represent the Xnew, Ynew and Znew to find the point
  // in the old system.
  cartes.set(delta_tower[A_AXIS].x + ex[0] * Xnew + ey[0] * Ynew - ez[0] * Znew,
             delta_tower[A_AXIS].y + ex[1] * Xnew + ey[1] * Ynew - ez[1] * Znew,
                                z1 + ex[2] * Xnew + ey[2] * Ynew - ez[2] * Znew);
}

/**
 * A delta can only safely home all axes at the same time
 * This is like quick_home_xy() but for 3 towers.
 */
void home_delta() {
  DEBUG_SECTION(log_home_delta, "home_delta", DEBUGGING(LEVELING));

  // Init the current position of all carriages to 0,0,0
  current_position.reset();
  destination.reset();
  sync_plan_position();

  // Disable stealthChop if used. Enable diag1 pin on driver.
  #if ENABLED(SENSORLESS_HOMING)
    TERN_(X_SENSORLESS, sensorless_t stealth_states_x = start_sensorless_homing_per_axis(X_AXIS));
    TERN_(Y_SENSORLESS, sensorless_t stealth_states_y = start_sensorless_homing_per_axis(Y_AXIS));
    TERN_(Z_SENSORLESS, sensorless_t stealth_states_z = start_sensorless_homing_per_axis(Z_AXIS));
    TERN_(I_SENSORLESS, sensorless_t stealth_states_i = start_sensorless_homing_per_axis(I_AXIS));
    TERN_(J_SENSORLESS, sensorless_t stealth_states_j = start_sensorless_homing_per_axis(J_AXIS));
    TERN_(K_SENSORLESS, sensorless_t stealth_states_k = start_sensorless_homing_per_axis(K_AXIS));
<<<<<<< HEAD
    safe_delay(SENSORLESS_STALLGUARD_DELAY); // Short delay needed to settle 
=======
    TERN_(U_SENSORLESS, sensorless_t stealth_states_u = start_sensorless_homing_per_axis(U_AXIS));
    TERN_(V_SENSORLESS, sensorless_t stealth_states_v = start_sensorless_homing_per_axis(V_AXIS));
    TERN_(W_SENSORLESS, sensorless_t stealth_states_w = start_sensorless_homing_per_axis(W_AXIS));
>>>>>>> d98c61ca
  #endif

  // Move all carriages together linearly until an endstop is hit.
  current_position.z = DIFF_TERN(HAS_BED_PROBE, delta_height + 10, probe.offset.z);
  line_to_current_position(homing_feedrate(Z_AXIS));
  planner.synchronize();
  TERN_(HAS_DELTA_SENSORLESS_PROBING, endstops.report_states());

  // Re-enable stealthChop if used. Disable diag1 pin on driver.
  #if ENABLED(SENSORLESS_HOMING) && DISABLED(ENDSTOPS_ALWAYS_ON_DEFAULT)
    TERN_(X_SENSORLESS, end_sensorless_homing_per_axis(X_AXIS, stealth_states_x));
    TERN_(Y_SENSORLESS, end_sensorless_homing_per_axis(Y_AXIS, stealth_states_y));
    TERN_(Z_SENSORLESS, end_sensorless_homing_per_axis(Z_AXIS, stealth_states_z));
    TERN_(I_SENSORLESS, end_sensorless_homing_per_axis(I_AXIS, stealth_states_i));
    TERN_(J_SENSORLESS, end_sensorless_homing_per_axis(J_AXIS, stealth_states_j));
    TERN_(K_SENSORLESS, end_sensorless_homing_per_axis(K_AXIS, stealth_states_k));
<<<<<<< HEAD
    safe_delay(SENSORLESS_STALLGUARD_DELAY); // Short delay needed to settle 
=======
    TERN_(U_SENSORLESS, end_sensorless_homing_per_axis(U_AXIS, stealth_states_u));
    TERN_(V_SENSORLESS, end_sensorless_homing_per_axis(V_AXIS, stealth_states_v));
    TERN_(W_SENSORLESS, end_sensorless_homing_per_axis(W_AXIS, stealth_states_w));
>>>>>>> d98c61ca
  #endif

  endstops.validate_homing_move();

  // At least one carriage has reached the top.
  // Now re-home each carriage separately.
  homeaxis(A_AXIS);
  homeaxis(B_AXIS);
  homeaxis(C_AXIS);

  // Set all carriages to their home positions
  // Do this here all at once for Delta, because
  // XYZ isn't ABC. Applying this per-tower would
  // give the impression that they are the same.
  LOOP_ABC(i) set_axis_is_at_home((AxisEnum)i);

  sync_plan_position();

  #if DISABLED(DELTA_HOME_TO_SAFE_ZONE) && defined(HOMING_BACKOFF_POST_MM)
    constexpr xyz_float_t endstop_backoff = HOMING_BACKOFF_POST_MM;
    if (endstop_backoff.z) {
      current_position.z -= ABS(endstop_backoff.z) * Z_HOME_DIR;
      line_to_current_position(homing_feedrate(Z_AXIS));
    }
  #endif
}

#endif // DELTA<|MERGE_RESOLUTION|>--- conflicted
+++ resolved
@@ -247,13 +247,10 @@
     TERN_(I_SENSORLESS, sensorless_t stealth_states_i = start_sensorless_homing_per_axis(I_AXIS));
     TERN_(J_SENSORLESS, sensorless_t stealth_states_j = start_sensorless_homing_per_axis(J_AXIS));
     TERN_(K_SENSORLESS, sensorless_t stealth_states_k = start_sensorless_homing_per_axis(K_AXIS));
-<<<<<<< HEAD
-    safe_delay(SENSORLESS_STALLGUARD_DELAY); // Short delay needed to settle 
-=======
     TERN_(U_SENSORLESS, sensorless_t stealth_states_u = start_sensorless_homing_per_axis(U_AXIS));
     TERN_(V_SENSORLESS, sensorless_t stealth_states_v = start_sensorless_homing_per_axis(V_AXIS));
     TERN_(W_SENSORLESS, sensorless_t stealth_states_w = start_sensorless_homing_per_axis(W_AXIS));
->>>>>>> d98c61ca
+    safe_delay(SENSORLESS_STALLGUARD_DELAY); // Short delay needed to settle 
   #endif
 
   // Move all carriages together linearly until an endstop is hit.
@@ -270,13 +267,10 @@
     TERN_(I_SENSORLESS, end_sensorless_homing_per_axis(I_AXIS, stealth_states_i));
     TERN_(J_SENSORLESS, end_sensorless_homing_per_axis(J_AXIS, stealth_states_j));
     TERN_(K_SENSORLESS, end_sensorless_homing_per_axis(K_AXIS, stealth_states_k));
-<<<<<<< HEAD
-    safe_delay(SENSORLESS_STALLGUARD_DELAY); // Short delay needed to settle 
-=======
     TERN_(U_SENSORLESS, end_sensorless_homing_per_axis(U_AXIS, stealth_states_u));
     TERN_(V_SENSORLESS, end_sensorless_homing_per_axis(V_AXIS, stealth_states_v));
     TERN_(W_SENSORLESS, end_sensorless_homing_per_axis(W_AXIS, stealth_states_w));
->>>>>>> d98c61ca
+    safe_delay(SENSORLESS_STALLGUARD_DELAY); // Short delay needed to settle 
   #endif
 
   endstops.validate_homing_move();
