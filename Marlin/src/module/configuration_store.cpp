/**
 * Marlin 3D Printer Firmware
 * Copyright (C) 2019 MarlinFirmware [https://github.com/MarlinFirmware/Marlin]
 *
 * Based on Sprinter and grbl.
 * Copyright (C) 2011 Camiel Gubbels / Erik van der Zalm
 *
 * This program is free software: you can redistribute it and/or modify
 * it under the terms of the GNU General Public License as published by
 * the Free Software Foundation, either version 3 of the License, or
 * (at your option) any later version.
 *
 * This program is distributed in the hope that it will be useful,
 * but WITHOUT ANY WARRANTY; without even the implied warranty of
 * MERCHANTABILITY or FITNESS FOR A PARTICULAR PURPOSE.  See the
 * GNU General Public License for more details.
 *
 * You should have received a copy of the GNU General Public License
 * along with this program.  If not, see <http://www.gnu.org/licenses/>.
 *
 */

/**
 * configuration_store.cpp
 *
 * Settings and EEPROM storage
 *
 * IMPORTANT:  Whenever there are changes made to the variables stored in EEPROM
 * in the functions below, also increment the version number. This makes sure that
 * the default values are used whenever there is a change to the data, to prevent
 * wrong data being written to the variables.
 *
 * ALSO: Variables in the Store and Retrieve sections must be in the same order.
 *       If a feature is disabled, some data must still be written that, when read,
 *       either sets a Sane Default, or results in No Change to the existing value.
 *
 */

// Change EEPROM version if the structure changes
#define EEPROM_VERSION "V65"
#define EEPROM_OFFSET 100

// Check the integrity of data offsets.
// Can be disabled for production build.
//#define DEBUG_EEPROM_READWRITE

#include "configuration_store.h"

#include "endstops.h"
#include "planner.h"
#include "stepper.h"
#include "temperature.h"
#include "../lcd/ultralcd.h"
#include "../core/language.h"
#include "../libs/vector_3.h"
#include "../gcode/gcode.h"
#include "../Marlin.h"

#if EITHER(EEPROM_SETTINGS, SD_FIRMWARE_UPDATE)
  #include "../HAL/shared/persistent_store_api.h"
#endif

#if HAS_LEVELING
  #include "../feature/bedlevel/bedlevel.h"
#endif

#if ENABLED(EXTENSIBLE_UI)
  #include "../lcd/extensible_ui/ui_api.h"
#endif

#if HAS_SERVOS
  #include "servo.h"
#endif

#if HAS_SERVOS && HAS_SERVO_ANGLES
  #define EEPROM_NUM_SERVOS NUM_SERVOS
#else
  #define EEPROM_NUM_SERVOS NUM_SERVO_PLUGS
#endif

#if HAS_BED_PROBE
  #include "probe.h"
#endif

#include "../feature/fwretract.h"

#if ENABLED(POWER_LOSS_RECOVERY)
  #include "../feature/power_loss_recovery.h"
#endif

#include "../feature/pause.h"

#if ENABLED(BACKLASH_COMPENSATION)
  #include "../feature/backlash.h"
#endif

#if ENABLED(FILAMENT_RUNOUT_SENSOR)
  #include "../feature/runout.h"
#endif

#include "../lcd/extensible_ui/ui_api.h"

#if ENABLED(EXTRA_LIN_ADVANCE_K)
extern float saved_extruder_advance_K[EXTRUDERS];
#endif

#if EXTRUDERS > 1
  #include "tool_change.h"
  void M217_report(const bool eeprom);
#endif

#if HAS_TRINAMIC
  #include "stepper_indirection.h"
  #include "../feature/tmc_util.h"
  #define TMC_GET_PWMTHRS(A,Q) _tmc_thrs(stepper##Q.microsteps(), stepper##Q.TPWMTHRS(), planner.settings.axis_steps_per_mm[_AXIS(A)])
#endif

#pragma pack(push, 1) // No padding between variables

typedef struct { uint16_t X, Y, Z, X2, Y2, Z2, Z3, E0, E1, E2, E3, E4, E5; } tmc_stepper_current_t;
typedef struct { uint32_t X, Y, Z, X2, Y2, Z2, Z3, E0, E1, E2, E3, E4, E5; } tmc_hybrid_threshold_t;
typedef struct {  int16_t X, Y, Z;                                         } tmc_sgt_t;
typedef struct {     bool X, Y, Z, X2, Y2, Z2, Z3, E0, E1, E2, E3, E4, E5; } tmc_stealth_enabled_t;

// Limit an index to an array size
#define ALIM(I,ARR) MIN(I, COUNT(ARR) - 1)

/**
 * Current EEPROM Layout
 *
 * Keep this data structure up to date so
 * EEPROM size is known at compile time!
 */
typedef struct SettingsDataStruct {
  char      version[4];                                 // Vnn\0
  uint16_t  crc;                                        // Data Checksum

  //
  // DISTINCT_E_FACTORS
  //
  uint8_t   esteppers;                                  // XYZE_N - XYZ

  planner_settings_t planner_settings;

  float planner_max_jerk[XYZE],                         // M205 XYZE  planner.max_jerk[XYZE]
        planner_junction_deviation_mm;                  // M205 J     planner.junction_deviation_mm

  float home_offset[XYZ];                               // M206 XYZ / M665 TPZ

  #if HAS_HOTEND_OFFSET
    float hotend_offset[XYZ][HOTENDS - 1];              // M218 XYZ
  #endif

  //
  // ENABLE_LEVELING_FADE_HEIGHT
  //
  float planner_z_fade_height;                          // M420 Zn  planner.z_fade_height

  //
  // MESH_BED_LEVELING
  //
  float mbl_z_offset;                                   // mbl.z_offset
  uint8_t mesh_num_x, mesh_num_y;                       // GRID_MAX_POINTS_X, GRID_MAX_POINTS_Y
  #if ENABLED(MESH_BED_LEVELING)
    float mbl_z_values[GRID_MAX_POINTS_X][GRID_MAX_POINTS_Y]; // mbl.z_values
  #else
    float mbl_z_values[3][3];
  #endif

  //
  // HAS_BED_PROBE
  //

  float zprobe_zoffset;

  //
  // ABL_PLANAR
  //
  matrix_3x3 planner_bed_level_matrix;                  // planner.bed_level_matrix

  //
  // AUTO_BED_LEVELING_BILINEAR
  //
  uint8_t grid_max_x, grid_max_y;                       // GRID_MAX_POINTS_X, GRID_MAX_POINTS_Y
  int bilinear_grid_spacing[2],
      bilinear_start[2];                                // G29 L F
  #if ENABLED(AUTO_BED_LEVELING_BILINEAR)
    float z_values[GRID_MAX_POINTS_X][GRID_MAX_POINTS_Y]; // G29
  #else
    float z_values[3][3];
  #endif

  //
  // AUTO_BED_LEVELING_UBL
  //
  bool planner_leveling_active;                         // M420 S  planner.leveling_active
  int8_t ubl_storage_slot;                              // ubl.storage_slot

  //
  // SERVO_ANGLES
  //
  uint16_t servo_angles[EEPROM_NUM_SERVOS][2];          // M281 P L U

  //
  // DELTA / [XYZ]_DUAL_ENDSTOPS
  //
  #if ENABLED(DELTA)
    float delta_height,                                 // M666 H
          delta_endstop_adj[ABC],                       // M666 XYZ
          delta_radius,                                 // M665 R
          delta_diagonal_rod,                           // M665 L
          delta_segments_per_second,                    // M665 S
          delta_calibration_radius,                     // M665 B
          delta_tower_angle_trim[ABC];                  // M665 XYZ
  #elif EITHER(X_DUAL_ENDSTOPS, Y_DUAL_ENDSTOPS) || Z_MULTI_ENDSTOPS
    float x2_endstop_adj,                               // M666 X
          y2_endstop_adj,                               // M666 Y
          z2_endstop_adj,                               // M666 Z (S2)
          z3_endstop_adj;                               // M666 Z (S3)
  #endif

  //
  // ULTIPANEL
  //
  int16_t ui_preheat_hotend_temp[2],                    // M145 S0 H
          ui_preheat_bed_temp[2];                       // M145 S0 B
  uint8_t ui_preheat_fan_speed[2];                      // M145 S0 F

  //
  // PIDTEMP
  //
  PIDC_t hotendPID[HOTENDS];                            // M301 En PIDC / M303 En U
  int16_t lpq_len;                                      // M301 L

  //
  // PIDTEMPBED
  //
  PID_t bedPID;                                         // M304 PID / M303 E-1 U

  //
  // HAS_LCD_CONTRAST
  //
  int16_t lcd_contrast;                                 // M250 C

  //
  // POWER_LOSS_RECOVERY
  //
  bool recovery_enabled;                                // M413 S

  //
  // FWRETRACT
  //
  fwretract_settings_t fwretract_settings;              // M207 S F Z W, M208 S F W R
  bool autoretract_enabled;                             // M209 S

  //
  // !NO_VOLUMETRIC
  //
  bool parser_volumetric_enabled;                       // M200 D  parser.volumetric_enabled
  float planner_filament_size[EXTRUDERS];               // M200 T D  planner.filament_size[]

  //
  // HAS_TRINAMIC
  //
  tmc_stepper_current_t tmc_stepper_current;            // M906 X Y Z X2 Y2 Z2 Z3 E0 E1 E2 E3 E4 E5
  tmc_hybrid_threshold_t tmc_hybrid_threshold;          // M913 X Y Z X2 Y2 Z2 Z3 E0 E1 E2 E3 E4 E5
  tmc_sgt_t tmc_sgt;                                    // M914 X Y Z
  tmc_stealth_enabled_t tmc_stealth_enabled;            // M569 X Y Z X2 Y2 Z2 Z3 E0 E1 E2 E3 E4 E5

  //
  // LIN_ADVANCE
  //
  float planner_extruder_advance_K[EXTRUDERS];          // M900 K  planner.extruder_advance_K

  //
  // HAS_MOTOR_CURRENT_PWM
  //
  uint32_t motor_current_setting[3];                    // M907 X Z E

  //
  // CNC_COORDINATE_SYSTEMS
  //
  float coordinate_system[MAX_COORDINATE_SYSTEMS][XYZ]; // G54-G59.3

  //
  // SKEW_CORRECTION
  //
  skew_factor_t planner_skew_factor;                    // M852 I J K  planner.skew_factor

  //
  // ADVANCED_PAUSE_FEATURE
  //
  fil_change_settings_t fc_settings[EXTRUDERS];         // M603 T U L

  //
  // Tool-change settings
  //
  #if EXTRUDERS > 1
    toolchange_settings_t toolchange_settings;          // M217 S P R
  #endif

  //
  // BACKLASH_COMPENSATION
  //
  float backlash_distance_mm[XYZ];                      // M425 X Y Z
  uint8_t backlash_correction;                          // M425 F
  float backlash_smoothing_mm;                          // M425 S

  //
  // FILAMENT_RUNOUT_SENSOR
  //
  bool runout_sensor_enabled;                           // M412 S
  float runout_distance_mm;                             // M412 D

  //
  // EXTENSIBLE_UI
  //
  #if ENABLED(EXTENSIBLE_UI)
    // This is a significant hardware change; don't reserve space when not present
    uint8_t extui_data[ExtUI::eeprom_data_size];
  #endif

} SettingsData;

MarlinSettings settings;

uint16_t MarlinSettings::datasize() { return sizeof(SettingsData); }

/**
 * Post-process after Retrieve or Reset
 */

#if ENABLED(ENABLE_LEVELING_FADE_HEIGHT)
  float new_z_fade_height;
#endif

void MarlinSettings::postprocess() {
  const float oldpos[XYZE] = { current_position[X_AXIS], current_position[Y_AXIS], current_position[Z_AXIS], current_position[E_AXIS] };

  // steps per s2 needs to be updated to agree with units per s2
  planner.reset_acceleration_rates();

  // Make sure delta kinematics are updated before refreshing the
  // planner position so the stepper counts will be set correctly.
  #if ENABLED(DELTA)
    recalc_delta_settings();
  #endif

  #if ENABLED(PIDTEMP)
    thermalManager.updatePID();
  #endif

  #if DISABLED(NO_VOLUMETRICS)
    planner.calculate_volumetric_multipliers();
  #else
    for (uint8_t i = COUNT(planner.e_factor); i--;)
      planner.refresh_e_factor(i);
  #endif

  // Software endstops depend on home_offset
  LOOP_XYZ(i) {
    update_workspace_offset((AxisEnum)i);
    update_software_endstops((AxisEnum)i);
  }

  #if ENABLED(ENABLE_LEVELING_FADE_HEIGHT)
    set_z_fade_height(new_z_fade_height, false); // false = no report
  #endif

  #if ENABLED(AUTO_BED_LEVELING_BILINEAR)
    refresh_bed_level();
  #endif

  #if HAS_MOTOR_CURRENT_PWM
    stepper.refresh_motor_power();
  #endif

  #if ENABLED(FWRETRACT)
    fwretract.refresh_autoretract();
  #endif

  #if BOTH(JUNCTION_DEVIATION, LIN_ADVANCE)
    planner.recalculate_max_e_jerk();
  #endif

  // Refresh steps_to_mm with the reciprocal of axis_steps_per_mm
  // and init stepper.count[], planner.position[] with current_position
  planner.refresh_positioning();

  // Various factors can change the current position
  if (memcmp(oldpos, current_position, sizeof(oldpos)))
    report_current_position();
}

#if ENABLED(SD_FIRMWARE_UPDATE)

  #if ENABLED(EEPROM_SETTINGS)
    static_assert(
      !WITHIN(SD_FIRMWARE_UPDATE_EEPROM_ADDR, EEPROM_OFFSET, EEPROM_OFFSET + sizeof(SettingsData)),
      "SD_FIRMWARE_UPDATE_EEPROM_ADDR collides with EEPROM settings storage."
    );
  #endif

  bool MarlinSettings::sd_update_status() {
    uint8_t val;
    persistentStore.read_data(SD_FIRMWARE_UPDATE_EEPROM_ADDR, &val);
    return (val == SD_FIRMWARE_UPDATE_ACTIVE_VALUE);
  }

  bool MarlinSettings::set_sd_update_status(const bool enable) {
    if (enable != sd_update_status())
      persistentStore.write_data(
        SD_FIRMWARE_UPDATE_EEPROM_ADDR,
        enable ? SD_FIRMWARE_UPDATE_ACTIVE_VALUE : SD_FIRMWARE_UPDATE_INACTIVE_VALUE
      );
    return true;
  }

#endif // SD_FIRMWARE_UPDATE

#define DEBUG_OUT ENABLED(EEPROM_CHITCHAT)
#include "../core/debug_out.h"

#if ENABLED(EEPROM_SETTINGS)

  #define WORD_PADDED_EEPROM ENABLED(__STM32F1__, FLASH_EEPROM_EMULATION)

  #if WORD_PADDED_EEPROM && ENABLED(DEBUG_EEPROM_READWRITE)
    #define UPDATE_TEST_INDEX(VAR) (text_index += sizeof(VAR))
  #else
    #define UPDATE_TEST_INDEX(VAR) NOOP
  #endif
  #if WORD_PADDED_EEPROM
    #define EEPROM_SKIP(VAR) do{ eeprom_index += sizeof(VAR) + (sizeof(VAR) & 1); UPDATE_TEST_INDEX(sizeof(VAR)); }while(0)
  #else
    #define EEPROM_SKIP(VAR) (eeprom_index += sizeof(VAR))
  #endif

  #define EEPROM_START()          int eeprom_index = EEPROM_OFFSET; persistentStore.access_start()
  #define EEPROM_FINISH()         persistentStore.access_finish()
  #define EEPROM_WRITE(VAR)       do{ persistentStore.write_data(eeprom_index, (uint8_t*)&VAR, sizeof(VAR), &working_crc);              UPDATE_TEST_INDEX(VAR); }while(0)
  #define EEPROM_READ(VAR)        do{ persistentStore.read_data(eeprom_index, (uint8_t*)&VAR, sizeof(VAR), &working_crc, !validating);  UPDATE_TEST_INDEX(VAR); }while(0)
  #define EEPROM_READ_ALWAYS(VAR) do{ persistentStore.read_data(eeprom_index, (uint8_t*)&VAR, sizeof(VAR), &working_crc);               UPDATE_TEST_INDEX(VAR); }while(0)
  #define EEPROM_ASSERT(TST,ERR)  do{ if (!(TST)) { SERIAL_ERROR_MSG(ERR); eeprom_error = true; } }while(0)

  #if ENABLED(DEBUG_EEPROM_READWRITE)
    #if WORD_PADDED_EEPROM
      int test_index;
    #else
      #define test_index eeprom_index
    #endif
    #define _FIELD_TEST(FIELD) \
      EEPROM_ASSERT( \
        eeprom_error || test_index == offsetof(SettingsData, FIELD) + EEPROM_OFFSET, \
        "Field " STRINGIFY(FIELD) " mismatch." \
      )
  #else
    #define _FIELD_TEST(FIELD) NOOP
  #endif

  const char version[4] = EEPROM_VERSION;

  bool MarlinSettings::eeprom_error, MarlinSettings::validating;

  bool MarlinSettings::size_error(const uint16_t size) {
    if (size != datasize()) {
      DEBUG_ERROR_MSG("EEPROM datasize error.");
      return true;
    }
    return false;
  }

  /**
   * M500 - Store Configuration
   */
  bool MarlinSettings::save() {
    float dummy = 0;
    char ver[4] = "ERR";

    uint16_t working_crc = 0;

    EEPROM_START();

    eeprom_error = false;
    #if ENABLED(FLASH_EEPROM_EMULATION)
      EEPROM_SKIP(ver);   // Flash doesn't allow rewriting without erase
    #else
      EEPROM_WRITE(ver);  // invalidate data first
    #endif
    EEPROM_SKIP(working_crc); // Skip the checksum slot

    working_crc = 0; // clear before first "real data"

    _FIELD_TEST(esteppers);

    const uint8_t esteppers = COUNT(planner.settings.axis_steps_per_mm) - XYZ;
    EEPROM_WRITE(esteppers);

    //
    // Planner Motion
    //
    {
      EEPROM_WRITE(planner.settings);

      #if HAS_CLASSIC_JERK
        EEPROM_WRITE(planner.max_jerk);
        #if BOTH(JUNCTION_DEVIATION, LIN_ADVANCE)
          dummy = float(DEFAULT_EJERK);
          EEPROM_WRITE(dummy);
        #endif
      #else
        const float planner_max_jerk[XYZE] = { float(DEFAULT_EJERK) };
        EEPROM_WRITE(planner_max_jerk);
      #endif

      #if ENABLED(JUNCTION_DEVIATION)
        EEPROM_WRITE(planner.junction_deviation_mm);
      #else
        dummy = 0.02f;
        EEPROM_WRITE(dummy);
      #endif
    }

    //
    // Home Offset
    //
    {
      _FIELD_TEST(home_offset);

      #if HAS_SCARA_OFFSET
        EEPROM_WRITE(scara_home_offset);
      #else
        #if !HAS_HOME_OFFSET
          const float home_offset[XYZ] = { 0 };
        #endif
        EEPROM_WRITE(home_offset);
      #endif

      #if HAS_HOTEND_OFFSET
        // Skip hotend 0 which must be 0
        for (uint8_t e = 1; e < HOTENDS; e++)
          LOOP_XYZ(i) EEPROM_WRITE(hotend_offset[i][e]);
      #endif
    }

    //
    // Global Leveling
    //
    {
      const float zfh = (
        #if ENABLED(ENABLE_LEVELING_FADE_HEIGHT)
          planner.z_fade_height
        #else
          10.0
        #endif
      );
      EEPROM_WRITE(zfh);
    }

    //
    // Mesh Bed Leveling
    //
    {
      #if ENABLED(MESH_BED_LEVELING)
        // Compile time test that sizeof(mbl.z_values) is as expected
        static_assert(
          sizeof(mbl.z_values) == (GRID_MAX_POINTS) * sizeof(mbl.z_values[0][0]),
          "MBL Z array is the wrong size."
        );
        const uint8_t mesh_num_x = GRID_MAX_POINTS_X, mesh_num_y = GRID_MAX_POINTS_Y;
        EEPROM_WRITE(mbl.z_offset);
        EEPROM_WRITE(mesh_num_x);
        EEPROM_WRITE(mesh_num_y);
        EEPROM_WRITE(mbl.z_values);
      #else // For disabled MBL write a default mesh
        dummy = 0;
        const uint8_t mesh_num_x = 3, mesh_num_y = 3;
        EEPROM_WRITE(dummy); // z_offset
        EEPROM_WRITE(mesh_num_x);
        EEPROM_WRITE(mesh_num_y);
        for (uint8_t q = mesh_num_x * mesh_num_y; q--;) EEPROM_WRITE(dummy);
      #endif
    }

    //
    // Probe Z Offset
    //
    {
      _FIELD_TEST(zprobe_zoffset);

      #if !HAS_BED_PROBE
        const float zprobe_zoffset = 0;
      #endif
      EEPROM_WRITE(zprobe_zoffset);
    }

    //
    // Planar Bed Leveling matrix
    //
    {
      #if ABL_PLANAR
        EEPROM_WRITE(planner.bed_level_matrix);
      #else
        dummy = 0;
        for (uint8_t q = 9; q--;) EEPROM_WRITE(dummy);
      #endif
    }

    //
    // Bilinear Auto Bed Leveling
    //
    {
      #if ENABLED(AUTO_BED_LEVELING_BILINEAR)
        // Compile time test that sizeof(z_values) is as expected
        static_assert(
          sizeof(z_values) == (GRID_MAX_POINTS) * sizeof(z_values[0][0]),
          "Bilinear Z array is the wrong size."
        );
        const uint8_t grid_max_x = GRID_MAX_POINTS_X, grid_max_y = GRID_MAX_POINTS_Y;
        EEPROM_WRITE(grid_max_x);            // 1 byte
        EEPROM_WRITE(grid_max_y);            // 1 byte
        EEPROM_WRITE(bilinear_grid_spacing); // 2 ints
        EEPROM_WRITE(bilinear_start);        // 2 ints
        EEPROM_WRITE(z_values);              // 9-256 floats
      #else
        // For disabled Bilinear Grid write an empty 3x3 grid
        const uint8_t grid_max_x = 3, grid_max_y = 3;
        const int bilinear_start[2] = { 0 }, bilinear_grid_spacing[2] = { 0 };
        dummy = 0;
        EEPROM_WRITE(grid_max_x);
        EEPROM_WRITE(grid_max_y);
        EEPROM_WRITE(bilinear_grid_spacing);
        EEPROM_WRITE(bilinear_start);
        for (uint16_t q = grid_max_x * grid_max_y; q--;) EEPROM_WRITE(dummy);
      #endif
    }

    //
    // Unified Bed Leveling
    //
    {
      _FIELD_TEST(planner_leveling_active);

      #if ENABLED(AUTO_BED_LEVELING_UBL)
        EEPROM_WRITE(planner.leveling_active);
        EEPROM_WRITE(ubl.storage_slot);
      #else
        const bool ubl_active = false;
        const int8_t storage_slot = -1;
        EEPROM_WRITE(ubl_active);
        EEPROM_WRITE(storage_slot);
      #endif // AUTO_BED_LEVELING_UBL
    }

    //
    // Servo Angles
    //
    {
      _FIELD_TEST(servo_angles);

      #if !HAS_SERVO_ANGLES
        uint16_t servo_angles[EEPROM_NUM_SERVOS][2] = { { 0, 0 } };
      #endif
      EEPROM_WRITE(servo_angles);
    }

    //
    // DELTA Geometry or Dual Endstops offsets
    //
    {
      #if ENABLED(DELTA)

        _FIELD_TEST(delta_height);

        EEPROM_WRITE(delta_height);              // 1 float
        EEPROM_WRITE(delta_endstop_adj);         // 3 floats
        EEPROM_WRITE(delta_radius);              // 1 float
        EEPROM_WRITE(delta_diagonal_rod);        // 1 float
        EEPROM_WRITE(delta_segments_per_second); // 1 float
        EEPROM_WRITE(delta_calibration_radius);  // 1 float
        EEPROM_WRITE(delta_tower_angle_trim);    // 3 floats

      #elif EITHER(X_DUAL_ENDSTOPS, Y_DUAL_ENDSTOPS) || Z_MULTI_ENDSTOPS

        _FIELD_TEST(x2_endstop_adj);

        // Write dual endstops in X, Y, Z order. Unused = 0.0
        dummy = 0;
        #if ENABLED(X_DUAL_ENDSTOPS)
          EEPROM_WRITE(endstops.x2_endstop_adj);   // 1 float
        #else
          EEPROM_WRITE(dummy);
        #endif

        #if ENABLED(Y_DUAL_ENDSTOPS)
          EEPROM_WRITE(endstops.y2_endstop_adj);   // 1 float
        #else
          EEPROM_WRITE(dummy);
        #endif

        #if Z_MULTI_ENDSTOPS
          EEPROM_WRITE(endstops.z2_endstop_adj);   // 1 float
        #else
          EEPROM_WRITE(dummy);
        #endif

        #if ENABLED(Z_TRIPLE_ENDSTOPS)
          EEPROM_WRITE(endstops.z3_endstop_adj);   // 1 float
        #else
          EEPROM_WRITE(dummy);
        #endif

      #endif
    }

    //
    // LCD Preheat settings
    //
    {
      _FIELD_TEST(ui_preheat_hotend_temp);

      #if HAS_LCD_MENU
        const int16_t (&ui_preheat_hotend_temp)[2]  = ui.preheat_hotend_temp,
                      (&ui_preheat_bed_temp)[2]     = ui.preheat_bed_temp;
        const uint8_t (&ui_preheat_fan_speed)[2]    = ui.preheat_fan_speed;
      #else
        constexpr int16_t ui_preheat_hotend_temp[2] = { PREHEAT_1_TEMP_HOTEND, PREHEAT_2_TEMP_HOTEND },
                          ui_preheat_bed_temp[2]    = { PREHEAT_1_TEMP_BED, PREHEAT_2_TEMP_BED };
        constexpr uint8_t ui_preheat_fan_speed[2]   = { PREHEAT_1_FAN_SPEED, PREHEAT_2_FAN_SPEED };
      #endif

      EEPROM_WRITE(ui_preheat_hotend_temp);
      EEPROM_WRITE(ui_preheat_bed_temp);
      EEPROM_WRITE(ui_preheat_fan_speed);
    }

    //
    // PIDTEMP
    //
    {
      _FIELD_TEST(hotendPID);
      HOTEND_LOOP() {
        PIDC_t pidc = {
          PID_PARAM(Kp, e), PID_PARAM(Ki, e), PID_PARAM(Kd, e), PID_PARAM(Kc, e)
        };
        EEPROM_WRITE(pidc);
      }

      _FIELD_TEST(lpq_len);
      #if ENABLED(PID_EXTRUSION_SCALING)
        EEPROM_WRITE(thermalManager.lpq_len);
      #else
        const int16_t lpq_len = 20;
        EEPROM_WRITE(lpq_len);
      #endif
    }

    //
    // PIDTEMPBED
    //
    {
      _FIELD_TEST(bedPID);

      #if DISABLED(PIDTEMPBED)
        const PID_t bed_pid = { DUMMY_PID_VALUE, DUMMY_PID_VALUE, DUMMY_PID_VALUE };
        EEPROM_WRITE(bed_pid);
      #else
        EEPROM_WRITE(thermalManager.temp_bed.pid);
      #endif
    }

    //
    // LCD Contrast
    //
    {
      _FIELD_TEST(lcd_contrast);

      const int16_t lcd_contrast =
        #if HAS_LCD_CONTRAST
          ui.contrast
        #else
          32
        #endif
      ;
      EEPROM_WRITE(lcd_contrast);
    }

    //
    // Power-Loss Recovery
    //
    {
      _FIELD_TEST(recovery_enabled);

      const bool recovery_enabled =
        #if ENABLED(POWER_LOSS_RECOVERY)
          recovery.enabled
        #else
          true
        #endif
      ;
      EEPROM_WRITE(recovery_enabled);
    }

    //
    // Firmware Retraction
    //
    {
      _FIELD_TEST(fwretract_settings);

      #if ENABLED(FWRETRACT)
        EEPROM_WRITE(fwretract.settings);
      #else
        const fwretract_settings_t autoretract_defaults = { 3, 45, 0, 0, 0, 13, 0, 8 };
        EEPROM_WRITE(autoretract_defaults);
      #endif
      #if BOTH(FWRETRACT, FWRETRACT_AUTORETRACT)
        EEPROM_WRITE(fwretract.autoretract_enabled);
      #else
        const bool autoretract_enabled = false;
        EEPROM_WRITE(autoretract_enabled);
      #endif
    }

    //
    // Volumetric & Filament Size
    //
    {
      _FIELD_TEST(parser_volumetric_enabled);

      #if DISABLED(NO_VOLUMETRICS)

        EEPROM_WRITE(parser.volumetric_enabled);
        EEPROM_WRITE(planner.filament_size);

      #else

        const bool volumetric_enabled = false;
        dummy = DEFAULT_NOMINAL_FILAMENT_DIA;
        EEPROM_WRITE(volumetric_enabled);
        for (uint8_t q = EXTRUDERS; q--;) EEPROM_WRITE(dummy);

      #endif
    }

    //
    // TMC Configuration
    //
    {
      _FIELD_TEST(tmc_stepper_current);

      tmc_stepper_current_t tmc_stepper_current = { 0, 0, 0, 0, 0, 0, 0, 0, 0, 0, 0, 0, 0 };

      #if HAS_TRINAMIC
        #if AXIS_IS_TMC(X)
          tmc_stepper_current.X = stepperX.getMilliamps();
        #endif
        #if AXIS_IS_TMC(Y)
          tmc_stepper_current.Y = stepperY.getMilliamps();
        #endif
        #if AXIS_IS_TMC(Z)
          tmc_stepper_current.Z = stepperZ.getMilliamps();
        #endif
        #if AXIS_IS_TMC(X2)
          tmc_stepper_current.X2 = stepperX2.getMilliamps();
        #endif
        #if AXIS_IS_TMC(Y2)
          tmc_stepper_current.Y2 = stepperY2.getMilliamps();
        #endif
        #if AXIS_IS_TMC(Z2)
          tmc_stepper_current.Z2 = stepperZ2.getMilliamps();
        #endif
        #if AXIS_IS_TMC(Z3)
          tmc_stepper_current.Z3 = stepperZ3.getMilliamps();
        #endif
        #if MAX_EXTRUDERS
          #if AXIS_IS_TMC(E0)
            tmc_stepper_current.E0 = stepperE0.getMilliamps();
          #endif
          #if MAX_EXTRUDERS > 1
            #if AXIS_IS_TMC(E1)
              tmc_stepper_current.E1 = stepperE1.getMilliamps();
            #endif
            #if MAX_EXTRUDERS > 2
              #if AXIS_IS_TMC(E2)
                tmc_stepper_current.E2 = stepperE2.getMilliamps();
              #endif
              #if MAX_EXTRUDERS > 3
                #if AXIS_IS_TMC(E3)
                  tmc_stepper_current.E3 = stepperE3.getMilliamps();
                #endif
                #if MAX_EXTRUDERS > 4
                  #if AXIS_IS_TMC(E4)
                    tmc_stepper_current.E4 = stepperE4.getMilliamps();
                  #endif
                  #if MAX_EXTRUDERS > 5
                    #if AXIS_IS_TMC(E5)
                      tmc_stepper_current.E5 = stepperE5.getMilliamps();
                    #endif
                  #endif // MAX_EXTRUDERS > 5
                #endif // MAX_EXTRUDERS > 4
              #endif // MAX_EXTRUDERS > 3
            #endif // MAX_EXTRUDERS > 2
          #endif // MAX_EXTRUDERS > 1
        #endif // MAX_EXTRUDERS
      #endif
      EEPROM_WRITE(tmc_stepper_current);
    }

    //
    // TMC Hybrid Threshold, and placeholder values
    //
    {
      _FIELD_TEST(tmc_hybrid_threshold);

      #if ENABLED(HYBRID_THRESHOLD)
       tmc_hybrid_threshold_t tmc_hybrid_threshold = { 0, 0, 0, 0, 0, 0, 0, 0, 0, 0, 0, 0, 0 };
        #if AXIS_HAS_STEALTHCHOP(X)
          tmc_hybrid_threshold.X = TMC_GET_PWMTHRS(X, X);
        #endif
        #if AXIS_HAS_STEALTHCHOP(Y)
          tmc_hybrid_threshold.Y = TMC_GET_PWMTHRS(Y, Y);
        #endif
        #if AXIS_HAS_STEALTHCHOP(Z)
          tmc_hybrid_threshold.Z = TMC_GET_PWMTHRS(Z, Z);
        #endif
        #if AXIS_HAS_STEALTHCHOP(X2)
          tmc_hybrid_threshold.X2 = TMC_GET_PWMTHRS(X, X2);
        #endif
        #if AXIS_HAS_STEALTHCHOP(Y2)
          tmc_hybrid_threshold.Y2 = TMC_GET_PWMTHRS(Y, Y2);
        #endif
        #if AXIS_HAS_STEALTHCHOP(Z2)
          tmc_hybrid_threshold.Z2 = TMC_GET_PWMTHRS(Z, Z2);
        #endif
        #if AXIS_HAS_STEALTHCHOP(Z3)
          tmc_hybrid_threshold.Z3 = TMC_GET_PWMTHRS(Z, Z3);
        #endif
        #if MAX_EXTRUDERS
          #if AXIS_HAS_STEALTHCHOP(E0)
            tmc_hybrid_threshold.E0 = TMC_GET_PWMTHRS(E, E0);
          #endif
          #if MAX_EXTRUDERS > 1
            #if AXIS_HAS_STEALTHCHOP(E1)
              tmc_hybrid_threshold.E1 = TMC_GET_PWMTHRS(E, E1);
            #endif
            #if MAX_EXTRUDERS > 2
              #if AXIS_HAS_STEALTHCHOP(E2)
                tmc_hybrid_threshold.E2 = TMC_GET_PWMTHRS(E, E2);
              #endif
              #if MAX_EXTRUDERS > 3
                #if AXIS_HAS_STEALTHCHOP(E3)
                  tmc_hybrid_threshold.E3 = TMC_GET_PWMTHRS(E, E3);
                #endif
                #if MAX_EXTRUDERS > 4
                  #if AXIS_HAS_STEALTHCHOP(E4)
                    tmc_hybrid_threshold.E4 = TMC_GET_PWMTHRS(E, E4);
                  #endif
                  #if MAX_EXTRUDERS > 5
                    #if AXIS_HAS_STEALTHCHOP(E5)
                      tmc_hybrid_threshold.E5 = TMC_GET_PWMTHRS(E, E5);
                    #endif
                  #endif // MAX_EXTRUDERS > 5
                #endif // MAX_EXTRUDERS > 4
              #endif // MAX_EXTRUDERS > 3
            #endif // MAX_EXTRUDERS > 2
          #endif // MAX_EXTRUDERS > 1
        #endif // MAX_EXTRUDERS
      #else
        const tmc_hybrid_threshold_t tmc_hybrid_threshold = {
          .X  = 100, .Y  = 100, .Z  =   3,
          .X2 = 100, .Y2 = 100, .Z2 =   3, .Z3 =   3,
          .E0 =  30, .E1 =  30, .E2 =  30,
          .E3 =  30, .E4 =  30, .E5 =  30
        };
      #endif
      EEPROM_WRITE(tmc_hybrid_threshold);
    }

    //
    // TMC StallGuard threshold
    //
    {
      tmc_sgt_t tmc_sgt = { 0, 0, 0 };
      #if USE_SENSORLESS
        #if X_SENSORLESS
          tmc_sgt.X = stepperX.sgt();
        #endif
        #if Y_SENSORLESS
          tmc_sgt.Y = stepperY.sgt();
        #endif
        #if Z_SENSORLESS
          tmc_sgt.Z = stepperZ.sgt();
        #endif
      #endif
      EEPROM_WRITE(tmc_sgt);
    }

    //
    // TMC stepping mode
    //
    {
      _FIELD_TEST(tmc_stealth_enabled);

      tmc_stealth_enabled_t tmc_stealth_enabled = { false, false, false, false, false, false, false, false, false, false, false, false, false };

      #if HAS_STEALTHCHOP
        #if AXIS_HAS_STEALTHCHOP(X)
          tmc_stealth_enabled.X = stepperX.get_stealthChop_status();
        #endif
        #if AXIS_HAS_STEALTHCHOP(Y)
          tmc_stealth_enabled.Y = stepperY.get_stealthChop_status();
        #endif
        #if AXIS_HAS_STEALTHCHOP(Z)
          tmc_stealth_enabled.Z = stepperZ.get_stealthChop_status();
        #endif
        #if AXIS_HAS_STEALTHCHOP(X2)
          tmc_stealth_enabled.X2 = stepperX2.get_stealthChop_status();
        #endif
        #if AXIS_HAS_STEALTHCHOP(Y2)
          tmc_stealth_enabled.Y2 = stepperY2.get_stealthChop_status();
        #endif
        #if AXIS_HAS_STEALTHCHOP(Z2)
          tmc_stealth_enabled.Z2 = stepperZ2.get_stealthChop_status();
        #endif
        #if AXIS_HAS_STEALTHCHOP(Z3)
          tmc_stealth_enabled.Z3 = stepperZ3.get_stealthChop_status();
        #endif
        #if MAX_EXTRUDERS
          #if AXIS_HAS_STEALTHCHOP(E0)
            tmc_stealth_enabled.E0 = stepperE0.get_stealthChop_status();
          #endif
          #if MAX_EXTRUDERS > 1
            #if AXIS_HAS_STEALTHCHOP(E1)
              tmc_stealth_enabled.E1 = stepperE1.get_stealthChop_status();
            #endif
            #if MAX_EXTRUDERS > 2
              #if AXIS_HAS_STEALTHCHOP(E2)
                tmc_stealth_enabled.E2 = stepperE2.get_stealthChop_status();
              #endif
              #if MAX_EXTRUDERS > 3
                #if AXIS_HAS_STEALTHCHOP(E3)
                  tmc_stealth_enabled.E3 = stepperE3.get_stealthChop_status();
                #endif
                #if MAX_EXTRUDERS > 4
                  #if AXIS_HAS_STEALTHCHOP(E4)
                    tmc_stealth_enabled.E4 = stepperE4.get_stealthChop_status();
                  #endif
                  #if MAX_EXTRUDERS > 5
                    #if AXIS_HAS_STEALTHCHOP(E5)
                      tmc_stealth_enabled.E5 = stepperE5.get_stealthChop_status();
                    #endif
                  #endif // MAX_EXTRUDERS > 5
                #endif // MAX_EXTRUDERS > 4
              #endif // MAX_EXTRUDERS > 3
            #endif // MAX_EXTRUDERS > 2
          #endif // MAX_EXTRUDERS > 1
        #endif // MAX_EXTRUDERS
      #endif
      EEPROM_WRITE(tmc_stealth_enabled);
    }

    //
    // Linear Advance
    //
    {
      _FIELD_TEST(planner_extruder_advance_K);

      #if ENABLED(LIN_ADVANCE)
        EEPROM_WRITE(planner.extruder_advance_K);
      #else
        dummy = 0;
        for (uint8_t q = EXTRUDERS; q--;) EEPROM_WRITE(dummy);
      #endif
    }

    //
    // Motor Current PWM
    //
    {
      _FIELD_TEST(motor_current_setting);

      #if HAS_MOTOR_CURRENT_PWM
        EEPROM_WRITE(stepper.motor_current_setting);
      #else
        const uint32_t dummyui32[XYZ] = { 0 };
        EEPROM_WRITE(dummyui32);
      #endif
    }

    //
    // CNC Coordinate Systems
    //

    _FIELD_TEST(coordinate_system);

    #if ENABLED(CNC_COORDINATE_SYSTEMS)
      EEPROM_WRITE(gcode.coordinate_system);
    #else
      const float coordinate_system[MAX_COORDINATE_SYSTEMS][XYZ] = { { 0 } };
      EEPROM_WRITE(coordinate_system);
    #endif

    //
    // Skew correction factors
    //
    _FIELD_TEST(planner_skew_factor);
    EEPROM_WRITE(planner.skew_factor);

    //
    // Advanced Pause filament load & unload lengths
    //
    {
      #if DISABLED(ADVANCED_PAUSE_FEATURE)
        const fil_change_settings_t fc_settings[EXTRUDERS] = { 0, 0 };
      #endif
      _FIELD_TEST(fc_settings);
      EEPROM_WRITE(fc_settings);
    }

    //
    // Multiple Extruders
    //

    #if EXTRUDERS > 1
      _FIELD_TEST(toolchange_settings);
      EEPROM_WRITE(toolchange_settings);
    #endif

    //
    // Backlash Compensation
    //
    {
      #if ENABLED(BACKLASH_COMPENSATION)
        const float   (&backlash_distance_mm)[XYZ] = backlash.distance_mm;
        const uint8_t &backlash_correction         = backlash.correction;
      #else
        const float    backlash_distance_mm[XYZ]   = { 0 };
        const uint8_t  backlash_correction         = 0;
      #endif
      #ifdef BACKLASH_SMOOTHING_MM
        const float   &backlash_smoothing_mm       = backlash.smoothing_mm;
      #else
        const float    backlash_smoothing_mm       = 3;
      #endif
      _FIELD_TEST(backlash_distance_mm);
      EEPROM_WRITE(backlash_distance_mm[X_AXIS]);
      EEPROM_WRITE(backlash_distance_mm[Y_AXIS]);
      EEPROM_WRITE(backlash_distance_mm[Z_AXIS]);
      EEPROM_WRITE(backlash_correction);
      EEPROM_WRITE(backlash_smoothing_mm);
    }

    //
    // Filament Runout
    //
    {
      #if ENABLED(FILAMENT_RUNOUT_SENSOR)
        const bool &runout_sensor_enabled = runout.enabled;
      #else
        const bool runout_sensor_enabled = false;
      #endif
      #if ENABLED(FILAMENT_RUNOUT_SENSOR) && defined(FILAMENT_RUNOUT_DISTANCE_MM)
        const float &runout_distance_mm = RunoutResponseDelayed::runout_distance_mm;
      #else
        const float runout_distance_mm = 25;
      #endif
      _FIELD_TEST(runout_sensor_enabled);
      EEPROM_WRITE(runout_sensor_enabled);
      EEPROM_WRITE(runout_distance_mm);
    }

    //
    // Extensible UI User Data
    //
    #if ENABLED(EXTENSIBLE_UI)
      {
        char extui_data[ExtUI::eeprom_data_size] = { 0 };
        ExtUI::onStoreSettings(extui_data);
        _FIELD_TEST(extui_data);
        EEPROM_WRITE(extui_data);
      }
    #endif

    //
    // Validate CRC and Data Size
    //
    if (!eeprom_error) {
      const uint16_t eeprom_size = eeprom_index - (EEPROM_OFFSET),
                     final_crc = working_crc;

      // Write the EEPROM header
      eeprom_index = EEPROM_OFFSET;

      EEPROM_WRITE(version);
      EEPROM_WRITE(final_crc);

      // Report storage size
      DEBUG_ECHO_START();
      DEBUG_ECHOLNPAIR("Settings Stored (", eeprom_size, " bytes; crc ", (uint32_t)final_crc, ")");

      eeprom_error |= size_error(eeprom_size);
    }
    EEPROM_FINISH();

    //
    // UBL Mesh
    //
    #if ENABLED(UBL_SAVE_ACTIVE_ON_M500)
      if (ubl.storage_slot >= 0)
        store_mesh(ubl.storage_slot);
    #endif

    #if ENABLED(EXTENSIBLE_UI)
<<<<<<< HEAD
      ExtUI::onConfigurationStoreWritten(!eeprom_error);
=======
      if (!eeprom_error) ExtUI::onStoreSettings();
>>>>>>> 95beafa9
    #endif

    return !eeprom_error;
  }

  /**
   * M501 - Retrieve Configuration
   */
  bool MarlinSettings::_load() {
    uint16_t working_crc = 0;

    EEPROM_START();

    char stored_ver[4];
    EEPROM_READ_ALWAYS(stored_ver);

    uint16_t stored_crc;
    EEPROM_READ_ALWAYS(stored_crc);

    // Version has to match or defaults are used
    if (strncmp(version, stored_ver, 3) != 0) {
      if (stored_ver[3] != '\0') {
        stored_ver[0] = '?';
        stored_ver[1] = '\0';
      }
      DEBUG_ECHO_START();
      DEBUG_ECHOLNPAIR("EEPROM version mismatch (EEPROM=", stored_ver, " Marlin=" EEPROM_VERSION ")");
      eeprom_error = true;
    }
    else {
      float dummy = 0;
      working_crc = 0;  // Init to 0. Accumulated by EEPROM_READ

      _FIELD_TEST(esteppers);

      // Number of esteppers may change
      uint8_t esteppers;
      EEPROM_READ_ALWAYS(esteppers);

      //
      // Planner Motion
      //
      {
        // Get only the number of E stepper parameters previously stored
        // Any steppers added later are set to their defaults
        const uint32_t def1[] = DEFAULT_MAX_ACCELERATION;
        const float def2[] = DEFAULT_AXIS_STEPS_PER_UNIT, def3[] = DEFAULT_MAX_FEEDRATE;

        uint32_t tmp1[XYZ + esteppers];
        EEPROM_READ(tmp1);                         // max_acceleration_mm_per_s2
        EEPROM_READ(planner.settings.min_segment_time_us);

        float tmp2[XYZ + esteppers], tmp3[XYZ + esteppers];
        EEPROM_READ(tmp2);                         // axis_steps_per_mm
        EEPROM_READ(tmp3);                         // max_feedrate_mm_s
        if (!validating) LOOP_XYZE_N(i) {
          const bool in = (i < esteppers + XYZ);
          planner.settings.max_acceleration_mm_per_s2[i] = in ? tmp1[i] : def1[ALIM(i, def1)];
          planner.settings.axis_steps_per_mm[i]          = in ? tmp2[i] : def2[ALIM(i, def2)];
          planner.settings.max_feedrate_mm_s[i]          = in ? tmp3[i] : def3[ALIM(i, def3)];
        }

        EEPROM_READ(planner.settings.acceleration);
        EEPROM_READ(planner.settings.retract_acceleration);
        EEPROM_READ(planner.settings.travel_acceleration);
        EEPROM_READ(planner.settings.min_feedrate_mm_s);
        EEPROM_READ(planner.settings.min_travel_feedrate_mm_s);

        #if HAS_CLASSIC_JERK
          EEPROM_READ(planner.max_jerk);
          #if BOTH(JUNCTION_DEVIATION, LIN_ADVANCE)
            EEPROM_READ(dummy);
          #endif
        #else
          for (uint8_t q = 4; q--;) EEPROM_READ(dummy);
        #endif

        #if ENABLED(JUNCTION_DEVIATION)
          EEPROM_READ(planner.junction_deviation_mm);
        #else
          EEPROM_READ(dummy);
        #endif
      }

      //
      // Home Offset (M206 / M665)
      //
      {
        _FIELD_TEST(home_offset);

        #if HAS_SCARA_OFFSET
          EEPROM_READ(scara_home_offset);
        #else
          #if !HAS_HOME_OFFSET
            float home_offset[XYZ];
          #endif
          EEPROM_READ(home_offset);
        #endif
      }

      //
      // Hotend Offsets, if any
      //
      {
        #if HAS_HOTEND_OFFSET
          // Skip hotend 0 which must be 0
          for (uint8_t e = 1; e < HOTENDS; e++)
            LOOP_XYZ(i) EEPROM_READ(hotend_offset[i][e]);
        #endif
      }

      //
      // Global Leveling
      //
      {
        #if ENABLED(ENABLE_LEVELING_FADE_HEIGHT)
          EEPROM_READ(new_z_fade_height);
        #else
          EEPROM_READ(dummy);
        #endif
      }

      //
      // Mesh (Manual) Bed Leveling
      //
      {
        uint8_t mesh_num_x, mesh_num_y;
        EEPROM_READ(dummy);
        EEPROM_READ_ALWAYS(mesh_num_x);
        EEPROM_READ_ALWAYS(mesh_num_y);

        #if ENABLED(MESH_BED_LEVELING)
          if (!validating) mbl.z_offset = dummy;
          if (mesh_num_x == GRID_MAX_POINTS_X && mesh_num_y == GRID_MAX_POINTS_Y) {
            // EEPROM data fits the current mesh
            EEPROM_READ(mbl.z_values);
          }
          else {
            // EEPROM data is stale
            if (!validating) mbl.reset();
            for (uint16_t q = mesh_num_x * mesh_num_y; q--;) EEPROM_READ(dummy);
          }
        #else
          // MBL is disabled - skip the stored data
          for (uint16_t q = mesh_num_x * mesh_num_y; q--;) EEPROM_READ(dummy);
        #endif // MESH_BED_LEVELING
      }

      //
      // Probe Z Offset
      //
      {
        _FIELD_TEST(zprobe_zoffset);

        #if !HAS_BED_PROBE
          float zprobe_zoffset;
        #endif
        EEPROM_READ(zprobe_zoffset);
      }

      //
      // Planar Bed Leveling matrix
      //
      {
        #if ABL_PLANAR
          EEPROM_READ(planner.bed_level_matrix);
        #else
          for (uint8_t q = 9; q--;) EEPROM_READ(dummy);
        #endif
      }

      //
      // Bilinear Auto Bed Leveling
      //
      {
        uint8_t grid_max_x, grid_max_y;
        EEPROM_READ_ALWAYS(grid_max_x);                       // 1 byte
        EEPROM_READ_ALWAYS(grid_max_y);                       // 1 byte
        #if ENABLED(AUTO_BED_LEVELING_BILINEAR)
          if (grid_max_x == GRID_MAX_POINTS_X && grid_max_y == GRID_MAX_POINTS_Y) {
            if (!validating) set_bed_leveling_enabled(false);
            EEPROM_READ(bilinear_grid_spacing);        // 2 ints
            EEPROM_READ(bilinear_start);               // 2 ints
            EEPROM_READ(z_values);                     // 9 to 256 floats
          }
          else // EEPROM data is stale
        #endif // AUTO_BED_LEVELING_BILINEAR
          {
            // Skip past disabled (or stale) Bilinear Grid data
            int bgs[2], bs[2];
            EEPROM_READ(bgs);
            EEPROM_READ(bs);
            for (uint16_t q = grid_max_x * grid_max_y; q--;) EEPROM_READ(dummy);
          }
      }

      //
      // Unified Bed Leveling active state
      //
      {
        _FIELD_TEST(planner_leveling_active);

        #if ENABLED(AUTO_BED_LEVELING_UBL)
          EEPROM_READ(planner.leveling_active);
          EEPROM_READ(ubl.storage_slot);
        #else
          bool planner_leveling_active;
          uint8_t ubl_storage_slot;
          EEPROM_READ(planner_leveling_active);
          EEPROM_READ(ubl_storage_slot);
        #endif
      }

      //
      // SERVO_ANGLES
      //
      {
        _FIELD_TEST(servo_angles);

        #if ENABLED(EDITABLE_SERVO_ANGLES)
          uint16_t (&servo_angles_arr)[EEPROM_NUM_SERVOS][2] = servo_angles;
        #else
          uint16_t servo_angles_arr[EEPROM_NUM_SERVOS][2];
        #endif
        EEPROM_READ(servo_angles_arr);
      }

      //
      // DELTA Geometry or Dual Endstops offsets
      //
      {
        #if ENABLED(DELTA)

          _FIELD_TEST(delta_height);

          EEPROM_READ(delta_height);              // 1 float
          EEPROM_READ(delta_endstop_adj);         // 3 floats
          EEPROM_READ(delta_radius);              // 1 float
          EEPROM_READ(delta_diagonal_rod);        // 1 float
          EEPROM_READ(delta_segments_per_second); // 1 float
          EEPROM_READ(delta_calibration_radius);  // 1 float
          EEPROM_READ(delta_tower_angle_trim);    // 3 floats

        #elif EITHER(X_DUAL_ENDSTOPS, Y_DUAL_ENDSTOPS) || Z_MULTI_ENDSTOPS

          _FIELD_TEST(x2_endstop_adj);

          #if ENABLED(X_DUAL_ENDSTOPS)
            EEPROM_READ(endstops.x2_endstop_adj);  // 1 float
          #else
            EEPROM_READ(dummy);
          #endif
          #if ENABLED(Y_DUAL_ENDSTOPS)
            EEPROM_READ(endstops.y2_endstop_adj);  // 1 float
          #else
            EEPROM_READ(dummy);
          #endif
          #if Z_MULTI_ENDSTOPS
            EEPROM_READ(endstops.z2_endstop_adj); // 1 float
          #else
            EEPROM_READ(dummy);
          #endif
          #if ENABLED(Z_TRIPLE_ENDSTOPS)
            EEPROM_READ(endstops.z3_endstop_adj); // 1 float
          #else
            EEPROM_READ(dummy);
          #endif

        #endif
      }

      //
      // LCD Preheat settings
      //
      {
        _FIELD_TEST(ui_preheat_hotend_temp);

        #if HAS_LCD_MENU
          int16_t (&ui_preheat_hotend_temp)[2]  = ui.preheat_hotend_temp,
                  (&ui_preheat_bed_temp)[2]     = ui.preheat_bed_temp;
          uint8_t (&ui_preheat_fan_speed)[2]    = ui.preheat_fan_speed;
        #else
          int16_t ui_preheat_hotend_temp[2], ui_preheat_bed_temp[2];
          uint8_t ui_preheat_fan_speed[2];
        #endif
        EEPROM_READ(ui_preheat_hotend_temp); // 2 floats
        EEPROM_READ(ui_preheat_bed_temp);    // 2 floats
        EEPROM_READ(ui_preheat_fan_speed);   // 2 floats
      }

      //
      // Hotend PID
      //
      {
        HOTEND_LOOP() {
          PIDC_t pidc;
          EEPROM_READ(pidc);
          #if ENABLED(PIDTEMP)
            if (!validating && pidc.Kp != DUMMY_PID_VALUE) {
              // No need to scale PID values since EEPROM values are scaled
              PID_PARAM(Kp, e) = pidc.Kp;
              PID_PARAM(Ki, e) = pidc.Ki;
              PID_PARAM(Kd, e) = pidc.Kd;
              #if ENABLED(PID_EXTRUSION_SCALING)
                PID_PARAM(Kc, e) = pidc.Kc;
              #endif
            }
          #endif
        }
      }

      //
      // PID Extrusion Scaling
      //
      {
        _FIELD_TEST(lpq_len);
        #if ENABLED(PID_EXTRUSION_SCALING)
          EEPROM_READ(thermalManager.lpq_len);
        #else
          int16_t lpq_len;
          EEPROM_READ(lpq_len);
        #endif
      }

      //
      // Heated Bed PID
      //
      {
        PID_t pid;
        EEPROM_READ(pid);
        #if ENABLED(PIDTEMPBED)
          if (!validating && pid.Kp != DUMMY_PID_VALUE)
            memcpy(&thermalManager.temp_bed.pid, &pid, sizeof(pid));
        #endif
      }

      //
      // LCD Contrast
      //
      {
        _FIELD_TEST(lcd_contrast);

        int16_t lcd_contrast;
        EEPROM_READ(lcd_contrast);
        #if HAS_LCD_CONTRAST
          ui.set_contrast(lcd_contrast);
        #endif
      }

      //
      // Power-Loss Recovery
      //
      {
        _FIELD_TEST(recovery_enabled);

        #if ENABLED(POWER_LOSS_RECOVERY)
          EEPROM_READ(recovery.enabled);
        #else
          bool recovery_enabled;
          EEPROM_READ(recovery_enabled);
        #endif
      }

      //
      // Firmware Retraction
      //
      {
        _FIELD_TEST(fwretract_settings);

        #if ENABLED(FWRETRACT)
          EEPROM_READ(fwretract.settings);
        #else
          fwretract_settings_t fwretract_settings;
          EEPROM_READ(fwretract_settings);
        #endif
        #if BOTH(FWRETRACT, FWRETRACT_AUTORETRACT)
          EEPROM_READ(fwretract.autoretract_enabled);
        #else
          bool autoretract_enabled;
          EEPROM_READ(autoretract_enabled);
        #endif
      }

      //
      // Volumetric & Filament Size
      //
      {
        struct {
          bool volumetric_enabled;
          float filament_size[EXTRUDERS];
        } storage;

        _FIELD_TEST(parser_volumetric_enabled);
        EEPROM_READ(storage);

        #if DISABLED(NO_VOLUMETRICS)
          if (!validating) {
            parser.volumetric_enabled = storage.volumetric_enabled;
            COPY(planner.filament_size, storage.filament_size);
          }
        #endif
      }

      //
      // TMC Stepper Settings
      //

      if (!validating) reset_stepper_drivers();

      // TMC Stepper Current
      {
        _FIELD_TEST(tmc_stepper_current);

        tmc_stepper_current_t currents;
        EEPROM_READ(currents);

        #if HAS_TRINAMIC

          #define SET_CURR(Q) stepper##Q.rms_current(currents.Q ? currents.Q : Q##_CURRENT)
          if (!validating) {
            #if AXIS_IS_TMC(X)
              SET_CURR(X);
            #endif
            #if AXIS_IS_TMC(Y)
              SET_CURR(Y);
            #endif
            #if AXIS_IS_TMC(Z)
              SET_CURR(Z);
            #endif
            #if AXIS_IS_TMC(X2)
              SET_CURR(X2);
            #endif
            #if AXIS_IS_TMC(Y2)
              SET_CURR(Y2);
            #endif
            #if AXIS_IS_TMC(Z2)
              SET_CURR(Z2);
            #endif
            #if AXIS_IS_TMC(Z3)
              SET_CURR(Z3);
            #endif
            #if AXIS_IS_TMC(E0)
              SET_CURR(E0);
            #endif
            #if AXIS_IS_TMC(E1)
              SET_CURR(E1);
            #endif
            #if AXIS_IS_TMC(E2)
              SET_CURR(E2);
            #endif
            #if AXIS_IS_TMC(E3)
              SET_CURR(E3);
            #endif
            #if AXIS_IS_TMC(E4)
              SET_CURR(E4);
            #endif
            #if AXIS_IS_TMC(E5)
              SET_CURR(E5);
            #endif
          }
        #endif
      }

      // TMC Hybrid Threshold
      {
        tmc_hybrid_threshold_t tmc_hybrid_threshold;
        _FIELD_TEST(tmc_hybrid_threshold);
        EEPROM_READ(tmc_hybrid_threshold);

        #if ENABLED(HYBRID_THRESHOLD)
          #define TMC_SET_PWMTHRS(A,Q) tmc_set_pwmthrs(stepper##Q, tmc_hybrid_threshold.Q, planner.settings.axis_steps_per_mm[_AXIS(A)])
          if (!validating) {
            #if AXIS_HAS_STEALTHCHOP(X)
              TMC_SET_PWMTHRS(X, X);
            #endif
            #if AXIS_HAS_STEALTHCHOP(Y)
              TMC_SET_PWMTHRS(Y, Y);
            #endif
            #if AXIS_HAS_STEALTHCHOP(Z)
              TMC_SET_PWMTHRS(Z, Z);
            #endif
            #if AXIS_HAS_STEALTHCHOP(X2)
              TMC_SET_PWMTHRS(X, X2);
            #endif
            #if AXIS_HAS_STEALTHCHOP(Y2)
              TMC_SET_PWMTHRS(Y, Y2);
            #endif
            #if AXIS_HAS_STEALTHCHOP(Z2)
              TMC_SET_PWMTHRS(Z, Z2);
            #endif
            #if AXIS_HAS_STEALTHCHOP(Z3)
              TMC_SET_PWMTHRS(Z, Z3);
            #endif
            #if AXIS_HAS_STEALTHCHOP(E0)
              TMC_SET_PWMTHRS(E, E0);
            #endif
            #if AXIS_HAS_STEALTHCHOP(E1)
              TMC_SET_PWMTHRS(E, E1);
            #endif
            #if AXIS_HAS_STEALTHCHOP(E2)
              TMC_SET_PWMTHRS(E, E2);
            #endif
            #if AXIS_HAS_STEALTHCHOP(E3)
              TMC_SET_PWMTHRS(E, E3);
            #endif
            #if AXIS_HAS_STEALTHCHOP(E4)
              TMC_SET_PWMTHRS(E, E4);
            #endif
            #if AXIS_HAS_STEALTHCHOP(E5)
              TMC_SET_PWMTHRS(E, E5);
            #endif
          }
        #endif
      }

      //
      // TMC StallGuard threshold.
      // X and X2 use the same value
      // Y and Y2 use the same value
      // Z, Z2 and Z3 use the same value
      //
      {
        tmc_sgt_t tmc_sgt;
        _FIELD_TEST(tmc_sgt);
        EEPROM_READ(tmc_sgt);
        #if USE_SENSORLESS
          if (!validating) {
            #ifdef X_STALL_SENSITIVITY
              #if AXIS_HAS_STALLGUARD(X)
                stepperX.sgt(tmc_sgt.X);
              #endif
              #if AXIS_HAS_STALLGUARD(X2)
                stepperX2.sgt(tmc_sgt.X);
              #endif
            #endif
            #ifdef Y_STALL_SENSITIVITY
              #if AXIS_HAS_STALLGUARD(Y)
                stepperY.sgt(tmc_sgt.Y);
              #endif
              #if AXIS_HAS_STALLGUARD(Y2)
                stepperY2.sgt(tmc_sgt.Y);
              #endif
            #endif
            #ifdef Z_STALL_SENSITIVITY
              #if AXIS_HAS_STALLGUARD(Z)
                stepperZ.sgt(tmc_sgt.Z);
              #endif
              #if AXIS_HAS_STALLGUARD(Z2)
                stepperZ2.sgt(tmc_sgt.Z);
              #endif
              #if AXIS_HAS_STALLGUARD(Z3)
                stepperZ3.sgt(tmc_sgt.Z);
              #endif
            #endif
          }
        #endif
      }

      // TMC stepping mode
      {
        _FIELD_TEST(tmc_stealth_enabled);

        tmc_stealth_enabled_t tmc_stealth_enabled;
        EEPROM_READ(tmc_stealth_enabled);

        #if HAS_TRINAMIC

          #define SET_STEPPING_MODE(ST) stepper##ST.stored.stealthChop_enabled = tmc_stealth_enabled.ST; stepper##ST.refresh_stepping_mode();
          if (!validating) {
            #if AXIS_HAS_STEALTHCHOP(X)
              SET_STEPPING_MODE(X);
            #endif
            #if AXIS_HAS_STEALTHCHOP(Y)
              SET_STEPPING_MODE(Y);
            #endif
            #if AXIS_HAS_STEALTHCHOP(Z)
              SET_STEPPING_MODE(Z);
            #endif
            #if AXIS_HAS_STEALTHCHOP(X2)
              SET_STEPPING_MODE(X2);
            #endif
            #if AXIS_HAS_STEALTHCHOP(Y2)
              SET_STEPPING_MODE(Y2);
            #endif
            #if AXIS_HAS_STEALTHCHOP(Z2)
              SET_STEPPING_MODE(Z2);
            #endif
            #if AXIS_HAS_STEALTHCHOP(Z3)
              SET_STEPPING_MODE(Z3);
            #endif
            #if AXIS_HAS_STEALTHCHOP(E0)
              SET_STEPPING_MODE(E0);
            #endif
            #if AXIS_HAS_STEALTHCHOP(E1)
              SET_STEPPING_MODE(E1);
            #endif
            #if AXIS_HAS_STEALTHCHOP(E2)
              SET_STEPPING_MODE(E2);
            #endif
            #if AXIS_HAS_STEALTHCHOP(E3)
              SET_STEPPING_MODE(E3);
            #endif
            #if AXIS_HAS_STEALTHCHOP(E4)
              SET_STEPPING_MODE(E4);
            #endif
            #if AXIS_HAS_STEALTHCHOP(E5)
              SET_STEPPING_MODE(E5);
            #endif
          }
        #endif
      }

      //
      // Linear Advance
      //
      {
        float extruder_advance_K[EXTRUDERS];
        _FIELD_TEST(planner_extruder_advance_K);
        EEPROM_READ(extruder_advance_K);
        #if ENABLED(LIN_ADVANCE)
          if (!validating)
            COPY(planner.extruder_advance_K, extruder_advance_K);
        #endif
      }

      //
      // Motor Current PWM
      //
      {
        uint32_t motor_current_setting[3];
        _FIELD_TEST(motor_current_setting);
        EEPROM_READ(motor_current_setting);
        #if HAS_MOTOR_CURRENT_PWM
          if (!validating)
            COPY(stepper.motor_current_setting, motor_current_setting);
        #endif
      }

      //
      // CNC Coordinate System
      //
      {
        _FIELD_TEST(coordinate_system);
        #if ENABLED(CNC_COORDINATE_SYSTEMS)
          if (!validating) (void)gcode.select_coordinate_system(-1); // Go back to machine space
          EEPROM_READ(gcode.coordinate_system);
        #else
          float coordinate_system[MAX_COORDINATE_SYSTEMS][XYZ];
          EEPROM_READ(coordinate_system);
        #endif
      }

      //
      // Skew correction factors
      //
      {
        skew_factor_t skew_factor;
        _FIELD_TEST(planner_skew_factor);
        EEPROM_READ(skew_factor);
        #if ENABLED(SKEW_CORRECTION_GCODE)
          if (!validating) {
            planner.skew_factor.xy = skew_factor.xy;
            #if ENABLED(SKEW_CORRECTION_FOR_Z)
              planner.skew_factor.xz = skew_factor.xz;
              planner.skew_factor.yz = skew_factor.yz;
            #endif
          }
        #endif
      }

      //
      // Advanced Pause filament load & unload lengths
      //
      {
        #if DISABLED(ADVANCED_PAUSE_FEATURE)
          fil_change_settings_t fc_settings[EXTRUDERS];
        #endif
        _FIELD_TEST(fc_settings);
        EEPROM_READ(fc_settings);
      }

      //
      // Tool-change settings
      //
      #if EXTRUDERS > 1
        _FIELD_TEST(toolchange_settings);
        EEPROM_READ(toolchange_settings);
      #endif

      //
      // Backlash Compensation
      //
      {
        #if ENABLED(BACKLASH_COMPENSATION)
          float   (&backlash_distance_mm)[XYZ] = backlash.distance_mm;
          uint8_t &backlash_correction         = backlash.correction;
        #else
          float   backlash_distance_mm[XYZ];
          uint8_t backlash_correction;
        #endif
        #ifdef BACKLASH_SMOOTHING_MM
          float &backlash_smoothing_mm = backlash.smoothing_mm;
        #else
          float  backlash_smoothing_mm;
        #endif
        _FIELD_TEST(backlash_distance_mm);
        EEPROM_READ(backlash_distance_mm[X_AXIS]);
        EEPROM_READ(backlash_distance_mm[Y_AXIS]);
        EEPROM_READ(backlash_distance_mm[Z_AXIS]);
        EEPROM_READ(backlash_correction);
        EEPROM_READ(backlash_smoothing_mm);
      }

      //
      // Filament Runout
      //
      {
        #if ENABLED(FILAMENT_RUNOUT_SENSOR)
          bool &runout_sensor_enabled = runout.enabled;
        #else
          bool runout_sensor_enabled;
        #endif
        #if ENABLED(FILAMENT_RUNOUT_SENSOR) && defined(FILAMENT_RUNOUT_DISTANCE_MM)
          float &runout_distance_mm = RunoutResponseDelayed::runout_distance_mm;
        #else
          float runout_distance_mm;
        #endif
        _FIELD_TEST(runout_sensor_enabled);
        EEPROM_READ(runout_sensor_enabled);
        EEPROM_READ(runout_distance_mm);
      }

      //
      // Extensible UI User Data
      //
      #if ENABLED(EXTENSIBLE_UI)
        // This is a significant hardware change; don't reserve EEPROM space when not present
        {
          const char extui_data[ExtUI::eeprom_data_size] = { 0 };
          _FIELD_TEST(extui_data);
          EEPROM_READ(extui_data);
          if(!validating)
            ExtUI::onLoadSettings(extui_data);
        }
      #endif

      eeprom_error = size_error(eeprom_index - (EEPROM_OFFSET));
      if (eeprom_error) {
        DEBUG_ECHO_START();
        DEBUG_ECHOLNPAIR("Index: ", int(eeprom_index - (EEPROM_OFFSET)), " Size: ", datasize());
      }
      else if (working_crc != stored_crc) {
        eeprom_error = true;
        DEBUG_ERROR_START();
        DEBUG_ECHOLNPAIR("EEPROM CRC mismatch - (stored) ", stored_crc, " != ", working_crc, " (calculated)!");
      }
      else if (!validating) {
        DEBUG_ECHO_START();
        DEBUG_ECHO(version);
        DEBUG_ECHOLNPAIR(" stored settings retrieved (", eeprom_index - (EEPROM_OFFSET), " bytes; crc ", (uint32_t)working_crc, ")");
      }

      if (!validating && !eeprom_error) postprocess();

      #if ENABLED(AUTO_BED_LEVELING_UBL)
        if (!validating) {
          ubl.report_state();

          if (!ubl.sanity_check()) {
            SERIAL_EOL();
            #if ENABLED(EEPROM_CHITCHAT)
              ubl.echo_name();
              DEBUG_ECHOLNPGM(" initialized.\n");
            #endif
          }
          else {
            eeprom_error = true;
            #if ENABLED(EEPROM_CHITCHAT)
              DEBUG_ECHOPGM("?Can't enable ");
              ubl.echo_name();
              DEBUG_ECHOLNPGM(".");
            #endif
            ubl.reset();
          }

          if (ubl.storage_slot >= 0) {
            load_mesh(ubl.storage_slot);
            DEBUG_ECHOLNPAIR("Mesh ", ubl.storage_slot, " loaded from storage.");
          }
          else {
            ubl.reset();
            DEBUG_ECHOLNPGM("UBL System reset()");
          }
        }
      #endif
    }

    #if ENABLED(EEPROM_CHITCHAT) && DISABLED(DISABLE_M503)
      if (!validating) report();
    #endif
    EEPROM_FINISH();

    return !eeprom_error;
  }

  bool MarlinSettings::validate() {
    validating = true;
    const bool success = _load();
    validating = false;
    return success;
  }

  bool MarlinSettings::load() {
    if (validate()) {
      const bool success = _load();
      #if ENABLED(EXTENSIBLE_UI)
<<<<<<< HEAD
        ExtUI::onConfigurationStoreRead(success);
=======
        if (success) ExtUI::onLoadSettings();
>>>>>>> 95beafa9
      #endif
      return success;
    }
    reset();
    return true;
  }

  #if ENABLED(AUTO_BED_LEVELING_UBL)

    inline void ubl_invalid_slot(const int s) {
      #if ENABLED(EEPROM_CHITCHAT)
        DEBUG_ECHOLNPGM("?Invalid slot.");
        DEBUG_ECHO(s);
        DEBUG_ECHOLNPGM(" mesh slots available.");
      #else
        UNUSED(s);
      #endif
    }

    const uint16_t MarlinSettings::meshes_end = persistentStore.capacity() - 129; // 128 (+1 because of the change to capacity rather than last valid address)
                                                                                  // is a placeholder for the size of the MAT; the MAT will always
                                                                                  // live at the very end of the eeprom

    uint16_t MarlinSettings::meshes_start_index() {
      return (datasize() + EEPROM_OFFSET + 32) & 0xFFF8;  // Pad the end of configuration data so it can float up
                                                          // or down a little bit without disrupting the mesh data
    }

    uint16_t MarlinSettings::calc_num_meshes() {
      return (meshes_end - meshes_start_index()) / sizeof(ubl.z_values);
    }

    int MarlinSettings::mesh_slot_offset(const int8_t slot) {
      return meshes_end - (slot + 1) * sizeof(ubl.z_values);
    }

    void MarlinSettings::store_mesh(const int8_t slot) {

      #if ENABLED(AUTO_BED_LEVELING_UBL)
        const int16_t a = calc_num_meshes();
        if (!WITHIN(slot, 0, a - 1)) {
          ubl_invalid_slot(a);
          DEBUG_ECHOLNPAIR("E2END=", persistentStore.capacity() - 1, " meshes_end=", meshes_end, " slot=", slot);
          DEBUG_EOL();
          return;
        }

        int pos = mesh_slot_offset(slot);
        uint16_t crc = 0;

        // Write crc to MAT along with other data, or just tack on to the beginning or end
        persistentStore.access_start();
        const bool status = persistentStore.write_data(pos, (uint8_t *)&ubl.z_values, sizeof(ubl.z_values), &crc);
        persistentStore.access_finish();

        if (status) SERIAL_ECHOLNPGM("?Unable to save mesh data.");
        else        DEBUG_ECHOLNPAIR("Mesh saved in slot ", slot);

      #else

        // Other mesh types

      #endif
    }

    void MarlinSettings::load_mesh(const int8_t slot, void * const into/*=NULL*/) {

      #if ENABLED(AUTO_BED_LEVELING_UBL)

        const int16_t a = settings.calc_num_meshes();

        if (!WITHIN(slot, 0, a - 1)) {
          ubl_invalid_slot(a);
          return;
        }

        int pos = mesh_slot_offset(slot);
        uint16_t crc = 0;
        uint8_t * const dest = into ? (uint8_t*)into : (uint8_t*)&ubl.z_values;

        persistentStore.access_start();
        const uint16_t status = persistentStore.read_data(pos, dest, sizeof(ubl.z_values), &crc);
        persistentStore.access_finish();

        if (status) SERIAL_ECHOLNPGM("?Unable to load mesh data.");
        else        DEBUG_ECHOLNPAIR("Mesh loaded from slot ", slot);

        EEPROM_FINISH();

      #else

        // Other mesh types

      #endif
    }

    //void MarlinSettings::delete_mesh() { return; }
    //void MarlinSettings::defrag_meshes() { return; }

  #endif // AUTO_BED_LEVELING_UBL

#else // !EEPROM_SETTINGS

  bool MarlinSettings::save() {
    DEBUG_ERROR_MSG("EEPROM disabled");
    return false;
  }

#endif // !EEPROM_SETTINGS

/**
 * M502 - Reset Configuration
 */
void MarlinSettings::reset() {
  static const float tmp1[] PROGMEM = DEFAULT_AXIS_STEPS_PER_UNIT, tmp2[] PROGMEM = DEFAULT_MAX_FEEDRATE;
  static const uint32_t tmp3[] PROGMEM = DEFAULT_MAX_ACCELERATION;
  LOOP_XYZE_N(i) {
    planner.settings.axis_steps_per_mm[i]          = pgm_read_float(&tmp1[ALIM(i, tmp1)]);
    planner.settings.max_feedrate_mm_s[i]          = pgm_read_float(&tmp2[ALIM(i, tmp2)]);
    planner.settings.max_acceleration_mm_per_s2[i] = pgm_read_dword(&tmp3[ALIM(i, tmp3)]);
  }

  planner.settings.min_segment_time_us = DEFAULT_MINSEGMENTTIME;
  planner.settings.acceleration = DEFAULT_ACCELERATION;
  planner.settings.retract_acceleration = DEFAULT_RETRACT_ACCELERATION;
  planner.settings.travel_acceleration = DEFAULT_TRAVEL_ACCELERATION;
  planner.settings.min_feedrate_mm_s = DEFAULT_MINIMUMFEEDRATE;
  planner.settings.min_travel_feedrate_mm_s = DEFAULT_MINTRAVELFEEDRATE;

  #if HAS_CLASSIC_JERK
    #ifndef DEFAULT_XJERK
      #define DEFAULT_XJERK 0
    #endif
    #ifndef DEFAULT_YJERK
      #define DEFAULT_YJERK 0
    #endif
    #ifndef DEFAULT_ZJERK
      #define DEFAULT_ZJERK 0
    #endif
    planner.max_jerk[X_AXIS] = DEFAULT_XJERK;
    planner.max_jerk[Y_AXIS] = DEFAULT_YJERK;
    planner.max_jerk[Z_AXIS] = DEFAULT_ZJERK;
    #if DISABLED(JUNCTION_DEVIATION) || DISABLED(LIN_ADVANCE)
      planner.max_jerk[E_AXIS] = DEFAULT_EJERK;
    #endif
  #endif

  #if ENABLED(JUNCTION_DEVIATION)
    planner.junction_deviation_mm = float(JUNCTION_DEVIATION_MM);
  #endif

  #if HAS_SCARA_OFFSET
    ZERO(scara_home_offset);
  #elif HAS_HOME_OFFSET
    ZERO(home_offset);
  #endif

  #if HAS_HOTEND_OFFSET
    reset_hotend_offsets();
  #endif

  #if EXTRUDERS > 1
    #if ENABLED(TOOLCHANGE_FILAMENT_SWAP)
      toolchange_settings.swap_length = TOOLCHANGE_FIL_SWAP_LENGTH;
      toolchange_settings.prime_speed = TOOLCHANGE_FIL_SWAP_PRIME_SPEED;
      toolchange_settings.retract_speed = TOOLCHANGE_FIL_SWAP_RETRACT_SPEED;
    #endif
    #if ENABLED(TOOLCHANGE_PARK)
      toolchange_settings.change_point = TOOLCHANGE_PARK_XY;
    #endif
    toolchange_settings.z_raise = TOOLCHANGE_ZRAISE;
  #endif

  #if ENABLED(BACKLASH_GCODE)
    backlash.correction = (BACKLASH_CORRECTION) * 255;
    #ifdef BACKLASH_DISTANCE_MM
      constexpr float tmp[XYZ] = BACKLASH_DISTANCE_MM;
      backlash.distance_mm[X_AXIS] = tmp[X_AXIS];
      backlash.distance_mm[Y_AXIS] = tmp[Y_AXIS];
      backlash.distance_mm[Z_AXIS] = tmp[Z_AXIS];
    #endif
    #ifdef BACKLASH_SMOOTHING_MM
      backlash.smoothing_mm = BACKLASH_SMOOTHING_MM;
    #endif
  #endif

  #if ENABLED(FILAMENT_RUNOUT_SENSOR)
    runout.enabled = true;
    #ifdef FILAMENT_RUNOUT_DISTANCE_MM
      RunoutResponseDelayed::runout_distance_mm = FILAMENT_RUNOUT_DISTANCE_MM;
    #endif
  #endif

  #if ENABLED(EXTENSIBLE_UI)
    ExtUI::onFactoryReset();
  #endif

  #if ENABLED(MAGNETIC_PARKING_EXTRUDER)
    mpe_settings_init();
  #endif

  //
  // Global Leveling
  //

  #if ENABLED(ENABLE_LEVELING_FADE_HEIGHT)
    new_z_fade_height = 0.0;
  #endif

  #if HAS_LEVELING
    reset_bed_level();
  #endif

  #if HAS_BED_PROBE
    zprobe_zoffset = Z_PROBE_OFFSET_FROM_EXTRUDER;
  #endif

  //
  // Servo Angles
  //

  #if ENABLED(EDITABLE_SERVO_ANGLES)
    COPY(servo_angles, base_servo_angles);
  #endif

  //
  // Endstop Adjustments
  //

  #if ENABLED(DELTA)
    const float adj[ABC] = DELTA_ENDSTOP_ADJ, dta[ABC] = DELTA_TOWER_ANGLE_TRIM;
    delta_height = DELTA_HEIGHT;
    COPY(delta_endstop_adj, adj);
    delta_radius = DELTA_RADIUS;
    delta_diagonal_rod = DELTA_DIAGONAL_ROD;
    delta_segments_per_second = DELTA_SEGMENTS_PER_SECOND;
    delta_calibration_radius = DELTA_CALIBRATION_RADIUS;
    COPY(delta_tower_angle_trim, dta);

  #elif EITHER(X_DUAL_ENDSTOPS, Y_DUAL_ENDSTOPS) || Z_MULTI_ENDSTOPS

    #if ENABLED(X_DUAL_ENDSTOPS)
      endstops.x2_endstop_adj = (
        #ifdef X_DUAL_ENDSTOPS_ADJUSTMENT
          X_DUAL_ENDSTOPS_ADJUSTMENT
        #else
          0
        #endif
      );
    #endif
    #if ENABLED(Y_DUAL_ENDSTOPS)
      endstops.y2_endstop_adj = (
        #ifdef Y_DUAL_ENDSTOPS_ADJUSTMENT
          Y_DUAL_ENDSTOPS_ADJUSTMENT
        #else
          0
        #endif
      );
    #endif
    #if ENABLED(Z_DUAL_ENDSTOPS)
      endstops.z2_endstop_adj = (
        #ifdef Z_DUAL_ENDSTOPS_ADJUSTMENT
          Z_DUAL_ENDSTOPS_ADJUSTMENT
        #else
          0
        #endif
      );
    #elif ENABLED(Z_TRIPLE_ENDSTOPS)
      endstops.z2_endstop_adj = (
        #ifdef Z_TRIPLE_ENDSTOPS_ADJUSTMENT2
          Z_TRIPLE_ENDSTOPS_ADJUSTMENT2
        #else
          0
        #endif
      );
      endstops.z3_endstop_adj = (
        #ifdef Z_TRIPLE_ENDSTOPS_ADJUSTMENT3
          Z_TRIPLE_ENDSTOPS_ADJUSTMENT3
        #else
          0
        #endif
      );
    #endif

  #endif

  //
  // Preheat parameters
  //

  #if HAS_LCD_MENU
    ui.preheat_hotend_temp[0] = PREHEAT_1_TEMP_HOTEND;
    ui.preheat_hotend_temp[1] = PREHEAT_2_TEMP_HOTEND;
    ui.preheat_bed_temp[0] = PREHEAT_1_TEMP_BED;
    ui.preheat_bed_temp[1] = PREHEAT_2_TEMP_BED;
    ui.preheat_fan_speed[0] = PREHEAT_1_FAN_SPEED;
    ui.preheat_fan_speed[1] = PREHEAT_2_FAN_SPEED;
  #endif

  //
  // Hotend PID
  //

  #if ENABLED(PIDTEMP)
    HOTEND_LOOP() {
      PID_PARAM(Kp, e) = float(DEFAULT_Kp);
      PID_PARAM(Ki, e) = scalePID_i(DEFAULT_Ki);
      PID_PARAM(Kd, e) = scalePID_d(DEFAULT_Kd);
      #if ENABLED(PID_EXTRUSION_SCALING)
        PID_PARAM(Kc, e) = DEFAULT_Kc;
      #endif
    }
  #endif

  //
  // PID Extrusion Scaling
  //

  #if ENABLED(PID_EXTRUSION_SCALING)
    thermalManager.lpq_len = 20;  // Default last-position-queue size
  #endif

  //
  // Heated Bed PID
  //

  #if ENABLED(PIDTEMPBED)
    thermalManager.temp_bed.pid.Kp = DEFAULT_bedKp;
    thermalManager.temp_bed.pid.Ki = scalePID_i(DEFAULT_bedKi);
    thermalManager.temp_bed.pid.Kd = scalePID_d(DEFAULT_bedKd);
  #endif

  //
  // LCD Contrast
  //

  #if HAS_LCD_CONTRAST
    ui.set_contrast(DEFAULT_LCD_CONTRAST);
  #endif

  //
  // Power-Loss Recovery
  //

  #if ENABLED(POWER_LOSS_RECOVERY)
    recovery.enable(true);
  #endif

  //
  // Firmware Retraction
  //

  #if ENABLED(FWRETRACT)
    fwretract.reset();
  #endif

  //
  // Volumetric & Filament Size
  //

  #if DISABLED(NO_VOLUMETRICS)

    parser.volumetric_enabled =
      #if ENABLED(VOLUMETRIC_DEFAULT_ON)
        true
      #else
        false
      #endif
    ;
    for (uint8_t q = 0; q < COUNT(planner.filament_size); q++)
      planner.filament_size[q] = DEFAULT_NOMINAL_FILAMENT_DIA;

  #endif

  endstops.enable_globally(
    #if ENABLED(ENDSTOPS_ALWAYS_ON_DEFAULT)
      true
    #else
      false
    #endif
  );

  reset_stepper_drivers();

  //
  // Linear Advance
  //

  #if ENABLED(LIN_ADVANCE)
    LOOP_L_N(i, EXTRUDERS) {
      planner.extruder_advance_K[i] = LIN_ADVANCE_K;
    #if ENABLED(EXTRA_LIN_ADVANCE_K)
      saved_extruder_advance_K[i] = LIN_ADVANCE_K;
    #endif
    }
  #endif

  //
  // Motor Current PWM
  //

  #if HAS_MOTOR_CURRENT_PWM
    constexpr uint32_t tmp_motor_current_setting[3] = PWM_MOTOR_CURRENT;
    for (uint8_t q = 3; q--;)
      stepper.digipot_current(q, (stepper.motor_current_setting[q] = tmp_motor_current_setting[q]));
  #endif

  //
  // CNC Coordinate System
  //

  #if ENABLED(CNC_COORDINATE_SYSTEMS)
    (void)gcode.select_coordinate_system(-1); // Go back to machine space
  #endif

  //
  // Skew Correction
  //

  #if ENABLED(SKEW_CORRECTION_GCODE)
    planner.skew_factor.xy = XY_SKEW_FACTOR;
    #if ENABLED(SKEW_CORRECTION_FOR_Z)
      planner.skew_factor.xz = XZ_SKEW_FACTOR;
      planner.skew_factor.yz = YZ_SKEW_FACTOR;
    #endif
  #endif

  //
  // Advanced Pause filament load & unload lengths
  //

  #if ENABLED(ADVANCED_PAUSE_FEATURE)
    for (uint8_t e = 0; e < EXTRUDERS; e++) {
      fc_settings[e].unload_length = FILAMENT_CHANGE_UNLOAD_LENGTH;
      fc_settings[e].load_length = FILAMENT_CHANGE_FAST_LOAD_LENGTH;
    }
  #endif

  postprocess();

  DEBUG_ECHO_START();
  DEBUG_ECHOLNPGM("Hardcoded Default Settings Loaded");

  #if ENABLED(EXTENSIBLE_UI)
    ExtUI::onFactoryReset();
  #endif
}

#if DISABLED(DISABLE_M503)

  #define CONFIG_ECHO_START()       do{ if (!forReplay) SERIAL_ECHO_START(); }while(0)
  #define CONFIG_ECHO_MSG(STR)      do{ CONFIG_ECHO_START(); SERIAL_ECHOLNPGM(STR); }while(0)
  #define CONFIG_ECHO_HEADING(STR)  do{ if (!forReplay) { CONFIG_ECHO_START(); SERIAL_ECHOLNPGM(STR); } }while(0)

  #if HAS_TRINAMIC
    inline void say_M906(const bool forReplay) { CONFIG_ECHO_START(); SERIAL_ECHOPGM("  M906"); }
    #if HAS_STEALTHCHOP
      void say_M569(const char * const etc=NULL) {
        SERIAL_ECHOPGM("  M569 S1");
        if (etc) {
          SERIAL_CHAR(' ');
          serialprintPGM(etc);
          SERIAL_EOL();
        }
      }
    #endif
    #if ENABLED(HYBRID_THRESHOLD)
      inline void say_M913() { SERIAL_ECHOPGM("  M913"); }
    #endif
    #if USE_SENSORLESS
      inline void say_M914() { SERIAL_ECHOPGM("  M914"); }
    #endif
  #endif

  #if ENABLED(ADVANCED_PAUSE_FEATURE)
    inline void say_M603(const bool forReplay) { CONFIG_ECHO_START(); SERIAL_ECHOPGM("  M603 "); }
  #endif

  inline void say_units(const bool colon) {
    serialprintPGM(
      #if ENABLED(INCH_MODE_SUPPORT)
        parser.linear_unit_factor != 1.0 ? PSTR(" (in)") :
      #endif
      PSTR(" (mm)")
    );
    if (colon) SERIAL_ECHOLNPGM(":");
  }

  void report_M92(const bool echo=true, const int8_t e=-1);

  /**
   * M503 - Report current settings in RAM
   *
   * Unless specifically disabled, M503 is available even without EEPROM
   */
  void MarlinSettings::report(const bool forReplay) {
    /**
     * Announce current units, in case inches are being displayed
     */
    CONFIG_ECHO_START();
    #if ENABLED(INCH_MODE_SUPPORT)
      SERIAL_ECHOPGM("  G2");
      SERIAL_CHAR(parser.linear_unit_factor == 1.0 ? '1' : '0');
      SERIAL_ECHOPGM(" ;");
      say_units(false);
    #else
      SERIAL_ECHOPGM("  G21    ; Units in mm");
      say_units(false);
    #endif
    SERIAL_EOL();

    #if HAS_LCD_MENU

      // Temperature units - for Ultipanel temperature options

      CONFIG_ECHO_START();
      #if ENABLED(TEMPERATURE_UNITS_SUPPORT)
        SERIAL_ECHOPGM("  M149 ");
        SERIAL_CHAR(parser.temp_units_code());
        SERIAL_ECHOPGM(" ; Units in ");
        serialprintPGM(parser.temp_units_name());
      #else
        SERIAL_ECHOLNPGM("  M149 C ; Units in Celsius");
      #endif

    #endif

    SERIAL_EOL();

    #if DISABLED(NO_VOLUMETRICS)

      /**
       * Volumetric extrusion M200
       */
      if (!forReplay) {
        CONFIG_ECHO_START();
        SERIAL_ECHOPGM("Filament settings:");
        if (parser.volumetric_enabled)
          SERIAL_EOL();
        else
          SERIAL_ECHOLNPGM(" Disabled");
      }

      CONFIG_ECHO_START();
      SERIAL_ECHOLNPAIR("  M200 D", LINEAR_UNIT(planner.filament_size[0]));
      #if EXTRUDERS > 1
        CONFIG_ECHO_START();
        SERIAL_ECHOLNPAIR("  M200 T1 D", LINEAR_UNIT(planner.filament_size[1]));
        #if EXTRUDERS > 2
          CONFIG_ECHO_START();
          SERIAL_ECHOLNPAIR("  M200 T2 D", LINEAR_UNIT(planner.filament_size[2]));
          #if EXTRUDERS > 3
            CONFIG_ECHO_START();
            SERIAL_ECHOLNPAIR("  M200 T3 D", LINEAR_UNIT(planner.filament_size[3]));
            #if EXTRUDERS > 4
              CONFIG_ECHO_START();
              SERIAL_ECHOLNPAIR("  M200 T4 D", LINEAR_UNIT(planner.filament_size[4]));
              #if EXTRUDERS > 5
                CONFIG_ECHO_START();
                SERIAL_ECHOLNPAIR("  M200 T5 D", LINEAR_UNIT(planner.filament_size[5]));
              #endif // EXTRUDERS > 5
            #endif // EXTRUDERS > 4
          #endif // EXTRUDERS > 3
        #endif // EXTRUDERS > 2
      #endif // EXTRUDERS > 1

      if (!parser.volumetric_enabled)
        CONFIG_ECHO_MSG("  M200 D0");

    #endif // !NO_VOLUMETRICS

    CONFIG_ECHO_HEADING("Steps per unit:");
    report_M92(!forReplay);

    CONFIG_ECHO_HEADING("Maximum feedrates (units/s):");
    CONFIG_ECHO_START();
    SERIAL_ECHOLNPAIR(
        "  M203 X", LINEAR_UNIT(planner.settings.max_feedrate_mm_s[X_AXIS])
      , " Y", LINEAR_UNIT(planner.settings.max_feedrate_mm_s[Y_AXIS])
      , " Z", LINEAR_UNIT(planner.settings.max_feedrate_mm_s[Z_AXIS])
      #if DISABLED(DISTINCT_E_FACTORS)
        , " E", VOLUMETRIC_UNIT(planner.settings.max_feedrate_mm_s[E_AXIS])
      #endif
    );
    #if ENABLED(DISTINCT_E_FACTORS)
      CONFIG_ECHO_START();
      for (uint8_t i = 0; i < E_STEPPERS; i++) {
        SERIAL_ECHOLNPAIR(
            "  M203 T", (int)i
          , " E", VOLUMETRIC_UNIT(planner.settings.max_feedrate_mm_s[E_AXIS_N(i)])
        );
      }
    #endif

    CONFIG_ECHO_HEADING("Maximum Acceleration (units/s2):");
    CONFIG_ECHO_START();
    SERIAL_ECHOLNPAIR(
        "  M201 X", LINEAR_UNIT(planner.settings.max_acceleration_mm_per_s2[X_AXIS])
      , " Y", LINEAR_UNIT(planner.settings.max_acceleration_mm_per_s2[Y_AXIS])
      , " Z", LINEAR_UNIT(planner.settings.max_acceleration_mm_per_s2[Z_AXIS])
      #if DISABLED(DISTINCT_E_FACTORS)
        , " E", VOLUMETRIC_UNIT(planner.settings.max_acceleration_mm_per_s2[E_AXIS])
      #endif
    );
    #if ENABLED(DISTINCT_E_FACTORS)
      CONFIG_ECHO_START();
      for (uint8_t i = 0; i < E_STEPPERS; i++)
        SERIAL_ECHOLNPAIR(
            "  M201 T", (int)i
          , " E", VOLUMETRIC_UNIT(planner.settings.max_acceleration_mm_per_s2[E_AXIS_N(i)])
        );
    #endif

    CONFIG_ECHO_HEADING("Acceleration (units/s2): P<print_accel> R<retract_accel> T<travel_accel>");
    CONFIG_ECHO_START();
    SERIAL_ECHOLNPAIR(
        "  M204 P", LINEAR_UNIT(planner.settings.acceleration)
      , " R", LINEAR_UNIT(planner.settings.retract_acceleration)
      , " T", LINEAR_UNIT(planner.settings.travel_acceleration)
    );

    if (!forReplay) {
      CONFIG_ECHO_START();
      SERIAL_ECHOPGM("Advanced: B<min_segment_time_us> S<min_feedrate> T<min_travel_feedrate>");
      #if ENABLED(JUNCTION_DEVIATION)
        SERIAL_ECHOPGM(" J<junc_dev>");
      #endif
      #if HAS_CLASSIC_JERK
        SERIAL_ECHOPGM(" X<max_x_jerk> Y<max_y_jerk> Z<max_z_jerk>");
        #if DISABLED(JUNCTION_DEVIATION) || DISABLED(LIN_ADVANCE)
          SERIAL_ECHOPGM(" E<max_e_jerk>");
        #endif
      #endif
      SERIAL_EOL();
    }
    CONFIG_ECHO_START();
    SERIAL_ECHOLNPAIR(
        "  M205 B", LINEAR_UNIT(planner.settings.min_segment_time_us)
      , " S", LINEAR_UNIT(planner.settings.min_feedrate_mm_s)
      , " T", LINEAR_UNIT(planner.settings.min_travel_feedrate_mm_s)
      #if ENABLED(JUNCTION_DEVIATION)
        , " J", LINEAR_UNIT(planner.junction_deviation_mm)
      #endif
      #if HAS_CLASSIC_JERK
        , " X", LINEAR_UNIT(planner.max_jerk[X_AXIS])
        , " Y", LINEAR_UNIT(planner.max_jerk[Y_AXIS])
        , " Z", LINEAR_UNIT(planner.max_jerk[Z_AXIS])
        #if DISABLED(JUNCTION_DEVIATION) || DISABLED(LIN_ADVANCE)
          , " E", LINEAR_UNIT(planner.max_jerk[E_AXIS])
        #endif
      #endif
    );

    #if HAS_M206_COMMAND
      CONFIG_ECHO_HEADING("Home offset:");
      CONFIG_ECHO_START();
      SERIAL_ECHOLNPAIR("  M206"
        #if IS_CARTESIAN
          " X", LINEAR_UNIT(home_offset[X_AXIS]),
          " Y", LINEAR_UNIT(home_offset[Y_AXIS]),
        #endif
        " Z", LINEAR_UNIT(home_offset[Z_AXIS])
      );
    #endif

    #if HAS_HOTEND_OFFSET
      CONFIG_ECHO_HEADING("Hotend offsets:");
      CONFIG_ECHO_START();
      for (uint8_t e = 1; e < HOTENDS; e++) {
        SERIAL_ECHOPAIR(
            "  M218 T", (int)e
          , " X", LINEAR_UNIT(hotend_offset[X_AXIS][e])
          , " Y", LINEAR_UNIT(hotend_offset[Y_AXIS][e])
        );
        SERIAL_ECHOLNPAIR_F(" Z", LINEAR_UNIT(hotend_offset[Z_AXIS][e]), 3);
      }
    #endif

    /**
     * Bed Leveling
     */
    #if HAS_LEVELING

      #if ENABLED(MESH_BED_LEVELING)

        CONFIG_ECHO_HEADING("Mesh Bed Leveling:");

      #elif ENABLED(AUTO_BED_LEVELING_UBL)

        if (!forReplay) {
          CONFIG_ECHO_START();
          ubl.echo_name();
          SERIAL_ECHOLNPGM(":");
        }

      #elif HAS_ABL_OR_UBL

        CONFIG_ECHO_HEADING("Auto Bed Leveling:");

      #endif

      CONFIG_ECHO_START();
      SERIAL_ECHOLNPAIR(
        "  M420 S", planner.leveling_active ? 1 : 0
        #if ENABLED(ENABLE_LEVELING_FADE_HEIGHT)
          , " Z", LINEAR_UNIT(planner.z_fade_height)
        #endif
      );

      #if ENABLED(MESH_BED_LEVELING)

        if (leveling_is_valid()) {
          for (uint8_t py = 0; py < GRID_MAX_POINTS_Y; py++) {
            for (uint8_t px = 0; px < GRID_MAX_POINTS_X; px++) {
              CONFIG_ECHO_START();
              SERIAL_ECHOPAIR("  G29 S3 X", (int)px + 1, " Y", (int)py + 1);
              SERIAL_ECHOLNPAIR_F(" Z", LINEAR_UNIT(mbl.z_values[px][py]), 5);
            }
          }
        }

      #elif ENABLED(AUTO_BED_LEVELING_UBL)

        if (!forReplay) {
          SERIAL_EOL();
          ubl.report_state();
          SERIAL_ECHOLNPAIR("\nActive Mesh Slot: ", ubl.storage_slot);
          SERIAL_ECHOLNPAIR("EEPROM can hold ", calc_num_meshes(), " meshes.\n");
        }

       //ubl.report_current_mesh();   // This is too verbose for large meshes. A better (more terse)
                                                  // solution needs to be found.
      #elif ENABLED(AUTO_BED_LEVELING_BILINEAR)

        if (leveling_is_valid()) {
          for (uint8_t py = 0; py < GRID_MAX_POINTS_Y; py++) {
            for (uint8_t px = 0; px < GRID_MAX_POINTS_X; px++) {
              CONFIG_ECHO_START();
              SERIAL_ECHOPAIR("  G29 W I", (int)px, " J", (int)py);
              SERIAL_ECHOLNPAIR_F(" Z", LINEAR_UNIT(z_values[px][py]), 5);
            }
          }
        }

      #endif

    #endif // HAS_LEVELING

    #if ENABLED(EDITABLE_SERVO_ANGLES)

      CONFIG_ECHO_HEADING("Servo Angles:");
      for (uint8_t i = 0; i < NUM_SERVOS; i++) {
        switch (i) {
          #if ENABLED(SWITCHING_EXTRUDER)
            case SWITCHING_EXTRUDER_SERVO_NR:
            #if EXTRUDERS > 3
              case SWITCHING_EXTRUDER_E23_SERVO_NR:
            #endif
          #elif ENABLED(SWITCHING_NOZZLE)
            case SWITCHING_NOZZLE_SERVO_NR:
          #elif (ENABLED(BLTOUCH) && defined(BLTOUCH_ANGLES)) || (defined(Z_SERVO_ANGLES) && defined(Z_PROBE_SERVO_NR))
            case Z_PROBE_SERVO_NR:
          #endif
            CONFIG_ECHO_START();
            SERIAL_ECHOLNPAIR("  M281 P", int(i), " L", servo_angles[i][0], " U", servo_angles[i][1]);
          default: break;
        }
      }

    #endif // EDITABLE_SERVO_ANGLES

    #if HAS_SCARA_OFFSET

      CONFIG_ECHO_HEADING("SCARA settings: S<seg-per-sec> P<theta-psi-offset> T<theta-offset>");
      CONFIG_ECHO_START();
      SERIAL_ECHOLNPAIR(
          "  M665 S", delta_segments_per_second
        , " P", scara_home_offset[A_AXIS]
        , " T", scara_home_offset[B_AXIS]
        , " Z", LINEAR_UNIT(scara_home_offset[Z_AXIS])
      );

    #elif ENABLED(DELTA)

      CONFIG_ECHO_HEADING("Endstop adjustment:");
      CONFIG_ECHO_START();
      SERIAL_ECHOLNPAIR(
          "  M666 X", LINEAR_UNIT(delta_endstop_adj[X_AXIS])
        , " Y", LINEAR_UNIT(delta_endstop_adj[Y_AXIS])
        , " Z", LINEAR_UNIT(delta_endstop_adj[Z_AXIS])
      );

      CONFIG_ECHO_HEADING("Delta settings: L<diagonal_rod> R<radius> H<height> S<segments_per_s> B<calibration radius> XYZ<tower angle corrections>");
      CONFIG_ECHO_START();
      SERIAL_ECHOLNPAIR(
          "  M665 L", LINEAR_UNIT(delta_diagonal_rod)
        , " R", LINEAR_UNIT(delta_radius)
        , " H", LINEAR_UNIT(delta_height)
        , " S", delta_segments_per_second
        , " B", LINEAR_UNIT(delta_calibration_radius)
        , " X", LINEAR_UNIT(delta_tower_angle_trim[A_AXIS])
        , " Y", LINEAR_UNIT(delta_tower_angle_trim[B_AXIS])
        , " Z", LINEAR_UNIT(delta_tower_angle_trim[C_AXIS])
      );

    #elif EITHER(X_DUAL_ENDSTOPS, Y_DUAL_ENDSTOPS) || Z_MULTI_ENDSTOPS

      CONFIG_ECHO_HEADING("Endstop adjustment:");
      CONFIG_ECHO_START();
      SERIAL_ECHOPGM("  M666");
      #if ENABLED(X_DUAL_ENDSTOPS)
        SERIAL_ECHOPAIR(" X", LINEAR_UNIT(endstops.x2_endstop_adj));
      #endif
      #if ENABLED(Y_DUAL_ENDSTOPS)
        SERIAL_ECHOPAIR(" Y", LINEAR_UNIT(endstops.y2_endstop_adj));
      #endif
      #if ENABLED(Z_TRIPLE_ENDSTOPS)
        SERIAL_ECHOLNPAIR("S1 Z", LINEAR_UNIT(endstops.z2_endstop_adj));
        CONFIG_ECHO_START();
        SERIAL_ECHOPAIR("  M666 S2 Z", LINEAR_UNIT(endstops.z3_endstop_adj));
      #elif ENABLED(Z_DUAL_ENDSTOPS)
        SERIAL_ECHOPAIR(" Z", LINEAR_UNIT(endstops.z2_endstop_adj));
      #endif
      SERIAL_EOL();

    #endif // [XYZ]_DUAL_ENDSTOPS

    #if HAS_LCD_MENU

      CONFIG_ECHO_HEADING("Material heatup parameters:");
      for (uint8_t i = 0; i < COUNT(ui.preheat_hotend_temp); i++) {
        CONFIG_ECHO_START();
        SERIAL_ECHOLNPAIR(
            "  M145 S", (int)i
          , " H", TEMP_UNIT(ui.preheat_hotend_temp[i])
          , " B", TEMP_UNIT(ui.preheat_bed_temp[i])
          , " F", int(ui.preheat_fan_speed[i])
        );
      }

    #endif

    #if HAS_PID_HEATING

      CONFIG_ECHO_HEADING("PID settings:");
      #if ENABLED(PIDTEMP)
        #if HOTENDS > 1
          if (forReplay) {
            HOTEND_LOOP() {
              CONFIG_ECHO_START();
              SERIAL_ECHOPAIR(
                  "  M301 E", e
                , " P", PID_PARAM(Kp, e)
                , " I", unscalePID_i(PID_PARAM(Ki, e))
                , " D", unscalePID_d(PID_PARAM(Kd, e))
              );
              #if ENABLED(PID_EXTRUSION_SCALING)
                SERIAL_ECHOPAIR(" C", PID_PARAM(Kc, e));
                if (e == 0) SERIAL_ECHOPAIR(" L", thermalManager.lpq_len);
              #endif
              SERIAL_EOL();
            }
          }
          else
        #endif // HOTENDS > 1
        // !forReplay || HOTENDS == 1
        {
          CONFIG_ECHO_START();
          SERIAL_ECHOLNPAIR(
              "  M301 P", PID_PARAM(Kp, 0) // for compatibility with hosts, only echo values for E0
            , " I", unscalePID_i(PID_PARAM(Ki, 0))
            , " D", unscalePID_d(PID_PARAM(Kd, 0))
            #if ENABLED(PID_EXTRUSION_SCALING)
              , " C", PID_PARAM(Kc, 0)
              , " L", thermalManager.lpq_len
            #endif
          );
        }
      #endif // PIDTEMP

      #if ENABLED(PIDTEMPBED)
        CONFIG_ECHO_START();
        SERIAL_ECHOLNPAIR(
            "  M304 P", thermalManager.temp_bed.pid.Kp
          , " I", unscalePID_i(thermalManager.temp_bed.pid.Ki)
          , " D", unscalePID_d(thermalManager.temp_bed.pid.Kd)
        );
      #endif

    #endif // PIDTEMP || PIDTEMPBED

    #if HAS_LCD_CONTRAST
      CONFIG_ECHO_HEADING("LCD Contrast:");
      CONFIG_ECHO_START();
      SERIAL_ECHOLNPAIR("  M250 C", ui.contrast);
    #endif

    #if ENABLED(POWER_LOSS_RECOVERY)
      CONFIG_ECHO_HEADING("Power-Loss Recovery:");
      CONFIG_ECHO_START();
      SERIAL_ECHOLNPAIR("  M413 S", int(recovery.enabled));
    #endif

    #if ENABLED(FWRETRACT)

      CONFIG_ECHO_HEADING("Retract: S<length> F<units/m> Z<lift>");
      CONFIG_ECHO_START();
      SERIAL_ECHOLNPAIR(
          "  M207 S", LINEAR_UNIT(fwretract.settings.retract_length)
        , " W", LINEAR_UNIT(fwretract.settings.swap_retract_length)
        , " F", MMS_TO_MMM(LINEAR_UNIT(fwretract.settings.retract_feedrate_mm_s))
        , " Z", LINEAR_UNIT(fwretract.settings.retract_zraise)
      );

      CONFIG_ECHO_HEADING("Recover: S<length> F<units/m>");
      CONFIG_ECHO_START();
      SERIAL_ECHOLNPAIR(
          "  M208 S", LINEAR_UNIT(fwretract.settings.retract_recover_extra)
        , " W", LINEAR_UNIT(fwretract.settings.swap_retract_recover_extra)
        , " F", MMS_TO_MMM(LINEAR_UNIT(fwretract.settings.retract_recover_feedrate_mm_s))
      );

      #if ENABLED(FWRETRACT_AUTORETRACT)

        CONFIG_ECHO_HEADING("Auto-Retract: S=0 to disable, 1 to interpret E-only moves as retract/recover");
        CONFIG_ECHO_START();
        SERIAL_ECHOLNPAIR("  M209 S", fwretract.autoretract_enabled ? 1 : 0);

      #endif // FWRETRACT_AUTORETRACT

    #endif // FWRETRACT

    /**
     * Probe Offset
     */
    #if HAS_BED_PROBE
      if (!forReplay) {
        CONFIG_ECHO_START();
        SERIAL_ECHOPGM("Z-Probe Offset");
        say_units(true);
      }
      CONFIG_ECHO_START();
      SERIAL_ECHOLNPAIR("  M851 Z", LINEAR_UNIT(zprobe_zoffset));
    #endif

    /**
     * Bed Skew Correction
     */
    #if ENABLED(SKEW_CORRECTION_GCODE)
      CONFIG_ECHO_HEADING("Skew Factor: ");
      CONFIG_ECHO_START();
      #if ENABLED(SKEW_CORRECTION_FOR_Z)
        SERIAL_ECHOPAIR_F("  M852 I", LINEAR_UNIT(planner.skew_factor.xy), 6);
        SERIAL_ECHOPAIR_F(" J", LINEAR_UNIT(planner.skew_factor.xz), 6);
        SERIAL_ECHOLNPAIR_F(" K", LINEAR_UNIT(planner.skew_factor.yz), 6);
      #else
        SERIAL_ECHOLNPAIR_F("  M852 S", LINEAR_UNIT(planner.skew_factor.xy), 6);
      #endif
    #endif

    #if HAS_TRINAMIC

      /**
       * TMC stepper driver current
       */
      CONFIG_ECHO_HEADING("Stepper driver current:");

      #if AXIS_IS_TMC(X) || AXIS_IS_TMC(Y) || AXIS_IS_TMC(Z)
        say_M906(forReplay);
        SERIAL_ECHOLNPAIR(
          #if AXIS_IS_TMC(X)
            " X", stepperX.getMilliamps(),
          #endif
          #if AXIS_IS_TMC(Y)
            " Y", stepperY.getMilliamps(),
          #endif
          #if AXIS_IS_TMC(Z)
            " Z", stepperZ.getMilliamps()
          #endif
        );
      #endif

      #if AXIS_IS_TMC(X2) || AXIS_IS_TMC(Y2) || AXIS_IS_TMC(Z2)
        say_M906(forReplay);
        SERIAL_ECHOPGM(" I1");
        SERIAL_ECHOLNPAIR(
          #if AXIS_IS_TMC(X2)
            " X", stepperX2.getMilliamps(),
          #endif
          #if AXIS_IS_TMC(Y2)
            " Y", stepperY2.getMilliamps(),
          #endif
          #if AXIS_IS_TMC(Z2)
            " Z", stepperZ2.getMilliamps()
          #endif
        );
      #endif

      #if AXIS_IS_TMC(Z3)
        say_M906(forReplay);
        SERIAL_ECHOLNPAIR(" I2 Z", stepperZ3.getMilliamps());
      #endif

      #if AXIS_IS_TMC(E0)
        say_M906(forReplay);
        SERIAL_ECHOLNPAIR(" T0 E", stepperE0.getMilliamps());
      #endif
      #if AXIS_IS_TMC(E1)
        say_M906(forReplay);
        SERIAL_ECHOLNPAIR(" T1 E", stepperE1.getMilliamps());
      #endif
      #if AXIS_IS_TMC(E2)
        say_M906(forReplay);
        SERIAL_ECHOLNPAIR(" T2 E", stepperE2.getMilliamps());
      #endif
      #if AXIS_IS_TMC(E3)
        say_M906(forReplay);
        SERIAL_ECHOLNPAIR(" T3 E", stepperE3.getMilliamps());
      #endif
      #if AXIS_IS_TMC(E4)
        say_M906(forReplay);
        SERIAL_ECHOLNPAIR(" T4 E", stepperE4.getMilliamps());
      #endif
      #if AXIS_IS_TMC(E5)
        say_M906(forReplay);
        SERIAL_ECHOLNPAIR(" T5 E", stepperE5.getMilliamps());
      #endif
      SERIAL_EOL();

      /**
       * TMC Hybrid Threshold
       */
      #if ENABLED(HYBRID_THRESHOLD)
        CONFIG_ECHO_HEADING("Hybrid Threshold:");
        CONFIG_ECHO_START();
        #if AXIS_HAS_STEALTHCHOP(X) || AXIS_HAS_STEALTHCHOP(Y) || AXIS_HAS_STEALTHCHOP(Z)
          say_M913();
        #endif
        #if AXIS_HAS_STEALTHCHOP(X)
          SERIAL_ECHOPAIR(" X", TMC_GET_PWMTHRS(X, X));
        #endif
        #if AXIS_HAS_STEALTHCHOP(Y)
          SERIAL_ECHOPAIR(" Y", TMC_GET_PWMTHRS(Y, Y));
        #endif
        #if AXIS_HAS_STEALTHCHOP(Z)
          SERIAL_ECHOPAIR(" Z", TMC_GET_PWMTHRS(Z, Z));
        #endif
        #if AXIS_HAS_STEALTHCHOP(X) || AXIS_HAS_STEALTHCHOP(Y) || AXIS_HAS_STEALTHCHOP(Z)
          SERIAL_EOL();
        #endif

        #if AXIS_HAS_STEALTHCHOP(X2) || AXIS_HAS_STEALTHCHOP(Y2) || AXIS_HAS_STEALTHCHOP(Z2)
          say_M913();
          SERIAL_ECHOPGM(" I1");
        #endif
        #if AXIS_HAS_STEALTHCHOP(X2)
          SERIAL_ECHOPAIR(" X", TMC_GET_PWMTHRS(X, X2));
        #endif
        #if AXIS_HAS_STEALTHCHOP(Y2)
          SERIAL_ECHOPAIR(" Y", TMC_GET_PWMTHRS(Y, Y2));
        #endif
        #if AXIS_HAS_STEALTHCHOP(Z2)
          SERIAL_ECHOPAIR(" Z", TMC_GET_PWMTHRS(Z, Z2));
        #endif
        #if AXIS_HAS_STEALTHCHOP(X2) || AXIS_HAS_STEALTHCHOP(Y2) || AXIS_HAS_STEALTHCHOP(Z2)
          SERIAL_EOL();
        #endif

        #if AXIS_HAS_STEALTHCHOP(Z3)
          say_M913();
          SERIAL_ECHOLNPAIR(" I2 Z", TMC_GET_PWMTHRS(Z, Z3));
        #endif

        #if AXIS_HAS_STEALTHCHOP(E0)
          say_M913();
          SERIAL_ECHOLNPAIR(" T0 E", TMC_GET_PWMTHRS(E, E0));
        #endif
        #if AXIS_HAS_STEALTHCHOP(E1)
          say_M913();
          SERIAL_ECHOLNPAIR(" T1 E", TMC_GET_PWMTHRS(E, E1));
        #endif
        #if AXIS_HAS_STEALTHCHOP(E2)
          say_M913();
          SERIAL_ECHOLNPAIR(" T2 E", TMC_GET_PWMTHRS(E, E2));
        #endif
        #if AXIS_HAS_STEALTHCHOP(E3)
          say_M913();
          SERIAL_ECHOLNPAIR(" T3 E", TMC_GET_PWMTHRS(E, E3));
        #endif
        #if AXIS_HAS_STEALTHCHOP(E4)
          say_M913();
          SERIAL_ECHOLNPAIR(" T4 E", TMC_GET_PWMTHRS(E, E4));
        #endif
        #if AXIS_HAS_STEALTHCHOP(E5)
          say_M913();
          SERIAL_ECHOLNPAIR(" T5 E", TMC_GET_PWMTHRS(E, E5));
        #endif
        SERIAL_EOL();
      #endif // HYBRID_THRESHOLD

      /**
       * TMC Sensorless homing thresholds
       */
      #if USE_SENSORLESS
        CONFIG_ECHO_HEADING("TMC2130 StallGuard threshold:");
        CONFIG_ECHO_START();
        #if X_SENSORLESS || Y_SENSORLESS || Z_SENSORLESS
          say_M914();
          #if X_SENSORLESS
            SERIAL_ECHOPAIR(" X", stepperX.sgt());
          #endif
          #if Y_SENSORLESS
            SERIAL_ECHOPAIR(" Y", stepperY.sgt());
          #endif
          #if Z_SENSORLESS
            SERIAL_ECHOPAIR(" Z", stepperZ.sgt());
          #endif
          SERIAL_EOL();
        #endif

        #define HAS_X2_SENSORLESS (defined(X_STALL_SENSITIVITY) && AXIS_HAS_STALLGUARD(X2))
        #define HAS_Y2_SENSORLESS (defined(Y_STALL_SENSITIVITY) && AXIS_HAS_STALLGUARD(Y2))
        #define HAS_Z2_SENSORLESS (defined(Z_STALL_SENSITIVITY) && AXIS_HAS_STALLGUARD(Z2))
        #define HAS_Z3_SENSORLESS (defined(Z_STALL_SENSITIVITY) && AXIS_HAS_STALLGUARD(Z3))
        #if HAS_X2_SENSORLESS || HAS_Y2_SENSORLESS || HAS_Z2_SENSORLESS
          say_M914();
          SERIAL_ECHOPGM(" I1");
          #if HAS_X2_SENSORLESS
            SERIAL_ECHOPAIR(" X", stepperX2.sgt());
          #endif
          #if HAS_Y2_SENSORLESS
            SERIAL_ECHOPAIR(" Y", stepperY2.sgt());
          #endif
          #if HAS_Z2_SENSORLESS
            SERIAL_ECHOPAIR(" Z", stepperZ2.sgt());
          #endif
          SERIAL_EOL();
        #endif

        #if HAS_Z3_SENSORLESS
          say_M914();
          SERIAL_ECHOLNPAIR(" I2 Z", stepperZ3.sgt());
        #endif

      #endif // USE_SENSORLESS

      /**
       * TMC stepping mode
       */
      #if HAS_STEALTHCHOP
        CONFIG_ECHO_HEADING("Driver stepping mode:");
        CONFIG_ECHO_START();
        #if AXIS_HAS_STEALTHCHOP(X)
          const bool chop_x = stepperX.get_stealthChop_status();
        #else
          constexpr bool chop_x = false;
        #endif
        #if AXIS_HAS_STEALTHCHOP(Y)
          const bool chop_y = stepperY.get_stealthChop_status();
        #else
          constexpr bool chop_y = false;
        #endif
        #if AXIS_HAS_STEALTHCHOP(Z)
          const bool chop_z = stepperZ.get_stealthChop_status();
        #else
          constexpr bool chop_z = false;
        #endif

        if (chop_x || chop_y || chop_z) say_M569();
        if (chop_x) SERIAL_ECHOPGM(" X");
        if (chop_y) SERIAL_ECHOPGM(" Y");
        if (chop_z) SERIAL_ECHOPGM(" Z");
        if (chop_x || chop_y || chop_z) SERIAL_EOL();

        #if AXIS_HAS_STEALTHCHOP(X2)
          const bool chop_x2 = stepperX2.get_stealthChop_status();
        #else
          constexpr bool chop_x2 = false;
        #endif
        #if AXIS_HAS_STEALTHCHOP(Y2)
          const bool chop_y2 = stepperY2.get_stealthChop_status();
        #else
          constexpr bool chop_y2 = false;
        #endif
        #if AXIS_HAS_STEALTHCHOP(Z2)
          const bool chop_z2 = stepperZ2.get_stealthChop_status();
        #else
          constexpr bool chop_z2 = false;
        #endif

        if (chop_x2 || chop_y2 || chop_z2) say_M569(PSTR("I1"));
        if (chop_x2) SERIAL_ECHOPGM(" X");
        if (chop_y2) SERIAL_ECHOPGM(" Y");
        if (chop_z2) SERIAL_ECHOPGM(" Z");
        if (chop_x2 || chop_y2 || chop_z2) SERIAL_EOL();

        #if AXIS_HAS_STEALTHCHOP(Z3)
          if (stepperZ3.get_stealthChop_status()) { say_M569(PSTR("I2 Z")); }
        #endif

        #if AXIS_HAS_STEALTHCHOP(E0)
          if (stepperE0.get_stealthChop_status()) { say_M569(PSTR("T0 E")); }
        #endif
        #if AXIS_HAS_STEALTHCHOP(E1)
          if (stepperE1.get_stealthChop_status()) { say_M569(PSTR("T1 E")); }
        #endif
        #if AXIS_HAS_STEALTHCHOP(E2)
          if (stepperE2.get_stealthChop_status()) { say_M569(PSTR("T2 E")); }
        #endif
        #if AXIS_HAS_STEALTHCHOP(E3)
          if (stepperE3.get_stealthChop_status()) { say_M569(PSTR("T3 E")); }
        #endif
        #if AXIS_HAS_STEALTHCHOP(E4)
          if (stepperE4.get_stealthChop_status()) { say_M569(PSTR("T4 E")); }
        #endif
        #if AXIS_HAS_STEALTHCHOP(E5)
          if (stepperE5.get_stealthChop_status()) { say_M569(PSTR("T5 E")); }
        #endif

      #endif // HAS_STEALTHCHOP

    #endif // HAS_TRINAMIC

    /**
     * Linear Advance
     */
    #if ENABLED(LIN_ADVANCE)
      CONFIG_ECHO_HEADING("Linear Advance:");
      CONFIG_ECHO_START();
      #if EXTRUDERS < 2
        SERIAL_ECHOLNPAIR("  M900 K", planner.extruder_advance_K[0]);
      #else
        LOOP_L_N(i, EXTRUDERS)
          SERIAL_ECHOLNPAIR("  M900 T", int(i), " K", planner.extruder_advance_K[i]);
      #endif
    #endif

    #if HAS_MOTOR_CURRENT_PWM
      CONFIG_ECHO_HEADING("Stepper motor currents:");
      CONFIG_ECHO_START();
      SERIAL_ECHOLNPAIR(
          "  M907 X", stepper.motor_current_setting[0]
        , " Z", stepper.motor_current_setting[1]
        , " E", stepper.motor_current_setting[2]
      );
    #endif

    /**
     * Advanced Pause filament load & unload lengths
     */
    #if ENABLED(ADVANCED_PAUSE_FEATURE)
      CONFIG_ECHO_HEADING("Filament load/unload lengths:");
      #if EXTRUDERS == 1
        say_M603(forReplay);
        SERIAL_ECHOLNPAIR("L", LINEAR_UNIT(fc_settings[0].load_length), " U", LINEAR_UNIT(fc_settings[0].unload_length));
      #else
        #define _ECHO_603(N) do{ say_M603(forReplay); SERIAL_ECHOLNPAIR("T" STRINGIFY(N) " L", LINEAR_UNIT(fc_settings[N].load_length), " U", LINEAR_UNIT(fc_settings[N].unload_length)); }while(0)
        _ECHO_603(0);
        _ECHO_603(1);
        #if EXTRUDERS > 2
          _ECHO_603(2);
          #if EXTRUDERS > 3
            _ECHO_603(3);
            #if EXTRUDERS > 4
              _ECHO_603(4);
              #if EXTRUDERS > 5
                _ECHO_603(5);
              #endif // EXTRUDERS > 5
            #endif // EXTRUDERS > 4
          #endif // EXTRUDERS > 3
        #endif // EXTRUDERS > 2
      #endif // EXTRUDERS == 1
    #endif // ADVANCED_PAUSE_FEATURE

    #if EXTRUDERS > 1
      CONFIG_ECHO_HEADING("Tool-changing:");
      CONFIG_ECHO_START();
      M217_report(true);
    #endif

    #if ENABLED(BACKLASH_GCODE)
      CONFIG_ECHO_HEADING("Backlash compensation:");
      CONFIG_ECHO_START();
      SERIAL_ECHOLNPAIR(
        "  M425 F", backlash.get_correction(),
        " X", LINEAR_UNIT(backlash.distance_mm[X_AXIS]),
        " Y", LINEAR_UNIT(backlash.distance_mm[Y_AXIS]),
        " Z", LINEAR_UNIT(backlash.distance_mm[Z_AXIS])
        #ifdef BACKLASH_SMOOTHING_MM
          ," S", LINEAR_UNIT(backlash.smoothing_mm)
        #endif
      );
    #endif

    #if ENABLED(FILAMENT_RUNOUT_SENSOR)
      CONFIG_ECHO_HEADING("Filament runout sensor:");
      CONFIG_ECHO_START();
      SERIAL_ECHOLNPAIR(
        "  M412 S", int(runout.enabled)
        #ifdef FILAMENT_RUNOUT_DISTANCE_MM
          ," D", LINEAR_UNIT(RunoutResponseDelayed::runout_distance_mm)
        #endif
      );
    #endif
  }

#endif // !DISABLE_M503

#pragma pack(pop)<|MERGE_RESOLUTION|>--- conflicted
+++ resolved
@@ -1211,11 +1211,7 @@
     #endif
 
     #if ENABLED(EXTENSIBLE_UI)
-<<<<<<< HEAD
       ExtUI::onConfigurationStoreWritten(!eeprom_error);
-=======
-      if (!eeprom_error) ExtUI::onStoreSettings();
->>>>>>> 95beafa9
     #endif
 
     return !eeprom_error;
@@ -2032,11 +2028,7 @@
     if (validate()) {
       const bool success = _load();
       #if ENABLED(EXTENSIBLE_UI)
-<<<<<<< HEAD
         ExtUI::onConfigurationStoreRead(success);
-=======
-        if (success) ExtUI::onLoadSettings();
->>>>>>> 95beafa9
       #endif
       return success;
     }
