/**
 * Marlin 3D Printer Firmware
 * Copyright (C) 2019 MarlinFirmware [https://github.com/MarlinFirmware/Marlin]
 *
 * Based on Sprinter and grbl.
 * Copyright (C) 2011 Camiel Gubbels / Erik van der Zalm
 *
 * This program is free software: you can redistribute it and/or modify
 * it under the terms of the GNU General Public License as published by
 * the Free Software Foundation, either version 3 of the License, or
 * (at your option) any later version.
 *
 * This program is distributed in the hope that it will be useful,
 * but WITHOUT ANY WARRANTY; without even the implied warranty of
 * MERCHANTABILITY or FITNESS FOR A PARTICULAR PURPOSE.  See the
 * GNU General Public License for more details.
 *
 * You should have received a copy of the GNU General Public License
 * along with this program.  If not, see <http://www.gnu.org/licenses/>.
 *
 */

/**
 * configuration_store.cpp
 *
 * Settings and EEPROM storage
 *
 * IMPORTANT:  Whenever there are changes made to the variables stored in EEPROM
 * in the functions below, also increment the version number. This makes sure that
 * the default values are used whenever there is a change to the data, to prevent
 * wrong data being written to the variables.
 *
 * ALSO: Variables in the Store and Retrieve sections must be in the same order.
 *       If a feature is disabled, some data must still be written that, when read,
 *       either sets a Sane Default, or results in No Change to the existing value.
 *
 */

// Change EEPROM version if the structure changes
#define EEPROM_VERSION "V65"
#define EEPROM_OFFSET 100

// Check the integrity of data offsets.
// Can be disabled for production build.
//#define DEBUG_EEPROM_READWRITE

#include "configuration_store.h"

#include "endstops.h"
#include "planner.h"
#include "stepper.h"
#include "temperature.h"
#include "../lcd/ultralcd.h"
#include "../core/language.h"
#include "../libs/vector_3.h"
#include "../gcode/gcode.h"
#include "../Marlin.h"

#if EITHER(EEPROM_SETTINGS, SD_FIRMWARE_UPDATE)
  #include "../HAL/shared/persistent_store_api.h"
#endif

#if HAS_LEVELING
  #include "../feature/bedlevel/bedlevel.h"
#endif

#if ENABLED(EXTENSIBLE_UI)
  #include "../lcd/extensible_ui/ui_api.h"
#endif

#if HAS_SERVOS
  #include "servo.h"
#endif

#if HAS_SERVOS && HAS_SERVO_ANGLES
  #define EEPROM_NUM_SERVOS NUM_SERVOS
#else
  #define EEPROM_NUM_SERVOS NUM_SERVO_PLUGS
#endif

#if HAS_BED_PROBE
  #include "probe.h"
#endif

#include "../feature/fwretract.h"

#if ENABLED(POWER_LOSS_RECOVERY)
  #include "../feature/power_loss_recovery.h"
#endif

#include "../feature/pause.h"

<<<<<<< HEAD
#if ENABLED(BACKLASH_COMPENSATION)
  #include "../feature/backlash.h"
#endif

#if ENABLED(FILAMENT_RUNOUT_SENSOR)
  #include "../feature/runout.h"
#endif

#include "../lcd/extensible_ui/ui_api.h"

=======
#if HAS_FILAMENT_SENSOR
  #include "../feature/runout.h"
#endif

>>>>>>> e5438a9a
#if ENABLED(EXTRA_LIN_ADVANCE_K)
extern float saved_extruder_advance_K[EXTRUDERS];
#endif

#if EXTRUDERS > 1
  #include "tool_change.h"
  void M217_report(const bool eeprom);
#endif

#if HAS_TRINAMIC
  #include "stepper_indirection.h"
  #include "../feature/tmc_util.h"
  #define TMC_GET_PWMTHRS(A,Q) _tmc_thrs(stepper##Q.microsteps(), stepper##Q.TPWMTHRS(), planner.settings.axis_steps_per_mm[_AXIS(A)])
#endif

#pragma pack(push, 1) // No padding between variables

typedef struct { uint16_t X, Y, Z, X2, Y2, Z2, Z3, E0, E1, E2, E3, E4, E5; } tmc_stepper_current_t;
typedef struct { uint32_t X, Y, Z, X2, Y2, Z2, Z3, E0, E1, E2, E3, E4, E5; } tmc_hybrid_threshold_t;
typedef struct {  int16_t X, Y, Z;                                         } tmc_sgt_t;
typedef struct {     bool X, Y, Z, X2, Y2, Z2, Z3, E0, E1, E2, E3, E4, E5; } tmc_stealth_enabled_t;

// Limit an index to an array size
#define ALIM(I,ARR) MIN(I, COUNT(ARR) - 1)

/**
 * Current EEPROM Layout
 *
 * Keep this data structure up to date so
 * EEPROM size is known at compile time!
 */
typedef struct SettingsDataStruct {
  char      version[4];                                 // Vnn\0
  uint16_t  crc;                                        // Data Checksum

  //
  // DISTINCT_E_FACTORS
  //
  uint8_t   esteppers;                                  // XYZE_N - XYZ

  planner_settings_t planner_settings;

  float planner_max_jerk[XYZE],                         // M205 XYZE  planner.max_jerk[XYZE]
        planner_junction_deviation_mm;                  // M205 J     planner.junction_deviation_mm

  float home_offset[XYZ];                               // M206 XYZ / M665 TPZ

  #if HAS_HOTEND_OFFSET
    float hotend_offset[XYZ][HOTENDS - 1];              // M218 XYZ
  #endif

  //
  // FILAMENT_RUNOUT_SENSOR
  //
  bool runout_sensor_enabled;                           // M412 S

  //
  // ENABLE_LEVELING_FADE_HEIGHT
  //
  float planner_z_fade_height;                          // M420 Zn  planner.z_fade_height

  //
  // MESH_BED_LEVELING
  //
  float mbl_z_offset;                                   // mbl.z_offset
  uint8_t mesh_num_x, mesh_num_y;                       // GRID_MAX_POINTS_X, GRID_MAX_POINTS_Y
  #if ENABLED(MESH_BED_LEVELING)
    float mbl_z_values[GRID_MAX_POINTS_X][GRID_MAX_POINTS_Y]; // mbl.z_values
  #else
    float mbl_z_values[3][3];
  #endif

  //
  // HAS_BED_PROBE
  //

  float zprobe_zoffset;

  //
  // ABL_PLANAR
  //
  matrix_3x3 planner_bed_level_matrix;                  // planner.bed_level_matrix

  //
  // AUTO_BED_LEVELING_BILINEAR
  //
  uint8_t grid_max_x, grid_max_y;                       // GRID_MAX_POINTS_X, GRID_MAX_POINTS_Y
  int bilinear_grid_spacing[2],
      bilinear_start[2];                                // G29 L F
  #if ENABLED(AUTO_BED_LEVELING_BILINEAR)
    float z_values[GRID_MAX_POINTS_X][GRID_MAX_POINTS_Y]; // G29
  #else
    float z_values[3][3];
  #endif

  //
  // AUTO_BED_LEVELING_UBL
  //
  bool planner_leveling_active;                         // M420 S  planner.leveling_active
  int8_t ubl_storage_slot;                              // ubl.storage_slot

  //
  // SERVO_ANGLES
  //
  uint16_t servo_angles[EEPROM_NUM_SERVOS][2];          // M281 P L U

  //
  // DELTA / [XYZ]_DUAL_ENDSTOPS
  //
  #if ENABLED(DELTA)
    float delta_height,                                 // M666 H
          delta_endstop_adj[ABC],                       // M666 XYZ
          delta_radius,                                 // M665 R
          delta_diagonal_rod,                           // M665 L
          delta_segments_per_second,                    // M665 S
          delta_calibration_radius,                     // M665 B
          delta_tower_angle_trim[ABC];                  // M665 XYZ
  #elif EITHER(X_DUAL_ENDSTOPS, Y_DUAL_ENDSTOPS) || Z_MULTI_ENDSTOPS
    float x2_endstop_adj,                               // M666 X
          y2_endstop_adj,                               // M666 Y
          z2_endstop_adj,                               // M666 Z (S2)
          z3_endstop_adj;                               // M666 Z (S3)
  #endif

  //
  // ULTIPANEL
  //
  int16_t ui_preheat_hotend_temp[2],                    // M145 S0 H
          ui_preheat_bed_temp[2];                       // M145 S0 B
  uint8_t ui_preheat_fan_speed[2];                      // M145 S0 F

  //
  // PIDTEMP
  //
  PIDC_t hotendPID[HOTENDS];                            // M301 En PIDC / M303 En U
  int16_t lpq_len;                                      // M301 L

  //
  // PIDTEMPBED
  //
  PID_t bedPID;                                         // M304 PID / M303 E-1 U

  //
  // HAS_LCD_CONTRAST
  //
  int16_t lcd_contrast;                                 // M250 C

  //
  // POWER_LOSS_RECOVERY
  //
  bool recovery_enabled;                                // M413 S

  //
  // FWRETRACT
  //
  fwretract_settings_t fwretract_settings;              // M207 S F Z W, M208 S F W R
  bool autoretract_enabled;                             // M209 S

  //
  // !NO_VOLUMETRIC
  //
  bool parser_volumetric_enabled;                       // M200 D  parser.volumetric_enabled
  float planner_filament_size[EXTRUDERS];               // M200 T D  planner.filament_size[]

  //
  // HAS_TRINAMIC
  //
  tmc_stepper_current_t tmc_stepper_current;            // M906 X Y Z X2 Y2 Z2 Z3 E0 E1 E2 E3 E4 E5
  tmc_hybrid_threshold_t tmc_hybrid_threshold;          // M913 X Y Z X2 Y2 Z2 Z3 E0 E1 E2 E3 E4 E5
  tmc_sgt_t tmc_sgt;                                    // M914 X Y Z
  tmc_stealth_enabled_t tmc_stealth_enabled;            // M569 X Y Z X2 Y2 Z2 Z3 E0 E1 E2 E3 E4 E5

  //
  // LIN_ADVANCE
  //
  float planner_extruder_advance_K[EXTRUDERS];          // M900 K  planner.extruder_advance_K

  //
  // HAS_MOTOR_CURRENT_PWM
  //
  uint32_t motor_current_setting[3];                    // M907 X Z E

  //
  // CNC_COORDINATE_SYSTEMS
  //
  float coordinate_system[MAX_COORDINATE_SYSTEMS][XYZ]; // G54-G59.3

  //
  // SKEW_CORRECTION
  //
  skew_factor_t planner_skew_factor;                    // M852 I J K  planner.skew_factor

  //
  // ADVANCED_PAUSE_FEATURE
  //
  fil_change_settings_t fc_settings[EXTRUDERS];         // M603 T U L

  //
  // Tool-change settings
  //
  #if EXTRUDERS > 1
    toolchange_settings_t toolchange_settings;          // M217 S P R
  #endif

  //
  // BACKLASH_COMPENSATION
  //
  float backlash_distance_mm[XYZ];                      // M425 X Y Z
  uint8_t backlash_correction;                          // M425 F
  float backlash_smoothing_mm;                          // M425 S

  //
  // FILAMENT_RUNOUT_SENSOR
  //
  bool runout_sensor_enabled;                           // M412 S
  float runout_distance_mm;                             // M412 D

  //
  // EXTENSIBLE_UI
  //
  #if ENABLED(EXTENSIBLE_UI)
    // This is a significant hardware change; don't reserve space when not present
    uint8_t extui_data[ExtUI::eeprom_data_size];
  #endif

} SettingsData;

//static_assert(sizeof(SettingsData) <= E2END + 1, "EEPROM too small to contain SettingsData!");

MarlinSettings settings;

uint16_t MarlinSettings::datasize() { return sizeof(SettingsData); }

/**
 * Post-process after Retrieve or Reset
 */

#if ENABLED(ENABLE_LEVELING_FADE_HEIGHT)
  float new_z_fade_height;
#endif

void MarlinSettings::postprocess() {
  const float oldpos[XYZE] = { current_position[X_AXIS], current_position[Y_AXIS], current_position[Z_AXIS], current_position[E_AXIS] };

  // steps per s2 needs to be updated to agree with units per s2
  planner.reset_acceleration_rates();

  // Make sure delta kinematics are updated before refreshing the
  // planner position so the stepper counts will be set correctly.
  #if ENABLED(DELTA)
    recalc_delta_settings();
  #endif

  #if ENABLED(PIDTEMP)
    thermalManager.updatePID();
  #endif

  #if DISABLED(NO_VOLUMETRICS)
    planner.calculate_volumetric_multipliers();
  #else
    for (uint8_t i = COUNT(planner.e_factor); i--;)
      planner.refresh_e_factor(i);
  #endif

  // Software endstops depend on home_offset
  LOOP_XYZ(i) {
    update_workspace_offset((AxisEnum)i);
    update_software_endstops((AxisEnum)i);
  }

  #if ENABLED(ENABLE_LEVELING_FADE_HEIGHT)
    set_z_fade_height(new_z_fade_height, false); // false = no report
  #endif

  #if ENABLED(AUTO_BED_LEVELING_BILINEAR)
    refresh_bed_level();
  #endif

  #if HAS_MOTOR_CURRENT_PWM
    stepper.refresh_motor_power();
  #endif

  #if ENABLED(FWRETRACT)
    fwretract.refresh_autoretract();
  #endif

  #if BOTH(JUNCTION_DEVIATION, LIN_ADVANCE)
    planner.recalculate_max_e_jerk();
  #endif

  // Refresh steps_to_mm with the reciprocal of axis_steps_per_mm
  // and init stepper.count[], planner.position[] with current_position
  planner.refresh_positioning();

  // Various factors can change the current position
  if (memcmp(oldpos, current_position, sizeof(oldpos)))
    report_current_position();
}

#if ENABLED(PRINTCOUNTER)
  #if ENABLED(EEPROM_SETTINGS)
    static_assert(
      !WITHIN(STATS_EEPROM_ADDRESS, EEPROM_OFFSET, EEPROM_OFFSET + sizeof(SettingsData)) &&
      !WITHIN(STATS_EEPROM_ADDRESS + sizeof(printStatistics), EEPROM_OFFSET, EEPROM_OFFSET + sizeof(SettingsData)),
      "STATS_EEPROM_ADDRESS collides with EEPROM settings storage."
    );
  #endif
#endif

#if ENABLED(SD_FIRMWARE_UPDATE)

  #if ENABLED(EEPROM_SETTINGS)
    static_assert(
      !WITHIN(SD_FIRMWARE_UPDATE_EEPROM_ADDR, EEPROM_OFFSET, EEPROM_OFFSET + sizeof(SettingsData)),
      "SD_FIRMWARE_UPDATE_EEPROM_ADDR collides with EEPROM settings storage."
    );
  #endif

  bool MarlinSettings::sd_update_status() {
    uint8_t val;
    persistentStore.read_data(SD_FIRMWARE_UPDATE_EEPROM_ADDR, &val);
    return (val == SD_FIRMWARE_UPDATE_ACTIVE_VALUE);
  }

  bool MarlinSettings::set_sd_update_status(const bool enable) {
    if (enable != sd_update_status())
      persistentStore.write_data(
        SD_FIRMWARE_UPDATE_EEPROM_ADDR,
        enable ? SD_FIRMWARE_UPDATE_ACTIVE_VALUE : SD_FIRMWARE_UPDATE_INACTIVE_VALUE
      );
    return true;
  }

#endif // SD_FIRMWARE_UPDATE

#define DEBUG_OUT ENABLED(EEPROM_CHITCHAT)
#include "../core/debug_out.h"

#if ENABLED(EEPROM_SETTINGS)

  #define WORD_PADDED_EEPROM ENABLED(__STM32F1__, FLASH_EEPROM_EMULATION)

  #if WORD_PADDED_EEPROM && ENABLED(DEBUG_EEPROM_READWRITE)
    #define UPDATE_TEST_INDEX(VAR) (text_index += sizeof(VAR))
  #else
    #define UPDATE_TEST_INDEX(VAR) NOOP
  #endif
  #if WORD_PADDED_EEPROM
    #define EEPROM_SKIP(VAR) do{ eeprom_index += sizeof(VAR) + (sizeof(VAR) & 1); UPDATE_TEST_INDEX(sizeof(VAR)); }while(0)
  #else
    #define EEPROM_SKIP(VAR) (eeprom_index += sizeof(VAR))
  #endif

  #define EEPROM_START()          int eeprom_index = EEPROM_OFFSET; persistentStore.access_start()
  #define EEPROM_FINISH()         persistentStore.access_finish()
  #define EEPROM_WRITE(VAR)       do{ persistentStore.write_data(eeprom_index, (uint8_t*)&VAR, sizeof(VAR), &working_crc);              UPDATE_TEST_INDEX(VAR); }while(0)
  #define EEPROM_READ(VAR)        do{ persistentStore.read_data(eeprom_index, (uint8_t*)&VAR, sizeof(VAR), &working_crc, !validating);  UPDATE_TEST_INDEX(VAR); }while(0)
  #define EEPROM_READ_ALWAYS(VAR) do{ persistentStore.read_data(eeprom_index, (uint8_t*)&VAR, sizeof(VAR), &working_crc);               UPDATE_TEST_INDEX(VAR); }while(0)
  #define EEPROM_ASSERT(TST,ERR)  do{ if (!(TST)) { SERIAL_ERROR_MSG(ERR); eeprom_error = true; } }while(0)

  #if ENABLED(DEBUG_EEPROM_READWRITE)
    #if WORD_PADDED_EEPROM
      int test_index;
    #else
      #define test_index eeprom_index
    #endif
    #define _FIELD_TEST(FIELD) \
      EEPROM_ASSERT( \
        eeprom_error || test_index == offsetof(SettingsData, FIELD) + EEPROM_OFFSET, \
        "Field " STRINGIFY(FIELD) " mismatch." \
      )
  #else
    #define _FIELD_TEST(FIELD) NOOP
  #endif

  const char version[4] = EEPROM_VERSION;

  bool MarlinSettings::eeprom_error, MarlinSettings::validating;

  bool MarlinSettings::size_error(const uint16_t size) {
    if (size != datasize()) {
      DEBUG_ERROR_MSG("EEPROM datasize error.");
      return true;
    }
    return false;
  }

  /**
   * M500 - Store Configuration
   */
  bool MarlinSettings::save() {
    float dummy = 0;
    char ver[4] = "ERR";

    uint16_t working_crc = 0;

    EEPROM_START();

    eeprom_error = false;
    #if ENABLED(FLASH_EEPROM_EMULATION)
      EEPROM_SKIP(ver);   // Flash doesn't allow rewriting without erase
    #else
      EEPROM_WRITE(ver);  // invalidate data first
    #endif
    EEPROM_SKIP(working_crc); // Skip the checksum slot

    working_crc = 0; // clear before first "real data"

    _FIELD_TEST(esteppers);

    const uint8_t esteppers = COUNT(planner.settings.axis_steps_per_mm) - XYZ;
    EEPROM_WRITE(esteppers);

    //
    // Planner Motion
    //
    {
      EEPROM_WRITE(planner.settings);

      #if HAS_CLASSIC_JERK
        EEPROM_WRITE(planner.max_jerk);
        #if BOTH(JUNCTION_DEVIATION, LIN_ADVANCE)
          dummy = float(DEFAULT_EJERK);
          EEPROM_WRITE(dummy);
        #endif
      #else
        const float planner_max_jerk[XYZE] = { float(DEFAULT_EJERK) };
        EEPROM_WRITE(planner_max_jerk);
      #endif

      #if ENABLED(JUNCTION_DEVIATION)
        EEPROM_WRITE(planner.junction_deviation_mm);
      #else
        dummy = 0.02f;
        EEPROM_WRITE(dummy);
      #endif
    }

    //
    // Home Offset
    //
    {
      _FIELD_TEST(home_offset);

      #if HAS_SCARA_OFFSET
        EEPROM_WRITE(scara_home_offset);
      #else
        #if !HAS_HOME_OFFSET
          const float home_offset[XYZ] = { 0 };
        #endif
        EEPROM_WRITE(home_offset);
      #endif

      #if HAS_HOTEND_OFFSET
        // Skip hotend 0 which must be 0
        for (uint8_t e = 1; e < HOTENDS; e++)
          LOOP_XYZ(i) EEPROM_WRITE(hotend_offset[i][e]);
      #endif
    }

    //
    // Filament Runout Sensor
    //
    {
      #if HAS_FILAMENT_SENSOR
        EEPROM_WRITE(runout.enabled);
      #else
        const bool runout_sensor_enabled = true;
        EEPROM_WRITE(runout_sensor_enabled);
      #endif
    }

    //
    // Global Leveling
    //
    {
      const float zfh = (
        #if ENABLED(ENABLE_LEVELING_FADE_HEIGHT)
          planner.z_fade_height
        #else
          10.0
        #endif
      );
      EEPROM_WRITE(zfh);
    }

    //
    // Mesh Bed Leveling
    //
    {
      #if ENABLED(MESH_BED_LEVELING)
        // Compile time test that sizeof(mbl.z_values) is as expected
        static_assert(
          sizeof(mbl.z_values) == (GRID_MAX_POINTS) * sizeof(mbl.z_values[0][0]),
          "MBL Z array is the wrong size."
        );
        const uint8_t mesh_num_x = GRID_MAX_POINTS_X, mesh_num_y = GRID_MAX_POINTS_Y;
        EEPROM_WRITE(mbl.z_offset);
        EEPROM_WRITE(mesh_num_x);
        EEPROM_WRITE(mesh_num_y);
        EEPROM_WRITE(mbl.z_values);
      #else // For disabled MBL write a default mesh
        dummy = 0;
        const uint8_t mesh_num_x = 3, mesh_num_y = 3;
        EEPROM_WRITE(dummy); // z_offset
        EEPROM_WRITE(mesh_num_x);
        EEPROM_WRITE(mesh_num_y);
        for (uint8_t q = mesh_num_x * mesh_num_y; q--;) EEPROM_WRITE(dummy);
      #endif
    }

    //
    // Probe Z Offset
    //
    {
      _FIELD_TEST(zprobe_zoffset);

      #if !HAS_BED_PROBE
        const float zprobe_zoffset = 0;
      #endif
      EEPROM_WRITE(zprobe_zoffset);
    }

    //
    // Planar Bed Leveling matrix
    //
    {
      #if ABL_PLANAR
        EEPROM_WRITE(planner.bed_level_matrix);
      #else
        dummy = 0;
        for (uint8_t q = 9; q--;) EEPROM_WRITE(dummy);
      #endif
    }

    //
    // Bilinear Auto Bed Leveling
    //
    {
      #if ENABLED(AUTO_BED_LEVELING_BILINEAR)
        // Compile time test that sizeof(z_values) is as expected
        static_assert(
          sizeof(z_values) == (GRID_MAX_POINTS) * sizeof(z_values[0][0]),
          "Bilinear Z array is the wrong size."
        );
        const uint8_t grid_max_x = GRID_MAX_POINTS_X, grid_max_y = GRID_MAX_POINTS_Y;
        EEPROM_WRITE(grid_max_x);            // 1 byte
        EEPROM_WRITE(grid_max_y);            // 1 byte
        EEPROM_WRITE(bilinear_grid_spacing); // 2 ints
        EEPROM_WRITE(bilinear_start);        // 2 ints
        EEPROM_WRITE(z_values);              // 9-256 floats
      #else
        // For disabled Bilinear Grid write an empty 3x3 grid
        const uint8_t grid_max_x = 3, grid_max_y = 3;
        const int bilinear_start[2] = { 0 }, bilinear_grid_spacing[2] = { 0 };
        dummy = 0;
        EEPROM_WRITE(grid_max_x);
        EEPROM_WRITE(grid_max_y);
        EEPROM_WRITE(bilinear_grid_spacing);
        EEPROM_WRITE(bilinear_start);
        for (uint16_t q = grid_max_x * grid_max_y; q--;) EEPROM_WRITE(dummy);
      #endif
    }

    //
    // Unified Bed Leveling
    //
    {
      _FIELD_TEST(planner_leveling_active);

      #if ENABLED(AUTO_BED_LEVELING_UBL)
        EEPROM_WRITE(planner.leveling_active);
        EEPROM_WRITE(ubl.storage_slot);
      #else
        const bool ubl_active = false;
        const int8_t storage_slot = -1;
        EEPROM_WRITE(ubl_active);
        EEPROM_WRITE(storage_slot);
      #endif // AUTO_BED_LEVELING_UBL
    }

    //
    // Servo Angles
    //
    {
      _FIELD_TEST(servo_angles);

      #if !HAS_SERVO_ANGLES
        uint16_t servo_angles[EEPROM_NUM_SERVOS][2] = { { 0, 0 } };
      #endif
      EEPROM_WRITE(servo_angles);
    }

    //
    // DELTA Geometry or Dual Endstops offsets
    //
    {
      #if ENABLED(DELTA)

        _FIELD_TEST(delta_height);

        EEPROM_WRITE(delta_height);              // 1 float
        EEPROM_WRITE(delta_endstop_adj);         // 3 floats
        EEPROM_WRITE(delta_radius);              // 1 float
        EEPROM_WRITE(delta_diagonal_rod);        // 1 float
        EEPROM_WRITE(delta_segments_per_second); // 1 float
        EEPROM_WRITE(delta_calibration_radius);  // 1 float
        EEPROM_WRITE(delta_tower_angle_trim);    // 3 floats

      #elif EITHER(X_DUAL_ENDSTOPS, Y_DUAL_ENDSTOPS) || Z_MULTI_ENDSTOPS

        _FIELD_TEST(x2_endstop_adj);

        // Write dual endstops in X, Y, Z order. Unused = 0.0
        dummy = 0;
        #if ENABLED(X_DUAL_ENDSTOPS)
          EEPROM_WRITE(endstops.x2_endstop_adj);   // 1 float
        #else
          EEPROM_WRITE(dummy);
        #endif

        #if ENABLED(Y_DUAL_ENDSTOPS)
          EEPROM_WRITE(endstops.y2_endstop_adj);   // 1 float
        #else
          EEPROM_WRITE(dummy);
        #endif

        #if Z_MULTI_ENDSTOPS
          EEPROM_WRITE(endstops.z2_endstop_adj);   // 1 float
        #else
          EEPROM_WRITE(dummy);
        #endif

        #if ENABLED(Z_TRIPLE_ENDSTOPS)
          EEPROM_WRITE(endstops.z3_endstop_adj);   // 1 float
        #else
          EEPROM_WRITE(dummy);
        #endif

      #endif
    }

    //
    // LCD Preheat settings
    //
    {
      _FIELD_TEST(ui_preheat_hotend_temp);

      #if HAS_LCD_MENU
        const int16_t (&ui_preheat_hotend_temp)[2]  = ui.preheat_hotend_temp,
                      (&ui_preheat_bed_temp)[2]     = ui.preheat_bed_temp;
        const uint8_t (&ui_preheat_fan_speed)[2]    = ui.preheat_fan_speed;
      #else
        constexpr int16_t ui_preheat_hotend_temp[2] = { PREHEAT_1_TEMP_HOTEND, PREHEAT_2_TEMP_HOTEND },
                          ui_preheat_bed_temp[2]    = { PREHEAT_1_TEMP_BED, PREHEAT_2_TEMP_BED };
        constexpr uint8_t ui_preheat_fan_speed[2]   = { PREHEAT_1_FAN_SPEED, PREHEAT_2_FAN_SPEED };
      #endif

      EEPROM_WRITE(ui_preheat_hotend_temp);
      EEPROM_WRITE(ui_preheat_bed_temp);
      EEPROM_WRITE(ui_preheat_fan_speed);
    }

    //
    // PIDTEMP
    //
    {
      _FIELD_TEST(hotendPID);
      HOTEND_LOOP() {
        PIDC_t pidc = {
          PID_PARAM(Kp, e), PID_PARAM(Ki, e), PID_PARAM(Kd, e), PID_PARAM(Kc, e)
        };
        EEPROM_WRITE(pidc);
      }

      _FIELD_TEST(lpq_len);
      #if ENABLED(PID_EXTRUSION_SCALING)
        EEPROM_WRITE(thermalManager.lpq_len);
      #else
        const int16_t lpq_len = 20;
        EEPROM_WRITE(lpq_len);
      #endif
    }

    //
    // PIDTEMPBED
    //
    {
      _FIELD_TEST(bedPID);

      #if DISABLED(PIDTEMPBED)
        const PID_t bed_pid = { DUMMY_PID_VALUE, DUMMY_PID_VALUE, DUMMY_PID_VALUE };
        EEPROM_WRITE(bed_pid);
      #else
        EEPROM_WRITE(thermalManager.temp_bed.pid);
      #endif
    }

    //
    // LCD Contrast
    //
    {
      _FIELD_TEST(lcd_contrast);

      const int16_t lcd_contrast =
        #if HAS_LCD_CONTRAST
          ui.contrast
        #else
          32
        #endif
      ;
      EEPROM_WRITE(lcd_contrast);
    }

    //
    // Power-Loss Recovery
    //
    {
      _FIELD_TEST(recovery_enabled);

      const bool recovery_enabled =
        #if ENABLED(POWER_LOSS_RECOVERY)
          recovery.enabled
        #else
          true
        #endif
      ;
      EEPROM_WRITE(recovery_enabled);
    }

    //
    // Firmware Retraction
    //
    {
      _FIELD_TEST(fwretract_settings);

      #if ENABLED(FWRETRACT)
        EEPROM_WRITE(fwretract.settings);
      #else
        const fwretract_settings_t autoretract_defaults = { 3, 45, 0, 0, 0, 13, 0, 8 };
        EEPROM_WRITE(autoretract_defaults);
      #endif
      #if BOTH(FWRETRACT, FWRETRACT_AUTORETRACT)
        EEPROM_WRITE(fwretract.autoretract_enabled);
      #else
        const bool autoretract_enabled = false;
        EEPROM_WRITE(autoretract_enabled);
      #endif
    }

    //
    // Volumetric & Filament Size
    //
    {
      _FIELD_TEST(parser_volumetric_enabled);

      #if DISABLED(NO_VOLUMETRICS)

        EEPROM_WRITE(parser.volumetric_enabled);
        EEPROM_WRITE(planner.filament_size);

      #else

        const bool volumetric_enabled = false;
        dummy = DEFAULT_NOMINAL_FILAMENT_DIA;
        EEPROM_WRITE(volumetric_enabled);
        for (uint8_t q = EXTRUDERS; q--;) EEPROM_WRITE(dummy);

      #endif
    }

    //
    // TMC Configuration
    //
    {
      _FIELD_TEST(tmc_stepper_current);

      tmc_stepper_current_t tmc_stepper_current = { 0, 0, 0, 0, 0, 0, 0, 0, 0, 0, 0, 0, 0 };

      #if HAS_TRINAMIC
        #if AXIS_IS_TMC(X)
          tmc_stepper_current.X = stepperX.getMilliamps();
        #endif
        #if AXIS_IS_TMC(Y)
          tmc_stepper_current.Y = stepperY.getMilliamps();
        #endif
        #if AXIS_IS_TMC(Z)
          tmc_stepper_current.Z = stepperZ.getMilliamps();
        #endif
        #if AXIS_IS_TMC(X2)
          tmc_stepper_current.X2 = stepperX2.getMilliamps();
        #endif
        #if AXIS_IS_TMC(Y2)
          tmc_stepper_current.Y2 = stepperY2.getMilliamps();
        #endif
        #if AXIS_IS_TMC(Z2)
          tmc_stepper_current.Z2 = stepperZ2.getMilliamps();
        #endif
        #if AXIS_IS_TMC(Z3)
          tmc_stepper_current.Z3 = stepperZ3.getMilliamps();
        #endif
        #if MAX_EXTRUDERS
          #if AXIS_IS_TMC(E0)
            tmc_stepper_current.E0 = stepperE0.getMilliamps();
          #endif
          #if MAX_EXTRUDERS > 1
            #if AXIS_IS_TMC(E1)
              tmc_stepper_current.E1 = stepperE1.getMilliamps();
            #endif
            #if MAX_EXTRUDERS > 2
              #if AXIS_IS_TMC(E2)
                tmc_stepper_current.E2 = stepperE2.getMilliamps();
              #endif
              #if MAX_EXTRUDERS > 3
                #if AXIS_IS_TMC(E3)
                  tmc_stepper_current.E3 = stepperE3.getMilliamps();
                #endif
                #if MAX_EXTRUDERS > 4
                  #if AXIS_IS_TMC(E4)
                    tmc_stepper_current.E4 = stepperE4.getMilliamps();
                  #endif
                  #if MAX_EXTRUDERS > 5
                    #if AXIS_IS_TMC(E5)
                      tmc_stepper_current.E5 = stepperE5.getMilliamps();
                    #endif
                  #endif // MAX_EXTRUDERS > 5
                #endif // MAX_EXTRUDERS > 4
              #endif // MAX_EXTRUDERS > 3
            #endif // MAX_EXTRUDERS > 2
          #endif // MAX_EXTRUDERS > 1
        #endif // MAX_EXTRUDERS
      #endif
      EEPROM_WRITE(tmc_stepper_current);
    }

    //
    // TMC Hybrid Threshold, and placeholder values
    //
    {
      _FIELD_TEST(tmc_hybrid_threshold);

      #if ENABLED(HYBRID_THRESHOLD)
       tmc_hybrid_threshold_t tmc_hybrid_threshold = { 0, 0, 0, 0, 0, 0, 0, 0, 0, 0, 0, 0, 0 };
        #if AXIS_HAS_STEALTHCHOP(X)
          tmc_hybrid_threshold.X = TMC_GET_PWMTHRS(X, X);
        #endif
        #if AXIS_HAS_STEALTHCHOP(Y)
          tmc_hybrid_threshold.Y = TMC_GET_PWMTHRS(Y, Y);
        #endif
        #if AXIS_HAS_STEALTHCHOP(Z)
          tmc_hybrid_threshold.Z = TMC_GET_PWMTHRS(Z, Z);
        #endif
        #if AXIS_HAS_STEALTHCHOP(X2)
          tmc_hybrid_threshold.X2 = TMC_GET_PWMTHRS(X, X2);
        #endif
        #if AXIS_HAS_STEALTHCHOP(Y2)
          tmc_hybrid_threshold.Y2 = TMC_GET_PWMTHRS(Y, Y2);
        #endif
        #if AXIS_HAS_STEALTHCHOP(Z2)
          tmc_hybrid_threshold.Z2 = TMC_GET_PWMTHRS(Z, Z2);
        #endif
        #if AXIS_HAS_STEALTHCHOP(Z3)
          tmc_hybrid_threshold.Z3 = TMC_GET_PWMTHRS(Z, Z3);
        #endif
        #if MAX_EXTRUDERS
          #if AXIS_HAS_STEALTHCHOP(E0)
            tmc_hybrid_threshold.E0 = TMC_GET_PWMTHRS(E, E0);
          #endif
          #if MAX_EXTRUDERS > 1
            #if AXIS_HAS_STEALTHCHOP(E1)
              tmc_hybrid_threshold.E1 = TMC_GET_PWMTHRS(E, E1);
            #endif
            #if MAX_EXTRUDERS > 2
              #if AXIS_HAS_STEALTHCHOP(E2)
                tmc_hybrid_threshold.E2 = TMC_GET_PWMTHRS(E, E2);
              #endif
              #if MAX_EXTRUDERS > 3
                #if AXIS_HAS_STEALTHCHOP(E3)
                  tmc_hybrid_threshold.E3 = TMC_GET_PWMTHRS(E, E3);
                #endif
                #if MAX_EXTRUDERS > 4
                  #if AXIS_HAS_STEALTHCHOP(E4)
                    tmc_hybrid_threshold.E4 = TMC_GET_PWMTHRS(E, E4);
                  #endif
                  #if MAX_EXTRUDERS > 5
                    #if AXIS_HAS_STEALTHCHOP(E5)
                      tmc_hybrid_threshold.E5 = TMC_GET_PWMTHRS(E, E5);
                    #endif
                  #endif // MAX_EXTRUDERS > 5
                #endif // MAX_EXTRUDERS > 4
              #endif // MAX_EXTRUDERS > 3
            #endif // MAX_EXTRUDERS > 2
          #endif // MAX_EXTRUDERS > 1
        #endif // MAX_EXTRUDERS
      #else
        const tmc_hybrid_threshold_t tmc_hybrid_threshold = {
          .X  = 100, .Y  = 100, .Z  =   3,
          .X2 = 100, .Y2 = 100, .Z2 =   3, .Z3 =   3,
          .E0 =  30, .E1 =  30, .E2 =  30,
          .E3 =  30, .E4 =  30, .E5 =  30
        };
      #endif
      EEPROM_WRITE(tmc_hybrid_threshold);
    }

    //
    // TMC StallGuard threshold
    //
    {
      tmc_sgt_t tmc_sgt = { 0, 0, 0 };
      #if USE_SENSORLESS
        #if X_SENSORLESS
          tmc_sgt.X = stepperX.sgt();
        #endif
        #if Y_SENSORLESS
          tmc_sgt.Y = stepperY.sgt();
        #endif
        #if Z_SENSORLESS
          tmc_sgt.Z = stepperZ.sgt();
        #endif
      #endif
      EEPROM_WRITE(tmc_sgt);
    }

    //
    // TMC stepping mode
    //
    {
      _FIELD_TEST(tmc_stealth_enabled);

      tmc_stealth_enabled_t tmc_stealth_enabled = { false, false, false, false, false, false, false, false, false, false, false, false, false };

      #if HAS_STEALTHCHOP
        #if AXIS_HAS_STEALTHCHOP(X)
          tmc_stealth_enabled.X = stepperX.get_stealthChop_status();
        #endif
        #if AXIS_HAS_STEALTHCHOP(Y)
          tmc_stealth_enabled.Y = stepperY.get_stealthChop_status();
        #endif
        #if AXIS_HAS_STEALTHCHOP(Z)
          tmc_stealth_enabled.Z = stepperZ.get_stealthChop_status();
        #endif
        #if AXIS_HAS_STEALTHCHOP(X2)
          tmc_stealth_enabled.X2 = stepperX2.get_stealthChop_status();
        #endif
        #if AXIS_HAS_STEALTHCHOP(Y2)
          tmc_stealth_enabled.Y2 = stepperY2.get_stealthChop_status();
        #endif
        #if AXIS_HAS_STEALTHCHOP(Z2)
          tmc_stealth_enabled.Z2 = stepperZ2.get_stealthChop_status();
        #endif
        #if AXIS_HAS_STEALTHCHOP(Z3)
          tmc_stealth_enabled.Z3 = stepperZ3.get_stealthChop_status();
        #endif
        #if MAX_EXTRUDERS
          #if AXIS_HAS_STEALTHCHOP(E0)
            tmc_stealth_enabled.E0 = stepperE0.get_stealthChop_status();
          #endif
          #if MAX_EXTRUDERS > 1
            #if AXIS_HAS_STEALTHCHOP(E1)
              tmc_stealth_enabled.E1 = stepperE1.get_stealthChop_status();
            #endif
            #if MAX_EXTRUDERS > 2
              #if AXIS_HAS_STEALTHCHOP(E2)
                tmc_stealth_enabled.E2 = stepperE2.get_stealthChop_status();
              #endif
              #if MAX_EXTRUDERS > 3
                #if AXIS_HAS_STEALTHCHOP(E3)
                  tmc_stealth_enabled.E3 = stepperE3.get_stealthChop_status();
                #endif
                #if MAX_EXTRUDERS > 4
                  #if AXIS_HAS_STEALTHCHOP(E4)
                    tmc_stealth_enabled.E4 = stepperE4.get_stealthChop_status();
                  #endif
                  #if MAX_EXTRUDERS > 5
                    #if AXIS_HAS_STEALTHCHOP(E5)
                      tmc_stealth_enabled.E5 = stepperE5.get_stealthChop_status();
                    #endif
                  #endif // MAX_EXTRUDERS > 5
                #endif // MAX_EXTRUDERS > 4
              #endif // MAX_EXTRUDERS > 3
            #endif // MAX_EXTRUDERS > 2
          #endif // MAX_EXTRUDERS > 1
        #endif // MAX_EXTRUDERS
      #endif
      EEPROM_WRITE(tmc_stealth_enabled);
    }

    //
    // Linear Advance
    //
    {
      _FIELD_TEST(planner_extruder_advance_K);

      #if ENABLED(LIN_ADVANCE)
        EEPROM_WRITE(planner.extruder_advance_K);
      #else
        dummy = 0;
        for (uint8_t q = EXTRUDERS; q--;) EEPROM_WRITE(dummy);
      #endif
    }

    //
    // Motor Current PWM
    //
    {
      _FIELD_TEST(motor_current_setting);

      #if HAS_MOTOR_CURRENT_PWM
        EEPROM_WRITE(stepper.motor_current_setting);
      #else
        const uint32_t dummyui32[XYZ] = { 0 };
        EEPROM_WRITE(dummyui32);
      #endif
    }

    //
    // CNC Coordinate Systems
    //

    _FIELD_TEST(coordinate_system);

    #if ENABLED(CNC_COORDINATE_SYSTEMS)
      EEPROM_WRITE(gcode.coordinate_system);
    #else
      const float coordinate_system[MAX_COORDINATE_SYSTEMS][XYZ] = { { 0 } };
      EEPROM_WRITE(coordinate_system);
    #endif

    //
    // Skew correction factors
    //
    _FIELD_TEST(planner_skew_factor);
    EEPROM_WRITE(planner.skew_factor);

    //
    // Advanced Pause filament load & unload lengths
    //
    {
      #if DISABLED(ADVANCED_PAUSE_FEATURE)
        const fil_change_settings_t fc_settings[EXTRUDERS] = { 0, 0 };
      #endif
      _FIELD_TEST(fc_settings);
      EEPROM_WRITE(fc_settings);
    }

    //
    // Multiple Extruders
    //

    #if EXTRUDERS > 1
      _FIELD_TEST(toolchange_settings);
      EEPROM_WRITE(toolchange_settings);
    #endif

    //
    // Backlash Compensation
    //
    {
      #if ENABLED(BACKLASH_COMPENSATION)
        const float   (&backlash_distance_mm)[XYZ] = backlash.distance_mm;
        const uint8_t &backlash_correction         = backlash.correction;
      #else
        const float    backlash_distance_mm[XYZ]   = { 0 };
        const uint8_t  backlash_correction         = 0;
      #endif
      #ifdef BACKLASH_SMOOTHING_MM
        const float   &backlash_smoothing_mm       = backlash.smoothing_mm;
      #else
        const float    backlash_smoothing_mm       = 3;
      #endif
      _FIELD_TEST(backlash_distance_mm);
      EEPROM_WRITE(backlash_distance_mm[X_AXIS]);
      EEPROM_WRITE(backlash_distance_mm[Y_AXIS]);
      EEPROM_WRITE(backlash_distance_mm[Z_AXIS]);
      EEPROM_WRITE(backlash_correction);
      EEPROM_WRITE(backlash_smoothing_mm);
    }

    //
    // Filament Runout
    //
    {
      #if ENABLED(FILAMENT_RUNOUT_SENSOR)
        const bool &runout_sensor_enabled = runout.enabled;
      #else
        const bool runout_sensor_enabled = false;
      #endif
      #if ENABLED(FILAMENT_RUNOUT_SENSOR) && defined(FILAMENT_RUNOUT_DISTANCE_MM)
        const float &runout_distance_mm = RunoutResponseDelayed::runout_distance_mm;
      #else
        const float runout_distance_mm = 25;
      #endif
      _FIELD_TEST(runout_sensor_enabled);
      EEPROM_WRITE(runout_sensor_enabled);
      EEPROM_WRITE(runout_distance_mm);
    }

    //
    // Extensible UI User Data
    //
    #if ENABLED(EXTENSIBLE_UI)
      {
        char extui_data[ExtUI::eeprom_data_size] = { 0 };
        ExtUI::onStoreSettings(extui_data);
        _FIELD_TEST(extui_data);
        EEPROM_WRITE(extui_data);
      }
    #endif

    //
    // Validate CRC and Data Size
    //
    if (!eeprom_error) {
      const uint16_t eeprom_size = eeprom_index - (EEPROM_OFFSET),
                     final_crc = working_crc;

      // Write the EEPROM header
      eeprom_index = EEPROM_OFFSET;

      EEPROM_WRITE(version);
      EEPROM_WRITE(final_crc);

      // Report storage size
      DEBUG_ECHO_START();
      DEBUG_ECHOLNPAIR("Settings Stored (", eeprom_size, " bytes; crc ", (uint32_t)final_crc, ")");

      eeprom_error |= size_error(eeprom_size);
    }
    EEPROM_FINISH();

    //
    // UBL Mesh
    //
    #if ENABLED(UBL_SAVE_ACTIVE_ON_M500)
      if (ubl.storage_slot >= 0)
        store_mesh(ubl.storage_slot);
    #endif

    #if ENABLED(EXTENSIBLE_UI)
      ExtUI::onConfigurationStoreWritten(!eeprom_error);
    #endif

    return !eeprom_error;
  }

  /**
   * M501 - Retrieve Configuration
   */
  bool MarlinSettings::_load() {
    uint16_t working_crc = 0;

    EEPROM_START();

    char stored_ver[4];
    EEPROM_READ_ALWAYS(stored_ver);

    uint16_t stored_crc;
    EEPROM_READ_ALWAYS(stored_crc);

    // Version has to match or defaults are used
    if (strncmp(version, stored_ver, 3) != 0) {
      if (stored_ver[3] != '\0') {
        stored_ver[0] = '?';
        stored_ver[1] = '\0';
      }
      DEBUG_ECHO_START();
      DEBUG_ECHOLNPAIR("EEPROM version mismatch (EEPROM=", stored_ver, " Marlin=" EEPROM_VERSION ")");
      eeprom_error = true;
    }
    else {
      float dummy = 0;
      working_crc = 0;  // Init to 0. Accumulated by EEPROM_READ

      _FIELD_TEST(esteppers);

      // Number of esteppers may change
      uint8_t esteppers;
      EEPROM_READ_ALWAYS(esteppers);

      //
      // Planner Motion
      //
      {
        // Get only the number of E stepper parameters previously stored
        // Any steppers added later are set to their defaults
        const uint32_t def1[] = DEFAULT_MAX_ACCELERATION;
        const float def2[] = DEFAULT_AXIS_STEPS_PER_UNIT, def3[] = DEFAULT_MAX_FEEDRATE;

        uint32_t tmp1[XYZ + esteppers];
        EEPROM_READ(tmp1);                         // max_acceleration_mm_per_s2
        EEPROM_READ(planner.settings.min_segment_time_us);

        float tmp2[XYZ + esteppers], tmp3[XYZ + esteppers];
        EEPROM_READ(tmp2);                         // axis_steps_per_mm
        EEPROM_READ(tmp3);                         // max_feedrate_mm_s
        if (!validating) LOOP_XYZE_N(i) {
          const bool in = (i < esteppers + XYZ);
          planner.settings.max_acceleration_mm_per_s2[i] = in ? tmp1[i] : def1[ALIM(i, def1)];
          planner.settings.axis_steps_per_mm[i]          = in ? tmp2[i] : def2[ALIM(i, def2)];
          planner.settings.max_feedrate_mm_s[i]          = in ? tmp3[i] : def3[ALIM(i, def3)];
        }

        EEPROM_READ(planner.settings.acceleration);
        EEPROM_READ(planner.settings.retract_acceleration);
        EEPROM_READ(planner.settings.travel_acceleration);
        EEPROM_READ(planner.settings.min_feedrate_mm_s);
        EEPROM_READ(planner.settings.min_travel_feedrate_mm_s);

        #if HAS_CLASSIC_JERK
          EEPROM_READ(planner.max_jerk);
          #if BOTH(JUNCTION_DEVIATION, LIN_ADVANCE)
            EEPROM_READ(dummy);
          #endif
        #else
          for (uint8_t q = 4; q--;) EEPROM_READ(dummy);
        #endif

        #if ENABLED(JUNCTION_DEVIATION)
          EEPROM_READ(planner.junction_deviation_mm);
        #else
          EEPROM_READ(dummy);
        #endif
      }

      //
      // Home Offset (M206 / M665)
      //
      {
        _FIELD_TEST(home_offset);

        #if HAS_SCARA_OFFSET
          EEPROM_READ(scara_home_offset);
        #else
          #if !HAS_HOME_OFFSET
            float home_offset[XYZ];
          #endif
          EEPROM_READ(home_offset);
        #endif
      }

      //
      // Hotend Offsets, if any
      //
      {
        #if HAS_HOTEND_OFFSET
          // Skip hotend 0 which must be 0
          for (uint8_t e = 1; e < HOTENDS; e++)
            LOOP_XYZ(i) EEPROM_READ(hotend_offset[i][e]);
        #endif
      }

      //
      // Filament Runout Sensor
      //
      {
        _FIELD_TEST(runout_sensor_enabled);
        #if HAS_FILAMENT_SENSOR
          EEPROM_READ(runout.enabled);
        #else
          bool runout_sensor_enabled;
          EEPROM_READ(runout_sensor_enabled);
        #endif
      }

      //
      // Global Leveling
      //
      {
        #if ENABLED(ENABLE_LEVELING_FADE_HEIGHT)
          EEPROM_READ(new_z_fade_height);
        #else
          EEPROM_READ(dummy);
        #endif
      }

      //
      // Mesh (Manual) Bed Leveling
      //
      {
        uint8_t mesh_num_x, mesh_num_y;
        EEPROM_READ(dummy);
        EEPROM_READ_ALWAYS(mesh_num_x);
        EEPROM_READ_ALWAYS(mesh_num_y);

        #if ENABLED(MESH_BED_LEVELING)
          if (!validating) mbl.z_offset = dummy;
          if (mesh_num_x == GRID_MAX_POINTS_X && mesh_num_y == GRID_MAX_POINTS_Y) {
            // EEPROM data fits the current mesh
            EEPROM_READ(mbl.z_values);
          }
          else {
            // EEPROM data is stale
            if (!validating) mbl.reset();
            for (uint16_t q = mesh_num_x * mesh_num_y; q--;) EEPROM_READ(dummy);
          }
        #else
          // MBL is disabled - skip the stored data
          for (uint16_t q = mesh_num_x * mesh_num_y; q--;) EEPROM_READ(dummy);
        #endif // MESH_BED_LEVELING
      }

      //
      // Probe Z Offset
      //
      {
        _FIELD_TEST(zprobe_zoffset);

        #if !HAS_BED_PROBE
          float zprobe_zoffset;
        #endif
        EEPROM_READ(zprobe_zoffset);
      }

      //
      // Planar Bed Leveling matrix
      //
      {
        #if ABL_PLANAR
          EEPROM_READ(planner.bed_level_matrix);
        #else
          for (uint8_t q = 9; q--;) EEPROM_READ(dummy);
        #endif
      }

      //
      // Bilinear Auto Bed Leveling
      //
      {
        uint8_t grid_max_x, grid_max_y;
        EEPROM_READ_ALWAYS(grid_max_x);                       // 1 byte
        EEPROM_READ_ALWAYS(grid_max_y);                       // 1 byte
        #if ENABLED(AUTO_BED_LEVELING_BILINEAR)
          if (grid_max_x == GRID_MAX_POINTS_X && grid_max_y == GRID_MAX_POINTS_Y) {
            if (!validating) set_bed_leveling_enabled(false);
            EEPROM_READ(bilinear_grid_spacing);        // 2 ints
            EEPROM_READ(bilinear_start);               // 2 ints
            EEPROM_READ(z_values);                     // 9 to 256 floats
          }
          else // EEPROM data is stale
        #endif // AUTO_BED_LEVELING_BILINEAR
          {
            // Skip past disabled (or stale) Bilinear Grid data
            int bgs[2], bs[2];
            EEPROM_READ(bgs);
            EEPROM_READ(bs);
            for (uint16_t q = grid_max_x * grid_max_y; q--;) EEPROM_READ(dummy);
          }
      }

      //
      // Unified Bed Leveling active state
      //
      {
        _FIELD_TEST(planner_leveling_active);

        #if ENABLED(AUTO_BED_LEVELING_UBL)
          EEPROM_READ(planner.leveling_active);
          EEPROM_READ(ubl.storage_slot);
        #else
          bool planner_leveling_active;
          uint8_t ubl_storage_slot;
          EEPROM_READ(planner_leveling_active);
          EEPROM_READ(ubl_storage_slot);
        #endif
      }

      //
      // SERVO_ANGLES
      //
      {
        _FIELD_TEST(servo_angles);

        #if ENABLED(EDITABLE_SERVO_ANGLES)
          uint16_t (&servo_angles_arr)[EEPROM_NUM_SERVOS][2] = servo_angles;
        #else
          uint16_t servo_angles_arr[EEPROM_NUM_SERVOS][2];
        #endif
        EEPROM_READ(servo_angles_arr);
      }

      //
      // DELTA Geometry or Dual Endstops offsets
      //
      {
        #if ENABLED(DELTA)

          _FIELD_TEST(delta_height);

          EEPROM_READ(delta_height);              // 1 float
          EEPROM_READ(delta_endstop_adj);         // 3 floats
          EEPROM_READ(delta_radius);              // 1 float
          EEPROM_READ(delta_diagonal_rod);        // 1 float
          EEPROM_READ(delta_segments_per_second); // 1 float
          EEPROM_READ(delta_calibration_radius);  // 1 float
          EEPROM_READ(delta_tower_angle_trim);    // 3 floats

        #elif EITHER(X_DUAL_ENDSTOPS, Y_DUAL_ENDSTOPS) || Z_MULTI_ENDSTOPS

          _FIELD_TEST(x2_endstop_adj);

          #if ENABLED(X_DUAL_ENDSTOPS)
            EEPROM_READ(endstops.x2_endstop_adj);  // 1 float
          #else
            EEPROM_READ(dummy);
          #endif
          #if ENABLED(Y_DUAL_ENDSTOPS)
            EEPROM_READ(endstops.y2_endstop_adj);  // 1 float
          #else
            EEPROM_READ(dummy);
          #endif
          #if Z_MULTI_ENDSTOPS
            EEPROM_READ(endstops.z2_endstop_adj); // 1 float
          #else
            EEPROM_READ(dummy);
          #endif
          #if ENABLED(Z_TRIPLE_ENDSTOPS)
            EEPROM_READ(endstops.z3_endstop_adj); // 1 float
          #else
            EEPROM_READ(dummy);
          #endif

        #endif
      }

      //
      // LCD Preheat settings
      //
      {
        _FIELD_TEST(ui_preheat_hotend_temp);

        #if HAS_LCD_MENU
          int16_t (&ui_preheat_hotend_temp)[2]  = ui.preheat_hotend_temp,
                  (&ui_preheat_bed_temp)[2]     = ui.preheat_bed_temp;
          uint8_t (&ui_preheat_fan_speed)[2]    = ui.preheat_fan_speed;
        #else
          int16_t ui_preheat_hotend_temp[2], ui_preheat_bed_temp[2];
          uint8_t ui_preheat_fan_speed[2];
        #endif
        EEPROM_READ(ui_preheat_hotend_temp); // 2 floats
        EEPROM_READ(ui_preheat_bed_temp);    // 2 floats
        EEPROM_READ(ui_preheat_fan_speed);   // 2 floats
      }

      //
      // Hotend PID
      //
      {
        HOTEND_LOOP() {
          PIDC_t pidc;
          EEPROM_READ(pidc);
          #if ENABLED(PIDTEMP)
            if (!validating && pidc.Kp != DUMMY_PID_VALUE) {
              // No need to scale PID values since EEPROM values are scaled
              PID_PARAM(Kp, e) = pidc.Kp;
              PID_PARAM(Ki, e) = pidc.Ki;
              PID_PARAM(Kd, e) = pidc.Kd;
              #if ENABLED(PID_EXTRUSION_SCALING)
                PID_PARAM(Kc, e) = pidc.Kc;
              #endif
            }
          #endif
        }
      }

      //
      // PID Extrusion Scaling
      //
      {
        _FIELD_TEST(lpq_len);
        #if ENABLED(PID_EXTRUSION_SCALING)
          EEPROM_READ(thermalManager.lpq_len);
        #else
          int16_t lpq_len;
          EEPROM_READ(lpq_len);
        #endif
      }

      //
      // Heated Bed PID
      //
      {
        PID_t pid;
        EEPROM_READ(pid);
        #if ENABLED(PIDTEMPBED)
          if (!validating && pid.Kp != DUMMY_PID_VALUE)
            memcpy(&thermalManager.temp_bed.pid, &pid, sizeof(pid));
        #endif
      }

      //
      // LCD Contrast
      //
      {
        _FIELD_TEST(lcd_contrast);

        int16_t lcd_contrast;
        EEPROM_READ(lcd_contrast);
        #if HAS_LCD_CONTRAST
          ui.set_contrast(lcd_contrast);
        #endif
      }

      //
      // Power-Loss Recovery
      //
      {
        _FIELD_TEST(recovery_enabled);

        #if ENABLED(POWER_LOSS_RECOVERY)
          EEPROM_READ(recovery.enabled);
        #else
          bool recovery_enabled;
          EEPROM_READ(recovery_enabled);
        #endif
      }

      //
      // Firmware Retraction
      //
      {
        _FIELD_TEST(fwretract_settings);

        #if ENABLED(FWRETRACT)
          EEPROM_READ(fwretract.settings);
        #else
          fwretract_settings_t fwretract_settings;
          EEPROM_READ(fwretract_settings);
        #endif
        #if BOTH(FWRETRACT, FWRETRACT_AUTORETRACT)
          EEPROM_READ(fwretract.autoretract_enabled);
        #else
          bool autoretract_enabled;
          EEPROM_READ(autoretract_enabled);
        #endif
      }

      //
      // Volumetric & Filament Size
      //
      {
        struct {
          bool volumetric_enabled;
          float filament_size[EXTRUDERS];
        } storage;

        _FIELD_TEST(parser_volumetric_enabled);
        EEPROM_READ(storage);

        #if DISABLED(NO_VOLUMETRICS)
          if (!validating) {
            parser.volumetric_enabled = storage.volumetric_enabled;
            COPY(planner.filament_size, storage.filament_size);
          }
        #endif
      }

      //
      // TMC Stepper Settings
      //

      if (!validating) reset_stepper_drivers();

      // TMC Stepper Current
      {
        _FIELD_TEST(tmc_stepper_current);

        tmc_stepper_current_t currents;
        EEPROM_READ(currents);

        #if HAS_TRINAMIC

          #define SET_CURR(Q) stepper##Q.rms_current(currents.Q ? currents.Q : Q##_CURRENT)
          if (!validating) {
            #if AXIS_IS_TMC(X)
              SET_CURR(X);
            #endif
            #if AXIS_IS_TMC(Y)
              SET_CURR(Y);
            #endif
            #if AXIS_IS_TMC(Z)
              SET_CURR(Z);
            #endif
            #if AXIS_IS_TMC(X2)
              SET_CURR(X2);
            #endif
            #if AXIS_IS_TMC(Y2)
              SET_CURR(Y2);
            #endif
            #if AXIS_IS_TMC(Z2)
              SET_CURR(Z2);
            #endif
            #if AXIS_IS_TMC(Z3)
              SET_CURR(Z3);
            #endif
            #if AXIS_IS_TMC(E0)
              SET_CURR(E0);
            #endif
            #if AXIS_IS_TMC(E1)
              SET_CURR(E1);
            #endif
            #if AXIS_IS_TMC(E2)
              SET_CURR(E2);
            #endif
            #if AXIS_IS_TMC(E3)
              SET_CURR(E3);
            #endif
            #if AXIS_IS_TMC(E4)
              SET_CURR(E4);
            #endif
            #if AXIS_IS_TMC(E5)
              SET_CURR(E5);
            #endif
          }
        #endif
      }

      // TMC Hybrid Threshold
      {
        tmc_hybrid_threshold_t tmc_hybrid_threshold;
        _FIELD_TEST(tmc_hybrid_threshold);
        EEPROM_READ(tmc_hybrid_threshold);

        #if ENABLED(HYBRID_THRESHOLD)
          #define TMC_SET_PWMTHRS(A,Q) tmc_set_pwmthrs(stepper##Q, tmc_hybrid_threshold.Q, planner.settings.axis_steps_per_mm[_AXIS(A)])
          if (!validating) {
            #if AXIS_HAS_STEALTHCHOP(X)
              TMC_SET_PWMTHRS(X, X);
            #endif
            #if AXIS_HAS_STEALTHCHOP(Y)
              TMC_SET_PWMTHRS(Y, Y);
            #endif
            #if AXIS_HAS_STEALTHCHOP(Z)
              TMC_SET_PWMTHRS(Z, Z);
            #endif
            #if AXIS_HAS_STEALTHCHOP(X2)
              TMC_SET_PWMTHRS(X, X2);
            #endif
            #if AXIS_HAS_STEALTHCHOP(Y2)
              TMC_SET_PWMTHRS(Y, Y2);
            #endif
            #if AXIS_HAS_STEALTHCHOP(Z2)
              TMC_SET_PWMTHRS(Z, Z2);
            #endif
            #if AXIS_HAS_STEALTHCHOP(Z3)
              TMC_SET_PWMTHRS(Z, Z3);
            #endif
            #if AXIS_HAS_STEALTHCHOP(E0)
              TMC_SET_PWMTHRS(E, E0);
            #endif
            #if AXIS_HAS_STEALTHCHOP(E1)
              TMC_SET_PWMTHRS(E, E1);
            #endif
            #if AXIS_HAS_STEALTHCHOP(E2)
              TMC_SET_PWMTHRS(E, E2);
            #endif
            #if AXIS_HAS_STEALTHCHOP(E3)
              TMC_SET_PWMTHRS(E, E3);
            #endif
            #if AXIS_HAS_STEALTHCHOP(E4)
              TMC_SET_PWMTHRS(E, E4);
            #endif
            #if AXIS_HAS_STEALTHCHOP(E5)
              TMC_SET_PWMTHRS(E, E5);
            #endif
          }
        #endif
      }

      //
      // TMC StallGuard threshold.
      // X and X2 use the same value
      // Y and Y2 use the same value
      // Z, Z2 and Z3 use the same value
      //
      {
        tmc_sgt_t tmc_sgt;
        _FIELD_TEST(tmc_sgt);
        EEPROM_READ(tmc_sgt);
        #if USE_SENSORLESS
          if (!validating) {
            #ifdef X_STALL_SENSITIVITY
              #if AXIS_HAS_STALLGUARD(X)
                stepperX.sgt(tmc_sgt.X);
              #endif
              #if AXIS_HAS_STALLGUARD(X2)
                stepperX2.sgt(tmc_sgt.X);
              #endif
            #endif
            #ifdef Y_STALL_SENSITIVITY
              #if AXIS_HAS_STALLGUARD(Y)
                stepperY.sgt(tmc_sgt.Y);
              #endif
              #if AXIS_HAS_STALLGUARD(Y2)
                stepperY2.sgt(tmc_sgt.Y);
              #endif
            #endif
            #ifdef Z_STALL_SENSITIVITY
              #if AXIS_HAS_STALLGUARD(Z)
                stepperZ.sgt(tmc_sgt.Z);
              #endif
              #if AXIS_HAS_STALLGUARD(Z2)
                stepperZ2.sgt(tmc_sgt.Z);
              #endif
              #if AXIS_HAS_STALLGUARD(Z3)
                stepperZ3.sgt(tmc_sgt.Z);
              #endif
            #endif
          }
        #endif
      }

      // TMC stepping mode
      {
        _FIELD_TEST(tmc_stealth_enabled);

        tmc_stealth_enabled_t tmc_stealth_enabled;
        EEPROM_READ(tmc_stealth_enabled);

        #if HAS_TRINAMIC

          #define SET_STEPPING_MODE(ST) stepper##ST.stored.stealthChop_enabled = tmc_stealth_enabled.ST; stepper##ST.refresh_stepping_mode();
          if (!validating) {
            #if AXIS_HAS_STEALTHCHOP(X)
              SET_STEPPING_MODE(X);
            #endif
            #if AXIS_HAS_STEALTHCHOP(Y)
              SET_STEPPING_MODE(Y);
            #endif
            #if AXIS_HAS_STEALTHCHOP(Z)
              SET_STEPPING_MODE(Z);
            #endif
            #if AXIS_HAS_STEALTHCHOP(X2)
              SET_STEPPING_MODE(X2);
            #endif
            #if AXIS_HAS_STEALTHCHOP(Y2)
              SET_STEPPING_MODE(Y2);
            #endif
            #if AXIS_HAS_STEALTHCHOP(Z2)
              SET_STEPPING_MODE(Z2);
            #endif
            #if AXIS_HAS_STEALTHCHOP(Z3)
              SET_STEPPING_MODE(Z3);
            #endif
            #if AXIS_HAS_STEALTHCHOP(E0)
              SET_STEPPING_MODE(E0);
            #endif
            #if AXIS_HAS_STEALTHCHOP(E1)
              SET_STEPPING_MODE(E1);
            #endif
            #if AXIS_HAS_STEALTHCHOP(E2)
              SET_STEPPING_MODE(E2);
            #endif
            #if AXIS_HAS_STEALTHCHOP(E3)
              SET_STEPPING_MODE(E3);
            #endif
            #if AXIS_HAS_STEALTHCHOP(E4)
              SET_STEPPING_MODE(E4);
            #endif
            #if AXIS_HAS_STEALTHCHOP(E5)
              SET_STEPPING_MODE(E5);
            #endif
          }
        #endif
      }

      //
      // Linear Advance
      //
      {
        float extruder_advance_K[EXTRUDERS];
        _FIELD_TEST(planner_extruder_advance_K);
        EEPROM_READ(extruder_advance_K);
        #if ENABLED(LIN_ADVANCE)
          if (!validating)
            COPY(planner.extruder_advance_K, extruder_advance_K);
        #endif
      }

      //
      // Motor Current PWM
      //
      {
        uint32_t motor_current_setting[3];
        _FIELD_TEST(motor_current_setting);
        EEPROM_READ(motor_current_setting);
        #if HAS_MOTOR_CURRENT_PWM
          if (!validating)
            COPY(stepper.motor_current_setting, motor_current_setting);
        #endif
      }

      //
      // CNC Coordinate System
      //
      {
        _FIELD_TEST(coordinate_system);
        #if ENABLED(CNC_COORDINATE_SYSTEMS)
          if (!validating) (void)gcode.select_coordinate_system(-1); // Go back to machine space
          EEPROM_READ(gcode.coordinate_system);
        #else
          float coordinate_system[MAX_COORDINATE_SYSTEMS][XYZ];
          EEPROM_READ(coordinate_system);
        #endif
      }

      //
      // Skew correction factors
      //
      {
        skew_factor_t skew_factor;
        _FIELD_TEST(planner_skew_factor);
        EEPROM_READ(skew_factor);
        #if ENABLED(SKEW_CORRECTION_GCODE)
          if (!validating) {
            planner.skew_factor.xy = skew_factor.xy;
            #if ENABLED(SKEW_CORRECTION_FOR_Z)
              planner.skew_factor.xz = skew_factor.xz;
              planner.skew_factor.yz = skew_factor.yz;
            #endif
          }
        #endif
      }

      //
      // Advanced Pause filament load & unload lengths
      //
      {
        #if DISABLED(ADVANCED_PAUSE_FEATURE)
          fil_change_settings_t fc_settings[EXTRUDERS];
        #endif
        _FIELD_TEST(fc_settings);
        EEPROM_READ(fc_settings);
      }

      //
      // Tool-change settings
      //
      #if EXTRUDERS > 1
        _FIELD_TEST(toolchange_settings);
        EEPROM_READ(toolchange_settings);
      #endif

      //
      // Backlash Compensation
      //
      {
        #if ENABLED(BACKLASH_COMPENSATION)
          float   (&backlash_distance_mm)[XYZ] = backlash.distance_mm;
          uint8_t &backlash_correction         = backlash.correction;
        #else
          float   backlash_distance_mm[XYZ];
          uint8_t backlash_correction;
        #endif
        #ifdef BACKLASH_SMOOTHING_MM
          float &backlash_smoothing_mm = backlash.smoothing_mm;
        #else
          float  backlash_smoothing_mm;
        #endif
        _FIELD_TEST(backlash_distance_mm);
        EEPROM_READ(backlash_distance_mm[X_AXIS]);
        EEPROM_READ(backlash_distance_mm[Y_AXIS]);
        EEPROM_READ(backlash_distance_mm[Z_AXIS]);
        EEPROM_READ(backlash_correction);
        EEPROM_READ(backlash_smoothing_mm);
      }

      //
      // Filament Runout
      //
      {
        #if ENABLED(FILAMENT_RUNOUT_SENSOR)
          bool &runout_sensor_enabled = runout.enabled;
        #else
          bool runout_sensor_enabled;
        #endif
        #if ENABLED(FILAMENT_RUNOUT_SENSOR) && defined(FILAMENT_RUNOUT_DISTANCE_MM)
          float &runout_distance_mm = RunoutResponseDelayed::runout_distance_mm;
        #else
          float runout_distance_mm;
        #endif
        _FIELD_TEST(runout_sensor_enabled);
        EEPROM_READ(runout_sensor_enabled);
        EEPROM_READ(runout_distance_mm);
      }

      //
      // Extensible UI User Data
      //
      #if ENABLED(EXTENSIBLE_UI)
        // This is a significant hardware change; don't reserve EEPROM space when not present
        {
          const char extui_data[ExtUI::eeprom_data_size] = { 0 };
          _FIELD_TEST(extui_data);
          EEPROM_READ(extui_data);
          if(!validating)
            ExtUI::onLoadSettings(extui_data);
        }
      #endif

      eeprom_error = size_error(eeprom_index - (EEPROM_OFFSET));
      if (eeprom_error) {
        DEBUG_ECHO_START();
        DEBUG_ECHOLNPAIR("Index: ", int(eeprom_index - (EEPROM_OFFSET)), " Size: ", datasize());
      }
      else if (working_crc != stored_crc) {
        eeprom_error = true;
        DEBUG_ERROR_START();
        DEBUG_ECHOLNPAIR("EEPROM CRC mismatch - (stored) ", stored_crc, " != ", working_crc, " (calculated)!");
      }
      else if (!validating) {
        DEBUG_ECHO_START();
        DEBUG_ECHO(version);
        DEBUG_ECHOLNPAIR(" stored settings retrieved (", eeprom_index - (EEPROM_OFFSET), " bytes; crc ", (uint32_t)working_crc, ")");
      }

      if (!validating && !eeprom_error) postprocess();

      #if ENABLED(AUTO_BED_LEVELING_UBL)
        if (!validating) {
          ubl.report_state();

          if (!ubl.sanity_check()) {
            SERIAL_EOL();
            #if ENABLED(EEPROM_CHITCHAT)
              ubl.echo_name();
              DEBUG_ECHOLNPGM(" initialized.\n");
            #endif
          }
          else {
            eeprom_error = true;
            #if ENABLED(EEPROM_CHITCHAT)
              DEBUG_ECHOPGM("?Can't enable ");
              ubl.echo_name();
              DEBUG_ECHOLNPGM(".");
            #endif
            ubl.reset();
          }

          if (ubl.storage_slot >= 0) {
            load_mesh(ubl.storage_slot);
            DEBUG_ECHOLNPAIR("Mesh ", ubl.storage_slot, " loaded from storage.");
          }
          else {
            ubl.reset();
            DEBUG_ECHOLNPGM("UBL System reset()");
          }
        }
      #endif
    }

    #if ENABLED(EEPROM_CHITCHAT) && DISABLED(DISABLE_M503)
      if (!validating) report();
    #endif
    EEPROM_FINISH();

    return !eeprom_error;
  }

  bool MarlinSettings::validate() {
    validating = true;
    const bool success = _load();
    validating = false;
    return success;
  }

  bool MarlinSettings::load() {
    if (validate()) {
      const bool success = _load();
      #if ENABLED(EXTENSIBLE_UI)
        ExtUI::onConfigurationStoreRead(success);
      #endif
      return success;
    }
    reset();
    return true;
  }

  #if ENABLED(AUTO_BED_LEVELING_UBL)

    inline void ubl_invalid_slot(const int s) {
      #if ENABLED(EEPROM_CHITCHAT)
        DEBUG_ECHOLNPGM("?Invalid slot.");
        DEBUG_ECHO(s);
        DEBUG_ECHOLNPGM(" mesh slots available.");
      #else
        UNUSED(s);
      #endif
    }

    const uint16_t MarlinSettings::meshes_end = persistentStore.capacity() - 129; // 128 (+1 because of the change to capacity rather than last valid address)
                                                                                  // is a placeholder for the size of the MAT; the MAT will always
                                                                                  // live at the very end of the eeprom

    uint16_t MarlinSettings::meshes_start_index() {
      return (datasize() + EEPROM_OFFSET + 32) & 0xFFF8;  // Pad the end of configuration data so it can float up
                                                          // or down a little bit without disrupting the mesh data
    }

    uint16_t MarlinSettings::calc_num_meshes() {
      return (meshes_end - meshes_start_index()) / sizeof(ubl.z_values);
    }

    int MarlinSettings::mesh_slot_offset(const int8_t slot) {
      return meshes_end - (slot + 1) * sizeof(ubl.z_values);
    }

    void MarlinSettings::store_mesh(const int8_t slot) {

      #if ENABLED(AUTO_BED_LEVELING_UBL)
        const int16_t a = calc_num_meshes();
        if (!WITHIN(slot, 0, a - 1)) {
          ubl_invalid_slot(a);
          DEBUG_ECHOLNPAIR("E2END=", persistentStore.capacity() - 1, " meshes_end=", meshes_end, " slot=", slot);
          DEBUG_EOL();
          return;
        }

        int pos = mesh_slot_offset(slot);
        uint16_t crc = 0;

        // Write crc to MAT along with other data, or just tack on to the beginning or end
        persistentStore.access_start();
        const bool status = persistentStore.write_data(pos, (uint8_t *)&ubl.z_values, sizeof(ubl.z_values), &crc);
        persistentStore.access_finish();

        if (status) SERIAL_ECHOLNPGM("?Unable to save mesh data.");
        else        DEBUG_ECHOLNPAIR("Mesh saved in slot ", slot);

      #else

        // Other mesh types

      #endif
    }

    void MarlinSettings::load_mesh(const int8_t slot, void * const into/*=NULL*/) {

      #if ENABLED(AUTO_BED_LEVELING_UBL)

        const int16_t a = settings.calc_num_meshes();

        if (!WITHIN(slot, 0, a - 1)) {
          ubl_invalid_slot(a);
          return;
        }

        int pos = mesh_slot_offset(slot);
        uint16_t crc = 0;
        uint8_t * const dest = into ? (uint8_t*)into : (uint8_t*)&ubl.z_values;

        persistentStore.access_start();
        const uint16_t status = persistentStore.read_data(pos, dest, sizeof(ubl.z_values), &crc);
        persistentStore.access_finish();

        if (status) SERIAL_ECHOLNPGM("?Unable to load mesh data.");
        else        DEBUG_ECHOLNPAIR("Mesh loaded from slot ", slot);

        EEPROM_FINISH();

      #else

        // Other mesh types

      #endif
    }

    //void MarlinSettings::delete_mesh() { return; }
    //void MarlinSettings::defrag_meshes() { return; }

  #endif // AUTO_BED_LEVELING_UBL

#else // !EEPROM_SETTINGS

  bool MarlinSettings::save() {
    DEBUG_ERROR_MSG("EEPROM disabled");
    return false;
  }

#endif // !EEPROM_SETTINGS

/**
 * M502 - Reset Configuration
 */
void MarlinSettings::reset() {
  static const float tmp1[] PROGMEM = DEFAULT_AXIS_STEPS_PER_UNIT, tmp2[] PROGMEM = DEFAULT_MAX_FEEDRATE;
  static const uint32_t tmp3[] PROGMEM = DEFAULT_MAX_ACCELERATION;
  LOOP_XYZE_N(i) {
    planner.settings.axis_steps_per_mm[i]          = pgm_read_float(&tmp1[ALIM(i, tmp1)]);
    planner.settings.max_feedrate_mm_s[i]          = pgm_read_float(&tmp2[ALIM(i, tmp2)]);
    planner.settings.max_acceleration_mm_per_s2[i] = pgm_read_dword(&tmp3[ALIM(i, tmp3)]);
  }

  planner.settings.min_segment_time_us = DEFAULT_MINSEGMENTTIME;
  planner.settings.acceleration = DEFAULT_ACCELERATION;
  planner.settings.retract_acceleration = DEFAULT_RETRACT_ACCELERATION;
  planner.settings.travel_acceleration = DEFAULT_TRAVEL_ACCELERATION;
  planner.settings.min_feedrate_mm_s = DEFAULT_MINIMUMFEEDRATE;
  planner.settings.min_travel_feedrate_mm_s = DEFAULT_MINTRAVELFEEDRATE;

  #if HAS_CLASSIC_JERK
    #ifndef DEFAULT_XJERK
      #define DEFAULT_XJERK 0
    #endif
    #ifndef DEFAULT_YJERK
      #define DEFAULT_YJERK 0
    #endif
    #ifndef DEFAULT_ZJERK
      #define DEFAULT_ZJERK 0
    #endif
    planner.max_jerk[X_AXIS] = DEFAULT_XJERK;
    planner.max_jerk[Y_AXIS] = DEFAULT_YJERK;
    planner.max_jerk[Z_AXIS] = DEFAULT_ZJERK;
    #if DISABLED(JUNCTION_DEVIATION) || DISABLED(LIN_ADVANCE)
      planner.max_jerk[E_AXIS] = DEFAULT_EJERK;
    #endif
  #endif

  #if ENABLED(JUNCTION_DEVIATION)
    planner.junction_deviation_mm = float(JUNCTION_DEVIATION_MM);
  #endif

  #if HAS_SCARA_OFFSET
    ZERO(scara_home_offset);
  #elif HAS_HOME_OFFSET
    ZERO(home_offset);
  #endif

  #if HAS_HOTEND_OFFSET
    reset_hotend_offsets();
  #endif

  //
  // Filament Runout Sensor
  //

  #if HAS_FILAMENT_SENSOR
    runout.enabled = true;
    runout.reset();
  #endif

  //
  // Tool-change Settings
  //

  #if EXTRUDERS > 1
    #if ENABLED(TOOLCHANGE_FILAMENT_SWAP)
      toolchange_settings.swap_length = TOOLCHANGE_FIL_SWAP_LENGTH;
      toolchange_settings.prime_speed = TOOLCHANGE_FIL_SWAP_PRIME_SPEED;
      toolchange_settings.retract_speed = TOOLCHANGE_FIL_SWAP_RETRACT_SPEED;
    #endif
    #if ENABLED(TOOLCHANGE_PARK)
      toolchange_settings.change_point = TOOLCHANGE_PARK_XY;
    #endif
    toolchange_settings.z_raise = TOOLCHANGE_ZRAISE;
  #endif

<<<<<<< HEAD
  #if ENABLED(BACKLASH_GCODE)
    backlash.correction = (BACKLASH_CORRECTION) * 255;
    #ifdef BACKLASH_DISTANCE_MM
      constexpr float tmp[XYZ] = BACKLASH_DISTANCE_MM;
      backlash.distance_mm[X_AXIS] = tmp[X_AXIS];
      backlash.distance_mm[Y_AXIS] = tmp[Y_AXIS];
      backlash.distance_mm[Z_AXIS] = tmp[Z_AXIS];
    #endif
    #ifdef BACKLASH_SMOOTHING_MM
      backlash.smoothing_mm = BACKLASH_SMOOTHING_MM;
    #endif
  #endif

  #if ENABLED(FILAMENT_RUNOUT_SENSOR)
    runout.enabled = true;
    #ifdef FILAMENT_RUNOUT_DISTANCE_MM
      RunoutResponseDelayed::runout_distance_mm = FILAMENT_RUNOUT_DISTANCE_MM;
    #endif
  #endif

  #if ENABLED(EXTENSIBLE_UI)
    ExtUI::onFactoryReset();
  #endif
=======
  //
  // Magnetic Parking Extruder
  //
>>>>>>> e5438a9a

  #if ENABLED(MAGNETIC_PARKING_EXTRUDER)
    mpe_settings_init();
  #endif

  //
  // Global Leveling
  //

  #if ENABLED(ENABLE_LEVELING_FADE_HEIGHT)
    new_z_fade_height = 0.0;
  #endif

  #if HAS_LEVELING
    reset_bed_level();
  #endif

  #if HAS_BED_PROBE
    zprobe_zoffset = Z_PROBE_OFFSET_FROM_EXTRUDER;
  #endif

  //
  // Servo Angles
  //

  #if ENABLED(EDITABLE_SERVO_ANGLES)
    COPY(servo_angles, base_servo_angles);
  #endif

  //
  // Endstop Adjustments
  //

  #if ENABLED(DELTA)
    const float adj[ABC] = DELTA_ENDSTOP_ADJ, dta[ABC] = DELTA_TOWER_ANGLE_TRIM;
    delta_height = DELTA_HEIGHT;
    COPY(delta_endstop_adj, adj);
    delta_radius = DELTA_RADIUS;
    delta_diagonal_rod = DELTA_DIAGONAL_ROD;
    delta_segments_per_second = DELTA_SEGMENTS_PER_SECOND;
    delta_calibration_radius = DELTA_CALIBRATION_RADIUS;
    COPY(delta_tower_angle_trim, dta);

  #elif EITHER(X_DUAL_ENDSTOPS, Y_DUAL_ENDSTOPS) || Z_MULTI_ENDSTOPS

    #if ENABLED(X_DUAL_ENDSTOPS)
      endstops.x2_endstop_adj = (
        #ifdef X_DUAL_ENDSTOPS_ADJUSTMENT
          X_DUAL_ENDSTOPS_ADJUSTMENT
        #else
          0
        #endif
      );
    #endif
    #if ENABLED(Y_DUAL_ENDSTOPS)
      endstops.y2_endstop_adj = (
        #ifdef Y_DUAL_ENDSTOPS_ADJUSTMENT
          Y_DUAL_ENDSTOPS_ADJUSTMENT
        #else
          0
        #endif
      );
    #endif
    #if ENABLED(Z_DUAL_ENDSTOPS)
      endstops.z2_endstop_adj = (
        #ifdef Z_DUAL_ENDSTOPS_ADJUSTMENT
          Z_DUAL_ENDSTOPS_ADJUSTMENT
        #else
          0
        #endif
      );
    #elif ENABLED(Z_TRIPLE_ENDSTOPS)
      endstops.z2_endstop_adj = (
        #ifdef Z_TRIPLE_ENDSTOPS_ADJUSTMENT2
          Z_TRIPLE_ENDSTOPS_ADJUSTMENT2
        #else
          0
        #endif
      );
      endstops.z3_endstop_adj = (
        #ifdef Z_TRIPLE_ENDSTOPS_ADJUSTMENT3
          Z_TRIPLE_ENDSTOPS_ADJUSTMENT3
        #else
          0
        #endif
      );
    #endif

  #endif

  //
  // Preheat parameters
  //

  #if HAS_LCD_MENU
    ui.preheat_hotend_temp[0] = PREHEAT_1_TEMP_HOTEND;
    ui.preheat_hotend_temp[1] = PREHEAT_2_TEMP_HOTEND;
    ui.preheat_bed_temp[0] = PREHEAT_1_TEMP_BED;
    ui.preheat_bed_temp[1] = PREHEAT_2_TEMP_BED;
    ui.preheat_fan_speed[0] = PREHEAT_1_FAN_SPEED;
    ui.preheat_fan_speed[1] = PREHEAT_2_FAN_SPEED;
  #endif

  //
  // Hotend PID
  //

  #if ENABLED(PIDTEMP)
    HOTEND_LOOP() {
      PID_PARAM(Kp, e) = float(DEFAULT_Kp);
      PID_PARAM(Ki, e) = scalePID_i(DEFAULT_Ki);
      PID_PARAM(Kd, e) = scalePID_d(DEFAULT_Kd);
      #if ENABLED(PID_EXTRUSION_SCALING)
        PID_PARAM(Kc, e) = DEFAULT_Kc;
      #endif
    }
  #endif

  //
  // PID Extrusion Scaling
  //

  #if ENABLED(PID_EXTRUSION_SCALING)
    thermalManager.lpq_len = 20;  // Default last-position-queue size
  #endif

  //
  // Heated Bed PID
  //

  #if ENABLED(PIDTEMPBED)
    thermalManager.temp_bed.pid.Kp = DEFAULT_bedKp;
    thermalManager.temp_bed.pid.Ki = scalePID_i(DEFAULT_bedKi);
    thermalManager.temp_bed.pid.Kd = scalePID_d(DEFAULT_bedKd);
  #endif

  //
  // LCD Contrast
  //

  #if HAS_LCD_CONTRAST
    ui.set_contrast(DEFAULT_LCD_CONTRAST);
  #endif

  //
  // Power-Loss Recovery
  //

  #if ENABLED(POWER_LOSS_RECOVERY)
    recovery.enable(true);
  #endif

  //
  // Firmware Retraction
  //

  #if ENABLED(FWRETRACT)
    fwretract.reset();
  #endif

  //
  // Volumetric & Filament Size
  //

  #if DISABLED(NO_VOLUMETRICS)

    parser.volumetric_enabled =
      #if ENABLED(VOLUMETRIC_DEFAULT_ON)
        true
      #else
        false
      #endif
    ;
    for (uint8_t q = 0; q < COUNT(planner.filament_size); q++)
      planner.filament_size[q] = DEFAULT_NOMINAL_FILAMENT_DIA;

  #endif

  endstops.enable_globally(
    #if ENABLED(ENDSTOPS_ALWAYS_ON_DEFAULT)
      true
    #else
      false
    #endif
  );

  reset_stepper_drivers();

  //
  // Linear Advance
  //

  #if ENABLED(LIN_ADVANCE)
    LOOP_L_N(i, EXTRUDERS) {
      planner.extruder_advance_K[i] = LIN_ADVANCE_K;
    #if ENABLED(EXTRA_LIN_ADVANCE_K)
      saved_extruder_advance_K[i] = LIN_ADVANCE_K;
    #endif
    }
  #endif

  //
  // Motor Current PWM
  //

  #if HAS_MOTOR_CURRENT_PWM
    constexpr uint32_t tmp_motor_current_setting[3] = PWM_MOTOR_CURRENT;
    for (uint8_t q = 3; q--;)
      stepper.digipot_current(q, (stepper.motor_current_setting[q] = tmp_motor_current_setting[q]));
  #endif

  //
  // CNC Coordinate System
  //

  #if ENABLED(CNC_COORDINATE_SYSTEMS)
    (void)gcode.select_coordinate_system(-1); // Go back to machine space
  #endif

  //
  // Skew Correction
  //

  #if ENABLED(SKEW_CORRECTION_GCODE)
    planner.skew_factor.xy = XY_SKEW_FACTOR;
    #if ENABLED(SKEW_CORRECTION_FOR_Z)
      planner.skew_factor.xz = XZ_SKEW_FACTOR;
      planner.skew_factor.yz = YZ_SKEW_FACTOR;
    #endif
  #endif

  //
  // Advanced Pause filament load & unload lengths
  //

  #if ENABLED(ADVANCED_PAUSE_FEATURE)
    for (uint8_t e = 0; e < EXTRUDERS; e++) {
      fc_settings[e].unload_length = FILAMENT_CHANGE_UNLOAD_LENGTH;
      fc_settings[e].load_length = FILAMENT_CHANGE_FAST_LOAD_LENGTH;
    }
  #endif

  postprocess();

  DEBUG_ECHO_START();
  DEBUG_ECHOLNPGM("Hardcoded Default Settings Loaded");

  #if ENABLED(EXTENSIBLE_UI)
    ExtUI::onFactoryReset();
  #endif
}

#if DISABLED(DISABLE_M503)

  #define CONFIG_ECHO_START()       do{ if (!forReplay) SERIAL_ECHO_START(); }while(0)
  #define CONFIG_ECHO_MSG(STR)      do{ CONFIG_ECHO_START(); SERIAL_ECHOLNPGM(STR); }while(0)
  #define CONFIG_ECHO_HEADING(STR)  do{ if (!forReplay) { CONFIG_ECHO_START(); SERIAL_ECHOLNPGM(STR); } }while(0)

  #if HAS_TRINAMIC
    inline void say_M906(const bool forReplay) { CONFIG_ECHO_START(); SERIAL_ECHOPGM("  M906"); }
    #if HAS_STEALTHCHOP
      void say_M569(const char * const etc=NULL) {
        SERIAL_ECHOPGM("  M569 S1");
        if (etc) {
          SERIAL_CHAR(' ');
          serialprintPGM(etc);
          SERIAL_EOL();
        }
      }
    #endif
    #if ENABLED(HYBRID_THRESHOLD)
      inline void say_M913() { SERIAL_ECHOPGM("  M913"); }
    #endif
    #if USE_SENSORLESS
      inline void say_M914() { SERIAL_ECHOPGM("  M914"); }
    #endif
  #endif

  #if ENABLED(ADVANCED_PAUSE_FEATURE)
    inline void say_M603(const bool forReplay) { CONFIG_ECHO_START(); SERIAL_ECHOPGM("  M603 "); }
  #endif

  inline void say_units(const bool colon) {
    serialprintPGM(
      #if ENABLED(INCH_MODE_SUPPORT)
        parser.linear_unit_factor != 1.0 ? PSTR(" (in)") :
      #endif
      PSTR(" (mm)")
    );
    if (colon) SERIAL_ECHOLNPGM(":");
  }

  void report_M92(const bool echo=true, const int8_t e=-1);

  /**
   * M503 - Report current settings in RAM
   *
   * Unless specifically disabled, M503 is available even without EEPROM
   */
  void MarlinSettings::report(const bool forReplay) {
    /**
     * Announce current units, in case inches are being displayed
     */
    CONFIG_ECHO_START();
    #if ENABLED(INCH_MODE_SUPPORT)
      SERIAL_ECHOPGM("  G2");
      SERIAL_CHAR(parser.linear_unit_factor == 1.0 ? '1' : '0');
      SERIAL_ECHOPGM(" ;");
      say_units(false);
    #else
      SERIAL_ECHOPGM("  G21    ; Units in mm");
      say_units(false);
    #endif
    SERIAL_EOL();

    #if HAS_LCD_MENU

      // Temperature units - for Ultipanel temperature options

      CONFIG_ECHO_START();
      #if ENABLED(TEMPERATURE_UNITS_SUPPORT)
        SERIAL_ECHOPGM("  M149 ");
        SERIAL_CHAR(parser.temp_units_code());
        SERIAL_ECHOPGM(" ; Units in ");
        serialprintPGM(parser.temp_units_name());
      #else
        SERIAL_ECHOLNPGM("  M149 C ; Units in Celsius");
      #endif

    #endif

    SERIAL_EOL();

    #if DISABLED(NO_VOLUMETRICS)

      /**
       * Volumetric extrusion M200
       */
      if (!forReplay) {
        CONFIG_ECHO_START();
        SERIAL_ECHOPGM("Filament settings:");
        if (parser.volumetric_enabled)
          SERIAL_EOL();
        else
          SERIAL_ECHOLNPGM(" Disabled");
      }

      CONFIG_ECHO_START();
      SERIAL_ECHOLNPAIR("  M200 D", LINEAR_UNIT(planner.filament_size[0]));
      #if EXTRUDERS > 1
        CONFIG_ECHO_START();
        SERIAL_ECHOLNPAIR("  M200 T1 D", LINEAR_UNIT(planner.filament_size[1]));
        #if EXTRUDERS > 2
          CONFIG_ECHO_START();
          SERIAL_ECHOLNPAIR("  M200 T2 D", LINEAR_UNIT(planner.filament_size[2]));
          #if EXTRUDERS > 3
            CONFIG_ECHO_START();
            SERIAL_ECHOLNPAIR("  M200 T3 D", LINEAR_UNIT(planner.filament_size[3]));
            #if EXTRUDERS > 4
              CONFIG_ECHO_START();
              SERIAL_ECHOLNPAIR("  M200 T4 D", LINEAR_UNIT(planner.filament_size[4]));
              #if EXTRUDERS > 5
                CONFIG_ECHO_START();
                SERIAL_ECHOLNPAIR("  M200 T5 D", LINEAR_UNIT(planner.filament_size[5]));
              #endif // EXTRUDERS > 5
            #endif // EXTRUDERS > 4
          #endif // EXTRUDERS > 3
        #endif // EXTRUDERS > 2
      #endif // EXTRUDERS > 1

      if (!parser.volumetric_enabled)
        CONFIG_ECHO_MSG("  M200 D0");

    #endif // !NO_VOLUMETRICS

    CONFIG_ECHO_HEADING("Steps per unit:");
    report_M92(!forReplay);

    CONFIG_ECHO_HEADING("Maximum feedrates (units/s):");
    CONFIG_ECHO_START();
    SERIAL_ECHOLNPAIR(
        "  M203 X", LINEAR_UNIT(planner.settings.max_feedrate_mm_s[X_AXIS])
      , " Y", LINEAR_UNIT(planner.settings.max_feedrate_mm_s[Y_AXIS])
      , " Z", LINEAR_UNIT(planner.settings.max_feedrate_mm_s[Z_AXIS])
      #if DISABLED(DISTINCT_E_FACTORS)
        , " E", VOLUMETRIC_UNIT(planner.settings.max_feedrate_mm_s[E_AXIS])
      #endif
    );
    #if ENABLED(DISTINCT_E_FACTORS)
      CONFIG_ECHO_START();
      for (uint8_t i = 0; i < E_STEPPERS; i++) {
        SERIAL_ECHOLNPAIR(
            "  M203 T", (int)i
          , " E", VOLUMETRIC_UNIT(planner.settings.max_feedrate_mm_s[E_AXIS_N(i)])
        );
      }
    #endif

    CONFIG_ECHO_HEADING("Maximum Acceleration (units/s2):");
    CONFIG_ECHO_START();
    SERIAL_ECHOLNPAIR(
        "  M201 X", LINEAR_UNIT(planner.settings.max_acceleration_mm_per_s2[X_AXIS])
      , " Y", LINEAR_UNIT(planner.settings.max_acceleration_mm_per_s2[Y_AXIS])
      , " Z", LINEAR_UNIT(planner.settings.max_acceleration_mm_per_s2[Z_AXIS])
      #if DISABLED(DISTINCT_E_FACTORS)
        , " E", VOLUMETRIC_UNIT(planner.settings.max_acceleration_mm_per_s2[E_AXIS])
      #endif
    );
    #if ENABLED(DISTINCT_E_FACTORS)
      CONFIG_ECHO_START();
      for (uint8_t i = 0; i < E_STEPPERS; i++)
        SERIAL_ECHOLNPAIR(
            "  M201 T", (int)i
          , " E", VOLUMETRIC_UNIT(planner.settings.max_acceleration_mm_per_s2[E_AXIS_N(i)])
        );
    #endif

    CONFIG_ECHO_HEADING("Acceleration (units/s2): P<print_accel> R<retract_accel> T<travel_accel>");
    CONFIG_ECHO_START();
    SERIAL_ECHOLNPAIR(
        "  M204 P", LINEAR_UNIT(planner.settings.acceleration)
      , " R", LINEAR_UNIT(planner.settings.retract_acceleration)
      , " T", LINEAR_UNIT(planner.settings.travel_acceleration)
    );

    if (!forReplay) {
      CONFIG_ECHO_START();
      SERIAL_ECHOPGM("Advanced: B<min_segment_time_us> S<min_feedrate> T<min_travel_feedrate>");
      #if ENABLED(JUNCTION_DEVIATION)
        SERIAL_ECHOPGM(" J<junc_dev>");
      #endif
      #if HAS_CLASSIC_JERK
        SERIAL_ECHOPGM(" X<max_x_jerk> Y<max_y_jerk> Z<max_z_jerk>");
        #if DISABLED(JUNCTION_DEVIATION) || DISABLED(LIN_ADVANCE)
          SERIAL_ECHOPGM(" E<max_e_jerk>");
        #endif
      #endif
      SERIAL_EOL();
    }
    CONFIG_ECHO_START();
    SERIAL_ECHOLNPAIR(
        "  M205 B", LINEAR_UNIT(planner.settings.min_segment_time_us)
      , " S", LINEAR_UNIT(planner.settings.min_feedrate_mm_s)
      , " T", LINEAR_UNIT(planner.settings.min_travel_feedrate_mm_s)
      #if ENABLED(JUNCTION_DEVIATION)
        , " J", LINEAR_UNIT(planner.junction_deviation_mm)
      #endif
      #if HAS_CLASSIC_JERK
        , " X", LINEAR_UNIT(planner.max_jerk[X_AXIS])
        , " Y", LINEAR_UNIT(planner.max_jerk[Y_AXIS])
        , " Z", LINEAR_UNIT(planner.max_jerk[Z_AXIS])
        #if DISABLED(JUNCTION_DEVIATION) || DISABLED(LIN_ADVANCE)
          , " E", LINEAR_UNIT(planner.max_jerk[E_AXIS])
        #endif
      #endif
    );

    #if HAS_M206_COMMAND
      CONFIG_ECHO_HEADING("Home offset:");
      CONFIG_ECHO_START();
      SERIAL_ECHOLNPAIR("  M206"
        #if IS_CARTESIAN
          " X", LINEAR_UNIT(home_offset[X_AXIS]),
          " Y", LINEAR_UNIT(home_offset[Y_AXIS]),
        #endif
        " Z", LINEAR_UNIT(home_offset[Z_AXIS])
      );
    #endif

    #if HAS_HOTEND_OFFSET
      CONFIG_ECHO_HEADING("Hotend offsets:");
      CONFIG_ECHO_START();
      for (uint8_t e = 1; e < HOTENDS; e++) {
        SERIAL_ECHOPAIR(
            "  M218 T", (int)e
          , " X", LINEAR_UNIT(hotend_offset[X_AXIS][e])
          , " Y", LINEAR_UNIT(hotend_offset[Y_AXIS][e])
        );
        SERIAL_ECHOLNPAIR_F(" Z", LINEAR_UNIT(hotend_offset[Z_AXIS][e]), 3);
      }
    #endif

    #if HAS_FILAMENT_SENSOR
      CONFIG_ECHO_HEADING("Filament Runout Sensor:");
      CONFIG_ECHO_START();
      SERIAL_ECHOLNPAIR("  M412 S", int(runout.enabled));
    #endif

    /**
     * Bed Leveling
     */
    #if HAS_LEVELING

      #if ENABLED(MESH_BED_LEVELING)

        CONFIG_ECHO_HEADING("Mesh Bed Leveling:");

      #elif ENABLED(AUTO_BED_LEVELING_UBL)

        if (!forReplay) {
          CONFIG_ECHO_START();
          ubl.echo_name();
          SERIAL_ECHOLNPGM(":");
        }

      #elif HAS_ABL_OR_UBL

        CONFIG_ECHO_HEADING("Auto Bed Leveling:");

      #endif

      CONFIG_ECHO_START();
      SERIAL_ECHOLNPAIR(
        "  M420 S", planner.leveling_active ? 1 : 0
        #if ENABLED(ENABLE_LEVELING_FADE_HEIGHT)
          , " Z", LINEAR_UNIT(planner.z_fade_height)
        #endif
      );

      #if ENABLED(MESH_BED_LEVELING)

        if (leveling_is_valid()) {
          for (uint8_t py = 0; py < GRID_MAX_POINTS_Y; py++) {
            for (uint8_t px = 0; px < GRID_MAX_POINTS_X; px++) {
              CONFIG_ECHO_START();
              SERIAL_ECHOPAIR("  G29 S3 X", (int)px + 1, " Y", (int)py + 1);
              SERIAL_ECHOLNPAIR_F(" Z", LINEAR_UNIT(mbl.z_values[px][py]), 5);
            }
          }
        }

      #elif ENABLED(AUTO_BED_LEVELING_UBL)

        if (!forReplay) {
          SERIAL_EOL();
          ubl.report_state();
          SERIAL_ECHOLNPAIR("\nActive Mesh Slot: ", ubl.storage_slot);
          SERIAL_ECHOLNPAIR("EEPROM can hold ", calc_num_meshes(), " meshes.\n");
        }

       //ubl.report_current_mesh();   // This is too verbose for large meshes. A better (more terse)
                                                  // solution needs to be found.
      #elif ENABLED(AUTO_BED_LEVELING_BILINEAR)

        if (leveling_is_valid()) {
          for (uint8_t py = 0; py < GRID_MAX_POINTS_Y; py++) {
            for (uint8_t px = 0; px < GRID_MAX_POINTS_X; px++) {
              CONFIG_ECHO_START();
              SERIAL_ECHOPAIR("  G29 W I", (int)px, " J", (int)py);
              SERIAL_ECHOLNPAIR_F(" Z", LINEAR_UNIT(z_values[px][py]), 5);
            }
          }
        }

      #endif

    #endif // HAS_LEVELING

    #if ENABLED(EDITABLE_SERVO_ANGLES)

      CONFIG_ECHO_HEADING("Servo Angles:");
      for (uint8_t i = 0; i < NUM_SERVOS; i++) {
        switch (i) {
          #if ENABLED(SWITCHING_EXTRUDER)
            case SWITCHING_EXTRUDER_SERVO_NR:
            #if EXTRUDERS > 3
              case SWITCHING_EXTRUDER_E23_SERVO_NR:
            #endif
          #elif ENABLED(SWITCHING_NOZZLE)
            case SWITCHING_NOZZLE_SERVO_NR:
          #elif (ENABLED(BLTOUCH) && defined(BLTOUCH_ANGLES)) || (defined(Z_SERVO_ANGLES) && defined(Z_PROBE_SERVO_NR))
            case Z_PROBE_SERVO_NR:
          #endif
            CONFIG_ECHO_START();
            SERIAL_ECHOLNPAIR("  M281 P", int(i), " L", servo_angles[i][0], " U", servo_angles[i][1]);
          default: break;
        }
      }

    #endif // EDITABLE_SERVO_ANGLES

    #if HAS_SCARA_OFFSET

      CONFIG_ECHO_HEADING("SCARA settings: S<seg-per-sec> P<theta-psi-offset> T<theta-offset>");
      CONFIG_ECHO_START();
      SERIAL_ECHOLNPAIR(
          "  M665 S", delta_segments_per_second
        , " P", scara_home_offset[A_AXIS]
        , " T", scara_home_offset[B_AXIS]
        , " Z", LINEAR_UNIT(scara_home_offset[Z_AXIS])
      );

    #elif ENABLED(DELTA)

      CONFIG_ECHO_HEADING("Endstop adjustment:");
      CONFIG_ECHO_START();
      SERIAL_ECHOLNPAIR(
          "  M666 X", LINEAR_UNIT(delta_endstop_adj[X_AXIS])
        , " Y", LINEAR_UNIT(delta_endstop_adj[Y_AXIS])
        , " Z", LINEAR_UNIT(delta_endstop_adj[Z_AXIS])
      );

      CONFIG_ECHO_HEADING("Delta settings: L<diagonal_rod> R<radius> H<height> S<segments_per_s> B<calibration radius> XYZ<tower angle corrections>");
      CONFIG_ECHO_START();
      SERIAL_ECHOLNPAIR(
          "  M665 L", LINEAR_UNIT(delta_diagonal_rod)
        , " R", LINEAR_UNIT(delta_radius)
        , " H", LINEAR_UNIT(delta_height)
        , " S", delta_segments_per_second
        , " B", LINEAR_UNIT(delta_calibration_radius)
        , " X", LINEAR_UNIT(delta_tower_angle_trim[A_AXIS])
        , " Y", LINEAR_UNIT(delta_tower_angle_trim[B_AXIS])
        , " Z", LINEAR_UNIT(delta_tower_angle_trim[C_AXIS])
      );

    #elif EITHER(X_DUAL_ENDSTOPS, Y_DUAL_ENDSTOPS) || Z_MULTI_ENDSTOPS

      CONFIG_ECHO_HEADING("Endstop adjustment:");
      CONFIG_ECHO_START();
      SERIAL_ECHOPGM("  M666");
      #if ENABLED(X_DUAL_ENDSTOPS)
        SERIAL_ECHOPAIR(" X", LINEAR_UNIT(endstops.x2_endstop_adj));
      #endif
      #if ENABLED(Y_DUAL_ENDSTOPS)
        SERIAL_ECHOPAIR(" Y", LINEAR_UNIT(endstops.y2_endstop_adj));
      #endif
      #if ENABLED(Z_TRIPLE_ENDSTOPS)
        SERIAL_ECHOLNPAIR("S1 Z", LINEAR_UNIT(endstops.z2_endstop_adj));
        CONFIG_ECHO_START();
        SERIAL_ECHOPAIR("  M666 S2 Z", LINEAR_UNIT(endstops.z3_endstop_adj));
      #elif ENABLED(Z_DUAL_ENDSTOPS)
        SERIAL_ECHOPAIR(" Z", LINEAR_UNIT(endstops.z2_endstop_adj));
      #endif
      SERIAL_EOL();

    #endif // [XYZ]_DUAL_ENDSTOPS

    #if HAS_LCD_MENU

      CONFIG_ECHO_HEADING("Material heatup parameters:");
      for (uint8_t i = 0; i < COUNT(ui.preheat_hotend_temp); i++) {
        CONFIG_ECHO_START();
        SERIAL_ECHOLNPAIR(
            "  M145 S", (int)i
          , " H", TEMP_UNIT(ui.preheat_hotend_temp[i])
          , " B", TEMP_UNIT(ui.preheat_bed_temp[i])
          , " F", int(ui.preheat_fan_speed[i])
        );
      }

    #endif

    #if HAS_PID_HEATING

      CONFIG_ECHO_HEADING("PID settings:");
      #if ENABLED(PIDTEMP)
        #if HOTENDS > 1
          if (forReplay) {
            HOTEND_LOOP() {
              CONFIG_ECHO_START();
              SERIAL_ECHOPAIR(
                  "  M301 E", e
                , " P", PID_PARAM(Kp, e)
                , " I", unscalePID_i(PID_PARAM(Ki, e))
                , " D", unscalePID_d(PID_PARAM(Kd, e))
              );
              #if ENABLED(PID_EXTRUSION_SCALING)
                SERIAL_ECHOPAIR(" C", PID_PARAM(Kc, e));
                if (e == 0) SERIAL_ECHOPAIR(" L", thermalManager.lpq_len);
              #endif
              SERIAL_EOL();
            }
          }
          else
        #endif // HOTENDS > 1
        // !forReplay || HOTENDS == 1
        {
          CONFIG_ECHO_START();
          SERIAL_ECHOLNPAIR(
              "  M301 P", PID_PARAM(Kp, 0) // for compatibility with hosts, only echo values for E0
            , " I", unscalePID_i(PID_PARAM(Ki, 0))
            , " D", unscalePID_d(PID_PARAM(Kd, 0))
            #if ENABLED(PID_EXTRUSION_SCALING)
              , " C", PID_PARAM(Kc, 0)
              , " L", thermalManager.lpq_len
            #endif
          );
        }
      #endif // PIDTEMP

      #if ENABLED(PIDTEMPBED)
        CONFIG_ECHO_START();
        SERIAL_ECHOLNPAIR(
            "  M304 P", thermalManager.temp_bed.pid.Kp
          , " I", unscalePID_i(thermalManager.temp_bed.pid.Ki)
          , " D", unscalePID_d(thermalManager.temp_bed.pid.Kd)
        );
      #endif

    #endif // PIDTEMP || PIDTEMPBED

    #if HAS_LCD_CONTRAST
      CONFIG_ECHO_HEADING("LCD Contrast:");
      CONFIG_ECHO_START();
      SERIAL_ECHOLNPAIR("  M250 C", ui.contrast);
    #endif

    #if ENABLED(POWER_LOSS_RECOVERY)
      CONFIG_ECHO_HEADING("Power-Loss Recovery:");
      CONFIG_ECHO_START();
      SERIAL_ECHOLNPAIR("  M413 S", int(recovery.enabled));
    #endif

    #if ENABLED(FWRETRACT)

      CONFIG_ECHO_HEADING("Retract: S<length> F<units/m> Z<lift>");
      CONFIG_ECHO_START();
      SERIAL_ECHOLNPAIR(
          "  M207 S", LINEAR_UNIT(fwretract.settings.retract_length)
        , " W", LINEAR_UNIT(fwretract.settings.swap_retract_length)
        , " F", MMS_TO_MMM(LINEAR_UNIT(fwretract.settings.retract_feedrate_mm_s))
        , " Z", LINEAR_UNIT(fwretract.settings.retract_zraise)
      );

      CONFIG_ECHO_HEADING("Recover: S<length> F<units/m>");
      CONFIG_ECHO_START();
      SERIAL_ECHOLNPAIR(
          "  M208 S", LINEAR_UNIT(fwretract.settings.retract_recover_extra)
        , " W", LINEAR_UNIT(fwretract.settings.swap_retract_recover_extra)
        , " F", MMS_TO_MMM(LINEAR_UNIT(fwretract.settings.retract_recover_feedrate_mm_s))
      );

      #if ENABLED(FWRETRACT_AUTORETRACT)

        CONFIG_ECHO_HEADING("Auto-Retract: S=0 to disable, 1 to interpret E-only moves as retract/recover");
        CONFIG_ECHO_START();
        SERIAL_ECHOLNPAIR("  M209 S", fwretract.autoretract_enabled ? 1 : 0);

      #endif // FWRETRACT_AUTORETRACT

    #endif // FWRETRACT

    /**
     * Probe Offset
     */
    #if HAS_BED_PROBE
      if (!forReplay) {
        CONFIG_ECHO_START();
        SERIAL_ECHOPGM("Z-Probe Offset");
        say_units(true);
      }
      CONFIG_ECHO_START();
      SERIAL_ECHOLNPAIR("  M851 Z", LINEAR_UNIT(zprobe_zoffset));
    #endif

    /**
     * Bed Skew Correction
     */
    #if ENABLED(SKEW_CORRECTION_GCODE)
      CONFIG_ECHO_HEADING("Skew Factor: ");
      CONFIG_ECHO_START();
      #if ENABLED(SKEW_CORRECTION_FOR_Z)
        SERIAL_ECHOPAIR_F("  M852 I", LINEAR_UNIT(planner.skew_factor.xy), 6);
        SERIAL_ECHOPAIR_F(" J", LINEAR_UNIT(planner.skew_factor.xz), 6);
        SERIAL_ECHOLNPAIR_F(" K", LINEAR_UNIT(planner.skew_factor.yz), 6);
      #else
        SERIAL_ECHOLNPAIR_F("  M852 S", LINEAR_UNIT(planner.skew_factor.xy), 6);
      #endif
    #endif

    #if HAS_TRINAMIC

      /**
       * TMC stepper driver current
       */
      CONFIG_ECHO_HEADING("Stepper driver current:");

      #if AXIS_IS_TMC(X) || AXIS_IS_TMC(Y) || AXIS_IS_TMC(Z)
        say_M906(forReplay);
        SERIAL_ECHOLNPAIR(
          #if AXIS_IS_TMC(X)
            " X", stepperX.getMilliamps(),
          #endif
          #if AXIS_IS_TMC(Y)
            " Y", stepperY.getMilliamps(),
          #endif
          #if AXIS_IS_TMC(Z)
            " Z", stepperZ.getMilliamps()
          #endif
        );
      #endif

      #if AXIS_IS_TMC(X2) || AXIS_IS_TMC(Y2) || AXIS_IS_TMC(Z2)
        say_M906(forReplay);
        SERIAL_ECHOPGM(" I1");
        SERIAL_ECHOLNPAIR(
          #if AXIS_IS_TMC(X2)
            " X", stepperX2.getMilliamps(),
          #endif
          #if AXIS_IS_TMC(Y2)
            " Y", stepperY2.getMilliamps(),
          #endif
          #if AXIS_IS_TMC(Z2)
            " Z", stepperZ2.getMilliamps()
          #endif
        );
      #endif

      #if AXIS_IS_TMC(Z3)
        say_M906(forReplay);
        SERIAL_ECHOLNPAIR(" I2 Z", stepperZ3.getMilliamps());
      #endif

      #if AXIS_IS_TMC(E0)
        say_M906(forReplay);
        SERIAL_ECHOLNPAIR(" T0 E", stepperE0.getMilliamps());
      #endif
      #if AXIS_IS_TMC(E1)
        say_M906(forReplay);
        SERIAL_ECHOLNPAIR(" T1 E", stepperE1.getMilliamps());
      #endif
      #if AXIS_IS_TMC(E2)
        say_M906(forReplay);
        SERIAL_ECHOLNPAIR(" T2 E", stepperE2.getMilliamps());
      #endif
      #if AXIS_IS_TMC(E3)
        say_M906(forReplay);
        SERIAL_ECHOLNPAIR(" T3 E", stepperE3.getMilliamps());
      #endif
      #if AXIS_IS_TMC(E4)
        say_M906(forReplay);
        SERIAL_ECHOLNPAIR(" T4 E", stepperE4.getMilliamps());
      #endif
      #if AXIS_IS_TMC(E5)
        say_M906(forReplay);
        SERIAL_ECHOLNPAIR(" T5 E", stepperE5.getMilliamps());
      #endif
      SERIAL_EOL();

      /**
       * TMC Hybrid Threshold
       */
      #if ENABLED(HYBRID_THRESHOLD)
        CONFIG_ECHO_HEADING("Hybrid Threshold:");
        CONFIG_ECHO_START();
        #if AXIS_HAS_STEALTHCHOP(X) || AXIS_HAS_STEALTHCHOP(Y) || AXIS_HAS_STEALTHCHOP(Z)
          say_M913();
        #endif
        #if AXIS_HAS_STEALTHCHOP(X)
          SERIAL_ECHOPAIR(" X", TMC_GET_PWMTHRS(X, X));
        #endif
        #if AXIS_HAS_STEALTHCHOP(Y)
          SERIAL_ECHOPAIR(" Y", TMC_GET_PWMTHRS(Y, Y));
        #endif
        #if AXIS_HAS_STEALTHCHOP(Z)
          SERIAL_ECHOPAIR(" Z", TMC_GET_PWMTHRS(Z, Z));
        #endif
        #if AXIS_HAS_STEALTHCHOP(X) || AXIS_HAS_STEALTHCHOP(Y) || AXIS_HAS_STEALTHCHOP(Z)
          SERIAL_EOL();
        #endif

        #if AXIS_HAS_STEALTHCHOP(X2) || AXIS_HAS_STEALTHCHOP(Y2) || AXIS_HAS_STEALTHCHOP(Z2)
          say_M913();
          SERIAL_ECHOPGM(" I1");
        #endif
        #if AXIS_HAS_STEALTHCHOP(X2)
          SERIAL_ECHOPAIR(" X", TMC_GET_PWMTHRS(X, X2));
        #endif
        #if AXIS_HAS_STEALTHCHOP(Y2)
          SERIAL_ECHOPAIR(" Y", TMC_GET_PWMTHRS(Y, Y2));
        #endif
        #if AXIS_HAS_STEALTHCHOP(Z2)
          SERIAL_ECHOPAIR(" Z", TMC_GET_PWMTHRS(Z, Z2));
        #endif
        #if AXIS_HAS_STEALTHCHOP(X2) || AXIS_HAS_STEALTHCHOP(Y2) || AXIS_HAS_STEALTHCHOP(Z2)
          SERIAL_EOL();
        #endif

        #if AXIS_HAS_STEALTHCHOP(Z3)
          say_M913();
          SERIAL_ECHOLNPAIR(" I2 Z", TMC_GET_PWMTHRS(Z, Z3));
        #endif

        #if AXIS_HAS_STEALTHCHOP(E0)
          say_M913();
          SERIAL_ECHOLNPAIR(" T0 E", TMC_GET_PWMTHRS(E, E0));
        #endif
        #if AXIS_HAS_STEALTHCHOP(E1)
          say_M913();
          SERIAL_ECHOLNPAIR(" T1 E", TMC_GET_PWMTHRS(E, E1));
        #endif
        #if AXIS_HAS_STEALTHCHOP(E2)
          say_M913();
          SERIAL_ECHOLNPAIR(" T2 E", TMC_GET_PWMTHRS(E, E2));
        #endif
        #if AXIS_HAS_STEALTHCHOP(E3)
          say_M913();
          SERIAL_ECHOLNPAIR(" T3 E", TMC_GET_PWMTHRS(E, E3));
        #endif
        #if AXIS_HAS_STEALTHCHOP(E4)
          say_M913();
          SERIAL_ECHOLNPAIR(" T4 E", TMC_GET_PWMTHRS(E, E4));
        #endif
        #if AXIS_HAS_STEALTHCHOP(E5)
          say_M913();
          SERIAL_ECHOLNPAIR(" T5 E", TMC_GET_PWMTHRS(E, E5));
        #endif
        SERIAL_EOL();
      #endif // HYBRID_THRESHOLD

      /**
       * TMC Sensorless homing thresholds
       */
      #if USE_SENSORLESS
        CONFIG_ECHO_HEADING("TMC2130 StallGuard threshold:");
        CONFIG_ECHO_START();
        #if X_SENSORLESS || Y_SENSORLESS || Z_SENSORLESS
          say_M914();
          #if X_SENSORLESS
            SERIAL_ECHOPAIR(" X", stepperX.sgt());
          #endif
          #if Y_SENSORLESS
            SERIAL_ECHOPAIR(" Y", stepperY.sgt());
          #endif
          #if Z_SENSORLESS
            SERIAL_ECHOPAIR(" Z", stepperZ.sgt());
          #endif
          SERIAL_EOL();
        #endif

        #define HAS_X2_SENSORLESS (defined(X_STALL_SENSITIVITY) && AXIS_HAS_STALLGUARD(X2))
        #define HAS_Y2_SENSORLESS (defined(Y_STALL_SENSITIVITY) && AXIS_HAS_STALLGUARD(Y2))
        #define HAS_Z2_SENSORLESS (defined(Z_STALL_SENSITIVITY) && AXIS_HAS_STALLGUARD(Z2))
        #define HAS_Z3_SENSORLESS (defined(Z_STALL_SENSITIVITY) && AXIS_HAS_STALLGUARD(Z3))
        #if HAS_X2_SENSORLESS || HAS_Y2_SENSORLESS || HAS_Z2_SENSORLESS
          say_M914();
          SERIAL_ECHOPGM(" I1");
          #if HAS_X2_SENSORLESS
            SERIAL_ECHOPAIR(" X", stepperX2.sgt());
          #endif
          #if HAS_Y2_SENSORLESS
            SERIAL_ECHOPAIR(" Y", stepperY2.sgt());
          #endif
          #if HAS_Z2_SENSORLESS
            SERIAL_ECHOPAIR(" Z", stepperZ2.sgt());
          #endif
          SERIAL_EOL();
        #endif

        #if HAS_Z3_SENSORLESS
          say_M914();
          SERIAL_ECHOLNPAIR(" I2 Z", stepperZ3.sgt());
        #endif

      #endif // USE_SENSORLESS

      /**
       * TMC stepping mode
       */
      #if HAS_STEALTHCHOP
        CONFIG_ECHO_HEADING("Driver stepping mode:");
        CONFIG_ECHO_START();
        #if AXIS_HAS_STEALTHCHOP(X)
          const bool chop_x = stepperX.get_stealthChop_status();
        #else
          constexpr bool chop_x = false;
        #endif
        #if AXIS_HAS_STEALTHCHOP(Y)
          const bool chop_y = stepperY.get_stealthChop_status();
        #else
          constexpr bool chop_y = false;
        #endif
        #if AXIS_HAS_STEALTHCHOP(Z)
          const bool chop_z = stepperZ.get_stealthChop_status();
        #else
          constexpr bool chop_z = false;
        #endif

        if (chop_x || chop_y || chop_z) say_M569();
        if (chop_x) SERIAL_ECHOPGM(" X");
        if (chop_y) SERIAL_ECHOPGM(" Y");
        if (chop_z) SERIAL_ECHOPGM(" Z");
        if (chop_x || chop_y || chop_z) SERIAL_EOL();

        #if AXIS_HAS_STEALTHCHOP(X2)
          const bool chop_x2 = stepperX2.get_stealthChop_status();
        #else
          constexpr bool chop_x2 = false;
        #endif
        #if AXIS_HAS_STEALTHCHOP(Y2)
          const bool chop_y2 = stepperY2.get_stealthChop_status();
        #else
          constexpr bool chop_y2 = false;
        #endif
        #if AXIS_HAS_STEALTHCHOP(Z2)
          const bool chop_z2 = stepperZ2.get_stealthChop_status();
        #else
          constexpr bool chop_z2 = false;
        #endif

        if (chop_x2 || chop_y2 || chop_z2) say_M569(PSTR("I1"));
        if (chop_x2) SERIAL_ECHOPGM(" X");
        if (chop_y2) SERIAL_ECHOPGM(" Y");
        if (chop_z2) SERIAL_ECHOPGM(" Z");
        if (chop_x2 || chop_y2 || chop_z2) SERIAL_EOL();

        #if AXIS_HAS_STEALTHCHOP(Z3)
          if (stepperZ3.get_stealthChop_status()) { say_M569(PSTR("I2 Z")); }
        #endif

        #if AXIS_HAS_STEALTHCHOP(E0)
          if (stepperE0.get_stealthChop_status()) { say_M569(PSTR("T0 E")); }
        #endif
        #if AXIS_HAS_STEALTHCHOP(E1)
          if (stepperE1.get_stealthChop_status()) { say_M569(PSTR("T1 E")); }
        #endif
        #if AXIS_HAS_STEALTHCHOP(E2)
          if (stepperE2.get_stealthChop_status()) { say_M569(PSTR("T2 E")); }
        #endif
        #if AXIS_HAS_STEALTHCHOP(E3)
          if (stepperE3.get_stealthChop_status()) { say_M569(PSTR("T3 E")); }
        #endif
        #if AXIS_HAS_STEALTHCHOP(E4)
          if (stepperE4.get_stealthChop_status()) { say_M569(PSTR("T4 E")); }
        #endif
        #if AXIS_HAS_STEALTHCHOP(E5)
          if (stepperE5.get_stealthChop_status()) { say_M569(PSTR("T5 E")); }
        #endif

      #endif // HAS_STEALTHCHOP

    #endif // HAS_TRINAMIC

    /**
     * Linear Advance
     */
    #if ENABLED(LIN_ADVANCE)
      CONFIG_ECHO_HEADING("Linear Advance:");
      CONFIG_ECHO_START();
      #if EXTRUDERS < 2
        SERIAL_ECHOLNPAIR("  M900 K", planner.extruder_advance_K[0]);
      #else
        LOOP_L_N(i, EXTRUDERS)
          SERIAL_ECHOLNPAIR("  M900 T", int(i), " K", planner.extruder_advance_K[i]);
      #endif
    #endif

    #if HAS_MOTOR_CURRENT_PWM
      CONFIG_ECHO_HEADING("Stepper motor currents:");
      CONFIG_ECHO_START();
      SERIAL_ECHOLNPAIR(
          "  M907 X", stepper.motor_current_setting[0]
        , " Z", stepper.motor_current_setting[1]
        , " E", stepper.motor_current_setting[2]
      );
    #endif

    /**
     * Advanced Pause filament load & unload lengths
     */
    #if ENABLED(ADVANCED_PAUSE_FEATURE)
      CONFIG_ECHO_HEADING("Filament load/unload lengths:");
      #if EXTRUDERS == 1
        say_M603(forReplay);
        SERIAL_ECHOLNPAIR("L", LINEAR_UNIT(fc_settings[0].load_length), " U", LINEAR_UNIT(fc_settings[0].unload_length));
      #else
        #define _ECHO_603(N) do{ say_M603(forReplay); SERIAL_ECHOLNPAIR("T" STRINGIFY(N) " L", LINEAR_UNIT(fc_settings[N].load_length), " U", LINEAR_UNIT(fc_settings[N].unload_length)); }while(0)
        _ECHO_603(0);
        _ECHO_603(1);
        #if EXTRUDERS > 2
          _ECHO_603(2);
          #if EXTRUDERS > 3
            _ECHO_603(3);
            #if EXTRUDERS > 4
              _ECHO_603(4);
              #if EXTRUDERS > 5
                _ECHO_603(5);
              #endif // EXTRUDERS > 5
            #endif // EXTRUDERS > 4
          #endif // EXTRUDERS > 3
        #endif // EXTRUDERS > 2
      #endif // EXTRUDERS == 1
    #endif // ADVANCED_PAUSE_FEATURE

    #if EXTRUDERS > 1
      CONFIG_ECHO_HEADING("Tool-changing:");
      CONFIG_ECHO_START();
      M217_report(true);
    #endif

    #if ENABLED(BACKLASH_GCODE)
      CONFIG_ECHO_HEADING("Backlash compensation:");
      CONFIG_ECHO_START();
      SERIAL_ECHOLNPAIR(
        "  M425 F", backlash.get_correction(),
        " X", LINEAR_UNIT(backlash.distance_mm[X_AXIS]),
        " Y", LINEAR_UNIT(backlash.distance_mm[Y_AXIS]),
        " Z", LINEAR_UNIT(backlash.distance_mm[Z_AXIS])
        #ifdef BACKLASH_SMOOTHING_MM
          ," S", LINEAR_UNIT(backlash.smoothing_mm)
        #endif
      );
    #endif

    #if ENABLED(FILAMENT_RUNOUT_SENSOR)
      CONFIG_ECHO_HEADING("Filament runout sensor:");
      CONFIG_ECHO_START();
      SERIAL_ECHOLNPAIR(
        "  M412 S", int(runout.enabled)
        #ifdef FILAMENT_RUNOUT_DISTANCE_MM
          ," D", LINEAR_UNIT(RunoutResponseDelayed::runout_distance_mm)
        #endif
      );
    #endif
  }

#endif // !DISABLE_M503

#pragma pack(pop)<|MERGE_RESOLUTION|>--- conflicted
+++ resolved
@@ -90,23 +90,16 @@
 
 #include "../feature/pause.h"
 
-<<<<<<< HEAD
 #if ENABLED(BACKLASH_COMPENSATION)
   #include "../feature/backlash.h"
 #endif
 
-#if ENABLED(FILAMENT_RUNOUT_SENSOR)
-  #include "../feature/runout.h"
-#endif
-
-#include "../lcd/extensible_ui/ui_api.h"
-
-=======
 #if HAS_FILAMENT_SENSOR
   #include "../feature/runout.h"
 #endif
 
->>>>>>> e5438a9a
+#include "../lcd/extensible_ui/ui_api.h"
+
 #if ENABLED(EXTRA_LIN_ADVANCE_K)
 extern float saved_extruder_advance_K[EXTRUDERS];
 #endif
@@ -2264,7 +2257,6 @@
     toolchange_settings.z_raise = TOOLCHANGE_ZRAISE;
   #endif
 
-<<<<<<< HEAD
   #if ENABLED(BACKLASH_GCODE)
     backlash.correction = (BACKLASH_CORRECTION) * 255;
     #ifdef BACKLASH_DISTANCE_MM
@@ -2288,11 +2280,11 @@
   #if ENABLED(EXTENSIBLE_UI)
     ExtUI::onFactoryReset();
   #endif
-=======
+
   //
   // Magnetic Parking Extruder
   //
->>>>>>> e5438a9a
+
 
   #if ENABLED(MAGNETIC_PARKING_EXTRUDER)
     mpe_settings_init();
