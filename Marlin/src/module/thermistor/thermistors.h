/**
 * Marlin 3D Printer Firmware
 * Copyright (c) 2020 MarlinFirmware [https://github.com/MarlinFirmware/Marlin]
 *
 * Based on Sprinter and grbl.
 * Copyright (c) 2011 Camiel Gubbels / Erik van der Zalm
 *
 * This program is free software: you can redistribute it and/or modify
 * it under the terms of the GNU General Public License as published by
 * the Free Software Foundation, either version 3 of the License, or
 * (at your option) any later version.
 *
 * This program is distributed in the hope that it will be useful,
 * but WITHOUT ANY WARRANTY; without even the implied warranty of
 * MERCHANTABILITY or FITNESS FOR A PARTICULAR PURPOSE.  See the
 * GNU General Public License for more details.
 *
 * You should have received a copy of the GNU General Public License
 * along with this program.  If not, see <https://www.gnu.org/licenses/>.
 *
 */
#pragma once

#include "../../inc/MarlinConfig.h"

#define THERMISTOR_TABLE_ADC_RESOLUTION 10
#define THERMISTOR_TABLE_SCALE (HAL_ADC_RANGE / _BV(THERMISTOR_TABLE_ADC_RESOLUTION))
#if ENABLED(HAL_ADC_FILTERED)
  #define OVERSAMPLENR 1
#else
  #define OVERSAMPLENR 16
#endif
#define MAX_RAW_THERMISTOR_VALUE (HAL_ADC_RANGE * (OVERSAMPLENR) - 1)

// Currently Marlin stores all oversampled ADC values as int16_t, make sure the HAL settings do not overflow 15bit
#if MAX_RAW_THERMISTOR_VALUE > ((1 << 15) - 1)
  #error "MAX_RAW_THERMISTOR_VALUE is too large for int16_t. Reduce OVERSAMPLENR or HAL_ADC_RESOLUTION."
#endif

#define OV_SCALE(N) (N)
#define OV(N) int16_t(OV_SCALE(N) * (OVERSAMPLENR) * (THERMISTOR_TABLE_SCALE))

#define ANY_THERMISTOR_IS(n) (THERMISTOR_HEATER_0 == n || THERMISTOR_HEATER_1 == n || THERMISTOR_HEATER_2 == n || THERMISTOR_HEATER_3 == n || THERMISTOR_HEATER_4 == n || THERMISTOR_HEATER_5 == n || THERMISTOR_HEATER_6 == n || THERMISTOR_HEATER_7 == n || THERMISTORBED == n || THERMISTORCHAMBER == n || THERMISTORPROBE == n)

typedef struct { int16_t value, celsius; } temp_entry_t;

// Pt1000 and Pt100 handling
//
// Rt=R0*(1+a*T+b*T*T) [for T>0]
// a=3.9083E-3, b=-5.775E-7
#define PtA 3.9083E-3
#define PtB -5.775E-7
#define PtRt(T,R0) ((R0) * (1.0 + (PtA) * (T) + (PtB) * (T) * (T)))
#define PtAdVal(T,R0,Rup) (short)(1024 / (Rup / PtRt(T, R0) + 1))
#define PtLine(T,R0,Rup) { OV(PtAdVal(T, R0, Rup)), T }

#if ANY_THERMISTOR_IS(1) // beta25 = 4092 K, R25 = 100 kOhm, Pull-up = 4.7 kOhm, "EPCOS"
  #include "thermistor_1.h"
#endif
#if ANY_THERMISTOR_IS(2) // 4338 K, R25 = 200 kOhm, Pull-up = 4.7 kOhm, "ATC Semitec 204GT-2"
  #include "thermistor_2.h"
#endif
#if ANY_THERMISTOR_IS(3) // beta25 = 4120 K, R25 = 100 kOhm, Pull-up = 4.7 kOhm, "Mendel-parts"
  #include "thermistor_3.h"
#endif
#if ANY_THERMISTOR_IS(4) // beta25 = 3950 K, R25 = 10 kOhm, Pull-up = 4.7 kOhm, "Generic"
  #include "thermistor_4.h"
#endif
#if ANY_THERMISTOR_IS(5) // beta25 = 4267 K, R25 = 100 kOhm, Pull-up = 4.7 kOhm, "ParCan, ATC 104GT-2"
  #include "thermistor_5.h"
#endif
#if ANY_THERMISTOR_IS(501) // 100K Zonestar thermistor
  #include "thermistor_501.h"
#endif
#if ANY_THERMISTOR_IS(502) // Unknown thermistor used by the Zonestar Průša P802M hot bed
  #include "thermistor_502.h"
#endif
#if ANY_THERMISTOR_IS(512) // 100k thermistor in RPW-Ultra hotend, Pull-up = 4.7 kOhm, "unknown model"
  #include "thermistor_512.h"
#endif
#if ANY_THERMISTOR_IS(6) // beta25 = 4092 K, R25 = 100 kOhm, Pull-up = 8.2 kOhm, "EPCOS ?"
  #include "thermistor_6.h"
#endif
#if ANY_THERMISTOR_IS(7) // beta25 = 3974 K, R25 = 100 kOhm, Pull-up = 4.7 kOhm, "Honeywell 135-104LAG-J01"
  #include "thermistor_7.h"
#endif
#if ANY_THERMISTOR_IS(71) // beta25 = 3974 K, R25 = 100 kOhm, Pull-up = 4.7 kOhm, "Honeywell 135-104LAF-J01"
  #include "thermistor_71.h"
#endif
#if ANY_THERMISTOR_IS(8) // beta25 = 3950 K, R25 = 100 kOhm, Pull-up = 10 kOhm, "Vishay E3104FHT"
  #include "thermistor_8.h"
#endif
#if ANY_THERMISTOR_IS(9) // beta25 = 3960 K, R25 = 100 kOhm, Pull-up = 4.7 kOhm, "GE Sensing AL03006-58.2K-97-G1"
  #include "thermistor_9.h"
#endif
#if ANY_THERMISTOR_IS(10) // beta25 = 3960 K, R25 = 100 kOhm, Pull-up = 4.7 kOhm, "RS 198-961"
  #include "thermistor_10.h"
#endif
#if ANY_THERMISTOR_IS(11) // beta25 = 3950 K, R25 = 100 kOhm, Pull-up = 4.7 kOhm, "QU-BD silicone bed, QWG-104F-3950"
  #include "thermistor_11.h"
#endif
#if ANY_THERMISTOR_IS(13) // beta25 = 4100 K, R25 = 100 kOhm, Pull-up = 4.7 kOhm, "Hisens"
  #include "thermistor_13.h"
#endif
#if ANY_THERMISTOR_IS(15) // JGAurora A5 thermistor calibration
  #include "thermistor_15.h"
#endif
#if ANY_THERMISTOR_IS(18) // ATC Semitec 204GT-2 (4.7k pullup) Dagoma.Fr - MKS_Base_DKU001327
  #include "thermistor_18.h"
#endif
#if ANY_THERMISTOR_IS(20) // Pt100 with INA826 amp on Ultimaker v2.0 electronics
  #include "thermistor_20.h"
#endif
#if ANY_THERMISTOR_IS(21) // Pt100 with INA826 amp with 3.3v excitation based on "Pt100 with INA826 amp on Ultimaker v2.0 electronics"
  #include "thermistor_21.h"
#endif
#if ANY_THERMISTOR_IS(22) // Thermistor in a Rostock 301 hot end, calibrated with a multimeter
  #include "thermistor_22.h"
#endif
#if ANY_THERMISTOR_IS(23) // By AluOne #12622. Formerly 22 above. May need calibration/checking.
  #include "thermistor_23.h"
#endif
#if ANY_THERMISTOR_IS(30) // Kis3d Silicone mat 24V 200W/300W with 6mm Precision cast plate (EN AW 5083)
  #include "thermistor_30.h"
#endif
#if ANY_THERMISTOR_IS(51) // beta25 = 4092 K, R25 = 100 kOhm, Pull-up = 1 kOhm, "EPCOS"
  #include "thermistor_51.h"
#endif
#if ANY_THERMISTOR_IS(52) // beta25 = 4338 K, R25 = 200 kOhm, Pull-up = 1 kOhm, "ATC Semitec 204GT-2"
  #include "thermistor_52.h"
#endif
#if ANY_THERMISTOR_IS(55) // beta25 = 4267 K, R25 = 100 kOhm, Pull-up = 1 kOhm, "ATC Semitec 104GT-2 (Used on ParCan)"
  #include "thermistor_55.h"
#endif
<<<<<<< HEAD
#if ANY_THERMISTOR_IS(56) // beta25 = 4267 K, R25 = 100 kOhm, Pull-up = 1 kOhm, "ATC Semitec 104GT-2 (Used on ParCan)"
=======
#if ANY_THERMISTOR_IS(56) // beta25 = 4267 K, R25 = 100 kOhm, Pull-up = 1 kOhm, "ATC Semitec 104GT-2 (Use on ParCan)"
>>>>>>> c9298332
  #include "thermistor_56.h"
#endif
#if ANY_THERMISTOR_IS(60) // beta25 = 3950 K, R25 = 100 kOhm, Pull-up = 4.7 kOhm, "Maker's Tool Works Kapton Bed"
  #include "thermistor_60.h"
#endif
#if ANY_THERMISTOR_IS(61) // beta25 = 3950 K, R25 = 100 kOhm, Pull-up = 4.7 kOhm, "Formbot 350°C Thermistor"
  #include "thermistor_61.h"
#endif
#if ANY_THERMISTOR_IS(66) // beta25 = 4500 K, R25 = 2.5 MOhm, Pull-up = 4.7 kOhm, "DyzeDesign 500 °C Thermistor"
  #include "thermistor_66.h"
#endif
#if ANY_THERMISTOR_IS(67) // R25 = 500 KOhm, beta25 = 3800 K, 4.7 kOhm pull-up, SliceEngineering 450 °C Thermistor
  #include "thermistor_67.h"
#endif
#if ANY_THERMISTOR_IS(12) // beta25 = 4700 K, R25 = 100 kOhm, Pull-up = 4.7 kOhm, "Personal calibration for Makibox hot bed"
  #include "thermistor_12.h"
#endif
#if ANY_THERMISTOR_IS(70) // beta25 = 4100 K, R25 = 100 kOhm, Pull-up = 4.7 kOhm, "Hephestos 2, bqh2 stock thermistor"
  #include "thermistor_70.h"
#endif
#if ANY_THERMISTOR_IS(75) // beta25 = 4100 K, R25 = 100 kOhm, Pull-up = 4.7 kOhm, "MGB18-104F39050L32 thermistor"
  #include "thermistor_75.h"
#endif
#if ANY_THERMISTOR_IS(99) // 100k bed thermistor with a 10K pull-up resistor (on some Wanhao i3 models)
  #include "thermistor_99.h"
#endif
#if ANY_THERMISTOR_IS(110) // Pt100 with 1k0 pullup
  #include "thermistor_110.h"
#endif
#if ANY_THERMISTOR_IS(147) // Pt100 with 4k7 pullup
  #include "thermistor_147.h"
#endif
#if ANY_THERMISTOR_IS(201) // Pt100 with LMV324 Overlord
  #include "thermistor_201.h"
#endif
#if ANY_THERMISTOR_IS(202) // 200K thermistor in Copymaker3D hotend
  #include "thermistor_202.h"
#endif
#if ANY_THERMISTOR_IS(331) // Like table 1, but with 3V3 as input voltage for MEGA
  #include "thermistor_331.h"
#endif
#if ANY_THERMISTOR_IS(332) // Like table 1, but with 3V3 as input voltage for DUE
  #include "thermistor_332.h"
#endif
#if ANY_THERMISTOR_IS(666) // beta25 = UNK, R25 = 200K, Pull-up = 10 kOhm, "Unidentified 200K NTC thermistor (Einstart S)"
  #include "thermistor_666.h"
#endif
#if ANY_THERMISTOR_IS(1010) // Pt1000 with 1k0 pullup
  #include "thermistor_1010.h"
#endif
#if ANY_THERMISTOR_IS(1047) // Pt1000 with 4k7 pullup
  #include "thermistor_1047.h"
#endif
#if ANY_THERMISTOR_IS(998) // User-defined table 1
  #include "thermistor_998.h"
#endif
#if ANY_THERMISTOR_IS(999) // User-defined table 2
  #include "thermistor_999.h"
#endif
#if ANY_THERMISTOR_IS(1000) // Custom
  const temp_entry_t temptable_1000[] PROGMEM = { { 0, 0 } };
#endif

#define _TT_NAME(_N) temptable_ ## _N
#define TT_NAME(_N) _TT_NAME(_N)


#if THERMISTOR_HEATER_0
  #define HEATER_0_TEMPTABLE TT_NAME(THERMISTOR_HEATER_0)
  #define HEATER_0_TEMPTABLE_LEN COUNT(HEATER_0_TEMPTABLE)
#elif defined(HEATER_0_USES_THERMISTOR)
  #error "No heater 0 thermistor table specified"
#else
  #define HEATER_0_TEMPTABLE nullptr
  #define HEATER_0_TEMPTABLE_LEN 0
#endif

#if THERMISTOR_HEATER_1
  #define HEATER_1_TEMPTABLE TT_NAME(THERMISTOR_HEATER_1)
  #define HEATER_1_TEMPTABLE_LEN COUNT(HEATER_1_TEMPTABLE)
#elif defined(HEATER_1_USES_THERMISTOR)
  #error "No heater 1 thermistor table specified"
#else
  #define HEATER_1_TEMPTABLE nullptr
  #define HEATER_1_TEMPTABLE_LEN 0
#endif

#if THERMISTOR_HEATER_2
  #define HEATER_2_TEMPTABLE TT_NAME(THERMISTOR_HEATER_2)
  #define HEATER_2_TEMPTABLE_LEN COUNT(HEATER_2_TEMPTABLE)
#elif defined(HEATER_2_USES_THERMISTOR)
  #error "No heater 2 thermistor table specified"
#else
  #define HEATER_2_TEMPTABLE nullptr
  #define HEATER_2_TEMPTABLE_LEN 0
#endif

#if THERMISTOR_HEATER_3
  #define HEATER_3_TEMPTABLE TT_NAME(THERMISTOR_HEATER_3)
  #define HEATER_3_TEMPTABLE_LEN COUNT(HEATER_3_TEMPTABLE)
#elif defined(HEATER_3_USES_THERMISTOR)
  #error "No heater 3 thermistor table specified"
#else
  #define HEATER_3_TEMPTABLE nullptr
  #define HEATER_3_TEMPTABLE_LEN 0
#endif

#if THERMISTOR_HEATER_4
  #define HEATER_4_TEMPTABLE TT_NAME(THERMISTOR_HEATER_4)
  #define HEATER_4_TEMPTABLE_LEN COUNT(HEATER_4_TEMPTABLE)
#elif defined(HEATER_4_USES_THERMISTOR)
  #error "No heater 4 thermistor table specified"
#else
  #define HEATER_4_TEMPTABLE nullptr
  #define HEATER_4_TEMPTABLE_LEN 0
#endif

#if THERMISTOR_HEATER_5
  #define HEATER_5_TEMPTABLE TT_NAME(THERMISTOR_HEATER_5)
  #define HEATER_5_TEMPTABLE_LEN COUNT(HEATER_5_TEMPTABLE)
#elif defined(HEATER_5_USES_THERMISTOR)
  #error "No heater 5 thermistor table specified"
#else
  #define HEATER_5_TEMPTABLE nullptr
  #define HEATER_5_TEMPTABLE_LEN 0
#endif

#if THERMISTOR_HEATER_6
  #define HEATER_6_TEMPTABLE TT_NAME(THERMISTOR_HEATER_6)
  #define HEATER_6_TEMPTABLE_LEN COUNT(HEATER_6_TEMPTABLE)
#elif defined(HEATER_6_USES_THERMISTOR)
  #error "No heater 6 thermistor table specified"
#else
  #define HEATER_6_TEMPTABLE nullptr
  #define HEATER_6_TEMPTABLE_LEN 0
#endif

#if THERMISTOR_HEATER_7
  #define HEATER_7_TEMPTABLE TT_NAME(THERMISTOR_HEATER_7)
  #define HEATER_7_TEMPTABLE_LEN COUNT(HEATER_7_TEMPTABLE)
#elif defined(HEATER_7_USES_THERMISTOR)
  #error "No heater 7 thermistor table specified"
#else
  #define HEATER_7_TEMPTABLE nullptr
  #define HEATER_7_TEMPTABLE_LEN 0
#endif

#ifdef THERMISTORBED
  #define BED_TEMPTABLE TT_NAME(THERMISTORBED)
  #define BED_TEMPTABLE_LEN COUNT(BED_TEMPTABLE)
#elif defined(HEATER_BED_USES_THERMISTOR)
  #error "No bed thermistor table specified"
#else
  #define BED_TEMPTABLE_LEN 0
#endif

#ifdef THERMISTORCHAMBER
  #define CHAMBER_TEMPTABLE TT_NAME(THERMISTORCHAMBER)
  #define CHAMBER_TEMPTABLE_LEN COUNT(CHAMBER_TEMPTABLE)
#elif defined(HEATER_CHAMBER_USES_THERMISTOR)
  #error "No chamber thermistor table specified"
#else
  #define CHAMBER_TEMPTABLE_LEN 0
#endif

#ifdef THERMISTORPROBE
  #define PROBE_TEMPTABLE TT_NAME(THERMISTORPROBE)
  #define PROBE_TEMPTABLE_LEN COUNT(PROBE_TEMPTABLE)
#elif defined(HEATER_PROBE_USES_THERMISTOR)
  #error "No probe thermistor table specified"
#else
  #define PROBE_TEMPTABLE_LEN 0
#endif

// The SCAN_THERMISTOR_TABLE macro needs alteration?
static_assert(
     HEATER_0_TEMPTABLE_LEN < 256 && HEATER_1_TEMPTABLE_LEN < 256
  && HEATER_2_TEMPTABLE_LEN < 256 && HEATER_3_TEMPTABLE_LEN < 256
  && HEATER_4_TEMPTABLE_LEN < 256 && HEATER_5_TEMPTABLE_LEN < 256
  && HEATER_6_TEMPTABLE_LEN < 256 && HEATER_7_TEMPTABLE_LEN < 256
  &&      BED_TEMPTABLE_LEN < 256 &&  CHAMBER_TEMPTABLE_LEN < 256
  &&    PROBE_TEMPTABLE_LEN < 256,
  "Temperature conversion tables over 255 entries need special consideration."
);

// Set the high and low raw values for the heaters
// For thermistors the highest temperature results in the lowest ADC value
// For thermocouples the highest temperature results in the highest ADC value

#define _TT_REV(N) REVERSE_TEMP_SENSOR_RANGE_##N
#define TT_REV(N) _TT_REV(N)

#ifdef HEATER_0_TEMPTABLE
  #if TT_REV(THERMISTOR_HEATER_0)
    #define HEATER_0_SENSOR_MINTEMP_IND 0
    #define HEATER_0_SENSOR_MAXTEMP_IND HEATER_0_TEMPTABLE_LEN - 1
  #else
    #define HEATER_0_SENSOR_MINTEMP_IND HEATER_0_TEMPTABLE_LEN - 1
    #define HEATER_0_SENSOR_MAXTEMP_IND 0
  #endif
#endif
#ifdef HEATER_1_TEMPTABLE
  #if TT_REV(THERMISTOR_HEATER_1)
    #define HEATER_1_SENSOR_MINTEMP_IND 0
    #define HEATER_1_SENSOR_MAXTEMP_IND HEATER_1_TEMPTABLE_LEN - 1
  #else
    #define HEATER_1_SENSOR_MINTEMP_IND HEATER_1_TEMPTABLE_LEN - 1
    #define HEATER_1_SENSOR_MAXTEMP_IND 0
  #endif
#endif
#ifdef HEATER_2_TEMPTABLE
  #if TT_REV(THERMISTOR_HEATER_2)
    #define HEATER_2_SENSOR_MINTEMP_IND 0
    #define HEATER_2_SENSOR_MAXTEMP_IND HEATER_2_TEMPTABLE_LEN - 1
  #else
    #define HEATER_2_SENSOR_MINTEMP_IND HEATER_2_TEMPTABLE_LEN - 1
    #define HEATER_2_SENSOR_MAXTEMP_IND 0
  #endif
#endif
#ifdef HEATER_3_TEMPTABLE
  #if TT_REV(THERMISTOR_HEATER_3)
    #define HEATER_3_SENSOR_MINTEMP_IND 0
    #define HEATER_3_SENSOR_MAXTEMP_IND HEATER_3_TEMPTABLE_LEN - 1
  #else
    #define HEATER_3_SENSOR_MINTEMP_IND HEATER_3_TEMPTABLE_LEN - 1
    #define HEATER_3_SENSOR_MAXTEMP_IND 0
  #endif
#endif
#ifdef HEATER_4_TEMPTABLE
  #if TT_REV(THERMISTOR_HEATER_4)
    #define HEATER_4_SENSOR_MINTEMP_IND 0
    #define HEATER_4_SENSOR_MAXTEMP_IND HEATER_4_TEMPTABLE_LEN - 1
  #else
    #define HEATER_4_SENSOR_MINTEMP_IND HEATER_4_TEMPTABLE_LEN - 1
    #define HEATER_4_SENSOR_MAXTEMP_IND 0
  #endif
#endif
#ifdef HEATER_5_TEMPTABLE
  #if TT_REV(THERMISTOR_HEATER_5)
    #define HEATER_5_SENSOR_MINTEMP_IND 0
    #define HEATER_5_SENSOR_MAXTEMP_IND HEATER_5_TEMPTABLE_LEN - 1
  #else
    #define HEATER_5_SENSOR_MINTEMP_IND HEATER_5_TEMPTABLE_LEN - 1
    #define HEATER_5_SENSOR_MAXTEMP_IND 0
  #endif
#endif
#ifdef HEATER_6_TEMPTABLE
  #if TT_REV(THERMISTOR_HEATER_6)
    #define HEATER_6_SENSOR_MINTEMP_IND 0
    #define HEATER_6_SENSOR_MAXTEMP_IND HEATER_6_TEMPTABLE_LEN - 1
  #else
    #define HEATER_6_SENSOR_MINTEMP_IND HEATER_6_TEMPTABLE_LEN - 1
    #define HEATER_6_SENSOR_MAXTEMP_IND 0
  #endif
#endif
#ifdef HEATER_7_TEMPTABLE
  #if TT_REV(THERMISTOR_HEATER_7)
    #define HEATER_7_SENSOR_MINTEMP_IND 0
    #define HEATER_7_SENSOR_MAXTEMP_IND HEATER_7_TEMPTABLE_LEN - 1
  #else
    #define HEATER_7_SENSOR_MINTEMP_IND HEATER_7_TEMPTABLE_LEN - 1
    #define HEATER_7_SENSOR_MAXTEMP_IND 0
  #endif
#endif

#ifndef HEATER_0_RAW_HI_TEMP
  #if TT_REV(THERMISTOR_HEATER_0) || !defined(HEATER_0_USES_THERMISTOR)
    #define HEATER_0_RAW_HI_TEMP MAX_RAW_THERMISTOR_VALUE
    #define HEATER_0_RAW_LO_TEMP 0
  #else
    #define HEATER_0_RAW_HI_TEMP 0
    #define HEATER_0_RAW_LO_TEMP MAX_RAW_THERMISTOR_VALUE
  #endif
#endif
#ifndef HEATER_1_RAW_HI_TEMP
  #if TT_REV(THERMISTOR_HEATER_1) || !defined(HEATER_1_USES_THERMISTOR)
    #define HEATER_1_RAW_HI_TEMP MAX_RAW_THERMISTOR_VALUE
    #define HEATER_1_RAW_LO_TEMP 0
  #else
    #define HEATER_1_RAW_HI_TEMP 0
    #define HEATER_1_RAW_LO_TEMP MAX_RAW_THERMISTOR_VALUE
  #endif
#endif
#ifndef HEATER_2_RAW_HI_TEMP
  #if TT_REV(THERMISTOR_HEATER_2) || !defined(HEATER_2_USES_THERMISTOR)
    #define HEATER_2_RAW_HI_TEMP MAX_RAW_THERMISTOR_VALUE
    #define HEATER_2_RAW_LO_TEMP 0
  #else
    #define HEATER_2_RAW_HI_TEMP 0
    #define HEATER_2_RAW_LO_TEMP MAX_RAW_THERMISTOR_VALUE
  #endif
#endif
#ifndef HEATER_3_RAW_HI_TEMP
  #if TT_REV(THERMISTOR_HEATER_3) || !defined(HEATER_3_USES_THERMISTOR)
    #define HEATER_3_RAW_HI_TEMP MAX_RAW_THERMISTOR_VALUE
    #define HEATER_3_RAW_LO_TEMP 0
  #else
    #define HEATER_3_RAW_HI_TEMP 0
    #define HEATER_3_RAW_LO_TEMP MAX_RAW_THERMISTOR_VALUE
  #endif
#endif
#ifndef HEATER_4_RAW_HI_TEMP
  #if TT_REV(THERMISTOR_HEATER_4) || !defined(HEATER_4_USES_THERMISTOR)
    #define HEATER_4_RAW_HI_TEMP MAX_RAW_THERMISTOR_VALUE
    #define HEATER_4_RAW_LO_TEMP 0
  #else
    #define HEATER_4_RAW_HI_TEMP 0
    #define HEATER_4_RAW_LO_TEMP MAX_RAW_THERMISTOR_VALUE
  #endif
#endif
#ifndef HEATER_5_RAW_HI_TEMP
  #if TT_REV(THERMISTOR_HEATER_5) || !defined(HEATER_5_USES_THERMISTOR)
    #define HEATER_5_RAW_HI_TEMP MAX_RAW_THERMISTOR_VALUE
    #define HEATER_5_RAW_LO_TEMP 0
  #else
    #define HEATER_5_RAW_HI_TEMP 0
    #define HEATER_5_RAW_LO_TEMP MAX_RAW_THERMISTOR_VALUE
  #endif
#endif
#ifndef HEATER_6_RAW_HI_TEMP
  #if TT_REV(THERMISTOR_HEATER_6) || !defined(HEATER_6_USES_THERMISTOR)
    #define HEATER_6_RAW_HI_TEMP MAX_RAW_THERMISTOR_VALUE
    #define HEATER_6_RAW_LO_TEMP 0
  #else
    #define HEATER_6_RAW_HI_TEMP 0
    #define HEATER_6_RAW_LO_TEMP MAX_RAW_THERMISTOR_VALUE
  #endif
#endif
#ifndef HEATER_7_RAW_HI_TEMP
  #if TT_REV(THERMISTOR_HEATER_7) || !defined(HEATER_7_USES_THERMISTOR)
    #define HEATER_7_RAW_HI_TEMP MAX_RAW_THERMISTOR_VALUE
    #define HEATER_7_RAW_LO_TEMP 0
  #else
    #define HEATER_7_RAW_HI_TEMP 0
    #define HEATER_7_RAW_LO_TEMP MAX_RAW_THERMISTOR_VALUE
  #endif
#endif
#ifndef HEATER_BED_RAW_HI_TEMP
  #if TT_REV(THERMISTORBED) || !defined(HEATER_BED_USES_THERMISTOR)
    #define HEATER_BED_RAW_HI_TEMP MAX_RAW_THERMISTOR_VALUE
    #define HEATER_BED_RAW_LO_TEMP 0
  #else
    #define HEATER_BED_RAW_HI_TEMP 0
    #define HEATER_BED_RAW_LO_TEMP MAX_RAW_THERMISTOR_VALUE
  #endif
#endif
#ifndef HEATER_CHAMBER_RAW_HI_TEMP
  #if TT_REV(THERMISTORCHAMBER) || !defined(HEATER_CHAMBER_USES_THERMISTOR)
    #define HEATER_CHAMBER_RAW_HI_TEMP MAX_RAW_THERMISTOR_VALUE
    #define HEATER_CHAMBER_RAW_LO_TEMP 0
  #else
    #define HEATER_CHAMBER_RAW_HI_TEMP 0
    #define HEATER_CHAMBER_RAW_LO_TEMP MAX_RAW_THERMISTOR_VALUE
  #endif
#endif
#ifndef HEATER_PROBE_RAW_HI_TEMP
  #if TT_REV(THERMISTORPROBE) || !defined(HEATER_PROBE_USES_THERMISTOR)
    #define HEATER_PROBE_RAW_HI_TEMP MAX_RAW_THERMISTOR_VALUE
    #define HEATER_PROBE_RAW_LO_TEMP 0
  #else
    #define HEATER_PROBE_RAW_HI_TEMP 0
    #define HEATER_PROBE_RAW_LO_TEMP MAX_RAW_THERMISTOR_VALUE
  #endif
#endif

#undef _TT_REV
#undef TT_REV<|MERGE_RESOLUTION|>--- conflicted
+++ resolved
@@ -132,11 +132,7 @@
 #if ANY_THERMISTOR_IS(55) // beta25 = 4267 K, R25 = 100 kOhm, Pull-up = 1 kOhm, "ATC Semitec 104GT-2 (Used on ParCan)"
   #include "thermistor_55.h"
 #endif
-<<<<<<< HEAD
-#if ANY_THERMISTOR_IS(56) // beta25 = 4267 K, R25 = 100 kOhm, Pull-up = 1 kOhm, "ATC Semitec 104GT-2 (Used on ParCan)"
-=======
 #if ANY_THERMISTOR_IS(56) // beta25 = 4267 K, R25 = 100 kOhm, Pull-up = 1 kOhm, "ATC Semitec 104GT-2 (Use on ParCan)"
->>>>>>> c9298332
   #include "thermistor_56.h"
 #endif
 #if ANY_THERMISTOR_IS(60) // beta25 = 3950 K, R25 = 100 kOhm, Pull-up = 4.7 kOhm, "Maker's Tool Works Kapton Bed"
