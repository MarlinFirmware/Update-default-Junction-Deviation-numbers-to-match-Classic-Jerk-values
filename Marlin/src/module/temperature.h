--- conflicted
+++ resolved
@@ -174,11 +174,7 @@
   #define unscalePID_d(d) ( float(d) * PID_dT )
 #endif
 
-<<<<<<< HEAD
-#if BOTH(HAS_LCD_MENU, G26_MESH_VALIDATION) || BOTH(EXTENSIBLE_UI, G26_MESH_VALIDATION)
-=======
 #if ENABLED(G26_MESH_VALIDATION) && EITHER(HAS_LCD_MENU, EXTENSIBLE_UI)
->>>>>>> 4f8191b4
   #define G26_CLICK_CAN_CANCEL 1
 #endif
 
@@ -655,7 +651,7 @@
       static inline int16_t rawHotendTemp(const uint8_t E_NAME) {
         return TERN0(HAS_HOTEND, temp_hotend[HOTEND_INDEX].raw);
       }
-    #endif
+      #endif
 
     static inline celsius_t degTargetHotend(const uint8_t E_NAME) {
       return TERN0(HAS_HOTEND, temp_hotend[HOTEND_INDEX].target);
