/**
 * Marlin 3D Printer Firmware
 * Copyright (c) 2020 MarlinFirmware [https://github.com/MarlinFirmware/Marlin]
 *
 * Based on Sprinter and grbl.
 * Copyright (c) 2011 Camiel Gubbels / Erik van der Zalm
 *
 * This program is free software: you can redistribute it and/or modify
 * it under the terms of the GNU General Public License as published by
 * the Free Software Foundation, either version 3 of the License, or
 * (at your option) any later version.
 *
 * This program is distributed in the hope that it will be useful,
 * but WITHOUT ANY WARRANTY; without even the implied warranty of
 * MERCHANTABILITY or FITNESS FOR A PARTICULAR PURPOSE.  See the
 * GNU General Public License for more details.
 *
 * You should have received a copy of the GNU General Public License
 * along with this program.  If not, see <https://www.gnu.org/licenses/>.
 *
 */
#pragma once

/**
 * temperature.h - temperature controller
 */

#include "thermistor/thermistors.h"

#include "../inc/MarlinConfig.h"

#if ENABLED(AUTO_POWER_CONTROL)
  #include "../feature/power.h"
#endif

#if ENABLED(AUTO_REPORT_TEMPERATURES)
  #include "../libs/autoreport.h"
#endif

#ifndef SOFT_PWM_SCALE
  #define SOFT_PWM_SCALE 0
#endif

#define HOTEND_INDEX TERN(HAS_MULTI_HOTEND, e, 0)
#define E_NAME TERN_(HAS_MULTI_HOTEND, e)

// Element identifiers. Positive values are hotends. Negative values are other heaters or coolers.
typedef enum : int8_t {
  INDEX_NONE = -6,
  H_COOLER, H_PROBE, H_REDUNDANT, H_CHAMBER, H_BED,
  H_E0, H_E1, H_E2, H_E3, H_E4, H_E5, H_E6, H_E7
} heater_id_t;

// PID storage
typedef struct { float Kp, Ki, Kd;     } PID_t;
typedef struct { float Kp, Ki, Kd, Kc; } PIDC_t;
typedef struct { float Kp, Ki, Kd, Kf; } PIDF_t;
typedef struct { float Kp, Ki, Kd, Kc, Kf; } PIDCF_t;

typedef
  #if BOTH(PID_EXTRUSION_SCALING, PID_FAN_SCALING)
    PIDCF_t
  #elif ENABLED(PID_EXTRUSION_SCALING)
    PIDC_t
  #elif ENABLED(PID_FAN_SCALING)
    PIDF_t
  #else
    PID_t
  #endif
hotend_pid_t;

#if ENABLED(PID_EXTRUSION_SCALING)
  typedef IF<(LPQ_MAX_LEN > 255), uint16_t, uint8_t>::type lpq_ptr_t;
#endif

#define PID_PARAM(F,H) _PID_##F(TERN(PID_PARAMS_PER_HOTEND, H, 0 & H)) // Always use 'H' to suppress warning
#define _PID_Kp(H) TERN(PIDTEMP, Temperature::temp_hotend[H].pid.Kp, NAN)
#define _PID_Ki(H) TERN(PIDTEMP, Temperature::temp_hotend[H].pid.Ki, NAN)
#define _PID_Kd(H) TERN(PIDTEMP, Temperature::temp_hotend[H].pid.Kd, NAN)
#if ENABLED(PIDTEMP)
  #define _PID_Kc(H) TERN(PID_EXTRUSION_SCALING, Temperature::temp_hotend[H].pid.Kc, 1)
  #define _PID_Kf(H) TERN(PID_FAN_SCALING,       Temperature::temp_hotend[H].pid.Kf, 0)
#else
  #define _PID_Kc(H) 1
  #define _PID_Kf(H) 0
#endif

/**
 * States for ADC reading in the ISR
 */
enum ADCSensorState : char {
  StartSampling,
  #if HAS_TEMP_ADC_0
    PrepareTemp_0, MeasureTemp_0,
  #endif
  #if HAS_TEMP_ADC_BED
    PrepareTemp_BED, MeasureTemp_BED,
  #endif
  #if HAS_TEMP_ADC_CHAMBER
    PrepareTemp_CHAMBER, MeasureTemp_CHAMBER,
  #endif
  #if HAS_TEMP_ADC_COOLER
    PrepareTemp_COOLER, MeasureTemp_COOLER,
  #endif
  #if HAS_TEMP_ADC_PROBE
    PrepareTemp_PROBE, MeasureTemp_PROBE,
  #endif
  #if HAS_TEMP_ADC_1
    PrepareTemp_1, MeasureTemp_1,
  #endif
  #if HAS_TEMP_ADC_2
    PrepareTemp_2, MeasureTemp_2,
  #endif
  #if HAS_TEMP_ADC_3
    PrepareTemp_3, MeasureTemp_3,
  #endif
  #if HAS_TEMP_ADC_4
    PrepareTemp_4, MeasureTemp_4,
  #endif
  #if HAS_TEMP_ADC_5
    PrepareTemp_5, MeasureTemp_5,
  #endif
  #if HAS_TEMP_ADC_6
    PrepareTemp_6, MeasureTemp_6,
  #endif
  #if HAS_TEMP_ADC_7
    PrepareTemp_7, MeasureTemp_7,
  #endif
  #if HAS_JOY_ADC_X
    PrepareJoy_X, MeasureJoy_X,
  #endif
  #if HAS_JOY_ADC_Y
    PrepareJoy_Y, MeasureJoy_Y,
  #endif
  #if HAS_JOY_ADC_Z
    PrepareJoy_Z, MeasureJoy_Z,
  #endif
  #if ENABLED(FILAMENT_WIDTH_SENSOR)
    Prepare_FILWIDTH, Measure_FILWIDTH,
  #endif
  #if ENABLED(POWER_MONITOR_CURRENT)
    Prepare_POWER_MONITOR_CURRENT,
    Measure_POWER_MONITOR_CURRENT,
  #endif
  #if ENABLED(POWER_MONITOR_VOLTAGE)
    Prepare_POWER_MONITOR_VOLTAGE,
    Measure_POWER_MONITOR_VOLTAGE,
  #endif
  #if HAS_ADC_BUTTONS
    Prepare_ADC_KEY, Measure_ADC_KEY,
  #endif
  SensorsReady, // Temperatures ready. Delay the next round of readings to let ADC pins settle.
  StartupDelay  // Startup, delay initial temp reading a tiny bit so the hardware can settle
};

// Minimum number of Temperature::ISR loops between sensor readings.
// Multiplied by 16 (OVERSAMPLENR) to obtain the total time to
// get all oversampled sensor readings
#define MIN_ADC_ISR_LOOPS 10

#define ACTUAL_ADC_SAMPLES _MAX(int(MIN_ADC_ISR_LOOPS), int(SensorsReady))

#if HAS_PID_HEATING
  #define PID_K2 (1-float(PID_K1))
  #define PID_dT ((OVERSAMPLENR * float(ACTUAL_ADC_SAMPLES)) / TEMP_TIMER_FREQUENCY)

  // Apply the scale factors to the PID values
  #define scalePID_i(i)   ( float(i) * PID_dT )
  #define unscalePID_i(i) ( float(i) / PID_dT )
  #define scalePID_d(d)   ( float(d) / PID_dT )
  #define unscalePID_d(d) ( float(d) * PID_dT )
#endif

#if BOTH(HAS_LCD_MENU, G26_MESH_VALIDATION) || BOTH(EXTENSIBLE_UI, G26_MESH_VALIDATION)
  #define G26_CLICK_CAN_CANCEL 1
#endif

// A temperature sensor
typedef struct TempInfo {
  uint16_t acc;
  int16_t raw;
  celsius_t celsius;
  inline void reset() { acc = 0; }
  inline void sample(const uint16_t s) { acc += s; }
  inline void update() { raw = acc; }
} temp_info_t;

// A PWM heater with temperature sensor
typedef struct HeaterInfo : public TempInfo {
<<<<<<< HEAD
  int16_t target;
  TERN_(PROBING_HEATERS_OFF, int16_t paused_target);
=======
  celsius_t target;
>>>>>>> c45b91aa
  uint8_t soft_pwm_amount;
} heater_info_t;

// A heater with PID stabilization
template<typename T>
struct PIDHeaterInfo : public HeaterInfo {
  T pid;  // Initialized by settings.load()
};

#if ENABLED(PIDTEMP)
  typedef struct PIDHeaterInfo<hotend_pid_t> hotend_info_t;
#else
  typedef heater_info_t hotend_info_t;
#endif
#if HAS_HEATED_BED
  #if ENABLED(PIDTEMPBED)
    typedef struct PIDHeaterInfo<PID_t> bed_info_t;
  #else
    typedef heater_info_t bed_info_t;
  #endif
#endif
#if HAS_TEMP_PROBE
  typedef temp_info_t probe_info_t;
#endif
#if HAS_HEATED_CHAMBER
  #if ENABLED(PIDTEMPCHAMBER)
    typedef struct PIDHeaterInfo<PID_t> chamber_info_t;
  #else
    typedef heater_info_t chamber_info_t;
  #endif
#elif HAS_TEMP_CHAMBER
  typedef temp_info_t chamber_info_t;
#endif
#if EITHER(HAS_COOLER, HAS_TEMP_COOLER)
  typedef heater_info_t cooler_info_t;
#endif

// Heater watch handling
template <int INCREASE, int HYSTERESIS, millis_t PERIOD>
struct HeaterWatch {
  celsius_t target;
  millis_t next_ms;
  inline bool elapsed(const millis_t &ms) { return next_ms && ELAPSED(ms, next_ms); }
  inline bool elapsed() { return elapsed(millis()); }

  inline void restart(const celsius_t curr, const celsius_t tgt) {
    if (tgt) {
      const celsius_t newtarget = curr + INCREASE;
      if (newtarget < tgt - HYSTERESIS - 1) {
        target = newtarget;
        next_ms = millis() + SEC_TO_MS(PERIOD);
        return;
      }
    }
    next_ms = 0;
  }
};

#if WATCH_HOTENDS
  typedef struct HeaterWatch<WATCH_TEMP_INCREASE, TEMP_HYSTERESIS, WATCH_TEMP_PERIOD> hotend_watch_t;
#endif
#if WATCH_BED
  typedef struct HeaterWatch<WATCH_BED_TEMP_INCREASE, TEMP_BED_HYSTERESIS, WATCH_BED_TEMP_PERIOD> bed_watch_t;
#endif
#if WATCH_CHAMBER
  typedef struct HeaterWatch<WATCH_CHAMBER_TEMP_INCREASE, TEMP_CHAMBER_HYSTERESIS, WATCH_CHAMBER_TEMP_PERIOD> chamber_watch_t;
#endif
#if WATCH_COOLER
  typedef struct HeaterWatch<WATCH_COOLER_TEMP_INCREASE, TEMP_COOLER_HYSTERESIS, WATCH_COOLER_TEMP_PERIOD> cooler_watch_t;
#endif

// Temperature sensor read value ranges
typedef struct { int16_t raw_min, raw_max; } raw_range_t;
typedef struct { celsius_t mintemp, maxtemp; } celsius_range_t;
typedef struct { int16_t raw_min, raw_max; celsius_t mintemp, maxtemp; } temp_range_t;

#define THERMISTOR_ABS_ZERO_C           -273.15f  // bbbbrrrrr cold !
#define THERMISTOR_RESISTANCE_NOMINAL_C 25.0f     // mmmmm comfortable

#if HAS_USER_THERMISTORS

  enum CustomThermistorIndex : uint8_t {
    #if TEMP_SENSOR_0_IS_CUSTOM
      CTI_HOTEND_0,
    #endif
    #if TEMP_SENSOR_1_IS_CUSTOM
      CTI_HOTEND_1,
    #endif
    #if TEMP_SENSOR_2_IS_CUSTOM
      CTI_HOTEND_2,
    #endif
    #if TEMP_SENSOR_3_IS_CUSTOM
      CTI_HOTEND_3,
    #endif
    #if TEMP_SENSOR_4_IS_CUSTOM
      CTI_HOTEND_4,
    #endif
    #if TEMP_SENSOR_5_IS_CUSTOM
      CTI_HOTEND_5,
    #endif
    #if TEMP_SENSOR_BED_IS_CUSTOM
      CTI_BED,
    #endif
    #if TEMP_SENSOR_PROBE_IS_CUSTOM
      CTI_PROBE,
    #endif
    #if TEMP_SENSOR_CHAMBER_IS_CUSTOM
      CTI_CHAMBER,
    #endif
    #if COOLER_USER_THERMISTOR
      CTI_COOLER,
    #endif
    USER_THERMISTORS
  };

  // User-defined thermistor
  typedef struct {
    bool pre_calc;     // true if pre-calculations update needed
    float sh_c_coeff,  // Steinhart-Hart C coefficient .. defaults to '0.0'
          sh_alpha,
          series_res,
          res_25, res_25_recip,
          res_25_log,
          beta, beta_recip;
  } user_thermistor_t;

#endif

class Temperature {

  public:

    #if HAS_HOTEND
      #define HOTEND_TEMPS (HOTENDS + ENABLED(TEMP_SENSOR_1_AS_REDUNDANT))
      static hotend_info_t temp_hotend[HOTEND_TEMPS];
      static const celsius_t hotend_maxtemp[HOTENDS];
      FORCE_INLINE static celsius_t hotend_max_target(const uint8_t e) { return hotend_maxtemp[e] - (HOTEND_OVERSHOOT); }
    #endif
    #if ENABLED(HAS_HEATED_BED)
      static bed_info_t temp_bed;
    #endif
    #if ENABLED(HAS_TEMP_PROBE)
      static probe_info_t temp_probe;
    #endif
    #if ENABLED(HAS_TEMP_CHAMBER)
      static chamber_info_t temp_chamber;
    #endif
    #if ENABLED(HAS_TEMP_COOLER)
      static cooler_info_t temp_cooler;
    #endif

    #if ENABLED(AUTO_POWER_E_FANS)
      static uint8_t autofan_speed[HOTENDS];
    #endif
    #if ENABLED(AUTO_POWER_CHAMBER_FAN)
      static uint8_t chamberfan_speed;
    #endif
    #if ENABLED(AUTO_POWER_COOLER_FAN)
      static uint8_t coolerfan_speed;
    #endif

    #if ENABLED(FAN_SOFT_PWM)
      static uint8_t soft_pwm_amount_fan[FAN_COUNT],
                     soft_pwm_count_fan[FAN_COUNT];
    #endif

    #if ENABLED(PREVENT_COLD_EXTRUSION)
      static bool allow_cold_extrude;
      static celsius_t extrude_min_temp;
      FORCE_INLINE static bool tooCold(const celsius_t temp) { return allow_cold_extrude ? false : temp < extrude_min_temp - (TEMP_WINDOW); }
      FORCE_INLINE static bool tooColdToExtrude(const uint8_t E_NAME) {
        return tooCold(degHotend(HOTEND_INDEX));
      }
      FORCE_INLINE static bool targetTooColdToExtrude(const uint8_t E_NAME) {
        return tooCold(degTargetHotend(HOTEND_INDEX));
      }
    #else
      FORCE_INLINE static bool tooColdToExtrude(const uint8_t) { return false; }
      FORCE_INLINE static bool targetTooColdToExtrude(const uint8_t) { return false; }
    #endif

    FORCE_INLINE static bool hotEnoughToExtrude(const uint8_t e) { return !tooColdToExtrude(e); }
    FORCE_INLINE static bool targetHotEnoughToExtrude(const uint8_t e) { return !targetTooColdToExtrude(e); }

    #if ENABLED(SINGLENOZZLE_STANDBY_FAN)
      static celsius_t singlenozzle_temp[EXTRUDERS];
      #if HAS_FAN
        static uint8_t singlenozzle_fan_speed[EXTRUDERS];
      #endif
      static void singlenozzle_change(const uint8_t old_tool, const uint8_t new_tool);
    #endif

    #if HEATER_IDLE_HANDLER

      // Heater idle handling. Marlin creates one per hotend and one for the heated bed.
      typedef struct {
        millis_t timeout_ms;
        bool timed_out;
        inline void update(const millis_t &ms) { if (!timed_out && timeout_ms && ELAPSED(ms, timeout_ms)) timed_out = true; }
        inline void start(const millis_t &ms) { timeout_ms = millis() + ms; timed_out = false; }
        inline void reset() { timeout_ms = 0; timed_out = false; }
        inline void expire() { start(0); }
      } heater_idle_t;

      // Indices and size for the heater_idle array
      #define _ENUM_FOR_E(N) IDLE_INDEX_E##N,
      enum IdleIndex : uint8_t {
        REPEAT(HOTENDS, _ENUM_FOR_E)
        #if ENABLED(HAS_HEATED_BED)
          IDLE_INDEX_BED,
        #endif
        NR_HEATER_IDLE
      };
      #undef _ENUM_FOR_E

      // Convert the given heater_id_t to idle array index
      static inline IdleIndex idle_index_for_id(const int8_t heater_id) {
        #if HAS_HEATED_BED
          if (heater_id == H_BED) return IDLE_INDEX_BED;
        #endif
        return (IdleIndex)_MAX(heater_id, 0);
      }

      static heater_idle_t heater_idle[NR_HEATER_IDLE];

    #endif

  private:

    #if ENABLED(EARLY_WATCHDOG)
      static bool inited;   // If temperature controller is running
    #endif

    static volatile bool raw_temps_ready;

    #if ENABLED(WATCH_HOTENDS)
      static hotend_watch_t watch_hotend[HOTENDS];
    #endif

    #if ENABLED(TEMP_SENSOR_1_AS_REDUNDANT)
      static uint16_t redundant_temperature_raw;
      static celsius_t redundant_temperature;
    #endif

    #if ENABLED(PID_EXTRUSION_SCALING)
      static int32_t last_e_position, lpq[LPQ_MAX_LEN];
      static lpq_ptr_t lpq_ptr;
    #endif

    #if ENABLED(HAS_HOTEND)
      static temp_range_t temp_range[HOTENDS];
    #endif

    #if HAS_HEATED_BED
      #if ENABLED(WATCH_BED)
        static bed_watch_t watch_bed;
      #endif
      IF_DISABLED(PIDTEMPBED, static millis_t next_bed_check_ms);
      static int16_t mintemp_raw_BED, maxtemp_raw_BED;
    #endif

    #if HAS_HEATED_CHAMBER
      #if ENABLED(WATCH_CHAMBER)
        static chamber_watch_t watch_chamber;
      #endif
      TERN(PIDTEMPCHAMBER,,static millis_t next_chamber_check_ms);
      static int16_t mintemp_raw_CHAMBER, maxtemp_raw_CHAMBER;
    #endif

    #if HAS_COOLER
      #if ENABLED(WATCH_COOLER)
        static cooler_watch_t watch_cooler;
      #endif
      static millis_t next_cooler_check_ms, cooler_fan_flush_ms;
      static int16_t mintemp_raw_COOLER, maxtemp_raw_COOLER;
    #endif

    #ifdef MAX_CONSECUTIVE_LOW_TEMPERATURE_ERROR_ALLOWED
      static uint8_t consecutive_low_temperature_error[HOTENDS];
    #endif

    #ifdef MILLISECONDS_PREHEAT_TIME
      static millis_t preheat_end_time[HOTENDS];
    #endif

    #if ENABLED(HAS_AUTO_FAN)
      static millis_t next_auto_fan_check_ms;
    #endif

    #if ENABLED(PROBING_HEATERS_OFF)
      static bool paused;
    #endif

  public:
    #if HAS_ADC_BUTTONS
      static uint32_t current_ADCKey_raw;
      static uint16_t ADCKey_count;
    #endif

    #if ENABLED(PID_EXTRUSION_SCALING)
      static int16_t lpq_len;
    #endif

    /**
     * Instance Methods
     */

    void init();

    /**
     * Static (class) methods
     */

    #if HAS_USER_THERMISTORS
      static user_thermistor_t user_thermistor[USER_THERMISTORS];
      static void log_user_thermistor(const uint8_t t_index, const bool eprom=false);
      static void reset_user_thermistors();
      static celsius_t user_thermistor_to_deg_c(const uint8_t t_index, const int raw);
      static bool set_pull_up_res(int8_t t_index, float value) {
        //if (!WITHIN(t_index, 0, USER_THERMISTORS - 1)) return false;
        if (!WITHIN(value, 1, 1000000)) return false;
        user_thermistor[t_index].series_res = value;
        return true;
      }
      static bool set_res25(int8_t t_index, float value) {
        if (!WITHIN(value, 1, 10000000)) return false;
        user_thermistor[t_index].res_25 = value;
        user_thermistor[t_index].pre_calc = true;
        return true;
      }
      static bool set_beta(int8_t t_index, float value) {
        if (!WITHIN(value, 1, 1000000)) return false;
        user_thermistor[t_index].beta = value;
        user_thermistor[t_index].pre_calc = true;
        return true;
      }
      static bool set_sh_coeff(int8_t t_index, float value) {
        if (!WITHIN(value, -0.01f, 0.01f)) return false;
        user_thermistor[t_index].sh_c_coeff = value;
        user_thermistor[t_index].pre_calc = true;
        return true;
      }
    #endif

    #if HAS_HOTEND
      static celsius_t analog_to_celsius_hotend(const int raw, const uint8_t e);
    #endif
    #if HAS_HEATED_BED
      static celsius_t analog_to_celsius_bed(const int raw);
    #endif
    #if HAS_TEMP_PROBE
      static celsius_t analog_to_celsius_probe(const int raw);
    #endif
    #if HAS_TEMP_CHAMBER
      static celsius_t analog_to_celsius_chamber(const int raw);
    #endif
    #if HAS_TEMP_COOLER
      static celsius_t analog_to_celsius_cooler(const int raw);
    #endif

    #if HAS_FAN

      static uint8_t fan_speed[FAN_COUNT];
      #define FANS_LOOP(I) LOOP_L_N(I, FAN_COUNT)

      static void set_fan_speed(const uint8_t target, const uint16_t speed);

      #if ENABLED(REPORT_FAN_CHANGE)
        static void report_fan_speed(const uint8_t target);
      #endif

      #if EITHER(PROBING_FANS_OFF, ADVANCED_PAUSE_FANS_PAUSE)
        static bool fans_paused;
        static uint8_t saved_fan_speed[FAN_COUNT];
      #endif

      static constexpr inline uint8_t fanPercent(const uint8_t speed) { return ui8_to_percent(speed); }

      #if ENABLED(ADAPTIVE_FAN_SLOWING)
        static uint8_t fan_speed_scaler[FAN_COUNT];
      #endif

      static inline uint8_t scaledFanSpeed(const uint8_t target, const uint8_t fs) {
        UNUSED(target); // Potentially unused!
        return (fs * uint16_t(TERN(ADAPTIVE_FAN_SLOWING, fan_speed_scaler[target], 128))) >> 7;
      }

      static inline uint8_t scaledFanSpeed(const uint8_t target) {
        return scaledFanSpeed(target, fan_speed[target]);
      }

      #if ENABLED(EXTRA_FAN_SPEED)
        typedef struct { uint8_t saved, speed; } extra_fan_t;
        static extra_fan_t extra_fan_speed[FAN_COUNT];
        static void set_temp_fan_speed(const uint8_t fan, const uint16_t command_or_speed);
      #endif

      #if EITHER(PROBING_FANS_OFF, ADVANCED_PAUSE_FANS_PAUSE)
        void set_fans_paused(const bool p);
      #endif

    #endif // HAS_FAN

    static inline void zero_fan_speeds() {
      #if HAS_FAN
        FANS_LOOP(i) set_fan_speed(i, 0);
      #endif
    }

    /**
     * Called from the Temperature ISR
     */
    static void readings_ready();
    static void tick();

    /**
     * Call periodically to manage heaters
     */
    static void manage_heater() _O2; // Added _O2 to work around a compiler error

    /**
     * Preheating hotends
     */
    #ifdef MILLISECONDS_PREHEAT_TIME
      static bool is_preheating(const uint8_t E_NAME) {
        return preheat_end_time[HOTEND_INDEX] && PENDING(millis(), preheat_end_time[HOTEND_INDEX]);
      }
      static void start_preheat_time(const uint8_t E_NAME) {
        preheat_end_time[HOTEND_INDEX] = millis() + MILLISECONDS_PREHEAT_TIME;
      }
      static void reset_preheat_time(const uint8_t E_NAME) {
        preheat_end_time[HOTEND_INDEX] = 0;
      }
    #else
      #define is_preheating(n) (false)
    #endif

    //high level conversion routines, for use outside of temperature.cpp
    //inline so that there is no performance decrease.
    //deg=degreeCelsius

    FORCE_INLINE static float degHotend(const uint8_t E_NAME) {
      return TERN0(HAS_HOTEND, temp_hotend[HOTEND_INDEX].celsius);
    }

    #if ENABLED(SHOW_TEMP_ADC_VALUES)
      FORCE_INLINE static int16_t rawHotendTemp(const uint8_t E_NAME) {
        return TERN0(HAS_HOTEND, temp_hotend[HOTEND_INDEX].raw);
      }
    #endif

    FORCE_INLINE static celsius_t degTargetHotend(const uint8_t E_NAME) {
      return TERN0(HAS_HOTEND, temp_hotend[HOTEND_INDEX].target);
    }

    #if WATCH_HOTENDS
      static void start_watching_hotend(const uint8_t e=0);
    #else
      static inline void start_watching_hotend(const uint8_t=0) {}
    #endif

    #if HAS_HOTEND

      static void setTargetHotend(const celsius_t celsius, const uint8_t E_NAME) {
        const uint8_t ee = HOTEND_INDEX;
        #ifdef MILLISECONDS_PREHEAT_TIME
          if (celsius == 0)
            reset_preheat_time(ee);
          else if (temp_hotend[ee].target == 0)
            start_preheat_time(ee);
        #endif
        TERN_(AUTO_POWER_CONTROL, if (celsius) powerManager.power_on());
        temp_hotend[ee].target = _MIN(celsius, hotend_max_target(ee));
        start_watching_hotend(ee);
      }

      FORCE_INLINE static bool isHeatingHotend(const uint8_t E_NAME) {
        return temp_hotend[HOTEND_INDEX].target > temp_hotend[HOTEND_INDEX].celsius;
      }

      FORCE_INLINE static bool isCoolingHotend(const uint8_t E_NAME) {
        return temp_hotend[HOTEND_INDEX].target < temp_hotend[HOTEND_INDEX].celsius;
      }

      #if HAS_TEMP_HOTEND
        static bool wait_for_hotend(const uint8_t target_extruder, const bool no_wait_for_cooling=true
          #if G26_CLICK_CAN_CANCEL
            , const bool click_to_cancel=false
          #endif
        );

        #if ENABLED(WAIT_FOR_HOTEND)
          static void wait_for_hotend_heating(const uint8_t target_extruder);
        #endif
      #endif

      FORCE_INLINE static bool still_heating(const uint8_t e) {
        return degTargetHotend(e) > TEMP_HYSTERESIS && ABS(degHotend(e) - degTargetHotend(e)) > TEMP_HYSTERESIS;
      }

      FORCE_INLINE static bool degHotendNear(const uint8_t e, const float &temp) {
        return ABS(degHotend(e) - temp) < (TEMP_HYSTERESIS);
      }

    #endif // HAS_HOTEND

    #if HAS_HEATED_BED

      #if ENABLED(SHOW_TEMP_ADC_VALUES)
        FORCE_INLINE static int16_t rawBedTemp()    { return temp_bed.raw; }
      #endif
      FORCE_INLINE static celsius_t degBed()        { return temp_bed.celsius; }
      FORCE_INLINE static celsius_t degTargetBed()  { return temp_bed.target; }
      FORCE_INLINE static bool isHeatingBed()       { return temp_bed.target > temp_bed.celsius; }
      FORCE_INLINE static bool isCoolingBed()       { return temp_bed.target < temp_bed.celsius; }

      #if WATCH_BED
        static void start_watching_bed();
      #else
        static inline void start_watching_bed() {}
      #endif

      static void setTargetBed(const celsius_t celsius) {
        TERN_(AUTO_POWER_CONTROL, if (celsius) powerManager.power_on());
        temp_bed.target = _MIN(celsius, BED_MAX_TARGET);
        start_watching_bed();
      }

      static bool wait_for_bed(const bool no_wait_for_cooling=true
        #if G26_CLICK_CAN_CANCEL
          , const bool click_to_cancel=false
        #endif
      );

      static void wait_for_bed_heating();

      FORCE_INLINE static bool degBedNear(const float &temp) {
        return ABS(degBed() - temp) < (TEMP_BED_HYSTERESIS);
      }

    #endif // HAS_HEATED_BED

    #if HAS_TEMP_PROBE
      #if ENABLED(SHOW_TEMP_ADC_VALUES)
        FORCE_INLINE static int16_t rawProbeTemp()    { return temp_probe.raw; }
      #endif
      FORCE_INLINE static float degProbe()            { return temp_probe.celsius; }
      FORCE_INLINE static bool isProbeBelowTemp(const float target_temp) { return temp_probe.celsius < target_temp; }
      FORCE_INLINE static bool isProbeAboveTemp(const float target_temp) { return temp_probe.celsius > target_temp; }
      static bool wait_for_probe(const float target_temp, bool no_wait_for_cooling=true);
    #endif

    #if WATCH_PROBE
      static void start_watching_probe();
    #else
      static inline void start_watching_probe() {}
    #endif

    #if HAS_TEMP_CHAMBER
      #if ENABLED(SHOW_TEMP_ADC_VALUES)
        FORCE_INLINE static int16_t rawChamberTemp()      { return temp_chamber.raw; }
      #endif
      FORCE_INLINE static float degChamber()              { return temp_chamber.celsius; }
      #if HAS_HEATED_CHAMBER
        FORCE_INLINE static celsius_t degTargetChamber()  { return temp_chamber.target; }
        FORCE_INLINE static bool isHeatingChamber()       { return temp_chamber.target > temp_chamber.celsius; }
        FORCE_INLINE static bool isCoolingChamber()       { return temp_chamber.target < temp_chamber.celsius; }
        static bool wait_for_chamber(const bool no_wait_for_cooling=true);
      #endif
    #endif

    #if WATCH_CHAMBER
      static void start_watching_chamber();
    #else
      static inline void start_watching_chamber() {}
    #endif

    #if HAS_HEATED_CHAMBER
      static void setTargetChamber(const celsius_t celsius) {
        temp_chamber.target = _MIN(celsius, CHAMBER_MAX_TARGET);
        start_watching_chamber();
      }
    #endif

    #if HAS_TEMP_COOLER
      #if ENABLED(SHOW_TEMP_ADC_VALUES)
        FORCE_INLINE static int16_t rawCoolerTemp()     { return temp_cooler.raw; }
      #endif
      FORCE_INLINE static float degCooler()             { return temp_cooler.celsius; }
      #if HAS_COOLER
        FORCE_INLINE static celsius_t degTargetCooler() { return temp_cooler.target; }
        FORCE_INLINE static bool isLaserHeating()       { return temp_cooler.target > temp_cooler.celsius; }
        FORCE_INLINE static bool isLaserCooling()       { return temp_cooler.target < temp_cooler.celsius; }
        static bool wait_for_cooler(const bool no_wait_for_cooling=true);
      #endif
    #endif

    #if WATCH_COOLER
      static void start_watching_cooler();
    #else
      static inline void start_watching_cooler() {}
    #endif

    #if HAS_COOLER
      static void setTargetCooler(const celsius_t celsius) {
        temp_cooler.target = constrain(celsius, COOLER_MIN_TARGET, COOLER_MAX_TARGET);
        start_watching_cooler();
      }
    #endif

    /**
     * The software PWM power for a heater
     */
    static int16_t getHeaterPower(const heater_id_t heater_id);

    /**
     * Switch off all heaters, set all target temperatures to 0
     */
    static void disable_all_heaters();

    #if ENABLED(PRINTJOB_TIMER_AUTOSTART)
      /**
       * Methods to check if heaters are enabled, indicating an active job
       */
      static bool auto_job_over_threshold();
      static void auto_job_check_timer(const bool can_start, const bool can_stop);
    #endif

    /**
     * Perform auto-tuning for hotend or bed in response to M303
     */
    #if HAS_PID_HEATING

      #if ANY(PID_DEBUG, PID_BED_DEBUG, PID_CHAMBER_DEBUG)
        static bool pid_debug_flag;
      #endif

      static void PID_autotune(const float &target, const heater_id_t heater_id, const int8_t ncycles, const bool set_result=false);

      #if ENABLED(NO_FAN_SLOWING_IN_PID_TUNING)
        static bool adaptive_fan_slowing;
      #elif ENABLED(ADAPTIVE_FAN_SLOWING)
        static constexpr bool adaptive_fan_slowing = true;
      #endif

      /**
       * Update the temp manager when PID values change
       */
      #if ENABLED(PIDTEMP)
        FORCE_INLINE static void updatePID() {
          TERN_(PID_EXTRUSION_SCALING, last_e_position = 0);
        }
      #endif

    #endif

    #if ENABLED(PROBING_HEATERS_OFF)
      static void pause(const bool p);
      FORCE_INLINE static bool is_paused() { return paused; }
    #endif

    #if HEATER_IDLE_HANDLER

      static void reset_hotend_idle_timer(const uint8_t E_NAME) {
        heater_idle[HOTEND_INDEX].reset();
        start_watching_hotend(HOTEND_INDEX);
      }

      #if HAS_HEATED_BED
        static void reset_bed_idle_timer() {
          heater_idle[IDLE_INDEX_BED].reset();
          start_watching_bed();
        }
      #endif

    #endif // HEATER_IDLE_HANDLER

    #if HAS_TEMP_SENSOR
      static void print_heater_states(const uint8_t target_extruder
        #if ENABLED(TEMP_SENSOR_1_AS_REDUNDANT)
          , const bool include_r=false
        #endif
      );
      #if ENABLED(AUTO_REPORT_TEMPERATURES)
        struct AutoReportTemp { static void report(); };
        static AutoReporter<AutoReportTemp> auto_reporter;
      #endif
    #endif

    #if HAS_STATUS_MESSAGE
      static void set_heating_message(const uint8_t e);
    #endif

    #if HAS_LCD_MENU && HAS_TEMPERATURE
      static void lcd_preheat(const uint8_t e, const int8_t indh, const int8_t indb);
    #endif

  private:
    static void update_raw_temperatures();
    static void updateTemperaturesFromRawValues();

    #if HAS_MAX_TC
      #define MAX_TC_COUNT 1 + BOTH(TEMP_SENSOR_0_IS_MAX_TC, TEMP_SENSOR_1_IS_MAX_TC)
      #if MAX_TC_COUNT > 1
        #define HAS_MULTI_MAX_TC 1
        #define READ_MAX_TC(N) read_max_tc(N)
      #else
        #define READ_MAX_TC(N) read_max_tc()
      #endif
      static int read_max_tc(TERN_(HAS_MULTI_MAX_TC, const uint8_t hindex=0));
    #endif

    static void checkExtruderAutoFans();

    #if ENABLED(HAS_HOTEND)
      static float get_pid_output_hotend(const uint8_t e);
    #endif
    #if ENABLED(PIDTEMPBED)
      static float get_pid_output_bed();
    #endif
    #if ENABLED(PIDTEMPCHAMBER)
      static float get_pid_output_chamber();
    #endif

    static void _temp_error(const heater_id_t e, PGM_P const serial_msg, PGM_P const lcd_msg);
    static void min_temp_error(const heater_id_t e);
    static void max_temp_error(const heater_id_t e);

    #define HAS_THERMAL_PROTECTION ANY(THERMAL_PROTECTION_HOTENDS, THERMAL_PROTECTION_CHAMBER, HAS_THERMALLY_PROTECTED_BED, THERMAL_PROTECTION_COOLER)

    #if HAS_THERMAL_PROTECTION

      // Indices and size for the tr_state_machine array. One for each protected heater.
      #define _ENUM_FOR_E(N) RUNAWAY_IND_E##N,
      enum RunawayIndex : uint8_t {
        #if ENABLED(THERMAL_PROTECTION_HOTENDS)
          REPEAT(HOTENDS, _ENUM_FOR_E)
        #endif
        #if ENABLED(HAS_THERMALLY_PROTECTED_BED)
          RUNAWAY_IND_BED,
        #endif
        #if ENABLED(THERMAL_PROTECTION_CHAMBER)
          RUNAWAY_IND_CHAMBER,
        #endif
        #if ENABLED(THERMAL_PROTECTION_COOLER)
          RUNAWAY_IND_COOLER,
        #endif
        NR_HEATER_RUNAWAY
      };
      #undef _ENUM_FOR_E

      // Convert the given heater_id_t to runaway state array index
      static inline RunawayIndex runaway_index_for_id(const int8_t heater_id) {
        #if HAS_THERMALLY_PROTECTED_CHAMBER
          if (heater_id == H_CHAMBER) return RUNAWAY_IND_CHAMBER;
        #endif
        #if HAS_THERMALLY_PROTECTED_CHAMBER
          if (heater_id == H_COOLER) return RUNAWAY_IND_COOLER;
        #endif
        #if HAS_THERMALLY_PROTECTED_BED
          if (heater_id == H_BED) return RUNAWAY_IND_BED;
        #endif
        return (RunawayIndex)_MAX(heater_id, 0);
      }

      enum TRState : char { TRInactive, TRFirstHeating, TRStable, TRRunaway };

      typedef struct {
        millis_t timer = 0;
        TRState state = TRInactive;
        float running_temp;
        void run(const float &current, const float &target, const heater_id_t heater_id, const uint16_t period_seconds, const celsius_t hysteresis_degc);
      } tr_state_machine_t;

      static tr_state_machine_t tr_state_machine[NR_HEATER_RUNAWAY];

    #endif // HAS_THERMAL_PROTECTION
};

extern Temperature thermalManager;<|MERGE_RESOLUTION|>--- conflicted
+++ resolved
@@ -187,12 +187,8 @@
 
 // A PWM heater with temperature sensor
 typedef struct HeaterInfo : public TempInfo {
-<<<<<<< HEAD
-  int16_t target;
+  celsius_t target;
   TERN_(PROBING_HEATERS_OFF, int16_t paused_target);
-=======
-  celsius_t target;
->>>>>>> c45b91aa
   uint8_t soft_pwm_amount;
 } heater_info_t;
 
@@ -452,7 +448,7 @@
       #endif
       IF_DISABLED(PIDTEMPBED, static millis_t next_bed_check_ms);
       static int16_t mintemp_raw_BED, maxtemp_raw_BED;
-    #endif
+      #endif
 
     #if HAS_HEATED_CHAMBER
       #if ENABLED(WATCH_CHAMBER)
@@ -460,7 +456,7 @@
       #endif
       TERN(PIDTEMPCHAMBER,,static millis_t next_chamber_check_ms);
       static int16_t mintemp_raw_CHAMBER, maxtemp_raw_CHAMBER;
-    #endif
+      #endif
 
     #if HAS_COOLER
       #if ENABLED(WATCH_COOLER)
@@ -468,7 +464,7 @@
       #endif
       static millis_t next_cooler_check_ms, cooler_fan_flush_ms;
       static int16_t mintemp_raw_COOLER, maxtemp_raw_COOLER;
-    #endif
+      #endif
 
     #ifdef MAX_CONSECUTIVE_LOW_TEMPERATURE_ERROR_ALLOWED
       static uint8_t consecutive_low_temperature_error[HOTENDS];
@@ -702,12 +698,12 @@
     #if HAS_HEATED_BED
 
       #if ENABLED(SHOW_TEMP_ADC_VALUES)
-        FORCE_INLINE static int16_t rawBedTemp()    { return temp_bed.raw; }
+        FORCE_INLINE static int16_t rawBedTemp()  { return temp_bed.raw; }
       #endif
       FORCE_INLINE static celsius_t degBed()        { return temp_bed.celsius; }
       FORCE_INLINE static celsius_t degTargetBed()  { return temp_bed.target; }
-      FORCE_INLINE static bool isHeatingBed()       { return temp_bed.target > temp_bed.celsius; }
-      FORCE_INLINE static bool isCoolingBed()       { return temp_bed.target < temp_bed.celsius; }
+      FORCE_INLINE static bool isHeatingBed()     { return temp_bed.target > temp_bed.celsius; }
+      FORCE_INLINE static bool isCoolingBed()     { return temp_bed.target < temp_bed.celsius; }
 
       #if WATCH_BED
         static void start_watching_bed();
@@ -753,13 +749,13 @@
 
     #if HAS_TEMP_CHAMBER
       #if ENABLED(SHOW_TEMP_ADC_VALUES)
-        FORCE_INLINE static int16_t rawChamberTemp()      { return temp_chamber.raw; }
-      #endif
-      FORCE_INLINE static float degChamber()              { return temp_chamber.celsius; }
+        FORCE_INLINE static int16_t rawChamberTemp()    { return temp_chamber.raw; }
+      #endif
+      FORCE_INLINE static float degChamber()            { return temp_chamber.celsius; }
       #if HAS_HEATED_CHAMBER
         FORCE_INLINE static celsius_t degTargetChamber()  { return temp_chamber.target; }
-        FORCE_INLINE static bool isHeatingChamber()       { return temp_chamber.target > temp_chamber.celsius; }
-        FORCE_INLINE static bool isCoolingChamber()       { return temp_chamber.target < temp_chamber.celsius; }
+        FORCE_INLINE static bool isHeatingChamber()     { return temp_chamber.target > temp_chamber.celsius; }
+        FORCE_INLINE static bool isCoolingChamber()     { return temp_chamber.target < temp_chamber.celsius; }
         static bool wait_for_chamber(const bool no_wait_for_cooling=true);
       #endif
     #endif
@@ -779,13 +775,13 @@
 
     #if HAS_TEMP_COOLER
       #if ENABLED(SHOW_TEMP_ADC_VALUES)
-        FORCE_INLINE static int16_t rawCoolerTemp()     { return temp_cooler.raw; }
-      #endif
-      FORCE_INLINE static float degCooler()             { return temp_cooler.celsius; }
+        FORCE_INLINE static int16_t rawCoolerTemp()    { return temp_cooler.raw; }
+      #endif
+      FORCE_INLINE static float degCooler()            { return temp_cooler.celsius; }
       #if HAS_COOLER
         FORCE_INLINE static celsius_t degTargetCooler() { return temp_cooler.target; }
-        FORCE_INLINE static bool isLaserHeating()       { return temp_cooler.target > temp_cooler.celsius; }
-        FORCE_INLINE static bool isLaserCooling()       { return temp_cooler.target < temp_cooler.celsius; }
+        FORCE_INLINE static bool isLaserHeating()     { return temp_cooler.target > temp_cooler.celsius; }
+        FORCE_INLINE static bool isLaserCooling()     { return temp_cooler.target < temp_cooler.celsius; }
         static bool wait_for_cooler(const bool no_wait_for_cooling=true);
       #endif
     #endif
