/**
 * Marlin 3D Printer Firmware
 * Copyright (c) 2020 MarlinFirmware [https://github.com/MarlinFirmware/Marlin]
 *
 * Based on Sprinter and grbl.
 * Copyright (c) 2011 Camiel Gubbels / Erik van der Zalm
 *
 * This program is free software: you can redistribute it and/or modify
 * it under the terms of the GNU General Public License as published by
 * the Free Software Foundation, either version 3 of the License, or
 * (at your option) any later version.
 *
 * This program is distributed in the hope that it will be useful,
 * but WITHOUT ANY WARRANTY; without even the implied warranty of
 * MERCHANTABILITY or FITNESS FOR A PARTICULAR PURPOSE.  See the
 * GNU General Public License for more details.
 *
 * You should have received a copy of the GNU General Public License
 * along with this program.  If not, see <https://www.gnu.org/licenses/>.
 *
 */
#pragma once

/**
 * temperature.h - temperature controller
 */

#include "thermistor/thermistors.h"

#include "../inc/MarlinConfig.h"

#if ENABLED(AUTO_POWER_CONTROL)
  #include "../feature/power.h"
#endif

#if ENABLED(AUTO_REPORT_TEMPERATURES)
  #include "../libs/autoreport.h"
#endif

#ifndef SOFT_PWM_SCALE
  #define SOFT_PWM_SCALE 0
#endif

#define HOTEND_INDEX TERN(HAS_MULTI_HOTEND, e, 0)
#define E_NAME TERN_(HAS_MULTI_HOTEND, e)

// Element identifiers. Positive values are hotends. Negative values are other heaters or coolers.
typedef enum : int8_t {
<<<<<<< HEAD
  H_NONE = -6,
  H_COOLER, H_PROBE, H_REDUNDANT, H_CHAMBER, H_BED,
  H_E0, H_E1, H_E2, H_E3, H_E4, H_E5, H_E6, H_E7
=======
  H_REDUNDANT = HID_REDUNDANT,
  H_COOLER = HID_COOLER,
  H_PROBE = HID_PROBE,
  H_BOARD = HID_BOARD,
  H_CHAMBER = HID_CHAMBER,
  H_BED = HID_BED,
  H_E0 = HID_E0, H_E1, H_E2, H_E3, H_E4, H_E5, H_E6, H_E7
>>>>>>> 52718f33
} heater_id_t;

// PID storage
typedef struct { float Kp, Ki, Kd;     } PID_t;
typedef struct { float Kp, Ki, Kd, Kc; } PIDC_t;
typedef struct { float Kp, Ki, Kd, Kf; } PIDF_t;
typedef struct { float Kp, Ki, Kd, Kc, Kf; } PIDCF_t;

typedef
  #if BOTH(PID_EXTRUSION_SCALING, PID_FAN_SCALING)
    PIDCF_t
  #elif ENABLED(PID_EXTRUSION_SCALING)
    PIDC_t
  #elif ENABLED(PID_FAN_SCALING)
    PIDF_t
  #else
    PID_t
  #endif
hotend_pid_t;

#if ENABLED(PID_EXTRUSION_SCALING)
  typedef IF<(LPQ_MAX_LEN > 255), uint16_t, uint8_t>::type lpq_ptr_t;
#endif

#define PID_PARAM(F,H) _PID_##F(TERN(PID_PARAMS_PER_HOTEND, H, 0 & H)) // Always use 'H' to suppress warning
#define _PID_Kp(H) TERN(PIDTEMP, Temperature::temp_hotend[H].pid.Kp, NAN)
#define _PID_Ki(H) TERN(PIDTEMP, Temperature::temp_hotend[H].pid.Ki, NAN)
#define _PID_Kd(H) TERN(PIDTEMP, Temperature::temp_hotend[H].pid.Kd, NAN)
#if ENABLED(PIDTEMP)
  #define _PID_Kc(H) TERN(PID_EXTRUSION_SCALING, Temperature::temp_hotend[H].pid.Kc, 1)
  #define _PID_Kf(H) TERN(PID_FAN_SCALING,       Temperature::temp_hotend[H].pid.Kf, 0)
#else
  #define _PID_Kc(H) 1
  #define _PID_Kf(H) 0
#endif

/**
 * States for ADC reading in the ISR
 */
enum ADCSensorState : char {
  StartSampling,
  #if HAS_TEMP_ADC_0
    PrepareTemp_0, MeasureTemp_0,
  #endif
  #if HAS_TEMP_ADC_BED
    PrepareTemp_BED, MeasureTemp_BED,
  #endif
  #if HAS_TEMP_ADC_CHAMBER
    PrepareTemp_CHAMBER, MeasureTemp_CHAMBER,
  #endif
  #if HAS_TEMP_ADC_COOLER
    PrepareTemp_COOLER, MeasureTemp_COOLER,
  #endif
  #if HAS_TEMP_ADC_PROBE
    PrepareTemp_PROBE, MeasureTemp_PROBE,
  #endif
<<<<<<< HEAD
=======
  #if HAS_TEMP_ADC_BOARD
    PrepareTemp_BOARD, MeasureTemp_BOARD,
  #endif
>>>>>>> 52718f33
  #if HAS_TEMP_ADC_REDUNDANT
    PrepareTemp_REDUNDANT, MeasureTemp_REDUNDANT,
  #endif
  #if HAS_TEMP_ADC_1
    PrepareTemp_1, MeasureTemp_1,
  #endif
  #if HAS_TEMP_ADC_2
    PrepareTemp_2, MeasureTemp_2,
  #endif
  #if HAS_TEMP_ADC_3
    PrepareTemp_3, MeasureTemp_3,
  #endif
  #if HAS_TEMP_ADC_4
    PrepareTemp_4, MeasureTemp_4,
  #endif
  #if HAS_TEMP_ADC_5
    PrepareTemp_5, MeasureTemp_5,
  #endif
  #if HAS_TEMP_ADC_6
    PrepareTemp_6, MeasureTemp_6,
  #endif
  #if HAS_TEMP_ADC_7
    PrepareTemp_7, MeasureTemp_7,
  #endif
  #if HAS_JOY_ADC_X
    PrepareJoy_X, MeasureJoy_X,
  #endif
  #if HAS_JOY_ADC_Y
    PrepareJoy_Y, MeasureJoy_Y,
  #endif
  #if HAS_JOY_ADC_Z
    PrepareJoy_Z, MeasureJoy_Z,
  #endif
  #if ENABLED(FILAMENT_WIDTH_SENSOR)
    Prepare_FILWIDTH, Measure_FILWIDTH,
  #endif
  #if ENABLED(POWER_MONITOR_CURRENT)
    Prepare_POWER_MONITOR_CURRENT,
    Measure_POWER_MONITOR_CURRENT,
  #endif
  #if ENABLED(POWER_MONITOR_VOLTAGE)
    Prepare_POWER_MONITOR_VOLTAGE,
    Measure_POWER_MONITOR_VOLTAGE,
  #endif
  #if HAS_ADC_BUTTONS
    Prepare_ADC_KEY, Measure_ADC_KEY,
  #endif
  SensorsReady, // Temperatures ready. Delay the next round of readings to let ADC pins settle.
  StartupDelay  // Startup, delay initial temp reading a tiny bit so the hardware can settle
};

// Minimum number of Temperature::ISR loops between sensor readings.
// Multiplied by 16 (OVERSAMPLENR) to obtain the total time to
// get all oversampled sensor readings
#define MIN_ADC_ISR_LOOPS 10

#define ACTUAL_ADC_SAMPLES _MAX(int(MIN_ADC_ISR_LOOPS), int(SensorsReady))

#if HAS_PID_HEATING
  #define PID_K2 (1-float(PID_K1))
  #define PID_dT ((OVERSAMPLENR * float(ACTUAL_ADC_SAMPLES)) / TEMP_TIMER_FREQUENCY)

  // Apply the scale factors to the PID values
  #define scalePID_i(i)   ( float(i) * PID_dT )
  #define unscalePID_i(i) ( float(i) / PID_dT )
  #define scalePID_d(d)   ( float(d) / PID_dT )
  #define unscalePID_d(d) ( float(d) * PID_dT )
#endif

#if ENABLED(G26_MESH_VALIDATION) && EITHER(HAS_LCD_MENU, EXTENSIBLE_UI)
  #define G26_CLICK_CAN_CANCEL 1
#endif

// A temperature sensor
typedef struct TempInfo {
  uint16_t acc;
  int16_t raw;
  celsius_float_t celsius;
  inline void reset() { acc = 0; }
  inline void sample(const uint16_t s) { acc += s; }
  inline void update() { raw = acc; }
} temp_info_t;

#if HAS_TEMP_REDUNDANT
  // A redundant temperature sensor
  typedef struct RedundantTempInfo : public TempInfo {
    temp_info_t* target;
<<<<<<< HEAD
  } redundant_temp_info_t;
=======
  } redundant_info_t;
>>>>>>> 52718f33
#endif

// A PWM heater with temperature sensor
typedef struct HeaterInfo : public TempInfo {
  celsius_t target;
  uint8_t soft_pwm_amount;
} heater_info_t;

// A heater with PID stabilization
template<typename T>
struct PIDHeaterInfo : public HeaterInfo {
  T pid;  // Initialized by settings.load()
};

#if ENABLED(PIDTEMP)
  typedef struct PIDHeaterInfo<hotend_pid_t> hotend_info_t;
#else
  typedef heater_info_t hotend_info_t;
#endif
#if HAS_HEATED_BED
  #if ENABLED(PIDTEMPBED)
    typedef struct PIDHeaterInfo<PID_t> bed_info_t;
  #else
    typedef heater_info_t bed_info_t;
  #endif
#endif
#if HAS_TEMP_PROBE
  typedef temp_info_t probe_info_t;
#endif
#if HAS_HEATED_CHAMBER
  #if ENABLED(PIDTEMPCHAMBER)
    typedef struct PIDHeaterInfo<PID_t> chamber_info_t;
  #else
    typedef heater_info_t chamber_info_t;
  #endif
#elif HAS_TEMP_CHAMBER
  typedef temp_info_t chamber_info_t;
#endif
#if HAS_TEMP_BOARD
  typedef temp_info_t board_info_t;
#endif
#if EITHER(HAS_COOLER, HAS_TEMP_COOLER)
  typedef heater_info_t cooler_info_t;
#endif

// Heater watch handling
template <int INCREASE, int HYSTERESIS, millis_t PERIOD>
struct HeaterWatch {
  celsius_t target;
  millis_t next_ms;
  inline bool elapsed(const millis_t &ms) { return next_ms && ELAPSED(ms, next_ms); }
  inline bool elapsed() { return elapsed(millis()); }

  inline bool check(const celsius_t curr) { return curr >= target; }

  inline void restart(const celsius_t curr, const celsius_t tgt) {
    if (tgt) {
      const celsius_t newtarget = curr + INCREASE;
      if (newtarget < tgt - HYSTERESIS - 1) {
        target = newtarget;
        next_ms = millis() + SEC_TO_MS(PERIOD);
        return;
      }
    }
    next_ms = 0;
  }
};

#if WATCH_HOTENDS
  typedef struct HeaterWatch<WATCH_TEMP_INCREASE, TEMP_HYSTERESIS, WATCH_TEMP_PERIOD> hotend_watch_t;
#endif
#if WATCH_BED
  typedef struct HeaterWatch<WATCH_BED_TEMP_INCREASE, TEMP_BED_HYSTERESIS, WATCH_BED_TEMP_PERIOD> bed_watch_t;
#endif
#if WATCH_CHAMBER
  typedef struct HeaterWatch<WATCH_CHAMBER_TEMP_INCREASE, TEMP_CHAMBER_HYSTERESIS, WATCH_CHAMBER_TEMP_PERIOD> chamber_watch_t;
#endif
#if WATCH_COOLER
  typedef struct HeaterWatch<WATCH_COOLER_TEMP_INCREASE, TEMP_COOLER_HYSTERESIS, WATCH_COOLER_TEMP_PERIOD> cooler_watch_t;
#endif

// Temperature sensor read value ranges
typedef struct { int16_t raw_min, raw_max; } raw_range_t;
typedef struct { celsius_t mintemp, maxtemp; } celsius_range_t;
typedef struct { int16_t raw_min, raw_max; celsius_t mintemp, maxtemp; } temp_range_t;

#define THERMISTOR_ABS_ZERO_C           -273.15f  // bbbbrrrrr cold !
#define THERMISTOR_RESISTANCE_NOMINAL_C 25.0f     // mmmmm comfortable

#if HAS_USER_THERMISTORS

  enum CustomThermistorIndex : uint8_t {
    #if TEMP_SENSOR_0_IS_CUSTOM
      CTI_HOTEND_0,
    #endif
    #if TEMP_SENSOR_1_IS_CUSTOM
      CTI_HOTEND_1,
    #endif
    #if TEMP_SENSOR_2_IS_CUSTOM
      CTI_HOTEND_2,
    #endif
    #if TEMP_SENSOR_3_IS_CUSTOM
      CTI_HOTEND_3,
    #endif
    #if TEMP_SENSOR_4_IS_CUSTOM
      CTI_HOTEND_4,
    #endif
    #if TEMP_SENSOR_5_IS_CUSTOM
      CTI_HOTEND_5,
    #endif
    #if TEMP_SENSOR_BED_IS_CUSTOM
      CTI_BED,
    #endif
    #if TEMP_SENSOR_PROBE_IS_CUSTOM
      CTI_PROBE,
    #endif
    #if TEMP_SENSOR_CHAMBER_IS_CUSTOM
      CTI_CHAMBER,
    #endif
    #if TEMP_SENSOR_COOLER_IS_CUSTOM
      CTI_COOLER,
    #endif
<<<<<<< HEAD
=======
    #if TEMP_SENSOR_BOARD_IS_CUSTOM
      CTI_BOARD,
    #endif
>>>>>>> 52718f33
    #if TEMP_SENSOR_REDUNDANT_IS_CUSTOM
      CTI_REDUNDANT,
    #endif
    USER_THERMISTORS
  };

  // User-defined thermistor
  typedef struct {
    bool pre_calc;     // true if pre-calculations update needed
    float sh_c_coeff,  // Steinhart-Hart C coefficient .. defaults to '0.0'
          sh_alpha,
          series_res,
          res_25, res_25_recip,
          res_25_log,
          beta, beta_recip;
  } user_thermistor_t;

#endif

class Temperature {

  public:

    #if HAS_HOTEND
      static hotend_info_t temp_hotend[HOTENDS];
      static const celsius_t hotend_maxtemp[HOTENDS];
      static inline celsius_t hotend_max_target(const uint8_t e) { return hotend_maxtemp[e] - (HOTEND_OVERSHOOT); }
    #endif
    #if HAS_HEATED_BED
      static bed_info_t temp_bed;
    #endif
    #if HAS_TEMP_PROBE
      static probe_info_t temp_probe;
    #endif
    #if HAS_TEMP_CHAMBER
      static chamber_info_t temp_chamber;
    #endif
    #if HAS_TEMP_COOLER
      static cooler_info_t temp_cooler;
    #endif
<<<<<<< HEAD
    #if HAS_TEMP_REDUNDANT
      static redundant_temp_info_t temp_redundant;
=======
    #if HAS_TEMP_BOARD
      static board_info_t temp_board;
    #endif
    #if HAS_TEMP_REDUNDANT
      static redundant_info_t temp_redundant;
>>>>>>> 52718f33
    #endif

    #if ENABLED(AUTO_POWER_E_FANS)
      static uint8_t autofan_speed[HOTENDS];
    #endif
    #if ENABLED(AUTO_POWER_CHAMBER_FAN)
      static uint8_t chamberfan_speed;
    #endif
    #if ENABLED(AUTO_POWER_COOLER_FAN)
      static uint8_t coolerfan_speed;
    #endif

    #if ENABLED(FAN_SOFT_PWM)
      static uint8_t soft_pwm_amount_fan[FAN_COUNT],
                     soft_pwm_count_fan[FAN_COUNT];
    #endif

    #if ENABLED(PREVENT_COLD_EXTRUSION)
      static bool allow_cold_extrude;
      static celsius_t extrude_min_temp;
      static inline bool tooCold(const celsius_t temp) { return allow_cold_extrude ? false : temp < extrude_min_temp - (TEMP_WINDOW); }
      static inline bool tooColdToExtrude(const uint8_t E_NAME)       { return tooCold(wholeDegHotend(HOTEND_INDEX)); }
      static inline bool targetTooColdToExtrude(const uint8_t E_NAME) { return tooCold(degTargetHotend(HOTEND_INDEX)); }
    #else
      static inline bool tooColdToExtrude(const uint8_t) { return false; }
      static inline bool targetTooColdToExtrude(const uint8_t) { return false; }
    #endif

    static inline bool hotEnoughToExtrude(const uint8_t e) { return !tooColdToExtrude(e); }
    static inline bool targetHotEnoughToExtrude(const uint8_t e) { return !targetTooColdToExtrude(e); }

    #if EITHER(SINGLENOZZLE_STANDBY_TEMP, SINGLENOZZLE_STANDBY_FAN)
      #if ENABLED(SINGLENOZZLE_STANDBY_TEMP)
        static celsius_t singlenozzle_temp[EXTRUDERS];
      #endif
      #if ENABLED(SINGLENOZZLE_STANDBY_FAN)
        static uint8_t singlenozzle_fan_speed[EXTRUDERS];
      #endif
      static void singlenozzle_change(const uint8_t old_tool, const uint8_t new_tool);
    #endif

    #if HEATER_IDLE_HANDLER

      // Heater idle handling. Marlin creates one per hotend and one for the heated bed.
      typedef struct {
        millis_t timeout_ms;
        bool timed_out;
        inline void update(const millis_t &ms) { if (!timed_out && timeout_ms && ELAPSED(ms, timeout_ms)) timed_out = true; }
        inline void start(const millis_t &ms) { timeout_ms = millis() + ms; timed_out = false; }
        inline void reset() { timeout_ms = 0; timed_out = false; }
        inline void expire() { start(0); }
      } heater_idle_t;

      // Indices and size for the heater_idle array
      enum IdleIndex : int8_t {
        _II = -1

        #define _IDLE_INDEX_E(N) ,IDLE_INDEX_E##N
        REPEAT(HOTENDS, _IDLE_INDEX_E)
        #undef _IDLE_INDEX_E

        OPTARG(HAS_HEATED_BED, IDLE_INDEX_BED)

        , NR_HEATER_IDLE
      };

      // Convert the given heater_id_t to idle array index
      static inline IdleIndex idle_index_for_id(const int8_t heater_id) {
        TERN_(HAS_HEATED_BED, if (heater_id == H_BED) return IDLE_INDEX_BED);
        return (IdleIndex)_MAX(heater_id, 0);
      }

      static heater_idle_t heater_idle[NR_HEATER_IDLE];

    #endif // HEATER_IDLE_TIMER

    #if HAS_ADC_BUTTONS
      static uint32_t current_ADCKey_raw;
      static uint16_t ADCKey_count;
    #endif

<<<<<<< HEAD
=======
    #if ENABLED(PID_EXTRUSION_SCALING)
      static int16_t lpq_len;
    #endif

  private:

>>>>>>> 52718f33
    #if ENABLED(WATCH_HOTENDS)
      static hotend_watch_t watch_hotend[HOTENDS];
    #endif

    #if ENABLED(PID_EXTRUSION_SCALING)
      static int32_t last_e_position, lpq[LPQ_MAX_LEN];
      static lpq_ptr_t lpq_ptr;
    #endif

    #if HAS_HOTEND
      static temp_range_t temp_range[HOTENDS];
    #endif

    #if HAS_HEATED_BED
      #if ENABLED(WATCH_BED)
        static bed_watch_t watch_bed;
      #endif
      IF_DISABLED(PIDTEMPBED, static millis_t next_bed_check_ms);
      static int16_t mintemp_raw_BED, maxtemp_raw_BED;
    #endif

    #if HAS_HEATED_CHAMBER
      #if ENABLED(WATCH_CHAMBER)
        static chamber_watch_t watch_chamber;
      #endif
      TERN(PIDTEMPCHAMBER,,static millis_t next_chamber_check_ms);
      static int16_t mintemp_raw_CHAMBER, maxtemp_raw_CHAMBER;
    #endif

    #if HAS_COOLER
      #if ENABLED(WATCH_COOLER)
        static cooler_watch_t watch_cooler;
      #endif
      static millis_t next_cooler_check_ms, cooler_fan_flush_ms;
      static int16_t mintemp_raw_COOLER, maxtemp_raw_COOLER;
    #endif

<<<<<<< HEAD
=======
    #if HAS_TEMP_BOARD && ENABLED(THERMAL_PROTECTION_BOARD)
      static int16_t mintemp_raw_BOARD, maxtemp_raw_BOARD;
    #endif

>>>>>>> 52718f33
    #if MAX_CONSECUTIVE_LOW_TEMPERATURE_ERROR_ALLOWED > 1
      static uint8_t consecutive_low_temperature_error[HOTENDS];
    #endif

    #if MILLISECONDS_PREHEAT_TIME > 0
      static millis_t preheat_end_time[HOTENDS];
    #endif

    #if HAS_AUTO_FAN
      static millis_t next_auto_fan_check_ms;
    #endif

    #if ENABLED(PROBING_HEATERS_OFF)
      static bool paused_for_probing;
    #endif

  public:
    /**
     * Instance Methods
     */

    void init();

    /**
     * Static (class) methods
     */

    #if HAS_USER_THERMISTORS
      static user_thermistor_t user_thermistor[USER_THERMISTORS];
      static void log_user_thermistor(const uint8_t t_index, const bool eprom=false);
      static void reset_user_thermistors();
      static celsius_float_t user_thermistor_to_deg_c(const uint8_t t_index, const int16_t raw);
      static inline bool set_pull_up_res(int8_t t_index, float value) {
        //if (!WITHIN(t_index, 0, USER_THERMISTORS - 1)) return false;
        if (!WITHIN(value, 1, 1000000)) return false;
        user_thermistor[t_index].series_res = value;
        return true;
      }
      static inline bool set_res25(int8_t t_index, float value) {
        if (!WITHIN(value, 1, 10000000)) return false;
        user_thermistor[t_index].res_25 = value;
        user_thermistor[t_index].pre_calc = true;
        return true;
      }
      static inline bool set_beta(int8_t t_index, float value) {
        if (!WITHIN(value, 1, 1000000)) return false;
        user_thermistor[t_index].beta = value;
        user_thermistor[t_index].pre_calc = true;
        return true;
      }
      static inline bool set_sh_coeff(int8_t t_index, float value) {
        if (!WITHIN(value, -0.01f, 0.01f)) return false;
        user_thermistor[t_index].sh_c_coeff = value;
        user_thermistor[t_index].pre_calc = true;
        return true;
      }
    #endif

    #if HAS_HOTEND
      static celsius_float_t analog_to_celsius_hotend(const int16_t raw, const uint8_t e);
    #endif
    #if HAS_HEATED_BED
      static celsius_float_t analog_to_celsius_bed(const int16_t raw);
    #endif
    #if HAS_TEMP_PROBE
      static celsius_float_t analog_to_celsius_probe(const int16_t raw);
    #endif
    #if HAS_TEMP_CHAMBER
      static celsius_float_t analog_to_celsius_chamber(const int16_t raw);
    #endif
    #if HAS_TEMP_COOLER
      static celsius_float_t analog_to_celsius_cooler(const int16_t raw);
    #endif
<<<<<<< HEAD
=======
    #if HAS_TEMP_BOARD
      static celsius_float_t analog_to_celsius_board(const int16_t raw);
    #endif
>>>>>>> 52718f33
    #if HAS_TEMP_REDUNDANT
      static celsius_float_t analog_to_celsius_redundant(const int16_t raw);
    #endif

    #if HAS_FAN

      static uint8_t fan_speed[FAN_COUNT];
      #define FANS_LOOP(I) LOOP_L_N(I, FAN_COUNT)

      static void set_fan_speed(const uint8_t fan, const uint16_t speed);

      #if ENABLED(REPORT_FAN_CHANGE)
        static void report_fan_speed(const uint8_t fan);
      #endif

      #if EITHER(PROBING_FANS_OFF, ADVANCED_PAUSE_FANS_PAUSE)
        static bool fans_paused;
        static uint8_t saved_fan_speed[FAN_COUNT];
      #endif

      #if ENABLED(ADAPTIVE_FAN_SLOWING)
        static uint8_t fan_speed_scaler[FAN_COUNT];
      #endif

      static inline uint8_t scaledFanSpeed(const uint8_t fan, const uint8_t fs) {
        UNUSED(fan); // Potentially unused!
        return (fs * uint16_t(TERN(ADAPTIVE_FAN_SLOWING, fan_speed_scaler[fan], 128))) >> 7;
      }

      static inline uint8_t scaledFanSpeed(const uint8_t fan) {
        return scaledFanSpeed(fan, fan_speed[fan]);
      }

      static constexpr inline uint8_t pwmToPercent(const uint8_t speed) { return ui8_to_percent(speed); }
      static inline uint8_t fanSpeedPercent(const uint8_t fan)          { return ui8_to_percent(fan_speed[fan]); }
      static inline uint8_t scaledFanSpeedPercent(const uint8_t fan)    { return ui8_to_percent(scaledFanSpeed(fan)); }

      #if ENABLED(EXTRA_FAN_SPEED)
        typedef struct { uint8_t saved, speed; } extra_fan_t;
        static extra_fan_t extra_fan_speed[FAN_COUNT];
        static void set_temp_fan_speed(const uint8_t fan, const uint16_t command_or_speed);
      #endif

      #if EITHER(PROBING_FANS_OFF, ADVANCED_PAUSE_FANS_PAUSE)
        void set_fans_paused(const bool p);
      #endif

    #endif // HAS_FAN

    static inline void zero_fan_speeds() {
      #if HAS_FAN
        FANS_LOOP(i) set_fan_speed(i, 0);
      #endif
    }

    /**
     * Called from the Temperature ISR
     */
    static void isr();
    static void readings_ready();

    /**
     * Call periodically to manage heaters
     */
    static void manage_heater() _O2; // Added _O2 to work around a compiler error

    /**
     * Preheating hotends
     */
    #if MILLISECONDS_PREHEAT_TIME > 0
      static inline bool is_preheating(const uint8_t E_NAME) {
        return preheat_end_time[HOTEND_INDEX] && PENDING(millis(), preheat_end_time[HOTEND_INDEX]);
      }
      static inline void start_preheat_time(const uint8_t E_NAME) {
        preheat_end_time[HOTEND_INDEX] = millis() + MILLISECONDS_PREHEAT_TIME;
      }
      static inline void reset_preheat_time(const uint8_t E_NAME) {
        preheat_end_time[HOTEND_INDEX] = 0;
      }
    #else
      #define is_preheating(n) (false)
    #endif

    //high level conversion routines, for use outside of temperature.cpp
    //inline so that there is no performance decrease.
    //deg=degreeCelsius

    static inline celsius_float_t degHotend(const uint8_t E_NAME) {
      return TERN0(HAS_HOTEND, temp_hotend[HOTEND_INDEX].celsius);
    }

    static inline celsius_t wholeDegHotend(const uint8_t E_NAME) {
      return TERN0(HAS_HOTEND, static_cast<celsius_t>(temp_hotend[HOTEND_INDEX].celsius + 0.5f));
    }

    #if ENABLED(SHOW_TEMP_ADC_VALUES)
      static inline int16_t rawHotendTemp(const uint8_t E_NAME) {
        return TERN0(HAS_HOTEND, temp_hotend[HOTEND_INDEX].raw);
      }
    #endif

    static inline celsius_t degTargetHotend(const uint8_t E_NAME) {
      return TERN0(HAS_HOTEND, temp_hotend[HOTEND_INDEX].target);
    }

    #if HAS_HOTEND

      static void setTargetHotend(const celsius_t celsius, const uint8_t E_NAME) {
        const uint8_t ee = HOTEND_INDEX;
        #if MILLISECONDS_PREHEAT_TIME > 0
          if (celsius == 0)
            reset_preheat_time(ee);
          else if (temp_hotend[ee].target == 0)
            start_preheat_time(ee);
        #endif
        TERN_(AUTO_POWER_CONTROL, if (celsius) powerManager.power_on());
        temp_hotend[ee].target = _MIN(celsius, hotend_max_target(ee));
        start_watching_hotend(ee);
      }

      static inline bool isHeatingHotend(const uint8_t E_NAME) {
        return temp_hotend[HOTEND_INDEX].target > temp_hotend[HOTEND_INDEX].celsius;
      }

      static inline bool isCoolingHotend(const uint8_t E_NAME) {
        return temp_hotend[HOTEND_INDEX].target < temp_hotend[HOTEND_INDEX].celsius;
      }

      #if HAS_TEMP_HOTEND
        static bool wait_for_hotend(const uint8_t target_extruder, const bool no_wait_for_cooling=true
          OPTARG(G26_CLICK_CAN_CANCEL, const bool click_to_cancel=false)
        );

        #if ENABLED(WAIT_FOR_HOTEND)
          static void wait_for_hotend_heating(const uint8_t target_extruder);
        #endif
      #endif

      static inline bool still_heating(const uint8_t e) {
        return degTargetHotend(e) > TEMP_HYSTERESIS && ABS(wholeDegHotend(e) - degTargetHotend(e)) > TEMP_HYSTERESIS;
      }

      static inline bool degHotendNear(const uint8_t e, const celsius_t temp) {
        return ABS(wholeDegHotend(e) - temp) < (TEMP_HYSTERESIS);
      }

      // Start watching a Hotend to make sure it's really heating up
      static inline void start_watching_hotend(const uint8_t E_NAME) {
        UNUSED(HOTEND_INDEX);
        #if WATCH_HOTENDS
          watch_hotend[HOTEND_INDEX].restart(degHotend(HOTEND_INDEX), degTargetHotend(HOTEND_INDEX));
        #endif
      }

    #endif // HAS_HOTEND

    #if HAS_HEATED_BED

      #if ENABLED(SHOW_TEMP_ADC_VALUES)
        static inline int16_t rawBedTemp()    { return temp_bed.raw; }
      #endif
      static inline celsius_float_t degBed()  { return temp_bed.celsius; }
      static inline celsius_t wholeDegBed()   { return static_cast<celsius_t>(degBed() + 0.5f); }
      static inline celsius_t degTargetBed()  { return temp_bed.target; }
      static inline bool isHeatingBed()       { return temp_bed.target > temp_bed.celsius; }
      static inline bool isCoolingBed()       { return temp_bed.target < temp_bed.celsius; }

      // Start watching the Bed to make sure it's really heating up
      static inline void start_watching_bed() { TERN_(WATCH_BED, watch_bed.restart(degBed(), degTargetBed())); }

      static void setTargetBed(const celsius_t celsius) {
        TERN_(AUTO_POWER_CONTROL, if (celsius) powerManager.power_on());
        temp_bed.target = _MIN(celsius, BED_MAX_TARGET);
        start_watching_bed();
      }

      static bool wait_for_bed(const bool no_wait_for_cooling=true
        OPTARG(G26_CLICK_CAN_CANCEL, const bool click_to_cancel=false)
      );

      static void wait_for_bed_heating();

      static inline bool degBedNear(const celsius_t temp) {
        return ABS(wholeDegBed() - temp) < (TEMP_BED_HYSTERESIS);
      }

    #endif // HAS_HEATED_BED

    #if HAS_TEMP_PROBE
      #if ENABLED(SHOW_TEMP_ADC_VALUES)
        static inline int16_t rawProbeTemp()    { return temp_probe.raw; }
      #endif
      static inline celsius_float_t degProbe()  { return temp_probe.celsius; }
      static inline celsius_t wholeDegProbe()   { return static_cast<celsius_t>(degProbe() + 0.5f); }
      static inline bool isProbeBelowTemp(const celsius_t target_temp) { return wholeDegProbe() < target_temp; }
      static inline bool isProbeAboveTemp(const celsius_t target_temp) { return wholeDegProbe() > target_temp; }
      static bool wait_for_probe(const celsius_t target_temp, bool no_wait_for_cooling=true);
    #endif

    #if HAS_TEMP_CHAMBER
      #if ENABLED(SHOW_TEMP_ADC_VALUES)
        static inline int16_t rawChamberTemp()      { return temp_chamber.raw; }
      #endif
      static inline celsius_float_t degChamber()    { return temp_chamber.celsius; }
      static inline celsius_t wholeDegChamber()     { return static_cast<celsius_t>(degChamber() + 0.5f); }
      #if HAS_HEATED_CHAMBER
        static inline celsius_t degTargetChamber()  { return temp_chamber.target; }
        static inline bool isHeatingChamber()       { return temp_chamber.target > temp_chamber.celsius; }
        static inline bool isCoolingChamber()       { return temp_chamber.target < temp_chamber.celsius; }
        static bool wait_for_chamber(const bool no_wait_for_cooling=true);
      #endif
    #endif

    #if HAS_HEATED_CHAMBER
      static void setTargetChamber(const celsius_t celsius) {
        temp_chamber.target = _MIN(celsius, CHAMBER_MAX_TARGET);
        start_watching_chamber();
      }
      // Start watching the Chamber to make sure it's really heating up
      static inline void start_watching_chamber() { TERN_(WATCH_CHAMBER, watch_chamber.restart(degChamber(), degTargetChamber())); }
    #endif

    #if HAS_TEMP_COOLER
      #if ENABLED(SHOW_TEMP_ADC_VALUES)
        static inline int16_t rawCoolerTemp()     { return temp_cooler.raw; }
      #endif
      static inline celsius_float_t degCooler()   { return temp_cooler.celsius; }
      static inline celsius_t wholeDegCooler()    { return static_cast<celsius_t>(temp_cooler.celsius + 0.5f); }
      #if HAS_COOLER
        static inline celsius_t degTargetCooler() { return temp_cooler.target; }
        static inline bool isLaserHeating()       { return temp_cooler.target > temp_cooler.celsius; }
        static inline bool isLaserCooling()       { return temp_cooler.target < temp_cooler.celsius; }
        static bool wait_for_cooler(const bool no_wait_for_cooling=true);
      #endif
    #endif

<<<<<<< HEAD
=======
    #if HAS_TEMP_BOARD
      #if ENABLED(SHOW_TEMP_ADC_VALUES)
        static inline int16_t rawBoardTemp()    { return temp_board.raw; }
      #endif
      static inline celsius_float_t degBoard()  { return temp_board.celsius; }
      static inline celsius_t wholeDegBoard()   { return static_cast<celsius_t>(temp_board.celsius + 0.5f); }
    #endif

>>>>>>> 52718f33
    #if HAS_TEMP_REDUNDANT
      #if ENABLED(SHOW_TEMP_ADC_VALUES)
        static inline int16_t rawRedundantTemp()         { return temp_redundant.raw; }
        static inline int16_t rawRedundanTargetTemp()    { return (*temp_redundant.target).raw; }
      #endif
      static inline celsius_float_t degRedundant()       { return temp_redundant.celsius; }
      static inline celsius_float_t degRedundantTarget() { return (*temp_redundant.target).celsius; }
      static inline celsius_t wholeDegRedundant()        { return static_cast<celsius_t>(temp_redundant.celsius + 0.5f); }
      static inline celsius_t wholeDegRedundantTarget()  { return static_cast<celsius_t>((*temp_redundant.target).celsius + 0.5f); }
    #endif

    #if HAS_COOLER
      static inline void setTargetCooler(const celsius_t celsius) {
        temp_cooler.target = constrain(celsius, COOLER_MIN_TARGET, COOLER_MAX_TARGET);
        start_watching_cooler();
      }
      // Start watching the Cooler to make sure it's really cooling down
      static inline void start_watching_cooler() { TERN_(WATCH_COOLER, watch_cooler.restart(degCooler(), degTargetCooler())); }
    #endif

    /**
     * The software PWM power for a heater
     */
    static int16_t getHeaterPower(const heater_id_t heater_id);

    /**
     * Switch off all heaters, set all target temperatures to 0
     */
    static void disable_all_heaters();

    #if ENABLED(PRINTJOB_TIMER_AUTOSTART)
      /**
       * Methods to check if heaters are enabled, indicating an active job
       */
      static bool auto_job_over_threshold();
      static void auto_job_check_timer(const bool can_start, const bool can_stop);
    #endif

    /**
     * Perform auto-tuning for hotend or bed in response to M303
     */
    #if HAS_PID_HEATING

      #if ANY(PID_DEBUG, PID_BED_DEBUG, PID_CHAMBER_DEBUG)
        static bool pid_debug_flag;
      #endif

      static void PID_autotune(const celsius_t target, const heater_id_t heater_id, const int8_t ncycles, const bool set_result=false);

      #if ENABLED(NO_FAN_SLOWING_IN_PID_TUNING)
        static bool adaptive_fan_slowing;
      #elif ENABLED(ADAPTIVE_FAN_SLOWING)
        static constexpr bool adaptive_fan_slowing = true;
      #endif

      /**
       * Update the temp manager when PID values change
       */
      #if ENABLED(PIDTEMP)
        static inline void updatePID() {
          TERN_(PID_EXTRUSION_SCALING, last_e_position = 0);
        }
      #endif

    #endif

    #if ENABLED(PROBING_HEATERS_OFF)
      static void pause_heaters(const bool p);
    #endif

    #if HEATER_IDLE_HANDLER

      static inline void reset_hotend_idle_timer(const uint8_t E_NAME) {
        heater_idle[HOTEND_INDEX].reset();
        start_watching_hotend(HOTEND_INDEX);
      }

      #if HAS_HEATED_BED
        static inline void reset_bed_idle_timer() {
          heater_idle[IDLE_INDEX_BED].reset();
          start_watching_bed();
        }
      #endif

    #endif // HEATER_IDLE_HANDLER

    #if HAS_TEMP_SENSOR
      static void print_heater_states(const uint8_t target_extruder
        OPTARG(HAS_TEMP_REDUNDANT, const bool include_r=false)
      );
      #if ENABLED(AUTO_REPORT_TEMPERATURES)
        struct AutoReportTemp { static void report(); };
        static AutoReporter<AutoReportTemp> auto_reporter;
      #endif
    #endif

    #if HAS_HOTEND && HAS_STATUS_MESSAGE
      static void set_heating_message(const uint8_t e);
    #else
      static inline void set_heating_message(const uint8_t) {}
    #endif

    #if HAS_LCD_MENU && HAS_TEMPERATURE
      static void lcd_preheat(const uint8_t e, const int8_t indh, const int8_t indb);
    #endif

  private:

    // Reading raw temperatures and converting to Celsius when ready
    static volatile bool raw_temps_ready;
    static void update_raw_temperatures();
    static void updateTemperaturesFromRawValues();
    static inline bool updateTemperaturesIfReady() {
      if (!raw_temps_ready) return false;
      updateTemperaturesFromRawValues();
      raw_temps_ready = false;
      return true;
    }

    // MAX Thermocouples
    #if HAS_MAX_TC
      #define MAX_TC_COUNT COUNT_ENABLED(TEMP_SENSOR_0_IS_MAX_TC, TEMP_SENSOR_1_IS_MAX_TC, TEMP_SENSOR_REDUNDANT_IS_MAX_TC)
      #if MAX_TC_COUNT > 1
        #define HAS_MULTI_MAX_TC 1
        #define READ_MAX_TC(N) read_max_tc(N)
      #else
        #define READ_MAX_TC(N) read_max_tc()
      #endif
      static int16_t read_max_tc(TERN_(HAS_MULTI_MAX_TC, const uint8_t hindex=0));
    #endif

    static void checkExtruderAutoFans();

    #if HAS_HOTEND
      static float get_pid_output_hotend(const uint8_t e);
    #endif
    #if ENABLED(PIDTEMPBED)
      static float get_pid_output_bed();
    #endif
    #if ENABLED(PIDTEMPCHAMBER)
      static float get_pid_output_chamber();
    #endif

    static void _temp_error(const heater_id_t e, PGM_P const serial_msg, PGM_P const lcd_msg);
    static void min_temp_error(const heater_id_t e);
    static void max_temp_error(const heater_id_t e);

    #define HAS_THERMAL_PROTECTION ANY(THERMAL_PROTECTION_HOTENDS, THERMAL_PROTECTION_CHAMBER, HAS_THERMALLY_PROTECTED_BED, THERMAL_PROTECTION_COOLER)

    #if HAS_THERMAL_PROTECTION

      // Indices and size for the tr_state_machine array. One for each protected heater.
      enum RunawayIndex : int8_t {
        _RI = -1
        #if ENABLED(THERMAL_PROTECTION_HOTENDS)
          #define _RUNAWAY_IND_E(N) ,RUNAWAY_IND_E##N
          REPEAT(HOTENDS, _RUNAWAY_IND_E)
          #undef _RUNAWAY_IND_E
        #endif
        OPTARG(HAS_THERMALLY_PROTECTED_BED, RUNAWAY_IND_BED)
        OPTARG(THERMAL_PROTECTION_CHAMBER, RUNAWAY_IND_CHAMBER)
        OPTARG(THERMAL_PROTECTION_COOLER, RUNAWAY_IND_COOLER)
        , NR_HEATER_RUNAWAY
      };

      // Convert the given heater_id_t to runaway state array index
      static inline RunawayIndex runaway_index_for_id(const int8_t heater_id) {
        TERN_(HAS_THERMALLY_PROTECTED_CHAMBER, if (heater_id == H_CHAMBER) return RUNAWAY_IND_CHAMBER);
        TERN_(HAS_THERMALLY_PROTECTED_CHAMBER, if (heater_id == H_COOLER)  return RUNAWAY_IND_COOLER);
        TERN_(HAS_THERMALLY_PROTECTED_BED,     if (heater_id == H_BED)     return RUNAWAY_IND_BED);
        return (RunawayIndex)_MAX(heater_id, 0);
      }

      enum TRState : char { TRInactive, TRFirstHeating, TRStable, TRRunaway };

      typedef struct {
        millis_t timer = 0;
        TRState state = TRInactive;
        float running_temp;
        void run(const_celsius_float_t current, const_celsius_float_t target, const heater_id_t heater_id, const uint16_t period_seconds, const celsius_t hysteresis_degc);
      } tr_state_machine_t;

      static tr_state_machine_t tr_state_machine[NR_HEATER_RUNAWAY];

    #endif // HAS_THERMAL_PROTECTION
};

extern Temperature thermalManager;<|MERGE_RESOLUTION|>--- conflicted
+++ resolved
@@ -46,11 +46,6 @@
 
 // Element identifiers. Positive values are hotends. Negative values are other heaters or coolers.
 typedef enum : int8_t {
-<<<<<<< HEAD
-  H_NONE = -6,
-  H_COOLER, H_PROBE, H_REDUNDANT, H_CHAMBER, H_BED,
-  H_E0, H_E1, H_E2, H_E3, H_E4, H_E5, H_E6, H_E7
-=======
   H_REDUNDANT = HID_REDUNDANT,
   H_COOLER = HID_COOLER,
   H_PROBE = HID_PROBE,
@@ -58,7 +53,6 @@
   H_CHAMBER = HID_CHAMBER,
   H_BED = HID_BED,
   H_E0 = HID_E0, H_E1, H_E2, H_E3, H_E4, H_E5, H_E6, H_E7
->>>>>>> 52718f33
 } heater_id_t;
 
 // PID storage
@@ -115,12 +109,9 @@
   #if HAS_TEMP_ADC_PROBE
     PrepareTemp_PROBE, MeasureTemp_PROBE,
   #endif
-<<<<<<< HEAD
-=======
   #if HAS_TEMP_ADC_BOARD
     PrepareTemp_BOARD, MeasureTemp_BOARD,
   #endif
->>>>>>> 52718f33
   #if HAS_TEMP_ADC_REDUNDANT
     PrepareTemp_REDUNDANT, MeasureTemp_REDUNDANT,
   #endif
@@ -208,11 +199,7 @@
   // A redundant temperature sensor
   typedef struct RedundantTempInfo : public TempInfo {
     temp_info_t* target;
-<<<<<<< HEAD
-  } redundant_temp_info_t;
-=======
   } redundant_info_t;
->>>>>>> 52718f33
 #endif
 
 // A PWM heater with temperature sensor
@@ -335,12 +322,9 @@
     #if TEMP_SENSOR_COOLER_IS_CUSTOM
       CTI_COOLER,
     #endif
-<<<<<<< HEAD
-=======
     #if TEMP_SENSOR_BOARD_IS_CUSTOM
       CTI_BOARD,
     #endif
->>>>>>> 52718f33
     #if TEMP_SENSOR_REDUNDANT_IS_CUSTOM
       CTI_REDUNDANT,
     #endif
@@ -381,16 +365,11 @@
     #if HAS_TEMP_COOLER
       static cooler_info_t temp_cooler;
     #endif
-<<<<<<< HEAD
-    #if HAS_TEMP_REDUNDANT
-      static redundant_temp_info_t temp_redundant;
-=======
     #if HAS_TEMP_BOARD
       static board_info_t temp_board;
     #endif
     #if HAS_TEMP_REDUNDANT
       static redundant_info_t temp_redundant;
->>>>>>> 52718f33
     #endif
 
     #if ENABLED(AUTO_POWER_E_FANS)
@@ -472,15 +451,12 @@
       static uint16_t ADCKey_count;
     #endif
 
-<<<<<<< HEAD
-=======
     #if ENABLED(PID_EXTRUSION_SCALING)
       static int16_t lpq_len;
     #endif
 
   private:
 
->>>>>>> 52718f33
     #if ENABLED(WATCH_HOTENDS)
       static hotend_watch_t watch_hotend[HOTENDS];
     #endif
@@ -518,13 +494,10 @@
       static int16_t mintemp_raw_COOLER, maxtemp_raw_COOLER;
     #endif
 
-<<<<<<< HEAD
-=======
     #if HAS_TEMP_BOARD && ENABLED(THERMAL_PROTECTION_BOARD)
       static int16_t mintemp_raw_BOARD, maxtemp_raw_BOARD;
     #endif
 
->>>>>>> 52718f33
     #if MAX_CONSECUTIVE_LOW_TEMPERATURE_ERROR_ALLOWED > 1
       static uint8_t consecutive_low_temperature_error[HOTENDS];
     #endif
@@ -598,12 +571,9 @@
     #if HAS_TEMP_COOLER
       static celsius_float_t analog_to_celsius_cooler(const int16_t raw);
     #endif
-<<<<<<< HEAD
-=======
     #if HAS_TEMP_BOARD
       static celsius_float_t analog_to_celsius_board(const int16_t raw);
     #endif
->>>>>>> 52718f33
     #if HAS_TEMP_REDUNDANT
       static celsius_float_t analog_to_celsius_redundant(const int16_t raw);
     #endif
@@ -840,8 +810,6 @@
       #endif
     #endif
 
-<<<<<<< HEAD
-=======
     #if HAS_TEMP_BOARD
       #if ENABLED(SHOW_TEMP_ADC_VALUES)
         static inline int16_t rawBoardTemp()    { return temp_board.raw; }
@@ -850,7 +818,6 @@
       static inline celsius_t wholeDegBoard()   { return static_cast<celsius_t>(temp_board.celsius + 0.5f); }
     #endif
 
->>>>>>> 52718f33
     #if HAS_TEMP_REDUNDANT
       #if ENABLED(SHOW_TEMP_ADC_VALUES)
         static inline int16_t rawRedundantTemp()         { return temp_redundant.raw; }
