/**
 * Marlin 3D Printer Firmware
 * Copyright (c) 2020 MarlinFirmware [https://github.com/MarlinFirmware/Marlin]
 *
 * Based on Sprinter and grbl.
 * Copyright (c) 2011 Camiel Gubbels / Erik van der Zalm
 *
 * This program is free software: you can redistribute it and/or modify
 * it under the terms of the GNU General Public License as published by
 * the Free Software Foundation, either version 3 of the License, or
 * (at your option) any later version.
 *
 * This program is distributed in the hope that it will be useful,
 * but WITHOUT ANY WARRANTY; without even the implied warranty of
 * MERCHANTABILITY or FITNESS FOR A PARTICULAR PURPOSE.  See the
 * GNU General Public License for more details.
 *
 * You should have received a copy of the GNU General Public License
 * along with this program.  If not, see <https://www.gnu.org/licenses/>.
 *
 */
#pragma once

/**
 * temperature.h - temperature controller
 */

#include "thermistor/thermistors.h"

#include "../inc/MarlinConfig.h"

#if ENABLED(AUTO_POWER_CONTROL)
  #include "../feature/power.h"
#endif

#if ENABLED(AUTO_REPORT_TEMPERATURES)
  #include "../libs/autoreport.h"
#endif

#if HAS_FANCHECK
  #include "../feature/fancheck.h"
#endif

#ifndef SOFT_PWM_SCALE
  #define SOFT_PWM_SCALE 0
#endif

#define HOTEND_INDEX TERN(HAS_MULTI_HOTEND, e, 0)
#define E_NAME TERN_(HAS_MULTI_HOTEND, e)

// Element identifiers. Positive values are hotends. Negative values are other heaters or coolers.
typedef enum : int8_t {
  H_REDUNDANT = HID_REDUNDANT,
  H_COOLER = HID_COOLER,
  H_PROBE = HID_PROBE,
  H_BOARD = HID_BOARD,
  H_CHAMBER = HID_CHAMBER,
  H_BED = HID_BED,
  H_E0 = HID_E0, H_E1, H_E2, H_E3, H_E4, H_E5, H_E6, H_E7
} heater_id_t;

// PID storage
typedef struct { float Kp, Ki, Kd;     } PID_t;
typedef struct { float Kp, Ki, Kd, Kc; } PIDC_t;
typedef struct { float Kp, Ki, Kd, Kf; } PIDF_t;
typedef struct { float Kp, Ki, Kd, Kc, Kf; } PIDCF_t;

typedef
  #if BOTH(PID_EXTRUSION_SCALING, PID_FAN_SCALING)
    PIDCF_t
  #elif ENABLED(PID_EXTRUSION_SCALING)
    PIDC_t
  #elif ENABLED(PID_FAN_SCALING)
    PIDF_t
  #else
    PID_t
  #endif
hotend_pid_t;

#if ENABLED(PID_EXTRUSION_SCALING)
  typedef IF<(LPQ_MAX_LEN > 255), uint16_t, uint8_t>::type lpq_ptr_t;
#endif

#define PID_PARAM(F,H) _PID_##F(TERN(PID_PARAMS_PER_HOTEND, H, 0 & H)) // Always use 'H' to suppress warning
#define _PID_Kp(H) TERN(PIDTEMP, Temperature::temp_hotend[H].pid.Kp, NAN)
#define _PID_Ki(H) TERN(PIDTEMP, Temperature::temp_hotend[H].pid.Ki, NAN)
#define _PID_Kd(H) TERN(PIDTEMP, Temperature::temp_hotend[H].pid.Kd, NAN)
#if ENABLED(PIDTEMP)
  #define _PID_Kc(H) TERN(PID_EXTRUSION_SCALING, Temperature::temp_hotend[H].pid.Kc, 1)
  #define _PID_Kf(H) TERN(PID_FAN_SCALING,       Temperature::temp_hotend[H].pid.Kf, 0)
#else
  #define _PID_Kc(H) 1
  #define _PID_Kf(H) 0
#endif

/**
 * States for ADC reading in the ISR
 */
enum ADCSensorState : char {
  StartSampling,
  #if HAS_TEMP_ADC_0
    PrepareTemp_0, MeasureTemp_0,
  #endif
  #if HAS_TEMP_ADC_BED
    PrepareTemp_BED, MeasureTemp_BED,
  #endif
  #if HAS_TEMP_ADC_CHAMBER
    PrepareTemp_CHAMBER, MeasureTemp_CHAMBER,
  #endif
  #if HAS_TEMP_ADC_COOLER
    PrepareTemp_COOLER, MeasureTemp_COOLER,
  #endif
  #if HAS_TEMP_ADC_PROBE
    PrepareTemp_PROBE, MeasureTemp_PROBE,
  #endif
  #if HAS_TEMP_ADC_BOARD
    PrepareTemp_BOARD, MeasureTemp_BOARD,
  #endif
  #if HAS_TEMP_ADC_REDUNDANT
    PrepareTemp_REDUNDANT, MeasureTemp_REDUNDANT,
  #endif
  #if HAS_TEMP_ADC_1
    PrepareTemp_1, MeasureTemp_1,
  #endif
  #if HAS_TEMP_ADC_2
    PrepareTemp_2, MeasureTemp_2,
  #endif
  #if HAS_TEMP_ADC_3
    PrepareTemp_3, MeasureTemp_3,
  #endif
  #if HAS_TEMP_ADC_4
    PrepareTemp_4, MeasureTemp_4,
  #endif
  #if HAS_TEMP_ADC_5
    PrepareTemp_5, MeasureTemp_5,
  #endif
  #if HAS_TEMP_ADC_6
    PrepareTemp_6, MeasureTemp_6,
  #endif
  #if HAS_TEMP_ADC_7
    PrepareTemp_7, MeasureTemp_7,
  #endif
  #if HAS_JOY_ADC_X
    PrepareJoy_X, MeasureJoy_X,
  #endif
  #if HAS_JOY_ADC_Y
    PrepareJoy_Y, MeasureJoy_Y,
  #endif
  #if HAS_JOY_ADC_Z
    PrepareJoy_Z, MeasureJoy_Z,
  #endif
  #if ENABLED(FILAMENT_WIDTH_SENSOR)
    Prepare_FILWIDTH, Measure_FILWIDTH,
  #endif
  #if ENABLED(POWER_MONITOR_CURRENT)
    Prepare_POWER_MONITOR_CURRENT,
    Measure_POWER_MONITOR_CURRENT,
  #endif
  #if ENABLED(POWER_MONITOR_VOLTAGE)
    Prepare_POWER_MONITOR_VOLTAGE,
    Measure_POWER_MONITOR_VOLTAGE,
  #endif
  #if HAS_ADC_BUTTONS
    Prepare_ADC_KEY, Measure_ADC_KEY,
  #endif
  SensorsReady, // Temperatures ready. Delay the next round of readings to let ADC pins settle.
  StartupDelay  // Startup, delay initial temp reading a tiny bit so the hardware can settle
};

// Minimum number of Temperature::ISR loops between sensor readings.
// Multiplied by 16 (OVERSAMPLENR) to obtain the total time to
// get all oversampled sensor readings
#define MIN_ADC_ISR_LOOPS 10

#define ACTUAL_ADC_SAMPLES _MAX(int(MIN_ADC_ISR_LOOPS), int(SensorsReady))

#if HAS_PID_HEATING
  #define PID_K2 (1-float(PID_K1))
  #define PID_dT ((OVERSAMPLENR * float(ACTUAL_ADC_SAMPLES)) / TEMP_TIMER_FREQUENCY)

  // Apply the scale factors to the PID values
  #define scalePID_i(i)   ( float(i) * PID_dT )
  #define unscalePID_i(i) ( float(i) / PID_dT )
  #define scalePID_d(d)   ( float(d) / PID_dT )
  #define unscalePID_d(d) ( float(d) * PID_dT )
#endif

#if ENABLED(G26_MESH_VALIDATION) && EITHER(HAS_LCD_MENU, EXTENSIBLE_UI)
  #define G26_CLICK_CAN_CANCEL 1
#endif

// A temperature sensor
typedef struct TempInfo {
  uint16_t acc;
  int16_t raw;
  celsius_float_t celsius;
  inline void reset() { acc = 0; }
  inline void sample(const uint16_t s) { acc += s; }
  inline void update() { raw = acc; }
} temp_info_t;

#if HAS_TEMP_REDUNDANT
  // A redundant temperature sensor
  typedef struct RedundantTempInfo : public TempInfo {
    temp_info_t* target;
  } redundant_info_t;
#endif

// A PWM heater with temperature sensor
typedef struct HeaterInfo : public TempInfo {
  celsius_t target;
  uint8_t soft_pwm_amount;
} heater_info_t;

// A heater with PID stabilization
template<typename T>
struct PIDHeaterInfo : public HeaterInfo {
  T pid;  // Initialized by settings.load()
};

#if ENABLED(PIDTEMP)
  typedef struct PIDHeaterInfo<hotend_pid_t> hotend_info_t;
#else
  typedef heater_info_t hotend_info_t;
#endif
#if HAS_HEATED_BED
  #if ENABLED(PIDTEMPBED)
    typedef struct PIDHeaterInfo<PID_t> bed_info_t;
  #else
    typedef heater_info_t bed_info_t;
  #endif
#endif
#if HAS_TEMP_PROBE
  typedef temp_info_t probe_info_t;
#endif
#if HAS_HEATED_CHAMBER
  #if ENABLED(PIDTEMPCHAMBER)
    typedef struct PIDHeaterInfo<PID_t> chamber_info_t;
  #else
    typedef heater_info_t chamber_info_t;
  #endif
#elif HAS_TEMP_CHAMBER
  typedef temp_info_t chamber_info_t;
#endif
#if HAS_TEMP_BOARD
  typedef temp_info_t board_info_t;
#endif
#if EITHER(HAS_COOLER, HAS_TEMP_COOLER)
  typedef heater_info_t cooler_info_t;
#endif

// Heater watch handling
template <int INCREASE, int HYSTERESIS, millis_t PERIOD>
struct HeaterWatch {
  celsius_t target;
  millis_t next_ms;
  inline bool elapsed(const millis_t &ms) { return next_ms && ELAPSED(ms, next_ms); }
  inline bool elapsed() { return elapsed(millis()); }

  inline bool check(const celsius_t curr) { return curr >= target; }

  inline void restart(const celsius_t curr, const celsius_t tgt) {
    if (tgt) {
      const celsius_t newtarget = curr + INCREASE;
      if (newtarget < tgt - HYSTERESIS - 1) {
        target = newtarget;
        next_ms = millis() + SEC_TO_MS(PERIOD);
        return;
      }
    }
    next_ms = 0;
  }
};

#if WATCH_HOTENDS
  typedef struct HeaterWatch<WATCH_TEMP_INCREASE, TEMP_HYSTERESIS, WATCH_TEMP_PERIOD> hotend_watch_t;
#endif
#if WATCH_BED
  typedef struct HeaterWatch<WATCH_BED_TEMP_INCREASE, TEMP_BED_HYSTERESIS, WATCH_BED_TEMP_PERIOD> bed_watch_t;
#endif
#if WATCH_CHAMBER
  typedef struct HeaterWatch<WATCH_CHAMBER_TEMP_INCREASE, TEMP_CHAMBER_HYSTERESIS, WATCH_CHAMBER_TEMP_PERIOD> chamber_watch_t;
#endif
#if WATCH_COOLER
  typedef struct HeaterWatch<WATCH_COOLER_TEMP_INCREASE, TEMP_COOLER_HYSTERESIS, WATCH_COOLER_TEMP_PERIOD> cooler_watch_t;
#endif

// Temperature sensor read value ranges
typedef struct { int16_t raw_min, raw_max; } raw_range_t;
typedef struct { celsius_t mintemp, maxtemp; } celsius_range_t;
typedef struct { int16_t raw_min, raw_max; celsius_t mintemp, maxtemp; } temp_range_t;

#define THERMISTOR_ABS_ZERO_C           -273.15f  // bbbbrrrrr cold !
#define THERMISTOR_RESISTANCE_NOMINAL_C 25.0f     // mmmmm comfortable

#if HAS_USER_THERMISTORS

  enum CustomThermistorIndex : uint8_t {
    #if TEMP_SENSOR_0_IS_CUSTOM
      CTI_HOTEND_0,
    #endif
    #if TEMP_SENSOR_1_IS_CUSTOM
      CTI_HOTEND_1,
    #endif
    #if TEMP_SENSOR_2_IS_CUSTOM
      CTI_HOTEND_2,
    #endif
    #if TEMP_SENSOR_3_IS_CUSTOM
      CTI_HOTEND_3,
    #endif
    #if TEMP_SENSOR_4_IS_CUSTOM
      CTI_HOTEND_4,
    #endif
    #if TEMP_SENSOR_5_IS_CUSTOM
      CTI_HOTEND_5,
    #endif
    #if TEMP_SENSOR_BED_IS_CUSTOM
      CTI_BED,
    #endif
    #if TEMP_SENSOR_PROBE_IS_CUSTOM
      CTI_PROBE,
    #endif
    #if TEMP_SENSOR_CHAMBER_IS_CUSTOM
      CTI_CHAMBER,
    #endif
    #if TEMP_SENSOR_COOLER_IS_CUSTOM
      CTI_COOLER,
    #endif
    #if TEMP_SENSOR_BOARD_IS_CUSTOM
      CTI_BOARD,
    #endif
    #if TEMP_SENSOR_REDUNDANT_IS_CUSTOM
      CTI_REDUNDANT,
    #endif
    USER_THERMISTORS
  };

  // User-defined thermistor
  typedef struct {
    bool pre_calc;     // true if pre-calculations update needed
    float sh_c_coeff,  // Steinhart-Hart C coefficient .. defaults to '0.0'
          sh_alpha,
          series_res,
          res_25, res_25_recip,
          res_25_log,
          beta, beta_recip;
  } user_thermistor_t;

#endif

#if HAS_AUTO_FAN || HAS_FANCHECK
  #define HAS_FAN_LOGIC 1
#endif

class Temperature {

  public:

    #if HAS_HOTEND
      static hotend_info_t temp_hotend[HOTENDS];
      static const celsius_t hotend_maxtemp[HOTENDS];
      static celsius_t hotend_max_target(const uint8_t e) { return hotend_maxtemp[e] - (HOTEND_OVERSHOOT); }
    #endif
    #if HAS_HEATED_BED
      static bed_info_t temp_bed;
    #endif
    #if HAS_TEMP_PROBE
      static probe_info_t temp_probe;
    #endif
    #if HAS_TEMP_CHAMBER
      static chamber_info_t temp_chamber;
    #endif
    #if HAS_TEMP_COOLER
      static cooler_info_t temp_cooler;
    #endif
    #if HAS_TEMP_BOARD
      static board_info_t temp_board;
    #endif
    #if HAS_TEMP_REDUNDANT
      static redundant_info_t temp_redundant;
    #endif

    #if EITHER(AUTO_POWER_E_FANS, HAS_FANCHECK)
      static uint8_t autofan_speed[HOTENDS];
    #endif
    #if ENABLED(AUTO_POWER_CHAMBER_FAN)
      static uint8_t chamberfan_speed;
    #endif
    #if ENABLED(AUTO_POWER_COOLER_FAN)
      static uint8_t coolerfan_speed;
    #endif

    #if ENABLED(FAN_SOFT_PWM)
      static uint8_t soft_pwm_amount_fan[FAN_COUNT],
                     soft_pwm_count_fan[FAN_COUNT];
    #endif

    #if BOTH(FAN_SOFT_PWM, USE_CONTROLLER_FAN)
      static uint8_t soft_pwm_controller_speed;
    #endif

    #if ENABLED(PREVENT_COLD_EXTRUSION)
      static bool allow_cold_extrude;
      static celsius_t extrude_min_temp;
      static bool tooCold(const celsius_t temp) { return allow_cold_extrude ? false : temp < extrude_min_temp - (TEMP_WINDOW); }
      static bool tooColdToExtrude(const uint8_t E_NAME)       { return tooCold(wholeDegHotend(HOTEND_INDEX)); }
      static bool targetTooColdToExtrude(const uint8_t E_NAME) { return tooCold(degTargetHotend(HOTEND_INDEX)); }
    #else
      static bool tooColdToExtrude(const uint8_t) { return false; }
      static bool targetTooColdToExtrude(const uint8_t) { return false; }
    #endif

    static bool hotEnoughToExtrude(const uint8_t e) { return !tooColdToExtrude(e); }
    static bool targetHotEnoughToExtrude(const uint8_t e) { return !targetTooColdToExtrude(e); }

    #if EITHER(SINGLENOZZLE_STANDBY_TEMP, SINGLENOZZLE_STANDBY_FAN)
      #if ENABLED(SINGLENOZZLE_STANDBY_TEMP)
        static celsius_t singlenozzle_temp[EXTRUDERS];
      #endif
      #if ENABLED(SINGLENOZZLE_STANDBY_FAN)
        static uint8_t singlenozzle_fan_speed[EXTRUDERS];
      #endif
      static void singlenozzle_change(const uint8_t old_tool, const uint8_t new_tool);
    #endif

    #if HEATER_IDLE_HANDLER

      // Heater idle handling. Marlin creates one per hotend and one for the heated bed.
      typedef struct {
        millis_t timeout_ms;
        bool timed_out;
        inline void update(const millis_t &ms) { if (!timed_out && timeout_ms && ELAPSED(ms, timeout_ms)) timed_out = true; }
        inline void start(const millis_t &ms) { timeout_ms = millis() + ms; timed_out = false; }
        inline void reset() { timeout_ms = 0; timed_out = false; }
        inline void expire() { start(0); }
      } heater_idle_t;

      // Indices and size for the heater_idle array
      enum IdleIndex : int8_t {
        _II = -1

        #define _IDLE_INDEX_E(N) ,IDLE_INDEX_E##N
        REPEAT(HOTENDS, _IDLE_INDEX_E)
        #undef _IDLE_INDEX_E

        OPTARG(HAS_HEATED_BED, IDLE_INDEX_BED)

        , NR_HEATER_IDLE
      };

      // Convert the given heater_id_t to idle array index
      static IdleIndex idle_index_for_id(const int8_t heater_id) {
        TERN_(HAS_HEATED_BED, if (heater_id == H_BED) return IDLE_INDEX_BED);
        return (IdleIndex)_MAX(heater_id, 0);
      }

      static heater_idle_t heater_idle[NR_HEATER_IDLE];

    #endif // HEATER_IDLE_TIMER

    #if HAS_ADC_BUTTONS
      static uint32_t current_ADCKey_raw;
      static uint16_t ADCKey_count;
    #endif

    #if ENABLED(PID_EXTRUSION_SCALING)
      static int16_t lpq_len;
    #endif

    #if HAS_FAN_LOGIC
      static constexpr millis_t fan_update_interval_ms = TERN(HAS_PWMFANCHECK, 5000, TERN(HAS_FANCHECK, 1000, 2500));
    #endif

  private:

    #if ENABLED(WATCH_HOTENDS)
      static hotend_watch_t watch_hotend[HOTENDS];
    #endif

    #if ENABLED(PID_EXTRUSION_SCALING)
      static int32_t last_e_position, lpq[LPQ_MAX_LEN];
      static lpq_ptr_t lpq_ptr;
    #endif

    #if HAS_HOTEND
      static temp_range_t temp_range[HOTENDS];
    #endif

    #if HAS_HEATED_BED
      #if ENABLED(WATCH_BED)
        static bed_watch_t watch_bed;
      #endif
      IF_DISABLED(PIDTEMPBED, static millis_t next_bed_check_ms);
      static int16_t mintemp_raw_BED, maxtemp_raw_BED;
    #endif

    #if HAS_HEATED_CHAMBER
      #if ENABLED(WATCH_CHAMBER)
        static chamber_watch_t watch_chamber;
      #endif
      TERN(PIDTEMPCHAMBER,,static millis_t next_chamber_check_ms);
      static int16_t mintemp_raw_CHAMBER, maxtemp_raw_CHAMBER;
    #endif

    #if HAS_COOLER
      #if ENABLED(WATCH_COOLER)
        static cooler_watch_t watch_cooler;
      #endif
      static millis_t next_cooler_check_ms, cooler_fan_flush_ms;
      static int16_t mintemp_raw_COOLER, maxtemp_raw_COOLER;
    #endif

    #if HAS_TEMP_BOARD && ENABLED(THERMAL_PROTECTION_BOARD)
      static int16_t mintemp_raw_BOARD, maxtemp_raw_BOARD;
    #endif

    #if MAX_CONSECUTIVE_LOW_TEMPERATURE_ERROR_ALLOWED > 1
      static uint8_t consecutive_low_temperature_error[HOTENDS];
    #endif

    #if MILLISECONDS_PREHEAT_TIME > 0
      static millis_t preheat_end_time[HOTENDS];
    #endif

    #if HAS_FAN_LOGIC
      static millis_t fan_update_ms;

      static void manage_extruder_fans(millis_t ms) {
        if (ELAPSED(ms, fan_update_ms)) { // only need to check fan state very infrequently
          const millis_t next_ms = ms + fan_update_interval_ms;
          #if HAS_PWMFANCHECK
            #define FAN_CHECK_DURATION 100
            if (fan_check.is_measuring()) {
              fan_check.compute_speed(ms + FAN_CHECK_DURATION - fan_update_ms);
              fan_update_ms = next_ms;
            }
            else
              fan_update_ms = ms + FAN_CHECK_DURATION;
            fan_check.toggle_measuring();
          #else
            TERN_(HAS_FANCHECK, fan_check.compute_speed(next_ms - fan_update_ms));
            fan_update_ms = next_ms;
          #endif
          TERN_(HAS_AUTO_FAN, update_autofans()); // Needed as last when HAS_PWMFANCHECK to properly force fan speed
        }
      }
    #endif

    #if ENABLED(PROBING_HEATERS_OFF)
      static bool paused_for_probing;
    #endif

  public:
    /**
     * Instance Methods
     */

    void init();

    /**
     * Static (class) methods
     */

    #if HAS_USER_THERMISTORS
      static user_thermistor_t user_thermistor[USER_THERMISTORS];
      static void M305_report(const uint8_t t_index, const bool forReplay=true);
      static void reset_user_thermistors();
      static celsius_float_t user_thermistor_to_deg_c(const uint8_t t_index, const int16_t raw);
      static bool set_pull_up_res(int8_t t_index, float value) {
        //if (!WITHIN(t_index, 0, USER_THERMISTORS - 1)) return false;
        if (!WITHIN(value, 1, 1000000)) return false;
        user_thermistor[t_index].series_res = value;
        return true;
      }
      static bool set_res25(int8_t t_index, float value) {
        if (!WITHIN(value, 1, 10000000)) return false;
        user_thermistor[t_index].res_25 = value;
        user_thermistor[t_index].pre_calc = true;
        return true;
      }
      static bool set_beta(int8_t t_index, float value) {
        if (!WITHIN(value, 1, 1000000)) return false;
        user_thermistor[t_index].beta = value;
        user_thermistor[t_index].pre_calc = true;
        return true;
      }
      static bool set_sh_coeff(int8_t t_index, float value) {
        if (!WITHIN(value, -0.01f, 0.01f)) return false;
        user_thermistor[t_index].sh_c_coeff = value;
        user_thermistor[t_index].pre_calc = true;
        return true;
      }
    #endif

    #if HAS_HOTEND
      static celsius_float_t analog_to_celsius_hotend(const int16_t raw, const uint8_t e);
    #endif
    #if HAS_HEATED_BED
      static celsius_float_t analog_to_celsius_bed(const int16_t raw);
    #endif
    #if HAS_TEMP_PROBE
      static celsius_float_t analog_to_celsius_probe(const int16_t raw);
    #endif
    #if HAS_TEMP_CHAMBER
      static celsius_float_t analog_to_celsius_chamber(const int16_t raw);
    #endif
    #if HAS_TEMP_COOLER
      static celsius_float_t analog_to_celsius_cooler(const int16_t raw);
    #endif
    #if HAS_TEMP_BOARD
      static celsius_float_t analog_to_celsius_board(const int16_t raw);
    #endif
    #if HAS_TEMP_REDUNDANT
      static celsius_float_t analog_to_celsius_redundant(const int16_t raw);
    #endif

    #if HAS_FAN

      static uint8_t fan_speed[FAN_COUNT];
      #define FANS_LOOP(I) LOOP_L_N(I, FAN_COUNT)

      static void set_fan_speed(const uint8_t fan, const uint16_t speed);

      #if ENABLED(REPORT_FAN_CHANGE)
        static void report_fan_speed(const uint8_t fan);
      #endif

      #if EITHER(PROBING_FANS_OFF, ADVANCED_PAUSE_FANS_PAUSE)
        static bool fans_paused;
        static uint8_t saved_fan_speed[FAN_COUNT];
      #endif

      #if ENABLED(ADAPTIVE_FAN_SLOWING)
        static uint8_t fan_speed_scaler[FAN_COUNT];
      #endif

      static uint8_t scaledFanSpeed(const uint8_t fan, const uint8_t fs) {
        UNUSED(fan); // Potentially unused!
        return (fs * uint16_t(TERN(ADAPTIVE_FAN_SLOWING, fan_speed_scaler[fan], 128))) >> 7;
      }

      static uint8_t scaledFanSpeed(const uint8_t fan) {
        return scaledFanSpeed(fan, fan_speed[fan]);
      }

      static constexpr inline uint8_t pwmToPercent(const uint8_t speed) { return ui8_to_percent(speed); }
      static uint8_t fanSpeedPercent(const uint8_t fan)          { return ui8_to_percent(fan_speed[fan]); }
      static uint8_t scaledFanSpeedPercent(const uint8_t fan)    { return ui8_to_percent(scaledFanSpeed(fan)); }

      #if ENABLED(EXTRA_FAN_SPEED)
        typedef struct { uint8_t saved, speed; } extra_fan_t;
        static extra_fan_t extra_fan_speed[FAN_COUNT];
        static void set_temp_fan_speed(const uint8_t fan, const uint16_t command_or_speed);
      #endif

      #if EITHER(PROBING_FANS_OFF, ADVANCED_PAUSE_FANS_PAUSE)
        void set_fans_paused(const bool p);
      #endif

    #endif // HAS_FAN

    static void zero_fan_speeds() {
      #if HAS_FAN
        FANS_LOOP(i) set_fan_speed(i, 0);
      #endif
    }

    /**
     * Called from the Temperature ISR
     */
    static void isr();
    static void readings_ready();

    /**
     * Call periodically to manage heaters
     */
    static void manage_heater() _O2; // Added _O2 to work around a compiler error

    /**
     * Preheating hotends
     */
    #if MILLISECONDS_PREHEAT_TIME > 0
      static bool is_preheating(const uint8_t E_NAME) {
        return preheat_end_time[HOTEND_INDEX] && PENDING(millis(), preheat_end_time[HOTEND_INDEX]);
      }
      static void start_preheat_time(const uint8_t E_NAME) {
        preheat_end_time[HOTEND_INDEX] = millis() + MILLISECONDS_PREHEAT_TIME;
      }
      static void reset_preheat_time(const uint8_t E_NAME) {
        preheat_end_time[HOTEND_INDEX] = 0;
      }
    #else
      #define is_preheating(n) (false)
    #endif

    //high level conversion routines, for use outside of temperature.cpp
    //inline so that there is no performance decrease.
    //deg=degreeCelsius

    static celsius_float_t degHotend(const uint8_t E_NAME) {
      return TERN0(HAS_HOTEND, temp_hotend[HOTEND_INDEX].celsius);
    }

    static celsius_t wholeDegHotend(const uint8_t E_NAME) {
      return TERN0(HAS_HOTEND, static_cast<celsius_t>(temp_hotend[HOTEND_INDEX].celsius + 0.5f));
    }

    #if ENABLED(SHOW_TEMP_ADC_VALUES)
      static int16_t rawHotendTemp(const uint8_t E_NAME) {
        return TERN0(HAS_HOTEND, temp_hotend[HOTEND_INDEX].raw);
      }
    #endif

    static celsius_t degTargetHotend(const uint8_t E_NAME) {
      return TERN0(HAS_HOTEND, temp_hotend[HOTEND_INDEX].target);
    }

    #if HAS_HOTEND

      static void setTargetHotend(const celsius_t celsius, const uint8_t E_NAME) {
        const uint8_t ee = HOTEND_INDEX;
        #if MILLISECONDS_PREHEAT_TIME > 0
          if (celsius == 0)
            reset_preheat_time(ee);
          else if (temp_hotend[ee].target == 0)
            start_preheat_time(ee);
        #endif
        TERN_(AUTO_POWER_CONTROL, if (celsius) powerManager.power_on());
        temp_hotend[ee].target = _MIN(celsius, hotend_max_target(ee));
        start_watching_hotend(ee);
      }

      static bool isHeatingHotend(const uint8_t E_NAME) {
        return temp_hotend[HOTEND_INDEX].target > temp_hotend[HOTEND_INDEX].celsius;
      }

      static bool isCoolingHotend(const uint8_t E_NAME) {
        return temp_hotend[HOTEND_INDEX].target < temp_hotend[HOTEND_INDEX].celsius;
      }

      #if HAS_TEMP_HOTEND
        static bool wait_for_hotend(const uint8_t target_extruder, const bool no_wait_for_cooling=true
          OPTARG(G26_CLICK_CAN_CANCEL, const bool click_to_cancel=false)
        );

        #if ENABLED(WAIT_FOR_HOTEND)
          static void wait_for_hotend_heating(const uint8_t target_extruder);
        #endif
      #endif

      static bool still_heating(const uint8_t e) {
        return degTargetHotend(e) > TEMP_HYSTERESIS && ABS(wholeDegHotend(e) - degTargetHotend(e)) > TEMP_HYSTERESIS;
      }

      static bool degHotendNear(const uint8_t e, const celsius_t temp) {
        return ABS(wholeDegHotend(e) - temp) < (TEMP_HYSTERESIS);
      }

      // Start watching a Hotend to make sure it's really heating up
      static void start_watching_hotend(const uint8_t E_NAME) {
        UNUSED(HOTEND_INDEX);
        #if WATCH_HOTENDS
          watch_hotend[HOTEND_INDEX].restart(degHotend(HOTEND_INDEX), degTargetHotend(HOTEND_INDEX));
        #endif
      }

    #endif // HAS_HOTEND

    #if HAS_HEATED_BED

      #if ENABLED(SHOW_TEMP_ADC_VALUES)
        static int16_t rawBedTemp()    { return temp_bed.raw; }
      #endif
      static celsius_float_t degBed()  { return temp_bed.celsius; }
      static celsius_t wholeDegBed()   { return static_cast<celsius_t>(degBed() + 0.5f); }
      static celsius_t degTargetBed()  { return temp_bed.target; }
      static bool isHeatingBed()       { return temp_bed.target > temp_bed.celsius; }
      static bool isCoolingBed()       { return temp_bed.target < temp_bed.celsius; }

      // Start watching the Bed to make sure it's really heating up
      static void start_watching_bed() { TERN_(WATCH_BED, watch_bed.restart(degBed(), degTargetBed())); }

      static void setTargetBed(const celsius_t celsius) {
        TERN_(AUTO_POWER_CONTROL, if (celsius) powerManager.power_on());
        temp_bed.target = _MIN(celsius, BED_MAX_TARGET);
        start_watching_bed();
      }

      static bool wait_for_bed(const bool no_wait_for_cooling=true
        OPTARG(G26_CLICK_CAN_CANCEL, const bool click_to_cancel=false)
      );

      static void wait_for_bed_heating();

      static bool degBedNear(const celsius_t temp) {
        return ABS(wholeDegBed() - temp) < (TEMP_BED_HYSTERESIS);
      }

    #endif // HAS_HEATED_BED

    #if HAS_TEMP_PROBE
      #if ENABLED(SHOW_TEMP_ADC_VALUES)
        static int16_t rawProbeTemp()    { return temp_probe.raw; }
      #endif
      static celsius_float_t degProbe()  { return temp_probe.celsius; }
      static celsius_t wholeDegProbe()   { return static_cast<celsius_t>(degProbe() + 0.5f); }
      static bool isProbeBelowTemp(const celsius_t target_temp) { return wholeDegProbe() < target_temp; }
      static bool isProbeAboveTemp(const celsius_t target_temp) { return wholeDegProbe() > target_temp; }
      static bool wait_for_probe(const celsius_t target_temp, bool no_wait_for_cooling=true);
    #endif

    #if HAS_TEMP_CHAMBER
      #if ENABLED(SHOW_TEMP_ADC_VALUES)
        static int16_t rawChamberTemp()      { return temp_chamber.raw; }
      #endif
      static celsius_float_t degChamber()    { return temp_chamber.celsius; }
      static celsius_t wholeDegChamber()     { return static_cast<celsius_t>(degChamber() + 0.5f); }
      #if HAS_HEATED_CHAMBER
        static celsius_t degTargetChamber()  { return temp_chamber.target; }
        static bool isHeatingChamber()       { return temp_chamber.target > temp_chamber.celsius; }
        static bool isCoolingChamber()       { return temp_chamber.target < temp_chamber.celsius; }
        static bool wait_for_chamber(const bool no_wait_for_cooling=true);
      #endif
    #endif

    #if HAS_HEATED_CHAMBER
      static void setTargetChamber(const celsius_t celsius) {
        temp_chamber.target = _MIN(celsius, CHAMBER_MAX_TARGET);
        start_watching_chamber();
      }
      // Start watching the Chamber to make sure it's really heating up
      static void start_watching_chamber() { TERN_(WATCH_CHAMBER, watch_chamber.restart(degChamber(), degTargetChamber())); }
    #endif

    #if HAS_TEMP_COOLER
      #if ENABLED(SHOW_TEMP_ADC_VALUES)
        static int16_t rawCoolerTemp()     { return temp_cooler.raw; }
      #endif
      static celsius_float_t degCooler()   { return temp_cooler.celsius; }
      static celsius_t wholeDegCooler()    { return static_cast<celsius_t>(temp_cooler.celsius + 0.5f); }
      #if HAS_COOLER
        static celsius_t degTargetCooler() { return temp_cooler.target; }
        static bool isLaserHeating()       { return temp_cooler.target > temp_cooler.celsius; }
        static bool isLaserCooling()       { return temp_cooler.target < temp_cooler.celsius; }
        static bool wait_for_cooler(const bool no_wait_for_cooling=true);
      #endif
    #endif

    #if HAS_TEMP_BOARD
      #if ENABLED(SHOW_TEMP_ADC_VALUES)
        static int16_t rawBoardTemp()    { return temp_board.raw; }
      #endif
      static celsius_float_t degBoard()  { return temp_board.celsius; }
      static celsius_t wholeDegBoard()   { return static_cast<celsius_t>(temp_board.celsius + 0.5f); }
    #endif

    #if HAS_TEMP_REDUNDANT
      #if ENABLED(SHOW_TEMP_ADC_VALUES)
        static int16_t rawRedundantTemp()         { return temp_redundant.raw; }
        static int16_t rawRedundanTargetTemp()    { return (*temp_redundant.target).raw; }
      #endif
      static celsius_float_t degRedundant()       { return temp_redundant.celsius; }
      static celsius_float_t degRedundantTarget() { return (*temp_redundant.target).celsius; }
      static celsius_t wholeDegRedundant()        { return static_cast<celsius_t>(temp_redundant.celsius + 0.5f); }
      static celsius_t wholeDegRedundantTarget()  { return static_cast<celsius_t>((*temp_redundant.target).celsius + 0.5f); }
    #endif

    #if HAS_COOLER
      static void setTargetCooler(const celsius_t celsius) {
        temp_cooler.target = constrain(celsius, COOLER_MIN_TARGET, COOLER_MAX_TARGET);
        start_watching_cooler();
      }
      // Start watching the Cooler to make sure it's really cooling down
      static void start_watching_cooler() { TERN_(WATCH_COOLER, watch_cooler.restart(degCooler(), degTargetCooler())); }
    #endif

    /**
     * The software PWM power for a heater
     */
    static int16_t getHeaterPower(const heater_id_t heater_id);

    /**
     * Switch off all heaters, set all target temperatures to 0
     */
    static void disable_all_heaters();

    /**
     * Cooldown, as from the LCD. Disables all heaters and fans.
     */
    static void cooldown() {
      zero_fan_speeds();
      disable_all_heaters();
    }

    #if ENABLED(PRINTJOB_TIMER_AUTOSTART)
      /**
       * Methods to check if heaters are enabled, indicating an active job
       */
      static bool auto_job_over_threshold();
      static void auto_job_check_timer(const bool can_start, const bool can_stop);
    #endif

    /**
     * Perform auto-tuning for hotend or bed in response to M303
     */
    #if HAS_PID_HEATING

      #if ANY(PID_DEBUG, PID_BED_DEBUG, PID_CHAMBER_DEBUG)
        static bool pid_debug_flag;
      #endif

      static void PID_autotune(const celsius_t target, const heater_id_t heater_id, const int8_t ncycles, const bool set_result=false);

      #if ENABLED(NO_FAN_SLOWING_IN_PID_TUNING)
        static bool adaptive_fan_slowing;
      #elif ENABLED(ADAPTIVE_FAN_SLOWING)
        static constexpr bool adaptive_fan_slowing = true;
      #endif

      /**
       * Update the temp manager when PID values change
       */
      #if ENABLED(PIDTEMP)
        static void updatePID() {
          TERN_(PID_EXTRUSION_SCALING, last_e_position = 0);
        }
      #endif

    #endif

    #if ENABLED(PROBING_HEATERS_OFF)
      static void pause_heaters(const bool p);
    #endif

    #if HEATER_IDLE_HANDLER

      static void reset_hotend_idle_timer(const uint8_t E_NAME) {
        heater_idle[HOTEND_INDEX].reset();
        start_watching_hotend(HOTEND_INDEX);
      }

      #if HAS_HEATED_BED
        static void reset_bed_idle_timer() {
          heater_idle[IDLE_INDEX_BED].reset();
          start_watching_bed();
        }
      #endif

    #endif // HEATER_IDLE_HANDLER

    #if HAS_TEMP_SENSOR
      static void print_heater_states(const uint8_t target_extruder
        OPTARG(HAS_TEMP_REDUNDANT, const bool include_r=false)
      );
      #if ENABLED(AUTO_REPORT_TEMPERATURES)
        struct AutoReportTemp { static void report(); };
        static AutoReporter<AutoReportTemp> auto_reporter;
      #endif
    #endif

    #if HAS_HOTEND && HAS_STATUS_MESSAGE
      static void set_heating_message(const uint8_t e);
    #else
      static void set_heating_message(const uint8_t) {}
    #endif

    #if HAS_LCD_MENU && HAS_TEMPERATURE
      static void lcd_preheat(const uint8_t e, const int8_t indh, const int8_t indb);
    #endif

  private:

    // Reading raw temperatures and converting to Celsius when ready
    static volatile bool raw_temps_ready;
    static void update_raw_temperatures();
    static void updateTemperaturesFromRawValues();
    static bool updateTemperaturesIfReady() {
      if (!raw_temps_ready) return false;
      updateTemperaturesFromRawValues();
      raw_temps_ready = false;
      return true;
    }

    // MAX Thermocouples
    #if HAS_MAX_TC
      #define MAX_TC_COUNT COUNT_ENABLED(TEMP_SENSOR_0_IS_MAX_TC, TEMP_SENSOR_1_IS_MAX_TC, TEMP_SENSOR_REDUNDANT_IS_MAX_TC)
      #if MAX_TC_COUNT > 1
        #define HAS_MULTI_MAX_TC 1
        #define READ_MAX_TC(N) read_max_tc(N)
      #else
        #define READ_MAX_TC(N) read_max_tc()
      #endif
      static int16_t read_max_tc(TERN_(HAS_MULTI_MAX_TC, const uint8_t hindex=0));
    #endif

    static void update_autofans();

    #if HAS_HOTEND
      static float get_pid_output_hotend(const uint8_t e);
    #endif
    #if ENABLED(PIDTEMPBED)
      static float get_pid_output_bed();
    #endif
    #if ENABLED(PIDTEMPCHAMBER)
      static float get_pid_output_chamber();
    #endif

    static void _temp_error(const heater_id_t e, FSTR_P const serial_msg, FSTR_P const lcd_msg);
    static void min_temp_error(const heater_id_t e);
    static void max_temp_error(const heater_id_t e);

    #define HAS_THERMAL_PROTECTION ANY(THERMAL_PROTECTION_HOTENDS, THERMAL_PROTECTION_CHAMBER, THERMAL_PROTECTION_BED, THERMAL_PROTECTION_COOLER)

    #if HAS_THERMAL_PROTECTION

      // Indices and size for the tr_state_machine array. One for each protected heater.
      enum RunawayIndex : int8_t {
        _RI = -1
        #if ENABLED(THERMAL_PROTECTION_HOTENDS)
          #define _RUNAWAY_IND_E(N) ,RUNAWAY_IND_E##N
          REPEAT(HOTENDS, _RUNAWAY_IND_E)
          #undef _RUNAWAY_IND_E
        #endif
        OPTARG(THERMAL_PROTECTION_BED, RUNAWAY_IND_BED)
        OPTARG(THERMAL_PROTECTION_CHAMBER, RUNAWAY_IND_CHAMBER)
        OPTARG(THERMAL_PROTECTION_COOLER, RUNAWAY_IND_COOLER)
        , NR_HEATER_RUNAWAY
      };

      // Convert the given heater_id_t to runaway state array index
<<<<<<< HEAD
      static inline RunawayIndex runaway_index_for_id(const int8_t heater_id) {
=======
      static RunawayIndex runaway_index_for_id(const int8_t heater_id) {
>>>>>>> b0788768
        TERN_(THERMAL_PROTECTION_CHAMBER, if (heater_id == H_CHAMBER) return RUNAWAY_IND_CHAMBER);
        TERN_(THERMAL_PROTECTION_COOLER,  if (heater_id == H_COOLER)  return RUNAWAY_IND_COOLER);
        TERN_(THERMAL_PROTECTION_BED,     if (heater_id == H_BED)     return RUNAWAY_IND_BED);
        return (RunawayIndex)_MAX(heater_id, 0);
      }

      enum TRState : char { TRInactive, TRFirstHeating, TRStable, TRRunaway
        OPTARG(THERMAL_PROTECTION_VARIANCE_MONITOR, TRMalfunction)
      };

      typedef struct {
        millis_t timer = 0;
        TRState state = TRInactive;
        float running_temp;
        #if ENABLED(THERMAL_PROTECTION_VARIANCE_MONITOR)
          millis_t variance_timer = 0;
          celsius_float_t last_temp = 0.0, variance = 0.0;
        #endif
        void run(const_celsius_float_t current, const_celsius_float_t target, const heater_id_t heater_id, const uint16_t period_seconds, const celsius_t hysteresis_degc);
      } tr_state_machine_t;

      static tr_state_machine_t tr_state_machine[NR_HEATER_RUNAWAY];

    #endif // HAS_THERMAL_PROTECTION
};

extern Temperature thermalManager;<|MERGE_RESOLUTION|>--- conflicted
+++ resolved
@@ -1028,11 +1028,7 @@
       };
 
       // Convert the given heater_id_t to runaway state array index
-<<<<<<< HEAD
-      static inline RunawayIndex runaway_index_for_id(const int8_t heater_id) {
-=======
       static RunawayIndex runaway_index_for_id(const int8_t heater_id) {
->>>>>>> b0788768
         TERN_(THERMAL_PROTECTION_CHAMBER, if (heater_id == H_CHAMBER) return RUNAWAY_IND_CHAMBER);
         TERN_(THERMAL_PROTECTION_COOLER,  if (heater_id == H_COOLER)  return RUNAWAY_IND_COOLER);
         TERN_(THERMAL_PROTECTION_BED,     if (heater_id == H_BED)     return RUNAWAY_IND_BED);
