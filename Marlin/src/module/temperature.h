/**
 * Marlin 3D Printer Firmware
 * Copyright (c) 2020 MarlinFirmware [https://github.com/MarlinFirmware/Marlin]
 *
 * Based on Sprinter and grbl.
 * Copyright (c) 2011 Camiel Gubbels / Erik van der Zalm
 *
 * This program is free software: you can redistribute it and/or modify
 * it under the terms of the GNU General Public License as published by
 * the Free Software Foundation, either version 3 of the License, or
 * (at your option) any later version.
 *
 * This program is distributed in the hope that it will be useful,
 * but WITHOUT ANY WARRANTY; without even the implied warranty of
 * MERCHANTABILITY or FITNESS FOR A PARTICULAR PURPOSE.  See the
 * GNU General Public License for more details.
 *
 * You should have received a copy of the GNU General Public License
 * along with this program.  If not, see <https://www.gnu.org/licenses/>.
 *
 */
#pragma once

/**
 * temperature.h - temperature controller
 */

#include "thermistor/thermistors.h"

#include "../inc/MarlinConfig.h"

#if ENABLED(AUTO_POWER_CONTROL)
  #include "../feature/power.h"
#endif

#if ENABLED(AUTO_REPORT_TEMPERATURES)
  #include "../libs/autoreport.h"
#endif

#ifndef SOFT_PWM_SCALE
  #define SOFT_PWM_SCALE 0
#endif

#define HOTEND_INDEX TERN(HAS_MULTI_HOTEND, e, 0)
#define E_NAME TERN_(HAS_MULTI_HOTEND, e)

// Element identifiers. Positive values are hotends. Negative values are other heaters or coolers.
typedef enum : int8_t {
  INDEX_NONE = -6,
  H_COOLER, H_PROBE, H_REDUNDANT, H_CHAMBER, H_BED,
  H_E0, H_E1, H_E2, H_E3, H_E4, H_E5, H_E6, H_E7
} heater_id_t;

// PID storage
typedef struct { float Kp, Ki, Kd;     } PID_t;
typedef struct { float Kp, Ki, Kd, Kc; } PIDC_t;
typedef struct { float Kp, Ki, Kd, Kf; } PIDF_t;
typedef struct { float Kp, Ki, Kd, Kc, Kf; } PIDCF_t;

typedef
  #if BOTH(PID_EXTRUSION_SCALING, PID_FAN_SCALING)
    PIDCF_t
  #elif ENABLED(PID_EXTRUSION_SCALING)
    PIDC_t
  #elif ENABLED(PID_FAN_SCALING)
    PIDF_t
  #else
    PID_t
  #endif
hotend_pid_t;

#if ENABLED(PID_EXTRUSION_SCALING)
  typedef IF<(LPQ_MAX_LEN > 255), uint16_t, uint8_t>::type lpq_ptr_t;
#endif

#define PID_PARAM(F,H) _PID_##F(TERN(PID_PARAMS_PER_HOTEND, H, 0 & H)) // Always use 'H' to suppress warning
#define _PID_Kp(H) TERN(PIDTEMP, Temperature::temp_hotend[H].pid.Kp, NAN)
#define _PID_Ki(H) TERN(PIDTEMP, Temperature::temp_hotend[H].pid.Ki, NAN)
#define _PID_Kd(H) TERN(PIDTEMP, Temperature::temp_hotend[H].pid.Kd, NAN)
#if ENABLED(PIDTEMP)
  #define _PID_Kc(H) TERN(PID_EXTRUSION_SCALING, Temperature::temp_hotend[H].pid.Kc, 1)
  #define _PID_Kf(H) TERN(PID_FAN_SCALING,       Temperature::temp_hotend[H].pid.Kf, 0)
#else
  #define _PID_Kc(H) 1
  #define _PID_Kf(H) 0
#endif

/**
 * States for ADC reading in the ISR
 */
enum ADCSensorState : char {
  StartSampling,
  #if HAS_TEMP_ADC_0
    PrepareTemp_0, MeasureTemp_0,
  #endif
  #if HAS_TEMP_ADC_BED
    PrepareTemp_BED, MeasureTemp_BED,
  #endif
  #if HAS_TEMP_ADC_CHAMBER
    PrepareTemp_CHAMBER, MeasureTemp_CHAMBER,
  #endif
  #if HAS_TEMP_ADC_COOLER
    PrepareTemp_COOLER, MeasureTemp_COOLER,
  #endif
  #if HAS_TEMP_ADC_PROBE
    PrepareTemp_PROBE, MeasureTemp_PROBE,
  #endif
  #if HAS_TEMP_ADC_1
    PrepareTemp_1, MeasureTemp_1,
  #endif
  #if HAS_TEMP_ADC_2
    PrepareTemp_2, MeasureTemp_2,
  #endif
  #if HAS_TEMP_ADC_3
    PrepareTemp_3, MeasureTemp_3,
  #endif
  #if HAS_TEMP_ADC_4
    PrepareTemp_4, MeasureTemp_4,
  #endif
  #if HAS_TEMP_ADC_5
    PrepareTemp_5, MeasureTemp_5,
  #endif
  #if HAS_TEMP_ADC_6
    PrepareTemp_6, MeasureTemp_6,
  #endif
  #if HAS_TEMP_ADC_7
    PrepareTemp_7, MeasureTemp_7,
  #endif
  #if HAS_JOY_ADC_X
    PrepareJoy_X, MeasureJoy_X,
  #endif
  #if HAS_JOY_ADC_Y
    PrepareJoy_Y, MeasureJoy_Y,
  #endif
  #if HAS_JOY_ADC_Z
    PrepareJoy_Z, MeasureJoy_Z,
  #endif
  #if ENABLED(FILAMENT_WIDTH_SENSOR)
    Prepare_FILWIDTH, Measure_FILWIDTH,
  #endif
  #if ENABLED(POWER_MONITOR_CURRENT)
    Prepare_POWER_MONITOR_CURRENT,
    Measure_POWER_MONITOR_CURRENT,
  #endif
  #if ENABLED(POWER_MONITOR_VOLTAGE)
    Prepare_POWER_MONITOR_VOLTAGE,
    Measure_POWER_MONITOR_VOLTAGE,
  #endif
  #if HAS_ADC_BUTTONS
    Prepare_ADC_KEY, Measure_ADC_KEY,
  #endif
  SensorsReady, // Temperatures ready. Delay the next round of readings to let ADC pins settle.
  StartupDelay  // Startup, delay initial temp reading a tiny bit so the hardware can settle
};

// Minimum number of Temperature::ISR loops between sensor readings.
// Multiplied by 16 (OVERSAMPLENR) to obtain the total time to
// get all oversampled sensor readings
#define MIN_ADC_ISR_LOOPS 10

#define ACTUAL_ADC_SAMPLES _MAX(int(MIN_ADC_ISR_LOOPS), int(SensorsReady))

#if HAS_PID_HEATING
  #define PID_K2 (1-float(PID_K1))
  #define PID_dT ((OVERSAMPLENR * float(ACTUAL_ADC_SAMPLES)) / TEMP_TIMER_FREQUENCY)

  // Apply the scale factors to the PID values
  #define scalePID_i(i)   ( float(i) * PID_dT )
  #define unscalePID_i(i) ( float(i) / PID_dT )
  #define scalePID_d(d)   ( float(d) / PID_dT )
  #define unscalePID_d(d) ( float(d) * PID_dT )
#endif

#if BOTH(HAS_LCD_MENU, G26_MESH_VALIDATION) || BOTH(EXTENSIBLE_UI, G26_MESH_VALIDATION)
  #define G26_CLICK_CAN_CANCEL 1
#endif

// A temperature sensor
typedef struct TempInfo {
  uint16_t acc;
  int16_t raw;
  celsius_float_t celsius;
  inline void reset() { acc = 0; }
  inline void sample(const uint16_t s) { acc += s; }
  inline void update() { raw = acc; }
} temp_info_t;

// A PWM heater with temperature sensor
typedef struct HeaterInfo : public TempInfo {
  celsius_t target;
  TERN_(PROBING_HEATERS_OFF, int16_t paused_target);
  uint8_t soft_pwm_amount;
} heater_info_t;

// A heater with PID stabilization
template<typename T>
struct PIDHeaterInfo : public HeaterInfo {
  T pid;  // Initialized by settings.load()
};

#if ENABLED(PIDTEMP)
  typedef struct PIDHeaterInfo<hotend_pid_t> hotend_info_t;
#else
  typedef heater_info_t hotend_info_t;
#endif
#if HAS_HEATED_BED
  #if ENABLED(PIDTEMPBED)
    typedef struct PIDHeaterInfo<PID_t> bed_info_t;
  #else
    typedef heater_info_t bed_info_t;
  #endif
#endif
#if HAS_TEMP_PROBE
  typedef temp_info_t probe_info_t;
#endif
#if HAS_HEATED_CHAMBER
  #if ENABLED(PIDTEMPCHAMBER)
    typedef struct PIDHeaterInfo<PID_t> chamber_info_t;
  #else
    typedef heater_info_t chamber_info_t;
  #endif
#elif HAS_TEMP_CHAMBER
  typedef temp_info_t chamber_info_t;
#endif
#if EITHER(HAS_COOLER, HAS_TEMP_COOLER)
  typedef heater_info_t cooler_info_t;
#endif

// Heater watch handling
template <int INCREASE, int HYSTERESIS, millis_t PERIOD>
struct HeaterWatch {
  celsius_t target;
  millis_t next_ms;
  inline bool elapsed(const millis_t &ms) { return next_ms && ELAPSED(ms, next_ms); }
  inline bool elapsed() { return elapsed(millis()); }

  inline void restart(const celsius_t curr, const celsius_t tgt) {
    if (tgt) {
      const celsius_t newtarget = curr + INCREASE;
      if (newtarget < tgt - HYSTERESIS - 1) {
        target = newtarget;
        next_ms = millis() + SEC_TO_MS(PERIOD);
        return;
      }
    }
    next_ms = 0;
  }
};

#if WATCH_HOTENDS
  typedef struct HeaterWatch<WATCH_TEMP_INCREASE, TEMP_HYSTERESIS, WATCH_TEMP_PERIOD> hotend_watch_t;
#endif
#if WATCH_BED
  typedef struct HeaterWatch<WATCH_BED_TEMP_INCREASE, TEMP_BED_HYSTERESIS, WATCH_BED_TEMP_PERIOD> bed_watch_t;
#endif
#if WATCH_CHAMBER
  typedef struct HeaterWatch<WATCH_CHAMBER_TEMP_INCREASE, TEMP_CHAMBER_HYSTERESIS, WATCH_CHAMBER_TEMP_PERIOD> chamber_watch_t;
#endif
#if WATCH_COOLER
  typedef struct HeaterWatch<WATCH_COOLER_TEMP_INCREASE, TEMP_COOLER_HYSTERESIS, WATCH_COOLER_TEMP_PERIOD> cooler_watch_t;
#endif

// Temperature sensor read value ranges
typedef struct { int16_t raw_min, raw_max; } raw_range_t;
typedef struct { celsius_t mintemp, maxtemp; } celsius_range_t;
typedef struct { int16_t raw_min, raw_max; celsius_t mintemp, maxtemp; } temp_range_t;

#define THERMISTOR_ABS_ZERO_C           -273.15f  // bbbbrrrrr cold !
#define THERMISTOR_RESISTANCE_NOMINAL_C 25.0f     // mmmmm comfortable

#if HAS_USER_THERMISTORS

  enum CustomThermistorIndex : uint8_t {
    #if TEMP_SENSOR_0_IS_CUSTOM
      CTI_HOTEND_0,
    #endif
    #if TEMP_SENSOR_1_IS_CUSTOM
      CTI_HOTEND_1,
    #endif
    #if TEMP_SENSOR_2_IS_CUSTOM
      CTI_HOTEND_2,
    #endif
    #if TEMP_SENSOR_3_IS_CUSTOM
      CTI_HOTEND_3,
    #endif
    #if TEMP_SENSOR_4_IS_CUSTOM
      CTI_HOTEND_4,
    #endif
    #if TEMP_SENSOR_5_IS_CUSTOM
      CTI_HOTEND_5,
    #endif
    #if TEMP_SENSOR_BED_IS_CUSTOM
      CTI_BED,
    #endif
    #if TEMP_SENSOR_PROBE_IS_CUSTOM
      CTI_PROBE,
    #endif
    #if TEMP_SENSOR_CHAMBER_IS_CUSTOM
      CTI_CHAMBER,
    #endif
    #if COOLER_USER_THERMISTOR
      CTI_COOLER,
    #endif
    USER_THERMISTORS
  };

  // User-defined thermistor
  typedef struct {
    bool pre_calc;     // true if pre-calculations update needed
    float sh_c_coeff,  // Steinhart-Hart C coefficient .. defaults to '0.0'
          sh_alpha,
          series_res,
          res_25, res_25_recip,
          res_25_log,
          beta, beta_recip;
  } user_thermistor_t;

#endif

class Temperature {

  public:

    #if HAS_HOTEND
      #define HOTEND_TEMPS (HOTENDS + ENABLED(TEMP_SENSOR_1_AS_REDUNDANT))
      static hotend_info_t temp_hotend[HOTEND_TEMPS];
      static const celsius_t hotend_maxtemp[HOTENDS];
      static inline celsius_t hotend_max_target(const uint8_t e) { return hotend_maxtemp[e] - (HOTEND_OVERSHOOT); }
    #endif
    #if ENABLED(HAS_HEATED_BED)
      static bed_info_t temp_bed;
    #endif
    #if ENABLED(HAS_TEMP_PROBE)
      static probe_info_t temp_probe;
    #endif
    #if ENABLED(HAS_TEMP_CHAMBER)
      static chamber_info_t temp_chamber;
    #endif
    #if ENABLED(HAS_TEMP_COOLER)
      static cooler_info_t temp_cooler;
    #endif

    #if ENABLED(AUTO_POWER_E_FANS)
      static uint8_t autofan_speed[HOTENDS];
    #endif
    #if ENABLED(AUTO_POWER_CHAMBER_FAN)
      static uint8_t chamberfan_speed;
    #endif
    #if ENABLED(AUTO_POWER_COOLER_FAN)
      static uint8_t coolerfan_speed;
    #endif

    #if ENABLED(FAN_SOFT_PWM)
      static uint8_t soft_pwm_amount_fan[FAN_COUNT],
                     soft_pwm_count_fan[FAN_COUNT];
    #endif

    #if ENABLED(PREVENT_COLD_EXTRUSION)
      static bool allow_cold_extrude;
      static celsius_t extrude_min_temp;
      static inline bool tooCold(const celsius_t temp) { return allow_cold_extrude ? false : temp < extrude_min_temp - (TEMP_WINDOW); }
      static inline bool tooColdToExtrude(const uint8_t E_NAME)       { return tooCold(wholeDegHotend(HOTEND_INDEX)); }
      static inline bool targetTooColdToExtrude(const uint8_t E_NAME) { return tooCold(degTargetHotend(HOTEND_INDEX)); }
    #else
      static inline bool tooColdToExtrude(const uint8_t) { return false; }
      static inline bool targetTooColdToExtrude(const uint8_t) { return false; }
    #endif

    static inline bool hotEnoughToExtrude(const uint8_t e) { return !tooColdToExtrude(e); }
    static inline bool targetHotEnoughToExtrude(const uint8_t e) { return !targetTooColdToExtrude(e); }

    #if ENABLED(SINGLENOZZLE_STANDBY_FAN)
      static celsius_t singlenozzle_temp[EXTRUDERS];
      #if HAS_FAN
        static uint8_t singlenozzle_fan_speed[EXTRUDERS];
      #endif
      static void singlenozzle_change(const uint8_t old_tool, const uint8_t new_tool);
    #endif

    #if HEATER_IDLE_HANDLER

      // Heater idle handling. Marlin creates one per hotend and one for the heated bed.
      typedef struct {
        millis_t timeout_ms;
        bool timed_out;
        inline void update(const millis_t &ms) { if (!timed_out && timeout_ms && ELAPSED(ms, timeout_ms)) timed_out = true; }
        inline void start(const millis_t &ms) { timeout_ms = millis() + ms; timed_out = false; }
        inline void reset() { timeout_ms = 0; timed_out = false; }
        inline void expire() { start(0); }
      } heater_idle_t;

      // Indices and size for the heater_idle array
      #define _ENUM_FOR_E(N) IDLE_INDEX_E##N,
      enum IdleIndex : uint8_t {
        REPEAT(HOTENDS, _ENUM_FOR_E)
        #if ENABLED(HAS_HEATED_BED)
          IDLE_INDEX_BED,
        #endif
        NR_HEATER_IDLE
      };
      #undef _ENUM_FOR_E

      // Convert the given heater_id_t to idle array index
      static inline IdleIndex idle_index_for_id(const int8_t heater_id) {
        #if HAS_HEATED_BED
          if (heater_id == H_BED) return IDLE_INDEX_BED;
        #endif
        return (IdleIndex)_MAX(heater_id, 0);
      }

      static heater_idle_t heater_idle[NR_HEATER_IDLE];

    #endif

  private:

    #if ENABLED(EARLY_WATCHDOG)
      static bool inited;   // If temperature controller is running
    #endif

    static volatile bool raw_temps_ready;

    #if ENABLED(WATCH_HOTENDS)
      static hotend_watch_t watch_hotend[HOTENDS];
    #endif

    #if ENABLED(TEMP_SENSOR_1_AS_REDUNDANT)
      static uint16_t redundant_temperature_raw;
      static celsius_t redundant_temperature;
    #endif

    #if ENABLED(PID_EXTRUSION_SCALING)
      static int32_t last_e_position, lpq[LPQ_MAX_LEN];
      static lpq_ptr_t lpq_ptr;
    #endif

    #if ENABLED(HAS_HOTEND)
      static temp_range_t temp_range[HOTENDS];
    #endif

    #if HAS_HEATED_BED
      #if ENABLED(WATCH_BED)
        static bed_watch_t watch_bed;
      #endif
      IF_DISABLED(PIDTEMPBED, static millis_t next_bed_check_ms);
      static int16_t mintemp_raw_BED, maxtemp_raw_BED;
      #endif

    #if HAS_HEATED_CHAMBER
      #if ENABLED(WATCH_CHAMBER)
        static chamber_watch_t watch_chamber;
      #endif
      TERN(PIDTEMPCHAMBER,,static millis_t next_chamber_check_ms);
      static int16_t mintemp_raw_CHAMBER, maxtemp_raw_CHAMBER;
      #endif

    #if HAS_COOLER
      #if ENABLED(WATCH_COOLER)
        static cooler_watch_t watch_cooler;
      #endif
      static millis_t next_cooler_check_ms, cooler_fan_flush_ms;
      static int16_t mintemp_raw_COOLER, maxtemp_raw_COOLER;
      #endif

    #ifdef MAX_CONSECUTIVE_LOW_TEMPERATURE_ERROR_ALLOWED
      static uint8_t consecutive_low_temperature_error[HOTENDS];
    #endif

    #ifdef MILLISECONDS_PREHEAT_TIME
      static millis_t preheat_end_time[HOTENDS];
    #endif

    #if ENABLED(HAS_AUTO_FAN)
      static millis_t next_auto_fan_check_ms;
    #endif

    #if ENABLED(PROBING_HEATERS_OFF)
      static bool paused;
    #endif

  public:
    #if HAS_ADC_BUTTONS
      static uint32_t current_ADCKey_raw;
      static uint16_t ADCKey_count;
    #endif

    #if ENABLED(PID_EXTRUSION_SCALING)
      static int16_t lpq_len;
    #endif

    /**
     * Instance Methods
     */

    void init();

    /**
     * Static (class) methods
     */

    #if HAS_USER_THERMISTORS
      static user_thermistor_t user_thermistor[USER_THERMISTORS];
      static void log_user_thermistor(const uint8_t t_index, const bool eprom=false);
      static void reset_user_thermistors();
      static celsius_float_t user_thermistor_to_deg_c(const uint8_t t_index, const int raw);
      static inline bool set_pull_up_res(int8_t t_index, float value) {
        //if (!WITHIN(t_index, 0, USER_THERMISTORS - 1)) return false;
        if (!WITHIN(value, 1, 1000000)) return false;
        user_thermistor[t_index].series_res = value;
        return true;
      }
      static inline bool set_res25(int8_t t_index, float value) {
        if (!WITHIN(value, 1, 10000000)) return false;
        user_thermistor[t_index].res_25 = value;
        user_thermistor[t_index].pre_calc = true;
        return true;
      }
      static inline bool set_beta(int8_t t_index, float value) {
        if (!WITHIN(value, 1, 1000000)) return false;
        user_thermistor[t_index].beta = value;
        user_thermistor[t_index].pre_calc = true;
        return true;
      }
      static inline bool set_sh_coeff(int8_t t_index, float value) {
        if (!WITHIN(value, -0.01f, 0.01f)) return false;
        user_thermistor[t_index].sh_c_coeff = value;
        user_thermistor[t_index].pre_calc = true;
        return true;
      }
    #endif

    #if HAS_HOTEND
      static celsius_float_t analog_to_celsius_hotend(const int raw, const uint8_t e);
    #endif
    #if HAS_HEATED_BED
      static celsius_float_t analog_to_celsius_bed(const int raw);
    #endif
    #if HAS_TEMP_PROBE
      static celsius_float_t analog_to_celsius_probe(const int raw);
    #endif
    #if HAS_TEMP_CHAMBER
      static celsius_float_t analog_to_celsius_chamber(const int raw);
    #endif
    #if HAS_TEMP_COOLER
      static celsius_float_t analog_to_celsius_cooler(const int raw);
    #endif

    #if HAS_FAN

      static uint8_t fan_speed[FAN_COUNT];
      #define FANS_LOOP(I) LOOP_L_N(I, FAN_COUNT)

      static void set_fan_speed(const uint8_t fan, const uint16_t speed);

      #if ENABLED(REPORT_FAN_CHANGE)
        static void report_fan_speed(const uint8_t fan);
      #endif

      #if EITHER(PROBING_FANS_OFF, ADVANCED_PAUSE_FANS_PAUSE)
        static bool fans_paused;
        static uint8_t saved_fan_speed[FAN_COUNT];
      #endif

      #if ENABLED(ADAPTIVE_FAN_SLOWING)
        static uint8_t fan_speed_scaler[FAN_COUNT];
      #endif

      static inline uint8_t scaledFanSpeed(const uint8_t fan, const uint8_t fs) {
        UNUSED(fan); // Potentially unused!
        return (fs * uint16_t(TERN(ADAPTIVE_FAN_SLOWING, fan_speed_scaler[fan], 128))) >> 7;
      }

      static inline uint8_t scaledFanSpeed(const uint8_t fan) {
        return scaledFanSpeed(fan, fan_speed[fan]);
      }

      static constexpr inline uint8_t pwmToPercent(const uint8_t speed) { return ui8_to_percent(speed); }
      static inline uint8_t fanSpeedPercent(const uint8_t fan)          { return ui8_to_percent(fan_speed[fan]); }
      static inline uint8_t scaledFanSpeedPercent(const uint8_t fan)    { return ui8_to_percent(scaledFanSpeed(fan)); }

      #if ENABLED(EXTRA_FAN_SPEED)
        typedef struct { uint8_t saved, speed; } extra_fan_t;
        static extra_fan_t extra_fan_speed[FAN_COUNT];
        static void set_temp_fan_speed(const uint8_t fan, const uint16_t command_or_speed);
      #endif

      #if EITHER(PROBING_FANS_OFF, ADVANCED_PAUSE_FANS_PAUSE)
        void set_fans_paused(const bool p);
      #endif

    #endif // HAS_FAN

    static inline void zero_fan_speeds() {
      #if HAS_FAN
        FANS_LOOP(i) set_fan_speed(i, 0);
      #endif
    }

    /**
     * Called from the Temperature ISR
     */
    static void isr();
    static void readings_ready();

    /**
     * Call periodically to manage heaters
     */
    static void manage_heater() _O2; // Added _O2 to work around a compiler error

    /**
     * Preheating hotends
     */
    #ifdef MILLISECONDS_PREHEAT_TIME
      static inline bool is_preheating(const uint8_t E_NAME) {
        return preheat_end_time[HOTEND_INDEX] && PENDING(millis(), preheat_end_time[HOTEND_INDEX]);
      }
      static inline void start_preheat_time(const uint8_t E_NAME) {
        preheat_end_time[HOTEND_INDEX] = millis() + MILLISECONDS_PREHEAT_TIME;
      }
      static inline void reset_preheat_time(const uint8_t E_NAME) {
        preheat_end_time[HOTEND_INDEX] = 0;
      }
    #else
      #define is_preheating(n) (false)
    #endif

    //high level conversion routines, for use outside of temperature.cpp
    //inline so that there is no performance decrease.
    //deg=degreeCelsius

    static inline celsius_float_t degHotend(const uint8_t E_NAME) {
      return TERN0(HAS_HOTEND, temp_hotend[HOTEND_INDEX].celsius);
    }

    static inline celsius_t wholeDegHotend(const uint8_t E_NAME) {
      return TERN0(HAS_HOTEND, static_cast<celsius_t>(temp_hotend[HOTEND_INDEX].celsius + 0.5f));
    }

    #if ENABLED(SHOW_TEMP_ADC_VALUES)
      static inline int16_t rawHotendTemp(const uint8_t E_NAME) {
        return TERN0(HAS_HOTEND, temp_hotend[HOTEND_INDEX].raw);
      }
    #endif

    static inline celsius_t degTargetHotend(const uint8_t E_NAME) {
      return TERN0(HAS_HOTEND, temp_hotend[HOTEND_INDEX].target);
    }

    #if WATCH_HOTENDS
      static void start_watching_hotend(const uint8_t e=0);
    #else
      static inline void start_watching_hotend(const uint8_t=0) {}
    #endif

    #if HAS_HOTEND

      static void setTargetHotend(const celsius_t celsius, const uint8_t E_NAME) {
        const uint8_t ee = HOTEND_INDEX;
        #ifdef MILLISECONDS_PREHEAT_TIME
          if (celsius == 0)
            reset_preheat_time(ee);
          else if (temp_hotend[ee].target == 0)
            start_preheat_time(ee);
        #endif
        TERN_(AUTO_POWER_CONTROL, if (celsius) powerManager.power_on());
        temp_hotend[ee].target = _MIN(celsius, hotend_max_target(ee));
        start_watching_hotend(ee);
      }

      static inline bool isHeatingHotend(const uint8_t E_NAME) {
        return temp_hotend[HOTEND_INDEX].target > temp_hotend[HOTEND_INDEX].celsius;
      }

      static inline bool isCoolingHotend(const uint8_t E_NAME) {
        return temp_hotend[HOTEND_INDEX].target < temp_hotend[HOTEND_INDEX].celsius;
      }

      #if HAS_TEMP_HOTEND
        static bool wait_for_hotend(const uint8_t target_extruder, const bool no_wait_for_cooling=true
          #if G26_CLICK_CAN_CANCEL
            , const bool click_to_cancel=false
          #endif
        );

        #if ENABLED(WAIT_FOR_HOTEND)
          static void wait_for_hotend_heating(const uint8_t target_extruder);
        #endif
      #endif

      static inline bool still_heating(const uint8_t e) {
        return degTargetHotend(e) > TEMP_HYSTERESIS && ABS(wholeDegHotend(e) - degTargetHotend(e)) > TEMP_HYSTERESIS;
      }

      static inline bool degHotendNear(const uint8_t e, const celsius_t temp) {
        return ABS(wholeDegHotend(e) - temp) < (TEMP_HYSTERESIS);
      }

    #endif // HAS_HOTEND

    #if HAS_HEATED_BED

      #if ENABLED(SHOW_TEMP_ADC_VALUES)
<<<<<<< HEAD
        FORCE_INLINE static int16_t rawBedTemp()  { return temp_bed.raw; }
      #endif
      FORCE_INLINE static celsius_t degBed()        { return temp_bed.celsius; }
      FORCE_INLINE static celsius_t degTargetBed()  { return temp_bed.target; }
      FORCE_INLINE static bool isHeatingBed()     { return temp_bed.target > temp_bed.celsius; }
      FORCE_INLINE static bool isCoolingBed()     { return temp_bed.target < temp_bed.celsius; }
=======
        static inline int16_t rawBedTemp()    { return temp_bed.raw; }
      #endif
      static inline celsius_float_t degBed()  { return temp_bed.celsius; }
      static inline celsius_t wholeDegBed()   { return static_cast<celsius_t>(degBed() + 0.5f); }
      static inline celsius_t degTargetBed()  { return temp_bed.target; }
      static inline bool isHeatingBed()       { return temp_bed.target > temp_bed.celsius; }
      static inline bool isCoolingBed()       { return temp_bed.target < temp_bed.celsius; }
>>>>>>> 3b8f83a5

      #if WATCH_BED
        static void start_watching_bed();
      #else
        static inline void start_watching_bed() {}
      #endif

      static void setTargetBed(const celsius_t celsius) {
        TERN_(AUTO_POWER_CONTROL, if (celsius) powerManager.power_on());
        temp_bed.target = _MIN(celsius, BED_MAX_TARGET);
        start_watching_bed();
      }

      static bool wait_for_bed(const bool no_wait_for_cooling=true
        #if G26_CLICK_CAN_CANCEL
          , const bool click_to_cancel=false
        #endif
      );

      static void wait_for_bed_heating();

      static inline bool degBedNear(const celsius_t temp) {
        return ABS(wholeDegBed() - temp) < (TEMP_BED_HYSTERESIS);
      }

    #endif // HAS_HEATED_BED

    #if HAS_TEMP_PROBE
      #if ENABLED(SHOW_TEMP_ADC_VALUES)
        static inline int16_t rawProbeTemp()    { return temp_probe.raw; }
      #endif
      static inline celsius_float_t degProbe()  { return temp_probe.celsius; }
      static inline celsius_t wholeDegProbe()   { return static_cast<celsius_t>(degProbe() + 0.5f); }
      static inline bool isProbeBelowTemp(const celsius_t target_temp) { return wholeDegProbe() < target_temp; }
      static inline bool isProbeAboveTemp(const celsius_t target_temp) { return wholeDegProbe() > target_temp; }
      static bool wait_for_probe(const celsius_t target_temp, bool no_wait_for_cooling=true);
    #endif

    #if WATCH_PROBE
      static void start_watching_probe();
    #else
      static inline void start_watching_probe() {}
    #endif

    #if HAS_TEMP_CHAMBER
      #if ENABLED(SHOW_TEMP_ADC_VALUES)
<<<<<<< HEAD
        FORCE_INLINE static int16_t rawChamberTemp()    { return temp_chamber.raw; }
=======
        static inline int16_t rawChamberTemp()      { return temp_chamber.raw; }
>>>>>>> 3b8f83a5
      #endif
      static inline celsius_float_t degChamber()    { return temp_chamber.celsius; }
      static inline celsius_t wholeDegChamber()     { return static_cast<celsius_t>(degChamber() + 0.5f); }
      #if HAS_HEATED_CHAMBER
<<<<<<< HEAD
        FORCE_INLINE static celsius_t degTargetChamber()  { return temp_chamber.target; }
        FORCE_INLINE static bool isHeatingChamber()     { return temp_chamber.target > temp_chamber.celsius; }
        FORCE_INLINE static bool isCoolingChamber()     { return temp_chamber.target < temp_chamber.celsius; }
=======
        static inline celsius_t degTargetChamber()  { return temp_chamber.target; }
        static inline bool isHeatingChamber()       { return temp_chamber.target > temp_chamber.celsius; }
        static inline bool isCoolingChamber()       { return temp_chamber.target < temp_chamber.celsius; }
>>>>>>> 3b8f83a5
        static bool wait_for_chamber(const bool no_wait_for_cooling=true);
      #endif
    #endif

    #if WATCH_CHAMBER
      static void start_watching_chamber();
    #else
      static inline void start_watching_chamber() {}
    #endif

    #if HAS_HEATED_CHAMBER
      static void setTargetChamber(const celsius_t celsius) {
        temp_chamber.target = _MIN(celsius, CHAMBER_MAX_TARGET);
        start_watching_chamber();
      }
    #endif

    #if HAS_TEMP_COOLER
      #if ENABLED(SHOW_TEMP_ADC_VALUES)
<<<<<<< HEAD
        FORCE_INLINE static int16_t rawCoolerTemp()    { return temp_cooler.raw; }
=======
        static inline int16_t rawCoolerTemp()     { return temp_cooler.raw; }
>>>>>>> 3b8f83a5
      #endif
      static inline celsius_float_t degCooler()   { return temp_cooler.celsius; }
      static inline celsius_t wholeDegCooler()    { return static_cast<celsius_t>(temp_cooler.celsius + 0.5f); }
      #if HAS_COOLER
<<<<<<< HEAD
        FORCE_INLINE static celsius_t degTargetCooler() { return temp_cooler.target; }
        FORCE_INLINE static bool isLaserHeating()     { return temp_cooler.target > temp_cooler.celsius; }
        FORCE_INLINE static bool isLaserCooling()     { return temp_cooler.target < temp_cooler.celsius; }
=======
        static inline celsius_t degTargetCooler() { return temp_cooler.target; }
        static inline bool isLaserHeating()       { return temp_cooler.target > temp_cooler.celsius; }
        static inline bool isLaserCooling()       { return temp_cooler.target < temp_cooler.celsius; }
>>>>>>> 3b8f83a5
        static bool wait_for_cooler(const bool no_wait_for_cooling=true);
      #endif
    #endif

    #if WATCH_COOLER
      static void start_watching_cooler();
    #else
      static inline void start_watching_cooler() {}
    #endif

    #if HAS_COOLER
      static inline void setTargetCooler(const celsius_t celsius) {
        temp_cooler.target = constrain(celsius, COOLER_MIN_TARGET, COOLER_MAX_TARGET);
        start_watching_cooler();
      }
    #endif

    /**
     * The software PWM power for a heater
     */
    static int16_t getHeaterPower(const heater_id_t heater_id);

    /**
     * Switch off all heaters, set all target temperatures to 0
     */
    static void disable_all_heaters();

    #if ENABLED(PRINTJOB_TIMER_AUTOSTART)
      /**
       * Methods to check if heaters are enabled, indicating an active job
       */
      static bool auto_job_over_threshold();
      static void auto_job_check_timer(const bool can_start, const bool can_stop);
    #endif

    /**
     * Perform auto-tuning for hotend or bed in response to M303
     */
    #if HAS_PID_HEATING

      #if ANY(PID_DEBUG, PID_BED_DEBUG, PID_CHAMBER_DEBUG)
        static bool pid_debug_flag;
      #endif

      static void PID_autotune(const celsius_t target, const heater_id_t heater_id, const int8_t ncycles, const bool set_result=false);

      #if ENABLED(NO_FAN_SLOWING_IN_PID_TUNING)
        static bool adaptive_fan_slowing;
      #elif ENABLED(ADAPTIVE_FAN_SLOWING)
        static constexpr bool adaptive_fan_slowing = true;
      #endif

      /**
       * Update the temp manager when PID values change
       */
      #if ENABLED(PIDTEMP)
        static inline void updatePID() {
          TERN_(PID_EXTRUSION_SCALING, last_e_position = 0);
        }
      #endif

    #endif

    #if ENABLED(PROBING_HEATERS_OFF)
      static void pause(const bool p);
      static inline bool is_paused() { return paused; }
    #endif

    #if HEATER_IDLE_HANDLER

      static inline void reset_hotend_idle_timer(const uint8_t E_NAME) {
        heater_idle[HOTEND_INDEX].reset();
        start_watching_hotend(HOTEND_INDEX);
      }

      #if HAS_HEATED_BED
        static inline void reset_bed_idle_timer() {
          heater_idle[IDLE_INDEX_BED].reset();
          start_watching_bed();
        }
      #endif

    #endif // HEATER_IDLE_HANDLER

    #if HAS_TEMP_SENSOR
      static void print_heater_states(const uint8_t target_extruder
        #if ENABLED(TEMP_SENSOR_1_AS_REDUNDANT)
          , const bool include_r=false
        #endif
      );
      #if ENABLED(AUTO_REPORT_TEMPERATURES)
        struct AutoReportTemp { static void report(); };
        static AutoReporter<AutoReportTemp> auto_reporter;
      #endif
    #endif

    #if HAS_STATUS_MESSAGE
      static void set_heating_message(const uint8_t e);
    #endif

    #if HAS_LCD_MENU && HAS_TEMPERATURE
      static void lcd_preheat(const uint8_t e, const int8_t indh, const int8_t indb);
    #endif

  private:
    static void update_raw_temperatures();
    static void updateTemperaturesFromRawValues();

    #if HAS_MAX_TC
      #define MAX_TC_COUNT 1 + BOTH(TEMP_SENSOR_0_IS_MAX_TC, TEMP_SENSOR_1_IS_MAX_TC)
      #if MAX_TC_COUNT > 1
        #define HAS_MULTI_MAX_TC 1
        #define READ_MAX_TC(N) read_max_tc(N)
      #else
        #define READ_MAX_TC(N) read_max_tc()
      #endif
      static int read_max_tc(TERN_(HAS_MULTI_MAX_TC, const uint8_t hindex=0));
    #endif

    static void checkExtruderAutoFans();

    #if ENABLED(HAS_HOTEND)
      static float get_pid_output_hotend(const uint8_t e);
    #endif
    #if ENABLED(PIDTEMPBED)
      static float get_pid_output_bed();
    #endif
    #if ENABLED(PIDTEMPCHAMBER)
      static float get_pid_output_chamber();
    #endif

    static void _temp_error(const heater_id_t e, PGM_P const serial_msg, PGM_P const lcd_msg);
    static void min_temp_error(const heater_id_t e);
    static void max_temp_error(const heater_id_t e);

    #define HAS_THERMAL_PROTECTION ANY(THERMAL_PROTECTION_HOTENDS, THERMAL_PROTECTION_CHAMBER, HAS_THERMALLY_PROTECTED_BED, THERMAL_PROTECTION_COOLER)

    #if HAS_THERMAL_PROTECTION

      // Indices and size for the tr_state_machine array. One for each protected heater.
      #define _ENUM_FOR_E(N) RUNAWAY_IND_E##N,
      enum RunawayIndex : uint8_t {
        #if ENABLED(THERMAL_PROTECTION_HOTENDS)
          REPEAT(HOTENDS, _ENUM_FOR_E)
        #endif
        #if ENABLED(HAS_THERMALLY_PROTECTED_BED)
          RUNAWAY_IND_BED,
        #endif
        #if ENABLED(THERMAL_PROTECTION_CHAMBER)
          RUNAWAY_IND_CHAMBER,
        #endif
        #if ENABLED(THERMAL_PROTECTION_COOLER)
          RUNAWAY_IND_COOLER,
        #endif
        NR_HEATER_RUNAWAY
      };
      #undef _ENUM_FOR_E

      // Convert the given heater_id_t to runaway state array index
      static inline RunawayIndex runaway_index_for_id(const int8_t heater_id) {
        #if HAS_THERMALLY_PROTECTED_CHAMBER
          if (heater_id == H_CHAMBER) return RUNAWAY_IND_CHAMBER;
        #endif
        #if HAS_THERMALLY_PROTECTED_CHAMBER
          if (heater_id == H_COOLER) return RUNAWAY_IND_COOLER;
        #endif
        #if HAS_THERMALLY_PROTECTED_BED
          if (heater_id == H_BED) return RUNAWAY_IND_BED;
        #endif
        return (RunawayIndex)_MAX(heater_id, 0);
      }

      enum TRState : char { TRInactive, TRFirstHeating, TRStable, TRRunaway };

      typedef struct {
        millis_t timer = 0;
        TRState state = TRInactive;
        float running_temp;
        void run(const_celsius_float_t current, const_celsius_float_t target, const heater_id_t heater_id, const uint16_t period_seconds, const celsius_t hysteresis_degc);
      } tr_state_machine_t;

      static tr_state_machine_t tr_state_machine[NR_HEATER_RUNAWAY];

    #endif // HAS_THERMAL_PROTECTION
};

extern Temperature thermalManager;<|MERGE_RESOLUTION|>--- conflicted
+++ resolved
@@ -700,14 +700,6 @@
     #if HAS_HEATED_BED
 
       #if ENABLED(SHOW_TEMP_ADC_VALUES)
-<<<<<<< HEAD
-        FORCE_INLINE static int16_t rawBedTemp()  { return temp_bed.raw; }
-      #endif
-      FORCE_INLINE static celsius_t degBed()        { return temp_bed.celsius; }
-      FORCE_INLINE static celsius_t degTargetBed()  { return temp_bed.target; }
-      FORCE_INLINE static bool isHeatingBed()     { return temp_bed.target > temp_bed.celsius; }
-      FORCE_INLINE static bool isCoolingBed()     { return temp_bed.target < temp_bed.celsius; }
-=======
         static inline int16_t rawBedTemp()    { return temp_bed.raw; }
       #endif
       static inline celsius_float_t degBed()  { return temp_bed.celsius; }
@@ -715,7 +707,6 @@
       static inline celsius_t degTargetBed()  { return temp_bed.target; }
       static inline bool isHeatingBed()       { return temp_bed.target > temp_bed.celsius; }
       static inline bool isCoolingBed()       { return temp_bed.target < temp_bed.celsius; }
->>>>>>> 3b8f83a5
 
       #if WATCH_BED
         static void start_watching_bed();
@@ -762,24 +753,14 @@
 
     #if HAS_TEMP_CHAMBER
       #if ENABLED(SHOW_TEMP_ADC_VALUES)
-<<<<<<< HEAD
-        FORCE_INLINE static int16_t rawChamberTemp()    { return temp_chamber.raw; }
-=======
         static inline int16_t rawChamberTemp()      { return temp_chamber.raw; }
->>>>>>> 3b8f83a5
       #endif
       static inline celsius_float_t degChamber()    { return temp_chamber.celsius; }
       static inline celsius_t wholeDegChamber()     { return static_cast<celsius_t>(degChamber() + 0.5f); }
       #if HAS_HEATED_CHAMBER
-<<<<<<< HEAD
-        FORCE_INLINE static celsius_t degTargetChamber()  { return temp_chamber.target; }
-        FORCE_INLINE static bool isHeatingChamber()     { return temp_chamber.target > temp_chamber.celsius; }
-        FORCE_INLINE static bool isCoolingChamber()     { return temp_chamber.target < temp_chamber.celsius; }
-=======
         static inline celsius_t degTargetChamber()  { return temp_chamber.target; }
         static inline bool isHeatingChamber()       { return temp_chamber.target > temp_chamber.celsius; }
         static inline bool isCoolingChamber()       { return temp_chamber.target < temp_chamber.celsius; }
->>>>>>> 3b8f83a5
         static bool wait_for_chamber(const bool no_wait_for_cooling=true);
       #endif
     #endif
@@ -799,24 +780,14 @@
 
     #if HAS_TEMP_COOLER
       #if ENABLED(SHOW_TEMP_ADC_VALUES)
-<<<<<<< HEAD
-        FORCE_INLINE static int16_t rawCoolerTemp()    { return temp_cooler.raw; }
-=======
         static inline int16_t rawCoolerTemp()     { return temp_cooler.raw; }
->>>>>>> 3b8f83a5
       #endif
       static inline celsius_float_t degCooler()   { return temp_cooler.celsius; }
       static inline celsius_t wholeDegCooler()    { return static_cast<celsius_t>(temp_cooler.celsius + 0.5f); }
       #if HAS_COOLER
-<<<<<<< HEAD
-        FORCE_INLINE static celsius_t degTargetCooler() { return temp_cooler.target; }
-        FORCE_INLINE static bool isLaserHeating()     { return temp_cooler.target > temp_cooler.celsius; }
-        FORCE_INLINE static bool isLaserCooling()     { return temp_cooler.target < temp_cooler.celsius; }
-=======
         static inline celsius_t degTargetCooler() { return temp_cooler.target; }
         static inline bool isLaserHeating()       { return temp_cooler.target > temp_cooler.celsius; }
         static inline bool isLaserCooling()       { return temp_cooler.target < temp_cooler.celsius; }
->>>>>>> 3b8f83a5
         static bool wait_for_cooler(const bool no_wait_for_cooling=true);
       #endif
     #endif
