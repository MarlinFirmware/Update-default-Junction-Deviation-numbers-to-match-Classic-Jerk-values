/**
 * Marlin 3D Printer Firmware
 * Copyright (c) 2020 MarlinFirmware [https://github.com/MarlinFirmware/Marlin]
 *
 * Based on Sprinter and grbl.
 * Copyright (c) 2011 Camiel Gubbels / Erik van der Zalm
 *
 * This program is free software: you can redistribute it and/or modify
 * it under the terms of the GNU General Public License as published by
 * the Free Software Foundation, either version 3 of the License, or
 * (at your option) any later version.
 *
 * This program is distributed in the hope that it will be useful,
 * but WITHOUT ANY WARRANTY; without even the implied warranty of
 * MERCHANTABILITY or FITNESS FOR A PARTICULAR PURPOSE.  See the
 * GNU General Public License for more details.
 *
 * You should have received a copy of the GNU General Public License
 * along with this program.  If not, see <https://www.gnu.org/licenses/>.
 *
 */
#pragma once

/**
 * temperature.h - temperature controller
 */

#include "thermistor/thermistors.h"

#include "../inc/MarlinConfig.h"

#if ENABLED(AUTO_POWER_CONTROL)
  #include "../feature/power.h"
#endif

#if ENABLED(AUTO_REPORT_TEMPERATURES)
  #include "../libs/autoreport.h"
#endif

#if HAS_FANCHECK
  #include "../feature/fancheck.h"
#endif

#ifndef SOFT_PWM_SCALE
  #define SOFT_PWM_SCALE 0
#endif

#define HOTEND_INDEX TERN(HAS_MULTI_HOTEND, e, 0)
#define E_NAME TERN_(HAS_MULTI_HOTEND, e)

// Element identifiers. Positive values are hotends. Negative values are other heaters or coolers.
typedef enum : int_fast8_t {
  H_REDUNDANT = HID_REDUNDANT,
  H_COOLER = HID_COOLER,
  H_PROBE = HID_PROBE,
  H_BOARD = HID_BOARD,
  H_CHAMBER = HID_CHAMBER,
  H_BED = HID_BED,
  H_E0 = HID_E0, H_E1, H_E2, H_E3, H_E4, H_E5, H_E6, H_E7,
  H_NONE = -128
} heater_id_t;

/**
 * States for ADC reading in the ISR
 */
enum ADCSensorState : char {
  StartSampling,
  #if HAS_TEMP_ADC_0
    PrepareTemp_0, MeasureTemp_0,
  #endif
  #if HAS_TEMP_ADC_BED
    PrepareTemp_BED, MeasureTemp_BED,
  #endif
  #if HAS_TEMP_ADC_CHAMBER
    PrepareTemp_CHAMBER, MeasureTemp_CHAMBER,
  #endif
  #if HAS_TEMP_ADC_COOLER
    PrepareTemp_COOLER, MeasureTemp_COOLER,
  #endif
  #if HAS_TEMP_ADC_PROBE
    PrepareTemp_PROBE, MeasureTemp_PROBE,
  #endif
  #if HAS_TEMP_ADC_BOARD
    PrepareTemp_BOARD, MeasureTemp_BOARD,
  #endif
  #if HAS_TEMP_ADC_REDUNDANT
    PrepareTemp_REDUNDANT, MeasureTemp_REDUNDANT,
  #endif
  #if HAS_TEMP_ADC_1
    PrepareTemp_1, MeasureTemp_1,
  #endif
  #if HAS_TEMP_ADC_2
    PrepareTemp_2, MeasureTemp_2,
  #endif
  #if HAS_TEMP_ADC_3
    PrepareTemp_3, MeasureTemp_3,
  #endif
  #if HAS_TEMP_ADC_4
    PrepareTemp_4, MeasureTemp_4,
  #endif
  #if HAS_TEMP_ADC_5
    PrepareTemp_5, MeasureTemp_5,
  #endif
  #if HAS_TEMP_ADC_6
    PrepareTemp_6, MeasureTemp_6,
  #endif
  #if HAS_TEMP_ADC_7
    PrepareTemp_7, MeasureTemp_7,
  #endif
  #if HAS_JOY_ADC_X
    PrepareJoy_X, MeasureJoy_X,
  #endif
  #if HAS_JOY_ADC_Y
    PrepareJoy_Y, MeasureJoy_Y,
  #endif
  #if HAS_JOY_ADC_Z
    PrepareJoy_Z, MeasureJoy_Z,
  #endif
  #if ENABLED(FILAMENT_WIDTH_SENSOR)
    Prepare_FILWIDTH, Measure_FILWIDTH,
  #endif
  #if ENABLED(POWER_MONITOR_CURRENT)
    Prepare_POWER_MONITOR_CURRENT,
    Measure_POWER_MONITOR_CURRENT,
  #endif
  #if ENABLED(POWER_MONITOR_VOLTAGE)
    Prepare_POWER_MONITOR_VOLTAGE,
    Measure_POWER_MONITOR_VOLTAGE,
  #endif
  #if HAS_ADC_BUTTONS
    Prepare_ADC_KEY, Measure_ADC_KEY,
  #endif
  SensorsReady, // Temperatures ready. Delay the next round of readings to let ADC pins settle.
  StartupDelay  // Startup, delay initial temp reading a tiny bit so the hardware can settle
};

// Minimum number of Temperature::ISR loops between sensor readings.
// Multiplied by 16 (OVERSAMPLENR) to obtain the total time to
// get all oversampled sensor readings
#define MIN_ADC_ISR_LOOPS 10

#define ACTUAL_ADC_SAMPLES _MAX(int(MIN_ADC_ISR_LOOPS), int(SensorsReady))

//
// PID
//

typedef struct { float p, i, d; } raw_pid_t;
typedef struct { float p, i, d, c, f; } raw_pidcf_t;

#if HAS_PID_HEATING

  #define PID_K2 (1-float(PID_K1))
  #define PID_dT ((OVERSAMPLENR * float(ACTUAL_ADC_SAMPLES)) / (TEMP_TIMER_FREQUENCY))

  // Apply the scale factors to the PID values
  #define scalePID_i(i)   ( float(i) * PID_dT )
  #define unscalePID_i(i) ( float(i) / PID_dT )
  #define scalePID_d(d)   ( float(d) / PID_dT )
  #define unscalePID_d(d) ( float(d) * PID_dT )

  /// @brief The default PID class, only has Kp, Ki, Kd, other classes extend this one
  /// @tparam MIN_POW output when current is above target by functional_range
  /// @tparam MAX_POW output when current is below target by functional_range
  /// @details This class has methods for Kc and Kf terms, but returns constant default values
  /// PID classes that implement these features are expected to override these methods
  /// Since the finally used PID class is typedef-d, there is no need to use virtual functions
  template<int MIN_POW, int MAX_POW>
  struct PID_t{
  protected:
    bool pid_reset = true;
    float temp_iState = 0.0f, temp_dState = 0.0f;
    float work_p = 0, work_i = 0, work_d = 0;

  public:
    float Kp = 0, Ki = 0, Kd = 0;
    float p() const { return Kp; }
    float i() const { return unscalePID_i(Ki); }
    float d() const { return unscalePID_d(Kd); }
    float c() const { return 1; }
    float f() const { return 0; }
    float pTerm() const { return work_p; }
    float iTerm() const { return work_i; }
    float dTerm() const { return work_d; }
    float cTerm() const { return 0; }
    float fTerm() const { return 0; }
    void set_Kp(float p) { Kp = p; }
    void set_Ki(float i) { Ki = scalePID_i(i); }
    void set_Kd(float d) { Kd = scalePID_d(d); }
    void set_Kc(float) {}
    void set_Kf(float) {}
    int low() const { return MIN_POW; }
    int high() const { return MAX_POW; }
    void reset() { pid_reset = true; }
    void set(float p, float i, float d, float c=1, float f=0) { set_Kp(p); set_Ki(i); set_Kd(d); set_Kc(c); set_Kf(f); }
    void set(const raw_pid_t &raw) { set(raw.p, raw.i, raw.d); }
    void set(const raw_pidcf_t &raw) { set(raw.p, raw.i, raw.d, raw.c, raw.f); }

    float get_fan_scale_output(const uint8_t) { return 0; }

    float get_extrusion_scale_output(const bool, const int32_t, const float, const int16_t) { return 0; }

    float get_pid_output(const float target, const float current) {
      const float pid_error = target - current;
      if (!target || pid_error < -(PID_FUNCTIONAL_RANGE)) {
        pid_reset = true;
        return 0;
      }
      else if (pid_error > PID_FUNCTIONAL_RANGE) {
        pid_reset = true;
        return MAX_POW;
      }

      if (pid_reset) {
        pid_reset = false;
        temp_iState = 0.0;
        work_d = 0.0;
      }

      const float max_power_over_i_gain = float(MAX_POW) / Ki - float(MIN_POW);
      temp_iState = constrain(temp_iState + pid_error, 0, max_power_over_i_gain);

      work_p = Kp * pid_error;
      work_i = Ki * temp_iState;
      work_d = work_d + PID_K2 * (Kd * (temp_dState - current) - work_d);

      temp_dState = current;

      return constrain(work_p + work_i + work_d + float(MIN_POW), 0, MAX_POW);
    }

  };

#endif

#if ENABLED(PIDTEMP)

  /// @brief Extrusion scaled PID class
  template<int MIN_POW, int MAX_POW, int LPQ_ARR_SZ>
  struct PIDC_t : public PID_t<MIN_POW, MAX_POW> {
  private:
    using base = PID_t<MIN_POW, MAX_POW>;
    float work_c = 0;
    float prev_e_pos = 0;
    int32_t lpq[LPQ_ARR_SZ] = {};
    int16_t lpq_ptr = 0;
  public:
    float Kc = 0;
    float c() const { return Kc; }
    void set_Kc(float c) { Kc = c; }
    float cTerm() const { return work_c; }
    void set(float p, float i, float d, float c=1, float f=0) {
      base::set_Kp(p);
      base::set_Ki(i);
      base::set_Kd(d);
      set_Kc(c);
      base::set_Kf(f);
    }
    void set(const raw_pid_t &raw) { set(raw.p, raw.i, raw.d); }
    void set(const raw_pidcf_t &raw) { set(raw.p, raw.i, raw.d, raw.c, raw.f); }
    void reset() {
      base::reset();
      prev_e_pos = 0;
      lpq_ptr = 0;
      LOOP_L_N(i, LPQ_ARR_SZ) lpq[i] = 0;
    }

    float get_extrusion_scale_output(const bool is_active, const int32_t e_position, const float e_mm_per_step, const int16_t lpq_len) {
      work_c = 0;
      if (!is_active) return work_c;

      if (e_position > prev_e_pos) {
        lpq[lpq_ptr] = e_position - prev_e_pos;
        prev_e_pos = e_position;
      }
      else
        lpq[lpq_ptr] = 0;

      ++lpq_ptr;

      if (lpq_ptr >= LPQ_ARR_SZ || lpq_ptr >= lpq_len)
        lpq_ptr = 0;

      work_c = (lpq[lpq_ptr] * e_mm_per_step) * Kc;

      return work_c;
    }
  };

  /// @brief Fan scaled PID, this class implements the get_fan_scale_output() method
  /// @tparam MIN_POW @see PID_t
  /// @tparam MAX_POW @see PID_t
  /// @tparam SCALE_MIN_SPEED parameter from Configuration_adv.h
  /// @tparam SCALE_LIN_FACTOR parameter from Configuration_adv.h
  template<int MIN_POW, int MAX_POW, int SCALE_MIN_SPEED, int SCALE_LIN_FACTOR>
  struct PIDF_t : public PID_t<MIN_POW, MAX_POW> {
  private:
    using base = PID_t<MIN_POW, MAX_POW>;
    float work_f = 0;
  public:
    float Kf = 0;
    float f() const { return Kf; }
    void set_Kf(float f) { Kf = f; }
    float fTerm() const { return work_f; }
    void set(float p, float i, float d, float c=1, float f=0) {
      base::set_Kp(p);
      base::set_Ki(i);
      base::set_Kd(d);
      base::set_Kc(c);
      set_Kf(f);
    }
    void set(const raw_pid_t &raw) { set(raw.p, raw.i, raw.d); }
    void set(const raw_pidcf_t &raw) { set(raw.p, raw.i, raw.d, raw.c, raw.f); }

    float get_fan_scale_output(const uint8_t fan_speed) {
      work_f = 0;
      if (fan_speed > SCALE_MIN_SPEED)
        work_f = Kf + (SCALE_LIN_FACTOR) * fan_speed;

      return work_f;
    }
  };

  /// @brief Inherits PID and PIDC - can't use proper diamond inheritance w/o virtual
  template<int MIN_POW, int MAX_POW, int LPQ_ARR_SZ, int SCALE_MIN_SPEED, int SCALE_LIN_FACTOR>
  struct PIDCF_t : public PIDC_t<MIN_POW, MAX_POW, LPQ_ARR_SZ> {
  private:
    using base = PID_t<MIN_POW, MAX_POW>;
    using cPID = PIDC_t<MIN_POW, MAX_POW, LPQ_ARR_SZ>;
    float work_f = 0;
  public:
    float Kf = 0;
    float c() const { return cPID::c(); }
    float f() const { return Kf; }
    void set_Kc(float c) { cPID::set_Kc(c); }
    void set_Kf(float f) { Kf = f; }
    float cTerm() const { return cPID::cTerm(); }
    float fTerm() const { return work_f; }
    void set(float p, float i, float d, float c=1, float f=0) {
      base::set_Kp(p);
      base::set_Ki(i);
      base::set_Kd(d);
      cPID::set_Kc(c);
      set_Kf(f);
    }
    void set(const raw_pid_t &raw) { set(raw.p, raw.i, raw.d); }
    void set(const raw_pidcf_t &raw) { set(raw.p, raw.i, raw.d, raw.c, raw.f); }

    void reset() { cPID::reset(); }

    float get_fan_scale_output(const uint8_t fan_speed) {
      work_f = fan_speed > (SCALE_MIN_SPEED) ? Kf + (SCALE_LIN_FACTOR) * fan_speed : 0;
      return work_f;
    }
    float get_extrusion_scale_output(const bool is_active, const int32_t e_position, const float e_mm_per_step, const int16_t lpq_len) {
      return cPID::get_extrusion_scale_output(is_active, e_position, e_mm_per_step, lpq_len);
    }
  };

  typedef
    #if BOTH(PID_EXTRUSION_SCALING, PID_FAN_SCALING)
      PIDCF_t<0, PID_MAX, LPQ_MAX_LEN, PID_FAN_SCALING_MIN_SPEED, PID_FAN_SCALING_LIN_FACTOR>
    #elif ENABLED(PID_EXTRUSION_SCALING)
      PIDC_t<0, PID_MAX, LPQ_MAX_LEN>
    #elif ENABLED(PID_FAN_SCALING)
      PIDF_t<0, PID_MAX, PID_FAN_SCALING_MIN_SPEED, PID_FAN_SCALING_LIN_FACTOR>
    #else
      PID_t<0, PID_MAX>
    #endif
  hotend_pid_t;

  #if ENABLED(PID_PARAMS_PER_HOTEND)
    #define SET_HOTEND_PID(F,H,V) thermalManager.temp_hotend[H].pid.set_##F(V)
  #else
    #define SET_HOTEND_PID(F,_,V) do{ HOTEND_LOOP() thermalManager.temp_hotend[e].pid.set_##F(V); }while(0)
  #endif

#elif ENABLED(MPCTEMP)

  typedef struct MPC {
    static bool e_paused;               // Pause E filament permm tracking
    static int32_t e_position;          // For E tracking
    float heater_power;                 // M306 P
    float block_heat_capacity;          // M306 C
    float sensor_responsiveness;        // M306 R
    float ambient_xfer_coeff_fan0;      // M306 A
    float filament_heat_capacity_permm; // M306 H
    #if ENABLED(MPC_INCLUDE_FAN)
      float fan255_adjustment;          // M306 F
      void applyFanAdjustment(const_float_t cf) { fan255_adjustment = cf - ambient_xfer_coeff_fan0; }
    #else
      void applyFanAdjustment(const_float_t) {}
    #endif
    float fanCoefficient() { return SUM_TERN(MPC_INCLUDE_FAN, ambient_xfer_coeff_fan0, fan255_adjustment); }
  } MPC_t;

  #define MPC_dT ((OVERSAMPLENR * float(ACTUAL_ADC_SAMPLES)) / (TEMP_TIMER_FREQUENCY))

#endif

#if ENABLED(G26_MESH_VALIDATION) && EITHER(HAS_MARLINUI_MENU, EXTENSIBLE_UI)
  #define G26_CLICK_CAN_CANCEL 1
#endif

// A temperature sensor
typedef struct TempInfo {
private:
  raw_adc_t acc;
  raw_adc_t raw;
public:
  celsius_float_t celsius;
  inline void reset() { acc = 0; }
  inline void sample(const raw_adc_t s) { acc += s; }
  inline void update() { raw = acc; }
  void setraw(const raw_adc_t r) { raw = r; }
  raw_adc_t getraw() const { return raw; }
} temp_info_t;

#if HAS_TEMP_REDUNDANT
  // A redundant temperature sensor
  typedef struct RedundantTempInfo : public TempInfo {
    temp_info_t* target;
  } redundant_info_t;
#endif

// A PWM heater with temperature sensor
typedef struct HeaterInfo : public TempInfo {
  celsius_t target;
  uint8_t soft_pwm_amount;
  bool is_below_target(const celsius_t offs=0) const { return (target - celsius > offs); } // celsius < target - offs
  bool is_above_target(const celsius_t offs=0) const { return (celsius - target > offs); } // celsius > target + offs
} heater_info_t;

// A heater with PID stabilization
template<typename T>
struct PIDHeaterInfo : public HeaterInfo {
  T pid;  // Initialized by settings.load()
};

#if ENABLED(MPCTEMP)
  struct MPCHeaterInfo : public HeaterInfo {
    MPC_t mpc;
    float modeled_ambient_temp,
          modeled_block_temp,
          modeled_sensor_temp;
    float fanCoefficient() { return mpc.fanCoefficient(); }
    void applyFanAdjustment(const_float_t cf) { mpc.applyFanAdjustment(cf); }
  };
#endif

#if ENABLED(PIDTEMP)
  typedef struct PIDHeaterInfo<hotend_pid_t> hotend_info_t;
#elif ENABLED(MPCTEMP)
  typedef struct MPCHeaterInfo hotend_info_t;
#else
  typedef heater_info_t hotend_info_t;
#endif
#if HAS_HEATED_BED
  #if ENABLED(PIDTEMPBED)
    typedef struct PIDHeaterInfo<PID_t<MIN_BED_POWER, MAX_BED_POWER>> bed_info_t;
  #else
    typedef heater_info_t bed_info_t;
  #endif
#endif
#if HAS_HEATED_CHAMBER
  #if ENABLED(PIDTEMPCHAMBER)
    typedef struct PIDHeaterInfo<PID_t<MIN_CHAMBER_POWER, MAX_CHAMBER_POWER>> chamber_info_t;
  #else
    typedef heater_info_t chamber_info_t;
  #endif
#elif HAS_TEMP_CHAMBER
  typedef temp_info_t chamber_info_t;
#endif
#if HAS_TEMP_PROBE
  typedef temp_info_t probe_info_t;
#endif
#if EITHER(HAS_COOLER, HAS_TEMP_COOLER)
  typedef heater_info_t cooler_info_t;
#endif
#if HAS_TEMP_BOARD
  typedef temp_info_t board_info_t;
#endif

// Heater watch handling
template <int INCREASE, int HYSTERESIS, millis_t PERIOD>
struct HeaterWatch {
  celsius_t target;
  millis_t next_ms;
  inline bool elapsed(const millis_t &ms) { return next_ms && ELAPSED(ms, next_ms); }
  inline bool elapsed() { return elapsed(millis()); }

  inline bool check(const celsius_t curr) { return curr >= target; }

  inline void restart(const celsius_t curr, const celsius_t tgt) {
    if (tgt) {
      const celsius_t newtarget = curr + INCREASE;
      if (newtarget < tgt - HYSTERESIS - 1) {
        target = newtarget;
        next_ms = millis() + SEC_TO_MS(PERIOD);
        return;
      }
    }
    next_ms = 0;
  }
};

#if WATCH_HOTENDS
  typedef struct HeaterWatch<WATCH_TEMP_INCREASE, TEMP_HYSTERESIS, WATCH_TEMP_PERIOD> hotend_watch_t;
#endif
#if WATCH_BED
  typedef struct HeaterWatch<WATCH_BED_TEMP_INCREASE, TEMP_BED_HYSTERESIS, WATCH_BED_TEMP_PERIOD> bed_watch_t;
#endif
#if WATCH_CHAMBER
  typedef struct HeaterWatch<WATCH_CHAMBER_TEMP_INCREASE, TEMP_CHAMBER_HYSTERESIS, WATCH_CHAMBER_TEMP_PERIOD> chamber_watch_t;
#endif
#if WATCH_COOLER
  typedef struct HeaterWatch<WATCH_COOLER_TEMP_INCREASE, TEMP_COOLER_HYSTERESIS, WATCH_COOLER_TEMP_PERIOD> cooler_watch_t;
#endif

// Temperature sensor read value ranges
typedef struct { raw_adc_t raw_min, raw_max; celsius_t mintemp, maxtemp; } temp_range_t;

#define THERMISTOR_ABS_ZERO_C           -273.15f  // bbbbrrrrr cold !
#define THERMISTOR_RESISTANCE_NOMINAL_C 25.0f     // mmmmm comfortable

#if HAS_USER_THERMISTORS

  enum CustomThermistorIndex : uint8_t {
    #if TEMP_SENSOR_0_IS_CUSTOM
      CTI_HOTEND_0,
    #endif
    #if TEMP_SENSOR_1_IS_CUSTOM
      CTI_HOTEND_1,
    #endif
    #if TEMP_SENSOR_2_IS_CUSTOM
      CTI_HOTEND_2,
    #endif
    #if TEMP_SENSOR_3_IS_CUSTOM
      CTI_HOTEND_3,
    #endif
    #if TEMP_SENSOR_4_IS_CUSTOM
      CTI_HOTEND_4,
    #endif
    #if TEMP_SENSOR_5_IS_CUSTOM
      CTI_HOTEND_5,
    #endif
    #if TEMP_SENSOR_BED_IS_CUSTOM
      CTI_BED,
    #endif
    #if TEMP_SENSOR_CHAMBER_IS_CUSTOM
      CTI_CHAMBER,
    #endif
    #if TEMP_SENSOR_PROBE_IS_CUSTOM
      CTI_PROBE,
    #endif
    #if TEMP_SENSOR_COOLER_IS_CUSTOM
      CTI_COOLER,
    #endif
    #if TEMP_SENSOR_BOARD_IS_CUSTOM
      CTI_BOARD,
    #endif
    #if TEMP_SENSOR_REDUNDANT_IS_CUSTOM
      CTI_REDUNDANT,
    #endif
    USER_THERMISTORS
  };

  // User-defined thermistor
  typedef struct {
    bool pre_calc;     // true if pre-calculations update needed
    float sh_c_coeff,  // Steinhart-Hart C coefficient .. defaults to '0.0'
          sh_alpha,
          series_res,
          res_25, res_25_recip,
          res_25_log,
          beta, beta_recip;
  } user_thermistor_t;

#endif

#if HAS_AUTO_FAN || HAS_FANCHECK
  #define HAS_FAN_LOGIC 1
#endif

class Temperature {

  public:

    #if HAS_HOTEND
      static hotend_info_t temp_hotend[HOTENDS];
      static constexpr celsius_t hotend_maxtemp[HOTENDS] = ARRAY_BY_HOTENDS(HEATER_0_MAXTEMP, HEATER_1_MAXTEMP, HEATER_2_MAXTEMP, HEATER_3_MAXTEMP, HEATER_4_MAXTEMP, HEATER_5_MAXTEMP, HEATER_6_MAXTEMP, HEATER_7_MAXTEMP);
      static celsius_t hotend_max_target(const uint8_t e) { return hotend_maxtemp[e] - (HOTEND_OVERSHOOT); }
    #endif

    #if HAS_HEATED_BED
      static bed_info_t temp_bed;
    #endif
    #if HAS_TEMP_PROBE
      static probe_info_t temp_probe;
    #endif
    #if HAS_TEMP_CHAMBER
      static chamber_info_t temp_chamber;
    #endif
    #if HAS_TEMP_COOLER
      static cooler_info_t temp_cooler;
    #endif
    #if HAS_TEMP_BOARD
      static board_info_t temp_board;
    #endif
    #if HAS_TEMP_REDUNDANT
      static redundant_info_t temp_redundant;
    #endif

    #if EITHER(AUTO_POWER_E_FANS, HAS_FANCHECK)
      static uint8_t autofan_speed[HOTENDS];
    #endif
    #if ENABLED(AUTO_POWER_CHAMBER_FAN)
      static uint8_t chamberfan_speed;
    #endif
    #if ENABLED(AUTO_POWER_COOLER_FAN)
      static uint8_t coolerfan_speed;
    #endif

    #if ENABLED(FAN_SOFT_PWM)
      static uint8_t soft_pwm_amount_fan[FAN_COUNT],
                     soft_pwm_count_fan[FAN_COUNT];
    #endif

    #if BOTH(FAN_SOFT_PWM, USE_CONTROLLER_FAN)
      static uint8_t soft_pwm_controller_speed;
    #endif

    #if BOTH(HAS_MARLINUI_MENU, PREVENT_COLD_EXTRUSION) && E_MANUAL > 0
      static bool allow_cold_extrude_override;
      static void set_menu_cold_override(const bool allow) { allow_cold_extrude_override = allow; }
    #else
      static constexpr bool allow_cold_extrude_override = false;
      static void set_menu_cold_override(const bool) {}
    #endif

    #if ENABLED(PREVENT_COLD_EXTRUSION)
      static bool allow_cold_extrude;
      static celsius_t extrude_min_temp;
      static bool tooCold(const celsius_t temp) { return !allow_cold_extrude && !allow_cold_extrude_override && temp < extrude_min_temp - (TEMP_WINDOW); }
      static bool tooColdToExtrude(const uint8_t E_NAME)       { return tooCold(wholeDegHotend(HOTEND_INDEX)); }
      static bool targetTooColdToExtrude(const uint8_t E_NAME) { return tooCold(degTargetHotend(HOTEND_INDEX)); }
    #else
      static constexpr bool allow_cold_extrude = true;
      static constexpr celsius_t extrude_min_temp = 0;
      static bool tooColdToExtrude(const uint8_t) { return false; }
      static bool targetTooColdToExtrude(const uint8_t) { return false; }
    #endif

    static bool hotEnoughToExtrude(const uint8_t e) { return !tooColdToExtrude(e); }
    static bool targetHotEnoughToExtrude(const uint8_t e) { return !targetTooColdToExtrude(e); }

    #if EITHER(SINGLENOZZLE_STANDBY_TEMP, SINGLENOZZLE_STANDBY_FAN)
      #if ENABLED(SINGLENOZZLE_STANDBY_TEMP)
        static celsius_t singlenozzle_temp[EXTRUDERS];
      #endif
      #if ENABLED(SINGLENOZZLE_STANDBY_FAN)
        static uint8_t singlenozzle_fan_speed[EXTRUDERS];
      #endif
      static void singlenozzle_change(const uint8_t old_tool, const uint8_t new_tool);
    #endif

    #if HEATER_IDLE_HANDLER

      // Heater idle handling. Marlin creates one per hotend and one for the heated bed.
      typedef struct {
        millis_t timeout_ms;
        bool timed_out;
        inline void update(const millis_t &ms) { if (!timed_out && timeout_ms && ELAPSED(ms, timeout_ms)) timed_out = true; }
        inline void start(const millis_t &ms) { timeout_ms = millis() + ms; timed_out = false; }
        inline void reset() { timeout_ms = 0; timed_out = false; }
        inline void expire() { start(0); }
      } heater_idle_t;

      // Indices and size for the heater_idle array
      enum IdleIndex : int8_t {
        _II = -1

        #define _IDLE_INDEX_E(N) ,IDLE_INDEX_E##N
        REPEAT(HOTENDS, _IDLE_INDEX_E)
        #undef _IDLE_INDEX_E

        OPTARG(HAS_HEATED_BED, IDLE_INDEX_BED)

        , NR_HEATER_IDLE
      };

      // Convert the given heater_id_t to idle array index
      static IdleIndex idle_index_for_id(const int8_t heater_id) {
        TERN_(HAS_HEATED_BED, if (heater_id == H_BED) return IDLE_INDEX_BED);
        return (IdleIndex)_MAX(heater_id, 0);
      }

      static heater_idle_t heater_idle[NR_HEATER_IDLE];

    #endif // HEATER_IDLE_TIMER

    #if HAS_ADC_BUTTONS
      static uint32_t current_ADCKey_raw;
      static uint16_t ADCKey_count;
    #endif

    #if ENABLED(PID_EXTRUSION_SCALING)
      static int16_t lpq_len;
    #endif

    #if HAS_FAN_LOGIC
      static constexpr millis_t fan_update_interval_ms = TERN(HAS_PWMFANCHECK, 5000, TERN(HAS_FANCHECK, 1000, 2500));
    #endif

  private:

    #if ENABLED(WATCH_HOTENDS)
      static hotend_watch_t watch_hotend[HOTENDS];
    #endif

    #if HAS_HOTEND
      static temp_range_t temp_range[HOTENDS];
    #endif

    #if HAS_HEATED_BED
      #if WATCH_BED
        static bed_watch_t watch_bed;
      #endif
      #if DISABLED(PIDTEMPBED)
        static millis_t next_bed_check_ms;
      #endif
      static raw_adc_t mintemp_raw_BED, maxtemp_raw_BED;
    #endif

    #if HAS_HEATED_CHAMBER
      #if WATCH_CHAMBER
        static chamber_watch_t watch_chamber;
      #endif
      #if DISABLED(PIDTEMPCHAMBER)
        static millis_t next_chamber_check_ms;
      #endif
      static raw_adc_t mintemp_raw_CHAMBER, maxtemp_raw_CHAMBER;
    #endif

    #if HAS_COOLER
      #if WATCH_COOLER
        static cooler_watch_t watch_cooler;
      #endif
      static millis_t next_cooler_check_ms, cooler_fan_flush_ms;
      static raw_adc_t mintemp_raw_COOLER, maxtemp_raw_COOLER;
    #endif

    #if BOTH(HAS_TEMP_BOARD, THERMAL_PROTECTION_BOARD)
      static raw_adc_t mintemp_raw_BOARD, maxtemp_raw_BOARD;
    #endif

    #if MAX_CONSECUTIVE_LOW_TEMPERATURE_ERROR_ALLOWED > 1
      static uint8_t consecutive_low_temperature_error[HOTENDS];
    #endif

    #if HAS_FAN_LOGIC
      static millis_t fan_update_ms;

      static void manage_extruder_fans(millis_t ms) {
        if (ELAPSED(ms, fan_update_ms)) { // only need to check fan state very infrequently
          const millis_t next_ms = ms + fan_update_interval_ms;
          #if HAS_PWMFANCHECK
            #define FAN_CHECK_DURATION 100
            if (fan_check.is_measuring()) {
              fan_check.compute_speed(ms + FAN_CHECK_DURATION - fan_update_ms);
              fan_update_ms = next_ms;
            }
            else
              fan_update_ms = ms + FAN_CHECK_DURATION;
            fan_check.toggle_measuring();
          #else
            TERN_(HAS_FANCHECK, fan_check.compute_speed(next_ms - fan_update_ms));
            fan_update_ms = next_ms;
          #endif
          TERN_(HAS_AUTO_FAN, update_autofans()); // Needed as last when HAS_PWMFANCHECK to properly force fan speed
        }
      }
    #endif

    #if ENABLED(PROBING_HEATERS_OFF)
      static bool paused_for_probing;
    #endif

  public:
    /**
     * Instance Methods
     */

    void init();

    /**
     * Static (class) methods
     */

    #if HAS_USER_THERMISTORS
      static user_thermistor_t user_thermistor[USER_THERMISTORS];
      static void M305_report(const uint8_t t_index, const bool forReplay=true);
      static void reset_user_thermistors();
      static celsius_float_t user_thermistor_to_deg_c(const uint8_t t_index, const raw_adc_t raw);
      static bool set_pull_up_res(int8_t t_index, float value) {
        //if (!WITHIN(t_index, 0, USER_THERMISTORS - 1)) return false;
        if (!WITHIN(value, 1, 1000000)) return false;
        user_thermistor[t_index].series_res = value;
        return true;
      }
      static bool set_res25(int8_t t_index, float value) {
        if (!WITHIN(value, 1, 10000000)) return false;
        user_thermistor[t_index].res_25 = value;
        user_thermistor[t_index].pre_calc = true;
        return true;
      }
      static bool set_beta(int8_t t_index, float value) {
        if (!WITHIN(value, 1, 1000000)) return false;
        user_thermistor[t_index].beta = value;
        user_thermistor[t_index].pre_calc = true;
        return true;
      }
      static bool set_sh_coeff(int8_t t_index, float value) {
        if (!WITHIN(value, -0.01f, 0.01f)) return false;
        user_thermistor[t_index].sh_c_coeff = value;
        user_thermistor[t_index].pre_calc = true;
        return true;
      }
    #endif

    #if HAS_HOTEND
      static celsius_float_t analog_to_celsius_hotend(const raw_adc_t raw, const uint8_t e);
    #endif
    #if HAS_HEATED_BED
      static celsius_float_t analog_to_celsius_bed(const raw_adc_t raw);
    #endif
    #if HAS_TEMP_CHAMBER
      static celsius_float_t analog_to_celsius_chamber(const raw_adc_t raw);
    #endif
    #if HAS_TEMP_PROBE
      static celsius_float_t analog_to_celsius_probe(const raw_adc_t raw);
    #endif
    #if HAS_TEMP_COOLER
      static celsius_float_t analog_to_celsius_cooler(const raw_adc_t raw);
    #endif
    #if HAS_TEMP_BOARD
      static celsius_float_t analog_to_celsius_board(const raw_adc_t raw);
    #endif
    #if HAS_TEMP_REDUNDANT
      static celsius_float_t analog_to_celsius_redundant(const raw_adc_t raw);
    #endif

    #if HAS_FAN

      static uint8_t fan_speed[FAN_COUNT];
      #define FANS_LOOP(I) LOOP_L_N(I, FAN_COUNT)

      static void set_fan_speed(const uint8_t fan, const uint16_t speed);

      #if ENABLED(REPORT_FAN_CHANGE)
        static void report_fan_speed(const uint8_t fan);
      #endif

      #if EITHER(PROBING_FANS_OFF, ADVANCED_PAUSE_FANS_PAUSE)
        static bool fans_paused;
        static uint8_t saved_fan_speed[FAN_COUNT];
      #endif

      #if ENABLED(ADAPTIVE_FAN_SLOWING)
        static uint8_t fan_speed_scaler[FAN_COUNT];
      #endif

      static uint8_t scaledFanSpeed(const uint8_t fan, const uint8_t fs) {
        UNUSED(fan); // Potentially unused!
        return (fs * uint16_t(TERN(ADAPTIVE_FAN_SLOWING, fan_speed_scaler[fan], 128))) >> 7;
      }

      static uint8_t scaledFanSpeed(const uint8_t fan) {
        return scaledFanSpeed(fan, fan_speed[fan]);
      }

      static constexpr inline uint8_t pwmToPercent(const uint8_t speed) { return ui8_to_percent(speed); }
      static uint8_t fanSpeedPercent(const uint8_t fan)          { return ui8_to_percent(fan_speed[fan]); }
      static uint8_t scaledFanSpeedPercent(const uint8_t fan)    { return ui8_to_percent(scaledFanSpeed(fan)); }

      #if ENABLED(EXTRA_FAN_SPEED)
        typedef struct { uint8_t saved, speed; } extra_fan_t;
        static extra_fan_t extra_fan_speed[FAN_COUNT];
        static void set_temp_fan_speed(const uint8_t fan, const uint16_t command_or_speed);
      #endif

      #if EITHER(PROBING_FANS_OFF, ADVANCED_PAUSE_FANS_PAUSE)
        void set_fans_paused(const bool p);
      #endif

    #endif // HAS_FAN

    static void zero_fan_speeds() {
      #if HAS_FAN
        FANS_LOOP(i) set_fan_speed(i, 0);
      #endif
    }

    /**
     * Called from the Temperature ISR
     */
    static void isr();
    static void readings_ready();

    /**
     * Call periodically to manage heaters and keep the watchdog fed
     */
    static void task();

    /**
     * Preheating hotends & bed
     */
    #if PREHEAT_TIME_HOTEND_MS > 0
      static millis_t preheat_end_ms_hotend[HOTENDS];
      static bool is_hotend_preheating(const uint8_t E_NAME) {
        return preheat_end_ms_hotend[HOTEND_INDEX] && PENDING(millis(), preheat_end_ms_hotend[HOTEND_INDEX]);
      }
      static void start_hotend_preheat_time(const uint8_t E_NAME) {
        preheat_end_ms_hotend[HOTEND_INDEX] = millis() + PREHEAT_TIME_HOTEND_MS;
      }
      static void reset_hotend_preheat_time(const uint8_t E_NAME) {
        preheat_end_ms_hotend[HOTEND_INDEX] = 0;
      }
    #else
      static bool is_hotend_preheating(const uint8_t) { return false; }
    #endif

    #if HAS_HEATED_BED
      #if PREHEAT_TIME_BED_MS > 0
        static millis_t preheat_end_ms_bed;
        static bool is_bed_preheating() {
          return preheat_end_ms_bed && PENDING(millis(), preheat_end_ms_bed);
        }
        static void start_bed_preheat_time() {
          preheat_end_ms_bed = millis() + PREHEAT_TIME_BED_MS;
        }
        static void reset_bed_preheat_time() {
          preheat_end_ms_bed = 0;
        }
      #else
        static bool is_bed_preheating() { return false; }
      #endif
    #endif

    //high level conversion routines, for use outside of temperature.cpp
    //inline so that there is no performance decrease.
    //deg=degreeCelsius

    static celsius_float_t degHotend(const uint8_t E_NAME) {
      return TERN0(HAS_HOTEND, temp_hotend[HOTEND_INDEX].celsius);
    }

    static celsius_t wholeDegHotend(const uint8_t E_NAME) {
      return TERN0(HAS_HOTEND, static_cast<celsius_t>(temp_hotend[HOTEND_INDEX].celsius + 0.5f));
    }

    #if ENABLED(SHOW_TEMP_ADC_VALUES)
      static raw_adc_t rawHotendTemp(const uint8_t E_NAME) {
        return TERN0(HAS_HOTEND, temp_hotend[HOTEND_INDEX].getraw());
      }
    #endif

    static celsius_t degTargetHotend(const uint8_t E_NAME) {
      return TERN0(HAS_HOTEND, temp_hotend[HOTEND_INDEX].target);
    }

    #if HAS_HOTEND

      static void setTargetHotend(const celsius_t celsius, const uint8_t E_NAME) {
        const uint8_t ee = HOTEND_INDEX;
        #if PREHEAT_TIME_HOTEND_MS > 0
          if (celsius == 0)
            reset_hotend_preheat_time(ee);
          else if (temp_hotend[ee].target == 0)
            start_hotend_preheat_time(ee);
        #endif
        TERN_(AUTO_POWER_CONTROL, if (celsius) powerManager.power_on());
        temp_hotend[ee].target = _MIN(celsius, hotend_max_target(ee));
        start_watching_hotend(ee);
      }

      static bool isHeatingHotend(const uint8_t E_NAME) {
        return temp_hotend[HOTEND_INDEX].target > temp_hotend[HOTEND_INDEX].celsius;
      }

      static bool isCoolingHotend(const uint8_t E_NAME) {
        return temp_hotend[HOTEND_INDEX].target < temp_hotend[HOTEND_INDEX].celsius;
      }

      #if HAS_TEMP_HOTEND
        static bool wait_for_hotend(const uint8_t target_extruder, const bool no_wait_for_cooling=true
          OPTARG(G26_CLICK_CAN_CANCEL, const bool click_to_cancel=false)
        );

        #if ENABLED(WAIT_FOR_HOTEND)
          static void wait_for_hotend_heating(const uint8_t target_extruder);
        #endif
      #endif

      static bool still_heating(const uint8_t e) {
        return degTargetHotend(e) > TEMP_HYSTERESIS && ABS(wholeDegHotend(e) - degTargetHotend(e)) > TEMP_HYSTERESIS;
      }

      static bool degHotendNear(const uint8_t e, const celsius_t temp) {
        return ABS(wholeDegHotend(e) - temp) < (TEMP_HYSTERESIS);
      }

      // Start watching a Hotend to make sure it's really heating up
      static void start_watching_hotend(const uint8_t E_NAME) {
        UNUSED(HOTEND_INDEX);
        #if WATCH_HOTENDS
          watch_hotend[HOTEND_INDEX].restart(degHotend(HOTEND_INDEX), degTargetHotend(HOTEND_INDEX));
        #endif
      }

      static void manage_hotends(const millis_t &ms);

    #endif // HAS_HOTEND

    #if HAS_HEATED_BED

      #if ENABLED(SHOW_TEMP_ADC_VALUES)
        static raw_adc_t rawBedTemp()  { return temp_bed.getraw(); }
      #endif
      static celsius_float_t degBed()  { return temp_bed.celsius; }
      static celsius_t wholeDegBed()   { return static_cast<celsius_t>(degBed() + 0.5f); }
      static celsius_t degTargetBed()  { return temp_bed.target; }
      static bool isHeatingBed()       { return temp_bed.target > temp_bed.celsius; }
      static bool isCoolingBed()       { return temp_bed.target < temp_bed.celsius; }
      static bool degBedNear(const celsius_t temp) {
        return ABS(wholeDegBed() - temp) < (TEMP_BED_HYSTERESIS);
      }

      // Start watching the Bed to make sure it's really heating up
      static void start_watching_bed() { TERN_(WATCH_BED, watch_bed.restart(degBed(), degTargetBed())); }

      static void setTargetBed(const celsius_t celsius) {
        #if PREHEAT_TIME_BED_MS > 0
          if (celsius == 0)
            reset_bed_preheat_time();
          else if (temp_bed.target == 0)
            start_bed_preheat_time();
        #endif
        TERN_(AUTO_POWER_CONTROL, if (celsius) powerManager.power_on());
        temp_bed.target = _MIN(celsius, BED_MAX_TARGET);
        start_watching_bed();
      }

      static bool wait_for_bed(const bool no_wait_for_cooling=true
        OPTARG(G26_CLICK_CAN_CANCEL, const bool click_to_cancel=false)
      );

      static void wait_for_bed_heating();

      static void manage_heated_bed(const millis_t &ms);

    #endif // HAS_HEATED_BED

    #if HAS_TEMP_PROBE
      #if ENABLED(SHOW_TEMP_ADC_VALUES)
        static raw_adc_t rawProbeTemp()  { return temp_probe.getraw(); }
      #endif
      static celsius_float_t degProbe()  { return temp_probe.celsius; }
      static celsius_t wholeDegProbe()   { return static_cast<celsius_t>(degProbe() + 0.5f); }
      static bool isProbeBelowTemp(const celsius_t target_temp) { return wholeDegProbe() < target_temp; }
      static bool isProbeAboveTemp(const celsius_t target_temp) { return wholeDegProbe() > target_temp; }
      static bool wait_for_probe(const celsius_t target_temp, bool no_wait_for_cooling=true);
    #endif

    #if HAS_TEMP_CHAMBER
      #if ENABLED(SHOW_TEMP_ADC_VALUES)
        static raw_adc_t rawChamberTemp()    { return temp_chamber.getraw(); }
      #endif
      static celsius_float_t degChamber()    { return temp_chamber.celsius; }
      static celsius_t wholeDegChamber()     { return static_cast<celsius_t>(degChamber() + 0.5f); }
      #if HAS_HEATED_CHAMBER
        static celsius_t degTargetChamber()  { return temp_chamber.target; }
        static bool isHeatingChamber()       { return temp_chamber.target > temp_chamber.celsius; }
        static bool isCoolingChamber()       { return temp_chamber.target < temp_chamber.celsius; }
        static bool wait_for_chamber(const bool no_wait_for_cooling=true);
        static void manage_heated_chamber(const millis_t &ms);
      #endif
    #endif

    #if HAS_HEATED_CHAMBER
      static void setTargetChamber(const celsius_t celsius) {
        temp_chamber.target = _MIN(celsius, CHAMBER_MAX_TARGET);
        start_watching_chamber();
      }
      // Start watching the Chamber to make sure it's really heating up
      static void start_watching_chamber() { TERN_(WATCH_CHAMBER, watch_chamber.restart(degChamber(), degTargetChamber())); }
    #endif

    #if HAS_TEMP_COOLER
      #if ENABLED(SHOW_TEMP_ADC_VALUES)
        static raw_adc_t rawCoolerTemp()   { return temp_cooler.getraw(); }
      #endif
      static celsius_float_t degCooler()   { return temp_cooler.celsius; }
      static celsius_t wholeDegCooler()    { return static_cast<celsius_t>(temp_cooler.celsius + 0.5f); }
      #if HAS_COOLER
        static celsius_t degTargetCooler() { return temp_cooler.target; }
        static bool isLaserHeating()       { return temp_cooler.target > temp_cooler.celsius; }
        static bool isLaserCooling()       { return temp_cooler.target < temp_cooler.celsius; }
        static bool wait_for_cooler(const bool no_wait_for_cooling=true);
        static void manage_cooler(const millis_t &ms);
      #endif
    #endif

    #if HAS_TEMP_BOARD
      #if ENABLED(SHOW_TEMP_ADC_VALUES)
        static raw_adc_t rawBoardTemp()  { return temp_board.getraw(); }
      #endif
      static celsius_float_t degBoard()  { return temp_board.celsius; }
      static celsius_t wholeDegBoard()   { return static_cast<celsius_t>(temp_board.celsius + 0.5f); }
    #endif

    #if HAS_TEMP_REDUNDANT
      #if ENABLED(SHOW_TEMP_ADC_VALUES)
        static raw_adc_t rawRedundantTemp()       { return temp_redundant.getraw(); }
      #endif
      static celsius_float_t degRedundant()       { return temp_redundant.celsius; }
      static celsius_float_t degRedundantTarget() { return (*temp_redundant.target).celsius; }
      static celsius_t wholeDegRedundant()        { return static_cast<celsius_t>(temp_redundant.celsius + 0.5f); }
      static celsius_t wholeDegRedundantTarget()  { return static_cast<celsius_t>((*temp_redundant.target).celsius + 0.5f); }
    #endif

    #if HAS_COOLER
      static void setTargetCooler(const celsius_t celsius) {
        temp_cooler.target = constrain(celsius, COOLER_MIN_TARGET, COOLER_MAX_TARGET);
        start_watching_cooler();
      }
      // Start watching the Cooler to make sure it's really cooling down
      static void start_watching_cooler() { TERN_(WATCH_COOLER, watch_cooler.restart(degCooler(), degTargetCooler())); }
    #endif

    /**
     * The software PWM power for a heater
     */
    static int16_t getHeaterPower(const heater_id_t heater_id);

    /**
     * Switch off all heaters, set all target temperatures to 0
     */
    static void disable_all_heaters();

    /**
     * Cooldown, as from the LCD. Disables all heaters and fans.
     */
    static void cooldown() {
      zero_fan_speeds();
      disable_all_heaters();
    }

    #if ENABLED(PRINTJOB_TIMER_AUTOSTART)
      /**
       * Methods to check if heaters are enabled, indicating an active job
       */
      static bool auto_job_over_threshold();
      static void auto_job_check_timer(const bool can_start, const bool can_stop);
    #endif

    #if ENABLED(TEMP_TUNING_MAINTAIN_FAN)
      static bool adaptive_fan_slowing;
    #elif ENABLED(ADAPTIVE_FAN_SLOWING)
      static constexpr bool adaptive_fan_slowing = true;
    #endif

    /**
     * Perform auto-tuning for hotend or bed in response to M303
     */
    #if HAS_PID_HEATING

      #if HAS_PID_DEBUG
        static bool pid_debug_flag;
      #endif

      static void PID_autotune(const celsius_t target, const heater_id_t heater_id, const int8_t ncycles, const bool set_result=false);

      // Update the temp manager when PID values change
      #if ENABLED(PIDTEMP)
        static void updatePID() { HOTEND_LOOP() temp_hotend[e].pid.reset(); }
        static void setPID(const uint8_t hotend, const_float_t p, const_float_t i, const_float_t d) {
          #if ENABLED(PID_PARAMS_PER_HOTEND)
            temp_hotend[hotend].pid.set(p, i, d);
          #else
            HOTEND_LOOP() temp_hotend[e].pid.set(p, i, d);
          #endif
          updatePID();
        }
      #endif

    #endif

<<<<<<< HEAD
    #if ENABLED(MPCTEMP)
      // Utility class that contains the code for performing measurments when auto tuning MPCTEMP
      class MPC_autotuner {
        public:
          enum MeasurementState {
            CANCELLED,
            FAILED,
            SUCCESS
          };
          MPC_autotuner(const uint8_t extruderIdx);
          ~MPC_autotuner();
          MeasurementState measure_ambient_temp();
          MeasurementState measure_heatup();
          MeasurementState measure_transfer();

          celsius_float_t get_ambient_temp() { return ambient_temp; }
          celsius_float_t get_last_measured_temp() { return current_temp; }

          float get_elapsed_heating_time() { return elapsed_heating_time; }
          float get_sample_1_time() { return t1_time; }
          float get_sample_1_temp() { return temp_samples[0]; }
          float get_sample_2_temp() { return temp_samples[(sample_count - 1) >> 1]; }
          float get_sample_3_temp() { return temp_samples[sample_count - 1]; }
          float get_sample_interval() { return sample_distance * (sample_count >> 1); }

          float get_power_fan0() { return power_fan0; }
          #if HAS_FAN
            float get_power_fan255() { return power_fan255; }
          #endif

        protected:
          void init_timers() { curr_time_ms = next_report_ms = millis(); }
          MeasurementState housekeeping();

          millis_t curr_time_ms, next_report_ms;
          uint8_t e;

          float elapsed_heating_time;
          celsius_float_t ambient_temp;
          celsius_float_t current_temp;
          celsius_float_t temp_samples[16]; 
          uint8_t sample_count;
          uint16_t sample_distance;
          float t1_time;

          float power_fan0;
          #if HAS_FAN
            float power_fan255;
          #endif
      };

=======
    #if ENABLED(MPC_AUTOTUNE)
>>>>>>> 724ba4b4
      void MPC_autotune(const uint8_t e);
    #endif

    #if ENABLED(PROBING_HEATERS_OFF)
      static void pause_heaters(const bool p);
    #endif

    #if HEATER_IDLE_HANDLER

      static void reset_hotend_idle_timer(const uint8_t E_NAME) {
        heater_idle[HOTEND_INDEX].reset();
        start_watching_hotend(HOTEND_INDEX);
      }

      #if HAS_HEATED_BED
        static void reset_bed_idle_timer() {
          heater_idle[IDLE_INDEX_BED].reset();
          start_watching_bed();
        }
      #endif

    #endif // HEATER_IDLE_HANDLER

    #if HAS_TEMP_SENSOR
      static void print_heater_states(const int8_t target_extruder
        OPTARG(HAS_TEMP_REDUNDANT, const bool include_r=false)
      );
      #if ENABLED(AUTO_REPORT_TEMPERATURES)
        struct AutoReportTemp { static void report(); };
        static AutoReporter<AutoReportTemp> auto_reporter;
      #endif
    #endif

    #if HAS_HOTEND && HAS_STATUS_MESSAGE
      static void set_heating_message(const uint8_t e, const bool isM104=false);
    #else
      static void set_heating_message(const uint8_t, const bool=false) {}
    #endif

    #if HAS_MARLINUI_MENU && HAS_TEMPERATURE && HAS_PREHEAT
      static void lcd_preheat(const uint8_t e, const int8_t indh, const int8_t indb);
    #endif

  private:

    // Reading raw temperatures and converting to Celsius when ready
    static volatile bool raw_temps_ready;
    static void update_raw_temperatures();
    static void updateTemperaturesFromRawValues();
    static bool updateTemperaturesIfReady() {
      if (!raw_temps_ready) return false;
      updateTemperaturesFromRawValues();
      raw_temps_ready = false;
      return true;
    }

    // MAX Thermocouples
    #if HAS_MAX_TC
      #define MAX_TC_COUNT TEMP_SENSOR_IS_MAX_TC(0) + TEMP_SENSOR_IS_MAX_TC(1) + TEMP_SENSOR_IS_MAX_TC(REDUNDANT)
      #if MAX_TC_COUNT > 1
        #define HAS_MULTI_MAX_TC 1
        #define READ_MAX_TC(N) read_max_tc(N)
      #else
        #define READ_MAX_TC(N) read_max_tc()
      #endif
      static raw_adc_t read_max_tc(TERN_(HAS_MULTI_MAX_TC, const uint8_t hindex=0));
    #endif

    #if HAS_AUTO_FAN
      #if ENABLED(POWER_OFF_WAIT_FOR_COOLDOWN)
        static bool autofans_on;
      #endif
      static void update_autofans();
    #endif

    #if HAS_HOTEND
      static float get_pid_output_hotend(const uint8_t e);
    #endif
    #if ENABLED(PIDTEMPBED)
      static float get_pid_output_bed();
    #endif
    #if ENABLED(PIDTEMPCHAMBER)
      static float get_pid_output_chamber();
    #endif

    static void _temp_error(const heater_id_t e, FSTR_P const serial_msg, FSTR_P const lcd_msg);
    static void mintemp_error(const heater_id_t e);
    static void maxtemp_error(const heater_id_t e);

    #define HAS_THERMAL_PROTECTION ANY(THERMAL_PROTECTION_HOTENDS, THERMAL_PROTECTION_CHAMBER, THERMAL_PROTECTION_BED, THERMAL_PROTECTION_COOLER)

    #if HAS_THERMAL_PROTECTION

      // Indices and size for the tr_state_machine array. One for each protected heater.
      enum RunawayIndex : int8_t {
        _RI = -1
        #if ENABLED(THERMAL_PROTECTION_HOTENDS)
          #define _RUNAWAY_IND_E(N) ,RUNAWAY_IND_E##N
          REPEAT(HOTENDS, _RUNAWAY_IND_E)
          #undef _RUNAWAY_IND_E
        #endif
        OPTARG(THERMAL_PROTECTION_BED, RUNAWAY_IND_BED)
        OPTARG(THERMAL_PROTECTION_CHAMBER, RUNAWAY_IND_CHAMBER)
        OPTARG(THERMAL_PROTECTION_COOLER, RUNAWAY_IND_COOLER)
        , NR_HEATER_RUNAWAY
      };

      // Convert the given heater_id_t to runaway state array index
      static RunawayIndex runaway_index_for_id(const int8_t heater_id) {
        TERN_(THERMAL_PROTECTION_CHAMBER, if (heater_id == H_CHAMBER) return RUNAWAY_IND_CHAMBER);
        TERN_(THERMAL_PROTECTION_COOLER,  if (heater_id == H_COOLER)  return RUNAWAY_IND_COOLER);
        TERN_(THERMAL_PROTECTION_BED,     if (heater_id == H_BED)     return RUNAWAY_IND_BED);
        return (RunawayIndex)_MAX(heater_id, 0);
      }

      enum TRState : char { TRInactive, TRFirstHeating, TRStable, TRRunaway
        OPTARG(THERMAL_PROTECTION_VARIANCE_MONITOR, TRMalfunction)
      };

      typedef struct {
        millis_t timer = 0;
        TRState state = TRInactive;
        celsius_float_t running_temp;
        #if ENABLED(THERMAL_PROTECTION_VARIANCE_MONITOR)
          millis_t variance_timer = 0;
          celsius_float_t last_temp = 0.0, variance = 0.0;
        #endif
        void run(const_celsius_float_t current, const_celsius_float_t target, const heater_id_t heater_id, const uint16_t period_seconds, const celsius_float_t hysteresis_degc);
      } tr_state_machine_t;

      static tr_state_machine_t tr_state_machine[NR_HEATER_RUNAWAY];

    #endif // HAS_THERMAL_PROTECTION
};

extern Temperature thermalManager;<|MERGE_RESOLUTION|>--- conflicted
+++ resolved
@@ -1196,8 +1196,7 @@
 
     #endif
 
-<<<<<<< HEAD
-    #if ENABLED(MPCTEMP)
+    #if ENABLED(MPC_AUTOTUNE)
       // Utility class that contains the code for performing measurments when auto tuning MPCTEMP
       class MPC_autotuner {
         public:
@@ -1237,7 +1236,7 @@
           float elapsed_heating_time;
           celsius_float_t ambient_temp;
           celsius_float_t current_temp;
-          celsius_float_t temp_samples[16]; 
+          celsius_float_t temp_samples[16];
           uint8_t sample_count;
           uint16_t sample_distance;
           float t1_time;
@@ -1248,9 +1247,6 @@
           #endif
       };
 
-=======
-    #if ENABLED(MPC_AUTOTUNE)
->>>>>>> 724ba4b4
       void MPC_autotune(const uint8_t e);
     #endif
 
