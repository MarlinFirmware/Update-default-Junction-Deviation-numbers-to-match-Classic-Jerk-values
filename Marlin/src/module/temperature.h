--- conflicted
+++ resolved
@@ -1280,15 +1280,9 @@
       static float get_pid_output_chamber();
     #endif
 
-<<<<<<< HEAD
     static void _temp_error(const heater_id_t e, FSTR_P const serial_msg, FSTR_P const lcd_msg, const celsius_float_t deg);
     static void mintemp_error(const heater_id_t e, const celsius_float_t deg);
     static void maxtemp_error(const heater_id_t e, const celsius_float_t deg);
-=======
-    static void _temp_error(const heater_id_t e, FSTR_P const serial_msg, FSTR_P const lcd_msg);
-    static void mintemp_error(const heater_id_t e);
-    static void maxtemp_error(const heater_id_t e);
->>>>>>> 3be967bc
 
     #define HAS_THERMAL_PROTECTION ANY(THERMAL_PROTECTION_HOTENDS, THERMAL_PROTECTION_CHAMBER, THERMAL_PROTECTION_BED, THERMAL_PROTECTION_COOLER)
 
