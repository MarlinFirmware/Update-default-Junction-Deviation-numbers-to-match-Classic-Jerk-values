/**
 * Marlin 3D Printer Firmware
 * Copyright (c) 2019 MarlinFirmware [https://github.com/MarlinFirmware/Marlin]
 *
 * Based on Sprinter and grbl.
 * Copyright (c) 2011 Camiel Gubbels / Erik van der Zalm
 *
 * This program is free software: you can redistribute it and/or modify
 * it under the terms of the GNU General Public License as published by
 * the Free Software Foundation, either version 3 of the License, or
 * (at your option) any later version.
 *
 * This program is distributed in the hope that it will be useful,
 * but WITHOUT ANY WARRANTY; without even the implied warranty of
 * MERCHANTABILITY or FITNESS FOR A PARTICULAR PURPOSE.  See the
 * GNU General Public License for more details.
 *
 * You should have received a copy of the GNU General Public License
 * along with this program.  If not, see <http://www.gnu.org/licenses/>.
 *
 */
#pragma once

/**
 * temperature.h - temperature controller
 */

#include "thermistor/thermistors.h"

#include "../inc/MarlinConfig.h"

#if ENABLED(AUTO_POWER_CONTROL)
  #include "../feature/power.h"
#endif

#ifndef SOFT_PWM_SCALE
  #define SOFT_PWM_SCALE 0
#endif

#if HOTENDS <= 1
  #define HOTEND_INDEX  0
  #define E_NAME
#else
  #define HOTEND_INDEX  e
  #define E_NAME e
#endif

// Identifiers for other heaters
typedef enum : int8_t {
  INDEX_NONE = -4,
  H_REDUNDANT, H_CHAMBER, H_BED,
  H_E0, H_E1, H_E2, H_E3, H_E4, H_E5
} heater_ind_t;

// PID storage
typedef struct { float Kp, Ki, Kd;     } PID_t;
typedef struct { float Kp, Ki, Kd, Kc; } PIDC_t;
#if ENABLED(PID_EXTRUSION_SCALING)
  typedef PIDC_t hotend_pid_t;
  #if LPQ_MAX_LEN > 255
    typedef uint16_t lpq_ptr_t;
  #else
    typedef uint8_t lpq_ptr_t;
  #endif
#else
  typedef PID_t hotend_pid_t;
#endif

#define DUMMY_PID_VALUE 3000.0f

#if ENABLED(PIDTEMP)
  #define _PID_Kp(H) Temperature::temp_hotend[H].pid.Kp
  #define _PID_Ki(H) Temperature::temp_hotend[H].pid.Ki
  #define _PID_Kd(H) Temperature::temp_hotend[H].pid.Kd
  #if ENABLED(PID_EXTRUSION_SCALING)
    #define _PID_Kc(H) Temperature::temp_hotend[H].pid.Kc
  #else
    #define _PID_Kc(H) 1
  #endif
#else
  #define _PID_Kp(H) DUMMY_PID_VALUE
  #define _PID_Ki(H) DUMMY_PID_VALUE
  #define _PID_Kd(H) DUMMY_PID_VALUE
  #define _PID_Kc(H) 1
#endif

#define PID_PARAM(F,H) _PID_##F(H)

/**
 * States for ADC reading in the ISR
 */
enum ADCSensorState : char {
  StartSampling,
  #if HAS_TEMP_ADC_0
    PrepareTemp_0, MeasureTemp_0,
  #endif
  #if HAS_HEATED_BED
    PrepareTemp_BED, MeasureTemp_BED,
  #endif
  #if HAS_TEMP_CHAMBER
    PrepareTemp_CHAMBER, MeasureTemp_CHAMBER,
  #endif
  #if HAS_TEMP_ADC_1
    PrepareTemp_1, MeasureTemp_1,
  #endif
  #if HAS_TEMP_ADC_2
    PrepareTemp_2, MeasureTemp_2,
  #endif
  #if HAS_TEMP_ADC_3
    PrepareTemp_3, MeasureTemp_3,
  #endif
  #if HAS_TEMP_ADC_4
    PrepareTemp_4, MeasureTemp_4,
  #endif
  #if HAS_TEMP_ADC_5
    PrepareTemp_5, MeasureTemp_5,
  #endif
  #if HAS_JOY_ADC_X
    PrepareJoy_X, MeasureJoy_X,
  #endif
  #if HAS_JOY_ADC_Y
    PrepareJoy_Y, MeasureJoy_Y,
  #endif
  #if HAS_JOY_ADC_Z
    PrepareJoy_Z, MeasureJoy_Z,
  #endif
  #if ENABLED(FILAMENT_WIDTH_SENSOR)
    Prepare_FILWIDTH, Measure_FILWIDTH,
  #endif
  #if HAS_ADC_BUTTONS
    Prepare_ADC_KEY, Measure_ADC_KEY,
  #endif
  SensorsReady, // Temperatures ready. Delay the next round of readings to let ADC pins settle.
  StartupDelay  // Startup, delay initial temp reading a tiny bit so the hardware can settle
};

// Minimum number of Temperature::ISR loops between sensor readings.
// Multiplied by 16 (OVERSAMPLENR) to obtain the total time to
// get all oversampled sensor readings
#define MIN_ADC_ISR_LOOPS 10

#define ACTUAL_ADC_SAMPLES _MAX(int(MIN_ADC_ISR_LOOPS), int(SensorsReady))

#if HAS_PID_HEATING
  #define PID_K2 (1-float(PID_K1))
  #define PID_dT ((OVERSAMPLENR * float(ACTUAL_ADC_SAMPLES)) / TEMP_TIMER_FREQUENCY)

  // Apply the scale factors to the PID values
  #define scalePID_i(i)   ( float(i) * PID_dT )
  #define unscalePID_i(i) ( float(i) / PID_dT )
  #define scalePID_d(d)   ( float(d) / PID_dT )
  #define unscalePID_d(d) ( float(d) * PID_dT )
#endif

#define G26_CLICK_CAN_CANCEL (HAS_LCD_MENU && ENABLED(G26_MESH_VALIDATION))

// A temperature sensor
typedef struct TempInfo {
  uint16_t acc;
  int16_t raw;
  float celsius;
  inline void reset() { acc = 0; }
  inline void sample(const uint16_t s) { acc += s; }
  inline void update() { raw = acc; }
} temp_info_t;

// A PWM heater with temperature sensor
typedef struct HeaterInfo : public TempInfo {
  int16_t target;
  uint8_t soft_pwm_amount;
} heater_info_t;

// A heater with PID stabilization
template<typename T>
struct PIDHeaterInfo : public HeaterInfo {
  T pid;  // Initialized by settings.load()
};

#if ENABLED(PIDTEMP)
  typedef struct PIDHeaterInfo<hotend_pid_t> hotend_info_t;
#else
  typedef heater_info_t hotend_info_t;
#endif
#if HAS_HEATED_BED
  #if ENABLED(PIDTEMPBED)
    typedef struct PIDHeaterInfo<PID_t> bed_info_t;
  #else
    typedef heater_info_t bed_info_t;
  #endif
#endif
#if HAS_HEATED_CHAMBER
  typedef heater_info_t chamber_info_t;
#elif HAS_TEMP_CHAMBER
  typedef temp_info_t chamber_info_t;
#endif

// Heater idle handling
typedef struct {
  millis_t timeout_ms;
  bool timed_out;
  inline void update(const millis_t &ms) { if (!timed_out && timeout_ms && ELAPSED(ms, timeout_ms)) timed_out = true; }
  inline void start(const millis_t &ms) { timeout_ms = millis() + ms; timed_out = false; }
  inline void reset() { timeout_ms = 0; timed_out = false; }
  inline void expire() { start(0); }
} heater_idle_t;

// Heater watch handling
typedef struct {
  uint16_t target;
  millis_t next_ms;
  inline bool elapsed(const millis_t &ms) { return next_ms && ELAPSED(ms, next_ms); }
  inline bool elapsed() { return elapsed(millis()); }
} heater_watch_t;

// Temperature sensor read value ranges
typedef struct { int16_t raw_min, raw_max; } raw_range_t;
typedef struct { int16_t mintemp, maxtemp; } celsius_range_t;
typedef struct { int16_t raw_min, raw_max, mintemp, maxtemp; } temp_range_t;

<<<<<<< HEAD
#define THERMISTOR_ADC_RESOLUTION       10        // 10-bit ADC .. shame to waste 12-bits of resolution on 32-bit
#define THERMISTOR_ABS_ZERO_C           -273.15f  // bbbbrrrrr cold !
#define THERMISTOR_RESISTANCE_NOMINAL_C 25.0f     // mmmmm comfortable
=======
#define THERMISTOR_ABS_ZERO_C           -273.15f       // bbbbrrrrr cold !
#define THERMISTOR_RESISTANCE_NOMINAL_C 25.0f          // mmmmm comfortable
>>>>>>> 0be9fdb4

#if HAS_USER_THERMISTORS

  enum CustomThermistorIndex : uint8_t {
    #if ENABLED(HEATER_0_USER_THERMISTOR)
      CTI_HOTEND_0,
    #endif
    #if ENABLED(HEATER_1_USER_THERMISTOR)
      CTI_HOTEND_1,
    #endif
    #if ENABLED(HEATER_2_USER_THERMISTOR)
      CTI_HOTEND_2,
    #endif
    #if ENABLED(HEATER_3_USER_THERMISTOR)
      CTI_HOTEND_3,
    #endif
    #if ENABLED(HEATER_4_USER_THERMISTOR)
      CTI_HOTEND_4,
    #endif
    #if ENABLED(HEATER_5_USER_THERMISTOR)
      CTI_HOTEND_5,
    #endif
    #if ENABLED(HEATER_BED_USER_THERMISTOR)
      CTI_BED,
    #endif
    #if ENABLED(HEATER_CHAMBER_USER_THERMISTOR)
      CTI_CHAMBER,
    #endif
    USER_THERMISTORS
  };

  // User-defined thermistor
  typedef struct {
    bool pre_calc;     // true if pre-calculations update needed
    float sh_c_coeff,  // Steinhart-Hart C coefficient .. defaults to '0.0'
          sh_alpha,
          series_res,
          res_25, res_25_recip,
          res_25_log,
          beta, beta_recip;
  } user_thermistor_t;

#endif

class Temperature {

  public:

    #if HOTENDS
      #if ENABLED(TEMP_SENSOR_1_AS_REDUNDANT)
        #define HOTEND_TEMPS (HOTENDS + 1)
      #else
        #define HOTEND_TEMPS HOTENDS
      #endif
      static hotend_info_t temp_hotend[HOTEND_TEMPS];
    #endif

    #if HAS_HEATED_BED
      static bed_info_t temp_bed;
    #endif

    #if HAS_TEMP_CHAMBER
      static chamber_info_t temp_chamber;
    #endif

    #if ENABLED(AUTO_POWER_E_FANS)
      static uint8_t autofan_speed[HOTENDS];
    #endif

    #if ENABLED(AUTO_POWER_CHAMBER_FAN)
      static uint8_t chamberfan_speed;
    #endif

    #if ENABLED(FAN_SOFT_PWM)
      static uint8_t soft_pwm_amount_fan[FAN_COUNT],
                     soft_pwm_count_fan[FAN_COUNT];
    #endif

    #if ENABLED(PREVENT_COLD_EXTRUSION)
      static bool allow_cold_extrude;
      static int16_t extrude_min_temp;
      FORCE_INLINE static bool tooCold(const int16_t temp) { return allow_cold_extrude ? false : temp < extrude_min_temp; }
      FORCE_INLINE static bool tooColdToExtrude(const uint8_t E_NAME) {
        return tooCold(degHotend(HOTEND_INDEX));
      }
      FORCE_INLINE static bool targetTooColdToExtrude(const uint8_t E_NAME) {
        return tooCold(degTargetHotend(HOTEND_INDEX));
      }
    #else
      FORCE_INLINE static bool tooColdToExtrude(const uint8_t) { return false; }
      FORCE_INLINE static bool targetTooColdToExtrude(const uint8_t) { return false; }
    #endif

    FORCE_INLINE static bool hotEnoughToExtrude(const uint8_t e) { return !tooColdToExtrude(e); }
    FORCE_INLINE static bool targetHotEnoughToExtrude(const uint8_t e) { return !targetTooColdToExtrude(e); }

    #if HEATER_IDLE_HANDLER
      static heater_idle_t hotend_idle[HOTENDS];
      #if HAS_HEATED_BED
        static heater_idle_t bed_idle;
      #endif
      #if HAS_HEATED_CHAMBER
        static heater_idle_t chamber_idle;
      #endif
    #endif

  private:

    #if EARLY_WATCHDOG
      static bool inited;   // If temperature controller is running
    #endif

    static volatile bool temp_meas_ready;

    #if WATCH_HOTENDS
      static heater_watch_t watch_hotend[HOTENDS];
    #endif

    #if ENABLED(TEMP_SENSOR_1_AS_REDUNDANT)
      static uint16_t redundant_temperature_raw;
      static float redundant_temperature;
    #endif

    #if ENABLED(PID_EXTRUSION_SCALING)
      static int32_t last_e_position, lpq[LPQ_MAX_LEN];
      static lpq_ptr_t lpq_ptr;
    #endif

    #if HOTENDS
      static temp_range_t temp_range[HOTENDS];
    #endif

    #if HAS_HEATED_BED
      #if WATCH_BED
        static heater_watch_t watch_bed;
      #endif
      #if DISABLED(PIDTEMPBED)
        static millis_t next_bed_check_ms;
      #endif
      #ifdef BED_MINTEMP
        static int16_t mintemp_raw_BED;
      #endif
      #ifdef BED_MAXTEMP
        static int16_t maxtemp_raw_BED;
      #endif
    #endif

    #if HAS_HEATED_CHAMBER
      #if WATCH_CHAMBER
        static heater_watch_t watch_chamber;
      #endif
      static millis_t next_chamber_check_ms;
      #ifdef CHAMBER_MINTEMP
        static int16_t mintemp_raw_CHAMBER;
      #endif
      #ifdef CHAMBER_MAXTEMP
        static int16_t maxtemp_raw_CHAMBER;
      #endif
    #endif

    #ifdef MAX_CONSECUTIVE_LOW_TEMPERATURE_ERROR_ALLOWED
      static uint8_t consecutive_low_temperature_error[HOTENDS];
    #endif

    #ifdef MILLISECONDS_PREHEAT_TIME
      static millis_t preheat_end_time[HOTENDS];
    #endif

    #if HAS_AUTO_FAN
      static millis_t next_auto_fan_check_ms;
    #endif

    #if ENABLED(PROBING_HEATERS_OFF)
      static bool paused;
    #endif

  public:
    #if HAS_ADC_BUTTONS
      static uint32_t current_ADCKey_raw;
      static uint8_t ADCKey_count;
    #endif

    #if ENABLED(PID_EXTRUSION_SCALING)
      static int16_t lpq_len;
    #endif

    /**
     * Instance Methods
     */

    void init();

    /**
     * Static (class) methods
     */

    #if HAS_USER_THERMISTORS
      static user_thermistor_t user_thermistor[USER_THERMISTORS];
      static void log_user_thermistor(const uint8_t t_index, const bool eprom=false);
      static void reset_user_thermistors();
      static float user_thermistor_to_deg_c(const uint8_t t_index, const int raw);
      static bool set_pull_up_res(int8_t t_index, float value) {
        //if (!WITHIN(t_index, 0, USER_THERMISTORS - 1)) return false;
        if (!WITHIN(value, 1, 1000000)) return false;
        user_thermistor[t_index].series_res = value;
        return true;
      }
      static bool set_res25(int8_t t_index, float value) {
        if (!WITHIN(value, 1, 10000000)) return false;
        user_thermistor[t_index].res_25 = value;
        user_thermistor[t_index].pre_calc = true;
        return true;
      }
      static bool set_beta(int8_t t_index, float value) {
        if (!WITHIN(value, 1, 1000000)) return false;
        user_thermistor[t_index].beta = value;
        user_thermistor[t_index].pre_calc = true;
        return true;
      }
      static bool set_sh_coeff(int8_t t_index, float value) {
        if (!WITHIN(value, -0.01f, 0.01f)) return false;
        user_thermistor[t_index].sh_c_coeff = value;
        user_thermistor[t_index].pre_calc = true;
        return true;
      }
    #endif

    #if HOTENDS
      static float analog_to_celsius_hotend(const int raw, const uint8_t e);
    #endif

    #if HAS_HEATED_BED
      static float analog_to_celsius_bed(const int raw);
    #endif
    #if HAS_TEMP_CHAMBER
      static float analog_to_celsius_chamber(const int raw);
    #endif

    #if FAN_COUNT > 0

      static uint8_t fan_speed[FAN_COUNT];
      #define FANS_LOOP(I) LOOP_L_N(I, FAN_COUNT)

      static void set_fan_speed(const uint8_t target, const uint16_t speed);

      #if EITHER(PROBING_FANS_OFF, ADVANCED_PAUSE_FANS_PAUSE)
        static bool fans_paused;
        static uint8_t saved_fan_speed[FAN_COUNT];
      #endif

      static constexpr inline uint8_t fanPercent(const uint8_t speed) { return ui8_to_percent(speed); }

      #if ENABLED(ADAPTIVE_FAN_SLOWING)
        static uint8_t fan_speed_scaler[FAN_COUNT];
      #endif

      static inline uint8_t scaledFanSpeed(const uint8_t target, const uint8_t fs) {
        return (fs * uint16_t(
          #if ENABLED(ADAPTIVE_FAN_SLOWING)
            fan_speed_scaler[target]
          #else
            128
          #endif
        )) >> 7;
      }

      static inline uint8_t scaledFanSpeed(const uint8_t target) {
        return scaledFanSpeed(target, fan_speed[target]);
      }

      #if ENABLED(EXTRA_FAN_SPEED)
        static uint8_t old_fan_speed[FAN_COUNT], new_fan_speed[FAN_COUNT];
        static void set_temp_fan_speed(const uint8_t fan, const uint16_t tmp_temp);
      #endif

      #if EITHER(PROBING_FANS_OFF, ADVANCED_PAUSE_FANS_PAUSE)
        void set_fans_paused(const bool p);
      #endif

    #endif // FAN_COUNT > 0

    static inline void zero_fan_speeds() {
      #if FAN_COUNT > 0
        FANS_LOOP(i) set_fan_speed(i, 0);
      #endif
    }

    /**
     * Called from the Temperature ISR
     */
    static void readings_ready();
    static void tick();

    /**
     * Call periodically to manage heaters
     */
    static void manage_heater() _O2; // Added _O2 to work around a compiler error

    /**
     * Preheating hotends
     */
    #ifdef MILLISECONDS_PREHEAT_TIME
      static bool is_preheating(const uint8_t E_NAME) {
        return preheat_end_time[HOTEND_INDEX] && PENDING(millis(), preheat_end_time[HOTEND_INDEX]);
      }
      static void start_preheat_time(const uint8_t E_NAME) {
        preheat_end_time[HOTEND_INDEX] = millis() + MILLISECONDS_PREHEAT_TIME;
      }
      static void reset_preheat_time(const uint8_t E_NAME) {
        preheat_end_time[HOTEND_INDEX] = 0;
      }
    #else
      #define is_preheating(n) (false)
    #endif

    //high level conversion routines, for use outside of temperature.cpp
    //inline so that there is no performance decrease.
    //deg=degreeCelsius

    FORCE_INLINE static float degHotend(const uint8_t E_NAME) {
      return (0
        #if HOTENDS
          + temp_hotend[HOTEND_INDEX].celsius
        #endif
      );
    }

    #if ENABLED(SHOW_TEMP_ADC_VALUES)
      FORCE_INLINE static int16_t rawHotendTemp(const uint8_t E_NAME) {
        return (0
          #if HOTENDS
            + temp_hotend[HOTEND_INDEX].raw
          #endif
        );
      }
    #endif

    FORCE_INLINE static int16_t degTargetHotend(const uint8_t E_NAME) {
      return (0
        #if HOTENDS
          + temp_hotend[HOTEND_INDEX].target
        #endif
      );
    }

    #if WATCH_HOTENDS
      static void start_watching_hotend(const uint8_t e=0);
    #else
      static inline void start_watching_hotend(const uint8_t=0) {}
    #endif

    #if HOTENDS

      static void setTargetHotend(const int16_t celsius, const uint8_t E_NAME) {
        const uint8_t ee = HOTEND_INDEX;
        #ifdef MILLISECONDS_PREHEAT_TIME
          if (celsius == 0)
            reset_preheat_time(ee);
          else if (temp_hotend[ee].target == 0)
            start_preheat_time(ee);
        #endif
        #if ENABLED(AUTO_POWER_CONTROL)
          powerManager.power_on();
        #endif
        temp_hotend[ee].target = _MIN(celsius, temp_range[ee].maxtemp - 15);
        start_watching_hotend(ee);
      }

      FORCE_INLINE static bool isHeatingHotend(const uint8_t E_NAME) {
        return temp_hotend[HOTEND_INDEX].target > temp_hotend[HOTEND_INDEX].celsius;
      }

      FORCE_INLINE static bool isCoolingHotend(const uint8_t E_NAME) {
        return temp_hotend[HOTEND_INDEX].target < temp_hotend[HOTEND_INDEX].celsius;
      }

      #if HAS_TEMP_HOTEND
        static bool wait_for_hotend(const uint8_t target_extruder, const bool no_wait_for_cooling=true
          #if G26_CLICK_CAN_CANCEL
            , const bool click_to_cancel=false
          #endif
        );
      #endif

      FORCE_INLINE static bool still_heating(const uint8_t e) {
        return degTargetHotend(e) > TEMP_HYSTERESIS && ABS(degHotend(e) - degTargetHotend(e)) > TEMP_HYSTERESIS;
      }

    #endif // HOTENDS

    #if HAS_HEATED_BED

      #if ENABLED(SHOW_TEMP_ADC_VALUES)
        FORCE_INLINE static int16_t rawBedTemp()  { return temp_bed.raw; }
      #endif
      FORCE_INLINE static float degBed()          { return temp_bed.celsius; }
      FORCE_INLINE static int16_t degTargetBed()  { return temp_bed.target; }
      FORCE_INLINE static bool isHeatingBed()     { return temp_bed.target > temp_bed.celsius; }
      FORCE_INLINE static bool isCoolingBed()     { return temp_bed.target < temp_bed.celsius; }

      #if WATCH_BED
        static void start_watching_bed();
      #else
        static inline void start_watching_bed() {}
      #endif

      static void setTargetBed(const int16_t celsius) {
        #if ENABLED(AUTO_POWER_CONTROL)
          powerManager.power_on();
        #endif
        temp_bed.target =
          #ifdef BED_MAXTEMP
            _MIN(celsius, BED_MAXTEMP - 10)
          #else
            celsius
          #endif
        ;
        start_watching_bed();
      }

      static bool wait_for_bed(const bool no_wait_for_cooling=true
        #if G26_CLICK_CAN_CANCEL
          , const bool click_to_cancel=false
        #endif
      );

    #endif // HAS_HEATED_BED

    #if HAS_TEMP_CHAMBER
      #if ENABLED(SHOW_TEMP_ADC_VALUES)
        FORCE_INLINE static int16_t rawChamberTemp()    { return temp_chamber.raw; }
      #endif
      FORCE_INLINE static float degChamber()            { return temp_chamber.celsius; }
      #if HAS_HEATED_CHAMBER
        FORCE_INLINE static int16_t degTargetChamber()  { return temp_chamber.target; }
        FORCE_INLINE static bool isHeatingChamber()     { return temp_chamber.target > temp_chamber.celsius; }
        FORCE_INLINE static bool isCoolingChamber()     { return temp_chamber.target < temp_chamber.celsius; }

        static bool wait_for_chamber(const bool no_wait_for_cooling=true);
      #endif
    #endif // HAS_TEMP_CHAMBER

    #if WATCH_CHAMBER
      static void start_watching_chamber();
    #else
      static inline void start_watching_chamber() {}
    #endif

    #if HAS_HEATED_CHAMBER
      static void setTargetChamber(const int16_t celsius) {
        temp_chamber.target =
          #ifdef CHAMBER_MAXTEMP
            _MIN(celsius, CHAMBER_MAXTEMP)
          #else
            celsius
          #endif
        ;
        start_watching_chamber();
      }
    #endif // HAS_HEATED_CHAMBER

    /**
     * The software PWM power for a heater
     */
    static int16_t getHeaterPower(const heater_ind_t heater);

    /**
     * Switch off all heaters, set all target temperatures to 0
     */
    static void disable_all_heaters();

    /**
     * Perform auto-tuning for hotend or bed in response to M303
     */
    #if HAS_PID_HEATING
      static void PID_autotune(const float &target, const heater_ind_t hotend, const int8_t ncycles, const bool set_result=false);

      #if ENABLED(NO_FAN_SLOWING_IN_PID_TUNING)
        static bool adaptive_fan_slowing;
      #elif ENABLED(ADAPTIVE_FAN_SLOWING)
        static constexpr bool adaptive_fan_slowing = true;
      #endif

      /**
       * Update the temp manager when PID values change
       */
      #if ENABLED(PIDTEMP)
        FORCE_INLINE static void updatePID() {
          #if ENABLED(PID_EXTRUSION_SCALING)
            last_e_position = 0;
          #endif
        }
      #endif

    #endif

    #if ENABLED(PROBING_HEATERS_OFF)
      static void pause(const bool p);
      FORCE_INLINE static bool is_paused() { return paused; }
    #endif

    #if HEATER_IDLE_HANDLER

      static void reset_heater_idle_timer(const uint8_t E_NAME) {
        hotend_idle[HOTEND_INDEX].reset();
        start_watching_hotend(HOTEND_INDEX);
      }

      #if HAS_HEATED_BED
        static void reset_bed_idle_timer() {
          bed_idle.reset();
          start_watching_bed();
        }
      #endif

    #endif // HEATER_IDLE_HANDLER

    #if HAS_TEMP_SENSOR
      static void print_heater_states(const uint8_t target_extruder
        #if ENABLED(TEMP_SENSOR_1_AS_REDUNDANT)
          , const bool include_r=false
        #endif
      );
      #if ENABLED(AUTO_REPORT_TEMPERATURES)
        static uint8_t auto_report_temp_interval;
        static millis_t next_temp_report_ms;
        static void auto_report_temperatures();
        static inline void set_auto_report_interval(uint8_t v) {
          NOMORE(v, 60);
          auto_report_temp_interval = v;
          next_temp_report_ms = millis() + 1000UL * v;
        }
      #endif
    #endif

    #if HAS_DISPLAY
      static void set_heating_message(const uint8_t e);
    #endif

  private:
    static void set_current_temp_raw();
    static void updateTemperaturesFromRawValues();

    #define HAS_MAX6675 EITHER(HEATER_0_USES_MAX6675, HEATER_1_USES_MAX6675)
    #if HAS_MAX6675
      #if BOTH(HEATER_0_USES_MAX6675, HEATER_1_USES_MAX6675)
        #define COUNT_6675 2
      #else
        #define COUNT_6675 1
      #endif
      #if COUNT_6675 > 1
        #define READ_MAX6675(N) read_max6675(N)
      #else
        #define READ_MAX6675(N) read_max6675()
      #endif
      static int read_max6675(
        #if COUNT_6675 > 1
          const uint8_t hindex=0
        #endif
      );
    #endif

    static void checkExtruderAutoFans();

    static float get_pid_output_hotend(const uint8_t e);

    #if ENABLED(PIDTEMPBED)
      static float get_pid_output_bed();
    #endif

    #if HAS_HEATED_CHAMBER
      static float get_pid_output_chamber();
    #endif

    static void _temp_error(const heater_ind_t e, PGM_P const serial_msg, PGM_P const lcd_msg);
    static void min_temp_error(const heater_ind_t e);
    static void max_temp_error(const heater_ind_t e);

    #define HAS_THERMAL_PROTECTION (EITHER(THERMAL_PROTECTION_HOTENDS, THERMAL_PROTECTION_CHAMBER) || HAS_THERMALLY_PROTECTED_BED)

    #if HAS_THERMAL_PROTECTION

      enum TRState : char { TRInactive, TRFirstHeating, TRStable, TRRunaway };

      typedef struct {
        millis_t timer = 0;
        TRState state = TRInactive;
      } tr_state_machine_t;

      #if ENABLED(THERMAL_PROTECTION_HOTENDS)
        static tr_state_machine_t tr_state_machine[HOTENDS];
      #endif
      #if HAS_THERMALLY_PROTECTED_BED
        static tr_state_machine_t tr_state_machine_bed;
      #endif
      #if ENABLED(THERMAL_PROTECTION_CHAMBER)
        static tr_state_machine_t tr_state_machine_chamber;
      #endif

      static void thermal_runaway_protection(tr_state_machine_t &state, const float &current, const float &target, const heater_ind_t heater_id, const uint16_t period_seconds, const uint16_t hysteresis_degc);

    #endif // HAS_THERMAL_PROTECTION
};

extern Temperature thermalManager;<|MERGE_RESOLUTION|>--- conflicted
+++ resolved
@@ -217,14 +217,8 @@
 typedef struct { int16_t mintemp, maxtemp; } celsius_range_t;
 typedef struct { int16_t raw_min, raw_max, mintemp, maxtemp; } temp_range_t;
 
-<<<<<<< HEAD
-#define THERMISTOR_ADC_RESOLUTION       10        // 10-bit ADC .. shame to waste 12-bits of resolution on 32-bit
 #define THERMISTOR_ABS_ZERO_C           -273.15f  // bbbbrrrrr cold !
 #define THERMISTOR_RESISTANCE_NOMINAL_C 25.0f     // mmmmm comfortable
-=======
-#define THERMISTOR_ABS_ZERO_C           -273.15f       // bbbbrrrrr cold !
-#define THERMISTOR_RESISTANCE_NOMINAL_C 25.0f          // mmmmm comfortable
->>>>>>> 0be9fdb4
 
 #if HAS_USER_THERMISTORS
 
