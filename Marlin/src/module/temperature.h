--- conflicted
+++ resolved
@@ -697,12 +697,12 @@
     #if HAS_HEATED_BED
 
       #if ENABLED(SHOW_TEMP_ADC_VALUES)
-        FORCE_INLINE static int16_t rawBedTemp()    { return temp_bed.raw; }
+        FORCE_INLINE static int16_t rawBedTemp()  { return temp_bed.raw; }
       #endif
       FORCE_INLINE static celsius_t degBed()        { return temp_bed.celsius; }
       FORCE_INLINE static celsius_t degTargetBed()  { return temp_bed.target; }
-      FORCE_INLINE static bool isHeatingBed()       { return temp_bed.target > temp_bed.celsius; }
-      FORCE_INLINE static bool isCoolingBed()       { return temp_bed.target < temp_bed.celsius; }
+      FORCE_INLINE static bool isHeatingBed()     { return temp_bed.target > temp_bed.celsius; }
+      FORCE_INLINE static bool isCoolingBed()     { return temp_bed.target < temp_bed.celsius; }
 
       #if WATCH_BED
         static void start_watching_bed();
@@ -748,13 +748,13 @@
 
     #if HAS_TEMP_CHAMBER
       #if ENABLED(SHOW_TEMP_ADC_VALUES)
-        FORCE_INLINE static int16_t rawChamberTemp()      { return temp_chamber.raw; }
-      #endif
-      FORCE_INLINE static float degChamber()              { return temp_chamber.celsius; }
+        FORCE_INLINE static int16_t rawChamberTemp()    { return temp_chamber.raw; }
+      #endif
+      FORCE_INLINE static float degChamber()            { return temp_chamber.celsius; }
       #if HAS_HEATED_CHAMBER
         FORCE_INLINE static celsius_t degTargetChamber()  { return temp_chamber.target; }
-        FORCE_INLINE static bool isHeatingChamber()       { return temp_chamber.target > temp_chamber.celsius; }
-        FORCE_INLINE static bool isCoolingChamber()       { return temp_chamber.target < temp_chamber.celsius; }
+        FORCE_INLINE static bool isHeatingChamber()     { return temp_chamber.target > temp_chamber.celsius; }
+        FORCE_INLINE static bool isCoolingChamber()     { return temp_chamber.target < temp_chamber.celsius; }
         static bool wait_for_chamber(const bool no_wait_for_cooling=true);
       #endif
     #endif
@@ -774,13 +774,13 @@
 
     #if HAS_TEMP_COOLER
       #if ENABLED(SHOW_TEMP_ADC_VALUES)
-        FORCE_INLINE static int16_t rawCoolerTemp()     { return temp_cooler.raw; }
-      #endif
-      FORCE_INLINE static float degCooler()             { return temp_cooler.celsius; }
+        FORCE_INLINE static int16_t rawCoolerTemp()    { return temp_cooler.raw; }
+      #endif
+      FORCE_INLINE static float degCooler()            { return temp_cooler.celsius; }
       #if HAS_COOLER
         FORCE_INLINE static celsius_t degTargetCooler() { return temp_cooler.target; }
-        FORCE_INLINE static bool isLaserHeating()       { return temp_cooler.target > temp_cooler.celsius; }
-        FORCE_INLINE static bool isLaserCooling()       { return temp_cooler.target < temp_cooler.celsius; }
+        FORCE_INLINE static bool isLaserHeating()     { return temp_cooler.target > temp_cooler.celsius; }
+        FORCE_INLINE static bool isLaserCooling()     { return temp_cooler.target < temp_cooler.celsius; }
         static bool wait_for_cooler(const bool no_wait_for_cooling=true);
       #endif
     #endif
@@ -877,13 +877,9 @@
       #endif
     #endif
 
-<<<<<<< HEAD
-    TERN_(HAS_STATUS_MESSAGE, static void set_heating_message(const uint8_t e));
-=======
     #if HAS_STATUS_MESSAGE
       static void set_heating_message(const uint8_t e);
     #endif
->>>>>>> 8bf6b190
 
     #if HAS_LCD_MENU && HAS_TEMPERATURE
       static void lcd_preheat(const uint8_t e, const int8_t indh, const int8_t indb);
