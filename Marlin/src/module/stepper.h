--- conflicted
+++ resolved
@@ -366,14 +366,8 @@
       static stepper_laser_t laser;
 
     #endif
-<<<<<<< HEAD
-=======
 
   public:
->>>>>>> ea991c14
-
-  public:
-
     // Initialize stepper hardware
     static void init();
 
