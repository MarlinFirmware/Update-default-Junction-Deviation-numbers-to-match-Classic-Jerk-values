--- conflicted
+++ resolved
@@ -113,11 +113,7 @@
 
     static long acceleration_time, deceleration_time;
     //unsigned long accelerate_until, decelerate_after, acceleration_rate, initial_rate, final_rate, nominal_rate;
-<<<<<<< HEAD
-    static uint32_t acc_step_rate; // needed for deceleration start point
-=======
     static hal_timer_t acc_step_rate; // needed for deceleration start point
->>>>>>> 95065791
     static uint8_t step_loops, step_loops_nominal;
     static hal_timer_t OCR1A_nominal;
 
@@ -282,13 +278,8 @@
 
   private:
 
-<<<<<<< HEAD
-    static FORCE_INLINE HAL_TIMER_TYPE calc_timer(uint32_t step_rate) {
-      HAL_TIMER_TYPE timer;
-=======
     FORCE_INLINE static hal_timer_t calc_timer_interval(hal_timer_t step_rate) {
       hal_timer_t timer;
->>>>>>> 95065791
 
       NOMORE(step_rate, MAX_STEP_FREQUENCY);
 
