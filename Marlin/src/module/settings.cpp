/**
 * Marlin 3D Printer Firmware
 * Copyright (c) 2020 MarlinFirmware [https://github.com/MarlinFirmware/Marlin]
 *
 * Based on Sprinter and grbl.
 * Copyright (c) 2011 Camiel Gubbels / Erik van der Zalm
 *
 * This program is free software: you can redistribute it and/or modify
 * it under the terms of the GNU General Public License as published by
 * the Free Software Foundation, either version 3 of the License, or
 * (at your option) any later version.
 *
 * This program is distributed in the hope that it will be useful,
 * but WITHOUT ANY WARRANTY; without even the implied warranty of
 * MERCHANTABILITY or FITNESS FOR A PARTICULAR PURPOSE.  See the
 * GNU General Public License for more details.
 *
 * You should have received a copy of the GNU General Public License
 * along with this program.  If not, see <https://www.gnu.org/licenses/>.
 *
 */

/**
 * settings.cpp
 *
 * Settings and EEPROM storage
 *
 * IMPORTANT:  Whenever there are changes made to the variables stored in EEPROM
 * in the functions below, also increment the version number. This makes sure that
 * the default values are used whenever there is a change to the data, to prevent
 * wrong data being written to the variables.
 *
 * ALSO: Variables in the Store and Retrieve sections must be in the same order.
 *       If a feature is disabled, some data must still be written that, when read,
 *       either sets a Sane Default, or results in No Change to the existing value.
 */

// Change EEPROM version if the structure changes
#define EEPROM_VERSION "V89"
#define EEPROM_OFFSET 100

// Check the integrity of data offsets.
// Can be disabled for production build.
//#define DEBUG_EEPROM_READWRITE
//#define DEBUG_EEPROM_OBSERVE

#include "settings.h"

#include "endstops.h"
#include "planner.h"
#include "stepper.h"
#include "temperature.h"

#include "../lcd/marlinui.h"
#include "../libs/vector_3.h"   // for matrix_3x3
#include "../gcode/gcode.h"
#include "../MarlinCore.h"

#if ANY(EEPROM_SETTINGS, SD_FIRMWARE_UPDATE)
  #include "../HAL/shared/eeprom_api.h"
#endif

#if HAS_BED_PROBE
  #include "probe.h"
#endif

#if HAS_LEVELING
  #include "../feature/bedlevel/bedlevel.h"
  #if ENABLED(X_AXIS_TWIST_COMPENSATION)
    #include "../feature/x_twist.h"
  #endif
#endif

#if ENABLED(Z_STEPPER_AUTO_ALIGN)
  #include "../feature/z_stepper_align.h"
#endif

#if ENABLED(EXTENSIBLE_UI)
  #include "../lcd/extui/ui_api.h"
#elif ENABLED(DWIN_LCD_PROUI)
  #include "../lcd/e3v2/proui/dwin.h"
  #include "../lcd/e3v2/proui/bedlevel_tools.h"
#elif ENABLED(DWIN_CREALITY_LCD_JYERSUI)
  #include "../lcd/e3v2/jyersui/dwin.h"
#endif

#if ENABLED(HOST_PROMPT_SUPPORT)
  #include "../feature/host_actions.h"
#endif

#if HAS_SERVOS
  #include "servo.h"
#endif

#if HAS_SERVOS && HAS_SERVO_ANGLES
  #define EEPROM_NUM_SERVOS NUM_SERVOS
#else
  #define EEPROM_NUM_SERVOS NUM_SERVO_PLUGS
#endif

#include "../feature/fwretract.h"

#if ENABLED(POWER_LOSS_RECOVERY)
  #include "../feature/powerloss.h"
#endif

#if HAS_POWER_MONITOR
  #include "../feature/power_monitor.h"
#endif

#include "../feature/pause.h"

#if ENABLED(BACKLASH_COMPENSATION)
  #include "../feature/backlash.h"
#endif

#if ENABLED(FT_MOTION)
  #include "../module/ft_motion.h"
#endif

#if HAS_FILAMENT_SENSOR
  #include "../feature/runout.h"
  #ifndef FIL_RUNOUT_ENABLED_DEFAULT
    #define FIL_RUNOUT_ENABLED_DEFAULT true
  #endif
#endif

#if ENABLED(ADVANCE_K_EXTRA)
  extern float other_extruder_advance_K[DISTINCT_E];
#endif

#if HAS_MULTI_EXTRUDER
  #include "tool_change.h"
  void M217_report(const bool eeprom);
#endif

#if ENABLED(BLTOUCH)
  #include "../feature/bltouch.h"
#endif

#if HAS_TRINAMIC_CONFIG
  #include "stepper/indirection.h"
  #include "../feature/tmc_util.h"
#endif

#if HAS_PTC
  #include "../feature/probe_temp_comp.h"
#endif

#include "../feature/controllerfan.h"

#if ENABLED(CASE_LIGHT_ENABLE)
  #include "../feature/caselight.h"
#endif

#if ENABLED(PASSWORD_FEATURE)
  #include "../feature/password/password.h"
#endif

#if ENABLED(TOUCH_SCREEN_CALIBRATION)
  #include "../lcd/tft_io/touch_calibration.h"
#endif

#if HAS_ETHERNET
  #include "../feature/ethernet.h"
#endif

#if ENABLED(SOUND_MENU_ITEM)
  #include "../libs/buzzer.h"
#endif

#if HAS_FANCHECK
  #include "../feature/fancheck.h"
#endif

#if DGUS_LCD_UI_MKS
  #include "../lcd/extui/dgus/DGUSScreenHandler.h"
  #include "../lcd/extui/dgus/DGUSDisplayDef.h"
#endif

#if ENABLED(HOTEND_IDLE_TIMEOUT)
  #include "../feature/hotend_idle.h"
#endif

#pragma pack(push, 1) // No padding between variables

#if HAS_ETHERNET
  void ETH0_report();
  void MAC_report();
#endif

#define _EN_ITEM(N) , E##N
#define _EN1_ITEM(N) , E##N:1

typedef struct { uint16_t MAIN_AXIS_NAMES_ X2, Y2, Z2, Z3, Z4 REPEAT(E_STEPPERS, _EN_ITEM); } per_stepper_uint16_t;
typedef struct { uint32_t MAIN_AXIS_NAMES_ X2, Y2, Z2, Z3, Z4 REPEAT(E_STEPPERS, _EN_ITEM); } per_stepper_uint32_t;
typedef struct {  int16_t MAIN_AXIS_NAMES_ X2, Y2, Z2, Z3, Z4;                              } mot_stepper_int16_t;
typedef struct {     bool NUM_AXIS_LIST_(X:1, Y:1, Z:1, I:1, J:1, K:1, U:1, V:1, W:1) X2:1, Y2:1, Z2:1, Z3:1, Z4:1 REPEAT(E_STEPPERS, _EN1_ITEM); } per_stepper_bool_t;

#undef _EN_ITEM

// Limit an index to an array size
#define ALIM(I,ARR) _MIN(I, (signed)COUNT(ARR) - 1)

// Defaults for reset / fill in on load
static const uint32_t   _DMA[] PROGMEM = DEFAULT_MAX_ACCELERATION;
static const float     _DASU[] PROGMEM = DEFAULT_AXIS_STEPS_PER_UNIT;
static const feedRate_t _DMF[] PROGMEM = DEFAULT_MAX_FEEDRATE;

/**
 * Current EEPROM Layout
 *
 * Keep this data structure up to date so
 * EEPROM size is known at compile time!
 */
typedef struct SettingsDataStruct {
  char      version[4];                                 // Vnn\0
  #if ENABLED(EEPROM_INIT_NOW)
    uint32_t build_hash;                                // Unique build hash
  #endif
  uint16_t  crc;                                        // Data Checksum for validation
  uint16_t  data_size;                                  // Data Size for validation

  //
  // DISTINCT_E_FACTORS
  //
  uint8_t e_factors;                                    // DISTINCT_AXES - NUM_AXES

  //
  // Planner settings
  //
  planner_settings_t planner_settings;

  xyze_float_t planner_max_jerk;                        // M205 XYZE  planner.max_jerk
  float planner_junction_deviation_mm;                  // M205 J     planner.junction_deviation_mm

  //
  // Home Offset
  //
  #if NUM_AXES
    xyz_pos_t home_offset;                              // M206 XYZ / M665 TPZ
  #endif

  //
  // Hotend Offset
  //
  #if HAS_HOTEND_OFFSET
    xyz_pos_t hotend_offset[HOTENDS - 1];               // M218 XYZ
  #endif

  //
  // FILAMENT_RUNOUT_SENSOR
  //
  bool runout_sensor_enabled;                           // M412 S
  float runout_distance_mm;                             // M412 D

  //
  // ENABLE_LEVELING_FADE_HEIGHT
  //
  float planner_z_fade_height;                          // M420 Zn  planner.z_fade_height

  //
  // AUTOTEMP
  //
  #if ENABLED(AUTOTEMP)
    celsius_t planner_autotemp_max, planner_autotemp_min;
    float planner_autotemp_factor;
  #endif

  //
  // MESH_BED_LEVELING
  //
  float mbl_z_offset;                                   // bedlevel.z_offset
  uint8_t mesh_num_x, mesh_num_y;                       // GRID_MAX_POINTS_X, GRID_MAX_POINTS_Y
  uint16_t mesh_check;                                  // Hash to check against X/Y
  float mbl_z_values[TERN(MESH_BED_LEVELING, GRID_MAX_POINTS_X, 3)]   // bedlevel.z_values
                    [TERN(MESH_BED_LEVELING, GRID_MAX_POINTS_Y, 3)];

  //
  // HAS_BED_PROBE
  //
  #if NUM_AXES
    xyz_pos_t probe_offset;                             // M851 X Y Z
  #endif

  //
  // ABL_PLANAR
  //
  matrix_3x3 planner_bed_level_matrix;                  // planner.bed_level_matrix

  //
  // AUTO_BED_LEVELING_BILINEAR
  //
  uint8_t grid_max_x, grid_max_y;                       // GRID_MAX_POINTS_X, GRID_MAX_POINTS_Y
  uint16_t grid_check;                                  // Hash to check against X/Y
  xy_pos_t bilinear_grid_spacing, bilinear_start;       // G29 L F
  #if ENABLED(AUTO_BED_LEVELING_BILINEAR)
    bed_mesh_t z_values;                                // G29
  #else
    float z_values[3][3];
  #endif

  //
  // X_AXIS_TWIST_COMPENSATION
  //
  #if ENABLED(X_AXIS_TWIST_COMPENSATION)
    float xatc_spacing;                                 // M423 X Z
    float xatc_start;
    xatc_array_t xatc_z_offset;
  #endif

  //
  // AUTO_BED_LEVELING_UBL
  //
  bool planner_leveling_active;                         // M420 S  planner.leveling_active
  int8_t ubl_storage_slot;                              // bedlevel.storage_slot

  //
  // SERVO_ANGLES
  //
  uint16_t servo_angles[EEPROM_NUM_SERVOS][2];          // M281 P L U

  //
  // Temperature first layer compensation values
  //
  #if HAS_PTC
    #if ENABLED(PTC_PROBE)
      int16_t z_offsets_probe[COUNT(ptc.z_offsets_probe)]; // M871 P I V
    #endif
    #if ENABLED(PTC_BED)
      int16_t z_offsets_bed[COUNT(ptc.z_offsets_bed)];     // M871 B I V
    #endif
    #if ENABLED(PTC_HOTEND)
      int16_t z_offsets_hotend[COUNT(ptc.z_offsets_hotend)]; // M871 E I V
    #endif
  #endif

  //
  // BLTOUCH
  //
  bool bltouch_od_5v_mode;
  #if HAS_BLTOUCH_HS_MODE
    bool bltouch_high_speed_mode;                       // M401 S
  #endif

  //
  // Kinematic Settings (Delta, SCARA, TPARA, Polargraph...)
  //
  #if IS_KINEMATIC
    float segments_per_second;                          // M665 S
    #if ENABLED(DELTA)
      float delta_height;                               // M666 H
      abc_float_t delta_endstop_adj;                    // M666 X Y Z
      float delta_radius,                               // M665 R
            delta_diagonal_rod;                         // M665 L
      abc_float_t delta_tower_angle_trim,               // M665 X Y Z
                  delta_diagonal_rod_trim;              // M665 A B C
    #elif ENABLED(POLARGRAPH)
      xy_pos_t draw_area_min, draw_area_max;            // M665 L R T B
      float polargraph_max_belt_len;                    // M665 H
    #endif

  #endif

  //
  // Extra Endstops offsets
  //
  #if HAS_EXTRA_ENDSTOPS
    float x2_endstop_adj,                               // M666 X
          y2_endstop_adj,                               // M666 Y
          z2_endstop_adj,                               // M666 (S2) Z
          z3_endstop_adj,                               // M666 (S3) Z
          z4_endstop_adj;                               // M666 (S4) Z
  #endif

  //
  // Z_STEPPER_AUTO_ALIGN, HAS_Z_STEPPER_ALIGN_STEPPER_XY
  //
  #if ENABLED(Z_STEPPER_AUTO_ALIGN)
    xy_pos_t z_stepper_align_xy[NUM_Z_STEPPERS];             // M422 S X Y
    #if HAS_Z_STEPPER_ALIGN_STEPPER_XY
      xy_pos_t z_stepper_align_stepper_xy[NUM_Z_STEPPERS];   // M422 W X Y
    #endif
  #endif

  //
  // Material Presets
  //
  #if HAS_PREHEAT
    preheat_t ui_material_preset[PREHEAT_COUNT];        // M145 S0 H B F
  #endif

  //
  // PIDTEMP
  //
  raw_pidcf_t hotendPID[HOTENDS];                       // M301 En PIDCF / M303 En U
  int16_t lpq_len;                                      // M301 L

  //
  // PIDTEMPBED
  //
  raw_pid_t bedPID;                                     // M304 PID / M303 E-1 U

  //
  // PIDTEMPCHAMBER
  //
  raw_pid_t chamberPID;                                 // M309 PID / M303 E-2 U

  //
  // User-defined Thermistors
  //
  #if HAS_USER_THERMISTORS
    user_thermistor_t user_thermistor[USER_THERMISTORS]; // M305 P0 R4700 T100000 B3950
  #endif

  //
  // Power monitor
  //
  uint8_t power_monitor_flags;                          // M430 I V W

  //
  // HAS_LCD_CONTRAST
  //
  uint8_t lcd_contrast;                                 // M250 C

  //
  // HAS_LCD_BRIGHTNESS
  //
  uint8_t lcd_brightness;                               // M256 B

  //
  // Display Sleep
  //
  #if ENABLED(EDITABLE_DISPLAY_TIMEOUT)
    #if HAS_BACKLIGHT_TIMEOUT
      uint8_t backlight_timeout_minutes;                // M255 S
    #elif HAS_DISPLAY_SLEEP
      uint8_t sleep_timeout_minutes;                    // M255 S
    #endif
  #endif

  //
  // Controller fan settings
  //
  controllerFan_settings_t controllerFan_settings;      // M710

  //
  // POWER_LOSS_RECOVERY
  //
  bool recovery_enabled;                                // M413 S

  //
  // FWRETRACT
  //
  fwretract_settings_t fwretract_settings;              // M207 S F Z W, M208 S F W R
  bool autoretract_enabled;                             // M209 S

  //
  // !NO_VOLUMETRIC
  //
  bool parser_volumetric_enabled;                       // M200 S  parser.volumetric_enabled
  float planner_filament_size[EXTRUDERS];               // M200 T D  planner.filament_size[]
  float planner_volumetric_extruder_limit[EXTRUDERS];   // M200 T L  planner.volumetric_extruder_limit[]

  //
  // HAS_TRINAMIC_CONFIG
  //
  per_stepper_uint16_t tmc_stepper_current;             // M906 X Y Z...
  per_stepper_uint32_t tmc_hybrid_threshold;            // M913 X Y Z...
  mot_stepper_int16_t tmc_sgt;                          // M914 X Y Z...
  per_stepper_bool_t tmc_stealth_enabled;               // M569 X Y Z...

  //
  // LIN_ADVANCE
  //
  float planner_extruder_advance_K[DISTINCT_E]; // M900 K  planner.extruder_advance_K

  //
  // HAS_MOTOR_CURRENT_PWM
  //
  #ifndef MOTOR_CURRENT_COUNT
    #if HAS_MOTOR_CURRENT_PWM
      #define MOTOR_CURRENT_COUNT 3
    #elif HAS_MOTOR_CURRENT_DAC
      #define MOTOR_CURRENT_COUNT LOGICAL_AXES
    #elif HAS_MOTOR_CURRENT_I2C
      #define MOTOR_CURRENT_COUNT DIGIPOT_I2C_NUM_CHANNELS
    #else // HAS_MOTOR_CURRENT_SPI
      #define MOTOR_CURRENT_COUNT DISTINCT_AXES
    #endif
  #endif
  uint32_t motor_current_setting[MOTOR_CURRENT_COUNT];  // M907 X Z E ...

  //
  // CNC_COORDINATE_SYSTEMS
  //
  #if NUM_AXES
    xyz_pos_t coordinate_system[MAX_COORDINATE_SYSTEMS]; // G54-G59.3
  #endif

  //
  // SKEW_CORRECTION
  //
  #if ENABLED(SKEW_CORRECTION)
    skew_factor_t planner_skew_factor;                  // M852 I J K
  #endif

  //
  // ADVANCED_PAUSE_FEATURE
  //
  #if HAS_EXTRUDERS
    fil_change_settings_t fc_settings[EXTRUDERS];       // M603 T U L
  #endif

  //
  // Tool-change settings
  //
  #if HAS_MULTI_EXTRUDER
    toolchange_settings_t toolchange_settings;          // M217 S P R
  #endif

  //
  // BACKLASH_COMPENSATION
  //
  #if NUM_AXES
    xyz_float_t backlash_distance_mm;                   // M425 X Y Z
    uint8_t backlash_correction;                        // M425 F
    float backlash_smoothing_mm;                        // M425 S
  #endif

  //
  // EXTENSIBLE_UI
  //
  #if ENABLED(EXTENSIBLE_UI)
    uint8_t extui_data[ExtUI::eeprom_data_size];
  #endif

  //
  // Ender-3 V2 DWIN
  //
  #if ENABLED(DWIN_LCD_PROUI)
    uint8_t dwin_data[eeprom_data_size];
  #elif ENABLED(DWIN_CREALITY_LCD_JYERSUI)
    uint8_t dwin_settings[jyersDWIN.eeprom_data_size];
  #endif

  //
  // CASELIGHT_USES_BRIGHTNESS
  //
  #if CASELIGHT_USES_BRIGHTNESS
    uint8_t caselight_brightness;                        // M355 P
  #endif

  //
  // PASSWORD_FEATURE
  //
  #if ENABLED(PASSWORD_FEATURE)
    bool password_is_set;
    uint32_t password_value;
  #endif

  //
  // TOUCH_SCREEN_CALIBRATION
  //
  #if ENABLED(TOUCH_SCREEN_CALIBRATION)
    touch_calibration_t touch_calibration_data;
  #endif

  // Ethernet settings
  #if HAS_ETHERNET
    bool ethernet_hardware_enabled;                     // M552 S
    uint32_t ethernet_ip,                               // M552 P
             ethernet_dns,
             ethernet_gateway,                          // M553 P
             ethernet_subnet;                           // M554 P
  #endif

  //
  // Buzzer enable/disable
  //
  #if ENABLED(SOUND_MENU_ITEM)
    bool sound_on;
  #endif

  //
  // Fan tachometer check
  //
  #if HAS_FANCHECK
    bool fan_check_enabled;
  #endif

  //
  // MKS UI controller
  //
  #if DGUS_LCD_UI_MKS
    MKS_Language mks_language_index;                    // Display Language
    xy_int_t mks_corner_offsets[5];                     // Bed Tramming
    xyz_int_t mks_park_pos;                             // Custom Parking (without NOZZLE_PARK)
    celsius_t mks_min_extrusion_temp;                   // Min E Temp (shadow M302 value)
  #endif

  #if HAS_MULTI_LANGUAGE
    uint8_t ui_language;                                // M414 S
  #endif

  //
  // Model predictive control
  //
  #if ENABLED(MPCTEMP)
    MPC_t mpc_constants[HOTENDS];                       // M306
  #endif

  //
  // Fixed-Time Motion
  //
  #if ENABLED(FT_MOTION)
    ft_config_t ftMotion_cfg;                          // M493
  #endif

  //
  // Input Shaping
  //
  #if ENABLED(INPUT_SHAPING_X)
    float shaping_x_frequency,                          // M593 X F
          shaping_x_zeta;                               // M593 X D
  #endif
  #if ENABLED(INPUT_SHAPING_Y)
    float shaping_y_frequency,                          // M593 Y F
          shaping_y_zeta;                               // M593 Y D
  #endif

  //
  // HOTEND_IDLE_TIMEOUT
  //
  #if ENABLED(HOTEND_IDLE_TIMEOUT)
    hotend_idle_settings_t hotend_idle_config;          // M86 S T E B
  #endif

  //
  // Nonlinear Extrusion
  //
  #if ENABLED(NONLINEAR_EXTRUSION)
    ne_coeff_t stepper_ne;                              // M592 A B C
  #endif

} SettingsData;

//static_assert(sizeof(SettingsData) <= MARLIN_EEPROM_SIZE, "EEPROM too small to contain SettingsData!");

MarlinSettings settings;

uint16_t MarlinSettings::datasize() { return sizeof(SettingsData); }

/**
 * Post-process after Retrieve or Reset
 */

#if ENABLED(ENABLE_LEVELING_FADE_HEIGHT)
  float new_z_fade_height;
#endif

void MarlinSettings::postprocess() {
  xyze_pos_t oldpos = current_position;

  // steps per s2 needs to be updated to agree with units per s2
  planner.refresh_acceleration_rates();

  // Make sure delta kinematics are updated before refreshing the
  // planner position so the stepper counts will be set correctly.
  TERN_(DELTA, recalc_delta_settings());

  TERN_(PIDTEMP, thermalManager.updatePID());

  #if DISABLED(NO_VOLUMETRICS)
    planner.calculate_volumetric_multipliers();
  #elif EXTRUDERS
    for (uint8_t i = COUNT(planner.e_factor); i--;)
      planner.refresh_e_factor(i);
  #endif

  // Software endstops depend on home_offset
  LOOP_NUM_AXES(i) update_software_endstops((AxisEnum)i);

  TERN_(ENABLE_LEVELING_FADE_HEIGHT, set_z_fade_height(new_z_fade_height, false)); // false = no report

  TERN_(AUTO_BED_LEVELING_BILINEAR, bedlevel.refresh_bed_level());

  TERN_(HAS_MOTOR_CURRENT_PWM, stepper.refresh_motor_power());

  TERN_(FWRETRACT, fwretract.refresh_autoretract());

  TERN_(HAS_LINEAR_E_JERK, planner.recalculate_max_e_jerk());

  TERN_(CASELIGHT_USES_BRIGHTNESS, caselight.update_brightness());

  TERN_(EXTENSIBLE_UI, ExtUI::onPostprocessSettings());

  // Refresh mm_per_step with the reciprocal of axis_steps_per_mm
  // and init stepper.count[], planner.position[] with current_position
  planner.refresh_positioning();

  // Various factors can change the current position
  if (oldpos != current_position)
    report_current_position();

  // Moved as last update due to interference with Neopixel init
  TERN_(HAS_LCD_CONTRAST, ui.refresh_contrast());
  TERN_(HAS_LCD_BRIGHTNESS, ui.refresh_brightness());
  TERN_(HAS_BACKLIGHT_TIMEOUT, ui.refresh_backlight_timeout());
  TERN_(HAS_DISPLAY_SLEEP, ui.refresh_screen_timeout());
}

#if ALL(PRINTCOUNTER, EEPROM_SETTINGS)
  #include "printcounter.h"
  static_assert(
    !WITHIN(STATS_EEPROM_ADDRESS, EEPROM_OFFSET, EEPROM_OFFSET + sizeof(SettingsData)) &&
    !WITHIN(STATS_EEPROM_ADDRESS + sizeof(printStatistics), EEPROM_OFFSET, EEPROM_OFFSET + sizeof(SettingsData)),
    "STATS_EEPROM_ADDRESS collides with EEPROM settings storage."
  );
#endif

#if ENABLED(SD_FIRMWARE_UPDATE)

  #if ENABLED(EEPROM_SETTINGS)
    static_assert(
      !WITHIN(SD_FIRMWARE_UPDATE_EEPROM_ADDR, EEPROM_OFFSET, EEPROM_OFFSET + sizeof(SettingsData)),
      "SD_FIRMWARE_UPDATE_EEPROM_ADDR collides with EEPROM settings storage."
    );
  #endif

  bool MarlinSettings::sd_update_status() {
    uint8_t val;
    persistentStore.read_data(SD_FIRMWARE_UPDATE_EEPROM_ADDR, &val);
    return (val == SD_FIRMWARE_UPDATE_ACTIVE_VALUE);
  }

  bool MarlinSettings::set_sd_update_status(const bool enable) {
    if (enable != sd_update_status())
      persistentStore.write_data(
        SD_FIRMWARE_UPDATE_EEPROM_ADDR,
        enable ? SD_FIRMWARE_UPDATE_ACTIVE_VALUE : SD_FIRMWARE_UPDATE_INACTIVE_VALUE
      );
    return true;
  }

#endif // SD_FIRMWARE_UPDATE

#ifdef ARCHIM2_SPI_FLASH_EEPROM_BACKUP_SIZE
  static_assert(EEPROM_OFFSET + sizeof(SettingsData) < ARCHIM2_SPI_FLASH_EEPROM_BACKUP_SIZE,
                "ARCHIM2_SPI_FLASH_EEPROM_BACKUP_SIZE is insufficient to capture all EEPROM data.");
#endif

//
// This file simply uses the DEBUG_ECHO macros to implement EEPROM_CHITCHAT.
// For deeper debugging of EEPROM issues enable DEBUG_EEPROM_READWRITE.
//
#define DEBUG_OUT ANY(EEPROM_CHITCHAT, DEBUG_LEVELING_FEATURE)
#include "../core/debug_out.h"

#if ALL(EEPROM_CHITCHAT, HOST_PROMPT_SUPPORT)
  #define HOST_EEPROM_CHITCHAT 1
#endif

#if ENABLED(EEPROM_SETTINGS)

  #define EEPROM_ASSERT(TST,ERR)  do{ if (!(TST)) { SERIAL_WARN_MSG(ERR); eeprom_error = ERR_EEPROM_SIZE; } }while(0)

  #define TWO_BYTE_HASH(A,B) uint16_t((uint16_t(A ^ 0xC3) << 4) ^ (uint16_t(B ^ 0xC3) << 12))

  #if ENABLED(DEBUG_EEPROM_READWRITE)
    #define _FIELD_TEST(FIELD) \
      SERIAL_ECHOLNPGM("Field: " STRINGIFY(FIELD)); \
      EEPROM_ASSERT( \
        eeprom_error || eeprom_index == offsetof(SettingsData, FIELD) + EEPROM_OFFSET, \
        "Field " STRINGIFY(FIELD) " mismatch." \
      )
  #else
    #define _FIELD_TEST(FIELD) NOOP
  #endif

  #if ENABLED(DEBUG_EEPROM_OBSERVE)
    #define EEPROM_READ(V...)        do{ SERIAL_ECHOLNPGM("READ: ", F(STRINGIFY(FIRST(V)))); EEPROM_READ_(V); }while(0)
    #define EEPROM_READ_ALWAYS(V...) do{ SERIAL_ECHOLNPGM("READ: ", F(STRINGIFY(FIRST(V)))); EEPROM_READ_ALWAYS_(V); }while(0)
  #else
    #define EEPROM_READ(V...)        EEPROM_READ_(V)
    #define EEPROM_READ_ALWAYS(V...) EEPROM_READ_ALWAYS_(V)
  #endif

  const char version[4] = EEPROM_VERSION;

  #if ENABLED(EEPROM_INIT_NOW)
    constexpr uint32_t strhash32(const char *s, const uint32_t h=0) {
      return *s ? strhash32(s + 1, ((h + *s) << (*s & 3)) ^ *s) : h;
    }
    constexpr uint32_t build_hash = strhash32(__DATE__ __TIME__);
  #endif

  bool MarlinSettings::validating;
  int MarlinSettings::eeprom_index;
  uint16_t MarlinSettings::working_crc;

  EEPROM_Error MarlinSettings::size_error(const uint16_t size) {
    if (size != datasize()) {
      DEBUG_WARN_MSG("EEPROM datasize error."
        #if ENABLED(MARLIN_DEV_MODE)
          " (Actual:", size, " Expected:", datasize(), ")"
        #endif
      );
      return ERR_EEPROM_SIZE;
    }
    return ERR_EEPROM_NOERR;
  }

  /**
   * M500 - Store Configuration
   */
  bool MarlinSettings::save() {
    float dummyf = 0;
    MString<3> ver(F("ERR"));

    if (!EEPROM_START(EEPROM_OFFSET)) return false;

    EEPROM_Error eeprom_error = ERR_EEPROM_NOERR;

    // Write or Skip version. (Flash doesn't allow rewrite without erase.)
    TERN(FLASH_EEPROM_EMULATION, EEPROM_SKIP, EEPROM_WRITE)(ver);

    #if ENABLED(EEPROM_INIT_NOW)
      EEPROM_SKIP(build_hash);  // Skip the hash slot which will be written later
    #endif

    EEPROM_SKIP(working_crc);   // Skip the checksum slot

    //
    // Clear after skipping CRC and before writing the CRC'ed data
    //
    working_crc = 0;

    // Write the size of the data structure for use in validation
    const uint16_t data_size = datasize();
    EEPROM_WRITE(data_size);

    const uint8_t e_factors = DISTINCT_AXES - (NUM_AXES);
    _FIELD_TEST(e_factors);
    EEPROM_WRITE(e_factors);

    //
    // Planner Motion
    //
    {
      EEPROM_WRITE(planner.settings);

      #if ENABLED(CLASSIC_JERK)
        EEPROM_WRITE(planner.max_jerk);
        #if HAS_LINEAR_E_JERK
          dummyf = float(DEFAULT_EJERK);
          EEPROM_WRITE(dummyf);
        #endif
      #else
        const xyze_pos_t planner_max_jerk = LOGICAL_AXIS_ARRAY(float(DEFAULT_EJERK), 10, 10, 0.4, 0.4, 0.4, 0.4, 0.4, 0.4, 0.4);
        EEPROM_WRITE(planner_max_jerk);
      #endif

      TERN_(CLASSIC_JERK, dummyf = 0.02f);
      EEPROM_WRITE(TERN(CLASSIC_JERK, dummyf, planner.junction_deviation_mm));
    }

    //
    // Home Offset
    //
    #if NUM_AXES
    {
      _FIELD_TEST(home_offset);

      #if HAS_SCARA_OFFSET
        EEPROM_WRITE(scara_home_offset);
      #else
        #if !HAS_HOME_OFFSET
          const xyz_pos_t home_offset{0};
        #endif
        EEPROM_WRITE(home_offset);
      #endif
    }
    #endif // NUM_AXES

    //
    // Hotend Offsets, if any
    //
    {
      #if HAS_HOTEND_OFFSET
        // Skip hotend 0 which must be 0
        for (uint8_t e = 1; e < HOTENDS; ++e)
          EEPROM_WRITE(hotend_offset[e]);
      #endif
    }

    //
    // Filament Runout Sensor
    //
    {
      #if HAS_FILAMENT_SENSOR
        const bool &runout_sensor_enabled = runout.enabled;
      #else
        constexpr int8_t runout_sensor_enabled = -1;
      #endif
      _FIELD_TEST(runout_sensor_enabled);
      EEPROM_WRITE(runout_sensor_enabled);

      #if HAS_FILAMENT_RUNOUT_DISTANCE
        const float &runout_distance_mm = runout.runout_distance();
      #else
        constexpr float runout_distance_mm = 0;
      #endif
      EEPROM_WRITE(runout_distance_mm);
    }

    //
    // Global Leveling
    //
    {
      const float zfh = TERN(ENABLE_LEVELING_FADE_HEIGHT, planner.z_fade_height, (DEFAULT_LEVELING_FADE_HEIGHT));
      EEPROM_WRITE(zfh);
    }

    //
    // AUTOTEMP
    //
    #if ENABLED(AUTOTEMP)
      _FIELD_TEST(planner_autotemp_max);
      EEPROM_WRITE(planner.autotemp.max);
      EEPROM_WRITE(planner.autotemp.min);
      EEPROM_WRITE(planner.autotemp.factor);
    #endif

    //
    // Mesh Bed Leveling
    //
    {
      #if ENABLED(MESH_BED_LEVELING)
        static_assert(
          sizeof(bedlevel.z_values) == GRID_MAX_POINTS * sizeof(bedlevel.z_values[0][0]),
          "MBL Z array is the wrong size."
        );
      #else
        dummyf = 0;
      #endif

      const uint8_t mesh_num_x = TERN(MESH_BED_LEVELING, GRID_MAX_POINTS_X, 3),
                    mesh_num_y = TERN(MESH_BED_LEVELING, GRID_MAX_POINTS_Y, 3);

      EEPROM_WRITE(TERN(MESH_BED_LEVELING, bedlevel.z_offset, dummyf));
      EEPROM_WRITE(mesh_num_x);
      EEPROM_WRITE(mesh_num_y);

      // Check value for the X/Y values
      const uint16_t mesh_check = TWO_BYTE_HASH(mesh_num_x, mesh_num_y);
      EEPROM_WRITE(mesh_check);

      #if ENABLED(MESH_BED_LEVELING)
        EEPROM_WRITE(bedlevel.z_values);
      #else
        for (uint8_t q = mesh_num_x * mesh_num_y; q--;) EEPROM_WRITE(dummyf);
      #endif
    }

    //
    // Probe XYZ Offsets
    //
    #if NUM_AXES
    {
      _FIELD_TEST(probe_offset);
      #if HAS_BED_PROBE
        const xyz_pos_t &zpo = probe.offset;
      #else
        constexpr xyz_pos_t zpo{0};
      #endif
      EEPROM_WRITE(zpo);
    }
    #endif

    //
    // Planar Bed Leveling matrix
    //
    {
      #if ABL_PLANAR
        EEPROM_WRITE(planner.bed_level_matrix);
      #else
        dummyf = 0;
        for (uint8_t q = 9; q--;) EEPROM_WRITE(dummyf);
      #endif
    }

    //
    // Bilinear Auto Bed Leveling
    //
    {
      #if ENABLED(AUTO_BED_LEVELING_BILINEAR)
        static_assert(
          sizeof(bedlevel.z_values) == GRID_MAX_POINTS * sizeof(bedlevel.z_values[0][0]),
          "Bilinear Z array is the wrong size."
        );
      #endif

      const uint8_t grid_max_x = TERN(AUTO_BED_LEVELING_BILINEAR, GRID_MAX_POINTS_X, 3),
                    grid_max_y = TERN(AUTO_BED_LEVELING_BILINEAR, GRID_MAX_POINTS_Y, 3);
      EEPROM_WRITE(grid_max_x);
      EEPROM_WRITE(grid_max_y);

      // Check value for the X/Y values
      const uint16_t grid_check = TWO_BYTE_HASH(grid_max_x, grid_max_y);
      EEPROM_WRITE(grid_check);

      #if ENABLED(AUTO_BED_LEVELING_BILINEAR)
        EEPROM_WRITE(bedlevel.grid_spacing);
        EEPROM_WRITE(bedlevel.grid_start);
      #else
        const xy_pos_t bilinear_grid_spacing{0}, bilinear_start{0};
        EEPROM_WRITE(bilinear_grid_spacing);
        EEPROM_WRITE(bilinear_start);
      #endif

      #if ENABLED(AUTO_BED_LEVELING_BILINEAR)
        EEPROM_WRITE(bedlevel.z_values);              // 9-256 floats
      #else
        dummyf = 0;
        for (uint16_t q = grid_max_x * grid_max_y; q--;) EEPROM_WRITE(dummyf);
      #endif
    }

    //
    // X Axis Twist Compensation
    //
    #if ENABLED(X_AXIS_TWIST_COMPENSATION)
      _FIELD_TEST(xatc_spacing);
      EEPROM_WRITE(xatc.spacing);
      EEPROM_WRITE(xatc.start);
      EEPROM_WRITE(xatc.z_offset);
    #endif

    //
    // Unified Bed Leveling
    //
    {
      _FIELD_TEST(planner_leveling_active);
      const bool ubl_active = TERN(AUTO_BED_LEVELING_UBL, planner.leveling_active, false);
      const int8_t storage_slot = TERN(AUTO_BED_LEVELING_UBL, bedlevel.storage_slot, -1);
      EEPROM_WRITE(ubl_active);
      EEPROM_WRITE(storage_slot);
    }

    //
    // Servo Angles
    //
    {
      _FIELD_TEST(servo_angles);
      #if !HAS_SERVO_ANGLES
        uint16_t servo_angles[EEPROM_NUM_SERVOS][2] = { { 0, 0 } };
      #endif
      EEPROM_WRITE(servo_angles);
    }

    //
    // Thermal first layer compensation values
    //
    #if HAS_PTC
      #if ENABLED(PTC_PROBE)
        EEPROM_WRITE(ptc.z_offsets_probe);
      #endif
      #if ENABLED(PTC_BED)
        EEPROM_WRITE(ptc.z_offsets_bed);
      #endif
      #if ENABLED(PTC_HOTEND)
        EEPROM_WRITE(ptc.z_offsets_hotend);
      #endif
    #else
      // No placeholder data for this feature
    #endif

    //
    // BLTOUCH
    //
    {
      _FIELD_TEST(bltouch_od_5v_mode);
      const bool bltouch_od_5v_mode = TERN0(BLTOUCH, bltouch.od_5v_mode);
      EEPROM_WRITE(bltouch_od_5v_mode);

      #if HAS_BLTOUCH_HS_MODE
        _FIELD_TEST(bltouch_high_speed_mode);
        const bool bltouch_high_speed_mode = TERN0(BLTOUCH, bltouch.high_speed_mode);
        EEPROM_WRITE(bltouch_high_speed_mode);
      #endif
    }

    //
    // Kinematic Settings (Delta, SCARA, TPARA, Polargraph...)
    //
    #if IS_KINEMATIC
    {
      EEPROM_WRITE(segments_per_second);
      #if ENABLED(DELTA)
        _FIELD_TEST(delta_height);
        EEPROM_WRITE(delta_height);              // 1 float
        EEPROM_WRITE(delta_endstop_adj);         // 3 floats
        EEPROM_WRITE(delta_radius);              // 1 float
        EEPROM_WRITE(delta_diagonal_rod);        // 1 float
        EEPROM_WRITE(delta_tower_angle_trim);    // 3 floats
        EEPROM_WRITE(delta_diagonal_rod_trim);   // 3 floats
      #elif ENABLED(POLARGRAPH)
        _FIELD_TEST(draw_area_min);
        EEPROM_WRITE(draw_area_min);             // 2 floats
        EEPROM_WRITE(draw_area_max);             // 2 floats
        EEPROM_WRITE(polargraph_max_belt_len);   // 1 float
      #endif
    }
    #endif

    //
    // Extra Endstops offsets
    //
    #if HAS_EXTRA_ENDSTOPS
    {
      _FIELD_TEST(x2_endstop_adj);

      // Write dual endstops in X, Y, Z order. Unused = 0.0
      dummyf = 0;
      EEPROM_WRITE(TERN(X_DUAL_ENDSTOPS, endstops.x2_endstop_adj, dummyf));   // 1 float
      EEPROM_WRITE(TERN(Y_DUAL_ENDSTOPS, endstops.y2_endstop_adj, dummyf));   // 1 float
      EEPROM_WRITE(TERN(Z_MULTI_ENDSTOPS, endstops.z2_endstop_adj, dummyf));  // 1 float

      #if ENABLED(Z_MULTI_ENDSTOPS) && NUM_Z_STEPPERS >= 3
        EEPROM_WRITE(endstops.z3_endstop_adj);   // 1 float
      #else
        EEPROM_WRITE(dummyf);
      #endif

      #if ENABLED(Z_MULTI_ENDSTOPS) && NUM_Z_STEPPERS >= 4
        EEPROM_WRITE(endstops.z4_endstop_adj);   // 1 float
      #else
        EEPROM_WRITE(dummyf);
      #endif
    }
    #endif

    #if ENABLED(Z_STEPPER_AUTO_ALIGN)
      EEPROM_WRITE(z_stepper_align.xy);
      #if HAS_Z_STEPPER_ALIGN_STEPPER_XY
        EEPROM_WRITE(z_stepper_align.stepper_xy);
      #endif
    #endif

    //
    // LCD Preheat settings
    //
    #if HAS_PREHEAT
      _FIELD_TEST(ui_material_preset);
      EEPROM_WRITE(ui.material_preset);
    #endif

    //
    // PIDTEMP
    //
    {
      _FIELD_TEST(hotendPID);
      #if DISABLED(PIDTEMP)
        raw_pidcf_t pidcf = { NAN, NAN, NAN, NAN, NAN };
      #endif
      HOTEND_LOOP() {
        #if ENABLED(PIDTEMP)
          const hotend_pid_t &pid = thermalManager.temp_hotend[e].pid;
          raw_pidcf_t pidcf = { pid.p(), pid.i(), pid.d(), pid.c(), pid.f() };
        #endif
        EEPROM_WRITE(pidcf);
      }

      _FIELD_TEST(lpq_len);
      const int16_t lpq_len = TERN(PID_EXTRUSION_SCALING, thermalManager.lpq_len, 20);
      EEPROM_WRITE(lpq_len);
    }

    //
    // PIDTEMPBED
    //
    {
      _FIELD_TEST(bedPID);
      #if ENABLED(PIDTEMPBED)
        const auto &pid = thermalManager.temp_bed.pid;
        const raw_pid_t bed_pid = { pid.p(), pid.i(), pid.d() };
      #else
        const raw_pid_t bed_pid = { NAN, NAN, NAN };
      #endif
      EEPROM_WRITE(bed_pid);
    }

    //
    // PIDTEMPCHAMBER
    //
    {
      _FIELD_TEST(chamberPID);
      #if ENABLED(PIDTEMPCHAMBER)
        const auto &pid = thermalManager.temp_chamber.pid;
        const raw_pid_t chamber_pid = { pid.p(), pid.i(), pid.d() };
      #else
        const raw_pid_t chamber_pid = { NAN, NAN, NAN };
      #endif
      EEPROM_WRITE(chamber_pid);
    }

    //
    // User-defined Thermistors
    //
    #if HAS_USER_THERMISTORS
      _FIELD_TEST(user_thermistor);
      EEPROM_WRITE(thermalManager.user_thermistor);
    #endif

    //
    // Power monitor
    //
    {
      #if HAS_POWER_MONITOR
        const uint8_t &power_monitor_flags = power_monitor.flags;
      #else
        constexpr uint8_t power_monitor_flags = 0x00;
      #endif
      _FIELD_TEST(power_monitor_flags);
      EEPROM_WRITE(power_monitor_flags);
    }

    //
    // LCD Contrast
    //
    {
      _FIELD_TEST(lcd_contrast);
      const uint8_t lcd_contrast = TERN(HAS_LCD_CONTRAST, ui.contrast, 127);
      EEPROM_WRITE(lcd_contrast);
    }

    //
    // LCD Brightness
    //
    {
      _FIELD_TEST(lcd_brightness);
      const uint8_t lcd_brightness = TERN(HAS_LCD_BRIGHTNESS, ui.brightness, 255);
      EEPROM_WRITE(lcd_brightness);
    }

    //
    // LCD Backlight / Sleep Timeout
    //
    #if ENABLED(EDITABLE_DISPLAY_TIMEOUT)
      #if HAS_BACKLIGHT_TIMEOUT
        EEPROM_WRITE(ui.backlight_timeout_minutes);
      #elif HAS_DISPLAY_SLEEP
        EEPROM_WRITE(ui.sleep_timeout_minutes);
      #endif
    #endif

    //
    // Controller Fan
    //
    {
      _FIELD_TEST(controllerFan_settings);
      #if ENABLED(USE_CONTROLLER_FAN)
        const controllerFan_settings_t &cfs = controllerFan.settings;
      #else
        constexpr controllerFan_settings_t cfs = controllerFan_defaults;
      #endif
      EEPROM_WRITE(cfs);
    }

    //
    // Power-Loss Recovery
    //
    {
      _FIELD_TEST(recovery_enabled);
      const bool recovery_enabled = TERN(POWER_LOSS_RECOVERY, recovery.enabled, ENABLED(PLR_ENABLED_DEFAULT));
      EEPROM_WRITE(recovery_enabled);
    }

    //
    // Firmware Retraction
    //
    {
      _FIELD_TEST(fwretract_settings);
      #if DISABLED(FWRETRACT)
        const fwretract_settings_t autoretract_defaults = { 3, 45, 0, 0, 0, 13, 0, 8 };
      #endif
      EEPROM_WRITE(TERN(FWRETRACT, fwretract.settings, autoretract_defaults));

      #if DISABLED(FWRETRACT_AUTORETRACT)
        const bool autoretract_enabled = false;
      #endif
      EEPROM_WRITE(TERN(FWRETRACT_AUTORETRACT, fwretract.autoretract_enabled, autoretract_enabled));
    }

    //
    // Volumetric & Filament Size
    //
    {
      _FIELD_TEST(parser_volumetric_enabled);

      #if DISABLED(NO_VOLUMETRICS)

        EEPROM_WRITE(parser.volumetric_enabled);
        EEPROM_WRITE(planner.filament_size);
        #if ENABLED(VOLUMETRIC_EXTRUDER_LIMIT)
          EEPROM_WRITE(planner.volumetric_extruder_limit);
        #else
          dummyf = DEFAULT_VOLUMETRIC_EXTRUDER_LIMIT;
          for (uint8_t q = EXTRUDERS; q--;) EEPROM_WRITE(dummyf);
        #endif

      #else

        const bool volumetric_enabled = false;
        EEPROM_WRITE(volumetric_enabled);
        dummyf = DEFAULT_NOMINAL_FILAMENT_DIA;
        for (uint8_t q = EXTRUDERS; q--;) EEPROM_WRITE(dummyf);
        dummyf = DEFAULT_VOLUMETRIC_EXTRUDER_LIMIT;
        for (uint8_t q = EXTRUDERS; q--;) EEPROM_WRITE(dummyf);

      #endif
    }

    //
    // TMC Configuration
    //
    {
      _FIELD_TEST(tmc_stepper_current);

      per_stepper_uint16_t tmc_stepper_current{0};

      #if HAS_TRINAMIC_CONFIG
        #if AXIS_IS_TMC(X)
          tmc_stepper_current.X = stepperX.getMilliamps();
        #endif
        #if AXIS_IS_TMC(Y)
          tmc_stepper_current.Y = stepperY.getMilliamps();
        #endif
        #if AXIS_IS_TMC(Z)
          tmc_stepper_current.Z = stepperZ.getMilliamps();
        #endif
        #if AXIS_IS_TMC(I)
          tmc_stepper_current.I = stepperI.getMilliamps();
        #endif
        #if AXIS_IS_TMC(J)
          tmc_stepper_current.J = stepperJ.getMilliamps();
        #endif
        #if AXIS_IS_TMC(K)
          tmc_stepper_current.K = stepperK.getMilliamps();
        #endif
        #if AXIS_IS_TMC(U)
          tmc_stepper_current.U = stepperU.getMilliamps();
        #endif
        #if AXIS_IS_TMC(V)
          tmc_stepper_current.V = stepperV.getMilliamps();
        #endif
        #if AXIS_IS_TMC(W)
          tmc_stepper_current.W = stepperW.getMilliamps();
        #endif
        #if AXIS_IS_TMC(X2)
          tmc_stepper_current.X2 = stepperX2.getMilliamps();
        #endif
        #if AXIS_IS_TMC(Y2)
          tmc_stepper_current.Y2 = stepperY2.getMilliamps();
        #endif
        #if AXIS_IS_TMC(Z2)
          tmc_stepper_current.Z2 = stepperZ2.getMilliamps();
        #endif
        #if AXIS_IS_TMC(Z3)
          tmc_stepper_current.Z3 = stepperZ3.getMilliamps();
        #endif
        #if AXIS_IS_TMC(Z4)
          tmc_stepper_current.Z4 = stepperZ4.getMilliamps();
        #endif
        #if AXIS_IS_TMC(E0)
          tmc_stepper_current.E0 = stepperE0.getMilliamps();
        #endif
        #if AXIS_IS_TMC(E1)
          tmc_stepper_current.E1 = stepperE1.getMilliamps();
        #endif
        #if AXIS_IS_TMC(E2)
          tmc_stepper_current.E2 = stepperE2.getMilliamps();
        #endif
        #if AXIS_IS_TMC(E3)
          tmc_stepper_current.E3 = stepperE3.getMilliamps();
        #endif
        #if AXIS_IS_TMC(E4)
          tmc_stepper_current.E4 = stepperE4.getMilliamps();
        #endif
        #if AXIS_IS_TMC(E5)
          tmc_stepper_current.E5 = stepperE5.getMilliamps();
        #endif
        #if AXIS_IS_TMC(E6)
          tmc_stepper_current.E6 = stepperE6.getMilliamps();
        #endif
        #if AXIS_IS_TMC(E7)
          tmc_stepper_current.E7 = stepperE7.getMilliamps();
        #endif
      #endif
      EEPROM_WRITE(tmc_stepper_current);
    }

    //
    // TMC Hybrid Threshold, and placeholder values
    //
    {
      _FIELD_TEST(tmc_hybrid_threshold);

      #if ENABLED(HYBRID_THRESHOLD)
        per_stepper_uint32_t tmc_hybrid_threshold{0};
        TERN_(X_HAS_STEALTHCHOP,  tmc_hybrid_threshold.X =  stepperX.get_pwm_thrs());
        TERN_(Y_HAS_STEALTHCHOP,  tmc_hybrid_threshold.Y =  stepperY.get_pwm_thrs());
        TERN_(Z_HAS_STEALTHCHOP,  tmc_hybrid_threshold.Z =  stepperZ.get_pwm_thrs());
        TERN_(I_HAS_STEALTHCHOP,  tmc_hybrid_threshold.I =  stepperI.get_pwm_thrs());
        TERN_(J_HAS_STEALTHCHOP,  tmc_hybrid_threshold.J =  stepperJ.get_pwm_thrs());
        TERN_(K_HAS_STEALTHCHOP,  tmc_hybrid_threshold.K =  stepperK.get_pwm_thrs());
        TERN_(U_HAS_STEALTHCHOP,  tmc_hybrid_threshold.U =  stepperU.get_pwm_thrs());
        TERN_(V_HAS_STEALTHCHOP,  tmc_hybrid_threshold.V =  stepperV.get_pwm_thrs());
        TERN_(W_HAS_STEALTHCHOP,  tmc_hybrid_threshold.W =  stepperW.get_pwm_thrs());
        TERN_(X2_HAS_STEALTHCHOP, tmc_hybrid_threshold.X2 = stepperX2.get_pwm_thrs());
        TERN_(Y2_HAS_STEALTHCHOP, tmc_hybrid_threshold.Y2 = stepperY2.get_pwm_thrs());
        TERN_(Z2_HAS_STEALTHCHOP, tmc_hybrid_threshold.Z2 = stepperZ2.get_pwm_thrs());
        TERN_(Z3_HAS_STEALTHCHOP, tmc_hybrid_threshold.Z3 = stepperZ3.get_pwm_thrs());
        TERN_(Z4_HAS_STEALTHCHOP, tmc_hybrid_threshold.Z4 = stepperZ4.get_pwm_thrs());
        TERN_(E0_HAS_STEALTHCHOP, tmc_hybrid_threshold.E0 = stepperE0.get_pwm_thrs());
        TERN_(E1_HAS_STEALTHCHOP, tmc_hybrid_threshold.E1 = stepperE1.get_pwm_thrs());
        TERN_(E2_HAS_STEALTHCHOP, tmc_hybrid_threshold.E2 = stepperE2.get_pwm_thrs());
        TERN_(E3_HAS_STEALTHCHOP, tmc_hybrid_threshold.E3 = stepperE3.get_pwm_thrs());
        TERN_(E4_HAS_STEALTHCHOP, tmc_hybrid_threshold.E4 = stepperE4.get_pwm_thrs());
        TERN_(E5_HAS_STEALTHCHOP, tmc_hybrid_threshold.E5 = stepperE5.get_pwm_thrs());
        TERN_(E6_HAS_STEALTHCHOP, tmc_hybrid_threshold.E6 = stepperE6.get_pwm_thrs());
        TERN_(E7_HAS_STEALTHCHOP, tmc_hybrid_threshold.E7 = stepperE7.get_pwm_thrs());
      #else
        #define _EN_ITEM(N) , .E##N =  30
        const per_stepper_uint32_t tmc_hybrid_threshold = {
          NUM_AXIS_LIST_(.X = 100, .Y = 100, .Z = 3, .I = 3, .J = 3, .K = 3, .U = 3, .V = 3, .W = 3)
          .X2 = 100, .Y2 = 100, .Z2 = 3, .Z3 = 3, .Z4 = 3
          REPEAT(E_STEPPERS, _EN_ITEM)
        };
        #undef _EN_ITEM
      #endif
      EEPROM_WRITE(tmc_hybrid_threshold);
    }

    //
    // TMC StallGuard threshold
    //
    {
      mot_stepper_int16_t tmc_sgt{0};
      #if USE_SENSORLESS
        NUM_AXIS_CODE(
          TERN_(X_SENSORLESS, tmc_sgt.X = stepperX.homing_threshold()),
          TERN_(Y_SENSORLESS, tmc_sgt.Y = stepperY.homing_threshold()),
          TERN_(Z_SENSORLESS, tmc_sgt.Z = stepperZ.homing_threshold()),
          TERN_(I_SENSORLESS, tmc_sgt.I = stepperI.homing_threshold()),
          TERN_(J_SENSORLESS, tmc_sgt.J = stepperJ.homing_threshold()),
          TERN_(K_SENSORLESS, tmc_sgt.K = stepperK.homing_threshold()),
          TERN_(U_SENSORLESS, tmc_sgt.U = stepperU.homing_threshold()),
          TERN_(V_SENSORLESS, tmc_sgt.V = stepperV.homing_threshold()),
          TERN_(W_SENSORLESS, tmc_sgt.W = stepperW.homing_threshold())
        );
        TERN_(X2_SENSORLESS, tmc_sgt.X2 = stepperX2.homing_threshold());
        TERN_(Y2_SENSORLESS, tmc_sgt.Y2 = stepperY2.homing_threshold());
        TERN_(Z2_SENSORLESS, tmc_sgt.Z2 = stepperZ2.homing_threshold());
        TERN_(Z3_SENSORLESS, tmc_sgt.Z3 = stepperZ3.homing_threshold());
        TERN_(Z4_SENSORLESS, tmc_sgt.Z4 = stepperZ4.homing_threshold());
      #endif
      EEPROM_WRITE(tmc_sgt);
    }

    //
    // TMC stepping mode
    //
    {
      _FIELD_TEST(tmc_stealth_enabled);

      per_stepper_bool_t tmc_stealth_enabled = { false };
      TERN_(X_HAS_STEALTHCHOP,  tmc_stealth_enabled.X  = stepperX.get_stored_stealthChop());
      TERN_(Y_HAS_STEALTHCHOP,  tmc_stealth_enabled.Y  = stepperY.get_stored_stealthChop());
      TERN_(Z_HAS_STEALTHCHOP,  tmc_stealth_enabled.Z  = stepperZ.get_stored_stealthChop());
      TERN_(I_HAS_STEALTHCHOP,  tmc_stealth_enabled.I  = stepperI.get_stored_stealthChop());
      TERN_(J_HAS_STEALTHCHOP,  tmc_stealth_enabled.J  = stepperJ.get_stored_stealthChop());
      TERN_(K_HAS_STEALTHCHOP,  tmc_stealth_enabled.K  = stepperK.get_stored_stealthChop());
      TERN_(U_HAS_STEALTHCHOP,  tmc_stealth_enabled.U  = stepperU.get_stored_stealthChop());
      TERN_(V_HAS_STEALTHCHOP,  tmc_stealth_enabled.V  = stepperV.get_stored_stealthChop());
      TERN_(W_HAS_STEALTHCHOP,  tmc_stealth_enabled.W  = stepperW.get_stored_stealthChop());
      TERN_(X2_HAS_STEALTHCHOP, tmc_stealth_enabled.X2 = stepperX2.get_stored_stealthChop());
      TERN_(Y2_HAS_STEALTHCHOP, tmc_stealth_enabled.Y2 = stepperY2.get_stored_stealthChop());
      TERN_(Z2_HAS_STEALTHCHOP, tmc_stealth_enabled.Z2 = stepperZ2.get_stored_stealthChop());
      TERN_(Z3_HAS_STEALTHCHOP, tmc_stealth_enabled.Z3 = stepperZ3.get_stored_stealthChop());
      TERN_(Z4_HAS_STEALTHCHOP, tmc_stealth_enabled.Z4 = stepperZ4.get_stored_stealthChop());
      TERN_(E0_HAS_STEALTHCHOP, tmc_stealth_enabled.E0 = stepperE0.get_stored_stealthChop());
      TERN_(E1_HAS_STEALTHCHOP, tmc_stealth_enabled.E1 = stepperE1.get_stored_stealthChop());
      TERN_(E2_HAS_STEALTHCHOP, tmc_stealth_enabled.E2 = stepperE2.get_stored_stealthChop());
      TERN_(E3_HAS_STEALTHCHOP, tmc_stealth_enabled.E3 = stepperE3.get_stored_stealthChop());
      TERN_(E4_HAS_STEALTHCHOP, tmc_stealth_enabled.E4 = stepperE4.get_stored_stealthChop());
      TERN_(E5_HAS_STEALTHCHOP, tmc_stealth_enabled.E5 = stepperE5.get_stored_stealthChop());
      TERN_(E6_HAS_STEALTHCHOP, tmc_stealth_enabled.E6 = stepperE6.get_stored_stealthChop());
      TERN_(E7_HAS_STEALTHCHOP, tmc_stealth_enabled.E7 = stepperE7.get_stored_stealthChop());
      EEPROM_WRITE(tmc_stealth_enabled);
    }

    //
    // Linear Advance
    //
    {
      _FIELD_TEST(planner_extruder_advance_K);

      #if ENABLED(LIN_ADVANCE)
        EEPROM_WRITE(planner.extruder_advance_K);
      #else
        dummyf = 0;
        for (uint8_t q = DISTINCT_E; q--;) EEPROM_WRITE(dummyf);
      #endif
    }

    //
    // Motor Current PWM
    //
    {
      _FIELD_TEST(motor_current_setting);

      #if HAS_MOTOR_CURRENT_SPI || HAS_MOTOR_CURRENT_PWM
        EEPROM_WRITE(stepper.motor_current_setting);
      #else
        const uint32_t no_current[MOTOR_CURRENT_COUNT] = { 0 };
        EEPROM_WRITE(no_current);
      #endif
    }

    //
    // CNC Coordinate Systems
    //
    #if NUM_AXES
      _FIELD_TEST(coordinate_system);
      #if DISABLED(CNC_COORDINATE_SYSTEMS)
        const xyz_pos_t coordinate_system[MAX_COORDINATE_SYSTEMS] = { { 0 } };
      #endif
      EEPROM_WRITE(TERN(CNC_COORDINATE_SYSTEMS, gcode.coordinate_system, coordinate_system));
    #endif

    //
    // Skew correction factors
    //
    #if ENABLED(SKEW_CORRECTION)
      _FIELD_TEST(planner_skew_factor);
      EEPROM_WRITE(planner.skew_factor);
    #endif

    //
    // Advanced Pause filament load & unload lengths
    //
    #if HAS_EXTRUDERS
    {
      #if DISABLED(ADVANCED_PAUSE_FEATURE)
        const fil_change_settings_t fc_settings[EXTRUDERS] = { 0, 0 };
      #endif
      _FIELD_TEST(fc_settings);
      EEPROM_WRITE(fc_settings);
    }
    #endif

    //
    // Multiple Extruders
    //

    #if HAS_MULTI_EXTRUDER
      _FIELD_TEST(toolchange_settings);
      EEPROM_WRITE(toolchange_settings);
    #endif

    //
    // Backlash Compensation
    //
    #if NUM_AXES
    {
      #if ENABLED(BACKLASH_GCODE)
        xyz_float_t backlash_distance_mm;
        LOOP_NUM_AXES(axis) backlash_distance_mm[axis] = backlash.get_distance_mm((AxisEnum)axis);
        const uint8_t backlash_correction = backlash.get_correction_uint8();
      #else
        const xyz_float_t backlash_distance_mm{0};
        const uint8_t backlash_correction = 0;
      #endif
      #if ENABLED(BACKLASH_GCODE) && defined(BACKLASH_SMOOTHING_MM)
        const float backlash_smoothing_mm = backlash.get_smoothing_mm();
      #else
        const float backlash_smoothing_mm = 3;
      #endif
      _FIELD_TEST(backlash_distance_mm);
      EEPROM_WRITE(backlash_distance_mm);
      EEPROM_WRITE(backlash_correction);
      EEPROM_WRITE(backlash_smoothing_mm);
    }
    #endif // NUM_AXES

    //
    // Extensible UI User Data
    //
    #if ENABLED(EXTENSIBLE_UI)
    {
      char extui_data[ExtUI::eeprom_data_size] = { 0 };
      ExtUI::onStoreSettings(extui_data);
      _FIELD_TEST(extui_data);
      EEPROM_WRITE(extui_data);
    }
    #endif

    //
    // Creality DWIN User Data
    //
    #if ENABLED(DWIN_LCD_PROUI)
    {
      _FIELD_TEST(dwin_data);
      char dwin_data[eeprom_data_size] = { 0 };
      dwinCopySettingsTo(dwin_data);
      EEPROM_WRITE(dwin_data);
    }
    #endif

    #if ENABLED(DWIN_CREALITY_LCD_JYERSUI)
    {
      _FIELD_TEST(dwin_settings);
      char dwin_settings[jyersDWIN.eeprom_data_size] = { 0 };
      jyersDWIN.saveSettings(dwin_settings);
      EEPROM_WRITE(dwin_settings);
    }
    #endif

    //
    // Case Light Brightness
    //
    #if CASELIGHT_USES_BRIGHTNESS
      EEPROM_WRITE(caselight.brightness);
    #endif

    //
    // Password feature
    //
    #if ENABLED(PASSWORD_FEATURE)
      EEPROM_WRITE(password.is_set);
      EEPROM_WRITE(password.value);
    #endif

    //
    // TOUCH_SCREEN_CALIBRATION
    //
    #if ENABLED(TOUCH_SCREEN_CALIBRATION)
      EEPROM_WRITE(touch_calibration.calibration);
    #endif

    //
    // Ethernet network info
    //
    #if HAS_ETHERNET
    {
      _FIELD_TEST(ethernet_hardware_enabled);
      const bool ethernet_hardware_enabled = ethernet.hardware_enabled;
      const uint32_t ethernet_ip      = ethernet.ip,
                     ethernet_dns     = ethernet.myDns,
                     ethernet_gateway = ethernet.gateway,
                     ethernet_subnet  = ethernet.subnet;
      EEPROM_WRITE(ethernet_hardware_enabled);
      EEPROM_WRITE(ethernet_ip);
      EEPROM_WRITE(ethernet_dns);
      EEPROM_WRITE(ethernet_gateway);
      EEPROM_WRITE(ethernet_subnet);
    }
    #endif

    //
    // Buzzer enable/disable
    //
    #if ENABLED(SOUND_MENU_ITEM)
      EEPROM_WRITE(ui.sound_on);
    #endif

    //
    // Fan tachometer check
    //
    #if HAS_FANCHECK
      EEPROM_WRITE(fan_check.enabled);
    #endif

    //
    // MKS UI controller
    //
    #if DGUS_LCD_UI_MKS
      EEPROM_WRITE(mks_language_index);
      EEPROM_WRITE(mks_corner_offsets);
      EEPROM_WRITE(mks_park_pos);
      EEPROM_WRITE(mks_min_extrusion_temp);
    #endif

    //
    // Selected LCD language
    //
    #if HAS_MULTI_LANGUAGE
      EEPROM_WRITE(ui.language);
    #endif

    //
    // Model predictive control
    //
    #if ENABLED(MPCTEMP)
      HOTEND_LOOP() EEPROM_WRITE(thermalManager.temp_hotend[e].mpc);
    #endif

    //
    // Fixed-Time Motion
    //
    #if ENABLED(FT_MOTION)
      _FIELD_TEST(ftMotion_cfg);
      EEPROM_WRITE(ftMotion.cfg);
    #endif

    //
    // Input Shaping
    //
    #if HAS_ZV_SHAPING
      #if ENABLED(INPUT_SHAPING_X)
        EEPROM_WRITE(stepper.get_shaping_frequency(X_AXIS));
        EEPROM_WRITE(stepper.get_shaping_damping_ratio(X_AXIS));
      #endif
      #if ENABLED(INPUT_SHAPING_Y)
        EEPROM_WRITE(stepper.get_shaping_frequency(Y_AXIS));
        EEPROM_WRITE(stepper.get_shaping_damping_ratio(Y_AXIS));
      #endif
    #endif

    //
    // HOTEND_IDLE_TIMEOUT
    //
    #if ENABLED(HOTEND_IDLE_TIMEOUT)
      EEPROM_WRITE(hotend_idle.cfg);
    #endif

    //
    // Nonlinear Extrusion
    //
    #if ENABLED(NONLINEAR_EXTRUSION)
      EEPROM_WRITE(stepper.ne);
    #endif

    //
    // Report final CRC and Data Size
    //
    if (eeprom_error == ERR_EEPROM_NOERR) {
      const uint16_t eeprom_size = eeprom_index - (EEPROM_OFFSET),
                     final_crc = working_crc;

      // Write the EEPROM header
      eeprom_index = EEPROM_OFFSET;

      EEPROM_WRITE(version);
      #if ENABLED(EEPROM_INIT_NOW)
        EEPROM_WRITE(build_hash);
      #endif
      EEPROM_WRITE(final_crc);

      // Report storage size
      DEBUG_ECHO_MSG("Settings Stored (", eeprom_size, " bytes; crc ", (uint32_t)final_crc, ")");

      eeprom_error = size_error(eeprom_size);
    }
    EEPROM_FINISH();

    //
    // UBL Mesh
    //
    #if ENABLED(UBL_SAVE_ACTIVE_ON_M500)
      if (bedlevel.storage_slot >= 0)
        store_mesh(bedlevel.storage_slot);
    #endif

    const bool success = (eeprom_error == ERR_EEPROM_NOERR);
    if (success) {
      LCD_MESSAGE(MSG_SETTINGS_STORED);
      TERN_(HOST_PROMPT_SUPPORT, hostui.notify(GET_TEXT_F(MSG_SETTINGS_STORED)));
    }

    TERN_(EXTENSIBLE_UI, ExtUI::onSettingsStored(success));

    return success;
  }

  /**
   * M501 - Retrieve Configuration
   */
  EEPROM_Error MarlinSettings::_load() {
    EEPROM_Error eeprom_error = ERR_EEPROM_NOERR;

    if (!EEPROM_START(EEPROM_OFFSET)) return eeprom_error;

    char stored_ver[4];
    EEPROM_READ_ALWAYS(stored_ver);

    uint16_t stored_crc;

    do { // A block to break out of on error

      // Version has to match or defaults are used
      if (strncmp(version, stored_ver, 3) != 0) {
        if (stored_ver[3] != '\0') {
          stored_ver[0] = '?';
          stored_ver[1] = '\0';
        }
        DEBUG_ECHO_MSG("EEPROM version mismatch (EEPROM=", stored_ver, " Marlin=" EEPROM_VERSION ")");
        eeprom_error = ERR_EEPROM_VERSION;
        break;
      }

      //
      // Optionally reset on first boot after flashing
      //
      #if ENABLED(EEPROM_INIT_NOW)
        uint32_t stored_hash;
        EEPROM_READ_ALWAYS(stored_hash);
        if (stored_hash != build_hash) {
          eeprom_error = ERR_EEPROM_CORRUPT;
          break;
        }
      #endif

      //
      // Get the stored CRC to compare at the end
      //
      EEPROM_READ_ALWAYS(stored_crc);

      //
      // A temporary float for safe storage
      //
      float dummyf = 0;

      //
      // Init to 0. Accumulated by EEPROM_READ
      //
      working_crc = 0;

      //
      // Validate the stored size against the current data structure size
      //
      uint16_t stored_size;
      EEPROM_READ_ALWAYS(stored_size);
      if ((eeprom_error = size_error(stored_size))) break;

      //
      // Extruder Parameter Count
      // Number of e_factors may change
      //
      _FIELD_TEST(e_factors);
      uint8_t e_factors;
      EEPROM_READ_ALWAYS(e_factors);

      //
      // Planner Motion
      //
      {
        // Get only the number of E stepper parameters previously stored
        // Any steppers added later are set to their defaults
        uint32_t tmp1[NUM_AXES + e_factors];
        float tmp2[NUM_AXES + e_factors];
        feedRate_t tmp3[NUM_AXES + e_factors];
        EEPROM_READ((uint8_t *)tmp1, sizeof(tmp1)); // max_acceleration_mm_per_s2
        EEPROM_READ(planner.settings.min_segment_time_us);
        EEPROM_READ((uint8_t *)tmp2, sizeof(tmp2)); // axis_steps_per_mm
        EEPROM_READ((uint8_t *)tmp3, sizeof(tmp3)); // max_feedrate_mm_s

        if (!validating) LOOP_DISTINCT_AXES(i) {
          const bool in = (i < e_factors + NUM_AXES);
          planner.settings.max_acceleration_mm_per_s2[i] = in ? tmp1[i] : pgm_read_dword(&_DMA[ALIM(i, _DMA)]);
          planner.settings.axis_steps_per_mm[i]          = in ? tmp2[i] : pgm_read_float(&_DASU[ALIM(i, _DASU)]);
          planner.settings.max_feedrate_mm_s[i]          = in ? tmp3[i] : pgm_read_float(&_DMF[ALIM(i, _DMF)]);
        }

        EEPROM_READ(planner.settings.acceleration);
        EEPROM_READ(planner.settings.retract_acceleration);
        EEPROM_READ(planner.settings.travel_acceleration);
        EEPROM_READ(planner.settings.min_feedrate_mm_s);
        EEPROM_READ(planner.settings.min_travel_feedrate_mm_s);

<<<<<<< HEAD
        #if HAS_ROTATIONAL_AXES
          EEPROM_READ(planner.settings.angular_acceleration);
          EEPROM_READ(planner.settings.angular_travel_acceleration);
          EEPROM_READ(planner.settings.min_feedrate_deg_s);
          EEPROM_READ(planner.settings.min_travel_feedrate_deg_s);
        #endif

        #if HAS_CLASSIC_JERK
=======
        #if ENABLED(CLASSIC_JERK)
>>>>>>> 0f095549
          EEPROM_READ(planner.max_jerk);
          #if HAS_LINEAR_E_JERK
            EEPROM_READ(dummyf);
          #endif
        #else
          for (uint8_t q = LOGICAL_AXES; q--;) EEPROM_READ(dummyf);
        #endif

        EEPROM_READ(TERN(CLASSIC_JERK, dummyf, planner.junction_deviation_mm));
      }

      //
      // Home Offset (M206 / M665)
      //
      #if NUM_AXES
      {
        _FIELD_TEST(home_offset);

        #if HAS_SCARA_OFFSET
          EEPROM_READ(scara_home_offset);
        #else
          #if !HAS_HOME_OFFSET
            xyz_pos_t home_offset;
          #endif
          EEPROM_READ(home_offset);
        #endif
      }
      #endif // NUM_AXES

      //
      // Hotend Offsets, if any
      //
      {
        #if HAS_HOTEND_OFFSET
          // Skip hotend 0 which must be 0
          for (uint8_t e = 1; e < HOTENDS; ++e)
            EEPROM_READ(hotend_offset[e]);
        #endif
      }

      //
      // Filament Runout Sensor
      //
      {
        int8_t runout_sensor_enabled;
        _FIELD_TEST(runout_sensor_enabled);
        EEPROM_READ(runout_sensor_enabled);
        #if HAS_FILAMENT_SENSOR
          runout.enabled = runout_sensor_enabled < 0 ? FIL_RUNOUT_ENABLED_DEFAULT : runout_sensor_enabled;
        #endif

        TERN_(HAS_FILAMENT_SENSOR, if (runout.enabled) runout.reset());

        float runout_distance_mm;
        EEPROM_READ(runout_distance_mm);
        #if HAS_FILAMENT_RUNOUT_DISTANCE
          if (!validating) runout.set_runout_distance(runout_distance_mm);
        #endif
      }

      //
      // Global Leveling
      //
      EEPROM_READ(TERN(ENABLE_LEVELING_FADE_HEIGHT, new_z_fade_height, dummyf));

      //
      // AUTOTEMP
      //
      #if ENABLED(AUTOTEMP)
        EEPROM_READ(planner.autotemp.max);
        EEPROM_READ(planner.autotemp.min);
        EEPROM_READ(planner.autotemp.factor);
      #endif

      //
      // Mesh (Manual) Bed Leveling
      //
      {
        uint8_t mesh_num_x, mesh_num_y;
        uint16_t mesh_check;
        EEPROM_READ(dummyf);
        EEPROM_READ_ALWAYS(mesh_num_x);
        EEPROM_READ_ALWAYS(mesh_num_y);

        // Check value must correspond to the X/Y values
        EEPROM_READ_ALWAYS(mesh_check);
        if (mesh_check != TWO_BYTE_HASH(mesh_num_x, mesh_num_y)) {
          eeprom_error = ERR_EEPROM_CORRUPT;
          break;
        }

        #if ENABLED(MESH_BED_LEVELING)
          if (!validating) bedlevel.z_offset = dummyf;
          if (mesh_num_x == (GRID_MAX_POINTS_X) && mesh_num_y == (GRID_MAX_POINTS_Y)) {
            // EEPROM data fits the current mesh
            EEPROM_READ(bedlevel.z_values);
          }
          else if (mesh_num_x > (GRID_MAX_POINTS_X) || mesh_num_y > (GRID_MAX_POINTS_Y)) {
            eeprom_error = ERR_EEPROM_CORRUPT;
            break;
          }
          else {
            // EEPROM data is stale
            if (!validating) bedlevel.reset();
            for (uint16_t q = mesh_num_x * mesh_num_y; q--;) EEPROM_READ(dummyf);
          }
        #else
          // MBL is disabled - skip the stored data
          for (uint16_t q = mesh_num_x * mesh_num_y; q--;) EEPROM_READ(dummyf);
        #endif
      }

      //
      // Probe Z Offset
      //
      #if NUM_AXES
      {
        _FIELD_TEST(probe_offset);
        #if HAS_BED_PROBE
          const xyz_pos_t &zpo = probe.offset;
        #else
          xyz_pos_t zpo;
        #endif
        EEPROM_READ(zpo);
      }
      #endif

      //
      // Planar Bed Leveling matrix
      //
      {
        #if ABL_PLANAR
          EEPROM_READ(planner.bed_level_matrix);
        #else
          for (uint8_t q = 9; q--;) EEPROM_READ(dummyf);
        #endif
      }

      //
      // Bilinear Auto Bed Leveling
      //
      {
        uint8_t grid_max_x, grid_max_y;
        EEPROM_READ_ALWAYS(grid_max_x);                // 1 byte
        EEPROM_READ_ALWAYS(grid_max_y);                // 1 byte

        // Check value must correspond to the X/Y values
        uint16_t grid_check;
        EEPROM_READ_ALWAYS(grid_check);
        if (grid_check != TWO_BYTE_HASH(grid_max_x, grid_max_y)) {
          eeprom_error = ERR_EEPROM_CORRUPT;
          break;
        }

        xy_pos_t spacing, start;
        EEPROM_READ(spacing);                          // 2 ints
        EEPROM_READ(start);                            // 2 ints
        #if ENABLED(AUTO_BED_LEVELING_BILINEAR)
          if (grid_max_x == (GRID_MAX_POINTS_X) && grid_max_y == (GRID_MAX_POINTS_Y)) {
            if (!validating) set_bed_leveling_enabled(false);
            bedlevel.set_grid(spacing, start);
            EEPROM_READ(bedlevel.z_values);            // 9 to 256 floats
          }
          else if (grid_max_x > (GRID_MAX_POINTS_X) || grid_max_y > (GRID_MAX_POINTS_Y)) {
            eeprom_error = ERR_EEPROM_CORRUPT;
            break;
          }
          else // EEPROM data is stale
        #endif // AUTO_BED_LEVELING_BILINEAR
          {
            // Skip past disabled (or stale) Bilinear Grid data
            for (uint16_t q = grid_max_x * grid_max_y; q--;) EEPROM_READ(dummyf);
          }
      }

      //
      // X Axis Twist Compensation
      //
      #if ENABLED(X_AXIS_TWIST_COMPENSATION)
        _FIELD_TEST(xatc_spacing);
        EEPROM_READ(xatc.spacing);
        EEPROM_READ(xatc.start);
        EEPROM_READ(xatc.z_offset);
      #endif

      //
      // Unified Bed Leveling active state
      //
      {
        _FIELD_TEST(planner_leveling_active);
        #if ENABLED(AUTO_BED_LEVELING_UBL)
          const bool &planner_leveling_active = planner.leveling_active;
          const int8_t &ubl_storage_slot = bedlevel.storage_slot;
        #else
          bool planner_leveling_active;
          int8_t ubl_storage_slot;
        #endif
        EEPROM_READ(planner_leveling_active);
        EEPROM_READ(ubl_storage_slot);
      }

      //
      // SERVO_ANGLES
      //
      {
        _FIELD_TEST(servo_angles);
        #if ENABLED(EDITABLE_SERVO_ANGLES)
          uint16_t (&servo_angles_arr)[EEPROM_NUM_SERVOS][2] = servo_angles;
        #else
          uint16_t servo_angles_arr[EEPROM_NUM_SERVOS][2];
        #endif
        EEPROM_READ(servo_angles_arr);
      }

      //
      // Thermal first layer compensation values
      //
      #if HAS_PTC
        #if ENABLED(PTC_PROBE)
          EEPROM_READ(ptc.z_offsets_probe);
        #endif
        # if ENABLED(PTC_BED)
          EEPROM_READ(ptc.z_offsets_bed);
        #endif
        #if ENABLED(PTC_HOTEND)
          EEPROM_READ(ptc.z_offsets_hotend);
        #endif
        ptc.reset_index();
      #else
        // No placeholder data for this feature
      #endif

      //
      // BLTOUCH
      //
      {
        _FIELD_TEST(bltouch_od_5v_mode);
        #if ENABLED(BLTOUCH)
          const bool &bltouch_od_5v_mode = bltouch.od_5v_mode;
        #else
          bool bltouch_od_5v_mode;
        #endif
        EEPROM_READ(bltouch_od_5v_mode);

        #if HAS_BLTOUCH_HS_MODE
          _FIELD_TEST(bltouch_high_speed_mode);
          #if ENABLED(BLTOUCH)
            const bool &bltouch_high_speed_mode = bltouch.high_speed_mode;
          #else
            bool bltouch_high_speed_mode;
          #endif
          EEPROM_READ(bltouch_high_speed_mode);
        #endif
      }

      //
      // Kinematic Settings (Delta, SCARA, TPARA, Polargraph...)
      //
      #if IS_KINEMATIC
      {
        EEPROM_READ(segments_per_second);
        #if ENABLED(DELTA)
          _FIELD_TEST(delta_height);
          EEPROM_READ(delta_height);              // 1 float
          EEPROM_READ(delta_endstop_adj);         // 3 floats
          EEPROM_READ(delta_radius);              // 1 float
          EEPROM_READ(delta_diagonal_rod);        // 1 float
          EEPROM_READ(delta_tower_angle_trim);    // 3 floats
          EEPROM_READ(delta_diagonal_rod_trim);   // 3 floats
        #elif ENABLED(POLARGRAPH)
          _FIELD_TEST(draw_area_min);
          EEPROM_READ(draw_area_min);             // 2 floats
          EEPROM_READ(draw_area_max);             // 2 floats
          EEPROM_READ(polargraph_max_belt_len);   // 1 float
        #endif
      }
      #endif

      //
      // Extra Endstops offsets
      //
      #if HAS_EXTRA_ENDSTOPS
      {
        _FIELD_TEST(x2_endstop_adj);

        EEPROM_READ(TERN(X_DUAL_ENDSTOPS, endstops.x2_endstop_adj, dummyf));  // 1 float
        EEPROM_READ(TERN(Y_DUAL_ENDSTOPS, endstops.y2_endstop_adj, dummyf));  // 1 float
        EEPROM_READ(TERN(Z_MULTI_ENDSTOPS, endstops.z2_endstop_adj, dummyf)); // 1 float

        #if ENABLED(Z_MULTI_ENDSTOPS) && NUM_Z_STEPPERS >= 3
          EEPROM_READ(endstops.z3_endstop_adj); // 1 float
        #else
          EEPROM_READ(dummyf);
        #endif
        #if ENABLED(Z_MULTI_ENDSTOPS) && NUM_Z_STEPPERS >= 4
          EEPROM_READ(endstops.z4_endstop_adj); // 1 float
        #else
          EEPROM_READ(dummyf);
        #endif
      }
      #endif

      #if ENABLED(Z_STEPPER_AUTO_ALIGN)
        EEPROM_READ(z_stepper_align.xy);
        #if HAS_Z_STEPPER_ALIGN_STEPPER_XY
          EEPROM_READ(z_stepper_align.stepper_xy);
        #endif
      #endif

      //
      // LCD Preheat settings
      //
      #if HAS_PREHEAT
        _FIELD_TEST(ui_material_preset);
        EEPROM_READ(ui.material_preset);
      #endif

      //
      // Hotend PID
      //
      {
        HOTEND_LOOP() {
          raw_pidcf_t pidcf;
          EEPROM_READ(pidcf);
          #if ENABLED(PIDTEMP)
            if (!validating && !isnan(pidcf.p))
              thermalManager.temp_hotend[e].pid.set(pidcf);
          #endif
        }
      }

      //
      // PID Extrusion Scaling
      //
      {
        _FIELD_TEST(lpq_len);
        #if ENABLED(PID_EXTRUSION_SCALING)
          const int16_t &lpq_len = thermalManager.lpq_len;
        #else
          int16_t lpq_len;
        #endif
        EEPROM_READ(lpq_len);
      }

      //
      // Heated Bed PID
      //
      {
        raw_pid_t pid;
        EEPROM_READ(pid);
        #if ENABLED(PIDTEMPBED)
          if (!validating && !isnan(pid.p))
            thermalManager.temp_bed.pid.set(pid);
        #endif
      }

      //
      // Heated Chamber PID
      //
      {
        raw_pid_t pid;
        EEPROM_READ(pid);
        #if ENABLED(PIDTEMPCHAMBER)
          if (!validating && !isnan(pid.p))
            thermalManager.temp_chamber.pid.set(pid);
        #endif
      }

      //
      // User-defined Thermistors
      //
      #if HAS_USER_THERMISTORS
      {
        user_thermistor_t user_thermistor[USER_THERMISTORS];
        _FIELD_TEST(user_thermistor);
        EEPROM_READ(user_thermistor);
        if (!validating) COPY(thermalManager.user_thermistor, user_thermistor);
      }
      #endif

      //
      // Power monitor
      //
      {
        uint8_t power_monitor_flags;
        _FIELD_TEST(power_monitor_flags);
        EEPROM_READ(power_monitor_flags);
        TERN_(HAS_POWER_MONITOR, if (!validating) power_monitor.flags = power_monitor_flags);
      }

      //
      // LCD Contrast
      //
      {
        uint8_t lcd_contrast;
        _FIELD_TEST(lcd_contrast);
        EEPROM_READ(lcd_contrast);
        TERN_(HAS_LCD_CONTRAST, if (!validating) ui.contrast = lcd_contrast);
      }

      //
      // LCD Brightness
      //
      {
        uint8_t lcd_brightness;
        _FIELD_TEST(lcd_brightness);
        EEPROM_READ(lcd_brightness);
        TERN_(HAS_LCD_BRIGHTNESS, if (!validating) ui.brightness = lcd_brightness);
      }

      //
      // LCD Backlight / Sleep Timeout
      //
      #if ENABLED(EDITABLE_DISPLAY_TIMEOUT)
        #if HAS_BACKLIGHT_TIMEOUT
          EEPROM_READ(ui.backlight_timeout_minutes);
        #elif HAS_DISPLAY_SLEEP
          EEPROM_READ(ui.sleep_timeout_minutes);
        #endif
      #endif

      //
      // Controller Fan
      //
      {
        controllerFan_settings_t cfs = { 0 };
        _FIELD_TEST(controllerFan_settings);
        EEPROM_READ(cfs);
        TERN_(CONTROLLER_FAN_EDITABLE, if (!validating) controllerFan.settings = cfs);
      }

      //
      // Power-Loss Recovery
      //
      {
        bool recovery_enabled;
        _FIELD_TEST(recovery_enabled);
        EEPROM_READ(recovery_enabled);
        TERN_(POWER_LOSS_RECOVERY, if (!validating) recovery.enabled = recovery_enabled);
      }

      //
      // Firmware Retraction
      //
      {
        fwretract_settings_t fwretract_settings;
        bool autoretract_enabled;
        _FIELD_TEST(fwretract_settings);
        EEPROM_READ(fwretract_settings);
        EEPROM_READ(autoretract_enabled);

        #if ENABLED(FWRETRACT)
          if (!validating) {
            fwretract.settings = fwretract_settings;
            TERN_(FWRETRACT_AUTORETRACT, fwretract.autoretract_enabled = autoretract_enabled);
          }
        #endif
      }

      //
      // Volumetric & Filament Size
      //
      {
        struct {
          bool volumetric_enabled;
          float filament_size[EXTRUDERS];
          float volumetric_extruder_limit[EXTRUDERS];
        } storage;

        _FIELD_TEST(parser_volumetric_enabled);
        EEPROM_READ(storage);

        #if DISABLED(NO_VOLUMETRICS)
          if (!validating) {
            parser.volumetric_enabled = storage.volumetric_enabled;
            COPY(planner.filament_size, storage.filament_size);
            #if ENABLED(VOLUMETRIC_EXTRUDER_LIMIT)
              COPY(planner.volumetric_extruder_limit, storage.volumetric_extruder_limit);
            #endif
          }
        #endif
      }

      //
      // TMC Stepper Settings
      //

      if (!validating) reset_stepper_drivers();

      // TMC Stepper Current
      {
        _FIELD_TEST(tmc_stepper_current);

        per_stepper_uint16_t currents;
        EEPROM_READ(currents);

        #if HAS_TRINAMIC_CONFIG

          #define SET_CURR(Q) stepper##Q.rms_current(currents.Q ? currents.Q : Q##_CURRENT)
          if (!validating) {
            #if AXIS_IS_TMC(X)
              SET_CURR(X);
            #endif
            #if AXIS_IS_TMC(Y)
              SET_CURR(Y);
            #endif
            #if AXIS_IS_TMC(Z)
              SET_CURR(Z);
            #endif
            #if AXIS_IS_TMC(X2)
              SET_CURR(X2);
            #endif
            #if AXIS_IS_TMC(Y2)
              SET_CURR(Y2);
            #endif
            #if AXIS_IS_TMC(Z2)
              SET_CURR(Z2);
            #endif
            #if AXIS_IS_TMC(Z3)
              SET_CURR(Z3);
            #endif
            #if AXIS_IS_TMC(Z4)
              SET_CURR(Z4);
            #endif
            #if AXIS_IS_TMC(I)
              SET_CURR(I);
            #endif
            #if AXIS_IS_TMC(J)
              SET_CURR(J);
            #endif
            #if AXIS_IS_TMC(K)
              SET_CURR(K);
            #endif
            #if AXIS_IS_TMC(U)
              SET_CURR(U);
            #endif
            #if AXIS_IS_TMC(V)
              SET_CURR(V);
            #endif
            #if AXIS_IS_TMC(W)
              SET_CURR(W);
            #endif
            #if AXIS_IS_TMC(E0)
              SET_CURR(E0);
            #endif
            #if AXIS_IS_TMC(E1)
              SET_CURR(E1);
            #endif
            #if AXIS_IS_TMC(E2)
              SET_CURR(E2);
            #endif
            #if AXIS_IS_TMC(E3)
              SET_CURR(E3);
            #endif
            #if AXIS_IS_TMC(E4)
              SET_CURR(E4);
            #endif
            #if AXIS_IS_TMC(E5)
              SET_CURR(E5);
            #endif
            #if AXIS_IS_TMC(E6)
              SET_CURR(E6);
            #endif
            #if AXIS_IS_TMC(E7)
              SET_CURR(E7);
            #endif
          }
        #endif
      }

      // TMC Hybrid Threshold
      {
        per_stepper_uint32_t tmc_hybrid_threshold;
        _FIELD_TEST(tmc_hybrid_threshold);
        EEPROM_READ(tmc_hybrid_threshold);

        #if ENABLED(HYBRID_THRESHOLD)
          if (!validating) {
            TERN_(X_HAS_STEALTHCHOP,  stepperX.set_pwm_thrs(tmc_hybrid_threshold.X));
            TERN_(Y_HAS_STEALTHCHOP,  stepperY.set_pwm_thrs(tmc_hybrid_threshold.Y));
            TERN_(Z_HAS_STEALTHCHOP,  stepperZ.set_pwm_thrs(tmc_hybrid_threshold.Z));
            TERN_(X2_HAS_STEALTHCHOP, stepperX2.set_pwm_thrs(tmc_hybrid_threshold.X2));
            TERN_(Y2_HAS_STEALTHCHOP, stepperY2.set_pwm_thrs(tmc_hybrid_threshold.Y2));
            TERN_(Z2_HAS_STEALTHCHOP, stepperZ2.set_pwm_thrs(tmc_hybrid_threshold.Z2));
            TERN_(Z3_HAS_STEALTHCHOP, stepperZ3.set_pwm_thrs(tmc_hybrid_threshold.Z3));
            TERN_(Z4_HAS_STEALTHCHOP, stepperZ4.set_pwm_thrs(tmc_hybrid_threshold.Z4));
            TERN_(I_HAS_STEALTHCHOP,  stepperI.set_pwm_thrs(tmc_hybrid_threshold.I));
            TERN_(J_HAS_STEALTHCHOP,  stepperJ.set_pwm_thrs(tmc_hybrid_threshold.J));
            TERN_(K_HAS_STEALTHCHOP,  stepperK.set_pwm_thrs(tmc_hybrid_threshold.K));
            TERN_(U_HAS_STEALTHCHOP,  stepperU.set_pwm_thrs(tmc_hybrid_threshold.U));
            TERN_(V_HAS_STEALTHCHOP,  stepperV.set_pwm_thrs(tmc_hybrid_threshold.V));
            TERN_(W_HAS_STEALTHCHOP,  stepperW.set_pwm_thrs(tmc_hybrid_threshold.W));
            TERN_(E0_HAS_STEALTHCHOP, stepperE0.set_pwm_thrs(tmc_hybrid_threshold.E0));
            TERN_(E1_HAS_STEALTHCHOP, stepperE1.set_pwm_thrs(tmc_hybrid_threshold.E1));
            TERN_(E2_HAS_STEALTHCHOP, stepperE2.set_pwm_thrs(tmc_hybrid_threshold.E2));
            TERN_(E3_HAS_STEALTHCHOP, stepperE3.set_pwm_thrs(tmc_hybrid_threshold.E3));
            TERN_(E4_HAS_STEALTHCHOP, stepperE4.set_pwm_thrs(tmc_hybrid_threshold.E4));
            TERN_(E5_HAS_STEALTHCHOP, stepperE5.set_pwm_thrs(tmc_hybrid_threshold.E5));
            TERN_(E6_HAS_STEALTHCHOP, stepperE6.set_pwm_thrs(tmc_hybrid_threshold.E6));
            TERN_(E7_HAS_STEALTHCHOP, stepperE7.set_pwm_thrs(tmc_hybrid_threshold.E7));
          }
        #endif
      }

      //
      // TMC StallGuard threshold.
      //
      {
        mot_stepper_int16_t tmc_sgt;
        _FIELD_TEST(tmc_sgt);
        EEPROM_READ(tmc_sgt);
        #if USE_SENSORLESS
          if (!validating) {
            NUM_AXIS_CODE(
              TERN_(X_SENSORLESS, stepperX.homing_threshold(tmc_sgt.X)),
              TERN_(Y_SENSORLESS, stepperY.homing_threshold(tmc_sgt.Y)),
              TERN_(Z_SENSORLESS, stepperZ.homing_threshold(tmc_sgt.Z)),
              TERN_(I_SENSORLESS, stepperI.homing_threshold(tmc_sgt.I)),
              TERN_(J_SENSORLESS, stepperJ.homing_threshold(tmc_sgt.J)),
              TERN_(K_SENSORLESS, stepperK.homing_threshold(tmc_sgt.K)),
              TERN_(U_SENSORLESS, stepperU.homing_threshold(tmc_sgt.U)),
              TERN_(V_SENSORLESS, stepperV.homing_threshold(tmc_sgt.V)),
              TERN_(W_SENSORLESS, stepperW.homing_threshold(tmc_sgt.W))
            );
            TERN_(X2_SENSORLESS, stepperX2.homing_threshold(tmc_sgt.X2));
            TERN_(Y2_SENSORLESS, stepperY2.homing_threshold(tmc_sgt.Y2));
            TERN_(Z2_SENSORLESS, stepperZ2.homing_threshold(tmc_sgt.Z2));
            TERN_(Z3_SENSORLESS, stepperZ3.homing_threshold(tmc_sgt.Z3));
            TERN_(Z4_SENSORLESS, stepperZ4.homing_threshold(tmc_sgt.Z4));
          }
        #endif
      }

      // TMC stepping mode
      {
        _FIELD_TEST(tmc_stealth_enabled);

        per_stepper_bool_t tmc_stealth_enabled;
        EEPROM_READ(tmc_stealth_enabled);

        #if HAS_TRINAMIC_CONFIG

          #define SET_STEPPING_MODE(ST) stepper##ST.stored.stealthChop_enabled = tmc_stealth_enabled.ST; stepper##ST.refresh_stepping_mode();
          if (!validating) {
            TERN_(X_HAS_STEALTHCHOP,  SET_STEPPING_MODE(X));
            TERN_(Y_HAS_STEALTHCHOP,  SET_STEPPING_MODE(Y));
            TERN_(Z_HAS_STEALTHCHOP,  SET_STEPPING_MODE(Z));
            TERN_(I_HAS_STEALTHCHOP,  SET_STEPPING_MODE(I));
            TERN_(J_HAS_STEALTHCHOP,  SET_STEPPING_MODE(J));
            TERN_(K_HAS_STEALTHCHOP,  SET_STEPPING_MODE(K));
            TERN_(U_HAS_STEALTHCHOP,  SET_STEPPING_MODE(U));
            TERN_(V_HAS_STEALTHCHOP,  SET_STEPPING_MODE(V));
            TERN_(W_HAS_STEALTHCHOP,  SET_STEPPING_MODE(W));
            TERN_(X2_HAS_STEALTHCHOP, SET_STEPPING_MODE(X2));
            TERN_(Y2_HAS_STEALTHCHOP, SET_STEPPING_MODE(Y2));
            TERN_(Z2_HAS_STEALTHCHOP, SET_STEPPING_MODE(Z2));
            TERN_(Z3_HAS_STEALTHCHOP, SET_STEPPING_MODE(Z3));
            TERN_(Z4_HAS_STEALTHCHOP, SET_STEPPING_MODE(Z4));
            TERN_(E0_HAS_STEALTHCHOP, SET_STEPPING_MODE(E0));
            TERN_(E1_HAS_STEALTHCHOP, SET_STEPPING_MODE(E1));
            TERN_(E2_HAS_STEALTHCHOP, SET_STEPPING_MODE(E2));
            TERN_(E3_HAS_STEALTHCHOP, SET_STEPPING_MODE(E3));
            TERN_(E4_HAS_STEALTHCHOP, SET_STEPPING_MODE(E4));
            TERN_(E5_HAS_STEALTHCHOP, SET_STEPPING_MODE(E5));
            TERN_(E6_HAS_STEALTHCHOP, SET_STEPPING_MODE(E6));
            TERN_(E7_HAS_STEALTHCHOP, SET_STEPPING_MODE(E7));
          }
        #endif
      }

      //
      // Linear Advance
      //
      {
        float extruder_advance_K[DISTINCT_E];
        _FIELD_TEST(planner_extruder_advance_K);
        EEPROM_READ(extruder_advance_K);
        #if ENABLED(LIN_ADVANCE)
          if (!validating)
            COPY(planner.extruder_advance_K, extruder_advance_K);
        #endif
      }

      //
      // Motor Current PWM
      //
      {
        _FIELD_TEST(motor_current_setting);
        uint32_t motor_current_setting[MOTOR_CURRENT_COUNT]
          #if HAS_MOTOR_CURRENT_SPI
             = DIGIPOT_MOTOR_CURRENT
          #endif
        ;
        #if HAS_MOTOR_CURRENT_SPI
          DEBUG_ECHO_MSG("DIGIPOTS Loading");
        #endif
        EEPROM_READ(motor_current_setting);
        #if HAS_MOTOR_CURRENT_SPI
          DEBUG_ECHO_MSG("DIGIPOTS Loaded");
        #endif
        #if HAS_MOTOR_CURRENT_SPI || HAS_MOTOR_CURRENT_PWM
          if (!validating)
            COPY(stepper.motor_current_setting, motor_current_setting);
        #endif
      }

      //
      // CNC Coordinate System
      //
      #if NUM_AXES
      {
        _FIELD_TEST(coordinate_system);
        #if ENABLED(CNC_COORDINATE_SYSTEMS)
          if (!validating) (void)gcode.select_coordinate_system(-1); // Go back to machine space
          EEPROM_READ(gcode.coordinate_system);
        #else
          xyz_pos_t coordinate_system[MAX_COORDINATE_SYSTEMS];
          EEPROM_READ(coordinate_system);
        #endif
      }
      #endif

      //
      // Skew correction factors
      //
      #if ENABLED(SKEW_CORRECTION)
      {
        skew_factor_t skew_factor;
        _FIELD_TEST(planner_skew_factor);
        EEPROM_READ(skew_factor);
        #if ENABLED(SKEW_CORRECTION_GCODE)
          if (!validating) {
            planner.skew_factor.xy = skew_factor.xy;
            #if ENABLED(SKEW_CORRECTION_FOR_Z)
              planner.skew_factor.xz = skew_factor.xz;
              planner.skew_factor.yz = skew_factor.yz;
            #endif
          }
        #endif
      }
      #endif

      //
      // Advanced Pause filament load & unload lengths
      //
      #if HAS_EXTRUDERS
      {
        #if DISABLED(ADVANCED_PAUSE_FEATURE)
          fil_change_settings_t fc_settings[EXTRUDERS];
        #endif
        _FIELD_TEST(fc_settings);
        EEPROM_READ(fc_settings);
      }
      #endif

      //
      // Tool-change settings
      //
      #if HAS_MULTI_EXTRUDER
        _FIELD_TEST(toolchange_settings);
        EEPROM_READ(toolchange_settings);
      #endif

      //
      // Backlash Compensation
      //
      #if NUM_AXES
      {
        xyz_float_t backlash_distance_mm;
        uint8_t backlash_correction;
        float backlash_smoothing_mm;

        _FIELD_TEST(backlash_distance_mm);
        EEPROM_READ(backlash_distance_mm);
        EEPROM_READ(backlash_correction);
        EEPROM_READ(backlash_smoothing_mm);

        #if ENABLED(BACKLASH_GCODE)
          LOOP_NUM_AXES(axis) backlash.set_distance_mm((AxisEnum)axis, backlash_distance_mm[axis]);
          backlash.set_correction_uint8(backlash_correction);
          #ifdef BACKLASH_SMOOTHING_MM
            backlash.set_smoothing_mm(backlash_smoothing_mm);
          #endif
        #endif
      }
      #endif // NUM_AXES

      //
      // Extensible UI User Data
      //
      #if ENABLED(EXTENSIBLE_UI)
      { // This is a significant hardware change; don't reserve EEPROM space when not present
        const char extui_data[ExtUI::eeprom_data_size] = { 0 };
        _FIELD_TEST(extui_data);
        EEPROM_READ(extui_data);
        if (!validating) ExtUI::onLoadSettings(extui_data);
      }
      #endif

      //
      // DWIN User Data
      //
      #if ENABLED(DWIN_LCD_PROUI)
      {
        const char dwin_data[eeprom_data_size] = { 0 };
        _FIELD_TEST(dwin_data);
        EEPROM_READ(dwin_data);
        if (!validating) dwinCopySettingsFrom(dwin_data);
      }
      #elif ENABLED(DWIN_CREALITY_LCD_JYERSUI)
      {
        const char dwin_settings[jyersDWIN.eeprom_data_size] = { 0 };
        _FIELD_TEST(dwin_settings);
        EEPROM_READ(dwin_settings);
        if (!validating) jyersDWIN.loadSettings(dwin_settings);
      }
      #endif

      //
      // Case Light Brightness
      //
      #if CASELIGHT_USES_BRIGHTNESS
        _FIELD_TEST(caselight_brightness);
        EEPROM_READ(caselight.brightness);
      #endif

      //
      // Password feature
      //
      #if ENABLED(PASSWORD_FEATURE)
        _FIELD_TEST(password_is_set);
        EEPROM_READ(password.is_set);
        EEPROM_READ(password.value);
      #endif

      //
      // TOUCH_SCREEN_CALIBRATION
      //
      #if ENABLED(TOUCH_SCREEN_CALIBRATION)
        _FIELD_TEST(touch_calibration_data);
        EEPROM_READ(touch_calibration.calibration);
      #endif

      //
      // Ethernet network info
      //
      #if HAS_ETHERNET
        _FIELD_TEST(ethernet_hardware_enabled);
        uint32_t ethernet_ip, ethernet_dns, ethernet_gateway, ethernet_subnet;
        EEPROM_READ(ethernet.hardware_enabled);
        EEPROM_READ(ethernet_ip);      ethernet.ip      = ethernet_ip;
        EEPROM_READ(ethernet_dns);     ethernet.myDns   = ethernet_dns;
        EEPROM_READ(ethernet_gateway); ethernet.gateway = ethernet_gateway;
        EEPROM_READ(ethernet_subnet);  ethernet.subnet  = ethernet_subnet;
      #endif

      //
      // Buzzer enable/disable
      //
      #if ENABLED(SOUND_MENU_ITEM)
        _FIELD_TEST(sound_on);
        EEPROM_READ(ui.sound_on);
      #endif

      //
      // Fan tachometer check
      //
      #if HAS_FANCHECK
        _FIELD_TEST(fan_check_enabled);
        EEPROM_READ(fan_check.enabled);
      #endif

      //
      // MKS UI controller
      //
      #if DGUS_LCD_UI_MKS
        _FIELD_TEST(mks_language_index);
        EEPROM_READ(mks_language_index);
        EEPROM_READ(mks_corner_offsets);
        EEPROM_READ(mks_park_pos);
        EEPROM_READ(mks_min_extrusion_temp);
      #endif

      //
      // Selected LCD language
      //
      #if HAS_MULTI_LANGUAGE
      {
        uint8_t ui_language;
        EEPROM_READ(ui_language);
        if (ui_language >= NUM_LANGUAGES) ui_language = 0;
        ui.set_language(ui_language);
      }
      #endif

      //
      // Model predictive control
      //
      #if ENABLED(MPCTEMP)
        HOTEND_LOOP() EEPROM_READ(thermalManager.temp_hotend[e].mpc);
      #endif

      //
      // Fixed-Time Motion
      //
      #if ENABLED(FT_MOTION)
        _FIELD_TEST(ftMotion_cfg);
        EEPROM_READ(ftMotion.cfg);
      #endif

      //
      // Input Shaping
      //
      #if ENABLED(INPUT_SHAPING_X)
      {
        float _data[2];
        EEPROM_READ(_data);
        stepper.set_shaping_frequency(X_AXIS, _data[0]);
        stepper.set_shaping_damping_ratio(X_AXIS, _data[1]);
      }
      #endif

      #if ENABLED(INPUT_SHAPING_Y)
      {
        float _data[2];
        EEPROM_READ(_data);
        stepper.set_shaping_frequency(Y_AXIS, _data[0]);
        stepper.set_shaping_damping_ratio(Y_AXIS, _data[1]);
      }
      #endif

      //
      // HOTEND_IDLE_TIMEOUT
      //
      #if ENABLED(HOTEND_IDLE_TIMEOUT)
        EEPROM_READ(hotend_idle.cfg);
      #endif

      //
      // Nonlinear Extrusion
      //
      #if ENABLED(NONLINEAR_EXTRUSION)
        EEPROM_READ(stepper.ne);
      #endif

      //
      // Validate Final Size and CRC
      //
      const uint16_t eeprom_total = eeprom_index - (EEPROM_OFFSET);
      if ((eeprom_error = size_error(eeprom_total))) {
        // Handle below and on return
        break;
      }
      else if (working_crc != stored_crc) {
        eeprom_error = ERR_EEPROM_CRC;
        break;
      }
      else if (!validating) {
        DEBUG_ECHO_START();
        DEBUG_ECHO(version);
        DEBUG_ECHOLNPGM(" stored settings retrieved (", eeprom_total, " bytes; crc ", working_crc, ")");
        TERN_(HOST_EEPROM_CHITCHAT, hostui.notify(F("Stored settings retrieved")));
      }

      #if ENABLED(AUTO_BED_LEVELING_UBL)
        if (!validating) {
          bedlevel.report_state();

          if (!bedlevel.sanity_check()) {
            #if ALL(EEPROM_CHITCHAT, DEBUG_LEVELING_FEATURE)
              bedlevel.echo_name();
              DEBUG_ECHOLNPGM(" initialized.\n");
            #endif
          }
          else {
            eeprom_error = ERR_EEPROM_CORRUPT;
            #if ALL(EEPROM_CHITCHAT, DEBUG_LEVELING_FEATURE)
              DEBUG_ECHOPGM("?Can't enable ");
              bedlevel.echo_name();
              DEBUG_ECHOLNPGM(".");
            #endif
            bedlevel.reset();
          }

          if (bedlevel.storage_slot >= 0) {
            load_mesh(bedlevel.storage_slot);
            DEBUG_ECHOLNPGM("Mesh ", bedlevel.storage_slot, " loaded from storage.");
          }
          else {
            bedlevel.reset();
            DEBUG_ECHOLNPGM("UBL reset");
          }
        }
      #endif

    } while(0);

    EEPROM_FINISH();

    switch (eeprom_error) {
      case ERR_EEPROM_NOERR:
        if (!validating) postprocess();
        break;
      case ERR_EEPROM_SIZE:
        DEBUG_ECHO_MSG("Index: ", eeprom_index - (EEPROM_OFFSET), " Size: ", datasize());
        break;
      case ERR_EEPROM_CORRUPT:
        DEBUG_WARN_MSG(STR_ERR_EEPROM_CORRUPT);
        break;
      case ERR_EEPROM_CRC:
        DEBUG_WARN_MSG("EEPROM CRC mismatch - (stored) ", stored_crc, " != ", working_crc, " (calculated)!");
        TERN_(HOST_EEPROM_CHITCHAT, hostui.notify(GET_TEXT_F(MSG_ERR_EEPROM_CRC)));
        break;
      default: break;
    }

    #if ENABLED(EEPROM_CHITCHAT) && DISABLED(DISABLE_M503)
      // Report the EEPROM settings
      if (!validating && TERN1(EEPROM_BOOT_SILENT, IsRunning())) report();
    #endif

    return eeprom_error;
  }

  #ifdef ARCHIM2_SPI_FLASH_EEPROM_BACKUP_SIZE
    extern bool restoreEEPROM();
  #endif

  bool MarlinSettings::validate() {
    validating = true;
    #ifdef ARCHIM2_SPI_FLASH_EEPROM_BACKUP_SIZE
      EEPROM_Error err = _load();
      if (err != ERR_EEPROM_NOERR && restoreEEPROM()) {
        SERIAL_ECHOLNPGM("Recovered backup EEPROM settings from SPI Flash");
        err = _load();
      }
    #else
      const EEPROM_Error err = _load();
    #endif
    validating = false;

    if (err) ui.eeprom_alert(err);

    return (err == ERR_EEPROM_NOERR);
  }

  bool MarlinSettings::load() {
    if (validate()) {
      const EEPROM_Error err = _load();
      const bool success = (err == ERR_EEPROM_NOERR);
      TERN_(EXTENSIBLE_UI, ExtUI::onSettingsLoaded(success));
      return success;
    }
    reset();
    #if ANY(EEPROM_AUTO_INIT, EEPROM_INIT_NOW)
      (void)save();
      SERIAL_ECHO_MSG("EEPROM Initialized");
    #endif
    return false;
  }

  #if ENABLED(AUTO_BED_LEVELING_UBL)

    inline void ubl_invalid_slot(const int s) {
      DEBUG_ECHOLNPGM("?Invalid slot.\n", s, " mesh slots available.");
      UNUSED(s);
    }

    // 128 (+1 because of the change to capacity rather than last valid address)
    // is a placeholder for the size of the MAT; the MAT will always
    // live at the very end of the eeprom
    const uint16_t MarlinSettings::meshes_end = persistentStore.capacity() - 129;

    uint16_t MarlinSettings::meshes_start_index() {
      // Pad the end of configuration data so it can float up
      // or down a little bit without disrupting the mesh data
      return (datasize() + EEPROM_OFFSET + 32) & 0xFFF8;
    }

    #define MESH_STORE_SIZE sizeof(TERN(OPTIMIZED_MESH_STORAGE, mesh_store_t, bedlevel.z_values))

    uint16_t MarlinSettings::calc_num_meshes() {
      return (meshes_end - meshes_start_index()) / MESH_STORE_SIZE;
    }

    int MarlinSettings::mesh_slot_offset(const int8_t slot) {
      return meshes_end - (slot + 1) * MESH_STORE_SIZE;
    }

    void MarlinSettings::store_mesh(const int8_t slot) {

      #if ENABLED(AUTO_BED_LEVELING_UBL)
        const int16_t a = calc_num_meshes();
        if (!WITHIN(slot, 0, a - 1)) {
          ubl_invalid_slot(a);
          DEBUG_ECHOLNPGM("E2END=", persistentStore.capacity() - 1, " meshes_end=", meshes_end, " slot=", slot);
          DEBUG_EOL();
          return;
        }

        int pos = mesh_slot_offset(slot);
        uint16_t crc = 0;

        #if ENABLED(OPTIMIZED_MESH_STORAGE)
          int16_t z_mesh_store[GRID_MAX_POINTS_X][GRID_MAX_POINTS_Y];
          bedlevel.set_store_from_mesh(bedlevel.z_values, z_mesh_store);
          uint8_t * const src = (uint8_t*)&z_mesh_store;
        #else
          uint8_t * const src = (uint8_t*)&bedlevel.z_values;
        #endif

        // Write crc to MAT along with other data, or just tack on to the beginning or end
        persistentStore.access_start();
        const bool status = persistentStore.write_data(pos, src, MESH_STORE_SIZE, &crc);
        persistentStore.access_finish();

        if (status) SERIAL_ECHOLNPGM("?Unable to save mesh data.");
        else        DEBUG_ECHOLNPGM("Mesh saved in slot ", slot);

      #else

        // Other mesh types

      #endif
    }

    void MarlinSettings::load_mesh(const int8_t slot, void * const into/*=nullptr*/) {

      #if ENABLED(AUTO_BED_LEVELING_UBL)

        const int16_t a = settings.calc_num_meshes();

        if (!WITHIN(slot, 0, a - 1)) {
          ubl_invalid_slot(a);
          return;
        }

        int pos = mesh_slot_offset(slot);
        uint16_t crc = 0;
        #if ENABLED(OPTIMIZED_MESH_STORAGE)
          int16_t z_mesh_store[GRID_MAX_POINTS_X][GRID_MAX_POINTS_Y];
          uint8_t * const dest = (uint8_t*)&z_mesh_store;
        #else
          uint8_t * const dest = into ? (uint8_t*)into : (uint8_t*)&bedlevel.z_values;
        #endif

        persistentStore.access_start();
        uint16_t status = persistentStore.read_data(pos, dest, MESH_STORE_SIZE, &crc);
        persistentStore.access_finish();

        #if ENABLED(OPTIMIZED_MESH_STORAGE)
          if (into) {
            float z_values[GRID_MAX_POINTS_X][GRID_MAX_POINTS_Y];
            bedlevel.set_mesh_from_store(z_mesh_store, z_values);
            memcpy(into, z_values, sizeof(z_values));
          }
          else
            bedlevel.set_mesh_from_store(z_mesh_store, bedlevel.z_values);
        #endif

        #if ENABLED(DWIN_LCD_PROUI)
          status = !bedLevelTools.meshValidate();
          if (status) {
            bedlevel.invalidate();
            LCD_MESSAGE(MSG_UBL_MESH_INVALID);
          }
          else
            ui.status_printf(0, GET_TEXT_F(MSG_MESH_LOADED), bedlevel.storage_slot);
        #endif

        if (status) SERIAL_ECHOLNPGM("?Unable to load mesh data.");
        else        DEBUG_ECHOLNPGM("Mesh loaded from slot ", slot);

        EEPROM_FINISH();

      #else

        // Other mesh types

      #endif
    }

    //void MarlinSettings::delete_mesh() { return; }
    //void MarlinSettings::defrag_meshes() { return; }

  #endif // AUTO_BED_LEVELING_UBL

#else // !EEPROM_SETTINGS

  bool MarlinSettings::save() {
    DEBUG_WARN_MSG("EEPROM disabled");
    return false;
  }

#endif // !EEPROM_SETTINGS

/**
 * M502 - Reset Configuration
 */
void MarlinSettings::reset() {
  LOOP_DISTINCT_AXES(i) {
    planner.settings.max_acceleration_mm_per_s2[i] = pgm_read_dword(&_DMA[ALIM(i, _DMA)]);
    planner.settings.axis_steps_per_mm[i] = pgm_read_float(&_DASU[ALIM(i, _DASU)]);
    planner.settings.max_feedrate_mm_s[i] = pgm_read_float(&_DMF[ALIM(i, _DMF)]);
  }

  planner.settings.min_segment_time_us = DEFAULT_MINSEGMENTTIME;
  planner.settings.acceleration = DEFAULT_ACCELERATION;
  planner.settings.retract_acceleration = DEFAULT_RETRACT_ACCELERATION;
  planner.settings.travel_acceleration = DEFAULT_TRAVEL_ACCELERATION;
  planner.settings.min_feedrate_mm_s = feedRate_t(DEFAULT_MINIMUMFEEDRATE);
  planner.settings.min_travel_feedrate_mm_s = feedRate_t(DEFAULT_MINTRAVELFEEDRATE);

<<<<<<< HEAD
  #if HAS_ROTATIONAL_AXES
    planner.settings.angular_acceleration = DEFAULT_ANGULAR_ACCELERATION;
    planner.settings.angular_travel_acceleration = DEFAULT_ANGULAR_TRAVEL_ACCELERATION;
    planner.settings.min_feedrate_deg_s = feedRate_t(DEFAULT_ANGULAR_MINIMUMFEEDRATE);
    planner.settings.min_travel_feedrate_mm_s = feedRate_t(DEFAULT_ANGULAR_MINTRAVELFEEDRATE);
  #endif

  #if HAS_CLASSIC_JERK
=======
  #if ENABLED(CLASSIC_JERK)
>>>>>>> 0f095549
    #if HAS_X_AXIS && !defined(DEFAULT_XJERK)
      #define DEFAULT_XJERK 0
    #endif
    #if HAS_Y_AXIS && !defined(DEFAULT_YJERK)
      #define DEFAULT_YJERK 0
    #endif
    #if HAS_Z_AXIS && !defined(DEFAULT_ZJERK)
      #define DEFAULT_ZJERK 0
    #endif
    #if HAS_I_AXIS && !defined(DEFAULT_IJERK)
      #define DEFAULT_IJERK 0
    #endif
    #if HAS_J_AXIS && !defined(DEFAULT_JJERK)
      #define DEFAULT_JJERK 0
    #endif
    #if HAS_K_AXIS && !defined(DEFAULT_KJERK)
      #define DEFAULT_KJERK 0
    #endif
    #if HAS_U_AXIS && !defined(DEFAULT_UJERK)
      #define DEFAULT_UJERK 0
    #endif
    #if HAS_V_AXIS && !defined(DEFAULT_VJERK)
      #define DEFAULT_VJERK 0
    #endif
    #if HAS_W_AXIS && !defined(DEFAULT_WJERK)
      #define DEFAULT_WJERK 0
    #endif
    planner.max_jerk.set(
      NUM_AXIS_LIST(DEFAULT_XJERK, DEFAULT_YJERK, DEFAULT_ZJERK, DEFAULT_IJERK, DEFAULT_JJERK, DEFAULT_KJERK, DEFAULT_UJERK, DEFAULT_VJERK, DEFAULT_WJERK)
    );
    TERN_(HAS_CLASSIC_E_JERK, planner.max_jerk.e = DEFAULT_EJERK);
  #endif

  TERN_(HAS_JUNCTION_DEVIATION, planner.junction_deviation_mm = float(JUNCTION_DEVIATION_MM));

  #if HAS_SCARA_OFFSET
    scara_home_offset.reset();
  #elif HAS_HOME_OFFSET
    home_offset.reset();
  #endif

  TERN_(HAS_HOTEND_OFFSET, reset_hotend_offsets());

  //
  // Filament Runout Sensor
  //

  #if HAS_FILAMENT_SENSOR
    runout.enabled = FIL_RUNOUT_ENABLED_DEFAULT;
    runout.reset();
    TERN_(HAS_FILAMENT_RUNOUT_DISTANCE, runout.set_runout_distance(FILAMENT_RUNOUT_DISTANCE_MM));
  #endif

  //
  // Tool-change Settings
  //

  #if HAS_MULTI_EXTRUDER
    #if ENABLED(TOOLCHANGE_FILAMENT_SWAP)
      toolchange_settings.swap_length     = TOOLCHANGE_FS_LENGTH;
      toolchange_settings.extra_resume    = TOOLCHANGE_FS_EXTRA_RESUME_LENGTH;
      toolchange_settings.retract_speed   = TOOLCHANGE_FS_RETRACT_SPEED;
      toolchange_settings.unretract_speed = TOOLCHANGE_FS_UNRETRACT_SPEED;
      toolchange_settings.extra_prime     = TOOLCHANGE_FS_EXTRA_PRIME;
      toolchange_settings.prime_speed     = TOOLCHANGE_FS_PRIME_SPEED;
      toolchange_settings.wipe_retract    = TOOLCHANGE_FS_WIPE_RETRACT;
      toolchange_settings.fan_speed       = TOOLCHANGE_FS_FAN_SPEED;
      toolchange_settings.fan_time        = TOOLCHANGE_FS_FAN_TIME;
    #endif

    #if ENABLED(TOOLCHANGE_FS_PRIME_FIRST_USED)
      enable_first_prime = false;
    #endif

    #if ENABLED(TOOLCHANGE_PARK)
      constexpr xyz_pos_t tpxy = TOOLCHANGE_PARK_XY;
      toolchange_settings.enable_park = true;
      toolchange_settings.change_point = tpxy;
    #endif

    toolchange_settings.z_raise = TOOLCHANGE_ZRAISE;

    #if ENABLED(TOOLCHANGE_MIGRATION_FEATURE)
      migration = migration_defaults;
    #endif

  #endif

  #if ENABLED(BACKLASH_GCODE)
    backlash.set_correction(BACKLASH_CORRECTION);
    constexpr xyz_float_t tmp = BACKLASH_DISTANCE_MM;
    LOOP_NUM_AXES(axis) backlash.set_distance_mm((AxisEnum)axis, tmp[axis]);
    #ifdef BACKLASH_SMOOTHING_MM
      backlash.set_smoothing_mm(BACKLASH_SMOOTHING_MM);
    #endif
  #endif

  TERN_(DWIN_CREALITY_LCD_JYERSUI, jyersDWIN.resetSettings());

  //
  // Case Light Brightness
  //
  TERN_(CASELIGHT_USES_BRIGHTNESS, caselight.brightness = CASE_LIGHT_DEFAULT_BRIGHTNESS);

  //
  // TOUCH_SCREEN_CALIBRATION
  //
  TERN_(TOUCH_SCREEN_CALIBRATION, touch_calibration.calibration_reset());

  //
  // Buzzer enable/disable
  //
  #if ENABLED(SOUND_MENU_ITEM)
    ui.sound_on = ENABLED(SOUND_ON_DEFAULT);
  #endif

  //
  // Magnetic Parking Extruder
  //
  TERN_(MAGNETIC_PARKING_EXTRUDER, mpe_settings_init());

  //
  // Global Leveling
  //
  TERN_(ENABLE_LEVELING_FADE_HEIGHT, new_z_fade_height = (DEFAULT_LEVELING_FADE_HEIGHT));
  TERN_(HAS_LEVELING, reset_bed_level());

  //
  // AUTOTEMP
  //
  #if ENABLED(AUTOTEMP)
    planner.autotemp.max = AUTOTEMP_MAX;
    planner.autotemp.min = AUTOTEMP_MIN;
    planner.autotemp.factor = AUTOTEMP_FACTOR;
  #endif

  //
  // X Axis Twist Compensation
  //
  TERN_(X_AXIS_TWIST_COMPENSATION, xatc.reset());

  //
  // Nozzle-to-probe Offset
  //
  #if HAS_BED_PROBE
    constexpr float dpo[] = NOZZLE_TO_PROBE_OFFSET;
    static_assert(COUNT(dpo) == NUM_AXES, "NOZZLE_TO_PROBE_OFFSET must contain offsets for each linear axis X, Y, Z....");
    #if HAS_PROBE_XY_OFFSET
      LOOP_NUM_AXES(a) probe.offset[a] = dpo[a];
    #else
      probe.offset.set(NUM_AXIS_LIST(0, 0, dpo[Z_AXIS], 0, 0, 0, 0, 0, 0));
    #endif
  #endif

  //
  // Z Stepper Auto-alignment points
  //
  TERN_(Z_STEPPER_AUTO_ALIGN, z_stepper_align.reset_to_default());

  //
  // Servo Angles
  //
  TERN_(EDITABLE_SERVO_ANGLES, COPY(servo_angles, base_servo_angles)); // When not editable only one copy of servo angles exists

  //
  // Probe Temperature Compensation
  //
  TERN_(HAS_PTC, ptc.reset());

  //
  // BLTouch
  //
  TERN_(HAS_BLTOUCH_HS_MODE, bltouch.high_speed_mode = BLTOUCH_HS_MODE);

  //
  // Kinematic Settings (Delta, SCARA, TPARA, Polargraph...)
  //

  #if IS_KINEMATIC
    segments_per_second = DEFAULT_SEGMENTS_PER_SECOND;
    #if ENABLED(DELTA)
      const abc_float_t adj = DELTA_ENDSTOP_ADJ, dta = DELTA_TOWER_ANGLE_TRIM, ddr = DELTA_DIAGONAL_ROD_TRIM_TOWER;
      delta_height = DELTA_HEIGHT;
      delta_endstop_adj = adj;
      delta_radius = DELTA_RADIUS;
      delta_diagonal_rod = DELTA_DIAGONAL_ROD;
      delta_tower_angle_trim = dta;
      delta_diagonal_rod_trim = ddr;
    #elif ENABLED(POLARGRAPH)
      draw_area_min.set(X_MIN_POS, Y_MIN_POS);
      draw_area_max.set(X_MAX_POS, Y_MAX_POS);
      polargraph_max_belt_len = POLARGRAPH_MAX_BELT_LEN;
    #endif
  #endif

  //
  // Endstop Adjustments
  //

  #if ENABLED(X_DUAL_ENDSTOPS)
    #ifndef X2_ENDSTOP_ADJUSTMENT
      #define X2_ENDSTOP_ADJUSTMENT 0
    #endif
    endstops.x2_endstop_adj = X2_ENDSTOP_ADJUSTMENT;
  #endif

  #if ENABLED(Y_DUAL_ENDSTOPS)
    #ifndef Y2_ENDSTOP_ADJUSTMENT
      #define Y2_ENDSTOP_ADJUSTMENT 0
    #endif
    endstops.y2_endstop_adj = Y2_ENDSTOP_ADJUSTMENT;
  #endif

  #if ENABLED(Z_MULTI_ENDSTOPS)
    #ifndef Z2_ENDSTOP_ADJUSTMENT
      #define Z2_ENDSTOP_ADJUSTMENT 0
    #endif
    endstops.z2_endstop_adj = Z2_ENDSTOP_ADJUSTMENT;
    #if NUM_Z_STEPPERS >= 3
      #ifndef Z3_ENDSTOP_ADJUSTMENT
        #define Z3_ENDSTOP_ADJUSTMENT 0
      #endif
      endstops.z3_endstop_adj = Z3_ENDSTOP_ADJUSTMENT;
    #endif
    #if NUM_Z_STEPPERS >= 4
      #ifndef Z4_ENDSTOP_ADJUSTMENT
        #define Z4_ENDSTOP_ADJUSTMENT 0
      #endif
      endstops.z4_endstop_adj = Z4_ENDSTOP_ADJUSTMENT;
    #endif
  #endif

  //
  // Preheat parameters
  //
  #if HAS_PREHEAT
    #define _PITEM(N,T) PREHEAT_##N##_##T,
    #if HAS_HOTEND
      constexpr uint16_t hpre[] = { REPEAT2_S(1, INCREMENT(PREHEAT_COUNT), _PITEM, TEMP_HOTEND) };
    #endif
    #if HAS_HEATED_BED
      constexpr uint16_t bpre[] = { REPEAT2_S(1, INCREMENT(PREHEAT_COUNT), _PITEM, TEMP_BED) };
    #endif
    #if HAS_FAN
      constexpr uint8_t fpre[] = { REPEAT2_S(1, INCREMENT(PREHEAT_COUNT), _PITEM, FAN_SPEED) };
    #endif
    for (uint8_t i = 0; i < PREHEAT_COUNT; ++i) {
      TERN_(HAS_HOTEND,     ui.material_preset[i].hotend_temp = hpre[i]);
      TERN_(HAS_HEATED_BED, ui.material_preset[i].bed_temp = bpre[i]);
      TERN_(HAS_FAN,        ui.material_preset[i].fan_speed = fpre[i]);
    }
  #endif

  //
  // Hotend PID
  //

  #if ENABLED(PIDTEMP)
    #if ENABLED(PID_PARAMS_PER_HOTEND)
      constexpr float defKp[] =
        #ifdef DEFAULT_Kp_LIST
          DEFAULT_Kp_LIST
        #else
          ARRAY_BY_HOTENDS1(DEFAULT_Kp)
        #endif
      , defKi[] =
        #ifdef DEFAULT_Ki_LIST
          DEFAULT_Ki_LIST
        #else
          ARRAY_BY_HOTENDS1(DEFAULT_Ki)
        #endif
      , defKd[] =
        #ifdef DEFAULT_Kd_LIST
          DEFAULT_Kd_LIST
        #else
          ARRAY_BY_HOTENDS1(DEFAULT_Kd)
        #endif
      ;
      static_assert(WITHIN(COUNT(defKp), 1, HOTENDS), "DEFAULT_Kp_LIST must have between 1 and HOTENDS items.");
      static_assert(WITHIN(COUNT(defKi), 1, HOTENDS), "DEFAULT_Ki_LIST must have between 1 and HOTENDS items.");
      static_assert(WITHIN(COUNT(defKd), 1, HOTENDS), "DEFAULT_Kd_LIST must have between 1 and HOTENDS items.");
      #if ENABLED(PID_EXTRUSION_SCALING)
        constexpr float defKc[] =
          #ifdef DEFAULT_Kc_LIST
            DEFAULT_Kc_LIST
          #else
            ARRAY_BY_HOTENDS1(DEFAULT_Kc)
          #endif
        ;
        static_assert(WITHIN(COUNT(defKc), 1, HOTENDS), "DEFAULT_Kc_LIST must have between 1 and HOTENDS items.");
      #endif
      #if ENABLED(PID_FAN_SCALING)
        constexpr float defKf[] =
          #ifdef DEFAULT_Kf_LIST
            DEFAULT_Kf_LIST
          #else
            ARRAY_BY_HOTENDS1(DEFAULT_Kf)
          #endif
        ;
        static_assert(WITHIN(COUNT(defKf), 1, HOTENDS), "DEFAULT_Kf_LIST must have between 1 and HOTENDS items.");
      #endif
      #define PID_DEFAULT(N,E) def##N[E]
    #else
      #define PID_DEFAULT(N,E) DEFAULT_##N
    #endif
    HOTEND_LOOP() {
      thermalManager.temp_hotend[e].pid.set(
        PID_DEFAULT(Kp, ALIM(e, defKp)),
        PID_DEFAULT(Ki, ALIM(e, defKi)),
        PID_DEFAULT(Kd, ALIM(e, defKd))
        OPTARG(PID_EXTRUSION_SCALING, PID_DEFAULT(Kc, ALIM(e, defKc)))
        OPTARG(PID_FAN_SCALING, PID_DEFAULT(Kf, ALIM(e, defKf)))
      );
    }
  #endif

  //
  // PID Extrusion Scaling
  //
  TERN_(PID_EXTRUSION_SCALING, thermalManager.lpq_len = 20); // Default last-position-queue size

  //
  // Heated Bed PID
  //
  #if ENABLED(PIDTEMPBED)
    thermalManager.temp_bed.pid.set(DEFAULT_bedKp, DEFAULT_bedKi, DEFAULT_bedKd);
  #endif

  //
  // Heated Chamber PID
  //
  #if ENABLED(PIDTEMPCHAMBER)
    thermalManager.temp_chamber.pid.set(DEFAULT_chamberKp, DEFAULT_chamberKi, DEFAULT_chamberKd);
  #endif

  //
  // User-Defined Thermistors
  //
  TERN_(HAS_USER_THERMISTORS, thermalManager.reset_user_thermistors());

  //
  // Power Monitor
  //
  TERN_(POWER_MONITOR, power_monitor.reset());

  //
  // LCD Contrast
  //
  TERN_(HAS_LCD_CONTRAST, ui.contrast = LCD_CONTRAST_DEFAULT);

  //
  // LCD Brightness
  //
  TERN_(HAS_LCD_BRIGHTNESS, ui.brightness = LCD_BRIGHTNESS_DEFAULT);

  //
  // LCD Backlight / Sleep Timeout
  //
  #if ENABLED(EDITABLE_DISPLAY_TIMEOUT)
    #if HAS_BACKLIGHT_TIMEOUT
      ui.backlight_timeout_minutes = LCD_BACKLIGHT_TIMEOUT_MINS;
    #elif HAS_DISPLAY_SLEEP
      ui.sleep_timeout_minutes = TERN(TOUCH_SCREEN, TOUCH_IDLE_SLEEP_MINS, DISPLAY_SLEEP_MINUTES);
    #endif
  #endif

  //
  // Controller Fan
  //
  TERN_(USE_CONTROLLER_FAN, controllerFan.reset());

  //
  // Power-Loss Recovery
  //
  TERN_(POWER_LOSS_RECOVERY, recovery.enable(ENABLED(PLR_ENABLED_DEFAULT)));

  //
  // Firmware Retraction
  //
  TERN_(FWRETRACT, fwretract.reset());

  //
  // Volumetric & Filament Size
  //
  #if DISABLED(NO_VOLUMETRICS)
    parser.volumetric_enabled = ENABLED(VOLUMETRIC_DEFAULT_ON);
    for (uint8_t q = 0; q < COUNT(planner.filament_size); ++q)
      planner.filament_size[q] = DEFAULT_NOMINAL_FILAMENT_DIA;
    #if ENABLED(VOLUMETRIC_EXTRUDER_LIMIT)
      for (uint8_t q = 0; q < COUNT(planner.volumetric_extruder_limit); ++q)
        planner.volumetric_extruder_limit[q] = DEFAULT_VOLUMETRIC_EXTRUDER_LIMIT;
    #endif
  #endif

  endstops.enable_globally(ENABLED(ENDSTOPS_ALWAYS_ON_DEFAULT));

  reset_stepper_drivers();

  //
  // Linear Advance
  //
  #if ENABLED(LIN_ADVANCE)
    #if ENABLED(DISTINCT_E_FACTORS)
      constexpr float linAdvanceK[] = ADVANCE_K;
      EXTRUDER_LOOP() {
        const float a = linAdvanceK[_MAX(uint8_t(e), COUNT(linAdvanceK) - 1)];
        planner.extruder_advance_K[e] = a;
        TERN_(ADVANCE_K_EXTRA, other_extruder_advance_K[e] = a);
      }
    #else
      planner.extruder_advance_K[0] = ADVANCE_K;
    #endif
  #endif

  //
  // Motor Current PWM
  //

  #if HAS_MOTOR_CURRENT_PWM
    constexpr uint32_t tmp_motor_current_setting[MOTOR_CURRENT_COUNT] = PWM_MOTOR_CURRENT;
    for (uint8_t q = 0; q < MOTOR_CURRENT_COUNT; ++q)
      stepper.set_digipot_current(q, (stepper.motor_current_setting[q] = tmp_motor_current_setting[q]));
  #endif

  //
  // DIGIPOTS
  //
  #if HAS_MOTOR_CURRENT_SPI
    static constexpr uint32_t tmp_motor_current_setting[] = DIGIPOT_MOTOR_CURRENT;
    DEBUG_ECHOLNPGM("Writing Digipot");
    for (uint8_t q = 0; q < COUNT(tmp_motor_current_setting); ++q)
      stepper.set_digipot_current(q, tmp_motor_current_setting[q]);
    DEBUG_ECHOLNPGM("Digipot Written");
  #endif

  //
  // CNC Coordinate System
  //
  TERN_(CNC_COORDINATE_SYSTEMS, (void)gcode.select_coordinate_system(-1)); // Go back to machine space

  //
  // Skew Correction
  //
  #if ENABLED(SKEW_CORRECTION_GCODE)
    planner.skew_factor.xy = XY_SKEW_FACTOR;
    #if ENABLED(SKEW_CORRECTION_FOR_Z)
      planner.skew_factor.xz = XZ_SKEW_FACTOR;
      planner.skew_factor.yz = YZ_SKEW_FACTOR;
    #endif
  #endif

  //
  // Advanced Pause filament load & unload lengths
  //
  #if ENABLED(ADVANCED_PAUSE_FEATURE)
    EXTRUDER_LOOP() {
      fc_settings[e].unload_length = FILAMENT_CHANGE_UNLOAD_LENGTH;
      fc_settings[e].load_length = FILAMENT_CHANGE_FAST_LOAD_LENGTH;
    }
  #endif

  #if ENABLED(PASSWORD_FEATURE)
    #ifdef PASSWORD_DEFAULT_VALUE
      password.is_set = true;
      password.value = PASSWORD_DEFAULT_VALUE;
    #else
      password.is_set = false;
    #endif
  #endif

  //
  // Fan tachometer check
  //
  TERN_(HAS_FANCHECK, fan_check.enabled = true);

  //
  // MKS UI controller
  //
  TERN_(DGUS_LCD_UI_MKS, MKS_reset_settings());

  //
  // Ender-3 V2 with ProUI
  //
  TERN_(DWIN_LCD_PROUI, dwinSetDataDefaults());

  //
  // Model predictive control
  //
  #if ENABLED(MPCTEMP)
    constexpr float _mpc_heater_power[] = MPC_HEATER_POWER;
    constexpr float _mpc_block_heat_capacity[] = MPC_BLOCK_HEAT_CAPACITY;
    constexpr float _mpc_sensor_responsiveness[] = MPC_SENSOR_RESPONSIVENESS;
    constexpr float _mpc_ambient_xfer_coeff[] = MPC_AMBIENT_XFER_COEFF;
    #if ENABLED(MPC_INCLUDE_FAN)
      constexpr float _mpc_ambient_xfer_coeff_fan255[] = MPC_AMBIENT_XFER_COEFF_FAN255;
    #endif
    constexpr float _filament_heat_capacity_permm[] = FILAMENT_HEAT_CAPACITY_PERMM;

    static_assert(COUNT(_mpc_heater_power) == HOTENDS, "MPC_HEATER_POWER must have HOTENDS items.");
    static_assert(COUNT(_mpc_block_heat_capacity) == HOTENDS, "MPC_BLOCK_HEAT_CAPACITY must have HOTENDS items.");
    static_assert(COUNT(_mpc_sensor_responsiveness) == HOTENDS, "MPC_SENSOR_RESPONSIVENESS must have HOTENDS items.");
    static_assert(COUNT(_mpc_ambient_xfer_coeff) == HOTENDS, "MPC_AMBIENT_XFER_COEFF must have HOTENDS items.");
    #if ENABLED(MPC_INCLUDE_FAN)
      static_assert(COUNT(_mpc_ambient_xfer_coeff_fan255) == HOTENDS, "MPC_AMBIENT_XFER_COEFF_FAN255 must have HOTENDS items.");
    #endif
    static_assert(COUNT(_filament_heat_capacity_permm) == HOTENDS, "FILAMENT_HEAT_CAPACITY_PERMM must have HOTENDS items.");

    HOTEND_LOOP() {
      MPC_t &mpc = thermalManager.temp_hotend[e].mpc;
      mpc.heater_power = _mpc_heater_power[e];
      mpc.block_heat_capacity = _mpc_block_heat_capacity[e];
      mpc.sensor_responsiveness = _mpc_sensor_responsiveness[e];
      mpc.ambient_xfer_coeff_fan0 = _mpc_ambient_xfer_coeff[e];
      #if ENABLED(MPC_INCLUDE_FAN)
        mpc.fan255_adjustment = _mpc_ambient_xfer_coeff_fan255[e] - _mpc_ambient_xfer_coeff[e];
      #endif
      mpc.filament_heat_capacity_permm = _filament_heat_capacity_permm[e];
    }
  #endif

  //
  // Fixed-Time Motion
  //
  TERN_(FT_MOTION, ftMotion.set_defaults());

  //
  // Nonlinear Extrusion
  //
  TERN_(NONLINEAR_EXTRUSION, stepper.ne.reset());

  //
  // Input Shaping
  //
  #if HAS_ZV_SHAPING
    #if ENABLED(INPUT_SHAPING_X)
      stepper.set_shaping_frequency(X_AXIS, SHAPING_FREQ_X);
      stepper.set_shaping_damping_ratio(X_AXIS, SHAPING_ZETA_X);
    #endif
    #if ENABLED(INPUT_SHAPING_Y)
      stepper.set_shaping_frequency(Y_AXIS, SHAPING_FREQ_Y);
      stepper.set_shaping_damping_ratio(Y_AXIS, SHAPING_ZETA_Y);
    #endif
  #endif

  //
  // Hotend Idle Timeout
  //
  TERN_(HOTEND_IDLE_TIMEOUT, hotend_idle.cfg.set_defaults());

  postprocess();

  #if ANY(EEPROM_CHITCHAT, DEBUG_LEVELING_FEATURE)
    FSTR_P const hdsl = F("Hardcoded Default Settings Loaded");
    TERN_(HOST_EEPROM_CHITCHAT, hostui.notify(hdsl));
    DEBUG_ECHO_START(); DEBUG_ECHOLN(hdsl);
  #endif

  TERN_(EXTENSIBLE_UI, ExtUI::onFactoryReset());
}

#if DISABLED(DISABLE_M503)

  #define CONFIG_ECHO_START()       gcode.report_echo_start(forReplay)
  #define CONFIG_ECHO_MSG(V...)     do{ CONFIG_ECHO_START(); SERIAL_ECHOLNPGM(V); }while(0)
  #define CONFIG_ECHO_MSG_P(V...)   do{ CONFIG_ECHO_START(); SERIAL_ECHOLNPGM_P(V); }while(0)
  #define CONFIG_ECHO_HEADING(STR)  gcode.report_heading(forReplay, F(STR))

  void M92_report(const bool echo=true, const int8_t e=-1);

  /**
   * M503 - Report current settings in RAM
   *
   * Unless specifically disabled, M503 is available even without EEPROM
   */
  void MarlinSettings::report(const bool forReplay) {
    //
    // Announce current units, in case inches are being displayed
    //
    CONFIG_ECHO_HEADING("Linear Units");
    CONFIG_ECHO_START();
    #if ENABLED(INCH_MODE_SUPPORT)
      SERIAL_ECHOPGM("  G2", AS_DIGIT(parser.linear_unit_factor == 1.0), " ;");
    #else
      SERIAL_ECHOPGM("  G21 ;");
    #endif
    gcode.say_units(); // " (in/mm)"

    //
    // M149 Temperature units
    //
    #if ENABLED(TEMPERATURE_UNITS_SUPPORT)
      gcode.M149_report(forReplay);
    #else
      CONFIG_ECHO_HEADING(STR_TEMPERATURE_UNITS);
      CONFIG_ECHO_MSG("  M149 C ; Units in Celsius");
    #endif

    //
    // M200 Volumetric Extrusion
    //
    IF_DISABLED(NO_VOLUMETRICS, gcode.M200_report(forReplay));

    //
    // M92 Steps per Unit
    //
    gcode.M92_report(forReplay);

    //
    // M203 Maximum feedrates (units/s)
    //
    gcode.M203_report(forReplay);

    //
    // M201 Maximum Acceleration (units/s2)
    //
    gcode.M201_report(forReplay);

    //
    // M204 Acceleration (units/s2)
    //
    gcode.M204_report(forReplay);

    //
    // M205 "Advanced" Settings
    //
    gcode.M205_report(forReplay);

    //
    // M206 Home Offset
    //
    TERN_(HAS_HOME_OFFSET, gcode.M206_report(forReplay));

    //
    // M218 Hotend offsets
    //
    TERN_(HAS_HOTEND_OFFSET, gcode.M218_report(forReplay));

    //
    // Bed Leveling
    //
    #if HAS_LEVELING

      gcode.M420_report(forReplay);

      #if ENABLED(MESH_BED_LEVELING)

        if (leveling_is_valid()) {
          for (uint8_t py = 0; py < GRID_MAX_POINTS_Y; ++py) {
            for (uint8_t px = 0; px < GRID_MAX_POINTS_X; ++px) {
              CONFIG_ECHO_START();
              SERIAL_ECHOLN(F("  G29 S3 I"), px, F(" J"), py, FPSTR(SP_Z_STR), p_float_t(LINEAR_UNIT(bedlevel.z_values[px][py]), 5));
            }
          }
          CONFIG_ECHO_START();
          SERIAL_ECHOLNPGM("  G29 S4 Z", p_float_t(LINEAR_UNIT(bedlevel.z_offset), 5));
        }

      #elif ENABLED(AUTO_BED_LEVELING_UBL)

        if (!forReplay) {
          SERIAL_EOL();
          bedlevel.report_state();
          SERIAL_ECHO_MSG("Active Mesh Slot ", bedlevel.storage_slot);
          SERIAL_ECHO_MSG("EEPROM can hold ", calc_num_meshes(), " meshes.\n");
        }

       //bedlevel.report_current_mesh();   // This is too verbose for large meshes. A better (more terse)
                                           // solution needs to be found.

      #elif ENABLED(AUTO_BED_LEVELING_BILINEAR)

        if (leveling_is_valid()) {
          for (uint8_t py = 0; py < GRID_MAX_POINTS_Y; ++py) {
            for (uint8_t px = 0; px < GRID_MAX_POINTS_X; ++px) {
              CONFIG_ECHO_START();
              SERIAL_ECHOLN(F("  G29 W I"), px, F(" J"), py, FPSTR(SP_Z_STR), p_float_t(LINEAR_UNIT(bedlevel.z_values[px][py]), 5));
            }
          }
        }

      #endif

    #endif // HAS_LEVELING

    //
    // X Axis Twist Compensation
    //
    TERN_(X_AXIS_TWIST_COMPENSATION, gcode.M423_report(forReplay));

    //
    // Editable Servo Angles
    //
    TERN_(EDITABLE_SERVO_ANGLES, gcode.M281_report(forReplay));

    //
    // Kinematic Settings
    //
    TERN_(IS_KINEMATIC, gcode.M665_report(forReplay));

    //
    // M666 Endstops Adjustment
    //
    #if ANY(DELTA, HAS_EXTRA_ENDSTOPS)
      gcode.M666_report(forReplay);
    #endif

    //
    // Z Auto-Align
    //
    TERN_(Z_STEPPER_AUTO_ALIGN, gcode.M422_report(forReplay));

    //
    // LCD Preheat Settings
    //
    TERN_(HAS_PREHEAT, gcode.M145_report(forReplay));

    //
    // PID
    //
    TERN_(PIDTEMP,        gcode.M301_report(forReplay));
    TERN_(PIDTEMPBED,     gcode.M304_report(forReplay));
    TERN_(PIDTEMPCHAMBER, gcode.M309_report(forReplay));

    #if HAS_USER_THERMISTORS
      for (uint8_t i = 0; i < USER_THERMISTORS; ++i)
        thermalManager.M305_report(i, forReplay);
    #endif

    //
    // LCD Contrast
    //
    TERN_(HAS_LCD_CONTRAST, gcode.M250_report(forReplay));

    //
    // Display Sleep
    //
    TERN_(EDITABLE_DISPLAY_TIMEOUT, gcode.M255_report(forReplay));

    //
    // LCD Brightness
    //
    TERN_(HAS_LCD_BRIGHTNESS, gcode.M256_report(forReplay));

    //
    // Controller Fan
    //
    TERN_(CONTROLLER_FAN_EDITABLE, gcode.M710_report(forReplay));

    //
    // Power-Loss Recovery
    //
    TERN_(POWER_LOSS_RECOVERY, gcode.M413_report(forReplay));

    //
    // Firmware Retraction
    //
    #if ENABLED(FWRETRACT)
      gcode.M207_report(forReplay);
      gcode.M208_report(forReplay);
      TERN_(FWRETRACT_AUTORETRACT, gcode.M209_report(forReplay));
    #endif

    //
    // Probe Offset
    //
    TERN_(HAS_BED_PROBE, gcode.M851_report(forReplay));

    //
    // Bed Skew Correction
    //
    TERN_(SKEW_CORRECTION_GCODE, gcode.M852_report(forReplay));

    #if HAS_TRINAMIC_CONFIG
      //
      // TMC Stepper driver current
      //
      gcode.M906_report(forReplay);

      //
      // TMC Hybrid Threshold
      //
      TERN_(HYBRID_THRESHOLD, gcode.M913_report(forReplay));

      //
      // TMC Sensorless homing thresholds
      //
      TERN_(USE_SENSORLESS, gcode.M914_report(forReplay));
    #endif

    //
    // TMC stepping mode
    //
    TERN_(HAS_STEALTHCHOP, gcode.M569_report(forReplay));

    //
    // Fixed-Time Motion
    //
    TERN_(FT_MOTION, gcode.M493_report(forReplay));

    //
    // Nonlinear Extrusion
    //
    TERN_(NONLINEAR_EXTRUSION, gcode.M592_report(forReplay));

    //
    // Input Shaping
    //
    TERN_(HAS_ZV_SHAPING, gcode.M593_report(forReplay));

    //
    // Hotend Idle Timeout
    //
    TERN_(HOTEND_IDLE_TIMEOUT, gcode.M86_report(forReplay));

    //
    // Linear Advance
    //
    TERN_(LIN_ADVANCE, gcode.M900_report(forReplay));

    //
    // Motor Current (SPI or PWM)
    //
    #if HAS_MOTOR_CURRENT_SPI || HAS_MOTOR_CURRENT_PWM
      gcode.M907_report(forReplay);
    #endif

    //
    // Advanced Pause filament load & unload lengths
    //
    TERN_(ADVANCED_PAUSE_FEATURE, gcode.M603_report(forReplay));

    //
    // Tool-changing Parameters
    //
    E_TERN_(gcode.M217_report(forReplay));

    //
    // Backlash Compensation
    //
    TERN_(BACKLASH_GCODE, gcode.M425_report(forReplay));

    //
    // Filament Runout Sensor
    //
    TERN_(HAS_FILAMENT_SENSOR, gcode.M412_report(forReplay));

    #if HAS_ETHERNET
      CONFIG_ECHO_HEADING("Ethernet");
      if (!forReplay) ETH0_report();
      CONFIG_ECHO_START(); SERIAL_ECHO_SP(2); MAC_report();
      CONFIG_ECHO_START(); SERIAL_ECHO_SP(2); gcode.M552_report();
      CONFIG_ECHO_START(); SERIAL_ECHO_SP(2); gcode.M553_report();
      CONFIG_ECHO_START(); SERIAL_ECHO_SP(2); gcode.M554_report();
    #endif

    TERN_(HAS_MULTI_LANGUAGE, gcode.M414_report(forReplay));

    //
    // Model predictive control
    //
    TERN_(MPCTEMP, gcode.M306_report(forReplay));
  }

#endif // !DISABLE_M503

#pragma pack(pop)<|MERGE_RESOLUTION|>--- conflicted
+++ resolved
@@ -1880,7 +1880,6 @@
         EEPROM_READ(planner.settings.min_feedrate_mm_s);
         EEPROM_READ(planner.settings.min_travel_feedrate_mm_s);
 
-<<<<<<< HEAD
         #if HAS_ROTATIONAL_AXES
           EEPROM_READ(planner.settings.angular_acceleration);
           EEPROM_READ(planner.settings.angular_travel_acceleration);
@@ -1888,10 +1887,7 @@
           EEPROM_READ(planner.settings.min_travel_feedrate_deg_s);
         #endif
 
-        #if HAS_CLASSIC_JERK
-=======
         #if ENABLED(CLASSIC_JERK)
->>>>>>> 0f095549
           EEPROM_READ(planner.max_jerk);
           #if HAS_LINEAR_E_JERK
             EEPROM_READ(dummyf);
@@ -3105,7 +3101,6 @@
   planner.settings.min_feedrate_mm_s = feedRate_t(DEFAULT_MINIMUMFEEDRATE);
   planner.settings.min_travel_feedrate_mm_s = feedRate_t(DEFAULT_MINTRAVELFEEDRATE);
 
-<<<<<<< HEAD
   #if HAS_ROTATIONAL_AXES
     planner.settings.angular_acceleration = DEFAULT_ANGULAR_ACCELERATION;
     planner.settings.angular_travel_acceleration = DEFAULT_ANGULAR_TRAVEL_ACCELERATION;
@@ -3113,10 +3108,7 @@
     planner.settings.min_travel_feedrate_mm_s = feedRate_t(DEFAULT_ANGULAR_MINTRAVELFEEDRATE);
   #endif
 
-  #if HAS_CLASSIC_JERK
-=======
   #if ENABLED(CLASSIC_JERK)
->>>>>>> 0f095549
     #if HAS_X_AXIS && !defined(DEFAULT_XJERK)
       #define DEFAULT_XJERK 0
     #endif
