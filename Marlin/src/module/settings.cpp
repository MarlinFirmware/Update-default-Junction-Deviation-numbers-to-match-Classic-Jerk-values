--- conflicted
+++ resolved
@@ -168,13 +168,10 @@
   void M554_report();
 #endif
 
-<<<<<<< HEAD
-=======
 #if EITHER(DELTA, HAS_EXTRA_ENDSTOPS)
   void M666_report(const bool forReplay=true);
 #endif
 
->>>>>>> 52718f33
 #define _EN_ITEM(N) , E##N
 
 typedef struct { uint16_t LINEAR_AXIS_LIST(X, Y, Z, I, J, K), X2, Y2, Z2, Z3, Z4 REPEAT(E_STEPPERS, _EN_ITEM); } tmc_stepper_current_t;
@@ -3799,11 +3796,7 @@
     #elif HAS_MOTOR_CURRENT_I2C                                // i2c-based has any number of values
       // Values sent over i2c are not stored.
       // Indexes map directly to drivers, not axes.
-<<<<<<< HEAD
-    #elif ENABLED(HAS_MOTOR_CURRENT_DAC)                       // DAC-based has 4 values, for X Y Z (I J K) E
-=======
     #elif HAS_MOTOR_CURRENT_DAC                                // DAC-based has 4 values, for X Y Z (I J K) E
->>>>>>> 52718f33
       // Values sent over i2c are not stored. Uses indirect mapping.
     #endif
 
