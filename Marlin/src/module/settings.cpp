--- conflicted
+++ resolved
@@ -444,19 +444,15 @@
   // HAS_MOTOR_CURRENT_PWM
   //
   #ifndef MOTOR_CURRENT_COUNT
-<<<<<<< HEAD
     #if HAS_MOTOR_CURRENT_PWM
       #define MOTOR_CURRENT_COUNT 3
     #elif HAS_MOTOR_CURRENT_DAC
       #define MOTOR_CURRENT_COUNT LOGICAL_AXES
-    #elif HAS_MOTOR_CURRENT_I2C 
+    #elif HAS_MOTOR_CURRENT_I2C
       #define MOTOR_CURRENT_COUNT DIGIPOT_I2C_NUM_CHANNELS
     #else // HAS_MOTOR_CURRENT_SPI
       #define MOTOR_CURRENT_COUNT DISTINCT_AXES
     #endif
-=======
-    #define MOTOR_CURRENT_COUNT NUM_AXES
->>>>>>> 931e2431
   #endif
   uint32_t motor_current_setting[MOTOR_CURRENT_COUNT];  // M907 X Z E ...
 
