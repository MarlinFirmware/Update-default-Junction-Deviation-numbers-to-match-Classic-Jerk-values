--- conflicted
+++ resolved
@@ -33,7 +33,6 @@
  * ALSO: Variables in the Store and Retrieve sections must be in the same order.
  *       If a feature is disabled, some data must still be written that, when read,
  *       either sets a Sane Default, or results in No Change to the existing value.
- *
  */
 
 // Change EEPROM version if the structure changes
@@ -52,7 +51,7 @@
 #include "temperature.h"
 
 #if ENABLED(DWIN_CREALITY_LCD)
-  #include "../lcd/dwin/dwin.h"
+  #include "../lcd/dwin/e3v2/dwin.h"
 #endif
 
 #include "../lcd/marlinui.h"
@@ -115,7 +114,7 @@
   extern float other_extruder_advance_K[EXTRUDERS];
 #endif
 
-#if EXTRUDERS > 1
+#if HAS_MULTI_EXTRUDER
   #include "tool_change.h"
   void M217_report(const bool eeprom);
 #endif
@@ -138,11 +137,7 @@
   void M710_report(const bool forReplay);
 #endif
 
-<<<<<<< HEAD
-#if ENABLED(CASE_LIGHT_MENU) && DISABLED(CASE_LIGHT_NO_BRIGHTNESS)
-=======
 #if ENABLED(CASE_LIGHT_ENABLE)
->>>>>>> c574bcce
   #include "../feature/caselight.h"
 #endif
 
@@ -410,7 +405,7 @@
   //
   // Tool-change settings
   //
-  #if EXTRUDERS > 1
+  #if HAS_MULTI_EXTRUDER
     toolchange_settings_t toolchange_settings;          // M217 S P R
   #endif
 
@@ -1228,62 +1223,6 @@
 
       #if HAS_STEALTHCHOP
         #if AXIS_HAS_STEALTHCHOP(X)
-<<<<<<< HEAD
-          tmc_stealth_enabled.X = stepperX.get_stealthChop_status();
-        #endif
-        #if AXIS_HAS_STEALTHCHOP(Y)
-          tmc_stealth_enabled.Y = stepperY.get_stealthChop_status();
-        #endif
-        #if AXIS_HAS_STEALTHCHOP(Z)
-          tmc_stealth_enabled.Z = stepperZ.get_stealthChop_status();
-        #endif
-        #if AXIS_HAS_STEALTHCHOP(X2)
-          tmc_stealth_enabled.X2 = stepperX2.get_stealthChop_status();
-        #endif
-        #if AXIS_HAS_STEALTHCHOP(Y2)
-          tmc_stealth_enabled.Y2 = stepperY2.get_stealthChop_status();
-        #endif
-        #if AXIS_HAS_STEALTHCHOP(Z2)
-          tmc_stealth_enabled.Z2 = stepperZ2.get_stealthChop_status();
-        #endif
-        #if AXIS_HAS_STEALTHCHOP(Z3)
-          tmc_stealth_enabled.Z3 = stepperZ3.get_stealthChop_status();
-        #endif
-        #if AXIS_HAS_STEALTHCHOP(Z4)
-          tmc_stealth_enabled.Z4 = stepperZ4.get_stealthChop_status();
-        #endif
-        #if MAX_EXTRUDERS
-          #if AXIS_HAS_STEALTHCHOP(E0)
-            tmc_stealth_enabled.E0 = stepperE0.get_stealthChop_status();
-          #endif
-          #if MAX_EXTRUDERS > 1
-            #if AXIS_HAS_STEALTHCHOP(E1)
-              tmc_stealth_enabled.E1 = stepperE1.get_stealthChop_status();
-            #endif
-            #if MAX_EXTRUDERS > 2
-              #if AXIS_HAS_STEALTHCHOP(E2)
-                tmc_stealth_enabled.E2 = stepperE2.get_stealthChop_status();
-              #endif
-              #if MAX_EXTRUDERS > 3
-                #if AXIS_HAS_STEALTHCHOP(E3)
-                  tmc_stealth_enabled.E3 = stepperE3.get_stealthChop_status();
-                #endif
-                #if MAX_EXTRUDERS > 4
-                  #if AXIS_HAS_STEALTHCHOP(E4)
-                    tmc_stealth_enabled.E4 = stepperE4.get_stealthChop_status();
-                  #endif
-                  #if MAX_EXTRUDERS > 5
-                    #if AXIS_HAS_STEALTHCHOP(E5)
-                      tmc_stealth_enabled.E5 = stepperE5.get_stealthChop_status();
-                    #endif
-                    #if MAX_EXTRUDERS > 6
-                      #if AXIS_HAS_STEALTHCHOP(E6)
-                        tmc_stealth_enabled.E6 = stepperE6.get_stealthChop_status();
-                      #endif
-                      #if MAX_EXTRUDERS > 7
-                        #if AXIS_HAS_STEALTHCHOP(E7)
-                          tmc_stealth_enabled.E7 = stepperE7.get_stealthChop_status();
-=======
           tmc_stealth_enabled.X = stepperX.get_stored_stealthChop();
         #endif
         #if AXIS_HAS_STEALTHCHOP(Y)
@@ -1338,7 +1277,6 @@
                       #if MAX_EXTRUDERS > 7
                         #if AXIS_HAS_STEALTHCHOP(E7)
                           tmc_stealth_enabled.E7 = stepperE7.get_stored_stealthChop();
->>>>>>> c574bcce
                         #endif
                       #endif // MAX_EXTRUDERS > 7
                     #endif // MAX_EXTRUDERS > 6
@@ -1414,7 +1352,7 @@
     // Multiple Extruders
     //
 
-    #if EXTRUDERS > 1
+    #if HAS_MULTI_EXTRUDER
       _FIELD_TEST(toolchange_settings);
       EEPROM_WRITE(toolchange_settings);
     #endif
@@ -1924,10 +1862,11 @@
       //
       {
         _FIELD_TEST(lcd_contrast);
-
         int16_t lcd_contrast;
         EEPROM_READ(lcd_contrast);
-        TERN_(HAS_LCD_CONTRAST, ui.set_contrast(lcd_contrast));
+        if (!validating) {
+          TERN_(HAS_LCD_CONTRAST, ui.set_contrast(lcd_contrast));
+        }
       }
 
       //
@@ -2293,7 +2232,7 @@
       //
       // Tool-change settings
       //
-      #if EXTRUDERS > 1
+      #if HAS_MULTI_EXTRUDER
         _FIELD_TEST(toolchange_settings);
         EEPROM_READ(toolchange_settings);
       #endif
@@ -2638,7 +2577,7 @@
   // Tool-change Settings
   //
 
-  #if EXTRUDERS > 1
+  #if HAS_MULTI_EXTRUDER
     #if ENABLED(TOOLCHANGE_FILAMENT_SWAP)
       toolchange_settings.swap_length     = TOOLCHANGE_FS_LENGTH;
       toolchange_settings.extra_resume    = TOOLCHANGE_FS_EXTRA_RESUME_LENGTH;
@@ -3761,29 +3700,17 @@
       #if HAS_STEALTHCHOP
         CONFIG_ECHO_HEADING("Driver stepping mode:");
         #if AXIS_HAS_STEALTHCHOP(X)
-<<<<<<< HEAD
-          const bool chop_x = stepperX.get_stealthChop_status();
-=======
           const bool chop_x = stepperX.get_stored_stealthChop();
->>>>>>> c574bcce
         #else
           constexpr bool chop_x = false;
         #endif
         #if AXIS_HAS_STEALTHCHOP(Y)
-<<<<<<< HEAD
-          const bool chop_y = stepperY.get_stealthChop_status();
-=======
           const bool chop_y = stepperY.get_stored_stealthChop();
->>>>>>> c574bcce
         #else
           constexpr bool chop_y = false;
         #endif
         #if AXIS_HAS_STEALTHCHOP(Z)
-<<<<<<< HEAD
-          const bool chop_z = stepperZ.get_stealthChop_status();
-=======
           const bool chop_z = stepperZ.get_stored_stealthChop();
->>>>>>> c574bcce
         #else
           constexpr bool chop_z = false;
         #endif
@@ -3797,29 +3724,17 @@
         }
 
         #if AXIS_HAS_STEALTHCHOP(X2)
-<<<<<<< HEAD
-          const bool chop_x2 = stepperX2.get_stealthChop_status();
-=======
           const bool chop_x2 = stepperX2.get_stored_stealthChop();
->>>>>>> c574bcce
         #else
           constexpr bool chop_x2 = false;
         #endif
         #if AXIS_HAS_STEALTHCHOP(Y2)
-<<<<<<< HEAD
-          const bool chop_y2 = stepperY2.get_stealthChop_status();
-=======
           const bool chop_y2 = stepperY2.get_stored_stealthChop();
->>>>>>> c574bcce
         #else
           constexpr bool chop_y2 = false;
         #endif
         #if AXIS_HAS_STEALTHCHOP(Z2)
-<<<<<<< HEAD
-          const bool chop_z2 = stepperZ2.get_stealthChop_status();
-=======
           const bool chop_z2 = stepperZ2.get_stored_stealthChop();
->>>>>>> c574bcce
         #else
           constexpr bool chop_z2 = false;
         #endif
@@ -3833,38 +3748,6 @@
         }
 
         #if AXIS_HAS_STEALTHCHOP(Z3)
-<<<<<<< HEAD
-          if (stepperZ3.get_stealthChop_status()) { say_M569(forReplay, PSTR("I2 Z"), true); }
-        #endif
-
-        #if AXIS_HAS_STEALTHCHOP(Z4)
-          if (stepperZ4.get_stealthChop_status()) { say_M569(forReplay, PSTR("I3 Z"), true); }
-        #endif
-
-        #if AXIS_HAS_STEALTHCHOP(E0)
-          if (stepperE0.get_stealthChop_status()) { say_M569(forReplay, PSTR("T0 E"), true); }
-        #endif
-        #if AXIS_HAS_STEALTHCHOP(E1)
-          if (stepperE1.get_stealthChop_status()) { say_M569(forReplay, PSTR("T1 E"), true); }
-        #endif
-        #if AXIS_HAS_STEALTHCHOP(E2)
-          if (stepperE2.get_stealthChop_status()) { say_M569(forReplay, PSTR("T2 E"), true); }
-        #endif
-        #if AXIS_HAS_STEALTHCHOP(E3)
-          if (stepperE3.get_stealthChop_status()) { say_M569(forReplay, PSTR("T3 E"), true); }
-        #endif
-        #if AXIS_HAS_STEALTHCHOP(E4)
-          if (stepperE4.get_stealthChop_status()) { say_M569(forReplay, PSTR("T4 E"), true); }
-        #endif
-        #if AXIS_HAS_STEALTHCHOP(E5)
-          if (stepperE5.get_stealthChop_status()) { say_M569(forReplay, PSTR("T5 E"), true); }
-        #endif
-        #if AXIS_HAS_STEALTHCHOP(E6)
-          if (stepperE6.get_stealthChop_status()) { say_M569(forReplay, PSTR("T6 E"), true); }
-        #endif
-        #if AXIS_HAS_STEALTHCHOP(E7)
-          if (stepperE7.get_stealthChop_status()) { say_M569(forReplay, PSTR("T7 E"), true); }
-=======
           if (stepperZ3.get_stored_stealthChop()) { say_M569(forReplay, PSTR("I2 Z"), true); }
         #endif
 
@@ -3895,7 +3778,6 @@
         #endif
         #if AXIS_HAS_STEALTHCHOP(E7)
           if (stepperE7.get_stored_stealthChop()) { say_M569(forReplay, PSTR("T7 E"), true); }
->>>>>>> c574bcce
         #endif
 
       #endif // HAS_STEALTHCHOP
@@ -3957,7 +3839,7 @@
       #endif
     #endif
 
-    #if EXTRUDERS > 1
+    #if HAS_MULTI_EXTRUDER
       CONFIG_ECHO_HEADING("Tool-changing:");
       CONFIG_ECHO_START();
       M217_report(true);
