--- conflicted
+++ resolved
@@ -36,11 +36,7 @@
  */
 
 // Change EEPROM version if the structure changes
-<<<<<<< HEAD
-#define EEPROM_VERSION "V86"
-=======
 #define EEPROM_VERSION "V87"
->>>>>>> 551f5ada
 #define EEPROM_OFFSET 100
 
 // Check the integrity of data offsets.
@@ -2064,7 +2060,6 @@
         _FIELD_TEST(lcd_contrast);
         EEPROM_READ(lcd_contrast);
         TERN_(HAS_LCD_CONTRAST, if (!validating) ui.contrast = lcd_contrast);
-<<<<<<< HEAD
       }
 
       //
@@ -2078,21 +2073,6 @@
       }
 
       //
-=======
-      }
-
-      //
-      // LCD Brightness
-      //
-      {
-        uint8_t lcd_brightness;
-        _FIELD_TEST(lcd_brightness);
-        EEPROM_READ(lcd_brightness);
-        TERN_(HAS_LCD_BRIGHTNESS, if (!validating) ui.brightness = lcd_brightness);
-      }
-
-      //
->>>>>>> 551f5ada
       // LCD Backlight / Sleep Timeout
       //
       #if LCD_BACKLIGHT_TIMEOUT_MINS
@@ -3328,16 +3308,6 @@
     static_assert(COUNT(_filament_heat_capacity_permm) == HOTENDS, "FILAMENT_HEAT_CAPACITY_PERMM must have HOTENDS items.");
 
     HOTEND_LOOP() {
-<<<<<<< HEAD
-      thermalManager.temp_hotend[e].constants.heater_power = _mpc_heater_power[e];
-      thermalManager.temp_hotend[e].constants.block_heat_capacity = _mpc_block_heat_capacity[e];
-      thermalManager.temp_hotend[e].constants.sensor_responsiveness = _mpc_sensor_responsiveness[e];
-      thermalManager.temp_hotend[e].constants.ambient_xfer_coeff_fan0 = _mpc_ambient_xfer_coeff[e];
-      #if ENABLED(MPC_INCLUDE_FAN)
-        thermalManager.temp_hotend[e].constants.fan255_adjustment = _mpc_ambient_xfer_coeff_fan255[e] - _mpc_ambient_xfer_coeff[e];
-      #endif
-      thermalManager.temp_hotend[e].constants.filament_heat_capacity_permm = _filament_heat_capacity_permm[e];
-=======
       MPC_t &constants = thermalManager.temp_hotend[e].constants;
       constants.heater_power = _mpc_heater_power[e];
       constants.block_heat_capacity = _mpc_block_heat_capacity[e];
@@ -3347,7 +3317,6 @@
         constants.fan255_adjustment = _mpc_ambient_xfer_coeff_fan255[e] - _mpc_ambient_xfer_coeff[e];
       #endif
       constants.filament_heat_capacity_permm = _filament_heat_capacity_permm[e];
->>>>>>> 551f5ada
     }
   #endif
 
@@ -3361,7 +3330,6 @@
 
   TERN_(EXTENSIBLE_UI, ExtUI::onFactoryReset());
 }
-<<<<<<< HEAD
 
 #if DISABLED(DISABLE_M503)
 
@@ -3370,16 +3338,6 @@
   #define CONFIG_ECHO_MSG_P(V...)   do{ CONFIG_ECHO_START(); SERIAL_ECHOLNPGM_P(V); }while(0)
   #define CONFIG_ECHO_HEADING(STR)  gcode.report_heading(forReplay, F(STR))
 
-=======
-
-#if DISABLED(DISABLE_M503)
-
-  #define CONFIG_ECHO_START()       gcode.report_echo_start(forReplay)
-  #define CONFIG_ECHO_MSG(V...)     do{ CONFIG_ECHO_START(); SERIAL_ECHOLNPGM(V); }while(0)
-  #define CONFIG_ECHO_MSG_P(V...)   do{ CONFIG_ECHO_START(); SERIAL_ECHOLNPGM_P(V); }while(0)
-  #define CONFIG_ECHO_HEADING(STR)  gcode.report_heading(forReplay, F(STR))
-
->>>>>>> 551f5ada
   void M92_report(const bool echo=true, const int8_t e=-1);
 
   /**
