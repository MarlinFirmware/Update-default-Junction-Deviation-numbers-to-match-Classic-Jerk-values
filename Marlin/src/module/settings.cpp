--- conflicted
+++ resolved
@@ -3270,15 +3270,10 @@
               SERIAL_ECHOLNPAIR_F_P(SP_Z_STR, LINEAR_UNIT(mbl.z_values[px][py]), 5);
             }
           }
-<<<<<<< HEAD
           #if ENABLED(ENABLE_MESH_Z_OFFSET)
             CONFIG_ECHO_START();
-            SERIAL_ECHOLNPAIR_F_P(PSTR("  G29 S4 Z"), LINEAR_UNIT(planner.mesh_z_offset), 3);
+            SERIAL_ECHOLNPAIR_F("  G29 S4 Z", LINEAR_UNIT(mbl.z_offset), 5);
           #endif
-=======
-          CONFIG_ECHO_START();
-          SERIAL_ECHOLNPAIR_F("  G29 S4 Z", LINEAR_UNIT(mbl.z_offset), 5);
->>>>>>> 1b9ff68f
         }
 
       #elif ENABLED(AUTO_BED_LEVELING_UBL)
