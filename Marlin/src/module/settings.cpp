/**
 * Marlin 3D Printer Firmware
 * Copyright (c) 2020 MarlinFirmware [https://github.com/MarlinFirmware/Marlin]
 *
 * Based on Sprinter and grbl.
 * Copyright (c) 2011 Camiel Gubbels / Erik van der Zalm
 *
 * This program is free software: you can redistribute it and/or modify
 * it under the terms of the GNU General Public License as published by
 * the Free Software Foundation, either version 3 of the License, or
 * (at your option) any later version.
 *
 * This program is distributed in the hope that it will be useful,
 * but WITHOUT ANY WARRANTY; without even the implied warranty of
 * MERCHANTABILITY or FITNESS FOR A PARTICULAR PURPOSE.  See the
 * GNU General Public License for more details.
 *
 * You should have received a copy of the GNU General Public License
 * along with this program.  If not, see <https://www.gnu.org/licenses/>.
 *
 */

/**
 * settings.cpp
 *
 * Settings and EEPROM storage
 *
 * IMPORTANT:  Whenever there are changes made to the variables stored in EEPROM
 * in the functions below, also increment the version number. This makes sure that
 * the default values are used whenever there is a change to the data, to prevent
 * wrong data being written to the variables.
 *
 * ALSO: Variables in the Store and Retrieve sections must be in the same order.
 *       If a feature is disabled, some data must still be written that, when read,
 *       either sets a Sane Default, or results in No Change to the existing value.
 */

// Change EEPROM version if the structure changes
#define EEPROM_VERSION "V90"
#define EEPROM_OFFSET 100

// Check the integrity of data offsets.
// Can be disabled for production build.
//#define DEBUG_EEPROM_READWRITE
//#define DEBUG_EEPROM_OBSERVE

#include "settings.h"

#include "endstops.h"
#include "planner.h"
#include "stepper.h"
#include "temperature.h"

#include "../lcd/marlinui.h"
#include "../libs/vector_3.h"   // for matrix_3x3
#include "../gcode/gcode.h"
#include "../MarlinCore.h"

#if ANY(EEPROM_SETTINGS, SD_FIRMWARE_UPDATE)
  #include "../HAL/shared/eeprom_api.h"
#endif

#if HAS_BED_PROBE
  #include "probe.h"
#endif

#if HAS_LEVELING
  #include "../feature/bedlevel/bedlevel.h"
  #if ENABLED(X_AXIS_TWIST_COMPENSATION)
    #include "../feature/x_twist.h"
  #endif
#endif

#if ENABLED(Z_STEPPER_AUTO_ALIGN)
  #include "../feature/z_stepper_align.h"
#endif

#if ENABLED(DWIN_LCD_PROUI)
  #include "../lcd/e3v2/proui/dwin.h"
  #include "../lcd/e3v2/proui/bedlevel_tools.h"
#endif

#if ENABLED(EXTENSIBLE_UI)
  #include "../lcd/extui/ui_api.h"
#elif ENABLED(DWIN_CREALITY_LCD_JYERSUI)
  #include "../lcd/e3v2/jyersui/dwin.h"
#endif

#if ENABLED(HOST_PROMPT_SUPPORT)
  #include "../feature/host_actions.h"
#endif

#if HAS_SERVOS
  #include "servo.h"
#endif

#include "../feature/fwretract.h"

#if ENABLED(POWER_LOSS_RECOVERY)
  #include "../feature/powerloss.h"
#endif

#if HAS_POWER_MONITOR
  #include "../feature/power_monitor.h"
#endif

#include "../feature/pause.h"

#if ENABLED(BACKLASH_COMPENSATION)
  #include "../feature/backlash.h"
#endif

#if ENABLED(FT_MOTION)
  #include "../module/ft_motion.h"
#endif

#if HAS_FILAMENT_SENSOR
  #include "../feature/runout.h"
  #ifndef FIL_RUNOUT_ENABLED_DEFAULT
    #define FIL_RUNOUT_ENABLED_DEFAULT true
  #endif
#endif

#if ENABLED(ADVANCE_K_EXTRA)
  extern float other_extruder_advance_K[DISTINCT_E];
#endif

#if HAS_MULTI_EXTRUDER
  #include "tool_change.h"
  void M217_report(const bool eeprom);
#endif

#if ENABLED(BLTOUCH)
  #include "../feature/bltouch.h"
#endif

#if HAS_TRINAMIC_CONFIG
  #include "stepper/indirection.h"
  #include "../feature/tmc_util.h"
#endif

#if HAS_PTC
  #include "../feature/probe_temp_comp.h"
#endif

#include "../feature/controllerfan.h"

#if ENABLED(CASE_LIGHT_ENABLE)
  #include "../feature/caselight.h"
#endif

#if ENABLED(PASSWORD_FEATURE)
  #include "../feature/password/password.h"
#endif

#if ENABLED(TOUCH_SCREEN_CALIBRATION)
  #include "../lcd/tft_io/touch_calibration.h"
#endif

#if HAS_ETHERNET
  #include "../feature/ethernet.h"
#endif

#if ENABLED(SOUND_MENU_ITEM)
  #include "../libs/buzzer.h"
#endif

#if HAS_FANCHECK
  #include "../feature/fancheck.h"
#endif

#if DGUS_LCD_UI_MKS
  #include "../lcd/extui/dgus/DGUSScreenHandler.h"
  #include "../lcd/extui/dgus/DGUSDisplayDef.h"
#endif

#if ENABLED(HOTEND_IDLE_TIMEOUT)
  #include "../feature/hotend_idle.h"
#endif

#pragma pack(push, 1) // No padding between variables

#if HAS_ETHERNET
  void ETH0_report();
  void MAC_report();
#endif

#define _EN_ITEM(N) , E##N
#define _EN1_ITEM(N) , E##N:1

typedef struct { uint16_t MAIN_AXIS_NAMES_ X2, Y2, Z2, Z3, Z4 REPEAT(E_STEPPERS, _EN_ITEM); } per_stepper_uint16_t;
typedef struct { uint32_t MAIN_AXIS_NAMES_ X2, Y2, Z2, Z3, Z4 REPEAT(E_STEPPERS, _EN_ITEM); } per_stepper_uint32_t;
typedef struct {  int16_t MAIN_AXIS_NAMES_ X2, Y2, Z2, Z3, Z4;                              } mot_stepper_int16_t;
typedef struct {     bool NUM_AXIS_LIST_(X:1, Y:1, Z:1, I:1, J:1, K:1, U:1, V:1, W:1) X2:1, Y2:1, Z2:1, Z3:1, Z4:1 REPEAT(E_STEPPERS, _EN1_ITEM); } per_stepper_bool_t;

#undef _EN_ITEM

// Limit an index to an array size
#define ALIM(I,ARR) _MIN(I, (signed)COUNT(ARR) - 1)

// Defaults for reset / fill in on load
static const uint32_t   _DMA[] PROGMEM = DEFAULT_MAX_ACCELERATION;
static const feedRate_t _DMF[] PROGMEM = DEFAULT_MAX_FEEDRATE;
#if ENABLED(EDITABLE_STEPS_PER_UNIT)
  static const float   _DASU[] PROGMEM = DEFAULT_AXIS_STEPS_PER_UNIT;
#endif

/**
 * Current EEPROM Layout
 *
 * Keep this data structure up to date so
 * EEPROM size is known at compile time!
 */
typedef struct SettingsDataStruct {
  char      version[4];                                 // Vnn\0
  #if ENABLED(EEPROM_INIT_NOW)
    uint32_t build_hash;                                // Unique build hash
  #endif
  uint16_t  crc;                                        // Data Checksum for validation
  uint16_t  data_size;                                  // Data Size for validation

  //
  // DISTINCT_E_FACTORS
  //
  uint8_t e_factors;                                    // DISTINCT_AXES - NUM_AXES

  //
  // Planner settings
  //
  planner_settings_t planner_settings;

  xyze_float_t planner_max_jerk;                        // M205 XYZE  planner.max_jerk
  float planner_junction_deviation_mm;                  // M205 J     planner.junction_deviation_mm

  //
  // Home Offset
  //
  #if NUM_AXES
    xyz_pos_t home_offset;                              // M206 XYZ / M665 TPZ
  #endif

  //
  // Hotend Offset
  //
  #if HAS_HOTEND_OFFSET
    xyz_pos_t hotend_offset[HOTENDS - 1];               // M218 XYZ
  #endif

  //
  // FILAMENT_RUNOUT_SENSOR
  //
  bool runout_sensor_enabled;                           // M412 S
  float runout_distance_mm;                             // M412 D

  //
  // ENABLE_LEVELING_FADE_HEIGHT
  //
  float planner_z_fade_height;                          // M420 Zn  planner.z_fade_height

  //
  // AUTOTEMP
  //
  #if ENABLED(AUTOTEMP)
    celsius_t planner_autotemp_max, planner_autotemp_min;
    float planner_autotemp_factor;
  #endif

  //
  // MESH_BED_LEVELING
  //
  float mbl_z_offset;                                   // bedlevel.z_offset
  uint8_t mesh_num_x, mesh_num_y;                       // GRID_MAX_POINTS_X, GRID_MAX_POINTS_Y
  uint16_t mesh_check;                                  // Hash to check against X/Y
  float mbl_z_values[TERN(MESH_BED_LEVELING, TERN(PROUI_GRID_PNTS, GRID_LIMIT, GRID_MAX_POINTS_X), 3)]   // bedlevel.z_values
                    [TERN(MESH_BED_LEVELING, TERN(PROUI_GRID_PNTS, GRID_LIMIT, GRID_MAX_POINTS_Y), 3)];

  //
  // HAS_BED_PROBE
  //
  #if NUM_AXES
    xyz_pos_t probe_offset;                             // M851 X Y Z
  #endif

  //
  // ABL_PLANAR
  //
  matrix_3x3 planner_bed_level_matrix;                  // planner.bed_level_matrix

  //
  // AUTO_BED_LEVELING_BILINEAR
  //
  uint8_t grid_max_x, grid_max_y;                       // GRID_MAX_POINTS_X, GRID_MAX_POINTS_Y
  uint16_t grid_check;                                  // Hash to check against X/Y
  xy_pos_t bilinear_grid_spacing, bilinear_start;       // G29 L F
  #if ENABLED(AUTO_BED_LEVELING_BILINEAR)
    bed_mesh_t z_values;                                // G29
  #else
    float z_values[3][3];
  #endif

  //
  // X_AXIS_TWIST_COMPENSATION
  //
  #if ENABLED(X_AXIS_TWIST_COMPENSATION)
    float xatc_spacing;                                 // M423 X Z
    float xatc_start;
    xatc_array_t xatc_z_offset;
  #endif

  //
  // AUTO_BED_LEVELING_UBL
  //
  bool planner_leveling_active;                         // M420 S  planner.leveling_active
  int8_t ubl_storage_slot;                              // bedlevel.storage_slot

  //
  // SERVO_ANGLES
  //
  #if HAS_SERVO_ANGLES
    uint16_t servo_angles[NUM_SERVOS][2];               // M281 P L U
  #endif

  //
  // Temperature first layer compensation values
  //
  #if HAS_PTC
    #if ENABLED(PTC_PROBE)
      int16_t z_offsets_probe[COUNT(ptc.z_offsets_probe)]; // M871 P I V
    #endif
    #if ENABLED(PTC_BED)
      int16_t z_offsets_bed[COUNT(ptc.z_offsets_bed)];     // M871 B I V
    #endif
    #if ENABLED(PTC_HOTEND)
      int16_t z_offsets_hotend[COUNT(ptc.z_offsets_hotend)]; // M871 E I V
    #endif
  #endif

  //
  // BLTOUCH
  //
  bool bltouch_od_5v_mode;
  #if HAS_BLTOUCH_HS_MODE
    bool bltouch_high_speed_mode;                       // M401 S
  #endif

  //
  // Kinematic Settings (Delta, SCARA, TPARA, Polargraph...)
  //
  #if IS_KINEMATIC
    float segments_per_second;                          // M665 S
    #if ENABLED(DELTA)
      float delta_height;                               // M666 H
      abc_float_t delta_endstop_adj;                    // M666 X Y Z
      float delta_radius,                               // M665 R
            delta_diagonal_rod;                         // M665 L
      abc_float_t delta_tower_angle_trim,               // M665 X Y Z
                  delta_diagonal_rod_trim;              // M665 A B C
    #elif ENABLED(POLARGRAPH)
      xy_pos_t draw_area_min, draw_area_max;            // M665 L R T B
      float polargraph_max_belt_len;                    // M665 H
    #endif

  #endif

  //
  // Extra Endstops offsets
  //
  #if HAS_EXTRA_ENDSTOPS
    float x2_endstop_adj,                               // M666 X
          y2_endstop_adj,                               // M666 Y
          z2_endstop_adj,                               // M666 (S2) Z
          z3_endstop_adj,                               // M666 (S3) Z
          z4_endstop_adj;                               // M666 (S4) Z
  #endif

  //
  // Z_STEPPER_AUTO_ALIGN, HAS_Z_STEPPER_ALIGN_STEPPER_XY
  //
  #if ENABLED(Z_STEPPER_AUTO_ALIGN)
    xy_pos_t z_stepper_align_xy[NUM_Z_STEPPERS];             // M422 S X Y
    #if HAS_Z_STEPPER_ALIGN_STEPPER_XY
      xy_pos_t z_stepper_align_stepper_xy[NUM_Z_STEPPERS];   // M422 W X Y
    #endif
  #endif

  //
  // Material Presets
  //
  #if HAS_PREHEAT
    preheat_t ui_material_preset[PREHEAT_COUNT];        // M145 S0 H B F
  #endif

  //
  // PIDTEMP
  //
  raw_pidcf_t hotendPID[HOTENDS];                       // M301 En PIDCF / M303 En U
  int16_t lpq_len;                                      // M301 L

  //
  // PIDTEMPBED
  //
  raw_pid_t bedPID;                                     // M304 PID / M303 E-1 U

  //
  // PIDTEMPCHAMBER
  //
  raw_pid_t chamberPID;                                 // M309 PID / M303 E-2 U

  //
  // User-defined Thermistors
  //
  #if HAS_USER_THERMISTORS
    user_thermistor_t user_thermistor[USER_THERMISTORS]; // M305 P0 R4700 T100000 B3950
  #endif

  //
  // Power monitor
  //
  uint8_t power_monitor_flags;                          // M430 I V W

  //
  // HAS_LCD_CONTRAST
  //
  uint8_t lcd_contrast;                                 // M250 C

  //
  // HAS_LCD_BRIGHTNESS
  //
  uint8_t lcd_brightness;                               // M256 B

  //
  // Display Sleep
  //
  #if ENABLED(EDITABLE_DISPLAY_TIMEOUT)
    #if HAS_BACKLIGHT_TIMEOUT
      uint8_t backlight_timeout_minutes;                // M255 S
    #elif HAS_DISPLAY_SLEEP
      uint8_t sleep_timeout_minutes;                    // M255 S
    #endif
  #endif

  //
  // Controller fan settings
  //
  controllerFan_settings_t controllerFan_settings;      // M710

  //
  // POWER_LOSS_RECOVERY
  //
  bool recovery_enabled;                                // M413 S
  celsius_t bed_temp_threshold;                         // M413 B

  //
  // FWRETRACT
  //
  fwretract_settings_t fwretract_settings;              // M207 S F Z W, M208 S F W R
  bool autoretract_enabled;                             // M209 S

  //
  // !NO_VOLUMETRIC
  //
  bool parser_volumetric_enabled;                       // M200 S  parser.volumetric_enabled
  float planner_filament_size[EXTRUDERS];               // M200 T D  planner.filament_size[]
  float planner_volumetric_extruder_limit[EXTRUDERS];   // M200 T L  planner.volumetric_extruder_limit[]

  //
  // HAS_TRINAMIC_CONFIG
  //
  per_stepper_uint16_t tmc_stepper_current;             // M906 X Y Z...
  per_stepper_uint32_t tmc_hybrid_threshold;            // M913 X Y Z...
  mot_stepper_int16_t tmc_sgt;                          // M914 X Y Z...
  per_stepper_bool_t tmc_stealth_enabled;               // M569 X Y Z...

  //
  // LIN_ADVANCE
  //
  float planner_extruder_advance_K[DISTINCT_E]; // M900 K  planner.extruder_advance_K

  //
  // HAS_MOTOR_CURRENT_PWM
  //
  #ifndef MOTOR_CURRENT_COUNT
    #if HAS_MOTOR_CURRENT_PWM
      #define MOTOR_CURRENT_COUNT 3
    #elif HAS_MOTOR_CURRENT_DAC
      #define MOTOR_CURRENT_COUNT LOGICAL_AXES
    #elif HAS_MOTOR_CURRENT_I2C
      #define MOTOR_CURRENT_COUNT DIGIPOT_I2C_NUM_CHANNELS
    #else // HAS_MOTOR_CURRENT_SPI
      #define MOTOR_CURRENT_COUNT DISTINCT_AXES
    #endif
  #endif
  uint32_t motor_current_setting[MOTOR_CURRENT_COUNT];  // M907 X Z E ...

  //
  // Adaptive Step Smoothing state
  //
  #if ENABLED(ADAPTIVE_STEP_SMOOTHING_TOGGLE)
    bool adaptive_step_smoothing_enabled;               // G-code pending
  #endif

  //
  // CNC_COORDINATE_SYSTEMS
  //
  #if NUM_AXES
    xyz_pos_t coordinate_system[MAX_COORDINATE_SYSTEMS]; // G54-G59.3
  #endif

  //
  // SKEW_CORRECTION
  //
  #if ENABLED(SKEW_CORRECTION)
    skew_factor_t planner_skew_factor;                  // M852 I J K
  #endif

  //
  // ADVANCED_PAUSE_FEATURE
  //
  #if ENABLED(CONFIGURE_FILAMENT_CHANGE)
    fil_change_settings_t fc_settings[EXTRUDERS];       // M603 T U L
  #endif

  //
  // Tool-change settings
  //
  #if HAS_MULTI_EXTRUDER
    toolchange_settings_t toolchange_settings;          // M217 S P R
  #endif

  //
  // BACKLASH_COMPENSATION
  //
  #if NUM_AXES
    xyz_float_t backlash_distance_mm;                   // M425 X Y Z
    uint8_t backlash_correction;                        // M425 F
    float backlash_smoothing_mm;                        // M425 S
  #endif

  //
  // EXTENSIBLE_UI
  //
  #if ENABLED(EXTENSIBLE_UI)
    uint8_t extui_data[ExtUI::eeprom_data_size];
  #endif

  //
  // Ender-3 V2 DWIN
  //
  #if ENABLED(DWIN_CREALITY_LCD_JYERSUI)
    uint8_t dwin_settings[jyersDWIN.eeprom_data_size];
  #endif

  //
  // CASELIGHT_USES_BRIGHTNESS
  //
  #if CASELIGHT_USES_BRIGHTNESS
    uint8_t caselight_brightness;                        // M355 P
  #endif

  //
  // PASSWORD_FEATURE
  //
  #if ENABLED(PASSWORD_FEATURE)
    bool password_is_set;
    uint32_t password_value;
  #endif

  //
  // TOUCH_SCREEN_CALIBRATION
  //
  #if ENABLED(TOUCH_SCREEN_CALIBRATION)
    touch_calibration_t touch_calibration_data;
  #endif

  // Ethernet settings
  #if HAS_ETHERNET
    bool ethernet_hardware_enabled;                     // M552 S
    uint32_t ethernet_ip,                               // M552 P
             ethernet_dns,
             ethernet_gateway,                          // M553 P
             ethernet_subnet;                           // M554 P
  #endif

  //
  // Buzzer enable/disable
  //
  #if ENABLED(SOUND_MENU_ITEM)
    bool sound_on;
  #endif

  //
  // Editable MESH_INSET
  //
  #if ALL(DWIN_LCD_PROUI, PROUI_MESH_EDIT)
    float ui_mesh_inset_min_x;
    float ui_mesh_inset_max_x;
    float ui_mesh_inset_min_y;
    float ui_mesh_inset_max_y;
  #endif

  //
  // Fan tachometer check
  //
  #if HAS_FANCHECK
    bool fan_check_enabled;
  #endif

  //
  // MKS UI controller
  //
  #if DGUS_LCD_UI_MKS
    MKS_Language mks_language_index;                    // Display Language
    xy_int_t mks_corner_offsets[5];                     // Bed Tramming
    xyz_int_t mks_park_pos;                             // Custom Parking (without NOZZLE_PARK)
    celsius_t mks_min_extrusion_temp;                   // Min E Temp (shadow M302 value)
  #endif

  #if HAS_MULTI_LANGUAGE
    uint8_t ui_language;                                // M414 S
  #endif

  //
  // Model predictive control
  //
  #if ENABLED(MPCTEMP)
    MPC_t mpc_constants[HOTENDS];                       // M306
  #endif

  //
  // Fixed-Time Motion
  //
  #if ENABLED(FT_MOTION)
    ft_config_t ftMotion_cfg;                          // M493
  #endif

  //
  // Input Shaping
  //
  #if ENABLED(INPUT_SHAPING_X)
    float shaping_x_frequency,                          // M593 X F
          shaping_x_zeta;                               // M593 X D
  #endif
  #if ENABLED(INPUT_SHAPING_Y)
    float shaping_y_frequency,                          // M593 Y F
          shaping_y_zeta;                               // M593 Y D
  #endif

  //
  // HOTEND_IDLE_TIMEOUT
  //
  #if ENABLED(HOTEND_IDLE_TIMEOUT)
    hotend_idle_settings_t hotend_idle_config;          // M86 S T E B
  #endif

  //
  // Nonlinear Extrusion
  //
  #if ENABLED(NONLINEAR_EXTRUSION)
    ne_coeff_t stepper_ne;                              // M592 A B C
  #endif

} SettingsData;

//static_assert(sizeof(SettingsData) <= MARLIN_EEPROM_SIZE, "EEPROM too small to contain SettingsData!");

MarlinSettings settings;

uint16_t MarlinSettings::datasize() { return sizeof(SettingsData); }

/**
 * Post-process after Retrieve or Reset
 */

#if ENABLED(ENABLE_LEVELING_FADE_HEIGHT)
  float new_z_fade_height;
#endif

void MarlinSettings::postprocess() {
  xyze_pos_t oldpos = current_position;

  // steps per s2 needs to be updated to agree with units per s2
  planner.refresh_acceleration_rates();

  // Make sure delta kinematics are updated before refreshing the
  // planner position so the stepper counts will be set correctly.
  TERN_(DELTA, recalc_delta_settings());

  TERN_(PIDTEMP, thermalManager.updatePID());

  #if DISABLED(NO_VOLUMETRICS)
    planner.calculate_volumetric_multipliers();
  #elif EXTRUDERS
    for (uint8_t i = COUNT(planner.e_factor); i--;)
      planner.refresh_e_factor(i);
  #endif

  // Software endstops depend on home_offset
  LOOP_NUM_AXES(i) update_software_endstops((AxisEnum)i);

  TERN_(ENABLE_LEVELING_FADE_HEIGHT, set_z_fade_height(new_z_fade_height, false)); // false = no report

  TERN_(AUTO_BED_LEVELING_BILINEAR, bedlevel.refresh_bed_level());

  TERN_(HAS_MOTOR_CURRENT_PWM, stepper.refresh_motor_power());

  TERN_(FWRETRACT, fwretract.refresh_autoretract());

  TERN_(HAS_LINEAR_E_JERK, planner.recalculate_max_e_jerk());

  TERN_(CASELIGHT_USES_BRIGHTNESS, caselight.update_brightness());

  TERN_(EXTENSIBLE_UI, ExtUI::onPostprocessSettings());

  // Refresh mm_per_step with the reciprocal of axis_steps_per_mm
  // and init stepper.count[], planner.position[] with current_position
  planner.refresh_positioning();

  // Various factors can change the current position
  if (oldpos != current_position)
    report_current_position();

  // Moved as last update due to interference with NeoPixel init
  TERN_(HAS_LCD_CONTRAST, ui.refresh_contrast());
  TERN_(HAS_LCD_BRIGHTNESS, ui.refresh_brightness());
  TERN_(HAS_BACKLIGHT_TIMEOUT, ui.refresh_backlight_timeout());
  TERN_(HAS_DISPLAY_SLEEP, ui.refresh_screen_timeout());
}

#if ALL(PRINTCOUNTER, EEPROM_SETTINGS)
  #include "printcounter.h"
  static_assert(
    !WITHIN(STATS_EEPROM_ADDRESS, EEPROM_OFFSET, EEPROM_OFFSET + sizeof(SettingsData)) &&
    !WITHIN(STATS_EEPROM_ADDRESS + sizeof(printStatistics), EEPROM_OFFSET, EEPROM_OFFSET + sizeof(SettingsData)),
    "STATS_EEPROM_ADDRESS collides with EEPROM settings storage."
  );
#endif

#if ENABLED(SD_FIRMWARE_UPDATE)

  #if ENABLED(EEPROM_SETTINGS)
    static_assert(
      !WITHIN(SD_FIRMWARE_UPDATE_EEPROM_ADDR, EEPROM_OFFSET, EEPROM_OFFSET + sizeof(SettingsData)),
      "SD_FIRMWARE_UPDATE_EEPROM_ADDR collides with EEPROM settings storage."
    );
  #endif

  bool MarlinSettings::sd_update_status() {
    uint8_t val;
    int pos = SD_FIRMWARE_UPDATE_EEPROM_ADDR;
    persistentStore.read_data(pos, &val);
    return (val == SD_FIRMWARE_UPDATE_ACTIVE_VALUE);
  }

  bool MarlinSettings::set_sd_update_status(const bool enable) {
    if (enable != sd_update_status())
      persistentStore.write_data(
        SD_FIRMWARE_UPDATE_EEPROM_ADDR,
        enable ? SD_FIRMWARE_UPDATE_ACTIVE_VALUE : SD_FIRMWARE_UPDATE_INACTIVE_VALUE
      );
    return true;
  }

#endif // SD_FIRMWARE_UPDATE

#ifdef ARCHIM2_SPI_FLASH_EEPROM_BACKUP_SIZE
  static_assert(EEPROM_OFFSET + sizeof(SettingsData) < ARCHIM2_SPI_FLASH_EEPROM_BACKUP_SIZE,
                "ARCHIM2_SPI_FLASH_EEPROM_BACKUP_SIZE is insufficient to capture all EEPROM data.");
#endif

//
// This file simply uses the DEBUG_ECHO macros to implement EEPROM_CHITCHAT.
// For deeper debugging of EEPROM issues enable DEBUG_EEPROM_READWRITE.
//
#define DEBUG_OUT ANY(EEPROM_CHITCHAT, DEBUG_LEVELING_FEATURE)
#include "../core/debug_out.h"

#if ALL(EEPROM_CHITCHAT, HOST_PROMPT_SUPPORT)
  #define HOST_EEPROM_CHITCHAT 1
#endif

#if ENABLED(EEPROM_SETTINGS)

  #define EEPROM_ASSERT(TST,ERR)  do{ if (!(TST)) { SERIAL_WARN_MSG(ERR); eeprom_error = ERR_EEPROM_SIZE; } }while(0)

  #define TWO_BYTE_HASH(A,B) uint16_t((uint16_t(A ^ 0xC3) << 4) ^ (uint16_t(B ^ 0xC3) << 12))

  #if ENABLED(DEBUG_EEPROM_READWRITE)
    #define _FIELD_TEST(FIELD) \
      SERIAL_ECHOLNPGM("Field: " STRINGIFY(FIELD)); \
      EEPROM_ASSERT( \
        eeprom_error || eeprom_index == offsetof(SettingsData, FIELD) + EEPROM_OFFSET, \
        "Field " STRINGIFY(FIELD) " mismatch." \
      )
  #else
    #define _FIELD_TEST(FIELD) NOOP
  #endif

  #if ENABLED(DEBUG_EEPROM_OBSERVE)
    #define EEPROM_READ(V...)        do{ SERIAL_ECHOLNPGM("READ: ", F(STRINGIFY(FIRST(V)))); EEPROM_READ_(V); }while(0)
    #define EEPROM_READ_ALWAYS(V...) do{ SERIAL_ECHOLNPGM("READ: ", F(STRINGIFY(FIRST(V)))); EEPROM_READ_ALWAYS_(V); }while(0)
  #else
    #define EEPROM_READ(V...)        EEPROM_READ_(V)
    #define EEPROM_READ_ALWAYS(V...) EEPROM_READ_ALWAYS_(V)
  #endif

  const char version[4] = EEPROM_VERSION;

  #if ENABLED(EEPROM_INIT_NOW)
    constexpr uint32_t strhash32(const char *s, const uint32_t h=0) {
      return *s ? strhash32(s + 1, ((h + *s) << (*s & 3)) ^ *s) : h;
    }
    constexpr uint32_t build_hash = strhash32(__DATE__ __TIME__);
  #endif

  bool MarlinSettings::validating;
  int MarlinSettings::eeprom_index;
  uint16_t MarlinSettings::working_crc;

  EEPROM_Error MarlinSettings::size_error(const uint16_t size) {
    if (size != datasize()) {
      DEBUG_WARN_MSG("EEPROM datasize error."
        #if ENABLED(MARLIN_DEV_MODE)
          " (Actual:", size, " Expected:", datasize(), ")"
        #endif
      );
      return ERR_EEPROM_SIZE;
    }
    return ERR_EEPROM_NOERR;
  }

  /**
   * M500 - Store Configuration
   */
  bool MarlinSettings::save() {
    float dummyf = 0;
    MString<3> ver(F("ERR"));

    if (!EEPROM_START(EEPROM_OFFSET)) return false;

    EEPROM_Error eeprom_error = ERR_EEPROM_NOERR;

    // Write or Skip version. (Flash doesn't allow rewrite without erase.)
    TERN(FLASH_EEPROM_EMULATION, EEPROM_SKIP, EEPROM_WRITE)(ver);

    #if ENABLED(EEPROM_INIT_NOW)
      EEPROM_SKIP(build_hash);  // Skip the hash slot which will be written later
    #endif

    EEPROM_SKIP(working_crc);   // Skip the checksum slot

    //
    // Clear after skipping CRC and before writing the CRC'ed data
    //
    working_crc = 0;

    // Write the size of the data structure for use in validation
    const uint16_t data_size = datasize();
    EEPROM_WRITE(data_size);

    const uint8_t e_factors = DISTINCT_AXES - (NUM_AXES);
    _FIELD_TEST(e_factors);
    EEPROM_WRITE(e_factors);

    //
    // Planner Motion
    //
    {
      EEPROM_WRITE(planner.settings);

      #if ENABLED(CLASSIC_JERK)
        EEPROM_WRITE(planner.max_jerk);
        #if HAS_LINEAR_E_JERK
          dummyf = float(DEFAULT_EJERK);
          EEPROM_WRITE(dummyf);
        #endif
      #else
        const xyze_pos_t planner_max_jerk = LOGICAL_AXIS_ARRAY(5, 10, 10, 0.4, 0.4, 0.4, 0.4, 0.4, 0.4, 0.4);
        EEPROM_WRITE(planner_max_jerk);
      #endif

      TERN_(CLASSIC_JERK, dummyf = 0.02f);
      EEPROM_WRITE(TERN(CLASSIC_JERK, dummyf, planner.junction_deviation_mm));
    }

    //
    // Home Offset
    //
    #if NUM_AXES
    {
      _FIELD_TEST(home_offset);

      #if HAS_SCARA_OFFSET
        EEPROM_WRITE(scara_home_offset);
      #else
        #if !HAS_HOME_OFFSET
          const xyz_pos_t home_offset{0};
        #endif
        EEPROM_WRITE(home_offset);
      #endif
    }
    #endif // NUM_AXES

    //
    // Hotend Offsets, if any
    //
    {
      #if HAS_HOTEND_OFFSET
        // Skip hotend 0 which must be 0
        for (uint8_t e = 1; e < HOTENDS; ++e)
          EEPROM_WRITE(hotend_offset[e]);
      #endif
    }

    //
    // Filament Runout Sensor
    //
    {
      #if HAS_FILAMENT_SENSOR
        const bool &runout_sensor_enabled = runout.enabled;
      #else
        constexpr int8_t runout_sensor_enabled = -1;
      #endif
      _FIELD_TEST(runout_sensor_enabled);
      EEPROM_WRITE(runout_sensor_enabled);

      #if HAS_FILAMENT_RUNOUT_DISTANCE
        const float &runout_distance_mm = runout.runout_distance();
      #else
        constexpr float runout_distance_mm = 0;
      #endif
      EEPROM_WRITE(runout_distance_mm);
    }

    //
    // Global Leveling
    //
    {
      const float zfh = TERN(ENABLE_LEVELING_FADE_HEIGHT, planner.z_fade_height, (DEFAULT_LEVELING_FADE_HEIGHT));
      EEPROM_WRITE(zfh);
    }

    //
    // AUTOTEMP
    //
    #if ENABLED(AUTOTEMP)
      _FIELD_TEST(planner_autotemp_max);
      EEPROM_WRITE(planner.autotemp.max);
      EEPROM_WRITE(planner.autotemp.min);
      EEPROM_WRITE(planner.autotemp.factor);
    #endif

    //
    // Mesh Bed Leveling
    //
    {
      #if ENABLED(MESH_BED_LEVELING)
        static_assert(
          sizeof(bedlevel.z_values) == TERN(PROUI_GRID_PNTS, GRID_LIMIT * GRID_LIMIT, GRID_MAX_POINTS) * sizeof(bedlevel.z_values[0][0]),
          "MBL Z array is the wrong size."
        );
      #else
        dummyf = 0;
      #endif

      const uint8_t mesh_num_x = TERN(MESH_BED_LEVELING, TERN(PROUI_GRID_PNTS, GRID_LIMIT, GRID_MAX_POINTS_X), 3),
                    mesh_num_y = TERN(MESH_BED_LEVELING, TERN(PROUI_GRID_PNTS, GRID_LIMIT, GRID_MAX_POINTS_Y), 3);

      EEPROM_WRITE(TERN(MESH_BED_LEVELING, bedlevel.z_offset, dummyf));
      EEPROM_WRITE(mesh_num_x);
      EEPROM_WRITE(mesh_num_y);

      // Check value for the X/Y values
      const uint16_t mesh_check = TWO_BYTE_HASH(mesh_num_x, mesh_num_y);
      EEPROM_WRITE(mesh_check);

      #if ENABLED(MESH_BED_LEVELING)
        EEPROM_WRITE(bedlevel.z_values);
      #else
        for (uint8_t q = mesh_num_x * mesh_num_y; q--;) EEPROM_WRITE(dummyf);
      #endif
    }

    //
    // Probe XYZ Offsets
    //
    #if NUM_AXES
    {
      _FIELD_TEST(probe_offset);
      #if HAS_BED_PROBE
        const xyz_pos_t &zpo = probe.offset;
      #else
        constexpr xyz_pos_t zpo{0};
      #endif
      EEPROM_WRITE(zpo);
    }
    #endif

    //
    // Planar Bed Leveling matrix
    //
    {
      #if ABL_PLANAR
        EEPROM_WRITE(planner.bed_level_matrix);
      #else
        dummyf = 0;
        for (uint8_t q = 9; q--;) EEPROM_WRITE(dummyf);
      #endif
    }

    //
    // Bilinear Auto Bed Leveling
    //
    {
      #if ENABLED(AUTO_BED_LEVELING_BILINEAR)
        static_assert(
          sizeof(bedlevel.z_values) == TERN(PROUI_GRID_PNTS, GRID_LIMIT * GRID_LIMIT, GRID_MAX_POINTS) * sizeof(bedlevel.z_values[0][0]),
          "Bilinear Z array is the wrong size."
        );
      #endif

      const uint8_t grid_max_x = TERN(AUTO_BED_LEVELING_BILINEAR, TERN(PROUI_GRID_PNTS, GRID_LIMIT, GRID_MAX_POINTS_X), 3),
                    grid_max_y = TERN(AUTO_BED_LEVELING_BILINEAR, TERN(PROUI_GRID_PNTS, GRID_LIMIT, GRID_MAX_POINTS_Y), 3);
      EEPROM_WRITE(grid_max_x);
      EEPROM_WRITE(grid_max_y);

      // Check value for the X/Y values
      const uint16_t grid_check = TWO_BYTE_HASH(grid_max_x, grid_max_y);
      EEPROM_WRITE(grid_check);

      #if ENABLED(AUTO_BED_LEVELING_BILINEAR)
        EEPROM_WRITE(bedlevel.grid_spacing);
        EEPROM_WRITE(bedlevel.grid_start);
      #else
        const xy_pos_t bilinear_grid_spacing{0}, bilinear_start{0};
        EEPROM_WRITE(bilinear_grid_spacing);
        EEPROM_WRITE(bilinear_start);
      #endif

      #if ENABLED(AUTO_BED_LEVELING_BILINEAR)
        EEPROM_WRITE(bedlevel.z_values);              // 9-256 floats
      #else
        dummyf = 0;
        for (uint16_t q = grid_max_x * grid_max_y; q--;) EEPROM_WRITE(dummyf);
      #endif
    }

    //
    // X Axis Twist Compensation
    //
    #if ENABLED(X_AXIS_TWIST_COMPENSATION)
      _FIELD_TEST(xatc_spacing);
      EEPROM_WRITE(xatc.spacing);
      EEPROM_WRITE(xatc.start);
      EEPROM_WRITE(xatc.z_offset);
    #endif

    //
    // Unified Bed Leveling
    //
    {
      _FIELD_TEST(planner_leveling_active);
      const bool ubl_active = TERN(AUTO_BED_LEVELING_UBL, planner.leveling_active, false);
      const int8_t storage_slot = TERN(AUTO_BED_LEVELING_UBL, bedlevel.storage_slot, -1);
      EEPROM_WRITE(ubl_active);
      EEPROM_WRITE(storage_slot);
    }

    //
    // Servo Angles
    //
    #if HAS_SERVO_ANGLES
    {
      _FIELD_TEST(servo_angles);
      EEPROM_WRITE(servo_angles);
    }
    #endif

    //
    // Thermal first layer compensation values
    //
    #if HAS_PTC
      #if ENABLED(PTC_PROBE)
        EEPROM_WRITE(ptc.z_offsets_probe);
      #endif
      #if ENABLED(PTC_BED)
        EEPROM_WRITE(ptc.z_offsets_bed);
      #endif
      #if ENABLED(PTC_HOTEND)
        EEPROM_WRITE(ptc.z_offsets_hotend);
      #endif
    #else
      // No placeholder data for this feature
    #endif

    //
    // BLTOUCH
    //
    {
      _FIELD_TEST(bltouch_od_5v_mode);
      const bool bltouch_od_5v_mode = TERN0(BLTOUCH, bltouch.od_5v_mode);
      EEPROM_WRITE(bltouch_od_5v_mode);

      #if HAS_BLTOUCH_HS_MODE
        _FIELD_TEST(bltouch_high_speed_mode);
        const bool bltouch_high_speed_mode = TERN0(BLTOUCH, bltouch.high_speed_mode);
        EEPROM_WRITE(bltouch_high_speed_mode);
      #endif
    }

    //
    // Kinematic Settings (Delta, SCARA, TPARA, Polargraph...)
    //
    #if IS_KINEMATIC
    {
      EEPROM_WRITE(segments_per_second);
      #if ENABLED(DELTA)
        _FIELD_TEST(delta_height);
        EEPROM_WRITE(delta_height);              // 1 float
        EEPROM_WRITE(delta_endstop_adj);         // 3 floats
        EEPROM_WRITE(delta_radius);              // 1 float
        EEPROM_WRITE(delta_diagonal_rod);        // 1 float
        EEPROM_WRITE(delta_tower_angle_trim);    // 3 floats
        EEPROM_WRITE(delta_diagonal_rod_trim);   // 3 floats
      #elif ENABLED(POLARGRAPH)
        _FIELD_TEST(draw_area_min);
        EEPROM_WRITE(draw_area_min);             // 2 floats
        EEPROM_WRITE(draw_area_max);             // 2 floats
        EEPROM_WRITE(polargraph_max_belt_len);   // 1 float
      #endif
    }
    #endif

    //
    // Extra Endstops offsets
    //
    #if HAS_EXTRA_ENDSTOPS
    {
      _FIELD_TEST(x2_endstop_adj);

      // Write dual endstops in X, Y, Z order. Unused = 0.0
      dummyf = 0;
      EEPROM_WRITE(TERN(X_DUAL_ENDSTOPS, endstops.x2_endstop_adj, dummyf));   // 1 float
      EEPROM_WRITE(TERN(Y_DUAL_ENDSTOPS, endstops.y2_endstop_adj, dummyf));   // 1 float
      EEPROM_WRITE(TERN(Z_MULTI_ENDSTOPS, endstops.z2_endstop_adj, dummyf));  // 1 float

      #if ENABLED(Z_MULTI_ENDSTOPS) && NUM_Z_STEPPERS >= 3
        EEPROM_WRITE(endstops.z3_endstop_adj);   // 1 float
      #else
        EEPROM_WRITE(dummyf);
      #endif

      #if ENABLED(Z_MULTI_ENDSTOPS) && NUM_Z_STEPPERS >= 4
        EEPROM_WRITE(endstops.z4_endstop_adj);   // 1 float
      #else
        EEPROM_WRITE(dummyf);
      #endif
    }
    #endif

    #if ENABLED(Z_STEPPER_AUTO_ALIGN)
      EEPROM_WRITE(z_stepper_align.xy);
      #if HAS_Z_STEPPER_ALIGN_STEPPER_XY
        EEPROM_WRITE(z_stepper_align.stepper_xy);
      #endif
    #endif

    //
    // LCD Preheat settings
    //
    #if HAS_PREHEAT
      _FIELD_TEST(ui_material_preset);
      EEPROM_WRITE(ui.material_preset);
    #endif

    //
    // PIDTEMP
    //
    {
      _FIELD_TEST(hotendPID);
      #if DISABLED(PIDTEMP)
        raw_pidcf_t pidcf = { NAN, NAN, NAN, NAN, NAN };
      #endif
      HOTEND_LOOP() {
        #if ENABLED(PIDTEMP)
          const hotend_pid_t &pid = thermalManager.temp_hotend[e].pid;
          raw_pidcf_t pidcf = { pid.p(), pid.i(), pid.d(), pid.c(), pid.f() };
        #endif
        EEPROM_WRITE(pidcf);
      }

      _FIELD_TEST(lpq_len);
      const int16_t lpq_len = TERN(PID_EXTRUSION_SCALING, thermalManager.lpq_len, 20);
      EEPROM_WRITE(lpq_len);
    }

    //
    // PIDTEMPBED
    //
    {
      _FIELD_TEST(bedPID);
      #if ENABLED(PIDTEMPBED)
        const auto &pid = thermalManager.temp_bed.pid;
        const raw_pid_t bed_pid = { pid.p(), pid.i(), pid.d() };
      #else
        const raw_pid_t bed_pid = { NAN, NAN, NAN };
      #endif
      EEPROM_WRITE(bed_pid);
    }

    //
    // PIDTEMPCHAMBER
    //
    {
      _FIELD_TEST(chamberPID);
      #if ENABLED(PIDTEMPCHAMBER)
        const auto &pid = thermalManager.temp_chamber.pid;
        const raw_pid_t chamber_pid = { pid.p(), pid.i(), pid.d() };
      #else
        const raw_pid_t chamber_pid = { NAN, NAN, NAN };
      #endif
      EEPROM_WRITE(chamber_pid);
    }

    //
    // User-defined Thermistors
    //
    #if HAS_USER_THERMISTORS
      _FIELD_TEST(user_thermistor);
      EEPROM_WRITE(thermalManager.user_thermistor);
    #endif

    //
    // Power monitor
    //
    {
      #if HAS_POWER_MONITOR
        const uint8_t &power_monitor_flags = power_monitor.flags;
      #else
        constexpr uint8_t power_monitor_flags = 0x00;
      #endif
      _FIELD_TEST(power_monitor_flags);
      EEPROM_WRITE(power_monitor_flags);
    }

    //
    // LCD Contrast
    //
    {
      _FIELD_TEST(lcd_contrast);
      const uint8_t lcd_contrast = TERN(HAS_LCD_CONTRAST, ui.contrast, 127);
      EEPROM_WRITE(lcd_contrast);
    }

    //
    // LCD Brightness
    //
    {
      _FIELD_TEST(lcd_brightness);
      const uint8_t lcd_brightness = TERN(HAS_LCD_BRIGHTNESS, ui.brightness, 255);
      EEPROM_WRITE(lcd_brightness);
    }

    //
    // LCD Backlight / Sleep Timeout
    //
    #if ENABLED(EDITABLE_DISPLAY_TIMEOUT)
      #if HAS_BACKLIGHT_TIMEOUT
        EEPROM_WRITE(ui.backlight_timeout_minutes);
      #elif HAS_DISPLAY_SLEEP
        EEPROM_WRITE(ui.sleep_timeout_minutes);
      #endif
    #endif

    //
    // Controller Fan
    //
    {
      _FIELD_TEST(controllerFan_settings);
      #if ENABLED(USE_CONTROLLER_FAN)
        const controllerFan_settings_t &cfs = controllerFan.settings;
      #else
        constexpr controllerFan_settings_t cfs = controllerFan_defaults;
      #endif
      EEPROM_WRITE(cfs);
    }

    //
    // Power-Loss Recovery
    //
    {
      _FIELD_TEST(recovery_enabled);
      const bool recovery_enabled = TERN0(POWER_LOSS_RECOVERY, recovery.enabled);
      const celsius_t bed_temp_threshold = TERN0(HAS_PLR_BED_THRESHOLD, recovery.bed_temp_threshold);
      EEPROM_WRITE(recovery_enabled);
      EEPROM_WRITE(bed_temp_threshold);
    }

    //
    // Firmware Retraction
    //
    {
      _FIELD_TEST(fwretract_settings);
      #if DISABLED(FWRETRACT)
        const fwretract_settings_t autoretract_defaults = { 3, 45, 0, 0, 0, 13, 0, 8 };
      #endif
      EEPROM_WRITE(TERN(FWRETRACT, fwretract.settings, autoretract_defaults));

      #if DISABLED(FWRETRACT_AUTORETRACT)
        const bool autoretract_enabled = false;
      #endif
      EEPROM_WRITE(TERN(FWRETRACT_AUTORETRACT, fwretract.autoretract_enabled, autoretract_enabled));
    }

    //
    // Volumetric & Filament Size
    //
    {
      _FIELD_TEST(parser_volumetric_enabled);

      #if DISABLED(NO_VOLUMETRICS)

        EEPROM_WRITE(parser.volumetric_enabled);
        EEPROM_WRITE(planner.filament_size);
        #if ENABLED(VOLUMETRIC_EXTRUDER_LIMIT)
          EEPROM_WRITE(planner.volumetric_extruder_limit);
        #else
          dummyf = DEFAULT_VOLUMETRIC_EXTRUDER_LIMIT;
          for (uint8_t q = EXTRUDERS; q--;) EEPROM_WRITE(dummyf);
        #endif

      #else

        const bool volumetric_enabled = false;
        EEPROM_WRITE(volumetric_enabled);
        dummyf = DEFAULT_NOMINAL_FILAMENT_DIA;
        for (uint8_t q = EXTRUDERS; q--;) EEPROM_WRITE(dummyf);
        dummyf = DEFAULT_VOLUMETRIC_EXTRUDER_LIMIT;
        for (uint8_t q = EXTRUDERS; q--;) EEPROM_WRITE(dummyf);

      #endif
    }

    //
    // TMC Configuration
    //
    {
      _FIELD_TEST(tmc_stepper_current);

      per_stepper_uint16_t tmc_stepper_current{0};

      #if HAS_TRINAMIC_CONFIG
        #if AXIS_IS_TMC(X)
          tmc_stepper_current.X = stepperX.getMilliamps();
        #endif
        #if AXIS_IS_TMC(Y)
          tmc_stepper_current.Y = stepperY.getMilliamps();
        #endif
        #if AXIS_IS_TMC(Z)
          tmc_stepper_current.Z = stepperZ.getMilliamps();
        #endif
        #if AXIS_IS_TMC(I)
          tmc_stepper_current.I = stepperI.getMilliamps();
        #endif
        #if AXIS_IS_TMC(J)
          tmc_stepper_current.J = stepperJ.getMilliamps();
        #endif
        #if AXIS_IS_TMC(K)
          tmc_stepper_current.K = stepperK.getMilliamps();
        #endif
        #if AXIS_IS_TMC(U)
          tmc_stepper_current.U = stepperU.getMilliamps();
        #endif
        #if AXIS_IS_TMC(V)
          tmc_stepper_current.V = stepperV.getMilliamps();
        #endif
        #if AXIS_IS_TMC(W)
          tmc_stepper_current.W = stepperW.getMilliamps();
        #endif
        #if AXIS_IS_TMC(X2)
          tmc_stepper_current.X2 = stepperX2.getMilliamps();
        #endif
        #if AXIS_IS_TMC(Y2)
          tmc_stepper_current.Y2 = stepperY2.getMilliamps();
        #endif
        #if AXIS_IS_TMC(Z2)
          tmc_stepper_current.Z2 = stepperZ2.getMilliamps();
        #endif
        #if AXIS_IS_TMC(Z3)
          tmc_stepper_current.Z3 = stepperZ3.getMilliamps();
        #endif
        #if AXIS_IS_TMC(Z4)
          tmc_stepper_current.Z4 = stepperZ4.getMilliamps();
        #endif
        #if AXIS_IS_TMC(E0)
          tmc_stepper_current.E0 = stepperE0.getMilliamps();
        #endif
        #if AXIS_IS_TMC(E1)
          tmc_stepper_current.E1 = stepperE1.getMilliamps();
        #endif
        #if AXIS_IS_TMC(E2)
          tmc_stepper_current.E2 = stepperE2.getMilliamps();
        #endif
        #if AXIS_IS_TMC(E3)
          tmc_stepper_current.E3 = stepperE3.getMilliamps();
        #endif
        #if AXIS_IS_TMC(E4)
          tmc_stepper_current.E4 = stepperE4.getMilliamps();
        #endif
        #if AXIS_IS_TMC(E5)
          tmc_stepper_current.E5 = stepperE5.getMilliamps();
        #endif
        #if AXIS_IS_TMC(E6)
          tmc_stepper_current.E6 = stepperE6.getMilliamps();
        #endif
        #if AXIS_IS_TMC(E7)
          tmc_stepper_current.E7 = stepperE7.getMilliamps();
        #endif
      #endif
      EEPROM_WRITE(tmc_stepper_current);
    }

    //
    // TMC Hybrid Threshold, and placeholder values
    //
    {
      _FIELD_TEST(tmc_hybrid_threshold);

      #if ENABLED(HYBRID_THRESHOLD)
        per_stepper_uint32_t tmc_hybrid_threshold{0};
        TERN_(X_HAS_STEALTHCHOP,  tmc_hybrid_threshold.X =  stepperX.get_pwm_thrs());
        TERN_(Y_HAS_STEALTHCHOP,  tmc_hybrid_threshold.Y =  stepperY.get_pwm_thrs());
        TERN_(Z_HAS_STEALTHCHOP,  tmc_hybrid_threshold.Z =  stepperZ.get_pwm_thrs());
        TERN_(I_HAS_STEALTHCHOP,  tmc_hybrid_threshold.I =  stepperI.get_pwm_thrs());
        TERN_(J_HAS_STEALTHCHOP,  tmc_hybrid_threshold.J =  stepperJ.get_pwm_thrs());
        TERN_(K_HAS_STEALTHCHOP,  tmc_hybrid_threshold.K =  stepperK.get_pwm_thrs());
        TERN_(U_HAS_STEALTHCHOP,  tmc_hybrid_threshold.U =  stepperU.get_pwm_thrs());
        TERN_(V_HAS_STEALTHCHOP,  tmc_hybrid_threshold.V =  stepperV.get_pwm_thrs());
        TERN_(W_HAS_STEALTHCHOP,  tmc_hybrid_threshold.W =  stepperW.get_pwm_thrs());
        TERN_(X2_HAS_STEALTHCHOP, tmc_hybrid_threshold.X2 = stepperX2.get_pwm_thrs());
        TERN_(Y2_HAS_STEALTHCHOP, tmc_hybrid_threshold.Y2 = stepperY2.get_pwm_thrs());
        TERN_(Z2_HAS_STEALTHCHOP, tmc_hybrid_threshold.Z2 = stepperZ2.get_pwm_thrs());
        TERN_(Z3_HAS_STEALTHCHOP, tmc_hybrid_threshold.Z3 = stepperZ3.get_pwm_thrs());
        TERN_(Z4_HAS_STEALTHCHOP, tmc_hybrid_threshold.Z4 = stepperZ4.get_pwm_thrs());
        TERN_(E0_HAS_STEALTHCHOP, tmc_hybrid_threshold.E0 = stepperE0.get_pwm_thrs());
        TERN_(E1_HAS_STEALTHCHOP, tmc_hybrid_threshold.E1 = stepperE1.get_pwm_thrs());
        TERN_(E2_HAS_STEALTHCHOP, tmc_hybrid_threshold.E2 = stepperE2.get_pwm_thrs());
        TERN_(E3_HAS_STEALTHCHOP, tmc_hybrid_threshold.E3 = stepperE3.get_pwm_thrs());
        TERN_(E4_HAS_STEALTHCHOP, tmc_hybrid_threshold.E4 = stepperE4.get_pwm_thrs());
        TERN_(E5_HAS_STEALTHCHOP, tmc_hybrid_threshold.E5 = stepperE5.get_pwm_thrs());
        TERN_(E6_HAS_STEALTHCHOP, tmc_hybrid_threshold.E6 = stepperE6.get_pwm_thrs());
        TERN_(E7_HAS_STEALTHCHOP, tmc_hybrid_threshold.E7 = stepperE7.get_pwm_thrs());
      #else
        #define _EN_ITEM(N) , .E##N =  30
        const per_stepper_uint32_t tmc_hybrid_threshold = {
          NUM_AXIS_LIST_(.X = 100, .Y = 100, .Z = 3, .I = 3, .J = 3, .K = 3, .U = 3, .V = 3, .W = 3)
          .X2 = 100, .Y2 = 100, .Z2 = 3, .Z3 = 3, .Z4 = 3
          REPEAT(E_STEPPERS, _EN_ITEM)
        };
        #undef _EN_ITEM
      #endif
      EEPROM_WRITE(tmc_hybrid_threshold);
    }

    //
    // TMC StallGuard threshold
    //
    {
      mot_stepper_int16_t tmc_sgt{0};
      #if USE_SENSORLESS
        NUM_AXIS_CODE(
          TERN_(X_SENSORLESS, tmc_sgt.X = stepperX.homing_threshold()),
          TERN_(Y_SENSORLESS, tmc_sgt.Y = stepperY.homing_threshold()),
          TERN_(Z_SENSORLESS, tmc_sgt.Z = stepperZ.homing_threshold()),
          TERN_(I_SENSORLESS, tmc_sgt.I = stepperI.homing_threshold()),
          TERN_(J_SENSORLESS, tmc_sgt.J = stepperJ.homing_threshold()),
          TERN_(K_SENSORLESS, tmc_sgt.K = stepperK.homing_threshold()),
          TERN_(U_SENSORLESS, tmc_sgt.U = stepperU.homing_threshold()),
          TERN_(V_SENSORLESS, tmc_sgt.V = stepperV.homing_threshold()),
          TERN_(W_SENSORLESS, tmc_sgt.W = stepperW.homing_threshold())
        );
        TERN_(X2_SENSORLESS, tmc_sgt.X2 = stepperX2.homing_threshold());
        TERN_(Y2_SENSORLESS, tmc_sgt.Y2 = stepperY2.homing_threshold());
        TERN_(Z2_SENSORLESS, tmc_sgt.Z2 = stepperZ2.homing_threshold());
        TERN_(Z3_SENSORLESS, tmc_sgt.Z3 = stepperZ3.homing_threshold());
        TERN_(Z4_SENSORLESS, tmc_sgt.Z4 = stepperZ4.homing_threshold());
      #endif
      EEPROM_WRITE(tmc_sgt);
    }

    //
    // TMC stepping mode
    //
    {
      _FIELD_TEST(tmc_stealth_enabled);

      per_stepper_bool_t tmc_stealth_enabled = { false };
      TERN_(X_HAS_STEALTHCHOP,  tmc_stealth_enabled.X  = stepperX.get_stored_stealthChop());
      TERN_(Y_HAS_STEALTHCHOP,  tmc_stealth_enabled.Y  = stepperY.get_stored_stealthChop());
      TERN_(Z_HAS_STEALTHCHOP,  tmc_stealth_enabled.Z  = stepperZ.get_stored_stealthChop());
      TERN_(I_HAS_STEALTHCHOP,  tmc_stealth_enabled.I  = stepperI.get_stored_stealthChop());
      TERN_(J_HAS_STEALTHCHOP,  tmc_stealth_enabled.J  = stepperJ.get_stored_stealthChop());
      TERN_(K_HAS_STEALTHCHOP,  tmc_stealth_enabled.K  = stepperK.get_stored_stealthChop());
      TERN_(U_HAS_STEALTHCHOP,  tmc_stealth_enabled.U  = stepperU.get_stored_stealthChop());
      TERN_(V_HAS_STEALTHCHOP,  tmc_stealth_enabled.V  = stepperV.get_stored_stealthChop());
      TERN_(W_HAS_STEALTHCHOP,  tmc_stealth_enabled.W  = stepperW.get_stored_stealthChop());
      TERN_(X2_HAS_STEALTHCHOP, tmc_stealth_enabled.X2 = stepperX2.get_stored_stealthChop());
      TERN_(Y2_HAS_STEALTHCHOP, tmc_stealth_enabled.Y2 = stepperY2.get_stored_stealthChop());
      TERN_(Z2_HAS_STEALTHCHOP, tmc_stealth_enabled.Z2 = stepperZ2.get_stored_stealthChop());
      TERN_(Z3_HAS_STEALTHCHOP, tmc_stealth_enabled.Z3 = stepperZ3.get_stored_stealthChop());
      TERN_(Z4_HAS_STEALTHCHOP, tmc_stealth_enabled.Z4 = stepperZ4.get_stored_stealthChop());
      TERN_(E0_HAS_STEALTHCHOP, tmc_stealth_enabled.E0 = stepperE0.get_stored_stealthChop());
      TERN_(E1_HAS_STEALTHCHOP, tmc_stealth_enabled.E1 = stepperE1.get_stored_stealthChop());
      TERN_(E2_HAS_STEALTHCHOP, tmc_stealth_enabled.E2 = stepperE2.get_stored_stealthChop());
      TERN_(E3_HAS_STEALTHCHOP, tmc_stealth_enabled.E3 = stepperE3.get_stored_stealthChop());
      TERN_(E4_HAS_STEALTHCHOP, tmc_stealth_enabled.E4 = stepperE4.get_stored_stealthChop());
      TERN_(E5_HAS_STEALTHCHOP, tmc_stealth_enabled.E5 = stepperE5.get_stored_stealthChop());
      TERN_(E6_HAS_STEALTHCHOP, tmc_stealth_enabled.E6 = stepperE6.get_stored_stealthChop());
      TERN_(E7_HAS_STEALTHCHOP, tmc_stealth_enabled.E7 = stepperE7.get_stored_stealthChop());
      EEPROM_WRITE(tmc_stealth_enabled);
    }

    //
    // Linear Advance
    //
    {
      _FIELD_TEST(planner_extruder_advance_K);

      #if ENABLED(LIN_ADVANCE)
        EEPROM_WRITE(planner.extruder_advance_K);
      #else
        dummyf = 0;
        for (uint8_t q = DISTINCT_E; q--;) EEPROM_WRITE(dummyf);
      #endif
    }

    //
    // Motor Current PWM
    //
    {
      _FIELD_TEST(motor_current_setting);

      #if HAS_MOTOR_CURRENT_SPI || HAS_MOTOR_CURRENT_PWM
        EEPROM_WRITE(stepper.motor_current_setting);
      #else
        const uint32_t no_current[MOTOR_CURRENT_COUNT] = { 0 };
        EEPROM_WRITE(no_current);
      #endif
    }

    //
    // Adaptive Step Smoothing state
    //
    #if ENABLED(ADAPTIVE_STEP_SMOOTHING_TOGGLE)
      _FIELD_TEST(adaptive_step_smoothing_enabled);
      EEPROM_WRITE(stepper.adaptive_step_smoothing_enabled);
    #endif

    //
    // CNC Coordinate Systems
    //
    #if NUM_AXES
      _FIELD_TEST(coordinate_system);
      #if DISABLED(CNC_COORDINATE_SYSTEMS)
        const xyz_pos_t coordinate_system[MAX_COORDINATE_SYSTEMS] = { { 0 } };
      #endif
      EEPROM_WRITE(TERN(CNC_COORDINATE_SYSTEMS, gcode.coordinate_system, coordinate_system));
    #endif

    //
    // Skew correction factors
    //
    #if ENABLED(SKEW_CORRECTION)
      _FIELD_TEST(planner_skew_factor);
      EEPROM_WRITE(planner.skew_factor);
    #endif

    //
    // Advanced Pause filament load & unload lengths
    //
    #if ENABLED(CONFIGURE_FILAMENT_CHANGE)
    {
      _FIELD_TEST(fc_settings);
      EEPROM_WRITE(fc_settings);
    }
    #endif

    //
    // Multiple Extruders
    //

    #if HAS_MULTI_EXTRUDER
      _FIELD_TEST(toolchange_settings);
      EEPROM_WRITE(toolchange_settings);
    #endif

    //
    // Backlash Compensation
    //
    #if NUM_AXES
    {
      #if ENABLED(BACKLASH_GCODE)
        xyz_float_t backlash_distance_mm;
        LOOP_NUM_AXES(axis) backlash_distance_mm[axis] = backlash.get_distance_mm((AxisEnum)axis);
        const uint8_t backlash_correction = backlash.get_correction_uint8();
      #else
        const xyz_float_t backlash_distance_mm{0};
        const uint8_t backlash_correction = 0;
      #endif
      #if ENABLED(BACKLASH_GCODE) && defined(BACKLASH_SMOOTHING_MM)
        const float backlash_smoothing_mm = backlash.get_smoothing_mm();
      #else
        const float backlash_smoothing_mm = 3;
      #endif
      _FIELD_TEST(backlash_distance_mm);
      EEPROM_WRITE(backlash_distance_mm);
      EEPROM_WRITE(backlash_correction);
      EEPROM_WRITE(backlash_smoothing_mm);
    }
    #endif // NUM_AXES

    //
    // Extensible UI User Data
    //
    #if ENABLED(EXTENSIBLE_UI)
    {
      char extui_data[ExtUI::eeprom_data_size] = { 0 };
      ExtUI::onStoreSettings(extui_data);
      _FIELD_TEST(extui_data);
      EEPROM_WRITE(extui_data);
    }
    #endif

    //
    // JyersUI DWIN User Data
    //
    #if ENABLED(DWIN_CREALITY_LCD_JYERSUI)
    {
      _FIELD_TEST(dwin_settings);
      char dwin_settings[jyersDWIN.eeprom_data_size] = { 0 };
      jyersDWIN.saveSettings(dwin_settings);
      EEPROM_WRITE(dwin_settings);
    }
    #endif

    //
    // Editable MESH_INSET
    //
    #if ALL(DWIN_LCD_PROUI, PROUI_MESH_EDIT)
      EEPROM_WRITE(ui.mesh_inset_min_x);
      EEPROM_WRITE(ui.mesh_inset_max_x);
      EEPROM_WRITE(ui.mesh_inset_min_y);
      EEPROM_WRITE(ui.mesh_inset_max_y);
    #endif

    //
    // Case Light Brightness
    //
    #if CASELIGHT_USES_BRIGHTNESS
      EEPROM_WRITE(caselight.brightness);
    #endif

    //
    // Password feature
    //
    #if ENABLED(PASSWORD_FEATURE)
      EEPROM_WRITE(password.is_set);
      EEPROM_WRITE(password.value);
    #endif

    //
    // TOUCH_SCREEN_CALIBRATION
    //
    #if ENABLED(TOUCH_SCREEN_CALIBRATION)
      EEPROM_WRITE(touch_calibration.calibration);
    #endif

    //
    // Ethernet network info
    //
    #if HAS_ETHERNET
    {
      _FIELD_TEST(ethernet_hardware_enabled);
      const bool ethernet_hardware_enabled = ethernet.hardware_enabled;
      const uint32_t ethernet_ip      = ethernet.ip,
                     ethernet_dns     = ethernet.myDns,
                     ethernet_gateway = ethernet.gateway,
                     ethernet_subnet  = ethernet.subnet;
      EEPROM_WRITE(ethernet_hardware_enabled);
      EEPROM_WRITE(ethernet_ip);
      EEPROM_WRITE(ethernet_dns);
      EEPROM_WRITE(ethernet_gateway);
      EEPROM_WRITE(ethernet_subnet);
    }
    #endif

    //
    // Buzzer enable/disable
    //
    #if ENABLED(SOUND_MENU_ITEM)
      EEPROM_WRITE(ui.sound_on);
    #endif

    //
    // Fan tachometer check
    //
    #if HAS_FANCHECK
      EEPROM_WRITE(fan_check.enabled);
    #endif

    //
    // MKS UI controller
    //
    #if DGUS_LCD_UI_MKS
      EEPROM_WRITE(mks_language_index);
      EEPROM_WRITE(mks_corner_offsets);
      EEPROM_WRITE(mks_park_pos);
      EEPROM_WRITE(mks_min_extrusion_temp);
    #endif

    //
    // Selected LCD language
    //
    #if HAS_MULTI_LANGUAGE
      EEPROM_WRITE(ui.language);
    #endif

    //
    // Model predictive control
    //
    #if ENABLED(MPCTEMP)
      HOTEND_LOOP() EEPROM_WRITE(thermalManager.temp_hotend[e].mpc);
    #endif

    //
    // Fixed-Time Motion
    //
    #if ENABLED(FT_MOTION)
      _FIELD_TEST(ftMotion_cfg);
      EEPROM_WRITE(ftMotion.cfg);
    #endif

    //
    // Input Shaping
    //
    #if HAS_ZV_SHAPING
      #if ENABLED(INPUT_SHAPING_X)
        EEPROM_WRITE(stepper.get_shaping_frequency(X_AXIS));
        EEPROM_WRITE(stepper.get_shaping_damping_ratio(X_AXIS));
      #endif
      #if ENABLED(INPUT_SHAPING_Y)
        EEPROM_WRITE(stepper.get_shaping_frequency(Y_AXIS));
        EEPROM_WRITE(stepper.get_shaping_damping_ratio(Y_AXIS));
      #endif
    #endif

    //
    // HOTEND_IDLE_TIMEOUT
    //
    #if ENABLED(HOTEND_IDLE_TIMEOUT)
      EEPROM_WRITE(hotend_idle.cfg);
    #endif

    //
    // Nonlinear Extrusion
    //
    #if ENABLED(NONLINEAR_EXTRUSION)
      EEPROM_WRITE(stepper.ne);
    #endif

    //
    // Report final CRC and Data Size
    //
    if (eeprom_error == ERR_EEPROM_NOERR) {
      const uint16_t eeprom_size = eeprom_index - (EEPROM_OFFSET),
                     final_crc = working_crc;

      // Write the EEPROM header
      eeprom_index = EEPROM_OFFSET;

      EEPROM_WRITE(version);
      #if ENABLED(EEPROM_INIT_NOW)
        EEPROM_WRITE(build_hash);
      #endif
      EEPROM_WRITE(final_crc);

      // Report storage size
      DEBUG_ECHO_MSG("Settings Stored (", eeprom_size, " bytes; crc ", (uint32_t)final_crc, ")");

      eeprom_error = size_error(eeprom_size);
    }
    EEPROM_FINISH();

    //
    // UBL Mesh
    //
    #if ENABLED(UBL_SAVE_ACTIVE_ON_M500)
      if (bedlevel.storage_slot >= 0)
        store_mesh(bedlevel.storage_slot);
    #endif

    const bool success = (eeprom_error == ERR_EEPROM_NOERR);
    if (success) {
      LCD_MESSAGE(MSG_SETTINGS_STORED);
      TERN_(HOST_PROMPT_SUPPORT, hostui.notify(GET_TEXT_F(MSG_SETTINGS_STORED)));
    }

    TERN_(EXTENSIBLE_UI, ExtUI::onSettingsStored(success));

    return success;
  }

  /**
   * M501 - Retrieve Configuration
   */
  EEPROM_Error MarlinSettings::_load() {
    EEPROM_Error eeprom_error = ERR_EEPROM_NOERR;

    if (!EEPROM_START(EEPROM_OFFSET)) return eeprom_error;

    char stored_ver[4];
    EEPROM_READ_ALWAYS(stored_ver);

    uint16_t stored_crc;

    do { // A block to break out of on error

      // Version has to match or defaults are used
      if (strncmp(version, stored_ver, 3) != 0) {
        if (stored_ver[3] != '\0') {
          stored_ver[0] = '?';
          stored_ver[1] = '\0';
        }
        DEBUG_ECHO_MSG("EEPROM version mismatch (EEPROM=", stored_ver, " Marlin=" EEPROM_VERSION ")");
        eeprom_error = ERR_EEPROM_VERSION;
        break;
      }

      //
      // Optionally reset on first boot after flashing
      //
      #if ENABLED(EEPROM_INIT_NOW)
        uint32_t stored_hash;
        EEPROM_READ_ALWAYS(stored_hash);
        if (stored_hash != build_hash) {
          eeprom_error = ERR_EEPROM_CORRUPT;
          break;
        }
      #endif

      //
      // Get the stored CRC to compare at the end
      //
      EEPROM_READ_ALWAYS(stored_crc);

      //
      // A temporary float for safe storage
      //
      float dummyf = 0;

      //
      // Init to 0. Accumulated by EEPROM_READ
      //
      working_crc = 0;

      //
      // Validate the stored size against the current data structure size
      //
      uint16_t stored_size;
      EEPROM_READ_ALWAYS(stored_size);
      if ((eeprom_error = size_error(stored_size))) break;

      //
      // Extruder Parameter Count
      // Number of e_factors may change
      //
      _FIELD_TEST(e_factors);
      uint8_t e_factors;
      EEPROM_READ_ALWAYS(e_factors);

      //
      // Planner Motion
      //
      {
        // Get only the number of E stepper parameters previously stored
        // Any steppers added later are set to their defaults
        uint32_t tmp1[NUM_AXES + e_factors];
        EEPROM_READ((uint8_t *)tmp1, sizeof(tmp1)); // max_acceleration_mm_per_s2

        EEPROM_READ(planner.settings.min_segment_time_us);

        #if ENABLED(EDITABLE_STEPS_PER_UNIT)
          float tmp2[NUM_AXES + e_factors];
          EEPROM_READ((uint8_t *)tmp2, sizeof(tmp2)); // axis_steps_per_mm
        #endif

        feedRate_t tmp3[NUM_AXES + e_factors];
        EEPROM_READ((uint8_t *)tmp3, sizeof(tmp3)); // max_feedrate_mm_s

        if (!validating) LOOP_DISTINCT_AXES(i) {
          const bool in = (i < e_factors + NUM_AXES);
          planner.settings.max_acceleration_mm_per_s2[i] = in ? tmp1[i] : pgm_read_dword(&_DMA[ALIM(i, _DMA)]);
          #if ENABLED(EDITABLE_STEPS_PER_UNIT)
            planner.settings.axis_steps_per_mm[i]        = in ? tmp2[i] : pgm_read_float(&_DASU[ALIM(i, _DASU)]);
          #endif
          planner.settings.max_feedrate_mm_s[i]          = in ? tmp3[i] : pgm_read_float(&_DMF[ALIM(i, _DMF)]);
        }

        EEPROM_READ(planner.settings.acceleration);
        EEPROM_READ(planner.settings.retract_acceleration);
        EEPROM_READ(planner.settings.travel_acceleration);
        EEPROM_READ(planner.settings.min_feedrate_mm_s);
        EEPROM_READ(planner.settings.min_travel_feedrate_mm_s);

        #if ENABLED(CLASSIC_JERK)
          EEPROM_READ(planner.max_jerk);
          #if HAS_LINEAR_E_JERK
            EEPROM_READ(dummyf);
          #endif
        #else
          for (uint8_t q = LOGICAL_AXES; q--;) EEPROM_READ(dummyf);
        #endif

        EEPROM_READ(TERN(CLASSIC_JERK, dummyf, planner.junction_deviation_mm));
      }

      //
      // Home Offset (M206 / M665)
      //
      #if NUM_AXES
      {
        _FIELD_TEST(home_offset);

        #if HAS_SCARA_OFFSET
          EEPROM_READ(scara_home_offset);
        #else
          #if !HAS_HOME_OFFSET
            xyz_pos_t home_offset;
          #endif
          EEPROM_READ(home_offset);
        #endif
      }
      #endif // NUM_AXES

      //
      // Hotend Offsets, if any
      //
      {
        #if HAS_HOTEND_OFFSET
          // Skip hotend 0 which must be 0
          for (uint8_t e = 1; e < HOTENDS; ++e)
            EEPROM_READ(hotend_offset[e]);
        #endif
      }

      //
      // Filament Runout Sensor
      //
      {
        int8_t runout_sensor_enabled;
        _FIELD_TEST(runout_sensor_enabled);
        EEPROM_READ(runout_sensor_enabled);
        #if HAS_FILAMENT_SENSOR
        if (!validating) runout.enabled = runout_sensor_enabled < 0 ? FIL_RUNOUT_ENABLED_DEFAULT : runout_sensor_enabled;
        #endif

        TERN_(HAS_FILAMENT_SENSOR, if (runout.enabled) runout.reset());

        float runout_distance_mm;
        EEPROM_READ(runout_distance_mm);
        #if HAS_FILAMENT_RUNOUT_DISTANCE
          if (!validating) runout.set_runout_distance(runout_distance_mm);
        #endif
      }

      //
      // Global Leveling
      //
      EEPROM_READ(TERN(ENABLE_LEVELING_FADE_HEIGHT, new_z_fade_height, dummyf));

      //
      // AUTOTEMP
      //
      #if ENABLED(AUTOTEMP)
        EEPROM_READ(planner.autotemp.max);
        EEPROM_READ(planner.autotemp.min);
        EEPROM_READ(planner.autotemp.factor);
      #endif

      //
      // Mesh (Manual) Bed Leveling
      //
      {
        uint8_t mesh_num_x, mesh_num_y;
        uint16_t mesh_check;
        EEPROM_READ(dummyf);
        EEPROM_READ_ALWAYS(mesh_num_x);
        EEPROM_READ_ALWAYS(mesh_num_y);

        // Check value must correspond to the X/Y values
        EEPROM_READ_ALWAYS(mesh_check);
        if (mesh_check != TWO_BYTE_HASH(mesh_num_x, mesh_num_y)) {
          eeprom_error = ERR_EEPROM_CORRUPT;
          break;
        }

        #if ENABLED(MESH_BED_LEVELING)
          if (!validating) bedlevel.z_offset = dummyf;
          if (mesh_num_x == (TERN(PROUI_GRID_PNTS, GRID_LIMIT, GRID_MAX_POINTS_X)) && mesh_num_y == (TERN(PROUI_GRID_PNTS, GRID_LIMIT, GRID_MAX_POINTS_Y))) {
            // EEPROM data fits the current mesh
            EEPROM_READ(bedlevel.z_values);
          }
          else if (mesh_num_x > (TERN(PROUI_GRID_PNTS, GRID_LIMIT, GRID_MAX_POINTS_X)) || mesh_num_y > (TERN(PROUI_GRID_PNTS, GRID_LIMIT, GRID_MAX_POINTS_Y))) {
            eeprom_error = ERR_EEPROM_CORRUPT;
            break;
          }
          else {
            // EEPROM data is stale
            if (!validating) bedlevel.reset();
            for (uint16_t q = mesh_num_x * mesh_num_y; q--;) EEPROM_READ(dummyf);
          }
        #else
          // MBL is disabled - skip the stored data
          for (uint16_t q = mesh_num_x * mesh_num_y; q--;) EEPROM_READ(dummyf);
        #endif
      }

      //
      // Probe Z Offset
      //
      #if NUM_AXES
      {
        _FIELD_TEST(probe_offset);
        #if HAS_BED_PROBE
          const xyz_pos_t &zpo = probe.offset;
        #else
          xyz_pos_t zpo;
        #endif
        EEPROM_READ(zpo);
      }
      #endif

      //
      // Planar Bed Leveling matrix
      //
      {
        #if ABL_PLANAR
          EEPROM_READ(planner.bed_level_matrix);
        #else
          for (uint8_t q = 9; q--;) EEPROM_READ(dummyf);
        #endif
      }

      //
      // Bilinear Auto Bed Leveling
      //
      {
        uint8_t grid_max_x, grid_max_y;
        EEPROM_READ_ALWAYS(grid_max_x);                // 1 byte
        EEPROM_READ_ALWAYS(grid_max_y);                // 1 byte

        // Check value must correspond to the X/Y values
        uint16_t grid_check;
        EEPROM_READ_ALWAYS(grid_check);
        if (grid_check != TWO_BYTE_HASH(grid_max_x, grid_max_y)) {
          eeprom_error = ERR_EEPROM_CORRUPT;
          break;
        }

        xy_pos_t spacing, start;
        EEPROM_READ(spacing);                          // 2 ints
        EEPROM_READ(start);                            // 2 ints
        #if ENABLED(AUTO_BED_LEVELING_BILINEAR)
          if (grid_max_x == (TERN(PROUI_GRID_PNTS, GRID_LIMIT, GRID_MAX_POINTS_X)) && grid_max_y == (TERN(PROUI_GRID_PNTS, GRID_LIMIT, GRID_MAX_POINTS_Y))) {
            if (!validating) set_bed_leveling_enabled(false);
            bedlevel.set_grid(spacing, start);
            EEPROM_READ(bedlevel.z_values);            // 9 to 256 floats
          }
          else if (grid_max_x > (TERN(PROUI_GRID_PNTS, GRID_LIMIT, GRID_MAX_POINTS_X)) || grid_max_y > (TERN(PROUI_GRID_PNTS, GRID_LIMIT, GRID_MAX_POINTS_Y))) {
            eeprom_error = ERR_EEPROM_CORRUPT;
            break;
          }
          else // EEPROM data is stale
        #endif // AUTO_BED_LEVELING_BILINEAR
          {
            // Skip past disabled (or stale) Bilinear Grid data
            for (uint16_t q = grid_max_x * grid_max_y; q--;) EEPROM_READ(dummyf);
          }
      }

      //
      // X Axis Twist Compensation
      //
      #if ENABLED(X_AXIS_TWIST_COMPENSATION)
        _FIELD_TEST(xatc_spacing);
        EEPROM_READ(xatc.spacing);
        EEPROM_READ(xatc.start);
        EEPROM_READ(xatc.z_offset);
      #endif

      //
      // Unified Bed Leveling active state
      //
      {
        _FIELD_TEST(planner_leveling_active);
        #if ENABLED(AUTO_BED_LEVELING_UBL)
          const bool &planner_leveling_active = planner.leveling_active;
          const int8_t &ubl_storage_slot = bedlevel.storage_slot;
        #else
          bool planner_leveling_active;
          int8_t ubl_storage_slot;
        #endif
        EEPROM_READ(planner_leveling_active);
        EEPROM_READ(ubl_storage_slot);
      }

      //
      // SERVO_ANGLES
      //
      #if HAS_SERVO_ANGLES
      {
        _FIELD_TEST(servo_angles);
        #if ENABLED(EDITABLE_SERVO_ANGLES)
          uint16_t (&servo_angles_arr)[NUM_SERVOS][2] = servo_angles;
        #else
          uint16_t servo_angles_arr[NUM_SERVOS][2];
        #endif
        EEPROM_READ(servo_angles_arr);
      }
      #endif

      //
      // Thermal first layer compensation values
      //
      #if HAS_PTC
        #if ENABLED(PTC_PROBE)
          EEPROM_READ(ptc.z_offsets_probe);
        #endif
        # if ENABLED(PTC_BED)
          EEPROM_READ(ptc.z_offsets_bed);
        #endif
        #if ENABLED(PTC_HOTEND)
          EEPROM_READ(ptc.z_offsets_hotend);
        #endif
        if (!validating) ptc.reset_index();
      #else
        // No placeholder data for this feature
      #endif

      //
      // BLTOUCH
      //
      {
        _FIELD_TEST(bltouch_od_5v_mode);
        #if ENABLED(BLTOUCH)
          const bool &bltouch_od_5v_mode = bltouch.od_5v_mode;
        #else
          bool bltouch_od_5v_mode;
        #endif
        EEPROM_READ(bltouch_od_5v_mode);

        #if HAS_BLTOUCH_HS_MODE
          _FIELD_TEST(bltouch_high_speed_mode);
          #if ENABLED(BLTOUCH)
            const bool &bltouch_high_speed_mode = bltouch.high_speed_mode;
          #else
            bool bltouch_high_speed_mode;
          #endif
          EEPROM_READ(bltouch_high_speed_mode);
        #endif
      }

      //
      // Kinematic Settings (Delta, SCARA, TPARA, Polargraph...)
      //
      #if IS_KINEMATIC
      {
        EEPROM_READ(segments_per_second);
        #if ENABLED(DELTA)
          _FIELD_TEST(delta_height);
          EEPROM_READ(delta_height);              // 1 float
          EEPROM_READ(delta_endstop_adj);         // 3 floats
          EEPROM_READ(delta_radius);              // 1 float
          EEPROM_READ(delta_diagonal_rod);        // 1 float
          EEPROM_READ(delta_tower_angle_trim);    // 3 floats
          EEPROM_READ(delta_diagonal_rod_trim);   // 3 floats
        #elif ENABLED(POLARGRAPH)
          _FIELD_TEST(draw_area_min);
          EEPROM_READ(draw_area_min);             // 2 floats
          EEPROM_READ(draw_area_max);             // 2 floats
          EEPROM_READ(polargraph_max_belt_len);   // 1 float
        #endif
      }
      #endif

      //
      // Extra Endstops offsets
      //
      #if HAS_EXTRA_ENDSTOPS
      {
        _FIELD_TEST(x2_endstop_adj);

        EEPROM_READ(TERN(X_DUAL_ENDSTOPS, endstops.x2_endstop_adj, dummyf));  // 1 float
        EEPROM_READ(TERN(Y_DUAL_ENDSTOPS, endstops.y2_endstop_adj, dummyf));  // 1 float
        EEPROM_READ(TERN(Z_MULTI_ENDSTOPS, endstops.z2_endstop_adj, dummyf)); // 1 float

        #if ENABLED(Z_MULTI_ENDSTOPS) && NUM_Z_STEPPERS >= 3
          EEPROM_READ(endstops.z3_endstop_adj); // 1 float
        #else
          EEPROM_READ(dummyf);
        #endif
        #if ENABLED(Z_MULTI_ENDSTOPS) && NUM_Z_STEPPERS >= 4
          EEPROM_READ(endstops.z4_endstop_adj); // 1 float
        #else
          EEPROM_READ(dummyf);
        #endif
      }
      #endif

      #if ENABLED(Z_STEPPER_AUTO_ALIGN)
        EEPROM_READ(z_stepper_align.xy);
        #if HAS_Z_STEPPER_ALIGN_STEPPER_XY
          EEPROM_READ(z_stepper_align.stepper_xy);
        #endif
      #endif

      //
      // LCD Preheat settings
      //
      #if HAS_PREHEAT
        _FIELD_TEST(ui_material_preset);
        EEPROM_READ(ui.material_preset);
      #endif

      //
      // Hotend PID
      //
      {
        HOTEND_LOOP() {
          raw_pidcf_t pidcf;
          EEPROM_READ(pidcf);
          #if ENABLED(PIDTEMP)
            if (!validating && !isnan(pidcf.p))
              thermalManager.temp_hotend[e].pid.set(pidcf);
          #endif
        }
      }

      //
      // PID Extrusion Scaling
      //
      {
        _FIELD_TEST(lpq_len);
        #if ENABLED(PID_EXTRUSION_SCALING)
          const int16_t &lpq_len = thermalManager.lpq_len;
        #else
          int16_t lpq_len;
        #endif
        EEPROM_READ(lpq_len);
      }

      //
      // Heated Bed PID
      //
      {
        raw_pid_t pid;
        EEPROM_READ(pid);
        #if ENABLED(PIDTEMPBED)
          if (!validating && !isnan(pid.p))
            thermalManager.temp_bed.pid.set(pid);
        #endif
      }

      //
      // Heated Chamber PID
      //
      {
        raw_pid_t pid;
        EEPROM_READ(pid);
        #if ENABLED(PIDTEMPCHAMBER)
          if (!validating && !isnan(pid.p))
            thermalManager.temp_chamber.pid.set(pid);
        #endif
      }

      //
      // User-defined Thermistors
      //
      #if HAS_USER_THERMISTORS
      {
        user_thermistor_t user_thermistor[USER_THERMISTORS];
        _FIELD_TEST(user_thermistor);
        EEPROM_READ(user_thermistor);
        if (!validating) COPY(thermalManager.user_thermistor, user_thermistor);
      }
      #endif

      //
      // Power monitor
      //
      {
        uint8_t power_monitor_flags;
        _FIELD_TEST(power_monitor_flags);
        EEPROM_READ(power_monitor_flags);
        TERN_(HAS_POWER_MONITOR, if (!validating) power_monitor.flags = power_monitor_flags);
      }

      //
      // LCD Contrast
      //
      {
        uint8_t lcd_contrast;
        _FIELD_TEST(lcd_contrast);
        EEPROM_READ(lcd_contrast);
        TERN_(HAS_LCD_CONTRAST, if (!validating) ui.contrast = lcd_contrast);
      }

      //
      // LCD Brightness
      //
      {
        uint8_t lcd_brightness;
        _FIELD_TEST(lcd_brightness);
        EEPROM_READ(lcd_brightness);
        TERN_(HAS_LCD_BRIGHTNESS, if (!validating) ui.brightness = lcd_brightness);
      }

      //
      // LCD Backlight / Sleep Timeout
      //
      #if ENABLED(EDITABLE_DISPLAY_TIMEOUT)
        #if HAS_BACKLIGHT_TIMEOUT
          EEPROM_READ(ui.backlight_timeout_minutes);
        #elif HAS_DISPLAY_SLEEP
          EEPROM_READ(ui.sleep_timeout_minutes);
        #endif
      #endif

      //
      // Controller Fan
      //
      {
        controllerFan_settings_t cfs = { 0 };
        _FIELD_TEST(controllerFan_settings);
        EEPROM_READ(cfs);
        TERN_(CONTROLLER_FAN_EDITABLE, if (!validating) controllerFan.settings = cfs);
      }

      //
      // Power-Loss Recovery
      //
      {
        _FIELD_TEST(recovery_enabled);
        bool recovery_enabled;
        celsius_t bed_temp_threshold;
        EEPROM_READ(recovery_enabled);
        EEPROM_READ(bed_temp_threshold);
        if (!validating) {
          TERN_(POWER_LOSS_RECOVERY, recovery.enabled = recovery_enabled);
          TERN_(HAS_PLR_BED_THRESHOLD, recovery.bed_temp_threshold = bed_temp_threshold);
        }
      }

      //
      // Firmware Retraction
      //
      {
        fwretract_settings_t fwretract_settings;
        bool autoretract_enabled;
        _FIELD_TEST(fwretract_settings);
        EEPROM_READ(fwretract_settings);
        EEPROM_READ(autoretract_enabled);

        #if ENABLED(FWRETRACT)
          if (!validating) {
            fwretract.settings = fwretract_settings;
            TERN_(FWRETRACT_AUTORETRACT, fwretract.autoretract_enabled = autoretract_enabled);
          }
        #endif
      }

      //
      // Volumetric & Filament Size
      //
      {
        struct {
          bool volumetric_enabled;
          float filament_size[EXTRUDERS];
          float volumetric_extruder_limit[EXTRUDERS];
        } storage;

        _FIELD_TEST(parser_volumetric_enabled);
        EEPROM_READ(storage);

        #if DISABLED(NO_VOLUMETRICS)
          if (!validating) {
            parser.volumetric_enabled = storage.volumetric_enabled;
            COPY(planner.filament_size, storage.filament_size);
            #if ENABLED(VOLUMETRIC_EXTRUDER_LIMIT)
              COPY(planner.volumetric_extruder_limit, storage.volumetric_extruder_limit);
            #endif
          }
        #endif
      }

      //
      // TMC Stepper Settings
      //

      if (!validating) reset_stepper_drivers();

      // TMC Stepper Current
      {
        _FIELD_TEST(tmc_stepper_current);

        per_stepper_uint16_t currents;
        EEPROM_READ(currents);

        #if HAS_TRINAMIC_CONFIG

          #define SET_CURR(Q) stepper##Q.rms_current(currents.Q ? currents.Q : Q##_CURRENT)
          if (!validating) {
            #if AXIS_IS_TMC(X)
              SET_CURR(X);
            #endif
            #if AXIS_IS_TMC(Y)
              SET_CURR(Y);
            #endif
            #if AXIS_IS_TMC(Z)
              SET_CURR(Z);
            #endif
            #if AXIS_IS_TMC(X2)
              SET_CURR(X2);
            #endif
            #if AXIS_IS_TMC(Y2)
              SET_CURR(Y2);
            #endif
            #if AXIS_IS_TMC(Z2)
              SET_CURR(Z2);
            #endif
            #if AXIS_IS_TMC(Z3)
              SET_CURR(Z3);
            #endif
            #if AXIS_IS_TMC(Z4)
              SET_CURR(Z4);
            #endif
            #if AXIS_IS_TMC(I)
              SET_CURR(I);
            #endif
            #if AXIS_IS_TMC(J)
              SET_CURR(J);
            #endif
            #if AXIS_IS_TMC(K)
              SET_CURR(K);
            #endif
            #if AXIS_IS_TMC(U)
              SET_CURR(U);
            #endif
            #if AXIS_IS_TMC(V)
              SET_CURR(V);
            #endif
            #if AXIS_IS_TMC(W)
              SET_CURR(W);
            #endif
            #if AXIS_IS_TMC(E0)
              SET_CURR(E0);
            #endif
            #if AXIS_IS_TMC(E1)
              SET_CURR(E1);
            #endif
            #if AXIS_IS_TMC(E2)
              SET_CURR(E2);
            #endif
            #if AXIS_IS_TMC(E3)
              SET_CURR(E3);
            #endif
            #if AXIS_IS_TMC(E4)
              SET_CURR(E4);
            #endif
            #if AXIS_IS_TMC(E5)
              SET_CURR(E5);
            #endif
            #if AXIS_IS_TMC(E6)
              SET_CURR(E6);
            #endif
            #if AXIS_IS_TMC(E7)
              SET_CURR(E7);
            #endif
          }
        #endif
      }

      // TMC Hybrid Threshold
      {
        per_stepper_uint32_t tmc_hybrid_threshold;
        _FIELD_TEST(tmc_hybrid_threshold);
        EEPROM_READ(tmc_hybrid_threshold);

        #if ENABLED(HYBRID_THRESHOLD)
          if (!validating) {
            TERN_(X_HAS_STEALTHCHOP,  stepperX.set_pwm_thrs(tmc_hybrid_threshold.X));
            TERN_(Y_HAS_STEALTHCHOP,  stepperY.set_pwm_thrs(tmc_hybrid_threshold.Y));
            TERN_(Z_HAS_STEALTHCHOP,  stepperZ.set_pwm_thrs(tmc_hybrid_threshold.Z));
            TERN_(X2_HAS_STEALTHCHOP, stepperX2.set_pwm_thrs(tmc_hybrid_threshold.X2));
            TERN_(Y2_HAS_STEALTHCHOP, stepperY2.set_pwm_thrs(tmc_hybrid_threshold.Y2));
            TERN_(Z2_HAS_STEALTHCHOP, stepperZ2.set_pwm_thrs(tmc_hybrid_threshold.Z2));
            TERN_(Z3_HAS_STEALTHCHOP, stepperZ3.set_pwm_thrs(tmc_hybrid_threshold.Z3));
            TERN_(Z4_HAS_STEALTHCHOP, stepperZ4.set_pwm_thrs(tmc_hybrid_threshold.Z4));
            TERN_(I_HAS_STEALTHCHOP,  stepperI.set_pwm_thrs(tmc_hybrid_threshold.I));
            TERN_(J_HAS_STEALTHCHOP,  stepperJ.set_pwm_thrs(tmc_hybrid_threshold.J));
            TERN_(K_HAS_STEALTHCHOP,  stepperK.set_pwm_thrs(tmc_hybrid_threshold.K));
            TERN_(U_HAS_STEALTHCHOP,  stepperU.set_pwm_thrs(tmc_hybrid_threshold.U));
            TERN_(V_HAS_STEALTHCHOP,  stepperV.set_pwm_thrs(tmc_hybrid_threshold.V));
            TERN_(W_HAS_STEALTHCHOP,  stepperW.set_pwm_thrs(tmc_hybrid_threshold.W));
            TERN_(E0_HAS_STEALTHCHOP, stepperE0.set_pwm_thrs(tmc_hybrid_threshold.E0));
            TERN_(E1_HAS_STEALTHCHOP, stepperE1.set_pwm_thrs(tmc_hybrid_threshold.E1));
            TERN_(E2_HAS_STEALTHCHOP, stepperE2.set_pwm_thrs(tmc_hybrid_threshold.E2));
            TERN_(E3_HAS_STEALTHCHOP, stepperE3.set_pwm_thrs(tmc_hybrid_threshold.E3));
            TERN_(E4_HAS_STEALTHCHOP, stepperE4.set_pwm_thrs(tmc_hybrid_threshold.E4));
            TERN_(E5_HAS_STEALTHCHOP, stepperE5.set_pwm_thrs(tmc_hybrid_threshold.E5));
            TERN_(E6_HAS_STEALTHCHOP, stepperE6.set_pwm_thrs(tmc_hybrid_threshold.E6));
            TERN_(E7_HAS_STEALTHCHOP, stepperE7.set_pwm_thrs(tmc_hybrid_threshold.E7));
          }
        #endif
      }

      //
      // TMC StallGuard threshold.
      //
      {
        mot_stepper_int16_t tmc_sgt;
        _FIELD_TEST(tmc_sgt);
        EEPROM_READ(tmc_sgt);
        #if USE_SENSORLESS
          if (!validating) {
            NUM_AXIS_CODE(
              TERN_(X_SENSORLESS, stepperX.homing_threshold(tmc_sgt.X)),
              TERN_(Y_SENSORLESS, stepperY.homing_threshold(tmc_sgt.Y)),
              TERN_(Z_SENSORLESS, stepperZ.homing_threshold(tmc_sgt.Z)),
              TERN_(I_SENSORLESS, stepperI.homing_threshold(tmc_sgt.I)),
              TERN_(J_SENSORLESS, stepperJ.homing_threshold(tmc_sgt.J)),
              TERN_(K_SENSORLESS, stepperK.homing_threshold(tmc_sgt.K)),
              TERN_(U_SENSORLESS, stepperU.homing_threshold(tmc_sgt.U)),
              TERN_(V_SENSORLESS, stepperV.homing_threshold(tmc_sgt.V)),
              TERN_(W_SENSORLESS, stepperW.homing_threshold(tmc_sgt.W))
            );
            TERN_(X2_SENSORLESS, stepperX2.homing_threshold(tmc_sgt.X2));
            TERN_(Y2_SENSORLESS, stepperY2.homing_threshold(tmc_sgt.Y2));
            TERN_(Z2_SENSORLESS, stepperZ2.homing_threshold(tmc_sgt.Z2));
            TERN_(Z3_SENSORLESS, stepperZ3.homing_threshold(tmc_sgt.Z3));
            TERN_(Z4_SENSORLESS, stepperZ4.homing_threshold(tmc_sgt.Z4));
          }
        #endif
      }

      // TMC stepping mode
      {
        _FIELD_TEST(tmc_stealth_enabled);

        per_stepper_bool_t tmc_stealth_enabled;
        EEPROM_READ(tmc_stealth_enabled);

        #if HAS_TRINAMIC_CONFIG

          #define SET_STEPPING_MODE(ST) stepper##ST.stored.stealthChop_enabled = tmc_stealth_enabled.ST; stepper##ST.refresh_stepping_mode();
          if (!validating) {
            TERN_(X_HAS_STEALTHCHOP,  SET_STEPPING_MODE(X));
            TERN_(Y_HAS_STEALTHCHOP,  SET_STEPPING_MODE(Y));
            TERN_(Z_HAS_STEALTHCHOP,  SET_STEPPING_MODE(Z));
            TERN_(I_HAS_STEALTHCHOP,  SET_STEPPING_MODE(I));
            TERN_(J_HAS_STEALTHCHOP,  SET_STEPPING_MODE(J));
            TERN_(K_HAS_STEALTHCHOP,  SET_STEPPING_MODE(K));
            TERN_(U_HAS_STEALTHCHOP,  SET_STEPPING_MODE(U));
            TERN_(V_HAS_STEALTHCHOP,  SET_STEPPING_MODE(V));
            TERN_(W_HAS_STEALTHCHOP,  SET_STEPPING_MODE(W));
            TERN_(X2_HAS_STEALTHCHOP, SET_STEPPING_MODE(X2));
            TERN_(Y2_HAS_STEALTHCHOP, SET_STEPPING_MODE(Y2));
            TERN_(Z2_HAS_STEALTHCHOP, SET_STEPPING_MODE(Z2));
            TERN_(Z3_HAS_STEALTHCHOP, SET_STEPPING_MODE(Z3));
            TERN_(Z4_HAS_STEALTHCHOP, SET_STEPPING_MODE(Z4));
            TERN_(E0_HAS_STEALTHCHOP, SET_STEPPING_MODE(E0));
            TERN_(E1_HAS_STEALTHCHOP, SET_STEPPING_MODE(E1));
            TERN_(E2_HAS_STEALTHCHOP, SET_STEPPING_MODE(E2));
            TERN_(E3_HAS_STEALTHCHOP, SET_STEPPING_MODE(E3));
            TERN_(E4_HAS_STEALTHCHOP, SET_STEPPING_MODE(E4));
            TERN_(E5_HAS_STEALTHCHOP, SET_STEPPING_MODE(E5));
            TERN_(E6_HAS_STEALTHCHOP, SET_STEPPING_MODE(E6));
            TERN_(E7_HAS_STEALTHCHOP, SET_STEPPING_MODE(E7));
          }
        #endif
      }

      //
      // Linear Advance
      //
      {
        float extruder_advance_K[DISTINCT_E];
        _FIELD_TEST(planner_extruder_advance_K);
        EEPROM_READ(extruder_advance_K);
        #if ENABLED(LIN_ADVANCE)
          if (!validating)
            COPY(planner.extruder_advance_K, extruder_advance_K);
        #endif
      }

      //
      // Motor Current PWM
      //
      {
        _FIELD_TEST(motor_current_setting);
        uint32_t motor_current_setting[MOTOR_CURRENT_COUNT]
          #if HAS_MOTOR_CURRENT_SPI
             = DIGIPOT_MOTOR_CURRENT
          #endif
        ;
        #if HAS_MOTOR_CURRENT_SPI
          DEBUG_ECHO_MSG("DIGIPOTS Loading");
        #endif
        EEPROM_READ(motor_current_setting);
        #if HAS_MOTOR_CURRENT_SPI
          DEBUG_ECHO_MSG("DIGIPOTS Loaded");
        #endif
        #if HAS_MOTOR_CURRENT_SPI || HAS_MOTOR_CURRENT_PWM
          if (!validating)
            COPY(stepper.motor_current_setting, motor_current_setting);
        #endif
      }

      //
      // Adaptive Step Smoothing state
      //
      #if ENABLED(ADAPTIVE_STEP_SMOOTHING_TOGGLE)
        EEPROM_READ(stepper.adaptive_step_smoothing_enabled);
      #endif

      //
      // CNC Coordinate System
      //
      #if NUM_AXES
      {
        _FIELD_TEST(coordinate_system);
        #if ENABLED(CNC_COORDINATE_SYSTEMS)
          if (!validating) (void)gcode.select_coordinate_system(-1); // Go back to machine space
          EEPROM_READ(gcode.coordinate_system);
        #else
          xyz_pos_t coordinate_system[MAX_COORDINATE_SYSTEMS];
          EEPROM_READ(coordinate_system);
        #endif
      }
      #endif

      //
      // Skew correction factors
      //
      #if ENABLED(SKEW_CORRECTION)
      {
        skew_factor_t skew_factor;
        _FIELD_TEST(planner_skew_factor);
        EEPROM_READ(skew_factor);
        #if ENABLED(SKEW_CORRECTION_GCODE)
          if (!validating) {
            planner.skew_factor.xy = skew_factor.xy;
            #if ENABLED(SKEW_CORRECTION_FOR_Z)
              planner.skew_factor.xz = skew_factor.xz;
              planner.skew_factor.yz = skew_factor.yz;
            #endif
          }
        #endif
      }
      #endif

      //
      // Advanced Pause filament load & unload lengths
      //
      #if ENABLED(CONFIGURE_FILAMENT_CHANGE)
      {
        _FIELD_TEST(fc_settings);
        EEPROM_READ(fc_settings);
      }
      #endif

      //
      // Tool-change settings
      //
      #if HAS_MULTI_EXTRUDER
        _FIELD_TEST(toolchange_settings);
        EEPROM_READ(toolchange_settings);
      #endif

      //
      // Backlash Compensation
      //
      #if NUM_AXES
      {
        xyz_float_t backlash_distance_mm;
        uint8_t backlash_correction;
        float backlash_smoothing_mm;

        _FIELD_TEST(backlash_distance_mm);
        EEPROM_READ(backlash_distance_mm);
        EEPROM_READ(backlash_correction);
        EEPROM_READ(backlash_smoothing_mm);

        #if ENABLED(BACKLASH_GCODE)
        if (!validating) {
          LOOP_NUM_AXES(axis) backlash.set_distance_mm((AxisEnum)axis, backlash_distance_mm[axis]);
          backlash.set_correction_uint8(backlash_correction);
          #ifdef BACKLASH_SMOOTHING_MM
            backlash.set_smoothing_mm(backlash_smoothing_mm);
          #endif
        }
        #endif
      }
      #endif // NUM_AXES

      //
      // Extensible UI User Data
      //
      #if ENABLED(EXTENSIBLE_UI)
      { // This is a significant hardware change; don't reserve EEPROM space when not present
        const char extui_data[ExtUI::eeprom_data_size] = { 0 };
        _FIELD_TEST(extui_data);
        EEPROM_READ(extui_data);
        if (!validating) ExtUI::onLoadSettings(extui_data);
      }
      #endif

      //
      // JyersUI User Data
      //
<<<<<<< HEAD
      #if ENABLED(DWIN_LCD_PROUI)
      {
        const char dwin_data[eeprom_data_size] = { 0 };
        _FIELD_TEST(dwin_data);
        EEPROM_READ(dwin_data);
        if (!validating) dwinCopySettingsFrom(dwin_data);
      }

        // Editable MESH_INSET
        #if ENABLED(PROUI_MESH_EDIT)
          _FIELD_TEST(ui_mesh_inset_min_x);
          EEPROM_READ(ui.mesh_inset_min_x);
          _FIELD_TEST(ui_mesh_inset_max_x);
          EEPROM_READ(ui.mesh_inset_max_x);
          _FIELD_TEST(ui_mesh_inset_min_y);
          EEPROM_READ(ui.mesh_inset_min_y);
          _FIELD_TEST(ui_mesh_inset_max_y);
          EEPROM_READ(ui.mesh_inset_max_y);
        #endif

      #elif ENABLED(DWIN_CREALITY_LCD_JYERSUI)
=======
      #if ENABLED(DWIN_CREALITY_LCD_JYERSUI)
>>>>>>> dca6afc2
      {
        const char dwin_settings[jyersDWIN.eeprom_data_size] = { 0 };
        _FIELD_TEST(dwin_settings);
        EEPROM_READ(dwin_settings);
        if (!validating) jyersDWIN.loadSettings(dwin_settings);
      }
      #endif

      //
      // Case Light Brightness
      //
      #if CASELIGHT_USES_BRIGHTNESS
        _FIELD_TEST(caselight_brightness);
        EEPROM_READ(caselight.brightness);
      #endif

      //
      // Password feature
      //
      #if ENABLED(PASSWORD_FEATURE)
        _FIELD_TEST(password_is_set);
        EEPROM_READ(password.is_set);
        EEPROM_READ(password.value);
      #endif

      //
      // TOUCH_SCREEN_CALIBRATION
      //
      #if ENABLED(TOUCH_SCREEN_CALIBRATION)
        _FIELD_TEST(touch_calibration_data);
        EEPROM_READ(touch_calibration.calibration);
      #endif

      //
      // Ethernet network info
      //
      #if HAS_ETHERNET
        _FIELD_TEST(ethernet_hardware_enabled);
        uint32_t ethernet_ip, ethernet_dns, ethernet_gateway, ethernet_subnet;
        EEPROM_READ(ethernet.hardware_enabled);
        EEPROM_READ(ethernet_ip);      ethernet.ip      = ethernet_ip;
        EEPROM_READ(ethernet_dns);     ethernet.myDns   = ethernet_dns;
        EEPROM_READ(ethernet_gateway); ethernet.gateway = ethernet_gateway;
        EEPROM_READ(ethernet_subnet);  ethernet.subnet  = ethernet_subnet;
      #endif

      //
      // Buzzer enable/disable
      //
      #if ENABLED(SOUND_MENU_ITEM)
        _FIELD_TEST(sound_on);
        EEPROM_READ(ui.sound_on);
      #endif

      //
      // Fan tachometer check
      //
      #if HAS_FANCHECK
        _FIELD_TEST(fan_check_enabled);
        EEPROM_READ(fan_check.enabled);
      #endif

      //
      // MKS UI controller
      //
      #if DGUS_LCD_UI_MKS
        _FIELD_TEST(mks_language_index);
        EEPROM_READ(mks_language_index);
        EEPROM_READ(mks_corner_offsets);
        EEPROM_READ(mks_park_pos);
        EEPROM_READ(mks_min_extrusion_temp);
      #endif

      //
      // Selected LCD language
      //
      #if HAS_MULTI_LANGUAGE
      {
        uint8_t ui_language;
        EEPROM_READ(ui_language);
        if (ui_language >= NUM_LANGUAGES) ui_language = 0;
        if (!validating) ui.set_language(ui_language);
      }
      #endif

      //
      // Model predictive control
      //
      #if ENABLED(MPCTEMP)
        HOTEND_LOOP() EEPROM_READ(thermalManager.temp_hotend[e].mpc);
      #endif

      //
      // Fixed-Time Motion
      //
      #if ENABLED(FT_MOTION)
        _FIELD_TEST(ftMotion_cfg);
        EEPROM_READ(ftMotion.cfg);
      #endif

      //
      // Input Shaping
      //
      #if ENABLED(INPUT_SHAPING_X)
      {
        float _data[2];
        EEPROM_READ(_data);
        if (!validating) {
          stepper.set_shaping_frequency(X_AXIS, _data[0]);
          stepper.set_shaping_damping_ratio(X_AXIS, _data[1]);
        }
      }
      #endif

      #if ENABLED(INPUT_SHAPING_Y)
      {
        float _data[2];
        EEPROM_READ(_data);
        if (!validating) {
          stepper.set_shaping_frequency(Y_AXIS, _data[0]);
          stepper.set_shaping_damping_ratio(Y_AXIS, _data[1]);
        }
      }
      #endif

      //
      // HOTEND_IDLE_TIMEOUT
      //
      #if ENABLED(HOTEND_IDLE_TIMEOUT)
        EEPROM_READ(hotend_idle.cfg);
      #endif

      //
      // Nonlinear Extrusion
      //
      #if ENABLED(NONLINEAR_EXTRUSION)
        EEPROM_READ(stepper.ne);
      #endif

      //
      // Validate Final Size and CRC
      //
      const uint16_t eeprom_total = eeprom_index - (EEPROM_OFFSET);
      if ((eeprom_error = size_error(eeprom_total))) {
        // Handle below and on return
        break;
      }
      else if (working_crc != stored_crc) {
        eeprom_error = ERR_EEPROM_CRC;
        break;
      }
      else if (!validating) {
        DEBUG_ECHO_START();
        DEBUG_ECHO(version);
        DEBUG_ECHOLNPGM(" stored settings retrieved (", eeprom_total, " bytes; crc ", working_crc, ")");
        TERN_(HOST_EEPROM_CHITCHAT, hostui.notify(F("Stored settings retrieved")));
      }

      #if ENABLED(AUTO_BED_LEVELING_UBL)
        if (!validating) {
          bedlevel.report_state();

          if (!bedlevel.sanity_check()) {
            #if ALL(EEPROM_CHITCHAT, DEBUG_LEVELING_FEATURE)
              bedlevel.echo_name();
              DEBUG_ECHOLNPGM(" initialized.\n");
            #endif
          }
          else {
            eeprom_error = ERR_EEPROM_CORRUPT;
            #if ALL(EEPROM_CHITCHAT, DEBUG_LEVELING_FEATURE)
              DEBUG_ECHOPGM("?Can't enable ");
              bedlevel.echo_name();
              DEBUG_ECHOLNPGM(".");
            #endif
            bedlevel.reset();
          }

          if (bedlevel.storage_slot >= 0) {
            load_mesh(bedlevel.storage_slot);
            DEBUG_ECHOLNPGM("Mesh ", bedlevel.storage_slot, " loaded from storage.");
          }
          else {
            bedlevel.reset();
            DEBUG_ECHOLNPGM("UBL reset");
          }
        }
      #endif

    } while(0);

    EEPROM_FINISH();

    switch (eeprom_error) {
      case ERR_EEPROM_NOERR:
        if (!validating) postprocess();
        break;
      case ERR_EEPROM_SIZE:
        DEBUG_ECHO_MSG("Index: ", eeprom_index - (EEPROM_OFFSET), " Size: ", datasize());
        break;
      case ERR_EEPROM_CORRUPT:
        DEBUG_WARN_MSG(STR_ERR_EEPROM_CORRUPT);
        break;
      case ERR_EEPROM_CRC:
        DEBUG_WARN_MSG("EEPROM CRC mismatch - (stored) ", stored_crc, " != ", working_crc, " (calculated)!");
        TERN_(HOST_EEPROM_CHITCHAT, hostui.notify(GET_TEXT_F(MSG_ERR_EEPROM_CRC)));
        break;
      default: break;
    }

    #if ENABLED(EEPROM_CHITCHAT) && DISABLED(DISABLE_M503)
      // Report the EEPROM settings
      if (!validating && TERN1(EEPROM_BOOT_SILENT, IsRunning())) report();
    #endif

    return eeprom_error;
  }

  #ifdef ARCHIM2_SPI_FLASH_EEPROM_BACKUP_SIZE
    extern bool restoreEEPROM();
  #endif

  bool MarlinSettings::validate() {
    validating = true;
    #ifdef ARCHIM2_SPI_FLASH_EEPROM_BACKUP_SIZE
      EEPROM_Error err = _load();
      if (err != ERR_EEPROM_NOERR && restoreEEPROM()) {
        SERIAL_ECHOLNPGM("Recovered backup EEPROM settings from SPI Flash");
        err = _load();
      }
    #else
      const EEPROM_Error err = _load();
    #endif
    validating = false;

    if (err) ui.eeprom_alert(err);

    return (err == ERR_EEPROM_NOERR);
  }

  bool MarlinSettings::load() {
    if (validate()) {
      const EEPROM_Error err = _load();
      const bool success = (err == ERR_EEPROM_NOERR);
      TERN_(EXTENSIBLE_UI, ExtUI::onSettingsLoaded(success));
      return success;
    }
    reset();
    #if ANY(EEPROM_AUTO_INIT, EEPROM_INIT_NOW)
      (void)save();
      SERIAL_ECHO_MSG("EEPROM Initialized");
    #endif
    return false;
  }

  #if ENABLED(AUTO_BED_LEVELING_UBL)

    inline void ubl_invalid_slot(const int s) {
      DEBUG_ECHOLNPGM("?Invalid slot.\n", s, " mesh slots available.");
      UNUSED(s);
    }

    // 128 (+1 because of the change to capacity rather than last valid address)
    // is a placeholder for the size of the MAT; the MAT will always
    // live at the very end of the eeprom
    const uint16_t MarlinSettings::meshes_end = persistentStore.capacity() - 129;

    uint16_t MarlinSettings::meshes_start_index() {
      // Pad the end of configuration data so it can float up
      // or down a little bit without disrupting the mesh data
      return (datasize() + EEPROM_OFFSET + 32) & 0xFFF8;
    }

    #define MESH_STORE_SIZE sizeof(TERN(OPTIMIZED_MESH_STORAGE, mesh_store_t, bedlevel.z_values))

    uint16_t MarlinSettings::calc_num_meshes() {
      return (meshes_end - meshes_start_index()) / MESH_STORE_SIZE;
    }

    int MarlinSettings::mesh_slot_offset(const int8_t slot) {
      return meshes_end - (slot + 1) * MESH_STORE_SIZE;
    }

    void MarlinSettings::store_mesh(const int8_t slot) {

      #if ENABLED(AUTO_BED_LEVELING_UBL)
        const int16_t a = calc_num_meshes();
        if (!WITHIN(slot, 0, a - 1)) {
          ubl_invalid_slot(a);
          DEBUG_ECHOLNPGM("E2END=", persistentStore.capacity() - 1, " meshes_end=", meshes_end, " slot=", slot);
          DEBUG_EOL();
          return;
        }

        int pos = mesh_slot_offset(slot);
        uint16_t crc = 0;

        #if ENABLED(OPTIMIZED_MESH_STORAGE)
          int16_t z_mesh_store[TERN(PROUI_GRID_PNTS, GRID_LIMIT, GRID_MAX_POINTS_X)][TERN(PROUI_GRID_PNTS, GRID_LIMIT, GRID_MAX_POINTS_Y)];
          bedlevel.set_store_from_mesh(bedlevel.z_values, z_mesh_store);
          uint8_t * const src = (uint8_t*)&z_mesh_store;
        #else
          uint8_t * const src = (uint8_t*)&bedlevel.z_values;
        #endif

        // Write crc to MAT along with other data, or just tack on to the beginning or end
        persistentStore.access_start();
        const bool status = persistentStore.write_data(pos, src, MESH_STORE_SIZE, &crc);
        persistentStore.access_finish();

        if (status) SERIAL_ECHOLNPGM("?Unable to save mesh data.");
        else        DEBUG_ECHOLNPGM("Mesh saved in slot ", slot);

      #else

        // Other mesh types

      #endif
    }

    void MarlinSettings::load_mesh(const int8_t slot, void * const into/*=nullptr*/) {

      #if ENABLED(AUTO_BED_LEVELING_UBL)

        const int16_t a = settings.calc_num_meshes();

        if (!WITHIN(slot, 0, a - 1)) {
          ubl_invalid_slot(a);
          return;
        }

        int pos = mesh_slot_offset(slot);
        uint16_t crc = 0;
        #if ENABLED(OPTIMIZED_MESH_STORAGE)
          int16_t z_mesh_store[TERN(PROUI_GRID_PNTS, GRID_LIMIT, GRID_MAX_POINTS_X)][TERN(PROUI_GRID_PNTS, GRID_LIMIT, GRID_MAX_POINTS_Y)];
          uint8_t * const dest = (uint8_t*)&z_mesh_store;
        #else
          uint8_t * const dest = into ? (uint8_t*)into : (uint8_t*)&bedlevel.z_values;
        #endif

        persistentStore.access_start();
        uint16_t status = persistentStore.read_data(pos, dest, MESH_STORE_SIZE, &crc);
        persistentStore.access_finish();

        #if ENABLED(OPTIMIZED_MESH_STORAGE)
          if (into) {
            float z_values[TERN(PROUI_GRID_PNTS, GRID_LIMIT, GRID_MAX_POINTS_X)][TERN(PROUI_GRID_PNTS, GRID_LIMIT, GRID_MAX_POINTS_Y)];
            bedlevel.set_mesh_from_store(z_mesh_store, z_values);
            memcpy(into, z_values, sizeof(z_values));
          }
          else
            bedlevel.set_mesh_from_store(z_mesh_store, bedlevel.z_values);
        #endif

        #if ENABLED(DWIN_LCD_PROUI)
          status = !bedLevelTools.meshValidate();
          if (status) {
            bedlevel.invalidate();
            LCD_MESSAGE(MSG_UBL_MESH_INVALID);
          }
          else
            ui.status_printf(0, GET_TEXT_F(MSG_MESH_LOADED), bedlevel.storage_slot);
        #endif

        if (status) SERIAL_ECHOLNPGM("?Unable to load mesh data.");
        else        DEBUG_ECHOLNPGM("Mesh loaded from slot ", slot);

        EEPROM_FINISH();

      #else

        // Other mesh types

      #endif
    }

    //void MarlinSettings::delete_mesh() { return; }
    //void MarlinSettings::defrag_meshes() { return; }

  #endif // AUTO_BED_LEVELING_UBL

#else // !EEPROM_SETTINGS

  bool MarlinSettings::save() {
    DEBUG_WARN_MSG("EEPROM disabled");
    return false;
  }

#endif // !EEPROM_SETTINGS

/**
 * M502 - Reset Configuration
 */
void MarlinSettings::reset() {
  LOOP_DISTINCT_AXES(i) {
    planner.settings.max_acceleration_mm_per_s2[i] = pgm_read_dword(&_DMA[ALIM(i, _DMA)]);
    #if ENABLED(EDITABLE_STEPS_PER_UNIT)
      planner.settings.axis_steps_per_mm[i] = pgm_read_float(&_DASU[ALIM(i, _DASU)]);
    #endif
    planner.settings.max_feedrate_mm_s[i] = pgm_read_float(&_DMF[ALIM(i, _DMF)]);
  }

  planner.settings.min_segment_time_us = DEFAULT_MINSEGMENTTIME;
  planner.settings.acceleration = DEFAULT_ACCELERATION;
  planner.settings.retract_acceleration = DEFAULT_RETRACT_ACCELERATION;
  planner.settings.travel_acceleration = DEFAULT_TRAVEL_ACCELERATION;
  planner.settings.min_feedrate_mm_s = feedRate_t(DEFAULT_MINIMUMFEEDRATE);
  planner.settings.min_travel_feedrate_mm_s = feedRate_t(DEFAULT_MINTRAVELFEEDRATE);

  #if ENABLED(CLASSIC_JERK)
    #if HAS_X_AXIS && !defined(DEFAULT_XJERK)
      #define DEFAULT_XJERK 0
    #endif
    #if HAS_Y_AXIS && !defined(DEFAULT_YJERK)
      #define DEFAULT_YJERK 0
    #endif
    #if HAS_Z_AXIS && !defined(DEFAULT_ZJERK)
      #define DEFAULT_ZJERK 0
    #endif
    #if HAS_I_AXIS && !defined(DEFAULT_IJERK)
      #define DEFAULT_IJERK 0
    #endif
    #if HAS_J_AXIS && !defined(DEFAULT_JJERK)
      #define DEFAULT_JJERK 0
    #endif
    #if HAS_K_AXIS && !defined(DEFAULT_KJERK)
      #define DEFAULT_KJERK 0
    #endif
    #if HAS_U_AXIS && !defined(DEFAULT_UJERK)
      #define DEFAULT_UJERK 0
    #endif
    #if HAS_V_AXIS && !defined(DEFAULT_VJERK)
      #define DEFAULT_VJERK 0
    #endif
    #if HAS_W_AXIS && !defined(DEFAULT_WJERK)
      #define DEFAULT_WJERK 0
    #endif
    planner.max_jerk.set(
      NUM_AXIS_LIST(DEFAULT_XJERK, DEFAULT_YJERK, DEFAULT_ZJERK, DEFAULT_IJERK, DEFAULT_JJERK, DEFAULT_KJERK, DEFAULT_UJERK, DEFAULT_VJERK, DEFAULT_WJERK)
    );
    TERN_(HAS_CLASSIC_E_JERK, planner.max_jerk.e = DEFAULT_EJERK);
  #endif

  TERN_(HAS_JUNCTION_DEVIATION, planner.junction_deviation_mm = float(JUNCTION_DEVIATION_MM));

  #if HAS_SCARA_OFFSET
    scara_home_offset.reset();
  #elif HAS_HOME_OFFSET
    home_offset.reset();
  #endif

  TERN_(HAS_HOTEND_OFFSET, reset_hotend_offsets());

  //
  // Filament Runout Sensor
  //

  #if HAS_FILAMENT_SENSOR
    runout.enabled = FIL_RUNOUT_ENABLED_DEFAULT;
    runout.reset();
    TERN_(HAS_FILAMENT_RUNOUT_DISTANCE, runout.set_runout_distance(FILAMENT_RUNOUT_DISTANCE_MM));
  #endif

  //
  // Tool-change Settings
  //

  #if HAS_MULTI_EXTRUDER
    #if ENABLED(TOOLCHANGE_FILAMENT_SWAP)
      toolchange_settings.swap_length     = TOOLCHANGE_FS_LENGTH;
      toolchange_settings.extra_resume    = TOOLCHANGE_FS_EXTRA_RESUME_LENGTH;
      toolchange_settings.retract_speed   = TOOLCHANGE_FS_RETRACT_SPEED;
      toolchange_settings.unretract_speed = TOOLCHANGE_FS_UNRETRACT_SPEED;
      toolchange_settings.extra_prime     = TOOLCHANGE_FS_EXTRA_PRIME;
      toolchange_settings.prime_speed     = TOOLCHANGE_FS_PRIME_SPEED;
      toolchange_settings.wipe_retract    = TOOLCHANGE_FS_WIPE_RETRACT;
      toolchange_settings.fan_speed       = TOOLCHANGE_FS_FAN_SPEED;
      toolchange_settings.fan_time        = TOOLCHANGE_FS_FAN_TIME;
    #endif

    #if ENABLED(TOOLCHANGE_FS_PRIME_FIRST_USED)
      enable_first_prime = false;
    #endif

    #if ENABLED(TOOLCHANGE_PARK)
      constexpr xyz_pos_t tpxy = TOOLCHANGE_PARK_XY;
      toolchange_settings.enable_park = true;
      toolchange_settings.change_point = tpxy;
    #endif

    toolchange_settings.z_raise = TOOLCHANGE_ZRAISE;

    #if ENABLED(TOOLCHANGE_MIGRATION_FEATURE)
      migration = migration_defaults;
    #endif

  #endif

  #if ENABLED(BACKLASH_GCODE)
    backlash.set_correction(BACKLASH_CORRECTION);
    constexpr xyz_float_t tmp = BACKLASH_DISTANCE_MM;
    LOOP_NUM_AXES(axis) backlash.set_distance_mm((AxisEnum)axis, tmp[axis]);
    #ifdef BACKLASH_SMOOTHING_MM
      backlash.set_smoothing_mm(BACKLASH_SMOOTHING_MM);
    #endif
  #endif

  TERN_(DWIN_CREALITY_LCD_JYERSUI, jyersDWIN.resetSettings());

  //
  // Editable MESH_INSET
  //
  #if ALL(DWIN_LCD_PROUI, PROUI_MESH_EDIT)
    ui.mesh_inset_min_x = MESH_INSET;
    ui.mesh_inset_max_x = (X_BED_SIZE - MESH_INSET);
    ui.mesh_inset_min_y = MESH_INSET;
    ui.mesh_inset_max_y = (Y_BED_SIZE - MESH_INSET);
  #endif

  //
  // Case Light Brightness
  //
  TERN_(CASELIGHT_USES_BRIGHTNESS, caselight.brightness = CASE_LIGHT_DEFAULT_BRIGHTNESS);

  //
  // TOUCH_SCREEN_CALIBRATION
  //
  TERN_(TOUCH_SCREEN_CALIBRATION, touch_calibration.calibration_reset());

  //
  // Buzzer enable/disable
  //
  #if ENABLED(SOUND_MENU_ITEM)
    ui.sound_on = ENABLED(SOUND_ON_DEFAULT);
  #endif

  //
  // Magnetic Parking Extruder
  //
  TERN_(MAGNETIC_PARKING_EXTRUDER, mpe_settings_init());

  //
  // Global Leveling
  //
  TERN_(ENABLE_LEVELING_FADE_HEIGHT, new_z_fade_height = (DEFAULT_LEVELING_FADE_HEIGHT));
  TERN_(HAS_LEVELING, reset_bed_level());

  //
  // AUTOTEMP
  //
  #if ENABLED(AUTOTEMP)
    planner.autotemp.max = AUTOTEMP_MAX;
    planner.autotemp.min = AUTOTEMP_MIN;
    planner.autotemp.factor = AUTOTEMP_FACTOR;
  #endif

  //
  // X Axis Twist Compensation
  //
  TERN_(X_AXIS_TWIST_COMPENSATION, xatc.reset());

  //
  // Nozzle-to-probe Offset
  //
  #if HAS_BED_PROBE
    constexpr float dpo[] = NOZZLE_TO_PROBE_OFFSET;
    static_assert(COUNT(dpo) == NUM_AXES, "NOZZLE_TO_PROBE_OFFSET must contain offsets for each linear axis X, Y, Z....");
    #if HAS_PROBE_XY_OFFSET
      LOOP_NUM_AXES(a) probe.offset[a] = dpo[a];
    #else
      probe.offset.set(NUM_AXIS_LIST(0, 0, dpo[Z_AXIS], 0, 0, 0, 0, 0, 0));
    #endif
  #endif

  //
  // Z Stepper Auto-alignment points
  //
  TERN_(Z_STEPPER_AUTO_ALIGN, z_stepper_align.reset_to_default());

  //
  // Servo Angles
  //
  TERN_(EDITABLE_SERVO_ANGLES, COPY(servo_angles, base_servo_angles)); // When not editable only one copy of servo angles exists

  //
  // Probe Temperature Compensation
  //
  TERN_(HAS_PTC, ptc.reset());

  //
  // BLTouch
  //
  TERN_(HAS_BLTOUCH_HS_MODE, bltouch.high_speed_mode = BLTOUCH_HS_MODE);

  //
  // Kinematic Settings (Delta, SCARA, TPARA, Polargraph...)
  //

  #if IS_KINEMATIC
    segments_per_second = DEFAULT_SEGMENTS_PER_SECOND;
    #if ENABLED(DELTA)
      const abc_float_t adj = DELTA_ENDSTOP_ADJ, dta = DELTA_TOWER_ANGLE_TRIM, ddr = DELTA_DIAGONAL_ROD_TRIM_TOWER;
      delta_height = DELTA_HEIGHT;
      delta_endstop_adj = adj;
      delta_radius = DELTA_RADIUS;
      delta_diagonal_rod = DELTA_DIAGONAL_ROD;
      delta_tower_angle_trim = dta;
      delta_diagonal_rod_trim = ddr;
    #elif ENABLED(POLARGRAPH)
      draw_area_min.set(X_MIN_POS, Y_MIN_POS);
      draw_area_max.set(X_MAX_POS, Y_MAX_POS);
      polargraph_max_belt_len = POLARGRAPH_MAX_BELT_LEN;
    #endif
  #endif

  //
  // Endstop Adjustments
  //

  #if ENABLED(X_DUAL_ENDSTOPS)
    #ifndef X2_ENDSTOP_ADJUSTMENT
      #define X2_ENDSTOP_ADJUSTMENT 0
    #endif
    endstops.x2_endstop_adj = X2_ENDSTOP_ADJUSTMENT;
  #endif

  #if ENABLED(Y_DUAL_ENDSTOPS)
    #ifndef Y2_ENDSTOP_ADJUSTMENT
      #define Y2_ENDSTOP_ADJUSTMENT 0
    #endif
    endstops.y2_endstop_adj = Y2_ENDSTOP_ADJUSTMENT;
  #endif

  #if ENABLED(Z_MULTI_ENDSTOPS)
    #ifndef Z2_ENDSTOP_ADJUSTMENT
      #define Z2_ENDSTOP_ADJUSTMENT 0
    #endif
    endstops.z2_endstop_adj = Z2_ENDSTOP_ADJUSTMENT;
    #if NUM_Z_STEPPERS >= 3
      #ifndef Z3_ENDSTOP_ADJUSTMENT
        #define Z3_ENDSTOP_ADJUSTMENT 0
      #endif
      endstops.z3_endstop_adj = Z3_ENDSTOP_ADJUSTMENT;
    #endif
    #if NUM_Z_STEPPERS >= 4
      #ifndef Z4_ENDSTOP_ADJUSTMENT
        #define Z4_ENDSTOP_ADJUSTMENT 0
      #endif
      endstops.z4_endstop_adj = Z4_ENDSTOP_ADJUSTMENT;
    #endif
  #endif

  //
  // Preheat parameters
  //
  #if HAS_PREHEAT
    #define _PITEM(N,T) PREHEAT_##N##_##T,
    #if HAS_HOTEND
      constexpr uint16_t hpre[] = { REPEAT2_S(1, INCREMENT(PREHEAT_COUNT), _PITEM, TEMP_HOTEND) };
    #endif
    #if HAS_HEATED_BED
      constexpr uint16_t bpre[] = { REPEAT2_S(1, INCREMENT(PREHEAT_COUNT), _PITEM, TEMP_BED) };
    #endif
    #if HAS_FAN
      constexpr uint8_t fpre[] = { REPEAT2_S(1, INCREMENT(PREHEAT_COUNT), _PITEM, FAN_SPEED) };
    #endif
    for (uint8_t i = 0; i < PREHEAT_COUNT; ++i) {
      TERN_(HAS_HOTEND,     ui.material_preset[i].hotend_temp = hpre[i]);
      TERN_(HAS_HEATED_BED, ui.material_preset[i].bed_temp = bpre[i]);
      TERN_(HAS_FAN,        ui.material_preset[i].fan_speed = fpre[i]);
    }
  #endif

  //
  // Hotend PID
  //

  #if ENABLED(PIDTEMP)
    #if ENABLED(PID_PARAMS_PER_HOTEND)
      constexpr float defKp[] =
        #ifdef DEFAULT_Kp_LIST
          DEFAULT_Kp_LIST
        #else
          ARRAY_BY_HOTENDS1(DEFAULT_Kp)
        #endif
      , defKi[] =
        #ifdef DEFAULT_Ki_LIST
          DEFAULT_Ki_LIST
        #else
          ARRAY_BY_HOTENDS1(DEFAULT_Ki)
        #endif
      , defKd[] =
        #ifdef DEFAULT_Kd_LIST
          DEFAULT_Kd_LIST
        #else
          ARRAY_BY_HOTENDS1(DEFAULT_Kd)
        #endif
      ;
      static_assert(WITHIN(COUNT(defKp), 1, HOTENDS), "DEFAULT_Kp_LIST must have between 1 and HOTENDS items.");
      static_assert(WITHIN(COUNT(defKi), 1, HOTENDS), "DEFAULT_Ki_LIST must have between 1 and HOTENDS items.");
      static_assert(WITHIN(COUNT(defKd), 1, HOTENDS), "DEFAULT_Kd_LIST must have between 1 and HOTENDS items.");
      #if ENABLED(PID_EXTRUSION_SCALING)
        constexpr float defKc[] =
          #ifdef DEFAULT_Kc_LIST
            DEFAULT_Kc_LIST
          #else
            ARRAY_BY_HOTENDS1(DEFAULT_Kc)
          #endif
        ;
        static_assert(WITHIN(COUNT(defKc), 1, HOTENDS), "DEFAULT_Kc_LIST must have between 1 and HOTENDS items.");
      #endif
      #if ENABLED(PID_FAN_SCALING)
        constexpr float defKf[] =
          #ifdef DEFAULT_Kf_LIST
            DEFAULT_Kf_LIST
          #else
            ARRAY_BY_HOTENDS1(DEFAULT_Kf)
          #endif
        ;
        static_assert(WITHIN(COUNT(defKf), 1, HOTENDS), "DEFAULT_Kf_LIST must have between 1 and HOTENDS items.");
      #endif
      #define PID_DEFAULT(N,E) def##N[E]
    #else
      #define PID_DEFAULT(N,E) DEFAULT_##N
    #endif
    HOTEND_LOOP() {
      thermalManager.temp_hotend[e].pid.set(
        PID_DEFAULT(Kp, ALIM(e, defKp)),
        PID_DEFAULT(Ki, ALIM(e, defKi)),
        PID_DEFAULT(Kd, ALIM(e, defKd))
        OPTARG(PID_EXTRUSION_SCALING, PID_DEFAULT(Kc, ALIM(e, defKc)))
        OPTARG(PID_FAN_SCALING, PID_DEFAULT(Kf, ALIM(e, defKf)))
      );
    }
  #endif

  //
  // PID Extrusion Scaling
  //
  TERN_(PID_EXTRUSION_SCALING, thermalManager.lpq_len = 20); // Default last-position-queue size

  //
  // Heated Bed PID
  //
  #if ENABLED(PIDTEMPBED)
    thermalManager.temp_bed.pid.set(DEFAULT_bedKp, DEFAULT_bedKi, DEFAULT_bedKd);
  #endif

  //
  // Heated Chamber PID
  //
  #if ENABLED(PIDTEMPCHAMBER)
    thermalManager.temp_chamber.pid.set(DEFAULT_chamberKp, DEFAULT_chamberKi, DEFAULT_chamberKd);
  #endif

  //
  // User-Defined Thermistors
  //
  TERN_(HAS_USER_THERMISTORS, thermalManager.reset_user_thermistors());

  //
  // Power Monitor
  //
  TERN_(POWER_MONITOR, power_monitor.reset());

  //
  // LCD Contrast
  //
  TERN_(HAS_LCD_CONTRAST, ui.contrast = LCD_CONTRAST_DEFAULT);

  //
  // LCD Brightness
  //
  TERN_(HAS_LCD_BRIGHTNESS, ui.brightness = LCD_BRIGHTNESS_DEFAULT);

  //
  // LCD Backlight / Sleep Timeout
  //
  #if ENABLED(EDITABLE_DISPLAY_TIMEOUT)
    #if HAS_BACKLIGHT_TIMEOUT
      ui.backlight_timeout_minutes = LCD_BACKLIGHT_TIMEOUT_MINS;
    #elif HAS_DISPLAY_SLEEP
      ui.sleep_timeout_minutes = DISPLAY_SLEEP_MINUTES;
    #endif
  #endif

  //
  // Controller Fan
  //
  TERN_(USE_CONTROLLER_FAN, controllerFan.reset());

  //
  // Power-Loss Recovery
  //
  #if ENABLED(POWER_LOSS_RECOVERY)
    recovery.enable(ENABLED(PLR_ENABLED_DEFAULT));
    TERN_(HAS_PLR_BED_THRESHOLD, recovery.bed_temp_threshold = PLR_BED_THRESHOLD);
  #endif

  //
  // Firmware Retraction
  //
  TERN_(FWRETRACT, fwretract.reset());

  //
  // Volumetric & Filament Size
  //
  #if DISABLED(NO_VOLUMETRICS)
    parser.volumetric_enabled = ENABLED(VOLUMETRIC_DEFAULT_ON);
    for (uint8_t q = 0; q < COUNT(planner.filament_size); ++q)
      planner.filament_size[q] = DEFAULT_NOMINAL_FILAMENT_DIA;
    #if ENABLED(VOLUMETRIC_EXTRUDER_LIMIT)
      for (uint8_t q = 0; q < COUNT(planner.volumetric_extruder_limit); ++q)
        planner.volumetric_extruder_limit[q] = DEFAULT_VOLUMETRIC_EXTRUDER_LIMIT;
    #endif
  #endif

  endstops.enable_globally(ENABLED(ENDSTOPS_ALWAYS_ON_DEFAULT));

  reset_stepper_drivers();

  //
  // Linear Advance
  //
  #if ENABLED(LIN_ADVANCE)
    #if ENABLED(DISTINCT_E_FACTORS)
      constexpr float linAdvanceK[] = ADVANCE_K;
      EXTRUDER_LOOP() {
        const float a = linAdvanceK[_MAX(uint8_t(e), COUNT(linAdvanceK) - 1)];
        planner.extruder_advance_K[e] = a;
        TERN_(ADVANCE_K_EXTRA, other_extruder_advance_K[e] = a);
      }
    #else
      planner.extruder_advance_K[0] = ADVANCE_K;
    #endif
  #endif

  //
  // Motor Current PWM
  //

  #if HAS_MOTOR_CURRENT_PWM
    constexpr uint32_t tmp_motor_current_setting[MOTOR_CURRENT_COUNT] = PWM_MOTOR_CURRENT;
    for (uint8_t q = 0; q < MOTOR_CURRENT_COUNT; ++q)
      stepper.set_digipot_current(q, (stepper.motor_current_setting[q] = tmp_motor_current_setting[q]));
  #endif

  //
  // DIGIPOTS
  //
  #if HAS_MOTOR_CURRENT_SPI
    static constexpr uint32_t tmp_motor_current_setting[] = DIGIPOT_MOTOR_CURRENT;
    DEBUG_ECHOLNPGM("Writing Digipot");
    for (uint8_t q = 0; q < COUNT(tmp_motor_current_setting); ++q)
      stepper.set_digipot_current(q, tmp_motor_current_setting[q]);
    DEBUG_ECHOLNPGM("Digipot Written");
  #endif

  //
  // Adaptive Step Smoothing state
  //
  #if ENABLED(ADAPTIVE_STEP_SMOOTHING_TOGGLE)
    stepper.adaptive_step_smoothing_enabled = true;
  #endif

  //
  // CNC Coordinate System
  //
  TERN_(CNC_COORDINATE_SYSTEMS, (void)gcode.select_coordinate_system(-1)); // Go back to machine space

  //
  // Skew Correction
  //
  #if ENABLED(SKEW_CORRECTION_GCODE)
    planner.skew_factor.xy = XY_SKEW_FACTOR;
    #if ENABLED(SKEW_CORRECTION_FOR_Z)
      planner.skew_factor.xz = XZ_SKEW_FACTOR;
      planner.skew_factor.yz = YZ_SKEW_FACTOR;
    #endif
  #endif

  //
  // Advanced Pause filament load & unload lengths
  //
  #if ENABLED(CONFIGURE_FILAMENT_CHANGE)
    EXTRUDER_LOOP() {
      fc_settings[e].unload_length = FILAMENT_CHANGE_UNLOAD_LENGTH;
      fc_settings[e].load_length = FILAMENT_CHANGE_FAST_LOAD_LENGTH;
    }
  #endif

  #if ENABLED(PASSWORD_FEATURE)
    #ifdef PASSWORD_DEFAULT_VALUE
      password.is_set = true;
      password.value = PASSWORD_DEFAULT_VALUE;
    #else
      password.is_set = false;
    #endif
  #endif

  //
  // Fan tachometer check
  //
  TERN_(HAS_FANCHECK, fan_check.enabled = true);

  //
  // MKS UI controller
  //
  TERN_(DGUS_LCD_UI_MKS, MKS_reset_settings());

  //
  // Model predictive control
  //
  #if ENABLED(MPCTEMP)
    constexpr float _mpc_heater_power[] = MPC_HEATER_POWER;
    constexpr float _mpc_block_heat_capacity[] = MPC_BLOCK_HEAT_CAPACITY;
    constexpr float _mpc_sensor_responsiveness[] = MPC_SENSOR_RESPONSIVENESS;
    constexpr float _mpc_ambient_xfer_coeff[] = MPC_AMBIENT_XFER_COEFF;
    #if ENABLED(MPC_INCLUDE_FAN)
      constexpr float _mpc_ambient_xfer_coeff_fan255[] = MPC_AMBIENT_XFER_COEFF_FAN255;
    #endif
    constexpr float _filament_heat_capacity_permm[] = FILAMENT_HEAT_CAPACITY_PERMM;

    static_assert(COUNT(_mpc_heater_power) == HOTENDS, "MPC_HEATER_POWER must have HOTENDS items.");
    static_assert(COUNT(_mpc_block_heat_capacity) == HOTENDS, "MPC_BLOCK_HEAT_CAPACITY must have HOTENDS items.");
    static_assert(COUNT(_mpc_sensor_responsiveness) == HOTENDS, "MPC_SENSOR_RESPONSIVENESS must have HOTENDS items.");
    static_assert(COUNT(_mpc_ambient_xfer_coeff) == HOTENDS, "MPC_AMBIENT_XFER_COEFF must have HOTENDS items.");
    #if ENABLED(MPC_INCLUDE_FAN)
      static_assert(COUNT(_mpc_ambient_xfer_coeff_fan255) == HOTENDS, "MPC_AMBIENT_XFER_COEFF_FAN255 must have HOTENDS items.");
    #endif
    static_assert(COUNT(_filament_heat_capacity_permm) == HOTENDS, "FILAMENT_HEAT_CAPACITY_PERMM must have HOTENDS items.");

    HOTEND_LOOP() {
      MPC_t &mpc = thermalManager.temp_hotend[e].mpc;
      mpc.heater_power = _mpc_heater_power[e];
      mpc.block_heat_capacity = _mpc_block_heat_capacity[e];
      mpc.sensor_responsiveness = _mpc_sensor_responsiveness[e];
      mpc.ambient_xfer_coeff_fan0 = _mpc_ambient_xfer_coeff[e];
      #if ENABLED(MPC_INCLUDE_FAN)
        mpc.fan255_adjustment = _mpc_ambient_xfer_coeff_fan255[e] - _mpc_ambient_xfer_coeff[e];
      #endif
      mpc.filament_heat_capacity_permm = _filament_heat_capacity_permm[e];
    }
  #endif

  //
  // Fixed-Time Motion
  //
  TERN_(FT_MOTION, ftMotion.set_defaults());

  //
  // Nonlinear Extrusion
  //
  TERN_(NONLINEAR_EXTRUSION, stepper.ne.reset());

  //
  // Input Shaping
  //
  #if HAS_ZV_SHAPING
    #if ENABLED(INPUT_SHAPING_X)
      stepper.set_shaping_frequency(X_AXIS, SHAPING_FREQ_X);
      stepper.set_shaping_damping_ratio(X_AXIS, SHAPING_ZETA_X);
    #endif
    #if ENABLED(INPUT_SHAPING_Y)
      stepper.set_shaping_frequency(Y_AXIS, SHAPING_FREQ_Y);
      stepper.set_shaping_damping_ratio(Y_AXIS, SHAPING_ZETA_Y);
    #endif
  #endif

  //
  // Hotend Idle Timeout
  //
  TERN_(HOTEND_IDLE_TIMEOUT, hotend_idle.cfg.set_defaults());

  postprocess();

  #if ANY(EEPROM_CHITCHAT, DEBUG_LEVELING_FEATURE)
    FSTR_P const hdsl = F("Hardcoded Default Settings Loaded");
    TERN_(HOST_EEPROM_CHITCHAT, hostui.notify(hdsl));
    DEBUG_ECHO_START(); DEBUG_ECHOLN(hdsl);
  #endif

  TERN_(EXTENSIBLE_UI, ExtUI::onFactoryReset());
}

#if DISABLED(DISABLE_M503)

  #define CONFIG_ECHO_START()       gcode.report_echo_start(forReplay)
  #define CONFIG_ECHO_MSG(V...)     do{ CONFIG_ECHO_START(); SERIAL_ECHOLNPGM(V); }while(0)
  #define CONFIG_ECHO_MSG_P(V...)   do{ CONFIG_ECHO_START(); SERIAL_ECHOLNPGM_P(V); }while(0)
  #define CONFIG_ECHO_HEADING(STR)  gcode.report_heading(forReplay, F(STR))

  #if ENABLED(EDITABLE_STEPS_PER_UNIT)
    void M92_report(const bool echo=true, const int8_t e=-1);
  #endif

  /**
   * M503 - Report current settings in RAM
   *
   * Unless specifically disabled, M503 is available even without EEPROM
   */
  void MarlinSettings::report(const bool forReplay) {
    //
    // Announce current units, in case inches are being displayed
    //
    CONFIG_ECHO_HEADING("Linear Units");
    CONFIG_ECHO_START();
    #if ENABLED(INCH_MODE_SUPPORT)
      SERIAL_ECHOPGM("  G2", AS_DIGIT(parser.linear_unit_factor == 1.0), " ;");
    #else
      SERIAL_ECHOPGM("  G21 ;");
    #endif
    gcode.say_units(); // " (in/mm)"

    //
    // M149 Temperature units
    //
    #if ENABLED(TEMPERATURE_UNITS_SUPPORT)
      gcode.M149_report(forReplay);
    #else
      CONFIG_ECHO_HEADING(STR_TEMPERATURE_UNITS);
      CONFIG_ECHO_MSG("  M149 C ; Units in Celsius");
    #endif

    //
    // M200 Volumetric Extrusion
    //
    IF_DISABLED(NO_VOLUMETRICS, gcode.M200_report(forReplay));

    //
    // M92 Steps per Unit
    //
    TERN_(EDITABLE_STEPS_PER_UNIT, gcode.M92_report(forReplay));

    //
    // M203 Maximum feedrates (units/s)
    //
    gcode.M203_report(forReplay);

    //
    // M201 Maximum Acceleration (units/s2)
    //
    gcode.M201_report(forReplay);

    //
    // M204 Acceleration (units/s2)
    //
    gcode.M204_report(forReplay);

    //
    // M205 "Advanced" Settings
    //
    gcode.M205_report(forReplay);

    //
    // M206 Home Offset
    //
    TERN_(HAS_HOME_OFFSET, gcode.M206_report(forReplay));

    //
    // M218 Hotend offsets
    //
    TERN_(HAS_HOTEND_OFFSET, gcode.M218_report(forReplay));

    //
    // Bed Leveling
    //
    #if HAS_LEVELING

      gcode.M420_report(forReplay);

      #if ENABLED(MESH_BED_LEVELING)

        if (leveling_is_valid()) {
          for (uint8_t py = 0; py < TERN(PROUI_GRID_PNTS, GRID_LIMIT, GRID_MAX_POINTS_X); ++py) {
            for (uint8_t px = 0; px < TERN(PROUI_GRID_PNTS, GRID_LIMIT, GRID_MAX_POINTS_X); ++px) {
              CONFIG_ECHO_START();
              SERIAL_ECHOLN(F("  G29 S3 I"), px, F(" J"), py, FPSTR(SP_Z_STR), p_float_t(LINEAR_UNIT(bedlevel.z_values[px][py]), 5));
            }
          }
          CONFIG_ECHO_START();
          SERIAL_ECHOLNPGM("  G29 S4 Z", p_float_t(LINEAR_UNIT(bedlevel.z_offset), 5));
        }

      #elif ENABLED(AUTO_BED_LEVELING_UBL)

        if (!forReplay) {
          SERIAL_EOL();
          bedlevel.report_state();
          SERIAL_ECHO_MSG("Active Mesh Slot ", bedlevel.storage_slot);
          SERIAL_ECHO_MSG("EEPROM can hold ", calc_num_meshes(), " meshes.\n");
        }

       //bedlevel.report_current_mesh();   // This is too verbose for large meshes. A better (more terse)
                                           // solution needs to be found.

      #elif ENABLED(AUTO_BED_LEVELING_BILINEAR)

        if (leveling_is_valid()) {
          for (uint8_t py = 0; py < TERN(PROUI_GRID_PNTS, GRID_LIMIT, GRID_MAX_POINTS_X); ++py) {
            for (uint8_t px = 0; px < TERN(PROUI_GRID_PNTS, GRID_LIMIT, GRID_MAX_POINTS_X); ++px) {
              CONFIG_ECHO_START();
              SERIAL_ECHOLN(F("  G29 W I"), px, F(" J"), py, FPSTR(SP_Z_STR), p_float_t(LINEAR_UNIT(bedlevel.z_values[px][py]), 5));
            }
          }
        }

      #endif

    #endif // HAS_LEVELING

    //
    // X Axis Twist Compensation
    //
    TERN_(X_AXIS_TWIST_COMPENSATION, gcode.M423_report(forReplay));

    //
    // Editable Servo Angles
    //
    TERN_(EDITABLE_SERVO_ANGLES, gcode.M281_report(forReplay));

    //
    // Kinematic Settings
    //
    TERN_(IS_KINEMATIC, gcode.M665_report(forReplay));

    //
    // M666 Endstops Adjustment
    //
    #if ANY(DELTA, HAS_EXTRA_ENDSTOPS)
      gcode.M666_report(forReplay);
    #endif

    //
    // Z Auto-Align
    //
    TERN_(Z_STEPPER_AUTO_ALIGN, gcode.M422_report(forReplay));

    //
    // LCD Preheat Settings
    //
    TERN_(HAS_PREHEAT, gcode.M145_report(forReplay));

    //
    // PID
    //
    TERN_(PIDTEMP,        gcode.M301_report(forReplay));
    TERN_(PIDTEMPBED,     gcode.M304_report(forReplay));
    TERN_(PIDTEMPCHAMBER, gcode.M309_report(forReplay));

    #if HAS_USER_THERMISTORS
      for (uint8_t i = 0; i < USER_THERMISTORS; ++i)
        thermalManager.M305_report(i, forReplay);
    #endif

    //
    // LCD Contrast
    //
    TERN_(HAS_LCD_CONTRAST, gcode.M250_report(forReplay));

    //
    // Display Sleep
    //
    TERN_(EDITABLE_DISPLAY_TIMEOUT, gcode.M255_report(forReplay));

    //
    // LCD Brightness
    //
    TERN_(HAS_LCD_BRIGHTNESS, gcode.M256_report(forReplay));

    //
    // Controller Fan
    //
    TERN_(CONTROLLER_FAN_EDITABLE, gcode.M710_report(forReplay));

    //
    // Power-Loss Recovery
    //
    TERN_(POWER_LOSS_RECOVERY, gcode.M413_report(forReplay));

    //
    // Firmware Retraction
    //
    #if ENABLED(FWRETRACT)
      gcode.M207_report(forReplay);
      gcode.M208_report(forReplay);
      TERN_(FWRETRACT_AUTORETRACT, gcode.M209_report(forReplay));
    #endif

    //
    // Probe Offset
    //
    TERN_(HAS_BED_PROBE, gcode.M851_report(forReplay));

    //
    // Bed Skew Correction
    //
    TERN_(SKEW_CORRECTION_GCODE, gcode.M852_report(forReplay));

    #if HAS_TRINAMIC_CONFIG
      //
      // TMC Stepper driver current
      //
      gcode.M906_report(forReplay);

      //
      // TMC Hybrid Threshold
      //
      TERN_(HYBRID_THRESHOLD, gcode.M913_report(forReplay));

      //
      // TMC Sensorless homing thresholds
      //
      TERN_(USE_SENSORLESS, gcode.M914_report(forReplay));
    #endif

    //
    // TMC stepping mode
    //
    TERN_(HAS_STEALTHCHOP, gcode.M569_report(forReplay));

    //
    // Fixed-Time Motion
    //
    TERN_(FT_MOTION, gcode.M493_report(forReplay));

    //
    // Nonlinear Extrusion
    //
    TERN_(NONLINEAR_EXTRUSION, gcode.M592_report(forReplay));

    //
    // Input Shaping
    //
    TERN_(HAS_ZV_SHAPING, gcode.M593_report(forReplay));

    //
    // Hotend Idle Timeout
    //
    TERN_(HOTEND_IDLE_TIMEOUT, gcode.M86_report(forReplay));

    //
    // Linear Advance
    //
    TERN_(LIN_ADVANCE, gcode.M900_report(forReplay));

    //
    // Motor Current (SPI or PWM)
    //
    #if HAS_MOTOR_CURRENT_SPI || HAS_MOTOR_CURRENT_PWM
      gcode.M907_report(forReplay);
    #endif

    //
    // Advanced Pause filament load & unload lengths
    //
    TERN_(CONFIGURE_FILAMENT_CHANGE, gcode.M603_report(forReplay));

    //
    // Tool-changing Parameters
    //
    E_TERN_(gcode.M217_report(forReplay));

    //
    // Backlash Compensation
    //
    TERN_(BACKLASH_GCODE, gcode.M425_report(forReplay));

    //
    // Filament Runout Sensor
    //
    TERN_(HAS_FILAMENT_SENSOR, gcode.M412_report(forReplay));

    #if HAS_ETHERNET
      CONFIG_ECHO_HEADING("Ethernet");
      if (!forReplay) ETH0_report();
      CONFIG_ECHO_START(); SERIAL_ECHO_SP(2); MAC_report();
      CONFIG_ECHO_START(); SERIAL_ECHO_SP(2); gcode.M552_report();
      CONFIG_ECHO_START(); SERIAL_ECHO_SP(2); gcode.M553_report();
      CONFIG_ECHO_START(); SERIAL_ECHO_SP(2); gcode.M554_report();
    #endif

    TERN_(HAS_MULTI_LANGUAGE, gcode.M414_report(forReplay));

    //
    // Model predictive control
    //
    TERN_(MPCTEMP, gcode.M306_report(forReplay));
  }

#endif // !DISABLE_M503

#pragma pack(pop)<|MERGE_RESOLUTION|>--- conflicted
+++ resolved
@@ -586,16 +586,6 @@
   //
   #if ENABLED(SOUND_MENU_ITEM)
     bool sound_on;
-  #endif
-
-  //
-  // Editable MESH_INSET
-  //
-  #if ALL(DWIN_LCD_PROUI, PROUI_MESH_EDIT)
-    float ui_mesh_inset_min_x;
-    float ui_mesh_inset_max_x;
-    float ui_mesh_inset_min_y;
-    float ui_mesh_inset_max_y;
   #endif
 
   //
@@ -1640,16 +1630,6 @@
       jyersDWIN.saveSettings(dwin_settings);
       EEPROM_WRITE(dwin_settings);
     }
-    #endif
-
-    //
-    // Editable MESH_INSET
-    //
-    #if ALL(DWIN_LCD_PROUI, PROUI_MESH_EDIT)
-      EEPROM_WRITE(ui.mesh_inset_min_x);
-      EEPROM_WRITE(ui.mesh_inset_max_x);
-      EEPROM_WRITE(ui.mesh_inset_min_y);
-      EEPROM_WRITE(ui.mesh_inset_max_y);
     #endif
 
     //
@@ -2727,31 +2707,17 @@
       //
       // JyersUI User Data
       //
-<<<<<<< HEAD
       #if ENABLED(DWIN_LCD_PROUI)
-      {
-        const char dwin_data[eeprom_data_size] = { 0 };
-        _FIELD_TEST(dwin_data);
-        EEPROM_READ(dwin_data);
-        if (!validating) dwinCopySettingsFrom(dwin_data);
-      }
-
-        // Editable MESH_INSET
-        #if ENABLED(PROUI_MESH_EDIT)
-          _FIELD_TEST(ui_mesh_inset_min_x);
-          EEPROM_READ(ui.mesh_inset_min_x);
-          _FIELD_TEST(ui_mesh_inset_max_x);
-          EEPROM_READ(ui.mesh_inset_max_x);
-          _FIELD_TEST(ui_mesh_inset_min_y);
-          EEPROM_READ(ui.mesh_inset_min_y);
-          _FIELD_TEST(ui_mesh_inset_max_y);
-          EEPROM_READ(ui.mesh_inset_max_y);
-        #endif
-
-      #elif ENABLED(DWIN_CREALITY_LCD_JYERSUI)
-=======
+      // {
+      //   const char dwin_data[eeprom_data_size] = { 0 };
+      //   _FIELD_TEST(dwin_data);
+      //   EEPROM_READ(dwin_data);
+      //   if (!validating) dwinCopySettingsFrom(dwin_data);
+      // }
+
+
+      // #elif ENABLED(DWIN_CREALITY_LCD_JYERSUI)
       #if ENABLED(DWIN_CREALITY_LCD_JYERSUI)
->>>>>>> dca6afc2
       {
         const char dwin_settings[jyersDWIN.eeprom_data_size] = { 0 };
         _FIELD_TEST(dwin_settings);
@@ -3262,16 +3228,6 @@
   TERN_(DWIN_CREALITY_LCD_JYERSUI, jyersDWIN.resetSettings());
 
   //
-  // Editable MESH_INSET
-  //
-  #if ALL(DWIN_LCD_PROUI, PROUI_MESH_EDIT)
-    ui.mesh_inset_min_x = MESH_INSET;
-    ui.mesh_inset_max_x = (X_BED_SIZE - MESH_INSET);
-    ui.mesh_inset_min_y = MESH_INSET;
-    ui.mesh_inset_max_y = (Y_BED_SIZE - MESH_INSET);
-  #endif
-
-  //
   // Case Light Brightness
   //
   TERN_(CASELIGHT_USES_BRIGHTNESS, caselight.brightness = CASE_LIGHT_DEFAULT_BRIGHTNESS);
