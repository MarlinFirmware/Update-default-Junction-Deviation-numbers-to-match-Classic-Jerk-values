--- conflicted
+++ resolved
@@ -651,6 +651,10 @@
 //
 #define DEBUG_OUT EITHER(EEPROM_CHITCHAT, DEBUG_LEVELING_FEATURE)
 #include "../core/debug_out.h"
+
+#if BOTH(EEPROM_CHITCHAT, HOST_PROMPT_SUPPORT)
+  #define HOST_EEPROM_CHITCHAT 1
+#endif
 
 #if ENABLED(EEPROM_SETTINGS)
 
@@ -2483,18 +2487,14 @@
         eeprom_error = true;
         DEBUG_ERROR_MSG("EEPROM CRC mismatch - (stored) ", stored_crc, " != ", working_crc, " (calculated)!");
         TERN_(DWIN_CREALITY_LCD_ENHANCED, LCD_MESSAGE(MSG_ERR_EEPROM_CRC));
-        #if BOTH(EEPROM_CHITCHAT, HOST_PROMPT_SUPPORT)
-          hostui.notify(GET_TEXT_F(MSG_ERR_EEPROM_CRC));
-        #endif
+        TERN_(HOST_EEPROM_CHITCHAT, hostui.notify(GET_TEXT_F(MSG_ERR_EEPROM_CRC)));
         IF_DISABLED(EEPROM_AUTO_INIT, ui.eeprom_alert_crc());
       }
       else if (!validating) {
         DEBUG_ECHO_START();
         DEBUG_ECHO(version);
         DEBUG_ECHOLNPGM(" stored settings retrieved (", eeprom_index - (EEPROM_OFFSET), " bytes; crc ", (uint32_t)working_crc, ")");
-        #if BOTH(EEPROM_CHITCHAT, HOST_PROMPT_SUPPORT)
-          hostui.notify(F("Stored settings retrieved"));
-        #endif
+        TERN_(HOST_EEPROM_CHITCHAT, hostui.notify(F("Stored settings retrieved")));
       }
 
       if (!validating && !eeprom_error) postprocess();
@@ -3163,15 +3163,11 @@
 
   postprocess();
 
-  DEBUG_ECHO_MSG("Hardcoded Default Settings Loaded");
-<<<<<<< HEAD
-  #if BOTH(EEPROM_CHITCHAT, HOST_PROMPT_SUPPORT)
-    hostui.notify(F("Hardcoded Default Settings Loaded"));
-  #endif
+  FSTR_P const hdsl = F("Hardcoded Default Settings Loaded");
+  TERN_(HOST_EEPROM_CHITCHAT, hostui.notify(hdsl));
+  DEBUG_ECHO_START(); DEBUG_ECHOLNF(hdsl);
 
   TERN_(EXTENSIBLE_UI, ExtUI::onFactoryReset());
-=======
->>>>>>> 2ded50ba
 }
 
 #if DISABLED(DISABLE_M503)
