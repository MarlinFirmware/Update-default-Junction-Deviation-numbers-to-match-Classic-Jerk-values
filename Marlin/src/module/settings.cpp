--- conflicted
+++ resolved
@@ -1940,11 +1940,7 @@
       //
       {
         uint8_t mesh_num_x, mesh_num_y;
-<<<<<<< HEAD
-=======
         uint16_t mesh_check;
-        EEPROM_READ(dummyf);
->>>>>>> d9659d31
         EEPROM_READ_ALWAYS(mesh_num_x);
         EEPROM_READ_ALWAYS(mesh_num_y);
 
