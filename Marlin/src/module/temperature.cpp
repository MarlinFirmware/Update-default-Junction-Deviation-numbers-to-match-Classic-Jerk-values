--- conflicted
+++ resolved
@@ -259,7 +259,6 @@
   bool Temperature::adaptive_fan_slowing = true;
 #endif
 
-<<<<<<< HEAD
 typedef
   #if BOTH(PID_EXTRUSION_SCALING, PID_FAN_SCALING)
     PIDCF_t
@@ -618,15 +617,6 @@
       default:        printerEventLEDs.onHotendHeatingDone (); return;
     }
   }
-=======
-#if HAS_HOTEND
-  hotend_info_t Temperature::temp_hotend[HOTENDS];
-  #if ENABLED(TEMP_SENSOR_1_AS_REDUNDANT)
-    temp_info_t Temperature::temp_redundant;
-  #endif
-  #define _HMT(N) HEATER_##N##_MAXTEMP,
-  const celsius_t Temperature::hotend_maxtemp[HOTENDS] = ARRAY_BY_HOTENDS(HEATER_0_MAXTEMP, HEATER_1_MAXTEMP, HEATER_2_MAXTEMP, HEATER_3_MAXTEMP, HEATER_4_MAXTEMP, HEATER_5_MAXTEMP, HEATER_6_MAXTEMP, HEATER_7_MAXTEMP);
->>>>>>> ee016e60
 #endif
 
 bool Heater::wait_for_temperature(const uint8_t extruder, const bool no_wait_for_cooling/*=true*/
@@ -873,10 +863,7 @@
   #if HAS_COOLER
     bool flag_cooler_state;
     //bool flag_cooler_excess = false;
-<<<<<<< HEAD
-=======
     celsius_float_t previous_temp = 9999;
->>>>>>> ee016e60
     int16_t Temperature::mintemp_raw_COOLER = TEMP_SENSOR_COOLER_RAW_LO_TEMP,
             Temperature::maxtemp_raw_COOLER = TEMP_SENSOR_COOLER_RAW_HI_TEMP;
     millis_t Temperature::next_cooler_check_ms, Temperature::cooler_fan_flush_ms;
@@ -972,25 +959,16 @@
    * temperature to succeed.
    */
   void Temperature::PID_autotune(const celsius_t target, const heater_id_t heater_id, const int8_t ncycles, const bool set_result/*=false*/) {
-<<<<<<< HEAD
     celsius_t current_temp;
 
-=======
-    celsius_float_t current_temp = 0.0;
->>>>>>> ee016e60
     int cycles = 0;
     bool heating = true;
 
     millis_t next_temp_ms = millis(), t1 = next_temp_ms, t2 = next_temp_ms;
     long t_high = 0, t_low = 0;
 
-<<<<<<< HEAD
     PIDVec tune_pid; // Smaller
     celsius_t maxT(0), minT(maxCValue);
-=======
-    PID_t tune_pid = { 0, 0, 0 };
-    celsius_float_t maxT = 0, minT = 10000;
->>>>>>> ee016e60
 
     HEATER_LOOP() {
       if (heater.id != heater_id) continue;       // Search the heater to autotune
@@ -1004,22 +982,6 @@
         celsius_t next_watch_temp;
         bool heated = false;
       #endif
-<<<<<<< HEAD
-=======
-      #if BOTH(THERMAL_PROTECTION_BED, PIDTEMPBED)
-        #define B_GTV(T,A,B) ((T) ? (A) : (B))
-      #else
-        #define B_GTV(T,A,B) (B)
-      #endif
-      #define GTV(C,B,H) C_GTV(ischamber, C, B_GTV(isbed, B, H))
-      const uint16_t watch_temp_period = GTV(WATCH_CHAMBER_TEMP_PERIOD, WATCH_BED_TEMP_PERIOD, WATCH_TEMP_PERIOD);
-      const uint8_t watch_temp_increase = GTV(WATCH_CHAMBER_TEMP_INCREASE, WATCH_BED_TEMP_INCREASE, WATCH_TEMP_INCREASE);
-      const celsius_float_t watch_temp_target = celsius_float_t(target - watch_temp_increase + GTV(TEMP_CHAMBER_HYSTERESIS, TEMP_BED_HYSTERESIS, TEMP_HYSTERESIS) + 1);
-      millis_t temp_change_ms = next_temp_ms + SEC_TO_MS(watch_temp_period);
-      celsius_float_t next_watch_temp = 0.0;
-      bool heated = false;
-    #endif
->>>>>>> ee016e60
 
       TERN_(HAS_AUTO_FAN, next_auto_fan_check_ms = next_temp_ms + 2500UL);
       if (false
@@ -1048,14 +1010,7 @@
         LEDColor color = heater.pe_heating_start();
       #endif
 
-<<<<<<< HEAD
       TERN_(NO_FAN_SLOWING_IN_PID_TUNING, adaptive_fan_slowing = false);
-=======
-    #if ENABLED(PRINTER_EVENT_LEDS)
-      const celsius_float_t start_temp = GHV(degChamber(), degBed(), degHotend(heater_id));
-      LEDColor color = ONHEATINGSTART();
-    #endif
->>>>>>> ee016e60
 
       // PID Tuning loop
       wait_for_heatup = true; // Can be interrupted with M108
@@ -1071,16 +1026,9 @@
           NOLESS(maxT, current_temp);
           NOMORE(minT, current_temp);
 
-<<<<<<< HEAD
           #if ENABLED(PRINTER_EVENT_LEDS)
             heater.pe_heating(start_temp, current_temp, target);
           #endif
-=======
-        // Get the current temperature and constrain it
-        current_temp = GHV(degChamber(), degBed(), degHotend(heater_id));
-        NOLESS(maxT, current_temp);
-        NOMORE(minT, current_temp);
->>>>>>> ee016e60
 
           #if HAS_AUTO_FAN
             if (ELAPSED(ms, next_auto_fan_check_ms)) {
@@ -1546,21 +1494,12 @@
 
   #if DISABLED(IGNORE_THERMOCOUPLE_ERRORS)
     #if TEMP_SENSOR_0_IS_MAX_TC
-<<<<<<< HEAD
-      if (heaters[HotEndPos0].deg() > _MIN(HEATER_0_MAXTEMP, TEMP_SENSOR_0_MAX_TC_TMAX - 1.0)) max_temp_error(H_E0);
-      if (heaters[HotEndPos0].deg() < _MAX(HEATER_0_MINTEMP, TEMP_SENSOR_0_MAX_TC_TMIN + .01)) min_temp_error(H_E0);
-    #endif
-    #if TEMP_SENSOR_1_IS_MAX_TC
-      if (heaters[HotEndPos1].deg() > _MIN(HEATER_1_MAXTEMP, TEMP_SENSOR_1_MAX_TC_TMAX - 1.0)) max_temp_error(H_E1);
-      if (heaters[HotEndPos1].deg() < _MAX(HEATER_1_MINTEMP, TEMP_SENSOR_1_MAX_TC_TMIN + .01)) min_temp_error(H_E1);
-=======
       if (degHotend(0) > _MIN(HEATER_0_MAXTEMP, TEMP_SENSOR_0_MAX_TC_TMAX - 1.0)) max_temp_error(H_E0);
       if (degHotend(0) < _MAX(HEATER_0_MINTEMP, TEMP_SENSOR_0_MAX_TC_TMIN + .01)) min_temp_error(H_E0);
     #endif
     #if TEMP_SENSOR_1_IS_MAX_TC
       if (TERN(TEMP_SENSOR_1_AS_REDUNDANT, degHotendRedundant(), degHotend(1)) > _MIN(HEATER_1_MAXTEMP, TEMP_SENSOR_1_MAX_TC_TMAX - 1.0)) max_temp_error(H_E1);
       if (TERN(TEMP_SENSOR_1_AS_REDUNDANT, degHotendRedundant(), degHotend(1)) < _MAX(HEATER_1_MINTEMP, TEMP_SENSOR_1_MAX_TC_TMIN + .01)) min_temp_error(H_E1);
->>>>>>> ee016e60
     #endif
   #endif
 
@@ -1595,11 +1534,7 @@
 
       #if ENABLED(TEMP_SENSOR_1_AS_REDUNDANT)
         // Make sure measured temperatures are close together
-<<<<<<< HEAD
-        if (ABS(heater.deg() - redundant_temperature) > MAX_REDUNDANT_TEMP_SENSOR_DIFF)
-=======
-        if (ABS(degHotend(0) - degHotendRedundant()) > MAX_REDUNDANT_TEMP_SENSOR_DIFF)
->>>>>>> ee016e60
+        if (ABS(heater.deg() - degHotendRedundant()) > MAX_REDUNDANT_TEMP_SENSOR_DIFF)
           _temp_error(H_E0, PSTR(STR_REDUNDANCY), GET_TEXT(MSG_ERR_REDUNDANT_TEMP));
       #endif
 
@@ -2019,191 +1954,6 @@
   }
 #endif
 
-<<<<<<< HEAD
-=======
-#if HAS_HOTEND
-  // Derived from RepRap FiveD extruder::getTemperature()
-  // For hot end temperature measurement.
-  celsius_float_t Temperature::analog_to_celsius_hotend(const int16_t raw, const uint8_t e) {
-      if (e >= HOTENDS + ENABLED(TEMP_SENSOR_1_AS_REDUNDANT)) {
-        SERIAL_ERROR_START();
-        SERIAL_ECHO(e);
-        SERIAL_ECHOLNPGM(STR_INVALID_EXTRUDER_NUM);
-        kill();
-        return 0;
-      }
-
-    switch (e) {
-      case 0:
-        #if TEMP_SENSOR_0_IS_CUSTOM
-          return user_thermistor_to_deg_c(CTI_HOTEND_0, raw);
-        #elif TEMP_SENSOR_0_IS_MAX_TC
-          return TERN(TEMP_SENSOR_0_IS_MAX31865, max31865_0.temperature(MAX31865_SENSOR_OHMS_0, MAX31865_CALIBRATION_OHMS_0), raw * 0.25);
-        #elif TEMP_SENSOR_0_IS_AD595
-          return TEMP_AD595(raw);
-        #elif TEMP_SENSOR_0_IS_AD8495
-          return TEMP_AD8495(raw);
-        #else
-          break;
-        #endif
-      case 1:
-        #if TEMP_SENSOR_1_IS_CUSTOM
-          return user_thermistor_to_deg_c(CTI_HOTEND_1, raw);
-        #elif TEMP_SENSOR_1_IS_MAX_TC
-          return TERN(TEMP_SENSOR_1_IS_MAX31865, max31865_1.temperature(MAX31865_SENSOR_OHMS_1, MAX31865_CALIBRATION_OHMS_1), raw * 0.25);
-        #elif TEMP_SENSOR_1_IS_AD595
-          return TEMP_AD595(raw);
-        #elif TEMP_SENSOR_1_IS_AD8495
-          return TEMP_AD8495(raw);
-        #else
-          break;
-        #endif
-      case 2:
-        #if TEMP_SENSOR_2_IS_CUSTOM
-          return user_thermistor_to_deg_c(CTI_HOTEND_2, raw);
-        #elif TEMP_SENSOR_2_IS_AD595
-          return TEMP_AD595(raw);
-        #elif TEMP_SENSOR_2_IS_AD8495
-          return TEMP_AD8495(raw);
-        #else
-          break;
-        #endif
-      case 3:
-        #if TEMP_SENSOR_3_IS_CUSTOM
-          return user_thermistor_to_deg_c(CTI_HOTEND_3, raw);
-        #elif TEMP_SENSOR_3_IS_AD595
-          return TEMP_AD595(raw);
-        #elif TEMP_SENSOR_3_IS_AD8495
-          return TEMP_AD8495(raw);
-        #else
-          break;
-        #endif
-      case 4:
-        #if TEMP_SENSOR_4_IS_CUSTOM
-          return user_thermistor_to_deg_c(CTI_HOTEND_4, raw);
-        #elif TEMP_SENSOR_4_IS_AD595
-          return TEMP_AD595(raw);
-        #elif TEMP_SENSOR_4_IS_AD8495
-          return TEMP_AD8495(raw);
-        #else
-          break;
-        #endif
-      case 5:
-        #if TEMP_SENSOR_5_IS_CUSTOM
-          return user_thermistor_to_deg_c(CTI_HOTEND_5, raw);
-        #elif TEMP_SENSOR_5_IS_AD595
-          return TEMP_AD595(raw);
-        #elif TEMP_SENSOR_5_IS_AD8495
-          return TEMP_AD8495(raw);
-        #else
-          break;
-        #endif
-      case 6:
-        #if TEMP_SENSOR_6_IS_CUSTOM
-          return user_thermistor_to_deg_c(CTI_HOTEND_6, raw);
-        #elif TEMP_SENSOR_6_IS_AD595
-          return TEMP_AD595(raw);
-        #elif TEMP_SENSOR_6_IS_AD8495
-          return TEMP_AD8495(raw);
-        #else
-          break;
-        #endif
-      case 7:
-        #if TEMP_SENSOR_7_IS_CUSTOM
-          return user_thermistor_to_deg_c(CTI_HOTEND_7, raw);
-        #elif TEMP_SENSOR_7_IS_AD595
-          return TEMP_AD595(raw);
-        #elif TEMP_SENSOR_7_IS_AD8495
-          return TEMP_AD8495(raw);
-        #else
-          break;
-        #endif
-      default: break;
-    }
-
-    #if HAS_HOTEND_THERMISTOR
-      // Thermistor with conversion table?
-      const temp_entry_t(*tt)[] = (temp_entry_t(*)[])(heater_ttbl_map[e]);
-      SCAN_THERMISTOR_TABLE((*tt), heater_ttbllen_map[e]);
-    #endif
-
-    return 0;
-  }
-#endif // HAS_HOTEND
-
-#if HAS_HEATED_BED
-  // For bed temperature measurement.
-  celsius_float_t Temperature::analog_to_celsius_bed(const int16_t raw) {
-    #if TEMP_SENSOR_BED_IS_CUSTOM
-      return user_thermistor_to_deg_c(CTI_BED, raw);
-    #elif TEMP_SENSOR_BED_IS_THERMISTOR
-      SCAN_THERMISTOR_TABLE(TEMPTABLE_BED, TEMPTABLE_BED_LEN);
-    #elif TEMP_SENSOR_BED_IS_AD595
-      return TEMP_AD595(raw);
-    #elif TEMP_SENSOR_BED_IS_AD8495
-      return TEMP_AD8495(raw);
-    #else
-      UNUSED(raw);
-      return 0;
-    #endif
-  }
-#endif // HAS_HEATED_BED
-
-#if HAS_TEMP_CHAMBER
-  // For chamber temperature measurement.
-  celsius_float_t Temperature::analog_to_celsius_chamber(const int16_t raw) {
-    #if TEMP_SENSOR_CHAMBER_IS_CUSTOM
-      return user_thermistor_to_deg_c(CTI_CHAMBER, raw);
-    #elif TEMP_SENSOR_CHAMBER_IS_THERMISTOR
-      SCAN_THERMISTOR_TABLE(TEMPTABLE_CHAMBER, TEMPTABLE_CHAMBER_LEN);
-    #elif TEMP_SENSOR_CHAMBER_IS_AD595
-      return TEMP_AD595(raw);
-    #elif TEMP_SENSOR_CHAMBER_IS_AD8495
-      return TEMP_AD8495(raw);
-    #else
-      UNUSED(raw);
-      return 0;
-    #endif
-  }
-#endif // HAS_TEMP_CHAMBER
-
-#if HAS_TEMP_COOLER
-  // For cooler temperature measurement.
-  celsius_float_t Temperature::analog_to_celsius_cooler(const int16_t raw) {
-    #if TEMP_SENSOR_COOLER_IS_CUSTOM
-      return user_thermistor_to_deg_c(CTI_COOLER, raw);
-    #elif TEMP_SENSOR_COOLER_IS_THERMISTOR
-      SCAN_THERMISTOR_TABLE(TEMPTABLE_COOLER, TEMPTABLE_COOLER_LEN);
-    #elif TEMP_SENSOR_COOLER_IS_AD595
-      return TEMP_AD595(raw);
-    #elif TEMP_SENSOR_COOLER_IS_AD8495
-      return TEMP_AD8495(raw);
-    #else
-      UNUSED(raw);
-      return 0;
-    #endif
-  }
-#endif // HAS_TEMP_COOLER
-
-#if HAS_TEMP_PROBE
-  // For probe temperature measurement.
-  celsius_float_t Temperature::analog_to_celsius_probe(const int16_t raw) {
-    #if TEMP_SENSOR_PROBE_IS_CUSTOM
-      return user_thermistor_to_deg_c(CTI_PROBE, raw);
-    #elif TEMP_SENSOR_PROBE_IS_THERMISTOR
-      SCAN_THERMISTOR_TABLE(TEMPTABLE_PROBE, TEMPTABLE_PROBE_LEN);
-    #elif TEMP_SENSOR_PROBE_IS_AD595
-      return TEMP_AD595(raw);
-    #elif TEMP_SENSOR_PROBE_IS_AD8495
-      return TEMP_AD8495(raw);
-    #else
-      UNUSED(raw);
-      return 0;
-    #endif
-  }
-#endif // HAS_TEMP_PROBE
-
->>>>>>> ee016e60
 /**
  * Get the raw values into the actual temperatures.
  * The raw values are created in interrupt context,
@@ -2211,26 +1961,12 @@
  * as it would block the stepper routine.
  */
 void Temperature::updateTemperaturesFromRawValues() {
-<<<<<<< HEAD
   TERN_(TEMP_SENSOR_0_IS_MAX_TC, heaters[HotEndPos0].info.raw = READ_MAX_TC(0));
-  TERN_(TEMP_SENSOR_1_IS_MAX_TC, heaters[HotEndPos1].info.raw = READ_MAX_TC(1));
+  TERN_(TEMP_SENSOR_1_IS_MAX_TC, heaters[TERN(TEMP_SENSOR_1_AS_REDUNDANT, RedundantPos, HotEndPos1)].info.raw = READ_MAX_TC(1));
 
   for (int i = 0; i < HeatersCount; i++)
     heaters[i].info.celsius = heaters[i].analog_to_celsius(heaters[i].info.raw);
 
-  TERN_(TEMP_SENSOR_1_AS_REDUNDANT, redundant_temperature = analog_to_celsius_hotend(redundant_temperature_raw, 1));
-=======
-  TERN_(TEMP_SENSOR_0_IS_MAX_TC, temp_hotend[0].raw = READ_MAX_TC(0));
-  TERN_(TEMP_SENSOR_1_IS_MAX_TC, TERN(TEMP_SENSOR_1_AS_REDUNDANT, temp_redundant, temp_hotend[1]).raw = READ_MAX_TC(1));
-  #if HAS_HOTEND
-    HOTEND_LOOP() temp_hotend[e].celsius = analog_to_celsius_hotend(temp_hotend[e].raw, e);
-  #endif
-  TERN_(TEMP_SENSOR_1_AS_REDUNDANT, temp_redundant.celsius = analog_to_celsius_hotend(temp_redundant.raw, 1));
-  TERN_(HAS_HEATED_BED, temp_bed.celsius = analog_to_celsius_bed(temp_bed.raw));
-  TERN_(HAS_TEMP_CHAMBER, temp_chamber.celsius = analog_to_celsius_chamber(temp_chamber.raw));
-  TERN_(HAS_TEMP_COOLER, temp_cooler.celsius = analog_to_celsius_cooler(temp_cooler.raw));
-  TERN_(HAS_TEMP_PROBE, temp_probe.celsius = analog_to_celsius_probe(temp_probe.raw));
->>>>>>> ee016e60
   TERN_(FILAMENT_WIDTH_SENSOR, filwidth.update_measured_mm());
   TERN_(HAS_POWER_MONITOR, power_monitor.capture_values());
 
@@ -2608,7 +2344,6 @@
    * @param heater_id        extruder index
    * @param type             the protection type
    */
-<<<<<<< HEAD
   void Temperature::tr_state_machine_t::run(Heater & heater, int type) {
     constexpr static celsius_t Hysteresis[] = {
       celsius_t((int)TERN0(THERMAL_PROTECTION_HOTENDS,  THERMAL_PROTECTION_HYSTERESIS)),
@@ -2622,9 +2357,6 @@
       TERN0(THERMAL_PROTECTION_CHAMBER,   SEC_TO_MS(THERMAL_PROTECTION_CHAMBER_PERIOD)),
       TERN0(THERMAL_PROTECTION_COOLER,    SEC_TO_MS(THERMAL_PROTECTION_COOLER_PERIOD)),
     };
-=======
-  void Temperature::tr_state_machine_t::run(const_celsius_float_t current, const_celsius_float_t target, const heater_id_t heater_id, const uint16_t period_seconds, const celsius_t hysteresis_degc) {
->>>>>>> ee016e60
 
     const uint16_t period_ms = Periods[type];
     const celsius_t hysteresis_degc = Hysteresis[type];
@@ -2958,35 +2690,34 @@
 
 // Same order as the heaters declaration
 static constexpr bool hasADC[] {
-  #define DeclareHEADC(N) TERN0(HAS_TEMP_ADC_## N, true)
-  LIST_N(HOTENDS, TERN0(HAS_TEMP_ADC_0 && !TEMP_SENSOR_0_IS_MAX_TC, true), false, DeclareHEADC(2), DeclareHEADC(3), DeclareHEADC(4), DeclareHEADC(5), DeclareHEADC(6), DeclareHEADC(7)),
-  #undef DeclareHEADC
-  TERN0(HAS_TEMP_ADC_PROBE, true),
-  TERN0(HAS_TEMP_ADC_BED, true),
-  TERN0(HAS_TEMP_ADC_CHAMBER, true),
-  TERN0(HAS_TEMP_ADC_COOLER, true),
+  #if HAS_HOTEND
+    #define DeclareHEADC(N) ENABLED(HAS_TEMP_ADC_## N)
+    LIST_N(HOTENDS, ENABLED(HAS_TEMP_ADC_0) && DISABLED(TEMP_SENSOR_0_IS_MAX_TC), false, DeclareHEADC(2), DeclareHEADC(3), DeclareHEADC(4), DeclareHEADC(5), DeclareHEADC(6), DeclareHEADC(7)),
+    #undef DeclareHEADC
+    #if ENABLED(TEMP_SENSOR_1_AS_REDUNDANT)
+      ENABLED(HAS_TEMP_ADC_0) && DISABLED(TEMP_SENSOR_1_IS_MAX_TC),
+    #endif
+  #endif
+  #if HAS_TEMP_PROBE
+    ENABLED(HAS_TEMP_ADC_PROBE),
+  #endif
+  #if HAS_HEATED_BED
+    ENABLED(HAS_TEMP_ADC_BED),
+  #endif
+  #if HAS_HEATED_CHAMBER
+    ENABLED(HAS_TEMP_ADC_CHAMBER),
+  #endif
+  #if EITHER(HAS_COOLER, HAS_TEMP_COOLER)
+    ENABLED(HAS_TEMP_ADC_COOLER)
+  #endif
 };
 
 /**
  * Update raw temperatures
  */
 void Temperature::update_raw_temperatures() {
-  for (size_t i = 0; i < COUNT(hasADC); i++) {
+  for (uint8_t i = 0; i < HeatersCount; i++)
     if (hasADC[i]) heaters[i].info.update();
-  }
-
-  // Fix missing case for heater 1
-  #if HAS_TEMP_ADC_1
-    #if ENABLED(TEMP_SENSOR_1_AS_REDUNDANT)
-<<<<<<< HEAD
-      redundant_temperature_raw = heaters[HotEndPos1].info.acc;
-=======
-      temp_redundant.update();
->>>>>>> ee016e60
-    #elif !TEMP_SENSOR_1_IS_MAX_TC
-      heaters[HotEndPos1].info.update();
-    #endif
-  #endif
 
   TERN_(HAS_JOY_ADC_X, joystick.x.update());
   TERN_(HAS_JOY_ADC_Y, joystick.y.update());
@@ -3005,15 +2736,6 @@
 
   for (int i = 0; i < HeatersCount; i++)
     heaters[i].info.reset();
-
-  #if HAS_HOTEND
-<<<<<<< HEAD
-    TERN_(TEMP_SENSOR_1_AS_REDUNDANT, heaters[1].info.reset());
-=======
-    HOTEND_LOOP() temp_hotend[e].reset();
-    TERN_(TEMP_SENSOR_1_AS_REDUNDANT, temp_redundant.reset());
->>>>>>> ee016e60
-  #endif
 
   TERN_(HAS_JOY_ADC_X, joystick.x.reset());
   TERN_(HAS_JOY_ADC_Y, joystick.y.reset());
@@ -3417,78 +3139,16 @@
       heater_index = 0; sampling = true;
       break;
 
-<<<<<<< HEAD
     case HeatersSampling:
       if (heater_index < HeatersCount) next_sensor_state = adc_sensor_state; // Each heater is sampled in sequence
-      if (sampling) {                                   // and it alternates between sampling
+      if (sampling)                                     // and it alternates between sampling
         HAL_START_ADC(heaters[heater_index].pin);
-      } else {                                          // and reading each call of the loop until all heaters are done
+      else {                                            // and reading each call of the loop until all heaters are done
         if (HAL_ADC_READY()) break;
         heaters[heater_index++].info.sample(HAL_READ_ADC());
       }
       sampling = !sampling;
       break;
-=======
-    #if HAS_TEMP_ADC_0
-      case PrepareTemp_0: HAL_START_ADC(TEMP_0_PIN); break;
-      case MeasureTemp_0: ACCUMULATE_ADC(temp_hotend[0]); break;
-    #endif
-
-    #if HAS_TEMP_ADC_BED
-      case PrepareTemp_BED: HAL_START_ADC(TEMP_BED_PIN); break;
-      case MeasureTemp_BED: ACCUMULATE_ADC(temp_bed); break;
-    #endif
-
-    #if HAS_TEMP_ADC_CHAMBER
-      case PrepareTemp_CHAMBER: HAL_START_ADC(TEMP_CHAMBER_PIN); break;
-      case MeasureTemp_CHAMBER: ACCUMULATE_ADC(temp_chamber); break;
-    #endif
-
-    #if HAS_TEMP_ADC_COOLER
-      case PrepareTemp_COOLER: HAL_START_ADC(TEMP_COOLER_PIN); break;
-      case MeasureTemp_COOLER: ACCUMULATE_ADC(temp_cooler); break;
-    #endif
-
-    #if HAS_TEMP_ADC_PROBE
-      case PrepareTemp_PROBE: HAL_START_ADC(TEMP_PROBE_PIN); break;
-      case MeasureTemp_PROBE: ACCUMULATE_ADC(temp_probe); break;
-    #endif
-
-    #if HAS_TEMP_ADC_1
-      case PrepareTemp_1: HAL_START_ADC(TEMP_1_PIN); break;
-      case MeasureTemp_1: ACCUMULATE_ADC(TERN(TEMP_SENSOR_1_AS_REDUNDANT, temp_redundant, temp_hotend[1])); break;
-    #endif
-
-    #if HAS_TEMP_ADC_2
-      case PrepareTemp_2: HAL_START_ADC(TEMP_2_PIN); break;
-      case MeasureTemp_2: ACCUMULATE_ADC(temp_hotend[2]); break;
-    #endif
-
-    #if HAS_TEMP_ADC_3
-      case PrepareTemp_3: HAL_START_ADC(TEMP_3_PIN); break;
-      case MeasureTemp_3: ACCUMULATE_ADC(temp_hotend[3]); break;
-    #endif
-
-    #if HAS_TEMP_ADC_4
-      case PrepareTemp_4: HAL_START_ADC(TEMP_4_PIN); break;
-      case MeasureTemp_4: ACCUMULATE_ADC(temp_hotend[4]); break;
-    #endif
-
-    #if HAS_TEMP_ADC_5
-      case PrepareTemp_5: HAL_START_ADC(TEMP_5_PIN); break;
-      case MeasureTemp_5: ACCUMULATE_ADC(temp_hotend[5]); break;
-    #endif
-
-    #if HAS_TEMP_ADC_6
-      case PrepareTemp_6: HAL_START_ADC(TEMP_6_PIN); break;
-      case MeasureTemp_6: ACCUMULATE_ADC(temp_hotend[6]); break;
-    #endif
-
-    #if HAS_TEMP_ADC_7
-      case PrepareTemp_7: HAL_START_ADC(TEMP_7_PIN); break;
-      case MeasureTemp_7: ACCUMULATE_ADC(temp_hotend[7]); break;
-    #endif
->>>>>>> ee016e60
 
     #if ENABLED(FILAMENT_WIDTH_SENSOR)
       case Prepare_FILWIDTH: HAL_START_ADC(FILWIDTH_PIN); break;
@@ -3582,9 +3242,6 @@
 }
 
 #if HAS_TEMP_SENSOR
-<<<<<<< HEAD
-  static void print_heater_state(const celsius_t c, const celsius_t t
-=======
 
   #include "../gcode/gcode.h"
 
@@ -3597,8 +3254,7 @@
    *   Extruder: " T0:nnn.nn /nnn.nn"
    *   With ADC: " T0:nnn.nn /nnn.nn (nnn.nn)"
    */
-  static void print_heater_state(const_celsius_float_t c, const_celsius_float_t t
->>>>>>> ee016e60
+  static void print_heater_state(const celsius_t c, const celsius_t t
     #if ENABLED(SHOW_TEMP_ADC_VALUES)
       , const float r
     #endif
@@ -3652,32 +3308,20 @@
       , const bool include_r/*=false*/
     #endif
   ) {
-<<<<<<< HEAD
     {
       #if HAS_TEMP_HOTEND
         Heater & heater = heaters[HotEndPos0 + target_extruder];
         print_heater_state(heater.deg(), heater.degTarget()
           #if ENABLED(SHOW_TEMP_ADC_VALUES)
             , heater.raw()
-=======
-    #if HAS_TEMP_HOTEND
-      print_heater_state(degHotend(target_extruder), degTargetHotend(target_extruder)
-        #if ENABLED(SHOW_TEMP_ADC_VALUES)
-          , rawHotendTemp(target_extruder)
-        #endif
-      );
-      #if ENABLED(TEMP_SENSOR_1_AS_REDUNDANT)
-        if (include_r) print_heater_state(degHotendRedundant(), degTargetHotend(0)
-          #if ENABLED(SHOW_TEMP_ADC_VALUES)
-            , rawHotendTempRedundant()
->>>>>>> ee016e60
           #endif
-          , heater.id);
+          , heater.id
+        );
 
         #if ENABLED(TEMP_SENSOR_1_AS_REDUNDANT)
-          if (include_r) print_heater_state(redundant_temperature, heater.degTarget()
+          if (include_r) print_heater_state(degHotendRedundant(), heater.degTarget()
             #if ENABLED(SHOW_TEMP_ADC_VALUES)
-              , redundant_temperature_raw
+              , rawHotendTempRedundant()
             #endif
             , H_REDUNDANT
           );
@@ -3740,128 +3384,11 @@
         , const bool click_to_cancel/*=false*/
       #endif
     ) {
-<<<<<<< HEAD
       return heaters[HotEndPos0 + target_extruder].wait_for_temperature(target_extruder, no_wait_for_cooling
-      #if G26_CLICK_CAN_CANCEL
-        , click_to_cancel
-      #endif
+        #if G26_CLICK_CAN_CANCEL
+          , click_to_cancel
+        #endif
       );
-=======
-
-      #if ENABLED(AUTOTEMP)
-        REMEMBER(1, planner.autotemp_enabled, false);
-      #endif
-
-      #if TEMP_RESIDENCY_TIME > 0
-        millis_t residency_start_ms = 0;
-        bool first_loop = true;
-        // Loop until the temperature has stabilized
-        #define TEMP_CONDITIONS (!residency_start_ms || PENDING(now, residency_start_ms + SEC_TO_MS(TEMP_RESIDENCY_TIME)))
-      #else
-        // Loop until the temperature is very close target
-        #define TEMP_CONDITIONS (wants_to_cool ? isCoolingHotend(target_extruder) : isHeatingHotend(target_extruder))
-      #endif
-
-      #if DISABLED(BUSY_WHILE_HEATING) && ENABLED(HOST_KEEPALIVE_FEATURE)
-        KEEPALIVE_STATE(NOT_BUSY);
-      #endif
-
-      #if ENABLED(PRINTER_EVENT_LEDS)
-        const celsius_float_t start_temp = degHotend(target_extruder);
-        printerEventLEDs.onHotendHeatingStart();
-      #endif
-
-      bool wants_to_cool = false;
-      celsius_float_t target_temp = -1.0, old_temp = 9999.0;
-      millis_t now, next_temp_ms = 0, next_cool_check_ms = 0;
-      wait_for_heatup = true;
-      do {
-        // Target temperature might be changed during the loop
-        if (target_temp != degTargetHotend(target_extruder)) {
-          wants_to_cool = isCoolingHotend(target_extruder);
-          target_temp = degTargetHotend(target_extruder);
-
-          // Exit if S<lower>, continue if S<higher>, R<lower>, or R<higher>
-          if (no_wait_for_cooling && wants_to_cool) break;
-        }
-
-        now = millis();
-        if (ELAPSED(now, next_temp_ms)) { // Print temp & remaining time every 1s while waiting
-          next_temp_ms = now + 1000UL;
-          print_heater_states(target_extruder);
-          #if TEMP_RESIDENCY_TIME > 0
-            SERIAL_ECHOPGM(" W:");
-            if (residency_start_ms)
-              SERIAL_ECHO(long((SEC_TO_MS(TEMP_RESIDENCY_TIME) - (now - residency_start_ms)) / 1000UL));
-            else
-              SERIAL_CHAR('?');
-          #endif
-          SERIAL_EOL();
-        }
-
-        idle();
-        gcode.reset_stepper_timeout(); // Keep steppers powered
-
-        const celsius_float_t temp = degHotend(target_extruder);
-
-        #if ENABLED(PRINTER_EVENT_LEDS)
-          // Gradually change LED strip from violet to red as nozzle heats up
-          if (!wants_to_cool) printerEventLEDs.onHotendHeating(start_temp, temp, target_temp);
-        #endif
-
-        #if TEMP_RESIDENCY_TIME > 0
-
-          const celsius_float_t temp_diff = ABS(target_temp - temp);
-
-          if (!residency_start_ms) {
-            // Start the TEMP_RESIDENCY_TIME timer when we reach target temp for the first time.
-            if (temp_diff < TEMP_WINDOW)
-              residency_start_ms = now + (first_loop ? SEC_TO_MS(TEMP_RESIDENCY_TIME) / 3 : 0);
-          }
-          else if (temp_diff > TEMP_HYSTERESIS) {
-            // Restart the timer whenever the temperature falls outside the hysteresis.
-            residency_start_ms = now;
-          }
-
-          first_loop = false;
-
-        #endif
-
-        // Prevent a wait-forever situation if R is misused i.e. M109 R0
-        if (wants_to_cool) {
-          // break after MIN_COOLING_SLOPE_TIME seconds
-          // if the temperature did not drop at least MIN_COOLING_SLOPE_DEG
-          if (!next_cool_check_ms || ELAPSED(now, next_cool_check_ms)) {
-            if (old_temp - temp < float(MIN_COOLING_SLOPE_DEG)) break;
-            next_cool_check_ms = now + SEC_TO_MS(MIN_COOLING_SLOPE_TIME);
-            old_temp = temp;
-          }
-        }
-
-        #if G26_CLICK_CAN_CANCEL
-          if (click_to_cancel && ui.use_click()) {
-            wait_for_heatup = false;
-            ui.quick_feedback();
-          }
-        #endif
-
-      } while (wait_for_heatup && TEMP_CONDITIONS);
-
-      if (wait_for_heatup) {
-        wait_for_heatup = false;
-        #if ENABLED(DWIN_CREALITY_LCD)
-          HMI_flag.heat_flag = 0;
-          duration_t elapsed = print_job_timer.duration();  // print timer
-          dwin_heat_time = elapsed.value;
-        #else
-          ui.reset_status();
-        #endif
-        TERN_(PRINTER_EVENT_LEDS, printerEventLEDs.onHeatingDone());
-        return true;
-      }
-
-      return false;
->>>>>>> ee016e60
     }
 
     #if ENABLED(WAIT_FOR_HOTEND)
@@ -3892,118 +3419,11 @@
         , const bool click_to_cancel/*=false*/
       #endif
     ) {
-<<<<<<< HEAD
       return heaters[HeatedBedPos].wait_for_temperature(active_extruder, no_wait_for_cooling
-      #if G26_CLICK_CAN_CANCEL
-        , click_to_cancel
-      #endif
+        #if G26_CLICK_CAN_CANCEL
+          , click_to_cancel
+        #endif
       );
-=======
-      #if TEMP_BED_RESIDENCY_TIME > 0
-        millis_t residency_start_ms = 0;
-        bool first_loop = true;
-        // Loop until the temperature has stabilized
-        #define TEMP_BED_CONDITIONS (!residency_start_ms || PENDING(now, residency_start_ms + SEC_TO_MS(TEMP_BED_RESIDENCY_TIME)))
-      #else
-        // Loop until the temperature is very close target
-        #define TEMP_BED_CONDITIONS (wants_to_cool ? isCoolingBed() : isHeatingBed())
-      #endif
-
-      #if DISABLED(BUSY_WHILE_HEATING) && ENABLED(HOST_KEEPALIVE_FEATURE)
-        KEEPALIVE_STATE(NOT_BUSY);
-      #endif
-
-      #if ENABLED(PRINTER_EVENT_LEDS)
-        const celsius_float_t start_temp = degBed();
-        printerEventLEDs.onBedHeatingStart();
-      #endif
-
-      bool wants_to_cool = false;
-      celsius_float_t target_temp = -1, old_temp = 9999;
-      millis_t now, next_temp_ms = 0, next_cool_check_ms = 0;
-      wait_for_heatup = true;
-      do {
-        // Target temperature might be changed during the loop
-        if (target_temp != degTargetBed()) {
-          wants_to_cool = isCoolingBed();
-          target_temp = degTargetBed();
-
-          // Exit if S<lower>, continue if S<higher>, R<lower>, or R<higher>
-          if (no_wait_for_cooling && wants_to_cool) break;
-        }
-
-        now = millis();
-        if (ELAPSED(now, next_temp_ms)) { //Print Temp Reading every 1 second while heating up.
-          next_temp_ms = now + 1000UL;
-          print_heater_states(active_extruder);
-          #if TEMP_BED_RESIDENCY_TIME > 0
-            SERIAL_ECHOPGM(" W:");
-            if (residency_start_ms)
-              SERIAL_ECHO(long((SEC_TO_MS(TEMP_BED_RESIDENCY_TIME) - (now - residency_start_ms)) / 1000UL));
-            else
-              SERIAL_CHAR('?');
-          #endif
-          SERIAL_EOL();
-        }
-
-        idle();
-        gcode.reset_stepper_timeout(); // Keep steppers powered
-
-        const celsius_float_t temp = degBed();
-
-        #if ENABLED(PRINTER_EVENT_LEDS)
-          // Gradually change LED strip from blue to violet as bed heats up
-          if (!wants_to_cool) printerEventLEDs.onBedHeating(start_temp, temp, target_temp);
-        #endif
-
-        #if TEMP_BED_RESIDENCY_TIME > 0
-
-          const celsius_float_t temp_diff = ABS(target_temp - temp);
-
-          if (!residency_start_ms) {
-            // Start the TEMP_BED_RESIDENCY_TIME timer when we reach target temp for the first time.
-            if (temp_diff < TEMP_BED_WINDOW)
-              residency_start_ms = now + (first_loop ? SEC_TO_MS(TEMP_BED_RESIDENCY_TIME) / 3 : 0);
-          }
-          else if (temp_diff > TEMP_BED_HYSTERESIS) {
-            // Restart the timer whenever the temperature falls outside the hysteresis.
-            residency_start_ms = now;
-          }
-
-        #endif // TEMP_BED_RESIDENCY_TIME > 0
-
-        // Prevent a wait-forever situation if R is misused i.e. M190 R0
-        if (wants_to_cool) {
-          // Break after MIN_COOLING_SLOPE_TIME_BED seconds
-          // if the temperature did not drop at least MIN_COOLING_SLOPE_DEG_BED
-          if (!next_cool_check_ms || ELAPSED(now, next_cool_check_ms)) {
-            if (old_temp - temp < float(MIN_COOLING_SLOPE_DEG_BED)) break;
-            next_cool_check_ms = now + SEC_TO_MS(MIN_COOLING_SLOPE_TIME_BED);
-            old_temp = temp;
-          }
-        }
-
-        #if G26_CLICK_CAN_CANCEL
-          if (click_to_cancel && ui.use_click()) {
-            wait_for_heatup = false;
-            ui.quick_feedback();
-          }
-        #endif
-
-        #if TEMP_BED_RESIDENCY_TIME > 0
-          first_loop = false;
-        #endif
-
-      } while (wait_for_heatup && TEMP_BED_CONDITIONS);
-
-      if (wait_for_heatup) {
-        wait_for_heatup = false;
-        ui.reset_status();
-        return true;
-      }
-
-      return false;
->>>>>>> ee016e60
     }
     // TODO: It's likely possible to make this generic as well
     void Temperature::wait_for_bed_heating() {
@@ -4018,19 +3438,8 @@
   #endif // HAS_HEATED_BED
 
   #if HAS_TEMP_PROBE
-<<<<<<< HEAD
+
     bool Temperature::wait_for_probe(const_float_t target_temp, bool no_wait_for_cooling/*=true*/) {
-=======
-
-    #ifndef MIN_DELTA_SLOPE_DEG_PROBE
-      #define MIN_DELTA_SLOPE_DEG_PROBE 1.0
-    #endif
-    #ifndef MIN_DELTA_SLOPE_TIME_PROBE
-      #define MIN_DELTA_SLOPE_TIME_PROBE 600
-    #endif
-
-    bool Temperature::wait_for_probe(const celsius_t target_temp, bool no_wait_for_cooling/*=true*/) {
->>>>>>> ee016e60
 
       const bool wants_to_cool = isProbeAboveTemp(target_temp),
                  will_wait = !(wants_to_cool && no_wait_for_cooling);
@@ -4094,109 +3503,10 @@
 
   #if HAS_HEATED_CHAMBER
     bool Temperature::wait_for_chamber(const bool no_wait_for_cooling/*=true*/) { return heaters[HeatedChamberPos].wait_for_temperature(active_extruder, no_wait_for_cooling); }
-  #endif // HAS_HEATED_CHAMBER
+  #endif
 
   #if HAS_COOLER
-<<<<<<< HEAD
     bool Temperature::wait_for_cooler(const bool no_wait_for_cooling/*=true*/) {  return heaters[HeatedChamberPos].wait_for_temperature(active_extruder, no_wait_for_cooling); }
-=======
-
-    #ifndef MIN_COOLING_SLOPE_DEG_COOLER
-      #define MIN_COOLING_SLOPE_DEG_COOLER 1.50
-    #endif
-    #ifndef MIN_COOLING_SLOPE_TIME_COOLER
-      #define MIN_COOLING_SLOPE_TIME_COOLER 120
-    #endif
-
-    bool Temperature::wait_for_cooler(const bool no_wait_for_cooling/*=true*/) {
-
-      #if TEMP_COOLER_RESIDENCY_TIME > 0
-        millis_t residency_start_ms = 0;
-        bool first_loop = true;
-        // Loop until the temperature has stabilized
-        #define TEMP_COOLER_CONDITIONS (!residency_start_ms || PENDING(now, residency_start_ms + SEC_TO_MS(TEMP_COOLER_RESIDENCY_TIME)))
-      #else
-        // Loop until the temperature is very close target
-        #define TEMP_COOLER_CONDITIONS (wants_to_cool ? isLaserHeating() : isLaserCooling())
-      #endif
-
-      #if DISABLED(BUSY_WHILE_HEATING) && ENABLED(HOST_KEEPALIVE_FEATURE)
-        KEEPALIVE_STATE(NOT_BUSY);
-      #endif
-
-      bool wants_to_cool = false;
-      float target_temp = -1, previous_temp = 9999;
-      millis_t now, next_temp_ms = 0, next_cooling_check_ms = 0;
-      wait_for_heatup = true;
-      do {
-        // Target temperature might be changed during the loop
-        if (target_temp != degTargetCooler()) {
-          wants_to_cool = isLaserHeating();
-          target_temp = degTargetCooler();
-
-          // Exit if S<lower>, continue if S<higher>, R<lower>, or R<higher>
-          if (no_wait_for_cooling && wants_to_cool) break;
-        }
-
-        now = millis();
-        if (ELAPSED(now, next_temp_ms)) { // Print Temp Reading every 1 second while heating up.
-          next_temp_ms = now + 1000UL;
-          print_heater_states(active_extruder);
-          #if TEMP_COOLER_RESIDENCY_TIME > 0
-            SERIAL_ECHOPGM(" W:");
-            if (residency_start_ms)
-              SERIAL_ECHO(long((SEC_TO_MS(TEMP_COOLER_RESIDENCY_TIME) - (now - residency_start_ms)) / 1000UL));
-            else
-              SERIAL_CHAR('?');
-          #endif
-          SERIAL_EOL();
-        }
-
-        idle();
-        gcode.reset_stepper_timeout(); // Keep steppers powered
-
-        const celsius_float_t current_temp = degCooler();
-
-        #if TEMP_COOLER_RESIDENCY_TIME > 0
-
-          const celsius_float_t temp_diff = ABS(target_temp - temp);
-
-          if (!residency_start_ms) {
-            // Start the TEMP_COOLER_RESIDENCY_TIME timer when we reach target temp for the first time.
-            if (temp_diff < TEMP_COOLER_WINDOW)
-              residency_start_ms = now + (first_loop ? SEC_TO_MS(TEMP_COOLER_RESIDENCY_TIME) / 3 : 0);
-          }
-          else if (temp_diff > TEMP_COOLER_HYSTERESIS) {
-            // Restart the timer whenever the temperature falls outside the hysteresis.
-            residency_start_ms = now;
-          }
-
-          first_loop = false;
-        #endif // TEMP_COOLER_RESIDENCY_TIME > 0
-
-        if (wants_to_cool) {
-          // Break after MIN_COOLING_SLOPE_TIME_CHAMBER seconds
-          // if the temperature did not drop at least MIN_COOLING_SLOPE_DEG_CHAMBER
-          if (!next_cooling_check_ms || ELAPSED(now, next_cooling_check_ms)) {
-            if (previous_temp - current_temp < float(MIN_COOLING_SLOPE_DEG_COOLER)) break;
-            next_cooling_check_ms = now + SEC_TO_MS(MIN_COOLING_SLOPE_TIME_COOLER);
-            previous_temp = current_temp;
-          }
-        }
-
-      } while (wait_for_heatup && TEMP_COOLER_CONDITIONS);
-
-      // Prevent a wait-forever situation if R is misused i.e. M191 R0
-      if (wait_for_heatup) {
-        wait_for_heatup = false;
-        ui.reset_status();
-        return true;
-      }
-
-      return false;
-    }
-
->>>>>>> ee016e60
-  #endif // HAS_COOLER
+  #endif
 
 #endif // HAS_TEMP_SENSOR