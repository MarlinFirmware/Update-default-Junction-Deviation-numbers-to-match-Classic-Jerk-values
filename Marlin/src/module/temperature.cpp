/**
 * Marlin 3D Printer Firmware
 * Copyright (c) 2020 MarlinFirmware [https://github.com/MarlinFirmware/Marlin]
 *
 * Based on Sprinter and grbl.
 * Copyright (c) 2011 Camiel Gubbels / Erik van der Zalm
 *
 * This program is free software: you can redistribute it and/or modify
 * it under the terms of the GNU General Public License as published by
 * the Free Software Foundation, either version 3 of the License, or
 * (at your option) any later version.
 *
 * This program is distributed in the hope that it will be useful,
 * but WITHOUT ANY WARRANTY; without even the implied warranty of
 * MERCHANTABILITY or FITNESS FOR A PARTICULAR PURPOSE.  See the
 * GNU General Public License for more details.
 *
 * You should have received a copy of the GNU General Public License
 * along with this program.  If not, see <https://www.gnu.org/licenses/>.
 *
 */

/**
 * temperature.cpp - temperature control
 */

// Useful when debugging thermocouples
//#define IGNORE_THERMOCOUPLE_ERRORS

#include "../MarlinCore.h"
#include "../HAL/shared/Delay.h"
#include "../lcd/marlinui.h"
#include "../gcode/gcode.h"

#include "temperature.h"
#include "endstops.h"
#include "planner.h"
#include "printcounter.h"

#if ANY(HAS_COOLER, LASER_COOLANT_FLOW_METER)
  #include "../feature/cooler.h"
  #include "../feature/spindle_laser.h"
#endif

#if ENABLED(USE_CONTROLLER_FAN)
  #include "../feature/controllerfan.h"
#endif

#if ENABLED(EMERGENCY_PARSER)
  #include "motion.h"
#endif

#if ENABLED(DWIN_CREALITY_LCD)
  #include "../lcd/e3v2/creality/dwin.h"
#elif ENABLED(DWIN_LCD_PROUI)
  #include "../lcd/e3v2/proui/dwin.h"
#elif ENABLED(SOVOL_SV06_RTS)
  #include "../lcd/sovol_rts/sovol_rts.h"
#endif

#if ENABLED(EXTENSIBLE_UI)
  #include "../lcd/extui/ui_api.h"
#endif

#if ENABLED(HOST_PROMPT_SUPPORT)
  #include "../feature/host_actions.h"
#endif

#if ENABLED(NOZZLE_PARK_FEATURE)
  #include "../libs/nozzle.h"
#endif

#if LASER_SAFETY_TIMEOUT_MS > 0
  #include "../feature/spindle_laser.h"
#endif

// MAX TC related macros
#define TEMP_SENSOR_IS_MAX(n, M) (ENABLED(TEMP_SENSOR_##n##_IS_MAX##M) || (ENABLED(TEMP_SENSOR_REDUNDANT_IS_MAX##M) && REDUNDANT_TEMP_MATCH(SOURCE, E##n)))
#define TEMP_SENSOR_IS_ANY_MAX_TC(n) (TEMP_SENSOR_IS_MAX_TC(n) || (TEMP_SENSOR_IS_MAX_TC(REDUNDANT) && REDUNDANT_TEMP_MATCH(SOURCE, E##n)))

// LIB_MAX6675 can be added to the build_flags in platformio.ini to use a user-defined library
// If LIB_MAX6675 is not on the build_flags then raw SPI reads will be used.
#if HAS_MAX6675 && USE_LIB_MAX6675
  #include <max6675.h>
  #define HAS_MAX6675_LIBRARY 1
#endif

// LIB_MAX31855 can be added to the build_flags in platformio.ini to use a user-defined library.
// If LIB_MAX31855 is not on the build_flags then raw SPI reads will be used.
#if HAS_MAX31855 && USE_ADAFRUIT_MAX31855
  #include <Adafruit_MAX31855.h>
  #define HAS_MAX31855_LIBRARY 1
  typedef Adafruit_MAX31855 MAX31855;
#endif

#if HAS_MAX31865
  #if USE_ADAFRUIT_MAX31865
    #include <Adafruit_MAX31865.h>
    typedef Adafruit_MAX31865 MAX31865;
  #else
    #include "../libs/MAX31865.h"
  #endif
#endif

#if HAS_MAX6675_LIBRARY || HAS_MAX31855_LIBRARY || HAS_MAX31865
  #define HAS_MAXTC_LIBRARIES 1
#endif

// If we have a MAX TC with SCK and MISO pins defined, it's either on a separate/dedicated Hardware
// SPI bus, or some pins for Software SPI. Alternate Hardware SPI buses are not supported yet, so
// your SPI options are:
//
//  1. Only CS pin(s) defined:                  Hardware SPI on the default bus (usually the SD card SPI).
//  2. CS, MISO, and SCK pins defined:          Software SPI on a separate bus, as defined by MISO, SCK.
//  3. CS, MISO, and SCK pins w/ FORCE_HW_SPI:  Hardware SPI on the default bus, ignoring MISO, SCK.
//
#if TEMP_SENSOR_IS_ANY_MAX_TC(0) && TEMP_SENSOR_0_HAS_SPI_PINS && DISABLED(TEMP_SENSOR_FORCE_HW_SPI)
  #define TEMP_SENSOR_0_USES_SW_SPI 1
#endif
#if TEMP_SENSOR_IS_ANY_MAX_TC(1) && TEMP_SENSOR_1_HAS_SPI_PINS && DISABLED(TEMP_SENSOR_FORCE_HW_SPI)
  #define TEMP_SENSOR_1_USES_SW_SPI 1
#endif
#if TEMP_SENSOR_IS_ANY_MAX_TC(2) && TEMP_SENSOR_2_HAS_SPI_PINS && DISABLED(TEMP_SENSOR_FORCE_HW_SPI)
  #define TEMP_SENSOR_2_USES_SW_SPI 1
#endif

#if (TEMP_SENSOR_0_USES_SW_SPI || TEMP_SENSOR_1_USES_SW_SPI || TEMP_SENSOR_2_USES_SW_SPI) && !HAS_MAXTC_LIBRARIES
  #include "../libs/private_spi.h"
  #define HAS_MAXTC_SW_SPI 1

  // Define pins for SPI-based sensors
  #if TEMP_SENSOR_0_USES_SW_SPI
    #define SW_SPI_SCK_PIN    TEMP_0_SCK_PIN
    #define SW_SPI_MISO_PIN   TEMP_0_MISO_PIN
    #if PIN_EXISTS(TEMP_0_MOSI)
      #define SW_SPI_MOSI_PIN TEMP_0_MOSI_PIN
    #endif
  #elif TEMP_SENSOR_1_USES_SW_SPI
    #define SW_SPI_SCK_PIN    TEMP_1_SCK_PIN
    #define SW_SPI_MISO_PIN   TEMP_1_MISO_PIN
    #if PIN_EXISTS(TEMP_1_MOSI)
      #define SW_SPI_MOSI_PIN TEMP_1_MOSI_PIN
    #endif
  #elif TEMP_SENSOR_2_USES_SW_SPI
    #define SW_SPI_SCK_PIN    TEMP_2_SCK_PIN
    #define SW_SPI_MISO_PIN   TEMP_2_MISO_PIN
    #if PIN_EXISTS(TEMP_2_MOSI)
      #define SW_SPI_MOSI_PIN TEMP_2_MOSI_PIN
    #endif
  #endif
  #ifndef SW_SPI_MOSI_PIN
    #define SW_SPI_MOSI_PIN   SD_MOSI_PIN
  #endif
#endif

#if ENABLED(MPCTEMP)
  #include <math.h>
  #include "probe.h"
#endif

#if ANY(MPCTEMP, PID_EXTRUSION_SCALING)
  #include "stepper.h"
#endif

#if ENABLED(FILAMENT_WIDTH_SENSOR)
  #include "../feature/filwidth.h"
#endif

#if HAS_POWER_MONITOR
  #include "../feature/power_monitor.h"
#endif

#if ENABLED(EMERGENCY_PARSER)
  #include "../feature/e_parser.h"
#endif

#if ENABLED(PRINTER_EVENT_LEDS)
  #include "../feature/leds/printer_event_leds.h"
#endif

#if ENABLED(JOYSTICK)
  #include "../feature/joystick.h"
#endif

#if ENABLED(SINGLENOZZLE)
  #include "tool_change.h"
#endif

#if HAS_BEEPER
  #include "../libs/buzzer.h"
#endif

#if HAS_SERVOS
  #include "servo.h"
#endif

#if ANY(TEMP_SENSOR_0_IS_THERMISTOR, TEMP_SENSOR_1_IS_THERMISTOR, TEMP_SENSOR_2_IS_THERMISTOR, TEMP_SENSOR_3_IS_THERMISTOR, \
        TEMP_SENSOR_4_IS_THERMISTOR, TEMP_SENSOR_5_IS_THERMISTOR, TEMP_SENSOR_6_IS_THERMISTOR, TEMP_SENSOR_7_IS_THERMISTOR )
  #define HAS_HOTEND_THERMISTOR 1
#endif

#if HAS_HOTEND_THERMISTOR
  #define NEXT_TEMPTABLE(N) ,TEMPTABLE_##N
  #define NEXT_TEMPTABLE_LEN(N) ,TEMPTABLE_##N##_LEN
  static const temp_entry_t* heater_ttbl_map[HOTENDS] = ARRAY_BY_HOTENDS(TEMPTABLE_0 REPEAT_S(1, HOTENDS, NEXT_TEMPTABLE));
  static constexpr uint8_t heater_ttbllen_map[HOTENDS] = ARRAY_BY_HOTENDS(TEMPTABLE_0_LEN REPEAT_S(1, HOTENDS, NEXT_TEMPTABLE_LEN));
#endif

Temperature thermalManager;

PGMSTR(str_t_thermal_runaway, STR_T_THERMAL_RUNAWAY);
PGMSTR(str_t_temp_malfunction, STR_T_MALFUNCTION);
PGMSTR(str_t_heating_failed, STR_T_HEATING_FAILED);

/**
 * Macros to include the heater id in temp errors. The compiler's dead-code
 * elimination should (hopefully) optimize out the unused strings.
 */

#if HAS_HEATED_BED
  #define _BED_FSTR(h) (h) == H_BED ? GET_TEXT_F(MSG_BED) :
#else
  #define _BED_FSTR(h)
#endif
#if HAS_HEATED_CHAMBER
  #define _CHAMBER_FSTR(h) (h) == H_CHAMBER ? GET_TEXT_F(MSG_CHAMBER) :
#else
  #define _CHAMBER_FSTR(h)
#endif
#if HAS_COOLER
  #define _COOLER_FSTR(h) (h) == H_COOLER ? GET_TEXT_F(MSG_COOLER) :
#else
  #define _COOLER_FSTR(h)
#endif
#define _E_FSTR(h,N) ((HOTENDS) > N && (h) == N) ? F(STR_E##N) :
#define HEATER_FSTR(h) _BED_FSTR(h) _CHAMBER_FSTR(h) _COOLER_FSTR(h) _E_FSTR(h,1) _E_FSTR(h,2) _E_FSTR(h,3) _E_FSTR(h,4) _E_FSTR(h,5) _E_FSTR(h,6) _E_FSTR(h,7) F(STR_E0)

//
// Initialize MAX TC objects/SPI
//
#if HAS_MAX_TC

  #if HAS_MAXTC_SW_SPI
    // Initialize SoftSPI for non-lib Software SPI; Libraries take care of it themselves.
    template<uint8_t MisoPin, uint8_t MosiPin, uint8_t SckPin>
      SoftSPI<MisoPin, MosiPin, SckPin> SPIclass<MisoPin, MosiPin, SckPin>::softSPI;
    SPIclass<SW_SPI_MISO_PIN, SW_SPI_MOSI_PIN, SW_SPI_SCK_PIN> max_tc_spi;

  #endif

  #define MAXTC_INIT(n, M) \
      MAX##M max##M##_##n = MAX##M( \
        TEMP_##n##_CS_PIN \
        OPTARG(_MAX31865_##n##_SW, TEMP_##n##_MOSI_PIN) \
        OPTARG(TEMP_SENSOR_##n##_USES_SW_SPI, TEMP_##n##_MISO_PIN, TEMP_##n##_SCK_PIN) \
        OPTARG(LARGE_PINMAP, HIGH) \
      )

  #if HAS_MAX6675_LIBRARY
    #if TEMP_SENSOR_IS_MAX(0, 6675)
      MAXTC_INIT(0, 6675);
    #endif
    #if TEMP_SENSOR_IS_MAX(1, 6675)
      MAXTC_INIT(1, 6675);
    #endif
    #if TEMP_SENSOR_IS_MAX(2, 6675)
      MAXTC_INIT(2, 6675);
    #endif
  #endif

  #if HAS_MAX31855_LIBRARY
    #if TEMP_SENSOR_IS_MAX(0, 31855)
      MAXTC_INIT(0, 31855);
    #endif
    #if TEMP_SENSOR_IS_MAX(1, 31855)
      MAXTC_INIT(1, 31855);
    #endif
    #if TEMP_SENSOR_IS_MAX(2, 31855)
      MAXTC_INIT(2, 31855);
    #endif
  #endif

  // MAX31865 always uses a library, unlike '55 & 6675
  #if HAS_MAX31865
    #define _MAX31865_0_SW TEMP_SENSOR_0_USES_SW_SPI
    #define _MAX31865_1_SW TEMP_SENSOR_1_USES_SW_SPI
    #define _MAX31865_2_SW TEMP_SENSOR_2_USES_SW_SPI

    #if TEMP_SENSOR_IS_MAX(0, 31865)
      MAXTC_INIT(0, 31865);
    #endif
    #if TEMP_SENSOR_IS_MAX(1, 31865)
      MAXTC_INIT(1, 31865);
    #endif
    #if TEMP_SENSOR_IS_MAX(2, 31865)
      MAXTC_INIT(2, 31865);
    #endif

    #undef _MAX31865_0_SW
    #undef _MAX31865_1_SW
    #undef _MAX31865_2_SW
  #endif

  #undef MAXTC_INIT

#endif

/**
 * public:
 */

#if ENABLED(TEMP_TUNING_MAINTAIN_FAN)
  bool Temperature::adaptive_fan_slowing = true;
#endif

#if HAS_HOTEND
  hotend_info_t Temperature::temp_hotend[HOTENDS];
  constexpr celsius_t Temperature::hotend_maxtemp[HOTENDS];

  #if ENABLED(MPCTEMP)
    bool MPC::e_paused; // = false
    int32_t MPC::e_position; // = 0
  #endif

  // Sanity-check max readable temperatures
  #define CHECK_MAXTEMP_(N,M,S) static_assert( \
    S >= 998 || M <= _MAX(TT_NAME(S)[0].celsius, TT_NAME(S)[COUNT(TT_NAME(S)) - 1].celsius) - HOTEND_OVERSHOOT, \
    "HEATER_" STRINGIFY(N) "_MAXTEMP (" STRINGIFY(M) ") is too high for thermistor_" STRINGIFY(S) ".h with HOTEND_OVERSHOOT=" STRINGIFY(HOTEND_OVERSHOOT) ".");
  #define CHECK_MAXTEMP(N) TERN(TEMP_SENSOR_##N##_IS_THERMISTOR, CHECK_MAXTEMP_, CODE_0)(N, HEATER_##N##_MAXTEMP, TEMP_SENSOR_##N)
  REPEAT(HOTENDS, CHECK_MAXTEMP)

  #if HAS_PREHEAT
    #define CHECK_PREHEAT__(N,P,T,M) static_assert(T <= M - HOTEND_OVERSHOOT, "PREHEAT_" STRINGIFY(P) "_TEMP_HOTEND (" STRINGIFY(T) ") must be less than HEATER_" STRINGIFY(N) "_MAXTEMP (" STRINGIFY(M) ") - " STRINGIFY(HOTEND_OVERSHOOT) ".");
    #define CHECK_PREHEAT_(N,P) CHECK_PREHEAT__(N, P, PREHEAT_##P##_TEMP_HOTEND, HEATER_##N##_MAXTEMP)
    #define CHECK_PREHEAT(P) REPEAT2(HOTENDS, CHECK_PREHEAT_, P)
    #if PREHEAT_COUNT >= 1
      CHECK_PREHEAT(1)
    #endif
    #if PREHEAT_COUNT >= 2
      CHECK_PREHEAT(2)
    #endif
    #if PREHEAT_COUNT >= 3
      CHECK_PREHEAT(3)
    #endif
    #if PREHEAT_COUNT >= 4
      CHECK_PREHEAT(4)
    #endif
    #if PREHEAT_COUNT >= 5
      CHECK_PREHEAT(5)
    #endif
    #if PREHEAT_COUNT >= 6
      CHECK_PREHEAT(6)
    #endif
    #if PREHEAT_COUNT >= 7
      CHECK_PREHEAT(7)
    #endif
    #if PREHEAT_COUNT >= 8
      CHECK_PREHEAT(8)
    #endif
    #if PREHEAT_COUNT >= 9
      CHECK_PREHEAT(9)
    #endif
    #if PREHEAT_COUNT >= 10
      CHECK_PREHEAT(10)
    #endif
  #endif // HAS_PREHEAT

#endif // HAS_HOTEND

#if HAS_TEMP_REDUNDANT
  redundant_info_t Temperature::temp_redundant;
#endif

#if ANY(AUTO_POWER_E_FANS, HAS_FANCHECK)
  uint8_t Temperature::autofan_speed[HOTENDS] = ARRAY_N_1(HOTENDS, FAN_OFF_PWM);
#endif

#if ENABLED(AUTO_POWER_CHAMBER_FAN)
  uint8_t Temperature::chamberfan_speed = FAN_OFF_PWM;
#endif

#if ENABLED(AUTO_POWER_COOLER_FAN)
  uint8_t Temperature::coolerfan_speed = FAN_OFF_PWM;
#endif

#if ALL(FAN_SOFT_PWM, USE_CONTROLLER_FAN)
  uint8_t Temperature::soft_pwm_controller_speed = FAN_OFF_PWM;
#endif

// Init fans according to whether they're native PWM or Software PWM
#ifdef BOARD_OPENDRAIN_MOSFETS
  #define _INIT_SOFT_FAN(P) OUT_WRITE_OD(P, FAN_INVERTING ? LOW : HIGH)
#else
  #define _INIT_SOFT_FAN(P) OUT_WRITE(P, FAN_INVERTING ? LOW : HIGH)
#endif
#if ENABLED(FAN_SOFT_PWM)
  #define _INIT_FAN_PIN(P) _INIT_SOFT_FAN(P)
#else
  #define _INIT_FAN_PIN(P) do{ if (PWM_PIN(P)) SET_PWM(P); else _INIT_SOFT_FAN(P); }while(0)
#endif
#if ENABLED(FAST_PWM_FAN)
  #define SET_FAST_PWM_FREQ(P) hal.set_pwm_frequency(pin_t(P), FAST_PWM_FAN_FREQUENCY)
#else
  #define SET_FAST_PWM_FREQ(P) NOOP
#endif
#define INIT_FAN_PIN(P) do{ _INIT_FAN_PIN(P); SET_FAST_PWM_FREQ(P); }while(0)

// HAS_FAN does not include CONTROLLER_FAN
#if HAS_FAN

  uint8_t Temperature::fan_speed[FAN_COUNT] = ARRAY_N_1(FAN_COUNT, FAN_OFF_PWM);

  #if ENABLED(EXTRA_FAN_SPEED)

    Temperature::extra_fan_t Temperature::extra_fan_speed[FAN_COUNT] = ARRAY_N_1(FAN_COUNT, FAN_OFF_PWM);

    /**
     * Handle the M106 P<fan> T<speed> command:
     *  T1       = Restore fan speed saved on the last T2
     *  T2       = Save the fan speed, then set to the last T<3-255> value
     *  T<3-255> = Set the "extra fan speed"
     */
    void Temperature::set_temp_fan_speed(const uint8_t fan, const uint16_t command_or_speed) {
      switch (command_or_speed) {
        case 1:
          set_fan_speed(fan, extra_fan_speed[fan].saved);
          break;
        case 2:
          extra_fan_speed[fan].saved = fan_speed[fan];
          set_fan_speed(fan, extra_fan_speed[fan].speed);
          break;
        default:
          extra_fan_speed[fan].speed = _MIN(command_or_speed, 255U);
          break;
      }
    }

  #endif

  #if ANY(PROBING_FANS_OFF, ADVANCED_PAUSE_FANS_PAUSE)
    bool Temperature::fans_paused; // = false;
    uint8_t Temperature::saved_fan_speed[FAN_COUNT] = ARRAY_N_1(FAN_COUNT, FAN_OFF_PWM);
  #endif

  #if ENABLED(ADAPTIVE_FAN_SLOWING)
    uint8_t Temperature::fan_speed_scaler[FAN_COUNT] = ARRAY_N_1(FAN_COUNT, 128);
  #endif

  /**
   * Set the print fan speed for a target extruder
   */
  void Temperature::set_fan_speed(uint8_t fan, uint16_t speed) {

    NOMORE(speed, 255U);

    #if ENABLED(SINGLENOZZLE_STANDBY_FAN)
      if (fan != active_extruder) {
        if (fan < EXTRUDERS) singlenozzle_fan_speed[fan] = speed;
        return;
      }
    #endif

    TERN_(SINGLENOZZLE, if (fan < EXTRUDERS) fan = 0); // Always fan 0 for SINGLENOZZLE E fan

    if (fan >= FAN_COUNT) return;

    fan_speed[fan] = speed;

    #if NUM_REDUNDANT_FANS
      if (fan == 0) {
        for (uint8_t f = REDUNDANT_PART_COOLING_FAN; f < REDUNDANT_PART_COOLING_FAN + NUM_REDUNDANT_FANS; ++f)
          thermalManager.set_fan_speed(f, speed);
      }
    #endif

    TERN_(REPORT_FAN_CHANGE, report_fan_speed(fan));
  }

  #if ENABLED(REPORT_FAN_CHANGE)
    /**
     * Report print fan speed for a target extruder
     */
    void Temperature::report_fan_speed(const uint8_t fan) {
      if (fan >= FAN_COUNT) return;
      PORT_REDIRECT(SerialMask::All);
      SERIAL_ECHOLNPGM("M106 P", fan, " S", fan_speed[fan]);
    }
  #endif

  #if ANY(PROBING_FANS_OFF, ADVANCED_PAUSE_FANS_PAUSE)

    void Temperature::set_fans_paused(const bool p) {
      if (p != fans_paused) {
        fans_paused = p;
        if (p)
          FANS_LOOP(i) { saved_fan_speed[i] = fan_speed[i]; fan_speed[i] = 0; }
        else
          FANS_LOOP(i) fan_speed[i] = saved_fan_speed[i];
      }
    }

  #endif

#endif // HAS_FAN

#if WATCH_HOTENDS
  hotend_watch_t Temperature::watch_hotend[HOTENDS]; // = { { 0 } }
#endif
#if HEATER_IDLE_HANDLER
  Temperature::heater_idle_t Temperature::heater_idle[NR_HEATER_IDLE]; // = { { 0 } }
#endif

#if HAS_HEATED_BED
  bed_info_t Temperature::temp_bed; // = { 0 }
  // Init min and max temp with extreme values to prevent false errors during startup
  raw_adc_t Temperature::mintemp_raw_BED = TEMP_SENSOR_BED_RAW_LO_TEMP,
            Temperature::maxtemp_raw_BED = TEMP_SENSOR_BED_RAW_HI_TEMP;
  #if WATCH_BED
    bed_watch_t Temperature::watch_bed; // = { 0 }
  #endif
  #if DISABLED(PIDTEMPBED)
    millis_t Temperature::next_bed_check_ms;
  #endif
#endif

#if HAS_TEMP_CHAMBER
  chamber_info_t Temperature::temp_chamber; // = { 0 }
  #if HAS_HEATED_CHAMBER
    millis_t next_cool_check_ms = 0;
    celsius_float_t old_temp = 9999;
    raw_adc_t Temperature::mintemp_raw_CHAMBER = TEMP_SENSOR_CHAMBER_RAW_LO_TEMP,
              Temperature::maxtemp_raw_CHAMBER = TEMP_SENSOR_CHAMBER_RAW_HI_TEMP;
    #if WATCH_CHAMBER
      chamber_watch_t Temperature::watch_chamber; // = { 0 }
    #endif
    #if DISABLED(PIDTEMPCHAMBER)
      millis_t Temperature::next_chamber_check_ms;
    #endif
  #endif
#endif

#if HAS_TEMP_COOLER
  cooler_info_t Temperature::temp_cooler; // = { 0 }
  #if HAS_COOLER
    bool flag_cooler_state;
    //bool flag_cooler_excess = false;
    celsius_float_t previous_temp = 9999;
    raw_adc_t Temperature::mintemp_raw_COOLER = TEMP_SENSOR_COOLER_RAW_LO_TEMP,
              Temperature::maxtemp_raw_COOLER = TEMP_SENSOR_COOLER_RAW_HI_TEMP;
    #if WATCH_COOLER
      cooler_watch_t Temperature::watch_cooler; // = { 0 }
    #endif
    millis_t Temperature::next_cooler_check_ms, Temperature::cooler_fan_flush_ms;
  #endif
#endif

#if HAS_TEMP_PROBE
  probe_info_t Temperature::temp_probe; // = { 0 }
#endif

#if HAS_TEMP_BOARD
  board_info_t Temperature::temp_board; // = { 0 }
  #if ENABLED(THERMAL_PROTECTION_BOARD)
    raw_adc_t Temperature::mintemp_raw_BOARD = TEMP_SENSOR_BOARD_RAW_LO_TEMP,
              Temperature::maxtemp_raw_BOARD = TEMP_SENSOR_BOARD_RAW_HI_TEMP;
  #endif
#endif

#if HAS_TEMP_SOC
  soc_info_t Temperature::temp_soc; // = { 0 }
  raw_adc_t Temperature::maxtemp_raw_SOC = TEMP_SENSOR_SOC_RAW_HI_TEMP;
#endif

#if ALL(HAS_MARLINUI_MENU, PREVENT_COLD_EXTRUSION) && E_MANUAL > 0
  bool Temperature::allow_cold_extrude_override = false;
#else
  constexpr bool Temperature::allow_cold_extrude_override;
#endif

#if ENABLED(PREVENT_COLD_EXTRUSION)
  bool Temperature::allow_cold_extrude = false;
  celsius_t Temperature::extrude_min_temp = EXTRUDE_MINTEMP;
#else
  constexpr bool Temperature::allow_cold_extrude;
  constexpr celsius_t Temperature::extrude_min_temp;
#endif

#if HAS_ADC_BUTTONS
  uint32_t Temperature::current_ADCKey_raw = HAL_ADC_RANGE;
  uint16_t Temperature::ADCKey_count = 0;
#endif

#if ENABLED(PID_EXTRUSION_SCALING)
  int16_t Temperature::lpq_len; // Initialized in settings.cpp
#endif

/**
 * private:
 */

volatile bool Temperature::raw_temps_ready = false;

#define TEMPDIR(N) ((TEMP_SENSOR_##N##_RAW_LO_TEMP) < (TEMP_SENSOR_##N##_RAW_HI_TEMP) ? 1 : -1)
#define TP_CMP(S,A,B) (TEMPDIR(S) < 0 ? ((A)<(B)) : ((A)>(B)))

#if HAS_HOTEND
  // Init mintemp and maxtemp with extreme values to prevent false errors during startup
  constexpr temp_range_t sensor_heater_0 { TEMP_SENSOR_0_RAW_LO_TEMP, TEMP_SENSOR_0_RAW_HI_TEMP, 0, 16383 },
                         sensor_heater_1 { TEMP_SENSOR_1_RAW_LO_TEMP, TEMP_SENSOR_1_RAW_HI_TEMP, 0, 16383 },
                         sensor_heater_2 { TEMP_SENSOR_2_RAW_LO_TEMP, TEMP_SENSOR_2_RAW_HI_TEMP, 0, 16383 },
                         sensor_heater_3 { TEMP_SENSOR_3_RAW_LO_TEMP, TEMP_SENSOR_3_RAW_HI_TEMP, 0, 16383 },
                         sensor_heater_4 { TEMP_SENSOR_4_RAW_LO_TEMP, TEMP_SENSOR_4_RAW_HI_TEMP, 0, 16383 },
                         sensor_heater_5 { TEMP_SENSOR_5_RAW_LO_TEMP, TEMP_SENSOR_5_RAW_HI_TEMP, 0, 16383 },
                         sensor_heater_6 { TEMP_SENSOR_6_RAW_LO_TEMP, TEMP_SENSOR_6_RAW_HI_TEMP, 0, 16383 },
                         sensor_heater_7 { TEMP_SENSOR_7_RAW_LO_TEMP, TEMP_SENSOR_7_RAW_HI_TEMP, 0, 16383 };

  temp_range_t Temperature::temp_range[HOTENDS] = ARRAY_BY_HOTENDS(sensor_heater_0, sensor_heater_1, sensor_heater_2, sensor_heater_3, sensor_heater_4, sensor_heater_5, sensor_heater_6, sensor_heater_7);
#endif

#if MAX_CONSECUTIVE_LOW_TEMPERATURE_ERROR_ALLOWED > 1
  #define MULTI_MAX_CONSECUTIVE_LOW_TEMP_ERR 1
  uint8_t Temperature::consecutive_low_temperature_error[HOTENDS]; // = { 0 }
#endif

#if PREHEAT_TIME_HOTEND_MS > 0
  millis_t Temperature::preheat_end_ms_hotend[HOTENDS]; // = { 0 };
#endif
#if HAS_HEATED_BED && PREHEAT_TIME_BED_MS > 0
  millis_t Temperature::preheat_end_ms_bed = 0;
#endif

#if HAS_FAN_LOGIC
  constexpr millis_t Temperature::fan_update_interval_ms;
  millis_t Temperature::fan_update_ms = 0;
#endif

#if ENABLED(FAN_SOFT_PWM)
  uint8_t Temperature::soft_pwm_amount_fan[FAN_COUNT],
          Temperature::soft_pwm_count_fan[FAN_COUNT];
#endif

#if ENABLED(SINGLENOZZLE_STANDBY_TEMP)
  celsius_t Temperature::singlenozzle_temp[EXTRUDERS];
#endif
#if ENABLED(SINGLENOZZLE_STANDBY_FAN)
  uint8_t Temperature::singlenozzle_fan_speed[EXTRUDERS];
#endif

#if ENABLED(PROBING_HEATERS_OFF)
  bool Temperature::paused_for_probing;
#endif

/**
 * public:
 * Class and Instance Methods
 */

#if HAS_PID_HEATING

  inline void say_default_() { SERIAL_ECHOPGM("#define DEFAULT_"); }

  /**
   * PID Autotuning (M303)
   *
   * Alternately heat and cool the nozzle, observing its behavior to
   * determine the best PID values to achieve a stable temperature.
   * Needs sufficient heater power to make some overshoot at target
   * temperature to succeed.
   */
  void Temperature::PID_autotune(const celsius_t target, const heater_id_t heater_id, const int8_t ncycles, const bool set_result/*=false*/) {
    celsius_float_t current_temp = 0.0;
    int cycles = 0;
    bool heating = true;

    millis_t next_temp_ms = millis(), t1 = next_temp_ms, t2 = next_temp_ms;
    long t_high = 0, t_low = 0;

    raw_pid_t tune_pid = { 0, 0, 0 };
    celsius_float_t maxT = 0, minT = 10000;

    const bool isbed = (heater_id == H_BED),
           ischamber = (heater_id == H_CHAMBER);

    #if ENABLED(PIDTEMPCHAMBER)
      #define C_TERN(T,A,B) ((T) ? (A) : (B))
    #else
      #define C_TERN(T,A,B) (B)
    #endif
    #if ENABLED(PIDTEMPBED)
      #define B_TERN(T,A,B) ((T) ? (A) : (B))
    #else
      #define B_TERN(T,A,B) (B)
    #endif
    #define GHV(C,B,H) C_TERN(ischamber, C, B_TERN(isbed, B, H))
    #define SHV(V) C_TERN(ischamber, temp_chamber.soft_pwm_amount = V, B_TERN(isbed, temp_bed.soft_pwm_amount = V, temp_hotend[heater_id].soft_pwm_amount = V))
    #define ONHEATINGSTART() C_TERN(ischamber, printerEventLEDs.onChamberHeatingStart(), B_TERN(isbed, printerEventLEDs.onBedHeatingStart(), printerEventLEDs.onHotendHeatingStart()))
    #define ONHEATING(S,C,T) C_TERN(ischamber, printerEventLEDs.onChamberHeating(S,C,T), B_TERN(isbed, printerEventLEDs.onBedHeating(S,C,T), printerEventLEDs.onHotendHeating(S,C,T)))

    #define WATCH_PID DISABLED(NO_WATCH_PID_TUNING) && (ALL(WATCH_CHAMBER, PIDTEMPCHAMBER) || ALL(WATCH_BED, PIDTEMPBED) || ALL(WATCH_HOTENDS, PIDTEMP))

    #if WATCH_PID
      #if ALL(THERMAL_PROTECTION_CHAMBER, PIDTEMPCHAMBER)
        #define C_GTV(T,A,B) ((T) ? (A) : (B))
      #else
        #define C_GTV(T,A,B) (B)
      #endif
      #if ALL(THERMAL_PROTECTION_BED, PIDTEMPBED)
        #define B_GTV(T,A,B) ((T) ? (A) : (B))
      #else
        #define B_GTV(T,A,B) (B)
      #endif
      #define GTV(C,B,H) C_GTV(ischamber, C, B_GTV(isbed, B, H))
      const uint16_t watch_temp_period = GTV(WATCH_CHAMBER_TEMP_PERIOD, WATCH_BED_TEMP_PERIOD, WATCH_TEMP_PERIOD);
      const uint8_t watch_temp_increase = GTV(WATCH_CHAMBER_TEMP_INCREASE, WATCH_BED_TEMP_INCREASE, WATCH_TEMP_INCREASE);
      const celsius_float_t watch_temp_target = celsius_float_t(target - (watch_temp_increase + GTV(TEMP_CHAMBER_HYSTERESIS, TEMP_BED_HYSTERESIS, TEMP_HYSTERESIS) + 1));
      millis_t temp_change_ms = next_temp_ms + SEC_TO_MS(watch_temp_period);
      celsius_float_t next_watch_temp = 0.0;
      bool heated = false;
    #endif

    TERN_(HAS_FAN_LOGIC, fan_update_ms = next_temp_ms + fan_update_interval_ms);

    TERN_(EXTENSIBLE_UI, ExtUI::onPidTuning(ExtUI::result_t::PID_STARTED));
    TERN_(PROUI_PID_TUNE, dwinPidTuning(isbed ? PIDTEMPBED_START : PIDTEMP_START));

    if (target > GHV(CHAMBER_MAX_TARGET, BED_MAX_TARGET, temp_range[heater_id].maxtemp - (HOTEND_OVERSHOOT))) {
      SERIAL_ECHOPGM(STR_PID_AUTOTUNE); SERIAL_ECHOLNPGM(STR_PID_TEMP_TOO_HIGH);
      TERN_(EXTENSIBLE_UI, ExtUI::onPidTuning(ExtUI::result_t::PID_TEMP_TOO_HIGH));
      TERN_(PROUI_PID_TUNE, dwinPidTuning(PID_TEMP_TOO_HIGH));
      TERN_(HOST_PROMPT_SUPPORT, hostui.notify(GET_TEXT_F(MSG_PID_TEMP_TOO_HIGH)));
      return;
    }

    SERIAL_ECHOPGM(STR_PID_AUTOTUNE); SERIAL_ECHOLNPGM(STR_PID_AUTOTUNE_START);

    disable_all_heaters();
    TERN_(AUTO_POWER_CONTROL, powerManager.power_on());

    long bias = GHV(MAX_CHAMBER_POWER, MAX_BED_POWER, PID_MAX) >> 1, d = bias;
    SHV(bias);

    #if ENABLED(PRINTER_EVENT_LEDS)
      const celsius_float_t start_temp = GHV(degChamber(), degBed(), degHotend(heater_id));
      LEDColor color = ONHEATINGSTART();
    #endif

    TERN_(TEMP_TUNING_MAINTAIN_FAN, adaptive_fan_slowing = false);

    LCD_MESSAGE(MSG_HEATING);

    // PID Tuning loop
    wait_for_heatup = true;
    while (wait_for_heatup) { // Can be interrupted with M108

      const millis_t ms = millis();

      if (updateTemperaturesIfReady()) { // temp sample ready

        // Get the current temperature and constrain it
        current_temp = GHV(degChamber(), degBed(), degHotend(heater_id));
        NOLESS(maxT, current_temp);
        NOMORE(minT, current_temp);

        #if ENABLED(PRINTER_EVENT_LEDS)
          ONHEATING(start_temp, current_temp, target);
        #endif

        TERN_(HAS_FAN_LOGIC, manage_extruder_fans(ms));

        if (heating && current_temp > target && ELAPSED(ms, t2 + 5000UL)) {
          heating = false;
          SHV((bias - d) >> 1);
          t1 = ms;
          t_high = t1 - t2;
          maxT = target;
        }

        if (!heating && current_temp < target && ELAPSED(ms, t1 + 5000UL)) {
          heating = true;
          t2 = ms;
          t_low = t2 - t1;
          if (cycles > 0) {
            const long max_pow = GHV(MAX_CHAMBER_POWER, MAX_BED_POWER, PID_MAX);
            bias += (d * (t_high - t_low)) / (t_low + t_high);
            LIMIT(bias, 20, max_pow - 20);
            d = (bias > max_pow >> 1) ? max_pow - 1 - bias : bias;

            SERIAL_ECHOPGM(STR_BIAS, bias, STR_D_COLON, d, STR_T_MIN, minT, STR_T_MAX, maxT);
            if (cycles > 2) {
              const float Ku = (4.0f * d) / (float(M_PI) * (maxT - minT) * 0.5f),
                          Tu = float(t_low + t_high) * 0.001f,
                          pf = (ischamber || isbed) ? 0.2f : 0.6f,
                          df = (ischamber || isbed) ? 1.0f / 3.0f : 1.0f / 8.0f;

              tune_pid.p = Ku * pf;
              tune_pid.i = tune_pid.p * 2.0f / Tu;
              tune_pid.d = tune_pid.p * Tu * df;

              SERIAL_ECHOLNPGM(STR_KU, Ku, STR_TU, Tu);
              if (ischamber || isbed)
                SERIAL_ECHOLNPGM(" No overshoot");
              else
                SERIAL_ECHOLNPGM(STR_CLASSIC_PID);
              SERIAL_ECHOLNPGM(STR_KP, tune_pid.p, STR_KI, tune_pid.i, STR_KD, tune_pid.d);
            }
          }
          SHV((bias + d) >> 1);
          TERN_(HAS_STATUS_MESSAGE, ui.status_printf(0, F(S_FMT " %i/%i"), GET_TEXT(MSG_PID_CYCLE), cycles, ncycles));
          cycles++;
          minT = target;
        }
      }

      // Did the temperature overshoot very far?
      #ifndef MAX_OVERSHOOT_PID_AUTOTUNE
        #define MAX_OVERSHOOT_PID_AUTOTUNE 30
      #endif
      if (current_temp > target + MAX_OVERSHOOT_PID_AUTOTUNE) {
        SERIAL_ECHOPGM(STR_PID_AUTOTUNE); SERIAL_ECHOLNPGM(STR_PID_TEMP_TOO_HIGH);
        TERN_(EXTENSIBLE_UI, ExtUI::onPidTuning(ExtUI::result_t::PID_TEMP_TOO_HIGH));
        TERN_(PROUI_PID_TUNE, dwinPidTuning(PID_TEMP_TOO_HIGH));
        TERN_(HOST_PROMPT_SUPPORT, hostui.notify(GET_TEXT_F(MSG_PID_TEMP_TOO_HIGH)));
        break;
      }

      // Report heater states every 2 seconds
      if (ELAPSED(ms, next_temp_ms)) {
        #if HAS_TEMP_SENSOR
          print_heater_states(heater_id < 0 ? active_extruder : (int8_t)heater_id);
          SERIAL_EOL();
        #endif
        next_temp_ms = ms + 2000UL;

        // Make sure heating is actually working
        #if WATCH_PID
          if (ALL(WATCH_BED, WATCH_HOTENDS) || isbed == DISABLED(WATCH_HOTENDS) || ischamber == DISABLED(WATCH_HOTENDS)) {
            if (!heated) {                                            // If not yet reached target...
              if (current_temp > next_watch_temp) {                   // Over the watch temp?
                next_watch_temp = current_temp + watch_temp_increase; // - set the next temp to watch for
                temp_change_ms = ms + SEC_TO_MS(watch_temp_period);   // - move the expiration timer up
                if (current_temp > watch_temp_target) heated = true;  // - Flag if target temperature reached
              }
<<<<<<< HEAD
              else if (ELAPSED(ms, temp_change_ms)) {                 // Watch timer expired
                TERN_(SOVOL_SV06_RTS, rts.gotoPageBeep(ID_KillHeat_L, ID_KillHeat_D));
                _temp_error(heater_id, FPSTR(str_t_heating_failed), GET_TEXT_F(MSG_HEATING_FAILED_LCD));
              }
            }
            else if (current_temp < target - (MAX_OVERSHOOT_PID_AUTOTUNE)) { // Heated, then temperature fell too far?
              TERN_(SOVOL_SV06_RTS, rts.gotoPageBeep(ID_KillRunaway_L, ID_KillRunaway_D));
              _temp_error(heater_id, FPSTR(str_t_thermal_runaway), GET_TEXT_F(MSG_THERMAL_RUNAWAY));
            }
=======
              else if (ELAPSED(ms, temp_change_ms))                   // Watch timer expired
                _TEMP_ERROR(heater_id, FPSTR(str_t_heating_failed), MSG_HEATING_FAILED_LCD, current_temp);
            }
            else if (current_temp < target - (MAX_OVERSHOOT_PID_AUTOTUNE)) // Heated, then temperature fell too far?
              _TEMP_ERROR(heater_id, FPSTR(str_t_thermal_runaway), MSG_THERMAL_RUNAWAY, current_temp);
>>>>>>> c088081c
          }
        #endif
      } // every 2 seconds

      // Timeout after MAX_CYCLE_TIME_PID_AUTOTUNE minutes since the last undershoot/overshoot cycle
      #ifndef MAX_CYCLE_TIME_PID_AUTOTUNE
        #define MAX_CYCLE_TIME_PID_AUTOTUNE 20L
      #endif
      if ((ms - _MIN(t1, t2)) > (MAX_CYCLE_TIME_PID_AUTOTUNE * 60L * 1000L)) {
        TERN_(DWIN_CREALITY_LCD, dwinPopupTemperature(0));
        TERN_(PROUI_PID_TUNE, dwinPidTuning(PID_TUNING_TIMEOUT));
        TERN_(EXTENSIBLE_UI, ExtUI::onPidTuning(ExtUI::result_t::PID_TUNING_TIMEOUT));
        TERN_(HOST_PROMPT_SUPPORT, hostui.notify(GET_TEXT_F(MSG_PID_TIMEOUT)));
        TERN_(SOVOL_SV06_RTS, rts.gotoPageBeep(ID_KillHeat_L, ID_KillHeat_D));
        SERIAL_ECHOPGM(STR_PID_AUTOTUNE); SERIAL_ECHOLNPGM(STR_PID_TIMEOUT);
        break;
      }

      if (cycles > ncycles && cycles > 2) {
        SERIAL_ECHOPGM(STR_PID_AUTOTUNE); SERIAL_ECHOLNPGM(STR_PID_AUTOTUNE_FINISHED);
        TERN_(HOST_PROMPT_SUPPORT, hostui.notify(GET_TEXT_F(MSG_PID_AUTOTUNE_DONE)));

        #if ANY(PIDTEMPBED, PIDTEMPCHAMBER)
          FSTR_P const estring = GHV(F("chamber"), F("bed"), FPSTR(NUL_STR));
          say_default_(); SERIAL_ECHO(estring, F("Kp "), tune_pid.p);
          say_default_(); SERIAL_ECHO(estring, F("Ki "), tune_pid.i);
          say_default_(); SERIAL_ECHO(estring, F("Kd "), tune_pid.d);
        #else
          say_default_(); SERIAL_ECHOLNPGM("Kp ", tune_pid.p);
          say_default_(); SERIAL_ECHOLNPGM("Ki ", tune_pid.i);
          say_default_(); SERIAL_ECHOLNPGM("Kd ", tune_pid.d);
        #endif

        auto _set_hotend_pid = [](const uint8_t tool, const raw_pid_t &in_pid) {
          #if ENABLED(PIDTEMP)
            #if ENABLED(PID_PARAMS_PER_HOTEND)
              thermalManager.temp_hotend[tool].pid.set(in_pid);
            #else
              HOTEND_LOOP() thermalManager.temp_hotend[e].pid.set(in_pid);
            #endif
            updatePID();
          #endif
          UNUSED(tool); UNUSED(in_pid);
        };

        #if ENABLED(PIDTEMPBED)
          auto _set_bed_pid = [](const raw_pid_t &in_pid) {
            temp_bed.pid.set(in_pid);
          };
        #endif

        #if ENABLED(PIDTEMPCHAMBER)
          auto _set_chamber_pid = [](const raw_pid_t &in_pid) {
            temp_chamber.pid.set(in_pid);
          };
        #endif

        // Use the result? (As with "M303 U1")
        if (set_result)
          GHV(_set_chamber_pid(tune_pid), _set_bed_pid(tune_pid), _set_hotend_pid(heater_id, tune_pid));

        TERN_(PRINTER_EVENT_LEDS, printerEventLEDs.onPidTuningDone(color));

        TERN_(EXTENSIBLE_UI, ExtUI::onPidTuning(ExtUI::result_t::PID_DONE));
        TERN_(PROUI_PID_TUNE, dwinPidTuning(AUTOTUNE_DONE));

        goto EXIT_M303;
      }

      // Run HAL idle tasks
      hal.idletask();

      // Run UI update
      #if ENABLED(DWIN_CREALITY_LCD)
        dwinUpdate();
      #elif ENABLED(SOVOL_SV06_RTS)
        RTS_Update();
      #else
        ui.update();
      #endif
    }
    wait_for_heatup = false;

    disable_all_heaters();

    TERN_(PRINTER_EVENT_LEDS, printerEventLEDs.onPidTuningDone(color));

    TERN_(EXTENSIBLE_UI, ExtUI::onPidTuning(ExtUI::result_t::PID_DONE));
    TERN_(PROUI_PID_TUNE, dwinPidTuning(AUTOTUNE_DONE));

    EXIT_M303:
      TERN_(TEMP_TUNING_MAINTAIN_FAN, adaptive_fan_slowing = true);
      return;
  }

#endif // HAS_PID_HEATING

#if ENABLED(MPC_AUTOTUNE)

  #if ANY(MPC_FAN_0_ALL_HOTENDS, MPC_FAN_0_ACTIVE_HOTEND)
    #define SINGLEFAN 1
  #endif

  #define DEBUG_MPC_AUTOTUNE 1

  millis_t Temperature::MPC_autotuner::curr_time_ms, Temperature::MPC_autotuner::next_report_ms;

  celsius_float_t Temperature::MPC_autotuner::temp_samples[16];
  uint8_t Temperature::MPC_autotuner::sample_count;
  uint16_t Temperature::MPC_autotuner::sample_distance;

  // Parameters from differential analysis
  celsius_float_t Temperature::MPC_autotuner::temp_fastest;

  #if HAS_FAN
    float Temperature::MPC_autotuner::power_fan255;
  #endif

  Temperature::MPC_autotuner::MPC_autotuner(const uint8_t extruderIdx) : e(extruderIdx) {
    TERN_(TEMP_TUNING_MAINTAIN_FAN, adaptive_fan_slowing = false);
  }

  Temperature::MPC_autotuner::~MPC_autotuner() {
    wait_for_heatup = false;

    ui.reset_status();

    temp_hotend[e].target = 0.0f;
    temp_hotend[e].soft_pwm_amount = 0;
    #if HAS_FAN
      set_fan_speed(TERN(SINGLEFAN, 0, e), 0);
      planner.sync_fan_speeds(fan_speed);
    #endif

    do_z_clearance(MPC_TUNING_END_Z, false);

    TERN_(TEMP_TUNING_MAINTAIN_FAN, adaptive_fan_slowing = true);
  }

  Temperature::MPC_autotuner::MeasurementState Temperature::MPC_autotuner::measure_ambient_temp() {
    init_timers();
    const millis_t test_interval_ms = 10000UL;
    millis_t next_test_ms = curr_time_ms + test_interval_ms;
    ambient_temp = current_temp = degHotend(e);
    wait_for_heatup = true;

    for (;;) { // Can be interrupted with M108
      if (housekeeping() == CANCELLED) return CANCELLED;

      if (ELAPSED(curr_time_ms, next_test_ms)) {
        if (current_temp >= ambient_temp) {
          ambient_temp = (ambient_temp + current_temp) / 2.0f;
          break;
        }
        ambient_temp = current_temp;
        next_test_ms += test_interval_ms;
      }
    }
    wait_for_heatup = false;

    #if ENABLED(DEBUG_MPC_AUTOTUNE)
      SERIAL_ECHOLNPGM("MPC_autotuner::measure_ambient_temp() Completed");
      SERIAL_ECHOLNPGM("=====");
      SERIAL_ECHOLNPGM("ambient_temp ", get_ambient_temp());
    #endif

    return SUCCESS;
  }

  Temperature::MPC_autotuner::MeasurementState Temperature::MPC_autotuner::measure_heatup() {
    init_timers();
    constexpr millis_t test_interval_ms = 1000UL;
    millis_t next_test_time_ms = curr_time_ms + test_interval_ms;
    MPCHeaterInfo &hotend = temp_hotend[e];

    current_temp = degHotend(e);
    millis_t heat_start_time_ms = curr_time_ms;
    sample_count = 0;
    sample_distance = 1;
    t1_time = 0;

    hotend.target = 200.0f;   // So M105 looks nice
    hotend.soft_pwm_amount = (MPC_MAX) >> 1;

    // Initialise rate of change to to steady state at current time
    temp_samples[0] = temp_samples[1] = temp_samples[2] = current_temp;
    time_fastest = rate_fastest = 0;

    wait_for_heatup = true;
    for (;;) { // Can be interrupted with M108
      if (housekeeping() == CANCELLED) return CANCELLED;

      if (ELAPSED(curr_time_ms, next_test_time_ms)) {
        if (current_temp < 100.0f) {
          // Initial regime (below 100deg): Measure rate of change of heating for differential tuning

          // Update the buffer of previous readings
          temp_samples[0] = temp_samples[1];
          temp_samples[1] = temp_samples[2];
          temp_samples[2] = current_temp;

          // Measure the rate of change of temperature, https://en.wikipedia.org/wiki/Symmetric_derivative
          const float h = MS_TO_SEC_PRECISE(test_interval_ms),
              curr_rate = (temp_samples[2] - temp_samples[0]) / 2 * h;
          if (curr_rate > rate_fastest) {
            // Update fastest values
            rate_fastest = curr_rate;
            temp_fastest = temp_samples[1];
            time_fastest = get_elapsed_heating_time();
          }

          next_test_time_ms += test_interval_ms;

        }
        else if (current_temp < 200.0f) {
          // Second regime (after 100deg) measure 3 points to determine asymptotic temperature

          // If there are too many samples, space them more widely
          if (sample_count == COUNT(temp_samples)) {
            for (uint8_t i = 0; i < COUNT(temp_samples) / 2; i++)
              temp_samples[i] = temp_samples[i * 2];
            sample_count /= 2;
            sample_distance *= 2;
          }

          if (sample_count == 0) t1_time = MS_TO_SEC_PRECISE(curr_time_ms - heat_start_time_ms);
          temp_samples[sample_count++] = current_temp;

          next_test_time_ms += test_interval_ms * sample_distance;

        }
        else {
          // Third regime (after 200deg) finished gathering data so finish
          break;
        }
      }
    }
    wait_for_heatup = false;

    hotend.soft_pwm_amount = 0;

    elapsed_heating_time = MS_TO_SEC_PRECISE(curr_time_ms - heat_start_time_ms);

    // Ensure sample count is odd so that we have 3 equally spaced samples
    if (sample_count == 0) return FAILED;
    if (sample_count % 2 == 0) sample_count--;

    #if ENABLED(DEBUG_MPC_AUTOTUNE)
      SERIAL_ECHOLNPGM("MPC_autotuner::measure_heatup() Completed");
      SERIAL_ECHOLNPGM("=====");
      SERIAL_ECHOLNPGM("t1_time ", t1_time);
      SERIAL_ECHOLNPGM("sample_count ", sample_count);
      SERIAL_ECHOLNPGM("sample_distance ", sample_distance);
      for (uint8_t i = 0; i < sample_count; i++)
        SERIAL_ECHOLNPGM("sample ", i, " : ", temp_samples[i]);
      SERIAL_ECHOLNPGM("t1 ", get_sample_1_temp(), " t2 ", get_sample_2_temp(), " t3 ", get_sample_3_temp());
    #endif

    return SUCCESS;
  }

  Temperature::MPC_autotuner::MeasurementState Temperature::MPC_autotuner::measure_transfer() {
    init_timers();
    const millis_t test_interval_ms = SEC_TO_MS(MPC_dT);
    millis_t next_test_ms = curr_time_ms + test_interval_ms;
    MPCHeaterInfo &hotend = temp_hotend[e];
    MPC_t &mpc = hotend.mpc;

    constexpr millis_t settle_time = 20000UL, test_duration = 20000UL;
    millis_t settle_end_ms = curr_time_ms + settle_time,
             test_end_ms = settle_end_ms + test_duration;
    float total_energy_fan0 = 0.0f;
    #if HAS_FAN
      bool fan0_done = false;
      float total_energy_fan255 = 0.0f;
    #endif
    float last_temp = current_temp;

    wait_for_heatup = true;
    for (;;) { // Can be interrupted with M108
      if (housekeeping() == CANCELLED) return CANCELLED;

      if (ELAPSED(curr_time_ms, next_test_ms)) {
        hotend.soft_pwm_amount = (int)get_pid_output_hotend(e) >> 1;

        if (ELAPSED(curr_time_ms, settle_end_ms) && !ELAPSED(curr_time_ms, test_end_ms) && TERN1(HAS_FAN, !fan0_done))
          total_energy_fan0 += mpc.heater_power * hotend.soft_pwm_amount / 127 * MPC_dT + (last_temp - current_temp) * mpc.block_heat_capacity;
        #if HAS_FAN
          else if (ELAPSED(curr_time_ms, test_end_ms) && !fan0_done) {
            set_fan_speed(TERN(SINGLEFAN, 0, e), 255);
            planner.sync_fan_speeds(fan_speed);
            settle_end_ms = curr_time_ms + settle_time;
            test_end_ms = settle_end_ms + test_duration;
            fan0_done = true;
          }
          else if (ELAPSED(curr_time_ms, settle_end_ms) && !ELAPSED(curr_time_ms, test_end_ms))
            total_energy_fan255 += mpc.heater_power * hotend.soft_pwm_amount / 127 * MPC_dT + (last_temp - current_temp) * mpc.block_heat_capacity;
        #endif
        else if (ELAPSED(curr_time_ms, test_end_ms)) break;

        last_temp = current_temp;
        next_test_ms += test_interval_ms;
      }

      // Ensure we don't drift too far from the window between the last sampled temp and the target temperature
      if (!WITHIN(current_temp, get_sample_3_temp() - 15.0f, hotend.target + 15.0f)) {
        SERIAL_ECHOLNPGM(STR_MPC_TEMPERATURE_ERROR);
        TERN_(DWIN_LCD_PROUI, dwinMPCTuning(MPC_TEMP_ERROR));
        wait_for_heatup = false;
        return FAILED;
      }
    }
    wait_for_heatup = false;

    power_fan0 = total_energy_fan0 / MS_TO_SEC_PRECISE(test_duration);
    TERN_(HAS_FAN, power_fan255 = (total_energy_fan255 * 1000) / test_duration);

    #if ENABLED(DEBUG_MPC_AUTOTUNE)
      SERIAL_ECHOLNPGM("MPC_autotuner::measure_transfer() Completed");
      SERIAL_ECHOLNPGM("=====");
      SERIAL_ECHOLNPGM("power_fan0 ", power_fan0);
      TERN_(HAS_FAN, SERIAL_ECHOLNPGM("power_fan255 ", power_fan255));
    #endif

    return SUCCESS;
  }

  Temperature::MPC_autotuner::MeasurementState Temperature::MPC_autotuner::housekeeping() {
    const millis_t report_interval_ms = 1000UL;
    curr_time_ms = millis();

    if (updateTemperaturesIfReady()) { // temp sample ready
      current_temp = degHotend(e);
      TERN_(HAS_FAN_LOGIC, manage_extruder_fans(curr_time_ms));
    }

    if (ELAPSED(curr_time_ms, next_report_ms)) {
      next_report_ms += report_interval_ms;
      print_heater_states(e);
      SERIAL_EOL();
    }

    hal.idletask();
    TERN(DWIN_CREALITY_LCD, dwinUpdate(), ui.update());

    if (!wait_for_heatup) {
      SERIAL_ECHOLNPGM(STR_MPC_AUTOTUNE_INTERRUPTED);
      TERN_(DWIN_LCD_PROUI, dwinMPCTuning(MPC_INTERRUPTED));
      return MeasurementState::CANCELLED;
    }

    return MeasurementState::SUCCESS;
  }

  void Temperature::MPC_autotune(const uint8_t e, MPCTuningType tuning_type=AUTO) {
    SERIAL_ECHOLNPGM(STR_MPC_AUTOTUNE_START, e);

    MPC_autotuner tuner(e);

    MPCHeaterInfo &hotend = temp_hotend[e];
    MPC_t &mpc = hotend.mpc;

    // Move to center of bed, just above bed height and cool with max fan
    gcode.home_all_axes(true);
    disable_all_heaters();
    #if HAS_FAN
      zero_fan_speeds();
      set_fan_speed(TERN(SINGLEFAN, 0, e), 255);
      planner.sync_fan_speeds(fan_speed);
    #endif
    do_blocking_move_to(xyz_pos_t(MPC_TUNING_POS));

    // Determine ambient temperature.
    SERIAL_ECHOLNPGM(STR_MPC_COOLING_TO_AMBIENT);
    #if ENABLED(DWIN_LCD_PROUI)
      dwinMPCTuning(MPCTEMP_START);
      LCD_ALERTMESSAGE(MSG_MPC_COOLING_TO_AMBIENT);
    #else
      LCD_MESSAGE(MSG_COOLING);
    #endif

    if (tuner.measure_ambient_temp() != MPC_autotuner::MeasurementState::SUCCESS) return;
    hotend.modeled_ambient_temp = tuner.get_ambient_temp();

    #if HAS_FAN
      set_fan_speed(TERN(SINGLEFAN, 0, e), 0);
      planner.sync_fan_speeds(fan_speed);
    #endif

    // Heat to 200 degrees
    SERIAL_ECHOLNPGM(STR_MPC_HEATING_PAST_200);
    LCD_ALERTMESSAGE(MSG_MPC_HEATING_PAST_200);

    if (tuner.measure_heatup() != MPC_autotuner::MeasurementState::SUCCESS) return;

    // Calculate physical constants from three equally-spaced samples
    const float t1 = tuner.get_sample_1_temp(),
                t2 = tuner.get_sample_2_temp(),
                t3 = tuner.get_sample_3_temp();
    float asymp_temp = (t2 * t2 - t1 * t3) / (2 * t2 - t1 - t3),
          block_responsiveness = -log((t2 - asymp_temp) / (t1 - asymp_temp)) / tuner.get_sample_interval();

    #if ENABLED(DEBUG_MPC_AUTOTUNE)
      SERIAL_ECHOLNPGM("asymp_temp ", asymp_temp);
      SERIAL_ECHOLNPGM("block_responsiveness ", p_float_t(block_responsiveness, 4));
    #endif

    // Make initial guess at transfer coefficients
    mpc.ambient_xfer_coeff_fan0 = mpc.heater_power * (MPC_MAX) / 255 / (asymp_temp - tuner.get_ambient_temp());
    TERN_(MPC_INCLUDE_FAN, mpc.fan255_adjustment = 0.0f);

    if (tuning_type == AUTO || tuning_type == FORCE_ASYMPTOTIC) {
      // Analytic tuning
      mpc.block_heat_capacity = mpc.ambient_xfer_coeff_fan0 / block_responsiveness;
      mpc.sensor_responsiveness = block_responsiveness / (1.0f - (tuner.get_ambient_temp() - asymp_temp) * exp(-block_responsiveness * tuner.get_sample_1_time()) / (t1 - asymp_temp));
    }

    // If analytic tuning fails, fall back to differential tuning
    if (tuning_type == AUTO) {
      if (mpc.sensor_responsiveness <= 0 || mpc.block_heat_capacity <= 0)
        tuning_type = FORCE_DIFFERENTIAL;
    }

    if (tuning_type == FORCE_DIFFERENTIAL) {
      // Differential tuning
      mpc.block_heat_capacity = mpc.heater_power / tuner.get_rate_fastest();
      mpc.sensor_responsiveness = tuner.get_rate_fastest() / (tuner.get_rate_fastest() * tuner.get_time_fastest() + tuner.get_ambient_temp() - tuner.get_time_fastest());
    }

    hotend.modeled_block_temp = asymp_temp + (tuner.get_ambient_temp() - asymp_temp) * exp(-block_responsiveness * tuner.get_elapsed_heating_time());
    hotend.modeled_sensor_temp = tuner.get_last_measured_temp();

    // Allow the system to stabilize under MPC, then get a better measure of ambient loss with and without fan
    SERIAL_ECHOLNPGM(STR_MPC_MEASURING_AMBIENT, hotend.modeled_block_temp);
    TERN(DWIN_LCD_PROUI, LCD_ALERTMESSAGE(MSG_MPC_MEASURING_AMBIENT), LCD_MESSAGE(MSG_MPC_MEASURING_AMBIENT));

    // Use the estimated overshoot of the temperature as the target to achieve.
    hotend.target = hotend.modeled_block_temp;
    if (tuner.measure_transfer() != MPC_autotuner::MeasurementState::SUCCESS) return;

    // Update the transfer coefficients
    mpc.ambient_xfer_coeff_fan0 = tuner.get_power_fan0() / (hotend.target - tuner.get_ambient_temp());
    #if HAS_FAN
      const float ambient_xfer_coeff_fan255 = tuner.get_power_fan255() / (hotend.target - tuner.get_ambient_temp());
      mpc.applyFanAdjustment(ambient_xfer_coeff_fan255);
    #endif

    if (tuning_type == AUTO || tuning_type == FORCE_ASYMPTOTIC) {
      // Calculate a new and better asymptotic temperature and re-evaluate the other constants
      asymp_temp = tuner.get_ambient_temp() + mpc.heater_power * (MPC_MAX) / 255 / mpc.ambient_xfer_coeff_fan0;
      block_responsiveness = -log((t2 - asymp_temp) / (t1 - asymp_temp)) / tuner.get_sample_interval();

      #if ENABLED(DEBUG_MPC_AUTOTUNE)
        SERIAL_ECHOLNPGM("Refining estimates for:");
        SERIAL_ECHOLNPGM("asymp_temp ", asymp_temp);
        SERIAL_ECHOLNPGM("block_responsiveness ", p_float_t(block_responsiveness, 4));
      #endif

      // Update analytic tuning values based on the above
      mpc.block_heat_capacity = mpc.ambient_xfer_coeff_fan0 / block_responsiveness;
      mpc.sensor_responsiveness = block_responsiveness / (1.0f - (tuner.get_ambient_temp() - asymp_temp) * exp(-block_responsiveness * tuner.get_sample_1_time()) / (t1 - asymp_temp));

    }

    SERIAL_ECHOLNPGM(STR_MPC_AUTOTUNE_FINISHED);
    TERN_(DWIN_LCD_PROUI, dwinMPCTuning(AUTOTUNE_DONE));

    SERIAL_ECHOLNPGM("MPC_BLOCK_HEAT_CAPACITY ", mpc.block_heat_capacity);
    SERIAL_ECHOLNPGM("MPC_SENSOR_RESPONSIVENESS ", p_float_t(mpc.sensor_responsiveness, 4));
    SERIAL_ECHOLNPGM("MPC_AMBIENT_XFER_COEFF ", p_float_t(mpc.ambient_xfer_coeff_fan0, 4));
    TERN_(HAS_FAN, SERIAL_ECHOLNPGM("MPC_AMBIENT_XFER_COEFF_FAN255 ", p_float_t(ambient_xfer_coeff_fan255, 4)));
  }

#endif // MPC_AUTOTUNE

int16_t Temperature::getHeaterPower(const heater_id_t heater_id) {
  switch (heater_id) {
    #if HAS_HEATED_BED
      case H_BED: return temp_bed.soft_pwm_amount;
    #endif
    #if HAS_HEATED_CHAMBER
      case H_CHAMBER: return temp_chamber.soft_pwm_amount;
    #endif
    #if HAS_COOLER
      case H_COOLER: return temp_cooler.soft_pwm_amount;
    #endif
    default:
      return TERN0(HAS_HOTEND, temp_hotend[heater_id].soft_pwm_amount);
  }
}

#if HAS_AUTO_FAN

  #define _EFANOVERLAP(I,N) ((I != N) && _FANOVERLAP(I,E##N))

  #if EXTRUDER_AUTO_FAN_SPEED != 255
    #define INIT_E_AUTO_FAN_PIN(P) do{ if (PWM_PIN(P)) { SET_PWM(P); SET_FAST_PWM_FREQ(P); } else SET_OUTPUT(P); }while(0)
  #else
    #define INIT_E_AUTO_FAN_PIN(P) SET_OUTPUT(P)
  #endif
  #if CHAMBER_AUTO_FAN_SPEED != 255
    #define INIT_CHAMBER_AUTO_FAN_PIN(P) do{ if (PWM_PIN(P)) { SET_PWM(P); SET_FAST_PWM_FREQ(P); } else SET_OUTPUT(P); }while(0)
  #else
    #define INIT_CHAMBER_AUTO_FAN_PIN(P) SET_OUTPUT(P)
  #endif
  #if COOLER_AUTO_FAN_SPEED != 255
    #define INIT_COOLER_AUTO_FAN_PIN(P) do{ if (PWM_PIN(P)) { SET_PWM(P); SET_FAST_PWM_FREQ(P); } else SET_OUTPUT(P); }while(0)
  #else
    #define INIT_COOLER_AUTO_FAN_PIN(P) SET_OUTPUT(P)
  #endif

  #ifndef CHAMBER_FAN_INDEX
    #define CHAMBER_FAN_INDEX HOTENDS
  #endif

  void Temperature::update_autofans() {
    #define _EFAN(I,N) _EFANOVERLAP(I,N) ? I :
    static const uint8_t fanBit[] PROGMEM = {
      0
      #if HAS_MULTI_HOTEND
        #define _NEXT_FAN(N) , REPEAT2(N,_EFAN,N) N
        RREPEAT_S(1, HOTENDS, _NEXT_FAN)
      #endif
      #define _NFAN HOTENDS
      #if HAS_AUTO_CHAMBER_FAN
        #define _CHFAN(I) _FANOVERLAP(I,CHAMBER) ? I :
        , (REPEAT(HOTENDS,_CHFAN) (_NFAN))
        #undef _NFAN
        #define _NFAN INCREMENT(HOTENDS)
      #endif
      #if HAS_AUTO_COOLER_FAN
        #define _COFAN(I) _FANOVERLAP(I,COOLER) ? I :
        , (REPEAT(HOTENDS,_COFAN) (_NFAN))
      #endif
    };

    uint8_t fanState = 0;
    HOTEND_LOOP() {
      if (temp_hotend[e].celsius >= EXTRUDER_AUTO_FAN_TEMPERATURE)
        SBI(fanState, pgm_read_byte(&fanBit[e]));
    }

    #if HAS_AUTO_CHAMBER_FAN
      if (temp_chamber.celsius >= CHAMBER_AUTO_FAN_TEMPERATURE)
        SBI(fanState, pgm_read_byte(&fanBit[CHAMBER_FAN_INDEX]));
    #endif

    #if HAS_AUTO_COOLER_FAN
      if (temp_cooler.celsius >= COOLER_AUTO_FAN_TEMPERATURE)
        SBI(fanState, pgm_read_byte(&fanBit[COOLER_FAN_INDEX]));
    #endif

    #define _UPDATE_AUTO_FAN(P,D,A) do{                   \
      if (PWM_PIN(P##_AUTO_FAN_PIN) && A < 255)           \
        hal.set_pwm_duty(pin_t(P##_AUTO_FAN_PIN), D ? A : 0); \
      else                                                \
        WRITE(P##_AUTO_FAN_PIN, D);                       \
    }while(0)

    uint8_t fanDone = 0;
    for (uint8_t f = 0; f < COUNT(fanBit); ++f) {
      const uint8_t realFan = pgm_read_byte(&fanBit[f]);
      if (TEST(fanDone, realFan)) continue;
      const bool fan_on = TEST(fanState, realFan);
      switch (f) {
        #if ENABLED(AUTO_POWER_CHAMBER_FAN)
          case CHAMBER_FAN_INDEX:
            chamberfan_speed = fan_on ? CHAMBER_AUTO_FAN_SPEED : 0;
            break;
        #endif
        #if ENABLED(AUTO_POWER_COOLER_FAN)
          case COOLER_FAN_INDEX:
            coolerfan_speed = fan_on ? COOLER_AUTO_FAN_SPEED : 0;
            break;
        #endif
        default:
          #if ANY(AUTO_POWER_E_FANS, HAS_FANCHECK)
            autofan_speed[realFan] = fan_on ? EXTRUDER_AUTO_FAN_SPEED : 0;
          #endif
          break;
      }

      #if ALL(HAS_FANCHECK, HAS_PWMFANCHECK)
        #define _AUTOFAN_SPEED() fan_check.is_measuring() ? 255 : EXTRUDER_AUTO_FAN_SPEED
      #else
        #define _AUTOFAN_SPEED() EXTRUDER_AUTO_FAN_SPEED
      #endif
      #define _AUTOFAN_CASE(N) case N: _UPDATE_AUTO_FAN(E##N, fan_on, _AUTOFAN_SPEED()); break;
      #define _AUTOFAN_NOT(N)
      #define AUTOFAN_CASE(N) TERN(HAS_AUTO_FAN_##N, _AUTOFAN_CASE, _AUTOFAN_NOT)(N)

      switch (f) {
        REPEAT(HOTENDS, AUTOFAN_CASE)
        #if HAS_AUTO_CHAMBER_FAN && !AUTO_CHAMBER_IS_E
          case CHAMBER_FAN_INDEX: _UPDATE_AUTO_FAN(CHAMBER, fan_on, CHAMBER_AUTO_FAN_SPEED); break;
        #endif
        #if HAS_AUTO_COOLER_FAN && !AUTO_COOLER_IS_E
          case COOLER_FAN_INDEX: _UPDATE_AUTO_FAN(COOLER, fan_on, COOLER_AUTO_FAN_SPEED); break;
        #endif
      }
      SBI(fanDone, realFan);
    }
  }

#endif // HAS_AUTO_FAN

//
// Temperature Error Handlers
//

inline void loud_kill(FSTR_P const lcd_msg, const heater_id_t heater_id) {
  marlin_state = MF_KILLED;
  thermalManager.disable_all_heaters();
  #if HAS_BEEPER
    for (uint8_t i = 20; i--;) {
      hal.watchdog_refresh();
      buzzer.click(25);
      delay(80);
      hal.watchdog_refresh();
    }
    buzzer.on();
  #endif
  #if ENABLED(NOZZLE_PARK_FEATURE)
    if (!homing_needed_error()) {
      nozzle.park(0);
      planner.synchronize();
    }
  #endif
  kill(lcd_msg, HEATER_FSTR(heater_id));
}

void Temperature::_temp_error(
  const heater_id_t heater_id, FSTR_P const serial_msg, FSTR_P const lcd_msg
  OPTARG(ERR_INCLUDE_TEMP, const celsius_float_t deg)
) {
  static uint8_t killed = 0;

  if (IsRunning() && TERN1(BOGUS_TEMPERATURE_GRACE_PERIOD, killed == 2)) {
    SERIAL_ERROR_START();
    SERIAL_ECHO(serial_msg);
    SERIAL_ECHOPGM(STR_STOPPED_HEATER);

    heater_id_t real_heater_id = heater_id;

    #if HAS_TEMP_REDUNDANT
      if (heater_id == H_REDUNDANT) {
        SERIAL_ECHOPGM(STR_REDUNDANT); // print redundant and cascade to print target, too.
        real_heater_id = (heater_id_t)HEATER_ID(TEMP_SENSOR_REDUNDANT_TARGET);
      }
    #endif

    switch (real_heater_id) {
      OPTCODE(HAS_TEMP_COOLER,  case H_COOLER:  SERIAL_ECHOPGM(STR_COOLER);         break)
      OPTCODE(HAS_TEMP_PROBE,   case H_PROBE:   SERIAL_ECHOPGM(STR_PROBE);          break)
      OPTCODE(HAS_TEMP_BOARD,   case H_BOARD:   SERIAL_ECHOPGM(STR_MOTHERBOARD);    break)
      OPTCODE(HAS_TEMP_SOC,     case H_SOC:     SERIAL_ECHOPGM(STR_SOC);            break)
      OPTCODE(HAS_TEMP_CHAMBER, case H_CHAMBER: SERIAL_ECHOPGM(STR_HEATER_CHAMBER); break)
      OPTCODE(HAS_TEMP_BED,     case H_BED:     SERIAL_ECHOPGM(STR_HEATER_BED);     break)
      default:
        if (real_heater_id >= 0) SERIAL_ECHO('E', real_heater_id);
    }
    #if ENABLED(ERR_INCLUDE_TEMP)
      SERIAL_ECHOLNPGM(STR_DETECTED_TEMP_B, deg, STR_DETECTED_TEMP_E);
    #else
      SERIAL_EOL();
    #endif
  }

  disable_all_heaters(); // always disable (even for bogus temp)
  hal.watchdog_refresh();

  #if BOGUS_TEMPERATURE_GRACE_PERIOD
    const millis_t ms = millis();
    static millis_t expire_ms;
    switch (killed) {
      case 0:
        expire_ms = ms + BOGUS_TEMPERATURE_GRACE_PERIOD;
        ++killed;
        break;
      case 1:
        if (ELAPSED(ms, expire_ms)) ++killed;
        break;
      case 2:
        loud_kill(lcd_msg, heater_id);
        ++killed;
        break;
    }
  #elif defined(BOGUS_TEMPERATURE_GRACE_PERIOD)
    UNUSED(killed);
  #else
    if (!killed) { killed = 1; loud_kill(lcd_msg, heater_id); }
  #endif
}

<<<<<<< HEAD
void Temperature::maxtemp_error(const heater_id_t heater_id) {
  #if HAS_HOTEND || HAS_HEATED_BED
    TERN_(HAS_DWIN_E3V2_BASIC, dwinPopupTemperature(1));
    TERN_(SOVOL_SV06_RTS, rts.gotoPageBeep(ID_KillBadTemp_L, ID_KillBadTemp_D));
=======
void Temperature::maxtemp_error(const heater_id_t heater_id OPTARG(ERR_INCLUDE_TEMP, const celsius_float_t deg)) {
  #if HAS_DWIN_E3V2_BASIC && (HAS_HOTEND || HAS_HEATED_BED)
    dwinPopupTemperature(1);
>>>>>>> c088081c
  #endif
  _TEMP_ERROR(heater_id, F(STR_T_MAXTEMP), MSG_ERR_MAXTEMP, deg);
}

<<<<<<< HEAD
void Temperature::mintemp_error(const heater_id_t heater_id) {
  #if HAS_HOTEND || HAS_HEATED_BED
    TERN_(HAS_DWIN_E3V2_BASIC, dwinPopupTemperature(0));
    TERN_(SOVOL_SV06_RTS, rts.gotoPageBeep(ID_KillBadTemp_L, ID_KillBadTemp_D));
=======
void Temperature::mintemp_error(const heater_id_t heater_id OPTARG(ERR_INCLUDE_TEMP, const celsius_float_t deg)) {
  #if HAS_DWIN_E3V2_BASIC && (HAS_HOTEND || HAS_HEATED_BED)
    dwinPopupTemperature(0);
>>>>>>> c088081c
  #endif
  _TEMP_ERROR(heater_id, F(STR_T_MINTEMP), MSG_ERR_MINTEMP, deg);
}

#if HAS_PID_DEBUG
  bool Temperature::pid_debug_flag; // = false
#endif

#if HAS_PID_HEATING

  template<typename TT>
  class PIDRunner {
  public:
    TT &tempinfo;

    PIDRunner(TT &t) : tempinfo(t) { }

    float get_pid_output(const uint8_t extr=0) {
      #if ENABLED(PID_OPENLOOP)

        return constrain(tempinfo.target, 0, MAX_POW);

      #else // !PID_OPENLOOP

        float out = tempinfo.pid.get_pid_output(tempinfo.target, tempinfo.celsius);

        #if ENABLED(PID_FAN_SCALING)
          out += tempinfo.pid.get_fan_scale_output(thermalManager.fan_speed[extr]);
        #endif

        #if ENABLED(PID_EXTRUSION_SCALING)
          out += tempinfo.pid.get_extrusion_scale_output(
            extr == active_extruder, stepper.position(E_AXIS), planner.mm_per_step[E_AXIS], thermalManager.lpq_len
          );
        #endif

        return constrain(out, tempinfo.pid.low(), tempinfo.pid.high());

      #endif // !PID_OPENLOOP
    }

    FORCE_INLINE void debug(const_celsius_float_t c, const_float_t pid_out, FSTR_P const name=nullptr, const int8_t index=-1) {
      if (TERN0(HAS_PID_DEBUG, thermalManager.pid_debug_flag)) {
        SERIAL_ECHO_START();
        if (name) SERIAL_ECHO(name);
        if (index >= 0) SERIAL_ECHO(index);
        SERIAL_ECHOLNPGM(
          STR_PID_DEBUG_INPUT, c,
          STR_PID_DEBUG_OUTPUT, pid_out
          #if DISABLED(PID_OPENLOOP)
            , " pTerm ", tempinfo.pid.pTerm(), " iTerm ", tempinfo.pid.iTerm(), " dTerm ", tempinfo.pid.dTerm()
            , " cTerm ", tempinfo.pid.cTerm(), " fTerm ", tempinfo.pid.fTerm()
          #endif
        );
      }
    }
  };

#endif // HAS_PID_HEATING

#if HAS_HOTEND

  float Temperature::get_pid_output_hotend(const uint8_t E_NAME) {
    const uint8_t ee = HOTEND_INDEX;

    const bool is_idling = TERN0(HEATER_IDLE_HANDLER, heater_idle[ee].timed_out);

    #if ENABLED(PIDTEMP)

      typedef PIDRunner<hotend_info_t> PIDRunnerHotend;

      static PIDRunnerHotend hotend_pid[HOTENDS] = {
        #define _HOTENDPID(E) temp_hotend[E],
        REPEAT(HOTENDS, _HOTENDPID)
      };

      const float pid_output = is_idling ? 0 : hotend_pid[ee].get_pid_output(ee);

      #if ENABLED(PID_DEBUG)
        if (ee == active_extruder)
          hotend_pid[ee].debug(temp_hotend[ee].celsius, pid_output, F("E"), ee);
      #endif

    #elif ENABLED(MPCTEMP)

      MPCHeaterInfo &hotend = temp_hotend[ee];
      MPC_t &mpc = hotend.mpc;

      // At startup, initialize modeled temperatures
      if (isnan(hotend.modeled_block_temp)) {
        hotend.modeled_ambient_temp = _MIN(30.0f, hotend.celsius);   // Cap initial value at reasonable max room temperature of 30C
        hotend.modeled_block_temp = hotend.modeled_sensor_temp = hotend.celsius;
      }

      #if HOTENDS == 1
        constexpr bool this_hotend = true;
      #else
        const bool this_hotend = (ee == active_extruder);
      #endif

      float ambient_xfer_coeff = mpc.ambient_xfer_coeff_fan0;
      #if ENABLED(MPC_INCLUDE_FAN)
        const uint8_t fan_index = TERN(SINGLEFAN, 0, ee);
        const float fan_fraction = TERN_(MPC_FAN_0_ACTIVE_HOTEND, !this_hotend ? 0.0f : ) fan_speed[fan_index] * RECIPROCAL(255);
        ambient_xfer_coeff += fan_fraction * mpc.fan255_adjustment;
      #endif

      if (this_hotend) {
        const int32_t e_position = stepper.position(E_AXIS);
        const float e_speed = (e_position - MPC::e_position) * planner.mm_per_step[E_AXIS] / MPC_dT;

        // The position can appear to make big jumps when, e.g., homing
        if (fabs(e_speed) > planner.settings.max_feedrate_mm_s[E_AXIS])
          MPC::e_position = e_position;
        else if (e_speed > 0.0f) {  // Ignore retract/recover moves
          if (!MPC::e_paused) ambient_xfer_coeff += e_speed * mpc.filament_heat_capacity_permm;
          MPC::e_position = e_position;
        }
      }

      // Update the modeled temperatures
      float blocktempdelta = hotend.soft_pwm_amount * mpc.heater_power * (MPC_dT / 127) / mpc.block_heat_capacity;
      blocktempdelta += (hotend.modeled_ambient_temp - hotend.modeled_block_temp) * ambient_xfer_coeff * MPC_dT / mpc.block_heat_capacity;
      hotend.modeled_block_temp += blocktempdelta;

      const float sensortempdelta = (hotend.modeled_block_temp - hotend.modeled_sensor_temp) * (mpc.sensor_responsiveness * MPC_dT);
      hotend.modeled_sensor_temp += sensortempdelta;

      // Any delta between hotend.modeled_sensor_temp and hotend.celsius is either model
      // error diverging slowly or (fast) noise. Slowly correct towards this temperature and noise will average out.
      const float delta_to_apply = (hotend.celsius - hotend.modeled_sensor_temp) * (MPC_SMOOTHING_FACTOR);
      hotend.modeled_block_temp += delta_to_apply;
      hotend.modeled_sensor_temp += delta_to_apply;

      // Only correct ambient when close to steady state (output power is not clipped or asymptotic temperature is reached)
      if (WITHIN(hotend.soft_pwm_amount, 1, 126) || fabs(blocktempdelta + delta_to_apply) < (MPC_STEADYSTATE * MPC_dT))
        hotend.modeled_ambient_temp += delta_to_apply > 0.f ? _MAX(delta_to_apply, MPC_MIN_AMBIENT_CHANGE * MPC_dT) : _MIN(delta_to_apply, -MPC_MIN_AMBIENT_CHANGE * MPC_dT);

      float power = 0.0;
      if (hotend.target != 0 && !is_idling) {
        // Plan power level to get to target temperature in 2 seconds
        power = (hotend.target - hotend.modeled_block_temp) * mpc.block_heat_capacity / 2.0f;
        power -= (hotend.modeled_ambient_temp - hotend.modeled_block_temp) * ambient_xfer_coeff;
      }

      float pid_output = power * 254.0f / mpc.heater_power + 1.0f;        // Ensure correct quantization into a range of 0 to 127
      pid_output = constrain(pid_output, 0, MPC_MAX);

      /* <-- add a slash to enable
        static uint32_t nexttime = millis() + 1000;
        if (ELAPSED(millis(), nexttime)) {
          nexttime += 1000;
          SERIAL_ECHOLNPGM("block temp ", hotend.modeled_block_temp,
                           ", celsius ", hotend.celsius,
                           ", blocktempdelta ", blocktempdelta,
                           ", delta_to_apply ", delta_to_apply,
                           ", ambient ", hotend.modeled_ambient_temp,
                           ", power ", power,
                           ", pid_output ", pid_output,
                           ", pwm ", (int)pid_output >> 1);
        }
      //*/

    #else // No PID or MPC enabled

      const float pid_output = (!is_idling && temp_hotend[ee].is_below_target()) ? BANG_MAX : 0;

    #endif

    return pid_output;
  }

#endif // HAS_HOTEND

#if ENABLED(PIDTEMPBED)

  float Temperature::get_pid_output_bed() {
    static PIDRunner<bed_info_t> bed_pid(temp_bed);
    const float pid_output = bed_pid.get_pid_output();
    TERN_(PID_BED_DEBUG, bed_pid.debug(temp_bed.celsius, pid_output, F("(Bed)")));
    return pid_output;
  }

#endif // PIDTEMPBED

#if ENABLED(PIDTEMPCHAMBER)

  float Temperature::get_pid_output_chamber() {
    static PIDRunner<chamber_info_t> chamber_pid(temp_chamber);
    const float pid_output = chamber_pid.get_pid_output();
    TERN_(PID_CHAMBER_DEBUG, chamber_pid.debug(temp_chamber.celsius, pid_output, F("(Chamber)")));
    return pid_output;
  }

#endif // PIDTEMPCHAMBER

#if HAS_HOTEND

  void Temperature::manage_hotends(const millis_t &ms) {
    HOTEND_LOOP() {
      #if ENABLED(THERMAL_PROTECTION_HOTENDS)
<<<<<<< HEAD
        if (degHotend(e) > temp_range[e].maxtemp) {
          TERN_(SOVOL_SV06_RTS, rts.gotoPageBeep(ID_KillBadTemp_L, ID_KillBadTemp_D));
          maxtemp_error((heater_id_t)e);
        }
=======
      {
        const auto deg = degHotend(e);
        if (deg > temp_range[e].maxtemp) MAXTEMP_ERROR(e, deg);
      }
>>>>>>> c088081c
      #endif

      TERN_(HEATER_IDLE_HANDLER, heater_idle[e].update(ms));

      #if ENABLED(THERMAL_PROTECTION_HOTENDS)
        // Check for thermal runaway
        tr_state_machine[e].run(temp_hotend[e].celsius, temp_hotend[e].target, (heater_id_t)e, THERMAL_PROTECTION_PERIOD, THERMAL_PROTECTION_HYSTERESIS);
      #endif

      temp_hotend[e].soft_pwm_amount = (temp_hotend[e].celsius > temp_range[e].mintemp || is_hotend_preheating(e))
        && temp_hotend[e].celsius < temp_range[e].maxtemp ? (int)get_pid_output_hotend(e) >> 1 : 0;

      #if WATCH_HOTENDS
        // Make sure temperature is increasing
        if (watch_hotend[e].elapsed(ms)) {          // Enabled and time to check?
          auto temp = degHotend(e);
          if (watch_hotend[e].check(temp))          // Increased enough?
            start_watching_hotend(e);               // If temp reached, turn off elapsed check
          else {
            TERN_(HAS_DWIN_E3V2_BASIC, dwinPopupTemperature(0));
<<<<<<< HEAD
            TERN_(SOVOL_SV06_RTS, rts.gotoPageBeep(ID_KillHeat_L, ID_KillHeat_D));
            _temp_error((heater_id_t)e, FPSTR(str_t_heating_failed), GET_TEXT_F(MSG_HEATING_FAILED_LCD));
=======
            _TEMP_ERROR(e, FPSTR(str_t_heating_failed), MSG_HEATING_FAILED_LCD, temp);
>>>>>>> c088081c
          }
        }
      #endif

    } // HOTEND_LOOP
  }

#endif // HAS_HOTEND

#if HAS_HEATED_BED

  void Temperature::manage_heated_bed(const millis_t &ms) {

    #if ENABLED(THERMAL_PROTECTION_BED)
<<<<<<< HEAD
      if (degBed() > BED_MAXTEMP) {
        TERN_(SOVOL_SV06_RTS, rts.gotoPageBeep(ID_KillBadTemp_L, ID_KillBadTemp_D));
        maxtemp_error(H_BED);
      }
=======
    {
      const auto deg = degBed();
      if (deg > BED_MAXTEMP) MAXTEMP_ERROR(H_BED, deg);
    }
>>>>>>> c088081c
    #endif

    #if WATCH_BED
    {
      // Make sure temperature is increasing
      if (watch_bed.elapsed(ms)) {              // Time to check the bed?
        const auto deg = degBed();
        if (watch_bed.check(deg))               // Increased enough?
          start_watching_bed();                 // If temp reached, turn off elapsed check
        else {
          TERN_(HAS_DWIN_E3V2_BASIC, dwinPopupTemperature(0));
<<<<<<< HEAD
          TERN_(SOVOL_SV06_RTS, rts.gotoPageBeep(ID_KillHeat_L, ID_KillHeat_D));
          _temp_error(H_BED, FPSTR(str_t_heating_failed), GET_TEXT_F(MSG_HEATING_FAILED_LCD));
=======
          _TEMP_ERROR(H_BED, FPSTR(str_t_heating_failed), MSG_HEATING_FAILED_LCD, deg);
>>>>>>> c088081c
        }
      }
    }
    #endif // WATCH_BED

    #if ALL(PROBING_HEATERS_OFF, BED_LIMIT_SWITCHING)
      #define PAUSE_CHANGE_REQD 1
    #endif

    #if PAUSE_CHANGE_REQD
      static bool last_pause_state;
    #endif

    do {

      #if DISABLED(PIDTEMPBED)
        if (PENDING(ms, next_bed_check_ms)
          && TERN1(PAUSE_CHANGE_REQD, paused_for_probing == last_pause_state)
        ) break;
        next_bed_check_ms = ms + BED_CHECK_INTERVAL;
        TERN_(PAUSE_CHANGE_REQD, last_pause_state = paused_for_probing);
      #endif

      TERN_(HEATER_IDLE_HANDLER, heater_idle[IDLE_INDEX_BED].update(ms));

      #if ENABLED(THERMAL_PROTECTION_BED)
        tr_state_machine[RUNAWAY_IND_BED].run(temp_bed.celsius, temp_bed.target, H_BED, THERMAL_PROTECTION_BED_PERIOD, THERMAL_PROTECTION_BED_HYSTERESIS);
      #endif

      #if HEATER_IDLE_HANDLER
        const bool bed_timed_out = heater_idle[IDLE_INDEX_BED].timed_out;
        if (bed_timed_out) {
          temp_bed.soft_pwm_amount = 0;
          if (DISABLED(PIDTEMPBED)) WRITE_HEATER_BED(LOW);
        }
      #else
        constexpr bool bed_timed_out = false;
      #endif

      if (!bed_timed_out) {
        if (is_bed_preheating()) {
          temp_bed.soft_pwm_amount = MAX_BED_POWER >> 1;
        }
        else {
          #if ENABLED(PIDTEMPBED)
            temp_bed.soft_pwm_amount = WITHIN(temp_bed.celsius, BED_MINTEMP, BED_MAXTEMP) ? (int)get_pid_output_bed() >> 1 : 0;
          #else
            // Check if temperature is within the correct band
            if (WITHIN(temp_bed.celsius, BED_MINTEMP, BED_MAXTEMP)) {
              #if ENABLED(BED_LIMIT_SWITCHING)
                if (temp_bed.is_above_target(BED_HYSTERESIS))
                  temp_bed.soft_pwm_amount = 0;
                else if (temp_bed.is_below_target(BED_HYSTERESIS))
                  temp_bed.soft_pwm_amount = MAX_BED_POWER >> 1;
              #else // !PIDTEMPBED && !BED_LIMIT_SWITCHING
                temp_bed.soft_pwm_amount = temp_bed.is_below_target() ? MAX_BED_POWER >> 1 : 0;
              #endif
            }
            else {
              temp_bed.soft_pwm_amount = 0;
              WRITE_HEATER_BED(LOW);
            }
          #endif
        }
      }

    } while (false);
  }

#endif // HAS_HEATED_BED

#if HAS_HEATED_CHAMBER

  void Temperature::manage_heated_chamber(const millis_t &ms) {

    #ifndef CHAMBER_CHECK_INTERVAL
      #define CHAMBER_CHECK_INTERVAL 1000UL
    #endif

    #if ENABLED(THERMAL_PROTECTION_CHAMBER)
    {
      const auto deg = degChamber();
      if (deg > CHAMBER_MAXTEMP) MAXTEMP_ERROR(H_CHAMBER, deg);
    }
    #endif

    #if WATCH_CHAMBER
    {
      // Make sure temperature is increasing
      if (watch_chamber.elapsed(ms)) {          // Time to check the chamber?
        const auto deg = degChamber();
        if (watch_chamber.check(deg))           // Increased enough? Error below.
          start_watching_chamber();             // If temp reached, turn off elapsed check.
        else
          _TEMP_ERROR(H_CHAMBER, FPSTR(str_t_heating_failed), MSG_HEATING_FAILED_LCD, deg);
      }
    }
    #endif

    #if ANY(CHAMBER_FAN, CHAMBER_VENT) || DISABLED(PIDTEMPCHAMBER)
      static bool flag_chamber_excess_heat; // = false;
    #endif

    #if ANY(CHAMBER_FAN, CHAMBER_VENT)
      static bool flag_chamber_off; // = false

      if (temp_chamber.target > CHAMBER_MINTEMP) {
        flag_chamber_off = false;

        #if ENABLED(CHAMBER_FAN)
          int16_t fan_chamber_pwm;
          #if CHAMBER_FAN_MODE == 0
            fan_chamber_pwm = CHAMBER_FAN_BASE;
          #elif CHAMBER_FAN_MODE == 1
            fan_chamber_pwm = temp_chamber.is_above_target() ? (CHAMBER_FAN_BASE) + (CHAMBER_FAN_FACTOR) * (temp_chamber.celsius - temp_chamber.target) : 0;
          #elif CHAMBER_FAN_MODE == 2
            fan_chamber_pwm = (CHAMBER_FAN_BASE) + (CHAMBER_FAN_FACTOR) * ABS(temp_chamber.celsius - temp_chamber.target);
            if (temp_chamber.soft_pwm_amount) fan_chamber_pwm += (CHAMBER_FAN_FACTOR) * 2;
          #elif CHAMBER_FAN_MODE == 3
            fan_chamber_pwm = (CHAMBER_FAN_BASE) + _MAX((CHAMBER_FAN_FACTOR) * (temp_chamber.celsius - temp_chamber.target), 0);
          #endif
          NOMORE(fan_chamber_pwm, 255);
          set_fan_speed(CHAMBER_FAN_INDEX, fan_chamber_pwm);
        #endif

        #if ENABLED(CHAMBER_VENT)
          #ifndef MIN_COOLING_SLOPE_TIME_CHAMBER_VENT
            #define MIN_COOLING_SLOPE_TIME_CHAMBER_VENT 20
          #endif
          #ifndef MIN_COOLING_SLOPE_DEG_CHAMBER_VENT
            #define MIN_COOLING_SLOPE_DEG_CHAMBER_VENT 1.5
          #endif
          if (!flag_chamber_excess_heat && temp_chamber.is_above_target(HIGH_EXCESS_HEAT_LIMIT)) {
            // Open vent after MIN_COOLING_SLOPE_TIME_CHAMBER_VENT seconds if the
            // temperature didn't drop at least MIN_COOLING_SLOPE_DEG_CHAMBER_VENT
            if (next_cool_check_ms == 0 || ELAPSED(ms, next_cool_check_ms)) {
              if (temp_chamber.celsius - old_temp > MIN_COOLING_SLOPE_DEG_CHAMBER_VENT)
                flag_chamber_excess_heat = true; // the bed is heating the chamber too much
              next_cool_check_ms = ms + SEC_TO_MS(MIN_COOLING_SLOPE_TIME_CHAMBER_VENT);
              old_temp = temp_chamber.celsius;
            }
          }
          else {
            next_cool_check_ms = 0;
            old_temp = 9999;
          }
          if (flag_chamber_excess_heat && temp_chamber.is_above_target(LOW_EXCESS_HEAT_LIMIT))
            flag_chamber_excess_heat = false;
        #endif
      }
      else if (!flag_chamber_off) {
        #if ENABLED(CHAMBER_FAN)
          flag_chamber_off = true;
          set_fan_speed(CHAMBER_FAN_INDEX, 0);
        #endif
        #if ENABLED(CHAMBER_VENT)
          flag_chamber_excess_heat = false;
          servo[CHAMBER_VENT_SERVO_NR].move(90);
        #endif
      }
    #endif

    #if ENABLED(PIDTEMPCHAMBER)
      // PIDTEMPCHAMBER doesn't support a CHAMBER_VENT yet.
      temp_chamber.soft_pwm_amount = WITHIN(temp_chamber.celsius, CHAMBER_MINTEMP, CHAMBER_MAXTEMP) ? (int)get_pid_output_chamber() >> 1 : 0;
    #else
      if (ELAPSED(ms, next_chamber_check_ms)) {
        next_chamber_check_ms = ms + CHAMBER_CHECK_INTERVAL;

        if (WITHIN(temp_chamber.celsius, CHAMBER_MINTEMP, CHAMBER_MAXTEMP)) {
          if (flag_chamber_excess_heat) {
            temp_chamber.soft_pwm_amount = 0;
            #if ENABLED(CHAMBER_VENT)
              if (!flag_chamber_off) servo[CHAMBER_VENT_SERVO_NR].move(temp_chamber.is_below_target() ? 0 : 90);
            #endif
          }
          else {
            #if ENABLED(CHAMBER_LIMIT_SWITCHING)
              if (temp_chamber.is_above_target(TEMP_CHAMBER_HYSTERESIS))
                temp_chamber.soft_pwm_amount = 0;
              else if (temp_chamber.is_below_target(TEMP_CHAMBER_HYSTERESIS))
                temp_chamber.soft_pwm_amount = (MAX_CHAMBER_POWER) >> 1;
            #else
              temp_chamber.soft_pwm_amount = temp_chamber.is_below_target() ? (MAX_CHAMBER_POWER) >> 1 : 0;
            #endif
            #if ENABLED(CHAMBER_VENT)
              if (!flag_chamber_off) servo[CHAMBER_VENT_SERVO_NR].move(0);
            #endif
          }
        }
        else {
          temp_chamber.soft_pwm_amount = 0;
          WRITE_HEATER_CHAMBER(LOW);
        }
     }
     #if ENABLED(THERMAL_PROTECTION_CHAMBER)
       tr_state_machine[RUNAWAY_IND_CHAMBER].run(temp_chamber.celsius, temp_chamber.target, H_CHAMBER, THERMAL_PROTECTION_CHAMBER_PERIOD, THERMAL_PROTECTION_CHAMBER_HYSTERESIS);
     #endif
   #endif
  }

#endif // HAS_HEATED_CHAMBER

#if HAS_COOLER

  void Temperature::manage_cooler(const millis_t &ms) {

    #ifndef COOLER_CHECK_INTERVAL
      #define COOLER_CHECK_INTERVAL 2000UL
    #endif

    #if ENABLED(THERMAL_PROTECTION_COOLER)
    {
      const auto deg = degCooler();
      if (deg > COOLER_MAXTEMP) MAXTEMP_ERROR(H_COOLER, deg);
    }
    #endif

    #if WATCH_COOLER
      // Make sure temperature is decreasing
      if (watch_cooler.elapsed(ms)) {             // Time to check the cooler?
        const auto deg = degCooler();
        if (deg > watch_cooler.target)            // Failed to decrease enough?
          _TEMP_ERROR(H_COOLER, GET_TEXT_F(MSG_COOLING_FAILED), MSG_COOLING_FAILED, deg);
        else
          start_watching_cooler();                // Start again if the target is still far off
      }
    #endif

    static bool flag_cooler_state; // = false

    if (cooler.enabled) {
      flag_cooler_state = true; // used to allow M106 fan control when cooler is disabled
      if (temp_cooler.target == 0) temp_cooler.target = COOLER_MIN_TARGET;
      if (ELAPSED(ms, next_cooler_check_ms)) {
        next_cooler_check_ms = ms + COOLER_CHECK_INTERVAL;
        if (temp_cooler.is_above_target()) { // too warm?
          temp_cooler.soft_pwm_amount = MAX_COOLER_POWER;
          #if ENABLED(COOLER_FAN)
            const int16_t fan_cooler_pwm = (COOLER_FAN_BASE) + (COOLER_FAN_FACTOR) * ABS(temp_cooler.celsius - temp_cooler.target);
            set_fan_speed(COOLER_FAN_INDEX, _MIN(fan_cooler_pwm, 255)); // Set cooler fan pwm
            cooler_fan_flush_ms = ms + 5000;
          #endif
        }
        else {
          temp_cooler.soft_pwm_amount = 0;
          #if ENABLED(COOLER_FAN)
            set_fan_speed(COOLER_FAN_INDEX, temp_cooler.is_above_target(-2) ? COOLER_FAN_BASE : 0);
          #endif
          WRITE_HEATER_COOLER(LOW);
        }
      }
    }
    else {
      temp_cooler.soft_pwm_amount = 0;
      if (flag_cooler_state) {
        flag_cooler_state = false;
        thermalManager.set_fan_speed(COOLER_FAN_INDEX, 0);
      }
      WRITE_HEATER_COOLER(LOW);
    }

    #if ENABLED(THERMAL_PROTECTION_COOLER)
      tr_state_machine[RUNAWAY_IND_COOLER].run(temp_cooler.celsius, temp_cooler.target, H_COOLER, THERMAL_PROTECTION_COOLER_PERIOD, THERMAL_PROTECTION_COOLER_HYSTERESIS);
    #endif
  }

#endif // HAS_COOLER

/**
 * Manage heating activities for extruder hot-ends and a heated bed
 *  - Acquire updated temperature readings
 *    - Also resets the watchdog timer
 *  - Invoke thermal runaway protection
 *  - Manage extruder auto-fan
 *  - Apply filament width to the extrusion rate (may move)
 *  - Update the heated bed PID output value
 */
void Temperature::task() {
  if (marlin_state == MF_INITIALIZING) return hal.watchdog_refresh(); // If Marlin isn't started, at least reset the watchdog!

  static bool no_reentry = false;  // Prevent recursion
  if (no_reentry) return;
  REMEMBER(mh, no_reentry, true);

  #if ENABLED(EMERGENCY_PARSER)
    if (emergency_parser.killed_by_M112) kill(FPSTR(M112_KILL_STR), nullptr, true);

    if (emergency_parser.quickstop_by_M410) {
      emergency_parser.quickstop_by_M410 = false; // quickstop_stepper may call idle so clear this now!
      quickstop_stepper();
    }

    #if HAS_MEDIA
      if (emergency_parser.sd_abort_by_M524) { // abort SD print immediately
        emergency_parser.sd_abort_by_M524 = false;
        card.flag.abort_sd_printing = true;
        gcode.process_subcommands_now(F("M524"));
      }
    #endif
  #endif

  if (!updateTemperaturesIfReady()) return; // Will also reset the watchdog if temperatures are ready

  #if DISABLED(IGNORE_THERMOCOUPLE_ERRORS)
    #if TEMP_SENSOR_IS_MAX_TC(0)
    {
      const auto deg = degHotend(0);
      if (deg > _MIN(HEATER_0_MAXTEMP, TEMP_SENSOR_0_MAX_TC_TMAX - 1.0)) MAXTEMP_ERROR(H_E0, deg);
      if (deg < _MAX(HEATER_0_MINTEMP, TEMP_SENSOR_0_MAX_TC_TMIN + .01)) MINTEMP_ERROR(H_E0, deg);
    }
    #endif
    #if TEMP_SENSOR_IS_MAX_TC(1)
    {
      const auto deg = degHotend(1);
      if (deg > _MIN(HEATER_1_MAXTEMP, TEMP_SENSOR_1_MAX_TC_TMAX - 1.0)) MAXTEMP_ERROR(H_E1, deg);
      if (deg < _MAX(HEATER_1_MINTEMP, TEMP_SENSOR_1_MAX_TC_TMIN + .01)) MINTEMP_ERROR(H_E1, deg);
    }
    #endif
    #if TEMP_SENSOR_IS_MAX_TC(2)
    {
      const auto deg = degHotend(2);
      if (deg > _MIN(HEATER_2_MAXTEMP, TEMP_SENSOR_2_MAX_TC_TMAX - 1.0)) MAXTEMP_ERROR(H_E2, deg);
      if (deg < _MAX(HEATER_2_MINTEMP, TEMP_SENSOR_2_MAX_TC_TMIN + .01)) MINTEMP_ERROR(H_E2, deg);
    }
    #endif
    #if TEMP_SENSOR_IS_MAX_TC(REDUNDANT)
    {
      const auto deg = degRedundant();
      if (deg > TEMP_SENSOR_REDUNDANT_MAX_TC_TMAX - 1.0) MAXTEMP_ERROR(H_REDUNDANT, deg);
      if (deg < TEMP_SENSOR_REDUNDANT_MAX_TC_TMIN + .01) MINTEMP_ERROR(H_REDUNDANT, deg);
    }
    #endif
  #else
    #warning "Safety Alert! Disable IGNORE_THERMOCOUPLE_ERRORS for the final build!"
  #endif

  const millis_t ms = millis();

  // Handle Hotend Temp Errors, Heating Watch, etc.
  TERN_(HAS_HOTEND, manage_hotends(ms));

  #if HAS_TEMP_REDUNDANT
  {
    const auto deg = degRedundant();
    // Make sure measured temperatures are close together
    if (ABS(degRedundantTarget() - deg) > TEMP_SENSOR_REDUNDANT_MAX_DIFF)
      _TEMP_ERROR(HEATER_ID(TEMP_SENSOR_REDUNDANT_TARGET), F(STR_REDUNDANCY), MSG_ERR_REDUNDANT_TEMP, deg);
  }
  #endif

  // Manage extruder auto fans and/or read fan tachometers
  TERN_(HAS_FAN_LOGIC, manage_extruder_fans(ms));

  /**
   * Dynamically set the volumetric multiplier based
   * on the delayed Filament Width measurement.
   */
  TERN_(FILAMENT_WIDTH_SENSOR, filwidth.update_volumetric());

  // Handle Bed Temp Errors, Heating Watch, etc.
  TERN_(HAS_HEATED_BED, manage_heated_bed(ms));

  // Handle Heated Chamber Temp Errors, Heating Watch, etc.
  TERN_(HAS_HEATED_CHAMBER, manage_heated_chamber(ms));

  // Handle Cooler Temp Errors, Cooling Watch, etc.
  TERN_(HAS_COOLER, manage_cooler(ms));

  #if ENABLED(LASER_COOLANT_FLOW_METER)
    cooler.flowmeter_task(ms);
    #if ENABLED(FLOWMETER_SAFETY)
      if (cooler.check_flow_too_low()) {
        TERN_(HAS_DISPLAY, if (cutter.enabled()) ui.flow_fault());
        cutter.disable();
        cutter.cutter_mode = CUTTER_MODE_ERROR;   // Immediately kill stepper inline power output
      }
    #endif
  #endif

  UNUSED(ms);
}

// For a 5V input the AD595 returns a value scaled with 10mV per °C. (Minimum input voltage is 5V.)
#define TEMP_AD595(RAW)  ((RAW) * (ADC_VREF_MV / 10) / float(HAL_ADC_RANGE) / (OVERSAMPLENR) * (TEMP_SENSOR_AD595_GAIN) + TEMP_SENSOR_AD595_OFFSET)
// For a 5V input the AD8495 returns a value scaled with 5mV per °C. (Minimum input voltage is 2.7V.)
#define TEMP_AD8495(RAW) ((RAW) * (ADC_VREF_MV /  5) / float(HAL_ADC_RANGE) / (OVERSAMPLENR) * (TEMP_SENSOR_AD8495_GAIN) + TEMP_SENSOR_AD8495_OFFSET)

/**
 * Bisect search for the range of the 'raw' value, then interpolate
 * proportionally between the under and over values.
 */
#define SCAN_THERMISTOR_TABLE(TBL,LEN) do{                                \
  uint8_t l = 0, r = LEN, m;                                              \
  for (;;) {                                                              \
    m = (l + r) >> 1;                                                     \
    if (!m) return celsius_t(pgm_read_word(&TBL[0].celsius));             \
    if (m == l || m == r) return celsius_t(pgm_read_word(&TBL[LEN-1].celsius)); \
    raw_adc_t v00 = pgm_read_word(&TBL[m-1].value),                       \
              v10 = pgm_read_word(&TBL[m-0].value);                       \
         if (raw < v00) r = m;                                            \
    else if (raw > v10) l = m;                                            \
    else {                                                                \
      const celsius_t v01 = celsius_t(pgm_read_word(&TBL[m-1].celsius)),  \
                      v11 = celsius_t(pgm_read_word(&TBL[m-0].celsius));  \
      return v01 + (raw - v00) * float(v11 - v01) / float(v10 - v00);     \
    }                                                                     \
  }                                                                       \
}while(0)

#if HAS_USER_THERMISTORS

  user_thermistor_t Temperature::user_thermistor[USER_THERMISTORS]; // Initialized by settings.load()

  void Temperature::reset_user_thermistors() {
    user_thermistor_t default_user_thermistor[USER_THERMISTORS] = {
      #if TEMP_SENSOR_0_IS_CUSTOM
        { true, HOTEND0_SH_C_COEFF, 0, HOTEND0_PULLUP_RESISTOR_OHMS, HOTEND0_RESISTANCE_25C_OHMS, 0, 0, HOTEND0_BETA, 0 },
      #endif
      #if TEMP_SENSOR_1_IS_CUSTOM
        { true, HOTEND1_SH_C_COEFF, 0, HOTEND1_PULLUP_RESISTOR_OHMS, HOTEND1_RESISTANCE_25C_OHMS, 0, 0, HOTEND1_BETA, 0 },
      #endif
      #if TEMP_SENSOR_2_IS_CUSTOM
        { true, HOTEND2_SH_C_COEFF, 0, HOTEND2_PULLUP_RESISTOR_OHMS, HOTEND2_RESISTANCE_25C_OHMS, 0, 0, HOTEND2_BETA, 0 },
      #endif
      #if TEMP_SENSOR_3_IS_CUSTOM
        { true, HOTEND3_SH_C_COEFF, 0, HOTEND3_PULLUP_RESISTOR_OHMS, HOTEND3_RESISTANCE_25C_OHMS, 0, 0, HOTEND3_BETA, 0 },
      #endif
      #if TEMP_SENSOR_4_IS_CUSTOM
        { true, HOTEND4_SH_C_COEFF, 0, HOTEND4_PULLUP_RESISTOR_OHMS, HOTEND4_RESISTANCE_25C_OHMS, 0, 0, HOTEND4_BETA, 0 },
      #endif
      #if TEMP_SENSOR_5_IS_CUSTOM
        { true, HOTEND5_SH_C_COEFF, 0, HOTEND5_PULLUP_RESISTOR_OHMS, HOTEND5_RESISTANCE_25C_OHMS, 0, 0, HOTEND5_BETA, 0 },
      #endif
      #if TEMP_SENSOR_6_IS_CUSTOM
        { true, HOTEND6_SH_C_COEFF, 0, HOTEND6_PULLUP_RESISTOR_OHMS, HOTEND6_RESISTANCE_25C_OHMS, 0, 0, HOTEND6_BETA, 0 },
      #endif
      #if TEMP_SENSOR_7_IS_CUSTOM
        { true, HOTEND7_SH_C_COEFF, 0, HOTEND7_PULLUP_RESISTOR_OHMS, HOTEND7_RESISTANCE_25C_OHMS, 0, 0, HOTEND7_BETA, 0 },
      #endif
      #if TEMP_SENSOR_BED_IS_CUSTOM
        { true, BED_SH_C_COEFF, 0, BED_PULLUP_RESISTOR_OHMS, BED_RESISTANCE_25C_OHMS, 0, 0, BED_BETA, 0 },
      #endif
      #if TEMP_SENSOR_CHAMBER_IS_CUSTOM
        { true, CHAMBER_SH_C_COEFF, 0, CHAMBER_PULLUP_RESISTOR_OHMS, CHAMBER_RESISTANCE_25C_OHMS, 0, 0, CHAMBER_BETA, 0 },
      #endif
      #if TEMP_SENSOR_COOLER_IS_CUSTOM
        { true, COOLER_SH_C_COEFF, 0, COOLER_PULLUP_RESISTOR_OHMS, COOLER_RESISTANCE_25C_OHMS, 0, 0, COOLER_BETA, 0 },
      #endif
      #if TEMP_SENSOR_PROBE_IS_CUSTOM
        { true, PROBE_SH_C_COEFF, 0, PROBE_PULLUP_RESISTOR_OHMS, PROBE_RESISTANCE_25C_OHMS, 0, 0, PROBE_BETA, 0 },
      #endif
      #if TEMP_SENSOR_BOARD_IS_CUSTOM
        { true, BOARD_SH_C_COEFF, 0, BOARD_PULLUP_RESISTOR_OHMS, BOARD_RESISTANCE_25C_OHMS, 0, 0, BOARD_BETA, 0 },
      #endif
      #if TEMP_SENSOR_REDUNDANT_IS_CUSTOM
        { true, REDUNDANT_SH_C_COEFF, 0, REDUNDANT_PULLUP_RESISTOR_OHMS, REDUNDANT_RESISTANCE_25C_OHMS, 0, 0, REDUNDANT_BETA, 0 },
      #endif
    };
    COPY(user_thermistor, default_user_thermistor);
  }

  void Temperature::M305_report(const uint8_t t_index, const bool forReplay/*=true*/) {
    gcode.report_heading_etc(forReplay, F(STR_USER_THERMISTORS));
    SERIAL_ECHOPGM("  M305 P", AS_DIGIT(t_index));

    const user_thermistor_t &t = user_thermistor[t_index];

    SERIAL_ECHO(
      F(" R"), p_float_t(t.series_res, 1), FPSTR(SP_T_STR), p_float_t(t.res_25, 1),
      FPSTR(SP_B_STR), p_float_t(t.beta, 1), FPSTR(SP_C_STR), p_float_t(t.sh_c_coeff, 9),
      F(" ; ")
    );
    SERIAL_ECHOLN(
      TERN_(TEMP_SENSOR_0_IS_CUSTOM, t_index == CTI_HOTEND_0 ? F("HOTEND 0") :)
      TERN_(TEMP_SENSOR_1_IS_CUSTOM, t_index == CTI_HOTEND_1 ? F("HOTEND 1") :)
      TERN_(TEMP_SENSOR_2_IS_CUSTOM, t_index == CTI_HOTEND_2 ? F("HOTEND 2") :)
      TERN_(TEMP_SENSOR_3_IS_CUSTOM, t_index == CTI_HOTEND_3 ? F("HOTEND 3") :)
      TERN_(TEMP_SENSOR_4_IS_CUSTOM, t_index == CTI_HOTEND_4 ? F("HOTEND 4") :)
      TERN_(TEMP_SENSOR_5_IS_CUSTOM, t_index == CTI_HOTEND_5 ? F("HOTEND 5") :)
      TERN_(TEMP_SENSOR_6_IS_CUSTOM, t_index == CTI_HOTEND_6 ? F("HOTEND 6") :)
      TERN_(TEMP_SENSOR_7_IS_CUSTOM, t_index == CTI_HOTEND_7 ? F("HOTEND 7") :)
      TERN_(TEMP_SENSOR_BED_IS_CUSTOM, t_index == CTI_BED ? F("BED") :)
      TERN_(TEMP_SENSOR_CHAMBER_IS_CUSTOM, t_index == CTI_CHAMBER ? F("CHAMBER") :)
      TERN_(TEMP_SENSOR_COOLER_IS_CUSTOM, t_index == CTI_COOLER ? F("COOLER") :)
      TERN_(TEMP_SENSOR_PROBE_IS_CUSTOM, t_index == CTI_PROBE ? F("PROBE") :)
      TERN_(TEMP_SENSOR_BOARD_IS_CUSTOM, t_index == CTI_BOARD ? F("BOARD") :)
      TERN_(TEMP_SENSOR_REDUNDANT_IS_CUSTOM, t_index == CTI_REDUNDANT ? F("REDUNDANT") :)
      FSTR_P(nullptr)
    );
  }

  celsius_float_t Temperature::user_thermistor_to_deg_c(const uint8_t t_index, const raw_adc_t raw) {

    if (!WITHIN(t_index, 0, COUNT(user_thermistor) - 1)) return 25;

    user_thermistor_t &t = user_thermistor[t_index];
    if (t.pre_calc) { // pre-calculate some variables
      t.pre_calc     = false;
      t.res_25_recip = 1.0f / t.res_25;
      t.res_25_log   = logf(t.res_25);
      t.beta_recip   = 1.0f / t.beta;
      t.sh_alpha     = RECIPROCAL(THERMISTOR_RESISTANCE_NOMINAL_C - (THERMISTOR_ABS_ZERO_C))
                        - (t.beta_recip * t.res_25_log) - (t.sh_c_coeff * cu(t.res_25_log));
    }

    // Maximum ADC value .. take into account the over sampling
    constexpr raw_adc_t adc_max = MAX_RAW_THERMISTOR_VALUE;
    const raw_adc_t adc_raw = constrain(raw, 1, adc_max - 1); // constrain to prevent divide-by-zero

    const float adc_inverse = (adc_max - adc_raw) - 0.5f,
                resistance = t.series_res * (adc_raw + 0.5f) / adc_inverse,
                log_resistance = logf(resistance);

    float value = t.sh_alpha;
    value += log_resistance * t.beta_recip;
    if (t.sh_c_coeff != 0)
      value += t.sh_c_coeff * cu(log_resistance);
    value = 1.0f / value;

    // Return degrees C (up to 999, as the LCD only displays 3 digits)
    return _MIN(value + THERMISTOR_ABS_ZERO_C, 999);
  }
#endif

#if HAS_HOTEND
  // Derived from RepRap FiveD extruder::getTemperature()
  // For hot end temperature measurement.
  celsius_float_t Temperature::analog_to_celsius_hotend(const raw_adc_t raw, const uint8_t e) {
    if (e >= HOTENDS) {
      SERIAL_ERROR_START();
      SERIAL_ECHO(e);
      SERIAL_ECHOLNPGM(STR_INVALID_EXTRUDER_NUM);
      kill();
      return 0;
    }

    switch (e) {
      case 0:
        #if TEMP_SENSOR_0_IS_CUSTOM
          return user_thermistor_to_deg_c(CTI_HOTEND_0, raw);
        #elif TEMP_SENSOR_IS_MAX_TC(0)
          #if TEMP_SENSOR_0_IS_MAX31865
            return TERN(LIB_INTERNAL_MAX31865,
              max31865_0.temperature(raw),
              max31865_0.temperature(MAX31865_SENSOR_OHMS_0, MAX31865_CALIBRATION_OHMS_0)
            );
          #else
            return (int16_t)raw * 0.25;
          #endif
        #elif TEMP_SENSOR_0_IS_AD595
          return TEMP_AD595(raw);
        #elif TEMP_SENSOR_0_IS_AD8495
          return TEMP_AD8495(raw);
        #else
          break;
        #endif
      case 1:
        #if TEMP_SENSOR_1_IS_CUSTOM
          return user_thermistor_to_deg_c(CTI_HOTEND_1, raw);
        #elif TEMP_SENSOR_IS_MAX_TC(1)
          #if TEMP_SENSOR_0_IS_MAX31865
            return TERN(LIB_INTERNAL_MAX31865,
              max31865_1.temperature(raw),
              max31865_1.temperature(MAX31865_SENSOR_OHMS_1, MAX31865_CALIBRATION_OHMS_1)
            );
          #else
            return (int16_t)raw * 0.25;
          #endif
        #elif TEMP_SENSOR_1_IS_AD595
          return TEMP_AD595(raw);
        #elif TEMP_SENSOR_1_IS_AD8495
          return TEMP_AD8495(raw);
        #else
          break;
        #endif
      case 2:
        #if TEMP_SENSOR_2_IS_CUSTOM
          return user_thermistor_to_deg_c(CTI_HOTEND_2, raw);
        #elif TEMP_SENSOR_IS_MAX_TC(2)
          #if TEMP_SENSOR_0_IS_MAX31865
            return TERN(LIB_INTERNAL_MAX31865,
              max31865_2.temperature(raw),
              max31865_2.temperature(MAX31865_SENSOR_OHMS_2, MAX31865_CALIBRATION_OHMS_2)
            );
          #else
            return (int16_t)raw * 0.25;
          #endif
        #elif TEMP_SENSOR_2_IS_AD595
          return TEMP_AD595(raw);
        #elif TEMP_SENSOR_2_IS_AD8495
          return TEMP_AD8495(raw);
        #else
          break;
        #endif
      case 3:
        #if TEMP_SENSOR_3_IS_CUSTOM
          return user_thermistor_to_deg_c(CTI_HOTEND_3, raw);
        #elif TEMP_SENSOR_3_IS_AD595
          return TEMP_AD595(raw);
        #elif TEMP_SENSOR_3_IS_AD8495
          return TEMP_AD8495(raw);
        #else
          break;
        #endif
      case 4:
        #if TEMP_SENSOR_4_IS_CUSTOM
          return user_thermistor_to_deg_c(CTI_HOTEND_4, raw);
        #elif TEMP_SENSOR_4_IS_AD595
          return TEMP_AD595(raw);
        #elif TEMP_SENSOR_4_IS_AD8495
          return TEMP_AD8495(raw);
        #else
          break;
        #endif
      case 5:
        #if TEMP_SENSOR_5_IS_CUSTOM
          return user_thermistor_to_deg_c(CTI_HOTEND_5, raw);
        #elif TEMP_SENSOR_5_IS_AD595
          return TEMP_AD595(raw);
        #elif TEMP_SENSOR_5_IS_AD8495
          return TEMP_AD8495(raw);
        #else
          break;
        #endif
      case 6:
        #if TEMP_SENSOR_6_IS_CUSTOM
          return user_thermistor_to_deg_c(CTI_HOTEND_6, raw);
        #elif TEMP_SENSOR_6_IS_AD595
          return TEMP_AD595(raw);
        #elif TEMP_SENSOR_6_IS_AD8495
          return TEMP_AD8495(raw);
        #else
          break;
        #endif
      case 7:
        #if TEMP_SENSOR_7_IS_CUSTOM
          return user_thermistor_to_deg_c(CTI_HOTEND_7, raw);
        #elif TEMP_SENSOR_7_IS_AD595
          return TEMP_AD595(raw);
        #elif TEMP_SENSOR_7_IS_AD8495
          return TEMP_AD8495(raw);
        #else
          break;
        #endif
      default: break;
    }

    #if HAS_HOTEND_THERMISTOR
      // Thermistor with conversion table?
      const temp_entry_t(*tt)[] = (temp_entry_t(*)[])(heater_ttbl_map[e]);
      SCAN_THERMISTOR_TABLE((*tt), heater_ttbllen_map[e]);
    #endif

    return 0;
  }
#endif // HAS_HOTEND

#if HAS_HEATED_BED
  // For bed temperature measurement.
  celsius_float_t Temperature::analog_to_celsius_bed(const raw_adc_t raw) {
    #if TEMP_SENSOR_BED_IS_CUSTOM
      return user_thermistor_to_deg_c(CTI_BED, raw);
    #elif TEMP_SENSOR_BED_IS_THERMISTOR
      SCAN_THERMISTOR_TABLE(TEMPTABLE_BED, TEMPTABLE_BED_LEN);
    #elif TEMP_SENSOR_BED_IS_AD595
      return TEMP_AD595(raw);
    #elif TEMP_SENSOR_BED_IS_AD8495
      return TEMP_AD8495(raw);
    #else
      UNUSED(raw);
      return 0;
    #endif
  }
#endif // HAS_HEATED_BED

#if HAS_TEMP_CHAMBER
  // For chamber temperature measurement.
  celsius_float_t Temperature::analog_to_celsius_chamber(const raw_adc_t raw) {
    #if TEMP_SENSOR_CHAMBER_IS_CUSTOM
      return user_thermistor_to_deg_c(CTI_CHAMBER, raw);
    #elif TEMP_SENSOR_CHAMBER_IS_THERMISTOR
      SCAN_THERMISTOR_TABLE(TEMPTABLE_CHAMBER, TEMPTABLE_CHAMBER_LEN);
    #elif TEMP_SENSOR_CHAMBER_IS_AD595
      return TEMP_AD595(raw);
    #elif TEMP_SENSOR_CHAMBER_IS_AD8495
      return TEMP_AD8495(raw);
    #else
      UNUSED(raw);
      return 0;
    #endif
  }
#endif // HAS_TEMP_CHAMBER

#if HAS_TEMP_COOLER
  // For cooler temperature measurement.
  celsius_float_t Temperature::analog_to_celsius_cooler(const raw_adc_t raw) {
    #if TEMP_SENSOR_COOLER_IS_CUSTOM
      return user_thermistor_to_deg_c(CTI_COOLER, raw);
    #elif TEMP_SENSOR_COOLER_IS_THERMISTOR
      SCAN_THERMISTOR_TABLE(TEMPTABLE_COOLER, TEMPTABLE_COOLER_LEN);
    #elif TEMP_SENSOR_COOLER_IS_AD595
      return TEMP_AD595(raw);
    #elif TEMP_SENSOR_COOLER_IS_AD8495
      return TEMP_AD8495(raw);
    #else
      UNUSED(raw);
      return 0;
    #endif
  }
#endif // HAS_TEMP_COOLER

#if HAS_TEMP_PROBE
  // For probe temperature measurement.
  celsius_float_t Temperature::analog_to_celsius_probe(const raw_adc_t raw) {
    #if TEMP_SENSOR_PROBE_IS_CUSTOM
      return user_thermistor_to_deg_c(CTI_PROBE, raw);
    #elif TEMP_SENSOR_PROBE_IS_THERMISTOR
      SCAN_THERMISTOR_TABLE(TEMPTABLE_PROBE, TEMPTABLE_PROBE_LEN);
    #elif TEMP_SENSOR_PROBE_IS_AD595
      return TEMP_AD595(raw);
    #elif TEMP_SENSOR_PROBE_IS_AD8495
      return TEMP_AD8495(raw);
    #else
      UNUSED(raw);
      return 0;
    #endif
  }
#endif // HAS_TEMP_PROBE

#if HAS_TEMP_BOARD
  // For motherboard temperature measurement.
  celsius_float_t Temperature::analog_to_celsius_board(const raw_adc_t raw) {
    #if TEMP_SENSOR_BOARD_IS_CUSTOM
      return user_thermistor_to_deg_c(CTI_BOARD, raw);
    #elif TEMP_SENSOR_BOARD_IS_THERMISTOR
      SCAN_THERMISTOR_TABLE(TEMPTABLE_BOARD, TEMPTABLE_BOARD_LEN);
    #elif TEMP_SENSOR_BOARD_IS_AD595
      return TEMP_AD595(raw);
    #elif TEMP_SENSOR_BOARD_IS_AD8495
      return TEMP_AD8495(raw);
    #else
      UNUSED(raw);
      return 0;
    #endif
  }
#endif // HAS_TEMP_BOARD

#if HAS_TEMP_SOC
  // For SoC temperature measurement.
  celsius_float_t Temperature::analog_to_celsius_soc(const raw_adc_t raw) {
    return (
      #ifdef TEMP_SOC_SENSOR
        TEMP_SOC_SENSOR(raw)
      #else
        0
        #error "TEMP_SENSOR_SOC requires the TEMP_SOC_SENSOR(RAW) macro to be defined for your board."
      #endif
    );
  }
#endif

#if HAS_TEMP_REDUNDANT
  // For redundant temperature measurement.
  celsius_float_t Temperature::analog_to_celsius_redundant(const raw_adc_t raw) {
    #if TEMP_SENSOR_REDUNDANT_IS_CUSTOM
      return user_thermistor_to_deg_c(CTI_REDUNDANT, raw);
    #elif TEMP_SENSOR_IS_MAX_TC(REDUNDANT) && REDUNDANT_TEMP_MATCH(SOURCE, E0)
      return TERN(TEMP_SENSOR_REDUNDANT_IS_MAX31865, max31865_0.temperature(raw), (int16_t)raw * 0.25);
    #elif TEMP_SENSOR_IS_MAX_TC(REDUNDANT) && REDUNDANT_TEMP_MATCH(SOURCE, E1)
      return TERN(TEMP_SENSOR_REDUNDANT_IS_MAX31865, max31865_1.temperature(raw), (int16_t)raw * 0.25);
    #elif TEMP_SENSOR_IS_MAX_TC(REDUNDANT) && REDUNDANT_TEMP_MATCH(SOURCE, E2)
      return TERN(TEMP_SENSOR_REDUNDANT_IS_MAX31865, max31865_2.temperature(raw), (int16_t)raw * 0.25);
    #elif TEMP_SENSOR_REDUNDANT_IS_THERMISTOR
      SCAN_THERMISTOR_TABLE(TEMPTABLE_REDUNDANT, TEMPTABLE_REDUNDANT_LEN);
    #elif TEMP_SENSOR_REDUNDANT_IS_AD595
      return TEMP_AD595(raw);
    #elif TEMP_SENSOR_REDUNDANT_IS_AD8495
      return TEMP_AD8495(raw);
    #else
      UNUSED(raw);
      return 0;
    #endif
  }
#endif // HAS_TEMP_REDUNDANT

/**
 * Convert the raw sensor readings into actual Celsius temperatures and
 * validate raw temperatures. Bad readings generate min/maxtemp errors.
 *
 * The raw values are generated entirely in interrupt context, and this
 * method is called from normal context once 'raw_temps_ready' has been
 * set by update_raw_temperatures().
 *
 * The watchdog is dependent on this method. If 'raw_temps_ready' stops
 * being set by the interrupt so that this method is not called for over
 * 4 seconds then something has gone afoul and the machine will be reset.
 */
void Temperature::updateTemperaturesFromRawValues() {

  hal.watchdog_refresh(); // Reset because raw_temps_ready was set by the interrupt

  #if TEMP_SENSOR_IS_MAX_TC(0)
    temp_hotend[0].setraw(READ_MAX_TC(0));
  #endif
  #if TEMP_SENSOR_IS_MAX_TC(1)
    temp_hotend[1].setraw(READ_MAX_TC(1));
  #endif
  #if TEMP_SENSOR_IS_MAX_TC(2)
    temp_hotend[2].setraw(READ_MAX_TC(2));
  #endif
  #if TEMP_SENSOR_IS_MAX_TC(REDUNDANT)
    temp_redundant.setraw(READ_MAX_TC(HEATER_ID(TEMP_SENSOR_REDUNDANT_SOURCE)));
  #endif

  #if HAS_HOTEND
    HOTEND_LOOP() temp_hotend[e].celsius = analog_to_celsius_hotend(temp_hotend[e].getraw(), e);
  #endif

  TERN_(HAS_HEATED_BED,     temp_bed.celsius       = analog_to_celsius_bed(temp_bed.getraw()));
  TERN_(HAS_TEMP_CHAMBER,   temp_chamber.celsius   = analog_to_celsius_chamber(temp_chamber.getraw()));
  TERN_(HAS_TEMP_COOLER,    temp_cooler.celsius    = analog_to_celsius_cooler(temp_cooler.getraw()));
  TERN_(HAS_TEMP_PROBE,     temp_probe.celsius     = analog_to_celsius_probe(temp_probe.getraw()));
  TERN_(HAS_TEMP_BOARD,     temp_board.celsius     = analog_to_celsius_board(temp_board.getraw()));
  TERN_(HAS_TEMP_SOC,       temp_soc.celsius       = analog_to_celsius_soc(temp_soc.getraw()));
  TERN_(HAS_TEMP_REDUNDANT, temp_redundant.celsius = analog_to_celsius_redundant(temp_redundant.getraw()));

  TERN_(FILAMENT_WIDTH_SENSOR, filwidth.update_measured_mm());
  TERN_(HAS_POWER_MONITOR,     power_monitor.capture_values());

  #if HAS_HOTEND
    static constexpr int8_t temp_dir[HOTENDS] = {
      #if TEMP_SENSOR_IS_ANY_MAX_TC(0)
        0
      #else
        TEMPDIR(0)
      #endif
      #if HAS_MULTI_HOTEND
        #if TEMP_SENSOR_IS_ANY_MAX_TC(1)
          , 0
        #else
          , TEMPDIR(1)
        #endif
      #endif
      #if HOTENDS > 2
        #if TEMP_SENSOR_IS_ANY_MAX_TC(2)
          , 0
        #else
          , TEMPDIR(2)
        #endif
      #endif
      #if HOTENDS > 3
        #define _TEMPDIR(N) , TEMPDIR(N)
        REPEAT_S(3, HOTENDS, _TEMPDIR)
      #endif
    };

    HOTEND_LOOP() {
      const raw_adc_t r = temp_hotend[e].getraw();
      const bool neg = temp_dir[e] < 0, pos = temp_dir[e] > 0;
      if ((neg && r < temp_range[e].raw_max) || (pos && r > temp_range[e].raw_max))
        MAXTEMP_ERROR(e, temp_hotend[e].celsius);

      /**
      // DEBUG PREHEATING TIME
      SERIAL_ECHOLNPGM("\nExtruder = ", e, " Preheat On/Off = ", is_preheating(e));
      const float test_is_preheating = (preheat_end_ms_hotend[HOTEND_INDEX] - millis()) * 0.001f;
      if (test_is_preheating < 31) SERIAL_ECHOLNPGM("Extruder = ", e, " Preheat remaining time = ", test_is_preheating, "s", "\n");
      //*/

      const bool heater_on = temp_hotend[e].target > 0;
      if (heater_on && !is_hotend_preheating(e) && ((neg && r > temp_range[e].raw_min) || (pos && r < temp_range[e].raw_min))) {
        if (TERN1(MULTI_MAX_CONSECUTIVE_LOW_TEMP_ERR, ++consecutive_low_temperature_error[e] >= MAX_CONSECUTIVE_LOW_TEMPERATURE_ERROR_ALLOWED))
          MINTEMP_ERROR(e, temp_hotend[e].celsius);
      }
      else {
        TERN_(MULTI_MAX_CONSECUTIVE_LOW_TEMP_ERR, consecutive_low_temperature_error[e] = 0);
      }
    }

  #endif // HAS_HOTEND

  #define TP_CMP(S,A,B) (TEMPDIR(S) < 0 ? ((A)<(B)) : ((A)>(B)))
  #if ENABLED(THERMAL_PROTECTION_BED)
    if (TP_CMP(BED, temp_bed.getraw(), maxtemp_raw_BED)) MAXTEMP_ERROR(H_BED, temp_bed.celsius);
    if (temp_bed.target > 0 && !is_bed_preheating() && TP_CMP(BED, mintemp_raw_BED, temp_bed.getraw())) MINTEMP_ERROR(H_BED, temp_bed.celsius);
  #endif

  #if ALL(HAS_HEATED_CHAMBER, THERMAL_PROTECTION_CHAMBER)
    if (TP_CMP(CHAMBER, temp_chamber.getraw(), maxtemp_raw_CHAMBER)) MAXTEMP_ERROR(H_CHAMBER, temp_chamber.celsius);
    if (temp_chamber.target > 0 && TP_CMP(CHAMBER, mintemp_raw_CHAMBER, temp_chamber.getraw())) MINTEMP_ERROR(H_CHAMBER, temp_chamber.celsius);
  #endif

  #if ALL(HAS_COOLER, THERMAL_PROTECTION_COOLER)
    if (cutter.unitPower > 0 && TP_CMP(COOLER, temp_cooler.getraw(), maxtemp_raw_COOLER)) MAXTEMP_ERROR(H_COOLER, temp_cooler.celsius);
    if (TP_CMP(COOLER, mintemp_raw_COOLER, temp_cooler.getraw())) MINTEMP_ERROR(H_COOLER, temp_cooler.celsius);
  #endif

  #if ALL(HAS_TEMP_BOARD, THERMAL_PROTECTION_BOARD)
    if (TP_CMP(BOARD, temp_board.getraw(), maxtemp_raw_BOARD)) MAXTEMP_ERROR(H_BOARD, temp_board.celsius);
    if (TP_CMP(BOARD, mintemp_raw_BOARD, temp_board.getraw())) MINTEMP_ERROR(H_BOARD, temp_board.celsius);
  #endif

  #if ALL(HAS_TEMP_SOC, THERMAL_PROTECTION_SOC)
    if (TP_CMP(SOC, temp_soc.getraw(), maxtemp_raw_SOC)) MAXTEMP_ERROR(H_SOC, temp_soc.celsius);
  #endif
  #undef TP_CMP

} // Temperature::updateTemperaturesFromRawValues

/**
 * Initialize the temperature manager
 *
 * The manager is implemented by periodic calls to task()
 *
 *  - Init (and disable) SPI thermocouples like MAX6675 and MAX31865
 *  - Disable RUMBA JTAG to accommodate a thermocouple extension
 *  - Read-enable thermistors with a read-enable pin
 *  - Init HEATER and COOLER pins for OUTPUT in OFF state
 *  - Init the FAN pins as PWM or OUTPUT
 *  - Init the SPI interface for SPI thermocouples
 *  - Init ADC according to the HAL
 *  - Set thermistor pins to analog inputs according to the HAL
 *  - Start the Temperature ISR timer
 *  - Init the AUTO FAN pins as PWM or OUTPUT
 *  - Wait 250ms for temperatures to settle
 *  - Init temp_range[], used for catching min/maxtemp
 */
void Temperature::init() {

  TERN_(PROBING_HEATERS_OFF, paused_for_probing = false);


  // Init (and disable) SPI thermocouples
  #if TEMP_SENSOR_IS_ANY_MAX_TC(0) && PIN_EXISTS(TEMP_0_CS)
    OUT_WRITE(TEMP_0_CS_PIN, HIGH);
  #endif
  #if TEMP_SENSOR_IS_ANY_MAX_TC(1) && PIN_EXISTS(TEMP_1_CS)
    OUT_WRITE(TEMP_1_CS_PIN, HIGH);
  #endif
  #if TEMP_SENSOR_IS_ANY_MAX_TC(2) && PIN_EXISTS(TEMP_2_CS)
    OUT_WRITE(TEMP_2_CS_PIN, HIGH);
  #endif

  // Setup objects for library-based polling of MAX TCs
  #if HAS_MAXTC_LIBRARIES
    #define _MAX31865_WIRES(n) MAX31865_##n##WIRE
    #define MAX31865_WIRES(n) _MAX31865_WIRES(n)

    #if TEMP_SENSOR_IS_MAX(0, 6675) && HAS_MAX6675_LIBRARY
      max6675_0.begin();
    #elif TEMP_SENSOR_IS_MAX(0, 31855) && HAS_MAX31855_LIBRARY
      max31855_0.begin();
    #elif TEMP_SENSOR_IS_MAX(0, 31865)
      max31865_0.begin(
        MAX31865_WIRES(MAX31865_SENSOR_WIRES_0) // MAX31865_2WIRE, MAX31865_3WIRE, MAX31865_4WIRE
        OPTARG(LIB_INTERNAL_MAX31865, MAX31865_SENSOR_OHMS_0, MAX31865_CALIBRATION_OHMS_0, MAX31865_WIRE_OHMS_0)
      );
    #endif

    #if TEMP_SENSOR_IS_MAX(1, 6675) && HAS_MAX6675_LIBRARY
      max6675_1.begin();
    #elif TEMP_SENSOR_IS_MAX(1, 31855) && HAS_MAX31855_LIBRARY
      max31855_1.begin();
    #elif TEMP_SENSOR_IS_MAX(1, 31865)
      max31865_1.begin(
        MAX31865_WIRES(MAX31865_SENSOR_WIRES_1) // MAX31865_2WIRE, MAX31865_3WIRE, MAX31865_4WIRE
        OPTARG(LIB_INTERNAL_MAX31865, MAX31865_SENSOR_OHMS_1, MAX31865_CALIBRATION_OHMS_1, MAX31865_WIRE_OHMS_1)
      );
    #endif

    #if TEMP_SENSOR_IS_MAX(2, 6675) && HAS_MAX6675_LIBRARY
      max6675_2.begin();
    #elif TEMP_SENSOR_IS_MAX(2, 31855) && HAS_MAX31855_LIBRARY
      max31855_2.begin();
    #elif TEMP_SENSOR_IS_MAX(2, 31865)
      max31865_2.begin(
        MAX31865_WIRES(MAX31865_SENSOR_WIRES_2) // MAX31865_2WIRE, MAX31865_3WIRE, MAX31865_4WIRE
        OPTARG(LIB_INTERNAL_MAX31865, MAX31865_SENSOR_OHMS_2, MAX31865_CALIBRATION_OHMS_2, MAX31865_WIRE_OHMS_2)
      );
    #endif

    #undef MAX31865_WIRES
    #undef _MAX31865_WIRES
  #endif

  #if MB(RUMBA)
    // Disable RUMBA JTAG in case the thermocouple extension is plugged on top of JTAG connector
    #define _AD(N) (TEMP_SENSOR_##N##_IS_AD595 || TEMP_SENSOR_##N##_IS_AD8495)
    #if _AD(0) || _AD(1) || _AD(2) || _AD(BED) || _AD(CHAMBER) || _AD(REDUNDANT)
      MCUCR = _BV(JTD);
      MCUCR = _BV(JTD);
    #endif
  #endif

  // Thermistor activation by MCU pin
  #if PIN_EXISTS(TEMP_0_TR_ENABLE)
    OUT_WRITE(TEMP_0_TR_ENABLE_PIN, (
      #if TEMP_SENSOR_IS_ANY_MAX_TC(0)
        HIGH
      #else
        LOW
      #endif
    ));
  #endif
  #if PIN_EXISTS(TEMP_1_TR_ENABLE)
    OUT_WRITE(TEMP_1_TR_ENABLE_PIN, (
      #if TEMP_SENSOR_IS_ANY_MAX_TC(1)
        HIGH
      #else
        LOW
      #endif
    ));
  #endif
  #if PIN_EXISTS(TEMP_2_TR_ENABLE)
    OUT_WRITE(TEMP_2_TR_ENABLE_PIN, (
      #if TEMP_SENSOR_IS_ANY_MAX_TC(2)
        HIGH
      #else
        LOW
      #endif
    ));
  #endif

  #if ENABLED(MPCTEMP)
    HOTEND_LOOP() temp_hotend[e].modeled_block_temp = NAN;
  #endif

  #if HAS_HEATER_0
    #ifdef BOARD_OPENDRAIN_MOSFETS
      OUT_WRITE_OD(HEATER_0_PIN, ENABLED(HEATER_0_INVERTING));
    #else
      OUT_WRITE(HEATER_0_PIN, ENABLED(HEATER_0_INVERTING));
    #endif
  #endif
  #if HAS_HEATER_1
    OUT_WRITE(HEATER_1_PIN, ENABLED(HEATER_1_INVERTING));
  #endif
  #if HAS_HEATER_2
    OUT_WRITE(HEATER_2_PIN, ENABLED(HEATER_2_INVERTING));
  #endif
  #if HAS_HEATER_3
    OUT_WRITE(HEATER_3_PIN, ENABLED(HEATER_3_INVERTING));
  #endif
  #if HAS_HEATER_4
    OUT_WRITE(HEATER_4_PIN, ENABLED(HEATER_4_INVERTING));
  #endif
  #if HAS_HEATER_5
    OUT_WRITE(HEATER_5_PIN, ENABLED(HEATER_5_INVERTING));
  #endif
  #if HAS_HEATER_6
    OUT_WRITE(HEATER_6_PIN, ENABLED(HEATER_6_INVERTING));
  #endif
  #if HAS_HEATER_7
    OUT_WRITE(HEATER_7_PIN, ENABLED(HEATER_7_INVERTING));
  #endif

  #if HAS_HEATED_BED
    #ifdef BOARD_OPENDRAIN_MOSFETS
      OUT_WRITE_OD(HEATER_BED_PIN, ENABLED(HEATER_BED_INVERTING));
    #else
      OUT_WRITE(HEATER_BED_PIN, ENABLED(HEATER_BED_INVERTING));
    #endif
  #endif

  #if HAS_HEATED_CHAMBER
    OUT_WRITE(HEATER_CHAMBER_PIN, ENABLED(HEATER_CHAMBER_INVERTING));
  #endif

  #if HAS_COOLER
    OUT_WRITE(COOLER_PIN, ENABLED(COOLER_INVERTING));
  #endif

  #if HAS_FAN0
    INIT_FAN_PIN(FAN0_PIN);
  #endif
  #if HAS_FAN1
    INIT_FAN_PIN(FAN1_PIN);
  #endif
  #if HAS_FAN2
    INIT_FAN_PIN(FAN2_PIN);
  #endif
  #if HAS_FAN3
    INIT_FAN_PIN(FAN3_PIN);
  #endif
  #if HAS_FAN4
    INIT_FAN_PIN(FAN4_PIN);
  #endif
  #if HAS_FAN5
    INIT_FAN_PIN(FAN5_PIN);
  #endif
  #if HAS_FAN6
    INIT_FAN_PIN(FAN6_PIN);
  #endif
  #if HAS_FAN7
    INIT_FAN_PIN(FAN7_PIN);
  #endif
  #if ENABLED(USE_CONTROLLER_FAN)
    INIT_FAN_PIN(CONTROLLER_FAN_PIN);
  #endif

  TERN_(HAS_MAXTC_SW_SPI, max_tc_spi.init());

  hal.adc_init();

  TERN_(HAS_TEMP_ADC_0,         hal.adc_enable(TEMP_0_PIN));
  TERN_(HAS_TEMP_ADC_1,         hal.adc_enable(TEMP_1_PIN));
  TERN_(HAS_TEMP_ADC_2,         hal.adc_enable(TEMP_2_PIN));
  TERN_(HAS_TEMP_ADC_3,         hal.adc_enable(TEMP_3_PIN));
  TERN_(HAS_TEMP_ADC_4,         hal.adc_enable(TEMP_4_PIN));
  TERN_(HAS_TEMP_ADC_5,         hal.adc_enable(TEMP_5_PIN));
  TERN_(HAS_TEMP_ADC_6,         hal.adc_enable(TEMP_6_PIN));
  TERN_(HAS_TEMP_ADC_7,         hal.adc_enable(TEMP_7_PIN));
  TERN_(HAS_JOY_ADC_X,          hal.adc_enable(JOY_X_PIN));
  TERN_(HAS_JOY_ADC_Y,          hal.adc_enable(JOY_Y_PIN));
  TERN_(HAS_JOY_ADC_Z,          hal.adc_enable(JOY_Z_PIN));
  TERN_(HAS_TEMP_ADC_BED,       hal.adc_enable(TEMP_BED_PIN));
  TERN_(HAS_TEMP_ADC_CHAMBER,   hal.adc_enable(TEMP_CHAMBER_PIN));
  TERN_(HAS_TEMP_ADC_PROBE,     hal.adc_enable(TEMP_PROBE_PIN));
  TERN_(HAS_TEMP_ADC_COOLER,    hal.adc_enable(TEMP_COOLER_PIN));
  TERN_(HAS_TEMP_ADC_BOARD,     hal.adc_enable(TEMP_BOARD_PIN));
  TERN_(HAS_TEMP_ADC_SOC,       hal.adc_enable(TEMP_SOC_PIN));
  TERN_(HAS_TEMP_ADC_REDUNDANT, hal.adc_enable(TEMP_REDUNDANT_PIN));
  TERN_(FILAMENT_WIDTH_SENSOR,  hal.adc_enable(FILWIDTH_PIN));
  TERN_(HAS_ADC_BUTTONS,        hal.adc_enable(ADC_KEYPAD_PIN));
  TERN_(POWER_MONITOR_CURRENT,  hal.adc_enable(POWER_MONITOR_CURRENT_PIN));
  TERN_(POWER_MONITOR_VOLTAGE,  hal.adc_enable(POWER_MONITOR_VOLTAGE_PIN));

  #if HAS_JOY_ADC_EN
    SET_INPUT_PULLUP(JOY_EN_PIN);
  #endif

  HAL_timer_start(MF_TIMER_TEMP, TEMP_TIMER_FREQUENCY);
  ENABLE_TEMPERATURE_INTERRUPT();

  #if HAS_AUTO_FAN
    #define _OREFAN(I,N) || _EFANOVERLAP(I,N)
    #if HAS_AUTO_FAN_0
      INIT_E_AUTO_FAN_PIN(E0_AUTO_FAN_PIN);
    #endif
    #if HAS_AUTO_FAN_1 && !_EFANOVERLAP(0,1)
      INIT_E_AUTO_FAN_PIN(E1_AUTO_FAN_PIN);
    #endif
    #if HAS_AUTO_FAN_2 && !(0 REPEAT2(2, _OREFAN, 2))
      INIT_E_AUTO_FAN_PIN(E2_AUTO_FAN_PIN);
    #endif
    #if HAS_AUTO_FAN_3 && !(0 REPEAT2(3, _OREFAN, 3))
      INIT_E_AUTO_FAN_PIN(E3_AUTO_FAN_PIN);
    #endif
    #if HAS_AUTO_FAN_4 && !(0 REPEAT2(4, _OREFAN, 4))
      INIT_E_AUTO_FAN_PIN(E4_AUTO_FAN_PIN);
    #endif
    #if HAS_AUTO_FAN_5 && !(0 REPEAT2(5, _OREFAN, 5))
      INIT_E_AUTO_FAN_PIN(E5_AUTO_FAN_PIN);
    #endif
    #if HAS_AUTO_FAN_6 && !(0 REPEAT2(6, _OREFAN, 6))
      INIT_E_AUTO_FAN_PIN(E6_AUTO_FAN_PIN);
    #endif
    #if HAS_AUTO_FAN_7 && !(0 REPEAT2(7, _OREFAN, 7))
      INIT_E_AUTO_FAN_PIN(E7_AUTO_FAN_PIN);
    #endif
    #if HAS_AUTO_CHAMBER_FAN && !AUTO_CHAMBER_IS_E
      INIT_CHAMBER_AUTO_FAN_PIN(CHAMBER_AUTO_FAN_PIN);
    #endif
    #if HAS_AUTO_COOLER_FAN && !AUTO_COOLER_IS_E
      INIT_COOLER_AUTO_FAN_PIN(COOLER_AUTO_FAN_PIN);
    #endif
  #endif // HAS_AUTO_FAN

  #if HAS_HOTEND
    #define _TEMP_MIN_E(NR) do{ \
      const celsius_t tmin_tmp = TERN(TEMP_SENSOR_##NR##_IS_CUSTOM, 0, int16_t(pgm_read_word(&TEMPTABLE_##NR [TEMP_SENSOR_##NR##_MINTEMP_IND].celsius))), \
                      tmin = _MAX(HEATER_##NR##_MINTEMP, tmin_tmp); \
      temp_range[NR].mintemp = tmin; \
      while (analog_to_celsius_hotend(temp_range[NR].raw_min, NR) < tmin) \
        temp_range[NR].raw_min += TEMPDIR(NR) * (OVERSAMPLENR); \
    }while(0)
    #define _TEMP_MAX_E(NR) do{ \
      const celsius_t tmax_tmp = TERN(TEMP_SENSOR_##NR##_IS_CUSTOM, 2000, int16_t(pgm_read_word(&TEMPTABLE_##NR [TEMP_SENSOR_##NR##_MAXTEMP_IND].celsius)) - 1), \
                      tmax = _MIN(HEATER_##NR##_MAXTEMP, tmax_tmp); \
      temp_range[NR].maxtemp = tmax; \
      while (analog_to_celsius_hotend(temp_range[NR].raw_max, NR) > tmax) \
        temp_range[NR].raw_max -= TEMPDIR(NR) * (OVERSAMPLENR); \
    }while(0)

    #define _MINMAX_TEST(N,M) (!TEMP_SENSOR_##N##_IS_DUMMY && HOTENDS > (N) && TEMP_SENSOR_##N##_IS_THERMISTOR && defined(HEATER_##N##_##M##TEMP))

    #if _MINMAX_TEST(0, MIN)
      _TEMP_MIN_E(0);
    #endif
    #if _MINMAX_TEST(0, MAX)
      _TEMP_MAX_E(0);
    #endif
    #if _MINMAX_TEST(1, MIN)
      _TEMP_MIN_E(1);
    #endif
    #if _MINMAX_TEST(1, MAX)
      _TEMP_MAX_E(1);
    #endif
    #if _MINMAX_TEST(2, MIN)
      _TEMP_MIN_E(2);
    #endif
    #if _MINMAX_TEST(2, MAX)
      _TEMP_MAX_E(2);
    #endif
    #if _MINMAX_TEST(3, MIN)
      _TEMP_MIN_E(3);
    #endif
    #if _MINMAX_TEST(3, MAX)
      _TEMP_MAX_E(3);
    #endif
    #if _MINMAX_TEST(4, MIN)
      _TEMP_MIN_E(4);
    #endif
    #if _MINMAX_TEST(4, MAX)
      _TEMP_MAX_E(4);
    #endif
    #if _MINMAX_TEST(5, MIN)
      _TEMP_MIN_E(5);
    #endif
    #if _MINMAX_TEST(5, MAX)
      _TEMP_MAX_E(5);
    #endif
    #if _MINMAX_TEST(6, MIN)
      _TEMP_MIN_E(6);
    #endif
    #if _MINMAX_TEST(6, MAX)
      _TEMP_MAX_E(6);
    #endif
    #if _MINMAX_TEST(7, MIN)
      _TEMP_MIN_E(7);
    #endif
    #if _MINMAX_TEST(7, MAX)
      _TEMP_MAX_E(7);
    #endif
  #endif // HAS_HOTEND

  // TODO: combine these into the macros above
  #if HAS_HEATED_BED
    while (analog_to_celsius_bed(mintemp_raw_BED) < BED_MINTEMP) mintemp_raw_BED += TEMPDIR(BED) * (OVERSAMPLENR);
    while (analog_to_celsius_bed(maxtemp_raw_BED) > BED_MAXTEMP) maxtemp_raw_BED -= TEMPDIR(BED) * (OVERSAMPLENR);
  #endif

  #if HAS_HEATED_CHAMBER
    while (analog_to_celsius_chamber(mintemp_raw_CHAMBER) < CHAMBER_MINTEMP) mintemp_raw_CHAMBER += TEMPDIR(CHAMBER) * (OVERSAMPLENR);
    while (analog_to_celsius_chamber(maxtemp_raw_CHAMBER) > CHAMBER_MAXTEMP) maxtemp_raw_CHAMBER -= TEMPDIR(CHAMBER) * (OVERSAMPLENR);
  #endif

  #if HAS_COOLER
    while (analog_to_celsius_cooler(mintemp_raw_COOLER) > COOLER_MINTEMP) mintemp_raw_COOLER += TEMPDIR(COOLER) * (OVERSAMPLENR);
    while (analog_to_celsius_cooler(maxtemp_raw_COOLER) < COOLER_MAXTEMP) maxtemp_raw_COOLER -= TEMPDIR(COOLER) * (OVERSAMPLENR);
  #endif

  #if ALL(HAS_TEMP_BOARD, THERMAL_PROTECTION_BOARD)
    while (analog_to_celsius_board(mintemp_raw_BOARD) < BOARD_MINTEMP) mintemp_raw_BOARD += TEMPDIR(BOARD) * (OVERSAMPLENR);
    while (analog_to_celsius_board(maxtemp_raw_BOARD) > BOARD_MAXTEMP) maxtemp_raw_BOARD -= TEMPDIR(BOARD) * (OVERSAMPLENR);
  #endif

  #if ALL(HAS_TEMP_SOC, THERMAL_PROTECTION_SOC)
    while (analog_to_celsius_soc(maxtemp_raw_SOC) > SOC_MAXTEMP) maxtemp_raw_SOC -= OVERSAMPLENR;
  #endif

  #if HAS_TEMP_REDUNDANT
    temp_redundant.target = &(
      #if REDUNDANT_TEMP_MATCH(TARGET, COOLER) && HAS_TEMP_COOLER
        temp_cooler
      #elif REDUNDANT_TEMP_MATCH(TARGET, PROBE) && HAS_TEMP_PROBE
        temp_probe
      #elif REDUNDANT_TEMP_MATCH(TARGET, BOARD) && HAS_TEMP_BOARD
        temp_board
      #elif REDUNDANT_TEMP_MATCH(TARGET, CHAMBER) && HAS_TEMP_CHAMBER
        temp_chamber
      #elif REDUNDANT_TEMP_MATCH(TARGET, BED) && HAS_TEMP_BED
        temp_bed
      #else
        temp_hotend[HEATER_ID(TEMP_SENSOR_REDUNDANT_TARGET)]
      #endif
    );
  #endif
}

#if HAS_THERMAL_PROTECTION

  #pragma GCC diagnostic push
  #pragma GCC diagnostic ignored "-Wimplicit-fallthrough"

  Temperature::tr_state_machine_t Temperature::tr_state_machine[NR_HEATER_RUNAWAY]; // = { { TRInactive, 0 } };

  /**
   * @brief Thermal Runaway state machine for a single heater
   * @param current          current measured temperature
   * @param target           current target temperature
   * @param heater_id        extruder index
   * @param period_seconds   missed temperature allowed time
   * @param hysteresis_degc  allowed distance from target
   *
   * TODO: Embed the last 3 parameters during init, if not less optimal
   */
  void Temperature::tr_state_machine_t::run(const_celsius_float_t current, const_celsius_float_t target, const heater_id_t heater_id, const uint16_t period_seconds, const celsius_float_t hysteresis_degc) {

    #if HEATER_IDLE_HANDLER
      // Convert the given heater_id_t to an idle array index
      const IdleIndex idle_index = idle_index_for_id(heater_id);
    #endif

    /**
      SERIAL_ECHO_START();
      SERIAL_ECHOPGM("Thermal Runaway Running. Heater ID: ");
      switch (heater_id) {
        case H_BED:     SERIAL_ECHOPGM("bed"); break;
        case H_CHAMBER: SERIAL_ECHOPGM("chamber"); break;
        default:        SERIAL_ECHO(heater_id);
      }
      SERIAL_ECHOLNPGM(
        " ; sizeof(running_temp):", sizeof(running_temp),
        " ;  State:", state, " ;  Timer:", timer, " ;  Temperature:", current, " ;  Target Temp:", target
        #if HEATER_IDLE_HANDLER
          , " ;  Idle Timeout:", heater_idle[idle_index].timed_out
        #endif
      );
    */

    #if ENABLED(THERMAL_PROTECTION_VARIANCE_MONITOR)

      #ifdef THERMAL_PROTECTION_VARIANCE_MONITOR_PERIOD
        #define VARIANCE_WINDOW THERMAL_PROTECTION_VARIANCE_MONITOR_PERIOD
      #else
        #define VARIANCE_WINDOW period_seconds
      #endif

      if (state == TRMalfunction) { // temperature invariance may continue, regardless of heater state
        variance += ABS(current - last_temp); // no need for detection window now, a single change in variance is enough
        last_temp = current;
        if (!NEAR_ZERO(variance)) {
          variance_timer = millis() + SEC_TO_MS(VARIANCE_WINDOW);
          variance = 0.0;
          state = TRStable; // resume from where we detected the problem
        }
      }
    #endif

    if (TERN1(THERMAL_PROTECTION_VARIANCE_MONITOR, state != TRMalfunction)) {
      // If the heater idle timeout expires, restart
      if (TERN0(HEATER_IDLE_HANDLER, heater_idle[idle_index].timed_out)) {
        state = TRInactive;
        running_temp = 0;
        TERN_(THERMAL_PROTECTION_VARIANCE_MONITOR, variance_timer = 0);
      }
      else if (running_temp != target) { // If the target temperature changes, restart
        running_temp = target;
        state = target > 0 ? TRFirstHeating : TRInactive;
        TERN_(THERMAL_PROTECTION_VARIANCE_MONITOR, variance_timer = 0);
      }
    }

    switch (state) {
      // Inactive state waits for a target temperature to be set
      case TRInactive: break;

      // When first heating, wait for the temperature to be reached then go to Stable state
      case TRFirstHeating:
        if (current < running_temp) break;
        state = TRStable;

      // While the temperature is stable watch for a bad temperature
      case TRStable: {

        const celsius_float_t rdiff = running_temp - current;

        #if ENABLED(ADAPTIVE_FAN_SLOWING)
          if (adaptive_fan_slowing && heater_id >= 0) {
            const int_fast8_t fan_index = _MIN(heater_id, FAN_COUNT - 1);
            uint8_t scale;
            if (fan_speed[fan_index] == 0 || rdiff <= hysteresis_degc * 0.25f)
              scale = 128;
            else if (rdiff <= hysteresis_degc * 0.3335f)
              scale = 96;
            else if (rdiff <= hysteresis_degc * 0.5f)
              scale = 64;
            else if (rdiff <= hysteresis_degc * 0.8f)
              scale = 32;
            else
              scale = 0;

            if (TERN0(REPORT_ADAPTIVE_FAN_SLOWING, DEBUGGING(INFO))) {
              const uint8_t fss7 = fan_speed_scaler[fan_index] & 0x80;
              if (fss7 ^ (scale & 0x80))
                serial_ternary(F("Adaptive Fan Slowing "), fss7, nullptr, F("de"), F("activated.\n"));
            }

            fan_speed_scaler[fan_index] = scale;
          }
        #endif // ADAPTIVE_FAN_SLOWING

        const millis_t now = millis();

        #if ENABLED(THERMAL_PROTECTION_VARIANCE_MONITOR)
          if (PENDING(now, variance_timer)) {
            variance += ABS(current - last_temp);
            last_temp = current;
          }
          else {
            if (NEAR_ZERO(variance) && variance_timer) { // valid variance monitoring window
              state = TRMalfunction;
              break;
            }
            variance_timer = now + SEC_TO_MS(VARIANCE_WINDOW);
            variance = 0.0;
            last_temp = current;
          }
        #endif

        if (rdiff <= hysteresis_degc) {
          timer = now + SEC_TO_MS(period_seconds);
          break;
        }
        else if (PENDING(now, timer)) break;
        state = TRRunaway;

      } // fall through

      case TRRunaway:
        TERN_(HAS_DWIN_E3V2_BASIC, dwinPopupTemperature(0));
<<<<<<< HEAD
        TERN_(SOVOL_SV06_RTS, rts.gotoPageBeep(ID_KillRunaway_L, ID_KillRunaway_D));
        _temp_error(heater_id, FPSTR(str_t_thermal_runaway), GET_TEXT_F(MSG_THERMAL_RUNAWAY));
=======
        _TEMP_ERROR(heater_id, FPSTR(str_t_thermal_runaway), MSG_THERMAL_RUNAWAY, current);
>>>>>>> c088081c

      #if ENABLED(THERMAL_PROTECTION_VARIANCE_MONITOR)
        case TRMalfunction:
          TERN_(HAS_DWIN_E3V2_BASIC, dwinPopupTemperature(0));
          _TEMP_ERROR(heater_id, FPSTR(str_t_temp_malfunction), MSG_TEMP_MALFUNCTION, current);
      #endif
    }
  }

  #pragma GCC diagnostic pop

#endif // HAS_THERMAL_PROTECTION

void Temperature::disable_all_heaters() {

  // Disable autotemp, unpause and reset everything
  TERN_(AUTOTEMP, planner.autotemp.enabled = false);
  TERN_(PROBING_HEATERS_OFF, pause_heaters(false));

  #if HAS_HOTEND
    HOTEND_LOOP() {
      setTargetHotend(0, e);
      temp_hotend[e].soft_pwm_amount = 0;
    }
  #endif

  #if HAS_TEMP_HOTEND
    #define DISABLE_HEATER(N) WRITE_HEATER_##N(LOW);
    REPEAT(HOTENDS, DISABLE_HEATER);
  #endif

  #if HAS_HEATED_BED
    setTargetBed(0);
    temp_bed.soft_pwm_amount = 0;
    WRITE_HEATER_BED(LOW);
  #endif

  #if HAS_HEATED_CHAMBER
    setTargetChamber(0);
    temp_chamber.soft_pwm_amount = 0;
    WRITE_HEATER_CHAMBER(LOW);
  #endif

  #if HAS_COOLER
    setTargetCooler(0);
    temp_cooler.soft_pwm_amount = 0;
    WRITE_HEATER_COOLER(LOW);
  #endif
}

#if ENABLED(PRINTJOB_TIMER_AUTOSTART)

  bool Temperature::auto_job_over_threshold() {
    #if HAS_HOTEND
      HOTEND_LOOP() if (degTargetHotend(e) > (EXTRUDE_MINTEMP) / 2) return true;
    #endif
    return TERN0(HAS_HEATED_BED, degTargetBed() > BED_MINTEMP)
        || TERN0(HAS_HEATED_CHAMBER, degTargetChamber() > CHAMBER_MINTEMP);
  }

  void Temperature::auto_job_check_timer(const bool can_start, const bool can_stop) {
    if (auto_job_over_threshold()) {
      if (can_start) startOrResumeJob();
    }
    else if (can_stop) {
      print_job_timer.stop();
      ui.reset_status();
    }
  }

#endif // PRINTJOB_TIMER_AUTOSTART

#if ENABLED(PROBING_HEATERS_OFF)

  void Temperature::pause_heaters(const bool p) {
    if (p != paused_for_probing) {
      paused_for_probing = p;
      if (p) {
        HOTEND_LOOP() heater_idle[e].expire();    // Timeout immediately
        TERN_(HAS_HEATED_BED, heater_idle[IDLE_INDEX_BED].expire()); // Timeout immediately
      }
      else {
        HOTEND_LOOP() reset_hotend_idle_timer(e);
        TERN_(HAS_HEATED_BED, reset_bed_idle_timer());
      }
    }
  }

#endif // PROBING_HEATERS_OFF

#if ANY(SINGLENOZZLE_STANDBY_TEMP, SINGLENOZZLE_STANDBY_FAN)

  void Temperature::singlenozzle_change(const uint8_t old_tool, const uint8_t new_tool) {
    #if ENABLED(SINGLENOZZLE_STANDBY_FAN)
      singlenozzle_fan_speed[old_tool] = fan_speed[0];
      fan_speed[0] = singlenozzle_fan_speed[new_tool];
    #endif
    #if ENABLED(SINGLENOZZLE_STANDBY_TEMP)
      singlenozzle_temp[old_tool] = temp_hotend[0].target;
      if (singlenozzle_temp[new_tool] && singlenozzle_temp[new_tool] != singlenozzle_temp[old_tool]) {
        setTargetHotend(singlenozzle_temp[new_tool], 0);
        TERN_(AUTOTEMP, planner.autotemp_update());
        set_heating_message(0);
        (void)wait_for_hotend(0, false);  // Wait for heating or cooling
      }
    #endif
  }

#endif // SINGLENOZZLE_STANDBY_TEMP || SINGLENOZZLE_STANDBY_FAN

#if HAS_MAX_TC

  #ifndef THERMOCOUPLE_MAX_ERRORS
    #define THERMOCOUPLE_MAX_ERRORS 15
  #endif

  /**
   * @brief Read MAX Thermocouple temperature.
   *
   * Reads the thermocouple board via HW or SW SPI, using a library (LIB_USR_x) or raw SPI reads.
   * Doesn't strictly return a temperature; returns an "ADC Value" (i.e. raw register content).
   *
   * @param  hindex  the hotend we're referencing (if MULTI_MAX_TC)
   * @return         integer representing the board's buffer, to be converted later if needed
   */
  raw_adc_t Temperature::read_max_tc(TERN_(HAS_MULTI_MAX_TC, const uint8_t hindex/*=0*/)) {
    #define MAXTC_HEAT_INTERVAL 250UL

    #if HAS_MAX31855
      #define MAX_TC_ERROR_MASK    7        // D2-0: SCV, SCG, OC
      #define MAX_TC_DISCARD_BITS 18        // Data D31-18; sign bit D31
      #define MAX_TC_SPEED_BITS    3        // ~1MHz
    #elif HAS_MAX31865
      #define MAX_TC_ERROR_MASK    1        // D0 Bit on fault only
      #define MAX_TC_DISCARD_BITS  1        // Data is in D15-D1
      #define MAX_TC_SPEED_BITS    3        // ~1MHz
    #else // MAX6675
      #define MAX_TC_ERROR_MASK    3        // D2 only; 1 = open circuit
      #define MAX_TC_DISCARD_BITS  3        // Data D15-D1
      #define MAX_TC_SPEED_BITS    2        // ~2MHz
    #endif

    #if HAS_MULTI_MAX_TC
      // Needed to return the correct temp when this is called between readings
      static raw_adc_t max_tc_temp_previous[MAX_TC_COUNT] = { 0 };
      #define THERMO_TEMP(I) max_tc_temp_previous[I]
      #if MAX_TC_COUNT > 2
        #define THERMO_SEL(A,B,C) (hindex > 1 ? (C) : hindex == 1 ? (B) : (A))
        #define MAXTC_CS_WRITE(V) do{ switch (hindex) { case 1: WRITE(TEMP_1_CS_PIN, V); break; case 2: WRITE(TEMP_2_CS_PIN, V); break; default: WRITE(TEMP_0_CS_PIN, V); } }while(0)
      #elif MAX_TC_COUNT > 1
        #define THERMO_SEL(A,B,C) ( hindex == 1 ? (B) : (A))
        #define MAXTC_CS_WRITE(V) do{ switch (hindex) { case 1: WRITE(TEMP_1_CS_PIN, V); break; default: WRITE(TEMP_0_CS_PIN, V); } }while(0)
      #endif
    #else
      // When we have only 1 max tc, THERMO_SEL will pick the appropriate sensor
      // variable, and MAXTC_*() macros will be hardcoded to the correct CS pin.
      constexpr uint8_t hindex = 0;
      #define THERMO_TEMP(I) max_tc_temp
      #if TEMP_SENSOR_IS_ANY_MAX_TC(0)
        #define THERMO_SEL(A,B,C) A
        #define MAXTC_CS_WRITE(V)  WRITE(TEMP_0_CS_PIN, V)
      #elif TEMP_SENSOR_IS_ANY_MAX_TC(1)
        #define THERMO_SEL(A,B,C) B
        #define MAXTC_CS_WRITE(V)  WRITE(TEMP_1_CS_PIN, V)
      #elif TEMP_SENSOR_IS_ANY_MAX_TC(2)
        #define THERMO_SEL(A,B,C) C
        #define MAXTC_CS_WRITE(V)  WRITE(TEMP_2_CS_PIN, V)
      #endif
    #endif

    static TERN(HAS_MAX31855, uint32_t, uint16_t) max_tc_temp = THERMO_SEL(
      TEMP_SENSOR_0_MAX_TC_TMAX,
      TEMP_SENSOR_1_MAX_TC_TMAX,
      TEMP_SENSOR_2_MAX_TC_TMAX
    );

    static uint8_t max_tc_errors[MAX_TC_COUNT] = { 0 };
    static millis_t next_max_tc_ms[MAX_TC_COUNT] = { 0 };

    // Return last-read value between readings
    const millis_t ms = millis();
    if (PENDING(ms, next_max_tc_ms[hindex]))
      return THERMO_TEMP(hindex);

    next_max_tc_ms[hindex] = ms + MAXTC_HEAT_INTERVAL;

    #if !HAS_MAXTC_LIBRARIES
      max_tc_temp = 0;

      #if !HAS_MAXTC_SW_SPI
        // Initialize SPI using the default Hardware SPI bus.
        // FIXME: spiBegin, spiRec and spiInit doesn't work when soft spi is used.
        spiBegin();
        spiInit(MAX_TC_SPEED_BITS);
      #endif

      MAXTC_CS_WRITE(LOW);  // Enable MAXTC
      DELAY_NS(100);        // Ensure 100ns delay

      // Read a big-endian temperature value without using a library
      for (uint8_t i = sizeof(max_tc_temp); i--;) {
        max_tc_temp |= TERN(HAS_MAXTC_SW_SPI, max_tc_spi.receive(), spiRec());
        if (i > 0) max_tc_temp <<= 8; // shift left if not the last byte
      }

      MAXTC_CS_WRITE(HIGH);  // Disable MAXTC
    #else
      #if HAS_MAX6675_LIBRARY
        MAX6675 &max6675ref = THERMO_SEL(max6675_0, max6675_1, max6675_2);
        max_tc_temp = max6675ref.readRaw16();
      #endif

      #if HAS_MAX31855_LIBRARY
        MAX31855 &max855ref = THERMO_SEL(max31855_0, max31855_1, max31855_2);
        max_tc_temp = max855ref.readRaw32();
      #endif

      #if HAS_MAX31865
        MAX31865 &max865ref = THERMO_SEL(max31865_0, max31865_1, max31865_2);
        max_tc_temp = TERN(LIB_INTERNAL_MAX31865, max865ref.readRaw(), max865ref.readRTD_with_Fault());
      #endif
    #endif

    // Handle an error. If there have been more than THERMOCOUPLE_MAX_ERRORS, send an error over serial.
    // Either way, return the TMAX for the thermocouple to trigger a maxtemp_error()
    if (max_tc_temp & MAX_TC_ERROR_MASK) {
      max_tc_errors[hindex]++;

      if (max_tc_errors[hindex] > THERMOCOUPLE_MAX_ERRORS) {
        SERIAL_ERROR_START();
        SERIAL_ECHOPGM("Temp measurement error! ");
        #if HAS_MAX31855
          SERIAL_ECHOPGM("MAX31855 Fault: (", max_tc_temp & 0x7, ") >> ");
          if (max_tc_temp & 0x1)
            SERIAL_ECHOLNPGM("Open Circuit");
          else if (max_tc_temp & 0x2)
            SERIAL_ECHOLNPGM("Short to GND");
          else if (max_tc_temp & 0x4)
            SERIAL_ECHOLNPGM("Short to VCC");
        #elif HAS_MAX31865
          const uint8_t fault_31865 = max865ref.readFault();
          max865ref.clearFault();
          if (fault_31865) {
            SERIAL_EOL();
            SERIAL_ECHOLNPGM("\nMAX31865 Fault: (", fault_31865, ")  >>");
            if (fault_31865 & MAX31865_FAULT_HIGHTHRESH)
              SERIAL_ECHOLNPGM("RTD High Threshold");
            if (fault_31865 & MAX31865_FAULT_LOWTHRESH)
              SERIAL_ECHOLNPGM("RTD Low Threshold");
            if (fault_31865 & MAX31865_FAULT_REFINLOW)
              SERIAL_ECHOLNPGM("REFIN- > 0.85 x V bias");
            if (fault_31865 & MAX31865_FAULT_REFINHIGH)
              SERIAL_ECHOLNPGM("REFIN- < 0.85 x V bias (FORCE- open)");
            if (fault_31865 & MAX31865_FAULT_RTDINLOW)
              SERIAL_ECHOLNPGM("REFIN- < 0.85 x V bias (FORCE- open)");
            if (fault_31865 & MAX31865_FAULT_OVUV)
              SERIAL_ECHOLNPGM("Under/Over voltage");
          }
        #else // MAX6675
          SERIAL_ECHOLNPGM("MAX6675 Fault: Open Circuit");
        #endif

        // Set thermocouple above max temperature (TMAX)
        max_tc_temp = THERMO_SEL(TEMP_SENSOR_0_MAX_TC_TMAX, TEMP_SENSOR_1_MAX_TC_TMAX, TEMP_SENSOR_2_MAX_TC_TMAX) << (MAX_TC_DISCARD_BITS + 1);
      }
    }
    else {
      max_tc_errors[hindex] = 0; // No error bit, reset error count
    }

    max_tc_temp >>= MAX_TC_DISCARD_BITS;

    #if HAS_MAX31855
      // Support negative temperature for MAX38155
      if (max_tc_temp & 0x00002000) max_tc_temp |= 0xFFFFC000;
    #endif

    THERMO_TEMP(hindex) = max_tc_temp;

    return max_tc_temp;
  }

#endif // HAS_MAX_TC

/**
 * Update raw temperatures
 *
 * Called by ISR => readings_ready when new temperatures have been set by updateTemperaturesFromRawValues.
 * Applies all the accumulators to the current raw temperatures.
 */
void Temperature::update_raw_temperatures() {

  // TODO: can this be collapsed into a HOTEND_LOOP()?
  #if HAS_TEMP_ADC_0 && !TEMP_SENSOR_IS_MAX_TC(0)
    temp_hotend[0].update();
  #endif

  #if HAS_TEMP_ADC_1 && !TEMP_SENSOR_IS_MAX_TC(1)
    temp_hotend[1].update();
  #endif

  #if HAS_TEMP_ADC_2 && !TEMP_SENSOR_IS_MAX_TC(2)
    temp_hotend[2].update();
  #endif

  #if HAS_TEMP_ADC_REDUNDANT && !TEMP_SENSOR_IS_MAX_TC(REDUNDANT)
    temp_redundant.update();
  #endif

  TERN_(HAS_TEMP_ADC_2,       temp_hotend[2].update());
  TERN_(HAS_TEMP_ADC_3,       temp_hotend[3].update());
  TERN_(HAS_TEMP_ADC_4,       temp_hotend[4].update());
  TERN_(HAS_TEMP_ADC_5,       temp_hotend[5].update());
  TERN_(HAS_TEMP_ADC_6,       temp_hotend[6].update());
  TERN_(HAS_TEMP_ADC_7,       temp_hotend[7].update());
  TERN_(HAS_TEMP_ADC_BED,     temp_bed.update());
  TERN_(HAS_TEMP_ADC_CHAMBER, temp_chamber.update());
  TERN_(HAS_TEMP_ADC_PROBE,   temp_probe.update());
  TERN_(HAS_TEMP_ADC_COOLER,  temp_cooler.update());
  TERN_(HAS_TEMP_ADC_BOARD,   temp_board.update());
  TERN_(HAS_TEMP_ADC_SOC,     temp_soc.update());

  TERN_(HAS_JOY_ADC_X, joystick.x.update());
  TERN_(HAS_JOY_ADC_Y, joystick.y.update());
  TERN_(HAS_JOY_ADC_Z, joystick.z.update());
}

/**
 * Called by the Temperature ISR when all the ADCs have been processed.
 * Reset all the ADC accumulators for another round of updates.
 */
void Temperature::readings_ready() {

  // Update raw values only if they're not already set.
  if (!raw_temps_ready) {
    update_raw_temperatures();
    raw_temps_ready = true;
  }

  // Filament Sensor - can be read any time since IIR filtering is used
  TERN_(FILAMENT_WIDTH_SENSOR, filwidth.reading_ready());

  #if HAS_HOTEND
    HOTEND_LOOP() temp_hotend[e].reset();
  #endif

  TERN_(HAS_HEATED_BED,     temp_bed.reset());
  TERN_(HAS_TEMP_CHAMBER,   temp_chamber.reset());
  TERN_(HAS_TEMP_PROBE,     temp_probe.reset());
  TERN_(HAS_TEMP_COOLER,    temp_cooler.reset());
  TERN_(HAS_TEMP_BOARD,     temp_board.reset());
  TERN_(HAS_TEMP_SOC,       temp_soc.reset());
  TERN_(HAS_TEMP_REDUNDANT, temp_redundant.reset());

  TERN_(HAS_JOY_ADC_X, joystick.x.reset());
  TERN_(HAS_JOY_ADC_Y, joystick.y.reset());
  TERN_(HAS_JOY_ADC_Z, joystick.z.reset());
}

/**
 * Timer 0 is shared with millies so don't change the prescaler.
 *
 * On AVR this ISR uses the compare method so it runs at the base
 * frequency (16 MHz / 64 / 256 = 976.5625 Hz), but at the TCNT0 set
 * in OCR0B above (128 or halfway between OVFs).
 *
 *  - Manage PWM to all the heaters and fan
 *  - Prepare or Measure one of the raw ADC sensor values
 *  - Check new temperature values for MIN/MAX errors (kill on error)
 *  - Step the babysteps value for each axis towards 0
 *  - For PINS_DEBUGGING, monitor and report endstop pins
 *  - For ENDSTOP_INTERRUPTS_FEATURE check endstops if flagged
 *  - Call planner.isr to count down its "ignore" time
 */
HAL_TEMP_TIMER_ISR() {
  HAL_timer_isr_prologue(MF_TIMER_TEMP);

  Temperature::isr();

  HAL_timer_isr_epilogue(MF_TIMER_TEMP);
}

#if ENABLED(SLOW_PWM_HEATERS) && !defined(MIN_STATE_TIME)
  #define MIN_STATE_TIME 16 // MIN_STATE_TIME * 65.5 = time in milliseconds
#endif

class SoftPWM {
public:
  uint8_t count;
  inline bool add(const uint8_t mask, const uint8_t amount) {
    count = (count & mask) + amount; return (count > mask);
  }
  #if ENABLED(SLOW_PWM_HEATERS)
    bool state_heater;
    uint8_t state_timer_heater;
    inline void dec() { if (state_timer_heater > 0) state_timer_heater--; }
    inline bool ready(const bool v) {
      const bool rdy = !state_timer_heater;
      if (rdy && state_heater != v) {
        state_heater = v;
        state_timer_heater = MIN_STATE_TIME;
      }
      return rdy;
    }
  #endif
};

/**
 * Handle various ~1kHz tasks associated with temperature
 *  - Check laser safety timeout
 *  - Heater PWM (~1kHz with scaler)
 *  - LCD Button polling (~500Hz)
 *  - Start / Read one ADC sensor
 *  - Advance Babysteps
 *  - Endstop polling
 *  - Planner clean buffer
 */
void Temperature::isr() {

  // Shut down the laser if steppers are inactive for > LASER_SAFETY_TIMEOUT_MS ms
  #if LASER_SAFETY_TIMEOUT_MS > 0
    if (cutter.last_power_applied && ELAPSED(millis(), gcode.previous_move_ms + (LASER_SAFETY_TIMEOUT_MS))) {
      cutter.power = 0;       // Prevent planner idle from re-enabling power
      cutter.apply_power(0);
    }
  #endif

  static int8_t temp_count = -1;
  static ADCSensorState adc_sensor_state = StartupDelay;

  #ifndef SOFT_PWM_SCALE
    #define SOFT_PWM_SCALE 0
  #endif
  static uint8_t pwm_count = _BV(SOFT_PWM_SCALE);

  // Avoid multiple loads of pwm_count
  uint8_t pwm_count_tmp = pwm_count;

  #if HAS_ADC_BUTTONS
    static raw_adc_t raw_ADCKey_value = 0;
    static bool ADCKey_pressed = false;
  #endif

  #if HAS_HOTEND
    static SoftPWM soft_pwm_hotend[HOTENDS];
  #endif

  #if HAS_HEATED_BED
    static SoftPWM soft_pwm_bed;
  #endif

  #if HAS_HEATED_CHAMBER
    static SoftPWM soft_pwm_chamber;
  #endif

  #if HAS_COOLER
    static SoftPWM soft_pwm_cooler;
  #endif

  #if ALL(FAN_SOFT_PWM, USE_CONTROLLER_FAN)
    static SoftPWM soft_pwm_controller;
  #endif

  #define WRITE_FAN(n, v) WRITE(FAN##n##_PIN, (v) ^ FAN_INVERTING)

  #if DISABLED(SLOW_PWM_HEATERS)

    #if ANY(HAS_HOTEND, HAS_HEATED_BED, HAS_HEATED_CHAMBER, HAS_COOLER, FAN_SOFT_PWM)
      constexpr uint8_t pwm_mask = TERN0(SOFT_PWM_DITHER, _BV(SOFT_PWM_SCALE) - 1);
      #define _PWM_MOD(N,S,T) do{                           \
        const bool on = S.add(pwm_mask, T.soft_pwm_amount); \
        WRITE_HEATER_##N(on);                               \
      }while(0)
    #endif

    /**
     * Standard heater PWM modulation
     */
    if (pwm_count_tmp >= 127) {
      pwm_count_tmp -= 127;

      #if HAS_HOTEND
        #define _PWM_MOD_E(N) _PWM_MOD(N,soft_pwm_hotend[N],temp_hotend[N]);
        REPEAT(HOTENDS, _PWM_MOD_E);
      #endif

      #if HAS_HEATED_BED
        _PWM_MOD(BED, soft_pwm_bed, temp_bed);
      #endif

      #if HAS_HEATED_CHAMBER
        _PWM_MOD(CHAMBER, soft_pwm_chamber, temp_chamber);
      #endif

      #if HAS_COOLER
        _PWM_MOD(COOLER, soft_pwm_cooler, temp_cooler);
      #endif

      #if ENABLED(FAN_SOFT_PWM)

        #if ENABLED(USE_CONTROLLER_FAN)
          WRITE(CONTROLLER_FAN_PIN, soft_pwm_controller.add(pwm_mask, controllerFan.soft_pwm_speed));
        #endif

        #define _FAN_PWM(N) do{                                     \
          uint8_t &spcf = soft_pwm_count_fan[N];                    \
          spcf = (spcf & pwm_mask) + (soft_pwm_amount_fan[N] >> 1); \
          WRITE_FAN(N, spcf > pwm_mask ? HIGH : LOW);               \
        }while(0)

        #if HAS_FAN0
          _FAN_PWM(0);
        #endif
        #if HAS_FAN1
          _FAN_PWM(1);
        #endif
        #if HAS_FAN2
          _FAN_PWM(2);
        #endif
        #if HAS_FAN3
          _FAN_PWM(3);
        #endif
        #if HAS_FAN4
          _FAN_PWM(4);
        #endif
        #if HAS_FAN5
          _FAN_PWM(5);
        #endif
        #if HAS_FAN6
          _FAN_PWM(6);
        #endif
        #if HAS_FAN7
          _FAN_PWM(7);
        #endif
      #endif
    }
    else {
      #define _PWM_LOW(N,S) do{ if (S.count <= pwm_count_tmp) WRITE_HEATER_##N(LOW); }while(0)
      #if HAS_HOTEND
        #define _PWM_LOW_E(N) _PWM_LOW(N, soft_pwm_hotend[N]);
        REPEAT(HOTENDS, _PWM_LOW_E);
      #endif

      #if HAS_HEATED_BED
        _PWM_LOW(BED, soft_pwm_bed);
      #endif

      #if HAS_HEATED_CHAMBER
        _PWM_LOW(CHAMBER, soft_pwm_chamber);
      #endif

      #if HAS_COOLER
        _PWM_LOW(COOLER, soft_pwm_cooler);
      #endif

      #if ENABLED(FAN_SOFT_PWM)
        #if HAS_FAN0
          if (soft_pwm_count_fan[0] <= pwm_count_tmp) WRITE_FAN(0, LOW);
        #endif
        #if HAS_FAN1
          if (soft_pwm_count_fan[1] <= pwm_count_tmp) WRITE_FAN(1, LOW);
        #endif
        #if HAS_FAN2
          if (soft_pwm_count_fan[2] <= pwm_count_tmp) WRITE_FAN(2, LOW);
        #endif
        #if HAS_FAN3
          if (soft_pwm_count_fan[3] <= pwm_count_tmp) WRITE_FAN(3, LOW);
        #endif
        #if HAS_FAN4
          if (soft_pwm_count_fan[4] <= pwm_count_tmp) WRITE_FAN(4, LOW);
        #endif
        #if HAS_FAN5
          if (soft_pwm_count_fan[5] <= pwm_count_tmp) WRITE_FAN(5, LOW);
        #endif
        #if HAS_FAN6
          if (soft_pwm_count_fan[6] <= pwm_count_tmp) WRITE_FAN(6, LOW);
        #endif
        #if HAS_FAN7
          if (soft_pwm_count_fan[7] <= pwm_count_tmp) WRITE_FAN(7, LOW);
        #endif
        #if ENABLED(USE_CONTROLLER_FAN)
          if (soft_pwm_controller.count <= pwm_count_tmp) WRITE(CONTROLLER_FAN_PIN, LOW);
        #endif
      #endif
    }

    // SOFT_PWM_SCALE to frequency:
    //
    // 0: 16000000/64/256/128 =   7.6294 Hz
    // 1:                / 64 =  15.2588 Hz
    // 2:                / 32 =  30.5176 Hz
    // 3:                / 16 =  61.0352 Hz
    // 4:                /  8 = 122.0703 Hz
    // 5:                /  4 = 244.1406 Hz
    pwm_count = pwm_count_tmp + _BV(SOFT_PWM_SCALE);

  #else // SLOW_PWM_HEATERS

    /**
     * SLOW PWM HEATERS
     *
     * For relay-driven heaters
     */
    #define _SLOW_SET(NR,PWM,V) do{ if (PWM.ready(V)) WRITE_HEATER_##NR(V); }while(0)
    #define _SLOW_PWM(NR,PWM,SRC) do{ PWM.count = SRC.soft_pwm_amount; _SLOW_SET(NR,PWM,(PWM.count > 0)); }while(0)
    #define _PWM_OFF(NR,PWM) do{ if (PWM.count < slow_pwm_count) _SLOW_SET(NR,PWM,0); }while(0)

    static uint8_t slow_pwm_count = 0;

    if (slow_pwm_count == 0) {

      #if HAS_HOTEND
        #define _SLOW_PWM_E(N) _SLOW_PWM(N, soft_pwm_hotend[N], temp_hotend[N]);
        REPEAT(HOTENDS, _SLOW_PWM_E);
      #endif

      #if HAS_HEATED_BED
        _SLOW_PWM(BED, soft_pwm_bed, temp_bed);
      #endif

      #if HAS_HEATED_CHAMBER
        _SLOW_PWM(CHAMBER, soft_pwm_chamber, temp_chamber);
      #endif

      #if HAS_COOLER
        _SLOW_PWM(COOLER, soft_pwm_cooler, temp_cooler);
      #endif

    } // slow_pwm_count == 0

    #if HAS_HOTEND
      #define _PWM_OFF_E(N) _PWM_OFF(N, soft_pwm_hotend[N]);
      REPEAT(HOTENDS, _PWM_OFF_E);
    #endif

    #if HAS_HEATED_BED
      _PWM_OFF(BED, soft_pwm_bed);
    #endif

    #if HAS_HEATED_CHAMBER
      _PWM_OFF(CHAMBER, soft_pwm_chamber);
    #endif

    #if HAS_COOLER
      _PWM_OFF(COOLER, soft_pwm_cooler, temp_cooler);
    #endif

    #if ENABLED(FAN_SOFT_PWM)
      if (pwm_count_tmp >= 127) {
        pwm_count_tmp = 0;
        #define _PWM_FAN(N) do{                                 \
          soft_pwm_count_fan[N] = soft_pwm_amount_fan[N] >> 1;  \
          WRITE_FAN(N, soft_pwm_count_fan[N] > 0 ? HIGH : LOW); \
        }while(0)
        #if HAS_FAN0
          _PWM_FAN(0);
        #endif
        #if HAS_FAN1
          _PWM_FAN(1);
        #endif
        #if HAS_FAN2
          _PWM_FAN(2);
        #endif
        #if HAS_FAN3
          _FAN_PWM(3);
        #endif
        #if HAS_FAN4
          _FAN_PWM(4);
        #endif
        #if HAS_FAN5
          _FAN_PWM(5);
        #endif
        #if HAS_FAN6
          _FAN_PWM(6);
        #endif
        #if HAS_FAN7
          _FAN_PWM(7);
        #endif
      }
      #if HAS_FAN0
        if (soft_pwm_count_fan[0] <= pwm_count_tmp) WRITE_FAN(0, LOW);
      #endif
      #if HAS_FAN1
        if (soft_pwm_count_fan[1] <= pwm_count_tmp) WRITE_FAN(1, LOW);
      #endif
      #if HAS_FAN2
        if (soft_pwm_count_fan[2] <= pwm_count_tmp) WRITE_FAN(2, LOW);
      #endif
      #if HAS_FAN3
        if (soft_pwm_count_fan[3] <= pwm_count_tmp) WRITE_FAN(3, LOW);
      #endif
      #if HAS_FAN4
        if (soft_pwm_count_fan[4] <= pwm_count_tmp) WRITE_FAN(4, LOW);
      #endif
      #if HAS_FAN5
        if (soft_pwm_count_fan[5] <= pwm_count_tmp) WRITE_FAN(5, LOW);
      #endif
      #if HAS_FAN6
        if (soft_pwm_count_fan[6] <= pwm_count_tmp) WRITE_FAN(6, LOW);
      #endif
      #if HAS_FAN7
        if (soft_pwm_count_fan[7] <= pwm_count_tmp) WRITE_FAN(7, LOW);
      #endif
    #endif // FAN_SOFT_PWM

    // SOFT_PWM_SCALE to frequency:
    //
    // 0: 16000000/64/256/128 =   7.6294 Hz
    // 1:                / 64 =  15.2588 Hz
    // 2:                / 32 =  30.5176 Hz
    // 3:                / 16 =  61.0352 Hz
    // 4:                /  8 = 122.0703 Hz
    // 5:                /  4 = 244.1406 Hz
    pwm_count = pwm_count_tmp + _BV(SOFT_PWM_SCALE);

    // Increment slow_pwm_count only every 64th pwm_count,
    // i.e., yielding a PWM frequency of 16/128 Hz (8s).
    if (((pwm_count >> SOFT_PWM_SCALE) & 0x3F) == 0) {
      slow_pwm_count++;
      slow_pwm_count &= 0x7F;

      #if HAS_HOTEND
        HOTEND_LOOP() soft_pwm_hotend[e].dec();
      #endif
      TERN_(HAS_HEATED_BED, soft_pwm_bed.dec());
      TERN_(HAS_HEATED_CHAMBER, soft_pwm_chamber.dec());
      TERN_(HAS_COOLER, soft_pwm_cooler.dec());
    }

  #endif // SLOW_PWM_HEATERS

  //
  // Update lcd buttons 488 times per second
  //
  static bool do_buttons;
  if ((do_buttons ^= true)) ui.update_buttons();

  /**
   * One sensor is sampled on every other call of the ISR.
   * Each sensor is read 16 (OVERSAMPLENR) times, taking the average.
   *
   * On each Prepare pass, ADC is started for a sensor pin.
   * On the next pass, the ADC value is read and accumulated.
   *
   * This gives each ADC 0.9765ms to charge up.
   */
  #define ACCUMULATE_ADC(obj) do{ \
    if (!hal.adc_ready()) next_sensor_state = adc_sensor_state; \
    else obj.sample(hal.adc_value()); \
  }while(0)

  ADCSensorState next_sensor_state = adc_sensor_state < SensorsReady ? (ADCSensorState)(int(adc_sensor_state) + 1) : StartSampling;

  switch (adc_sensor_state) {

    #pragma GCC diagnostic push
    #pragma GCC diagnostic ignored "-Wimplicit-fallthrough"

    case SensorsReady: {
      // All sensors have been read. Stay in this state for a few
      // ISRs to save on calls to temp update/checking code below.
      constexpr int8_t extra_loops = MIN_ADC_ISR_LOOPS - (int8_t)SensorsReady;
      static uint8_t delay_count = 0;
      if (extra_loops > 0) {
        if (delay_count == 0) delay_count = extra_loops;  // Init this delay
        if (--delay_count)                                // While delaying...
          next_sensor_state = SensorsReady;               // retain this state (else, next state will be 0)
        break;
      }
      else {
        adc_sensor_state = StartSampling;                 // Fall-through to start sampling
        next_sensor_state = (ADCSensorState)(int(StartSampling) + 1);
      }
    }

    #pragma GCC diagnostic pop

    case StartSampling:                                   // Start of sampling loops. Do updates/checks.
      if (++temp_count >= OVERSAMPLENR) {                 // 10 * 16 * 1/(16000000/64/256)  = 164ms.
        temp_count = 0;
        readings_ready();
      }
      break;

    #if HAS_TEMP_ADC_0
      case PrepareTemp_0: hal.adc_start(TEMP_0_PIN); break;
      case MeasureTemp_0: ACCUMULATE_ADC(temp_hotend[0]); break;
    #endif

    #if HAS_TEMP_ADC_BED
      case PrepareTemp_BED: hal.adc_start(TEMP_BED_PIN); break;
      case MeasureTemp_BED: ACCUMULATE_ADC(temp_bed); break;
    #endif

    #if HAS_TEMP_ADC_CHAMBER
      case PrepareTemp_CHAMBER: hal.adc_start(TEMP_CHAMBER_PIN); break;
      case MeasureTemp_CHAMBER: ACCUMULATE_ADC(temp_chamber); break;
    #endif

    #if HAS_TEMP_ADC_COOLER
      case PrepareTemp_COOLER: hal.adc_start(TEMP_COOLER_PIN); break;
      case MeasureTemp_COOLER: ACCUMULATE_ADC(temp_cooler); break;
    #endif

    #if HAS_TEMP_ADC_PROBE
      case PrepareTemp_PROBE: hal.adc_start(TEMP_PROBE_PIN); break;
      case MeasureTemp_PROBE: ACCUMULATE_ADC(temp_probe); break;
    #endif

    #if HAS_TEMP_ADC_BOARD
      case PrepareTemp_BOARD: hal.adc_start(TEMP_BOARD_PIN); break;
      case MeasureTemp_BOARD: ACCUMULATE_ADC(temp_board); break;
    #endif

    #if HAS_TEMP_ADC_SOC
      case PrepareTemp_SOC: hal.adc_start(TEMP_SOC_PIN); break;
      case MeasureTemp_SOC: ACCUMULATE_ADC(temp_soc); break;
    #endif

    #if HAS_TEMP_ADC_REDUNDANT
      case PrepareTemp_REDUNDANT: hal.adc_start(TEMP_REDUNDANT_PIN); break;
      case MeasureTemp_REDUNDANT: ACCUMULATE_ADC(temp_redundant); break;
    #endif

    #if HAS_TEMP_ADC_1
      case PrepareTemp_1: hal.adc_start(TEMP_1_PIN); break;
      case MeasureTemp_1: ACCUMULATE_ADC(temp_hotend[1]); break;
    #endif

    #if HAS_TEMP_ADC_2
      case PrepareTemp_2: hal.adc_start(TEMP_2_PIN); break;
      case MeasureTemp_2: ACCUMULATE_ADC(temp_hotend[2]); break;
    #endif

    #if HAS_TEMP_ADC_3
      case PrepareTemp_3: hal.adc_start(TEMP_3_PIN); break;
      case MeasureTemp_3: ACCUMULATE_ADC(temp_hotend[3]); break;
    #endif

    #if HAS_TEMP_ADC_4
      case PrepareTemp_4: hal.adc_start(TEMP_4_PIN); break;
      case MeasureTemp_4: ACCUMULATE_ADC(temp_hotend[4]); break;
    #endif

    #if HAS_TEMP_ADC_5
      case PrepareTemp_5: hal.adc_start(TEMP_5_PIN); break;
      case MeasureTemp_5: ACCUMULATE_ADC(temp_hotend[5]); break;
    #endif

    #if HAS_TEMP_ADC_6
      case PrepareTemp_6: hal.adc_start(TEMP_6_PIN); break;
      case MeasureTemp_6: ACCUMULATE_ADC(temp_hotend[6]); break;
    #endif

    #if HAS_TEMP_ADC_7
      case PrepareTemp_7: hal.adc_start(TEMP_7_PIN); break;
      case MeasureTemp_7: ACCUMULATE_ADC(temp_hotend[7]); break;
    #endif

    #if ENABLED(FILAMENT_WIDTH_SENSOR)
      case Prepare_FILWIDTH: hal.adc_start(FILWIDTH_PIN); break;
      case Measure_FILWIDTH:
        if (!hal.adc_ready()) next_sensor_state = adc_sensor_state; // Redo this state
        else filwidth.accumulate(hal.adc_value());
      break;
    #endif

    #if ENABLED(POWER_MONITOR_CURRENT)
      case Prepare_POWER_MONITOR_CURRENT:
        hal.adc_start(POWER_MONITOR_CURRENT_PIN);
        break;
      case Measure_POWER_MONITOR_CURRENT:
        if (!hal.adc_ready()) next_sensor_state = adc_sensor_state; // Redo this state
        else power_monitor.add_current_sample(hal.adc_value());
        break;
    #endif

    #if ENABLED(POWER_MONITOR_VOLTAGE)
      case Prepare_POWER_MONITOR_VOLTAGE:
        hal.adc_start(POWER_MONITOR_VOLTAGE_PIN);
        break;
      case Measure_POWER_MONITOR_VOLTAGE:
        if (!hal.adc_ready()) next_sensor_state = adc_sensor_state; // Redo this state
        else power_monitor.add_voltage_sample(hal.adc_value());
        break;
    #endif

    #if HAS_JOY_ADC_X
      case PrepareJoy_X: hal.adc_start(JOY_X_PIN); break;
      case MeasureJoy_X: ACCUMULATE_ADC(joystick.x); break;
    #endif

    #if HAS_JOY_ADC_Y
      case PrepareJoy_Y: hal.adc_start(JOY_Y_PIN); break;
      case MeasureJoy_Y: ACCUMULATE_ADC(joystick.y); break;
    #endif

    #if HAS_JOY_ADC_Z
      case PrepareJoy_Z: hal.adc_start(JOY_Z_PIN); break;
      case MeasureJoy_Z: ACCUMULATE_ADC(joystick.z); break;
    #endif

    #if HAS_ADC_BUTTONS
      #ifndef ADC_BUTTON_DEBOUNCE_DELAY
        #define ADC_BUTTON_DEBOUNCE_DELAY 16
      #endif
      case Prepare_ADC_KEY: hal.adc_start(ADC_KEYPAD_PIN); break;
      case Measure_ADC_KEY:
        if (!hal.adc_ready())
          next_sensor_state = adc_sensor_state; // redo this state
        else if (ADCKey_count < ADC_BUTTON_DEBOUNCE_DELAY) {
          raw_ADCKey_value = hal.adc_value();
          if (raw_ADCKey_value <= 900UL * HAL_ADC_RANGE / 1024UL) {
            NOMORE(current_ADCKey_raw, raw_ADCKey_value);
            ADCKey_count++;
          }
          else { //ADC Key release
            if (ADCKey_count > 0) ADCKey_count++; else ADCKey_pressed = false;
            if (ADCKey_pressed) {
              ADCKey_count = 0;
              current_ADCKey_raw = HAL_ADC_RANGE;
            }
          }
        }
        if (ADCKey_count == ADC_BUTTON_DEBOUNCE_DELAY) ADCKey_pressed = true;
        break;
    #endif // HAS_ADC_BUTTONS

    case StartupDelay: break;

  } // switch(adc_sensor_state)

  // Go to the next state
  adc_sensor_state = next_sensor_state;

  //
  // Additional ~1kHz Tasks
  //

  // Check fan tachometers
  TERN_(HAS_FANCHECK, fan_check.update_tachometers());

  // Poll endstops state, if required
  endstops.poll();

  // Periodically call the planner timer service routine
  planner.isr();
}

#if HAS_TEMP_SENSOR
  /**
   * Print a single heater state in the form:
   *        Bed: " B:nnn.nn /nnn.nn"
   *    Chamber: " C:nnn.nn /nnn.nn"
   *      Probe: " P:nnn.nn"
   *     Cooler: " L:nnn.nn /nnn.nn"
   *      Board: " M:nnn.nn"
   *        SoC: " S:nnn.nn"
   *  Redundant: " R:nnn.nn /nnn.nn"
   *   Extruder: " T0:nnn.nn /nnn.nn"
   *   With ADC: " T0:nnn.nn /nnn.nn (nnn.nn)"
   */
  static void print_heater_state(const heater_id_t e, const_celsius_float_t c, const_celsius_float_t t
    OPTARG(SHOW_TEMP_ADC_VALUES, const float r)
  ) {
    char k;
    bool show_t = true;
    switch (e) {
      default:
        #if HAS_TEMP_HOTEND
          k = 'T'; break;
        #endif
      #if HAS_TEMP_BED
        case H_BED: k = 'B'; break;
      #endif
      #if HAS_TEMP_CHAMBER
        case H_CHAMBER: k = 'C'; break;
      #endif
      #if HAS_TEMP_PROBE
        case H_PROBE: k = 'P'; show_t = false; break;
      #endif
      #if HAS_TEMP_COOLER
        case H_COOLER: k = 'L'; break;
      #endif
      #if HAS_TEMP_BOARD
        case H_BOARD: k = 'M'; show_t = false; break;
      #endif
      #if HAS_TEMP_SOC
        case H_SOC: k = 'S'; show_t = false; break;
      #endif
      #if HAS_TEMP_REDUNDANT
        case H_REDUNDANT: k = 'R'; break;
      #endif
    }
    #define SFP _MIN(SERIAL_FLOAT_PRECISION, 2)

    SString<50> s(' ', k);
    if (TERN0(HAS_MULTI_HOTEND, e >= 0)) s += char('0' + e);
    s += ':'; s += p_float_t(c, SFP);
    if (show_t) { s += F(" /"); s += p_float_t(t, SFP); }
    #if ENABLED(SHOW_TEMP_ADC_VALUES)
      // Temperature MAX SPI boards do not have an OVERSAMPLENR defined
      s.append(F(" ("), TERN(HAS_MAXTC_LIBRARIES, k == 'T', false) ? r : r * RECIPROCAL(OVERSAMPLENR), ')');
    #endif
    s.echo();
    delay(2);
  }

  void Temperature::print_heater_states(const int8_t target_extruder
    OPTARG(HAS_TEMP_REDUNDANT, const bool include_r/*=false*/)
  ) {
    #if HAS_TEMP_HOTEND
      print_heater_state(H_NONE, degHotend(target_extruder), degTargetHotend(target_extruder) OPTARG(SHOW_TEMP_ADC_VALUES, rawHotendTemp(target_extruder)));
    #endif
    #if HAS_HEATED_BED
      print_heater_state(H_BED, degBed(), degTargetBed() OPTARG(SHOW_TEMP_ADC_VALUES, rawBedTemp()));
    #endif
    #if HAS_TEMP_CHAMBER
      print_heater_state(H_CHAMBER, degChamber(), TERN0(HAS_HEATED_CHAMBER, degTargetChamber()) OPTARG(SHOW_TEMP_ADC_VALUES, rawChamberTemp()));
    #endif
    #if HAS_TEMP_COOLER
      print_heater_state(H_COOLER, degCooler(), TERN0(HAS_COOLER, degTargetCooler()) OPTARG(SHOW_TEMP_ADC_VALUES, rawCoolerTemp()));
    #endif
    #if HAS_TEMP_PROBE
      print_heater_state(H_PROBE, degProbe(), 0 OPTARG(SHOW_TEMP_ADC_VALUES, rawProbeTemp()));
    #endif
    #if HAS_TEMP_BOARD
      print_heater_state(H_BOARD, degBoard(), 0 OPTARG(SHOW_TEMP_ADC_VALUES, rawBoardTemp()));
    #endif
    #if HAS_TEMP_SOC
      print_heater_state(H_SOC, degSoc(), 0 OPTARG(SHOW_TEMP_ADC_VALUES, rawSocTemp()));
    #endif
    #if HAS_TEMP_REDUNDANT
      if (include_r) print_heater_state(H_REDUNDANT, degRedundant(), degRedundantTarget() OPTARG(SHOW_TEMP_ADC_VALUES, rawRedundantTemp()));
    #endif
    #if HAS_MULTI_HOTEND
      HOTEND_LOOP() print_heater_state((heater_id_t)e, degHotend(e), degTargetHotend(e) OPTARG(SHOW_TEMP_ADC_VALUES, rawHotendTemp(e)));
    #endif
    SString<100> s(F(" @:"), getHeaterPower((heater_id_t)target_extruder));
    #if HAS_HEATED_BED
      s.append(" B@:", getHeaterPower(H_BED));
    #endif
    #if HAS_HEATED_CHAMBER
      s.append(" C@:", getHeaterPower(H_CHAMBER));
    #endif
    #if HAS_COOLER
      s.append(" C@:", getHeaterPower(H_COOLER));
    #endif
    #if HAS_MULTI_HOTEND
      HOTEND_LOOP() s.append(F(" @"), e, ':', getHeaterPower((heater_id_t)e));
    #endif
    s.echo();
  }

  #if ENABLED(AUTO_REPORT_TEMPERATURES)
    AutoReporter<Temperature::AutoReportTemp> Temperature::auto_reporter;
    void Temperature::AutoReportTemp::report() {
      print_heater_states(active_extruder OPTARG(HAS_TEMP_REDUNDANT, ENABLED(AUTO_REPORT_REDUNDANT)));
      SERIAL_EOL();
    }
  #endif

  #if HAS_HOTEND && HAS_STATUS_MESSAGE
    void Temperature::set_heating_message(const uint8_t e, const bool isM104/*=false*/) {
      const bool heating = isHeatingHotend(e);
      ui.status_printf(0,
        #if HAS_MULTI_HOTEND
          F("E%c " S_FMT), '1' + e
        #else
          F("E1 " S_FMT)
        #endif
        , heating ? GET_TEXT(MSG_HEATING) : GET_TEXT(MSG_COOLING)
      );

      if (isM104) {
        static uint8_t wait_e; wait_e = e;
        ui.set_status_reset_fn([]{
          const celsius_t c = degTargetHotend(wait_e);
          return c < 30 || degHotendNear(wait_e, c);
        });
      }
    }
  #endif

  #if HAS_TEMP_HOTEND

    #ifndef MIN_COOLING_SLOPE_DEG
      #define MIN_COOLING_SLOPE_DEG 1.50
    #endif
    #ifndef MIN_COOLING_SLOPE_TIME
      #define MIN_COOLING_SLOPE_TIME 60
    #endif

    bool Temperature::wait_for_hotend(const uint8_t target_extruder, const bool no_wait_for_cooling/*=true*/
      OPTARG(G26_CLICK_CAN_CANCEL, const bool click_to_cancel/*=false*/)
    ) {
      #if ENABLED(AUTOTEMP)
        REMEMBER(1, planner.autotemp.enabled, false);
      #endif

      #if TEMP_RESIDENCY_TIME > 0
        millis_t residency_start_ms = 0;
        bool first_loop = true;
        // Loop until the temperature has stabilized
        #define TEMP_CONDITIONS (!residency_start_ms || PENDING(now, residency_start_ms + SEC_TO_MS(TEMP_RESIDENCY_TIME)))
      #else
        // Loop until the temperature is very close target
        #define TEMP_CONDITIONS (wants_to_cool ? isCoolingHotend(target_extruder) : isHeatingHotend(target_extruder))
      #endif

      #if DISABLED(BUSY_WHILE_HEATING) && ENABLED(HOST_KEEPALIVE_FEATURE)
        KEEPALIVE_STATE(NOT_BUSY);
      #endif

      #if ENABLED(PRINTER_EVENT_LEDS)
        const celsius_float_t start_temp = degHotend(target_extruder);
        printerEventLEDs.onHotendHeatingStart();
      #endif

      bool wants_to_cool = false;
      celsius_float_t target_temp = -1.0, old_temp = 9999.0;
      millis_t now, next_temp_ms = 0, cool_check_ms = 0;
      wait_for_heatup = true;
      do {
        // Target temperature might be changed during the loop
        if (target_temp != degTargetHotend(target_extruder)) {
          wants_to_cool = isCoolingHotend(target_extruder);
          target_temp = degTargetHotend(target_extruder);

          // Exit if S<lower>, continue if S<higher>, R<lower>, or R<higher>
          if (no_wait_for_cooling && wants_to_cool) break;
        }

        now = millis();
        if (ELAPSED(now, next_temp_ms)) { // Print temp & remaining time every 1s while waiting
          next_temp_ms = now + 1000UL;
          print_heater_states(target_extruder);
          #if TEMP_RESIDENCY_TIME > 0
            SString<20> s(F(" W:"));
            if (residency_start_ms)
              s += long((SEC_TO_MS(TEMP_RESIDENCY_TIME) - (now - residency_start_ms)) / 1000UL);
            else
              s += '?';
            s.echo();
          #endif
          SERIAL_EOL();
        }

        idle();
        gcode.reset_stepper_timeout(); // Keep steppers powered

        const celsius_float_t temp = degHotend(target_extruder);

        #if ENABLED(PRINTER_EVENT_LEDS)
          // Gradually change LED strip from violet to red as nozzle heats up
          if (!wants_to_cool) printerEventLEDs.onHotendHeating(start_temp, temp, target_temp);
        #endif

        #if TEMP_RESIDENCY_TIME > 0

          const celsius_float_t temp_diff = ABS(target_temp - temp);

          if (!residency_start_ms) {
            // Start the TEMP_RESIDENCY_TIME timer when we reach target temp for the first time.
            if (temp_diff < TEMP_WINDOW)
              residency_start_ms = now + (first_loop ? SEC_TO_MS(TEMP_RESIDENCY_TIME) / 3 : 0);
          }
          else if (temp_diff > TEMP_HYSTERESIS) {
            // Restart the timer whenever the temperature falls outside the hysteresis.
            residency_start_ms = now;
          }

          first_loop = false;

        #endif

        // Prevent a wait-forever situation if R is misused i.e. M109 R0
        if (wants_to_cool) {
          // Break after MIN_COOLING_SLOPE_TIME seconds
          // if the temperature did not drop at least MIN_COOLING_SLOPE_DEG
          if (!cool_check_ms || ELAPSED(now, cool_check_ms)) {
            if (old_temp - temp < float(MIN_COOLING_SLOPE_DEG)) break;
            cool_check_ms = now + SEC_TO_MS(MIN_COOLING_SLOPE_TIME);
            old_temp = temp;
          }
        }

        #if G26_CLICK_CAN_CANCEL
          if (click_to_cancel && ui.use_click()) {
            wait_for_heatup = false;
            TERN_(HAS_MARLINUI_MENU, ui.quick_feedback());
          }
        #endif

      } while (wait_for_heatup && TEMP_CONDITIONS);

      // If wait_for_heatup is set, temperature was reached, no cancel
      if (wait_for_heatup) {
        wait_for_heatup = false;
        #if ENABLED(DWIN_CREALITY_LCD)
          hmiFlag.heat_flag = 0;
          duration_t elapsed = print_job_timer.duration();  // Print timer
          dwin_heat_time = elapsed.value;
        #elif ENABLED(SOVOL_SV06_RTS)
          Update_Time_Value = RTS_UPDATE_VALUE;
          if (IS_SD_PRINTING()) rts.refreshTime();
          rts.start_print_flag = false;
        #else
          ui.reset_status();
        #endif
        TERN_(PRINTER_EVENT_LEDS, printerEventLEDs.onHeatingDone());
        return true;
      }

      return false;
    }

    #if ENABLED(WAIT_FOR_HOTEND)
      void Temperature::wait_for_hotend_heating(const uint8_t target_extruder) {
        if (isHeatingHotend(target_extruder)) {
          SERIAL_ECHOLNPGM("Wait for hotend heating...");
          LCD_MESSAGE(MSG_HEATING);
          wait_for_hotend(target_extruder);
          ui.reset_status();
        }
      }
    #endif

  #endif // HAS_TEMP_HOTEND

  #if HAS_HEATED_BED

    #ifndef MIN_COOLING_SLOPE_DEG_BED
      #define MIN_COOLING_SLOPE_DEG_BED 1.00
    #endif
    #ifndef MIN_COOLING_SLOPE_TIME_BED
      #define MIN_COOLING_SLOPE_TIME_BED 60
    #endif

    bool Temperature::wait_for_bed(const bool no_wait_for_cooling/*=true*/
      OPTARG(G26_CLICK_CAN_CANCEL, const bool click_to_cancel/*=false*/)
    ) {
      #if TEMP_BED_RESIDENCY_TIME > 0
        millis_t residency_start_ms = 0;
        bool first_loop = true;
        // Loop until the temperature has stabilized
        #define TEMP_BED_CONDITIONS (!residency_start_ms || PENDING(now, residency_start_ms + SEC_TO_MS(TEMP_BED_RESIDENCY_TIME)))
      #else
        // Loop until the temperature is very close target
        #define TEMP_BED_CONDITIONS (wants_to_cool ? isCoolingBed() : isHeatingBed())
      #endif

      #if DISABLED(BUSY_WHILE_HEATING) && ENABLED(HOST_KEEPALIVE_FEATURE)
        KEEPALIVE_STATE(NOT_BUSY);
      #endif

      #if ENABLED(PRINTER_EVENT_LEDS)
        const celsius_float_t start_temp = degBed();
        printerEventLEDs.onBedHeatingStart();
      #endif

      bool wants_to_cool = false;
      celsius_float_t target_temp = -1, old_temp = 9999;
      millis_t now, next_temp_ms = 0, cool_check_ms = 0;
      wait_for_heatup = true;
      do {
        // Target temperature might be changed during the loop
        if (target_temp != degTargetBed()) {
          wants_to_cool = isCoolingBed();
          target_temp = degTargetBed();

          // Exit if S<lower>, continue if S<higher>, R<lower>, or R<higher>
          if (no_wait_for_cooling && wants_to_cool) break;
        }

        now = millis();
        if (ELAPSED(now, next_temp_ms)) { //Print Temp Reading every 1 second while heating up.
          next_temp_ms = now + 1000UL;
          print_heater_states(active_extruder);
          #if TEMP_BED_RESIDENCY_TIME > 0
            SString<20> s(F(" W:"));
            if (residency_start_ms)
              s += long((SEC_TO_MS(TEMP_BED_RESIDENCY_TIME) - (now - residency_start_ms)) / 1000UL);
            else
              s += '?';
            s.echo();
          #endif
          SERIAL_EOL();
        }

        idle();
        gcode.reset_stepper_timeout(); // Keep steppers powered

        const celsius_float_t temp = degBed();

        #if ENABLED(PRINTER_EVENT_LEDS)
          // Gradually change LED strip from blue to violet as bed heats up
          if (!wants_to_cool) printerEventLEDs.onBedHeating(start_temp, temp, target_temp);
        #endif

        #if TEMP_BED_RESIDENCY_TIME > 0

          const celsius_float_t temp_diff = ABS(target_temp - temp);

          if (!residency_start_ms) {
            // Start the TEMP_BED_RESIDENCY_TIME timer when we reach target temp for the first time.
            if (temp_diff < TEMP_BED_WINDOW)
              residency_start_ms = now + (first_loop ? SEC_TO_MS(TEMP_BED_RESIDENCY_TIME) / 3 : 0);
          }
          else if (temp_diff > TEMP_BED_HYSTERESIS) {
            // Restart the timer whenever the temperature falls outside the hysteresis.
            residency_start_ms = now;
          }

        #endif // TEMP_BED_RESIDENCY_TIME > 0

        // Prevent a wait-forever situation if R is misused i.e. M190 R0
        if (wants_to_cool) {
          // Break after MIN_COOLING_SLOPE_TIME_BED seconds
          // if the temperature did not drop at least MIN_COOLING_SLOPE_DEG_BED
          if (!cool_check_ms || ELAPSED(now, cool_check_ms)) {
            if (old_temp - temp < float(MIN_COOLING_SLOPE_DEG_BED)) break;
            cool_check_ms = now + SEC_TO_MS(MIN_COOLING_SLOPE_TIME_BED);
            old_temp = temp;
          }
        }

        #if G26_CLICK_CAN_CANCEL
          if (click_to_cancel && ui.use_click()) {
            wait_for_heatup = false;
            TERN_(HAS_MARLINUI_MENU, ui.quick_feedback());
          }
        #endif

        #if TEMP_BED_RESIDENCY_TIME > 0
          first_loop = false;
        #endif

      } while (wait_for_heatup && TEMP_BED_CONDITIONS);

      // If wait_for_heatup is set, temperature was reached, no cancel
      if (wait_for_heatup) {
        wait_for_heatup = false;
        ui.reset_status();
        return true;
      }

      return false;
    }

    void Temperature::wait_for_bed_heating() {
      if (isHeatingBed()) {
        SERIAL_ECHOLNPGM("Wait for bed heating...");
        LCD_MESSAGE(MSG_BED_HEATING);
        wait_for_bed();
        ui.reset_status();
      }
    }

  #endif // HAS_HEATED_BED

  #if HAS_TEMP_PROBE

    #ifndef MIN_DELTA_SLOPE_DEG_PROBE
      #define MIN_DELTA_SLOPE_DEG_PROBE 1.0
    #endif
    #ifndef MIN_DELTA_SLOPE_TIME_PROBE
      #define MIN_DELTA_SLOPE_TIME_PROBE 600
    #endif

    bool Temperature::wait_for_probe(const celsius_t target_temp, bool no_wait_for_cooling/*=true*/) {

      const bool wants_to_cool = isProbeAboveTemp(target_temp),
                 will_wait = !(wants_to_cool && no_wait_for_cooling);
      if (will_wait)
        SString<60>(F("Waiting for probe to "), wants_to_cool ? F("cool down") : F("heat up"), F(" to "), target_temp, F(" degrees.")).echoln();

      #if DISABLED(BUSY_WHILE_HEATING) && ENABLED(HOST_KEEPALIVE_FEATURE)
        KEEPALIVE_STATE(NOT_BUSY);
      #endif

      float old_temp = 9999;
      millis_t next_temp_ms = 0, next_delta_check_ms = 0;
      wait_for_heatup = true;
      while (will_wait && wait_for_heatup) {

        // Print Temp Reading every 10 seconds while heating up.
        millis_t now = millis();
        if (!next_temp_ms || ELAPSED(now, next_temp_ms)) {
          next_temp_ms = now + 10000UL;
          print_heater_states(active_extruder);
          SERIAL_EOL();
        }

        idle();
        gcode.reset_stepper_timeout(); // Keep steppers powered

        // Break after MIN_DELTA_SLOPE_TIME_PROBE seconds if the temperature
        // did not drop at least MIN_DELTA_SLOPE_DEG_PROBE. This avoids waiting
        // forever as the probe is not actively heated.
        if (!next_delta_check_ms || ELAPSED(now, next_delta_check_ms)) {
          const float temp = degProbe(),
                      delta_temp = old_temp > temp ? old_temp - temp : temp - old_temp;
          if (delta_temp < float(MIN_DELTA_SLOPE_DEG_PROBE)) {
            SERIAL_ECHOLNPGM("Timed out waiting for probe temperature.");
            break;
          }
          next_delta_check_ms = now + SEC_TO_MS(MIN_DELTA_SLOPE_TIME_PROBE);
          old_temp = temp;
        }

        // Loop until the temperature is very close target
        if (!(wants_to_cool ? isProbeAboveTemp(target_temp) : isProbeBelowTemp(target_temp))) {
          SString<60>(wants_to_cool ? F("Cooldown") : F("Heatup"), F(" complete, target probe temperature reached.")).echoln();
          break;
        }
      }

      // If wait_for_heatup is set, temperature was reached, no cancel
      if (wait_for_heatup) {
        wait_for_heatup = false;
        ui.reset_status();
        return true;
      }
      else if (will_wait)
        SERIAL_ECHOLNPGM("Canceled wait for probe temperature.");

      return false;
    }

  #endif // HAS_TEMP_PROBE

  #if HAS_HEATED_CHAMBER

    #ifndef MIN_COOLING_SLOPE_DEG_CHAMBER
      #define MIN_COOLING_SLOPE_DEG_CHAMBER 1.50
    #endif
    #ifndef MIN_COOLING_SLOPE_TIME_CHAMBER
      #define MIN_COOLING_SLOPE_TIME_CHAMBER 120
    #endif

    bool Temperature::wait_for_chamber(const bool no_wait_for_cooling/*=true*/) {
      #if TEMP_CHAMBER_RESIDENCY_TIME > 0
        millis_t residency_start_ms = 0;
        bool first_loop = true;
        // Loop until the temperature has stabilized
        #define TEMP_CHAMBER_CONDITIONS (!residency_start_ms || PENDING(now, residency_start_ms + SEC_TO_MS(TEMP_CHAMBER_RESIDENCY_TIME)))
      #else
        // Loop until the temperature is very close target
        #define TEMP_CHAMBER_CONDITIONS (wants_to_cool ? isCoolingChamber() : isHeatingChamber())
      #endif

      #if DISABLED(BUSY_WHILE_HEATING) && ENABLED(HOST_KEEPALIVE_FEATURE)
        KEEPALIVE_STATE(NOT_BUSY);
      #endif

      bool wants_to_cool = false;
      float target_temp = -1, old_temp = 9999;
      millis_t now, next_temp_ms = 0, cool_check_ms = 0;
      wait_for_heatup = true;
      do {
        // Target temperature might be changed during the loop
        if (target_temp != degTargetChamber()) {
          wants_to_cool = isCoolingChamber();
          target_temp = degTargetChamber();

          // Exit if S<lower>, continue if S<higher>, R<lower>, or R<higher>
          if (no_wait_for_cooling && wants_to_cool) break;
        }

        now = millis();
        if (ELAPSED(now, next_temp_ms)) { // Print Temp Reading every 1 second while heating up.
          next_temp_ms = now + 1000UL;
          print_heater_states(active_extruder);
          #if TEMP_CHAMBER_RESIDENCY_TIME > 0
            SString<20> s(F(" W:"));
            if (residency_start_ms)
              s += long((SEC_TO_MS(TEMP_CHAMBER_RESIDENCY_TIME) - (now - residency_start_ms)) / 1000UL);
            else
              s += '?';
            s.echo();
          #endif
          SERIAL_EOL();
        }

        idle();
        gcode.reset_stepper_timeout(); // Keep steppers powered

        const float temp = degChamber();

        #if TEMP_CHAMBER_RESIDENCY_TIME > 0

          const float temp_diff = ABS(target_temp - temp);

          if (!residency_start_ms) {
            // Start the TEMP_CHAMBER_RESIDENCY_TIME timer when we reach target temp for the first time.
            if (temp_diff < TEMP_CHAMBER_WINDOW)
              residency_start_ms = now + (first_loop ? SEC_TO_MS(TEMP_CHAMBER_RESIDENCY_TIME) / 3 : 0);
          }
          else if (temp_diff > TEMP_CHAMBER_HYSTERESIS) {
            // Restart the timer whenever the temperature falls outside the hysteresis.
            residency_start_ms = now;
          }

          first_loop = false;
        #endif // TEMP_CHAMBER_RESIDENCY_TIME > 0

        // Prevent a wait-forever situation if R is misused i.e. M191 R0
        if (wants_to_cool) {
          // Break after MIN_COOLING_SLOPE_TIME_CHAMBER seconds
          // if the temperature did not drop at least MIN_COOLING_SLOPE_DEG_CHAMBER
          if (!cool_check_ms || ELAPSED(now, cool_check_ms)) {
            if (old_temp - temp < float(MIN_COOLING_SLOPE_DEG_CHAMBER)) break;
            cool_check_ms = now + SEC_TO_MS(MIN_COOLING_SLOPE_TIME_CHAMBER);
            old_temp = temp;
          }
        }
      } while (wait_for_heatup && TEMP_CHAMBER_CONDITIONS);

      // If wait_for_heatup is set, temperature was reached, no cancel
      if (wait_for_heatup) {
        wait_for_heatup = false;
        ui.reset_status();
        return true;
      }

      return false;
    }

  #endif // HAS_HEATED_CHAMBER

  #if HAS_COOLER

    #ifndef MIN_COOLING_SLOPE_DEG_COOLER
      #define MIN_COOLING_SLOPE_DEG_COOLER 1.50
    #endif
    #ifndef MIN_COOLING_SLOPE_TIME_COOLER
      #define MIN_COOLING_SLOPE_TIME_COOLER 120
    #endif

    bool Temperature::wait_for_cooler(const bool no_wait_for_cooling/*=true*/) {

      #if TEMP_COOLER_RESIDENCY_TIME > 0
        millis_t residency_start_ms = 0;
        bool first_loop = true;
        // Loop until the temperature has stabilized
        #define TEMP_COOLER_CONDITIONS (!residency_start_ms || PENDING(now, residency_start_ms + SEC_TO_MS(TEMP_COOLER_RESIDENCY_TIME)))
      #else
        // Loop until the temperature is very close target
        #define TEMP_COOLER_CONDITIONS (wants_to_cool ? isLaserHeating() : isLaserCooling())
      #endif

      #if DISABLED(BUSY_WHILE_HEATING) && ENABLED(HOST_KEEPALIVE_FEATURE)
        KEEPALIVE_STATE(NOT_BUSY);
      #endif

      bool wants_to_cool = false;
      float target_temp = -1, previous_temp = 9999;
      millis_t now, next_temp_ms = 0, next_cooling_check_ms = 0;
      wait_for_heatup = true;
      do {
        // Target temperature might be changed during the loop
        if (target_temp != degTargetCooler()) {
          wants_to_cool = isLaserHeating();
          target_temp = degTargetCooler();

          // Exit if S<lower>, continue if S<higher>, R<lower>, or R<higher>
          if (no_wait_for_cooling && wants_to_cool) break;
        }

        now = millis();
        if (ELAPSED(now, next_temp_ms)) { // Print Temp Reading every 1 second while heating up.
          next_temp_ms = now + 1000UL;
          print_heater_states(active_extruder);
          #if TEMP_COOLER_RESIDENCY_TIME > 0
            SString<20> s(F(" W:"));
            if (residency_start_ms)
              s += long((SEC_TO_MS(TEMP_COOLER_RESIDENCY_TIME) - (now - residency_start_ms)) / 1000UL);
            else
              s += '?';
            s.echo();
          #endif
          SERIAL_EOL();
        }

        idle();
        gcode.reset_stepper_timeout(); // Keep steppers powered

        const celsius_float_t current_temp = degCooler();

        #if TEMP_COOLER_RESIDENCY_TIME > 0

          const celsius_float_t temp_diff = ABS(target_temp - temp);

          if (!residency_start_ms) {
            // Start the TEMP_COOLER_RESIDENCY_TIME timer when we reach target temp for the first time.
            if (temp_diff < TEMP_COOLER_WINDOW)
              residency_start_ms = now + (first_loop ? SEC_TO_MS(TEMP_COOLER_RESIDENCY_TIME) / 3 : 0);
          }
          else if (temp_diff > TEMP_COOLER_HYSTERESIS) {
            // Restart the timer whenever the temperature falls outside the hysteresis.
            residency_start_ms = now;
          }

          first_loop = false;
        #endif // TEMP_COOLER_RESIDENCY_TIME > 0

        // Prevent a wait-forever situation if R is misused i.e. M191 R0
        if (wants_to_cool) {
          // Break after MIN_COOLING_SLOPE_TIME_CHAMBER seconds
          // if the temperature did not drop at least MIN_COOLING_SLOPE_DEG_CHAMBER
          if (!next_cooling_check_ms || ELAPSED(now, next_cooling_check_ms)) {
            if (previous_temp - current_temp < float(MIN_COOLING_SLOPE_DEG_COOLER)) break;
            next_cooling_check_ms = now + SEC_TO_MS(MIN_COOLING_SLOPE_TIME_COOLER);
            previous_temp = current_temp;
          }
        }

      } while (wait_for_heatup && TEMP_COOLER_CONDITIONS);

      // If wait_for_heatup is set, temperature was reached, no cancel
      if (wait_for_heatup) {
        wait_for_heatup = false;
        ui.reset_status();
        return true;
      }

      return false;
    }

  #endif // HAS_COOLER

#endif // HAS_TEMP_SENSOR<|MERGE_RESOLUTION|>--- conflicted
+++ resolved
@@ -840,23 +840,15 @@
                 temp_change_ms = ms + SEC_TO_MS(watch_temp_period);   // - move the expiration timer up
                 if (current_temp > watch_temp_target) heated = true;  // - Flag if target temperature reached
               }
-<<<<<<< HEAD
               else if (ELAPSED(ms, temp_change_ms)) {                 // Watch timer expired
                 TERN_(SOVOL_SV06_RTS, rts.gotoPageBeep(ID_KillHeat_L, ID_KillHeat_D));
-                _temp_error(heater_id, FPSTR(str_t_heating_failed), GET_TEXT_F(MSG_HEATING_FAILED_LCD));
+                _TEMP_ERROR(heater_id, FPSTR(str_t_heating_failed), MSG_HEATING_FAILED_LCD, current_temp);
               }
             }
             else if (current_temp < target - (MAX_OVERSHOOT_PID_AUTOTUNE)) { // Heated, then temperature fell too far?
               TERN_(SOVOL_SV06_RTS, rts.gotoPageBeep(ID_KillRunaway_L, ID_KillRunaway_D));
-              _temp_error(heater_id, FPSTR(str_t_thermal_runaway), GET_TEXT_F(MSG_THERMAL_RUNAWAY));
+              _TEMP_ERROR(heater_id, FPSTR(str_t_thermal_runaway), MSG_THERMAL_RUNAWAY, current_temp);
             }
-=======
-              else if (ELAPSED(ms, temp_change_ms))                   // Watch timer expired
-                _TEMP_ERROR(heater_id, FPSTR(str_t_heating_failed), MSG_HEATING_FAILED_LCD, current_temp);
-            }
-            else if (current_temp < target - (MAX_OVERSHOOT_PID_AUTOTUNE)) // Heated, then temperature fell too far?
-              _TEMP_ERROR(heater_id, FPSTR(str_t_thermal_runaway), MSG_THERMAL_RUNAWAY, current_temp);
->>>>>>> c088081c
           }
         #endif
       } // every 2 seconds
@@ -1551,30 +1543,19 @@
   #endif
 }
 
-<<<<<<< HEAD
-void Temperature::maxtemp_error(const heater_id_t heater_id) {
+void Temperature::maxtemp_error(const heater_id_t heater_id OPTARG(ERR_INCLUDE_TEMP, const celsius_float_t deg)) {
+  #if HAS_DWIN_E3V2_BASIC && (HAS_HOTEND || HAS_HEATED_BED)
   #if HAS_HOTEND || HAS_HEATED_BED
     TERN_(HAS_DWIN_E3V2_BASIC, dwinPopupTemperature(1));
     TERN_(SOVOL_SV06_RTS, rts.gotoPageBeep(ID_KillBadTemp_L, ID_KillBadTemp_D));
-=======
-void Temperature::maxtemp_error(const heater_id_t heater_id OPTARG(ERR_INCLUDE_TEMP, const celsius_float_t deg)) {
-  #if HAS_DWIN_E3V2_BASIC && (HAS_HOTEND || HAS_HEATED_BED)
-    dwinPopupTemperature(1);
->>>>>>> c088081c
   #endif
   _TEMP_ERROR(heater_id, F(STR_T_MAXTEMP), MSG_ERR_MAXTEMP, deg);
 }
 
-<<<<<<< HEAD
-void Temperature::mintemp_error(const heater_id_t heater_id) {
+void Temperature::mintemp_error(const heater_id_t heater_id OPTARG(ERR_INCLUDE_TEMP, const celsius_float_t deg)) {
   #if HAS_HOTEND || HAS_HEATED_BED
     TERN_(HAS_DWIN_E3V2_BASIC, dwinPopupTemperature(0));
     TERN_(SOVOL_SV06_RTS, rts.gotoPageBeep(ID_KillBadTemp_L, ID_KillBadTemp_D));
-=======
-void Temperature::mintemp_error(const heater_id_t heater_id OPTARG(ERR_INCLUDE_TEMP, const celsius_float_t deg)) {
-  #if HAS_DWIN_E3V2_BASIC && (HAS_HOTEND || HAS_HEATED_BED)
-    dwinPopupTemperature(0);
->>>>>>> c088081c
   #endif
   _TEMP_ERROR(heater_id, F(STR_T_MINTEMP), MSG_ERR_MINTEMP, deg);
 }
@@ -1776,17 +1757,13 @@
   void Temperature::manage_hotends(const millis_t &ms) {
     HOTEND_LOOP() {
       #if ENABLED(THERMAL_PROTECTION_HOTENDS)
-<<<<<<< HEAD
-        if (degHotend(e) > temp_range[e].maxtemp) {
-          TERN_(SOVOL_SV06_RTS, rts.gotoPageBeep(ID_KillBadTemp_L, ID_KillBadTemp_D));
-          maxtemp_error((heater_id_t)e);
-        }
-=======
       {
         const auto deg = degHotend(e);
-        if (deg > temp_range[e].maxtemp) MAXTEMP_ERROR(e, deg);
-      }
->>>>>>> c088081c
+        if (deg > temp_range[e].maxtemp) {
+          TERN_(SOVOL_SV06_RTS, rts.gotoPageBeep(ID_KillBadTemp_L, ID_KillBadTemp_D));
+          MAXTEMP_ERROR(e, deg);
+        }
+      }
       #endif
 
       TERN_(HEATER_IDLE_HANDLER, heater_idle[e].update(ms));
@@ -1807,12 +1784,8 @@
             start_watching_hotend(e);               // If temp reached, turn off elapsed check
           else {
             TERN_(HAS_DWIN_E3V2_BASIC, dwinPopupTemperature(0));
-<<<<<<< HEAD
             TERN_(SOVOL_SV06_RTS, rts.gotoPageBeep(ID_KillHeat_L, ID_KillHeat_D));
-            _temp_error((heater_id_t)e, FPSTR(str_t_heating_failed), GET_TEXT_F(MSG_HEATING_FAILED_LCD));
-=======
             _TEMP_ERROR(e, FPSTR(str_t_heating_failed), MSG_HEATING_FAILED_LCD, temp);
->>>>>>> c088081c
           }
         }
       #endif
@@ -1827,17 +1800,13 @@
   void Temperature::manage_heated_bed(const millis_t &ms) {
 
     #if ENABLED(THERMAL_PROTECTION_BED)
-<<<<<<< HEAD
-      if (degBed() > BED_MAXTEMP) {
-        TERN_(SOVOL_SV06_RTS, rts.gotoPageBeep(ID_KillBadTemp_L, ID_KillBadTemp_D));
-        maxtemp_error(H_BED);
-      }
-=======
     {
       const auto deg = degBed();
-      if (deg > BED_MAXTEMP) MAXTEMP_ERROR(H_BED, deg);
-    }
->>>>>>> c088081c
+      if (deg > BED_MAXTEMP) {
+        TERN_(SOVOL_SV06_RTS, rts.gotoPageBeep(ID_KillBadTemp_L, ID_KillBadTemp_D));
+        MAXTEMP_ERROR(H_BED, deg);
+      }
+    }
     #endif
 
     #if WATCH_BED
@@ -1849,12 +1818,8 @@
           start_watching_bed();                 // If temp reached, turn off elapsed check
         else {
           TERN_(HAS_DWIN_E3V2_BASIC, dwinPopupTemperature(0));
-<<<<<<< HEAD
           TERN_(SOVOL_SV06_RTS, rts.gotoPageBeep(ID_KillHeat_L, ID_KillHeat_D));
-          _temp_error(H_BED, FPSTR(str_t_heating_failed), GET_TEXT_F(MSG_HEATING_FAILED_LCD));
-=======
           _TEMP_ERROR(H_BED, FPSTR(str_t_heating_failed), MSG_HEATING_FAILED_LCD, deg);
->>>>>>> c088081c
         }
       }
     }
@@ -3278,17 +3243,15 @@
 
       case TRRunaway:
         TERN_(HAS_DWIN_E3V2_BASIC, dwinPopupTemperature(0));
-<<<<<<< HEAD
         TERN_(SOVOL_SV06_RTS, rts.gotoPageBeep(ID_KillRunaway_L, ID_KillRunaway_D));
-        _temp_error(heater_id, FPSTR(str_t_thermal_runaway), GET_TEXT_F(MSG_THERMAL_RUNAWAY));
-=======
         _TEMP_ERROR(heater_id, FPSTR(str_t_thermal_runaway), MSG_THERMAL_RUNAWAY, current);
->>>>>>> c088081c
+        break;
 
       #if ENABLED(THERMAL_PROTECTION_VARIANCE_MONITOR)
         case TRMalfunction:
           TERN_(HAS_DWIN_E3V2_BASIC, dwinPopupTemperature(0));
           _TEMP_ERROR(heater_id, FPSTR(str_t_temp_malfunction), MSG_TEMP_MALFUNCTION, current);
+          break;
       #endif
     }
   }
