/**
 * Marlin 3D Printer Firmware
 * Copyright (c) 2020 MarlinFirmware [https://github.com/MarlinFirmware/Marlin]
 *
 * Based on Sprinter and grbl.
 * Copyright (c) 2011 Camiel Gubbels / Erik van der Zalm
 *
 * This program is free software: you can redistribute it and/or modify
 * it under the terms of the GNU General Public License as published by
 * the Free Software Foundation, either version 3 of the License, or
 * (at your option) any later version.
 *
 * This program is distributed in the hope that it will be useful,
 * but WITHOUT ANY WARRANTY; without even the implied warranty of
 * MERCHANTABILITY or FITNESS FOR A PARTICULAR PURPOSE.  See the
 * GNU General Public License for more details.
 *
 * You should have received a copy of the GNU General Public License
 * along with this program.  If not, see <https://www.gnu.org/licenses/>.
 *
 */

/**
 * temperature.cpp - temperature control
 */

// Useful when debugging thermocouples
//#define IGNORE_THERMOCOUPLE_ERRORS

#include "../MarlinCore.h"
#include "../HAL/shared/Delay.h"
#include "../lcd/marlinui.h"

#include "temperature.h"
#include "endstops.h"
#include "planner.h"
#include "printcounter.h"

#if EITHER(HAS_COOLER, LASER_COOLANT_FLOW_METER)
  #include "../feature/cooler.h"
  #include "../feature/spindle_laser.h"
#endif

#if ENABLED(USE_CONTROLLER_FAN)
  #include "../feature/controllerfan.h"
#endif

#if ENABLED(EMERGENCY_PARSER)
  #include "motion.h"
#endif

#if ENABLED(DWIN_CREALITY_LCD)
  #include "../lcd/e3v2/creality/dwin.h"
#elif ENABLED(DWIN_CREALITY_LCD_ENHANCED)
  #include "../lcd/e3v2/enhanced/dwin.h"
#endif

#if ENABLED(EXTENSIBLE_UI)
  #include "../lcd/extui/ui_api.h"
#endif

#if ENABLED(HOST_PROMPT_SUPPORT)
  #include "../feature/host_actions.h"
#endif

#if HAS_TEMP_SENSOR
  #include "../gcode/gcode.h"
#endif

// MAX TC related macros
#define TEMP_SENSOR_IS_MAX(n, M) (ENABLED(TEMP_SENSOR_##n##_IS_MAX##M) || (ENABLED(TEMP_SENSOR_REDUNDANT_IS_MAX##M) && REDUNDANT_TEMP_MATCH(SOURCE, E##n)))
#define TEMP_SENSOR_IS_ANY_MAX_TC(n) (ENABLED(TEMP_SENSOR_##n##_IS_MAX_TC) || (ENABLED(TEMP_SENSOR_REDUNDANT_IS_MAX_TC) && REDUNDANT_TEMP_MATCH(SOURCE, E##n)))

// LIB_MAX6675 can be added to the build_flags in platformio.ini to use a user-defined library
// If LIB_MAX6675 is not on the build_flags then raw SPI reads will be used.
#if HAS_MAX6675 && USE_LIB_MAX6675
  #include <max6675.h>
  #define HAS_MAX6675_LIBRARY 1
#endif

// LIB_MAX31855 can be added to the build_flags in platformio.ini to use a user-defined library.
// If LIB_MAX31855 is not on the build_flags then raw SPI reads will be used.
#if HAS_MAX31855 && USE_ADAFRUIT_MAX31855
  #include <Adafruit_MAX31855.h>
  #define HAS_MAX31855_LIBRARY 1
  typedef Adafruit_MAX31855 MAX31855;
#endif

#if HAS_MAX31865
  #if USE_ADAFRUIT_MAX31865
    #include <Adafruit_MAX31865.h>
    typedef Adafruit_MAX31865 MAX31865;
  #else
    #include "../libs/MAX31865.h"
  #endif
#endif

#if HAS_MAX6675_LIBRARY || HAS_MAX31855_LIBRARY || HAS_MAX31865
  #define HAS_MAXTC_LIBRARIES 1
#endif

// If we have a MAX TC with SCK and MISO pins defined, it's either on a separate/dedicated Hardware
// SPI bus, or some pins for Software SPI. Alternate Hardware SPI buses are not supported yet, so
// your SPI options are:
//
//  1. Only CS pin(s) defined:                  Hardware SPI on the default bus (usually the SD card SPI).
//  2. CS, MISO, and SCK pins defined:          Software SPI on a separate bus, as defined by MISO, SCK.
//  3. CS, MISO, and SCK pins w/ FORCE_HW_SPI:  Hardware SPI on the default bus, ignoring MISO, SCK.
//
#if TEMP_SENSOR_IS_ANY_MAX_TC(0) && TEMP_SENSOR_0_HAS_SPI_PINS && DISABLED(TEMP_SENSOR_FORCE_HW_SPI)
    #define TEMP_SENSOR_0_USES_SW_SPI 1
#endif
#if TEMP_SENSOR_IS_ANY_MAX_TC(1) && TEMP_SENSOR_1_HAS_SPI_PINS && DISABLED(TEMP_SENSOR_FORCE_HW_SPI)
    #define TEMP_SENSOR_1_USES_SW_SPI 1
#endif

#if (TEMP_SENSOR_0_USES_SW_SPI || TEMP_SENSOR_1_USES_SW_SPI) && !HAS_MAXTC_LIBRARIES
  #include "../libs/private_spi.h"
  #define HAS_MAXTC_SW_SPI 1

  // Define pins for SPI-based sensors
  #if TEMP_SENSOR_0_USES_SW_SPI
    #define SW_SPI_SCK_PIN    TEMP_0_SCK_PIN
    #define SW_SPI_MISO_PIN   TEMP_0_MISO_PIN
    #if PIN_EXISTS(TEMP_0_MOSI)
      #define SW_SPI_MOSI_PIN TEMP_0_MOSI_PIN
    #endif
  #else
    #define SW_SPI_SCK_PIN    TEMP_1_SCK_PIN
    #define SW_SPI_MISO_PIN   TEMP_1_MISO_PIN
    #if PIN_EXISTS(TEMP_1_MOSI)
      #define SW_SPI_MOSI_PIN TEMP_1_MOSI_PIN
    #endif
  #endif
  #ifndef SW_SPI_MOSI_PIN
    #define SW_SPI_MOSI_PIN   SD_MOSI_PIN
  #endif
#endif

#if ENABLED(PID_EXTRUSION_SCALING)
  #include "stepper.h"
#endif

#if ENABLED(BABYSTEPPING) && DISABLED(INTEGRATED_BABYSTEPPING)
  #include "../feature/babystep.h"
#endif

#if ENABLED(FILAMENT_WIDTH_SENSOR)
  #include "../feature/filwidth.h"
#endif

#if HAS_POWER_MONITOR
  #include "../feature/power_monitor.h"
#endif

#if ENABLED(EMERGENCY_PARSER)
  #include "../feature/e_parser.h"
#endif

#if ENABLED(PRINTER_EVENT_LEDS)
  #include "../feature/leds/printer_event_leds.h"
#endif

#if ENABLED(JOYSTICK)
  #include "../feature/joystick.h"
#endif

#if ENABLED(SINGLENOZZLE)
  #include "tool_change.h"
#endif

#if USE_BEEPER
  #include "../libs/buzzer.h"
#endif

#if HAS_SERVOS
  #include "servo.h"
#endif

#if ANY(TEMP_SENSOR_0_IS_THERMISTOR, TEMP_SENSOR_1_IS_THERMISTOR, TEMP_SENSOR_2_IS_THERMISTOR, TEMP_SENSOR_3_IS_THERMISTOR, \
        TEMP_SENSOR_4_IS_THERMISTOR, TEMP_SENSOR_5_IS_THERMISTOR, TEMP_SENSOR_6_IS_THERMISTOR, TEMP_SENSOR_7_IS_THERMISTOR )
  #define HAS_HOTEND_THERMISTOR 1
#endif

#if HAS_HOTEND_THERMISTOR
  #define NEXT_TEMPTABLE(N) ,TEMPTABLE_##N
  #define NEXT_TEMPTABLE_LEN(N) ,TEMPTABLE_##N##_LEN
  static const temp_entry_t* heater_ttbl_map[HOTENDS] = ARRAY_BY_HOTENDS(TEMPTABLE_0 REPEAT_S(1, HOTENDS, NEXT_TEMPTABLE));
  static constexpr uint8_t heater_ttbllen_map[HOTENDS] = ARRAY_BY_HOTENDS(TEMPTABLE_0_LEN REPEAT_S(1, HOTENDS, NEXT_TEMPTABLE_LEN));
#endif

Temperature thermalManager;

PGMSTR(str_t_thermal_runaway, STR_T_THERMAL_RUNAWAY);
PGMSTR(str_t_heating_failed, STR_T_HEATING_FAILED);

/**
 * Macros to include the heater id in temp errors. The compiler's dead-code
 * elimination should (hopefully) optimize out the unused strings.
 */

#if HAS_HEATED_BED
  #define _BED_FSTR(h) (h) == H_BED ? GET_TEXT_F(MSG_BED) :
#else
  #define _BED_FSTR(h)
#endif
#if HAS_HEATED_CHAMBER
  #define _CHAMBER_FSTR(h) (h) == H_CHAMBER ? GET_TEXT_F(MSG_CHAMBER) :
#else
  #define _CHAMBER_FSTR(h)
#endif
#if HAS_COOLER
  #define _COOLER_FSTR(h) (h) == H_COOLER ? GET_TEXT_F(MSG_COOLER) :
#else
  #define _COOLER_FSTR(h)
#endif
#define _E_FSTR(h,N) ((HOTENDS) > N && (h) == N) ? F(LCD_STR_E##N) :
#define HEATER_FSTR(h) _BED_FSTR(h) _CHAMBER_FSTR(h) _COOLER_FSTR(h) _E_FSTR(h,1) _E_FSTR(h,2) _E_FSTR(h,3) _E_FSTR(h,4) _E_FSTR(h,5) F(LCD_STR_E0)

//
// Initialize MAX TC objects/SPI
//
#if HAS_MAX_TC

  #if HAS_MAXTC_SW_SPI
    // Initialize SoftSPI for non-lib Software SPI; Libraries take care of it themselves.
    template<uint8_t MisoPin, uint8_t MosiPin, uint8_t SckPin>
      SoftSPI<MisoPin, MosiPin, SckPin> SPIclass<MisoPin, MosiPin, SckPin>::softSPI;
    SPIclass<SW_SPI_MISO_PIN, SW_SPI_MOSI_PIN, SW_SPI_SCK_PIN> max_tc_spi;

  #endif

  #define MAXTC_INIT(n, M) \
      MAX##M max##M##_##n = MAX##M( \
        TEMP_##n##_CS_PIN \
        OPTARG(_MAX31865_##n##_SW, TEMP_##n##_MOSI_PIN) \
        OPTARG(TEMP_SENSOR_##n##_USES_SW_SPI, TEMP_##n##_MISO_PIN, TEMP_##n##_SCK_PIN) \
        OPTARG(LARGE_PINMAP, HIGH) \
      )

  #if HAS_MAX6675_LIBRARY
    #if TEMP_SENSOR_IS_MAX(0, 6675)
      MAXTC_INIT(0, 6675);
    #endif
    #if TEMP_SENSOR_IS_MAX(1, 6675)
      MAXTC_INIT(1, 6675);
    #endif
  #endif

  #if HAS_MAX31855_LIBRARY
    #if TEMP_SENSOR_IS_MAX(0, 31855)
      MAXTC_INIT(0, 31855);
    #endif
    #if TEMP_SENSOR_IS_MAX(1, 31855)
      MAXTC_INIT(1, 31855);
    #endif
  #endif

  // MAX31865 always uses a library, unlike '55 & 6675
  #if HAS_MAX31865
    #define _MAX31865_0_SW TEMP_SENSOR_0_USES_SW_SPI
    #define _MAX31865_1_SW TEMP_SENSOR_1_USES_SW_SPI

    #if TEMP_SENSOR_IS_MAX(0, 31865)
      MAXTC_INIT(0, 31865);
    #endif
    #if TEMP_SENSOR_IS_MAX(1, 31865)
      MAXTC_INIT(1, 31865);
    #endif

    #undef _MAX31865_0_SW
    #undef _MAX31865_1_SW
  #endif

  #undef MAXTC_INIT

#endif

/**
 * public:
 */

#if ENABLED(NO_FAN_SLOWING_IN_PID_TUNING)
  bool Temperature::adaptive_fan_slowing = true;
#endif

#if HAS_HOTEND
  hotend_info_t Temperature::temp_hotend[HOTENDS];
  #define _HMT(N) HEATER_##N##_MAXTEMP,
  const celsius_t Temperature::hotend_maxtemp[HOTENDS] = ARRAY_BY_HOTENDS(HEATER_0_MAXTEMP, HEATER_1_MAXTEMP, HEATER_2_MAXTEMP, HEATER_3_MAXTEMP, HEATER_4_MAXTEMP, HEATER_5_MAXTEMP, HEATER_6_MAXTEMP, HEATER_7_MAXTEMP);
#endif

#if HAS_TEMP_REDUNDANT
  redundant_info_t Temperature::temp_redundant;
#endif

#if ENABLED(AUTO_POWER_E_FANS)
  uint8_t Temperature::autofan_speed[HOTENDS]; // = { 0 }
#endif

#if ENABLED(AUTO_POWER_CHAMBER_FAN)
  uint8_t Temperature::chamberfan_speed; // = 0
#endif

#if ENABLED(AUTO_POWER_COOLER_FAN)
  uint8_t Temperature::coolerfan_speed; // = 0
#endif

#if BOTH(FAN_SOFT_PWM, USE_CONTROLLER_FAN)
  uint8_t Temperature::soft_pwm_controller_speed;
#endif

// Init fans according to whether they're native PWM or Software PWM
#ifdef BOARD_OPENDRAIN_MOSFETS
  #define _INIT_SOFT_FAN(P) OUT_WRITE_OD(P, FAN_INVERTING ? LOW : HIGH)
#else
  #define _INIT_SOFT_FAN(P) OUT_WRITE(P, FAN_INVERTING ? LOW : HIGH)
#endif
#if ENABLED(FAN_SOFT_PWM)
  #define _INIT_FAN_PIN(P) _INIT_SOFT_FAN(P)
#else
  #define _INIT_FAN_PIN(P) do{ if (PWM_PIN(P)) SET_PWM(P); else _INIT_SOFT_FAN(P); }while(0)
#endif
#if ENABLED(FAST_PWM_FAN)
  #define SET_FAST_PWM_FREQ(P) set_pwm_frequency(P, FAST_PWM_FAN_FREQUENCY)
#else
  #define SET_FAST_PWM_FREQ(P) NOOP
#endif
#define INIT_FAN_PIN(P) do{ _INIT_FAN_PIN(P); SET_FAST_PWM_FREQ(P); }while(0)

// HAS_FAN does not include CONTROLLER_FAN
#if HAS_FAN

  uint8_t Temperature::fan_speed[FAN_COUNT]; // = { 0 }

  #if ENABLED(EXTRA_FAN_SPEED)

    Temperature::extra_fan_t Temperature::extra_fan_speed[FAN_COUNT];

    /**
     * Handle the M106 P<fan> T<speed> command:
     *  T1       = Restore fan speed saved on the last T2
     *  T2       = Save the fan speed, then set to the last T<3-255> value
     *  T<3-255> = Set the "extra fan speed"
     */
    void Temperature::set_temp_fan_speed(const uint8_t fan, const uint16_t command_or_speed) {
      switch (command_or_speed) {
        case 1:
          set_fan_speed(fan, extra_fan_speed[fan].saved);
          break;
        case 2:
          extra_fan_speed[fan].saved = fan_speed[fan];
          set_fan_speed(fan, extra_fan_speed[fan].speed);
          break;
        default:
          extra_fan_speed[fan].speed = _MIN(command_or_speed, 255U);
          break;
      }
    }

  #endif

  #if EITHER(PROBING_FANS_OFF, ADVANCED_PAUSE_FANS_PAUSE)
    bool Temperature::fans_paused; // = false;
    uint8_t Temperature::saved_fan_speed[FAN_COUNT]; // = { 0 }
  #endif

  #if ENABLED(ADAPTIVE_FAN_SLOWING)
    uint8_t Temperature::fan_speed_scaler[FAN_COUNT] = ARRAY_N_1(FAN_COUNT, 128);
  #endif

  /**
   * Set the print fan speed for a target extruder
   */
  void Temperature::set_fan_speed(uint8_t fan, uint16_t speed) {

    NOMORE(speed, 255U);

    #if ENABLED(SINGLENOZZLE_STANDBY_FAN)
      if (fan != active_extruder) {
        if (fan < EXTRUDERS) singlenozzle_fan_speed[fan] = speed;
        return;
      }
    #endif

    TERN_(SINGLENOZZLE, if (fan < EXTRUDERS) fan = 0); // Always fan 0 for SINGLENOZZLE E fan

    if (fan >= FAN_COUNT) return;

<<<<<<< HEAD
    #if ENABLED(LCD_ANNOUNCE_FAN)
    {
      // Send fan state as 'echo:' (to the controller)
      char msg[20];
      PORT_REDIRECT(SERIAL_BOTH);
      SERIAL_ECHO_START();
      sprintf_P(msg, PSTR("M106 P%i S%i"), target, speed);
      SERIAL_ECHOLN(msg);
    }
    #endif

    fan_speed[target] = speed;
=======
    fan_speed[fan] = speed;
    #if REDUNDANT_PART_COOLING_FAN
      if (fan == 0) fan_speed[REDUNDANT_PART_COOLING_FAN] = speed;
    #endif
>>>>>>> 125310dc

    TERN_(REPORT_FAN_CHANGE, report_fan_speed(fan));
  }

  #if ENABLED(REPORT_FAN_CHANGE)
    /**
     * Report print fan speed for a target extruder
     */
    void Temperature::report_fan_speed(const uint8_t fan) {
      if (fan >= FAN_COUNT) return;
      PORT_REDIRECT(SerialMask::All);
      SERIAL_ECHOLNPGM("M106 P", fan, " S", fan_speed[fan]);
    }
  #endif

  #if EITHER(PROBING_FANS_OFF, ADVANCED_PAUSE_FANS_PAUSE)

    void Temperature::set_fans_paused(const bool p) {
      if (p != fans_paused) {
        fans_paused = p;
        if (p)
          FANS_LOOP(i) { saved_fan_speed[i] = fan_speed[i]; fan_speed[i] = 0; }
        else
          FANS_LOOP(i) fan_speed[i] = saved_fan_speed[i];
      }
    }

  #endif

#endif // HAS_FAN

#if WATCH_HOTENDS
  hotend_watch_t Temperature::watch_hotend[HOTENDS]; // = { { 0 } }
#endif
#if HEATER_IDLE_HANDLER
  Temperature::heater_idle_t Temperature::heater_idle[NR_HEATER_IDLE]; // = { { 0 } }
#endif

#if HAS_HEATED_BED
  bed_info_t Temperature::temp_bed; // = { 0 }
  // Init min and max temp with extreme values to prevent false errors during startup
  int16_t Temperature::mintemp_raw_BED = TEMP_SENSOR_BED_RAW_LO_TEMP,
          Temperature::maxtemp_raw_BED = TEMP_SENSOR_BED_RAW_HI_TEMP;
  TERN_(WATCH_BED, bed_watch_t Temperature::watch_bed); // = { 0 }
  IF_DISABLED(PIDTEMPBED, millis_t Temperature::next_bed_check_ms);
#endif

#if HAS_TEMP_CHAMBER
  chamber_info_t Temperature::temp_chamber; // = { 0 }
  #if HAS_HEATED_CHAMBER
    millis_t next_cool_check_ms_2 = 0;
    celsius_float_t old_temp = 9999;
    int16_t Temperature::mintemp_raw_CHAMBER = TEMP_SENSOR_CHAMBER_RAW_LO_TEMP,
            Temperature::maxtemp_raw_CHAMBER = TEMP_SENSOR_CHAMBER_RAW_HI_TEMP;
    TERN_(WATCH_CHAMBER, chamber_watch_t Temperature::watch_chamber{0});
    IF_DISABLED(PIDTEMPCHAMBER, millis_t Temperature::next_chamber_check_ms);
  #endif
#endif

#if HAS_TEMP_COOLER
  cooler_info_t Temperature::temp_cooler; // = { 0 }
  #if HAS_COOLER
    bool flag_cooler_state;
    //bool flag_cooler_excess = false;
    celsius_float_t previous_temp = 9999;
    int16_t Temperature::mintemp_raw_COOLER = TEMP_SENSOR_COOLER_RAW_LO_TEMP,
            Temperature::maxtemp_raw_COOLER = TEMP_SENSOR_COOLER_RAW_HI_TEMP;
    #if WATCH_COOLER
      cooler_watch_t Temperature::watch_cooler{0};
    #endif
    millis_t Temperature::next_cooler_check_ms, Temperature::cooler_fan_flush_ms;
  #endif
#endif

#if HAS_TEMP_PROBE
  probe_info_t Temperature::temp_probe; // = { 0 }
#endif

#if HAS_TEMP_BOARD
  board_info_t Temperature::temp_board; // = { 0 }
  #if ENABLED(THERMAL_PROTECTION_BOARD)
    int16_t Temperature::mintemp_raw_BOARD = TEMP_SENSOR_BOARD_RAW_LO_TEMP,
            Temperature::maxtemp_raw_BOARD = TEMP_SENSOR_BOARD_RAW_HI_TEMP;
  #endif
#endif

#if ENABLED(PREVENT_COLD_EXTRUSION)
  bool Temperature::allow_cold_extrude = false;
  celsius_t Temperature::extrude_min_temp = EXTRUDE_MINTEMP;
#endif

#if HAS_ADC_BUTTONS
  uint32_t Temperature::current_ADCKey_raw = HAL_ADC_RANGE;
  uint16_t Temperature::ADCKey_count = 0;
#endif

#if ENABLED(PID_EXTRUSION_SCALING)
  int16_t Temperature::lpq_len; // Initialized in settings.cpp
#endif

/**
 * private:
 */

volatile bool Temperature::raw_temps_ready = false;

#if ENABLED(PID_EXTRUSION_SCALING)
  int32_t Temperature::last_e_position, Temperature::lpq[LPQ_MAX_LEN];
  lpq_ptr_t Temperature::lpq_ptr = 0;
#endif

#define TEMPDIR(N) ((TEMP_SENSOR_##N##_RAW_LO_TEMP) < (TEMP_SENSOR_##N##_RAW_HI_TEMP) ? 1 : -1)

#if HAS_HOTEND
  // Init mintemp and maxtemp with extreme values to prevent false errors during startup
  constexpr temp_range_t sensor_heater_0 { TEMP_SENSOR_0_RAW_LO_TEMP, TEMP_SENSOR_0_RAW_HI_TEMP, 0, 16383 },
                         sensor_heater_1 { TEMP_SENSOR_1_RAW_LO_TEMP, TEMP_SENSOR_1_RAW_HI_TEMP, 0, 16383 },
                         sensor_heater_2 { TEMP_SENSOR_2_RAW_LO_TEMP, TEMP_SENSOR_2_RAW_HI_TEMP, 0, 16383 },
                         sensor_heater_3 { TEMP_SENSOR_3_RAW_LO_TEMP, TEMP_SENSOR_3_RAW_HI_TEMP, 0, 16383 },
                         sensor_heater_4 { TEMP_SENSOR_4_RAW_LO_TEMP, TEMP_SENSOR_4_RAW_HI_TEMP, 0, 16383 },
                         sensor_heater_5 { TEMP_SENSOR_5_RAW_LO_TEMP, TEMP_SENSOR_5_RAW_HI_TEMP, 0, 16383 },
                         sensor_heater_6 { TEMP_SENSOR_6_RAW_LO_TEMP, TEMP_SENSOR_6_RAW_HI_TEMP, 0, 16383 },
                         sensor_heater_7 { TEMP_SENSOR_7_RAW_LO_TEMP, TEMP_SENSOR_7_RAW_HI_TEMP, 0, 16383 };

  temp_range_t Temperature::temp_range[HOTENDS] = ARRAY_BY_HOTENDS(sensor_heater_0, sensor_heater_1, sensor_heater_2, sensor_heater_3, sensor_heater_4, sensor_heater_5, sensor_heater_6, sensor_heater_7);
#endif

#if MAX_CONSECUTIVE_LOW_TEMPERATURE_ERROR_ALLOWED > 1
  uint8_t Temperature::consecutive_low_temperature_error[HOTENDS] = { 0 };
#endif

#if MILLISECONDS_PREHEAT_TIME > 0
  millis_t Temperature::preheat_end_time[HOTENDS] = { 0 };
#endif

#if HAS_AUTO_FAN
  millis_t Temperature::next_auto_fan_check_ms = 0;
#endif

#if ENABLED(FAN_SOFT_PWM)
  uint8_t Temperature::soft_pwm_amount_fan[FAN_COUNT],
          Temperature::soft_pwm_count_fan[FAN_COUNT];
#endif

#if ENABLED(SINGLENOZZLE_STANDBY_TEMP)
  celsius_t Temperature::singlenozzle_temp[EXTRUDERS];
#endif
#if ENABLED(SINGLENOZZLE_STANDBY_FAN)
  uint8_t Temperature::singlenozzle_fan_speed[EXTRUDERS];
#endif

#if ENABLED(PROBING_HEATERS_OFF)
  bool Temperature::paused_for_probing;
#endif

/**
 * public:
 * Class and Instance Methods
 */

#if HAS_PID_HEATING

  inline void say_default_() { SERIAL_ECHOPGM("#define DEFAULT_"); }

  /**
   * PID Autotuning (M303)
   *
   * Alternately heat and cool the nozzle, observing its behavior to
   * determine the best PID values to achieve a stable temperature.
   * Needs sufficient heater power to make some overshoot at target
   * temperature to succeed.
   */
  void Temperature::PID_autotune(const celsius_t target, const heater_id_t heater_id, const int8_t ncycles, const bool set_result/*=false*/) {
    celsius_float_t current_temp = 0.0;
    int cycles = 0;
    bool heating = true;

    millis_t next_temp_ms = millis(), t1 = next_temp_ms, t2 = next_temp_ms;
    long t_high = 0, t_low = 0;

    PID_t tune_pid = { 0, 0, 0 };
    celsius_float_t maxT = 0, minT = 10000;

    const bool isbed = (heater_id == H_BED);
    const bool ischamber = (heater_id == H_CHAMBER);

    #if ENABLED(PIDTEMPCHAMBER)
      #define C_TERN(T,A,B) ((T) ? (A) : (B))
    #else
      #define C_TERN(T,A,B) (B)
    #endif
    #if ENABLED(PIDTEMPBED)
      #define B_TERN(T,A,B) ((T) ? (A) : (B))
    #else
      #define B_TERN(T,A,B) (B)
    #endif
    #define GHV(C,B,H) C_TERN(ischamber, C, B_TERN(isbed, B, H))
    #define SHV(V) C_TERN(ischamber, temp_chamber.soft_pwm_amount = V, B_TERN(isbed, temp_bed.soft_pwm_amount = V, temp_hotend[heater_id].soft_pwm_amount = V))
    #define ONHEATINGSTART() C_TERN(ischamber, printerEventLEDs.onChamberHeatingStart(), B_TERN(isbed, printerEventLEDs.onBedHeatingStart(), printerEventLEDs.onHotendHeatingStart()))
    #define ONHEATING(S,C,T) C_TERN(ischamber, printerEventLEDs.onChamberHeating(S,C,T), B_TERN(isbed, printerEventLEDs.onBedHeating(S,C,T), printerEventLEDs.onHotendHeating(S,C,T)))

    #define WATCH_PID BOTH(WATCH_CHAMBER, PIDTEMPCHAMBER) || BOTH(WATCH_BED, PIDTEMPBED) || BOTH(WATCH_HOTENDS, PIDTEMP)

    #if WATCH_PID
      #if BOTH(THERMAL_PROTECTION_CHAMBER, PIDTEMPCHAMBER)
        #define C_GTV(T,A,B) ((T) ? (A) : (B))
      #else
        #define C_GTV(T,A,B) (B)
      #endif
      #if BOTH(THERMAL_PROTECTION_BED, PIDTEMPBED)
        #define B_GTV(T,A,B) ((T) ? (A) : (B))
      #else
        #define B_GTV(T,A,B) (B)
      #endif
      #define GTV(C,B,H) C_GTV(ischamber, C, B_GTV(isbed, B, H))
      const uint16_t watch_temp_period = GTV(WATCH_CHAMBER_TEMP_PERIOD, WATCH_BED_TEMP_PERIOD, WATCH_TEMP_PERIOD);
      const uint8_t watch_temp_increase = GTV(WATCH_CHAMBER_TEMP_INCREASE, WATCH_BED_TEMP_INCREASE, WATCH_TEMP_INCREASE);
      const celsius_float_t watch_temp_target = celsius_float_t(target - (watch_temp_increase + GTV(TEMP_CHAMBER_HYSTERESIS, TEMP_BED_HYSTERESIS, TEMP_HYSTERESIS) + 1));
      millis_t temp_change_ms = next_temp_ms + SEC_TO_MS(watch_temp_period);
      celsius_float_t next_watch_temp = 0.0;
      bool heated = false;
    #endif

    TERN_(HAS_AUTO_FAN, next_auto_fan_check_ms = next_temp_ms + 2500UL);

    TERN_(EXTENSIBLE_UI, ExtUI::onPidTuning(ExtUI::result_t::PID_STARTED));
    TERN_(DWIN_CREALITY_LCD_ENHANCED, DWIN_PidTuning(isbed ? PID_BED_START : PID_EXTR_START));

    if (target > GHV(CHAMBER_MAX_TARGET, BED_MAX_TARGET, temp_range[heater_id].maxtemp - (HOTEND_OVERSHOOT))) {
      SERIAL_ECHOLNPGM(STR_PID_TEMP_TOO_HIGH);
      TERN_(EXTENSIBLE_UI, ExtUI::onPidTuning(ExtUI::result_t::PID_TEMP_TOO_HIGH));
      TERN_(DWIN_CREALITY_LCD_ENHANCED, DWIN_PidTuning(PID_TEMP_TOO_HIGH));
      return;
    }

    SERIAL_ECHOLNPGM(STR_PID_AUTOTUNE_START);

    disable_all_heaters();
    TERN_(AUTO_POWER_CONTROL, powerManager.power_on());

    long bias = GHV(MAX_CHAMBER_POWER, MAX_BED_POWER, PID_MAX) >> 1, d = bias;
    SHV(bias);

    #if ENABLED(PRINTER_EVENT_LEDS)
      const celsius_float_t start_temp = GHV(degChamber(), degBed(), degHotend(heater_id));
      LEDColor color = ONHEATINGSTART();
    #endif

    TERN_(NO_FAN_SLOWING_IN_PID_TUNING, adaptive_fan_slowing = false);

    // PID Tuning loop
    wait_for_heatup = true; // Can be interrupted with M108
    TERN_(HAS_STATUS_MESSAGE, ui.set_status(F("Wait for heat up...")));
    while (wait_for_heatup) {

      const millis_t ms = millis();

      if (updateTemperaturesIfReady()) { // temp sample ready

        // Get the current temperature and constrain it
        current_temp = GHV(degChamber(), degBed(), degHotend(heater_id));
        NOLESS(maxT, current_temp);
        NOMORE(minT, current_temp);

        #if ENABLED(PRINTER_EVENT_LEDS)
          ONHEATING(start_temp, current_temp, target);
        #endif

        #if HAS_AUTO_FAN
          if (ELAPSED(ms, next_auto_fan_check_ms)) {
            checkExtruderAutoFans();
            next_auto_fan_check_ms = ms + 2500UL;
          }
        #endif

        if (heating && current_temp > target && ELAPSED(ms, t2 + 5000UL)) {
          heating = false;
          SHV((bias - d) >> 1);
          t1 = ms;
          t_high = t1 - t2;
          maxT = target;
        }

        if (!heating && current_temp < target && ELAPSED(ms, t1 + 5000UL)) {
          heating = true;
          t2 = ms;
          t_low = t2 - t1;
          if (cycles > 0) {
            const long max_pow = GHV(MAX_CHAMBER_POWER, MAX_BED_POWER, PID_MAX);
            bias += (d * (t_high - t_low)) / (t_low + t_high);
            LIMIT(bias, 20, max_pow - 20);
            d = (bias > max_pow >> 1) ? max_pow - 1 - bias : bias;

            SERIAL_ECHOPGM(STR_BIAS, bias, STR_D_COLON, d, STR_T_MIN, minT, STR_T_MAX, maxT);
            if (cycles > 2) {
              const float Ku = (4.0f * d) / (float(M_PI) * (maxT - minT) * 0.5f),
                          Tu = float(t_low + t_high) * 0.001f,
                          pf = ischamber ? 0.2f : (isbed ? 0.2f : 0.6f),
                          df = ischamber ? 1.0f / 3.0f : (isbed ? 1.0f / 3.0f : 1.0f / 8.0f);

              tune_pid.Kp = Ku * pf;
              tune_pid.Ki = tune_pid.Kp * 2.0f / Tu;
              tune_pid.Kd = tune_pid.Kp * Tu * df;

              SERIAL_ECHOLNPGM(STR_KU, Ku, STR_TU, Tu);
              if (ischamber || isbed)
                SERIAL_ECHOLNPGM(" No overshoot");
              else
                SERIAL_ECHOLNPGM(STR_CLASSIC_PID);
              SERIAL_ECHOLNPGM(STR_KP, tune_pid.Kp, STR_KI, tune_pid.Ki, STR_KD, tune_pid.Kd);
            }
          }
          SHV((bias + d) >> 1);
          TERN_(HAS_STATUS_MESSAGE, ui.status_printf(0, F(S_FMT " %i/%i"), GET_TEXT(MSG_PID_CYCLE), cycles, ncycles));
          cycles++;
          minT = target;
        }
      }

      // Did the temperature overshoot very far?
      #ifndef MAX_OVERSHOOT_PID_AUTOTUNE
        #define MAX_OVERSHOOT_PID_AUTOTUNE 30
      #endif
      if (current_temp > target + MAX_OVERSHOOT_PID_AUTOTUNE) {
        SERIAL_ECHOLNPGM(STR_PID_TEMP_TOO_HIGH);
        TERN_(EXTENSIBLE_UI, ExtUI::onPidTuning(ExtUI::result_t::PID_TEMP_TOO_HIGH));
        TERN_(DWIN_CREALITY_LCD_ENHANCED, DWIN_PidTuning(PID_TEMP_TOO_HIGH));
        break;
      }

      // Report heater states every 2 seconds
      if (ELAPSED(ms, next_temp_ms)) {
        #if HAS_TEMP_SENSOR
          print_heater_states(ischamber ? active_extruder : (isbed ? active_extruder : heater_id));
          SERIAL_EOL();
        #endif
        next_temp_ms = ms + 2000UL;

        // Make sure heating is actually working
        #if WATCH_PID
          if (BOTH(WATCH_BED, WATCH_HOTENDS) || isbed == DISABLED(WATCH_HOTENDS) || ischamber == DISABLED(WATCH_HOTENDS)) {
            if (!heated) {                                            // If not yet reached target...
              if (current_temp > next_watch_temp) {                   // Over the watch temp?
                next_watch_temp = current_temp + watch_temp_increase; // - set the next temp to watch for
                temp_change_ms = ms + SEC_TO_MS(watch_temp_period);     // - move the expiration timer up
                if (current_temp > watch_temp_target) heated = true;  // - Flag if target temperature reached
              }
              else if (ELAPSED(ms, temp_change_ms))                   // Watch timer expired
                _temp_error(heater_id, FPSTR(str_t_heating_failed), GET_TEXT_F(MSG_HEATING_FAILED_LCD));
            }
            else if (current_temp < target - (MAX_OVERSHOOT_PID_AUTOTUNE)) // Heated, then temperature fell too far?
              _temp_error(heater_id, FPSTR(str_t_thermal_runaway), GET_TEXT_F(MSG_THERMAL_RUNAWAY));
          }
        #endif
      } // every 2 seconds

      // Timeout after MAX_CYCLE_TIME_PID_AUTOTUNE minutes since the last undershoot/overshoot cycle
      #ifndef MAX_CYCLE_TIME_PID_AUTOTUNE
        #define MAX_CYCLE_TIME_PID_AUTOTUNE 20L
      #endif
      if ((ms - _MIN(t1, t2)) > (MAX_CYCLE_TIME_PID_AUTOTUNE * 60L * 1000L)) {
        TERN_(DWIN_CREALITY_LCD, DWIN_Popup_Temperature(0));
        TERN_(DWIN_CREALITY_LCD_ENHANCED, DWIN_PidTuning(PID_TUNING_TIMEOUT));
        TERN_(EXTENSIBLE_UI, ExtUI::onPidTuning(ExtUI::result_t::PID_TUNING_TIMEOUT));
        SERIAL_ECHOLNPGM(STR_PID_TIMEOUT);
        break;
      }

      if (cycles > ncycles && cycles > 2) {
        SERIAL_ECHOLNPGM(STR_PID_AUTOTUNE_FINISHED);

        #if EITHER(PIDTEMPBED, PIDTEMPCHAMBER)
          FSTR_P const estring = GHV(F("chamber"), F("bed"), FPSTR(NUL_STR));
          say_default_(); SERIAL_ECHOF(estring); SERIAL_ECHOLNPGM("Kp ", tune_pid.Kp);
          say_default_(); SERIAL_ECHOF(estring); SERIAL_ECHOLNPGM("Ki ", tune_pid.Ki);
          say_default_(); SERIAL_ECHOF(estring); SERIAL_ECHOLNPGM("Kd ", tune_pid.Kd);
        #else
          say_default_(); SERIAL_ECHOLNPGM("Kp ", tune_pid.Kp);
          say_default_(); SERIAL_ECHOLNPGM("Ki ", tune_pid.Ki);
          say_default_(); SERIAL_ECHOLNPGM("Kd ", tune_pid.Kd);
        #endif

        auto _set_hotend_pid = [](const uint8_t e, const PID_t &in_pid) {
          #if ENABLED(PIDTEMP)
            PID_PARAM(Kp, e) = in_pid.Kp;
            PID_PARAM(Ki, e) = scalePID_i(in_pid.Ki);
            PID_PARAM(Kd, e) = scalePID_d(in_pid.Kd);
            updatePID();
          #else
            UNUSED(e); UNUSED(in_pid);
          #endif
        };

        #if ENABLED(PIDTEMPBED)
          auto _set_bed_pid = [](const PID_t &in_pid) {
            temp_bed.pid.Kp = in_pid.Kp;
            temp_bed.pid.Ki = scalePID_i(in_pid.Ki);
            temp_bed.pid.Kd = scalePID_d(in_pid.Kd);
          };
        #endif

        #if ENABLED(PIDTEMPCHAMBER)
          auto _set_chamber_pid = [](const PID_t &in_pid) {
            temp_chamber.pid.Kp = in_pid.Kp;
            temp_chamber.pid.Ki = scalePID_i(in_pid.Ki);
            temp_chamber.pid.Kd = scalePID_d(in_pid.Kd);
          };
        #endif

        // Use the result? (As with "M303 U1")
        if (set_result)
          GHV(_set_chamber_pid(tune_pid), _set_bed_pid(tune_pid), _set_hotend_pid(heater_id, tune_pid));

        TERN_(PRINTER_EVENT_LEDS, printerEventLEDs.onPidTuningDone(color));

        TERN_(EXTENSIBLE_UI, ExtUI::onPidTuning(ExtUI::result_t::PID_DONE));
        TERN_(DWIN_CREALITY_LCD_ENHANCED, DWIN_PidTuning(PID_DONE));

        goto EXIT_M303;
      }

      // Run HAL idle tasks
      TERN_(HAL_IDLETASK, HAL_idletask());

      // Run UI update
      TERN(HAS_DWIN_E3V2_BASIC, DWIN_Update(), ui.update());
    }
    wait_for_heatup = false;

    disable_all_heaters();

    TERN_(PRINTER_EVENT_LEDS, printerEventLEDs.onPidTuningDone(color));

    TERN_(EXTENSIBLE_UI, ExtUI::onPidTuning(ExtUI::result_t::PID_DONE));
    TERN_(DWIN_CREALITY_LCD_ENHANCED, DWIN_PidTuning(PID_DONE));

    EXIT_M303:
      TERN_(NO_FAN_SLOWING_IN_PID_TUNING, adaptive_fan_slowing = true);
      return;
  }

#endif // HAS_PID_HEATING

int16_t Temperature::getHeaterPower(const heater_id_t heater_id) {
  switch (heater_id) {
    #if HAS_HEATED_BED
      case H_BED: return temp_bed.soft_pwm_amount;
    #endif
    #if HAS_HEATED_CHAMBER
      case H_CHAMBER: return temp_chamber.soft_pwm_amount;
    #endif
    #if HAS_COOLER
      case H_COOLER: return temp_cooler.soft_pwm_amount;
    #endif
    default:
      return TERN0(HAS_HOTEND, temp_hotend[heater_id].soft_pwm_amount);
  }
}

#define _EFANOVERLAP(A,B) _FANOVERLAP(E##A,B)

#if HAS_AUTO_FAN
  #if EXTRUDER_AUTO_FAN_SPEED != 255
    #define INIT_E_AUTO_FAN_PIN(P) do{ if (P == FAN1_PIN || P == FAN2_PIN) { SET_PWM(P); SET_FAST_PWM_FREQ(P); } else SET_OUTPUT(P); }while(0)
  #else
    #define INIT_E_AUTO_FAN_PIN(P) SET_OUTPUT(P)
  #endif
  #if CHAMBER_AUTO_FAN_SPEED != 255
    #define INIT_CHAMBER_AUTO_FAN_PIN(P) do{ if (P == FAN1_PIN || P == FAN2_PIN) { SET_PWM(P); SET_FAST_PWM_FREQ(P); } else SET_OUTPUT(P); }while(0)
  #else
    #define INIT_CHAMBER_AUTO_FAN_PIN(P) SET_OUTPUT(P)
  #endif

  #define CHAMBER_FAN_INDEX HOTENDS

  void Temperature::checkExtruderAutoFans() {
    #define _EFAN(B,A) _EFANOVERLAP(A,B) ? B :
    static const uint8_t fanBit[] PROGMEM = {
      0
      #if HAS_MULTI_HOTEND
        #define _NEXT_FAN(N) , REPEAT2(N,_EFAN,N) N
        RREPEAT_S(1, HOTENDS, _NEXT_FAN)
      #endif
      #if HAS_AUTO_CHAMBER_FAN
        #define _CFAN(B) _FANOVERLAP(CHAMBER,B) ? B :
        , REPEAT(HOTENDS,_CFAN) (HOTENDS)
      #endif
    };

    uint8_t fanState = 0;
    HOTEND_LOOP()
      if (temp_hotend[e].celsius >= EXTRUDER_AUTO_FAN_TEMPERATURE)
        SBI(fanState, pgm_read_byte(&fanBit[e]));

    #if HAS_AUTO_CHAMBER_FAN
      if (temp_chamber.celsius >= CHAMBER_AUTO_FAN_TEMPERATURE)
        SBI(fanState, pgm_read_byte(&fanBit[CHAMBER_FAN_INDEX]));
    #endif

    #if HAS_AUTO_COOLER_FAN
      if (temp_cooler.celsius >= COOLER_AUTO_FAN_TEMPERATURE)
        SBI(fanState, pgm_read_byte(&fanBit[COOLER_FAN_INDEX]));
    #endif

    #define _UPDATE_AUTO_FAN(P,D,A) do{                   \
      if (PWM_PIN(P##_AUTO_FAN_PIN) && A < 255)           \
        set_pwm_duty(pin_t(P##_AUTO_FAN_PIN), D ? A : 0); \
      else                                                \
        WRITE(P##_AUTO_FAN_PIN, D);                       \
    }while(0)

    uint8_t fanDone = 0;
    LOOP_L_N(f, COUNT(fanBit)) {
      const uint8_t realFan = pgm_read_byte(&fanBit[f]);
      if (TEST(fanDone, realFan)) continue;
      const bool fan_on = TEST(fanState, realFan);
      switch (f) {
        #if ENABLED(AUTO_POWER_CHAMBER_FAN)
          case CHAMBER_FAN_INDEX:
            chamberfan_speed = fan_on ? CHAMBER_AUTO_FAN_SPEED : 0;
            break;
        #endif
        default:
          #if ENABLED(AUTO_POWER_E_FANS)
            autofan_speed[realFan] = fan_on ? EXTRUDER_AUTO_FAN_SPEED : 0;
          #endif
          break;
      }

      switch (f) {
        #if HAS_AUTO_FAN_0
          case 0: _UPDATE_AUTO_FAN(E0, fan_on, EXTRUDER_AUTO_FAN_SPEED); break;
        #endif
        #if HAS_AUTO_FAN_1
          case 1: _UPDATE_AUTO_FAN(E1, fan_on, EXTRUDER_AUTO_FAN_SPEED); break;
        #endif
        #if HAS_AUTO_FAN_2
          case 2: _UPDATE_AUTO_FAN(E2, fan_on, EXTRUDER_AUTO_FAN_SPEED); break;
        #endif
        #if HAS_AUTO_FAN_3
          case 3: _UPDATE_AUTO_FAN(E3, fan_on, EXTRUDER_AUTO_FAN_SPEED); break;
        #endif
        #if HAS_AUTO_FAN_4
          case 4: _UPDATE_AUTO_FAN(E4, fan_on, EXTRUDER_AUTO_FAN_SPEED); break;
        #endif
        #if HAS_AUTO_FAN_5
          case 5: _UPDATE_AUTO_FAN(E5, fan_on, EXTRUDER_AUTO_FAN_SPEED); break;
        #endif
        #if HAS_AUTO_FAN_6
          case 6: _UPDATE_AUTO_FAN(E6, fan_on, EXTRUDER_AUTO_FAN_SPEED); break;
        #endif
        #if HAS_AUTO_FAN_7
          case 7: _UPDATE_AUTO_FAN(E7, fan_on, EXTRUDER_AUTO_FAN_SPEED); break;
        #endif
        #if HAS_AUTO_CHAMBER_FAN && !AUTO_CHAMBER_IS_E
          case CHAMBER_FAN_INDEX: _UPDATE_AUTO_FAN(CHAMBER, fan_on, CHAMBER_AUTO_FAN_SPEED); break;
        #endif
      }
      SBI(fanDone, realFan);
    }
  }

#endif // HAS_AUTO_FAN

//
// Temperature Error Handlers
//

inline void loud_kill(FSTR_P const lcd_msg, const heater_id_t heater_id) {
  marlin_state = MF_KILLED;
  #if USE_BEEPER
    thermalManager.disable_all_heaters();
    for (uint8_t i = 20; i--;) {
      WRITE(BEEPER_PIN, HIGH);
      delay(25);
      watchdog_refresh();
      WRITE(BEEPER_PIN, LOW);
      delay(40);
      watchdog_refresh();
      delay(40);
      watchdog_refresh();
    }
    WRITE(BEEPER_PIN, HIGH);
  #endif
  kill(lcd_msg, HEATER_FSTR(heater_id));
}

void Temperature::_temp_error(const heater_id_t heater_id, FSTR_P const serial_msg, FSTR_P const lcd_msg) {

  static uint8_t killed = 0;

  if (IsRunning() && TERN1(BOGUS_TEMPERATURE_GRACE_PERIOD, killed == 2)) {
    SERIAL_ERROR_START();
    SERIAL_ECHOF(serial_msg);
    SERIAL_ECHOPGM(STR_STOPPED_HEATER);

    heater_id_t real_heater_id = heater_id;

    #if HAS_TEMP_REDUNDANT
      if (heater_id == H_REDUNDANT) {
        SERIAL_ECHOPGM(STR_REDUNDANT); // print redundant and cascade to print target, too.
        real_heater_id = (heater_id_t)HEATER_ID(TEMP_SENSOR_REDUNDANT_TARGET);
      }
    #endif

    switch (real_heater_id) {
      OPTCODE(HAS_TEMP_COOLER,  case H_COOLER:  SERIAL_ECHOPGM(STR_COOLER);         break)
      OPTCODE(HAS_TEMP_PROBE,   case H_PROBE:   SERIAL_ECHOPGM(STR_PROBE);          break)
      OPTCODE(HAS_TEMP_BOARD,   case H_BOARD:   SERIAL_ECHOPGM(STR_MOTHERBOARD);    break)
      OPTCODE(HAS_TEMP_CHAMBER, case H_CHAMBER: SERIAL_ECHOPGM(STR_HEATER_CHAMBER); break)
      OPTCODE(HAS_TEMP_BED,     case H_BED:     SERIAL_ECHOPGM(STR_HEATER_BED);     break)
      default:
        if (real_heater_id >= 0)
          SERIAL_ECHOLNPGM("E", real_heater_id);
    }
    SERIAL_EOL();
  }

  disable_all_heaters(); // always disable (even for bogus temp)
  watchdog_refresh();

  #if BOGUS_TEMPERATURE_GRACE_PERIOD
    const millis_t ms = millis();
    static millis_t expire_ms;
    switch (killed) {
      case 0:
        expire_ms = ms + BOGUS_TEMPERATURE_GRACE_PERIOD;
        ++killed;
        break;
      case 1:
        if (ELAPSED(ms, expire_ms)) ++killed;
        break;
      case 2:
        loud_kill(lcd_msg, heater_id);
        ++killed;
        break;
    }
  #elif defined(BOGUS_TEMPERATURE_GRACE_PERIOD)
    UNUSED(killed);
  #else
    if (!killed) { killed = 1; loud_kill(lcd_msg, heater_id); }
  #endif
}

void Temperature::max_temp_error(const heater_id_t heater_id) {
  #if HAS_DWIN_E3V2_BASIC && (HAS_HOTEND || HAS_HEATED_BED)
    DWIN_Popup_Temperature(1);
  #endif
  _temp_error(heater_id, F(STR_T_MAXTEMP), GET_TEXT_F(MSG_ERR_MAXTEMP));
}

void Temperature::min_temp_error(const heater_id_t heater_id) {
  #if HAS_DWIN_E3V2_BASIC && (HAS_HOTEND || HAS_HEATED_BED)
    DWIN_Popup_Temperature(0);
  #endif
  _temp_error(heater_id, F(STR_T_MINTEMP), GET_TEXT_F(MSG_ERR_MINTEMP));
}

#if ANY(PID_DEBUG, PID_BED_DEBUG, PID_CHAMBER_DEBUG)
  bool Temperature::pid_debug_flag; // = 0
#endif

#if HAS_HOTEND

  float Temperature::get_pid_output_hotend(const uint8_t E_NAME) {
    const uint8_t ee = HOTEND_INDEX;
    #if ENABLED(PIDTEMP)
      #if DISABLED(PID_OPENLOOP)
        static hotend_pid_t work_pid[HOTENDS];
        static float temp_iState[HOTENDS] = { 0 },
                     temp_dState[HOTENDS] = { 0 };
        static bool pid_reset[HOTENDS] = { false };
        const float pid_error = temp_hotend[ee].target - temp_hotend[ee].celsius;

        float pid_output;

        if (temp_hotend[ee].target == 0
          || pid_error < -(PID_FUNCTIONAL_RANGE)
          || TERN0(HEATER_IDLE_HANDLER, heater_idle[ee].timed_out)
        ) {
          pid_output = 0;
          pid_reset[ee] = true;
        }
        else if (pid_error > PID_FUNCTIONAL_RANGE) {
          pid_output = BANG_MAX;
          pid_reset[ee] = true;
        }
        else {
          if (pid_reset[ee]) {
            temp_iState[ee] = 0.0;
            work_pid[ee].Kd = 0.0;
            pid_reset[ee] = false;
          }

          work_pid[ee].Kd = work_pid[ee].Kd + PID_K2 * (PID_PARAM(Kd, ee) * (temp_dState[ee] - temp_hotend[ee].celsius) - work_pid[ee].Kd);
          const float max_power_over_i_gain = float(PID_MAX) / PID_PARAM(Ki, ee) - float(MIN_POWER);
          temp_iState[ee] = constrain(temp_iState[ee] + pid_error, 0, max_power_over_i_gain);
          work_pid[ee].Kp = PID_PARAM(Kp, ee) * pid_error;
          work_pid[ee].Ki = PID_PARAM(Ki, ee) * temp_iState[ee];

          pid_output = work_pid[ee].Kp + work_pid[ee].Ki + work_pid[ee].Kd + float(MIN_POWER);

          #if ENABLED(PID_EXTRUSION_SCALING)
            #if HOTENDS == 1
              constexpr bool this_hotend = true;
            #else
              const bool this_hotend = (ee == active_extruder);
            #endif
            work_pid[ee].Kc = 0;
            if (this_hotend) {
              const long e_position = stepper.position(E_AXIS);
              if (e_position > last_e_position) {
                lpq[lpq_ptr] = e_position - last_e_position;
                last_e_position = e_position;
              }
              else
                lpq[lpq_ptr] = 0;

              if (++lpq_ptr >= lpq_len) lpq_ptr = 0;
              work_pid[ee].Kc = (lpq[lpq_ptr] * planner.mm_per_step[E_AXIS]) * PID_PARAM(Kc, ee);
              pid_output += work_pid[ee].Kc;
            }
          #endif // PID_EXTRUSION_SCALING
          #if ENABLED(PID_FAN_SCALING)
            if (fan_speed[active_extruder] > PID_FAN_SCALING_MIN_SPEED) {
              work_pid[ee].Kf = PID_PARAM(Kf, ee) + (PID_FAN_SCALING_LIN_FACTOR) * fan_speed[active_extruder];
              pid_output += work_pid[ee].Kf;
            }
            //pid_output -= work_pid[ee].Ki;
            //pid_output += work_pid[ee].Ki * work_pid[ee].Kf
          #endif // PID_FAN_SCALING
          LIMIT(pid_output, 0, PID_MAX);
        }
        temp_dState[ee] = temp_hotend[ee].celsius;

      #else // PID_OPENLOOP

        const float pid_output = constrain(temp_hotend[ee].target, 0, PID_MAX);

      #endif // PID_OPENLOOP

      #if ENABLED(PID_DEBUG)
        if (ee == active_extruder && pid_debug_flag) {
          SERIAL_ECHO_MSG(STR_PID_DEBUG, ee, STR_PID_DEBUG_INPUT, temp_hotend[ee].celsius, STR_PID_DEBUG_OUTPUT, pid_output
            #if DISABLED(PID_OPENLOOP)
              , STR_PID_DEBUG_PTERM, work_pid[ee].Kp
              , STR_PID_DEBUG_ITERM, work_pid[ee].Ki
              , STR_PID_DEBUG_DTERM, work_pid[ee].Kd
              #if ENABLED(PID_EXTRUSION_SCALING)
                , STR_PID_DEBUG_CTERM, work_pid[ee].Kc
              #endif
            #endif
          );
        }
      #endif

    #else // No PID enabled

      const bool is_idling = TERN0(HEATER_IDLE_HANDLER, heater_idle[ee].timed_out);
      const float pid_output = (!is_idling && temp_hotend[ee].celsius < temp_hotend[ee].target) ? BANG_MAX : 0;

    #endif

    return pid_output;
  }

#endif // HAS_HOTEND

#if ENABLED(PIDTEMPBED)

  float Temperature::get_pid_output_bed() {

    #if DISABLED(PID_OPENLOOP)

      static PID_t work_pid{0};
      static float temp_iState = 0, temp_dState = 0;
      static bool pid_reset = true;
      float pid_output = 0;
      const float max_power_over_i_gain = float(MAX_BED_POWER) / temp_bed.pid.Ki - float(MIN_BED_POWER),
                  pid_error = temp_bed.target - temp_bed.celsius;

      if (!temp_bed.target || pid_error < -(PID_FUNCTIONAL_RANGE)) {
        pid_output = 0;
        pid_reset = true;
      }
      else if (pid_error > PID_FUNCTIONAL_RANGE) {
        pid_output = MAX_BED_POWER;
        pid_reset = true;
      }
      else {
        if (pid_reset) {
          temp_iState = 0.0;
          work_pid.Kd = 0.0;
          pid_reset = false;
        }

        temp_iState = constrain(temp_iState + pid_error, 0, max_power_over_i_gain);

        work_pid.Kp = temp_bed.pid.Kp * pid_error;
        work_pid.Ki = temp_bed.pid.Ki * temp_iState;
        work_pid.Kd = work_pid.Kd + PID_K2 * (temp_bed.pid.Kd * (temp_dState - temp_bed.celsius) - work_pid.Kd);

        temp_dState = temp_bed.celsius;

        pid_output = constrain(work_pid.Kp + work_pid.Ki + work_pid.Kd + float(MIN_BED_POWER), 0, MAX_BED_POWER);
      }

    #else // PID_OPENLOOP

      const float pid_output = constrain(temp_bed.target, 0, MAX_BED_POWER);

    #endif // PID_OPENLOOP

    #if ENABLED(PID_BED_DEBUG)
      if (pid_debug_flag) {
        SERIAL_ECHO_MSG(
          " PID_BED_DEBUG : Input ", temp_bed.celsius, " Output ", pid_output
          #if DISABLED(PID_OPENLOOP)
            , STR_PID_DEBUG_PTERM, work_pid.Kp
            , STR_PID_DEBUG_ITERM, work_pid.Ki
            , STR_PID_DEBUG_DTERM, work_pid.Kd
          #endif
        );
      }
    #endif

    return pid_output;
  }

#endif // PIDTEMPBED

#if ENABLED(PIDTEMPCHAMBER)

  float Temperature::get_pid_output_chamber() {

    #if DISABLED(PID_OPENLOOP)

      static PID_t work_pid{0};
      static float temp_iState = 0, temp_dState = 0;
      static bool pid_reset = true;
      float pid_output = 0;
      const float max_power_over_i_gain = float(MAX_CHAMBER_POWER) / temp_chamber.pid.Ki - float(MIN_CHAMBER_POWER),
                  pid_error = temp_chamber.target - temp_chamber.celsius;

      if (!temp_chamber.target || pid_error < -(PID_FUNCTIONAL_RANGE)) {
        pid_output = 0;
        pid_reset = true;
      }
      else if (pid_error > PID_FUNCTIONAL_RANGE) {
        pid_output = MAX_CHAMBER_POWER;
        pid_reset = true;
      }
      else {
        if (pid_reset) {
          temp_iState = 0.0;
          work_pid.Kd = 0.0;
          pid_reset = false;
        }

        temp_iState = constrain(temp_iState + pid_error, 0, max_power_over_i_gain);

        work_pid.Kp = temp_chamber.pid.Kp * pid_error;
        work_pid.Ki = temp_chamber.pid.Ki * temp_iState;
        work_pid.Kd = work_pid.Kd + PID_K2 * (temp_chamber.pid.Kd * (temp_dState - temp_chamber.celsius) - work_pid.Kd);

        temp_dState = temp_chamber.celsius;

        pid_output = constrain(work_pid.Kp + work_pid.Ki + work_pid.Kd + float(MIN_CHAMBER_POWER), 0, MAX_CHAMBER_POWER);
      }

    #else // PID_OPENLOOP

      const float pid_output = constrain(temp_chamber.target, 0, MAX_CHAMBER_POWER);

    #endif // PID_OPENLOOP

    #if ENABLED(PID_CHAMBER_DEBUG)
    {
      SERIAL_ECHO_MSG(
        " PID_CHAMBER_DEBUG : Input ", temp_chamber.celsius, " Output ", pid_output
        #if DISABLED(PID_OPENLOOP)
          , STR_PID_DEBUG_PTERM, work_pid.Kp
          , STR_PID_DEBUG_ITERM, work_pid.Ki
          , STR_PID_DEBUG_DTERM, work_pid.Kd
        #endif
      );
    }
    #endif

    return pid_output;
  }

#endif // PIDTEMPCHAMBER

/**
 * Manage heating activities for extruder hot-ends and a heated bed
 *  - Acquire updated temperature readings
 *    - Also resets the watchdog timer
 *  - Invoke thermal runaway protection
 *  - Manage extruder auto-fan
 *  - Apply filament width to the extrusion rate (may move)
 *  - Update the heated bed PID output value
 */
void Temperature::manage_heater() {
  if (marlin_state == MF_INITIALIZING) return watchdog_refresh(); // If Marlin isn't started, at least reset the watchdog!

  static bool no_reentry = false;  // Prevent recursion
  if (no_reentry) return;
  REMEMBER(mh, no_reentry, true);

  #if ENABLED(EMERGENCY_PARSER)
    if (emergency_parser.killed_by_M112) kill(FPSTR(M112_KILL_STR), nullptr, true);

    if (emergency_parser.quickstop_by_M410) {
      emergency_parser.quickstop_by_M410 = false; // quickstop_stepper may call idle so clear this now!
      quickstop_stepper();
    }
  #endif

  if (!updateTemperaturesIfReady()) return; // Will also reset the watchdog if temperatures are ready

  #if DISABLED(IGNORE_THERMOCOUPLE_ERRORS)
    #if TEMP_SENSOR_0_IS_MAX_TC
      if (degHotend(0) > _MIN(HEATER_0_MAXTEMP, TEMP_SENSOR_0_MAX_TC_TMAX - 1.0)) max_temp_error(H_E0);
      if (degHotend(0) < _MAX(HEATER_0_MINTEMP, TEMP_SENSOR_0_MAX_TC_TMIN + .01)) min_temp_error(H_E0);
    #endif
    #if TEMP_SENSOR_1_IS_MAX_TC
      if (degHotend(1) > _MIN(HEATER_1_MAXTEMP, TEMP_SENSOR_1_MAX_TC_TMAX - 1.0)) max_temp_error(H_E1);
      if (degHotend(1) < _MAX(HEATER_1_MINTEMP, TEMP_SENSOR_1_MAX_TC_TMIN + .01)) min_temp_error(H_E1);
    #endif
    #if TEMP_SENSOR_REDUNDANT_IS_MAX_TC
      if (degRedundant() > TEMP_SENSOR_REDUNDANT_MAX_TC_TMAX - 1.0) max_temp_error(H_REDUNDANT);
      if (degRedundant() < TEMP_SENSOR_REDUNDANT_MAX_TC_TMIN + .01) min_temp_error(H_REDUNDANT);
    #endif
  #endif

  millis_t ms = millis();

  #if HAS_HOTEND

    HOTEND_LOOP() {
      #if ENABLED(THERMAL_PROTECTION_HOTENDS)
        if (degHotend(e) > temp_range[e].maxtemp) max_temp_error((heater_id_t)e);
      #endif

      TERN_(HEATER_IDLE_HANDLER, heater_idle[e].update(ms));

      #if ENABLED(THERMAL_PROTECTION_HOTENDS)
        // Check for thermal runaway
        tr_state_machine[e].run(temp_hotend[e].celsius, temp_hotend[e].target, (heater_id_t)e, THERMAL_PROTECTION_PERIOD, THERMAL_PROTECTION_HYSTERESIS);
      #endif

      temp_hotend[e].soft_pwm_amount = (temp_hotend[e].celsius > temp_range[e].mintemp || is_preheating(e)) && temp_hotend[e].celsius < temp_range[e].maxtemp ? (int)get_pid_output_hotend(e) >> 1 : 0;

      #if WATCH_HOTENDS
        // Make sure temperature is increasing
        if (watch_hotend[e].elapsed(ms)) {          // Enabled and time to check?
          if (watch_hotend[e].check(degHotend(e)))  // Increased enough?
            start_watching_hotend(e);               // If temp reached, turn off elapsed check
          else {
            TERN_(HAS_DWIN_E3V2_BASIC, DWIN_Popup_Temperature(0));
            _temp_error((heater_id_t)e, FPSTR(str_t_heating_failed), GET_TEXT_F(MSG_HEATING_FAILED_LCD));
          }
        }
      #endif

    } // HOTEND_LOOP

  #endif // HAS_HOTEND

  #if HAS_TEMP_REDUNDANT
    // Make sure measured temperatures are close together
    if (ABS(degRedundantTarget() - degRedundant()) > TEMP_SENSOR_REDUNDANT_MAX_DIFF)
      _temp_error((heater_id_t)HEATER_ID(TEMP_SENSOR_REDUNDANT_TARGET), F(STR_REDUNDANCY), GET_TEXT_F(MSG_ERR_REDUNDANT_TEMP));
  #endif

  #if HAS_AUTO_FAN
    if (ELAPSED(ms, next_auto_fan_check_ms)) { // only need to check fan state very infrequently
      checkExtruderAutoFans();
      next_auto_fan_check_ms = ms + 2500UL;
    }
  #endif

  #if ENABLED(FILAMENT_WIDTH_SENSOR)
    /**
     * Dynamically set the volumetric multiplier based
     * on the delayed Filament Width measurement.
     */
    filwidth.update_volumetric();
  #endif

  #if HAS_HEATED_BED

    #if ENABLED(THERMAL_PROTECTION_BED)
      if (degBed() > BED_MAXTEMP) max_temp_error(H_BED);
    #endif

    #if WATCH_BED
      // Make sure temperature is increasing
      if (watch_bed.elapsed(ms)) {              // Time to check the bed?
        if (watch_bed.check(degBed()))          // Increased enough?
          start_watching_bed();                 // If temp reached, turn off elapsed check
        else {
          TERN_(HAS_DWIN_E3V2_BASIC, DWIN_Popup_Temperature(0));
          _temp_error(H_BED, FPSTR(str_t_heating_failed), GET_TEXT_F(MSG_HEATING_FAILED_LCD));
        }
      }
    #endif // WATCH_BED

    #if BOTH(PROBING_HEATERS_OFF, BED_LIMIT_SWITCHING)
      #define PAUSE_CHANGE_REQD 1
    #endif

    #if PAUSE_CHANGE_REQD
      static bool last_pause_state;
    #endif

    do {

      #if DISABLED(PIDTEMPBED)
        if (PENDING(ms, next_bed_check_ms)
          && TERN1(PAUSE_CHANGE_REQD, paused_for_probing == last_pause_state)
        ) break;
        next_bed_check_ms = ms + BED_CHECK_INTERVAL;
        TERN_(PAUSE_CHANGE_REQD, last_pause_state = paused_for_probing);
      #endif

      TERN_(HEATER_IDLE_HANDLER, heater_idle[IDLE_INDEX_BED].update(ms));

      #if HAS_THERMALLY_PROTECTED_BED
        tr_state_machine[RUNAWAY_IND_BED].run(temp_bed.celsius, temp_bed.target, H_BED, THERMAL_PROTECTION_BED_PERIOD, THERMAL_PROTECTION_BED_HYSTERESIS);
      #endif

      #if HEATER_IDLE_HANDLER
        if (heater_idle[IDLE_INDEX_BED].timed_out) {
          temp_bed.soft_pwm_amount = 0;
          #if DISABLED(PIDTEMPBED)
            WRITE_HEATER_BED(LOW);
          #endif
        }
        else
      #endif
      {
        #if ENABLED(PIDTEMPBED)
          temp_bed.soft_pwm_amount = WITHIN(temp_bed.celsius, BED_MINTEMP, BED_MAXTEMP) ? (int)get_pid_output_bed() >> 1 : 0;
        #else
          // Check if temperature is within the correct band
          if (WITHIN(temp_bed.celsius, BED_MINTEMP, BED_MAXTEMP)) {
            #if ENABLED(BED_LIMIT_SWITCHING)
              if (temp_bed.celsius >= temp_bed.target + BED_HYSTERESIS)
                temp_bed.soft_pwm_amount = 0;
              else if (temp_bed.celsius <= temp_bed.target - (BED_HYSTERESIS))
                temp_bed.soft_pwm_amount = MAX_BED_POWER >> 1;
            #else // !PIDTEMPBED && !BED_LIMIT_SWITCHING
              temp_bed.soft_pwm_amount = temp_bed.celsius < temp_bed.target ? MAX_BED_POWER >> 1 : 0;
            #endif
          }
          else {
            temp_bed.soft_pwm_amount = 0;
            WRITE_HEATER_BED(LOW);
          }
        #endif
      }

    } while (false);

  #endif // HAS_HEATED_BED

  #if HAS_HEATED_CHAMBER

    #ifndef CHAMBER_CHECK_INTERVAL
      #define CHAMBER_CHECK_INTERVAL 1000UL
    #endif

    #if ENABLED(THERMAL_PROTECTION_CHAMBER)
      if (degChamber() > CHAMBER_MAXTEMP) max_temp_error(H_CHAMBER);
    #endif

    #if WATCH_CHAMBER
      // Make sure temperature is increasing
      if (watch_chamber.elapsed(ms)) {          // Time to check the chamber?
        if (watch_chamber.check(degChamber()))  // Increased enough? Error below.
          start_watching_chamber();             // If temp reached, turn off elapsed check.
        else
          _temp_error(H_CHAMBER, FPSTR(str_t_heating_failed), GET_TEXT_F(MSG_HEATING_FAILED_LCD));
      }
    #endif

    #if EITHER(CHAMBER_FAN, CHAMBER_VENT) || DISABLED(PIDTEMPCHAMBER)
      static bool flag_chamber_excess_heat; // = false;
    #endif

    #if EITHER(CHAMBER_FAN, CHAMBER_VENT)
      static bool flag_chamber_off; // = false

      if (temp_chamber.target > CHAMBER_MINTEMP) {
        flag_chamber_off = false;

        #if ENABLED(CHAMBER_FAN)
          int16_t fan_chamber_pwm;
          #if CHAMBER_FAN_MODE == 0
            fan_chamber_pwm = CHAMBER_FAN_BASE;
          #elif CHAMBER_FAN_MODE == 1
            fan_chamber_pwm = (temp_chamber.celsius > temp_chamber.target) ? (CHAMBER_FAN_BASE) + (CHAMBER_FAN_FACTOR) * (temp_chamber.celsius - temp_chamber.target) : 0;
          #elif CHAMBER_FAN_MODE == 2
            fan_chamber_pwm = (CHAMBER_FAN_BASE) + (CHAMBER_FAN_FACTOR) * ABS(temp_chamber.celsius - temp_chamber.target);
            if (temp_chamber.soft_pwm_amount)
              fan_chamber_pwm += (CHAMBER_FAN_FACTOR) * 2;
          #elif CHAMBER_FAN_MODE == 3
            fan_chamber_pwm = CHAMBER_FAN_BASE + _MAX((CHAMBER_FAN_FACTOR) * (temp_chamber.celsius - temp_chamber.target), 0);
          #endif
          NOMORE(fan_chamber_pwm, 255);
          set_fan_speed(CHAMBER_FAN_INDEX, fan_chamber_pwm);
        #endif

        #if ENABLED(CHAMBER_VENT)
          #ifndef MIN_COOLING_SLOPE_TIME_CHAMBER_VENT
            #define MIN_COOLING_SLOPE_TIME_CHAMBER_VENT 20
          #endif
          #ifndef MIN_COOLING_SLOPE_DEG_CHAMBER_VENT
            #define MIN_COOLING_SLOPE_DEG_CHAMBER_VENT 1.5
          #endif
          if (!flag_chamber_excess_heat && temp_chamber.celsius - temp_chamber.target >= HIGH_EXCESS_HEAT_LIMIT) {
            // Open vent after MIN_COOLING_SLOPE_TIME_CHAMBER_VENT seconds if the
            // temperature didn't drop at least MIN_COOLING_SLOPE_DEG_CHAMBER_VENT
            if (next_cool_check_ms_2 == 0 || ELAPSED(ms, next_cool_check_ms_2)) {
              if (temp_chamber.celsius - old_temp > MIN_COOLING_SLOPE_DEG_CHAMBER_VENT)
                flag_chamber_excess_heat = true; // the bed is heating the chamber too much
              next_cool_check_ms_2 = ms + SEC_TO_MS(MIN_COOLING_SLOPE_TIME_CHAMBER_VENT);
              old_temp = temp_chamber.celsius;
            }
          }
          else {
            next_cool_check_ms_2 = 0;
            old_temp = 9999;
          }
          if (flag_chamber_excess_heat && (temp_chamber.target - temp_chamber.celsius >= LOW_EXCESS_HEAT_LIMIT))
            flag_chamber_excess_heat = false;
        #endif
      }
      else if (!flag_chamber_off) {
        #if ENABLED(CHAMBER_FAN)
          flag_chamber_off = true;
          set_fan_speed(CHAMBER_FAN_INDEX, 0);
        #endif
        #if ENABLED(CHAMBER_VENT)
          flag_chamber_excess_heat = false;
          MOVE_SERVO(CHAMBER_VENT_SERVO_NR, 90);
        #endif
      }
    #endif

    #if ENABLED(PIDTEMPCHAMBER)
      // PIDTEMPCHAMBER doesn't support a CHAMBER_VENT yet.
      temp_chamber.soft_pwm_amount = WITHIN(temp_chamber.celsius, CHAMBER_MINTEMP, CHAMBER_MAXTEMP) ? (int)get_pid_output_chamber() >> 1 : 0;
    #else
      if (ELAPSED(ms, next_chamber_check_ms)) {
        next_chamber_check_ms = ms + CHAMBER_CHECK_INTERVAL;

        if (WITHIN(temp_chamber.celsius, CHAMBER_MINTEMP, CHAMBER_MAXTEMP)) {
          if (flag_chamber_excess_heat) {
            temp_chamber.soft_pwm_amount = 0;
            #if ENABLED(CHAMBER_VENT)
              if (!flag_chamber_off) MOVE_SERVO(CHAMBER_VENT_SERVO_NR, temp_chamber.celsius <= temp_chamber.target ? 0 : 90);
            #endif
          }
          else {
            #if ENABLED(CHAMBER_LIMIT_SWITCHING)
              if (temp_chamber.celsius >= temp_chamber.target + TEMP_CHAMBER_HYSTERESIS)
                temp_chamber.soft_pwm_amount = 0;
              else if (temp_chamber.celsius <= temp_chamber.target - (TEMP_CHAMBER_HYSTERESIS))
                temp_chamber.soft_pwm_amount = (MAX_CHAMBER_POWER) >> 1;
            #else
              temp_chamber.soft_pwm_amount = temp_chamber.celsius < temp_chamber.target ? (MAX_CHAMBER_POWER) >> 1 : 0;
            #endif
            #if ENABLED(CHAMBER_VENT)
              if (!flag_chamber_off) MOVE_SERVO(CHAMBER_VENT_SERVO_NR, 0);
            #endif
          }
        }
        else {
          temp_chamber.soft_pwm_amount = 0;
          WRITE_HEATER_CHAMBER(LOW);
        }
     }
     #if ENABLED(THERMAL_PROTECTION_CHAMBER)
       tr_state_machine[RUNAWAY_IND_CHAMBER].run(temp_chamber.celsius, temp_chamber.target, H_CHAMBER, THERMAL_PROTECTION_CHAMBER_PERIOD, THERMAL_PROTECTION_CHAMBER_HYSTERESIS);
     #endif
   #endif

  #endif // HAS_HEATED_CHAMBER

  #if HAS_COOLER

    #ifndef COOLER_CHECK_INTERVAL
      #define COOLER_CHECK_INTERVAL 2000UL
    #endif

    #if ENABLED(THERMAL_PROTECTION_COOLER)
      if (degCooler() > COOLER_MAXTEMP) max_temp_error(H_COOLER);
    #endif

    #if WATCH_COOLER
      // Make sure temperature is decreasing
      if (watch_cooler.elapsed(ms)) {             // Time to check the cooler?
        if (degCooler() > watch_cooler.target)    // Failed to decrease enough?
          _temp_error(H_COOLER, GET_TEXT_F(MSG_COOLING_FAILED), GET_TEXT_F(MSG_COOLING_FAILED));
        else
          start_watching_cooler();                 // Start again if the target is still far off
      }
    #endif

    static bool flag_cooler_state; // = false

    if (cooler.enabled) {
      flag_cooler_state = true; // used to allow M106 fan control when cooler is disabled
      if (temp_cooler.target == 0) temp_cooler.target = COOLER_MIN_TARGET;
      if (ELAPSED(ms, next_cooler_check_ms)) {
        next_cooler_check_ms = ms + COOLER_CHECK_INTERVAL;
        if (temp_cooler.celsius > temp_cooler.target) {
          temp_cooler.soft_pwm_amount = temp_cooler.celsius > temp_cooler.target ? MAX_COOLER_POWER : 0;
          flag_cooler_state = temp_cooler.soft_pwm_amount > 0 ? true : false; // used to allow M106 fan control when cooler is disabled
          #if ENABLED(COOLER_FAN)
            int16_t fan_cooler_pwm = (COOLER_FAN_BASE) + (COOLER_FAN_FACTOR) * ABS(temp_cooler.celsius - temp_cooler.target);
            NOMORE(fan_cooler_pwm, 255);
            set_fan_speed(COOLER_FAN_INDEX, fan_cooler_pwm); // Set cooler fan pwm
            cooler_fan_flush_ms = ms + 5000;
          #endif
        }
        else {
          temp_cooler.soft_pwm_amount = 0;
          #if ENABLED(COOLER_FAN)
            set_fan_speed(COOLER_FAN_INDEX, temp_cooler.celsius > temp_cooler.target - 2 ? COOLER_FAN_BASE : 0);
          #endif
          WRITE_HEATER_COOLER(LOW);
        }
      }
    }
    else {
      temp_cooler.soft_pwm_amount = 0;
      if (flag_cooler_state) {
        flag_cooler_state = false;
        thermalManager.set_fan_speed(COOLER_FAN_INDEX, 0);
      }
      WRITE_HEATER_COOLER(LOW);
    }

    #if ENABLED(THERMAL_PROTECTION_COOLER)
      tr_state_machine[RUNAWAY_IND_COOLER].run(temp_cooler.celsius, temp_cooler.target, H_COOLER, THERMAL_PROTECTION_COOLER_PERIOD, THERMAL_PROTECTION_COOLER_HYSTERESIS);
    #endif

  #endif // HAS_COOLER

  #if ENABLED(LASER_COOLANT_FLOW_METER)
    cooler.flowmeter_task(ms);
    #if ENABLED(FLOWMETER_SAFETY)
      if (cutter.enabled() && cooler.check_flow_too_low()) {
        cutter.disable();
        TERN_(HAS_DISPLAY, ui.flow_fault());
      }
    #endif
  #endif

  UNUSED(ms);
}

#define TEMP_AD595(RAW)  ((RAW) * 5.0 * 100.0 / float(HAL_ADC_RANGE) / (OVERSAMPLENR) * (TEMP_SENSOR_AD595_GAIN) + TEMP_SENSOR_AD595_OFFSET)
#define TEMP_AD8495(RAW) ((RAW) * 6.6 * 100.0 / float(HAL_ADC_RANGE) / (OVERSAMPLENR) * (TEMP_SENSOR_AD8495_GAIN) + TEMP_SENSOR_AD8495_OFFSET)

/**
 * Bisect search for the range of the 'raw' value, then interpolate
 * proportionally between the under and over values.
 */
#define SCAN_THERMISTOR_TABLE(TBL,LEN) do{                                \
  uint8_t l = 0, r = LEN, m;                                              \
  for (;;) {                                                              \
    m = (l + r) >> 1;                                                     \
    if (!m) return celsius_t(pgm_read_word(&TBL[0].celsius));             \
    if (m == l || m == r) return celsius_t(pgm_read_word(&TBL[LEN-1].celsius)); \
    int16_t v00 = pgm_read_word(&TBL[m-1].value),                         \
            v10 = pgm_read_word(&TBL[m-0].value);                         \
         if (raw < v00) r = m;                                            \
    else if (raw > v10) l = m;                                            \
    else {                                                                \
      const celsius_t v01 = celsius_t(pgm_read_word(&TBL[m-1].celsius)),  \
                      v11 = celsius_t(pgm_read_word(&TBL[m-0].celsius));  \
      return v01 + (raw - v00) * float(v11 - v01) / float(v10 - v00);     \
    }                                                                     \
  }                                                                       \
}while(0)

#if HAS_USER_THERMISTORS

  user_thermistor_t Temperature::user_thermistor[USER_THERMISTORS]; // Initialized by settings.load()

  void Temperature::reset_user_thermistors() {
    user_thermistor_t default_user_thermistor[USER_THERMISTORS] = {
      #if TEMP_SENSOR_0_IS_CUSTOM
        { true, 0, 0, HOTEND0_PULLUP_RESISTOR_OHMS, HOTEND0_RESISTANCE_25C_OHMS, 0, 0, HOTEND0_BETA, 0 },
      #endif
      #if TEMP_SENSOR_1_IS_CUSTOM
        { true, 0, 0, HOTEND1_PULLUP_RESISTOR_OHMS, HOTEND1_RESISTANCE_25C_OHMS, 0, 0, HOTEND1_BETA, 0 },
      #endif
      #if TEMP_SENSOR_2_IS_CUSTOM
        { true, 0, 0, HOTEND2_PULLUP_RESISTOR_OHMS, HOTEND2_RESISTANCE_25C_OHMS, 0, 0, HOTEND2_BETA, 0 },
      #endif
      #if TEMP_SENSOR_3_IS_CUSTOM
        { true, 0, 0, HOTEND3_PULLUP_RESISTOR_OHMS, HOTEND3_RESISTANCE_25C_OHMS, 0, 0, HOTEND3_BETA, 0 },
      #endif
      #if TEMP_SENSOR_4_IS_CUSTOM
        { true, 0, 0, HOTEND4_PULLUP_RESISTOR_OHMS, HOTEND4_RESISTANCE_25C_OHMS, 0, 0, HOTEND4_BETA, 0 },
      #endif
      #if TEMP_SENSOR_5_IS_CUSTOM
        { true, 0, 0, HOTEND5_PULLUP_RESISTOR_OHMS, HOTEND5_RESISTANCE_25C_OHMS, 0, 0, HOTEND5_BETA, 0 },
      #endif
      #if TEMP_SENSOR_6_IS_CUSTOM
        { true, 0, 0, HOTEND6_PULLUP_RESISTOR_OHMS, HOTEND6_RESISTANCE_25C_OHMS, 0, 0, HOTEND6_BETA, 0 },
      #endif
      #if TEMP_SENSOR_7_IS_CUSTOM
        { true, 0, 0, HOTEND7_PULLUP_RESISTOR_OHMS, HOTEND7_RESISTANCE_25C_OHMS, 0, 0, HOTEND7_BETA, 0 },
      #endif
      #if TEMP_SENSOR_BED_IS_CUSTOM
        { true, 0, 0, BED_PULLUP_RESISTOR_OHMS, BED_RESISTANCE_25C_OHMS, 0, 0, BED_BETA, 0 },
      #endif
      #if TEMP_SENSOR_CHAMBER_IS_CUSTOM
        { true, 0, 0, CHAMBER_PULLUP_RESISTOR_OHMS, CHAMBER_RESISTANCE_25C_OHMS, 0, 0, CHAMBER_BETA, 0 },
      #endif
      #if TEMP_SENSOR_COOLER_IS_CUSTOM
        { true, 0, 0, COOLER_PULLUP_RESISTOR_OHMS, COOLER_RESISTANCE_25C_OHMS, 0, 0, COOLER_BETA, 0 },
      #endif
      #if TEMP_SENSOR_PROBE_IS_CUSTOM
        { true, 0, 0, PROBE_PULLUP_RESISTOR_OHMS, PROBE_RESISTANCE_25C_OHMS, 0, 0, PROBE_BETA, 0 },
      #endif
      #if TEMP_SENSOR_BOARD_IS_CUSTOM
        { true, 0, 0, BOARD_PULLUP_RESISTOR_OHMS, BOARD_RESISTANCE_25C_OHMS, 0, 0, BOARD_BETA, 0 },
      #endif
      #if TEMP_SENSOR_REDUNDANT_IS_CUSTOM
        { true, 0, 0, REDUNDANT_PULLUP_RESISTOR_OHMS, REDUNDANT_RESISTANCE_25C_OHMS, 0, 0, REDUNDANT_BETA, 0 },
      #endif
    };
    COPY(user_thermistor, default_user_thermistor);
  }

  void Temperature::M305_report(const uint8_t t_index, const bool forReplay/*=true*/) {
    gcode.report_heading_etc(forReplay, F(STR_USER_THERMISTORS));
    SERIAL_ECHOPGM("  M305 P", AS_DIGIT(t_index));

    const user_thermistor_t &t = user_thermistor[t_index];

    SERIAL_ECHOPAIR_F(" R", t.series_res, 1);
    SERIAL_ECHOPAIR_F_P(SP_T_STR, t.res_25, 1);
    SERIAL_ECHOPAIR_F_P(SP_B_STR, t.beta, 1);
    SERIAL_ECHOPAIR_F_P(SP_C_STR, t.sh_c_coeff, 9);
    SERIAL_ECHOPGM(" ; ");
    SERIAL_ECHOF(
      TERN_(TEMP_SENSOR_0_IS_CUSTOM, t_index == CTI_HOTEND_0 ? F("HOTEND 0") :)
      TERN_(TEMP_SENSOR_1_IS_CUSTOM, t_index == CTI_HOTEND_1 ? F("HOTEND 1") :)
      TERN_(TEMP_SENSOR_2_IS_CUSTOM, t_index == CTI_HOTEND_2 ? F("HOTEND 2") :)
      TERN_(TEMP_SENSOR_3_IS_CUSTOM, t_index == CTI_HOTEND_3 ? F("HOTEND 3") :)
      TERN_(TEMP_SENSOR_4_IS_CUSTOM, t_index == CTI_HOTEND_4 ? F("HOTEND 4") :)
      TERN_(TEMP_SENSOR_5_IS_CUSTOM, t_index == CTI_HOTEND_5 ? F("HOTEND 5") :)
      TERN_(TEMP_SENSOR_6_IS_CUSTOM, t_index == CTI_HOTEND_6 ? F("HOTEND 6") :)
      TERN_(TEMP_SENSOR_7_IS_CUSTOM, t_index == CTI_HOTEND_7 ? F("HOTEND 7") :)
      TERN_(TEMP_SENSOR_BED_IS_CUSTOM, t_index == CTI_BED ? F("BED") :)
      TERN_(TEMP_SENSOR_CHAMBER_IS_CUSTOM, t_index == CTI_CHAMBER ? F("CHAMBER") :)
      TERN_(TEMP_SENSOR_COOLER_IS_CUSTOM, t_index == CTI_COOLER ? F("COOLER") :)
      TERN_(TEMP_SENSOR_PROBE_IS_CUSTOM, t_index == CTI_PROBE ? F("PROBE") :)
      TERN_(TEMP_SENSOR_BOARD_IS_CUSTOM, t_index == CTI_BOARD ? F("BOARD") :)
      TERN_(TEMP_SENSOR_REDUNDANT_IS_CUSTOM, t_index == CTI_REDUNDANT ? F("REDUNDANT") :)
      nullptr
    );
    SERIAL_EOL();
  }

  celsius_float_t Temperature::user_thermistor_to_deg_c(const uint8_t t_index, const int16_t raw) {

    if (!WITHIN(t_index, 0, COUNT(user_thermistor) - 1)) return 25;

    user_thermistor_t &t = user_thermistor[t_index];
    if (t.pre_calc) { // pre-calculate some variables
      t.pre_calc     = false;
      t.res_25_recip = 1.0f / t.res_25;
      t.res_25_log   = logf(t.res_25);
      t.beta_recip   = 1.0f / t.beta;
      t.sh_alpha     = RECIPROCAL(THERMISTOR_RESISTANCE_NOMINAL_C - (THERMISTOR_ABS_ZERO_C))
                        - (t.beta_recip * t.res_25_log) - (t.sh_c_coeff * cu(t.res_25_log));
    }

    // maximum adc value .. take into account the over sampling
    const int adc_max = MAX_RAW_THERMISTOR_VALUE,
              adc_raw = constrain(raw, 1, adc_max - 1); // constrain to prevent divide-by-zero

    const float adc_inverse = (adc_max - adc_raw) - 0.5f,
                resistance = t.series_res * (adc_raw + 0.5f) / adc_inverse,
                log_resistance = logf(resistance);

    float value = t.sh_alpha;
    value += log_resistance * t.beta_recip;
    if (t.sh_c_coeff != 0)
      value += t.sh_c_coeff * cu(log_resistance);
    value = 1.0f / value;

    // Return degrees C (up to 999, as the LCD only displays 3 digits)
    return _MIN(value + THERMISTOR_ABS_ZERO_C, 999);
  }
#endif

#if HAS_HOTEND
  // Derived from RepRap FiveD extruder::getTemperature()
  // For hot end temperature measurement.
  celsius_float_t Temperature::analog_to_celsius_hotend(const int16_t raw, const uint8_t e) {
    if (e >= HOTENDS) {
      SERIAL_ERROR_START();
      SERIAL_ECHO(e);
      SERIAL_ECHOLNPGM(STR_INVALID_EXTRUDER_NUM);
      kill();
      return 0;
    }

    switch (e) {
      case 0:
        #if TEMP_SENSOR_0_IS_CUSTOM
          return user_thermistor_to_deg_c(CTI_HOTEND_0, raw);
        #elif TEMP_SENSOR_0_IS_MAX_TC
          #if TEMP_SENSOR_0_IS_MAX31865
            return TERN(LIB_INTERNAL_MAX31865,
              max31865_0.temperature((uint16_t)raw),
              max31865_0.temperature(MAX31865_SENSOR_OHMS_0, MAX31865_CALIBRATION_OHMS_0)
            );
          #else
            return raw * 0.25;
          #endif
        #elif TEMP_SENSOR_0_IS_AD595
          return TEMP_AD595(raw);
        #elif TEMP_SENSOR_0_IS_AD8495
          return TEMP_AD8495(raw);
        #else
          break;
        #endif
      case 1:
        #if TEMP_SENSOR_1_IS_CUSTOM
          return user_thermistor_to_deg_c(CTI_HOTEND_1, raw);
        #elif TEMP_SENSOR_1_IS_MAX_TC
          #if TEMP_SENSOR_0_IS_MAX31865
            return TERN(LIB_INTERNAL_MAX31865,
              max31865_1.temperature((uint16_t)raw),
              max31865_1.temperature(MAX31865_SENSOR_OHMS_1, MAX31865_CALIBRATION_OHMS_1)
            );
          #else
            return raw * 0.25;
          #endif
        #elif TEMP_SENSOR_1_IS_AD595
          return TEMP_AD595(raw);
        #elif TEMP_SENSOR_1_IS_AD8495
          return TEMP_AD8495(raw);
        #else
          break;
        #endif
      case 2:
        #if TEMP_SENSOR_2_IS_CUSTOM
          return user_thermistor_to_deg_c(CTI_HOTEND_2, raw);
        #elif TEMP_SENSOR_2_IS_AD595
          return TEMP_AD595(raw);
        #elif TEMP_SENSOR_2_IS_AD8495
          return TEMP_AD8495(raw);
        #else
          break;
        #endif
      case 3:
        #if TEMP_SENSOR_3_IS_CUSTOM
          return user_thermistor_to_deg_c(CTI_HOTEND_3, raw);
        #elif TEMP_SENSOR_3_IS_AD595
          return TEMP_AD595(raw);
        #elif TEMP_SENSOR_3_IS_AD8495
          return TEMP_AD8495(raw);
        #else
          break;
        #endif
      case 4:
        #if TEMP_SENSOR_4_IS_CUSTOM
          return user_thermistor_to_deg_c(CTI_HOTEND_4, raw);
        #elif TEMP_SENSOR_4_IS_AD595
          return TEMP_AD595(raw);
        #elif TEMP_SENSOR_4_IS_AD8495
          return TEMP_AD8495(raw);
        #else
          break;
        #endif
      case 5:
        #if TEMP_SENSOR_5_IS_CUSTOM
          return user_thermistor_to_deg_c(CTI_HOTEND_5, raw);
        #elif TEMP_SENSOR_5_IS_AD595
          return TEMP_AD595(raw);
        #elif TEMP_SENSOR_5_IS_AD8495
          return TEMP_AD8495(raw);
        #else
          break;
        #endif
      case 6:
        #if TEMP_SENSOR_6_IS_CUSTOM
          return user_thermistor_to_deg_c(CTI_HOTEND_6, raw);
        #elif TEMP_SENSOR_6_IS_AD595
          return TEMP_AD595(raw);
        #elif TEMP_SENSOR_6_IS_AD8495
          return TEMP_AD8495(raw);
        #else
          break;
        #endif
      case 7:
        #if TEMP_SENSOR_7_IS_CUSTOM
          return user_thermistor_to_deg_c(CTI_HOTEND_7, raw);
        #elif TEMP_SENSOR_7_IS_AD595
          return TEMP_AD595(raw);
        #elif TEMP_SENSOR_7_IS_AD8495
          return TEMP_AD8495(raw);
        #else
          break;
        #endif
      default: break;
    }

    #if HAS_HOTEND_THERMISTOR
      // Thermistor with conversion table?
      const temp_entry_t(*tt)[] = (temp_entry_t(*)[])(heater_ttbl_map[e]);
      SCAN_THERMISTOR_TABLE((*tt), heater_ttbllen_map[e]);
    #endif

    return 0;
  }
#endif // HAS_HOTEND

#if HAS_HEATED_BED
  // For bed temperature measurement.
  celsius_float_t Temperature::analog_to_celsius_bed(const int16_t raw) {
    #if TEMP_SENSOR_BED_IS_CUSTOM
      return user_thermistor_to_deg_c(CTI_BED, raw);
    #elif TEMP_SENSOR_BED_IS_THERMISTOR
      SCAN_THERMISTOR_TABLE(TEMPTABLE_BED, TEMPTABLE_BED_LEN);
    #elif TEMP_SENSOR_BED_IS_AD595
      return TEMP_AD595(raw);
    #elif TEMP_SENSOR_BED_IS_AD8495
      return TEMP_AD8495(raw);
    #else
      UNUSED(raw);
      return 0;
    #endif
  }
#endif // HAS_HEATED_BED

#if HAS_TEMP_CHAMBER
  // For chamber temperature measurement.
  celsius_float_t Temperature::analog_to_celsius_chamber(const int16_t raw) {
    #if TEMP_SENSOR_CHAMBER_IS_CUSTOM
      return user_thermistor_to_deg_c(CTI_CHAMBER, raw);
    #elif TEMP_SENSOR_CHAMBER_IS_THERMISTOR
      SCAN_THERMISTOR_TABLE(TEMPTABLE_CHAMBER, TEMPTABLE_CHAMBER_LEN);
    #elif TEMP_SENSOR_CHAMBER_IS_AD595
      return TEMP_AD595(raw);
    #elif TEMP_SENSOR_CHAMBER_IS_AD8495
      return TEMP_AD8495(raw);
    #else
      UNUSED(raw);
      return 0;
    #endif
  }
#endif // HAS_TEMP_CHAMBER

#if HAS_TEMP_COOLER
  // For cooler temperature measurement.
  celsius_float_t Temperature::analog_to_celsius_cooler(const int16_t raw) {
    #if TEMP_SENSOR_COOLER_IS_CUSTOM
      return user_thermistor_to_deg_c(CTI_COOLER, raw);
    #elif TEMP_SENSOR_COOLER_IS_THERMISTOR
      SCAN_THERMISTOR_TABLE(TEMPTABLE_COOLER, TEMPTABLE_COOLER_LEN);
    #elif TEMP_SENSOR_COOLER_IS_AD595
      return TEMP_AD595(raw);
    #elif TEMP_SENSOR_COOLER_IS_AD8495
      return TEMP_AD8495(raw);
    #else
      UNUSED(raw);
      return 0;
    #endif
  }
#endif // HAS_TEMP_COOLER

#if HAS_TEMP_PROBE
  // For probe temperature measurement.
  celsius_float_t Temperature::analog_to_celsius_probe(const int16_t raw) {
    #if TEMP_SENSOR_PROBE_IS_CUSTOM
      return user_thermistor_to_deg_c(CTI_PROBE, raw);
    #elif TEMP_SENSOR_PROBE_IS_THERMISTOR
      SCAN_THERMISTOR_TABLE(TEMPTABLE_PROBE, TEMPTABLE_PROBE_LEN);
    #elif TEMP_SENSOR_PROBE_IS_AD595
      return TEMP_AD595(raw);
    #elif TEMP_SENSOR_PROBE_IS_AD8495
      return TEMP_AD8495(raw);
    #else
      UNUSED(raw);
      return 0;
    #endif
  }
#endif // HAS_TEMP_PROBE

#if HAS_TEMP_BOARD
  // For motherboard temperature measurement.
  celsius_float_t Temperature::analog_to_celsius_board(const int16_t raw) {
    #if TEMP_SENSOR_BOARD_IS_CUSTOM
      return user_thermistor_to_deg_c(CTI_BOARD, raw);
    #elif TEMP_SENSOR_BOARD_IS_THERMISTOR
      SCAN_THERMISTOR_TABLE(TEMPTABLE_BOARD, TEMPTABLE_BOARD_LEN);
    #elif TEMP_SENSOR_BOARD_IS_AD595
      return TEMP_AD595(raw);
    #elif TEMP_SENSOR_BOARD_IS_AD8495
      return TEMP_AD8495(raw);
    #else
      UNUSED(raw);
      return 0;
    #endif
  }
#endif // HAS_TEMP_BOARD

#if HAS_TEMP_REDUNDANT
  // For redundant temperature measurement.
  celsius_float_t Temperature::analog_to_celsius_redundant(const int16_t raw) {
    #if TEMP_SENSOR_REDUNDANT_IS_CUSTOM
      return user_thermistor_to_deg_c(CTI_REDUNDANT, raw);
    #elif TEMP_SENSOR_REDUNDANT_IS_MAX_TC && REDUNDANT_TEMP_MATCH(SOURCE, E0)
      return TERN(TEMP_SENSOR_REDUNDANT_IS_MAX31865, max31865_0.temperature((uint16_t)raw), raw * 0.25);
    #elif TEMP_SENSOR_REDUNDANT_IS_MAX_TC && REDUNDANT_TEMP_MATCH(SOURCE, E1)
      return TERN(TEMP_SENSOR_REDUNDANT_IS_MAX31865, max31865_1.temperature((uint16_t)raw), raw * 0.25);
    #elif TEMP_SENSOR_REDUNDANT_IS_THERMISTOR
      SCAN_THERMISTOR_TABLE(TEMPTABLE_REDUNDANT, TEMPTABLE_REDUNDANT_LEN);
    #elif TEMP_SENSOR_REDUNDANT_IS_AD595
      return TEMP_AD595(raw);
    #elif TEMP_SENSOR_REDUNDANT_IS_AD8495
      return TEMP_AD8495(raw);
    #else
      UNUSED(raw);
      return 0;
    #endif
  }
#endif // HAS_TEMP_REDUNDANT

/**
 * Convert the raw sensor readings into actual Celsius temperatures and
 * validate raw temperatures. Bad readings generate min/maxtemp errors.
 *
 * The raw values are generated entirely in interrupt context, and this
 * method is called from normal context once 'raw_temps_ready' has been
 * set by update_raw_temperatures().
 *
 * The watchdog is dependent on this method. If 'raw_temps_ready' stops
 * being set by the interrupt so that this method is not called for over
 * 4 seconds then something has gone afoul and the machine will be reset.
 */
void Temperature::updateTemperaturesFromRawValues() {

  watchdog_refresh(); // Reset because raw_temps_ready was set by the interrupt

  TERN_(TEMP_SENSOR_0_IS_MAX_TC, temp_hotend[0].raw = READ_MAX_TC(0));
  TERN_(TEMP_SENSOR_1_IS_MAX_TC, temp_hotend[1].raw = READ_MAX_TC(1));
  TERN_(TEMP_SENSOR_REDUNDANT_IS_MAX_TC, temp_redundant.raw = READ_MAX_TC(HEATER_ID(TEMP_SENSOR_REDUNDANT_SOURCE)));

  #if HAS_HOTEND
    HOTEND_LOOP() temp_hotend[e].celsius = analog_to_celsius_hotend(temp_hotend[e].raw, e);
  #endif

  TERN_(HAS_HEATED_BED,     temp_bed.celsius       = analog_to_celsius_bed(temp_bed.raw));
  TERN_(HAS_TEMP_CHAMBER,   temp_chamber.celsius   = analog_to_celsius_chamber(temp_chamber.raw));
  TERN_(HAS_TEMP_COOLER,    temp_cooler.celsius    = analog_to_celsius_cooler(temp_cooler.raw));
  TERN_(HAS_TEMP_PROBE,     temp_probe.celsius     = analog_to_celsius_probe(temp_probe.raw));
  TERN_(HAS_TEMP_BOARD,     temp_board.celsius     = analog_to_celsius_board(temp_board.raw));
  TERN_(HAS_TEMP_REDUNDANT, temp_redundant.celsius = analog_to_celsius_redundant(temp_redundant.raw));

  TERN_(FILAMENT_WIDTH_SENSOR, filwidth.update_measured_mm());
  TERN_(HAS_POWER_MONITOR,     power_monitor.capture_values());

  #if HAS_HOTEND
    static constexpr int8_t temp_dir[] = {
      #if TEMP_SENSOR_IS_ANY_MAX_TC(0)
        0
      #else
        TEMPDIR(0)
      #endif
      #if HAS_MULTI_HOTEND
        #if TEMP_SENSOR_IS_ANY_MAX_TC(1)
          , 0
        #else
          , TEMPDIR(1)
        #endif
        #if HOTENDS > 2
          #define _TEMPDIR(N) , TEMPDIR(N)
          REPEAT_S(2, HOTENDS, _TEMPDIR)
        #endif
      #endif
    };

    LOOP_L_N(e, COUNT(temp_dir)) {
      const int8_t tdir = temp_dir[e];
      if (tdir) {
        const int16_t rawtemp = temp_hotend[e].raw * tdir; // normal direction, +rawtemp, else -rawtemp
        if (rawtemp > temp_range[e].raw_max * tdir) max_temp_error((heater_id_t)e);

        const bool heater_on = temp_hotend[e].target > 0;
        if (heater_on && rawtemp < temp_range[e].raw_min * tdir && !is_preheating(e)) {
          #if MAX_CONSECUTIVE_LOW_TEMPERATURE_ERROR_ALLOWED > 1
            if (++consecutive_low_temperature_error[e] >= MAX_CONSECUTIVE_LOW_TEMPERATURE_ERROR_ALLOWED)
          #endif
              min_temp_error((heater_id_t)e);
        }
        #if MAX_CONSECUTIVE_LOW_TEMPERATURE_ERROR_ALLOWED > 1
          else
            consecutive_low_temperature_error[e] = 0;
        #endif
      }
    }

  #endif // HAS_HOTEND

  #define TP_CMP(S,A,B) (TEMPDIR(S) < 0 ? ((A)<(B)) : ((A)>(B)))
  #if ENABLED(THERMAL_PROTECTION_BED)
    if (TP_CMP(BED, temp_bed.raw, maxtemp_raw_BED)) max_temp_error(H_BED);
    if (temp_bed.target > 0 && TP_CMP(BED, mintemp_raw_BED, temp_bed.raw)) min_temp_error(H_BED);
  #endif

  #if BOTH(HAS_HEATED_CHAMBER, THERMAL_PROTECTION_CHAMBER)
    if (TP_CMP(CHAMBER, temp_chamber.raw, maxtemp_raw_CHAMBER)) max_temp_error(H_CHAMBER);
    if (temp_chamber.target > 0 && TP_CMP(CHAMBER, mintemp_raw_CHAMBER, temp_chamber.raw)) min_temp_error(H_CHAMBER);
  #endif

  #if BOTH(HAS_COOLER, THERMAL_PROTECTION_COOLER)
    if (cutter.unitPower > 0 && TP_CMP(COOLER, temp_cooler.raw, maxtemp_raw_COOLER)) max_temp_error(H_COOLER);
    if (TP_CMP(COOLER, mintemp_raw_COOLER, temp_cooler.raw)) min_temp_error(H_COOLER);
  #endif

  #if BOTH(HAS_TEMP_BOARD, THERMAL_PROTECTION_BOARD)
    if (TP_CMP(BOARD, temp_board.raw, maxtemp_raw_BOARD)) max_temp_error(H_BOARD);
    if (TP_CMP(BOARD, mintemp_raw_BOARD, temp_board.raw)) min_temp_error(H_BOARD);
  #endif
  #undef TP_CMP

} // Temperature::updateTemperaturesFromRawValues

/**
 * Initialize the temperature manager
 *
 * The manager is implemented by periodic calls to manage_heater()
 *
 *  - Init (and disable) SPI thermocouples like MAX6675 and MAX31865
 *  - Disable RUMBA JTAG to accommodate a thermocouple extension
 *  - Read-enable thermistors with a read-enable pin
 *  - Init HEATER and COOLER pins for OUTPUT in OFF state
 *  - Init the FAN pins as PWM or OUTPUT
 *  - Init the SPI interface for SPI thermocouples
 *  - Init ADC according to the HAL
 *  - Set thermistor pins to analog inputs according to the HAL
 *  - Start the Temperature ISR timer
 *  - Init the AUTO FAN pins as PWM or OUTPUT
 *  - Wait 250ms for temperatures to settle
 *  - Init temp_range[], used for catching min/maxtemp
 */
void Temperature::init() {

  TERN_(PROBING_HEATERS_OFF, paused_for_probing = false);

  #if BOTH(PIDTEMP, PID_EXTRUSION_SCALING)
    last_e_position = 0;
  #endif

  // Init (and disable) SPI thermocouples
  #if TEMP_SENSOR_IS_ANY_MAX_TC(0) && PIN_EXISTS(TEMP_0_CS)
    OUT_WRITE(TEMP_0_CS_PIN, HIGH);
  #endif
  #if TEMP_SENSOR_IS_ANY_MAX_TC(1) && PIN_EXISTS(TEMP_1_CS)
    OUT_WRITE(TEMP_1_CS_PIN, HIGH);
  #endif

  // Setup objects for library-based polling of MAX TCs
  #if HAS_MAXTC_LIBRARIES
    #define _MAX31865_WIRES(n) MAX31865_##n##WIRE
    #define MAX31865_WIRES(n) _MAX31865_WIRES(n)

    #if TEMP_SENSOR_IS_MAX(0, 6675) && HAS_MAX6675_LIBRARY
      max6675_0.begin();
    #elif TEMP_SENSOR_IS_MAX(0, 31855) && HAS_MAX31855_LIBRARY
      max31855_0.begin();
    #elif TEMP_SENSOR_IS_MAX(0, 31865)
      max31865_0.begin(
        MAX31865_WIRES(MAX31865_SENSOR_WIRES_0) // MAX31865_2WIRE, MAX31865_3WIRE, MAX31865_4WIRE
        OPTARG(LIB_INTERNAL_MAX31865, MAX31865_SENSOR_OHMS_0, MAX31865_CALIBRATION_OHMS_0)
      );
      #if defined(LIB_INTERNAL_MAX31865) && ENABLED(MAX31865_50HZ_FILTER)
        max31865_0.enable50HzFilter(1);
      #endif
    #endif

    #if TEMP_SENSOR_IS_MAX(1, 6675) && HAS_MAX6675_LIBRARY
      max6675_1.begin();
    #elif TEMP_SENSOR_IS_MAX(1, 31855) && HAS_MAX31855_LIBRARY
      max31855_1.begin();
    #elif TEMP_SENSOR_IS_MAX(1, 31865)
      max31865_1.begin(
        MAX31865_WIRES(MAX31865_SENSOR_WIRES_1) // MAX31865_2WIRE, MAX31865_3WIRE, MAX31865_4WIRE
        OPTARG(LIB_INTERNAL_MAX31865, MAX31865_SENSOR_OHMS_1, MAX31865_CALIBRATION_OHMS_1)
      );
      #if defined(LIB_INTERNAL_MAX31865) && ENABLED(MAX31865_50HZ_FILTER)
        max31865_1.enable50HzFilter(1);
      #endif
    #endif
    #undef MAX31865_WIRES
    #undef _MAX31865_WIRES
  #endif

  #if MB(RUMBA)
    // Disable RUMBA JTAG in case the thermocouple extension is plugged on top of JTAG connector
    #define _AD(N) (TEMP_SENSOR_##N##_IS_AD595 || TEMP_SENSOR_##N##_IS_AD8495)
    #if _AD(0) || _AD(1) || _AD(2) || _AD(BED) || _AD(CHAMBER) || _AD(REDUNDANT)
      MCUCR = _BV(JTD);
      MCUCR = _BV(JTD);
    #endif
  #endif

  // Thermistor activation by MCU pin
  #if PIN_EXISTS(TEMP_0_TR_ENABLE)
    OUT_WRITE(TEMP_0_TR_ENABLE_PIN, (
      #if TEMP_SENSOR_IS_ANY_MAX_TC(0)
        HIGH
      #else
        LOW
      #endif
    ));
  #endif
  #if PIN_EXISTS(TEMP_1_TR_ENABLE)
    OUT_WRITE(TEMP_1_TR_ENABLE_PIN, (
      #if TEMP_SENSOR_IS_ANY_MAX_TC(1)
        HIGH
      #else
        LOW
      #endif
    ));
  #endif

  #if HAS_HEATER_0
    #ifdef BOARD_OPENDRAIN_MOSFETS
      OUT_WRITE_OD(HEATER_0_PIN, HEATER_0_INVERTING);
    #else
      OUT_WRITE(HEATER_0_PIN, HEATER_0_INVERTING);
    #endif
  #endif
  #if HAS_HEATER_1
    OUT_WRITE(HEATER_1_PIN, HEATER_1_INVERTING);
  #endif
  #if HAS_HEATER_2
    OUT_WRITE(HEATER_2_PIN, HEATER_2_INVERTING);
  #endif
  #if HAS_HEATER_3
    OUT_WRITE(HEATER_3_PIN, HEATER_3_INVERTING);
  #endif
  #if HAS_HEATER_4
    OUT_WRITE(HEATER_4_PIN, HEATER_4_INVERTING);
  #endif
  #if HAS_HEATER_5
    OUT_WRITE(HEATER_5_PIN, HEATER_5_INVERTING);
  #endif
  #if HAS_HEATER_6
    OUT_WRITE(HEATER_6_PIN, HEATER_6_INVERTING);
  #endif
  #if HAS_HEATER_7
    OUT_WRITE(HEATER_7_PIN, HEATER_7_INVERTING);
  #endif

  #if HAS_HEATED_BED
    #ifdef BOARD_OPENDRAIN_MOSFETS
      OUT_WRITE_OD(HEATER_BED_PIN, HEATER_BED_INVERTING);
    #else
      OUT_WRITE(HEATER_BED_PIN, HEATER_BED_INVERTING);
    #endif
  #endif

  #if HAS_HEATED_CHAMBER
    OUT_WRITE(HEATER_CHAMBER_PIN, HEATER_CHAMBER_INVERTING);
  #endif

  #if HAS_COOLER
    OUT_WRITE(COOLER_PIN, COOLER_INVERTING);
  #endif

  #if HAS_FAN0
    INIT_FAN_PIN(FAN_PIN);
  #endif
  #if HAS_FAN1
    INIT_FAN_PIN(FAN1_PIN);
  #endif
  #if HAS_FAN2
    INIT_FAN_PIN(FAN2_PIN);
  #endif
  #if HAS_FAN3
    INIT_FAN_PIN(FAN3_PIN);
  #endif
  #if HAS_FAN4
    INIT_FAN_PIN(FAN4_PIN);
  #endif
  #if HAS_FAN5
    INIT_FAN_PIN(FAN5_PIN);
  #endif
  #if HAS_FAN6
    INIT_FAN_PIN(FAN6_PIN);
  #endif
  #if HAS_FAN7
    INIT_FAN_PIN(FAN7_PIN);
  #endif
  #if ENABLED(USE_CONTROLLER_FAN)
    INIT_FAN_PIN(CONTROLLER_FAN_PIN);
  #endif

  TERN_(HAS_MAXTC_SW_SPI, max_tc_spi.init());

  HAL_adc_init();

  #if HAS_TEMP_ADC_0
    HAL_ANALOG_SELECT(TEMP_0_PIN);
  #endif
  #if HAS_TEMP_ADC_1
    HAL_ANALOG_SELECT(TEMP_1_PIN);
  #endif
  #if HAS_TEMP_ADC_2
    HAL_ANALOG_SELECT(TEMP_2_PIN);
  #endif
  #if HAS_TEMP_ADC_3
    HAL_ANALOG_SELECT(TEMP_3_PIN);
  #endif
  #if HAS_TEMP_ADC_4
    HAL_ANALOG_SELECT(TEMP_4_PIN);
  #endif
  #if HAS_TEMP_ADC_5
    HAL_ANALOG_SELECT(TEMP_5_PIN);
  #endif
  #if HAS_TEMP_ADC_6
    HAL_ANALOG_SELECT(TEMP_6_PIN);
  #endif
  #if HAS_TEMP_ADC_7
    HAL_ANALOG_SELECT(TEMP_7_PIN);
  #endif
  #if HAS_JOY_ADC_X
    HAL_ANALOG_SELECT(JOY_X_PIN);
  #endif
  #if HAS_JOY_ADC_Y
    HAL_ANALOG_SELECT(JOY_Y_PIN);
  #endif
  #if HAS_JOY_ADC_Z
    HAL_ANALOG_SELECT(JOY_Z_PIN);
  #endif
  #if HAS_JOY_ADC_EN
    SET_INPUT_PULLUP(JOY_EN_PIN);
  #endif
  #if HAS_TEMP_ADC_BED
    HAL_ANALOG_SELECT(TEMP_BED_PIN);
  #endif
  #if HAS_TEMP_ADC_CHAMBER
    HAL_ANALOG_SELECT(TEMP_CHAMBER_PIN);
  #endif
  #if HAS_TEMP_ADC_COOLER
    HAL_ANALOG_SELECT(TEMP_COOLER_PIN);
  #endif
  #if HAS_TEMP_ADC_PROBE
    HAL_ANALOG_SELECT(TEMP_PROBE_PIN);
  #endif
  #if HAS_TEMP_ADC_BOARD
    HAL_ANALOG_SELECT(TEMP_BOARD_PIN);
  #endif
  #if HAS_TEMP_ADC_REDUNDANT
    HAL_ANALOG_SELECT(TEMP_REDUNDANT_PIN);
  #endif
  #if ENABLED(FILAMENT_WIDTH_SENSOR)
    HAL_ANALOG_SELECT(FILWIDTH_PIN);
  #endif
  #if HAS_ADC_BUTTONS
    HAL_ANALOG_SELECT(ADC_KEYPAD_PIN);
  #endif
  #if ENABLED(POWER_MONITOR_CURRENT)
    HAL_ANALOG_SELECT(POWER_MONITOR_CURRENT_PIN);
  #endif
  #if ENABLED(POWER_MONITOR_VOLTAGE)
    HAL_ANALOG_SELECT(POWER_MONITOR_VOLTAGE_PIN);
  #endif

  HAL_timer_start(TEMP_TIMER_NUM, TEMP_TIMER_FREQUENCY);
  ENABLE_TEMPERATURE_INTERRUPT();

  #if HAS_AUTO_FAN_0
    INIT_E_AUTO_FAN_PIN(E0_AUTO_FAN_PIN);
  #endif
  #if HAS_AUTO_FAN_1 && !_EFANOVERLAP(1,0)
    INIT_E_AUTO_FAN_PIN(E1_AUTO_FAN_PIN);
  #endif
  #if HAS_AUTO_FAN_2 && !(_EFANOVERLAP(2,0) || _EFANOVERLAP(2,1))
    INIT_E_AUTO_FAN_PIN(E2_AUTO_FAN_PIN);
  #endif
  #if HAS_AUTO_FAN_3 && !(_EFANOVERLAP(3,0) || _EFANOVERLAP(3,1) || _EFANOVERLAP(3,2))
    INIT_E_AUTO_FAN_PIN(E3_AUTO_FAN_PIN);
  #endif
  #if HAS_AUTO_FAN_4 && !(_EFANOVERLAP(4,0) || _EFANOVERLAP(4,1) || _EFANOVERLAP(4,2) || _EFANOVERLAP(4,3))
    INIT_E_AUTO_FAN_PIN(E4_AUTO_FAN_PIN);
  #endif
  #if HAS_AUTO_FAN_5 && !(_EFANOVERLAP(5,0) || _EFANOVERLAP(5,1) || _EFANOVERLAP(5,2) || _EFANOVERLAP(5,3) || _EFANOVERLAP(5,4))
    INIT_E_AUTO_FAN_PIN(E5_AUTO_FAN_PIN);
  #endif
  #if HAS_AUTO_FAN_6 && !(_EFANOVERLAP(6,0) || _EFANOVERLAP(6,1) || _EFANOVERLAP(6,2) || _EFANOVERLAP(6,3) || _EFANOVERLAP(6,4) || _EFANOVERLAP(6,5))
    INIT_E_AUTO_FAN_PIN(E6_AUTO_FAN_PIN);
  #endif
  #if HAS_AUTO_FAN_7 && !(_EFANOVERLAP(7,0) || _EFANOVERLAP(7,1) || _EFANOVERLAP(7,2) || _EFANOVERLAP(7,3) || _EFANOVERLAP(7,4) || _EFANOVERLAP(7,5) || _EFANOVERLAP(7,6))
    INIT_E_AUTO_FAN_PIN(E7_AUTO_FAN_PIN);
  #endif
  #if HAS_AUTO_CHAMBER_FAN && !AUTO_CHAMBER_IS_E
    INIT_CHAMBER_AUTO_FAN_PIN(CHAMBER_AUTO_FAN_PIN);
  #endif

  #if HAS_HOTEND
    #define _TEMP_MIN_E(NR) do{ \
      const celsius_t tmin = _MAX(HEATER_##NR##_MINTEMP, TERN(TEMP_SENSOR_##NR##_IS_CUSTOM, 0, (int)pgm_read_word(&TEMPTABLE_##NR [TEMP_SENSOR_##NR##_MINTEMP_IND].celsius))); \
      temp_range[NR].mintemp = tmin; \
      while (analog_to_celsius_hotend(temp_range[NR].raw_min, NR) < tmin) \
        temp_range[NR].raw_min += TEMPDIR(NR) * (OVERSAMPLENR); \
    }while(0)
    #define _TEMP_MAX_E(NR) do{ \
      const celsius_t tmax = _MIN(HEATER_##NR##_MAXTEMP, TERN(TEMP_SENSOR_##NR##_IS_CUSTOM, 2000, (int)pgm_read_word(&TEMPTABLE_##NR [TEMP_SENSOR_##NR##_MAXTEMP_IND].celsius) - 1)); \
      temp_range[NR].maxtemp = tmax; \
      while (analog_to_celsius_hotend(temp_range[NR].raw_max, NR) > tmax) \
        temp_range[NR].raw_max -= TEMPDIR(NR) * (OVERSAMPLENR); \
    }while(0)

    #define _MINMAX_TEST(N,M) (HOTENDS > N && TEMP_SENSOR_##N > 0 && TEMP_SENSOR_##N != 998 && TEMP_SENSOR_##N != 999 && defined(HEATER_##N##_##M##TEMP))

    #if _MINMAX_TEST(0, MIN)
      _TEMP_MIN_E(0);
    #endif
    #if _MINMAX_TEST(0, MAX)
      _TEMP_MAX_E(0);
    #endif
    #if _MINMAX_TEST(1, MIN)
      _TEMP_MIN_E(1);
    #endif
    #if _MINMAX_TEST(1, MAX)
      _TEMP_MAX_E(1);
    #endif
    #if _MINMAX_TEST(2, MIN)
      _TEMP_MIN_E(2);
    #endif
    #if _MINMAX_TEST(2, MAX)
      _TEMP_MAX_E(2);
    #endif
    #if _MINMAX_TEST(3, MIN)
      _TEMP_MIN_E(3);
    #endif
    #if _MINMAX_TEST(3, MAX)
      _TEMP_MAX_E(3);
    #endif
    #if _MINMAX_TEST(4, MIN)
      _TEMP_MIN_E(4);
    #endif
    #if _MINMAX_TEST(4, MAX)
      _TEMP_MAX_E(4);
    #endif
    #if _MINMAX_TEST(5, MIN)
      _TEMP_MIN_E(5);
    #endif
    #if _MINMAX_TEST(5, MAX)
      _TEMP_MAX_E(5);
    #endif
    #if _MINMAX_TEST(6, MIN)
      _TEMP_MIN_E(6);
    #endif
    #if _MINMAX_TEST(6, MAX)
      _TEMP_MAX_E(6);
    #endif
    #if _MINMAX_TEST(7, MIN)
      _TEMP_MIN_E(7);
    #endif
    #if _MINMAX_TEST(7, MAX)
      _TEMP_MAX_E(7);
    #endif
  #endif // HAS_HOTEND

  // TODO: combine these into the macros above
  #if HAS_HEATED_BED
    while (analog_to_celsius_bed(mintemp_raw_BED) < BED_MINTEMP) mintemp_raw_BED += TEMPDIR(BED) * (OVERSAMPLENR);
    while (analog_to_celsius_bed(maxtemp_raw_BED) > BED_MAXTEMP) maxtemp_raw_BED -= TEMPDIR(BED) * (OVERSAMPLENR);
  #endif

  #if HAS_HEATED_CHAMBER
    while (analog_to_celsius_chamber(mintemp_raw_CHAMBER) < CHAMBER_MINTEMP) mintemp_raw_CHAMBER += TEMPDIR(CHAMBER) * (OVERSAMPLENR);
    while (analog_to_celsius_chamber(maxtemp_raw_CHAMBER) > CHAMBER_MAXTEMP) maxtemp_raw_CHAMBER -= TEMPDIR(CHAMBER) * (OVERSAMPLENR);
  #endif

  #if HAS_COOLER
    while (analog_to_celsius_cooler(mintemp_raw_COOLER) > COOLER_MINTEMP) mintemp_raw_COOLER += TEMPDIR(COOLER) * (OVERSAMPLENR);
    while (analog_to_celsius_cooler(maxtemp_raw_COOLER) < COOLER_MAXTEMP) maxtemp_raw_COOLER -= TEMPDIR(COOLER) * (OVERSAMPLENR);
  #endif

  #if BOTH(HAS_TEMP_BOARD, THERMAL_PROTECTION_BOARD)
    while (analog_to_celsius_board(mintemp_raw_BOARD) < BOARD_MINTEMP) mintemp_raw_BOARD += TEMPDIR(BOARD) * (OVERSAMPLENR);
    while (analog_to_celsius_board(maxtemp_raw_BOARD) > BOARD_MAXTEMP) maxtemp_raw_BOARD -= TEMPDIR(BOARD) * (OVERSAMPLENR);
  #endif

  #if HAS_TEMP_REDUNDANT
    temp_redundant.target = &(
      #if REDUNDANT_TEMP_MATCH(TARGET, COOLER) && HAS_TEMP_COOLER
        temp_cooler
      #elif REDUNDANT_TEMP_MATCH(TARGET, PROBE) && HAS_TEMP_PROBE
        temp_probe
      #elif REDUNDANT_TEMP_MATCH(TARGET, BOARD) && HAS_TEMP_BOARD
        temp_board
      #elif REDUNDANT_TEMP_MATCH(TARGET, CHAMBER) && HAS_TEMP_CHAMBER
        temp_chamber
      #elif REDUNDANT_TEMP_MATCH(TARGET, BED) && HAS_TEMP_BED
        temp_bed
      #else
        temp_hotend[HEATER_ID(TEMP_SENSOR_REDUNDANT_TARGET)]
      #endif
    );
  #endif
}

#if HAS_THERMAL_PROTECTION

  Temperature::tr_state_machine_t Temperature::tr_state_machine[NR_HEATER_RUNAWAY]; // = { { TRInactive, 0 } };

  /**
   * @brief Thermal Runaway state machine for a single heater
   * @param current          current measured temperature
   * @param target           current target temperature
   * @param heater_id        extruder index
   * @param period_seconds   missed temperature allowed time
   * @param hysteresis_degc  allowed distance from target
   *
   * TODO: Embed the last 3 parameters during init, if not less optimal
   */
  void Temperature::tr_state_machine_t::run(const_celsius_float_t current, const_celsius_float_t target, const heater_id_t heater_id, const uint16_t period_seconds, const celsius_t hysteresis_degc) {

    #if HEATER_IDLE_HANDLER
      // Convert the given heater_id_t to an idle array index
      const IdleIndex idle_index = idle_index_for_id(heater_id);
    #endif

    /**
      SERIAL_ECHO_START();
      SERIAL_ECHOPGM("Thermal Runaway Running. Heater ID: ");
      switch (heater_id) {
        case H_BED:     SERIAL_ECHOPGM("bed"); break;
        case H_CHAMBER: SERIAL_ECHOPGM("chamber"); break;
        default:        SERIAL_ECHO(heater_id);
      }
      SERIAL_ECHOLNPGM(
        " ; sizeof(running_temp):", sizeof(running_temp),
        " ;  State:", state, " ;  Timer:", timer, " ;  Temperature:", current, " ;  Target Temp:", target
        #if HEATER_IDLE_HANDLER
          , " ;  Idle Timeout:", heater_idle[idle_index].timed_out
        #endif
      );
    */

    #if HEATER_IDLE_HANDLER
      // If the heater idle timeout expires, restart
      if (heater_idle[idle_index].timed_out) {
        state = TRInactive;
        running_temp = 0;
      }
      else
    #endif
    {
      // If the target temperature changes, restart
      if (running_temp != target) {
        running_temp = target;
        state = target > 0 ? TRFirstHeating : TRInactive;
      }
    }

    switch (state) {
      // Inactive state waits for a target temperature to be set
      case TRInactive: break;

      // When first heating, wait for the temperature to be reached then go to Stable state
      case TRFirstHeating:
        if (current < running_temp) break;
        state = TRStable;

      // While the temperature is stable watch for a bad temperature
      case TRStable:

        #if ENABLED(ADAPTIVE_FAN_SLOWING)
          if (adaptive_fan_slowing && heater_id >= 0) {
            const int fan_index = _MIN(heater_id, FAN_COUNT - 1);
            if (fan_speed[fan_index] == 0 || current >= running_temp - (hysteresis_degc * 0.25f))
              fan_speed_scaler[fan_index] = 128;
            else if (current >= running_temp - (hysteresis_degc * 0.3335f))
              fan_speed_scaler[fan_index] = 96;
            else if (current >= running_temp - (hysteresis_degc * 0.5f))
              fan_speed_scaler[fan_index] = 64;
            else if (current >= running_temp - (hysteresis_degc * 0.8f))
              fan_speed_scaler[fan_index] = 32;
            else
              fan_speed_scaler[fan_index] = 0;
          }
        #endif

        if (current >= running_temp - hysteresis_degc) {
          timer = millis() + SEC_TO_MS(period_seconds);
          break;
        }
        else if (PENDING(millis(), timer)) break;
        state = TRRunaway;

      case TRRunaway:
        TERN_(HAS_DWIN_E3V2_BASIC, DWIN_Popup_Temperature(0));
        _temp_error(heater_id, FPSTR(str_t_thermal_runaway), GET_TEXT_F(MSG_THERMAL_RUNAWAY));
    }
  }

#endif // HAS_THERMAL_PROTECTION

void Temperature::disable_all_heaters() {

  // Disable autotemp, unpause and reset everything
  TERN_(AUTOTEMP, planner.autotemp_enabled = false);
  TERN_(PROBING_HEATERS_OFF, pause_heaters(false));

  #if HAS_HOTEND
    HOTEND_LOOP() {
      setTargetHotend(0, e);
      temp_hotend[e].soft_pwm_amount = 0;
    }
  #endif

  #if HAS_TEMP_HOTEND
    #define DISABLE_HEATER(N) WRITE_HEATER_##N(LOW);
    REPEAT(HOTENDS, DISABLE_HEATER);
  #endif

  #if HAS_HEATED_BED
    setTargetBed(0);
    temp_bed.soft_pwm_amount = 0;
    WRITE_HEATER_BED(LOW);
  #endif

  #if HAS_HEATED_CHAMBER
    setTargetChamber(0);
    temp_chamber.soft_pwm_amount = 0;
    WRITE_HEATER_CHAMBER(LOW);
  #endif

  #if HAS_COOLER
    setTargetCooler(0);
    temp_cooler.soft_pwm_amount = 0;
    WRITE_HEATER_COOLER(LOW);
  #endif
}

#if ENABLED(PRINTJOB_TIMER_AUTOSTART)

  bool Temperature::auto_job_over_threshold() {
    #if HAS_HOTEND
      HOTEND_LOOP() if (degTargetHotend(e) > (EXTRUDE_MINTEMP) / 2) return true;
    #endif
    return TERN0(HAS_HEATED_BED, degTargetBed() > BED_MINTEMP)
        || TERN0(HAS_HEATED_CHAMBER, degTargetChamber() > CHAMBER_MINTEMP);
  }

  void Temperature::auto_job_check_timer(const bool can_start, const bool can_stop) {
    if (auto_job_over_threshold()) {
      if (can_start) startOrResumeJob();
    }
    else if (can_stop) {
      print_job_timer.stop();
      ui.reset_status();
    }
  }

#endif // PRINTJOB_TIMER_AUTOSTART

#if ENABLED(PROBING_HEATERS_OFF)

  void Temperature::pause_heaters(const bool p) {
    if (p != paused_for_probing) {
      paused_for_probing = p;
      if (p) {
        HOTEND_LOOP() heater_idle[e].expire();    // Timeout immediately
        TERN_(HAS_HEATED_BED, heater_idle[IDLE_INDEX_BED].expire()); // Timeout immediately
      }
      else {
        HOTEND_LOOP() reset_hotend_idle_timer(e);
        TERN_(HAS_HEATED_BED, reset_bed_idle_timer());
      }
    }
  }

#endif // PROBING_HEATERS_OFF

#if EITHER(SINGLENOZZLE_STANDBY_TEMP, SINGLENOZZLE_STANDBY_FAN)

  void Temperature::singlenozzle_change(const uint8_t old_tool, const uint8_t new_tool) {
    #if ENABLED(SINGLENOZZLE_STANDBY_FAN)
      singlenozzle_fan_speed[old_tool] = fan_speed[0];
      fan_speed[0] = singlenozzle_fan_speed[new_tool];
    #endif
    #if ENABLED(SINGLENOZZLE_STANDBY_TEMP)
      singlenozzle_temp[old_tool] = temp_hotend[0].target;
      if (singlenozzle_temp[new_tool] && singlenozzle_temp[new_tool] != singlenozzle_temp[old_tool]) {
        setTargetHotend(singlenozzle_temp[new_tool], 0);
        TERN_(AUTOTEMP, planner.autotemp_update());
        set_heating_message(0);
        (void)wait_for_hotend(0, false);  // Wait for heating or cooling
      }
    #endif
  }

#endif // SINGLENOZZLE_STANDBY_TEMP || SINGLENOZZLE_STANDBY_FAN

#if HAS_MAX_TC

  #ifndef THERMOCOUPLE_MAX_ERRORS
    #define THERMOCOUPLE_MAX_ERRORS 15
  #endif

  /**
   * @brief Read MAX Thermocouple temperature.
   *
   * Reads the thermocouple board via HW or SW SPI, using a library (LIB_USR_x) or raw SPI reads.
   * Doesn't strictly return a temperature; returns an "ADC Value" (i.e. raw register content).
   *
   * @param  hindex  the hotend we're referencing (if MULTI_MAX_TC)
   * @return         integer representing the board's buffer, to be converted later if needed
   */
  int16_t Temperature::read_max_tc(TERN_(HAS_MULTI_MAX_TC, const uint8_t hindex/*=0*/)) {
    #define MAXTC_HEAT_INTERVAL 250UL

    #if HAS_MAX31855
      #define MAX_TC_ERROR_MASK    7        // D2-0: SCV, SCG, OC
      #define MAX_TC_DISCARD_BITS 18        // Data D31-18; sign bit D31
      #define MAX_TC_SPEED_BITS    3        // ~1MHz
    #elif HAS_MAX31865
      #define MAX_TC_ERROR_MASK    1        // D0 Bit on fault only
      #define MAX_TC_DISCARD_BITS  1        // Data is in D15-D1
      #define MAX_TC_SPEED_BITS    3        // ~1MHz
    #else // MAX6675
      #define MAX_TC_ERROR_MASK    3        // D2 only; 1 = open circuit
      #define MAX_TC_DISCARD_BITS  3        // Data D15-D1
      #define MAX_TC_SPEED_BITS    2        // ~2MHz
    #endif

    #if HAS_MULTI_MAX_TC
      // Needed to return the correct temp when this is called between readings
      static int16_t max_tc_temp_previous[MAX_TC_COUNT] = { 0 };
      #define THERMO_TEMP(I) max_tc_temp_previous[I]
      #define THERMO_SEL(A,B) (hindex ? (B) : (A))
      #define MAXTC_CS_WRITE(V) do{ switch (hindex) { case 1: WRITE(TEMP_1_CS_PIN, V); break; default: WRITE(TEMP_0_CS_PIN, V); } }while(0)
    #else
      // When we have only 1 max tc, THERMO_SEL will pick the appropriate sensor
      // variable, and MAXTC_*() macros will be hardcoded to the correct CS pin.
      constexpr uint8_t hindex = 0;
      #define THERMO_TEMP(I) max_tc_temp
      #if TEMP_SENSOR_IS_ANY_MAX_TC(0)
        #define THERMO_SEL(A,B) A
        #define MAXTC_CS_WRITE(V)  WRITE(TEMP_0_CS_PIN, V)
      #else
        #define THERMO_SEL(A,B) B
        #define MAXTC_CS_WRITE(V)  WRITE(TEMP_1_CS_PIN, V)
      #endif
    #endif

    static TERN(HAS_MAX31855, uint32_t, uint16_t) max_tc_temp = THERMO_SEL(
      TEMP_SENSOR_0_MAX_TC_TMAX,
      TEMP_SENSOR_1_MAX_TC_TMAX
    );

    static uint8_t max_tc_errors[MAX_TC_COUNT] = { 0 };
    static millis_t next_max_tc_ms[MAX_TC_COUNT] = { 0 };

    // Return last-read value between readings
    millis_t ms = millis();
    if (PENDING(ms, next_max_tc_ms[hindex]))
      return (int16_t)THERMO_TEMP(hindex);

    next_max_tc_ms[hindex] = ms + MAXTC_HEAT_INTERVAL;

    #if !HAS_MAXTC_LIBRARIES
      max_tc_temp = 0;

      #if !HAS_MAXTC_SW_SPI
        // Initialize SPI using the default Hardware SPI bus.
        // FIXME: spiBegin, spiRec and spiInit doesn't work when soft spi is used.
        spiBegin();
        spiInit(MAX_TC_SPEED_BITS);
      #endif

      MAXTC_CS_WRITE(LOW);  // enable MAXTC
      DELAY_NS(100);        // Ensure 100ns delay

      // Read a big-endian temperature value without using a library
      for (uint8_t i = sizeof(max_tc_temp); i--;) {
        max_tc_temp |= TERN(HAS_MAXTC_SW_SPI, max_tc_spi.receive(), spiRec());
        if (i > 0) max_tc_temp <<= 8; // shift left if not the last byte
      }

      MAXTC_CS_WRITE(HIGH);  // disable MAXTC
    #else
      #if HAS_MAX6675_LIBRARY
        MAX6675 &max6675ref = THERMO_SEL(max6675_0, max6675_1);
        max_tc_temp = max6675ref.readRaw16();
      #endif

      #if HAS_MAX31855_LIBRARY
        MAX31855 &max855ref = THERMO_SEL(max31855_0, max31855_1);
        max_tc_temp = max855ref.readRaw32();
      #endif

      #if HAS_MAX31865
        MAX31865 &max865ref = THERMO_SEL(max31865_0, max31865_1);
        max_tc_temp = TERN(LIB_INTERNAL_MAX31865, max865ref.readRaw(), max865ref.readRTD_with_Fault());
      #endif
    #endif

    // Handle an error. If there have been more than THERMOCOUPLE_MAX_ERRORS, send an error over serial.
    // Either way, return the TMAX for the thermocouple to trigger a max_temp_error()
    if (max_tc_temp & MAX_TC_ERROR_MASK) {
      max_tc_errors[hindex]++;

      if (max_tc_errors[hindex] > THERMOCOUPLE_MAX_ERRORS) {
        SERIAL_ERROR_START();
        SERIAL_ECHOPGM("Temp measurement error! ");
        #if HAS_MAX31855
          SERIAL_ECHOPGM("MAX31855 Fault: (", max_tc_temp & 0x7, ") >> ");
          if (max_tc_temp & 0x1)
            SERIAL_ECHOLNPGM("Open Circuit");
          else if (max_tc_temp & 0x2)
            SERIAL_ECHOLNPGM("Short to GND");
          else if (max_tc_temp & 0x4)
            SERIAL_ECHOLNPGM("Short to VCC");
        #elif HAS_MAX31865
          const uint8_t fault_31865 = max865ref.readFault();
          max865ref.clearFault();
          if (fault_31865) {
            SERIAL_EOL();
            SERIAL_ECHOLNPGM("\nMAX31865 Fault: (", fault_31865, ")  >>");
            if (fault_31865 & MAX31865_FAULT_HIGHTHRESH)
              SERIAL_ECHOLNPGM("RTD High Threshold");
            if (fault_31865 & MAX31865_FAULT_LOWTHRESH)
              SERIAL_ECHOLNPGM("RTD Low Threshold");
            if (fault_31865 & MAX31865_FAULT_REFINLOW)
              SERIAL_ECHOLNPGM("REFIN- > 0.85 x V bias");
            if (fault_31865 & MAX31865_FAULT_REFINHIGH)
              SERIAL_ECHOLNPGM("REFIN- < 0.85 x V bias (FORCE- open)");
            if (fault_31865 & MAX31865_FAULT_RTDINLOW)
              SERIAL_ECHOLNPGM("REFIN- < 0.85 x V bias (FORCE- open)");
            if (fault_31865 & MAX31865_FAULT_OVUV)
              SERIAL_ECHOLNPGM("Under/Over voltage");
          }
        #else // MAX6675
          SERIAL_ECHOLNPGM("MAX6675 Fault: Open Circuit");
        #endif

        // Set thermocouple above max temperature (TMAX)
        max_tc_temp = THERMO_SEL(TEMP_SENSOR_0_MAX_TC_TMAX, TEMP_SENSOR_1_MAX_TC_TMAX) << (MAX_TC_DISCARD_BITS + 1);
      }
    }
    else {
      max_tc_errors[hindex] = 0; // No error bit, reset error count
    }

    max_tc_temp >>= MAX_TC_DISCARD_BITS;

    #if HAS_MAX31855
      // Support negative temperature for MAX38155
      if (max_tc_temp & 0x00002000) max_tc_temp |= 0xFFFFC000;
    #endif

    THERMO_TEMP(hindex) = max_tc_temp;

    return (int16_t)max_tc_temp;
  }

#endif // HAS_MAX_TC

/**
 * Update raw temperatures
 *
 * Called by ISR => readings_ready when new temperatures have been set by updateTemperaturesFromRawValues.
 * Applies all the accumulators to the current raw temperatures.
 */
void Temperature::update_raw_temperatures() {

  // TODO: can this be collapsed into a HOTEND_LOOP()?
  #if HAS_TEMP_ADC_0 && !TEMP_SENSOR_0_IS_MAX_TC
    temp_hotend[0].update();
  #endif

  #if HAS_TEMP_ADC_1 && !TEMP_SENSOR_1_IS_MAX_TC
    temp_hotend[1].update();
  #endif

  #if HAS_TEMP_ADC_REDUNDANT && !TEMP_SENSOR_REDUNDANT_IS_MAX_TC
    temp_redundant.update();
  #endif

  TERN_(HAS_TEMP_ADC_2,       temp_hotend[2].update());
  TERN_(HAS_TEMP_ADC_3,       temp_hotend[3].update());
  TERN_(HAS_TEMP_ADC_4,       temp_hotend[4].update());
  TERN_(HAS_TEMP_ADC_5,       temp_hotend[5].update());
  TERN_(HAS_TEMP_ADC_6,       temp_hotend[6].update());
  TERN_(HAS_TEMP_ADC_7,       temp_hotend[7].update());
  TERN_(HAS_TEMP_ADC_BED,     temp_bed.update());
  TERN_(HAS_TEMP_ADC_CHAMBER, temp_chamber.update());
  TERN_(HAS_TEMP_ADC_PROBE,   temp_probe.update());
  TERN_(HAS_TEMP_ADC_BOARD,   temp_board.update());
  TERN_(HAS_TEMP_ADC_COOLER,  temp_cooler.update());

  TERN_(HAS_JOY_ADC_X, joystick.x.update());
  TERN_(HAS_JOY_ADC_Y, joystick.y.update());
  TERN_(HAS_JOY_ADC_Z, joystick.z.update());
}

/**
 * Called by the Temperature ISR when all the ADCs have been processed.
 * Reset all the ADC accumulators for another round of updates.
 */
void Temperature::readings_ready() {

  // Update raw values only if they're not already set.
  if (!raw_temps_ready) {
    update_raw_temperatures();
    raw_temps_ready = true;
  }

  // Filament Sensor - can be read any time since IIR filtering is used
  TERN_(FILAMENT_WIDTH_SENSOR, filwidth.reading_ready());

  #if HAS_HOTEND
    HOTEND_LOOP() temp_hotend[e].reset();
  #endif

  TERN_(HAS_HEATED_BED,     temp_bed.reset());
  TERN_(HAS_TEMP_CHAMBER,   temp_chamber.reset());
  TERN_(HAS_TEMP_PROBE,     temp_probe.reset());
  TERN_(HAS_TEMP_COOLER,    temp_cooler.reset());
  TERN_(HAS_TEMP_BOARD,     temp_board.reset());
  TERN_(HAS_TEMP_REDUNDANT, temp_redundant.reset());

  TERN_(HAS_JOY_ADC_X, joystick.x.reset());
  TERN_(HAS_JOY_ADC_Y, joystick.y.reset());
  TERN_(HAS_JOY_ADC_Z, joystick.z.reset());
}

/**
 * Timer 0 is shared with millies so don't change the prescaler.
 *
 * On AVR this ISR uses the compare method so it runs at the base
 * frequency (16 MHz / 64 / 256 = 976.5625 Hz), but at the TCNT0 set
 * in OCR0B above (128 or halfway between OVFs).
 *
 *  - Manage PWM to all the heaters and fan
 *  - Prepare or Measure one of the raw ADC sensor values
 *  - Check new temperature values for MIN/MAX errors (kill on error)
 *  - Step the babysteps value for each axis towards 0
 *  - For PINS_DEBUGGING, monitor and report endstop pins
 *  - For ENDSTOP_INTERRUPTS_FEATURE check endstops if flagged
 *  - Call planner.isr to count down its "ignore" time
 */
HAL_TEMP_TIMER_ISR() {
  HAL_timer_isr_prologue(TEMP_TIMER_NUM);

  Temperature::isr();

  HAL_timer_isr_epilogue(TEMP_TIMER_NUM);
}

#if ENABLED(SLOW_PWM_HEATERS) && !defined(MIN_STATE_TIME)
  #define MIN_STATE_TIME 16 // MIN_STATE_TIME * 65.5 = time in milliseconds
#endif

class SoftPWM {
public:
  uint8_t count;
  inline bool add(const uint8_t mask, const uint8_t amount) {
    count = (count & mask) + amount; return (count > mask);
  }
  #if ENABLED(SLOW_PWM_HEATERS)
    bool state_heater;
    uint8_t state_timer_heater;
    inline void dec() { if (state_timer_heater > 0) state_timer_heater--; }
    inline bool ready(const bool v) {
      const bool rdy = !state_timer_heater;
      if (rdy && state_heater != v) {
        state_heater = v;
        state_timer_heater = MIN_STATE_TIME;
      }
      return rdy;
    }
  #endif
};

/**
 * Handle various ~1KHz tasks associated with temperature
 *  - Heater PWM (~1KHz with scaler)
 *  - LCD Button polling (~500Hz)
 *  - Start / Read one ADC sensor
 *  - Advance Babysteps
 *  - Endstop polling
 *  - Planner clean buffer
 */
void Temperature::isr() {

  static int8_t temp_count = -1;
  static ADCSensorState adc_sensor_state = StartupDelay;
  static uint8_t pwm_count = _BV(SOFT_PWM_SCALE);

  // avoid multiple loads of pwm_count
  uint8_t pwm_count_tmp = pwm_count;

  #if HAS_ADC_BUTTONS
    static unsigned int raw_ADCKey_value = 0;
    static bool ADCKey_pressed = false;
  #endif

  #if HAS_HOTEND
    static SoftPWM soft_pwm_hotend[HOTENDS];
  #endif

  #if HAS_HEATED_BED
    static SoftPWM soft_pwm_bed;
  #endif

  #if HAS_HEATED_CHAMBER
    static SoftPWM soft_pwm_chamber;
  #endif

  #if HAS_COOLER
    static SoftPWM soft_pwm_cooler;
  #endif

  #if BOTH(FAN_SOFT_PWM, USE_CONTROLLER_FAN)
    static SoftPWM soft_pwm_controller;
  #endif

  #define WRITE_FAN(n, v) WRITE(FAN##n##_PIN, (v) ^ FAN_INVERTING)

  #if DISABLED(SLOW_PWM_HEATERS)

    #if ANY(HAS_HOTEND, HAS_HEATED_BED, HAS_HEATED_CHAMBER, HAS_COOLER, FAN_SOFT_PWM)
      constexpr uint8_t pwm_mask = TERN0(SOFT_PWM_DITHER, _BV(SOFT_PWM_SCALE) - 1);
      #define _PWM_MOD(N,S,T) do{                           \
        const bool on = S.add(pwm_mask, T.soft_pwm_amount); \
        WRITE_HEATER_##N(on);                               \
      }while(0)
    #endif

    /**
     * Standard heater PWM modulation
     */
    if (pwm_count_tmp >= 127) {
      pwm_count_tmp -= 127;

      #if HAS_HOTEND
        #define _PWM_MOD_E(N) _PWM_MOD(N,soft_pwm_hotend[N],temp_hotend[N]);
        REPEAT(HOTENDS, _PWM_MOD_E);
      #endif

      #if HAS_HEATED_BED
        _PWM_MOD(BED, soft_pwm_bed, temp_bed);
      #endif

      #if HAS_HEATED_CHAMBER
        _PWM_MOD(CHAMBER, soft_pwm_chamber, temp_chamber);
      #endif

      #if HAS_COOLER
        _PWM_MOD(COOLER, soft_pwm_cooler, temp_cooler);
      #endif

      #if BOTH(USE_CONTROLLER_FAN, FAN_SOFT_PWM)
        WRITE(CONTROLLER_FAN_PIN, soft_pwm_controller.add(pwm_mask, soft_pwm_controller_speed));
      #endif

      #if ENABLED(FAN_SOFT_PWM)
        #define _FAN_PWM(N) do{                                     \
          uint8_t &spcf = soft_pwm_count_fan[N];                    \
          spcf = (spcf & pwm_mask) + (soft_pwm_amount_fan[N] >> 1); \
          WRITE_FAN(N, spcf > pwm_mask ? HIGH : LOW);               \
        }while(0)
        #if HAS_FAN0
          _FAN_PWM(0);
        #endif
        #if HAS_FAN1
          _FAN_PWM(1);
        #endif
        #if HAS_FAN2
          _FAN_PWM(2);
        #endif
        #if HAS_FAN3
          _FAN_PWM(3);
        #endif
        #if HAS_FAN4
          _FAN_PWM(4);
        #endif
        #if HAS_FAN5
          _FAN_PWM(5);
        #endif
        #if HAS_FAN6
          _FAN_PWM(6);
        #endif
        #if HAS_FAN7
          _FAN_PWM(7);
        #endif
      #endif
    }
    else {
      #define _PWM_LOW(N,S) do{ if (S.count <= pwm_count_tmp) WRITE_HEATER_##N(LOW); }while(0)
      #if HAS_HOTEND
        #define _PWM_LOW_E(N) _PWM_LOW(N, soft_pwm_hotend[N]);
        REPEAT(HOTENDS, _PWM_LOW_E);
      #endif

      #if HAS_HEATED_BED
        _PWM_LOW(BED, soft_pwm_bed);
      #endif

      #if HAS_HEATED_CHAMBER
        _PWM_LOW(CHAMBER, soft_pwm_chamber);
      #endif

      #if HAS_COOLER
        _PWM_LOW(COOLER, soft_pwm_cooler);
      #endif

      #if ENABLED(FAN_SOFT_PWM)
        #if HAS_FAN0
          if (soft_pwm_count_fan[0] <= pwm_count_tmp) WRITE_FAN(0, LOW);
        #endif
        #if HAS_FAN1
          if (soft_pwm_count_fan[1] <= pwm_count_tmp) WRITE_FAN(1, LOW);
        #endif
        #if HAS_FAN2
          if (soft_pwm_count_fan[2] <= pwm_count_tmp) WRITE_FAN(2, LOW);
        #endif
        #if HAS_FAN3
          if (soft_pwm_count_fan[3] <= pwm_count_tmp) WRITE_FAN(3, LOW);
        #endif
        #if HAS_FAN4
          if (soft_pwm_count_fan[4] <= pwm_count_tmp) WRITE_FAN(4, LOW);
        #endif
        #if HAS_FAN5
          if (soft_pwm_count_fan[5] <= pwm_count_tmp) WRITE_FAN(5, LOW);
        #endif
        #if HAS_FAN6
          if (soft_pwm_count_fan[6] <= pwm_count_tmp) WRITE_FAN(6, LOW);
        #endif
        #if HAS_FAN7
          if (soft_pwm_count_fan[7] <= pwm_count_tmp) WRITE_FAN(7, LOW);
        #endif
        #if ENABLED(USE_CONTROLLER_FAN)
          if (soft_pwm_controller.count <= pwm_count_tmp) WRITE(CONTROLLER_FAN_PIN, LOW);
        #endif
      #endif
    }

    // SOFT_PWM_SCALE to frequency:
    //
    // 0: 16000000/64/256/128 =   7.6294 Hz
    // 1:                / 64 =  15.2588 Hz
    // 2:                / 32 =  30.5176 Hz
    // 3:                / 16 =  61.0352 Hz
    // 4:                /  8 = 122.0703 Hz
    // 5:                /  4 = 244.1406 Hz
    pwm_count = pwm_count_tmp + _BV(SOFT_PWM_SCALE);

  #else // SLOW_PWM_HEATERS

    /**
     * SLOW PWM HEATERS
     *
     * For relay-driven heaters
     */
    #define _SLOW_SET(NR,PWM,V) do{ if (PWM.ready(V)) WRITE_HEATER_##NR(V); }while(0)
    #define _SLOW_PWM(NR,PWM,SRC) do{ PWM.count = SRC.soft_pwm_amount; _SLOW_SET(NR,PWM,(PWM.count > 0)); }while(0)
    #define _PWM_OFF(NR,PWM) do{ if (PWM.count < slow_pwm_count) _SLOW_SET(NR,PWM,0); }while(0)

    static uint8_t slow_pwm_count = 0;

    if (slow_pwm_count == 0) {

      #if HAS_HOTEND
        #define _SLOW_PWM_E(N) _SLOW_PWM(N, soft_pwm_hotend[N], temp_hotend[N]);
        REPEAT(HOTENDS, _SLOW_PWM_E);
      #endif

      #if HAS_HEATED_BED
        _SLOW_PWM(BED, soft_pwm_bed, temp_bed);
      #endif

      #if HAS_HEATED_CHAMBER
        _SLOW_PWM(CHAMBER, soft_pwm_chamber, temp_chamber);
      #endif

      #if HAS_COOLER
        _SLOW_PWM(COOLER, soft_pwm_cooler, temp_cooler);
      #endif

    } // slow_pwm_count == 0

    #if HAS_HOTEND
      #define _PWM_OFF_E(N) _PWM_OFF(N, soft_pwm_hotend[N]);
      REPEAT(HOTENDS, _PWM_OFF_E);
    #endif

    #if HAS_HEATED_BED
      _PWM_OFF(BED, soft_pwm_bed);
    #endif

    #if HAS_HEATED_CHAMBER
      _PWM_OFF(CHAMBER, soft_pwm_chamber);
    #endif

    #if HAS_COOLER
      _PWM_OFF(COOLER, soft_pwm_cooler, temp_cooler);
    #endif

    #if ENABLED(FAN_SOFT_PWM)
      if (pwm_count_tmp >= 127) {
        pwm_count_tmp = 0;
        #define _PWM_FAN(N) do{                                 \
          soft_pwm_count_fan[N] = soft_pwm_amount_fan[N] >> 1;  \
          WRITE_FAN(N, soft_pwm_count_fan[N] > 0 ? HIGH : LOW); \
        }while(0)
        #if HAS_FAN0
          _PWM_FAN(0);
        #endif
        #if HAS_FAN1
          _PWM_FAN(1);
        #endif
        #if HAS_FAN2
          _PWM_FAN(2);
        #endif
        #if HAS_FAN3
          _FAN_PWM(3);
        #endif
        #if HAS_FAN4
          _FAN_PWM(4);
        #endif
        #if HAS_FAN5
          _FAN_PWM(5);
        #endif
        #if HAS_FAN6
          _FAN_PWM(6);
        #endif
        #if HAS_FAN7
          _FAN_PWM(7);
        #endif
      }
      #if HAS_FAN0
        if (soft_pwm_count_fan[0] <= pwm_count_tmp) WRITE_FAN(0, LOW);
      #endif
      #if HAS_FAN1
        if (soft_pwm_count_fan[1] <= pwm_count_tmp) WRITE_FAN(1, LOW);
      #endif
      #if HAS_FAN2
        if (soft_pwm_count_fan[2] <= pwm_count_tmp) WRITE_FAN(2, LOW);
      #endif
      #if HAS_FAN3
        if (soft_pwm_count_fan[3] <= pwm_count_tmp) WRITE_FAN(3, LOW);
      #endif
      #if HAS_FAN4
        if (soft_pwm_count_fan[4] <= pwm_count_tmp) WRITE_FAN(4, LOW);
      #endif
      #if HAS_FAN5
        if (soft_pwm_count_fan[5] <= pwm_count_tmp) WRITE_FAN(5, LOW);
      #endif
      #if HAS_FAN6
        if (soft_pwm_count_fan[6] <= pwm_count_tmp) WRITE_FAN(6, LOW);
      #endif
      #if HAS_FAN7
        if (soft_pwm_count_fan[7] <= pwm_count_tmp) WRITE_FAN(7, LOW);
      #endif
    #endif // FAN_SOFT_PWM

    // SOFT_PWM_SCALE to frequency:
    //
    // 0: 16000000/64/256/128 =   7.6294 Hz
    // 1:                / 64 =  15.2588 Hz
    // 2:                / 32 =  30.5176 Hz
    // 3:                / 16 =  61.0352 Hz
    // 4:                /  8 = 122.0703 Hz
    // 5:                /  4 = 244.1406 Hz
    pwm_count = pwm_count_tmp + _BV(SOFT_PWM_SCALE);

    // increment slow_pwm_count only every 64th pwm_count,
    // i.e. yielding a PWM frequency of 16/128 Hz (8s).
    if (((pwm_count >> SOFT_PWM_SCALE) & 0x3F) == 0) {
      slow_pwm_count++;
      slow_pwm_count &= 0x7F;

      #if HAS_HOTEND
        HOTEND_LOOP() soft_pwm_hotend[e].dec();
      #endif
      TERN_(HAS_HEATED_BED, soft_pwm_bed.dec());
      TERN_(HAS_HEATED_CHAMBER, soft_pwm_chamber.dec());
      TERN_(HAS_COOLER, soft_pwm_cooler.dec());
    }

  #endif // SLOW_PWM_HEATERS

  //
  // Update lcd buttons 488 times per second
  //
  static bool do_buttons;
  if ((do_buttons ^= true)) ui.update_buttons();

  /**
   * One sensor is sampled on every other call of the ISR.
   * Each sensor is read 16 (OVERSAMPLENR) times, taking the average.
   *
   * On each Prepare pass, ADC is started for a sensor pin.
   * On the next pass, the ADC value is read and accumulated.
   *
   * This gives each ADC 0.9765ms to charge up.
   */
  #define ACCUMULATE_ADC(obj) do{ \
    if (!HAL_ADC_READY()) next_sensor_state = adc_sensor_state; \
    else obj.sample(HAL_READ_ADC()); \
  }while(0)

  ADCSensorState next_sensor_state = adc_sensor_state < SensorsReady ? (ADCSensorState)(int(adc_sensor_state) + 1) : StartSampling;

  switch (adc_sensor_state) {

    case SensorsReady: {
      // All sensors have been read. Stay in this state for a few
      // ISRs to save on calls to temp update/checking code below.
      constexpr int8_t extra_loops = MIN_ADC_ISR_LOOPS - (int8_t)SensorsReady;
      static uint8_t delay_count = 0;
      if (extra_loops > 0) {
        if (delay_count == 0) delay_count = extra_loops;  // Init this delay
        if (--delay_count)                                // While delaying...
          next_sensor_state = SensorsReady;               // retain this state (else, next state will be 0)
        break;
      }
      else {
        adc_sensor_state = StartSampling;                 // Fall-through to start sampling
        next_sensor_state = (ADCSensorState)(int(StartSampling) + 1);
      }
    }

    case StartSampling:                                   // Start of sampling loops. Do updates/checks.
      if (++temp_count >= OVERSAMPLENR) {                 // 10 * 16 * 1/(16000000/64/256)  = 164ms.
        temp_count = 0;
        readings_ready();
      }
      break;

    #if HAS_TEMP_ADC_0
      case PrepareTemp_0: HAL_START_ADC(TEMP_0_PIN); break;
      case MeasureTemp_0: ACCUMULATE_ADC(temp_hotend[0]); break;
    #endif

    #if HAS_TEMP_ADC_BED
      case PrepareTemp_BED: HAL_START_ADC(TEMP_BED_PIN); break;
      case MeasureTemp_BED: ACCUMULATE_ADC(temp_bed); break;
    #endif

    #if HAS_TEMP_ADC_CHAMBER
      case PrepareTemp_CHAMBER: HAL_START_ADC(TEMP_CHAMBER_PIN); break;
      case MeasureTemp_CHAMBER: ACCUMULATE_ADC(temp_chamber); break;
    #endif

    #if HAS_TEMP_ADC_COOLER
      case PrepareTemp_COOLER: HAL_START_ADC(TEMP_COOLER_PIN); break;
      case MeasureTemp_COOLER: ACCUMULATE_ADC(temp_cooler); break;
    #endif

    #if HAS_TEMP_ADC_PROBE
      case PrepareTemp_PROBE: HAL_START_ADC(TEMP_PROBE_PIN); break;
      case MeasureTemp_PROBE: ACCUMULATE_ADC(temp_probe); break;
    #endif

    #if HAS_TEMP_ADC_BOARD
      case PrepareTemp_BOARD: HAL_START_ADC(TEMP_BOARD_PIN); break;
      case MeasureTemp_BOARD: ACCUMULATE_ADC(temp_board); break;
    #endif

    #if HAS_TEMP_ADC_REDUNDANT
      case PrepareTemp_REDUNDANT: HAL_START_ADC(TEMP_REDUNDANT_PIN); break;
      case MeasureTemp_REDUNDANT: ACCUMULATE_ADC(temp_redundant); break;
    #endif

    #if HAS_TEMP_ADC_1
      case PrepareTemp_1: HAL_START_ADC(TEMP_1_PIN); break;
      case MeasureTemp_1: ACCUMULATE_ADC(temp_hotend[1]); break;
    #endif

    #if HAS_TEMP_ADC_2
      case PrepareTemp_2: HAL_START_ADC(TEMP_2_PIN); break;
      case MeasureTemp_2: ACCUMULATE_ADC(temp_hotend[2]); break;
    #endif

    #if HAS_TEMP_ADC_3
      case PrepareTemp_3: HAL_START_ADC(TEMP_3_PIN); break;
      case MeasureTemp_3: ACCUMULATE_ADC(temp_hotend[3]); break;
    #endif

    #if HAS_TEMP_ADC_4
      case PrepareTemp_4: HAL_START_ADC(TEMP_4_PIN); break;
      case MeasureTemp_4: ACCUMULATE_ADC(temp_hotend[4]); break;
    #endif

    #if HAS_TEMP_ADC_5
      case PrepareTemp_5: HAL_START_ADC(TEMP_5_PIN); break;
      case MeasureTemp_5: ACCUMULATE_ADC(temp_hotend[5]); break;
    #endif

    #if HAS_TEMP_ADC_6
      case PrepareTemp_6: HAL_START_ADC(TEMP_6_PIN); break;
      case MeasureTemp_6: ACCUMULATE_ADC(temp_hotend[6]); break;
    #endif

    #if HAS_TEMP_ADC_7
      case PrepareTemp_7: HAL_START_ADC(TEMP_7_PIN); break;
      case MeasureTemp_7: ACCUMULATE_ADC(temp_hotend[7]); break;
    #endif

    #if ENABLED(FILAMENT_WIDTH_SENSOR)
      case Prepare_FILWIDTH: HAL_START_ADC(FILWIDTH_PIN); break;
      case Measure_FILWIDTH:
        if (!HAL_ADC_READY()) next_sensor_state = adc_sensor_state; // Redo this state
        else filwidth.accumulate(HAL_READ_ADC());
      break;
    #endif

    #if ENABLED(POWER_MONITOR_CURRENT)
      case Prepare_POWER_MONITOR_CURRENT:
        HAL_START_ADC(POWER_MONITOR_CURRENT_PIN);
        break;
      case Measure_POWER_MONITOR_CURRENT:
        if (!HAL_ADC_READY()) next_sensor_state = adc_sensor_state; // Redo this state
        else power_monitor.add_current_sample(HAL_READ_ADC());
        break;
    #endif

    #if ENABLED(POWER_MONITOR_VOLTAGE)
      case Prepare_POWER_MONITOR_VOLTAGE:
        HAL_START_ADC(POWER_MONITOR_VOLTAGE_PIN);
        break;
      case Measure_POWER_MONITOR_VOLTAGE:
        if (!HAL_ADC_READY()) next_sensor_state = adc_sensor_state; // Redo this state
        else power_monitor.add_voltage_sample(HAL_READ_ADC());
        break;
    #endif

    #if HAS_JOY_ADC_X
      case PrepareJoy_X: HAL_START_ADC(JOY_X_PIN); break;
      case MeasureJoy_X: ACCUMULATE_ADC(joystick.x); break;
    #endif

    #if HAS_JOY_ADC_Y
      case PrepareJoy_Y: HAL_START_ADC(JOY_Y_PIN); break;
      case MeasureJoy_Y: ACCUMULATE_ADC(joystick.y); break;
    #endif

    #if HAS_JOY_ADC_Z
      case PrepareJoy_Z: HAL_START_ADC(JOY_Z_PIN); break;
      case MeasureJoy_Z: ACCUMULATE_ADC(joystick.z); break;
    #endif

    #if HAS_ADC_BUTTONS
      #ifndef ADC_BUTTON_DEBOUNCE_DELAY
        #define ADC_BUTTON_DEBOUNCE_DELAY 16
      #endif
      case Prepare_ADC_KEY: HAL_START_ADC(ADC_KEYPAD_PIN); break;
      case Measure_ADC_KEY:
        if (!HAL_ADC_READY())
          next_sensor_state = adc_sensor_state; // redo this state
        else if (ADCKey_count < ADC_BUTTON_DEBOUNCE_DELAY) {
          raw_ADCKey_value = HAL_READ_ADC();
          if (raw_ADCKey_value <= 900UL * HAL_ADC_RANGE / 1024UL) {
            NOMORE(current_ADCKey_raw, raw_ADCKey_value);
            ADCKey_count++;
          }
          else { //ADC Key release
            if (ADCKey_count > 0) ADCKey_count++; else ADCKey_pressed = false;
            if (ADCKey_pressed) {
              ADCKey_count = 0;
              current_ADCKey_raw = HAL_ADC_RANGE;
            }
          }
        }
        if (ADCKey_count == ADC_BUTTON_DEBOUNCE_DELAY) ADCKey_pressed = true;
        break;
    #endif // HAS_ADC_BUTTONS

    case StartupDelay: break;

  } // switch(adc_sensor_state)

  // Go to the next state
  adc_sensor_state = next_sensor_state;

  //
  // Additional ~1KHz Tasks
  //

  #if ENABLED(BABYSTEPPING) && DISABLED(INTEGRATED_BABYSTEPPING)
    babystep.task();
  #endif

  // Poll endstops state, if required
  endstops.poll();

  // Periodically call the planner timer service routine
  planner.isr();
}

#if HAS_TEMP_SENSOR
  /**
   * Print a single heater state in the form:
   *        Bed: " B:nnn.nn /nnn.nn"
   *    Chamber: " C:nnn.nn /nnn.nn"
   *      Probe: " P:nnn.nn /nnn.nn"
   *     Cooler: " L:nnn.nn /nnn.nn"
   *  Redundant: " R:nnn.nn /nnn.nn"
   *   Extruder: " T0:nnn.nn /nnn.nn"
   *   With ADC: " T0:nnn.nn /nnn.nn (nnn.nn)"
   */
  static void print_heater_state(const heater_id_t e, const_celsius_float_t c, const_celsius_float_t t
    OPTARG(SHOW_TEMP_ADC_VALUES, const float r)
  ) {
    char k;
    switch (e) {
      default:
        #if HAS_TEMP_HOTEND
          k = 'T'; break;
        #endif
      #if HAS_TEMP_BED
        case H_BED: k = 'B'; break;
      #endif
      #if HAS_TEMP_CHAMBER
        case H_CHAMBER: k = 'C'; break;
      #endif
      #if HAS_TEMP_PROBE
        case H_PROBE: k = 'P'; break;
      #endif
      #if HAS_TEMP_COOLER
        case H_COOLER: k = 'L'; break;
      #endif
      #if HAS_TEMP_BOARD
        case H_BOARD: k = 'M'; break;
      #endif
      #if HAS_TEMP_REDUNDANT
        case H_REDUNDANT: k = 'R'; break;
      #endif
    }
    SERIAL_CHAR(' ', k);
    #if HAS_MULTI_HOTEND
      if (e >= 0) SERIAL_CHAR('0' + e);
    #endif
    #ifdef SERIAL_FLOAT_PRECISION
      #define SFP _MIN(SERIAL_FLOAT_PRECISION, 2)
    #else
      #define SFP 2
    #endif
    SERIAL_CHAR(':');
    SERIAL_PRINT(c, SFP);
    SERIAL_ECHOPGM(" /");
    SERIAL_PRINT(t, SFP);
    #if ENABLED(SHOW_TEMP_ADC_VALUES)
      // Temperature MAX SPI boards do not have an OVERSAMPLENR defined
      SERIAL_ECHOPGM(" (", TERN(HAS_MAXTC_LIBRARIES, k == 'T', false) ? r : r * RECIPROCAL(OVERSAMPLENR));
      SERIAL_CHAR(')');
    #endif
    delay(2);
  }

  void Temperature::print_heater_states(const uint8_t target_extruder
    OPTARG(HAS_TEMP_REDUNDANT, const bool include_r/*=false*/)
  ) {
    #if HAS_TEMP_HOTEND
      print_heater_state(H_E0, degHotend(target_extruder), degTargetHotend(target_extruder) OPTARG(SHOW_TEMP_ADC_VALUES, rawHotendTemp(target_extruder)));
    #endif
    #if HAS_HEATED_BED
      print_heater_state(H_BED, degBed(), degTargetBed() OPTARG(SHOW_TEMP_ADC_VALUES, rawBedTemp()));
    #endif
    #if HAS_TEMP_CHAMBER
      print_heater_state(H_CHAMBER, degChamber(), TERN0(HAS_HEATED_CHAMBER, degTargetChamber()) OPTARG(SHOW_TEMP_ADC_VALUES, rawChamberTemp()));
    #endif
    #if HAS_TEMP_COOLER
      print_heater_state(H_COOLER, degCooler(), TERN0(HAS_COOLER, degTargetCooler()) OPTARG(SHOW_TEMP_ADC_VALUES, rawCoolerTemp()));
    #endif
    #if HAS_TEMP_PROBE
      print_heater_state(H_PROBE, degProbe(), 0 OPTARG(SHOW_TEMP_ADC_VALUES, rawProbeTemp()));
    #endif
    #if HAS_TEMP_BOARD
      print_heater_state(H_BOARD, degBoard(), 0 OPTARG(SHOW_TEMP_ADC_VALUES, rawBoardTemp()));
    #endif
    #if HAS_TEMP_REDUNDANT
      if (include_r) print_heater_state(H_REDUNDANT, degRedundant(), degRedundantTarget() OPTARG(SHOW_TEMP_ADC_VALUES, rawRedundantTemp()));
    #endif
    #if HAS_MULTI_HOTEND
      HOTEND_LOOP() print_heater_state((heater_id_t)e, degHotend(e), degTargetHotend(e) OPTARG(SHOW_TEMP_ADC_VALUES, rawHotendTemp(e)));
    #endif
    SERIAL_ECHOPGM(" @:", getHeaterPower((heater_id_t)target_extruder));
    #if HAS_HEATED_BED
      SERIAL_ECHOPGM(" B@:", getHeaterPower(H_BED));
    #endif
    #if HAS_HEATED_CHAMBER
      SERIAL_ECHOPGM(" C@:", getHeaterPower(H_CHAMBER));
    #endif
    #if HAS_COOLER
      SERIAL_ECHOPGM(" C@:", getHeaterPower(H_COOLER));
    #endif
    #if HAS_MULTI_HOTEND
      HOTEND_LOOP() {
        SERIAL_ECHOPGM(" @", e);
        SERIAL_CHAR(':');
        SERIAL_ECHO(getHeaterPower((heater_id_t)e));
      }
    #endif
  }

  #if ENABLED(AUTO_REPORT_TEMPERATURES)
    AutoReporter<Temperature::AutoReportTemp> Temperature::auto_reporter;
    void Temperature::AutoReportTemp::report() { print_heater_states(active_extruder); SERIAL_EOL(); }
  #endif

  #if HAS_HOTEND && HAS_STATUS_MESSAGE
    void Temperature::set_heating_message(const uint8_t e) {
      const bool heating = isHeatingHotend(e);
      ui.status_printf(0,
        #if HAS_MULTI_HOTEND
          F("E%c " S_FMT), '1' + e
        #else
          F("E1 " S_FMT)
        #endif
        , heating ? GET_TEXT(MSG_HEATING) : GET_TEXT(MSG_COOLING)
      );
    }
  #endif

  #if HAS_TEMP_HOTEND

    #ifndef MIN_COOLING_SLOPE_DEG
      #define MIN_COOLING_SLOPE_DEG 1.50
    #endif
    #ifndef MIN_COOLING_SLOPE_TIME
      #define MIN_COOLING_SLOPE_TIME 60
    #endif

    bool Temperature::wait_for_hotend(const uint8_t target_extruder, const bool no_wait_for_cooling/*=true*/
      OPTARG(G26_CLICK_CAN_CANCEL, const bool click_to_cancel/*=false*/)
    ) {
      #if ENABLED(AUTOTEMP)
        REMEMBER(1, planner.autotemp_enabled, false);
      #endif

      #if TEMP_RESIDENCY_TIME > 0
        millis_t residency_start_ms = 0;
        bool first_loop = true;
        // Loop until the temperature has stabilized
        #define TEMP_CONDITIONS (!residency_start_ms || PENDING(now, residency_start_ms + SEC_TO_MS(TEMP_RESIDENCY_TIME)))
      #else
        // Loop until the temperature is very close target
        #define TEMP_CONDITIONS (wants_to_cool ? isCoolingHotend(target_extruder) : isHeatingHotend(target_extruder))
      #endif

      #if DISABLED(BUSY_WHILE_HEATING) && ENABLED(HOST_KEEPALIVE_FEATURE)
        KEEPALIVE_STATE(NOT_BUSY);
      #endif

      #if ENABLED(PRINTER_EVENT_LEDS)
        const celsius_float_t start_temp = degHotend(target_extruder);
        printerEventLEDs.onHotendHeatingStart();
      #endif

      bool wants_to_cool = false;
      celsius_float_t target_temp = -1.0, old_temp = 9999.0;
      millis_t now, next_temp_ms = 0, next_cool_check_ms = 0;
      wait_for_heatup = true;
      do {
        // Target temperature might be changed during the loop
        if (target_temp != degTargetHotend(target_extruder)) {
          wants_to_cool = isCoolingHotend(target_extruder);
          target_temp = degTargetHotend(target_extruder);

          // Exit if S<lower>, continue if S<higher>, R<lower>, or R<higher>
          if (no_wait_for_cooling && wants_to_cool) break;
        }

        now = millis();
        if (ELAPSED(now, next_temp_ms)) { // Print temp & remaining time every 1s while waiting
          next_temp_ms = now + 1000UL;
          print_heater_states(target_extruder);
          #if TEMP_RESIDENCY_TIME > 0
            SERIAL_ECHOPGM(" W:");
            if (residency_start_ms)
              SERIAL_ECHO(long((SEC_TO_MS(TEMP_RESIDENCY_TIME) - (now - residency_start_ms)) / 1000UL));
            else
              SERIAL_CHAR('?');
          #endif
          SERIAL_EOL();
        }

        idle();
        gcode.reset_stepper_timeout(); // Keep steppers powered

        const celsius_float_t temp = degHotend(target_extruder);

        #if ENABLED(PRINTER_EVENT_LEDS)
          // Gradually change LED strip from violet to red as nozzle heats up
          if (!wants_to_cool) printerEventLEDs.onHotendHeating(start_temp, temp, target_temp);
        #endif

        #if TEMP_RESIDENCY_TIME > 0

          const celsius_float_t temp_diff = ABS(target_temp - temp);

          if (!residency_start_ms) {
            // Start the TEMP_RESIDENCY_TIME timer when we reach target temp for the first time.
            if (temp_diff < TEMP_WINDOW)
              residency_start_ms = now + (first_loop ? SEC_TO_MS(TEMP_RESIDENCY_TIME) / 3 : 0);
          }
          else if (temp_diff > TEMP_HYSTERESIS) {
            // Restart the timer whenever the temperature falls outside the hysteresis.
            residency_start_ms = now;
          }

          first_loop = false;

        #endif

        // Prevent a wait-forever situation if R is misused i.e. M109 R0
        if (wants_to_cool) {
          // break after MIN_COOLING_SLOPE_TIME seconds
          // if the temperature did not drop at least MIN_COOLING_SLOPE_DEG
          if (!next_cool_check_ms || ELAPSED(now, next_cool_check_ms)) {
            if (old_temp - temp < float(MIN_COOLING_SLOPE_DEG)) break;
            next_cool_check_ms = now + SEC_TO_MS(MIN_COOLING_SLOPE_TIME);
            old_temp = temp;
          }
        }

        #if G26_CLICK_CAN_CANCEL
          if (click_to_cancel && ui.use_click()) {
            wait_for_heatup = false;
            TERN_(HAS_LCD_MENU, ui.quick_feedback());
          }
        #endif

      } while (wait_for_heatup && TEMP_CONDITIONS);

      if (wait_for_heatup) {
        wait_for_heatup = false;
        #if HAS_DWIN_E3V2_BASIC
          HMI_flag.heat_flag = 0;
          duration_t elapsed = print_job_timer.duration();  // print timer
          dwin_heat_time = elapsed.value;
        #else
          ui.reset_status();
        #endif
        TERN_(PRINTER_EVENT_LEDS, printerEventLEDs.onHeatingDone());
        return true;
      }

      return false;
    }

    #if ENABLED(WAIT_FOR_HOTEND)
      void Temperature::wait_for_hotend_heating(const uint8_t target_extruder) {
        if (isHeatingHotend(target_extruder)) {
          SERIAL_ECHOLNPGM("Wait for hotend heating...");
          LCD_MESSAGE(MSG_HEATING);
          wait_for_hotend(target_extruder);
          ui.reset_status();
        }
      }
    #endif

  #endif // HAS_TEMP_HOTEND

  #if HAS_HEATED_BED

    #ifndef MIN_COOLING_SLOPE_DEG_BED
      #define MIN_COOLING_SLOPE_DEG_BED 1.00
    #endif
    #ifndef MIN_COOLING_SLOPE_TIME_BED
      #define MIN_COOLING_SLOPE_TIME_BED 60
    #endif

    bool Temperature::wait_for_bed(const bool no_wait_for_cooling/*=true*/
      OPTARG(G26_CLICK_CAN_CANCEL, const bool click_to_cancel/*=false*/)
    ) {
      #if TEMP_BED_RESIDENCY_TIME > 0
        millis_t residency_start_ms = 0;
        bool first_loop = true;
        // Loop until the temperature has stabilized
        #define TEMP_BED_CONDITIONS (!residency_start_ms || PENDING(now, residency_start_ms + SEC_TO_MS(TEMP_BED_RESIDENCY_TIME)))
      #else
        // Loop until the temperature is very close target
        #define TEMP_BED_CONDITIONS (wants_to_cool ? isCoolingBed() : isHeatingBed())
      #endif

      #if DISABLED(BUSY_WHILE_HEATING) && ENABLED(HOST_KEEPALIVE_FEATURE)
        KEEPALIVE_STATE(NOT_BUSY);
      #endif

      #if ENABLED(PRINTER_EVENT_LEDS)
        const celsius_float_t start_temp = degBed();
        printerEventLEDs.onBedHeatingStart();
      #endif

      bool wants_to_cool = false;
      celsius_float_t target_temp = -1, old_temp = 9999;
      millis_t now, next_temp_ms = 0, next_cool_check_ms = 0;
      wait_for_heatup = true;
      do {
        // Target temperature might be changed during the loop
        if (target_temp != degTargetBed()) {
          wants_to_cool = isCoolingBed();
          target_temp = degTargetBed();

          // Exit if S<lower>, continue if S<higher>, R<lower>, or R<higher>
          if (no_wait_for_cooling && wants_to_cool) break;
        }

        now = millis();
        if (ELAPSED(now, next_temp_ms)) { //Print Temp Reading every 1 second while heating up.
          next_temp_ms = now + 1000UL;
          print_heater_states(active_extruder);
          #if TEMP_BED_RESIDENCY_TIME > 0
            SERIAL_ECHOPGM(" W:");
            if (residency_start_ms)
              SERIAL_ECHO(long((SEC_TO_MS(TEMP_BED_RESIDENCY_TIME) - (now - residency_start_ms)) / 1000UL));
            else
              SERIAL_CHAR('?');
          #endif
          SERIAL_EOL();
        }

        idle();
        gcode.reset_stepper_timeout(); // Keep steppers powered

        const celsius_float_t temp = degBed();

        #if ENABLED(PRINTER_EVENT_LEDS)
          // Gradually change LED strip from blue to violet as bed heats up
          if (!wants_to_cool) printerEventLEDs.onBedHeating(start_temp, temp, target_temp);
        #endif

        #if TEMP_BED_RESIDENCY_TIME > 0

          const celsius_float_t temp_diff = ABS(target_temp - temp);

          if (!residency_start_ms) {
            // Start the TEMP_BED_RESIDENCY_TIME timer when we reach target temp for the first time.
            if (temp_diff < TEMP_BED_WINDOW)
              residency_start_ms = now + (first_loop ? SEC_TO_MS(TEMP_BED_RESIDENCY_TIME) / 3 : 0);
          }
          else if (temp_diff > TEMP_BED_HYSTERESIS) {
            // Restart the timer whenever the temperature falls outside the hysteresis.
            residency_start_ms = now;
          }

        #endif // TEMP_BED_RESIDENCY_TIME > 0

        // Prevent a wait-forever situation if R is misused i.e. M190 R0
        if (wants_to_cool) {
          // Break after MIN_COOLING_SLOPE_TIME_BED seconds
          // if the temperature did not drop at least MIN_COOLING_SLOPE_DEG_BED
          if (!next_cool_check_ms || ELAPSED(now, next_cool_check_ms)) {
            if (old_temp - temp < float(MIN_COOLING_SLOPE_DEG_BED)) break;
            next_cool_check_ms = now + SEC_TO_MS(MIN_COOLING_SLOPE_TIME_BED);
            old_temp = temp;
          }
        }

        #if G26_CLICK_CAN_CANCEL
          if (click_to_cancel && ui.use_click()) {
            wait_for_heatup = false;
            TERN_(HAS_LCD_MENU, ui.quick_feedback());
          }
        #endif

        #if TEMP_BED_RESIDENCY_TIME > 0
          first_loop = false;
        #endif

      } while (wait_for_heatup && TEMP_BED_CONDITIONS);

      if (wait_for_heatup) {
        wait_for_heatup = false;
        ui.reset_status();
        return true;
      }

      return false;
    }

    void Temperature::wait_for_bed_heating() {
      if (isHeatingBed()) {
        SERIAL_ECHOLNPGM("Wait for bed heating...");
        LCD_MESSAGE(MSG_BED_HEATING);
        wait_for_bed();
        ui.reset_status();
      }
    }

  #endif // HAS_HEATED_BED

  #if HAS_TEMP_PROBE

    #ifndef MIN_DELTA_SLOPE_DEG_PROBE
      #define MIN_DELTA_SLOPE_DEG_PROBE 1.0
    #endif
    #ifndef MIN_DELTA_SLOPE_TIME_PROBE
      #define MIN_DELTA_SLOPE_TIME_PROBE 600
    #endif

    bool Temperature::wait_for_probe(const celsius_t target_temp, bool no_wait_for_cooling/*=true*/) {

      const bool wants_to_cool = isProbeAboveTemp(target_temp),
                 will_wait = !(wants_to_cool && no_wait_for_cooling);
      if (will_wait)
        SERIAL_ECHOLNPGM("Waiting for probe to ", wants_to_cool ? F("cool down") : F("heat up"), " to ", target_temp, " degrees.");

      #if DISABLED(BUSY_WHILE_HEATING) && ENABLED(HOST_KEEPALIVE_FEATURE)
        KEEPALIVE_STATE(NOT_BUSY);
      #endif

      float old_temp = 9999;
      millis_t next_temp_ms = 0, next_delta_check_ms = 0;
      wait_for_heatup = true;
      while (will_wait && wait_for_heatup) {

        // Print Temp Reading every 10 seconds while heating up.
        millis_t now = millis();
        if (!next_temp_ms || ELAPSED(now, next_temp_ms)) {
          next_temp_ms = now + 10000UL;
          print_heater_states(active_extruder);
          SERIAL_EOL();
        }

        idle();
        gcode.reset_stepper_timeout(); // Keep steppers powered

        // Break after MIN_DELTA_SLOPE_TIME_PROBE seconds if the temperature
        // did not drop at least MIN_DELTA_SLOPE_DEG_PROBE. This avoids waiting
        // forever as the probe is not actively heated.
        if (!next_delta_check_ms || ELAPSED(now, next_delta_check_ms)) {
          const float temp = degProbe(),
                      delta_temp = old_temp > temp ? old_temp - temp : temp - old_temp;
          if (delta_temp < float(MIN_DELTA_SLOPE_DEG_PROBE)) {
            SERIAL_ECHOLNPGM("Timed out waiting for probe temperature.");
            break;
          }
          next_delta_check_ms = now + SEC_TO_MS(MIN_DELTA_SLOPE_TIME_PROBE);
          old_temp = temp;
        }

        // Loop until the temperature is very close target
        if (!(wants_to_cool ? isProbeAboveTemp(target_temp) : isProbeBelowTemp(target_temp))) {
            SERIAL_ECHOLN(wants_to_cool ? PSTR("Cooldown") : PSTR("Heatup"));
            SERIAL_ECHOLNPGM(" complete, target probe temperature reached.");
            break;
        }
      }

      if (wait_for_heatup) {
        wait_for_heatup = false;
        ui.reset_status();
        return true;
      }
      else if (will_wait)
        SERIAL_ECHOLNPGM("Canceled wait for probe temperature.");

      return false;
    }

  #endif // HAS_TEMP_PROBE

  #if HAS_HEATED_CHAMBER

    #ifndef MIN_COOLING_SLOPE_DEG_CHAMBER
      #define MIN_COOLING_SLOPE_DEG_CHAMBER 1.50
    #endif
    #ifndef MIN_COOLING_SLOPE_TIME_CHAMBER
      #define MIN_COOLING_SLOPE_TIME_CHAMBER 120
    #endif

    bool Temperature::wait_for_chamber(const bool no_wait_for_cooling/*=true*/) {
      #if TEMP_CHAMBER_RESIDENCY_TIME > 0
        millis_t residency_start_ms = 0;
        bool first_loop = true;
        // Loop until the temperature has stabilized
        #define TEMP_CHAMBER_CONDITIONS (!residency_start_ms || PENDING(now, residency_start_ms + SEC_TO_MS(TEMP_CHAMBER_RESIDENCY_TIME)))
      #else
        // Loop until the temperature is very close target
        #define TEMP_CHAMBER_CONDITIONS (wants_to_cool ? isCoolingChamber() : isHeatingChamber())
      #endif

      #if DISABLED(BUSY_WHILE_HEATING) && ENABLED(HOST_KEEPALIVE_FEATURE)
        KEEPALIVE_STATE(NOT_BUSY);
      #endif

      bool wants_to_cool = false;
      float target_temp = -1, old_temp = 9999;
      millis_t now, next_temp_ms = 0, next_cool_check_ms = 0;
      wait_for_heatup = true;
      do {
        // Target temperature might be changed during the loop
        if (target_temp != degTargetChamber()) {
          wants_to_cool = isCoolingChamber();
          target_temp = degTargetChamber();

          // Exit if S<lower>, continue if S<higher>, R<lower>, or R<higher>
          if (no_wait_for_cooling && wants_to_cool) break;
        }

        now = millis();
        if (ELAPSED(now, next_temp_ms)) { // Print Temp Reading every 1 second while heating up.
          next_temp_ms = now + 1000UL;
          print_heater_states(active_extruder);
          #if TEMP_CHAMBER_RESIDENCY_TIME > 0
            SERIAL_ECHOPGM(" W:");
            if (residency_start_ms)
              SERIAL_ECHO(long((SEC_TO_MS(TEMP_CHAMBER_RESIDENCY_TIME) - (now - residency_start_ms)) / 1000UL));
            else
              SERIAL_CHAR('?');
          #endif
          SERIAL_EOL();
        }

        idle();
        gcode.reset_stepper_timeout(); // Keep steppers powered

        const float temp = degChamber();

        #if TEMP_CHAMBER_RESIDENCY_TIME > 0

          const float temp_diff = ABS(target_temp - temp);

          if (!residency_start_ms) {
            // Start the TEMP_CHAMBER_RESIDENCY_TIME timer when we reach target temp for the first time.
            if (temp_diff < TEMP_CHAMBER_WINDOW)
              residency_start_ms = now + (first_loop ? SEC_TO_MS(TEMP_CHAMBER_RESIDENCY_TIME) / 3 : 0);
          }
          else if (temp_diff > TEMP_CHAMBER_HYSTERESIS) {
            // Restart the timer whenever the temperature falls outside the hysteresis.
            residency_start_ms = now;
          }

          first_loop = false;
        #endif // TEMP_CHAMBER_RESIDENCY_TIME > 0

        // Prevent a wait-forever situation if R is misused i.e. M191 R0
        if (wants_to_cool) {
          // Break after MIN_COOLING_SLOPE_TIME_CHAMBER seconds
          // if the temperature did not drop at least MIN_COOLING_SLOPE_DEG_CHAMBER
          if (!next_cool_check_ms || ELAPSED(now, next_cool_check_ms)) {
            if (old_temp - temp < float(MIN_COOLING_SLOPE_DEG_CHAMBER)) break;
            next_cool_check_ms = now + SEC_TO_MS(MIN_COOLING_SLOPE_TIME_CHAMBER);
            old_temp = temp;
          }
        }
      } while (wait_for_heatup && TEMP_CHAMBER_CONDITIONS);

      if (wait_for_heatup) {
        wait_for_heatup = false;
        ui.reset_status();
        return true;
      }

      return false;
    }

  #endif // HAS_HEATED_CHAMBER

  #if HAS_COOLER

    #ifndef MIN_COOLING_SLOPE_DEG_COOLER
      #define MIN_COOLING_SLOPE_DEG_COOLER 1.50
    #endif
    #ifndef MIN_COOLING_SLOPE_TIME_COOLER
      #define MIN_COOLING_SLOPE_TIME_COOLER 120
    #endif

    bool Temperature::wait_for_cooler(const bool no_wait_for_cooling/*=true*/) {

      #if TEMP_COOLER_RESIDENCY_TIME > 0
        millis_t residency_start_ms = 0;
        bool first_loop = true;
        // Loop until the temperature has stabilized
        #define TEMP_COOLER_CONDITIONS (!residency_start_ms || PENDING(now, residency_start_ms + SEC_TO_MS(TEMP_COOLER_RESIDENCY_TIME)))
      #else
        // Loop until the temperature is very close target
        #define TEMP_COOLER_CONDITIONS (wants_to_cool ? isLaserHeating() : isLaserCooling())
      #endif

      #if DISABLED(BUSY_WHILE_HEATING) && ENABLED(HOST_KEEPALIVE_FEATURE)
        KEEPALIVE_STATE(NOT_BUSY);
      #endif

      bool wants_to_cool = false;
      float target_temp = -1, previous_temp = 9999;
      millis_t now, next_temp_ms = 0, next_cooling_check_ms = 0;
      wait_for_heatup = true;
      do {
        // Target temperature might be changed during the loop
        if (target_temp != degTargetCooler()) {
          wants_to_cool = isLaserHeating();
          target_temp = degTargetCooler();

          // Exit if S<lower>, continue if S<higher>, R<lower>, or R<higher>
          if (no_wait_for_cooling && wants_to_cool) break;
        }

        now = millis();
        if (ELAPSED(now, next_temp_ms)) { // Print Temp Reading every 1 second while heating up.
          next_temp_ms = now + 1000UL;
          print_heater_states(active_extruder);
          #if TEMP_COOLER_RESIDENCY_TIME > 0
            SERIAL_ECHOPGM(" W:");
            if (residency_start_ms)
              SERIAL_ECHO(long((SEC_TO_MS(TEMP_COOLER_RESIDENCY_TIME) - (now - residency_start_ms)) / 1000UL));
            else
              SERIAL_CHAR('?');
          #endif
          SERIAL_EOL();
        }

        idle();
        gcode.reset_stepper_timeout(); // Keep steppers powered

        const celsius_float_t current_temp = degCooler();

        #if TEMP_COOLER_RESIDENCY_TIME > 0

          const celsius_float_t temp_diff = ABS(target_temp - temp);

          if (!residency_start_ms) {
            // Start the TEMP_COOLER_RESIDENCY_TIME timer when we reach target temp for the first time.
            if (temp_diff < TEMP_COOLER_WINDOW)
              residency_start_ms = now + (first_loop ? SEC_TO_MS(TEMP_COOLER_RESIDENCY_TIME) / 3 : 0);
          }
          else if (temp_diff > TEMP_COOLER_HYSTERESIS) {
            // Restart the timer whenever the temperature falls outside the hysteresis.
            residency_start_ms = now;
          }

          first_loop = false;
        #endif // TEMP_COOLER_RESIDENCY_TIME > 0

        if (wants_to_cool) {
          // Break after MIN_COOLING_SLOPE_TIME_CHAMBER seconds
          // if the temperature did not drop at least MIN_COOLING_SLOPE_DEG_CHAMBER
          if (!next_cooling_check_ms || ELAPSED(now, next_cooling_check_ms)) {
            if (previous_temp - current_temp < float(MIN_COOLING_SLOPE_DEG_COOLER)) break;
            next_cooling_check_ms = now + SEC_TO_MS(MIN_COOLING_SLOPE_TIME_COOLER);
            previous_temp = current_temp;
          }
        }

      } while (wait_for_heatup && TEMP_COOLER_CONDITIONS);

      // Prevent a wait-forever situation if R is misused i.e. M191 R0
      if (wait_for_heatup) {
        wait_for_heatup = false;
        ui.reset_status();
        return true;
      }

      return false;
    }

  #endif // HAS_COOLER

#endif // HAS_TEMP_SENSOR<|MERGE_RESOLUTION|>--- conflicted
+++ resolved
@@ -387,7 +387,6 @@
 
     if (fan >= FAN_COUNT) return;
 
-<<<<<<< HEAD
     #if ENABLED(LCD_ANNOUNCE_FAN)
     {
       // Send fan state as 'echo:' (to the controller)
@@ -399,13 +398,10 @@
     }
     #endif
 
-    fan_speed[target] = speed;
-=======
     fan_speed[fan] = speed;
     #if REDUNDANT_PART_COOLING_FAN
       if (fan == 0) fan_speed[REDUNDANT_PART_COOLING_FAN] = speed;
     #endif
->>>>>>> 125310dc
 
     TERN_(REPORT_FAN_CHANGE, report_fan_speed(fan));
   }
