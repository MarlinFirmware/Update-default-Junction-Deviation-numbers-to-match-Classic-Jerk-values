/**
 * Marlin 3D Printer Firmware
 * Copyright (c) 2020 MarlinFirmware [https://github.com/MarlinFirmware/Marlin]
 *
 * Based on Sprinter and grbl.
 * Copyright (c) 2011 Camiel Gubbels / Erik van der Zalm
 *
 * This program is free software: you can redistribute it and/or modify
 * it under the terms of the GNU General Public License as published by
 * the Free Software Foundation, either version 3 of the License, or
 * (at your option) any later version.
 *
 * This program is distributed in the hope that it will be useful,
 * but WITHOUT ANY WARRANTY; without even the implied warranty of
 * MERCHANTABILITY or FITNESS FOR A PARTICULAR PURPOSE.  See the
 * GNU General Public License for more details.
 *
 * You should have received a copy of the GNU General Public License
 * along with this program.  If not, see <https://www.gnu.org/licenses/>.
 *
 */

/**
 * temperature.cpp - temperature control
 */

// Useful when debugging thermocouples
//#define IGNORE_THERMOCOUPLE_ERRORS

#include "../MarlinCore.h"
#include "../HAL/shared/Delay.h"
#include "../lcd/marlinui.h"
#include "../gcode/gcode.h"

#include "temperature.h"
#include "endstops.h"
#include "planner.h"
#include "printcounter.h"

#if ANY(HAS_COOLER, LASER_COOLANT_FLOW_METER)
  #include "../feature/cooler.h"
  #include "../feature/spindle_laser.h"
#endif

#if ENABLED(USE_CONTROLLER_FAN)
  #include "../feature/controllerfan.h"
#endif

#if ENABLED(EMERGENCY_PARSER)
  #include "motion.h"
#endif

#if ENABLED(DWIN_CREALITY_LCD)
  #include "../lcd/e3v2/creality/dwin.h"
#elif ENABLED(DWIN_LCD_PROUI)
  #include "../lcd/e3v2/proui/dwin.h"
#endif

#if ENABLED(EXTENSIBLE_UI)
  #include "../lcd/extui/ui_api.h"
#endif

#if ENABLED(HOST_PROMPT_SUPPORT)
  #include "../feature/host_actions.h"
#endif

#if ENABLED(NOZZLE_PARK_FEATURE)
  #include "../libs/nozzle.h"
#endif

#if LASER_SAFETY_TIMEOUT_MS > 0
  #include "../feature/spindle_laser.h"
#endif

// MAX TC related macros
#define TEMP_SENSOR_IS_MAX(n, M) (ENABLED(TEMP_SENSOR_##n##_IS_MAX##M) || (ENABLED(TEMP_SENSOR_REDUNDANT_IS_MAX##M) && REDUNDANT_TEMP_MATCH(SOURCE, E##n)))
#define TEMP_SENSOR_IS_ANY_MAX_TC(n) (TEMP_SENSOR_IS_MAX_TC(n) || (TEMP_SENSOR_IS_MAX_TC(REDUNDANT) && REDUNDANT_TEMP_MATCH(SOURCE, E##n)))

// LIB_MAX6675 can be added to the build_flags in platformio.ini to use a user-defined library
// If LIB_MAX6675 is not on the build_flags then raw SPI reads will be used.
#if HAS_MAX6675 && USE_LIB_MAX6675
  #include <max6675.h>
  #define HAS_MAX6675_LIBRARY 1
#endif

// LIB_MAX31855 can be added to the build_flags in platformio.ini to use a user-defined library.
// If LIB_MAX31855 is not on the build_flags then raw SPI reads will be used.
#if HAS_MAX31855 && USE_ADAFRUIT_MAX31855
  #include <Adafruit_MAX31855.h>
  #define HAS_MAX31855_LIBRARY 1
  typedef Adafruit_MAX31855 MAX31855;
#endif

#if HAS_MAX31865
  #if USE_ADAFRUIT_MAX31865
    #include <Adafruit_MAX31865.h>
    typedef Adafruit_MAX31865 MAX31865;
  #else
    #include "../libs/MAX31865.h"
  #endif
#endif

#if HAS_MAX6675_LIBRARY || HAS_MAX31855_LIBRARY || HAS_MAX31865
  #define HAS_MAXTC_LIBRARIES 1
#endif

// If we have a MAX TC with SCK and MISO pins defined, it's either on a separate/dedicated Hardware
// SPI bus, or some pins for Software SPI. Alternate Hardware SPI buses are not supported yet, so
// your SPI options are:
//
//  1. Only CS pin(s) defined:                  Hardware SPI on the default bus (usually the SD card SPI).
//  2. CS, MISO, and SCK pins defined:          Software SPI on a separate bus, as defined by MISO, SCK.
//  3. CS, MISO, and SCK pins w/ FORCE_HW_SPI:  Hardware SPI on the default bus, ignoring MISO, SCK.
//
#if TEMP_SENSOR_IS_ANY_MAX_TC(0) && TEMP_SENSOR_0_HAS_SPI_PINS && DISABLED(TEMP_SENSOR_FORCE_HW_SPI)
  #define TEMP_SENSOR_0_USES_SW_SPI 1
#endif
#if TEMP_SENSOR_IS_ANY_MAX_TC(1) && TEMP_SENSOR_1_HAS_SPI_PINS && DISABLED(TEMP_SENSOR_FORCE_HW_SPI)
  #define TEMP_SENSOR_1_USES_SW_SPI 1
#endif
#if TEMP_SENSOR_IS_ANY_MAX_TC(2) && TEMP_SENSOR_2_HAS_SPI_PINS && DISABLED(TEMP_SENSOR_FORCE_HW_SPI)
  #define TEMP_SENSOR_2_USES_SW_SPI 1
#endif

#if (TEMP_SENSOR_0_USES_SW_SPI || TEMP_SENSOR_1_USES_SW_SPI || TEMP_SENSOR_2_USES_SW_SPI) && !HAS_MAXTC_LIBRARIES
  #include "../libs/private_spi.h"
  #define HAS_MAXTC_SW_SPI 1

  // Define pins for SPI-based sensors
  #if TEMP_SENSOR_0_USES_SW_SPI
    #define SW_SPI_SCK_PIN    TEMP_0_SCK_PIN
    #define SW_SPI_MISO_PIN   TEMP_0_MISO_PIN
    #if PIN_EXISTS(TEMP_0_MOSI)
      #define SW_SPI_MOSI_PIN TEMP_0_MOSI_PIN
    #endif
  #elif TEMP_SENSOR_1_USES_SW_SPI
    #define SW_SPI_SCK_PIN    TEMP_1_SCK_PIN
    #define SW_SPI_MISO_PIN   TEMP_1_MISO_PIN
    #if PIN_EXISTS(TEMP_1_MOSI)
      #define SW_SPI_MOSI_PIN TEMP_1_MOSI_PIN
    #endif
  #elif TEMP_SENSOR_2_USES_SW_SPI
    #define SW_SPI_SCK_PIN    TEMP_2_SCK_PIN
    #define SW_SPI_MISO_PIN   TEMP_2_MISO_PIN
    #if PIN_EXISTS(TEMP_2_MOSI)
      #define SW_SPI_MOSI_PIN TEMP_2_MOSI_PIN
    #endif
  #endif
  #ifndef SW_SPI_MOSI_PIN
    #define SW_SPI_MOSI_PIN   SD_MOSI_PIN
  #endif
#endif

#if ENABLED(MPCTEMP)
  #include <math.h>
  #include "probe.h"
#endif

#if ANY(MPCTEMP, PID_EXTRUSION_SCALING)
  #include "stepper.h"
#endif

#if ENABLED(FILAMENT_WIDTH_SENSOR)
  #include "../feature/filwidth.h"
#endif

#if HAS_POWER_MONITOR
  #include "../feature/power_monitor.h"
#endif

#if ENABLED(EMERGENCY_PARSER)
  #include "../feature/e_parser.h"
#endif

#if ENABLED(PRINTER_EVENT_LEDS)
  #include "../feature/leds/printer_event_leds.h"
#endif

#if ENABLED(JOYSTICK)
  #include "../feature/joystick.h"
#endif

#if ENABLED(SINGLENOZZLE)
  #include "tool_change.h"
#endif

#if HAS_BEEPER
  #include "../libs/buzzer.h"
#endif

#if HAS_SERVOS
  #include "servo.h"
#endif

#if ANY(TEMP_SENSOR_0_IS_THERMISTOR, TEMP_SENSOR_1_IS_THERMISTOR, TEMP_SENSOR_2_IS_THERMISTOR, TEMP_SENSOR_3_IS_THERMISTOR, \
        TEMP_SENSOR_4_IS_THERMISTOR, TEMP_SENSOR_5_IS_THERMISTOR, TEMP_SENSOR_6_IS_THERMISTOR, TEMP_SENSOR_7_IS_THERMISTOR )
  #define HAS_HOTEND_THERMISTOR 1
#endif

#if HAS_HOTEND_THERMISTOR
  #define NEXT_TEMPTABLE(N) ,TEMPTABLE_##N
  #define NEXT_TEMPTABLE_LEN(N) ,TEMPTABLE_##N##_LEN
  static const temp_entry_t* heater_ttbl_map[HOTENDS] = ARRAY_BY_HOTENDS(TEMPTABLE_0 REPEAT_S(1, HOTENDS, NEXT_TEMPTABLE));
  static constexpr uint8_t heater_ttbllen_map[HOTENDS] = ARRAY_BY_HOTENDS(TEMPTABLE_0_LEN REPEAT_S(1, HOTENDS, NEXT_TEMPTABLE_LEN));
#endif

Temperature thermalManager;

PGMSTR(str_t_thermal_runaway, STR_T_THERMAL_RUNAWAY);
PGMSTR(str_t_temp_malfunction, STR_T_MALFUNCTION);
PGMSTR(str_t_heating_failed, STR_T_HEATING_FAILED);

/**
 * Macros to include the heater id in temp errors. The compiler's dead-code
 * elimination should (hopefully) optimize out the unused strings.
 */

#if HAS_HEATED_BED
  #define _BED_FSTR(h) (h) == H_BED ? GET_TEXT_F(MSG_BED) :
#else
  #define _BED_FSTR(h)
#endif
#if HAS_HEATED_CHAMBER
  #define _CHAMBER_FSTR(h) (h) == H_CHAMBER ? GET_TEXT_F(MSG_CHAMBER) :
#else
  #define _CHAMBER_FSTR(h)
#endif
#if HAS_COOLER
  #define _COOLER_FSTR(h) (h) == H_COOLER ? GET_TEXT_F(MSG_COOLER) :
#else
  #define _COOLER_FSTR(h)
#endif
#define _E_FSTR(h,N) ((HOTENDS) > N && (h) == N) ? F(STR_E##N) :
#define HEATER_FSTR(h) _BED_FSTR(h) _CHAMBER_FSTR(h) _COOLER_FSTR(h) _E_FSTR(h,1) _E_FSTR(h,2) _E_FSTR(h,3) _E_FSTR(h,4) _E_FSTR(h,5) _E_FSTR(h,6) _E_FSTR(h,7) F(STR_E0)

//
// Initialize MAX TC objects/SPI
//
#if HAS_MAX_TC

  #if HAS_MAXTC_SW_SPI
    // Initialize SoftSPI for non-lib Software SPI; Libraries take care of it themselves.
    template<uint8_t MisoPin, uint8_t MosiPin, uint8_t SckPin>
      SoftSPI<MisoPin, MosiPin, SckPin> SPIclass<MisoPin, MosiPin, SckPin>::softSPI;
    SPIclass<SW_SPI_MISO_PIN, SW_SPI_MOSI_PIN, SW_SPI_SCK_PIN> max_tc_spi;

  #endif

  #define MAXTC_INIT(n, M) \
      MAX##M max##M##_##n = MAX##M( \
        TEMP_##n##_CS_PIN \
        OPTARG(_MAX31865_##n##_SW, TEMP_##n##_MOSI_PIN) \
        OPTARG(TEMP_SENSOR_##n##_USES_SW_SPI, TEMP_##n##_MISO_PIN, TEMP_##n##_SCK_PIN) \
        OPTARG(LARGE_PINMAP, HIGH) \
      )

  #if HAS_MAX6675_LIBRARY
    #if TEMP_SENSOR_IS_MAX(0, 6675)
      MAXTC_INIT(0, 6675);
    #endif
    #if TEMP_SENSOR_IS_MAX(1, 6675)
      MAXTC_INIT(1, 6675);
    #endif
    #if TEMP_SENSOR_IS_MAX(2, 6675)
      MAXTC_INIT(2, 6675);
    #endif
  #endif

  #if HAS_MAX31855_LIBRARY
    #if TEMP_SENSOR_IS_MAX(0, 31855)
      MAXTC_INIT(0, 31855);
    #endif
    #if TEMP_SENSOR_IS_MAX(1, 31855)
      MAXTC_INIT(1, 31855);
    #endif
    #if TEMP_SENSOR_IS_MAX(2, 31855)
      MAXTC_INIT(2, 31855);
    #endif
  #endif

  // MAX31865 always uses a library, unlike '55 & 6675
  #if HAS_MAX31865
    #define _MAX31865_0_SW TEMP_SENSOR_0_USES_SW_SPI
    #define _MAX31865_1_SW TEMP_SENSOR_1_USES_SW_SPI
    #define _MAX31865_2_SW TEMP_SENSOR_2_USES_SW_SPI

    #if TEMP_SENSOR_IS_MAX(0, 31865)
      MAXTC_INIT(0, 31865);
    #endif
    #if TEMP_SENSOR_IS_MAX(1, 31865)
      MAXTC_INIT(1, 31865);
    #endif
    #if TEMP_SENSOR_IS_MAX(2, 31865)
      MAXTC_INIT(2, 31865);
    #endif

    #undef _MAX31865_0_SW
    #undef _MAX31865_1_SW
    #undef _MAX31865_2_SW
  #endif

  #undef MAXTC_INIT

#endif

/**
 * public:
 */

#if ENABLED(TEMP_TUNING_MAINTAIN_FAN)
  bool Temperature::adaptive_fan_slowing = true;
#endif

#if HAS_HOTEND
  hotend_info_t Temperature::temp_hotend[HOTENDS];
  constexpr celsius_t Temperature::hotend_maxtemp[HOTENDS];

  #if ENABLED(MPCTEMP)
    bool MPC::e_paused; // = false
    int32_t MPC::e_position; // = 0
  #endif

  // Sanity-check max readable temperatures
  #define CHECK_MAXTEMP_(N,M,S) static_assert( \
    S >= 998 || M <= _MAX(TT_NAME(S)[0].celsius, TT_NAME(S)[COUNT(TT_NAME(S)) - 1].celsius) - HOTEND_OVERSHOOT, \
    "HEATER_" STRINGIFY(N) "_MAXTEMP (" STRINGIFY(M) ") is too high for thermistor_" STRINGIFY(S) ".h with HOTEND_OVERSHOOT=" STRINGIFY(HOTEND_OVERSHOOT) ".");
  #define CHECK_MAXTEMP(N) TERN(TEMP_SENSOR_##N##_IS_THERMISTOR, CHECK_MAXTEMP_, CODE_0)(N, HEATER_##N##_MAXTEMP, TEMP_SENSOR_##N)
  REPEAT(HOTENDS, CHECK_MAXTEMP)

  #if HAS_PREHEAT
    #define CHECK_PREHEAT__(N,P,T,M) static_assert(T <= M - HOTEND_OVERSHOOT, "PREHEAT_" STRINGIFY(P) "_TEMP_HOTEND (" STRINGIFY(T) ") must be less than HEATER_" STRINGIFY(N) "_MAXTEMP (" STRINGIFY(M) ") - " STRINGIFY(HOTEND_OVERSHOOT) ".");
    #define CHECK_PREHEAT_(N,P) CHECK_PREHEAT__(N, P, PREHEAT_##P##_TEMP_HOTEND, HEATER_##N##_MAXTEMP)
    #define CHECK_PREHEAT(P) REPEAT2(HOTENDS, CHECK_PREHEAT_, P)
    #if PREHEAT_COUNT >= 1
      CHECK_PREHEAT(1)
    #endif
    #if PREHEAT_COUNT >= 2
      CHECK_PREHEAT(2)
    #endif
    #if PREHEAT_COUNT >= 3
      CHECK_PREHEAT(3)
    #endif
    #if PREHEAT_COUNT >= 4
      CHECK_PREHEAT(4)
    #endif
    #if PREHEAT_COUNT >= 5
      CHECK_PREHEAT(5)
    #endif
    #if PREHEAT_COUNT >= 6
      CHECK_PREHEAT(6)
    #endif
    #if PREHEAT_COUNT >= 7
      CHECK_PREHEAT(7)
    #endif
    #if PREHEAT_COUNT >= 8
      CHECK_PREHEAT(8)
    #endif
    #if PREHEAT_COUNT >= 9
      CHECK_PREHEAT(9)
    #endif
    #if PREHEAT_COUNT >= 10
      CHECK_PREHEAT(10)
    #endif
  #endif // HAS_PREHEAT

#endif // HAS_HOTEND

#if HAS_TEMP_REDUNDANT
  redundant_info_t Temperature::temp_redundant;
#endif

#if ANY(AUTO_POWER_E_FANS, HAS_FANCHECK)
  uint8_t Temperature::autofan_speed[HOTENDS] = ARRAY_N_1(HOTENDS, FAN_OFF_PWM);
#endif

#if ENABLED(AUTO_POWER_CHAMBER_FAN)
  uint8_t Temperature::chamberfan_speed = FAN_OFF_PWM;
#endif

#if ENABLED(AUTO_POWER_COOLER_FAN)
  uint8_t Temperature::coolerfan_speed = FAN_OFF_PWM;
#endif

#if ALL(FAN_SOFT_PWM, USE_CONTROLLER_FAN)
  uint8_t Temperature::soft_pwm_controller_speed = FAN_OFF_PWM;
#endif

// Init fans according to whether they're native PWM or Software PWM
#ifdef BOARD_OPENDRAIN_MOSFETS
  #define _INIT_SOFT_FAN(P) OUT_WRITE_OD(P, FAN_INVERTING ? LOW : HIGH)
#else
  #define _INIT_SOFT_FAN(P) OUT_WRITE(P, FAN_INVERTING ? LOW : HIGH)
#endif
#if ENABLED(FAN_SOFT_PWM)
  #define _INIT_FAN_PIN(P) _INIT_SOFT_FAN(P)
#else
  #define _INIT_FAN_PIN(P) do{ if (PWM_PIN(P)) SET_PWM(P); else _INIT_SOFT_FAN(P); }while(0)
#endif
#if ENABLED(FAST_PWM_FAN)
  #define SET_FAST_PWM_FREQ(P) hal.set_pwm_frequency(pin_t(P), FAST_PWM_FAN_FREQUENCY)
#else
  #define SET_FAST_PWM_FREQ(P) NOOP
#endif
#define INIT_FAN_PIN(P) do{ _INIT_FAN_PIN(P); SET_FAST_PWM_FREQ(P); }while(0)

// HAS_FAN does not include CONTROLLER_FAN
#if HAS_FAN

  uint8_t Temperature::fan_speed[FAN_COUNT] = ARRAY_N_1(FAN_COUNT, FAN_OFF_PWM);

  #if ENABLED(EXTRA_FAN_SPEED)

    Temperature::extra_fan_t Temperature::extra_fan_speed[FAN_COUNT] = ARRAY_N_1(FAN_COUNT, FAN_OFF_PWM);

    /**
     * Handle the M106 P<fan> T<speed> command:
     *  T1       = Restore fan speed saved on the last T2
     *  T2       = Save the fan speed, then set to the last T<3-255> value
     *  T<3-255> = Set the "extra fan speed"
     */
    void Temperature::set_temp_fan_speed(const uint8_t fan, const uint16_t command_or_speed) {
      switch (command_or_speed) {
        case 1:
          set_fan_speed(fan, extra_fan_speed[fan].saved);
          break;
        case 2:
          extra_fan_speed[fan].saved = fan_speed[fan];
          set_fan_speed(fan, extra_fan_speed[fan].speed);
          break;
        default:
          extra_fan_speed[fan].speed = _MIN(command_or_speed, 255U);
          break;
      }
    }

  #endif

  #if ANY(PROBING_FANS_OFF, ADVANCED_PAUSE_FANS_PAUSE)
    bool Temperature::fans_paused; // = false;
    uint8_t Temperature::saved_fan_speed[FAN_COUNT] = ARRAY_N_1(FAN_COUNT, FAN_OFF_PWM);
  #endif

  #if ENABLED(ADAPTIVE_FAN_SLOWING)
    uint8_t Temperature::fan_speed_scaler[FAN_COUNT] = ARRAY_N_1(FAN_COUNT, 128);
  #endif

  /**
   * Set the print fan speed for a target extruder
   */
  void Temperature::set_fan_speed(uint8_t fan, uint16_t speed) {

    NOMORE(speed, 255U);

    #if ENABLED(SINGLENOZZLE_STANDBY_FAN)
      if (fan != active_extruder) {
        if (fan < EXTRUDERS) singlenozzle_fan_speed[fan] = speed;
        return;
      }
    #endif

    TERN_(SINGLENOZZLE, if (fan < EXTRUDERS) fan = 0); // Always fan 0 for SINGLENOZZLE E fan

    if (fan >= FAN_COUNT) return;

    fan_speed[fan] = speed;

    #if NUM_REDUNDANT_FANS
      if (fan == 0) {
        for (uint8_t f = REDUNDANT_PART_COOLING_FAN; f < REDUNDANT_PART_COOLING_FAN + NUM_REDUNDANT_FANS; ++f)
          thermalManager.set_fan_speed(f, speed);
      }
    #endif

    TERN_(REPORT_FAN_CHANGE, report_fan_speed(fan));
  }

  #if ENABLED(REPORT_FAN_CHANGE)
    /**
     * Report print fan speed for a target extruder
     */
    void Temperature::report_fan_speed(const uint8_t fan) {
      if (fan >= FAN_COUNT) return;
      PORT_REDIRECT(SerialMask::All);
      SERIAL_ECHOLNPGM("M106 P", fan, " S", fan_speed[fan]);
    }
  #endif

  #if ANY(PROBING_FANS_OFF, ADVANCED_PAUSE_FANS_PAUSE)

    void Temperature::set_fans_paused(const bool p) {
      if (p != fans_paused) {
        fans_paused = p;
        if (p)
          FANS_LOOP(i) { saved_fan_speed[i] = fan_speed[i]; fan_speed[i] = 0; }
        else
          FANS_LOOP(i) fan_speed[i] = saved_fan_speed[i];
      }
    }

  #endif

#endif // HAS_FAN

#if WATCH_HOTENDS
  hotend_watch_t Temperature::watch_hotend[HOTENDS]; // = { { 0 } }
#endif
#if HEATER_IDLE_HANDLER
  Temperature::heater_idle_t Temperature::heater_idle[NR_HEATER_IDLE]; // = { { 0 } }
#endif

#if HAS_HEATED_BED
  bed_info_t Temperature::temp_bed; // = { 0 }
  // Init min and max temp with extreme values to prevent false errors during startup
  raw_adc_t Temperature::mintemp_raw_BED = TEMP_SENSOR_BED_RAW_LO_TEMP,
            Temperature::maxtemp_raw_BED = TEMP_SENSOR_BED_RAW_HI_TEMP;
  #if WATCH_BED
    bed_watch_t Temperature::watch_bed; // = { 0 }
  #endif
  #if DISABLED(PIDTEMPBED)
    millis_t Temperature::next_bed_check_ms;
  #endif
#endif

#if HAS_TEMP_CHAMBER
  chamber_info_t Temperature::temp_chamber; // = { 0 }
  #if HAS_HEATED_CHAMBER
    millis_t next_cool_check_ms = 0;
    celsius_float_t old_temp = 9999;
    raw_adc_t Temperature::mintemp_raw_CHAMBER = TEMP_SENSOR_CHAMBER_RAW_LO_TEMP,
              Temperature::maxtemp_raw_CHAMBER = TEMP_SENSOR_CHAMBER_RAW_HI_TEMP;
    #if WATCH_CHAMBER
      chamber_watch_t Temperature::watch_chamber; // = { 0 }
    #endif
    #if DISABLED(PIDTEMPCHAMBER)
      millis_t Temperature::next_chamber_check_ms;
    #endif
  #endif
#endif

#if HAS_TEMP_COOLER
  cooler_info_t Temperature::temp_cooler; // = { 0 }
  #if HAS_COOLER
    bool flag_cooler_state;
    //bool flag_cooler_excess = false;
    celsius_float_t previous_temp = 9999;
    raw_adc_t Temperature::mintemp_raw_COOLER = TEMP_SENSOR_COOLER_RAW_LO_TEMP,
              Temperature::maxtemp_raw_COOLER = TEMP_SENSOR_COOLER_RAW_HI_TEMP;
    #if WATCH_COOLER
      cooler_watch_t Temperature::watch_cooler; // = { 0 }
    #endif
    millis_t Temperature::next_cooler_check_ms, Temperature::cooler_fan_flush_ms;
  #endif
#endif

#if HAS_TEMP_PROBE
  probe_info_t Temperature::temp_probe; // = { 0 }
#endif

#if HAS_TEMP_BOARD
  board_info_t Temperature::temp_board; // = { 0 }
  #if ENABLED(THERMAL_PROTECTION_BOARD)
    raw_adc_t Temperature::mintemp_raw_BOARD = TEMP_SENSOR_BOARD_RAW_LO_TEMP,
              Temperature::maxtemp_raw_BOARD = TEMP_SENSOR_BOARD_RAW_HI_TEMP;
  #endif
#endif

#if HAS_TEMP_SOC
  soc_info_t Temperature::temp_soc; // = { 0 }
  raw_adc_t Temperature::maxtemp_raw_SOC = TEMP_SENSOR_SOC_RAW_HI_TEMP;
#endif

#if ALL(HAS_MARLINUI_MENU, PREVENT_COLD_EXTRUSION) && E_MANUAL > 0
  bool Temperature::allow_cold_extrude_override = false;
#else
  constexpr bool Temperature::allow_cold_extrude_override;
#endif

#if ENABLED(PREVENT_COLD_EXTRUSION)
  bool Temperature::allow_cold_extrude = false;
  celsius_t Temperature::extrude_min_temp = EXTRUDE_MINTEMP;
#else
  constexpr bool Temperature::allow_cold_extrude;
  constexpr celsius_t Temperature::extrude_min_temp;
#endif

#if HAS_ADC_BUTTONS
  uint32_t Temperature::current_ADCKey_raw = HAL_ADC_RANGE;
  uint16_t Temperature::ADCKey_count = 0;
#endif

#if ENABLED(PID_EXTRUSION_SCALING)
  int16_t Temperature::lpq_len; // Initialized in settings.cpp
#endif

/**
 * private:
 */

volatile bool Temperature::raw_temps_ready = false;

#define TEMPDIR(N) ((TEMP_SENSOR_##N##_RAW_LO_TEMP) < (TEMP_SENSOR_##N##_RAW_HI_TEMP) ? 1 : -1)
#define TP_CMP(S,A,B) (TEMPDIR(S) < 0 ? ((A)<(B)) : ((A)>(B)))

#if HAS_HOTEND
  // Init mintemp and maxtemp with extreme values to prevent false errors during startup
  constexpr temp_range_t sensor_heater_0 { TEMP_SENSOR_0_RAW_LO_TEMP, TEMP_SENSOR_0_RAW_HI_TEMP, 0, 16383 },
                         sensor_heater_1 { TEMP_SENSOR_1_RAW_LO_TEMP, TEMP_SENSOR_1_RAW_HI_TEMP, 0, 16383 },
                         sensor_heater_2 { TEMP_SENSOR_2_RAW_LO_TEMP, TEMP_SENSOR_2_RAW_HI_TEMP, 0, 16383 },
                         sensor_heater_3 { TEMP_SENSOR_3_RAW_LO_TEMP, TEMP_SENSOR_3_RAW_HI_TEMP, 0, 16383 },
                         sensor_heater_4 { TEMP_SENSOR_4_RAW_LO_TEMP, TEMP_SENSOR_4_RAW_HI_TEMP, 0, 16383 },
                         sensor_heater_5 { TEMP_SENSOR_5_RAW_LO_TEMP, TEMP_SENSOR_5_RAW_HI_TEMP, 0, 16383 },
                         sensor_heater_6 { TEMP_SENSOR_6_RAW_LO_TEMP, TEMP_SENSOR_6_RAW_HI_TEMP, 0, 16383 },
                         sensor_heater_7 { TEMP_SENSOR_7_RAW_LO_TEMP, TEMP_SENSOR_7_RAW_HI_TEMP, 0, 16383 };

  temp_range_t Temperature::temp_range[HOTENDS] = ARRAY_BY_HOTENDS(sensor_heater_0, sensor_heater_1, sensor_heater_2, sensor_heater_3, sensor_heater_4, sensor_heater_5, sensor_heater_6, sensor_heater_7);
#endif

#if MAX_CONSECUTIVE_LOW_TEMPERATURE_ERROR_ALLOWED > 1
  #define MULTI_MAX_CONSECUTIVE_LOW_TEMP_ERR 1
  uint8_t Temperature::consecutive_low_temperature_error[HOTENDS]; // = { 0 }
#endif

#if PREHEAT_TIME_HOTEND_MS > 0
  millis_t Temperature::preheat_end_ms_hotend[HOTENDS]; // = { 0 };
#endif
#if HAS_HEATED_BED && PREHEAT_TIME_BED_MS > 0
  millis_t Temperature::preheat_end_ms_bed = 0;
#endif

#if HAS_FAN_LOGIC
  constexpr millis_t Temperature::fan_update_interval_ms;
  millis_t Temperature::fan_update_ms = 0;
#endif

#if ENABLED(FAN_SOFT_PWM)
  uint8_t Temperature::soft_pwm_amount_fan[FAN_COUNT],
          Temperature::soft_pwm_count_fan[FAN_COUNT];
#endif

#if ENABLED(SINGLENOZZLE_STANDBY_TEMP)
  celsius_t Temperature::singlenozzle_temp[EXTRUDERS];
#endif
#if ENABLED(SINGLENOZZLE_STANDBY_FAN)
  uint8_t Temperature::singlenozzle_fan_speed[EXTRUDERS];
#endif

#if ENABLED(PROBING_HEATERS_OFF)
  bool Temperature::paused_for_probing;
#endif

/**
 * public:
 * Class and Instance Methods
 */

#if HAS_PID_HEATING

  inline void say_default_() { SERIAL_ECHOPGM("#define DEFAULT_"); }

  /**
   * PID Autotuning (M303)
   *
   * Alternately heat and cool the nozzle, observing its behavior to
   * determine the best PID values to achieve a stable temperature.
   * Needs sufficient heater power to make some overshoot at target
   * temperature to succeed.
   */
  void Temperature::PID_autotune(const celsius_t target, const heater_id_t heater_id, const int8_t ncycles, const bool set_result/*=false*/) {
    celsius_float_t current_temp = 0.0;
    int cycles = 0;
    bool heating = true;

    millis_t next_temp_ms = millis(), t1 = next_temp_ms, t2 = next_temp_ms;
    long t_high = 0, t_low = 0;

    raw_pid_t tune_pid = { 0, 0, 0 };
    celsius_float_t maxT = 0, minT = 10000;

    const bool isbed = (heater_id == H_BED),
           ischamber = (heater_id == H_CHAMBER);

    #if ENABLED(PIDTEMPCHAMBER)
      #define C_TERN(T,A,B) ((T) ? (A) : (B))
    #else
      #define C_TERN(T,A,B) (B)
    #endif
    #if ENABLED(PIDTEMPBED)
      #define B_TERN(T,A,B) ((T) ? (A) : (B))
    #else
      #define B_TERN(T,A,B) (B)
    #endif
    #define GHV(C,B,H) C_TERN(ischamber, C, B_TERN(isbed, B, H))
    #define SHV(V) C_TERN(ischamber, temp_chamber.soft_pwm_amount = V, B_TERN(isbed, temp_bed.soft_pwm_amount = V, temp_hotend[heater_id].soft_pwm_amount = V))
    #define ONHEATINGSTART() C_TERN(ischamber, printerEventLEDs.onChamberHeatingStart(), B_TERN(isbed, printerEventLEDs.onBedHeatingStart(), printerEventLEDs.onHotendHeatingStart()))
    #define ONHEATING(S,C,T) C_TERN(ischamber, printerEventLEDs.onChamberHeating(S,C,T), B_TERN(isbed, printerEventLEDs.onBedHeating(S,C,T), printerEventLEDs.onHotendHeating(S,C,T)))

    #define WATCH_PID DISABLED(NO_WATCH_PID_TUNING) && (ALL(WATCH_CHAMBER, PIDTEMPCHAMBER) || ALL(WATCH_BED, PIDTEMPBED) || ALL(WATCH_HOTENDS, PIDTEMP))

    #if WATCH_PID
      #if ALL(THERMAL_PROTECTION_CHAMBER, PIDTEMPCHAMBER)
        #define C_GTV(T,A,B) ((T) ? (A) : (B))
      #else
        #define C_GTV(T,A,B) (B)
      #endif
      #if ALL(THERMAL_PROTECTION_BED, PIDTEMPBED)
        #define B_GTV(T,A,B) ((T) ? (A) : (B))
      #else
        #define B_GTV(T,A,B) (B)
      #endif
      #define GTV(C,B,H) C_GTV(ischamber, C, B_GTV(isbed, B, H))
      const uint16_t watch_temp_period = GTV(WATCH_CHAMBER_TEMP_PERIOD, WATCH_BED_TEMP_PERIOD, WATCH_TEMP_PERIOD);
      const uint8_t watch_temp_increase = GTV(WATCH_CHAMBER_TEMP_INCREASE, WATCH_BED_TEMP_INCREASE, WATCH_TEMP_INCREASE);
      const celsius_float_t watch_temp_target = celsius_float_t(target - (watch_temp_increase + GTV(TEMP_CHAMBER_HYSTERESIS, TEMP_BED_HYSTERESIS, TEMP_HYSTERESIS) + 1));
      millis_t temp_change_ms = next_temp_ms + SEC_TO_MS(watch_temp_period);
      celsius_float_t next_watch_temp = 0.0;
      bool heated = false;
    #endif

    TERN_(HAS_FAN_LOGIC, fan_update_ms = next_temp_ms + fan_update_interval_ms);

    TERN_(EXTENSIBLE_UI, ExtUI::onPidTuning(ExtUI::result_t::PID_STARTED));
    TERN_(PROUI_PID_TUNE, dwinPidTuning(isbed ? PIDTEMPBED_START : PIDTEMP_START));

    if (target > GHV(CHAMBER_MAX_TARGET, BED_MAX_TARGET, temp_range[heater_id].maxtemp - (HOTEND_OVERSHOOT))) {
      SERIAL_ECHOPGM(STR_PID_AUTOTUNE); SERIAL_ECHOLNPGM(STR_PID_TEMP_TOO_HIGH);
      TERN_(EXTENSIBLE_UI, ExtUI::onPidTuning(ExtUI::result_t::PID_TEMP_TOO_HIGH));
      TERN_(PROUI_PID_TUNE, dwinPidTuning(PID_TEMP_TOO_HIGH));
      TERN_(HOST_PROMPT_SUPPORT, hostui.notify(GET_TEXT_F(MSG_PID_TEMP_TOO_HIGH)));
      return;
    }

    SERIAL_ECHOPGM(STR_PID_AUTOTUNE); SERIAL_ECHOLNPGM(STR_PID_AUTOTUNE_START);

    disable_all_heaters();
    TERN_(AUTO_POWER_CONTROL, powerManager.power_on());

    long bias = GHV(MAX_CHAMBER_POWER, MAX_BED_POWER, PID_MAX) >> 1, d = bias;
    SHV(bias);

    #if ENABLED(PRINTER_EVENT_LEDS)
      const celsius_float_t start_temp = GHV(degChamber(), degBed(), degHotend(heater_id));
      LEDColor color = ONHEATINGSTART();
    #endif

    TERN_(TEMP_TUNING_MAINTAIN_FAN, adaptive_fan_slowing = false);

    LCD_MESSAGE(MSG_HEATING);

    // PID Tuning loop
    wait_for_heatup = true;
    while (wait_for_heatup) { // Can be interrupted with M108

      const millis_t ms = millis();

      if (updateTemperaturesIfReady()) { // temp sample ready

        // Get the current temperature and constrain it
        current_temp = GHV(degChamber(), degBed(), degHotend(heater_id));
        NOLESS(maxT, current_temp);
        NOMORE(minT, current_temp);

        #if ENABLED(PRINTER_EVENT_LEDS)
          ONHEATING(start_temp, current_temp, target);
        #endif

        TERN_(HAS_FAN_LOGIC, manage_extruder_fans(ms));

        if (heating && current_temp > target && ELAPSED(ms, t2 + 5000UL)) {
          heating = false;
          SHV((bias - d) >> 1);
          t1 = ms;
          t_high = t1 - t2;
          maxT = target;
        }

        if (!heating && current_temp < target && ELAPSED(ms, t1 + 5000UL)) {
          heating = true;
          t2 = ms;
          t_low = t2 - t1;
          if (cycles > 0) {
            const long max_pow = GHV(MAX_CHAMBER_POWER, MAX_BED_POWER, PID_MAX);
            bias += (d * (t_high - t_low)) / (t_low + t_high);
            LIMIT(bias, 20, max_pow - 20);
            d = (bias > max_pow >> 1) ? max_pow - 1 - bias : bias;

            SERIAL_ECHOPGM(STR_BIAS, bias, STR_D_COLON, d, STR_T_MIN, minT, STR_T_MAX, maxT);
            if (cycles > 2) {
              const float Ku = (4.0f * d) / (float(M_PI) * (maxT - minT) * 0.5f),
                          Tu = float(t_low + t_high) * 0.001f,
                          pf = (ischamber || isbed) ? 0.2f : 0.6f,
                          df = (ischamber || isbed) ? 1.0f / 3.0f : 1.0f / 8.0f;

              tune_pid.p = Ku * pf;
              tune_pid.i = tune_pid.p * 2.0f / Tu;
              tune_pid.d = tune_pid.p * Tu * df;

              SERIAL_ECHOLNPGM(STR_KU, Ku, STR_TU, Tu);
              if (ischamber || isbed)
                SERIAL_ECHOLNPGM(" No overshoot");
              else
                SERIAL_ECHOLNPGM(STR_CLASSIC_PID);
              SERIAL_ECHOLNPGM(STR_KP, tune_pid.p, STR_KI, tune_pid.i, STR_KD, tune_pid.d);
            }
          }
          SHV((bias + d) >> 1);
          TERN_(HAS_STATUS_MESSAGE, ui.status_printf(0, F(S_FMT " %i/%i"), GET_TEXT(MSG_PID_CYCLE), cycles, ncycles));
          cycles++;
          minT = target;
        }
      }

      // Did the temperature overshoot very far?
      #ifndef MAX_OVERSHOOT_PID_AUTOTUNE
        #define MAX_OVERSHOOT_PID_AUTOTUNE 30
      #endif
      if (current_temp > target + MAX_OVERSHOOT_PID_AUTOTUNE) {
        SERIAL_ECHOPGM(STR_PID_AUTOTUNE); SERIAL_ECHOLNPGM(STR_PID_TEMP_TOO_HIGH);
        TERN_(EXTENSIBLE_UI, ExtUI::onPidTuning(ExtUI::result_t::PID_TEMP_TOO_HIGH));
        TERN_(PROUI_PID_TUNE, dwinPidTuning(PID_TEMP_TOO_HIGH));
        TERN_(HOST_PROMPT_SUPPORT, hostui.notify(GET_TEXT_F(MSG_PID_TEMP_TOO_HIGH)));
        break;
      }

      // Report heater states every 2 seconds
      if (ELAPSED(ms, next_temp_ms)) {
        #if HAS_TEMP_SENSOR
          print_heater_states(heater_id < 0 ? active_extruder : (int8_t)heater_id);
          SERIAL_EOL();
        #endif
        next_temp_ms = ms + 2000UL;

        // Make sure heating is actually working
        #if WATCH_PID
          if (ALL(WATCH_BED, WATCH_HOTENDS) || isbed == DISABLED(WATCH_HOTENDS) || ischamber == DISABLED(WATCH_HOTENDS)) {
            if (!heated) {                                            // If not yet reached target...
              if (current_temp > next_watch_temp) {                   // Over the watch temp?
                next_watch_temp = current_temp + watch_temp_increase; // - set the next temp to watch for
                temp_change_ms = ms + SEC_TO_MS(watch_temp_period);   // - move the expiration timer up
                if (current_temp > watch_temp_target) heated = true;  // - Flag if target temperature reached
              }
              else if (ELAPSED(ms, temp_change_ms))                   // Watch timer expired
                _TEMP_ERROR(heater_id, FPSTR(str_t_heating_failed), MSG_HEATING_FAILED_LCD, current_temp);
            }
            else if (current_temp < target - (MAX_OVERSHOOT_PID_AUTOTUNE)) // Heated, then temperature fell too far?
              _TEMP_ERROR(heater_id, FPSTR(str_t_thermal_runaway), MSG_THERMAL_RUNAWAY, current_temp);
          }
        #endif
      } // every 2 seconds

      // Timeout after MAX_CYCLE_TIME_PID_AUTOTUNE minutes since the last undershoot/overshoot cycle
      #ifndef MAX_CYCLE_TIME_PID_AUTOTUNE
        #define MAX_CYCLE_TIME_PID_AUTOTUNE 20L
      #endif
      if ((ms - _MIN(t1, t2)) > (MAX_CYCLE_TIME_PID_AUTOTUNE * 60L * 1000L)) {
        TERN_(DWIN_CREALITY_LCD, dwinPopupTemperature(0));
        TERN_(PROUI_PID_TUNE, dwinPidTuning(PID_TUNING_TIMEOUT));
        TERN_(EXTENSIBLE_UI, ExtUI::onPidTuning(ExtUI::result_t::PID_TUNING_TIMEOUT));
        TERN_(HOST_PROMPT_SUPPORT, hostui.notify(GET_TEXT_F(MSG_PID_TIMEOUT)));
        SERIAL_ECHOPGM(STR_PID_AUTOTUNE); SERIAL_ECHOLNPGM(STR_PID_TIMEOUT);
        break;
      }

      if (cycles > ncycles && cycles > 2) {
        SERIAL_ECHOPGM(STR_PID_AUTOTUNE); SERIAL_ECHOLNPGM(STR_PID_AUTOTUNE_FINISHED);
        TERN_(HOST_PROMPT_SUPPORT, hostui.notify(GET_TEXT_F(MSG_PID_AUTOTUNE_DONE)));

        #if ANY(PIDTEMPBED, PIDTEMPCHAMBER)
          FSTR_P const estring = GHV(F("chamber"), F("bed"), FPSTR(NUL_STR));
          say_default_(); SERIAL_ECHO(estring, F("Kp "), tune_pid.p);
          say_default_(); SERIAL_ECHO(estring, F("Ki "), tune_pid.i);
          say_default_(); SERIAL_ECHO(estring, F("Kd "), tune_pid.d);
        #else
          say_default_(); SERIAL_ECHOLNPGM("Kp ", tune_pid.p);
          say_default_(); SERIAL_ECHOLNPGM("Ki ", tune_pid.i);
          say_default_(); SERIAL_ECHOLNPGM("Kd ", tune_pid.d);
        #endif

        auto _set_hotend_pid = [](const uint8_t tool, const raw_pid_t &in_pid) {
          #if ENABLED(PIDTEMP)
            #if ENABLED(PID_PARAMS_PER_HOTEND)
              thermalManager.temp_hotend[tool].pid.set(in_pid);
            #else
              HOTEND_LOOP() thermalManager.temp_hotend[e].pid.set(in_pid);
            #endif
            updatePID();
          #endif
          UNUSED(tool); UNUSED(in_pid);
        };

        #if ENABLED(PIDTEMPBED)
          auto _set_bed_pid = [](const raw_pid_t &in_pid) {
            temp_bed.pid.set(in_pid);
          };
        #endif

        #if ENABLED(PIDTEMPCHAMBER)
          auto _set_chamber_pid = [](const raw_pid_t &in_pid) {
            temp_chamber.pid.set(in_pid);
          };
        #endif

        // Use the result? (As with "M303 U1")
        if (set_result)
          GHV(_set_chamber_pid(tune_pid), _set_bed_pid(tune_pid), _set_hotend_pid(heater_id, tune_pid));

        TERN_(PRINTER_EVENT_LEDS, printerEventLEDs.onPidTuningDone(color));

        TERN_(EXTENSIBLE_UI, ExtUI::onPidTuning(ExtUI::result_t::PID_DONE));
        TERN_(PROUI_PID_TUNE, dwinPidTuning(AUTOTUNE_DONE));

        goto EXIT_M303;
      }

      // Run HAL idle tasks
      hal.idletask();

      // Run UI update
      TERN(DWIN_CREALITY_LCD, dwinUpdate(), ui.update());
    }
    wait_for_heatup = false;

    disable_all_heaters();

    TERN_(PRINTER_EVENT_LEDS, printerEventLEDs.onPidTuningDone(color));

    TERN_(EXTENSIBLE_UI, ExtUI::onPidTuning(ExtUI::result_t::PID_DONE));
    TERN_(PROUI_PID_TUNE, dwinPidTuning(AUTOTUNE_DONE));

    EXIT_M303:
      TERN_(TEMP_TUNING_MAINTAIN_FAN, adaptive_fan_slowing = true);
      return;
  }

#endif // HAS_PID_HEATING

#if ENABLED(MPC_AUTOTUNE)

  #if ANY(MPC_FAN_0_ALL_HOTENDS, MPC_FAN_0_ACTIVE_HOTEND)
    #define SINGLEFAN 1
  #endif

  #define DEBUG_MPC_AUTOTUNE 1

  millis_t Temperature::MPC_autotuner::curr_time_ms, Temperature::MPC_autotuner::next_report_ms;

  celsius_float_t Temperature::MPC_autotuner::temp_samples[16];
  uint8_t Temperature::MPC_autotuner::sample_count;
  uint16_t Temperature::MPC_autotuner::sample_distance;

  // Parameters from differential analysis
  celsius_float_t Temperature::MPC_autotuner::temp_fastest;

  #if HAS_FAN
    float Temperature::MPC_autotuner::power_fan255;
  #endif

  Temperature::MPC_autotuner::MPC_autotuner(const uint8_t extruderIdx) : e(extruderIdx) {
    TERN_(TEMP_TUNING_MAINTAIN_FAN, adaptive_fan_slowing = false);
  }

  Temperature::MPC_autotuner::~MPC_autotuner() {
    wait_for_heatup = false;

    ui.reset_status();

    temp_hotend[e].target = 0.0f;
    temp_hotend[e].soft_pwm_amount = 0;
    #if HAS_FAN
      set_fan_speed(TERN(SINGLEFAN, 0, e), 0);
      planner.sync_fan_speeds(fan_speed);
    #endif

    do_z_clearance(MPC_TUNING_END_Z, false);

    TERN_(TEMP_TUNING_MAINTAIN_FAN, adaptive_fan_slowing = true);
  }

  Temperature::MPC_autotuner::MeasurementState Temperature::MPC_autotuner::measure_ambient_temp() {
    init_timers();
    const millis_t test_interval_ms = 10000UL;
    millis_t next_test_ms = curr_time_ms + test_interval_ms;
    ambient_temp = current_temp = degHotend(e);
    wait_for_heatup = true;

    for (;;) { // Can be interrupted with M108
      if (housekeeping() == CANCELLED) return CANCELLED;

      if (ELAPSED(curr_time_ms, next_test_ms)) {
        if (current_temp >= ambient_temp) {
          ambient_temp = (ambient_temp + current_temp) / 2.0f;
          break;
        }
        ambient_temp = current_temp;
        next_test_ms += test_interval_ms;
      }
    }
    wait_for_heatup = false;

    #if ENABLED(DEBUG_MPC_AUTOTUNE)
      SERIAL_ECHOLNPGM("MPC_autotuner::measure_ambient_temp() Completed");
      SERIAL_ECHOLNPGM("=====");
      SERIAL_ECHOLNPGM("ambient_temp ", get_ambient_temp());
    #endif

    return SUCCESS;
  }

  Temperature::MPC_autotuner::MeasurementState Temperature::MPC_autotuner::measure_heatup() {
    init_timers();
    constexpr millis_t test_interval_ms = 1000UL;
    millis_t next_test_time_ms = curr_time_ms + test_interval_ms;
    MPCHeaterInfo &hotend = temp_hotend[e];

    current_temp = degHotend(e);
    millis_t heat_start_time_ms = curr_time_ms;
    sample_count = 0;
    sample_distance = 1;
    t1_time = 0;

    hotend.target = 200.0f;   // So M105 looks nice
    hotend.soft_pwm_amount = (MPC_MAX) >> 1;

    // Initialise rate of change to to steady state at current time
    temp_samples[0] = temp_samples[1] = temp_samples[2] = current_temp;
    time_fastest = rate_fastest = 0;

    wait_for_heatup = true;
    for (;;) { // Can be interrupted with M108
      if (housekeeping() == CANCELLED) return CANCELLED;

      if (ELAPSED(curr_time_ms, next_test_time_ms)) {
        if (current_temp < 100.0f) {
          // Initial regime (below 100deg): Measure rate of change of heating for differential tuning

          // Update the buffer of previous readings
          temp_samples[0] = temp_samples[1];
          temp_samples[1] = temp_samples[2];
          temp_samples[2] = current_temp;

          // Measure the rate of change of temperature, https://en.wikipedia.org/wiki/Symmetric_derivative
          const float h = MS_TO_SEC_PRECISE(test_interval_ms),
              curr_rate = (temp_samples[2] - temp_samples[0]) / 2 * h;
          if (curr_rate > rate_fastest) {
            // Update fastest values
            rate_fastest = curr_rate;
            temp_fastest = temp_samples[1];
            time_fastest = get_elapsed_heating_time();
          }

          next_test_time_ms += test_interval_ms;

        }
        else if (current_temp < 200.0f) {
          // Second regime (after 100deg) measure 3 points to determine asymptotic temperature

          // If there are too many samples, space them more widely
          if (sample_count == COUNT(temp_samples)) {
            for (uint8_t i = 0; i < COUNT(temp_samples) / 2; i++)
              temp_samples[i] = temp_samples[i * 2];
            sample_count /= 2;
            sample_distance *= 2;
          }

          if (sample_count == 0) t1_time = MS_TO_SEC_PRECISE(curr_time_ms - heat_start_time_ms);
          temp_samples[sample_count++] = current_temp;

          next_test_time_ms += test_interval_ms * sample_distance;

        }
        else {
          // Third regime (after 200deg) finished gathering data so finish
          break;
        }
      }
    }
    wait_for_heatup = false;

    hotend.soft_pwm_amount = 0;

    elapsed_heating_time = MS_TO_SEC_PRECISE(curr_time_ms - heat_start_time_ms);

    // Ensure sample count is odd so that we have 3 equally spaced samples
    if (sample_count == 0) return FAILED;
    if (sample_count % 2 == 0) sample_count--;

    #if ENABLED(DEBUG_MPC_AUTOTUNE)
      SERIAL_ECHOLNPGM("MPC_autotuner::measure_heatup() Completed");
      SERIAL_ECHOLNPGM("=====");
      SERIAL_ECHOLNPGM("t1_time ", t1_time);
      SERIAL_ECHOLNPGM("sample_count ", sample_count);
      SERIAL_ECHOLNPGM("sample_distance ", sample_distance);
      for (uint8_t i = 0; i < sample_count; i++)
        SERIAL_ECHOLNPGM("sample ", i, " : ", temp_samples[i]);
      SERIAL_ECHOLNPGM("t1 ", get_sample_1_temp(), " t2 ", get_sample_2_temp(), " t3 ", get_sample_3_temp());
    #endif

    return SUCCESS;
  }

  Temperature::MPC_autotuner::MeasurementState Temperature::MPC_autotuner::measure_transfer() {
    init_timers();
    const millis_t test_interval_ms = SEC_TO_MS(MPC_dT);
    millis_t next_test_ms = curr_time_ms + test_interval_ms;
    MPCHeaterInfo &hotend = temp_hotend[e];
    MPC_t &mpc = hotend.mpc;

    constexpr millis_t settle_time = 20000UL, test_duration = 20000UL;
    millis_t settle_end_ms = curr_time_ms + settle_time,
             test_end_ms = settle_end_ms + test_duration;
    float total_energy_fan0 = 0.0f;
    #if HAS_FAN
      bool fan0_done = false;
      float total_energy_fan255 = 0.0f;
    #endif
    float last_temp = current_temp;

    wait_for_heatup = true;
    for (;;) { // Can be interrupted with M108
      if (housekeeping() == CANCELLED) return CANCELLED;

      if (ELAPSED(curr_time_ms, next_test_ms)) {
        hotend.soft_pwm_amount = (int)get_pid_output_hotend(e) >> 1;

        if (ELAPSED(curr_time_ms, settle_end_ms) && !ELAPSED(curr_time_ms, test_end_ms) && TERN1(HAS_FAN, !fan0_done))
          total_energy_fan0 += mpc.heater_power * hotend.soft_pwm_amount / 127 * MPC_dT + (last_temp - current_temp) * mpc.block_heat_capacity;
        #if HAS_FAN
          else if (ELAPSED(curr_time_ms, test_end_ms) && !fan0_done) {
            set_fan_speed(TERN(SINGLEFAN, 0, e), 255);
            planner.sync_fan_speeds(fan_speed);
            settle_end_ms = curr_time_ms + settle_time;
            test_end_ms = settle_end_ms + test_duration;
            fan0_done = true;
          }
          else if (ELAPSED(curr_time_ms, settle_end_ms) && !ELAPSED(curr_time_ms, test_end_ms))
            total_energy_fan255 += mpc.heater_power * hotend.soft_pwm_amount / 127 * MPC_dT + (last_temp - current_temp) * mpc.block_heat_capacity;
        #endif
        else if (ELAPSED(curr_time_ms, test_end_ms)) break;

        last_temp = current_temp;
        next_test_ms += test_interval_ms;
      }

      // Ensure we don't drift too far from the window between the last sampled temp and the target temperature
      if (!WITHIN(current_temp, get_sample_3_temp() - 15.0f, hotend.target + 15.0f)) {
        SERIAL_ECHOLNPGM(STR_MPC_TEMPERATURE_ERROR);
        TERN_(DWIN_LCD_PROUI, dwinMPCTuning(MPC_TEMP_ERROR));
        wait_for_heatup = false;
        return FAILED;
      }
    }
    wait_for_heatup = false;

    power_fan0 = total_energy_fan0 / MS_TO_SEC_PRECISE(test_duration);
    TERN_(HAS_FAN, power_fan255 = (total_energy_fan255 * 1000) / test_duration);

    #if ENABLED(DEBUG_MPC_AUTOTUNE)
      SERIAL_ECHOLNPGM("MPC_autotuner::measure_transfer() Completed");
      SERIAL_ECHOLNPGM("=====");
      SERIAL_ECHOLNPGM("power_fan0 ", power_fan0);
      TERN_(HAS_FAN, SERIAL_ECHOLNPGM("power_fan255 ", power_fan255));
    #endif

    return SUCCESS;
  }

  Temperature::MPC_autotuner::MeasurementState Temperature::MPC_autotuner::housekeeping() {
    const millis_t report_interval_ms = 1000UL;
    curr_time_ms = millis();

    if (updateTemperaturesIfReady()) { // temp sample ready
      current_temp = degHotend(e);
      TERN_(HAS_FAN_LOGIC, manage_extruder_fans(curr_time_ms));
    }

    if (ELAPSED(curr_time_ms, next_report_ms)) {
      next_report_ms += report_interval_ms;
      print_heater_states(e);
      SERIAL_EOL();
    }

    hal.idletask();
    TERN(DWIN_CREALITY_LCD, dwinUpdate(), ui.update());

    if (!wait_for_heatup) {
      SERIAL_ECHOLNPGM(STR_MPC_AUTOTUNE_INTERRUPTED);
      TERN_(DWIN_LCD_PROUI, dwinMPCTuning(MPC_INTERRUPTED));
      return MeasurementState::CANCELLED;
    }

    return MeasurementState::SUCCESS;
  }

  void Temperature::MPC_autotune(const uint8_t e, MPCTuningType tuning_type=AUTO) {
    SERIAL_ECHOLNPGM(STR_MPC_AUTOTUNE_START, e);

    MPC_autotuner tuner(e);

    MPCHeaterInfo &hotend = temp_hotend[e];
    MPC_t &mpc = hotend.mpc;

    // Move to center of bed, just above bed height and cool with max fan
    gcode.home_all_axes(true);
    disable_all_heaters();
    #if HAS_FAN
      zero_fan_speeds();
      set_fan_speed(TERN(SINGLEFAN, 0, e), 255);
      planner.sync_fan_speeds(fan_speed);
    #endif
    do_blocking_move_to(xyz_pos_t(MPC_TUNING_POS));

    // Determine ambient temperature.
    SERIAL_ECHOLNPGM(STR_MPC_COOLING_TO_AMBIENT);
    #if ENABLED(DWIN_LCD_PROUI)
      dwinMPCTuning(MPCTEMP_START);
      LCD_ALERTMESSAGE(MSG_MPC_COOLING_TO_AMBIENT);
    #else
      LCD_MESSAGE(MSG_COOLING);
    #endif

    if (tuner.measure_ambient_temp() != MPC_autotuner::MeasurementState::SUCCESS) return;
    hotend.modeled_ambient_temp = tuner.get_ambient_temp();

    #if HAS_FAN
      set_fan_speed(TERN(SINGLEFAN, 0, e), 0);
      planner.sync_fan_speeds(fan_speed);
    #endif

    // Heat to 200 degrees
    SERIAL_ECHOLNPGM(STR_MPC_HEATING_PAST_200);
    LCD_ALERTMESSAGE(MSG_MPC_HEATING_PAST_200);

    if (tuner.measure_heatup() != MPC_autotuner::MeasurementState::SUCCESS) return;

    // Calculate physical constants from three equally-spaced samples
    const float t1 = tuner.get_sample_1_temp(),
                t2 = tuner.get_sample_2_temp(),
                t3 = tuner.get_sample_3_temp();
    float asymp_temp = (t2 * t2 - t1 * t3) / (2 * t2 - t1 - t3),
          block_responsiveness = -log((t2 - asymp_temp) / (t1 - asymp_temp)) / tuner.get_sample_interval();

    #if ENABLED(DEBUG_MPC_AUTOTUNE)
      SERIAL_ECHOLNPGM("asymp_temp ", asymp_temp);
      SERIAL_ECHOLNPGM("block_responsiveness ", p_float_t(block_responsiveness, 4));
    #endif

    // Make initial guess at transfer coefficients
    mpc.ambient_xfer_coeff_fan0 = mpc.heater_power * (MPC_MAX) / 255 / (asymp_temp - tuner.get_ambient_temp());
    TERN_(MPC_INCLUDE_FAN, mpc.fan255_adjustment = 0.0f);

    if (tuning_type == AUTO || tuning_type == FORCE_ASYMPTOTIC) {
      // Analytic tuning
      mpc.block_heat_capacity = mpc.ambient_xfer_coeff_fan0 / block_responsiveness;
      mpc.sensor_responsiveness = block_responsiveness / (1.0f - (tuner.get_ambient_temp() - asymp_temp) * exp(-block_responsiveness * tuner.get_sample_1_time()) / (t1 - asymp_temp));
    }

    // If analytic tuning fails, fall back to differential tuning
    if (tuning_type == AUTO) {
      if (mpc.sensor_responsiveness <= 0 || mpc.block_heat_capacity <= 0)
        tuning_type = FORCE_DIFFERENTIAL;
    }

    if (tuning_type == FORCE_DIFFERENTIAL) {
      // Differential tuning
      mpc.block_heat_capacity = mpc.heater_power / tuner.get_rate_fastest();
      mpc.sensor_responsiveness = tuner.get_rate_fastest() / (tuner.get_rate_fastest() * tuner.get_time_fastest() + tuner.get_ambient_temp() - tuner.get_time_fastest());
    }

    hotend.modeled_block_temp = asymp_temp + (tuner.get_ambient_temp() - asymp_temp) * exp(-block_responsiveness * tuner.get_elapsed_heating_time());
    hotend.modeled_sensor_temp = tuner.get_last_measured_temp();

    // Allow the system to stabilize under MPC, then get a better measure of ambient loss with and without fan
    SERIAL_ECHOLNPGM(STR_MPC_MEASURING_AMBIENT, hotend.modeled_block_temp);
    TERN(DWIN_LCD_PROUI, LCD_ALERTMESSAGE(MSG_MPC_MEASURING_AMBIENT), LCD_MESSAGE(MSG_MPC_MEASURING_AMBIENT));

    // Use the estimated overshoot of the temperature as the target to achieve.
    hotend.target = hotend.modeled_block_temp;
    if (tuner.measure_transfer() != MPC_autotuner::MeasurementState::SUCCESS) return;

    // Update the transfer coefficients
    mpc.ambient_xfer_coeff_fan0 = tuner.get_power_fan0() / (hotend.target - tuner.get_ambient_temp());
    #if HAS_FAN
      const float ambient_xfer_coeff_fan255 = tuner.get_power_fan255() / (hotend.target - tuner.get_ambient_temp());
      mpc.applyFanAdjustment(ambient_xfer_coeff_fan255);
    #endif

    if (tuning_type == AUTO || tuning_type == FORCE_ASYMPTOTIC) {
      // Calculate a new and better asymptotic temperature and re-evaluate the other constants
      asymp_temp = tuner.get_ambient_temp() + mpc.heater_power * (MPC_MAX) / 255 / mpc.ambient_xfer_coeff_fan0;
      block_responsiveness = -log((t2 - asymp_temp) / (t1 - asymp_temp)) / tuner.get_sample_interval();

      #if ENABLED(DEBUG_MPC_AUTOTUNE)
        SERIAL_ECHOLNPGM("Refining estimates for:");
        SERIAL_ECHOLNPGM("asymp_temp ", asymp_temp);
        SERIAL_ECHOLNPGM("block_responsiveness ", p_float_t(block_responsiveness, 4));
      #endif

      // Update analytic tuning values based on the above
      mpc.block_heat_capacity = mpc.ambient_xfer_coeff_fan0 / block_responsiveness;
      mpc.sensor_responsiveness = block_responsiveness / (1.0f - (tuner.get_ambient_temp() - asymp_temp) * exp(-block_responsiveness * tuner.get_sample_1_time()) / (t1 - asymp_temp));

    }

    SERIAL_ECHOLNPGM(STR_MPC_AUTOTUNE_FINISHED);
    TERN_(DWIN_LCD_PROUI, dwinMPCTuning(AUTOTUNE_DONE));

    SERIAL_ECHOLNPGM("MPC_BLOCK_HEAT_CAPACITY ", mpc.block_heat_capacity);
    SERIAL_ECHOLNPGM("MPC_SENSOR_RESPONSIVENESS ", p_float_t(mpc.sensor_responsiveness, 4));
    SERIAL_ECHOLNPGM("MPC_AMBIENT_XFER_COEFF ", p_float_t(mpc.ambient_xfer_coeff_fan0, 4));
    TERN_(HAS_FAN, SERIAL_ECHOLNPGM("MPC_AMBIENT_XFER_COEFF_FAN255 ", p_float_t(ambient_xfer_coeff_fan255, 4)));
  }

#endif // MPC_AUTOTUNE

int16_t Temperature::getHeaterPower(const heater_id_t heater_id) {
  switch (heater_id) {
    #if HAS_HEATED_BED
      case H_BED: return temp_bed.soft_pwm_amount;
    #endif
    #if HAS_HEATED_CHAMBER
      case H_CHAMBER: return temp_chamber.soft_pwm_amount;
    #endif
    #if HAS_COOLER
      case H_COOLER: return temp_cooler.soft_pwm_amount;
    #endif
    default:
      return TERN0(HAS_HOTEND, temp_hotend[heater_id].soft_pwm_amount);
  }
}

#if HAS_AUTO_FAN

  #define _EFANOVERLAP(I,N) ((I != N) && _FANOVERLAP(I,E##N))

  #if EXTRUDER_AUTO_FAN_SPEED != 255
    #define INIT_E_AUTO_FAN_PIN(P) do{ if (PWM_PIN(P)) { SET_PWM(P); SET_FAST_PWM_FREQ(P); } else SET_OUTPUT(P); }while(0)
  #else
    #define INIT_E_AUTO_FAN_PIN(P) SET_OUTPUT(P)
  #endif
  #if CHAMBER_AUTO_FAN_SPEED != 255
    #define INIT_CHAMBER_AUTO_FAN_PIN(P) do{ if (PWM_PIN(P)) { SET_PWM(P); SET_FAST_PWM_FREQ(P); } else SET_OUTPUT(P); }while(0)
  #else
    #define INIT_CHAMBER_AUTO_FAN_PIN(P) SET_OUTPUT(P)
  #endif
  #if COOLER_AUTO_FAN_SPEED != 255
    #define INIT_COOLER_AUTO_FAN_PIN(P) do{ if (PWM_PIN(P)) { SET_PWM(P); SET_FAST_PWM_FREQ(P); } else SET_OUTPUT(P); }while(0)
  #else
    #define INIT_COOLER_AUTO_FAN_PIN(P) SET_OUTPUT(P)
  #endif

  #ifndef CHAMBER_FAN_INDEX
    #define CHAMBER_FAN_INDEX HOTENDS
  #endif

  void Temperature::update_autofans() {
    #define _EFAN(I,N) _EFANOVERLAP(I,N) ? I :
    static const uint8_t fanBit[] PROGMEM = {
      0
      #if HAS_MULTI_HOTEND
        #define _NEXT_FAN(N) , REPEAT2(N,_EFAN,N) N
        RREPEAT_S(1, HOTENDS, _NEXT_FAN)
      #endif
      #define _NFAN HOTENDS
      #if HAS_AUTO_CHAMBER_FAN
        #define _CHFAN(I) _FANOVERLAP(I,CHAMBER) ? I :
        , (REPEAT(HOTENDS,_CHFAN) (_NFAN))
        #undef _NFAN
        #define _NFAN INCREMENT(HOTENDS)
      #endif
      #if HAS_AUTO_COOLER_FAN
        #define _COFAN(I) _FANOVERLAP(I,COOLER) ? I :
        , (REPEAT(HOTENDS,_COFAN) (_NFAN))
      #endif
    };

    uint8_t fanState = 0;
    HOTEND_LOOP() {
      if (temp_hotend[e].celsius >= EXTRUDER_AUTO_FAN_TEMPERATURE)
        SBI(fanState, pgm_read_byte(&fanBit[e]));
    }

    #if HAS_AUTO_CHAMBER_FAN
      if (temp_chamber.celsius >= CHAMBER_AUTO_FAN_TEMPERATURE)
        SBI(fanState, pgm_read_byte(&fanBit[CHAMBER_FAN_INDEX]));
    #endif

    #if HAS_AUTO_COOLER_FAN
      if (temp_cooler.celsius >= COOLER_AUTO_FAN_TEMPERATURE)
        SBI(fanState, pgm_read_byte(&fanBit[COOLER_FAN_INDEX]));
    #endif

    #define _UPDATE_AUTO_FAN(P,D,A) do{                   \
      if (PWM_PIN(P##_AUTO_FAN_PIN) && A < 255)           \
        hal.set_pwm_duty(pin_t(P##_AUTO_FAN_PIN), D ? A : 0); \
      else                                                \
        WRITE(P##_AUTO_FAN_PIN, D);                       \
    }while(0)

    uint8_t fanDone = 0;
    for (uint8_t f = 0; f < COUNT(fanBit); ++f) {
      const uint8_t realFan = pgm_read_byte(&fanBit[f]);
      if (TEST(fanDone, realFan)) continue;
      const bool fan_on = TEST(fanState, realFan);
      switch (f) {
        #if ENABLED(AUTO_POWER_CHAMBER_FAN)
          case CHAMBER_FAN_INDEX:
            chamberfan_speed = fan_on ? CHAMBER_AUTO_FAN_SPEED : 0;
            break;
        #endif
        #if ENABLED(AUTO_POWER_COOLER_FAN)
          case COOLER_FAN_INDEX:
            coolerfan_speed = fan_on ? COOLER_AUTO_FAN_SPEED : 0;
            break;
        #endif
        default:
          #if ANY(AUTO_POWER_E_FANS, HAS_FANCHECK)
            autofan_speed[realFan] = fan_on ? EXTRUDER_AUTO_FAN_SPEED : 0;
          #endif
          break;
      }

      #if ALL(HAS_FANCHECK, HAS_PWMFANCHECK)
        #define _AUTOFAN_SPEED() fan_check.is_measuring() ? 255 : EXTRUDER_AUTO_FAN_SPEED
      #else
        #define _AUTOFAN_SPEED() EXTRUDER_AUTO_FAN_SPEED
      #endif
      #define _AUTOFAN_CASE(N) case N: _UPDATE_AUTO_FAN(E##N, fan_on, _AUTOFAN_SPEED()); break;
      #define _AUTOFAN_NOT(N)
      #define AUTOFAN_CASE(N) TERN(HAS_AUTO_FAN_##N, _AUTOFAN_CASE, _AUTOFAN_NOT)(N)

      switch (f) {
        REPEAT(HOTENDS, AUTOFAN_CASE)
        #if HAS_AUTO_CHAMBER_FAN && !AUTO_CHAMBER_IS_E
          case CHAMBER_FAN_INDEX: _UPDATE_AUTO_FAN(CHAMBER, fan_on, CHAMBER_AUTO_FAN_SPEED); break;
        #endif
        #if HAS_AUTO_COOLER_FAN && !AUTO_COOLER_IS_E
          case COOLER_FAN_INDEX: _UPDATE_AUTO_FAN(COOLER, fan_on, COOLER_AUTO_FAN_SPEED); break;
        #endif
      }
      SBI(fanDone, realFan);
    }
  }

#endif // HAS_AUTO_FAN

//
// Temperature Error Handlers
//

inline void loud_kill(FSTR_P const lcd_msg, const heater_id_t heater_id) {
  marlin_state = MF_KILLED;
  thermalManager.disable_all_heaters();
  #if HAS_BEEPER
    for (uint8_t i = 20; i--;) {
      hal.watchdog_refresh();
      buzzer.click(25);
      delay(80);
      hal.watchdog_refresh();
    }
    buzzer.on();
  #endif
  #if ENABLED(NOZZLE_PARK_FEATURE)
    if (!homing_needed_error()) {
      nozzle.park(0);
      planner.synchronize();
    }
  #endif
  kill(lcd_msg, HEATER_FSTR(heater_id));
}

void Temperature::_temp_error(
  const heater_id_t heater_id, FSTR_P const serial_msg, FSTR_P const lcd_msg
  OPTARG(ERR_INCLUDE_TEMP, const celsius_float_t deg)
) {
  static uint8_t killed = 0;

  if (IsRunning() && TERN1(BOGUS_TEMPERATURE_GRACE_PERIOD, killed == 2)) {
    SERIAL_ERROR_START();
    SERIAL_ECHO(serial_msg);
    SERIAL_ECHOPGM(STR_STOPPED_HEATER);

    heater_id_t real_heater_id = heater_id;

    #if HAS_TEMP_REDUNDANT
      if (heater_id == H_REDUNDANT) {
        SERIAL_ECHOPGM(STR_REDUNDANT); // print redundant and cascade to print target, too.
        real_heater_id = (heater_id_t)HEATER_ID(TEMP_SENSOR_REDUNDANT_TARGET);
      }
    #endif

    switch (real_heater_id) {
      OPTCODE(HAS_TEMP_COOLER,  case H_COOLER:  SERIAL_ECHOPGM(STR_COOLER);         break)
      OPTCODE(HAS_TEMP_PROBE,   case H_PROBE:   SERIAL_ECHOPGM(STR_PROBE);          break)
      OPTCODE(HAS_TEMP_BOARD,   case H_BOARD:   SERIAL_ECHOPGM(STR_MOTHERBOARD);    break)
      OPTCODE(HAS_TEMP_SOC,     case H_SOC:     SERIAL_ECHOPGM(STR_SOC);            break)
      OPTCODE(HAS_TEMP_CHAMBER, case H_CHAMBER: SERIAL_ECHOPGM(STR_HEATER_CHAMBER); break)
      OPTCODE(HAS_TEMP_BED,     case H_BED:     SERIAL_ECHOPGM(STR_HEATER_BED);     break)
      default:
        if (real_heater_id >= 0)
          SERIAL_ECHOPGM("E", real_heater_id);
    }
    #if ENABLED(ERR_INCLUDE_TEMP)
      SERIAL_ECHOLNPGM(STR_DETECTED_TEMP_B, deg, STR_DETECTED_TEMP_E);
    #else
      SERIAL_EOL();
    #endif
  }

  disable_all_heaters(); // always disable (even for bogus temp)
  hal.watchdog_refresh();

  #if BOGUS_TEMPERATURE_GRACE_PERIOD
    const millis_t ms = millis();
    static millis_t expire_ms;
    switch (killed) {
      case 0:
        expire_ms = ms + BOGUS_TEMPERATURE_GRACE_PERIOD;
        ++killed;
        break;
      case 1:
        if (ELAPSED(ms, expire_ms)) ++killed;
        break;
      case 2:
        loud_kill(lcd_msg, heater_id);
        ++killed;
        break;
    }
  #elif defined(BOGUS_TEMPERATURE_GRACE_PERIOD)
    UNUSED(killed);
  #else
    if (!killed) { killed = 1; loud_kill(lcd_msg, heater_id); }
  #endif
}

void Temperature::maxtemp_error(const heater_id_t heater_id OPTARG(ERR_INCLUDE_TEMP, const celsius_float_t deg)) {
  #if HAS_DWIN_E3V2_BASIC && (HAS_HOTEND || HAS_HEATED_BED)
    dwinPopupTemperature(1);
  #endif
  _TEMP_ERROR(heater_id, F(STR_T_MAXTEMP), MSG_ERR_MAXTEMP, deg);
}

void Temperature::mintemp_error(const heater_id_t heater_id OPTARG(ERR_INCLUDE_TEMP, const celsius_float_t deg)) {
  #if HAS_DWIN_E3V2_BASIC && (HAS_HOTEND || HAS_HEATED_BED)
    dwinPopupTemperature(0);
  #endif
  _TEMP_ERROR(heater_id, F(STR_T_MINTEMP), MSG_ERR_MINTEMP, deg);
}

#if HAS_PID_DEBUG
  bool Temperature::pid_debug_flag; // = false
#endif

#if HAS_PID_HEATING

  template<typename TT>
  class PIDRunner {
  public:
    TT &tempinfo;

    PIDRunner(TT &t) : tempinfo(t) { }

    float get_pid_output(const uint8_t extr=0) {
      #if ENABLED(PID_OPENLOOP)

        return constrain(tempinfo.target, 0, MAX_POW);

      #else // !PID_OPENLOOP

        float out = tempinfo.pid.get_pid_output(tempinfo.target, tempinfo.celsius);

        #if ENABLED(PID_FAN_SCALING)
          out += tempinfo.pid.get_fan_scale_output(thermalManager.fan_speed[extr]);
        #endif

        #if ENABLED(PID_EXTRUSION_SCALING)
          out += tempinfo.pid.get_extrusion_scale_output(
            extr == active_extruder, stepper.position(E_AXIS), planner.mm_per_step[E_AXIS], thermalManager.lpq_len
          );
        #endif

        return constrain(out, tempinfo.pid.low(), tempinfo.pid.high());

      #endif // !PID_OPENLOOP
    }

    FORCE_INLINE void debug(const_celsius_float_t c, const_float_t pid_out, FSTR_P const name=nullptr, const int8_t index=-1) {
      if (TERN0(HAS_PID_DEBUG, thermalManager.pid_debug_flag)) {
        SERIAL_ECHO_START();
        if (name) SERIAL_ECHO(name);
        if (index >= 0) SERIAL_ECHO(index);
        SERIAL_ECHOLNPGM(
          STR_PID_DEBUG_INPUT, c,
          STR_PID_DEBUG_OUTPUT, pid_out
          #if DISABLED(PID_OPENLOOP)
            , " pTerm ", tempinfo.pid.pTerm(), " iTerm ", tempinfo.pid.iTerm(), " dTerm ", tempinfo.pid.dTerm()
            , " cTerm ", tempinfo.pid.cTerm(), " fTerm ", tempinfo.pid.fTerm()
          #endif
        );
      }
    }
  };

#endif // HAS_PID_HEATING

#if HAS_HOTEND

  float Temperature::get_pid_output_hotend(const uint8_t E_NAME) {
    const uint8_t ee = HOTEND_INDEX;

    const bool is_idling = TERN0(HEATER_IDLE_HANDLER, heater_idle[ee].timed_out);

    #if ENABLED(PIDTEMP)

      typedef PIDRunner<hotend_info_t> PIDRunnerHotend;

      static PIDRunnerHotend hotend_pid[HOTENDS] = {
        #define _HOTENDPID(E) temp_hotend[E],
        REPEAT(HOTENDS, _HOTENDPID)
      };

      const float pid_output = is_idling ? 0 : hotend_pid[ee].get_pid_output(ee);

      #if ENABLED(PID_DEBUG)
        if (ee == active_extruder)
          hotend_pid[ee].debug(temp_hotend[ee].celsius, pid_output, F("E"), ee);
      #endif

    #elif ENABLED(MPCTEMP)

      MPCHeaterInfo &hotend = temp_hotend[ee];
      MPC_t &mpc = hotend.mpc;

      // At startup, initialize modeled temperatures
      if (isnan(hotend.modeled_block_temp)) {
        hotend.modeled_ambient_temp = _MIN(30.0f, hotend.celsius);   // Cap initial value at reasonable max room temperature of 30C
        hotend.modeled_block_temp = hotend.modeled_sensor_temp = hotend.celsius;
      }

      #if HOTENDS == 1
        constexpr bool this_hotend = true;
      #else
        const bool this_hotend = (ee == active_extruder);
      #endif

      float ambient_xfer_coeff = mpc.ambient_xfer_coeff_fan0;
      #if ENABLED(MPC_INCLUDE_FAN)
        const uint8_t fan_index = TERN(SINGLEFAN, 0, ee);
        const float fan_fraction = TERN_(MPC_FAN_0_ACTIVE_HOTEND, !this_hotend ? 0.0f : ) fan_speed[fan_index] * RECIPROCAL(255);
        ambient_xfer_coeff += fan_fraction * mpc.fan255_adjustment;
      #endif

      if (this_hotend) {
        const int32_t e_position = stepper.position(E_AXIS);
        const float e_speed = (e_position - MPC::e_position) * planner.mm_per_step[E_AXIS] / MPC_dT;

        // The position can appear to make big jumps when, e.g., homing
        if (fabs(e_speed) > planner.settings.max_feedrate_mm_s[E_AXIS])
          MPC::e_position = e_position;
        else if (e_speed > 0.0f) {  // Ignore retract/recover moves
          if (!MPC::e_paused) ambient_xfer_coeff += e_speed * mpc.filament_heat_capacity_permm;
          MPC::e_position = e_position;
        }
      }

      // Update the modeled temperatures
      float blocktempdelta = hotend.soft_pwm_amount * mpc.heater_power * (MPC_dT / 127) / mpc.block_heat_capacity;
      blocktempdelta += (hotend.modeled_ambient_temp - hotend.modeled_block_temp) * ambient_xfer_coeff * MPC_dT / mpc.block_heat_capacity;
      hotend.modeled_block_temp += blocktempdelta;

      const float sensortempdelta = (hotend.modeled_block_temp - hotend.modeled_sensor_temp) * (mpc.sensor_responsiveness * MPC_dT);
      hotend.modeled_sensor_temp += sensortempdelta;

      // Any delta between hotend.modeled_sensor_temp and hotend.celsius is either model
      // error diverging slowly or (fast) noise. Slowly correct towards this temperature and noise will average out.
      const float delta_to_apply = (hotend.celsius - hotend.modeled_sensor_temp) * (MPC_SMOOTHING_FACTOR);
      hotend.modeled_block_temp += delta_to_apply;
      hotend.modeled_sensor_temp += delta_to_apply;

      // Only correct ambient when close to steady state (output power is not clipped or asymptotic temperature is reached)
      if (WITHIN(hotend.soft_pwm_amount, 1, 126) || fabs(blocktempdelta + delta_to_apply) < (MPC_STEADYSTATE * MPC_dT))
        hotend.modeled_ambient_temp += delta_to_apply > 0.f ? _MAX(delta_to_apply, MPC_MIN_AMBIENT_CHANGE * MPC_dT) : _MIN(delta_to_apply, -MPC_MIN_AMBIENT_CHANGE * MPC_dT);

      float power = 0.0;
      if (hotend.target != 0 && !is_idling) {
        // Plan power level to get to target temperature in 2 seconds
        power = (hotend.target - hotend.modeled_block_temp) * mpc.block_heat_capacity / 2.0f;
        power -= (hotend.modeled_ambient_temp - hotend.modeled_block_temp) * ambient_xfer_coeff;
      }

      float pid_output = power * 254.0f / mpc.heater_power + 1.0f;        // Ensure correct quantization into a range of 0 to 127
      pid_output = constrain(pid_output, 0, MPC_MAX);

      /* <-- add a slash to enable
        static uint32_t nexttime = millis() + 1000;
        if (ELAPSED(millis(), nexttime)) {
          nexttime += 1000;
          SERIAL_ECHOLNPGM("block temp ", hotend.modeled_block_temp,
                           ", celsius ", hotend.celsius,
                           ", blocktempdelta ", blocktempdelta,
                           ", delta_to_apply ", delta_to_apply,
                           ", ambient ", hotend.modeled_ambient_temp,
                           ", power ", power,
                           ", pid_output ", pid_output,
                           ", pwm ", (int)pid_output >> 1);
        }
      //*/

    #else // No PID or MPC enabled

      const float pid_output = (!is_idling && temp_hotend[ee].is_below_target()) ? BANG_MAX : 0;

    #endif

    return pid_output;
  }

#endif // HAS_HOTEND

#if ENABLED(PIDTEMPBED)

  float Temperature::get_pid_output_bed() {
    static PIDRunner<bed_info_t> bed_pid(temp_bed);
    const float pid_output = bed_pid.get_pid_output();
    TERN_(PID_BED_DEBUG, bed_pid.debug(temp_bed.celsius, pid_output, F("(Bed)")));
    return pid_output;
  }

#endif // PIDTEMPBED

#if ENABLED(PIDTEMPCHAMBER)

  float Temperature::get_pid_output_chamber() {
    static PIDRunner<chamber_info_t> chamber_pid(temp_chamber);
    const float pid_output = chamber_pid.get_pid_output();
    TERN_(PID_CHAMBER_DEBUG, chamber_pid.debug(temp_chamber.celsius, pid_output, F("(Chamber)")));
    return pid_output;
  }

#endif // PIDTEMPCHAMBER

#if HAS_HOTEND

  void Temperature::manage_hotends(const millis_t &ms) {
    HOTEND_LOOP() {
      #if ENABLED(THERMAL_PROTECTION_HOTENDS)
      {
        const auto deg = degHotend(e);
        if (deg > temp_range[e].maxtemp) MAXTEMP_ERROR(e, deg);
      }
      #endif

      TERN_(HEATER_IDLE_HANDLER, heater_idle[e].update(ms));

      #if ENABLED(THERMAL_PROTECTION_HOTENDS)
        // Check for thermal runaway
        tr_state_machine[e].run(temp_hotend[e].celsius, temp_hotend[e].target, (heater_id_t)e, THERMAL_PROTECTION_PERIOD, THERMAL_PROTECTION_HYSTERESIS);
      #endif

      temp_hotend[e].soft_pwm_amount = (temp_hotend[e].celsius > temp_range[e].mintemp || is_hotend_preheating(e))
        && temp_hotend[e].celsius < temp_range[e].maxtemp ? (int)get_pid_output_hotend(e) >> 1 : 0;

      #if WATCH_HOTENDS
        // Make sure temperature is increasing
        if (watch_hotend[e].elapsed(ms)) {          // Enabled and time to check?
          auto temp = degHotend(e);
          if (watch_hotend[e].check(temp))          // Increased enough?
            start_watching_hotend(e);               // If temp reached, turn off elapsed check
          else {
<<<<<<< HEAD
            TERN_(HAS_DWIN_E3V2_BASIC, DWIN_Popup_Temperature(0));
            _TEMP_ERROR(e, FPSTR(str_t_heating_failed), MSG_HEATING_FAILED_LCD, temp);
=======
            TERN_(HAS_DWIN_E3V2_BASIC, dwinPopupTemperature(0));
            _temp_error((heater_id_t)e, FPSTR(str_t_heating_failed), GET_TEXT_F(MSG_HEATING_FAILED_LCD));
>>>>>>> fe4819a9
          }
        }
      #endif

    } // HOTEND_LOOP
  }

#endif // HAS_HOTEND

#if HAS_HEATED_BED

  void Temperature::manage_heated_bed(const millis_t &ms) {

    #if ENABLED(THERMAL_PROTECTION_BED)
    {
      const auto deg = degBed();
      if (deg > BED_MAXTEMP) MAXTEMP_ERROR(H_BED, deg);
    }
    #endif

    #if WATCH_BED
    {
      // Make sure temperature is increasing
      if (watch_bed.elapsed(ms)) {              // Time to check the bed?
        const auto deg = degBed();
        if (watch_bed.check(deg))               // Increased enough?
          start_watching_bed();                 // If temp reached, turn off elapsed check
        else {
<<<<<<< HEAD
          TERN_(HAS_DWIN_E3V2_BASIC, DWIN_Popup_Temperature(0));
          _TEMP_ERROR(H_BED, FPSTR(str_t_heating_failed), MSG_HEATING_FAILED_LCD, deg);
=======
          TERN_(HAS_DWIN_E3V2_BASIC, dwinPopupTemperature(0));
          _temp_error(H_BED, FPSTR(str_t_heating_failed), GET_TEXT_F(MSG_HEATING_FAILED_LCD));
>>>>>>> fe4819a9
        }
      }
    }
    #endif // WATCH_BED

    #if ALL(PROBING_HEATERS_OFF, BED_LIMIT_SWITCHING)
      #define PAUSE_CHANGE_REQD 1
    #endif

    #if PAUSE_CHANGE_REQD
      static bool last_pause_state;
    #endif

    do {

      #if DISABLED(PIDTEMPBED)
        if (PENDING(ms, next_bed_check_ms)
          && TERN1(PAUSE_CHANGE_REQD, paused_for_probing == last_pause_state)
        ) break;
        next_bed_check_ms = ms + BED_CHECK_INTERVAL;
        TERN_(PAUSE_CHANGE_REQD, last_pause_state = paused_for_probing);
      #endif

      TERN_(HEATER_IDLE_HANDLER, heater_idle[IDLE_INDEX_BED].update(ms));

      #if ENABLED(THERMAL_PROTECTION_BED)
        tr_state_machine[RUNAWAY_IND_BED].run(temp_bed.celsius, temp_bed.target, H_BED, THERMAL_PROTECTION_BED_PERIOD, THERMAL_PROTECTION_BED_HYSTERESIS);
      #endif

      #if HEATER_IDLE_HANDLER
        const bool bed_timed_out = heater_idle[IDLE_INDEX_BED].timed_out;
        if (bed_timed_out) {
          temp_bed.soft_pwm_amount = 0;
          if (DISABLED(PIDTEMPBED)) WRITE_HEATER_BED(LOW);
        }
      #else
        constexpr bool bed_timed_out = false;
      #endif

      if (!bed_timed_out) {
        if (is_bed_preheating()) {
          temp_bed.soft_pwm_amount = MAX_BED_POWER >> 1;
        }
        else {
          #if ENABLED(PIDTEMPBED)
            temp_bed.soft_pwm_amount = WITHIN(temp_bed.celsius, BED_MINTEMP, BED_MAXTEMP) ? (int)get_pid_output_bed() >> 1 : 0;
          #else
            // Check if temperature is within the correct band
            if (WITHIN(temp_bed.celsius, BED_MINTEMP, BED_MAXTEMP)) {
              #if ENABLED(BED_LIMIT_SWITCHING)
                if (temp_bed.is_above_target(BED_HYSTERESIS))
                  temp_bed.soft_pwm_amount = 0;
                else if (temp_bed.is_below_target(BED_HYSTERESIS))
                  temp_bed.soft_pwm_amount = MAX_BED_POWER >> 1;
              #else // !PIDTEMPBED && !BED_LIMIT_SWITCHING
                temp_bed.soft_pwm_amount = temp_bed.is_below_target() ? MAX_BED_POWER >> 1 : 0;
              #endif
            }
            else {
              temp_bed.soft_pwm_amount = 0;
              WRITE_HEATER_BED(LOW);
            }
          #endif
        }
      }

    } while (false);
  }

#endif // HAS_HEATED_BED

#if HAS_HEATED_CHAMBER

  void Temperature::manage_heated_chamber(const millis_t &ms) {

    #ifndef CHAMBER_CHECK_INTERVAL
      #define CHAMBER_CHECK_INTERVAL 1000UL
    #endif

    #if ENABLED(THERMAL_PROTECTION_CHAMBER)
    {
      const auto deg = degChamber();
      if (deg > CHAMBER_MAXTEMP) MAXTEMP_ERROR(H_CHAMBER, deg);
    }
    #endif

    #if WATCH_CHAMBER
    {
      // Make sure temperature is increasing
      if (watch_chamber.elapsed(ms)) {          // Time to check the chamber?
        const auto deg = degChamber();
        if (watch_chamber.check(deg))           // Increased enough? Error below.
          start_watching_chamber();             // If temp reached, turn off elapsed check.
        else
          _TEMP_ERROR(H_CHAMBER, FPSTR(str_t_heating_failed), MSG_HEATING_FAILED_LCD, deg);
      }
    }
    #endif

    #if ANY(CHAMBER_FAN, CHAMBER_VENT) || DISABLED(PIDTEMPCHAMBER)
      static bool flag_chamber_excess_heat; // = false;
    #endif

    #if ANY(CHAMBER_FAN, CHAMBER_VENT)
      static bool flag_chamber_off; // = false

      if (temp_chamber.target > CHAMBER_MINTEMP) {
        flag_chamber_off = false;

        #if ENABLED(CHAMBER_FAN)
          int16_t fan_chamber_pwm;
          #if CHAMBER_FAN_MODE == 0
            fan_chamber_pwm = CHAMBER_FAN_BASE;
          #elif CHAMBER_FAN_MODE == 1
            fan_chamber_pwm = temp_chamber.is_above_target() ? (CHAMBER_FAN_BASE) + (CHAMBER_FAN_FACTOR) * (temp_chamber.celsius - temp_chamber.target) : 0;
          #elif CHAMBER_FAN_MODE == 2
            fan_chamber_pwm = (CHAMBER_FAN_BASE) + (CHAMBER_FAN_FACTOR) * ABS(temp_chamber.celsius - temp_chamber.target);
            if (temp_chamber.soft_pwm_amount) fan_chamber_pwm += (CHAMBER_FAN_FACTOR) * 2;
          #elif CHAMBER_FAN_MODE == 3
            fan_chamber_pwm = (CHAMBER_FAN_BASE) + _MAX((CHAMBER_FAN_FACTOR) * (temp_chamber.celsius - temp_chamber.target), 0);
          #endif
          NOMORE(fan_chamber_pwm, 255);
          set_fan_speed(CHAMBER_FAN_INDEX, fan_chamber_pwm);
        #endif

        #if ENABLED(CHAMBER_VENT)
          #ifndef MIN_COOLING_SLOPE_TIME_CHAMBER_VENT
            #define MIN_COOLING_SLOPE_TIME_CHAMBER_VENT 20
          #endif
          #ifndef MIN_COOLING_SLOPE_DEG_CHAMBER_VENT
            #define MIN_COOLING_SLOPE_DEG_CHAMBER_VENT 1.5
          #endif
          if (!flag_chamber_excess_heat && temp_chamber.is_above_target(HIGH_EXCESS_HEAT_LIMIT)) {
            // Open vent after MIN_COOLING_SLOPE_TIME_CHAMBER_VENT seconds if the
            // temperature didn't drop at least MIN_COOLING_SLOPE_DEG_CHAMBER_VENT
            if (next_cool_check_ms == 0 || ELAPSED(ms, next_cool_check_ms)) {
              if (temp_chamber.celsius - old_temp > MIN_COOLING_SLOPE_DEG_CHAMBER_VENT)
                flag_chamber_excess_heat = true; // the bed is heating the chamber too much
              next_cool_check_ms = ms + SEC_TO_MS(MIN_COOLING_SLOPE_TIME_CHAMBER_VENT);
              old_temp = temp_chamber.celsius;
            }
          }
          else {
            next_cool_check_ms = 0;
            old_temp = 9999;
          }
          if (flag_chamber_excess_heat && temp_chamber.is_above_target(LOW_EXCESS_HEAT_LIMIT))
            flag_chamber_excess_heat = false;
        #endif
      }
      else if (!flag_chamber_off) {
        #if ENABLED(CHAMBER_FAN)
          flag_chamber_off = true;
          set_fan_speed(CHAMBER_FAN_INDEX, 0);
        #endif
        #if ENABLED(CHAMBER_VENT)
          flag_chamber_excess_heat = false;
          servo[CHAMBER_VENT_SERVO_NR].move(90);
        #endif
      }
    #endif

    #if ENABLED(PIDTEMPCHAMBER)
      // PIDTEMPCHAMBER doesn't support a CHAMBER_VENT yet.
      temp_chamber.soft_pwm_amount = WITHIN(temp_chamber.celsius, CHAMBER_MINTEMP, CHAMBER_MAXTEMP) ? (int)get_pid_output_chamber() >> 1 : 0;
    #else
      if (ELAPSED(ms, next_chamber_check_ms)) {
        next_chamber_check_ms = ms + CHAMBER_CHECK_INTERVAL;

        if (WITHIN(temp_chamber.celsius, CHAMBER_MINTEMP, CHAMBER_MAXTEMP)) {
          if (flag_chamber_excess_heat) {
            temp_chamber.soft_pwm_amount = 0;
            #if ENABLED(CHAMBER_VENT)
              if (!flag_chamber_off) servo[CHAMBER_VENT_SERVO_NR].move(temp_chamber.is_below_target() ? 0 : 90);
            #endif
          }
          else {
            #if ENABLED(CHAMBER_LIMIT_SWITCHING)
              if (temp_chamber.is_above_target(TEMP_CHAMBER_HYSTERESIS))
                temp_chamber.soft_pwm_amount = 0;
              else if (temp_chamber.is_below_target(TEMP_CHAMBER_HYSTERESIS))
                temp_chamber.soft_pwm_amount = (MAX_CHAMBER_POWER) >> 1;
            #else
              temp_chamber.soft_pwm_amount = temp_chamber.is_below_target() ? (MAX_CHAMBER_POWER) >> 1 : 0;
            #endif
            #if ENABLED(CHAMBER_VENT)
              if (!flag_chamber_off) servo[CHAMBER_VENT_SERVO_NR].move(0);
            #endif
          }
        }
        else {
          temp_chamber.soft_pwm_amount = 0;
          WRITE_HEATER_CHAMBER(LOW);
        }
     }
     #if ENABLED(THERMAL_PROTECTION_CHAMBER)
       tr_state_machine[RUNAWAY_IND_CHAMBER].run(temp_chamber.celsius, temp_chamber.target, H_CHAMBER, THERMAL_PROTECTION_CHAMBER_PERIOD, THERMAL_PROTECTION_CHAMBER_HYSTERESIS);
     #endif
   #endif
  }

#endif // HAS_HEATED_CHAMBER

#if HAS_COOLER

  void Temperature::manage_cooler(const millis_t &ms) {

    #ifndef COOLER_CHECK_INTERVAL
      #define COOLER_CHECK_INTERVAL 2000UL
    #endif

    #if ENABLED(THERMAL_PROTECTION_COOLER)
    {
      const auto deg = degCooler();
      if (deg > COOLER_MAXTEMP) MAXTEMP_ERROR(H_COOLER, deg);
    }
    #endif

    #if WATCH_COOLER
      // Make sure temperature is decreasing
      if (watch_cooler.elapsed(ms)) {             // Time to check the cooler?
        const auto deg = degCooler();
        if (deg > watch_cooler.target)            // Failed to decrease enough?
          _TEMP_ERROR(H_COOLER, GET_TEXT_F(MSG_COOLING_FAILED), MSG_COOLING_FAILED, deg);
        else
          start_watching_cooler();                // Start again if the target is still far off
      }
    #endif

    static bool flag_cooler_state; // = false

    if (cooler.enabled) {
      flag_cooler_state = true; // used to allow M106 fan control when cooler is disabled
      if (temp_cooler.target == 0) temp_cooler.target = COOLER_MIN_TARGET;
      if (ELAPSED(ms, next_cooler_check_ms)) {
        next_cooler_check_ms = ms + COOLER_CHECK_INTERVAL;
        if (temp_cooler.is_above_target()) { // too warm?
          temp_cooler.soft_pwm_amount = MAX_COOLER_POWER;
          #if ENABLED(COOLER_FAN)
            const int16_t fan_cooler_pwm = (COOLER_FAN_BASE) + (COOLER_FAN_FACTOR) * ABS(temp_cooler.celsius - temp_cooler.target);
            set_fan_speed(COOLER_FAN_INDEX, _MIN(fan_cooler_pwm, 255)); // Set cooler fan pwm
            cooler_fan_flush_ms = ms + 5000;
          #endif
        }
        else {
          temp_cooler.soft_pwm_amount = 0;
          #if ENABLED(COOLER_FAN)
            set_fan_speed(COOLER_FAN_INDEX, temp_cooler.is_above_target(-2) ? COOLER_FAN_BASE : 0);
          #endif
          WRITE_HEATER_COOLER(LOW);
        }
      }
    }
    else {
      temp_cooler.soft_pwm_amount = 0;
      if (flag_cooler_state) {
        flag_cooler_state = false;
        thermalManager.set_fan_speed(COOLER_FAN_INDEX, 0);
      }
      WRITE_HEATER_COOLER(LOW);
    }

    #if ENABLED(THERMAL_PROTECTION_COOLER)
      tr_state_machine[RUNAWAY_IND_COOLER].run(temp_cooler.celsius, temp_cooler.target, H_COOLER, THERMAL_PROTECTION_COOLER_PERIOD, THERMAL_PROTECTION_COOLER_HYSTERESIS);
    #endif
  }

#endif // HAS_COOLER

/**
 * Manage heating activities for extruder hot-ends and a heated bed
 *  - Acquire updated temperature readings
 *    - Also resets the watchdog timer
 *  - Invoke thermal runaway protection
 *  - Manage extruder auto-fan
 *  - Apply filament width to the extrusion rate (may move)
 *  - Update the heated bed PID output value
 */
void Temperature::task() {
  if (marlin_state == MF_INITIALIZING) return hal.watchdog_refresh(); // If Marlin isn't started, at least reset the watchdog!

  static bool no_reentry = false;  // Prevent recursion
  if (no_reentry) return;
  REMEMBER(mh, no_reentry, true);

  #if ENABLED(EMERGENCY_PARSER)
    if (emergency_parser.killed_by_M112) kill(FPSTR(M112_KILL_STR), nullptr, true);

    if (emergency_parser.quickstop_by_M410) {
      emergency_parser.quickstop_by_M410 = false; // quickstop_stepper may call idle so clear this now!
      quickstop_stepper();
    }

    #if HAS_MEDIA
      if (emergency_parser.sd_abort_by_M524) { // abort SD print immediately
        emergency_parser.sd_abort_by_M524 = false;
        card.flag.abort_sd_printing = true;
        gcode.process_subcommands_now(F("M524"));
      }
    #endif
  #endif

  if (!updateTemperaturesIfReady()) return; // Will also reset the watchdog if temperatures are ready

  #if DISABLED(IGNORE_THERMOCOUPLE_ERRORS)
    #if TEMP_SENSOR_IS_MAX_TC(0)
    {
      const auto deg = degHotend(0);
      if (deg > _MIN(HEATER_0_MAXTEMP, TEMP_SENSOR_0_MAX_TC_TMAX - 1.0)) MAXTEMP_ERROR(H_E0, deg);
      if (deg < _MAX(HEATER_0_MINTEMP, TEMP_SENSOR_0_MAX_TC_TMIN + .01)) MINTEMP_ERROR(H_E0, deg);
    }
    #endif
    #if TEMP_SENSOR_IS_MAX_TC(1)
    {
      const auto deg = degHotend(1);
      if (deg > _MIN(HEATER_1_MAXTEMP, TEMP_SENSOR_1_MAX_TC_TMAX - 1.0)) MAXTEMP_ERROR(H_E1, deg);
      if (deg < _MAX(HEATER_1_MINTEMP, TEMP_SENSOR_1_MAX_TC_TMIN + .01)) MINTEMP_ERROR(H_E1, deg);
    }
    #endif
    #if TEMP_SENSOR_IS_MAX_TC(2)
    {
      const auto deg = degHotend(2);
      if (deg > _MIN(HEATER_2_MAXTEMP, TEMP_SENSOR_2_MAX_TC_TMAX - 1.0)) MAXTEMP_ERROR(H_E2, deg);
      if (deg < _MAX(HEATER_2_MINTEMP, TEMP_SENSOR_2_MAX_TC_TMIN + .01)) MINTEMP_ERROR(H_E2, deg);
    }
    #endif
    #if TEMP_SENSOR_IS_MAX_TC(REDUNDANT)
    {
      const auto deg = degRedundant();
      if (deg > TEMP_SENSOR_REDUNDANT_MAX_TC_TMAX - 1.0) MAXTEMP_ERROR(H_REDUNDANT, deg);
      if (deg < TEMP_SENSOR_REDUNDANT_MAX_TC_TMIN + .01) MINTEMP_ERROR(H_REDUNDANT, deg);
    }
    #endif
  #else
    #warning "Safety Alert! Disable IGNORE_THERMOCOUPLE_ERRORS for the final build!"
  #endif

  const millis_t ms = millis();

  // Handle Hotend Temp Errors, Heating Watch, etc.
  TERN_(HAS_HOTEND, manage_hotends(ms));

  #if HAS_TEMP_REDUNDANT
  {
    const auto deg = degRedundant();
    // Make sure measured temperatures are close together
    if (ABS(degRedundantTarget() - deg) > TEMP_SENSOR_REDUNDANT_MAX_DIFF)
      _TEMP_ERROR(HEATER_ID(TEMP_SENSOR_REDUNDANT_TARGET), F(STR_REDUNDANCY), MSG_ERR_REDUNDANT_TEMP, deg);
  }
  #endif

  // Manage extruder auto fans and/or read fan tachometers
  TERN_(HAS_FAN_LOGIC, manage_extruder_fans(ms));

  /**
   * Dynamically set the volumetric multiplier based
   * on the delayed Filament Width measurement.
   */
  TERN_(FILAMENT_WIDTH_SENSOR, filwidth.update_volumetric());

  // Handle Bed Temp Errors, Heating Watch, etc.
  TERN_(HAS_HEATED_BED, manage_heated_bed(ms));

  // Handle Heated Chamber Temp Errors, Heating Watch, etc.
  TERN_(HAS_HEATED_CHAMBER, manage_heated_chamber(ms));

  // Handle Cooler Temp Errors, Cooling Watch, etc.
  TERN_(HAS_COOLER, manage_cooler(ms));

  #if ENABLED(LASER_COOLANT_FLOW_METER)
    cooler.flowmeter_task(ms);
    #if ENABLED(FLOWMETER_SAFETY)
      if (cooler.check_flow_too_low()) {
        TERN_(HAS_DISPLAY, if (cutter.enabled()) ui.flow_fault());
        cutter.disable();
        cutter.cutter_mode = CUTTER_MODE_ERROR;   // Immediately kill stepper inline power output
      }
    #endif
  #endif

  UNUSED(ms);
}

// For a 5V input the AD595 returns a value scaled with 10mV per °C. (Minimum input voltage is 5V.)
#define TEMP_AD595(RAW)  ((RAW) * (ADC_VREF_MV / 10) / float(HAL_ADC_RANGE) / (OVERSAMPLENR) * (TEMP_SENSOR_AD595_GAIN) + TEMP_SENSOR_AD595_OFFSET)
// For a 5V input the AD8495 returns a value scaled with 5mV per °C. (Minimum input voltage is 2.7V.)
#define TEMP_AD8495(RAW) ((RAW) * (ADC_VREF_MV /  5) / float(HAL_ADC_RANGE) / (OVERSAMPLENR) * (TEMP_SENSOR_AD8495_GAIN) + TEMP_SENSOR_AD8495_OFFSET)

/**
 * Bisect search for the range of the 'raw' value, then interpolate
 * proportionally between the under and over values.
 */
#define SCAN_THERMISTOR_TABLE(TBL,LEN) do{                                \
  uint8_t l = 0, r = LEN, m;                                              \
  for (;;) {                                                              \
    m = (l + r) >> 1;                                                     \
    if (!m) return celsius_t(pgm_read_word(&TBL[0].celsius));             \
    if (m == l || m == r) return celsius_t(pgm_read_word(&TBL[LEN-1].celsius)); \
    raw_adc_t v00 = pgm_read_word(&TBL[m-1].value),                       \
              v10 = pgm_read_word(&TBL[m-0].value);                       \
         if (raw < v00) r = m;                                            \
    else if (raw > v10) l = m;                                            \
    else {                                                                \
      const celsius_t v01 = celsius_t(pgm_read_word(&TBL[m-1].celsius)),  \
                      v11 = celsius_t(pgm_read_word(&TBL[m-0].celsius));  \
      return v01 + (raw - v00) * float(v11 - v01) / float(v10 - v00);     \
    }                                                                     \
  }                                                                       \
}while(0)

#if HAS_USER_THERMISTORS

  user_thermistor_t Temperature::user_thermistor[USER_THERMISTORS]; // Initialized by settings.load()

  void Temperature::reset_user_thermistors() {
    user_thermistor_t default_user_thermistor[USER_THERMISTORS] = {
      #if TEMP_SENSOR_0_IS_CUSTOM
        { true, HOTEND0_SH_C_COEFF, 0, HOTEND0_PULLUP_RESISTOR_OHMS, HOTEND0_RESISTANCE_25C_OHMS, 0, 0, HOTEND0_BETA, 0 },
      #endif
      #if TEMP_SENSOR_1_IS_CUSTOM
        { true, HOTEND1_SH_C_COEFF, 0, HOTEND1_PULLUP_RESISTOR_OHMS, HOTEND1_RESISTANCE_25C_OHMS, 0, 0, HOTEND1_BETA, 0 },
      #endif
      #if TEMP_SENSOR_2_IS_CUSTOM
        { true, HOTEND2_SH_C_COEFF, 0, HOTEND2_PULLUP_RESISTOR_OHMS, HOTEND2_RESISTANCE_25C_OHMS, 0, 0, HOTEND2_BETA, 0 },
      #endif
      #if TEMP_SENSOR_3_IS_CUSTOM
        { true, HOTEND3_SH_C_COEFF, 0, HOTEND3_PULLUP_RESISTOR_OHMS, HOTEND3_RESISTANCE_25C_OHMS, 0, 0, HOTEND3_BETA, 0 },
      #endif
      #if TEMP_SENSOR_4_IS_CUSTOM
        { true, HOTEND4_SH_C_COEFF, 0, HOTEND4_PULLUP_RESISTOR_OHMS, HOTEND4_RESISTANCE_25C_OHMS, 0, 0, HOTEND4_BETA, 0 },
      #endif
      #if TEMP_SENSOR_5_IS_CUSTOM
        { true, HOTEND5_SH_C_COEFF, 0, HOTEND5_PULLUP_RESISTOR_OHMS, HOTEND5_RESISTANCE_25C_OHMS, 0, 0, HOTEND5_BETA, 0 },
      #endif
      #if TEMP_SENSOR_6_IS_CUSTOM
        { true, HOTEND6_SH_C_COEFF, 0, HOTEND6_PULLUP_RESISTOR_OHMS, HOTEND6_RESISTANCE_25C_OHMS, 0, 0, HOTEND6_BETA, 0 },
      #endif
      #if TEMP_SENSOR_7_IS_CUSTOM
        { true, HOTEND7_SH_C_COEFF, 0, HOTEND7_PULLUP_RESISTOR_OHMS, HOTEND7_RESISTANCE_25C_OHMS, 0, 0, HOTEND7_BETA, 0 },
      #endif
      #if TEMP_SENSOR_BED_IS_CUSTOM
        { true, BED_SH_C_COEFF, 0, BED_PULLUP_RESISTOR_OHMS, BED_RESISTANCE_25C_OHMS, 0, 0, BED_BETA, 0 },
      #endif
      #if TEMP_SENSOR_CHAMBER_IS_CUSTOM
        { true, CHAMBER_SH_C_COEFF, 0, CHAMBER_PULLUP_RESISTOR_OHMS, CHAMBER_RESISTANCE_25C_OHMS, 0, 0, CHAMBER_BETA, 0 },
      #endif
      #if TEMP_SENSOR_COOLER_IS_CUSTOM
        { true, COOLER_SH_C_COEFF, 0, COOLER_PULLUP_RESISTOR_OHMS, COOLER_RESISTANCE_25C_OHMS, 0, 0, COOLER_BETA, 0 },
      #endif
      #if TEMP_SENSOR_PROBE_IS_CUSTOM
        { true, PROBE_SH_C_COEFF, 0, PROBE_PULLUP_RESISTOR_OHMS, PROBE_RESISTANCE_25C_OHMS, 0, 0, PROBE_BETA, 0 },
      #endif
      #if TEMP_SENSOR_BOARD_IS_CUSTOM
        { true, BOARD_SH_C_COEFF, 0, BOARD_PULLUP_RESISTOR_OHMS, BOARD_RESISTANCE_25C_OHMS, 0, 0, BOARD_BETA, 0 },
      #endif
      #if TEMP_SENSOR_REDUNDANT_IS_CUSTOM
        { true, REDUNDANT_SH_C_COEFF, 0, REDUNDANT_PULLUP_RESISTOR_OHMS, REDUNDANT_RESISTANCE_25C_OHMS, 0, 0, REDUNDANT_BETA, 0 },
      #endif
    };
    COPY(user_thermistor, default_user_thermistor);
  }

  void Temperature::M305_report(const uint8_t t_index, const bool forReplay/*=true*/) {
    gcode.report_heading_etc(forReplay, F(STR_USER_THERMISTORS));
    SERIAL_ECHOPGM("  M305 P", AS_DIGIT(t_index));

    const user_thermistor_t &t = user_thermistor[t_index];

    SERIAL_ECHO(
      F(" R"), p_float_t(t.series_res, 1), FPSTR(SP_T_STR), p_float_t(t.res_25, 1),
      FPSTR(SP_B_STR), p_float_t(t.beta, 1), FPSTR(SP_C_STR), p_float_t(t.sh_c_coeff, 9),
      F(" ; ")
    );
    SERIAL_ECHOLN(
      TERN_(TEMP_SENSOR_0_IS_CUSTOM, t_index == CTI_HOTEND_0 ? F("HOTEND 0") :)
      TERN_(TEMP_SENSOR_1_IS_CUSTOM, t_index == CTI_HOTEND_1 ? F("HOTEND 1") :)
      TERN_(TEMP_SENSOR_2_IS_CUSTOM, t_index == CTI_HOTEND_2 ? F("HOTEND 2") :)
      TERN_(TEMP_SENSOR_3_IS_CUSTOM, t_index == CTI_HOTEND_3 ? F("HOTEND 3") :)
      TERN_(TEMP_SENSOR_4_IS_CUSTOM, t_index == CTI_HOTEND_4 ? F("HOTEND 4") :)
      TERN_(TEMP_SENSOR_5_IS_CUSTOM, t_index == CTI_HOTEND_5 ? F("HOTEND 5") :)
      TERN_(TEMP_SENSOR_6_IS_CUSTOM, t_index == CTI_HOTEND_6 ? F("HOTEND 6") :)
      TERN_(TEMP_SENSOR_7_IS_CUSTOM, t_index == CTI_HOTEND_7 ? F("HOTEND 7") :)
      TERN_(TEMP_SENSOR_BED_IS_CUSTOM, t_index == CTI_BED ? F("BED") :)
      TERN_(TEMP_SENSOR_CHAMBER_IS_CUSTOM, t_index == CTI_CHAMBER ? F("CHAMBER") :)
      TERN_(TEMP_SENSOR_COOLER_IS_CUSTOM, t_index == CTI_COOLER ? F("COOLER") :)
      TERN_(TEMP_SENSOR_PROBE_IS_CUSTOM, t_index == CTI_PROBE ? F("PROBE") :)
      TERN_(TEMP_SENSOR_BOARD_IS_CUSTOM, t_index == CTI_BOARD ? F("BOARD") :)
      TERN_(TEMP_SENSOR_REDUNDANT_IS_CUSTOM, t_index == CTI_REDUNDANT ? F("REDUNDANT") :)
      FSTR_P(nullptr)
    );
  }

  celsius_float_t Temperature::user_thermistor_to_deg_c(const uint8_t t_index, const raw_adc_t raw) {

    if (!WITHIN(t_index, 0, COUNT(user_thermistor) - 1)) return 25;

    user_thermistor_t &t = user_thermistor[t_index];
    if (t.pre_calc) { // pre-calculate some variables
      t.pre_calc     = false;
      t.res_25_recip = 1.0f / t.res_25;
      t.res_25_log   = logf(t.res_25);
      t.beta_recip   = 1.0f / t.beta;
      t.sh_alpha     = RECIPROCAL(THERMISTOR_RESISTANCE_NOMINAL_C - (THERMISTOR_ABS_ZERO_C))
                        - (t.beta_recip * t.res_25_log) - (t.sh_c_coeff * cu(t.res_25_log));
    }

    // Maximum ADC value .. take into account the over sampling
    constexpr raw_adc_t adc_max = MAX_RAW_THERMISTOR_VALUE;
    const raw_adc_t adc_raw = constrain(raw, 1, adc_max - 1); // constrain to prevent divide-by-zero

    const float adc_inverse = (adc_max - adc_raw) - 0.5f,
                resistance = t.series_res * (adc_raw + 0.5f) / adc_inverse,
                log_resistance = logf(resistance);

    float value = t.sh_alpha;
    value += log_resistance * t.beta_recip;
    if (t.sh_c_coeff != 0)
      value += t.sh_c_coeff * cu(log_resistance);
    value = 1.0f / value;

    // Return degrees C (up to 999, as the LCD only displays 3 digits)
    return _MIN(value + THERMISTOR_ABS_ZERO_C, 999);
  }
#endif

#if HAS_HOTEND
  // Derived from RepRap FiveD extruder::getTemperature()
  // For hot end temperature measurement.
  celsius_float_t Temperature::analog_to_celsius_hotend(const raw_adc_t raw, const uint8_t e) {
    if (e >= HOTENDS) {
      SERIAL_ERROR_START();
      SERIAL_ECHO(e);
      SERIAL_ECHOLNPGM(STR_INVALID_EXTRUDER_NUM);
      kill();
      return 0;
    }

    switch (e) {
      case 0:
        #if TEMP_SENSOR_0_IS_CUSTOM
          return user_thermistor_to_deg_c(CTI_HOTEND_0, raw);
        #elif TEMP_SENSOR_IS_MAX_TC(0)
          #if TEMP_SENSOR_0_IS_MAX31865
            return TERN(LIB_INTERNAL_MAX31865,
              max31865_0.temperature(raw),
              max31865_0.temperature(MAX31865_SENSOR_OHMS_0, MAX31865_CALIBRATION_OHMS_0)
            );
          #else
            return (int16_t)raw * 0.25;
          #endif
        #elif TEMP_SENSOR_0_IS_AD595
          return TEMP_AD595(raw);
        #elif TEMP_SENSOR_0_IS_AD8495
          return TEMP_AD8495(raw);
        #else
          break;
        #endif
      case 1:
        #if TEMP_SENSOR_1_IS_CUSTOM
          return user_thermistor_to_deg_c(CTI_HOTEND_1, raw);
        #elif TEMP_SENSOR_IS_MAX_TC(1)
          #if TEMP_SENSOR_0_IS_MAX31865
            return TERN(LIB_INTERNAL_MAX31865,
              max31865_1.temperature(raw),
              max31865_1.temperature(MAX31865_SENSOR_OHMS_1, MAX31865_CALIBRATION_OHMS_1)
            );
          #else
            return (int16_t)raw * 0.25;
          #endif
        #elif TEMP_SENSOR_1_IS_AD595
          return TEMP_AD595(raw);
        #elif TEMP_SENSOR_1_IS_AD8495
          return TEMP_AD8495(raw);
        #else
          break;
        #endif
      case 2:
        #if TEMP_SENSOR_2_IS_CUSTOM
          return user_thermistor_to_deg_c(CTI_HOTEND_2, raw);
        #elif TEMP_SENSOR_IS_MAX_TC(2)
          #if TEMP_SENSOR_0_IS_MAX31865
            return TERN(LIB_INTERNAL_MAX31865,
              max31865_2.temperature(raw),
              max31865_2.temperature(MAX31865_SENSOR_OHMS_2, MAX31865_CALIBRATION_OHMS_2)
            );
          #else
            return (int16_t)raw * 0.25;
          #endif
        #elif TEMP_SENSOR_2_IS_AD595
          return TEMP_AD595(raw);
        #elif TEMP_SENSOR_2_IS_AD8495
          return TEMP_AD8495(raw);
        #else
          break;
        #endif
      case 3:
        #if TEMP_SENSOR_3_IS_CUSTOM
          return user_thermistor_to_deg_c(CTI_HOTEND_3, raw);
        #elif TEMP_SENSOR_3_IS_AD595
          return TEMP_AD595(raw);
        #elif TEMP_SENSOR_3_IS_AD8495
          return TEMP_AD8495(raw);
        #else
          break;
        #endif
      case 4:
        #if TEMP_SENSOR_4_IS_CUSTOM
          return user_thermistor_to_deg_c(CTI_HOTEND_4, raw);
        #elif TEMP_SENSOR_4_IS_AD595
          return TEMP_AD595(raw);
        #elif TEMP_SENSOR_4_IS_AD8495
          return TEMP_AD8495(raw);
        #else
          break;
        #endif
      case 5:
        #if TEMP_SENSOR_5_IS_CUSTOM
          return user_thermistor_to_deg_c(CTI_HOTEND_5, raw);
        #elif TEMP_SENSOR_5_IS_AD595
          return TEMP_AD595(raw);
        #elif TEMP_SENSOR_5_IS_AD8495
          return TEMP_AD8495(raw);
        #else
          break;
        #endif
      case 6:
        #if TEMP_SENSOR_6_IS_CUSTOM
          return user_thermistor_to_deg_c(CTI_HOTEND_6, raw);
        #elif TEMP_SENSOR_6_IS_AD595
          return TEMP_AD595(raw);
        #elif TEMP_SENSOR_6_IS_AD8495
          return TEMP_AD8495(raw);
        #else
          break;
        #endif
      case 7:
        #if TEMP_SENSOR_7_IS_CUSTOM
          return user_thermistor_to_deg_c(CTI_HOTEND_7, raw);
        #elif TEMP_SENSOR_7_IS_AD595
          return TEMP_AD595(raw);
        #elif TEMP_SENSOR_7_IS_AD8495
          return TEMP_AD8495(raw);
        #else
          break;
        #endif
      default: break;
    }

    #if HAS_HOTEND_THERMISTOR
      // Thermistor with conversion table?
      const temp_entry_t(*tt)[] = (temp_entry_t(*)[])(heater_ttbl_map[e]);
      SCAN_THERMISTOR_TABLE((*tt), heater_ttbllen_map[e]);
    #endif

    return 0;
  }
#endif // HAS_HOTEND

#if HAS_HEATED_BED
  // For bed temperature measurement.
  celsius_float_t Temperature::analog_to_celsius_bed(const raw_adc_t raw) {
    #if TEMP_SENSOR_BED_IS_CUSTOM
      return user_thermistor_to_deg_c(CTI_BED, raw);
    #elif TEMP_SENSOR_BED_IS_THERMISTOR
      SCAN_THERMISTOR_TABLE(TEMPTABLE_BED, TEMPTABLE_BED_LEN);
    #elif TEMP_SENSOR_BED_IS_AD595
      return TEMP_AD595(raw);
    #elif TEMP_SENSOR_BED_IS_AD8495
      return TEMP_AD8495(raw);
    #else
      UNUSED(raw);
      return 0;
    #endif
  }
#endif // HAS_HEATED_BED

#if HAS_TEMP_CHAMBER
  // For chamber temperature measurement.
  celsius_float_t Temperature::analog_to_celsius_chamber(const raw_adc_t raw) {
    #if TEMP_SENSOR_CHAMBER_IS_CUSTOM
      return user_thermistor_to_deg_c(CTI_CHAMBER, raw);
    #elif TEMP_SENSOR_CHAMBER_IS_THERMISTOR
      SCAN_THERMISTOR_TABLE(TEMPTABLE_CHAMBER, TEMPTABLE_CHAMBER_LEN);
    #elif TEMP_SENSOR_CHAMBER_IS_AD595
      return TEMP_AD595(raw);
    #elif TEMP_SENSOR_CHAMBER_IS_AD8495
      return TEMP_AD8495(raw);
    #else
      UNUSED(raw);
      return 0;
    #endif
  }
#endif // HAS_TEMP_CHAMBER

#if HAS_TEMP_COOLER
  // For cooler temperature measurement.
  celsius_float_t Temperature::analog_to_celsius_cooler(const raw_adc_t raw) {
    #if TEMP_SENSOR_COOLER_IS_CUSTOM
      return user_thermistor_to_deg_c(CTI_COOLER, raw);
    #elif TEMP_SENSOR_COOLER_IS_THERMISTOR
      SCAN_THERMISTOR_TABLE(TEMPTABLE_COOLER, TEMPTABLE_COOLER_LEN);
    #elif TEMP_SENSOR_COOLER_IS_AD595
      return TEMP_AD595(raw);
    #elif TEMP_SENSOR_COOLER_IS_AD8495
      return TEMP_AD8495(raw);
    #else
      UNUSED(raw);
      return 0;
    #endif
  }
#endif // HAS_TEMP_COOLER

#if HAS_TEMP_PROBE
  // For probe temperature measurement.
  celsius_float_t Temperature::analog_to_celsius_probe(const raw_adc_t raw) {
    #if TEMP_SENSOR_PROBE_IS_CUSTOM
      return user_thermistor_to_deg_c(CTI_PROBE, raw);
    #elif TEMP_SENSOR_PROBE_IS_THERMISTOR
      SCAN_THERMISTOR_TABLE(TEMPTABLE_PROBE, TEMPTABLE_PROBE_LEN);
    #elif TEMP_SENSOR_PROBE_IS_AD595
      return TEMP_AD595(raw);
    #elif TEMP_SENSOR_PROBE_IS_AD8495
      return TEMP_AD8495(raw);
    #else
      UNUSED(raw);
      return 0;
    #endif
  }
#endif // HAS_TEMP_PROBE

#if HAS_TEMP_BOARD
  // For motherboard temperature measurement.
  celsius_float_t Temperature::analog_to_celsius_board(const raw_adc_t raw) {
    #if TEMP_SENSOR_BOARD_IS_CUSTOM
      return user_thermistor_to_deg_c(CTI_BOARD, raw);
    #elif TEMP_SENSOR_BOARD_IS_THERMISTOR
      SCAN_THERMISTOR_TABLE(TEMPTABLE_BOARD, TEMPTABLE_BOARD_LEN);
    #elif TEMP_SENSOR_BOARD_IS_AD595
      return TEMP_AD595(raw);
    #elif TEMP_SENSOR_BOARD_IS_AD8495
      return TEMP_AD8495(raw);
    #else
      UNUSED(raw);
      return 0;
    #endif
  }
#endif // HAS_TEMP_BOARD

#if HAS_TEMP_SOC
  // For SoC temperature measurement.
  celsius_float_t Temperature::analog_to_celsius_soc(const raw_adc_t raw) {
    return (
      #ifdef TEMP_SOC_SENSOR
        TEMP_SOC_SENSOR(raw)
      #else
        0
        #error "TEMP_SENSOR_SOC requires the TEMP_SOC_SENSOR(RAW) macro to be defined for your board."
      #endif
    );
  }
#endif

#if HAS_TEMP_REDUNDANT
  // For redundant temperature measurement.
  celsius_float_t Temperature::analog_to_celsius_redundant(const raw_adc_t raw) {
    #if TEMP_SENSOR_REDUNDANT_IS_CUSTOM
      return user_thermistor_to_deg_c(CTI_REDUNDANT, raw);
    #elif TEMP_SENSOR_IS_MAX_TC(REDUNDANT) && REDUNDANT_TEMP_MATCH(SOURCE, E0)
      return TERN(TEMP_SENSOR_REDUNDANT_IS_MAX31865, max31865_0.temperature(raw), (int16_t)raw * 0.25);
    #elif TEMP_SENSOR_IS_MAX_TC(REDUNDANT) && REDUNDANT_TEMP_MATCH(SOURCE, E1)
      return TERN(TEMP_SENSOR_REDUNDANT_IS_MAX31865, max31865_1.temperature(raw), (int16_t)raw * 0.25);
    #elif TEMP_SENSOR_IS_MAX_TC(REDUNDANT) && REDUNDANT_TEMP_MATCH(SOURCE, E2)
      return TERN(TEMP_SENSOR_REDUNDANT_IS_MAX31865, max31865_2.temperature(raw), (int16_t)raw * 0.25);
    #elif TEMP_SENSOR_REDUNDANT_IS_THERMISTOR
      SCAN_THERMISTOR_TABLE(TEMPTABLE_REDUNDANT, TEMPTABLE_REDUNDANT_LEN);
    #elif TEMP_SENSOR_REDUNDANT_IS_AD595
      return TEMP_AD595(raw);
    #elif TEMP_SENSOR_REDUNDANT_IS_AD8495
      return TEMP_AD8495(raw);
    #else
      UNUSED(raw);
      return 0;
    #endif
  }
#endif // HAS_TEMP_REDUNDANT

/**
 * Convert the raw sensor readings into actual Celsius temperatures and
 * validate raw temperatures. Bad readings generate min/maxtemp errors.
 *
 * The raw values are generated entirely in interrupt context, and this
 * method is called from normal context once 'raw_temps_ready' has been
 * set by update_raw_temperatures().
 *
 * The watchdog is dependent on this method. If 'raw_temps_ready' stops
 * being set by the interrupt so that this method is not called for over
 * 4 seconds then something has gone afoul and the machine will be reset.
 */
void Temperature::updateTemperaturesFromRawValues() {

  hal.watchdog_refresh(); // Reset because raw_temps_ready was set by the interrupt

  #if TEMP_SENSOR_IS_MAX_TC(0)
    temp_hotend[0].setraw(READ_MAX_TC(0));
  #endif
  #if TEMP_SENSOR_IS_MAX_TC(1)
    temp_hotend[1].setraw(READ_MAX_TC(1));
  #endif
  #if TEMP_SENSOR_IS_MAX_TC(2)
    temp_hotend[2].setraw(READ_MAX_TC(2));
  #endif
  #if TEMP_SENSOR_IS_MAX_TC(REDUNDANT)
    temp_redundant.setraw(READ_MAX_TC(HEATER_ID(TEMP_SENSOR_REDUNDANT_SOURCE)));
  #endif

  #if HAS_HOTEND
    HOTEND_LOOP() temp_hotend[e].celsius = analog_to_celsius_hotend(temp_hotend[e].getraw(), e);
  #endif

  TERN_(HAS_HEATED_BED,     temp_bed.celsius       = analog_to_celsius_bed(temp_bed.getraw()));
  TERN_(HAS_TEMP_CHAMBER,   temp_chamber.celsius   = analog_to_celsius_chamber(temp_chamber.getraw()));
  TERN_(HAS_TEMP_COOLER,    temp_cooler.celsius    = analog_to_celsius_cooler(temp_cooler.getraw()));
  TERN_(HAS_TEMP_PROBE,     temp_probe.celsius     = analog_to_celsius_probe(temp_probe.getraw()));
  TERN_(HAS_TEMP_BOARD,     temp_board.celsius     = analog_to_celsius_board(temp_board.getraw()));
  TERN_(HAS_TEMP_SOC,       temp_soc.celsius       = analog_to_celsius_soc(temp_soc.getraw()));
  TERN_(HAS_TEMP_REDUNDANT, temp_redundant.celsius = analog_to_celsius_redundant(temp_redundant.getraw()));

  TERN_(FILAMENT_WIDTH_SENSOR, filwidth.update_measured_mm());
  TERN_(HAS_POWER_MONITOR,     power_monitor.capture_values());

  #if HAS_HOTEND
    static constexpr int8_t temp_dir[HOTENDS] = {
      #if TEMP_SENSOR_IS_ANY_MAX_TC(0)
        0
      #else
        TEMPDIR(0)
      #endif
      #if HAS_MULTI_HOTEND
        #if TEMP_SENSOR_IS_ANY_MAX_TC(1)
          , 0
        #else
          , TEMPDIR(1)
        #endif
      #endif
      #if HOTENDS > 2
        #if TEMP_SENSOR_IS_ANY_MAX_TC(2)
          , 0
        #else
          , TEMPDIR(2)
        #endif
      #endif
      #if HOTENDS > 3
        #define _TEMPDIR(N) , TEMPDIR(N)
        REPEAT_S(3, HOTENDS, _TEMPDIR)
      #endif
    };

    HOTEND_LOOP() {
      const raw_adc_t r = temp_hotend[e].getraw();
      const bool neg = temp_dir[e] < 0, pos = temp_dir[e] > 0;
      if ((neg && r < temp_range[e].raw_max) || (pos && r > temp_range[e].raw_max))
        MAXTEMP_ERROR(e, temp_hotend[e].celsius);

      /**
      // DEBUG PREHEATING TIME
      SERIAL_ECHOLNPGM("\nExtruder = ", e, " Preheat On/Off = ", is_preheating(e));
      const float test_is_preheating = (preheat_end_ms_hotend[HOTEND_INDEX] - millis()) * 0.001f;
      if (test_is_preheating < 31) SERIAL_ECHOLNPGM("Extruder = ", e, " Preheat remaining time = ", test_is_preheating, "s", "\n");
      //*/

      const bool heater_on = temp_hotend[e].target > 0;
      if (heater_on && !is_hotend_preheating(e) && ((neg && r > temp_range[e].raw_min) || (pos && r < temp_range[e].raw_min))) {
        if (TERN1(MULTI_MAX_CONSECUTIVE_LOW_TEMP_ERR, ++consecutive_low_temperature_error[e] >= MAX_CONSECUTIVE_LOW_TEMPERATURE_ERROR_ALLOWED))
          MINTEMP_ERROR(e, temp_hotend[e].celsius);
      }
      else {
        TERN_(MULTI_MAX_CONSECUTIVE_LOW_TEMP_ERR, consecutive_low_temperature_error[e] = 0);
      }
    }

  #endif // HAS_HOTEND

  #define TP_CMP(S,A,B) (TEMPDIR(S) < 0 ? ((A)<(B)) : ((A)>(B)))
  #if ENABLED(THERMAL_PROTECTION_BED)
    if (TP_CMP(BED, temp_bed.getraw(), maxtemp_raw_BED)) MAXTEMP_ERROR(H_BED, temp_bed.celsius);
    if (temp_bed.target > 0 && !is_bed_preheating() && TP_CMP(BED, mintemp_raw_BED, temp_bed.getraw())) MINTEMP_ERROR(H_BED, temp_bed.celsius);
  #endif

<<<<<<< HEAD
  #if BOTH(HAS_HEATED_CHAMBER, THERMAL_PROTECTION_CHAMBER)
    if (TP_CMP(CHAMBER, temp_chamber.getraw(), maxtemp_raw_CHAMBER)) MAXTEMP_ERROR(H_CHAMBER, temp_chamber.celsius);
    if (temp_chamber.target > 0 && TP_CMP(CHAMBER, mintemp_raw_CHAMBER, temp_chamber.getraw())) MINTEMP_ERROR(H_CHAMBER, temp_chamber.celsius);
  #endif

  #if BOTH(HAS_COOLER, THERMAL_PROTECTION_COOLER)
    if (cutter.unitPower > 0 && TP_CMP(COOLER, temp_cooler.getraw(), maxtemp_raw_COOLER)) MAXTEMP_ERROR(H_COOLER, temp_cooler.celsius);
    if (TP_CMP(COOLER, mintemp_raw_COOLER, temp_cooler.getraw())) MINTEMP_ERROR(H_COOLER, temp_cooler.celsius);
  #endif

  #if BOTH(HAS_TEMP_BOARD, THERMAL_PROTECTION_BOARD)
    if (TP_CMP(BOARD, temp_board.getraw(), maxtemp_raw_BOARD)) MAXTEMP_ERROR(H_BOARD, temp_board.celsius);
    if (TP_CMP(BOARD, mintemp_raw_BOARD, temp_board.getraw())) MINTEMP_ERROR(H_BOARD, temp_board.celsius);
  #endif

  #if BOTH(HAS_TEMP_SOC, THERMAL_PROTECTION_SOC)
    if (TP_CMP(SOC, temp_soc.getraw(), maxtemp_raw_SOC)) MAXTEMP_ERROR(H_SOC, temp_soc.celsius);
=======
  #if ALL(HAS_HEATED_CHAMBER, THERMAL_PROTECTION_CHAMBER)
    if (TP_CMP(CHAMBER, temp_chamber.getraw(), maxtemp_raw_CHAMBER)) maxtemp_error(H_CHAMBER);
    if (temp_chamber.target > 0 && TP_CMP(CHAMBER, mintemp_raw_CHAMBER, temp_chamber.getraw())) mintemp_error(H_CHAMBER);
  #endif

  #if ALL(HAS_COOLER, THERMAL_PROTECTION_COOLER)
    if (cutter.unitPower > 0 && TP_CMP(COOLER, temp_cooler.getraw(), maxtemp_raw_COOLER)) maxtemp_error(H_COOLER);
    if (TP_CMP(COOLER, mintemp_raw_COOLER, temp_cooler.getraw())) mintemp_error(H_COOLER);
  #endif

  #if ALL(HAS_TEMP_BOARD, THERMAL_PROTECTION_BOARD)
    if (TP_CMP(BOARD, temp_board.getraw(), maxtemp_raw_BOARD)) maxtemp_error(H_BOARD);
    if (TP_CMP(BOARD, mintemp_raw_BOARD, temp_board.getraw())) mintemp_error(H_BOARD);
  #endif

  #if ALL(HAS_TEMP_SOC, THERMAL_PROTECTION_SOC)
    if (TP_CMP(SOC, temp_soc.getraw(), maxtemp_raw_SOC)) maxtemp_error(H_SOC);
>>>>>>> fe4819a9
  #endif
  #undef TP_CMP

} // Temperature::updateTemperaturesFromRawValues

/**
 * Initialize the temperature manager
 *
 * The manager is implemented by periodic calls to task()
 *
 *  - Init (and disable) SPI thermocouples like MAX6675 and MAX31865
 *  - Disable RUMBA JTAG to accommodate a thermocouple extension
 *  - Read-enable thermistors with a read-enable pin
 *  - Init HEATER and COOLER pins for OUTPUT in OFF state
 *  - Init the FAN pins as PWM or OUTPUT
 *  - Init the SPI interface for SPI thermocouples
 *  - Init ADC according to the HAL
 *  - Set thermistor pins to analog inputs according to the HAL
 *  - Start the Temperature ISR timer
 *  - Init the AUTO FAN pins as PWM or OUTPUT
 *  - Wait 250ms for temperatures to settle
 *  - Init temp_range[], used for catching min/maxtemp
 */
void Temperature::init() {

  TERN_(PROBING_HEATERS_OFF, paused_for_probing = false);


  // Init (and disable) SPI thermocouples
  #if TEMP_SENSOR_IS_ANY_MAX_TC(0) && PIN_EXISTS(TEMP_0_CS)
    OUT_WRITE(TEMP_0_CS_PIN, HIGH);
  #endif
  #if TEMP_SENSOR_IS_ANY_MAX_TC(1) && PIN_EXISTS(TEMP_1_CS)
    OUT_WRITE(TEMP_1_CS_PIN, HIGH);
  #endif
  #if TEMP_SENSOR_IS_ANY_MAX_TC(2) && PIN_EXISTS(TEMP_2_CS)
    OUT_WRITE(TEMP_2_CS_PIN, HIGH);
  #endif

  // Setup objects for library-based polling of MAX TCs
  #if HAS_MAXTC_LIBRARIES
    #define _MAX31865_WIRES(n) MAX31865_##n##WIRE
    #define MAX31865_WIRES(n) _MAX31865_WIRES(n)

    #if TEMP_SENSOR_IS_MAX(0, 6675) && HAS_MAX6675_LIBRARY
      max6675_0.begin();
    #elif TEMP_SENSOR_IS_MAX(0, 31855) && HAS_MAX31855_LIBRARY
      max31855_0.begin();
    #elif TEMP_SENSOR_IS_MAX(0, 31865)
      max31865_0.begin(
        MAX31865_WIRES(MAX31865_SENSOR_WIRES_0) // MAX31865_2WIRE, MAX31865_3WIRE, MAX31865_4WIRE
        OPTARG(LIB_INTERNAL_MAX31865, MAX31865_SENSOR_OHMS_0, MAX31865_CALIBRATION_OHMS_0, MAX31865_WIRE_OHMS_0)
      );
    #endif

    #if TEMP_SENSOR_IS_MAX(1, 6675) && HAS_MAX6675_LIBRARY
      max6675_1.begin();
    #elif TEMP_SENSOR_IS_MAX(1, 31855) && HAS_MAX31855_LIBRARY
      max31855_1.begin();
    #elif TEMP_SENSOR_IS_MAX(1, 31865)
      max31865_1.begin(
        MAX31865_WIRES(MAX31865_SENSOR_WIRES_1) // MAX31865_2WIRE, MAX31865_3WIRE, MAX31865_4WIRE
        OPTARG(LIB_INTERNAL_MAX31865, MAX31865_SENSOR_OHMS_1, MAX31865_CALIBRATION_OHMS_1, MAX31865_WIRE_OHMS_1)
      );
    #endif

    #if TEMP_SENSOR_IS_MAX(2, 6675) && HAS_MAX6675_LIBRARY
      max6675_2.begin();
    #elif TEMP_SENSOR_IS_MAX(2, 31855) && HAS_MAX31855_LIBRARY
      max31855_2.begin();
    #elif TEMP_SENSOR_IS_MAX(2, 31865)
      max31865_2.begin(
        MAX31865_WIRES(MAX31865_SENSOR_WIRES_2) // MAX31865_2WIRE, MAX31865_3WIRE, MAX31865_4WIRE
        OPTARG(LIB_INTERNAL_MAX31865, MAX31865_SENSOR_OHMS_2, MAX31865_CALIBRATION_OHMS_2, MAX31865_WIRE_OHMS_2)
      );
    #endif

    #undef MAX31865_WIRES
    #undef _MAX31865_WIRES
  #endif

  #if MB(RUMBA)
    // Disable RUMBA JTAG in case the thermocouple extension is plugged on top of JTAG connector
    #define _AD(N) (TEMP_SENSOR_##N##_IS_AD595 || TEMP_SENSOR_##N##_IS_AD8495)
    #if _AD(0) || _AD(1) || _AD(2) || _AD(BED) || _AD(CHAMBER) || _AD(REDUNDANT)
      MCUCR = _BV(JTD);
      MCUCR = _BV(JTD);
    #endif
  #endif

  // Thermistor activation by MCU pin
  #if PIN_EXISTS(TEMP_0_TR_ENABLE)
    OUT_WRITE(TEMP_0_TR_ENABLE_PIN, (
      #if TEMP_SENSOR_IS_ANY_MAX_TC(0)
        HIGH
      #else
        LOW
      #endif
    ));
  #endif
  #if PIN_EXISTS(TEMP_1_TR_ENABLE)
    OUT_WRITE(TEMP_1_TR_ENABLE_PIN, (
      #if TEMP_SENSOR_IS_ANY_MAX_TC(1)
        HIGH
      #else
        LOW
      #endif
    ));
  #endif
  #if PIN_EXISTS(TEMP_2_TR_ENABLE)
    OUT_WRITE(TEMP_2_TR_ENABLE_PIN, (
      #if TEMP_SENSOR_IS_ANY_MAX_TC(2)
        HIGH
      #else
        LOW
      #endif
    ));
  #endif

  #if ENABLED(MPCTEMP)
    HOTEND_LOOP() temp_hotend[e].modeled_block_temp = NAN;
  #endif

  #if HAS_HEATER_0
    #ifdef BOARD_OPENDRAIN_MOSFETS
      OUT_WRITE_OD(HEATER_0_PIN, ENABLED(HEATER_0_INVERTING));
    #else
      OUT_WRITE(HEATER_0_PIN, ENABLED(HEATER_0_INVERTING));
    #endif
  #endif
  #if HAS_HEATER_1
    OUT_WRITE(HEATER_1_PIN, ENABLED(HEATER_1_INVERTING));
  #endif
  #if HAS_HEATER_2
    OUT_WRITE(HEATER_2_PIN, ENABLED(HEATER_2_INVERTING));
  #endif
  #if HAS_HEATER_3
    OUT_WRITE(HEATER_3_PIN, ENABLED(HEATER_3_INVERTING));
  #endif
  #if HAS_HEATER_4
    OUT_WRITE(HEATER_4_PIN, ENABLED(HEATER_4_INVERTING));
  #endif
  #if HAS_HEATER_5
    OUT_WRITE(HEATER_5_PIN, ENABLED(HEATER_5_INVERTING));
  #endif
  #if HAS_HEATER_6
    OUT_WRITE(HEATER_6_PIN, ENABLED(HEATER_6_INVERTING));
  #endif
  #if HAS_HEATER_7
    OUT_WRITE(HEATER_7_PIN, ENABLED(HEATER_7_INVERTING));
  #endif

  #if HAS_HEATED_BED
    #ifdef BOARD_OPENDRAIN_MOSFETS
      OUT_WRITE_OD(HEATER_BED_PIN, ENABLED(HEATER_BED_INVERTING));
    #else
      OUT_WRITE(HEATER_BED_PIN, ENABLED(HEATER_BED_INVERTING));
    #endif
  #endif

  #if HAS_HEATED_CHAMBER
    OUT_WRITE(HEATER_CHAMBER_PIN, ENABLED(HEATER_CHAMBER_INVERTING));
  #endif

  #if HAS_COOLER
    OUT_WRITE(COOLER_PIN, ENABLED(COOLER_INVERTING));
  #endif

  #if HAS_FAN0
    INIT_FAN_PIN(FAN0_PIN);
  #endif
  #if HAS_FAN1
    INIT_FAN_PIN(FAN1_PIN);
  #endif
  #if HAS_FAN2
    INIT_FAN_PIN(FAN2_PIN);
  #endif
  #if HAS_FAN3
    INIT_FAN_PIN(FAN3_PIN);
  #endif
  #if HAS_FAN4
    INIT_FAN_PIN(FAN4_PIN);
  #endif
  #if HAS_FAN5
    INIT_FAN_PIN(FAN5_PIN);
  #endif
  #if HAS_FAN6
    INIT_FAN_PIN(FAN6_PIN);
  #endif
  #if HAS_FAN7
    INIT_FAN_PIN(FAN7_PIN);
  #endif
  #if ENABLED(USE_CONTROLLER_FAN)
    INIT_FAN_PIN(CONTROLLER_FAN_PIN);
  #endif

  TERN_(HAS_MAXTC_SW_SPI, max_tc_spi.init());

  hal.adc_init();

  TERN_(HAS_TEMP_ADC_0,         hal.adc_enable(TEMP_0_PIN));
  TERN_(HAS_TEMP_ADC_1,         hal.adc_enable(TEMP_1_PIN));
  TERN_(HAS_TEMP_ADC_2,         hal.adc_enable(TEMP_2_PIN));
  TERN_(HAS_TEMP_ADC_3,         hal.adc_enable(TEMP_3_PIN));
  TERN_(HAS_TEMP_ADC_4,         hal.adc_enable(TEMP_4_PIN));
  TERN_(HAS_TEMP_ADC_5,         hal.adc_enable(TEMP_5_PIN));
  TERN_(HAS_TEMP_ADC_6,         hal.adc_enable(TEMP_6_PIN));
  TERN_(HAS_TEMP_ADC_7,         hal.adc_enable(TEMP_7_PIN));
  TERN_(HAS_JOY_ADC_X,          hal.adc_enable(JOY_X_PIN));
  TERN_(HAS_JOY_ADC_Y,          hal.adc_enable(JOY_Y_PIN));
  TERN_(HAS_JOY_ADC_Z,          hal.adc_enable(JOY_Z_PIN));
  TERN_(HAS_TEMP_ADC_BED,       hal.adc_enable(TEMP_BED_PIN));
  TERN_(HAS_TEMP_ADC_CHAMBER,   hal.adc_enable(TEMP_CHAMBER_PIN));
  TERN_(HAS_TEMP_ADC_PROBE,     hal.adc_enable(TEMP_PROBE_PIN));
  TERN_(HAS_TEMP_ADC_COOLER,    hal.adc_enable(TEMP_COOLER_PIN));
  TERN_(HAS_TEMP_ADC_BOARD,     hal.adc_enable(TEMP_BOARD_PIN));
  TERN_(HAS_TEMP_ADC_SOC,       hal.adc_enable(TEMP_SOC_PIN));
  TERN_(HAS_TEMP_ADC_REDUNDANT, hal.adc_enable(TEMP_REDUNDANT_PIN));
  TERN_(FILAMENT_WIDTH_SENSOR,  hal.adc_enable(FILWIDTH_PIN));
  TERN_(HAS_ADC_BUTTONS,        hal.adc_enable(ADC_KEYPAD_PIN));
  TERN_(POWER_MONITOR_CURRENT,  hal.adc_enable(POWER_MONITOR_CURRENT_PIN));
  TERN_(POWER_MONITOR_VOLTAGE,  hal.adc_enable(POWER_MONITOR_VOLTAGE_PIN));

  #if HAS_JOY_ADC_EN
    SET_INPUT_PULLUP(JOY_EN_PIN);
  #endif

  HAL_timer_start(MF_TIMER_TEMP, TEMP_TIMER_FREQUENCY);
  ENABLE_TEMPERATURE_INTERRUPT();

  #if HAS_AUTO_FAN
    #define _OREFAN(I,N) || _EFANOVERLAP(I,N)
    #if HAS_AUTO_FAN_0
      INIT_E_AUTO_FAN_PIN(E0_AUTO_FAN_PIN);
    #endif
    #if HAS_AUTO_FAN_1 && !_EFANOVERLAP(0,1)
      INIT_E_AUTO_FAN_PIN(E1_AUTO_FAN_PIN);
    #endif
    #if HAS_AUTO_FAN_2 && !(0 REPEAT2(2, _OREFAN, 2))
      INIT_E_AUTO_FAN_PIN(E2_AUTO_FAN_PIN);
    #endif
    #if HAS_AUTO_FAN_3 && !(0 REPEAT2(3, _OREFAN, 3))
      INIT_E_AUTO_FAN_PIN(E3_AUTO_FAN_PIN);
    #endif
    #if HAS_AUTO_FAN_4 && !(0 REPEAT2(4, _OREFAN, 4))
      INIT_E_AUTO_FAN_PIN(E4_AUTO_FAN_PIN);
    #endif
    #if HAS_AUTO_FAN_5 && !(0 REPEAT2(5, _OREFAN, 5))
      INIT_E_AUTO_FAN_PIN(E5_AUTO_FAN_PIN);
    #endif
    #if HAS_AUTO_FAN_6 && !(0 REPEAT2(6, _OREFAN, 6))
      INIT_E_AUTO_FAN_PIN(E6_AUTO_FAN_PIN);
    #endif
    #if HAS_AUTO_FAN_7 && !(0 REPEAT2(7, _OREFAN, 7))
      INIT_E_AUTO_FAN_PIN(E7_AUTO_FAN_PIN);
    #endif
    #if HAS_AUTO_CHAMBER_FAN && !AUTO_CHAMBER_IS_E
      INIT_CHAMBER_AUTO_FAN_PIN(CHAMBER_AUTO_FAN_PIN);
    #endif
    #if HAS_AUTO_COOLER_FAN && !AUTO_COOLER_IS_E
      INIT_COOLER_AUTO_FAN_PIN(COOLER_AUTO_FAN_PIN);
    #endif
  #endif // HAS_AUTO_FAN

  #if HAS_HOTEND
    #define _TEMP_MIN_E(NR) do{ \
      const celsius_t tmin_tmp = TERN(TEMP_SENSOR_##NR##_IS_CUSTOM, 0, int16_t(pgm_read_word(&TEMPTABLE_##NR [TEMP_SENSOR_##NR##_MINTEMP_IND].celsius))), \
                      tmin = _MAX(HEATER_##NR##_MINTEMP, tmin_tmp); \
      temp_range[NR].mintemp = tmin; \
      while (analog_to_celsius_hotend(temp_range[NR].raw_min, NR) < tmin) \
        temp_range[NR].raw_min += TEMPDIR(NR) * (OVERSAMPLENR); \
    }while(0)
    #define _TEMP_MAX_E(NR) do{ \
      const celsius_t tmax_tmp = TERN(TEMP_SENSOR_##NR##_IS_CUSTOM, 2000, int16_t(pgm_read_word(&TEMPTABLE_##NR [TEMP_SENSOR_##NR##_MAXTEMP_IND].celsius)) - 1), \
                      tmax = _MIN(HEATER_##NR##_MAXTEMP, tmax_tmp); \
      temp_range[NR].maxtemp = tmax; \
      while (analog_to_celsius_hotend(temp_range[NR].raw_max, NR) > tmax) \
        temp_range[NR].raw_max -= TEMPDIR(NR) * (OVERSAMPLENR); \
    }while(0)

    #define _MINMAX_TEST(N,M) (!TEMP_SENSOR_##N##_IS_DUMMY && HOTENDS > (N) && TEMP_SENSOR_##N##_IS_THERMISTOR && defined(HEATER_##N##_##M##TEMP))

    #if _MINMAX_TEST(0, MIN)
      _TEMP_MIN_E(0);
    #endif
    #if _MINMAX_TEST(0, MAX)
      _TEMP_MAX_E(0);
    #endif
    #if _MINMAX_TEST(1, MIN)
      _TEMP_MIN_E(1);
    #endif
    #if _MINMAX_TEST(1, MAX)
      _TEMP_MAX_E(1);
    #endif
    #if _MINMAX_TEST(2, MIN)
      _TEMP_MIN_E(2);
    #endif
    #if _MINMAX_TEST(2, MAX)
      _TEMP_MAX_E(2);
    #endif
    #if _MINMAX_TEST(3, MIN)
      _TEMP_MIN_E(3);
    #endif
    #if _MINMAX_TEST(3, MAX)
      _TEMP_MAX_E(3);
    #endif
    #if _MINMAX_TEST(4, MIN)
      _TEMP_MIN_E(4);
    #endif
    #if _MINMAX_TEST(4, MAX)
      _TEMP_MAX_E(4);
    #endif
    #if _MINMAX_TEST(5, MIN)
      _TEMP_MIN_E(5);
    #endif
    #if _MINMAX_TEST(5, MAX)
      _TEMP_MAX_E(5);
    #endif
    #if _MINMAX_TEST(6, MIN)
      _TEMP_MIN_E(6);
    #endif
    #if _MINMAX_TEST(6, MAX)
      _TEMP_MAX_E(6);
    #endif
    #if _MINMAX_TEST(7, MIN)
      _TEMP_MIN_E(7);
    #endif
    #if _MINMAX_TEST(7, MAX)
      _TEMP_MAX_E(7);
    #endif
  #endif // HAS_HOTEND

  // TODO: combine these into the macros above
  #if HAS_HEATED_BED
    while (analog_to_celsius_bed(mintemp_raw_BED) < BED_MINTEMP) mintemp_raw_BED += TEMPDIR(BED) * (OVERSAMPLENR);
    while (analog_to_celsius_bed(maxtemp_raw_BED) > BED_MAXTEMP) maxtemp_raw_BED -= TEMPDIR(BED) * (OVERSAMPLENR);
  #endif

  #if HAS_HEATED_CHAMBER
    while (analog_to_celsius_chamber(mintemp_raw_CHAMBER) < CHAMBER_MINTEMP) mintemp_raw_CHAMBER += TEMPDIR(CHAMBER) * (OVERSAMPLENR);
    while (analog_to_celsius_chamber(maxtemp_raw_CHAMBER) > CHAMBER_MAXTEMP) maxtemp_raw_CHAMBER -= TEMPDIR(CHAMBER) * (OVERSAMPLENR);
  #endif

  #if HAS_COOLER
    while (analog_to_celsius_cooler(mintemp_raw_COOLER) > COOLER_MINTEMP) mintemp_raw_COOLER += TEMPDIR(COOLER) * (OVERSAMPLENR);
    while (analog_to_celsius_cooler(maxtemp_raw_COOLER) < COOLER_MAXTEMP) maxtemp_raw_COOLER -= TEMPDIR(COOLER) * (OVERSAMPLENR);
  #endif

  #if ALL(HAS_TEMP_BOARD, THERMAL_PROTECTION_BOARD)
    while (analog_to_celsius_board(mintemp_raw_BOARD) < BOARD_MINTEMP) mintemp_raw_BOARD += TEMPDIR(BOARD) * (OVERSAMPLENR);
    while (analog_to_celsius_board(maxtemp_raw_BOARD) > BOARD_MAXTEMP) maxtemp_raw_BOARD -= TEMPDIR(BOARD) * (OVERSAMPLENR);
  #endif

  #if ALL(HAS_TEMP_SOC, THERMAL_PROTECTION_SOC)
    while (analog_to_celsius_soc(maxtemp_raw_SOC) > SOC_MAXTEMP) maxtemp_raw_SOC -= OVERSAMPLENR;
  #endif

  #if HAS_TEMP_REDUNDANT
    temp_redundant.target = &(
      #if REDUNDANT_TEMP_MATCH(TARGET, COOLER) && HAS_TEMP_COOLER
        temp_cooler
      #elif REDUNDANT_TEMP_MATCH(TARGET, PROBE) && HAS_TEMP_PROBE
        temp_probe
      #elif REDUNDANT_TEMP_MATCH(TARGET, BOARD) && HAS_TEMP_BOARD
        temp_board
      #elif REDUNDANT_TEMP_MATCH(TARGET, CHAMBER) && HAS_TEMP_CHAMBER
        temp_chamber
      #elif REDUNDANT_TEMP_MATCH(TARGET, BED) && HAS_TEMP_BED
        temp_bed
      #else
        temp_hotend[HEATER_ID(TEMP_SENSOR_REDUNDANT_TARGET)]
      #endif
    );
  #endif
}

#if HAS_THERMAL_PROTECTION

  #pragma GCC diagnostic push
  #pragma GCC diagnostic ignored "-Wimplicit-fallthrough"

  Temperature::tr_state_machine_t Temperature::tr_state_machine[NR_HEATER_RUNAWAY]; // = { { TRInactive, 0 } };

  /**
   * @brief Thermal Runaway state machine for a single heater
   * @param current          current measured temperature
   * @param target           current target temperature
   * @param heater_id        extruder index
   * @param period_seconds   missed temperature allowed time
   * @param hysteresis_degc  allowed distance from target
   *
   * TODO: Embed the last 3 parameters during init, if not less optimal
   */
  void Temperature::tr_state_machine_t::run(const_celsius_float_t current, const_celsius_float_t target, const heater_id_t heater_id, const uint16_t period_seconds, const celsius_float_t hysteresis_degc) {

    #if HEATER_IDLE_HANDLER
      // Convert the given heater_id_t to an idle array index
      const IdleIndex idle_index = idle_index_for_id(heater_id);
    #endif

    /**
      SERIAL_ECHO_START();
      SERIAL_ECHOPGM("Thermal Runaway Running. Heater ID: ");
      switch (heater_id) {
        case H_BED:     SERIAL_ECHOPGM("bed"); break;
        case H_CHAMBER: SERIAL_ECHOPGM("chamber"); break;
        default:        SERIAL_ECHO(heater_id);
      }
      SERIAL_ECHOLNPGM(
        " ; sizeof(running_temp):", sizeof(running_temp),
        " ;  State:", state, " ;  Timer:", timer, " ;  Temperature:", current, " ;  Target Temp:", target
        #if HEATER_IDLE_HANDLER
          , " ;  Idle Timeout:", heater_idle[idle_index].timed_out
        #endif
      );
    */

    #if ENABLED(THERMAL_PROTECTION_VARIANCE_MONITOR)

      #ifdef THERMAL_PROTECTION_VARIANCE_MONITOR_PERIOD
        #define VARIANCE_WINDOW THERMAL_PROTECTION_VARIANCE_MONITOR_PERIOD
      #else
        #define VARIANCE_WINDOW period_seconds
      #endif

      if (state == TRMalfunction) { // temperature invariance may continue, regardless of heater state
        variance += ABS(current - last_temp); // no need for detection window now, a single change in variance is enough
        last_temp = current;
        if (!NEAR_ZERO(variance)) {
          variance_timer = millis() + SEC_TO_MS(VARIANCE_WINDOW);
          variance = 0.0;
          state = TRStable; // resume from where we detected the problem
        }
      }
    #endif

    if (TERN1(THERMAL_PROTECTION_VARIANCE_MONITOR, state != TRMalfunction)) {
      // If the heater idle timeout expires, restart
      if (TERN0(HEATER_IDLE_HANDLER, heater_idle[idle_index].timed_out)) {
        state = TRInactive;
        running_temp = 0;
        TERN_(THERMAL_PROTECTION_VARIANCE_MONITOR, variance_timer = 0);
      }
      else if (running_temp != target) { // If the target temperature changes, restart
        running_temp = target;
        state = target > 0 ? TRFirstHeating : TRInactive;
        TERN_(THERMAL_PROTECTION_VARIANCE_MONITOR, variance_timer = 0);
      }
    }

    switch (state) {
      // Inactive state waits for a target temperature to be set
      case TRInactive: break;

      // When first heating, wait for the temperature to be reached then go to Stable state
      case TRFirstHeating:
        if (current < running_temp) break;
        state = TRStable;

      // While the temperature is stable watch for a bad temperature
      case TRStable: {

        const celsius_float_t rdiff = running_temp - current;

        #if ENABLED(ADAPTIVE_FAN_SLOWING)
          if (adaptive_fan_slowing && heater_id >= 0) {
            const int_fast8_t fan_index = _MIN(heater_id, FAN_COUNT - 1);
            uint8_t scale;
            if (fan_speed[fan_index] == 0 || rdiff <= hysteresis_degc * 0.25f)
              scale = 128;
            else if (rdiff <= hysteresis_degc * 0.3335f)
              scale = 96;
            else if (rdiff <= hysteresis_degc * 0.5f)
              scale = 64;
            else if (rdiff <= hysteresis_degc * 0.8f)
              scale = 32;
            else
              scale = 0;

            if (TERN0(REPORT_ADAPTIVE_FAN_SLOWING, DEBUGGING(INFO))) {
              const uint8_t fss7 = fan_speed_scaler[fan_index] & 0x80;
              if (fss7 ^ (scale & 0x80))
                serial_ternary(F("Adaptive Fan Slowing "), fss7, nullptr, F("de"), F("activated.\n"));
            }

            fan_speed_scaler[fan_index] = scale;
          }
        #endif // ADAPTIVE_FAN_SLOWING

        const millis_t now = millis();

        #if ENABLED(THERMAL_PROTECTION_VARIANCE_MONITOR)
          if (PENDING(now, variance_timer)) {
            variance += ABS(current - last_temp);
            last_temp = current;
          }
          else {
            if (NEAR_ZERO(variance) && variance_timer) { // valid variance monitoring window
              state = TRMalfunction;
              break;
            }
            variance_timer = now + SEC_TO_MS(VARIANCE_WINDOW);
            variance = 0.0;
            last_temp = current;
          }
        #endif

        if (rdiff <= hysteresis_degc) {
          timer = now + SEC_TO_MS(period_seconds);
          break;
        }
        else if (PENDING(now, timer)) break;
        state = TRRunaway;

      } // fall through

      case TRRunaway:
<<<<<<< HEAD
        TERN_(HAS_DWIN_E3V2_BASIC, DWIN_Popup_Temperature(0));
        _TEMP_ERROR(heater_id, FPSTR(str_t_thermal_runaway), MSG_THERMAL_RUNAWAY, current);

      #if ENABLED(THERMAL_PROTECTION_VARIANCE_MONITOR)
        case TRMalfunction:
          TERN_(HAS_DWIN_E3V2_BASIC, DWIN_Popup_Temperature(0));
          _TEMP_ERROR(heater_id, FPSTR(str_t_temp_malfunction), MSG_TEMP_MALFUNCTION, current);
=======
        TERN_(HAS_DWIN_E3V2_BASIC, dwinPopupTemperature(0));
        _temp_error(heater_id, FPSTR(str_t_thermal_runaway), GET_TEXT_F(MSG_THERMAL_RUNAWAY));

      #if ENABLED(THERMAL_PROTECTION_VARIANCE_MONITOR)
        case TRMalfunction:
          TERN_(HAS_DWIN_E3V2_BASIC, dwinPopupTemperature(0));
          _temp_error(heater_id, FPSTR(str_t_temp_malfunction), GET_TEXT_F(MSG_TEMP_MALFUNCTION));
>>>>>>> fe4819a9
      #endif
    }
  }

  #pragma GCC diagnostic pop

#endif // HAS_THERMAL_PROTECTION

void Temperature::disable_all_heaters() {

  // Disable autotemp, unpause and reset everything
  TERN_(AUTOTEMP, planner.autotemp.enabled = false);
  TERN_(PROBING_HEATERS_OFF, pause_heaters(false));

  #if HAS_HOTEND
    HOTEND_LOOP() {
      setTargetHotend(0, e);
      temp_hotend[e].soft_pwm_amount = 0;
    }
  #endif

  #if HAS_TEMP_HOTEND
    #define DISABLE_HEATER(N) WRITE_HEATER_##N(LOW);
    REPEAT(HOTENDS, DISABLE_HEATER);
  #endif

  #if HAS_HEATED_BED
    setTargetBed(0);
    temp_bed.soft_pwm_amount = 0;
    WRITE_HEATER_BED(LOW);
  #endif

  #if HAS_HEATED_CHAMBER
    setTargetChamber(0);
    temp_chamber.soft_pwm_amount = 0;
    WRITE_HEATER_CHAMBER(LOW);
  #endif

  #if HAS_COOLER
    setTargetCooler(0);
    temp_cooler.soft_pwm_amount = 0;
    WRITE_HEATER_COOLER(LOW);
  #endif
}

#if ENABLED(PRINTJOB_TIMER_AUTOSTART)

  bool Temperature::auto_job_over_threshold() {
    #if HAS_HOTEND
      HOTEND_LOOP() if (degTargetHotend(e) > (EXTRUDE_MINTEMP) / 2) return true;
    #endif
    return TERN0(HAS_HEATED_BED, degTargetBed() > BED_MINTEMP)
        || TERN0(HAS_HEATED_CHAMBER, degTargetChamber() > CHAMBER_MINTEMP);
  }

  void Temperature::auto_job_check_timer(const bool can_start, const bool can_stop) {
    if (auto_job_over_threshold()) {
      if (can_start) startOrResumeJob();
    }
    else if (can_stop) {
      print_job_timer.stop();
      ui.reset_status();
    }
  }

#endif // PRINTJOB_TIMER_AUTOSTART

#if ENABLED(PROBING_HEATERS_OFF)

  void Temperature::pause_heaters(const bool p) {
    if (p != paused_for_probing) {
      paused_for_probing = p;
      if (p) {
        HOTEND_LOOP() heater_idle[e].expire();    // Timeout immediately
        TERN_(HAS_HEATED_BED, heater_idle[IDLE_INDEX_BED].expire()); // Timeout immediately
      }
      else {
        HOTEND_LOOP() reset_hotend_idle_timer(e);
        TERN_(HAS_HEATED_BED, reset_bed_idle_timer());
      }
    }
  }

#endif // PROBING_HEATERS_OFF

#if ANY(SINGLENOZZLE_STANDBY_TEMP, SINGLENOZZLE_STANDBY_FAN)

  void Temperature::singlenozzle_change(const uint8_t old_tool, const uint8_t new_tool) {
    #if ENABLED(SINGLENOZZLE_STANDBY_FAN)
      singlenozzle_fan_speed[old_tool] = fan_speed[0];
      fan_speed[0] = singlenozzle_fan_speed[new_tool];
    #endif
    #if ENABLED(SINGLENOZZLE_STANDBY_TEMP)
      singlenozzle_temp[old_tool] = temp_hotend[0].target;
      if (singlenozzle_temp[new_tool] && singlenozzle_temp[new_tool] != singlenozzle_temp[old_tool]) {
        setTargetHotend(singlenozzle_temp[new_tool], 0);
        TERN_(AUTOTEMP, planner.autotemp_update());
        set_heating_message(0);
        (void)wait_for_hotend(0, false);  // Wait for heating or cooling
      }
    #endif
  }

#endif // SINGLENOZZLE_STANDBY_TEMP || SINGLENOZZLE_STANDBY_FAN

#if HAS_MAX_TC

  #ifndef THERMOCOUPLE_MAX_ERRORS
    #define THERMOCOUPLE_MAX_ERRORS 15
  #endif

  /**
   * @brief Read MAX Thermocouple temperature.
   *
   * Reads the thermocouple board via HW or SW SPI, using a library (LIB_USR_x) or raw SPI reads.
   * Doesn't strictly return a temperature; returns an "ADC Value" (i.e. raw register content).
   *
   * @param  hindex  the hotend we're referencing (if MULTI_MAX_TC)
   * @return         integer representing the board's buffer, to be converted later if needed
   */
  raw_adc_t Temperature::read_max_tc(TERN_(HAS_MULTI_MAX_TC, const uint8_t hindex/*=0*/)) {
    #define MAXTC_HEAT_INTERVAL 250UL

    #if HAS_MAX31855
      #define MAX_TC_ERROR_MASK    7        // D2-0: SCV, SCG, OC
      #define MAX_TC_DISCARD_BITS 18        // Data D31-18; sign bit D31
      #define MAX_TC_SPEED_BITS    3        // ~1MHz
    #elif HAS_MAX31865
      #define MAX_TC_ERROR_MASK    1        // D0 Bit on fault only
      #define MAX_TC_DISCARD_BITS  1        // Data is in D15-D1
      #define MAX_TC_SPEED_BITS    3        // ~1MHz
    #else // MAX6675
      #define MAX_TC_ERROR_MASK    3        // D2 only; 1 = open circuit
      #define MAX_TC_DISCARD_BITS  3        // Data D15-D1
      #define MAX_TC_SPEED_BITS    2        // ~2MHz
    #endif

    #if HAS_MULTI_MAX_TC
      // Needed to return the correct temp when this is called between readings
      static raw_adc_t max_tc_temp_previous[MAX_TC_COUNT] = { 0 };
      #define THERMO_TEMP(I) max_tc_temp_previous[I]
      #if MAX_TC_COUNT > 2
        #define THERMO_SEL(A,B,C) (hindex > 1 ? (C) : hindex == 1 ? (B) : (A))
        #define MAXTC_CS_WRITE(V) do{ switch (hindex) { case 1: WRITE(TEMP_1_CS_PIN, V); break; case 2: WRITE(TEMP_2_CS_PIN, V); break; default: WRITE(TEMP_0_CS_PIN, V); } }while(0)
      #elif MAX_TC_COUNT > 1
        #define THERMO_SEL(A,B,C) ( hindex == 1 ? (B) : (A))
        #define MAXTC_CS_WRITE(V) do{ switch (hindex) { case 1: WRITE(TEMP_1_CS_PIN, V); break; default: WRITE(TEMP_0_CS_PIN, V); } }while(0)
      #endif
    #else
      // When we have only 1 max tc, THERMO_SEL will pick the appropriate sensor
      // variable, and MAXTC_*() macros will be hardcoded to the correct CS pin.
      constexpr uint8_t hindex = 0;
      #define THERMO_TEMP(I) max_tc_temp
      #if TEMP_SENSOR_IS_ANY_MAX_TC(0)
        #define THERMO_SEL(A,B,C) A
        #define MAXTC_CS_WRITE(V)  WRITE(TEMP_0_CS_PIN, V)
      #elif TEMP_SENSOR_IS_ANY_MAX_TC(1)
        #define THERMO_SEL(A,B,C) B
        #define MAXTC_CS_WRITE(V)  WRITE(TEMP_1_CS_PIN, V)
      #elif TEMP_SENSOR_IS_ANY_MAX_TC(2)
        #define THERMO_SEL(A,B,C) C
        #define MAXTC_CS_WRITE(V)  WRITE(TEMP_2_CS_PIN, V)
      #endif
    #endif

    static TERN(HAS_MAX31855, uint32_t, uint16_t) max_tc_temp = THERMO_SEL(
      TEMP_SENSOR_0_MAX_TC_TMAX,
      TEMP_SENSOR_1_MAX_TC_TMAX,
      TEMP_SENSOR_2_MAX_TC_TMAX
    );

    static uint8_t max_tc_errors[MAX_TC_COUNT] = { 0 };
    static millis_t next_max_tc_ms[MAX_TC_COUNT] = { 0 };

    // Return last-read value between readings
    const millis_t ms = millis();
    if (PENDING(ms, next_max_tc_ms[hindex]))
      return THERMO_TEMP(hindex);

    next_max_tc_ms[hindex] = ms + MAXTC_HEAT_INTERVAL;

    #if !HAS_MAXTC_LIBRARIES
      max_tc_temp = 0;

      #if !HAS_MAXTC_SW_SPI
        // Initialize SPI using the default Hardware SPI bus.
        // FIXME: spiBegin, spiRec and spiInit doesn't work when soft spi is used.
        spiBegin();
        spiInit(MAX_TC_SPEED_BITS);
      #endif

      MAXTC_CS_WRITE(LOW);  // Enable MAXTC
      DELAY_NS(100);        // Ensure 100ns delay

      // Read a big-endian temperature value without using a library
      for (uint8_t i = sizeof(max_tc_temp); i--;) {
        max_tc_temp |= TERN(HAS_MAXTC_SW_SPI, max_tc_spi.receive(), spiRec());
        if (i > 0) max_tc_temp <<= 8; // shift left if not the last byte
      }

      MAXTC_CS_WRITE(HIGH);  // Disable MAXTC
    #else
      #if HAS_MAX6675_LIBRARY
        MAX6675 &max6675ref = THERMO_SEL(max6675_0, max6675_1, max6675_2);
        max_tc_temp = max6675ref.readRaw16();
      #endif

      #if HAS_MAX31855_LIBRARY
        MAX31855 &max855ref = THERMO_SEL(max31855_0, max31855_1, max31855_2);
        max_tc_temp = max855ref.readRaw32();
      #endif

      #if HAS_MAX31865
        MAX31865 &max865ref = THERMO_SEL(max31865_0, max31865_1, max31865_2);
        max_tc_temp = TERN(LIB_INTERNAL_MAX31865, max865ref.readRaw(), max865ref.readRTD_with_Fault());
      #endif
    #endif

    // Handle an error. If there have been more than THERMOCOUPLE_MAX_ERRORS, send an error over serial.
    // Either way, return the TMAX for the thermocouple to trigger a maxtemp_error()
    if (max_tc_temp & MAX_TC_ERROR_MASK) {
      max_tc_errors[hindex]++;

      if (max_tc_errors[hindex] > THERMOCOUPLE_MAX_ERRORS) {
        SERIAL_ERROR_START();
        SERIAL_ECHOPGM("Temp measurement error! ");
        #if HAS_MAX31855
          SERIAL_ECHOPGM("MAX31855 Fault: (", max_tc_temp & 0x7, ") >> ");
          if (max_tc_temp & 0x1)
            SERIAL_ECHOLNPGM("Open Circuit");
          else if (max_tc_temp & 0x2)
            SERIAL_ECHOLNPGM("Short to GND");
          else if (max_tc_temp & 0x4)
            SERIAL_ECHOLNPGM("Short to VCC");
        #elif HAS_MAX31865
          const uint8_t fault_31865 = max865ref.readFault();
          max865ref.clearFault();
          if (fault_31865) {
            SERIAL_EOL();
            SERIAL_ECHOLNPGM("\nMAX31865 Fault: (", fault_31865, ")  >>");
            if (fault_31865 & MAX31865_FAULT_HIGHTHRESH)
              SERIAL_ECHOLNPGM("RTD High Threshold");
            if (fault_31865 & MAX31865_FAULT_LOWTHRESH)
              SERIAL_ECHOLNPGM("RTD Low Threshold");
            if (fault_31865 & MAX31865_FAULT_REFINLOW)
              SERIAL_ECHOLNPGM("REFIN- > 0.85 x V bias");
            if (fault_31865 & MAX31865_FAULT_REFINHIGH)
              SERIAL_ECHOLNPGM("REFIN- < 0.85 x V bias (FORCE- open)");
            if (fault_31865 & MAX31865_FAULT_RTDINLOW)
              SERIAL_ECHOLNPGM("REFIN- < 0.85 x V bias (FORCE- open)");
            if (fault_31865 & MAX31865_FAULT_OVUV)
              SERIAL_ECHOLNPGM("Under/Over voltage");
          }
        #else // MAX6675
          SERIAL_ECHOLNPGM("MAX6675 Fault: Open Circuit");
        #endif

        // Set thermocouple above max temperature (TMAX)
        max_tc_temp = THERMO_SEL(TEMP_SENSOR_0_MAX_TC_TMAX, TEMP_SENSOR_1_MAX_TC_TMAX, TEMP_SENSOR_2_MAX_TC_TMAX) << (MAX_TC_DISCARD_BITS + 1);
      }
    }
    else {
      max_tc_errors[hindex] = 0; // No error bit, reset error count
    }

    max_tc_temp >>= MAX_TC_DISCARD_BITS;

    #if HAS_MAX31855
      // Support negative temperature for MAX38155
      if (max_tc_temp & 0x00002000) max_tc_temp |= 0xFFFFC000;
    #endif

    THERMO_TEMP(hindex) = max_tc_temp;

    return max_tc_temp;
  }

#endif // HAS_MAX_TC

/**
 * Update raw temperatures
 *
 * Called by ISR => readings_ready when new temperatures have been set by updateTemperaturesFromRawValues.
 * Applies all the accumulators to the current raw temperatures.
 */
void Temperature::update_raw_temperatures() {

  // TODO: can this be collapsed into a HOTEND_LOOP()?
  #if HAS_TEMP_ADC_0 && !TEMP_SENSOR_IS_MAX_TC(0)
    temp_hotend[0].update();
  #endif

  #if HAS_TEMP_ADC_1 && !TEMP_SENSOR_IS_MAX_TC(1)
    temp_hotend[1].update();
  #endif

  #if HAS_TEMP_ADC_2 && !TEMP_SENSOR_IS_MAX_TC(2)
    temp_hotend[2].update();
  #endif

  #if HAS_TEMP_ADC_REDUNDANT && !TEMP_SENSOR_IS_MAX_TC(REDUNDANT)
    temp_redundant.update();
  #endif

  TERN_(HAS_TEMP_ADC_2,       temp_hotend[2].update());
  TERN_(HAS_TEMP_ADC_3,       temp_hotend[3].update());
  TERN_(HAS_TEMP_ADC_4,       temp_hotend[4].update());
  TERN_(HAS_TEMP_ADC_5,       temp_hotend[5].update());
  TERN_(HAS_TEMP_ADC_6,       temp_hotend[6].update());
  TERN_(HAS_TEMP_ADC_7,       temp_hotend[7].update());
  TERN_(HAS_TEMP_ADC_BED,     temp_bed.update());
  TERN_(HAS_TEMP_ADC_CHAMBER, temp_chamber.update());
  TERN_(HAS_TEMP_ADC_PROBE,   temp_probe.update());
  TERN_(HAS_TEMP_ADC_COOLER,  temp_cooler.update());
  TERN_(HAS_TEMP_ADC_BOARD,   temp_board.update());
  TERN_(HAS_TEMP_ADC_SOC,     temp_soc.update());

  TERN_(HAS_JOY_ADC_X, joystick.x.update());
  TERN_(HAS_JOY_ADC_Y, joystick.y.update());
  TERN_(HAS_JOY_ADC_Z, joystick.z.update());
}

/**
 * Called by the Temperature ISR when all the ADCs have been processed.
 * Reset all the ADC accumulators for another round of updates.
 */
void Temperature::readings_ready() {

  // Update raw values only if they're not already set.
  if (!raw_temps_ready) {
    update_raw_temperatures();
    raw_temps_ready = true;
  }

  // Filament Sensor - can be read any time since IIR filtering is used
  TERN_(FILAMENT_WIDTH_SENSOR, filwidth.reading_ready());

  #if HAS_HOTEND
    HOTEND_LOOP() temp_hotend[e].reset();
  #endif

  TERN_(HAS_HEATED_BED,     temp_bed.reset());
  TERN_(HAS_TEMP_CHAMBER,   temp_chamber.reset());
  TERN_(HAS_TEMP_PROBE,     temp_probe.reset());
  TERN_(HAS_TEMP_COOLER,    temp_cooler.reset());
  TERN_(HAS_TEMP_BOARD,     temp_board.reset());
  TERN_(HAS_TEMP_SOC,       temp_soc.reset());
  TERN_(HAS_TEMP_REDUNDANT, temp_redundant.reset());

  TERN_(HAS_JOY_ADC_X, joystick.x.reset());
  TERN_(HAS_JOY_ADC_Y, joystick.y.reset());
  TERN_(HAS_JOY_ADC_Z, joystick.z.reset());
}

/**
 * Timer 0 is shared with millies so don't change the prescaler.
 *
 * On AVR this ISR uses the compare method so it runs at the base
 * frequency (16 MHz / 64 / 256 = 976.5625 Hz), but at the TCNT0 set
 * in OCR0B above (128 or halfway between OVFs).
 *
 *  - Manage PWM to all the heaters and fan
 *  - Prepare or Measure one of the raw ADC sensor values
 *  - Check new temperature values for MIN/MAX errors (kill on error)
 *  - Step the babysteps value for each axis towards 0
 *  - For PINS_DEBUGGING, monitor and report endstop pins
 *  - For ENDSTOP_INTERRUPTS_FEATURE check endstops if flagged
 *  - Call planner.isr to count down its "ignore" time
 */
HAL_TEMP_TIMER_ISR() {
  HAL_timer_isr_prologue(MF_TIMER_TEMP);

  Temperature::isr();

  HAL_timer_isr_epilogue(MF_TIMER_TEMP);
}

#if ENABLED(SLOW_PWM_HEATERS) && !defined(MIN_STATE_TIME)
  #define MIN_STATE_TIME 16 // MIN_STATE_TIME * 65.5 = time in milliseconds
#endif

class SoftPWM {
public:
  uint8_t count;
  inline bool add(const uint8_t mask, const uint8_t amount) {
    count = (count & mask) + amount; return (count > mask);
  }
  #if ENABLED(SLOW_PWM_HEATERS)
    bool state_heater;
    uint8_t state_timer_heater;
    inline void dec() { if (state_timer_heater > 0) state_timer_heater--; }
    inline bool ready(const bool v) {
      const bool rdy = !state_timer_heater;
      if (rdy && state_heater != v) {
        state_heater = v;
        state_timer_heater = MIN_STATE_TIME;
      }
      return rdy;
    }
  #endif
};

/**
 * Handle various ~1kHz tasks associated with temperature
 *  - Check laser safety timeout
 *  - Heater PWM (~1kHz with scaler)
 *  - LCD Button polling (~500Hz)
 *  - Start / Read one ADC sensor
 *  - Advance Babysteps
 *  - Endstop polling
 *  - Planner clean buffer
 */
void Temperature::isr() {

  // Shut down the laser if steppers are inactive for > LASER_SAFETY_TIMEOUT_MS ms
  #if LASER_SAFETY_TIMEOUT_MS > 0
    if (cutter.last_power_applied && ELAPSED(millis(), gcode.previous_move_ms + (LASER_SAFETY_TIMEOUT_MS))) {
      cutter.power = 0;       // Prevent planner idle from re-enabling power
      cutter.apply_power(0);
    }
  #endif

  static int8_t temp_count = -1;
  static ADCSensorState adc_sensor_state = StartupDelay;

  #ifndef SOFT_PWM_SCALE
    #define SOFT_PWM_SCALE 0
  #endif
  static uint8_t pwm_count = _BV(SOFT_PWM_SCALE);

  // Avoid multiple loads of pwm_count
  uint8_t pwm_count_tmp = pwm_count;

  #if HAS_ADC_BUTTONS
    static raw_adc_t raw_ADCKey_value = 0;
    static bool ADCKey_pressed = false;
  #endif

  #if HAS_HOTEND
    static SoftPWM soft_pwm_hotend[HOTENDS];
  #endif

  #if HAS_HEATED_BED
    static SoftPWM soft_pwm_bed;
  #endif

  #if HAS_HEATED_CHAMBER
    static SoftPWM soft_pwm_chamber;
  #endif

  #if HAS_COOLER
    static SoftPWM soft_pwm_cooler;
  #endif

  #if ALL(FAN_SOFT_PWM, USE_CONTROLLER_FAN)
    static SoftPWM soft_pwm_controller;
  #endif

  #define WRITE_FAN(n, v) WRITE(FAN##n##_PIN, (v) ^ FAN_INVERTING)

  #if DISABLED(SLOW_PWM_HEATERS)

    #if ANY(HAS_HOTEND, HAS_HEATED_BED, HAS_HEATED_CHAMBER, HAS_COOLER, FAN_SOFT_PWM)
      constexpr uint8_t pwm_mask = TERN0(SOFT_PWM_DITHER, _BV(SOFT_PWM_SCALE) - 1);
      #define _PWM_MOD(N,S,T) do{                           \
        const bool on = S.add(pwm_mask, T.soft_pwm_amount); \
        WRITE_HEATER_##N(on);                               \
      }while(0)
    #endif

    /**
     * Standard heater PWM modulation
     */
    if (pwm_count_tmp >= 127) {
      pwm_count_tmp -= 127;

      #if HAS_HOTEND
        #define _PWM_MOD_E(N) _PWM_MOD(N,soft_pwm_hotend[N],temp_hotend[N]);
        REPEAT(HOTENDS, _PWM_MOD_E);
      #endif

      #if HAS_HEATED_BED
        _PWM_MOD(BED, soft_pwm_bed, temp_bed);
      #endif

      #if HAS_HEATED_CHAMBER
        _PWM_MOD(CHAMBER, soft_pwm_chamber, temp_chamber);
      #endif

      #if HAS_COOLER
        _PWM_MOD(COOLER, soft_pwm_cooler, temp_cooler);
      #endif

      #if ENABLED(FAN_SOFT_PWM)

        #if ENABLED(USE_CONTROLLER_FAN)
          WRITE(CONTROLLER_FAN_PIN, soft_pwm_controller.add(pwm_mask, controllerFan.soft_pwm_speed));
        #endif

        #define _FAN_PWM(N) do{                                     \
          uint8_t &spcf = soft_pwm_count_fan[N];                    \
          spcf = (spcf & pwm_mask) + (soft_pwm_amount_fan[N] >> 1); \
          WRITE_FAN(N, spcf > pwm_mask ? HIGH : LOW);               \
        }while(0)

        #if HAS_FAN0
          _FAN_PWM(0);
        #endif
        #if HAS_FAN1
          _FAN_PWM(1);
        #endif
        #if HAS_FAN2
          _FAN_PWM(2);
        #endif
        #if HAS_FAN3
          _FAN_PWM(3);
        #endif
        #if HAS_FAN4
          _FAN_PWM(4);
        #endif
        #if HAS_FAN5
          _FAN_PWM(5);
        #endif
        #if HAS_FAN6
          _FAN_PWM(6);
        #endif
        #if HAS_FAN7
          _FAN_PWM(7);
        #endif
      #endif
    }
    else {
      #define _PWM_LOW(N,S) do{ if (S.count <= pwm_count_tmp) WRITE_HEATER_##N(LOW); }while(0)
      #if HAS_HOTEND
        #define _PWM_LOW_E(N) _PWM_LOW(N, soft_pwm_hotend[N]);
        REPEAT(HOTENDS, _PWM_LOW_E);
      #endif

      #if HAS_HEATED_BED
        _PWM_LOW(BED, soft_pwm_bed);
      #endif

      #if HAS_HEATED_CHAMBER
        _PWM_LOW(CHAMBER, soft_pwm_chamber);
      #endif

      #if HAS_COOLER
        _PWM_LOW(COOLER, soft_pwm_cooler);
      #endif

      #if ENABLED(FAN_SOFT_PWM)
        #if HAS_FAN0
          if (soft_pwm_count_fan[0] <= pwm_count_tmp) WRITE_FAN(0, LOW);
        #endif
        #if HAS_FAN1
          if (soft_pwm_count_fan[1] <= pwm_count_tmp) WRITE_FAN(1, LOW);
        #endif
        #if HAS_FAN2
          if (soft_pwm_count_fan[2] <= pwm_count_tmp) WRITE_FAN(2, LOW);
        #endif
        #if HAS_FAN3
          if (soft_pwm_count_fan[3] <= pwm_count_tmp) WRITE_FAN(3, LOW);
        #endif
        #if HAS_FAN4
          if (soft_pwm_count_fan[4] <= pwm_count_tmp) WRITE_FAN(4, LOW);
        #endif
        #if HAS_FAN5
          if (soft_pwm_count_fan[5] <= pwm_count_tmp) WRITE_FAN(5, LOW);
        #endif
        #if HAS_FAN6
          if (soft_pwm_count_fan[6] <= pwm_count_tmp) WRITE_FAN(6, LOW);
        #endif
        #if HAS_FAN7
          if (soft_pwm_count_fan[7] <= pwm_count_tmp) WRITE_FAN(7, LOW);
        #endif
        #if ENABLED(USE_CONTROLLER_FAN)
          if (soft_pwm_controller.count <= pwm_count_tmp) WRITE(CONTROLLER_FAN_PIN, LOW);
        #endif
      #endif
    }

    // SOFT_PWM_SCALE to frequency:
    //
    // 0: 16000000/64/256/128 =   7.6294 Hz
    // 1:                / 64 =  15.2588 Hz
    // 2:                / 32 =  30.5176 Hz
    // 3:                / 16 =  61.0352 Hz
    // 4:                /  8 = 122.0703 Hz
    // 5:                /  4 = 244.1406 Hz
    pwm_count = pwm_count_tmp + _BV(SOFT_PWM_SCALE);

  #else // SLOW_PWM_HEATERS

    /**
     * SLOW PWM HEATERS
     *
     * For relay-driven heaters
     */
    #define _SLOW_SET(NR,PWM,V) do{ if (PWM.ready(V)) WRITE_HEATER_##NR(V); }while(0)
    #define _SLOW_PWM(NR,PWM,SRC) do{ PWM.count = SRC.soft_pwm_amount; _SLOW_SET(NR,PWM,(PWM.count > 0)); }while(0)
    #define _PWM_OFF(NR,PWM) do{ if (PWM.count < slow_pwm_count) _SLOW_SET(NR,PWM,0); }while(0)

    static uint8_t slow_pwm_count = 0;

    if (slow_pwm_count == 0) {

      #if HAS_HOTEND
        #define _SLOW_PWM_E(N) _SLOW_PWM(N, soft_pwm_hotend[N], temp_hotend[N]);
        REPEAT(HOTENDS, _SLOW_PWM_E);
      #endif

      #if HAS_HEATED_BED
        _SLOW_PWM(BED, soft_pwm_bed, temp_bed);
      #endif

      #if HAS_HEATED_CHAMBER
        _SLOW_PWM(CHAMBER, soft_pwm_chamber, temp_chamber);
      #endif

      #if HAS_COOLER
        _SLOW_PWM(COOLER, soft_pwm_cooler, temp_cooler);
      #endif

    } // slow_pwm_count == 0

    #if HAS_HOTEND
      #define _PWM_OFF_E(N) _PWM_OFF(N, soft_pwm_hotend[N]);
      REPEAT(HOTENDS, _PWM_OFF_E);
    #endif

    #if HAS_HEATED_BED
      _PWM_OFF(BED, soft_pwm_bed);
    #endif

    #if HAS_HEATED_CHAMBER
      _PWM_OFF(CHAMBER, soft_pwm_chamber);
    #endif

    #if HAS_COOLER
      _PWM_OFF(COOLER, soft_pwm_cooler, temp_cooler);
    #endif

    #if ENABLED(FAN_SOFT_PWM)
      if (pwm_count_tmp >= 127) {
        pwm_count_tmp = 0;
        #define _PWM_FAN(N) do{                                 \
          soft_pwm_count_fan[N] = soft_pwm_amount_fan[N] >> 1;  \
          WRITE_FAN(N, soft_pwm_count_fan[N] > 0 ? HIGH : LOW); \
        }while(0)
        #if HAS_FAN0
          _PWM_FAN(0);
        #endif
        #if HAS_FAN1
          _PWM_FAN(1);
        #endif
        #if HAS_FAN2
          _PWM_FAN(2);
        #endif
        #if HAS_FAN3
          _FAN_PWM(3);
        #endif
        #if HAS_FAN4
          _FAN_PWM(4);
        #endif
        #if HAS_FAN5
          _FAN_PWM(5);
        #endif
        #if HAS_FAN6
          _FAN_PWM(6);
        #endif
        #if HAS_FAN7
          _FAN_PWM(7);
        #endif
      }
      #if HAS_FAN0
        if (soft_pwm_count_fan[0] <= pwm_count_tmp) WRITE_FAN(0, LOW);
      #endif
      #if HAS_FAN1
        if (soft_pwm_count_fan[1] <= pwm_count_tmp) WRITE_FAN(1, LOW);
      #endif
      #if HAS_FAN2
        if (soft_pwm_count_fan[2] <= pwm_count_tmp) WRITE_FAN(2, LOW);
      #endif
      #if HAS_FAN3
        if (soft_pwm_count_fan[3] <= pwm_count_tmp) WRITE_FAN(3, LOW);
      #endif
      #if HAS_FAN4
        if (soft_pwm_count_fan[4] <= pwm_count_tmp) WRITE_FAN(4, LOW);
      #endif
      #if HAS_FAN5
        if (soft_pwm_count_fan[5] <= pwm_count_tmp) WRITE_FAN(5, LOW);
      #endif
      #if HAS_FAN6
        if (soft_pwm_count_fan[6] <= pwm_count_tmp) WRITE_FAN(6, LOW);
      #endif
      #if HAS_FAN7
        if (soft_pwm_count_fan[7] <= pwm_count_tmp) WRITE_FAN(7, LOW);
      #endif
    #endif // FAN_SOFT_PWM

    // SOFT_PWM_SCALE to frequency:
    //
    // 0: 16000000/64/256/128 =   7.6294 Hz
    // 1:                / 64 =  15.2588 Hz
    // 2:                / 32 =  30.5176 Hz
    // 3:                / 16 =  61.0352 Hz
    // 4:                /  8 = 122.0703 Hz
    // 5:                /  4 = 244.1406 Hz
    pwm_count = pwm_count_tmp + _BV(SOFT_PWM_SCALE);

    // Increment slow_pwm_count only every 64th pwm_count,
    // i.e., yielding a PWM frequency of 16/128 Hz (8s).
    if (((pwm_count >> SOFT_PWM_SCALE) & 0x3F) == 0) {
      slow_pwm_count++;
      slow_pwm_count &= 0x7F;

      #if HAS_HOTEND
        HOTEND_LOOP() soft_pwm_hotend[e].dec();
      #endif
      TERN_(HAS_HEATED_BED, soft_pwm_bed.dec());
      TERN_(HAS_HEATED_CHAMBER, soft_pwm_chamber.dec());
      TERN_(HAS_COOLER, soft_pwm_cooler.dec());
    }

  #endif // SLOW_PWM_HEATERS

  //
  // Update lcd buttons 488 times per second
  //
  static bool do_buttons;
  if ((do_buttons ^= true)) ui.update_buttons();

  /**
   * One sensor is sampled on every other call of the ISR.
   * Each sensor is read 16 (OVERSAMPLENR) times, taking the average.
   *
   * On each Prepare pass, ADC is started for a sensor pin.
   * On the next pass, the ADC value is read and accumulated.
   *
   * This gives each ADC 0.9765ms to charge up.
   */
  #define ACCUMULATE_ADC(obj) do{ \
    if (!hal.adc_ready()) next_sensor_state = adc_sensor_state; \
    else obj.sample(hal.adc_value()); \
  }while(0)

  ADCSensorState next_sensor_state = adc_sensor_state < SensorsReady ? (ADCSensorState)(int(adc_sensor_state) + 1) : StartSampling;

  switch (adc_sensor_state) {

    #pragma GCC diagnostic push
    #pragma GCC diagnostic ignored "-Wimplicit-fallthrough"

    case SensorsReady: {
      // All sensors have been read. Stay in this state for a few
      // ISRs to save on calls to temp update/checking code below.
      constexpr int8_t extra_loops = MIN_ADC_ISR_LOOPS - (int8_t)SensorsReady;
      static uint8_t delay_count = 0;
      if (extra_loops > 0) {
        if (delay_count == 0) delay_count = extra_loops;  // Init this delay
        if (--delay_count)                                // While delaying...
          next_sensor_state = SensorsReady;               // retain this state (else, next state will be 0)
        break;
      }
      else {
        adc_sensor_state = StartSampling;                 // Fall-through to start sampling
        next_sensor_state = (ADCSensorState)(int(StartSampling) + 1);
      }
    }

    #pragma GCC diagnostic pop

    case StartSampling:                                   // Start of sampling loops. Do updates/checks.
      if (++temp_count >= OVERSAMPLENR) {                 // 10 * 16 * 1/(16000000/64/256)  = 164ms.
        temp_count = 0;
        readings_ready();
      }
      break;

    #if HAS_TEMP_ADC_0
      case PrepareTemp_0: hal.adc_start(TEMP_0_PIN); break;
      case MeasureTemp_0: ACCUMULATE_ADC(temp_hotend[0]); break;
    #endif

    #if HAS_TEMP_ADC_BED
      case PrepareTemp_BED: hal.adc_start(TEMP_BED_PIN); break;
      case MeasureTemp_BED: ACCUMULATE_ADC(temp_bed); break;
    #endif

    #if HAS_TEMP_ADC_CHAMBER
      case PrepareTemp_CHAMBER: hal.adc_start(TEMP_CHAMBER_PIN); break;
      case MeasureTemp_CHAMBER: ACCUMULATE_ADC(temp_chamber); break;
    #endif

    #if HAS_TEMP_ADC_COOLER
      case PrepareTemp_COOLER: hal.adc_start(TEMP_COOLER_PIN); break;
      case MeasureTemp_COOLER: ACCUMULATE_ADC(temp_cooler); break;
    #endif

    #if HAS_TEMP_ADC_PROBE
      case PrepareTemp_PROBE: hal.adc_start(TEMP_PROBE_PIN); break;
      case MeasureTemp_PROBE: ACCUMULATE_ADC(temp_probe); break;
    #endif

    #if HAS_TEMP_ADC_BOARD
      case PrepareTemp_BOARD: hal.adc_start(TEMP_BOARD_PIN); break;
      case MeasureTemp_BOARD: ACCUMULATE_ADC(temp_board); break;
    #endif

    #if HAS_TEMP_ADC_SOC
      case PrepareTemp_SOC: hal.adc_start(TEMP_SOC_PIN); break;
      case MeasureTemp_SOC: ACCUMULATE_ADC(temp_soc); break;
    #endif

    #if HAS_TEMP_ADC_REDUNDANT
      case PrepareTemp_REDUNDANT: hal.adc_start(TEMP_REDUNDANT_PIN); break;
      case MeasureTemp_REDUNDANT: ACCUMULATE_ADC(temp_redundant); break;
    #endif

    #if HAS_TEMP_ADC_1
      case PrepareTemp_1: hal.adc_start(TEMP_1_PIN); break;
      case MeasureTemp_1: ACCUMULATE_ADC(temp_hotend[1]); break;
    #endif

    #if HAS_TEMP_ADC_2
      case PrepareTemp_2: hal.adc_start(TEMP_2_PIN); break;
      case MeasureTemp_2: ACCUMULATE_ADC(temp_hotend[2]); break;
    #endif

    #if HAS_TEMP_ADC_3
      case PrepareTemp_3: hal.adc_start(TEMP_3_PIN); break;
      case MeasureTemp_3: ACCUMULATE_ADC(temp_hotend[3]); break;
    #endif

    #if HAS_TEMP_ADC_4
      case PrepareTemp_4: hal.adc_start(TEMP_4_PIN); break;
      case MeasureTemp_4: ACCUMULATE_ADC(temp_hotend[4]); break;
    #endif

    #if HAS_TEMP_ADC_5
      case PrepareTemp_5: hal.adc_start(TEMP_5_PIN); break;
      case MeasureTemp_5: ACCUMULATE_ADC(temp_hotend[5]); break;
    #endif

    #if HAS_TEMP_ADC_6
      case PrepareTemp_6: hal.adc_start(TEMP_6_PIN); break;
      case MeasureTemp_6: ACCUMULATE_ADC(temp_hotend[6]); break;
    #endif

    #if HAS_TEMP_ADC_7
      case PrepareTemp_7: hal.adc_start(TEMP_7_PIN); break;
      case MeasureTemp_7: ACCUMULATE_ADC(temp_hotend[7]); break;
    #endif

    #if ENABLED(FILAMENT_WIDTH_SENSOR)
      case Prepare_FILWIDTH: hal.adc_start(FILWIDTH_PIN); break;
      case Measure_FILWIDTH:
        if (!hal.adc_ready()) next_sensor_state = adc_sensor_state; // Redo this state
        else filwidth.accumulate(hal.adc_value());
      break;
    #endif

    #if ENABLED(POWER_MONITOR_CURRENT)
      case Prepare_POWER_MONITOR_CURRENT:
        hal.adc_start(POWER_MONITOR_CURRENT_PIN);
        break;
      case Measure_POWER_MONITOR_CURRENT:
        if (!hal.adc_ready()) next_sensor_state = adc_sensor_state; // Redo this state
        else power_monitor.add_current_sample(hal.adc_value());
        break;
    #endif

    #if ENABLED(POWER_MONITOR_VOLTAGE)
      case Prepare_POWER_MONITOR_VOLTAGE:
        hal.adc_start(POWER_MONITOR_VOLTAGE_PIN);
        break;
      case Measure_POWER_MONITOR_VOLTAGE:
        if (!hal.adc_ready()) next_sensor_state = adc_sensor_state; // Redo this state
        else power_monitor.add_voltage_sample(hal.adc_value());
        break;
    #endif

    #if HAS_JOY_ADC_X
      case PrepareJoy_X: hal.adc_start(JOY_X_PIN); break;
      case MeasureJoy_X: ACCUMULATE_ADC(joystick.x); break;
    #endif

    #if HAS_JOY_ADC_Y
      case PrepareJoy_Y: hal.adc_start(JOY_Y_PIN); break;
      case MeasureJoy_Y: ACCUMULATE_ADC(joystick.y); break;
    #endif

    #if HAS_JOY_ADC_Z
      case PrepareJoy_Z: hal.adc_start(JOY_Z_PIN); break;
      case MeasureJoy_Z: ACCUMULATE_ADC(joystick.z); break;
    #endif

    #if HAS_ADC_BUTTONS
      #ifndef ADC_BUTTON_DEBOUNCE_DELAY
        #define ADC_BUTTON_DEBOUNCE_DELAY 16
      #endif
      case Prepare_ADC_KEY: hal.adc_start(ADC_KEYPAD_PIN); break;
      case Measure_ADC_KEY:
        if (!hal.adc_ready())
          next_sensor_state = adc_sensor_state; // redo this state
        else if (ADCKey_count < ADC_BUTTON_DEBOUNCE_DELAY) {
          raw_ADCKey_value = hal.adc_value();
          if (raw_ADCKey_value <= 900UL * HAL_ADC_RANGE / 1024UL) {
            NOMORE(current_ADCKey_raw, raw_ADCKey_value);
            ADCKey_count++;
          }
          else { //ADC Key release
            if (ADCKey_count > 0) ADCKey_count++; else ADCKey_pressed = false;
            if (ADCKey_pressed) {
              ADCKey_count = 0;
              current_ADCKey_raw = HAL_ADC_RANGE;
            }
          }
        }
        if (ADCKey_count == ADC_BUTTON_DEBOUNCE_DELAY) ADCKey_pressed = true;
        break;
    #endif // HAS_ADC_BUTTONS

    case StartupDelay: break;

  } // switch(adc_sensor_state)

  // Go to the next state
  adc_sensor_state = next_sensor_state;

  //
  // Additional ~1kHz Tasks
  //

  // Check fan tachometers
  TERN_(HAS_FANCHECK, fan_check.update_tachometers());

  // Poll endstops state, if required
  endstops.poll();

  // Periodically call the planner timer service routine
  planner.isr();
}

#if HAS_TEMP_SENSOR
  /**
   * Print a single heater state in the form:
   *        Bed: " B:nnn.nn /nnn.nn"
   *    Chamber: " C:nnn.nn /nnn.nn"
   *      Probe: " P:nnn.nn"
   *     Cooler: " L:nnn.nn /nnn.nn"
   *      Board: " M:nnn.nn"
   *        SoC: " S:nnn.nn"
   *  Redundant: " R:nnn.nn /nnn.nn"
   *   Extruder: " T0:nnn.nn /nnn.nn"
   *   With ADC: " T0:nnn.nn /nnn.nn (nnn.nn)"
   */
  static void print_heater_state(const heater_id_t e, const_celsius_float_t c, const_celsius_float_t t
    OPTARG(SHOW_TEMP_ADC_VALUES, const float r)
  ) {
    char k;
    bool show_t = true;
    switch (e) {
      default:
        #if HAS_TEMP_HOTEND
          k = 'T'; break;
        #endif
      #if HAS_TEMP_BED
        case H_BED: k = 'B'; break;
      #endif
      #if HAS_TEMP_CHAMBER
        case H_CHAMBER: k = 'C'; break;
      #endif
      #if HAS_TEMP_PROBE
        case H_PROBE: k = 'P'; show_t = false; break;
      #endif
      #if HAS_TEMP_COOLER
        case H_COOLER: k = 'L'; break;
      #endif
      #if HAS_TEMP_BOARD
        case H_BOARD: k = 'M'; show_t = false; break;
      #endif
      #if HAS_TEMP_SOC
        case H_SOC: k = 'S'; show_t = false; break;
      #endif
      #if HAS_TEMP_REDUNDANT
        case H_REDUNDANT: k = 'R'; break;
      #endif
    }
    #define SFP _MIN(SERIAL_FLOAT_PRECISION, 2)

    SString<50> s(' ', k);
    if (TERN0(HAS_MULTI_HOTEND, e >= 0)) s += char('0' + e);
    s += ':'; s += p_float_t(c, SFP);
    if (show_t) { s += F(" /"); s += p_float_t(t, SFP); }
    #if ENABLED(SHOW_TEMP_ADC_VALUES)
      // Temperature MAX SPI boards do not have an OVERSAMPLENR defined
      s.append(F(" ("), TERN(HAS_MAXTC_LIBRARIES, k == 'T', false) ? r : r * RECIPROCAL(OVERSAMPLENR), ')');
    #endif
    s.echo();
    delay(2);
  }

  void Temperature::print_heater_states(const int8_t target_extruder
    OPTARG(HAS_TEMP_REDUNDANT, const bool include_r/*=false*/)
  ) {
    #if HAS_TEMP_HOTEND
      print_heater_state(H_NONE, degHotend(target_extruder), degTargetHotend(target_extruder) OPTARG(SHOW_TEMP_ADC_VALUES, rawHotendTemp(target_extruder)));
    #endif
    #if HAS_HEATED_BED
      print_heater_state(H_BED, degBed(), degTargetBed() OPTARG(SHOW_TEMP_ADC_VALUES, rawBedTemp()));
    #endif
    #if HAS_TEMP_CHAMBER
      print_heater_state(H_CHAMBER, degChamber(), TERN0(HAS_HEATED_CHAMBER, degTargetChamber()) OPTARG(SHOW_TEMP_ADC_VALUES, rawChamberTemp()));
    #endif
    #if HAS_TEMP_COOLER
      print_heater_state(H_COOLER, degCooler(), TERN0(HAS_COOLER, degTargetCooler()) OPTARG(SHOW_TEMP_ADC_VALUES, rawCoolerTemp()));
    #endif
    #if HAS_TEMP_PROBE
      print_heater_state(H_PROBE, degProbe(), 0 OPTARG(SHOW_TEMP_ADC_VALUES, rawProbeTemp()));
    #endif
    #if HAS_TEMP_BOARD
      print_heater_state(H_BOARD, degBoard(), 0 OPTARG(SHOW_TEMP_ADC_VALUES, rawBoardTemp()));
    #endif
    #if HAS_TEMP_SOC
      print_heater_state(H_SOC, degSoc(), 0 OPTARG(SHOW_TEMP_ADC_VALUES, rawSocTemp()));
    #endif
    #if HAS_TEMP_REDUNDANT
      if (include_r) print_heater_state(H_REDUNDANT, degRedundant(), degRedundantTarget() OPTARG(SHOW_TEMP_ADC_VALUES, rawRedundantTemp()));
    #endif
    #if HAS_MULTI_HOTEND
      HOTEND_LOOP() print_heater_state((heater_id_t)e, degHotend(e), degTargetHotend(e) OPTARG(SHOW_TEMP_ADC_VALUES, rawHotendTemp(e)));
    #endif
    SString<100> s(F(" @:"), getHeaterPower((heater_id_t)target_extruder));
    #if HAS_HEATED_BED
      s.append(" B@:", getHeaterPower(H_BED));
    #endif
    #if HAS_HEATED_CHAMBER
      s.append(" C@:", getHeaterPower(H_CHAMBER));
    #endif
    #if HAS_COOLER
      s.append(" C@:", getHeaterPower(H_COOLER));
    #endif
    #if HAS_MULTI_HOTEND
      HOTEND_LOOP() s.append(F(" @"), e, ':', getHeaterPower((heater_id_t)e));
    #endif
    s.echo();
  }

  #if ENABLED(AUTO_REPORT_TEMPERATURES)
    AutoReporter<Temperature::AutoReportTemp> Temperature::auto_reporter;
    void Temperature::AutoReportTemp::report() {
      print_heater_states(active_extruder OPTARG(HAS_TEMP_REDUNDANT, ENABLED(AUTO_REPORT_REDUNDANT)));
      SERIAL_EOL();
    }
  #endif

  #if HAS_HOTEND && HAS_STATUS_MESSAGE
    void Temperature::set_heating_message(const uint8_t e, const bool isM104/*=false*/) {
      const bool heating = isHeatingHotend(e);
      ui.status_printf(0,
        #if HAS_MULTI_HOTEND
          F("E%c " S_FMT), '1' + e
        #else
          F("E1 " S_FMT)
        #endif
        , heating ? GET_TEXT(MSG_HEATING) : GET_TEXT(MSG_COOLING)
      );

      if (isM104) {
        static uint8_t wait_e; wait_e = e;
        ui.set_status_reset_fn([]{
          const celsius_t c = degTargetHotend(wait_e);
          return c < 30 || degHotendNear(wait_e, c);
        });
      }
    }
  #endif

  #if HAS_TEMP_HOTEND

    #ifndef MIN_COOLING_SLOPE_DEG
      #define MIN_COOLING_SLOPE_DEG 1.50
    #endif
    #ifndef MIN_COOLING_SLOPE_TIME
      #define MIN_COOLING_SLOPE_TIME 60
    #endif

    bool Temperature::wait_for_hotend(const uint8_t target_extruder, const bool no_wait_for_cooling/*=true*/
      OPTARG(G26_CLICK_CAN_CANCEL, const bool click_to_cancel/*=false*/)
    ) {
      #if ENABLED(AUTOTEMP)
        REMEMBER(1, planner.autotemp.enabled, false);
      #endif

      #if TEMP_RESIDENCY_TIME > 0
        millis_t residency_start_ms = 0;
        bool first_loop = true;
        // Loop until the temperature has stabilized
        #define TEMP_CONDITIONS (!residency_start_ms || PENDING(now, residency_start_ms + SEC_TO_MS(TEMP_RESIDENCY_TIME)))
      #else
        // Loop until the temperature is very close target
        #define TEMP_CONDITIONS (wants_to_cool ? isCoolingHotend(target_extruder) : isHeatingHotend(target_extruder))
      #endif

      #if DISABLED(BUSY_WHILE_HEATING) && ENABLED(HOST_KEEPALIVE_FEATURE)
        KEEPALIVE_STATE(NOT_BUSY);
      #endif

      #if ENABLED(PRINTER_EVENT_LEDS)
        const celsius_float_t start_temp = degHotend(target_extruder);
        printerEventLEDs.onHotendHeatingStart();
      #endif

      bool wants_to_cool = false;
      celsius_float_t target_temp = -1.0, old_temp = 9999.0;
      millis_t now, next_temp_ms = 0, cool_check_ms = 0;
      wait_for_heatup = true;
      do {
        // Target temperature might be changed during the loop
        if (target_temp != degTargetHotend(target_extruder)) {
          wants_to_cool = isCoolingHotend(target_extruder);
          target_temp = degTargetHotend(target_extruder);

          // Exit if S<lower>, continue if S<higher>, R<lower>, or R<higher>
          if (no_wait_for_cooling && wants_to_cool) break;
        }

        now = millis();
        if (ELAPSED(now, next_temp_ms)) { // Print temp & remaining time every 1s while waiting
          next_temp_ms = now + 1000UL;
          print_heater_states(target_extruder);
          #if TEMP_RESIDENCY_TIME > 0
            SString<20> s(F(" W:"));
            if (residency_start_ms)
              s += long((SEC_TO_MS(TEMP_RESIDENCY_TIME) - (now - residency_start_ms)) / 1000UL);
            else
              s += '?';
            s.echo();
          #endif
          SERIAL_EOL();
        }

        idle();
        gcode.reset_stepper_timeout(); // Keep steppers powered

        const celsius_float_t temp = degHotend(target_extruder);

        #if ENABLED(PRINTER_EVENT_LEDS)
          // Gradually change LED strip from violet to red as nozzle heats up
          if (!wants_to_cool) printerEventLEDs.onHotendHeating(start_temp, temp, target_temp);
        #endif

        #if TEMP_RESIDENCY_TIME > 0

          const celsius_float_t temp_diff = ABS(target_temp - temp);

          if (!residency_start_ms) {
            // Start the TEMP_RESIDENCY_TIME timer when we reach target temp for the first time.
            if (temp_diff < TEMP_WINDOW)
              residency_start_ms = now + (first_loop ? SEC_TO_MS(TEMP_RESIDENCY_TIME) / 3 : 0);
          }
          else if (temp_diff > TEMP_HYSTERESIS) {
            // Restart the timer whenever the temperature falls outside the hysteresis.
            residency_start_ms = now;
          }

          first_loop = false;

        #endif

        // Prevent a wait-forever situation if R is misused i.e. M109 R0
        if (wants_to_cool) {
          // Break after MIN_COOLING_SLOPE_TIME seconds
          // if the temperature did not drop at least MIN_COOLING_SLOPE_DEG
          if (!cool_check_ms || ELAPSED(now, cool_check_ms)) {
            if (old_temp - temp < float(MIN_COOLING_SLOPE_DEG)) break;
            cool_check_ms = now + SEC_TO_MS(MIN_COOLING_SLOPE_TIME);
            old_temp = temp;
          }
        }

        #if G26_CLICK_CAN_CANCEL
          if (click_to_cancel && ui.use_click()) {
            wait_for_heatup = false;
            TERN_(HAS_MARLINUI_MENU, ui.quick_feedback());
          }
        #endif

      } while (wait_for_heatup && TEMP_CONDITIONS);

      // If wait_for_heatup is set, temperature was reached, no cancel
      if (wait_for_heatup) {
        wait_for_heatup = false;
        #if ENABLED(DWIN_CREALITY_LCD)
          hmiFlag.heat_flag = 0;
          duration_t elapsed = print_job_timer.duration();  // Print timer
          dwin_heat_time = elapsed.value;
        #else
          ui.reset_status();
        #endif
        TERN_(PRINTER_EVENT_LEDS, printerEventLEDs.onHeatingDone());
        return true;
      }

      return false;
    }

    #if ENABLED(WAIT_FOR_HOTEND)
      void Temperature::wait_for_hotend_heating(const uint8_t target_extruder) {
        if (isHeatingHotend(target_extruder)) {
          SERIAL_ECHOLNPGM("Wait for hotend heating...");
          LCD_MESSAGE(MSG_HEATING);
          wait_for_hotend(target_extruder);
          ui.reset_status();
        }
      }
    #endif

  #endif // HAS_TEMP_HOTEND

  #if HAS_HEATED_BED

    #ifndef MIN_COOLING_SLOPE_DEG_BED
      #define MIN_COOLING_SLOPE_DEG_BED 1.00
    #endif
    #ifndef MIN_COOLING_SLOPE_TIME_BED
      #define MIN_COOLING_SLOPE_TIME_BED 60
    #endif

    bool Temperature::wait_for_bed(const bool no_wait_for_cooling/*=true*/
      OPTARG(G26_CLICK_CAN_CANCEL, const bool click_to_cancel/*=false*/)
    ) {
      #if TEMP_BED_RESIDENCY_TIME > 0
        millis_t residency_start_ms = 0;
        bool first_loop = true;
        // Loop until the temperature has stabilized
        #define TEMP_BED_CONDITIONS (!residency_start_ms || PENDING(now, residency_start_ms + SEC_TO_MS(TEMP_BED_RESIDENCY_TIME)))
      #else
        // Loop until the temperature is very close target
        #define TEMP_BED_CONDITIONS (wants_to_cool ? isCoolingBed() : isHeatingBed())
      #endif

      #if DISABLED(BUSY_WHILE_HEATING) && ENABLED(HOST_KEEPALIVE_FEATURE)
        KEEPALIVE_STATE(NOT_BUSY);
      #endif

      #if ENABLED(PRINTER_EVENT_LEDS)
        const celsius_float_t start_temp = degBed();
        printerEventLEDs.onBedHeatingStart();
      #endif

      bool wants_to_cool = false;
      celsius_float_t target_temp = -1, old_temp = 9999;
      millis_t now, next_temp_ms = 0, cool_check_ms = 0;
      wait_for_heatup = true;
      do {
        // Target temperature might be changed during the loop
        if (target_temp != degTargetBed()) {
          wants_to_cool = isCoolingBed();
          target_temp = degTargetBed();

          // Exit if S<lower>, continue if S<higher>, R<lower>, or R<higher>
          if (no_wait_for_cooling && wants_to_cool) break;
        }

        now = millis();
        if (ELAPSED(now, next_temp_ms)) { //Print Temp Reading every 1 second while heating up.
          next_temp_ms = now + 1000UL;
          print_heater_states(active_extruder);
          #if TEMP_BED_RESIDENCY_TIME > 0
            SString<20> s(F(" W:"));
            if (residency_start_ms)
              s += long((SEC_TO_MS(TEMP_BED_RESIDENCY_TIME) - (now - residency_start_ms)) / 1000UL);
            else
              s += '?';
            s.echo();
          #endif
          SERIAL_EOL();
        }

        idle();
        gcode.reset_stepper_timeout(); // Keep steppers powered

        const celsius_float_t temp = degBed();

        #if ENABLED(PRINTER_EVENT_LEDS)
          // Gradually change LED strip from blue to violet as bed heats up
          if (!wants_to_cool) printerEventLEDs.onBedHeating(start_temp, temp, target_temp);
        #endif

        #if TEMP_BED_RESIDENCY_TIME > 0

          const celsius_float_t temp_diff = ABS(target_temp - temp);

          if (!residency_start_ms) {
            // Start the TEMP_BED_RESIDENCY_TIME timer when we reach target temp for the first time.
            if (temp_diff < TEMP_BED_WINDOW)
              residency_start_ms = now + (first_loop ? SEC_TO_MS(TEMP_BED_RESIDENCY_TIME) / 3 : 0);
          }
          else if (temp_diff > TEMP_BED_HYSTERESIS) {
            // Restart the timer whenever the temperature falls outside the hysteresis.
            residency_start_ms = now;
          }

        #endif // TEMP_BED_RESIDENCY_TIME > 0

        // Prevent a wait-forever situation if R is misused i.e. M190 R0
        if (wants_to_cool) {
          // Break after MIN_COOLING_SLOPE_TIME_BED seconds
          // if the temperature did not drop at least MIN_COOLING_SLOPE_DEG_BED
          if (!cool_check_ms || ELAPSED(now, cool_check_ms)) {
            if (old_temp - temp < float(MIN_COOLING_SLOPE_DEG_BED)) break;
            cool_check_ms = now + SEC_TO_MS(MIN_COOLING_SLOPE_TIME_BED);
            old_temp = temp;
          }
        }

        #if G26_CLICK_CAN_CANCEL
          if (click_to_cancel && ui.use_click()) {
            wait_for_heatup = false;
            TERN_(HAS_MARLINUI_MENU, ui.quick_feedback());
          }
        #endif

        #if TEMP_BED_RESIDENCY_TIME > 0
          first_loop = false;
        #endif

      } while (wait_for_heatup && TEMP_BED_CONDITIONS);

      // If wait_for_heatup is set, temperature was reached, no cancel
      if (wait_for_heatup) {
        wait_for_heatup = false;
        ui.reset_status();
        return true;
      }

      return false;
    }

    void Temperature::wait_for_bed_heating() {
      if (isHeatingBed()) {
        SERIAL_ECHOLNPGM("Wait for bed heating...");
        LCD_MESSAGE(MSG_BED_HEATING);
        wait_for_bed();
        ui.reset_status();
      }
    }

  #endif // HAS_HEATED_BED

  #if HAS_TEMP_PROBE

    #ifndef MIN_DELTA_SLOPE_DEG_PROBE
      #define MIN_DELTA_SLOPE_DEG_PROBE 1.0
    #endif
    #ifndef MIN_DELTA_SLOPE_TIME_PROBE
      #define MIN_DELTA_SLOPE_TIME_PROBE 600
    #endif

    bool Temperature::wait_for_probe(const celsius_t target_temp, bool no_wait_for_cooling/*=true*/) {

      const bool wants_to_cool = isProbeAboveTemp(target_temp),
                 will_wait = !(wants_to_cool && no_wait_for_cooling);
      if (will_wait)
        SString<60>(F("Waiting for probe to "), wants_to_cool ? F("cool down") : F("heat up"), F(" to "), target_temp, F(" degrees.")).echoln();

      #if DISABLED(BUSY_WHILE_HEATING) && ENABLED(HOST_KEEPALIVE_FEATURE)
        KEEPALIVE_STATE(NOT_BUSY);
      #endif

      float old_temp = 9999;
      millis_t next_temp_ms = 0, next_delta_check_ms = 0;
      wait_for_heatup = true;
      while (will_wait && wait_for_heatup) {

        // Print Temp Reading every 10 seconds while heating up.
        millis_t now = millis();
        if (!next_temp_ms || ELAPSED(now, next_temp_ms)) {
          next_temp_ms = now + 10000UL;
          print_heater_states(active_extruder);
          SERIAL_EOL();
        }

        idle();
        gcode.reset_stepper_timeout(); // Keep steppers powered

        // Break after MIN_DELTA_SLOPE_TIME_PROBE seconds if the temperature
        // did not drop at least MIN_DELTA_SLOPE_DEG_PROBE. This avoids waiting
        // forever as the probe is not actively heated.
        if (!next_delta_check_ms || ELAPSED(now, next_delta_check_ms)) {
          const float temp = degProbe(),
                      delta_temp = old_temp > temp ? old_temp - temp : temp - old_temp;
          if (delta_temp < float(MIN_DELTA_SLOPE_DEG_PROBE)) {
            SERIAL_ECHOLNPGM("Timed out waiting for probe temperature.");
            break;
          }
          next_delta_check_ms = now + SEC_TO_MS(MIN_DELTA_SLOPE_TIME_PROBE);
          old_temp = temp;
        }

        // Loop until the temperature is very close target
        if (!(wants_to_cool ? isProbeAboveTemp(target_temp) : isProbeBelowTemp(target_temp))) {
          SString<60>(wants_to_cool ? F("Cooldown") : F("Heatup"), F(" complete, target probe temperature reached.")).echoln();
          break;
        }
      }

      // If wait_for_heatup is set, temperature was reached, no cancel
      if (wait_for_heatup) {
        wait_for_heatup = false;
        ui.reset_status();
        return true;
      }
      else if (will_wait)
        SERIAL_ECHOLNPGM("Canceled wait for probe temperature.");

      return false;
    }

  #endif // HAS_TEMP_PROBE

  #if HAS_HEATED_CHAMBER

    #ifndef MIN_COOLING_SLOPE_DEG_CHAMBER
      #define MIN_COOLING_SLOPE_DEG_CHAMBER 1.50
    #endif
    #ifndef MIN_COOLING_SLOPE_TIME_CHAMBER
      #define MIN_COOLING_SLOPE_TIME_CHAMBER 120
    #endif

    bool Temperature::wait_for_chamber(const bool no_wait_for_cooling/*=true*/) {
      #if TEMP_CHAMBER_RESIDENCY_TIME > 0
        millis_t residency_start_ms = 0;
        bool first_loop = true;
        // Loop until the temperature has stabilized
        #define TEMP_CHAMBER_CONDITIONS (!residency_start_ms || PENDING(now, residency_start_ms + SEC_TO_MS(TEMP_CHAMBER_RESIDENCY_TIME)))
      #else
        // Loop until the temperature is very close target
        #define TEMP_CHAMBER_CONDITIONS (wants_to_cool ? isCoolingChamber() : isHeatingChamber())
      #endif

      #if DISABLED(BUSY_WHILE_HEATING) && ENABLED(HOST_KEEPALIVE_FEATURE)
        KEEPALIVE_STATE(NOT_BUSY);
      #endif

      bool wants_to_cool = false;
      float target_temp = -1, old_temp = 9999;
      millis_t now, next_temp_ms = 0, cool_check_ms = 0;
      wait_for_heatup = true;
      do {
        // Target temperature might be changed during the loop
        if (target_temp != degTargetChamber()) {
          wants_to_cool = isCoolingChamber();
          target_temp = degTargetChamber();

          // Exit if S<lower>, continue if S<higher>, R<lower>, or R<higher>
          if (no_wait_for_cooling && wants_to_cool) break;
        }

        now = millis();
        if (ELAPSED(now, next_temp_ms)) { // Print Temp Reading every 1 second while heating up.
          next_temp_ms = now + 1000UL;
          print_heater_states(active_extruder);
          #if TEMP_CHAMBER_RESIDENCY_TIME > 0
            SString<20> s(F(" W:"));
            if (residency_start_ms)
              s += long((SEC_TO_MS(TEMP_CHAMBER_RESIDENCY_TIME) - (now - residency_start_ms)) / 1000UL);
            else
              s += '?';
            s.echo();
          #endif
          SERIAL_EOL();
        }

        idle();
        gcode.reset_stepper_timeout(); // Keep steppers powered

        const float temp = degChamber();

        #if TEMP_CHAMBER_RESIDENCY_TIME > 0

          const float temp_diff = ABS(target_temp - temp);

          if (!residency_start_ms) {
            // Start the TEMP_CHAMBER_RESIDENCY_TIME timer when we reach target temp for the first time.
            if (temp_diff < TEMP_CHAMBER_WINDOW)
              residency_start_ms = now + (first_loop ? SEC_TO_MS(TEMP_CHAMBER_RESIDENCY_TIME) / 3 : 0);
          }
          else if (temp_diff > TEMP_CHAMBER_HYSTERESIS) {
            // Restart the timer whenever the temperature falls outside the hysteresis.
            residency_start_ms = now;
          }

          first_loop = false;
        #endif // TEMP_CHAMBER_RESIDENCY_TIME > 0

        // Prevent a wait-forever situation if R is misused i.e. M191 R0
        if (wants_to_cool) {
          // Break after MIN_COOLING_SLOPE_TIME_CHAMBER seconds
          // if the temperature did not drop at least MIN_COOLING_SLOPE_DEG_CHAMBER
          if (!cool_check_ms || ELAPSED(now, cool_check_ms)) {
            if (old_temp - temp < float(MIN_COOLING_SLOPE_DEG_CHAMBER)) break;
            cool_check_ms = now + SEC_TO_MS(MIN_COOLING_SLOPE_TIME_CHAMBER);
            old_temp = temp;
          }
        }
      } while (wait_for_heatup && TEMP_CHAMBER_CONDITIONS);

      // If wait_for_heatup is set, temperature was reached, no cancel
      if (wait_for_heatup) {
        wait_for_heatup = false;
        ui.reset_status();
        return true;
      }

      return false;
    }

  #endif // HAS_HEATED_CHAMBER

  #if HAS_COOLER

    #ifndef MIN_COOLING_SLOPE_DEG_COOLER
      #define MIN_COOLING_SLOPE_DEG_COOLER 1.50
    #endif
    #ifndef MIN_COOLING_SLOPE_TIME_COOLER
      #define MIN_COOLING_SLOPE_TIME_COOLER 120
    #endif

    bool Temperature::wait_for_cooler(const bool no_wait_for_cooling/*=true*/) {

      #if TEMP_COOLER_RESIDENCY_TIME > 0
        millis_t residency_start_ms = 0;
        bool first_loop = true;
        // Loop until the temperature has stabilized
        #define TEMP_COOLER_CONDITIONS (!residency_start_ms || PENDING(now, residency_start_ms + SEC_TO_MS(TEMP_COOLER_RESIDENCY_TIME)))
      #else
        // Loop until the temperature is very close target
        #define TEMP_COOLER_CONDITIONS (wants_to_cool ? isLaserHeating() : isLaserCooling())
      #endif

      #if DISABLED(BUSY_WHILE_HEATING) && ENABLED(HOST_KEEPALIVE_FEATURE)
        KEEPALIVE_STATE(NOT_BUSY);
      #endif

      bool wants_to_cool = false;
      float target_temp = -1, previous_temp = 9999;
      millis_t now, next_temp_ms = 0, next_cooling_check_ms = 0;
      wait_for_heatup = true;
      do {
        // Target temperature might be changed during the loop
        if (target_temp != degTargetCooler()) {
          wants_to_cool = isLaserHeating();
          target_temp = degTargetCooler();

          // Exit if S<lower>, continue if S<higher>, R<lower>, or R<higher>
          if (no_wait_for_cooling && wants_to_cool) break;
        }

        now = millis();
        if (ELAPSED(now, next_temp_ms)) { // Print Temp Reading every 1 second while heating up.
          next_temp_ms = now + 1000UL;
          print_heater_states(active_extruder);
          #if TEMP_COOLER_RESIDENCY_TIME > 0
            SString<20> s(F(" W:"));
            if (residency_start_ms)
              s += long((SEC_TO_MS(TEMP_COOLER_RESIDENCY_TIME) - (now - residency_start_ms)) / 1000UL);
            else
              s += '?';
            s.echo();
          #endif
          SERIAL_EOL();
        }

        idle();
        gcode.reset_stepper_timeout(); // Keep steppers powered

        const celsius_float_t current_temp = degCooler();

        #if TEMP_COOLER_RESIDENCY_TIME > 0

          const celsius_float_t temp_diff = ABS(target_temp - temp);

          if (!residency_start_ms) {
            // Start the TEMP_COOLER_RESIDENCY_TIME timer when we reach target temp for the first time.
            if (temp_diff < TEMP_COOLER_WINDOW)
              residency_start_ms = now + (first_loop ? SEC_TO_MS(TEMP_COOLER_RESIDENCY_TIME) / 3 : 0);
          }
          else if (temp_diff > TEMP_COOLER_HYSTERESIS) {
            // Restart the timer whenever the temperature falls outside the hysteresis.
            residency_start_ms = now;
          }

          first_loop = false;
        #endif // TEMP_COOLER_RESIDENCY_TIME > 0

        // Prevent a wait-forever situation if R is misused i.e. M191 R0
        if (wants_to_cool) {
          // Break after MIN_COOLING_SLOPE_TIME_CHAMBER seconds
          // if the temperature did not drop at least MIN_COOLING_SLOPE_DEG_CHAMBER
          if (!next_cooling_check_ms || ELAPSED(now, next_cooling_check_ms)) {
            if (previous_temp - current_temp < float(MIN_COOLING_SLOPE_DEG_COOLER)) break;
            next_cooling_check_ms = now + SEC_TO_MS(MIN_COOLING_SLOPE_TIME_COOLER);
            previous_temp = current_temp;
          }
        }

      } while (wait_for_heatup && TEMP_COOLER_CONDITIONS);

      // If wait_for_heatup is set, temperature was reached, no cancel
      if (wait_for_heatup) {
        wait_for_heatup = false;
        ui.reset_status();
        return true;
      }

      return false;
    }

  #endif // HAS_COOLER

#endif // HAS_TEMP_SENSOR<|MERGE_RESOLUTION|>--- conflicted
+++ resolved
@@ -1765,13 +1765,8 @@
           if (watch_hotend[e].check(temp))          // Increased enough?
             start_watching_hotend(e);               // If temp reached, turn off elapsed check
           else {
-<<<<<<< HEAD
-            TERN_(HAS_DWIN_E3V2_BASIC, DWIN_Popup_Temperature(0));
-            _TEMP_ERROR(e, FPSTR(str_t_heating_failed), MSG_HEATING_FAILED_LCD, temp);
-=======
             TERN_(HAS_DWIN_E3V2_BASIC, dwinPopupTemperature(0));
-            _temp_error((heater_id_t)e, FPSTR(str_t_heating_failed), GET_TEXT_F(MSG_HEATING_FAILED_LCD));
->>>>>>> fe4819a9
+            _TEMP_ERROR((heater_id_t)e, FPSTR(str_t_heating_failed), GET_TEXT_F(MSG_HEATING_FAILED_LCD), temp);
           }
         }
       #endif
@@ -1800,13 +1795,8 @@
         if (watch_bed.check(deg))               // Increased enough?
           start_watching_bed();                 // If temp reached, turn off elapsed check
         else {
-<<<<<<< HEAD
-          TERN_(HAS_DWIN_E3V2_BASIC, DWIN_Popup_Temperature(0));
-          _TEMP_ERROR(H_BED, FPSTR(str_t_heating_failed), MSG_HEATING_FAILED_LCD, deg);
-=======
           TERN_(HAS_DWIN_E3V2_BASIC, dwinPopupTemperature(0));
-          _temp_error(H_BED, FPSTR(str_t_heating_failed), GET_TEXT_F(MSG_HEATING_FAILED_LCD));
->>>>>>> fe4819a9
+          _TEMP_ERROR(H_BED, FPSTR(str_t_heating_failed), GET_TEXT_F(MSG_HEATING_FAILED_LCD), deg);
         }
       }
     }
@@ -2695,43 +2685,23 @@
     if (temp_bed.target > 0 && !is_bed_preheating() && TP_CMP(BED, mintemp_raw_BED, temp_bed.getraw())) MINTEMP_ERROR(H_BED, temp_bed.celsius);
   #endif
 
-<<<<<<< HEAD
-  #if BOTH(HAS_HEATED_CHAMBER, THERMAL_PROTECTION_CHAMBER)
+  #if ALL(HAS_HEATED_CHAMBER, THERMAL_PROTECTION_CHAMBER)
     if (TP_CMP(CHAMBER, temp_chamber.getraw(), maxtemp_raw_CHAMBER)) MAXTEMP_ERROR(H_CHAMBER, temp_chamber.celsius);
     if (temp_chamber.target > 0 && TP_CMP(CHAMBER, mintemp_raw_CHAMBER, temp_chamber.getraw())) MINTEMP_ERROR(H_CHAMBER, temp_chamber.celsius);
   #endif
 
-  #if BOTH(HAS_COOLER, THERMAL_PROTECTION_COOLER)
+  #if ALL(HAS_COOLER, THERMAL_PROTECTION_COOLER)
     if (cutter.unitPower > 0 && TP_CMP(COOLER, temp_cooler.getraw(), maxtemp_raw_COOLER)) MAXTEMP_ERROR(H_COOLER, temp_cooler.celsius);
     if (TP_CMP(COOLER, mintemp_raw_COOLER, temp_cooler.getraw())) MINTEMP_ERROR(H_COOLER, temp_cooler.celsius);
   #endif
 
-  #if BOTH(HAS_TEMP_BOARD, THERMAL_PROTECTION_BOARD)
+  #if ALL(HAS_TEMP_BOARD, THERMAL_PROTECTION_BOARD)
     if (TP_CMP(BOARD, temp_board.getraw(), maxtemp_raw_BOARD)) MAXTEMP_ERROR(H_BOARD, temp_board.celsius);
     if (TP_CMP(BOARD, mintemp_raw_BOARD, temp_board.getraw())) MINTEMP_ERROR(H_BOARD, temp_board.celsius);
   #endif
 
-  #if BOTH(HAS_TEMP_SOC, THERMAL_PROTECTION_SOC)
+  #if ALL(HAS_TEMP_SOC, THERMAL_PROTECTION_SOC)
     if (TP_CMP(SOC, temp_soc.getraw(), maxtemp_raw_SOC)) MAXTEMP_ERROR(H_SOC, temp_soc.celsius);
-=======
-  #if ALL(HAS_HEATED_CHAMBER, THERMAL_PROTECTION_CHAMBER)
-    if (TP_CMP(CHAMBER, temp_chamber.getraw(), maxtemp_raw_CHAMBER)) maxtemp_error(H_CHAMBER);
-    if (temp_chamber.target > 0 && TP_CMP(CHAMBER, mintemp_raw_CHAMBER, temp_chamber.getraw())) mintemp_error(H_CHAMBER);
-  #endif
-
-  #if ALL(HAS_COOLER, THERMAL_PROTECTION_COOLER)
-    if (cutter.unitPower > 0 && TP_CMP(COOLER, temp_cooler.getraw(), maxtemp_raw_COOLER)) maxtemp_error(H_COOLER);
-    if (TP_CMP(COOLER, mintemp_raw_COOLER, temp_cooler.getraw())) mintemp_error(H_COOLER);
-  #endif
-
-  #if ALL(HAS_TEMP_BOARD, THERMAL_PROTECTION_BOARD)
-    if (TP_CMP(BOARD, temp_board.getraw(), maxtemp_raw_BOARD)) maxtemp_error(H_BOARD);
-    if (TP_CMP(BOARD, mintemp_raw_BOARD, temp_board.getraw())) mintemp_error(H_BOARD);
-  #endif
-
-  #if ALL(HAS_TEMP_SOC, THERMAL_PROTECTION_SOC)
-    if (TP_CMP(SOC, temp_soc.getraw(), maxtemp_raw_SOC)) maxtemp_error(H_SOC);
->>>>>>> fe4819a9
   #endif
   #undef TP_CMP
 
@@ -3249,23 +3219,13 @@
       } // fall through
 
       case TRRunaway:
-<<<<<<< HEAD
-        TERN_(HAS_DWIN_E3V2_BASIC, DWIN_Popup_Temperature(0));
+        TERN_(HAS_DWIN_E3V2_BASIC, dwinPopupTemperature(0));
         _TEMP_ERROR(heater_id, FPSTR(str_t_thermal_runaway), MSG_THERMAL_RUNAWAY, current);
-
-      #if ENABLED(THERMAL_PROTECTION_VARIANCE_MONITOR)
-        case TRMalfunction:
-          TERN_(HAS_DWIN_E3V2_BASIC, DWIN_Popup_Temperature(0));
-          _TEMP_ERROR(heater_id, FPSTR(str_t_temp_malfunction), MSG_TEMP_MALFUNCTION, current);
-=======
-        TERN_(HAS_DWIN_E3V2_BASIC, dwinPopupTemperature(0));
-        _temp_error(heater_id, FPSTR(str_t_thermal_runaway), GET_TEXT_F(MSG_THERMAL_RUNAWAY));
 
       #if ENABLED(THERMAL_PROTECTION_VARIANCE_MONITOR)
         case TRMalfunction:
           TERN_(HAS_DWIN_E3V2_BASIC, dwinPopupTemperature(0));
-          _temp_error(heater_id, FPSTR(str_t_temp_malfunction), GET_TEXT_F(MSG_TEMP_MALFUNCTION));
->>>>>>> fe4819a9
+          _TEMP_ERROR(heater_id, FPSTR(str_t_temp_malfunction), MSG_TEMP_MALFUNCTION, current);
       #endif
     }
   }
