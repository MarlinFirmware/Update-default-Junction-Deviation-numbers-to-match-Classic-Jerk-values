--- conflicted
+++ resolved
@@ -3114,12 +3114,7 @@
 
       #if !HAS_MAXTC_SW_SPI
         // Initialize SPI using the default Hardware SPI bus.
-<<<<<<< HEAD
-        // FIXME: spiBegin, spiRec and spiInit doesn't work when soft spi is used.
-=======
         // FIXME: spiBegin, spiRec and spiInit doesn't work when Soft SPI is used.
-        spiBegin();
->>>>>>> 979abe2b
         spiInit(MAX_TC_SPEED_BITS);
       #endif
 
@@ -3132,14 +3127,7 @@
         if (i > 0) max_tc_temp <<= 8; // shift left if not the last byte
       }
 
-<<<<<<< HEAD
-      #if !HAS_MAXTC_SW_SPI
-        // Terminate our work.
-        spiClose();
-      #endif
-=======
       IF_DISABLED(HAS_MAXTC_SW_SPI, spiClose());  // Terminate our work
->>>>>>> 979abe2b
 
       MAXTC_CS_WRITE(HIGH);  // Disable MAXTC
     #else
