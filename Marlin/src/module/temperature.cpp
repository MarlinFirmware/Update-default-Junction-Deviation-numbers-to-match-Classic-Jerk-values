--- conflicted
+++ resolved
@@ -885,33 +885,21 @@
                 temp_change_ms = ms + SEC_TO_MS(watch_temp_period);   // - move the expiration timer up
                 if (current_temp > watch_temp_target) heated = true;  // - Flag if target temperature reached
               }
-<<<<<<< HEAD
-              else if (ELAPSED(ms, temp_change_ms)) {                  // Watch timer expired
-
+              else if (ELAPSED(ms, temp_change_ms)) {                 // Watch timer expired
+                #if ENABLED(E3S1PRO_RTS)
+                  rts.sendData(exchangePageBase + 31, exchangePageAddr);
+                  change_page_font = 31;
+                #endif
+                _TEMP_ERROR(heater_id, FPSTR(str_t_heating_failed), MSG_ERR_HEATING_FAILED, current_temp);
+              }
+            }
+            else if (current_temp < target - (MAX_OVERSHOOT_PID_AUTOTUNE)) { // Heated, then temperature fell too far?
               #if ENABLED(E3S1PRO_RTS)
                 rts.sendData(exchangePageBase + 31, exchangePageAddr);
                 change_page_font = 31;
               #endif
-
-              _temp_error(heater_id, FPSTR(str_t_heating_failed), GET_TEXT_F(MSG_HEATING_FAILED_LCD));
-              }
+              _TEMP_ERROR(heater_id, FPSTR(str_t_thermal_runaway), MSG_ERR_THERMAL_RUNAWAY, current_temp);
             }
-            else if (current_temp < target - (MAX_OVERSHOOT_PID_AUTOTUNE)) { // Heated, then temperature fell too far?
-
-                #if ENABLED(E3S1PRO_RTS)
-                  rts.sendData(exchangePageBase + 31, exchangePageAddr);
-                  change_page_font = 31;
-                #endif
-
-              _temp_error(heater_id, FPSTR(str_t_thermal_runaway), GET_TEXT_F(MSG_THERMAL_RUNAWAY));
-            }
-=======
-              else if (ELAPSED(ms, temp_change_ms))                   // Watch timer expired
-                _TEMP_ERROR(heater_id, FPSTR(str_t_heating_failed), MSG_ERR_HEATING_FAILED, current_temp);
-            }
-            else if (current_temp < target - (MAX_OVERSHOOT_PID_AUTOTUNE)) // Heated, then temperature fell too far?
-              _TEMP_ERROR(heater_id, FPSTR(str_t_thermal_runaway), MSG_ERR_THERMAL_RUNAWAY, current_temp);
->>>>>>> 2a88e760
           }
         #endif
       } // every 2 seconds
@@ -999,16 +987,13 @@
       hal.idletask();
 
       // Run UI update
-<<<<<<< HEAD
-      TERN(DWIN_CREALITY_LCD, DWIN_Update(), ui.update());
-
-      #if ENABLED(E3S1PRO_RTS)
-        TERN(E3S1PRO_RTS, RTSUpdate(), ui.update());
-      #endif
-
-=======
-      TERN(DWIN_CREALITY_LCD, dwinUpdate(), ui.update());
->>>>>>> 2a88e760
+      #if ENABLED(DWIN_CREALITY_LCD)
+        dwinUpdate();
+      #elif ENABLED(E3S1PRO_RTS)
+        RTSUpdate();
+      #else
+        ui.update();
+      #endif
     }
     wait_for_heatup = false;
 
@@ -1641,34 +1626,26 @@
   #if HAS_DWIN_E3V2_BASIC && (HAS_HOTEND || HAS_HEATED_BED)
     dwinPopupTemperature(1);
   #endif
-<<<<<<< HEAD
 
   #if ENABLED(E3S1PRO_RTS) && (HAS_HOTEND || HAS_HEATED_BED)
     rts.sendData(exchangePageBase + 31, exchangePageAddr);
     change_page_font = 31;
   #endif
 
-  _temp_error(heater_id, F(STR_T_MAXTEMP), GET_TEXT_F(MSG_ERR_MAXTEMP));
-=======
   _TEMP_ERROR(heater_id, F(STR_T_MAXTEMP), MSG_ERR_MAXTEMP, deg);
->>>>>>> 2a88e760
 }
 
 void Temperature::mintemp_error(const heater_id_t heater_id OPTARG(ERR_INCLUDE_TEMP, const celsius_float_t deg)) {
   #if HAS_DWIN_E3V2_BASIC && (HAS_HOTEND || HAS_HEATED_BED)
     dwinPopupTemperature(0);
   #endif
-<<<<<<< HEAD
 
   #if ENABLED(E3S1PRO_RTS) && (HAS_HOTEND || HAS_HEATED_BED)
     rts.sendData(exchangePageBase + 31, exchangePageAddr);
     change_page_font = 31;
   #endif
 
-  _temp_error(heater_id, F(STR_T_MINTEMP), GET_TEXT_F(MSG_ERR_MINTEMP));
-=======
   _TEMP_ERROR(heater_id, F(STR_T_MINTEMP), MSG_ERR_MINTEMP, deg);
->>>>>>> 2a88e760
 }
 
 #if HAS_PID_DEBUG
@@ -1868,25 +1845,17 @@
   void Temperature::manage_hotends(const millis_t &ms) {
     HOTEND_LOOP() {
       #if ENABLED(THERMAL_PROTECTION_HOTENDS)
-<<<<<<< HEAD
-
-        if (degHotend(e) > temp_range[e].maxtemp) {
-
+      {
+        const auto deg = degHotend(e);
+        if (deg > temp_range[e].maxtemp) {
           #if ENABLED(E3S1PRO_RTS)
             rts.sendData(exchangePageBase + 31, exchangePageAddr);
             change_page_font = 31;
+            SERIAL_ECHOLNPGM("HOTEND MAXTEMP E:", e, " T:", degHotend(e), " MAX:", temp_range[e].maxtemp);
           #endif
-
-          SERIAL_ECHOLNPGM("HOTEND MAXTEMP E:", e, " T:", degHotend(e), " MAX:", temp_range[e].maxtemp);
-
-          maxtemp_error((heater_id_t)e);
+          MAXTEMP_ERROR(e, deg);
         }
-=======
-      {
-        const auto deg = degHotend(e);
-        if (deg > temp_range[e].maxtemp) MAXTEMP_ERROR(e, deg);
-      }
->>>>>>> 2a88e760
+      }
       #endif
 
       TERN_(HEATER_IDLE_HANDLER, heater_idle[e].update(ms));
@@ -1906,19 +1875,12 @@
           if (watch_hotend[e].check(temp))          // Increased enough?
             start_watching_hotend(e);               // If temp reached, turn off elapsed check
           else {
-<<<<<<< HEAD
-            TERN_(HAS_DWIN_E3V2_BASIC, DWIN_Popup_Temperature(0));
-
+            TERN_(HAS_DWIN_E3V2_BASIC, dwinPopupTemperature(0));
             #if ENABLED(E3S1PRO_RTS)
               rts.sendData(exchangePageBase + 31, exchangePageAddr);
               change_page_font = 31;
             #endif
-
-            _temp_error((heater_id_t)e, FPSTR(str_t_heating_failed), GET_TEXT_F(MSG_HEATING_FAILED_LCD));
-=======
-            TERN_(HAS_DWIN_E3V2_BASIC, dwinPopupTemperature(0));
             _TEMP_ERROR(e, FPSTR(str_t_heating_failed), MSG_ERR_HEATING_FAILED, temp);
->>>>>>> 2a88e760
           }
         }
       #endif
@@ -1933,22 +1895,16 @@
   void Temperature::manage_heated_bed(const millis_t &ms) {
 
     #if ENABLED(THERMAL_PROTECTION_BED)
-<<<<<<< HEAD
-      if (degBed() > BED_MAXTEMP) {
-
+    {
+      const auto deg = degBed();
+      if (deg > BED_MAXTEMP) {
         #if ENABLED(E3S1PRO_RTS)
           rts.sendData(exchangePageBase + 31, exchangePageAddr);
           change_page_font = 31;
         #endif
-
-        maxtemp_error(H_BED);
-      }
-=======
-    {
-      const auto deg = degBed();
-      if (deg > BED_MAXTEMP) MAXTEMP_ERROR(H_BED, deg);
-    }
->>>>>>> 2a88e760
+        MAXTEMP_ERROR(H_BED, deg);
+      }
+    }
     #endif
 
     #if WATCH_BED
@@ -1959,19 +1915,12 @@
         if (watch_bed.check(deg))               // Increased enough?
           start_watching_bed();                 // If temp reached, turn off elapsed check
         else {
-<<<<<<< HEAD
-          TERN_(HAS_DWIN_E3V2_BASIC, DWIN_Popup_Temperature(0));
-
-         #if ENABLED(E3S1PRO_RTS)
+          TERN_(HAS_DWIN_E3V2_BASIC, dwinPopupTemperature(0));
+          #if ENABLED(E3S1PRO_RTS)
             rts.sendData(exchangePageBase + 31, exchangePageAddr);
             change_page_font = 31;
           #endif
-
-          _temp_error(H_BED, FPSTR(str_t_heating_failed), GET_TEXT_F(MSG_HEATING_FAILED_LCD));
-=======
-          TERN_(HAS_DWIN_E3V2_BASIC, dwinPopupTemperature(0));
           _TEMP_ERROR(H_BED, FPSTR(str_t_heating_failed), MSG_ERR_HEATING_FAILED, deg);
->>>>>>> 2a88e760
         }
       }
     }
@@ -2832,18 +2781,11 @@
     HOTEND_LOOP() {
       const raw_adc_t r = temp_hotend[e].getraw();
       const bool neg = temp_dir[e] < 0, pos = temp_dir[e] > 0;
-<<<<<<< HEAD
       if ((neg && r < temp_range[e].raw_max) || (pos && r > temp_range[e].raw_max)) {
-
         #if ENABLED(E3S1PRO_RTS)
           SERIAL_ECHOLNPGM("HOTEND RAW MAXTEMP E:", e, " T:", r, " MAX:", temp_range[e].raw_max);
         #endif
-=======
-      if ((neg && r < temp_range[e].raw_max) || (pos && r > temp_range[e].raw_max))
         MAXTEMP_ERROR(e, temp_hotend[e].celsius);
->>>>>>> 2a88e760
-
-        maxtemp_error((heater_id_t)e);
       }
       /**
       // DEBUG PREHEATING TIME
@@ -3406,37 +3348,23 @@
       } // fall through
 
       case TRRunaway:
-<<<<<<< HEAD
-
+        TERN_(HAS_DWIN_E3V2_BASIC, dwinPopupTemperature(0));
         #if ENABLED(E3S1PRO_RTS)
           rts.sendData(exchangePageBase + 31, exchangePageAddr);
           change_page_font = 31;
         #endif
-
-        TERN_(HAS_DWIN_E3V2_BASIC, DWIN_Popup_Temperature(0));
-        _temp_error(heater_id, FPSTR(str_t_thermal_runaway), GET_TEXT_F(MSG_THERMAL_RUNAWAY));
+        _TEMP_ERROR(heater_id, FPSTR(str_t_thermal_runaway), MSG_ERR_THERMAL_RUNAWAY, current);
+        break;
 
       #if ENABLED(THERMAL_PROTECTION_VARIANCE_MONITOR)
         case TRMalfunction:
-          TERN_(HAS_DWIN_E3V2_BASIC, DWIN_Popup_Temperature(0));
-
+          TERN_(HAS_DWIN_E3V2_BASIC, dwinPopupTemperature(0));
           #if ENABLED(E3S1PRO_RTS)
             rts.sendData(exchangePageBase + 31, exchangePageAddr);
             change_page_font = 31;
           #endif
-
-          _temp_error(heater_id, FPSTR(str_t_temp_malfunction), GET_TEXT_F(MSG_TEMP_MALFUNCTION));
-=======
-        TERN_(HAS_DWIN_E3V2_BASIC, dwinPopupTemperature(0));
-        _TEMP_ERROR(heater_id, FPSTR(str_t_thermal_runaway), MSG_ERR_THERMAL_RUNAWAY, current);
-        break;
-
-      #if ENABLED(THERMAL_PROTECTION_VARIANCE_MONITOR)
-        case TRMalfunction:
-          TERN_(HAS_DWIN_E3V2_BASIC, dwinPopupTemperature(0));
           _TEMP_ERROR(heater_id, F(STR_T_THERMAL_MALFUNCTION), MSG_ERR_TEMP_MALFUNCTION, current);
           break;
->>>>>>> 2a88e760
       #endif
     }
   }
