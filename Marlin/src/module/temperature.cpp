/**
 * Marlin 3D Printer Firmware
 * Copyright (c) 2020 MarlinFirmware [https://github.com/MarlinFirmware/Marlin]
 *
 * Based on Sprinter and grbl.
 * Copyright (c) 2011 Camiel Gubbels / Erik van der Zalm
 *
 * This program is free software: you can redistribute it and/or modify
 * it under the terms of the GNU General Public License as published by
 * the Free Software Foundation, either version 3 of the License, or
 * (at your option) any later version.
 *
 * This program is distributed in the hope that it will be useful,
 * but WITHOUT ANY WARRANTY; without even the implied warranty of
 * MERCHANTABILITY or FITNESS FOR A PARTICULAR PURPOSE.  See the
 * GNU General Public License for more details.
 *
 * You should have received a copy of the GNU General Public License
 * along with this program.  If not, see <https://www.gnu.org/licenses/>.
 *
 */

/**
 * temperature.cpp - temperature control
 */

// Useful when debugging thermocouples
//#define IGNORE_THERMOCOUPLE_ERRORS

#include "../MarlinCore.h"
#include "../HAL/shared/Delay.h"
#include "../lcd/marlinui.h"
#include "../gcode/gcode.h"

#include "temperature.h"
#include "endstops.h"
#include "planner.h"
#include "printcounter.h"

#if EITHER(HAS_COOLER, LASER_COOLANT_FLOW_METER)
  #include "../feature/cooler.h"
  #include "../feature/spindle_laser.h"
#endif

#if ENABLED(USE_CONTROLLER_FAN)
  #include "../feature/controllerfan.h"
#endif

#if ENABLED(EMERGENCY_PARSER)
  #include "motion.h"
#endif

#if ENABLED(DWIN_CREALITY_LCD)
  #include "../lcd/e3v2/creality/dwin.h"
#elif ENABLED(DWIN_LCD_PROUI)
  #include "../lcd/e3v2/proui/dwin.h"
#endif

#if ENABLED(EXTENSIBLE_UI)
  #include "../lcd/extui/ui_api.h"
#endif

#if ENABLED(HOST_PROMPT_SUPPORT)
  #include "../feature/host_actions.h"
#endif

#if ENABLED(NOZZLE_PARK_FEATURE)
  #include "../libs/nozzle.h"
#endif

#if LASER_SAFETY_TIMEOUT_MS > 0
  #include "../feature/spindle_laser.h"
#endif

// MAX TC related macros
#define TEMP_SENSOR_IS_MAX(n, M) (ENABLED(TEMP_SENSOR_##n##_IS_MAX##M) || (ENABLED(TEMP_SENSOR_REDUNDANT_IS_MAX##M) && REDUNDANT_TEMP_MATCH(SOURCE, E##n)))
#define TEMP_SENSOR_IS_ANY_MAX_TC(n) (TEMP_SENSOR_IS_MAX_TC(n) || (TEMP_SENSOR_IS_MAX_TC(REDUNDANT) && REDUNDANT_TEMP_MATCH(SOURCE, E##n)))

// LIB_MAX6675 can be added to the build_flags in platformio.ini to use a user-defined library
// If LIB_MAX6675 is not on the build_flags then raw SPI reads will be used.
#if HAS_MAX6675 && USE_LIB_MAX6675
  #include <max6675.h>
  #define HAS_MAX6675_LIBRARY 1
#endif

// LIB_MAX31855 can be added to the build_flags in platformio.ini to use a user-defined library.
// If LIB_MAX31855 is not on the build_flags then raw SPI reads will be used.
#if HAS_MAX31855 && USE_ADAFRUIT_MAX31855
  #include <Adafruit_MAX31855.h>
  #define HAS_MAX31855_LIBRARY 1
  typedef Adafruit_MAX31855 MAX31855;
#endif

#if HAS_MAX31865
  #if USE_ADAFRUIT_MAX31865
    #include <Adafruit_MAX31865.h>
    typedef Adafruit_MAX31865 MAX31865;
  #else
    #include "../libs/MAX31865.h"
  #endif
#endif

#if HAS_MAX6675_LIBRARY || HAS_MAX31855_LIBRARY || HAS_MAX31865
  #define HAS_MAXTC_LIBRARIES 1
#endif

// If we have a MAX TC with SCK and MISO pins defined, it's either on a separate/dedicated Hardware
// SPI bus, or some pins for Software SPI. Alternate Hardware SPI buses are not supported yet, so
// your SPI options are:
//
//  1. Only CS pin(s) defined:                  Hardware SPI on the default bus (usually the SD card SPI).
//  2. CS, MISO, and SCK pins defined:          Software SPI on a separate bus, as defined by MISO, SCK.
//  3. CS, MISO, and SCK pins w/ FORCE_HW_SPI:  Hardware SPI on the default bus, ignoring MISO, SCK.
//
#if TEMP_SENSOR_IS_ANY_MAX_TC(0) && TEMP_SENSOR_0_HAS_SPI_PINS && DISABLED(TEMP_SENSOR_FORCE_HW_SPI)
  #define TEMP_SENSOR_0_USES_SW_SPI 1
#endif
#if TEMP_SENSOR_IS_ANY_MAX_TC(1) && TEMP_SENSOR_1_HAS_SPI_PINS && DISABLED(TEMP_SENSOR_FORCE_HW_SPI)
  #define TEMP_SENSOR_1_USES_SW_SPI 1
#endif
#if TEMP_SENSOR_IS_ANY_MAX_TC(2) && TEMP_SENSOR_2_HAS_SPI_PINS && DISABLED(TEMP_SENSOR_FORCE_HW_SPI)
  #define TEMP_SENSOR_2_USES_SW_SPI 1
#endif

#if (TEMP_SENSOR_0_USES_SW_SPI || TEMP_SENSOR_1_USES_SW_SPI || TEMP_SENSOR_2_USES_SW_SPI) && !HAS_MAXTC_LIBRARIES
  #include "../libs/private_spi.h"
  #define HAS_MAXTC_SW_SPI 1

  // Define pins for SPI-based sensors
  #if TEMP_SENSOR_0_USES_SW_SPI
    #define SW_SPI_SCK_PIN    TEMP_0_SCK_PIN
    #define SW_SPI_MISO_PIN   TEMP_0_MISO_PIN
    #if PIN_EXISTS(TEMP_0_MOSI)
      #define SW_SPI_MOSI_PIN TEMP_0_MOSI_PIN
    #endif
  #elif TEMP_SENSOR_1_USES_SW_SPI
    #define SW_SPI_SCK_PIN    TEMP_1_SCK_PIN
    #define SW_SPI_MISO_PIN   TEMP_1_MISO_PIN
    #if PIN_EXISTS(TEMP_1_MOSI)
      #define SW_SPI_MOSI_PIN TEMP_1_MOSI_PIN
    #endif
  #elif TEMP_SENSOR_2_USES_SW_SPI
    #define SW_SPI_SCK_PIN    TEMP_2_SCK_PIN
    #define SW_SPI_MISO_PIN   TEMP_2_MISO_PIN
    #if PIN_EXISTS(TEMP_2_MOSI)
      #define SW_SPI_MOSI_PIN TEMP_2_MOSI_PIN
    #endif
  #endif
  #ifndef SW_SPI_MOSI_PIN
    #define SW_SPI_MOSI_PIN   SD_MOSI_PIN
  #endif
#endif

#if ENABLED(MPCTEMP)
  #include <math.h>
  #include "probe.h"
#endif

#if EITHER(MPCTEMP, PID_EXTRUSION_SCALING)
  #include "stepper.h"
#endif

#if ENABLED(BABYSTEPPING) && DISABLED(INTEGRATED_BABYSTEPPING)
  #include "../feature/babystep.h"
#endif

#if ENABLED(FILAMENT_WIDTH_SENSOR)
  #include "../feature/filwidth.h"
#endif

#if HAS_POWER_MONITOR
  #include "../feature/power_monitor.h"
#endif

#if ENABLED(EMERGENCY_PARSER)
  #include "../feature/e_parser.h"
#endif

#if ENABLED(PRINTER_EVENT_LEDS)
  #include "../feature/leds/printer_event_leds.h"
#endif

#if ENABLED(JOYSTICK)
  #include "../feature/joystick.h"
#endif

#if ENABLED(SINGLENOZZLE)
  #include "tool_change.h"
#endif

#if HAS_BEEPER
  #include "../libs/buzzer.h"
#endif

#if HAS_SERVOS
  #include "servo.h"
#endif

#if ANY(TEMP_SENSOR_0_IS_THERMISTOR, TEMP_SENSOR_1_IS_THERMISTOR, TEMP_SENSOR_2_IS_THERMISTOR, TEMP_SENSOR_3_IS_THERMISTOR, \
        TEMP_SENSOR_4_IS_THERMISTOR, TEMP_SENSOR_5_IS_THERMISTOR, TEMP_SENSOR_6_IS_THERMISTOR, TEMP_SENSOR_7_IS_THERMISTOR )
  #define HAS_HOTEND_THERMISTOR 1
#endif

#if HAS_HOTEND_THERMISTOR
  #define NEXT_TEMPTABLE(N) ,TEMPTABLE_##N
  #define NEXT_TEMPTABLE_LEN(N) ,TEMPTABLE_##N##_LEN
  static const temp_entry_t* heater_ttbl_map[HOTENDS] = ARRAY_BY_HOTENDS(TEMPTABLE_0 REPEAT_S(1, HOTENDS, NEXT_TEMPTABLE));
  static constexpr uint8_t heater_ttbllen_map[HOTENDS] = ARRAY_BY_HOTENDS(TEMPTABLE_0_LEN REPEAT_S(1, HOTENDS, NEXT_TEMPTABLE_LEN));
#endif

Temperature thermalManager;

PGMSTR(str_t_thermal_runaway, STR_T_THERMAL_RUNAWAY);
PGMSTR(str_t_temp_malfunction, STR_T_MALFUNCTION);
PGMSTR(str_t_heating_failed, STR_T_HEATING_FAILED);

/**
 * Macros to include the heater id in temp errors. The compiler's dead-code
 * elimination should (hopefully) optimize out the unused strings.
 */

#if HAS_HEATED_BED
  #define _BED_FSTR(h) (h) == H_BED ? GET_TEXT_F(MSG_BED) :
#else
  #define _BED_FSTR(h)
#endif
#if HAS_HEATED_CHAMBER
  #define _CHAMBER_FSTR(h) (h) == H_CHAMBER ? GET_TEXT_F(MSG_CHAMBER) :
#else
  #define _CHAMBER_FSTR(h)
#endif
#if HAS_COOLER
  #define _COOLER_FSTR(h) (h) == H_COOLER ? GET_TEXT_F(MSG_COOLER) :
#else
  #define _COOLER_FSTR(h)
#endif
#define _E_FSTR(h,N) ((HOTENDS) > N && (h) == N) ? F(STR_E##N) :
#define HEATER_FSTR(h) _BED_FSTR(h) _CHAMBER_FSTR(h) _COOLER_FSTR(h) _E_FSTR(h,1) _E_FSTR(h,2) _E_FSTR(h,3) _E_FSTR(h,4) _E_FSTR(h,5) _E_FSTR(h,6) _E_FSTR(h,7) F(STR_E0)

//
// Initialize MAX TC objects/SPI
//
#if HAS_MAX_TC

  #if HAS_MAXTC_SW_SPI
    // Initialize SoftSPI for non-lib Software SPI; Libraries take care of it themselves.
    template<uint8_t MisoPin, uint8_t MosiPin, uint8_t SckPin>
      SoftSPI<MisoPin, MosiPin, SckPin> SPIclass<MisoPin, MosiPin, SckPin>::softSPI;
    SPIclass<SW_SPI_MISO_PIN, SW_SPI_MOSI_PIN, SW_SPI_SCK_PIN> max_tc_spi;

  #endif

  #define MAXTC_INIT(n, M) \
      MAX##M max##M##_##n = MAX##M( \
        TEMP_##n##_CS_PIN \
        OPTARG(_MAX31865_##n##_SW, TEMP_##n##_MOSI_PIN) \
        OPTARG(TEMP_SENSOR_##n##_USES_SW_SPI, TEMP_##n##_MISO_PIN, TEMP_##n##_SCK_PIN) \
        OPTARG(LARGE_PINMAP, HIGH) \
      )

  #if HAS_MAX6675_LIBRARY
    #if TEMP_SENSOR_IS_MAX(0, 6675)
      MAXTC_INIT(0, 6675);
    #endif
    #if TEMP_SENSOR_IS_MAX(1, 6675)
      MAXTC_INIT(1, 6675);
    #endif
    #if TEMP_SENSOR_IS_MAX(2, 6675)
      MAXTC_INIT(2, 6675);
    #endif
  #endif

  #if HAS_MAX31855_LIBRARY
    #if TEMP_SENSOR_IS_MAX(0, 31855)
      MAXTC_INIT(0, 31855);
    #endif
    #if TEMP_SENSOR_IS_MAX(1, 31855)
      MAXTC_INIT(1, 31855);
    #endif
    #if TEMP_SENSOR_IS_MAX(2, 31855)
      MAXTC_INIT(2, 31855);
    #endif
  #endif

  // MAX31865 always uses a library, unlike '55 & 6675
  #if HAS_MAX31865
    #define _MAX31865_0_SW TEMP_SENSOR_0_USES_SW_SPI
    #define _MAX31865_1_SW TEMP_SENSOR_1_USES_SW_SPI
    #define _MAX31865_2_SW TEMP_SENSOR_2_USES_SW_SPI

    #if TEMP_SENSOR_IS_MAX(0, 31865)
      MAXTC_INIT(0, 31865);
    #endif
    #if TEMP_SENSOR_IS_MAX(1, 31865)
      MAXTC_INIT(1, 31865);
    #endif
    #if TEMP_SENSOR_IS_MAX(2, 31865)
      MAXTC_INIT(2, 31865);
    #endif

    #undef _MAX31865_0_SW
    #undef _MAX31865_1_SW
    #undef _MAX31865_2_SW
  #endif

  #undef MAXTC_INIT

#endif

/**
 * public:
 */

#if ENABLED(TEMP_TUNING_MAINTAIN_FAN)
  bool Temperature::adaptive_fan_slowing = true;
#endif

#if HAS_HOTEND
  hotend_info_t Temperature::temp_hotend[HOTENDS];
  constexpr celsius_t Temperature::hotend_maxtemp[HOTENDS];

  // Sanity-check max readable temperatures
  #define CHECK_MAXTEMP_(N,M,S) static_assert( \
    S >= 998 || M <= _MAX(TT_NAME(S)[0].celsius, TT_NAME(S)[COUNT(TT_NAME(S)) - 1].celsius) - HOTEND_OVERSHOOT, \
    "HEATER_" STRINGIFY(N) "_MAXTEMP (" STRINGIFY(M) ") is too high for thermistor_" STRINGIFY(S) ".h with HOTEND_OVERSHOOT=" STRINGIFY(HOTEND_OVERSHOOT) ".");
  #define CHECK_MAXTEMP(N) TERN(TEMP_SENSOR_##N##_IS_THERMISTOR, CHECK_MAXTEMP_, CODE_0)(N, HEATER_##N##_MAXTEMP, TEMP_SENSOR_##N)
  REPEAT(HOTENDS, CHECK_MAXTEMP)

  #if HAS_PREHEAT
    #define CHECK_PREHEAT__(N,P,T,M) static_assert(T <= M - HOTEND_OVERSHOOT, "PREHEAT_" STRINGIFY(P) "_TEMP_HOTEND (" STRINGIFY(T) ") must be less than HEATER_" STRINGIFY(N) "_MAXTEMP (" STRINGIFY(M) ") - " STRINGIFY(HOTEND_OVERSHOOT) ".");
    #define CHECK_PREHEAT_(N,P) CHECK_PREHEAT__(N, P, PREHEAT_##P##_TEMP_HOTEND, HEATER_##N##_MAXTEMP)
    #define CHECK_PREHEAT(P) REPEAT2(HOTENDS, CHECK_PREHEAT_, P)
    #if PREHEAT_COUNT >= 1
      CHECK_PREHEAT(1)
    #endif
    #if PREHEAT_COUNT >= 2
      CHECK_PREHEAT(2)
    #endif
    #if PREHEAT_COUNT >= 3
      CHECK_PREHEAT(3)
    #endif
    #if PREHEAT_COUNT >= 4
      CHECK_PREHEAT(4)
    #endif
    #if PREHEAT_COUNT >= 5
      CHECK_PREHEAT(5)
    #endif
    #if PREHEAT_COUNT >= 6
      CHECK_PREHEAT(6)
    #endif
    #if PREHEAT_COUNT >= 7
      CHECK_PREHEAT(7)
    #endif
    #if PREHEAT_COUNT >= 8
      CHECK_PREHEAT(8)
    #endif
    #if PREHEAT_COUNT >= 9
      CHECK_PREHEAT(9)
    #endif
    #if PREHEAT_COUNT >= 10
      CHECK_PREHEAT(10)
    #endif
  #endif // HAS_PREHEAT

#endif // HAS_HOTEND

#if HAS_TEMP_REDUNDANT
  redundant_info_t Temperature::temp_redundant;
#endif

#if EITHER(AUTO_POWER_E_FANS, HAS_FANCHECK)
  uint8_t Temperature::autofan_speed[HOTENDS] = ARRAY_N_1(HOTENDS, FAN_OFF_PWM);
#endif

#if ENABLED(AUTO_POWER_CHAMBER_FAN)
  uint8_t Temperature::chamberfan_speed = FAN_OFF_PWM;
#endif

#if ENABLED(AUTO_POWER_COOLER_FAN)
  uint8_t Temperature::coolerfan_speed = FAN_OFF_PWM;
#endif

#if BOTH(FAN_SOFT_PWM, USE_CONTROLLER_FAN)
  uint8_t Temperature::soft_pwm_controller_speed = FAN_OFF_PWM;
#endif

// Init fans according to whether they're native PWM or Software PWM
#ifdef BOARD_OPENDRAIN_MOSFETS
  #define _INIT_SOFT_FAN(P) OUT_WRITE_OD(P, FAN_INVERTING ? LOW : HIGH)
#else
  #define _INIT_SOFT_FAN(P) OUT_WRITE(P, FAN_INVERTING ? LOW : HIGH)
#endif
#if ENABLED(FAN_SOFT_PWM)
  #define _INIT_FAN_PIN(P) _INIT_SOFT_FAN(P)
#else
  #define _INIT_FAN_PIN(P) do{ if (PWM_PIN(P)) SET_PWM(P); else _INIT_SOFT_FAN(P); }while(0)
#endif
#if ENABLED(FAST_PWM_FAN)
  #define SET_FAST_PWM_FREQ(P) hal.set_pwm_frequency(pin_t(P), FAST_PWM_FAN_FREQUENCY)
#else
  #define SET_FAST_PWM_FREQ(P) NOOP
#endif
#define INIT_FAN_PIN(P) do{ _INIT_FAN_PIN(P); SET_FAST_PWM_FREQ(P); }while(0)

// HAS_FAN does not include CONTROLLER_FAN
#if HAS_FAN

  uint8_t Temperature::fan_speed[FAN_COUNT] = ARRAY_N_1(FAN_COUNT, FAN_OFF_PWM);

  #if ENABLED(EXTRA_FAN_SPEED)

    Temperature::extra_fan_t Temperature::extra_fan_speed[FAN_COUNT] = ARRAY_N_1(FAN_COUNT, FAN_OFF_PWM);

    /**
     * Handle the M106 P<fan> T<speed> command:
     *  T1       = Restore fan speed saved on the last T2
     *  T2       = Save the fan speed, then set to the last T<3-255> value
     *  T<3-255> = Set the "extra fan speed"
     */
    void Temperature::set_temp_fan_speed(const uint8_t fan, const uint16_t command_or_speed) {
      switch (command_or_speed) {
        case 1:
          set_fan_speed(fan, extra_fan_speed[fan].saved);
          break;
        case 2:
          extra_fan_speed[fan].saved = fan_speed[fan];
          set_fan_speed(fan, extra_fan_speed[fan].speed);
          break;
        default:
          extra_fan_speed[fan].speed = _MIN(command_or_speed, 255U);
          break;
      }
    }

  #endif

  #if EITHER(PROBING_FANS_OFF, ADVANCED_PAUSE_FANS_PAUSE)
    bool Temperature::fans_paused; // = false;
    uint8_t Temperature::saved_fan_speed[FAN_COUNT] = ARRAY_N_1(FAN_COUNT, FAN_OFF_PWM);
  #endif

  #if ENABLED(ADAPTIVE_FAN_SLOWING)
    uint8_t Temperature::fan_speed_scaler[FAN_COUNT] = ARRAY_N_1(FAN_COUNT, 128);
  #endif

  /**
   * Set the print fan speed for a target extruder
   */
  void Temperature::set_fan_speed(uint8_t fan, uint16_t speed) {

    NOMORE(speed, 255U);

    #if ENABLED(SINGLENOZZLE_STANDBY_FAN)
      if (fan != active_extruder) {
        if (fan < EXTRUDERS) singlenozzle_fan_speed[fan] = speed;
        return;
      }
    #endif

    TERN_(SINGLENOZZLE, if (fan < EXTRUDERS) fan = 0); // Always fan 0 for SINGLENOZZLE E fan

    if (fan >= FAN_COUNT) return;

    fan_speed[fan] = speed;
    #if REDUNDANT_PART_COOLING_FAN
      if (fan == 0) fan_speed[REDUNDANT_PART_COOLING_FAN] = speed;
    #endif

    TERN_(REPORT_FAN_CHANGE, report_fan_speed(fan));
  }

  #if ENABLED(REPORT_FAN_CHANGE)
    /**
     * Report print fan speed for a target extruder
     */
    void Temperature::report_fan_speed(const uint8_t fan) {
      if (fan >= FAN_COUNT) return;
      PORT_REDIRECT(SerialMask::All);
      SERIAL_ECHOLNPGM("M106 P", fan, " S", fan_speed[fan]);
    }
  #endif

  #if EITHER(PROBING_FANS_OFF, ADVANCED_PAUSE_FANS_PAUSE)

    void Temperature::set_fans_paused(const bool p) {
      if (p != fans_paused) {
        fans_paused = p;
        if (p)
          FANS_LOOP(i) { saved_fan_speed[i] = fan_speed[i]; fan_speed[i] = 0; }
        else
          FANS_LOOP(i) fan_speed[i] = saved_fan_speed[i];
      }
    }

  #endif

#endif // HAS_FAN

#if WATCH_HOTENDS
  hotend_watch_t Temperature::watch_hotend[HOTENDS]; // = { { 0 } }
#endif
#if HEATER_IDLE_HANDLER
  Temperature::heater_idle_t Temperature::heater_idle[NR_HEATER_IDLE]; // = { { 0 } }
#endif

#if HAS_HEATED_BED
  bed_info_t Temperature::temp_bed; // = { 0 }
  // Init min and max temp with extreme values to prevent false errors during startup
  raw_adc_t Temperature::mintemp_raw_BED = TEMP_SENSOR_BED_RAW_LO_TEMP,
            Temperature::maxtemp_raw_BED = TEMP_SENSOR_BED_RAW_HI_TEMP;
  TERN_(WATCH_BED, bed_watch_t Temperature::watch_bed); // = { 0 }
  IF_DISABLED(PIDTEMPBED, millis_t Temperature::next_bed_check_ms);
#endif

#if HAS_TEMP_CHAMBER
  chamber_info_t Temperature::temp_chamber; // = { 0 }
  #if HAS_HEATED_CHAMBER
    millis_t next_cool_check_ms_2 = 0;
    celsius_float_t old_temp = 9999;
    raw_adc_t Temperature::mintemp_raw_CHAMBER = TEMP_SENSOR_CHAMBER_RAW_LO_TEMP,
              Temperature::maxtemp_raw_CHAMBER = TEMP_SENSOR_CHAMBER_RAW_HI_TEMP;
    TERN_(WATCH_CHAMBER, chamber_watch_t Temperature::watch_chamber{0});
    IF_DISABLED(PIDTEMPCHAMBER, millis_t Temperature::next_chamber_check_ms);
  #endif
#endif

#if HAS_TEMP_COOLER
  cooler_info_t Temperature::temp_cooler; // = { 0 }
  #if HAS_COOLER
    bool flag_cooler_state;
    //bool flag_cooler_excess = false;
    celsius_float_t previous_temp = 9999;
    raw_adc_t Temperature::mintemp_raw_COOLER = TEMP_SENSOR_COOLER_RAW_LO_TEMP,
              Temperature::maxtemp_raw_COOLER = TEMP_SENSOR_COOLER_RAW_HI_TEMP;
    #if WATCH_COOLER
      cooler_watch_t Temperature::watch_cooler{0};
    #endif
    millis_t Temperature::next_cooler_check_ms, Temperature::cooler_fan_flush_ms;
  #endif
#endif

#if HAS_TEMP_PROBE
  probe_info_t Temperature::temp_probe; // = { 0 }
#endif

#if HAS_TEMP_BOARD
  board_info_t Temperature::temp_board; // = { 0 }
  #if ENABLED(THERMAL_PROTECTION_BOARD)
    raw_adc_t Temperature::mintemp_raw_BOARD = TEMP_SENSOR_BOARD_RAW_LO_TEMP,
              Temperature::maxtemp_raw_BOARD = TEMP_SENSOR_BOARD_RAW_HI_TEMP;
  #endif
#endif

#if BOTH(HAS_MARLINUI_MENU, PREVENT_COLD_EXTRUSION) && E_MANUAL > 0
  bool Temperature::allow_cold_extrude_override = false;
#else
  constexpr bool Temperature::allow_cold_extrude_override;
#endif

#if ENABLED(PREVENT_COLD_EXTRUSION)
  bool Temperature::allow_cold_extrude = false;
  celsius_t Temperature::extrude_min_temp = EXTRUDE_MINTEMP;
#else
  constexpr bool Temperature::allow_cold_extrude;
  constexpr celsius_t Temperature::extrude_min_temp;
#endif

#if HAS_ADC_BUTTONS
  uint32_t Temperature::current_ADCKey_raw = HAL_ADC_RANGE;
  uint16_t Temperature::ADCKey_count = 0;
#endif

#if ENABLED(PID_EXTRUSION_SCALING)
  int16_t Temperature::lpq_len; // Initialized in settings.cpp
#endif

/**
 * private:
 */

volatile bool Temperature::raw_temps_ready = false;


#if ENABLED(MPCTEMP)
  int32_t Temperature::mpc_e_position; // = 0
#endif

#define TEMPDIR(N) ((TEMP_SENSOR_##N##_RAW_LO_TEMP) < (TEMP_SENSOR_##N##_RAW_HI_TEMP) ? 1 : -1)
#define TP_CMP(S,A,B) (TEMPDIR(S) < 0 ? ((A)<(B)) : ((A)>(B)))

#if HAS_HOTEND
  // Init mintemp and maxtemp with extreme values to prevent false errors during startup
  constexpr temp_range_t sensor_heater_0 { TEMP_SENSOR_0_RAW_LO_TEMP, TEMP_SENSOR_0_RAW_HI_TEMP, 0, 16383 },
                         sensor_heater_1 { TEMP_SENSOR_1_RAW_LO_TEMP, TEMP_SENSOR_1_RAW_HI_TEMP, 0, 16383 },
                         sensor_heater_2 { TEMP_SENSOR_2_RAW_LO_TEMP, TEMP_SENSOR_2_RAW_HI_TEMP, 0, 16383 },
                         sensor_heater_3 { TEMP_SENSOR_3_RAW_LO_TEMP, TEMP_SENSOR_3_RAW_HI_TEMP, 0, 16383 },
                         sensor_heater_4 { TEMP_SENSOR_4_RAW_LO_TEMP, TEMP_SENSOR_4_RAW_HI_TEMP, 0, 16383 },
                         sensor_heater_5 { TEMP_SENSOR_5_RAW_LO_TEMP, TEMP_SENSOR_5_RAW_HI_TEMP, 0, 16383 },
                         sensor_heater_6 { TEMP_SENSOR_6_RAW_LO_TEMP, TEMP_SENSOR_6_RAW_HI_TEMP, 0, 16383 },
                         sensor_heater_7 { TEMP_SENSOR_7_RAW_LO_TEMP, TEMP_SENSOR_7_RAW_HI_TEMP, 0, 16383 };

  temp_range_t Temperature::temp_range[HOTENDS] = ARRAY_BY_HOTENDS(sensor_heater_0, sensor_heater_1, sensor_heater_2, sensor_heater_3, sensor_heater_4, sensor_heater_5, sensor_heater_6, sensor_heater_7);
#endif

#if MAX_CONSECUTIVE_LOW_TEMPERATURE_ERROR_ALLOWED > 1
  #define MULTI_MAX_CONSECUTIVE_LOW_TEMP_ERR 1
  uint8_t Temperature::consecutive_low_temperature_error[HOTENDS] = { 0 };
#endif

#if PREHEAT_TIME_HOTEND_MS > 0
  millis_t Temperature::preheat_end_ms_hotend[HOTENDS] { 0 };
#endif
#if HAS_HEATED_BED && PREHEAT_TIME_BED_MS > 0
  millis_t Temperature::preheat_end_ms_bed = 0;
#endif

#if HAS_FAN_LOGIC
  constexpr millis_t Temperature::fan_update_interval_ms;
  millis_t Temperature::fan_update_ms = 0;
#endif

#if ENABLED(FAN_SOFT_PWM)
  uint8_t Temperature::soft_pwm_amount_fan[FAN_COUNT],
          Temperature::soft_pwm_count_fan[FAN_COUNT];
#endif

#if ENABLED(SINGLENOZZLE_STANDBY_TEMP)
  celsius_t Temperature::singlenozzle_temp[EXTRUDERS];
#endif
#if ENABLED(SINGLENOZZLE_STANDBY_FAN)
  uint8_t Temperature::singlenozzle_fan_speed[EXTRUDERS];
#endif

#if ENABLED(PROBING_HEATERS_OFF)
  bool Temperature::paused_for_probing;
#endif

/**
 * public:
 * Class and Instance Methods
 */

#if HAS_PID_HEATING

  inline void say_default_() { SERIAL_ECHOPGM("#define DEFAULT_"); }

  /**
   * PID Autotuning (M303)
   *
   * Alternately heat and cool the nozzle, observing its behavior to
   * determine the best PID values to achieve a stable temperature.
   * Needs sufficient heater power to make some overshoot at target
   * temperature to succeed.
   */
  void Temperature::PID_autotune(const celsius_t target, const heater_id_t heater_id, const int8_t ncycles, const bool set_result/*=false*/) {
    celsius_float_t current_temp = 0.0;
    int cycles = 0;
    bool heating = true;

    millis_t next_temp_ms = millis(), t1 = next_temp_ms, t2 = next_temp_ms;
    long t_high = 0, t_low = 0;

    raw_pid_t tune_pid = { 0, 0, 0 };
    celsius_float_t maxT = 0, minT = 10000;

    const bool isbed = (heater_id == H_BED),
           ischamber = (heater_id == H_CHAMBER);

    #if ENABLED(PIDTEMPCHAMBER)
      #define C_TERN(T,A,B) ((T) ? (A) : (B))
    #else
      #define C_TERN(T,A,B) (B)
    #endif
    #if ENABLED(PIDTEMPBED)
      #define B_TERN(T,A,B) ((T) ? (A) : (B))
    #else
      #define B_TERN(T,A,B) (B)
    #endif
    #define GHV(C,B,H) C_TERN(ischamber, C, B_TERN(isbed, B, H))
    #define SHV(V) C_TERN(ischamber, temp_chamber.soft_pwm_amount = V, B_TERN(isbed, temp_bed.soft_pwm_amount = V, temp_hotend[heater_id].soft_pwm_amount = V))
    #define ONHEATINGSTART() C_TERN(ischamber, printerEventLEDs.onChamberHeatingStart(), B_TERN(isbed, printerEventLEDs.onBedHeatingStart(), printerEventLEDs.onHotendHeatingStart()))
    #define ONHEATING(S,C,T) C_TERN(ischamber, printerEventLEDs.onChamberHeating(S,C,T), B_TERN(isbed, printerEventLEDs.onBedHeating(S,C,T), printerEventLEDs.onHotendHeating(S,C,T)))

    #define WATCH_PID DISABLED(NO_WATCH_PID_TUNING) && (BOTH(WATCH_CHAMBER, PIDTEMPCHAMBER) || BOTH(WATCH_BED, PIDTEMPBED) || BOTH(WATCH_HOTENDS, PIDTEMP))

    #if WATCH_PID
      #if BOTH(THERMAL_PROTECTION_CHAMBER, PIDTEMPCHAMBER)
        #define C_GTV(T,A,B) ((T) ? (A) : (B))
      #else
        #define C_GTV(T,A,B) (B)
      #endif
      #if BOTH(THERMAL_PROTECTION_BED, PIDTEMPBED)
        #define B_GTV(T,A,B) ((T) ? (A) : (B))
      #else
        #define B_GTV(T,A,B) (B)
      #endif
      #define GTV(C,B,H) C_GTV(ischamber, C, B_GTV(isbed, B, H))
      const uint16_t watch_temp_period = GTV(WATCH_CHAMBER_TEMP_PERIOD, WATCH_BED_TEMP_PERIOD, WATCH_TEMP_PERIOD);
      const uint8_t watch_temp_increase = GTV(WATCH_CHAMBER_TEMP_INCREASE, WATCH_BED_TEMP_INCREASE, WATCH_TEMP_INCREASE);
      const celsius_float_t watch_temp_target = celsius_float_t(target - (watch_temp_increase + GTV(TEMP_CHAMBER_HYSTERESIS, TEMP_BED_HYSTERESIS, TEMP_HYSTERESIS) + 1));
      millis_t temp_change_ms = next_temp_ms + SEC_TO_MS(watch_temp_period);
      celsius_float_t next_watch_temp = 0.0;
      bool heated = false;
    #endif

    TERN_(HAS_FAN_LOGIC, fan_update_ms = next_temp_ms + fan_update_interval_ms);

    TERN_(EXTENSIBLE_UI, ExtUI::onPidTuning(ExtUI::result_t::PID_STARTED));
    TERN_(DWIN_PID_TUNE, DWIN_PidTuning(isbed ? PIDTEMPBED_START : PIDTEMP_START));

    if (target > GHV(CHAMBER_MAX_TARGET, BED_MAX_TARGET, temp_range[heater_id].maxtemp - (HOTEND_OVERSHOOT))) {
      SERIAL_ECHOPGM(STR_PID_AUTOTUNE);
      SERIAL_ECHOLNPGM(STR_PID_TEMP_TOO_HIGH);
      TERN_(EXTENSIBLE_UI, ExtUI::onPidTuning(ExtUI::result_t::PID_TEMP_TOO_HIGH));
      TERN_(DWIN_PID_TUNE, DWIN_PidTuning(PID_TEMP_TOO_HIGH));
      TERN_(HOST_PROMPT_SUPPORT, hostui.notify(GET_TEXT_F(MSG_PID_TEMP_TOO_HIGH)));
      return;
    }

    SERIAL_ECHOPGM(STR_PID_AUTOTUNE);
    SERIAL_ECHOLNPGM(STR_PID_AUTOTUNE_START);

    disable_all_heaters();
    TERN_(AUTO_POWER_CONTROL, powerManager.power_on());

    long bias = GHV(MAX_CHAMBER_POWER, MAX_BED_POWER, PID_MAX) >> 1, d = bias;
    SHV(bias);

    #if ENABLED(PRINTER_EVENT_LEDS)
      const celsius_float_t start_temp = GHV(degChamber(), degBed(), degHotend(heater_id));
      LEDColor color = ONHEATINGSTART();
    #endif

    TERN_(TEMP_TUNING_MAINTAIN_FAN, adaptive_fan_slowing = false);

    LCD_MESSAGE(MSG_HEATING);

    // PID Tuning loop
    wait_for_heatup = true;
    while (wait_for_heatup) { // Can be interrupted with M108

      const millis_t ms = millis();

      if (updateTemperaturesIfReady()) { // temp sample ready

        // Get the current temperature and constrain it
        current_temp = GHV(degChamber(), degBed(), degHotend(heater_id));
        NOLESS(maxT, current_temp);
        NOMORE(minT, current_temp);

        #if ENABLED(PRINTER_EVENT_LEDS)
          ONHEATING(start_temp, current_temp, target);
        #endif

        TERN_(HAS_FAN_LOGIC, manage_extruder_fans(ms));

        if (heating && current_temp > target && ELAPSED(ms, t2 + 5000UL)) {
          heating = false;
          SHV((bias - d) >> 1);
          t1 = ms;
          t_high = t1 - t2;
          maxT = target;
        }

        if (!heating && current_temp < target && ELAPSED(ms, t1 + 5000UL)) {
          heating = true;
          t2 = ms;
          t_low = t2 - t1;
          if (cycles > 0) {
            const long max_pow = GHV(MAX_CHAMBER_POWER, MAX_BED_POWER, PID_MAX);
            bias += (d * (t_high - t_low)) / (t_low + t_high);
            LIMIT(bias, 20, max_pow - 20);
            d = (bias > max_pow >> 1) ? max_pow - 1 - bias : bias;

            SERIAL_ECHOPGM(STR_BIAS, bias, STR_D_COLON, d, STR_T_MIN, minT, STR_T_MAX, maxT);
            if (cycles > 2) {
              const float Ku = (4.0f * d) / (float(M_PI) * (maxT - minT) * 0.5f),
                          Tu = float(t_low + t_high) * 0.001f,
                          pf = (ischamber || isbed) ? 0.2f : 0.6f,
                          df = (ischamber || isbed) ? 1.0f / 3.0f : 1.0f / 8.0f;

              tune_pid.p = Ku * pf;
              tune_pid.i = tune_pid.p * 2.0f / Tu;
              tune_pid.d = tune_pid.p * Tu * df;

              SERIAL_ECHOLNPGM(STR_KU, Ku, STR_TU, Tu);
              if (ischamber || isbed)
                SERIAL_ECHOLNPGM(" No overshoot");
              else
                SERIAL_ECHOLNPGM(STR_CLASSIC_PID);
              SERIAL_ECHOLNPGM(STR_KP, tune_pid.p, STR_KI, tune_pid.i, STR_KD, tune_pid.d);
            }
          }
          SHV((bias + d) >> 1);
          TERN_(HAS_STATUS_MESSAGE, ui.status_printf(0, F(S_FMT " %i/%i"), GET_TEXT(MSG_PID_CYCLE), cycles, ncycles));
          cycles++;
          minT = target;
        }
      }

      // Did the temperature overshoot very far?
      #ifndef MAX_OVERSHOOT_PID_AUTOTUNE
        #define MAX_OVERSHOOT_PID_AUTOTUNE 30
      #endif
      if (current_temp > target + MAX_OVERSHOOT_PID_AUTOTUNE) {
        SERIAL_ECHOPGM(STR_PID_AUTOTUNE);
        SERIAL_ECHOLNPGM(STR_PID_TEMP_TOO_HIGH);
        TERN_(EXTENSIBLE_UI, ExtUI::onPidTuning(ExtUI::result_t::PID_TEMP_TOO_HIGH));
        TERN_(DWIN_PID_TUNE, DWIN_PidTuning(PID_TEMP_TOO_HIGH));
        TERN_(HOST_PROMPT_SUPPORT, hostui.notify(GET_TEXT_F(MSG_PID_TEMP_TOO_HIGH)));
        break;
      }

      // Report heater states every 2 seconds
      if (ELAPSED(ms, next_temp_ms)) {
        #if HAS_TEMP_SENSOR
          print_heater_states(heater_id < 0 ? active_extruder : (int8_t)heater_id);
          SERIAL_EOL();
        #endif
        next_temp_ms = ms + 2000UL;

        // Make sure heating is actually working
        #if WATCH_PID
          if (BOTH(WATCH_BED, WATCH_HOTENDS) || isbed == DISABLED(WATCH_HOTENDS) || ischamber == DISABLED(WATCH_HOTENDS)) {
            if (!heated) {                                            // If not yet reached target...
              if (current_temp > next_watch_temp) {                   // Over the watch temp?
                next_watch_temp = current_temp + watch_temp_increase; // - set the next temp to watch for
                temp_change_ms = ms + SEC_TO_MS(watch_temp_period);   // - move the expiration timer up
                if (current_temp > watch_temp_target) heated = true;  // - Flag if target temperature reached
              }
              else if (ELAPSED(ms, temp_change_ms))                   // Watch timer expired
                _temp_error(heater_id, FPSTR(str_t_heating_failed), GET_TEXT_F(MSG_HEATING_FAILED_LCD));
            }
            else if (current_temp < target - (MAX_OVERSHOOT_PID_AUTOTUNE)) // Heated, then temperature fell too far?
              _temp_error(heater_id, FPSTR(str_t_thermal_runaway), GET_TEXT_F(MSG_THERMAL_RUNAWAY));
          }
        #endif
      } // every 2 seconds

      // Timeout after MAX_CYCLE_TIME_PID_AUTOTUNE minutes since the last undershoot/overshoot cycle
      #ifndef MAX_CYCLE_TIME_PID_AUTOTUNE
        #define MAX_CYCLE_TIME_PID_AUTOTUNE 20L
      #endif
      if ((ms - _MIN(t1, t2)) > (MAX_CYCLE_TIME_PID_AUTOTUNE * 60L * 1000L)) {
        TERN_(DWIN_CREALITY_LCD, DWIN_Popup_Temperature(0));
        TERN_(DWIN_PID_TUNE, DWIN_PidTuning(PID_TUNING_TIMEOUT));
        TERN_(EXTENSIBLE_UI, ExtUI::onPidTuning(ExtUI::result_t::PID_TUNING_TIMEOUT));
        TERN_(HOST_PROMPT_SUPPORT, hostui.notify(GET_TEXT_F(MSG_PID_TIMEOUT)));
        SERIAL_ECHOPGM(STR_PID_AUTOTUNE);
        SERIAL_ECHOLNPGM(STR_PID_TIMEOUT);
        break;
      }

      if (cycles > ncycles && cycles > 2) {
        SERIAL_ECHOPGM(STR_PID_AUTOTUNE);
        SERIAL_ECHOLNPGM(STR_PID_AUTOTUNE_FINISHED);
        TERN_(HOST_PROMPT_SUPPORT, hostui.notify(GET_TEXT_F(MSG_PID_AUTOTUNE_DONE)));

        #if EITHER(PIDTEMPBED, PIDTEMPCHAMBER)
          FSTR_P const estring = GHV(F("chamber"), F("bed"), FPSTR(NUL_STR));
          say_default_(); SERIAL_ECHOF(estring); SERIAL_ECHOLNPGM("Kp ", tune_pid.p);
          say_default_(); SERIAL_ECHOF(estring); SERIAL_ECHOLNPGM("Ki ", tune_pid.i);
          say_default_(); SERIAL_ECHOF(estring); SERIAL_ECHOLNPGM("Kd ", tune_pid.d);
        #else
          say_default_(); SERIAL_ECHOLNPGM("Kp ", tune_pid.p);
          say_default_(); SERIAL_ECHOLNPGM("Ki ", tune_pid.i);
          say_default_(); SERIAL_ECHOLNPGM("Kd ", tune_pid.d);
        #endif

        auto _set_hotend_pid = [](const uint8_t tool, const raw_pid_t &in_pid) {
          #if ENABLED(PIDTEMP)
            #if ENABLED(PID_PARAMS_PER_HOTEND)
              thermalManager.temp_hotend[tool].pid.set(in_pid);
            #else
              HOTEND_LOOP() thermalManager.temp_hotend[e].pid.set(in_pid);
            #endif
            updatePID();
          #endif
          UNUSED(tool); UNUSED(in_pid);
        };

        #if ENABLED(PIDTEMPBED)
          auto _set_bed_pid = [](const raw_pid_t &in_pid) {
            temp_bed.pid.set(in_pid);
          };
        #endif

        #if ENABLED(PIDTEMPCHAMBER)
          auto _set_chamber_pid = [](const raw_pid_t &in_pid) {
            temp_chamber.pid.set(in_pid);
          };
        #endif

        // Use the result? (As with "M303 U1")
        if (set_result)
          GHV(_set_chamber_pid(tune_pid), _set_bed_pid(tune_pid), _set_hotend_pid(heater_id, tune_pid));

        TERN_(PRINTER_EVENT_LEDS, printerEventLEDs.onPidTuningDone(color));

        TERN_(EXTENSIBLE_UI, ExtUI::onPidTuning(ExtUI::result_t::PID_DONE));
        TERN_(DWIN_PID_TUNE, DWIN_PidTuning(PID_DONE));

        goto EXIT_M303;
      }

      // Run HAL idle tasks
      hal.idletask();

      // Run UI update
      TERN(DWIN_CREALITY_LCD, DWIN_Update(), ui.update());
    }
    wait_for_heatup = false;

    disable_all_heaters();

    TERN_(PRINTER_EVENT_LEDS, printerEventLEDs.onPidTuningDone(color));

    TERN_(EXTENSIBLE_UI, ExtUI::onPidTuning(ExtUI::result_t::PID_DONE));
    TERN_(DWIN_PID_TUNE, DWIN_PidTuning(PID_DONE));

    EXIT_M303:
      TERN_(TEMP_TUNING_MAINTAIN_FAN, adaptive_fan_slowing = true);
      return;
  }

#endif // HAS_PID_HEATING

#if ENABLED(MPCTEMP)

  #if EITHER(MPC_FAN_0_ALL_HOTENDS, MPC_FAN_0_ACTIVE_HOTEND)
    #define SINGLEFAN 1
  #endif

  void Temperature::MPC_autotune(const uint8_t e) {
    auto housekeeping = [] (millis_t &ms, const uint8_t e, celsius_float_t &current_temp, millis_t &next_report_ms) {
      ms = millis();

      if (updateTemperaturesIfReady()) { // temp sample ready
        current_temp = degHotend(e);
        TERN_(HAS_FAN_LOGIC, manage_extruder_fans(ms));
      }

      if (ELAPSED(ms, next_report_ms)) {
        next_report_ms += 1000UL;

        print_heater_states(e);
        SERIAL_EOL();
      }

      hal.idletask();
      TERN(DWIN_CREALITY_LCD, DWIN_Update(), ui.update());

      if (!wait_for_heatup) {
        SERIAL_ECHOPGM(STR_MPC_AUTOTUNE);
        SERIAL_ECHOLNPGM(STR_MPC_AUTOTUNE_INTERRUPTED);
        TERN_(DWIN_LCD_PROUI, DWIN_MPCTuning(MPC_INTERRUPTED));
        return true;
      }

      return false;
    };

    struct OnExit {
      uint8_t e;
      OnExit(const uint8_t _e) { this->e = _e; }
      ~OnExit() {
        wait_for_heatup = false;

        ui.reset_status();

        temp_hotend[e].target = 0.0f;
        temp_hotend[e].soft_pwm_amount = 0;
        #if HAS_FAN
          set_fan_speed(TERN(SINGLEFAN, 0, e), 0);
          planner.sync_fan_speeds(fan_speed);
        #endif

        do_z_clearance(MPC_TUNING_END_Z);

        TERN_(TEMP_TUNING_MAINTAIN_FAN, adaptive_fan_slowing = true);
      }
    } on_exit(e);

    SERIAL_ECHOPGM(STR_MPC_AUTOTUNE);
    SERIAL_ECHOLNPGM(STR_MPC_AUTOTUNE_START, e);
    MPCHeaterInfo &hotend = temp_hotend[e];
    MPC_t &mpc = hotend.mpc;

    TERN_(TEMP_TUNING_MAINTAIN_FAN, adaptive_fan_slowing = false);

    // Move to center of bed, just above bed height and cool with max fan
    gcode.home_all_axes(true);
    disable_all_heaters();
    #if HAS_FAN
      zero_fan_speeds();
      set_fan_speed(TERN(SINGLEFAN, 0, e), 255);
      planner.sync_fan_speeds(fan_speed);
    #endif
    do_blocking_move_to(xyz_pos_t(MPC_TUNING_POS));

    SERIAL_ECHOLNPGM(STR_MPC_COOLING_TO_AMBIENT);
    #if ENABLED(DWIN_LCD_PROUI)
      DWIN_MPCTuning(MPCTEMP_START);
      LCD_ALERTMESSAGE(MSG_MPC_COOLING_TO_AMBIENT);
    #else
      LCD_MESSAGE(MSG_COOLING);
    #endif

    const millis_t ambient_test_interval_ms = 10000UL;
    millis_t ms = millis(), next_report_ms = ms, next_test_ms = ms + ambient_test_interval_ms;
    celsius_float_t current_temp = degHotend(e),
                    ambient_temp = current_temp;

    wait_for_heatup = true;
    for (;;) { // Can be interrupted with M108
      if (housekeeping(ms, e, current_temp, next_report_ms)) return;

      if (ELAPSED(ms, next_test_ms)) {
        if (current_temp >= ambient_temp) {
          ambient_temp = (ambient_temp + current_temp) / 2.0f;
          break;
        }
        ambient_temp = current_temp;
        next_test_ms += ambient_test_interval_ms;
      }
    }
    wait_for_heatup = false;

    #if HAS_FAN
      set_fan_speed(TERN(SINGLEFAN, 0, e), 0);
      planner.sync_fan_speeds(fan_speed);
    #endif

    hotend.modeled_ambient_temp = ambient_temp;

    SERIAL_ECHOLNPGM(STR_MPC_HEATING_PAST_200);
    TERN(DWIN_LCD_PROUI, LCD_ALERTMESSAGE(MSG_MPC_HEATING_PAST_200), LCD_MESSAGE(MSG_HEATING));
    hotend.target = 200.0f;   // So M105 looks nice
    hotend.soft_pwm_amount = (MPC_MAX) >> 1;
    constexpr float heat_test_interval_s = 1.0f; // Time (secs) between tests of temperature
    const millis_t heat_start_time = next_test_ms = ms;
    celsius_float_t temp_samples[16];
    uint8_t sample_count = 0;
    uint16_t ticks_per_sample = 1;
    float t1_time = 0;

    wait_for_heatup = true;
    for (;;) { // Can be interrupted with M108
      if (housekeeping(ms, e, current_temp, next_report_ms)) return;

      if (ELAPSED(ms, next_test_ms)) {
        // Record samples between 100C and 200C
        if (current_temp >= 100.0f) {
          // If there are too many samples, space them more widely
          if (sample_count == COUNT(temp_samples)) {
            for (uint8_t i = 0; i < COUNT(temp_samples) / 2; i++)
              temp_samples[i] = temp_samples[i*2];
            sample_count /= 2;
            ticks_per_sample *= 2;
          }

          if (sample_count == 0)
            t1_time = float(ms - heat_start_time) / (heat_test_interval_s * 1000UL);
          temp_samples[sample_count++] = current_temp;
        }

        if (current_temp >= 200.0f) break;

        next_test_ms += heat_test_interval_s * ticks_per_sample;
      }
    }
    wait_for_heatup = false;

    hotend.soft_pwm_amount = 0;

    //if (sample_count < 2) return;

    // Calculate physical constants from three equally-spaced samples
    // Sample count must be odd to ensure we have an exact "middle" sample between t1 and t3
    if (!(sample_count & 0x01)) sample_count--;
    const float t1 = temp_samples[0],
                t2 = temp_samples[(sample_count - 1) >> 1],
                t3 = temp_samples[sample_count - 1];
    float asymp_temp = (t2 * t2 - t1 * t3) / (2 * t2 - t1 - t3),
          block_responsiveness = -log((t2 - asymp_temp) / (t1 - asymp_temp)) / (ticks_per_sample * heat_test_interval_s * (sample_count >> 1));

    mpc.ambient_xfer_coeff_fan0 = mpc.heater_power * (MPC_MAX) / 255 / (asymp_temp - ambient_temp);
    mpc.fan255_adjustment = 0.0f;
    mpc.block_heat_capacity = mpc.ambient_xfer_coeff_fan0 / block_responsiveness;
    mpc.sensor_responsiveness = block_responsiveness / (1.0f - (ambient_temp - asymp_temp) * exp(-block_responsiveness * t1_time) / (t1 - asymp_temp));

    hotend.modeled_block_temp = asymp_temp + (ambient_temp - asymp_temp) * exp(-block_responsiveness * (ms - heat_start_time) / 1000.0f);
    hotend.modeled_sensor_temp = current_temp;

    // Allow the system to stabilize under MPC, then get a better measure of ambient loss with and without fan
    SERIAL_ECHOLNPGM(STR_MPC_MEASURING_AMBIENT, hotend.modeled_block_temp);
    TERN(DWIN_LCD_PROUI, LCD_ALERTMESSAGE(MSG_MPC_MEASURING_AMBIENT), LCD_MESSAGE(MSG_MPC_MEASURING_AMBIENT));
    hotend.target = hotend.modeled_block_temp;
    next_test_ms = ms + MPC_dT * 1000;
    constexpr millis_t settle_time = 20000UL, test_duration = 20000UL;
    millis_t settle_end_ms = ms + settle_time,
             test_end_ms = settle_end_ms + test_duration;
    float total_energy_fan0 = 0.0f;
    #if HAS_FAN
      bool fan0_done = false;
      float total_energy_fan255 = 0.0f;
    #endif
    float last_temp = current_temp;

    wait_for_heatup = true;
    for (;;) { // Can be interrupted with M108
      if (housekeeping(ms, e, current_temp, next_report_ms)) return;

      if (ELAPSED(ms, next_test_ms)) {
        hotend.soft_pwm_amount = (int)get_pid_output_hotend(e) >> 1;

        if (ELAPSED(ms, settle_end_ms) && !ELAPSED(ms, test_end_ms) && TERN1(HAS_FAN, !fan0_done))
          total_energy_fan0 += mpc.heater_power * hotend.soft_pwm_amount / 127 * MPC_dT + (last_temp - current_temp) * mpc.block_heat_capacity;
        #if HAS_FAN
          else if (ELAPSED(ms, test_end_ms) && !fan0_done) {
            set_fan_speed(TERN(SINGLEFAN, 0, e), 255);
            planner.sync_fan_speeds(fan_speed);
            settle_end_ms = ms + settle_time;
            test_end_ms = settle_end_ms + test_duration;
            fan0_done = true;
          }
          else if (ELAPSED(ms, settle_end_ms) && !ELAPSED(ms, test_end_ms))
            total_energy_fan255 += mpc.heater_power * hotend.soft_pwm_amount / 127 * MPC_dT + (last_temp - current_temp) * mpc.block_heat_capacity;
        #endif
        else if (ELAPSED(ms, test_end_ms)) break;

        last_temp = current_temp;
        next_test_ms += MPC_dT * 1000;
      }

      if (!WITHIN(current_temp, t3 - 15.0f, hotend.target + 15.0f)) {
        SERIAL_ECHOLNPGM(STR_MPC_TEMPERATURE_ERROR);
        TERN_(DWIN_LCD_PROUI, DWIN_MPCTuning(MPC_TEMP_ERROR));
        break;
      }
    }
    wait_for_heatup = false;

    const float power_fan0 = total_energy_fan0 * 1000 / test_duration;
    mpc.ambient_xfer_coeff_fan0 = power_fan0 / (hotend.target - ambient_temp);

    #if HAS_FAN
      const float power_fan255 = total_energy_fan255 * 1000 / test_duration,
                  ambient_xfer_coeff_fan255 = power_fan255 / (hotend.target - ambient_temp);
      mpc.applyFanAdjustment(ambient_xfer_coeff_fan255);
    #endif

    // Calculate a new and better asymptotic temperature and re-evaluate the other constants
    asymp_temp = ambient_temp + mpc.heater_power * (MPC_MAX) / 255 / mpc.ambient_xfer_coeff_fan0;
<<<<<<< HEAD
    block_responsiveness = -log((t2 - asymp_temp) / (t1 - asymp_temp)) / (ticks_per_sample * heat_test_tick_interval * (sample_count >> 1));
=======
    block_responsiveness = -log((t2 - asymp_temp) / (t1 - asymp_temp)) / (ticks_per_sample * heat_test_interval_s * (sample_count >> 1));
>>>>>>> 32b81963
    mpc.block_heat_capacity = mpc.ambient_xfer_coeff_fan0 / block_responsiveness;
    mpc.sensor_responsiveness = block_responsiveness / (1.0f - (ambient_temp - asymp_temp) * exp(-block_responsiveness * t1_time) / (t1 - asymp_temp));

    SERIAL_ECHOPGM(STR_MPC_AUTOTUNE);
    SERIAL_ECHOLNPGM(STR_MPC_AUTOTUNE_FINISHED);
    TERN_(DWIN_LCD_PROUI, DWIN_MPCTuning(MPC_DONE));

    #if 0
      SERIAL_ECHOLNPGM("t1_time ", t1_time);
      SERIAL_ECHOLNPGM("sample_count ", sample_count);
      SERIAL_ECHOLNPGM("ticks_per_sample ", ticks_per_sample);
      for (uint8_t i = 0; i < sample_count; i++)
        SERIAL_ECHOLNPGM("sample ", i, " : ", temp_samples[i]);
      SERIAL_ECHOLNPGM("t1 ", t1, " t2 ", t2, " t3 ", t3);
      SERIAL_ECHOLNPGM("asymp_temp ", asymp_temp);
      SERIAL_ECHOLNPAIR_F("block_responsiveness ", block_responsiveness, 4);
    #endif

    SERIAL_ECHOLNPGM("MPC_BLOCK_HEAT_CAPACITY ", mpc.block_heat_capacity);
    SERIAL_ECHOLNPAIR_F("MPC_SENSOR_RESPONSIVENESS ", mpc.sensor_responsiveness, 4);
    SERIAL_ECHOLNPAIR_F("MPC_AMBIENT_XFER_COEFF ", mpc.ambient_xfer_coeff_fan0, 4);
    TERN_(HAS_FAN, SERIAL_ECHOLNPAIR_F("MPC_AMBIENT_XFER_COEFF_FAN255 ", ambient_xfer_coeff_fan255, 4));
  }

#endif // MPCTEMP

int16_t Temperature::getHeaterPower(const heater_id_t heater_id) {
  switch (heater_id) {
    #if HAS_HEATED_BED
      case H_BED: return temp_bed.soft_pwm_amount;
    #endif
    #if HAS_HEATED_CHAMBER
      case H_CHAMBER: return temp_chamber.soft_pwm_amount;
    #endif
    #if HAS_COOLER
      case H_COOLER: return temp_cooler.soft_pwm_amount;
    #endif
    default:
      return TERN0(HAS_HOTEND, temp_hotend[heater_id].soft_pwm_amount);
  }
}

#define _EFANOVERLAP(A,B) _FANOVERLAP(E##A,B)

#if HAS_AUTO_FAN

  #if EXTRUDER_AUTO_FAN_SPEED != 255
    #define INIT_E_AUTO_FAN_PIN(P) do{ if (P == FAN1_PIN || P == FAN2_PIN) { SET_PWM(P); SET_FAST_PWM_FREQ(P); } else SET_OUTPUT(P); }while(0)
  #else
    #define INIT_E_AUTO_FAN_PIN(P) SET_OUTPUT(P)
  #endif
  #if CHAMBER_AUTO_FAN_SPEED != 255
    #define INIT_CHAMBER_AUTO_FAN_PIN(P) do{ if (P == FAN1_PIN || P == FAN2_PIN) { SET_PWM(P); SET_FAST_PWM_FREQ(P); } else SET_OUTPUT(P); }while(0)
  #else
    #define INIT_CHAMBER_AUTO_FAN_PIN(P) SET_OUTPUT(P)
  #endif

  #ifndef CHAMBER_FAN_INDEX
    #define CHAMBER_FAN_INDEX HOTENDS
  #endif

  void Temperature::update_autofans() {
    #define _EFAN(B,A) _EFANOVERLAP(A,B) ? B :
    static const uint8_t fanBit[] PROGMEM = {
      0
      #if HAS_MULTI_HOTEND
        #define _NEXT_FAN(N) , REPEAT2(N,_EFAN,N) N
        RREPEAT_S(1, HOTENDS, _NEXT_FAN)
      #endif
      #if HAS_AUTO_CHAMBER_FAN
        #define _CFAN(B) _FANOVERLAP(CHAMBER,B) ? B :
        , REPEAT(HOTENDS,_CFAN) (HOTENDS)
      #endif
    };

    uint8_t fanState = 0;
    HOTEND_LOOP() {
      if (temp_hotend[e].celsius >= EXTRUDER_AUTO_FAN_TEMPERATURE) {
        SBI(fanState, pgm_read_byte(&fanBit[e]));
      }
    }

    #if HAS_AUTO_CHAMBER_FAN
      if (temp_chamber.celsius >= CHAMBER_AUTO_FAN_TEMPERATURE)
        SBI(fanState, pgm_read_byte(&fanBit[CHAMBER_FAN_INDEX]));
    #endif

    #if HAS_AUTO_COOLER_FAN
      if (temp_cooler.celsius >= COOLER_AUTO_FAN_TEMPERATURE)
        SBI(fanState, pgm_read_byte(&fanBit[COOLER_FAN_INDEX]));
    #endif

    #define _UPDATE_AUTO_FAN(P,D,A) do{                   \
      if (PWM_PIN(P##_AUTO_FAN_PIN) && A < 255)           \
        hal.set_pwm_duty(pin_t(P##_AUTO_FAN_PIN), D ? A : 0); \
      else                                                \
        WRITE(P##_AUTO_FAN_PIN, D);                       \
    }while(0)

    uint8_t fanDone = 0;
    LOOP_L_N(f, COUNT(fanBit)) {
      const uint8_t realFan = pgm_read_byte(&fanBit[f]);
      if (TEST(fanDone, realFan)) continue;
      const bool fan_on = TEST(fanState, realFan);
      switch (f) {
        #if ENABLED(AUTO_POWER_CHAMBER_FAN)
          case CHAMBER_FAN_INDEX:
            chamberfan_speed = fan_on ? CHAMBER_AUTO_FAN_SPEED : 0;
            break;
        #endif
        default:
          #if EITHER(AUTO_POWER_E_FANS, HAS_FANCHECK)
            autofan_speed[realFan] = fan_on ? EXTRUDER_AUTO_FAN_SPEED : 0;
          #endif
          break;
      }

      #if BOTH(HAS_FANCHECK, HAS_PWMFANCHECK)
        #define _AUTOFAN_SPEED() fan_check.is_measuring() ? 255 : EXTRUDER_AUTO_FAN_SPEED
      #else
        #define _AUTOFAN_SPEED() EXTRUDER_AUTO_FAN_SPEED
      #endif
      #define _AUTOFAN_CASE(N) case N: _UPDATE_AUTO_FAN(E##N, fan_on, _AUTOFAN_SPEED()); break

      switch (f) {
        #if HAS_AUTO_FAN_0
          _AUTOFAN_CASE(0);
        #endif
        #if HAS_AUTO_FAN_1
          _AUTOFAN_CASE(1);
        #endif
        #if HAS_AUTO_FAN_2
          _AUTOFAN_CASE(2);
        #endif
        #if HAS_AUTO_FAN_3
          _AUTOFAN_CASE(3);
        #endif
        #if HAS_AUTO_FAN_4
          _AUTOFAN_CASE(4);
        #endif
        #if HAS_AUTO_FAN_5
          _AUTOFAN_CASE(5);
        #endif
        #if HAS_AUTO_FAN_6
          _AUTOFAN_CASE(6);
        #endif
        #if HAS_AUTO_FAN_7
          _AUTOFAN_CASE(7);
        #endif
        #if HAS_AUTO_CHAMBER_FAN && !AUTO_CHAMBER_IS_E
          case CHAMBER_FAN_INDEX: _UPDATE_AUTO_FAN(CHAMBER, fan_on, CHAMBER_AUTO_FAN_SPEED); break;
        #endif
      }
      SBI(fanDone, realFan);
    }
  }

#endif // HAS_AUTO_FAN

//
// Temperature Error Handlers
//

inline void loud_kill(FSTR_P const lcd_msg, const heater_id_t heater_id) {
  marlin_state = MF_KILLED;
  thermalManager.disable_all_heaters();
  #if HAS_BEEPER
    for (uint8_t i = 20; i--;) {
      hal.watchdog_refresh();
      buzzer.click(25);
      delay(80);
      hal.watchdog_refresh();
    }
    buzzer.on();
  #endif
  #if ENABLED(NOZZLE_PARK_FEATURE)
    if (!homing_needed_error()) {
      nozzle.park(0);
      planner.synchronize();
    }
  #endif
  kill(lcd_msg, HEATER_FSTR(heater_id));
}

void Temperature::_temp_error(const heater_id_t heater_id, FSTR_P const serial_msg, FSTR_P const lcd_msg) {

  static uint8_t killed = 0;

  if (IsRunning() && TERN1(BOGUS_TEMPERATURE_GRACE_PERIOD, killed == 2)) {
    SERIAL_ERROR_START();
    SERIAL_ECHOF(serial_msg);
    SERIAL_ECHOPGM(STR_STOPPED_HEATER);

    heater_id_t real_heater_id = heater_id;

    #if HAS_TEMP_REDUNDANT
      if (heater_id == H_REDUNDANT) {
        SERIAL_ECHOPGM(STR_REDUNDANT); // print redundant and cascade to print target, too.
        real_heater_id = (heater_id_t)HEATER_ID(TEMP_SENSOR_REDUNDANT_TARGET);
      }
    #endif

    switch (real_heater_id) {
      OPTCODE(HAS_TEMP_COOLER,  case H_COOLER:  SERIAL_ECHOPGM(STR_COOLER);         break)
      OPTCODE(HAS_TEMP_PROBE,   case H_PROBE:   SERIAL_ECHOPGM(STR_PROBE);          break)
      OPTCODE(HAS_TEMP_BOARD,   case H_BOARD:   SERIAL_ECHOPGM(STR_MOTHERBOARD);    break)
      OPTCODE(HAS_TEMP_CHAMBER, case H_CHAMBER: SERIAL_ECHOPGM(STR_HEATER_CHAMBER); break)
      OPTCODE(HAS_TEMP_BED,     case H_BED:     SERIAL_ECHOPGM(STR_HEATER_BED);     break)
      default:
        if (real_heater_id >= 0)
          SERIAL_ECHOLNPGM("E", real_heater_id);
    }
    SERIAL_EOL();
  }

  disable_all_heaters(); // always disable (even for bogus temp)
  hal.watchdog_refresh();

  #if BOGUS_TEMPERATURE_GRACE_PERIOD
    const millis_t ms = millis();
    static millis_t expire_ms;
    switch (killed) {
      case 0:
        expire_ms = ms + BOGUS_TEMPERATURE_GRACE_PERIOD;
        ++killed;
        break;
      case 1:
        if (ELAPSED(ms, expire_ms)) ++killed;
        break;
      case 2:
        loud_kill(lcd_msg, heater_id);
        ++killed;
        break;
    }
  #elif defined(BOGUS_TEMPERATURE_GRACE_PERIOD)
    UNUSED(killed);
  #else
    if (!killed) { killed = 1; loud_kill(lcd_msg, heater_id); }
  #endif
}

void Temperature::maxtemp_error(const heater_id_t heater_id) {
  #if HAS_DWIN_E3V2_BASIC && (HAS_HOTEND || HAS_HEATED_BED)
    DWIN_Popup_Temperature(1);
  #endif
  _temp_error(heater_id, F(STR_T_MAXTEMP), GET_TEXT_F(MSG_ERR_MAXTEMP));
}

void Temperature::mintemp_error(const heater_id_t heater_id) {
  #if HAS_DWIN_E3V2_BASIC && (HAS_HOTEND || HAS_HEATED_BED)
    DWIN_Popup_Temperature(0);
  #endif
  _temp_error(heater_id, F(STR_T_MINTEMP), GET_TEXT_F(MSG_ERR_MINTEMP));
}

#if HAS_PID_DEBUG
  bool Temperature::pid_debug_flag; // = false
#endif

#if HAS_PID_HEATING

  template<typename TT>
  class PIDRunner {
  public:
    TT &tempinfo;

    PIDRunner(TT &t) : tempinfo(t) { }

    float get_pid_output(const uint8_t extr=0) {
      #if ENABLED(PID_OPENLOOP)

        return constrain(tempinfo.target, 0, MAX_POW);

      #else // !PID_OPENLOOP

        float out = tempinfo.pid.get_pid_output(tempinfo.target, tempinfo.celsius);

        #if ENABLED(PID_FAN_SCALING)
          out += tempinfo.pid.get_fan_scale_output(thermalManager.fan_speed[extr]);
        #endif

        #if ENABLED(PID_EXTRUSION_SCALING)
          out += tempinfo.pid.get_extrusion_scale_output(
            extr == active_extruder, stepper.position(E_AXIS), planner.mm_per_step[E_AXIS], thermalManager.lpq_len
          );
        #endif

        return constrain(out, tempinfo.pid.low(), tempinfo.pid.high());

      #endif // !PID_OPENLOOP
    }

    FORCE_INLINE void debug(const_celsius_float_t c, const_float_t pid_out, FSTR_P const name=nullptr, const int8_t index=-1) {
      if (TERN0(HAS_PID_DEBUG, thermalManager.pid_debug_flag)) {
        SERIAL_ECHO_START();
        if (name) SERIAL_ECHOF(name);
        if (index >= 0) SERIAL_ECHO(index);
        SERIAL_ECHOLNPGM(
          STR_PID_DEBUG_INPUT, c,
          STR_PID_DEBUG_OUTPUT, pid_out
          #if DISABLED(PID_OPENLOOP)
            , " pTerm ", tempinfo.pid.pTerm(), " iTerm ", tempinfo.pid.iTerm(), " dTerm ", tempinfo.pid.dTerm()
            , " cTerm ", tempinfo.pid.cTerm(), " fTerm ", tempinfo.pid.fTerm()
          #endif
        );
      }
    }
  };

#endif // HAS_PID_HEATING

#if HAS_HOTEND

  float Temperature::get_pid_output_hotend(const uint8_t E_NAME) {
    const uint8_t ee = HOTEND_INDEX;

    const bool is_idling = TERN0(HEATER_IDLE_HANDLER, heater_idle[ee].timed_out);

    #if ENABLED(PIDTEMP)

      typedef PIDRunner<hotend_info_t> PIDRunnerHotend;

      static PIDRunnerHotend hotend_pid[HOTENDS] = {
        #define _HOTENDPID(E) temp_hotend[E],
        REPEAT(HOTENDS, _HOTENDPID)
      };

      const float pid_output = is_idling ? 0 : hotend_pid[ee].get_pid_output(ee);

      #if ENABLED(PID_DEBUG)
        if (ee == active_extruder)
          hotend_pid[ee].debug(temp_hotend[ee].celsius, pid_output, F("E"), ee);
      #endif

    #elif ENABLED(MPCTEMP)

      MPCHeaterInfo &hotend = temp_hotend[ee];
      MPC_t &mpc = hotend.mpc;

      // At startup, initialize modeled temperatures
      if (isnan(hotend.modeled_block_temp)) {
        hotend.modeled_ambient_temp = _MIN(30.0f, hotend.celsius);   // Cap initial value at reasonable max room temperature of 30C
        hotend.modeled_block_temp = hotend.modeled_sensor_temp = hotend.celsius;
      }

      #if HOTENDS == 1
        constexpr bool this_hotend = true;
      #else
        const bool this_hotend = (ee == active_extruder);
      #endif

      float ambient_xfer_coeff = mpc.ambient_xfer_coeff_fan0;
      #if ENABLED(MPC_INCLUDE_FAN)
        const uint8_t fan_index = TERN(SINGLEFAN, 0, ee);
        const float fan_fraction = TERN_(MPC_FAN_0_ACTIVE_HOTEND, !this_hotend ? 0.0f : ) fan_speed[fan_index] * RECIPROCAL(255);
        ambient_xfer_coeff += fan_fraction * mpc.fan255_adjustment;
      #endif

      if (this_hotend) {
        const int32_t e_position = stepper.position(E_AXIS);
        const float e_speed = (e_position - mpc_e_position) * planner.mm_per_step[E_AXIS] / MPC_dT;

        // The position can appear to make big jumps when, e.g. homing
        if (fabs(e_speed) > planner.settings.max_feedrate_mm_s[E_AXIS])
          mpc_e_position = e_position;
        else if (e_speed > 0.0f) {  // Ignore retract/recover moves
          ambient_xfer_coeff += e_speed * mpc.filament_heat_capacity_permm;
          mpc_e_position = e_position;
        }
      }

      // Update the modeled temperatures
      float blocktempdelta = hotend.soft_pwm_amount * mpc.heater_power * (MPC_dT / 127) / mpc.block_heat_capacity;
      blocktempdelta += (hotend.modeled_ambient_temp - hotend.modeled_block_temp) * ambient_xfer_coeff * MPC_dT / mpc.block_heat_capacity;
      hotend.modeled_block_temp += blocktempdelta;

      const float sensortempdelta = (hotend.modeled_block_temp - hotend.modeled_sensor_temp) * (mpc.sensor_responsiveness * MPC_dT);
      hotend.modeled_sensor_temp += sensortempdelta;

      // Any delta between hotend.modeled_sensor_temp and hotend.celsius is either model
      // error diverging slowly or (fast) noise. Slowly correct towards this temperature and noise will average out.
      const float delta_to_apply = (hotend.celsius - hotend.modeled_sensor_temp) * (MPC_SMOOTHING_FACTOR);
      hotend.modeled_block_temp += delta_to_apply;
      hotend.modeled_sensor_temp += delta_to_apply;

      // Only correct ambient when close to steady state (output power is not clipped or asymptotic temperature is reached)
      if (WITHIN(hotend.soft_pwm_amount, 1, 126) || fabs(blocktempdelta + delta_to_apply) < (MPC_STEADYSTATE * MPC_dT))
        hotend.modeled_ambient_temp += delta_to_apply > 0.f ? _MAX(delta_to_apply, MPC_MIN_AMBIENT_CHANGE * MPC_dT) : _MIN(delta_to_apply, -MPC_MIN_AMBIENT_CHANGE * MPC_dT);

      float power = 0.0;
      if (hotend.target != 0 && !is_idling) {
        // Plan power level to get to target temperature in 2 seconds
        power = (hotend.target - hotend.modeled_block_temp) * mpc.block_heat_capacity / 2.0f;
        power -= (hotend.modeled_ambient_temp - hotend.modeled_block_temp) * ambient_xfer_coeff;
      }

      float pid_output = power * 254.0f / mpc.heater_power + 1.0f;        // Ensure correct quantization into a range of 0 to 127
      pid_output = constrain(pid_output, 0, MPC_MAX);

      /* <-- add a slash to enable
        static uint32_t nexttime = millis() + 1000;
        if (ELAPSED(millis(), nexttime)) {
          nexttime += 1000;
          SERIAL_ECHOLNPGM("block temp ", hotend.modeled_block_temp,
                           ", celsius ", hotend.celsius,
                           ", blocktempdelta ", blocktempdelta,
                           ", delta_to_apply ", delta_to_apply,
                           ", ambient ", hotend.modeled_ambient_temp,
                           ", power ", power,
                           ", pid_output ", pid_output,
                           ", pwm ", (int)pid_output >> 1);
        }
      //*/

    #else // No PID or MPC enabled

      const float pid_output = (!is_idling && temp_hotend[ee].is_below_target()) ? BANG_MAX : 0;

    #endif

    return pid_output;
  }

#endif // HAS_HOTEND

#if ENABLED(PIDTEMPBED)

  float Temperature::get_pid_output_bed() {
    static PIDRunner<bed_info_t> bed_pid(temp_bed);
    const float pid_output = bed_pid.get_pid_output();
    TERN_(PID_BED_DEBUG, bed_pid.debug(temp_bed.celsius, pid_output, F("(Bed)")));
    return pid_output;
  }

#endif // PIDTEMPBED

#if ENABLED(PIDTEMPCHAMBER)

  float Temperature::get_pid_output_chamber() {
    static PIDRunner<chamber_info_t> chamber_pid(temp_chamber);
    const float pid_output = chamber_pid.get_pid_output();
    TERN_(PID_CHAMBER_DEBUG, chamber_pid.debug(temp_chamber.celsius, pid_output, F("(Chamber)")));
    return pid_output;
  }

#endif // PIDTEMPCHAMBER

#if HAS_HOTEND

  void Temperature::manage_hotends(const millis_t &ms) {
    HOTEND_LOOP() {
      #if ENABLED(THERMAL_PROTECTION_HOTENDS)
        if (degHotend(e) > temp_range[e].maxtemp) maxtemp_error((heater_id_t)e);
      #endif

      TERN_(HEATER_IDLE_HANDLER, heater_idle[e].update(ms));

      #if ENABLED(THERMAL_PROTECTION_HOTENDS)
        // Check for thermal runaway
        tr_state_machine[e].run(temp_hotend[e].celsius, temp_hotend[e].target, (heater_id_t)e, THERMAL_PROTECTION_PERIOD, THERMAL_PROTECTION_HYSTERESIS);
      #endif

      temp_hotend[e].soft_pwm_amount = (temp_hotend[e].celsius > temp_range[e].mintemp || is_hotend_preheating(e)) && temp_hotend[e].celsius < temp_range[e].maxtemp ? (int)get_pid_output_hotend(e) >> 1 : 0;

      #if WATCH_HOTENDS
        // Make sure temperature is increasing
        if (watch_hotend[e].elapsed(ms)) {          // Enabled and time to check?
          if (watch_hotend[e].check(degHotend(e)))  // Increased enough?
            start_watching_hotend(e);               // If temp reached, turn off elapsed check
          else {
            TERN_(HAS_DWIN_E3V2_BASIC, DWIN_Popup_Temperature(0));
            _temp_error((heater_id_t)e, FPSTR(str_t_heating_failed), GET_TEXT_F(MSG_HEATING_FAILED_LCD));
          }
        }
      #endif

    } // HOTEND_LOOP
  }

#endif // HAS_HOTEND

#if HAS_HEATED_BED

  void Temperature::manage_heated_bed(const millis_t &ms) {

    #if ENABLED(THERMAL_PROTECTION_BED)
      if (degBed() > BED_MAXTEMP) maxtemp_error(H_BED);
    #endif

    #if WATCH_BED
      // Make sure temperature is increasing
      if (watch_bed.elapsed(ms)) {              // Time to check the bed?
        if (watch_bed.check(degBed()))          // Increased enough?
          start_watching_bed();                 // If temp reached, turn off elapsed check
        else {
          TERN_(HAS_DWIN_E3V2_BASIC, DWIN_Popup_Temperature(0));
          _temp_error(H_BED, FPSTR(str_t_heating_failed), GET_TEXT_F(MSG_HEATING_FAILED_LCD));
        }
      }
    #endif // WATCH_BED

    #if BOTH(PROBING_HEATERS_OFF, BED_LIMIT_SWITCHING)
      #define PAUSE_CHANGE_REQD 1
    #endif

    #if PAUSE_CHANGE_REQD
      static bool last_pause_state;
    #endif

    do {

      #if DISABLED(PIDTEMPBED)
        if (PENDING(ms, next_bed_check_ms)
          && TERN1(PAUSE_CHANGE_REQD, paused_for_probing == last_pause_state)
        ) break;
        next_bed_check_ms = ms + BED_CHECK_INTERVAL;
        TERN_(PAUSE_CHANGE_REQD, last_pause_state = paused_for_probing);
      #endif

      TERN_(HEATER_IDLE_HANDLER, heater_idle[IDLE_INDEX_BED].update(ms));

      #if ENABLED(THERMAL_PROTECTION_BED)
        tr_state_machine[RUNAWAY_IND_BED].run(temp_bed.celsius, temp_bed.target, H_BED, THERMAL_PROTECTION_BED_PERIOD, THERMAL_PROTECTION_BED_HYSTERESIS);
      #endif

      #if HEATER_IDLE_HANDLER
        const bool bed_timed_out = heater_idle[IDLE_INDEX_BED].timed_out;
        if (bed_timed_out) {
          temp_bed.soft_pwm_amount = 0;
          if (DISABLED(PIDTEMPBED)) WRITE_HEATER_BED(LOW);
        }
      #else
        constexpr bool bed_timed_out = false;
      #endif

      if (!bed_timed_out) {
        if (is_bed_preheating()) {
          temp_bed.soft_pwm_amount = MAX_BED_POWER >> 1;
        }
        else {
          #if ENABLED(PIDTEMPBED)
            temp_bed.soft_pwm_amount = WITHIN(temp_bed.celsius, BED_MINTEMP, BED_MAXTEMP) ? (int)get_pid_output_bed() >> 1 : 0;
          #else
            // Check if temperature is within the correct band
            if (WITHIN(temp_bed.celsius, BED_MINTEMP, BED_MAXTEMP)) {
              #if ENABLED(BED_LIMIT_SWITCHING)
                if (temp_bed.is_above_target((BED_HYSTERESIS) - 1))
                  temp_bed.soft_pwm_amount = 0;
                else if (temp_bed.is_below_target((BED_HYSTERESIS) - 1))
                  temp_bed.soft_pwm_amount = MAX_BED_POWER >> 1;
              #else // !PIDTEMPBED && !BED_LIMIT_SWITCHING
                temp_bed.soft_pwm_amount = temp_bed.is_below_target() ? MAX_BED_POWER >> 1 : 0;
              #endif
            }
            else {
              temp_bed.soft_pwm_amount = 0;
              WRITE_HEATER_BED(LOW);
            }
          #endif
        }
      }

    } while (false);
  }

#endif // HAS_HEATED_BED

#if HAS_HEATED_CHAMBER

  void Temperature::manage_heated_chamber(const millis_t &ms) {

    #ifndef CHAMBER_CHECK_INTERVAL
      #define CHAMBER_CHECK_INTERVAL 1000UL
    #endif

    #if ENABLED(THERMAL_PROTECTION_CHAMBER)
      if (degChamber() > (CHAMBER_MAXTEMP)) maxtemp_error(H_CHAMBER);
    #endif

    #if WATCH_CHAMBER
      // Make sure temperature is increasing
      if (watch_chamber.elapsed(ms)) {          // Time to check the chamber?
        if (watch_chamber.check(degChamber()))  // Increased enough? Error below.
          start_watching_chamber();             // If temp reached, turn off elapsed check.
        else
          _temp_error(H_CHAMBER, FPSTR(str_t_heating_failed), GET_TEXT_F(MSG_HEATING_FAILED_LCD));
      }
    #endif

    #if EITHER(CHAMBER_FAN, CHAMBER_VENT) || DISABLED(PIDTEMPCHAMBER)
      static bool flag_chamber_excess_heat; // = false;
    #endif

    #if EITHER(CHAMBER_FAN, CHAMBER_VENT)
      static bool flag_chamber_off; // = false

      if (temp_chamber.target > CHAMBER_MINTEMP) {
        flag_chamber_off = false;

        #if ENABLED(CHAMBER_FAN)
          int16_t fan_chamber_pwm;
          #if CHAMBER_FAN_MODE == 0
            fan_chamber_pwm = CHAMBER_FAN_BASE;
          #elif CHAMBER_FAN_MODE == 1
            fan_chamber_pwm = temp_chamber.is_above_target() ? (CHAMBER_FAN_BASE) + (CHAMBER_FAN_FACTOR) * (temp_chamber.celsius - temp_chamber.target) : 0;
          #elif CHAMBER_FAN_MODE == 2
            fan_chamber_pwm = (CHAMBER_FAN_BASE) + (CHAMBER_FAN_FACTOR) * ABS(temp_chamber.celsius - temp_chamber.target);
            if (temp_chamber.soft_pwm_amount) fan_chamber_pwm += (CHAMBER_FAN_FACTOR) * 2;
          #elif CHAMBER_FAN_MODE == 3
            fan_chamber_pwm = (CHAMBER_FAN_BASE) + _MAX((CHAMBER_FAN_FACTOR) * (temp_chamber.celsius - temp_chamber.target), 0);
          #endif
          NOMORE(fan_chamber_pwm, 255);
          set_fan_speed(CHAMBER_FAN_INDEX, fan_chamber_pwm);
        #endif

        #if ENABLED(CHAMBER_VENT)
          #ifndef MIN_COOLING_SLOPE_TIME_CHAMBER_VENT
            #define MIN_COOLING_SLOPE_TIME_CHAMBER_VENT 20
          #endif
          #ifndef MIN_COOLING_SLOPE_DEG_CHAMBER_VENT
            #define MIN_COOLING_SLOPE_DEG_CHAMBER_VENT 1.5
          #endif
          if (!flag_chamber_excess_heat && temp_chamber.is_above_target((HIGH_EXCESS_HEAT_LIMIT) - 1)) {
            // Open vent after MIN_COOLING_SLOPE_TIME_CHAMBER_VENT seconds if the
            // temperature didn't drop at least MIN_COOLING_SLOPE_DEG_CHAMBER_VENT
            if (next_cool_check_ms_2 == 0 || ELAPSED(ms, next_cool_check_ms_2)) {
              if (temp_chamber.celsius - old_temp > MIN_COOLING_SLOPE_DEG_CHAMBER_VENT)
                flag_chamber_excess_heat = true; // the bed is heating the chamber too much
              next_cool_check_ms_2 = ms + SEC_TO_MS(MIN_COOLING_SLOPE_TIME_CHAMBER_VENT);
              old_temp = temp_chamber.celsius;
            }
          }
          else {
            next_cool_check_ms_2 = 0;
            old_temp = 9999;
          }
          if (flag_chamber_excess_heat && temp_chamber.is_above_target((LOW_EXCESS_HEAT_LIMIT) - 1))
            flag_chamber_excess_heat = false;
        #endif
      }
      else if (!flag_chamber_off) {
        #if ENABLED(CHAMBER_FAN)
          flag_chamber_off = true;
          set_fan_speed(CHAMBER_FAN_INDEX, 0);
        #endif
        #if ENABLED(CHAMBER_VENT)
          flag_chamber_excess_heat = false;
          servo[CHAMBER_VENT_SERVO_NR].move(90);
        #endif
      }
    #endif

    #if ENABLED(PIDTEMPCHAMBER)
      // PIDTEMPCHAMBER doesn't support a CHAMBER_VENT yet.
      temp_chamber.soft_pwm_amount = WITHIN(temp_chamber.celsius, CHAMBER_MINTEMP, CHAMBER_MAXTEMP) ? (int)get_pid_output_chamber() >> 1 : 0;
    #else
      if (ELAPSED(ms, next_chamber_check_ms)) {
        next_chamber_check_ms = ms + CHAMBER_CHECK_INTERVAL;

        if (WITHIN(temp_chamber.celsius, CHAMBER_MINTEMP, CHAMBER_MAXTEMP)) {
          if (flag_chamber_excess_heat) {
            temp_chamber.soft_pwm_amount = 0;
            #if ENABLED(CHAMBER_VENT)
              if (!flag_chamber_off) servo[CHAMBER_VENT_SERVO_NR].move(temp_chamber.is_below_target() ? 0 : 90);
            #endif
          }
          else {
            #if ENABLED(CHAMBER_LIMIT_SWITCHING)
              if (temp_chamber.is_above_target((TEMP_CHAMBER_HYSTERESIS) - 1))
                temp_chamber.soft_pwm_amount = 0;
              else if (temp_chamber.is_below_target((TEMP_CHAMBER_HYSTERESIS) - 1))
                temp_chamber.soft_pwm_amount = (MAX_CHAMBER_POWER) >> 1;
            #else
              temp_chamber.soft_pwm_amount = temp_chamber.is_below_target() ? (MAX_CHAMBER_POWER) >> 1 : 0;
            #endif
            #if ENABLED(CHAMBER_VENT)
              if (!flag_chamber_off) servo[CHAMBER_VENT_SERVO_NR].move(0);
            #endif
          }
        }
        else {
          temp_chamber.soft_pwm_amount = 0;
          WRITE_HEATER_CHAMBER(LOW);
        }
     }
     #if ENABLED(THERMAL_PROTECTION_CHAMBER)
       tr_state_machine[RUNAWAY_IND_CHAMBER].run(temp_chamber.celsius, temp_chamber.target, H_CHAMBER, THERMAL_PROTECTION_CHAMBER_PERIOD, THERMAL_PROTECTION_CHAMBER_HYSTERESIS);
     #endif
   #endif
  }

#endif // HAS_HEATED_CHAMBER

#if HAS_COOLER

  void Temperature::manage_cooler(const millis_t &ms) {

    #ifndef COOLER_CHECK_INTERVAL
      #define COOLER_CHECK_INTERVAL 2000UL
    #endif

    #if ENABLED(THERMAL_PROTECTION_COOLER)
      if (degCooler() > COOLER_MAXTEMP) maxtemp_error(H_COOLER);
    #endif

    #if WATCH_COOLER
      // Make sure temperature is decreasing
      if (watch_cooler.elapsed(ms)) {             // Time to check the cooler?
        if (degCooler() > watch_cooler.target)    // Failed to decrease enough?
          _temp_error(H_COOLER, GET_TEXT_F(MSG_COOLING_FAILED), GET_TEXT_F(MSG_COOLING_FAILED));
        else
          start_watching_cooler();                 // Start again if the target is still far off
      }
    #endif

    static bool flag_cooler_state; // = false

    if (cooler.enabled) {
      flag_cooler_state = true; // used to allow M106 fan control when cooler is disabled
      if (temp_cooler.target == 0) temp_cooler.target = COOLER_MIN_TARGET;
      if (ELAPSED(ms, next_cooler_check_ms)) {
        next_cooler_check_ms = ms + COOLER_CHECK_INTERVAL;
        if (temp_cooler.is_above_target()) { // too warm?
          temp_cooler.soft_pwm_amount = MAX_COOLER_POWER;
          #if ENABLED(COOLER_FAN)
            const int16_t fan_cooler_pwm = (COOLER_FAN_BASE) + (COOLER_FAN_FACTOR) * ABS(temp_cooler.celsius - temp_cooler.target);
            set_fan_speed(COOLER_FAN_INDEX, _MIN(fan_cooler_pwm, 255)); // Set cooler fan pwm
            cooler_fan_flush_ms = ms + 5000;
          #endif
        }
        else {
          temp_cooler.soft_pwm_amount = 0;
          #if ENABLED(COOLER_FAN)
            set_fan_speed(COOLER_FAN_INDEX, temp_cooler.is_above_target(-2) ? COOLER_FAN_BASE : 0);
          #endif
          WRITE_HEATER_COOLER(LOW);
        }
      }
    }
    else {
      temp_cooler.soft_pwm_amount = 0;
      if (flag_cooler_state) {
        flag_cooler_state = false;
        thermalManager.set_fan_speed(COOLER_FAN_INDEX, 0);
      }
      WRITE_HEATER_COOLER(LOW);
    }

    #if ENABLED(THERMAL_PROTECTION_COOLER)
      tr_state_machine[RUNAWAY_IND_COOLER].run(temp_cooler.celsius, temp_cooler.target, H_COOLER, THERMAL_PROTECTION_COOLER_PERIOD, THERMAL_PROTECTION_COOLER_HYSTERESIS);
    #endif
  }

#endif // HAS_COOLER

/**
 * Manage heating activities for extruder hot-ends and a heated bed
 *  - Acquire updated temperature readings
 *    - Also resets the watchdog timer
 *  - Invoke thermal runaway protection
 *  - Manage extruder auto-fan
 *  - Apply filament width to the extrusion rate (may move)
 *  - Update the heated bed PID output value
 */
void Temperature::task() {
  if (marlin_state == MF_INITIALIZING) return hal.watchdog_refresh(); // If Marlin isn't started, at least reset the watchdog!

  static bool no_reentry = false;  // Prevent recursion
  if (no_reentry) return;
  REMEMBER(mh, no_reentry, true);

  #if ENABLED(EMERGENCY_PARSER)
    if (emergency_parser.killed_by_M112) kill(FPSTR(M112_KILL_STR), nullptr, true);

    if (emergency_parser.quickstop_by_M410) {
      emergency_parser.quickstop_by_M410 = false; // quickstop_stepper may call idle so clear this now!
      quickstop_stepper();
    }

    #if ENABLED(SDSUPPORT)
      if (emergency_parser.sd_abort_by_M524) { // abort SD print immediately
        emergency_parser.sd_abort_by_M524 = false;
        card.flag.abort_sd_printing = true;
        gcode.process_subcommands_now(F("M524"));
      }
    #endif
  #endif

  if (!updateTemperaturesIfReady()) return; // Will also reset the watchdog if temperatures are ready

  #if DISABLED(IGNORE_THERMOCOUPLE_ERRORS)
    #if TEMP_SENSOR_IS_MAX_TC(0)
      if (degHotend(0) > _MIN(HEATER_0_MAXTEMP, TEMP_SENSOR_0_MAX_TC_TMAX - 1.0)) maxtemp_error(H_E0);
      if (degHotend(0) < _MAX(HEATER_0_MINTEMP, TEMP_SENSOR_0_MAX_TC_TMIN + .01)) mintemp_error(H_E0);
    #endif
    #if TEMP_SENSOR_IS_MAX_TC(1)
      if (degHotend(1) > _MIN(HEATER_1_MAXTEMP, TEMP_SENSOR_1_MAX_TC_TMAX - 1.0)) maxtemp_error(H_E1);
      if (degHotend(1) < _MAX(HEATER_1_MINTEMP, TEMP_SENSOR_1_MAX_TC_TMIN + .01)) mintemp_error(H_E1);
    #endif
    #if TEMP_SENSOR_IS_MAX_TC(2)
      if (degHotend(2) > _MIN(HEATER_2_MAXTEMP, TEMP_SENSOR_2_MAX_TC_TMAX - 1.0)) maxtemp_error(H_E2);
      if (degHotend(2) < _MAX(HEATER_2_MINTEMP, TEMP_SENSOR_2_MAX_TC_TMIN + .01)) mintemp_error(H_E2);
    #endif
    #if TEMP_SENSOR_IS_MAX_TC(REDUNDANT)
      if (degRedundant() > TEMP_SENSOR_REDUNDANT_MAX_TC_TMAX - 1.0) maxtemp_error(H_REDUNDANT);
      if (degRedundant() < TEMP_SENSOR_REDUNDANT_MAX_TC_TMIN + .01) mintemp_error(H_REDUNDANT);
    #endif
  #else
    #warning "Safety Alert! Disable IGNORE_THERMOCOUPLE_ERRORS for the final build!"
  #endif

  const millis_t ms = millis();

  // Handle Hotend Temp Errors, Heating Watch, etc.
  TERN_(HAS_HOTEND, manage_hotends(ms));

  #if HAS_TEMP_REDUNDANT
    // Make sure measured temperatures are close together
    if (ABS(degRedundantTarget() - degRedundant()) > TEMP_SENSOR_REDUNDANT_MAX_DIFF)
      _temp_error((heater_id_t)HEATER_ID(TEMP_SENSOR_REDUNDANT_TARGET), F(STR_REDUNDANCY), GET_TEXT_F(MSG_ERR_REDUNDANT_TEMP));
  #endif

  // Manage extruder auto fans and/or read fan tachometers
  TERN_(HAS_FAN_LOGIC, manage_extruder_fans(ms));

  /**
   * Dynamically set the volumetric multiplier based
   * on the delayed Filament Width measurement.
   */
  TERN_(FILAMENT_WIDTH_SENSOR, filwidth.update_volumetric());

  // Handle Bed Temp Errors, Heating Watch, etc.
  TERN_(HAS_HEATED_BED, manage_heated_bed(ms));

  // Handle Heated Chamber Temp Errors, Heating Watch, etc.
  TERN_(HAS_HEATED_CHAMBER, manage_heated_chamber(ms));

  // Handle Cooler Temp Errors, Cooling Watch, etc.
  TERN_(HAS_COOLER, manage_cooler(ms));

  #if ENABLED(LASER_COOLANT_FLOW_METER)
    cooler.flowmeter_task(ms);
    #if ENABLED(FLOWMETER_SAFETY)
      if (cooler.check_flow_too_low()) {
        TERN_(HAS_DISPLAY, if (cutter.enabled()) ui.flow_fault());
        cutter.disable();
        cutter.cutter_mode = CUTTER_MODE_ERROR;   // Immediately kill stepper inline power output
      }
    #endif
  #endif

  UNUSED(ms);
}

#define TEMP_AD595(RAW)  ((RAW) * 5.0 * 100.0 / float(HAL_ADC_RANGE) / (OVERSAMPLENR) * (TEMP_SENSOR_AD595_GAIN) + TEMP_SENSOR_AD595_OFFSET)
#define TEMP_AD8495(RAW) ((RAW) * 6.6 * 100.0 / float(HAL_ADC_RANGE) / (OVERSAMPLENR) * (TEMP_SENSOR_AD8495_GAIN) + TEMP_SENSOR_AD8495_OFFSET)

/**
 * Bisect search for the range of the 'raw' value, then interpolate
 * proportionally between the under and over values.
 */
#define SCAN_THERMISTOR_TABLE(TBL,LEN) do{                                \
  uint8_t l = 0, r = LEN, m;                                              \
  for (;;) {                                                              \
    m = (l + r) >> 1;                                                     \
    if (!m) return celsius_t(pgm_read_word(&TBL[0].celsius));             \
    if (m == l || m == r) return celsius_t(pgm_read_word(&TBL[LEN-1].celsius)); \
    raw_adc_t v00 = pgm_read_word(&TBL[m-1].value),                       \
              v10 = pgm_read_word(&TBL[m-0].value);                       \
         if (raw < v00) r = m;                                            \
    else if (raw > v10) l = m;                                            \
    else {                                                                \
      const celsius_t v01 = celsius_t(pgm_read_word(&TBL[m-1].celsius)),  \
                      v11 = celsius_t(pgm_read_word(&TBL[m-0].celsius));  \
      return v01 + (raw - v00) * float(v11 - v01) / float(v10 - v00);     \
    }                                                                     \
  }                                                                       \
}while(0)

#if HAS_USER_THERMISTORS

  user_thermistor_t Temperature::user_thermistor[USER_THERMISTORS]; // Initialized by settings.load()

  void Temperature::reset_user_thermistors() {
    user_thermistor_t default_user_thermistor[USER_THERMISTORS] = {
      #if TEMP_SENSOR_0_IS_CUSTOM
        { true, HOTEND0_SH_C_COEFF, 0, HOTEND0_PULLUP_RESISTOR_OHMS, HOTEND0_RESISTANCE_25C_OHMS, 0, 0, HOTEND0_BETA, 0 },
      #endif
      #if TEMP_SENSOR_1_IS_CUSTOM
        { true, HOTEND1_SH_C_COEFF, 0, HOTEND1_PULLUP_RESISTOR_OHMS, HOTEND1_RESISTANCE_25C_OHMS, 0, 0, HOTEND1_BETA, 0 },
      #endif
      #if TEMP_SENSOR_2_IS_CUSTOM
        { true, HOTEND2_SH_C_COEFF, 0, HOTEND2_PULLUP_RESISTOR_OHMS, HOTEND2_RESISTANCE_25C_OHMS, 0, 0, HOTEND2_BETA, 0 },
      #endif
      #if TEMP_SENSOR_3_IS_CUSTOM
        { true, HOTEND3_SH_C_COEFF, 0, HOTEND3_PULLUP_RESISTOR_OHMS, HOTEND3_RESISTANCE_25C_OHMS, 0, 0, HOTEND3_BETA, 0 },
      #endif
      #if TEMP_SENSOR_4_IS_CUSTOM
        { true, HOTEND4_SH_C_COEFF, 0, HOTEND4_PULLUP_RESISTOR_OHMS, HOTEND4_RESISTANCE_25C_OHMS, 0, 0, HOTEND4_BETA, 0 },
      #endif
      #if TEMP_SENSOR_5_IS_CUSTOM
        { true, HOTEND5_SH_C_COEFF, 0, HOTEND5_PULLUP_RESISTOR_OHMS, HOTEND5_RESISTANCE_25C_OHMS, 0, 0, HOTEND5_BETA, 0 },
      #endif
      #if TEMP_SENSOR_6_IS_CUSTOM
        { true, HOTEND6_SH_C_COEFF, 0, HOTEND6_PULLUP_RESISTOR_OHMS, HOTEND6_RESISTANCE_25C_OHMS, 0, 0, HOTEND6_BETA, 0 },
      #endif
      #if TEMP_SENSOR_7_IS_CUSTOM
        { true, HOTEND7_SH_C_COEFF, 0, HOTEND7_PULLUP_RESISTOR_OHMS, HOTEND7_RESISTANCE_25C_OHMS, 0, 0, HOTEND7_BETA, 0 },
      #endif
      #if TEMP_SENSOR_BED_IS_CUSTOM
        { true, BED_SH_C_COEFF, 0, BED_PULLUP_RESISTOR_OHMS, BED_RESISTANCE_25C_OHMS, 0, 0, BED_BETA, 0 },
      #endif
      #if TEMP_SENSOR_CHAMBER_IS_CUSTOM
        { true, CHAMBER_SH_C_COEFF, 0, CHAMBER_PULLUP_RESISTOR_OHMS, CHAMBER_RESISTANCE_25C_OHMS, 0, 0, CHAMBER_BETA, 0 },
      #endif
      #if TEMP_SENSOR_COOLER_IS_CUSTOM
        { true, COOLER_SH_C_COEFF, 0, COOLER_PULLUP_RESISTOR_OHMS, COOLER_RESISTANCE_25C_OHMS, 0, 0, COOLER_BETA, 0 },
      #endif
      #if TEMP_SENSOR_PROBE_IS_CUSTOM
        { true, PROBE_SH_C_COEFF, 0, PROBE_PULLUP_RESISTOR_OHMS, PROBE_RESISTANCE_25C_OHMS, 0, 0, PROBE_BETA, 0 },
      #endif
      #if TEMP_SENSOR_BOARD_IS_CUSTOM
        { true, BOARD_SH_C_COEFF, 0, BOARD_PULLUP_RESISTOR_OHMS, BOARD_RESISTANCE_25C_OHMS, 0, 0, BOARD_BETA, 0 },
      #endif
      #if TEMP_SENSOR_REDUNDANT_IS_CUSTOM
        { true, REDUNDANT_SH_C_COEFF, 0, REDUNDANT_PULLUP_RESISTOR_OHMS, REDUNDANT_RESISTANCE_25C_OHMS, 0, 0, REDUNDANT_BETA, 0 },
      #endif
    };
    COPY(user_thermistor, default_user_thermistor);
  }

  void Temperature::M305_report(const uint8_t t_index, const bool forReplay/*=true*/) {
    gcode.report_heading_etc(forReplay, F(STR_USER_THERMISTORS));
    SERIAL_ECHOPGM("  M305 P", AS_DIGIT(t_index));

    const user_thermistor_t &t = user_thermistor[t_index];

    SERIAL_ECHOPAIR_F(" R", t.series_res, 1);
    SERIAL_ECHOPAIR_F_P(SP_T_STR, t.res_25, 1);
    SERIAL_ECHOPAIR_F_P(SP_B_STR, t.beta, 1);
    SERIAL_ECHOPAIR_F_P(SP_C_STR, t.sh_c_coeff, 9);
    SERIAL_ECHOPGM(" ; ");
    SERIAL_ECHOF(
      TERN_(TEMP_SENSOR_0_IS_CUSTOM, t_index == CTI_HOTEND_0 ? F("HOTEND 0") :)
      TERN_(TEMP_SENSOR_1_IS_CUSTOM, t_index == CTI_HOTEND_1 ? F("HOTEND 1") :)
      TERN_(TEMP_SENSOR_2_IS_CUSTOM, t_index == CTI_HOTEND_2 ? F("HOTEND 2") :)
      TERN_(TEMP_SENSOR_3_IS_CUSTOM, t_index == CTI_HOTEND_3 ? F("HOTEND 3") :)
      TERN_(TEMP_SENSOR_4_IS_CUSTOM, t_index == CTI_HOTEND_4 ? F("HOTEND 4") :)
      TERN_(TEMP_SENSOR_5_IS_CUSTOM, t_index == CTI_HOTEND_5 ? F("HOTEND 5") :)
      TERN_(TEMP_SENSOR_6_IS_CUSTOM, t_index == CTI_HOTEND_6 ? F("HOTEND 6") :)
      TERN_(TEMP_SENSOR_7_IS_CUSTOM, t_index == CTI_HOTEND_7 ? F("HOTEND 7") :)
      TERN_(TEMP_SENSOR_BED_IS_CUSTOM, t_index == CTI_BED ? F("BED") :)
      TERN_(TEMP_SENSOR_CHAMBER_IS_CUSTOM, t_index == CTI_CHAMBER ? F("CHAMBER") :)
      TERN_(TEMP_SENSOR_COOLER_IS_CUSTOM, t_index == CTI_COOLER ? F("COOLER") :)
      TERN_(TEMP_SENSOR_PROBE_IS_CUSTOM, t_index == CTI_PROBE ? F("PROBE") :)
      TERN_(TEMP_SENSOR_BOARD_IS_CUSTOM, t_index == CTI_BOARD ? F("BOARD") :)
      TERN_(TEMP_SENSOR_REDUNDANT_IS_CUSTOM, t_index == CTI_REDUNDANT ? F("REDUNDANT") :)
      nullptr
    );
    SERIAL_EOL();
  }

  celsius_float_t Temperature::user_thermistor_to_deg_c(const uint8_t t_index, const raw_adc_t raw) {

    if (!WITHIN(t_index, 0, COUNT(user_thermistor) - 1)) return 25;

    user_thermistor_t &t = user_thermistor[t_index];
    if (t.pre_calc) { // pre-calculate some variables
      t.pre_calc     = false;
      t.res_25_recip = 1.0f / t.res_25;
      t.res_25_log   = logf(t.res_25);
      t.beta_recip   = 1.0f / t.beta;
      t.sh_alpha     = RECIPROCAL(THERMISTOR_RESISTANCE_NOMINAL_C - (THERMISTOR_ABS_ZERO_C))
                        - (t.beta_recip * t.res_25_log) - (t.sh_c_coeff * cu(t.res_25_log));
    }

    // Maximum ADC value .. take into account the over sampling
    constexpr raw_adc_t adc_max = MAX_RAW_THERMISTOR_VALUE;
    const raw_adc_t adc_raw = constrain(raw, 1, adc_max - 1); // constrain to prevent divide-by-zero

    const float adc_inverse = (adc_max - adc_raw) - 0.5f,
                resistance = t.series_res * (adc_raw + 0.5f) / adc_inverse,
                log_resistance = logf(resistance);

    float value = t.sh_alpha;
    value += log_resistance * t.beta_recip;
    if (t.sh_c_coeff != 0)
      value += t.sh_c_coeff * cu(log_resistance);
    value = 1.0f / value;

    // Return degrees C (up to 999, as the LCD only displays 3 digits)
    return _MIN(value + THERMISTOR_ABS_ZERO_C, 999);
  }
#endif

#if HAS_HOTEND
  // Derived from RepRap FiveD extruder::getTemperature()
  // For hot end temperature measurement.
  celsius_float_t Temperature::analog_to_celsius_hotend(const raw_adc_t raw, const uint8_t e) {
    if (e >= HOTENDS) {
      SERIAL_ERROR_START();
      SERIAL_ECHO(e);
      SERIAL_ECHOLNPGM(STR_INVALID_EXTRUDER_NUM);
      kill();
      return 0;
    }

    switch (e) {
      case 0:
        #if TEMP_SENSOR_0_IS_CUSTOM
          return user_thermistor_to_deg_c(CTI_HOTEND_0, raw);
        #elif TEMP_SENSOR_IS_MAX_TC(0)
          #if TEMP_SENSOR_0_IS_MAX31865
            return TERN(LIB_INTERNAL_MAX31865,
              max31865_0.temperature(raw),
              max31865_0.temperature(MAX31865_SENSOR_OHMS_0, MAX31865_CALIBRATION_OHMS_0)
            );
          #else
            return (int16_t)raw * 0.25;
          #endif
        #elif TEMP_SENSOR_0_IS_AD595
          return TEMP_AD595(raw);
        #elif TEMP_SENSOR_0_IS_AD8495
          return TEMP_AD8495(raw);
        #else
          break;
        #endif
      case 1:
        #if TEMP_SENSOR_1_IS_CUSTOM
          return user_thermistor_to_deg_c(CTI_HOTEND_1, raw);
        #elif TEMP_SENSOR_IS_MAX_TC(1)
          #if TEMP_SENSOR_0_IS_MAX31865
            return TERN(LIB_INTERNAL_MAX31865,
              max31865_1.temperature(raw),
              max31865_1.temperature(MAX31865_SENSOR_OHMS_1, MAX31865_CALIBRATION_OHMS_1)
            );
          #else
            return (int16_t)raw * 0.25;
          #endif
        #elif TEMP_SENSOR_1_IS_AD595
          return TEMP_AD595(raw);
        #elif TEMP_SENSOR_1_IS_AD8495
          return TEMP_AD8495(raw);
        #else
          break;
        #endif
      case 2:
        #if TEMP_SENSOR_2_IS_CUSTOM
          return user_thermistor_to_deg_c(CTI_HOTEND_2, raw);
        #elif TEMP_SENSOR_IS_MAX_TC(2)
          #if TEMP_SENSOR_0_IS_MAX31865
            return TERN(LIB_INTERNAL_MAX31865,
              max31865_2.temperature(raw),
              max31865_2.temperature(MAX31865_SENSOR_OHMS_2, MAX31865_CALIBRATION_OHMS_2)
            );
          #else
            return (int16_t)raw * 0.25;
          #endif
        #elif TEMP_SENSOR_2_IS_AD595
          return TEMP_AD595(raw);
        #elif TEMP_SENSOR_2_IS_AD8495
          return TEMP_AD8495(raw);
        #else
          break;
        #endif
      case 3:
        #if TEMP_SENSOR_3_IS_CUSTOM
          return user_thermistor_to_deg_c(CTI_HOTEND_3, raw);
        #elif TEMP_SENSOR_3_IS_AD595
          return TEMP_AD595(raw);
        #elif TEMP_SENSOR_3_IS_AD8495
          return TEMP_AD8495(raw);
        #else
          break;
        #endif
      case 4:
        #if TEMP_SENSOR_4_IS_CUSTOM
          return user_thermistor_to_deg_c(CTI_HOTEND_4, raw);
        #elif TEMP_SENSOR_4_IS_AD595
          return TEMP_AD595(raw);
        #elif TEMP_SENSOR_4_IS_AD8495
          return TEMP_AD8495(raw);
        #else
          break;
        #endif
      case 5:
        #if TEMP_SENSOR_5_IS_CUSTOM
          return user_thermistor_to_deg_c(CTI_HOTEND_5, raw);
        #elif TEMP_SENSOR_5_IS_AD595
          return TEMP_AD595(raw);
        #elif TEMP_SENSOR_5_IS_AD8495
          return TEMP_AD8495(raw);
        #else
          break;
        #endif
      case 6:
        #if TEMP_SENSOR_6_IS_CUSTOM
          return user_thermistor_to_deg_c(CTI_HOTEND_6, raw);
        #elif TEMP_SENSOR_6_IS_AD595
          return TEMP_AD595(raw);
        #elif TEMP_SENSOR_6_IS_AD8495
          return TEMP_AD8495(raw);
        #else
          break;
        #endif
      case 7:
        #if TEMP_SENSOR_7_IS_CUSTOM
          return user_thermistor_to_deg_c(CTI_HOTEND_7, raw);
        #elif TEMP_SENSOR_7_IS_AD595
          return TEMP_AD595(raw);
        #elif TEMP_SENSOR_7_IS_AD8495
          return TEMP_AD8495(raw);
        #else
          break;
        #endif
      default: break;
    }

    #if HAS_HOTEND_THERMISTOR
      // Thermistor with conversion table?
      const temp_entry_t(*tt)[] = (temp_entry_t(*)[])(heater_ttbl_map[e]);
      SCAN_THERMISTOR_TABLE((*tt), heater_ttbllen_map[e]);
    #endif

    return 0;
  }
#endif // HAS_HOTEND

#if HAS_HEATED_BED
  // For bed temperature measurement.
  celsius_float_t Temperature::analog_to_celsius_bed(const raw_adc_t raw) {
    #if TEMP_SENSOR_BED_IS_CUSTOM
      return user_thermistor_to_deg_c(CTI_BED, raw);
    #elif TEMP_SENSOR_BED_IS_THERMISTOR
      SCAN_THERMISTOR_TABLE(TEMPTABLE_BED, TEMPTABLE_BED_LEN);
    #elif TEMP_SENSOR_BED_IS_AD595
      return TEMP_AD595(raw);
    #elif TEMP_SENSOR_BED_IS_AD8495
      return TEMP_AD8495(raw);
    #else
      UNUSED(raw);
      return 0;
    #endif
  }
#endif // HAS_HEATED_BED

#if HAS_TEMP_CHAMBER
  // For chamber temperature measurement.
  celsius_float_t Temperature::analog_to_celsius_chamber(const raw_adc_t raw) {
    #if TEMP_SENSOR_CHAMBER_IS_CUSTOM
      return user_thermistor_to_deg_c(CTI_CHAMBER, raw);
    #elif TEMP_SENSOR_CHAMBER_IS_THERMISTOR
      SCAN_THERMISTOR_TABLE(TEMPTABLE_CHAMBER, TEMPTABLE_CHAMBER_LEN);
    #elif TEMP_SENSOR_CHAMBER_IS_AD595
      return TEMP_AD595(raw);
    #elif TEMP_SENSOR_CHAMBER_IS_AD8495
      return TEMP_AD8495(raw);
    #else
      UNUSED(raw);
      return 0;
    #endif
  }
#endif // HAS_TEMP_CHAMBER

#if HAS_TEMP_COOLER
  // For cooler temperature measurement.
  celsius_float_t Temperature::analog_to_celsius_cooler(const raw_adc_t raw) {
    #if TEMP_SENSOR_COOLER_IS_CUSTOM
      return user_thermistor_to_deg_c(CTI_COOLER, raw);
    #elif TEMP_SENSOR_COOLER_IS_THERMISTOR
      SCAN_THERMISTOR_TABLE(TEMPTABLE_COOLER, TEMPTABLE_COOLER_LEN);
    #elif TEMP_SENSOR_COOLER_IS_AD595
      return TEMP_AD595(raw);
    #elif TEMP_SENSOR_COOLER_IS_AD8495
      return TEMP_AD8495(raw);
    #else
      UNUSED(raw);
      return 0;
    #endif
  }
#endif // HAS_TEMP_COOLER

#if HAS_TEMP_PROBE
  // For probe temperature measurement.
  celsius_float_t Temperature::analog_to_celsius_probe(const raw_adc_t raw) {
    #if TEMP_SENSOR_PROBE_IS_CUSTOM
      return user_thermistor_to_deg_c(CTI_PROBE, raw);
    #elif TEMP_SENSOR_PROBE_IS_THERMISTOR
      SCAN_THERMISTOR_TABLE(TEMPTABLE_PROBE, TEMPTABLE_PROBE_LEN);
    #elif TEMP_SENSOR_PROBE_IS_AD595
      return TEMP_AD595(raw);
    #elif TEMP_SENSOR_PROBE_IS_AD8495
      return TEMP_AD8495(raw);
    #else
      UNUSED(raw);
      return 0;
    #endif
  }
#endif // HAS_TEMP_PROBE

#if HAS_TEMP_BOARD
  // For motherboard temperature measurement.
  celsius_float_t Temperature::analog_to_celsius_board(const raw_adc_t raw) {
    #if TEMP_SENSOR_BOARD_IS_CUSTOM
      return user_thermistor_to_deg_c(CTI_BOARD, raw);
    #elif TEMP_SENSOR_BOARD_IS_THERMISTOR
      SCAN_THERMISTOR_TABLE(TEMPTABLE_BOARD, TEMPTABLE_BOARD_LEN);
    #elif TEMP_SENSOR_BOARD_IS_AD595
      return TEMP_AD595(raw);
    #elif TEMP_SENSOR_BOARD_IS_AD8495
      return TEMP_AD8495(raw);
    #else
      UNUSED(raw);
      return 0;
    #endif
  }
#endif // HAS_TEMP_BOARD

#if HAS_TEMP_REDUNDANT
  // For redundant temperature measurement.
  celsius_float_t Temperature::analog_to_celsius_redundant(const raw_adc_t raw) {
    #if TEMP_SENSOR_REDUNDANT_IS_CUSTOM
      return user_thermistor_to_deg_c(CTI_REDUNDANT, raw);
    #elif TEMP_SENSOR_IS_MAX_TC(REDUNDANT) && REDUNDANT_TEMP_MATCH(SOURCE, E0)
      return TERN(TEMP_SENSOR_REDUNDANT_IS_MAX31865, max31865_0.temperature(raw), (int16_t)raw * 0.25);
    #elif TEMP_SENSOR_IS_MAX_TC(REDUNDANT) && REDUNDANT_TEMP_MATCH(SOURCE, E1)
      return TERN(TEMP_SENSOR_REDUNDANT_IS_MAX31865, max31865_1.temperature(raw), (int16_t)raw * 0.25);
    #elif TEMP_SENSOR_IS_MAX_TC(REDUNDANT) && REDUNDANT_TEMP_MATCH(SOURCE, E2)
      return TERN(TEMP_SENSOR_REDUNDANT_IS_MAX31865, max31865_2.temperature(raw), (int16_t)raw * 0.25);
    #elif TEMP_SENSOR_REDUNDANT_IS_THERMISTOR
      SCAN_THERMISTOR_TABLE(TEMPTABLE_REDUNDANT, TEMPTABLE_REDUNDANT_LEN);
    #elif TEMP_SENSOR_REDUNDANT_IS_AD595
      return TEMP_AD595(raw);
    #elif TEMP_SENSOR_REDUNDANT_IS_AD8495
      return TEMP_AD8495(raw);
    #else
      UNUSED(raw);
      return 0;
    #endif
  }
#endif // HAS_TEMP_REDUNDANT

/**
 * Convert the raw sensor readings into actual Celsius temperatures and
 * validate raw temperatures. Bad readings generate min/maxtemp errors.
 *
 * The raw values are generated entirely in interrupt context, and this
 * method is called from normal context once 'raw_temps_ready' has been
 * set by update_raw_temperatures().
 *
 * The watchdog is dependent on this method. If 'raw_temps_ready' stops
 * being set by the interrupt so that this method is not called for over
 * 4 seconds then something has gone afoul and the machine will be reset.
 */
void Temperature::updateTemperaturesFromRawValues() {

  hal.watchdog_refresh(); // Reset because raw_temps_ready was set by the interrupt

  #if TEMP_SENSOR_IS_MAX_TC(0)
    temp_hotend[0].setraw(READ_MAX_TC(0));
  #endif
  #if TEMP_SENSOR_IS_MAX_TC(1)
    temp_hotend[1].setraw(READ_MAX_TC(1));
  #endif
  #if TEMP_SENSOR_IS_MAX_TC(2)
    temp_hotend[2].setraw(READ_MAX_TC(2));
  #endif
  #if TEMP_SENSOR_IS_MAX_TC(REDUNDANT)
    temp_redundant.setraw(READ_MAX_TC(HEATER_ID(TEMP_SENSOR_REDUNDANT_SOURCE)));
  #endif

  #if HAS_HOTEND
    HOTEND_LOOP() temp_hotend[e].celsius = analog_to_celsius_hotend(temp_hotend[e].getraw(), e);
  #endif

  TERN_(HAS_HEATED_BED,     temp_bed.celsius       = analog_to_celsius_bed(temp_bed.getraw()));
  TERN_(HAS_TEMP_CHAMBER,   temp_chamber.celsius   = analog_to_celsius_chamber(temp_chamber.getraw()));
  TERN_(HAS_TEMP_COOLER,    temp_cooler.celsius    = analog_to_celsius_cooler(temp_cooler.getraw()));
  TERN_(HAS_TEMP_PROBE,     temp_probe.celsius     = analog_to_celsius_probe(temp_probe.getraw()));
  TERN_(HAS_TEMP_BOARD,     temp_board.celsius     = analog_to_celsius_board(temp_board.getraw()));
  TERN_(HAS_TEMP_REDUNDANT, temp_redundant.celsius = analog_to_celsius_redundant(temp_redundant.getraw()));

  TERN_(FILAMENT_WIDTH_SENSOR, filwidth.update_measured_mm());
  TERN_(HAS_POWER_MONITOR,     power_monitor.capture_values());

  #if HAS_HOTEND
    static constexpr int8_t temp_dir[HOTENDS] = {
      #if TEMP_SENSOR_IS_ANY_MAX_TC(0)
        0
      #else
        TEMPDIR(0)
      #endif
      #if HAS_MULTI_HOTEND
        #if TEMP_SENSOR_IS_ANY_MAX_TC(1)
          , 0
        #else
          , TEMPDIR(1)
        #endif
      #endif
      #if HOTENDS > 2
        #if TEMP_SENSOR_IS_ANY_MAX_TC(2)
          , 0
        #else
          , TEMPDIR(2)
        #endif
      #endif
      #if HOTENDS > 3
        #define _TEMPDIR(N) , TEMPDIR(N)
        REPEAT_S(3, HOTENDS, _TEMPDIR)
      #endif
    };

    HOTEND_LOOP() {
      const raw_adc_t r = temp_hotend[e].getraw();
      const bool neg = temp_dir[e] < 0, pos = temp_dir[e] > 0;
      if ((neg && r < temp_range[e].raw_max) || (pos && r > temp_range[e].raw_max))
        maxtemp_error((heater_id_t)e);

      /**
      // DEBUG PREHEATING TIME
      SERIAL_ECHOLNPGM("\nExtruder = ", e, " Preheat On/Off = ", is_preheating(e));
      const float test_is_preheating = (preheat_end_time[HOTEND_INDEX] - millis()) * 0.001f;
      if (test_is_preheating < 31) SERIAL_ECHOLNPGM("Extruder = ", e, " Preheat remaining time = ", test_is_preheating, "s", "\n");
      //*/

      const bool heater_on = temp_hotend[e].target > 0;
      if (heater_on && !is_hotend_preheating(e) && ((neg && r > temp_range[e].raw_min) || (pos && r < temp_range[e].raw_min))) {
        if (TERN1(MULTI_MAX_CONSECUTIVE_LOW_TEMP_ERR, ++consecutive_low_temperature_error[e] >= MAX_CONSECUTIVE_LOW_TEMPERATURE_ERROR_ALLOWED))
          mintemp_error((heater_id_t)e);
      }
      else {
        TERN_(MULTI_MAX_CONSECUTIVE_LOW_TEMP_ERR, consecutive_low_temperature_error[e] = 0);
      }
    }

  #endif // HAS_HOTEND

  #define TP_CMP(S,A,B) (TEMPDIR(S) < 0 ? ((A)<(B)) : ((A)>(B)))
  #if ENABLED(THERMAL_PROTECTION_BED)
    if (TP_CMP(BED, temp_bed.getraw(), maxtemp_raw_BED)) maxtemp_error(H_BED);
    if (temp_bed.target > 0 && !is_bed_preheating() && TP_CMP(BED, mintemp_raw_BED, temp_bed.getraw())) mintemp_error(H_BED);
  #endif

  #if BOTH(HAS_HEATED_CHAMBER, THERMAL_PROTECTION_CHAMBER)
    if (TP_CMP(CHAMBER, temp_chamber.getraw(), maxtemp_raw_CHAMBER)) maxtemp_error(H_CHAMBER);
    if (temp_chamber.target > 0 && TP_CMP(CHAMBER, mintemp_raw_CHAMBER, temp_chamber.getraw())) mintemp_error(H_CHAMBER);
  #endif

  #if BOTH(HAS_COOLER, THERMAL_PROTECTION_COOLER)
    if (cutter.unitPower > 0 && TP_CMP(COOLER, temp_cooler.getraw(), maxtemp_raw_COOLER)) maxtemp_error(H_COOLER);
    if (TP_CMP(COOLER, mintemp_raw_COOLER, temp_cooler.getraw())) mintemp_error(H_COOLER);
  #endif

  #if BOTH(HAS_TEMP_BOARD, THERMAL_PROTECTION_BOARD)
    if (TP_CMP(BOARD, temp_board.getraw(), maxtemp_raw_BOARD)) maxtemp_error(H_BOARD);
    if (TP_CMP(BOARD, mintemp_raw_BOARD, temp_board.getraw())) mintemp_error(H_BOARD);
  #endif
  #undef TP_CMP

} // Temperature::updateTemperaturesFromRawValues

/**
 * Initialize the temperature manager
 *
 * The manager is implemented by periodic calls to task()
 *
 *  - Init (and disable) SPI thermocouples like MAX6675 and MAX31865
 *  - Disable RUMBA JTAG to accommodate a thermocouple extension
 *  - Read-enable thermistors with a read-enable pin
 *  - Init HEATER and COOLER pins for OUTPUT in OFF state
 *  - Init the FAN pins as PWM or OUTPUT
 *  - Init the SPI interface for SPI thermocouples
 *  - Init ADC according to the HAL
 *  - Set thermistor pins to analog inputs according to the HAL
 *  - Start the Temperature ISR timer
 *  - Init the AUTO FAN pins as PWM or OUTPUT
 *  - Wait 250ms for temperatures to settle
 *  - Init temp_range[], used for catching min/maxtemp
 */
void Temperature::init() {

  TERN_(PROBING_HEATERS_OFF, paused_for_probing = false);


  // Init (and disable) SPI thermocouples
  #if TEMP_SENSOR_IS_ANY_MAX_TC(0) && PIN_EXISTS(TEMP_0_CS)
    OUT_WRITE(TEMP_0_CS_PIN, HIGH);
  #endif
  #if TEMP_SENSOR_IS_ANY_MAX_TC(1) && PIN_EXISTS(TEMP_1_CS)
    OUT_WRITE(TEMP_1_CS_PIN, HIGH);
  #endif
  #if TEMP_SENSOR_IS_ANY_MAX_TC(2) && PIN_EXISTS(TEMP_2_CS)
    OUT_WRITE(TEMP_2_CS_PIN, HIGH);
  #endif

  // Setup objects for library-based polling of MAX TCs
  #if HAS_MAXTC_LIBRARIES
    #define _MAX31865_WIRES(n) MAX31865_##n##WIRE
    #define MAX31865_WIRES(n) _MAX31865_WIRES(n)

    #if TEMP_SENSOR_IS_MAX(0, 6675) && HAS_MAX6675_LIBRARY
      max6675_0.begin();
    #elif TEMP_SENSOR_IS_MAX(0, 31855) && HAS_MAX31855_LIBRARY
      max31855_0.begin();
    #elif TEMP_SENSOR_IS_MAX(0, 31865)
      max31865_0.begin(
        MAX31865_WIRES(MAX31865_SENSOR_WIRES_0) // MAX31865_2WIRE, MAX31865_3WIRE, MAX31865_4WIRE
        OPTARG(LIB_INTERNAL_MAX31865, MAX31865_SENSOR_OHMS_0, MAX31865_CALIBRATION_OHMS_0, MAX31865_WIRE_OHMS_0)
      );
    #endif

    #if TEMP_SENSOR_IS_MAX(1, 6675) && HAS_MAX6675_LIBRARY
      max6675_1.begin();
    #elif TEMP_SENSOR_IS_MAX(1, 31855) && HAS_MAX31855_LIBRARY
      max31855_1.begin();
    #elif TEMP_SENSOR_IS_MAX(1, 31865)
      max31865_1.begin(
        MAX31865_WIRES(MAX31865_SENSOR_WIRES_1) // MAX31865_2WIRE, MAX31865_3WIRE, MAX31865_4WIRE
        OPTARG(LIB_INTERNAL_MAX31865, MAX31865_SENSOR_OHMS_1, MAX31865_CALIBRATION_OHMS_1, MAX31865_WIRE_OHMS_1)
      );
    #endif

    #if TEMP_SENSOR_IS_MAX(2, 6675) && HAS_MAX6675_LIBRARY
      max6675_2.begin();
    #elif TEMP_SENSOR_IS_MAX(2, 31855) && HAS_MAX31855_LIBRARY
      max31855_2.begin();
    #elif TEMP_SENSOR_IS_MAX(2, 31865)
      max31865_2.begin(
        MAX31865_WIRES(MAX31865_SENSOR_WIRES_2) // MAX31865_2WIRE, MAX31865_3WIRE, MAX31865_4WIRE
        OPTARG(LIB_INTERNAL_MAX31865, MAX31865_SENSOR_OHMS_2, MAX31865_CALIBRATION_OHMS_2, MAX31865_WIRE_OHMS_2)
      );
    #endif

    #undef MAX31865_WIRES
    #undef _MAX31865_WIRES
  #endif

  #if MB(RUMBA)
    // Disable RUMBA JTAG in case the thermocouple extension is plugged on top of JTAG connector
    #define _AD(N) (TEMP_SENSOR_##N##_IS_AD595 || TEMP_SENSOR_##N##_IS_AD8495)
    #if _AD(0) || _AD(1) || _AD(2) || _AD(BED) || _AD(CHAMBER) || _AD(REDUNDANT)
      MCUCR = _BV(JTD);
      MCUCR = _BV(JTD);
    #endif
  #endif

  // Thermistor activation by MCU pin
  #if PIN_EXISTS(TEMP_0_TR_ENABLE)
    OUT_WRITE(TEMP_0_TR_ENABLE_PIN, (
      #if TEMP_SENSOR_IS_ANY_MAX_TC(0)
        HIGH
      #else
        LOW
      #endif
    ));
  #endif
  #if PIN_EXISTS(TEMP_1_TR_ENABLE)
    OUT_WRITE(TEMP_1_TR_ENABLE_PIN, (
      #if TEMP_SENSOR_IS_ANY_MAX_TC(1)
        HIGH
      #else
        LOW
      #endif
    ));
  #endif
  #if PIN_EXISTS(TEMP_2_TR_ENABLE)
    OUT_WRITE(TEMP_2_TR_ENABLE_PIN, (
      #if TEMP_SENSOR_IS_ANY_MAX_TC(2)
        HIGH
      #else
        LOW
      #endif
    ));
  #endif

  #if ENABLED(MPCTEMP)
    HOTEND_LOOP() temp_hotend[e].modeled_block_temp = NAN;
  #endif

  #if HAS_HEATER_0
    #ifdef BOARD_OPENDRAIN_MOSFETS
      OUT_WRITE_OD(HEATER_0_PIN, HEATER_0_INVERTING);
    #else
      OUT_WRITE(HEATER_0_PIN, HEATER_0_INVERTING);
    #endif
  #endif
  #if HAS_HEATER_1
    OUT_WRITE(HEATER_1_PIN, HEATER_1_INVERTING);
  #endif
  #if HAS_HEATER_2
    OUT_WRITE(HEATER_2_PIN, HEATER_2_INVERTING);
  #endif
  #if HAS_HEATER_3
    OUT_WRITE(HEATER_3_PIN, HEATER_3_INVERTING);
  #endif
  #if HAS_HEATER_4
    OUT_WRITE(HEATER_4_PIN, HEATER_4_INVERTING);
  #endif
  #if HAS_HEATER_5
    OUT_WRITE(HEATER_5_PIN, HEATER_5_INVERTING);
  #endif
  #if HAS_HEATER_6
    OUT_WRITE(HEATER_6_PIN, HEATER_6_INVERTING);
  #endif
  #if HAS_HEATER_7
    OUT_WRITE(HEATER_7_PIN, HEATER_7_INVERTING);
  #endif

  #if HAS_HEATED_BED
    #ifdef BOARD_OPENDRAIN_MOSFETS
      OUT_WRITE_OD(HEATER_BED_PIN, HEATER_BED_INVERTING);
    #else
      OUT_WRITE(HEATER_BED_PIN, HEATER_BED_INVERTING);
    #endif
  #endif

  #if HAS_HEATED_CHAMBER
    OUT_WRITE(HEATER_CHAMBER_PIN, HEATER_CHAMBER_INVERTING);
  #endif

  #if HAS_COOLER
    OUT_WRITE(COOLER_PIN, COOLER_INVERTING);
  #endif

  #if HAS_FAN0
    INIT_FAN_PIN(FAN_PIN);
  #endif
  #if HAS_FAN1
    INIT_FAN_PIN(FAN1_PIN);
  #endif
  #if HAS_FAN2
    INIT_FAN_PIN(FAN2_PIN);
  #endif
  #if HAS_FAN3
    INIT_FAN_PIN(FAN3_PIN);
  #endif
  #if HAS_FAN4
    INIT_FAN_PIN(FAN4_PIN);
  #endif
  #if HAS_FAN5
    INIT_FAN_PIN(FAN5_PIN);
  #endif
  #if HAS_FAN6
    INIT_FAN_PIN(FAN6_PIN);
  #endif
  #if HAS_FAN7
    INIT_FAN_PIN(FAN7_PIN);
  #endif
  #if ENABLED(USE_CONTROLLER_FAN)
    INIT_FAN_PIN(CONTROLLER_FAN_PIN);
  #endif

  TERN_(HAS_MAXTC_SW_SPI, max_tc_spi.init());

  hal.adc_init();

  TERN_(HAS_TEMP_ADC_0,         hal.adc_enable(TEMP_0_PIN));
  TERN_(HAS_TEMP_ADC_1,         hal.adc_enable(TEMP_1_PIN));
  TERN_(HAS_TEMP_ADC_2,         hal.adc_enable(TEMP_2_PIN));
  TERN_(HAS_TEMP_ADC_3,         hal.adc_enable(TEMP_3_PIN));
  TERN_(HAS_TEMP_ADC_4,         hal.adc_enable(TEMP_4_PIN));
  TERN_(HAS_TEMP_ADC_5,         hal.adc_enable(TEMP_5_PIN));
  TERN_(HAS_TEMP_ADC_6,         hal.adc_enable(TEMP_6_PIN));
  TERN_(HAS_TEMP_ADC_7,         hal.adc_enable(TEMP_7_PIN));
  TERN_(HAS_JOY_ADC_X,          hal.adc_enable(JOY_X_PIN));
  TERN_(HAS_JOY_ADC_Y,          hal.adc_enable(JOY_Y_PIN));
  TERN_(HAS_JOY_ADC_Z,          hal.adc_enable(JOY_Z_PIN));
  TERN_(HAS_TEMP_ADC_BED,       hal.adc_enable(TEMP_BED_PIN));
  TERN_(HAS_TEMP_ADC_CHAMBER,   hal.adc_enable(TEMP_CHAMBER_PIN));
  TERN_(HAS_TEMP_ADC_PROBE,     hal.adc_enable(TEMP_PROBE_PIN));
  TERN_(HAS_TEMP_ADC_COOLER,    hal.adc_enable(TEMP_COOLER_PIN));
  TERN_(HAS_TEMP_ADC_BOARD,     hal.adc_enable(TEMP_BOARD_PIN));
  TERN_(HAS_TEMP_ADC_REDUNDANT, hal.adc_enable(TEMP_REDUNDANT_PIN));
  TERN_(FILAMENT_WIDTH_SENSOR,  hal.adc_enable(FILWIDTH_PIN));
  TERN_(HAS_ADC_BUTTONS,        hal.adc_enable(ADC_KEYPAD_PIN));
  TERN_(POWER_MONITOR_CURRENT,  hal.adc_enable(POWER_MONITOR_CURRENT_PIN));
  TERN_(POWER_MONITOR_VOLTAGE,  hal.adc_enable(POWER_MONITOR_VOLTAGE_PIN));

  #if HAS_JOY_ADC_EN
    SET_INPUT_PULLUP(JOY_EN_PIN);
  #endif

  HAL_timer_start(MF_TIMER_TEMP, TEMP_TIMER_FREQUENCY);
  ENABLE_TEMPERATURE_INTERRUPT();

  #if HAS_AUTO_FAN_0
    INIT_E_AUTO_FAN_PIN(E0_AUTO_FAN_PIN);
  #endif
  #if HAS_AUTO_FAN_1 && !_EFANOVERLAP(1,0)
    INIT_E_AUTO_FAN_PIN(E1_AUTO_FAN_PIN);
  #endif
  #if HAS_AUTO_FAN_2 && !(_EFANOVERLAP(2,0) || _EFANOVERLAP(2,1))
    INIT_E_AUTO_FAN_PIN(E2_AUTO_FAN_PIN);
  #endif
  #if HAS_AUTO_FAN_3 && !(_EFANOVERLAP(3,0) || _EFANOVERLAP(3,1) || _EFANOVERLAP(3,2))
    INIT_E_AUTO_FAN_PIN(E3_AUTO_FAN_PIN);
  #endif
  #if HAS_AUTO_FAN_4 && !(_EFANOVERLAP(4,0) || _EFANOVERLAP(4,1) || _EFANOVERLAP(4,2) || _EFANOVERLAP(4,3))
    INIT_E_AUTO_FAN_PIN(E4_AUTO_FAN_PIN);
  #endif
  #if HAS_AUTO_FAN_5 && !(_EFANOVERLAP(5,0) || _EFANOVERLAP(5,1) || _EFANOVERLAP(5,2) || _EFANOVERLAP(5,3) || _EFANOVERLAP(5,4))
    INIT_E_AUTO_FAN_PIN(E5_AUTO_FAN_PIN);
  #endif
  #if HAS_AUTO_FAN_6 && !(_EFANOVERLAP(6,0) || _EFANOVERLAP(6,1) || _EFANOVERLAP(6,2) || _EFANOVERLAP(6,3) || _EFANOVERLAP(6,4) || _EFANOVERLAP(6,5))
    INIT_E_AUTO_FAN_PIN(E6_AUTO_FAN_PIN);
  #endif
  #if HAS_AUTO_FAN_7 && !(_EFANOVERLAP(7,0) || _EFANOVERLAP(7,1) || _EFANOVERLAP(7,2) || _EFANOVERLAP(7,3) || _EFANOVERLAP(7,4) || _EFANOVERLAP(7,5) || _EFANOVERLAP(7,6))
    INIT_E_AUTO_FAN_PIN(E7_AUTO_FAN_PIN);
  #endif
  #if HAS_AUTO_CHAMBER_FAN && !AUTO_CHAMBER_IS_E
    INIT_CHAMBER_AUTO_FAN_PIN(CHAMBER_AUTO_FAN_PIN);
  #endif

  #if HAS_HOTEND
    #define _TEMP_MIN_E(NR) do{ \
      const celsius_t tmin_tmp = TERN(TEMP_SENSOR_##NR##_IS_CUSTOM, 0, int16_t(pgm_read_word(&TEMPTABLE_##NR [TEMP_SENSOR_##NR##_MINTEMP_IND].celsius))), \
                      tmin = _MAX(HEATER_##NR##_MINTEMP, tmin_tmp); \
      temp_range[NR].mintemp = tmin; \
      while (analog_to_celsius_hotend(temp_range[NR].raw_min, NR) < tmin) \
        temp_range[NR].raw_min += TEMPDIR(NR) * (OVERSAMPLENR); \
    }while(0)
    #define _TEMP_MAX_E(NR) do{ \
      const celsius_t tmax_tmp = TERN(TEMP_SENSOR_##NR##_IS_CUSTOM, 2000, int16_t(pgm_read_word(&TEMPTABLE_##NR [TEMP_SENSOR_##NR##_MAXTEMP_IND].celsius)) - 1), \
                      tmax = _MIN(HEATER_##NR##_MAXTEMP, tmax_tmp); \
      temp_range[NR].maxtemp = tmax; \
      while (analog_to_celsius_hotend(temp_range[NR].raw_max, NR) > tmax) \
        temp_range[NR].raw_max -= TEMPDIR(NR) * (OVERSAMPLENR); \
    }while(0)

    #define _MINMAX_TEST(N,M) (HOTENDS > N && TEMP_SENSOR(N) > 0 && TEMP_SENSOR(N) != 998 && TEMP_SENSOR(N) != 999 && defined(HEATER_##N##_##M##TEMP))

    #if _MINMAX_TEST(0, MIN)
      _TEMP_MIN_E(0);
    #endif
    #if _MINMAX_TEST(0, MAX)
      _TEMP_MAX_E(0);
    #endif
    #if _MINMAX_TEST(1, MIN)
      _TEMP_MIN_E(1);
    #endif
    #if _MINMAX_TEST(1, MAX)
      _TEMP_MAX_E(1);
    #endif
    #if _MINMAX_TEST(2, MIN)
      _TEMP_MIN_E(2);
    #endif
    #if _MINMAX_TEST(2, MAX)
      _TEMP_MAX_E(2);
    #endif
    #if _MINMAX_TEST(3, MIN)
      _TEMP_MIN_E(3);
    #endif
    #if _MINMAX_TEST(3, MAX)
      _TEMP_MAX_E(3);
    #endif
    #if _MINMAX_TEST(4, MIN)
      _TEMP_MIN_E(4);
    #endif
    #if _MINMAX_TEST(4, MAX)
      _TEMP_MAX_E(4);
    #endif
    #if _MINMAX_TEST(5, MIN)
      _TEMP_MIN_E(5);
    #endif
    #if _MINMAX_TEST(5, MAX)
      _TEMP_MAX_E(5);
    #endif
    #if _MINMAX_TEST(6, MIN)
      _TEMP_MIN_E(6);
    #endif
    #if _MINMAX_TEST(6, MAX)
      _TEMP_MAX_E(6);
    #endif
    #if _MINMAX_TEST(7, MIN)
      _TEMP_MIN_E(7);
    #endif
    #if _MINMAX_TEST(7, MAX)
      _TEMP_MAX_E(7);
    #endif
  #endif // HAS_HOTEND

  // TODO: combine these into the macros above
  #if HAS_HEATED_BED
    while (analog_to_celsius_bed(mintemp_raw_BED) < BED_MINTEMP) mintemp_raw_BED += TEMPDIR(BED) * (OVERSAMPLENR);
    while (analog_to_celsius_bed(maxtemp_raw_BED) > BED_MAXTEMP) maxtemp_raw_BED -= TEMPDIR(BED) * (OVERSAMPLENR);
  #endif

  #if HAS_HEATED_CHAMBER
    while (analog_to_celsius_chamber(mintemp_raw_CHAMBER) < CHAMBER_MINTEMP) mintemp_raw_CHAMBER += TEMPDIR(CHAMBER) * (OVERSAMPLENR);
    while (analog_to_celsius_chamber(maxtemp_raw_CHAMBER) > CHAMBER_MAXTEMP) maxtemp_raw_CHAMBER -= TEMPDIR(CHAMBER) * (OVERSAMPLENR);
  #endif

  #if HAS_COOLER
    while (analog_to_celsius_cooler(mintemp_raw_COOLER) > COOLER_MINTEMP) mintemp_raw_COOLER += TEMPDIR(COOLER) * (OVERSAMPLENR);
    while (analog_to_celsius_cooler(maxtemp_raw_COOLER) < COOLER_MAXTEMP) maxtemp_raw_COOLER -= TEMPDIR(COOLER) * (OVERSAMPLENR);
  #endif

  #if BOTH(HAS_TEMP_BOARD, THERMAL_PROTECTION_BOARD)
    while (analog_to_celsius_board(mintemp_raw_BOARD) < BOARD_MINTEMP) mintemp_raw_BOARD += TEMPDIR(BOARD) * (OVERSAMPLENR);
    while (analog_to_celsius_board(maxtemp_raw_BOARD) > BOARD_MAXTEMP) maxtemp_raw_BOARD -= TEMPDIR(BOARD) * (OVERSAMPLENR);
  #endif

  #if HAS_TEMP_REDUNDANT
    temp_redundant.target = &(
      #if REDUNDANT_TEMP_MATCH(TARGET, COOLER) && HAS_TEMP_COOLER
        temp_cooler
      #elif REDUNDANT_TEMP_MATCH(TARGET, PROBE) && HAS_TEMP_PROBE
        temp_probe
      #elif REDUNDANT_TEMP_MATCH(TARGET, BOARD) && HAS_TEMP_BOARD
        temp_board
      #elif REDUNDANT_TEMP_MATCH(TARGET, CHAMBER) && HAS_TEMP_CHAMBER
        temp_chamber
      #elif REDUNDANT_TEMP_MATCH(TARGET, BED) && HAS_TEMP_BED
        temp_bed
      #else
        temp_hotend[HEATER_ID(TEMP_SENSOR_REDUNDANT_TARGET)]
      #endif
    );
  #endif
}

#if HAS_THERMAL_PROTECTION

  #pragma GCC diagnostic push
  #pragma GCC diagnostic ignored "-Wimplicit-fallthrough"

  Temperature::tr_state_machine_t Temperature::tr_state_machine[NR_HEATER_RUNAWAY]; // = { { TRInactive, 0 } };

  /**
   * @brief Thermal Runaway state machine for a single heater
   * @param current          current measured temperature
   * @param target           current target temperature
   * @param heater_id        extruder index
   * @param period_seconds   missed temperature allowed time
   * @param hysteresis_degc  allowed distance from target
   *
   * TODO: Embed the last 3 parameters during init, if not less optimal
   */
  void Temperature::tr_state_machine_t::run(const_celsius_float_t current, const_celsius_float_t target, const heater_id_t heater_id, const uint16_t period_seconds, const celsius_t hysteresis_degc) {

    #if HEATER_IDLE_HANDLER
      // Convert the given heater_id_t to an idle array index
      const IdleIndex idle_index = idle_index_for_id(heater_id);
    #endif

    /**
      SERIAL_ECHO_START();
      SERIAL_ECHOPGM("Thermal Runaway Running. Heater ID: ");
      switch (heater_id) {
        case H_BED:     SERIAL_ECHOPGM("bed"); break;
        case H_CHAMBER: SERIAL_ECHOPGM("chamber"); break;
        default:        SERIAL_ECHO(heater_id);
      }
      SERIAL_ECHOLNPGM(
        " ; sizeof(running_temp):", sizeof(running_temp),
        " ;  State:", state, " ;  Timer:", timer, " ;  Temperature:", current, " ;  Target Temp:", target
        #if HEATER_IDLE_HANDLER
          , " ;  Idle Timeout:", heater_idle[idle_index].timed_out
        #endif
      );
    */

    #if ENABLED(THERMAL_PROTECTION_VARIANCE_MONITOR)
      if (state == TRMalfunction) { // temperature invariance may continue, regardless of heater state
        variance += ABS(current - last_temp); // no need for detection window now, a single change in variance is enough
        last_temp = current;
        if (!NEAR_ZERO(variance)) {
          variance_timer = millis() + SEC_TO_MS(period_seconds);
          variance = 0.0;
          state = TRStable; // resume from where we detected the problem
        }
      }
    #endif

    if (TERN1(THERMAL_PROTECTION_VARIANCE_MONITOR, state != TRMalfunction)) {
      // If the heater idle timeout expires, restart
      if (TERN0(HEATER_IDLE_HANDLER, heater_idle[idle_index].timed_out)) {
        state = TRInactive;
        running_temp = 0;
        TERN_(THERMAL_PROTECTION_VARIANCE_MONITOR, variance_timer = 0);
      }
      else if (running_temp != target) { // If the target temperature changes, restart
        running_temp = target;
        state = target > 0 ? TRFirstHeating : TRInactive;
        TERN_(THERMAL_PROTECTION_VARIANCE_MONITOR, variance_timer = 0);
      }
    }

    switch (state) {
      // Inactive state waits for a target temperature to be set
      case TRInactive: break;

      // When first heating, wait for the temperature to be reached then go to Stable state
      case TRFirstHeating:
        if (current < running_temp) break;
        state = TRStable;

      // While the temperature is stable watch for a bad temperature
      case TRStable: {

        #if ENABLED(ADAPTIVE_FAN_SLOWING)
          if (adaptive_fan_slowing && heater_id >= 0) {
            const int fan_index = _MIN(heater_id, FAN_COUNT - 1);
            if (fan_speed[fan_index] == 0 || current >= running_temp - (hysteresis_degc * 0.25f))
              fan_speed_scaler[fan_index] = 128;
            else if (current >= running_temp - (hysteresis_degc * 0.3335f))
              fan_speed_scaler[fan_index] = 96;
            else if (current >= running_temp - (hysteresis_degc * 0.5f))
              fan_speed_scaler[fan_index] = 64;
            else if (current >= running_temp - (hysteresis_degc * 0.8f))
              fan_speed_scaler[fan_index] = 32;
            else
              fan_speed_scaler[fan_index] = 0;
          }
        #endif

        const millis_t now = millis();

        #if ENABLED(THERMAL_PROTECTION_VARIANCE_MONITOR)
          if (PENDING(now, variance_timer)) {
            variance += ABS(current - last_temp);
            last_temp = current;
          }
          else {
            if (NEAR_ZERO(variance) && variance_timer) { // valid variance monitoring window
              state = TRMalfunction;
              break;
            }
            variance_timer = now + SEC_TO_MS(period_seconds);
            variance = 0.0;
            last_temp = current;
          }
        #endif

        if (current >= running_temp - hysteresis_degc) {
          timer = now + SEC_TO_MS(period_seconds);
          break;
        }
        else if (PENDING(now, timer)) break;
        state = TRRunaway;

      } // fall through

      case TRRunaway:
        TERN_(HAS_DWIN_E3V2_BASIC, DWIN_Popup_Temperature(0));
        _temp_error(heater_id, FPSTR(str_t_thermal_runaway), GET_TEXT_F(MSG_THERMAL_RUNAWAY));

      #if ENABLED(THERMAL_PROTECTION_VARIANCE_MONITOR)
        case TRMalfunction:
          TERN_(HAS_DWIN_E3V2_BASIC, DWIN_Popup_Temperature(0));
          _temp_error(heater_id, FPSTR(str_t_temp_malfunction), GET_TEXT_F(MSG_TEMP_MALFUNCTION));
      #endif
    }
  }

  #pragma GCC diagnostic pop

#endif // HAS_THERMAL_PROTECTION

void Temperature::disable_all_heaters() {

  // Disable autotemp, unpause and reset everything
  TERN_(AUTOTEMP, planner.autotemp.enabled = false);
  TERN_(PROBING_HEATERS_OFF, pause_heaters(false));

  #if HAS_HOTEND
    HOTEND_LOOP() {
      setTargetHotend(0, e);
      temp_hotend[e].soft_pwm_amount = 0;
    }
  #endif

  #if HAS_TEMP_HOTEND
    #define DISABLE_HEATER(N) WRITE_HEATER_##N(LOW);
    REPEAT(HOTENDS, DISABLE_HEATER);
  #endif

  #if HAS_HEATED_BED
    setTargetBed(0);
    temp_bed.soft_pwm_amount = 0;
    WRITE_HEATER_BED(LOW);
  #endif

  #if HAS_HEATED_CHAMBER
    setTargetChamber(0);
    temp_chamber.soft_pwm_amount = 0;
    WRITE_HEATER_CHAMBER(LOW);
  #endif

  #if HAS_COOLER
    setTargetCooler(0);
    temp_cooler.soft_pwm_amount = 0;
    WRITE_HEATER_COOLER(LOW);
  #endif
}

#if ENABLED(PRINTJOB_TIMER_AUTOSTART)

  bool Temperature::auto_job_over_threshold() {
    #if HAS_HOTEND
      HOTEND_LOOP() if (degTargetHotend(e) > (EXTRUDE_MINTEMP) / 2) return true;
    #endif
    return TERN0(HAS_HEATED_BED, degTargetBed() > BED_MINTEMP)
        || TERN0(HAS_HEATED_CHAMBER, degTargetChamber() > CHAMBER_MINTEMP);
  }

  void Temperature::auto_job_check_timer(const bool can_start, const bool can_stop) {
    if (auto_job_over_threshold()) {
      if (can_start) startOrResumeJob();
    }
    else if (can_stop) {
      print_job_timer.stop();
      ui.reset_status();
    }
  }

#endif // PRINTJOB_TIMER_AUTOSTART

#if ENABLED(PROBING_HEATERS_OFF)

  void Temperature::pause_heaters(const bool p) {
    if (p != paused_for_probing) {
      paused_for_probing = p;
      if (p) {
        HOTEND_LOOP() heater_idle[e].expire();    // Timeout immediately
        TERN_(HAS_HEATED_BED, heater_idle[IDLE_INDEX_BED].expire()); // Timeout immediately
      }
      else {
        HOTEND_LOOP() reset_hotend_idle_timer(e);
        TERN_(HAS_HEATED_BED, reset_bed_idle_timer());
      }
    }
  }

#endif // PROBING_HEATERS_OFF

#if EITHER(SINGLENOZZLE_STANDBY_TEMP, SINGLENOZZLE_STANDBY_FAN)

  void Temperature::singlenozzle_change(const uint8_t old_tool, const uint8_t new_tool) {
    #if ENABLED(SINGLENOZZLE_STANDBY_FAN)
      singlenozzle_fan_speed[old_tool] = fan_speed[0];
      fan_speed[0] = singlenozzle_fan_speed[new_tool];
    #endif
    #if ENABLED(SINGLENOZZLE_STANDBY_TEMP)
      singlenozzle_temp[old_tool] = temp_hotend[0].target;
      if (singlenozzle_temp[new_tool] && singlenozzle_temp[new_tool] != singlenozzle_temp[old_tool]) {
        setTargetHotend(singlenozzle_temp[new_tool], 0);
        TERN_(AUTOTEMP, planner.autotemp_update());
        set_heating_message(0);
        (void)wait_for_hotend(0, false);  // Wait for heating or cooling
      }
    #endif
  }

#endif // SINGLENOZZLE_STANDBY_TEMP || SINGLENOZZLE_STANDBY_FAN

#if HAS_MAX_TC

  #ifndef THERMOCOUPLE_MAX_ERRORS
    #define THERMOCOUPLE_MAX_ERRORS 15
  #endif

  /**
   * @brief Read MAX Thermocouple temperature.
   *
   * Reads the thermocouple board via HW or SW SPI, using a library (LIB_USR_x) or raw SPI reads.
   * Doesn't strictly return a temperature; returns an "ADC Value" (i.e. raw register content).
   *
   * @param  hindex  the hotend we're referencing (if MULTI_MAX_TC)
   * @return         integer representing the board's buffer, to be converted later if needed
   */
  raw_adc_t Temperature::read_max_tc(TERN_(HAS_MULTI_MAX_TC, const uint8_t hindex/*=0*/)) {
    #define MAXTC_HEAT_INTERVAL 250UL

    #if HAS_MAX31855
      #define MAX_TC_ERROR_MASK    7        // D2-0: SCV, SCG, OC
      #define MAX_TC_DISCARD_BITS 18        // Data D31-18; sign bit D31
      #define MAX_TC_SPEED_BITS    3        // ~1MHz
    #elif HAS_MAX31865
      #define MAX_TC_ERROR_MASK    1        // D0 Bit on fault only
      #define MAX_TC_DISCARD_BITS  1        // Data is in D15-D1
      #define MAX_TC_SPEED_BITS    3        // ~1MHz
    #else // MAX6675
      #define MAX_TC_ERROR_MASK    3        // D2 only; 1 = open circuit
      #define MAX_TC_DISCARD_BITS  3        // Data D15-D1
      #define MAX_TC_SPEED_BITS    2        // ~2MHz
    #endif

    #if HAS_MULTI_MAX_TC
      // Needed to return the correct temp when this is called between readings
      static raw_adc_t max_tc_temp_previous[MAX_TC_COUNT] = { 0 };
      #define THERMO_TEMP(I) max_tc_temp_previous[I]
      #if MAX_TC_COUNT > 2
        #define THERMO_SEL(A,B,C) (hindex > 1 ? (C) : hindex == 1 ? (B) : (A))
        #define MAXTC_CS_WRITE(V) do{ switch (hindex) { case 1: WRITE(TEMP_1_CS_PIN, V); break; case 2: WRITE(TEMP_2_CS_PIN, V); break; default: WRITE(TEMP_0_CS_PIN, V); } }while(0)
      #elif MAX_TC_COUNT > 1
        #define THERMO_SEL(A,B,C) ( hindex == 1 ? (B) : (A))
        #define MAXTC_CS_WRITE(V) do{ switch (hindex) { case 1: WRITE(TEMP_1_CS_PIN, V); break; default: WRITE(TEMP_0_CS_PIN, V); } }while(0)
      #endif
    #else
      // When we have only 1 max tc, THERMO_SEL will pick the appropriate sensor
      // variable, and MAXTC_*() macros will be hardcoded to the correct CS pin.
      constexpr uint8_t hindex = 0;
      #define THERMO_TEMP(I) max_tc_temp
      #if TEMP_SENSOR_IS_ANY_MAX_TC(0)
        #define THERMO_SEL(A,B,C) A
        #define MAXTC_CS_WRITE(V)  WRITE(TEMP_0_CS_PIN, V)
      #elif TEMP_SENSOR_IS_ANY_MAX_TC(1)
        #define THERMO_SEL(A,B,C) B
        #define MAXTC_CS_WRITE(V)  WRITE(TEMP_1_CS_PIN, V)
      #elif TEMP_SENSOR_IS_ANY_MAX_TC(2)
        #define THERMO_SEL(A,B,C) C
        #define MAXTC_CS_WRITE(V)  WRITE(TEMP_2_CS_PIN, V)
      #endif
    #endif

    static TERN(HAS_MAX31855, uint32_t, uint16_t) max_tc_temp = THERMO_SEL(
      TEMP_SENSOR_0_MAX_TC_TMAX,
      TEMP_SENSOR_1_MAX_TC_TMAX,
      TEMP_SENSOR_2_MAX_TC_TMAX
    );

    static uint8_t max_tc_errors[MAX_TC_COUNT] = { 0 };
    static millis_t next_max_tc_ms[MAX_TC_COUNT] = { 0 };

    // Return last-read value between readings
    const millis_t ms = millis();
    if (PENDING(ms, next_max_tc_ms[hindex]))
      return THERMO_TEMP(hindex);

    next_max_tc_ms[hindex] = ms + MAXTC_HEAT_INTERVAL;

    #if !HAS_MAXTC_LIBRARIES
      max_tc_temp = 0;

      #if !HAS_MAXTC_SW_SPI
        // Initialize SPI using the default Hardware SPI bus.
        // FIXME: spiBegin, spiRec and spiInit doesn't work when soft spi is used.
        spiBegin();
        spiInit(MAX_TC_SPEED_BITS);
      #endif

      MAXTC_CS_WRITE(LOW);  // Enable MAXTC
      DELAY_NS(100);        // Ensure 100ns delay

      // Read a big-endian temperature value without using a library
      for (uint8_t i = sizeof(max_tc_temp); i--;) {
        max_tc_temp |= TERN(HAS_MAXTC_SW_SPI, max_tc_spi.receive(), spiRec());
        if (i > 0) max_tc_temp <<= 8; // shift left if not the last byte
      }

      MAXTC_CS_WRITE(HIGH);  // Disable MAXTC
    #else
      #if HAS_MAX6675_LIBRARY
        MAX6675 &max6675ref = THERMO_SEL(max6675_0, max6675_1, max6675_2);
        max_tc_temp = max6675ref.readRaw16();
      #endif

      #if HAS_MAX31855_LIBRARY
        MAX31855 &max855ref = THERMO_SEL(max31855_0, max31855_1, max31855_2);
        max_tc_temp = max855ref.readRaw32();
      #endif

      #if HAS_MAX31865
        MAX31865 &max865ref = THERMO_SEL(max31865_0, max31865_1, max31865_2);
        max_tc_temp = TERN(LIB_INTERNAL_MAX31865, max865ref.readRaw(), max865ref.readRTD_with_Fault());
      #endif
    #endif

    // Handle an error. If there have been more than THERMOCOUPLE_MAX_ERRORS, send an error over serial.
    // Either way, return the TMAX for the thermocouple to trigger a maxtemp_error()
    if (max_tc_temp & MAX_TC_ERROR_MASK) {
      max_tc_errors[hindex]++;

      if (max_tc_errors[hindex] > THERMOCOUPLE_MAX_ERRORS) {
        SERIAL_ERROR_START();
        SERIAL_ECHOPGM("Temp measurement error! ");
        #if HAS_MAX31855
          SERIAL_ECHOPGM("MAX31855 Fault: (", max_tc_temp & 0x7, ") >> ");
          if (max_tc_temp & 0x1)
            SERIAL_ECHOLNPGM("Open Circuit");
          else if (max_tc_temp & 0x2)
            SERIAL_ECHOLNPGM("Short to GND");
          else if (max_tc_temp & 0x4)
            SERIAL_ECHOLNPGM("Short to VCC");
        #elif HAS_MAX31865
          const uint8_t fault_31865 = max865ref.readFault();
          max865ref.clearFault();
          if (fault_31865) {
            SERIAL_EOL();
            SERIAL_ECHOLNPGM("\nMAX31865 Fault: (", fault_31865, ")  >>");
            if (fault_31865 & MAX31865_FAULT_HIGHTHRESH)
              SERIAL_ECHOLNPGM("RTD High Threshold");
            if (fault_31865 & MAX31865_FAULT_LOWTHRESH)
              SERIAL_ECHOLNPGM("RTD Low Threshold");
            if (fault_31865 & MAX31865_FAULT_REFINLOW)
              SERIAL_ECHOLNPGM("REFIN- > 0.85 x V bias");
            if (fault_31865 & MAX31865_FAULT_REFINHIGH)
              SERIAL_ECHOLNPGM("REFIN- < 0.85 x V bias (FORCE- open)");
            if (fault_31865 & MAX31865_FAULT_RTDINLOW)
              SERIAL_ECHOLNPGM("REFIN- < 0.85 x V bias (FORCE- open)");
            if (fault_31865 & MAX31865_FAULT_OVUV)
              SERIAL_ECHOLNPGM("Under/Over voltage");
          }
        #else // MAX6675
          SERIAL_ECHOLNPGM("MAX6675 Fault: Open Circuit");
        #endif

        // Set thermocouple above max temperature (TMAX)
        max_tc_temp = THERMO_SEL(TEMP_SENSOR_0_MAX_TC_TMAX, TEMP_SENSOR_1_MAX_TC_TMAX, TEMP_SENSOR_2_MAX_TC_TMAX) << (MAX_TC_DISCARD_BITS + 1);
      }
    }
    else {
      max_tc_errors[hindex] = 0; // No error bit, reset error count
    }

    max_tc_temp >>= MAX_TC_DISCARD_BITS;

    #if HAS_MAX31855
      // Support negative temperature for MAX38155
      if (max_tc_temp & 0x00002000) max_tc_temp |= 0xFFFFC000;
    #endif

    THERMO_TEMP(hindex) = max_tc_temp;

    return max_tc_temp;
  }

#endif // HAS_MAX_TC

/**
 * Update raw temperatures
 *
 * Called by ISR => readings_ready when new temperatures have been set by updateTemperaturesFromRawValues.
 * Applies all the accumulators to the current raw temperatures.
 */
void Temperature::update_raw_temperatures() {

  // TODO: can this be collapsed into a HOTEND_LOOP()?
  #if HAS_TEMP_ADC_0 && !TEMP_SENSOR_IS_MAX_TC(0)
    temp_hotend[0].update();
  #endif

  #if HAS_TEMP_ADC_1 && !TEMP_SENSOR_IS_MAX_TC(1)
    temp_hotend[1].update();
  #endif

  #if HAS_TEMP_ADC_2 && !TEMP_SENSOR_IS_MAX_TC(2)
    temp_hotend[2].update();
  #endif

  #if HAS_TEMP_ADC_REDUNDANT && !TEMP_SENSOR_IS_MAX_TC(REDUNDANT)
    temp_redundant.update();
  #endif

  TERN_(HAS_TEMP_ADC_2,       temp_hotend[2].update());
  TERN_(HAS_TEMP_ADC_3,       temp_hotend[3].update());
  TERN_(HAS_TEMP_ADC_4,       temp_hotend[4].update());
  TERN_(HAS_TEMP_ADC_5,       temp_hotend[5].update());
  TERN_(HAS_TEMP_ADC_6,       temp_hotend[6].update());
  TERN_(HAS_TEMP_ADC_7,       temp_hotend[7].update());
  TERN_(HAS_TEMP_ADC_BED,     temp_bed.update());
  TERN_(HAS_TEMP_ADC_CHAMBER, temp_chamber.update());
  TERN_(HAS_TEMP_ADC_PROBE,   temp_probe.update());
  TERN_(HAS_TEMP_ADC_COOLER,  temp_cooler.update());
  TERN_(HAS_TEMP_ADC_BOARD,   temp_board.update());

  TERN_(HAS_JOY_ADC_X, joystick.x.update());
  TERN_(HAS_JOY_ADC_Y, joystick.y.update());
  TERN_(HAS_JOY_ADC_Z, joystick.z.update());
}

/**
 * Called by the Temperature ISR when all the ADCs have been processed.
 * Reset all the ADC accumulators for another round of updates.
 */
void Temperature::readings_ready() {

  // Update raw values only if they're not already set.
  if (!raw_temps_ready) {
    update_raw_temperatures();
    raw_temps_ready = true;
  }

  // Filament Sensor - can be read any time since IIR filtering is used
  TERN_(FILAMENT_WIDTH_SENSOR, filwidth.reading_ready());

  #if HAS_HOTEND
    HOTEND_LOOP() temp_hotend[e].reset();
  #endif

  TERN_(HAS_HEATED_BED,     temp_bed.reset());
  TERN_(HAS_TEMP_CHAMBER,   temp_chamber.reset());
  TERN_(HAS_TEMP_PROBE,     temp_probe.reset());
  TERN_(HAS_TEMP_COOLER,    temp_cooler.reset());
  TERN_(HAS_TEMP_BOARD,     temp_board.reset());
  TERN_(HAS_TEMP_REDUNDANT, temp_redundant.reset());

  TERN_(HAS_JOY_ADC_X, joystick.x.reset());
  TERN_(HAS_JOY_ADC_Y, joystick.y.reset());
  TERN_(HAS_JOY_ADC_Z, joystick.z.reset());
}

/**
 * Timer 0 is shared with millies so don't change the prescaler.
 *
 * On AVR this ISR uses the compare method so it runs at the base
 * frequency (16 MHz / 64 / 256 = 976.5625 Hz), but at the TCNT0 set
 * in OCR0B above (128 or halfway between OVFs).
 *
 *  - Manage PWM to all the heaters and fan
 *  - Prepare or Measure one of the raw ADC sensor values
 *  - Check new temperature values for MIN/MAX errors (kill on error)
 *  - Step the babysteps value for each axis towards 0
 *  - For PINS_DEBUGGING, monitor and report endstop pins
 *  - For ENDSTOP_INTERRUPTS_FEATURE check endstops if flagged
 *  - Call planner.isr to count down its "ignore" time
 */
HAL_TEMP_TIMER_ISR() {
  HAL_timer_isr_prologue(MF_TIMER_TEMP);

  Temperature::isr();

  HAL_timer_isr_epilogue(MF_TIMER_TEMP);
}

#if ENABLED(SLOW_PWM_HEATERS) && !defined(MIN_STATE_TIME)
  #define MIN_STATE_TIME 16 // MIN_STATE_TIME * 65.5 = time in milliseconds
#endif

class SoftPWM {
public:
  uint8_t count;
  inline bool add(const uint8_t mask, const uint8_t amount) {
    count = (count & mask) + amount; return (count > mask);
  }
  #if ENABLED(SLOW_PWM_HEATERS)
    bool state_heater;
    uint8_t state_timer_heater;
    inline void dec() { if (state_timer_heater > 0) state_timer_heater--; }
    inline bool ready(const bool v) {
      const bool rdy = !state_timer_heater;
      if (rdy && state_heater != v) {
        state_heater = v;
        state_timer_heater = MIN_STATE_TIME;
      }
      return rdy;
    }
  #endif
};

/**
 * Handle various ~1kHz tasks associated with temperature
 *  - Check laser safety timeout
 *  - Heater PWM (~1kHz with scaler)
 *  - LCD Button polling (~500Hz)
 *  - Start / Read one ADC sensor
 *  - Advance Babysteps
 *  - Endstop polling
 *  - Planner clean buffer
 */
void Temperature::isr() {

  // Shut down the laser if steppers are inactive for > LASER_SAFETY_TIMEOUT_MS ms
  #if LASER_SAFETY_TIMEOUT_MS > 0
    if (cutter.last_power_applied && ELAPSED(millis(), gcode.previous_move_ms + (LASER_SAFETY_TIMEOUT_MS))) {
      cutter.power = 0;       // Prevent planner idle from re-enabling power
      cutter.apply_power(0);
    }
  #endif

  static int8_t temp_count = -1;
  static ADCSensorState adc_sensor_state = StartupDelay;
  static uint8_t pwm_count = _BV(SOFT_PWM_SCALE);

  // Avoid multiple loads of pwm_count
  uint8_t pwm_count_tmp = pwm_count;

  #if HAS_ADC_BUTTONS
    static raw_adc_t raw_ADCKey_value = 0;
    static bool ADCKey_pressed = false;
  #endif

  #if HAS_HOTEND
    static SoftPWM soft_pwm_hotend[HOTENDS];
  #endif

  #if HAS_HEATED_BED
    static SoftPWM soft_pwm_bed;
  #endif

  #if HAS_HEATED_CHAMBER
    static SoftPWM soft_pwm_chamber;
  #endif

  #if HAS_COOLER
    static SoftPWM soft_pwm_cooler;
  #endif

  #if BOTH(FAN_SOFT_PWM, USE_CONTROLLER_FAN)
    static SoftPWM soft_pwm_controller;
  #endif

  #define WRITE_FAN(n, v) WRITE(FAN##n##_PIN, (v) ^ FAN_INVERTING)

  #if DISABLED(SLOW_PWM_HEATERS)

    #if ANY(HAS_HOTEND, HAS_HEATED_BED, HAS_HEATED_CHAMBER, HAS_COOLER, FAN_SOFT_PWM)
      constexpr uint8_t pwm_mask = TERN0(SOFT_PWM_DITHER, _BV(SOFT_PWM_SCALE) - 1);
      #define _PWM_MOD(N,S,T) do{                           \
        const bool on = S.add(pwm_mask, T.soft_pwm_amount); \
        WRITE_HEATER_##N(on);                               \
      }while(0)
    #endif

    /**
     * Standard heater PWM modulation
     */
    if (pwm_count_tmp >= 127) {
      pwm_count_tmp -= 127;

      #if HAS_HOTEND
        #define _PWM_MOD_E(N) _PWM_MOD(N,soft_pwm_hotend[N],temp_hotend[N]);
        REPEAT(HOTENDS, _PWM_MOD_E);
      #endif

      #if HAS_HEATED_BED
        _PWM_MOD(BED, soft_pwm_bed, temp_bed);
      #endif

      #if HAS_HEATED_CHAMBER
        _PWM_MOD(CHAMBER, soft_pwm_chamber, temp_chamber);
      #endif

      #if HAS_COOLER
        _PWM_MOD(COOLER, soft_pwm_cooler, temp_cooler);
      #endif

      #if ENABLED(FAN_SOFT_PWM)

        #if ENABLED(USE_CONTROLLER_FAN)
          WRITE(CONTROLLER_FAN_PIN, soft_pwm_controller.add(pwm_mask, soft_pwm_controller_speed));
        #endif

        #define _FAN_PWM(N) do{                                     \
          uint8_t &spcf = soft_pwm_count_fan[N];                    \
          spcf = (spcf & pwm_mask) + (soft_pwm_amount_fan[N] >> 1); \
          WRITE_FAN(N, spcf > pwm_mask ? HIGH : LOW);               \
        }while(0)

        #if HAS_FAN0
          _FAN_PWM(0);
        #endif
        #if HAS_FAN1
          _FAN_PWM(1);
        #endif
        #if HAS_FAN2
          _FAN_PWM(2);
        #endif
        #if HAS_FAN3
          _FAN_PWM(3);
        #endif
        #if HAS_FAN4
          _FAN_PWM(4);
        #endif
        #if HAS_FAN5
          _FAN_PWM(5);
        #endif
        #if HAS_FAN6
          _FAN_PWM(6);
        #endif
        #if HAS_FAN7
          _FAN_PWM(7);
        #endif
      #endif
    }
    else {
      #define _PWM_LOW(N,S) do{ if (S.count <= pwm_count_tmp) WRITE_HEATER_##N(LOW); }while(0)
      #if HAS_HOTEND
        #define _PWM_LOW_E(N) _PWM_LOW(N, soft_pwm_hotend[N]);
        REPEAT(HOTENDS, _PWM_LOW_E);
      #endif

      #if HAS_HEATED_BED
        _PWM_LOW(BED, soft_pwm_bed);
      #endif

      #if HAS_HEATED_CHAMBER
        _PWM_LOW(CHAMBER, soft_pwm_chamber);
      #endif

      #if HAS_COOLER
        _PWM_LOW(COOLER, soft_pwm_cooler);
      #endif

      #if ENABLED(FAN_SOFT_PWM)
        #if HAS_FAN0
          if (soft_pwm_count_fan[0] <= pwm_count_tmp) WRITE_FAN(0, LOW);
        #endif
        #if HAS_FAN1
          if (soft_pwm_count_fan[1] <= pwm_count_tmp) WRITE_FAN(1, LOW);
        #endif
        #if HAS_FAN2
          if (soft_pwm_count_fan[2] <= pwm_count_tmp) WRITE_FAN(2, LOW);
        #endif
        #if HAS_FAN3
          if (soft_pwm_count_fan[3] <= pwm_count_tmp) WRITE_FAN(3, LOW);
        #endif
        #if HAS_FAN4
          if (soft_pwm_count_fan[4] <= pwm_count_tmp) WRITE_FAN(4, LOW);
        #endif
        #if HAS_FAN5
          if (soft_pwm_count_fan[5] <= pwm_count_tmp) WRITE_FAN(5, LOW);
        #endif
        #if HAS_FAN6
          if (soft_pwm_count_fan[6] <= pwm_count_tmp) WRITE_FAN(6, LOW);
        #endif
        #if HAS_FAN7
          if (soft_pwm_count_fan[7] <= pwm_count_tmp) WRITE_FAN(7, LOW);
        #endif
        #if ENABLED(USE_CONTROLLER_FAN)
          if (soft_pwm_controller.count <= pwm_count_tmp) WRITE(CONTROLLER_FAN_PIN, LOW);
        #endif
      #endif
    }

    // SOFT_PWM_SCALE to frequency:
    //
    // 0: 16000000/64/256/128 =   7.6294 Hz
    // 1:                / 64 =  15.2588 Hz
    // 2:                / 32 =  30.5176 Hz
    // 3:                / 16 =  61.0352 Hz
    // 4:                /  8 = 122.0703 Hz
    // 5:                /  4 = 244.1406 Hz
    pwm_count = pwm_count_tmp + _BV(SOFT_PWM_SCALE);

  #else // SLOW_PWM_HEATERS

    /**
     * SLOW PWM HEATERS
     *
     * For relay-driven heaters
     */
    #define _SLOW_SET(NR,PWM,V) do{ if (PWM.ready(V)) WRITE_HEATER_##NR(V); }while(0)
    #define _SLOW_PWM(NR,PWM,SRC) do{ PWM.count = SRC.soft_pwm_amount; _SLOW_SET(NR,PWM,(PWM.count > 0)); }while(0)
    #define _PWM_OFF(NR,PWM) do{ if (PWM.count < slow_pwm_count) _SLOW_SET(NR,PWM,0); }while(0)

    static uint8_t slow_pwm_count = 0;

    if (slow_pwm_count == 0) {

      #if HAS_HOTEND
        #define _SLOW_PWM_E(N) _SLOW_PWM(N, soft_pwm_hotend[N], temp_hotend[N]);
        REPEAT(HOTENDS, _SLOW_PWM_E);
      #endif

      #if HAS_HEATED_BED
        _SLOW_PWM(BED, soft_pwm_bed, temp_bed);
      #endif

      #if HAS_HEATED_CHAMBER
        _SLOW_PWM(CHAMBER, soft_pwm_chamber, temp_chamber);
      #endif

      #if HAS_COOLER
        _SLOW_PWM(COOLER, soft_pwm_cooler, temp_cooler);
      #endif

    } // slow_pwm_count == 0

    #if HAS_HOTEND
      #define _PWM_OFF_E(N) _PWM_OFF(N, soft_pwm_hotend[N]);
      REPEAT(HOTENDS, _PWM_OFF_E);
    #endif

    #if HAS_HEATED_BED
      _PWM_OFF(BED, soft_pwm_bed);
    #endif

    #if HAS_HEATED_CHAMBER
      _PWM_OFF(CHAMBER, soft_pwm_chamber);
    #endif

    #if HAS_COOLER
      _PWM_OFF(COOLER, soft_pwm_cooler, temp_cooler);
    #endif

    #if ENABLED(FAN_SOFT_PWM)
      if (pwm_count_tmp >= 127) {
        pwm_count_tmp = 0;
        #define _PWM_FAN(N) do{                                 \
          soft_pwm_count_fan[N] = soft_pwm_amount_fan[N] >> 1;  \
          WRITE_FAN(N, soft_pwm_count_fan[N] > 0 ? HIGH : LOW); \
        }while(0)
        #if HAS_FAN0
          _PWM_FAN(0);
        #endif
        #if HAS_FAN1
          _PWM_FAN(1);
        #endif
        #if HAS_FAN2
          _PWM_FAN(2);
        #endif
        #if HAS_FAN3
          _FAN_PWM(3);
        #endif
        #if HAS_FAN4
          _FAN_PWM(4);
        #endif
        #if HAS_FAN5
          _FAN_PWM(5);
        #endif
        #if HAS_FAN6
          _FAN_PWM(6);
        #endif
        #if HAS_FAN7
          _FAN_PWM(7);
        #endif
      }
      #if HAS_FAN0
        if (soft_pwm_count_fan[0] <= pwm_count_tmp) WRITE_FAN(0, LOW);
      #endif
      #if HAS_FAN1
        if (soft_pwm_count_fan[1] <= pwm_count_tmp) WRITE_FAN(1, LOW);
      #endif
      #if HAS_FAN2
        if (soft_pwm_count_fan[2] <= pwm_count_tmp) WRITE_FAN(2, LOW);
      #endif
      #if HAS_FAN3
        if (soft_pwm_count_fan[3] <= pwm_count_tmp) WRITE_FAN(3, LOW);
      #endif
      #if HAS_FAN4
        if (soft_pwm_count_fan[4] <= pwm_count_tmp) WRITE_FAN(4, LOW);
      #endif
      #if HAS_FAN5
        if (soft_pwm_count_fan[5] <= pwm_count_tmp) WRITE_FAN(5, LOW);
      #endif
      #if HAS_FAN6
        if (soft_pwm_count_fan[6] <= pwm_count_tmp) WRITE_FAN(6, LOW);
      #endif
      #if HAS_FAN7
        if (soft_pwm_count_fan[7] <= pwm_count_tmp) WRITE_FAN(7, LOW);
      #endif
    #endif // FAN_SOFT_PWM

    // SOFT_PWM_SCALE to frequency:
    //
    // 0: 16000000/64/256/128 =   7.6294 Hz
    // 1:                / 64 =  15.2588 Hz
    // 2:                / 32 =  30.5176 Hz
    // 3:                / 16 =  61.0352 Hz
    // 4:                /  8 = 122.0703 Hz
    // 5:                /  4 = 244.1406 Hz
    pwm_count = pwm_count_tmp + _BV(SOFT_PWM_SCALE);

    // Increment slow_pwm_count only every 64th pwm_count,
    // i.e., yielding a PWM frequency of 16/128 Hz (8s).
    if (((pwm_count >> SOFT_PWM_SCALE) & 0x3F) == 0) {
      slow_pwm_count++;
      slow_pwm_count &= 0x7F;

      #if HAS_HOTEND
        HOTEND_LOOP() soft_pwm_hotend[e].dec();
      #endif
      TERN_(HAS_HEATED_BED, soft_pwm_bed.dec());
      TERN_(HAS_HEATED_CHAMBER, soft_pwm_chamber.dec());
      TERN_(HAS_COOLER, soft_pwm_cooler.dec());
    }

  #endif // SLOW_PWM_HEATERS

  //
  // Update lcd buttons 488 times per second
  //
  static bool do_buttons;
  if ((do_buttons ^= true)) ui.update_buttons();

  /**
   * One sensor is sampled on every other call of the ISR.
   * Each sensor is read 16 (OVERSAMPLENR) times, taking the average.
   *
   * On each Prepare pass, ADC is started for a sensor pin.
   * On the next pass, the ADC value is read and accumulated.
   *
   * This gives each ADC 0.9765ms to charge up.
   */
  #define ACCUMULATE_ADC(obj) do{ \
    if (!hal.adc_ready()) next_sensor_state = adc_sensor_state; \
    else obj.sample(hal.adc_value()); \
  }while(0)

  ADCSensorState next_sensor_state = adc_sensor_state < SensorsReady ? (ADCSensorState)(int(adc_sensor_state) + 1) : StartSampling;

  switch (adc_sensor_state) {

    #pragma GCC diagnostic push
    #pragma GCC diagnostic ignored "-Wimplicit-fallthrough"

    case SensorsReady: {
      // All sensors have been read. Stay in this state for a few
      // ISRs to save on calls to temp update/checking code below.
      constexpr int8_t extra_loops = MIN_ADC_ISR_LOOPS - (int8_t)SensorsReady;
      static uint8_t delay_count = 0;
      if (extra_loops > 0) {
        if (delay_count == 0) delay_count = extra_loops;  // Init this delay
        if (--delay_count)                                // While delaying...
          next_sensor_state = SensorsReady;               // retain this state (else, next state will be 0)
        break;
      }
      else {
        adc_sensor_state = StartSampling;                 // Fall-through to start sampling
        next_sensor_state = (ADCSensorState)(int(StartSampling) + 1);
      }
    }

    #pragma GCC diagnostic pop

    case StartSampling:                                   // Start of sampling loops. Do updates/checks.
      if (++temp_count >= OVERSAMPLENR) {                 // 10 * 16 * 1/(16000000/64/256)  = 164ms.
        temp_count = 0;
        readings_ready();
      }
      break;

    #if HAS_TEMP_ADC_0
      case PrepareTemp_0: hal.adc_start(TEMP_0_PIN); break;
      case MeasureTemp_0: ACCUMULATE_ADC(temp_hotend[0]); break;
    #endif

    #if HAS_TEMP_ADC_BED
      case PrepareTemp_BED: hal.adc_start(TEMP_BED_PIN); break;
      case MeasureTemp_BED: ACCUMULATE_ADC(temp_bed); break;
    #endif

    #if HAS_TEMP_ADC_CHAMBER
      case PrepareTemp_CHAMBER: hal.adc_start(TEMP_CHAMBER_PIN); break;
      case MeasureTemp_CHAMBER: ACCUMULATE_ADC(temp_chamber); break;
    #endif

    #if HAS_TEMP_ADC_COOLER
      case PrepareTemp_COOLER: hal.adc_start(TEMP_COOLER_PIN); break;
      case MeasureTemp_COOLER: ACCUMULATE_ADC(temp_cooler); break;
    #endif

    #if HAS_TEMP_ADC_PROBE
      case PrepareTemp_PROBE: hal.adc_start(TEMP_PROBE_PIN); break;
      case MeasureTemp_PROBE: ACCUMULATE_ADC(temp_probe); break;
    #endif

    #if HAS_TEMP_ADC_BOARD
      case PrepareTemp_BOARD: hal.adc_start(TEMP_BOARD_PIN); break;
      case MeasureTemp_BOARD: ACCUMULATE_ADC(temp_board); break;
    #endif

    #if HAS_TEMP_ADC_REDUNDANT
      case PrepareTemp_REDUNDANT: hal.adc_start(TEMP_REDUNDANT_PIN); break;
      case MeasureTemp_REDUNDANT: ACCUMULATE_ADC(temp_redundant); break;
    #endif

    #if HAS_TEMP_ADC_1
      case PrepareTemp_1: hal.adc_start(TEMP_1_PIN); break;
      case MeasureTemp_1: ACCUMULATE_ADC(temp_hotend[1]); break;
    #endif

    #if HAS_TEMP_ADC_2
      case PrepareTemp_2: hal.adc_start(TEMP_2_PIN); break;
      case MeasureTemp_2: ACCUMULATE_ADC(temp_hotend[2]); break;
    #endif

    #if HAS_TEMP_ADC_3
      case PrepareTemp_3: hal.adc_start(TEMP_3_PIN); break;
      case MeasureTemp_3: ACCUMULATE_ADC(temp_hotend[3]); break;
    #endif

    #if HAS_TEMP_ADC_4
      case PrepareTemp_4: hal.adc_start(TEMP_4_PIN); break;
      case MeasureTemp_4: ACCUMULATE_ADC(temp_hotend[4]); break;
    #endif

    #if HAS_TEMP_ADC_5
      case PrepareTemp_5: hal.adc_start(TEMP_5_PIN); break;
      case MeasureTemp_5: ACCUMULATE_ADC(temp_hotend[5]); break;
    #endif

    #if HAS_TEMP_ADC_6
      case PrepareTemp_6: hal.adc_start(TEMP_6_PIN); break;
      case MeasureTemp_6: ACCUMULATE_ADC(temp_hotend[6]); break;
    #endif

    #if HAS_TEMP_ADC_7
      case PrepareTemp_7: hal.adc_start(TEMP_7_PIN); break;
      case MeasureTemp_7: ACCUMULATE_ADC(temp_hotend[7]); break;
    #endif

    #if ENABLED(FILAMENT_WIDTH_SENSOR)
      case Prepare_FILWIDTH: hal.adc_start(FILWIDTH_PIN); break;
      case Measure_FILWIDTH:
        if (!hal.adc_ready()) next_sensor_state = adc_sensor_state; // Redo this state
        else filwidth.accumulate(hal.adc_value());
      break;
    #endif

    #if ENABLED(POWER_MONITOR_CURRENT)
      case Prepare_POWER_MONITOR_CURRENT:
        hal.adc_start(POWER_MONITOR_CURRENT_PIN);
        break;
      case Measure_POWER_MONITOR_CURRENT:
        if (!hal.adc_ready()) next_sensor_state = adc_sensor_state; // Redo this state
        else power_monitor.add_current_sample(hal.adc_value());
        break;
    #endif

    #if ENABLED(POWER_MONITOR_VOLTAGE)
      case Prepare_POWER_MONITOR_VOLTAGE:
        hal.adc_start(POWER_MONITOR_VOLTAGE_PIN);
        break;
      case Measure_POWER_MONITOR_VOLTAGE:
        if (!hal.adc_ready()) next_sensor_state = adc_sensor_state; // Redo this state
        else power_monitor.add_voltage_sample(hal.adc_value());
        break;
    #endif

    #if HAS_JOY_ADC_X
      case PrepareJoy_X: hal.adc_start(JOY_X_PIN); break;
      case MeasureJoy_X: ACCUMULATE_ADC(joystick.x); break;
    #endif

    #if HAS_JOY_ADC_Y
      case PrepareJoy_Y: hal.adc_start(JOY_Y_PIN); break;
      case MeasureJoy_Y: ACCUMULATE_ADC(joystick.y); break;
    #endif

    #if HAS_JOY_ADC_Z
      case PrepareJoy_Z: hal.adc_start(JOY_Z_PIN); break;
      case MeasureJoy_Z: ACCUMULATE_ADC(joystick.z); break;
    #endif

    #if HAS_ADC_BUTTONS
      #ifndef ADC_BUTTON_DEBOUNCE_DELAY
        #define ADC_BUTTON_DEBOUNCE_DELAY 16
      #endif
      case Prepare_ADC_KEY: hal.adc_start(ADC_KEYPAD_PIN); break;
      case Measure_ADC_KEY:
        if (!hal.adc_ready())
          next_sensor_state = adc_sensor_state; // redo this state
        else if (ADCKey_count < ADC_BUTTON_DEBOUNCE_DELAY) {
          raw_ADCKey_value = hal.adc_value();
          if (raw_ADCKey_value <= 900UL * HAL_ADC_RANGE / 1024UL) {
            NOMORE(current_ADCKey_raw, raw_ADCKey_value);
            ADCKey_count++;
          }
          else { //ADC Key release
            if (ADCKey_count > 0) ADCKey_count++; else ADCKey_pressed = false;
            if (ADCKey_pressed) {
              ADCKey_count = 0;
              current_ADCKey_raw = HAL_ADC_RANGE;
            }
          }
        }
        if (ADCKey_count == ADC_BUTTON_DEBOUNCE_DELAY) ADCKey_pressed = true;
        break;
    #endif // HAS_ADC_BUTTONS

    case StartupDelay: break;

  } // switch(adc_sensor_state)

  // Go to the next state
  adc_sensor_state = next_sensor_state;

  //
  // Additional ~1kHz Tasks
  //

  #if ENABLED(BABYSTEPPING) && DISABLED(INTEGRATED_BABYSTEPPING)
    babystep.task();
  #endif

  // Check fan tachometers
  TERN_(HAS_FANCHECK, fan_check.update_tachometers());

  // Poll endstops state, if required
  endstops.poll();

  // Periodically call the planner timer service routine
  planner.isr();
}

#if HAS_TEMP_SENSOR
  /**
   * Print a single heater state in the form:
   *        Bed: " B:nnn.nn /nnn.nn"
   *    Chamber: " C:nnn.nn /nnn.nn"
   *      Probe: " P:nnn.nn /nnn.nn"
   *     Cooler: " L:nnn.nn /nnn.nn"
   *  Redundant: " R:nnn.nn /nnn.nn"
   *   Extruder: " T0:nnn.nn /nnn.nn"
   *   With ADC: " T0:nnn.nn /nnn.nn (nnn.nn)"
   */
  static void print_heater_state(const heater_id_t e, const_celsius_float_t c, const_celsius_float_t t
    OPTARG(SHOW_TEMP_ADC_VALUES, const float r)
  ) {
    char k;
    switch (e) {
      default:
        #if HAS_TEMP_HOTEND
          k = 'T'; break;
        #endif
      #if HAS_TEMP_BED
        case H_BED: k = 'B'; break;
      #endif
      #if HAS_TEMP_CHAMBER
        case H_CHAMBER: k = 'C'; break;
      #endif
      #if HAS_TEMP_PROBE
        case H_PROBE: k = 'P'; break;
      #endif
      #if HAS_TEMP_COOLER
        case H_COOLER: k = 'L'; break;
      #endif
      #if HAS_TEMP_BOARD
        case H_BOARD: k = 'M'; break;
      #endif
      #if HAS_TEMP_REDUNDANT
        case H_REDUNDANT: k = 'R'; break;
      #endif
    }
    SERIAL_CHAR(' ', k);
    #if HAS_MULTI_HOTEND
      if (e >= 0) SERIAL_CHAR('0' + e);
    #endif
    #ifdef SERIAL_FLOAT_PRECISION
      #define SFP _MIN(SERIAL_FLOAT_PRECISION, 2)
    #else
      #define SFP 2
    #endif
    SERIAL_CHAR(':');
    SERIAL_PRINT(c, SFP);
    SERIAL_ECHOPGM(" /");
    SERIAL_PRINT(t, SFP);
    #if ENABLED(SHOW_TEMP_ADC_VALUES)
      // Temperature MAX SPI boards do not have an OVERSAMPLENR defined
      SERIAL_ECHOPGM(" (", TERN(HAS_MAXTC_LIBRARIES, k == 'T', false) ? r : r * RECIPROCAL(OVERSAMPLENR));
      SERIAL_CHAR(')');
    #endif
    delay(2);
  }

  void Temperature::print_heater_states(const int8_t target_extruder
    OPTARG(HAS_TEMP_REDUNDANT, const bool include_r/*=false*/)
  ) {
    #if HAS_TEMP_HOTEND
      print_heater_state(H_NONE, degHotend(target_extruder), degTargetHotend(target_extruder) OPTARG(SHOW_TEMP_ADC_VALUES, rawHotendTemp(target_extruder)));
    #endif
    #if HAS_HEATED_BED
      print_heater_state(H_BED, degBed(), degTargetBed() OPTARG(SHOW_TEMP_ADC_VALUES, rawBedTemp()));
    #endif
    #if HAS_TEMP_CHAMBER
      print_heater_state(H_CHAMBER, degChamber(), TERN0(HAS_HEATED_CHAMBER, degTargetChamber()) OPTARG(SHOW_TEMP_ADC_VALUES, rawChamberTemp()));
    #endif
    #if HAS_TEMP_COOLER
      print_heater_state(H_COOLER, degCooler(), TERN0(HAS_COOLER, degTargetCooler()) OPTARG(SHOW_TEMP_ADC_VALUES, rawCoolerTemp()));
    #endif
    #if HAS_TEMP_PROBE
      print_heater_state(H_PROBE, degProbe(), 0 OPTARG(SHOW_TEMP_ADC_VALUES, rawProbeTemp()));
    #endif
    #if HAS_TEMP_BOARD
      print_heater_state(H_BOARD, degBoard(), 0 OPTARG(SHOW_TEMP_ADC_VALUES, rawBoardTemp()));
    #endif
    #if HAS_TEMP_REDUNDANT
      if (include_r) print_heater_state(H_REDUNDANT, degRedundant(), degRedundantTarget() OPTARG(SHOW_TEMP_ADC_VALUES, rawRedundantTemp()));
    #endif
    #if HAS_MULTI_HOTEND
      HOTEND_LOOP() print_heater_state((heater_id_t)e, degHotend(e), degTargetHotend(e) OPTARG(SHOW_TEMP_ADC_VALUES, rawHotendTemp(e)));
    #endif
    SERIAL_ECHOPGM(" @:", getHeaterPower((heater_id_t)target_extruder));
    #if HAS_HEATED_BED
      SERIAL_ECHOPGM(" B@:", getHeaterPower(H_BED));
    #endif
    #if HAS_HEATED_CHAMBER
      SERIAL_ECHOPGM(" C@:", getHeaterPower(H_CHAMBER));
    #endif
    #if HAS_COOLER
      SERIAL_ECHOPGM(" C@:", getHeaterPower(H_COOLER));
    #endif
    #if HAS_MULTI_HOTEND
      HOTEND_LOOP() {
        SERIAL_ECHOPGM(" @", e);
        SERIAL_CHAR(':');
        SERIAL_ECHO(getHeaterPower((heater_id_t)e));
      }
    #endif
  }

  #if ENABLED(AUTO_REPORT_TEMPERATURES)
    AutoReporter<Temperature::AutoReportTemp> Temperature::auto_reporter;
    void Temperature::AutoReportTemp::report() {
      print_heater_states(active_extruder OPTARG(HAS_TEMP_REDUNDANT, ENABLED(AUTO_REPORT_REDUNDANT)));
      SERIAL_EOL();
    }
  #endif

  #if HAS_HOTEND && HAS_STATUS_MESSAGE
    void Temperature::set_heating_message(const uint8_t e, const bool isM104/*=false*/) {
      const bool heating = isHeatingHotend(e);
      ui.status_printf(0,
        #if HAS_MULTI_HOTEND
          F("E%c " S_FMT), '1' + e
        #else
          F("E1 " S_FMT)
        #endif
        , heating ? GET_TEXT(MSG_HEATING) : GET_TEXT(MSG_COOLING)
      );

      if (isM104) {
        static uint8_t wait_e; wait_e = e;
        ui.set_status_reset_fn([]{
          const celsius_t c = degTargetHotend(wait_e);
          return c < 30 || degHotendNear(wait_e, c);
        });
      }
    }
  #endif

  #if HAS_TEMP_HOTEND

    #ifndef MIN_COOLING_SLOPE_DEG
      #define MIN_COOLING_SLOPE_DEG 1.50
    #endif
    #ifndef MIN_COOLING_SLOPE_TIME
      #define MIN_COOLING_SLOPE_TIME 60
    #endif

    bool Temperature::wait_for_hotend(const uint8_t target_extruder, const bool no_wait_for_cooling/*=true*/
      OPTARG(G26_CLICK_CAN_CANCEL, const bool click_to_cancel/*=false*/)
    ) {
      #if ENABLED(AUTOTEMP)
        REMEMBER(1, planner.autotemp.enabled, false);
      #endif

      #if TEMP_RESIDENCY_TIME > 0
        millis_t residency_start_ms = 0;
        bool first_loop = true;
        // Loop until the temperature has stabilized
        #define TEMP_CONDITIONS (!residency_start_ms || PENDING(now, residency_start_ms + SEC_TO_MS(TEMP_RESIDENCY_TIME)))
      #else
        // Loop until the temperature is very close target
        #define TEMP_CONDITIONS (wants_to_cool ? isCoolingHotend(target_extruder) : isHeatingHotend(target_extruder))
      #endif

      #if DISABLED(BUSY_WHILE_HEATING) && ENABLED(HOST_KEEPALIVE_FEATURE)
        KEEPALIVE_STATE(NOT_BUSY);
      #endif

      #if ENABLED(PRINTER_EVENT_LEDS)
        const celsius_float_t start_temp = degHotend(target_extruder);
        printerEventLEDs.onHotendHeatingStart();
      #endif

      bool wants_to_cool = false;
      celsius_float_t target_temp = -1.0, old_temp = 9999.0;
      millis_t now, next_temp_ms = 0, next_cool_check_ms = 0;
      wait_for_heatup = true;
      do {
        // Target temperature might be changed during the loop
        if (target_temp != degTargetHotend(target_extruder)) {
          wants_to_cool = isCoolingHotend(target_extruder);
          target_temp = degTargetHotend(target_extruder);

          // Exit if S<lower>, continue if S<higher>, R<lower>, or R<higher>
          if (no_wait_for_cooling && wants_to_cool) break;
        }

        now = millis();
        if (ELAPSED(now, next_temp_ms)) { // Print temp & remaining time every 1s while waiting
          next_temp_ms = now + 1000UL;
          print_heater_states(target_extruder);
          #if TEMP_RESIDENCY_TIME > 0
            SERIAL_ECHOPGM(" W:");
            if (residency_start_ms)
              SERIAL_ECHO(long((SEC_TO_MS(TEMP_RESIDENCY_TIME) - (now - residency_start_ms)) / 1000UL));
            else
              SERIAL_CHAR('?');
          #endif
          SERIAL_EOL();
        }

        idle();
        gcode.reset_stepper_timeout(); // Keep steppers powered

        const celsius_float_t temp = degHotend(target_extruder);

        #if ENABLED(PRINTER_EVENT_LEDS)
          // Gradually change LED strip from violet to red as nozzle heats up
          if (!wants_to_cool) printerEventLEDs.onHotendHeating(start_temp, temp, target_temp);
        #endif

        #if TEMP_RESIDENCY_TIME > 0

          const celsius_float_t temp_diff = ABS(target_temp - temp);

          if (!residency_start_ms) {
            // Start the TEMP_RESIDENCY_TIME timer when we reach target temp for the first time.
            if (temp_diff < TEMP_WINDOW)
              residency_start_ms = now + (first_loop ? SEC_TO_MS(TEMP_RESIDENCY_TIME) / 3 : 0);
          }
          else if (temp_diff > TEMP_HYSTERESIS) {
            // Restart the timer whenever the temperature falls outside the hysteresis.
            residency_start_ms = now;
          }

          first_loop = false;

        #endif

        // Prevent a wait-forever situation if R is misused i.e. M109 R0
        if (wants_to_cool) {
          // Break after MIN_COOLING_SLOPE_TIME seconds
          // if the temperature did not drop at least MIN_COOLING_SLOPE_DEG
          if (!next_cool_check_ms || ELAPSED(now, next_cool_check_ms)) {
            if (old_temp - temp < float(MIN_COOLING_SLOPE_DEG)) break;
            next_cool_check_ms = now + SEC_TO_MS(MIN_COOLING_SLOPE_TIME);
            old_temp = temp;
          }
        }

        #if G26_CLICK_CAN_CANCEL
          if (click_to_cancel && ui.use_click()) {
            wait_for_heatup = false;
            TERN_(HAS_MARLINUI_MENU, ui.quick_feedback());
          }
        #endif

      } while (wait_for_heatup && TEMP_CONDITIONS);

      // If wait_for_heatup is set, temperature was reached, no cancel
      if (wait_for_heatup) {
        wait_for_heatup = false;
        #if HAS_DWIN_E3V2_BASIC
          HMI_flag.heat_flag = 0;
          duration_t elapsed = print_job_timer.duration();  // Print timer
          dwin_heat_time = elapsed.value;
        #else
          ui.reset_status();
        #endif
        TERN_(PRINTER_EVENT_LEDS, printerEventLEDs.onHeatingDone());
        return true;
      }

      return false;
    }

    #if ENABLED(WAIT_FOR_HOTEND)
      void Temperature::wait_for_hotend_heating(const uint8_t target_extruder) {
        if (isHeatingHotend(target_extruder)) {
          SERIAL_ECHOLNPGM("Wait for hotend heating...");
          LCD_MESSAGE(MSG_HEATING);
          wait_for_hotend(target_extruder);
          ui.reset_status();
        }
      }
    #endif

  #endif // HAS_TEMP_HOTEND

  #if HAS_HEATED_BED

    #ifndef MIN_COOLING_SLOPE_DEG_BED
      #define MIN_COOLING_SLOPE_DEG_BED 1.00
    #endif
    #ifndef MIN_COOLING_SLOPE_TIME_BED
      #define MIN_COOLING_SLOPE_TIME_BED 60
    #endif

    bool Temperature::wait_for_bed(const bool no_wait_for_cooling/*=true*/
      OPTARG(G26_CLICK_CAN_CANCEL, const bool click_to_cancel/*=false*/)
    ) {
      #if TEMP_BED_RESIDENCY_TIME > 0
        millis_t residency_start_ms = 0;
        bool first_loop = true;
        // Loop until the temperature has stabilized
        #define TEMP_BED_CONDITIONS (!residency_start_ms || PENDING(now, residency_start_ms + SEC_TO_MS(TEMP_BED_RESIDENCY_TIME)))
      #else
        // Loop until the temperature is very close target
        #define TEMP_BED_CONDITIONS (wants_to_cool ? isCoolingBed() : isHeatingBed())
      #endif

      #if DISABLED(BUSY_WHILE_HEATING) && ENABLED(HOST_KEEPALIVE_FEATURE)
        KEEPALIVE_STATE(NOT_BUSY);
      #endif

      #if ENABLED(PRINTER_EVENT_LEDS)
        const celsius_float_t start_temp = degBed();
        printerEventLEDs.onBedHeatingStart();
      #endif

      bool wants_to_cool = false;
      celsius_float_t target_temp = -1, old_temp = 9999;
      millis_t now, next_temp_ms = 0, next_cool_check_ms = 0;
      wait_for_heatup = true;
      do {
        // Target temperature might be changed during the loop
        if (target_temp != degTargetBed()) {
          wants_to_cool = isCoolingBed();
          target_temp = degTargetBed();

          // Exit if S<lower>, continue if S<higher>, R<lower>, or R<higher>
          if (no_wait_for_cooling && wants_to_cool) break;
        }

        now = millis();
        if (ELAPSED(now, next_temp_ms)) { //Print Temp Reading every 1 second while heating up.
          next_temp_ms = now + 1000UL;
          print_heater_states(active_extruder);
          #if TEMP_BED_RESIDENCY_TIME > 0
            SERIAL_ECHOPGM(" W:");
            if (residency_start_ms)
              SERIAL_ECHO(long((SEC_TO_MS(TEMP_BED_RESIDENCY_TIME) - (now - residency_start_ms)) / 1000UL));
            else
              SERIAL_CHAR('?');
          #endif
          SERIAL_EOL();
        }

        idle();
        gcode.reset_stepper_timeout(); // Keep steppers powered

        const celsius_float_t temp = degBed();

        #if ENABLED(PRINTER_EVENT_LEDS)
          // Gradually change LED strip from blue to violet as bed heats up
          if (!wants_to_cool) printerEventLEDs.onBedHeating(start_temp, temp, target_temp);
        #endif

        #if TEMP_BED_RESIDENCY_TIME > 0

          const celsius_float_t temp_diff = ABS(target_temp - temp);

          if (!residency_start_ms) {
            // Start the TEMP_BED_RESIDENCY_TIME timer when we reach target temp for the first time.
            if (temp_diff < TEMP_BED_WINDOW)
              residency_start_ms = now + (first_loop ? SEC_TO_MS(TEMP_BED_RESIDENCY_TIME) / 3 : 0);
          }
          else if (temp_diff > TEMP_BED_HYSTERESIS) {
            // Restart the timer whenever the temperature falls outside the hysteresis.
            residency_start_ms = now;
          }

        #endif // TEMP_BED_RESIDENCY_TIME > 0

        // Prevent a wait-forever situation if R is misused i.e. M190 R0
        if (wants_to_cool) {
          // Break after MIN_COOLING_SLOPE_TIME_BED seconds
          // if the temperature did not drop at least MIN_COOLING_SLOPE_DEG_BED
          if (!next_cool_check_ms || ELAPSED(now, next_cool_check_ms)) {
            if (old_temp - temp < float(MIN_COOLING_SLOPE_DEG_BED)) break;
            next_cool_check_ms = now + SEC_TO_MS(MIN_COOLING_SLOPE_TIME_BED);
            old_temp = temp;
          }
        }

        #if G26_CLICK_CAN_CANCEL
          if (click_to_cancel && ui.use_click()) {
            wait_for_heatup = false;
            TERN_(HAS_MARLINUI_MENU, ui.quick_feedback());
          }
        #endif

        #if TEMP_BED_RESIDENCY_TIME > 0
          first_loop = false;
        #endif

      } while (wait_for_heatup && TEMP_BED_CONDITIONS);

      // If wait_for_heatup is set, temperature was reached, no cancel
      if (wait_for_heatup) {
        wait_for_heatup = false;
        ui.reset_status();
        return true;
      }

      return false;
    }

    void Temperature::wait_for_bed_heating() {
      if (isHeatingBed()) {
        SERIAL_ECHOLNPGM("Wait for bed heating...");
        LCD_MESSAGE(MSG_BED_HEATING);
        wait_for_bed();
        ui.reset_status();
      }
    }

  #endif // HAS_HEATED_BED

  #if HAS_TEMP_PROBE

    #ifndef MIN_DELTA_SLOPE_DEG_PROBE
      #define MIN_DELTA_SLOPE_DEG_PROBE 1.0
    #endif
    #ifndef MIN_DELTA_SLOPE_TIME_PROBE
      #define MIN_DELTA_SLOPE_TIME_PROBE 600
    #endif

    bool Temperature::wait_for_probe(const celsius_t target_temp, bool no_wait_for_cooling/*=true*/) {

      const bool wants_to_cool = isProbeAboveTemp(target_temp),
                 will_wait = !(wants_to_cool && no_wait_for_cooling);
      if (will_wait)
        SERIAL_ECHOLNPGM("Waiting for probe to ", wants_to_cool ? F("cool down") : F("heat up"), " to ", target_temp, " degrees.");

      #if DISABLED(BUSY_WHILE_HEATING) && ENABLED(HOST_KEEPALIVE_FEATURE)
        KEEPALIVE_STATE(NOT_BUSY);
      #endif

      float old_temp = 9999;
      millis_t next_temp_ms = 0, next_delta_check_ms = 0;
      wait_for_heatup = true;
      while (will_wait && wait_for_heatup) {

        // Print Temp Reading every 10 seconds while heating up.
        millis_t now = millis();
        if (!next_temp_ms || ELAPSED(now, next_temp_ms)) {
          next_temp_ms = now + 10000UL;
          print_heater_states(active_extruder);
          SERIAL_EOL();
        }

        idle();
        gcode.reset_stepper_timeout(); // Keep steppers powered

        // Break after MIN_DELTA_SLOPE_TIME_PROBE seconds if the temperature
        // did not drop at least MIN_DELTA_SLOPE_DEG_PROBE. This avoids waiting
        // forever as the probe is not actively heated.
        if (!next_delta_check_ms || ELAPSED(now, next_delta_check_ms)) {
          const float temp = degProbe(),
                      delta_temp = old_temp > temp ? old_temp - temp : temp - old_temp;
          if (delta_temp < float(MIN_DELTA_SLOPE_DEG_PROBE)) {
            SERIAL_ECHOLNPGM("Timed out waiting for probe temperature.");
            break;
          }
          next_delta_check_ms = now + SEC_TO_MS(MIN_DELTA_SLOPE_TIME_PROBE);
          old_temp = temp;
        }

        // Loop until the temperature is very close target
        if (!(wants_to_cool ? isProbeAboveTemp(target_temp) : isProbeBelowTemp(target_temp))) {
            SERIAL_ECHOLN(wants_to_cool ? PSTR("Cooldown") : PSTR("Heatup"));
            SERIAL_ECHOLNPGM(" complete, target probe temperature reached.");
            break;
        }
      }

      // If wait_for_heatup is set, temperature was reached, no cancel
      if (wait_for_heatup) {
        wait_for_heatup = false;
        ui.reset_status();
        return true;
      }
      else if (will_wait)
        SERIAL_ECHOLNPGM("Canceled wait for probe temperature.");

      return false;
    }

  #endif // HAS_TEMP_PROBE

  #if HAS_HEATED_CHAMBER

    #ifndef MIN_COOLING_SLOPE_DEG_CHAMBER
      #define MIN_COOLING_SLOPE_DEG_CHAMBER 1.50
    #endif
    #ifndef MIN_COOLING_SLOPE_TIME_CHAMBER
      #define MIN_COOLING_SLOPE_TIME_CHAMBER 120
    #endif

    bool Temperature::wait_for_chamber(const bool no_wait_for_cooling/*=true*/) {
      #if TEMP_CHAMBER_RESIDENCY_TIME > 0
        millis_t residency_start_ms = 0;
        bool first_loop = true;
        // Loop until the temperature has stabilized
        #define TEMP_CHAMBER_CONDITIONS (!residency_start_ms || PENDING(now, residency_start_ms + SEC_TO_MS(TEMP_CHAMBER_RESIDENCY_TIME)))
      #else
        // Loop until the temperature is very close target
        #define TEMP_CHAMBER_CONDITIONS (wants_to_cool ? isCoolingChamber() : isHeatingChamber())
      #endif

      #if DISABLED(BUSY_WHILE_HEATING) && ENABLED(HOST_KEEPALIVE_FEATURE)
        KEEPALIVE_STATE(NOT_BUSY);
      #endif

      bool wants_to_cool = false;
      float target_temp = -1, old_temp = 9999;
      millis_t now, next_temp_ms = 0, next_cool_check_ms = 0;
      wait_for_heatup = true;
      do {
        // Target temperature might be changed during the loop
        if (target_temp != degTargetChamber()) {
          wants_to_cool = isCoolingChamber();
          target_temp = degTargetChamber();

          // Exit if S<lower>, continue if S<higher>, R<lower>, or R<higher>
          if (no_wait_for_cooling && wants_to_cool) break;
        }

        now = millis();
        if (ELAPSED(now, next_temp_ms)) { // Print Temp Reading every 1 second while heating up.
          next_temp_ms = now + 1000UL;
          print_heater_states(active_extruder);
          #if TEMP_CHAMBER_RESIDENCY_TIME > 0
            SERIAL_ECHOPGM(" W:");
            if (residency_start_ms)
              SERIAL_ECHO(long((SEC_TO_MS(TEMP_CHAMBER_RESIDENCY_TIME) - (now - residency_start_ms)) / 1000UL));
            else
              SERIAL_CHAR('?');
          #endif
          SERIAL_EOL();
        }

        idle();
        gcode.reset_stepper_timeout(); // Keep steppers powered

        const float temp = degChamber();

        #if TEMP_CHAMBER_RESIDENCY_TIME > 0

          const float temp_diff = ABS(target_temp - temp);

          if (!residency_start_ms) {
            // Start the TEMP_CHAMBER_RESIDENCY_TIME timer when we reach target temp for the first time.
            if (temp_diff < TEMP_CHAMBER_WINDOW)
              residency_start_ms = now + (first_loop ? SEC_TO_MS(TEMP_CHAMBER_RESIDENCY_TIME) / 3 : 0);
          }
          else if (temp_diff > TEMP_CHAMBER_HYSTERESIS) {
            // Restart the timer whenever the temperature falls outside the hysteresis.
            residency_start_ms = now;
          }

          first_loop = false;
        #endif // TEMP_CHAMBER_RESIDENCY_TIME > 0

        // Prevent a wait-forever situation if R is misused i.e. M191 R0
        if (wants_to_cool) {
          // Break after MIN_COOLING_SLOPE_TIME_CHAMBER seconds
          // if the temperature did not drop at least MIN_COOLING_SLOPE_DEG_CHAMBER
          if (!next_cool_check_ms || ELAPSED(now, next_cool_check_ms)) {
            if (old_temp - temp < float(MIN_COOLING_SLOPE_DEG_CHAMBER)) break;
            next_cool_check_ms = now + SEC_TO_MS(MIN_COOLING_SLOPE_TIME_CHAMBER);
            old_temp = temp;
          }
        }
      } while (wait_for_heatup && TEMP_CHAMBER_CONDITIONS);

      // If wait_for_heatup is set, temperature was reached, no cancel
      if (wait_for_heatup) {
        wait_for_heatup = false;
        ui.reset_status();
        return true;
      }

      return false;
    }

  #endif // HAS_HEATED_CHAMBER

  #if HAS_COOLER

    #ifndef MIN_COOLING_SLOPE_DEG_COOLER
      #define MIN_COOLING_SLOPE_DEG_COOLER 1.50
    #endif
    #ifndef MIN_COOLING_SLOPE_TIME_COOLER
      #define MIN_COOLING_SLOPE_TIME_COOLER 120
    #endif

    bool Temperature::wait_for_cooler(const bool no_wait_for_cooling/*=true*/) {

      #if TEMP_COOLER_RESIDENCY_TIME > 0
        millis_t residency_start_ms = 0;
        bool first_loop = true;
        // Loop until the temperature has stabilized
        #define TEMP_COOLER_CONDITIONS (!residency_start_ms || PENDING(now, residency_start_ms + SEC_TO_MS(TEMP_COOLER_RESIDENCY_TIME)))
      #else
        // Loop until the temperature is very close target
        #define TEMP_COOLER_CONDITIONS (wants_to_cool ? isLaserHeating() : isLaserCooling())
      #endif

      #if DISABLED(BUSY_WHILE_HEATING) && ENABLED(HOST_KEEPALIVE_FEATURE)
        KEEPALIVE_STATE(NOT_BUSY);
      #endif

      bool wants_to_cool = false;
      float target_temp = -1, previous_temp = 9999;
      millis_t now, next_temp_ms = 0, next_cooling_check_ms = 0;
      wait_for_heatup = true;
      do {
        // Target temperature might be changed during the loop
        if (target_temp != degTargetCooler()) {
          wants_to_cool = isLaserHeating();
          target_temp = degTargetCooler();

          // Exit if S<lower>, continue if S<higher>, R<lower>, or R<higher>
          if (no_wait_for_cooling && wants_to_cool) break;
        }

        now = millis();
        if (ELAPSED(now, next_temp_ms)) { // Print Temp Reading every 1 second while heating up.
          next_temp_ms = now + 1000UL;
          print_heater_states(active_extruder);
          #if TEMP_COOLER_RESIDENCY_TIME > 0
            SERIAL_ECHOPGM(" W:");
            if (residency_start_ms)
              SERIAL_ECHO(long((SEC_TO_MS(TEMP_COOLER_RESIDENCY_TIME) - (now - residency_start_ms)) / 1000UL));
            else
              SERIAL_CHAR('?');
          #endif
          SERIAL_EOL();
        }

        idle();
        gcode.reset_stepper_timeout(); // Keep steppers powered

        const celsius_float_t current_temp = degCooler();

        #if TEMP_COOLER_RESIDENCY_TIME > 0

          const celsius_float_t temp_diff = ABS(target_temp - temp);

          if (!residency_start_ms) {
            // Start the TEMP_COOLER_RESIDENCY_TIME timer when we reach target temp for the first time.
            if (temp_diff < TEMP_COOLER_WINDOW)
              residency_start_ms = now + (first_loop ? SEC_TO_MS(TEMP_COOLER_RESIDENCY_TIME) / 3 : 0);
          }
          else if (temp_diff > TEMP_COOLER_HYSTERESIS) {
            // Restart the timer whenever the temperature falls outside the hysteresis.
            residency_start_ms = now;
          }

          first_loop = false;
        #endif // TEMP_COOLER_RESIDENCY_TIME > 0

        // Prevent a wait-forever situation if R is misused i.e. M191 R0
        if (wants_to_cool) {
          // Break after MIN_COOLING_SLOPE_TIME_CHAMBER seconds
          // if the temperature did not drop at least MIN_COOLING_SLOPE_DEG_CHAMBER
          if (!next_cooling_check_ms || ELAPSED(now, next_cooling_check_ms)) {
            if (previous_temp - current_temp < float(MIN_COOLING_SLOPE_DEG_COOLER)) break;
            next_cooling_check_ms = now + SEC_TO_MS(MIN_COOLING_SLOPE_TIME_COOLER);
            previous_temp = current_temp;
          }
        }

      } while (wait_for_heatup && TEMP_COOLER_CONDITIONS);

      // If wait_for_heatup is set, temperature was reached, no cancel
      if (wait_for_heatup) {
        wait_for_heatup = false;
        ui.reset_status();
        return true;
      }

      return false;
    }

  #endif // HAS_COOLER

#endif // HAS_TEMP_SENSOR<|MERGE_RESOLUTION|>--- conflicted
+++ resolved
@@ -1152,11 +1152,7 @@
 
     // Calculate a new and better asymptotic temperature and re-evaluate the other constants
     asymp_temp = ambient_temp + mpc.heater_power * (MPC_MAX) / 255 / mpc.ambient_xfer_coeff_fan0;
-<<<<<<< HEAD
-    block_responsiveness = -log((t2 - asymp_temp) / (t1 - asymp_temp)) / (ticks_per_sample * heat_test_tick_interval * (sample_count >> 1));
-=======
     block_responsiveness = -log((t2 - asymp_temp) / (t1 - asymp_temp)) / (ticks_per_sample * heat_test_interval_s * (sample_count >> 1));
->>>>>>> 32b81963
     mpc.block_heat_capacity = mpc.ambient_xfer_coeff_fan0 / block_responsiveness;
     mpc.sensor_responsiveness = block_responsiveness / (1.0f - (ambient_temp - asymp_temp) * exp(-block_responsiveness * t1_time) / (t1 - asymp_temp));
 
