/**
 * Marlin 3D Printer Firmware
 * Copyright (c) 2020 MarlinFirmware [https://github.com/MarlinFirmware/Marlin]
 *
 * Based on Sprinter and grbl.
 * Copyright (c) 2011 Camiel Gubbels / Erik van der Zalm
 *
 * This program is free software: you can redistribute it and/or modify
 * it under the terms of the GNU General Public License as published by
 * the Free Software Foundation, either version 3 of the License, or
 * (at your option) any later version.
 *
 * This program is distributed in the hope that it will be useful,
 * but WITHOUT ANY WARRANTY; without even the implied warranty of
 * MERCHANTABILITY or FITNESS FOR A PARTICULAR PURPOSE.  See the
 * GNU General Public License for more details.
 *
 * You should have received a copy of the GNU General Public License
 * along with this program.  If not, see <https://www.gnu.org/licenses/>.
 *
 */

/**
 * temperature.cpp - temperature control
 */

// Useful when debugging thermocouples
//#define IGNORE_THERMOCOUPLE_ERRORS

#include "temperature.h"
#include "endstops.h"

#include "../MarlinCore.h"
#include "planner.h"
#include "../HAL/shared/Delay.h"

#include "../lcd/marlinui.h"

#if ENABLED(DWIN_CREALITY_LCD)
  #include "../lcd/dwin/e3v2/dwin.h"
#endif

#if ENABLED(EXTENSIBLE_UI)
  #include "../lcd/extui/ui_api.h"
#endif

#if ENABLED(MAX6675_IS_MAX31865)
  #include <Adafruit_MAX31865.h>
  #ifndef MAX31865_CS_PIN
    #define MAX31865_CS_PIN     MAX6675_SS_PIN  // HW:49   SW:65    for example
  #endif
  #ifndef MAX31865_MOSI_PIN
    #define MAX31865_MOSI_PIN   MOSI_PIN        //            63
  #endif
  #ifndef MAX31865_MISO_PIN
    #define MAX31865_MISO_PIN   MAX6675_DO_PIN  //            42
  #endif
  #ifndef MAX31865_SCK_PIN
    #define MAX31865_SCK_PIN    MAX6675_SCK_PIN //            40
  #endif
  Adafruit_MAX31865 max31865 = Adafruit_MAX31865(MAX31865_CS_PIN
    #if MAX31865_CS_PIN != MAX6675_SS_PIN
      , MAX31865_MOSI_PIN           // For software SPI also set MOSI/MISO/SCK
      , MAX31865_MISO_PIN
      , MAX31865_SCK_PIN
    #endif
  );
#endif

#define MAX6675_SEPARATE_SPI (EITHER(HEATER_0_USES_MAX6675, HEATER_1_USES_MAX6675) && PINS_EXIST(MAX6675_SCK, MAX6675_DO))

#if MAX6675_SEPARATE_SPI
  #include "../libs/private_spi.h"
#endif

#if ENABLED(PID_EXTRUSION_SCALING)
  #include "stepper.h"
#endif

#if ENABLED(BABYSTEPPING) && DISABLED(INTEGRATED_BABYSTEPPING)
  #include "../feature/babystep.h"
#endif

#include "printcounter.h"

#if ENABLED(FILAMENT_WIDTH_SENSOR)
  #include "../feature/filwidth.h"
#endif

#if HAS_POWER_MONITOR
  #include "../feature/power_monitor.h"
#endif

#if ENABLED(EMERGENCY_PARSER)
  #include "../feature/e_parser.h"
#endif

#if ENABLED(PRINTER_EVENT_LEDS)
  #include "../feature/leds/printer_event_leds.h"
#endif

#if ENABLED(JOYSTICK)
  #include "../feature/joystick.h"
#endif

#if ENABLED(SINGLENOZZLE)
  #include "tool_change.h"
#endif

#if USE_BEEPER
  #include "../libs/buzzer.h"
#endif

<<<<<<< HEAD
#if HAS_TOOL_TYPES
  #include "../feature/tool_types.h"
#endif

=======
#if HAS_SERVOS
  #include "./servo.h"
#endif
>>>>>>> c05beb74
#if HOTEND_USES_THERMISTOR
  #if ENABLED(TEMP_SENSOR_1_AS_REDUNDANT)
    static const temp_entry_t* heater_ttbl_map[2] = { HEATER_0_TEMPTABLE, HEATER_1_TEMPTABLE };
    static constexpr uint8_t heater_ttbllen_map[2] = { HEATER_0_TEMPTABLE_LEN, HEATER_1_TEMPTABLE_LEN };
  #else
    #define NEXT_TEMPTABLE(N) ,HEATER_##N##_TEMPTABLE
    #define NEXT_TEMPTABLE_LEN(N) ,HEATER_##N##_TEMPTABLE_LEN
    static const temp_entry_t* heater_ttbl_map[HOTENDS] = ARRAY_BY_HOTENDS(HEATER_0_TEMPTABLE REPEAT_S(1, HOTENDS, NEXT_TEMPTABLE));
    static constexpr uint8_t heater_ttbllen_map[HOTENDS] = ARRAY_BY_HOTENDS(HEATER_0_TEMPTABLE_LEN REPEAT_S(1, HOTENDS, NEXT_TEMPTABLE_LEN));
  #endif
#endif

Temperature thermalManager;

const char str_t_thermal_runaway[] PROGMEM = STR_T_THERMAL_RUNAWAY,
           str_t_heating_failed[] PROGMEM = STR_T_HEATING_FAILED;

/**
 * Macros to include the heater id in temp errors. The compiler's dead-code
 * elimination should (hopefully) optimize out the unused strings.
 */

#if HAS_HEATED_BED
  #define _BED_PSTR(h) (h) == H_BED ? GET_TEXT(MSG_BED) :
#else
  #define _BED_PSTR(h)
#endif
#if HAS_HEATED_CHAMBER
  #define _CHAMBER_PSTR(h) (h) == H_CHAMBER ? GET_TEXT(MSG_CHAMBER) :
#else
  #define _CHAMBER_PSTR(h)
#endif
#define _E_PSTR(h,N) ((HOTENDS) > N && (h) == N) ? PSTR(LCD_STR_E##N) :
#define HEATER_PSTR(h) _BED_PSTR(h) _CHAMBER_PSTR(h) _E_PSTR(h,1) _E_PSTR(h,2) _E_PSTR(h,3) _E_PSTR(h,4) _E_PSTR(h,5) PSTR(LCD_STR_E0)

// public:

#if ENABLED(NO_FAN_SLOWING_IN_PID_TUNING)
  bool Temperature::adaptive_fan_slowing = true;
#endif

#if HAS_HOTEND
  hotend_info_t Temperature::temp_hotend[HOTEND_TEMPS]; // = { 0 }
  const uint16_t Temperature::heater_maxtemp[HOTENDS] = ARRAY_BY_HOTENDS(HEATER_0_MAXTEMP, HEATER_1_MAXTEMP, HEATER_2_MAXTEMP, HEATER_3_MAXTEMP, HEATER_4_MAXTEMP, HEATER_5_MAXTEMP, HEATER_6_MAXTEMP, HEATER_7_MAXTEMP);
#endif

#if ENABLED(AUTO_POWER_E_FANS)
  uint8_t Temperature::autofan_speed[HOTENDS]; // = { 0 }
#endif

#if ENABLED(AUTO_POWER_CHAMBER_FAN)
  uint8_t Temperature::chamberfan_speed; // = 0
#endif

#if HAS_FAN

  uint8_t Temperature::fan_speed[FAN_COUNT]; // = { 0 }

  #if ENABLED(EXTRA_FAN_SPEED)
    uint8_t Temperature::old_fan_speed[FAN_COUNT], Temperature::new_fan_speed[FAN_COUNT];

    void Temperature::set_temp_fan_speed(const uint8_t fan, const uint16_t tmp_temp) {
      switch (tmp_temp) {
        case 1:
          set_fan_speed(fan, old_fan_speed[fan]);
          break;
        case 2:
          old_fan_speed[fan] = fan_speed[fan];
          set_fan_speed(fan, new_fan_speed[fan]);
          break;
        default:
          new_fan_speed[fan] = _MIN(tmp_temp, 255U);
          break;
      }
    }

  #endif

  #if EITHER(PROBING_FANS_OFF, ADVANCED_PAUSE_FANS_PAUSE)
    bool Temperature::fans_paused; // = false;
    uint8_t Temperature::saved_fan_speed[FAN_COUNT]; // = { 0 }
  #endif

  #if ENABLED(ADAPTIVE_FAN_SLOWING)
    uint8_t Temperature::fan_speed_scaler[FAN_COUNT] = ARRAY_N(FAN_COUNT, 128, 128, 128, 128, 128, 128, 128, 128);
  #endif

  /**
   * Set the print fan speed for a target extruder
   */
  void Temperature::set_fan_speed(uint8_t target, uint16_t speed) {

    NOMORE(speed, 255U);

    #if ENABLED(SINGLENOZZLE_STANDBY_FAN)
      if (target != active_extruder) {
        if (target < EXTRUDERS) singlenozzle_fan_speed[target] = speed;
        return;
      }
    #endif

    TERN_(SINGLENOZZLE, target = 0); // Always use fan index 0 with SINGLENOZZLE

    if (target >= FAN_COUNT) return;

    fan_speed[target] = speed;

    TERN_(REPORT_FAN_CHANGE, report_fan_speed(target));
  }

  #if ENABLED(REPORT_FAN_CHANGE)
    /**
     * Report print fan speed for a target extruder
     */
    void Temperature::report_fan_speed(const uint8_t target) {
      if (target >= FAN_COUNT) return;
      PORT_REDIRECT(SERIAL_BOTH);
      SERIAL_ECHOLNPAIR("M106 P", target, " S", fan_speed[target]);
    }
  #endif

  #if EITHER(PROBING_FANS_OFF, ADVANCED_PAUSE_FANS_PAUSE)

    void Temperature::set_fans_paused(const bool p) {
      if (p != fans_paused) {
        fans_paused = p;
        if (p)
          FANS_LOOP(i) { saved_fan_speed[i] = fan_speed[i]; fan_speed[i] = 0; }
        else
          FANS_LOOP(i) fan_speed[i] = saved_fan_speed[i];
      }
    }

  #endif

#endif // HAS_FAN

#if WATCH_HOTENDS
  hotend_watch_t Temperature::watch_hotend[HOTENDS]; // = { { 0 } }
#endif
#if HEATER_IDLE_HANDLER
  Temperature::heater_idle_t Temperature::heater_idle[NR_HEATER_IDLE]; // = { { 0 } }
#endif

#if HAS_HEATED_BED
  bed_info_t Temperature::temp_bed; // = { 0 }
  // Init min and max temp with extreme values to prevent false errors during startup
  #ifdef BED_MINTEMP
    int16_t Temperature::mintemp_raw_BED = HEATER_BED_RAW_LO_TEMP;
  #endif
  #ifdef BED_MAXTEMP
    int16_t Temperature::maxtemp_raw_BED = HEATER_BED_RAW_HI_TEMP;
  #endif
  TERN_(WATCH_BED, bed_watch_t Temperature::watch_bed); // = { 0 }
  TERN(PIDTEMPBED,, millis_t Temperature::next_bed_check_ms);
#endif // HAS_HEATED_BED

#if HAS_TEMP_CHAMBER
  chamber_info_t Temperature::temp_chamber; // = { 0 }
  #if HAS_HEATED_CHAMBER
    int16_t fan_chamber_pwm;
    bool flag_chamber_off;
    bool flag_chamber_excess_heat = false;
    millis_t next_cool_check_ms_2 = 0;
    float old_temp = 9999;
    #ifdef CHAMBER_MINTEMP
      int16_t Temperature::mintemp_raw_CHAMBER = HEATER_CHAMBER_RAW_LO_TEMP;
    #endif
    #ifdef CHAMBER_MAXTEMP
      int16_t Temperature::maxtemp_raw_CHAMBER = HEATER_CHAMBER_RAW_HI_TEMP;
    #endif
    #if WATCH_CHAMBER
      chamber_watch_t Temperature::watch_chamber{0};
    #endif
    millis_t Temperature::next_chamber_check_ms;
  #endif // HAS_HEATED_CHAMBER
#endif // HAS_TEMP_CHAMBER

#if HAS_TEMP_PROBE
  probe_info_t Temperature::temp_probe; // = { 0 }
#endif

// Initialized by settings.load()
#if ENABLED(PIDTEMP)
  //hotend_pid_t Temperature::pid[HOTENDS];
#endif

#if ENABLED(PREVENT_COLD_EXTRUSION)
  bool Temperature::allow_cold_extrude = false;
  int16_t Temperature::extrude_min_temp = EXTRUDE_MINTEMP;
#endif

// private:

#if EARLY_WATCHDOG
  bool Temperature::inited = false;
#endif

#if ENABLED(TEMP_SENSOR_1_AS_REDUNDANT)
  uint16_t Temperature::redundant_temperature_raw = 0;
  float Temperature::redundant_temperature = 0.0;
#endif

volatile bool Temperature::raw_temps_ready = false;

#if ENABLED(PID_EXTRUSION_SCALING)
  int32_t Temperature::last_e_position, Temperature::lpq[LPQ_MAX_LEN];
  lpq_ptr_t Temperature::lpq_ptr = 0;
#endif

#define TEMPDIR(N) ((HEATER_##N##_RAW_LO_TEMP) < (HEATER_##N##_RAW_HI_TEMP) ? 1 : -1)

#if HAS_HOTEND
  // Init mintemp and maxtemp with extreme values to prevent false errors during startup
  constexpr temp_range_t sensor_heater_0 { HEATER_0_RAW_LO_TEMP, HEATER_0_RAW_HI_TEMP, 0, 16383 },
                         sensor_heater_1 { HEATER_1_RAW_LO_TEMP, HEATER_1_RAW_HI_TEMP, 0, 16383 },
                         sensor_heater_2 { HEATER_2_RAW_LO_TEMP, HEATER_2_RAW_HI_TEMP, 0, 16383 },
                         sensor_heater_3 { HEATER_3_RAW_LO_TEMP, HEATER_3_RAW_HI_TEMP, 0, 16383 },
                         sensor_heater_4 { HEATER_4_RAW_LO_TEMP, HEATER_4_RAW_HI_TEMP, 0, 16383 },
                         sensor_heater_5 { HEATER_5_RAW_LO_TEMP, HEATER_5_RAW_HI_TEMP, 0, 16383 },
                         sensor_heater_6 { HEATER_6_RAW_LO_TEMP, HEATER_6_RAW_HI_TEMP, 0, 16383 },
                         sensor_heater_7 { HEATER_7_RAW_LO_TEMP, HEATER_7_RAW_HI_TEMP, 0, 16383 };

  temp_range_t Temperature::temp_range[HOTENDS] = ARRAY_BY_HOTENDS(sensor_heater_0, sensor_heater_1, sensor_heater_2, sensor_heater_3, sensor_heater_4, sensor_heater_5, sensor_heater_6, sensor_heater_7);
#endif

#ifdef MAX_CONSECUTIVE_LOW_TEMPERATURE_ERROR_ALLOWED
  uint8_t Temperature::consecutive_low_temperature_error[HOTENDS] = { 0 };
#endif

#ifdef MILLISECONDS_PREHEAT_TIME
  millis_t Temperature::preheat_end_time[HOTENDS] = { 0 };
#endif

#if HAS_AUTO_FAN
  millis_t Temperature::next_auto_fan_check_ms = 0;
#endif

#if ENABLED(FAN_SOFT_PWM)
  uint8_t Temperature::soft_pwm_amount_fan[FAN_COUNT],
          Temperature::soft_pwm_count_fan[FAN_COUNT];
#endif

#if ENABLED(PROBING_HEATERS_OFF)
  bool Temperature::paused;
#endif

// public:

#if HAS_ADC_BUTTONS
  uint32_t Temperature::current_ADCKey_raw = HAL_ADC_RANGE;
  uint16_t Temperature::ADCKey_count = 0;
#endif

#if ENABLED(PID_EXTRUSION_SCALING)
  int16_t Temperature::lpq_len; // Initialized in settings.cpp
#endif

#if HAS_PID_HEATING

  inline void say_default_() { SERIAL_ECHOPGM("#define DEFAULT_"); }

  /**
   * PID Autotuning (M303)
   *
   * Alternately heat and cool the nozzle, observing its behavior to
   * determine the best PID values to achieve a stable temperature.
   * Needs sufficient heater power to make some overshoot at target
   * temperature to succeed.
   */
<<<<<<< HEAD
  void Temperature::PID_autotune(const float &target, const heater_ind_t heater, const int8_t ncycles, const bool set_result/*=false*/) {

    #if HAS_TOOL_TYPES
      if (tool_type != TOOL_TYPE_EXTRUDER) {
        SERIAL_ERROR_MSG(MSG_ERR_WRONG_TOOL);
        return;
      }
    #endif

=======
  void Temperature::PID_autotune(const float &target, const heater_id_t heater_id, const int8_t ncycles, const bool set_result/*=false*/) {
>>>>>>> c05beb74
    float current_temp = 0.0;
    int cycles = 0;
    bool heating = true;

    millis_t next_temp_ms = millis(), t1 = next_temp_ms, t2 = next_temp_ms;
    long t_high = 0, t_low = 0;

    long bias, d;
    PID_t tune_pid = { 0, 0, 0 };
    float maxT = 0, minT = 10000;

    const bool isbed = (heater_id == H_BED);

    #if HAS_PID_FOR_BOTH
      #define GHV(B,H) (isbed ? (B) : (H))
      #define SHV(B,H) do{ if (isbed) temp_bed.soft_pwm_amount = B; else temp_hotend[heater_id].soft_pwm_amount = H; }while(0)
      #define ONHEATINGSTART() (isbed ? printerEventLEDs.onBedHeatingStart() : printerEventLEDs.onHotendHeatingStart())
      #define ONHEATING(S,C,T) (isbed ? printerEventLEDs.onBedHeating(S,C,T) : printerEventLEDs.onHotendHeating(S,C,T))
    #elif ENABLED(PIDTEMPBED)
      #define GHV(B,H) B
      #define SHV(B,H) (temp_bed.soft_pwm_amount = B)
      #define ONHEATINGSTART() printerEventLEDs.onBedHeatingStart()
      #define ONHEATING(S,C,T) printerEventLEDs.onBedHeating(S,C,T)
    #else
      #define GHV(B,H) H
      #define SHV(B,H) (temp_hotend[heater_id].soft_pwm_amount = H)
      #define ONHEATINGSTART() printerEventLEDs.onHotendHeatingStart()
      #define ONHEATING(S,C,T) printerEventLEDs.onHotendHeating(S,C,T)
    #endif
    #define WATCH_PID BOTH(WATCH_BED, PIDTEMPBED) || BOTH(WATCH_HOTENDS, PIDTEMP)

    #if WATCH_PID
      #if ALL(THERMAL_PROTECTION_HOTENDS, PIDTEMP, THERMAL_PROTECTION_BED, PIDTEMPBED)
        #define GTV(B,H) (isbed ? (B) : (H))
      #elif BOTH(THERMAL_PROTECTION_HOTENDS, PIDTEMP)
        #define GTV(B,H) (H)
      #else
        #define GTV(B,H) (B)
      #endif
      const uint16_t watch_temp_period = GTV(WATCH_BED_TEMP_PERIOD, WATCH_TEMP_PERIOD);
      const uint8_t watch_temp_increase = GTV(WATCH_BED_TEMP_INCREASE, WATCH_TEMP_INCREASE);
      const float watch_temp_target = target - float(watch_temp_increase + GTV(TEMP_BED_HYSTERESIS, TEMP_HYSTERESIS) + 1);
      millis_t temp_change_ms = next_temp_ms + SEC_TO_MS(watch_temp_period);
      float next_watch_temp = 0.0;
      bool heated = false;
    #endif

    TERN_(HAS_AUTO_FAN, next_auto_fan_check_ms = next_temp_ms + 2500UL);

    if (target > GHV(BED_MAX_TARGET, temp_range[heater_id].maxtemp - HOTEND_OVERSHOOT)) {
      SERIAL_ECHOLNPGM(STR_PID_TEMP_TOO_HIGH);
      TERN_(EXTENSIBLE_UI, ExtUI::onPidTuning(ExtUI::result_t::PID_TEMP_TOO_HIGH));
      return;
    }

    SERIAL_ECHOLNPGM(STR_PID_AUTOTUNE_START);

    disable_all_heaters();
    TERN_(AUTO_POWER_CONTROL, powerManager.power_on());

    SHV(bias = d = (MAX_BED_POWER) >> 1, bias = d = (PID_MAX) >> 1);

    #if ENABLED(PRINTER_EVENT_LEDS)
      const float start_temp = GHV(temp_bed.celsius, temp_hotend[heater_id].celsius);
      LEDColor color = ONHEATINGSTART();
    #endif

    TERN_(NO_FAN_SLOWING_IN_PID_TUNING, adaptive_fan_slowing = false);

    // PID Tuning loop
    wait_for_heatup = true; // Can be interrupted with M108
    while (wait_for_heatup) {

      const millis_t ms = millis();

      if (raw_temps_ready) { // temp sample ready
        updateTemperaturesFromRawValues();

        // Get the current temperature and constrain it
        current_temp = GHV(temp_bed.celsius, temp_hotend[heater_id].celsius);
        NOLESS(maxT, current_temp);
        NOMORE(minT, current_temp);

        #if ENABLED(PRINTER_EVENT_LEDS)
          ONHEATING(start_temp, current_temp, target);
        #endif

        #if HAS_AUTO_FAN
          if (ELAPSED(ms, next_auto_fan_check_ms)) {
            checkExtruderAutoFans();
            next_auto_fan_check_ms = ms + 2500UL;
          }
        #endif

        if (heating && current_temp > target) {
          if (ELAPSED(ms, t2 + 5000UL)) {
            heating = false;
            SHV((bias - d) >> 1, (bias - d) >> 1);
            t1 = ms;
            t_high = t1 - t2;
            maxT = target;
          }
        }

        if (!heating && current_temp < target) {
          if (ELAPSED(ms, t1 + 5000UL)) {
            heating = true;
            t2 = ms;
            t_low = t2 - t1;
            if (cycles > 0) {
              const long max_pow = GHV(MAX_BED_POWER, PID_MAX);
              bias += (d * (t_high - t_low)) / (t_low + t_high);
              LIMIT(bias, 20, max_pow - 20);
              d = (bias > max_pow >> 1) ? max_pow - 1 - bias : bias;

              SERIAL_ECHOPAIR(STR_BIAS, bias, STR_D_COLON, d, STR_T_MIN, minT, STR_T_MAX, maxT);
              if (cycles > 2) {
                const float Ku = (4.0f * d) / (float(M_PI) * (maxT - minT) * 0.5f),
                            Tu = float(t_low + t_high) * 0.001f,
                            pf = isbed ? 0.2f : 0.6f,
                            df = isbed ? 1.0f / 3.0f : 1.0f / 8.0f;

                SERIAL_ECHOPAIR(STR_KU, Ku, STR_TU, Tu);
                if (isbed) { // Do not remove this otherwise PID autotune won't work right for the bed!
                  tune_pid.Kp = Ku * 0.2f;
                  tune_pid.Ki = 2 * tune_pid.Kp / Tu;
                  tune_pid.Kd = tune_pid.Kp * Tu / 3;
                  SERIAL_ECHOLNPGM("\n" " No overshoot"); // Works far better for the bed. Classic and some have bad ringing.
                  SERIAL_ECHOLNPAIR(STR_KP, tune_pid.Kp, STR_KI, tune_pid.Ki, STR_KD, tune_pid.Kd);
                }
                else {
                  tune_pid.Kp = Ku * pf;
                  tune_pid.Kd = tune_pid.Kp * Tu * df;
                  tune_pid.Ki = 2 * tune_pid.Kp / Tu;
                  SERIAL_ECHOLNPGM("\n" STR_CLASSIC_PID);
                  SERIAL_ECHOLNPAIR(STR_KP, tune_pid.Kp, STR_KI, tune_pid.Ki, STR_KD, tune_pid.Kd);
                }

                /**
                tune_pid.Kp = 0.33 * Ku;
                tune_pid.Ki = tune_pid.Kp / Tu;
                tune_pid.Kd = tune_pid.Kp * Tu / 3;
                SERIAL_ECHOLNPGM(" Some overshoot");
                SERIAL_ECHOLNPAIR(" Kp: ", tune_pid.Kp, " Ki: ", tune_pid.Ki, " Kd: ", tune_pid.Kd, " No overshoot");
                tune_pid.Kp = 0.2 * Ku;
                tune_pid.Ki = 2 * tune_pid.Kp / Tu;
                tune_pid.Kd = tune_pid.Kp * Tu / 3;
                SERIAL_ECHOPAIR(" Kp: ", tune_pid.Kp, " Ki: ", tune_pid.Ki, " Kd: ", tune_pid.Kd);
                */
              }
            }
            SHV((bias + d) >> 1, (bias + d) >> 1);
            cycles++;
            minT = target;
          }
        }
      }

      // Did the temperature overshoot very far?
      #ifndef MAX_OVERSHOOT_PID_AUTOTUNE
        #define MAX_OVERSHOOT_PID_AUTOTUNE 30
      #endif
      if (current_temp > target + MAX_OVERSHOOT_PID_AUTOTUNE) {
        SERIAL_ECHOLNPGM(STR_PID_TEMP_TOO_HIGH);
        TERN_(EXTENSIBLE_UI, ExtUI::onPidTuning(ExtUI::result_t::PID_TEMP_TOO_HIGH));
        break;
      }

      // Report heater states every 2 seconds
      if (ELAPSED(ms, next_temp_ms)) {
        #if HAS_TEMP_SENSOR
          print_heater_states(isbed ? active_extruder : heater_id);
          SERIAL_EOL();
        #endif
        next_temp_ms = ms + 2000UL;

        // Make sure heating is actually working
        #if WATCH_PID
          if (BOTH(WATCH_BED, WATCH_HOTENDS) || isbed == DISABLED(WATCH_HOTENDS)) {
            if (!heated) {                                            // If not yet reached target...
              if (current_temp > next_watch_temp) {                   // Over the watch temp?
                next_watch_temp = current_temp + watch_temp_increase; // - set the next temp to watch for
                temp_change_ms = ms + SEC_TO_MS(watch_temp_period);     // - move the expiration timer up
                if (current_temp > watch_temp_target) heated = true;  // - Flag if target temperature reached
              }
              else if (ELAPSED(ms, temp_change_ms))                   // Watch timer expired
                _temp_error(heater_id, str_t_heating_failed, GET_TEXT(MSG_HEATING_FAILED_LCD));
            }
            else if (current_temp < target - (MAX_OVERSHOOT_PID_AUTOTUNE)) // Heated, then temperature fell too far?
              _temp_error(heater_id, str_t_thermal_runaway, GET_TEXT(MSG_THERMAL_RUNAWAY));
          }
        #endif
      } // every 2 seconds

      // Timeout after MAX_CYCLE_TIME_PID_AUTOTUNE minutes since the last undershoot/overshoot cycle
      #ifndef MAX_CYCLE_TIME_PID_AUTOTUNE
        #define MAX_CYCLE_TIME_PID_AUTOTUNE 20L
      #endif
      if ((ms - _MIN(t1, t2)) > (MAX_CYCLE_TIME_PID_AUTOTUNE * 60L * 1000L)) {
        TERN_(DWIN_CREALITY_LCD, DWIN_Popup_Temperature(0));
        TERN_(EXTENSIBLE_UI, ExtUI::onPidTuning(ExtUI::result_t::PID_TUNING_TIMEOUT));
        SERIAL_ECHOLNPGM(STR_PID_TIMEOUT);
        break;
      }

      if (cycles > ncycles && cycles > 2) {
        SERIAL_ECHOLNPGM(STR_PID_AUTOTUNE_FINISHED);

        #if HAS_PID_FOR_BOTH
          const char * const estring = GHV(PSTR("bed"), NUL_STR);
          say_default_(); serialprintPGM(estring); SERIAL_ECHOLNPAIR("Kp ", tune_pid.Kp);
          say_default_(); serialprintPGM(estring); SERIAL_ECHOLNPAIR("Ki ", tune_pid.Ki);
          say_default_(); serialprintPGM(estring); SERIAL_ECHOLNPAIR("Kd ", tune_pid.Kd);
        #elif ENABLED(PIDTEMP)
          say_default_(); SERIAL_ECHOLNPAIR("Kp ", tune_pid.Kp);
          say_default_(); SERIAL_ECHOLNPAIR("Ki ", tune_pid.Ki);
          say_default_(); SERIAL_ECHOLNPAIR("Kd ", tune_pid.Kd);
        #else
          say_default_(); SERIAL_ECHOLNPAIR("bedKp ", tune_pid.Kp);
          say_default_(); SERIAL_ECHOLNPAIR("bedKi ", tune_pid.Ki);
          say_default_(); SERIAL_ECHOLNPAIR("bedKd ", tune_pid.Kd);
        #endif

        #define _SET_BED_PID() do { \
          temp_bed.pid.Kp = tune_pid.Kp; \
          temp_bed.pid.Ki = scalePID_i(tune_pid.Ki); \
          temp_bed.pid.Kd = scalePID_d(tune_pid.Kd); \
        }while(0)

        #define _SET_EXTRUDER_PID() do { \
          PID_PARAM(Kp, heater_id) = tune_pid.Kp; \
          PID_PARAM(Ki, heater_id) = scalePID_i(tune_pid.Ki); \
          PID_PARAM(Kd, heater_id) = scalePID_d(tune_pid.Kd); \
          updatePID(); }while(0)

        // Use the result? (As with "M303 U1")
        if (set_result) {
          #if HAS_PID_FOR_BOTH
            if (isbed) _SET_BED_PID(); else _SET_EXTRUDER_PID();
          #elif ENABLED(PIDTEMP)
            _SET_EXTRUDER_PID();
          #else
            _SET_BED_PID();
          #endif
        }

        TERN_(PRINTER_EVENT_LEDS, printerEventLEDs.onPidTuningDone(color));

        TERN_(EXTENSIBLE_UI, ExtUI::onPidTuning(ExtUI::result_t::PID_DONE));

        goto EXIT_M303;
      }

      // Run HAL idle tasks
      TERN_(HAL_IDLETASK, HAL_idletask());

      // Run UI update
      TERN(DWIN_CREALITY_LCD, DWIN_Update(), ui.update());
    }
    wait_for_heatup = false;

    disable_all_heaters();

    TERN_(PRINTER_EVENT_LEDS, printerEventLEDs.onPidTuningDone(color));

    TERN_(EXTENSIBLE_UI, ExtUI::onPidTuning(ExtUI::result_t::PID_DONE));

    EXIT_M303:
      TERN_(NO_FAN_SLOWING_IN_PID_TUNING, adaptive_fan_slowing = true);
      return;
  }

#endif // HAS_PID_HEATING

/**
 * Class and Instance Methods
 */

int16_t Temperature::getHeaterPower(const heater_id_t heater_id) {
  switch (heater_id) {
    #if HAS_HEATED_BED
      case H_BED: return temp_bed.soft_pwm_amount;
    #endif
    #if HAS_HEATED_CHAMBER
      case H_CHAMBER: return temp_chamber.soft_pwm_amount;
    #endif
    default:
      return TERN0(HAS_HOTEND, temp_hotend[heater_id].soft_pwm_amount);
  }
}

#define _EFANOVERLAP(A,B) _FANOVERLAP(E##A,B)

#if HAS_AUTO_FAN

  #define CHAMBER_FAN_INDEX HOTENDS

  void Temperature::checkExtruderAutoFans() {
    #define _EFAN(B,A) _EFANOVERLAP(A,B) ? B :
    static const uint8_t fanBit[] PROGMEM = {
      0
      #if HAS_MULTI_HOTEND
        #define _NEXT_FAN(N) , REPEAT2(N,_EFAN,N) N
        RREPEAT_S(1, HOTENDS, _NEXT_FAN)
      #endif
      #if HAS_AUTO_CHAMBER_FAN
        #define _CFAN(B) _FANOVERLAP(CHAMBER,B) ? B :
        , REPEAT(HOTENDS,_CFAN) (HOTENDS)
      #endif
    };

    uint8_t fanState = 0;
    HOTEND_LOOP()
      if (temp_hotend[e].celsius >= EXTRUDER_AUTO_FAN_TEMPERATURE)
        SBI(fanState, pgm_read_byte(&fanBit[e]));

    #if HAS_AUTO_CHAMBER_FAN
      if (temp_chamber.celsius >= CHAMBER_AUTO_FAN_TEMPERATURE)
        SBI(fanState, pgm_read_byte(&fanBit[CHAMBER_FAN_INDEX]));
    #endif

    #define _UPDATE_AUTO_FAN(P,D,A) do{                  \
      if (PWM_PIN(P##_AUTO_FAN_PIN) && A < 255)          \
        analogWrite(pin_t(P##_AUTO_FAN_PIN), D ? A : 0); \
      else                                               \
        WRITE(P##_AUTO_FAN_PIN, D);                      \
    }while(0)

    uint8_t fanDone = 0;
    LOOP_L_N(f, COUNT(fanBit)) {
      const uint8_t realFan = pgm_read_byte(&fanBit[f]);
      if (TEST(fanDone, realFan)) continue;
      const bool fan_on = TEST(fanState, realFan);
      switch (f) {
        #if ENABLED(AUTO_POWER_CHAMBER_FAN)
          case CHAMBER_FAN_INDEX:
            chamberfan_speed = fan_on ? CHAMBER_AUTO_FAN_SPEED : 0;
            break;
        #endif
        default:
          #if ENABLED(AUTO_POWER_E_FANS)
            autofan_speed[realFan] = fan_on ? EXTRUDER_AUTO_FAN_SPEED : 0;
          #endif
          break;
      }

      switch (f) {
        #if HAS_AUTO_FAN_0
          case 0: _UPDATE_AUTO_FAN(E0, fan_on, EXTRUDER_AUTO_FAN_SPEED); break;
        #endif
        #if HAS_AUTO_FAN_1
          case 1: _UPDATE_AUTO_FAN(E1, fan_on, EXTRUDER_AUTO_FAN_SPEED); break;
        #endif
        #if HAS_AUTO_FAN_2
          case 2: _UPDATE_AUTO_FAN(E2, fan_on, EXTRUDER_AUTO_FAN_SPEED); break;
        #endif
        #if HAS_AUTO_FAN_3
          case 3: _UPDATE_AUTO_FAN(E3, fan_on, EXTRUDER_AUTO_FAN_SPEED); break;
        #endif
        #if HAS_AUTO_FAN_4
          case 4: _UPDATE_AUTO_FAN(E4, fan_on, EXTRUDER_AUTO_FAN_SPEED); break;
        #endif
        #if HAS_AUTO_FAN_5
          case 5: _UPDATE_AUTO_FAN(E5, fan_on, EXTRUDER_AUTO_FAN_SPEED); break;
        #endif
        #if HAS_AUTO_FAN_6
          case 6: _UPDATE_AUTO_FAN(E6, fan_on, EXTRUDER_AUTO_FAN_SPEED); break;
        #endif
        #if HAS_AUTO_FAN_7
          case 7: _UPDATE_AUTO_FAN(E7, fan_on, EXTRUDER_AUTO_FAN_SPEED); break;
        #endif
        #if HAS_AUTO_CHAMBER_FAN && !AUTO_CHAMBER_IS_E
          case CHAMBER_FAN_INDEX: _UPDATE_AUTO_FAN(CHAMBER, fan_on, CHAMBER_AUTO_FAN_SPEED); break;
        #endif
      }
      SBI(fanDone, realFan);
    }
  }

#endif // HAS_AUTO_FAN

//
// Temperature Error Handlers
//

inline void loud_kill(PGM_P const lcd_msg, const heater_id_t heater_id) {
  marlin_state = MF_KILLED;
  #if USE_BEEPER
    for (uint8_t i = 20; i--;) {
      WRITE(BEEPER_PIN, HIGH); delay(25);
      WRITE(BEEPER_PIN, LOW); delay(80);
    }
    WRITE(BEEPER_PIN, HIGH);
  #endif
  kill(lcd_msg, HEATER_PSTR(heater_id));
}

void Temperature::_temp_error(const heater_id_t heater_id, PGM_P const serial_msg, PGM_P const lcd_msg) {

  static uint8_t killed = 0;

  if (IsRunning() && TERN1(BOGUS_TEMPERATURE_GRACE_PERIOD, killed == 2)) {
    SERIAL_ERROR_START();
    serialprintPGM(serial_msg);
    SERIAL_ECHOPGM(STR_STOPPED_HEATER);
    if (heater_id >= 0)
      SERIAL_ECHO((int)heater_id);
    else if (TERN0(HAS_HEATED_CHAMBER, heater_id == H_CHAMBER))
      SERIAL_ECHOPGM(STR_HEATER_CHAMBER);
    else
      SERIAL_ECHOPGM(STR_HEATER_BED);
    SERIAL_EOL();
  }

  disable_all_heaters(); // always disable (even for bogus temp)

  #if BOGUS_TEMPERATURE_GRACE_PERIOD
    const millis_t ms = millis();
    static millis_t expire_ms;
    switch (killed) {
      case 0:
        expire_ms = ms + BOGUS_TEMPERATURE_GRACE_PERIOD;
        ++killed;
        break;
      case 1:
        if (ELAPSED(ms, expire_ms)) ++killed;
        break;
      case 2:
        loud_kill(lcd_msg, heater_id);
        ++killed;
        break;
    }
  #elif defined(BOGUS_TEMPERATURE_GRACE_PERIOD)
    UNUSED(killed);
  #else
    if (!killed) { killed = 1; loud_kill(lcd_msg, heater_id); }
  #endif
}

void Temperature::max_temp_error(const heater_id_t heater_id) {
  #if ENABLED(DWIN_CREALITY_LCD) && (HAS_HOTEND || HAS_HEATED_BED)
    DWIN_Popup_Temperature(1);
  #endif
  _temp_error(heater_id, PSTR(STR_T_MAXTEMP), GET_TEXT(MSG_ERR_MAXTEMP));
}

void Temperature::min_temp_error(const heater_id_t heater_id) {
  #if ENABLED(DWIN_CREALITY_LCD) && (HAS_HOTEND || HAS_HEATED_BED)
    DWIN_Popup_Temperature(0);
  #endif
  _temp_error(heater_id, PSTR(STR_T_MINTEMP), GET_TEXT(MSG_ERR_MINTEMP));
}

#if HAS_HOTEND
  #if ENABLED(PID_DEBUG)
    extern bool pid_debug_flag;
  #endif

  float Temperature::get_pid_output_hotend(const uint8_t E_NAME) {
    const uint8_t ee = HOTEND_INDEX;
    #if ENABLED(PIDTEMP)
      #if DISABLED(PID_OPENLOOP)
        static hotend_pid_t work_pid[HOTENDS];
        static float temp_iState[HOTENDS] = { 0 },
                     temp_dState[HOTENDS] = { 0 };
        static bool pid_reset[HOTENDS] = { false };
        const float pid_error = temp_hotend[ee].target - temp_hotend[ee].celsius;

        float pid_output;

        if (temp_hotend[ee].target == 0
          || pid_error < -(PID_FUNCTIONAL_RANGE)
          || TERN0(HEATER_IDLE_HANDLER, heater_idle[ee].timed_out)
        ) {
          pid_output = 0;
          pid_reset[ee] = true;
        }
        else if (pid_error > PID_FUNCTIONAL_RANGE) {
          pid_output = BANG_MAX;
          pid_reset[ee] = true;
        }
        else {
          if (pid_reset[ee]) {
            temp_iState[ee] = 0.0;
            work_pid[ee].Kd = 0.0;
            pid_reset[ee] = false;
          }

          work_pid[ee].Kd = work_pid[ee].Kd + PID_K2 * (PID_PARAM(Kd, ee) * (temp_dState[ee] - temp_hotend[ee].celsius) - work_pid[ee].Kd);
          const float max_power_over_i_gain = float(PID_MAX) / PID_PARAM(Ki, ee) - float(MIN_POWER);
          temp_iState[ee] = constrain(temp_iState[ee] + pid_error, 0, max_power_over_i_gain);
          work_pid[ee].Kp = PID_PARAM(Kp, ee) * pid_error;
          work_pid[ee].Ki = PID_PARAM(Ki, ee) * temp_iState[ee];

          pid_output = work_pid[ee].Kp + work_pid[ee].Ki + work_pid[ee].Kd + float(MIN_POWER);

          #if ENABLED(PID_EXTRUSION_SCALING)
            #if HOTENDS == 1
              constexpr bool this_hotend = true;
            #else
              const bool this_hotend = (ee == active_extruder);
            #endif
            work_pid[ee].Kc = 0;
            if (this_hotend) {
              const long e_position = stepper.position(E_AXIS);
              if (e_position > last_e_position) {
                lpq[lpq_ptr] = e_position - last_e_position;
                last_e_position = e_position;
              }
              else
                lpq[lpq_ptr] = 0;

              if (++lpq_ptr >= lpq_len) lpq_ptr = 0;
              work_pid[ee].Kc = (lpq[lpq_ptr] * planner.steps_to_mm[E_AXIS]) * PID_PARAM(Kc, ee);
              pid_output += work_pid[ee].Kc;
            }
          #endif // PID_EXTRUSION_SCALING
          #if ENABLED(PID_FAN_SCALING)
            if (thermalManager.fan_speed[active_extruder] > PID_FAN_SCALING_MIN_SPEED) {
              work_pid[ee].Kf = PID_PARAM(Kf, ee) + (PID_FAN_SCALING_LIN_FACTOR) * thermalManager.fan_speed[active_extruder];
              pid_output += work_pid[ee].Kf;
            }
            //pid_output -= work_pid[ee].Ki;
            //pid_output += work_pid[ee].Ki * work_pid[ee].Kf
          #endif // PID_FAN_SCALING
          LIMIT(pid_output, 0, PID_MAX);
        }
        temp_dState[ee] = temp_hotend[ee].celsius;

      #else // PID_OPENLOOP

        const float pid_output = constrain(temp_hotend[ee].target, 0, PID_MAX);

      #endif // PID_OPENLOOP

      #if ENABLED(PID_DEBUG)
        if (ee == active_extruder && pid_debug_flag) {
          SERIAL_ECHO_START();
          SERIAL_ECHOPAIR(STR_PID_DEBUG, ee, STR_PID_DEBUG_INPUT, temp_hotend[ee].celsius, STR_PID_DEBUG_OUTPUT, pid_output);
          #if DISABLED(PID_OPENLOOP)
          {
            SERIAL_ECHOPAIR(
              STR_PID_DEBUG_PTERM, work_pid[ee].Kp,
              STR_PID_DEBUG_ITERM, work_pid[ee].Ki,
              STR_PID_DEBUG_DTERM, work_pid[ee].Kd
              #if ENABLED(PID_EXTRUSION_SCALING)
                , STR_PID_DEBUG_CTERM, work_pid[ee].Kc
              #endif
            );
          }
          #endif
          SERIAL_EOL();
        }
      #endif // PID_DEBUG

    #else // No PID enabled

      const bool is_idling = TERN0(HEATER_IDLE_HANDLER, heater_idle[ee].timed_out);
      const float pid_output = (!is_idling && temp_hotend[ee].celsius < temp_hotend[ee].target) ? BANG_MAX : 0;

    #endif

    return pid_output;
  }

#endif // HAS_HOTEND

#if ENABLED(PIDTEMPBED)

  float Temperature::get_pid_output_bed() {

    #if DISABLED(PID_OPENLOOP)

      static PID_t work_pid{0};
      static float temp_iState = 0, temp_dState = 0;
      static bool pid_reset = true;
      float pid_output = 0;
      const float max_power_over_i_gain = float(MAX_BED_POWER) / temp_bed.pid.Ki - float(MIN_BED_POWER),
                  pid_error = temp_bed.target - temp_bed.celsius;

      if (!temp_bed.target || pid_error < -(PID_FUNCTIONAL_RANGE)) {
        pid_output = 0;
        pid_reset = true;
      }
      else if (pid_error > PID_FUNCTIONAL_RANGE) {
        pid_output = MAX_BED_POWER;
        pid_reset = true;
      }
      else {
        if (pid_reset) {
          temp_iState = 0.0;
          work_pid.Kd = 0.0;
          pid_reset = false;
        }

        temp_iState = constrain(temp_iState + pid_error, 0, max_power_over_i_gain);

        work_pid.Kp = temp_bed.pid.Kp * pid_error;
        work_pid.Ki = temp_bed.pid.Ki * temp_iState;
        work_pid.Kd = work_pid.Kd + PID_K2 * (temp_bed.pid.Kd * (temp_dState - temp_bed.celsius) - work_pid.Kd);

        temp_dState = temp_bed.celsius;

        pid_output = constrain(work_pid.Kp + work_pid.Ki + work_pid.Kd + float(MIN_BED_POWER), 0, MAX_BED_POWER);
      }

    #else // PID_OPENLOOP

      const float pid_output = constrain(temp_bed.target, 0, MAX_BED_POWER);

    #endif // PID_OPENLOOP

    #if ENABLED(PID_BED_DEBUG)
    {
      SERIAL_ECHO_START();
      SERIAL_ECHOLNPAIR(
        " PID_BED_DEBUG : Input ", temp_bed.celsius, " Output ", pid_output,
        #if DISABLED(PID_OPENLOOP)
          STR_PID_DEBUG_PTERM, work_pid.Kp,
          STR_PID_DEBUG_ITERM, work_pid.Ki,
          STR_PID_DEBUG_DTERM, work_pid.Kd,
        #endif
      );
    }
    #endif

    return pid_output;
  }

#endif // PIDTEMPBED

/**
 * Manage heating activities for extruder hot-ends and a heated bed
 *  - Acquire updated temperature readings
 *    - Also resets the watchdog timer
 *  - Invoke thermal runaway protection
 *  - Manage extruder auto-fan
 *  - Apply filament width to the extrusion rate (may move)
 *  - Update the heated bed PID output value
 */
void Temperature::manage_heater() {

  #if EARLY_WATCHDOG
    // If thermal manager is still not running, make sure to at least reset the watchdog!
    if (!inited) return watchdog_refresh();
  #endif

  #if ENABLED(EMERGENCY_PARSER)
    if (emergency_parser.killed_by_M112) kill(M112_KILL_STR, nullptr, true);

    if (emergency_parser.quickstop_by_M410) {
      emergency_parser.quickstop_by_M410 = false; // quickstop_stepper may call idle so clear this now!
      quickstop_stepper();
    }
  #endif

  if (!raw_temps_ready) return;

  updateTemperaturesFromRawValues(); // also resets the watchdog

  #if DISABLED(IGNORE_THERMOCOUPLE_ERRORS)
    #if ENABLED(HEATER_0_USES_MAX6675)
      if (temp_hotend[0].celsius > _MIN(HEATER_0_MAXTEMP, HEATER_0_MAX6675_TMAX - 1.0)) max_temp_error(H_E0);
      if (temp_hotend[0].celsius < _MAX(HEATER_0_MINTEMP, HEATER_0_MAX6675_TMIN + .01)) min_temp_error(H_E0);
    #endif
    #if ENABLED(HEATER_1_USES_MAX6675)
      if (temp_hotend[1].celsius > _MIN(HEATER_1_MAXTEMP, HEATER_1_MAX6675_TMAX - 1.0)) max_temp_error(H_E1);
      if (temp_hotend[1].celsius < _MAX(HEATER_1_MINTEMP, HEATER_1_MAX6675_TMIN + .01)) min_temp_error(H_E1);
    #endif
  #endif

  millis_t ms = millis();

  #if HAS_HOTEND

    HOTEND_LOOP() {
      #if ENABLED(THERMAL_PROTECTION_HOTENDS)
        if (degHotend(e) > temp_range[e].maxtemp) max_temp_error((heater_id_t)e);
      #endif

      TERN_(HEATER_IDLE_HANDLER, heater_idle[e].update(ms));

      #if ENABLED(THERMAL_PROTECTION_HOTENDS)
        // Check for thermal runaway
        tr_state_machine[e].run(temp_hotend[e].celsius, temp_hotend[e].target, (heater_id_t)e, THERMAL_PROTECTION_PERIOD, THERMAL_PROTECTION_HYSTERESIS);
      #endif

      temp_hotend[e].soft_pwm_amount = (temp_hotend[e].celsius > temp_range[e].mintemp || is_preheating(e)) && temp_hotend[e].celsius < temp_range[e].maxtemp ? (int)get_pid_output_hotend(e) >> 1 : 0;

      #if WATCH_HOTENDS
        // Make sure temperature is increasing
        if (watch_hotend[e].next_ms && ELAPSED(ms, watch_hotend[e].next_ms)) {  // Time to check this extruder?
          if (degHotend(e) < watch_hotend[e].target) {                          // Failed to increase enough?
            TERN_(DWIN_CREALITY_LCD, DWIN_Popup_Temperature(0));
            _temp_error((heater_id_t)e, str_t_heating_failed, GET_TEXT(MSG_HEATING_FAILED_LCD));
          }
          else                                                                  // Start again if the target is still far off
            start_watching_hotend(e);
        }
      #endif

      #if ENABLED(TEMP_SENSOR_1_AS_REDUNDANT)
        // Make sure measured temperatures are close together
        if (ABS(temp_hotend[0].celsius - redundant_temperature) > MAX_REDUNDANT_TEMP_SENSOR_DIFF)
          _temp_error(H_E0, PSTR(STR_REDUNDANCY), GET_TEXT(MSG_ERR_REDUNDANT_TEMP));
      #endif

    } // HOTEND_LOOP

  #endif // HAS_HOTEND

  #if HAS_AUTO_FAN
    if (ELAPSED(ms, next_auto_fan_check_ms)) { // only need to check fan state very infrequently
      checkExtruderAutoFans();
      next_auto_fan_check_ms = ms + 2500UL;
    }
  #endif

  #if ENABLED(FILAMENT_WIDTH_SENSOR)
    /**
     * Dynamically set the volumetric multiplier based
     * on the delayed Filament Width measurement.
     */
    filwidth.update_volumetric();
  #endif

  #if HAS_HEATED_BED

    #if ENABLED(THERMAL_PROTECTION_BED)
      if (degBed() > BED_MAXTEMP) max_temp_error(H_BED);
    #endif

    #if WATCH_BED
      // Make sure temperature is increasing
      if (watch_bed.elapsed(ms)) {        // Time to check the bed?
        if (degBed() < watch_bed.target) {                              // Failed to increase enough?
          TERN_(DWIN_CREALITY_LCD, DWIN_Popup_Temperature(0));
          _temp_error(H_BED, str_t_heating_failed, GET_TEXT(MSG_HEATING_FAILED_LCD));
        }
        else                                                            // Start again if the target is still far off
          start_watching_bed();
      }
    #endif // WATCH_BED

    #if BOTH(PROBING_HEATERS_OFF, BED_LIMIT_SWITCHING)
      #define PAUSE_CHANGE_REQD 1
    #endif

    #if PAUSE_CHANGE_REQD
      static bool last_pause_state;
    #endif

    do {

      #if DISABLED(PIDTEMPBED)
        if (PENDING(ms, next_bed_check_ms)
          && TERN1(PAUSE_CHANGE_REQD, paused == last_pause_state)
        ) break;
        next_bed_check_ms = ms + BED_CHECK_INTERVAL;
        TERN_(PAUSE_CHANGE_REQD, last_pause_state = paused);
      #endif

      TERN_(HEATER_IDLE_HANDLER, heater_idle[IDLE_INDEX_BED].update(ms));

      #if HAS_THERMALLY_PROTECTED_BED
        tr_state_machine[RUNAWAY_IND_BED].run(temp_bed.celsius, temp_bed.target, H_BED, THERMAL_PROTECTION_BED_PERIOD, THERMAL_PROTECTION_BED_HYSTERESIS);
      #endif

      #if HEATER_IDLE_HANDLER
        if (heater_idle[IDLE_INDEX_BED].timed_out) {
          temp_bed.soft_pwm_amount = 0;
          #if DISABLED(PIDTEMPBED)
            WRITE_HEATER_BED(LOW);
          #endif
        }
        else
      #endif
      {
        #if ENABLED(PIDTEMPBED)
          temp_bed.soft_pwm_amount = WITHIN(temp_bed.celsius, BED_MINTEMP, BED_MAXTEMP) ? (int)get_pid_output_bed() >> 1 : 0;
        #else
          // Check if temperature is within the correct band
          if (WITHIN(temp_bed.celsius, BED_MINTEMP, BED_MAXTEMP)) {
            #if ENABLED(BED_LIMIT_SWITCHING)
              if (temp_bed.celsius >= temp_bed.target + BED_HYSTERESIS)
                temp_bed.soft_pwm_amount = 0;
              else if (temp_bed.celsius <= temp_bed.target - (BED_HYSTERESIS))
                temp_bed.soft_pwm_amount = MAX_BED_POWER >> 1;
            #else // !PIDTEMPBED && !BED_LIMIT_SWITCHING
              temp_bed.soft_pwm_amount = temp_bed.celsius < temp_bed.target ? MAX_BED_POWER >> 1 : 0;
            #endif
          }
          else {
            temp_bed.soft_pwm_amount = 0;
            WRITE_HEATER_BED(LOW);
          }
        #endif
      }

    } while (false);

  #endif // HAS_HEATED_BED

  #if HAS_HEATED_CHAMBER

    #ifndef CHAMBER_CHECK_INTERVAL
      #define CHAMBER_CHECK_INTERVAL 1000UL
    #endif

    #if ENABLED(THERMAL_PROTECTION_CHAMBER)
      if (degChamber() > CHAMBER_MAXTEMP) max_temp_error(H_CHAMBER);
    #endif

    #if WATCH_CHAMBER
      // Make sure temperature is increasing
      if (watch_chamber.elapsed(ms)) {              // Time to check the chamber?
        if (degChamber() < watch_chamber.target)    // Failed to increase enough?
          _temp_error(H_CHAMBER, str_t_heating_failed, GET_TEXT(MSG_HEATING_FAILED_LCD));
        else
          start_watching_chamber();                 // Start again if the target is still far off
      }
    #endif

    #if EITHER(CHAMBER_FAN, CHAMBER_VENT)
      if (temp_chamber.target > CHAMBER_MINTEMP) {
        flag_chamber_off = false;

        #if ENABLED(CHAMBER_FAN)
          #if CHAMBER_FAN_MODE == 0
            fan_chamber_pwm = CHAMBER_FAN_BASE
          #elif CHAMBER_FAN_MODE == 1
            fan_chamber_pwm = (temp_chamber.celsius > temp_chamber.target) ? (CHAMBER_FAN_BASE) + (CHAMBER_FAN_FACTOR) * (temp_chamber.celsius - temp_chamber.target) : 0;
          #elif CHAMBER_FAN_MODE == 2
            fan_chamber_pwm = (CHAMBER_FAN_BASE) + (CHAMBER_FAN_FACTOR) * ABS(temp_chamber.celsius - temp_chamber.target);
            if (temp_chamber.soft_pwm_amount)
              fan_chamber_pwm += (CHAMBER_FAN_FACTOR) * 2;
          #endif
          NOMORE(fan_chamber_pwm, 225);
          thermalManager.set_fan_speed(2, fan_chamber_pwm); // TODO: instead of fan 2, set to chamber fan
        #endif

        #if ENABLED(CHAMBER_VENT)
          #ifndef MIN_COOLING_SLOPE_TIME_CHAMBER_VENT
            #define MIN_COOLING_SLOPE_TIME_CHAMBER_VENT 20
          #endif
          #ifndef MIN_COOLING_SLOPE_DEG_CHAMBER_VENT
            #define MIN_COOLING_SLOPE_DEG_CHAMBER_VENT 1.5
          #endif
          if (!flag_chamber_excess_heat && temp_chamber.celsius - temp_chamber.target >= HIGH_EXCESS_HEAT_LIMIT) {
            // Open vent after MIN_COOLING_SLOPE_TIME_CHAMBER_VENT seconds if the
            // temperature didn't drop at least MIN_COOLING_SLOPE_DEG_CHAMBER_VENT
            if (next_cool_check_ms_2 == 0 || ELAPSED(ms, next_cool_check_ms_2)) {
              if (old_temp - temp_chamber.celsius < float(MIN_COOLING_SLOPE_DEG_CHAMBER_VENT)) flag_chamber_excess_heat = true; //the bed is heating the chamber too much
              next_cool_check_ms_2 = ms + 1000UL * MIN_COOLING_SLOPE_TIME_CHAMBER_VENT;
              old_temp = temp_chamber.celsius;
            }
          }
          else {
            next_cool_check_ms_2 = 0;
            old_temp = 9999;
          }
          if (flag_chamber_excess_heat && (temp_chamber.celsius - temp_chamber.target <= -LOW_EXCESS_HEAT_LIMIT) ) {
            flag_chamber_excess_heat = false;
          }
        #endif
      }
      else if (!flag_chamber_off) {
        #if ENABLED(CHAMBER_FAN)
          flag_chamber_off = true;
          thermalManager.set_fan_speed(2, 0);
        #endif
        #if ENABLED(CHAMBER_VENT)
          flag_chamber_excess_heat = false;
          MOVE_SERVO(CHAMBER_VENT_SERVO_NR, 90);
        #endif
      }
    #endif

    if (ELAPSED(ms, next_chamber_check_ms)) {
      next_chamber_check_ms = ms + CHAMBER_CHECK_INTERVAL;

      if (WITHIN(temp_chamber.celsius, CHAMBER_MINTEMP, CHAMBER_MAXTEMP)) {
        if (flag_chamber_excess_heat) {
          temp_chamber.soft_pwm_amount = 0;
          #if ENABLED(CHAMBER_VENT)
            if (!flag_chamber_off) MOVE_SERVO(CHAMBER_VENT_SERVO_NR, temp_chamber.celsius <= temp_chamber.target ? 0 : 90);
          #endif
        }
        else {
          #if ENABLED(CHAMBER_LIMIT_SWITCHING)
            if (temp_chamber.celsius >= temp_chamber.target + TEMP_CHAMBER_HYSTERESIS)
              temp_chamber.soft_pwm_amount = 0;
            else if (temp_chamber.celsius <= temp_chamber.target - (TEMP_CHAMBER_HYSTERESIS))
              temp_chamber.soft_pwm_amount = (MAX_CHAMBER_POWER) >> 1;
          #else
            temp_chamber.soft_pwm_amount = temp_chamber.celsius < temp_chamber.target ? (MAX_CHAMBER_POWER) >> 1 : 0;
          #endif
          #if ENABLED(CHAMBER_VENT)
            if (!flag_chamber_off) MOVE_SERVO(CHAMBER_VENT_SERVO_NR, 0);
          #endif
        }
      }
      else {
        temp_chamber.soft_pwm_amount = 0;
        WRITE_HEATER_CHAMBER(LOW);
      }

      #if ENABLED(THERMAL_PROTECTION_CHAMBER)
        tr_state_machine[RUNAWAY_IND_CHAMBER].run(temp_chamber.celsius, temp_chamber.target, H_CHAMBER, THERMAL_PROTECTION_CHAMBER_PERIOD, THERMAL_PROTECTION_CHAMBER_HYSTERESIS);
      #endif
    }

    // TODO: Implement true PID pwm
    //temp_bed.soft_pwm_amount = WITHIN(temp_chamber.celsius, CHAMBER_MINTEMP, CHAMBER_MAXTEMP) ? (int)get_pid_output_chamber() >> 1 : 0;

  #endif // HAS_HEATED_CHAMBER

  UNUSED(ms);
}

#define TEMP_AD595(RAW)  ((RAW) * 5.0 * 100.0 / float(HAL_ADC_RANGE) / (OVERSAMPLENR) * (TEMP_SENSOR_AD595_GAIN) + TEMP_SENSOR_AD595_OFFSET)
#define TEMP_AD8495(RAW) ((RAW) * 6.6 * 100.0 / float(HAL_ADC_RANGE) / (OVERSAMPLENR) * (TEMP_SENSOR_AD8495_GAIN) + TEMP_SENSOR_AD8495_OFFSET)

/**
 * Bisect search for the range of the 'raw' value, then interpolate
 * proportionally between the under and over values.
 */
#define SCAN_THERMISTOR_TABLE(TBL,LEN) do{                            \
  uint8_t l = 0, r = LEN, m;                                          \
  for (;;) {                                                          \
    m = (l + r) >> 1;                                                 \
    if (!m) return int16_t(pgm_read_word(&TBL[0].celsius));           \
    if (m == l || m == r) return int16_t(pgm_read_word(&TBL[LEN-1].celsius)); \
    int16_t v00 = pgm_read_word(&TBL[m-1].value),                     \
          v10 = pgm_read_word(&TBL[m-0].value);                       \
         if (raw < v00) r = m;                                        \
    else if (raw > v10) l = m;                                        \
    else {                                                            \
      const int16_t v01 = int16_t(pgm_read_word(&TBL[m-1].celsius)),  \
                  v11 = int16_t(pgm_read_word(&TBL[m-0].celsius));    \
      return v01 + (raw - v00) * float(v11 - v01) / float(v10 - v00); \
    }                                                                 \
  }                                                                   \
}while(0)

#if HAS_USER_THERMISTORS

  user_thermistor_t Temperature::user_thermistor[USER_THERMISTORS]; // Initialized by settings.load()

  void Temperature::reset_user_thermistors() {
    user_thermistor_t user_thermistor[USER_THERMISTORS] = {
      #if ENABLED(HEATER_0_USER_THERMISTOR)
        { true, 0, 0, HOTEND0_PULLUP_RESISTOR_OHMS, HOTEND0_RESISTANCE_25C_OHMS, 0, 0, HOTEND0_BETA, 0 },
      #endif
      #if ENABLED(HEATER_1_USER_THERMISTOR)
        { true, 0, 0, HOTEND1_PULLUP_RESISTOR_OHMS, HOTEND1_RESISTANCE_25C_OHMS, 0, 0, HOTEND1_BETA, 0 },
      #endif
      #if ENABLED(HEATER_2_USER_THERMISTOR)
        { true, 0, 0, HOTEND2_PULLUP_RESISTOR_OHMS, HOTEND2_RESISTANCE_25C_OHMS, 0, 0, HOTEND2_BETA, 0 },
      #endif
      #if ENABLED(HEATER_3_USER_THERMISTOR)
        { true, 0, 0, HOTEND3_PULLUP_RESISTOR_OHMS, HOTEND3_RESISTANCE_25C_OHMS, 0, 0, HOTEND3_BETA, 0 },
      #endif
      #if ENABLED(HEATER_4_USER_THERMISTOR)
        { true, 0, 0, HOTEND4_PULLUP_RESISTOR_OHMS, HOTEND4_RESISTANCE_25C_OHMS, 0, 0, HOTEND4_BETA, 0 },
      #endif
      #if ENABLED(HEATER_5_USER_THERMISTOR)
        { true, 0, 0, HOTEND5_PULLUP_RESISTOR_OHMS, HOTEND5_RESISTANCE_25C_OHMS, 0, 0, HOTEND5_BETA, 0 },
      #endif
      #if ENABLED(HEATER_6_USER_THERMISTOR)
        { true, 0, 0, HOTEND6_PULLUP_RESISTOR_OHMS, HOTEND6_RESISTANCE_25C_OHMS, 0, 0, HOTEND6_BETA, 0 },
      #endif
      #if ENABLED(HEATER_7_USER_THERMISTOR)
        { true, 0, 0, HOTEND7_PULLUP_RESISTOR_OHMS, HOTEND7_RESISTANCE_25C_OHMS, 0, 0, HOTEND7_BETA, 0 },
      #endif
      #if ENABLED(HEATER_BED_USER_THERMISTOR)
        { true, 0, 0, BED_PULLUP_RESISTOR_OHMS, BED_RESISTANCE_25C_OHMS, 0, 0, BED_BETA, 0 },
      #endif
      #if ENABLED(HEATER_CHAMBER_USER_THERMISTOR)
        { true, 0, 0, CHAMBER_PULLUP_RESISTOR_OHMS, CHAMBER_RESISTANCE_25C_OHMS, 0, 0, CHAMBER_BETA, 0 }
      #endif
    };
    COPY(thermalManager.user_thermistor, user_thermistor);
  }

  void Temperature::log_user_thermistor(const uint8_t t_index, const bool eprom/*=false*/) {

    if (eprom)
      SERIAL_ECHOPGM("  M305 ");
    else
      SERIAL_ECHO_START();
    SERIAL_CHAR('P');
    SERIAL_CHAR('0' + t_index);

    const user_thermistor_t &t = user_thermistor[t_index];

    SERIAL_ECHOPAIR_F(" R", t.series_res, 1);
    SERIAL_ECHOPAIR_F_P(SP_T_STR, t.res_25, 1);
    SERIAL_ECHOPAIR_F_P(SP_B_STR, t.beta, 1);
    SERIAL_ECHOPAIR_F_P(SP_C_STR, t.sh_c_coeff, 9);
    SERIAL_ECHOPGM(" ; ");
    serialprintPGM(
      TERN_(HEATER_0_USER_THERMISTOR, t_index == CTI_HOTEND_0 ? PSTR("HOTEND 0") :)
      TERN_(HEATER_1_USER_THERMISTOR, t_index == CTI_HOTEND_1 ? PSTR("HOTEND 1") :)
      TERN_(HEATER_2_USER_THERMISTOR, t_index == CTI_HOTEND_2 ? PSTR("HOTEND 2") :)
      TERN_(HEATER_3_USER_THERMISTOR, t_index == CTI_HOTEND_3 ? PSTR("HOTEND 3") :)
      TERN_(HEATER_4_USER_THERMISTOR, t_index == CTI_HOTEND_4 ? PSTR("HOTEND 4") :)
      TERN_(HEATER_5_USER_THERMISTOR, t_index == CTI_HOTEND_5 ? PSTR("HOTEND 5") :)
      TERN_(HEATER_6_USER_THERMISTOR, t_index == CTI_HOTEND_6 ? PSTR("HOTEND 6") :)
      TERN_(HEATER_7_USER_THERMISTOR, t_index == CTI_HOTEND_7 ? PSTR("HOTEND 7") :)
      TERN_(HEATER_BED_USER_THERMISTOR, t_index == CTI_BED ? PSTR("BED") :)
      TERN_(HEATER_CHAMBER_USER_THERMISTOR, t_index == CTI_CHAMBER ? PSTR("CHAMBER") :)
      nullptr
    );
    SERIAL_EOL();
  }

  float Temperature::user_thermistor_to_deg_c(const uint8_t t_index, const int raw) {
    //#if (MOTHERBOARD == BOARD_RAMPS_14_EFB)
    //  static uint32_t clocks_total = 0;
    //  static uint32_t calls = 0;
    //  uint32_t tcnt5 = TCNT5;
    //#endif

    if (!WITHIN(t_index, 0, COUNT(user_thermistor) - 1)) return 25;

    user_thermistor_t &t = user_thermistor[t_index];
    if (t.pre_calc) { // pre-calculate some variables
      t.pre_calc     = false;
      t.res_25_recip = 1.0f / t.res_25;
      t.res_25_log   = logf(t.res_25);
      t.beta_recip   = 1.0f / t.beta;
      t.sh_alpha     = RECIPROCAL(THERMISTOR_RESISTANCE_NOMINAL_C - (THERMISTOR_ABS_ZERO_C))
                        - (t.beta_recip * t.res_25_log) - (t.sh_c_coeff * cu(t.res_25_log));
    }

    // maximum adc value .. take into account the over sampling
    const int adc_max = MAX_RAW_THERMISTOR_VALUE,
              adc_raw = constrain(raw, 1, adc_max - 1); // constrain to prevent divide-by-zero

    const float adc_inverse = (adc_max - adc_raw) - 0.5f,
                resistance = t.series_res * (adc_raw + 0.5f) / adc_inverse,
                log_resistance = logf(resistance);

    float value = t.sh_alpha;
    value += log_resistance * t.beta_recip;
    if (t.sh_c_coeff != 0)
      value += t.sh_c_coeff * cu(log_resistance);
    value = 1.0f / value;

    //#if (MOTHERBOARD == BOARD_RAMPS_14_EFB)
    //  int32_t clocks = TCNT5 - tcnt5;
    //  if (clocks >= 0) {
    //    clocks_total += clocks;
    //    calls++;
    //  }
    //#endif

    // Return degrees C (up to 999, as the LCD only displays 3 digits)
    return _MIN(value + THERMISTOR_ABS_ZERO_C, 999);
  }
#endif

#if HAS_HOTEND
  // Derived from RepRap FiveD extruder::getTemperature()
  // For hot end temperature measurement.
  float Temperature::analog_to_celsius_hotend(const int raw, const uint8_t e) {
      if (e > HOTENDS - DISABLED(TEMP_SENSOR_1_AS_REDUNDANT)) {
        SERIAL_ERROR_START();
        SERIAL_ECHO((int)e);
        SERIAL_ECHOLNPGM(STR_INVALID_EXTRUDER_NUM);
        kill();
        return 0;
      }

    switch (e) {
      case 0:
        #if ENABLED(HEATER_0_USER_THERMISTOR)
          return user_thermistor_to_deg_c(CTI_HOTEND_0, raw);
        #elif ENABLED(HEATER_0_USES_MAX6675)
          return (
            #if ENABLED(MAX6675_IS_MAX31865)
              max31865.temperature(MAX31865_SENSOR_OHMS, MAX31865_CALIBRATION_OHMS)
            #else
              raw * 0.25
            #endif
          );
        #elif ENABLED(HEATER_0_USES_AD595)
          return TEMP_AD595(raw);
        #elif ENABLED(HEATER_0_USES_AD8495)
          return TEMP_AD8495(raw);
        #else
          break;
        #endif
      case 1:
        #if ENABLED(HEATER_1_USER_THERMISTOR)
          return user_thermistor_to_deg_c(CTI_HOTEND_1, raw);
        #elif ENABLED(HEATER_1_USES_MAX6675)
          return raw * 0.25;
        #elif ENABLED(HEATER_1_USES_AD595)
          return TEMP_AD595(raw);
        #elif ENABLED(HEATER_1_USES_AD8495)
          return TEMP_AD8495(raw);
        #else
          break;
        #endif
      case 2:
        #if ENABLED(HEATER_2_USER_THERMISTOR)
          return user_thermistor_to_deg_c(CTI_HOTEND_2, raw);
        #elif ENABLED(HEATER_2_USES_AD595)
          return TEMP_AD595(raw);
        #elif ENABLED(HEATER_2_USES_AD8495)
          return TEMP_AD8495(raw);
        #else
          break;
        #endif
      case 3:
        #if ENABLED(HEATER_3_USER_THERMISTOR)
          return user_thermistor_to_deg_c(CTI_HOTEND_3, raw);
        #elif ENABLED(HEATER_3_USES_AD595)
          return TEMP_AD595(raw);
        #elif ENABLED(HEATER_3_USES_AD8495)
          return TEMP_AD8495(raw);
        #else
          break;
        #endif
      case 4:
        #if ENABLED(HEATER_4_USER_THERMISTOR)
          return user_thermistor_to_deg_c(CTI_HOTEND_4, raw);
        #elif ENABLED(HEATER_4_USES_AD595)
          return TEMP_AD595(raw);
        #elif ENABLED(HEATER_4_USES_AD8495)
          return TEMP_AD8495(raw);
        #else
          break;
        #endif
      case 5:
        #if ENABLED(HEATER_5_USER_THERMISTOR)
          return user_thermistor_to_deg_c(CTI_HOTEND_5, raw);
        #elif ENABLED(HEATER_5_USES_AD595)
          return TEMP_AD595(raw);
        #elif ENABLED(HEATER_5_USES_AD8495)
          return TEMP_AD8495(raw);
        #else
          break;
        #endif
      case 6:
        #if ENABLED(HEATER_6_USER_THERMISTOR)
          return user_thermistor_to_deg_c(CTI_HOTEND_6, raw);
        #elif ENABLED(HEATER_6_USES_AD595)
          return TEMP_AD595(raw);
        #elif ENABLED(HEATER_6_USES_AD8495)
          return TEMP_AD8495(raw);
        #else
          break;
        #endif
      case 7:
        #if ENABLED(HEATER_7_USER_THERMISTOR)
          return user_thermistor_to_deg_c(CTI_HOTEND_7, raw);
        #elif ENABLED(HEATER_7_USES_AD595)
          return TEMP_AD595(raw);
        #elif ENABLED(HEATER_7_USES_AD8495)
          return TEMP_AD8495(raw);
        #else
          break;
        #endif
      default: break;
    }

    #if HOTEND_USES_THERMISTOR
      // Thermistor with conversion table?
      const temp_entry_t(*tt)[] = (temp_entry_t(*)[])(heater_ttbl_map[e]);
      SCAN_THERMISTOR_TABLE((*tt), heater_ttbllen_map[e]);
    #endif

    return 0;
  }
#endif // HAS_HOTEND

#if HAS_HEATED_BED
  // Derived from RepRap FiveD extruder::getTemperature()
  // For bed temperature measurement.
  float Temperature::analog_to_celsius_bed(const int raw) {
    #if ENABLED(HEATER_BED_USER_THERMISTOR)
      return user_thermistor_to_deg_c(CTI_BED, raw);
    #elif ENABLED(HEATER_BED_USES_THERMISTOR)
      SCAN_THERMISTOR_TABLE(BED_TEMPTABLE, BED_TEMPTABLE_LEN);
    #elif ENABLED(HEATER_BED_USES_AD595)
      return TEMP_AD595(raw);
    #elif ENABLED(HEATER_BED_USES_AD8495)
      return TEMP_AD8495(raw);
    #else
      UNUSED(raw);
      return 0;
    #endif
  }
#endif // HAS_HEATED_BED

#if HAS_TEMP_CHAMBER
  // Derived from RepRap FiveD extruder::getTemperature()
  // For chamber temperature measurement.
  float Temperature::analog_to_celsius_chamber(const int raw) {
    #if ENABLED(HEATER_CHAMBER_USER_THERMISTOR)
      return user_thermistor_to_deg_c(CTI_CHAMBER, raw);
    #elif ENABLED(HEATER_CHAMBER_USES_THERMISTOR)
      SCAN_THERMISTOR_TABLE(CHAMBER_TEMPTABLE, CHAMBER_TEMPTABLE_LEN);
    #elif ENABLED(HEATER_CHAMBER_USES_AD595)
      return TEMP_AD595(raw);
    #elif ENABLED(HEATER_CHAMBER_USES_AD8495)
      return TEMP_AD8495(raw);
    #else
      UNUSED(raw);
      return 0;
    #endif
  }
#endif // HAS_TEMP_CHAMBER

#if HAS_TEMP_PROBE
  // Derived from RepRap FiveD extruder::getTemperature()
  // For probe temperature measurement.
  float Temperature::analog_to_celsius_probe(const int raw) {
    #if ENABLED(PROBE_USER_THERMISTOR)
      return user_thermistor_to_deg_c(CTI_PROBE, raw);
    #elif ENABLED(PROBE_USES_THERMISTOR)
      SCAN_THERMISTOR_TABLE(PROBE_TEMPTABLE, PROBE_TEMPTABLE_LEN);
    #elif ENABLED(PROBE_USES_AD595)
      return TEMP_AD595(raw);
    #elif ENABLED(PROBE_USES_AD8495)
      return TEMP_AD8495(raw);
    #else
      UNUSED(raw);
      return 0;
    #endif
  }
#endif // HAS_TEMP_PROBE

/**
 * Get the raw values into the actual temperatures.
 * The raw values are created in interrupt context,
 * and this function is called from normal context
 * as it would block the stepper routine.
 */
void Temperature::updateTemperaturesFromRawValues() {
  #if ENABLED(HEATER_0_USES_MAX6675)
    temp_hotend[0].raw = READ_MAX6675(0);
  #endif
  #if ENABLED(HEATER_1_USES_MAX6675)
    temp_hotend[1].raw = READ_MAX6675(1);
  #endif
  #if HAS_HOTEND
    HOTEND_LOOP() temp_hotend[e].celsius = analog_to_celsius_hotend(temp_hotend[e].raw, e);
  #endif

  TERN_(HAS_HEATED_BED, temp_bed.celsius = analog_to_celsius_bed(temp_bed.raw));
  TERN_(HAS_TEMP_CHAMBER, temp_chamber.celsius = analog_to_celsius_chamber(temp_chamber.raw));
  TERN_(HAS_TEMP_PROBE, temp_probe.celsius = analog_to_celsius_probe(temp_probe.raw));
  TERN_(TEMP_SENSOR_1_AS_REDUNDANT, redundant_temperature = analog_to_celsius_hotend(redundant_temperature_raw, 1));
  TERN_(FILAMENT_WIDTH_SENSOR, filwidth.update_measured_mm());
  TERN_(HAS_POWER_MONITOR, power_monitor.capture_values());

  // Reset the watchdog on good temperature measurement
  watchdog_refresh();

  raw_temps_ready = false;
}

#if MAX6675_SEPARATE_SPI
  template<uint8_t MisoPin, uint8_t MosiPin, uint8_t SckPin> SoftSPI<MisoPin, MosiPin, SckPin> SPIclass<MisoPin, MosiPin, SckPin>::softSPI;
  SPIclass<MAX6675_DO_PIN, MOSI_PIN, MAX6675_SCK_PIN> max6675_spi;
#endif

// Init fans according to whether they're native PWM or Software PWM
#ifdef ALFAWISE_UX0
  #define _INIT_SOFT_FAN(P) OUT_WRITE_OD(P, FAN_INVERTING ? LOW : HIGH)
#else
  #define _INIT_SOFT_FAN(P) OUT_WRITE(P, FAN_INVERTING ? LOW : HIGH)
#endif
#if ENABLED(FAN_SOFT_PWM)
  #define _INIT_FAN_PIN(P) _INIT_SOFT_FAN(P)
#else
  #define _INIT_FAN_PIN(P) do{ if (PWM_PIN(P)) SET_PWM(P); else _INIT_SOFT_FAN(P); }while(0)
#endif
#if ENABLED(FAST_PWM_FAN)
  #define SET_FAST_PWM_FREQ(P) set_pwm_frequency(P, FAST_PWM_FAN_FREQUENCY)
#else
  #define SET_FAST_PWM_FREQ(P) NOOP
#endif
#define INIT_FAN_PIN(P) do{ _INIT_FAN_PIN(P); SET_FAST_PWM_FREQ(P); }while(0)
#if EXTRUDER_AUTO_FAN_SPEED != 255
  #define INIT_E_AUTO_FAN_PIN(P) do{ if (P == FAN1_PIN || P == FAN2_PIN) { SET_PWM(P); SET_FAST_PWM_FREQ(FAST_PWM_FAN_FREQUENCY); } else SET_OUTPUT(P); }while(0)
#else
  #define INIT_E_AUTO_FAN_PIN(P) SET_OUTPUT(P)
#endif
#if CHAMBER_AUTO_FAN_SPEED != 255
  #define INIT_CHAMBER_AUTO_FAN_PIN(P) do{ if (P == FAN1_PIN || P == FAN2_PIN) { SET_PWM(P); SET_FAST_PWM_FREQ(FAST_PWM_FAN_FREQUENCY); } else SET_OUTPUT(P); }while(0)
#else
  #define INIT_CHAMBER_AUTO_FAN_PIN(P) SET_OUTPUT(P)
#endif

/**
 * Initialize the temperature manager
 * The manager is implemented by periodic calls to manage_heater()
 */
void Temperature::init() {

  TERN_(MAX6675_IS_MAX31865, max31865.begin(MAX31865_2WIRE)); // MAX31865_2WIRE, MAX31865_3WIRE, MAX31865_4WIRE

  #if EARLY_WATCHDOG
    // Flag that the thermalManager should be running
    if (inited) return;
    inited = true;
  #endif

  #if MB(RUMBA)
    // Disable RUMBA JTAG in case the thermocouple extension is plugged on top of JTAG connector
    #define _AD(N) ANY(HEATER_##N##_USES_AD595, HEATER_##N##_USES_AD8495)
    #if _AD(0) || _AD(1) || _AD(2) || _AD(BED) || _AD(CHAMBER)
      MCUCR = _BV(JTD);
      MCUCR = _BV(JTD);
    #endif
  #endif

  // Thermistor activation by MCU pin
  #if PIN_EXISTS(TEMP_0_TR_ENABLE_PIN)
    OUT_WRITE(TEMP_0_TR_ENABLE_PIN, ENABLED(HEATER_0_USES_MAX6675));
  #endif
  #if PIN_EXISTS(TEMP_1_TR_ENABLE_PIN)
    OUT_WRITE(TEMP_1_TR_ENABLE_PIN, ENABLED(HEATER_1_USES_MAX6675));
  #endif

  #if BOTH(PIDTEMP, PID_EXTRUSION_SCALING)
    last_e_position = 0;
  #endif

  #if HAS_HEATER_0
    #ifdef ALFAWISE_UX0
      OUT_WRITE_OD(HEATER_0_PIN, HEATER_0_INVERTING);
    #else
      OUT_WRITE(HEATER_0_PIN, HEATER_0_INVERTING);
    #endif
  #endif

  #if HAS_HEATER_1
    OUT_WRITE(HEATER_1_PIN, HEATER_1_INVERTING);
  #endif
  #if HAS_HEATER_2
    OUT_WRITE(HEATER_2_PIN, HEATER_2_INVERTING);
  #endif
  #if HAS_HEATER_3
    OUT_WRITE(HEATER_3_PIN, HEATER_3_INVERTING);
  #endif
  #if HAS_HEATER_4
    OUT_WRITE(HEATER_4_PIN, HEATER_4_INVERTING);
  #endif
  #if HAS_HEATER_5
    OUT_WRITE(HEATER_5_PIN, HEATER_5_INVERTING);
  #endif
  #if HAS_HEATER_6
    OUT_WRITE(HEATER_6_PIN, HEATER_6_INVERTING);
  #endif
  #if HAS_HEATER_7
    OUT_WRITE(HEATER_7_PIN, HEATER_7_INVERTING);
  #endif

  #if HAS_HEATED_BED
    #ifdef ALFAWISE_UX0
      OUT_WRITE_OD(HEATER_BED_PIN, HEATER_BED_INVERTING);
    #else
      OUT_WRITE(HEATER_BED_PIN, HEATER_BED_INVERTING);
    #endif
  #endif

  #if HAS_HEATED_CHAMBER
    OUT_WRITE(HEATER_CHAMBER_PIN, HEATER_CHAMBER_INVERTING);
  #endif

  #if HAS_FAN0
    INIT_FAN_PIN(FAN_PIN);
  #endif
  #if HAS_FAN1
    INIT_FAN_PIN(FAN1_PIN);
  #endif
  #if HAS_FAN2
    INIT_FAN_PIN(FAN2_PIN);
  #endif
  #if HAS_FAN3
    INIT_FAN_PIN(FAN3_PIN);
  #endif
  #if HAS_FAN4
    INIT_FAN_PIN(FAN4_PIN);
  #endif
  #if HAS_FAN5
    INIT_FAN_PIN(FAN5_PIN);
  #endif
  #if HAS_FAN6
    INIT_FAN_PIN(FAN6_PIN);
  #endif
  #if HAS_FAN7
    INIT_FAN_PIN(FAN7_PIN);
  #endif
  #if ENABLED(USE_CONTROLLER_FAN)
    INIT_FAN_PIN(CONTROLLER_FAN_PIN);
  #endif

  #if MAX6675_SEPARATE_SPI

    OUT_WRITE(SCK_PIN, LOW);
    OUT_WRITE(MOSI_PIN, HIGH);
    SET_INPUT_PULLUP(MISO_PIN);

    max6675_spi.init();

    OUT_WRITE(SS_PIN, HIGH);
    OUT_WRITE(MAX6675_SS_PIN, HIGH);

  #endif

  #if ENABLED(HEATER_1_USES_MAX6675)
    OUT_WRITE(MAX6675_SS2_PIN, HIGH);
  #endif

  HAL_adc_init();

  #if HAS_TEMP_ADC_0
    HAL_ANALOG_SELECT(TEMP_0_PIN);
  #endif
  #if HAS_TEMP_ADC_1
    HAL_ANALOG_SELECT(TEMP_1_PIN);
  #endif
  #if HAS_TEMP_ADC_2
    HAL_ANALOG_SELECT(TEMP_2_PIN);
  #endif
  #if HAS_TEMP_ADC_3
    HAL_ANALOG_SELECT(TEMP_3_PIN);
  #endif
  #if HAS_TEMP_ADC_4
    HAL_ANALOG_SELECT(TEMP_4_PIN);
  #endif
  #if HAS_TEMP_ADC_5
    HAL_ANALOG_SELECT(TEMP_5_PIN);
  #endif
  #if HAS_TEMP_ADC_6
    HAL_ANALOG_SELECT(TEMP_6_PIN);
  #endif
  #if HAS_TEMP_ADC_7
    HAL_ANALOG_SELECT(TEMP_7_PIN);
  #endif
  #if HAS_JOY_ADC_X
    HAL_ANALOG_SELECT(JOY_X_PIN);
  #endif
  #if HAS_JOY_ADC_Y
    HAL_ANALOG_SELECT(JOY_Y_PIN);
  #endif
  #if HAS_JOY_ADC_Z
    HAL_ANALOG_SELECT(JOY_Z_PIN);
  #endif
  #if HAS_JOY_ADC_EN
    SET_INPUT_PULLUP(JOY_EN_PIN);
  #endif
  #if HAS_HEATED_BED
    HAL_ANALOG_SELECT(TEMP_BED_PIN);
  #endif
  #if HAS_TEMP_CHAMBER
    HAL_ANALOG_SELECT(TEMP_CHAMBER_PIN);
  #endif
  #if HAS_TEMP_PROBE
    HAL_ANALOG_SELECT(TEMP_PROBE_PIN);
  #endif
  #if ENABLED(FILAMENT_WIDTH_SENSOR)
    HAL_ANALOG_SELECT(FILWIDTH_PIN);
  #endif
  #if HAS_ADC_BUTTONS
    HAL_ANALOG_SELECT(ADC_KEYPAD_PIN);
  #endif
  #if ENABLED(POWER_MONITOR_CURRENT)
    HAL_ANALOG_SELECT(POWER_MONITOR_CURRENT_PIN);
  #endif
  #if ENABLED(POWER_MONITOR_VOLTAGE)
    HAL_ANALOG_SELECT(POWER_MONITOR_VOLTAGE_PIN);
  #endif

  HAL_timer_start(TEMP_TIMER_NUM, TEMP_TIMER_FREQUENCY);
  ENABLE_TEMPERATURE_INTERRUPT();

  #if HAS_AUTO_FAN_0
    INIT_E_AUTO_FAN_PIN(E0_AUTO_FAN_PIN);
  #endif
  #if HAS_AUTO_FAN_1 && !_EFANOVERLAP(1,0)
    INIT_E_AUTO_FAN_PIN(E1_AUTO_FAN_PIN);
  #endif
  #if HAS_AUTO_FAN_2 && !(_EFANOVERLAP(2,0) || _EFANOVERLAP(2,1))
    INIT_E_AUTO_FAN_PIN(E2_AUTO_FAN_PIN);
  #endif
  #if HAS_AUTO_FAN_3 && !(_EFANOVERLAP(3,0) || _EFANOVERLAP(3,1) || _EFANOVERLAP(3,2))
    INIT_E_AUTO_FAN_PIN(E3_AUTO_FAN_PIN);
  #endif
  #if HAS_AUTO_FAN_4 && !(_EFANOVERLAP(4,0) || _EFANOVERLAP(4,1) || _EFANOVERLAP(4,2) || _EFANOVERLAP(4,3))
    INIT_E_AUTO_FAN_PIN(E4_AUTO_FAN_PIN);
  #endif
  #if HAS_AUTO_FAN_5 && !(_EFANOVERLAP(5,0) || _EFANOVERLAP(5,1) || _EFANOVERLAP(5,2) || _EFANOVERLAP(5,3) || _EFANOVERLAP(5,4))
    INIT_E_AUTO_FAN_PIN(E5_AUTO_FAN_PIN);
  #endif
  #if HAS_AUTO_FAN_6 && !(_EFANOVERLAP(6,0) || _EFANOVERLAP(6,1) || _EFANOVERLAP(6,2) || _EFANOVERLAP(6,3) || _EFANOVERLAP(6,4) || _EFANOVERLAP(6,5))
    INIT_E_AUTO_FAN_PIN(E6_AUTO_FAN_PIN);
  #endif
  #if HAS_AUTO_FAN_7 && !(_EFANOVERLAP(7,0) || _EFANOVERLAP(7,1) || _EFANOVERLAP(7,2) || _EFANOVERLAP(7,3) || _EFANOVERLAP(7,4) || _EFANOVERLAP(7,5) || _EFANOVERLAP(7,6))
    INIT_E_AUTO_FAN_PIN(E7_AUTO_FAN_PIN);
  #endif
  #if HAS_AUTO_CHAMBER_FAN && !AUTO_CHAMBER_IS_E
    INIT_CHAMBER_AUTO_FAN_PIN(CHAMBER_AUTO_FAN_PIN);
  #endif

  // Wait for temperature measurement to settle
  delay(250);

  #if HAS_HOTEND

    #define _TEMP_MIN_E(NR) do{ \
      const int16_t tmin = _MAX(HEATER_ ##NR## _MINTEMP, TERN(HEATER_##NR##_USER_THERMISTOR, 0, (int16_t)pgm_read_word(&HEATER_ ##NR## _TEMPTABLE[HEATER_ ##NR## _SENSOR_MINTEMP_IND].celsius))); \
      temp_range[NR].mintemp = tmin; \
      while (analog_to_celsius_hotend(temp_range[NR].raw_min, NR) < tmin) \
        temp_range[NR].raw_min += TEMPDIR(NR) * (OVERSAMPLENR); \
    }while(0)
    #define _TEMP_MAX_E(NR) do{ \
      const int16_t tmax = _MIN(HEATER_ ##NR## _MAXTEMP, TERN(HEATER_##NR##_USER_THERMISTOR, 2000, (int16_t)pgm_read_word(&HEATER_ ##NR## _TEMPTABLE[HEATER_ ##NR## _SENSOR_MAXTEMP_IND].celsius) - 1)); \
      temp_range[NR].maxtemp = tmax; \
      while (analog_to_celsius_hotend(temp_range[NR].raw_max, NR) > tmax) \
        temp_range[NR].raw_max -= TEMPDIR(NR) * (OVERSAMPLENR); \
    }while(0)

    #define _MINMAX_TEST(N,M) (HOTENDS > N && THERMISTOR_HEATER_##N && THERMISTOR_HEATER_##N != 998 && THERMISTOR_HEATER_##N != 999 && defined(HEATER_##N##_##M##TEMP))

    #if _MINMAX_TEST(0, MIN)
      _TEMP_MIN_E(0);
    #endif
    #if _MINMAX_TEST(0, MAX)
      _TEMP_MAX_E(0);
    #endif
    #if _MINMAX_TEST(1, MIN)
      _TEMP_MIN_E(1);
    #endif
    #if _MINMAX_TEST(1, MAX)
      _TEMP_MAX_E(1);
    #endif
    #if _MINMAX_TEST(2, MIN)
      _TEMP_MIN_E(2);
    #endif
    #if _MINMAX_TEST(2, MAX)
      _TEMP_MAX_E(2);
    #endif
    #if _MINMAX_TEST(3, MIN)
      _TEMP_MIN_E(3);
    #endif
    #if _MINMAX_TEST(3, MAX)
      _TEMP_MAX_E(3);
    #endif
    #if _MINMAX_TEST(4, MIN)
      _TEMP_MIN_E(4);
    #endif
    #if _MINMAX_TEST(4, MAX)
      _TEMP_MAX_E(4);
    #endif
    #if _MINMAX_TEST(5, MIN)
      _TEMP_MIN_E(5);
    #endif
    #if _MINMAX_TEST(5, MAX)
      _TEMP_MAX_E(5);
    #endif
    #if _MINMAX_TEST(6, MIN)
      _TEMP_MIN_E(6);
    #endif
    #if _MINMAX_TEST(6, MAX)
      _TEMP_MAX_E(6);
    #endif
    #if _MINMAX_TEST(7, MIN)
      _TEMP_MIN_E(7);
    #endif
    #if _MINMAX_TEST(7, MAX)
      _TEMP_MAX_E(7);
    #endif

  #endif // HAS_HOTEND

  #if HAS_HEATED_BED
    #ifdef BED_MINTEMP
      while (analog_to_celsius_bed(mintemp_raw_BED) < BED_MINTEMP) mintemp_raw_BED += TEMPDIR(BED) * (OVERSAMPLENR);
    #endif
    #ifdef BED_MAXTEMP
      while (analog_to_celsius_bed(maxtemp_raw_BED) > BED_MAXTEMP) maxtemp_raw_BED -= TEMPDIR(BED) * (OVERSAMPLENR);
    #endif
  #endif // HAS_HEATED_BED

  #if HAS_HEATED_CHAMBER
    #ifdef CHAMBER_MINTEMP
      while (analog_to_celsius_chamber(mintemp_raw_CHAMBER) < CHAMBER_MINTEMP) mintemp_raw_CHAMBER += TEMPDIR(CHAMBER) * (OVERSAMPLENR);
    #endif
    #ifdef CHAMBER_MAXTEMP
      while (analog_to_celsius_chamber(maxtemp_raw_CHAMBER) > CHAMBER_MAXTEMP) maxtemp_raw_CHAMBER -= TEMPDIR(CHAMBER) * (OVERSAMPLENR);
    #endif
  #endif

  TERN_(PROBING_HEATERS_OFF, paused = false);
}

#if WATCH_HOTENDS
  /**
   * Start Heating Sanity Check for hotends that are below
   * their target temperature by a configurable margin.
   * This is called when the temperature is set. (M104, M109)
   */
  void Temperature::start_watching_hotend(const uint8_t E_NAME) {
    const uint8_t ee = HOTEND_INDEX;
    watch_hotend[ee].restart(degHotend(ee), degTargetHotend(ee));
  }
#endif

#if WATCH_BED
  /**
   * Start Heating Sanity Check for hotends that are below
   * their target temperature by a configurable margin.
   * This is called when the temperature is set. (M140, M190)
   */
  void Temperature::start_watching_bed() {
    watch_bed.restart(degBed(), degTargetBed());
  }
#endif

#if WATCH_CHAMBER
  /**
   * Start Heating Sanity Check for chamber that is below
   * its target temperature by a configurable margin.
   * This is called when the temperature is set. (M141, M191)
   */
  void Temperature::start_watching_chamber() {
    watch_chamber.restart(degChamber(), degTargetChamber());
  }
#endif

#if HAS_THERMAL_PROTECTION

  Temperature::tr_state_machine_t Temperature::tr_state_machine[NR_HEATER_RUNAWAY]; // = { { TRInactive, 0 } };

  /**
   * @brief Thermal Runaway state machine for a single heater
   * @param current          current measured temperature
   * @param target           current target temperature
   * @param heater_id        extruder index
   * @param period_seconds   missed temperature allowed time
   * @param hysteresis_degc  allowed distance from target
   *
   * TODO: Embed the last 3 parameters during init, if not less optimal
   */
  void Temperature::tr_state_machine_t::run(const float &current, const float &target, const heater_id_t heater_id, const uint16_t period_seconds, const uint16_t hysteresis_degc) {

    #if HEATER_IDLE_HANDLER
      // Convert the given heater_id_t to an idle array index
      const IdleIndex idle_index = idle_index_for_id(heater_id);
    #endif

    /**
      SERIAL_ECHO_START();
      SERIAL_ECHOPGM("Thermal Runaway Running. Heater ID: ");
      switch (heater_id) {
        case H_BED:     SERIAL_ECHOPGM("bed"); break;
        case H_CHAMBER: SERIAL_ECHOPGM("chamber"); break;
        default:        SERIAL_ECHO(heater_id);
      }
      SERIAL_ECHOLNPAIR(
        " ; sizeof(running_temp):", sizeof(running_temp),
        " ;  State:", state, " ;  Timer:", timer, " ;  Temperature:", current, " ;  Target Temp:", target
        #if HEATER_IDLE_HANDLER
          , " ;  Idle Timeout:", heater_idle[idle_index].timed_out
        #endif
      );
    //*/

    #if HEATER_IDLE_HANDLER
      // If the heater idle timeout expires, restart
      if (heater_idle[idle_index].timed_out) {
        state = TRInactive;
        running_temp = 0;
      }
      else
    #endif
    {
      // If the target temperature changes, restart
      if (running_temp != target) {
        running_temp = target;
        state = target > 0 ? TRFirstHeating : TRInactive;
      }
    }

    switch (state) {
      // Inactive state waits for a target temperature to be set
      case TRInactive: break;

      // When first heating, wait for the temperature to be reached then go to Stable state
      case TRFirstHeating:
        if (current < running_temp) break;
        state = TRStable;

      // While the temperature is stable watch for a bad temperature
      case TRStable:

        #if ENABLED(ADAPTIVE_FAN_SLOWING)
          if (adaptive_fan_slowing && heater_id >= 0) {
            const int fan_index = _MIN(heater_id, FAN_COUNT - 1);
            if (fan_speed[fan_index] == 0 || current >= running_temp - (hysteresis_degc * 0.25f))
              fan_speed_scaler[fan_index] = 128;
            else if (current >= running_temp - (hysteresis_degc * 0.3335f))
              fan_speed_scaler[fan_index] = 96;
            else if (current >= running_temp - (hysteresis_degc * 0.5f))
              fan_speed_scaler[fan_index] = 64;
            else if (current >= running_temp - (hysteresis_degc * 0.8f))
              fan_speed_scaler[fan_index] = 32;
            else
              fan_speed_scaler[fan_index] = 0;
          }
        #endif

        if (current >= running_temp - hysteresis_degc) {
          timer = millis() + SEC_TO_MS(period_seconds);
          break;
        }
        else if (PENDING(millis(), timer)) break;
        state = TRRunaway;

      case TRRunaway:
        TERN_(DWIN_CREALITY_LCD, DWIN_Popup_Temperature(0));
        _temp_error(heater_id, str_t_thermal_runaway, GET_TEXT(MSG_THERMAL_RUNAWAY));
    }
  }

#endif // HAS_THERMAL_PROTECTION

void Temperature::disable_all_heaters() {

  TERN_(AUTOTEMP, planner.autotemp_enabled = false);

  // Unpause and reset everything
  TERN_(PROBING_HEATERS_OFF, pause(false));

  #if HAS_HOTEND
    HOTEND_LOOP() {
      setTargetHotend(0, e);
      temp_hotend[e].soft_pwm_amount = 0;
    }
  #endif

  #if HAS_TEMP_HOTEND
    #define DISABLE_HEATER(N) WRITE_HEATER_##N(LOW);
    REPEAT(HOTENDS, DISABLE_HEATER);
  #endif

  #if HAS_HEATED_BED
    setTargetBed(0);
    temp_bed.soft_pwm_amount = 0;
    WRITE_HEATER_BED(LOW);
  #endif

  #if HAS_HEATED_CHAMBER
    setTargetChamber(0);
    temp_chamber.soft_pwm_amount = 0;
    WRITE_HEATER_CHAMBER(LOW);
  #endif
}

#if ENABLED(PRINTJOB_TIMER_AUTOSTART)

  bool Temperature::over_autostart_threshold() {
    #if HAS_HOTEND
      HOTEND_LOOP() if (degTargetHotend(e) > (EXTRUDE_MINTEMP) / 2) return true;
    #endif
    return TERN0(HAS_HEATED_BED, degTargetBed() > BED_MINTEMP)
        || TERN0(HAS_HEATED_CHAMBER, degTargetChamber() > CHAMBER_MINTEMP);
  }

  void Temperature::check_timer_autostart(const bool can_start, const bool can_stop) {
    if (over_autostart_threshold()) {
      if (can_start) startOrResumeJob();
    }
    else if (can_stop) {
      print_job_timer.stop();
      ui.reset_status();
    }
  }

#endif


#if ENABLED(PROBING_HEATERS_OFF)

  void Temperature::pause(const bool p) {
    if (p != paused) {
      paused = p;
      if (p) {
        HOTEND_LOOP() heater_idle[e].expire();    // Timeout immediately
        TERN_(HAS_HEATED_BED, heater_idle[IDLE_INDEX_BED].expire()); // Timeout immediately
      }
      else {
        HOTEND_LOOP() reset_hotend_idle_timer(e);
        TERN_(HAS_HEATED_BED, reset_bed_idle_timer());
      }
    }
  }

#endif // PROBING_HEATERS_OFF

#if HAS_MAX6675

  #ifndef THERMOCOUPLE_MAX_ERRORS
    #define THERMOCOUPLE_MAX_ERRORS 15
  #endif

  int Temperature::read_max6675(
    #if COUNT_6675 > 1
      const uint8_t hindex
    #endif
  ) {
    #if COUNT_6675 == 1
      constexpr uint8_t hindex = 0;
    #else
      // Needed to return the correct temp when this is called too soon
      static uint16_t max6675_temp_previous[COUNT_6675] = { 0 };
    #endif

    static uint8_t max6675_errors[COUNT_6675] = { 0 };

    #define MAX6675_HEAT_INTERVAL 250UL

    #if ENABLED(MAX6675_IS_MAX31855)
      static uint32_t max6675_temp = 2000;
      #define MAX6675_ERROR_MASK    7
      #define MAX6675_DISCARD_BITS 18
      #define MAX6675_SPEED_BITS    3  // (_BV(SPR1)) // clock ÷ 64
    #else
      static uint16_t max6675_temp = 2000;
      #define MAX6675_ERROR_MASK    4
      #define MAX6675_DISCARD_BITS  3
      #define MAX6675_SPEED_BITS    2  // (_BV(SPR0)) // clock ÷ 16
    #endif

    // Return last-read value between readings
    static millis_t next_max6675_ms[COUNT_6675] = { 0 };
    millis_t ms = millis();
    if (PENDING(ms, next_max6675_ms[hindex]))
      return int(
        #if COUNT_6675 == 1
          max6675_temp
        #else
          max6675_temp_previous[hindex] // Need to return the correct previous value
        #endif
      );

    next_max6675_ms[hindex] = ms + MAX6675_HEAT_INTERVAL;

    #if ENABLED(MAX6675_IS_MAX31865)
      max6675_temp = int(max31865.temperature(MAX31865_SENSOR_OHMS, MAX31865_CALIBRATION_OHMS));
    #endif

    //
    // TODO: spiBegin, spiRec and spiInit doesn't work when soft spi is used.
    //
    #if !MAX6675_SEPARATE_SPI
      spiBegin();
      spiInit(MAX6675_SPEED_BITS);
    #endif

    #if COUNT_6675 > 1
      #define WRITE_MAX6675(V) do{ switch (hindex) { case 1: WRITE(MAX6675_SS2_PIN, V); break; default: WRITE(MAX6675_SS_PIN, V); } }while(0)
      #define SET_OUTPUT_MAX6675() do{ switch (hindex) { case 1: SET_OUTPUT(MAX6675_SS2_PIN); break; default: SET_OUTPUT(MAX6675_SS_PIN); } }while(0)
    #elif ENABLED(HEATER_1_USES_MAX6675)
      #define WRITE_MAX6675(V) WRITE(MAX6675_SS2_PIN, V)
      #define SET_OUTPUT_MAX6675() SET_OUTPUT(MAX6675_SS2_PIN)
    #else
      #define WRITE_MAX6675(V) WRITE(MAX6675_SS_PIN, V)
      #define SET_OUTPUT_MAX6675() SET_OUTPUT(MAX6675_SS_PIN)
    #endif

    SET_OUTPUT_MAX6675();
    WRITE_MAX6675(LOW);  // enable TT_MAX6675

    DELAY_NS(100);       // Ensure 100ns delay

    // Read a big-endian temperature value
    max6675_temp = 0;
    for (uint8_t i = sizeof(max6675_temp); i--;) {
      max6675_temp |= (
        #if MAX6675_SEPARATE_SPI
          max6675_spi.receive()
        #else
          spiRec()
        #endif
      );
      if (i > 0) max6675_temp <<= 8; // shift left if not the last byte
    }

    WRITE_MAX6675(HIGH); // disable TT_MAX6675

    if (DISABLED(IGNORE_THERMOCOUPLE_ERRORS) && (max6675_temp & MAX6675_ERROR_MASK)) {
      max6675_errors[hindex] += 1;
      if (max6675_errors[hindex] > THERMOCOUPLE_MAX_ERRORS) {
        SERIAL_ERROR_START();
        SERIAL_ECHOPGM("Temp measurement error! ");
        #if MAX6675_ERROR_MASK == 7
          SERIAL_ECHOPGM("MAX31855 ");
          if (max6675_temp & 1)
            SERIAL_ECHOLNPGM("Open Circuit");
          else if (max6675_temp & 2)
            SERIAL_ECHOLNPGM("Short to GND");
          else if (max6675_temp & 4)
            SERIAL_ECHOLNPGM("Short to VCC");
        #else
          SERIAL_ECHOLNPGM("MAX6675");
        #endif

        // Thermocouple open
        max6675_temp = 4 * (
          #if COUNT_6675 > 1
            hindex ? HEATER_1_MAX6675_TMAX : HEATER_0_MAX6675_TMAX
          #else
            TERN(HEATER_1_USES_MAX6675, HEATER_1_MAX6675_TMAX, HEATER_0_MAX6675_TMAX)
          #endif
        );
      }
      else
        max6675_temp >>= MAX6675_DISCARD_BITS;
    }
    else {
      max6675_temp >>= MAX6675_DISCARD_BITS;
      max6675_errors[hindex] = 0;
    }

    #if ENABLED(MAX6675_IS_MAX31855)
      if (max6675_temp & 0x00002000) max6675_temp |= 0xFFFFC000; // Support negative temperature
    #endif

    #if COUNT_6675 > 1
      max6675_temp_previous[hindex] = max6675_temp;
    #endif

    return int(max6675_temp);
  }

#endif // HAS_MAX6675

/**
 * Update raw temperatures
 */
void Temperature::update_raw_temperatures() {

  #if HAS_TEMP_ADC_0 && DISABLED(HEATER_0_USES_MAX6675)
    temp_hotend[0].update();
  #endif

  #if HAS_TEMP_ADC_1
    #if ENABLED(TEMP_SENSOR_1_AS_REDUNDANT)
      redundant_temperature_raw = temp_hotend[1].acc;
    #elif DISABLED(HEATER_1_USES_MAX6675)
      temp_hotend[1].update();
    #endif
  #endif

  TERN_(HAS_TEMP_ADC_2, temp_hotend[2].update());
  TERN_(HAS_TEMP_ADC_3, temp_hotend[3].update());
  TERN_(HAS_TEMP_ADC_4, temp_hotend[4].update());
  TERN_(HAS_TEMP_ADC_5, temp_hotend[5].update());
  TERN_(HAS_TEMP_ADC_6, temp_hotend[6].update());
  TERN_(HAS_TEMP_ADC_7, temp_hotend[7].update());
  TERN_(HAS_HEATED_BED, temp_bed.update());
  TERN_(HAS_TEMP_CHAMBER, temp_chamber.update());
  TERN_(HAS_TEMP_PROBE, temp_probe.update());

  TERN_(HAS_JOY_ADC_X, joystick.x.update());
  TERN_(HAS_JOY_ADC_Y, joystick.y.update());
  TERN_(HAS_JOY_ADC_Z, joystick.z.update());

  raw_temps_ready = true;
}

void Temperature::readings_ready() {

  // Update the raw values if they've been read. Else we could be updating them during reading.
  if (!raw_temps_ready) update_raw_temperatures();

  // Filament Sensor - can be read any time since IIR filtering is used
  TERN_(FILAMENT_WIDTH_SENSOR, filwidth.reading_ready());

  #if HAS_HOTEND
    HOTEND_LOOP() temp_hotend[e].reset();
    TERN_(TEMP_SENSOR_1_AS_REDUNDANT, temp_hotend[1].reset());
  #endif

  TERN_(HAS_HEATED_BED, temp_bed.reset());
  TERN_(HAS_TEMP_CHAMBER, temp_chamber.reset());
  TERN_(HAS_TEMP_PROBE, temp_probe.reset());

  TERN_(HAS_JOY_ADC_X, joystick.x.reset());
  TERN_(HAS_JOY_ADC_Y, joystick.y.reset());
  TERN_(HAS_JOY_ADC_Z, joystick.z.reset());

  #if HAS_HOTEND

    static constexpr int8_t temp_dir[] = {
      TERN(HEATER_0_USES_MAX6675, 0, TEMPDIR(0))
      #if HAS_MULTI_HOTEND
        , TERN(HEATER_1_USES_MAX6675, 0, TEMPDIR(1))
        #if HOTENDS > 2
          #define _TEMPDIR(N) , TEMPDIR(N)
          REPEAT_S(2, HOTENDS, _TEMPDIR)
        #endif
      #endif
    };

    LOOP_L_N(e, COUNT(temp_dir)) {
      const int8_t tdir = temp_dir[e];
      if (tdir) {
        const int16_t rawtemp = temp_hotend[e].raw * tdir; // normal direction, +rawtemp, else -rawtemp
        const bool heater_on = (temp_hotend[e].target > 0
          || TERN0(PIDTEMP, temp_hotend[e].soft_pwm_amount) > 0
        );
        if (rawtemp > temp_range[e].raw_max * tdir) max_temp_error((heater_id_t)e);
        if (heater_on && rawtemp < temp_range[e].raw_min * tdir && !is_preheating(e)) {
          #ifdef MAX_CONSECUTIVE_LOW_TEMPERATURE_ERROR_ALLOWED
            if (++consecutive_low_temperature_error[e] >= MAX_CONSECUTIVE_LOW_TEMPERATURE_ERROR_ALLOWED)
          #endif
              min_temp_error((heater_id_t)e);
        }
        #ifdef MAX_CONSECUTIVE_LOW_TEMPERATURE_ERROR_ALLOWED
          else
            consecutive_low_temperature_error[e] = 0;
        #endif
      }
    }

  #endif // HAS_HOTEND

  #if HAS_HEATED_BED
    #if TEMPDIR(BED) < 0
      #define BEDCMP(A,B) ((A)<(B))
    #else
      #define BEDCMP(A,B) ((A)>(B))
    #endif
    const bool bed_on = (temp_bed.target > 0) || TERN0(PIDTEMPBED, temp_bed.soft_pwm_amount > 0);
    if (BEDCMP(temp_bed.raw, maxtemp_raw_BED)) max_temp_error(H_BED);
    if (bed_on && BEDCMP(mintemp_raw_BED, temp_bed.raw)) min_temp_error(H_BED);
  #endif

  #if HAS_HEATED_CHAMBER
    #if TEMPDIR(CHAMBER) < 0
      #define CHAMBERCMP(A,B) ((A)<(B))
    #else
      #define CHAMBERCMP(A,B) ((A)>(B))
    #endif
    const bool chamber_on = (temp_chamber.target > 0);
    if (CHAMBERCMP(temp_chamber.raw, maxtemp_raw_CHAMBER)) max_temp_error(H_CHAMBER);
    if (chamber_on && CHAMBERCMP(mintemp_raw_CHAMBER, temp_chamber.raw)) min_temp_error(H_CHAMBER);
  #endif
}

/**
 * Timer 0 is shared with millies so don't change the prescaler.
 *
 * On AVR this ISR uses the compare method so it runs at the base
 * frequency (16 MHz / 64 / 256 = 976.5625 Hz), but at the TCNT0 set
 * in OCR0B above (128 or halfway between OVFs).
 *
 *  - Manage PWM to all the heaters and fan
 *  - Prepare or Measure one of the raw ADC sensor values
 *  - Check new temperature values for MIN/MAX errors (kill on error)
 *  - Step the babysteps value for each axis towards 0
 *  - For PINS_DEBUGGING, monitor and report endstop pins
 *  - For ENDSTOP_INTERRUPTS_FEATURE check endstops if flagged
 *  - Call planner.tick to count down its "ignore" time
 */
HAL_TEMP_TIMER_ISR() {
  HAL_timer_isr_prologue(TEMP_TIMER_NUM);

  Temperature::tick();

  HAL_timer_isr_epilogue(TEMP_TIMER_NUM);
}

#if ENABLED(SLOW_PWM_HEATERS) && !defined(MIN_STATE_TIME)
  #define MIN_STATE_TIME 16 // MIN_STATE_TIME * 65.5 = time in milliseconds
#endif

class SoftPWM {
public:
  uint8_t count;
  inline bool add(const uint8_t mask, const uint8_t amount) {
    count = (count & mask) + amount; return (count > mask);
  }
  #if ENABLED(SLOW_PWM_HEATERS)
    bool state_heater;
    uint8_t state_timer_heater;
    inline void dec() { if (state_timer_heater > 0) state_timer_heater--; }
    inline bool ready(const bool v) {
      const bool rdy = !state_timer_heater;
      if (rdy && state_heater != v) {
        state_heater = v;
        state_timer_heater = MIN_STATE_TIME;
      }
      return rdy;
    }
  #endif
};

/**
 * Handle various ~1KHz tasks associated with temperature
 *  - Heater PWM (~1KHz with scaler)
 *  - LCD Button polling (~500Hz)
 *  - Start / Read one ADC sensor
 *  - Advance Babysteps
 *  - Endstop polling
 *  - Planner clean buffer
 */
void Temperature::tick() {

  static int8_t temp_count = -1;
  static ADCSensorState adc_sensor_state = StartupDelay;
  static uint8_t pwm_count = _BV(SOFT_PWM_SCALE);

  // avoid multiple loads of pwm_count
  uint8_t pwm_count_tmp = pwm_count;

  #if HAS_ADC_BUTTONS
    static unsigned int raw_ADCKey_value = 0;
    static bool ADCKey_pressed = false;
  #endif

  #if HAS_HOTEND
    static SoftPWM soft_pwm_hotend[HOTENDS];
  #endif

  #if HAS_HEATED_BED
    static SoftPWM soft_pwm_bed;
  #endif

  #if HAS_HEATED_CHAMBER
    static SoftPWM soft_pwm_chamber;
  #endif

  #if DISABLED(SLOW_PWM_HEATERS)

    #if ANY(HAS_HOTEND, HAS_HEATED_BED, HAS_HEATED_CHAMBER, FAN_SOFT_PWM)
      constexpr uint8_t pwm_mask = TERN0(SOFT_PWM_DITHER, _BV(SOFT_PWM_SCALE) - 1);
      #define _PWM_MOD(N,S,T) do{                           \
        const bool on = S.add(pwm_mask, T.soft_pwm_amount); \
        WRITE_HEATER_##N(on);                               \
      }while(0)
    #endif

    /**
     * Standard heater PWM modulation
     */
    if (pwm_count_tmp >= 127) {
      pwm_count_tmp -= 127;

      #if HAS_HOTEND
        #define _PWM_MOD_E(N) _PWM_MOD(N,soft_pwm_hotend[N],temp_hotend[N]);
        REPEAT(HOTENDS, _PWM_MOD_E);
      #endif

      #if HAS_HEATED_BED
        _PWM_MOD(BED,soft_pwm_bed,temp_bed);
      #endif

      #if HAS_HEATED_CHAMBER
        _PWM_MOD(CHAMBER,soft_pwm_chamber,temp_chamber);
      #endif

      #if ENABLED(FAN_SOFT_PWM)
        #define _FAN_PWM(N) do{                                     \
          uint8_t &spcf = soft_pwm_count_fan[N];                    \
          spcf = (spcf & pwm_mask) + (soft_pwm_amount_fan[N] >> 1); \
          WRITE_FAN(N, spcf > pwm_mask ? HIGH : LOW);               \
        }while(0)
        #if HAS_FAN0
          _FAN_PWM(0);
        #endif
        #if HAS_FAN1
          _FAN_PWM(1);
        #endif
        #if HAS_FAN2
          _FAN_PWM(2);
        #endif
        #if HAS_FAN3
          _FAN_PWM(3);
        #endif
        #if HAS_FAN4
          _FAN_PWM(4);
        #endif
        #if HAS_FAN5
          _FAN_PWM(5);
        #endif
        #if HAS_FAN6
          _FAN_PWM(6);
        #endif
        #if HAS_FAN7
          _FAN_PWM(7);
        #endif
      #endif
    }
    else {
      #define _PWM_LOW(N,S) do{ if (S.count <= pwm_count_tmp) WRITE_HEATER_##N(LOW); }while(0)
      #if HAS_HOTEND
        #define _PWM_LOW_E(N) _PWM_LOW(N, soft_pwm_hotend[N]);
        REPEAT(HOTENDS, _PWM_LOW_E);
      #endif

      #if HAS_HEATED_BED
        _PWM_LOW(BED, soft_pwm_bed);
      #endif

      #if HAS_HEATED_CHAMBER
        _PWM_LOW(CHAMBER, soft_pwm_chamber);
      #endif

      #if ENABLED(FAN_SOFT_PWM)
        #if HAS_FAN0
          if (soft_pwm_count_fan[0] <= pwm_count_tmp) WRITE_FAN(0, LOW);
        #endif
        #if HAS_FAN1
          if (soft_pwm_count_fan[1] <= pwm_count_tmp) WRITE_FAN(1, LOW);
        #endif
        #if HAS_FAN2
          if (soft_pwm_count_fan[2] <= pwm_count_tmp) WRITE_FAN(2, LOW);
        #endif
        #if HAS_FAN3
          if (soft_pwm_count_fan[3] <= pwm_count_tmp) WRITE_FAN(3, LOW);
        #endif
        #if HAS_FAN4
          if (soft_pwm_count_fan[4] <= pwm_count_tmp) WRITE_FAN(4, LOW);
        #endif
        #if HAS_FAN5
          if (soft_pwm_count_fan[5] <= pwm_count_tmp) WRITE_FAN(5, LOW);
        #endif
        #if HAS_FAN6
          if (soft_pwm_count_fan[6] <= pwm_count_tmp) WRITE_FAN(6, LOW);
        #endif
        #if HAS_FAN7
          if (soft_pwm_count_fan[7] <= pwm_count_tmp) WRITE_FAN(7, LOW);
        #endif
      #endif
    }

    // SOFT_PWM_SCALE to frequency:
    //
    // 0: 16000000/64/256/128 =   7.6294 Hz
    // 1:                / 64 =  15.2588 Hz
    // 2:                / 32 =  30.5176 Hz
    // 3:                / 16 =  61.0352 Hz
    // 4:                /  8 = 122.0703 Hz
    // 5:                /  4 = 244.1406 Hz
    pwm_count = pwm_count_tmp + _BV(SOFT_PWM_SCALE);

  #else // SLOW_PWM_HEATERS

    /**
     * SLOW PWM HEATERS
     *
     * For relay-driven heaters
     */
    #define _SLOW_SET(NR,PWM,V) do{ if (PWM.ready(V)) WRITE_HEATER_##NR(V); }while(0)
    #define _SLOW_PWM(NR,PWM,SRC) do{ PWM.count = SRC.soft_pwm_amount; _SLOW_SET(NR,PWM,(PWM.count > 0)); }while(0)
    #define _PWM_OFF(NR,PWM) do{ if (PWM.count < slow_pwm_count) _SLOW_SET(NR,PWM,0); }while(0)

    static uint8_t slow_pwm_count = 0;

    if (slow_pwm_count == 0) {

      #if HAS_HOTEND
        #define _SLOW_PWM_E(N) _SLOW_PWM(N, soft_pwm_hotend[N], temp_hotend[N]);
        REPEAT(HOTENDS, _SLOW_PWM_E);
      #endif

      #if HAS_HEATED_BED
        _SLOW_PWM(BED, soft_pwm_bed, temp_bed);
      #endif

      #if HAS_HEATED_CHAMBER
        _SLOW_PWM(CHAMBER, soft_pwm_chamber, temp_chamber);
      #endif

    } // slow_pwm_count == 0

    #if HAS_HOTEND
      #define _PWM_OFF_E(N) _PWM_OFF(N, soft_pwm_hotend[N]);
      REPEAT(HOTENDS, _PWM_OFF_E);
    #endif

    #if HAS_HEATED_BED
      _PWM_OFF(BED, soft_pwm_bed);
    #endif

    #if HAS_HEATED_CHAMBER
      _PWM_OFF(CHAMBER, soft_pwm_chamber);
    #endif

    #if ENABLED(FAN_SOFT_PWM)
      if (pwm_count_tmp >= 127) {
        pwm_count_tmp = 0;
        #define _PWM_FAN(N) do{                                 \
          soft_pwm_count_fan[N] = soft_pwm_amount_fan[N] >> 1;  \
          WRITE_FAN(N, soft_pwm_count_fan[N] > 0 ? HIGH : LOW); \
        }while(0)
        #if HAS_FAN0
          _PWM_FAN(0);
        #endif
        #if HAS_FAN1
          _PWM_FAN(1);
        #endif
        #if HAS_FAN2
          _PWM_FAN(2);
        #endif
        #if HAS_FAN3
          _FAN_PWM(3);
        #endif
        #if HAS_FAN4
          _FAN_PWM(4);
        #endif
        #if HAS_FAN5
          _FAN_PWM(5);
        #endif
        #if HAS_FAN6
          _FAN_PWM(6);
        #endif
        #if HAS_FAN7
          _FAN_PWM(7);
        #endif
      }
      #if HAS_FAN0
        if (soft_pwm_count_fan[0] <= pwm_count_tmp) WRITE_FAN(0, LOW);
      #endif
      #if HAS_FAN1
        if (soft_pwm_count_fan[1] <= pwm_count_tmp) WRITE_FAN(1, LOW);
      #endif
      #if HAS_FAN2
        if (soft_pwm_count_fan[2] <= pwm_count_tmp) WRITE_FAN(2, LOW);
      #endif
      #if HAS_FAN3
        if (soft_pwm_count_fan[3] <= pwm_count_tmp) WRITE_FAN(3, LOW);
      #endif
      #if HAS_FAN4
        if (soft_pwm_count_fan[4] <= pwm_count_tmp) WRITE_FAN(4, LOW);
      #endif
      #if HAS_FAN5
        if (soft_pwm_count_fan[5] <= pwm_count_tmp) WRITE_FAN(5, LOW);
      #endif
      #if HAS_FAN6
        if (soft_pwm_count_fan[6] <= pwm_count_tmp) WRITE_FAN(6, LOW);
      #endif
      #if HAS_FAN7
        if (soft_pwm_count_fan[7] <= pwm_count_tmp) WRITE_FAN(7, LOW);
      #endif
    #endif // FAN_SOFT_PWM

    // SOFT_PWM_SCALE to frequency:
    //
    // 0: 16000000/64/256/128 =   7.6294 Hz
    // 1:                / 64 =  15.2588 Hz
    // 2:                / 32 =  30.5176 Hz
    // 3:                / 16 =  61.0352 Hz
    // 4:                /  8 = 122.0703 Hz
    // 5:                /  4 = 244.1406 Hz
    pwm_count = pwm_count_tmp + _BV(SOFT_PWM_SCALE);

    // increment slow_pwm_count only every 64th pwm_count,
    // i.e. yielding a PWM frequency of 16/128 Hz (8s).
    if (((pwm_count >> SOFT_PWM_SCALE) & 0x3F) == 0) {
      slow_pwm_count++;
      slow_pwm_count &= 0x7F;

      #if HAS_HOTEND
        HOTEND_LOOP() soft_pwm_hotend[e].dec();
      #endif
      TERN_(HAS_HEATED_BED, soft_pwm_bed.dec());
      TERN_(HAS_HEATED_CHAMBER, soft_pwm_chamber.dec());
    }

  #endif // SLOW_PWM_HEATERS

  //
  // Update lcd buttons 488 times per second
  //
  static bool do_buttons;
  if ((do_buttons ^= true)) ui.update_buttons();

  /**
   * One sensor is sampled on every other call of the ISR.
   * Each sensor is read 16 (OVERSAMPLENR) times, taking the average.
   *
   * On each Prepare pass, ADC is started for a sensor pin.
   * On the next pass, the ADC value is read and accumulated.
   *
   * This gives each ADC 0.9765ms to charge up.
   */
  #define ACCUMULATE_ADC(obj) do{ \
    if (!HAL_ADC_READY()) next_sensor_state = adc_sensor_state; \
    else obj.sample(HAL_READ_ADC()); \
  }while(0)

  ADCSensorState next_sensor_state = adc_sensor_state < SensorsReady ? (ADCSensorState)(int(adc_sensor_state) + 1) : StartSampling;

  switch (adc_sensor_state) {

    case SensorsReady: {
      // All sensors have been read. Stay in this state for a few
      // ISRs to save on calls to temp update/checking code below.
      constexpr int8_t extra_loops = MIN_ADC_ISR_LOOPS - (int8_t)SensorsReady;
      static uint8_t delay_count = 0;
      if (extra_loops > 0) {
        if (delay_count == 0) delay_count = extra_loops;  // Init this delay
        if (--delay_count)                                // While delaying...
          next_sensor_state = SensorsReady;               // retain this state (else, next state will be 0)
        break;
      }
      else {
        adc_sensor_state = StartSampling;                 // Fall-through to start sampling
        next_sensor_state = (ADCSensorState)(int(StartSampling) + 1);
      }
    }

    case StartSampling:                                   // Start of sampling loops. Do updates/checks.
      if (++temp_count >= OVERSAMPLENR) {                 // 10 * 16 * 1/(16000000/64/256)  = 164ms.
        temp_count = 0;
        readings_ready();
      }
      break;

    #if HAS_TEMP_ADC_0
      case PrepareTemp_0: HAL_START_ADC(TEMP_0_PIN); break;
      case MeasureTemp_0: ACCUMULATE_ADC(temp_hotend[0]); break;
    #endif

    #if HAS_HEATED_BED
      case PrepareTemp_BED: HAL_START_ADC(TEMP_BED_PIN); break;
      case MeasureTemp_BED: ACCUMULATE_ADC(temp_bed); break;
    #endif

    #if HAS_TEMP_CHAMBER
      case PrepareTemp_CHAMBER: HAL_START_ADC(TEMP_CHAMBER_PIN); break;
      case MeasureTemp_CHAMBER: ACCUMULATE_ADC(temp_chamber); break;
    #endif

    #if HAS_TEMP_PROBE
      case PrepareTemp_PROBE: HAL_START_ADC(TEMP_PROBE_PIN); break;
      case MeasureTemp_PROBE: ACCUMULATE_ADC(temp_probe); break;
    #endif

    #if HAS_TEMP_ADC_1
      case PrepareTemp_1: HAL_START_ADC(TEMP_1_PIN); break;
      case MeasureTemp_1: ACCUMULATE_ADC(temp_hotend[1]); break;
    #endif

    #if HAS_TEMP_ADC_2
      case PrepareTemp_2: HAL_START_ADC(TEMP_2_PIN); break;
      case MeasureTemp_2: ACCUMULATE_ADC(temp_hotend[2]); break;
    #endif

    #if HAS_TEMP_ADC_3
      case PrepareTemp_3: HAL_START_ADC(TEMP_3_PIN); break;
      case MeasureTemp_3: ACCUMULATE_ADC(temp_hotend[3]); break;
    #endif

    #if HAS_TEMP_ADC_4
      case PrepareTemp_4: HAL_START_ADC(TEMP_4_PIN); break;
      case MeasureTemp_4: ACCUMULATE_ADC(temp_hotend[4]); break;
    #endif

    #if HAS_TEMP_ADC_5
      case PrepareTemp_5: HAL_START_ADC(TEMP_5_PIN); break;
      case MeasureTemp_5: ACCUMULATE_ADC(temp_hotend[5]); break;
    #endif

    #if HAS_TEMP_ADC_6
      case PrepareTemp_6: HAL_START_ADC(TEMP_6_PIN); break;
      case MeasureTemp_6: ACCUMULATE_ADC(temp_hotend[6]); break;
    #endif

    #if HAS_TEMP_ADC_7
      case PrepareTemp_7: HAL_START_ADC(TEMP_7_PIN); break;
      case MeasureTemp_7: ACCUMULATE_ADC(temp_hotend[7]); break;
    #endif

    #if ENABLED(FILAMENT_WIDTH_SENSOR)
      case Prepare_FILWIDTH: HAL_START_ADC(FILWIDTH_PIN); break;
      case Measure_FILWIDTH:
        if (!HAL_ADC_READY()) next_sensor_state = adc_sensor_state; // Redo this state
        else filwidth.accumulate(HAL_READ_ADC());
      break;
    #endif

    #if ENABLED(POWER_MONITOR_CURRENT)
      case Prepare_POWER_MONITOR_CURRENT:
        HAL_START_ADC(POWER_MONITOR_CURRENT_PIN);
        break;
      case Measure_POWER_MONITOR_CURRENT:
        if (!HAL_ADC_READY()) next_sensor_state = adc_sensor_state; // Redo this state
        else power_monitor.add_current_sample(HAL_READ_ADC());
        break;
    #endif

    #if ENABLED(POWER_MONITOR_VOLTAGE)
      case Prepare_POWER_MONITOR_VOLTAGE:
        HAL_START_ADC(POWER_MONITOR_VOLTAGE_PIN);
        break;
      case Measure_POWER_MONITOR_VOLTAGE:
        if (!HAL_ADC_READY()) next_sensor_state = adc_sensor_state; // Redo this state
        else power_monitor.add_voltage_sample(HAL_READ_ADC());
        break;
    #endif

    #if HAS_JOY_ADC_X
      case PrepareJoy_X: HAL_START_ADC(JOY_X_PIN); break;
      case MeasureJoy_X: ACCUMULATE_ADC(joystick.x); break;
    #endif

    #if HAS_JOY_ADC_Y
      case PrepareJoy_Y: HAL_START_ADC(JOY_Y_PIN); break;
      case MeasureJoy_Y: ACCUMULATE_ADC(joystick.y); break;
    #endif

    #if HAS_JOY_ADC_Z
      case PrepareJoy_Z: HAL_START_ADC(JOY_Z_PIN); break;
      case MeasureJoy_Z: ACCUMULATE_ADC(joystick.z); break;
    #endif

    #if HAS_ADC_BUTTONS
      #ifndef ADC_BUTTON_DEBOUNCE_DELAY
        #define ADC_BUTTON_DEBOUNCE_DELAY 16
      #endif
      case Prepare_ADC_KEY: HAL_START_ADC(ADC_KEYPAD_PIN); break;
      case Measure_ADC_KEY:
        if (!HAL_ADC_READY())
          next_sensor_state = adc_sensor_state; // redo this state
        else if (ADCKey_count < ADC_BUTTON_DEBOUNCE_DELAY) {
          raw_ADCKey_value = HAL_READ_ADC();
          if (raw_ADCKey_value <= 900UL * HAL_ADC_RANGE / 1024UL) {
            NOMORE(current_ADCKey_raw, raw_ADCKey_value);
            ADCKey_count++;
          }
          else { //ADC Key release
            if (ADCKey_count > 0) ADCKey_count++; else ADCKey_pressed = false;
            if (ADCKey_pressed) {
              ADCKey_count = 0;
              current_ADCKey_raw = HAL_ADC_RANGE;
            }
          }
        }
        if (ADCKey_count == ADC_BUTTON_DEBOUNCE_DELAY) ADCKey_pressed = true;
        break;
    #endif // HAS_ADC_BUTTONS

    case StartupDelay: break;

  } // switch(adc_sensor_state)

  // Go to the next state
  adc_sensor_state = next_sensor_state;

  //
  // Additional ~1KHz Tasks
  //

  #if ENABLED(BABYSTEPPING) && DISABLED(INTEGRATED_BABYSTEPPING)
    babystep.task();
  #endif

  // Poll endstops state, if required
  endstops.poll();

  // Periodically call the planner timer
  planner.tick();
}

#if HAS_TEMP_SENSOR

  #include "../gcode/gcode.h"

  static void print_heater_state(const float &c, const float &t
    #if ENABLED(SHOW_TEMP_ADC_VALUES)
      , const float r
    #endif
    , const heater_id_t e=INDEX_NONE
  ) {
    char k;
    switch (e) {
      #if HAS_TEMP_CHAMBER
        case H_CHAMBER: k = 'C'; break;
      #endif
      #if HAS_TEMP_PROBE
        case H_PROBE: k = 'P'; break;
      #endif
      #if HAS_TEMP_HOTEND
        default: k = 'T'; break;
        #if HAS_HEATED_BED
          case H_BED: k = 'B'; break;
        #endif
        #if ENABLED(TEMP_SENSOR_1_AS_REDUNDANT)
          case H_REDUNDANT: k = 'R'; break;
        #endif
      #elif HAS_HEATED_BED
        default: k = 'B'; break;
      #endif
    }
    SERIAL_CHAR(' ');
    SERIAL_CHAR(k);
    #if HAS_MULTI_HOTEND
      if (e >= 0) SERIAL_CHAR('0' + e);
    #endif
    SERIAL_CHAR(':');
    SERIAL_ECHO(c);
    SERIAL_ECHOPAIR(" /" , t);
    #if ENABLED(SHOW_TEMP_ADC_VALUES)
      SERIAL_ECHOPAIR(" (", r * RECIPROCAL(OVERSAMPLENR));
      SERIAL_CHAR(')');
    #endif
    delay(2);
  }

  void Temperature::print_heater_states(const uint8_t target_extruder
    #if ENABLED(TEMP_SENSOR_1_AS_REDUNDANT)
      , const bool include_r/*=false*/
    #endif
  ) {
    #if HAS_TEMP_HOTEND
      print_heater_state(degHotend(target_extruder), degTargetHotend(target_extruder)
        #if ENABLED(SHOW_TEMP_ADC_VALUES)
          , rawHotendTemp(target_extruder)
        #endif
      );
      #if ENABLED(TEMP_SENSOR_1_AS_REDUNDANT)
        if (include_r) print_heater_state(redundant_temperature, degTargetHotend(target_extruder)
          #if ENABLED(SHOW_TEMP_ADC_VALUES)
            , redundant_temperature_raw
          #endif
          , H_REDUNDANT
        );
      #endif
    #endif
    #if HAS_HEATED_BED
      print_heater_state(degBed(), degTargetBed()
        #if ENABLED(SHOW_TEMP_ADC_VALUES)
          , rawBedTemp()
        #endif
        , H_BED
      );
    #endif
    #if HAS_TEMP_CHAMBER
      print_heater_state(degChamber()
        #if HAS_HEATED_CHAMBER
          , degTargetChamber()
        #else
          , 0
        #endif
        #if ENABLED(SHOW_TEMP_ADC_VALUES)
          , rawChamberTemp()
        #endif
        , H_CHAMBER
      );
    #endif // HAS_TEMP_CHAMBER
    #if HAS_TEMP_PROBE
      print_heater_state(degProbe(), 0
        #if ENABLED(SHOW_TEMP_ADC_VALUES)
          , rawProbeTemp()
        #endif
        , H_PROBE
      );
    #endif // HAS_TEMP_PROBE
    #if HAS_MULTI_HOTEND
      HOTEND_LOOP() print_heater_state(degHotend(e), degTargetHotend(e)
        #if ENABLED(SHOW_TEMP_ADC_VALUES)
          , rawHotendTemp(e)
        #endif
        , (heater_id_t)e
      );
    #endif
    SERIAL_ECHOPAIR(" @:", getHeaterPower((heater_id_t)target_extruder));
    #if HAS_HEATED_BED
      SERIAL_ECHOPAIR(" B@:", getHeaterPower(H_BED));
    #endif
    #if HAS_HEATED_CHAMBER
      SERIAL_ECHOPAIR(" C@:", getHeaterPower(H_CHAMBER));
    #endif
    #if HAS_MULTI_HOTEND
      HOTEND_LOOP() {
        SERIAL_ECHOPAIR(" @", e);
        SERIAL_CHAR(':');
        SERIAL_ECHO(getHeaterPower((heater_id_t)e));
      }
    #endif
  }

  #if ENABLED(AUTO_REPORT_TEMPERATURES)

    uint8_t Temperature::auto_report_temp_interval;
    millis_t Temperature::next_temp_report_ms;

    void Temperature::auto_report_temperatures() {
      if (auto_report_temp_interval && ELAPSED(millis(), next_temp_report_ms)) {
        next_temp_report_ms = millis() + 1000UL * auto_report_temp_interval;
        PORT_REDIRECT(SERIAL_BOTH);
        print_heater_states(active_extruder);
        SERIAL_EOL();
      }
    }

  #endif // AUTO_REPORT_TEMPERATURES

  #if HAS_HOTEND && HAS_DISPLAY
    void Temperature::set_heating_message(const uint8_t e) {
      const bool heating = isHeatingHotend(e);
      ui.status_printf_P(0,
        #if HAS_MULTI_HOTEND
          PSTR("E%c " S_FMT), '1' + e
        #else
          PSTR("E " S_FMT)
        #endif
        , heating ? GET_TEXT(MSG_HEATING) : GET_TEXT(MSG_COOLING)
      );
    }
  #endif

  #if HAS_TEMP_HOTEND

    #ifndef MIN_COOLING_SLOPE_DEG
      #define MIN_COOLING_SLOPE_DEG 1.50
    #endif
    #ifndef MIN_COOLING_SLOPE_TIME
      #define MIN_COOLING_SLOPE_TIME 60
    #endif

    bool Temperature::wait_for_hotend(const uint8_t target_extruder, const bool no_wait_for_cooling/*=true*/
      #if G26_CLICK_CAN_CANCEL
        , const bool click_to_cancel/*=false*/
      #endif
    ) {

      #if ENABLED(AUTOTEMP)
        REMEMBER(1, planner.autotemp_enabled, false);
      #endif

      #if TEMP_RESIDENCY_TIME > 0
        millis_t residency_start_ms = 0;
        bool first_loop = true;
        // Loop until the temperature has stabilized
        #define TEMP_CONDITIONS (!residency_start_ms || PENDING(now, residency_start_ms + SEC_TO_MS(TEMP_RESIDENCY_TIME)))
      #else
        // Loop until the temperature is very close target
        #define TEMP_CONDITIONS (wants_to_cool ? isCoolingHotend(target_extruder) : isHeatingHotend(target_extruder))
      #endif

      #if DISABLED(BUSY_WHILE_HEATING) && ENABLED(HOST_KEEPALIVE_FEATURE)
        KEEPALIVE_STATE(NOT_BUSY);
      #endif

      #if ENABLED(PRINTER_EVENT_LEDS)
        const float start_temp = degHotend(target_extruder);
        printerEventLEDs.onHotendHeatingStart();
      #endif

      bool wants_to_cool = false;
      float target_temp = -1.0, old_temp = 9999.0;
      millis_t now, next_temp_ms = 0, next_cool_check_ms = 0;
      wait_for_heatup = true;
      do {
        // Target temperature might be changed during the loop
        if (target_temp != degTargetHotend(target_extruder)) {
          wants_to_cool = isCoolingHotend(target_extruder);
          target_temp = degTargetHotend(target_extruder);

          // Exit if S<lower>, continue if S<higher>, R<lower>, or R<higher>
          if (no_wait_for_cooling && wants_to_cool) break;
        }

        now = millis();
        if (ELAPSED(now, next_temp_ms)) { // Print temp & remaining time every 1s while waiting
          next_temp_ms = now + 1000UL;
          print_heater_states(target_extruder);
          #if TEMP_RESIDENCY_TIME > 0
            SERIAL_ECHOPGM(" W:");
            if (residency_start_ms)
              SERIAL_ECHO(long((SEC_TO_MS(TEMP_RESIDENCY_TIME) - (now - residency_start_ms)) / 1000UL));
            else
              SERIAL_CHAR('?');
          #endif
          SERIAL_EOL();
        }

        idle();
        gcode.reset_stepper_timeout(); // Keep steppers powered

        const float temp = degHotend(target_extruder);

        #if ENABLED(PRINTER_EVENT_LEDS)
          // Gradually change LED strip from violet to red as nozzle heats up
          if (!wants_to_cool) printerEventLEDs.onHotendHeating(start_temp, temp, target_temp);
        #endif

        #if TEMP_RESIDENCY_TIME > 0

          const float temp_diff = ABS(target_temp - temp);

          if (!residency_start_ms) {
            // Start the TEMP_RESIDENCY_TIME timer when we reach target temp for the first time.
            if (temp_diff < TEMP_WINDOW)
              residency_start_ms = now + (first_loop ? SEC_TO_MS(TEMP_RESIDENCY_TIME) / 3 : 0);
          }
          else if (temp_diff > TEMP_HYSTERESIS) {
            // Restart the timer whenever the temperature falls outside the hysteresis.
            residency_start_ms = now;
          }

          first_loop = false;

        #endif

        // Prevent a wait-forever situation if R is misused i.e. M109 R0
        if (wants_to_cool) {
          // break after MIN_COOLING_SLOPE_TIME seconds
          // if the temperature did not drop at least MIN_COOLING_SLOPE_DEG
          if (!next_cool_check_ms || ELAPSED(now, next_cool_check_ms)) {
            if (old_temp - temp < float(MIN_COOLING_SLOPE_DEG)) break;
            next_cool_check_ms = now + 1000UL * MIN_COOLING_SLOPE_TIME;
            old_temp = temp;
          }
        }

        #if G26_CLICK_CAN_CANCEL
          if (click_to_cancel && ui.use_click()) {
            wait_for_heatup = false;
            ui.quick_feedback();
          }
        #endif

      } while (wait_for_heatup && TEMP_CONDITIONS);

      if (wait_for_heatup) {
        wait_for_heatup = false;
        #if ENABLED(DWIN_CREALITY_LCD)
          HMI_flag.heat_flag = 0;
          duration_t elapsed = print_job_timer.duration();  // print timer
          dwin_heat_time = elapsed.value;
        #else
          ui.reset_status();
        #endif
        TERN_(PRINTER_EVENT_LEDS, printerEventLEDs.onHeatingDone());
        return true;
      }

      return false;
    }

  #endif // HAS_TEMP_HOTEND

  #if HAS_HEATED_BED

    #ifndef MIN_COOLING_SLOPE_DEG_BED
      #define MIN_COOLING_SLOPE_DEG_BED 1.00
    #endif
    #ifndef MIN_COOLING_SLOPE_TIME_BED
      #define MIN_COOLING_SLOPE_TIME_BED 60
    #endif

    bool Temperature::wait_for_bed(const bool no_wait_for_cooling/*=true*/
      #if G26_CLICK_CAN_CANCEL
        , const bool click_to_cancel/*=false*/
      #endif
    ) {
      #if TEMP_BED_RESIDENCY_TIME > 0
        millis_t residency_start_ms = 0;
        bool first_loop = true;
        // Loop until the temperature has stabilized
        #define TEMP_BED_CONDITIONS (!residency_start_ms || PENDING(now, residency_start_ms + SEC_TO_MS(TEMP_BED_RESIDENCY_TIME)))
      #else
        // Loop until the temperature is very close target
        #define TEMP_BED_CONDITIONS (wants_to_cool ? isCoolingBed() : isHeatingBed())
      #endif

      #if DISABLED(BUSY_WHILE_HEATING) && ENABLED(HOST_KEEPALIVE_FEATURE)
        KEEPALIVE_STATE(NOT_BUSY);
      #endif

      #if ENABLED(PRINTER_EVENT_LEDS)
        const float start_temp = degBed();
        printerEventLEDs.onBedHeatingStart();
      #endif

      bool wants_to_cool = false;
      float target_temp = -1, old_temp = 9999;
      millis_t now, next_temp_ms = 0, next_cool_check_ms = 0;
      wait_for_heatup = true;
      do {
        // Target temperature might be changed during the loop
        if (target_temp != degTargetBed()) {
          wants_to_cool = isCoolingBed();
          target_temp = degTargetBed();

          // Exit if S<lower>, continue if S<higher>, R<lower>, or R<higher>
          if (no_wait_for_cooling && wants_to_cool) break;
        }

        now = millis();
        if (ELAPSED(now, next_temp_ms)) { //Print Temp Reading every 1 second while heating up.
          next_temp_ms = now + 1000UL;
          print_heater_states(active_extruder);
          #if TEMP_BED_RESIDENCY_TIME > 0
            SERIAL_ECHOPGM(" W:");
            if (residency_start_ms)
              SERIAL_ECHO(long((SEC_TO_MS(TEMP_BED_RESIDENCY_TIME) - (now - residency_start_ms)) / 1000UL));
            else
              SERIAL_CHAR('?');
          #endif
          SERIAL_EOL();
        }

        idle();
        gcode.reset_stepper_timeout(); // Keep steppers powered

        const float temp = degBed();

        #if ENABLED(PRINTER_EVENT_LEDS)
          // Gradually change LED strip from blue to violet as bed heats up
          if (!wants_to_cool) printerEventLEDs.onBedHeating(start_temp, temp, target_temp);
        #endif

        #if TEMP_BED_RESIDENCY_TIME > 0

          const float temp_diff = ABS(target_temp - temp);

          if (!residency_start_ms) {
            // Start the TEMP_BED_RESIDENCY_TIME timer when we reach target temp for the first time.
            if (temp_diff < TEMP_BED_WINDOW)
              residency_start_ms = now + (first_loop ? SEC_TO_MS(TEMP_BED_RESIDENCY_TIME) / 3 : 0);
          }
          else if (temp_diff > TEMP_BED_HYSTERESIS) {
            // Restart the timer whenever the temperature falls outside the hysteresis.
            residency_start_ms = now;
          }

        #endif // TEMP_BED_RESIDENCY_TIME > 0

        // Prevent a wait-forever situation if R is misused i.e. M190 R0
        if (wants_to_cool) {
          // Break after MIN_COOLING_SLOPE_TIME_BED seconds
          // if the temperature did not drop at least MIN_COOLING_SLOPE_DEG_BED
          if (!next_cool_check_ms || ELAPSED(now, next_cool_check_ms)) {
            if (old_temp - temp < float(MIN_COOLING_SLOPE_DEG_BED)) break;
            next_cool_check_ms = now + 1000UL * MIN_COOLING_SLOPE_TIME_BED;
            old_temp = temp;
          }
        }

        #if G26_CLICK_CAN_CANCEL
          if (click_to_cancel && ui.use_click()) {
            wait_for_heatup = false;
            ui.quick_feedback();
          }
        #endif

        #if TEMP_BED_RESIDENCY_TIME > 0
          first_loop = false;
        #endif

      } while (wait_for_heatup && TEMP_BED_CONDITIONS);

      if (wait_for_heatup) {
        wait_for_heatup = false;
        ui.reset_status();
        return true;
      }

      return false;
    }

    void Temperature::wait_for_bed_heating() {
      if (isHeatingBed()) {
        SERIAL_ECHOLNPGM("Wait for bed heating...");
        LCD_MESSAGEPGM(MSG_BED_HEATING);
        wait_for_bed();
        ui.reset_status();
      }
    }

  #endif // HAS_HEATED_BED

  #if HAS_TEMP_PROBE

    #ifndef MIN_DELTA_SLOPE_DEG_PROBE
      #define MIN_DELTA_SLOPE_DEG_PROBE 1.0
    #endif
    #ifndef MIN_DELTA_SLOPE_TIME_PROBE
      #define MIN_DELTA_SLOPE_TIME_PROBE 600
    #endif

    bool Temperature::wait_for_probe(const float target_temp, bool no_wait_for_cooling/*=true*/) {

      const bool wants_to_cool = isProbeAboveTemp(target_temp);
      const bool will_wait = !(wants_to_cool && no_wait_for_cooling);
      if (will_wait)
        SERIAL_ECHOLNPAIR("Waiting for probe to ", (wants_to_cool ? PSTR("cool down") : PSTR("heat up")), " to ", target_temp, " degrees.");

      #if DISABLED(BUSY_WHILE_HEATING) && ENABLED(HOST_KEEPALIVE_FEATURE)
        KEEPALIVE_STATE(NOT_BUSY);
      #endif

      float old_temp = 9999;
      millis_t next_temp_ms = 0, next_delta_check_ms = 0;
      wait_for_heatup = true;
      while (will_wait && wait_for_heatup) {

        // Print Temp Reading every 10 seconds while heating up.
        millis_t now = millis();
        if (!next_temp_ms || ELAPSED(now, next_temp_ms)) {
          next_temp_ms = now + 10000UL;
          print_heater_states(active_extruder);
          SERIAL_EOL();
        }

        idle();
        gcode.reset_stepper_timeout(); // Keep steppers powered

        // Break after MIN_DELTA_SLOPE_TIME_PROBE seconds if the temperature
        // did not drop at least MIN_DELTA_SLOPE_DEG_PROBE. This avoids waiting
        // forever as the probe is not actively heated.
        if (!next_delta_check_ms || ELAPSED(now, next_delta_check_ms)) {
          const float temp = degProbe(),
                      delta_temp = old_temp > temp ? old_temp - temp : temp - old_temp;
          if (delta_temp < float(MIN_DELTA_SLOPE_DEG_PROBE)) {
            SERIAL_ECHOLNPGM("Timed out waiting for probe temperature.");
            break;
          }
          next_delta_check_ms = now + 1000UL * MIN_DELTA_SLOPE_TIME_PROBE;
          old_temp = temp;
        }

        // Loop until the temperature is very close target
        if (!(wants_to_cool ? isProbeAboveTemp(target_temp) : isProbeBelowTemp(target_temp))) {
            SERIAL_ECHOLN(wants_to_cool ? PSTR("Cooldown") : PSTR("Heatup"));
            SERIAL_ECHOLNPGM(" complete, target probe temperature reached.");
            break;
        }
      }

      if (wait_for_heatup) {
        wait_for_heatup = false;
        ui.reset_status();
        return true;
      }
      else if (will_wait)
        SERIAL_ECHOLNPGM("Canceled wait for probe temperature.");

      return false;
    }

  #endif // HAS_TEMP_PROBE

  #if HAS_HEATED_CHAMBER

    #ifndef MIN_COOLING_SLOPE_DEG_CHAMBER
      #define MIN_COOLING_SLOPE_DEG_CHAMBER 1.50
    #endif
    #ifndef MIN_COOLING_SLOPE_TIME_CHAMBER
      #define MIN_COOLING_SLOPE_TIME_CHAMBER 120
    #endif

    bool Temperature::wait_for_chamber(const bool no_wait_for_cooling/*=true*/) {
      #if TEMP_CHAMBER_RESIDENCY_TIME > 0
        millis_t residency_start_ms = 0;
        bool first_loop = true;
        // Loop until the temperature has stabilized
        #define TEMP_CHAMBER_CONDITIONS (!residency_start_ms || PENDING(now, residency_start_ms + SEC_TO_MS(TEMP_CHAMBER_RESIDENCY_TIME)))
      #else
        // Loop until the temperature is very close target
        #define TEMP_CHAMBER_CONDITIONS (wants_to_cool ? isCoolingChamber() : isHeatingChamber())
      #endif

      #if DISABLED(BUSY_WHILE_HEATING) && ENABLED(HOST_KEEPALIVE_FEATURE)
        KEEPALIVE_STATE(NOT_BUSY);
      #endif

      bool wants_to_cool = false;
      float target_temp = -1, old_temp = 9999;
      millis_t now, next_temp_ms = 0, next_cool_check_ms = 0;
      wait_for_heatup = true;
      do {
        // Target temperature might be changed during the loop
        if (target_temp != degTargetChamber()) {
          wants_to_cool = isCoolingChamber();
          target_temp = degTargetChamber();

          // Exit if S<lower>, continue if S<higher>, R<lower>, or R<higher>
          if (no_wait_for_cooling && wants_to_cool) break;
        }

        now = millis();
        if (ELAPSED(now, next_temp_ms)) { // Print Temp Reading every 1 second while heating up.
          next_temp_ms = now + 1000UL;
          print_heater_states(active_extruder);
          #if TEMP_CHAMBER_RESIDENCY_TIME > 0
            SERIAL_ECHOPGM(" W:");
            if (residency_start_ms)
              SERIAL_ECHO(long((SEC_TO_MS(TEMP_CHAMBER_RESIDENCY_TIME) - (now - residency_start_ms)) / 1000UL));
            else
              SERIAL_CHAR('?');
          #endif
          SERIAL_EOL();
        }

        idle();
        gcode.reset_stepper_timeout(); // Keep steppers powered

        const float temp = degChamber();

        #if TEMP_CHAMBER_RESIDENCY_TIME > 0

          const float temp_diff = ABS(target_temp - temp);

          if (!residency_start_ms) {
            // Start the TEMP_CHAMBER_RESIDENCY_TIME timer when we reach target temp for the first time.
            if (temp_diff < TEMP_CHAMBER_WINDOW)
              residency_start_ms = now + (first_loop ? SEC_TO_MS(TEMP_CHAMBER_RESIDENCY_TIME) / 3 : 0);
          }
          else if (temp_diff > TEMP_CHAMBER_HYSTERESIS) {
            // Restart the timer whenever the temperature falls outside the hysteresis.
            residency_start_ms = now;
          }

          first_loop = false;
        #endif // TEMP_CHAMBER_RESIDENCY_TIME > 0

        // Prevent a wait-forever situation if R is misused i.e. M191 R0
        if (wants_to_cool) {
          // Break after MIN_COOLING_SLOPE_TIME_CHAMBER seconds
          // if the temperature did not drop at least MIN_COOLING_SLOPE_DEG_CHAMBER
          if (!next_cool_check_ms || ELAPSED(now, next_cool_check_ms)) {
            if (old_temp - temp < float(MIN_COOLING_SLOPE_DEG_CHAMBER)) break;
            next_cool_check_ms = now + 1000UL * MIN_COOLING_SLOPE_TIME_CHAMBER;
            old_temp = temp;
          }
        }
      } while (wait_for_heatup && TEMP_CHAMBER_CONDITIONS);

      if (wait_for_heatup) {
        wait_for_heatup = false;
        ui.reset_status();
        return true;
      }

      return false;
    }

  #endif // HAS_HEATED_CHAMBER

#endif // HAS_TEMP_SENSOR<|MERGE_RESOLUTION|>--- conflicted
+++ resolved
@@ -111,16 +111,14 @@
   #include "../libs/buzzer.h"
 #endif
 
-<<<<<<< HEAD
 #if HAS_TOOL_TYPES
   #include "../feature/tool_types.h"
 #endif
 
-=======
 #if HAS_SERVOS
-  #include "./servo.h"
-#endif
->>>>>>> c05beb74
+  #include "servo.h"
+#endif
+
 #if HOTEND_USES_THERMISTOR
   #if ENABLED(TEMP_SENSOR_1_AS_REDUNDANT)
     static const temp_entry_t* heater_ttbl_map[2] = { HEATER_0_TEMPTABLE, HEATER_1_TEMPTABLE };
@@ -391,9 +389,7 @@
    * Needs sufficient heater power to make some overshoot at target
    * temperature to succeed.
    */
-<<<<<<< HEAD
-  void Temperature::PID_autotune(const float &target, const heater_ind_t heater, const int8_t ncycles, const bool set_result/*=false*/) {
-
+  void Temperature::PID_autotune(const float &target, const heater_id_t heater_id, const int8_t ncycles, const bool set_result/*=false*/) {
     #if HAS_TOOL_TYPES
       if (tool_type != TOOL_TYPE_EXTRUDER) {
         SERIAL_ERROR_MSG(MSG_ERR_WRONG_TOOL);
@@ -401,9 +397,6 @@
       }
     #endif
 
-=======
-  void Temperature::PID_autotune(const float &target, const heater_id_t heater_id, const int8_t ncycles, const bool set_result/*=false*/) {
->>>>>>> c05beb74
     float current_temp = 0.0;
     int cycles = 0;
     bool heating = true;
