--- conflicted
+++ resolved
@@ -1308,11 +1308,7 @@
     }
 
     // maximum adc value .. take into account the over sampling
-<<<<<<< HEAD
-    const int adc_max = _BV(THERMISTOR_ADC_RESOLUTION) * OVERSAMPLENR - 1,
-=======
     const int adc_max = MAX_RAW_THERMISTOR_VALUE,
->>>>>>> 0be9fdb4
               adc_raw = constrain(raw, 1, adc_max - 1); // constrain to prevent divide-by-zero
 
     const float adc_inverse = (adc_max - adc_raw) - 0.5f,
