--- conflicted
+++ resolved
@@ -494,13 +494,8 @@
    * Needs sufficient heater power to make some overshoot at target
    * temperature to succeed.
    */
-<<<<<<< HEAD
-  void Temperature::PID_autotune(const_float_t target, const heater_id_t heater_id, const int8_t ncycles, const bool set_result/*=false*/) {
-    float current_temp = 0.0;
-=======
   void Temperature::PID_autotune(const celsius_t target, const heater_id_t heater_id, const int8_t ncycles, const bool set_result/*=false*/) {
     celsius_float_t current_temp = 0.0;
->>>>>>> 4428affc
     int cycles = 0;
     bool heating = true;
 
@@ -2300,11 +2295,7 @@
    *
    * TODO: Embed the last 3 parameters during init, if not less optimal
    */
-<<<<<<< HEAD
-  void Temperature::tr_state_machine_t::run(const_float_t current, const_float_t target, const heater_id_t heater_id, const uint16_t period_seconds, const celsius_t hysteresis_degc) {
-=======
   void Temperature::tr_state_machine_t::run(const_celsius_float_t current, const_celsius_float_t target, const heater_id_t heater_id, const uint16_t period_seconds, const celsius_t hysteresis_degc) {
->>>>>>> 4428affc
 
     #if HEATER_IDLE_HANDLER
       // Convert the given heater_id_t to an idle array index
@@ -3340,9 +3331,6 @@
 
   #include "../gcode/gcode.h"
 
-<<<<<<< HEAD
-  static void print_heater_state(const_float_t c, const_float_t t
-=======
   /**
    * Print a single heater state in the form:
    *        Bed: " B:nnn.nn /nnn.nn"
@@ -3353,7 +3341,6 @@
    *   With ADC: " T0:nnn.nn /nnn.nn (nnn.nn)"
    */
   static void print_heater_state(const_celsius_float_t c, const_celsius_float_t t
->>>>>>> 4428affc
     #if ENABLED(SHOW_TEMP_ADC_VALUES)
       , const float r
     #endif
@@ -3785,11 +3772,7 @@
       #define MIN_DELTA_SLOPE_TIME_PROBE 600
     #endif
 
-<<<<<<< HEAD
-    bool Temperature::wait_for_probe(const_float_t target_temp, bool no_wait_for_cooling/*=true*/) {
-=======
     bool Temperature::wait_for_probe(const celsius_t target_temp, bool no_wait_for_cooling/*=true*/) {
->>>>>>> 4428affc
 
       const bool wants_to_cool = isProbeAboveTemp(target_temp),
                  will_wait = !(wants_to_cool && no_wait_for_cooling);
