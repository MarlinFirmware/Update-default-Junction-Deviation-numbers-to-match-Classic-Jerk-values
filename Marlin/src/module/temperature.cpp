/**
 * Marlin 3D Printer Firmware
 * Copyright (c) 2020 MarlinFirmware [https://github.com/MarlinFirmware/Marlin]
 *
 * Based on Sprinter and grbl.
 * Copyright (c) 2011 Camiel Gubbels / Erik van der Zalm
 *
 * This program is free software: you can redistribute it and/or modify
 * it under the terms of the GNU General Public License as published by
 * the Free Software Foundation, either version 3 of the License, or
 * (at your option) any later version.
 *
 * This program is distributed in the hope that it will be useful,
 * but WITHOUT ANY WARRANTY; without even the implied warranty of
 * MERCHANTABILITY or FITNESS FOR A PARTICULAR PURPOSE.  See the
 * GNU General Public License for more details.
 *
 * You should have received a copy of the GNU General Public License
 * along with this program.  If not, see <https://www.gnu.org/licenses/>.
 *
 */

/**
 * temperature.cpp - temperature control
 */

// Useful when debugging thermocouples
//#define IGNORE_THERMOCOUPLE_ERRORS

#include "../MarlinCore.h"
#include "../HAL/shared/Delay.h"
#include "../lcd/marlinui.h"

#include "temperature.h"
#include "endstops.h"
#include "planner.h"
#include "printcounter.h"

#if EITHER(HAS_COOLER, LASER_COOLANT_FLOW_METER)
  #include "../feature/cooler.h"
  #include "../feature/spindle_laser.h"
#endif

#if ENABLED(EMERGENCY_PARSER)
  #include "motion.h"
#endif

#if ENABLED(DWIN_CREALITY_LCD)
  #include "../lcd/e3v2/creality/dwin.h"
#elif ENABLED(DWIN_CREALITY_LCD_ENHANCED)
  #include "../lcd/e3v2/enhanced/dwin.h"
#endif

#if ENABLED(EXTENSIBLE_UI)
  #include "../lcd/extui/ui_api.h"
#endif

#if ENABLED(HOST_PROMPT_SUPPORT)
  #include "../feature/host_actions.h"
#endif

#if HAS_TEMP_SENSOR
  #include "../gcode/gcode.h"
#endif

// MAX TC related macros
#define TEMP_SENSOR_IS_MAX(n, M) (ENABLED(TEMP_SENSOR_##n##_IS_MAX##M) || (ENABLED(TEMP_SENSOR_REDUNDANT_IS_MAX##M) && REDUNDANT_TEMP_MATCH(SOURCE, E##n)))
#define TEMP_SENSOR_IS_ANY_MAX_TC(n) (ENABLED(TEMP_SENSOR_##n##_IS_MAX_TC) || (ENABLED(TEMP_SENSOR_REDUNDANT_IS_MAX_TC) && REDUNDANT_TEMP_MATCH(SOURCE, E##n)))

// LIB_MAX6675 can be added to the build_flags in platformio.ini to use a user-defined library
// If LIB_MAX6675 is not on the build_flags then raw SPI reads will be used.
#if HAS_MAX6675 && USE_LIB_MAX6675
  #include <max6675.h>
  #define HAS_MAX6675_LIBRARY 1
#endif

// LIB_MAX31855 can be added to the build_flags in platformio.ini to use a user-defined library.
// If LIB_MAX31855 is not on the build_flags then raw SPI reads will be used.
#if HAS_MAX31855 && USE_ADAFRUIT_MAX31855
  #include <Adafruit_MAX31855.h>
  #define HAS_MAX31855_LIBRARY 1
  typedef Adafruit_MAX31855 MAX31855;
#endif

#if HAS_MAX31865
  #if USE_ADAFRUIT_MAX31865
    #include <Adafruit_MAX31865.h>
    typedef Adafruit_MAX31865 MAX31865;
  #else
    #include "../libs/MAX31865.h"
  #endif
#endif

#if HAS_MAX6675_LIBRARY || HAS_MAX31855_LIBRARY || HAS_MAX31865
  #define HAS_MAXTC_LIBRARIES 1
#endif

// If we have a MAX TC with SCK and MISO pins defined, it's either on a separate/dedicated Hardware
// SPI bus, or some pins for Software SPI. Alternate Hardware SPI buses are not supported yet, so
// your SPI options are:
//
//  1. Only CS pin(s) defined:                  Hardware SPI on the default bus (usually the SD card SPI).
//  2. CS, MISO, and SCK pins defined:          Software SPI on a separate bus, as defined by MISO, SCK.
//  3. CS, MISO, and SCK pins w/ FORCE_HW_SPI:  Hardware SPI on the default bus, ignoring MISO, SCK.
//
#if TEMP_SENSOR_IS_ANY_MAX_TC(0) && TEMP_SENSOR_0_HAS_SPI_PINS && DISABLED(TEMP_SENSOR_FORCE_HW_SPI)
    #define TEMP_SENSOR_0_USES_SW_SPI 1
#endif
#if TEMP_SENSOR_IS_ANY_MAX_TC(1) && TEMP_SENSOR_1_HAS_SPI_PINS && DISABLED(TEMP_SENSOR_FORCE_HW_SPI)
    #define TEMP_SENSOR_1_USES_SW_SPI 1
#endif

#if (TEMP_SENSOR_0_USES_SW_SPI || TEMP_SENSOR_1_USES_SW_SPI) && !HAS_MAXTC_LIBRARIES
  #include "../libs/private_spi.h"
  #define HAS_MAXTC_SW_SPI 1

  // Define pins for SPI-based sensors
  #if TEMP_SENSOR_0_USES_SW_SPI
    #define SW_SPI_SCK_PIN    TEMP_0_SCK_PIN
    #define SW_SPI_MISO_PIN   TEMP_0_MISO_PIN
    #if PIN_EXISTS(TEMP_0_MOSI)
      #define SW_SPI_MOSI_PIN TEMP_0_MOSI_PIN
    #endif
  #else
    #define SW_SPI_SCK_PIN    TEMP_1_SCK_PIN
    #define SW_SPI_MISO_PIN   TEMP_1_MISO_PIN
    #if PIN_EXISTS(TEMP_1_MOSI)
      #define SW_SPI_MOSI_PIN TEMP_1_MOSI_PIN
    #endif
  #endif
  #ifndef SW_SPI_MOSI_PIN
    #define SW_SPI_MOSI_PIN   SD_MOSI_PIN
  #endif
#endif

#if ENABLED(PID_EXTRUSION_SCALING)
  #include "stepper.h"
#endif

#if ENABLED(BABYSTEPPING) && DISABLED(INTEGRATED_BABYSTEPPING)
  #include "../feature/babystep.h"
#endif

#if ENABLED(FILAMENT_WIDTH_SENSOR)
  #include "../feature/filwidth.h"
#endif

#if HAS_POWER_MONITOR
  #include "../feature/power_monitor.h"
#endif

#if ENABLED(EMERGENCY_PARSER)
  #include "../feature/e_parser.h"
#endif

#if ENABLED(PRINTER_EVENT_LEDS)
  #include "../feature/leds/printer_event_leds.h"
#endif

#if ENABLED(JOYSTICK)
  #include "../feature/joystick.h"
#endif

#if ENABLED(SINGLENOZZLE)
  #include "tool_change.h"
#endif

#if USE_BEEPER
  #include "../libs/buzzer.h"
#endif

#if HAS_SERVOS
  #include "servo.h"
#endif

#if ANY(TEMP_SENSOR_0_IS_THERMISTOR, TEMP_SENSOR_1_IS_THERMISTOR, TEMP_SENSOR_2_IS_THERMISTOR, TEMP_SENSOR_3_IS_THERMISTOR, \
        TEMP_SENSOR_4_IS_THERMISTOR, TEMP_SENSOR_5_IS_THERMISTOR, TEMP_SENSOR_6_IS_THERMISTOR, TEMP_SENSOR_7_IS_THERMISTOR )
  #define HAS_HOTEND_THERMISTOR 1
#endif

#if HAS_HOTEND_THERMISTOR
  #define NEXT_TEMPTABLE(N) ,TEMPTABLE_##N
  #define NEXT_TEMPTABLE_LEN(N) ,TEMPTABLE_##N##_LEN
  static const temp_entry_t* heater_ttbl_map[HOTENDS] = ARRAY_BY_HOTENDS(TEMPTABLE_0 REPEAT_S(1, HOTENDS, NEXT_TEMPTABLE));
  static constexpr uint8_t heater_ttbllen_map[HOTENDS] = ARRAY_BY_HOTENDS(TEMPTABLE_0_LEN REPEAT_S(1, HOTENDS, NEXT_TEMPTABLE_LEN));
#endif

Temperature thermalManager;

const char str_t_thermal_runaway[] PROGMEM = STR_T_THERMAL_RUNAWAY,
           str_t_heating_failed[] PROGMEM = STR_T_HEATING_FAILED;

/**
 * Macros to include the heater id in temp errors. The compiler's dead-code
 * elimination should (hopefully) optimize out the unused strings.
 */

#if HAS_HEATED_BED
  #define _BED_PSTR(h) (h) == H_BED ? GET_TEXT(MSG_BED) :
#else
  #define _BED_PSTR(h)
#endif
#if HAS_HEATED_CHAMBER
  #define _CHAMBER_PSTR(h) (h) == H_CHAMBER ? GET_TEXT(MSG_CHAMBER) :
#else
  #define _CHAMBER_PSTR(h)
#endif
#if HAS_COOLER
  #define _COOLER_PSTR(h) (h) == H_COOLER ? GET_TEXT(MSG_COOLER) :
#else
  #define _COOLER_PSTR(h)
#endif
#define _E_PSTR(h,N) ((HOTENDS) > N && (h) == N) ? PSTR(LCD_STR_E##N) :
#define HEATER_PSTR(h) _BED_PSTR(h) _CHAMBER_PSTR(h) _COOLER_PSTR(h) _E_PSTR(h,1) _E_PSTR(h,2) _E_PSTR(h,3) _E_PSTR(h,4) _E_PSTR(h,5) PSTR(LCD_STR_E0)

//
// Initialize MAX TC objects/SPI
//
#if HAS_MAX_TC

  #if HAS_MAXTC_SW_SPI
    // Initialize SoftSPI for non-lib Software SPI; Libraries take care of it themselves.
    template<uint8_t MisoPin, uint8_t MosiPin, uint8_t SckPin>
      SoftSPI<MisoPin, MosiPin, SckPin> SPIclass<MisoPin, MosiPin, SckPin>::softSPI;
    SPIclass<SW_SPI_MISO_PIN, SW_SPI_MOSI_PIN, SW_SPI_SCK_PIN> max_tc_spi;

  #endif

  #define MAXTC_INIT(n, M) \
      MAX##M max##M##_##n = MAX##M( \
        TEMP_##n##_CS_PIN \
        OPTARG(_MAX31865_##n##_SW, TEMP_##n##_MOSI_PIN) \
        OPTARG(TEMP_SENSOR_##n##_USES_SW_SPI, TEMP_##n##_MISO_PIN, TEMP_##n##_SCK_PIN) \
        OPTARG(LARGE_PINMAP, HIGH) \
      )

  #if HAS_MAX6675_LIBRARY
    #if TEMP_SENSOR_IS_MAX(0, 6675)
      MAXTC_INIT(0, 6675);
    #endif
    #if TEMP_SENSOR_IS_MAX(1, 6675)
      MAXTC_INIT(1, 6675);
    #endif
  #endif

  #if HAS_MAX31855_LIBRARY
    #if TEMP_SENSOR_IS_MAX(0, 31855)
      MAXTC_INIT(0, 31855);
    #endif
    #if TEMP_SENSOR_IS_MAX(1, 31855)
      MAXTC_INIT(1, 31855);
    #endif
  #endif

  // MAX31865 always uses a library, unlike '55 & 6675
  #if HAS_MAX31865
    #define _MAX31865_0_SW TEMP_SENSOR_0_USES_SW_SPI
    #define _MAX31865_1_SW TEMP_SENSOR_1_USES_SW_SPI

    #if TEMP_SENSOR_IS_MAX(0, 31865)
      MAXTC_INIT(0, 31865);
    #endif
    #if TEMP_SENSOR_IS_MAX(1, 31865)
      MAXTC_INIT(1, 31865);
    #endif

    #undef _MAX31865_0_SW
    #undef _MAX31865_1_SW
  #endif

  #undef MAXTC_INIT

#endif

/**
 * public:
 */

#if ENABLED(NO_FAN_SLOWING_IN_PID_TUNING)
  bool Temperature::adaptive_fan_slowing = true;
#endif

#if HAS_HOTEND
  hotend_info_t Temperature::temp_hotend[HOTENDS];
  #define _HMT(N) HEATER_##N##_MAXTEMP,
  const celsius_t Temperature::hotend_maxtemp[HOTENDS] = ARRAY_BY_HOTENDS(HEATER_0_MAXTEMP, HEATER_1_MAXTEMP, HEATER_2_MAXTEMP, HEATER_3_MAXTEMP, HEATER_4_MAXTEMP, HEATER_5_MAXTEMP, HEATER_6_MAXTEMP, HEATER_7_MAXTEMP);
#endif

#if HAS_TEMP_REDUNDANT
  redundant_info_t Temperature::temp_redundant;
#endif

#if ENABLED(AUTO_POWER_E_FANS)
  uint8_t Temperature::autofan_speed[HOTENDS]; // = { 0 }
#endif

#if ENABLED(AUTO_POWER_CHAMBER_FAN)
  uint8_t Temperature::chamberfan_speed; // = 0
#endif

#if ENABLED(AUTO_POWER_COOLER_FAN)
  uint8_t Temperature::coolerfan_speed; // = 0
#endif

// Init fans according to whether they're native PWM or Software PWM
#ifdef BOARD_OPENDRAIN_MOSFETS
  #define _INIT_SOFT_FAN(P) OUT_WRITE_OD(P, FAN_INVERTING ? LOW : HIGH)
#else
  #define _INIT_SOFT_FAN(P) OUT_WRITE(P, FAN_INVERTING ? LOW : HIGH)
#endif
#if ENABLED(FAN_SOFT_PWM)
  #define _INIT_FAN_PIN(P) _INIT_SOFT_FAN(P)
#else
  #define _INIT_FAN_PIN(P) do{ if (PWM_PIN(P)) SET_PWM(P); else _INIT_SOFT_FAN(P); }while(0)
#endif
#if ENABLED(FAST_PWM_FAN)
  #define SET_FAST_PWM_FREQ(P) set_pwm_frequency(P, FAST_PWM_FAN_FREQUENCY)
#else
  #define SET_FAST_PWM_FREQ(P) NOOP
#endif
#define INIT_FAN_PIN(P) do{ _INIT_FAN_PIN(P); SET_FAST_PWM_FREQ(P); }while(0)

// HAS_FAN does not include CONTROLLER_FAN
#if HAS_FAN

  uint8_t Temperature::fan_speed[FAN_COUNT]; // = { 0 }

  #if ENABLED(EXTRA_FAN_SPEED)

    Temperature::extra_fan_t Temperature::extra_fan_speed[FAN_COUNT];

    /**
     * Handle the M106 P<fan> T<speed> command:
     *  T1       = Restore fan speed saved on the last T2
     *  T2       = Save the fan speed, then set to the last T<3-255> value
     *  T<3-255> = Set the "extra fan speed"
     */
    void Temperature::set_temp_fan_speed(const uint8_t fan, const uint16_t command_or_speed) {
      switch (command_or_speed) {
        case 1:
          set_fan_speed(fan, extra_fan_speed[fan].saved);
          break;
        case 2:
          extra_fan_speed[fan].saved = fan_speed[fan];
          set_fan_speed(fan, extra_fan_speed[fan].speed);
          break;
        default:
          extra_fan_speed[fan].speed = _MIN(command_or_speed, 255U);
          break;
      }
    }

  #endif

  #if EITHER(PROBING_FANS_OFF, ADVANCED_PAUSE_FANS_PAUSE)
    bool Temperature::fans_paused; // = false;
    uint8_t Temperature::saved_fan_speed[FAN_COUNT]; // = { 0 }
  #endif

  #if ENABLED(ADAPTIVE_FAN_SLOWING)
    uint8_t Temperature::fan_speed_scaler[FAN_COUNT] = ARRAY_N_1(FAN_COUNT, 128);
  #endif

  /**
   * Set the print fan speed for a target extruder
   */
  void Temperature::set_fan_speed(uint8_t fan, uint16_t speed) {

    NOMORE(speed, 255U);

    #if ENABLED(SINGLENOZZLE_STANDBY_FAN)
      if (fan != active_extruder) {
        if (fan < EXTRUDERS) singlenozzle_fan_speed[fan] = speed;
        return;
      }
    #endif

    TERN_(SINGLENOZZLE, if (fan < EXTRUDERS) fan = 0); // Always fan 0 for SINGLENOZZLE E fan

    if (fan >= FAN_COUNT) return;

    fan_speed[fan] = speed;
    #if REDUNDANT_PART_COOLING_FAN
      if (fan == 0) fan_speed[REDUNDANT_PART_COOLING_FAN] = speed;
    #endif

    TERN_(REPORT_FAN_CHANGE, report_fan_speed(fan));
  }

  #if ENABLED(REPORT_FAN_CHANGE)
    /**
     * Report print fan speed for a target extruder
     */
    void Temperature::report_fan_speed(const uint8_t fan) {
      if (fan >= FAN_COUNT) return;
      PORT_REDIRECT(SerialMask::All);
      SERIAL_ECHOLNPGM("M106 P", fan, " S", fan_speed[fan]);
    }
  #endif

  #if EITHER(PROBING_FANS_OFF, ADVANCED_PAUSE_FANS_PAUSE)

    void Temperature::set_fans_paused(const bool p) {
      if (p != fans_paused) {
        fans_paused = p;
        if (p)
          FANS_LOOP(i) { saved_fan_speed[i] = fan_speed[i]; fan_speed[i] = 0; }
        else
          FANS_LOOP(i) fan_speed[i] = saved_fan_speed[i];
      }
    }

  #endif

#endif // HAS_FAN

#if WATCH_HOTENDS
  hotend_watch_t Temperature::watch_hotend[HOTENDS]; // = { { 0 } }
#endif
#if HEATER_IDLE_HANDLER
  Temperature::heater_idle_t Temperature::heater_idle[NR_HEATER_IDLE]; // = { { 0 } }
#endif

#if HAS_HEATED_BED
  bed_info_t Temperature::temp_bed; // = { 0 }
  // Init min and max temp with extreme values to prevent false errors during startup
  int16_t Temperature::mintemp_raw_BED = TEMP_SENSOR_BED_RAW_LO_TEMP,
          Temperature::maxtemp_raw_BED = TEMP_SENSOR_BED_RAW_HI_TEMP;
  TERN_(WATCH_BED, bed_watch_t Temperature::watch_bed); // = { 0 }
  IF_DISABLED(PIDTEMPBED, millis_t Temperature::next_bed_check_ms);
#endif

#if HAS_TEMP_CHAMBER
  chamber_info_t Temperature::temp_chamber; // = { 0 }
  #if HAS_HEATED_CHAMBER
    millis_t next_cool_check_ms_2 = 0;
    celsius_float_t old_temp = 9999;
    int16_t Temperature::mintemp_raw_CHAMBER = TEMP_SENSOR_CHAMBER_RAW_LO_TEMP,
            Temperature::maxtemp_raw_CHAMBER = TEMP_SENSOR_CHAMBER_RAW_HI_TEMP;
    TERN_(WATCH_CHAMBER, chamber_watch_t Temperature::watch_chamber{0});
    IF_DISABLED(PIDTEMPCHAMBER, millis_t Temperature::next_chamber_check_ms);
  #endif
#endif

#if HAS_TEMP_COOLER
  cooler_info_t Temperature::temp_cooler; // = { 0 }
  #if HAS_COOLER
    bool flag_cooler_state;
    //bool flag_cooler_excess = false;
    celsius_float_t previous_temp = 9999;
    int16_t Temperature::mintemp_raw_COOLER = TEMP_SENSOR_COOLER_RAW_LO_TEMP,
            Temperature::maxtemp_raw_COOLER = TEMP_SENSOR_COOLER_RAW_HI_TEMP;
    #if WATCH_COOLER
      cooler_watch_t Temperature::watch_cooler{0};
    #endif
    millis_t Temperature::next_cooler_check_ms, Temperature::cooler_fan_flush_ms;
  #endif
#endif

#if HAS_TEMP_PROBE
  probe_info_t Temperature::temp_probe; // = { 0 }
#endif

#if HAS_TEMP_BOARD
  board_info_t Temperature::temp_board; // = { 0 }
  #if ENABLED(THERMAL_PROTECTION_BOARD)
    int16_t Temperature::mintemp_raw_BOARD = TEMP_SENSOR_BOARD_RAW_LO_TEMP,
            Temperature::maxtemp_raw_BOARD = TEMP_SENSOR_BOARD_RAW_HI_TEMP;
  #endif
#endif

#if ENABLED(PREVENT_COLD_EXTRUSION)
  bool Temperature::allow_cold_extrude = false;
  celsius_t Temperature::extrude_min_temp = EXTRUDE_MINTEMP;
#endif

#if HAS_ADC_BUTTONS
  uint32_t Temperature::current_ADCKey_raw = HAL_ADC_RANGE;
  uint16_t Temperature::ADCKey_count = 0;
#endif

#if ENABLED(PID_EXTRUSION_SCALING)
  int16_t Temperature::lpq_len; // Initialized in settings.cpp
#endif

/**
 * private:
 */

volatile bool Temperature::raw_temps_ready = false;

#if ENABLED(PID_EXTRUSION_SCALING)
  int32_t Temperature::last_e_position, Temperature::lpq[LPQ_MAX_LEN];
  lpq_ptr_t Temperature::lpq_ptr = 0;
#endif

#define TEMPDIR(N) ((TEMP_SENSOR_##N##_RAW_LO_TEMP) < (TEMP_SENSOR_##N##_RAW_HI_TEMP) ? 1 : -1)

#if HAS_HOTEND
  // Init mintemp and maxtemp with extreme values to prevent false errors during startup
  constexpr temp_range_t sensor_heater_0 { TEMP_SENSOR_0_RAW_LO_TEMP, TEMP_SENSOR_0_RAW_HI_TEMP, 0, 16383 },
                         sensor_heater_1 { TEMP_SENSOR_1_RAW_LO_TEMP, TEMP_SENSOR_1_RAW_HI_TEMP, 0, 16383 },
                         sensor_heater_2 { TEMP_SENSOR_2_RAW_LO_TEMP, TEMP_SENSOR_2_RAW_HI_TEMP, 0, 16383 },
                         sensor_heater_3 { TEMP_SENSOR_3_RAW_LO_TEMP, TEMP_SENSOR_3_RAW_HI_TEMP, 0, 16383 },
                         sensor_heater_4 { TEMP_SENSOR_4_RAW_LO_TEMP, TEMP_SENSOR_4_RAW_HI_TEMP, 0, 16383 },
                         sensor_heater_5 { TEMP_SENSOR_5_RAW_LO_TEMP, TEMP_SENSOR_5_RAW_HI_TEMP, 0, 16383 },
                         sensor_heater_6 { TEMP_SENSOR_6_RAW_LO_TEMP, TEMP_SENSOR_6_RAW_HI_TEMP, 0, 16383 },
                         sensor_heater_7 { TEMP_SENSOR_7_RAW_LO_TEMP, TEMP_SENSOR_7_RAW_HI_TEMP, 0, 16383 };

  temp_range_t Temperature::temp_range[HOTENDS] = ARRAY_BY_HOTENDS(sensor_heater_0, sensor_heater_1, sensor_heater_2, sensor_heater_3, sensor_heater_4, sensor_heater_5, sensor_heater_6, sensor_heater_7);
#endif

#if MAX_CONSECUTIVE_LOW_TEMPERATURE_ERROR_ALLOWED > 1
  uint8_t Temperature::consecutive_low_temperature_error[HOTENDS] = { 0 };
#endif

#if MILLISECONDS_PREHEAT_TIME > 0
  millis_t Temperature::preheat_end_time[HOTENDS] = { 0 };
#endif

#if HAS_AUTO_FAN
  millis_t Temperature::next_auto_fan_check_ms = 0;
#endif

#if ENABLED(FAN_SOFT_PWM)
  uint8_t Temperature::soft_pwm_amount_fan[FAN_COUNT],
          Temperature::soft_pwm_count_fan[FAN_COUNT];
#endif

#if ENABLED(SINGLENOZZLE_STANDBY_TEMP)
  celsius_t Temperature::singlenozzle_temp[EXTRUDERS];
#endif
#if ENABLED(SINGLENOZZLE_STANDBY_FAN)
  uint8_t Temperature::singlenozzle_fan_speed[EXTRUDERS];
#endif

#if ENABLED(PROBING_HEATERS_OFF)
  bool Temperature::paused_for_probing;
#endif

/**
 * public:
 * Class and Instance Methods
 */

#if HAS_PID_HEATING

  inline void say_default_() { SERIAL_ECHOPGM("#define DEFAULT_"); }

  /**
   * PID Autotuning (M303)
   *
   * Alternately heat and cool the nozzle, observing its behavior to
   * determine the best PID values to achieve a stable temperature.
   * Needs sufficient heater power to make some overshoot at target
   * temperature to succeed.
   */
  void Temperature::PID_autotune(const celsius_t target, const heater_id_t heater_id, const int8_t ncycles, const bool set_result/*=false*/) {
    celsius_float_t current_temp = 0.0;
    int cycles = 0;
    bool heating = true;

    millis_t next_temp_ms = millis(), t1 = next_temp_ms, t2 = next_temp_ms;
    long t_high = 0, t_low = 0;

    PID_t tune_pid = { 0, 0, 0 };
    celsius_float_t maxT = 0, minT = 10000;

    const bool isbed = (heater_id == H_BED);
    const bool ischamber = (heater_id == H_CHAMBER);

    #if ENABLED(PIDTEMPCHAMBER)
      #define C_TERN(T,A,B) ((T) ? (A) : (B))
    #else
      #define C_TERN(T,A,B) (B)
    #endif
    #if ENABLED(PIDTEMPBED)
      #define B_TERN(T,A,B) ((T) ? (A) : (B))
    #else
      #define B_TERN(T,A,B) (B)
    #endif
    #define GHV(C,B,H) C_TERN(ischamber, C, B_TERN(isbed, B, H))
    #define SHV(V) C_TERN(ischamber, temp_chamber.soft_pwm_amount = V, B_TERN(isbed, temp_bed.soft_pwm_amount = V, temp_hotend[heater_id].soft_pwm_amount = V))
    #define ONHEATINGSTART() C_TERN(ischamber, printerEventLEDs.onChamberHeatingStart(), B_TERN(isbed, printerEventLEDs.onBedHeatingStart(), printerEventLEDs.onHotendHeatingStart()))
    #define ONHEATING(S,C,T) C_TERN(ischamber, printerEventLEDs.onChamberHeating(S,C,T), B_TERN(isbed, printerEventLEDs.onBedHeating(S,C,T), printerEventLEDs.onHotendHeating(S,C,T)))

    #define WATCH_PID BOTH(WATCH_CHAMBER, PIDTEMPCHAMBER) || BOTH(WATCH_BED, PIDTEMPBED) || BOTH(WATCH_HOTENDS, PIDTEMP)

    #if WATCH_PID
      #if BOTH(THERMAL_PROTECTION_CHAMBER, PIDTEMPCHAMBER)
        #define C_GTV(T,A,B) ((T) ? (A) : (B))
      #else
        #define C_GTV(T,A,B) (B)
      #endif
      #if BOTH(THERMAL_PROTECTION_BED, PIDTEMPBED)
        #define B_GTV(T,A,B) ((T) ? (A) : (B))
      #else
        #define B_GTV(T,A,B) (B)
      #endif
      #define GTV(C,B,H) C_GTV(ischamber, C, B_GTV(isbed, B, H))
      const uint16_t watch_temp_period = GTV(WATCH_CHAMBER_TEMP_PERIOD, WATCH_BED_TEMP_PERIOD, WATCH_TEMP_PERIOD);
      const uint8_t watch_temp_increase = GTV(WATCH_CHAMBER_TEMP_INCREASE, WATCH_BED_TEMP_INCREASE, WATCH_TEMP_INCREASE);
      const celsius_float_t watch_temp_target = celsius_float_t(target - (watch_temp_increase + GTV(TEMP_CHAMBER_HYSTERESIS, TEMP_BED_HYSTERESIS, TEMP_HYSTERESIS) + 1));
      millis_t temp_change_ms = next_temp_ms + SEC_TO_MS(watch_temp_period);
      celsius_float_t next_watch_temp = 0.0;
      bool heated = false;
    #endif

    TERN_(HAS_AUTO_FAN, next_auto_fan_check_ms = next_temp_ms + 2500UL);

    TERN_(EXTENSIBLE_UI, ExtUI::onPidTuning(ExtUI::result_t::PID_STARTED));
    TERN_(DWIN_CREALITY_LCD_ENHANCED, DWIN_PidTuning(isbed ? PID_BED_START : PID_EXTR_START));

    if (target > GHV(CHAMBER_MAX_TARGET, BED_MAX_TARGET, temp_range[heater_id].maxtemp - (HOTEND_OVERSHOOT))) {
      SERIAL_ECHOLNPGM(STR_PID_TEMP_TOO_HIGH);
      TERN_(EXTENSIBLE_UI, ExtUI::onPidTuning(ExtUI::result_t::PID_TEMP_TOO_HIGH));
      TERN_(DWIN_CREALITY_LCD_ENHANCED, DWIN_PidTuning(PID_TEMP_TOO_HIGH));
      return;
    }

    SERIAL_ECHOLNPGM(STR_PID_AUTOTUNE_START);

    disable_all_heaters();
    TERN_(AUTO_POWER_CONTROL, powerManager.power_on());

    long bias = GHV(MAX_CHAMBER_POWER, MAX_BED_POWER, PID_MAX) >> 1, d = bias;
    SHV(bias);

    #if ENABLED(PRINTER_EVENT_LEDS)
      const celsius_float_t start_temp = GHV(degChamber(), degBed(), degHotend(heater_id));
      LEDColor color = ONHEATINGSTART();
    #endif

    TERN_(NO_FAN_SLOWING_IN_PID_TUNING, adaptive_fan_slowing = false);

    // PID Tuning loop
    wait_for_heatup = true; // Can be interrupted with M108
    TERN_(HAS_STATUS_MESSAGE, ui.status_printf_P(0, PSTR(S_FMT), "Wait for heat up..."));
    while (wait_for_heatup) {

      const millis_t ms = millis();

      if (updateTemperaturesIfReady()) { // temp sample ready

        // Get the current temperature and constrain it
        current_temp = GHV(degChamber(), degBed(), degHotend(heater_id));
        NOLESS(maxT, current_temp);
        NOMORE(minT, current_temp);

        #if ENABLED(PRINTER_EVENT_LEDS)
          ONHEATING(start_temp, current_temp, target);
        #endif

        #if HAS_AUTO_FAN
          if (ELAPSED(ms, next_auto_fan_check_ms)) {
            checkExtruderAutoFans();
            next_auto_fan_check_ms = ms + 2500UL;
          }
        #endif

        if (heating && current_temp > target && ELAPSED(ms, t2 + 5000UL)) {
          heating = false;
          SHV((bias - d) >> 1);
          t1 = ms;
          t_high = t1 - t2;
          maxT = target;
        }

        if (!heating && current_temp < target && ELAPSED(ms, t1 + 5000UL)) {
          heating = true;
          t2 = ms;
          t_low = t2 - t1;
          if (cycles > 0) {
            const long max_pow = GHV(MAX_CHAMBER_POWER, MAX_BED_POWER, PID_MAX);
            bias += (d * (t_high - t_low)) / (t_low + t_high);
            LIMIT(bias, 20, max_pow - 20);
            d = (bias > max_pow >> 1) ? max_pow - 1 - bias : bias;

            SERIAL_ECHOPGM(STR_BIAS, bias, STR_D_COLON, d, STR_T_MIN, minT, STR_T_MAX, maxT);
            if (cycles > 2) {
              const float Ku = (4.0f * d) / (float(M_PI) * (maxT - minT) * 0.5f),
                          Tu = float(t_low + t_high) * 0.001f,
                          pf = ischamber ? 0.2f : (isbed ? 0.2f : 0.6f),
                          df = ischamber ? 1.0f / 3.0f : (isbed ? 1.0f / 3.0f : 1.0f / 8.0f);

              tune_pid.Kp = Ku * pf;
              tune_pid.Ki = tune_pid.Kp * 2.0f / Tu;
              tune_pid.Kd = tune_pid.Kp * Tu * df;

              SERIAL_ECHOLNPGM(STR_KU, Ku, STR_TU, Tu);
              if (ischamber || isbed)
                SERIAL_ECHOLNPGM(" No overshoot");
              else
                SERIAL_ECHOLNPGM(STR_CLASSIC_PID);
              SERIAL_ECHOLNPGM(STR_KP, tune_pid.Kp, STR_KI, tune_pid.Ki, STR_KD, tune_pid.Kd);
            }
          }
          SHV((bias + d) >> 1);
          TERN_(HAS_STATUS_MESSAGE, ui.status_printf_P(0, PSTR(S_FMT " %i/%i"), GET_TEXT(MSG_PID_CYCLE), cycles, ncycles));
          cycles++;
          minT = target;
        }
      }

      // Did the temperature overshoot very far?
      #ifndef MAX_OVERSHOOT_PID_AUTOTUNE
        #define MAX_OVERSHOOT_PID_AUTOTUNE 30
      #endif
      if (current_temp > target + MAX_OVERSHOOT_PID_AUTOTUNE) {
        SERIAL_ECHOLNPGM(STR_PID_TEMP_TOO_HIGH);
        TERN_(EXTENSIBLE_UI, ExtUI::onPidTuning(ExtUI::result_t::PID_TEMP_TOO_HIGH));
        TERN_(DWIN_CREALITY_LCD_ENHANCED, DWIN_PidTuning(PID_TEMP_TOO_HIGH));
        break;
      }

      // Report heater states every 2 seconds
      if (ELAPSED(ms, next_temp_ms)) {
        #if HAS_TEMP_SENSOR
          print_heater_states(ischamber ? active_extruder : (isbed ? active_extruder : heater_id));
          SERIAL_EOL();
        #endif
        next_temp_ms = ms + 2000UL;

        // Make sure heating is actually working
        #if WATCH_PID
          if (BOTH(WATCH_BED, WATCH_HOTENDS) || isbed == DISABLED(WATCH_HOTENDS) || ischamber == DISABLED(WATCH_HOTENDS)) {
            if (!heated) {                                            // If not yet reached target...
              if (current_temp > next_watch_temp) {                   // Over the watch temp?
                next_watch_temp = current_temp + watch_temp_increase; // - set the next temp to watch for
                temp_change_ms = ms + SEC_TO_MS(watch_temp_period);     // - move the expiration timer up
                if (current_temp > watch_temp_target) heated = true;  // - Flag if target temperature reached
              }
              else if (ELAPSED(ms, temp_change_ms))                   // Watch timer expired
                _temp_error(heater_id, str_t_heating_failed, GET_TEXT(MSG_HEATING_FAILED_LCD));
            }
            else if (current_temp < target - (MAX_OVERSHOOT_PID_AUTOTUNE)) // Heated, then temperature fell too far?
              _temp_error(heater_id, str_t_thermal_runaway, GET_TEXT(MSG_THERMAL_RUNAWAY));
          }
        #endif
      } // every 2 seconds

      // Timeout after MAX_CYCLE_TIME_PID_AUTOTUNE minutes since the last undershoot/overshoot cycle
      #ifndef MAX_CYCLE_TIME_PID_AUTOTUNE
        #define MAX_CYCLE_TIME_PID_AUTOTUNE 20L
      #endif
      if ((ms - _MIN(t1, t2)) > (MAX_CYCLE_TIME_PID_AUTOTUNE * 60L * 1000L)) {
        TERN_(DWIN_CREALITY_LCD, DWIN_Popup_Temperature(0));
        TERN_(DWIN_CREALITY_LCD_ENHANCED, DWIN_PidTuning(PID_TUNING_TIMEOUT));
        TERN_(EXTENSIBLE_UI, ExtUI::onPidTuning(ExtUI::result_t::PID_TUNING_TIMEOUT));
        SERIAL_ECHOLNPGM(STR_PID_TIMEOUT);
        break;
      }

      if (cycles > ncycles && cycles > 2) {
        SERIAL_ECHOLNPGM(STR_PID_AUTOTUNE_FINISHED);

        #if EITHER(PIDTEMPBED, PIDTEMPCHAMBER)
          PGM_P const estring = GHV(PSTR("chamber"), PSTR("bed"), NUL_STR);
          say_default_(); SERIAL_ECHOPGM_P(estring); SERIAL_ECHOLNPGM("Kp ", tune_pid.Kp);
          say_default_(); SERIAL_ECHOPGM_P(estring); SERIAL_ECHOLNPGM("Ki ", tune_pid.Ki);
          say_default_(); SERIAL_ECHOPGM_P(estring); SERIAL_ECHOLNPGM("Kd ", tune_pid.Kd);
        #else
          say_default_(); SERIAL_ECHOLNPGM("Kp ", tune_pid.Kp);
          say_default_(); SERIAL_ECHOLNPGM("Ki ", tune_pid.Ki);
          say_default_(); SERIAL_ECHOLNPGM("Kd ", tune_pid.Kd);
        #endif

        auto _set_hotend_pid = [](const uint8_t e, const PID_t &in_pid) {
          #if ENABLED(PIDTEMP)
            PID_PARAM(Kp, e) = in_pid.Kp;
            PID_PARAM(Ki, e) = scalePID_i(in_pid.Ki);
            PID_PARAM(Kd, e) = scalePID_d(in_pid.Kd);
            updatePID();
          #else
            UNUSED(e); UNUSED(in_pid);
          #endif
        };

        #if ENABLED(PIDTEMPBED)
          auto _set_bed_pid = [](const PID_t &in_pid) {
            temp_bed.pid.Kp = in_pid.Kp;
            temp_bed.pid.Ki = scalePID_i(in_pid.Ki);
            temp_bed.pid.Kd = scalePID_d(in_pid.Kd);
          };
        #endif

        #if ENABLED(PIDTEMPCHAMBER)
          auto _set_chamber_pid = [](const PID_t &in_pid) {
            temp_chamber.pid.Kp = in_pid.Kp;
            temp_chamber.pid.Ki = scalePID_i(in_pid.Ki);
            temp_chamber.pid.Kd = scalePID_d(in_pid.Kd);
          };
        #endif

        // Use the result? (As with "M303 U1")
        if (set_result)
          GHV(_set_chamber_pid(tune_pid), _set_bed_pid(tune_pid), _set_hotend_pid(heater_id, tune_pid));

        TERN_(PRINTER_EVENT_LEDS, printerEventLEDs.onPidTuningDone(color));

        TERN_(EXTENSIBLE_UI, ExtUI::onPidTuning(ExtUI::result_t::PID_DONE));
        TERN_(DWIN_CREALITY_LCD_ENHANCED, DWIN_PidTuning(PID_DONE));

        goto EXIT_M303;
      }

      // Run HAL idle tasks
      TERN_(HAL_IDLETASK, HAL_idletask());

      // Run UI update
      TERN(HAS_DWIN_E3V2_BASIC, DWIN_Update(), ui.update());
    }
    wait_for_heatup = false;

    disable_all_heaters();

    TERN_(PRINTER_EVENT_LEDS, printerEventLEDs.onPidTuningDone(color));

    TERN_(EXTENSIBLE_UI, ExtUI::onPidTuning(ExtUI::result_t::PID_DONE));
    TERN_(DWIN_CREALITY_LCD_ENHANCED, DWIN_PidTuning(PID_DONE));

    EXIT_M303:
      TERN_(NO_FAN_SLOWING_IN_PID_TUNING, adaptive_fan_slowing = true);
      return;
  }

#endif // HAS_PID_HEATING

int16_t Temperature::getHeaterPower(const heater_id_t heater_id) {
  switch (heater_id) {
    #if HAS_HEATED_BED
      case H_BED: return temp_bed.soft_pwm_amount;
    #endif
    #if HAS_HEATED_CHAMBER
      case H_CHAMBER: return temp_chamber.soft_pwm_amount;
    #endif
    #if HAS_COOLER
      case H_COOLER: return temp_cooler.soft_pwm_amount;
    #endif
    default:
      return TERN0(HAS_HOTEND, temp_hotend[heater_id].soft_pwm_amount);
  }
}

#define _EFANOVERLAP(A,B) _FANOVERLAP(E##A,B)

#if HAS_AUTO_FAN
  #if EXTRUDER_AUTO_FAN_SPEED != 255
    #define INIT_E_AUTO_FAN_PIN(P) do{ if (P == FAN1_PIN || P == FAN2_PIN) { SET_PWM(P); SET_FAST_PWM_FREQ(P); } else SET_OUTPUT(P); }while(0)
  #else
    #define INIT_E_AUTO_FAN_PIN(P) SET_OUTPUT(P)
  #endif
  #if CHAMBER_AUTO_FAN_SPEED != 255
    #define INIT_CHAMBER_AUTO_FAN_PIN(P) do{ if (P == FAN1_PIN || P == FAN2_PIN) { SET_PWM(P); SET_FAST_PWM_FREQ(P); } else SET_OUTPUT(P); }while(0)
  #else
    #define INIT_CHAMBER_AUTO_FAN_PIN(P) SET_OUTPUT(P)
  #endif

  #define CHAMBER_FAN_INDEX HOTENDS

  void Temperature::checkExtruderAutoFans() {
    #define _EFAN(B,A) _EFANOVERLAP(A,B) ? B :
    static const uint8_t fanBit[] PROGMEM = {
      0
      #if HAS_MULTI_HOTEND
        #define _NEXT_FAN(N) , REPEAT2(N,_EFAN,N) N
        RREPEAT_S(1, HOTENDS, _NEXT_FAN)
      #endif
      #if HAS_AUTO_CHAMBER_FAN
        #define _CFAN(B) _FANOVERLAP(CHAMBER,B) ? B :
        , REPEAT(HOTENDS,_CFAN) (HOTENDS)
      #endif
    };

    uint8_t fanState = 0;
    HOTEND_LOOP()
      if (temp_hotend[e].celsius >= EXTRUDER_AUTO_FAN_TEMPERATURE)
        SBI(fanState, pgm_read_byte(&fanBit[e]));

    #if HAS_AUTO_CHAMBER_FAN
      if (temp_chamber.celsius >= CHAMBER_AUTO_FAN_TEMPERATURE)
        SBI(fanState, pgm_read_byte(&fanBit[CHAMBER_FAN_INDEX]));
    #endif

    #if HAS_AUTO_COOLER_FAN
      if (temp_cooler.celsius >= COOLER_AUTO_FAN_TEMPERATURE)
        SBI(fanState, pgm_read_byte(&fanBit[COOLER_FAN_INDEX]));
    #endif

    #define _UPDATE_AUTO_FAN(P,D,A) do{                  \
      if (PWM_PIN(P##_AUTO_FAN_PIN) && A < 255)          \
        analogWrite(pin_t(P##_AUTO_FAN_PIN), D ? A : 0); \
      else                                               \
        WRITE(P##_AUTO_FAN_PIN, D);                      \
    }while(0)

    uint8_t fanDone = 0;
    LOOP_L_N(f, COUNT(fanBit)) {
      const uint8_t realFan = pgm_read_byte(&fanBit[f]);
      if (TEST(fanDone, realFan)) continue;
      const bool fan_on = TEST(fanState, realFan);
      switch (f) {
        #if ENABLED(AUTO_POWER_CHAMBER_FAN)
          case CHAMBER_FAN_INDEX:
            chamberfan_speed = fan_on ? CHAMBER_AUTO_FAN_SPEED : 0;
            break;
        #endif
        default:
          #if ENABLED(AUTO_POWER_E_FANS)
            autofan_speed[realFan] = fan_on ? EXTRUDER_AUTO_FAN_SPEED : 0;
          #endif
          break;
      }

      switch (f) {
        #if HAS_AUTO_FAN_0
          case 0: _UPDATE_AUTO_FAN(E0, fan_on, EXTRUDER_AUTO_FAN_SPEED); break;
        #endif
        #if HAS_AUTO_FAN_1
          case 1: _UPDATE_AUTO_FAN(E1, fan_on, EXTRUDER_AUTO_FAN_SPEED); break;
        #endif
        #if HAS_AUTO_FAN_2
          case 2: _UPDATE_AUTO_FAN(E2, fan_on, EXTRUDER_AUTO_FAN_SPEED); break;
        #endif
        #if HAS_AUTO_FAN_3
          case 3: _UPDATE_AUTO_FAN(E3, fan_on, EXTRUDER_AUTO_FAN_SPEED); break;
        #endif
        #if HAS_AUTO_FAN_4
          case 4: _UPDATE_AUTO_FAN(E4, fan_on, EXTRUDER_AUTO_FAN_SPEED); break;
        #endif
        #if HAS_AUTO_FAN_5
          case 5: _UPDATE_AUTO_FAN(E5, fan_on, EXTRUDER_AUTO_FAN_SPEED); break;
        #endif
        #if HAS_AUTO_FAN_6
          case 6: _UPDATE_AUTO_FAN(E6, fan_on, EXTRUDER_AUTO_FAN_SPEED); break;
        #endif
        #if HAS_AUTO_FAN_7
          case 7: _UPDATE_AUTO_FAN(E7, fan_on, EXTRUDER_AUTO_FAN_SPEED); break;
        #endif
        #if HAS_AUTO_CHAMBER_FAN && !AUTO_CHAMBER_IS_E
          case CHAMBER_FAN_INDEX: _UPDATE_AUTO_FAN(CHAMBER, fan_on, CHAMBER_AUTO_FAN_SPEED); break;
        #endif
      }
      SBI(fanDone, realFan);
    }
  }

#endif // HAS_AUTO_FAN

//
// Temperature Error Handlers
//

inline void loud_kill(PGM_P const lcd_msg, const heater_id_t heater_id) {
  marlin_state = MF_KILLED;
  #if USE_BEEPER
    thermalManager.disable_all_heaters();
    for (uint8_t i = 20; i--;) {
      WRITE(BEEPER_PIN, HIGH);
      delay(25);
      watchdog_refresh();
      WRITE(BEEPER_PIN, LOW);
      delay(40);
      watchdog_refresh();
      delay(40);
      watchdog_refresh();
    }
    WRITE(BEEPER_PIN, HIGH);
  #endif
  kill(lcd_msg, HEATER_PSTR(heater_id));
}

void Temperature::_temp_error(const heater_id_t heater_id, PGM_P const serial_msg, PGM_P const lcd_msg) {

  static uint8_t killed = 0;

  if (IsRunning() && TERN1(BOGUS_TEMPERATURE_GRACE_PERIOD, killed == 2)) {
    SERIAL_ERROR_START();
    SERIAL_ECHOPGM_P(serial_msg);
    SERIAL_ECHOPGM(STR_STOPPED_HEATER);

    heater_id_t real_heater_id = heater_id;

    #if HAS_TEMP_REDUNDANT
      if (heater_id == H_REDUNDANT) {
        SERIAL_ECHOPGM(STR_REDUNDANT); // print redundant and cascade to print target, too.
        real_heater_id = (heater_id_t)HEATER_ID(TEMP_SENSOR_REDUNDANT_TARGET);
      }
    #endif

    switch (real_heater_id) {
      OPTCODE(HAS_TEMP_COOLER,  case H_COOLER:  SERIAL_ECHOPGM(STR_COOLER);         break)
      OPTCODE(HAS_TEMP_PROBE,   case H_PROBE:   SERIAL_ECHOPGM(STR_PROBE);          break)
      OPTCODE(HAS_TEMP_BOARD,   case H_BOARD:   SERIAL_ECHOPGM(STR_MOTHERBOARD);    break)
      OPTCODE(HAS_TEMP_CHAMBER, case H_CHAMBER: SERIAL_ECHOPGM(STR_HEATER_CHAMBER); break)
      OPTCODE(HAS_TEMP_BED,     case H_BED:     SERIAL_ECHOPGM(STR_HEATER_BED);     break)
      default:
        if (real_heater_id >= 0)
<<<<<<< HEAD
          SERIAL_ECHOLNPAIR("E", real_heater_id);
=======
          SERIAL_ECHOLNPGM("E", real_heater_id);
>>>>>>> ee26fd0e
    }
    SERIAL_EOL();
  }

  disable_all_heaters(); // always disable (even for bogus temp)
  watchdog_refresh();

  #if BOGUS_TEMPERATURE_GRACE_PERIOD
    const millis_t ms = millis();
    static millis_t expire_ms;
    switch (killed) {
      case 0:
        expire_ms = ms + BOGUS_TEMPERATURE_GRACE_PERIOD;
        ++killed;
        break;
      case 1:
        if (ELAPSED(ms, expire_ms)) ++killed;
        break;
      case 2:
        loud_kill(lcd_msg, heater_id);
        ++killed;
        break;
    }
  #elif defined(BOGUS_TEMPERATURE_GRACE_PERIOD)
    UNUSED(killed);
  #else
    if (!killed) { killed = 1; loud_kill(lcd_msg, heater_id); }
  #endif
}

void Temperature::max_temp_error(const heater_id_t heater_id) {
  #if HAS_DWIN_E3V2_BASIC && (HAS_HOTEND || HAS_HEATED_BED)
    DWIN_Popup_Temperature(1);
  #endif
  _temp_error(heater_id, PSTR(STR_T_MAXTEMP), GET_TEXT(MSG_ERR_MAXTEMP));
}

void Temperature::min_temp_error(const heater_id_t heater_id) {
  #if HAS_DWIN_E3V2_BASIC && (HAS_HOTEND || HAS_HEATED_BED)
    DWIN_Popup_Temperature(0);
  #endif
  _temp_error(heater_id, PSTR(STR_T_MINTEMP), GET_TEXT(MSG_ERR_MINTEMP));
}

#if ANY(PID_DEBUG, PID_BED_DEBUG, PID_CHAMBER_DEBUG)
  bool Temperature::pid_debug_flag; // = 0
#endif

#if HAS_HOTEND

  float Temperature::get_pid_output_hotend(const uint8_t E_NAME) {
    const uint8_t ee = HOTEND_INDEX;
    #if ENABLED(PIDTEMP)
      #if DISABLED(PID_OPENLOOP)
        static hotend_pid_t work_pid[HOTENDS];
        static float temp_iState[HOTENDS] = { 0 },
                     temp_dState[HOTENDS] = { 0 };
        static bool pid_reset[HOTENDS] = { false };
        const float pid_error = temp_hotend[ee].target - temp_hotend[ee].celsius;

        float pid_output;

        if (temp_hotend[ee].target == 0
          || pid_error < -(PID_FUNCTIONAL_RANGE)
          || TERN0(HEATER_IDLE_HANDLER, heater_idle[ee].timed_out)
        ) {
          pid_output = 0;
          pid_reset[ee] = true;
        }
        else if (pid_error > PID_FUNCTIONAL_RANGE) {
          pid_output = BANG_MAX;
          pid_reset[ee] = true;
        }
        else {
          if (pid_reset[ee]) {
            temp_iState[ee] = 0.0;
            work_pid[ee].Kd = 0.0;
            pid_reset[ee] = false;
          }

          work_pid[ee].Kd = work_pid[ee].Kd + PID_K2 * (PID_PARAM(Kd, ee) * (temp_dState[ee] - temp_hotend[ee].celsius) - work_pid[ee].Kd);
          const float max_power_over_i_gain = float(PID_MAX) / PID_PARAM(Ki, ee) - float(MIN_POWER);
          temp_iState[ee] = constrain(temp_iState[ee] + pid_error, 0, max_power_over_i_gain);
          work_pid[ee].Kp = PID_PARAM(Kp, ee) * pid_error;
          work_pid[ee].Ki = PID_PARAM(Ki, ee) * temp_iState[ee];

          pid_output = work_pid[ee].Kp + work_pid[ee].Ki + work_pid[ee].Kd + float(MIN_POWER);

          #if ENABLED(PID_EXTRUSION_SCALING)
            #if HOTENDS == 1
              constexpr bool this_hotend = true;
            #else
              const bool this_hotend = (ee == active_extruder);
            #endif
            work_pid[ee].Kc = 0;
            if (this_hotend) {
              const long e_position = stepper.position(E_AXIS);
              if (e_position > last_e_position) {
                lpq[lpq_ptr] = e_position - last_e_position;
                last_e_position = e_position;
              }
              else
                lpq[lpq_ptr] = 0;

              if (++lpq_ptr >= lpq_len) lpq_ptr = 0;
              work_pid[ee].Kc = (lpq[lpq_ptr] * planner.mm_per_step[E_AXIS]) * PID_PARAM(Kc, ee);
              pid_output += work_pid[ee].Kc;
            }
          #endif // PID_EXTRUSION_SCALING
          #if ENABLED(PID_FAN_SCALING)
            if (fan_speed[active_extruder] > PID_FAN_SCALING_MIN_SPEED) {
              work_pid[ee].Kf = PID_PARAM(Kf, ee) + (PID_FAN_SCALING_LIN_FACTOR) * fan_speed[active_extruder];
              pid_output += work_pid[ee].Kf;
            }
            //pid_output -= work_pid[ee].Ki;
            //pid_output += work_pid[ee].Ki * work_pid[ee].Kf
          #endif // PID_FAN_SCALING
          LIMIT(pid_output, 0, PID_MAX);
        }
        temp_dState[ee] = temp_hotend[ee].celsius;

      #else // PID_OPENLOOP

        const float pid_output = constrain(temp_hotend[ee].target, 0, PID_MAX);

      #endif // PID_OPENLOOP

      #if ENABLED(PID_DEBUG)
        if (ee == active_extruder && pid_debug_flag) {
          SERIAL_ECHO_MSG(STR_PID_DEBUG, ee, STR_PID_DEBUG_INPUT, temp_hotend[ee].celsius, STR_PID_DEBUG_OUTPUT, pid_output
            #if DISABLED(PID_OPENLOOP)
              , STR_PID_DEBUG_PTERM, work_pid[ee].Kp
              , STR_PID_DEBUG_ITERM, work_pid[ee].Ki
              , STR_PID_DEBUG_DTERM, work_pid[ee].Kd
              #if ENABLED(PID_EXTRUSION_SCALING)
                , STR_PID_DEBUG_CTERM, work_pid[ee].Kc
              #endif
            #endif
          );
        }
      #endif

    #else // No PID enabled

      const bool is_idling = TERN0(HEATER_IDLE_HANDLER, heater_idle[ee].timed_out);
      const float pid_output = (!is_idling && temp_hotend[ee].celsius < temp_hotend[ee].target) ? BANG_MAX : 0;

    #endif

    return pid_output;
  }

#endif // HAS_HOTEND

#if ENABLED(PIDTEMPBED)

  float Temperature::get_pid_output_bed() {

    #if DISABLED(PID_OPENLOOP)

      static PID_t work_pid{0};
      static float temp_iState = 0, temp_dState = 0;
      static bool pid_reset = true;
      float pid_output = 0;
      const float max_power_over_i_gain = float(MAX_BED_POWER) / temp_bed.pid.Ki - float(MIN_BED_POWER),
                  pid_error = temp_bed.target - temp_bed.celsius;

      if (!temp_bed.target || pid_error < -(PID_FUNCTIONAL_RANGE)) {
        pid_output = 0;
        pid_reset = true;
      }
      else if (pid_error > PID_FUNCTIONAL_RANGE) {
        pid_output = MAX_BED_POWER;
        pid_reset = true;
      }
      else {
        if (pid_reset) {
          temp_iState = 0.0;
          work_pid.Kd = 0.0;
          pid_reset = false;
        }

        temp_iState = constrain(temp_iState + pid_error, 0, max_power_over_i_gain);

        work_pid.Kp = temp_bed.pid.Kp * pid_error;
        work_pid.Ki = temp_bed.pid.Ki * temp_iState;
        work_pid.Kd = work_pid.Kd + PID_K2 * (temp_bed.pid.Kd * (temp_dState - temp_bed.celsius) - work_pid.Kd);

        temp_dState = temp_bed.celsius;

        pid_output = constrain(work_pid.Kp + work_pid.Ki + work_pid.Kd + float(MIN_BED_POWER), 0, MAX_BED_POWER);
      }

    #else // PID_OPENLOOP

      const float pid_output = constrain(temp_bed.target, 0, MAX_BED_POWER);

    #endif // PID_OPENLOOP

    #if ENABLED(PID_BED_DEBUG)
      if (pid_debug_flag) {
        SERIAL_ECHO_MSG(
          " PID_BED_DEBUG : Input ", temp_bed.celsius, " Output ", pid_output
          #if DISABLED(PID_OPENLOOP)
            , STR_PID_DEBUG_PTERM, work_pid.Kp
            , STR_PID_DEBUG_ITERM, work_pid.Ki
            , STR_PID_DEBUG_DTERM, work_pid.Kd
          #endif
        );
      }
    #endif

    return pid_output;
  }

#endif // PIDTEMPBED

#if ENABLED(PIDTEMPCHAMBER)

  float Temperature::get_pid_output_chamber() {

    #if DISABLED(PID_OPENLOOP)

      static PID_t work_pid{0};
      static float temp_iState = 0, temp_dState = 0;
      static bool pid_reset = true;
      float pid_output = 0;
      const float max_power_over_i_gain = float(MAX_CHAMBER_POWER) / temp_chamber.pid.Ki - float(MIN_CHAMBER_POWER),
                  pid_error = temp_chamber.target - temp_chamber.celsius;

      if (!temp_chamber.target || pid_error < -(PID_FUNCTIONAL_RANGE)) {
        pid_output = 0;
        pid_reset = true;
      }
      else if (pid_error > PID_FUNCTIONAL_RANGE) {
        pid_output = MAX_CHAMBER_POWER;
        pid_reset = true;
      }
      else {
        if (pid_reset) {
          temp_iState = 0.0;
          work_pid.Kd = 0.0;
          pid_reset = false;
        }

        temp_iState = constrain(temp_iState + pid_error, 0, max_power_over_i_gain);

        work_pid.Kp = temp_chamber.pid.Kp * pid_error;
        work_pid.Ki = temp_chamber.pid.Ki * temp_iState;
        work_pid.Kd = work_pid.Kd + PID_K2 * (temp_chamber.pid.Kd * (temp_dState - temp_chamber.celsius) - work_pid.Kd);

        temp_dState = temp_chamber.celsius;

        pid_output = constrain(work_pid.Kp + work_pid.Ki + work_pid.Kd + float(MIN_CHAMBER_POWER), 0, MAX_CHAMBER_POWER);
      }

    #else // PID_OPENLOOP

      const float pid_output = constrain(temp_chamber.target, 0, MAX_CHAMBER_POWER);

    #endif // PID_OPENLOOP

    #if ENABLED(PID_CHAMBER_DEBUG)
    {
      SERIAL_ECHO_MSG(
        " PID_CHAMBER_DEBUG : Input ", temp_chamber.celsius, " Output ", pid_output
        #if DISABLED(PID_OPENLOOP)
          , STR_PID_DEBUG_PTERM, work_pid.Kp
          , STR_PID_DEBUG_ITERM, work_pid.Ki
          , STR_PID_DEBUG_DTERM, work_pid.Kd
        #endif
      );
    }
    #endif

    return pid_output;
  }

#endif // PIDTEMPCHAMBER

/**
 * Manage heating activities for extruder hot-ends and a heated bed
 *  - Acquire updated temperature readings
 *    - Also resets the watchdog timer
 *  - Invoke thermal runaway protection
 *  - Manage extruder auto-fan
 *  - Apply filament width to the extrusion rate (may move)
 *  - Update the heated bed PID output value
 */
void Temperature::manage_heater() {
  if (marlin_state == MF_INITIALIZING) return watchdog_refresh(); // If Marlin isn't started, at least reset the watchdog!

  static bool no_reentry = false;  // Prevent recursion
  if (no_reentry) return;
  REMEMBER(mh, no_reentry, true);

  #if ENABLED(EMERGENCY_PARSER)
    if (emergency_parser.killed_by_M112) kill(M112_KILL_STR, nullptr, true);

    if (emergency_parser.quickstop_by_M410) {
      emergency_parser.quickstop_by_M410 = false; // quickstop_stepper may call idle so clear this now!
      quickstop_stepper();
    }
  #endif

  if (!updateTemperaturesIfReady()) return; // Will also reset the watchdog if temperatures are ready

  #if DISABLED(IGNORE_THERMOCOUPLE_ERRORS)
    #if TEMP_SENSOR_0_IS_MAX_TC
      if (degHotend(0) > _MIN(HEATER_0_MAXTEMP, TEMP_SENSOR_0_MAX_TC_TMAX - 1.0)) max_temp_error(H_E0);
      if (degHotend(0) < _MAX(HEATER_0_MINTEMP, TEMP_SENSOR_0_MAX_TC_TMIN + .01)) min_temp_error(H_E0);
    #endif
    #if TEMP_SENSOR_1_IS_MAX_TC
      if (degHotend(1) > _MIN(HEATER_1_MAXTEMP, TEMP_SENSOR_1_MAX_TC_TMAX - 1.0)) max_temp_error(H_E1);
      if (degHotend(1) < _MAX(HEATER_1_MINTEMP, TEMP_SENSOR_1_MAX_TC_TMIN + .01)) min_temp_error(H_E1);
    #endif
    #if TEMP_SENSOR_REDUNDANT_IS_MAX_TC
      if (degRedundant() > TEMP_SENSOR_REDUNDANT_MAX_TC_TMAX - 1.0) max_temp_error(H_REDUNDANT);
      if (degRedundant() < TEMP_SENSOR_REDUNDANT_MAX_TC_TMIN + .01) min_temp_error(H_REDUNDANT);
    #endif
  #endif

  millis_t ms = millis();

  #if HAS_HOTEND

    HOTEND_LOOP() {
      #if ENABLED(THERMAL_PROTECTION_HOTENDS)
        if (degHotend(e) > temp_range[e].maxtemp) max_temp_error((heater_id_t)e);
      #endif

      TERN_(HEATER_IDLE_HANDLER, heater_idle[e].update(ms));

      #if ENABLED(THERMAL_PROTECTION_HOTENDS)
        // Check for thermal runaway
        tr_state_machine[e].run(temp_hotend[e].celsius, temp_hotend[e].target, (heater_id_t)e, THERMAL_PROTECTION_PERIOD, THERMAL_PROTECTION_HYSTERESIS);
      #endif

      temp_hotend[e].soft_pwm_amount = (temp_hotend[e].celsius > temp_range[e].mintemp || is_preheating(e)) && temp_hotend[e].celsius < temp_range[e].maxtemp ? (int)get_pid_output_hotend(e) >> 1 : 0;

      #if WATCH_HOTENDS
        // Make sure temperature is increasing
        if (watch_hotend[e].elapsed(ms)) {          // Enabled and time to check?
          if (watch_hotend[e].check(degHotend(e)))  // Increased enough?
            start_watching_hotend(e);               // If temp reached, turn off elapsed check
          else {
            TERN_(HAS_DWIN_E3V2_BASIC, DWIN_Popup_Temperature(0));
            _temp_error((heater_id_t)e, str_t_heating_failed, GET_TEXT(MSG_HEATING_FAILED_LCD));
          }
        }
      #endif

    } // HOTEND_LOOP

  #endif // HAS_HOTEND

  #if HAS_TEMP_REDUNDANT
    // Make sure measured temperatures are close together
    if (ABS(degRedundantTarget() - degRedundant()) > TEMP_SENSOR_REDUNDANT_MAX_DIFF)
      _temp_error((heater_id_t)HEATER_ID(TEMP_SENSOR_REDUNDANT_TARGET), PSTR(STR_REDUNDANCY), GET_TEXT(MSG_ERR_REDUNDANT_TEMP));
  #endif

  #if HAS_AUTO_FAN
    if (ELAPSED(ms, next_auto_fan_check_ms)) { // only need to check fan state very infrequently
      checkExtruderAutoFans();
      next_auto_fan_check_ms = ms + 2500UL;
    }
  #endif

  #if ENABLED(FILAMENT_WIDTH_SENSOR)
    /**
     * Dynamically set the volumetric multiplier based
     * on the delayed Filament Width measurement.
     */
    filwidth.update_volumetric();
  #endif

  #if HAS_HEATED_BED

    #if ENABLED(THERMAL_PROTECTION_BED)
      if (degBed() > BED_MAXTEMP) max_temp_error(H_BED);
    #endif

    #if WATCH_BED
      // Make sure temperature is increasing
      if (watch_bed.elapsed(ms)) {              // Time to check the bed?
        if (watch_bed.check(degBed()))          // Increased enough?
          start_watching_bed();                 // If temp reached, turn off elapsed check
        else {
          TERN_(HAS_DWIN_E3V2_BASIC, DWIN_Popup_Temperature(0));
          _temp_error(H_BED, str_t_heating_failed, GET_TEXT(MSG_HEATING_FAILED_LCD));
        }
      }
    #endif // WATCH_BED

    #if BOTH(PROBING_HEATERS_OFF, BED_LIMIT_SWITCHING)
      #define PAUSE_CHANGE_REQD 1
    #endif

    #if PAUSE_CHANGE_REQD
      static bool last_pause_state;
    #endif

    do {

      #if DISABLED(PIDTEMPBED)
        if (PENDING(ms, next_bed_check_ms)
          && TERN1(PAUSE_CHANGE_REQD, paused_for_probing == last_pause_state)
        ) break;
        next_bed_check_ms = ms + BED_CHECK_INTERVAL;
        TERN_(PAUSE_CHANGE_REQD, last_pause_state = paused_for_probing);
      #endif

      TERN_(HEATER_IDLE_HANDLER, heater_idle[IDLE_INDEX_BED].update(ms));

      #if HAS_THERMALLY_PROTECTED_BED
        tr_state_machine[RUNAWAY_IND_BED].run(temp_bed.celsius, temp_bed.target, H_BED, THERMAL_PROTECTION_BED_PERIOD, THERMAL_PROTECTION_BED_HYSTERESIS);
      #endif

      #if HEATER_IDLE_HANDLER
        if (heater_idle[IDLE_INDEX_BED].timed_out) {
          temp_bed.soft_pwm_amount = 0;
          #if DISABLED(PIDTEMPBED)
            WRITE_HEATER_BED(LOW);
          #endif
        }
        else
      #endif
      {
        #if ENABLED(PIDTEMPBED)
          temp_bed.soft_pwm_amount = WITHIN(temp_bed.celsius, BED_MINTEMP, BED_MAXTEMP) ? (int)get_pid_output_bed() >> 1 : 0;
        #else
          // Check if temperature is within the correct band
          if (WITHIN(temp_bed.celsius, BED_MINTEMP, BED_MAXTEMP)) {
            #if ENABLED(BED_LIMIT_SWITCHING)
              if (temp_bed.celsius >= temp_bed.target + BED_HYSTERESIS)
                temp_bed.soft_pwm_amount = 0;
              else if (temp_bed.celsius <= temp_bed.target - (BED_HYSTERESIS))
                temp_bed.soft_pwm_amount = MAX_BED_POWER >> 1;
            #else // !PIDTEMPBED && !BED_LIMIT_SWITCHING
              temp_bed.soft_pwm_amount = temp_bed.celsius < temp_bed.target ? MAX_BED_POWER >> 1 : 0;
            #endif
          }
          else {
            temp_bed.soft_pwm_amount = 0;
            WRITE_HEATER_BED(LOW);
          }
        #endif
      }

    } while (false);

  #endif // HAS_HEATED_BED

  #if HAS_HEATED_CHAMBER

    #ifndef CHAMBER_CHECK_INTERVAL
      #define CHAMBER_CHECK_INTERVAL 1000UL
    #endif

    #if ENABLED(THERMAL_PROTECTION_CHAMBER)
      if (degChamber() > CHAMBER_MAXTEMP) max_temp_error(H_CHAMBER);
    #endif

    #if WATCH_CHAMBER
      // Make sure temperature is increasing
      if (watch_chamber.elapsed(ms)) {          // Time to check the chamber?
        if (watch_chamber.check(degChamber()))  // Increased enough? Error below.
          start_watching_chamber();             // If temp reached, turn off elapsed check.
        else
          _temp_error(H_CHAMBER, str_t_heating_failed, GET_TEXT(MSG_HEATING_FAILED_LCD));
      }
    #endif

    #if EITHER(CHAMBER_FAN, CHAMBER_VENT) || DISABLED(PIDTEMPCHAMBER)
      static bool flag_chamber_excess_heat; // = false;
    #endif

    #if EITHER(CHAMBER_FAN, CHAMBER_VENT)
      static bool flag_chamber_off; // = false

      if (temp_chamber.target > CHAMBER_MINTEMP) {
        flag_chamber_off = false;

        #if ENABLED(CHAMBER_FAN)
          int16_t fan_chamber_pwm;
          #if CHAMBER_FAN_MODE == 0
            fan_chamber_pwm = CHAMBER_FAN_BASE;
          #elif CHAMBER_FAN_MODE == 1
            fan_chamber_pwm = (temp_chamber.celsius > temp_chamber.target) ? (CHAMBER_FAN_BASE) + (CHAMBER_FAN_FACTOR) * (temp_chamber.celsius - temp_chamber.target) : 0;
          #elif CHAMBER_FAN_MODE == 2
            fan_chamber_pwm = (CHAMBER_FAN_BASE) + (CHAMBER_FAN_FACTOR) * ABS(temp_chamber.celsius - temp_chamber.target);
            if (temp_chamber.soft_pwm_amount)
              fan_chamber_pwm += (CHAMBER_FAN_FACTOR) * 2;
          #elif CHAMBER_FAN_MODE == 3
            fan_chamber_pwm = CHAMBER_FAN_BASE + _MAX((CHAMBER_FAN_FACTOR) * (temp_chamber.celsius - temp_chamber.target), 0);
          #endif
          NOMORE(fan_chamber_pwm, 225);
          set_fan_speed(CHAMBER_FAN_INDEX, fan_chamber_pwm); // TODO: instead of fan 2, set to chamber fan
        #endif

        #if ENABLED(CHAMBER_VENT)
          #ifndef MIN_COOLING_SLOPE_TIME_CHAMBER_VENT
            #define MIN_COOLING_SLOPE_TIME_CHAMBER_VENT 20
          #endif
          #ifndef MIN_COOLING_SLOPE_DEG_CHAMBER_VENT
            #define MIN_COOLING_SLOPE_DEG_CHAMBER_VENT 1.5
          #endif
          if (!flag_chamber_excess_heat && temp_chamber.celsius - temp_chamber.target >= HIGH_EXCESS_HEAT_LIMIT) {
            // Open vent after MIN_COOLING_SLOPE_TIME_CHAMBER_VENT seconds if the
            // temperature didn't drop at least MIN_COOLING_SLOPE_DEG_CHAMBER_VENT
            if (next_cool_check_ms_2 == 0 || ELAPSED(ms, next_cool_check_ms_2)) {
              if (temp_chamber.celsius - old_temp > MIN_COOLING_SLOPE_DEG_CHAMBER_VENT)
                flag_chamber_excess_heat = true; // the bed is heating the chamber too much
              next_cool_check_ms_2 = ms + SEC_TO_MS(MIN_COOLING_SLOPE_TIME_CHAMBER_VENT);
              old_temp = temp_chamber.celsius;
            }
          }
          else {
            next_cool_check_ms_2 = 0;
            old_temp = 9999;
          }
          if (flag_chamber_excess_heat && (temp_chamber.target - temp_chamber.celsius >= LOW_EXCESS_HEAT_LIMIT))
            flag_chamber_excess_heat = false;
        #endif
      }
      else if (!flag_chamber_off) {
        #if ENABLED(CHAMBER_FAN)
          flag_chamber_off = true;
          set_fan_speed(CHAMBER_FAN_INDEX, 0);
        #endif
        #if ENABLED(CHAMBER_VENT)
          flag_chamber_excess_heat = false;
          MOVE_SERVO(CHAMBER_VENT_SERVO_NR, 90);
        #endif
      }
    #endif

    #if ENABLED(PIDTEMPCHAMBER)
      // PIDTEMPCHAMBER doesn't support a CHAMBER_VENT yet.
      temp_chamber.soft_pwm_amount = WITHIN(temp_chamber.celsius, CHAMBER_MINTEMP, CHAMBER_MAXTEMP) ? (int)get_pid_output_chamber() >> 1 : 0;
    #else
      if (ELAPSED(ms, next_chamber_check_ms)) {
        next_chamber_check_ms = ms + CHAMBER_CHECK_INTERVAL;

        if (WITHIN(temp_chamber.celsius, CHAMBER_MINTEMP, CHAMBER_MAXTEMP)) {
          if (flag_chamber_excess_heat) {
            temp_chamber.soft_pwm_amount = 0;
            #if ENABLED(CHAMBER_VENT)
              if (!flag_chamber_off) MOVE_SERVO(CHAMBER_VENT_SERVO_NR, temp_chamber.celsius <= temp_chamber.target ? 0 : 90);
            #endif
          }
          else {
            #if ENABLED(CHAMBER_LIMIT_SWITCHING)
              if (temp_chamber.celsius >= temp_chamber.target + TEMP_CHAMBER_HYSTERESIS)
                temp_chamber.soft_pwm_amount = 0;
              else if (temp_chamber.celsius <= temp_chamber.target - (TEMP_CHAMBER_HYSTERESIS))
                temp_chamber.soft_pwm_amount = (MAX_CHAMBER_POWER) >> 1;
            #else
              temp_chamber.soft_pwm_amount = temp_chamber.celsius < temp_chamber.target ? (MAX_CHAMBER_POWER) >> 1 : 0;
            #endif
            #if ENABLED(CHAMBER_VENT)
              if (!flag_chamber_off) MOVE_SERVO(CHAMBER_VENT_SERVO_NR, 0);
            #endif
          }
        }
        else {
          temp_chamber.soft_pwm_amount = 0;
          WRITE_HEATER_CHAMBER(LOW);
        }
     }
     #if ENABLED(THERMAL_PROTECTION_CHAMBER)
       tr_state_machine[RUNAWAY_IND_CHAMBER].run(temp_chamber.celsius, temp_chamber.target, H_CHAMBER, THERMAL_PROTECTION_CHAMBER_PERIOD, THERMAL_PROTECTION_CHAMBER_HYSTERESIS);
     #endif
   #endif

  #endif // HAS_HEATED_CHAMBER

  #if HAS_COOLER

    #ifndef COOLER_CHECK_INTERVAL
      #define COOLER_CHECK_INTERVAL 2000UL
    #endif

    #if ENABLED(THERMAL_PROTECTION_COOLER)
      if (degCooler() > COOLER_MAXTEMP) max_temp_error(H_COOLER);
    #endif

    #if WATCH_COOLER
      // Make sure temperature is decreasing
      if (watch_cooler.elapsed(ms)) {             // Time to check the cooler?
        if (degCooler() > watch_cooler.target)    // Failed to decrease enough?
          _temp_error(H_COOLER, GET_TEXT(MSG_COOLING_FAILED), GET_TEXT(MSG_COOLING_FAILED));
        else
          start_watching_cooler();                 // Start again if the target is still far off
      }
    #endif

    static bool flag_cooler_state; // = false

    if (cooler.enabled) {
      flag_cooler_state = true; // used to allow M106 fan control when cooler is disabled
      if (temp_cooler.target == 0) temp_cooler.target = COOLER_MIN_TARGET;
      if (ELAPSED(ms, next_cooler_check_ms)) {
        next_cooler_check_ms = ms + COOLER_CHECK_INTERVAL;
        if (temp_cooler.celsius > temp_cooler.target) {
          temp_cooler.soft_pwm_amount = temp_cooler.celsius > temp_cooler.target ? MAX_COOLER_POWER : 0;
          flag_cooler_state = temp_cooler.soft_pwm_amount > 0 ? true : false; // used to allow M106 fan control when cooler is disabled
          #if ENABLED(COOLER_FAN)
            int16_t fan_cooler_pwm = (COOLER_FAN_BASE) + (COOLER_FAN_FACTOR) * ABS(temp_cooler.celsius - temp_cooler.target);
            NOMORE(fan_cooler_pwm, 255);
            set_fan_speed(COOLER_FAN_INDEX, fan_cooler_pwm); // Set cooler fan pwm
            cooler_fan_flush_ms = ms + 5000;
          #endif
        }
        else {
          temp_cooler.soft_pwm_amount = 0;
          #if ENABLED(COOLER_FAN)
            set_fan_speed(COOLER_FAN_INDEX, temp_cooler.celsius > temp_cooler.target - 2 ? COOLER_FAN_BASE : 0);
          #endif
          WRITE_HEATER_COOLER(LOW);
        }
      }
    }
    else {
      temp_cooler.soft_pwm_amount = 0;
      if (flag_cooler_state) {
        flag_cooler_state = false;
        thermalManager.set_fan_speed(COOLER_FAN_INDEX, 0);
      }
      WRITE_HEATER_COOLER(LOW);
    }

    #if ENABLED(THERMAL_PROTECTION_COOLER)
      tr_state_machine[RUNAWAY_IND_COOLER].run(temp_cooler.celsius, temp_cooler.target, H_COOLER, THERMAL_PROTECTION_COOLER_PERIOD, THERMAL_PROTECTION_COOLER_HYSTERESIS);
    #endif

  #endif // HAS_COOLER

  #if ENABLED(LASER_COOLANT_FLOW_METER)
    cooler.flowmeter_task(ms);
    #if ENABLED(FLOWMETER_SAFETY)
      if (cutter.enabled() && cooler.check_flow_too_low()) {
        cutter.disable();
        TERN_(HAS_DISPLAY, ui.flow_fault());
      }
    #endif
  #endif

  UNUSED(ms);
}

#define TEMP_AD595(RAW)  ((RAW) * 5.0 * 100.0 / float(HAL_ADC_RANGE) / (OVERSAMPLENR) * (TEMP_SENSOR_AD595_GAIN) + TEMP_SENSOR_AD595_OFFSET)
#define TEMP_AD8495(RAW) ((RAW) * 6.6 * 100.0 / float(HAL_ADC_RANGE) / (OVERSAMPLENR) * (TEMP_SENSOR_AD8495_GAIN) + TEMP_SENSOR_AD8495_OFFSET)

/**
 * Bisect search for the range of the 'raw' value, then interpolate
 * proportionally between the under and over values.
 */
#define SCAN_THERMISTOR_TABLE(TBL,LEN) do{                                \
  uint8_t l = 0, r = LEN, m;                                              \
  for (;;) {                                                              \
    m = (l + r) >> 1;                                                     \
    if (!m) return celsius_t(pgm_read_word(&TBL[0].celsius));             \
    if (m == l || m == r) return celsius_t(pgm_read_word(&TBL[LEN-1].celsius)); \
    int16_t v00 = pgm_read_word(&TBL[m-1].value),                         \
            v10 = pgm_read_word(&TBL[m-0].value);                         \
         if (raw < v00) r = m;                                            \
    else if (raw > v10) l = m;                                            \
    else {                                                                \
      const celsius_t v01 = celsius_t(pgm_read_word(&TBL[m-1].celsius)),  \
                      v11 = celsius_t(pgm_read_word(&TBL[m-0].celsius));  \
      return v01 + (raw - v00) * float(v11 - v01) / float(v10 - v00);     \
    }                                                                     \
  }                                                                       \
}while(0)

#if HAS_USER_THERMISTORS

  user_thermistor_t Temperature::user_thermistor[USER_THERMISTORS]; // Initialized by settings.load()

  void Temperature::reset_user_thermistors() {
    user_thermistor_t default_user_thermistor[USER_THERMISTORS] = {
      #if TEMP_SENSOR_0_IS_CUSTOM
        { true, 0, 0, HOTEND0_PULLUP_RESISTOR_OHMS, HOTEND0_RESISTANCE_25C_OHMS, 0, 0, HOTEND0_BETA, 0 },
      #endif
      #if TEMP_SENSOR_1_IS_CUSTOM
        { true, 0, 0, HOTEND1_PULLUP_RESISTOR_OHMS, HOTEND1_RESISTANCE_25C_OHMS, 0, 0, HOTEND1_BETA, 0 },
      #endif
      #if TEMP_SENSOR_2_IS_CUSTOM
        { true, 0, 0, HOTEND2_PULLUP_RESISTOR_OHMS, HOTEND2_RESISTANCE_25C_OHMS, 0, 0, HOTEND2_BETA, 0 },
      #endif
      #if TEMP_SENSOR_3_IS_CUSTOM
        { true, 0, 0, HOTEND3_PULLUP_RESISTOR_OHMS, HOTEND3_RESISTANCE_25C_OHMS, 0, 0, HOTEND3_BETA, 0 },
      #endif
      #if TEMP_SENSOR_4_IS_CUSTOM
        { true, 0, 0, HOTEND4_PULLUP_RESISTOR_OHMS, HOTEND4_RESISTANCE_25C_OHMS, 0, 0, HOTEND4_BETA, 0 },
      #endif
      #if TEMP_SENSOR_5_IS_CUSTOM
        { true, 0, 0, HOTEND5_PULLUP_RESISTOR_OHMS, HOTEND5_RESISTANCE_25C_OHMS, 0, 0, HOTEND5_BETA, 0 },
      #endif
      #if TEMP_SENSOR_6_IS_CUSTOM
        { true, 0, 0, HOTEND6_PULLUP_RESISTOR_OHMS, HOTEND6_RESISTANCE_25C_OHMS, 0, 0, HOTEND6_BETA, 0 },
      #endif
      #if TEMP_SENSOR_7_IS_CUSTOM
        { true, 0, 0, HOTEND7_PULLUP_RESISTOR_OHMS, HOTEND7_RESISTANCE_25C_OHMS, 0, 0, HOTEND7_BETA, 0 },
      #endif
      #if TEMP_SENSOR_BED_IS_CUSTOM
        { true, 0, 0, BED_PULLUP_RESISTOR_OHMS, BED_RESISTANCE_25C_OHMS, 0, 0, BED_BETA, 0 },
      #endif
      #if TEMP_SENSOR_CHAMBER_IS_CUSTOM
        { true, 0, 0, CHAMBER_PULLUP_RESISTOR_OHMS, CHAMBER_RESISTANCE_25C_OHMS, 0, 0, CHAMBER_BETA, 0 },
      #endif
      #if TEMP_SENSOR_COOLER_IS_CUSTOM
        { true, 0, 0, COOLER_PULLUP_RESISTOR_OHMS, COOLER_RESISTANCE_25C_OHMS, 0, 0, COOLER_BETA, 0 },
      #endif
      #if TEMP_SENSOR_PROBE_IS_CUSTOM
        { true, 0, 0, PROBE_PULLUP_RESISTOR_OHMS, PROBE_RESISTANCE_25C_OHMS, 0, 0, PROBE_BETA, 0 },
      #endif
      #if TEMP_SENSOR_BOARD_IS_CUSTOM
        { true, 0, 0, BOARD_PULLUP_RESISTOR_OHMS, BOARD_RESISTANCE_25C_OHMS, 0, 0, BOARD_BETA, 0 },
      #endif
      #if TEMP_SENSOR_REDUNDANT_IS_CUSTOM
        { true, 0, 0, REDUNDANT_PULLUP_RESISTOR_OHMS, REDUNDANT_RESISTANCE_25C_OHMS, 0, 0, REDUNDANT_BETA, 0 },
      #endif
    };
    COPY(user_thermistor, default_user_thermistor);
  }

  void Temperature::M305_report(const uint8_t t_index, const bool forReplay/*=true*/) {
    gcode.report_heading_etc(forReplay, PSTR(STR_USER_THERMISTORS));
    SERIAL_ECHOPGM("  M305 P", AS_DIGIT(t_index));

    const user_thermistor_t &t = user_thermistor[t_index];

    SERIAL_ECHOPAIR_F(" R", t.series_res, 1);
    SERIAL_ECHOPAIR_F_P(SP_T_STR, t.res_25, 1);
    SERIAL_ECHOPAIR_F_P(SP_B_STR, t.beta, 1);
    SERIAL_ECHOPAIR_F_P(SP_C_STR, t.sh_c_coeff, 9);
    SERIAL_ECHOPGM(" ; ");
    SERIAL_ECHOPGM_P(
      TERN_(TEMP_SENSOR_0_IS_CUSTOM, t_index == CTI_HOTEND_0 ? PSTR("HOTEND 0") :)
      TERN_(TEMP_SENSOR_1_IS_CUSTOM, t_index == CTI_HOTEND_1 ? PSTR("HOTEND 1") :)
      TERN_(TEMP_SENSOR_2_IS_CUSTOM, t_index == CTI_HOTEND_2 ? PSTR("HOTEND 2") :)
      TERN_(TEMP_SENSOR_3_IS_CUSTOM, t_index == CTI_HOTEND_3 ? PSTR("HOTEND 3") :)
      TERN_(TEMP_SENSOR_4_IS_CUSTOM, t_index == CTI_HOTEND_4 ? PSTR("HOTEND 4") :)
      TERN_(TEMP_SENSOR_5_IS_CUSTOM, t_index == CTI_HOTEND_5 ? PSTR("HOTEND 5") :)
      TERN_(TEMP_SENSOR_6_IS_CUSTOM, t_index == CTI_HOTEND_6 ? PSTR("HOTEND 6") :)
      TERN_(TEMP_SENSOR_7_IS_CUSTOM, t_index == CTI_HOTEND_7 ? PSTR("HOTEND 7") :)
      TERN_(TEMP_SENSOR_BED_IS_CUSTOM, t_index == CTI_BED ? PSTR("BED") :)
      TERN_(TEMP_SENSOR_CHAMBER_IS_CUSTOM, t_index == CTI_CHAMBER ? PSTR("CHAMBER") :)
      TERN_(TEMP_SENSOR_COOLER_IS_CUSTOM, t_index == CTI_COOLER ? PSTR("COOLER") :)
      TERN_(TEMP_SENSOR_PROBE_IS_CUSTOM, t_index == CTI_PROBE ? PSTR("PROBE") :)
      TERN_(TEMP_SENSOR_BOARD_IS_CUSTOM, t_index == CTI_BOARD ? PSTR("BOARD") :)
      TERN_(TEMP_SENSOR_REDUNDANT_IS_CUSTOM, t_index == CTI_REDUNDANT ? PSTR("REDUNDANT") :)
      nullptr
    );
    SERIAL_EOL();
  }

  celsius_float_t Temperature::user_thermistor_to_deg_c(const uint8_t t_index, const int16_t raw) {

    if (!WITHIN(t_index, 0, COUNT(user_thermistor) - 1)) return 25;

    user_thermistor_t &t = user_thermistor[t_index];
    if (t.pre_calc) { // pre-calculate some variables
      t.pre_calc     = false;
      t.res_25_recip = 1.0f / t.res_25;
      t.res_25_log   = logf(t.res_25);
      t.beta_recip   = 1.0f / t.beta;
      t.sh_alpha     = RECIPROCAL(THERMISTOR_RESISTANCE_NOMINAL_C - (THERMISTOR_ABS_ZERO_C))
                        - (t.beta_recip * t.res_25_log) - (t.sh_c_coeff * cu(t.res_25_log));
    }

    // maximum adc value .. take into account the over sampling
    const int adc_max = MAX_RAW_THERMISTOR_VALUE,
              adc_raw = constrain(raw, 1, adc_max - 1); // constrain to prevent divide-by-zero

    const float adc_inverse = (adc_max - adc_raw) - 0.5f,
                resistance = t.series_res * (adc_raw + 0.5f) / adc_inverse,
                log_resistance = logf(resistance);

    float value = t.sh_alpha;
    value += log_resistance * t.beta_recip;
    if (t.sh_c_coeff != 0)
      value += t.sh_c_coeff * cu(log_resistance);
    value = 1.0f / value;

    // Return degrees C (up to 999, as the LCD only displays 3 digits)
    return _MIN(value + THERMISTOR_ABS_ZERO_C, 999);
  }
#endif

#if HAS_HOTEND
  // Derived from RepRap FiveD extruder::getTemperature()
  // For hot end temperature measurement.
  celsius_float_t Temperature::analog_to_celsius_hotend(const int16_t raw, const uint8_t e) {
    if (e >= HOTENDS) {
      SERIAL_ERROR_START();
      SERIAL_ECHO(e);
      SERIAL_ECHOLNPGM(STR_INVALID_EXTRUDER_NUM);
      kill();
      return 0;
    }

    switch (e) {
      case 0:
        #if TEMP_SENSOR_0_IS_CUSTOM
          return user_thermistor_to_deg_c(CTI_HOTEND_0, raw);
        #elif TEMP_SENSOR_0_IS_MAX_TC
          #if TEMP_SENSOR_0_IS_MAX31865
            return TERN(LIB_INTERNAL_MAX31865,
              max31865_0.temperature((uint16_t)raw),
              max31865_0.temperature(MAX31865_SENSOR_OHMS_0, MAX31865_CALIBRATION_OHMS_0)
            );
          #else
            return raw * 0.25;
          #endif
        #elif TEMP_SENSOR_0_IS_AD595
          return TEMP_AD595(raw);
        #elif TEMP_SENSOR_0_IS_AD8495
          return TEMP_AD8495(raw);
        #else
          break;
        #endif
      case 1:
        #if TEMP_SENSOR_1_IS_CUSTOM
          return user_thermistor_to_deg_c(CTI_HOTEND_1, raw);
        #elif TEMP_SENSOR_1_IS_MAX_TC
          #if TEMP_SENSOR_0_IS_MAX31865
            return TERN(LIB_INTERNAL_MAX31865,
              max31865_1.temperature((uint16_t)raw),
              max31865_1.temperature(MAX31865_SENSOR_OHMS_1, MAX31865_CALIBRATION_OHMS_1)
            );
          #else
            return raw * 0.25;
          #endif
        #elif TEMP_SENSOR_1_IS_AD595
          return TEMP_AD595(raw);
        #elif TEMP_SENSOR_1_IS_AD8495
          return TEMP_AD8495(raw);
        #else
          break;
        #endif
      case 2:
        #if TEMP_SENSOR_2_IS_CUSTOM
          return user_thermistor_to_deg_c(CTI_HOTEND_2, raw);
        #elif TEMP_SENSOR_2_IS_AD595
          return TEMP_AD595(raw);
        #elif TEMP_SENSOR_2_IS_AD8495
          return TEMP_AD8495(raw);
        #else
          break;
        #endif
      case 3:
        #if TEMP_SENSOR_3_IS_CUSTOM
          return user_thermistor_to_deg_c(CTI_HOTEND_3, raw);
        #elif TEMP_SENSOR_3_IS_AD595
          return TEMP_AD595(raw);
        #elif TEMP_SENSOR_3_IS_AD8495
          return TEMP_AD8495(raw);
        #else
          break;
        #endif
      case 4:
        #if TEMP_SENSOR_4_IS_CUSTOM
          return user_thermistor_to_deg_c(CTI_HOTEND_4, raw);
        #elif TEMP_SENSOR_4_IS_AD595
          return TEMP_AD595(raw);
        #elif TEMP_SENSOR_4_IS_AD8495
          return TEMP_AD8495(raw);
        #else
          break;
        #endif
      case 5:
        #if TEMP_SENSOR_5_IS_CUSTOM
          return user_thermistor_to_deg_c(CTI_HOTEND_5, raw);
        #elif TEMP_SENSOR_5_IS_AD595
          return TEMP_AD595(raw);
        #elif TEMP_SENSOR_5_IS_AD8495
          return TEMP_AD8495(raw);
        #else
          break;
        #endif
      case 6:
        #if TEMP_SENSOR_6_IS_CUSTOM
          return user_thermistor_to_deg_c(CTI_HOTEND_6, raw);
        #elif TEMP_SENSOR_6_IS_AD595
          return TEMP_AD595(raw);
        #elif TEMP_SENSOR_6_IS_AD8495
          return TEMP_AD8495(raw);
        #else
          break;
        #endif
      case 7:
        #if TEMP_SENSOR_7_IS_CUSTOM
          return user_thermistor_to_deg_c(CTI_HOTEND_7, raw);
        #elif TEMP_SENSOR_7_IS_AD595
          return TEMP_AD595(raw);
        #elif TEMP_SENSOR_7_IS_AD8495
          return TEMP_AD8495(raw);
        #else
          break;
        #endif
      default: break;
    }

    #if HAS_HOTEND_THERMISTOR
      // Thermistor with conversion table?
      const temp_entry_t(*tt)[] = (temp_entry_t(*)[])(heater_ttbl_map[e]);
      SCAN_THERMISTOR_TABLE((*tt), heater_ttbllen_map[e]);
    #endif

    return 0;
  }
#endif // HAS_HOTEND

#if HAS_HEATED_BED
  // For bed temperature measurement.
  celsius_float_t Temperature::analog_to_celsius_bed(const int16_t raw) {
    #if TEMP_SENSOR_BED_IS_CUSTOM
      return user_thermistor_to_deg_c(CTI_BED, raw);
    #elif TEMP_SENSOR_BED_IS_THERMISTOR
      SCAN_THERMISTOR_TABLE(TEMPTABLE_BED, TEMPTABLE_BED_LEN);
    #elif TEMP_SENSOR_BED_IS_AD595
      return TEMP_AD595(raw);
    #elif TEMP_SENSOR_BED_IS_AD8495
      return TEMP_AD8495(raw);
    #else
      UNUSED(raw);
      return 0;
    #endif
  }
#endif // HAS_HEATED_BED

#if HAS_TEMP_CHAMBER
  // For chamber temperature measurement.
  celsius_float_t Temperature::analog_to_celsius_chamber(const int16_t raw) {
    #if TEMP_SENSOR_CHAMBER_IS_CUSTOM
      return user_thermistor_to_deg_c(CTI_CHAMBER, raw);
    #elif TEMP_SENSOR_CHAMBER_IS_THERMISTOR
      SCAN_THERMISTOR_TABLE(TEMPTABLE_CHAMBER, TEMPTABLE_CHAMBER_LEN);
    #elif TEMP_SENSOR_CHAMBER_IS_AD595
      return TEMP_AD595(raw);
    #elif TEMP_SENSOR_CHAMBER_IS_AD8495
      return TEMP_AD8495(raw);
    #else
      UNUSED(raw);
      return 0;
    #endif
  }
#endif // HAS_TEMP_CHAMBER

#if HAS_TEMP_COOLER
  // For cooler temperature measurement.
  celsius_float_t Temperature::analog_to_celsius_cooler(const int16_t raw) {
    #if TEMP_SENSOR_COOLER_IS_CUSTOM
      return user_thermistor_to_deg_c(CTI_COOLER, raw);
    #elif TEMP_SENSOR_COOLER_IS_THERMISTOR
      SCAN_THERMISTOR_TABLE(TEMPTABLE_COOLER, TEMPTABLE_COOLER_LEN);
    #elif TEMP_SENSOR_COOLER_IS_AD595
      return TEMP_AD595(raw);
    #elif TEMP_SENSOR_COOLER_IS_AD8495
      return TEMP_AD8495(raw);
    #else
      UNUSED(raw);
      return 0;
    #endif
  }
#endif // HAS_TEMP_COOLER

#if HAS_TEMP_PROBE
  // For probe temperature measurement.
  celsius_float_t Temperature::analog_to_celsius_probe(const int16_t raw) {
    #if TEMP_SENSOR_PROBE_IS_CUSTOM
      return user_thermistor_to_deg_c(CTI_PROBE, raw);
    #elif TEMP_SENSOR_PROBE_IS_THERMISTOR
      SCAN_THERMISTOR_TABLE(TEMPTABLE_PROBE, TEMPTABLE_PROBE_LEN);
    #elif TEMP_SENSOR_PROBE_IS_AD595
      return TEMP_AD595(raw);
    #elif TEMP_SENSOR_PROBE_IS_AD8495
      return TEMP_AD8495(raw);
    #else
      UNUSED(raw);
      return 0;
    #endif
  }
#endif // HAS_TEMP_PROBE

#if HAS_TEMP_BOARD
  // For motherboard temperature measurement.
  celsius_float_t Temperature::analog_to_celsius_board(const int16_t raw) {
    #if TEMP_SENSOR_BOARD_IS_CUSTOM
      return user_thermistor_to_deg_c(CTI_BOARD, raw);
    #elif TEMP_SENSOR_BOARD_IS_THERMISTOR
      SCAN_THERMISTOR_TABLE(TEMPTABLE_BOARD, TEMPTABLE_BOARD_LEN);
    #elif TEMP_SENSOR_BOARD_IS_AD595
      return TEMP_AD595(raw);
    #elif TEMP_SENSOR_BOARD_IS_AD8495
      return TEMP_AD8495(raw);
    #else
      UNUSED(raw);
      return 0;
    #endif
  }
#endif // HAS_TEMP_BOARD

#if HAS_TEMP_REDUNDANT
  // For redundant temperature measurement.
  celsius_float_t Temperature::analog_to_celsius_redundant(const int16_t raw) {
    #if TEMP_SENSOR_REDUNDANT_IS_CUSTOM
      return user_thermistor_to_deg_c(CTI_REDUNDANT, raw);
    #elif TEMP_SENSOR_REDUNDANT_IS_MAX_TC && REDUNDANT_TEMP_MATCH(SOURCE, E0)
      return TERN(TEMP_SENSOR_REDUNDANT_IS_MAX31865, max31865_0.temperature((uint16_t)raw), raw * 0.25);
    #elif TEMP_SENSOR_REDUNDANT_IS_MAX_TC && REDUNDANT_TEMP_MATCH(SOURCE, E1)
      return TERN(TEMP_SENSOR_REDUNDANT_IS_MAX31865, max31865_1.temperature((uint16_t)raw), raw * 0.25);
    #elif TEMP_SENSOR_REDUNDANT_IS_THERMISTOR
      SCAN_THERMISTOR_TABLE(TEMPTABLE_REDUNDANT, TEMPTABLE_REDUNDANT_LEN);
    #elif TEMP_SENSOR_REDUNDANT_IS_AD595
      return TEMP_AD595(raw);
    #elif TEMP_SENSOR_REDUNDANT_IS_AD8495
      return TEMP_AD8495(raw);
    #else
      UNUSED(raw);
      return 0;
    #endif
  }
#endif // HAS_TEMP_REDUNDANT

/**
 * Convert the raw sensor readings into actual Celsius temperatures and
 * validate raw temperatures. Bad readings generate min/maxtemp errors.
 *
 * The raw values are generated entirely in interrupt context, and this
 * method is called from normal context once 'raw_temps_ready' has been
 * set by update_raw_temperatures().
 *
 * The watchdog is dependent on this method. If 'raw_temps_ready' stops
 * being set by the interrupt so that this method is not called for over
 * 4 seconds then something has gone afoul and the machine will be reset.
 */
void Temperature::updateTemperaturesFromRawValues() {

  watchdog_refresh(); // Reset because raw_temps_ready was set by the interrupt

  TERN_(TEMP_SENSOR_0_IS_MAX_TC, temp_hotend[0].raw = READ_MAX_TC(0));
  TERN_(TEMP_SENSOR_1_IS_MAX_TC, temp_hotend[1].raw = READ_MAX_TC(1));
  TERN_(TEMP_SENSOR_REDUNDANT_IS_MAX_TC, temp_redundant.raw = READ_MAX_TC(HEATER_ID(TEMP_SENSOR_REDUNDANT_SOURCE)));

  #if HAS_HOTEND
    HOTEND_LOOP() temp_hotend[e].celsius = analog_to_celsius_hotend(temp_hotend[e].raw, e);
  #endif

  TERN_(HAS_HEATED_BED,     temp_bed.celsius       = analog_to_celsius_bed(temp_bed.raw));
  TERN_(HAS_TEMP_CHAMBER,   temp_chamber.celsius   = analog_to_celsius_chamber(temp_chamber.raw));
  TERN_(HAS_TEMP_COOLER,    temp_cooler.celsius    = analog_to_celsius_cooler(temp_cooler.raw));
  TERN_(HAS_TEMP_PROBE,     temp_probe.celsius     = analog_to_celsius_probe(temp_probe.raw));
  TERN_(HAS_TEMP_BOARD,     temp_board.celsius     = analog_to_celsius_board(temp_board.raw));
  TERN_(HAS_TEMP_REDUNDANT, temp_redundant.celsius = analog_to_celsius_redundant(temp_redundant.raw));

  TERN_(FILAMENT_WIDTH_SENSOR, filwidth.update_measured_mm());
  TERN_(HAS_POWER_MONITOR,     power_monitor.capture_values());

  #if HAS_HOTEND
    static constexpr int8_t temp_dir[] = {
      #if TEMP_SENSOR_IS_ANY_MAX_TC(0)
        0
      #else
        TEMPDIR(0)
      #endif
      #if HAS_MULTI_HOTEND
        #if TEMP_SENSOR_IS_ANY_MAX_TC(1)
          , 0
        #else
          , TEMPDIR(1)
        #endif
        #if HOTENDS > 2
          #define _TEMPDIR(N) , TEMPDIR(N)
          REPEAT_S(2, HOTENDS, _TEMPDIR)
        #endif
      #endif
    };

    LOOP_L_N(e, COUNT(temp_dir)) {
      const int8_t tdir = temp_dir[e];
      if (tdir) {
        const int16_t rawtemp = temp_hotend[e].raw * tdir; // normal direction, +rawtemp, else -rawtemp
        if (rawtemp > temp_range[e].raw_max * tdir) max_temp_error((heater_id_t)e);

        const bool heater_on = temp_hotend[e].target > 0;
        if (heater_on && rawtemp < temp_range[e].raw_min * tdir && !is_preheating(e)) {
          #if MAX_CONSECUTIVE_LOW_TEMPERATURE_ERROR_ALLOWED > 1
            if (++consecutive_low_temperature_error[e] >= MAX_CONSECUTIVE_LOW_TEMPERATURE_ERROR_ALLOWED)
          #endif
              min_temp_error((heater_id_t)e);
        }
        #if MAX_CONSECUTIVE_LOW_TEMPERATURE_ERROR_ALLOWED > 1
          else
            consecutive_low_temperature_error[e] = 0;
        #endif
      }
    }

  #endif // HAS_HOTEND

  #define TP_CMP(S,A,B) (TEMPDIR(S) < 0 ? ((A)<(B)) : ((A)>(B)))
  #if ENABLED(THERMAL_PROTECTION_BED)
    if (TP_CMP(BED, temp_bed.raw, maxtemp_raw_BED)) max_temp_error(H_BED);
    if (temp_bed.target > 0 && TP_CMP(BED, mintemp_raw_BED, temp_bed.raw)) min_temp_error(H_BED);
  #endif

  #if BOTH(HAS_HEATED_CHAMBER, THERMAL_PROTECTION_CHAMBER)
    if (TP_CMP(CHAMBER, temp_chamber.raw, maxtemp_raw_CHAMBER)) max_temp_error(H_CHAMBER);
    if (temp_chamber.target > 0 && TP_CMP(CHAMBER, mintemp_raw_CHAMBER, temp_chamber.raw)) min_temp_error(H_CHAMBER);
  #endif

  #if BOTH(HAS_COOLER, THERMAL_PROTECTION_COOLER)
    if (cutter.unitPower > 0 && TP_CMP(COOLER, temp_cooler.raw, maxtemp_raw_COOLER)) max_temp_error(H_COOLER);
    if (TP_CMP(COOLER, mintemp_raw_COOLER, temp_cooler.raw)) min_temp_error(H_COOLER);
  #endif

  #if BOTH(HAS_TEMP_BOARD, THERMAL_PROTECTION_BOARD)
    if (TP_CMP(BOARD, temp_board.raw, maxtemp_raw_BOARD)) max_temp_error(H_BOARD);
    if (TP_CMP(BOARD, mintemp_raw_BOARD, temp_board.raw)) min_temp_error(H_BOARD);
  #endif
  #undef TP_CMP

} // Temperature::updateTemperaturesFromRawValues

/**
 * Initialize the temperature manager
 *
 * The manager is implemented by periodic calls to manage_heater()
 *
 *  - Init (and disable) SPI thermocouples like MAX6675 and MAX31865
 *  - Disable RUMBA JTAG to accommodate a thermocouple extension
 *  - Read-enable thermistors with a read-enable pin
 *  - Init HEATER and COOLER pins for OUTPUT in OFF state
 *  - Init the FAN pins as PWM or OUTPUT
 *  - Init the SPI interface for SPI thermocouples
 *  - Init ADC according to the HAL
 *  - Set thermistor pins to analog inputs according to the HAL
 *  - Start the Temperature ISR timer
 *  - Init the AUTO FAN pins as PWM or OUTPUT
 *  - Wait 250ms for temperatures to settle
 *  - Init temp_range[], used for catching min/maxtemp
 */
void Temperature::init() {

  TERN_(PROBING_HEATERS_OFF, paused_for_probing = false);

  #if BOTH(PIDTEMP, PID_EXTRUSION_SCALING)
    last_e_position = 0;
  #endif

  // Init (and disable) SPI thermocouples
  #if TEMP_SENSOR_IS_ANY_MAX_TC(0) && PIN_EXISTS(TEMP_0_CS)
    OUT_WRITE(TEMP_0_CS_PIN, HIGH);
  #endif
  #if TEMP_SENSOR_IS_ANY_MAX_TC(1) && PIN_EXISTS(TEMP_1_CS)
    OUT_WRITE(TEMP_1_CS_PIN, HIGH);
  #endif

  // Setup objects for library-based polling of MAX TCs
  #if HAS_MAXTC_LIBRARIES
    #define _MAX31865_WIRES(n) MAX31865_##n##WIRE
    #define MAX31865_WIRES(n) _MAX31865_WIRES(n)

    #if TEMP_SENSOR_IS_MAX(0, 6675) && HAS_MAX6675_LIBRARY
      max6675_0.begin();
    #elif TEMP_SENSOR_IS_MAX(0, 31855) && HAS_MAX31855_LIBRARY
      max31855_0.begin();
    #elif TEMP_SENSOR_IS_MAX(0, 31865)
      max31865_0.begin(
        MAX31865_WIRES(MAX31865_SENSOR_WIRES_0) // MAX31865_2WIRE, MAX31865_3WIRE, MAX31865_4WIRE
        OPTARG(LIB_INTERNAL_MAX31865, MAX31865_SENSOR_OHMS_0, MAX31865_CALIBRATION_OHMS_0)
      );
      #if defined(LIB_INTERNAL_MAX31865) && ENABLED(MAX31865_50HZ_FILTER)
        max31865_0.enable50HzFilter(1);
      #endif
    #endif

    #if TEMP_SENSOR_IS_MAX(1, 6675) && HAS_MAX6675_LIBRARY
      max6675_1.begin();
    #elif TEMP_SENSOR_IS_MAX(1, 31855) && HAS_MAX31855_LIBRARY
      max31855_1.begin();
    #elif TEMP_SENSOR_IS_MAX(1, 31865)
      max31865_1.begin(
        MAX31865_WIRES(MAX31865_SENSOR_WIRES_1) // MAX31865_2WIRE, MAX31865_3WIRE, MAX31865_4WIRE
        OPTARG(LIB_INTERNAL_MAX31865, MAX31865_SENSOR_OHMS_1, MAX31865_CALIBRATION_OHMS_1)
      );
      #if defined(LIB_INTERNAL_MAX31865) && ENABLED(MAX31865_50HZ_FILTER)
        max31865_1.enable50HzFilter(1);
      #endif
    #endif
    #undef MAX31865_WIRES
    #undef _MAX31865_WIRES
  #endif

  #if MB(RUMBA)
    // Disable RUMBA JTAG in case the thermocouple extension is plugged on top of JTAG connector
    #define _AD(N) (TEMP_SENSOR_##N##_IS_AD595 || TEMP_SENSOR_##N##_IS_AD8495)
    #if _AD(0) || _AD(1) || _AD(2) || _AD(BED) || _AD(CHAMBER) || _AD(REDUNDANT)
      MCUCR = _BV(JTD);
      MCUCR = _BV(JTD);
    #endif
  #endif

  // Thermistor activation by MCU pin
  #if PIN_EXISTS(TEMP_0_TR_ENABLE)
    OUT_WRITE(TEMP_0_TR_ENABLE_PIN, (
      #if TEMP_SENSOR_IS_ANY_MAX_TC(0)
        HIGH
      #else
        LOW
      #endif
    ));
  #endif
  #if PIN_EXISTS(TEMP_1_TR_ENABLE)
    OUT_WRITE(TEMP_1_TR_ENABLE_PIN, (
      #if TEMP_SENSOR_IS_ANY_MAX_TC(1)
        HIGH
      #else
        LOW
      #endif
    ));
  #endif

  #if HAS_HEATER_0
    #ifdef BOARD_OPENDRAIN_MOSFETS
      OUT_WRITE_OD(HEATER_0_PIN, HEATER_0_INVERTING);
    #else
      OUT_WRITE(HEATER_0_PIN, HEATER_0_INVERTING);
    #endif
  #endif
  #if HAS_HEATER_1
    OUT_WRITE(HEATER_1_PIN, HEATER_1_INVERTING);
  #endif
  #if HAS_HEATER_2
    OUT_WRITE(HEATER_2_PIN, HEATER_2_INVERTING);
  #endif
  #if HAS_HEATER_3
    OUT_WRITE(HEATER_3_PIN, HEATER_3_INVERTING);
  #endif
  #if HAS_HEATER_4
    OUT_WRITE(HEATER_4_PIN, HEATER_4_INVERTING);
  #endif
  #if HAS_HEATER_5
    OUT_WRITE(HEATER_5_PIN, HEATER_5_INVERTING);
  #endif
  #if HAS_HEATER_6
    OUT_WRITE(HEATER_6_PIN, HEATER_6_INVERTING);
  #endif
  #if HAS_HEATER_7
    OUT_WRITE(HEATER_7_PIN, HEATER_7_INVERTING);
  #endif

  #if HAS_HEATED_BED
    #ifdef BOARD_OPENDRAIN_MOSFETS
      OUT_WRITE_OD(HEATER_BED_PIN, HEATER_BED_INVERTING);
    #else
      OUT_WRITE(HEATER_BED_PIN, HEATER_BED_INVERTING);
    #endif
  #endif

  #if HAS_HEATED_CHAMBER
    OUT_WRITE(HEATER_CHAMBER_PIN, HEATER_CHAMBER_INVERTING);
  #endif

  #if HAS_COOLER
    OUT_WRITE(COOLER_PIN, COOLER_INVERTING);
  #endif

  #if HAS_FAN0
    INIT_FAN_PIN(FAN_PIN);
  #endif
  #if HAS_FAN1
    INIT_FAN_PIN(FAN1_PIN);
  #endif
  #if HAS_FAN2
    INIT_FAN_PIN(FAN2_PIN);
  #endif
  #if HAS_FAN3
    INIT_FAN_PIN(FAN3_PIN);
  #endif
  #if HAS_FAN4
    INIT_FAN_PIN(FAN4_PIN);
  #endif
  #if HAS_FAN5
    INIT_FAN_PIN(FAN5_PIN);
  #endif
  #if HAS_FAN6
    INIT_FAN_PIN(FAN6_PIN);
  #endif
  #if HAS_FAN7
    INIT_FAN_PIN(FAN7_PIN);
  #endif
  #if ENABLED(USE_CONTROLLER_FAN)
    INIT_FAN_PIN(CONTROLLER_FAN_PIN);
  #endif

  TERN_(HAS_MAXTC_SW_SPI, max_tc_spi.init());

  HAL_adc_init();

  #if HAS_TEMP_ADC_0
    HAL_ANALOG_SELECT(TEMP_0_PIN);
  #endif
  #if HAS_TEMP_ADC_1
    HAL_ANALOG_SELECT(TEMP_1_PIN);
  #endif
  #if HAS_TEMP_ADC_2
    HAL_ANALOG_SELECT(TEMP_2_PIN);
  #endif
  #if HAS_TEMP_ADC_3
    HAL_ANALOG_SELECT(TEMP_3_PIN);
  #endif
  #if HAS_TEMP_ADC_4
    HAL_ANALOG_SELECT(TEMP_4_PIN);
  #endif
  #if HAS_TEMP_ADC_5
    HAL_ANALOG_SELECT(TEMP_5_PIN);
  #endif
  #if HAS_TEMP_ADC_6
    HAL_ANALOG_SELECT(TEMP_6_PIN);
  #endif
  #if HAS_TEMP_ADC_7
    HAL_ANALOG_SELECT(TEMP_7_PIN);
  #endif
  #if HAS_JOY_ADC_X
    HAL_ANALOG_SELECT(JOY_X_PIN);
  #endif
  #if HAS_JOY_ADC_Y
    HAL_ANALOG_SELECT(JOY_Y_PIN);
  #endif
  #if HAS_JOY_ADC_Z
    HAL_ANALOG_SELECT(JOY_Z_PIN);
  #endif
  #if HAS_JOY_ADC_EN
    SET_INPUT_PULLUP(JOY_EN_PIN);
  #endif
  #if HAS_TEMP_ADC_BED
    HAL_ANALOG_SELECT(TEMP_BED_PIN);
  #endif
  #if HAS_TEMP_ADC_CHAMBER
    HAL_ANALOG_SELECT(TEMP_CHAMBER_PIN);
  #endif
  #if HAS_TEMP_ADC_COOLER
    HAL_ANALOG_SELECT(TEMP_COOLER_PIN);
  #endif
  #if HAS_TEMP_ADC_PROBE
    HAL_ANALOG_SELECT(TEMP_PROBE_PIN);
  #endif
  #if HAS_TEMP_ADC_BOARD
    HAL_ANALOG_SELECT(TEMP_BOARD_PIN);
  #endif
  #if HAS_TEMP_ADC_REDUNDANT
    HAL_ANALOG_SELECT(TEMP_REDUNDANT_PIN);
  #endif
  #if ENABLED(FILAMENT_WIDTH_SENSOR)
    HAL_ANALOG_SELECT(FILWIDTH_PIN);
  #endif
  #if HAS_ADC_BUTTONS
    HAL_ANALOG_SELECT(ADC_KEYPAD_PIN);
  #endif
  #if ENABLED(POWER_MONITOR_CURRENT)
    HAL_ANALOG_SELECT(POWER_MONITOR_CURRENT_PIN);
  #endif
  #if ENABLED(POWER_MONITOR_VOLTAGE)
    HAL_ANALOG_SELECT(POWER_MONITOR_VOLTAGE_PIN);
  #endif

  HAL_timer_start(TEMP_TIMER_NUM, TEMP_TIMER_FREQUENCY);
  ENABLE_TEMPERATURE_INTERRUPT();

  #if HAS_AUTO_FAN_0
    INIT_E_AUTO_FAN_PIN(E0_AUTO_FAN_PIN);
  #endif
  #if HAS_AUTO_FAN_1 && !_EFANOVERLAP(1,0)
    INIT_E_AUTO_FAN_PIN(E1_AUTO_FAN_PIN);
  #endif
  #if HAS_AUTO_FAN_2 && !(_EFANOVERLAP(2,0) || _EFANOVERLAP(2,1))
    INIT_E_AUTO_FAN_PIN(E2_AUTO_FAN_PIN);
  #endif
  #if HAS_AUTO_FAN_3 && !(_EFANOVERLAP(3,0) || _EFANOVERLAP(3,1) || _EFANOVERLAP(3,2))
    INIT_E_AUTO_FAN_PIN(E3_AUTO_FAN_PIN);
  #endif
  #if HAS_AUTO_FAN_4 && !(_EFANOVERLAP(4,0) || _EFANOVERLAP(4,1) || _EFANOVERLAP(4,2) || _EFANOVERLAP(4,3))
    INIT_E_AUTO_FAN_PIN(E4_AUTO_FAN_PIN);
  #endif
  #if HAS_AUTO_FAN_5 && !(_EFANOVERLAP(5,0) || _EFANOVERLAP(5,1) || _EFANOVERLAP(5,2) || _EFANOVERLAP(5,3) || _EFANOVERLAP(5,4))
    INIT_E_AUTO_FAN_PIN(E5_AUTO_FAN_PIN);
  #endif
  #if HAS_AUTO_FAN_6 && !(_EFANOVERLAP(6,0) || _EFANOVERLAP(6,1) || _EFANOVERLAP(6,2) || _EFANOVERLAP(6,3) || _EFANOVERLAP(6,4) || _EFANOVERLAP(6,5))
    INIT_E_AUTO_FAN_PIN(E6_AUTO_FAN_PIN);
  #endif
  #if HAS_AUTO_FAN_7 && !(_EFANOVERLAP(7,0) || _EFANOVERLAP(7,1) || _EFANOVERLAP(7,2) || _EFANOVERLAP(7,3) || _EFANOVERLAP(7,4) || _EFANOVERLAP(7,5) || _EFANOVERLAP(7,6))
    INIT_E_AUTO_FAN_PIN(E7_AUTO_FAN_PIN);
  #endif
  #if HAS_AUTO_CHAMBER_FAN && !AUTO_CHAMBER_IS_E
    INIT_CHAMBER_AUTO_FAN_PIN(CHAMBER_AUTO_FAN_PIN);
  #endif

  #if HAS_HOTEND
    #define _TEMP_MIN_E(NR) do{ \
      const celsius_t tmin = _MAX(HEATER_##NR##_MINTEMP, TERN(TEMP_SENSOR_##NR##_IS_CUSTOM, 0, (int)pgm_read_word(&TEMPTABLE_##NR [TEMP_SENSOR_##NR##_MINTEMP_IND].celsius))); \
      temp_range[NR].mintemp = tmin; \
      while (analog_to_celsius_hotend(temp_range[NR].raw_min, NR) < tmin) \
        temp_range[NR].raw_min += TEMPDIR(NR) * (OVERSAMPLENR); \
    }while(0)
    #define _TEMP_MAX_E(NR) do{ \
      const celsius_t tmax = _MIN(HEATER_##NR##_MAXTEMP, TERN(TEMP_SENSOR_##NR##_IS_CUSTOM, 2000, (int)pgm_read_word(&TEMPTABLE_##NR [TEMP_SENSOR_##NR##_MAXTEMP_IND].celsius) - 1)); \
      temp_range[NR].maxtemp = tmax; \
      while (analog_to_celsius_hotend(temp_range[NR].raw_max, NR) > tmax) \
        temp_range[NR].raw_max -= TEMPDIR(NR) * (OVERSAMPLENR); \
    }while(0)

    #define _MINMAX_TEST(N,M) (HOTENDS > N && TEMP_SENSOR_##N > 0 && TEMP_SENSOR_##N != 998 && TEMP_SENSOR_##N != 999 && defined(HEATER_##N##_##M##TEMP))

    #if _MINMAX_TEST(0, MIN)
      _TEMP_MIN_E(0);
    #endif
    #if _MINMAX_TEST(0, MAX)
      _TEMP_MAX_E(0);
    #endif
    #if _MINMAX_TEST(1, MIN)
      _TEMP_MIN_E(1);
    #endif
    #if _MINMAX_TEST(1, MAX)
      _TEMP_MAX_E(1);
    #endif
    #if _MINMAX_TEST(2, MIN)
      _TEMP_MIN_E(2);
    #endif
    #if _MINMAX_TEST(2, MAX)
      _TEMP_MAX_E(2);
    #endif
    #if _MINMAX_TEST(3, MIN)
      _TEMP_MIN_E(3);
    #endif
    #if _MINMAX_TEST(3, MAX)
      _TEMP_MAX_E(3);
    #endif
    #if _MINMAX_TEST(4, MIN)
      _TEMP_MIN_E(4);
    #endif
    #if _MINMAX_TEST(4, MAX)
      _TEMP_MAX_E(4);
    #endif
    #if _MINMAX_TEST(5, MIN)
      _TEMP_MIN_E(5);
    #endif
    #if _MINMAX_TEST(5, MAX)
      _TEMP_MAX_E(5);
    #endif
    #if _MINMAX_TEST(6, MIN)
      _TEMP_MIN_E(6);
    #endif
    #if _MINMAX_TEST(6, MAX)
      _TEMP_MAX_E(6);
    #endif
    #if _MINMAX_TEST(7, MIN)
      _TEMP_MIN_E(7);
    #endif
    #if _MINMAX_TEST(7, MAX)
      _TEMP_MAX_E(7);
    #endif
  #endif // HAS_HOTEND

  // TODO: combine these into the macros above
  #if HAS_HEATED_BED
    while (analog_to_celsius_bed(mintemp_raw_BED) < BED_MINTEMP) mintemp_raw_BED += TEMPDIR(BED) * (OVERSAMPLENR);
    while (analog_to_celsius_bed(maxtemp_raw_BED) > BED_MAXTEMP) maxtemp_raw_BED -= TEMPDIR(BED) * (OVERSAMPLENR);
  #endif

  #if HAS_HEATED_CHAMBER
    while (analog_to_celsius_chamber(mintemp_raw_CHAMBER) < CHAMBER_MINTEMP) mintemp_raw_CHAMBER += TEMPDIR(CHAMBER) * (OVERSAMPLENR);
    while (analog_to_celsius_chamber(maxtemp_raw_CHAMBER) > CHAMBER_MAXTEMP) maxtemp_raw_CHAMBER -= TEMPDIR(CHAMBER) * (OVERSAMPLENR);
  #endif

  #if HAS_COOLER
    while (analog_to_celsius_cooler(mintemp_raw_COOLER) > COOLER_MINTEMP) mintemp_raw_COOLER += TEMPDIR(COOLER) * (OVERSAMPLENR);
    while (analog_to_celsius_cooler(maxtemp_raw_COOLER) < COOLER_MAXTEMP) maxtemp_raw_COOLER -= TEMPDIR(COOLER) * (OVERSAMPLENR);
  #endif

  #if BOTH(HAS_TEMP_BOARD, THERMAL_PROTECTION_BOARD)
    while (analog_to_celsius_board(mintemp_raw_BOARD) < BOARD_MINTEMP) mintemp_raw_BOARD += TEMPDIR(BOARD) * (OVERSAMPLENR);
    while (analog_to_celsius_board(maxtemp_raw_BOARD) > BOARD_MAXTEMP) maxtemp_raw_BOARD -= TEMPDIR(BOARD) * (OVERSAMPLENR);
  #endif

  #if HAS_TEMP_REDUNDANT
    temp_redundant.target = &(
      #if REDUNDANT_TEMP_MATCH(TARGET, COOLER) && HAS_TEMP_COOLER
        temp_cooler
      #elif REDUNDANT_TEMP_MATCH(TARGET, PROBE) && HAS_TEMP_PROBE
        temp_probe
      #elif REDUNDANT_TEMP_MATCH(TARGET, BOARD) && HAS_TEMP_BOARD
        temp_board
      #elif REDUNDANT_TEMP_MATCH(TARGET, CHAMBER) && HAS_TEMP_CHAMBER
        temp_chamber
      #elif REDUNDANT_TEMP_MATCH(TARGET, BED) && HAS_TEMP_BED
        temp_bed
      #else
        temp_hotend[HEATER_ID(TEMP_SENSOR_REDUNDANT_TARGET)]
      #endif
    );
  #endif
}

#if HAS_THERMAL_PROTECTION

  Temperature::tr_state_machine_t Temperature::tr_state_machine[NR_HEATER_RUNAWAY]; // = { { TRInactive, 0 } };

  /**
   * @brief Thermal Runaway state machine for a single heater
   * @param current          current measured temperature
   * @param target           current target temperature
   * @param heater_id        extruder index
   * @param period_seconds   missed temperature allowed time
   * @param hysteresis_degc  allowed distance from target
   *
   * TODO: Embed the last 3 parameters during init, if not less optimal
   */
  void Temperature::tr_state_machine_t::run(const_celsius_float_t current, const_celsius_float_t target, const heater_id_t heater_id, const uint16_t period_seconds, const celsius_t hysteresis_degc) {

    #if HEATER_IDLE_HANDLER
      // Convert the given heater_id_t to an idle array index
      const IdleIndex idle_index = idle_index_for_id(heater_id);
    #endif

    /**
      SERIAL_ECHO_START();
      SERIAL_ECHOPGM("Thermal Runaway Running. Heater ID: ");
      switch (heater_id) {
        case H_BED:     SERIAL_ECHOPGM("bed"); break;
        case H_CHAMBER: SERIAL_ECHOPGM("chamber"); break;
        default:        SERIAL_ECHO(heater_id);
      }
      SERIAL_ECHOLNPGM(
        " ; sizeof(running_temp):", sizeof(running_temp),
        " ;  State:", state, " ;  Timer:", timer, " ;  Temperature:", current, " ;  Target Temp:", target
        #if HEATER_IDLE_HANDLER
          , " ;  Idle Timeout:", heater_idle[idle_index].timed_out
        #endif
      );
    */

    #if HEATER_IDLE_HANDLER
      // If the heater idle timeout expires, restart
      if (heater_idle[idle_index].timed_out) {
        state = TRInactive;
        running_temp = 0;
      }
      else
    #endif
    {
      // If the target temperature changes, restart
      if (running_temp != target) {
        running_temp = target;
        state = target > 0 ? TRFirstHeating : TRInactive;
      }
    }

    switch (state) {
      // Inactive state waits for a target temperature to be set
      case TRInactive: break;

      // When first heating, wait for the temperature to be reached then go to Stable state
      case TRFirstHeating:
        if (current < running_temp) break;
        state = TRStable;

      // While the temperature is stable watch for a bad temperature
      case TRStable:

        #if ENABLED(ADAPTIVE_FAN_SLOWING)
          if (adaptive_fan_slowing && heater_id >= 0) {
            const int fan_index = _MIN(heater_id, FAN_COUNT - 1);
            if (fan_speed[fan_index] == 0 || current >= running_temp - (hysteresis_degc * 0.25f))
              fan_speed_scaler[fan_index] = 128;
            else if (current >= running_temp - (hysteresis_degc * 0.3335f))
              fan_speed_scaler[fan_index] = 96;
            else if (current >= running_temp - (hysteresis_degc * 0.5f))
              fan_speed_scaler[fan_index] = 64;
            else if (current >= running_temp - (hysteresis_degc * 0.8f))
              fan_speed_scaler[fan_index] = 32;
            else
              fan_speed_scaler[fan_index] = 0;
          }
        #endif

        if (current >= running_temp - hysteresis_degc) {
          timer = millis() + SEC_TO_MS(period_seconds);
          break;
        }
        else if (PENDING(millis(), timer)) break;
        state = TRRunaway;

      case TRRunaway:
        TERN_(HAS_DWIN_E3V2_BASIC, DWIN_Popup_Temperature(0));
        _temp_error(heater_id, str_t_thermal_runaway, GET_TEXT(MSG_THERMAL_RUNAWAY));
    }
  }

#endif // HAS_THERMAL_PROTECTION

void Temperature::disable_all_heaters() {

  // Disable autotemp, unpause and reset everything
  TERN_(AUTOTEMP, planner.autotemp_enabled = false);
  TERN_(PROBING_HEATERS_OFF, pause_heaters(false));

  #if HAS_HOTEND
    HOTEND_LOOP() {
      setTargetHotend(0, e);
      temp_hotend[e].soft_pwm_amount = 0;
    }
  #endif

  #if HAS_TEMP_HOTEND
    #define DISABLE_HEATER(N) WRITE_HEATER_##N(LOW);
    REPEAT(HOTENDS, DISABLE_HEATER);
  #endif

  #if HAS_HEATED_BED
    setTargetBed(0);
    temp_bed.soft_pwm_amount = 0;
    WRITE_HEATER_BED(LOW);
  #endif

  #if HAS_HEATED_CHAMBER
    setTargetChamber(0);
    temp_chamber.soft_pwm_amount = 0;
    WRITE_HEATER_CHAMBER(LOW);
  #endif

  #if HAS_COOLER
    setTargetCooler(0);
    temp_cooler.soft_pwm_amount = 0;
    WRITE_HEATER_COOLER(LOW);
  #endif
}

#if ENABLED(PRINTJOB_TIMER_AUTOSTART)

  bool Temperature::auto_job_over_threshold() {
    #if HAS_HOTEND
      HOTEND_LOOP() if (degTargetHotend(e) > (EXTRUDE_MINTEMP) / 2) return true;
    #endif
    return TERN0(HAS_HEATED_BED, degTargetBed() > BED_MINTEMP)
        || TERN0(HAS_HEATED_CHAMBER, degTargetChamber() > CHAMBER_MINTEMP);
  }

  void Temperature::auto_job_check_timer(const bool can_start, const bool can_stop) {
    if (auto_job_over_threshold()) {
      if (can_start) startOrResumeJob();
    }
    else if (can_stop) {
      print_job_timer.stop();
      ui.reset_status();
    }
  }

#endif // PRINTJOB_TIMER_AUTOSTART

#if ENABLED(PROBING_HEATERS_OFF)

  void Temperature::pause_heaters(const bool p) {
    if (p != paused_for_probing) {
      paused_for_probing = p;
      if (p) {
        HOTEND_LOOP() heater_idle[e].expire();    // Timeout immediately
        TERN_(HAS_HEATED_BED, heater_idle[IDLE_INDEX_BED].expire()); // Timeout immediately
      }
      else {
        HOTEND_LOOP() reset_hotend_idle_timer(e);
        TERN_(HAS_HEATED_BED, reset_bed_idle_timer());
      }
    }
  }

#endif // PROBING_HEATERS_OFF

#if EITHER(SINGLENOZZLE_STANDBY_TEMP, SINGLENOZZLE_STANDBY_FAN)

  void Temperature::singlenozzle_change(const uint8_t old_tool, const uint8_t new_tool) {
    #if ENABLED(SINGLENOZZLE_STANDBY_FAN)
      singlenozzle_fan_speed[old_tool] = fan_speed[0];
      fan_speed[0] = singlenozzle_fan_speed[new_tool];
    #endif
    #if ENABLED(SINGLENOZZLE_STANDBY_TEMP)
      singlenozzle_temp[old_tool] = temp_hotend[0].target;
      if (singlenozzle_temp[new_tool] && singlenozzle_temp[new_tool] != singlenozzle_temp[old_tool]) {
        setTargetHotend(singlenozzle_temp[new_tool], 0);
        TERN_(AUTOTEMP, planner.autotemp_update());
        set_heating_message(0);
        (void)wait_for_hotend(0, false);  // Wait for heating or cooling
      }
    #endif
  }

#endif // SINGLENOZZLE_STANDBY_TEMP || SINGLENOZZLE_STANDBY_FAN

#if HAS_MAX_TC

  #ifndef THERMOCOUPLE_MAX_ERRORS
    #define THERMOCOUPLE_MAX_ERRORS 15
  #endif

  /**
   * @brief Read MAX Thermocouple temperature.
   *
   * Reads the thermocouple board via HW or SW SPI, using a library (LIB_USR_x) or raw SPI reads.
   * Doesn't strictly return a temperature; returns an "ADC Value" (i.e. raw register content).
   *
   * @param  hindex  the hotend we're referencing (if MULTI_MAX_TC)
   * @return         integer representing the board's buffer, to be converted later if needed
   */
  int16_t Temperature::read_max_tc(TERN_(HAS_MULTI_MAX_TC, const uint8_t hindex/*=0*/)) {
    #define MAXTC_HEAT_INTERVAL 250UL

    #if HAS_MAX31855
      #define MAX_TC_ERROR_MASK    7        // D2-0: SCV, SCG, OC
      #define MAX_TC_DISCARD_BITS 18        // Data D31-18; sign bit D31
      #define MAX_TC_SPEED_BITS    3        // ~1MHz
    #elif HAS_MAX31865
      #define MAX_TC_ERROR_MASK    1        // D0 Bit on fault only
      #define MAX_TC_DISCARD_BITS  1        // Data is in D15-D1
      #define MAX_TC_SPEED_BITS    3        // ~1MHz
    #else // MAX6675
      #define MAX_TC_ERROR_MASK    3        // D2 only; 1 = open circuit
      #define MAX_TC_DISCARD_BITS  3        // Data D15-D1
      #define MAX_TC_SPEED_BITS    2        // ~2MHz
    #endif

    #if HAS_MULTI_MAX_TC
      // Needed to return the correct temp when this is called between readings
      static int16_t max_tc_temp_previous[MAX_TC_COUNT] = { 0 };
      #define THERMO_TEMP(I) max_tc_temp_previous[I]
      #define THERMO_SEL(A,B) (hindex ? (B) : (A))
      #define MAXTC_CS_WRITE(V) do{ switch (hindex) { case 1: WRITE(TEMP_1_CS_PIN, V); break; default: WRITE(TEMP_0_CS_PIN, V); } }while(0)
    #else
      // When we have only 1 max tc, THERMO_SEL will pick the appropriate sensor
      // variable, and MAXTC_*() macros will be hardcoded to the correct CS pin.
      constexpr uint8_t hindex = 0;
      #define THERMO_TEMP(I) max_tc_temp
      #if TEMP_SENSOR_IS_ANY_MAX_TC(0)
        #define THERMO_SEL(A,B) A
        #define MAXTC_CS_WRITE(V)  WRITE(TEMP_0_CS_PIN, V)
      #else
        #define THERMO_SEL(A,B) B
        #define MAXTC_CS_WRITE(V)  WRITE(TEMP_1_CS_PIN, V)
      #endif
    #endif

    static TERN(HAS_MAX31855, uint32_t, uint16_t) max_tc_temp = THERMO_SEL(
      TEMP_SENSOR_0_MAX_TC_TMAX,
      TEMP_SENSOR_1_MAX_TC_TMAX
    );

    static uint8_t max_tc_errors[MAX_TC_COUNT] = { 0 };
    static millis_t next_max_tc_ms[MAX_TC_COUNT] = { 0 };

    // Return last-read value between readings
    millis_t ms = millis();
    if (PENDING(ms, next_max_tc_ms[hindex]))
      return (int16_t)THERMO_TEMP(hindex);

    next_max_tc_ms[hindex] = ms + MAXTC_HEAT_INTERVAL;

    #if !HAS_MAXTC_LIBRARIES
      max_tc_temp = 0;

      #if !HAS_MAXTC_SW_SPI
        // Initialize SPI using the default Hardware SPI bus.
        // FIXME: spiBegin, spiRec and spiInit doesn't work when soft spi is used.
        spiBegin();
        spiInit(MAX_TC_SPEED_BITS);
      #endif

      MAXTC_CS_WRITE(LOW);  // enable MAXTC
      DELAY_NS(100);        // Ensure 100ns delay

      // Read a big-endian temperature value without using a library
      for (uint8_t i = sizeof(max_tc_temp); i--;) {
        max_tc_temp |= TERN(HAS_MAXTC_SW_SPI, max_tc_spi.receive(), spiRec());
        if (i > 0) max_tc_temp <<= 8; // shift left if not the last byte
      }

      MAXTC_CS_WRITE(HIGH);  // disable MAXTC
    #else
      #if HAS_MAX6675_LIBRARY
        MAX6675 &max6675ref = THERMO_SEL(max6675_0, max6675_1);
        max_tc_temp = max6675ref.readRaw16();
      #endif

      #if HAS_MAX31855_LIBRARY
        MAX31855 &max855ref = THERMO_SEL(max31855_0, max31855_1);
        max_tc_temp = max855ref.readRaw32();
      #endif

      #if HAS_MAX31865
        MAX31865 &max865ref = THERMO_SEL(max31865_0, max31865_1);
        max_tc_temp = TERN(LIB_INTERNAL_MAX31865, max865ref.readRaw(), max865ref.readRTD_with_Fault());
      #endif
    #endif

    // Handle an error. If there have been more than THERMOCOUPLE_MAX_ERRORS, send an error over serial.
    // Either way, return the TMAX for the thermocouple to trigger a max_temp_error()
    if (max_tc_temp & MAX_TC_ERROR_MASK) {
      max_tc_errors[hindex]++;

      if (max_tc_errors[hindex] > THERMOCOUPLE_MAX_ERRORS) {
        SERIAL_ERROR_START();
        SERIAL_ECHOPGM("Temp measurement error! ");
        #if HAS_MAX31855
          SERIAL_ECHOPGM("MAX31855 Fault: (", max_tc_temp & 0x7, ") >> ");
          if (max_tc_temp & 0x1)
            SERIAL_ECHOLNPGM("Open Circuit");
          else if (max_tc_temp & 0x2)
            SERIAL_ECHOLNPGM("Short to GND");
          else if (max_tc_temp & 0x4)
            SERIAL_ECHOLNPGM("Short to VCC");
        #elif HAS_MAX31865
          const uint8_t fault_31865 = max865ref.readFault();
          max865ref.clearFault();
          if (fault_31865) {
            SERIAL_EOL();
            SERIAL_ECHOLNPGM("\nMAX31865 Fault: (", fault_31865, ")  >>");
            if (fault_31865 & MAX31865_FAULT_HIGHTHRESH)
              SERIAL_ECHOLNPGM("RTD High Threshold");
            if (fault_31865 & MAX31865_FAULT_LOWTHRESH)
              SERIAL_ECHOLNPGM("RTD Low Threshold");
            if (fault_31865 & MAX31865_FAULT_REFINLOW)
              SERIAL_ECHOLNPGM("REFIN- > 0.85 x V bias");
            if (fault_31865 & MAX31865_FAULT_REFINHIGH)
              SERIAL_ECHOLNPGM("REFIN- < 0.85 x V bias (FORCE- open)");
            if (fault_31865 & MAX31865_FAULT_RTDINLOW)
              SERIAL_ECHOLNPGM("REFIN- < 0.85 x V bias (FORCE- open)");
            if (fault_31865 & MAX31865_FAULT_OVUV)
              SERIAL_ECHOLNPGM("Under/Over voltage");
          }
        #else // MAX6675
          SERIAL_ECHOLNPGM("MAX6675 Fault: Open Circuit");
        #endif

        // Set thermocouple above max temperature (TMAX)
        max_tc_temp = THERMO_SEL(TEMP_SENSOR_0_MAX_TC_TMAX, TEMP_SENSOR_1_MAX_TC_TMAX) << (MAX_TC_DISCARD_BITS + 1);
      }
    }
    else {
      max_tc_errors[hindex] = 0; // No error bit, reset error count
    }

    max_tc_temp >>= MAX_TC_DISCARD_BITS;

    #if HAS_MAX31855
      // Support negative temperature for MAX38155
      if (max_tc_temp & 0x00002000) max_tc_temp |= 0xFFFFC000;
    #endif

    THERMO_TEMP(hindex) = max_tc_temp;

    return (int16_t)max_tc_temp;
  }

#endif // HAS_MAX_TC

/**
 * Update raw temperatures
 *
 * Called by ISR => readings_ready when new temperatures have been set by updateTemperaturesFromRawValues.
 * Applies all the accumulators to the current raw temperatures.
 */
void Temperature::update_raw_temperatures() {

  // TODO: can this be collapsed into a HOTEND_LOOP()?
  #if HAS_TEMP_ADC_0 && !TEMP_SENSOR_0_IS_MAX_TC
    temp_hotend[0].update();
  #endif

  #if HAS_TEMP_ADC_1 && !TEMP_SENSOR_1_IS_MAX_TC
    temp_hotend[1].update();
  #endif

  #if HAS_TEMP_ADC_REDUNDANT && !TEMP_SENSOR_REDUNDANT_IS_MAX_TC
    temp_redundant.update();
  #endif

  TERN_(HAS_TEMP_ADC_2,       temp_hotend[2].update());
  TERN_(HAS_TEMP_ADC_3,       temp_hotend[3].update());
  TERN_(HAS_TEMP_ADC_4,       temp_hotend[4].update());
  TERN_(HAS_TEMP_ADC_5,       temp_hotend[5].update());
  TERN_(HAS_TEMP_ADC_6,       temp_hotend[6].update());
  TERN_(HAS_TEMP_ADC_7,       temp_hotend[7].update());
  TERN_(HAS_TEMP_ADC_BED,     temp_bed.update());
  TERN_(HAS_TEMP_ADC_CHAMBER, temp_chamber.update());
  TERN_(HAS_TEMP_ADC_PROBE,   temp_probe.update());
  TERN_(HAS_TEMP_ADC_BOARD,   temp_board.update());
  TERN_(HAS_TEMP_ADC_COOLER,  temp_cooler.update());

  TERN_(HAS_JOY_ADC_X, joystick.x.update());
  TERN_(HAS_JOY_ADC_Y, joystick.y.update());
  TERN_(HAS_JOY_ADC_Z, joystick.z.update());
}

/**
 * Called by the Temperature ISR when all the ADCs have been processed.
 * Reset all the ADC accumulators for another round of updates.
 */
void Temperature::readings_ready() {

  // Update raw values only if they're not already set.
  if (!raw_temps_ready) {
    update_raw_temperatures();
    raw_temps_ready = true;
  }

  // Filament Sensor - can be read any time since IIR filtering is used
  TERN_(FILAMENT_WIDTH_SENSOR, filwidth.reading_ready());

  #if HAS_HOTEND
    HOTEND_LOOP() temp_hotend[e].reset();
  #endif

  TERN_(HAS_HEATED_BED,     temp_bed.reset());
  TERN_(HAS_TEMP_CHAMBER,   temp_chamber.reset());
  TERN_(HAS_TEMP_PROBE,     temp_probe.reset());
  TERN_(HAS_TEMP_COOLER,    temp_cooler.reset());
  TERN_(HAS_TEMP_BOARD,     temp_board.reset());
  TERN_(HAS_TEMP_REDUNDANT, temp_redundant.reset());

  TERN_(HAS_JOY_ADC_X, joystick.x.reset());
  TERN_(HAS_JOY_ADC_Y, joystick.y.reset());
  TERN_(HAS_JOY_ADC_Z, joystick.z.reset());
}

/**
 * Timer 0 is shared with millies so don't change the prescaler.
 *
 * On AVR this ISR uses the compare method so it runs at the base
 * frequency (16 MHz / 64 / 256 = 976.5625 Hz), but at the TCNT0 set
 * in OCR0B above (128 or halfway between OVFs).
 *
 *  - Manage PWM to all the heaters and fan
 *  - Prepare or Measure one of the raw ADC sensor values
 *  - Check new temperature values for MIN/MAX errors (kill on error)
 *  - Step the babysteps value for each axis towards 0
 *  - For PINS_DEBUGGING, monitor and report endstop pins
 *  - For ENDSTOP_INTERRUPTS_FEATURE check endstops if flagged
 *  - Call planner.isr to count down its "ignore" time
 */
HAL_TEMP_TIMER_ISR() {
  HAL_timer_isr_prologue(TEMP_TIMER_NUM);

  Temperature::isr();

  HAL_timer_isr_epilogue(TEMP_TIMER_NUM);
}

#if ENABLED(SLOW_PWM_HEATERS) && !defined(MIN_STATE_TIME)
  #define MIN_STATE_TIME 16 // MIN_STATE_TIME * 65.5 = time in milliseconds
#endif

class SoftPWM {
public:
  uint8_t count;
  inline bool add(const uint8_t mask, const uint8_t amount) {
    count = (count & mask) + amount; return (count > mask);
  }
  #if ENABLED(SLOW_PWM_HEATERS)
    bool state_heater;
    uint8_t state_timer_heater;
    inline void dec() { if (state_timer_heater > 0) state_timer_heater--; }
    inline bool ready(const bool v) {
      const bool rdy = !state_timer_heater;
      if (rdy && state_heater != v) {
        state_heater = v;
        state_timer_heater = MIN_STATE_TIME;
      }
      return rdy;
    }
  #endif
};

/**
 * Handle various ~1KHz tasks associated with temperature
 *  - Heater PWM (~1KHz with scaler)
 *  - LCD Button polling (~500Hz)
 *  - Start / Read one ADC sensor
 *  - Advance Babysteps
 *  - Endstop polling
 *  - Planner clean buffer
 */
void Temperature::isr() {

  static int8_t temp_count = -1;
  static ADCSensorState adc_sensor_state = StartupDelay;
  static uint8_t pwm_count = _BV(SOFT_PWM_SCALE);

  // avoid multiple loads of pwm_count
  uint8_t pwm_count_tmp = pwm_count;

  #if HAS_ADC_BUTTONS
    static unsigned int raw_ADCKey_value = 0;
    static bool ADCKey_pressed = false;
  #endif

  #if HAS_HOTEND
    static SoftPWM soft_pwm_hotend[HOTENDS];
  #endif

  #if HAS_HEATED_BED
    static SoftPWM soft_pwm_bed;
  #endif

  #if HAS_HEATED_CHAMBER
    static SoftPWM soft_pwm_chamber;
  #endif

  #if HAS_COOLER
    static SoftPWM soft_pwm_cooler;
  #endif

  #define WRITE_FAN(n, v) WRITE(FAN##n##_PIN, (v) ^ FAN_INVERTING)

  #if DISABLED(SLOW_PWM_HEATERS)

    #if ANY(HAS_HOTEND, HAS_HEATED_BED, HAS_HEATED_CHAMBER, HAS_COOLER, FAN_SOFT_PWM)
      constexpr uint8_t pwm_mask = TERN0(SOFT_PWM_DITHER, _BV(SOFT_PWM_SCALE) - 1);
      #define _PWM_MOD(N,S,T) do{                           \
        const bool on = S.add(pwm_mask, T.soft_pwm_amount); \
        WRITE_HEATER_##N(on);                               \
      }while(0)
    #endif

    /**
     * Standard heater PWM modulation
     */
    if (pwm_count_tmp >= 127) {
      pwm_count_tmp -= 127;

      #if HAS_HOTEND
        #define _PWM_MOD_E(N) _PWM_MOD(N,soft_pwm_hotend[N],temp_hotend[N]);
        REPEAT(HOTENDS, _PWM_MOD_E);
      #endif

      #if HAS_HEATED_BED
        _PWM_MOD(BED, soft_pwm_bed, temp_bed);
      #endif

      #if HAS_HEATED_CHAMBER
        _PWM_MOD(CHAMBER, soft_pwm_chamber, temp_chamber);
      #endif

      #if HAS_COOLER
        _PWM_MOD(COOLER, soft_pwm_cooler, temp_cooler);
      #endif

      #if ENABLED(FAN_SOFT_PWM)
        #define _FAN_PWM(N) do{                                     \
          uint8_t &spcf = soft_pwm_count_fan[N];                    \
          spcf = (spcf & pwm_mask) + (soft_pwm_amount_fan[N] >> 1); \
          WRITE_FAN(N, spcf > pwm_mask ? HIGH : LOW);               \
        }while(0)
        #if HAS_FAN0
          _FAN_PWM(0);
        #endif
        #if HAS_FAN1
          _FAN_PWM(1);
        #endif
        #if HAS_FAN2
          _FAN_PWM(2);
        #endif
        #if HAS_FAN3
          _FAN_PWM(3);
        #endif
        #if HAS_FAN4
          _FAN_PWM(4);
        #endif
        #if HAS_FAN5
          _FAN_PWM(5);
        #endif
        #if HAS_FAN6
          _FAN_PWM(6);
        #endif
        #if HAS_FAN7
          _FAN_PWM(7);
        #endif
      #endif
    }
    else {
      #define _PWM_LOW(N,S) do{ if (S.count <= pwm_count_tmp) WRITE_HEATER_##N(LOW); }while(0)
      #if HAS_HOTEND
        #define _PWM_LOW_E(N) _PWM_LOW(N, soft_pwm_hotend[N]);
        REPEAT(HOTENDS, _PWM_LOW_E);
      #endif

      #if HAS_HEATED_BED
        _PWM_LOW(BED, soft_pwm_bed);
      #endif

      #if HAS_HEATED_CHAMBER
        _PWM_LOW(CHAMBER, soft_pwm_chamber);
      #endif

      #if HAS_COOLER
        _PWM_LOW(COOLER, soft_pwm_cooler);
      #endif

      #if ENABLED(FAN_SOFT_PWM)
        #if HAS_FAN0
          if (soft_pwm_count_fan[0] <= pwm_count_tmp) WRITE_FAN(0, LOW);
        #endif
        #if HAS_FAN1
          if (soft_pwm_count_fan[1] <= pwm_count_tmp) WRITE_FAN(1, LOW);
        #endif
        #if HAS_FAN2
          if (soft_pwm_count_fan[2] <= pwm_count_tmp) WRITE_FAN(2, LOW);
        #endif
        #if HAS_FAN3
          if (soft_pwm_count_fan[3] <= pwm_count_tmp) WRITE_FAN(3, LOW);
        #endif
        #if HAS_FAN4
          if (soft_pwm_count_fan[4] <= pwm_count_tmp) WRITE_FAN(4, LOW);
        #endif
        #if HAS_FAN5
          if (soft_pwm_count_fan[5] <= pwm_count_tmp) WRITE_FAN(5, LOW);
        #endif
        #if HAS_FAN6
          if (soft_pwm_count_fan[6] <= pwm_count_tmp) WRITE_FAN(6, LOW);
        #endif
        #if HAS_FAN7
          if (soft_pwm_count_fan[7] <= pwm_count_tmp) WRITE_FAN(7, LOW);
        #endif
      #endif
    }

    // SOFT_PWM_SCALE to frequency:
    //
    // 0: 16000000/64/256/128 =   7.6294 Hz
    // 1:                / 64 =  15.2588 Hz
    // 2:                / 32 =  30.5176 Hz
    // 3:                / 16 =  61.0352 Hz
    // 4:                /  8 = 122.0703 Hz
    // 5:                /  4 = 244.1406 Hz
    pwm_count = pwm_count_tmp + _BV(SOFT_PWM_SCALE);

  #else // SLOW_PWM_HEATERS

    /**
     * SLOW PWM HEATERS
     *
     * For relay-driven heaters
     */
    #define _SLOW_SET(NR,PWM,V) do{ if (PWM.ready(V)) WRITE_HEATER_##NR(V); }while(0)
    #define _SLOW_PWM(NR,PWM,SRC) do{ PWM.count = SRC.soft_pwm_amount; _SLOW_SET(NR,PWM,(PWM.count > 0)); }while(0)
    #define _PWM_OFF(NR,PWM) do{ if (PWM.count < slow_pwm_count) _SLOW_SET(NR,PWM,0); }while(0)

    static uint8_t slow_pwm_count = 0;

    if (slow_pwm_count == 0) {

      #if HAS_HOTEND
        #define _SLOW_PWM_E(N) _SLOW_PWM(N, soft_pwm_hotend[N], temp_hotend[N]);
        REPEAT(HOTENDS, _SLOW_PWM_E);
      #endif

      #if HAS_HEATED_BED
        _SLOW_PWM(BED, soft_pwm_bed, temp_bed);
      #endif

      #if HAS_HEATED_CHAMBER
        _SLOW_PWM(CHAMBER, soft_pwm_chamber, temp_chamber);
      #endif

      #if HAS_COOLER
        _SLOW_PWM(COOLER, soft_pwm_cooler, temp_cooler);
      #endif

    } // slow_pwm_count == 0

    #if HAS_HOTEND
      #define _PWM_OFF_E(N) _PWM_OFF(N, soft_pwm_hotend[N]);
      REPEAT(HOTENDS, _PWM_OFF_E);
    #endif

    #if HAS_HEATED_BED
      _PWM_OFF(BED, soft_pwm_bed);
    #endif

    #if HAS_HEATED_CHAMBER
      _PWM_OFF(CHAMBER, soft_pwm_chamber);
    #endif

    #if HAS_COOLER
      _PWM_OFF(COOLER, soft_pwm_cooler, temp_cooler);
    #endif

    #if ENABLED(FAN_SOFT_PWM)
      if (pwm_count_tmp >= 127) {
        pwm_count_tmp = 0;
        #define _PWM_FAN(N) do{                                 \
          soft_pwm_count_fan[N] = soft_pwm_amount_fan[N] >> 1;  \
          WRITE_FAN(N, soft_pwm_count_fan[N] > 0 ? HIGH : LOW); \
        }while(0)
        #if HAS_FAN0
          _PWM_FAN(0);
        #endif
        #if HAS_FAN1
          _PWM_FAN(1);
        #endif
        #if HAS_FAN2
          _PWM_FAN(2);
        #endif
        #if HAS_FAN3
          _FAN_PWM(3);
        #endif
        #if HAS_FAN4
          _FAN_PWM(4);
        #endif
        #if HAS_FAN5
          _FAN_PWM(5);
        #endif
        #if HAS_FAN6
          _FAN_PWM(6);
        #endif
        #if HAS_FAN7
          _FAN_PWM(7);
        #endif
      }
      #if HAS_FAN0
        if (soft_pwm_count_fan[0] <= pwm_count_tmp) WRITE_FAN(0, LOW);
      #endif
      #if HAS_FAN1
        if (soft_pwm_count_fan[1] <= pwm_count_tmp) WRITE_FAN(1, LOW);
      #endif
      #if HAS_FAN2
        if (soft_pwm_count_fan[2] <= pwm_count_tmp) WRITE_FAN(2, LOW);
      #endif
      #if HAS_FAN3
        if (soft_pwm_count_fan[3] <= pwm_count_tmp) WRITE_FAN(3, LOW);
      #endif
      #if HAS_FAN4
        if (soft_pwm_count_fan[4] <= pwm_count_tmp) WRITE_FAN(4, LOW);
      #endif
      #if HAS_FAN5
        if (soft_pwm_count_fan[5] <= pwm_count_tmp) WRITE_FAN(5, LOW);
      #endif
      #if HAS_FAN6
        if (soft_pwm_count_fan[6] <= pwm_count_tmp) WRITE_FAN(6, LOW);
      #endif
      #if HAS_FAN7
        if (soft_pwm_count_fan[7] <= pwm_count_tmp) WRITE_FAN(7, LOW);
      #endif
    #endif // FAN_SOFT_PWM

    // SOFT_PWM_SCALE to frequency:
    //
    // 0: 16000000/64/256/128 =   7.6294 Hz
    // 1:                / 64 =  15.2588 Hz
    // 2:                / 32 =  30.5176 Hz
    // 3:                / 16 =  61.0352 Hz
    // 4:                /  8 = 122.0703 Hz
    // 5:                /  4 = 244.1406 Hz
    pwm_count = pwm_count_tmp + _BV(SOFT_PWM_SCALE);

    // increment slow_pwm_count only every 64th pwm_count,
    // i.e. yielding a PWM frequency of 16/128 Hz (8s).
    if (((pwm_count >> SOFT_PWM_SCALE) & 0x3F) == 0) {
      slow_pwm_count++;
      slow_pwm_count &= 0x7F;

      #if HAS_HOTEND
        HOTEND_LOOP() soft_pwm_hotend[e].dec();
      #endif
      TERN_(HAS_HEATED_BED, soft_pwm_bed.dec());
      TERN_(HAS_HEATED_CHAMBER, soft_pwm_chamber.dec());
      TERN_(HAS_COOLER, soft_pwm_cooler.dec());
    }

  #endif // SLOW_PWM_HEATERS

  //
  // Update lcd buttons 488 times per second
  //
  static bool do_buttons;
  if ((do_buttons ^= true)) ui.update_buttons();

  /**
   * One sensor is sampled on every other call of the ISR.
   * Each sensor is read 16 (OVERSAMPLENR) times, taking the average.
   *
   * On each Prepare pass, ADC is started for a sensor pin.
   * On the next pass, the ADC value is read and accumulated.
   *
   * This gives each ADC 0.9765ms to charge up.
   */
  #define ACCUMULATE_ADC(obj) do{ \
    if (!HAL_ADC_READY()) next_sensor_state = adc_sensor_state; \
    else obj.sample(HAL_READ_ADC()); \
  }while(0)

  ADCSensorState next_sensor_state = adc_sensor_state < SensorsReady ? (ADCSensorState)(int(adc_sensor_state) + 1) : StartSampling;

  switch (adc_sensor_state) {

    case SensorsReady: {
      // All sensors have been read. Stay in this state for a few
      // ISRs to save on calls to temp update/checking code below.
      constexpr int8_t extra_loops = MIN_ADC_ISR_LOOPS - (int8_t)SensorsReady;
      static uint8_t delay_count = 0;
      if (extra_loops > 0) {
        if (delay_count == 0) delay_count = extra_loops;  // Init this delay
        if (--delay_count)                                // While delaying...
          next_sensor_state = SensorsReady;               // retain this state (else, next state will be 0)
        break;
      }
      else {
        adc_sensor_state = StartSampling;                 // Fall-through to start sampling
        next_sensor_state = (ADCSensorState)(int(StartSampling) + 1);
      }
    }

    case StartSampling:                                   // Start of sampling loops. Do updates/checks.
      if (++temp_count >= OVERSAMPLENR) {                 // 10 * 16 * 1/(16000000/64/256)  = 164ms.
        temp_count = 0;
        readings_ready();
      }
      break;

    #if HAS_TEMP_ADC_0
      case PrepareTemp_0: HAL_START_ADC(TEMP_0_PIN); break;
      case MeasureTemp_0: ACCUMULATE_ADC(temp_hotend[0]); break;
    #endif

    #if HAS_TEMP_ADC_BED
      case PrepareTemp_BED: HAL_START_ADC(TEMP_BED_PIN); break;
      case MeasureTemp_BED: ACCUMULATE_ADC(temp_bed); break;
    #endif

    #if HAS_TEMP_ADC_CHAMBER
      case PrepareTemp_CHAMBER: HAL_START_ADC(TEMP_CHAMBER_PIN); break;
      case MeasureTemp_CHAMBER: ACCUMULATE_ADC(temp_chamber); break;
    #endif

    #if HAS_TEMP_ADC_COOLER
      case PrepareTemp_COOLER: HAL_START_ADC(TEMP_COOLER_PIN); break;
      case MeasureTemp_COOLER: ACCUMULATE_ADC(temp_cooler); break;
    #endif

    #if HAS_TEMP_ADC_PROBE
      case PrepareTemp_PROBE: HAL_START_ADC(TEMP_PROBE_PIN); break;
      case MeasureTemp_PROBE: ACCUMULATE_ADC(temp_probe); break;
    #endif

    #if HAS_TEMP_ADC_BOARD
      case PrepareTemp_BOARD: HAL_START_ADC(TEMP_BOARD_PIN); break;
      case MeasureTemp_BOARD: ACCUMULATE_ADC(temp_board); break;
    #endif

    #if HAS_TEMP_ADC_REDUNDANT
      case PrepareTemp_REDUNDANT: HAL_START_ADC(TEMP_REDUNDANT_PIN); break;
      case MeasureTemp_REDUNDANT: ACCUMULATE_ADC(temp_redundant); break;
    #endif

    #if HAS_TEMP_ADC_1
      case PrepareTemp_1: HAL_START_ADC(TEMP_1_PIN); break;
      case MeasureTemp_1: ACCUMULATE_ADC(temp_hotend[1]); break;
    #endif

    #if HAS_TEMP_ADC_2
      case PrepareTemp_2: HAL_START_ADC(TEMP_2_PIN); break;
      case MeasureTemp_2: ACCUMULATE_ADC(temp_hotend[2]); break;
    #endif

    #if HAS_TEMP_ADC_3
      case PrepareTemp_3: HAL_START_ADC(TEMP_3_PIN); break;
      case MeasureTemp_3: ACCUMULATE_ADC(temp_hotend[3]); break;
    #endif

    #if HAS_TEMP_ADC_4
      case PrepareTemp_4: HAL_START_ADC(TEMP_4_PIN); break;
      case MeasureTemp_4: ACCUMULATE_ADC(temp_hotend[4]); break;
    #endif

    #if HAS_TEMP_ADC_5
      case PrepareTemp_5: HAL_START_ADC(TEMP_5_PIN); break;
      case MeasureTemp_5: ACCUMULATE_ADC(temp_hotend[5]); break;
    #endif

    #if HAS_TEMP_ADC_6
      case PrepareTemp_6: HAL_START_ADC(TEMP_6_PIN); break;
      case MeasureTemp_6: ACCUMULATE_ADC(temp_hotend[6]); break;
    #endif

    #if HAS_TEMP_ADC_7
      case PrepareTemp_7: HAL_START_ADC(TEMP_7_PIN); break;
      case MeasureTemp_7: ACCUMULATE_ADC(temp_hotend[7]); break;
    #endif

    #if ENABLED(FILAMENT_WIDTH_SENSOR)
      case Prepare_FILWIDTH: HAL_START_ADC(FILWIDTH_PIN); break;
      case Measure_FILWIDTH:
        if (!HAL_ADC_READY()) next_sensor_state = adc_sensor_state; // Redo this state
        else filwidth.accumulate(HAL_READ_ADC());
      break;
    #endif

    #if ENABLED(POWER_MONITOR_CURRENT)
      case Prepare_POWER_MONITOR_CURRENT:
        HAL_START_ADC(POWER_MONITOR_CURRENT_PIN);
        break;
      case Measure_POWER_MONITOR_CURRENT:
        if (!HAL_ADC_READY()) next_sensor_state = adc_sensor_state; // Redo this state
        else power_monitor.add_current_sample(HAL_READ_ADC());
        break;
    #endif

    #if ENABLED(POWER_MONITOR_VOLTAGE)
      case Prepare_POWER_MONITOR_VOLTAGE:
        HAL_START_ADC(POWER_MONITOR_VOLTAGE_PIN);
        break;
      case Measure_POWER_MONITOR_VOLTAGE:
        if (!HAL_ADC_READY()) next_sensor_state = adc_sensor_state; // Redo this state
        else power_monitor.add_voltage_sample(HAL_READ_ADC());
        break;
    #endif

    #if HAS_JOY_ADC_X
      case PrepareJoy_X: HAL_START_ADC(JOY_X_PIN); break;
      case MeasureJoy_X: ACCUMULATE_ADC(joystick.x); break;
    #endif

    #if HAS_JOY_ADC_Y
      case PrepareJoy_Y: HAL_START_ADC(JOY_Y_PIN); break;
      case MeasureJoy_Y: ACCUMULATE_ADC(joystick.y); break;
    #endif

    #if HAS_JOY_ADC_Z
      case PrepareJoy_Z: HAL_START_ADC(JOY_Z_PIN); break;
      case MeasureJoy_Z: ACCUMULATE_ADC(joystick.z); break;
    #endif

    #if HAS_ADC_BUTTONS
      #ifndef ADC_BUTTON_DEBOUNCE_DELAY
        #define ADC_BUTTON_DEBOUNCE_DELAY 16
      #endif
      case Prepare_ADC_KEY: HAL_START_ADC(ADC_KEYPAD_PIN); break;
      case Measure_ADC_KEY:
        if (!HAL_ADC_READY())
          next_sensor_state = adc_sensor_state; // redo this state
        else if (ADCKey_count < ADC_BUTTON_DEBOUNCE_DELAY) {
          raw_ADCKey_value = HAL_READ_ADC();
          if (raw_ADCKey_value <= 900UL * HAL_ADC_RANGE / 1024UL) {
            NOMORE(current_ADCKey_raw, raw_ADCKey_value);
            ADCKey_count++;
          }
          else { //ADC Key release
            if (ADCKey_count > 0) ADCKey_count++; else ADCKey_pressed = false;
            if (ADCKey_pressed) {
              ADCKey_count = 0;
              current_ADCKey_raw = HAL_ADC_RANGE;
            }
          }
        }
        if (ADCKey_count == ADC_BUTTON_DEBOUNCE_DELAY) ADCKey_pressed = true;
        break;
    #endif // HAS_ADC_BUTTONS

    case StartupDelay: break;

  } // switch(adc_sensor_state)

  // Go to the next state
  adc_sensor_state = next_sensor_state;

  //
  // Additional ~1KHz Tasks
  //

  #if ENABLED(BABYSTEPPING) && DISABLED(INTEGRATED_BABYSTEPPING)
    babystep.task();
  #endif

  // Poll endstops state, if required
  endstops.poll();

  // Periodically call the planner timer service routine
  planner.isr();
}

#if HAS_TEMP_SENSOR
  /**
   * Print a single heater state in the form:
   *        Bed: " B:nnn.nn /nnn.nn"
   *    Chamber: " C:nnn.nn /nnn.nn"
   *      Probe: " P:nnn.nn /nnn.nn"
   *     Cooler: " L:nnn.nn /nnn.nn"
   *  Redundant: " R:nnn.nn /nnn.nn"
   *   Extruder: " T0:nnn.nn /nnn.nn"
   *   With ADC: " T0:nnn.nn /nnn.nn (nnn.nn)"
   */
  static void print_heater_state(const heater_id_t e, const_celsius_float_t c, const_celsius_float_t t
    OPTARG(SHOW_TEMP_ADC_VALUES, const float r)
  ) {
    char k;
    switch (e) {
      default:
        #if HAS_TEMP_HOTEND
          k = 'T'; break;
        #endif
      #if HAS_TEMP_BED
        case H_BED: k = 'B'; break;
      #endif
      #if HAS_TEMP_CHAMBER
        case H_CHAMBER: k = 'C'; break;
      #endif
      #if HAS_TEMP_PROBE
        case H_PROBE: k = 'P'; break;
      #endif
      #if HAS_TEMP_COOLER
        case H_COOLER: k = 'L'; break;
      #endif
      #if HAS_TEMP_BOARD
        case H_BOARD: k = 'M'; break;
      #endif
      #if HAS_TEMP_REDUNDANT
        case H_REDUNDANT: k = 'R'; break;
      #endif
    }
    SERIAL_CHAR(' ', k);
    #if HAS_MULTI_HOTEND
      if (e >= 0) SERIAL_CHAR('0' + e);
    #endif
    #ifdef SERIAL_FLOAT_PRECISION
      #define SFP _MIN(SERIAL_FLOAT_PRECISION, 2)
    #else
      #define SFP 2
    #endif
    SERIAL_CHAR(':');
    SERIAL_PRINT(c, SFP);
    SERIAL_ECHOPGM(" /");
    SERIAL_PRINT(t, SFP);
    #if ENABLED(SHOW_TEMP_ADC_VALUES)
      // Temperature MAX SPI boards do not have an OVERSAMPLENR defined
      SERIAL_ECHOPGM(" (", TERN(HAS_MAXTC_LIBRARIES, k == 'T', false) ? r : r * RECIPROCAL(OVERSAMPLENR));
      SERIAL_CHAR(')');
    #endif
    delay(2);
  }

  void Temperature::print_heater_states(const uint8_t target_extruder
    OPTARG(HAS_TEMP_REDUNDANT, const bool include_r/*=false*/)
  ) {
    #if HAS_TEMP_HOTEND
      print_heater_state(H_E0, degHotend(target_extruder), degTargetHotend(target_extruder) OPTARG(SHOW_TEMP_ADC_VALUES, rawHotendTemp(target_extruder)));
    #endif
    #if HAS_HEATED_BED
      print_heater_state(H_BED, degBed(), degTargetBed() OPTARG(SHOW_TEMP_ADC_VALUES, rawBedTemp()));
    #endif
    #if HAS_TEMP_CHAMBER
      print_heater_state(H_CHAMBER, degChamber(), TERN0(HAS_HEATED_CHAMBER, degTargetChamber()) OPTARG(SHOW_TEMP_ADC_VALUES, rawChamberTemp()));
    #endif
    #if HAS_TEMP_COOLER
      print_heater_state(H_COOLER, degCooler(), TERN0(HAS_COOLER, degTargetCooler()) OPTARG(SHOW_TEMP_ADC_VALUES, rawCoolerTemp()));
    #endif
    #if HAS_TEMP_PROBE
      print_heater_state(H_PROBE, degProbe(), 0 OPTARG(SHOW_TEMP_ADC_VALUES, rawProbeTemp()));
    #endif
    #if HAS_TEMP_BOARD
      print_heater_state(H_BOARD, degBoard(), 0 OPTARG(SHOW_TEMP_ADC_VALUES, rawBoardTemp()));
    #endif
    #if HAS_TEMP_REDUNDANT
      if (include_r) print_heater_state(H_REDUNDANT, degRedundant(), degRedundantTarget() OPTARG(SHOW_TEMP_ADC_VALUES, rawRedundantTemp()));
    #endif
    #if HAS_MULTI_HOTEND
      HOTEND_LOOP() print_heater_state((heater_id_t)e, degHotend(e), degTargetHotend(e) OPTARG(SHOW_TEMP_ADC_VALUES, rawHotendTemp(e)));
    #endif
    SERIAL_ECHOPGM(" @:", getHeaterPower((heater_id_t)target_extruder));
    #if HAS_HEATED_BED
      SERIAL_ECHOPGM(" B@:", getHeaterPower(H_BED));
    #endif
    #if HAS_HEATED_CHAMBER
      SERIAL_ECHOPGM(" C@:", getHeaterPower(H_CHAMBER));
    #endif
    #if HAS_COOLER
      SERIAL_ECHOPGM(" C@:", getHeaterPower(H_COOLER));
    #endif
    #if HAS_MULTI_HOTEND
      HOTEND_LOOP() {
        SERIAL_ECHOPGM(" @", e);
        SERIAL_CHAR(':');
        SERIAL_ECHO(getHeaterPower((heater_id_t)e));
      }
    #endif
  }

  #if ENABLED(AUTO_REPORT_TEMPERATURES)
    AutoReporter<Temperature::AutoReportTemp> Temperature::auto_reporter;
    void Temperature::AutoReportTemp::report() { print_heater_states(active_extruder); SERIAL_EOL(); }
  #endif

  #if HAS_HOTEND && HAS_STATUS_MESSAGE
    void Temperature::set_heating_message(const uint8_t e) {
      const bool heating = isHeatingHotend(e);
      ui.status_printf_P(0,
        #if HAS_MULTI_HOTEND
          PSTR("E%c " S_FMT), '1' + e
        #else
          PSTR("E1 " S_FMT)
        #endif
        , heating ? GET_TEXT(MSG_HEATING) : GET_TEXT(MSG_COOLING)
      );
    }
  #endif

  #if HAS_TEMP_HOTEND

    #ifndef MIN_COOLING_SLOPE_DEG
      #define MIN_COOLING_SLOPE_DEG 1.50
    #endif
    #ifndef MIN_COOLING_SLOPE_TIME
      #define MIN_COOLING_SLOPE_TIME 60
    #endif

    bool Temperature::wait_for_hotend(const uint8_t target_extruder, const bool no_wait_for_cooling/*=true*/
      OPTARG(G26_CLICK_CAN_CANCEL, const bool click_to_cancel/*=false*/)
    ) {
      #if ENABLED(AUTOTEMP)
        REMEMBER(1, planner.autotemp_enabled, false);
      #endif

      #if TEMP_RESIDENCY_TIME > 0
        millis_t residency_start_ms = 0;
        bool first_loop = true;
        // Loop until the temperature has stabilized
        #define TEMP_CONDITIONS (!residency_start_ms || PENDING(now, residency_start_ms + SEC_TO_MS(TEMP_RESIDENCY_TIME)))
      #else
        // Loop until the temperature is very close target
        #define TEMP_CONDITIONS (wants_to_cool ? isCoolingHotend(target_extruder) : isHeatingHotend(target_extruder))
      #endif

      #if DISABLED(BUSY_WHILE_HEATING) && ENABLED(HOST_KEEPALIVE_FEATURE)
        KEEPALIVE_STATE(NOT_BUSY);
      #endif

      #if ENABLED(PRINTER_EVENT_LEDS)
        const celsius_float_t start_temp = degHotend(target_extruder);
        printerEventLEDs.onHotendHeatingStart();
      #endif

      bool wants_to_cool = false;
      celsius_float_t target_temp = -1.0, old_temp = 9999.0;
      millis_t now, next_temp_ms = 0, next_cool_check_ms = 0;
      wait_for_heatup = true;
      do {
        // Target temperature might be changed during the loop
        if (target_temp != degTargetHotend(target_extruder)) {
          wants_to_cool = isCoolingHotend(target_extruder);
          target_temp = degTargetHotend(target_extruder);

          // Exit if S<lower>, continue if S<higher>, R<lower>, or R<higher>
          if (no_wait_for_cooling && wants_to_cool) break;
        }

        now = millis();
        if (ELAPSED(now, next_temp_ms)) { // Print temp & remaining time every 1s while waiting
          next_temp_ms = now + 1000UL;
          print_heater_states(target_extruder);
          #if TEMP_RESIDENCY_TIME > 0
            SERIAL_ECHOPGM(" W:");
            if (residency_start_ms)
              SERIAL_ECHO(long((SEC_TO_MS(TEMP_RESIDENCY_TIME) - (now - residency_start_ms)) / 1000UL));
            else
              SERIAL_CHAR('?');
          #endif
          SERIAL_EOL();
        }

        idle();
        gcode.reset_stepper_timeout(); // Keep steppers powered

        const celsius_float_t temp = degHotend(target_extruder);

        #if ENABLED(PRINTER_EVENT_LEDS)
          // Gradually change LED strip from violet to red as nozzle heats up
          if (!wants_to_cool) printerEventLEDs.onHotendHeating(start_temp, temp, target_temp);
        #endif

        #if TEMP_RESIDENCY_TIME > 0

          const celsius_float_t temp_diff = ABS(target_temp - temp);

          if (!residency_start_ms) {
            // Start the TEMP_RESIDENCY_TIME timer when we reach target temp for the first time.
            if (temp_diff < TEMP_WINDOW)
              residency_start_ms = now + (first_loop ? SEC_TO_MS(TEMP_RESIDENCY_TIME) / 3 : 0);
          }
          else if (temp_diff > TEMP_HYSTERESIS) {
            // Restart the timer whenever the temperature falls outside the hysteresis.
            residency_start_ms = now;
          }

          first_loop = false;

        #endif

        // Prevent a wait-forever situation if R is misused i.e. M109 R0
        if (wants_to_cool) {
          // break after MIN_COOLING_SLOPE_TIME seconds
          // if the temperature did not drop at least MIN_COOLING_SLOPE_DEG
          if (!next_cool_check_ms || ELAPSED(now, next_cool_check_ms)) {
            if (old_temp - temp < float(MIN_COOLING_SLOPE_DEG)) break;
            next_cool_check_ms = now + SEC_TO_MS(MIN_COOLING_SLOPE_TIME);
            old_temp = temp;
          }
        }

        #if G26_CLICK_CAN_CANCEL
          if (click_to_cancel && ui.use_click()) {
            wait_for_heatup = false;
            TERN_(HAS_LCD_MENU, ui.quick_feedback());
          }
        #endif

      } while (wait_for_heatup && TEMP_CONDITIONS);

      if (wait_for_heatup) {
        wait_for_heatup = false;
        #if HAS_DWIN_E3V2_BASIC
          HMI_flag.heat_flag = 0;
          duration_t elapsed = print_job_timer.duration();  // print timer
          dwin_heat_time = elapsed.value;
        #endif
        ui.reset_status();
        TERN_(PRINTER_EVENT_LEDS, printerEventLEDs.onHeatingDone());
        return true;
      }

      return false;
    }

    #if ENABLED(WAIT_FOR_HOTEND)
      void Temperature::wait_for_hotend_heating(const uint8_t target_extruder) {
        if (isHeatingHotend(target_extruder)) {
          SERIAL_ECHOLNPGM("Wait for hotend heating...");
          LCD_MESSAGEPGM(MSG_HEATING);
          wait_for_hotend(target_extruder);
          ui.reset_status();
        }
      }
    #endif

  #endif // HAS_TEMP_HOTEND

  #if HAS_HEATED_BED

    #ifndef MIN_COOLING_SLOPE_DEG_BED
      #define MIN_COOLING_SLOPE_DEG_BED 1.00
    #endif
    #ifndef MIN_COOLING_SLOPE_TIME_BED
      #define MIN_COOLING_SLOPE_TIME_BED 60
    #endif

    bool Temperature::wait_for_bed(const bool no_wait_for_cooling/*=true*/
      OPTARG(G26_CLICK_CAN_CANCEL, const bool click_to_cancel/*=false*/)
    ) {
      #if TEMP_BED_RESIDENCY_TIME > 0
        millis_t residency_start_ms = 0;
        bool first_loop = true;
        // Loop until the temperature has stabilized
        #define TEMP_BED_CONDITIONS (!residency_start_ms || PENDING(now, residency_start_ms + SEC_TO_MS(TEMP_BED_RESIDENCY_TIME)))
      #else
        // Loop until the temperature is very close target
        #define TEMP_BED_CONDITIONS (wants_to_cool ? isCoolingBed() : isHeatingBed())
      #endif

      #if DISABLED(BUSY_WHILE_HEATING) && ENABLED(HOST_KEEPALIVE_FEATURE)
        KEEPALIVE_STATE(NOT_BUSY);
      #endif

      #if ENABLED(PRINTER_EVENT_LEDS)
        const celsius_float_t start_temp = degBed();
        printerEventLEDs.onBedHeatingStart();
      #endif

      bool wants_to_cool = false;
      celsius_float_t target_temp = -1, old_temp = 9999;
      millis_t now, next_temp_ms = 0, next_cool_check_ms = 0;
      wait_for_heatup = true;
      do {
        // Target temperature might be changed during the loop
        if (target_temp != degTargetBed()) {
          wants_to_cool = isCoolingBed();
          target_temp = degTargetBed();

          // Exit if S<lower>, continue if S<higher>, R<lower>, or R<higher>
          if (no_wait_for_cooling && wants_to_cool) break;
        }

        now = millis();
        if (ELAPSED(now, next_temp_ms)) { //Print Temp Reading every 1 second while heating up.
          next_temp_ms = now + 1000UL;
          print_heater_states(active_extruder);
          #if TEMP_BED_RESIDENCY_TIME > 0
            SERIAL_ECHOPGM(" W:");
            if (residency_start_ms)
              SERIAL_ECHO(long((SEC_TO_MS(TEMP_BED_RESIDENCY_TIME) - (now - residency_start_ms)) / 1000UL));
            else
              SERIAL_CHAR('?');
          #endif
          SERIAL_EOL();
        }

        idle();
        gcode.reset_stepper_timeout(); // Keep steppers powered

        const celsius_float_t temp = degBed();

        #if ENABLED(PRINTER_EVENT_LEDS)
          // Gradually change LED strip from blue to violet as bed heats up
          if (!wants_to_cool) printerEventLEDs.onBedHeating(start_temp, temp, target_temp);
        #endif

        #if TEMP_BED_RESIDENCY_TIME > 0

          const celsius_float_t temp_diff = ABS(target_temp - temp);

          if (!residency_start_ms) {
            // Start the TEMP_BED_RESIDENCY_TIME timer when we reach target temp for the first time.
            if (temp_diff < TEMP_BED_WINDOW)
              residency_start_ms = now + (first_loop ? SEC_TO_MS(TEMP_BED_RESIDENCY_TIME) / 3 : 0);
          }
          else if (temp_diff > TEMP_BED_HYSTERESIS) {
            // Restart the timer whenever the temperature falls outside the hysteresis.
            residency_start_ms = now;
          }

        #endif // TEMP_BED_RESIDENCY_TIME > 0

        // Prevent a wait-forever situation if R is misused i.e. M190 R0
        if (wants_to_cool) {
          // Break after MIN_COOLING_SLOPE_TIME_BED seconds
          // if the temperature did not drop at least MIN_COOLING_SLOPE_DEG_BED
          if (!next_cool_check_ms || ELAPSED(now, next_cool_check_ms)) {
            if (old_temp - temp < float(MIN_COOLING_SLOPE_DEG_BED)) break;
            next_cool_check_ms = now + SEC_TO_MS(MIN_COOLING_SLOPE_TIME_BED);
            old_temp = temp;
          }
        }

        #if G26_CLICK_CAN_CANCEL
          if (click_to_cancel && ui.use_click()) {
            wait_for_heatup = false;
            TERN_(HAS_LCD_MENU, ui.quick_feedback());
          }
        #endif

        #if TEMP_BED_RESIDENCY_TIME > 0
          first_loop = false;
        #endif

      } while (wait_for_heatup && TEMP_BED_CONDITIONS);

      if (wait_for_heatup) {
        wait_for_heatup = false;
        ui.reset_status();
        return true;
      }

      return false;
    }

    void Temperature::wait_for_bed_heating() {
      if (isHeatingBed()) {
        SERIAL_ECHOLNPGM("Wait for bed heating...");
        LCD_MESSAGEPGM(MSG_BED_HEATING);
        wait_for_bed();
        ui.reset_status();
      }
    }

  #endif // HAS_HEATED_BED

  #if HAS_TEMP_PROBE

    #ifndef MIN_DELTA_SLOPE_DEG_PROBE
      #define MIN_DELTA_SLOPE_DEG_PROBE 1.0
    #endif
    #ifndef MIN_DELTA_SLOPE_TIME_PROBE
      #define MIN_DELTA_SLOPE_TIME_PROBE 600
    #endif

    bool Temperature::wait_for_probe(const celsius_t target_temp, bool no_wait_for_cooling/*=true*/) {

      const bool wants_to_cool = isProbeAboveTemp(target_temp),
                 will_wait = !(wants_to_cool && no_wait_for_cooling);
      if (will_wait)
        SERIAL_ECHOLNPGM("Waiting for probe to ", (wants_to_cool ? PSTR("cool down") : PSTR("heat up")), " to ", target_temp, " degrees.");

      #if DISABLED(BUSY_WHILE_HEATING) && ENABLED(HOST_KEEPALIVE_FEATURE)
        KEEPALIVE_STATE(NOT_BUSY);
      #endif

      float old_temp = 9999;
      millis_t next_temp_ms = 0, next_delta_check_ms = 0;
      wait_for_heatup = true;
      while (will_wait && wait_for_heatup) {

        // Print Temp Reading every 10 seconds while heating up.
        millis_t now = millis();
        if (!next_temp_ms || ELAPSED(now, next_temp_ms)) {
          next_temp_ms = now + 10000UL;
          print_heater_states(active_extruder);
          SERIAL_EOL();
        }

        idle();
        gcode.reset_stepper_timeout(); // Keep steppers powered

        // Break after MIN_DELTA_SLOPE_TIME_PROBE seconds if the temperature
        // did not drop at least MIN_DELTA_SLOPE_DEG_PROBE. This avoids waiting
        // forever as the probe is not actively heated.
        if (!next_delta_check_ms || ELAPSED(now, next_delta_check_ms)) {
          const float temp = degProbe(),
                      delta_temp = old_temp > temp ? old_temp - temp : temp - old_temp;
          if (delta_temp < float(MIN_DELTA_SLOPE_DEG_PROBE)) {
            SERIAL_ECHOLNPGM("Timed out waiting for probe temperature.");
            break;
          }
          next_delta_check_ms = now + SEC_TO_MS(MIN_DELTA_SLOPE_TIME_PROBE);
          old_temp = temp;
        }

        // Loop until the temperature is very close target
        if (!(wants_to_cool ? isProbeAboveTemp(target_temp) : isProbeBelowTemp(target_temp))) {
            SERIAL_ECHOLN(wants_to_cool ? PSTR("Cooldown") : PSTR("Heatup"));
            SERIAL_ECHOLNPGM(" complete, target probe temperature reached.");
            break;
        }
      }

      if (wait_for_heatup) {
        wait_for_heatup = false;
        ui.reset_status();
        return true;
      }
      else if (will_wait)
        SERIAL_ECHOLNPGM("Canceled wait for probe temperature.");

      return false;
    }

  #endif // HAS_TEMP_PROBE

  #if HAS_HEATED_CHAMBER

    #ifndef MIN_COOLING_SLOPE_DEG_CHAMBER
      #define MIN_COOLING_SLOPE_DEG_CHAMBER 1.50
    #endif
    #ifndef MIN_COOLING_SLOPE_TIME_CHAMBER
      #define MIN_COOLING_SLOPE_TIME_CHAMBER 120
    #endif

    bool Temperature::wait_for_chamber(const bool no_wait_for_cooling/*=true*/) {
      #if TEMP_CHAMBER_RESIDENCY_TIME > 0
        millis_t residency_start_ms = 0;
        bool first_loop = true;
        // Loop until the temperature has stabilized
        #define TEMP_CHAMBER_CONDITIONS (!residency_start_ms || PENDING(now, residency_start_ms + SEC_TO_MS(TEMP_CHAMBER_RESIDENCY_TIME)))
      #else
        // Loop until the temperature is very close target
        #define TEMP_CHAMBER_CONDITIONS (wants_to_cool ? isCoolingChamber() : isHeatingChamber())
      #endif

      #if DISABLED(BUSY_WHILE_HEATING) && ENABLED(HOST_KEEPALIVE_FEATURE)
        KEEPALIVE_STATE(NOT_BUSY);
      #endif

      bool wants_to_cool = false;
      float target_temp = -1, old_temp = 9999;
      millis_t now, next_temp_ms = 0, next_cool_check_ms = 0;
      wait_for_heatup = true;
      do {
        // Target temperature might be changed during the loop
        if (target_temp != degTargetChamber()) {
          wants_to_cool = isCoolingChamber();
          target_temp = degTargetChamber();

          // Exit if S<lower>, continue if S<higher>, R<lower>, or R<higher>
          if (no_wait_for_cooling && wants_to_cool) break;
        }

        now = millis();
        if (ELAPSED(now, next_temp_ms)) { // Print Temp Reading every 1 second while heating up.
          next_temp_ms = now + 1000UL;
          print_heater_states(active_extruder);
          #if TEMP_CHAMBER_RESIDENCY_TIME > 0
            SERIAL_ECHOPGM(" W:");
            if (residency_start_ms)
              SERIAL_ECHO(long((SEC_TO_MS(TEMP_CHAMBER_RESIDENCY_TIME) - (now - residency_start_ms)) / 1000UL));
            else
              SERIAL_CHAR('?');
          #endif
          SERIAL_EOL();
        }

        idle();
        gcode.reset_stepper_timeout(); // Keep steppers powered

        const float temp = degChamber();

        #if TEMP_CHAMBER_RESIDENCY_TIME > 0

          const float temp_diff = ABS(target_temp - temp);

          if (!residency_start_ms) {
            // Start the TEMP_CHAMBER_RESIDENCY_TIME timer when we reach target temp for the first time.
            if (temp_diff < TEMP_CHAMBER_WINDOW)
              residency_start_ms = now + (first_loop ? SEC_TO_MS(TEMP_CHAMBER_RESIDENCY_TIME) / 3 : 0);
          }
          else if (temp_diff > TEMP_CHAMBER_HYSTERESIS) {
            // Restart the timer whenever the temperature falls outside the hysteresis.
            residency_start_ms = now;
          }

          first_loop = false;
        #endif // TEMP_CHAMBER_RESIDENCY_TIME > 0

        // Prevent a wait-forever situation if R is misused i.e. M191 R0
        if (wants_to_cool) {
          // Break after MIN_COOLING_SLOPE_TIME_CHAMBER seconds
          // if the temperature did not drop at least MIN_COOLING_SLOPE_DEG_CHAMBER
          if (!next_cool_check_ms || ELAPSED(now, next_cool_check_ms)) {
            if (old_temp - temp < float(MIN_COOLING_SLOPE_DEG_CHAMBER)) break;
            next_cool_check_ms = now + SEC_TO_MS(MIN_COOLING_SLOPE_TIME_CHAMBER);
            old_temp = temp;
          }
        }
      } while (wait_for_heatup && TEMP_CHAMBER_CONDITIONS);

      if (wait_for_heatup) {
        wait_for_heatup = false;
        ui.reset_status();
        return true;
      }

      return false;
    }

  #endif // HAS_HEATED_CHAMBER

  #if HAS_COOLER

    #ifndef MIN_COOLING_SLOPE_DEG_COOLER
      #define MIN_COOLING_SLOPE_DEG_COOLER 1.50
    #endif
    #ifndef MIN_COOLING_SLOPE_TIME_COOLER
      #define MIN_COOLING_SLOPE_TIME_COOLER 120
    #endif

    bool Temperature::wait_for_cooler(const bool no_wait_for_cooling/*=true*/) {

      #if TEMP_COOLER_RESIDENCY_TIME > 0
        millis_t residency_start_ms = 0;
        bool first_loop = true;
        // Loop until the temperature has stabilized
        #define TEMP_COOLER_CONDITIONS (!residency_start_ms || PENDING(now, residency_start_ms + SEC_TO_MS(TEMP_COOLER_RESIDENCY_TIME)))
      #else
        // Loop until the temperature is very close target
        #define TEMP_COOLER_CONDITIONS (wants_to_cool ? isLaserHeating() : isLaserCooling())
      #endif

      #if DISABLED(BUSY_WHILE_HEATING) && ENABLED(HOST_KEEPALIVE_FEATURE)
        KEEPALIVE_STATE(NOT_BUSY);
      #endif

      bool wants_to_cool = false;
      float target_temp = -1, previous_temp = 9999;
      millis_t now, next_temp_ms = 0, next_cooling_check_ms = 0;
      wait_for_heatup = true;
      do {
        // Target temperature might be changed during the loop
        if (target_temp != degTargetCooler()) {
          wants_to_cool = isLaserHeating();
          target_temp = degTargetCooler();

          // Exit if S<lower>, continue if S<higher>, R<lower>, or R<higher>
          if (no_wait_for_cooling && wants_to_cool) break;
        }

        now = millis();
        if (ELAPSED(now, next_temp_ms)) { // Print Temp Reading every 1 second while heating up.
          next_temp_ms = now + 1000UL;
          print_heater_states(active_extruder);
          #if TEMP_COOLER_RESIDENCY_TIME > 0
            SERIAL_ECHOPGM(" W:");
            if (residency_start_ms)
              SERIAL_ECHO(long((SEC_TO_MS(TEMP_COOLER_RESIDENCY_TIME) - (now - residency_start_ms)) / 1000UL));
            else
              SERIAL_CHAR('?');
          #endif
          SERIAL_EOL();
        }

        idle();
        gcode.reset_stepper_timeout(); // Keep steppers powered

        const celsius_float_t current_temp = degCooler();

        #if TEMP_COOLER_RESIDENCY_TIME > 0

          const celsius_float_t temp_diff = ABS(target_temp - temp);

          if (!residency_start_ms) {
            // Start the TEMP_COOLER_RESIDENCY_TIME timer when we reach target temp for the first time.
            if (temp_diff < TEMP_COOLER_WINDOW)
              residency_start_ms = now + (first_loop ? SEC_TO_MS(TEMP_COOLER_RESIDENCY_TIME) / 3 : 0);
          }
          else if (temp_diff > TEMP_COOLER_HYSTERESIS) {
            // Restart the timer whenever the temperature falls outside the hysteresis.
            residency_start_ms = now;
          }

          first_loop = false;
        #endif // TEMP_COOLER_RESIDENCY_TIME > 0

        if (wants_to_cool) {
          // Break after MIN_COOLING_SLOPE_TIME_CHAMBER seconds
          // if the temperature did not drop at least MIN_COOLING_SLOPE_DEG_CHAMBER
          if (!next_cooling_check_ms || ELAPSED(now, next_cooling_check_ms)) {
            if (previous_temp - current_temp < float(MIN_COOLING_SLOPE_DEG_COOLER)) break;
            next_cooling_check_ms = now + SEC_TO_MS(MIN_COOLING_SLOPE_TIME_COOLER);
            previous_temp = current_temp;
          }
        }

      } while (wait_for_heatup && TEMP_COOLER_CONDITIONS);

      // Prevent a wait-forever situation if R is misused i.e. M191 R0
      if (wait_for_heatup) {
        wait_for_heatup = false;
        ui.reset_status();
        return true;
      }

      return false;
    }

  #endif // HAS_COOLER

#endif // HAS_TEMP_SENSOR<|MERGE_RESOLUTION|>--- conflicted
+++ resolved
@@ -996,11 +996,7 @@
       OPTCODE(HAS_TEMP_BED,     case H_BED:     SERIAL_ECHOPGM(STR_HEATER_BED);     break)
       default:
         if (real_heater_id >= 0)
-<<<<<<< HEAD
-          SERIAL_ECHOLNPAIR("E", real_heater_id);
-=======
           SERIAL_ECHOLNPGM("E", real_heater_id);
->>>>>>> ee26fd0e
     }
     SERIAL_EOL();
   }
