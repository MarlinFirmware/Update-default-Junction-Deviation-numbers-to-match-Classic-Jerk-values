--- conflicted
+++ resolved
@@ -72,16 +72,7 @@
 // feedRate_t is just a humble float
 //
 typedef float feedRate_t;
-
-<<<<<<< HEAD
-=======
-//
-// celsius_t is the native unit of temperature. Signed to handle a disconnected thermistor value (-14).
-// For more resolition (e.g., for a chocolate printer) this may later be changed to Celsius x 100
-//
-typedef int16_t celsius_t;
 typedef float celsius_float_t;
->>>>>>> ee016e60
 
 //
 // On AVR pointers are only 2 bytes so use 'const float &' for 'const float'
