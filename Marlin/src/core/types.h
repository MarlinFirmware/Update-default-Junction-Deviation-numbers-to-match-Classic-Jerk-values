--- conflicted
+++ resolved
@@ -86,16 +86,6 @@
     bits_t b;
     typename IF<(N>8), N16, N8>::type flag;
   };
-<<<<<<< HEAD
-  void reset()            { b = 0; }
-  void set(const int n, const bool onoff) { onoff ? set(n) : clear(n); }
-  void set(const int n)   { b |=  (bits_t)_BV(n); }
-  void clear(const int n) { b &= ~(bits_t)_BV(n); }
-  bool test(const int n) const { return TEST(b, n); }
-        bool operator[](const int n)       { return test(n); }
-  const bool operator[](const int n) const { return test(n); }
-  const int size() const { return sizeof(b); }
-=======
   void reset()                             { b = 0; }
   void set(const int n, const bool onoff)  { onoff ? set(n) : clear(n); }
   void set(const int n)                    { b |=  (bits_t)_BV(n); }
@@ -104,23 +94,12 @@
         bool operator[](const int n)       { return test(n); }
   const bool operator[](const int n) const { return test(n); }
   const int size() const                   { return sizeof(b); }
->>>>>>> c4873a64
 };
 
 // Specialization for a single bool flag
 template<>
 struct Flags<1> {
   bool b;
-<<<<<<< HEAD
-  void reset()          { b = false; }
-  void set(const int n, const bool onoff) { onoff ? set(n) : clear(n); }
-  void set(const int)   { b = true; }
-  void clear(const int) { b = false; }
-  bool test(const int) const { return b; }
-        bool operator[](const int)       { return b; }
-  const bool operator[](const int) const { return b; }
-  const int size() const { return sizeof(b); }
-=======
   void reset()                            { b = false; }
   void set(const int n, const bool onoff) { onoff ? set(n) : clear(n); }
   void set(const int)                     { b = true; }
@@ -129,7 +108,6 @@
         bool operator[](const int)        { return b; }
   const bool operator[](const int) const  { return b; }
   const int size() const                  { return sizeof(b); }
->>>>>>> c4873a64
 };
 
 typedef Flags<8> flags_8_t;
@@ -141,16 +119,6 @@
     struct Flags<LOGICAL_AXES> flags;
     struct { bool LOGICAL_AXIS_LIST(e:1, x:1, y:1, z:1, i:1, j:1, k:1, u:1, v:1, w:1); };
   };
-<<<<<<< HEAD
-  void reset()            { flags.reset(); }
-  void set(const int n)   { flags.set(n); }
-  void set(const int n, const bool onoff) { flags.set(n, onoff); }
-  void clear(const int n) { flags.clear(n); }
-  bool test(const int n) const { return flags.test(n); }
-        bool operator[](const int n)       { return flags[n]; }
-  const bool operator[](const int n) const { return flags[n]; }
-  const int size() const { return sizeof(flags); }
-=======
   void reset()                             { flags.reset(); }
   void set(const int n)                    { flags.set(n); }
   void set(const int n, const bool onoff)  { flags.set(n, onoff); }
@@ -159,7 +127,6 @@
         bool operator[](const int n)       { return flags[n]; }
   const bool operator[](const int n) const { return flags[n]; }
   const int size() const                   { return sizeof(flags); }
->>>>>>> c4873a64
 } axis_flags_t;
 
 //
