/**
 * Marlin 3D Printer Firmware
 * Copyright (C) 2016 MarlinFirmware [https://github.com/MarlinFirmware/Marlin]
 *
 * Based on Sprinter and grbl.
 * Copyright (C) 2011 Camiel Gubbels / Erik van der Zalm
 *
 * This program is free software: you can redistribute it and/or modify
 * it under the terms of the GNU General Public License as published by
 * the Free Software Foundation, either version 3 of the License, or
 * (at your option) any later version.
 *
 * This program is distributed in the hope that it will be useful,
 * but WITHOUT ANY WARRANTY; without even the implied warranty of
 * MERCHANTABILITY or FITNESS FOR A PARTICULAR PURPOSE.  See the
 * GNU General Public License for more details.
 *
 * You should have received a copy of the GNU General Public License
 * along with this program.  If not, see <http://www.gnu.org/licenses/>.
 *
 */

#ifndef BOARDS_H
#define BOARDS_H

#define BOARD_UNKNOWN -1

//
// RAMPS 1.3 / 1.4 - ATmega1280, ATmega2560
//

#define BOARD_RAMPS_OLD         3     // MEGA/RAMPS up to 1.2

#define BOARD_RAMPS_13_EFB      33    // RAMPS 1.3 (Power outputs: Hotend, Fan, Bed)
#define BOARD_RAMPS_13_EEB      34    // RAMPS 1.3 (Power outputs: Hotend0, Hotend1, Bed)
#define BOARD_RAMPS_13_EFF      35    // RAMPS 1.3 (Power outputs: Hotend, Fan0, Fan1)
#define BOARD_RAMPS_13_EEF      36    // RAMPS 1.3 (Power outputs: Hotend0, Hotend1, Fan)
#define BOARD_RAMPS_13_SF       38    // RAMPS 1.3 (Power outputs: Spindle, Controller Fan)

#define BOARD_RAMPS_14_EFB      43    // RAMPS 1.4 (Power outputs: Hotend, Fan, Bed)
#define BOARD_RAMPS_14_EEB      44    // RAMPS 1.4 (Power outputs: Hotend0, Hotend1, Bed)
#define BOARD_RAMPS_14_EFF      45    // RAMPS 1.4 (Power outputs: Hotend, Fan0, Fan1)
#define BOARD_RAMPS_14_EEF      46    // RAMPS 1.4 (Power outputs: Hotend0, Hotend1, Fan)
#define BOARD_RAMPS_14_SF       48    // RAMPS 1.4 (Power outputs: Spindle, Controller Fan)

#define BOARD_RAMPS_PLUS_EFB   143    // RAMPS Plus 3DYMY (Power outputs: Hotend, Fan, Bed)
#define BOARD_RAMPS_PLUS_EEB   144    // RAMPS Plus 3DYMY (Power outputs: Hotend0, Hotend1, Bed)
#define BOARD_RAMPS_PLUS_EFF   145    // RAMPS Plus 3DYMY (Power outputs: Hotend, Fan0, Fan1)
#define BOARD_RAMPS_PLUS_EEF   146    // RAMPS Plus 3DYMY (Power outputs: Hotend0, Hotend1, Fan)
#define BOARD_RAMPS_PLUS_SF    148    // RAMPS Plus 3DYMY (Power outputs: Spindle, Controller Fan)

//
// RAMPS Derivatives - ATmega1280, ATmega2560
//

#define BOARD_3DRAG             77    // 3Drag Controller
#define BOARD_K8200             78    // Velleman K8200 Controller (derived from 3Drag Controller)
#define BOARD_K8400             79    // Velleman K8400 Controller (derived from 3Drag Controller)
#define BOARD_BAM_DICE          401   // 2PrintBeta BAM&DICE with STK drivers
#define BOARD_BAM_DICE_DUE      402   // 2PrintBeta BAM&DICE Due with STK drivers
#define BOARD_MKS_BASE          40    // MKS BASE v1.0
#define BOARD_MKS_BASE_15       405   // MKS v1.5 with Allegro A4982 stepper drivers
#define BOARD_MKS_BASE_HEROIC   41    // MKS BASE 1.0 with Heroic HR4982 stepper drivers
#define BOARD_MKS_GEN_13        47    // MKS GEN v1.3 or 1.4
#define BOARD_MKS_GEN_L         53    // MKS GEN L
#define BOARD_ZRIB_V20          504   // zrib V2.0 control board (Chinese knock off RAMPS replica)
#define BOARD_FELIX2            37    // Felix 2.0+ Electronics Board (RAMPS like)
#define BOARD_RIGIDBOARD        42    // Invent-A-Part RigidBoard
#define BOARD_RIGIDBOARD_V2     52    // Invent-A-Part RigidBoard V2
#define BOARD_SAINSMART_2IN1    49    // Sainsmart 2-in-1 board
#define BOARD_ULTIMAKER         7     // Ultimaker
#define BOARD_ULTIMAKER_OLD     71    // Ultimaker (Older electronics. Pre 1.5.4. This is rare)
#define BOARD_AZTEEG_X3         67    // Azteeg X3
#define BOARD_AZTEEG_X3_PRO     68    // Azteeg X3 Pro
#define BOARD_ULTIMAIN_2        72    // Ultimainboard 2.x (Uses TEMP_SENSOR 20)
#define BOARD_RUMBA             80    // Rumba
#define BOARD_BQ_ZUM_MEGA_3D    503   // bq ZUM Mega 3D
#define BOARD_MAKEBOARD_MINI    431   // MakeBoard Mini v2.1.2 is a control board sold by MicroMake
#define BOARD_TRIGORILLA_13     343   // TriGorilla Anycubic version 1.3 based on RAMPS EFB
#define BOARD_TRIGORILLA_14     443   // TriGorilla Anycubic version 1.4 based on RAMPS EFB
#define BOARD_RAMPS_ENDER_4     243   // Creality: Ender-4, CR-8

//
// Other ATmega1280, ATmega2560
//

#define BOARD_CNCONTROLS_11     111   // Cartesio CN Controls V11
#define BOARD_CNCONTROLS_12     112   // Cartesio CN Controls V12
#define BOARD_CHEAPTRONIC       2     // Cheaptronic v1.0
#define BOARD_CHEAPTRONIC_V2    21    // Cheaptronic v2.0
#define BOARD_MIGHTYBOARD_REVE  200   // Makerbot Mightyboard Revision E
#define BOARD_MEGATRONICS       70    // Megatronics
#define BOARD_MEGATRONICS_2     701   // Megatronics v2.0
#define BOARD_MEGATRONICS_3     703   // Megatronics v3.0
#define BOARD_MEGATRONICS_31    704   // Megatronics v3.1
#define BOARD_RAMBO             301   // Rambo
#define BOARD_MINIRAMBO         302   // Mini-Rambo
#define BOARD_MINIRAMBO_10A     303   // Mini-Rambo 1.0a
#define BOARD_EINSY_RAMBO       304   // Einsy Rambo
#define BOARD_EINSY_RETRO       305   // Einsy Retro
#define BOARD_ELEFU_3           21    // Elefu Ra Board (v3)
#define BOARD_LEAPFROG          999   // Leapfrog
#define BOARD_MEGACONTROLLER    310   // Mega controller
#define BOARD_SCOOVO_X9H        321   // abee Scoovo X9H
#define BOARD_GT2560_REV_A      74    // Geeetech GT2560 Rev. A
#define BOARD_GT2560_REV_A_PLUS 75    // Geeetech GT2560 Rev. A+ (with auto level probe)

//
// ATmega1281, ATmega2561
//

#define BOARD_MINITRONICS       702   // Minitronics v1.0/1.1
#define BOARD_SILVER_GATE       25    // Silvergate v1.0

//
// Sanguinololu and Derivatives - ATmega644P, ATmega1284P
//

#define BOARD_SANGUINOLOLU_11   6     // Sanguinololu < 1.2
#define BOARD_SANGUINOLOLU_12   62    // Sanguinololu 1.2 and above
#define BOARD_MELZI             63    // Melzi
#define BOARD_MELZI_MAKR3D      66    // Melzi with ATmega1284 (MaKr3d version)
#define BOARD_MELZI_CREALITY    89    // Melzi Creality3D board (for CR-10 etc)
#define BOARD_MELZI_MALYAN      92    // Melzi Malyan M150 board
#define BOARD_MELZI_TRONXY      505   // Tronxy X5S
#define BOARD_STB_11            64    // STB V1.1
#define BOARD_AZTEEG_X1         65    // Azteeg X1
#define BOARD_ANET_10           69    // Anet 1.0 (Melzi clone)

//
// Other ATmega644P, ATmega644, ATmega1284P
//

#define BOARD_GEN3_MONOLITHIC   22    // Gen3 Monolithic Electronics
#define BOARD_GEN3_PLUS         9     // Gen3+
#define BOARD_GEN6              5     // Gen6
#define BOARD_GEN6_DELUXE       51    // Gen6 deluxe
#define BOARD_GEN7_CUSTOM       10    // Gen7 custom (Alfons3 Version) "https://github.com/Alfons3/Generation_7_Electronics"
#define BOARD_GEN7_12           11    // Gen7 v1.1, v1.2
#define BOARD_GEN7_13           12    // Gen7 v1.3
#define BOARD_GEN7_14           13    // Gen7 v1.4
#define BOARD_OMCA_A            90    // Alpha OMCA board
#define BOARD_OMCA              91    // Final OMCA board
#define BOARD_SETHI             20    // Sethi 3D_1

//
// Teensyduino - AT90USB1286, AT90USB1286P
//

#define BOARD_TEENSYLU          8     // Teensylu
#define BOARD_PRINTRBOARD       81    // Printrboard (AT90USB1286)
#define BOARD_PRINTRBOARD_REVF  811   // Printrboard Revision F (AT90USB1286)
#define BOARD_BRAINWAVE         82    // Brainwave (AT90USB646)
#define BOARD_BRAINWAVE_PRO     85    // Brainwave Pro (AT90USB1286)
#define BOARD_SAV_MKI           83    // SAV Mk-I (AT90USB1286)
#define BOARD_TEENSY2           84    // Teensy++2.0 (AT90USB1286)
#define BOARD_5DPRINT           88    // 5DPrint D8 Driver Board

//
// LPC1768 ARM Cortex M3
//

#define BOARD_RAMPS_14_RE_ARM_EFB 1743  // Re-ARM with RAMPS 1.4 (Power outputs: Hotend, Fan, Bed)
#define BOARD_RAMPS_14_RE_ARM_EEB 1744  // Re-ARM with RAMPS 1.4 (Power outputs: Hotend0, Hotend1, Bed)
#define BOARD_RAMPS_14_RE_ARM_EFF 1745  // Re-ARM with RAMPS 1.4 (Power outputs: Hotend, Fan0, Fan1)
#define BOARD_RAMPS_14_RE_ARM_EEF 1746  // Re-ARM with RAMPS 1.4 (Power outputs: Hotend0, Hotend1, Fan)
#define BOARD_RAMPS_14_RE_ARM_SF  1748  // Re-ARM with RAMPS 1.4 (Power outputs: Spindle, Controller Fan)
#define BOARD_MKS_SBASE           1750  // MKS-Sbase (Power outputs: Hotend0, Hotend1, Bed, Fan)
#define BOARD_AZSMZ_MINI          1751  // AZSMZ Mini
#define BOARD_AZTEEG_X5_GT        1752  // Azteeg X5 GT (Power outputs: Hotend0, Hotend1, Bed, Fan)
#define BOARD_BIQU_BQ111_A4       1753  // BIQU BQ111-A4 (Power outputs: Hotend, Fan, Bed)
#define BOARD_SELENA_COMPACT      1754  // Selena Compact (Power outputs: Hotend0, Hotend1, Bed0, Bed1, Fan0, Fan1)
#define BOARD_COHESION3D_REMIX    1755  // Cohesion3D ReMix
#define BOARD_COHESION3D_MINI     1756  // Cohesion3D Mini

//
// SAM3X8E ARM Cortex M3
//

#define BOARD_DUE3DOM          1411   // DUE3DOM for Arduino DUE
#define BOARD_DUE3DOM_MINI     1412   // DUE3DOM MINI for Arduino DUE
#define BOARD_RADDS            1502   // RADDS
#define BOARD_RAMPS_FD_V1      1503   // RAMPS-FD v1
#define BOARD_RAMPS_FD_V2      1504   // RAMPS-FD v2
#define BOARD_RAMPS_SMART_EFB  1523   // RAMPS-SMART (Power outputs: Hotend, Fan, Bed)
#define BOARD_RAMPS_SMART_EEB  1524   // RAMPS-SMART (Power outputs: Hotend0, Hotend1, Bed)
#define BOARD_RAMPS_SMART_EFF  1525   // RAMPS-SMART (Power outputs: Hotend, Fan0, Fan1)
#define BOARD_RAMPS_SMART_EEF  1526   // RAMPS-SMART (Power outputs: Hotend0, Hotend1, Fan)
#define BOARD_RAMPS_SMART_SF   1528   // RAMPS-SMART (Power outputs: Spindle, Controller Fan)
#define BOARD_RAMPS_DUO_EFB    1533   // RAMPS Duo (Power outputs: Hotend, Fan, Bed)
#define BOARD_RAMPS_DUO_EEB    1534   // RAMPS Duo (Power outputs: Hotend0, Hotend1, Bed)
#define BOARD_RAMPS_DUO_EFF    1535   // RAMPS Duo (Power outputs: Hotend, Fan0, Fan1)
#define BOARD_RAMPS_DUO_EEF    1536   // RAMPS Duo (Power outputs: Hotend0, Hotend1, Fan)
#define BOARD_RAMPS_DUO_SF     1538   // RAMPS Duo (Power outputs: Spindle, Controller Fan)
#define BOARD_RAMPS4DUE_EFB    1543   // RAMPS4DUE (Power outputs: Hotend, Fan, Bed)
#define BOARD_RAMPS4DUE_EEB    1544   // RAMPS4DUE (Power outputs: Hotend0, Hotend1, Bed)
#define BOARD_RAMPS4DUE_EFF    1545   // RAMPS4DUE (Power outputs: Hotend, Fan0, Fan1)
#define BOARD_RAMPS4DUE_EEF    1546   // RAMPS4DUE (Power outputs: Hotend0, Hotend1, Fan)
#define BOARD_RAMPS4DUE_SF     1548   // RAMPS4DUE (Power outputs: Spindle, Controller Fan)
#define BOARD_RURAMPS4D        1550   // RuRAMPS4Duo v1 (Power outputs: Hotend0, Hotend2, Hotend2, Fan0, Fan1, Bed)
#define BOARD_ULTRATRONICS_PRO 1560   // ReprapWorld Ultratronics Pro V1.0
#define BOARD_ARCHIM2          1590   // UltiMachine Archim2 (with TMC2130 drivers)
#define BOARD_ALLIGATOR        1602   // Alligator Board R2

//
// STM32 ARM Cortex-M3
//

#define BOARD_STM32F1R         1800   // STM32R Libmaple based STM32F1 controller
#define BOARD_MALYAN_M200      1801   // STM32C8T6 Libmaple based stm32f1 controller
#define BOARD_STM3R_MINI       1803   // STM32 Libmaple based stm32f1 controller
#define BOARD_GTM32_PRO_VB     1805   // STM32f103VET6 controller

//
// STM32 ARM Cortex-M4F
//

#define BOARD_TEENSY35_36       841   // Teensy3.5 and Teensy3.6
#define BOARD_BEAST            1802   // STM32FxxxVxT6 Libmaple based stm32f4 controller
#define BOARD_STM32F4          1804   // STM32 STM32GENERIC based STM32F4 controller
#define BOARD_ARMED            1806   // STM32F407 based controller (Power outputs: Hotend0, Hotend1, Bed, Fan0, Fan1, Fan2)

//
// ARM Cortex M7
//

#define BOARD_THE_BORG         1860   // THE-BORG (Power outputs: Hotend0, Hotend1, Bed, Fan)

<<<<<<< HEAD
#define MB(board) (MOTHERBOARD==BOARD_##board)
=======

#define MB(board) (defined(BOARD_##board) && MOTHERBOARD==BOARD_##board)
>>>>>>> ae15c5af

#endif // __BOARDS_H<|MERGE_RESOLUTION|>--- conflicted
+++ resolved
@@ -226,11 +226,7 @@
 
 #define BOARD_THE_BORG         1860   // THE-BORG (Power outputs: Hotend0, Hotend1, Bed, Fan)
 
-<<<<<<< HEAD
-#define MB(board) (MOTHERBOARD==BOARD_##board)
-=======
 
 #define MB(board) (defined(BOARD_##board) && MOTHERBOARD==BOARD_##board)
->>>>>>> ae15c5af
 
 #endif // __BOARDS_H