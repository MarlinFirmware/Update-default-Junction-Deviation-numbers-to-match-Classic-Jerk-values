/**
 * Marlin 3D Printer Firmware
 * Copyright (c) 2020 MarlinFirmware [https://github.com/MarlinFirmware/Marlin]
 *
 * Based on Sprinter and grbl.
 * Copyright (c) 2011 Camiel Gubbels / Erik van der Zalm
 *
 * This program is free software: you can redistribute it and/or modify
 * it under the terms of the GNU General Public License as published by
 * the Free Software Foundation, either version 3 of the License, or
 * (at your option) any later version.
 *
 * This program is distributed in the hope that it will be useful,
 * but WITHOUT ANY WARRANTY; without even the implied warranty of
 * MERCHANTABILITY or FITNESS FOR A PARTICULAR PURPOSE.  See the
 * GNU General Public License for more details.
 *
 * You should have received a copy of the GNU General Public License
 * along with this program.  If not, see <https://www.gnu.org/licenses/>.
 *
 */
#pragma once

/**
 * Whenever changes are made to this file, please update Marlin/Makefile
 * and _data/boards.yml in the MarlinDocumentation repo.
 */

#include "macros.h"

#define BOARD_UNKNOWN -1

//
// RAMPS 1.3 / 1.4 - ATmega1280, ATmega2560
//

#define BOARD_RAMPS_OLD               1000  // MEGA/RAMPS up to 1.2

#define BOARD_RAMPS_13_EFB            1010  // RAMPS 1.3 (Power outputs: Hotend, Fan, Bed)
#define BOARD_RAMPS_13_EEB            1011  // RAMPS 1.3 (Power outputs: Hotend0, Hotend1, Bed)
#define BOARD_RAMPS_13_EFF            1012  // RAMPS 1.3 (Power outputs: Hotend, Fan0, Fan1)
#define BOARD_RAMPS_13_EEF            1013  // RAMPS 1.3 (Power outputs: Hotend0, Hotend1, Fan)
#define BOARD_RAMPS_13_SF             1014  // RAMPS 1.3 (Power outputs: Spindle, Controller Fan)

#define BOARD_RAMPS_14_EFB            1020  // RAMPS 1.4 (Power outputs: Hotend, Fan, Bed)
#define BOARD_RAMPS_14_EEB            1021  // RAMPS 1.4 (Power outputs: Hotend0, Hotend1, Bed)
#define BOARD_RAMPS_14_EFF            1022  // RAMPS 1.4 (Power outputs: Hotend, Fan0, Fan1)
#define BOARD_RAMPS_14_EEF            1023  // RAMPS 1.4 (Power outputs: Hotend0, Hotend1, Fan)
#define BOARD_RAMPS_14_SF             1024  // RAMPS 1.4 (Power outputs: Spindle, Controller Fan)

#define BOARD_RAMPS_PLUS_EFB          1030  // RAMPS Plus 3DYMY (Power outputs: Hotend, Fan, Bed)
#define BOARD_RAMPS_PLUS_EEB          1031  // RAMPS Plus 3DYMY (Power outputs: Hotend0, Hotend1, Bed)
#define BOARD_RAMPS_PLUS_EFF          1032  // RAMPS Plus 3DYMY (Power outputs: Hotend, Fan0, Fan1)
#define BOARD_RAMPS_PLUS_EEF          1033  // RAMPS Plus 3DYMY (Power outputs: Hotend0, Hotend1, Fan)
#define BOARD_RAMPS_PLUS_SF           1034  // RAMPS Plus 3DYMY (Power outputs: Spindle, Controller Fan)

//
// RAMPS Derivatives - ATmega1280, ATmega2560
//

#define BOARD_3DRAG                   1100  // 3Drag Controller
#define BOARD_K8200                   1101  // Velleman K8200 Controller (derived from 3Drag Controller)
#define BOARD_K8400                   1102  // Velleman K8400 Controller (derived from 3Drag Controller)
#define BOARD_K8600                   1103  // Velleman K8600 Controller (Vertex Nano)
#define BOARD_K8800                   1104  // Velleman K8800 Controller (Vertex Delta)
#define BOARD_BAM_DICE                1105  // 2PrintBeta BAM&DICE with STK drivers
#define BOARD_BAM_DICE_DUE            1106  // 2PrintBeta BAM&DICE Due with STK drivers
#define BOARD_MKS_BASE                1107  // MKS BASE v1.0
#define BOARD_MKS_BASE_14             1108  // MKS BASE v1.4 with Allegro A4982 stepper drivers
#define BOARD_MKS_BASE_15             1109  // MKS BASE v1.5 with Allegro A4982 stepper drivers
#define BOARD_MKS_BASE_16             1110  // MKS BASE v1.6 with Allegro A4982 stepper drivers
#define BOARD_MKS_BASE_HEROIC         1111  // MKS BASE 1.0 with Heroic HR4982 stepper drivers
#define BOARD_MKS_GEN_13              1112  // MKS GEN v1.3 or 1.4
#define BOARD_MKS_GEN_L               1113  // MKS GEN L
#define BOARD_KFB_2                   1114  // BigTreeTech or BIQU KFB2.0
#define BOARD_ZRIB_V20                1115  // zrib V2.0 (Chinese RAMPS replica)
#define BOARD_ZRIB_V52                1116  // zrib V5.2 (Chinese RAMPS replica)
#define BOARD_FELIX2                  1117  // Felix 2.0+ Electronics Board (RAMPS like)
#define BOARD_RIGIDBOARD              1118  // Invent-A-Part RigidBoard
#define BOARD_RIGIDBOARD_V2           1119  // Invent-A-Part RigidBoard V2
#define BOARD_SAINSMART_2IN1          1120  // Sainsmart 2-in-1 board
#define BOARD_ULTIMAKER               1121  // Ultimaker
#define BOARD_ULTIMAKER_OLD           1122  // Ultimaker (Older electronics. Pre 1.5.4. This is rare)
#define BOARD_AZTEEG_X3               1123  // Azteeg X3
#define BOARD_AZTEEG_X3_PRO           1124  // Azteeg X3 Pro
#define BOARD_ULTIMAIN_2              1125  // Ultimainboard 2.x (Uses TEMP_SENSOR 20)
#define BOARD_RUMBA                   1126  // Rumba
#define BOARD_RUMBA_RAISE3D           1127  // Raise3D N series Rumba derivative
#define BOARD_RL200                   1128  // Rapide Lite 200 (v1, low-cost RUMBA clone with drv)
#define BOARD_FORMBOT_TREX2PLUS       1129  // Formbot T-Rex 2 Plus
#define BOARD_FORMBOT_TREX3           1130  // Formbot T-Rex 3
#define BOARD_FORMBOT_RAPTOR          1131  // Formbot Raptor
#define BOARD_FORMBOT_RAPTOR2         1132  // Formbot Raptor 2
#define BOARD_BQ_ZUM_MEGA_3D          1133  // bq ZUM Mega 3D
#define BOARD_MAKEBOARD_MINI          1134  // MakeBoard Mini v2.1.2 by MicroMake
#define BOARD_TRIGORILLA_13           1135  // TriGorilla Anycubic version 1.3-based on RAMPS EFB
#define BOARD_TRIGORILLA_14           1136  //   ... Ver 1.4
#define BOARD_TRIGORILLA_14_11        1137  //   ... Rev 1.1 (new servo pin order)
#define BOARD_RAMPS_ENDER_4           1138  // Creality: Ender-4, CR-8
#define BOARD_RAMPS_CREALITY          1139  // Creality: CR10S, CR20, CR-X
#define BOARD_DAGOMA_F5               1140  // Dagoma F5
#define BOARD_FYSETC_F6_13            1141  // FYSETC F6 1.3
#define BOARD_FYSETC_F6_14            1142  // FYSETC F6 1.4
#define BOARD_DUPLICATOR_I3_PLUS      1143  // Wanhao Duplicator i3 Plus
#define BOARD_VORON                   1144  // VORON Design
#define BOARD_TRONXY_V3_1_0           1145  // Tronxy TRONXY-V3-1.0
#define BOARD_Z_BOLT_X_SERIES         1146  // Z-Bolt X Series
#define BOARD_TT_OSCAR                1147  // TT OSCAR
#define BOARD_OVERLORD                1148  // Overlord/Overlord Pro
#define BOARD_HJC2560C_REV1           1149  // ADIMLab Gantry v1
#define BOARD_HJC2560C_REV2           1150  // ADIMLab Gantry v2
#define BOARD_TANGO                   1151  // BIQU Tango V1
#define BOARD_MKS_GEN_L_V2            1152  // MKS GEN L V2
#define BOARD_MKS_GEN_L_V21           1153  // MKS GEN L V2.1
#define BOARD_COPYMASTER_3D           1154  // Copymaster 3D
#define BOARD_ORTUR_4                 1155  // Ortur 4
#define BOARD_TENLOG_D3_HERO          1156  // Tenlog D3 Hero IDEX printer
#define BOARD_TENLOG_MB1_V23          1157  // Tenlog D3, D5, D6 IDEX Printer
#define BOARD_RAMPS_S_12_EEFB         1158  // Ramps S 1.2 by Sakul.cz (Power outputs: Hotend0, Hotend1, Fan, Bed)
#define BOARD_RAMPS_S_12_EEEB         1159  // Ramps S 1.2 by Sakul.cz (Power outputs: Hotend0, Hotend1, Hotend2, Bed)
#define BOARD_RAMPS_S_12_EFFB         1160  // Ramps S 1.2 by Sakul.cz (Power outputs: Hotend, Fan0, Fan1, Bed)
#define BOARD_LONGER3D_LK1_PRO        1161  // Longer LK1 PRO / Alfawise U20 Pro (PRO version)
#define BOARD_LONGER3D_LKx_PRO        1162  // Longer LKx PRO / Alfawise Uxx Pro (PRO version)
#define BOARD_ZRIB_V53                1163  // Zonestar zrib V5.3 (Chinese RAMPS replica)
#define BOARD_PXMALION_CORE_I3        1164  // Pxmalion Core I3
#define BOARD_PANOWIN_CUTLASS         1165  // Panowin Cutlass (as found in the Panowin F1)
#define BOARD_KODAMA_BARDO            1166  // Kodama Bardo V1.x (as found in the Kodama Trinus)

//
// RAMBo and derivatives
//

#define BOARD_RAMBO                   1200  // Rambo
#define BOARD_MINIRAMBO               1201  // Mini-Rambo
#define BOARD_MINIRAMBO_10A           1202  // Mini-Rambo 1.0a
#define BOARD_EINSY_RAMBO             1203  // Einsy Rambo
#define BOARD_EINSY_RETRO             1204  // Einsy Retro
#define BOARD_SCOOVO_X9H              1205  // abee Scoovo X9H
#define BOARD_RAMBO_THINKERV2         1206  // ThinkerV2

//
// Other ATmega1280, ATmega2560
//

#define BOARD_CNCONTROLS_11           1300  // Cartesio CN Controls V11
#define BOARD_CNCONTROLS_12           1301  // Cartesio CN Controls V12
#define BOARD_CNCONTROLS_15           1302  // Cartesio CN Controls V15
#define BOARD_CHEAPTRONIC             1303  // Cheaptronic v1.0
#define BOARD_CHEAPTRONIC_V2          1304  // Cheaptronic v2.0
#define BOARD_MIGHTYBOARD_REVE        1305  // Makerbot Mightyboard Revision E
#define BOARD_MEGATRONICS             1306  // Megatronics
#define BOARD_MEGATRONICS_2           1307  // Megatronics v2.0
#define BOARD_MEGATRONICS_3           1308  // Megatronics v3.0
#define BOARD_MEGATRONICS_31          1309  // Megatronics v3.1
#define BOARD_MEGATRONICS_32          1310  // Megatronics v3.2
#define BOARD_ELEFU_3                 1311  // Elefu Ra Board (v3)
#define BOARD_LEAPFROG                1312  // Leapfrog
#define BOARD_MEGACONTROLLER          1313  // Mega controller
#define BOARD_GT2560_REV_A            1314  // Geeetech GT2560 Rev A
#define BOARD_GT2560_REV_A_PLUS       1315  // Geeetech GT2560 Rev A+ (with auto level probe)
#define BOARD_GT2560_REV_B            1316  // Geeetech GT2560 Rev B
#define BOARD_GT2560_V3               1317  // Geeetech GT2560 Rev B for A10(M/T/D)
#define BOARD_GT2560_V4               1318  // Geeetech GT2560 Rev B for A10(M/T/D)
#define BOARD_GT2560_V3_MC2           1319  // Geeetech GT2560 Rev B for Mecreator2
#define BOARD_GT2560_V3_A20           1320  // Geeetech GT2560 Rev B for A20(M/T/D)
#define BOARD_EINSTART_S              1321  // Einstart retrofit
#define BOARD_WANHAO_ONEPLUS          1322  // Wanhao 0ne+ i3 Mini
#define BOARD_LEAPFROG_XEED2015       1323  // Leapfrog Xeed 2015
#define BOARD_PICA_REVB               1324  // PICA Shield (original version)
#define BOARD_PICA                    1325  // PICA Shield (rev C or later)
#define BOARD_INTAMSYS40              1326  // Intamsys 4.0 (Funmat HT)
#define BOARD_MALYAN_M180             1327  // Malyan M180 Mainboard Version 2 (no display function, direct G-code only)
#define BOARD_GT2560_V4_A20           1328  // Geeetech GT2560 Rev B for A20(M/T/D)
#define BOARD_PROTONEER_CNC_SHIELD_V3 1329  // Mega controller & Protoneer CNC Shield V3.00
#define BOARD_WEEDO_62A               1330  // WEEDO 62A board (TINA2, Monoprice Cadet, etc.)

//
// ATmega1281, ATmega2561
//

#define BOARD_MINITRONICS             1400  // Minitronics v1.0/1.1
#define BOARD_SILVER_GATE             1401  // Silvergate v1.0

//
// Sanguinololu and Derivatives - ATmega644P, ATmega1284P
//

#define BOARD_SANGUINOLOLU_11         1500  // Sanguinololu < 1.2
#define BOARD_SANGUINOLOLU_12         1501  // Sanguinololu 1.2 and above
#define BOARD_MELZI                   1502  // Melzi
#define BOARD_MELZI_V2                1503  // Melzi V2
#define BOARD_MELZI_MAKR3D            1504  // Melzi with ATmega1284 (MaKr3d version)
#define BOARD_MELZI_CREALITY          1505  // Melzi Creality3D (for CR-10 etc)
#define BOARD_MELZI_CREALITY_ENDER2   1506  // Melzi Creality3D (for Ender-2)
#define BOARD_MELZI_MALYAN            1507  // Melzi Malyan M150
#define BOARD_MELZI_TRONXY            1508  // Tronxy X5S
#define BOARD_STB_11                  1509  // STB V1.1
#define BOARD_AZTEEG_X1               1510  // Azteeg X1
#define BOARD_ANET_10                 1511  // Anet 1.0 (Melzi clone)
#define BOARD_ZMIB_V2                 1512  // ZoneStar ZMIB V2

//
// Other ATmega644P, ATmega644, ATmega1284P
//

#define BOARD_GEN3_MONOLITHIC         1600  // Gen3 Monolithic Electronics
#define BOARD_GEN3_PLUS               1601  // Gen3+
#define BOARD_GEN6                    1602  // Gen6
#define BOARD_GEN6_DELUXE             1603  // Gen6 deluxe
#define BOARD_GEN7_CUSTOM             1604  // Gen7 custom (Alfons3 Version) https://github.com/Alfons3/Generation_7_Electronics
#define BOARD_GEN7_12                 1605  // Gen7 v1.1, v1.2
#define BOARD_GEN7_13                 1606  // Gen7 v1.3
#define BOARD_GEN7_14                 1607  // Gen7 v1.4
#define BOARD_OMCA_A                  1608  // Alpha OMCA
#define BOARD_OMCA                    1609  // Final OMCA
#define BOARD_SETHI                   1610  // Sethi 3D_1

//
// Teensyduino - AT90USB1286, AT90USB1286P
//

#define BOARD_TEENSYLU                1700  // Teensylu
#define BOARD_PRINTRBOARD             1701  // Printrboard (AT90USB1286)
#define BOARD_PRINTRBOARD_REVF        1702  // Printrboard Revision F (AT90USB1286)
#define BOARD_BRAINWAVE               1703  // Brainwave (AT90USB646)
#define BOARD_BRAINWAVE_PRO           1704  // Brainwave Pro (AT90USB1286)
#define BOARD_SAV_MKI                 1705  // SAV Mk-I (AT90USB1286)
#define BOARD_TEENSY2                 1706  // Teensy++2.0 (AT90USB1286)
#define BOARD_5DPRINT                 1707  // 5DPrint D8 Driver Board

//
// LPC1768 ARM Cortex-M3
//

#define BOARD_RAMPS_14_RE_ARM_EFB     2000  // Re-ARM with RAMPS 1.4 (Power outputs: Hotend, Fan, Bed)
#define BOARD_RAMPS_14_RE_ARM_EEB     2001  // Re-ARM with RAMPS 1.4 (Power outputs: Hotend0, Hotend1, Bed)
#define BOARD_RAMPS_14_RE_ARM_EFF     2002  // Re-ARM with RAMPS 1.4 (Power outputs: Hotend, Fan0, Fan1)
#define BOARD_RAMPS_14_RE_ARM_EEF     2003  // Re-ARM with RAMPS 1.4 (Power outputs: Hotend0, Hotend1, Fan)
#define BOARD_RAMPS_14_RE_ARM_SF      2004  // Re-ARM with RAMPS 1.4 (Power outputs: Spindle, Controller Fan)
#define BOARD_MKS_SBASE               2005  // MKS-Sbase
#define BOARD_AZSMZ_MINI              2006  // AZSMZ Mini
#define BOARD_BIQU_BQ111_A4           2007  // BIQU BQ111-A4
#define BOARD_SELENA_COMPACT          2008  // Selena Compact
#define BOARD_BIQU_B300_V1_0          2009  // BIQU B300_V1.0
#define BOARD_MKS_SGEN_L              2010  // MKS-SGen-L
#define BOARD_GMARSH_X6_REV1          2011  // GMARSH X6, revision 1 prototype
#define BOARD_BTT_SKR_V1_1            2012  // BigTreeTech SKR v1.1
#define BOARD_BTT_SKR_V1_3            2013  // BigTreeTech SKR v1.3
#define BOARD_BTT_SKR_V1_4            2014  // BigTreeTech SKR v1.4
#define BOARD_EMOTRONIC               2015  // eMotion-Tech eMotronic

//
// LPC1769 ARM Cortex-M3
//

#define BOARD_MKS_SGEN                2500  // MKS-SGen
#define BOARD_AZTEEG_X5_GT            2501  // Azteeg X5 GT
#define BOARD_AZTEEG_X5_MINI          2502  // Azteeg X5 Mini
#define BOARD_AZTEEG_X5_MINI_WIFI     2503  // Azteeg X5 Mini Wifi
#define BOARD_COHESION3D_REMIX        2504  // Cohesion3D ReMix
#define BOARD_COHESION3D_MINI         2505  // Cohesion3D Mini
#define BOARD_SMOOTHIEBOARD           2506  // Smoothieboard
#define BOARD_TH3D_EZBOARD            2507  // TH3D EZBoard v1.0
#define BOARD_BTT_SKR_V1_4_TURBO      2508  // BigTreeTech SKR v1.4 TURBO
#define BOARD_MKS_SGEN_L_V2           2509  // MKS SGEN_L V2
#define BOARD_BTT_SKR_E3_TURBO        2510  // BigTreeTech SKR E3 Turbo
#define BOARD_FLY_CDY                 2511  // FLYmaker FLY CDY

//
// SAM3X8E ARM Cortex-M3
//

#define BOARD_DUE3DOM                 3000  // DUE3DOM for Arduino DUE
#define BOARD_DUE3DOM_MINI            3001  // DUE3DOM MINI for Arduino DUE
#define BOARD_RADDS                   3002  // RADDS
#define BOARD_RAMPS_FD_V1             3003  // RAMPS-FD v1
#define BOARD_RAMPS_FD_V2             3004  // RAMPS-FD v2
#define BOARD_RAMPS_SMART_EFB         3005  // RAMPS-SMART (Power outputs: Hotend, Fan, Bed)
#define BOARD_RAMPS_SMART_EEB         3006  // RAMPS-SMART (Power outputs: Hotend0, Hotend1, Bed)
#define BOARD_RAMPS_SMART_EFF         3007  // RAMPS-SMART (Power outputs: Hotend, Fan0, Fan1)
#define BOARD_RAMPS_SMART_EEF         3008  // RAMPS-SMART (Power outputs: Hotend0, Hotend1, Fan)
#define BOARD_RAMPS_SMART_SF          3009  // RAMPS-SMART (Power outputs: Spindle, Controller Fan)
#define BOARD_RAMPS_DUO_EFB           3010  // RAMPS Duo (Power outputs: Hotend, Fan, Bed)
#define BOARD_RAMPS_DUO_EEB           3011  // RAMPS Duo (Power outputs: Hotend0, Hotend1, Bed)
#define BOARD_RAMPS_DUO_EFF           3012  // RAMPS Duo (Power outputs: Hotend, Fan0, Fan1)
#define BOARD_RAMPS_DUO_EEF           3013  // RAMPS Duo (Power outputs: Hotend0, Hotend1, Fan)
#define BOARD_RAMPS_DUO_SF            3014  // RAMPS Duo (Power outputs: Spindle, Controller Fan)
#define BOARD_RAMPS4DUE_EFB           3015  // RAMPS4DUE (Power outputs: Hotend, Fan, Bed)
#define BOARD_RAMPS4DUE_EEB           3016  // RAMPS4DUE (Power outputs: Hotend0, Hotend1, Bed)
#define BOARD_RAMPS4DUE_EFF           3017  // RAMPS4DUE (Power outputs: Hotend, Fan0, Fan1)
#define BOARD_RAMPS4DUE_EEF           3018  // RAMPS4DUE (Power outputs: Hotend0, Hotend1, Fan)
#define BOARD_RAMPS4DUE_SF            3019  // RAMPS4DUE (Power outputs: Spindle, Controller Fan)
#define BOARD_RURAMPS4D_11            3020  // RuRAMPS4Duo v1.1
#define BOARD_RURAMPS4D_13            3021  // RuRAMPS4Duo v1.3
#define BOARD_ULTRATRONICS_PRO        3022  // ReprapWorld Ultratronics Pro V1.0
#define BOARD_ARCHIM1                 3023  // UltiMachine Archim1 (with DRV8825 drivers)
#define BOARD_ARCHIM2                 3024  // UltiMachine Archim2 (with TMC2130 drivers)
#define BOARD_ALLIGATOR               3025  // Alligator Board R2
#define BOARD_CNCONTROLS_15D          3026  // Cartesio CN Controls V15 on DUE
#define BOARD_KRATOS32                3027  // K.3D Kratos32 (Arduino Due Shield)

//
// SAM3X8C ARM Cortex-M3
//

#define BOARD_PRINTRBOARD_G2          3100  // Printrboard G2
#define BOARD_ADSK                    3101  // Arduino DUE Shield Kit (ADSK)

//
// STM32 ARM Cortex-M0+
//

#define BOARD_BTT_EBB42_V1_1          4000  // BigTreeTech EBB42 V1.1 (STM32G0B1CB)
#define BOARD_BTT_SKR_MINI_E3_V3_0    4001  // BigTreeTech SKR Mini E3 V3.0 (STM32G0B1RE)
#define BOARD_BTT_MANTA_E3_EZ_V1_0    4002  // BigTreeTech Manta E3 EZ V1.0 (STM32G0B1RE)
#define BOARD_BTT_MANTA_M4P_V1_0      4003  // BigTreeTech Manta M4P V1.0 (STM32G0B1RE)
#define BOARD_BTT_MANTA_M5P_V1_0      4004  // BigTreeTech Manta M5P V1.0 (STM32G0B1RE)
#define BOARD_BTT_MANTA_M8P_V1_0      4005  // BigTreeTech Manta M8P V1.0 (STM32G0B1VE)
#define BOARD_BTT_MANTA_M8P_V1_1      4006  // BigTreeTech Manta M8P V1.1 (STM32G0B1VE)

//
// STM32 ARM Cortex-M3
//

#define BOARD_MALYAN_M200_V2          5000  // STM32F070CB controller
#define BOARD_MALYAN_M300             5001  // STM32F070-based delta
#define BOARD_STM32F103RE             5002  // STM32F103RE Libmaple-based STM32F1 controller
#define BOARD_MALYAN_M200             5003  // STM32C8 Libmaple-based STM32F1 controller
#define BOARD_STM3R_MINI              5004  // STM32F103RE Libmaple-based STM32F1 controller
#define BOARD_GTM32_PRO_VB            5005  // STM32F103VE controller
#define BOARD_GTM32_MINI              5006  // STM32F103VE controller
#define BOARD_GTM32_MINI_A30          5007  // STM32F103VE controller
#define BOARD_GTM32_REV_B             5008  // STM32F103VE controller
#define BOARD_MORPHEUS                5009  // STM32F103C8 / STM32F103CB  Libmaple-based STM32F1 controller
#define BOARD_CHITU3D                 5010  // Chitu3D (STM32F103RE)
#define BOARD_MKS_ROBIN               5011  // MKS Robin (STM32F103ZE)
#define BOARD_MKS_ROBIN_MINI          5012  // MKS Robin Mini (STM32F103VE)
#define BOARD_MKS_ROBIN_NANO          5013  // MKS Robin Nano (STM32F103VE)
#define BOARD_MKS_ROBIN_NANO_V2       5014  // MKS Robin Nano V2 (STM32F103VE)
#define BOARD_MKS_ROBIN_LITE          5015  // MKS Robin Lite/Lite2 (STM32F103RC)
#define BOARD_MKS_ROBIN_LITE3         5016  // MKS Robin Lite3 (STM32F103RC)
#define BOARD_MKS_ROBIN_PRO           5017  // MKS Robin Pro (STM32F103ZE)
#define BOARD_MKS_ROBIN_E3            5018  // MKS Robin E3 (STM32F103RC)
#define BOARD_MKS_ROBIN_E3_V1_1       5019  // MKS Robin E3 V1.1 (STM32F103RC)
#define BOARD_MKS_ROBIN_E3D           5020  // MKS Robin E3D (STM32F103RC)
#define BOARD_MKS_ROBIN_E3D_V1_1      5021  // MKS Robin E3D V1.1 (STM32F103RC)
#define BOARD_MKS_ROBIN_E3P           5022  // MKS Robin E3P (STM32F103VE)
#define BOARD_BTT_SKR_MINI_V1_1       5023  // BigTreeTech SKR Mini v1.1 (STM32F103RC)
#define BOARD_BTT_SKR_MINI_E3_V1_0    5024  // BigTreeTech SKR Mini E3 (STM32F103RC)
#define BOARD_BTT_SKR_MINI_E3_V1_2    5025  // BigTreeTech SKR Mini E3 V1.2 (STM32F103RC)
#define BOARD_BTT_SKR_MINI_E3_V2_0    5026  // BigTreeTech SKR Mini E3 V2.0 (STM32F103RC / STM32F103RE)
#define BOARD_BTT_SKR_MINI_MZ_V1_0    5027  // BigTreeTech SKR Mini MZ V1.0 (STM32F103RC)
#define BOARD_BTT_SKR_E3_DIP          5028  // BigTreeTech SKR E3 DIP V1.0 (STM32F103RC / STM32F103RE)
#define BOARD_BTT_SKR_CR6             5029  // BigTreeTech SKR CR6 v1.0 (STM32F103RE)
#define BOARD_JGAURORA_A5S_A1         5030  // JGAurora A5S A1 (STM32F103ZE)
#define BOARD_FYSETC_AIO_II           5031  // FYSETC AIO_II (STM32F103RC)
#define BOARD_FYSETC_CHEETAH          5032  // FYSETC Cheetah (STM32F103RC)
#define BOARD_FYSETC_CHEETAH_V12      5033  // FYSETC Cheetah V1.2 (STM32F103RC)
#define BOARD_LONGER3D_LK             5034  // Longer3D LK1/2 - Alfawise U20/U20+/U30 (STM32F103VE)
#define BOARD_CCROBOT_MEEB_3DP        5035  // ccrobot-online.com MEEB_3DP (STM32F103RC)
#define BOARD_CHITU3D_V5              5036  // Chitu3D TronXY X5SA V5 Board (STM32F103ZE)
#define BOARD_CHITU3D_V6              5037  // Chitu3D TronXY X5SA V6 Board (STM32F103ZE)
#define BOARD_CHITU3D_V9              5038  // Chitu3D TronXY X5SA V9 Board (STM32F103ZE)
#define BOARD_CREALITY_V4             5039  // Creality v4.x (STM32F103RC / STM32F103RE)
#define BOARD_CREALITY_V422           5040  // Creality v4.2.2 (STM32F103RC / STM32F103RE)
#define BOARD_CREALITY_V423           5041  // Creality v4.2.3 (STM32F103RC / STM32F103RE)
#define BOARD_CREALITY_V425           5042  // Creality v4.2.5 (STM32F103RC / STM32F103RE)
#define BOARD_CREALITY_V427           5043  // Creality v4.2.7 (STM32F103RC / STM32F103RE)
#define BOARD_CREALITY_V4210          5044  // Creality v4.2.10 (STM32F103RC / STM32F103RE) as found in the CR-30
#define BOARD_CREALITY_V431           5045  // Creality v4.3.1 (STM32F103RC / STM32F103RE)
#define BOARD_CREALITY_V431_A         5046  // Creality v4.3.1a (STM32F103RC / STM32F103RE)
#define BOARD_CREALITY_V431_B         5047  // Creality v4.3.1b (STM32F103RC / STM32F103RE)
#define BOARD_CREALITY_V431_C         5048  // Creality v4.3.1c (STM32F103RC / STM32F103RE)
#define BOARD_CREALITY_V431_D         5049  // Creality v4.3.1d (STM32F103RC / STM32F103RE)
#define BOARD_CREALITY_V452           5050  // Creality v4.5.2 (STM32F103RC / STM32F103RE)
#define BOARD_CREALITY_V453           5051  // Creality v4.5.3 (STM32F103RC / STM32F103RE)
#define BOARD_CREALITY_V521           5052  // Creality v5.2.1 (STM32F103VE) as found in the SV04
#define BOARD_CREALITY_V24S1          5053  // Creality v2.4.S1 (STM32F103RC / STM32F103RE) v101 as found in the Ender-7
#define BOARD_CREALITY_V24S1_301      5054  // Creality v2.4.S1_301 (STM32F103RC / STM32F103RE) v301 as found in the Ender-3 S1
#define BOARD_CREALITY_V25S1          5055  // Creality v2.5.S1 (STM32F103RE) as found in the CR-10 Smart Pro
#define BOARD_TRIGORILLA_PRO          5056  // Trigorilla Pro (STM32F103ZE)
#define BOARD_FLY_MINI                5057  // FLYmaker FLY MINI (STM32F103RC)
#define BOARD_FLSUN_HISPEED           5058  // FLSUN HiSpeedV1 (STM32F103VE)
#define BOARD_BEAST                   5059  // STM32F103RE Libmaple-based controller
#define BOARD_MINGDA_MPX_ARM_MINI     5060  // STM32F103ZE Mingda MD-16
#define BOARD_GTM32_PRO_VD            5061  // STM32F103VE controller
#define BOARD_ZONESTAR_ZM3E2          5062  // Zonestar ZM3E2    (STM32F103RC)
#define BOARD_ZONESTAR_ZM3E4          5063  // Zonestar ZM3E4 V1 (STM32F103VC)
#define BOARD_ZONESTAR_ZM3E4V2        5064  // Zonestar ZM3E4 V2 (STM32F103VC)
#define BOARD_ERYONE_ERY32_MINI       5065  // Eryone Ery32 mini (STM32F103VE)
#define BOARD_PANDA_PI_V29            5066  // Panda Pi V2.9 - Standalone (STM32F103RC)
#define BOARD_SOVOL_V131              5067  // Sovol V1.3.1 (GD32F103RET6)
#define BOARD_TRIGORILLA_V006         5068  // Trigorilla V0.0.6 (GD32F103RE)
#define BOARD_KEDI_CONTROLLER_V1_2    5069  // EDUTRONICS Kedi Controller V1.2 (STM32F103RC)

//
// ARM Cortex-M4F
//

#define BOARD_TEENSY31_32             5100  // Teensy3.1 and Teensy3.2
#define BOARD_TEENSY35_36             5101  // Teensy3.5 and Teensy3.6

//
// STM32 ARM Cortex-M4F
//

#define BOARD_ARMED                   5200  // Arm'ed STM32F4-based controller
#define BOARD_RUMBA32_V1_0            5201  // RUMBA32 STM32F446VE based controller from Aus3D
#define BOARD_RUMBA32_V1_1            5202  // RUMBA32 STM32F446VE based controller from Aus3D
#define BOARD_RUMBA32_MKS             5203  // RUMBA32 STM32F446VE based controller from Makerbase
#define BOARD_RUMBA32_BTT             5204  // RUMBA32 STM32F446VE based controller from BIGTREETECH
#define BOARD_BLACK_STM32F407VE       5205  // BLACK_STM32F407VE
#define BOARD_BLACK_STM32F407ZE       5206  // BLACK_STM32F407ZE
#define BOARD_BTT_SKR_MINI_E3_V3_0_1  5207  // BigTreeTech SKR Mini E3 V3.0.1 (STM32F401RC)
#define BOARD_BTT_SKR_PRO_V1_1        5208  // BigTreeTech SKR Pro v1.1 (STM32F407ZG)
#define BOARD_BTT_SKR_PRO_V1_2        5209  // BigTreeTech SKR Pro v1.2 (STM32F407ZG)
#define BOARD_BTT_BTT002_V1_0         5210  // BigTreeTech BTT002 v1.0 (STM32F407VG)
#define BOARD_BTT_E3_RRF              5211  // BigTreeTech E3 RRF (STM32F407VG)
#define BOARD_BTT_SKR_V2_0_REV_A      5212  // BigTreeTech SKR v2.0 Rev A (STM32F407VG)
#define BOARD_BTT_SKR_V2_0_REV_B      5213  // BigTreeTech SKR v2.0 Rev B (STM32F407VG/STM32F429VG)
#define BOARD_BTT_GTR_V1_0            5214  // BigTreeTech GTR v1.0 (STM32F407IGT)
#define BOARD_BTT_OCTOPUS_V1_0        5215  // BigTreeTech Octopus v1.0 (STM32F446ZE)
#define BOARD_BTT_OCTOPUS_V1_1        5216  // BigTreeTech Octopus v1.1 (STM32F446ZE)
#define BOARD_BTT_OCTOPUS_PRO_V1_0    5217  // BigTreeTech Octopus Pro v1.0 (STM32F446ZE / STM32F429ZG)
#define BOARD_LERDGE_K                5218  // Lerdge K (STM32F407ZG)
#define BOARD_LERDGE_S                5219  // Lerdge S (STM32F407VE)
#define BOARD_LERDGE_X                5220  // Lerdge X (STM32F407VE)
#define BOARD_VAKE403D                5221  // VAkE 403D (STM32F446VE)
#define BOARD_FYSETC_S6               5222  // FYSETC S6 (STM32F446VE)
#define BOARD_FYSETC_S6_V2_0          5223  // FYSETC S6 v2.0 (STM32F446VE)
#define BOARD_FYSETC_SPIDER           5224  // FYSETC Spider (STM32F446VE)
#define BOARD_FLYF407ZG               5225  // FLYmaker FLYF407ZG (STM32F407ZG)
#define BOARD_MKS_ROBIN2              5226  // MKS Robin2 V1.0 (STM32F407ZE)
#define BOARD_MKS_ROBIN_PRO_V2        5227  // MKS Robin Pro V2 (STM32F407VE)
#define BOARD_MKS_ROBIN_NANO_V3       5228  // MKS Robin Nano V3 (STM32F407VG)
#define BOARD_MKS_ROBIN_NANO_V3_1     5229  // MKS Robin Nano V3.1 (STM32F407VE)
#define BOARD_MKS_MONSTER8_V1         5230  // MKS Monster8 V1 (STM32F407VE)
#define BOARD_MKS_MONSTER8_V2         5231  // MKS Monster8 V2 (STM32F407VE)
#define BOARD_ANET_ET4                5232  // ANET ET4 V1.x (STM32F407VG)
#define BOARD_ANET_ET4P               5233  // ANET ET4P V1.x (STM32F407VG)
#define BOARD_FYSETC_CHEETAH_V20      5234  // FYSETC Cheetah V2.0 (STM32F401RC)
#define BOARD_TH3D_EZBOARD_V2         5235  // TH3D EZBoard v2.0 (STM32F405RG)
#define BOARD_OPULO_LUMEN_REV3        5236  // Opulo Lumen PnP Controller REV3 (STM32F407VE / STM32F407VG)
#define BOARD_MKS_ROBIN_NANO_V1_3_F4  5237  // MKS Robin Nano V1.3 and MKS Robin Nano-S V1.3 (STM32F407VE)
#define BOARD_MKS_EAGLE               5238  // MKS Eagle (STM32F407VE)
#define BOARD_ARTILLERY_RUBY          5239  // Artillery Ruby (STM32F401RC)
#define BOARD_FYSETC_SPIDER_V2_2      5240  // FYSETC Spider V2.2 (STM32F446VE)
#define BOARD_CREALITY_V24S1_301F4    5241  // Creality v2.4.S1_301F4 (STM32F401RC) as found in the Ender-3 S1 F4
#define BOARD_OPULO_LUMEN_REV4        5242  // Opulo Lumen PnP Controller REV4 (STM32F407VE / STM32F407VG)
#define BOARD_FYSETC_SPIDER_KING407   5243  // FYSETC Spider King407 (STM32F407ZG)
#define BOARD_MKS_SKIPR_V1            5244  // MKS SKIPR v1.0 all-in-one board (STM32F407VE)
#define BOARD_TRONXY_V10              5245  // TRONXY V10 (STM32F446ZE)
<<<<<<< HEAD
#define BOARD_BLACKPILL_CUSTOM        5246  // Custom board based on STM32F401CDU6.
=======
#define BOARD_CREALITY_F401RE         5246  // Creality CR4NS200141C13 (STM32F401RE) as found in the Ender-5 S1
>>>>>>> 03bb28c2

//
// ARM Cortex-M7
//

#define BOARD_REMRAM_V1               6000  // RemRam v1
#define BOARD_TEENSY41                6001  // Teensy 4.1
#define BOARD_T41U5XBB                6002  // T41U5XBB Teensy 4.1 breakout board
#define BOARD_NUCLEO_F767ZI           6003  // ST NUCLEO-F767ZI Dev Board
#define BOARD_BTT_SKR_SE_BX_V2        6004  // BigTreeTech SKR SE BX V2.0 (STM32H743II)
#define BOARD_BTT_SKR_SE_BX_V3        6005  // BigTreeTech SKR SE BX V3.0 (STM32H743II)
#define BOARD_BTT_SKR_V3_0            6006  // BigTreeTech SKR V3.0 (STM32H743VG)
#define BOARD_BTT_SKR_V3_0_EZ         6007  // BigTreeTech SKR V3.0 EZ (STM32H743VG)
#define BOARD_BTT_OCTOPUS_MAX_EZ_V1_0 6008  // BigTreeTech Octopus Max EZ V1.0 (STM32H723VE / STM32H723ZE)

//
// Espressif ESP32 WiFi
//

#define BOARD_ESPRESSIF_ESP32         7000  // Generic ESP32
#define BOARD_MRR_ESPA                7001  // MRR ESPA based on ESP32 (native pins only)
#define BOARD_MRR_ESPE                7002  // MRR ESPE based on ESP32 (with I2S stepper stream)
#define BOARD_E4D_BOX                 7003  // E4d@BOX
#define BOARD_RESP32_CUSTOM           7004  // Rutilea ESP32 custom board
#define BOARD_FYSETC_E4               7005  // FYSETC E4
#define BOARD_PANDA_ZHU               7006  // Panda_ZHU
#define BOARD_PANDA_M4                7007  // Panda_M4
#define BOARD_MKS_TINYBEE             7008  // MKS TinyBee based on ESP32 (with I2S stepper stream)
#define BOARD_ENWI_ESPNP              7009  // enwi ESPNP based on ESP32 (with I2S stepper stream)
#define BOARD_GODI_CONTROLLER_V1_0    7010  // Godi Controller based on ESP32 32-Bit V1.0

//
// SAMD51 ARM Cortex-M4
//

#define BOARD_AGCM4_RAMPS_144         7100  // RAMPS 1.4.4
#define BOARD_BRICOLEMON_V1_0         7101  // Bricolemon
#define BOARD_BRICOLEMON_LITE_V1_0    7102  // Bricolemon Lite

//
// SAMD21 ARM Cortex-M4
//

#define BOARD_MINITRONICS20           7103  // Minitronics v2.0

//
// Custom board
//

#define BOARD_CUSTOM                  9998  // Custom pins definition for development and/or rare boards

//
// Simulations
//

#define BOARD_SIMULATED               9999

#define _MB_1(B)  (defined(BOARD_##B) && MOTHERBOARD==BOARD_##B)
#define MB(V...)  DO(MB,||,V)<|MERGE_RESOLUTION|>--- conflicted
+++ resolved
@@ -450,11 +450,8 @@
 #define BOARD_FYSETC_SPIDER_KING407   5243  // FYSETC Spider King407 (STM32F407ZG)
 #define BOARD_MKS_SKIPR_V1            5244  // MKS SKIPR v1.0 all-in-one board (STM32F407VE)
 #define BOARD_TRONXY_V10              5245  // TRONXY V10 (STM32F446ZE)
-<<<<<<< HEAD
-#define BOARD_BLACKPILL_CUSTOM        5246  // Custom board based on STM32F401CDU6.
-=======
 #define BOARD_CREALITY_F401RE         5246  // Creality CR4NS200141C13 (STM32F401RE) as found in the Ender-5 S1
->>>>>>> 03bb28c2
+#define BOARD_BLACKPILL_CUSTOM        5247  // Custom board based on STM32F401CDU6.
 
 //
 // ARM Cortex-M7
