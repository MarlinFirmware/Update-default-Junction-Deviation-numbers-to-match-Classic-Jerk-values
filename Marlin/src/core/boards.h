--- conflicted
+++ resolved
@@ -209,11 +209,7 @@
 #define BOARD_STM32F1R         1800   // STM32R Libmaple based STM32F1 controller
 #define BOARD_MALYAN_M200      1801   // STM32C8T6 Libmaple based stm32f1 controller
 #define BOARD_STM3R_MINI       1803   // STM32 Libmaple based stm32f1 controller
-<<<<<<< HEAD
-#define BOARD_GTM32_PRO_VB	   1805   // STM32f103VET6 controller
-=======
 #define BOARD_GTM32_PRO_VB     1805   // STM32f103VET6 controller
->>>>>>> 8a8eae8d
 
 //
 // STM32 ARM Cortex-M4F
