/**
 * Marlin 3D Printer Firmware
 * Copyright (c) 2020 MarlinFirmware [https://github.com/MarlinFirmware/Marlin]
 *
 * Based on Sprinter and grbl.
 * Copyright (c) 2011 Camiel Gubbels / Erik van der Zalm
 *
 * This program is free software: you can redistribute it and/or modify
 * it under the terms of the GNU General Public License as published by
 * the Free Software Foundation, either version 3 of the License, or
 * (at your option) any later version.
 *
 * This program is distributed in the hope that it will be useful,
 * but WITHOUT ANY WARRANTY; without even the implied warranty of
 * MERCHANTABILITY or FITNESS FOR A PARTICULAR PURPOSE.  See the
 * GNU General Public License for more details.
 *
 * You should have received a copy of the GNU General Public License
 * along with this program.  If not, see <https://www.gnu.org/licenses/>.
 *
 */
#pragma once

#include "macros.h"

#define BOARD_UNKNOWN -1

//
// RAMPS 1.3 / 1.4 - ATmega1280, ATmega2560
//

#define BOARD_RAMPS_OLD               1000  // MEGA/RAMPS up to 1.2

#define BOARD_RAMPS_13_EFB            1010  // RAMPS 1.3 (Power outputs: Hotend, Fan, Bed)
#define BOARD_RAMPS_13_EEB            1011  // RAMPS 1.3 (Power outputs: Hotend0, Hotend1, Bed)
#define BOARD_RAMPS_13_EFF            1012  // RAMPS 1.3 (Power outputs: Hotend, Fan0, Fan1)
#define BOARD_RAMPS_13_EEF            1013  // RAMPS 1.3 (Power outputs: Hotend0, Hotend1, Fan)
#define BOARD_RAMPS_13_SF             1014  // RAMPS 1.3 (Power outputs: Spindle, Controller Fan)

#define BOARD_RAMPS_14_EFB            1020  // RAMPS 1.4 (Power outputs: Hotend, Fan, Bed)
#define BOARD_RAMPS_14_EEB            1021  // RAMPS 1.4 (Power outputs: Hotend0, Hotend1, Bed)
#define BOARD_RAMPS_14_EFF            1022  // RAMPS 1.4 (Power outputs: Hotend, Fan0, Fan1)
#define BOARD_RAMPS_14_EEF            1023  // RAMPS 1.4 (Power outputs: Hotend0, Hotend1, Fan)
#define BOARD_RAMPS_14_SF             1024  // RAMPS 1.4 (Power outputs: Spindle, Controller Fan)

#define BOARD_RAMPS_PLUS_EFB          1030  // RAMPS Plus 3DYMY (Power outputs: Hotend, Fan, Bed)
#define BOARD_RAMPS_PLUS_EEB          1031  // RAMPS Plus 3DYMY (Power outputs: Hotend0, Hotend1, Bed)
#define BOARD_RAMPS_PLUS_EFF          1032  // RAMPS Plus 3DYMY (Power outputs: Hotend, Fan0, Fan1)
#define BOARD_RAMPS_PLUS_EEF          1033  // RAMPS Plus 3DYMY (Power outputs: Hotend0, Hotend1, Fan)
#define BOARD_RAMPS_PLUS_SF           1034  // RAMPS Plus 3DYMY (Power outputs: Spindle, Controller Fan)

#define BOARD_RAMPS_14_EFB_HARIBO     1099  // RAMPS 1.4 Franks3DShop Haribo Build (Power outputs: Hotend, Fan, Bed)

//
// RAMPS Derivatives - ATmega1280, ATmega2560
//

#define BOARD_3DRAG                   1100  // 3Drag Controller
#define BOARD_K8200                   1101  // Velleman K8200 Controller (derived from 3Drag Controller)
#define BOARD_K8400                   1102  // Velleman K8400 Controller (derived from 3Drag Controller)
#define BOARD_K8600                   1103  // Velleman K8600 Controller (Vertex Nano)
#define BOARD_K8800                   1104  // Velleman K8800 Controller (Vertex Delta)
#define BOARD_BAM_DICE                1105  // 2PrintBeta BAM&DICE with STK drivers
#define BOARD_BAM_DICE_DUE            1106  // 2PrintBeta BAM&DICE Due with STK drivers
#define BOARD_MKS_BASE                1107  // MKS BASE v1.0
#define BOARD_MKS_BASE_14             1108  // MKS BASE v1.4 with Allegro A4982 stepper drivers
#define BOARD_MKS_BASE_15             1109  // MKS BASE v1.5 with Allegro A4982 stepper drivers
#define BOARD_MKS_BASE_16             1110  // MKS BASE v1.6 with Allegro A4982 stepper drivers
#define BOARD_MKS_BASE_HEROIC         1111  // MKS BASE 1.0 with Heroic HR4982 stepper drivers
#define BOARD_MKS_GEN_13              1112  // MKS GEN v1.3 or 1.4
#define BOARD_MKS_GEN_L               1113  // MKS GEN L
#define BOARD_KFB_2                   1114  // BigTreeTech or BIQU KFB2.0
#define BOARD_ZRIB_V20                1115  // zrib V2.0 control board (Chinese knock off RAMPS replica)
#define BOARD_FELIX2                  1116  // Felix 2.0+ Electronics Board (RAMPS like)
#define BOARD_RIGIDBOARD              1117  // Invent-A-Part RigidBoard
#define BOARD_RIGIDBOARD_V2           1118  // Invent-A-Part RigidBoard V2
#define BOARD_SAINSMART_2IN1          1119  // Sainsmart 2-in-1 board
#define BOARD_ULTIMAKER               1120  // Ultimaker
#define BOARD_ULTIMAKER_OLD           1121  // Ultimaker (Older electronics. Pre 1.5.4. This is rare)
#define BOARD_AZTEEG_X3               1122  // Azteeg X3
#define BOARD_AZTEEG_X3_PRO           1123  // Azteeg X3 Pro
#define BOARD_ULTIMAIN_2              1124  // Ultimainboard 2.x (Uses TEMP_SENSOR 20)
#define BOARD_RUMBA                   1125  // Rumba
#define BOARD_RUMBA_RAISE3D           1126  // Raise3D N series Rumba derivative
#define BOARD_RL200                   1127  // Rapide Lite 200 (v1, low-cost RUMBA clone with drv)
#define BOARD_FORMBOT_TREX2PLUS       1128  // Formbot T-Rex 2 Plus
#define BOARD_FORMBOT_TREX3           1129  // Formbot T-Rex 3
#define BOARD_FORMBOT_RAPTOR          1130  // Formbot Raptor
#define BOARD_FORMBOT_RAPTOR2         1131  // Formbot Raptor 2
#define BOARD_BQ_ZUM_MEGA_3D          1132  // bq ZUM Mega 3D
#define BOARD_MAKEBOARD_MINI          1133  // MakeBoard Mini v2.1.2 is a control board sold by MicroMake
#define BOARD_TRIGORILLA_13           1134  // TriGorilla Anycubic version 1.3-based on RAMPS EFB
#define BOARD_TRIGORILLA_14           1135  //   ... Ver 1.4
#define BOARD_TRIGORILLA_14_11        1136  //   ... Rev 1.1 (new servo pin order)
#define BOARD_RAMPS_ENDER_4           1137  // Creality: Ender-4, CR-8
#define BOARD_RAMPS_CREALITY          1138  // Creality: CR10S, CR20, CR-X
#define BOARD_RAMPS_DAGOMA            1139  // Dagoma F5
#define BOARD_FYSETC_F6_13            1140  // FYSETC F6 1.3
#define BOARD_FYSETC_F6_14            1141  // FYSETC F6 1.4
#define BOARD_DUPLICATOR_I3_PLUS      1142  // Wanhao Duplicator i3 Plus
#define BOARD_VORON                   1143  // VORON Design
#define BOARD_TRONXY_V3_1_0           1144  // Tronxy TRONXY-V3-1.0
#define BOARD_Z_BOLT_X_SERIES         1145  // Z-Bolt X Series
#define BOARD_TT_OSCAR                1146  // TT OSCAR
#define BOARD_OVERLORD                1147  // Overlord/Overlord Pro
#define BOARD_HJC2560C_REV1           1148  // ADIMLab Gantry v1
#define BOARD_HJC2560C_REV2           1149  // ADIMLab Gantry v2
#define BOARD_TANGO                   1150  // BIQU Tango V1
#define BOARD_MKS_GEN_L_V2            1151  // MKS GEN L V2
#define BOARD_MKS_GEN_L_V21           1152  // MKS GEN L V2.1
#define BOARD_COPYMASTER_3D           1153  // Copymaster 3D
#define BOARD_ORTUR_4                 1154  // Ortur 4
#define BOARD_TENLOG_D3_HERO          1155  // Tenlog D3 Hero IDEX printer

//
// RAMBo and derivatives
//

#define BOARD_RAMBO                   1200  // Rambo
#define BOARD_MINIRAMBO               1201  // Mini-Rambo
#define BOARD_MINIRAMBO_10A           1202  // Mini-Rambo 1.0a
#define BOARD_EINSY_RAMBO             1203  // Einsy Rambo
#define BOARD_EINSY_RETRO             1204  // Einsy Retro
#define BOARD_SCOOVO_X9H              1205  // abee Scoovo X9H

//
// Other ATmega1280, ATmega2560
//

#define BOARD_CNCONTROLS_11           1300  // Cartesio CN Controls V11
#define BOARD_CNCONTROLS_12           1301  // Cartesio CN Controls V12
#define BOARD_CNCONTROLS_15           1302  // Cartesio CN Controls V15
#define BOARD_CHEAPTRONIC             1303  // Cheaptronic v1.0
#define BOARD_CHEAPTRONIC_V2          1304  // Cheaptronic v2.0
#define BOARD_MIGHTYBOARD_REVE        1305  // Makerbot Mightyboard Revision E
#define BOARD_MEGATRONICS             1306  // Megatronics
#define BOARD_MEGATRONICS_2           1307  // Megatronics v2.0
#define BOARD_MEGATRONICS_3           1308  // Megatronics v3.0
#define BOARD_MEGATRONICS_31          1309  // Megatronics v3.1
#define BOARD_MEGATRONICS_32          1310  // Megatronics v3.2
#define BOARD_ELEFU_3                 1311  // Elefu Ra Board (v3)
#define BOARD_LEAPFROG                1312  // Leapfrog
#define BOARD_MEGACONTROLLER          1313  // Mega controller
#define BOARD_GT2560_REV_A            1314  // Geeetech GT2560 Rev. A
#define BOARD_GT2560_REV_A_PLUS       1315  // Geeetech GT2560 Rev. A+ (with auto level probe)
#define BOARD_GT2560_V3               1316  // Geeetech GT2560 Rev B for A10(M/D)
#define BOARD_GT2560_V3_MC2           1317  // Geeetech GT2560 Rev B for Mecreator2
#define BOARD_GT2560_V3_A20           1318  // Geeetech GT2560 Rev B for A20(M/D)
#define BOARD_EINSTART_S              1319  // Einstart retrofit
#define BOARD_WANHAO_ONEPLUS          1320  // Wanhao 0ne+ i3 Mini
#define BOARD_LEAPFROG_XEED2015       1321  // Leapfrog Xeed 2015
#define BOARD_PICA_REVB               1322  // PICA Shield (original version)
#define BOARD_PICA                    1323  // PICA Shield (rev C or later)
#define BOARD_INTAMSYS40              1324  // Intamsys 4.0 (Funmat HT)

//
// ATmega1281, ATmega2561
//

#define BOARD_MINITRONICS             1400  // Minitronics v1.0/1.1
#define BOARD_SILVER_GATE             1401  // Silvergate v1.0

//
// Sanguinololu and Derivatives - ATmega644P, ATmega1284P
//

#define BOARD_SANGUINOLOLU_11         1500  // Sanguinololu < 1.2
#define BOARD_SANGUINOLOLU_12         1501  // Sanguinololu 1.2 and above
#define BOARD_MELZI                   1502  // Melzi
#define BOARD_MELZI_V2                1503  // Melzi V2
#define BOARD_MELZI_MAKR3D            1504  // Melzi with ATmega1284 (MaKr3d version)
#define BOARD_MELZI_CREALITY          1505  // Melzi Creality3D board (for CR-10 etc)
#define BOARD_MELZI_MALYAN            1506  // Melzi Malyan M150 board
#define BOARD_MELZI_TRONXY            1507  // Tronxy X5S
#define BOARD_STB_11                  1508  // STB V1.1
#define BOARD_AZTEEG_X1               1509  // Azteeg X1
#define BOARD_ANET_10                 1510  // Anet 1.0 (Melzi clone)

//
// Other ATmega644P, ATmega644, ATmega1284P
//

#define BOARD_GEN3_MONOLITHIC         1600  // Gen3 Monolithic Electronics
#define BOARD_GEN3_PLUS               1601  // Gen3+
#define BOARD_GEN6                    1602  // Gen6
#define BOARD_GEN6_DELUXE             1603  // Gen6 deluxe
#define BOARD_GEN7_CUSTOM             1604  // Gen7 custom (Alfons3 Version) "https://github.com/Alfons3/Generation_7_Electronics"
#define BOARD_GEN7_12                 1605  // Gen7 v1.1, v1.2
#define BOARD_GEN7_13                 1606  // Gen7 v1.3
#define BOARD_GEN7_14                 1607  // Gen7 v1.4
#define BOARD_OMCA_A                  1608  // Alpha OMCA board
#define BOARD_OMCA                    1609  // Final OMCA board
#define BOARD_SETHI                   1610  // Sethi 3D_1

//
// Teensyduino - AT90USB1286, AT90USB1286P
//

#define BOARD_TEENSYLU                1700  // Teensylu
#define BOARD_PRINTRBOARD             1701  // Printrboard (AT90USB1286)
#define BOARD_PRINTRBOARD_REVF        1702  // Printrboard Revision F (AT90USB1286)
#define BOARD_BRAINWAVE               1703  // Brainwave (AT90USB646)
#define BOARD_BRAINWAVE_PRO           1704  // Brainwave Pro (AT90USB1286)
#define BOARD_SAV_MKI                 1705  // SAV Mk-I (AT90USB1286)
#define BOARD_TEENSY2                 1706  // Teensy++2.0 (AT90USB1286)
#define BOARD_5DPRINT                 1707  // 5DPrint D8 Driver Board

//
// LPC1768 ARM Cortex M3
//

#define BOARD_RAMPS_14_RE_ARM_EFB     2000  // Re-ARM with RAMPS 1.4 (Power outputs: Hotend, Fan, Bed)
#define BOARD_RAMPS_14_RE_ARM_EEB     2001  // Re-ARM with RAMPS 1.4 (Power outputs: Hotend0, Hotend1, Bed)
#define BOARD_RAMPS_14_RE_ARM_EFF     2002  // Re-ARM with RAMPS 1.4 (Power outputs: Hotend, Fan0, Fan1)
#define BOARD_RAMPS_14_RE_ARM_EEF     2003  // Re-ARM with RAMPS 1.4 (Power outputs: Hotend0, Hotend1, Fan)
#define BOARD_RAMPS_14_RE_ARM_SF      2004  // Re-ARM with RAMPS 1.4 (Power outputs: Spindle, Controller Fan)
#define BOARD_MKS_SBASE               2005  // MKS-Sbase (Power outputs: Hotend0, Hotend1, Bed, Fan)
#define BOARD_AZSMZ_MINI              2006  // AZSMZ Mini
#define BOARD_BIQU_BQ111_A4           2007  // BIQU BQ111-A4 (Power outputs: Hotend, Fan, Bed)
#define BOARD_SELENA_COMPACT          2008  // Selena Compact (Power outputs: Hotend0, Hotend1, Bed0, Bed1, Fan0, Fan1)
#define BOARD_BIQU_B300_V1_0          2009  // BIQU B300_V1.0 (Power outputs: Hotend0, Fan, Bed, SPI Driver)
#define BOARD_MKS_SGEN_L              2010  // MKS-SGen-L (Power outputs: Hotend0, Hotend1, Bed, Fan)
#define BOARD_GMARSH_X6_REV1          2011  // GMARSH X6 board, revision 1 prototype
#define BOARD_BTT_SKR_V1_1            2012  // BigTreeTech SKR v1.1 (Power outputs: Hotend0, Hotend1, Fan, Bed)
#define BOARD_BTT_SKR_V1_3            2013  // BigTreeTech SKR v1.3 (Power outputs: Hotend0, Hotend1, Fan, Bed)
#define BOARD_BTT_SKR_V1_4            2014  // BigTreeTech SKR v1.4 (Power outputs: Hotend0, Hotend1, Fan, Bed)

//
// LPC1769 ARM Cortex M3
//

#define BOARD_MKS_SGEN                2500  // MKS-SGen (Power outputs: Hotend0, Hotend1, Bed, Fan)
#define BOARD_AZTEEG_X5_GT            2501  // Azteeg X5 GT (Power outputs: Hotend0, Hotend1, Bed, Fan)
#define BOARD_AZTEEG_X5_MINI          2502  // Azteeg X5 Mini (Power outputs: Hotend0, Bed, Fan)
#define BOARD_AZTEEG_X5_MINI_WIFI     2503  // Azteeg X5 Mini Wifi (Power outputs: Hotend0, Bed, Fan)
#define BOARD_COHESION3D_REMIX        2504  // Cohesion3D ReMix
#define BOARD_COHESION3D_MINI         2505  // Cohesion3D Mini
#define BOARD_SMOOTHIEBOARD           2506  // Smoothieboard
#define BOARD_TH3D_EZBOARD            2507  // TH3D EZBoard v1.0
#define BOARD_BTT_SKR_V1_4_TURBO      2508  // BigTreeTech SKR v1.4 TURBO (Power outputs: Hotend0, Hotend1, Fan, Bed)
#define BOARD_MKS_SGEN_L_V2           2509  // MKS SGEN_L V2 (Power outputs: Hotend0, Hotend1, Bed, Fan)
#define BOARD_BTT_SKR_E3_TURBO        2510  // BigTreeTech SKR E3 Turbo (Power outputs: Hotend0, Hotend1, Bed, Fan0, Fan1)

//
// SAM3X8E ARM Cortex M3
//

#define BOARD_DUE3DOM                 3000  // DUE3DOM for Arduino DUE
#define BOARD_DUE3DOM_MINI            3001  // DUE3DOM MINI for Arduino DUE
#define BOARD_RADDS                   3002  // RADDS
#define BOARD_RAMPS_FD_V1             3003  // RAMPS-FD v1
#define BOARD_RAMPS_FD_V2             3004  // RAMPS-FD v2
#define BOARD_RAMPS_SMART_EFB         3005  // RAMPS-SMART (Power outputs: Hotend, Fan, Bed)
#define BOARD_RAMPS_SMART_EEB         3006  // RAMPS-SMART (Power outputs: Hotend0, Hotend1, Bed)
#define BOARD_RAMPS_SMART_EFF         3007  // RAMPS-SMART (Power outputs: Hotend, Fan0, Fan1)
#define BOARD_RAMPS_SMART_EEF         3008  // RAMPS-SMART (Power outputs: Hotend0, Hotend1, Fan)
#define BOARD_RAMPS_SMART_SF          3009  // RAMPS-SMART (Power outputs: Spindle, Controller Fan)
#define BOARD_RAMPS_DUO_EFB           3010  // RAMPS Duo (Power outputs: Hotend, Fan, Bed)
#define BOARD_RAMPS_DUO_EEB           3011  // RAMPS Duo (Power outputs: Hotend0, Hotend1, Bed)
#define BOARD_RAMPS_DUO_EFF           3012  // RAMPS Duo (Power outputs: Hotend, Fan0, Fan1)
#define BOARD_RAMPS_DUO_EEF           3013  // RAMPS Duo (Power outputs: Hotend0, Hotend1, Fan)
#define BOARD_RAMPS_DUO_SF            3014  // RAMPS Duo (Power outputs: Spindle, Controller Fan)
#define BOARD_RAMPS4DUE_EFB           3015  // RAMPS4DUE (Power outputs: Hotend, Fan, Bed)
#define BOARD_RAMPS4DUE_EEB           3016  // RAMPS4DUE (Power outputs: Hotend0, Hotend1, Bed)
#define BOARD_RAMPS4DUE_EFF           3017  // RAMPS4DUE (Power outputs: Hotend, Fan0, Fan1)
#define BOARD_RAMPS4DUE_EEF           3018  // RAMPS4DUE (Power outputs: Hotend0, Hotend1, Fan)
#define BOARD_RAMPS4DUE_SF            3019  // RAMPS4DUE (Power outputs: Spindle, Controller Fan)
#define BOARD_RURAMPS4D_11            3020  // RuRAMPS4Duo v1.1 (Power outputs: Hotend0, Hotend1, Hotend2, Fan0, Fan1, Bed)
#define BOARD_RURAMPS4D_13            3021  // RuRAMPS4Duo v1.3 (Power outputs: Hotend0, Hotend1, Hotend2, Fan0, Fan1, Bed)
#define BOARD_ULTRATRONICS_PRO        3022  // ReprapWorld Ultratronics Pro V1.0
#define BOARD_ARCHIM1                 3023  // UltiMachine Archim1 (with DRV8825 drivers)
#define BOARD_ARCHIM2                 3024  // UltiMachine Archim2 (with TMC2130 drivers)
#define BOARD_ALLIGATOR               3025  // Alligator Board R2
#define BOARD_CNCONTROLS_15D          3026  // Cartesio CN Controls V15 on DUE

//
// SAM3X8C ARM Cortex M3
//

#define BOARD_PRINTRBOARD_G2          3100  // PRINTRBOARD G2
#define BOARD_ADSK                    3101  // Arduino DUE Shield Kit (ADSK)

//
// STM32 ARM Cortex-M3
//

<<<<<<< HEAD
#define BOARD_MALYAN_M200_V2          4000  // STM32F070CB  STM32F0 controller
#define BOARD_MALYAN_M300             4001  // STM32F070-based delta
#define BOARD_STM32F103RE             4002  // STM32F103RE Libmaple-based STM32F1 controller
#define BOARD_MALYAN_M200             4003  // STM32C8T6  Libmaple-based STM32F1 controller
#define BOARD_STM3R_MINI              4004  // STM32F103RE  Libmaple-based STM32F1 controller
#define BOARD_GTM32_PRO_VB            4005  // STM32F103VET6 controller
#define BOARD_GTM32_MINI              4006  // STM32F103VET6 controller
#define BOARD_GTM32_MINI_A30          4007  // STM32F103VET6 controller
#define BOARD_GTM32_REV_B             4008  // STM32F103VET6 controller
#define BOARD_MORPHEUS                4009  // STM32F103C8 / STM32F103CB  Libmaple-based STM32F1 controller
#define BOARD_CHITU3D                 4010  // Chitu3D (STM32F103RET6)
#define BOARD_MKS_ROBIN               4011  // MKS Robin (STM32F103ZET6)
#define BOARD_MKS_ROBIN_MINI          4012  // MKS Robin Mini (STM32F103VET6)
#define BOARD_MKS_ROBIN_NANO          4013  // MKS Robin Nano (STM32F103VET6)
#define BOARD_MKS_ROBIN_NANO_V2       4014  // MKS Robin Nano V2 (STM32F103VET6)
#define BOARD_MKS_ROBIN_LITE          4015  // MKS Robin Lite/Lite2 (STM32F103RCT6)
#define BOARD_MKS_ROBIN_LITE3         4016  // MKS Robin Lite3 (STM32F103RCT6)
#define BOARD_MKS_ROBIN_PRO           4017  // MKS Robin Pro (STM32F103ZET6)
#define BOARD_MKS_ROBIN_E3            4018  // MKS Robin E3  (STM32F103RCT6)
#define BOARD_MKS_ROBIN_E3D           4019  // MKS Robin E3D (STM32F103RCT6)
#define BOARD_MKS_ROBIN_E3P           4020  // MKS Robin E3p (STM32F103VET6)
#define BOARD_BTT_SKR_MINI_V1_1       4021  // BigTreeTech SKR Mini v1.1 (STM32F103RC)
#define BOARD_BTT_SKR_MINI_E3_V1_0    4022  // BigTreeTech SKR Mini E3 (STM32F103RC)
#define BOARD_BTT_SKR_MINI_E3_V1_2    4023  // BigTreeTech SKR Mini E3 V1.2 (STM32F103RC)
#define BOARD_BTT_SKR_MINI_E3_V2_0    4024  // BigTreeTech SKR Mini E3 V2.0 (STM32F103RC)
#define BOARD_BTT_SKR_E3_DIP          4025  // BigTreeTech SKR E3 DIP V1.0 (STM32F103RC / STM32F103RE)
#define BOARD_JGAURORA_A5S_A1         4026  // JGAurora A5S A1 (STM32F103ZET6)
#define BOARD_FYSETC_AIO_II           4027  // FYSETC AIO_II
#define BOARD_FYSETC_CHEETAH          4028  // FYSETC Cheetah
#define BOARD_FYSETC_CHEETAH_V12      4029  // FYSETC Cheetah V1.2
#define BOARD_LONGER3D_LK             4030  // Alfawise U20/U20+/U30 (Longer3D LK1/2) / STM32F103VET6
#define BOARD_CCROBOT_MEEB_3DP        4031  // ccrobot-online.com MEEB_3DP (STM32F103RC)
#define BOARD_CHITU3D_V5              4032  // Chitu3D TronXY X5SA V5 Board
#define BOARD_CHITU3D_V6              4033  // Chitu3D TronXY X5SA V5 Board
#define BOARD_CREALITY_V4             4034  // Creality v4.x (STM32F103RE)
#define BOARD_CREALITY_V427           4035  // Creality v4.2.7 (STM32F103RE)
#define BOARD_TRIGORILLA_PRO          4036  // Trigorilla Pro (STM32F103ZET6)
#define BOARD_FLY_MINI                4037  // FLY MINI (STM32F103RCT6)
=======
#define BOARD_STM32F103RE             4000  // STM32F103RE Libmaple-based STM32F1 controller
#define BOARD_MALYAN_M200             4001  // STM32C8T6  Libmaple-based STM32F1 controller
#define BOARD_MALYAN_M200_V2          4002  // STM32F070RB  Libmaple-based STM32F0 controller
#define BOARD_STM3R_MINI              4003  // STM32F103RE  Libmaple-based STM32F1 controller
#define BOARD_GTM32_PRO_VB            4004  // STM32F103VET6 controller
#define BOARD_MORPHEUS                4005  // STM32F103C8 / STM32F103CB  Libmaple-based STM32F1 controller
#define BOARD_CHITU3D                 4006  // Chitu3D (STM32F103RET6)
#define BOARD_MKS_ROBIN               4007  // MKS Robin (STM32F103ZET6)
#define BOARD_MKS_ROBIN_MINI          4008  // MKS Robin Mini (STM32F103VET6)
#define BOARD_MKS_ROBIN_NANO          4009  // MKS Robin Nano (STM32F103VET6)
#define BOARD_MKS_ROBIN_NANO_V2       4010  // MKS Robin Nano V2 (STM32F103VET6)
#define BOARD_MKS_ROBIN_LITE          4011  // MKS Robin Lite/Lite2 (STM32F103RCT6)
#define BOARD_MKS_ROBIN_LITE3         4012  // MKS Robin Lite3 (STM32F103RCT6)
#define BOARD_MKS_ROBIN_PRO           4013  // MKS Robin Pro (STM32F103ZET6)
#define BOARD_BTT_SKR_MINI_V1_1       4014  // BigTreeTech SKR Mini v1.1 (STM32F103RC)
#define BOARD_BTT_SKR_MINI_E3_V1_0    4015  // BigTreeTech SKR Mini E3 (STM32F103RC)
#define BOARD_BTT_SKR_MINI_E3_V1_2    4016  // BigTreeTech SKR Mini E3 V1.2 (STM32F103RC)
#define BOARD_BTT_SKR_MINI_E3_V2_0    4017  // BigTreeTech SKR Mini E3 V2.0 (STM32F103RC)
#define BOARD_BTT_SKR_E3_DIP          4018  // BigTreeTech SKR E3 DIP V1.0 (STM32F103RC / STM32F103RE)
#define BOARD_JGAURORA_A5S_A1         4019  // JGAurora A5S A1 (STM32F103ZET6)
#define BOARD_FYSETC_AIO_II           4020  // FYSETC AIO_II
#define BOARD_FYSETC_CHEETAH          4021  // FYSETC Cheetah
#define BOARD_FYSETC_CHEETAH_V12      4022  // FYSETC Cheetah V1.2
#define BOARD_LONGER3D_LK             4023  // Alfawise U20/U20+/U30 (Longer3D LK1/2) / STM32F103VET6
#define BOARD_GTM32_MINI              4024  // STM32F103VET6 controller
#define BOARD_GTM32_MINI_A30          4025  // STM32F103VET6 controller
#define BOARD_GTM32_REV_B             4026  // STM32F103VET6 controller
#define BOARD_MKS_ROBIN_E3D           4027  // MKS Robin E3D (STM32F103RCT6)
#define BOARD_MKS_ROBIN_E3            4028  // MKS Robin E3 (STM32F103RCT6)
#define BOARD_MALYAN_M300             4029  // STM32F070-based delta
#define BOARD_CCROBOT_MEEB_3DP        4030  // ccrobot-online.com MEEB_3DP (STM32F103RC)
#define BOARD_CHITU3D_V5              4031  // Chitu3D TronXY X5SA V5 Board
#define BOARD_CHITU3D_V6              4032  // Chitu3D TronXY X5SA V5 Board
#define BOARD_CREALITY_V4             4033  // Creality v4.x (STM32F103RE)
#define BOARD_TRIGORILLA_PRO          4034  // Trigorilla Pro (STM32F103ZET6)
>>>>>>> 0d107c25

//
// ARM Cortex-M4F
//

#define BOARD_TEENSY31_32             4100  // Teensy3.1 and Teensy3.2
#define BOARD_TEENSY35_36             4101  // Teensy3.5 and Teensy3.6

//
// STM32 ARM Cortex-M4F
//

#define BOARD_BEAST                   4200  // STM32F4xxVxT6 Libmaple-based STM32F4 controller
#define BOARD_GENERIC_STM32F4         4201  // STM32 STM32GENERIC-based STM32F4 controller
#define BOARD_ARMED                   4202  // Arm'ed STM32F4-based controller
#define BOARD_RUMBA32_V1_0            4203  // RUMBA32 STM32F446VET6 based controller from Aus3D
#define BOARD_RUMBA32_V1_1            4204  // RUMBA32 STM32F446VET6 based controller from Aus3D
#define BOARD_RUMBA32_MKS             4205  // RUMBA32 STM32F446VET6 based controller from Makerbase
#define BOARD_BLACK_STM32F407VE       4206  // BLACK_STM32F407VE
#define BOARD_BLACK_STM32F407ZE       4207  // BLACK_STM32F407ZE
#define BOARD_STEVAL_3DP001V1         4208  // STEVAL-3DP001V1 3D PRINTER BOARD
#define BOARD_BTT_SKR_PRO_V1_1        4209  // BigTreeTech SKR Pro v1.1 (STM32F407ZG)
#define BOARD_BTT_SKR_PRO_V1_2        4210  // BigTreeTech SKR Pro v1.2 (STM32F407ZG)
#define BOARD_BTT_BTT002_V1_0         4211  // BigTreeTech BTT002 v1.0 (STM32F407VG)
#define BOARD_BTT_GTR_V1_0            4212  // BigTreeTech GTR v1.0 (STM32F407IGT)
#define BOARD_LERDGE_K                4213  // Lerdge K (STM32F407ZG)
#define BOARD_LERDGE_S                4214  // Lerdge S (STM32F407VE)
#define BOARD_LERDGE_X                4215  // Lerdge X (STM32F407VE)
#define BOARD_VAKE403D                4216  // VAkE 403D (STM32F446VET6)
#define BOARD_FYSETC_S6               4217  // FYSETC S6 board
#define BOARD_FLYF407ZG               4218  // FLYF407ZG board (STM32F407ZG)
#define BOARD_MKS_ROBIN2              4219  // MKS_ROBIN2 (STM32F407ZE)

//
// ARM Cortex M7
//

#define BOARD_THE_BORG                5000  // THE-BORG (Power outputs: Hotend0, Hotend1, Bed, Fan)
#define BOARD_REMRAM_V1               5001  // RemRam v1
#define BOARD_TEENSY41                5002  // Teensy 4.1
#define BOARD_T41U5XBB                5003  // T41U5XBB Teensy 4.1 breakout board
#define BOARD_NUCLEO_F767ZI           5004  // ST NUCLEO-F767ZI Dev Board

//
// Espressif ESP32 WiFi
//

#define BOARD_ESPRESSIF_ESP32         6000  // Generic ESP32
#define BOARD_MRR_ESPA                6001  // MRR ESPA board based on ESP32 (native pins only)
#define BOARD_MRR_ESPE                6002  // MRR ESPE board based on ESP32 (with I2S stepper stream)
#define BOARD_E4D_BOX                 6003  // E4d@BOX

//
// SAMD51 ARM Cortex M4
//

#define BOARD_AGCM4_RAMPS_144         6100  // RAMPS 1.4.4

//
<<<<<<< HEAD
// Custom board
//

#define BOARD_CUSTOM                  9998  // Custom pins definition for development and/or rare boards

//
=======
>>>>>>> 0d107c25
// Simulations
//

#define BOARD_LINUX_RAMPS             9999

#define _MB_1(B)  (defined(BOARD_##B) && MOTHERBOARD==BOARD_##B)
#define MB(V...)  DO(MB,||,V)

#define IS_MELZI MB(MELZI, MELZI_CREALITY, MELZI_MAKR3D, MELZI_MALYAN, MELZI_TRONXY, MELZI_V2)<|MERGE_RESOLUTION|>--- conflicted
+++ resolved
@@ -284,7 +284,6 @@
 // STM32 ARM Cortex-M3
 //
 
-<<<<<<< HEAD
 #define BOARD_MALYAN_M200_V2          4000  // STM32F070CB  STM32F0 controller
 #define BOARD_MALYAN_M300             4001  // STM32F070-based delta
 #define BOARD_STM32F103RE             4002  // STM32F103RE Libmaple-based STM32F1 controller
@@ -323,43 +322,6 @@
 #define BOARD_CREALITY_V427           4035  // Creality v4.2.7 (STM32F103RE)
 #define BOARD_TRIGORILLA_PRO          4036  // Trigorilla Pro (STM32F103ZET6)
 #define BOARD_FLY_MINI                4037  // FLY MINI (STM32F103RCT6)
-=======
-#define BOARD_STM32F103RE             4000  // STM32F103RE Libmaple-based STM32F1 controller
-#define BOARD_MALYAN_M200             4001  // STM32C8T6  Libmaple-based STM32F1 controller
-#define BOARD_MALYAN_M200_V2          4002  // STM32F070RB  Libmaple-based STM32F0 controller
-#define BOARD_STM3R_MINI              4003  // STM32F103RE  Libmaple-based STM32F1 controller
-#define BOARD_GTM32_PRO_VB            4004  // STM32F103VET6 controller
-#define BOARD_MORPHEUS                4005  // STM32F103C8 / STM32F103CB  Libmaple-based STM32F1 controller
-#define BOARD_CHITU3D                 4006  // Chitu3D (STM32F103RET6)
-#define BOARD_MKS_ROBIN               4007  // MKS Robin (STM32F103ZET6)
-#define BOARD_MKS_ROBIN_MINI          4008  // MKS Robin Mini (STM32F103VET6)
-#define BOARD_MKS_ROBIN_NANO          4009  // MKS Robin Nano (STM32F103VET6)
-#define BOARD_MKS_ROBIN_NANO_V2       4010  // MKS Robin Nano V2 (STM32F103VET6)
-#define BOARD_MKS_ROBIN_LITE          4011  // MKS Robin Lite/Lite2 (STM32F103RCT6)
-#define BOARD_MKS_ROBIN_LITE3         4012  // MKS Robin Lite3 (STM32F103RCT6)
-#define BOARD_MKS_ROBIN_PRO           4013  // MKS Robin Pro (STM32F103ZET6)
-#define BOARD_BTT_SKR_MINI_V1_1       4014  // BigTreeTech SKR Mini v1.1 (STM32F103RC)
-#define BOARD_BTT_SKR_MINI_E3_V1_0    4015  // BigTreeTech SKR Mini E3 (STM32F103RC)
-#define BOARD_BTT_SKR_MINI_E3_V1_2    4016  // BigTreeTech SKR Mini E3 V1.2 (STM32F103RC)
-#define BOARD_BTT_SKR_MINI_E3_V2_0    4017  // BigTreeTech SKR Mini E3 V2.0 (STM32F103RC)
-#define BOARD_BTT_SKR_E3_DIP          4018  // BigTreeTech SKR E3 DIP V1.0 (STM32F103RC / STM32F103RE)
-#define BOARD_JGAURORA_A5S_A1         4019  // JGAurora A5S A1 (STM32F103ZET6)
-#define BOARD_FYSETC_AIO_II           4020  // FYSETC AIO_II
-#define BOARD_FYSETC_CHEETAH          4021  // FYSETC Cheetah
-#define BOARD_FYSETC_CHEETAH_V12      4022  // FYSETC Cheetah V1.2
-#define BOARD_LONGER3D_LK             4023  // Alfawise U20/U20+/U30 (Longer3D LK1/2) / STM32F103VET6
-#define BOARD_GTM32_MINI              4024  // STM32F103VET6 controller
-#define BOARD_GTM32_MINI_A30          4025  // STM32F103VET6 controller
-#define BOARD_GTM32_REV_B             4026  // STM32F103VET6 controller
-#define BOARD_MKS_ROBIN_E3D           4027  // MKS Robin E3D (STM32F103RCT6)
-#define BOARD_MKS_ROBIN_E3            4028  // MKS Robin E3 (STM32F103RCT6)
-#define BOARD_MALYAN_M300             4029  // STM32F070-based delta
-#define BOARD_CCROBOT_MEEB_3DP        4030  // ccrobot-online.com MEEB_3DP (STM32F103RC)
-#define BOARD_CHITU3D_V5              4031  // Chitu3D TronXY X5SA V5 Board
-#define BOARD_CHITU3D_V6              4032  // Chitu3D TronXY X5SA V5 Board
-#define BOARD_CREALITY_V4             4033  // Creality v4.x (STM32F103RE)
-#define BOARD_TRIGORILLA_PRO          4034  // Trigorilla Pro (STM32F103ZET6)
->>>>>>> 0d107c25
 
 //
 // ARM Cortex-M4F
@@ -419,15 +381,10 @@
 #define BOARD_AGCM4_RAMPS_144         6100  // RAMPS 1.4.4
 
 //
-<<<<<<< HEAD
 // Custom board
 //
 
 #define BOARD_CUSTOM                  9998  // Custom pins definition for development and/or rare boards
-
-//
-=======
->>>>>>> 0d107c25
 // Simulations
 //
 
