/**
 * Marlin 3D Printer Firmware
 * Copyright (C) 2019 MarlinFirmware [https://github.com/MarlinFirmware/Marlin]
 *
 * Based on Sprinter and grbl.
 * Copyright (C) 2011 Camiel Gubbels / Erik van der Zalm
 *
 * This program is free software: you can redistribute it and/or modify
 * it under the terms of the GNU General Public License as published by
 * the Free Software Foundation, either version 3 of the License, or
 * (at your option) any later version.
 *
 * This program is distributed in the hope that it will be useful,
 * but WITHOUT ANY WARRANTY; without even the implied warranty of
 * MERCHANTABILITY or FITNESS FOR A PARTICULAR PURPOSE.  See the
 * GNU General Public License for more details.
 *
 * You should have received a copy of the GNU General Public License
 * along with this program.  If not, see <http://www.gnu.org/licenses/>.
 *
 */
#pragma once

#define BOARD_UNKNOWN -1

//
// RAMPS 1.3 / 1.4 - ATmega1280, ATmega2560
//

#define BOARD_RAMPS_OLD                  3  // MEGA/RAMPS up to 1.2

#define BOARD_RAMPS_13_EFB              33  // RAMPS 1.3 (Power outputs: Hotend, Fan, Bed)
#define BOARD_RAMPS_13_EEB              34  // RAMPS 1.3 (Power outputs: Hotend0, Hotend1, Bed)
#define BOARD_RAMPS_13_EFF              35  // RAMPS 1.3 (Power outputs: Hotend, Fan0, Fan1)
#define BOARD_RAMPS_13_EEF              36  // RAMPS 1.3 (Power outputs: Hotend0, Hotend1, Fan)
#define BOARD_RAMPS_13_SF               38  // RAMPS 1.3 (Power outputs: Spindle, Controller Fan)

#define BOARD_RAMPS_14_EFB              43  // RAMPS 1.4 (Power outputs: Hotend, Fan, Bed)
#define BOARD_RAMPS_14_EEB              44  // RAMPS 1.4 (Power outputs: Hotend0, Hotend1, Bed)
#define BOARD_RAMPS_14_EFF              45  // RAMPS 1.4 (Power outputs: Hotend, Fan0, Fan1)
#define BOARD_RAMPS_14_EEF              46  // RAMPS 1.4 (Power outputs: Hotend0, Hotend1, Fan)
#define BOARD_RAMPS_14_SF               48  // RAMPS 1.4 (Power outputs: Spindle, Controller Fan)

#define BOARD_RAMPS_PLUS_EFB           143  // RAMPS Plus 3DYMY (Power outputs: Hotend, Fan, Bed)
#define BOARD_RAMPS_PLUS_EEB           144  // RAMPS Plus 3DYMY (Power outputs: Hotend0, Hotend1, Bed)
#define BOARD_RAMPS_PLUS_EFF           145  // RAMPS Plus 3DYMY (Power outputs: Hotend, Fan0, Fan1)
#define BOARD_RAMPS_PLUS_EEF           146  // RAMPS Plus 3DYMY (Power outputs: Hotend0, Hotend1, Fan)
#define BOARD_RAMPS_PLUS_SF            148  // RAMPS Plus 3DYMY (Power outputs: Spindle, Controller Fan)

//
// RAMPS Derivatives - ATmega1280, ATmega2560
//

#define BOARD_3DRAG                     77  // 3Drag Controller
#define BOARD_K8200                     78  // Velleman K8200 Controller (derived from 3Drag Controller)
#define BOARD_K8400                     79  // Velleman K8400 Controller (derived from 3Drag Controller)
#define BOARD_BAM_DICE                 401  // 2PrintBeta BAM&DICE with STK drivers
#define BOARD_BAM_DICE_DUE             402  // 2PrintBeta BAM&DICE Due with STK drivers
#define BOARD_MKS_BASE                  40  // MKS BASE v1.0
#define BOARD_MKS_BASE_14              404  // MKS v1.4 A4982 stepper drivers
#define BOARD_MKS_BASE_15              405  // MKS v1.5 with Allegro A4982 stepper drivers
#define BOARD_MKS_BASE_HEROIC           41  // MKS BASE 1.0 with Heroic HR4982 stepper drivers
#define BOARD_MKS_GEN_13                47  // MKS GEN v1.3 or 1.4
#define BOARD_MKS_GEN_L                 53  // MKS GEN L
#define BOARD_KFB_2                    136  // Bigtreetech or BIQU KFB2.0
#define BOARD_ZRIB_V20                 504  // zrib V2.0 control board (Chinese knock off RAMPS replica)
#define BOARD_FELIX2                    37  // Felix 2.0+ Electronics Board (RAMPS like)
#define BOARD_RIGIDBOARD                42  // Invent-A-Part RigidBoard
#define BOARD_RIGIDBOARD_V2             52  // Invent-A-Part RigidBoard V2
#define BOARD_SAINSMART_2IN1            49  // Sainsmart 2-in-1 board
#define BOARD_ULTIMAKER                  7  // Ultimaker
#define BOARD_ULTIMAKER_OLD             71  // Ultimaker (Older electronics. Pre 1.5.4. This is rare)
#define BOARD_AZTEEG_X3                 67  // Azteeg X3
#define BOARD_AZTEEG_X3_PRO             68  // Azteeg X3 Pro
#define BOARD_ULTIMAIN_2                72  // Ultimainboard 2.x (Uses TEMP_SENSOR 20)
#define BOARD_RUMBA                     80  // Rumba
#define BOARD_RUMBA_RAISE3D            333  // Raise3D N series Rumba derivative
#define BOARD_RL200                    801  // Rapide Lite 200 (v1, low-cost RUMBA clone with drv)
#define BOARD_FORMBOT_TREX2PLUS         95  // Formbot T-Rex 2 Plus
#define BOARD_FORMBOT_TREX3             96  // Formbot T-Rex 3
#define BOARD_FORMBOT_RAPTOR            97  // Formbot Raptor
#define BOARD_FORMBOT_RAPTOR2           98  // Formbot Raptor 2
#define BOARD_BQ_ZUM_MEGA_3D           503  // bq ZUM Mega 3D
#define BOARD_MAKEBOARD_MINI           431  // MakeBoard Mini v2.1.2 is a control board sold by MicroMake
#define BOARD_TRIGORILLA_13            343  // TriGorilla Anycubic version 1.3 based on RAMPS EFB
#define BOARD_TRIGORILLA_14            443  //   ... Ver 1.4
#define BOARD_TRIGORILLA_14_11         444  //   ... Rev 1.1 (new servo pin order)
#define BOARD_RAMPS_ENDER_4            243  // Creality: Ender-4, CR-8
#define BOARD_RAMPS_CREALITY           244  // Creality: CR10S, CR20, CR-X
#define BOARD_RAMPS_DAGOMA             245  // Dagoma F5
#define BOARD_FYSETC_F6_13             541  // Fysetc F6
#define BOARD_DUPLICATOR_I3_PLUS        31  // Wanhao Duplicator i3 Plus
#define BOARD_VORON                    441  // VORON Design
#define BOARD_TRONXY_V3_1_0            442  // Tronxy TRONXY-V3-1.0
#define BOARD_Z_BOLT_X_SERIES          550  // Z-Bolt X Series

//
// Other ATmega1280, ATmega2560
//

#define BOARD_CNCONTROLS_11            111  // Cartesio CN Controls V11
#define BOARD_CNCONTROLS_12            112  // Cartesio CN Controls V12
#define BOARD_CHEAPTRONIC                2  // Cheaptronic v1.0
#define BOARD_CHEAPTRONIC_V2            21  // Cheaptronic v2.0
#define BOARD_MIGHTYBOARD_REVE         200  // Makerbot Mightyboard Revision E
#define BOARD_MEGATRONICS               70  // Megatronics
#define BOARD_MEGATRONICS_2            701  // Megatronics v2.0
#define BOARD_MEGATRONICS_3            703  // Megatronics v3.0
#define BOARD_MEGATRONICS_31           704  // Megatronics v3.1
#define BOARD_MEGATRONICS_32           705  // Megatronics v3.2
#define BOARD_RAMBO                    301  // Rambo
#define BOARD_MINIRAMBO                302  // Mini-Rambo
#define BOARD_MINIRAMBO_10A            303  // Mini-Rambo 1.0a
#define BOARD_EINSY_RAMBO              304  // Einsy Rambo
#define BOARD_EINSY_RETRO              305  // Einsy Retro
#define BOARD_ELEFU_3                   23  // Elefu Ra Board (v3)
#define BOARD_LEAPFROG                 999  // Leapfrog
#define BOARD_MEGACONTROLLER           310  // Mega controller
#define BOARD_SCOOVO_X9H               321  // abee Scoovo X9H
#define BOARD_GT2560_REV_A              74  // Geeetech GT2560 Rev. A
#define BOARD_GT2560_REV_A_PLUS         75  // Geeetech GT2560 Rev. A+ (with auto level probe)
#define BOARD_GT2560_V3                 76  // Geeetech GT2560 Rev B for A10(M/D)
#define BOARD_GT2560_V3_MC2             73  // Geeetech GT2560 Rev B for Mecreator2
#define BOARD_GT2560_V3_A20             86  // Geeetech GT2560 Rev B for A20(M/D)
#define BOARD_EINSTART_S               666  // Einstart retrofit

//
// ATmega1281, ATmega2561
//

#define BOARD_MINITRONICS              702  // Minitronics v1.0/1.1
#define BOARD_SILVER_GATE               25  // Silvergate v1.0

//
// Sanguinololu and Derivatives - ATmega644P, ATmega1284P
//

#define BOARD_SANGUINOLOLU_11            6  // Sanguinololu < 1.2
#define BOARD_SANGUINOLOLU_12           62  // Sanguinololu 1.2 and above
#define BOARD_MELZI                     63  // Melzi
#define BOARD_MELZI_MAKR3D              66  // Melzi with ATmega1284 (MaKr3d version)
#define BOARD_MELZI_CREALITY            89  // Melzi Creality3D board (for CR-10 etc)
#define BOARD_MELZI_MALYAN              92  // Melzi Malyan M150 board
#define BOARD_MELZI_TRONXY             505  // Tronxy X5S
#define BOARD_STB_11                    64  // STB V1.1
#define BOARD_AZTEEG_X1                 65  // Azteeg X1
#define BOARD_ANET_10                   69  // Anet 1.0 (Melzi clone)

//
// Other ATmega644P, ATmega644, ATmega1284P
//

#define BOARD_GEN3_MONOLITHIC           22  // Gen3 Monolithic Electronics
#define BOARD_GEN3_PLUS                  9  // Gen3+
#define BOARD_GEN6                       5  // Gen6
#define BOARD_GEN6_DELUXE               51  // Gen6 deluxe
#define BOARD_GEN7_CUSTOM               10  // Gen7 custom (Alfons3 Version) "https://github.com/Alfons3/Generation_7_Electronics"
#define BOARD_GEN7_12                   11  // Gen7 v1.1, v1.2
#define BOARD_GEN7_13                   12  // Gen7 v1.3
#define BOARD_GEN7_14                   13  // Gen7 v1.4
#define BOARD_OMCA_A                    90  // Alpha OMCA board
#define BOARD_OMCA                      91  // Final OMCA board
#define BOARD_SETHI                     20  // Sethi 3D_1

//
// Teensyduino - AT90USB1286, AT90USB1286P
//

#define BOARD_TEENSYLU                   8  // Teensylu
#define BOARD_PRINTRBOARD               81  // Printrboard (AT90USB1286)
#define BOARD_PRINTRBOARD_REVF         811  // Printrboard Revision F (AT90USB1286)
#define BOARD_BRAINWAVE                 82  // Brainwave (AT90USB646)
#define BOARD_BRAINWAVE_PRO             85  // Brainwave Pro (AT90USB1286)
#define BOARD_SAV_MKI                   83  // SAV Mk-I (AT90USB1286)
#define BOARD_TEENSY2                   84  // Teensy++2.0 (AT90USB1286)
#define BOARD_5DPRINT                   88  // 5DPrint D8 Driver Board

//
// LPC1768 ARM Cortex M3
//

#define BOARD_RAMPS_14_RE_ARM_EFB     1743  // Re-ARM with RAMPS 1.4 (Power outputs: Hotend, Fan, Bed)
#define BOARD_RAMPS_14_RE_ARM_EEB     1744  // Re-ARM with RAMPS 1.4 (Power outputs: Hotend0, Hotend1, Bed)
#define BOARD_RAMPS_14_RE_ARM_EFF     1745  // Re-ARM with RAMPS 1.4 (Power outputs: Hotend, Fan0, Fan1)
#define BOARD_RAMPS_14_RE_ARM_EEF     1746  // Re-ARM with RAMPS 1.4 (Power outputs: Hotend0, Hotend1, Fan)
#define BOARD_RAMPS_14_RE_ARM_SF      1748  // Re-ARM with RAMPS 1.4 (Power outputs: Spindle, Controller Fan)
#define BOARD_MKS_SBASE               1750  // MKS-Sbase (Power outputs: Hotend0, Hotend1, Bed, Fan)
#define BOARD_AZSMZ_MINI              1751  // AZSMZ Mini
#define BOARD_AZTEEG_X5_GT            1752  // Azteeg X5 GT (Power outputs: Hotend0, Hotend1, Bed, Fan)
#define BOARD_BIQU_BQ111_A4           1753  // BIQU BQ111-A4 (Power outputs: Hotend, Fan, Bed)
#define BOARD_SELENA_COMPACT          1754  // Selena Compact (Power outputs: Hotend0, Hotend1, Bed0, Bed1, Fan0, Fan1)
#define BOARD_COHESION3D_REMIX        1755  // Cohesion3D ReMix
#define BOARD_COHESION3D_MINI         1756  // Cohesion3D Mini
#define BOARD_SMOOTHIEBOARD           1757  // Smoothieboard
#define BOARD_AZTEEG_X5_MINI_WIFI     1758  // Azteeg X5 Mini Wifi (Power outputs: Hotend0, Bed, Fan)
#define BOARD_BIQU_SKR_V1_1           1759  // BIQU SKR_V1.1 (Power outputs: Hotend0,Hotend1, Fan, Bed)
#define BOARD_BIQU_B300_V1_0          1760  // BIQU B300_V1.0 (Power outputs: Hotend0, Fan, Bed, SPI Driver)
#define BOARD_BIGTREE_SKR_V1_3        1761  // BIGTREE SKR_V1.3 (Power outputs: Hotend0, Hotend1, Fan, Bed)
#define BOARD_AZTEEG_X5_MINI          1762  // Azteeg X5 Mini (Power outputs: Hotend0, Bed, Fan)
#define BOARD_MKS_SGEN                1763  // MKS-SGen (Power outputs: Hotend0, Hotend1, Bed, Fan)

//
// SAM3X8E ARM Cortex M3
//

#define BOARD_DUE3DOM                 1411  // DUE3DOM for Arduino DUE
#define BOARD_DUE3DOM_MINI            1412  // DUE3DOM MINI for Arduino DUE
#define BOARD_RADDS                   1502  // RADDS
#define BOARD_RAMPS_FD_V1             1503  // RAMPS-FD v1
#define BOARD_RAMPS_FD_V2             1504  // RAMPS-FD v2
#define BOARD_RAMPS_SMART_EFB         1523  // RAMPS-SMART (Power outputs: Hotend, Fan, Bed)
#define BOARD_RAMPS_SMART_EEB         1524  // RAMPS-SMART (Power outputs: Hotend0, Hotend1, Bed)
#define BOARD_RAMPS_SMART_EFF         1525  // RAMPS-SMART (Power outputs: Hotend, Fan0, Fan1)
#define BOARD_RAMPS_SMART_EEF         1526  // RAMPS-SMART (Power outputs: Hotend0, Hotend1, Fan)
#define BOARD_RAMPS_SMART_SF          1528  // RAMPS-SMART (Power outputs: Spindle, Controller Fan)
#define BOARD_RAMPS_DUO_EFB           1533  // RAMPS Duo (Power outputs: Hotend, Fan, Bed)
#define BOARD_RAMPS_DUO_EEB           1534  // RAMPS Duo (Power outputs: Hotend0, Hotend1, Bed)
#define BOARD_RAMPS_DUO_EFF           1535  // RAMPS Duo (Power outputs: Hotend, Fan0, Fan1)
#define BOARD_RAMPS_DUO_EEF           1536  // RAMPS Duo (Power outputs: Hotend0, Hotend1, Fan)
#define BOARD_RAMPS_DUO_SF            1538  // RAMPS Duo (Power outputs: Spindle, Controller Fan)
#define BOARD_RAMPS4DUE_EFB           1543  // RAMPS4DUE (Power outputs: Hotend, Fan, Bed)
#define BOARD_RAMPS4DUE_EEB           1544  // RAMPS4DUE (Power outputs: Hotend0, Hotend1, Bed)
#define BOARD_RAMPS4DUE_EFF           1545  // RAMPS4DUE (Power outputs: Hotend, Fan0, Fan1)
#define BOARD_RAMPS4DUE_EEF           1546  // RAMPS4DUE (Power outputs: Hotend0, Hotend1, Fan)
#define BOARD_RAMPS4DUE_SF            1548  // RAMPS4DUE (Power outputs: Spindle, Controller Fan)
#define BOARD_RURAMPS4D_11            1550  // RuRAMPS4Duo v1.1 (Power outputs: Hotend0, Hotend1, Hotend2, Fan0, Fan1, Bed)
#define BOARD_RURAMPS4D_13            1551  // RuRAMPS4Duo v1.3 (Power outputs: Hotend0, Hotend1, Hotend2, Fan0, Fan1, Bed)
#define BOARD_ULTRATRONICS_PRO        1560  // ReprapWorld Ultratronics Pro V1.0
#define BOARD_ARCHIM1                 1591  // UltiMachine Archim1 (with DRV8825 drivers)
#define BOARD_ARCHIM2                 1592  // UltiMachine Archim2 (with TMC2130 drivers)
#define BOARD_ALLIGATOR               1602  // Alligator Board R2

//
// SAM3X8C ARM Cortex M3
//

#define BOARD_PRINTRBOARD_G2          1620  // PRINTRBOARD G2
#define BOARD_ADSK                    1610  // Arduino DUE Shield Kit (ADSK)

//
// STM32 ARM Cortex-M3
//

<<<<<<< HEAD
#define BOARD_STM32F1R         1800   // STM32R Libmaple based STM32F1 controller
#define BOARD_MALYAN_M200      1801   // STM32C8T6 Libmaple based stm32f1 controller
#define BOARD_STM3R_MINI       1803   // STM32 Libmaple based stm32f1 controller
#define BOARD_GTM32_PRO_VB     1805   // STM32f103VET6 controller
#define BOARD_MORPHEUS         1806   // STM32F103C8/STM32F103CB Libmaple based stm32f1 controller
#define BOARD_MKS_ROBIN        1808   // MKS Robin / STM32F103ZET6
#define BOARD_MKS_ROBIN_NANO   1812   // MKS Robin nano / STM32F103VET6
#define BOARD_BIGTREE_SKR_MINI_V1_1 1814 // STM32F103RC
#define BOARD_JGAURORA_A5S_A1  1820   // JGAurora A5S A1 / STM32F103ZET6
=======
#define BOARD_STM32F1R                1800  // STM32R Libmaple based STM32F1 controller
#define BOARD_MALYAN_M200             1801  // STM32C8T6 Libmaple based stm32f1 controller
#define BOARD_STM3R_MINI              1803  // STM32 Libmaple based stm32f1 controller
#define BOARD_GTM32_PRO_VB            1805  // STM32f103VET6 controller
#define BOARD_MORPHEUS                1806  // STM32F103C8/STM32F103CB Libmaple based stm32f1 controller
#define BOARD_MKS_ROBIN               1808  // MKS Robin / STM32F103ZET6
#define BOARD_MKS_ROBIN_MINI          1813  // MKS Robin Mini / STM32F103VET6
#define BOARD_BIGTREE_SKR_MINI_V1_1   1814  // STM32F103RC
#define BOARD_JGAURORA_A5S_A1         1820  // JGAurora A5S A1 / STM32F103ZET6
>>>>>>> 07dac315

//
// STM32 ARM Cortex-M4F
//

#define BOARD_TEENSY31_32             1552  // Teensy3.1 and Teensy3.2
#define BOARD_TEENSY35_36              841  // Teensy3.5 and Teensy3.6
#define BOARD_BEAST                   1802  // STM32FxxxVxT6 Libmaple based stm32f4 controller
#define BOARD_STM32F4                 1804  // STM32 STM32GENERIC based STM32F4 controller
#define BOARD_ARMED                   1807  // Arm'ed STM32F4 based controller
#define BOARD_RUMBA32                 1809  // RUMBA32 STM32F4 based controller
#define BOARD_BLACK_STM32F407VE       1810  // BLACK_STM32F407VE
#define BOARD_BLACK_STM32F407ZE       1811  // BLACK_STM32F407ZE
#define BOARD_STEVAL                  1866  // STEVAL-3DP001V1 3D PRINTER BOARD

//
// ARM Cortex M7
//

#define BOARD_THE_BORG                1860  // THE-BORG (Power outputs: Hotend0, Hotend1, Bed, Fan)
#define BOARD_REMRAM_V1               1862  // RemRam v1

//
// Espressif ESP32 WiFi
//
#define BOARD_ESP32                   1900

//
// Simulations
//

#define BOARD_LINUX_RAMPS             2000

#define MB(board) (defined(BOARD_##board) && MOTHERBOARD==BOARD_##board)<|MERGE_RESOLUTION|>--- conflicted
+++ resolved
@@ -241,17 +241,6 @@
 // STM32 ARM Cortex-M3
 //
 
-<<<<<<< HEAD
-#define BOARD_STM32F1R         1800   // STM32R Libmaple based STM32F1 controller
-#define BOARD_MALYAN_M200      1801   // STM32C8T6 Libmaple based stm32f1 controller
-#define BOARD_STM3R_MINI       1803   // STM32 Libmaple based stm32f1 controller
-#define BOARD_GTM32_PRO_VB     1805   // STM32f103VET6 controller
-#define BOARD_MORPHEUS         1806   // STM32F103C8/STM32F103CB Libmaple based stm32f1 controller
-#define BOARD_MKS_ROBIN        1808   // MKS Robin / STM32F103ZET6
-#define BOARD_MKS_ROBIN_NANO   1812   // MKS Robin nano / STM32F103VET6
-#define BOARD_BIGTREE_SKR_MINI_V1_1 1814 // STM32F103RC
-#define BOARD_JGAURORA_A5S_A1  1820   // JGAurora A5S A1 / STM32F103ZET6
-=======
 #define BOARD_STM32F1R                1800  // STM32R Libmaple based STM32F1 controller
 #define BOARD_MALYAN_M200             1801  // STM32C8T6 Libmaple based stm32f1 controller
 #define BOARD_STM3R_MINI              1803  // STM32 Libmaple based stm32f1 controller
@@ -259,9 +248,9 @@
 #define BOARD_MORPHEUS                1806  // STM32F103C8/STM32F103CB Libmaple based stm32f1 controller
 #define BOARD_MKS_ROBIN               1808  // MKS Robin / STM32F103ZET6
 #define BOARD_MKS_ROBIN_MINI          1813  // MKS Robin Mini / STM32F103VET6
+#define BOARD_MKS_ROBIN_NANO          1812  // MKS Robin Nano / STM32F103VET6
 #define BOARD_BIGTREE_SKR_MINI_V1_1   1814  // STM32F103RC
 #define BOARD_JGAURORA_A5S_A1         1820  // JGAurora A5S A1 / STM32F103ZET6
->>>>>>> 07dac315
 
 //
 // STM32 ARM Cortex-M4F
