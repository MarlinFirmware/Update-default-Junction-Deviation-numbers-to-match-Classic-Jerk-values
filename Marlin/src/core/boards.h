/**
 * Marlin 3D Printer Firmware
 * Copyright (c) 2020 MarlinFirmware [https://github.com/MarlinFirmware/Marlin]
 *
 * Based on Sprinter and grbl.
 * Copyright (c) 2011 Camiel Gubbels / Erik van der Zalm
 *
 * This program is free software: you can redistribute it and/or modify
 * it under the terms of the GNU General Public License as published by
 * the Free Software Foundation, either version 3 of the License, or
 * (at your option) any later version.
 *
 * This program is distributed in the hope that it will be useful,
 * but WITHOUT ANY WARRANTY; without even the implied warranty of
 * MERCHANTABILITY or FITNESS FOR A PARTICULAR PURPOSE.  See the
 * GNU General Public License for more details.
 *
 * You should have received a copy of the GNU General Public License
 * along with this program.  If not, see <http://www.gnu.org/licenses/>.
 *
 */
#pragma once

#include "macros.h"

#define BOARD_UNKNOWN -1

//
// RAMPS 1.3 / 1.4 - ATmega1280, ATmega2560
//

#define BOARD_RAMPS_OLD               1000  // MEGA/RAMPS up to 1.2

#define BOARD_RAMPS_13_EFB            1010  // RAMPS 1.3 (Power outputs: Hotend, Fan, Bed)
#define BOARD_RAMPS_13_EEB            1011  // RAMPS 1.3 (Power outputs: Hotend0, Hotend1, Bed)
#define BOARD_RAMPS_13_EFF            1012  // RAMPS 1.3 (Power outputs: Hotend, Fan0, Fan1)
#define BOARD_RAMPS_13_EEF            1013  // RAMPS 1.3 (Power outputs: Hotend0, Hotend1, Fan)
#define BOARD_RAMPS_13_SF             1014  // RAMPS 1.3 (Power outputs: Spindle, Controller Fan)

#define BOARD_RAMPS_14_EFB            1020  // RAMPS 1.4 (Power outputs: Hotend, Fan, Bed)
#define BOARD_RAMPS_14_EEB            1021  // RAMPS 1.4 (Power outputs: Hotend0, Hotend1, Bed)
#define BOARD_RAMPS_14_EFF            1022  // RAMPS 1.4 (Power outputs: Hotend, Fan0, Fan1)
#define BOARD_RAMPS_14_EEF            1023  // RAMPS 1.4 (Power outputs: Hotend0, Hotend1, Fan)
#define BOARD_RAMPS_14_SF             1024  // RAMPS 1.4 (Power outputs: Spindle, Controller Fan)

#define BOARD_RAMPS_PLUS_EFB          1030  // RAMPS Plus 3DYMY (Power outputs: Hotend, Fan, Bed)
#define BOARD_RAMPS_PLUS_EEB          1031  // RAMPS Plus 3DYMY (Power outputs: Hotend0, Hotend1, Bed)
#define BOARD_RAMPS_PLUS_EFF          1032  // RAMPS Plus 3DYMY (Power outputs: Hotend, Fan0, Fan1)
#define BOARD_RAMPS_PLUS_EEF          1033  // RAMPS Plus 3DYMY (Power outputs: Hotend0, Hotend1, Fan)
#define BOARD_RAMPS_PLUS_SF           1034  // RAMPS Plus 3DYMY (Power outputs: Spindle, Controller Fan)

//
// RAMPS Derivatives - ATmega1280, ATmega2560
//

#define BOARD_3DRAG                   1100  // 3Drag Controller
#define BOARD_K8200                   1101  // Velleman K8200 Controller (derived from 3Drag Controller)
#define BOARD_K8400                   1102  // Velleman K8400 Controller (derived from 3Drag Controller)
#define BOARD_BAM_DICE                1103  // 2PrintBeta BAM&DICE with STK drivers
#define BOARD_BAM_DICE_DUE            1104  // 2PrintBeta BAM&DICE Due with STK drivers
#define BOARD_MKS_BASE                1105  // MKS BASE v1.0
#define BOARD_MKS_BASE_14             1106  // MKS BASE v1.4 with Allegro A4982 stepper drivers
#define BOARD_MKS_BASE_15             1107  // MKS BASE v1.5 with Allegro A4982 stepper drivers
#define BOARD_MKS_BASE_16             1108  // MKS BASE v1.6 with Allegro A4982 stepper drivers
#define BOARD_MKS_BASE_HEROIC         1109  // MKS BASE 1.0 with Heroic HR4982 stepper drivers
#define BOARD_MKS_GEN_13              1110  // MKS GEN v1.3 or 1.4
#define BOARD_MKS_GEN_L               1111  // MKS GEN L
#define BOARD_KFB_2                   1112  // BigTreeTech or BIQU KFB2.0
#define BOARD_ZRIB_V20                1113  // zrib V2.0 control board (Chinese knock off RAMPS replica)
#define BOARD_FELIX2                  1114  // Felix 2.0+ Electronics Board (RAMPS like)
#define BOARD_RIGIDBOARD              1115  // Invent-A-Part RigidBoard
#define BOARD_RIGIDBOARD_V2           1116  // Invent-A-Part RigidBoard V2
#define BOARD_SAINSMART_2IN1          1117  // Sainsmart 2-in-1 board
#define BOARD_ULTIMAKER               1118  // Ultimaker
#define BOARD_ULTIMAKER_OLD           1119  // Ultimaker (Older electronics. Pre 1.5.4. This is rare)
#define BOARD_AZTEEG_X3               1120  // Azteeg X3
#define BOARD_AZTEEG_X3_PRO           1121  // Azteeg X3 Pro
#define BOARD_ULTIMAIN_2              1122  // Ultimainboard 2.x (Uses TEMP_SENSOR 20)
#define BOARD_RUMBA                   1123  // Rumba
#define BOARD_RUMBA_RAISE3D           1124  // Raise3D N series Rumba derivative
#define BOARD_RL200                   1125  // Rapide Lite 200 (v1, low-cost RUMBA clone with drv)
#define BOARD_FORMBOT_TREX2PLUS       1126  // Formbot T-Rex 2 Plus
#define BOARD_FORMBOT_TREX3           1127  // Formbot T-Rex 3
#define BOARD_FORMBOT_RAPTOR          1128  // Formbot Raptor
#define BOARD_FORMBOT_RAPTOR2         1129  // Formbot Raptor 2
#define BOARD_BQ_ZUM_MEGA_3D          1130  // bq ZUM Mega 3D
#define BOARD_MAKEBOARD_MINI          1131  // MakeBoard Mini v2.1.2 is a control board sold by MicroMake
#define BOARD_TRIGORILLA_13           1132  // TriGorilla Anycubic version 1.3-based on RAMPS EFB
#define BOARD_TRIGORILLA_14           1133  //   ... Ver 1.4
#define BOARD_TRIGORILLA_14_11        1134  //   ... Rev 1.1 (new servo pin order)
#define BOARD_RAMPS_ENDER_4           1135  // Creality: Ender-4, CR-8
#define BOARD_RAMPS_CREALITY          1136  // Creality: CR10S, CR20, CR-X
#define BOARD_RAMPS_DAGOMA            1137  // Dagoma F5
#define BOARD_FYSETC_F6_13            1138  // FYSETC F6 1.3
#define BOARD_FYSETC_F6_14            1139  // FYSETC F6 1.4
#define BOARD_DUPLICATOR_I3_PLUS      1140  // Wanhao Duplicator i3 Plus
#define BOARD_VORON                   1141  // VORON Design
#define BOARD_TRONXY_V3_1_0           1142  // Tronxy TRONXY-V3-1.0
#define BOARD_Z_BOLT_X_SERIES         1143  // Z-Bolt X Series
#define BOARD_TT_OSCAR                1144  // TT OSCAR
#define BOARD_OVERLORD                1145  // Overlord/Overlord Pro
#define BOARD_HJC2560C_REV1           1146  // ADIMLab Gantry v1
#define BOARD_HJC2560C_REV2           1147  // ADIMLab Gantry v2
#define BOARD_TANGO                   1148  // BIQU Tango V1
#define BOARD_MKS_GEN_L_V2            1149  // MKS GEN L V2
#define BOARD_COPYMASTER_3D           1150  // Copymaster 3D
<<<<<<< HEAD
#define BOARD_K8600                   1175  // Velleman K8600 Controller (Vertex Nano)
=======
#define BOARD_ORTUR_4                 1151  // Ortur 4

>>>>>>> 544b1663
//
// RAMBo and derivatives
//

#define BOARD_RAMBO                   1200  // Rambo
#define BOARD_MINIRAMBO               1201  // Mini-Rambo
#define BOARD_MINIRAMBO_10A           1202  // Mini-Rambo 1.0a
#define BOARD_EINSY_RAMBO             1203  // Einsy Rambo
#define BOARD_EINSY_RETRO             1204  // Einsy Retro
#define BOARD_SCOOVO_X9H              1205  // abee Scoovo X9H

//
// Other ATmega1280, ATmega2560
//

#define BOARD_CNCONTROLS_11           1300  // Cartesio CN Controls V11
#define BOARD_CNCONTROLS_12           1301  // Cartesio CN Controls V12
#define BOARD_CNCONTROLS_15           1302  // Cartesio CN Controls V15
#define BOARD_CHEAPTRONIC             1303  // Cheaptronic v1.0
#define BOARD_CHEAPTRONIC_V2          1304  // Cheaptronic v2.0
#define BOARD_MIGHTYBOARD_REVE        1305  // Makerbot Mightyboard Revision E
#define BOARD_MEGATRONICS             1306  // Megatronics
#define BOARD_MEGATRONICS_2           1307  // Megatronics v2.0
#define BOARD_MEGATRONICS_3           1308  // Megatronics v3.0
#define BOARD_MEGATRONICS_31          1309  // Megatronics v3.1
#define BOARD_MEGATRONICS_32          1310  // Megatronics v3.2
#define BOARD_ELEFU_3                 1311  // Elefu Ra Board (v3)
#define BOARD_LEAPFROG                1312  // Leapfrog
#define BOARD_MEGACONTROLLER          1313  // Mega controller
#define BOARD_GT2560_REV_A            1314  // Geeetech GT2560 Rev. A
#define BOARD_GT2560_REV_A_PLUS       1315  // Geeetech GT2560 Rev. A+ (with auto level probe)
#define BOARD_GT2560_V3               1316  // Geeetech GT2560 Rev B for A10(M/D)
#define BOARD_GT2560_V3_MC2           1317  // Geeetech GT2560 Rev B for Mecreator2
#define BOARD_GT2560_V3_A20           1318  // Geeetech GT2560 Rev B for A20(M/D)
#define BOARD_EINSTART_S              1319  // Einstart retrofit
#define BOARD_WANHAO_ONEPLUS          1320  // Wanhao 0ne+ i3 Mini
#define BOARD_LEAPFROG_XEED2015       1321  // Leapfrog Xeed 2015
#define BOARD_PICA_REVB               1322  // PICA Shield (original version)
#define BOARD_PICA                    1323  // PICA Shield (rev C or later)
#define BOARD_INTAMSYS40              1324  // Intamsys 4.0 (Funmat HT)

//
// ATmega1281, ATmega2561
//

#define BOARD_MINITRONICS             1400  // Minitronics v1.0/1.1
#define BOARD_SILVER_GATE             1401  // Silvergate v1.0

//
// Sanguinololu and Derivatives - ATmega644P, ATmega1284P
//

#define BOARD_SANGUINOLOLU_11         1500  // Sanguinololu < 1.2
#define BOARD_SANGUINOLOLU_12         1501  // Sanguinololu 1.2 and above
#define BOARD_MELZI                   1502  // Melzi
#define BOARD_MELZI_MAKR3D            1503  // Melzi with ATmega1284 (MaKr3d version)
#define BOARD_MELZI_CREALITY          1504  // Melzi Creality3D board (for CR-10 etc)
#define BOARD_MELZI_MALYAN            1505  // Melzi Malyan M150 board
#define BOARD_MELZI_TRONXY            1506  // Tronxy X5S
#define BOARD_STB_11                  1507  // STB V1.1
#define BOARD_AZTEEG_X1               1508  // Azteeg X1
#define BOARD_ANET_10                 1509  // Anet 1.0 (Melzi clone)

//
// Other ATmega644P, ATmega644, ATmega1284P
//

#define BOARD_GEN3_MONOLITHIC         1600  // Gen3 Monolithic Electronics
#define BOARD_GEN3_PLUS               1601  // Gen3+
#define BOARD_GEN6                    1602  // Gen6
#define BOARD_GEN6_DELUXE             1603  // Gen6 deluxe
#define BOARD_GEN7_CUSTOM             1604  // Gen7 custom (Alfons3 Version) "https://github.com/Alfons3/Generation_7_Electronics"
#define BOARD_GEN7_12                 1605  // Gen7 v1.1, v1.2
#define BOARD_GEN7_13                 1606  // Gen7 v1.3
#define BOARD_GEN7_14                 1607  // Gen7 v1.4
#define BOARD_OMCA_A                  1608  // Alpha OMCA board
#define BOARD_OMCA                    1609  // Final OMCA board
#define BOARD_SETHI                   1610  // Sethi 3D_1

//
// Teensyduino - AT90USB1286, AT90USB1286P
//

#define BOARD_TEENSYLU                1700  // Teensylu
#define BOARD_PRINTRBOARD             1701  // Printrboard (AT90USB1286)
#define BOARD_PRINTRBOARD_REVF        1702  // Printrboard Revision F (AT90USB1286)
#define BOARD_BRAINWAVE               1703  // Brainwave (AT90USB646)
#define BOARD_BRAINWAVE_PRO           1704  // Brainwave Pro (AT90USB1286)
#define BOARD_SAV_MKI                 1705  // SAV Mk-I (AT90USB1286)
#define BOARD_TEENSY2                 1706  // Teensy++2.0 (AT90USB1286)
#define BOARD_5DPRINT                 1707  // 5DPrint D8 Driver Board

//
// LPC1768 ARM Cortex M3
//

#define BOARD_RAMPS_14_RE_ARM_EFB     2000  // Re-ARM with RAMPS 1.4 (Power outputs: Hotend, Fan, Bed)
#define BOARD_RAMPS_14_RE_ARM_EEB     2001  // Re-ARM with RAMPS 1.4 (Power outputs: Hotend0, Hotend1, Bed)
#define BOARD_RAMPS_14_RE_ARM_EFF     2002  // Re-ARM with RAMPS 1.4 (Power outputs: Hotend, Fan0, Fan1)
#define BOARD_RAMPS_14_RE_ARM_EEF     2003  // Re-ARM with RAMPS 1.4 (Power outputs: Hotend0, Hotend1, Fan)
#define BOARD_RAMPS_14_RE_ARM_SF      2004  // Re-ARM with RAMPS 1.4 (Power outputs: Spindle, Controller Fan)
#define BOARD_MKS_SBASE               2005  // MKS-Sbase (Power outputs: Hotend0, Hotend1, Bed, Fan)
#define BOARD_AZSMZ_MINI              2006  // AZSMZ Mini
#define BOARD_BIQU_BQ111_A4           2007  // BIQU BQ111-A4 (Power outputs: Hotend, Fan, Bed)
#define BOARD_SELENA_COMPACT          2008  // Selena Compact (Power outputs: Hotend0, Hotend1, Bed0, Bed1, Fan0, Fan1)
#define BOARD_BIQU_B300_V1_0          2009  // BIQU B300_V1.0 (Power outputs: Hotend0, Fan, Bed, SPI Driver)
#define BOARD_MKS_SGEN_L              2010  // MKS-SGen-L (Power outputs: Hotend0, Hotend1, Bed, Fan)
#define BOARD_GMARSH_X6_REV1          2011  // GMARSH X6 board, revision 1 prototype
#define BOARD_BTT_SKR_V1_1            2012  // BigTreeTech SKR v1.1 (Power outputs: Hotend0, Hotend1, Fan, Bed)
#define BOARD_BTT_SKR_V1_3            2013  // BigTreeTech SKR v1.3 (Power outputs: Hotend0, Hotend1, Fan, Bed)
#define BOARD_BTT_SKR_V1_4            2014  // BigTreeTech SKR v1.4 (Power outputs: Hotend0, Hotend1, Fan, Bed)

//
// LPC1769 ARM Cortex M3
//

#define BOARD_MKS_SGEN                2500  // MKS-SGen (Power outputs: Hotend0, Hotend1, Bed, Fan)
#define BOARD_AZTEEG_X5_GT            2501  // Azteeg X5 GT (Power outputs: Hotend0, Hotend1, Bed, Fan)
#define BOARD_AZTEEG_X5_MINI          2502  // Azteeg X5 Mini (Power outputs: Hotend0, Bed, Fan)
#define BOARD_AZTEEG_X5_MINI_WIFI     2503  // Azteeg X5 Mini Wifi (Power outputs: Hotend0, Bed, Fan)
#define BOARD_COHESION3D_REMIX        2504  // Cohesion3D ReMix
#define BOARD_COHESION3D_MINI         2505  // Cohesion3D Mini
#define BOARD_SMOOTHIEBOARD           2506  // Smoothieboard
#define BOARD_TH3D_EZBOARD            2507  // TH3D EZBoard v1.0
#define BOARD_BTT_SKR_V1_4_TURBO      2508  // BigTreeTech SKR v1.4 TURBO (Power outputs: Hotend0, Hotend1, Fan, Bed)

//
// SAM3X8E ARM Cortex M3
//

#define BOARD_DUE3DOM                 3000  // DUE3DOM for Arduino DUE
#define BOARD_DUE3DOM_MINI            3001  // DUE3DOM MINI for Arduino DUE
#define BOARD_RADDS                   3002  // RADDS
#define BOARD_RAMPS_FD_V1             3003  // RAMPS-FD v1
#define BOARD_RAMPS_FD_V2             3004  // RAMPS-FD v2
#define BOARD_RAMPS_SMART_EFB         3005  // RAMPS-SMART (Power outputs: Hotend, Fan, Bed)
#define BOARD_RAMPS_SMART_EEB         3006  // RAMPS-SMART (Power outputs: Hotend0, Hotend1, Bed)
#define BOARD_RAMPS_SMART_EFF         3007  // RAMPS-SMART (Power outputs: Hotend, Fan0, Fan1)
#define BOARD_RAMPS_SMART_EEF         3008  // RAMPS-SMART (Power outputs: Hotend0, Hotend1, Fan)
#define BOARD_RAMPS_SMART_SF          3009  // RAMPS-SMART (Power outputs: Spindle, Controller Fan)
#define BOARD_RAMPS_DUO_EFB           3010  // RAMPS Duo (Power outputs: Hotend, Fan, Bed)
#define BOARD_RAMPS_DUO_EEB           3011  // RAMPS Duo (Power outputs: Hotend0, Hotend1, Bed)
#define BOARD_RAMPS_DUO_EFF           3012  // RAMPS Duo (Power outputs: Hotend, Fan0, Fan1)
#define BOARD_RAMPS_DUO_EEF           3013  // RAMPS Duo (Power outputs: Hotend0, Hotend1, Fan)
#define BOARD_RAMPS_DUO_SF            3014  // RAMPS Duo (Power outputs: Spindle, Controller Fan)
#define BOARD_RAMPS4DUE_EFB           3015  // RAMPS4DUE (Power outputs: Hotend, Fan, Bed)
#define BOARD_RAMPS4DUE_EEB           3016  // RAMPS4DUE (Power outputs: Hotend0, Hotend1, Bed)
#define BOARD_RAMPS4DUE_EFF           3017  // RAMPS4DUE (Power outputs: Hotend, Fan0, Fan1)
#define BOARD_RAMPS4DUE_EEF           3018  // RAMPS4DUE (Power outputs: Hotend0, Hotend1, Fan)
#define BOARD_RAMPS4DUE_SF            3019  // RAMPS4DUE (Power outputs: Spindle, Controller Fan)
#define BOARD_RURAMPS4D_11            3020  // RuRAMPS4Duo v1.1 (Power outputs: Hotend0, Hotend1, Hotend2, Fan0, Fan1, Bed)
#define BOARD_RURAMPS4D_13            3021  // RuRAMPS4Duo v1.3 (Power outputs: Hotend0, Hotend1, Hotend2, Fan0, Fan1, Bed)
#define BOARD_ULTRATRONICS_PRO        3022  // ReprapWorld Ultratronics Pro V1.0
#define BOARD_ARCHIM1                 3023  // UltiMachine Archim1 (with DRV8825 drivers)
#define BOARD_ARCHIM2                 3024  // UltiMachine Archim2 (with TMC2130 drivers)
#define BOARD_ALLIGATOR               3025  // Alligator Board R2
#define BOARD_CNCONTROLS_15D          3026  // Cartesio CN Controls V15 on DUE

//
// SAM3X8C ARM Cortex M3
//

#define BOARD_PRINTRBOARD_G2          3100  // PRINTRBOARD G2
#define BOARD_ADSK                    3101  // Arduino DUE Shield Kit (ADSK)

//
// STM32 ARM Cortex-M3
//

#define BOARD_STM32F103RE             4000  // STM32F103RE Libmaple-based STM32F1 controller
#define BOARD_MALYAN_M200             4001  // STM32C8T6  Libmaple-based STM32F1 controller
#define BOARD_MALYAN_M200_V2          4002  // STM32F070RB  Libmaple-based STM32F0 controller
#define BOARD_STM3R_MINI              4003  // STM32F103RE  Libmaple-based STM32F1 controller
#define BOARD_GTM32_PRO_VB            4004  // STM32F103VET6 controller
#define BOARD_MORPHEUS                4005  // STM32F103C8 / STM32F103CB  Libmaple-based STM32F1 controller
#define BOARD_CHITU3D                 4006  // Chitu3D (STM32F103RET6)
#define BOARD_MKS_ROBIN               4007  // MKS Robin (STM32F103ZET6)
#define BOARD_MKS_ROBIN_MINI          4008  // MKS Robin Mini (STM32F103VET6)
#define BOARD_MKS_ROBIN_NANO          4009  // MKS Robin Nano (STM32F103VET6)
#define BOARD_MKS_ROBIN_LITE          4010  // MKS Robin Lite/Lite2 (STM32F103RCT6)
#define BOARD_MKS_ROBIN_LITE3         4011  // MKS Robin Lite3 (STM32F103RCT6)
#define BOARD_MKS_ROBIN_PRO           4012  // MKS Robin Pro (STM32F103ZET6)
#define BOARD_BTT_SKR_MINI_V1_1       4013  // BigTreeTech SKR Mini v1.1 (STM32F103RC)
#define BOARD_BTT_SKR_MINI_E3_V1_0    4014  // BigTreeTech SKR Mini E3 (STM32F103RC)
#define BOARD_BTT_SKR_MINI_E3_V1_2    4015  // BigTreeTech SKR Mini E3 V1.2 (STM32F103RC)
#define BOARD_BTT_SKR_E3_DIP          4016  // BigTreeTech SKR E3 DIP V1.0 (STM32F103RC / STM32F103RE)
#define BOARD_JGAURORA_A5S_A1         4017  // JGAurora A5S A1 (STM32F103ZET6)
#define BOARD_FYSETC_AIO_II           4018  // FYSETC AIO_II
#define BOARD_FYSETC_CHEETAH          4019  // FYSETC Cheetah
#define BOARD_FYSETC_CHEETAH_V12      4020  // FYSETC Cheetah V1.2
#define BOARD_LONGER3D_LK             4021  // Alfawise U20/U20+/U30 (Longer3D LK1/2) / STM32F103VET6
#define BOARD_GTM32_MINI              4022  // STM32F103VET6 controller
#define BOARD_GTM32_MINI_A30          4023  // STM32F103VET6 controller
#define BOARD_GTM32_REV_B             4024  // STM32F103VET6 controller
#define BOARD_MKS_ROBIN_E3D           4025  // MKS Robin E3D (STM32F103RCT6)
#define BOARD_MKS_ROBIN_E3            4026  // MKS Robin E3 (STM32F103RCT6)
#define BOARD_MALYAN_M300             4027  // STM32F070-based delta

//
// ARM Cortex-M4F
//

#define BOARD_TEENSY31_32             4100  // Teensy3.1 and Teensy3.2
#define BOARD_TEENSY35_36             4101  // Teensy3.5 and Teensy3.6

//
// STM32 ARM Cortex-M4F
//

#define BOARD_BEAST                   4200  // STM32F4xxVxT6 Libmaple-based STM32F4 controller
#define BOARD_GENERIC_STM32F4         4201  // STM32 STM32GENERIC-based STM32F4 controller
#define BOARD_ARMED                   4202  // Arm'ed STM32F4-based controller
#define BOARD_RUMBA32_AUS3D           4203  // RUMBA32 STM32F446VET6 based controller from Aus3D
#define BOARD_RUMBA32_MKS             4204  // RUMBA32 STM32F446VET6 based controller from Makerbase
#define BOARD_BLACK_STM32F407VE       4205  // BLACK_STM32F407VE
#define BOARD_BLACK_STM32F407ZE       4206  // BLACK_STM32F407ZE
#define BOARD_STEVAL_3DP001V1         4207  // STEVAL-3DP001V1 3D PRINTER BOARD
#define BOARD_BTT_SKR_PRO_V1_1        4208  // BigTreeTech SKR Pro v1.1 (STM32F407ZG)
#define BOARD_BTT_BTT002_V1_0         4209  // BigTreeTech BTT002 v1.0 (STM32F407VG)
#define BOARD_BTT_GTR_V1_0            4210  // BigTreeTech GTR v1.0 (STM32F407IGT)
#define BOARD_LERDGE_K                4211  // Lerdge K (STM32F407ZG)
#define BOARD_LERDGE_X                4212  // Lerdge X (STM32F407VE)
#define BOARD_VAKE403D                4213  // VAkE 403D (STM32F446VET6)
#define BOARD_FYSETC_S6               4214  // FYSETC S6 board
#define BOARD_FLYF407ZG               4215  // FLYF407ZG board (STM32F407ZG)
#define BOARD_MKS_ROBIN2              4216  // MKS_ROBIN2 (STM32F407ZE)

//
// ARM Cortex M7
//

#define BOARD_THE_BORG                5000  // THE-BORG (Power outputs: Hotend0, Hotend1, Bed, Fan)
#define BOARD_REMRAM_V1               5001  // RemRam v1

//
// Espressif ESP32 WiFi
//
#define BOARD_ESPRESSIF_ESP32         6000  // Generic ESP32
#define BOARD_MRR_ESPA                6001  // MRR ESPA board based on ESP32 (native pins only)
#define BOARD_MRR_ESPE                6002  // MRR ESPE board based on ESP32 (with I2S stepper stream)
#define BOARD_E4D_BOX                 6003  // E4d@BOX

//
// SAMD51 ARM Cortex M4
//
#define BOARD_AGCM4_RAMPS_144         6100  // RAMPS 1.4.4

//
// Simulations
//

#define BOARD_LINUX_RAMPS             9999

#define _MB_1(B)  (defined(BOARD_##B) && MOTHERBOARD==BOARD_##B)
#define MB(V...)  DO(MB,||,V)

#define IS_MELZI MB(MELZI, MELZI_CREALITY, MELZI_MAKR3D, MELZI_MALYAN, MELZI_TRONXY)<|MERGE_RESOLUTION|>--- conflicted
+++ resolved
@@ -56,60 +56,57 @@
 #define BOARD_3DRAG                   1100  // 3Drag Controller
 #define BOARD_K8200                   1101  // Velleman K8200 Controller (derived from 3Drag Controller)
 #define BOARD_K8400                   1102  // Velleman K8400 Controller (derived from 3Drag Controller)
-#define BOARD_BAM_DICE                1103  // 2PrintBeta BAM&DICE with STK drivers
-#define BOARD_BAM_DICE_DUE            1104  // 2PrintBeta BAM&DICE Due with STK drivers
-#define BOARD_MKS_BASE                1105  // MKS BASE v1.0
-#define BOARD_MKS_BASE_14             1106  // MKS BASE v1.4 with Allegro A4982 stepper drivers
-#define BOARD_MKS_BASE_15             1107  // MKS BASE v1.5 with Allegro A4982 stepper drivers
-#define BOARD_MKS_BASE_16             1108  // MKS BASE v1.6 with Allegro A4982 stepper drivers
-#define BOARD_MKS_BASE_HEROIC         1109  // MKS BASE 1.0 with Heroic HR4982 stepper drivers
-#define BOARD_MKS_GEN_13              1110  // MKS GEN v1.3 or 1.4
-#define BOARD_MKS_GEN_L               1111  // MKS GEN L
-#define BOARD_KFB_2                   1112  // BigTreeTech or BIQU KFB2.0
-#define BOARD_ZRIB_V20                1113  // zrib V2.0 control board (Chinese knock off RAMPS replica)
-#define BOARD_FELIX2                  1114  // Felix 2.0+ Electronics Board (RAMPS like)
-#define BOARD_RIGIDBOARD              1115  // Invent-A-Part RigidBoard
-#define BOARD_RIGIDBOARD_V2           1116  // Invent-A-Part RigidBoard V2
-#define BOARD_SAINSMART_2IN1          1117  // Sainsmart 2-in-1 board
-#define BOARD_ULTIMAKER               1118  // Ultimaker
-#define BOARD_ULTIMAKER_OLD           1119  // Ultimaker (Older electronics. Pre 1.5.4. This is rare)
-#define BOARD_AZTEEG_X3               1120  // Azteeg X3
-#define BOARD_AZTEEG_X3_PRO           1121  // Azteeg X3 Pro
-#define BOARD_ULTIMAIN_2              1122  // Ultimainboard 2.x (Uses TEMP_SENSOR 20)
-#define BOARD_RUMBA                   1123  // Rumba
-#define BOARD_RUMBA_RAISE3D           1124  // Raise3D N series Rumba derivative
-#define BOARD_RL200                   1125  // Rapide Lite 200 (v1, low-cost RUMBA clone with drv)
-#define BOARD_FORMBOT_TREX2PLUS       1126  // Formbot T-Rex 2 Plus
-#define BOARD_FORMBOT_TREX3           1127  // Formbot T-Rex 3
-#define BOARD_FORMBOT_RAPTOR          1128  // Formbot Raptor
-#define BOARD_FORMBOT_RAPTOR2         1129  // Formbot Raptor 2
-#define BOARD_BQ_ZUM_MEGA_3D          1130  // bq ZUM Mega 3D
-#define BOARD_MAKEBOARD_MINI          1131  // MakeBoard Mini v2.1.2 is a control board sold by MicroMake
-#define BOARD_TRIGORILLA_13           1132  // TriGorilla Anycubic version 1.3-based on RAMPS EFB
-#define BOARD_TRIGORILLA_14           1133  //   ... Ver 1.4
-#define BOARD_TRIGORILLA_14_11        1134  //   ... Rev 1.1 (new servo pin order)
-#define BOARD_RAMPS_ENDER_4           1135  // Creality: Ender-4, CR-8
-#define BOARD_RAMPS_CREALITY          1136  // Creality: CR10S, CR20, CR-X
-#define BOARD_RAMPS_DAGOMA            1137  // Dagoma F5
-#define BOARD_FYSETC_F6_13            1138  // FYSETC F6 1.3
-#define BOARD_FYSETC_F6_14            1139  // FYSETC F6 1.4
-#define BOARD_DUPLICATOR_I3_PLUS      1140  // Wanhao Duplicator i3 Plus
-#define BOARD_VORON                   1141  // VORON Design
-#define BOARD_TRONXY_V3_1_0           1142  // Tronxy TRONXY-V3-1.0
-#define BOARD_Z_BOLT_X_SERIES         1143  // Z-Bolt X Series
-#define BOARD_TT_OSCAR                1144  // TT OSCAR
-#define BOARD_OVERLORD                1145  // Overlord/Overlord Pro
-#define BOARD_HJC2560C_REV1           1146  // ADIMLab Gantry v1
-#define BOARD_HJC2560C_REV2           1147  // ADIMLab Gantry v2
-#define BOARD_TANGO                   1148  // BIQU Tango V1
-#define BOARD_MKS_GEN_L_V2            1149  // MKS GEN L V2
-#define BOARD_COPYMASTER_3D           1150  // Copymaster 3D
-<<<<<<< HEAD
-#define BOARD_K8600                   1175  // Velleman K8600 Controller (Vertex Nano)
-=======
-#define BOARD_ORTUR_4                 1151  // Ortur 4
-
->>>>>>> 544b1663
+#define BOARD_K8600                   1103  // Velleman K8600 Controller (Vertex Nano)
+#define BOARD_BAM_DICE                1104  // 2PrintBeta BAM&DICE with STK drivers
+#define BOARD_BAM_DICE_DUE            1105  // 2PrintBeta BAM&DICE Due with STK drivers
+#define BOARD_MKS_BASE                1106  // MKS BASE v1.0
+#define BOARD_MKS_BASE_14             1107  // MKS BASE v1.4 with Allegro A4982 stepper drivers
+#define BOARD_MKS_BASE_15             1108  // MKS BASE v1.5 with Allegro A4982 stepper drivers
+#define BOARD_MKS_BASE_16             1109  // MKS BASE v1.6 with Allegro A4982 stepper drivers
+#define BOARD_MKS_BASE_HEROIC         1110  // MKS BASE 1.0 with Heroic HR4982 stepper drivers
+#define BOARD_MKS_GEN_13              1111  // MKS GEN v1.3 or 1.4
+#define BOARD_MKS_GEN_L               1112  // MKS GEN L
+#define BOARD_KFB_2                   1113  // BigTreeTech or BIQU KFB2.0
+#define BOARD_ZRIB_V20                1114  // zrib V2.0 control board (Chinese knock off RAMPS replica)
+#define BOARD_FELIX2                  1115  // Felix 2.0+ Electronics Board (RAMPS like)
+#define BOARD_RIGIDBOARD              1116  // Invent-A-Part RigidBoard
+#define BOARD_RIGIDBOARD_V2           1117  // Invent-A-Part RigidBoard V2
+#define BOARD_SAINSMART_2IN1          1118  // Sainsmart 2-in-1 board
+#define BOARD_ULTIMAKER               1119  // Ultimaker
+#define BOARD_ULTIMAKER_OLD           1120  // Ultimaker (Older electronics. Pre 1.5.4. This is rare)
+#define BOARD_AZTEEG_X3               1121  // Azteeg X3
+#define BOARD_AZTEEG_X3_PRO           1122  // Azteeg X3 Pro
+#define BOARD_ULTIMAIN_2              1123  // Ultimainboard 2.x (Uses TEMP_SENSOR 20)
+#define BOARD_RUMBA                   1124  // Rumba
+#define BOARD_RUMBA_RAISE3D           1125  // Raise3D N series Rumba derivative
+#define BOARD_RL200                   1126  // Rapide Lite 200 (v1, low-cost RUMBA clone with drv)
+#define BOARD_FORMBOT_TREX2PLUS       1127  // Formbot T-Rex 2 Plus
+#define BOARD_FORMBOT_TREX3           1128  // Formbot T-Rex 3
+#define BOARD_FORMBOT_RAPTOR          1129  // Formbot Raptor
+#define BOARD_FORMBOT_RAPTOR2         1130  // Formbot Raptor 2
+#define BOARD_BQ_ZUM_MEGA_3D          1131  // bq ZUM Mega 3D
+#define BOARD_MAKEBOARD_MINI          1132  // MakeBoard Mini v2.1.2 is a control board sold by MicroMake
+#define BOARD_TRIGORILLA_13           1133  // TriGorilla Anycubic version 1.3-based on RAMPS EFB
+#define BOARD_TRIGORILLA_14           1134  //   ... Ver 1.4
+#define BOARD_TRIGORILLA_14_11        1135  //   ... Rev 1.1 (new servo pin order)
+#define BOARD_RAMPS_ENDER_4           1136  // Creality: Ender-4, CR-8
+#define BOARD_RAMPS_CREALITY          1137  // Creality: CR10S, CR20, CR-X
+#define BOARD_RAMPS_DAGOMA            1138  // Dagoma F5
+#define BOARD_FYSETC_F6_13            1139  // FYSETC F6 1.3
+#define BOARD_FYSETC_F6_14            1140  // FYSETC F6 1.4
+#define BOARD_DUPLICATOR_I3_PLUS      1141  // Wanhao Duplicator i3 Plus
+#define BOARD_VORON                   1142  // VORON Design
+#define BOARD_TRONXY_V3_1_0           1143  // Tronxy TRONXY-V3-1.0
+#define BOARD_Z_BOLT_X_SERIES         1144  // Z-Bolt X Series
+#define BOARD_TT_OSCAR                1145  // TT OSCAR
+#define BOARD_OVERLORD                1146  // Overlord/Overlord Pro
+#define BOARD_HJC2560C_REV1           1147  // ADIMLab Gantry v1
+#define BOARD_HJC2560C_REV2           1148  // ADIMLab Gantry v2
+#define BOARD_TANGO                   1149  // BIQU Tango V1
+#define BOARD_MKS_GEN_L_V2            1150  // MKS GEN L V2
+#define BOARD_COPYMASTER_3D           1151  // Copymaster 3D
+#define BOARD_ORTUR_4                 1152  // Ortur 4
+
 //
 // RAMBo and derivatives
 //
