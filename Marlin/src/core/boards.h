--- conflicted
+++ resolved
@@ -314,79 +314,6 @@
 // STM32 ARM Cortex-M3
 //
 
-<<<<<<< HEAD
-#define BOARD_MALYAN_M200_V2          4000  // STM32F070CB controller
-#define BOARD_MALYAN_M300             4001  // STM32F070-based delta
-#define BOARD_STM32F103RE             4002  // STM32F103RE Libmaple-based STM32F1 controller
-#define BOARD_MALYAN_M200             4003  // STM32C8 Libmaple-based STM32F1 controller
-#define BOARD_STM3R_MINI              4004  // STM32F103RE Libmaple-based STM32F1 controller
-#define BOARD_GTM32_PRO_VB            4005  // STM32F103VE controller
-#define BOARD_GTM32_MINI              4006  // STM32F103VE controller
-#define BOARD_GTM32_MINI_A30          4007  // STM32F103VE controller
-#define BOARD_GTM32_REV_B             4008  // STM32F103VE controller
-#define BOARD_MORPHEUS                4009  // STM32F103C8 / STM32F103CB  Libmaple-based STM32F1 controller
-#define BOARD_CHITU3D                 4010  // Chitu3D (STM32F103RE)
-#define BOARD_MKS_ROBIN               4011  // MKS Robin (STM32F103ZE)
-#define BOARD_MKS_ROBIN_MINI          4012  // MKS Robin Mini (STM32F103VE)
-#define BOARD_MKS_ROBIN_NANO          4013  // MKS Robin Nano (STM32F103VE)
-#define BOARD_MKS_ROBIN_NANO_V2       4014  // MKS Robin Nano V2 (STM32F103VE)
-#define BOARD_MKS_ROBIN_LITE          4015  // MKS Robin Lite/Lite2 (STM32F103RC)
-#define BOARD_MKS_ROBIN_LITE3         4016  // MKS Robin Lite3 (STM32F103RC)
-#define BOARD_MKS_ROBIN_PRO           4017  // MKS Robin Pro (STM32F103ZE)
-#define BOARD_MKS_ROBIN_E3            4018  // MKS Robin E3 (STM32F103RC)
-#define BOARD_MKS_ROBIN_E3_V1_1       4019  // MKS Robin E3 V1.1 (STM32F103RC)
-#define BOARD_MKS_ROBIN_E3D           4020  // MKS Robin E3D (STM32F103RC)
-#define BOARD_MKS_ROBIN_E3D_V1_1      4021  // MKS Robin E3D V1.1 (STM32F103RC)
-#define BOARD_MKS_ROBIN_E3P           4022  // MKS Robin E3p (STM32F103VE)
-#define BOARD_BTT_EBB42_V1_1          4023  // BigTreeTech EBB42 V1.1 (STM32G0B1CB)
-#define BOARD_BTT_SKR_MINI_V1_1       4024  // BigTreeTech SKR Mini v1.1 (STM32F103RC)
-#define BOARD_BTT_SKR_MINI_E3_V1_0    4025  // BigTreeTech SKR Mini E3 (STM32F103RC)
-#define BOARD_BTT_SKR_MINI_E3_V1_2    4026  // BigTreeTech SKR Mini E3 V1.2 (STM32F103RC)
-#define BOARD_BTT_SKR_MINI_E3_V2_0    4027  // BigTreeTech SKR Mini E3 V2.0 (STM32F103RC / STM32F103RE)
-#define BOARD_BTT_SKR_MINI_E3_V3_0    4028  // BigTreeTech SKR Mini E3 V3.0 (STM32G0B1RE)
-#define BOARD_BTT_SKR_MINI_E3_V3_0_1  4029  // BigTreeTech SKR Mini E3 V3.0.1 (STM32F401RC)
-#define BOARD_BTT_SKR_MINI_MZ_V1_0    4030  // BigTreeTech SKR Mini MZ V1.0 (STM32F103RC)
-#define BOARD_BTT_SKR_E3_DIP          4031  // BigTreeTech SKR E3 DIP V1.0 (STM32F103RC / STM32F103RE)
-#define BOARD_BTT_SKR_CR6             4032  // BigTreeTech SKR CR6 v1.0 (STM32F103RE)
-#define BOARD_JGAURORA_A5S_A1         4033  // JGAurora A5S A1 (STM32F103ZE)
-#define BOARD_FYSETC_AIO_II           4034  // FYSETC AIO_II (STM32F103RC)
-#define BOARD_FYSETC_CHEETAH          4035  // FYSETC Cheetah (STM32F103RC)
-#define BOARD_FYSETC_CHEETAH_V12      4036  // FYSETC Cheetah V1.2 (STM32F103RC)
-#define BOARD_LONGER3D_LK             4037  // Longer3D LK1/2 - Alfawise U20/U20+/U30 (STM32F103VE)
-#define BOARD_CCROBOT_MEEB_3DP        4038  // ccrobot-online.com MEEB_3DP (STM32F103RC)
-#define BOARD_CHITU3D_V5              4039  // Chitu3D TronXY X5SA V5 Board (STM32F103ZE)
-#define BOARD_CHITU3D_V6              4040  // Chitu3D TronXY X5SA V6 Board (STM32F103ZE)
-#define BOARD_CHITU3D_V9              4041  // Chitu3D TronXY X5SA V9 Board (STM32F103ZE)
-#define BOARD_CREALITY_V4             4042  // Creality v4.x (STM32F103RC / STM32F103RE)
-#define BOARD_CREALITY_V422           4043  // Creality v4.2.2 (STM32F103RC / STM32F103RE)
-#define BOARD_CREALITY_V423           4044  // Creality v4.2.3 (STM32F103RC / STM32F103RE)
-#define BOARD_CREALITY_V425           4045  // Creality v4.2.5 (STM32F103RC / STM32F103RE)
-#define BOARD_CREALITY_V427           4046  // Creality v4.2.7 (STM32F103RC / STM32F103RE)
-#define BOARD_CREALITY_V4210          4047  // Creality v4.2.10 (STM32F103RC / STM32F103RE) as found in the CR-30
-#define BOARD_CREALITY_V431           4048  // Creality v4.3.1 (STM32F103RC / STM32F103RE)
-#define BOARD_CREALITY_V431_A         4049  // Creality v4.3.1a (STM32F103RC / STM32F103RE)
-#define BOARD_CREALITY_V431_B         4050  // Creality v4.3.1b (STM32F103RC / STM32F103RE)
-#define BOARD_CREALITY_V431_C         4051  // Creality v4.3.1c (STM32F103RC / STM32F103RE)
-#define BOARD_CREALITY_V431_D         4052  // Creality v4.3.1d (STM32F103RC / STM32F103RE)
-#define BOARD_CREALITY_V452           4053  // Creality v4.5.2 (STM32F103RC / STM32F103RE)
-#define BOARD_CREALITY_V453           4054  // Creality v4.5.3 (STM32F103RC / STM32F103RE)
-#define BOARD_CREALITY_V521           4055  // Creality v5.2.1 (STM32F103VE) as found in the SV04
-#define BOARD_CREALITY_V24S1          4056  // Creality v2.4.S1 (STM32F103RC / STM32F103RE) v101 as found in the Ender-7
-#define BOARD_CREALITY_V24S1_301      4057  // Creality v2.4.S1_301 (STM32F103RC / STM32F103RE) v301 as found in the Ender-3 S1
-#define BOARD_CREALITY_V25S1          4058  // Creality v2.5.S1 (STM32F103RE) as found in the CR-10 Smart Pro
-#define BOARD_TRIGORILLA_PRO          4059  // Trigorilla Pro (STM32F103ZE)
-#define BOARD_FLY_MINI                4060  // FLYmaker FLY MINI (STM32F103RC)
-#define BOARD_FLSUN_HISPEED           4061  // FLSUN HiSpeedV1 (STM32F103VE)
-#define BOARD_BEAST                   4062  // STM32F103RE Libmaple-based controller
-#define BOARD_MINGDA_MPX_ARM_MINI     4063  // STM32F103ZE Mingda MD-16
-#define BOARD_GTM32_PRO_VD            4064  // STM32F103VE controller
-#define BOARD_ZONESTAR_ZM3E2          4065  // Zonestar ZM3E2    (STM32F103RC)
-#define BOARD_ZONESTAR_ZM3E4          4066  // Zonestar ZM3E4 V1 (STM32F103VC)
-#define BOARD_ZONESTAR_ZM3E4V2        4067  // Zonestar ZM3E4 V2 (STM32F103VC)
-#define BOARD_ERYONE_ERY32_MINI       4068  // Eryone Ery32 mini (STM32F103VE)
-#define BOARD_PANDA_PI_V29            4069  // Panda Pi V2.9 - Standalone (STM32F103RC)
-#define BOARD_SOVOL_V131              4070  // Sovol V1.3.1 (GD32F103RET6)
-=======
 #define BOARD_MALYAN_M200_V2          5000  // STM32F070CB controller
 #define BOARD_MALYAN_M300             5001  // STM32F070-based delta
 #define BOARD_STM32F103RE             5002  // STM32F103RE Libmaple-based STM32F1 controller
@@ -454,7 +381,7 @@
 #define BOARD_ZONESTAR_ZM3E4V2        5064  // Zonestar ZM3E4 V2 (STM32F103VC)
 #define BOARD_ERYONE_ERY32_MINI       5065  // Eryone Ery32 mini (STM32F103VE)
 #define BOARD_PANDA_PI_V29            5066  // Panda Pi V2.9 - Standalone (STM32F103RC)
->>>>>>> 8a9de407
+#define BOARD_SOVOL_V131              5067  // Sovol V1.3.1 (GD32F103RET6)
 
 //
 // ARM Cortex-M4F
