--- conflicted
+++ resolved
@@ -333,27 +333,16 @@
 #define BOARD_BLACK_STM32F407ZE       4207  // BLACK_STM32F407ZE
 #define BOARD_STEVAL_3DP001V1         4208  // STEVAL-3DP001V1 3D PRINTER BOARD
 #define BOARD_BTT_SKR_PRO_V1_1        4209  // BigTreeTech SKR Pro v1.1 (STM32F407ZG)
-<<<<<<< HEAD
-#define BOARD_BTT_BTT002_V1_0         4210  // BigTreeTech BTT002 v1.0 (STM32F407VG)
-#define BOARD_BTT_GTR_V1_0            4211 // BigTreeTech GTR v1.0 (STM32F407IGT)
-#define BOARD_LERDGE_K                4212  // Lerdge K (STM32F407ZG)
-#define BOARD_LERDGE_X                4213  // Lerdge X (STM32F407VE)
-#define BOARD_VAKE403D                4214  // VAkE 403D (STM32F446VET6)
-#define BOARD_FYSETC_S6               4215  // FYSETC S6 board
-#define BOARD_FLYF407ZG               4216  // FLYF407ZG board (STM32F407ZG)
-#define BOARD_MKS_ROBIN2              4217  // MKS_ROBIN2 (STM32F407ZE)
-#define BOARD_LERDGE_S                4213  // Lerdge S (STM32F407VE)
-=======
 #define BOARD_BTT_SKR_PRO_V1_2        4210  // BigTreeTech SKR Pro v1.2 (STM32F407ZG)
 #define BOARD_BTT_BTT002_V1_0         4211  // BigTreeTech BTT002 v1.0 (STM32F407VG)
 #define BOARD_BTT_GTR_V1_0            4212  // BigTreeTech GTR v1.0 (STM32F407IGT)
 #define BOARD_LERDGE_K                4213  // Lerdge K (STM32F407ZG)
-#define BOARD_LERDGE_X                4214  // Lerdge X (STM32F407VE)
-#define BOARD_VAKE403D                4215  // VAkE 403D (STM32F446VET6)
-#define BOARD_FYSETC_S6               4216  // FYSETC S6 board
-#define BOARD_FLYF407ZG               4217  // FLYF407ZG board (STM32F407ZG)
-#define BOARD_MKS_ROBIN2              4218  // MKS_ROBIN2 (STM32F407ZE)
->>>>>>> 25c7c43a
+#define BOARD_LERDGE_S                4214  // Lerdge S (STM32F407VE)
+#define BOARD_LERDGE_X                4215  // Lerdge X (STM32F407VE)
+#define BOARD_VAKE403D                4216  // VAkE 403D (STM32F446VET6)
+#define BOARD_FYSETC_S6               4217  // FYSETC S6 board
+#define BOARD_FLYF407ZG               4218  // FLYF407ZG board (STM32F407ZG)
+#define BOARD_MKS_ROBIN2              4219  // MKS_ROBIN2 (STM32F407ZE)
 
 //
 // ARM Cortex M7
