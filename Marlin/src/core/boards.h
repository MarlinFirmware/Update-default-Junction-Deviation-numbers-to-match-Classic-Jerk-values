/**
 * Marlin 3D Printer Firmware
 * Copyright (c) 2020 MarlinFirmware [https://github.com/MarlinFirmware/Marlin]
 *
 * Based on Sprinter and grbl.
 * Copyright (c) 2011 Camiel Gubbels / Erik van der Zalm
 *
 * This program is free software: you can redistribute it and/or modify
 * it under the terms of the GNU General Public License as published by
 * the Free Software Foundation, either version 3 of the License, or
 * (at your option) any later version.
 *
 * This program is distributed in the hope that it will be useful,
 * but WITHOUT ANY WARRANTY; without even the implied warranty of
 * MERCHANTABILITY or FITNESS FOR A PARTICULAR PURPOSE.  See the
 * GNU General Public License for more details.
 *
 * You should have received a copy of the GNU General Public License
 * along with this program.  If not, see <https://www.gnu.org/licenses/>.
 *
 */
#pragma once

/**
 * Whenever changes are made to this file, please update Marlin/Makefile
 * and _data/boards.yml in the MarlinDocumentation repo.
 */

#include "macros.h"

#define BOARD_UNKNOWN -1

//
// RAMPS 1.3 / 1.4 - ATmega1280, ATmega2560
//

#define BOARD_RAMPS_OLD               1000  // MEGA/RAMPS up to 1.2

#define BOARD_RAMPS_13_EFB            1010  // RAMPS 1.3 (Power outputs: Hotend, Fan, Bed)
#define BOARD_RAMPS_13_EEB            1011  // RAMPS 1.3 (Power outputs: Hotend0, Hotend1, Bed)
#define BOARD_RAMPS_13_EFF            1012  // RAMPS 1.3 (Power outputs: Hotend, Fan0, Fan1)
#define BOARD_RAMPS_13_EEF            1013  // RAMPS 1.3 (Power outputs: Hotend0, Hotend1, Fan)
#define BOARD_RAMPS_13_SF             1014  // RAMPS 1.3 (Power outputs: Spindle, Controller Fan)

#define BOARD_RAMPS_14_EFB            1020  // RAMPS 1.4 (Power outputs: Hotend, Fan, Bed)
#define BOARD_RAMPS_14_EEB            1021  // RAMPS 1.4 (Power outputs: Hotend0, Hotend1, Bed)
#define BOARD_RAMPS_14_EFF            1022  // RAMPS 1.4 (Power outputs: Hotend, Fan0, Fan1)
#define BOARD_RAMPS_14_EEF            1023  // RAMPS 1.4 (Power outputs: Hotend0, Hotend1, Fan)
#define BOARD_RAMPS_14_SF             1024  // RAMPS 1.4 (Power outputs: Spindle, Controller Fan)

#define BOARD_RAMPS_PLUS_EFB          1030  // RAMPS Plus 3DYMY (Power outputs: Hotend, Fan, Bed)
#define BOARD_RAMPS_PLUS_EEB          1031  // RAMPS Plus 3DYMY (Power outputs: Hotend0, Hotend1, Bed)
#define BOARD_RAMPS_PLUS_EFF          1032  // RAMPS Plus 3DYMY (Power outputs: Hotend, Fan0, Fan1)
#define BOARD_RAMPS_PLUS_EEF          1033  // RAMPS Plus 3DYMY (Power outputs: Hotend0, Hotend1, Fan)
#define BOARD_RAMPS_PLUS_SF           1034  // RAMPS Plus 3DYMY (Power outputs: Spindle, Controller Fan)

//
// RAMPS Derivatives - ATmega1280, ATmega2560
//

#define BOARD_3DRAG                   1100  // 3Drag Controller
#define BOARD_K8200                   1101  // Velleman K8200 Controller (derived from 3Drag Controller)
#define BOARD_K8400                   1102  // Velleman K8400 Controller (derived from 3Drag Controller)
#define BOARD_K8600                   1103  // Velleman K8600 Controller (Vertex Nano)
#define BOARD_K8800                   1104  // Velleman K8800 Controller (Vertex Delta)
#define BOARD_BAM_DICE                1105  // 2PrintBeta BAM&DICE with STK drivers
#define BOARD_BAM_DICE_DUE            1106  // 2PrintBeta BAM&DICE Due with STK drivers
#define BOARD_MKS_BASE                1107  // MKS BASE v1.0
#define BOARD_MKS_BASE_14             1108  // MKS BASE v1.4 with Allegro A4982 stepper drivers
#define BOARD_MKS_BASE_15             1109  // MKS BASE v1.5 with Allegro A4982 stepper drivers
#define BOARD_MKS_BASE_16             1110  // MKS BASE v1.6 with Allegro A4982 stepper drivers
#define BOARD_MKS_BASE_HEROIC         1111  // MKS BASE 1.0 with Heroic HR4982 stepper drivers
#define BOARD_MKS_GEN_13              1112  // MKS GEN v1.3 or 1.4
#define BOARD_MKS_GEN_L               1113  // MKS GEN L
#define BOARD_KFB_2                   1114  // BigTreeTech or BIQU KFB2.0
#define BOARD_ZRIB_V20                1115  // zrib V2.0 (Chinese RAMPS replica)
#define BOARD_ZRIB_V52                1116  // zrib V5.2 (Chinese RAMPS replica)
#define BOARD_FELIX2                  1117  // Felix 2.0+ Electronics Board (RAMPS like)
#define BOARD_RIGIDBOARD              1118  // Invent-A-Part RigidBoard
#define BOARD_RIGIDBOARD_V2           1119  // Invent-A-Part RigidBoard V2
#define BOARD_SAINSMART_2IN1          1120  // Sainsmart 2-in-1 board
#define BOARD_ULTIMAKER               1121  // Ultimaker
#define BOARD_ULTIMAKER_OLD           1122  // Ultimaker (Older electronics. Pre 1.5.4. This is rare)
#define BOARD_AZTEEG_X3               1123  // Azteeg X3
#define BOARD_AZTEEG_X3_PRO           1124  // Azteeg X3 Pro
#define BOARD_ULTIMAIN_2              1125  // Ultimainboard 2.x (Uses TEMP_SENSOR 20)
#define BOARD_RUMBA                   1126  // Rumba
#define BOARD_RUMBA_RAISE3D           1127  // Raise3D N series Rumba derivative
#define BOARD_RL200                   1128  // Rapide Lite 200 (v1, low-cost RUMBA clone with drv)
#define BOARD_FORMBOT_TREX2PLUS       1129  // Formbot T-Rex 2 Plus
#define BOARD_FORMBOT_TREX3           1130  // Formbot T-Rex 3
#define BOARD_FORMBOT_RAPTOR          1131  // Formbot Raptor
#define BOARD_FORMBOT_RAPTOR2         1132  // Formbot Raptor 2
#define BOARD_BQ_ZUM_MEGA_3D          1133  // bq ZUM Mega 3D
#define BOARD_MAKEBOARD_MINI          1134  // MakeBoard Mini v2.1.2 by MicroMake
#define BOARD_TRIGORILLA_13           1135  // TriGorilla Anycubic version 1.3-based on RAMPS EFB
#define BOARD_TRIGORILLA_14           1136  //   ... Ver 1.4
#define BOARD_TRIGORILLA_14_11        1137  //   ... Rev 1.1 (new servo pin order)
#define BOARD_RAMPS_ENDER_4           1138  // Creality: Ender-4, CR-8
#define BOARD_RAMPS_CREALITY          1139  // Creality: CR10S, CR20, CR-X
#define BOARD_DAGOMA_F5               1140  // Dagoma F5
#define BOARD_FYSETC_F6_13            1141  // FYSETC F6 1.3
#define BOARD_FYSETC_F6_14            1142  // FYSETC F6 1.4
#define BOARD_DUPLICATOR_I3_PLUS      1143  // Wanhao Duplicator i3 Plus
#define BOARD_VORON                   1144  // VORON Design
#define BOARD_TRONXY_V3_1_0           1145  // Tronxy TRONXY-V3-1.0
#define BOARD_Z_BOLT_X_SERIES         1146  // Z-Bolt X Series
#define BOARD_TT_OSCAR                1147  // TT OSCAR
#define BOARD_OVERLORD                1148  // Overlord/Overlord Pro
#define BOARD_HJC2560C_REV1           1149  // ADIMLab Gantry v1
#define BOARD_HJC2560C_REV2           1150  // ADIMLab Gantry v2
#define BOARD_TANGO                   1151  // BIQU Tango V1
#define BOARD_MKS_GEN_L_V2            1152  // MKS GEN L V2
#define BOARD_MKS_GEN_L_V21           1153  // MKS GEN L V2.1
#define BOARD_COPYMASTER_3D           1154  // Copymaster 3D
#define BOARD_ORTUR_4                 1155  // Ortur 4
#define BOARD_TENLOG_D3_HERO          1156  // Tenlog D3 Hero IDEX printer
#define BOARD_TENLOG_MB1_V23          1157  // Tenlog D3, D5, D6 IDEX Printer
#define BOARD_RAMPS_S_12_EEFB         1158  // Ramps S 1.2 by Sakul.cz (Power outputs: Hotend0, Hotend1, Fan, Bed)
#define BOARD_RAMPS_S_12_EEEB         1159  // Ramps S 1.2 by Sakul.cz (Power outputs: Hotend0, Hotend1, Hotend2, Bed)
#define BOARD_RAMPS_S_12_EFFB         1160  // Ramps S 1.2 by Sakul.cz (Power outputs: Hotend, Fan0, Fan1, Bed)
#define BOARD_LONGER3D_LK1_PRO        1161  // Longer LK1 PRO / Alfawise U20 Pro (PRO version)
#define BOARD_LONGER3D_LKx_PRO        1162  // Longer LKx PRO / Alfawise Uxx Pro (PRO version)
#define BOARD_ZRIB_V53                1163  // Zonestar zrib V5.3 (Chinese RAMPS replica)
#define BOARD_PXMALION_CORE_I3        1164  // Pxmalion Core I3
#define BOARD_PANOWIN_CUTLASS         1165  // Panowin Cutlass (as found in the Panowin F1)
#define BOARD_KODAMA_BARDO            1166  // Kodama Bardo V1.x (as found in the Kodama Trinus)

//
// RAMBo and derivatives
//

#define BOARD_RAMBO                   1200  // Rambo
#define BOARD_MINIRAMBO               1201  // Mini-Rambo
#define BOARD_MINIRAMBO_10A           1202  // Mini-Rambo 1.0a
#define BOARD_EINSY_RAMBO             1203  // Einsy Rambo
#define BOARD_EINSY_RETRO             1204  // Einsy Retro
#define BOARD_SCOOVO_X9H              1205  // abee Scoovo X9H
#define BOARD_RAMBO_THINKERV2         1206  // ThinkerV2

//
// Other ATmega1280, ATmega2560
//

#define BOARD_CNCONTROLS_11           1300  // Cartesio CN Controls V11
#define BOARD_CNCONTROLS_12           1301  // Cartesio CN Controls V12
#define BOARD_CNCONTROLS_15           1302  // Cartesio CN Controls V15
#define BOARD_CHEAPTRONIC             1303  // Cheaptronic v1.0
#define BOARD_CHEAPTRONIC_V2          1304  // Cheaptronic v2.0
#define BOARD_MIGHTYBOARD_REVE        1305  // Makerbot Mightyboard Revision E
#define BOARD_MEGATRONICS             1306  // Megatronics
#define BOARD_MEGATRONICS_2           1307  // Megatronics v2.0
#define BOARD_MEGATRONICS_3           1308  // Megatronics v3.0
#define BOARD_MEGATRONICS_31          1309  // Megatronics v3.1
#define BOARD_MEGATRONICS_32          1310  // Megatronics v3.2
#define BOARD_ELEFU_3                 1311  // Elefu Ra Board (v3)
#define BOARD_LEAPFROG                1312  // Leapfrog
#define BOARD_MEGACONTROLLER          1313  // Mega controller
#define BOARD_GT2560_REV_A            1314  // Geeetech GT2560 Rev A
#define BOARD_GT2560_REV_A_PLUS       1315  // Geeetech GT2560 Rev A+ (with auto level probe)
#define BOARD_GT2560_REV_B            1316  // Geeetech GT2560 Rev B
#define BOARD_GT2560_V3               1317  // Geeetech GT2560 Rev B for A10(M/T/D)
#define BOARD_GT2560_V4               1318  // Geeetech GT2560 Rev B for A10(M/T/D)
#define BOARD_GT2560_V3_MC2           1319  // Geeetech GT2560 Rev B for Mecreator2
#define BOARD_GT2560_V3_A20           1320  // Geeetech GT2560 Rev B for A20(M/T/D)
#define BOARD_EINSTART_S              1321  // Einstart retrofit
#define BOARD_WANHAO_ONEPLUS          1322  // Wanhao 0ne+ i3 Mini
#define BOARD_LEAPFROG_XEED2015       1323  // Leapfrog Xeed 2015
#define BOARD_PICA_REVB               1324  // PICA Shield (original version)
#define BOARD_PICA                    1325  // PICA Shield (rev C or later)
#define BOARD_INTAMSYS40              1326  // Intamsys 4.0 (Funmat HT)
#define BOARD_MALYAN_M180             1327  // Malyan M180 Mainboard Version 2 (no display function, direct G-code only)
#define BOARD_GT2560_V4_A20           1328  // Geeetech GT2560 Rev B for A20(M/T/D)
#define BOARD_PROTONEER_CNC_SHIELD_V3 1329  // Mega controller & Protoneer CNC Shield V3.00
#define BOARD_WEEDO_62A               1330  // WEEDO 62A board (TINA2, Monoprice Cadet, etc.)

//
// ATmega1281, ATmega2561
//

#define BOARD_MINITRONICS             1400  // Minitronics v1.0/1.1
#define BOARD_SILVER_GATE             1401  // Silvergate v1.0

//
// Sanguinololu and Derivatives - ATmega644P, ATmega1284P
//

#define BOARD_SANGUINOLOLU_11         1500  // Sanguinololu < 1.2
#define BOARD_SANGUINOLOLU_12         1501  // Sanguinololu 1.2 and above
#define BOARD_MELZI                   1502  // Melzi
#define BOARD_MELZI_V2                1503  // Melzi V2
#define BOARD_MELZI_MAKR3D            1504  // Melzi with ATmega1284 (MaKr3d version)
#define BOARD_MELZI_CREALITY          1505  // Melzi Creality3D (for CR-10 etc)
#define BOARD_MELZI_CREALITY_ENDER2   1506  // Melzi Creality3D (for Ender-2)
#define BOARD_MELZI_MALYAN            1507  // Melzi Malyan M150
#define BOARD_MELZI_TRONXY            1508  // Tronxy X5S
#define BOARD_STB_11                  1509  // STB V1.1
#define BOARD_AZTEEG_X1               1510  // Azteeg X1
#define BOARD_ANET_10                 1511  // Anet 1.0 (Melzi clone)
#define BOARD_ZMIB_V2                 1512  // ZoneStar ZMIB V2

//
// Other ATmega644P, ATmega644, ATmega1284P
//

#define BOARD_GEN3_MONOLITHIC         1600  // Gen3 Monolithic Electronics
#define BOARD_GEN3_PLUS               1601  // Gen3+
#define BOARD_GEN6                    1602  // Gen6
#define BOARD_GEN6_DELUXE             1603  // Gen6 deluxe
#define BOARD_GEN7_CUSTOM             1604  // Gen7 custom (Alfons3 Version) https://github.com/Alfons3/Generation_7_Electronics
#define BOARD_GEN7_12                 1605  // Gen7 v1.1, v1.2
#define BOARD_GEN7_13                 1606  // Gen7 v1.3
#define BOARD_GEN7_14                 1607  // Gen7 v1.4
#define BOARD_OMCA_A                  1608  // Alpha OMCA
#define BOARD_OMCA                    1609  // Final OMCA
#define BOARD_SETHI                   1610  // Sethi 3D_1

//
// Teensyduino - AT90USB1286, AT90USB1286P
//

#define BOARD_TEENSYLU                1700  // Teensylu
#define BOARD_PRINTRBOARD             1701  // Printrboard (AT90USB1286)
#define BOARD_PRINTRBOARD_REVF        1702  // Printrboard Revision F (AT90USB1286)
#define BOARD_BRAINWAVE               1703  // Brainwave (AT90USB646)
#define BOARD_BRAINWAVE_PRO           1704  // Brainwave Pro (AT90USB1286)
#define BOARD_SAV_MKI                 1705  // SAV Mk-I (AT90USB1286)
#define BOARD_TEENSY2                 1706  // Teensy++2.0 (AT90USB1286)
#define BOARD_5DPRINT                 1707  // 5DPrint D8 Driver Board

//
// LPC1768 ARM Cortex-M3
//

#define BOARD_RAMPS_14_RE_ARM_EFB     2000  // Re-ARM with RAMPS 1.4 (Power outputs: Hotend, Fan, Bed)
#define BOARD_RAMPS_14_RE_ARM_EEB     2001  // Re-ARM with RAMPS 1.4 (Power outputs: Hotend0, Hotend1, Bed)
#define BOARD_RAMPS_14_RE_ARM_EFF     2002  // Re-ARM with RAMPS 1.4 (Power outputs: Hotend, Fan0, Fan1)
#define BOARD_RAMPS_14_RE_ARM_EEF     2003  // Re-ARM with RAMPS 1.4 (Power outputs: Hotend0, Hotend1, Fan)
#define BOARD_RAMPS_14_RE_ARM_SF      2004  // Re-ARM with RAMPS 1.4 (Power outputs: Spindle, Controller Fan)
#define BOARD_MKS_SBASE               2005  // MKS-Sbase
#define BOARD_AZSMZ_MINI              2006  // AZSMZ Mini
#define BOARD_BIQU_BQ111_A4           2007  // BIQU BQ111-A4
#define BOARD_SELENA_COMPACT          2008  // Selena Compact
#define BOARD_BIQU_B300_V1_0          2009  // BIQU B300_V1.0
#define BOARD_MKS_SGEN_L              2010  // MKS-SGen-L
#define BOARD_GMARSH_X6_REV1          2011  // GMARSH X6, revision 1 prototype
#define BOARD_BTT_SKR_V1_1            2012  // BigTreeTech SKR v1.1
#define BOARD_BTT_SKR_V1_3            2013  // BigTreeTech SKR v1.3
#define BOARD_BTT_SKR_V1_4            2014  // BigTreeTech SKR v1.4
#define BOARD_EMOTRONIC               2015  // eMotion-Tech eMotronic

//
// LPC1769 ARM Cortex-M3
//

#define BOARD_MKS_SGEN                2500  // MKS-SGen
#define BOARD_AZTEEG_X5_GT            2501  // Azteeg X5 GT
#define BOARD_AZTEEG_X5_MINI          2502  // Azteeg X5 Mini
#define BOARD_AZTEEG_X5_MINI_WIFI     2503  // Azteeg X5 Mini Wifi
#define BOARD_COHESION3D_REMIX        2504  // Cohesion3D ReMix
#define BOARD_COHESION3D_MINI         2505  // Cohesion3D Mini
#define BOARD_SMOOTHIEBOARD           2506  // Smoothieboard
#define BOARD_TH3D_EZBOARD            2507  // TH3D EZBoard v1.0
#define BOARD_BTT_SKR_V1_4_TURBO      2508  // BigTreeTech SKR v1.4 TURBO
#define BOARD_MKS_SGEN_L_V2           2509  // MKS SGEN_L V2
#define BOARD_BTT_SKR_E3_TURBO        2510  // BigTreeTech SKR E3 Turbo
#define BOARD_FLY_CDY                 2511  // FLYmaker FLY CDY

//
// SAM3X8E ARM Cortex-M3
//

#define BOARD_DUE3DOM                 3000  // DUE3DOM for Arduino DUE
#define BOARD_DUE3DOM_MINI            3001  // DUE3DOM MINI for Arduino DUE
#define BOARD_RADDS                   3002  // RADDS
#define BOARD_RAMPS_FD_V1             3003  // RAMPS-FD v1
#define BOARD_RAMPS_FD_V2             3004  // RAMPS-FD v2
#define BOARD_RAMPS_SMART_EFB         3005  // RAMPS-SMART (Power outputs: Hotend, Fan, Bed)
#define BOARD_RAMPS_SMART_EEB         3006  // RAMPS-SMART (Power outputs: Hotend0, Hotend1, Bed)
#define BOARD_RAMPS_SMART_EFF         3007  // RAMPS-SMART (Power outputs: Hotend, Fan0, Fan1)
#define BOARD_RAMPS_SMART_EEF         3008  // RAMPS-SMART (Power outputs: Hotend0, Hotend1, Fan)
#define BOARD_RAMPS_SMART_SF          3009  // RAMPS-SMART (Power outputs: Spindle, Controller Fan)
#define BOARD_RAMPS_DUO_EFB           3010  // RAMPS Duo (Power outputs: Hotend, Fan, Bed)
#define BOARD_RAMPS_DUO_EEB           3011  // RAMPS Duo (Power outputs: Hotend0, Hotend1, Bed)
#define BOARD_RAMPS_DUO_EFF           3012  // RAMPS Duo (Power outputs: Hotend, Fan0, Fan1)
#define BOARD_RAMPS_DUO_EEF           3013  // RAMPS Duo (Power outputs: Hotend0, Hotend1, Fan)
#define BOARD_RAMPS_DUO_SF            3014  // RAMPS Duo (Power outputs: Spindle, Controller Fan)
#define BOARD_RAMPS4DUE_EFB           3015  // RAMPS4DUE (Power outputs: Hotend, Fan, Bed)
#define BOARD_RAMPS4DUE_EEB           3016  // RAMPS4DUE (Power outputs: Hotend0, Hotend1, Bed)
#define BOARD_RAMPS4DUE_EFF           3017  // RAMPS4DUE (Power outputs: Hotend, Fan0, Fan1)
#define BOARD_RAMPS4DUE_EEF           3018  // RAMPS4DUE (Power outputs: Hotend0, Hotend1, Fan)
#define BOARD_RAMPS4DUE_SF            3019  // RAMPS4DUE (Power outputs: Spindle, Controller Fan)
#define BOARD_RURAMPS4D_11            3020  // RuRAMPS4Duo v1.1
#define BOARD_RURAMPS4D_13            3021  // RuRAMPS4Duo v1.3
#define BOARD_ULTRATRONICS_PRO        3022  // ReprapWorld Ultratronics Pro V1.0
#define BOARD_ARCHIM1                 3023  // UltiMachine Archim1 (with DRV8825 drivers)
#define BOARD_ARCHIM2                 3024  // UltiMachine Archim2 (with TMC2130 drivers)
#define BOARD_ALLIGATOR               3025  // Alligator Board R2
#define BOARD_CNCONTROLS_15D          3026  // Cartesio CN Controls V15 on DUE
#define BOARD_KRATOS32                3027  // K.3D Kratos32 (Arduino Due Shield)

//
// SAM3X8C ARM Cortex-M3
//

#define BOARD_PRINTRBOARD_G2          3100  // Printrboard G2
#define BOARD_ADSK                    3101  // Arduino DUE Shield Kit (ADSK)

//
// STM32 ARM Cortex-M0+
//

#define BOARD_BTT_EBB42_V1_1          4000  // BigTreeTech EBB42 V1.1 (STM32G0B1CB)
#define BOARD_BTT_SKR_MINI_E3_V3_0    4001  // BigTreeTech SKR Mini E3 V3.0 (STM32G0B1RE)
#define BOARD_BTT_MANTA_E3_EZ_V1_0    4002  // BigTreeTech Manta E3 EZ V1.0 (STM32G0B1RE)
#define BOARD_BTT_MANTA_M4P_V1_0      4003  // BigTreeTech Manta M4P V1.0 (STM32G0B1RE)
#define BOARD_BTT_MANTA_M5P_V1_0      4004  // BigTreeTech Manta M5P V1.0 (STM32G0B1RE)
#define BOARD_BTT_MANTA_M8P_V1_0      4005  // BigTreeTech Manta M8P V1.0 (STM32G0B1VE)
#define BOARD_BTT_MANTA_M8P_V1_1      4006  // BigTreeTech Manta M8P V1.1 (STM32G0B1VE)

//
// STM32 ARM Cortex-M3
//

#define BOARD_MALYAN_M200_V2          5000  // STM32F070CB controller
#define BOARD_MALYAN_M300             5001  // STM32F070-based delta
#define BOARD_STM32F103RE             5002  // STM32F103RE Libmaple-based STM32F1 controller
#define BOARD_MALYAN_M200             5003  // STM32C8 Libmaple-based STM32F1 controller
#define BOARD_STM3R_MINI              5004  // STM32F103RE Libmaple-based STM32F1 controller
#define BOARD_GTM32_PRO_VB            5005  // STM32F103VE controller
#define BOARD_GTM32_MINI              5006  // STM32F103VE controller
#define BOARD_GTM32_MINI_A30          5007  // STM32F103VE controller
#define BOARD_GTM32_REV_B             5008  // STM32F103VE controller
#define BOARD_MORPHEUS                5009  // STM32F103C8 / STM32F103CB  Libmaple-based STM32F1 controller
#define BOARD_CHITU3D                 5010  // Chitu3D (STM32F103RE)
#define BOARD_MKS_ROBIN               5011  // MKS Robin (STM32F103ZE)
#define BOARD_MKS_ROBIN_MINI          5012  // MKS Robin Mini (STM32F103VE)
#define BOARD_MKS_ROBIN_NANO          5013  // MKS Robin Nano (STM32F103VE)
#define BOARD_MKS_ROBIN_NANO_V2       5014  // MKS Robin Nano V2 (STM32F103VE)
#define BOARD_MKS_ROBIN_LITE          5015  // MKS Robin Lite/Lite2 (STM32F103RC)
#define BOARD_MKS_ROBIN_LITE3         5016  // MKS Robin Lite3 (STM32F103RC)
#define BOARD_MKS_ROBIN_PRO           5017  // MKS Robin Pro (STM32F103ZE)
#define BOARD_MKS_ROBIN_E3            5018  // MKS Robin E3 (STM32F103RC)
#define BOARD_MKS_ROBIN_E3_V1_1       5019  // MKS Robin E3 V1.1 (STM32F103RC)
#define BOARD_MKS_ROBIN_E3D           5020  // MKS Robin E3D (STM32F103RC)
#define BOARD_MKS_ROBIN_E3D_V1_1      5021  // MKS Robin E3D V1.1 (STM32F103RC)
#define BOARD_MKS_ROBIN_E3P           5022  // MKS Robin E3P (STM32F103VE)
#define BOARD_BTT_SKR_MINI_V1_1       5023  // BigTreeTech SKR Mini v1.1 (STM32F103RC)
#define BOARD_BTT_SKR_MINI_E3_V1_0    5024  // BigTreeTech SKR Mini E3 (STM32F103RC)
#define BOARD_BTT_SKR_MINI_E3_V1_2    5025  // BigTreeTech SKR Mini E3 V1.2 (STM32F103RC)
#define BOARD_BTT_SKR_MINI_E3_V2_0    5026  // BigTreeTech SKR Mini E3 V2.0 (STM32F103RC / STM32F103RE)
#define BOARD_BTT_SKR_MINI_MZ_V1_0    5027  // BigTreeTech SKR Mini MZ V1.0 (STM32F103RC)
#define BOARD_BTT_SKR_E3_DIP          5028  // BigTreeTech SKR E3 DIP V1.0 (STM32F103RC / STM32F103RE)
#define BOARD_BTT_SKR_CR6             5029  // BigTreeTech SKR CR6 v1.0 (STM32F103RE)
#define BOARD_JGAURORA_A5S_A1         5030  // JGAurora A5S A1 (STM32F103ZE)
#define BOARD_FYSETC_AIO_II           5031  // FYSETC AIO_II (STM32F103RC)
#define BOARD_FYSETC_CHEETAH          5032  // FYSETC Cheetah (STM32F103RC)
#define BOARD_FYSETC_CHEETAH_V12      5033  // FYSETC Cheetah V1.2 (STM32F103RC)
#define BOARD_LONGER3D_LK             5034  // Longer3D LK1/2 - Alfawise U20/U20+/U30 (STM32F103VE)
#define BOARD_CCROBOT_MEEB_3DP        5035  // ccrobot-online.com MEEB_3DP (STM32F103RC)
#define BOARD_CHITU3D_V5              5036  // Chitu3D TronXY X5SA V5 Board (STM32F103ZE)
#define BOARD_CHITU3D_V6              5037  // Chitu3D TronXY X5SA V6 Board (STM32F103ZE)
#define BOARD_CHITU3D_V9              5038  // Chitu3D TronXY X5SA V9 Board (STM32F103ZE)
#define BOARD_CREALITY_V4             5039  // Creality v4.x (STM32F103RC / STM32F103RE)
#define BOARD_CREALITY_V422           5040  // Creality v4.2.2 (STM32F103RC / STM32F103RE)
#define BOARD_CREALITY_V423           5041  // Creality v4.2.3 (STM32F103RC / STM32F103RE)
#define BOARD_CREALITY_V425           5042  // Creality v4.2.5 (STM32F103RC / STM32F103RE)
#define BOARD_CREALITY_V427           5043  // Creality v4.2.7 (STM32F103RC / STM32F103RE)
#define BOARD_CREALITY_V4210          5044  // Creality v4.2.10 (STM32F103RC / STM32F103RE) as found in the CR-30
#define BOARD_CREALITY_V431           5045  // Creality v4.3.1 (STM32F103RC / STM32F103RE)
#define BOARD_CREALITY_V431_A         5046  // Creality v4.3.1a (STM32F103RC / STM32F103RE)
#define BOARD_CREALITY_V431_B         5047  // Creality v4.3.1b (STM32F103RC / STM32F103RE)
#define BOARD_CREALITY_V431_C         5048  // Creality v4.3.1c (STM32F103RC / STM32F103RE)
#define BOARD_CREALITY_V431_D         5049  // Creality v4.3.1d (STM32F103RC / STM32F103RE)
#define BOARD_CREALITY_V452           5050  // Creality v4.5.2 (STM32F103RC / STM32F103RE)
#define BOARD_CREALITY_V453           5051  // Creality v4.5.3 (STM32F103RC / STM32F103RE)
#define BOARD_CREALITY_V521           5052  // Creality v5.2.1 (STM32F103VE) as found in the SV04
#define BOARD_CREALITY_V24S1          5053  // Creality v2.4.S1 (STM32F103RC / STM32F103RE) v101 as found in the Ender-7
#define BOARD_CREALITY_V24S1_301      5054  // Creality v2.4.S1_301 (STM32F103RC / STM32F103RE) v301 as found in the Ender-3 S1
#define BOARD_CREALITY_V25S1          5055  // Creality v2.5.S1 (STM32F103RE) as found in the CR-10 Smart Pro
#define BOARD_TRIGORILLA_PRO          5056  // Trigorilla Pro (STM32F103ZE)
#define BOARD_FLY_MINI                5057  // FLYmaker FLY MINI (STM32F103RC)
#define BOARD_FLSUN_HISPEED           5058  // FLSUN HiSpeedV1 (STM32F103VE)
#define BOARD_BEAST                   5059  // STM32F103RE Libmaple-based controller
#define BOARD_MINGDA_MPX_ARM_MINI     5060  // STM32F103ZE Mingda MD-16
#define BOARD_GTM32_PRO_VD            5061  // STM32F103VE controller
#define BOARD_ZONESTAR_ZM3E2          5062  // Zonestar ZM3E2    (STM32F103RC)
#define BOARD_ZONESTAR_ZM3E4          5063  // Zonestar ZM3E4 V1 (STM32F103VC)
#define BOARD_ZONESTAR_ZM3E4V2        5064  // Zonestar ZM3E4 V2 (STM32F103VC)
#define BOARD_ERYONE_ERY32_MINI       5065  // Eryone Ery32 mini (STM32F103VE)
#define BOARD_PANDA_PI_V29            5066  // Panda Pi V2.9 - Standalone (STM32F103RC)
#define BOARD_SOVOL_V131              5067  // Sovol V1.3.1 (GD32F103RET6)
#define BOARD_TRIGORILLA_V006         5068  // Trigorilla V0.0.6 (GD32F103RE)
<<<<<<< HEAD
#define BOARD_KEDI_CONTROLLER_V1_2    5069  // EDUTRONICS Kedi Controller V1.2 (STM32F103RC)
=======
#define BOARD_AQUILA_V101             5099  // Voxlab Aquila V1.0.1 (HC32F46x) as found in the Voxelab Aquila X2
>>>>>>> 92c832e8

//
// ARM Cortex-M4F
//

#define BOARD_TEENSY31_32             5100  // Teensy3.1 and Teensy3.2
#define BOARD_TEENSY35_36             5101  // Teensy3.5 and Teensy3.6

//
// STM32 ARM Cortex-M4F
//

#define BOARD_ARMED                   5200  // Arm'ed STM32F4-based controller
#define BOARD_RUMBA32_V1_0            5201  // RUMBA32 STM32F446VE based controller from Aus3D
#define BOARD_RUMBA32_V1_1            5202  // RUMBA32 STM32F446VE based controller from Aus3D
#define BOARD_RUMBA32_MKS             5203  // RUMBA32 STM32F446VE based controller from Makerbase
#define BOARD_RUMBA32_BTT             5204  // RUMBA32 STM32F446VE based controller from BIGTREETECH
#define BOARD_BLACK_STM32F407VE       5205  // BLACK_STM32F407VE
#define BOARD_BLACK_STM32F407ZE       5206  // BLACK_STM32F407ZE
#define BOARD_BTT_SKR_MINI_E3_V3_0_1  5207  // BigTreeTech SKR Mini E3 V3.0.1 (STM32F401RC)
#define BOARD_BTT_SKR_PRO_V1_1        5208  // BigTreeTech SKR Pro v1.1 (STM32F407ZG)
#define BOARD_BTT_SKR_PRO_V1_2        5209  // BigTreeTech SKR Pro v1.2 (STM32F407ZG)
#define BOARD_BTT_BTT002_V1_0         5210  // BigTreeTech BTT002 v1.0 (STM32F407VG)
#define BOARD_BTT_E3_RRF              5211  // BigTreeTech E3 RRF (STM32F407VG)
#define BOARD_BTT_SKR_V2_0_REV_A      5212  // BigTreeTech SKR v2.0 Rev A (STM32F407VG)
#define BOARD_BTT_SKR_V2_0_REV_B      5213  // BigTreeTech SKR v2.0 Rev B (STM32F407VG/STM32F429VG)
#define BOARD_BTT_GTR_V1_0            5214  // BigTreeTech GTR v1.0 (STM32F407IGT)
#define BOARD_BTT_OCTOPUS_V1_0        5215  // BigTreeTech Octopus v1.0 (STM32F446ZE)
#define BOARD_BTT_OCTOPUS_V1_1        5216  // BigTreeTech Octopus v1.1 (STM32F446ZE)
#define BOARD_BTT_OCTOPUS_PRO_V1_0    5217  // BigTreeTech Octopus Pro v1.0 (STM32F446ZE / STM32F429ZG)
#define BOARD_LERDGE_K                5218  // Lerdge K (STM32F407ZG)
#define BOARD_LERDGE_S                5219  // Lerdge S (STM32F407VE)
#define BOARD_LERDGE_X                5220  // Lerdge X (STM32F407VE)
#define BOARD_VAKE403D                5221  // VAkE 403D (STM32F446VE)
#define BOARD_FYSETC_S6               5222  // FYSETC S6 (STM32F446VE)
#define BOARD_FYSETC_S6_V2_0          5223  // FYSETC S6 v2.0 (STM32F446VE)
#define BOARD_FYSETC_SPIDER           5224  // FYSETC Spider (STM32F446VE)
#define BOARD_FLYF407ZG               5225  // FLYmaker FLYF407ZG (STM32F407ZG)
#define BOARD_MKS_ROBIN2              5226  // MKS Robin2 V1.0 (STM32F407ZE)
#define BOARD_MKS_ROBIN_PRO_V2        5227  // MKS Robin Pro V2 (STM32F407VE)
#define BOARD_MKS_ROBIN_NANO_V3       5228  // MKS Robin Nano V3 (STM32F407VG)
#define BOARD_MKS_ROBIN_NANO_V3_1     5229  // MKS Robin Nano V3.1 (STM32F407VE)
#define BOARD_MKS_MONSTER8_V1         5230  // MKS Monster8 V1 (STM32F407VE)
#define BOARD_MKS_MONSTER8_V2         5231  // MKS Monster8 V2 (STM32F407VE)
#define BOARD_ANET_ET4                5232  // ANET ET4 V1.x (STM32F407VG)
#define BOARD_ANET_ET4P               5233  // ANET ET4P V1.x (STM32F407VG)
#define BOARD_FYSETC_CHEETAH_V20      5234  // FYSETC Cheetah V2.0 (STM32F401RC)
#define BOARD_TH3D_EZBOARD_V2         5235  // TH3D EZBoard v2.0 (STM32F405RG)
#define BOARD_OPULO_LUMEN_REV3        5236  // Opulo Lumen PnP Controller REV3 (STM32F407VE / STM32F407VG)
#define BOARD_MKS_ROBIN_NANO_V1_3_F4  5237  // MKS Robin Nano V1.3 and MKS Robin Nano-S V1.3 (STM32F407VE)
#define BOARD_MKS_EAGLE               5238  // MKS Eagle (STM32F407VE)
#define BOARD_ARTILLERY_RUBY          5239  // Artillery Ruby (STM32F401RC)
#define BOARD_FYSETC_SPIDER_V2_2      5240  // FYSETC Spider V2.2 (STM32F446VE)
#define BOARD_CREALITY_V24S1_301F4    5241  // Creality v2.4.S1_301F4 (STM32F401RC) as found in the Ender-3 S1 F4
#define BOARD_OPULO_LUMEN_REV4        5242  // Opulo Lumen PnP Controller REV4 (STM32F407VE / STM32F407VG)
#define BOARD_FYSETC_SPIDER_KING407   5243  // FYSETC Spider King407 (STM32F407ZG)
#define BOARD_MKS_SKIPR_V1            5244  // MKS SKIPR v1.0 all-in-one board (STM32F407VE)
#define BOARD_TRONXY_V10              5245  // TRONXY V10 (STM32F446ZE)
#define BOARD_CREALITY_F401RE         5246  // Creality CR4NS200141C13 (STM32F401RE) as found in the Ender-5 S1
#define BOARD_BLACKPILL_CUSTOM        5247  // Custom board based on STM32F401CDU6.

//
// ARM Cortex-M7
//

#define BOARD_REMRAM_V1               6000  // RemRam v1
#define BOARD_TEENSY41                6001  // Teensy 4.1
#define BOARD_T41U5XBB                6002  // T41U5XBB Teensy 4.1 breakout board
#define BOARD_NUCLEO_F767ZI           6003  // ST NUCLEO-F767ZI Dev Board
#define BOARD_BTT_SKR_SE_BX_V2        6004  // BigTreeTech SKR SE BX V2.0 (STM32H743II)
#define BOARD_BTT_SKR_SE_BX_V3        6005  // BigTreeTech SKR SE BX V3.0 (STM32H743II)
#define BOARD_BTT_SKR_V3_0            6006  // BigTreeTech SKR V3.0 (STM32H743VG)
#define BOARD_BTT_SKR_V3_0_EZ         6007  // BigTreeTech SKR V3.0 EZ (STM32H743VG)
#define BOARD_BTT_OCTOPUS_MAX_EZ_V1_0 6008  // BigTreeTech Octopus Max EZ V1.0 (STM32H723VE / STM32H723ZE)

//
// Espressif ESP32 WiFi
//

#define BOARD_ESPRESSIF_ESP32         7000  // Generic ESP32
#define BOARD_MRR_ESPA                7001  // MRR ESPA based on ESP32 (native pins only)
#define BOARD_MRR_ESPE                7002  // MRR ESPE based on ESP32 (with I2S stepper stream)
#define BOARD_E4D_BOX                 7003  // E4d@BOX
#define BOARD_RESP32_CUSTOM           7004  // Rutilea ESP32 custom board
#define BOARD_FYSETC_E4               7005  // FYSETC E4
#define BOARD_PANDA_ZHU               7006  // Panda_ZHU
#define BOARD_PANDA_M4                7007  // Panda_M4
#define BOARD_MKS_TINYBEE             7008  // MKS TinyBee based on ESP32 (with I2S stepper stream)
#define BOARD_ENWI_ESPNP              7009  // enwi ESPNP based on ESP32 (with I2S stepper stream)
#define BOARD_GODI_CONTROLLER_V1_0    7010  // Godi Controller based on ESP32 32-Bit V1.0

//
// SAMD51 ARM Cortex-M4
//

#define BOARD_AGCM4_RAMPS_144         7100  // RAMPS 1.4.4
#define BOARD_BRICOLEMON_V1_0         7101  // Bricolemon
#define BOARD_BRICOLEMON_LITE_V1_0    7102  // Bricolemon Lite

//
// SAMD21 ARM Cortex-M4
//

#define BOARD_MINITRONICS20           7103  // Minitronics v2.0

//
// Custom board
//

#define BOARD_CUSTOM                  9998  // Custom pins definition for development and/or rare boards

//
// Simulations
//

#define BOARD_SIMULATED               9999

#define _MB_1(B)  (defined(BOARD_##B) && MOTHERBOARD==BOARD_##B)
#define MB(V...)  DO(MB,||,V)<|MERGE_RESOLUTION|>--- conflicted
+++ resolved
@@ -391,11 +391,8 @@
 #define BOARD_PANDA_PI_V29            5066  // Panda Pi V2.9 - Standalone (STM32F103RC)
 #define BOARD_SOVOL_V131              5067  // Sovol V1.3.1 (GD32F103RET6)
 #define BOARD_TRIGORILLA_V006         5068  // Trigorilla V0.0.6 (GD32F103RE)
-<<<<<<< HEAD
 #define BOARD_KEDI_CONTROLLER_V1_2    5069  // EDUTRONICS Kedi Controller V1.2 (STM32F103RC)
-=======
 #define BOARD_AQUILA_V101             5099  // Voxlab Aquila V1.0.1 (HC32F46x) as found in the Voxelab Aquila X2
->>>>>>> 92c832e8
 
 //
 // ARM Cortex-M4F
