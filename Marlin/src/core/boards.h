/**
 * Marlin 3D Printer Firmware
 * Copyright (c) 2020 MarlinFirmware [https://github.com/MarlinFirmware/Marlin]
 *
 * Based on Sprinter and grbl.
 * Copyright (c) 2011 Camiel Gubbels / Erik van der Zalm
 *
 * This program is free software: you can redistribute it and/or modify
 * it under the terms of the GNU General Public License as published by
 * the Free Software Foundation, either version 3 of the License, or
 * (at your option) any later version.
 *
 * This program is distributed in the hope that it will be useful,
 * but WITHOUT ANY WARRANTY; without even the implied warranty of
 * MERCHANTABILITY or FITNESS FOR A PARTICULAR PURPOSE.  See the
 * GNU General Public License for more details.
 *
 * You should have received a copy of the GNU General Public License
 * along with this program.  If not, see <https://www.gnu.org/licenses/>.
 *
 */
#pragma once

#include "macros.h"

#define BOARD_UNKNOWN -1

//
// RAMPS 1.3 / 1.4 - ATmega1280, ATmega2560
//

#define BOARD_RAMPS_OLD               1000  // MEGA/RAMPS up to 1.2

#define BOARD_RAMPS_13_EFB            1010  // RAMPS 1.3 (Power outputs: Hotend, Fan, Bed)
#define BOARD_RAMPS_13_EEB            1011  // RAMPS 1.3 (Power outputs: Hotend0, Hotend1, Bed)
#define BOARD_RAMPS_13_EFF            1012  // RAMPS 1.3 (Power outputs: Hotend, Fan0, Fan1)
#define BOARD_RAMPS_13_EEF            1013  // RAMPS 1.3 (Power outputs: Hotend0, Hotend1, Fan)
#define BOARD_RAMPS_13_SF             1014  // RAMPS 1.3 (Power outputs: Spindle, Controller Fan)

#define BOARD_RAMPS_14_EFB            1020  // RAMPS 1.4 (Power outputs: Hotend, Fan, Bed)
#define BOARD_RAMPS_14_EEB            1021  // RAMPS 1.4 (Power outputs: Hotend0, Hotend1, Bed)
#define BOARD_RAMPS_14_EFF            1022  // RAMPS 1.4 (Power outputs: Hotend, Fan0, Fan1)
#define BOARD_RAMPS_14_EEF            1023  // RAMPS 1.4 (Power outputs: Hotend0, Hotend1, Fan)
#define BOARD_RAMPS_14_SF             1024  // RAMPS 1.4 (Power outputs: Spindle, Controller Fan)

#define BOARD_RAMPS_PLUS_EFB          1030  // RAMPS Plus 3DYMY (Power outputs: Hotend, Fan, Bed)
#define BOARD_RAMPS_PLUS_EEB          1031  // RAMPS Plus 3DYMY (Power outputs: Hotend0, Hotend1, Bed)
#define BOARD_RAMPS_PLUS_EFF          1032  // RAMPS Plus 3DYMY (Power outputs: Hotend, Fan0, Fan1)
#define BOARD_RAMPS_PLUS_EEF          1033  // RAMPS Plus 3DYMY (Power outputs: Hotend0, Hotend1, Fan)
#define BOARD_RAMPS_PLUS_SF           1034  // RAMPS Plus 3DYMY (Power outputs: Spindle, Controller Fan)

//
// RAMPS Derivatives - ATmega1280, ATmega2560
//

#define BOARD_3DRAG                   1100  // 3Drag Controller
#define BOARD_K8200                   1101  // Velleman K8200 Controller (derived from 3Drag Controller)
#define BOARD_K8400                   1102  // Velleman K8400 Controller (derived from 3Drag Controller)
#define BOARD_K8600                   1103  // Velleman K8600 Controller (Vertex Nano)
#define BOARD_K8800                   1104  // Velleman K8800 Controller (Vertex Delta)
#define BOARD_BAM_DICE                1105  // 2PrintBeta BAM&DICE with STK drivers
#define BOARD_BAM_DICE_DUE            1106  // 2PrintBeta BAM&DICE Due with STK drivers
#define BOARD_MKS_BASE                1107  // MKS BASE v1.0
#define BOARD_MKS_BASE_14             1108  // MKS BASE v1.4 with Allegro A4982 stepper drivers
#define BOARD_MKS_BASE_15             1109  // MKS BASE v1.5 with Allegro A4982 stepper drivers
#define BOARD_MKS_BASE_16             1110  // MKS BASE v1.6 with Allegro A4982 stepper drivers
#define BOARD_MKS_BASE_HEROIC         1111  // MKS BASE 1.0 with Heroic HR4982 stepper drivers
#define BOARD_MKS_GEN_13              1112  // MKS GEN v1.3 or 1.4
#define BOARD_MKS_GEN_L               1113  // MKS GEN L
#define BOARD_KFB_2                   1114  // BigTreeTech or BIQU KFB2.0
#define BOARD_ZRIB_V20                1115  // zrib V2.0 control board (Chinese knock off RAMPS replica)
#define BOARD_ZRIB_V52                1116  // zrib V5.2 control board (Chinese knock off RAMPS replica)
#define BOARD_FELIX2                  1117  // Felix 2.0+ Electronics Board (RAMPS like)
#define BOARD_RIGIDBOARD              1118  // Invent-A-Part RigidBoard
#define BOARD_RIGIDBOARD_V2           1119  // Invent-A-Part RigidBoard V2
#define BOARD_SAINSMART_2IN1          1120  // Sainsmart 2-in-1 board
#define BOARD_ULTIMAKER               1121  // Ultimaker
#define BOARD_ULTIMAKER_OLD           1122  // Ultimaker (Older electronics. Pre 1.5.4. This is rare)
#define BOARD_AZTEEG_X3               1123  // Azteeg X3
#define BOARD_AZTEEG_X3_PRO           1124  // Azteeg X3 Pro
#define BOARD_ULTIMAIN_2              1125  // Ultimainboard 2.x (Uses TEMP_SENSOR 20)
#define BOARD_RUMBA                   1126  // Rumba
#define BOARD_RUMBA_RAISE3D           1127  // Raise3D N series Rumba derivative
#define BOARD_RL200                   1128  // Rapide Lite 200 (v1, low-cost RUMBA clone with drv)
#define BOARD_FORMBOT_TREX2PLUS       1129  // Formbot T-Rex 2 Plus
#define BOARD_FORMBOT_TREX3           1130  // Formbot T-Rex 3
#define BOARD_FORMBOT_RAPTOR          1131  // Formbot Raptor
#define BOARD_FORMBOT_RAPTOR2         1132  // Formbot Raptor 2
#define BOARD_BQ_ZUM_MEGA_3D          1133  // bq ZUM Mega 3D
#define BOARD_MAKEBOARD_MINI          1134  // MakeBoard Mini v2.1.2 is a control board sold by MicroMake
#define BOARD_TRIGORILLA_13           1135  // TriGorilla Anycubic version 1.3-based on RAMPS EFB
#define BOARD_TRIGORILLA_14           1136  //   ... Ver 1.4
#define BOARD_TRIGORILLA_14_11        1137  //   ... Rev 1.1 (new servo pin order)
#define BOARD_RAMPS_ENDER_4           1138  // Creality: Ender-4, CR-8
#define BOARD_RAMPS_CREALITY          1139  // Creality: CR10S, CR20, CR-X
#define BOARD_DAGOMA_F5               1140  // Dagoma F5
#define BOARD_FYSETC_F6_13            1141  // FYSETC F6 1.3
#define BOARD_FYSETC_F6_14            1142  // FYSETC F6 1.4
#define BOARD_DUPLICATOR_I3_PLUS      1143  // Wanhao Duplicator i3 Plus
#define BOARD_VORON                   1144  // VORON Design
#define BOARD_TRONXY_V3_1_0           1145  // Tronxy TRONXY-V3-1.0
#define BOARD_Z_BOLT_X_SERIES         1146  // Z-Bolt X Series
#define BOARD_TT_OSCAR                1147  // TT OSCAR
#define BOARD_OVERLORD                1148  // Overlord/Overlord Pro
#define BOARD_HJC2560C_REV1           1149  // ADIMLab Gantry v1
#define BOARD_HJC2560C_REV2           1150  // ADIMLab Gantry v2
#define BOARD_TANGO                   1151  // BIQU Tango V1
#define BOARD_MKS_GEN_L_V2            1152  // MKS GEN L V2
#define BOARD_MKS_GEN_L_V21           1153  // MKS GEN L V2.1
#define BOARD_COPYMASTER_3D           1154  // Copymaster 3D
#define BOARD_ORTUR_4                 1155  // Ortur 4
#define BOARD_TENLOG_D3_HERO          1156  // Tenlog D3 Hero IDEX printer
#define BOARD_RAMPS_S_12_EEFB         1157  // Ramps S 1.2 by Sakul.cz (Power outputs: Hotend0, Hotend1, Fan, Bed)
#define BOARD_RAMPS_S_12_EEEB         1158  // Ramps S 1.2 by Sakul.cz (Power outputs: Hotend0, Hotend1, Hotend2, Bed)
#define BOARD_RAMPS_S_12_EFFB         1159  // Ramps S 1.2 by Sakul.cz (Power outputs: Hotend, Fan0, Fan1, Bed)
#define BOARD_LONGER3D_LK1_PRO        1160  // Longer LK1 PRO / Alfawise U20 Pro (PRO version)
#define BOARD_LONGER3D_LKx_PRO        1161  // Longer LKx PRO / Alfawise Uxx Pro (PRO version)

//
// RAMBo and derivatives
//

#define BOARD_RAMBO                   1200  // Rambo
#define BOARD_MINIRAMBO               1201  // Mini-Rambo
#define BOARD_MINIRAMBO_10A           1202  // Mini-Rambo 1.0a
#define BOARD_EINSY_RAMBO             1203  // Einsy Rambo
#define BOARD_EINSY_RETRO             1204  // Einsy Retro
#define BOARD_SCOOVO_X9H              1205  // abee Scoovo X9H

//
// Other ATmega1280, ATmega2560
//

#define BOARD_CNCONTROLS_11           1300  // Cartesio CN Controls V11
#define BOARD_CNCONTROLS_12           1301  // Cartesio CN Controls V12
#define BOARD_CNCONTROLS_15           1302  // Cartesio CN Controls V15
#define BOARD_CHEAPTRONIC             1303  // Cheaptronic v1.0
#define BOARD_CHEAPTRONIC_V2          1304  // Cheaptronic v2.0
#define BOARD_MIGHTYBOARD_REVE        1305  // Makerbot Mightyboard Revision E
#define BOARD_MEGATRONICS             1306  // Megatronics
#define BOARD_MEGATRONICS_2           1307  // Megatronics v2.0
#define BOARD_MEGATRONICS_3           1308  // Megatronics v3.0
#define BOARD_MEGATRONICS_31          1309  // Megatronics v3.1
#define BOARD_MEGATRONICS_32          1310  // Megatronics v3.2
#define BOARD_ELEFU_3                 1311  // Elefu Ra Board (v3)
#define BOARD_LEAPFROG                1312  // Leapfrog
#define BOARD_MEGACONTROLLER          1313  // Mega controller
#define BOARD_GT2560_REV_A            1314  // Geeetech GT2560 Rev. A
#define BOARD_GT2560_REV_A_PLUS       1315  // Geeetech GT2560 Rev. A+ (with auto level probe)
#define BOARD_GT2560_V3               1316  // Geeetech GT2560 Rev B for A10(M/D)
#define BOARD_GT2560_V3_MC2           1317  // Geeetech GT2560 Rev B for Mecreator2
#define BOARD_GT2560_V3_A20           1318  // Geeetech GT2560 Rev B for A20(M/D)
#define BOARD_EINSTART_S              1319  // Einstart retrofit
#define BOARD_WANHAO_ONEPLUS          1320  // Wanhao 0ne+ i3 Mini
#define BOARD_LEAPFROG_XEED2015       1321  // Leapfrog Xeed 2015
#define BOARD_PICA_REVB               1322  // PICA Shield (original version)
#define BOARD_PICA                    1323  // PICA Shield (rev C or later)
#define BOARD_INTAMSYS40              1324  // Intamsys 4.0 (Funmat HT)

//
// ATmega1281, ATmega2561
//

#define BOARD_MINITRONICS             1400  // Minitronics v1.0/1.1
#define BOARD_SILVER_GATE             1401  // Silvergate v1.0

//
// Sanguinololu and Derivatives - ATmega644P, ATmega1284P
//

#define BOARD_SANGUINOLOLU_11         1500  // Sanguinololu < 1.2
#define BOARD_SANGUINOLOLU_12         1501  // Sanguinololu 1.2 and above
#define BOARD_MELZI                   1502  // Melzi
#define BOARD_MELZI_V2                1503  // Melzi V2
#define BOARD_MELZI_MAKR3D            1504  // Melzi with ATmega1284 (MaKr3d version)
#define BOARD_MELZI_CREALITY          1505  // Melzi Creality3D board (for CR-10 etc)
#define BOARD_MELZI_MALYAN            1506  // Melzi Malyan M150 board
#define BOARD_MELZI_TRONXY            1507  // Tronxy X5S
#define BOARD_STB_11                  1508  // STB V1.1
#define BOARD_AZTEEG_X1               1509  // Azteeg X1
#define BOARD_ANET_10                 1510  // Anet 1.0 (Melzi clone)
#define BOARD_ZMIB_V2                 1511  // ZoneStar ZMIB V2

//
// Other ATmega644P, ATmega644, ATmega1284P
//

#define BOARD_GEN3_MONOLITHIC         1600  // Gen3 Monolithic Electronics
#define BOARD_GEN3_PLUS               1601  // Gen3+
#define BOARD_GEN6                    1602  // Gen6
#define BOARD_GEN6_DELUXE             1603  // Gen6 deluxe
#define BOARD_GEN7_CUSTOM             1604  // Gen7 custom (Alfons3 Version) "https://github.com/Alfons3/Generation_7_Electronics"
#define BOARD_GEN7_12                 1605  // Gen7 v1.1, v1.2
#define BOARD_GEN7_13                 1606  // Gen7 v1.3
#define BOARD_GEN7_14                 1607  // Gen7 v1.4
#define BOARD_OMCA_A                  1608  // Alpha OMCA board
#define BOARD_OMCA                    1609  // Final OMCA board
#define BOARD_SETHI                   1610  // Sethi 3D_1

//
// Teensyduino - AT90USB1286, AT90USB1286P
//

#define BOARD_TEENSYLU                1700  // Teensylu
#define BOARD_PRINTRBOARD             1701  // Printrboard (AT90USB1286)
#define BOARD_PRINTRBOARD_REVF        1702  // Printrboard Revision F (AT90USB1286)
#define BOARD_BRAINWAVE               1703  // Brainwave (AT90USB646)
#define BOARD_BRAINWAVE_PRO           1704  // Brainwave Pro (AT90USB1286)
#define BOARD_SAV_MKI                 1705  // SAV Mk-I (AT90USB1286)
#define BOARD_TEENSY2                 1706  // Teensy++2.0 (AT90USB1286)
#define BOARD_5DPRINT                 1707  // 5DPrint D8 Driver Board

//
// LPC1768 ARM Cortex M3
//

#define BOARD_RAMPS_14_RE_ARM_EFB     2000  // Re-ARM with RAMPS 1.4 (Power outputs: Hotend, Fan, Bed)
#define BOARD_RAMPS_14_RE_ARM_EEB     2001  // Re-ARM with RAMPS 1.4 (Power outputs: Hotend0, Hotend1, Bed)
#define BOARD_RAMPS_14_RE_ARM_EFF     2002  // Re-ARM with RAMPS 1.4 (Power outputs: Hotend, Fan0, Fan1)
#define BOARD_RAMPS_14_RE_ARM_EEF     2003  // Re-ARM with RAMPS 1.4 (Power outputs: Hotend0, Hotend1, Fan)
#define BOARD_RAMPS_14_RE_ARM_SF      2004  // Re-ARM with RAMPS 1.4 (Power outputs: Spindle, Controller Fan)
#define BOARD_MKS_SBASE               2005  // MKS-Sbase (Power outputs: Hotend0, Hotend1, Bed, Fan)
#define BOARD_AZSMZ_MINI              2006  // AZSMZ Mini
#define BOARD_BIQU_BQ111_A4           2007  // BIQU BQ111-A4 (Power outputs: Hotend, Fan, Bed)
#define BOARD_SELENA_COMPACT          2008  // Selena Compact (Power outputs: Hotend0, Hotend1, Bed0, Bed1, Fan0, Fan1)
#define BOARD_BIQU_B300_V1_0          2009  // BIQU B300_V1.0 (Power outputs: Hotend0, Fan, Bed, SPI Driver)
#define BOARD_MKS_SGEN_L              2010  // MKS-SGen-L (Power outputs: Hotend0, Hotend1, Bed, Fan)
#define BOARD_GMARSH_X6_REV1          2011  // GMARSH X6 board, revision 1 prototype
#define BOARD_BTT_SKR_V1_1            2012  // BigTreeTech SKR v1.1 (Power outputs: Hotend0, Hotend1, Fan, Bed)
#define BOARD_BTT_SKR_V1_3            2013  // BigTreeTech SKR v1.3 (Power outputs: Hotend0, Hotend1, Fan, Bed)
#define BOARD_BTT_SKR_V1_4            2014  // BigTreeTech SKR v1.4 (Power outputs: Hotend0, Hotend1, Fan, Bed)

//
// LPC1769 ARM Cortex M3
//

#define BOARD_MKS_SGEN                2500  // MKS-SGen (Power outputs: Hotend0, Hotend1, Bed, Fan)
#define BOARD_AZTEEG_X5_GT            2501  // Azteeg X5 GT (Power outputs: Hotend0, Hotend1, Bed, Fan)
#define BOARD_AZTEEG_X5_MINI          2502  // Azteeg X5 Mini (Power outputs: Hotend0, Bed, Fan)
#define BOARD_AZTEEG_X5_MINI_WIFI     2503  // Azteeg X5 Mini Wifi (Power outputs: Hotend0, Bed, Fan)
#define BOARD_COHESION3D_REMIX        2504  // Cohesion3D ReMix
#define BOARD_COHESION3D_MINI         2505  // Cohesion3D Mini
#define BOARD_SMOOTHIEBOARD           2506  // Smoothieboard
#define BOARD_TH3D_EZBOARD            2507  // TH3D EZBoard v1.0
#define BOARD_BTT_SKR_V1_4_TURBO      2508  // BigTreeTech SKR v1.4 TURBO (Power outputs: Hotend0, Hotend1, Fan, Bed)
#define BOARD_MKS_SGEN_L_V2           2509  // MKS SGEN_L V2 (Power outputs: Hotend0, Hotend1, Bed, Fan)
#define BOARD_BTT_SKR_E3_TURBO        2510  // BigTreeTech SKR E3 Turbo (Power outputs: Hotend0, Hotend1, Bed, Fan0, Fan1)
#define BOARD_FLY_CDY                 2511  // FLY_CDY (Power outputs: Hotend0, Hotend1, Hotend2, Bed, Fan0, Fan1, Fan2)

//
// SAM3X8E ARM Cortex M3
//

#define BOARD_DUE3DOM                 3000  // DUE3DOM for Arduino DUE
#define BOARD_DUE3DOM_MINI            3001  // DUE3DOM MINI for Arduino DUE
#define BOARD_RADDS                   3002  // RADDS
#define BOARD_RAMPS_FD_V1             3003  // RAMPS-FD v1
#define BOARD_RAMPS_FD_V2             3004  // RAMPS-FD v2
#define BOARD_RAMPS_SMART_EFB         3005  // RAMPS-SMART (Power outputs: Hotend, Fan, Bed)
#define BOARD_RAMPS_SMART_EEB         3006  // RAMPS-SMART (Power outputs: Hotend0, Hotend1, Bed)
#define BOARD_RAMPS_SMART_EFF         3007  // RAMPS-SMART (Power outputs: Hotend, Fan0, Fan1)
#define BOARD_RAMPS_SMART_EEF         3008  // RAMPS-SMART (Power outputs: Hotend0, Hotend1, Fan)
#define BOARD_RAMPS_SMART_SF          3009  // RAMPS-SMART (Power outputs: Spindle, Controller Fan)
#define BOARD_RAMPS_DUO_EFB           3010  // RAMPS Duo (Power outputs: Hotend, Fan, Bed)
#define BOARD_RAMPS_DUO_EEB           3011  // RAMPS Duo (Power outputs: Hotend0, Hotend1, Bed)
#define BOARD_RAMPS_DUO_EFF           3012  // RAMPS Duo (Power outputs: Hotend, Fan0, Fan1)
#define BOARD_RAMPS_DUO_EEF           3013  // RAMPS Duo (Power outputs: Hotend0, Hotend1, Fan)
#define BOARD_RAMPS_DUO_SF            3014  // RAMPS Duo (Power outputs: Spindle, Controller Fan)
#define BOARD_RAMPS4DUE_EFB           3015  // RAMPS4DUE (Power outputs: Hotend, Fan, Bed)
#define BOARD_RAMPS4DUE_EEB           3016  // RAMPS4DUE (Power outputs: Hotend0, Hotend1, Bed)
#define BOARD_RAMPS4DUE_EFF           3017  // RAMPS4DUE (Power outputs: Hotend, Fan0, Fan1)
#define BOARD_RAMPS4DUE_EEF           3018  // RAMPS4DUE (Power outputs: Hotend0, Hotend1, Fan)
#define BOARD_RAMPS4DUE_SF            3019  // RAMPS4DUE (Power outputs: Spindle, Controller Fan)
#define BOARD_RURAMPS4D_11            3020  // RuRAMPS4Duo v1.1 (Power outputs: Hotend0, Hotend1, Hotend2, Fan0, Fan1, Bed)
#define BOARD_RURAMPS4D_13            3021  // RuRAMPS4Duo v1.3 (Power outputs: Hotend0, Hotend1, Hotend2, Fan0, Fan1, Bed)
#define BOARD_ULTRATRONICS_PRO        3022  // ReprapWorld Ultratronics Pro V1.0
#define BOARD_ARCHIM1                 3023  // UltiMachine Archim1 (with DRV8825 drivers)
#define BOARD_ARCHIM2                 3024  // UltiMachine Archim2 (with TMC2130 drivers)
#define BOARD_ALLIGATOR               3025  // Alligator Board R2
#define BOARD_CNCONTROLS_15D          3026  // Cartesio CN Controls V15 on DUE

//
// SAM3X8C ARM Cortex M3
//

#define BOARD_PRINTRBOARD_G2          3100  // PRINTRBOARD G2
#define BOARD_ADSK                    3101  // Arduino DUE Shield Kit (ADSK)

//
// STM32 ARM Cortex-M3
//

#define BOARD_MALYAN_M200_V2          4000  // STM32F070CB controller
#define BOARD_MALYAN_M300             4001  // STM32F070-based delta
#define BOARD_STM32F103RE             4002  // STM32F103RE Libmaple-based STM32F1 controller
#define BOARD_MALYAN_M200             4003  // STM32C8T6 Libmaple-based STM32F1 controller
#define BOARD_STM3R_MINI              4004  // STM32F103RE Libmaple-based STM32F1 controller
#define BOARD_GTM32_PRO_VB            4005  // STM32F103VET6 controller
#define BOARD_GTM32_MINI              4006  // STM32F103VET6 controller
#define BOARD_GTM32_MINI_A30          4007  // STM32F103VET6 controller
#define BOARD_GTM32_REV_B             4008  // STM32F103VET6 controller
#define BOARD_MORPHEUS                4009  // STM32F103C8 / STM32F103CB  Libmaple-based STM32F1 controller
#define BOARD_CHITU3D                 4010  // Chitu3D (STM32F103RET6)
#define BOARD_MKS_ROBIN               4011  // MKS Robin (STM32F103ZET6)
#define BOARD_MKS_ROBIN_MINI          4012  // MKS Robin Mini (STM32F103VET6)
#define BOARD_MKS_ROBIN_NANO          4013  // MKS Robin Nano (STM32F103VET6)
#define BOARD_MKS_ROBIN_NANO_V2       4014  // MKS Robin Nano V2 (STM32F103VET6)
#define BOARD_MKS_ROBIN_LITE          4015  // MKS Robin Lite/Lite2 (STM32F103RCT6)
#define BOARD_MKS_ROBIN_LITE3         4016  // MKS Robin Lite3 (STM32F103RCT6)
#define BOARD_MKS_ROBIN_PRO           4017  // MKS Robin Pro (STM32F103ZET6)
#define BOARD_MKS_ROBIN_E3            4018  // MKS Robin E3 (STM32F103RCT6)
#define BOARD_MKS_ROBIN_E3_V1_1       4019  // MKS Robin E3 V1.1 (STM32F103RCT6)
#define BOARD_MKS_ROBIN_E3D           4020  // MKS Robin E3D (STM32F103RCT6)
#define BOARD_MKS_ROBIN_E3D_V1_1      4021  // MKS Robin E3D V1.1 (STM32F103RCT6)
#define BOARD_MKS_ROBIN_E3P           4022  // MKS Robin E3p (STM32F103VET6)
#define BOARD_BTT_SKR_MINI_V1_1       4023  // BigTreeTech SKR Mini v1.1 (STM32F103RC)
#define BOARD_BTT_SKR_MINI_E3_V1_0    4024  // BigTreeTech SKR Mini E3 (STM32F103RC)
#define BOARD_BTT_SKR_MINI_E3_V1_2    4025  // BigTreeTech SKR Mini E3 V1.2 (STM32F103RC)
#define BOARD_BTT_SKR_MINI_E3_V2_0    4026  // BigTreeTech SKR Mini E3 V2.0 (STM32F103RC)
#define BOARD_BTT_SKR_MINI_MZ_V1_0    4027  // BigTreeTech SKR Mini MZ V1.0 (STM32F103RC)
#define BOARD_BTT_SKR_E3_DIP          4028  // BigTreeTech SKR E3 DIP V1.0 (STM32F103RC / STM32F103RE)
#define BOARD_JGAURORA_A5S_A1         4029  // JGAurora A5S A1 (STM32F103ZET6)
#define BOARD_FYSETC_AIO_II           4030  // FYSETC AIO_II
#define BOARD_FYSETC_CHEETAH          4031  // FYSETC Cheetah
#define BOARD_FYSETC_CHEETAH_V12      4032  // FYSETC Cheetah V1.2
#define BOARD_LONGER3D_LK             4033  // Alfawise U20/U20+/U30 (Longer3D LK1/2) / STM32F103VET6
#define BOARD_CCROBOT_MEEB_3DP        4034  // ccrobot-online.com MEEB_3DP (STM32F103RC)
#define BOARD_CHITU3D_V5              4035  // Chitu3D TronXY X5SA V5 Board
#define BOARD_CHITU3D_V6              4036  // Chitu3D TronXY X5SA V5 Board
#define BOARD_CREALITY_V4             4037  // Creality v4.x (STM32F103RE)
#define BOARD_CREALITY_V427           4038  // Creality v4.2.7 (STM32F103RE)
<<<<<<< HEAD
#define BOARD_CREALITY_V431           4039  // Creality v4.3.1 (STM32F103RE)
#define BOARD_CREALITY_V452           4040  // Creality v4.5.2 (STM32F103RE)
#define BOARD_CREALITY_V453           4041  // Creality v4.5.3 (STM32F103RE)
#define BOARD_TRIGORILLA_PRO          4042  // Trigorilla Pro (STM32F103ZET6)
#define BOARD_FLY_MINI                4043  // FLY MINI (STM32F103RCT6)
#define BOARD_FLSUN_HISPEED           4044  // FLSUN HiSpeedV1 (STM32F103VET6)
#define BOARD_BEAST                   4045  // STM32F103RET6 Libmaple-based controller
=======
#define BOARD_CREALITY_V452           4039  // Creality v4.5.2 (STM32F103RE)
#define BOARD_CREALITY_V453           4040  // Creality v4.5.3 (STM32F103RE)
#define BOARD_TRIGORILLA_PRO          4041  // Trigorilla Pro (STM32F103ZET6)
#define BOARD_FLY_MINI                4042  // FLY MINI (STM32F103RCT6)
#define BOARD_FLSUN_HISPEED           4043  // FLSUN HiSpeedV1 (STM32F103VET6)
#define BOARD_BEAST                   4044  // STM32F103RET6 Libmaple-based controller
#define BOARD_BTT_SKR_CR6             4045  // BigTreeTech SKR CR6 v1.0 (STM32F103RE)
>>>>>>> 91730d71

//
// ARM Cortex-M4F
//

#define BOARD_TEENSY31_32             4100  // Teensy3.1 and Teensy3.2
#define BOARD_TEENSY35_36             4101  // Teensy3.5 and Teensy3.6

//
// STM32 ARM Cortex-M4F
//

#define BOARD_ARMED                   4200  // Arm'ed STM32F4-based controller
#define BOARD_RUMBA32_V1_0            4201  // RUMBA32 STM32F446VET6 based controller from Aus3D
#define BOARD_RUMBA32_V1_1            4202  // RUMBA32 STM32F446VET6 based controller from Aus3D
#define BOARD_RUMBA32_MKS             4203  // RUMBA32 STM32F446VET6 based controller from Makerbase
#define BOARD_BLACK_STM32F407VE       4204  // BLACK_STM32F407VE
#define BOARD_BLACK_STM32F407ZE       4205  // BLACK_STM32F407ZE
#define BOARD_STEVAL_3DP001V1         4206  // STEVAL-3DP001V1 3D PRINTER BOARD
#define BOARD_BTT_SKR_PRO_V1_1        4207  // BigTreeTech SKR Pro v1.1 (STM32F407ZG)
#define BOARD_BTT_SKR_PRO_V1_2        4208  // BigTreeTech SKR Pro v1.2 (STM32F407ZG)
#define BOARD_BTT_BTT002_V1_0         4209  // BigTreeTech BTT002 v1.0 (STM32F407VG)
#define BOARD_BTT_GTR_V1_0            4210  // BigTreeTech GTR v1.0 (STM32F407IGT)
#define BOARD_LERDGE_K                4211  // Lerdge K (STM32F407ZG)
#define BOARD_LERDGE_S                4212  // Lerdge S (STM32F407VE)
#define BOARD_LERDGE_X                4213  // Lerdge X (STM32F407VE)
#define BOARD_VAKE403D                4214  // VAkE 403D (STM32F446VET6)
#define BOARD_FYSETC_S6               4215  // FYSETC S6 board
#define BOARD_FYSETC_S6_V2_0          4216  // FYSETC S6 v2.0 board
#define BOARD_FLYF407ZG               4217  // FLYF407ZG board (STM32F407ZG)
#define BOARD_MKS_ROBIN2              4218  // MKS_ROBIN2 (STM32F407ZE)
#define BOARD_MKS_ROBIN_PRO_V2        4219  // MKS Robin Pro V2 (STM32F407VE)
#define BOARD_MKS_ROBIN_NANO_V3       4220  // MKS Robin Nano V3 (STM32F407VG)

//
// ARM Cortex M7
//

#define BOARD_REMRAM_V1               5000  // RemRam v1
#define BOARD_TEENSY41                5001  // Teensy 4.1
#define BOARD_T41U5XBB                5002  // T41U5XBB Teensy 4.1 breakout board
#define BOARD_NUCLEO_F767ZI           5003  // ST NUCLEO-F767ZI Dev Board

//
// Espressif ESP32 WiFi
//

#define BOARD_ESPRESSIF_ESP32         6000  // Generic ESP32
#define BOARD_MRR_ESPA                6001  // MRR ESPA board based on ESP32 (native pins only)
#define BOARD_MRR_ESPE                6002  // MRR ESPE board based on ESP32 (with I2S stepper stream)
#define BOARD_E4D_BOX                 6003  // E4d@BOX
#define BOARD_FYSETC_E4               6004  // FYSETC E4

//
// SAMD51 ARM Cortex M4
//

#define BOARD_AGCM4_RAMPS_144         6100  // RAMPS 1.4.4

//
// Custom board
//

#define BOARD_CUSTOM                  9998  // Custom pins definition for development and/or rare boards

//
// Simulations
//

#define BOARD_LINUX_RAMPS             9999

#define _MB_1(B)  (defined(BOARD_##B) && MOTHERBOARD==BOARD_##B)
#define MB(V...)  DO(MB,||,V)

#define IS_MELZI MB(MELZI, MELZI_CREALITY, MELZI_MAKR3D, MELZI_MALYAN, MELZI_TRONXY, MELZI_V2)<|MERGE_RESOLUTION|>--- conflicted
+++ resolved
@@ -329,7 +329,6 @@
 #define BOARD_CHITU3D_V6              4036  // Chitu3D TronXY X5SA V5 Board
 #define BOARD_CREALITY_V4             4037  // Creality v4.x (STM32F103RE)
 #define BOARD_CREALITY_V427           4038  // Creality v4.2.7 (STM32F103RE)
-<<<<<<< HEAD
 #define BOARD_CREALITY_V431           4039  // Creality v4.3.1 (STM32F103RE)
 #define BOARD_CREALITY_V452           4040  // Creality v4.5.2 (STM32F103RE)
 #define BOARD_CREALITY_V453           4041  // Creality v4.5.3 (STM32F103RE)
@@ -337,15 +336,7 @@
 #define BOARD_FLY_MINI                4043  // FLY MINI (STM32F103RCT6)
 #define BOARD_FLSUN_HISPEED           4044  // FLSUN HiSpeedV1 (STM32F103VET6)
 #define BOARD_BEAST                   4045  // STM32F103RET6 Libmaple-based controller
-=======
-#define BOARD_CREALITY_V452           4039  // Creality v4.5.2 (STM32F103RE)
-#define BOARD_CREALITY_V453           4040  // Creality v4.5.3 (STM32F103RE)
-#define BOARD_TRIGORILLA_PRO          4041  // Trigorilla Pro (STM32F103ZET6)
-#define BOARD_FLY_MINI                4042  // FLY MINI (STM32F103RCT6)
-#define BOARD_FLSUN_HISPEED           4043  // FLSUN HiSpeedV1 (STM32F103VET6)
-#define BOARD_BEAST                   4044  // STM32F103RET6 Libmaple-based controller
-#define BOARD_BTT_SKR_CR6             4045  // BigTreeTech SKR CR6 v1.0 (STM32F103RE)
->>>>>>> 91730d71
+#define BOARD_BTT_SKR_CR6             4046  // BigTreeTech SKR CR6 v1.0 (STM32F103RE)
 
 //
 // ARM Cortex-M4F
