--- conflicted
+++ resolved
@@ -367,12 +367,9 @@
 #define BOARD_FLYF407ZG               4217  // FLYF407ZG board (STM32F407ZG)
 #define BOARD_MKS_ROBIN2              4218  // MKS_ROBIN2 (STM32F407ZE)
 #define BOARD_MKS_ROBIN_PRO_V2        4219  // MKS Robin Pro V2 (STM32F407VE)
-<<<<<<< HEAD
-#define BOARD_ANET_ET4                4220  // ANET ET4-MB_V1.x (STM32F407VGT6)
-#define BOARD_ANET_ET4P               4221  // ANET ET4P-MB_V1.x (STM32F407VGT6)
-=======
 #define BOARD_MKS_ROBIN_NANO_V3       4220  // MKS Robin Nano V3 (STM32F407VG)
->>>>>>> 777c50a1
+#define BOARD_ANET_ET4                4221  // ANET ET4 V1.x (STM32F407VGT6)
+#define BOARD_ANET_ET4P               4222  // ANET ET4P V1.x (STM32F407VGT6)
 
 //
 // ARM Cortex M7
