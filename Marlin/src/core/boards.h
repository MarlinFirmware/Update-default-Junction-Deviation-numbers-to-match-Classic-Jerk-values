/**
 * Marlin 3D Printer Firmware
 * Copyright (c) 2019 MarlinFirmware [https://github.com/MarlinFirmware/Marlin]
 *
 * Based on Sprinter and grbl.
 * Copyright (c) 2011 Camiel Gubbels / Erik van der Zalm
 *
 * This program is free software: you can redistribute it and/or modify
 * it under the terms of the GNU General Public License as published by
 * the Free Software Foundation, either version 3 of the License, or
 * (at your option) any later version.
 *
 * This program is distributed in the hope that it will be useful,
 * but WITHOUT ANY WARRANTY; without even the implied warranty of
 * MERCHANTABILITY or FITNESS FOR A PARTICULAR PURPOSE.  See the
 * GNU General Public License for more details.
 *
 * You should have received a copy of the GNU General Public License
 * along with this program.  If not, see <http://www.gnu.org/licenses/>.
 *
 */
#pragma once

#define BOARD_UNKNOWN -1

//
// RAMPS 1.3 / 1.4 - ATmega1280, ATmega2560
//

#define BOARD_RAMPS_OLD               1000  // MEGA/RAMPS up to 1.2

#define BOARD_RAMPS_13_EFB            1010  // RAMPS 1.3 (Power outputs: Hotend, Fan, Bed)
#define BOARD_RAMPS_13_EEB            1011  // RAMPS 1.3 (Power outputs: Hotend0, Hotend1, Bed)
#define BOARD_RAMPS_13_EFF            1012  // RAMPS 1.3 (Power outputs: Hotend, Fan0, Fan1)
#define BOARD_RAMPS_13_EEF            1013  // RAMPS 1.3 (Power outputs: Hotend0, Hotend1, Fan)
#define BOARD_RAMPS_13_SF             1014  // RAMPS 1.3 (Power outputs: Spindle, Controller Fan)

#define BOARD_RAMPS_14_EFB            1020  // RAMPS 1.4 (Power outputs: Hotend, Fan, Bed)
#define BOARD_RAMPS_14_EEB            1021  // RAMPS 1.4 (Power outputs: Hotend0, Hotend1, Bed)
#define BOARD_RAMPS_14_EFF            1022  // RAMPS 1.4 (Power outputs: Hotend, Fan0, Fan1)
#define BOARD_RAMPS_14_EEF            1023  // RAMPS 1.4 (Power outputs: Hotend0, Hotend1, Fan)
#define BOARD_RAMPS_14_SF             1024  // RAMPS 1.4 (Power outputs: Spindle, Controller Fan)

#define BOARD_RAMPS_PLUS_EFB          1030  // RAMPS Plus 3DYMY (Power outputs: Hotend, Fan, Bed)
#define BOARD_RAMPS_PLUS_EEB          1031  // RAMPS Plus 3DYMY (Power outputs: Hotend0, Hotend1, Bed)
#define BOARD_RAMPS_PLUS_EFF          1032  // RAMPS Plus 3DYMY (Power outputs: Hotend, Fan0, Fan1)
#define BOARD_RAMPS_PLUS_EEF          1033  // RAMPS Plus 3DYMY (Power outputs: Hotend0, Hotend1, Fan)
#define BOARD_RAMPS_PLUS_SF           1034  // RAMPS Plus 3DYMY (Power outputs: Spindle, Controller Fan)

//
// RAMPS Derivatives - ATmega1280, ATmega2560
//

#define BOARD_3DRAG                   1100  // 3Drag Controller
#define BOARD_K8200                   1101  // Velleman K8200 Controller (derived from 3Drag Controller)
#define BOARD_K8400                   1102  // Velleman K8400 Controller (derived from 3Drag Controller)
#define BOARD_BAM_DICE                1103  // 2PrintBeta BAM&DICE with STK drivers
#define BOARD_BAM_DICE_DUE            1104  // 2PrintBeta BAM&DICE Due with STK drivers
#define BOARD_MKS_BASE                1105  // MKS BASE v1.0
#define BOARD_MKS_BASE_14             1106  // MKS v1.4 with A4982 stepper drivers
#define BOARD_MKS_BASE_15             1107  // MKS v1.5 with Allegro A4982 stepper drivers
#define BOARD_MKS_BASE_HEROIC         1108  // MKS BASE 1.0 with Heroic HR4982 stepper drivers
#define BOARD_MKS_GEN_13              1109  // MKS GEN v1.3 or 1.4
#define BOARD_MKS_GEN_L               1110  // MKS GEN L
#define BOARD_KFB_2                   1111  // Bigtreetech or BIQU KFB2.0
#define BOARD_ZRIB_V20                1112  // zrib V2.0 control board (Chinese knock off RAMPS replica)
#define BOARD_FELIX2                  1113  // Felix 2.0+ Electronics Board (RAMPS like)
#define BOARD_RIGIDBOARD              1114  // Invent-A-Part RigidBoard
#define BOARD_RIGIDBOARD_V2           1115  // Invent-A-Part RigidBoard V2
#define BOARD_SAINSMART_2IN1          1116  // Sainsmart 2-in-1 board
#define BOARD_ULTIMAKER               1117  // Ultimaker
#define BOARD_ULTIMAKER_OLD           1118  // Ultimaker (Older electronics. Pre 1.5.4. This is rare)
#define BOARD_AZTEEG_X3               1119  // Azteeg X3
#define BOARD_AZTEEG_X3_PRO           1120  // Azteeg X3 Pro
#define BOARD_ULTIMAIN_2              1121  // Ultimainboard 2.x (Uses TEMP_SENSOR 20)
#define BOARD_RUMBA                   1122  // Rumba
#define BOARD_RUMBA_RAISE3D           1123  // Raise3D N series Rumba derivative
#define BOARD_RL200                   1124  // Rapide Lite 200 (v1, low-cost RUMBA clone with drv)
#define BOARD_FORMBOT_TREX2PLUS       1125  // Formbot T-Rex 2 Plus
#define BOARD_FORMBOT_TREX3           1126  // Formbot T-Rex 3
#define BOARD_FORMBOT_RAPTOR          1127  // Formbot Raptor
#define BOARD_FORMBOT_RAPTOR2         1128  // Formbot Raptor 2
#define BOARD_BQ_ZUM_MEGA_3D          1129  // bq ZUM Mega 3D
#define BOARD_MAKEBOARD_MINI          1130  // MakeBoard Mini v2.1.2 is a control board sold by MicroMake
#define BOARD_TRIGORILLA_13           1131  // TriGorilla Anycubic version 1.3-based on RAMPS EFB
#define BOARD_TRIGORILLA_14           1132  //   ... Ver 1.4
#define BOARD_TRIGORILLA_14_11        1133  //   ... Rev 1.1 (new servo pin order)
#define BOARD_RAMPS_ENDER_4           1134  // Creality: Ender-4, CR-8
#define BOARD_RAMPS_CREALITY          1135  // Creality: CR10S, CR20, CR-X
#define BOARD_RAMPS_DAGOMA            1136  // Dagoma F5
#define BOARD_FYSETC_F6_13            1137  // FYSETC F6
#define BOARD_DUPLICATOR_I3_PLUS      1138  // Wanhao Duplicator i3 Plus
#define BOARD_VORON                   1139  // VORON Design
#define BOARD_TRONXY_V3_1_0           1140  // Tronxy TRONXY-V3-1.0
#define BOARD_Z_BOLT_X_SERIES         1141  // Z-Bolt X Series
#define BOARD_TT_OSCAR                1142  // TT OSCAR

//
// RAMBo and derivatives
//

#define BOARD_RAMBO                   1200  // Rambo
#define BOARD_MINIRAMBO               1201  // Mini-Rambo
#define BOARD_MINIRAMBO_10A           1202  // Mini-Rambo 1.0a
#define BOARD_EINSY_RAMBO             1203  // Einsy Rambo
#define BOARD_EINSY_RETRO             1204  // Einsy Retro
#define BOARD_SCOOVO_X9H              1205  // abee Scoovo X9H

//
// Other ATmega1280, ATmega2560
//

#define BOARD_CNCONTROLS_11           1300  // Cartesio CN Controls V11
#define BOARD_CNCONTROLS_12           1301  // Cartesio CN Controls V12
#define BOARD_CHEAPTRONIC             1302  // Cheaptronic v1.0
#define BOARD_CHEAPTRONIC_V2          1303  // Cheaptronic v2.0
#define BOARD_MIGHTYBOARD_REVE        1304  // Makerbot Mightyboard Revision E
#define BOARD_MEGATRONICS             1305  // Megatronics
#define BOARD_MEGATRONICS_2           1306  // Megatronics v2.0
#define BOARD_MEGATRONICS_3           1307  // Megatronics v3.0
#define BOARD_MEGATRONICS_31          1308  // Megatronics v3.1
#define BOARD_MEGATRONICS_32          1309  // Megatronics v3.2
#define BOARD_ELEFU_3                 1310  // Elefu Ra Board (v3)
#define BOARD_LEAPFROG                1311  // Leapfrog
#define BOARD_MEGACONTROLLER          1312  // Mega controller
#define BOARD_GT2560_REV_A            1313  // Geeetech GT2560 Rev. A
#define BOARD_GT2560_REV_A_PLUS       1314  // Geeetech GT2560 Rev. A+ (with auto level probe)
#define BOARD_GT2560_V3               1315  // Geeetech GT2560 Rev B for A10(M/D)
#define BOARD_GT2560_V3_MC2           1316  // Geeetech GT2560 Rev B for Mecreator2
#define BOARD_GT2560_V3_A20           1317  // Geeetech GT2560 Rev B for A20(M/D)
#define BOARD_EINSTART_S              1318  // Einstart retrofit
#define BOARD_WANHAO_ONEPLUS          1319  // Wanhao 0ne+ i3 Mini

//
// ATmega1281, ATmega2561
//

#define BOARD_MINITRONICS             1400  // Minitronics v1.0/1.1
#define BOARD_SILVER_GATE             1401  // Silvergate v1.0

//
// Sanguinololu and Derivatives - ATmega644P, ATmega1284P
//

#define BOARD_SANGUINOLOLU_11         1500  // Sanguinololu < 1.2
#define BOARD_SANGUINOLOLU_12         1501  // Sanguinololu 1.2 and above
#define BOARD_MELZI                   1502  // Melzi
#define BOARD_MELZI_MAKR3D            1503  // Melzi with ATmega1284 (MaKr3d version)
#define BOARD_MELZI_CREALITY          1504  // Melzi Creality3D board (for CR-10 etc)
#define BOARD_MELZI_MALYAN            1505  // Melzi Malyan M150 board
#define BOARD_MELZI_TRONXY            1506  // Tronxy X5S
#define BOARD_STB_11                  1507  // STB V1.1
#define BOARD_AZTEEG_X1               1508  // Azteeg X1
#define BOARD_ANET_10                 1509  // Anet 1.0 (Melzi clone)

//
// Other ATmega644P, ATmega644, ATmega1284P
//

#define BOARD_GEN3_MONOLITHIC         1600  // Gen3 Monolithic Electronics
#define BOARD_GEN3_PLUS               1601  // Gen3+
#define BOARD_GEN6                    1602  // Gen6
#define BOARD_GEN6_DELUXE             1603  // Gen6 deluxe
#define BOARD_GEN7_CUSTOM             1604  // Gen7 custom (Alfons3 Version) "https://github.com/Alfons3/Generation_7_Electronics"
#define BOARD_GEN7_12                 1605  // Gen7 v1.1, v1.2
#define BOARD_GEN7_13                 1606  // Gen7 v1.3
#define BOARD_GEN7_14                 1607  // Gen7 v1.4
#define BOARD_OMCA_A                  1608  // Alpha OMCA board
#define BOARD_OMCA                    1609  // Final OMCA board
#define BOARD_SETHI                   1610  // Sethi 3D_1

//
// Teensyduino - AT90USB1286, AT90USB1286P
//

#define BOARD_TEENSYLU                1700  // Teensylu
#define BOARD_PRINTRBOARD             1701  // Printrboard (AT90USB1286)
#define BOARD_PRINTRBOARD_REVF        1702  // Printrboard Revision F (AT90USB1286)
#define BOARD_BRAINWAVE               1703  // Brainwave (AT90USB646)
#define BOARD_BRAINWAVE_PRO           1704  // Brainwave Pro (AT90USB1286)
#define BOARD_SAV_MKI                 1705  // SAV Mk-I (AT90USB1286)
#define BOARD_TEENSY2                 1706  // Teensy++2.0 (AT90USB1286)
#define BOARD_5DPRINT                 1707  // 5DPrint D8 Driver Board

//
// LPC1768 ARM Cortex M3
//

#define BOARD_RAMPS_14_RE_ARM_EFB     2000  // Re-ARM with RAMPS 1.4 (Power outputs: Hotend, Fan, Bed)
#define BOARD_RAMPS_14_RE_ARM_EEB     2001  // Re-ARM with RAMPS 1.4 (Power outputs: Hotend0, Hotend1, Bed)
#define BOARD_RAMPS_14_RE_ARM_EFF     2002  // Re-ARM with RAMPS 1.4 (Power outputs: Hotend, Fan0, Fan1)
#define BOARD_RAMPS_14_RE_ARM_EEF     2003  // Re-ARM with RAMPS 1.4 (Power outputs: Hotend0, Hotend1, Fan)
#define BOARD_RAMPS_14_RE_ARM_SF      2004  // Re-ARM with RAMPS 1.4 (Power outputs: Spindle, Controller Fan)
#define BOARD_MKS_SBASE               2005  // MKS-Sbase (Power outputs: Hotend0, Hotend1, Bed, Fan)
#define BOARD_AZSMZ_MINI              2006  // AZSMZ Mini
#define BOARD_AZTEEG_X5_GT            2007  // Azteeg X5 GT (Power outputs: Hotend0, Hotend1, Bed, Fan)
#define BOARD_BIQU_BQ111_A4           2008  // BIQU BQ111-A4 (Power outputs: Hotend, Fan, Bed)
#define BOARD_SELENA_COMPACT          2009  // Selena Compact (Power outputs: Hotend0, Hotend1, Bed0, Bed1, Fan0, Fan1)
#define BOARD_COHESION3D_REMIX        2010  // Cohesion3D ReMix
#define BOARD_COHESION3D_MINI         2011  // Cohesion3D Mini
#define BOARD_SMOOTHIEBOARD           2012  // Smoothieboard
#define BOARD_AZTEEG_X5_MINI_WIFI     2013  // Azteeg X5 Mini Wifi (Power outputs: Hotend0, Bed, Fan)
#define BOARD_BIGTREE_SKR_V1_1        2014  // BIGTREE SKR_V1.1 (Power outputs: Hotend0,Hotend1, Fan, Bed)
#define BOARD_BIQU_B300_V1_0          2015  // BIQU B300_V1.0 (Power outputs: Hotend0, Fan, Bed, SPI Driver)
#define BOARD_BIGTREE_SKR_V1_3        2016  // BIGTREE SKR_V1.3 (Power outputs: Hotend0, Hotend1, Fan, Bed)
#define BOARD_AZTEEG_X5_MINI          2017  // Azteeg X5 Mini (Power outputs: Hotend0, Bed, Fan)
#define BOARD_MKS_SGEN                2018  // MKS-SGen (Power outputs: Hotend0, Hotend1, Bed, Fan)
#define BOARD_MKS_SGEN_L              2019  // MKS-SGen-L (Power outputs: Hotend0, Hotend1, Bed, Fan)
#define BOARD_TH3D_EZBOARD            2020  // TH3D EZBoard v1.0
#define BOARD_GMARSH_X6_REV1          2021  // GMARSH X6 board, revision 1 prototype

//
// SAM3X8E ARM Cortex M3
//

#define BOARD_DUE3DOM                 3000  // DUE3DOM for Arduino DUE
#define BOARD_DUE3DOM_MINI            3001  // DUE3DOM MINI for Arduino DUE
#define BOARD_RADDS                   3002  // RADDS
#define BOARD_RAMPS_FD_V1             3003  // RAMPS-FD v1
#define BOARD_RAMPS_FD_V2             3004  // RAMPS-FD v2
#define BOARD_RAMPS_SMART_EFB         3005  // RAMPS-SMART (Power outputs: Hotend, Fan, Bed)
#define BOARD_RAMPS_SMART_EEB         3006  // RAMPS-SMART (Power outputs: Hotend0, Hotend1, Bed)
#define BOARD_RAMPS_SMART_EFF         3007  // RAMPS-SMART (Power outputs: Hotend, Fan0, Fan1)
#define BOARD_RAMPS_SMART_EEF         3008  // RAMPS-SMART (Power outputs: Hotend0, Hotend1, Fan)
#define BOARD_RAMPS_SMART_SF          3009  // RAMPS-SMART (Power outputs: Spindle, Controller Fan)
#define BOARD_RAMPS_DUO_EFB           3010  // RAMPS Duo (Power outputs: Hotend, Fan, Bed)
#define BOARD_RAMPS_DUO_EEB           3011  // RAMPS Duo (Power outputs: Hotend0, Hotend1, Bed)
#define BOARD_RAMPS_DUO_EFF           3012  // RAMPS Duo (Power outputs: Hotend, Fan0, Fan1)
#define BOARD_RAMPS_DUO_EEF           3013  // RAMPS Duo (Power outputs: Hotend0, Hotend1, Fan)
#define BOARD_RAMPS_DUO_SF            3014  // RAMPS Duo (Power outputs: Spindle, Controller Fan)
#define BOARD_RAMPS4DUE_EFB           3015  // RAMPS4DUE (Power outputs: Hotend, Fan, Bed)
#define BOARD_RAMPS4DUE_EEB           3016  // RAMPS4DUE (Power outputs: Hotend0, Hotend1, Bed)
#define BOARD_RAMPS4DUE_EFF           3017  // RAMPS4DUE (Power outputs: Hotend, Fan0, Fan1)
#define BOARD_RAMPS4DUE_EEF           3018  // RAMPS4DUE (Power outputs: Hotend0, Hotend1, Fan)
#define BOARD_RAMPS4DUE_SF            3019  // RAMPS4DUE (Power outputs: Spindle, Controller Fan)
#define BOARD_RURAMPS4D_11            3020  // RuRAMPS4Duo v1.1 (Power outputs: Hotend0, Hotend1, Hotend2, Fan0, Fan1, Bed)
#define BOARD_RURAMPS4D_13            3021  // RuRAMPS4Duo v1.3 (Power outputs: Hotend0, Hotend1, Hotend2, Fan0, Fan1, Bed)
#define BOARD_ULTRATRONICS_PRO        3022  // ReprapWorld Ultratronics Pro V1.0
#define BOARD_ARCHIM1                 3023  // UltiMachine Archim1 (with DRV8825 drivers)
#define BOARD_ARCHIM2                 3024  // UltiMachine Archim2 (with TMC2130 drivers)
#define BOARD_ALLIGATOR               3025  // Alligator Board R2

//
// SAM3X8C ARM Cortex M3
//

#define BOARD_PRINTRBOARD_G2          3100  // PRINTRBOARD G2
#define BOARD_ADSK                    3101  // Arduino DUE Shield Kit (ADSK)

//
// STM32 ARM Cortex-M3
//

#define BOARD_STM32F1R                4000  // STM32R    Libmaple-based STM32F1 controller
#define BOARD_MALYAN_M200             4001  // STM32C8T6 Libmaple-based STM32F1 controller
#define BOARD_STM3R_MINI              4002  // STM32     Libmaple-based STM32F1 controller
#define BOARD_GTM32_PRO_VB            4003  // STM32F103VET6 controller
#define BOARD_MORPHEUS                4004  // STM32F103C8 / STM32F103CB  Libmaple-based STM32F1 controller
#define BOARD_MKS_ROBIN               4005  // MKS Robin (STM32F103ZET6)
#define BOARD_MKS_ROBIN_MINI          4006  // MKS Robin Mini (STM32F103VET6)
#define BOARD_MKS_ROBIN_NANO          4007  // MKS Robin Nano (STM32F103VET6)
<<<<<<< HEAD
#define BOARD_BIGTREE_SKR_MINI_V1_1   4008  // BigTreeTech SKR Mini v1.1 (STM32F103RC)
#define BOARD_BIGTREE_SKR_MINI_E3     4009  // BigTreeTech SKR Mini E3 (STM32F103RC)
#define BOARD_BIGTREE_SKR_E3_DIP      4010  // BigTreeTech SKR E3 DIP V1.0 (STM32F103RC)
#define BOARD_JGAURORA_A5S_A1         4011  // JGAurora A5S A1 (STM32F103ZET6)
#define BOARD_FYSETC_AIO_II           4012  // FYSETC AIO_II
#define BOARD_FYSETC_CHEETAH          4013  // FYSETC Cheetah
#define BOARD_LONGER3D_LK             4014  // Alfawise U20/U20+/U30 (Longer3D LK1/2) / STM32F103VET6
#define BOARD_FYSETC_CHEETAH_V12      4015  // FYSETC Cheetah V1.2
=======
#define BOARD_MKS_ROBIN_LITE          4008  // MKS Robin Lite/Lite2 (STM32F103RCT6)
#define BOARD_BIGTREE_SKR_MINI_V1_1   4009  // BigTreeTech SKR Mini v1.1 (STM32F103RC)
#define BOARD_BIGTREE_SKR_MINI_E3     4010  // BigTreeTech SKR Mini E3 (STM32F103RC)
#define BOARD_BIGTREE_SKR_E3_DIP      4011  // BigTreeTech SKR E3 DIP V1.0 (STM32F103RC)
#define BOARD_JGAURORA_A5S_A1         4012  // JGAurora A5S A1 (STM32F103ZET6)
#define BOARD_FYSETC_AIO_II           4013  // FYSETC AIO_II
#define BOARD_FYSETC_CHEETAH          4014  // FYSETC Cheetah
#define BOARD_LONGER3D_LK             4015  // Alfawise U20/U20+/U30 (Longer3D LK1/2) / STM32F103VET6
>>>>>>> d74efd9d

//
// ARM Cortex-M4F
//

#define BOARD_TEENSY31_32             4100  // Teensy3.1 and Teensy3.2
#define BOARD_TEENSY35_36             4101  // Teensy3.5 and Teensy3.6

//
// STM32 ARM Cortex-M4F
//

#define BOARD_BEAST                   4200  // STM32F4xxVxT6 Libmaple-based STM32F4 controller
#define BOARD_STM32F4                 4201  // STM32 STM32GENERIC-based STM32F4 controller
#define BOARD_ARMED                   4202  // Arm'ed STM32F4-based controller
#define BOARD_RUMBA32                 4203  // RUMBA32 STM32F4-based controller
#define BOARD_BLACK_STM32F407VE       4204  // BLACK_STM32F407VE
#define BOARD_BLACK_STM32F407ZE       4205  // BLACK_STM32F407ZE
#define BOARD_STEVAL                  4206  // STEVAL-3DP001V1 3D PRINTER BOARD
#define BOARD_BIGTREE_SKR_PRO_V1_1    4207  // BigTreeTech SKR Pro v1.1 (STM32F407ZG)

//
// ARM Cortex M7
//

#define BOARD_THE_BORG                5000  // THE-BORG (Power outputs: Hotend0, Hotend1, Bed, Fan)
#define BOARD_REMRAM_V1               5001  // RemRam v1

//
// Espressif ESP32 WiFi
//
#define BOARD_ESP32                   6000

//
// Simulations
//

#define BOARD_LINUX_RAMPS             9999

#define MB(board) (defined(BOARD_##board) && MOTHERBOARD==BOARD_##board)<|MERGE_RESOLUTION|>--- conflicted
+++ resolved
@@ -259,16 +259,6 @@
 #define BOARD_MKS_ROBIN               4005  // MKS Robin (STM32F103ZET6)
 #define BOARD_MKS_ROBIN_MINI          4006  // MKS Robin Mini (STM32F103VET6)
 #define BOARD_MKS_ROBIN_NANO          4007  // MKS Robin Nano (STM32F103VET6)
-<<<<<<< HEAD
-#define BOARD_BIGTREE_SKR_MINI_V1_1   4008  // BigTreeTech SKR Mini v1.1 (STM32F103RC)
-#define BOARD_BIGTREE_SKR_MINI_E3     4009  // BigTreeTech SKR Mini E3 (STM32F103RC)
-#define BOARD_BIGTREE_SKR_E3_DIP      4010  // BigTreeTech SKR E3 DIP V1.0 (STM32F103RC)
-#define BOARD_JGAURORA_A5S_A1         4011  // JGAurora A5S A1 (STM32F103ZET6)
-#define BOARD_FYSETC_AIO_II           4012  // FYSETC AIO_II
-#define BOARD_FYSETC_CHEETAH          4013  // FYSETC Cheetah
-#define BOARD_LONGER3D_LK             4014  // Alfawise U20/U20+/U30 (Longer3D LK1/2) / STM32F103VET6
-#define BOARD_FYSETC_CHEETAH_V12      4015  // FYSETC Cheetah V1.2
-=======
 #define BOARD_MKS_ROBIN_LITE          4008  // MKS Robin Lite/Lite2 (STM32F103RCT6)
 #define BOARD_BIGTREE_SKR_MINI_V1_1   4009  // BigTreeTech SKR Mini v1.1 (STM32F103RC)
 #define BOARD_BIGTREE_SKR_MINI_E3     4010  // BigTreeTech SKR Mini E3 (STM32F103RC)
@@ -276,8 +266,8 @@
 #define BOARD_JGAURORA_A5S_A1         4012  // JGAurora A5S A1 (STM32F103ZET6)
 #define BOARD_FYSETC_AIO_II           4013  // FYSETC AIO_II
 #define BOARD_FYSETC_CHEETAH          4014  // FYSETC Cheetah
-#define BOARD_LONGER3D_LK             4015  // Alfawise U20/U20+/U30 (Longer3D LK1/2) / STM32F103VET6
->>>>>>> d74efd9d
+#define BOARD_FYSETC_CHEETAH_V12      4016  // FYSETC Cheetah V1.2
+#define BOARD_LONGER3D_LK             4017  // Alfawise U20/U20+/U30 (Longer3D LK1/2) / STM32F103VET6
 
 //
 // ARM Cortex-M4F
