/**
 * Marlin 3D Printer Firmware
 * Copyright (c) 2020 MarlinFirmware [https://github.com/MarlinFirmware/Marlin]
 *
 * Based on Sprinter and grbl.
 * Copyright (c) 2011 Camiel Gubbels / Erik van der Zalm
 *
 * This program is free software: you can redistribute it and/or modify
 * it under the terms of the GNU General Public License as published by
 * the Free Software Foundation, either version 3 of the License, or
 * (at your option) any later version.
 *
 * This program is distributed in the hope that it will be useful,
 * but WITHOUT ANY WARRANTY; without even the implied warranty of
 * MERCHANTABILITY or FITNESS FOR A PARTICULAR PURPOSE.  See the
 * GNU General Public License for more details.
 *
 * You should have received a copy of the GNU General Public License
 * along with this program.  If not, see <https://www.gnu.org/licenses/>.
 *
 */
#pragma once

#include "macros.h"

#define BOARD_UNKNOWN -1

//
// RAMPS 1.3 / 1.4 - ATmega1280, ATmega2560
//

#define BOARD_RAMPS_OLD               1000  // MEGA/RAMPS up to 1.2

#define BOARD_RAMPS_13_EFB            1010  // RAMPS 1.3 (Power outputs: Hotend, Fan, Bed)
#define BOARD_RAMPS_13_EEB            1011  // RAMPS 1.3 (Power outputs: Hotend0, Hotend1, Bed)
#define BOARD_RAMPS_13_EFF            1012  // RAMPS 1.3 (Power outputs: Hotend, Fan0, Fan1)
#define BOARD_RAMPS_13_EEF            1013  // RAMPS 1.3 (Power outputs: Hotend0, Hotend1, Fan)
#define BOARD_RAMPS_13_SF             1014  // RAMPS 1.3 (Power outputs: Spindle, Controller Fan)

#define BOARD_RAMPS_14_EFB            1020  // RAMPS 1.4 (Power outputs: Hotend, Fan, Bed)
#define BOARD_RAMPS_14_EEB            1021  // RAMPS 1.4 (Power outputs: Hotend0, Hotend1, Bed)
#define BOARD_RAMPS_14_EFF            1022  // RAMPS 1.4 (Power outputs: Hotend, Fan0, Fan1)
#define BOARD_RAMPS_14_EEF            1023  // RAMPS 1.4 (Power outputs: Hotend0, Hotend1, Fan)
#define BOARD_RAMPS_14_SF             1024  // RAMPS 1.4 (Power outputs: Spindle, Controller Fan)

#define BOARD_RAMPS_PLUS_EFB          1030  // RAMPS Plus 3DYMY (Power outputs: Hotend, Fan, Bed)
#define BOARD_RAMPS_PLUS_EEB          1031  // RAMPS Plus 3DYMY (Power outputs: Hotend0, Hotend1, Bed)
#define BOARD_RAMPS_PLUS_EFF          1032  // RAMPS Plus 3DYMY (Power outputs: Hotend, Fan0, Fan1)
#define BOARD_RAMPS_PLUS_EEF          1033  // RAMPS Plus 3DYMY (Power outputs: Hotend0, Hotend1, Fan)
#define BOARD_RAMPS_PLUS_SF           1034  // RAMPS Plus 3DYMY (Power outputs: Spindle, Controller Fan)

//
// RAMPS Derivatives - ATmega1280, ATmega2560
//

#define BOARD_3DRAG                   1100  // 3Drag Controller
#define BOARD_K8200                   1101  // Velleman K8200 Controller (derived from 3Drag Controller)
#define BOARD_K8400                   1102  // Velleman K8400 Controller (derived from 3Drag Controller)
#define BOARD_K8600                   1103  // Velleman K8600 Controller (Vertex Nano)
#define BOARD_BAM_DICE                1104  // 2PrintBeta BAM&DICE with STK drivers
#define BOARD_BAM_DICE_DUE            1105  // 2PrintBeta BAM&DICE Due with STK drivers
#define BOARD_MKS_BASE                1106  // MKS BASE v1.0
#define BOARD_MKS_BASE_14             1107  // MKS BASE v1.4 with Allegro A4982 stepper drivers
#define BOARD_MKS_BASE_15             1108  // MKS BASE v1.5 with Allegro A4982 stepper drivers
#define BOARD_MKS_BASE_16             1109  // MKS BASE v1.6 with Allegro A4982 stepper drivers
#define BOARD_MKS_BASE_HEROIC         1110  // MKS BASE 1.0 with Heroic HR4982 stepper drivers
#define BOARD_MKS_GEN_13              1111  // MKS GEN v1.3 or 1.4
#define BOARD_MKS_GEN_L               1112  // MKS GEN L
#define BOARD_KFB_2                   1113  // BigTreeTech or BIQU KFB2.0
#define BOARD_ZRIB_V20                1114  // zrib V2.0 control board (Chinese knock off RAMPS replica)
#define BOARD_FELIX2                  1115  // Felix 2.0+ Electronics Board (RAMPS like)
#define BOARD_RIGIDBOARD              1116  // Invent-A-Part RigidBoard
#define BOARD_RIGIDBOARD_V2           1117  // Invent-A-Part RigidBoard V2
#define BOARD_SAINSMART_2IN1          1118  // Sainsmart 2-in-1 board
#define BOARD_ULTIMAKER               1119  // Ultimaker
#define BOARD_ULTIMAKER_OLD           1120  // Ultimaker (Older electronics. Pre 1.5.4. This is rare)
#define BOARD_AZTEEG_X3               1121  // Azteeg X3
#define BOARD_AZTEEG_X3_PRO           1122  // Azteeg X3 Pro
#define BOARD_ULTIMAIN_2              1123  // Ultimainboard 2.x (Uses TEMP_SENSOR 20)
#define BOARD_RUMBA                   1124  // Rumba
#define BOARD_RUMBA_RAISE3D           1125  // Raise3D N series Rumba derivative
#define BOARD_RL200                   1126  // Rapide Lite 200 (v1, low-cost RUMBA clone with drv)
#define BOARD_FORMBOT_TREX2PLUS       1127  // Formbot T-Rex 2 Plus
#define BOARD_FORMBOT_TREX3           1128  // Formbot T-Rex 3
#define BOARD_FORMBOT_RAPTOR          1129  // Formbot Raptor
#define BOARD_FORMBOT_RAPTOR2         1130  // Formbot Raptor 2
#define BOARD_BQ_ZUM_MEGA_3D          1131  // bq ZUM Mega 3D
#define BOARD_MAKEBOARD_MINI          1132  // MakeBoard Mini v2.1.2 is a control board sold by MicroMake
#define BOARD_TRIGORILLA_13           1133  // TriGorilla Anycubic version 1.3-based on RAMPS EFB
#define BOARD_TRIGORILLA_14           1134  //   ... Ver 1.4
#define BOARD_TRIGORILLA_14_11        1135  //   ... Rev 1.1 (new servo pin order)
#define BOARD_RAMPS_ENDER_4           1136  // Creality: Ender-4, CR-8
#define BOARD_RAMPS_CREALITY          1137  // Creality: CR10S, CR20, CR-X
#define BOARD_RAMPS_DAGOMA            1138  // Dagoma F5
#define BOARD_FYSETC_F6_13            1139  // FYSETC F6 1.3
#define BOARD_FYSETC_F6_14            1140  // FYSETC F6 1.4
#define BOARD_DUPLICATOR_I3_PLUS      1141  // Wanhao Duplicator i3 Plus
#define BOARD_VORON                   1142  // VORON Design
#define BOARD_TRONXY_V3_1_0           1143  // Tronxy TRONXY-V3-1.0
#define BOARD_Z_BOLT_X_SERIES         1144  // Z-Bolt X Series
#define BOARD_TT_OSCAR                1145  // TT OSCAR
#define BOARD_OVERLORD                1146  // Overlord/Overlord Pro
#define BOARD_HJC2560C_REV1           1147  // ADIMLab Gantry v1
#define BOARD_HJC2560C_REV2           1148  // ADIMLab Gantry v2
#define BOARD_TANGO                   1149  // BIQU Tango V1
#define BOARD_MKS_GEN_L_V2            1150  // MKS GEN L V2
#define BOARD_COPYMASTER_3D           1151  // Copymaster 3D
#define BOARD_ORTUR_4                 1152  // Ortur 4
#define BOARD_TENLOG_D3_HERO          1153  // Tenlog D3 Hero IDEX printer

//
// RAMBo and derivatives
//

#define BOARD_RAMBO                   1200  // Rambo
#define BOARD_MINIRAMBO               1201  // Mini-Rambo
#define BOARD_MINIRAMBO_10A           1202  // Mini-Rambo 1.0a
#define BOARD_EINSY_RAMBO             1203  // Einsy Rambo
#define BOARD_EINSY_RETRO             1204  // Einsy Retro
#define BOARD_SCOOVO_X9H              1205  // abee Scoovo X9H

//
// Other ATmega1280, ATmega2560
//

#define BOARD_CNCONTROLS_11           1300  // Cartesio CN Controls V11
#define BOARD_CNCONTROLS_12           1301  // Cartesio CN Controls V12
#define BOARD_CNCONTROLS_15           1302  // Cartesio CN Controls V15
#define BOARD_CHEAPTRONIC             1303  // Cheaptronic v1.0
#define BOARD_CHEAPTRONIC_V2          1304  // Cheaptronic v2.0
#define BOARD_MIGHTYBOARD_REVE        1305  // Makerbot Mightyboard Revision E
#define BOARD_MEGATRONICS             1306  // Megatronics
#define BOARD_MEGATRONICS_2           1307  // Megatronics v2.0
#define BOARD_MEGATRONICS_3           1308  // Megatronics v3.0
#define BOARD_MEGATRONICS_31          1309  // Megatronics v3.1
#define BOARD_MEGATRONICS_32          1310  // Megatronics v3.2
#define BOARD_ELEFU_3                 1311  // Elefu Ra Board (v3)
#define BOARD_LEAPFROG                1312  // Leapfrog
#define BOARD_MEGACONTROLLER          1313  // Mega controller
#define BOARD_GT2560_REV_A            1314  // Geeetech GT2560 Rev. A
#define BOARD_GT2560_REV_A_PLUS       1315  // Geeetech GT2560 Rev. A+ (with auto level probe)
#define BOARD_GT2560_V3               1316  // Geeetech GT2560 Rev B for A10(M/D)
#define BOARD_GT2560_V3_MC2           1317  // Geeetech GT2560 Rev B for Mecreator2
#define BOARD_GT2560_V3_A20           1318  // Geeetech GT2560 Rev B for A20(M/D)
#define BOARD_EINSTART_S              1319  // Einstart retrofit
#define BOARD_WANHAO_ONEPLUS          1320  // Wanhao 0ne+ i3 Mini
#define BOARD_LEAPFROG_XEED2015       1321  // Leapfrog Xeed 2015
#define BOARD_PICA_REVB               1322  // PICA Shield (original version)
#define BOARD_PICA                    1323  // PICA Shield (rev C or later)
#define BOARD_INTAMSYS40              1324  // Intamsys 4.0 (Funmat HT)

//
// ATmega1281, ATmega2561
//

#define BOARD_MINITRONICS             1400  // Minitronics v1.0/1.1
#define BOARD_SILVER_GATE             1401  // Silvergate v1.0

//
// Sanguinololu and Derivatives - ATmega644P, ATmega1284P
//

#define BOARD_SANGUINOLOLU_11         1500  // Sanguinololu < 1.2
#define BOARD_SANGUINOLOLU_12         1501  // Sanguinololu 1.2 and above
#define BOARD_MELZI                   1502  // Melzi
#define BOARD_MELZI_V2                1503  // Melzi V2
#define BOARD_MELZI_MAKR3D            1504  // Melzi with ATmega1284 (MaKr3d version)
#define BOARD_MELZI_CREALITY          1505  // Melzi Creality3D board (for CR-10 etc)
#define BOARD_MELZI_MALYAN            1506  // Melzi Malyan M150 board
#define BOARD_MELZI_TRONXY            1507  // Tronxy X5S
#define BOARD_STB_11                  1508  // STB V1.1
#define BOARD_AZTEEG_X1               1509  // Azteeg X1
#define BOARD_ANET_10                 1510  // Anet 1.0 (Melzi clone)
#define BOARD_ZMIB_V2                 1511  // ZoneStar ZMIB V2

//
// Other ATmega644P, ATmega644, ATmega1284P
//

#define BOARD_GEN3_MONOLITHIC         1600  // Gen3 Monolithic Electronics
#define BOARD_GEN3_PLUS               1601  // Gen3+
#define BOARD_GEN6                    1602  // Gen6
#define BOARD_GEN6_DELUXE             1603  // Gen6 deluxe
#define BOARD_GEN7_CUSTOM             1604  // Gen7 custom (Alfons3 Version) "https://github.com/Alfons3/Generation_7_Electronics"
#define BOARD_GEN7_12                 1605  // Gen7 v1.1, v1.2
#define BOARD_GEN7_13                 1606  // Gen7 v1.3
#define BOARD_GEN7_14                 1607  // Gen7 v1.4
#define BOARD_OMCA_A                  1608  // Alpha OMCA board
#define BOARD_OMCA                    1609  // Final OMCA board
#define BOARD_SETHI                   1610  // Sethi 3D_1

//
// Teensyduino - AT90USB1286, AT90USB1286P
//

#define BOARD_TEENSYLU                1700  // Teensylu
#define BOARD_PRINTRBOARD             1701  // Printrboard (AT90USB1286)
#define BOARD_PRINTRBOARD_REVF        1702  // Printrboard Revision F (AT90USB1286)
#define BOARD_BRAINWAVE               1703  // Brainwave (AT90USB646)
#define BOARD_BRAINWAVE_PRO           1704  // Brainwave Pro (AT90USB1286)
#define BOARD_SAV_MKI                 1705  // SAV Mk-I (AT90USB1286)
#define BOARD_TEENSY2                 1706  // Teensy++2.0 (AT90USB1286)
#define BOARD_5DPRINT                 1707  // 5DPrint D8 Driver Board

//
// LPC1768 ARM Cortex M3
//

#define BOARD_RAMPS_14_RE_ARM_EFB     2000  // Re-ARM with RAMPS 1.4 (Power outputs: Hotend, Fan, Bed)
#define BOARD_RAMPS_14_RE_ARM_EEB     2001  // Re-ARM with RAMPS 1.4 (Power outputs: Hotend0, Hotend1, Bed)
#define BOARD_RAMPS_14_RE_ARM_EFF     2002  // Re-ARM with RAMPS 1.4 (Power outputs: Hotend, Fan0, Fan1)
#define BOARD_RAMPS_14_RE_ARM_EEF     2003  // Re-ARM with RAMPS 1.4 (Power outputs: Hotend0, Hotend1, Fan)
#define BOARD_RAMPS_14_RE_ARM_SF      2004  // Re-ARM with RAMPS 1.4 (Power outputs: Spindle, Controller Fan)
#define BOARD_MKS_SBASE               2005  // MKS-Sbase (Power outputs: Hotend0, Hotend1, Bed, Fan)
#define BOARD_AZSMZ_MINI              2006  // AZSMZ Mini
#define BOARD_BIQU_BQ111_A4           2007  // BIQU BQ111-A4 (Power outputs: Hotend, Fan, Bed)
#define BOARD_SELENA_COMPACT          2008  // Selena Compact (Power outputs: Hotend0, Hotend1, Bed0, Bed1, Fan0, Fan1)
#define BOARD_BIQU_B300_V1_0          2009  // BIQU B300_V1.0 (Power outputs: Hotend0, Fan, Bed, SPI Driver)
#define BOARD_MKS_SGEN_L              2010  // MKS-SGen-L (Power outputs: Hotend0, Hotend1, Bed, Fan)
#define BOARD_GMARSH_X6_REV1          2011  // GMARSH X6 board, revision 1 prototype
#define BOARD_BTT_SKR_V1_1            2012  // BigTreeTech SKR v1.1 (Power outputs: Hotend0, Hotend1, Fan, Bed)
#define BOARD_BTT_SKR_V1_3            2013  // BigTreeTech SKR v1.3 (Power outputs: Hotend0, Hotend1, Fan, Bed)
#define BOARD_BTT_SKR_V1_4            2014  // BigTreeTech SKR v1.4 (Power outputs: Hotend0, Hotend1, Fan, Bed)

//
// LPC1769 ARM Cortex M3
//

#define BOARD_MKS_SGEN                2500  // MKS-SGen (Power outputs: Hotend0, Hotend1, Bed, Fan)
#define BOARD_AZTEEG_X5_GT            2501  // Azteeg X5 GT (Power outputs: Hotend0, Hotend1, Bed, Fan)
#define BOARD_AZTEEG_X5_MINI          2502  // Azteeg X5 Mini (Power outputs: Hotend0, Bed, Fan)
#define BOARD_AZTEEG_X5_MINI_WIFI     2503  // Azteeg X5 Mini Wifi (Power outputs: Hotend0, Bed, Fan)
#define BOARD_COHESION3D_REMIX        2504  // Cohesion3D ReMix
#define BOARD_COHESION3D_MINI         2505  // Cohesion3D Mini
#define BOARD_SMOOTHIEBOARD           2506  // Smoothieboard
#define BOARD_TH3D_EZBOARD            2507  // TH3D EZBoard v1.0
#define BOARD_BTT_SKR_V1_4_TURBO      2508  // BigTreeTech SKR v1.4 TURBO (Power outputs: Hotend0, Hotend1, Fan, Bed)
#define BOARD_MKS_SGEN_L_V2           2509  // MKS SGEN_L V2 (Power outputs: Hotend0, Hotend1, Bed, Fan)

//
// SAM3X8E ARM Cortex M3
//

#define BOARD_DUE3DOM                 3000  // DUE3DOM for Arduino DUE
#define BOARD_DUE3DOM_MINI            3001  // DUE3DOM MINI for Arduino DUE
#define BOARD_RADDS                   3002  // RADDS
#define BOARD_RAMPS_FD_V1             3003  // RAMPS-FD v1
#define BOARD_RAMPS_FD_V2             3004  // RAMPS-FD v2
#define BOARD_RAMPS_SMART_EFB         3005  // RAMPS-SMART (Power outputs: Hotend, Fan, Bed)
#define BOARD_RAMPS_SMART_EEB         3006  // RAMPS-SMART (Power outputs: Hotend0, Hotend1, Bed)
#define BOARD_RAMPS_SMART_EFF         3007  // RAMPS-SMART (Power outputs: Hotend, Fan0, Fan1)
#define BOARD_RAMPS_SMART_EEF         3008  // RAMPS-SMART (Power outputs: Hotend0, Hotend1, Fan)
#define BOARD_RAMPS_SMART_SF          3009  // RAMPS-SMART (Power outputs: Spindle, Controller Fan)
#define BOARD_RAMPS_DUO_EFB           3010  // RAMPS Duo (Power outputs: Hotend, Fan, Bed)
#define BOARD_RAMPS_DUO_EEB           3011  // RAMPS Duo (Power outputs: Hotend0, Hotend1, Bed)
#define BOARD_RAMPS_DUO_EFF           3012  // RAMPS Duo (Power outputs: Hotend, Fan0, Fan1)
#define BOARD_RAMPS_DUO_EEF           3013  // RAMPS Duo (Power outputs: Hotend0, Hotend1, Fan)
#define BOARD_RAMPS_DUO_SF            3014  // RAMPS Duo (Power outputs: Spindle, Controller Fan)
#define BOARD_RAMPS4DUE_EFB           3015  // RAMPS4DUE (Power outputs: Hotend, Fan, Bed)
#define BOARD_RAMPS4DUE_EEB           3016  // RAMPS4DUE (Power outputs: Hotend0, Hotend1, Bed)
#define BOARD_RAMPS4DUE_EFF           3017  // RAMPS4DUE (Power outputs: Hotend, Fan0, Fan1)
#define BOARD_RAMPS4DUE_EEF           3018  // RAMPS4DUE (Power outputs: Hotend0, Hotend1, Fan)
#define BOARD_RAMPS4DUE_SF            3019  // RAMPS4DUE (Power outputs: Spindle, Controller Fan)
#define BOARD_RURAMPS4D_11            3020  // RuRAMPS4Duo v1.1 (Power outputs: Hotend0, Hotend1, Hotend2, Fan0, Fan1, Bed)
#define BOARD_RURAMPS4D_13            3021  // RuRAMPS4Duo v1.3 (Power outputs: Hotend0, Hotend1, Hotend2, Fan0, Fan1, Bed)
#define BOARD_ULTRATRONICS_PRO        3022  // ReprapWorld Ultratronics Pro V1.0
#define BOARD_ARCHIM1                 3023  // UltiMachine Archim1 (with DRV8825 drivers)
#define BOARD_ARCHIM2                 3024  // UltiMachine Archim2 (with TMC2130 drivers)
#define BOARD_ALLIGATOR               3025  // Alligator Board R2
#define BOARD_CNCONTROLS_15D          3026  // Cartesio CN Controls V15 on DUE

//
// SAM3X8C ARM Cortex M3
//

#define BOARD_PRINTRBOARD_G2          3100  // PRINTRBOARD G2
#define BOARD_ADSK                    3101  // Arduino DUE Shield Kit (ADSK)

//
// STM32 ARM Cortex-M3
//

#define BOARD_MALYAN_M200_V2          4000  // STM32F070CB  STM32F0 controller
#define BOARD_MALYAN_M300             4001  // STM32F070-based delta
#define BOARD_STM32F103RE             4002  // STM32F103RE Libmaple-based STM32F1 controller
#define BOARD_MALYAN_M200             4003  // STM32C8T6  Libmaple-based STM32F1 controller
#define BOARD_STM3R_MINI              4004  // STM32F103RE  Libmaple-based STM32F1 controller
#define BOARD_GTM32_PRO_VB            4005  // STM32F103VET6 controller
#define BOARD_GTM32_MINI              4006  // STM32F103VET6 controller
#define BOARD_GTM32_MINI_A30          4007  // STM32F103VET6 controller
#define BOARD_GTM32_REV_B             4008  // STM32F103VET6 controller
#define BOARD_MORPHEUS                4009  // STM32F103C8 / STM32F103CB  Libmaple-based STM32F1 controller
#define BOARD_CHITU3D                 4010  // Chitu3D (STM32F103RET6)
#define BOARD_MKS_ROBIN               4011  // MKS Robin (STM32F103ZET6)
#define BOARD_MKS_ROBIN_MINI          4012  // MKS Robin Mini (STM32F103VET6)
#define BOARD_MKS_ROBIN_NANO          4013  // MKS Robin Nano (STM32F103VET6)
#define BOARD_MKS_ROBIN_NANO_V2       4014  // MKS Robin Nano V2 (STM32F103VET6)
#define BOARD_MKS_ROBIN_LITE          4015  // MKS Robin Lite/Lite2 (STM32F103RCT6)
#define BOARD_MKS_ROBIN_LITE3         4016  // MKS Robin Lite3 (STM32F103RCT6)
#define BOARD_MKS_ROBIN_PRO           4017  // MKS Robin Pro (STM32F103ZET6)
#define BOARD_MKS_ROBIN_E3            4018  // MKS Robin E3  (STM32F103RCT6)
#define BOARD_MKS_ROBIN_E3D           4019  // MKS Robin E3D (STM32F103RCT6)
#define BOARD_MKS_ROBIN_E3P           4020  // MKS Robin E3p (STM32F103VET6)
#define BOARD_BTT_SKR_MINI_V1_1       4021  // BigTreeTech SKR Mini v1.1 (STM32F103RC)
#define BOARD_BTT_SKR_MINI_E3_V1_0    4022  // BigTreeTech SKR Mini E3 (STM32F103RC)
#define BOARD_BTT_SKR_MINI_E3_V1_2    4023  // BigTreeTech SKR Mini E3 V1.2 (STM32F103RC)
#define BOARD_BTT_SKR_MINI_E3_V2_0    4024  // BigTreeTech SKR Mini E3 V2.0 (STM32F103RC)
#define BOARD_BTT_SKR_E3_DIP          4025  // BigTreeTech SKR E3 DIP V1.0 (STM32F103RC / STM32F103RE)
#define BOARD_JGAURORA_A5S_A1         4026  // JGAurora A5S A1 (STM32F103ZET6)
#define BOARD_FYSETC_AIO_II           4027  // FYSETC AIO_II
#define BOARD_FYSETC_CHEETAH          4028  // FYSETC Cheetah
#define BOARD_FYSETC_CHEETAH_V12      4029  // FYSETC Cheetah V1.2
#define BOARD_LONGER3D_LK             4030  // Alfawise U20/U20+/U30 (Longer3D LK1/2) / STM32F103VET6
#define BOARD_CCROBOT_MEEB_3DP        4031  // ccrobot-online.com MEEB_3DP (STM32F103RC)
#define BOARD_CHITU3D_V5              4032  // Chitu3D TronXY X5SA V5 Board
#define BOARD_CHITU3D_V6              4033  // Chitu3D TronXY X5SA V5 Board
#define BOARD_CREALITY_V4             4034  // Creality v4.x (STM32F103RE)
#define BOARD_CREALITY_V427           4035  // Creality v4.2.7 (STM32F103RE)
#define BOARD_TRIGORILLA_PRO          4036  // Trigorilla Pro (STM32F103ZET6)
#define BOARD_FLY_MINI                4037  // FLY MINI (STM32F103RCT6)

//
// ARM Cortex-M4F
//

#define BOARD_TEENSY31_32             4100  // Teensy3.1 and Teensy3.2
#define BOARD_TEENSY35_36             4101  // Teensy3.5 and Teensy3.6

//
// STM32 ARM Cortex-M4F
//

#define BOARD_BEAST                   4200  // STM32F4xxVxT6 Libmaple-based STM32F4 controller
#define BOARD_GENERIC_STM32F4         4201  // STM32 STM32GENERIC-based STM32F4 controller
#define BOARD_ARMED                   4202  // Arm'ed STM32F4-based controller
#define BOARD_RUMBA32_V1_0            4203  // RUMBA32 STM32F446VET6 based controller from Aus3D
#define BOARD_RUMBA32_V1_1            4204  // RUMBA32 STM32F446VET6 based controller from Aus3D
#define BOARD_RUMBA32_MKS             4205  // RUMBA32 STM32F446VET6 based controller from Makerbase
#define BOARD_BLACK_STM32F407VE       4206  // BLACK_STM32F407VE
#define BOARD_BLACK_STM32F407ZE       4207  // BLACK_STM32F407ZE
#define BOARD_STEVAL_3DP001V1         4208  // STEVAL-3DP001V1 3D PRINTER BOARD
#define BOARD_BTT_SKR_PRO_V1_1        4209  // BigTreeTech SKR Pro v1.1 (STM32F407ZG)
#define BOARD_BTT_SKR_PRO_V1_2        4210  // BigTreeTech SKR Pro v1.2 (STM32F407ZG)
#define BOARD_BTT_BTT002_V1_0         4211  // BigTreeTech BTT002 v1.0 (STM32F407VG)
#define BOARD_BTT_GTR_V1_0            4212  // BigTreeTech GTR v1.0 (STM32F407IGT)
#define BOARD_LERDGE_K                4213  // Lerdge K (STM32F407ZG)
#define BOARD_LERDGE_S                4214  // Lerdge S (STM32F407VE)
#define BOARD_LERDGE_X                4215  // Lerdge X (STM32F407VE)
#define BOARD_VAKE403D                4216  // VAkE 403D (STM32F446VET6)
#define BOARD_FYSETC_S6               4217  // FYSETC S6 board
#define BOARD_FYSETC_S6_V2_0          4218  // FYSETC S6 v2.0 board
#define BOARD_FLYF407ZG               4219  // FLYF407ZG board (STM32F407ZG)
#define BOARD_MKS_ROBIN2              4220  // MKS_ROBIN2 (STM32F407ZE)

//
// ARM Cortex M7
//

#define BOARD_THE_BORG                5000  // THE-BORG (Power outputs: Hotend0, Hotend1, Bed, Fan)
#define BOARD_REMRAM_V1               5001  // RemRam v1
<<<<<<< HEAD
=======
#define BOARD_TEENSY41                5002  // Teensy 4.1
#define BOARD_T41U5XBB                5003  // T41U5XBB Teensy 4.1 breakout board
#define BOARD_NUCLEO_F767ZI           5004  // ST NUCLEO-F767ZI Dev Board
>>>>>>> a33250fa

//
// Espressif ESP32 WiFi
//
#define BOARD_ESPRESSIF_ESP32         6000  // Generic ESP32
#define BOARD_MRR_ESPA                6001  // MRR ESPA board based on ESP32 (native pins only)
#define BOARD_MRR_ESPE                6002  // MRR ESPE board based on ESP32 (with I2S stepper stream)
#define BOARD_E4D_BOX                 6003  // E4d@BOX

//
// SAMD51 ARM Cortex M4
//
#define BOARD_AGCM4_RAMPS_144         6100  // RAMPS 1.4.4

//
// Custom board
//
#define BOARD_CUSTOM                  9998  // Custom pins definition for development and/or rare boards

//
// Simulations
//

#define BOARD_LINUX_RAMPS             9999

#define _MB_1(B)  (defined(BOARD_##B) && MOTHERBOARD==BOARD_##B)
#define MB(V...)  DO(MB,||,V)

#define IS_MELZI MB(MELZI, MELZI_CREALITY, MELZI_MAKR3D, MELZI_MALYAN, MELZI_TRONXY, MELZI_V2)<|MERGE_RESOLUTION|>--- conflicted
+++ resolved
@@ -318,6 +318,7 @@
 #define BOARD_CREALITY_V427           4035  // Creality v4.2.7 (STM32F103RE)
 #define BOARD_TRIGORILLA_PRO          4036  // Trigorilla Pro (STM32F103ZET6)
 #define BOARD_FLY_MINI                4037  // FLY MINI (STM32F103RCT6)
+#define BOARD_MKS_ROBIN_MINI          4038  // FLSUN HiSpeedV1 (STM32F103VET6)
 
 //
 // ARM Cortex-M4F
@@ -358,12 +359,9 @@
 
 #define BOARD_THE_BORG                5000  // THE-BORG (Power outputs: Hotend0, Hotend1, Bed, Fan)
 #define BOARD_REMRAM_V1               5001  // RemRam v1
-<<<<<<< HEAD
-=======
 #define BOARD_TEENSY41                5002  // Teensy 4.1
 #define BOARD_T41U5XBB                5003  // T41U5XBB Teensy 4.1 breakout board
 #define BOARD_NUCLEO_F767ZI           5004  // ST NUCLEO-F767ZI Dev Board
->>>>>>> a33250fa
 
 //
 // Espressif ESP32 WiFi
