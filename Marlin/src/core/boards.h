/**
 * Marlin 3D Printer Firmware
 * Copyright (C) 2016 MarlinFirmware [https://github.com/MarlinFirmware/Marlin]
 *
 * Based on Sprinter and grbl.
 * Copyright (C) 2011 Camiel Gubbels / Erik van der Zalm
 *
 * This program is free software: you can redistribute it and/or modify
 * it under the terms of the GNU General Public License as published by
 * the Free Software Foundation, either version 3 of the License, or
 * (at your option) any later version.
 *
 * This program is distributed in the hope that it will be useful,
 * but WITHOUT ANY WARRANTY; without even the implied warranty of
 * MERCHANTABILITY or FITNESS FOR A PARTICULAR PURPOSE.  See the
 * GNU General Public License for more details.
 *
 * You should have received a copy of the GNU General Public License
 * along with this program.  If not, see <http://www.gnu.org/licenses/>.
 *
 */

#ifndef BOARDS_H
#define BOARDS_H

#define BOARD_UNKNOWN -1

<<<<<<< HEAD
#define BOARD_GEN7_CUSTOM       10   // Gen7 custom (Alfons3 Version) "https://github.com/Alfons3/Generation_7_Electronics"
#define BOARD_GEN7_12           11   // Gen7 v1.1, v1.2
#define BOARD_GEN7_13           12   // Gen7 v1.3
#define BOARD_GEN7_14           13   // Gen7 v1.4
#define BOARD_CNCONTROLS_11     111  // Cartesio CN Controls V11
#define BOARD_CNCONTROLS_12     112  // Cartesio CN Controls V12
#define BOARD_CHEAPTRONIC       2    // Cheaptronic v1.0
#define BOARD_CHEAPTRONIC_V2    21   // Cheaptronic v2.0
#define BOARD_SETHI             20   // Sethi 3D_1
#define BOARD_MIGHTYBOARD_REVE  200  // Makerbot Mightyboard Revision E
#define BOARD_RAMPS_OLD         3    // MEGA/RAMPS up to 1.2
#define BOARD_RAMPS_13_EFB      33   // RAMPS 1.3 (Power outputs: Hotend, Fan, Bed)
#define BOARD_RAMPS_13_EEB      34   // RAMPS 1.3 (Power outputs: Hotend0, Hotend1, Bed)
#define BOARD_RAMPS_13_EFF      35   // RAMPS 1.3 (Power outputs: Hotend, Fan0, Fan1)
#define BOARD_RAMPS_13_EEF      36   // RAMPS 1.3 (Power outputs: Hotend0, Hotend1, Fan)
#define BOARD_RAMPS_13_SF       38   // RAMPS 1.3 (Power outputs: Spindle, Controller Fan)
#define BOARD_FELIX2            37   // Felix 2.0+ Electronics Board (RAMPS like)
#define BOARD_RIGIDBOARD        42   // Invent-A-Part RigidBoard
#define BOARD_RIGIDBOARD_V2     52   // Invent-A-Part RigidBoard V2
#define BOARD_RAMPS_14_EFB      43   // RAMPS 1.4 (Power outputs: Hotend, Fan, Bed)
#define BOARD_RAMPS_14_EEB      44   // RAMPS 1.4 (Power outputs: Hotend0, Hotend1, Bed)
#define BOARD_RAMPS_14_EFF      45   // RAMPS 1.4 (Power outputs: Hotend, Fan0, Fan1)
#define BOARD_RAMPS_14_EEF      46   // RAMPS 1.4 (Power outputs: Hotend0, Hotend1, Fan)
#define BOARD_RAMPS_14_SF       48   // RAMPS 1.4 (Power outputs: Spindle, Controller Fan)
#define BOARD_GEN6              5    // Gen6
#define BOARD_GEN6_DELUXE       51   // Gen6 deluxe
#define BOARD_SANGUINOLOLU_11   6    // Sanguinololu < 1.2
#define BOARD_SANGUINOLOLU_12   62   // Sanguinololu 1.2 and above
#define BOARD_MELZI             63   // Melzi
#define BOARD_MELZI_MAKR3D      66   // Melzi with ATmega1284 (MaKr3d version)
#define BOARD_MELZI_CREALITY    89   // Melzi Creality3D board (for CR-10 etc)
#define BOARD_STB_11            64   // STB V1.1
#define BOARD_AZTEEG_X1         65   // Azteeg X1
#define BOARD_AZTEEG_X3         67   // Azteeg X3
#define BOARD_AZTEEG_X3_PRO     68   // Azteeg X3 Pro
#define BOARD_ANET_10           69   // Anet 1.0 (Melzi clone)
#define BOARD_ULTIMAKER         7    // Ultimaker
#define BOARD_ULTIMAKER_OLD     71   // Ultimaker (Older electronics. Pre 1.5.4. This is rare)
#define BOARD_ULTIMAIN_2        72   // Ultimainboard 2.x (Uses TEMP_SENSOR 20)
#define BOARD_GT2560_REV_A      74   // Geeetech GT2560 Rev. A
#define BOARD_GT2560_REV_A_PLUS 75   // Geeetech GT2560 Rev. A+ (with auto level probe)
#define BOARD_3DRAG             77   // 3Drag Controller
#define BOARD_K8200             78   // Velleman K8200 Controller (derived from 3Drag Controller)
#define BOARD_K8400             79   // Velleman K8400 Controller (derived from 3Drag Controller)
#define BOARD_TEENSYLU          8    // Teensylu
#define BOARD_RUMBA             80   // Rumba
#define BOARD_PRINTRBOARD       81   // Printrboard (AT90USB1286)
#define BOARD_PRINTRBOARD_REVF  811  // Printrboard Revision F (AT90USB1286)
#define BOARD_BRAINWAVE         82   // Brainwave (AT90USB646)
#define BOARD_SAV_MKI           83   // SAV Mk-I (AT90USB1286)
#define BOARD_TEENSY2           84   // Teensy++2.0 (AT90USB1286) - CLI compile: HARDWARE_MOTHERBOARD=84  make
#define BOARD_TEENSY35_36       841  // Teensy3.5 and Teensy3.6
#define BOARD_BRAINWAVE_PRO     85   // Brainwave Pro (AT90USB1286)
#define BOARD_GEN3_PLUS         9    // Gen3+
#define BOARD_GEN3_MONOLITHIC   22   // Gen3 Monolithic Electronics
#define BOARD_MEGATRONICS       70   // Megatronics
#define BOARD_MEGATRONICS_2     701  // Megatronics v2.0
#define BOARD_MINITRONICS       702  // Minitronics v1.0/1.1
#define BOARD_MEGATRONICS_3     703  // Megatronics v3.0
#define BOARD_MEGATRONICS_31    704  // Megatronics v3.1
#define BOARD_OMCA_A            90   // Alpha OMCA board
#define BOARD_OMCA              91   // Final OMCA board
#define BOARD_RAMBO             301  // Rambo
#define BOARD_MINIRAMBO         302  // Mini-Rambo
#define BOARD_SCOOVO_X9H        303  // abee Scoovo X9H
#define BOARD_MEGACONTROLLER    310  // Mega controller
#define BOARD_ELEFU_3           21   // Elefu Ra Board (v3)
#define BOARD_5DPRINT           88   // 5DPrint D8 Driver Board
#define BOARD_LEAPFROG          999  // Leapfrog
#define BOARD_MKS_BASE          40   // MKS BASE 1.0
#define BOARD_MKS_13            47   // MKS v1.3 or 1.4 (maybe higher)
#define BOARD_SAINSMART_2IN1    49   // Sainsmart 2-in-1 board
#define BOARD_BAM_DICE          401  // 2PrintBeta BAM&DICE with STK drivers
#define BOARD_BAM_DICE_DUE      402  // 2PrintBeta BAM&DICE Due with STK drivers
#define BOARD_BQ_ZUM_MEGA_3D    503  // bq ZUM Mega 3D
#define BOARD_ZRIB_V20          504  // zrib V2.0 control board (Chinese knock off RAMPS replica)
//ARM 32
#define BOARD_DUE3DOM          1411  // DUE3DOM for Arduino DUE
#define BOARD_DUE3DOM_MINI     1412  // DUE3DOM MINI for Arduino DUE
#define BOARD_RADDS            1502  // RADDS
#define BOARD_RAMPS_FD_V1      1503  // RAMPS-FD v1
#define BOARD_RAMPS_FD_V2      1504  // RAMPS-FD v2
#define BOARD_RAMPS_SMART_EFB  1523  // RAMPS-SMART (Power outputs: Hotend, Fan, Bed)
#define BOARD_RAMPS_SMART_EEB  1524  // RAMPS-SMART (Power outputs: Hotend0, Hotend1, Bed)
#define BOARD_RAMPS_SMART_EFF  1525  // RAMPS-SMART (Power outputs: Hotend, Fan0, Fan1)
#define BOARD_RAMPS_SMART_EEF  1526  // RAMPS-SMART (Power outputs: Hotend0, Hotend1, Fan)
#define BOARD_RAMPS_SMART_SF   1528  // RAMPS-SMART (Power outputs: Spindle, Controller Fan)
#define BOARD_RAMPS_DUO_EFB    1533  // RAMPS Duo (Power outputs: Hotend, Fan, Bed)
#define BOARD_RAMPS_DUO_EEB    1534  // RAMPS Duo (Power outputs: Hotend0, Hotend1, Bed)
#define BOARD_RAMPS_DUO_EFF    1535  // RAMPS Duo (Power outputs: Hotend, Fan0, Fan1)
#define BOARD_RAMPS_DUO_EEF    1536  // RAMPS Duo (Power outputs: Hotend0, Hotend1, Fan)
#define BOARD_RAMPS_DUO_SF     1538  // RAMPS Duo (Power outputs: Spindle, Controller Fan)
#define BOARD_RAMPS4DUE_EFB    1543  // RAMPS4DUE (Power outputs: Hotend, Fan, Bed)
#define BOARD_RAMPS4DUE_EEB    1544  // RAMPS4DUE (Power outputs: Hotend0, Hotend1, Bed)
#define BOARD_RAMPS4DUE_EFF    1545  // RAMPS4DUE (Power outputs: Hotend, Fan0, Fan1)
#define BOARD_RAMPS4DUE_EEF    1546  // RAMPS4DUE (Power outputs: Hotend0, Hotend1, Fan)
#define BOARD_RAMPS4DUE_SF     1548  // RAMPS4DUE (Power outputs: Spindle, Controller Fan)
#define BOARD_ALLIGATOR        1602  // Alligator Board R2
#define BOARD_RAMPS_14_RE_ARM_EFB      1743   // Re-ARM with RAMPS 1.4 (Power outputs: Hotend, Fan, Bed)
#define BOARD_RAMPS_14_RE_ARM_EEB      1744   // Re-ARM with RAMPS 1.4 (Power outputs: Hotend0, Hotend1, Bed)
#define BOARD_RAMPS_14_RE_ARM_EFF      1745   // Re-ARM with RAMPS 1.4 (Power outputs: Hotend, Fan0, Fan1)
#define BOARD_RAMPS_14_RE_ARM_EEF      1746   // Re-ARM with RAMPS 1.4 (Power outputs: Hotend0, Hotend1, Fan)
#define BOARD_RAMPS_14_RE_ARM_SF       1748   // Re-ARM with RAMPS 1.4 (Power outputs: Spindle, Controller Fan)
#define BOARD_STM32F1R         1800  // STM3R Libmaple based stm32f1 controller
#define BOARD_MALYAN_M200         1801  // STM32C8T6 Libmaple based stm32f1 controller
=======
//
// RAMPS 1.3 / 1.4 - ATmega1280, ATmega2560
//

#define BOARD_RAMPS_OLD         3     // MEGA/RAMPS up to 1.2

#define BOARD_RAMPS_13_EFB      33    // RAMPS 1.3 (Power outputs: Hotend, Fan, Bed)
#define BOARD_RAMPS_13_EEB      34    // RAMPS 1.3 (Power outputs: Hotend0, Hotend1, Bed)
#define BOARD_RAMPS_13_EFF      35    // RAMPS 1.3 (Power outputs: Hotend, Fan0, Fan1)
#define BOARD_RAMPS_13_EEF      36    // RAMPS 1.3 (Power outputs: Hotend0, Hotend1, Fan)
#define BOARD_RAMPS_13_SF       38    // RAMPS 1.3 (Power outputs: Spindle, Controller Fan)

#define BOARD_RAMPS_14_EFB      43    // RAMPS 1.4 (Power outputs: Hotend, Fan, Bed)
#define BOARD_RAMPS_14_EEB      44    // RAMPS 1.4 (Power outputs: Hotend0, Hotend1, Bed)
#define BOARD_RAMPS_14_EFF      45    // RAMPS 1.4 (Power outputs: Hotend, Fan0, Fan1)
#define BOARD_RAMPS_14_EEF      46    // RAMPS 1.4 (Power outputs: Hotend0, Hotend1, Fan)
#define BOARD_RAMPS_14_SF       48    // RAMPS 1.4 (Power outputs: Spindle, Controller Fan)

#define BOARD_RAMPS_PLUS_EFB   143    // RAMPS Plus 3DYMY (Power outputs: Hotend, Fan, Bed)
#define BOARD_RAMPS_PLUS_EEB   144    // RAMPS Plus 3DYMY (Power outputs: Hotend0, Hotend1, Bed)
#define BOARD_RAMPS_PLUS_EFF   145    // RAMPS Plus 3DYMY (Power outputs: Hotend, Fan0, Fan1)
#define BOARD_RAMPS_PLUS_EEF   146    // RAMPS Plus 3DYMY (Power outputs: Hotend0, Hotend1, Fan)
#define BOARD_RAMPS_PLUS_SF    148    // RAMPS Plus 3DYMY (Power outputs: Spindle, Controller Fan)

//
// RAMPS Derivatives - ATmega1280, ATmega2560
//

#define BOARD_3DRAG             77    // 3Drag Controller
#define BOARD_K8200             78    // Velleman K8200 Controller (derived from 3Drag Controller)
#define BOARD_K8400             79    // Velleman K8400 Controller (derived from 3Drag Controller)
#define BOARD_BAM_DICE          401   // 2PrintBeta BAM&DICE with STK drivers
#define BOARD_BAM_DICE_DUE      402   // 2PrintBeta BAM&DICE Due with STK drivers
#define BOARD_MKS_BASE          40    // MKS BASE 1.0
#define BOARD_MKS_13            47    // MKS v1.3 or 1.4 (maybe higher)
#define BOARD_MKS_GEN_L         53    // MKS GEN L
#define BOARD_ZRIB_V20          504   // zrib V2.0 control board (Chinese knock off RAMPS replica)
#define BOARD_FELIX2            37    // Felix 2.0+ Electronics Board (RAMPS like)
#define BOARD_RIGIDBOARD        42    // Invent-A-Part RigidBoard
#define BOARD_RIGIDBOARD_V2     52    // Invent-A-Part RigidBoard V2
#define BOARD_SAINSMART_2IN1    49    // Sainsmart 2-in-1 board
#define BOARD_ULTIMAKER         7     // Ultimaker
#define BOARD_ULTIMAKER_OLD     71    // Ultimaker (Older electronics. Pre 1.5.4. This is rare)
#define BOARD_AZTEEG_X3         67    // Azteeg X3
#define BOARD_AZTEEG_X3_PRO     68    // Azteeg X3 Pro
#define BOARD_ULTIMAIN_2        72    // Ultimainboard 2.x (Uses TEMP_SENSOR 20)
#define BOARD_RUMBA             80    // Rumba
#define BOARD_BQ_ZUM_MEGA_3D    503   // bq ZUM Mega 3D
#define BOARD_MAKEBOARD_MINI    431   // MakeBoard Mini v2.1.2 is a control board sold by MicroMake

//
// Other ATmega1280, ATmega2560
//

#define BOARD_CNCONTROLS_11     111   // Cartesio CN Controls V11
#define BOARD_CNCONTROLS_12     112   // Cartesio CN Controls V12
#define BOARD_CHEAPTRONIC       2     // Cheaptronic v1.0
#define BOARD_CHEAPTRONIC_V2    21    // Cheaptronic v2.0
#define BOARD_MIGHTYBOARD_REVE  200   // Makerbot Mightyboard Revision E
#define BOARD_MEGATRONICS       70    // Megatronics
#define BOARD_MEGATRONICS_2     701   // Megatronics v2.0
#define BOARD_MEGATRONICS_3     703   // Megatronics v3.0
#define BOARD_MEGATRONICS_31    704   // Megatronics v3.1
#define BOARD_RAMBO             301   // Rambo
#define BOARD_MINIRAMBO         302   // Mini-Rambo
#define BOARD_MINIRAMBO_10A     303   // Mini-Rambo 1.0a
#define BOARD_ELEFU_3           21    // Elefu Ra Board (v3)
#define BOARD_LEAPFROG          999   // Leapfrog
#define BOARD_MEGACONTROLLER    310   // Mega controller
#define BOARD_SCOOVO_X9H        321   // abee Scoovo X9H
#define BOARD_GT2560_REV_A      74    // Geeetech GT2560 Rev. A
#define BOARD_GT2560_REV_A_PLUS 75    // Geeetech GT2560 Rev. A+ (with auto level probe)

//
// ATmega1281, ATmega2561
//

#define BOARD_MINITRONICS       702   // Minitronics v1.0/1.1
#define BOARD_SILVER_GATE       25    // Silvergate v1.0

//
// Sanguinololu and Derivatives - ATmega644P, ATmega1284P
//

#define BOARD_SANGUINOLOLU_11   6     // Sanguinololu < 1.2
#define BOARD_SANGUINOLOLU_12   62    // Sanguinololu 1.2 and above
#define BOARD_MELZI             63    // Melzi
#define BOARD_MELZI_MAKR3D      66    // Melzi with ATmega1284 (MaKr3d version)
#define BOARD_MELZI_CREALITY    89    // Melzi Creality3D board (for CR-10 etc)
#define BOARD_STB_11            64    // STB V1.1
#define BOARD_AZTEEG_X1         65    // Azteeg X1

//
// Other ATmega644P, ATmega644, ATmega1284P
//

#define BOARD_GEN3_MONOLITHIC   22    // Gen3 Monolithic Electronics
#define BOARD_GEN3_PLUS         9     // Gen3+
#define BOARD_GEN6              5     // Gen6
#define BOARD_GEN6_DELUXE       51    // Gen6 deluxe
#define BOARD_GEN7_CUSTOM       10    // Gen7 custom (Alfons3 Version) "https://github.com/Alfons3/Generation_7_Electronics"
#define BOARD_GEN7_12           11    // Gen7 v1.1, v1.2
#define BOARD_GEN7_13           12    // Gen7 v1.3
#define BOARD_GEN7_14           13    // Gen7 v1.4
#define BOARD_OMCA_A            90    // Alpha OMCA board
#define BOARD_OMCA              91    // Final OMCA board
#define BOARD_SETHI             20    // Sethi 3D_1
#define BOARD_ANET_10           69    // Anet 1.0 (Melzi clone)

//
// Teensyduino - AT90USB1286, AT90USB1286P
//

#define BOARD_TEENSYLU          8     // Teensylu
#define BOARD_PRINTRBOARD       81    // Printrboard (AT90USB1286)
#define BOARD_PRINTRBOARD_REVF  811   // Printrboard Revision F (AT90USB1286)
#define BOARD_BRAINWAVE         82    // Brainwave (AT90USB646)
#define BOARD_BRAINWAVE_PRO     85    // Brainwave Pro (AT90USB1286)
#define BOARD_SAV_MKI           83    // SAV Mk-I (AT90USB1286)
#define BOARD_TEENSY2           84    // Teensy++2.0 (AT90USB1286) - CLI compile: HARDWARE_MOTHERBOARD=84  make
#define BOARD_5DPRINT           88    // 5DPrint D8 Driver Board

//
// LPC1768 ARM Cortex M3
//

#define BOARD_RAMPS_14_RE_ARM_EFB 1743  // Re-ARM with RAMPS 1.4 (Power outputs: Hotend, Fan, Bed)
#define BOARD_RAMPS_14_RE_ARM_EEB 1744  // Re-ARM with RAMPS 1.4 (Power outputs: Hotend0, Hotend1, Bed)
#define BOARD_RAMPS_14_RE_ARM_EFF 1745  // Re-ARM with RAMPS 1.4 (Power outputs: Hotend, Fan0, Fan1)
#define BOARD_RAMPS_14_RE_ARM_EEF 1746  // Re-ARM with RAMPS 1.4 (Power outputs: Hotend0, Hotend1, Fan)
#define BOARD_RAMPS_14_RE_ARM_SF  1748  // Re-ARM with RAMPS 1.4 (Power outputs: Spindle, Controller Fan)
#define BOARD_MKS_SBASE           1750  // MKS-Sbase (Power outputs: Hotend0, Hotend1, Bed, Fan)
#define BOARD_AZSMZ_MINI          1751  // AZSMZ Mini
#define BOARD_AZTEEG_X5_GT        1752  // Azteeg X5 GT (Power outputs: Hotend0, Hotend1, Bed, Fan)
#define BOARD_BIQU_BQ111_A4       1753  // BIQU BQ111-A4 (Power outputs: Hotend, Fan, Bed)

//
// SAM3X8E ARM Cortex M3
//
#define BOARD_DUE3DOM          1411   // DUE3DOM for Arduino DUE
#define BOARD_DUE3DOM_MINI     1412   // DUE3DOM MINI for Arduino DUE
#define BOARD_RADDS            1502   // RADDS
#define BOARD_RAMPS_FD_V1      1503   // RAMPS-FD v1
#define BOARD_RAMPS_FD_V2      1504   // RAMPS-FD v2
#define BOARD_RAMPS_SMART_EFB  1523   // RAMPS-SMART (Power outputs: Hotend, Fan, Bed)
#define BOARD_RAMPS_SMART_EEB  1524   // RAMPS-SMART (Power outputs: Hotend0, Hotend1, Bed)
#define BOARD_RAMPS_SMART_EFF  1525   // RAMPS-SMART (Power outputs: Hotend, Fan0, Fan1)
#define BOARD_RAMPS_SMART_EEF  1526   // RAMPS-SMART (Power outputs: Hotend0, Hotend1, Fan)
#define BOARD_RAMPS_SMART_SF   1528   // RAMPS-SMART (Power outputs: Spindle, Controller Fan)
#define BOARD_RAMPS_DUO_EFB    1533   // RAMPS Duo (Power outputs: Hotend, Fan, Bed)
#define BOARD_RAMPS_DUO_EEB    1534   // RAMPS Duo (Power outputs: Hotend0, Hotend1, Bed)
#define BOARD_RAMPS_DUO_EFF    1535   // RAMPS Duo (Power outputs: Hotend, Fan0, Fan1)
#define BOARD_RAMPS_DUO_EEF    1536   // RAMPS Duo (Power outputs: Hotend0, Hotend1, Fan)
#define BOARD_RAMPS_DUO_SF     1538   // RAMPS Duo (Power outputs: Spindle, Controller Fan)
#define BOARD_RAMPS4DUE_EFB    1543   // RAMPS4DUE (Power outputs: Hotend, Fan, Bed)
#define BOARD_RAMPS4DUE_EEB    1544   // RAMPS4DUE (Power outputs: Hotend0, Hotend1, Bed)
#define BOARD_RAMPS4DUE_EFF    1545   // RAMPS4DUE (Power outputs: Hotend, Fan0, Fan1)
#define BOARD_RAMPS4DUE_EEF    1546   // RAMPS4DUE (Power outputs: Hotend0, Hotend1, Fan)
#define BOARD_RAMPS4DUE_SF     1548   // RAMPS4DUE (Power outputs: Spindle, Controller Fan)
#define BOARD_RURAMPS4D        1550   // RuRAMPS4Duo v1 (Power outputs: Hotend0, Hotend2, Hotend2, Fan0, Fan1, Bed)
#define BOARD_ULTRATRONICS_PRO 1560   // ReprapWorld Ultratronics Pro V1.0
#define BOARD_ARCHIM2          1590   // UltiMachine Archim2 (with TMC2130 drivers)
#define BOARD_ALLIGATOR        1602   // Alligator Board R2

//
// ARM Cortex M4
//
#define BOARD_TEENSY35_36       841   // Teensy3.5 and Teensy3.6
#define BOARD_STM32F1R         1800   // STM3R Libmaple based STM32F1 controller
#define BOARD_MALYAN_M200      1801   // STM32C8T6 Libmaple based stm32f1 controller
#define BOARD_BEAST            1802  // STM32FxxxVxT6 Libmaple based stm32f4 controller
#define BOARD_STM3R_MINI       1803  // STM32 Libmaple based stm32f1 controller
>>>>>>> 95065791

#define MB(board) (MOTHERBOARD==BOARD_##board)

#endif // __BOARDS_H<|MERGE_RESOLUTION|>--- conflicted
+++ resolved
@@ -25,113 +25,6 @@
 
 #define BOARD_UNKNOWN -1
 
-<<<<<<< HEAD
-#define BOARD_GEN7_CUSTOM       10   // Gen7 custom (Alfons3 Version) "https://github.com/Alfons3/Generation_7_Electronics"
-#define BOARD_GEN7_12           11   // Gen7 v1.1, v1.2
-#define BOARD_GEN7_13           12   // Gen7 v1.3
-#define BOARD_GEN7_14           13   // Gen7 v1.4
-#define BOARD_CNCONTROLS_11     111  // Cartesio CN Controls V11
-#define BOARD_CNCONTROLS_12     112  // Cartesio CN Controls V12
-#define BOARD_CHEAPTRONIC       2    // Cheaptronic v1.0
-#define BOARD_CHEAPTRONIC_V2    21   // Cheaptronic v2.0
-#define BOARD_SETHI             20   // Sethi 3D_1
-#define BOARD_MIGHTYBOARD_REVE  200  // Makerbot Mightyboard Revision E
-#define BOARD_RAMPS_OLD         3    // MEGA/RAMPS up to 1.2
-#define BOARD_RAMPS_13_EFB      33   // RAMPS 1.3 (Power outputs: Hotend, Fan, Bed)
-#define BOARD_RAMPS_13_EEB      34   // RAMPS 1.3 (Power outputs: Hotend0, Hotend1, Bed)
-#define BOARD_RAMPS_13_EFF      35   // RAMPS 1.3 (Power outputs: Hotend, Fan0, Fan1)
-#define BOARD_RAMPS_13_EEF      36   // RAMPS 1.3 (Power outputs: Hotend0, Hotend1, Fan)
-#define BOARD_RAMPS_13_SF       38   // RAMPS 1.3 (Power outputs: Spindle, Controller Fan)
-#define BOARD_FELIX2            37   // Felix 2.0+ Electronics Board (RAMPS like)
-#define BOARD_RIGIDBOARD        42   // Invent-A-Part RigidBoard
-#define BOARD_RIGIDBOARD_V2     52   // Invent-A-Part RigidBoard V2
-#define BOARD_RAMPS_14_EFB      43   // RAMPS 1.4 (Power outputs: Hotend, Fan, Bed)
-#define BOARD_RAMPS_14_EEB      44   // RAMPS 1.4 (Power outputs: Hotend0, Hotend1, Bed)
-#define BOARD_RAMPS_14_EFF      45   // RAMPS 1.4 (Power outputs: Hotend, Fan0, Fan1)
-#define BOARD_RAMPS_14_EEF      46   // RAMPS 1.4 (Power outputs: Hotend0, Hotend1, Fan)
-#define BOARD_RAMPS_14_SF       48   // RAMPS 1.4 (Power outputs: Spindle, Controller Fan)
-#define BOARD_GEN6              5    // Gen6
-#define BOARD_GEN6_DELUXE       51   // Gen6 deluxe
-#define BOARD_SANGUINOLOLU_11   6    // Sanguinololu < 1.2
-#define BOARD_SANGUINOLOLU_12   62   // Sanguinololu 1.2 and above
-#define BOARD_MELZI             63   // Melzi
-#define BOARD_MELZI_MAKR3D      66   // Melzi with ATmega1284 (MaKr3d version)
-#define BOARD_MELZI_CREALITY    89   // Melzi Creality3D board (for CR-10 etc)
-#define BOARD_STB_11            64   // STB V1.1
-#define BOARD_AZTEEG_X1         65   // Azteeg X1
-#define BOARD_AZTEEG_X3         67   // Azteeg X3
-#define BOARD_AZTEEG_X3_PRO     68   // Azteeg X3 Pro
-#define BOARD_ANET_10           69   // Anet 1.0 (Melzi clone)
-#define BOARD_ULTIMAKER         7    // Ultimaker
-#define BOARD_ULTIMAKER_OLD     71   // Ultimaker (Older electronics. Pre 1.5.4. This is rare)
-#define BOARD_ULTIMAIN_2        72   // Ultimainboard 2.x (Uses TEMP_SENSOR 20)
-#define BOARD_GT2560_REV_A      74   // Geeetech GT2560 Rev. A
-#define BOARD_GT2560_REV_A_PLUS 75   // Geeetech GT2560 Rev. A+ (with auto level probe)
-#define BOARD_3DRAG             77   // 3Drag Controller
-#define BOARD_K8200             78   // Velleman K8200 Controller (derived from 3Drag Controller)
-#define BOARD_K8400             79   // Velleman K8400 Controller (derived from 3Drag Controller)
-#define BOARD_TEENSYLU          8    // Teensylu
-#define BOARD_RUMBA             80   // Rumba
-#define BOARD_PRINTRBOARD       81   // Printrboard (AT90USB1286)
-#define BOARD_PRINTRBOARD_REVF  811  // Printrboard Revision F (AT90USB1286)
-#define BOARD_BRAINWAVE         82   // Brainwave (AT90USB646)
-#define BOARD_SAV_MKI           83   // SAV Mk-I (AT90USB1286)
-#define BOARD_TEENSY2           84   // Teensy++2.0 (AT90USB1286) - CLI compile: HARDWARE_MOTHERBOARD=84  make
-#define BOARD_TEENSY35_36       841  // Teensy3.5 and Teensy3.6
-#define BOARD_BRAINWAVE_PRO     85   // Brainwave Pro (AT90USB1286)
-#define BOARD_GEN3_PLUS         9    // Gen3+
-#define BOARD_GEN3_MONOLITHIC   22   // Gen3 Monolithic Electronics
-#define BOARD_MEGATRONICS       70   // Megatronics
-#define BOARD_MEGATRONICS_2     701  // Megatronics v2.0
-#define BOARD_MINITRONICS       702  // Minitronics v1.0/1.1
-#define BOARD_MEGATRONICS_3     703  // Megatronics v3.0
-#define BOARD_MEGATRONICS_31    704  // Megatronics v3.1
-#define BOARD_OMCA_A            90   // Alpha OMCA board
-#define BOARD_OMCA              91   // Final OMCA board
-#define BOARD_RAMBO             301  // Rambo
-#define BOARD_MINIRAMBO         302  // Mini-Rambo
-#define BOARD_SCOOVO_X9H        303  // abee Scoovo X9H
-#define BOARD_MEGACONTROLLER    310  // Mega controller
-#define BOARD_ELEFU_3           21   // Elefu Ra Board (v3)
-#define BOARD_5DPRINT           88   // 5DPrint D8 Driver Board
-#define BOARD_LEAPFROG          999  // Leapfrog
-#define BOARD_MKS_BASE          40   // MKS BASE 1.0
-#define BOARD_MKS_13            47   // MKS v1.3 or 1.4 (maybe higher)
-#define BOARD_SAINSMART_2IN1    49   // Sainsmart 2-in-1 board
-#define BOARD_BAM_DICE          401  // 2PrintBeta BAM&DICE with STK drivers
-#define BOARD_BAM_DICE_DUE      402  // 2PrintBeta BAM&DICE Due with STK drivers
-#define BOARD_BQ_ZUM_MEGA_3D    503  // bq ZUM Mega 3D
-#define BOARD_ZRIB_V20          504  // zrib V2.0 control board (Chinese knock off RAMPS replica)
-//ARM 32
-#define BOARD_DUE3DOM          1411  // DUE3DOM for Arduino DUE
-#define BOARD_DUE3DOM_MINI     1412  // DUE3DOM MINI for Arduino DUE
-#define BOARD_RADDS            1502  // RADDS
-#define BOARD_RAMPS_FD_V1      1503  // RAMPS-FD v1
-#define BOARD_RAMPS_FD_V2      1504  // RAMPS-FD v2
-#define BOARD_RAMPS_SMART_EFB  1523  // RAMPS-SMART (Power outputs: Hotend, Fan, Bed)
-#define BOARD_RAMPS_SMART_EEB  1524  // RAMPS-SMART (Power outputs: Hotend0, Hotend1, Bed)
-#define BOARD_RAMPS_SMART_EFF  1525  // RAMPS-SMART (Power outputs: Hotend, Fan0, Fan1)
-#define BOARD_RAMPS_SMART_EEF  1526  // RAMPS-SMART (Power outputs: Hotend0, Hotend1, Fan)
-#define BOARD_RAMPS_SMART_SF   1528  // RAMPS-SMART (Power outputs: Spindle, Controller Fan)
-#define BOARD_RAMPS_DUO_EFB    1533  // RAMPS Duo (Power outputs: Hotend, Fan, Bed)
-#define BOARD_RAMPS_DUO_EEB    1534  // RAMPS Duo (Power outputs: Hotend0, Hotend1, Bed)
-#define BOARD_RAMPS_DUO_EFF    1535  // RAMPS Duo (Power outputs: Hotend, Fan0, Fan1)
-#define BOARD_RAMPS_DUO_EEF    1536  // RAMPS Duo (Power outputs: Hotend0, Hotend1, Fan)
-#define BOARD_RAMPS_DUO_SF     1538  // RAMPS Duo (Power outputs: Spindle, Controller Fan)
-#define BOARD_RAMPS4DUE_EFB    1543  // RAMPS4DUE (Power outputs: Hotend, Fan, Bed)
-#define BOARD_RAMPS4DUE_EEB    1544  // RAMPS4DUE (Power outputs: Hotend0, Hotend1, Bed)
-#define BOARD_RAMPS4DUE_EFF    1545  // RAMPS4DUE (Power outputs: Hotend, Fan0, Fan1)
-#define BOARD_RAMPS4DUE_EEF    1546  // RAMPS4DUE (Power outputs: Hotend0, Hotend1, Fan)
-#define BOARD_RAMPS4DUE_SF     1548  // RAMPS4DUE (Power outputs: Spindle, Controller Fan)
-#define BOARD_ALLIGATOR        1602  // Alligator Board R2
-#define BOARD_RAMPS_14_RE_ARM_EFB      1743   // Re-ARM with RAMPS 1.4 (Power outputs: Hotend, Fan, Bed)
-#define BOARD_RAMPS_14_RE_ARM_EEB      1744   // Re-ARM with RAMPS 1.4 (Power outputs: Hotend0, Hotend1, Bed)
-#define BOARD_RAMPS_14_RE_ARM_EFF      1745   // Re-ARM with RAMPS 1.4 (Power outputs: Hotend, Fan0, Fan1)
-#define BOARD_RAMPS_14_RE_ARM_EEF      1746   // Re-ARM with RAMPS 1.4 (Power outputs: Hotend0, Hotend1, Fan)
-#define BOARD_RAMPS_14_RE_ARM_SF       1748   // Re-ARM with RAMPS 1.4 (Power outputs: Spindle, Controller Fan)
-#define BOARD_STM32F1R         1800  // STM3R Libmaple based stm32f1 controller
-#define BOARD_MALYAN_M200         1801  // STM32C8T6 Libmaple based stm32f1 controller
-=======
 //
 // RAMPS 1.3 / 1.4 - ATmega1280, ATmega2560
 //
@@ -304,7 +197,6 @@
 #define BOARD_MALYAN_M200      1801   // STM32C8T6 Libmaple based stm32f1 controller
 #define BOARD_BEAST            1802  // STM32FxxxVxT6 Libmaple based stm32f4 controller
 #define BOARD_STM3R_MINI       1803  // STM32 Libmaple based stm32f1 controller
->>>>>>> 95065791
 
 #define MB(board) (MOTHERBOARD==BOARD_##board)
 
