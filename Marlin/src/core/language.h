--- conflicted
+++ resolved
@@ -161,6 +161,7 @@
 #define STR_DUPLICATION_MODE                "Duplication mode: "
 #define STR_SOFT_MIN                        "  Min: "
 #define STR_SOFT_MAX                        "  Max: "
+#define STR_STORED_MACROS                   "Stored macros"
 
 #define STR_SAVED_POSITION                  "Saved position #"
 #define STR_RESTORING_POSITION              "Restoring position #"
@@ -331,12 +332,8 @@
 #define STR_TEMPERATURE_UNITS               "Temperature Units"
 #define STR_USER_THERMISTORS                "User thermistors"
 #define STR_DELAYED_POWEROFF                "Delayed poweroff"
-<<<<<<< HEAD
 #define STR_MPC                             "Model Predictive Control"
 #define STR_MM3_STATS                       "MMU3 Operational Stats"
-=======
-#define STR_STORED_MACROS                   "Stored macros"
->>>>>>> 81bad7b1
 
 //
 // General axis names
