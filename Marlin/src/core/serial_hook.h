--- conflicted
+++ resolved
@@ -67,11 +67,7 @@
 
   SerialFeature features(serial_index_t index) const { return CALL_IF_EXISTS(SerialFeature, static_cast<const SerialT*>(this), features, index);  }
 
-<<<<<<< HEAD
-  // We have 2 implementation of the same method in both base class, let's say which one we want
-=======
   // Two implementations of the same method exist in both base classes so indicate the right one
->>>>>>> 4428affc
   using SerialT::available;
   using SerialT::read;
   using SerialT::begin;
@@ -215,11 +211,6 @@
   REPEAT(NUM_SERIAL, _S_DECLARE);
   #undef _S_DECLARE
 
-<<<<<<< HEAD
-  NO_INLINE void write(uint8_t c) {
-    if (portMask.enabled(FirstOutput))   serial0.write(c);
-    if (portMask.enabled(SecondOutput))  serial1.write(c);
-=======
   static constexpr uint8_t Usage = _BV(step) - 1; // A bit mask containing 'step' bits
 
   #define _OUT_PORT(N) (Usage << (offset + (step * N))),
@@ -234,7 +225,6 @@
     #define _S_WRITE(N) if (portMask.enabled(output[N])) serial##N.write(c);
     REPEAT(NUM_SERIAL, _S_WRITE);
     #undef _S_WRITE
->>>>>>> 4428affc
   }
   NO_INLINE void msgDone() {
     #define _S_DONE(N) if (portMask.enabled(output[N])) serial##N.msgDone();
@@ -289,19 +279,6 @@
   }
 
   // Forward feature queries
-<<<<<<< HEAD
-  SerialFeature features(serial_index_t index) const  {
-    if (index.within(0 + offset, step + offset - 1))
-      return serial0.features(index);
-    else if (index.within(step + offset, 2 * step + offset - 1))
-      return serial1.features(index);
-    return SerialFeature::None;
-  }
-
-  MultiSerial(Serial0T & serial0, Serial1T & serial1, const SerialMask mask = Both, const bool e = false) :
-    BaseClassT(e),
-    portMask(mask), serial0(serial0), serial1(serial1) {}
-=======
   SerialFeature features(serial_index_t index) const {
     uint8_t pos = offset;
     #define _S_FEATURES(N) if (index.within(pos, pos + step - 1)) return serial##N.features(index); else pos += step;
@@ -316,7 +293,6 @@
   MultiSerial(REPEAT(NUM_SERIAL, _S_REFS) const SerialMask mask = ALL, const bool e = false)
     : BaseClassT(e), portMask(mask) REPEAT(NUM_SERIAL, _S_INIT) {}
 
->>>>>>> 4428affc
 };
 
 // Build the actual serial object depending on current configuration
