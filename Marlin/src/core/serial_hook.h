--- conflicted
+++ resolved
@@ -130,11 +130,8 @@
 
   using BaseClassT::print;
   using BaseClassT::println;
-<<<<<<< HEAD
-  
-=======
-
->>>>>>> 92b4c050
+
+
   // Underlying implementation might use Arduino's bool operator
   bool connected() { 
     return Private::HasMember_connected<SerialT>::value ? CALL_IF_EXISTS(bool, static_cast<SerialT*>(this), connected) : static_cast<SerialT*>(this)->operator bool(); 
