--- conflicted
+++ resolved
@@ -55,14 +55,10 @@
 extern uint8_t marlin_debug_flags;
 #define DEBUGGING(F) (marlin_debug_flags & (MARLIN_DEBUG_## F))
 
-<<<<<<< HEAD
+//
+// Serial redirection
+//
 #define SERIAL_ALL 0x7F
-=======
-//
-// Serial redirection
-//
-#define SERIAL_BOTH 0x7F
->>>>>>> 8f7bac49
 #if HAS_MULTI_SERIAL
   #define _PORT_REDIRECT(n,p)   REMEMBER(n,multiSerial.portMask,p)
   #define SERIAL_ASSERT(P)      if(multiSerial.portMask!=(P)){ debugger(); }
