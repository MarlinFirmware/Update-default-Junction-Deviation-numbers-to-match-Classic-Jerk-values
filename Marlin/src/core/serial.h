--- conflicted
+++ resolved
@@ -242,22 +242,11 @@
 void serial_offset(const_float_t v, const uint8_t sp=0); // For v==0 draw space (sp==1) or plus (sp==2)
 
 void print_bin(const uint16_t val);
-<<<<<<< HEAD
-
-void print_pos(NUM_AXIS_ARGS_(const_float_t) FSTR_P const prefix=nullptr, FSTR_P const suffix=nullptr);
-
-#if LOGICAL_AXES > 1
-  inline void print_pos(const xyze_pos_t &xyze, FSTR_P const prefix=nullptr, FSTR_P const suffix=nullptr) {
-    print_pos(NUM_AXIS_ELEM_(xyze) prefix, suffix);
-  }
-#endif
-=======
 
 void print_xyz(NUM_AXIS_ARGS_(const_float_t) FSTR_P const prefix=nullptr, FSTR_P const suffix=nullptr);
 inline void print_xyz(const xyz_pos_t &xyz, FSTR_P const prefix=nullptr, FSTR_P const suffix=nullptr) {
   print_xyz(NUM_AXIS_ELEM_(xyz) prefix, suffix);
 }
->>>>>>> 06d46a0e
 
 void print_xyze(LOGICAL_AXIS_ARGS_(const_float_t) FSTR_P const prefix=nullptr, FSTR_P const suffix=nullptr);
 inline void print_xyze(const xyze_pos_t &xyze, FSTR_P const prefix=nullptr, FSTR_P const suffix=nullptr) {
