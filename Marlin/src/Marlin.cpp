--- conflicted
+++ resolved
@@ -181,16 +181,12 @@
   #include "libs/L6470/L6470_Marlin.h"
 #endif
 
-<<<<<<< HEAD
 #if HAS_CUTTER
   #include "feature/spindle_laser.h"
 #endif
 
-const char G28_STR[] PROGMEM = "G28",
-=======
 const char NUL_STR[] PROGMEM = "",
            G28_STR[] PROGMEM = "G28",
->>>>>>> 6134bff8
            M21_STR[] PROGMEM = "M21",
            M23_STR[] PROGMEM = "M23 %s",
            M24_STR[] PROGMEM = "M24",
