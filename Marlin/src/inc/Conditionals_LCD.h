--- conflicted
+++ resolved
@@ -140,11 +140,7 @@
   #define LCD_CONTRAST_MAX 255
   #define DEFAULT_LCD_CONTRAST 220
   #define LED_COLORS_REDUCE_GREEN
-<<<<<<< HEAD
-  #if POWER_SUPPLY > 0 && EITHER(FYSETC_MINI_12864_2_0, FYSETC_MINI_12864_2_1)
-=======
   #if HAS_POWER_SWITCH && EITHER(FYSETC_MINI_12864_2_0, FYSETC_MINI_12864_2_1)
->>>>>>> 475ccfad
     #define LED_BACKLIGHT_TIMEOUT 10000
   #endif
 
