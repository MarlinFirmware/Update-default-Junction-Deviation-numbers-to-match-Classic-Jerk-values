--- conflicted
+++ resolved
@@ -1107,22 +1107,18 @@
    *  - SHOW_TEMPERATURE_BELOW_ZERO
    *  - LED_CONTROL_MENU and sub-options
    *
-   * ...and indicates the LCD is handled in these marlinui.cpp shared methods...
+   *  ...and indicates the LCD is handled in these marlinui.cpp shared methods...
    *  - update
    *  - abort_print
    *  - pause_print
    *  - resume_print
-   *  - poweroff        (for PSU_CONTROL and HAS_MARLINUI_MENU)
+   *  - poweroff (for PSU_CONTROL and HAS_MARLINUI_MENU)
    *
-<<<<<<< HEAD
-   * ...and implements these MarlinUI methods:
-=======
    *  ...and implements these MarlinUI methods:
    *  - init_lcd
    *  - clear_lcd
    *  - clear_for_drawing
    *  - zoffset_overlay (if BABYSTEP_GFX_OVERLAY or MESH_EDIT_GFX_OVERLAY are supported)
->>>>>>> c961f3ab
    *  - draw_kill_screen
    *  - kill_screen
    *  - draw_status_message
