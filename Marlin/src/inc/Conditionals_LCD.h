--- conflicted
+++ resolved
@@ -410,13 +410,8 @@
   #define HAS_DGUS_LCD 1
 #endif
 
-<<<<<<< HEAD
 // Extensible UI serial touch screens. (See src/lcd/extui)
-#if ANY(HAS_DGUS_LCD, MALYAN_LCD, TOUCH_UI_FTDI_EVE)
-=======
-// Extensible UI serial touch screens. (See src/lcd/extensible_ui)
 #if ANY(HAS_DGUS_LCD, MALYAN_LCD, TOUCH_UI_FTDI_EVE, ANYCUBIC_LCD)
->>>>>>> 538e4107
   #define IS_EXTUI
   #define EXTENSIBLE_UI
 #endif
