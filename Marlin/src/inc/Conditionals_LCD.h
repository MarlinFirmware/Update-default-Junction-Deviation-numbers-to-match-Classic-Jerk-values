/**
 * Marlin 3D Printer Firmware
 * Copyright (c) 2020 MarlinFirmware [https://github.com/MarlinFirmware/Marlin]
 *
 * Based on Sprinter and grbl.
 * Copyright (c) 2011 Camiel Gubbels / Erik van der Zalm
 *
 * This program is free software: you can redistribute it and/or modify
 * it under the terms of the GNU General Public License as published by
 * the Free Software Foundation, either version 3 of the License, or
 * (at your option) any later version.
 *
 * This program is distributed in the hope that it will be useful,
 * but WITHOUT ANY WARRANTY; without even the implied warranty of
 * MERCHANTABILITY or FITNESS FOR A PARTICULAR PURPOSE.  See the
 * GNU General Public License for more details.
 *
 * You should have received a copy of the GNU General Public License
 * along with this program.  If not, see <https://www.gnu.org/licenses/>.
 *
 */
#pragma once

/**
 * Conditionals_LCD.h
 * Conditionals that need to be set before Configuration_adv.h or pins.h
 */

// MKS_LCD12864A/B is a variant of MKS_MINI_12864
#if EITHER(MKS_LCD12864A, MKS_LCD12864B)
  #define MKS_MINI_12864
#endif

// MKS_MINI_12864_V3 and BTT_MINI_12864_V1 are identical to FYSETC_MINI_12864_2_1
#if EITHER(MKS_MINI_12864_V3, BTT_MINI_12864_V1)
  #define FYSETC_MINI_12864_2_1
#endif

/**
 * General Flags that may be set below by specific LCDs
 *
 *  DOGLCD                  : Run a Graphical LCD through U8GLib (with MarlinUI)
 *  IS_ULTIPANEL            : Define LCD_PINS_D5/6/7 for direct-connected "Ultipanel" LCDs
 *  IS_ULTRA_LCD            : Ultra LCD, not necessarily Ultipanel.
 *  IS_RRD_SC               : Common RRD Smart Controller digital interface pins
 *  IS_RRD_FG_SC            : Common RRD Full Graphical Smart Controller digital interface pins
 *  IS_U8GLIB_ST7920        : Most common DOGM display SPI interface, supporting a "lightweight" display mode.
 *  U8GLIB_SH1106           : SH1106 OLED with I2C interface via U8GLib
 *  IS_U8GLIB_SSD1306       : SSD1306 OLED with I2C interface via U8GLib (U8GLIB_SSD1306)
 *  U8GLIB_SSD1309          : SSD1309 OLED with I2C interface via U8GLib (HAS_U8GLIB_I2C_OLED, IS_ULTRA_LCD, DOGLCD)
 *  IS_U8GLIB_ST7565_64128N : ST7565 128x64 LCD with SPI interface via U8GLib
 *  IS_U8GLIB_LM6059_AF     : LM6059 with Hardware SPI via U8GLib
 */
#if EITHER(MKS_MINI_12864, ENDER2_STOCKDISPLAY)

  #define MINIPANEL

#elif ENABLED(YHCB2004)

  #define IS_ULTIPANEL 1

#elif ENABLED(CARTESIO_UI)

  #define DOGLCD
  #define IS_ULTIPANEL 1

#elif EITHER(DWIN_MARLINUI_PORTRAIT, DWIN_MARLINUI_LANDSCAPE)

  #define IS_DWIN_MARLINUI 1
  #define IS_ULTIPANEL 1

#elif ENABLED(ZONESTAR_LCD)

  #define HAS_ADC_BUTTONS 1
  #define REPRAPWORLD_KEYPAD_MOVE_STEP 10.0
  #define ADC_KEY_NUM 8
  #define IS_ULTIPANEL 1

  // This helps to implement HAS_ADC_BUTTONS menus
  #define REVERSE_MENU_DIRECTION
  #define STD_ENCODER_PULSES_PER_STEP 1
  #define STD_ENCODER_STEPS_PER_MENU_ITEM 1
  #define ENCODER_FEEDRATE_DEADZONE 2

#elif ENABLED(ZONESTAR_12864LCD)
  #define DOGLCD
  #define IS_RRD_SC 1
  #define IS_U8GLIB_ST7920 1

#elif ENABLED(ZONESTAR_12864OLED)
  #define IS_RRD_SC 1
  #define U8GLIB_SH1106

#elif ENABLED(ZONESTAR_12864OLED_SSD1306)
  #define IS_RRD_SC 1
  #define IS_U8GLIB_SSD1306

#elif ENABLED(RADDS_DISPLAY)
  #define IS_ULTIPANEL 1
  #define STD_ENCODER_PULSES_PER_STEP 2

#elif ANY(miniVIKI, VIKI2, WYH_L12864, ELB_FULL_GRAPHIC_CONTROLLER, AZSMZ_12864)

  #define IS_DOGM_12864 1

  #define DOGLCD
  #define IS_ULTIPANEL 1

  #if ENABLED(miniVIKI)
    #define IS_U8GLIB_ST7565_64128N 1
  #elif ENABLED(VIKI2)
    #define IS_U8GLIB_ST7565_64128N 1
  #elif ENABLED(WYH_L12864)
    #define IS_U8GLIB_ST7565_64128N 1
    #define ST7565_XOFFSET 0x04
  #elif ENABLED(ELB_FULL_GRAPHIC_CONTROLLER)
    #define IS_U8GLIB_LM6059_AF 1
  #elif ENABLED(AZSMZ_12864)
    #define IS_U8GLIB_ST7565_64128N 1
  #endif

#elif ENABLED(OLED_PANEL_TINYBOY2)

  #define IS_U8GLIB_SSD1306
  #define IS_ULTIPANEL 1

#elif ENABLED(RA_CONTROL_PANEL)

  #define LCD_I2C_TYPE_PCA8574
  #define LCD_I2C_ADDRESS 0x27   // I2C Address of the port expander
  #define IS_ULTIPANEL 1

#elif ENABLED(REPRAPWORLD_GRAPHICAL_LCD)

  #define DOGLCD
  #define IS_U8GLIB_ST7920 1
  #define IS_ULTIPANEL 1

#elif ENABLED(MKS_12864OLED)

  #define IS_RRD_SC 1
  #define U8GLIB_SH1106

#elif ENABLED(MKS_12864OLED_SSD1306)

  #define IS_RRD_SC 1
  #define IS_U8GLIB_SSD1306

#elif ENABLED(SAV_3DGLCD)

  #ifdef U8GLIB_SSD1306
    #define IS_U8GLIB_SSD1306 // Allow for U8GLIB_SSD1306 + SAV_3DGLCD
  #endif
  #define IS_NEWPANEL 1

#elif ENABLED(FYSETC_242_OLED_12864)

  #define IS_RRD_SC 1
  #define U8GLIB_SH1106

  #ifndef NEOPIXEL_BRIGHTNESS
    #define NEOPIXEL_BRIGHTNESS 127
  #endif

#elif ANY(FYSETC_MINI_12864_X_X, FYSETC_MINI_12864_1_2, FYSETC_MINI_12864_2_0, FYSETC_MINI_12864_2_1, FYSETC_GENERIC_12864_1_1)

  #define FYSETC_MINI_12864
  #define DOGLCD
  #define IS_ULTIPANEL 1
  #define LED_COLORS_REDUCE_GREEN

  // Require LED backlighting enabled
  #if ENABLED(FYSETC_MINI_12864_2_1)
    #ifndef NEOPIXEL_BRIGHTNESS
      #define NEOPIXEL_BRIGHTNESS 127
    #endif
    //#define NEOPIXEL_STARTUP_TEST
  #endif

#elif ENABLED(ULTI_CONTROLLER)

  #define IS_ULTIPANEL 1
  #define U8GLIB_SSD1309
  #define LCD_RESET_PIN LCD_PINS_D6 //  This controller need a reset pin
  #define STD_ENCODER_PULSES_PER_STEP 4
  #define STD_ENCODER_STEPS_PER_MENU_ITEM 1
  #ifndef PCA9632
    #define PCA9632
  #endif

#elif ENABLED(MAKEBOARD_MINI_2_LINE_DISPLAY_1602)

  #define IS_RRD_SC 1
  #define LCD_WIDTH 16
  #define LCD_HEIGHT 2

#elif EITHER(TFTGLCD_PANEL_SPI, TFTGLCD_PANEL_I2C)

  #define IS_TFTGLCD_PANEL 1
  #define IS_ULTIPANEL 1                    // Note that IS_ULTIPANEL leads to HAS_WIRED_LCD

  #if ENABLED(SDSUPPORT) && DISABLED(LCD_PROGRESS_BAR)
    #define LCD_PROGRESS_BAR
  #endif
  #if ENABLED(TFTGLCD_PANEL_I2C)
    #define LCD_I2C_ADDRESS           0x33  // Must be 0x33 for STM32 main boards and equal to panel's I2C slave address
  #endif
  #define LCD_USE_I2C_BUZZER                // Enable buzzer on LCD, used for both I2C and SPI buses (LiquidTWI2 not required)
  #define STD_ENCODER_PULSES_PER_STEP 2
  #define STD_ENCODER_STEPS_PER_MENU_ITEM 1
  #define LCD_WIDTH                   20    // 20 or 24 chars in line
  #define LCD_HEIGHT                  10    // Character lines
  #define LCD_CONTRAST_MIN            127
  #define LCD_CONTRAST_MAX            255
  #define LCD_CONTRAST_DEFAULT        250
  #define CONVERT_TO_EXT_ASCII        // Use extended 128-255 symbols from ASCII table.
                                      // At this time present conversion only for cyrillic - bg, ru and uk languages.
                                      // First 7 ASCII symbols in panel font must be replaced with Marlin's special symbols.

#elif ENABLED(CR10_STOCKDISPLAY)

  #define IS_RRD_FG_SC 1
  #define LCD_ST7920_DELAY_1           125
  #define LCD_ST7920_DELAY_2           125
  #define LCD_ST7920_DELAY_3           125

#elif EITHER(ANET_FULL_GRAPHICS_LCD, ANET_FULL_GRAPHICS_LCD_ALT_WIRING)

  #define IS_RRD_FG_SC 1
  #define LCD_ST7920_DELAY_1           150
  #define LCD_ST7920_DELAY_2           150
  #define LCD_ST7920_DELAY_3           150

#elif ANY(REPRAP_DISCOUNT_FULL_GRAPHIC_SMART_CONTROLLER, BQ_LCD_SMART_CONTROLLER, K3D_FULL_GRAPHIC_SMART_CONTROLLER)

  #define IS_RRD_FG_SC 1

#elif ENABLED(REPRAP_DISCOUNT_SMART_CONTROLLER)

  #define IS_RRD_SC 1   // RepRapDiscount LCD or Graphical LCD with rotary click encoder

#elif ENABLED(K3D_242_OLED_CONTROLLER)

  #define IS_RRD_SC 1
  #define U8GLIB_SSD1309

#endif

// ST7920-based graphical displays
#if ANY(IS_RRD_FG_SC, LCD_FOR_MELZI, SILVER_GATE_GLCD_CONTROLLER)
  #define DOGLCD
  #define IS_U8GLIB_ST7920 1
  #define IS_RRD_SC 1
#endif

// ST7565 / 64128N graphical displays
#if EITHER(MAKRPANEL, MINIPANEL)
  #define IS_ULTIPANEL 1
  #define DOGLCD
  #if ENABLED(MAKRPANEL)
    #define IS_U8GLIB_ST7565_64128N 1
  #endif
#endif

#if ENABLED(IS_U8GLIB_SSD1306)
  #define U8GLIB_SSD1306
#endif

#if ENABLED(OVERLORD_OLED)
  #define IS_ULTIPANEL 1
  #define U8GLIB_SH1106
  /**
   * PCA9632 for buzzer and LEDs via i2c
   * No auto-inc, red and green leds switched, buzzer
   */
  #define PCA9632
  #define PCA9632_NO_AUTO_INC
  #define PCA9632_GRN         0x00
  #define PCA9632_RED         0x02
  #define PCA9632_BUZZER
  #define PCA9632_BUZZER_DATA { 0x09, 0x02 }

  #define STD_ENCODER_PULSES_PER_STEP     1 // Overlord uses buttons
  #define STD_ENCODER_STEPS_PER_MENU_ITEM 1
#endif

// 128x64 I2C OLED LCDs - SSD1306/SSD1309/SH1106
#if ANY(U8GLIB_SSD1306, U8GLIB_SSD1309, U8GLIB_SH1106)
  #define HAS_U8GLIB_I2C_OLED 1
  #define IS_ULTRA_LCD 1
  #define DOGLCD
#endif

/**
 * SPI Ultipanels
 */

// Basic Ultipanel-like displays
#if ANY(ULTIMAKERCONTROLLER, IS_RRD_SC, G3D_PANEL, RIGIDBOT_PANEL, PANEL_ONE, U8GLIB_SH1106)
  #define IS_ULTIPANEL 1
#endif

// Einstart OLED has Cardinal nav via pins defined in pins_EINSTART-S.h
#if ENABLED(U8GLIB_SH1106_EINSTART)
  #define DOGLCD
  #define IS_ULTIPANEL 1
#endif

// TFT Compatibility
#if ANY(FSMC_GRAPHICAL_TFT, SPI_GRAPHICAL_TFT, TFT_320x240, TFT_480x320, TFT_320x240_SPI, TFT_480x320_SPI, TFT_LVGL_UI_FSMC, TFT_LVGL_UI_SPI)
  #define IS_LEGACY_TFT 1
  #define TFT_GENERIC
#endif

#if ANY(FSMC_GRAPHICAL_TFT, TFT_320x240, TFT_480x320, TFT_LVGL_UI_FSMC)
  #define TFT_INTERFACE_FSMC
#elif ANY(SPI_GRAPHICAL_TFT, TFT_320x240_SPI, TFT_480x320_SPI, TFT_LVGL_UI_SPI)
  #define TFT_INTERFACE_SPI
#endif

#if EITHER(FSMC_GRAPHICAL_TFT, SPI_GRAPHICAL_TFT)
  #define TFT_CLASSIC_UI
#elif ANY(TFT_320x240, TFT_480x320, TFT_320x240_SPI, TFT_480x320_SPI)
  #define TFT_COLOR_UI
#elif EITHER(TFT_LVGL_UI_FSMC, TFT_LVGL_UI_SPI)
  #define TFT_LVGL_UI
#endif

// FSMC/SPI TFT Panels (LVGL)
#if ENABLED(TFT_LVGL_UI)
  #define HAS_TFT_LVGL_UI 1
  #define SERIAL_RUNTIME_HOOK 1
#endif

// FSMC/SPI TFT Panels
#if ENABLED(TFT_CLASSIC_UI)
  #define TFT_SCALED_DOGLCD 1
#endif

#if TFT_SCALED_DOGLCD
  #define DOGLCD
  #define IS_ULTIPANEL 1
  #define DELAYED_BACKLIGHT_INIT
#elif HAS_TFT_LVGL_UI
  #define DELAYED_BACKLIGHT_INIT
#endif

// Color UI
#if ENABLED(TFT_COLOR_UI)
  #define HAS_GRAPHICAL_TFT 1
  #define IS_ULTIPANEL 1
#endif

/**
 * I2C Panels
 */

#if ANY(IS_RRD_SC, IS_DOGM_12864, OLED_PANEL_TINYBOY2, LCD_I2C_PANELOLU2)

  #define STD_ENCODER_PULSES_PER_STEP 4
  #define STD_ENCODER_STEPS_PER_MENU_ITEM 1

  #if ENABLED(LCD_I2C_PANELOLU2)  // PANELOLU2 LCD with status LEDs, separate encoder and click inputs
    #define LCD_I2C_TYPE_MCP23017 // I2C Character-based 12864 display
    #define LCD_I2C_ADDRESS 0x20  // I2C Address of the port expander
    #define LCD_USE_I2C_BUZZER    // Enable buzzer on LCD (optional)
    #define IS_ULTIPANEL 1
  #endif

#elif EITHER(LCD_SAINSMART_I2C_1602, LCD_SAINSMART_I2C_2004)

  #define LCD_I2C_TYPE_PCF8575    // I2C Character-based 12864 display
  #define LCD_I2C_ADDRESS 0x27    // I2C Address of the port expander

  #if ENABLED(LCD_SAINSMART_I2C_2004)
    #define LCD_WIDTH 20
    #define LCD_HEIGHT 4
  #endif

#elif ENABLED(LCD_I2C_VIKI)

  /**
   * Panucatt VIKI LCD with status LEDs, integrated click & L/R/U/P buttons, separate encoder inputs
   *
   * This uses the LiquidTWI2 library v1.2.3 or later ( https://github.com/lincomatic/LiquidTWI2 )
   * Make sure the LiquidTWI2 directory is placed in the Arduino or Sketchbook libraries subdirectory.
   * Note: The pause/stop/resume LCD button pin should be connected to the Arduino
   *       BTN_ENC pin (or set BTN_ENC to -1 if not used)
   */
  #define LCD_I2C_TYPE_MCP23017
  #define LCD_I2C_ADDRESS 0x20 // I2C Address of the port expander
  #define LCD_USE_I2C_BUZZER   // Enable buzzer on LCD (requires LiquidTWI2 v1.2.3 or later)
  #define IS_ULTIPANEL 1

  #define ENCODER_FEEDRATE_DEADZONE 4

  #define STD_ENCODER_PULSES_PER_STEP 1
  #define STD_ENCODER_STEPS_PER_MENU_ITEM 2

#elif ENABLED(G3D_PANEL)

  #define STD_ENCODER_PULSES_PER_STEP 2
  #define STD_ENCODER_STEPS_PER_MENU_ITEM 1

#endif

#if EITHER(LCD_I2C_TYPE_MCP23017, LCD_I2C_TYPE_MCP23008) && DISABLED(NO_LCD_DETECT)
  #define DETECT_I2C_LCD_DEVICE 1
#endif

#ifndef STD_ENCODER_PULSES_PER_STEP
  #if ENABLED(TOUCH_SCREEN)
    #define STD_ENCODER_PULSES_PER_STEP 2
  #else
    #define STD_ENCODER_PULSES_PER_STEP 5
  #endif
#endif
#ifndef STD_ENCODER_STEPS_PER_MENU_ITEM
  #define STD_ENCODER_STEPS_PER_MENU_ITEM 1
#endif
#ifndef ENCODER_PULSES_PER_STEP
  #define ENCODER_PULSES_PER_STEP STD_ENCODER_PULSES_PER_STEP
#endif
#ifndef ENCODER_STEPS_PER_MENU_ITEM
  #define ENCODER_STEPS_PER_MENU_ITEM STD_ENCODER_STEPS_PER_MENU_ITEM
#endif
#ifndef ENCODER_FEEDRATE_DEADZONE
  #define ENCODER_FEEDRATE_DEADZONE 6
#endif

// Shift register panels
// ---------------------
// 2 wire Non-latching LCD SR from:
// https://bitbucket.org/fmalpartida/new-liquidcrystal/wiki/schematics#!shiftregister-connection
#if ENABLED(FF_INTERFACEBOARD)
  #define SR_LCD_3W_NL    // Non latching 3 wire shift register
  #define IS_ULTIPANEL 1
#elif ENABLED(SAV_3DLCD)
  #define SR_LCD_2W_NL    // Non latching 2 wire shift register
  #define IS_ULTIPANEL 1
#elif ENABLED(ULTIPANEL)
  #define IS_ULTIPANEL 1
#endif

#if EITHER(IS_ULTIPANEL, ULTRA_LCD)
  #define IS_ULTRA_LCD 1
#endif

#if EITHER(IS_ULTIPANEL, REPRAPWORLD_KEYPAD)
  #define IS_NEWPANEL 1
#endif

#if EITHER(ZONESTAR_LCD, REPRAPWORLD_KEYPAD)
  #define IS_RRW_KEYPAD 1
  #ifndef REPRAPWORLD_KEYPAD_MOVE_STEP
    #define REPRAPWORLD_KEYPAD_MOVE_STEP 1.0
  #endif
#endif

// Aliases for LCD features
#if ANY(DGUS_LCD_UI_ORIGIN, DGUS_LCD_UI_FYSETC, DGUS_LCD_UI_HIPRECY, DGUS_LCD_UI_MKS)
  #define HAS_DGUS_LCD_CLASSIC 1
#endif

#if ANY(HAS_DGUS_LCD_CLASSIC, DGUS_LCD_UI_RELOADED)
  #define HAS_DGUS_LCD 1
#endif

// Extensible UI serial touch screens. (See src/lcd/extui)
#if ANY(HAS_DGUS_LCD, MALYAN_LCD, TOUCH_UI_FTDI_EVE, ANYCUBIC_LCD_I3MEGA, ANYCUBIC_LCD_CHIRON, NEXTION_TFT)
  #define IS_EXTUI 1
  #define EXTENSIBLE_UI
#endif

// Aliases for LCD features
#if EITHER(DWIN_CREALITY_LCD, DWIN_LCD_PROUI)
  #define HAS_DWIN_E3V2_BASIC 1
#endif
#if EITHER(HAS_DWIN_E3V2_BASIC, DWIN_CREALITY_LCD_JYERSUI)
  #define HAS_DWIN_E3V2 1
#endif
#if ENABLED(DWIN_LCD_PROUI)
  #define DO_LIST_BIN_FILES 1
#endif

// E3V2 extras
#if HAS_DWIN_E3V2 || IS_DWIN_MARLINUI
  #define SERIAL_CATCHALL 0
  #ifndef LCD_SERIAL_PORT
    #if MB(BTT_SKR_MINI_E3_V1_0, BTT_SKR_MINI_E3_V1_2, BTT_SKR_MINI_E3_V2_0, BTT_SKR_MINI_E3_V3_0, BTT_SKR_E3_TURBO)
      #define LCD_SERIAL_PORT 1
    #elif MB(CREALITY_V24S1_301)
      #define LCD_SERIAL_PORT 2 // Creality Ender3S1 board
    #else
      #define LCD_SERIAL_PORT 3 // Creality 4.x board
    #endif
  #endif
  #define HAS_LCD_BRIGHTNESS 1
  #define LCD_BRIGHTNESS_MAX 250
  #if ENABLED(DWIN_LCD_PROUI)
    #define LCD_BRIGHTNESS_DEFAULT 127
  #endif
#endif

#if IS_ULTRA_LCD
  #define HAS_WIRED_LCD 1
  #if ENABLED(DOGLCD)
    #define HAS_MARLINUI_U8GLIB 1
  #elif IS_TFTGLCD_PANEL
    // Neither DOGM nor HD44780. Fully customized interface.
  #elif IS_DWIN_MARLINUI
    // Since HAS_MARLINUI_U8GLIB refers to U8G displays
    // the DWIN display can define its own flags
  #elif !HAS_GRAPHICAL_TFT
    #define HAS_MARLINUI_HD44780 1
  #endif
#endif

#if ANY(HAS_WIRED_LCD, EXTENSIBLE_UI, DWIN_LCD_PROUI, DWIN_CREALITY_LCD_JYERSUI)
  #define HAS_DISPLAY 1
#endif

#if HAS_WIRED_LCD && !HAS_GRAPHICAL_TFT && !IS_DWIN_MARLINUI
  #define HAS_LCDPRINT 1
#endif

#if ANY(HAS_DISPLAY, HAS_DWIN_E3V2, GLOBAL_STATUS_MESSAGE)
  #define HAS_STATUS_MESSAGE 1
#endif

#if IS_ULTIPANEL && DISABLED(NO_LCD_MENUS)
  #define HAS_MARLINUI_MENU 1
#endif

#if ANY(HAS_MARLINUI_MENU, EXTENSIBLE_UI, HAS_DWIN_E3V2)
  #define HAS_MANUAL_MOVE_MENU 1
#endif

#if ANY(HAS_MARLINUI_U8GLIB, EXTENSIBLE_UI, HAS_MARLINUI_HD44780, IS_TFTGLCD_PANEL, IS_DWIN_MARLINUI, DWIN_CREALITY_LCD_JYERSUI)
  #define CAN_SHOW_REMAINING_TIME 1
#endif

#if HAS_MARLINUI_U8GLIB
  #ifndef LCD_PIXEL_WIDTH
    #define LCD_PIXEL_WIDTH 128
  #endif
  #ifndef LCD_PIXEL_HEIGHT
    #define LCD_PIXEL_HEIGHT 64
  #endif
#endif

/**
 *  Multi-Material-Unit supported models
 */
#define PRUSA_MMU1             1
#define PRUSA_MMU2             2
#define PRUSA_MMU2S            3
#define EXTENDABLE_EMU_MMU2   12
#define EXTENDABLE_EMU_MMU2S  13

#ifdef MMU_MODEL
  #define HAS_MMU 1
  #if MMU_MODEL == PRUSA_MMU1
    #define HAS_PRUSA_MMU1 1
  #elif MMU_MODEL % 10 == PRUSA_MMU2
    #define HAS_PRUSA_MMU2 1
  #elif MMU_MODEL % 10 == PRUSA_MMU2S
    #define HAS_PRUSA_MMU2 1
    #define HAS_PRUSA_MMU2S 1
  #endif
  #if MMU_MODEL >= EXTENDABLE_EMU_MMU2
    #define HAS_EXTENDABLE_MMU 1
  #endif
#endif

#undef PRUSA_MMU1
#undef PRUSA_MMU2
#undef PRUSA_MMU2S
#undef EXTENDABLE_EMU_MMU2
#undef EXTENDABLE_EMU_MMU2S

/**
 * Extruders have some combination of stepper motors and hotends
 * so we separate these concepts into the defines:
 *
 *  EXTRUDERS    - Number of Selectable Tools
 *  HOTENDS      - Number of hotends, whether connected or separate
 *  E_STEPPERS   - Number of actual E stepper motors
 *  E_MANUAL     - Number of E steppers for LCD move options
 *
 * These defines must be simple constants for use in REPEAT, etc.
 */
#if EXTRUDERS
  #define HAS_EXTRUDERS 1
  #if EXTRUDERS > 1
    #define HAS_MULTI_EXTRUDER 1
  #endif
  #define E_AXIS_N(E) AxisEnum(E_AXIS + E_INDEX_N(E))
#else
  #undef EXTRUDERS
  #define EXTRUDERS 0
  #undef SINGLENOZZLE
  #undef SWITCHING_EXTRUDER
  #undef SWITCHING_NOZZLE
  #undef MIXING_EXTRUDER
  #undef HOTEND_IDLE_TIMEOUT
  #undef DISABLE_E
#endif

#define E_OPTARG(N) OPTARG(HAS_MULTI_EXTRUDER, N)
#define E_TERN_(N)  TERN_(HAS_MULTI_EXTRUDER, N)
#define E_TERN0(N)  TERN0(HAS_MULTI_EXTRUDER, N)

#if ENABLED(E_DUAL_STEPPER_DRIVERS) // E0/E1 steppers act in tandem as E0

  #define E_STEPPERS      2
  #define E_MANUAL        1

#elif ENABLED(SWITCHING_EXTRUDER)   // One stepper for every two EXTRUDERS

  #if EXTRUDERS > 4
    #define E_STEPPERS    3
  #elif EXTRUDERS > 2
    #define E_STEPPERS    2
  #else
    #define E_STEPPERS    1
  #endif
  #if DISABLED(SWITCHING_NOZZLE)
    #define HOTENDS       E_STEPPERS
  #endif

#elif ENABLED(MIXING_EXTRUDER)      // Multiple feeds are mixed proportionally

  #define E_STEPPERS      MIXING_STEPPERS
  #define E_MANUAL        1
  #if MIXING_STEPPERS == 2
    #define HAS_DUAL_MIXING 1
  #endif

#elif ENABLED(SWITCHING_TOOLHEAD)   // Toolchanger

  #define E_STEPPERS      EXTRUDERS
  #define E_MANUAL        EXTRUDERS

#elif HAS_PRUSA_MMU2                // Průša Multi-Material Unit v2

  #define E_STEPPERS      1
  #define E_MANUAL        1

#endif

// No inactive extruders with SWITCHING_NOZZLE or Průša MMU1
#if ENABLED(SWITCHING_NOZZLE) || HAS_PRUSA_MMU1
  #undef DISABLE_INACTIVE_EXTRUDER
#endif

// Průša MMU1, MMU(S) 2.0 and EXTENDABLE_EMU_MMU2(S) force SINGLENOZZLE
#if HAS_MMU
  #define SINGLENOZZLE
#endif

#if EITHER(SINGLENOZZLE, MIXING_EXTRUDER)         // One hotend, one thermistor, no XY offset
  #undef HOTENDS
  #define HOTENDS       1
  #undef HOTEND_OFFSET_X
  #undef HOTEND_OFFSET_Y
#endif

#ifndef HOTENDS
  #define HOTENDS EXTRUDERS
#endif
#ifndef E_STEPPERS
  #define E_STEPPERS EXTRUDERS
#endif
#ifndef E_MANUAL
  #define E_MANUAL EXTRUDERS
#endif

/**
 * Number of Linear Axes (e.g., XYZIJKUVW)
 * All the logical axes except for the tool (E) axis
 */
#ifndef NUM_AXES
  #define NUM_AXES XYZ
#endif
#if NUM_AXES >= XY
  #define HAS_Y_AXIS 1
  #if NUM_AXES >= XYZ
    #define HAS_Z_AXIS 1
    #if NUM_AXES >= 4
      #define HAS_I_AXIS 1
      #if NUM_AXES >= 5
        #define HAS_J_AXIS 1
        #if NUM_AXES >= 6
          #define HAS_K_AXIS 1
          #if NUM_AXES >= 7
            #define HAS_U_AXIS 1
            #if NUM_AXES >= 8
              #define HAS_V_AXIS 1
              #if NUM_AXES >= 9
                #define HAS_W_AXIS 1
              #endif
            #endif
          #endif
        #endif
      #endif
    #endif
  #endif
#endif

/**
<<<<<<< HEAD
 * Number of Secondary Axes (e.g., IJK)
 * All linear/rotational axes between XYZ and E.
 */
#define SECONDARY_AXES SUB3(LINEAR_AXES)

/**
 * Number of Logical Axes (e.g., XYZE)
 * All the logical axes that can be commanded directly by G-code.
=======
 * Number of Primary Linear Axes (e.g., XYZ)
 * X, XY, or XYZ axes. Excluding duplicate axes (X2, Y2. Z2. Z3, Z4)
 */
#if HAS_I_AXIS
  #define PRIMARY_LINEAR_AXES 3
#else
  #define PRIMARY_LINEAR_AXES NUM_AXES
#endif

/**
 * Number of Secondary Axes (e.g., IJKUVW)
 * All linear/rotational axes between XYZ and E.
 */
#define SECONDARY_AXES SUB3(NUM_AXES)

/**
 * Number of Rotational Axes (e.g., IJK)
 * All axes for which AXIS*_ROTATES is defined.
 * For these axes, positions are specified in angular degrees.
 */
#if ENABLED(AXIS9_ROTATES)
  #define ROTATIONAL_AXES 6
#elif ENABLED(AXIS8_ROTATES)
  #define ROTATIONAL_AXES 5
#elif ENABLED(AXIS7_ROTATES)
  #define ROTATIONAL_AXES 4
#elif ENABLED(AXIS6_ROTATES)
  #define ROTATIONAL_AXES 3
#elif ENABLED(AXIS5_ROTATES)
  #define ROTATIONAL_AXES 2
#elif ENABLED(AXIS4_ROTATES)
  #define ROTATIONAL_AXES 1
#else
  #define ROTATIONAL_AXES 0
#endif

/**
 * Number of Secondary Linear Axes (e.g., UVW)
 * All secondary axes for which AXIS*_ROTATES is not defined.
 * Excluding primary axes and excluding duplicate axes (X2, Y2, Z2, Z3, Z4)
 */
#define SECONDARY_LINEAR_AXES (NUM_AXES - PRIMARY_LINEAR_AXES - ROTATIONAL_AXES)

/**
 * Number of Logical Axes (e.g., XYZIJKUVWE)
 * All logical axes that can be commanded directly by G-code.
>>>>>>> 931e2431
 * Delta maps stepper-specific values to ABC steppers.
 */
#if HAS_EXTRUDERS
  #define LOGICAL_AXES INCREMENT(NUM_AXES)
#else
  #define LOGICAL_AXES NUM_AXES
#endif

/**
 * DISTINCT_E_FACTORS is set to give extruders (some) individual settings.
 *
 * DISTINCT_AXES is the number of distinct addressable axes (not steppers).
 *  Includes all linear axes plus all distinguished extruders.
 *  The default behavior is to treat all extruders as a single E axis
 *  with shared motion and temperature settings.
 *
 * DISTINCT_E is the number of distinguished extruders. By default this
 *  well be 1 which indicates all extruders share the same settings.
 *
 * E_INDEX_N(E) should be used to get the E index of any item that might be
 *  distinguished.
 */
#if ENABLED(DISTINCT_E_FACTORS) && E_STEPPERS > 1
  #define DISTINCT_AXES (NUM_AXES + E_STEPPERS)
  #define DISTINCT_E E_STEPPERS
  #define E_INDEX_N(E) (E)
#else
  #undef DISTINCT_E_FACTORS
  #define DISTINCT_AXES LOGICAL_AXES
  #define DISTINCT_E 1
  #define E_INDEX_N(E) 0
#endif

#if HOTENDS
  #define HAS_HOTEND 1
  #ifndef HOTEND_OVERSHOOT
    #define HOTEND_OVERSHOOT 15
  #endif
  #if HOTENDS > 1
    #define HAS_MULTI_HOTEND 1
    #define HAS_HOTEND_OFFSET 1
  #endif
#else
  #undef PID_PARAMS_PER_HOTEND
#endif

// Helper macros for extruder and hotend arrays
#define EXTRUDER_LOOP() for (int8_t e = 0; e < EXTRUDERS; e++)
#define HOTEND_LOOP() for (int8_t e = 0; e < HOTENDS; e++)
#define ARRAY_BY_EXTRUDERS(V...) ARRAY_N(EXTRUDERS, V)
#define ARRAY_BY_EXTRUDERS1(v1) ARRAY_N_1(EXTRUDERS, v1)
#define ARRAY_BY_HOTENDS(V...) ARRAY_N(HOTENDS, V)
#define ARRAY_BY_HOTENDS1(v1) ARRAY_N_1(HOTENDS, v1)

/**
 * Default hotend offsets, if not defined
 */
#if HAS_HOTEND_OFFSET
  #ifndef HOTEND_OFFSET_X
    #define HOTEND_OFFSET_X { 0 } // X offsets for each extruder
  #endif
  #ifndef HOTEND_OFFSET_Y
    #define HOTEND_OFFSET_Y { 0 } // Y offsets for each extruder
  #endif
  #ifndef HOTEND_OFFSET_Z
    #define HOTEND_OFFSET_Z { 0 } // Z offsets for each extruder
  #endif
#endif

/**
 * Disable unused SINGLENOZZLE sub-options
 */
#if DISABLED(SINGLENOZZLE)
  #undef SINGLENOZZLE_STANDBY_TEMP
#endif
#if !BOTH(HAS_FAN, SINGLENOZZLE)
  #undef SINGLENOZZLE_STANDBY_FAN
#endif

// Switching extruder has its own servo?
#if ENABLED(SWITCHING_EXTRUDER) && (DISABLED(SWITCHING_NOZZLE) || SWITCHING_EXTRUDER_SERVO_NR != SWITCHING_NOZZLE_SERVO_NR)
  #define DO_SWITCH_EXTRUDER 1
#endif

/**
 * The BLTouch Probe emulates a servo probe
 * and uses "special" angles for its state.
 */
#if ENABLED(BLTOUCH)
  #ifndef Z_PROBE_SERVO_NR
    #define Z_PROBE_SERVO_NR 0
  #endif
  #ifdef DEACTIVATE_SERVOS_AFTER_MOVE
    #error "BLTOUCH requires DEACTIVATE_SERVOS_AFTER_MOVE to be to disabled. Please update your Configuration.h file."
  #endif

  // Always disable probe pin inverting for BLTouch
  #if Z_MIN_PROBE_ENDSTOP_INVERTING
    #error "BLTOUCH requires Z_MIN_PROBE_ENDSTOP_INVERTING set to false. Please update your Configuration.h file."
  #endif

  #if ENABLED(Z_MIN_PROBE_USES_Z_MIN_ENDSTOP_PIN)
    #if Z_MIN_ENDSTOP_INVERTING
      #error "BLTOUCH requires Z_MIN_ENDSTOP_INVERTING set to false. Please update your Configuration.h file."
    #endif
  #endif
#endif

/**
 * Set a flag for a servo probe (or BLTouch)
 */
#ifdef Z_PROBE_SERVO_NR
  #define HAS_Z_SERVO_PROBE 1
#endif
#if ANY(HAS_Z_SERVO_PROBE, SWITCHING_EXTRUDER, SWITCHING_NOZZLE)
  #define HAS_SERVO_ANGLES 1
#endif
#if !HAS_SERVO_ANGLES
  #undef EDITABLE_SERVO_ANGLES
#endif

/**
 * Set a flag for any type of bed probe, including the paper-test
 */
#if ANY(HAS_Z_SERVO_PROBE, FIX_MOUNTED_PROBE, NOZZLE_AS_PROBE, TOUCH_MI_PROBE, Z_PROBE_ALLEN_KEY, Z_PROBE_SLED, SOLENOID_PROBE, SENSORLESS_PROBING, RACK_AND_PINION_PROBE, MAGLEV4)
  #define HAS_BED_PROBE 1
#endif

/**
 * Fill in undefined Filament Sensor options
 */
#if ENABLED(FILAMENT_RUNOUT_SENSOR)
  #if NUM_RUNOUT_SENSORS >= 1
    #ifndef FIL_RUNOUT1_STATE
      #define FIL_RUNOUT1_STATE FIL_RUNOUT_STATE
    #endif
    #ifndef FIL_RUNOUT1_PULLUP
      #define FIL_RUNOUT1_PULLUP FIL_RUNOUT_PULLUP
    #endif
    #ifndef FIL_RUNOUT1_PULLDOWN
      #define FIL_RUNOUT1_PULLDOWN FIL_RUNOUT_PULLDOWN
    #endif
  #endif
  #if NUM_RUNOUT_SENSORS >= 2
    #ifndef FIL_RUNOUT2_STATE
      #define FIL_RUNOUT2_STATE FIL_RUNOUT_STATE
    #endif
    #ifndef FIL_RUNOUT2_PULLUP
      #define FIL_RUNOUT2_PULLUP FIL_RUNOUT_PULLUP
    #endif
    #ifndef FIL_RUNOUT2_PULLDOWN
      #define FIL_RUNOUT2_PULLDOWN FIL_RUNOUT_PULLDOWN
    #endif
  #endif
  #if NUM_RUNOUT_SENSORS >= 3
    #ifndef FIL_RUNOUT3_STATE
      #define FIL_RUNOUT3_STATE FIL_RUNOUT_STATE
    #endif
    #ifndef FIL_RUNOUT3_PULLUP
      #define FIL_RUNOUT3_PULLUP FIL_RUNOUT_PULLUP
    #endif
    #ifndef FIL_RUNOUT3_PULLDOWN
      #define FIL_RUNOUT3_PULLDOWN FIL_RUNOUT_PULLDOWN
    #endif
  #endif
  #if NUM_RUNOUT_SENSORS >= 4
    #ifndef FIL_RUNOUT4_STATE
      #define FIL_RUNOUT4_STATE FIL_RUNOUT_STATE
    #endif
    #ifndef FIL_RUNOUT4_PULLUP
      #define FIL_RUNOUT4_PULLUP FIL_RUNOUT_PULLUP
    #endif
    #ifndef FIL_RUNOUT4_PULLDOWN
      #define FIL_RUNOUT4_PULLDOWN FIL_RUNOUT_PULLDOWN
    #endif
  #endif
  #if NUM_RUNOUT_SENSORS >= 5
    #ifndef FIL_RUNOUT5_STATE
      #define FIL_RUNOUT5_STATE FIL_RUNOUT_STATE
    #endif
    #ifndef FIL_RUNOUT5_PULLUP
      #define FIL_RUNOUT5_PULLUP FIL_RUNOUT_PULLUP
    #endif
    #ifndef FIL_RUNOUT5_PULLDOWN
      #define FIL_RUNOUT5_PULLDOWN FIL_RUNOUT_PULLDOWN
    #endif
  #endif
  #if NUM_RUNOUT_SENSORS >= 6
    #ifndef FIL_RUNOUT6_STATE
      #define FIL_RUNOUT6_STATE FIL_RUNOUT_STATE
    #endif
    #ifndef FIL_RUNOUT6_PULLUP
      #define FIL_RUNOUT6_PULLUP FIL_RUNOUT_PULLUP
    #endif
    #ifndef FIL_RUNOUT6_PULLDOWN
      #define FIL_RUNOUT6_PULLDOWN FIL_RUNOUT_PULLDOWN
    #endif
  #endif
  #if NUM_RUNOUT_SENSORS >= 7
    #ifndef FIL_RUNOUT7_STATE
      #define FIL_RUNOUT7_STATE FIL_RUNOUT_STATE
    #endif
    #ifndef FIL_RUNOUT7_PULLUP
      #define FIL_RUNOUT7_PULLUP FIL_RUNOUT_PULLUP
    #endif
    #ifndef FIL_RUNOUT7_PULLDOWN
      #define FIL_RUNOUT7_PULLDOWN FIL_RUNOUT_PULLDOWN
    #endif
  #endif
  #if NUM_RUNOUT_SENSORS >= 8
    #ifndef FIL_RUNOUT8_STATE
      #define FIL_RUNOUT8_STATE FIL_RUNOUT_STATE
    #endif
    #ifndef FIL_RUNOUT8_PULLUP
      #define FIL_RUNOUT8_PULLUP FIL_RUNOUT_PULLUP
    #endif
    #ifndef FIL_RUNOUT8_PULLDOWN
      #define FIL_RUNOUT8_PULLDOWN FIL_RUNOUT_PULLDOWN
    #endif
  #endif
#endif // FILAMENT_RUNOUT_SENSOR

// Homing to Min or Max
#if X_HOME_DIR > 0
  #define X_HOME_TO_MAX 1
#elif X_HOME_DIR < 0
  #define X_HOME_TO_MIN 1
#endif
#if Y_HOME_DIR > 0
  #define Y_HOME_TO_MAX 1
#elif Y_HOME_DIR < 0
  #define Y_HOME_TO_MIN 1
#endif
#if Z_HOME_DIR > 0
  #define Z_HOME_TO_MAX 1
#elif Z_HOME_DIR < 0
  #define Z_HOME_TO_MIN 1
#endif
#if I_HOME_DIR > 0
  #define I_HOME_TO_MAX 1
#elif I_HOME_DIR < 0
  #define I_HOME_TO_MIN 1
#endif
#if J_HOME_DIR > 0
  #define J_HOME_TO_MAX 1
#elif J_HOME_DIR < 0
  #define J_HOME_TO_MIN 1
#endif
#if K_HOME_DIR > 0
  #define K_HOME_TO_MAX 1
#elif K_HOME_DIR < 0
  #define K_HOME_TO_MIN 1
#endif
#if U_HOME_DIR > 0
  #define U_HOME_TO_MAX 1
#elif U_HOME_DIR < 0
  #define U_HOME_TO_MIN 1
#endif
#if V_HOME_DIR > 0
  #define V_HOME_TO_MAX 1
#elif V_HOME_DIR < 0
  #define V_HOME_TO_MIN 1
#endif
#if W_HOME_DIR > 0
  #define W_HOME_TO_MAX 1
#elif W_HOME_DIR < 0
  #define W_HOME_TO_MIN 1
#endif

/**
 * Conditionals based on the type of Bed Probe
 */
#if HAS_BED_PROBE
  #if DISABLED(NOZZLE_AS_PROBE)
    #define HAS_PROBE_XY_OFFSET 1
  #endif
  #if BOTH(DELTA, SENSORLESS_PROBING)
    #define HAS_DELTA_SENSORLESS_PROBING 1
  #endif
  #if NONE(Z_MIN_PROBE_USES_Z_MIN_ENDSTOP_PIN, HAS_DELTA_SENSORLESS_PROBING)
    #define USES_Z_MIN_PROBE_PIN 1
  #endif
  #if Z_HOME_TO_MIN && TERN1(USES_Z_MIN_PROBE_PIN, ENABLED(USE_PROBE_FOR_Z_HOMING))
    #define HOMING_Z_WITH_PROBE 1
  #endif
  #ifndef Z_PROBE_LOW_POINT
    #define Z_PROBE_LOW_POINT -5
  #endif
  #if ENABLED(Z_PROBE_ALLEN_KEY)
    #define PROBE_TRIGGERED_WHEN_STOWED_TEST 1 // Extra test for Allen Key Probe
  #endif
  #if MULTIPLE_PROBING > 1
    #if EXTRA_PROBING > 0
      #define TOTAL_PROBING (MULTIPLE_PROBING + EXTRA_PROBING)
    #else
      #define TOTAL_PROBING MULTIPLE_PROBING
    #endif
  #endif
#else
  // Clear probe pin settings when no probe is selected
  #undef Z_MIN_PROBE_USES_Z_MIN_ENDSTOP_PIN
  #undef USE_PROBE_FOR_Z_HOMING
#endif

#if Z_HOME_TO_MAX
  #define HOME_Z_FIRST // If homing away from BED do Z first
#endif

/**
 * Conditionals based on the type of Bed Leveling
 */
#if ENABLED(AUTO_BED_LEVELING_UBL)
  #undef LCD_BED_LEVELING
  #if ENABLED(DELTA)
    #define UBL_SEGMENTED 1
  #endif
#endif
#if EITHER(AUTO_BED_LEVELING_LINEAR, AUTO_BED_LEVELING_3POINT)
  #define ABL_PLANAR 1
#endif
#if EITHER(AUTO_BED_LEVELING_LINEAR, AUTO_BED_LEVELING_BILINEAR)
  #define ABL_USES_GRID 1
#endif
#if ANY(AUTO_BED_LEVELING_LINEAR, AUTO_BED_LEVELING_BILINEAR, AUTO_BED_LEVELING_3POINT)
  #define HAS_ABL_NOT_UBL 1
#endif
#if ANY(AUTO_BED_LEVELING_BILINEAR, AUTO_BED_LEVELING_UBL, MESH_BED_LEVELING)
  #define HAS_MESH 1
#endif
#if EITHER(AUTO_BED_LEVELING_UBL, AUTO_BED_LEVELING_3POINT)
  #define NEEDS_THREE_PROBE_POINTS 1
#endif
#if EITHER(HAS_ABL_NOT_UBL, AUTO_BED_LEVELING_UBL)
  #define HAS_ABL_OR_UBL 1
  #if DISABLED(PROBE_MANUALLY)
    #define HAS_AUTOLEVEL 1
  #endif
#endif
#if EITHER(HAS_ABL_OR_UBL, MESH_BED_LEVELING)
  #define HAS_LEVELING 1
  #if DISABLED(AUTO_BED_LEVELING_UBL)
    #define PLANNER_LEVELING 1
  #endif
#endif
#if !HAS_LEVELING
  #undef RESTORE_LEVELING_AFTER_G28
  #undef ENABLE_LEVELING_AFTER_G28
  #undef G29_RETRY_AND_RECOVER
#endif
#if !HAS_LEVELING || EITHER(MESH_BED_LEVELING, AUTO_BED_LEVELING_UBL)
  #undef PROBE_MANUALLY
#endif
#if ANY(HAS_BED_PROBE, PROBE_MANUALLY, MESH_BED_LEVELING)
  #define PROBE_SELECTED 1
#endif

#ifdef GRID_MAX_POINTS_X
  #define GRID_MAX_POINTS ((GRID_MAX_POINTS_X) * (GRID_MAX_POINTS_Y))
  #define GRID_LOOP(A,B) LOOP_L_N(A, GRID_MAX_POINTS_X) LOOP_L_N(B, GRID_MAX_POINTS_Y)
#endif

// Slim menu optimizations
#if ENABLED(SLIM_LCD_MENUS)
  #define BOOT_MARLIN_LOGO_SMALL
#endif

/**
 * CoreXY, CoreXZ, and CoreYZ - and their reverse
 */
#if EITHER(COREXY, COREYX)
  #define CORE_IS_XY 1
#endif
#if EITHER(COREXZ, COREZX)
  #define CORE_IS_XZ 1
#endif
#if EITHER(COREYZ, COREZY)
  #define CORE_IS_YZ 1
#endif
#if CORE_IS_XY || CORE_IS_XZ || CORE_IS_YZ
  #define IS_CORE 1
#endif
#if IS_CORE
  #if CORE_IS_XY
    #define CORE_AXIS_1 A_AXIS
    #define CORE_AXIS_2 B_AXIS
    #define NORMAL_AXIS Z_AXIS
  #elif CORE_IS_XZ
    #define CORE_AXIS_1 A_AXIS
    #define NORMAL_AXIS Y_AXIS
    #define CORE_AXIS_2 C_AXIS
  #elif CORE_IS_YZ
    #define NORMAL_AXIS X_AXIS
    #define CORE_AXIS_1 B_AXIS
    #define CORE_AXIS_2 C_AXIS
  #endif
  #define CORESIGN(n) (ANY(COREYX, COREZX, COREZY) ? (-(n)) : (n))
#elif EITHER(MARKFORGED_XY, MARKFORGED_YX)
  // Markforged kinematics
  #define CORE_AXIS_1 A_AXIS
  #define CORE_AXIS_2 B_AXIS
  #define NORMAL_AXIS Z_AXIS
#endif

#if ANY(MORGAN_SCARA, MP_SCARA, AXEL_TPARA)
  #define IS_SCARA 1
  #define IS_KINEMATIC 1
#elif EITHER(DELTA, POLARGRAPH)
  #define IS_KINEMATIC 1
#else
  #define IS_CARTESIAN 1
  #if !IS_CORE
    #define IS_FULL_CARTESIAN 1
  #endif
#endif

#if DISABLED(DELTA)
  #undef DELTA_HOME_TO_SAFE_ZONE
#endif

// This flag indicates some kind of jerk storage is needed
#if EITHER(CLASSIC_JERK, IS_KINEMATIC)
  #define HAS_CLASSIC_JERK 1
#endif

#if DISABLED(CLASSIC_JERK)
  #define HAS_JUNCTION_DEVIATION 1
#endif

// E jerk exists with JD disabled (of course) but also when Linear Advance is disabled on Delta/SCARA
#if HAS_EXTRUDERS && (ENABLED(CLASSIC_JERK) || (IS_KINEMATIC && DISABLED(LIN_ADVANCE)))
  #define HAS_CLASSIC_E_JERK 1
#endif

//
// Serial Port Info
//
#ifdef SERIAL_PORT_2
  #define HAS_MULTI_SERIAL 1
  #ifdef SERIAL_PORT_3
    #define NUM_SERIAL 3
  #else
    #define NUM_SERIAL 2
  #endif
#elif defined(SERIAL_PORT)
  #define NUM_SERIAL 1
#else
  #define NUM_SERIAL 0
  #undef BAUD_RATE_GCODE
#endif
#if SERIAL_PORT == -1 || SERIAL_PORT_2 == -1 || SERIAL_PORT_3 == -1
  #define HAS_USB_SERIAL 1
#endif
#if SERIAL_PORT_2 == -2
  #define HAS_ETHERNET 1
#endif

// Fallback Stepper Driver types that don't depend on Configuration_adv.h
#ifndef X_DRIVER_TYPE
  #define X_DRIVER_TYPE  A4988
#endif
#ifndef X2_DRIVER_TYPE
  #define X2_DRIVER_TYPE A4988
#endif
#ifndef Y_DRIVER_TYPE
  #define Y_DRIVER_TYPE  A4988
#endif
#ifndef Y2_DRIVER_TYPE
  #define Y2_DRIVER_TYPE A4988
#endif
#ifndef Z_DRIVER_TYPE
  #define Z_DRIVER_TYPE  A4988
#endif
#ifndef Z2_DRIVER_TYPE
  #define Z2_DRIVER_TYPE A4988
#endif
#ifndef Z3_DRIVER_TYPE
  #define Z3_DRIVER_TYPE A4988
#endif
#ifndef Z4_DRIVER_TYPE
  #define Z4_DRIVER_TYPE A4988
#endif
#if E_STEPPERS <= 0
  #undef E0_DRIVER_TYPE
#elif !defined(E0_DRIVER_TYPE)
  #define E0_DRIVER_TYPE A4988
#endif
#if E_STEPPERS <= 1
  #undef E1_DRIVER_TYPE
#elif !defined(E1_DRIVER_TYPE)
  #define E1_DRIVER_TYPE A4988
#endif
#if E_STEPPERS <= 2
  #undef E2_DRIVER_TYPE
#elif !defined(E2_DRIVER_TYPE)
  #define E2_DRIVER_TYPE A4988
#endif
#if E_STEPPERS <= 3
  #undef E3_DRIVER_TYPE
#elif !defined(E3_DRIVER_TYPE)
  #define E3_DRIVER_TYPE A4988
#endif
#if E_STEPPERS <= 4
  #undef E4_DRIVER_TYPE
#elif !defined(E4_DRIVER_TYPE)
  #define E4_DRIVER_TYPE A4988
#endif
#if E_STEPPERS <= 5
  #undef E5_DRIVER_TYPE
#elif !defined(E5_DRIVER_TYPE)
  #define E5_DRIVER_TYPE A4988
#endif
#if E_STEPPERS <= 6
  #undef E6_DRIVER_TYPE
#elif !defined(E6_DRIVER_TYPE)
  #define E6_DRIVER_TYPE A4988
#endif
#if E_STEPPERS <= 7
  #undef E7_DRIVER_TYPE
#elif !defined(E7_DRIVER_TYPE)
  #define E7_DRIVER_TYPE A4988
#endif

// Fallback axis inverting
#ifndef INVERT_X_DIR
  #define INVERT_X_DIR false
#endif
#if HAS_Y_AXIS && !defined(INVERT_Y_DIR)
  #define INVERT_Y_DIR false
#endif
#if HAS_Z_AXIS && !defined(INVERT_Z_DIR)
  #define INVERT_Z_DIR false
#endif
#if HAS_I_AXIS && !defined(INVERT_I_DIR)
  #define INVERT_I_DIR false
#endif
#if HAS_J_AXIS && !defined(INVERT_J_DIR)
  #define INVERT_J_DIR false
#endif
#if HAS_K_AXIS && !defined(INVERT_K_DIR)
  #define INVERT_K_DIR false
#endif
#if HAS_U_AXIS && !defined(INVERT_U_DIR)
  #define INVERT_U_DIR false
#endif
#if HAS_V_AXIS && !defined(INVERT_V_DIR)
  #define INVERT_V_DIR false
#endif
#if HAS_W_AXIS && !defined(INVERT_W_DIR)
  #define INVERT_W_DIR false
#endif
#if HAS_EXTRUDERS && !defined(INVERT_E_DIR)
  #define INVERT_E_DIR false
#endif

/**
 * This setting is also used by M109 when trying to calculate
 * a ballpark safe margin to prevent wait-forever situation.
 */
#ifndef EXTRUDE_MINTEMP
  #define EXTRUDE_MINTEMP 170
#endif

/**
 * TFT Displays
 *
 * Configure parameters for TFT displays:
 *  - TFT_DEFAULT_ORIENTATION
 *  - TFT_DRIVER
 *  - TFT_WIDTH
 *  - TFT_HEIGHT
 *  - TFT_INTERFACE_(SPI|FSMC)
 *  - TFT_COLOR
 *  - GRAPHICAL_TFT_UPSCALE
 */
#if EITHER(MKS_TS35_V2_0, BTT_TFT35_SPI_V1_0)                                 // ST7796
  #define TFT_DEFAULT_DRIVER ST7796
  #define TFT_DEFAULT_ORIENTATION TFT_EXCHANGE_XY
  #define TFT_RES_480x320
  #define TFT_INTERFACE_SPI
#elif EITHER(LERDGE_TFT35, ANET_ET5_TFT35)                                    // ST7796
  #define TFT_DEFAULT_ORIENTATION TFT_EXCHANGE_XY
  #define TFT_RES_480x320
  #define TFT_INTERFACE_FSMC
#elif ANY(ANET_ET4_TFT28, MKS_ROBIN_TFT24, MKS_ROBIN_TFT28, MKS_ROBIN_TFT32)  // ST7789
  #define TFT_DEFAULT_ORIENTATION (TFT_EXCHANGE_XY | TFT_INVERT_Y)
  #define TFT_RES_320x240
  #define TFT_INTERFACE_FSMC
#elif ANY(MKS_ROBIN_TFT35, TFT_TRONXY_X5SA, ANYCUBIC_TFT35)                   // ILI9488
  #define TFT_DRIVER ILI9488
  #define TFT_DEFAULT_ORIENTATION (TFT_EXCHANGE_XY | TFT_INVERT_X | TFT_INVERT_Y)
  #define TFT_RES_480x320
  #define TFT_INTERFACE_FSMC
#elif ENABLED(MKS_ROBIN_TFT43)
  #define TFT_DRIVER SSD1963
  #define TFT_DEFAULT_ORIENTATION 0
  #define TFT_RES_480x272
  #define TFT_INTERFACE_FSMC
#elif ANY(MKS_ROBIN_TFT_V1_1R, LONGER_LK_TFT28)                               // ILI9328 or R61505
  #define TFT_DEFAULT_ORIENTATION (TFT_EXCHANGE_XY | TFT_INVERT_X | TFT_INVERT_Y)
  #define TFT_RES_320x240
  #define TFT_INTERFACE_FSMC
#elif ENABLED(BIQU_BX_TFT70)                                                  // RGB
  #define TFT_DEFAULT_ORIENTATION TFT_EXCHANGE_XY
  #define TFT_RES_1024x600
  #define TFT_INTERFACE_LTDC
  #if ENABLED(TOUCH_SCREEN)
    #define TFT_TOUCH_DEVICE_GT911
  #endif
#elif ENABLED(TFT_GENERIC)
  #define TFT_DEFAULT_ORIENTATION (TFT_EXCHANGE_XY | TFT_INVERT_X | TFT_INVERT_Y)
  #if NONE(TFT_RES_320x240, TFT_RES_480x272, TFT_RES_480x320)
    #define TFT_RES_320x240
  #endif
  #if NONE(TFT_INTERFACE_FSMC, TFT_INTERFACE_SPI)
    #define TFT_INTERFACE_SPI
  #endif
#endif

#if ENABLED(TFT_RES_320x240)
  #define TFT_WIDTH  320
  #define TFT_HEIGHT 240
  #define GRAPHICAL_TFT_UPSCALE 2
#elif ENABLED(TFT_RES_480x272)
  #define TFT_WIDTH  480
  #define TFT_HEIGHT 272
  #define GRAPHICAL_TFT_UPSCALE 2
#elif ENABLED(TFT_RES_480x320)
  #define TFT_WIDTH  480
  #define TFT_HEIGHT 320
  #define GRAPHICAL_TFT_UPSCALE 3
#elif ENABLED(TFT_RES_1024x600)
  #define TFT_WIDTH  1024
  #define TFT_HEIGHT 600
  #define GRAPHICAL_TFT_UPSCALE 4
#endif

// FSMC/SPI TFT Panels using standard HAL/tft/tft_(fsmc|spi|ltdc).h
#if ENABLED(TFT_INTERFACE_FSMC)
  #define HAS_FSMC_TFT 1
  #if TFT_SCALED_DOGLCD
    #define HAS_FSMC_GRAPHICAL_TFT 1
  #elif HAS_TFT_LVGL_UI
    #define HAS_TFT_LVGL_UI_FSMC 1
  #endif
#elif ENABLED(TFT_INTERFACE_SPI)
  #define HAS_SPI_TFT 1
  #if TFT_SCALED_DOGLCD
    #define HAS_SPI_GRAPHICAL_TFT 1
  #elif HAS_TFT_LVGL_UI
    #define HAS_TFT_LVGL_UI_SPI 1
  #endif
#elif ENABLED(TFT_INTERFACE_LTDC)
  #define HAS_LTDC_TFT 1
  #if TFT_SCALED_DOGLCD
    #define HAS_LTDC_GRAPHICAL_TFT 1
  #elif HAS_TFT_LVGL_UI
    #define HAS_TFT_LVGL_UI_LTDC 1
  #endif
#endif

#if ENABLED(TFT_COLOR_UI)
  #if TFT_HEIGHT == 240
    #if ENABLED(TFT_INTERFACE_SPI)
      #define TFT_320x240_SPI
    #elif ENABLED(TFT_INTERFACE_FSMC)
      #define TFT_320x240
    #endif
  #elif TFT_HEIGHT == 320
    #if ENABLED(TFT_INTERFACE_SPI)
      #define TFT_480x320_SPI
    #elif ENABLED(TFT_INTERFACE_FSMC)
      #define TFT_480x320
    #endif
  #elif TFT_HEIGHT == 272
    #if ENABLED(TFT_INTERFACE_SPI)
      #define TFT_480x272_SPI
    #elif ENABLED(TFT_INTERFACE_FSMC)
      #define TFT_480x272
    #endif
  #elif TFT_HEIGHT == 600
    #if ENABLED(TFT_INTERFACE_LTDC)
      #define TFT_1024x600_LTDC
    #endif
  #endif
#endif

#if EITHER(TFT_320x240, TFT_320x240_SPI)
  #define HAS_UI_320x240 1
#elif EITHER(TFT_480x320, TFT_480x320_SPI)
  #define HAS_UI_480x320 1
#elif EITHER(TFT_480x272, TFT_480x272_SPI)
  #define HAS_UI_480x272 1
#elif defined(TFT_1024x600_LTDC)
  #define HAS_UI_1024x600 1
#endif
#if ANY(HAS_UI_320x240, HAS_UI_480x320, HAS_UI_480x272)
  #define LCD_HEIGHT TERN(TOUCH_SCREEN, 6, 7)   // Fewer lines with touch buttons onscreen
#elif HAS_UI_1024x600
  #define LCD_HEIGHT TERN(TOUCH_SCREEN, 12, 13) // Fewer lines with touch buttons onscreen
#endif

// This emulated DOGM has 'touch/xpt2046', not 'tft/xpt2046'
#if ENABLED(TOUCH_SCREEN)
  #if TOUCH_IDLE_SLEEP
    #define HAS_TOUCH_SLEEP 1
  #endif
  #if NONE(TFT_TOUCH_DEVICE_GT911, TFT_TOUCH_DEVICE_XPT2046)
    #define TFT_TOUCH_DEVICE_XPT2046          // ADS7843/XPT2046 ADC Touchscreen such as ILI9341 2.8
  #endif
  #if ENABLED(TFT_TOUCH_DEVICE_GT911)         // GT911 Capacitive touch screen such as BIQU_BX_TFT70
    #undef TOUCH_SCREEN_CALIBRATION
    #undef TOUCH_CALIBRATION_AUTO_SAVE
  #endif
  #if !HAS_GRAPHICAL_TFT
    #undef TOUCH_SCREEN
    #if ENABLED(TFT_CLASSIC_UI)
      #define HAS_TOUCH_BUTTONS 1
      #if ENABLED(TFT_TOUCH_DEVICE_GT911)
        #define HAS_CAP_TOUCH_BUTTONS 1
      #else
        #define HAS_RES_TOUCH_BUTTONS 1
      #endif
    #endif
  #endif
#endif

// XPT2046_** Compatibility
#if !(defined(TOUCH_CALIBRATION_X) || defined(TOUCH_CALIBRATION_Y) || defined(TOUCH_OFFSET_X) || defined(TOUCH_OFFSET_Y) || defined(TOUCH_ORIENTATION))
  #if defined(XPT2046_X_CALIBRATION) && defined(XPT2046_Y_CALIBRATION) && defined(XPT2046_X_OFFSET) && defined(XPT2046_Y_OFFSET)
    #define TOUCH_CALIBRATION_X  XPT2046_X_CALIBRATION
    #define TOUCH_CALIBRATION_Y  XPT2046_Y_CALIBRATION
    #define TOUCH_OFFSET_X       XPT2046_X_OFFSET
    #define TOUCH_OFFSET_Y       XPT2046_Y_OFFSET
    #define TOUCH_ORIENTATION    TOUCH_LANDSCAPE
  #endif
#endif

#if X_HOME_DIR || (HAS_Y_AXIS && Y_HOME_DIR) || (HAS_Z_AXIS && Z_HOME_DIR) || (HAS_I_AXIS && I_HOME_DIR) || (HAS_J_AXIS && J_HOME_DIR) || (HAS_K_AXIS && K_HOME_DIR)
  #define HAS_ENDSTOPS 1
  #define COORDINATE_OKAY(N,L,H) WITHIN(N,L,H)
#else
  #define COORDINATE_OKAY(N,L,H) true
#endif

/**
 * LED Backlight INDEX END
 */
#if defined(NEOPIXEL_BKGD_INDEX_FIRST) && !defined(NEOPIXEL_BKGD_INDEX_LAST)
  #define NEOPIXEL_BKGD_INDEX_LAST NEOPIXEL_BKGD_INDEX_FIRST
#endif<|MERGE_RESOLUTION|>--- conflicted
+++ resolved
@@ -709,16 +709,6 @@
 #endif
 
 /**
-<<<<<<< HEAD
- * Number of Secondary Axes (e.g., IJK)
- * All linear/rotational axes between XYZ and E.
- */
-#define SECONDARY_AXES SUB3(LINEAR_AXES)
-
-/**
- * Number of Logical Axes (e.g., XYZE)
- * All the logical axes that can be commanded directly by G-code.
-=======
  * Number of Primary Linear Axes (e.g., XYZ)
  * X, XY, or XYZ axes. Excluding duplicate axes (X2, Y2. Z2. Z3, Z4)
  */
@@ -765,7 +755,6 @@
 /**
  * Number of Logical Axes (e.g., XYZIJKUVWE)
  * All logical axes that can be commanded directly by G-code.
->>>>>>> 931e2431
  * Delta maps stepper-specific values to ABC steppers.
  */
 #if HAS_EXTRUDERS
