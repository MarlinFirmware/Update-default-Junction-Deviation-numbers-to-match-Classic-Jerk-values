--- conflicted
+++ resolved
@@ -1108,13 +1108,8 @@
   #define HAS_ETHERNET 1
 #endif
 
-<<<<<<< HEAD
-#if ENABLED(DWIN_CREALITY_LCD)
-  #define SERIAL_CATCHALL -1
-=======
 #if EITHER(HAS_DWIN_E3V2, IS_DWIN_MARLINUI)
   #define SERIAL_CATCHALL 0
->>>>>>> bcfaf399
   #ifndef LCD_SERIAL_PORT
     #if MB(BTT_SKR_MINI_E3_V1_0, BTT_SKR_MINI_E3_V1_2, BTT_SKR_MINI_E3_V2_0, BTT_SKR_E3_TURBO)
       #define LCD_SERIAL_PORT 1
