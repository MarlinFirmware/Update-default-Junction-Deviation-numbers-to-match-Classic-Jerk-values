--- conflicted
+++ resolved
@@ -502,11 +502,7 @@
   #undef PRUSA_MMU2
   #undef HOTEND_IDLE_TIMEOUT
 #elif EXTRUDERS > 1
-<<<<<<< HEAD
-  #define HAS_MULTI_EXTRUDER
-=======
   #define HAS_MULTI_EXTRUDER 1
->>>>>>> fe1dba3f
 #endif
 
 #if ENABLED(SWITCHING_EXTRUDER)   // One stepper for every two EXTRUDERS
