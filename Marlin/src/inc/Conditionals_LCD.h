/**
 * Marlin 3D Printer Firmware
 * Copyright (c) 2020 MarlinFirmware [https://github.com/MarlinFirmware/Marlin]
 *
 * Based on Sprinter and grbl.
 * Copyright (c) 2011 Camiel Gubbels / Erik van der Zalm
 *
 * This program is free software: you can redistribute it and/or modify
 * it under the terms of the GNU General Public License as published by
 * the Free Software Foundation, either version 3 of the License, or
 * (at your option) any later version.
 *
 * This program is distributed in the hope that it will be useful,
 * but WITHOUT ANY WARRANTY; without even the implied warranty of
 * MERCHANTABILITY or FITNESS FOR A PARTICULAR PURPOSE.  See the
 * GNU General Public License for more details.
 *
 * You should have received a copy of the GNU General Public License
 * along with this program.  If not, see <https://www.gnu.org/licenses/>.
 *
 */
#pragma once

/**
 * Conditionals_LCD.h
 * Conditionals that need to be set before Configuration_adv.h or pins.h
 */

/**
 * Extruders have some combination of stepper motors and hotends
 * so we separate these concepts into the defines:
 *
 *  EXTRUDERS    - Number of Selectable Tools
 *  HOTENDS      - Number of hotends, whether connected or separate
 *  E_STEPPERS   - Number of actual E stepper motors
 *  E_MANUAL     - Number of E steppers for LCD move options
 *
 * These defines must be simple constants for use in REPEAT, etc.
 */
#if EXTRUDERS
  #define HAS_EXTRUDERS 1
  #if EXTRUDERS > 1
    #define HAS_MULTI_EXTRUDER 1
  #endif
  #define E_AXIS_N(E) AxisEnum(E_AXIS + E_INDEX_N(E))
#else
  #undef EXTRUDERS
  #define EXTRUDERS 0
  #undef TEMP_SENSOR_0
  #undef TEMP_SENSOR_1
  #undef TEMP_SENSOR_2
  #undef TEMP_SENSOR_3
  #undef TEMP_SENSOR_4
  #undef TEMP_SENSOR_5
  #undef TEMP_SENSOR_6
  #undef TEMP_SENSOR_7
  #undef SINGLENOZZLE
  #undef SWITCHING_EXTRUDER
  #undef MECHANICAL_SWITCHING_EXTRUDER
  #undef SWITCHING_NOZZLE
  #undef MECHANICAL_SWITCHING_NOZZLE
  #undef MIXING_EXTRUDER
  #undef HOTEND_IDLE_TIMEOUT
  #undef DISABLE_E
  #undef PREVENT_LENGTHY_EXTRUDE
  #undef FILAMENT_RUNOUT_SENSOR
  #undef FILAMENT_RUNOUT_DISTANCE_MM
  #undef DISABLE_OTHER_EXTRUDERS
#endif

#define E_OPTARG(N) OPTARG(HAS_MULTI_EXTRUDER, N)
#define E_TERN_(N)  TERN_(HAS_MULTI_EXTRUDER, N)
#define E_TERN0(N)  TERN0(HAS_MULTI_EXTRUDER, N)

#if ANY(SWITCHING_EXTRUDER, MECHANICAL_SWITCHING_EXTRUDER)
  #define HAS_SWITCHING_EXTRUDER 1
#endif
#if ANY(SWITCHING_NOZZLE, MECHANICAL_SWITCHING_NOZZLE)
  #define HAS_SWITCHING_NOZZLE 1
#endif

/**
 *  Multi-Material-Unit supported models
 */
#define PRUSA_MMU1             1
#define PRUSA_MMU2             2
#define PRUSA_MMU2S            3
#define EXTENDABLE_EMU_MMU2   12
#define EXTENDABLE_EMU_MMU2S  13

#ifdef MMU_MODEL
  #define HAS_MMU 1
  #define SINGLENOZZLE
  #if MMU_MODEL == PRUSA_MMU1
    #define HAS_PRUSA_MMU1 1
  #elif MMU_MODEL % 10 == PRUSA_MMU2
    #define HAS_PRUSA_MMU2 1
  #elif MMU_MODEL % 10 == PRUSA_MMU2S
    #define HAS_PRUSA_MMU2 1
    #define HAS_PRUSA_MMU2S 1
  #endif
  #if MMU_MODEL >= EXTENDABLE_EMU_MMU2
    #define HAS_EXTENDABLE_MMU 1
  #endif
#endif

#undef PRUSA_MMU1
#undef PRUSA_MMU2
#undef PRUSA_MMU2S
#undef EXTENDABLE_EMU_MMU2
#undef EXTENDABLE_EMU_MMU2S

#if ENABLED(E_DUAL_STEPPER_DRIVERS) // E0/E1 steppers act in tandem as E0

  #define E_STEPPERS      2
  #define E_MANUAL        1

#elif HAS_SWITCHING_EXTRUDER        // One stepper for every two EXTRUDERS

  #if EXTRUDERS > 4
    #define E_STEPPERS    3
  #elif EXTRUDERS > 2
    #define E_STEPPERS    2
  #else
    #define E_STEPPERS    1
  #endif

#elif ENABLED(MIXING_EXTRUDER)      // Multiple feeds are mixed proportionally

  #define E_STEPPERS      MIXING_STEPPERS
  #define E_MANUAL        1
  #if MIXING_STEPPERS == 2
    #define HAS_DUAL_MIXING 1
  #endif

#elif ENABLED(SWITCHING_TOOLHEAD)   // Toolchanger

<<<<<<< HEAD
  #define DOGLCD
  #define IS_U8GLIB_ST7920 1
  #define IS_ULTIPANEL 1
  #define STD_ENCODER_PULSES_PER_STEP 2
=======
  #define E_STEPPERS      EXTRUDERS
  #define E_MANUAL        EXTRUDERS
>>>>>>> 38406634

#elif HAS_PRUSA_MMU2                // Průša Multi-Material Unit v2

  #define E_STEPPERS      1
  #define E_MANUAL        1

#endif

// Default E steppers / manual motion is one per extruder
#ifndef E_STEPPERS
  #define E_STEPPERS EXTRUDERS
#endif
#ifndef E_MANUAL
  #define E_MANUAL EXTRUDERS
#endif

// Number of hotends...
#if ANY(SINGLENOZZLE, MIXING_EXTRUDER)                // Only one for singlenozzle or mixing extruder
  #define HOTENDS 1
#elif HAS_SWITCHING_EXTRUDER && !HAS_SWITCHING_NOZZLE // One for each pair of abstract "extruders"
  #define HOTENDS E_STEPPERS
#elif TEMP_SENSOR_0
  #define HOTENDS EXTRUDERS                           // One per extruder if at least one heater exists
#else
  #define HOTENDS 0                                   // A machine with no hotends at all can still extrude
#endif

// At least one hotend...
#if HOTENDS
  #define HAS_HOTEND 1
  #ifndef HOTEND_OVERSHOOT
    #define HOTEND_OVERSHOOT 15
  #endif
#endif

// More than one hotend...
#if HOTENDS > 1
  #define HAS_MULTI_HOTEND 1
  #define HAS_HOTEND_OFFSET 1
  #ifndef HOTEND_OFFSET_X
    #define HOTEND_OFFSET_X { 0 } // X offsets for each extruder
  #endif
  #ifndef HOTEND_OFFSET_Y
    #define HOTEND_OFFSET_Y { 0 } // Y offsets for each extruder
  #endif
  #ifndef HOTEND_OFFSET_Z
    #define HOTEND_OFFSET_Z { 0 } // Z offsets for each extruder
  #endif
#else
  #undef HOTEND_OFFSET_X
  #undef HOTEND_OFFSET_Y
  #undef HOTEND_OFFSET_Z
#endif

// Clean up E-stepper-based settings...
#if E_STEPPERS <= 7
  #undef INVERT_E7_DIR
  #undef E7_DRIVER_TYPE
  #if E_STEPPERS <= 6
    #undef INVERT_E6_DIR
    #undef E6_DRIVER_TYPE
    #if E_STEPPERS <= 5
      #undef INVERT_E5_DIR
      #undef E5_DRIVER_TYPE
      #if E_STEPPERS <= 4
        #undef INVERT_E4_DIR
        #undef E4_DRIVER_TYPE
        #if E_STEPPERS <= 3
          #undef INVERT_E3_DIR
          #undef E3_DRIVER_TYPE
          #if E_STEPPERS <= 2
            #undef INVERT_E2_DIR
            #undef E2_DRIVER_TYPE
            #if E_STEPPERS <= 1
              #undef INVERT_E1_DIR
              #undef E1_DRIVER_TYPE
              #if E_STEPPERS == 0
                #undef INVERT_E0_DIR
                #undef E0_DRIVER_TYPE
              #endif
            #endif
          #endif
        #endif
      #endif
    #endif
  #endif
#endif

/**
 * Number of Linear Axes (e.g., XYZIJKUVW)
 * All the logical axes except for the tool (E) axis
 */
#ifdef NUM_AXES
  #undef NUM_AXES
  #define NUM_AXES_WARNING 1
#endif

#ifdef W_DRIVER_TYPE
  #define NUM_AXES 9
#elif defined(V_DRIVER_TYPE)
  #define NUM_AXES 8
#elif defined(U_DRIVER_TYPE)
  #define NUM_AXES 7
#elif defined(K_DRIVER_TYPE)
  #define NUM_AXES 6
#elif defined(J_DRIVER_TYPE)
  #define NUM_AXES 5
#elif defined(I_DRIVER_TYPE)
  #define NUM_AXES 4
#elif defined(Z_DRIVER_TYPE)
  #define NUM_AXES 3
#elif defined(Y_DRIVER_TYPE)
  #define NUM_AXES 2
#elif defined(X_DRIVER_TYPE)
  #define NUM_AXES 1
#else
  #define NUM_AXES 0
#endif
#if NUM_AXES >= 1
  #define HAS_X_AXIS 1
  #if NUM_AXES >= XY
    #define HAS_Y_AXIS 1
    #if NUM_AXES >= XYZ
      #define HAS_Z_AXIS 1
      #if NUM_AXES >= 4
        #define HAS_I_AXIS 1
        #if NUM_AXES >= 5
          #define HAS_J_AXIS 1
          #if NUM_AXES >= 6
            #define HAS_K_AXIS 1
            #if NUM_AXES >= 7
              #define HAS_U_AXIS 1
              #if NUM_AXES >= 8
                #define HAS_V_AXIS 1
                #if NUM_AXES >= 9
                  #define HAS_W_AXIS 1
                #endif
              #endif
            #endif
          #endif
        #endif
      #endif
    #endif
  #endif
#endif

#if !HAS_X_AXIS
  #undef AVOID_OBSTACLES
  #undef ENDSTOPPULLUP_XMIN
  #undef ENDSTOPPULLUP_XMAX
  #undef X_MIN_ENDSTOP_HIT_STATE
  #undef X_MAX_ENDSTOP_HIT_STATE
  #undef X2_DRIVER_TYPE
  #undef X_ENABLE_ON
  #undef DISABLE_X
  #undef INVERT_X_DIR
  #undef X_HOME_DIR
  #undef X_MIN_POS
  #undef X_MAX_POS
  #undef MANUAL_X_HOME_POS
  #undef MIN_SOFTWARE_ENDSTOPS
  #undef MAX_SOFTWARE_ENDSTOPS
#endif

#if !HAS_Y_AXIS
  #undef AVOID_OBSTACLES
  #undef ENDSTOPPULLUP_YMIN
  #undef ENDSTOPPULLUP_YMAX
  #undef Y_MIN_ENDSTOP_HIT_STATE
  #undef Y_MAX_ENDSTOP_HIT_STATE
  #undef Y2_DRIVER_TYPE
  #undef Y_ENABLE_ON
  #undef DISABLE_Y
  #undef INVERT_Y_DIR
  #undef Y_HOME_DIR
  #undef Y_MIN_POS
  #undef Y_MAX_POS
  #undef MANUAL_Y_HOME_POS
  #undef MIN_SOFTWARE_ENDSTOP_Y
  #undef MAX_SOFTWARE_ENDSTOP_Y
#endif

#if HAS_Z_AXIS
  #ifdef Z4_DRIVER_TYPE
    #define NUM_Z_STEPPERS 4
  #elif defined(Z3_DRIVER_TYPE)
    #define NUM_Z_STEPPERS 3
  #elif defined(Z2_DRIVER_TYPE)
    #define NUM_Z_STEPPERS 2
  #else
    #define NUM_Z_STEPPERS 1
  #endif
#else
  #undef ENDSTOPPULLUP_ZMIN
  #undef ENDSTOPPULLUP_ZMAX
  #undef Z_MIN_ENDSTOP_HIT_STATE
  #undef Z_MAX_ENDSTOP_HIT_STATE
  #undef Z2_DRIVER_TYPE
  #undef Z3_DRIVER_TYPE
  #undef Z4_DRIVER_TYPE
  #undef Z_ENABLE_ON
  #undef DISABLE_Z
  #undef INVERT_Z_DIR
  #undef Z_HOME_DIR
  #undef Z_MIN_POS
  #undef Z_MAX_POS
  #undef MANUAL_Z_HOME_POS
  #undef Z_SAFE_HOMING
  #undef MIN_SOFTWARE_ENDSTOP_Z
  #undef MAX_SOFTWARE_ENDSTOP_Z
#endif

#if !HAS_I_AXIS
  #undef ENDSTOPPULLUP_IMIN
  #undef ENDSTOPPULLUP_IMAX
  #undef I_MIN_ENDSTOP_HIT_STATE
  #undef I_MAX_ENDSTOP_HIT_STATE
  #undef I_ENABLE_ON
  #undef DISABLE_I
  #undef INVERT_I_DIR
  #undef I_HOME_DIR
  #undef I_MIN_POS
  #undef I_MAX_POS
  #undef MANUAL_I_HOME_POS
  #undef MIN_SOFTWARE_ENDSTOP_I
  #undef MAX_SOFTWARE_ENDSTOP_I
#endif

#if !HAS_J_AXIS
  #undef ENDSTOPPULLUP_JMIN
  #undef ENDSTOPPULLUP_JMAX
  #undef J_MIN_ENDSTOP_HIT_STATE
  #undef J_MAX_ENDSTOP_HIT_STATE
  #undef J_ENABLE_ON
  #undef DISABLE_J
  #undef INVERT_J_DIR
  #undef J_HOME_DIR
  #undef J_MIN_POS
  #undef J_MAX_POS
  #undef MANUAL_J_HOME_POS
  #undef MIN_SOFTWARE_ENDSTOP_J
  #undef MAX_SOFTWARE_ENDSTOP_J
#endif

#if !HAS_K_AXIS
  #undef ENDSTOPPULLUP_KMIN
  #undef ENDSTOPPULLUP_KMAX
  #undef K_MIN_ENDSTOP_HIT_STATE
  #undef K_MAX_ENDSTOP_HIT_STATE
  #undef K_ENABLE_ON
  #undef DISABLE_K
  #undef INVERT_K_DIR
  #undef K_HOME_DIR
  #undef K_MIN_POS
  #undef K_MAX_POS
  #undef MANUAL_K_HOME_POS
  #undef MIN_SOFTWARE_ENDSTOP_K
  #undef MAX_SOFTWARE_ENDSTOP_K
#endif

#if !HAS_U_AXIS
  #undef ENDSTOPPULLUP_UMIN
  #undef ENDSTOPPULLUP_UMAX
  #undef U_MIN_ENDSTOP_HIT_STATE
  #undef U_MAX_ENDSTOP_HIT_STATE
  #undef U_ENABLE_ON
  #undef DISABLE_U
  #undef INVERT_U_DIR
  #undef U_HOME_DIR
  #undef U_MIN_POS
  #undef U_MAX_POS
  #undef MANUAL_U_HOME_POS
  #undef MIN_SOFTWARE_ENDSTOP_U
  #undef MAX_SOFTWARE_ENDSTOP_U
#endif

#if !HAS_V_AXIS
  #undef ENDSTOPPULLUP_VMIN
  #undef ENDSTOPPULLUP_VMAX
  #undef V_MIN_ENDSTOP_HIT_STATE
  #undef V_MAX_ENDSTOP_HIT_STATE
  #undef V_ENABLE_ON
  #undef DISABLE_V
  #undef INVERT_V_DIR
  #undef V_HOME_DIR
  #undef V_MIN_POS
  #undef V_MAX_POS
  #undef MANUAL_V_HOME_POS
  #undef MIN_SOFTWARE_ENDSTOP_V
  #undef MAX_SOFTWARE_ENDSTOP_V
#endif

<<<<<<< HEAD
// U8GLIB_SSD1306 may be set alone or for other displays that need it
#if ENABLED(IS_U8GLIB_SSD1306)
  #define U8GLIB_SSD1306
=======
#if !HAS_W_AXIS
  #undef ENDSTOPPULLUP_WMIN
  #undef ENDSTOPPULLUP_WMAX
  #undef W_MIN_ENDSTOP_HIT_STATE
  #undef W_MAX_ENDSTOP_HIT_STATE
  #undef W_ENABLE_ON
  #undef DISABLE_W
  #undef INVERT_W_DIR
  #undef W_HOME_DIR
  #undef W_MIN_POS
  #undef W_MAX_POS
  #undef MANUAL_W_HOME_POS
  #undef MIN_SOFTWARE_ENDSTOP_W
  #undef MAX_SOFTWARE_ENDSTOP_W
>>>>>>> 38406634
#endif

#define _OR_HAS_DA(A) ENABLED(DISABLE_##A) ||
#if MAP(_OR_HAS_DA, X, Y, Z, I, J, K, U, V, W) 0
  #define HAS_DISABLE_MAIN_AXES 1
#endif
#if HAS_DISABLE_MAIN_AXES || ENABLED(DISABLE_E)
  #define HAS_DISABLE_AXES 1
#endif
#undef _OR_HAS_DA

#ifdef X2_DRIVER_TYPE
  #define HAS_X2_STEPPER 1
#endif
#ifdef Y2_DRIVER_TYPE
  #define HAS_Y2_STEPPER 1
#endif

<<<<<<< HEAD
// 128x64 I2C OLED LCDs - SSD1306/SSD1309/SH1106
#if ANY(U8GLIB_SH1106, U8GLIB_SSD1306, U8GLIB_SSD1309)
  #define HAS_U8GLIB_I2C_OLED 1
  #define HAS_WIRED_LCD 1
  #define DOGLCD

  // Define this to reduce build size and optimize performance
  //#define COMPILE_TIME_I2C_IS_HARDWARE true   // true: Hardware  false: Software  undefined: Solve at runtime

  #ifdef COMPILE_TIME_I2C_IS_HARDWARE
    #if COMPILE_TIME_I2C_IS_HARDWARE
      #define U8G_USES_HW_I2C
    #else
      #define U8G_USES_SW_I2C
    #endif
  #else
    #define U8G_USES_HW_I2C
    #define U8G_USES_SW_I2C
  #endif

=======
/**
 * Number of Primary Linear Axes (e.g., XYZ)
 * X, XY, or XYZ axes. Excluding duplicate axes (X2, Y2, Z2, Z3, Z4)
 */
#if NUM_AXES >= 3
  #define PRIMARY_LINEAR_AXES 3
#else
  #define PRIMARY_LINEAR_AXES NUM_AXES
>>>>>>> 38406634
#endif

/**
 * Number of Secondary Axes (e.g., IJKUVW)
 * All linear/rotational axes between XYZ and E.
 */
#define SECONDARY_AXES SUB3(NUM_AXES)

/**
 * Number of Rotational Axes (e.g., IJK)
 * All axes for which AXIS*_ROTATES is defined.
 * For these axes, positions are specified in angular degrees.
 */
#if ENABLED(AXIS9_ROTATES)
  #define ROTATIONAL_AXES 6
#elif ENABLED(AXIS8_ROTATES)
  #define ROTATIONAL_AXES 5
#elif ENABLED(AXIS7_ROTATES)
  #define ROTATIONAL_AXES 4
#elif ENABLED(AXIS6_ROTATES)
  #define ROTATIONAL_AXES 3
#elif ENABLED(AXIS5_ROTATES)
  #define ROTATIONAL_AXES 2
#elif ENABLED(AXIS4_ROTATES)
  #define ROTATIONAL_AXES 1
#else
  #define ROTATIONAL_AXES 0
#endif

/**
 * Number of Secondary Linear Axes (e.g., UVW)
 * All secondary axes for which AXIS*_ROTATES is not defined.
 * Excluding primary axes and excluding duplicate axes (X2, Y2, Z2, Z3, Z4)
 */
#define SECONDARY_LINEAR_AXES (NUM_AXES - PRIMARY_LINEAR_AXES - ROTATIONAL_AXES)

/**
 * Number of Logical Axes (e.g., XYZIJKUVWE)
 * All logical axes that can be commanded directly by G-code.
 * Delta maps stepper-specific values to ABC steppers.
 */
#if HAS_EXTRUDERS
  #define LOGICAL_AXES INCREMENT(NUM_AXES)
#else
  #define LOGICAL_AXES NUM_AXES
#endif

/**
 * DISTINCT_E_FACTORS is set to give extruders (some) individual settings.
 *
 * DISTINCT_AXES is the number of distinct addressable axes (not steppers).
 *  Includes all linear axes plus all distinguished extruders.
 *  The default behavior is to treat all extruders as a single E axis
 *  with shared motion and temperature settings.
 *
 * DISTINCT_E is the number of distinguished extruders. By default this
 *  will be 1 which indicates all extruders share the same settings.
 *
 * E_INDEX_N(E) should be used to get the E index of any item that might be
 *  distinguished.
 */
#if ENABLED(DISTINCT_E_FACTORS) && E_STEPPERS > 1
  #define DISTINCT_AXES (NUM_AXES + E_STEPPERS)
  #define DISTINCT_E E_STEPPERS
  #define E_INDEX_N(E) (E)
#else
  #undef DISTINCT_E_FACTORS
  #define DISTINCT_AXES LOGICAL_AXES
  #define DISTINCT_E 1
  #define E_INDEX_N(E) 0
#endif

// Helper macros for extruder and hotend arrays
#define _EXTRUDER_LOOP(E) for (int8_t E = 0; E < EXTRUDERS; E++)
#define EXTRUDER_LOOP() _EXTRUDER_LOOP(e)
#define _HOTEND_LOOP(H) for (int8_t H = 0; H < HOTENDS; H++)
#define HOTEND_LOOP() _HOTEND_LOOP(e)

#define ARRAY_BY_EXTRUDERS(V...) ARRAY_N(EXTRUDERS, V)
#define ARRAY_BY_EXTRUDERS1(v1) ARRAY_N_1(EXTRUDERS, v1)
#define ARRAY_BY_HOTENDS(V...) ARRAY_N(HOTENDS, V)
#define ARRAY_BY_HOTENDS1(v1) ARRAY_N_1(HOTENDS, v1)

// Support for SD Card and other file storage
#if ENABLED(SDSUPPORT)
  #define HAS_MEDIA 1
#endif

/**
 * Conditionals for the configured LCD / Controller
 */

// MKS_LCD12864A/B is a variant of MKS_MINI_12864
#if ANY(MKS_LCD12864A, MKS_LCD12864B)
  #define MKS_MINI_12864
#endif

// MKS_MINI_12864_V3 and BTT_MINI_12864 have identical pinouts to FYSETC_MINI_12864_2_1
#if ANY(MKS_MINI_12864_V3, BTT_MINI_12864)
  #define FYSETC_MINI_12864_2_1
#endif

// Old settings are now conditional on DGUS_LCD_UI
#if DGUS_UI_IS(ORIGIN)
  #define DGUS_LCD_UI_ORIGIN 1
#elif DGUS_UI_IS(FYSETC)
  #define DGUS_LCD_UI_FYSETC 1
#elif DGUS_UI_IS(HIPRECY)
  #define DGUS_LCD_UI_HIPRECY 1
#elif DGUS_UI_IS(MKS)
  #define DGUS_LCD_UI_MKS 1
#elif DGUS_UI_IS(RELOADED)
  #define DGUS_LCD_UI_RELOADED 1
#elif DGUS_UI_IS(IA_CREALITY)
  #define DGUS_LCD_UI_IA_CREALITY 1
#elif DGUS_UI_IS(E3S1PRO)
  #define DGUS_LCD_UI_E3S1PRO 1
#endif

/**
 * General Flags that may be set below by specific LCDs
 *
 *  DOGLCD                  : Run a Graphical LCD through U8GLib (with MarlinUI)
 *  IS_ULTIPANEL            : Define LCD_PINS_D5/6/7 for direct-connected "Ultipanel" LCDs
 *  HAS_WIRED_LCD           : Ultra LCD, not necessarily Ultipanel.
 *  IS_RRD_SC               : Common RRD Smart Controller digital interface pins
 *  IS_RRD_FG_SC            : Common RRD Full Graphical Smart Controller digital interface pins
 *  IS_U8GLIB_ST7920        : Most common DOGM display SPI interface, supporting a "lightweight" display mode.
 *  U8GLIB_SH1106           : SH1106 OLED with I2C interface via U8GLib
 *  IS_U8GLIB_SSD1306       : SSD1306 OLED with I2C interface via U8GLib (U8GLIB_SSD1306)
 *  U8GLIB_SSD1309          : SSD1309 OLED with I2C interface via U8GLib (HAS_U8GLIB_I2C_OLED, HAS_WIRED_LCD, DOGLCD)
 *  IS_U8GLIB_ST7565_64128N : ST7565 128x64 LCD with SPI interface via U8GLib
 *  IS_U8GLIB_LM6059_AF     : LM6059 with Hardware SPI via U8GLib
 */
#if ANY(MKS_MINI_12864, ENDER2_STOCKDISPLAY)

  #define MINIPANEL

#elif ENABLED(YHCB2004)

  #define IS_ULTIPANEL 1

#elif ENABLED(CARTESIO_UI)

  #define DOGLCD
  #define IS_ULTIPANEL 1

#elif ANY(DWIN_MARLINUI_PORTRAIT, DWIN_MARLINUI_LANDSCAPE)

  #define IS_DWIN_MARLINUI 1
  #define IS_ULTIPANEL 1

#elif ENABLED(ZONESTAR_LCD)

  #define HAS_ADC_BUTTONS 1
  #define REPRAPWORLD_KEYPAD_MOVE_STEP 10.0
  #define ADC_KEY_NUM 8
  #define IS_ULTIPANEL 1

  // This helps to implement HAS_ADC_BUTTONS menus
  #define REVERSE_MENU_DIRECTION
  #define STD_ENCODER_PULSES_PER_STEP 1
  #define STD_ENCODER_STEPS_PER_MENU_ITEM 1
  #define ENCODER_FEEDRATE_DEADZONE 2

#elif ENABLED(ZONESTAR_12864LCD)
  #define DOGLCD
  #define IS_RRD_SC 1
  #define IS_U8GLIB_ST7920 1

#elif ENABLED(ZONESTAR_12864OLED)
  #define IS_RRD_SC 1
  #define U8GLIB_SH1106

#elif ENABLED(ZONESTAR_12864OLED_SSD1306)
  #define IS_RRD_SC 1
  #define IS_U8GLIB_SSD1306

#elif ENABLED(RADDS_DISPLAY)
  #define IS_ULTIPANEL 1
  #define STD_ENCODER_PULSES_PER_STEP 2

#elif ANY(miniVIKI, VIKI2, WYH_L12864, ELB_FULL_GRAPHIC_CONTROLLER, AZSMZ_12864, EMOTION_TECH_LCD)

  #define DOGLCD
  #define IS_DOGM_12864 1
  #define IS_ULTIPANEL 1

  #if ENABLED(miniVIKI)
    #define IS_U8GLIB_ST7565_64128N 1
  #elif ENABLED(VIKI2)
    #define IS_U8GLIB_ST7565_64128N 1
  #elif ENABLED(WYH_L12864)
    #define IS_U8GLIB_ST7565_64128N 1
    #define ST7565_XOFFSET 0x04
  #elif ENABLED(ELB_FULL_GRAPHIC_CONTROLLER)
    #define IS_U8GLIB_LM6059_AF 1
  #elif ENABLED(AZSMZ_12864)
    #define IS_U8GLIB_ST7565_64128N 1
  #elif ENABLED(EMOTION_TECH_LCD)
    #define IS_U8GLIB_ST7565_64128N 1
    #define ST7565_VOLTAGE_DIVIDER_VALUE 0x07
  #endif

#elif ENABLED(OLED_PANEL_TINYBOY2)

  #define IS_U8GLIB_SSD1306
  #define IS_ULTIPANEL 1

#elif ENABLED(RA_CONTROL_PANEL)

  #define LCD_I2C_TYPE_PCA8574
  #define LCD_I2C_ADDRESS 0x27   // I2C Address of the port expander
  #define IS_ULTIPANEL 1

#elif ENABLED(REPRAPWORLD_GRAPHICAL_LCD)

  #define DOGLCD
  #define IS_U8GLIB_ST7920 1
  #define IS_ULTIPANEL 1
  #define ENCODER_PULSES_PER_STEP 2

#elif ENABLED(MKS_12864OLED)

  #define IS_RRD_SC 1
  #define U8GLIB_SH1106

#elif ENABLED(MKS_12864OLED_SSD1306)

  #define IS_RRD_SC 1
  #define IS_U8GLIB_SSD1306

#elif ENABLED(SAV_3DGLCD)

  #ifdef U8GLIB_SSD1306
    #define IS_U8GLIB_SSD1306 // Allow for U8GLIB_SSD1306 + SAV_3DGLCD
  #endif
  #define IS_NEWPANEL 1

#elif ENABLED(FYSETC_242_OLED_12864)

  #define IS_RRD_SC 1
  #define U8GLIB_SH1106

  #ifndef NEOPIXEL_BRIGHTNESS
    #define NEOPIXEL_BRIGHTNESS 127
  #endif

#elif ANY(FYSETC_MINI_12864_X_X, FYSETC_MINI_12864_1_2, FYSETC_MINI_12864_2_0, FYSETC_MINI_12864_2_1, FYSETC_GENERIC_12864_1_1)

  #define FYSETC_MINI_12864
  #define DOGLCD
  #define IS_ULTIPANEL 1
  #define LED_COLORS_REDUCE_GREEN

  // Require LED backlighting enabled
  #if ENABLED(FYSETC_MINI_12864_2_1)
    #ifndef NEOPIXEL_BRIGHTNESS
      #define NEOPIXEL_BRIGHTNESS 127
    #endif
    //#define NEOPIXEL_STARTUP_TEST
  #endif

#elif ENABLED(ULTI_CONTROLLER)

  #define IS_ULTIPANEL 1
  #define U8GLIB_SSD1309
  #define LCD_RESET_PIN LCD_PINS_D6 //  This controller need a reset pin
  #define STD_ENCODER_PULSES_PER_STEP 4
  #define STD_ENCODER_STEPS_PER_MENU_ITEM 1
  #ifndef PCA9632
    #define PCA9632
  #endif

#elif ENABLED(MAKEBOARD_MINI_2_LINE_DISPLAY_1602)

  #define IS_RRD_SC 1
  #define LCD_WIDTH 16
  #define LCD_HEIGHT 2

#elif ANY(TFTGLCD_PANEL_SPI, TFTGLCD_PANEL_I2C)

  #define IS_TFTGLCD_PANEL 1
  #define IS_ULTIPANEL 1                    // Note that IS_ULTIPANEL leads to HAS_WIRED_LCD

  #if HAS_MEDIA && DISABLED(LCD_PROGRESS_BAR)
    #define LCD_PROGRESS_BAR
  #endif
  #if ENABLED(TFTGLCD_PANEL_I2C)
    #define LCD_I2C_ADDRESS           0x33  // Must be 0x33 for STM32 main boards and equal to panel's I2C slave address
  #endif
  #define LCD_USE_I2C_BUZZER                // Enable buzzer on LCD, used for both I2C and SPI buses (LiquidTWI2 not required)
  #define STD_ENCODER_PULSES_PER_STEP 2
  #define STD_ENCODER_STEPS_PER_MENU_ITEM 1
  #define LCD_WIDTH                   20    // 20 or 24 chars in line
  #define LCD_HEIGHT                  10    // Character lines
  #define LCD_CONTRAST_MIN            127
  #define LCD_CONTRAST_MAX            255
  #define LCD_CONTRAST_DEFAULT        250
  #define CONVERT_TO_EXT_ASCII        // Use extended 128-255 symbols from ASCII table.
                                      // At this time present conversion only for cyrillic - bg, ru and uk languages.
                                      // First 7 ASCII symbols in panel font must be replaced with Marlin's special symbols.

#elif ENABLED(CR10_STOCKDISPLAY)

  #define IS_RRD_FG_SC 1
  #define LCD_ST7920_DELAY_1           125
  #define LCD_ST7920_DELAY_2           125
  #define LCD_ST7920_DELAY_3           125

#elif ANY(ANET_FULL_GRAPHICS_LCD, ANET_FULL_GRAPHICS_LCD_ALT_WIRING)

  #define IS_RRD_FG_SC 1
  #define LCD_ST7920_DELAY_1           150
  #define LCD_ST7920_DELAY_2           150
  #define LCD_ST7920_DELAY_3           150

#elif ANY(REPRAP_DISCOUNT_FULL_GRAPHIC_SMART_CONTROLLER, BQ_LCD_SMART_CONTROLLER, K3D_FULL_GRAPHIC_SMART_CONTROLLER)

  #define IS_RRD_FG_SC 1

#elif ENABLED(REPRAP_DISCOUNT_SMART_CONTROLLER)

  #define IS_RRD_SC 1   // RepRapDiscount LCD or Graphical LCD with rotary click encoder

#elif ENABLED(K3D_242_OLED_CONTROLLER)

  #define IS_RRD_SC 1
  #define U8GLIB_SSD1309

#endif

// ST7920-based graphical displays
#if ANY(IS_RRD_FG_SC, LCD_FOR_MELZI, SILVER_GATE_GLCD_CONTROLLER)
  #define DOGLCD
  #define IS_U8GLIB_ST7920 1
  #define IS_RRD_SC 1
#endif

// ST7565 / 64128N graphical displays
#if ANY(MAKRPANEL, MINIPANEL)
  #define IS_ULTIPANEL 1
  #define DOGLCD
  #if ENABLED(MAKRPANEL)
    #define IS_U8GLIB_ST7565_64128N 1
  #endif
#endif

#if ENABLED(IS_U8GLIB_SSD1306)
  #define U8GLIB_SSD1306
#endif

#if ENABLED(OVERLORD_OLED)
  #define IS_ULTIPANEL 1
  #define U8GLIB_SH1106
  /**
   * PCA9632 for buzzer and LEDs via i2c
   * No auto-inc, red and green leds switched, buzzer
   */
  #define PCA9632
  #define PCA9632_NO_AUTO_INC
  #define PCA9632_GRN         0x00
  #define PCA9632_RED         0x02
  #define PCA9632_BUZZER
  #define PCA9632_BUZZER_DATA { 0x09, 0x02 }

  #define STD_ENCODER_PULSES_PER_STEP     1 // Overlord uses buttons
  #define STD_ENCODER_STEPS_PER_MENU_ITEM 1
#endif

// 128x64 I2C OLED LCDs - SSD1306/SSD1309/SH1106
#if ANY(U8GLIB_SSD1306, U8GLIB_SSD1309, U8GLIB_SH1106)
  #define HAS_U8GLIB_I2C_OLED 1
  #define HAS_WIRED_LCD 1
  #define DOGLCD
#endif

/**
 * SPI Ultipanels
 */

// Basic Ultipanel-like displays
#if ANY(ULTIMAKERCONTROLLER, IS_RRD_SC, G3D_PANEL, RIGIDBOT_PANEL, PANEL_ONE, U8GLIB_SH1106)
  #define IS_ULTIPANEL 1
#endif

// Einstart OLED has Cardinal nav via pins defined in pins_EINSTART-S.h
#if ENABLED(U8GLIB_SH1106_EINSTART)
  #define DOGLCD
  #define IS_ULTIPANEL 1
#endif

// TFT Legacy options masquerade as TFT_GENERIC
#if ANY(FSMC_GRAPHICAL_TFT, SPI_GRAPHICAL_TFT, TFT_320x240, TFT_480x320, TFT_320x240_SPI, TFT_480x320_SPI, TFT_LVGL_UI_FSMC, TFT_LVGL_UI_SPI)
  #define IS_LEGACY_TFT 1
  #define TFT_GENERIC
  #if ANY(FSMC_GRAPHICAL_TFT, TFT_320x240, TFT_480x320, TFT_LVGL_UI_FSMC)
    #define TFT_INTERFACE_FSMC
  #elif ANY(SPI_GRAPHICAL_TFT, TFT_320x240_SPI, TFT_480x320_SPI, TFT_LVGL_UI_SPI)
    #define TFT_INTERFACE_SPI
  #endif
  #if ANY(FSMC_GRAPHICAL_TFT, SPI_GRAPHICAL_TFT)
    #define TFT_CLASSIC_UI
  #elif ANY(TFT_320x240, TFT_480x320, TFT_320x240_SPI, TFT_480x320_SPI)
    #define TFT_COLOR_UI
  #elif ANY(TFT_LVGL_UI_FSMC, TFT_LVGL_UI_SPI)
    #define TFT_LVGL_UI
  #endif
#endif

// FSMC/SPI TFT Panels (LVGL)
#if ENABLED(TFT_LVGL_UI)
  #define HAS_TFT_LVGL_UI 1
  #define SERIAL_RUNTIME_HOOK 1
#endif

// FSMC/SPI TFT Panels
#if ENABLED(TFT_CLASSIC_UI)
  #define TFT_SCALED_DOGLCD 1
#endif

#if TFT_SCALED_DOGLCD
  #define DOGLCD
  #define IS_ULTIPANEL 1
  #define DELAYED_BACKLIGHT_INIT
#elif HAS_TFT_LVGL_UI
  #define DELAYED_BACKLIGHT_INIT
#endif

// Color UI
#if ENABLED(TFT_COLOR_UI)
  #define HAS_GRAPHICAL_TFT 1
  #define IS_ULTIPANEL 1
#endif

/**
 * I2C Panels
 */

#if ANY(IS_RRD_SC, IS_DOGM_12864, OLED_PANEL_TINYBOY2, LCD_I2C_PANELOLU2)

  #define STD_ENCODER_PULSES_PER_STEP 4
  #define STD_ENCODER_STEPS_PER_MENU_ITEM 1

  #if ENABLED(LCD_I2C_PANELOLU2)  // PANELOLU2 LCD with status LEDs, separate encoder and click inputs
    #define LCD_I2C_TYPE_MCP23017 // I2C Character-based 12864 display
    #define LCD_I2C_ADDRESS 0x20  // I2C Address of the port expander
    #define LCD_USE_I2C_BUZZER    // Enable buzzer on LCD (optional)
    #define IS_ULTIPANEL 1
  #endif

#elif ANY(LCD_SAINSMART_I2C_1602, LCD_SAINSMART_I2C_2004)

  #define LCD_I2C_TYPE_PCF8575    // I2C Character-based 12864 display
  #define LCD_I2C_ADDRESS 0x27    // I2C Address of the port expander
  #define IS_ULTIPANEL 1

  #if ENABLED(LCD_SAINSMART_I2C_2004)
    #define LCD_WIDTH 20
    #define LCD_HEIGHT 4
  #endif

#elif ENABLED(LCD_I2C_VIKI)

  /**
   * Panucatt VIKI LCD with status LEDs, integrated click & L/R/U/P buttons, separate encoder inputs
   *
   * This uses the LiquidTWI2 library v1.2.3 or later ( https://github.com/lincomatic/LiquidTWI2 )
   * Make sure the LiquidTWI2 directory is placed in the Arduino or Sketchbook libraries subdirectory.
   * Note: The pause/stop/resume LCD button pin should be connected to the Arduino
   *       BTN_ENC pin (or set BTN_ENC to -1 if not used)
   */
  #define LCD_I2C_TYPE_MCP23017
  #define LCD_I2C_ADDRESS 0x20 // I2C Address of the port expander
  #define LCD_USE_I2C_BUZZER   // Enable buzzer on LCD (requires LiquidTWI2 v1.2.3 or later)
  #define IS_ULTIPANEL 1

  #define ENCODER_FEEDRATE_DEADZONE 4

  #define STD_ENCODER_PULSES_PER_STEP 1
  #define STD_ENCODER_STEPS_PER_MENU_ITEM 2

#elif ENABLED(G3D_PANEL)

  #define STD_ENCODER_PULSES_PER_STEP 2
  #define STD_ENCODER_STEPS_PER_MENU_ITEM 1

#endif

#if ANY(LCD_I2C_TYPE_MCP23017, LCD_I2C_TYPE_MCP23008) && DISABLED(NO_LCD_DETECT)
  #define DETECT_I2C_LCD_DEVICE 1
#endif

#ifndef STD_ENCODER_PULSES_PER_STEP
  #if ENABLED(TOUCH_SCREEN)
    #define STD_ENCODER_PULSES_PER_STEP 2
  #else
    #define STD_ENCODER_PULSES_PER_STEP 5
  #endif
#endif
#ifndef STD_ENCODER_STEPS_PER_MENU_ITEM
  #define STD_ENCODER_STEPS_PER_MENU_ITEM 1
#endif
#ifndef ENCODER_PULSES_PER_STEP
  #define ENCODER_PULSES_PER_STEP STD_ENCODER_PULSES_PER_STEP
#endif
#ifndef ENCODER_STEPS_PER_MENU_ITEM
  #define ENCODER_STEPS_PER_MENU_ITEM STD_ENCODER_STEPS_PER_MENU_ITEM
#endif
#ifndef ENCODER_FEEDRATE_DEADZONE
  #define ENCODER_FEEDRATE_DEADZONE 6
#endif

// Shift register panels
// ---------------------
// 2 wire Non-latching LCD SR from:
// https://github.com/fmalpartida/New-LiquidCrystal/wiki/schematics#user-content-ShiftRegister_connection
#if ENABLED(FF_INTERFACEBOARD)
  #define SR_LCD_3W_NL    // Non latching 3 wire shift register
  #define IS_ULTIPANEL 1
#elif ENABLED(SAV_3DLCD)
  #define SR_LCD_2W_NL    // Non latching 2 wire shift register
  #define IS_ULTIPANEL 1
#elif ENABLED(ULTIPANEL)
  #define IS_ULTIPANEL 1
#endif

#if ANY(IS_ULTIPANEL, ULTRA_LCD)
  #define HAS_WIRED_LCD 1
#endif

#if ANY(IS_ULTIPANEL, REPRAPWORLD_KEYPAD)
  #define IS_NEWPANEL 1
#endif

#if ANY(ZONESTAR_LCD, REPRAPWORLD_KEYPAD)
  #define IS_RRW_KEYPAD 1
  #ifndef REPRAPWORLD_KEYPAD_MOVE_STEP
    #define REPRAPWORLD_KEYPAD_MOVE_STEP 1.0
  #endif
#endif

// Aliases for LCD features
#if !DGUS_UI_IS(NONE) || ENABLED(ANYCUBIC_LCD_VYPER)
  #define HAS_DGUS_LCD 1
  #if DGUS_UI_IS(ORIGIN, FYSETC, HIPRECY, MKS)
    #define HAS_DGUS_LCD_CLASSIC 1
  #endif
#endif

// Extensible UI serial touch screens. (See src/lcd/extui)
#if ANY(HAS_DGUS_LCD, MALYAN_LCD, ANYCUBIC_LCD_I3MEGA, ANYCUBIC_LCD_CHIRON, NEXTION_TFT, TOUCH_UI_FTDI_EVE)
  #define IS_EXTUI 1 // Just for sanity check.
  #define EXTENSIBLE_UI
#endif

// Aliases for LCD features
#if ANY(DWIN_CREALITY_LCD, DWIN_LCD_PROUI)
  #define HAS_DWIN_E3V2_BASIC 1
#endif
#if ANY(HAS_DWIN_E3V2_BASIC, DWIN_CREALITY_LCD_JYERSUI)
  #define HAS_DWIN_E3V2 1
#endif

// E3V2 extras
#if HAS_DWIN_E3V2 || IS_DWIN_MARLINUI
  #define SERIAL_CATCHALL 0
  #define HAS_LCD_BRIGHTNESS 1
  #define LCD_BRIGHTNESS_MAX 250
#endif

#if ENABLED(DWIN_LCD_PROUI)
  #define DO_LIST_BIN_FILES 1
  #define LCD_BRIGHTNESS_DEFAULT 127
#endif

// Serial Controllers require LCD_SERIAL_PORT
#if ANY(IS_DWIN_MARLINUI, HAS_DWIN_E3V2, HAS_DGUS_LCD, MALYAN_LCD, ANYCUBIC_LCD_I3MEGA, ANYCUBIC_LCD_CHIRON, NEXTION_TFT)
  #define LCD_IS_SERIAL_HOST 1
#endif

#if HAS_WIRED_LCD
  #if ENABLED(DOGLCD)
    #define HAS_MARLINUI_U8GLIB 1
  #elif IS_TFTGLCD_PANEL
    // Neither DOGM nor HD44780. Fully customized interface.
  #elif IS_DWIN_MARLINUI
    // Since HAS_MARLINUI_U8GLIB refers to U8G displays
    // the DWIN display can define its own flags
  #elif !HAS_GRAPHICAL_TFT
    #define HAS_MARLINUI_HD44780 1
  #endif
#endif

#if ANY(HAS_WIRED_LCD, EXTENSIBLE_UI, DWIN_LCD_PROUI, DWIN_CREALITY_LCD_JYERSUI)
  /**
   * HAS_DISPLAY indicates the display uses these MarlinUI methods...
   *  - update
   *  - abort_print
   *  - pause_print
   *  - resume_print
   *  - poweroff        (for PSU_CONTROL and HAS_MARLINUI_MENU)
   *
   *  ...and implements these MarlinUI methods:
   *  - zoffset_overlay (if BABYSTEP_GFX_OVERLAY or MESH_EDIT_GFX_OVERLAY are supported)
   *  - draw_kill_screen
   *  - kill_screen
   *  - draw_status_message
   */
  #define HAS_DISPLAY 1
#endif

#if HAS_WIRED_LCD && !HAS_GRAPHICAL_TFT && !IS_DWIN_MARLINUI
  #define HAS_LCDPRINT 1
#endif

#if HAS_DISPLAY || HAS_LCDPRINT
  #define HAS_UTF8_UTILS 1
#endif

#if ANY(HAS_DISPLAY, HAS_DWIN_E3V2)
  #define HAS_STATUS_MESSAGE 1
#endif

#if IS_ULTIPANEL && DISABLED(NO_LCD_MENUS)
  #define HAS_MARLINUI_MENU 1
#endif

#if ANY(HAS_MARLINUI_MENU, EXTENSIBLE_UI, HAS_DWIN_E3V2)
  #define HAS_MANUAL_MOVE_MENU 1
#endif

#if HAS_MARLINUI_U8GLIB
  #ifndef LCD_PIXEL_WIDTH
    #define LCD_PIXEL_WIDTH 128
  #endif
  #ifndef LCD_PIXEL_HEIGHT
    #define LCD_PIXEL_HEIGHT 64
  #endif
#endif

/**
 * Disable unused SINGLENOZZLE sub-options
 */
#if DISABLED(SINGLENOZZLE)
  #undef SINGLENOZZLE_STANDBY_TEMP
#endif
#if !ALL(HAS_FAN, SINGLENOZZLE)
  #undef SINGLENOZZLE_STANDBY_FAN
#endif

// No inactive extruders with SWITCHING_NOZZLE or Průša MMU1 or just 1 E stepper exists
#if HAS_SWITCHING_NOZZLE || HAS_PRUSA_MMU1 || E_STEPPERS < 2
  #undef DISABLE_OTHER_EXTRUDERS
#endif

// Switching extruder has its own servo?
#if ENABLED(SWITCHING_EXTRUDER) && (!HAS_SWITCHING_NOZZLE || SWITCHING_EXTRUDER_SERVO_NR != SWITCHING_NOZZLE_SERVO_NR)
  #define DO_SWITCH_EXTRUDER 1
#endif

/**
 * The BLTouch Probe emulates a servo probe
 * and uses "special" angles for its state.
 */
#if ENABLED(BLTOUCH) && !defined(Z_PROBE_SERVO_NR)
  #define Z_PROBE_SERVO_NR 0
#endif

/**
 * Set a flag for a servo probe (or BLTouch)
 */
#ifdef Z_PROBE_SERVO_NR
  #define HAS_Z_SERVO_PROBE 1
#endif
#if ANY(HAS_Z_SERVO_PROBE, SWITCHING_EXTRUDER, SWITCHING_NOZZLE)
  #define HAS_SERVO_ANGLES 1
#endif
#if !HAS_SERVO_ANGLES
  #undef EDITABLE_SERVO_ANGLES
#endif

/**
 * Set flags for any form of bed probe
 */
#if ANY(TOUCH_MI_PROBE, Z_PROBE_ALLEN_KEY, HAS_Z_SERVO_PROBE, SOLENOID_PROBE, Z_PROBE_SLED, RACK_AND_PINION_PROBE, SENSORLESS_PROBING, MAGLEV4, MAG_MOUNTED_PROBE)
  #define HAS_STOWABLE_PROBE 1
#endif
#if ANY(HAS_STOWABLE_PROBE, FIX_MOUNTED_PROBE, BD_SENSOR, NOZZLE_AS_PROBE)
  #define HAS_BED_PROBE 1
#endif

// Probing tool change
#if !HAS_MULTI_EXTRUDER
  #undef PROBING_TOOL
#endif
#if HAS_BED_PROBE && defined(PROBING_TOOL)
  #define DO_TOOLCHANGE_FOR_PROBING 1
#endif

/**
 * Fill in undefined Filament Sensor options
 */
#if ENABLED(FILAMENT_RUNOUT_SENSOR)
  #if NUM_RUNOUT_SENSORS >= 1
    #ifndef FIL_RUNOUT1_STATE
      #define FIL_RUNOUT1_STATE FIL_RUNOUT_STATE
    #endif
    #ifndef FIL_RUNOUT1_PULLUP
      #define FIL_RUNOUT1_PULLUP FIL_RUNOUT_PULLUP
    #endif
    #ifndef FIL_RUNOUT1_PULLDOWN
      #define FIL_RUNOUT1_PULLDOWN FIL_RUNOUT_PULLDOWN
    #endif
  #endif
  #if NUM_RUNOUT_SENSORS >= 2
    #ifndef FIL_RUNOUT2_STATE
      #define FIL_RUNOUT2_STATE FIL_RUNOUT_STATE
    #endif
    #ifndef FIL_RUNOUT2_PULLUP
      #define FIL_RUNOUT2_PULLUP FIL_RUNOUT_PULLUP
    #endif
    #ifndef FIL_RUNOUT2_PULLDOWN
      #define FIL_RUNOUT2_PULLDOWN FIL_RUNOUT_PULLDOWN
    #endif
  #endif
  #if NUM_RUNOUT_SENSORS >= 3
    #ifndef FIL_RUNOUT3_STATE
      #define FIL_RUNOUT3_STATE FIL_RUNOUT_STATE
    #endif
    #ifndef FIL_RUNOUT3_PULLUP
      #define FIL_RUNOUT3_PULLUP FIL_RUNOUT_PULLUP
    #endif
    #ifndef FIL_RUNOUT3_PULLDOWN
      #define FIL_RUNOUT3_PULLDOWN FIL_RUNOUT_PULLDOWN
    #endif
  #endif
  #if NUM_RUNOUT_SENSORS >= 4
    #ifndef FIL_RUNOUT4_STATE
      #define FIL_RUNOUT4_STATE FIL_RUNOUT_STATE
    #endif
    #ifndef FIL_RUNOUT4_PULLUP
      #define FIL_RUNOUT4_PULLUP FIL_RUNOUT_PULLUP
    #endif
    #ifndef FIL_RUNOUT4_PULLDOWN
      #define FIL_RUNOUT4_PULLDOWN FIL_RUNOUT_PULLDOWN
    #endif
  #endif
  #if NUM_RUNOUT_SENSORS >= 5
    #ifndef FIL_RUNOUT5_STATE
      #define FIL_RUNOUT5_STATE FIL_RUNOUT_STATE
    #endif
    #ifndef FIL_RUNOUT5_PULLUP
      #define FIL_RUNOUT5_PULLUP FIL_RUNOUT_PULLUP
    #endif
    #ifndef FIL_RUNOUT5_PULLDOWN
      #define FIL_RUNOUT5_PULLDOWN FIL_RUNOUT_PULLDOWN
    #endif
  #endif
  #if NUM_RUNOUT_SENSORS >= 6
    #ifndef FIL_RUNOUT6_STATE
      #define FIL_RUNOUT6_STATE FIL_RUNOUT_STATE
    #endif
    #ifndef FIL_RUNOUT6_PULLUP
      #define FIL_RUNOUT6_PULLUP FIL_RUNOUT_PULLUP
    #endif
    #ifndef FIL_RUNOUT6_PULLDOWN
      #define FIL_RUNOUT6_PULLDOWN FIL_RUNOUT_PULLDOWN
    #endif
  #endif
  #if NUM_RUNOUT_SENSORS >= 7
    #ifndef FIL_RUNOUT7_STATE
      #define FIL_RUNOUT7_STATE FIL_RUNOUT_STATE
    #endif
    #ifndef FIL_RUNOUT7_PULLUP
      #define FIL_RUNOUT7_PULLUP FIL_RUNOUT_PULLUP
    #endif
    #ifndef FIL_RUNOUT7_PULLDOWN
      #define FIL_RUNOUT7_PULLDOWN FIL_RUNOUT_PULLDOWN
    #endif
  #endif
  #if NUM_RUNOUT_SENSORS >= 8
    #ifndef FIL_RUNOUT8_STATE
      #define FIL_RUNOUT8_STATE FIL_RUNOUT_STATE
    #endif
    #ifndef FIL_RUNOUT8_PULLUP
      #define FIL_RUNOUT8_PULLUP FIL_RUNOUT_PULLUP
    #endif
    #ifndef FIL_RUNOUT8_PULLDOWN
      #define FIL_RUNOUT8_PULLDOWN FIL_RUNOUT_PULLDOWN
    #endif
  #endif
#endif // FILAMENT_RUNOUT_SENSOR

#if ENABLED(FILAMENT_SWITCH_AND_MOTION)
  #if NUM_MOTION_SENSORS >= 1
    #ifndef FIL_MOTION1_STATE
      #define FIL_MOTION1_STATE FIL_RUNOUT_STATE
    #endif
    #ifndef FIL_MOTION1_PULLUP
      #define FIL_MOTION1_PULLUP FIL_RUNOUT_PULLUP
    #endif
    #ifndef FIL_MOTION1_PULLDOWN
      #define FIL_MOTION1_PULLDOWN FIL_RUNOUT_PULLDOWN
    #endif
  #endif
  #if NUM_MOTION_SENSORS >= 2
    #ifndef FIL_MOTION2_STATE
      #define FIL_MOTION2_STATE FIL_RUNOUT_STATE
    #endif
    #ifndef FIL_MOTION2_PULLUP
      #define FIL_MOTION2_PULLUP FIL_RUNOUT_PULLUP
    #endif
    #ifndef FIL_MOTION2_PULLDOWN
      #define FIL_MOTION2_PULLDOWN FIL_RUNOUT_PULLDOWN
    #endif
  #endif
  #if NUM_MOTION_SENSORS >= 3
    #ifndef FIL_MOTION3_STATE
      #define FIL_MOTION3_STATE FIL_RUNOUT_STATE
    #endif
    #ifndef FIL_MOTION3_PULLUP
      #define FIL_MOTION3_PULLUP FIL_RUNOUT_PULLUP
    #endif
    #ifndef FIL_MOTION3_PULLDOWN
      #define FIL_MOTION3_PULLDOWN FIL_RUNOUT_PULLDOWN
    #endif
  #endif
  #if NUM_MOTION_SENSORS >= 4
    #ifndef FIL_MOTION4_STATE
      #define FIL_MOTION4_STATE FIL_RUNOUT_STATE
    #endif
    #ifndef FIL_MOTION4_PULLUP
      #define FIL_MOTION4_PULLUP FIL_RUNOUT_PULLUP
    #endif
    #ifndef FIL_MOTION4_PULLDOWN
      #define FIL_MOTION4_PULLDOWN FIL_RUNOUT_PULLDOWN
    #endif
  #endif
  #if NUM_MOTION_SENSORS >= 5
    #ifndef FIL_MOTION5_STATE
      #define FIL_MOTION5_STATE FIL_RUNOUT_STATE
    #endif
    #ifndef FIL_MOTION5_PULLUP
      #define FIL_MOTION5_PULLUP FIL_RUNOUT_PULLUP
    #endif
    #ifndef FIL_MOTION5_PULLDOWN
      #define FIL_MOTION5_PULLDOWN FIL_RUNOUT_PULLDOWN
    #endif
  #endif
  #if NUM_MOTION_SENSORS >= 6
    #ifndef FIL_MOTION6_STATE
      #define FIL_MOTION6_STATE FIL_RUNOUT_STATE
    #endif
    #ifndef FIL_MOTION6_PULLUP
      #define FIL_MOTION6_PULLUP FIL_RUNOUT_PULLUP
    #endif
    #ifndef FIL_MOTION6_PULLDOWN
      #define FIL_MOTION6_PULLDOWN FIL_RUNOUT_PULLDOWN
    #endif
  #endif
  #if NUM_MOTION_SENSORS >= 7
    #ifndef FIL_MOTION7_STATE
      #define FIL_MOTION7_STATE FIL_RUNOUT_STATE
    #endif
    #ifndef FIL_MOTION7_PULLUP
      #define FIL_MOTION7_PULLUP FIL_RUNOUT_PULLUP
    #endif
    #ifndef FIL_MOTION7_PULLDOWN
      #define FIL_MOTION7_PULLDOWN FIL_RUNOUT_PULLDOWN
    #endif
  #endif
  #if NUM_MOTION_SENSORS >= 8
    #ifndef FIL_MOTION8_STATE
      #define FIL_MOTION8_STATE FIL_RUNOUT_STATE
    #endif
    #ifndef FIL_MOTION8_PULLUP
      #define FIL_MOTION8_PULLUP FIL_RUNOUT_PULLUP
    #endif
    #ifndef FIL_MOTION8_PULLDOWN
      #define FILMOTION8_PULLDOWN FIL_RUNOUT_PULLDOWN
    #endif
  #endif
#endif // FILAMENT_SWITCH_AND_MOTION

// Homing to Min or Max
#if HAS_X_AXIS
  #if X_HOME_DIR > 0
    #define X_HOME_TO_MAX 1
  #elif X_HOME_DIR < 0
    #define X_HOME_TO_MIN 1
  #endif
#endif
#if HAS_Y_AXIS
  #if Y_HOME_DIR > 0
    #define Y_HOME_TO_MAX 1
  #elif Y_HOME_DIR < 0
    #define Y_HOME_TO_MIN 1
  #endif
#endif
#if HAS_Z_AXIS
  #if Z_HOME_DIR > 0
    #define Z_HOME_TO_MAX 1
  #elif Z_HOME_DIR < 0
    #define Z_HOME_TO_MIN 1
  #endif
#endif
#if HAS_I_AXIS
  #if I_HOME_DIR > 0
    #define I_HOME_TO_MAX 1
  #elif I_HOME_DIR < 0
    #define I_HOME_TO_MIN 1
  #endif
#endif
#if HAS_J_AXIS
  #if J_HOME_DIR > 0
    #define J_HOME_TO_MAX 1
  #elif J_HOME_DIR < 0
    #define J_HOME_TO_MIN 1
  #endif
#endif
#if HAS_K_AXIS
  #if K_HOME_DIR > 0
    #define K_HOME_TO_MAX 1
  #elif K_HOME_DIR < 0
    #define K_HOME_TO_MIN 1
  #endif
#endif
#if HAS_U_AXIS
  #if U_HOME_DIR > 0
    #define U_HOME_TO_MAX 1
  #elif U_HOME_DIR < 0
    #define U_HOME_TO_MIN 1
  #endif
#endif
#if HAS_V_AXIS
  #if V_HOME_DIR > 0
    #define V_HOME_TO_MAX 1
  #elif V_HOME_DIR < 0
    #define V_HOME_TO_MIN 1
  #endif
#endif
#if HAS_W_AXIS
  #if W_HOME_DIR > 0
    #define W_HOME_TO_MAX 1
  #elif W_HOME_DIR < 0
    #define W_HOME_TO_MIN 1
  #endif
#endif

/**
 * Conditionals based on the type of Bed Probe
 */
#if HAS_BED_PROBE
  #if ALL(DELTA, SENSORLESS_PROBING)
    #define HAS_DELTA_SENSORLESS_PROBING 1
  #else
    #define HAS_REAL_BED_PROBE 1
  #endif
  #if HAS_REAL_BED_PROBE && NONE(Z_MIN_PROBE_USES_Z_MIN_ENDSTOP_PIN, Z_SPI_SENSORLESS)
    #define NEED_Z_MIN_PROBE_PIN 1
  #endif
  #if Z_HOME_TO_MIN && (!NEED_Z_MIN_PROBE_PIN || ENABLED(USE_PROBE_FOR_Z_HOMING))
    #define HOMING_Z_WITH_PROBE 1
  #endif
  #if DISABLED(NOZZLE_AS_PROBE)
    #define HAS_PROBE_XY_OFFSET 1
  #endif
  #if ANY(Z_PROBE_ALLEN_KEY, MAG_MOUNTED_PROBE)
    #define PROBE_TRIGGERED_WHEN_STOWED_TEST 1 // Extra test for Allen Key Probe
  #endif
  #ifndef Z_CLEARANCE_BETWEEN_PROBES
    #define Z_CLEARANCE_BETWEEN_PROBES 5
  #endif
  #ifndef Z_CLEARANCE_MULTI_PROBE
    #define Z_CLEARANCE_MULTI_PROBE 5
  #endif
  #ifndef Z_PROBE_ERROR_TOLERANCE
    #define Z_PROBE_ERROR_TOLERANCE Z_CLEARANCE_MULTI_PROBE
  #endif
  #if MULTIPLE_PROBING > 1
    #if EXTRA_PROBING > 0
      #define TOTAL_PROBING (MULTIPLE_PROBING + EXTRA_PROBING)
    #else
      #define TOTAL_PROBING MULTIPLE_PROBING
    #endif
  #endif
#else
  // Clear probe pin settings when no probe is selected
  #undef Z_MIN_PROBE_USES_Z_MIN_ENDSTOP_PIN
  #undef USE_PROBE_FOR_Z_HOMING
  #undef Z_MIN_PROBE_REPEATABILITY_TEST
  #undef HOMING_Z_WITH_PROBE
  #undef Z_CLEARANCE_MULTI_PROBE
  #undef Z_PROBE_ERROR_TOLERANCE
  #undef MULTIPLE_PROBING
  #undef EXTRA_PROBING
  #undef PROBE_OFFSET_ZMIN
  #undef PROBE_OFFSET_ZMAX
  #undef PAUSE_BEFORE_DEPLOY_STOW
  #undef PAUSE_PROBE_DEPLOY_WHEN_TRIGGERED
  #undef PROBING_HEATERS_OFF
  #undef WAIT_FOR_BED_HEATER
  #undef WAIT_FOR_HOTEND
  #undef PROBING_STEPPERS_OFF
  #undef DELAY_BEFORE_PROBING
  #undef PREHEAT_BEFORE_PROBING
  #undef PROBING_NOZZLE_TEMP
  #undef PROBING_BED_TEMP
  #undef NOZZLE_TO_PROBE_OFFSET
#endif

#ifndef Z_CLEARANCE_DEPLOY_PROBE
  #define Z_CLEARANCE_DEPLOY_PROBE 10
#endif
#ifndef Z_PROBE_LOW_POINT
  #define Z_PROBE_LOW_POINT -5
#endif

#if ENABLED(BELTPRINTER) && !defined(HOME_Y_BEFORE_X)
  #define HOME_Y_BEFORE_X
#endif

#if Z_HOME_TO_MAX && DISABLED(Z_SAFE_HOMING)
  #define HOME_Z_FIRST // If homing away from BED do Z first
#endif

/**
 * Conditionals based on the type of Bed Leveling
 */
#if ENABLED(AUTO_BED_LEVELING_UBL)
  #undef LCD_BED_LEVELING
  #if ANY(DELTA, SEGMENT_LEVELED_MOVES)
    #define UBL_SEGMENTED 1
  #endif
#endif
#if ANY(AUTO_BED_LEVELING_LINEAR, AUTO_BED_LEVELING_3POINT)
  #define ABL_PLANAR 1
#endif
#if ANY(AUTO_BED_LEVELING_LINEAR, AUTO_BED_LEVELING_BILINEAR)
  #define ABL_USES_GRID 1
#endif
#if ANY(AUTO_BED_LEVELING_LINEAR, AUTO_BED_LEVELING_BILINEAR, AUTO_BED_LEVELING_3POINT)
  #define HAS_ABL_NOT_UBL 1
#endif
#if ANY(AUTO_BED_LEVELING_BILINEAR, AUTO_BED_LEVELING_UBL, MESH_BED_LEVELING)
  #define HAS_MESH 1
#endif
#if ANY(AUTO_BED_LEVELING_UBL, AUTO_BED_LEVELING_3POINT)
  #define NEEDS_THREE_PROBE_POINTS 1
#endif
#if ANY(HAS_ABL_NOT_UBL, AUTO_BED_LEVELING_UBL)
  #define HAS_ABL_OR_UBL 1
  #if DISABLED(PROBE_MANUALLY)
    #define HAS_AUTOLEVEL 1
  #endif
#endif
#if ANY(HAS_ABL_OR_UBL, MESH_BED_LEVELING)
  #define HAS_LEVELING 1
  #if DISABLED(AUTO_BED_LEVELING_UBL)
    #define PLANNER_LEVELING 1
  #endif
#endif
#if !HAS_LEVELING
  #undef RESTORE_LEVELING_AFTER_G28
  #undef ENABLE_LEVELING_AFTER_G28
  #undef G29_RETRY_AND_RECOVER
#endif
#if !HAS_LEVELING || ANY(MESH_BED_LEVELING, AUTO_BED_LEVELING_UBL)
  #undef PROBE_MANUALLY
#endif
#if ANY(HAS_BED_PROBE, PROBE_MANUALLY, MESH_BED_LEVELING)
  #define PROBE_SELECTED 1
#endif

#ifdef GRID_MAX_POINTS_X
  #define GRID_MAX_POINTS ((GRID_MAX_POINTS_X) * (GRID_MAX_POINTS_Y))
  #define GRID_LOOP(A,B) for (uint8_t A = 0; A < GRID_MAX_POINTS_X; ++A) for (uint8_t B = 0; B < GRID_MAX_POINTS_Y; ++B)
#endif

// Slim menu optimizations
#if ENABLED(SLIM_LCD_MENUS)
  #define BOOT_MARLIN_LOGO_SMALL
#endif

// Flow and feedrate editing
#if HAS_EXTRUDERS && ANY(HAS_MARLINUI_MENU, DWIN_CREALITY_LCD, DWIN_LCD_PROUI, MALYAN_LCD, TOUCH_SCREEN)
  #define HAS_FLOW_EDIT 1
#endif
#if ANY(HAS_MARLINUI_MENU, ULTIPANEL_FEEDMULTIPLY, DWIN_CREALITY_LCD, DWIN_LCD_PROUI, MALYAN_LCD, TOUCH_SCREEN)
  #define HAS_FEEDRATE_EDIT 1
#endif

/**
 * CoreXY, CoreXZ, and CoreYZ - and their reverse
 */
#if ANY(COREXY, COREYX)
  #define CORE_IS_XY 1
#endif
#if ANY(COREXZ, COREZX)
  #define CORE_IS_XZ 1
#endif
#if ANY(COREYZ, COREZY)
  #define CORE_IS_YZ 1
#endif
#if CORE_IS_XY || CORE_IS_XZ || CORE_IS_YZ
  #define IS_CORE 1
#endif
#if IS_CORE
  #if CORE_IS_XY
    #define CORE_AXIS_1 A_AXIS
    #define CORE_AXIS_2 B_AXIS
    #define NORMAL_AXIS Z_AXIS
  #elif CORE_IS_XZ
    #define CORE_AXIS_1 A_AXIS
    #define NORMAL_AXIS Y_AXIS
    #define CORE_AXIS_2 C_AXIS
  #elif CORE_IS_YZ
    #define NORMAL_AXIS X_AXIS
    #define CORE_AXIS_1 B_AXIS
    #define CORE_AXIS_2 C_AXIS
  #endif
  #define CORESIGN(n) (ANY(COREYX, COREZX, COREZY) ? (-(n)) : (n))
#elif ANY(MARKFORGED_XY, MARKFORGED_YX)
  // Markforged kinematics
  #define CORE_AXIS_1 A_AXIS
  #define CORE_AXIS_2 B_AXIS
  #define NORMAL_AXIS Z_AXIS
#endif

#if ANY(MORGAN_SCARA, MP_SCARA, AXEL_TPARA)
  #define IS_SCARA 1
  #define IS_KINEMATIC 1
#elif ANY(DELTA, POLARGRAPH, POLAR)
  #define IS_KINEMATIC 1
#else
  #define IS_CARTESIAN 1
  #if !IS_CORE
    #define IS_FULL_CARTESIAN 1
  #endif
#endif

#if DISABLED(DELTA)
  #undef DELTA_HOME_TO_SAFE_ZONE
#endif

//
// Serial Port Info
//
#ifdef SERIAL_PORT_2
  #define HAS_MULTI_SERIAL 1
  #ifdef SERIAL_PORT_3
    #define NUM_SERIAL 3
  #else
    #define NUM_SERIAL 2
  #endif
#elif defined(SERIAL_PORT)
  #define NUM_SERIAL 1
#else
  #define NUM_SERIAL 0
  #undef BAUD_RATE_GCODE
#endif
#if SERIAL_PORT == -1 || SERIAL_PORT_2 == -1 || SERIAL_PORT_3 == -1
  #define HAS_USB_SERIAL 1
#endif
#if SERIAL_PORT_2 == -2
  #define HAS_ETHERNET 1
#endif

/**
 * This setting is also used by M109 when trying to calculate
 * a ballpark safe margin to prevent wait-forever situation.
 */
#ifndef EXTRUDE_MINTEMP
  #define EXTRUDE_MINTEMP 170
#endif

#if ANY(PID_DEBUG, PID_BED_DEBUG, PID_CHAMBER_DEBUG)
  #define HAS_PID_DEBUG 1
#endif

#if DISABLED(MPC_AUTOTUNE)
  #undef MPC_AUTOTUNE_MENU
#endif

/**
 * TFT Displays
 *
 * Configure parameters for TFT displays:
 *  - TFT_DEFAULT_ORIENTATION
 *  - TFT_DRIVER
 *  - TFT_WIDTH
 *  - TFT_HEIGHT
 *  - TFT_INTERFACE_(SPI|FSMC)
 *  - TFT_COLOR
 *  - GRAPHICAL_TFT_UPSCALE
 */
#if ANY(MKS_TS35_V2_0, BTT_TFT35_SPI_V1_0)                                    // ST7796
  #define TFT_DEFAULT_DRIVER ST7796
  #define TFT_DEFAULT_ORIENTATION TFT_EXCHANGE_XY
  #define TFT_RES_480x320
  #define TFT_INTERFACE_SPI
#elif ANY(LERDGE_TFT35, ANET_ET5_TFT35)                                       // ST7796
  #define TFT_DEFAULT_ORIENTATION TFT_EXCHANGE_XY
  #define TFT_RES_480x320
  #define TFT_INTERFACE_FSMC
#elif ANY(ANET_ET4_TFT28, MKS_ROBIN_TFT24, MKS_ROBIN_TFT28, MKS_ROBIN_TFT32)  // ST7789
  #define TFT_DEFAULT_ORIENTATION (TFT_EXCHANGE_XY | TFT_INVERT_Y)
  #define TFT_RES_320x240
  #define TFT_INTERFACE_FSMC
#elif ANY(MKS_ROBIN_TFT35, TFT_TRONXY_X5SA, ANYCUBIC_TFT35)                   // ILI9488
  #define TFT_DRIVER ILI9488
  #define TFT_DEFAULT_ORIENTATION (TFT_EXCHANGE_XY | TFT_INVERT_X | TFT_INVERT_Y)
  #define TFT_RES_480x320
  #define TFT_INTERFACE_FSMC
#elif ENABLED(MKS_ROBIN_TFT43)
  #define TFT_DRIVER SSD1963
  #define TFT_DEFAULT_ORIENTATION 0
  #define TFT_RES_480x272
  #define TFT_INTERFACE_FSMC
#elif ANY(MKS_ROBIN_TFT_V1_1R, LONGER_LK_TFT28)                               // ILI9328 or R61505
  #define TFT_DEFAULT_ORIENTATION (TFT_EXCHANGE_XY | TFT_INVERT_X | TFT_INVERT_Y)
  #define TFT_RES_320x240
  #define TFT_INTERFACE_FSMC
#elif ENABLED(BIQU_BX_TFT70)                                                  // RGB
  #define TFT_DEFAULT_ORIENTATION TFT_EXCHANGE_XY
  #define TFT_RES_1024x600
  #define TFT_INTERFACE_LTDC
  #if ENABLED(TOUCH_SCREEN)
    #define TFT_TOUCH_DEVICE_GT911
  #endif
#elif ENABLED(TFT_GENERIC)
  #define TFT_DEFAULT_ORIENTATION (TFT_EXCHANGE_XY | TFT_INVERT_X | TFT_INVERT_Y)
  #if NONE(TFT_RES_320x240, TFT_RES_480x272, TFT_RES_480x320, TFT_RES_1024x600)
    #define TFT_RES_320x240
  #endif
  #if NONE(TFT_INTERFACE_FSMC, TFT_INTERFACE_SPI)
    #define TFT_INTERFACE_SPI
  #endif
#endif

// FSMC/SPI TFT Panels using standard HAL/tft/tft_(fsmc|spi|ltdc).h
#if ENABLED(TFT_INTERFACE_FSMC)
  #define HAS_FSMC_TFT 1
  #if TFT_SCALED_DOGLCD
    #define HAS_FSMC_GRAPHICAL_TFT 1
  #elif HAS_TFT_LVGL_UI
    #define HAS_TFT_LVGL_UI_FSMC 1
  #endif
#elif ENABLED(TFT_INTERFACE_SPI)
  #define HAS_SPI_TFT 1
  #if TFT_SCALED_DOGLCD
    #define HAS_SPI_GRAPHICAL_TFT 1
  #elif HAS_TFT_LVGL_UI
    #define HAS_TFT_LVGL_UI_SPI 1
  #endif
#elif ENABLED(TFT_INTERFACE_LTDC)
  #define HAS_LTDC_TFT 1
  #if TFT_SCALED_DOGLCD
    #define HAS_LTDC_GRAPHICAL_TFT 1
  #elif HAS_TFT_LVGL_UI
    #define HAS_TFT_LVGL_UI_LTDC 1
  #endif
#endif

#if ANY(HAS_SPI_TFT, HAS_FSMC_TFT, HAS_LTDC_TFT)
  #include "../lcd/tft_io/tft_orientation.h" // for TFT_COLOR_UI_PORTRAIT
#endif

#if ENABLED(TFT_RES_320x240)
  #if ENABLED(TFT_COLOR_UI_PORTRAIT)
    #define TFT_WIDTH  240
    #define TFT_HEIGHT 320
  #else
    #define TFT_WIDTH  320
    #define TFT_HEIGHT 240
  #endif
  #define GRAPHICAL_TFT_UPSCALE 2
#elif ENABLED(TFT_RES_480x272)
  #define TFT_WIDTH  480
  #define TFT_HEIGHT 272
  #define GRAPHICAL_TFT_UPSCALE 2
#elif ENABLED(TFT_RES_480x320)
  #if ENABLED(TFT_COLOR_UI_PORTRAIT)
    #define TFT_WIDTH  320
    #define TFT_HEIGHT 480
  #else
    #define TFT_WIDTH  480
    #define TFT_HEIGHT 320
  #endif
  #define GRAPHICAL_TFT_UPSCALE 3
#elif ENABLED(TFT_RES_1024x600)
  #define TFT_WIDTH  1024
  #define TFT_HEIGHT 600
  #if ENABLED(TOUCH_SCREEN)
    #define GRAPHICAL_TFT_UPSCALE 6
    #define TFT_PIXEL_OFFSET_X 120
  #else
    #define GRAPHICAL_TFT_UPSCALE 8
    #define TFT_PIXEL_OFFSET_X 0
  #endif
#endif

#if ENABLED(TFT_COLOR_UI)
  #if (TFT_WIDTH == 320 && TFT_HEIGHT == 240) || (TFT_WIDTH == 240 && TFT_HEIGHT == 320)
    #if ENABLED(TFT_INTERFACE_SPI)
      #define TFT_320x240_SPI
    #elif ENABLED(TFT_INTERFACE_FSMC)
      #define TFT_320x240
    #endif
  #elif TFT_HEIGHT == 320 || (TFT_HEIGHT == 480 && ENABLED(TFT_COLOR_UI_PORTRAIT))
    #if ENABLED(TFT_INTERFACE_SPI)
      #define TFT_480x320_SPI
    #elif ENABLED(TFT_INTERFACE_FSMC)
      #define TFT_480x320
    #endif
  #elif TFT_HEIGHT == 272
    #if ENABLED(TFT_INTERFACE_SPI)
      #define TFT_480x272_SPI
    #elif ENABLED(TFT_INTERFACE_FSMC)
      #define TFT_480x272
    #endif
  #elif TFT_HEIGHT == 600
    #if ENABLED(TFT_INTERFACE_LTDC)
      #define TFT_1024x600_LTDC
    #else
      #define TFT_1024x600_SIM  // "Simulation" - for testing purposes only
    #endif
  #endif
#endif

#if ANY(TFT_320x240, TFT_320x240_SPI)
  #define HAS_UI_320x240 1
#elif ANY(TFT_480x320, TFT_480x320_SPI)
  #define HAS_UI_480x320 1
#elif ANY(TFT_480x272, TFT_480x272_SPI)
  #define HAS_UI_480x272 1
#elif ANY(TFT_1024x600_LTDC, TFT_1024x600_SIM)
  #define HAS_UI_1024x600 1
#endif

// Number of text lines the screen can display (may depend on font used)
// Touch screens leave space for extra buttons at the bottom
#if ANY(HAS_UI_320x240, HAS_UI_480x272)
  #if ENABLED(TFT_COLOR_UI_PORTRAIT)
    #define LCD_HEIGHT TERN(TOUCH_SCREEN, 8, 9)
  #else
    #define LCD_HEIGHT TERN(TOUCH_SCREEN, 6, 7)
  #endif
#elif HAS_UI_480x320
  #if ENABLED(TFT_COLOR_UI_PORTRAIT)
    #define LCD_HEIGHT TERN(TOUCH_SCREEN, 9, 10)
  #else
    #define LCD_HEIGHT TERN(TOUCH_SCREEN, 6, 7)
  #endif
#elif HAS_UI_1024x600
  #define LCD_HEIGHT TERN(TOUCH_SCREEN, 12, 13)
#endif

// This emulated DOGM has 'touch/xpt2046', not 'tft/xpt2046'
#if ENABLED(TOUCH_SCREEN)
  #if TOUCH_IDLE_SLEEP_MINS
    #define HAS_TOUCH_SLEEP 1
  #endif
  #if NONE(TFT_TOUCH_DEVICE_GT911, TFT_TOUCH_DEVICE_XPT2046)
    #define TFT_TOUCH_DEVICE_XPT2046          // ADS7843/XPT2046 ADC Touchscreen such as ILI9341 2.8
  #endif
  #if ENABLED(TFT_TOUCH_DEVICE_GT911)         // GT911 Capacitive touch screen such as BIQU_BX_TFT70
    #undef TOUCH_SCREEN_CALIBRATION
    #undef TOUCH_CALIBRATION_AUTO_SAVE
  #endif
  #if !HAS_GRAPHICAL_TFT
    #undef TOUCH_SCREEN
    #if ENABLED(TFT_CLASSIC_UI)
      #define HAS_TOUCH_BUTTONS 1
      #if ENABLED(TFT_TOUCH_DEVICE_GT911)
        #define HAS_CAP_TOUCH_BUTTONS 1
      #else
        #define HAS_RES_TOUCH_BUTTONS 1
      #endif
    #endif
  #endif
#endif

#if  (HAS_X_AXIS && X_HOME_DIR) || (HAS_Y_AXIS && Y_HOME_DIR) || (HAS_Z_AXIS && Z_HOME_DIR) \
  || (HAS_I_AXIS && I_HOME_DIR) || (HAS_J_AXIS && J_HOME_DIR) || (HAS_K_AXIS && K_HOME_DIR) \
  || (HAS_U_AXIS && U_HOME_DIR) || (HAS_V_AXIS && V_HOME_DIR) || (HAS_W_AXIS && W_HOME_DIR)
  #define HAS_ENDSTOPS 1
  #define COORDINATE_OKAY(N,L,H) WITHIN(N,L,H)
#else
  #define COORDINATE_OKAY(N,L,H) true
#endif

/**
 * LED Backlight INDEX END
 */
#if defined(NEOPIXEL_BKGD_INDEX_FIRST) && !defined(NEOPIXEL_BKGD_INDEX_LAST)
  #define NEOPIXEL_BKGD_INDEX_LAST NEOPIXEL_BKGD_INDEX_FIRST
#endif

#if ALL(SPI_FLASH, HAS_MEDIA, MARLIN_DEV_MODE)
  #define SPI_FLASH_BACKUP 1
#endif<|MERGE_RESOLUTION|>--- conflicted
+++ resolved
@@ -135,15 +135,8 @@
 
 #elif ENABLED(SWITCHING_TOOLHEAD)   // Toolchanger
 
-<<<<<<< HEAD
-  #define DOGLCD
-  #define IS_U8GLIB_ST7920 1
-  #define IS_ULTIPANEL 1
-  #define STD_ENCODER_PULSES_PER_STEP 2
-=======
   #define E_STEPPERS      EXTRUDERS
   #define E_MANUAL        EXTRUDERS
->>>>>>> 38406634
 
 #elif HAS_PRUSA_MMU2                // Průša Multi-Material Unit v2
 
@@ -436,11 +429,6 @@
   #undef MAX_SOFTWARE_ENDSTOP_V
 #endif
 
-<<<<<<< HEAD
-// U8GLIB_SSD1306 may be set alone or for other displays that need it
-#if ENABLED(IS_U8GLIB_SSD1306)
-  #define U8GLIB_SSD1306
-=======
 #if !HAS_W_AXIS
   #undef ENDSTOPPULLUP_WMIN
   #undef ENDSTOPPULLUP_WMAX
@@ -455,7 +443,6 @@
   #undef MANUAL_W_HOME_POS
   #undef MIN_SOFTWARE_ENDSTOP_W
   #undef MAX_SOFTWARE_ENDSTOP_W
->>>>>>> 38406634
 #endif
 
 #define _OR_HAS_DA(A) ENABLED(DISABLE_##A) ||
@@ -474,28 +461,6 @@
   #define HAS_Y2_STEPPER 1
 #endif
 
-<<<<<<< HEAD
-// 128x64 I2C OLED LCDs - SSD1306/SSD1309/SH1106
-#if ANY(U8GLIB_SH1106, U8GLIB_SSD1306, U8GLIB_SSD1309)
-  #define HAS_U8GLIB_I2C_OLED 1
-  #define HAS_WIRED_LCD 1
-  #define DOGLCD
-
-  // Define this to reduce build size and optimize performance
-  //#define COMPILE_TIME_I2C_IS_HARDWARE true   // true: Hardware  false: Software  undefined: Solve at runtime
-
-  #ifdef COMPILE_TIME_I2C_IS_HARDWARE
-    #if COMPILE_TIME_I2C_IS_HARDWARE
-      #define U8G_USES_HW_I2C
-    #else
-      #define U8G_USES_SW_I2C
-    #endif
-  #else
-    #define U8G_USES_HW_I2C
-    #define U8G_USES_SW_I2C
-  #endif
-
-=======
 /**
  * Number of Primary Linear Axes (e.g., XYZ)
  * X, XY, or XYZ axes. Excluding duplicate axes (X2, Y2, Z2, Z3, Z4)
@@ -504,7 +469,6 @@
   #define PRIMARY_LINEAR_AXES 3
 #else
   #define PRIMARY_LINEAR_AXES NUM_AXES
->>>>>>> 38406634
 #endif
 
 /**
@@ -725,7 +689,7 @@
   #define DOGLCD
   #define IS_U8GLIB_ST7920 1
   #define IS_ULTIPANEL 1
-  #define ENCODER_PULSES_PER_STEP 2
+  #define STD_ENCODER_PULSES_PER_STEP 2
 
 #elif ENABLED(MKS_12864OLED)
 
@@ -853,6 +817,7 @@
   #endif
 #endif
 
+// U8GLIB_SSD1306 may be set alone or for other displays that need it
 #if ENABLED(IS_U8GLIB_SSD1306)
   #define U8GLIB_SSD1306
 #endif
@@ -876,10 +841,25 @@
 #endif
 
 // 128x64 I2C OLED LCDs - SSD1306/SSD1309/SH1106
-#if ANY(U8GLIB_SSD1306, U8GLIB_SSD1309, U8GLIB_SH1106)
+#if ANY(U8GLIB_SH1106, U8GLIB_SSD1306, U8GLIB_SSD1309)
   #define HAS_U8GLIB_I2C_OLED 1
   #define HAS_WIRED_LCD 1
   #define DOGLCD
+
+  // Define this to reduce build size and optimize performance
+  //#define COMPILE_TIME_I2C_IS_HARDWARE true   // true: Hardware  false: Software  undefined: Solve at runtime
+
+  #ifdef COMPILE_TIME_I2C_IS_HARDWARE
+    #if COMPILE_TIME_I2C_IS_HARDWARE
+      #define U8G_USES_HW_I2C
+    #else
+      #define U8G_USES_SW_I2C
+    #endif
+  #else
+    #define U8G_USES_HW_I2C
+    #define U8G_USES_SW_I2C
+  #endif
+
 #endif
 
 /**
