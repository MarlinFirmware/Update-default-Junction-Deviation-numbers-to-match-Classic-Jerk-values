/**
 * Marlin 3D Printer Firmware
 * Copyright (c) 2020 MarlinFirmware [https://github.com/MarlinFirmware/Marlin]
 *
 * Based on Sprinter and grbl.
 * Copyright (c) 2011 Camiel Gubbels / Erik van der Zalm
 *
 * This program is free software: you can redistribute it and/or modify
 * it under the terms of the GNU General Public License as published by
 * the Free Software Foundation, either version 3 of the License, or
 * (at your option) any later version.
 *
 * This program is distributed in the hope that it will be useful,
 * but WITHOUT ANY WARRANTY; without even the implied warranty of
 * MERCHANTABILITY or FITNESS FOR A PARTICULAR PURPOSE.  See the
 * GNU General Public License for more details.
 *
 * You should have received a copy of the GNU General Public License
 * along with this program.  If not, see <https://www.gnu.org/licenses/>.
 *
 */
#pragma once

/**
 * Conditionals_LCD.h
 * Conditionals that need to be set before Configuration_adv.h or pins.h
 */

#if ENABLED(MORGAN_SCARA)
  #define IS_SCARA 1
  #define IS_KINEMATIC 1
#elif ENABLED(DELTA)
  #define IS_KINEMATIC 1
#else
  #define IS_CARTESIAN 1
#endif

#if ENABLED(MKS_LCD12864)
  #define MKS_MINI_12864
#endif

<<<<<<< HEAD
=======
/**
 * General Flags that may be set below by specific LCDs
 *
 *  DOGLCD                : Run a Graphical LCD through U8GLib (with MarlinUI)
 *  IS_ULTIPANEL          : Define LCD_PINS_D5/6/7 for direct-connected "Ultipanel" LCDs
 *  IS_ULTRA_LCD          : Ultra LCD, not necessarily Ultipanel.
 *  IS_RRD_SC             : Common RRD Smart Controller digital interface pins
 *  IS_RRD_FG_SC          : Common RRD Full Graphical Smart Controller digital interface pins
 *  U8GLIB_ST7920         : Most common DOGM display SPI interface, supporting a "lightweight" display mode.
 *  U8GLIB_SH1106         : SH1106 OLED with I2C interface via U8GLib
 *  IS_U8GLIB_SSD1306     : SSD1306 OLED with I2C interface via U8GLib
 *  U8GLIB_SSD1309        : SSD1309 OLED with I2C interface via U8GLib
 *  U8GLIB_ST7565_64128N  : ST7565 128x64 LCD with SPI interface via U8GLib
 *  U8GLIB_LM6059_AF      : LM6059 with Hardware SPI via U8GLib
 */
>>>>>>> c574bcce
#if EITHER(MKS_MINI_12864, ENDER2_STOCKDISPLAY)

  #define MINIPANEL

#elif ENABLED(CARTESIO_UI)

  #define DOGLCD
  #define IS_ULTIPANEL 1

<<<<<<< HEAD
=======
#elif EITHER(DWIN_MARLINUI_PORTRAIT, DWIN_MARLINUI_LANDSCAPE)

  #define IS_DWIN_MARLINUI 1
  #define IS_ULTIPANEL 1

>>>>>>> c574bcce
#elif ENABLED(ZONESTAR_LCD)

  #define HAS_ADC_BUTTONS 1
  #define REPRAPWORLD_KEYPAD_MOVE_STEP 10.0
  #define ADC_KEY_NUM 8
  #define IS_ULTIPANEL 1

  // This helps to implement HAS_ADC_BUTTONS menus
  #define REVERSE_MENU_DIRECTION
  #define ENCODER_PULSES_PER_STEP 1
  #define ENCODER_STEPS_PER_MENU_ITEM 1
  #define ENCODER_FEEDRATE_DEADZONE 2

#elif ENABLED(ZONESTAR_12864LCD)
  #define DOGLCD
  #define IS_RRD_SC 1
  #define U8GLIB_ST7920

#elif ENABLED(ZONESTAR_12864OLED)
  #define IS_RRD_SC 1
  #define U8GLIB_SH1106

#elif ENABLED(ZONESTAR_12864OLED_SSD1306)
  #define IS_RRD_SC 1
  #define IS_U8GLIB_SSD1306

#elif ENABLED(RADDS_DISPLAY)
  #define IS_ULTIPANEL 1
  #define ENCODER_PULSES_PER_STEP 2

#elif ANY(miniVIKI, VIKI2, ELB_FULL_GRAPHIC_CONTROLLER, AZSMZ_12864)

  #define IS_ULTRA_LCD
  #define DOGLCD
  #define IS_ULTIPANEL 1

  #if ENABLED(miniVIKI)
    #define U8GLIB_ST7565_64128N
  #elif ENABLED(VIKI2)
    #define U8GLIB_ST7565_64128N
  #elif ENABLED(ELB_FULL_GRAPHIC_CONTROLLER)
    #define U8GLIB_LM6059_AF
  #elif ENABLED(AZSMZ_12864)
    #define U8GLIB_ST7565_64128N
  #endif

#elif ENABLED(OLED_PANEL_TINYBOY2)

  #define IS_U8GLIB_SSD1306
  #define IS_ULTIPANEL 1

#elif ENABLED(RA_CONTROL_PANEL)

  #define LCD_I2C_TYPE_PCA8574
  #define LCD_I2C_ADDRESS 0x27   // I2C Address of the port expander
  #define IS_ULTIPANEL 1

#elif ENABLED(REPRAPWORLD_GRAPHICAL_LCD)

  #define DOGLCD
  #define U8GLIB_ST7920
  #define IS_ULTIPANEL 1

#elif ENABLED(MKS_12864OLED)

  #define IS_RRD_SC 1
  #define U8GLIB_SH1106

#elif ENABLED(MKS_12864OLED_SSD1306)

  #define IS_RRD_SC 1
  #define IS_U8GLIB_SSD1306

#elif ENABLED(FYSETC_242_OLED_12864)

  #define IS_RRD_SC 1
  #define U8GLIB_SH1106

  #define LED_CONTROL_MENU
  #define NEOPIXEL_LED
  #undef NEOPIXEL_TYPE
  #define NEOPIXEL_TYPE       NEO_RGB
  #if NEOPIXEL_PIXELS < 3
    #undef NEOPIXELS_PIXELS
    #define NEOPIXEL_PIXELS     3
  #endif
  #ifndef NEOPIXEL_BRIGHTNESS
    #define NEOPIXEL_BRIGHTNESS 127
  #endif

  #if ENABLED(PSU_CONTROL)
    #define LED_BACKLIGHT_TIMEOUT 10000
  #endif

#elif ANY(FYSETC_MINI_12864_X_X, FYSETC_MINI_12864_1_2, FYSETC_MINI_12864_2_0, FYSETC_MINI_12864_2_1, FYSETC_GENERIC_12864_1_1)

  #define FYSETC_MINI_12864
  #define DOGLCD
  #define IS_ULTIPANEL 1
  #define LED_COLORS_REDUCE_GREEN
  #if ENABLED(PSU_CONTROL) && EITHER(FYSETC_MINI_12864_2_0, FYSETC_MINI_12864_2_1)
    #define LED_BACKLIGHT_TIMEOUT 10000
  #endif

  // Require LED backlighting enabled
  #if EITHER(FYSETC_MINI_12864_1_2, FYSETC_MINI_12864_2_0)
    #define RGB_LED
  #elif ENABLED(FYSETC_MINI_12864_2_1)
    #define LED_CONTROL_MENU
    #define NEOPIXEL_LED
    #undef NEOPIXEL_TYPE
    #define NEOPIXEL_TYPE       NEO_RGB
    #if NEOPIXEL_PIXELS < 3
      #undef NEOPIXELS_PIXELS
      #define NEOPIXEL_PIXELS     3
    #endif
    #ifndef NEOPIXEL_BRIGHTNESS
      #define NEOPIXEL_BRIGHTNESS 127
    #endif
    //#define NEOPIXEL_STARTUP_TEST
  #endif

#elif ENABLED(ULTI_CONTROLLER)

  #define IS_ULTIPANEL 1
  #define U8GLIB_SSD1309
  #define LCD_RESET_PIN LCD_PINS_D6 //  This controller need a reset pin
  #define ENCODER_PULSES_PER_STEP 2
  #define ENCODER_STEPS_PER_MENU_ITEM 2

#elif ENABLED(MAKEBOARD_MINI_2_LINE_DISPLAY_1602)

  #define IS_RRD_SC 1
  #define LCD_WIDTH 16
  #define LCD_HEIGHT 2

<<<<<<< HEAD
=======
#elif EITHER(TFTGLCD_PANEL_SPI, TFTGLCD_PANEL_I2C)

  #define IS_TFTGLCD_PANEL 1
  #define IS_ULTIPANEL 1                    // Note that IS_ULTIPANEL leads to HAS_WIRED_LCD

  #if ENABLED(SDSUPPORT) && DISABLED(LCD_PROGRESS_BAR)
    #define LCD_PROGRESS_BAR
  #endif
  #if ENABLED(TFTGLCD_PANEL_I2C)
    #define LCD_I2C_ADDRESS           0x27  // Must be equal to panel's I2C slave addres
  #endif
  #define LCD_USE_I2C_BUZZER                // Enable buzzer on LCD, used for both I2C and SPI buses (LiquidTWI2 not required)
  #define STD_ENCODER_PULSES_PER_STEP 2
  #define STD_ENCODER_STEPS_PER_MENU_ITEM 1
  #define LCD_WIDTH                   20    // 20 or 24 chars in line
  #define LCD_HEIGHT                  10    // Character lines
  #define LCD_CONTRAST_MIN            127
  #define LCD_CONTRAST_MAX            255
  #define DEFAULT_LCD_CONTRAST        250
  #define CONVERT_TO_EXT_ASCII        // Use extended 128-255 symbols from ASCII table.
                                      // At this time present conversion only for cyrillic - bg, ru and uk languages.
                                      // First 7 ASCII symbols in panel font must be replaced with Marlin's special symbols.

#elif ENABLED(CR10_STOCKDISPLAY)

  #define IS_RRD_FG_SC 1
  #define BOARD_ST7920_DELAY_1 DELAY_NS(125)
  #define BOARD_ST7920_DELAY_2 DELAY_NS(125)
  #define BOARD_ST7920_DELAY_3 DELAY_NS(125)

#elif ANY(REPRAP_DISCOUNT_FULL_GRAPHIC_SMART_CONTROLLER, ANET_FULL_GRAPHICS_LCD, BQ_LCD_SMART_CONTROLLER)

  #define IS_RRD_FG_SC 1

#elif ENABLED(REPRAP_DISCOUNT_SMART_CONTROLLER)

  // RepRapDiscount LCD or Graphical LCD with rotary click encoder
  #define IS_RRD_SC 1

>>>>>>> c574bcce
#endif

// ST7920-based graphical displays
#if ANY(IS_RRD_FG_SC, LCD_FOR_MELZI, SILVER_GATE_GLCD_CONTROLLER)
  #define DOGLCD
  #define U8GLIB_ST7920
  #define IS_RRD_SC 1
#endif

// ST7565 / 64128N graphical displays
#if EITHER(MAKRPANEL, MINIPANEL)
  #define IS_ULTIPANEL 1
  #define DOGLCD
  #if ENABLED(MAKRPANEL)
    #define U8GLIB_ST7565_64128N
  #endif
#endif

#if ENABLED(IS_U8GLIB_SSD1306)
  #define U8GLIB_SSD1306
#endif

#if ENABLED(OVERLORD_OLED)
  #define IS_ULTIPANEL 1
  #define U8GLIB_SH1106
  /**
   * PCA9632 for buzzer and LEDs via i2c
   * No auto-inc, red and green leds switched, buzzer
   */
  #define PCA9632
  #define PCA9632_NO_AUTO_INC
  #define PCA9632_GRN         0x00
  #define PCA9632_RED         0x02
  #define PCA9632_BUZZER
  #define PCA9632_BUZZER_DATA { 0x09, 0x02 }

  #define ENCODER_PULSES_PER_STEP     1 // Overlord uses buttons
  #define ENCODER_STEPS_PER_MENU_ITEM 1
#endif

// 128x64 I2C OLED LCDs - SSD1306/SSD1309/SH1106
#if ANY(U8GLIB_SSD1306, U8GLIB_SSD1309, U8GLIB_SH1106)
<<<<<<< HEAD
  #define HAS_SSD1306_OLED_I2C 1
#endif
#if HAS_SSD1306_OLED_I2C
  #define IS_ULTRA_LCD
  #define DOGLCD
#endif

// ST7920-based graphical displays
#if ANY(REPRAP_DISCOUNT_FULL_GRAPHIC_SMART_CONTROLLER, LCD_FOR_MELZI, SILVER_GATE_GLCD_CONTROLLER)
=======
  #define HAS_U8GLIB_I2C_OLED 1
  #define IS_ULTRA_LCD 1
>>>>>>> c574bcce
  #define DOGLCD
#endif

/**
 * SPI Ultipanels
 */

// Basic Ultipanel-like displays
#if ANY(ULTIMAKERCONTROLLER, IS_RRD_SC, G3D_PANEL, RIGIDBOT_PANEL, PANEL_ONE, U8GLIB_SH1106)
  #define IS_ULTIPANEL 1
#endif

// Einstart OLED has Cardinal nav via pins defined in pins_EINSTART-S.h
#if ENABLED(U8GLIB_SH1106_EINSTART)
  #define DOGLCD
  #define IS_ULTIPANEL 1
#endif

// TFT Compatibility
#if ANY(FSMC_GRAPHICAL_TFT, SPI_GRAPHICAL_TFT, TFT_320x240, TFT_480x320, TFT_320x240_SPI, TFT_480x320_SPI, TFT_LVGL_UI_FSMC, TFT_LVGL_UI_SPI)
  #define IS_LEGACY_TFT 1
  #define TFT_GENERIC
  #warning "Don't forget to update your TFT settings in Configuration.h."
#endif

#if ANY(FSMC_GRAPHICAL_TFT, TFT_320x240, TFT_480x320, TFT_LVGL_UI_FSMC)
  #define TFT_INTERFACE_FSMC
#elif ANY(SPI_GRAPHICAL_TFT, TFT_320x240_SPI, TFT_480x320_SPI, TFT_LVGL_UI_SPI)
  #define TFT_INTERFACE_SPI
#endif

#if EITHER(FSMC_GRAPHICAL_TFT, SPI_GRAPHICAL_TFT)
  #define TFT_CLASSIC_UI
#elif ANY(TFT_320x240, TFT_480x320, TFT_320x240_SPI, TFT_480x320_SPI)
  #define TFT_COLOR_UI
#elif EITHER(TFT_LVGL_UI_FSMC, TFT_LVGL_UI_SPI)
  #define TFT_LVGL_UI
#endif

// FSMC/SPI TFT Panels (LVGL)
#if ENABLED(TFT_LVGL_UI)
  #define HAS_TFT_LVGL_UI 1
#endif

// FSMC/SPI TFT Panels
#if ENABLED(TFT_CLASSIC_UI)
  #define TFT_SCALED_DOGLCD 1
#endif

#if TFT_SCALED_DOGLCD
  #define DOGLCD
  #define IS_ULTIPANEL 1
  #define DELAYED_BACKLIGHT_INIT
#elif HAS_TFT_LVGL_UI
  #define DELAYED_BACKLIGHT_INIT
#endif

// Color UI
#if ENABLED(TFT_COLOR_UI)
  #define HAS_GRAPHICAL_TFT 1
  #define IS_ULTIPANEL 1
#endif

/**
 * I2C Panels
 */

#if EITHER(LCD_SAINSMART_I2C_1602, LCD_SAINSMART_I2C_2004)

  #define LCD_I2C_TYPE_PCF8575
  #define LCD_I2C_ADDRESS 0x27   // I2C Address of the port expander

  #if ENABLED(LCD_SAINSMART_I2C_2004)
    #define LCD_WIDTH 20
    #define LCD_HEIGHT 4
  #endif

#elif ENABLED(LCD_I2C_PANELOLU2)

  // PANELOLU2 LCD with status LEDs, separate encoder and click inputs

  #define LCD_I2C_TYPE_MCP23017
  #define LCD_I2C_ADDRESS 0x20 // I2C Address of the port expander
  #define LCD_USE_I2C_BUZZER   // Enable buzzer on LCD (optional)
  #define IS_ULTIPANEL 1

#elif ENABLED(LCD_I2C_VIKI)

  /**
   * Panucatt VIKI LCD with status LEDs, integrated click & L/R/U/P buttons, separate encoder inputs
   *
   * This uses the LiquidTWI2 library v1.2.3 or later ( https://github.com/lincomatic/LiquidTWI2 )
   * Make sure the LiquidTWI2 directory is placed in the Arduino or Sketchbook libraries subdirectory.
   * Note: The pause/stop/resume LCD button pin should be connected to the Arduino
   *       BTN_ENC pin (or set BTN_ENC to -1 if not used)
   */
  #define LCD_I2C_TYPE_MCP23017
  #define LCD_I2C_ADDRESS 0x20 // I2C Address of the port expander
  #define LCD_USE_I2C_BUZZER   // Enable buzzer on LCD (requires LiquidTWI2 v1.2.3 or later)
  #define IS_ULTIPANEL 1

  #define ENCODER_FEEDRATE_DEADZONE 4

  #define STD_ENCODER_PULSES_PER_STEP 1
  #define STD_ENCODER_STEPS_PER_MENU_ITEM 2

#elif ENABLED(G3D_PANEL)

  #define STD_ENCODER_PULSES_PER_STEP 2
  #define STD_ENCODER_STEPS_PER_MENU_ITEM 1

#elif ANY(IS_RRD_SC, miniVIKI, VIKI2, ELB_FULL_GRAPHIC_CONTROLLER, AZSMZ_12864, OLED_PANEL_TINYBOY2, BQ_LCD_SMART_CONTROLLER, LCD_I2C_PANELOLU2)

  #define STD_ENCODER_PULSES_PER_STEP 4
  #define STD_ENCODER_STEPS_PER_MENU_ITEM 1

#endif

#ifndef STD_ENCODER_PULSES_PER_STEP
  #if ENABLED(TOUCH_SCREEN)
    #define STD_ENCODER_PULSES_PER_STEP 2
  #else
    #define STD_ENCODER_PULSES_PER_STEP 5
  #endif
#endif
#ifndef STD_ENCODER_STEPS_PER_MENU_ITEM
  #define STD_ENCODER_STEPS_PER_MENU_ITEM 1
#endif
#ifndef ENCODER_PULSES_PER_STEP
  #define ENCODER_PULSES_PER_STEP STD_ENCODER_PULSES_PER_STEP
#endif
#ifndef ENCODER_STEPS_PER_MENU_ITEM
  #define ENCODER_STEPS_PER_MENU_ITEM STD_ENCODER_STEPS_PER_MENU_ITEM
#endif
#ifndef ENCODER_FEEDRATE_DEADZONE
  #define ENCODER_FEEDRATE_DEADZONE 6
#endif

// Shift register panels
// ---------------------
// 2 wire Non-latching LCD SR from:
// https://bitbucket.org/fmalpartida/new-liquidcrystal/wiki/schematics#!shiftregister-connection
#if ENABLED(FF_INTERFACEBOARD)
  #define SR_LCD_3W_NL    // Non latching 3 wire shift register
  #define IS_ULTIPANEL 1
#elif ENABLED(SAV_3DLCD)
  #define SR_LCD_2W_NL    // Non latching 2 wire shift register
  #define IS_ULTIPANEL 1
#elif ENABLED(ULTIPANEL)
  #define IS_ULTIPANEL 1
#endif

<<<<<<< HEAD
#if ENABLED(IS_ULTIPANEL)
  #define ULTIPANEL
#endif
#if ENABLED(ULTIPANEL)
  #define IS_ULTRA_LCD
  #define NEWPANEL
#endif

#if ENABLED(IS_ULTRA_LCD)
  #define ULTRA_LCD
=======
#if EITHER(IS_ULTIPANEL, ULTRA_LCD)
  #define IS_ULTRA_LCD 1
>>>>>>> c574bcce
#endif

#if EITHER(IS_ULTIPANEL, REPRAPWORLD_KEYPAD)
  #define IS_NEWPANEL 1
#endif

#if EITHER(ZONESTAR_LCD, REPRAPWORLD_KEYPAD)
  #define IS_RRW_KEYPAD 1
  #ifndef REPRAPWORLD_KEYPAD_MOVE_STEP
    #define REPRAPWORLD_KEYPAD_MOVE_STEP 1.0
  #endif
#endif

// Aliases for LCD features
#if ANY(DGUS_LCD_UI_ORIGIN, DGUS_LCD_UI_FYSETC, DGUS_LCD_UI_HIPRECY)
  #define HAS_DGUS_LCD 1
#endif

// Extensible UI serial touch screens. (See src/lcd/extui)
#if ANY(HAS_DGUS_LCD, MALYAN_LCD, TOUCH_UI_FTDI_EVE, ANYCUBIC_LCD_I3MEGA, ANYCUBIC_LCD_CHIRON)
  #define IS_EXTUI 1
  #define EXTENSIBLE_UI
#endif

// Aliases for LCD features
#if EITHER(IS_ULTRA_LCD, EXTENSIBLE_UI)
  #define HAS_DISPLAY 1
#endif

<<<<<<< HEAD
#if ENABLED(ULTRA_LCD)
  #define HAS_SPI_LCD 1
=======
#if IS_ULTRA_LCD
  #define HAS_WIRED_LCD 1
>>>>>>> c574bcce
  #if ENABLED(DOGLCD)
    #define HAS_GRAPHICAL_LCD 1
  #elif DISABLED(HAS_GRAPHICAL_TFT)
    #define HAS_CHARACTER_LCD 1
  #endif
#endif

#if IS_ULTIPANEL && DISABLED(NO_LCD_MENUS)
  #define HAS_LCD_MENU 1
#endif

#if HAS_GRAPHICAL_LCD
  #ifndef LCD_PIXEL_WIDTH
    #define LCD_PIXEL_WIDTH 128
  #endif
  #ifndef LCD_PIXEL_HEIGHT
    #define LCD_PIXEL_HEIGHT 64
  #endif
#endif

/**
 * Extruders have some combination of stepper motors and hotends
 * so we separate these concepts into the defines:
 *
 *  EXTRUDERS    - Number of Selectable Tools
 *  HOTENDS      - Number of hotends, whether connected or separate
 *  E_STEPPERS   - Number of actual E stepper motors
 *  E_MANUAL     - Number of E steppers for LCD move options
 *
 */

#if EXTRUDERS == 0
  #undef EXTRUDERS
  #define EXTRUDERS 0
  #undef SINGLENOZZLE
  #undef SWITCHING_EXTRUDER
  #undef SWITCHING_NOZZLE
  #undef MIXING_EXTRUDER
  #undef MK2_MULTIPLEXER
  #undef PRUSA_MMU2
  #undef HOTEND_IDLE_TIMEOUT
#endif

#if ENABLED(SWITCHING_EXTRUDER)   // One stepper for every two EXTRUDERS
  #if EXTRUDERS > 4
    #define E_STEPPERS    3
  #elif EXTRUDERS > 2
    #define E_STEPPERS    2
  #else
    #define E_STEPPERS    1
  #endif
  #if DISABLED(SWITCHING_NOZZLE)
    #define HOTENDS       E_STEPPERS
  #endif
#elif ENABLED(MIXING_EXTRUDER)
  #define E_STEPPERS      MIXING_STEPPERS
  #define E_MANUAL        1
  #if MIXING_STEPPERS == 2
    #define HAS_DUAL_MIXING 1
  #endif
#elif ENABLED(SWITCHING_TOOLHEAD)
  #define E_STEPPERS      EXTRUDERS
  #define E_MANUAL        EXTRUDERS
#elif ENABLED(PRUSA_MMU2)
  #define E_STEPPERS 1
#endif

// No inactive extruders with MK2_MULTIPLEXER or SWITCHING_NOZZLE
#if EITHER(MK2_MULTIPLEXER, SWITCHING_NOZZLE)
  #undef DISABLE_INACTIVE_EXTRUDER
#endif

// Průša MK2 Multiplexer and MMU 2.0 force SINGLENOZZLE
#if EITHER(MK2_MULTIPLEXER, PRUSA_MMU2)
  #define SINGLENOZZLE
#endif

#if EITHER(SINGLENOZZLE, MIXING_EXTRUDER)         // One hotend, one thermistor, no XY offset
  #undef HOTENDS
  #define HOTENDS       1
  #undef HOTEND_OFFSET_X
  #undef HOTEND_OFFSET_Y
#endif

#ifndef HOTENDS
  #define HOTENDS EXTRUDERS
#endif
#ifndef E_STEPPERS
  #define E_STEPPERS EXTRUDERS
#endif
#ifndef E_MANUAL
  #define E_MANUAL EXTRUDERS
#endif

#if HOTENDS
  #define HAS_HOTEND 1
  #ifndef HOTEND_OVERSHOOT
    #define HOTEND_OVERSHOOT 15
  #endif
  #if HOTENDS > 1
    #define HAS_MULTI_HOTEND 1
    #define HAS_HOTEND_OFFSET 1
  #endif
#else
  #undef PID_PARAMS_PER_HOTEND
#endif

// Helper macros for extruder and hotend arrays
#define HOTEND_LOOP() for (int8_t e = 0; e < HOTENDS; e++)
#define ARRAY_BY_EXTRUDERS(V...) ARRAY_N(EXTRUDERS, V)
#define ARRAY_BY_EXTRUDERS1(v1) ARRAY_BY_EXTRUDERS(v1, v1, v1, v1, v1, v1, v1, v1)
#define ARRAY_BY_HOTENDS(V...) ARRAY_N(HOTENDS, V)
#define ARRAY_BY_HOTENDS1(v1) ARRAY_BY_HOTENDS(v1, v1, v1, v1, v1, v1, v1, v1)

#if ENABLED(SWITCHING_EXTRUDER) && (DISABLED(SWITCHING_NOZZLE) || SWITCHING_EXTRUDER_SERVO_NR != SWITCHING_NOZZLE_SERVO_NR)
  #define DO_SWITCH_EXTRUDER 1
#endif

/**
 * Default hotend offsets, if not defined
 */
#if HAS_HOTEND_OFFSET
  #ifndef HOTEND_OFFSET_X
    #define HOTEND_OFFSET_X { 0 } // X offsets for each extruder
  #endif
  #ifndef HOTEND_OFFSET_Y
    #define HOTEND_OFFSET_Y { 0 } // Y offsets for each extruder
  #endif
  #ifndef HOTEND_OFFSET_Z
    #define HOTEND_OFFSET_Z { 0 } // Z offsets for each extruder
  #endif
#endif

/**
 * DISTINCT_E_FACTORS affects how some E factors are accessed
 */
#if ENABLED(DISTINCT_E_FACTORS) && E_STEPPERS > 1
  #define DISTINCT_E E_STEPPERS
  #define XYZE_N (XYZ + E_STEPPERS)
  #define E_INDEX_N(E) (E)
  #define E_AXIS_N(E) AxisEnum(E_AXIS + E)
  #define UNUSED_E(E) NOOP
#else
  #undef DISTINCT_E_FACTORS
  #define DISTINCT_E 1
  #define XYZE_N XYZE
  #define E_INDEX_N(E) 0
  #define E_AXIS_N(E) E_AXIS
  #define UNUSED_E(E) UNUSED(E)
#endif

#if ENABLED(DWIN_CREALITY_LCD)
  #define SERIAL_CATCHALL 0
#endif

// Pressure sensor with a BLTouch-like interface
#if ENABLED(CREALITY_TOUCH)
  #define BLTOUCH
#endif

/**
 * The BLTouch Probe emulates a servo probe
 * and uses "special" angles for its state.
 */
#if ENABLED(BLTOUCH)
  #ifndef Z_PROBE_SERVO_NR
    #define Z_PROBE_SERVO_NR 0
  #endif
  #undef DEACTIVATE_SERVOS_AFTER_MOVE

  // Always disable probe pin inverting for BLTouch
  #undef Z_MIN_PROBE_ENDSTOP_INVERTING
  #define Z_MIN_PROBE_ENDSTOP_INVERTING false
  #if ENABLED(Z_MIN_PROBE_USES_Z_MIN_ENDSTOP_PIN)
    #undef Z_MIN_ENDSTOP_INVERTING
    #define Z_MIN_ENDSTOP_INVERTING false
  #endif
#endif

/**
 * Set a flag for a servo probe (or BLTouch)
 */
#ifdef Z_PROBE_SERVO_NR
  #define HAS_Z_SERVO_PROBE 1
#endif
#if ANY(HAS_Z_SERVO_PROBE, SWITCHING_EXTRUDER, SWITCHING_NOZZLE)
  #define HAS_SERVO_ANGLES 1
#endif
#if !HAS_SERVO_ANGLES
  #undef EDITABLE_SERVO_ANGLES
#endif

/**
 * Set flags for enabled probes
 */
#if ANY(HAS_Z_SERVO_PROBE, FIX_MOUNTED_PROBE, NOZZLE_AS_PROBE, TOUCH_MI_PROBE, Z_PROBE_ALLEN_KEY, Z_PROBE_SLED, SOLENOID_PROBE, SENSORLESS_PROBING, RACK_AND_PINION_PROBE)
  #define HAS_BED_PROBE 1
#endif

#if EITHER(MESH_BED_LEVELING, AUTO_BED_LEVELING_UBL)
  #undef PROBE_MANUALLY
#endif

#if ANY(HAS_BED_PROBE, PROBE_MANUALLY, MESH_BED_LEVELING)
  #define PROBE_SELECTED 1
#endif

#if HAS_BED_PROBE
  #if DISABLED(NOZZLE_AS_PROBE)
    #define HAS_PROBE_XY_OFFSET 1
  #endif
  #if DISABLED(Z_MIN_PROBE_USES_Z_MIN_ENDSTOP_PIN)
    #define HAS_CUSTOM_PROBE_PIN 1
  #endif
  #if Z_HOME_DIR < 0 && (!HAS_CUSTOM_PROBE_PIN || ENABLED(USE_PROBE_FOR_Z_HOMING))
    #define HOMING_Z_WITH_PROBE 1
  #endif
  #ifndef Z_PROBE_LOW_POINT
    #define Z_PROBE_LOW_POINT -5
  #endif
  #if ENABLED(Z_PROBE_ALLEN_KEY)
    #define PROBE_TRIGGERED_WHEN_STOWED_TEST 1 // Extra test for Allen Key Probe
  #endif
  #if MULTIPLE_PROBING > 1
    #if EXTRA_PROBING > 0
      #define TOTAL_PROBING (MULTIPLE_PROBING + EXTRA_PROBING)
    #else
      #define TOTAL_PROBING MULTIPLE_PROBING
    #endif
  #endif
#else
  // Clear probe pin settings when no probe is selected
  #undef Z_MIN_PROBE_USES_Z_MIN_ENDSTOP_PIN
#endif

/**
 * Set granular options based on the specific type of leveling
 */
#if ENABLED(AUTO_BED_LEVELING_UBL)
  #undef LCD_BED_LEVELING
  #if ENABLED(DELTA)
    #define UBL_SEGMENTED 1
  #endif
#endif
#if EITHER(AUTO_BED_LEVELING_LINEAR, AUTO_BED_LEVELING_3POINT)
  #define ABL_PLANAR 1
#endif
#if EITHER(AUTO_BED_LEVELING_LINEAR, AUTO_BED_LEVELING_BILINEAR)
  #define ABL_GRID 1
#endif
#if ANY(AUTO_BED_LEVELING_LINEAR, AUTO_BED_LEVELING_BILINEAR, AUTO_BED_LEVELING_3POINT)
  #define HAS_ABL_NOT_UBL 1
#endif
#if ANY(AUTO_BED_LEVELING_BILINEAR, AUTO_BED_LEVELING_UBL, MESH_BED_LEVELING)
  #define HAS_MESH 1
#endif
#if EITHER(AUTO_BED_LEVELING_UBL, AUTO_BED_LEVELING_3POINT)
  #define NEEDS_THREE_PROBE_POINTS 1
#endif
#if EITHER(HAS_ABL_NOT_UBL, AUTO_BED_LEVELING_UBL)
  #define HAS_ABL_OR_UBL 1
  #if DISABLED(PROBE_MANUALLY)
    #define HAS_AUTOLEVEL 1
  #endif
#endif
#if EITHER(HAS_ABL_OR_UBL, MESH_BED_LEVELING)
  #define HAS_LEVELING 1
  #if DISABLED(AUTO_BED_LEVELING_UBL)
    #define PLANNER_LEVELING 1
  #endif
#endif
#if EITHER(HAS_ABL_OR_UBL, Z_MIN_PROBE_REPEATABILITY_TEST)
  #define HAS_PROBING_PROCEDURE 1
#endif
#if !HAS_LEVELING
  #undef PROBE_MANUALLY
  #undef RESTORE_LEVELING_AFTER_G28
#endif

#ifdef GRID_MAX_POINTS_X
  #define GRID_MAX_POINTS ((GRID_MAX_POINTS_X) * (GRID_MAX_POINTS_Y))
  #define GRID_LOOP(A,B) LOOP_L_N(A, GRID_MAX_POINTS_X) LOOP_L_N(B, GRID_MAX_POINTS_Y)
#endif

// Slim menu optimizations
#if ENABLED(SLIM_LCD_MENUS)
  #define BOOT_MARLIN_LOGO_SMALL
#endif

// This flag indicates some kind of jerk storage is needed
#if EITHER(CLASSIC_JERK, IS_KINEMATIC)
  #define HAS_CLASSIC_JERK 1
#endif

#if DISABLED(CLASSIC_JERK)
  #define HAS_JUNCTION_DEVIATION 1
#endif

// E jerk exists with JD disabled (of course) but also when Linear Advance is disabled on Delta/SCARA
#if ENABLED(CLASSIC_JERK) || (IS_KINEMATIC && DISABLED(LIN_ADVANCE))
  #define HAS_CLASSIC_E_JERK 1
#endif

#if SERIAL_PORT == -1 || SERIAL_PORT_2 == -1
  #define HAS_USB_SERIAL 1
#endif
#if SERIAL_PORT_2 == -2
  #define HAS_ETHERNET 1
#endif

// Fallback Stepper Driver types that don't depend on Configuration_adv.h
#ifndef X_DRIVER_TYPE
  #define X_DRIVER_TYPE  A4988
#endif
#ifndef X2_DRIVER_TYPE
  #define X2_DRIVER_TYPE A4988
#endif
#ifndef Y_DRIVER_TYPE
  #define Y_DRIVER_TYPE  A4988
#endif
#ifndef Y2_DRIVER_TYPE
  #define Y2_DRIVER_TYPE A4988
#endif
#ifndef Z_DRIVER_TYPE
  #define Z_DRIVER_TYPE  A4988
#endif
#ifndef Z2_DRIVER_TYPE
  #define Z2_DRIVER_TYPE A4988
#endif
#ifndef Z3_DRIVER_TYPE
  #define Z3_DRIVER_TYPE A4988
#endif
#ifndef Z4_DRIVER_TYPE
  #define Z4_DRIVER_TYPE A4988
#endif
#if E_STEPPERS <= 0
  #undef E0_DRIVER_TYPE
#elif !defined(E0_DRIVER_TYPE)
  #define E0_DRIVER_TYPE A4988
#endif
#if E_STEPPERS <= 1
  #undef E1_DRIVER_TYPE
#elif !defined(E1_DRIVER_TYPE)
  #define E1_DRIVER_TYPE A4988
#endif
#if E_STEPPERS <= 2
  #undef E2_DRIVER_TYPE
#elif !defined(E2_DRIVER_TYPE)
  #define E2_DRIVER_TYPE A4988
#endif
#if E_STEPPERS <= 3
  #undef E3_DRIVER_TYPE
#elif !defined(E3_DRIVER_TYPE)
  #define E3_DRIVER_TYPE A4988
#endif
#if E_STEPPERS <= 4
  #undef E4_DRIVER_TYPE
#elif !defined(E4_DRIVER_TYPE)
  #define E4_DRIVER_TYPE A4988
#endif
#if E_STEPPERS <= 5
  #undef E5_DRIVER_TYPE
#elif !defined(E5_DRIVER_TYPE)
  #define E5_DRIVER_TYPE A4988
#endif
#if E_STEPPERS <= 6
  #undef E6_DRIVER_TYPE
#elif !defined(E6_DRIVER_TYPE)
  #define E6_DRIVER_TYPE A4988
#endif
#if E_STEPPERS <= 7
  #undef E7_DRIVER_TYPE
#elif !defined(E7_DRIVER_TYPE)
  #define E7_DRIVER_TYPE A4988
#endif

// Fallback axis inverting
#ifndef INVERT_X_DIR
  #define INVERT_X_DIR false
#endif
#ifndef INVERT_Y_DIR
  #define INVERT_Y_DIR false
#endif
#ifndef INVERT_Z_DIR
  #define INVERT_Z_DIR false
#endif
#ifndef INVERT_E_DIR
  #define INVERT_E_DIR false
#endif

// Fallback SPI Speed
#ifndef SPI_SPEED
  #define SPI_SPEED SPI_FULL_SPEED
#endif

/**
 * This setting is also used by M109 when trying to calculate
 * a ballpark safe margin to prevent wait-forever situation.
 */
#ifndef EXTRUDE_MINTEMP
  #define EXTRUDE_MINTEMP 170
#endif

<<<<<<< HEAD
// This flag indicates if Neopixel pins are shared or separated
#if EITHER(MULTIPLE_NEOPIXEL_TYPES, NEOPIXEL2_INSERIES)
  #define CONJOINED_NEOPIXEL 1
=======
/**
 * TFT Displays
 *
 * Configure parameters for TFT displays:
 *  - TFT_DEFAULT_ORIENTATION
 *  - TFT_DRIVER
 *  - TFT_WIDTH
 *  - TFT_HEIGHT
 *  - TFT_INTERFACE_(SPI|FSMC)
 *  - TFT_COLOR
 *  - GRAPHICAL_TFT_UPSCALE
 */
#if ENABLED(MKS_TS35_V2_0)
  // Most common: ST7796
  #define TFT_DEFAULT_ORIENTATION (TFT_EXCHANGE_XY)
  #define TFT_RES_480x320
  #define TFT_INTERFACE_SPI
#elif ENABLED(MKS_ROBIN_TFT24)
  // Most common: ST7789
  #define TFT_DEFAULT_ORIENTATION (TFT_EXCHANGE_XY | TFT_INVERT_Y)
  #define TFT_RES_320x240
  #define TFT_INTERFACE_FSMC
#elif ENABLED(MKS_ROBIN_TFT28)
  // Most common: ST7789
  #define TFT_DEFAULT_ORIENTATION (TFT_EXCHANGE_XY | TFT_INVERT_Y)
  #define TFT_RES_320x240
  #define TFT_INTERFACE_FSMC
#elif ENABLED(MKS_ROBIN_TFT32)
  // Most common: ST7789
  #define TFT_DEFAULT_ORIENTATION (TFT_EXCHANGE_XY | TFT_INVERT_Y)
  #define TFT_RES_320x240
  #define TFT_INTERFACE_FSMC
#elif ENABLED(MKS_ROBIN_TFT35)
  // Most common: ILI9488
  #define TFT_DEFAULT_ORIENTATION (TFT_EXCHANGE_XY | TFT_INVERT_X | TFT_INVERT_Y)
  #define TFT_RES_480x320
  #define TFT_INTERFACE_FSMC
#elif ENABLED(MKS_ROBIN_TFT43)
  #define TFT_DEFAULT_ORIENTATION 0
  #define TFT_DRIVER SSD1963
  #define TFT_RES_480x272
  #define TFT_INTERFACE_FSMC
#elif ENABLED(MKS_ROBIN_TFT_V1_1R)
  // ILI9328 or R61505
  #define TFT_DEFAULT_ORIENTATION (TFT_EXCHANGE_XY | TFT_INVERT_X | TFT_INVERT_Y)
  #define TFT_RES_320x240
  #define TFT_INTERFACE_FSMC
#elif EITHER(TFT_TRONXY_X5SA, ANYCUBIC_TFT35)
  #define TFT_DEFAULT_ORIENTATION (TFT_EXCHANGE_XY | TFT_INVERT_X | TFT_INVERT_Y)
  #define TFT_DRIVER ILI9488
  #define TFT_RES_480x320
  #define TFT_INTERFACE_FSMC
#elif ENABLED(LONGER_LK_TFT28)
  #define TFT_DEFAULT_ORIENTATION (TFT_EXCHANGE_XY | TFT_INVERT_X | TFT_INVERT_Y)
  #define TFT_RES_320x240
  #define TFT_INTERFACE_FSMC
#elif ENABLED(TFT_GENERIC)
  #define TFT_DEFAULT_ORIENTATION (TFT_EXCHANGE_XY | TFT_INVERT_X | TFT_INVERT_Y)
  #if NONE(TFT_RES_320x240, TFT_RES_480x272, TFT_RES_480x320)
    #define TFT_RES_320x240
  #endif
  #if NONE(TFT_INTERFACE_FSMC, TFT_INTERFACE_SPI)
    #define TFT_INTERFACE_SPI
  #endif
#endif

#if ENABLED(TFT_RES_320x240)
  #define TFT_WIDTH  320
  #define TFT_HEIGHT 240
  #define GRAPHICAL_TFT_UPSCALE 2
#elif ENABLED(TFT_RES_480x272)
  #define TFT_WIDTH  480
  #define TFT_HEIGHT 272
  #define GRAPHICAL_TFT_UPSCALE 2
#elif ENABLED(TFT_RES_480x320)
  #define TFT_WIDTH  480
  #define TFT_HEIGHT 320
  #define GRAPHICAL_TFT_UPSCALE 3
#endif

// FSMC/SPI TFT Panels using standard HAL/tft/tft_(fsmc|spi).h
#if ENABLED(TFT_INTERFACE_FSMC)
  #define HAS_FSMC_TFT 1
  #if TFT_SCALED_DOGLCD
    #define HAS_FSMC_GRAPHICAL_TFT 1
  #elif HAS_TFT_LVGL_UI
    #define HAS_TFT_LVGL_UI_FSMC 1
  #endif
#elif ENABLED(TFT_INTERFACE_SPI)
  #define HAS_SPI_TFT 1
  #if TFT_SCALED_DOGLCD
    #define HAS_SPI_GRAPHICAL_TFT 1
  #elif HAS_TFT_LVGL_UI
    #define HAS_TFT_LVGL_UI_SPI 1
  #endif
#endif

#if ENABLED(TFT_COLOR_UI) && TFT_HEIGHT == 240
  #if ENABLED(TFT_INTERFACE_SPI)
    #define TFT_320x240_SPI
  #elif ENABLED(TFT_INTERFACE_FSMC)
    #define TFT_320x240
  #endif
#elif ENABLED(TFT_COLOR_UI) && TFT_HEIGHT == 320
  #if ENABLED(TFT_INTERFACE_SPI)
    #define TFT_480x320_SPI
  #elif ENABLED(TFT_INTERFACE_FSMC)
    #define TFT_480x320
  #endif
#endif

// Fewer lines with touch buttons on-screen
#if EITHER(TFT_320x240, TFT_320x240_SPI)
  #define HAS_UI_320x240 1
  #define LCD_HEIGHT TERN(TOUCH_SCREEN, 6, 7)
#elif EITHER(TFT_480x320, TFT_480x320_SPI)
  #define HAS_UI_480x320 1
  #define LCD_HEIGHT TERN(TOUCH_SCREEN, 6, 7)
#endif

// This emulated DOGM has 'touch/xpt2046', not 'tft/xpt2046'
#if ENABLED(TOUCH_SCREEN) && !HAS_GRAPHICAL_TFT
  #undef TOUCH_SCREEN
  #undef TOUCH_SCREEN_CALIBRATION
  #if !HAS_TFT_LVGL_UI
    #define HAS_TOUCH_XPT2046 1
  #endif
>>>>>>> c574bcce
#endif<|MERGE_RESOLUTION|>--- conflicted
+++ resolved
@@ -26,6 +26,7 @@
  * Conditionals that need to be set before Configuration_adv.h or pins.h
  */
 
+// Kinematics
 #if ENABLED(MORGAN_SCARA)
   #define IS_SCARA 1
   #define IS_KINEMATIC 1
@@ -35,12 +36,11 @@
   #define IS_CARTESIAN 1
 #endif
 
+// MKS_LCD12864 is a variant of MKS_MINI_12864
 #if ENABLED(MKS_LCD12864)
   #define MKS_MINI_12864
 #endif
 
-<<<<<<< HEAD
-=======
 /**
  * General Flags that may be set below by specific LCDs
  *
@@ -56,7 +56,6 @@
  *  U8GLIB_ST7565_64128N  : ST7565 128x64 LCD with SPI interface via U8GLib
  *  U8GLIB_LM6059_AF      : LM6059 with Hardware SPI via U8GLib
  */
->>>>>>> c574bcce
 #if EITHER(MKS_MINI_12864, ENDER2_STOCKDISPLAY)
 
   #define MINIPANEL
@@ -66,14 +65,11 @@
   #define DOGLCD
   #define IS_ULTIPANEL 1
 
-<<<<<<< HEAD
-=======
 #elif EITHER(DWIN_MARLINUI_PORTRAIT, DWIN_MARLINUI_LANDSCAPE)
 
   #define IS_DWIN_MARLINUI 1
   #define IS_ULTIPANEL 1
 
->>>>>>> c574bcce
 #elif ENABLED(ZONESTAR_LCD)
 
   #define HAS_ADC_BUTTONS 1
@@ -106,7 +102,6 @@
 
 #elif ANY(miniVIKI, VIKI2, ELB_FULL_GRAPHIC_CONTROLLER, AZSMZ_12864)
 
-  #define IS_ULTRA_LCD
   #define DOGLCD
   #define IS_ULTIPANEL 1
 
@@ -210,8 +205,6 @@
   #define LCD_WIDTH 16
   #define LCD_HEIGHT 2
 
-<<<<<<< HEAD
-=======
 #elif EITHER(TFTGLCD_PANEL_SPI, TFTGLCD_PANEL_I2C)
 
   #define IS_TFTGLCD_PANEL 1
@@ -251,7 +244,6 @@
   // RepRapDiscount LCD or Graphical LCD with rotary click encoder
   #define IS_RRD_SC 1
 
->>>>>>> c574bcce
 #endif
 
 // ST7920-based graphical displays
@@ -294,20 +286,8 @@
 
 // 128x64 I2C OLED LCDs - SSD1306/SSD1309/SH1106
 #if ANY(U8GLIB_SSD1306, U8GLIB_SSD1309, U8GLIB_SH1106)
-<<<<<<< HEAD
-  #define HAS_SSD1306_OLED_I2C 1
-#endif
-#if HAS_SSD1306_OLED_I2C
-  #define IS_ULTRA_LCD
-  #define DOGLCD
-#endif
-
-// ST7920-based graphical displays
-#if ANY(REPRAP_DISCOUNT_FULL_GRAPHIC_SMART_CONTROLLER, LCD_FOR_MELZI, SILVER_GATE_GLCD_CONTROLLER)
-=======
   #define HAS_U8GLIB_I2C_OLED 1
   #define IS_ULTRA_LCD 1
->>>>>>> c574bcce
   #define DOGLCD
 #endif
 
@@ -460,21 +440,8 @@
   #define IS_ULTIPANEL 1
 #endif
 
-<<<<<<< HEAD
-#if ENABLED(IS_ULTIPANEL)
-  #define ULTIPANEL
-#endif
-#if ENABLED(ULTIPANEL)
-  #define IS_ULTRA_LCD
-  #define NEWPANEL
-#endif
-
-#if ENABLED(IS_ULTRA_LCD)
-  #define ULTRA_LCD
-=======
 #if EITHER(IS_ULTIPANEL, ULTRA_LCD)
   #define IS_ULTRA_LCD 1
->>>>>>> c574bcce
 #endif
 
 #if EITHER(IS_ULTIPANEL, REPRAPWORLD_KEYPAD)
@@ -504,17 +471,14 @@
   #define HAS_DISPLAY 1
 #endif
 
-<<<<<<< HEAD
-#if ENABLED(ULTRA_LCD)
-  #define HAS_SPI_LCD 1
-=======
 #if IS_ULTRA_LCD
   #define HAS_WIRED_LCD 1
->>>>>>> c574bcce
   #if ENABLED(DOGLCD)
-    #define HAS_GRAPHICAL_LCD 1
+    #define HAS_MARLINUI_U8GLIB 1
+  #elif IS_TFTGLCD_PANEL
+    // Neither DOGM nor HD44780. Fully customized interface.
   #elif DISABLED(HAS_GRAPHICAL_TFT)
-    #define HAS_CHARACTER_LCD 1
+    #define HAS_MARLINUI_HD44780 1
   #endif
 #endif
 
@@ -522,7 +486,7 @@
   #define HAS_LCD_MENU 1
 #endif
 
-#if HAS_GRAPHICAL_LCD
+#if HAS_MARLINUI_U8GLIB
   #ifndef LCD_PIXEL_WIDTH
     #define LCD_PIXEL_WIDTH 128
   #endif
@@ -539,7 +503,6 @@
  *  HOTENDS      - Number of hotends, whether connected or separate
  *  E_STEPPERS   - Number of actual E stepper motors
  *  E_MANUAL     - Number of E steppers for LCD move options
- *
  */
 
 #if EXTRUDERS == 0
@@ -552,6 +515,8 @@
   #undef MK2_MULTIPLEXER
   #undef PRUSA_MMU2
   #undef HOTEND_IDLE_TIMEOUT
+#elif EXTRUDERS > 1
+  #define HAS_MULTI_EXTRUDER 1
 #endif
 
 #if ENABLED(SWITCHING_EXTRUDER)   // One stepper for every two EXTRUDERS
@@ -914,11 +879,6 @@
   #define EXTRUDE_MINTEMP 170
 #endif
 
-<<<<<<< HEAD
-// This flag indicates if Neopixel pins are shared or separated
-#if EITHER(MULTIPLE_NEOPIXEL_TYPES, NEOPIXEL2_INSERIES)
-  #define CONJOINED_NEOPIXEL 1
-=======
 /**
  * TFT Displays
  *
@@ -1046,5 +1006,4 @@
   #if !HAS_TFT_LVGL_UI
     #define HAS_TOUCH_XPT2046 1
   #endif
->>>>>>> c574bcce
 #endif