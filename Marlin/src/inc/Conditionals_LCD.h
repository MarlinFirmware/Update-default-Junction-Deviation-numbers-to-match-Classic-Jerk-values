/**
 * Marlin 3D Printer Firmware
 * Copyright (c) 2020 MarlinFirmware [https://github.com/MarlinFirmware/Marlin]
 *
 * Based on Sprinter and grbl.
 * Copyright (c) 2011 Camiel Gubbels / Erik van der Zalm
 *
 * This program is free software: you can redistribute it and/or modify
 * it under the terms of the GNU General Public License as published by
 * the Free Software Foundation, either version 3 of the License, or
 * (at your option) any later version.
 *
 * This program is distributed in the hope that it will be useful,
 * but WITHOUT ANY WARRANTY; without even the implied warranty of
 * MERCHANTABILITY or FITNESS FOR A PARTICULAR PURPOSE.  See the
 * GNU General Public License for more details.
 *
 * You should have received a copy of the GNU General Public License
 * along with this program.  If not, see <https://www.gnu.org/licenses/>.
 *
 */
#pragma once

/**
 * Conditionals_LCD.h
 * Conditionals that need to be set before Configuration_adv.h or pins.h
 */

// MKS_LCD12864A/B is a variant of MKS_MINI_12864
#if EITHER(MKS_LCD12864A, MKS_LCD12864B)
  #define MKS_MINI_12864
#endif

// MKS_MINI_12864_V3 and BTT_MINI_12864_V1 are identical to FYSETC_MINI_12864_2_1
#if EITHER(MKS_MINI_12864_V3, BTT_MINI_12864_V1)
  #define FYSETC_MINI_12864_2_1
#endif

// Old settings are now conditional on DGUS_LCD_UI
#if DGUS_UI_IS(ORIGIN)
  #define DGUS_LCD_UI_ORIGIN 1
#elif DGUS_UI_IS(FYSETC)
  #define DGUS_LCD_UI_FYSETC 1
#elif DGUS_UI_IS(HIPRECY)
  #define DGUS_LCD_UI_HIPRECY 1
#elif DGUS_UI_IS(MKS)
  #define DGUS_LCD_UI_MKS 1
#elif DGUS_UI_IS(RELOADED)
  #define DGUS_LCD_UI_RELOADED 1
#elif DGUS_UI_IS(IA_CREALITY)
  #define DGUS_LCD_UI_IA_CREALITY 1
#endif

/**
 * General Flags that may be set below by specific LCDs
 *
 *  DOGLCD                  : Run a Graphical LCD through U8GLib (with MarlinUI)
 *  IS_ULTIPANEL            : Define LCD_PINS_D5/6/7 for direct-connected "Ultipanel" LCDs
 *  HAS_WIRED_LCD           : Ultra LCD, not necessarily Ultipanel.
 *  IS_RRD_SC               : Common RRD Smart Controller digital interface pins
 *  IS_RRD_FG_SC            : Common RRD Full Graphical Smart Controller digital interface pins
 *  IS_U8GLIB_ST7920        : Most common DOGM display SPI interface, supporting a "lightweight" display mode.
 *  U8GLIB_SH1106           : SH1106 OLED with I2C interface via U8GLib
 *  IS_U8GLIB_SSD1306       : SSD1306 OLED with I2C interface via U8GLib (U8GLIB_SSD1306)
 *  U8GLIB_SSD1309          : SSD1309 OLED with I2C interface via U8GLib (HAS_U8GLIB_I2C_OLED, HAS_WIRED_LCD, DOGLCD)
 *  IS_U8GLIB_ST7565_64128N : ST7565 128x64 LCD with SPI interface via U8GLib
 *  IS_U8GLIB_LM6059_AF     : LM6059 with Hardware SPI via U8GLib
 */
#if EITHER(MKS_MINI_12864, ENDER2_STOCKDISPLAY)

  #define MINIPANEL

#elif ENABLED(YHCB2004)

  #define IS_ULTIPANEL 1

#elif ENABLED(CARTESIO_UI)

  #define DOGLCD
  #define IS_ULTIPANEL 1

#elif EITHER(DWIN_MARLINUI_PORTRAIT, DWIN_MARLINUI_LANDSCAPE)

  #define IS_DWIN_MARLINUI 1
  #define IS_ULTIPANEL 1

#elif ENABLED(ZONESTAR_LCD)

  #define HAS_ADC_BUTTONS 1
  #define REPRAPWORLD_KEYPAD_MOVE_STEP 10.0
  #define ADC_KEY_NUM 8
  #define IS_ULTIPANEL 1

  // This helps to implement HAS_ADC_BUTTONS menus
  #define REVERSE_MENU_DIRECTION
  #define STD_ENCODER_PULSES_PER_STEP 1
  #define STD_ENCODER_STEPS_PER_MENU_ITEM 1
  #define ENCODER_FEEDRATE_DEADZONE 2

#elif ENABLED(ZONESTAR_12864LCD)
  #define DOGLCD
  #define IS_RRD_SC 1
  #define IS_U8GLIB_ST7920 1

#elif ENABLED(ZONESTAR_12864OLED)
  #define IS_RRD_SC 1
  #define U8GLIB_SH1106

#elif ENABLED(ZONESTAR_12864OLED_SSD1306)
  #define IS_RRD_SC 1
  #define IS_U8GLIB_SSD1306

#elif ENABLED(RADDS_DISPLAY)
  #define IS_ULTIPANEL 1
  #define STD_ENCODER_PULSES_PER_STEP 2

#elif ANY(miniVIKI, VIKI2, WYH_L12864, ELB_FULL_GRAPHIC_CONTROLLER, AZSMZ_12864, EMOTION_TECH_LCD)

  #define DOGLCD
  #define IS_DOGM_12864 1
  #define IS_ULTIPANEL 1

  #if ENABLED(miniVIKI)
    #define IS_U8GLIB_ST7565_64128N 1
  #elif ENABLED(VIKI2)
    #define IS_U8GLIB_ST7565_64128N 1
  #elif ENABLED(WYH_L12864)
    #define IS_U8GLIB_ST7565_64128N 1
    #define ST7565_XOFFSET 0x04
  #elif ENABLED(ELB_FULL_GRAPHIC_CONTROLLER)
    #define IS_U8GLIB_LM6059_AF 1
  #elif ENABLED(AZSMZ_12864)
    #define IS_U8GLIB_ST7565_64128N 1
  #elif ENABLED(EMOTION_TECH_LCD)
    #define IS_U8GLIB_ST7565_64128N 1
    #define ST7565_VOLTAGE_DIVIDER_VALUE 0x07
  #endif

#elif ENABLED(OLED_PANEL_TINYBOY2)

  #define IS_U8GLIB_SSD1306
  #define IS_ULTIPANEL 1

#elif ENABLED(RA_CONTROL_PANEL)

  #define LCD_I2C_TYPE_PCA8574
  #define LCD_I2C_ADDRESS 0x27   // I2C Address of the port expander
  #define IS_ULTIPANEL 1

#elif ENABLED(REPRAPWORLD_GRAPHICAL_LCD)

  #define DOGLCD
  #define IS_U8GLIB_ST7920 1
  #define IS_ULTIPANEL 1
  #define ENCODER_PULSES_PER_STEP 2

#elif ENABLED(MKS_12864OLED)

  #define IS_RRD_SC 1
  #define U8GLIB_SH1106

#elif ENABLED(MKS_12864OLED_SSD1306)

  #define IS_RRD_SC 1
  #define IS_U8GLIB_SSD1306

#elif ENABLED(SAV_3DGLCD)

  #ifdef U8GLIB_SSD1306
    #define IS_U8GLIB_SSD1306 // Allow for U8GLIB_SSD1306 + SAV_3DGLCD
  #endif
  #define IS_NEWPANEL 1

#elif ENABLED(FYSETC_242_OLED_12864)

  #define IS_RRD_SC 1
  #define U8GLIB_SH1106

  #ifndef NEOPIXEL_BRIGHTNESS
    #define NEOPIXEL_BRIGHTNESS 127
  #endif

#elif ANY(FYSETC_MINI_12864_X_X, FYSETC_MINI_12864_1_2, FYSETC_MINI_12864_2_0, FYSETC_MINI_12864_2_1, FYSETC_GENERIC_12864_1_1)

  #define FYSETC_MINI_12864
  #define DOGLCD
  #define IS_ULTIPANEL 1
  #define LED_COLORS_REDUCE_GREEN

  // Require LED backlighting enabled
  #if ENABLED(FYSETC_MINI_12864_2_1)
    #ifndef NEOPIXEL_BRIGHTNESS
      #define NEOPIXEL_BRIGHTNESS 127
    #endif
    //#define NEOPIXEL_STARTUP_TEST
  #endif

#elif ENABLED(ULTI_CONTROLLER)

  #define IS_ULTIPANEL 1
  #define U8GLIB_SSD1309
  #define LCD_RESET_PIN LCD_PINS_D6 //  This controller need a reset pin
  #define STD_ENCODER_PULSES_PER_STEP 4
  #define STD_ENCODER_STEPS_PER_MENU_ITEM 1
  #ifndef PCA9632
    #define PCA9632
  #endif

#elif ENABLED(MAKEBOARD_MINI_2_LINE_DISPLAY_1602)

  #define IS_RRD_SC 1
  #define LCD_WIDTH 16
  #define LCD_HEIGHT 2

#elif EITHER(TFTGLCD_PANEL_SPI, TFTGLCD_PANEL_I2C)

  #define IS_TFTGLCD_PANEL 1
  #define IS_ULTIPANEL 1                    // Note that IS_ULTIPANEL leads to HAS_WIRED_LCD

  #if ENABLED(SDSUPPORT) && DISABLED(LCD_PROGRESS_BAR)
    #define LCD_PROGRESS_BAR
  #endif
  #if ENABLED(TFTGLCD_PANEL_I2C)
    #define LCD_I2C_ADDRESS           0x33  // Must be 0x33 for STM32 main boards and equal to panel's I2C slave address
  #endif
  #define LCD_USE_I2C_BUZZER                // Enable buzzer on LCD, used for both I2C and SPI buses (LiquidTWI2 not required)
  #define STD_ENCODER_PULSES_PER_STEP 2
  #define STD_ENCODER_STEPS_PER_MENU_ITEM 1
  #define LCD_WIDTH                   20    // 20 or 24 chars in line
  #define LCD_HEIGHT                  10    // Character lines
  #define LCD_CONTRAST_MIN            127
  #define LCD_CONTRAST_MAX            255
  #define LCD_CONTRAST_DEFAULT        250
  #define CONVERT_TO_EXT_ASCII        // Use extended 128-255 symbols from ASCII table.
                                      // At this time present conversion only for cyrillic - bg, ru and uk languages.
                                      // First 7 ASCII symbols in panel font must be replaced with Marlin's special symbols.

#elif ENABLED(CR10_STOCKDISPLAY)

  #define IS_RRD_FG_SC 1
  #define LCD_ST7920_DELAY_1           125
  #define LCD_ST7920_DELAY_2           125
  #define LCD_ST7920_DELAY_3           125

#elif EITHER(ANET_FULL_GRAPHICS_LCD, ANET_FULL_GRAPHICS_LCD_ALT_WIRING)

  #define IS_RRD_FG_SC 1
  #define LCD_ST7920_DELAY_1           150
  #define LCD_ST7920_DELAY_2           150
  #define LCD_ST7920_DELAY_3           150

#elif ANY(REPRAP_DISCOUNT_FULL_GRAPHIC_SMART_CONTROLLER, BQ_LCD_SMART_CONTROLLER, K3D_FULL_GRAPHIC_SMART_CONTROLLER)

  #define IS_RRD_FG_SC 1

#elif ENABLED(REPRAP_DISCOUNT_SMART_CONTROLLER)

  #define IS_RRD_SC 1   // RepRapDiscount LCD or Graphical LCD with rotary click encoder

#elif ENABLED(K3D_242_OLED_CONTROLLER)

  #define IS_RRD_SC 1
  #define U8GLIB_SSD1309

#endif

// ST7920-based graphical displays
#if ANY(IS_RRD_FG_SC, LCD_FOR_MELZI, SILVER_GATE_GLCD_CONTROLLER)
  #define DOGLCD
  #define IS_U8GLIB_ST7920 1
  #define IS_RRD_SC 1
#endif

// ST7565 / 64128N graphical displays
#if EITHER(MAKRPANEL, MINIPANEL)
  #define IS_ULTIPANEL 1
  #define DOGLCD
  #if ENABLED(MAKRPANEL)
    #define IS_U8GLIB_ST7565_64128N 1
  #endif
#endif

#if ENABLED(IS_U8GLIB_SSD1306)
  #define U8GLIB_SSD1306
#endif

#if ENABLED(OVERLORD_OLED)
  #define IS_ULTIPANEL 1
  #define U8GLIB_SH1106
  /**
   * PCA9632 for buzzer and LEDs via i2c
   * No auto-inc, red and green leds switched, buzzer
   */
  #define PCA9632
  #define PCA9632_NO_AUTO_INC
  #define PCA9632_GRN         0x00
  #define PCA9632_RED         0x02
  #define PCA9632_BUZZER
  #define PCA9632_BUZZER_DATA { 0x09, 0x02 }

  #define STD_ENCODER_PULSES_PER_STEP     1 // Overlord uses buttons
  #define STD_ENCODER_STEPS_PER_MENU_ITEM 1
#endif

// 128x64 I2C OLED LCDs - SSD1306/SSD1309/SH1106
#if ANY(U8GLIB_SSD1306, U8GLIB_SSD1309, U8GLIB_SH1106)
  #define HAS_U8GLIB_I2C_OLED 1
  #define HAS_WIRED_LCD 1
  #define DOGLCD
#endif

/**
 * SPI Ultipanels
 */

// Basic Ultipanel-like displays
#if ANY(ULTIMAKERCONTROLLER, IS_RRD_SC, G3D_PANEL, RIGIDBOT_PANEL, PANEL_ONE, U8GLIB_SH1106)
  #define IS_ULTIPANEL 1
#endif

// Einstart OLED has Cardinal nav via pins defined in pins_EINSTART-S.h
#if ENABLED(U8GLIB_SH1106_EINSTART)
  #define DOGLCD
  #define IS_ULTIPANEL 1
#endif

// TFT Legacy Compatibility
#if ANY(FSMC_GRAPHICAL_TFT, SPI_GRAPHICAL_TFT, TFT_320x240, TFT_480x320, TFT_320x240_SPI, TFT_480x320_SPI, TFT_LVGL_UI_FSMC, TFT_LVGL_UI_SPI)
  #define IS_LEGACY_TFT 1
  #define TFT_GENERIC
#endif

#if ANY(FSMC_GRAPHICAL_TFT, TFT_320x240, TFT_480x320, TFT_LVGL_UI_FSMC)
  #define TFT_INTERFACE_FSMC
#elif ANY(SPI_GRAPHICAL_TFT, TFT_320x240_SPI, TFT_480x320_SPI, TFT_LVGL_UI_SPI)
  #define TFT_INTERFACE_SPI
#endif

#if EITHER(FSMC_GRAPHICAL_TFT, SPI_GRAPHICAL_TFT)
  #define TFT_CLASSIC_UI
#elif ANY(TFT_320x240, TFT_480x320, TFT_320x240_SPI, TFT_480x320_SPI)
  #define TFT_COLOR_UI
#elif EITHER(TFT_LVGL_UI_FSMC, TFT_LVGL_UI_SPI)
  #define TFT_LVGL_UI
#endif

// FSMC/SPI TFT Panels (LVGL)
#if ENABLED(TFT_LVGL_UI)
  #define HAS_TFT_LVGL_UI 1
  #define SERIAL_RUNTIME_HOOK 1
#endif

// FSMC/SPI TFT Panels
#if ENABLED(TFT_CLASSIC_UI)
  #define TFT_SCALED_DOGLCD 1
#endif

#if TFT_SCALED_DOGLCD
  #define DOGLCD
  #define IS_ULTIPANEL 1
  #define DELAYED_BACKLIGHT_INIT
#elif HAS_TFT_LVGL_UI
  #define DELAYED_BACKLIGHT_INIT
#endif

// Color UI
#if ENABLED(TFT_COLOR_UI)
  #define HAS_GRAPHICAL_TFT 1
  #define IS_ULTIPANEL 1
#endif

/**
 * I2C Panels
 */

#if ANY(IS_RRD_SC, IS_DOGM_12864, OLED_PANEL_TINYBOY2, LCD_I2C_PANELOLU2)

  #define STD_ENCODER_PULSES_PER_STEP 4
  #define STD_ENCODER_STEPS_PER_MENU_ITEM 1

  #if ENABLED(LCD_I2C_PANELOLU2)  // PANELOLU2 LCD with status LEDs, separate encoder and click inputs
    #define LCD_I2C_TYPE_MCP23017 // I2C Character-based 12864 display
    #define LCD_I2C_ADDRESS 0x20  // I2C Address of the port expander
    #define LCD_USE_I2C_BUZZER    // Enable buzzer on LCD (optional)
    #define IS_ULTIPANEL 1
  #endif

#elif EITHER(LCD_SAINSMART_I2C_1602, LCD_SAINSMART_I2C_2004)

  #define LCD_I2C_TYPE_PCF8575    // I2C Character-based 12864 display
  #define LCD_I2C_ADDRESS 0x27    // I2C Address of the port expander
  #define IS_ULTIPANEL 1

  #if ENABLED(LCD_SAINSMART_I2C_2004)
    #define LCD_WIDTH 20
    #define LCD_HEIGHT 4
  #endif

#elif ENABLED(LCD_I2C_VIKI)

  /**
   * Panucatt VIKI LCD with status LEDs, integrated click & L/R/U/P buttons, separate encoder inputs
   *
   * This uses the LiquidTWI2 library v1.2.3 or later ( https://github.com/lincomatic/LiquidTWI2 )
   * Make sure the LiquidTWI2 directory is placed in the Arduino or Sketchbook libraries subdirectory.
   * Note: The pause/stop/resume LCD button pin should be connected to the Arduino
   *       BTN_ENC pin (or set BTN_ENC to -1 if not used)
   */
  #define LCD_I2C_TYPE_MCP23017
  #define LCD_I2C_ADDRESS 0x20 // I2C Address of the port expander
  #define LCD_USE_I2C_BUZZER   // Enable buzzer on LCD (requires LiquidTWI2 v1.2.3 or later)
  #define IS_ULTIPANEL 1

  #define ENCODER_FEEDRATE_DEADZONE 4

  #define STD_ENCODER_PULSES_PER_STEP 1
  #define STD_ENCODER_STEPS_PER_MENU_ITEM 2

#elif ENABLED(G3D_PANEL)

  #define STD_ENCODER_PULSES_PER_STEP 2
  #define STD_ENCODER_STEPS_PER_MENU_ITEM 1

#endif

#if EITHER(LCD_I2C_TYPE_MCP23017, LCD_I2C_TYPE_MCP23008) && DISABLED(NO_LCD_DETECT)
  #define DETECT_I2C_LCD_DEVICE 1
#endif

#ifndef STD_ENCODER_PULSES_PER_STEP
  #if ENABLED(TOUCH_SCREEN)
    #define STD_ENCODER_PULSES_PER_STEP 2
  #else
    #define STD_ENCODER_PULSES_PER_STEP 5
  #endif
#endif
#ifndef STD_ENCODER_STEPS_PER_MENU_ITEM
  #define STD_ENCODER_STEPS_PER_MENU_ITEM 1
#endif
#ifndef ENCODER_PULSES_PER_STEP
  #define ENCODER_PULSES_PER_STEP STD_ENCODER_PULSES_PER_STEP
#endif
#ifndef ENCODER_STEPS_PER_MENU_ITEM
  #define ENCODER_STEPS_PER_MENU_ITEM STD_ENCODER_STEPS_PER_MENU_ITEM
#endif
#ifndef ENCODER_FEEDRATE_DEADZONE
  #define ENCODER_FEEDRATE_DEADZONE 6
#endif

// Shift register panels
// ---------------------
// 2 wire Non-latching LCD SR from:
// https://bitbucket.org/fmalpartida/new-liquidcrystal/wiki/schematics#!shiftregister-connection
#if ENABLED(FF_INTERFACEBOARD)
  #define SR_LCD_3W_NL    // Non latching 3 wire shift register
  #define IS_ULTIPANEL 1
#elif ENABLED(SAV_3DLCD)
  #define SR_LCD_2W_NL    // Non latching 2 wire shift register
  #define IS_ULTIPANEL 1
#elif ENABLED(ULTIPANEL)
  #define IS_ULTIPANEL 1
#endif

#if EITHER(IS_ULTIPANEL, ULTRA_LCD)
  #define HAS_WIRED_LCD 1
#endif

#if EITHER(IS_ULTIPANEL, REPRAPWORLD_KEYPAD)
  #define IS_NEWPANEL 1
#endif

#if EITHER(ZONESTAR_LCD, REPRAPWORLD_KEYPAD)
  #define IS_RRW_KEYPAD 1
  #ifndef REPRAPWORLD_KEYPAD_MOVE_STEP
    #define REPRAPWORLD_KEYPAD_MOVE_STEP 1.0
  #endif
#endif

// Aliases for LCD features
#if !DGUS_UI_IS(NONE)
  #define HAS_DGUS_LCD 1
  #if DGUS_UI_IS(ORIGIN, FYSETC, HIPRECY, MKS)
    #define HAS_DGUS_LCD_CLASSIC 1
  #endif
#endif

// Extensible UI serial touch screens. (See src/lcd/extui)
#if ANY(HAS_DGUS_LCD, MALYAN_LCD, TOUCH_UI_FTDI_EVE, ANYCUBIC_LCD_I3MEGA, ANYCUBIC_LCD_CHIRON, NEXTION_TFT)
  #define IS_EXTUI 1
  #define EXTENSIBLE_UI
#endif

// Aliases for LCD features
#if EITHER(DWIN_CREALITY_LCD, DWIN_LCD_PROUI)
  #define HAS_DWIN_E3V2_BASIC 1
#endif
#if EITHER(HAS_DWIN_E3V2_BASIC, DWIN_CREALITY_LCD_JYERSUI)
  #define HAS_DWIN_E3V2 1
#endif
#if ENABLED(DWIN_LCD_PROUI)
  #define DO_LIST_BIN_FILES 1
#endif

// E3V2 extras
#if HAS_DWIN_E3V2 || IS_DWIN_MARLINUI
  #define SERIAL_CATCHALL 0
  #define HAS_LCD_BRIGHTNESS 1
  #define LCD_BRIGHTNESS_MAX 250
  #if ENABLED(DWIN_LCD_PROUI)
    #define LCD_BRIGHTNESS_DEFAULT 127
  #endif
#endif

#if HAS_WIRED_LCD
  #if ENABLED(DOGLCD)
    #define HAS_MARLINUI_U8GLIB 1
  #elif IS_TFTGLCD_PANEL
    // Neither DOGM nor HD44780. Fully customized interface.
  #elif IS_DWIN_MARLINUI
    // Since HAS_MARLINUI_U8GLIB refers to U8G displays
    // the DWIN display can define its own flags
  #elif !HAS_GRAPHICAL_TFT
    #define HAS_MARLINUI_HD44780 1
  #endif
#endif

#if ANY(HAS_WIRED_LCD, EXTENSIBLE_UI, DWIN_LCD_PROUI, DWIN_CREALITY_LCD_JYERSUI)
  #define HAS_DISPLAY 1
#endif

#if HAS_WIRED_LCD && !HAS_GRAPHICAL_TFT && !IS_DWIN_MARLINUI
  #define HAS_LCDPRINT 1
#endif

#if HAS_DISPLAY || HAS_DWIN_E3V2
  #define HAS_STATUS_MESSAGE 1
#endif

#if IS_ULTIPANEL && DISABLED(NO_LCD_MENUS)
  #define HAS_MARLINUI_MENU 1
#endif

#if ANY(HAS_MARLINUI_MENU, EXTENSIBLE_UI, HAS_DWIN_E3V2)
  #define HAS_MANUAL_MOVE_MENU 1
#endif

#if HAS_MARLINUI_U8GLIB
  #ifndef LCD_PIXEL_WIDTH
    #define LCD_PIXEL_WIDTH 128
  #endif
  #ifndef LCD_PIXEL_HEIGHT
    #define LCD_PIXEL_HEIGHT 64
  #endif
#endif

/**
 *  Multi-Material-Unit supported models
 */
#define PRUSA_MMU1             1
#define PRUSA_MMU2             2
#define PRUSA_MMU2S            3
#define EXTENDABLE_EMU_MMU2   12
#define EXTENDABLE_EMU_MMU2S  13

#ifdef MMU_MODEL
  #define HAS_MMU 1
  #if MMU_MODEL == PRUSA_MMU1
    #define HAS_PRUSA_MMU1 1
  #elif MMU_MODEL % 10 == PRUSA_MMU2
    #define HAS_PRUSA_MMU2 1
  #elif MMU_MODEL % 10 == PRUSA_MMU2S
    #define HAS_PRUSA_MMU2 1
    #define HAS_PRUSA_MMU2S 1
  #endif
  #if MMU_MODEL >= EXTENDABLE_EMU_MMU2
    #define HAS_EXTENDABLE_MMU 1
  #endif
#endif

#undef PRUSA_MMU1
#undef PRUSA_MMU2
#undef PRUSA_MMU2S
#undef EXTENDABLE_EMU_MMU2
#undef EXTENDABLE_EMU_MMU2S

/**
 * Extruders have some combination of stepper motors and hotends
 * so we separate these concepts into the defines:
 *
 *  EXTRUDERS    - Number of Selectable Tools
 *  HOTENDS      - Number of hotends, whether connected or separate
 *  E_STEPPERS   - Number of actual E stepper motors
 *  E_MANUAL     - Number of E steppers for LCD move options
 *
 * These defines must be simple constants for use in REPEAT, etc.
 */
#if EXTRUDERS
  #define HAS_EXTRUDERS 1
  #if EXTRUDERS > 1
    #define HAS_MULTI_EXTRUDER 1
  #endif
  #define E_AXIS_N(E) AxisEnum(E_AXIS + E_INDEX_N(E))
#else
  #undef EXTRUDERS
  #define EXTRUDERS 0
  #undef TEMP_SENSOR_0
  #undef TEMP_SENSOR_1
  #undef TEMP_SENSOR_2
  #undef TEMP_SENSOR_3
  #undef TEMP_SENSOR_4
  #undef TEMP_SENSOR_5
  #undef TEMP_SENSOR_6
  #undef TEMP_SENSOR_7
  #undef SINGLENOZZLE
  #undef SWITCHING_EXTRUDER
  #undef SWITCHING_NOZZLE
  #undef MIXING_EXTRUDER
  #undef HOTEND_IDLE_TIMEOUT
  #undef DISABLE_E
  #undef THERMAL_PROTECTION_HOTENDS
  #undef PREVENT_COLD_EXTRUSION
  #undef PREVENT_LENGTHY_EXTRUDE
  #undef FILAMENT_RUNOUT_SENSOR
  #undef FILAMENT_RUNOUT_DISTANCE_MM
  #undef DISABLE_INACTIVE_EXTRUDER
#endif

#define E_OPTARG(N) OPTARG(HAS_MULTI_EXTRUDER, N)
#define E_TERN_(N)  TERN_(HAS_MULTI_EXTRUDER, N)
#define E_TERN0(N)  TERN0(HAS_MULTI_EXTRUDER, N)

#if ENABLED(E_DUAL_STEPPER_DRIVERS) // E0/E1 steppers act in tandem as E0

  #define E_STEPPERS      2
  #define E_MANUAL        1

#elif ENABLED(SWITCHING_EXTRUDER)   // One stepper for every two EXTRUDERS

  #if EXTRUDERS > 4
    #define E_STEPPERS    3
  #elif EXTRUDERS > 2
    #define E_STEPPERS    2
  #else
    #define E_STEPPERS    1
  #endif
  #if DISABLED(SWITCHING_NOZZLE)
    #define HOTENDS       E_STEPPERS
  #endif

#elif ENABLED(MIXING_EXTRUDER)      // Multiple feeds are mixed proportionally

  #define E_STEPPERS      MIXING_STEPPERS
  #define E_MANUAL        1
  #if MIXING_STEPPERS == 2
    #define HAS_DUAL_MIXING 1
  #endif

#elif ENABLED(SWITCHING_TOOLHEAD)   // Toolchanger

  #define E_STEPPERS      EXTRUDERS
  #define E_MANUAL        EXTRUDERS

#elif HAS_PRUSA_MMU2                // Průša Multi-Material Unit v2

  #define E_STEPPERS      1
  #define E_MANUAL        1

#endif

// No inactive extruders with SWITCHING_NOZZLE or Průša MMU1
#if ENABLED(SWITCHING_NOZZLE) || HAS_PRUSA_MMU1
  #undef DISABLE_INACTIVE_EXTRUDER
#endif

// Průša MMU1, MMU(S) 2.0 and EXTENDABLE_EMU_MMU2(S) force SINGLENOZZLE
#if HAS_MMU
  #define SINGLENOZZLE
#endif

#if EITHER(SINGLENOZZLE, MIXING_EXTRUDER)         // One hotend, one thermistor, no XY offset
  #undef HOTENDS
  #define HOTENDS       1
  #undef HOTEND_OFFSET_X
  #undef HOTEND_OFFSET_Y
#endif

#ifndef HOTENDS
  #define HOTENDS EXTRUDERS
#endif
#ifndef E_STEPPERS
  #define E_STEPPERS EXTRUDERS
#endif
#ifndef E_MANUAL
  #define E_MANUAL EXTRUDERS
#endif

#if E_STEPPERS <= 7
  #undef INVERT_E7_DIR
  #undef E7_DRIVER_TYPE
  #if E_STEPPERS <= 6
    #undef INVERT_E6_DIR
    #undef E6_DRIVER_TYPE
    #if E_STEPPERS <= 5
      #undef INVERT_E5_DIR
      #undef E5_DRIVER_TYPE
      #if E_STEPPERS <= 4
        #undef INVERT_E4_DIR
        #undef E4_DRIVER_TYPE
        #if E_STEPPERS <= 3
          #undef INVERT_E3_DIR
          #undef E3_DRIVER_TYPE
          #if E_STEPPERS <= 2
            #undef INVERT_E2_DIR
            #undef E2_DRIVER_TYPE
            #if E_STEPPERS <= 1
              #undef INVERT_E1_DIR
              #undef E1_DRIVER_TYPE
              #if E_STEPPERS == 0
                #undef INVERT_E0_DIR
                #undef E0_DRIVER_TYPE
              #endif
            #endif
          #endif
        #endif
      #endif
    #endif
  #endif
#endif

/**
 * Number of Linear Axes (e.g., XYZIJKUVW)
 * All the logical axes except for the tool (E) axis
 */
#ifdef NUM_AXES
  #undef NUM_AXES
  #define NUM_AXES_WARNING 1
#endif

#ifdef W_DRIVER_TYPE
  #define NUM_AXES 9
#elif defined(V_DRIVER_TYPE)
  #define NUM_AXES 8
#elif defined(U_DRIVER_TYPE)
  #define NUM_AXES 7
#elif defined(K_DRIVER_TYPE)
  #define NUM_AXES 6
#elif defined(J_DRIVER_TYPE)
  #define NUM_AXES 5
#elif defined(I_DRIVER_TYPE)
  #define NUM_AXES 4
#elif defined(Z_DRIVER_TYPE)
  #define NUM_AXES 3
#elif defined(Y_DRIVER_TYPE)
  #define NUM_AXES 2
#else
  #define NUM_AXES 1
#endif
#define HAS_X_AXIS 1
#if NUM_AXES >= XY
  #define HAS_Y_AXIS 1
  #if NUM_AXES >= XYZ
    #define HAS_Z_AXIS 1
    #ifdef Z4_DRIVER_TYPE
      #define NUM_Z_STEPPERS 4
    #elif defined(Z3_DRIVER_TYPE)
      #define NUM_Z_STEPPERS 3
    #elif defined(Z2_DRIVER_TYPE)
      #define NUM_Z_STEPPERS 2
    #else
      #define NUM_Z_STEPPERS 1
    #endif
    #if NUM_AXES >= 4
      #define HAS_I_AXIS 1
      #if NUM_AXES >= 5
        #define HAS_J_AXIS 1
        #if NUM_AXES >= 6
          #define HAS_K_AXIS 1
          #if NUM_AXES >= 7
            #define HAS_U_AXIS 1
            #if NUM_AXES >= 8
              #define HAS_V_AXIS 1
              #if NUM_AXES >= 9
                #define HAS_W_AXIS 1
              #endif
            #endif
          #endif
        #endif
      #endif
    #endif
  #endif
#endif

#if !HAS_Y_AXIS
  #undef ENDSTOPPULLUP_YMIN
  #undef ENDSTOPPULLUP_YMAX
  #undef Y_MIN_ENDSTOP_INVERTING
  #undef Y_MAX_ENDSTOP_INVERTING
  #undef Y2_DRIVER_TYPE
  #undef Y_ENABLE_ON
  #undef DISABLE_Y
  #undef INVERT_Y_DIR
  #undef Y_HOME_DIR
  #undef Y_MIN_POS
  #undef Y_MAX_POS
  #undef MANUAL_Y_HOME_POS
  #undef MIN_SOFTWARE_ENDSTOP_Y
  #undef MAX_SOFTWARE_ENDSTOP_Y
#endif

#if !HAS_Z_AXIS
  #undef ENDSTOPPULLUP_ZMIN
  #undef ENDSTOPPULLUP_ZMAX
  #undef Z_MIN_ENDSTOP_INVERTING
  #undef Z_MAX_ENDSTOP_INVERTING
  #undef Z2_DRIVER_TYPE
  #undef Z3_DRIVER_TYPE
  #undef Z4_DRIVER_TYPE
  #undef Z_ENABLE_ON
  #undef DISABLE_Z
  #undef INVERT_Z_DIR
  #undef Z_HOME_DIR
  #undef Z_MIN_POS
  #undef Z_MAX_POS
  #undef MANUAL_Z_HOME_POS
  #undef MIN_SOFTWARE_ENDSTOP_Z
  #undef MAX_SOFTWARE_ENDSTOP_Z
#endif

#if !HAS_I_AXIS
  #undef ENDSTOPPULLUP_IMIN
  #undef ENDSTOPPULLUP_IMAX
  #undef I_MIN_ENDSTOP_INVERTING
  #undef I_MAX_ENDSTOP_INVERTING
  #undef I_ENABLE_ON
  #undef DISABLE_I
  #undef INVERT_I_DIR
  #undef I_HOME_DIR
  #undef I_MIN_POS
  #undef I_MAX_POS
  #undef MANUAL_I_HOME_POS
  #undef MIN_SOFTWARE_ENDSTOP_I
  #undef MAX_SOFTWARE_ENDSTOP_I
#endif

#if !HAS_J_AXIS
  #undef ENDSTOPPULLUP_JMIN
  #undef ENDSTOPPULLUP_JMAX
  #undef J_MIN_ENDSTOP_INVERTING
  #undef J_MAX_ENDSTOP_INVERTING
  #undef J_ENABLE_ON
  #undef DISABLE_J
  #undef INVERT_J_DIR
  #undef J_HOME_DIR
  #undef J_MIN_POS
  #undef J_MAX_POS
  #undef MANUAL_J_HOME_POS
  #undef MIN_SOFTWARE_ENDSTOP_J
  #undef MAX_SOFTWARE_ENDSTOP_J
#endif

#if !HAS_K_AXIS
  #undef ENDSTOPPULLUP_KMIN
  #undef ENDSTOPPULLUP_KMAX
  #undef K_MIN_ENDSTOP_INVERTING
  #undef K_MAX_ENDSTOP_INVERTING
  #undef K_ENABLE_ON
  #undef DISABLE_K
  #undef INVERT_K_DIR
  #undef K_HOME_DIR
  #undef K_MIN_POS
  #undef K_MAX_POS
  #undef MANUAL_K_HOME_POS
  #undef MIN_SOFTWARE_ENDSTOP_K
  #undef MAX_SOFTWARE_ENDSTOP_K
#endif

#if !HAS_U_AXIS
  #undef ENDSTOPPULLUP_UMIN
  #undef ENDSTOPPULLUP_UMAX
  #undef U_MIN_ENDSTOP_INVERTING
  #undef U_MAX_ENDSTOP_INVERTING
  #undef U_ENABLE_ON
  #undef DISABLE_U
  #undef INVERT_U_DIR
  #undef U_HOME_DIR
  #undef U_MIN_POS
  #undef U_MAX_POS
  #undef MANUAL_U_HOME_POS
  #undef MIN_SOFTWARE_ENDSTOP_U
  #undef MAX_SOFTWARE_ENDSTOP_U
#endif

#if !HAS_V_AXIS
  #undef ENDSTOPPULLUP_VMIN
  #undef ENDSTOPPULLUP_VMAX
  #undef V_MIN_ENDSTOP_INVERTING
  #undef V_MAX_ENDSTOP_INVERTING
  #undef V_ENABLE_ON
  #undef DISABLE_V
  #undef INVERT_V_DIR
  #undef V_HOME_DIR
  #undef V_MIN_POS
  #undef V_MAX_POS
  #undef MANUAL_V_HOME_POS
  #undef MIN_SOFTWARE_ENDSTOP_V
  #undef MAX_SOFTWARE_ENDSTOP_V
#endif

#if !HAS_W_AXIS
  #undef ENDSTOPPULLUP_WMIN
  #undef ENDSTOPPULLUP_WMAX
  #undef W_MIN_ENDSTOP_INVERTING
  #undef W_MAX_ENDSTOP_INVERTING
  #undef W_ENABLE_ON
  #undef DISABLE_W
  #undef INVERT_W_DIR
  #undef W_HOME_DIR
  #undef W_MIN_POS
  #undef W_MAX_POS
  #undef MANUAL_W_HOME_POS
  #undef MIN_SOFTWARE_ENDSTOP_W
  #undef MAX_SOFTWARE_ENDSTOP_W
#endif

#ifdef X2_DRIVER_TYPE
  #define HAS_X2_STEPPER 1
  // Dual X Carriage isn't known yet. TODO: Consider moving it to Configuration.h.
#endif
#ifdef Y2_DRIVER_TYPE
  #define HAS_Y2_STEPPER 1
  #define HAS_DUAL_Y_STEPPERS 1
#endif

/**
 * Number of Primary Linear Axes (e.g., XYZ)
 * X, XY, or XYZ axes. Excluding duplicate axes (X2, Y2. Z2. Z3, Z4)
 */
#if NUM_AXES >= 3
  #define PRIMARY_LINEAR_AXES 3
#else
  #define PRIMARY_LINEAR_AXES NUM_AXES
#endif

/**
 * Number of Secondary Axes (e.g., IJKUVW)
 * All linear/rotational axes between XYZ and E.
 */
#define SECONDARY_AXES SUB3(NUM_AXES)

/**
 * Number of Rotational Axes (e.g., IJK)
 * All axes for which AXIS*_ROTATES is defined.
 * For these axes, positions are specified in angular degrees.
 */
#if ENABLED(AXIS9_ROTATES)
  #define ROTATIONAL_AXES 6
#elif ENABLED(AXIS8_ROTATES)
  #define ROTATIONAL_AXES 5
#elif ENABLED(AXIS7_ROTATES)
  #define ROTATIONAL_AXES 4
#elif ENABLED(AXIS6_ROTATES)
  #define ROTATIONAL_AXES 3
#elif ENABLED(AXIS5_ROTATES)
  #define ROTATIONAL_AXES 2
#elif ENABLED(AXIS4_ROTATES)
  #define ROTATIONAL_AXES 1
#else
  #define ROTATIONAL_AXES 0
#endif

/**
 * Number of Secondary Linear Axes (e.g., UVW)
 * All secondary axes for which AXIS*_ROTATES is not defined.
 * Excluding primary axes and excluding duplicate axes (X2, Y2, Z2, Z3, Z4)
 */
#define SECONDARY_LINEAR_AXES (NUM_AXES - PRIMARY_LINEAR_AXES - ROTATIONAL_AXES)

/**
 * Number of Logical Axes (e.g., XYZIJKUVWE)
 * All logical axes that can be commanded directly by G-code.
 * Delta maps stepper-specific values to ABC steppers.
 */
#if HAS_EXTRUDERS
  #define LOGICAL_AXES INCREMENT(NUM_AXES)
#else
  #define LOGICAL_AXES NUM_AXES
#endif

/**
 * DISTINCT_E_FACTORS is set to give extruders (some) individual settings.
 *
 * DISTINCT_AXES is the number of distinct addressable axes (not steppers).
 *  Includes all linear axes plus all distinguished extruders.
 *  The default behavior is to treat all extruders as a single E axis
 *  with shared motion and temperature settings.
 *
 * DISTINCT_E is the number of distinguished extruders. By default this
 *  will be 1 which indicates all extruders share the same settings.
 *
 * E_INDEX_N(E) should be used to get the E index of any item that might be
 *  distinguished.
 */
#if ENABLED(DISTINCT_E_FACTORS) && E_STEPPERS > 1
  #define DISTINCT_AXES (NUM_AXES + E_STEPPERS)
  #define DISTINCT_E E_STEPPERS
  #define E_INDEX_N(E) (E)
#else
  #undef DISTINCT_E_FACTORS
  #define DISTINCT_AXES LOGICAL_AXES
  #define DISTINCT_E 1
  #define E_INDEX_N(E) 0
#endif

#if HOTENDS
  #define HAS_HOTEND 1
  #ifndef HOTEND_OVERSHOOT
    #define HOTEND_OVERSHOOT 15
  #endif
  #if HOTENDS > 1
    #define HAS_MULTI_HOTEND 1
    #define HAS_HOTEND_OFFSET 1
  #endif
#else
  #undef PID_PARAMS_PER_HOTEND
#endif

// Helper macros for extruder and hotend arrays
#define _EXTRUDER_LOOP(E) for (int8_t E = 0; E < EXTRUDERS; E++)
#define EXTRUDER_LOOP() _EXTRUDER_LOOP(e)
#define _HOTEND_LOOP(H) for (int8_t H = 0; H < HOTENDS; H++)
#define HOTEND_LOOP() _HOTEND_LOOP(e)

#define ARRAY_BY_EXTRUDERS(V...) ARRAY_N(EXTRUDERS, V)
#define ARRAY_BY_EXTRUDERS1(v1) ARRAY_N_1(EXTRUDERS, v1)
#define ARRAY_BY_HOTENDS(V...) ARRAY_N(HOTENDS, V)
#define ARRAY_BY_HOTENDS1(v1) ARRAY_N_1(HOTENDS, v1)

/**
 * Default hotend offsets, if not defined
 */
#if HAS_HOTEND_OFFSET
  #ifndef HOTEND_OFFSET_X
    #define HOTEND_OFFSET_X { 0 } // X offsets for each extruder
  #endif
  #ifndef HOTEND_OFFSET_Y
    #define HOTEND_OFFSET_Y { 0 } // Y offsets for each extruder
  #endif
  #ifndef HOTEND_OFFSET_Z
    #define HOTEND_OFFSET_Z { 0 } // Z offsets for each extruder
  #endif
#endif

/**
 * Disable unused SINGLENOZZLE sub-options
 */
#if DISABLED(SINGLENOZZLE)
  #undef SINGLENOZZLE_STANDBY_TEMP
#endif
#if !BOTH(HAS_FAN, SINGLENOZZLE)
  #undef SINGLENOZZLE_STANDBY_FAN
#endif

// Switching extruder has its own servo?
#if ENABLED(SWITCHING_EXTRUDER) && (DISABLED(SWITCHING_NOZZLE) || SWITCHING_EXTRUDER_SERVO_NR != SWITCHING_NOZZLE_SERVO_NR)
  #define DO_SWITCH_EXTRUDER 1
#endif

/**
 * The BLTouch Probe emulates a servo probe
 * and uses "special" angles for its state.
 */
#if ENABLED(BLTOUCH)
  #ifndef Z_PROBE_SERVO_NR
    #define Z_PROBE_SERVO_NR 0
  #endif
#endif

/**
 * Set a flag for a servo probe (or BLTouch)
 */
#ifdef Z_PROBE_SERVO_NR
  #define HAS_Z_SERVO_PROBE 1
#endif
#if ANY(HAS_Z_SERVO_PROBE, SWITCHING_EXTRUDER, SWITCHING_NOZZLE)
  #define HAS_SERVO_ANGLES 1
#endif
#if !HAS_SERVO_ANGLES
  #undef EDITABLE_SERVO_ANGLES
#endif

/**
 * Set flags for any form of bed probe
 */
#if ANY(TOUCH_MI_PROBE, Z_PROBE_ALLEN_KEY, HAS_Z_SERVO_PROBE, SOLENOID_PROBE, Z_PROBE_SLED, RACK_AND_PINION_PROBE, SENSORLESS_PROBING, MAGLEV4, MAG_MOUNTED_PROBE)
  #define HAS_STOWABLE_PROBE 1
#endif
#if ANY(HAS_STOWABLE_PROBE, FIX_MOUNTED_PROBE, BD_SENSOR, NOZZLE_AS_PROBE)
  #define HAS_BED_PROBE 1
#endif

/**
 * Fill in undefined Filament Sensor options
 */
#if ENABLED(FILAMENT_RUNOUT_SENSOR)
  #if NUM_RUNOUT_SENSORS >= 1
    #ifndef FIL_RUNOUT1_STATE
      #define FIL_RUNOUT1_STATE FIL_RUNOUT_STATE
    #endif
    #ifndef FIL_RUNOUT1_PULLUP
      #define FIL_RUNOUT1_PULLUP FIL_RUNOUT_PULLUP
    #endif
    #ifndef FIL_RUNOUT1_PULLDOWN
      #define FIL_RUNOUT1_PULLDOWN FIL_RUNOUT_PULLDOWN
    #endif
  #endif
  #if NUM_RUNOUT_SENSORS >= 2
    #ifndef FIL_RUNOUT2_STATE
      #define FIL_RUNOUT2_STATE FIL_RUNOUT_STATE
    #endif
    #ifndef FIL_RUNOUT2_PULLUP
      #define FIL_RUNOUT2_PULLUP FIL_RUNOUT_PULLUP
    #endif
    #ifndef FIL_RUNOUT2_PULLDOWN
      #define FIL_RUNOUT2_PULLDOWN FIL_RUNOUT_PULLDOWN
    #endif
  #endif
  #if NUM_RUNOUT_SENSORS >= 3
    #ifndef FIL_RUNOUT3_STATE
      #define FIL_RUNOUT3_STATE FIL_RUNOUT_STATE
    #endif
    #ifndef FIL_RUNOUT3_PULLUP
      #define FIL_RUNOUT3_PULLUP FIL_RUNOUT_PULLUP
    #endif
    #ifndef FIL_RUNOUT3_PULLDOWN
      #define FIL_RUNOUT3_PULLDOWN FIL_RUNOUT_PULLDOWN
    #endif
  #endif
  #if NUM_RUNOUT_SENSORS >= 4
    #ifndef FIL_RUNOUT4_STATE
      #define FIL_RUNOUT4_STATE FIL_RUNOUT_STATE
    #endif
    #ifndef FIL_RUNOUT4_PULLUP
      #define FIL_RUNOUT4_PULLUP FIL_RUNOUT_PULLUP
    #endif
    #ifndef FIL_RUNOUT4_PULLDOWN
      #define FIL_RUNOUT4_PULLDOWN FIL_RUNOUT_PULLDOWN
    #endif
  #endif
  #if NUM_RUNOUT_SENSORS >= 5
    #ifndef FIL_RUNOUT5_STATE
      #define FIL_RUNOUT5_STATE FIL_RUNOUT_STATE
    #endif
    #ifndef FIL_RUNOUT5_PULLUP
      #define FIL_RUNOUT5_PULLUP FIL_RUNOUT_PULLUP
    #endif
    #ifndef FIL_RUNOUT5_PULLDOWN
      #define FIL_RUNOUT5_PULLDOWN FIL_RUNOUT_PULLDOWN
    #endif
  #endif
  #if NUM_RUNOUT_SENSORS >= 6
    #ifndef FIL_RUNOUT6_STATE
      #define FIL_RUNOUT6_STATE FIL_RUNOUT_STATE
    #endif
    #ifndef FIL_RUNOUT6_PULLUP
      #define FIL_RUNOUT6_PULLUP FIL_RUNOUT_PULLUP
    #endif
    #ifndef FIL_RUNOUT6_PULLDOWN
      #define FIL_RUNOUT6_PULLDOWN FIL_RUNOUT_PULLDOWN
    #endif
  #endif
  #if NUM_RUNOUT_SENSORS >= 7
    #ifndef FIL_RUNOUT7_STATE
      #define FIL_RUNOUT7_STATE FIL_RUNOUT_STATE
    #endif
    #ifndef FIL_RUNOUT7_PULLUP
      #define FIL_RUNOUT7_PULLUP FIL_RUNOUT_PULLUP
    #endif
    #ifndef FIL_RUNOUT7_PULLDOWN
      #define FIL_RUNOUT7_PULLDOWN FIL_RUNOUT_PULLDOWN
    #endif
  #endif
  #if NUM_RUNOUT_SENSORS >= 8
    #ifndef FIL_RUNOUT8_STATE
      #define FIL_RUNOUT8_STATE FIL_RUNOUT_STATE
    #endif
    #ifndef FIL_RUNOUT8_PULLUP
      #define FIL_RUNOUT8_PULLUP FIL_RUNOUT_PULLUP
    #endif
    #ifndef FIL_RUNOUT8_PULLDOWN
      #define FIL_RUNOUT8_PULLDOWN FIL_RUNOUT_PULLDOWN
    #endif
  #endif
#endif // FILAMENT_RUNOUT_SENSOR

// Homing to Min or Max
#if X_HOME_DIR > 0
  #define X_HOME_TO_MAX 1
#elif X_HOME_DIR < 0
  #define X_HOME_TO_MIN 1
#endif
#if HAS_Y_AXIS
  #if Y_HOME_DIR > 0
    #define Y_HOME_TO_MAX 1
  #elif Y_HOME_DIR < 0
    #define Y_HOME_TO_MIN 1
  #endif
#endif
#if HAS_Z_AXIS
  #if Z_HOME_DIR > 0
    #define Z_HOME_TO_MAX 1
  #elif Z_HOME_DIR < 0
    #define Z_HOME_TO_MIN 1
  #endif
#endif
#if HAS_I_AXIS
  #if I_HOME_DIR > 0
    #define I_HOME_TO_MAX 1
  #elif I_HOME_DIR < 0
    #define I_HOME_TO_MIN 1
  #endif
#endif
#if HAS_J_AXIS
  #if J_HOME_DIR > 0
    #define J_HOME_TO_MAX 1
  #elif J_HOME_DIR < 0
    #define J_HOME_TO_MIN 1
  #endif
#endif
#if HAS_K_AXIS
  #if K_HOME_DIR > 0
    #define K_HOME_TO_MAX 1
  #elif K_HOME_DIR < 0
    #define K_HOME_TO_MIN 1
  #endif
#endif
#if HAS_U_AXIS
  #if U_HOME_DIR > 0
    #define U_HOME_TO_MAX 1
  #elif U_HOME_DIR < 0
    #define U_HOME_TO_MIN 1
  #endif
#endif
#if HAS_V_AXIS
  #if V_HOME_DIR > 0
    #define V_HOME_TO_MAX 1
  #elif V_HOME_DIR < 0
    #define V_HOME_TO_MIN 1
  #endif
#endif
#if HAS_W_AXIS
  #if W_HOME_DIR > 0
    #define W_HOME_TO_MAX 1
  #elif W_HOME_DIR < 0
    #define W_HOME_TO_MIN 1
  #endif
#endif

/**
 * Conditionals based on the type of Bed Probe
 */
#if HAS_BED_PROBE
  #if DISABLED(NOZZLE_AS_PROBE)
    #define HAS_PROBE_XY_OFFSET 1
  #endif
  #if BOTH(DELTA, SENSORLESS_PROBING)
    #define HAS_DELTA_SENSORLESS_PROBING 1
  #endif
  #if NONE(Z_MIN_PROBE_USES_Z_MIN_ENDSTOP_PIN, HAS_DELTA_SENSORLESS_PROBING)
    #define USES_Z_MIN_PROBE_PIN 1
  #endif
  #if Z_HOME_TO_MIN && (DISABLED(USES_Z_MIN_PROBE_PIN) || ENABLED(USE_PROBE_FOR_Z_HOMING))
    #define HOMING_Z_WITH_PROBE 1
  #endif
  #ifndef Z_PROBE_LOW_POINT
    #define Z_PROBE_LOW_POINT -5
  #endif
  #if EITHER(Z_PROBE_ALLEN_KEY, MAG_MOUNTED_PROBE)
    #define PROBE_TRIGGERED_WHEN_STOWED_TEST 1 // Extra test for Allen Key Probe
  #endif
  #if MULTIPLE_PROBING > 1
    #if EXTRA_PROBING > 0
      #define TOTAL_PROBING (MULTIPLE_PROBING + EXTRA_PROBING)
    #else
      #define TOTAL_PROBING MULTIPLE_PROBING
    #endif
  #endif
#else
  // Clear probe pin settings when no probe is selected
  #undef Z_MIN_PROBE_USES_Z_MIN_ENDSTOP_PIN
  #undef USE_PROBE_FOR_Z_HOMING
  #undef Z_MIN_PROBE_REPEATABILITY_TEST
#endif

#if ENABLED(BELTPRINTER) && !defined(HOME_Y_BEFORE_X)
  #define HOME_Y_BEFORE_X
#endif

#if Z_HOME_TO_MAX && DISABLED(Z_SAFE_HOMING)
  #define HOME_Z_FIRST // If homing away from BED do Z first
#endif

/**
 * Conditionals based on the type of Bed Leveling
 */
#if ENABLED(AUTO_BED_LEVELING_UBL)
  #undef LCD_BED_LEVELING
  #if EITHER(DELTA, SEGMENT_LEVELED_MOVES)
    #define UBL_SEGMENTED 1
  #endif
#endif
#if EITHER(AUTO_BED_LEVELING_LINEAR, AUTO_BED_LEVELING_3POINT)
  #define ABL_PLANAR 1
#endif
#if EITHER(AUTO_BED_LEVELING_LINEAR, AUTO_BED_LEVELING_BILINEAR)
  #define ABL_USES_GRID 1
#endif
#if ANY(AUTO_BED_LEVELING_LINEAR, AUTO_BED_LEVELING_BILINEAR, AUTO_BED_LEVELING_3POINT)
  #define HAS_ABL_NOT_UBL 1
#endif
#if ANY(AUTO_BED_LEVELING_BILINEAR, AUTO_BED_LEVELING_UBL, MESH_BED_LEVELING)
  #define HAS_MESH 1
#endif
#if EITHER(AUTO_BED_LEVELING_UBL, AUTO_BED_LEVELING_3POINT)
  #define NEEDS_THREE_PROBE_POINTS 1
#endif
#if EITHER(HAS_ABL_NOT_UBL, AUTO_BED_LEVELING_UBL)
  #define HAS_ABL_OR_UBL 1
  #if DISABLED(PROBE_MANUALLY)
    #define HAS_AUTOLEVEL 1
  #endif
#endif
#if EITHER(HAS_ABL_OR_UBL, MESH_BED_LEVELING)
  #define HAS_LEVELING 1
  #if DISABLED(AUTO_BED_LEVELING_UBL)
    #define PLANNER_LEVELING 1
  #endif
#endif
#if !HAS_LEVELING
  #undef RESTORE_LEVELING_AFTER_G28
  #undef ENABLE_LEVELING_AFTER_G28
  #undef G29_RETRY_AND_RECOVER
#endif
#if !HAS_LEVELING || EITHER(MESH_BED_LEVELING, AUTO_BED_LEVELING_UBL)
  #undef PROBE_MANUALLY
#endif
#if ANY(HAS_BED_PROBE, PROBE_MANUALLY, MESH_BED_LEVELING)
  #define PROBE_SELECTED 1
#endif

#ifdef GRID_MAX_POINTS_X
  #define GRID_MAX_POINTS ((GRID_MAX_POINTS_X) * (GRID_MAX_POINTS_Y))
  #define GRID_LOOP(A,B) LOOP_L_N(A, GRID_MAX_POINTS_X) LOOP_L_N(B, GRID_MAX_POINTS_Y)
#endif

// Slim menu optimizations
#if ENABLED(SLIM_LCD_MENUS)
  #define BOOT_MARLIN_LOGO_SMALL
#endif

/**
 * CoreXY, CoreXZ, and CoreYZ - and their reverse
 */
#if EITHER(COREXY, COREYX)
  #define CORE_IS_XY 1
#endif
#if EITHER(COREXZ, COREZX)
  #define CORE_IS_XZ 1
#endif
#if EITHER(COREYZ, COREZY)
  #define CORE_IS_YZ 1
#endif
#if CORE_IS_XY || CORE_IS_XZ || CORE_IS_YZ
  #define IS_CORE 1
#endif
#if IS_CORE
  #if CORE_IS_XY
    #define CORE_AXIS_1 A_AXIS
    #define CORE_AXIS_2 B_AXIS
    #define NORMAL_AXIS Z_AXIS
  #elif CORE_IS_XZ
    #define CORE_AXIS_1 A_AXIS
    #define NORMAL_AXIS Y_AXIS
    #define CORE_AXIS_2 C_AXIS
  #elif CORE_IS_YZ
    #define NORMAL_AXIS X_AXIS
    #define CORE_AXIS_1 B_AXIS
    #define CORE_AXIS_2 C_AXIS
  #endif
  #define CORESIGN(n) (ANY(COREYX, COREZX, COREZY) ? (-(n)) : (n))
#elif EITHER(MARKFORGED_XY, MARKFORGED_YX)
  // Markforged kinematics
  #define CORE_AXIS_1 A_AXIS
  #define CORE_AXIS_2 B_AXIS
  #define NORMAL_AXIS Z_AXIS
#endif

#if ANY(MORGAN_SCARA, MP_SCARA, AXEL_TPARA)
  #define IS_SCARA 1
  #define IS_KINEMATIC 1
#elif ANY(DELTA, POLARGRAPH, POLAR)
  #define IS_KINEMATIC 1
#else
  #define IS_CARTESIAN 1
  #if !IS_CORE
    #define IS_FULL_CARTESIAN 1
  #endif
#endif

#if DISABLED(DELTA)
  #undef DELTA_HOME_TO_SAFE_ZONE
#endif

// This flag indicates some kind of jerk storage is needed
#if EITHER(CLASSIC_JERK, IS_KINEMATIC)
  #define HAS_CLASSIC_JERK 1
#endif

#if DISABLED(CLASSIC_JERK)
  #define HAS_JUNCTION_DEVIATION 1
#endif

// E jerk exists with JD disabled (of course) but also when Linear Advance is disabled on Delta/SCARA
#if HAS_EXTRUDERS && (ENABLED(CLASSIC_JERK) || (IS_KINEMATIC && DISABLED(LIN_ADVANCE)))
  #define HAS_CLASSIC_E_JERK 1
#endif

//
// Serial Port Info
//
#ifdef SERIAL_PORT_2
  #define HAS_MULTI_SERIAL 1
  #ifdef SERIAL_PORT_3
    #define NUM_SERIAL 3
  #else
    #define NUM_SERIAL 2
  #endif
#elif defined(SERIAL_PORT)
  #define NUM_SERIAL 1
#else
  #define NUM_SERIAL 0
  #undef BAUD_RATE_GCODE
#endif
#if SERIAL_PORT == -1 || SERIAL_PORT_2 == -1 || SERIAL_PORT_3 == -1
  #define HAS_USB_SERIAL 1
#endif
#if SERIAL_PORT_2 == -2
  #define HAS_ETHERNET 1
#endif

/**
 * This setting is also used by M109 when trying to calculate
 * a ballpark safe margin to prevent wait-forever situation.
 */
#ifndef EXTRUDE_MINTEMP
  #define EXTRUDE_MINTEMP 170
#endif

#if ANY(PID_DEBUG, PID_BED_DEBUG, PID_CHAMBER_DEBUG)
  #define HAS_PID_DEBUG 1
#endif

/**
 * TFT Displays
 *
 * Configure parameters for TFT displays:
 *  - TFT_DEFAULT_ORIENTATION
 *  - TFT_DRIVER
 *  - TFT_WIDTH
 *  - TFT_HEIGHT
 *  - TFT_INTERFACE_(SPI|FSMC)
 *  - TFT_COLOR
 *  - GRAPHICAL_TFT_UPSCALE
 */
#if EITHER(MKS_TS35_V2_0, BTT_TFT35_SPI_V1_0)                                 // ST7796
  #define TFT_DEFAULT_DRIVER ST7796
  #define TFT_DEFAULT_ORIENTATION TFT_EXCHANGE_XY
  #define TFT_RES_480x320
  #define TFT_INTERFACE_SPI
  #define TFT_BAUDRATE_READ 8000000    // Hz
  #define TFT_BAUDRATE_WRITE 32000000   // Hz
#elif EITHER(LERDGE_TFT35, ANET_ET5_TFT35)                                    // ST7796
  #define TFT_DEFAULT_ORIENTATION TFT_EXCHANGE_XY
  #define TFT_RES_480x320
  #define TFT_INTERFACE_FSMC
#elif ANY(ANET_ET4_TFT28, MKS_ROBIN_TFT24, MKS_ROBIN_TFT28, MKS_ROBIN_TFT32)  // ST7789
  #define TFT_DEFAULT_ORIENTATION (TFT_EXCHANGE_XY | TFT_INVERT_Y)
  #define TFT_RES_320x240
  #define TFT_INTERFACE_FSMC
#elif ANY(MKS_ROBIN_TFT35, TFT_TRONXY_X5SA, ANYCUBIC_TFT35)                   // ILI9488
  #define TFT_DRIVER ILI9488
  #define TFT_DEFAULT_ORIENTATION (TFT_EXCHANGE_XY | TFT_INVERT_X | TFT_INVERT_Y)
  #define TFT_RES_480x320
  #define TFT_INTERFACE_FSMC
#elif ENABLED(MKS_ROBIN_TFT43)
  #define TFT_DRIVER SSD1963
  #define TFT_DEFAULT_ORIENTATION 0
  #define TFT_RES_480x272
  #define TFT_INTERFACE_FSMC
#elif EITHER(MKS_ROBIN_TFT_V1_1R, LONGER_LK_TFT28)                            // ILI9328 or R61505
  #define TFT_DEFAULT_ORIENTATION (TFT_EXCHANGE_XY | TFT_INVERT_X | TFT_INVERT_Y)
  #define TFT_RES_320x240
  #define TFT_INTERFACE_FSMC
#elif ENABLED(BIQU_BX_TFT70)                                                  // RGB
  #define TFT_DEFAULT_ORIENTATION TFT_EXCHANGE_XY
  #define TFT_RES_1024x600
  #define TFT_INTERFACE_LTDC
  #if ENABLED(TOUCH_SCREEN)
    #define TFT_TOUCH_DEVICE_GT911
  #endif
#elif ENABLED(TFT_GENERIC)
  #define TFT_DEFAULT_ORIENTATION (TFT_EXCHANGE_XY | TFT_INVERT_X | TFT_INVERT_Y)
  #if NONE(TFT_RES_320x240, TFT_RES_480x272, TFT_RES_480x320, TFT_RES_1024x600)
    #define TFT_RES_320x240
  #endif
  #if NONE(TFT_INTERFACE_FSMC, TFT_INTERFACE_SPI)
    #define TFT_INTERFACE_SPI
  #endif
#endif

// FSMC/SPI TFT Panels using standard HAL/tft/tft_(fsmc|spi|ltdc).h
#if ENABLED(TFT_INTERFACE_FSMC)
  #define HAS_FSMC_TFT 1
  #if TFT_SCALED_DOGLCD
    #define HAS_FSMC_GRAPHICAL_TFT 1
  #elif HAS_TFT_LVGL_UI
    #define HAS_TFT_LVGL_UI_FSMC 1
  #endif
#elif ENABLED(TFT_INTERFACE_SPI)
  #define HAS_SPI_TFT 1
  #if TFT_SCALED_DOGLCD
    #define HAS_SPI_GRAPHICAL_TFT 1
  #elif HAS_TFT_LVGL_UI
    #define HAS_TFT_LVGL_UI_SPI 1
  #endif
#elif ENABLED(TFT_INTERFACE_LTDC)
  #define HAS_LTDC_TFT 1
  #if TFT_SCALED_DOGLCD
    #define HAS_LTDC_GRAPHICAL_TFT 1
  #elif HAS_TFT_LVGL_UI
    #define HAS_TFT_LVGL_UI_LTDC 1
  #endif
#endif

#if ANY(HAS_SPI_TFT, HAS_FSMC_TFT, HAS_LTDC_TFT)
  #include "../lcd/tft_io/tft_orientation.h"
#endif

#if ENABLED(TFT_RES_320x240)
  #if ENABLED(TFT_COLOR_UI_PORTRAIT)
    #define TFT_WIDTH  240
    #define TFT_HEIGHT 320
  #else
    #define TFT_WIDTH  320
    #define TFT_HEIGHT 240
  #endif
  #define GRAPHICAL_TFT_UPSCALE 2
#elif ENABLED(TFT_RES_480x272)
  #define TFT_WIDTH  480
  #define TFT_HEIGHT 272
  #define GRAPHICAL_TFT_UPSCALE 2
#elif ENABLED(TFT_RES_480x320)
  #define TFT_WIDTH  480
  #define TFT_HEIGHT 320
  #define GRAPHICAL_TFT_UPSCALE 3
#elif ENABLED(TFT_RES_1024x600)
  #define TFT_WIDTH  1024
  #define TFT_HEIGHT 600
  #if ENABLED(TOUCH_SCREEN)
    #define GRAPHICAL_TFT_UPSCALE 6
    #define TFT_PIXEL_OFFSET_X 120
  #else
    #define GRAPHICAL_TFT_UPSCALE 8
    #define TFT_PIXEL_OFFSET_X 0
  #endif
#endif

#if ENABLED(TFT_COLOR_UI)
  #if (TFT_WIDTH == 320 && TFT_HEIGHT == 240) || (TFT_WIDTH == 240 && TFT_HEIGHT == 320)
    #if ENABLED(TFT_INTERFACE_SPI)
      #define TFT_320x240_SPI
    #elif ENABLED(TFT_INTERFACE_FSMC)
      #define TFT_320x240
    #endif
  #elif TFT_HEIGHT == 320
    #if ENABLED(TFT_INTERFACE_SPI)
      #define TFT_480x320_SPI
    #elif ENABLED(TFT_INTERFACE_FSMC)
      #define TFT_480x320
    #endif
  #elif TFT_HEIGHT == 272
    #if ENABLED(TFT_INTERFACE_SPI)
      #define TFT_480x272_SPI
    #elif ENABLED(TFT_INTERFACE_FSMC)
      #define TFT_480x272
    #endif
  #elif TFT_HEIGHT == 600
    #if ENABLED(TFT_INTERFACE_LTDC)
      #define TFT_1024x600_LTDC
    #else
      #define TFT_1024x600_SIM  // "Simulation" - for testing purposes only
    #endif
  #endif
#endif

#if EITHER(TFT_320x240, TFT_320x240_SPI)
  #define HAS_UI_320x240 1
#elif EITHER(TFT_480x320, TFT_480x320_SPI)
  #define HAS_UI_480x320 1
#elif EITHER(TFT_480x272, TFT_480x272_SPI)
  #define HAS_UI_480x272 1
#elif EITHER(TFT_1024x600_LTDC, TFT_1024x600_SIM)
  #define HAS_UI_1024x600 1
#endif
#if ANY(HAS_UI_320x240, HAS_UI_480x320, HAS_UI_480x272)
  #if ENABLED(TFT_COLOR_UI_PORTRAIT)
<<<<<<< HEAD
    #define LCD_HEIGHT TERN(TOUCH_SCREEN, 6, 7) // Fewer lines with touch buttons onscreen
  #else
    #define LCD_HEIGHT TERN(TOUCH_SCREEN, 8, 9) // Fewer lines with touch buttons onscreen
=======
    #define LCD_HEIGHT TERN(TOUCH_SCREEN, 8, 9) // Fewer lines with touch buttons onscreen
  #else
    #define LCD_HEIGHT TERN(TOUCH_SCREEN, 6, 7) // Fewer lines with touch buttons onscreen
>>>>>>> 3be967bc
  #endif
#elif HAS_UI_1024x600
  #define LCD_HEIGHT TERN(TOUCH_SCREEN, 12, 13) // Fewer lines with touch buttons onscreen
#endif

// This emulated DOGM has 'touch/xpt2046', not 'tft/xpt2046'
#if ENABLED(TOUCH_SCREEN)
  #if TOUCH_IDLE_SLEEP_MINS
    #define HAS_TOUCH_SLEEP 1
  #endif
  #if ENABLED(TFT_TOUCH_DEVICE_GT911)         // GT911 Capacitive touch screen such as BIQU_BX_TFT70
    #undef TOUCH_SCREEN_CALIBRATION
    #undef TOUCH_CALIBRATION_AUTO_SAVE
  #else
    #define TFT_TOUCH_DEVICE_XPT2046          // ADS7843/XPT2046 ADC Touchscreen such as ILI9341 2.8
  #endif
  #if ENABLED(TFT_TOUCH_DEVICE_XPT2046) && ENABLED(TFT_INTERFACE_SPI)
    #define TOUCH_BAUDRATE 2500000 // Hz
  #endif
  #if !HAS_GRAPHICAL_TFT
    #undef TOUCH_SCREEN
    #if ENABLED(TFT_CLASSIC_UI)
      #define HAS_TOUCH_BUTTONS 1
      #if ENABLED(TFT_TOUCH_DEVICE_GT911)
        #define HAS_CAP_TOUCH_BUTTONS 1
      #else
        #define HAS_RES_TOUCH_BUTTONS 1
      #endif
    #endif
  #endif
#endif

// XPT2046_** Compatibility
#if !(defined(TOUCH_CALIBRATION_X) || defined(TOUCH_CALIBRATION_Y) || defined(TOUCH_OFFSET_X) || defined(TOUCH_OFFSET_Y) || defined(TOUCH_ORIENTATION))
  #if defined(XPT2046_X_CALIBRATION) && defined(XPT2046_Y_CALIBRATION) && defined(XPT2046_X_OFFSET) && defined(XPT2046_Y_OFFSET)
    #define TOUCH_CALIBRATION_X  XPT2046_X_CALIBRATION
    #define TOUCH_CALIBRATION_Y  XPT2046_Y_CALIBRATION
    #define TOUCH_OFFSET_X       XPT2046_X_OFFSET
    #define TOUCH_OFFSET_Y       XPT2046_Y_OFFSET
    #define TOUCH_ORIENTATION    TOUCH_LANDSCAPE
  #endif
#endif

#if X_HOME_DIR || (HAS_Y_AXIS && Y_HOME_DIR) || (HAS_Z_AXIS && Z_HOME_DIR) \
  || (HAS_I_AXIS && I_HOME_DIR) || (HAS_J_AXIS && J_HOME_DIR) || (HAS_K_AXIS && K_HOME_DIR) \
  || (HAS_U_AXIS && U_HOME_DIR) || (HAS_V_AXIS && V_HOME_DIR) || (HAS_W_AXIS && W_HOME_DIR)
  #define HAS_ENDSTOPS 1
  #define COORDINATE_OKAY(N,L,H) WITHIN(N,L,H)
#else
  #define COORDINATE_OKAY(N,L,H) true
#endif

/**
 * LED Backlight INDEX END
 */
#if defined(NEOPIXEL_BKGD_INDEX_FIRST) && !defined(NEOPIXEL_BKGD_INDEX_LAST)
  #define NEOPIXEL_BKGD_INDEX_LAST NEOPIXEL_BKGD_INDEX_FIRST
#endif<|MERGE_RESOLUTION|>--- conflicted
+++ resolved
@@ -1613,15 +1613,9 @@
 #endif
 #if ANY(HAS_UI_320x240, HAS_UI_480x320, HAS_UI_480x272)
   #if ENABLED(TFT_COLOR_UI_PORTRAIT)
-<<<<<<< HEAD
-    #define LCD_HEIGHT TERN(TOUCH_SCREEN, 6, 7) // Fewer lines with touch buttons onscreen
-  #else
-    #define LCD_HEIGHT TERN(TOUCH_SCREEN, 8, 9) // Fewer lines with touch buttons onscreen
-=======
     #define LCD_HEIGHT TERN(TOUCH_SCREEN, 8, 9) // Fewer lines with touch buttons onscreen
   #else
     #define LCD_HEIGHT TERN(TOUCH_SCREEN, 6, 7) // Fewer lines with touch buttons onscreen
->>>>>>> 3be967bc
   #endif
 #elif HAS_UI_1024x600
   #define LCD_HEIGHT TERN(TOUCH_SCREEN, 12, 13) // Fewer lines with touch buttons onscreen
