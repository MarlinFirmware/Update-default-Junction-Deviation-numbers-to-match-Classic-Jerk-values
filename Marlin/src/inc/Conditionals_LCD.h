--- conflicted
+++ resolved
@@ -759,45 +759,9 @@
 #endif
 #if NUM_AXES >= 1
   #define HAS_X_AXIS 1
-<<<<<<< HEAD
-  #if NUM_AXES >= XY
-    #define HAS_Y_AXIS 1
-    #if NUM_AXES >= XYZ
-      #define HAS_Z_AXIS 1
-      #ifdef Z4_DRIVER_TYPE
-        #define NUM_Z_STEPPERS 4
-      #elif defined(Z3_DRIVER_TYPE)
-        #define NUM_Z_STEPPERS 3
-      #elif defined(Z2_DRIVER_TYPE)
-        #define NUM_Z_STEPPERS 2
-      #else
-        #define NUM_Z_STEPPERS 1
-      #endif
-      #if NUM_AXES >= 4
-        #define HAS_I_AXIS 1
-        #if NUM_AXES >= 5
-          #define HAS_J_AXIS 1
-          #if NUM_AXES >= 6
-            #define HAS_K_AXIS 1
-            #if NUM_AXES >= 7
-              #define HAS_U_AXIS 1
-              #if NUM_AXES >= 8
-                #define HAS_V_AXIS 1
-                #if NUM_AXES >= 9
-                  #define HAS_W_AXIS 1
-                #endif
-              #endif
-            #endif
-          #endif
-        #endif
-      #endif
-    #endif
-  #endif
-=======
 #endif
 #if NUM_AXES >= XY
   #define HAS_Y_AXIS 1
->>>>>>> f5739394
 #endif
 #if NUM_AXES >= XYZ
   #define HAS_Z_AXIS 1
