--- conflicted
+++ resolved
@@ -824,12 +824,4 @@
  */
 #ifndef EXTRUDE_MINTEMP
   #define EXTRUDE_MINTEMP 170
-<<<<<<< HEAD
-#endif
-
-// This flag indicates if Neopixel pins are shared or separated
-#if EITHER(MULTIPLE_NEOPIXEL_TYPES, NEOPIXEL2_INSERIES)
-  #define CONJOINED_NEOPIXEL 1
-=======
->>>>>>> 41774ec9
 #endif