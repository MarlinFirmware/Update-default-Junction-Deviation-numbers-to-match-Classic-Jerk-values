--- conflicted
+++ resolved
@@ -386,11 +386,7 @@
 // Color UI
 #if ENABLED(TFT_COLOR_UI)
   #define HAS_GRAPHICAL_TFT 1
-<<<<<<< HEAD
-  #define IS_ULTIPANEL
-=======
-  #define IS_ULTIPANEL 1
->>>>>>> e3a12c3c
+  #define IS_ULTIPANEL 1
 #endif
 
 /**
