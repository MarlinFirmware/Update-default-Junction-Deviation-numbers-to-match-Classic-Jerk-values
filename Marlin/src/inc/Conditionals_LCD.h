--- conflicted
+++ resolved
@@ -1801,20 +1801,6 @@
   #endif
 #endif
 
-<<<<<<< HEAD
-// XPT2046_** Compatibility
-#if !(defined(TOUCH_CALIBRATION_X) || defined(TOUCH_CALIBRATION_Y) || defined(TOUCH_OFFSET_X) || defined(TOUCH_OFFSET_Y) || defined(TOUCH_ORIENTATION))
-  #if defined(XPT2046_X_CALIBRATION) && defined(XPT2046_Y_CALIBRATION) && defined(XPT2046_X_OFFSET) && defined(XPT2046_Y_OFFSET)
-    #define TOUCH_CALIBRATION_X  XPT2046_X_CALIBRATION
-    #define TOUCH_CALIBRATION_Y  XPT2046_Y_CALIBRATION
-    #define TOUCH_OFFSET_X       XPT2046_X_OFFSET
-    #define TOUCH_OFFSET_Y       XPT2046_Y_OFFSET
-    #define TOUCH_ORIENTATION    TOUCH_LANDSCAPE
-  #endif
-#endif
-
-=======
->>>>>>> 3e9848f4
 #if  (HAS_X_AXIS && X_HOME_DIR) || (HAS_Y_AXIS && Y_HOME_DIR) || (HAS_Z_AXIS && Z_HOME_DIR) \
   || (HAS_I_AXIS && I_HOME_DIR) || (HAS_J_AXIS && J_HOME_DIR) || (HAS_K_AXIS && K_HOME_DIR) \
   || (HAS_U_AXIS && U_HOME_DIR) || (HAS_V_AXIS && V_HOME_DIR) || (HAS_W_AXIS && W_HOME_DIR)
