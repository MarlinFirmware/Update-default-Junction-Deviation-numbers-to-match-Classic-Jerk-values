/**
 * Marlin 3D Printer Firmware
 * Copyright (c) 2020 MarlinFirmware [https://github.com/MarlinFirmware/Marlin]
 *
 * Based on Sprinter and grbl.
 * Copyright (c) 2011 Camiel Gubbels / Erik van der Zalm
 *
 * This program is free software: you can redistribute it and/or modify
 * it under the terms of the GNU General Public License as published by
 * the Free Software Foundation, either version 3 of the License, or
 * (at your option) any later version.
 *
 * This program is distributed in the hope that it will be useful,
 * but WITHOUT ANY WARRANTY; without even the implied warranty of
 * MERCHANTABILITY or FITNESS FOR A PARTICULAR PURPOSE.  See the
 * GNU General Public License for more details.
 *
 * You should have received a copy of the GNU General Public License
 * along with this program.  If not, see <https://www.gnu.org/licenses/>.
 *
 */
#pragma once

/**
 * Conditionals_LCD.h
 * Conditionals that need to be set before Configuration_adv.h or pins.h
 */

#if ENABLED(MORGAN_SCARA)
  #define IS_SCARA 1
  #define IS_KINEMATIC 1
#elif ENABLED(DELTA)
  #define IS_KINEMATIC 1
#else
  #define IS_CARTESIAN 1
#endif

#if ENABLED(MKS_LCD12864)
  #define MKS_MINI_12864
#endif

#if EITHER(MKS_MINI_12864, ENDER2_STOCKDISPLAY)

  #define MINIPANEL

#elif ENABLED(CARTESIO_UI)

  #define DOGLCD
  #define IS_ULTIPANEL

#elif ENABLED(ZONESTAR_LCD)

  #define ADC_KEYPAD
  #define IS_RRW_KEYPAD
  #define REPRAPWORLD_KEYPAD_MOVE_STEP 10.0
  #define ADC_KEY_NUM 8
  #define IS_ULTIPANEL

  // This helps to implement ADC_KEYPAD menus
  #define REVERSE_MENU_DIRECTION
  #define ENCODER_PULSES_PER_STEP 1
  #define ENCODER_STEPS_PER_MENU_ITEM 1
  #define ENCODER_FEEDRATE_DEADZONE 2

#elif ENABLED(RADDS_DISPLAY)
  #define IS_ULTIPANEL
  #define ENCODER_PULSES_PER_STEP 2

#elif EITHER(ANET_FULL_GRAPHICS_LCD, BQ_LCD_SMART_CONTROLLER)

  #define IS_RRD_FG_SC

#elif ANY(miniVIKI, VIKI2, ELB_FULL_GRAPHIC_CONTROLLER, AZSMZ_12864)

  #define IS_ULTRA_LCD
  #define DOGLCD
  #define IS_ULTIPANEL

  #if ENABLED(miniVIKI)
    #define U8GLIB_ST7565_64128N
  #elif ENABLED(VIKI2)
    #define U8GLIB_ST7565_64128N
  #elif ENABLED(ELB_FULL_GRAPHIC_CONTROLLER)
    #define U8GLIB_LM6059_AF
  #elif ENABLED(AZSMZ_12864)
    #define U8GLIB_ST7565_64128N
  #endif

#elif ENABLED(OLED_PANEL_TINYBOY2)

  #define IS_U8GLIB_SSD1306
  #define IS_ULTIPANEL

#elif ENABLED(RA_CONTROL_PANEL)

  #define LCD_I2C_TYPE_PCA8574
  #define LCD_I2C_ADDRESS 0x27   // I2C Address of the port expander
  #define IS_ULTIPANEL

#elif ENABLED(REPRAPWORLD_GRAPHICAL_LCD)

  #define DOGLCD
  #define U8GLIB_ST7920
  #define IS_ULTIPANEL

#elif ENABLED(CR10_STOCKDISPLAY)

  #define IS_RRD_FG_SC
  #define BOARD_ST7920_DELAY_1 DELAY_NS(125)
  #define BOARD_ST7920_DELAY_2 DELAY_NS(125)
  #define BOARD_ST7920_DELAY_3 DELAY_NS(125)

#elif ENABLED(MKS_12864OLED)

  #define IS_RRD_SC
  #define U8GLIB_SH1106

#elif ENABLED(MKS_12864OLED_SSD1306)

  #define IS_RRD_SC
  #define IS_U8GLIB_SSD1306

#elif ENABLED(FYSETC_242_OLED_12864)

  #define IS_RRD_SC
  #define U8GLIB_SH1106

  #define LED_CONTROL_MENU
  #define NEOPIXEL_LED
  #undef NEOPIXEL_TYPE
  #define NEOPIXEL_TYPE       NEO_RGB
  #if NEOPIXEL_PIXELS < 3
    #undef NEOPIXELS_PIXELS
    #define NEOPIXEL_PIXELS     3
  #endif
  #ifndef NEOPIXEL_BRIGHTNESS
    #define NEOPIXEL_BRIGHTNESS 127
  #endif

  #if ENABLED(PSU_CONTROL)
    #define LED_BACKLIGHT_TIMEOUT 10000
  #endif

#elif ANY(FYSETC_MINI_12864_X_X, FYSETC_MINI_12864_1_2, FYSETC_MINI_12864_2_0, FYSETC_MINI_12864_2_1, FYSETC_GENERIC_12864_1_1)

  #define FYSETC_MINI_12864
  #define DOGLCD
  #define IS_ULTIPANEL
  #define LED_COLORS_REDUCE_GREEN
  #if ENABLED(PSU_CONTROL) && EITHER(FYSETC_MINI_12864_2_0, FYSETC_MINI_12864_2_1)
    #define LED_BACKLIGHT_TIMEOUT 10000
  #endif

  // Require LED backlighting enabled
  #if EITHER(FYSETC_MINI_12864_1_2, FYSETC_MINI_12864_2_0)
    #define RGB_LED
  #elif ENABLED(FYSETC_MINI_12864_2_1)
    #define LED_CONTROL_MENU
    #define NEOPIXEL_LED
    #undef NEOPIXEL_TYPE
    #define NEOPIXEL_TYPE       NEO_RGB
    #if NEOPIXEL_PIXELS < 3
      #undef NEOPIXELS_PIXELS
      #define NEOPIXEL_PIXELS     3
    #endif
    #ifndef NEOPIXEL_BRIGHTNESS
      #define NEOPIXEL_BRIGHTNESS 127
    #endif
    //#define NEOPIXEL_STARTUP_TEST
  #endif

#elif ENABLED(ULTI_CONTROLLER)

  #define IS_ULTIPANEL
  #define U8GLIB_SSD1309
  #define LCD_RESET_PIN LCD_PINS_D6 //  This controller need a reset pin
  #define ENCODER_PULSES_PER_STEP 2
  #define ENCODER_STEPS_PER_MENU_ITEM 2

#elif ENABLED(MAKEBOARD_MINI_2_LINE_DISPLAY_1602)

  #define IS_RRD_SC
  #define LCD_WIDTH 16
  #define LCD_HEIGHT 2

#endif

#if ENABLED(IS_RRD_FG_SC)
  #define REPRAP_DISCOUNT_FULL_GRAPHIC_SMART_CONTROLLER
#endif

#if EITHER(MAKRPANEL, MINIPANEL)
  #define IS_ULTIPANEL
  #define DOGLCD
  #if ENABLED(MAKRPANEL)
    #define U8GLIB_ST7565_64128N
  #endif
#endif

#if ENABLED(IS_U8GLIB_SSD1306)
  #define U8GLIB_SSD1306
#endif

#if ENABLED(OVERLORD_OLED)
  #define IS_ULTIPANEL
  #define U8GLIB_SH1106
  /**
   * PCA9632 for buzzer and LEDs via i2c
   * No auto-inc, red and green leds switched, buzzer
   */
  #define PCA9632
  #define PCA9632_NO_AUTO_INC
  #define PCA9632_GRN         0x00
  #define PCA9632_RED         0x02
  #define PCA9632_BUZZER
  #define PCA9632_BUZZER_DATA { 0x09, 0x02 }

  #define ENCODER_PULSES_PER_STEP     1 // Overlord uses buttons
  #define ENCODER_STEPS_PER_MENU_ITEM 1
#endif

// 128x64 I2C OLED LCDs - SSD1306/SSD1309/SH1106
#if ANY(U8GLIB_SSD1306, U8GLIB_SSD1309, U8GLIB_SH1106)
  #define HAS_SSD1306_OLED_I2C 1
#endif
#if HAS_SSD1306_OLED_I2C
  #define IS_ULTRA_LCD
  #define DOGLCD
#endif

// ST7920-based graphical displays
#if ANY(REPRAP_DISCOUNT_FULL_GRAPHIC_SMART_CONTROLLER, LCD_FOR_MELZI, SILVER_GATE_GLCD_CONTROLLER)
  #define DOGLCD
  #define U8GLIB_ST7920
  #define IS_RRD_SC
#endif

// RepRapDiscount LCD or Graphical LCD with rotary click encoder
#if ENABLED(IS_RRD_SC)
  #define REPRAP_DISCOUNT_SMART_CONTROLLER
#endif

/**
 * SPI Ultipanels
 */

// Basic Ultipanel-like displays
#if ANY(ULTIMAKERCONTROLLER, REPRAP_DISCOUNT_SMART_CONTROLLER, G3D_PANEL, RIGIDBOT_PANEL, PANEL_ONE, U8GLIB_SH1106)
  #define IS_ULTIPANEL
#endif

// Einstart OLED has Cardinal nav via pins defined in pins_EINSTART-S.h
#if ENABLED(U8GLIB_SH1106_EINSTART)
  #define DOGLCD
  #define IS_ULTIPANEL
#endif

<<<<<<< HEAD
// FSMC/SPI TFT Panels (HAL STM32F1)
=======
// LVGL UI, SPI or FSMC
#if EITHER(TFT_LVGL_UI_SPI, TFT_LVGL_UI_FSMC)
  #define HAS_TFT_LVGL_UI 1
#endif

// FSMC/SPI TFT Panels
>>>>>>> 445dc7af
#if ENABLED(FSMC_GRAPHICAL_TFT)
  #define DOGLCD
  #define IS_ULTIPANEL
  #define DELAYED_BACKLIGHT_INIT
#elif ENABLED(TFT_LVGL_UI_SPI)
  #define DELAYED_BACKLIGHT_INIT
#endif

// FSMC/SPI TFT Panels (HAL STM32)
#if EITHER(TFT_320x240, TFT_480x320)
  #define HAS_FSMC_TFT 1
#elif EITHER(TFT_320x240_SPI, TFT_480x320_SPI)
  #define HAS_SPI_TFT 1
#endif

#if EITHER(TFT_320x240, TFT_320x240_SPI)
  #define UI_320x240
  #define LCD_HEIGHT  TERN(TOUCH_SCREEN, 6, 7)
#elif EITHER(TFT_480x320, TFT_480x320_SPI)
  #define UI_480x320
  #define LCD_HEIGHT  TERN(TOUCH_SCREEN, 6, 7)
#endif

#if HAS_FSMC_TFT || HAS_SPI_TFT
  #define HAS_GRAPHICAL_TFT 1
  #define IS_ULTIPANEL
#endif

#if ENABLED(TOUCH_SCREEN) && defined(ARDUINO_ARCH_STM32F1)
  #undef TOUCH_SCREEN
  #define TOUCH_BUTTONS
#endif

/**
 * I2C Panels
 */

#if EITHER(LCD_SAINSMART_I2C_1602, LCD_SAINSMART_I2C_2004)

  #define LCD_I2C_TYPE_PCF8575
  #define LCD_I2C_ADDRESS 0x27   // I2C Address of the port expander

  #if ENABLED(LCD_SAINSMART_I2C_2004)
    #define LCD_WIDTH 20
    #define LCD_HEIGHT 4
  #endif

#elif ENABLED(LCD_I2C_PANELOLU2)

  // PANELOLU2 LCD with status LEDs, separate encoder and click inputs

  #define LCD_I2C_TYPE_MCP23017
  #define LCD_I2C_ADDRESS 0x20 // I2C Address of the port expander
  #define LCD_USE_I2C_BUZZER   // Enable buzzer on LCD (optional)
  #define IS_ULTIPANEL

#elif ENABLED(LCD_I2C_VIKI)

  /**
   * Panucatt VIKI LCD with status LEDs, integrated click & L/R/U/P buttons, separate encoder inputs
   *
   * This uses the LiquidTWI2 library v1.2.3 or later ( https://github.com/lincomatic/LiquidTWI2 )
   * Make sure the LiquidTWI2 directory is placed in the Arduino or Sketchbook libraries subdirectory.
   * Note: The pause/stop/resume LCD button pin should be connected to the Arduino
   *       BTN_ENC pin (or set BTN_ENC to -1 if not used)
   */
  #define LCD_I2C_TYPE_MCP23017
  #define LCD_I2C_ADDRESS 0x20 // I2C Address of the port expander
  #define LCD_USE_I2C_BUZZER   // Enable buzzer on LCD (requires LiquidTWI2 v1.2.3 or later)
  #define IS_ULTIPANEL

  #define ENCODER_FEEDRATE_DEADZONE 4

  #define STD_ENCODER_PULSES_PER_STEP 1
  #define STD_ENCODER_STEPS_PER_MENU_ITEM 2

#elif ENABLED(G3D_PANEL)

  #define STD_ENCODER_PULSES_PER_STEP 2
  #define STD_ENCODER_STEPS_PER_MENU_ITEM 1

#elif ANY(REPRAP_DISCOUNT_SMART_CONTROLLER, miniVIKI, VIKI2, ELB_FULL_GRAPHIC_CONTROLLER, AZSMZ_12864, OLED_PANEL_TINYBOY2, BQ_LCD_SMART_CONTROLLER, LCD_I2C_PANELOLU2)

  #define STD_ENCODER_PULSES_PER_STEP 4
  #define STD_ENCODER_STEPS_PER_MENU_ITEM 1

#endif

#ifndef STD_ENCODER_PULSES_PER_STEP
  #if ENABLED(TOUCH_BUTTONS)
    #define STD_ENCODER_PULSES_PER_STEP 2
  #else
    #define STD_ENCODER_PULSES_PER_STEP 5
  #endif
#endif
#ifndef STD_ENCODER_STEPS_PER_MENU_ITEM
  #define STD_ENCODER_STEPS_PER_MENU_ITEM 1
#endif
#ifndef ENCODER_PULSES_PER_STEP
  #define ENCODER_PULSES_PER_STEP STD_ENCODER_PULSES_PER_STEP
#endif
#ifndef ENCODER_STEPS_PER_MENU_ITEM
  #define ENCODER_STEPS_PER_MENU_ITEM STD_ENCODER_STEPS_PER_MENU_ITEM
#endif
#ifndef ENCODER_FEEDRATE_DEADZONE
  #define ENCODER_FEEDRATE_DEADZONE 6
#endif

// Shift register panels
// ---------------------
// 2 wire Non-latching LCD SR from:
// https://bitbucket.org/fmalpartida/new-liquidcrystal/wiki/schematics#!shiftregister-connection
#if ENABLED(FF_INTERFACEBOARD)
  #define SR_LCD_3W_NL    // Non latching 3 wire shift register
  #define IS_ULTIPANEL
#elif ENABLED(SAV_3DLCD)
  #define SR_LCD_2W_NL    // Non latching 2 wire shift register
  #define IS_ULTIPANEL
#endif

#if ENABLED(IS_ULTIPANEL)
  #define ULTIPANEL
#endif
#if ENABLED(ULTIPANEL)
  #define IS_ULTRA_LCD
  #define NEWPANEL
#endif

#if ENABLED(IS_ULTRA_LCD)
  #define ULTRA_LCD
#endif

#if ENABLED(IS_RRW_KEYPAD)
  #define REPRAPWORLD_KEYPAD
#endif

// Keypad needs a move step
#if ENABLED(REPRAPWORLD_KEYPAD)
  #define NEWPANEL
  #ifndef REPRAPWORLD_KEYPAD_MOVE_STEP
    #define REPRAPWORLD_KEYPAD_MOVE_STEP 1.0
  #endif
#endif

// Aliases for LCD features
#if ANY(DGUS_LCD_UI_ORIGIN, DGUS_LCD_UI_FYSETC, DGUS_LCD_UI_HIPRECY)
  #define HAS_DGUS_LCD 1
#endif

// Extensible UI serial touch screens. (See src/lcd/extui)
#if ANY(HAS_DGUS_LCD, MALYAN_LCD, TOUCH_UI_FTDI_EVE)
  #define IS_EXTUI
  #define EXTENSIBLE_UI
#endif

// Aliases for LCD features
#if EITHER(ULTRA_LCD, EXTENSIBLE_UI)
  #define HAS_DISPLAY 1
  #if ENABLED(ULTRA_LCD)
    #define HAS_SPI_LCD 1
    #if ENABLED(DOGLCD)
      #define HAS_GRAPHICAL_LCD 1
    #elif DISABLED(HAS_GRAPHICAL_TFT)
      #define HAS_CHARACTER_LCD 1
    #endif
  #endif
#endif

#if ENABLED(SR_LCD_3W_NL)
  // Feature checks for SR_LCD_3W_NL
#elif EITHER(LCD_I2C_TYPE_MCP23017, LCD_I2C_TYPE_MCP23008)
  #define USES_LIQUIDTWI2
#elif ANY(HAS_CHARACTER_LCD, LCD_I2C_TYPE_PCF8575, LCD_I2C_TYPE_PCA8574, SR_LCD_2W_NL, LCM1602)
  #define USES_LIQUIDCRYSTAL
#endif

#if ENABLED(ULTIPANEL) && DISABLED(NO_LCD_MENUS)
  #define HAS_LCD_MENU 1
#endif
#if ENABLED(ADC_KEYPAD)
  #define HAS_ADC_BUTTONS 1
#endif

#if HAS_GRAPHICAL_LCD
  #ifndef LCD_PIXEL_WIDTH
    #define LCD_PIXEL_WIDTH 128
  #endif
  #ifndef LCD_PIXEL_HEIGHT
    #define LCD_PIXEL_HEIGHT 64
  #endif
#endif

/**
 * Extruders have some combination of stepper motors and hotends
 * so we separate these concepts into the defines:
 *
 *  EXTRUDERS    - Number of Selectable Tools
 *  HOTENDS      - Number of hotends, whether connected or separate
 *  E_STEPPERS   - Number of actual E stepper motors
 *  E_MANUAL     - Number of E steppers for LCD move options
 *
 */

#if EXTRUDERS == 0
  #undef EXTRUDERS
  #define EXTRUDERS 0
  #undef SINGLENOZZLE
  #undef SWITCHING_EXTRUDER
  #undef SWITCHING_NOZZLE
  #undef MIXING_EXTRUDER
  #undef MK2_MULTIPLEXER
  #undef PRUSA_MMU2
  #undef HOTEND_IDLE_TIMEOUT
#endif

#if ENABLED(SWITCHING_EXTRUDER)   // One stepper for every two EXTRUDERS
  #if EXTRUDERS > 4
    #define E_STEPPERS    3
  #elif EXTRUDERS > 2
    #define E_STEPPERS    2
  #else
    #define E_STEPPERS    1
  #endif
  #if DISABLED(SWITCHING_NOZZLE)
    #define HOTENDS       E_STEPPERS
  #endif
#elif ENABLED(MIXING_EXTRUDER)
  #define E_STEPPERS      MIXING_STEPPERS
  #define E_MANUAL        1
  #if MIXING_STEPPERS == 2
    #define HAS_DUAL_MIXING 1
  #endif
#elif ENABLED(SWITCHING_TOOLHEAD)
  #define E_STEPPERS      EXTRUDERS
  #define E_MANUAL        EXTRUDERS
#elif ENABLED(PRUSA_MMU2)
  #define E_STEPPERS 1
#endif

// No inactive extruders with MK2_MULTIPLEXER or SWITCHING_NOZZLE
#if EITHER(MK2_MULTIPLEXER, SWITCHING_NOZZLE)
  #undef DISABLE_INACTIVE_EXTRUDER
#endif

// Prusa MK2 Multiplexer and MMU 2.0 force SINGLENOZZLE
#if EITHER(MK2_MULTIPLEXER, PRUSA_MMU2)
  #define SINGLENOZZLE
#endif

#if EITHER(SINGLENOZZLE, MIXING_EXTRUDER)         // One hotend, one thermistor, no XY offset
  #undef HOTENDS
  #define HOTENDS       1
  #undef HOTEND_OFFSET_X
  #undef HOTEND_OFFSET_Y
#endif

#ifndef HOTENDS
  #define HOTENDS EXTRUDERS
#endif
#ifndef E_STEPPERS
  #define E_STEPPERS EXTRUDERS
#endif
#ifndef E_MANUAL
  #define E_MANUAL EXTRUDERS
#endif

#if HOTENDS
  #define HAS_HOTEND 1
  #ifndef HOTEND_OVERSHOOT
    #define HOTEND_OVERSHOOT 15
  #endif
  #if HOTENDS > 1
    #define HAS_MULTI_HOTEND 1
    #define HAS_HOTEND_OFFSET 1
  #endif
#else
  #undef PID_PARAMS_PER_HOTEND
#endif

// Helper macros for extruder and hotend arrays
#define HOTEND_LOOP() for (int8_t e = 0; e < HOTENDS; e++)
#define ARRAY_BY_EXTRUDERS(V...) ARRAY_N(EXTRUDERS, V)
#define ARRAY_BY_EXTRUDERS1(v1) ARRAY_BY_EXTRUDERS(v1, v1, v1, v1, v1, v1, v1, v1)
#define ARRAY_BY_HOTENDS(V...) ARRAY_N(HOTENDS, V)
#define ARRAY_BY_HOTENDS1(v1) ARRAY_BY_HOTENDS(v1, v1, v1, v1, v1, v1, v1, v1)

#if ENABLED(SWITCHING_EXTRUDER) && (DISABLED(SWITCHING_NOZZLE) || SWITCHING_EXTRUDER_SERVO_NR != SWITCHING_NOZZLE_SERVO_NR)
  #define DO_SWITCH_EXTRUDER 1
#endif

#ifdef SWITCHING_NOZZLE_E1_SERVO_NR
  #define SWITCHING_NOZZLE_TWO_SERVOS 1
#endif

/**
 * Default hotend offsets, if not defined
 */
#if HAS_HOTEND_OFFSET
  #ifndef HOTEND_OFFSET_X
    #define HOTEND_OFFSET_X { 0 } // X offsets for each extruder
  #endif
  #ifndef HOTEND_OFFSET_Y
    #define HOTEND_OFFSET_Y { 0 } // Y offsets for each extruder
  #endif
  #ifndef HOTEND_OFFSET_Z
    #define HOTEND_OFFSET_Z { 0 } // Z offsets for each extruder
  #endif
#endif

/**
 * DISTINCT_E_FACTORS affects how some E factors are accessed
 */
#if ENABLED(DISTINCT_E_FACTORS) && E_STEPPERS > 1
  #define DISTINCT_E E_STEPPERS
  #define XYZE_N (XYZ + E_STEPPERS)
  #define E_INDEX_N(E) (E)
  #define E_AXIS_N(E) AxisEnum(E_AXIS + E)
  #define UNUSED_E(E) NOOP
#else
  #undef DISTINCT_E_FACTORS
  #define DISTINCT_E 1
  #define XYZE_N XYZE
  #define E_INDEX_N(E) 0
  #define E_AXIS_N(E) E_AXIS
  #define UNUSED_E(E) UNUSED(E)
#endif

#if ENABLED(DWIN_CREALITY_LCD)
  #define SERIAL_CATCHALL 0
#endif

// Pressure sensor with a BLTouch-like interface
#if ENABLED(CREALITY_TOUCH)
  #define BLTOUCH
#endif

/**
 * The BLTouch Probe emulates a servo probe
 * and uses "special" angles for its state.
 */
#if ENABLED(BLTOUCH)
  #ifndef Z_PROBE_SERVO_NR
    #define Z_PROBE_SERVO_NR 0
  #endif
  #ifndef NUM_SERVOS
    #define NUM_SERVOS (Z_PROBE_SERVO_NR + 1)
  #endif
  #undef DEACTIVATE_SERVOS_AFTER_MOVE
  #if NUM_SERVOS == 1
    #undef SERVO_DELAY
    #define SERVO_DELAY { 50 }
  #endif

  // Always disable probe pin inverting for BLTouch
  #undef Z_MIN_PROBE_ENDSTOP_INVERTING
  #define Z_MIN_PROBE_ENDSTOP_INVERTING false
  #if ENABLED(Z_MIN_PROBE_USES_Z_MIN_ENDSTOP_PIN)
    #undef Z_MIN_ENDSTOP_INVERTING
    #define Z_MIN_ENDSTOP_INVERTING false
  #endif
#endif

#ifndef NUM_SERVOS
  #define NUM_SERVOS 0
#endif

/**
 * Set a flag for a servo probe (or BLTouch)
 */
#if defined(Z_PROBE_SERVO_NR) && Z_PROBE_SERVO_NR >= 0
  #define HAS_Z_SERVO_PROBE 1
#endif
#if ANY(HAS_Z_SERVO_PROBE, SWITCHING_EXTRUDER, SWITCHING_NOZZLE)
  #define HAS_SERVO_ANGLES 1
#endif
#if !HAS_SERVO_ANGLES
  #undef EDITABLE_SERVO_ANGLES
#endif

/**
 * Set flags for enabled probes
 */
#if ANY(HAS_Z_SERVO_PROBE, FIX_MOUNTED_PROBE, NOZZLE_AS_PROBE, TOUCH_MI_PROBE, Z_PROBE_ALLEN_KEY, Z_PROBE_SLED, SOLENOID_PROBE, SENSORLESS_PROBING, RACK_AND_PINION_PROBE)
  #define HAS_BED_PROBE 1
#endif

#if ANY(HAS_BED_PROBE, PROBE_MANUALLY, MESH_BED_LEVELING)
  #define PROBE_SELECTED 1
#endif

#if HAS_BED_PROBE
  #if DISABLED(NOZZLE_AS_PROBE)
    #define HAS_PROBE_XY_OFFSET 1
  #endif
  #if DISABLED(Z_MIN_PROBE_USES_Z_MIN_ENDSTOP_PIN)
    #define HAS_CUSTOM_PROBE_PIN 1
  #endif
  #if Z_HOME_DIR < 0 && (!HAS_CUSTOM_PROBE_PIN || ENABLED(USE_PROBE_FOR_Z_HOMING))
    #define HOMING_Z_WITH_PROBE 1
  #endif
  #ifndef Z_PROBE_LOW_POINT
    #define Z_PROBE_LOW_POINT -5
  #endif
  #if ENABLED(Z_PROBE_ALLEN_KEY)
    #define PROBE_TRIGGERED_WHEN_STOWED_TEST 1 // Extra test for Allen Key Probe
  #endif
  #if MULTIPLE_PROBING > 1
    #if EXTRA_PROBING > 0
      #define TOTAL_PROBING (MULTIPLE_PROBING + EXTRA_PROBING)
    #else
      #define TOTAL_PROBING MULTIPLE_PROBING
    #endif
  #endif
#else
  // Clear probe pin settings when no probe is selected
  #undef Z_MIN_PROBE_USES_Z_MIN_ENDSTOP_PIN
#endif

/**
 * Set granular options based on the specific type of leveling
 */
#if ENABLED(AUTO_BED_LEVELING_UBL)
  #undef LCD_BED_LEVELING
  #if ENABLED(DELTA)
    #define UBL_SEGMENTED 1
  #endif
#endif
#if EITHER(AUTO_BED_LEVELING_LINEAR, AUTO_BED_LEVELING_3POINT)
  #define ABL_PLANAR 1
#endif
#if EITHER(AUTO_BED_LEVELING_LINEAR, AUTO_BED_LEVELING_BILINEAR)
  #define ABL_GRID 1
#endif
#if ANY(AUTO_BED_LEVELING_LINEAR, AUTO_BED_LEVELING_BILINEAR, AUTO_BED_LEVELING_3POINT)
  #define HAS_ABL_NOT_UBL 1
#endif
#if ANY(AUTO_BED_LEVELING_BILINEAR, AUTO_BED_LEVELING_UBL, MESH_BED_LEVELING)
  #define HAS_MESH 1
#endif
#if EITHER(AUTO_BED_LEVELING_UBL, AUTO_BED_LEVELING_3POINT)
  #define NEEDS_THREE_PROBE_POINTS 1
#endif
#if EITHER(HAS_ABL_NOT_UBL, AUTO_BED_LEVELING_UBL)
  #define HAS_ABL_OR_UBL 1
  #if DISABLED(PROBE_MANUALLY)
    #define HAS_AUTOLEVEL 1
  #endif
#endif
#if EITHER(HAS_ABL_OR_UBL, MESH_BED_LEVELING)
  #define HAS_LEVELING 1
  #if DISABLED(AUTO_BED_LEVELING_UBL)
    #define PLANNER_LEVELING 1
  #endif
#endif
#if EITHER(HAS_ABL_OR_UBL, Z_MIN_PROBE_REPEATABILITY_TEST)
  #define HAS_PROBING_PROCEDURE 1
#endif
#if !HAS_LEVELING
  #undef RESTORE_LEVELING_AFTER_G28
#endif

#ifdef GRID_MAX_POINTS_X
  #define GRID_MAX_POINTS ((GRID_MAX_POINTS_X) * (GRID_MAX_POINTS_Y))
  #define GRID_LOOP(A,B) LOOP_L_N(A, GRID_MAX_POINTS_X) LOOP_L_N(B, GRID_MAX_POINTS_Y)
#endif

#ifndef INVERT_X_DIR
  #define INVERT_X_DIR false
#endif
#ifndef INVERT_Y_DIR
  #define INVERT_Y_DIR false
#endif
#ifndef INVERT_Z_DIR
  #define INVERT_Z_DIR false
#endif
#ifndef INVERT_E_DIR
  #define INVERT_E_DIR false
#endif

#if ENABLED(SLIM_LCD_MENUS)
  #define BOOT_MARLIN_LOGO_SMALL
#endif

// This flag indicates some kind of jerk storage is needed
#if EITHER(CLASSIC_JERK, IS_KINEMATIC)
  #define HAS_CLASSIC_JERK 1
#endif

#if DISABLED(CLASSIC_JERK)
  #define HAS_JUNCTION_DEVIATION 1
#endif

// E jerk exists with JD disabled (of course) but also when Linear Advance is disabled on Delta/SCARA
#if ENABLED(CLASSIC_JERK) || (IS_KINEMATIC && DISABLED(LIN_ADVANCE))
  #define HAS_CLASSIC_E_JERK 1
#endif

#ifndef SPI_SPEED
  #define SPI_SPEED SPI_FULL_SPEED
#endif

#if SERIAL_PORT == -1 || SERIAL_PORT_2 == -1
  #define HAS_USB_SERIAL 1
#endif

/**
 * This setting is also used by M109 when trying to calculate
 * a ballpark safe margin to prevent wait-forever situation.
 */
#ifndef EXTRUDE_MINTEMP
  #define EXTRUDE_MINTEMP 170
#endif<|MERGE_RESOLUTION|>--- conflicted
+++ resolved
@@ -255,16 +255,12 @@
   #define IS_ULTIPANEL
 #endif
 
-<<<<<<< HEAD
-// FSMC/SPI TFT Panels (HAL STM32F1)
-=======
-// LVGL UI, SPI or FSMC
+// FSMC/SPI TFT Panels (LVGL)
 #if EITHER(TFT_LVGL_UI_SPI, TFT_LVGL_UI_FSMC)
   #define HAS_TFT_LVGL_UI 1
 #endif
 
 // FSMC/SPI TFT Panels
->>>>>>> 445dc7af
 #if ENABLED(FSMC_GRAPHICAL_TFT)
   #define DOGLCD
   #define IS_ULTIPANEL
