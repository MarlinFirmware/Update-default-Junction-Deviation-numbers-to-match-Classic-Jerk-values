/**
 * Marlin 3D Printer Firmware
 * Copyright (C) 2016 MarlinFirmware [https://github.com/MarlinFirmware/Marlin]
 *
 * Based on Sprinter and grbl.
 * Copyright (C) 2011 Camiel Gubbels / Erik van der Zalm
 *
 * This program is free software: you can redistribute it and/or modify
 * it under the terms of the GNU General Public License as published by
 * the Free Software Foundation, either version 3 of the License, or
 * (at your option) any later version.
 *
 * This program is distributed in the hope that it will be useful,
 * but WITHOUT ANY WARRANTY; without even the implied warranty of
 * MERCHANTABILITY or FITNESS FOR A PARTICULAR PURPOSE.  See the
 * GNU General Public License for more details.
 *
 * You should have received a copy of the GNU General Public License
 * along with this program.  If not, see <http://www.gnu.org/licenses/>.
 *
 */

/**
 * Conditionals_adv.h
 * Defines that depend on advanced configuration.
 */

#ifndef CONDITIONALS_ADV_H
#define CONDITIONALS_ADV_H

  #ifndef USBCON
<<<<<<< HEAD
    // Define constants and variables for buffering incoming serial data.
    // 256 is the max limit due to uint8_t head and tail. Use only powers of 2. (...,16,32,64,128,256)
    #ifndef RX_BUFFER_SIZE
      #define RX_BUFFER_SIZE 128
    #endif
=======
    // Define constants and variables for buffering serial data.
    // Use only 0 or powers of 2 greater than 1
    // : [0, 4, 8, 16, 32, 64, 128, 256, 512, 1024, 2048, ...]
    #ifndef RX_BUFFER_SIZE
      #define RX_BUFFER_SIZE 128
    #endif
    // 256 is the max TX buffer limit due to uint8_t head and tail
    // : [0, 4, 8, 16, 32, 64, 128, 256]
>>>>>>> 4d3c3d0b
    #ifndef TX_BUFFER_SIZE
      #define TX_BUFFER_SIZE 32
    #endif
  #else
    // SERIAL_XON_XOFF not supported on USB-native devices
    #undef SERIAL_XON_XOFF
  #endif

#endif // CONDITIONALS_ADV_H<|MERGE_RESOLUTION|>--- conflicted
+++ resolved
@@ -29,13 +29,6 @@
 #define CONDITIONALS_ADV_H
 
   #ifndef USBCON
-<<<<<<< HEAD
-    // Define constants and variables for buffering incoming serial data.
-    // 256 is the max limit due to uint8_t head and tail. Use only powers of 2. (...,16,32,64,128,256)
-    #ifndef RX_BUFFER_SIZE
-      #define RX_BUFFER_SIZE 128
-    #endif
-=======
     // Define constants and variables for buffering serial data.
     // Use only 0 or powers of 2 greater than 1
     // : [0, 4, 8, 16, 32, 64, 128, 256, 512, 1024, 2048, ...]
@@ -44,7 +37,6 @@
     #endif
     // 256 is the max TX buffer limit due to uint8_t head and tail
     // : [0, 4, 8, 16, 32, 64, 128, 256]
->>>>>>> 4d3c3d0b
     #ifndef TX_BUFFER_SIZE
       #define TX_BUFFER_SIZE 32
     #endif
