/**
 * Marlin 3D Printer Firmware
 * Copyright (c) 2020 MarlinFirmware [https://github.com/MarlinFirmware/Marlin]
 *
 * Based on Sprinter and grbl.
 * Copyright (c) 2011 Camiel Gubbels / Erik van der Zalm
 *
 * This program is free software: you can redistribute it and/or modify
 * it under the terms of the GNU General Public License as published by
 * the Free Software Foundation, either version 3 of the License, or
 * (at your option) any later version.
 *
 * This program is distributed in the hope that it will be useful,
 * but WITHOUT ANY WARRANTY; without even the implied warranty of
 * MERCHANTABILITY or FITNESS FOR A PARTICULAR PURPOSE.  See the
 * GNU General Public License for more details.
 *
 * You should have received a copy of the GNU General Public License
 * along with this program.  If not, see <https://www.gnu.org/licenses/>.
 *
 */
#pragma once

/**
 * Conditionals_adv.h
 * Conditionals set before pins.h and which depend on Configuration_adv.h.
 */

#ifndef AXIS_RELATIVE_MODES
  #define AXIS_RELATIVE_MODES {}
#endif

#if defined(SWITCHING_NOZZLE_E1_SERVO_NR) && DISABLED(MECHANICAL_SWITCHING_NOZZLE)
  #define SWITCHING_NOZZLE_TWO_SERVOS 1
#endif

// Determine NUM_SERVOS if none was supplied
#ifndef NUM_SERVOS
  #define NUM_SERVOS 0
  #if HAS_Z_SERVO_PROBE && NUM_SERVOS <= Z_PROBE_SERVO_NR
    #undef NUM_SERVOS
    #define NUM_SERVOS (Z_PROBE_SERVO_NR + 1)
  #endif
  #if ENABLED(CHAMBER_VENT) && NUM_SERVOS <= CHAMBER_VENT_SERVO_NR
    #undef NUM_SERVOS
    #define NUM_SERVOS (CHAMBER_VENT_SERVO_NR + 1)
  #endif
  #if ENABLED(SWITCHING_TOOLHEAD) && NUM_SERVOS <= SWITCHING_TOOLHEAD_SERVO_NR
    #undef NUM_SERVOS
    #define NUM_SERVOS (SWITCHING_TOOLHEAD_SERVO_NR + 1)
  #endif
  #if ENABLED(SWITCHING_NOZZLE)
    #if NUM_SERVOS <= SWITCHING_NOZZLE_SERVO_NR
      #undef NUM_SERVOS
      #define NUM_SERVOS (SWITCHING_NOZZLE_SERVO_NR + 1)
    #endif
    #if NUM_SERVOS <= SWITCHING_NOZZLE_E1_SERVO_NR
      #undef NUM_SERVOS
      #define NUM_SERVOS (SWITCHING_NOZZLE_E1_SERVO_NR + 1)
    #endif
  #endif
  #if ENABLED(SWITCHING_EXTRUDER)
    #if NUM_SERVOS <= SWITCHING_EXTRUDER_SERVO_NR
      #undef NUM_SERVOS
      #define NUM_SERVOS (SWITCHING_EXTRUDER_SERVO_NR + 1)
    #endif
    #if NUM_SERVOS <= SWITCHING_EXTRUDER_E23_SERVO_NR
      #undef NUM_SERVOS
      #define NUM_SERVOS (SWITCHING_EXTRUDER_E23_SERVO_NR + 1)
    #endif
  #endif
  #if ENABLED(SPINDLE_SERVO) && NUM_SERVOS <= SPINDLE_SERVO_NR
    #undef NUM_SERVOS
    #define NUM_SERVOS (SPINDLE_SERVO_NR + 1)
  #endif
#endif // !defined(NUM_SERVOS)

// Convenience override for a BLTouch alone
#if ENABLED(BLTOUCH)
  #ifdef BLTOUCH_HS_MODE
    #define HAS_BLTOUCH_HS_MODE 1
  #endif
  #if NUM_SERVOS == 1
    #undef SERVO_DELAY
    #define SERVO_DELAY { 50 }
  #endif
#endif

#if !HAS_BED_PROBE
  #undef BABYSTEP_ZPROBE_OFFSET
#endif
#if !HAS_STOWABLE_PROBE
  #undef PROBE_DEPLOY_STOW_MENU
#endif

// Some options are disallowed without required axes
#if !HAS_X_AXIS
  //#define LCD_SHOW_E_TOTAL
  #define NO_WORKSPACE_OFFSETS
  #undef AUTOTEMP
  #undef CALIBRATION_MEASURE_LEFT
  #undef CALIBRATION_MEASURE_RIGHT
  #undef CALIBRATION_MEASURE_XMAX
  #undef CALIBRATION_MEASURE_XMIN
  #undef DISABLE_IDLE_X
  #undef INPUT_SHAPING_X
  #undef SAFE_BED_LEVELING_START_X
  #undef SHAPING_BUFFER_X
  #undef SHAPING_FREQ_X
  #undef STEALTHCHOP_X
#endif

#if !HAS_Y_AXIS
  #undef ARC_SUPPORT
  #undef CALIBRATION_MEASURE_BACK
  #undef CALIBRATION_MEASURE_FRONT
  #undef CALIBRATION_MEASURE_YMAX
  #undef CALIBRATION_MEASURE_YMIN
  #undef DISABLE_IDLE_Y
  #undef HOME_Y_BEFORE_X
  #undef INPUT_SHAPING_Y
  #undef QUICK_HOME
  #undef SAFE_BED_LEVELING_START_Y
  #undef SHAPING_BUFFER_Y
  #undef SHAPING_FREQ_Y
  #undef STEALTHCHOP_Y
  #undef STEP_STATE_Y
#endif

#if !HAS_Z_AXIS
  #undef CALIBRATION_MEASURE_ZMAX
  #undef CALIBRATION_MEASURE_ZMIN
  #undef CNC_WORKSPACE_PLANES
  #undef DISABLE_IDLE_Z
  #undef ENABLE_LEVELING_FADE_HEIGHT
  #undef HOME_Z_FIRST
  #undef HOMING_Z_WITH_PROBE
  #undef NUM_Z_STEPPERS
  #undef SAFE_BED_LEVELING_START_Z
  #undef STEALTHCHOP_Z
  #undef STEP_STATE_Z
  #undef Z_IDLE_HEIGHT
  #undef Z_PROBE_SLED
  #undef Z_SAFE_HOMING
#endif

#if !HAS_I_AXIS
  #undef CALIBRATION_MEASURE_IMAX
  #undef CALIBRATION_MEASURE_IMIN
  #undef DISABLE_IDLE_I
  #undef SAFE_BED_LEVELING_START_I
  #undef STEALTHCHOP_I
  #undef STEP_STATE_I
#endif

#if !HAS_J_AXIS
  #undef CALIBRATION_MEASURE_JMAX
  #undef CALIBRATION_MEASURE_JMIN
  #undef DISABLE_IDLE_J
  #undef SAFE_BED_LEVELING_START_J
  #undef STEALTHCHOP_J
  #undef STEP_STATE_J
#endif

#if !HAS_K_AXIS
  #undef CALIBRATION_MEASURE_KMAX
  #undef CALIBRATION_MEASURE_KMIN
  #undef DISABLE_IDLE_K
  #undef SAFE_BED_LEVELING_START_K
  #undef STEALTHCHOP_K
  #undef STEP_STATE_K
#endif

#if !HAS_U_AXIS
  #undef CALIBRATION_MEASURE_UMAX
  #undef CALIBRATION_MEASURE_UMIN
  #undef DISABLE_IDLE_U
  #undef SAFE_BED_LEVELING_START_U
  #undef STEALTHCHOP_U
  #undef STEP_STATE_U
#endif

#if !HAS_V_AXIS
  #undef CALIBRATION_MEASURE_VMAX
  #undef CALIBRATION_MEASURE_VMIN
  #undef DISABLE_IDLE_V
  #undef SAFE_BED_LEVELING_START_V
  #undef STEALTHCHOP_V
  #undef STEP_STATE_V
#endif

#if !HAS_W_AXIS
  #undef CALIBRATION_MEASURE_WMAX
  #undef CALIBRATION_MEASURE_WMIN
  #undef DISABLE_IDLE_W
  #undef SAFE_BED_LEVELING_START_W
  #undef STEALTHCHOP_W
  #undef STEP_STATE_W
#endif

// Disallowed with no extruders
#if !HAS_EXTRUDERS
  #define NO_VOLUMETRICS
  #undef ADVANCED_PAUSE_FEATURE
  #undef DISABLE_IDLE_E
  #undef EXTRUDER_RUNOUT_PREVENT
  #undef FILAMENT_LOAD_UNLOAD_GCODES
  #undef FWRETRACT
  #undef LCD_SHOW_E_TOTAL
  #undef LIN_ADVANCE
  #undef MANUAL_E_MOVES_RELATIVE
  #undef PID_EXTRUSION_SCALING
  #undef SHOW_TEMP_ADC_VALUES
  #undef STEALTHCHOP_E
#endif

#if ENABLED(DISABLE_X) && !defined(DISABLE_IDLE_X)
  #define DISABLE_IDLE_X
#endif
#if ENABLED(DISABLE_Y) && !defined(DISABLE_IDLE_Y)
  #define DISABLE_IDLE_Y
#endif
#if ENABLED(DISABLE_Z) && !defined(DISABLE_IDLE_Z)
  #define DISABLE_IDLE_Z
#endif
#if ENABLED(DISABLE_I) && !defined(DISABLE_IDLE_I)
  #define DISABLE_IDLE_I
#endif
#if ENABLED(DISABLE_J) && !defined(DISABLE_IDLE_J)
  #define DISABLE_IDLE_J
#endif
#if ENABLED(DISABLE_K) && !defined(DISABLE_IDLE_K)
  #define DISABLE_IDLE_K
#endif
#if ENABLED(DISABLE_U) && !defined(DISABLE_IDLE_U)
  #define DISABLE_IDLE_U
#endif
#if ENABLED(DISABLE_V) && !defined(DISABLE_IDLE_V)
  #define DISABLE_IDLE_V
#endif
#if ENABLED(DISABLE_W) && !defined(DISABLE_IDLE_W)
  #define DISABLE_IDLE_W
#endif
#if ENABLED(DISABLE_E) && !defined(DISABLE_IDLE_E)
  #define DISABLE_IDLE_E
#endif

#define _OR_HAS_DI(A) || BOTH(HAS_##A##_AXIS, DISABLE_IDLE_##A)
#if BOTH(HAS_EXTRUDERS, DISABLE_IDLE_E) MAP(_OR_HAS_DI, X, Y, Z, I, J, K, U, V, W)
  #define HAS_DISABLE_IDLE_AXES 1
#endif
#undef _OR_HAS_DI

// Remove hotend-dependent settings
#if HOTENDS < 8
  #undef E7_AUTO_FAN_PIN
  #undef HEATER_7_MAXTEMP
  #undef HEATER_7_MINTEMP
  #if HOTENDS < 7
    #undef E6_AUTO_FAN_PIN
    #undef HEATER_6_MAXTEMP
    #undef HEATER_6_MINTEMP
    #if HOTENDS < 6
      #undef E5_AUTO_FAN_PIN
      #undef HEATER_5_MAXTEMP
      #undef HEATER_5_MINTEMP
      #if HOTENDS < 5
        #undef E4_AUTO_FAN_PIN
        #undef HEATER_4_MAXTEMP
        #undef HEATER_4_MINTEMP
        #if HOTENDS < 4
          #undef E3_AUTO_FAN_PIN
          #undef HEATER_3_MAXTEMP
          #undef HEATER_3_MINTEMP
          #if HOTENDS < 3
            #undef E2_AUTO_FAN_PIN
            #undef HEATER_2_MAXTEMP
            #undef HEATER_2_MINTEMP
            #if HOTENDS < 2
              #undef E1_AUTO_FAN_PIN
              #undef HEATER_1_MAXTEMP
              #undef HEATER_1_MINTEMP
              #if HOTENDS < 1
                #undef AUTOTEMP
                #undef E0_AUTO_FAN_PIN
                #undef HEATER_0_MAXTEMP
                #undef HEATER_0_MINTEMP
                #undef PID_PARAMS_PER_HOTEND
                #undef PIDTEMP
                #undef MPCTEMP
                #undef PREVENT_COLD_EXTRUSION
                #undef THERMAL_PROTECTION_HOTENDS
                #undef THERMAL_PROTECTION_PERIOD
                #undef WATCH_TEMP_PERIOD
              #endif
            #endif
          #endif
        #endif
      #endif
    #endif
  #endif
#endif

/**
 * Temperature Sensors; define what sensor(s) we have.
 */

// Temperature sensor IDs
#define HID_REDUNDANT -7
#define HID_SOC       -6
#define HID_BOARD     -5
#define HID_COOLER    -4
#define HID_PROBE     -3
#define HID_CHAMBER   -2
#define HID_BED       -1
#define HID_E0         0
#define HID_E1         1
#define HID_E2         2
#define HID_E3         3
#define HID_E4         4
#define HID_E5         5
#define HID_E6         6
#define HID_E7         7

#define _SENSOR_IS(I,N) || (TEMP_SENSOR(N) == I)
#define _E_SENSOR_IS(I,N) _SENSOR_IS(N,I)
#define ANY_E_SENSOR_IS(N) (0 REPEAT2(HOTENDS, _E_SENSOR_IS, N))
#define ANY_THERMISTOR_IS(N) ( ANY_E_SENSOR_IS(N) _SENSOR_IS(N,REDUNDANT) \
  _SENSOR_IS(N,BED) _SENSOR_IS(N,PROBE) _SENSOR_IS(N,CHAMBER) _SENSOR_IS(N,COOLER) _SENSOR_IS(N,BOARD) )

#if ANY_THERMISTOR_IS(1000)
  #define HAS_USER_THERMISTORS 1
#endif

#if TEMP_SENSOR_REDUNDANT
  #define _HEATER_ID(M) HID_##M
  #define HEATER_ID(M)  _HEATER_ID(M)
  #define REDUNDANT_TEMP_MATCH(M,N) (HEATER_ID(TEMP_SENSOR_REDUNDANT_##M) == _HEATER_ID(N))
#else
  #define REDUNDANT_TEMP_MATCH(...) 0
#endif

#if TEMP_SENSOR_IS_MAX_TC(0)
  #if TEMP_SENSOR_0 == -5
    #define TEMP_SENSOR_0_IS_MAX31865 1
    #define TEMP_SENSOR_0_MAX_TC_TMIN    0
    #define TEMP_SENSOR_0_MAX_TC_TMAX 1024
    #ifndef MAX31865_SENSOR_WIRES_0
      #define MAX31865_SENSOR_WIRES_0 2
    #endif
    #ifndef MAX31865_WIRE_OHMS_0
      #define MAX31865_WIRE_OHMS_0 0.0f
    #endif
  #elif TEMP_SENSOR_0 == -3
    #define TEMP_SENSOR_0_IS_MAX31855 1
    #define TEMP_SENSOR_0_MAX_TC_TMIN -270
    #define TEMP_SENSOR_0_MAX_TC_TMAX 1800
  #elif TEMP_SENSOR_0 == -2
    #define TEMP_SENSOR_0_IS_MAX6675 1
    #define TEMP_SENSOR_0_MAX_TC_TMIN    0
    #define TEMP_SENSOR_0_MAX_TC_TMAX 1024
  #endif
#elif TEMP_SENSOR_0 == -4
  #define TEMP_SENSOR_0_IS_AD8495 1
#elif TEMP_SENSOR_0 == -1
  #define TEMP_SENSOR_0_IS_AD595 1
#elif TEMP_SENSOR_0 == 998 || TEMP_SENSOR_0 == 999
  #define TEMP_SENSOR_0_IS_DUMMY 1
#elif TEMP_SENSOR_0 > 0
  #define TEMP_SENSOR_0_IS_THERMISTOR 1
  #if TEMP_SENSOR_0 == 1000
    #define TEMP_SENSOR_0_IS_CUSTOM 1
  #endif
#endif

#if TEMP_SENSOR_IS_MAX_TC(1)
  #if TEMP_SENSOR_1 == -5
    #define TEMP_SENSOR_1_IS_MAX31865 1
    #define TEMP_SENSOR_1_MAX_TC_TMIN    0
    #define TEMP_SENSOR_1_MAX_TC_TMAX 1024
    #ifndef MAX31865_SENSOR_WIRES_1
      #define MAX31865_SENSOR_WIRES_1 2
    #endif
    #ifndef MAX31865_WIRE_OHMS_1
      #define MAX31865_WIRE_OHMS_1 0.0f
    #endif
  #elif TEMP_SENSOR_1 == -3
    #define TEMP_SENSOR_1_IS_MAX31855 1
    #define TEMP_SENSOR_1_MAX_TC_TMIN -270
    #define TEMP_SENSOR_1_MAX_TC_TMAX 1800
  #elif TEMP_SENSOR_1 == -2
    #define TEMP_SENSOR_1_IS_MAX6675 1
    #define TEMP_SENSOR_1_MAX_TC_TMIN    0
    #define TEMP_SENSOR_1_MAX_TC_TMAX 1024
  #endif

  #if TEMP_SENSOR_1 != TEMP_SENSOR_0
    #if   TEMP_SENSOR_1 == -5
      #error "If MAX31865 Thermocouple (-5) is used for TEMP_SENSOR_1 then TEMP_SENSOR_0 must match."
    #elif TEMP_SENSOR_1 == -3
      #error "If MAX31855 Thermocouple (-3) is used for TEMP_SENSOR_1 then TEMP_SENSOR_0 must match."
    #elif TEMP_SENSOR_1 == -2
      #error "If MAX6675 Thermocouple (-2) is used for TEMP_SENSOR_1 then TEMP_SENSOR_0 must match."
    #endif
  #endif
#elif TEMP_SENSOR_1 == -4
  #define TEMP_SENSOR_1_IS_AD8495 1
#elif TEMP_SENSOR_1 == -1
  #define TEMP_SENSOR_1_IS_AD595 1
#elif TEMP_SENSOR_1 == 998 || TEMP_SENSOR_1 == 999
  #define TEMP_SENSOR_1_IS_DUMMY 1
#elif TEMP_SENSOR_1 > 0
  #define TEMP_SENSOR_1_IS_THERMISTOR 1
  #if TEMP_SENSOR_1 == 1000
    #define TEMP_SENSOR_1_IS_CUSTOM 1
  #endif
#endif

#if TEMP_SENSOR_IS_MAX_TC(2)
  #if TEMP_SENSOR_2 == -5
    #define TEMP_SENSOR_2_IS_MAX31865 1
    #define TEMP_SENSOR_2_MAX_TC_TMIN    0
    #define TEMP_SENSOR_2_MAX_TC_TMAX 1024
    #ifndef MAX31865_SENSOR_WIRES_2
      #define MAX31865_SENSOR_WIRES_2 2
    #endif
    #ifndef MAX31865_WIRE_OHMS_2
      #define MAX31865_WIRE_OHMS_2 0.0f
    #endif
  #elif TEMP_SENSOR_2 == -3
    #define TEMP_SENSOR_2_IS_MAX31855 1
    #define TEMP_SENSOR_2_MAX_TC_TMIN -270
    #define TEMP_SENSOR_2_MAX_TC_TMAX 1800
  #elif TEMP_SENSOR_2 == -2
    #define TEMP_SENSOR_2_IS_MAX6675 1
    #define TEMP_SENSOR_2_MAX_TC_TMIN    0
    #define TEMP_SENSOR_2_MAX_TC_TMAX 1024
  #endif

  #if TEMP_SENSOR_2 != TEMP_SENSOR_0
    #if   TEMP_SENSOR_2 == -5
      #error "If MAX31865 Thermocouple (-5) is used for TEMP_SENSOR_2 then TEMP_SENSOR_0 must match."
    #elif TEMP_SENSOR_2 == -3
      #error "If MAX31855 Thermocouple (-3) is used for TEMP_SENSOR_2 then TEMP_SENSOR_0 must match."
    #elif TEMP_SENSOR_2 == -2
      #error "If MAX6675 Thermocouple (-2) is used for TEMP_SENSOR_2 then TEMP_SENSOR_0 must match."
    #endif
  #endif
#elif TEMP_SENSOR_2 == -4
  #define TEMP_SENSOR_2_IS_AD8495 1
#elif TEMP_SENSOR_2 == -1
  #define TEMP_SENSOR_2_IS_AD595 1
#elif TEMP_SENSOR_2 == 998 || TEMP_SENSOR_2 == 999
  #define TEMP_SENSOR_2_IS_DUMMY 1
#elif TEMP_SENSOR_2 > 0
  #define TEMP_SENSOR_2_IS_THERMISTOR 1
  #if TEMP_SENSOR_2 == 1000
    #define TEMP_SENSOR_2_IS_CUSTOM 1
  #endif
#endif

#if TEMP_SENSOR_3 == 998 || TEMP_SENSOR_3 == 999
  #define TEMP_SENSOR_3_IS_DUMMY 1
#elif TEMP_SENSOR_3 > 0
  #define TEMP_SENSOR_3_IS_THERMISTOR 1
  #if TEMP_SENSOR_3 == 1000
    #define TEMP_SENSOR_3_IS_CUSTOM 1
  #endif
#endif

#if TEMP_SENSOR_4 == 998 || TEMP_SENSOR_4 == 999
  #define TEMP_SENSOR_4_IS_DUMMY 1
#elif TEMP_SENSOR_4 > 0
  #define TEMP_SENSOR_4_IS_THERMISTOR 1
  #if TEMP_SENSOR_4 == 1000
    #define TEMP_SENSOR_4_IS_CUSTOM 1
  #endif
#endif

#if TEMP_SENSOR_5 == 998 || TEMP_SENSOR_5 == 999
  #define TEMP_SENSOR_5_IS_DUMMY 1
#elif TEMP_SENSOR_5 > 0
  #define TEMP_SENSOR_5_IS_THERMISTOR 1
  #if TEMP_SENSOR_5 == 1000
    #define TEMP_SENSOR_5_IS_CUSTOM 1
  #endif
#endif

#if TEMP_SENSOR_6 == 998 || TEMP_SENSOR_6 == 999
  #define TEMP_SENSOR_6_IS_DUMMY 1
#elif TEMP_SENSOR_6 > 0
  #define TEMP_SENSOR_6_IS_THERMISTOR 1
  #if TEMP_SENSOR_6 == 1000
    #define TEMP_SENSOR_6_IS_CUSTOM 1
  #endif
#endif

#if TEMP_SENSOR_7 == 998 || TEMP_SENSOR_7 == 999
  #define TEMP_SENSOR_7_IS_DUMMY 1
#elif TEMP_SENSOR_7 > 0
  #define TEMP_SENSOR_7_IS_THERMISTOR 1
  #if TEMP_SENSOR_7 == 1000
    #define TEMP_SENSOR_7_IS_CUSTOM 1
  #endif
#endif

#if TEMP_SENSOR_IS_MAX_TC(REDUNDANT)
  #if TEMP_SENSOR_REDUNDANT == -5
    #if !REDUNDANT_TEMP_MATCH(SOURCE, E0) && !REDUNDANT_TEMP_MATCH(SOURCE, E1) && !REDUNDANT_TEMP_MATCH(SOURCE, E2)
      #error "MAX31865 Thermocouples (-5) not supported for TEMP_SENSOR_REDUNDANT_SOURCE other than TEMP_SENSOR_0/TEMP_SENSOR_1/TEMP_SENSOR_2 (0/1/2)."
    #endif

    #define TEMP_SENSOR_REDUNDANT_IS_MAX31865    1
    #define TEMP_SENSOR_REDUNDANT_MAX_TC_TMIN    0
    #define TEMP_SENSOR_REDUNDANT_MAX_TC_TMAX 1024
  #elif TEMP_SENSOR_REDUNDANT == -3
    #if !REDUNDANT_TEMP_MATCH(SOURCE, E0) && !REDUNDANT_TEMP_MATCH(SOURCE, E1) && !REDUNDANT_TEMP_MATCH(SOURCE, E2)
      #error "MAX31855 Thermocouples (-3) not supported for TEMP_SENSOR_REDUNDANT_SOURCE other than TEMP_SENSOR_0/TEMP_SENSOR_1/TEMP_SENSOR_2 (0/1/2)."
    #endif

    #define TEMP_SENSOR_REDUNDANT_IS_MAX31855    1
    #define TEMP_SENSOR_REDUNDANT_MAX_TC_TMIN -270
    #define TEMP_SENSOR_REDUNDANT_MAX_TC_TMAX 1800
  #elif TEMP_SENSOR_REDUNDANT == -2
    #if !REDUNDANT_TEMP_MATCH(SOURCE, E0) && !REDUNDANT_TEMP_MATCH(SOURCE, E1) && !REDUNDANT_TEMP_MATCH(SOURCE, E2)
      #error "MAX6675 Thermocouples (-2) not supported for TEMP_SENSOR_REDUNDANT_SOURCE other than TEMP_SENSOR_0/TEMP_SENSOR_1/TEMP_SENSOR_2 (0/1/2)."
    #endif

    #define TEMP_SENSOR_REDUNDANT_IS_MAX6675     1
    #define TEMP_SENSOR_REDUNDANT_MAX_TC_TMIN    0
    #define TEMP_SENSOR_REDUNDANT_MAX_TC_TMAX 1024
  #endif

  // mimic setting up the source TEMP_SENSOR
  #if REDUNDANT_TEMP_MATCH(SOURCE, E0)
    #define TEMP_SENSOR_0_MAX_TC_TMIN TEMP_SENSOR_REDUNDANT_MAX_TC_TMIN
    #define TEMP_SENSOR_0_MAX_TC_TMAX TEMP_SENSOR_REDUNDANT_MAX_TC_TMAX
    #ifndef MAX31865_SENSOR_WIRES_0
      #define MAX31865_SENSOR_WIRES_0 2
    #endif
  #elif REDUNDANT_TEMP_MATCH(SOURCE, E1)
    #define TEMP_SENSOR_1_MAX_TC_TMIN TEMP_SENSOR_REDUNDANT_MAX_TC_TMIN
    #define TEMP_SENSOR_1_MAX_TC_TMAX TEMP_SENSOR_REDUNDANT_MAX_TC_TMAX
    #ifndef MAX31865_SENSOR_WIRES_1
      #define MAX31865_SENSOR_WIRES_1 2
    #endif
  #elif REDUNDANT_TEMP_MATCH(SOURCE, E2)
    #define TEMP_SENSOR_2_MAX_TC_TMIN TEMP_SENSOR_REDUNDANT_MAX_TC_TMIN
    #define TEMP_SENSOR_2_MAX_TC_TMAX TEMP_SENSOR_REDUNDANT_MAX_TC_TMAX
    #ifndef MAX31865_SENSOR_WIRES_2
      #define MAX31865_SENSOR_WIRES_2 2
    #endif
  #endif

  #if (TEMP_SENSOR_IS_MAX_TC(0) && TEMP_SENSOR_REDUNDANT != TEMP_SENSOR_0) || (TEMP_SENSOR_IS_MAX_TC(1) && TEMP_SENSOR_REDUNDANT != TEMP_SENSOR_1) || (TEMP_SENSOR_IS_MAX_TC(2) && TEMP_SENSOR_REDUNDANT != TEMP_SENSOR_2)
    #if   TEMP_SENSOR_REDUNDANT == -5
      #error "If MAX31865 Thermocouple (-5) is used for TEMP_SENSOR_0/TEMP_SENSOR_1/TEMP_SENSOR_2 then TEMP_SENSOR_REDUNDANT must match."
    #elif TEMP_SENSOR_REDUNDANT == -3
      #error "If MAX31855 Thermocouple (-3) is used for TEMP_SENSOR_0/TEMP_SENSOR_1/TEMP_SENSOR_2 then TEMP_SENSOR_REDUNDANT must match."
    #elif TEMP_SENSOR_REDUNDANT == -2
      #error "If MAX6675 Thermocouple (-2) is used for TEMP_SENSOR_0/TEMP_SENSOR_1/TEMP_SENSOR_2 then TEMP_SENSOR_REDUNDANT must match."
    #endif
  #endif
#elif TEMP_SENSOR_REDUNDANT == -4
  #define TEMP_SENSOR_REDUNDANT_IS_AD8495 1
#elif TEMP_SENSOR_REDUNDANT == -1
  #define TEMP_SENSOR_REDUNDANT_IS_AD595 1
#elif TEMP_SENSOR_REDUNDANT == 998 || TEMP_SENSOR_REDUNDANT == 999
  #error "Dummy sensors are not supported for TEMP_SENSOR_REDUNDANT."
#elif TEMP_SENSOR_REDUNDANT > 0
  #define TEMP_SENSOR_REDUNDANT_IS_THERMISTOR 1
  #if TEMP_SENSOR_REDUNDANT == 1000
    #define TEMP_SENSOR_REDUNDANT_IS_CUSTOM 1
  #endif
#endif

#if TEMP_SENSOR_IS_MAX_TC(0) || TEMP_SENSOR_IS_MAX_TC(1) || TEMP_SENSOR_IS_MAX_TC(2) || TEMP_SENSOR_IS_MAX_TC(REDUNDANT)
  #define HAS_MAX_TC 1
#endif
#if TEMP_SENSOR_0_IS_MAX6675 || TEMP_SENSOR_1_IS_MAX6675 || TEMP_SENSOR_2_IS_MAX6675 || TEMP_SENSOR_REDUNDANT_IS_MAX6675
  #define HAS_MAX6675 1
#endif
#if TEMP_SENSOR_0_IS_MAX31855 || TEMP_SENSOR_1_IS_MAX31855 || TEMP_SENSOR_2_IS_MAX31855 || TEMP_SENSOR_REDUNDANT_IS_MAX31855
  #define HAS_MAX31855 1
#endif
#if TEMP_SENSOR_0_IS_MAX31865 || TEMP_SENSOR_1_IS_MAX31865 || TEMP_SENSOR_2_IS_MAX31865 || TEMP_SENSOR_REDUNDANT_IS_MAX31865
  #define HAS_MAX31865 1
#endif

#if TEMP_SENSOR_3 == -4
  #define TEMP_SENSOR_3_IS_AD8495 1
#elif TEMP_SENSOR_3 == -3
  #error "MAX31855 Thermocouples (-3) not supported for TEMP_SENSOR_3."
#elif TEMP_SENSOR_3 == -2
  #error "MAX6675 Thermocouples (-2) not supported for TEMP_SENSOR_3."
#elif TEMP_SENSOR_3 == -1
  #define TEMP_SENSOR_3_IS_AD595 1
#elif TEMP_SENSOR_3 == 998 || TEMP_SENSOR_3 == 999
  #define TEMP_SENSOR_3_IS_DUMMY 1
#elif TEMP_SENSOR_3 > 0
  #define TEMP_SENSOR_3_IS_THERMISTOR 1
  #if TEMP_SENSOR_3 == 1000
    #define TEMP_SENSOR_3_IS_CUSTOM 1
  #endif
#endif

#if TEMP_SENSOR_4 == -4
  #define TEMP_SENSOR_4_IS_AD8495 1
#elif TEMP_SENSOR_4 == -3
  #error "MAX31855 Thermocouples (-3) not supported for TEMP_SENSOR_4."
#elif TEMP_SENSOR_4 == -2
  #error "MAX6675 Thermocouples (-2) not supported for TEMP_SENSOR_4."
#elif TEMP_SENSOR_4 == -1
  #define TEMP_SENSOR_4_IS_AD595 1
#elif TEMP_SENSOR_4 == 998 || TEMP_SENSOR_4 == 999
  #define TEMP_SENSOR_4_IS_DUMMY 1
#elif TEMP_SENSOR_4 > 0
  #define TEMP_SENSOR_4_IS_THERMISTOR 1
  #if TEMP_SENSOR_4 == 1000
    #define TEMP_SENSOR_4_IS_CUSTOM 1
  #endif
#endif

#if TEMP_SENSOR_5 == -4
  #define TEMP_SENSOR_5_IS_AD8495 1
#elif TEMP_SENSOR_5 == -3
  #error "MAX31855 Thermocouples (-3) not supported for TEMP_SENSOR_5."
#elif TEMP_SENSOR_5 == -2
  #error "MAX6675 Thermocouples (-2) not supported for TEMP_SENSOR_5."
#elif TEMP_SENSOR_5 == -1
  #define TEMP_SENSOR_5_IS_AD595 1
#elif TEMP_SENSOR_5 == 998 || TEMP_SENSOR_5 == 999
  #define TEMP_SENSOR_5_IS_DUMMY 1
#elif TEMP_SENSOR_5 > 0
  #define TEMP_SENSOR_5_IS_THERMISTOR 1
  #if TEMP_SENSOR_5 == 1000
    #define TEMP_SENSOR_5_IS_CUSTOM 1
  #endif
#endif

#if TEMP_SENSOR_6 == -4
  #define TEMP_SENSOR_6_IS_AD8495 1
#elif TEMP_SENSOR_6 == -3
  #error "MAX31855 Thermocouples (-3) not supported for TEMP_SENSOR_6."
#elif TEMP_SENSOR_6 == -2
  #error "MAX6675 Thermocouples (-2) not supported for TEMP_SENSOR_6."
#elif TEMP_SENSOR_6 == -1
  #define TEMP_SENSOR_6_IS_AD595 1
#elif TEMP_SENSOR_6 == 998 || TEMP_SENSOR_6 == 999
  #define TEMP_SENSOR_6_IS_DUMMY 1
#elif TEMP_SENSOR_6 > 0
  #define TEMP_SENSOR_6_IS_THERMISTOR 1
  #if TEMP_SENSOR_6 == 1000
    #define TEMP_SENSOR_6_IS_CUSTOM 1
  #endif
#endif

#if TEMP_SENSOR_7 == -4
  #define TEMP_SENSOR_7_IS_AD8495 1
#elif TEMP_SENSOR_7 == -3
  #error "MAX31855 Thermocouples (-3) not supported for TEMP_SENSOR_7."
#elif TEMP_SENSOR_7 == -2
  #error "MAX7775 Thermocouples (-2) not supported for TEMP_SENSOR_7."
#elif TEMP_SENSOR_7 == -1
  #define TEMP_SENSOR_7_IS_AD595 1
#elif TEMP_SENSOR_7 == 998 || TEMP_SENSOR_7 == 999
  #define TEMP_SENSOR_7_IS_DUMMY 1
#elif TEMP_SENSOR_7 > 0
  #define TEMP_SENSOR_7_IS_THERMISTOR 1
  #if TEMP_SENSOR_7 == 1000
    #define TEMP_SENSOR_7_IS_CUSTOM 1
  #endif
#endif

#if TEMP_SENSOR_BED == -4
  #define TEMP_SENSOR_BED_IS_AD8495 1
#elif TEMP_SENSOR_BED == -3
  #error "MAX31855 Thermocouples (-3) not supported for TEMP_SENSOR_BED."
#elif TEMP_SENSOR_BED == -2
  #error "MAX6675 Thermocouples (-2) not supported for TEMP_SENSOR_BED."
#elif TEMP_SENSOR_BED == -1
  #define TEMP_SENSOR_BED_IS_AD595 1
#elif TEMP_SENSOR_BED == 998 || TEMP_SENSOR_BED == 999
  #define TEMP_SENSOR_BED_IS_DUMMY 1
#elif TEMP_SENSOR_BED > 0
  #define TEMP_SENSOR_BED_IS_THERMISTOR 1
  #if TEMP_SENSOR_BED == 1000
    #define TEMP_SENSOR_BED_IS_CUSTOM 1
  #endif
#else
  #undef THERMAL_PROTECTION_BED
  #undef THERMAL_PROTECTION_BED_PERIOD
  #undef BED_MINTEMP
  #undef BED_MAXTEMP
#endif

#if TEMP_SENSOR_CHAMBER == -4
  #define TEMP_SENSOR_CHAMBER_IS_AD8495 1
#elif TEMP_SENSOR_CHAMBER == -3
  #error "MAX31855 Thermocouples (-3) not supported for TEMP_SENSOR_CHAMBER."
#elif TEMP_SENSOR_CHAMBER == -2
  #error "MAX6675 Thermocouples (-2) not supported for TEMP_SENSOR_CHAMBER."
#elif TEMP_SENSOR_CHAMBER == -1
  #define TEMP_SENSOR_CHAMBER_IS_AD595 1
#elif TEMP_SENSOR_CHAMBER == 998 || TEMP_SENSOR_CHAMBER == 999
  #define TEMP_SENSOR_CHAMBER_IS_DUMMY 1
#elif TEMP_SENSOR_CHAMBER > 0
  #define TEMP_SENSOR_CHAMBER_IS_THERMISTOR 1
  #if TEMP_SENSOR_CHAMBER == 1000
    #define TEMP_SENSOR_CHAMBER_IS_CUSTOM 1
  #endif
#else
  #undef THERMAL_PROTECTION_CHAMBER
  #undef CHAMBER_MINTEMP
  #undef CHAMBER_MAXTEMP
#endif

#if TEMP_SENSOR_COOLER == -4
  #define TEMP_SENSOR_COOLER_IS_AD8495 1
#elif TEMP_SENSOR_COOLER == -3
  #error "MAX31855 Thermocouples (-3) not supported for TEMP_SENSOR_COOLER."
#elif TEMP_SENSOR_COOLER == -2
  #error "MAX6675 Thermocouples (-2) not supported for TEMP_SENSOR_COOLER."
#elif TEMP_SENSOR_COOLER == -1
  #define TEMP_SENSOR_COOLER_IS_AD595 1
#elif TEMP_SENSOR_COOLER == 998 || TEMP_SENSOR_COOLER == 999
  #define TEMP_SENSOR_COOLER_IS_DUMMY 1
#elif TEMP_SENSOR_COOLER > 0
  #define TEMP_SENSOR_COOLER_IS_THERMISTOR 1
  #if TEMP_SENSOR_COOLER == 1000
    #define TEMP_SENSOR_COOLER_IS_CUSTOM 1
  #endif
#else
  #undef THERMAL_PROTECTION_COOLER
  #undef COOLER_MINTEMP
  #undef COOLER_MAXTEMP
#endif

#if TEMP_SENSOR_PROBE == -4
  #define TEMP_SENSOR_PROBE_IS_AD8495 1
#elif TEMP_SENSOR_PROBE == -3
  #error "MAX31855 Thermocouples (-3) not supported for TEMP_SENSOR_PROBE."
#elif TEMP_SENSOR_PROBE == -2
  #error "MAX6675 Thermocouples (-2) not supported for TEMP_SENSOR_PROBE."
#elif TEMP_SENSOR_PROBE == -1
  #define TEMP_SENSOR_PROBE_IS_AD595 1
#elif TEMP_SENSOR_PROBE == 998 || TEMP_SENSOR_PROBE == 999
  #define TEMP_SENSOR_PROBE_IS_DUMMY 1
#elif TEMP_SENSOR_PROBE > 0
  #define TEMP_SENSOR_PROBE_IS_THERMISTOR 1
  #if TEMP_SENSOR_PROBE == 1000
    #define TEMP_SENSOR_PROBE_IS_CUSTOM 1
  #endif
#endif

#if TEMP_SENSOR_BOARD == -4
  #define TEMP_SENSOR_BOARD_IS_AD8495 1
#elif TEMP_SENSOR_BOARD == -3
  #error "MAX31855 Thermocouples (-3) not supported for TEMP_SENSOR_BOARD."
#elif TEMP_SENSOR_BOARD == -2
  #error "MAX6675 Thermocouples (-2) not supported for TEMP_SENSOR_BOARD."
#elif TEMP_SENSOR_BOARD == -1
  #define TEMP_SENSOR_BOARD_IS_AD595 1
#elif TEMP_SENSOR_BOARD == 998 || TEMP_SENSOR_BOARD == 999
  #define TEMP_SENSOR_BOARD_IS_DUMMY 1
#elif TEMP_SENSOR_BOARD > 0
  #define TEMP_SENSOR_BOARD_IS_THERMISTOR 1
  #if TEMP_SENSOR_BOARD == 1000
    #define TEMP_SENSOR_BOARD_IS_CUSTOM 1
  #endif
#endif

#if ENABLED(MIXING_EXTRUDER) && (ENABLED(RETRACT_SYNC_MIXING) || BOTH(FILAMENT_LOAD_UNLOAD_GCODES, FILAMENT_UNLOAD_ALL_EXTRUDERS))
  #define HAS_MIXER_SYNC_CHANNEL 1
#endif

#if EITHER(DUAL_X_CARRIAGE, MULTI_NOZZLE_DUPLICATION)
  #define HAS_DUPLICATION_MODE 1
#endif

#if ENABLED(PRINTCOUNTER) && (SERVICE_INTERVAL_1 > 0 || SERVICE_INTERVAL_2 > 0 || SERVICE_INTERVAL_3 > 0)
  #define HAS_SERVICE_INTERVALS 1
#endif

#if ENABLED(FILAMENT_RUNOUT_SENSOR)
  #define HAS_FILAMENT_SENSOR 1
  #if NUM_RUNOUT_SENSORS > 1
    #define MULTI_FILAMENT_SENSOR 1
  #endif
  #ifdef FILAMENT_RUNOUT_DISTANCE_MM
    #define HAS_FILAMENT_RUNOUT_DISTANCE 1
  #endif
  #if ENABLED(MIXING_EXTRUDER)
    #define WATCH_ALL_RUNOUT_SENSORS
  #endif
#endif

#if ANY(PTC_PROBE, PTC_BED, PTC_HOTEND)
  #define HAS_PTC 1
#endif

// Let SD_FINISHED_RELEASECOMMAND stand in for SD_FINISHED_STEPPERRELEASE
#if ENABLED(SD_FINISHED_STEPPERRELEASE)
  #ifndef SD_FINISHED_RELEASECOMMAND
    #define SD_FINISHED_RELEASECOMMAND "M84" // planner.finish_and_disable()
  #endif
#else
  #undef SD_FINISHED_RELEASECOMMAND
#endif

#if ENABLED(NO_SD_AUTOSTART)
  #undef MENU_ADDAUTOSTART
#endif

#if EITHER(HAS_MEDIA, SET_PROGRESS_MANUALLY)
  #define HAS_PRINT_PROGRESS 1
#endif

#if DISABLED(SET_PROGRESS_MANUALLY)
  #undef SET_REMAINING_TIME
  #undef SET_INTERACTION_TIME
  #undef M73_REPORT
#endif

#if ANY(HAS_MARLINUI_MENU, ULTIPANEL_FEEDMULTIPLY, SOFT_RESET_ON_KILL)
  #define HAS_ENCODER_ACTION 1
#endif

#if STATUS_MESSAGE_TIMEOUT_SEC > 0
  #define HAS_STATUS_MESSAGE_TIMEOUT 1
#endif

#if HAS_MEDIA && SD_PROCEDURE_DEPTH
  #define HAS_MEDIA_SUBCALLS 1
#endif

#if ANY(SHOW_PROGRESS_PERCENT, SHOW_ELAPSED_TIME, SHOW_REMAINING_TIME, SHOW_INTERACTION_TIME)
  #define HAS_EXTRA_PROGRESS 1
#endif

#if HAS_PRINT_PROGRESS && EITHER(PRINT_PROGRESS_SHOW_DECIMALS, SHOW_REMAINING_TIME)
  #define HAS_PRINT_PROGRESS_PERMYRIAD 1
#endif

#if ANY(MARLIN_BRICKOUT, MARLIN_INVADERS, MARLIN_SNAKE, MARLIN_MAZE)
  #define HAS_GAMES 1
  #if MANY(MARLIN_BRICKOUT, MARLIN_INVADERS, MARLIN_SNAKE, MARLIN_MAZE)
    #define HAS_GAME_MENU 1
  #endif
#endif

#if ANY(FWRETRACT, HAS_LEVELING, SKEW_CORRECTION)
  #define HAS_POSITION_MODIFIERS 1
#endif

#if ANY(X_DUAL_ENDSTOPS, Y_DUAL_ENDSTOPS, Z_MULTI_ENDSTOPS)
  #define HAS_EXTRA_ENDSTOPS 1
#endif
#if EITHER(MIN_SOFTWARE_ENDSTOPS, MAX_SOFTWARE_ENDSTOPS)
  #define HAS_SOFTWARE_ENDSTOPS 1
#endif
#if ANY(EXTENSIBLE_UI, IS_NEWPANEL, EMERGENCY_PARSER, HAS_ADC_BUTTONS, HAS_DWIN_E3V2)
  #define HAS_RESUME_CONTINUE 1
#endif

#if ANY(BLINKM, RGB_LED, RGBW_LED, PCA9632, PCA9533, NEOPIXEL_LED)
  #define HAS_COLOR_LEDS 1
#else
  #undef LED_POWEROFF_TIMEOUT
#endif
#if ALL(HAS_RESUME_CONTINUE, PRINTER_EVENT_LEDS, HAS_MEDIA)
  #define HAS_LEDS_OFF_FLAG 1
#endif
#if DISPLAY_SLEEP_MINUTES || TOUCH_IDLE_SLEEP_MINS
  #define HAS_DISPLAY_SLEEP 1
#endif
#if HAS_DISPLAY_SLEEP || LCD_BACKLIGHT_TIMEOUT_MINS
  #define HAS_GCODE_M255 1
#endif

#if EITHER(DIGIPOT_MCP4018, DIGIPOT_MCP4451)
  #define HAS_MOTOR_CURRENT_I2C 1
#endif

// X2 but not IDEX => Dual Synchronized X Steppers
#if defined(X2_DRIVER_TYPE) && DISABLED(DUAL_X_CARRIAGE)
  #define HAS_SYNCED_X_STEPPERS 1
#endif

// Y2 Stepper => Dual Synchronized Y Steppers
#ifdef Y2_DRIVER_TYPE
  #define HAS_SYNCED_Y_STEPPERS 1
#endif

// Multiple Z steppers
#ifdef INVERT_Z_DIR
  #if NUM_Z_STEPPERS >= 2 && !defined(INVERT_Z2_DIR)
    #define INVERT_Z2_DIR INVERT_Z_DIR
    #if NUM_Z_STEPPERS >= 3 && !defined(INVERT_Z3_DIR)
      #define INVERT_Z3_DIR INVERT_Z_DIR
      #if NUM_Z_STEPPERS >= 4 && !defined(INVERT_Z4_DIR)
        #define INVERT_Z4_DIR INVERT_Z_DIR
      #endif
    #endif
  #endif
#endif
#if NUM_Z_STEPPERS < 4
  #undef INVERT_Z4_VS_Z_DIR
  #if NUM_Z_STEPPERS < 3
    #undef INVERT_Z3_VS_Z_DIR
    #if NUM_Z_STEPPERS < 2
      #undef INVERT_Z2_VS_Z_DIR
    #endif
  #endif
#endif

// Z Stepper Auto-align
#if ENABLED(Z_STEPPER_AUTO_ALIGN)
  #ifdef Z_STEPPER_ALIGN_STEPPER_XY
    #define HAS_Z_STEPPER_ALIGN_STEPPER_XY 1
    #undef Z_STEPPER_ALIGN_AMP
  #endif
  #ifndef Z_STEPPER_ALIGN_AMP
    #define Z_STEPPER_ALIGN_AMP 1.0
  #endif
#endif

//
// Spindle/Laser power display types
// Defined here so sanity checks can use them
//
#if EITHER(SPINDLE_FEATURE, LASER_FEATURE)
  #define HAS_CUTTER 1
  #define _CUTTER_POWER_PWM255  1
  #define _CUTTER_POWER_PERCENT 2
  #define _CUTTER_POWER_RPM     3
  #define _CUTTER_POWER(V)      _CAT(_CUTTER_POWER_, V)
  #define CUTTER_UNIT_IS(V)    (_CUTTER_POWER(CUTTER_POWER_UNIT) == _CUTTER_POWER(V))
#endif

#if !defined(__AVR__) || !defined(USBCON)
  // Define constants and variables for buffering serial data.
  // Use only 0 or powers of 2 greater than 1
  // : [0, 4, 8, 16, 32, 64, 128, 256, 512, 1024, 2048, ...]
  #ifndef RX_BUFFER_SIZE
    #define RX_BUFFER_SIZE 128
  #endif
  // 256 is the max TX buffer limit due to uint8_t head and tail
  // : [0, 4, 8, 16, 32, 64, 128, 256]
  #ifndef TX_BUFFER_SIZE
    #define TX_BUFFER_SIZE 32
  #endif
#else
  // SERIAL_XON_XOFF not supported on USB-native devices
  #undef SERIAL_XON_XOFF
#endif

#if ENABLED(HOST_PROMPT_SUPPORT) && DISABLED(EMERGENCY_PARSER)
  #define HAS_GCODE_M876 1
#endif

#if ENABLED(HOST_ACTION_COMMANDS)
  #ifndef ACTION_ON_PAUSE
    #define ACTION_ON_PAUSE   "pause"
  #endif
  #ifndef ACTION_ON_PAUSED
    #define ACTION_ON_PAUSED  "paused"
  #endif
  #ifndef ACTION_ON_RESUME
    #define ACTION_ON_RESUME  "resume"
  #endif
  #ifndef ACTION_ON_RESUMED
    #define ACTION_ON_RESUMED "resumed"
  #endif
  #ifndef ACTION_ON_CANCEL
    #define ACTION_ON_CANCEL  "cancel"
  #endif
  #ifndef ACTION_ON_START
    #define ACTION_ON_START   "start"
  #endif
  #ifndef ACTION_ON_KILL
    #define ACTION_ON_KILL    "poweroff"
  #endif
  #ifndef SHUTDOWN_ACTION
    #define SHUTDOWN_ACTION   "shutdown"
  #endif
  #if HAS_FILAMENT_SENSOR
    #ifndef ACTION_ON_FILAMENT_RUNOUT
      #define ACTION_ON_FILAMENT_RUNOUT "filament_runout"
    #endif
    #ifndef ACTION_REASON_ON_FILAMENT_RUNOUT
      #define ACTION_REASON_ON_FILAMENT_RUNOUT "filament_runout"
    #endif
  #endif
  #if ENABLED(G29_RETRY_AND_RECOVER)
    #ifndef ACTION_ON_G29_RECOVER
      #define ACTION_ON_G29_RECOVER "probe_rewipe"
    #endif
    #ifndef ACTION_ON_G29_FAILURE
      #define ACTION_ON_G29_FAILURE "probe_failed"
    #endif
  #endif
#endif

#if EITHER(FYSETC_MINI_12864_2_1, FYSETC_242_OLED_12864)
  #ifndef LED_USER_PRESET_GREEN
    #define LED_USER_PRESET_GREEN      128
  #endif
  #ifndef LED_USER_PRESET_BLUE
    #define LED_USER_PRESET_BLUE         0
  #endif
  #ifndef LED_USER_PRESET_BRIGHTNESS
    #define LED_USER_PRESET_BRIGHTNESS 255
  #endif
#endif

// Set defaults for unspecified LED user colors
#if ENABLED(LED_CONTROL_MENU)
  #ifndef LED_USER_PRESET_RED
    #define LED_USER_PRESET_RED       255
  #endif
  #ifndef LED_USER_PRESET_GREEN
    #define LED_USER_PRESET_GREEN     255
  #endif
  #ifndef LED_USER_PRESET_BLUE
    #define LED_USER_PRESET_BLUE      255
  #endif
  #ifndef LED_USER_PRESET_WHITE
    #define LED_USER_PRESET_WHITE     0
  #endif
  #ifndef LED_USER_PRESET_BRIGHTNESS
    #ifdef NEOPIXEL_BRIGHTNESS
      #define LED_USER_PRESET_BRIGHTNESS NEOPIXEL_BRIGHTNESS
    #else
      #define LED_USER_PRESET_BRIGHTNESS 255
    #endif
  #endif
#endif

#if BOTH(LED_CONTROL_MENU, NEOPIXEL2_SEPARATE)
  #ifndef LED2_USER_PRESET_RED
    #define LED2_USER_PRESET_RED       255
  #endif
  #ifndef LED2_USER_PRESET_GREEN
    #define LED2_USER_PRESET_GREEN     255
  #endif
  #ifndef LED2_USER_PRESET_BLUE
    #define LED2_USER_PRESET_BLUE      255
  #endif
  #ifndef LED2_USER_PRESET_WHITE
    #define LED2_USER_PRESET_WHITE     0
  #endif
  #ifndef LED2_USER_PRESET_BRIGHTNESS
    #ifdef NEOPIXEL2_BRIGHTNESS
      #define LED2_USER_PRESET_BRIGHTNESS NEOPIXEL2_BRIGHTNESS
    #else
      #define LED2_USER_PRESET_BRIGHTNESS 255
    #endif
  #endif
#endif

// Full Touch Screen needs 'tft/xpt2046'
#if EITHER(TFT_TOUCH_DEVICE_XPT2046, HAS_TFT_LVGL_UI)
  #define HAS_TFT_XPT2046 1
#endif

// Touch Screen or "Touch Buttons" need XPT2046 pins
// but they use different components
#if HAS_TFT_XPT2046 || HAS_RES_TOUCH_BUTTONS
  #define NEED_TOUCH_PINS 1
#endif

// Extensible UI pin mapping for RepRapDiscount
#if ENABLED(TOUCH_UI_FTDI_EVE) && ANY(AO_EXP1_PINMAP, AO_EXP2_PINMAP, CR10_TFT_PINMAP)
  #define TOUCH_UI_ULTIPANEL 1
#endif

// Poll-based jogging for joystick and other devices
#if ENABLED(JOYSTICK)
  #define POLL_JOG
#endif

#ifndef HOMING_BUMP_MM
  #define HOMING_BUMP_MM { 0, 0, 0 }
#endif

#if ENABLED(USB_FLASH_DRIVE_SUPPORT) && NONE(USE_OTG_USB_HOST, USE_UHS3_USB)
  #define USE_UHS2_USB
#endif

/**
 * Driver Timings (in nanoseconds)
 * NOTE: Driver timing order is longest-to-shortest duration.
 *       Preserve this ordering when adding new drivers.
 */
#ifndef MINIMUM_STEPPER_POST_DIR_DELAY
  #if HAS_DRIVER(TB6560)
    #define MINIMUM_STEPPER_POST_DIR_DELAY 15000
  #elif HAS_DRIVER(TB6600)
    #define MINIMUM_STEPPER_POST_DIR_DELAY 1500
  #elif HAS_DRIVER(DRV8825)
    #define MINIMUM_STEPPER_POST_DIR_DELAY 650
  #elif HAS_DRIVER(LV8729)
    #define MINIMUM_STEPPER_POST_DIR_DELAY 500
  #elif HAS_DRIVER(A5984)
    #define MINIMUM_STEPPER_POST_DIR_DELAY 400
  #elif HAS_DRIVER(A4988)
    #define MINIMUM_STEPPER_POST_DIR_DELAY 200
  #elif HAS_TRINAMIC_CONFIG || HAS_TRINAMIC_STANDALONE
    #define MINIMUM_STEPPER_POST_DIR_DELAY 60
  #else
    #define MINIMUM_STEPPER_POST_DIR_DELAY 0   // Expect at least 10µS since one Stepper ISR must transpire
  #endif
#endif

#ifndef MINIMUM_STEPPER_PRE_DIR_DELAY
  #define MINIMUM_STEPPER_PRE_DIR_DELAY MINIMUM_STEPPER_POST_DIR_DELAY
#endif

#ifndef MINIMUM_STEPPER_PULSE
  #if HAS_DRIVER(TB6560)
    #define MINIMUM_STEPPER_PULSE 30
  #elif HAS_DRIVER(TB6600)
    #define MINIMUM_STEPPER_PULSE 3
  #elif HAS_DRIVER(DRV8825)
    #define MINIMUM_STEPPER_PULSE 2
  #elif HAS_DRIVER(A4988) || HAS_DRIVER(A5984)
    #define MINIMUM_STEPPER_PULSE 1
  #elif HAS_TRINAMIC_CONFIG || HAS_TRINAMIC_STANDALONE
    #define MINIMUM_STEPPER_PULSE 0
  #elif HAS_DRIVER(LV8729)
    #define MINIMUM_STEPPER_PULSE 0
  #else
    #define MINIMUM_STEPPER_PULSE 2
  #endif
#endif

#ifndef MAXIMUM_STEPPER_RATE
  #if HAS_DRIVER(TB6560)
    #define MAXIMUM_STEPPER_RATE 15000
  #elif HAS_DRIVER(TB6600)
    #define MAXIMUM_STEPPER_RATE 150000
  #elif HAS_DRIVER(DRV8825)
    #define MAXIMUM_STEPPER_RATE 250000
  #elif HAS_DRIVER(A4988)
    #define MAXIMUM_STEPPER_RATE 500000
  #elif HAS_DRIVER(LV8729)
    #define MAXIMUM_STEPPER_RATE 1000000
  #elif HAS_TRINAMIC_CONFIG || HAS_TRINAMIC_STANDALONE
    #define MAXIMUM_STEPPER_RATE 5000000
  #else
    #define MAXIMUM_STEPPER_RATE 250000
  #endif
#endif

// Test for edge stepping on any axis
#define AXIS_HAS_DEDGE(A) (ENABLED(EDGE_STEPPING) && AXIS_IS_TMC(A))

#if ENABLED(DIRECT_STEPPING)
  #ifndef STEPPER_PAGES
    #define STEPPER_PAGES 16
  #endif
  #ifndef STEPPER_PAGE_FORMAT
    #define STEPPER_PAGE_FORMAT SP_4x2_256
  #endif
  #ifndef PAGE_MANAGER
    #define PAGE_MANAGER SerialPageManager
  #endif
#endif

#if    defined(SAFE_BED_LEVELING_START_X) || defined(SAFE_BED_LEVELING_START_Y) || defined(SAFE_BED_LEVELING_START_Z) \
    || defined(SAFE_BED_LEVELING_START_I) || defined(SAFE_BED_LEVELING_START_J) || defined(SAFE_BED_LEVELING_START_K) \
    || defined(SAFE_BED_LEVELING_START_U) || defined(SAFE_BED_LEVELING_START_V) || defined(SAFE_BED_LEVELING_START_W)
  #define HAS_SAFE_BED_LEVELING 1
#endif

//
// SD Card connection methods
// Defined here so pins and sanity checks can use them
//
#if HAS_MEDIA
  #define _SDCARD_LCD          1
  #define _SDCARD_ONBOARD      2
  #define _SDCARD_CUSTOM_CABLE 3
  #define _SDCARD_ID(V) _CAT(_SDCARD_, V)
  #define SD_CONNECTION_IS(V) (_SDCARD_ID(SDCARD_CONNECTION) == _SDCARD_ID(V))
#else
  #define SD_CONNECTION_IS(...) 0
  #undef SD_ABORT_ON_ENDSTOP_HIT
#endif

// Power Monitor sensors
#if EITHER(POWER_MONITOR_CURRENT, POWER_MONITOR_VOLTAGE)
  #define HAS_POWER_MONITOR 1
  #if ENABLED(POWER_MONITOR_CURRENT) && (ENABLED(POWER_MONITOR_VOLTAGE) || defined(POWER_MONITOR_FIXED_VOLTAGE))
    #define HAS_POWER_MONITOR_WATTS 1
  #endif
#endif

// Flag if an EEPROM type is pre-selected
#if ENABLED(EEPROM_SETTINGS) && NONE(I2C_EEPROM, SPI_EEPROM, QSPI_EEPROM, FLASH_EEPROM_EMULATION, SRAM_EEPROM_EMULATION, SDCARD_EEPROM_EMULATION)
  #define NO_EEPROM_SELECTED 1
#endif

// Flag whether hex_print.cpp is used
#if ANY(AUTO_BED_LEVELING_UBL, M100_FREE_MEMORY_WATCHER, DEBUG_GCODE_PARSER, TMC_DEBUG, MARLIN_DEV_MODE, DEBUG_CARDREADER, M20_TIMESTAMP_SUPPORT)
  #define NEED_HEX_PRINT 1
#endif

// Flags for Case Light having a color property or a single pin
#if ENABLED(CASE_LIGHT_ENABLE)
  #if EITHER(CASE_LIGHT_USE_NEOPIXEL, CASE_LIGHT_USE_RGB_LED)
    #define CASE_LIGHT_IS_COLOR_LED 1
  #else
    #define NEED_CASE_LIGHT_PIN 1
  #endif
#endif

// Flags for Case Light having a brightness property
#if ENABLED(CASE_LIGHT_ENABLE) && (NONE(CASE_LIGHT_NO_BRIGHTNESS, CASE_LIGHT_IS_COLOR_LED) || ENABLED(CASE_LIGHT_USE_NEOPIXEL))
  #define CASELIGHT_USES_BRIGHTNESS 1
#endif

// Flag whether least_squares_fit.cpp is used
#if ANY(AUTO_BED_LEVELING_UBL, AUTO_BED_LEVELING_LINEAR, HAS_Z_STEPPER_ALIGN_STEPPER_XY)
  #define NEED_LSF 1
#endif

#if BOTH(HAS_TFT_LVGL_UI, CUSTOM_MENU_MAIN)
  #define _HAS_1(N) (defined(MAIN_MENU_ITEM_##N##_DESC) && defined(MAIN_MENU_ITEM_##N##_GCODE))
  #define HAS_USER_ITEM(V...) DO(HAS,||,V)
#else
  #define HAS_USER_ITEM(N) 0
#endif

/**
 * LCD_SERIAL_PORT must be defined ahead of HAL.h and
 * currently HAL.h must be included ahead of pins.h.
 */
<<<<<<< HEAD
#if LCD_IS_SERIAL_HOST && !defined(LCD_SERIAL_PORT)
  #if MB(BTT_SKR_MINI_E3_V1_0, BTT_SKR_MINI_E3_V1_2, BTT_SKR_MINI_E3_V2_0, BTT_SKR_MINI_E3_V3_0, BTT_SKR_E3_TURBO, BTT_OCTOPUS_V1_1)
    #define LCD_SERIAL_PORT 1
  #elif MB(CREALITY_V24S1_301, CREALITY_V24S1_301F4, CREALITY_V423, MKS_ROBIN, PANOWIN_CUTLASS, KODAMA_BARDO)
    #define LCD_SERIAL_PORT 2
  #else
    #define LCD_SERIAL_PORT 3
=======
#ifndef LCD_SERIAL_PORT
  #if HAS_DWIN_E3V2 || IS_DWIN_MARLINUI || HAS_DGUS_LCD
    #if MB(BTT_SKR_MINI_E3_V1_0, BTT_SKR_MINI_E3_V1_2, BTT_SKR_MINI_E3_V2_0, BTT_SKR_MINI_E3_V3_0, BTT_SKR_E3_TURBO, BTT_OCTOPUS_V1_1, AQUILA_V101)
      #define LCD_SERIAL_PORT 1
    #elif MB(CREALITY_V24S1_301, CREALITY_V24S1_301F4, CREALITY_V423, MKS_ROBIN)
      #define LCD_SERIAL_PORT 2 // Creality Ender3S1, MKS Robin
    #else
      #define LCD_SERIAL_PORT 3 // Other boards
    #endif
>>>>>>> 92c832e8
  #endif
  #ifdef LCD_SERIAL_PORT
    #define AUTO_ASSIGNED_LCD_SERIAL 1
  #endif
#endif

#if !HAS_MULTI_SERIAL
  #undef MEATPACK_ON_SERIAL_PORT_2
#endif
#if EITHER(MEATPACK_ON_SERIAL_PORT_1, MEATPACK_ON_SERIAL_PORT_2)
  #define HAS_MEATPACK 1
#endif

// AVR are (usually) too limited in resources to store the configuration into the binary
#if ENABLED(CONFIGURATION_EMBEDDING) && !defined(FORCE_CONFIG_EMBED) && (defined(__AVR__) || !HAS_MEDIA || EITHER(SDCARD_READONLY, DISABLE_M503))
  #undef CONFIGURATION_EMBEDDING
  #define CANNOT_EMBED_CONFIGURATION defined(__AVR__)
#endif

// Input shaping
#if EITHER(INPUT_SHAPING_X, INPUT_SHAPING_Y)
  #define HAS_ZV_SHAPING 1
#endif

// Toolchange Event G-code
#if !HAS_MULTI_EXTRUDER || !(defined(EVENT_GCODE_TOOLCHANGE_T0) || defined(EVENT_GCODE_TOOLCHANGE_T1) || defined(EVENT_GCODE_TOOLCHANGE_T2) || defined(EVENT_GCODE_TOOLCHANGE_T3) || defined(EVENT_GCODE_TOOLCHANGE_T4) || defined(EVENT_GCODE_TOOLCHANGE_T5) || defined(EVENT_GCODE_TOOLCHANGE_T6) || defined(EVENT_GCODE_TOOLCHANGE_T7))
  #undef TC_GCODE_USE_GLOBAL_X
  #undef TC_GCODE_USE_GLOBAL_Y
  #undef TC_GCODE_USE_GLOBAL_Z
#endif

// Multi-Stepping Limit
#ifndef MULTISTEPPING_LIMIT
  #define MULTISTEPPING_LIMIT 128
  #define MULTISTEPPING_LIMIT_WARNING 1
#endif<|MERGE_RESOLUTION|>--- conflicted
+++ resolved
@@ -1237,25 +1237,13 @@
  * LCD_SERIAL_PORT must be defined ahead of HAL.h and
  * currently HAL.h must be included ahead of pins.h.
  */
-<<<<<<< HEAD
 #if LCD_IS_SERIAL_HOST && !defined(LCD_SERIAL_PORT)
-  #if MB(BTT_SKR_MINI_E3_V1_0, BTT_SKR_MINI_E3_V1_2, BTT_SKR_MINI_E3_V2_0, BTT_SKR_MINI_E3_V3_0, BTT_SKR_E3_TURBO, BTT_OCTOPUS_V1_1)
+  #if MB(BTT_SKR_MINI_E3_V1_0, BTT_SKR_MINI_E3_V1_2, BTT_SKR_MINI_E3_V2_0, BTT_SKR_MINI_E3_V3_0, BTT_SKR_E3_TURBO, BTT_OCTOPUS_V1_1, AQUILA_V101)
     #define LCD_SERIAL_PORT 1
   #elif MB(CREALITY_V24S1_301, CREALITY_V24S1_301F4, CREALITY_V423, MKS_ROBIN, PANOWIN_CUTLASS, KODAMA_BARDO)
     #define LCD_SERIAL_PORT 2
   #else
     #define LCD_SERIAL_PORT 3
-=======
-#ifndef LCD_SERIAL_PORT
-  #if HAS_DWIN_E3V2 || IS_DWIN_MARLINUI || HAS_DGUS_LCD
-    #if MB(BTT_SKR_MINI_E3_V1_0, BTT_SKR_MINI_E3_V1_2, BTT_SKR_MINI_E3_V2_0, BTT_SKR_MINI_E3_V3_0, BTT_SKR_E3_TURBO, BTT_OCTOPUS_V1_1, AQUILA_V101)
-      #define LCD_SERIAL_PORT 1
-    #elif MB(CREALITY_V24S1_301, CREALITY_V24S1_301F4, CREALITY_V423, MKS_ROBIN)
-      #define LCD_SERIAL_PORT 2 // Creality Ender3S1, MKS Robin
-    #else
-      #define LCD_SERIAL_PORT 3 // Other boards
-    #endif
->>>>>>> 92c832e8
   #endif
   #ifdef LCD_SERIAL_PORT
     #define AUTO_ASSIGNED_LCD_SERIAL 1
