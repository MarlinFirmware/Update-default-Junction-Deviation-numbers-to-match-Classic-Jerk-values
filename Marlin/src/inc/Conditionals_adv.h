/**
 * Marlin 3D Printer Firmware
 * Copyright (c) 2020 MarlinFirmware [https://github.com/MarlinFirmware/Marlin]
 *
 * Based on Sprinter and grbl.
 * Copyright (c) 2011 Camiel Gubbels / Erik van der Zalm
 *
 * This program is free software: you can redistribute it and/or modify
 * it under the terms of the GNU General Public License as published by
 * the Free Software Foundation, either version 3 of the License, or
 * (at your option) any later version.
 *
 * This program is distributed in the hope that it will be useful,
 * but WITHOUT ANY WARRANTY; without even the implied warranty of
 * MERCHANTABILITY or FITNESS FOR A PARTICULAR PURPOSE.  See the
 * GNU General Public License for more details.
 *
 * You should have received a copy of the GNU General Public License
 * along with this program.  If not, see <http://www.gnu.org/licenses/>.
 *
 */
#pragma once

/**
 * Conditionals_adv.h
 * Defines that depend on advanced configuration.
 */

#if EXTRUDERS == 0
  #define NO_VOLUMETRICS
  #undef TEMP_SENSOR_0
  #undef TEMP_SENSOR_1
  #undef TEMP_SENSOR_2
  #undef TEMP_SENSOR_3
  #undef TEMP_SENSOR_4
  #undef TEMP_SENSOR_5
  #undef TEMP_SENSOR_6
  #undef TEMP_SENSOR_7
  #undef FWRETRACT
  #undef PIDTEMP
  #undef AUTOTEMP
  #undef PID_EXTRUSION_SCALING
  #undef LIN_ADVANCE
  #undef FILAMENT_RUNOUT_SENSOR
  #undef ADVANCED_PAUSE_FEATURE
  #undef FILAMENT_RUNOUT_DISTANCE_MM
  #undef FILAMENT_LOAD_UNLOAD_GCODES
  #undef DISABLE_INACTIVE_EXTRUDER
  #undef FILAMENT_LOAD_UNLOAD_GCODES
  #undef EXTRUDER_RUNOUT_PREVENT
  #undef PREVENT_COLD_EXTRUSION
  #undef PREVENT_LENGTHY_EXTRUDE
  #undef THERMAL_PROTECTION_HOTENDS
  #undef THERMAL_PROTECTION_PERIOD
  #undef WATCH_TEMP_PERIOD
  #undef SHOW_TEMP_ADC_VALUES
#endif

#if EITHER(DUAL_X_CARRIAGE, MULTI_NOZZLE_DUPLICATION)
  #define HAS_DUPLICATION_MODE 1
#endif

#if ENABLED(PRINTCOUNTER) && (SERVICE_INTERVAL_1 > 0 || SERVICE_INTERVAL_2 > 0 || SERVICE_INTERVAL_3 > 0)
  #define HAS_SERVICE_INTERVALS 1
#endif

#if ENABLED(FILAMENT_RUNOUT_SENSOR)
  #define HAS_FILAMENT_SENSOR 1
#endif

// Let SD_FINISHED_RELEASECOMMAND stand in for SD_FINISHED_STEPPERRELEASE
#if ENABLED(SD_FINISHED_STEPPERRELEASE)
<<<<<<< HEAD
  #ifndef SD_FINISHED_RELEASECOMMAND)
=======
  #ifndef SD_FINISHED_RELEASECOMMAND
>>>>>>> 7aed32df
    #define SD_FINISHED_RELEASECOMMAND "M84" // planner.finish_and_disable()
  #endif
#else
  #undef SD_FINISHED_RELEASECOMMAND
#endif

#if EITHER(SDSUPPORT, LCD_SET_PROGRESS_MANUALLY)
  #define HAS_PRINT_PROGRESS 1
#endif

#if HAS_PRINT_PROGRESS && EITHER(PRINT_PROGRESS_SHOW_DECIMALS, SHOW_REMAINING_TIME)
  #define HAS_PRINT_PROGRESS_PERMYRIAD 1
#endif

#if ANY(MARLIN_BRICKOUT, MARLIN_INVADERS, MARLIN_SNAKE, MARLIN_MAZE)
  #define HAS_GAMES 1
  #if (1 < ENABLED(MARLIN_BRICKOUT) + ENABLED(MARLIN_INVADERS) + ENABLED(MARLIN_SNAKE) + ENABLED(MARLIN_MAZE))
    #define HAS_GAME_MENU 1
  #endif
#endif

#if ANY(FWRETRACT, HAS_LEVELING, SKEW_CORRECTION)
  #define HAS_POSITION_MODIFIERS 1
#endif

#if ANY(X_DUAL_ENDSTOPS, Y_DUAL_ENDSTOPS, Z_MULTI_ENDSTOPS)
  #define HAS_EXTRA_ENDSTOPS 1
#endif
#if EITHER(MIN_SOFTWARE_ENDSTOPS, MAX_SOFTWARE_ENDSTOPS)
  #define HAS_SOFTWARE_ENDSTOPS 1
#endif
#if ANY(EXTENSIBLE_UI, NEWPANEL, EMERGENCY_PARSER, HAS_ADC_BUTTONS)
  #define HAS_RESUME_CONTINUE 1
#endif

#if ANY(BLINKM, RGB_LED, RGBW_LED, PCA9632, PCA9533, NEOPIXEL_LED)
  #define HAS_COLOR_LEDS 1
#endif
#if ALL(HAS_RESUME_CONTINUE, PRINTER_EVENT_LEDS, SDSUPPORT)
  #define HAS_LEDS_OFF_FLAG 1
#endif

// Multiple Z steppers
#ifndef NUM_Z_STEPPER_DRIVERS
  #define NUM_Z_STEPPER_DRIVERS 1
#endif

#if ENABLED(Z_STEPPER_ALIGN_KNOWN_STEPPER_POSITIONS)
  #undef Z_STEPPER_ALIGN_AMP
#endif
#ifndef Z_STEPPER_ALIGN_AMP
  #define Z_STEPPER_ALIGN_AMP 1.0
#endif

//
// Spindle/Laser power display types
// Defined here so sanity checks can use them
//
#if EITHER(SPINDLE_FEATURE, LASER_FEATURE)
  #define HAS_CUTTER 1
  #define _CUTTER_DISP_PWM     1
  #define _CUTTER_DISP_PERCENT 2
  #define _CUTTER_DISP_RPM     3
  #define _CUTTER_DISP(V)      _CAT(_CUTTER_DISP_, V)
  #define CUTTER_DISPLAY_IS(V) (_CUTTER_DISP(CUTTER_POWER_DISPLAY) == _CUTTER_DISP(V))
#endif

// Add features that need hardware PWM here
#if ANY(FAST_PWM_FAN, SPINDLE_LASER_PWM)
  #define NEEDS_HARDWARE_PWM 1
#endif

#if !defined(__AVR__) || !defined(USBCON)
  // Define constants and variables for buffering serial data.
  // Use only 0 or powers of 2 greater than 1
  // : [0, 4, 8, 16, 32, 64, 128, 256, 512, 1024, 2048, ...]
  #ifndef RX_BUFFER_SIZE
    #define RX_BUFFER_SIZE 128
  #endif
  // 256 is the max TX buffer limit due to uint8_t head and tail
  // : [0, 4, 8, 16, 32, 64, 128, 256]
  #ifndef TX_BUFFER_SIZE
    #define TX_BUFFER_SIZE 32
  #endif
#else
  // SERIAL_XON_XOFF not supported on USB-native devices
  #undef SERIAL_XON_XOFF
#endif

#if ENABLED(HOST_ACTION_COMMANDS)
  #ifndef ACTION_ON_PAUSE
    #define ACTION_ON_PAUSE   "pause"
  #endif
  #ifndef ACTION_ON_PAUSED
    #define ACTION_ON_PAUSED  "paused"
  #endif
  #ifndef ACTION_ON_RESUME
    #define ACTION_ON_RESUME  "resume"
  #endif
  #ifndef ACTION_ON_RESUMED
    #define ACTION_ON_RESUMED "resumed"
  #endif
  #ifndef ACTION_ON_CANCEL
    #define ACTION_ON_CANCEL  "cancel"
  #endif
  #ifndef ACTION_ON_KILL
    #define ACTION_ON_KILL    "poweroff"
  #endif
  #if HAS_FILAMENT_SENSOR
    #ifndef ACTION_ON_FILAMENT_RUNOUT
      #define ACTION_ON_FILAMENT_RUNOUT "filament_runout"
    #endif
    #ifndef ACTION_REASON_ON_FILAMENT_RUNOUT
      #define ACTION_REASON_ON_FILAMENT_RUNOUT "filament_runout"
    #endif
  #endif
  #if ENABLED(G29_RETRY_AND_RECOVER)
    #ifndef ACTION_ON_G29_RECOVER
      #define ACTION_ON_G29_RECOVER "probe_rewipe"
    #endif
    #ifndef ACTION_ON_G29_FAILURE
      #define ACTION_ON_G29_FAILURE "probe_failed"
    #endif
  #endif
#endif

#if ENABLED(FYSETC_MINI_12864_2_1)
  #define LED_CONTROL_MENU
  #define LED_USER_PRESET_STARTUP
  #define LED_COLOR_PRESETS
  #ifndef LED_USER_PRESET_GREEN
    #define LED_USER_PRESET_GREEN      128
  #endif
  #ifndef LED_USER_PRESET_BLUE
    #define LED_USER_PRESET_BLUE         0
  #endif
  #ifndef LED_USER_PRESET_BRIGHTNESS
    #define LED_USER_PRESET_BRIGHTNESS 255
  #endif
#endif

// Set defaults for unspecified LED user colors
#if ENABLED(LED_CONTROL_MENU)
  #ifndef LED_USER_PRESET_RED
    #define LED_USER_PRESET_RED       255
  #endif
  #ifndef LED_USER_PRESET_GREEN
    #define LED_USER_PRESET_GREEN     255
  #endif
  #ifndef LED_USER_PRESET_BLUE
    #define LED_USER_PRESET_BLUE      255
  #endif
  #ifndef LED_USER_PRESET_WHITE
    #define LED_USER_PRESET_WHITE     0
  #endif
  #ifndef LED_USER_PRESET_BRIGHTNESS
    #ifdef NEOPIXEL_BRIGHTNESS
      #define LED_USER_PRESET_BRIGHTNESS NEOPIXEL_BRIGHTNESS
    #else
      #define LED_USER_PRESET_BRIGHTNESS 255
    #endif
  #endif
#endif

// If platform requires early initialization of watchdog to properly boot
#if ENABLED(USE_WATCHDOG) && defined(ARDUINO_ARCH_SAM)
  #define EARLY_WATCHDOG 1
#endif

// Extensible UI pin mapping for RepRapDiscount
#if ENABLED(TOUCH_UI_FTDI_EVE) && ANY(AO_EXP1_PINMAP, AO_EXP2_PINMAP, CR10_TFT_PINMAP)
  #define TOUCH_UI_ULTIPANEL 1
#endif

// Poll-based jogging for joystick and other devices
#if ENABLED(JOYSTICK)
  #define POLL_JOG
#endif

/**
 * Driver Timings
 * NOTE: Driver timing order is longest-to-shortest duration.
 *       Preserve this ordering when adding new drivers.
 */

#ifndef MINIMUM_STEPPER_POST_DIR_DELAY
  #if HAS_DRIVER(TB6560)
    #define MINIMUM_STEPPER_POST_DIR_DELAY 15000
  #elif HAS_DRIVER(TB6600)
    #define MINIMUM_STEPPER_POST_DIR_DELAY 1500
  #elif HAS_DRIVER(DRV8825)
    #define MINIMUM_STEPPER_POST_DIR_DELAY 650
  #elif HAS_DRIVER(LV8729)
    #define MINIMUM_STEPPER_POST_DIR_DELAY 500
  #elif HAS_DRIVER(A5984)
    #define MINIMUM_STEPPER_POST_DIR_DELAY 400
  #elif HAS_DRIVER(A4988)
    #define MINIMUM_STEPPER_POST_DIR_DELAY 200
  #elif HAS_TRINAMIC_CONFIG || HAS_TRINAMIC_STANDALONE
    #define MINIMUM_STEPPER_POST_DIR_DELAY 20
  #else
    #define MINIMUM_STEPPER_POST_DIR_DELAY 0   // Expect at least 10µS since one Stepper ISR must transpire
  #endif
#endif

#ifndef MINIMUM_STEPPER_PRE_DIR_DELAY
  #define MINIMUM_STEPPER_PRE_DIR_DELAY MINIMUM_STEPPER_POST_DIR_DELAY
#endif

#ifndef MINIMUM_STEPPER_PULSE
  #if HAS_DRIVER(TB6560)
    #define MINIMUM_STEPPER_PULSE 30
  #elif HAS_DRIVER(TB6600)
    #define MINIMUM_STEPPER_PULSE 3
  #elif HAS_DRIVER(DRV8825)
    #define MINIMUM_STEPPER_PULSE 2
  #elif HAS_DRIVER(A4988) || HAS_DRIVER(A5984)
    #define MINIMUM_STEPPER_PULSE 1
  #elif HAS_TRINAMIC_CONFIG || HAS_TRINAMIC_STANDALONE
    #define MINIMUM_STEPPER_PULSE 0
  #elif HAS_DRIVER(LV8729)
    #define MINIMUM_STEPPER_PULSE 0
  #else
    #define MINIMUM_STEPPER_PULSE 2
  #endif
#endif

#ifndef MAXIMUM_STEPPER_RATE
  #if HAS_DRIVER(TB6560)
    #define MAXIMUM_STEPPER_RATE 15000
  #elif HAS_DRIVER(TB6600)
    #define MAXIMUM_STEPPER_RATE 150000
  #elif HAS_DRIVER(DRV8825)
    #define MAXIMUM_STEPPER_RATE 250000
  #elif HAS_DRIVER(A4988)
    #define MAXIMUM_STEPPER_RATE 500000
  #elif HAS_DRIVER(LV8729)
    #define MAXIMUM_STEPPER_RATE 1000000
  #elif HAS_TRINAMIC_CONFIG || HAS_TRINAMIC_STANDALONE
    #define MAXIMUM_STEPPER_RATE 5000000
  #else
    #define MAXIMUM_STEPPER_RATE 250000
  #endif
#endif

//
// SD Card connection methods
// Defined here so pins and sanity checks can use them
//
#if ENABLED(SDSUPPORT)
  #define _SDCARD_LCD          1
  #define _SDCARD_ONBOARD      2
  #define _SDCARD_CUSTOM_CABLE 3
  #define _SDCARD_ID(V) _CAT(_SDCARD_, V)
  #define SD_CONNECTION_IS(V) (_SDCARD_ID(SDCARD_CONNECTION) == _SDCARD_ID(V))
#else
  #define SD_CONNECTION_IS(...) 0
#endif<|MERGE_RESOLUTION|>--- conflicted
+++ resolved
@@ -70,11 +70,7 @@
 
 // Let SD_FINISHED_RELEASECOMMAND stand in for SD_FINISHED_STEPPERRELEASE
 #if ENABLED(SD_FINISHED_STEPPERRELEASE)
-<<<<<<< HEAD
-  #ifndef SD_FINISHED_RELEASECOMMAND)
-=======
   #ifndef SD_FINISHED_RELEASECOMMAND
->>>>>>> 7aed32df
     #define SD_FINISHED_RELEASECOMMAND "M84" // planner.finish_and_disable()
   #endif
 #else
