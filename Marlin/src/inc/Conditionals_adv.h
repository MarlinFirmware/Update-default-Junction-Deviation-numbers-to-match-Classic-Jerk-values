/**
 * Marlin 3D Printer Firmware
 * Copyright (c) 2020 MarlinFirmware [https://github.com/MarlinFirmware/Marlin]
 *
 * Based on Sprinter and grbl.
 * Copyright (c) 2011 Camiel Gubbels / Erik van der Zalm
 *
 * This program is free software: you can redistribute it and/or modify
 * it under the terms of the GNU General Public License as published by
 * the Free Software Foundation, either version 3 of the License, or
 * (at your option) any later version.
 *
 * This program is distributed in the hope that it will be useful,
 * but WITHOUT ANY WARRANTY; without even the implied warranty of
 * MERCHANTABILITY or FITNESS FOR A PARTICULAR PURPOSE.  See the
 * GNU General Public License for more details.
 *
 * You should have received a copy of the GNU General Public License
 * along with this program.  If not, see <https://www.gnu.org/licenses/>.
 *
 */
#pragma once

/**
 * Conditionals_adv.h
 * Defines that depend on advanced configuration.
 */

#ifdef SWITCHING_NOZZLE_E1_SERVO_NR
  #define SWITCHING_NOZZLE_TWO_SERVOS 1
#endif

// Determine NUM_SERVOS if none was supplied
#ifndef NUM_SERVOS
  #define NUM_SERVOS 0
  #if ANY(CHAMBER_VENT, HAS_Z_SERVO_PROBE, SWITCHING_EXTRUDER, SWITCHING_NOZZLE)
    #if NUM_SERVOS <= Z_PROBE_SERVO_NR
      #undef NUM_SERVOS
      #define NUM_SERVOS (Z_PROBE_SERVO_NR + 1)
    #endif
    #if NUM_SERVOS <= CHAMBER_VENT_SERVO_NR
      #undef NUM_SERVOS
      #define NUM_SERVOS (CHAMBER_VENT_SERVO_NR + 1)
    #endif
    #if NUM_SERVOS <= SWITCHING_TOOLHEAD_SERVO_NR
      #undef NUM_SERVOS
      #define NUM_SERVOS (SWITCHING_TOOLHEAD_SERVO_NR + 1)
    #endif
    #if NUM_SERVOS <= SWITCHING_NOZZLE_SERVO_NR
      #undef NUM_SERVOS
      #define NUM_SERVOS (SWITCHING_NOZZLE_SERVO_NR + 1)
    #endif
    #if NUM_SERVOS <= SWITCHING_NOZZLE_E1_SERVO_NR
      #undef NUM_SERVOS
      #define NUM_SERVOS (SWITCHING_NOZZLE_E1_SERVO_NR + 1)
    #endif
    #if NUM_SERVOS <= SWITCHING_EXTRUDER_SERVO_NR
      #undef NUM_SERVOS
      #define NUM_SERVOS (SWITCHING_EXTRUDER_SERVO_NR + 1)
    #endif
    #if NUM_SERVOS <= SWITCHING_EXTRUDER_E23_SERVO_NR
      #undef NUM_SERVOS
      #define NUM_SERVOS (SWITCHING_EXTRUDER_E23_SERVO_NR + 1)
    #endif
<<<<<<< HEAD
<<<<<<< HEAD
=======
  #endif
>>>>>>> 26a010c25... Smarter automatic NUM_SERVOS
=======
  #endif
>>>>>>> 987b242b
#endif

// Convenience override for a BLTouch alone
#if ENABLED(BLTOUCH) && NUM_SERVOS == 1
  #undef SERVO_DELAY
  #define SERVO_DELAY { 50 }
#endif

#if EXTRUDERS == 0
  #define NO_VOLUMETRICS
  #undef TEMP_SENSOR_0
  #undef TEMP_SENSOR_1
  #undef TEMP_SENSOR_2
  #undef TEMP_SENSOR_3
  #undef TEMP_SENSOR_4
  #undef TEMP_SENSOR_5
  #undef TEMP_SENSOR_6
  #undef TEMP_SENSOR_7
  #undef FWRETRACT
  #undef PIDTEMP
  #undef AUTOTEMP
  #undef PID_EXTRUSION_SCALING
  #undef LIN_ADVANCE
  #undef FILAMENT_RUNOUT_SENSOR
  #undef ADVANCED_PAUSE_FEATURE
  #undef FILAMENT_RUNOUT_DISTANCE_MM
  #undef FILAMENT_LOAD_UNLOAD_GCODES
  #undef DISABLE_INACTIVE_EXTRUDER
  #undef FILAMENT_LOAD_UNLOAD_GCODES
  #undef EXTRUDER_RUNOUT_PREVENT
  #undef PREVENT_COLD_EXTRUSION
  #undef PREVENT_LENGTHY_EXTRUDE
  #undef THERMAL_PROTECTION_HOTENDS
  #undef THERMAL_PROTECTION_PERIOD
  #undef WATCH_TEMP_PERIOD
  #undef SHOW_TEMP_ADC_VALUES
#endif

#if TEMP_SENSOR_BED == 0
  #undef THERMAL_PROTECTION_BED
  #undef THERMAL_PROTECTION_BED_PERIOD
#endif

#if TEMP_SENSOR_CHAMBER == 0
  #undef THERMAL_PROTECTION_CHAMBER
#endif

#if ENABLED(MIXING_EXTRUDER) && (ENABLED(RETRACT_SYNC_MIXING) || BOTH(FILAMENT_LOAD_UNLOAD_GCODES, FILAMENT_UNLOAD_ALL_EXTRUDERS))
  #define HAS_MIXER_SYNC_CHANNEL 1
#endif

#if EITHER(DUAL_X_CARRIAGE, MULTI_NOZZLE_DUPLICATION)
  #define HAS_DUPLICATION_MODE 1
#endif

#if ENABLED(PRINTCOUNTER) && (SERVICE_INTERVAL_1 > 0 || SERVICE_INTERVAL_2 > 0 || SERVICE_INTERVAL_3 > 0)
  #define HAS_SERVICE_INTERVALS 1
#endif

#if ENABLED(FILAMENT_RUNOUT_SENSOR)
  #define HAS_FILAMENT_SENSOR 1
  #ifdef FILAMENT_RUNOUT_DISTANCE_MM
    #define HAS_FILAMENT_RUNOUT_DISTANCE 1
  #endif
#endif

// Let SD_FINISHED_RELEASECOMMAND stand in for SD_FINISHED_STEPPERRELEASE
#if ENABLED(SD_FINISHED_STEPPERRELEASE)
  #ifndef SD_FINISHED_RELEASECOMMAND
    #define SD_FINISHED_RELEASECOMMAND "M84" // planner.finish_and_disable()
  #endif
#else
  #undef SD_FINISHED_RELEASECOMMAND
#endif

#if EITHER(SDSUPPORT, LCD_SET_PROGRESS_MANUALLY)
  #define HAS_PRINT_PROGRESS 1
#endif

#if HAS_PRINT_PROGRESS && EITHER(PRINT_PROGRESS_SHOW_DECIMALS, SHOW_REMAINING_TIME)
  #define HAS_PRINT_PROGRESS_PERMYRIAD 1
#endif

#if ANY(MARLIN_BRICKOUT, MARLIN_INVADERS, MARLIN_SNAKE, MARLIN_MAZE)
  #define HAS_GAMES 1
  #if (1 < ENABLED(MARLIN_BRICKOUT) + ENABLED(MARLIN_INVADERS) + ENABLED(MARLIN_SNAKE) + ENABLED(MARLIN_MAZE))
    #define HAS_GAME_MENU 1
  #endif
#endif

#if ANY(FWRETRACT, HAS_LEVELING, SKEW_CORRECTION)
  #define HAS_POSITION_MODIFIERS 1
#endif

#if ANY(X_DUAL_ENDSTOPS, Y_DUAL_ENDSTOPS, Z_MULTI_ENDSTOPS)
  #define HAS_EXTRA_ENDSTOPS 1
#endif
#if EITHER(MIN_SOFTWARE_ENDSTOPS, MAX_SOFTWARE_ENDSTOPS)
  #define HAS_SOFTWARE_ENDSTOPS 1
#endif
#if ANY(EXTENSIBLE_UI, NEWPANEL, EMERGENCY_PARSER, HAS_ADC_BUTTONS, DWIN_CREALITY_LCD)
  #define HAS_RESUME_CONTINUE 1
#endif

#if ANY(BLINKM, RGB_LED, RGBW_LED, PCA9632, PCA9533, NEOPIXEL_LED)
  #define HAS_COLOR_LEDS 1
#endif
#if ALL(HAS_RESUME_CONTINUE, PRINTER_EVENT_LEDS, SDSUPPORT)
  #define HAS_LEDS_OFF_FLAG 1
#endif

#if EITHER(DIGIPOT_MCP4018, DIGIPOT_MCP4451)
  #define HAS_I2C_DIGIPOT 1
#endif

// Multiple Z steppers
#ifndef NUM_Z_STEPPER_DRIVERS
  #define NUM_Z_STEPPER_DRIVERS 1
#endif

#if ENABLED(Z_STEPPER_ALIGN_KNOWN_STEPPER_POSITIONS)
  #undef Z_STEPPER_ALIGN_AMP
#endif
#ifndef Z_STEPPER_ALIGN_AMP
  #define Z_STEPPER_ALIGN_AMP 1.0
#endif

//
// Spindle/Laser power display types
// Defined here so sanity checks can use them
//
#if EITHER(SPINDLE_FEATURE, LASER_FEATURE)
  #define HAS_CUTTER 1
  #define _CUTTER_POWER_PWM255  1
  #define _CUTTER_POWER_PERCENT 2
  #define _CUTTER_POWER_RPM     3
  #define _CUTTER_POWER(V)      _CAT(_CUTTER_POWER_, V)
  #define CUTTER_UNIT_IS(V)    (_CUTTER_POWER(CUTTER_POWER_UNIT)    == _CUTTER_POWER(V))
#endif

// Add features that need hardware PWM here
#if ANY(FAST_PWM_FAN, SPINDLE_LASER_PWM)
  #define NEEDS_HARDWARE_PWM 1
#endif

#if !defined(__AVR__) || !defined(USBCON)
  // Define constants and variables for buffering serial data.
  // Use only 0 or powers of 2 greater than 1
  // : [0, 4, 8, 16, 32, 64, 128, 256, 512, 1024, 2048, ...]
  #ifndef RX_BUFFER_SIZE
    #define RX_BUFFER_SIZE 128
  #endif
  // 256 is the max TX buffer limit due to uint8_t head and tail
  // : [0, 4, 8, 16, 32, 64, 128, 256]
  #ifndef TX_BUFFER_SIZE
    #define TX_BUFFER_SIZE 32
  #endif
#else
  // SERIAL_XON_XOFF not supported on USB-native devices
  #undef SERIAL_XON_XOFF
#endif

#if ENABLED(HOST_ACTION_COMMANDS)
  #ifndef ACTION_ON_PAUSE
    #define ACTION_ON_PAUSE   "pause"
  #endif
  #ifndef ACTION_ON_PAUSED
    #define ACTION_ON_PAUSED  "paused"
  #endif
  #ifndef ACTION_ON_RESUME
    #define ACTION_ON_RESUME  "resume"
  #endif
  #ifndef ACTION_ON_RESUMED
    #define ACTION_ON_RESUMED "resumed"
  #endif
  #ifndef ACTION_ON_CANCEL
    #define ACTION_ON_CANCEL  "cancel"
  #endif
  #ifndef ACTION_ON_START
    #define ACTION_ON_START   "start"
  #endif
  #ifndef ACTION_ON_KILL
    #define ACTION_ON_KILL    "poweroff"
  #endif
  #if HAS_FILAMENT_SENSOR
    #ifndef ACTION_ON_FILAMENT_RUNOUT
      #define ACTION_ON_FILAMENT_RUNOUT "filament_runout"
    #endif
    #ifndef ACTION_REASON_ON_FILAMENT_RUNOUT
      #define ACTION_REASON_ON_FILAMENT_RUNOUT "filament_runout"
    #endif
  #endif
  #if ENABLED(G29_RETRY_AND_RECOVER)
    #ifndef ACTION_ON_G29_RECOVER
      #define ACTION_ON_G29_RECOVER "probe_rewipe"
    #endif
    #ifndef ACTION_ON_G29_FAILURE
      #define ACTION_ON_G29_FAILURE "probe_failed"
    #endif
  #endif
#endif

#if EITHER(FYSETC_MINI_12864_2_1, FYSETC_242_OLED_12864)
  #define LED_CONTROL_MENU
  #define LED_USER_PRESET_STARTUP
  #define LED_COLOR_PRESETS
  #ifndef LED_USER_PRESET_GREEN
    #define LED_USER_PRESET_GREEN      128
  #endif
  #ifndef LED_USER_PRESET_BLUE
    #define LED_USER_PRESET_BLUE         0
  #endif
  #ifndef LED_USER_PRESET_BRIGHTNESS
    #define LED_USER_PRESET_BRIGHTNESS 255
  #endif
#endif

// Set defaults for unspecified LED user colors
#if ENABLED(LED_CONTROL_MENU)
  #ifndef LED_USER_PRESET_RED
    #define LED_USER_PRESET_RED       255
  #endif
  #ifndef LED_USER_PRESET_GREEN
    #define LED_USER_PRESET_GREEN     255
  #endif
  #ifndef LED_USER_PRESET_BLUE
    #define LED_USER_PRESET_BLUE      255
  #endif
  #ifndef LED_USER_PRESET_WHITE
    #define LED_USER_PRESET_WHITE     0
  #endif
  #ifndef LED_USER_PRESET_BRIGHTNESS
    #ifdef NEOPIXEL_BRIGHTNESS
      #define LED_USER_PRESET_BRIGHTNESS NEOPIXEL_BRIGHTNESS
    #else
      #define LED_USER_PRESET_BRIGHTNESS 255
    #endif
  #endif
#endif

#if BOTH(LED_CONTROL_MENU, NEOPIXEL2_SEPARATE)
  #ifndef LED2_USER_PRESET_RED
    #define LED2_USER_PRESET_RED       255
  #endif
  #ifndef LED2_USER_PRESET_GREEN
    #define LED2_USER_PRESET_GREEN     255
  #endif
  #ifndef LED2_USER_PRESET_BLUE
    #define LED2_USER_PRESET_BLUE      255
  #endif
  #ifndef LED2_USER_PRESET_WHITE
    #define LED2_USER_PRESET_WHITE     0
  #endif
  #ifndef LED2_USER_PRESET_BRIGHTNESS
    #ifdef NEOPIXEL2_BRIGHTNESS
      #define LED2_USER_PRESET_BRIGHTNESS NEOPIXEL2_BRIGHTNESS
    #else
      #define LED2_USER_PRESET_BRIGHTNESS 255
    #endif
  #endif
#endif

// If platform requires early initialization of watchdog to properly boot
#if ENABLED(USE_WATCHDOG) && defined(ARDUINO_ARCH_SAM)
  #define EARLY_WATCHDOG 1
#endif

// Full Touch Screen needs 'tft/xpt2046'
#if EITHER(TOUCH_SCREEN, HAS_TFT_LVGL_UI)
  #define HAS_TFT_XPT2046 1
#endif

// Touch Screen or "Touch Buttons" need XPT2046 pins
// but they use different components
#if EITHER(HAS_TFT_XPT2046, HAS_TOUCH_XPT2046)
  #define NEED_TOUCH_PINS 1
#endif

// Extensible UI pin mapping for RepRapDiscount
#if ENABLED(TOUCH_UI_FTDI_EVE) && ANY(AO_EXP1_PINMAP, AO_EXP2_PINMAP, CR10_TFT_PINMAP)
  #define TOUCH_UI_ULTIPANEL 1
#endif

// Poll-based jogging for joystick and other devices
#if ENABLED(JOYSTICK)
  #define POLL_JOG
#endif

/**
 * Driver Timings (in nanoseconds)
 * NOTE: Driver timing order is longest-to-shortest duration.
 *       Preserve this ordering when adding new drivers.
 */
#ifndef MINIMUM_STEPPER_POST_DIR_DELAY
  #if HAS_DRIVER(TB6560)
    #define MINIMUM_STEPPER_POST_DIR_DELAY 15000
  #elif HAS_DRIVER(TB6600)
    #define MINIMUM_STEPPER_POST_DIR_DELAY 1500
  #elif HAS_DRIVER(DRV8825)
    #define MINIMUM_STEPPER_POST_DIR_DELAY 650
  #elif HAS_DRIVER(LV8729)
    #define MINIMUM_STEPPER_POST_DIR_DELAY 500
  #elif HAS_DRIVER(A5984)
    #define MINIMUM_STEPPER_POST_DIR_DELAY 400
  #elif HAS_DRIVER(A4988)
    #define MINIMUM_STEPPER_POST_DIR_DELAY 200
  #elif HAS_TRINAMIC_CONFIG || HAS_TRINAMIC_STANDALONE
    #define MINIMUM_STEPPER_POST_DIR_DELAY 60
  #else
    #define MINIMUM_STEPPER_POST_DIR_DELAY 0   // Expect at least 10µS since one Stepper ISR must transpire
  #endif
#endif

#ifndef MINIMUM_STEPPER_PRE_DIR_DELAY
  #define MINIMUM_STEPPER_PRE_DIR_DELAY MINIMUM_STEPPER_POST_DIR_DELAY
#endif

#ifndef MINIMUM_STEPPER_PULSE
  #if HAS_DRIVER(TB6560)
    #define MINIMUM_STEPPER_PULSE 30
  #elif HAS_DRIVER(TB6600)
    #define MINIMUM_STEPPER_PULSE 3
  #elif HAS_DRIVER(DRV8825)
    #define MINIMUM_STEPPER_PULSE 2
  #elif HAS_DRIVER(A4988) || HAS_DRIVER(A5984)
    #define MINIMUM_STEPPER_PULSE 1
  #elif HAS_TRINAMIC_CONFIG || HAS_TRINAMIC_STANDALONE
    #define MINIMUM_STEPPER_PULSE 0
  #elif HAS_DRIVER(LV8729)
    #define MINIMUM_STEPPER_PULSE 0
  #else
    #define MINIMUM_STEPPER_PULSE 2
  #endif
#endif

#ifndef MAXIMUM_STEPPER_RATE
  #if HAS_DRIVER(TB6560)
    #define MAXIMUM_STEPPER_RATE 15000
  #elif HAS_DRIVER(TB6600)
    #define MAXIMUM_STEPPER_RATE 150000
  #elif HAS_DRIVER(DRV8825)
    #define MAXIMUM_STEPPER_RATE 250000
  #elif HAS_DRIVER(A4988)
    #define MAXIMUM_STEPPER_RATE 500000
  #elif HAS_DRIVER(LV8729)
    #define MAXIMUM_STEPPER_RATE 1000000
  #elif HAS_TRINAMIC_CONFIG || HAS_TRINAMIC_STANDALONE
    #define MAXIMUM_STEPPER_RATE 5000000
  #else
    #define MAXIMUM_STEPPER_RATE 250000
  #endif
#endif

#if ENABLED(DIRECT_STEPPING)
  #ifndef STEPPER_PAGES
    #define STEPPER_PAGES 16
  #endif
  #ifndef STEPPER_PAGE_FORMAT
    #define STEPPER_PAGE_FORMAT SP_4x2_256
  #endif
  #ifndef PAGE_MANAGER
    #define PAGE_MANAGER SerialPageManager
  #endif
#endif

//
// SD Card connection methods
// Defined here so pins and sanity checks can use them
//
#if ENABLED(SDSUPPORT)
  #define _SDCARD_LCD          1
  #define _SDCARD_ONBOARD      2
  #define _SDCARD_CUSTOM_CABLE 3
  #define _SDCARD_ID(V) _CAT(_SDCARD_, V)
  #define SD_CONNECTION_IS(V) (_SDCARD_ID(SDCARD_CONNECTION) == _SDCARD_ID(V))
#else
  #define SD_CONNECTION_IS(...) 0
#endif

// Power Monitor sensors
#if EITHER(POWER_MONITOR_CURRENT, POWER_MONITOR_VOLTAGE)
  #define HAS_POWER_MONITOR 1
#endif
#if ENABLED(POWER_MONITOR_CURRENT) && defined(POWER_MONITOR_FIXED_VOLTAGE)
  #define HAS_POWER_MONITOR_VREF 1
#endif
#if BOTH(HAS_POWER_MONITOR_VREF, POWER_MONITOR_CURRENT)
  #define HAS_POWER_MONITOR_WATTS 1
#endif

// Flag if an EEPROM type is pre-selected
#if ENABLED(EEPROM_SETTINGS) && NONE(I2C_EEPROM, SPI_EEPROM, QSPI_EEPROM, FLASH_EEPROM_EMULATION, SRAM_EEPROM_EMULATION, SDCARD_EEPROM_EMULATION)
  #define NO_EEPROM_SELECTED 1
#endif

// Flag whether hex_print.cpp is used
#if ANY(AUTO_BED_LEVELING_UBL, M100_FREE_MEMORY_WATCHER, DEBUG_GCODE_PARSER, TMC_DEBUG, MARLIN_DEV_MODE)
  #define NEED_HEX_PRINT 1
#endif

// Flag whether least_squares_fit.cpp is used
#if ANY(AUTO_BED_LEVELING_UBL, AUTO_BED_LEVELING_LINEAR, Z_STEPPER_ALIGN_KNOWN_STEPPER_POSITIONS)
  #define NEED_LSF 1
#endif

// Flag the indexed serial ports that are in use
#define ANY_SERIAL_IS(N) (defined(SERIAL_PORT) && SERIAL_PORT == (N)) || (defined(SERIAL_PORT_2) && SERIAL_PORT_2 == (N)) || (defined(LCD_SERIAL_PORT) && LCD_SERIAL_PORT == (N))
#if ANY_SERIAL_IS(-1)
  #define USING_SERIAL_DEFAULT
#endif
#if ANY_SERIAL_IS(0)
  #define USING_SERIAL_0 1
#endif
#if ANY_SERIAL_IS(1)
  #define USING_SERIAL_1 1
#endif
#if ANY_SERIAL_IS(2)
  #define USING_SERIAL_2 1
#endif
#if ANY_SERIAL_IS(3)
  #define USING_SERIAL_3 1
#endif
#if ANY_SERIAL_IS(4)
  #define USING_SERIAL_4 1
#endif
#if ANY_SERIAL_IS(5)
  #define USING_SERIAL_5 1
#endif
#if ANY_SERIAL_IS(6)
  #define USING_SERIAL_6 1
#endif
#if ANY_SERIAL_IS(7)
  #define USING_SERIAL_7 1
#endif
#if ANY_SERIAL_IS(8)
  #define USING_SERIAL_8 1
#endif
#undef ANY_SERIAL_IS<|MERGE_RESOLUTION|>--- conflicted
+++ resolved
@@ -62,14 +62,7 @@
       #undef NUM_SERVOS
       #define NUM_SERVOS (SWITCHING_EXTRUDER_E23_SERVO_NR + 1)
     #endif
-<<<<<<< HEAD
-<<<<<<< HEAD
-=======
-  #endif
->>>>>>> 26a010c25... Smarter automatic NUM_SERVOS
-=======
-  #endif
->>>>>>> 987b242b
+  #endif
 #endif
 
 // Convenience override for a BLTouch alone
