/**
 * Marlin 3D Printer Firmware
 * Copyright (c) 2020 MarlinFirmware [https://github.com/MarlinFirmware/Marlin]
 *
 * Based on Sprinter and grbl.
 * Copyright (c) 2011 Camiel Gubbels / Erik van der Zalm
 *
 * This program is free software: you can redistribute it and/or modify
 * it under the terms of the GNU General Public License as published by
 * the Free Software Foundation, either version 3 of the License, or
 * (at your option) any later version.
 *
 * This program is distributed in the hope that it will be useful,
 * but WITHOUT ANY WARRANTY; without even the implied warranty of
 * MERCHANTABILITY or FITNESS FOR A PARTICULAR PURPOSE.  See the
 * GNU General Public License for more details.
 *
 * You should have received a copy of the GNU General Public License
 * along with this program.  If not, see <https://www.gnu.org/licenses/>.
 *
 */
#pragma once

/**
 * Conditionals_adv.h
 * Conditionals set before pins.h and which depend on Configuration_adv.h.
 */

#ifndef AXIS_RELATIVE_MODES
  #define AXIS_RELATIVE_MODES {}
#endif

#ifdef SWITCHING_NOZZLE_E1_SERVO_NR
  #define SWITCHING_NOZZLE_TWO_SERVOS 1
#endif

// Determine NUM_SERVOS if none was supplied
#ifndef NUM_SERVOS
  #define NUM_SERVOS 0
  #if ANY(HAS_Z_SERVO_PROBE, CHAMBER_VENT, SWITCHING_TOOLHEAD, SWITCHING_EXTRUDER, SWITCHING_NOZZLE, SPINDLE_SERVO)
    #if NUM_SERVOS <= Z_PROBE_SERVO_NR
      #undef NUM_SERVOS
      #define NUM_SERVOS (Z_PROBE_SERVO_NR + 1)
    #endif
    #if NUM_SERVOS <= CHAMBER_VENT_SERVO_NR
      #undef NUM_SERVOS
      #define NUM_SERVOS (CHAMBER_VENT_SERVO_NR + 1)
    #endif
    #if NUM_SERVOS <= SWITCHING_TOOLHEAD_SERVO_NR
      #undef NUM_SERVOS
      #define NUM_SERVOS (SWITCHING_TOOLHEAD_SERVO_NR + 1)
    #endif
    #if NUM_SERVOS <= SWITCHING_NOZZLE_SERVO_NR
      #undef NUM_SERVOS
      #define NUM_SERVOS (SWITCHING_NOZZLE_SERVO_NR + 1)
    #endif
    #if NUM_SERVOS <= SWITCHING_NOZZLE_E1_SERVO_NR
      #undef NUM_SERVOS
      #define NUM_SERVOS (SWITCHING_NOZZLE_E1_SERVO_NR + 1)
    #endif
    #if NUM_SERVOS <= SWITCHING_EXTRUDER_SERVO_NR
      #undef NUM_SERVOS
      #define NUM_SERVOS (SWITCHING_EXTRUDER_SERVO_NR + 1)
    #endif
    #if NUM_SERVOS <= SWITCHING_EXTRUDER_E23_SERVO_NR
      #undef NUM_SERVOS
      #define NUM_SERVOS (SWITCHING_EXTRUDER_E23_SERVO_NR + 1)
    #endif
    #if NUM_SERVOS <= SPINDLE_SERVO_NR
      #undef NUM_SERVOS
      #define NUM_SERVOS (SPINDLE_SERVO_NR + 1)
    #endif
  #endif
#endif

// Convenience override for a BLTouch alone
#if ENABLED(BLTOUCH) && NUM_SERVOS == 1
  #undef SERVO_DELAY
  #define SERVO_DELAY { 50 }
#endif

#if !HAS_EXTRUDERS
  #define NO_VOLUMETRICS
  #undef TEMP_SENSOR_0
  #undef TEMP_SENSOR_1
  #undef TEMP_SENSOR_2
  #undef TEMP_SENSOR_3
  #undef TEMP_SENSOR_4
  #undef TEMP_SENSOR_5
  #undef TEMP_SENSOR_6
  #undef TEMP_SENSOR_7
  #undef FWRETRACT
  #undef PIDTEMP
  #undef AUTOTEMP
  #undef PID_EXTRUSION_SCALING
  #undef LIN_ADVANCE
  #undef FILAMENT_RUNOUT_SENSOR
  #undef ADVANCED_PAUSE_FEATURE
  #undef FILAMENT_RUNOUT_DISTANCE_MM
  #undef FILAMENT_LOAD_UNLOAD_GCODES
  #undef DISABLE_INACTIVE_EXTRUDER
  #undef FILAMENT_LOAD_UNLOAD_GCODES
  #undef EXTRUDER_RUNOUT_PREVENT
  #undef PREVENT_COLD_EXTRUSION
  #undef PREVENT_LENGTHY_EXTRUDE
  #undef THERMAL_PROTECTION_HOTENDS
  #undef THERMAL_PROTECTION_PERIOD
  #undef WATCH_TEMP_PERIOD
  #undef SHOW_TEMP_ADC_VALUES
  #undef LCD_SHOW_E_TOTAL
  #undef MANUAL_E_MOVES_RELATIVE
  #undef STEALTHCHOP_E
#endif

/**
 * Temperature Sensors; define what sensor(s) we have.
 */

// Temperature sensor IDs
#define HID_REDUNDANT -6
#define HID_BOARD     -5
#define HID_COOLER    -4
#define HID_PROBE     -3
#define HID_CHAMBER   -2
#define HID_BED       -1
#define HID_E0         0
#define HID_E1         1
#define HID_E2         2
#define HID_E3         3
#define HID_E4         4
#define HID_E5         5
#define HID_E6         6
#define HID_E7         7

#define _SENSOR_IS(I,N) || (TEMP_SENSOR_##N == I)
#define _E_SENSOR_IS(I,N) _SENSOR_IS(N,I)
#define ANY_THERMISTOR_IS(N) (0 REPEAT2(HOTENDS, _E_SENSOR_IS, N) \
  _SENSOR_IS(N,BED) _SENSOR_IS(N,PROBE) _SENSOR_IS(N,CHAMBER) \
  _SENSOR_IS(N,COOLER) _SENSOR_IS(N,BOARD) _SENSOR_IS(N,REDUNDANT) )

#if ANY_THERMISTOR_IS(1000)
  #define HAS_USER_THERMISTORS 1
#endif

#if TEMP_SENSOR_REDUNDANT
  #define _HEATER_ID(M) HID_##M
  #define HEATER_ID(M)  _HEATER_ID(M)
  #define REDUNDANT_TEMP_MATCH(M,N) (HEATER_ID(TEMP_SENSOR_REDUNDANT_##M) == _HEATER_ID(N))
#else
  #define REDUNDANT_TEMP_MATCH(...) 0
#endif

#if TEMP_SENSOR_0 == -5 || TEMP_SENSOR_0 == -3 || TEMP_SENSOR_0 == -2
  #define TEMP_SENSOR_0_IS_MAX_TC 1
  #if TEMP_SENSOR_0 == -5
    #define TEMP_SENSOR_0_IS_MAX31865 1
    #define TEMP_SENSOR_0_MAX_TC_TMIN    0
    #define TEMP_SENSOR_0_MAX_TC_TMAX 1024
    #ifndef MAX31865_SENSOR_WIRES_0
      #define MAX31865_SENSOR_WIRES_0 2
    #endif
    #ifndef MAX31865_WIRE_OHMS_0
      #define MAX31865_WIRE_OHMS_0 0.0f
    #endif
  #elif TEMP_SENSOR_0 == -3
    #define TEMP_SENSOR_0_IS_MAX31855 1
    #define TEMP_SENSOR_0_MAX_TC_TMIN -270
    #define TEMP_SENSOR_0_MAX_TC_TMAX 1800
  #elif TEMP_SENSOR_0 == -2
    #define TEMP_SENSOR_0_IS_MAX6675 1
    #define TEMP_SENSOR_0_MAX_TC_TMIN    0
    #define TEMP_SENSOR_0_MAX_TC_TMAX 1024
  #endif
#elif TEMP_SENSOR_0 == -4
  #define TEMP_SENSOR_0_IS_AD8495 1
#elif TEMP_SENSOR_0 == -1
  #define TEMP_SENSOR_0_IS_AD595 1
#elif TEMP_SENSOR_0 > 0
  #define TEMP_SENSOR_0_IS_THERMISTOR 1
  #if TEMP_SENSOR_0 == 1000
    #define TEMP_SENSOR_0_IS_CUSTOM 1
  #elif TEMP_SENSOR_0 == 998 || TEMP_SENSOR_0 == 999
    #define TEMP_SENSOR_0_IS_DUMMY 1
  #endif
#else
  #undef HEATER_0_MINTEMP
  #undef HEATER_0_MAXTEMP
#endif

#if TEMP_SENSOR_1 == -5 || TEMP_SENSOR_1 == -3 || TEMP_SENSOR_1 == -2
  #define TEMP_SENSOR_1_IS_MAX_TC 1
  #if TEMP_SENSOR_1 == -5
    #define TEMP_SENSOR_1_IS_MAX31865 1
    #define TEMP_SENSOR_1_MAX_TC_TMIN    0
    #define TEMP_SENSOR_1_MAX_TC_TMAX 1024
    #ifndef MAX31865_SENSOR_WIRES_1
      #define MAX31865_SENSOR_WIRES_1 2
    #endif
    #ifndef MAX31865_WIRE_OHMS_1
      #define MAX31865_WIRE_OHMS_1 0.0f
    #endif
  #elif TEMP_SENSOR_1 == -3
    #define TEMP_SENSOR_1_IS_MAX31855 1
    #define TEMP_SENSOR_1_MAX_TC_TMIN -270
    #define TEMP_SENSOR_1_MAX_TC_TMAX 1800
  #elif TEMP_SENSOR_1 == -2
    #define TEMP_SENSOR_1_IS_MAX6675 1
    #define TEMP_SENSOR_1_MAX_TC_TMIN    0
    #define TEMP_SENSOR_1_MAX_TC_TMAX 1024
  #endif

  #if TEMP_SENSOR_1 != TEMP_SENSOR_0
    #if   TEMP_SENSOR_1 == -5
      #error "If MAX31865 Thermocouple (-5) is used for TEMP_SENSOR_1 then TEMP_SENSOR_0 must match."
    #elif TEMP_SENSOR_1 == -3
      #error "If MAX31855 Thermocouple (-3) is used for TEMP_SENSOR_1 then TEMP_SENSOR_0 must match."
    #elif TEMP_SENSOR_1 == -2
      #error "If MAX6675 Thermocouple (-2) is used for TEMP_SENSOR_1 then TEMP_SENSOR_0 must match."
    #endif
  #endif
#elif TEMP_SENSOR_1 == -4
  #define TEMP_SENSOR_1_IS_AD8495 1
#elif TEMP_SENSOR_1 == -1
  #define TEMP_SENSOR_1_IS_AD595 1
#elif TEMP_SENSOR_1 > 0
  #define TEMP_SENSOR_1_IS_THERMISTOR 1
  #if TEMP_SENSOR_1 == 1000
    #define TEMP_SENSOR_1_IS_CUSTOM 1
  #elif TEMP_SENSOR_1 == 998 || TEMP_SENSOR_1 == 999
    #define TEMP_SENSOR_1_IS_DUMMY 1
  #endif
#else
  #undef HEATER_1_MINTEMP
  #undef HEATER_1_MAXTEMP
#endif

#if TEMP_SENSOR_REDUNDANT == -5 || TEMP_SENSOR_REDUNDANT == -3 || TEMP_SENSOR_REDUNDANT == -2
  #define TEMP_SENSOR_REDUNDANT_IS_MAX_TC 1

  #if TEMP_SENSOR_REDUNDANT == -5
    #if !REDUNDANT_TEMP_MATCH(SOURCE, E0) && !REDUNDANT_TEMP_MATCH(SOURCE, E1)
      #error "MAX31865 Thermocouples (-5) not supported for TEMP_SENSOR_REDUNDANT_SOURCE other than TEMP_SENSOR_0/TEMP_SENSOR_1 (0/1)."
    #endif

    #define TEMP_SENSOR_REDUNDANT_IS_MAX31865    1
    #define TEMP_SENSOR_REDUNDANT_MAX_TC_TMIN    0
    #define TEMP_SENSOR_REDUNDANT_MAX_TC_TMAX 1024
  #elif TEMP_SENSOR_REDUNDANT == -3
    #if !REDUNDANT_TEMP_MATCH(SOURCE, E0) && !REDUNDANT_TEMP_MATCH(SOURCE, E1)
      #error "MAX31855 Thermocouples (-3) not supported for TEMP_SENSOR_REDUNDANT_SOURCE other than TEMP_SENSOR_0/TEMP_SENSOR_1 (0/1)."
    #endif

    #define TEMP_SENSOR_REDUNDANT_IS_MAX31855    1
    #define TEMP_SENSOR_REDUNDANT_MAX_TC_TMIN -270
    #define TEMP_SENSOR_REDUNDANT_MAX_TC_TMAX 1800
  #elif TEMP_SENSOR_REDUNDANT == -2
    #if !REDUNDANT_TEMP_MATCH(SOURCE, E0) && !REDUNDANT_TEMP_MATCH(SOURCE, E1)
      #error "MAX6675 Thermocouples (-2) not supported for TEMP_SENSOR_REDUNDANT_SOURCE other than TEMP_SENSOR_0/TEMP_SENSOR_1 (0/1)."
    #endif

    #define TEMP_SENSOR_REDUNDANT_IS_MAX6675     1
    #define TEMP_SENSOR_REDUNDANT_MAX_TC_TMIN    0
    #define TEMP_SENSOR_REDUNDANT_MAX_TC_TMAX 1024
  #endif

  // mimic setting up the source TEMP_SENSOR
  #if REDUNDANT_TEMP_MATCH(SOURCE, E0)
    #define TEMP_SENSOR_0_MAX_TC_TMIN TEMP_SENSOR_REDUNDANT_MAX_TC_TMIN
    #define TEMP_SENSOR_0_MAX_TC_TMAX TEMP_SENSOR_REDUNDANT_MAX_TC_TMAX
    #ifndef MAX31865_SENSOR_WIRES_0
      #define MAX31865_SENSOR_WIRES_0 2
    #endif
  #elif REDUNDANT_TEMP_MATCH(SOURCE, E1)
    #define TEMP_SENSOR_1_MAX_TC_TMIN TEMP_SENSOR_REDUNDANT_MAX_TC_TMIN
    #define TEMP_SENSOR_1_MAX_TC_TMAX TEMP_SENSOR_REDUNDANT_MAX_TC_TMAX
    #ifndef MAX31865_SENSOR_WIRES_1
      #define MAX31865_SENSOR_WIRES_1 2
    #endif
  #endif

  #if (TEMP_SENSOR_0_IS_MAX_TC && TEMP_SENSOR_REDUNDANT != TEMP_SENSOR_0) || (TEMP_SENSOR_1_IS_MAX_TC && TEMP_SENSOR_REDUNDANT != TEMP_SENSOR_1)
    #if   TEMP_SENSOR_REDUNDANT == -5
      #error "If MAX31865 Thermocouple (-5) is used for TEMP_SENSOR_0/TEMP_SENSOR_1 then TEMP_SENSOR_REDUNDANT must match."
    #elif TEMP_SENSOR_REDUNDANT == -3
      #error "If MAX31855 Thermocouple (-3) is used for TEMP_SENSOR_0/TEMP_SENSOR_1 then TEMP_SENSOR_REDUNDANT must match."
    #elif TEMP_SENSOR_REDUNDANT == -2
      #error "If MAX6675 Thermocouple (-2) is used for TEMP_SENSOR_0/TEMP_SENSOR_1 then TEMP_SENSOR_REDUNDANT must match."
    #endif
  #endif
#elif TEMP_SENSOR_REDUNDANT == -4
  #define TEMP_SENSOR_REDUNDANT_IS_AD8495 1
#elif TEMP_SENSOR_REDUNDANT == -1
  #define TEMP_SENSOR_REDUNDANT_IS_AD595 1
#elif TEMP_SENSOR_REDUNDANT > 0
  #define TEMP_SENSOR_REDUNDANT_IS_THERMISTOR 1
  #if TEMP_SENSOR_REDUNDANT == 1000
    #define TEMP_SENSOR_REDUNDANT_IS_CUSTOM 1
  #elif TEMP_SENSOR_REDUNDANT == 998 || TEMP_SENSOR_REDUNDANT == 999
    #error "Dummy sensors are not supported for TEMP_SENSOR_REDUNDANT."
  #endif
#endif

#if TEMP_SENSOR_0_IS_MAX_TC || TEMP_SENSOR_1_IS_MAX_TC || TEMP_SENSOR_REDUNDANT_IS_MAX_TC
  #define HAS_MAX_TC 1
#endif
#if TEMP_SENSOR_0_IS_MAX6675 || TEMP_SENSOR_1_IS_MAX6675 || TEMP_SENSOR_REDUNDANT_IS_MAX6675
  #define HAS_MAX6675 1
#endif
#if TEMP_SENSOR_0_IS_MAX31855 || TEMP_SENSOR_1_IS_MAX31855 || TEMP_SENSOR_REDUNDANT_IS_MAX31855
  #define HAS_MAX31855 1
#endif
#if TEMP_SENSOR_0_IS_MAX31865 || TEMP_SENSOR_1_IS_MAX31865 || TEMP_SENSOR_REDUNDANT_IS_MAX31865
  #define HAS_MAX31865 1
#endif

#if TEMP_SENSOR_2 == -4
  #define TEMP_SENSOR_2_IS_AD8495 1
#elif TEMP_SENSOR_2 == -3
  #error "MAX31855 Thermocouples (-3) not supported for TEMP_SENSOR_2."
#elif TEMP_SENSOR_2 == -2
  #error "MAX6675 Thermocouples (-2) not supported for TEMP_SENSOR_2."
#elif TEMP_SENSOR_2 == -1
  #define TEMP_SENSOR_2_IS_AD595 1
#elif TEMP_SENSOR_2 > 0
  #define TEMP_SENSOR_2_IS_THERMISTOR 1
  #if TEMP_SENSOR_2 == 1000
    #define TEMP_SENSOR_2_IS_CUSTOM 1
  #elif TEMP_SENSOR_2 == 998 || TEMP_SENSOR_2 == 999
    #define TEMP_SENSOR_2_IS_DUMMY 1
  #endif
#else
  #undef HEATER_2_MINTEMP
  #undef HEATER_2_MAXTEMP
#endif

#if TEMP_SENSOR_3 == -4
  #define TEMP_SENSOR_3_IS_AD8495 1
#elif TEMP_SENSOR_3 == -3
  #error "MAX31855 Thermocouples (-3) not supported for TEMP_SENSOR_3."
#elif TEMP_SENSOR_3 == -2
  #error "MAX6675 Thermocouples (-2) not supported for TEMP_SENSOR_3."
#elif TEMP_SENSOR_3 == -1
  #define TEMP_SENSOR_3_IS_AD595 1
#elif TEMP_SENSOR_3 > 0
  #define TEMP_SENSOR_3_IS_THERMISTOR 1
  #if TEMP_SENSOR_3 == 1000
    #define TEMP_SENSOR_3_IS_CUSTOM 1
  #elif TEMP_SENSOR_3 == 998 || TEMP_SENSOR_3 == 999
    #define TEMP_SENSOR_3_IS_DUMMY 1
  #endif
#else
  #undef HEATER_3_MINTEMP
  #undef HEATER_3_MAXTEMP
#endif

#if TEMP_SENSOR_4 == -4
  #define TEMP_SENSOR_4_IS_AD8495 1
#elif TEMP_SENSOR_4 == -3
  #error "MAX31855 Thermocouples (-3) not supported for TEMP_SENSOR_4."
#elif TEMP_SENSOR_4 == -2
  #error "MAX6675 Thermocouples (-2) not supported for TEMP_SENSOR_4."
#elif TEMP_SENSOR_4 == -1
  #define TEMP_SENSOR_4_IS_AD595 1
#elif TEMP_SENSOR_4 > 0
  #define TEMP_SENSOR_4_IS_THERMISTOR 1
  #if TEMP_SENSOR_4 == 1000
    #define TEMP_SENSOR_4_IS_CUSTOM 1
  #elif TEMP_SENSOR_4 == 998 || TEMP_SENSOR_4 == 999
    #define TEMP_SENSOR_4_IS_DUMMY 1
  #endif
#else
  #undef HEATER_4_MINTEMP
  #undef HEATER_4_MAXTEMP
#endif

#if TEMP_SENSOR_5 == -4
  #define TEMP_SENSOR_5_IS_AD8495 1
#elif TEMP_SENSOR_5 == -3
  #error "MAX31855 Thermocouples (-3) not supported for TEMP_SENSOR_5."
#elif TEMP_SENSOR_5 == -2
  #error "MAX6675 Thermocouples (-2) not supported for TEMP_SENSOR_5."
#elif TEMP_SENSOR_5 == -1
  #define TEMP_SENSOR_5_IS_AD595 1
#elif TEMP_SENSOR_5 > 0
  #define TEMP_SENSOR_5_IS_THERMISTOR 1
  #if TEMP_SENSOR_5 == 1000
    #define TEMP_SENSOR_5_IS_CUSTOM 1
  #elif TEMP_SENSOR_5 == 998 || TEMP_SENSOR_5 == 999
    #define TEMP_SENSOR_5_IS_DUMMY 1
  #endif
#else
  #undef HEATER_5_MINTEMP
  #undef HEATER_5_MAXTEMP
#endif

#if TEMP_SENSOR_6 == -4
  #define TEMP_SENSOR_6_IS_AD8495 1
#elif TEMP_SENSOR_6 == -3
  #error "MAX31855 Thermocouples (-3) not supported for TEMP_SENSOR_6."
#elif TEMP_SENSOR_6 == -2
  #error "MAX6675 Thermocouples (-2) not supported for TEMP_SENSOR_6."
#elif TEMP_SENSOR_6 == -1
  #define TEMP_SENSOR_6_IS_AD595 1
#elif TEMP_SENSOR_6 > 0
  #define TEMP_SENSOR_6_IS_THERMISTOR 1
  #if TEMP_SENSOR_6 == 1000
    #define TEMP_SENSOR_6_IS_CUSTOM 1
  #elif TEMP_SENSOR_6 == 998 || TEMP_SENSOR_6 == 999
    #define TEMP_SENSOR_6_IS_DUMMY 1
  #endif
#else
  #undef HEATER_6_MINTEMP
  #undef HEATER_6_MAXTEMP
#endif

#if TEMP_SENSOR_7 == -4
  #define TEMP_SENSOR_7_IS_AD8495 1
#elif TEMP_SENSOR_7 == -3
  #error "MAX31855 Thermocouples (-3) not supported for TEMP_SENSOR_7."
#elif TEMP_SENSOR_7 == -2
  #error "MAX7775 Thermocouples (-2) not supported for TEMP_SENSOR_7."
#elif TEMP_SENSOR_7 == -1
  #define TEMP_SENSOR_7_IS_AD595 1
#elif TEMP_SENSOR_7 > 0
  #define TEMP_SENSOR_7_IS_THERMISTOR 1
  #if TEMP_SENSOR_7 == 1000
    #define TEMP_SENSOR_7_IS_CUSTOM 1
  #elif TEMP_SENSOR_7 == 998 || TEMP_SENSOR_7 == 999
    #define TEMP_SENSOR_7_IS_DUMMY 1
  #endif
#else
  #undef HEATER_7_MINTEMP
  #undef HEATER_7_MAXTEMP
#endif

#if TEMP_SENSOR_BED == -4
  #define TEMP_SENSOR_BED_IS_AD8495 1
#elif TEMP_SENSOR_BED == -3
  #error "MAX31855 Thermocouples (-3) not supported for TEMP_SENSOR_BED."
#elif TEMP_SENSOR_BED == -2
  #error "MAX6675 Thermocouples (-2) not supported for TEMP_SENSOR_BED."
#elif TEMP_SENSOR_BED == -1
  #define TEMP_SENSOR_BED_IS_AD595 1
#elif TEMP_SENSOR_BED > 0
  #define TEMP_SENSOR_BED_IS_THERMISTOR 1
  #if TEMP_SENSOR_BED == 1000
    #define TEMP_SENSOR_BED_IS_CUSTOM 1
  #elif TEMP_SENSOR_BED == 998 || TEMP_SENSOR_BED == 999
    #define TEMP_SENSOR_BED_IS_DUMMY 1
  #endif
#else
  #undef THERMAL_PROTECTION_BED
  #undef THERMAL_PROTECTION_BED_PERIOD
  #undef BED_MINTEMP
  #undef BED_MAXTEMP
#endif

#if TEMP_SENSOR_CHAMBER == -4
  #define TEMP_SENSOR_CHAMBER_IS_AD8495 1
#elif TEMP_SENSOR_CHAMBER == -3
  #error "MAX31855 Thermocouples (-3) not supported for TEMP_SENSOR_CHAMBER."
#elif TEMP_SENSOR_CHAMBER == -2
  #error "MAX6675 Thermocouples (-2) not supported for TEMP_SENSOR_CHAMBER."
#elif TEMP_SENSOR_CHAMBER == -1
  #define TEMP_SENSOR_CHAMBER_IS_AD595 1
#elif TEMP_SENSOR_CHAMBER > 0
  #define TEMP_SENSOR_CHAMBER_IS_THERMISTOR 1
  #if TEMP_SENSOR_CHAMBER == 1000
    #define TEMP_SENSOR_CHAMBER_IS_CUSTOM 1
  #elif TEMP_SENSOR_CHAMBER == 998 || TEMP_SENSOR_CHAMBER == 999
    #define TEMP_SENSOR_CHAMBER_IS_DUMMY 1
  #endif
#else
  #undef THERMAL_PROTECTION_CHAMBER
  #undef CHAMBER_MINTEMP
  #undef CHAMBER_MAXTEMP
#endif

#if TEMP_SENSOR_COOLER == -4
  #define TEMP_SENSOR_COOLER_IS_AD8495 1
#elif TEMP_SENSOR_COOLER == -3
  #error "MAX31855 Thermocouples (-3) not supported for TEMP_SENSOR_COOLER."
#elif TEMP_SENSOR_COOLER == -2
  #error "MAX6675 Thermocouples (-2) not supported for TEMP_SENSOR_COOLER."
#elif TEMP_SENSOR_COOLER == -1
  #define TEMP_SENSOR_COOLER_IS_AD595 1
#elif TEMP_SENSOR_COOLER > 0
  #define TEMP_SENSOR_COOLER_IS_THERMISTOR 1
  #if TEMP_SENSOR_COOLER == 1000
    #define TEMP_SENSOR_COOLER_IS_CUSTOM 1
  #elif TEMP_SENSOR_COOLER == 998 || TEMP_SENSOR_COOLER == 999
    #define TEMP_SENSOR_COOLER_IS_DUMMY 1
  #endif
#else
  #undef THERMAL_PROTECTION_COOLER
  #undef COOLER_MINTEMP
  #undef COOLER_MAXTEMP
#endif

#if TEMP_SENSOR_PROBE == -4
  #define TEMP_SENSOR_PROBE_IS_AD8495 1
#elif TEMP_SENSOR_PROBE == -3
  #error "MAX31855 Thermocouples (-3) not supported for TEMP_SENSOR_PROBE."
#elif TEMP_SENSOR_PROBE == -2
  #error "MAX6675 Thermocouples (-2) not supported for TEMP_SENSOR_PROBE."
#elif TEMP_SENSOR_PROBE == -1
  #define TEMP_SENSOR_PROBE_IS_AD595 1
#elif TEMP_SENSOR_PROBE > 0
  #define TEMP_SENSOR_PROBE_IS_THERMISTOR 1
  #if TEMP_SENSOR_PROBE == 1000
    #define TEMP_SENSOR_PROBE_IS_CUSTOM 1
  #elif TEMP_SENSOR_PROBE == 998 || TEMP_SENSOR_PROBE == 999
    #define TEMP_SENSOR_PROBE_IS_DUMMY 1
  #endif
#endif

#if TEMP_SENSOR_BOARD == -4
  #define TEMP_SENSOR_BOARD_IS_AD8495 1
#elif TEMP_SENSOR_BOARD == -3
  #error "MAX31855 Thermocouples (-3) not supported for TEMP_SENSOR_BOARD."
#elif TEMP_SENSOR_BOARD == -2
  #error "MAX6675 Thermocouples (-2) not supported for TEMP_SENSOR_BOARD."
#elif TEMP_SENSOR_BOARD == -1
  #define TEMP_SENSOR_BOARD_IS_AD595 1
#elif TEMP_SENSOR_BOARD > 0
  #define TEMP_SENSOR_BOARD_IS_THERMISTOR 1
  #if TEMP_SENSOR_BOARD == 1000
    #define TEMP_SENSOR_BOARD_IS_CUSTOM 1
  #elif TEMP_SENSOR_BOARD == 998 || TEMP_SENSOR_BOARD == 999
    #define TEMP_SENSOR_BOARD_IS_DUMMY 1
  #endif
#endif

#if ENABLED(MIXING_EXTRUDER) && (ENABLED(RETRACT_SYNC_MIXING) || BOTH(FILAMENT_LOAD_UNLOAD_GCODES, FILAMENT_UNLOAD_ALL_EXTRUDERS))
  #define HAS_MIXER_SYNC_CHANNEL 1
#endif

#if EITHER(DUAL_X_CARRIAGE, MULTI_NOZZLE_DUPLICATION)
  #define HAS_DUPLICATION_MODE 1
#endif

#if ENABLED(PRINTCOUNTER) && (SERVICE_INTERVAL_1 > 0 || SERVICE_INTERVAL_2 > 0 || SERVICE_INTERVAL_3 > 0)
  #define HAS_SERVICE_INTERVALS 1
#endif

#if ENABLED(FILAMENT_RUNOUT_SENSOR)
  #define HAS_FILAMENT_SENSOR 1
  #if NUM_RUNOUT_SENSORS > 1
    #define MULTI_FILAMENT_SENSOR 1
  #endif
  #ifdef FILAMENT_RUNOUT_DISTANCE_MM
    #define HAS_FILAMENT_RUNOUT_DISTANCE 1
  #endif
  #if ENABLED(MIXING_EXTRUDER)
    #define WATCH_ALL_RUNOUT_SENSORS
  #endif
#endif

// Probe Temperature Compensation
#if !TEMP_SENSOR_PROBE
  #undef PTC_PROBE
#endif
#if !TEMP_SENSOR_BED
  #undef PTC_BED
#endif
#if !HAS_EXTRUDERS
  #undef PTC_HOTEND
#endif
#if ANY(PTC_PROBE, PTC_BED, PTC_HOTEND)
  #define HAS_PTC 1
#endif

// Let SD_FINISHED_RELEASECOMMAND stand in for SD_FINISHED_STEPPERRELEASE
#if ENABLED(SD_FINISHED_STEPPERRELEASE)
  #ifndef SD_FINISHED_RELEASECOMMAND
    #define SD_FINISHED_RELEASECOMMAND "M84" // planner.finish_and_disable()
  #endif
#else
  #undef SD_FINISHED_RELEASECOMMAND
#endif

#if ENABLED(NO_SD_AUTOSTART)
  #undef MENU_ADDAUTOSTART
#endif

#if EITHER(SDSUPPORT, LCD_SET_PROGRESS_MANUALLY)
  #define HAS_PRINT_PROGRESS 1
#endif

#if STATUS_MESSAGE_TIMEOUT_SEC > 0
  #define HAS_STATUS_MESSAGE_TIMEOUT 1
#endif

#if ENABLED(SDSUPPORT) && SD_PROCEDURE_DEPTH
  #define HAS_MEDIA_SUBCALLS 1
#endif

#if HAS_PRINT_PROGRESS && EITHER(PRINT_PROGRESS_SHOW_DECIMALS, SHOW_REMAINING_TIME)
  #define HAS_PRINT_PROGRESS_PERMYRIAD 1
#endif

#if ANY(MARLIN_BRICKOUT, MARLIN_INVADERS, MARLIN_SNAKE, MARLIN_MAZE)
  #define HAS_GAMES 1
  #if MANY(MARLIN_BRICKOUT, MARLIN_INVADERS, MARLIN_SNAKE, MARLIN_MAZE)
    #define HAS_GAME_MENU 1
  #endif
#endif

#if ANY(FWRETRACT, HAS_LEVELING, SKEW_CORRECTION)
  #define HAS_POSITION_MODIFIERS 1
#endif

#if ANY(X_DUAL_ENDSTOPS, Y_DUAL_ENDSTOPS, Z_MULTI_ENDSTOPS)
  #define HAS_EXTRA_ENDSTOPS 1
#endif
#if EITHER(MIN_SOFTWARE_ENDSTOPS, MAX_SOFTWARE_ENDSTOPS)
  #define HAS_SOFTWARE_ENDSTOPS 1
#endif
#if ANY(EXTENSIBLE_UI, IS_NEWPANEL, EMERGENCY_PARSER, HAS_ADC_BUTTONS, HAS_DWIN_E3V2)
  #define HAS_RESUME_CONTINUE 1
#endif

#if ANY(BLINKM, RGB_LED, RGBW_LED, PCA9632, PCA9533, NEOPIXEL_LED)
  #define HAS_COLOR_LEDS 1
#else
  #undef LED_POWEROFF_TIMEOUT
#endif
#if ALL(HAS_RESUME_CONTINUE, PRINTER_EVENT_LEDS, SDSUPPORT)
  #define HAS_LEDS_OFF_FLAG 1
#endif
#ifdef DISPLAY_SLEEP_MINUTES
  #define HAS_DISPLAY_SLEEP 1
#endif
#if HAS_DISPLAY_SLEEP || LCD_BACKLIGHT_TIMEOUT
  #define HAS_GCODE_M255 1
#endif

#if EITHER(DIGIPOT_MCP4018, DIGIPOT_MCP4451)
  #define HAS_MOTOR_CURRENT_I2C 1
#endif

#if ENABLED(Z_STEPPER_AUTO_ALIGN)
  #ifdef Z_STEPPER_ALIGN_STEPPER_XY
    #define HAS_Z_STEPPER_ALIGN_STEPPER_XY 1
    #undef Z_STEPPER_ALIGN_AMP
  #endif
  #ifndef Z_STEPPER_ALIGN_AMP
    #define Z_STEPPER_ALIGN_AMP 1.0
  #endif
#endif

// Multiple Z steppers
#if NUM_Z_STEPPERS < 4
  #undef INVERT_Z4_VS_Z_DIR
  #if NUM_Z_STEPPERS < 3
    #undef INVERT_Z3_VS_Z_DIR
    #if NUM_Z_STEPPERS < 2
      #undef INVERT_Z2_VS_Z_DIR
    #endif
  #endif
#endif

#if defined(X2_DRIVER_TYPE) && DISABLED(DUAL_X_CARRIAGE)
  #define HAS_DUAL_X_STEPPERS 1
#endif

//
// Spindle/Laser power display types
// Defined here so sanity checks can use them
//
#if EITHER(SPINDLE_FEATURE, LASER_FEATURE)
  #define HAS_CUTTER 1
  #define _CUTTER_POWER_PWM255  1
  #define _CUTTER_POWER_PERCENT 2
  #define _CUTTER_POWER_RPM     3
  #define _CUTTER_POWER(V)      _CAT(_CUTTER_POWER_, V)
  #define CUTTER_UNIT_IS(V)    (_CUTTER_POWER(CUTTER_POWER_UNIT) == _CUTTER_POWER(V))
#endif

#if !defined(__AVR__) || !defined(USBCON)
  // Define constants and variables for buffering serial data.
  // Use only 0 or powers of 2 greater than 1
  // : [0, 4, 8, 16, 32, 64, 128, 256, 512, 1024, 2048, ...]
  #ifndef RX_BUFFER_SIZE
    #define RX_BUFFER_SIZE 128
  #endif
  // 256 is the max TX buffer limit due to uint8_t head and tail
  // : [0, 4, 8, 16, 32, 64, 128, 256]
  #ifndef TX_BUFFER_SIZE
    #define TX_BUFFER_SIZE 32
  #endif
#else
  // SERIAL_XON_XOFF not supported on USB-native devices
  #undef SERIAL_XON_XOFF
#endif

#if ENABLED(HOST_PROMPT_SUPPORT) && DISABLED(EMERGENCY_PARSER)
  #define HAS_GCODE_M876 1
#endif

#if ENABLED(HOST_ACTION_COMMANDS)
  #ifndef ACTION_ON_PAUSE
    #define ACTION_ON_PAUSE   "pause"
  #endif
  #ifndef ACTION_ON_PAUSED
    #define ACTION_ON_PAUSED  "paused"
  #endif
  #ifndef ACTION_ON_RESUME
    #define ACTION_ON_RESUME  "resume"
  #endif
  #ifndef ACTION_ON_RESUMED
    #define ACTION_ON_RESUMED "resumed"
  #endif
  #ifndef ACTION_ON_CANCEL
    #define ACTION_ON_CANCEL  "cancel"
  #endif
  #ifndef ACTION_ON_START
    #define ACTION_ON_START   "start"
  #endif
  #ifndef ACTION_ON_KILL
    #define ACTION_ON_KILL    "poweroff"
  #endif
  #ifndef SHUTDOWN_ACTION
    #define SHUTDOWN_ACTION   "shutdown"
  #endif
  #if HAS_FILAMENT_SENSOR
    #ifndef ACTION_ON_FILAMENT_RUNOUT
      #define ACTION_ON_FILAMENT_RUNOUT "filament_runout"
    #endif
    #ifndef ACTION_REASON_ON_FILAMENT_RUNOUT
      #define ACTION_REASON_ON_FILAMENT_RUNOUT "filament_runout"
    #endif
  #endif
  #if ENABLED(G29_RETRY_AND_RECOVER)
    #ifndef ACTION_ON_G29_RECOVER
      #define ACTION_ON_G29_RECOVER "probe_rewipe"
    #endif
    #ifndef ACTION_ON_G29_FAILURE
      #define ACTION_ON_G29_FAILURE "probe_failed"
    #endif
  #endif
#endif

#if EITHER(FYSETC_MINI_12864_2_1, FYSETC_242_OLED_12864)
  #ifndef LED_USER_PRESET_GREEN
    #define LED_USER_PRESET_GREEN      128
  #endif
  #ifndef LED_USER_PRESET_BLUE
    #define LED_USER_PRESET_BLUE         0
  #endif
  #ifndef LED_USER_PRESET_BRIGHTNESS
    #define LED_USER_PRESET_BRIGHTNESS 255
  #endif
#endif

// Set defaults for unspecified LED user colors
#if ENABLED(LED_CONTROL_MENU)
  #ifndef LED_USER_PRESET_RED
    #define LED_USER_PRESET_RED       255
  #endif
  #ifndef LED_USER_PRESET_GREEN
    #define LED_USER_PRESET_GREEN     255
  #endif
  #ifndef LED_USER_PRESET_BLUE
    #define LED_USER_PRESET_BLUE      255
  #endif
  #ifndef LED_USER_PRESET_WHITE
    #define LED_USER_PRESET_WHITE     0
  #endif
  #ifndef LED_USER_PRESET_BRIGHTNESS
    #ifdef NEOPIXEL_BRIGHTNESS
      #define LED_USER_PRESET_BRIGHTNESS NEOPIXEL_BRIGHTNESS
    #else
      #define LED_USER_PRESET_BRIGHTNESS 255
    #endif
  #endif
#endif

#if BOTH(LED_CONTROL_MENU, NEOPIXEL2_SEPARATE)
  #ifndef LED2_USER_PRESET_RED
    #define LED2_USER_PRESET_RED       255
  #endif
  #ifndef LED2_USER_PRESET_GREEN
    #define LED2_USER_PRESET_GREEN     255
  #endif
  #ifndef LED2_USER_PRESET_BLUE
    #define LED2_USER_PRESET_BLUE      255
  #endif
  #ifndef LED2_USER_PRESET_WHITE
    #define LED2_USER_PRESET_WHITE     0
  #endif
  #ifndef LED2_USER_PRESET_BRIGHTNESS
    #ifdef NEOPIXEL2_BRIGHTNESS
      #define LED2_USER_PRESET_BRIGHTNESS NEOPIXEL2_BRIGHTNESS
    #else
      #define LED2_USER_PRESET_BRIGHTNESS 255
    #endif
  #endif
#endif

// Full Touch Screen needs 'tft/xpt2046'
#if EITHER(TFT_TOUCH_DEVICE_XPT2046, HAS_TFT_LVGL_UI)
  #define HAS_TFT_XPT2046 1
#endif

// Touch Screen or "Touch Buttons" need XPT2046 pins
// but they use different components
#if HAS_TFT_XPT2046 || HAS_RES_TOUCH_BUTTONS
  #define NEED_TOUCH_PINS 1
#endif

// Extensible UI pin mapping for RepRapDiscount
#if ENABLED(TOUCH_UI_FTDI_EVE) && ANY(AO_EXP1_PINMAP, AO_EXP2_PINMAP, CR10_TFT_PINMAP)
  #define TOUCH_UI_ULTIPANEL 1
#endif

// Poll-based jogging for joystick and other devices
#if ENABLED(JOYSTICK)
  #define POLL_JOG
#endif

#if X2_HOME_DIR > 0
  #define X2_HOME_TO_MAX 1
#elif X2_HOME_DIR < 0
  #define X2_HOME_TO_MIN 1
#endif

#ifndef HOMING_BUMP_MM
  #define HOMING_BUMP_MM { 0, 0, 0 }
#endif

#if ENABLED(USB_FLASH_DRIVE_SUPPORT) && NONE(USE_OTG_USB_HOST, USE_UHS3_USB)
  #define USE_UHS2_USB
#endif

/**
 * Driver Timings (in nanoseconds)
 * NOTE: Driver timing order is longest-to-shortest duration.
 *       Preserve this ordering when adding new drivers.
 */
#ifndef MINIMUM_STEPPER_POST_DIR_DELAY
  #if HAS_DRIVER(TB6560)
    #define MINIMUM_STEPPER_POST_DIR_DELAY 15000
  #elif HAS_DRIVER(TB6600)
    #define MINIMUM_STEPPER_POST_DIR_DELAY 1500
  #elif HAS_DRIVER(DRV8825)
    #define MINIMUM_STEPPER_POST_DIR_DELAY 650
  #elif HAS_DRIVER(LV8729)
    #define MINIMUM_STEPPER_POST_DIR_DELAY 500
  #elif HAS_DRIVER(A5984)
    #define MINIMUM_STEPPER_POST_DIR_DELAY 400
  #elif HAS_DRIVER(A4988)
    #define MINIMUM_STEPPER_POST_DIR_DELAY 200
  #elif HAS_TRINAMIC_CONFIG || HAS_TRINAMIC_STANDALONE
    #define MINIMUM_STEPPER_POST_DIR_DELAY 60
  #else
    #define MINIMUM_STEPPER_POST_DIR_DELAY 0   // Expect at least 10µS since one Stepper ISR must transpire
  #endif
#endif

#ifndef MINIMUM_STEPPER_PRE_DIR_DELAY
  #define MINIMUM_STEPPER_PRE_DIR_DELAY MINIMUM_STEPPER_POST_DIR_DELAY
#endif

#ifndef MINIMUM_STEPPER_PULSE
  #if HAS_DRIVER(TB6560)
    #define MINIMUM_STEPPER_PULSE 30
  #elif HAS_DRIVER(TB6600)
    #define MINIMUM_STEPPER_PULSE 3
  #elif HAS_DRIVER(DRV8825)
    #define MINIMUM_STEPPER_PULSE 2
  #elif HAS_DRIVER(A4988) || HAS_DRIVER(A5984)
    #define MINIMUM_STEPPER_PULSE 1
  #elif HAS_TRINAMIC_CONFIG || HAS_TRINAMIC_STANDALONE
    #define MINIMUM_STEPPER_PULSE 0
  #elif HAS_DRIVER(LV8729)
    #define MINIMUM_STEPPER_PULSE 0
  #else
    #define MINIMUM_STEPPER_PULSE 2
  #endif
#endif

#ifndef MAXIMUM_STEPPER_RATE
  #if HAS_DRIVER(TB6560)
    #define MAXIMUM_STEPPER_RATE 15000
  #elif HAS_DRIVER(TB6600)
    #define MAXIMUM_STEPPER_RATE 150000
  #elif HAS_DRIVER(DRV8825)
    #define MAXIMUM_STEPPER_RATE 250000
  #elif HAS_DRIVER(A4988)
    #define MAXIMUM_STEPPER_RATE 500000
  #elif HAS_DRIVER(LV8729)
    #define MAXIMUM_STEPPER_RATE 1000000
  #elif HAS_TRINAMIC_CONFIG || HAS_TRINAMIC_STANDALONE
    #define MAXIMUM_STEPPER_RATE 5000000
  #else
    #define MAXIMUM_STEPPER_RATE 250000
  #endif
#endif

#if ENABLED(DIRECT_STEPPING)
  #ifndef STEPPER_PAGES
    #define STEPPER_PAGES 16
  #endif
  #ifndef STEPPER_PAGE_FORMAT
    #define STEPPER_PAGE_FORMAT SP_4x2_256
  #endif
  #ifndef PAGE_MANAGER
    #define PAGE_MANAGER SerialPageManager
  #endif
#endif

// Remove unused STEALTHCHOP flags
#if NUM_AXES < 9
  #undef STEALTHCHOP_W
  #undef CALIBRATION_MEASURE_WMIN
  #undef CALIBRATION_MEASURE_WMAX
  #if NUM_AXES < 8
    #undef STEALTHCHOP_V
    #undef CALIBRATION_MEASURE_VMIN
    #undef CALIBRATION_MEASURE_VMAX
    #if NUM_AXES < 7
      #undef STEALTHCHOP_U
      #undef CALIBRATION_MEASURE_UMIN
      #undef CALIBRATION_MEASURE_UMAX
      #if NUM_AXES < 6
        #undef STEALTHCHOP_K
        #undef CALIBRATION_MEASURE_KMIN
        #undef CALIBRATION_MEASURE_KMAX
        #if NUM_AXES < 5
          #undef STEALTHCHOP_J
          #undef CALIBRATION_MEASURE_JMIN
          #undef CALIBRATION_MEASURE_JMAX
          #if NUM_AXES < 4
            #undef STEALTHCHOP_I
            #undef CALIBRATION_MEASURE_IMIN
            #undef CALIBRATION_MEASURE_IMAX
            #if NUM_AXES < 3
              #undef Z_IDLE_HEIGHT
              #undef STEALTHCHOP_Z
              #undef Z_PROBE_SLED
              #undef Z_SAFE_HOMING
              #undef HOME_Z_FIRST
              #undef HOMING_Z_WITH_PROBE
              #undef ENABLE_LEVELING_FADE_HEIGHT
              #undef NUM_Z_STEPPERS
              #undef CNC_WORKSPACE_PLANES
              #if NUM_AXES < 2
                #undef STEALTHCHOP_Y
              #endif
            #endif
          #endif
        #endif
      #endif
    #endif
  #endif
#endif

//
// SD Card connection methods
// Defined here so pins and sanity checks can use them
//
#if ENABLED(SDSUPPORT)
  #define _SDCARD_LCD          1
  #define _SDCARD_ONBOARD      2
  #define _SDCARD_CUSTOM_CABLE 3
  #define _SDCARD_ID(V) _CAT(_SDCARD_, V)
  #define SD_CONNECTION_IS(V) (_SDCARD_ID(SDCARD_CONNECTION) == _SDCARD_ID(V))
#else
  #define SD_CONNECTION_IS(...) 0
#endif

// Power Monitor sensors
#if EITHER(POWER_MONITOR_CURRENT, POWER_MONITOR_VOLTAGE)
  #define HAS_POWER_MONITOR 1
  #if ENABLED(POWER_MONITOR_CURRENT) && (ENABLED(POWER_MONITOR_VOLTAGE) || defined(POWER_MONITOR_FIXED_VOLTAGE))
    #define HAS_POWER_MONITOR_WATTS 1
  #endif
#endif

// Flag if an EEPROM type is pre-selected
#if ENABLED(EEPROM_SETTINGS) && NONE(I2C_EEPROM, SPI_EEPROM, QSPI_EEPROM, FLASH_EEPROM_EMULATION, SRAM_EEPROM_EMULATION, SDCARD_EEPROM_EMULATION)
  #define NO_EEPROM_SELECTED 1
#endif

// Flag whether hex_print.cpp is used
#if ANY(AUTO_BED_LEVELING_UBL, M100_FREE_MEMORY_WATCHER, DEBUG_GCODE_PARSER, TMC_DEBUG, MARLIN_DEV_MODE, DEBUG_CARDREADER)
  #define NEED_HEX_PRINT 1
#endif

// Flags for Case Light having a color property or a single pin
#if ENABLED(CASE_LIGHT_ENABLE)
  #if EITHER(CASE_LIGHT_USE_NEOPIXEL, CASE_LIGHT_USE_RGB_LED)
    #define CASE_LIGHT_IS_COLOR_LED 1
  #else
    #define NEED_CASE_LIGHT_PIN 1
  #endif
#endif

// Flags for Case Light having a brightness property
#if ENABLED(CASE_LIGHT_ENABLE) && (NONE(CASE_LIGHT_NO_BRIGHTNESS, CASE_LIGHT_IS_COLOR_LED) || ENABLED(CASE_LIGHT_USE_NEOPIXEL))
  #define CASELIGHT_USES_BRIGHTNESS 1
#endif

// Flag whether least_squares_fit.cpp is used
#if ANY(AUTO_BED_LEVELING_UBL, AUTO_BED_LEVELING_LINEAR, HAS_Z_STEPPER_ALIGN_STEPPER_XY)
  #define NEED_LSF 1
#endif

#if BOTH(HAS_TFT_LVGL_UI, CUSTOM_MENU_MAIN)
  #define _HAS_1(N) (defined(MAIN_MENU_ITEM_##N##_DESC) && defined(MAIN_MENU_ITEM_##N##_GCODE))
  #define HAS_USER_ITEM(V...) DO(HAS,||,V)
#else
  #define HAS_USER_ITEM(N) 0
#endif

/**
 * LCD_SERIAL_PORT must be defined ahead of HAL.h
 */
#ifndef LCD_SERIAL_PORT
  #if HAS_DWIN_E3V2 || IS_DWIN_MARLINUI
    #if MB(BTT_SKR_MINI_E3_V1_0, BTT_SKR_MINI_E3_V1_2, BTT_SKR_MINI_E3_V2_0, BTT_SKR_MINI_E3_V3_0, BTT_SKR_E3_TURBO)
      #define LCD_SERIAL_PORT 1
    #elif MB(CREALITY_V24S1_301, CREALITY_V24S1_301F4, CREALITY_V423)
      #define LCD_SERIAL_PORT 2 // Creality Ender3S1 board
    #else
      #define LCD_SERIAL_PORT 3 // Creality 4.x board
    #endif
  #endif
  #ifdef LCD_SERIAL_PORT
    #define AUTO_ASSIGNED_LCD_SERIAL 1
  #endif
#endif

#if !HAS_MULTI_SERIAL
  #undef MEATPACK_ON_SERIAL_PORT_2
#endif
#if EITHER(MEATPACK_ON_SERIAL_PORT_1, MEATPACK_ON_SERIAL_PORT_2)
  #define HAS_MEATPACK 1
#endif

// AVR are (usually) too limited in resources to store the configuration into the binary
#if ENABLED(CONFIGURATION_EMBEDDING) && !defined(FORCE_CONFIG_EMBED) && (defined(__AVR__) || DISABLED(SDSUPPORT) || EITHER(SDCARD_READONLY, DISABLE_M503))
  #undef CONFIGURATION_EMBEDDING
  #define CANNOT_EMBED_CONFIGURATION defined(__AVR__)
#endif

<<<<<<< HEAD
// Delay SENSORLESS
=======
// Delay Sensorless Homing/Probing
>>>>>>> 08af8a46
#if EITHER(SENSORLESS_HOMING, SENSORLESS_PROBING)
  #ifndef SENSORLESS_STALLGUARD_DELAY
    #define SENSORLESS_STALLGUARD_DELAY 0
  #endif
#endif<|MERGE_RESOLUTION|>--- conflicted
+++ resolved
@@ -1045,11 +1045,7 @@
   #define CANNOT_EMBED_CONFIGURATION defined(__AVR__)
 #endif
 
-<<<<<<< HEAD
-// Delay SENSORLESS
-=======
 // Delay Sensorless Homing/Probing
->>>>>>> 08af8a46
 #if EITHER(SENSORLESS_HOMING, SENSORLESS_PROBING)
   #ifndef SENSORLESS_STALLGUARD_DELAY
     #define SENSORLESS_STALLGUARD_DELAY 0
