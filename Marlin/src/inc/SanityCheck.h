/**
 * Marlin 3D Printer Firmware
 * Copyright (c) 2020 MarlinFirmware [https://github.com/MarlinFirmware/Marlin]
 *
 * Based on Sprinter and grbl.
 * Copyright (c) 2011 Camiel Gubbels / Erik van der Zalm
 *
 * This program is free software: you can redistribute it and/or modify
 * it under the terms of the GNU General Public License as published by
 * the Free Software Foundation, either version 3 of the License, or
 * (at your option) any later version.
 *
 * This program is distributed in the hope that it will be useful,
 * but WITHOUT ANY WARRANTY; without even the implied warranty of
 * MERCHANTABILITY or FITNESS FOR A PARTICULAR PURPOSE.  See the
 * GNU General Public License for more details.
 *
 * You should have received a copy of the GNU General Public License
 * along with this program.  If not, see <https://www.gnu.org/licenses/>.
 *
 */
#pragma once

/**
 * SanityCheck.h
 *
 * Test configuration values for errors at compile-time.
 */

/**
 * Require gcc 4.7 or newer (first included with Arduino 1.6.8) for C++11 features.
 */
#if __cplusplus < 201103L
  #error "Marlin requires C++11 support (gcc >= 4.7, Arduino IDE >= 1.6.8). Please upgrade your toolchain."
#endif

// Strings for sanity check messages
#define _LINEAR_AXES_STR LINEAR_AXIS_GANG("X ", "Y ", "Z ", "I ", "J ", "K ")
#define _LOGICAL_AXES_STR LOGICAL_AXIS_GANG("E ", "X ", "Y ", "Z ", "I ", "J ", "K ")

// Make sure macros aren't borked
#define TEST1
#define TEST2 1
#define TEST3 0
#define TEST4 true
#if ENABLED(TEST0) || !ENABLED(TEST2) || ENABLED(TEST3)
  #error "ENABLED is borked!"
#endif
#if BOTH(TEST0, TEST1)
  #error "BOTH is borked!"
#endif
#if DISABLED(TEST1) || !DISABLED(TEST3) || DISABLED(TEST4) || DISABLED(TEST0, TEST1, TEST2, TEST4) || !DISABLED(TEST0, TEST3)
  #error "DISABLED is borked!"
#endif
#if !ANY(TEST1, TEST2, TEST3, TEST4) || ANY(TEST0, TEST3)
  #error "ANY is borked!"
#endif
#if NONE(TEST0, TEST1, TEST2, TEST4) || !NONE(TEST0, TEST3)
  #error "NONE is borked!"
#endif
#undef TEST1
#undef TEST2
#undef TEST3
#undef TEST4

/**
 * This is to alert you about non-matching versions of config files.
 *
 * You can edit the version tag in your old config files and try the build again.
 * The checks below will alert you about options that need to be changed, but they won't
 * tell you about new options that you might find useful. So it's recommended to transfer
 * your settings to new Configuration files matching your Marlin version as soon as possible.
 */
#define HEXIFY(H) _CAT(0x,H)
#if !defined(CONFIGURATION_H_VERSION) || HEXIFY(CONFIGURATION_H_VERSION) < HEXIFY(REQUIRED_CONFIGURATION_H_VERSION)
  #error "Your Configuration.h file is for an old version of Marlin. Downgrade Marlin or upgrade your Configuration.h."
#elif HEXIFY(CONFIGURATION_H_VERSION) > HEXIFY(REQUIRED_CONFIGURATION_H_VERSION)
  #error "Your Configuration.h file is for a newer version of Marlin. Upgrade Marlin or downgrade your Configuration.h."
#endif
#if !defined(CONFIGURATION_ADV_H_VERSION) || HEXIFY(CONFIGURATION_ADV_H_VERSION) < HEXIFY(REQUIRED_CONFIGURATION_ADV_H_VERSION)
  #error "Your Configuration_adv.h file is for an old version of Marlin. Downgrade Marlin or upgrade your Configuration_adv.h."
#elif HEXIFY(CONFIGURATION_ADV_H_VERSION) > HEXIFY(REQUIRED_CONFIGURATION_ADV_H_VERSION)
  #error "Your Configuration_adv.h file is for a newer version of Marlin. Upgrade Marlin or downgrade your Configuration_adv.h."
#endif
#undef HEXIFY

/**
 * Warnings for old configurations
 */
#ifndef MOTHERBOARD
  #error "MOTHERBOARD is required."
#elif !defined(X_BED_SIZE) || !defined(Y_BED_SIZE)
  #error "X_BED_SIZE and Y_BED_SIZE are now required!"
#elif WATCH_TEMP_PERIOD > 500
  #error "WATCH_TEMP_PERIOD now uses seconds instead of milliseconds."
#elif DISABLED(THERMAL_PROTECTION_HOTENDS) && (defined(WATCH_TEMP_PERIOD) || defined(THERMAL_PROTECTION_PERIOD))
  #error "Thermal Runaway Protection for hotends is now enabled with THERMAL_PROTECTION_HOTENDS."
#elif DISABLED(THERMAL_PROTECTION_BED) && defined(THERMAL_PROTECTION_BED_PERIOD)
  #error "Thermal Runaway Protection for the bed is now enabled with THERMAL_PROTECTION_BED."
#elif (CORE_IS_XZ || CORE_IS_YZ) && ENABLED(Z_LATE_ENABLE)
  #error "Z_LATE_ENABLE can't be used with COREXZ, COREZX, COREYZ, or COREZY."
#elif defined(X_HOME_RETRACT_MM)
  #error "[XYZ]_HOME_RETRACT_MM settings have been renamed [XYZ]_HOME_BUMP_MM."
#elif defined(SDCARDDETECTINVERTED)
  #error "SDCARDDETECTINVERTED is now SD_DETECT_STATE (HIGH)."
#elif defined(SD_DETECT_INVERTED)
  #error "SD_DETECT_INVERTED is now SD_DETECT_STATE (HIGH)."
#elif defined(BTENABLED)
  #error "BTENABLED is now BLUETOOTH."
#elif defined(CUSTOM_MENDEL_NAME)
  #error "CUSTOM_MENDEL_NAME is now CUSTOM_MACHINE_NAME."
#elif defined(HAS_AUTOMATIC_VERSIONING)
  #error "HAS_AUTOMATIC_VERSIONING is now CUSTOM_VERSION_FILE."
#elif defined(USE_AUTOMATIC_VERSIONING)
  #error "USE_AUTOMATIC_VERSIONING is now CUSTOM_VERSION_FILE."
#elif defined(SDSLOW)
  #error "SDSLOW deprecated. Set SD_SPI_SPEED to SPI_HALF_SPEED instead."
#elif defined(SDEXTRASLOW)
  #error "SDEXTRASLOW deprecated. Set SD_SPI_SPEED to SPI_QUARTER_SPEED instead."
#elif defined(FILAMENT_SENSOR)
  #error "FILAMENT_SENSOR is now FILAMENT_WIDTH_SENSOR."
#elif defined(ENDSTOPPULLUP_FIL_RUNOUT)
  #error "ENDSTOPPULLUP_FIL_RUNOUT is now FIL_RUNOUT_PULLUP."
#elif defined(DISABLE_MAX_ENDSTOPS) || defined(DISABLE_MIN_ENDSTOPS)
  #error "DISABLE_MAX_ENDSTOPS and DISABLE_MIN_ENDSTOPS deprecated. Use individual USE_*_PLUG options instead."
#elif defined(LANGUAGE_INCLUDE)
  #error "LANGUAGE_INCLUDE has been replaced by LCD_LANGUAGE."
#elif defined(EXTRUDER_OFFSET_X) || defined(EXTRUDER_OFFSET_Y)
  #error "EXTRUDER_OFFSET_[XY] is deprecated. Use HOTEND_OFFSET_[XY] instead."
#elif defined(PID_PARAMS_PER_EXTRUDER)
  #error "PID_PARAMS_PER_EXTRUDER is deprecated. Use PID_PARAMS_PER_HOTEND instead."
#elif defined(EXTRUDER_WATTS) || defined(BED_WATTS)
  #error "EXTRUDER_WATTS and BED_WATTS are deprecated and should be removed."
#elif defined(SERVO_ENDSTOP_ANGLES)
  #error "SERVO_ENDSTOP_ANGLES is deprecated. Use Z_SERVO_ANGLES instead."
#elif defined(X_ENDSTOP_SERVO_NR) || defined(Y_ENDSTOP_SERVO_NR)
  #error "X_ENDSTOP_SERVO_NR and Y_ENDSTOP_SERVO_NR are deprecated and should be removed."
#elif defined(Z_ENDSTOP_SERVO_NR)
  #error "Z_ENDSTOP_SERVO_NR is now Z_PROBE_SERVO_NR."
#elif defined(DEFAULT_XYJERK)
  #error "DEFAULT_XYJERK is deprecated. Use DEFAULT_XJERK and DEFAULT_YJERK instead."
#elif defined(XY_TRAVEL_SPEED)
  #error "XY_TRAVEL_SPEED is now XY_PROBE_FEEDRATE."
#elif defined(XY_PROBE_SPEED)
  #error "XY_PROBE_SPEED is now XY_PROBE_FEEDRATE."
#elif defined(Z_PROBE_SPEED_FAST)
  #error "Z_PROBE_SPEED_FAST is now Z_PROBE_FEEDRATE_FAST."
#elif defined(Z_PROBE_SPEED_SLOW)
  #error "Z_PROBE_SPEED_SLOW is now Z_PROBE_FEEDRATE_SLOW."
#elif defined(PROBE_SERVO_DEACTIVATION_DELAY)
  #error "PROBE_SERVO_DEACTIVATION_DELAY is deprecated. Use DEACTIVATE_SERVOS_AFTER_MOVE instead."
#elif defined(SERVO_DEACTIVATION_DELAY)
  #error "SERVO_DEACTIVATION_DELAY is now SERVO_DELAY."
#elif ENABLED(FILAMENTCHANGEENABLE)
  #error "FILAMENTCHANGEENABLE is now ADVANCED_PAUSE_FEATURE."
#elif ENABLED(FILAMENT_CHANGE_FEATURE)
  #error "FILAMENT_CHANGE_FEATURE is now ADVANCED_PAUSE_FEATURE."
#elif defined(FILAMENT_CHANGE_X_POS) || defined(FILAMENT_CHANGE_Y_POS)
  #error "FILAMENT_CHANGE_[XY]_POS is now set with NOZZLE_PARK_POINT."
#elif defined(FILAMENT_CHANGE_Z_ADD)
  #error "FILAMENT_CHANGE_Z_ADD is now set with NOZZLE_PARK_POINT."
#elif defined(FILAMENT_CHANGE_XY_FEEDRATE)
  #error "FILAMENT_CHANGE_XY_FEEDRATE is now NOZZLE_PARK_XY_FEEDRATE."
#elif defined(FILAMENT_CHANGE_Z_FEEDRATE)
  #error "FILAMENT_CHANGE_Z_FEEDRATE is now NOZZLE_PARK_Z_FEEDRATE."
#elif defined(PAUSE_PARK_X_POS) || defined(PAUSE_PARK_Y_POS)
  #error "PAUSE_PARK_[XY]_POS is now set with NOZZLE_PARK_POINT."
#elif defined(PAUSE_PARK_Z_ADD)
  #error "PAUSE_PARK_Z_ADD is now set with NOZZLE_PARK_POINT."
#elif defined(PAUSE_PARK_XY_FEEDRATE)
  #error "PAUSE_PARK_XY_FEEDRATE is now NOZZLE_PARK_XY_FEEDRATE."
#elif defined(PAUSE_PARK_Z_FEEDRATE)
  #error "PAUSE_PARK_Z_FEEDRATE is now NOZZLE_PARK_Z_FEEDRATE."
#elif defined(FILAMENT_CHANGE_RETRACT_FEEDRATE)
  #error "FILAMENT_CHANGE_RETRACT_FEEDRATE is now PAUSE_PARK_RETRACT_FEEDRATE."
#elif defined(FILAMENT_CHANGE_RETRACT_LENGTH)
  #error "FILAMENT_CHANGE_RETRACT_LENGTH is now PAUSE_PARK_RETRACT_LENGTH."
#elif defined(FILAMENT_CHANGE_EXTRUDE_FEEDRATE)
  #error "FILAMENT_CHANGE_EXTRUDE_FEEDRATE is now ADVANCED_PAUSE_PURGE_FEEDRATE."
#elif defined(ADVANCED_PAUSE_EXTRUDE_FEEDRATE)
  #error "ADVANCED_PAUSE_EXTRUDE_FEEDRATE is now ADVANCED_PAUSE_PURGE_FEEDRATE."
#elif defined(FILAMENT_CHANGE_EXTRUDE_LENGTH)
  #error "FILAMENT_CHANGE_EXTRUDE_LENGTH is now ADVANCED_PAUSE_PURGE_LENGTH."
#elif defined(ADVANCED_PAUSE_EXTRUDE_LENGTH)
  #error "ADVANCED_PAUSE_EXTRUDE_LENGTH is now ADVANCED_PAUSE_PURGE_LENGTH."
#elif defined(FILAMENT_CHANGE_NOZZLE_TIMEOUT)
  #error "FILAMENT_CHANGE_NOZZLE_TIMEOUT is now PAUSE_PARK_NOZZLE_TIMEOUT."
#elif defined(FILAMENT_CHANGE_NUMBER_OF_ALERT_BEEPS)
  #error "FILAMENT_CHANGE_NUMBER_OF_ALERT_BEEPS is now FILAMENT_CHANGE_ALERT_BEEPS."
#elif defined(FILAMENT_CHANGE_NO_STEPPER_TIMEOUT)
  #error "FILAMENT_CHANGE_NO_STEPPER_TIMEOUT is now PAUSE_PARK_NO_STEPPER_TIMEOUT."
#elif defined(PLA_PREHEAT_HOTEND_TEMP)
  #error "PLA_PREHEAT_HOTEND_TEMP is now PREHEAT_1_TEMP_HOTEND."
#elif defined(PLA_PREHEAT_HPB_TEMP)
  #error "PLA_PREHEAT_HPB_TEMP is now PREHEAT_1_TEMP_BED."
#elif defined(PLA_PREHEAT_FAN_SPEED)
  #error "PLA_PREHEAT_FAN_SPEED is now PREHEAT_1_FAN_SPEED."
#elif defined(ABS_PREHEAT_HOTEND_TEMP)
  #error "ABS_PREHEAT_HOTEND_TEMP is now PREHEAT_2_TEMP_HOTEND."
#elif defined(ABS_PREHEAT_HPB_TEMP)
  #error "ABS_PREHEAT_HPB_TEMP is now PREHEAT_2_TEMP_BED."
#elif defined(ABS_PREHEAT_FAN_SPEED)
  #error "ABS_PREHEAT_FAN_SPEED is now PREHEAT_2_FAN_SPEED."
#elif defined(ENDSTOPS_ONLY_FOR_HOMING)
  #error "ENDSTOPS_ONLY_FOR_HOMING is deprecated. Use (disable) ENDSTOPS_ALWAYS_ON_DEFAULT instead."
#elif defined(HOMING_FEEDRATE)
  #error "HOMING_FEEDRATE is now set using the HOMING_FEEDRATE_MM_M array instead."
#elif (defined(HOMING_FEEDRATE_XY) || defined(HOMING_FEEDRATE_Z)) && !defined(HOMING_FEEDRATE_MM_M)
  #error "HOMING_FEEDRATE_XY and HOMING_FEEDRATE_Z are now set using the HOMING_FEEDRATE_MM_M array instead."
#elif defined(MANUAL_HOME_POSITIONS)
  #error "MANUAL_HOME_POSITIONS is deprecated. Set MANUAL_[XYZ]_HOME_POS as-needed instead."
#elif defined(PID_ADD_EXTRUSION_RATE)
  #error "PID_ADD_EXTRUSION_RATE is now PID_EXTRUSION_SCALING and is DISABLED by default."
#elif defined(Z_RAISE_BEFORE_HOMING)
  #error "Z_RAISE_BEFORE_HOMING is now Z_HOMING_HEIGHT."
#elif defined(MIN_Z_HEIGHT_FOR_HOMING)
  #error "MIN_Z_HEIGHT_FOR_HOMING is now Z_HOMING_HEIGHT."
#elif defined(Z_RAISE_BEFORE_PROBING) || defined(Z_RAISE_AFTER_PROBING)
  #error "Z_RAISE_(BEFORE|AFTER)_PROBING are deprecated. Use Z_CLEARANCE_DEPLOY_PROBE and Z_AFTER_PROBING instead."
#elif defined(Z_RAISE_PROBE_DEPLOY_STOW) || defined(Z_RAISE_BETWEEN_PROBINGS)
  #error "Z_RAISE_PROBE_DEPLOY_STOW and Z_RAISE_BETWEEN_PROBINGS are now Z_CLEARANCE_DEPLOY_PROBE and Z_CLEARANCE_BETWEEN_PROBES."
#elif defined(Z_PROBE_DEPLOY_HEIGHT) || defined(Z_PROBE_TRAVEL_HEIGHT)
  #error "Z_PROBE_DEPLOY_HEIGHT and Z_PROBE_TRAVEL_HEIGHT are now Z_CLEARANCE_DEPLOY_PROBE and Z_CLEARANCE_BETWEEN_PROBES."
#elif defined(MANUAL_BED_LEVELING)
  #error "MANUAL_BED_LEVELING is now LCD_BED_LEVELING."
#elif defined(MESH_HOME_SEARCH_Z)
  #error "MESH_HOME_SEARCH_Z is now LCD_PROBE_Z_RANGE."
#elif defined(MANUAL_PROBE_Z_RANGE)
  #error "MANUAL_PROBE_Z_RANGE is now LCD_PROBE_Z_RANGE."
#elif !defined(MIN_STEPS_PER_SEGMENT)
  #error "Please replace 'const int dropsegments' with '#define MIN_STEPS_PER_SEGMENT' (and increase by 1)."
#elif MIN_STEPS_PER_SEGMENT <= 0
  #error "MIN_STEPS_PER_SEGMENT must be at least 1."
#elif defined(PREVENT_DANGEROUS_EXTRUDE)
  #error "PREVENT_DANGEROUS_EXTRUDE is now PREVENT_COLD_EXTRUSION."
#elif defined(SCARA)
  #error "SCARA is now MORGAN_SCARA."
#elif defined(ENABLE_AUTO_BED_LEVELING)
  #error "ENABLE_AUTO_BED_LEVELING is deprecated. Specify AUTO_BED_LEVELING_LINEAR, AUTO_BED_LEVELING_BILINEAR, or AUTO_BED_LEVELING_3POINT."
#elif defined(AUTO_BED_LEVELING_FEATURE)
  #error "AUTO_BED_LEVELING_FEATURE is deprecated. Specify AUTO_BED_LEVELING_LINEAR, AUTO_BED_LEVELING_BILINEAR, or AUTO_BED_LEVELING_3POINT."
#elif defined(ABL_GRID_POINTS)
  #error "ABL_GRID_POINTS is now GRID_MAX_POINTS_X and GRID_MAX_POINTS_Y."
#elif defined(ABL_GRID_POINTS_X) || defined(ABL_GRID_POINTS_Y)
  #error "ABL_GRID_POINTS_[XY] is now GRID_MAX_POINTS_[XY]."
#elif defined(ABL_GRID_MAX_POINTS_X) || defined(ABL_GRID_MAX_POINTS_Y)
  #error "ABL_GRID_MAX_POINTS_[XY] is now GRID_MAX_POINTS_[XY]."
#elif defined(MESH_NUM_X_POINTS) || defined(MESH_NUM_Y_POINTS)
  #error "MESH_NUM_[XY]_POINTS is now GRID_MAX_POINTS_[XY]."
#elif defined(UBL_MESH_NUM_X_POINTS) || defined(UBL_MESH_NUM_Y_POINTS)
  #error "UBL_MESH_NUM_[XY]_POINTS is now GRID_MAX_POINTS_[XY]."
#elif defined(UBL_G26_MESH_VALIDATION)
  #error "UBL_G26_MESH_VALIDATION is now G26_MESH_VALIDATION."
#elif defined(UBL_MESH_EDIT_ENABLED)
  #error "UBL_MESH_EDIT_ENABLED is now G26_MESH_VALIDATION."
#elif defined(UBL_MESH_EDITING)
  #error "UBL_MESH_EDITING is now G26_MESH_VALIDATION."
#elif defined(BLTOUCH_HEATERS_OFF)
  #error "BLTOUCH_HEATERS_OFF is now PROBING_HEATERS_OFF."
#elif defined(BLTOUCH_V3)
  #error "BLTOUCH_V3 is obsolete."
#elif defined(BLTOUCH_FORCE_OPEN_DRAIN_MODE)
  #error "BLTOUCH_FORCE_OPEN_DRAIN_MODE is obsolete."
#elif defined(BEEPER)
  #error "BEEPER is now BEEPER_PIN."
#elif defined(SDCARDDETECT)
  #error "SDCARDDETECT is now SD_DETECT_PIN."
#elif defined(STAT_LED_RED) || defined(STAT_LED_BLUE)
  #error "STAT_LED_RED/STAT_LED_BLUE are now STAT_LED_RED_PIN/STAT_LED_BLUE_PIN."
#elif defined(LCD_PIN_BL)
  #error "LCD_PIN_BL is now LCD_BACKLIGHT_PIN."
#elif defined(LCD_PIN_RESET)
  #error "LCD_PIN_RESET is now LCD_RESET_PIN."
#elif defined(EXTRUDER_0_AUTO_FAN_PIN) || defined(EXTRUDER_1_AUTO_FAN_PIN) || defined(EXTRUDER_2_AUTO_FAN_PIN) || defined(EXTRUDER_3_AUTO_FAN_PIN)
  #error "EXTRUDER_[0123]_AUTO_FAN_PIN is now E[0123]_AUTO_FAN_PIN."
#elif defined(PID_FAN_SCALING) && !HAS_FAN
  #error "PID_FAN_SCALING needs at least one fan enabled."
#elif defined(min_software_endstops) || defined(max_software_endstops)
  #error "(min|max)_software_endstops are now (MIN|MAX)_SOFTWARE_ENDSTOPS."
#elif ENABLED(Z_PROBE_SLED) && defined(SLED_PIN)
  #error "Replace SLED_PIN with SOL1_PIN (applies to both Z_PROBE_SLED and SOLENOID_PROBE)."
#elif defined(CONTROLLERFAN_PIN)
  #error "CONTROLLERFAN_PIN is now CONTROLLER_FAN_PIN, enabled with USE_CONTROLLER_FAN."
#elif defined(CONTROLLERFAN_SPEED)
  #error "CONTROLLERFAN_SPEED is now CONTROLLERFAN_SPEED_ACTIVE."
#elif defined(CONTROLLERFAN_SECS)
  #error "CONTROLLERFAN_SECS is now CONTROLLERFAN_IDLE_TIME."
#elif defined(MIN_RETRACT)
  #error "MIN_RETRACT is now MIN_AUTORETRACT and MAX_AUTORETRACT."
#elif defined(ADVANCE)
  #error "ADVANCE is now LIN_ADVANCE."
#elif defined(LIN_ADVANCE_E_D_RATIO)
  #error "LIN_ADVANCE (1.5) no longer uses LIN_ADVANCE_E_D_RATIO."
#elif defined(NEOPIXEL_RGBW_LED)
  #error "NEOPIXEL_RGBW_LED is now NEOPIXEL_LED."
#elif ENABLED(DELTA) && defined(DELTA_PROBEABLE_RADIUS)
  #error "Remove DELTA_PROBEABLE_RADIUS and use PROBING_MARGIN to inset the probe area instead."
#elif ENABLED(DELTA) && defined(DELTA_CALIBRATION_RADIUS)
  #error "Remove DELTA_CALIBRATION_RADIUS and use PROBING_MARGIN to inset the probe area instead."
#elif defined(UBL_MESH_INSET)
  #error "UBL_MESH_INSET is now just MESH_INSET."
#elif defined(UBL_MESH_MIN_X) || defined(UBL_MESH_MIN_Y) || defined(UBL_MESH_MAX_X) || defined(UBL_MESH_MAX_Y)
  #error "UBL_MESH_(MIN|MAX)_[XY] is now just MESH_(MIN|MAX)_[XY]."
#elif defined(ABL_PROBE_PT_1_X) || defined(ABL_PROBE_PT_1_Y) || defined(ABL_PROBE_PT_2_X) || defined(ABL_PROBE_PT_2_Y) || defined(ABL_PROBE_PT_3_X) || defined(ABL_PROBE_PT_3_Y)
  #error "ABL_PROBE_PT_[123]_[XY] is no longer required. Please remove it."
#elif defined(UBL_PROBE_PT_1_X) || defined(UBL_PROBE_PT_1_Y) || defined(UBL_PROBE_PT_2_X) || defined(UBL_PROBE_PT_2_Y) || defined(UBL_PROBE_PT_3_X) || defined(UBL_PROBE_PT_3_Y)
  #error "UBL_PROBE_PT_[123]_[XY] is no longer required. Please remove it."
#elif defined(MIN_PROBE_EDGE)
  #error "MIN_PROBE_EDGE is now called PROBING_MARGIN."
#elif defined(MIN_PROBE_EDGE_LEFT)
  #error "MIN_PROBE_EDGE_LEFT is now called PROBING_MARGIN_LEFT."
#elif defined(MIN_PROBE_EDGE_RIGHT)
  #error "MIN_PROBE_EDGE_RIGHT is now called PROBING_MARGIN_RIGHT."
#elif defined(MIN_PROBE_EDGE_FRONT)
  #error "MIN_PROBE_EDGE_FRONT is now called PROBING_MARGIN_FRONT."
#elif defined(MIN_PROBE_EDGE_BACK)
  #error "MIN_PROBE_EDGE_BACK is now called PROBING_MARGIN_BACK."
#elif defined(LEFT_PROBE_BED_POSITION)
  #error "LEFT_PROBE_BED_POSITION is obsolete. Set a margin with PROBING_MARGIN or PROBING_MARGIN_LEFT instead."
#elif defined(RIGHT_PROBE_BED_POSITION)
  #error "RIGHT_PROBE_BED_POSITION is obsolete. Set a margin with PROBING_MARGIN or PROBING_MARGIN_RIGHT instead."
#elif defined(FRONT_PROBE_BED_POSITION)
  #error "FRONT_PROBE_BED_POSITION is obsolete. Set a margin with PROBING_MARGIN or PROBING_MARGIN_FRONT instead."
#elif defined(BACK_PROBE_BED_POSITION)
  #error "BACK_PROBE_BED_POSITION is obsolete. Set a margin with PROBING_MARGIN or PROBING_MARGIN_BACK instead."
#elif defined(ENABLE_MESH_EDIT_GFX_OVERLAY)
  #error "ENABLE_MESH_EDIT_GFX_OVERLAY is now MESH_EDIT_GFX_OVERLAY."
#elif defined(BABYSTEP_ZPROBE_GFX_REVERSE)
  #error "BABYSTEP_ZPROBE_GFX_REVERSE is now set by OVERLAY_GFX_REVERSE."
#elif defined(UBL_GRANULAR_SEGMENTATION_FOR_CARTESIAN)
  #error "UBL_GRANULAR_SEGMENTATION_FOR_CARTESIAN is now SEGMENT_LEVELED_MOVES."
#elif HAS_PID_HEATING && (defined(K1) || !defined(PID_K1))
  #error "K1 is now PID_K1."
#elif defined(PROBE_DOUBLE_TOUCH)
  #error "PROBE_DOUBLE_TOUCH is now MULTIPLE_PROBING."
#elif defined(ANET_KEYPAD_LCD)
  #error "ANET_KEYPAD_LCD is now ZONESTAR_LCD."
#elif defined(LCD_I2C_SAINSMART_YWROBOT)
  #error "LCD_I2C_SAINSMART_YWROBOT is now LCD_SAINSMART_I2C_(1602|2004)."
#elif defined(MEASURED_LOWER_LIMIT) || defined(MEASURED_UPPER_LIMIT)
  #error "MEASURED_(UPPER|LOWER)_LIMIT is now FILWIDTH_ERROR_MARGIN."
#elif defined(HAVE_TMCDRIVER)
  #error "HAVE_TMCDRIVER is now [AXIS]_DRIVER_TYPE TMC26X."
#elif defined(STEALTHCHOP)
  #error "STEALTHCHOP is now STEALTHCHOP_(XY|Z|E)."
#elif defined(HAVE_TMC26X)
  #error "HAVE_TMC26X is now [AXIS]_DRIVER_TYPE TMC26X."
#elif defined(HAVE_TMC2130)
  #error "HAVE_TMC2130 is now [AXIS]_DRIVER_TYPE TMC2130."
#elif defined(HAVE_TMC2208)
  #error "HAVE_TMC2208 is now [AXIS]_DRIVER_TYPE TMC2208."
#elif defined(HAVE_L6470DRIVER)
  #error "HAVE_L6470DRIVER is now [AXIS]_DRIVER_TYPE L6470."
#elif defined(X_IS_TMC) || defined(X2_IS_TMC) || defined(Y_IS_TMC) || defined(Y2_IS_TMC) || defined(Z_IS_TMC) || defined(Z2_IS_TMC) || defined(Z3_IS_TMC) \
   || defined(E0_IS_TMC) || defined(E1_IS_TMC) || defined(E2_IS_TMC) || defined(E3_IS_TMC) || defined(E4_IS_TMC) || defined(E5_IS_TMC) || defined(E6_IS_TMC) || defined(E7_IS_TMC)
  #error "[AXIS]_IS_TMC is now [AXIS]_DRIVER_TYPE TMC26X."
#elif defined(X_IS_TMC26X) || defined(X2_IS_TMC26X) || defined(Y_IS_TMC26X) || defined(Y2_IS_TMC26X) || defined(Z_IS_TMC26X) || defined(Z2_IS_TMC26X) || defined(Z3_IS_TMC26X) \
   || defined(E0_IS_TMC26X) || defined(E1_IS_TMC26X) || defined(E2_IS_TMC26X) || defined(E3_IS_TMC26X) || defined(E4_IS_TMC26X) || defined(E5_IS_TMC26X) || defined(E6_IS_TMC26X) || defined(E7_IS_TMC26X)
  #error "[AXIS]_IS_TMC26X is now [AXIS]_DRIVER_TYPE TMC26X."
#elif defined(X_IS_TMC2130) || defined(X2_IS_TMC2130) || defined(Y_IS_TMC2130) || defined(Y2_IS_TMC2130) || defined(Z_IS_TMC2130) || defined(Z2_IS_TMC2130) || defined(Z3_IS_TMC2130) \
   || defined(E0_IS_TMC2130) || defined(E1_IS_TMC2130) || defined(E2_IS_TMC2130) || defined(E3_IS_TMC2130) || defined(E4_IS_TMC2130) || defined(E5_IS_TMC2130) || defined(E6_IS_TMC2130) || defined(E7_IS_TMC2130)
  #error "[AXIS]_IS_TMC2130 is now [AXIS]_DRIVER_TYPE TMC2130."
#elif defined(X_IS_TMC2208) || defined(X2_IS_TMC2208) || defined(Y_IS_TMC2208) || defined(Y2_IS_TMC2208) || defined(Z_IS_TMC2208) || defined(Z2_IS_TMC2208) || defined(Z3_IS_TMC2208) \
   || defined(E0_IS_TMC2208) || defined(E1_IS_TMC2208) || defined(E2_IS_TMC2208) || defined(E3_IS_TMC2208) || defined(E4_IS_TMC2208) || defined(E5_IS_TMC2208) || defined(E6_IS_TMC2208) || defined(E7_IS_TMC2208)
  #error "[AXIS]_IS_TMC2208 is now [AXIS]_DRIVER_TYPE TMC2208."
#elif defined(X_IS_L6470) || defined(X2_IS_L6470) || defined(Y_IS_L6470) || defined(Y2_IS_L6470) || defined(Z_IS_L6470) || defined(Z2_IS_L6470) || defined(Z3_IS_L6470) \
   || defined(E0_IS_L6470) || defined(E1_IS_L6470) || defined(E2_IS_L6470) || defined(E3_IS_L6470) || defined(E4_IS_L6470) || defined(E5_IS_L6470) || defined(E6_IS_L6470) || defined(E7_IS_L6470)
  #error "[AXIS]_IS_L6470 is now [AXIS]_DRIVER_TYPE L6470."
#elif defined(AUTOMATIC_CURRENT_CONTROL)
  #error "AUTOMATIC_CURRENT_CONTROL is now MONITOR_DRIVER_STATUS."
#elif defined(FILAMENT_CHANGE_LOAD_LENGTH)
  #error "FILAMENT_CHANGE_LOAD_LENGTH is now FILAMENT_CHANGE_FAST_LOAD_LENGTH."
#elif defined(LEVEL_CORNERS_INSET)
  #error "LEVEL_CORNERS_INSET is now LEVEL_CORNERS_INSET_LFRB."
#elif defined(BEZIER_JERK_CONTROL)
  #error "BEZIER_JERK_CONTROL is now S_CURVE_ACCELERATION."
#elif HAS_JUNCTION_DEVIATION && defined(JUNCTION_DEVIATION_FACTOR)
  #error "JUNCTION_DEVIATION_FACTOR is now JUNCTION_DEVIATION_MM."
#elif defined(JUNCTION_ACCELERATION_FACTOR)
  #error "JUNCTION_ACCELERATION_FACTOR is obsolete. Delete it from Configuration_adv.h."
#elif defined(JUNCTION_ACCELERATION)
  #error "JUNCTION_ACCELERATION is obsolete. Delete it from Configuration_adv.h."
#elif defined(MAX7219_DEBUG_STEPPER_HEAD)
  #error "MAX7219_DEBUG_STEPPER_HEAD is now MAX7219_DEBUG_PLANNER_HEAD."
#elif defined(MAX7219_DEBUG_STEPPER_TAIL)
  #error "MAX7219_DEBUG_STEPPER_TAIL is now MAX7219_DEBUG_PLANNER_TAIL."
#elif defined(MAX7219_DEBUG_STEPPER_QUEUE)
  #error "MAX7219_DEBUG_STEPPER_QUEUE is now MAX7219_DEBUG_PLANNER_QUEUE."
#elif defined(ENDSTOP_NOISE_FILTER)
  #error "ENDSTOP_NOISE_FILTER is now ENDSTOP_NOISE_THRESHOLD [2-7]."
#elif defined(RETRACT_ZLIFT)
  #error "RETRACT_ZLIFT is now RETRACT_ZRAISE."
#elif defined(TOOLCHANGE_PARK_ZLIFT) || defined(TOOLCHANGE_UNPARK_ZLIFT)
  #error "TOOLCHANGE_PARK_ZLIFT and TOOLCHANGE_UNPARK_ZLIFT are now TOOLCHANGE_ZRAISE."
#elif defined(SINGLENOZZLE_TOOLCHANGE_ZRAISE)
  #error "SINGLENOZZLE_TOOLCHANGE_ZRAISE is now TOOLCHANGE_ZRAISE."
#elif defined(SINGLENOZZLE_SWAP_LENGTH)
  #error "SINGLENOZZLE_SWAP_LENGTH is now TOOLCHANGE_FIL_SWAP_LENGTH."
#elif defined(SINGLENOZZLE_SWAP_RETRACT_SPEED)
  #error "SINGLENOZZLE_SWAP_RETRACT_SPEED is now TOOLCHANGE_FIL_SWAP_RETRACT_SPEED."
#elif defined(SINGLENOZZLE_SWAP_PRIME_SPEED)
  #error "SINGLENOZZLE_SWAP_PRIME_SPEED is now TOOLCHANGE_FIL_SWAP_PRIME_SPEED."
#elif defined(SINGLENOZZLE_SWAP_PARK)
  #error "SINGLENOZZLE_SWAP_PARK is now TOOLCHANGE_PARK."
#elif defined(SINGLENOZZLE_TOOLCHANGE_XY)
  #error "SINGLENOZZLE_TOOLCHANGE_XY is now TOOLCHANGE_PARK_XY."
#elif defined(SINGLENOZZLE_PARK_XY_FEEDRATE)
  #error "SINGLENOZZLE_PARK_XY_FEEDRATE is now TOOLCHANGE_PARK_XY_FEEDRATE."
#elif defined(PARKING_EXTRUDER_SECURITY_RAISE)
  #error "PARKING_EXTRUDER_SECURITY_RAISE is now TOOLCHANGE_ZRAISE."
#elif defined(SWITCHING_TOOLHEAD_SECURITY_RAISE)
  #error "SWITCHING_TOOLHEAD_SECURITY_RAISE is now TOOLCHANGE_ZRAISE."
#elif defined(G0_FEEDRATE) && G0_FEEDRATE == 0
  #error "G0_FEEDRATE is now used to set the G0 feedrate."
#elif defined(MBL_Z_STEP)
  #error "MBL_Z_STEP is now MESH_EDIT_Z_STEP."
#elif defined(CHDK)
  #error "CHDK is now CHDK_PIN."
#elif ANY_PIN( \
        MAX6675_SS, MAX6675_SS2, MAX6675_CS, MAX6675_CS2, \
        MAX31855_SS, MAX31855_SS2, MAX31855_CS, MAX31855_CS2, \
        MAX31865_SS, MAX31865_SS2, MAX31865_CS, MAX31865_CS2)
  #warning "MAX*_SS_PIN, MAX*_SS2_PIN, MAX*_CS_PIN, and MAX*_CS2_PIN are deprecated and will be removed in a future version. Please use TEMP_0_CS_PIN/TEMP_1_CS_PIN instead."
#elif ANY_PIN(MAX6675_SCK, MAX31855_SCK, MAX31865_SCK)
  #warning "MAX*_SCK_PIN is deprecated and will be removed in a future version. Please use TEMP_0_SCK_PIN/TEMP_1_SCK_PIN instead."
#elif ANY_PIN(MAX6675_MISO, MAX6675_DO, MAX31855_MISO, MAX31855_DO, MAX31865_MISO, MAX31865_DO)
  #warning "MAX*_MISO_PIN and MAX*_DO_PIN are deprecated and will be removed in a future version. Please use TEMP_0_MISO_PIN/TEMP_1_MISO_PIN instead."
#elif PIN_EXISTS(MAX31865_MOSI)
  #warning "MAX31865_MOSI_PIN is deprecated and will be removed in a future version. Please use TEMP_0_MOSI_PIN/TEMP_1_MOSI_PIN instead."
#elif ANY_PIN(THERMO_CS1_PIN, THERMO_CS2_PIN, THERMO_DO_PIN, THERMO_SCK_PIN)
  #error "THERMO_*_PIN is now TEMP_n_CS_PIN, TEMP_n_SCK_PIN, TEMP_n_MOSI_PIN, TEMP_n_MISO_PIN."
#elif defined(MAX31865_SENSOR_OHMS)
  #error "MAX31865_SENSOR_OHMS is now MAX31865_SENSOR_OHMS_0."
#elif defined(MAX31865_CALIBRATION_OHMS)
  #error "MAX31865_CALIBRATION_OHMS is now MAX31865_CALIBRATION_OHMS_0."
#elif defined(SPINDLE_LASER_ENABLE)
  #error "SPINDLE_LASER_ENABLE is now SPINDLE_FEATURE or LASER_FEATURE."
#elif defined(SPINDLE_LASER_ENABLE_PIN)
  #error "SPINDLE_LASER_ENABLE_PIN is now SPINDLE_LASER_ENA_PIN."
#elif defined(SPINDLE_DIR_CHANGE)
  #error "SPINDLE_DIR_CHANGE is now SPINDLE_CHANGE_DIR."
#elif defined(SPINDLE_STOP_ON_DIR_CHANGE)
  #error "SPINDLE_STOP_ON_DIR_CHANGE is now SPINDLE_CHANGE_DIR_STOP."
#elif defined(SPINDLE_LASER_ACTIVE_HIGH)
  #error "SPINDLE_LASER_ACTIVE_HIGH is now SPINDLE_LASER_ACTIVE_STATE."
#elif defined(SPINDLE_LASER_ENABLE_INVERT)
  #error "SPINDLE_LASER_ENABLE_INVERT is now SPINDLE_LASER_ACTIVE_STATE."
#elif defined(CUTTER_POWER_DISPLAY)
  #error "CUTTER_POWER_DISPLAY is now CUTTER_POWER_UNIT."
#elif defined(CHAMBER_HEATER_PIN)
  #error "CHAMBER_HEATER_PIN is now HEATER_CHAMBER_PIN."
#elif defined(TMC_Z_CALIBRATION)
  #error "TMC_Z_CALIBRATION has been deprecated in favor of MECHANICAL_GANTRY_CALIBRATION."
#elif defined(Z_MIN_PROBE_ENDSTOP)
  #error "Z_MIN_PROBE_ENDSTOP is no longer required. Please remove it."
#elif defined(DUAL_NOZZLE_DUPLICATION_MODE)
  #error "DUAL_NOZZLE_DUPLICATION_MODE is now MULTI_NOZZLE_DUPLICATION."
#elif defined(MENU_ITEM_CASE_LIGHT)
  #error "MENU_ITEM_CASE_LIGHT is now CASE_LIGHT_MENU."
#elif defined(CASE_LIGHT_NEOPIXEL_COLOR)
  #error "CASE_LIGHT_NEOPIXEL_COLOR is now CASE_LIGHT_DEFAULT_COLOR."
#elif defined(ABORT_ON_ENDSTOP_HIT_FEATURE_ENABLED)
  #error "ABORT_ON_ENDSTOP_HIT_FEATURE_ENABLED is now SD_ABORT_ON_ENDSTOP_HIT."
#elif defined(LPC_SD_LCD) || defined(LPC_SD_ONBOARD) || defined(LPC_SD_CUSTOM_CABLE)
  #error "LPC_SD_(LCD|ONBOARD|CUSTOM_CABLE) are now SDCARD_CONNECTION."
#elif defined(USB_SD_DISABLED)
  #error "USB_SD_DISABLED is now NO_SD_HOST_DRIVE."
#elif defined(USB_SD_ONBOARD)
  #error "USB_SD_ONBOARD is obsolete. Disable NO_SD_HOST_DRIVE instead."
#elif defined(PSU_ACTIVE_HIGH)
  #error "PSU_ACTIVE_HIGH is now PSU_ACTIVE_STATE."
#elif POWER_SUPPLY == 1
  #error "Replace POWER_SUPPLY 1 by enabling PSU_CONTROL and setting PSU_ACTIVE_STATE to 'LOW'."
#elif POWER_SUPPLY == 2
  #error "Replace POWER_SUPPLY 2 by enabling PSU_CONTROL and setting PSU_ACTIVE_STATE to 'HIGH'."
#elif defined(POWER_SUPPLY)
  #error "POWER_SUPPLY is now obsolete. Please remove it."
#elif defined(MKS_ROBIN_TFT)
  #error "MKS_ROBIN_TFT is now FSMC_GRAPHICAL_TFT."
#elif defined(SDPOWER)
  #error "SDPOWER is now SDPOWER_PIN."
#elif defined(STRING_SPLASH_LINE1) || defined(STRING_SPLASH_LINE2)
  #error "STRING_SPLASH_LINE[12] are now obsolete. Please remove them."
#elif defined(Z_PROBE_ALLEN_KEY_DEPLOY_1_X) || defined(Z_PROBE_ALLEN_KEY_STOW_1_X)
  #error "Z_PROBE_ALLEN_KEY_(DEPLOY|STOW) coordinates are now a single setting."
#elif defined(X_PROBE_OFFSET_FROM_EXTRUDER) || defined(Y_PROBE_OFFSET_FROM_EXTRUDER) || defined(Z_PROBE_OFFSET_FROM_EXTRUDER)
  #error "[XYZ]_PROBE_OFFSET_FROM_EXTRUDER is now NOZZLE_TO_PROBE_OFFSET."
#elif defined(MIN_PROBE_X) || defined(MIN_PROBE_Y) || defined(MAX_PROBE_X) || defined(MAX_PROBE_Y)
  #error "(MIN|MAX)_PROBE_[XY] are now calculated at runtime. Please remove them."
#elif defined(Z_STEPPER_ALIGN_X) || defined(Z_STEPPER_ALIGN_X)
  #error "Z_STEPPER_ALIGN_X and Z_STEPPER_ALIGN_Y are now combined as Z_STEPPER_ALIGN_XY."
#elif defined(JUNCTION_DEVIATION)
  #error "JUNCTION_DEVIATION is no longer required. (See CLASSIC_JERK). Please remove it."
#elif defined(BABYSTEP_MULTIPLICATOR)
  #error "BABYSTEP_MULTIPLICATOR is now BABYSTEP_MULTIPLICATOR_[XY|Z]."
#elif defined(LULZBOT_TOUCH_UI)
  #error "LULZBOT_TOUCH_UI is now TOUCH_UI_FTDI_EVE."
#elif defined(PS_DEFAULT_OFF)
  #error "PS_DEFAULT_OFF is now PSU_DEFAULT_OFF."
#elif defined(FILAMENT_UNLOAD_RETRACT_LENGTH)
  #error "FILAMENT_UNLOAD_RETRACT_LENGTH is now FILAMENT_UNLOAD_PURGE_RETRACT."
#elif defined(FILAMENT_UNLOAD_DELAY)
  #error "FILAMENT_UNLOAD_DELAY is now FILAMENT_UNLOAD_PURGE_DELAY."
#elif defined(HOME_USING_SPREADCYCLE)
  #error "HOME_USING_SPREADCYCLE is now obsolete. Please remove it."
#elif defined(DGUS_LCD)
  #error "DGUS_LCD is now DGUS_LCD_UI_(ORIGIN|FYSETC|HIPRECY)."
#elif defined(DGUS_SERIAL_PORT)
  #error "DGUS_SERIAL_PORT is now LCD_SERIAL_PORT."
#elif defined(DGUS_BAUDRATE)
  #error "DGUS_BAUDRATE is now LCD_BAUDRATE."
#elif defined(DGUS_STATS_RX_BUFFER_OVERRUNS)
  #error "DGUS_STATS_RX_BUFFER_OVERRUNS is now STATS_RX_BUFFER_OVERRUNS."
#elif defined(ANYCUBIC_LCD_SERIAL_PORT)
  #error "ANYCUBIC_LCD_SERIAL_PORT is now LCD_SERIAL_PORT."
#elif defined(INTERNAL_SERIAL_PORT)
  #error "INTERNAL_SERIAL_PORT is now MMU2_SERIAL_PORT."
#elif defined(X_DUAL_ENDSTOPS_ADJUSTMENT) || defined(Y_DUAL_ENDSTOPS_ADJUSTMENT) || defined(Z_DUAL_ENDSTOPS_ADJUSTMENT)
  #error "[XYZ]_DUAL_ENDSTOPS_ADJUSTMENT is now [XYZ]2_ENDSTOP_ADJUSTMENT."
#elif defined(Z_TRIPLE_ENDSTOPS_ADJUSTMENT2) || defined(Z_TRIPLE_ENDSTOPS_ADJUSTMENT3)
  #error "Z_TRIPLE_ENDSTOPS_ADJUSTMENT[23] is now Z[23]_ENDSTOP_ADJUSTMENT."
#elif defined(Z_QUAD_ENDSTOPS_ADJUSTMENT2) || defined(Z_QUAD_ENDSTOPS_ADJUSTMENT3) || defined(Z_QUAD_ENDSTOPS_ADJUSTMENT4)
  #error "Z_QUAD_ENDSTOPS_ADJUSTMENT[234] is now Z[234]_ENDSTOP_ADJUSTMENT."
#elif defined(Z_DUAL_STEPPER_DRIVERS)
  #error "Z_DUAL_STEPPER_DRIVERS is now NUM_Z_STEPPER_DRIVERS with a value of 2."
#elif defined(Z_TRIPLE_STEPPER_DRIVERS)
  #error "Z_TRIPLE_STEPPER_DRIVERS is now NUM_Z_STEPPER_DRIVERS with a value of 3."
#elif defined(Z_QUAD_STEPPER_DRIVERS)
  #error "Z_QUAD_STEPPER_DRIVERS is now NUM_Z_STEPPER_DRIVERS with a value of 4."
#elif defined(Z_DUAL_ENDSTOPS) || defined(Z_TRIPLE_ENDSTOPS) || defined(Z_QUAD_ENDSTOPS)
  #error "Z_(DUAL|TRIPLE|QUAD)_ENDSTOPS is now Z_MULTI_ENDSTOPS."
#elif defined(DUGS_UI_MOVE_DIS_OPTION)
  #error "DUGS_UI_MOVE_DIS_OPTION is spelled DGUS_UI_MOVE_DIS_OPTION."
#elif defined(ORIG_E0_AUTO_FAN_PIN) || defined(ORIG_E1_AUTO_FAN_PIN) || defined(ORIG_E2_AUTO_FAN_PIN) || defined(ORIG_E3_AUTO_FAN_PIN) || defined(ORIG_E4_AUTO_FAN_PIN) || defined(ORIG_E5_AUTO_FAN_PIN) || defined(ORIG_E6_AUTO_FAN_PIN) || defined(ORIG_E7_AUTO_FAN_PIN)
  #error "ORIG_Ex_AUTO_FAN_PIN is now just Ex_AUTO_FAN_PIN."
#elif defined(ORIG_CHAMBER_AUTO_FAN_PIN)
  #error "ORIG_CHAMBER_AUTO_FAN_PIN is now just CHAMBER_AUTO_FAN_PIN."
#elif defined(HOMING_BACKOFF_MM)
  #error "HOMING_BACKOFF_MM is now HOMING_BACKOFF_POST_MM."
#elif defined(X_HOME_BUMP_MM) || defined(Y_HOME_BUMP_MM) || defined(Z_HOME_BUMP_MM)
  #error "[XYZ]_HOME_BUMP_MM is now HOMING_BUMP_MM."
#elif defined(DIGIPOT_I2C)
  #error "DIGIPOT_I2C is now DIGIPOT_MCP4451 (or DIGIPOT_MCP4018)."
#elif defined(TOUCH_BUTTONS)
  #error "TOUCH_BUTTONS is now TOUCH_SCREEN."
#elif defined(LCD_FULL_PIXEL_HEIGHT) || defined(LCD_FULL_PIXEL_WIDTH)
  #error "LCD_FULL_PIXEL_(WIDTH|HEIGHT) is deprecated and should be removed."
#elif defined(FSMC_UPSCALE)
  #error "FSMC_UPSCALE is now GRAPHICAL_TFT_UPSCALE."
#elif defined(ANYCUBIC_TFT_MODEL)
  #error "ANYCUBIC_TFT_MODEL is now ANYCUBIC_LCD_I3MEGA."
#elif defined(EVENT_GCODE_SD_STOP)
  #error "EVENT_GCODE_SD_STOP is now EVENT_GCODE_SD_ABORT."
#elif defined(GRAPHICAL_TFT_ROTATE_180)
  #error "GRAPHICAL_TFT_ROTATE_180 is now TFT_ROTATION set to TFT_ROTATE_180."
#elif defined(PROBE_OFFSET_START)
  #error "PROBE_OFFSET_START is now PROBE_OFFSET_WIZARD_START_Z."
#elif defined(POWER_LOSS_PULL)
  #error "POWER_LOSS_PULL is now specifically POWER_LOSS_PULL(UP|DOWN)."
#elif defined(SHORT_MANUAL_Z_MOVE)
  #error "SHORT_MANUAL_Z_MOVE is now FINE_MANUAL_MOVE, applying to Z on most printers."
#elif defined(FIL_RUNOUT_INVERTING)
  #if FIL_RUNOUT_INVERTING
    #error "FIL_RUNOUT_INVERTING true is now FIL_RUNOUT_STATE HIGH."
  #else
    #error "FIL_RUNOUT_INVERTING false is now FIL_RUNOUT_STATE LOW."
  #endif
#elif defined(ASSISTED_TRAMMING_MENU_ITEM)
  #error "ASSISTED_TRAMMING_MENU_ITEM is deprecated and should be removed."
#elif defined(UNKNOWN_Z_NO_RAISE)
  #error "UNKNOWN_Z_NO_RAISE is replaced by setting Z_IDLE_HEIGHT to Z_MAX_POS."
#elif defined(Z_AFTER_DEACTIVATE)
  #error "Z_AFTER_DEACTIVATE is replaced by Z_IDLE_HEIGHT."
#elif defined(MEATPACK)
  #error "MEATPACK is now enabled with MEATPACK_ON_SERIAL_PORT_1, MEATPACK_ON_SERIAL_PORT_2, etc."
#elif defined(CUSTOM_USER_MENUS)
  #error "CUSTOM_USER_MENUS has been replaced by CUSTOM_MENU_MAIN and CUSTOM_MENU_CONFIG."
#elif defined(MKS_LCD12864)
  #error "MKS_LCD12864 is now MKS_LCD12864A or MKS_LCD12864B."
#elif defined(DOGM_SD_PERCENT)
  #error "DOGM_SD_PERCENT is now SHOW_SD_PERCENT."
#elif defined(NEOPIXEL_BKGD_LED_INDEX)
  #error "NEOPIXEL_BKGD_LED_INDEX is now NEOPIXEL_BKGD_INDEX_FIRST."
#elif defined(TEMP_SENSOR_1_AS_REDUNDANT)
  #error "TEMP_SENSOR_1_AS_REDUNDANT is now TEMP_SENSOR_REDUNDANT, with associated TEMP_SENSOR_REDUNDANT_* config."
#elif defined(MAX_REDUNDANT_TEMP_SENSOR_DIFF)
  #error "MAX_REDUNDANT_TEMP_SENSOR_DIFF is now TEMP_SENSOR_REDUNDANT_MAX_DIFF"
#elif defined(LCD_ALEPHOBJECTS_CLCD_UI)
  #error "LCD_ALEPHOBJECTS_CLCD_UI is now LCD_LULZBOT_CLCD_UI."
#elif defined(MIN_ARC_SEGMENTS)
  #error "MIN_ARC_SEGMENTS is now MIN_CIRCLE_SEGMENTS."
#elif defined(ARC_SEGMENTS_PER_R)
  #error "ARC_SUPPORT no longer uses ARC_SEGMENTS_PER_R."
#elif ENABLED(ARC_SUPPORT) && (!defined(MIN_ARC_SEGMENT_MM) || !defined(MAX_ARC_SEGMENT_MM))
  #error "ARC_SUPPORT now requires MIN_ARC_SEGMENT_MM and MAX_ARC_SEGMENT_MM."
#endif

#if MOTHERBOARD == BOARD_DUE3DOM_MINI && PIN_EXISTS(TEMP_2) && DISABLED(TEMP_SENSOR_BOARD)
  #warning "Onboard temperature sensor for BOARD_DUE3DOM_MINI has moved from TEMP_SENSOR_2 (TEMP_2_PIN) to TEMP_SENSOR_BOARD (TEMP_BOARD_PIN)."
#elif MOTHERBOARD == BOARD_BTT_SKR_E3_TURBO && PIN_EXISTS(TEMP_2) && DISABLED(TEMP_SENSOR_BOARD)
  #warning "Onboard temperature sensor for BOARD_BTT_SKR_E3_TURBO has moved from TEMP_SENSOR_2 (TEMP_2_PIN) to TEMP_SENSOR_BOARD (TEMP_BOARD_PIN)."
#endif

constexpr float arm[] = AXIS_RELATIVE_MODES;
static_assert(COUNT(arm) == LOGICAL_AXES, "AXIS_RELATIVE_MODES must contain " _LOGICAL_AXES_STR "elements.");

/**
 * Probe temp compensation requirements
 */

#if ENABLED(PROBE_TEMP_COMPENSATION)
  #if defined(PTC_PARK_POS_X) || defined(PTC_PARK_POS_Y) || defined(PTC_PARK_POS_Z)
    #error "PTC_PARK_POS_[XYZ] is now PTC_PARK_POS (array)."
  #elif !defined(PTC_PARK_POS)
    #error "PROBE_TEMP_COMPENSATION requires PTC_PARK_POS."
  #elif defined(PTC_PROBE_POS_X) || defined(PTC_PROBE_POS_Y)
    #error "PTC_PROBE_POS_[XY] is now PTC_PROBE_POS (array)."
  #elif !defined(PTC_PROBE_POS)
    #error "PROBE_TEMP_COMPENSATION requires PTC_PROBE_POS."
  #endif

  #ifdef PTC_SAMPLE_START
    constexpr auto _ptc_sample_start = PTC_SAMPLE_START;
    constexpr decltype(_ptc_sample_start) _test_ptc_sample_start = 12.3f;
    static_assert(_test_ptc_sample_start != 12.3f, "PTC_SAMPLE_START must be a whole number.");
  #endif
  #ifdef PTC_SAMPLE_RES
    constexpr auto _ptc_sample_res = PTC_SAMPLE_RES;
    constexpr decltype(_ptc_sample_res) _test_ptc_sample_res = 12.3f;
    static_assert(_test_ptc_sample_res != 12.3f, "PTC_SAMPLE_RES must be a whole number.");
  #endif
  #ifdef BTC_SAMPLE_START
    constexpr auto _btc_sample_start = BTC_SAMPLE_START;
    constexpr decltype(_btc_sample_start) _test_btc_sample_start = 12.3f;
    static_assert(_test_btc_sample_start != 12.3f, "BTC_SAMPLE_START must be a whole number.");
  #endif
  #ifdef BTC_SAMPLE_RES
    constexpr auto _btc_sample_res = BTC_SAMPLE_RES;
    constexpr decltype(_btc_sample_res) _test_btc_sample_res = 12.3f;
    static_assert(_test_btc_sample_res != 12.3f, "BTC_SAMPLE_RES must be a whole number.");
  #endif
  #ifdef BTC_PROBE_TEMP
    constexpr auto _btc_probe_temp = BTC_PROBE_TEMP;
    constexpr decltype(_btc_probe_temp) _test_btc_probe_temp = 12.3f;
    static_assert(_test_btc_probe_temp != 12.3f, "BTC_PROBE_TEMP must be a whole number.");
  #endif
#endif

/**
 * Marlin release, version and default string
 */
#ifndef SHORT_BUILD_VERSION
  #error "SHORT_BUILD_VERSION must be specified."
#elif !defined(DETAILED_BUILD_VERSION)
  #error "BUILD_VERSION must be specified."
#elif !defined(STRING_DISTRIBUTION_DATE)
  #error "STRING_DISTRIBUTION_DATE must be specified."
#elif !defined(PROTOCOL_VERSION)
  #error "PROTOCOL_VERSION must be specified."
#elif !defined(MACHINE_NAME)
  #error "MACHINE_NAME must be specified."
#elif !defined(SOURCE_CODE_URL)
  #error "SOURCE_CODE_URL must be specified."
#elif !defined(DEFAULT_MACHINE_UUID)
  #error "DEFAULT_MACHINE_UUID must be specified."
#elif !defined(WEBSITE_URL)
  #error "WEBSITE_URL must be specified."
#endif

/**
 * Serial
 */
#ifndef SERIAL_PORT
  #error "SERIAL_PORT must be defined."
#elif defined(SERIAL_PORT_2) && SERIAL_PORT_2 == SERIAL_PORT
  #error "SERIAL_PORT_2 cannot be the same as SERIAL_PORT."
#elif defined(SERIAL_PORT_3)
  #ifndef SERIAL_PORT_2
    #error "Use SERIAL_PORT_2 before using SERIAL_PORT_3"
  #elif SERIAL_PORT_3 == SERIAL_PORT
    #error "SERIAL_PORT_3 cannot be the same as SERIAL_PORT."
  #elif SERIAL_PORT_3 == SERIAL_PORT_2
    #error "SERIAL_PORT_3 cannot be the same as SERIAL_PORT_2."
  #endif
#endif
#if !(defined(__AVR__) && defined(USBCON))
  #if ENABLED(SERIAL_XON_XOFF) && RX_BUFFER_SIZE < 1024
    #error "SERIAL_XON_XOFF requires RX_BUFFER_SIZE >= 1024 for reliable transfers without drops."
  #elif RX_BUFFER_SIZE && (RX_BUFFER_SIZE < 2 || !IS_POWER_OF_2(RX_BUFFER_SIZE))
    #error "RX_BUFFER_SIZE must be a power of 2 greater than 1."
  #elif TX_BUFFER_SIZE && (TX_BUFFER_SIZE < 2 || TX_BUFFER_SIZE > 256 || !IS_POWER_OF_2(TX_BUFFER_SIZE))
    #error "TX_BUFFER_SIZE must be 0 or a power of 2 between 1 and 256."
  #endif
#elif ANY(SERIAL_XON_XOFF, SERIAL_STATS_MAX_RX_QUEUED, SERIAL_STATS_DROPPED_RX)
  #error "SERIAL_XON_XOFF and SERIAL_STATS_* features not supported on USB-native AVR devices."
#endif

/**
 * Multiple Stepper Drivers Per Axis
 */
#define GOOD_AXIS_PINS(A) (HAS_##A##_ENABLE && HAS_##A##_STEP && HAS_##A##_DIR)
#if ENABLED(X_DUAL_STEPPER_DRIVERS)
  #if ENABLED(DUAL_X_CARRIAGE)
    #error "DUAL_X_CARRIAGE is not compatible with X_DUAL_STEPPER_DRIVERS."
  #elif !GOOD_AXIS_PINS(X)
    #error "X_DUAL_STEPPER_DRIVERS requires X2 pins to be defined."
  #endif
#endif

#if ENABLED(Y_DUAL_STEPPER_DRIVERS) && !GOOD_AXIS_PINS(Y)
  #error "Y_DUAL_STEPPER_DRIVERS requires Y2 pins to be defined."
#endif

#if HAS_Z_AXIS
  #if !WITHIN(NUM_Z_STEPPER_DRIVERS, 1, 4)
    #error "NUM_Z_STEPPER_DRIVERS must be an integer from 1 to 4."
  #elif NUM_Z_STEPPER_DRIVERS == 2 && !GOOD_AXIS_PINS(Z2)
    #error "If NUM_Z_STEPPER_DRIVERS is 2, you must define stepper pins for Z2."
  #elif NUM_Z_STEPPER_DRIVERS == 3 && !(GOOD_AXIS_PINS(Z2) && GOOD_AXIS_PINS(Z3))
    #error "If NUM_Z_STEPPER_DRIVERS is 3, you must define stepper pins for Z2 and Z3."
  #elif NUM_Z_STEPPER_DRIVERS == 4 && !(GOOD_AXIS_PINS(Z2) && GOOD_AXIS_PINS(Z3) && GOOD_AXIS_PINS(Z4))
    #error "If NUM_Z_STEPPER_DRIVERS is 4, you must define stepper pins for Z2, Z3, and Z4."
  #endif
#endif

/**
 * Validate that the bed size fits
 */
static_assert(X_MAX_LENGTH >= X_BED_SIZE, "Movement bounds (X_MIN_POS, X_MAX_POS) are too narrow to contain X_BED_SIZE.");
static_assert(Y_MAX_LENGTH >= Y_BED_SIZE, "Movement bounds (Y_MIN_POS, Y_MAX_POS) are too narrow to contain Y_BED_SIZE.");

/**
 * Granular software endstops (Marlin >= 1.1.7)
 */
#if ENABLED(MIN_SOFTWARE_ENDSTOPS) && DISABLED(MIN_SOFTWARE_ENDSTOP_Z)
  #if IS_KINEMATIC
    #error "MIN_SOFTWARE_ENDSTOPS on DELTA/SCARA also requires MIN_SOFTWARE_ENDSTOP_Z."
  #elif NONE(MIN_SOFTWARE_ENDSTOP_X, MIN_SOFTWARE_ENDSTOP_Y)
    #error "MIN_SOFTWARE_ENDSTOPS requires at least one of the MIN_SOFTWARE_ENDSTOP_[XYZ] options."
  #endif
#endif

#if ENABLED(MAX_SOFTWARE_ENDSTOPS) && DISABLED(MAX_SOFTWARE_ENDSTOP_Z)
  #if IS_KINEMATIC
    #error "MAX_SOFTWARE_ENDSTOPS on DELTA/SCARA also requires MAX_SOFTWARE_ENDSTOP_Z."
  #elif NONE(MAX_SOFTWARE_ENDSTOP_X, MAX_SOFTWARE_ENDSTOP_Y)
    #error "MAX_SOFTWARE_ENDSTOPS requires at least one of the MAX_SOFTWARE_ENDSTOP_[XYZ] options."
  #endif
#endif

#if !defined(TARGET_LPC1768) && ANY( \
    ENDSTOPPULLDOWNS, \
    ENDSTOPPULLDOWN_XMAX, ENDSTOPPULLDOWN_YMAX, \
    ENDSTOPPULLDOWN_ZMAX, ENDSTOPPULLDOWN_XMIN, \
    ENDSTOPPULLDOWN_YMIN, ENDSTOPPULLDOWN_ZMIN \
  )
  #error "PULLDOWN pin mode is not available on the selected board."
#endif

#if BOTH(ENDSTOPPULLUPS, ENDSTOPPULLDOWNS)
  #error "Enable only one of ENDSTOPPULLUPS or ENDSTOPPULLDOWNS."
#elif BOTH(FIL_RUNOUT_PULLUP, FIL_RUNOUT_PULLDOWN)
  #error "Enable only one of FIL_RUNOUT_PULLUP or FIL_RUNOUT_PULLDOWN."
#elif BOTH(ENDSTOPPULLUP_XMAX, ENDSTOPPULLDOWN_XMAX)
  #error "Enable only one of ENDSTOPPULLUP_X_MAX or ENDSTOPPULLDOWN_X_MAX."
#elif BOTH(ENDSTOPPULLUP_YMAX, ENDSTOPPULLDOWN_YMAX)
  #error "Enable only one of ENDSTOPPULLUP_Y_MAX or ENDSTOPPULLDOWN_Y_MAX."
#elif BOTH(ENDSTOPPULLUP_ZMAX, ENDSTOPPULLDOWN_ZMAX)
  #error "Enable only one of ENDSTOPPULLUP_Z_MAX or ENDSTOPPULLDOWN_Z_MAX."
#elif BOTH(ENDSTOPPULLUP_XMIN, ENDSTOPPULLDOWN_XMIN)
  #error "Enable only one of ENDSTOPPULLUP_X_MIN or ENDSTOPPULLDOWN_X_MIN."
#elif BOTH(ENDSTOPPULLUP_YMIN, ENDSTOPPULLDOWN_YMIN)
  #error "Enable only one of ENDSTOPPULLUP_Y_MIN or ENDSTOPPULLDOWN_Y_MIN."
#elif BOTH(ENDSTOPPULLUP_ZMIN, ENDSTOPPULLDOWN_ZMIN)
  #error "Enable only one of ENDSTOPPULLUP_Z_MIN or ENDSTOPPULLDOWN_Z_MIN."
#elif BOTH(ENDSTOPPULLUP_IMIN, ENDSTOPPULLDOWN_IMIN)
  #error "Enable only one of ENDSTOPPULLUP_I_MIN or ENDSTOPPULLDOWN_I_MIN."
#elif BOTH(ENDSTOPPULLUP_JMIN, ENDSTOPPULLDOWN_JMIN)
  #error "Enable only one of ENDSTOPPULLUP_J_MIN or ENDSTOPPULLDOWN_J_MIN."
#elif BOTH(ENDSTOPPULLUP_KMIN, ENDSTOPPULLDOWN_KMIN)
  #error "Enable only one of ENDSTOPPULLUP_K_MIN or ENDSTOPPULLDOWN_K_MIN."
#endif

/**
 * LCD Info Screen Style
 */
#if LCD_INFO_SCREEN_STYLE > 0
  #if HAS_MARLINUI_U8GLIB || LCD_WIDTH < 20 || LCD_HEIGHT < 4
    #error "Alternative LCD_INFO_SCREEN_STYLE requires 20x4 Character LCD."
  #elif LCD_INFO_SCREEN_STYLE > 1
    #error "LCD_INFO_SCREEN_STYLE only has options 0 and 1 at this time."
  #endif
#endif

/**
 * Progress Bar
 */
#if ENABLED(LCD_PROGRESS_BAR)
  #if NONE(SDSUPPORT, LCD_SET_PROGRESS_MANUALLY)
    #error "LCD_PROGRESS_BAR requires SDSUPPORT or LCD_SET_PROGRESS_MANUALLY."
  #elif NONE(HAS_MARLINUI_HD44780, IS_TFTGLCD_PANEL)
    #error "LCD_PROGRESS_BAR only applies to HD44780 character LCD and TFTGLCD_PANEL_(SPI|I2C)."
  #elif HAS_MARLINUI_U8GLIB
    #error "LCD_PROGRESS_BAR does not apply to graphical displays."
  #elif ENABLED(FILAMENT_LCD_DISPLAY)
    #error "LCD_PROGRESS_BAR and FILAMENT_LCD_DISPLAY are not fully compatible. Comment out this line to use both."
  #elif PROGRESS_MSG_EXPIRE < 0
    #error "PROGRESS_MSG_EXPIRE must be greater than or equal to 0."
  #endif
#elif ENABLED(LCD_SET_PROGRESS_MANUALLY)
<<<<<<< HEAD
  #if NONE(HAS_MARLINUI_U8GLIB, HAS_GRAPHICAL_TFT, HAS_MARLINUI_HD44780, EXTENSIBLE_UI, DWIN_CREALITY_LCD)
    #error "LCD_SET_PROGRESS_MANUALLY requires LCD_PROGRESS_BAR, Character LCD, Graphical LCD, TFT, DWIN_CREALITY_LCD, or EXTENSIBLE_UI."
=======
  #if NONE(HAS_MARLINUI_U8GLIB, HAS_GRAPHICAL_TFT, HAS_MARLINUI_HD44780, EXTENSIBLE_UI, DWIN_CREALITY_LCD, IS_DWIN_MARLINUI)
    #error "LCD_SET_PROGRESS_MANUALLY requires LCD_PROGRESS_BAR, Character LCD, Graphical LCD, TFT, DWIN_CREALITY_LCD, IS_DWIN_MARLINUI, or EXTENSIBLE_UI."
>>>>>>> 5d2b8698
  #endif
#endif

#if ENABLED(USE_M73_REMAINING_TIME) && DISABLED(LCD_SET_PROGRESS_MANUALLY)
  #error "USE_M73_REMAINING_TIME requires LCD_SET_PROGRESS_MANUALLY"
#endif

#if !HAS_LCD_MENU && ENABLED(SD_REPRINT_LAST_SELECTED_FILE)
  #error "SD_REPRINT_LAST_SELECTED_FILE currently requires a Marlin-native LCD menu."
#endif

/**
 * Custom Boot and Status screens
 */
#if ENABLED(SHOW_CUSTOM_BOOTSCREEN) && NONE(HAS_MARLINUI_U8GLIB, TOUCH_UI_FTDI_EVE)
  #error "SHOW_CUSTOM_BOOTSCREEN requires Graphical LCD or TOUCH_UI_FTDI_EVE."
#elif ENABLED(CUSTOM_STATUS_SCREEN_IMAGE) && !HAS_MARLINUI_U8GLIB
  #error "CUSTOM_STATUS_SCREEN_IMAGE requires a 128x64 DOGM B/W Graphical LCD."
#endif

/**
 * LCD Lightweight Screen Style
 */
#if ENABLED(LIGHTWEIGHT_UI) && DISABLED(U8GLIB_ST7920)
  #error "LIGHTWEIGHT_UI requires a U8GLIB_ST7920-based display."
#endif

/**
 * SD Card Settings
 */
#if ALL(SDSUPPORT, ELB_FULL_GRAPHIC_CONTROLLER, HAS_LCD_MENU) && PIN_EXISTS(SD_DETECT) && SD_DETECT_STATE != HIGH && (SD_CONNECTION_IS(LCD) || !defined(SDCARD_CONNECTION))
  #error "SD_DETECT_STATE must be set HIGH for SD on the ELB_FULL_GRAPHIC_CONTROLLER."
#endif

/**
 * SD File Sorting
 */
#if ENABLED(SDCARD_SORT_ALPHA)
  #if SDSORT_LIMIT > 256
    #error "SDSORT_LIMIT must be 256 or smaller."
  #elif SDSORT_LIMIT < 10
    #error "SDSORT_LIMIT should be greater than 9 to be useful."
  #elif DISABLED(SDSORT_USES_RAM)
    #if ENABLED(SDSORT_DYNAMIC_RAM)
      #error "SDSORT_DYNAMIC_RAM requires SDSORT_USES_RAM (which reads the directory into RAM)."
    #elif ENABLED(SDSORT_CACHE_NAMES)
      #error "SDSORT_CACHE_NAMES requires SDSORT_USES_RAM (which reads the directory into RAM)."
    #endif
  #endif

  #if ENABLED(SDSORT_CACHE_NAMES) && DISABLED(SDSORT_DYNAMIC_RAM)
    #if SDSORT_CACHE_VFATS < 2
      #error "SDSORT_CACHE_VFATS must be 2 or greater!"
    #elif SDSORT_CACHE_VFATS > MAX_VFAT_ENTRIES
      #undef SDSORT_CACHE_VFATS
      #define SDSORT_CACHE_VFATS MAX_VFAT_ENTRIES
      #warning "SDSORT_CACHE_VFATS was reduced to MAX_VFAT_ENTRIES!"
    #endif
  #endif
#endif

#if defined(EVENT_GCODE_SD_ABORT) && DISABLED(NOZZLE_PARK_FEATURE)
  static_assert(nullptr == strstr(EVENT_GCODE_SD_ABORT, "G27"), "NOZZLE_PARK_FEATURE is required to use G27 in EVENT_GCODE_SD_ABORT.");
#endif

/**
 * I2C Position Encoders
 */
#if ENABLED(I2C_POSITION_ENCODERS)
  #if !BOTH(BABYSTEPPING, BABYSTEP_XY)
    #error "I2C_POSITION_ENCODERS requires BABYSTEPPING and BABYSTEP_XY."
  #elif !WITHIN(I2CPE_ENCODER_CNT, 1, 5)
    #error "I2CPE_ENCODER_CNT must be between 1 and 5."
  #endif
#endif

/**
 * Babystepping
 */
#if ENABLED(BABYSTEPPING)
  #if ENABLED(SCARA)
    #error "BABYSTEPPING is not implemented for SCARA yet."
  #elif BOTH(MARKFORGED_XY, BABYSTEP_XY)
    #error "BABYSTEPPING only implemented for Z axis on MarkForged."
  #elif BOTH(DELTA, BABYSTEP_XY)
    #error "BABYSTEPPING only implemented for Z axis on deltabots."
  #elif BOTH(BABYSTEP_ZPROBE_OFFSET, MESH_BED_LEVELING)
    #error "MESH_BED_LEVELING and BABYSTEP_ZPROBE_OFFSET is not a valid combination"
  #elif ENABLED(BABYSTEP_ZPROBE_OFFSET) && !HAS_BED_PROBE
    #error "BABYSTEP_ZPROBE_OFFSET requires a probe."
  #elif ENABLED(BABYSTEP_ZPROBE_GFX_OVERLAY) && !HAS_MARLINUI_U8GLIB
    #error "BABYSTEP_ZPROBE_GFX_OVERLAY requires a Graphical LCD."
  #elif ENABLED(BABYSTEP_ZPROBE_GFX_OVERLAY) && DISABLED(BABYSTEP_ZPROBE_OFFSET)
    #error "BABYSTEP_ZPROBE_GFX_OVERLAY requires a BABYSTEP_ZPROBE_OFFSET."
  #elif ENABLED(BABYSTEP_HOTEND_Z_OFFSET) && !HAS_HOTEND_OFFSET
    #error "BABYSTEP_HOTEND_Z_OFFSET requires 2 or more HOTENDS."
  #elif BOTH(BABYSTEP_ALWAYS_AVAILABLE, MOVE_Z_WHEN_IDLE)
    #error "BABYSTEP_ALWAYS_AVAILABLE and MOVE_Z_WHEN_IDLE are incompatible."
  #elif !defined(BABYSTEP_MULTIPLICATOR_Z)
    #error "BABYSTEPPING requires BABYSTEP_MULTIPLICATOR_Z."
  #elif ENABLED(BABYSTEP_XY) && !defined(BABYSTEP_MULTIPLICATOR_XY)
    #error "BABYSTEP_XY requires BABYSTEP_MULTIPLICATOR_XY."
  #elif ENABLED(BABYSTEP_MILLIMETER_UNITS)
    static_assert(BABYSTEP_MULTIPLICATOR_Z <= 0.1f, "BABYSTEP_MULTIPLICATOR_Z must be less or equal to 0.1mm.");
    #if ENABLED(BABYSTEP_XY)
      static_assert(BABYSTEP_MULTIPLICATOR_XY <= 0.25f, "BABYSTEP_MULTIPLICATOR_XY must be less than or equal to 0.25mm.");
    #endif
  #endif
#endif

/**
 * Filament Runout needs one or more pins and either SD Support or Auto print start detection
 */
#if HAS_FILAMENT_SENSOR
  #if !PIN_EXISTS(FIL_RUNOUT)
    #error "FILAMENT_RUNOUT_SENSOR requires FIL_RUNOUT_PIN."
  #elif HAS_PRUSA_MMU2 && NUM_RUNOUT_SENSORS != 1
      #error "NUM_RUNOUT_SENSORS must be 1 with MMU2 / MMU2S."
  #elif NUM_RUNOUT_SENSORS != 1 && NUM_RUNOUT_SENSORS != E_STEPPERS
    #error "NUM_RUNOUT_SENSORS must be either 1 or number of E steppers."
  #elif NUM_RUNOUT_SENSORS >= 8 && !PIN_EXISTS(FIL_RUNOUT8)
    #error "FIL_RUNOUT8_PIN is required with NUM_RUNOUT_SENSORS >= 8."
  #elif NUM_RUNOUT_SENSORS >= 7 && !PIN_EXISTS(FIL_RUNOUT7)
    #error "FIL_RUNOUT7_PIN is required with NUM_RUNOUT_SENSORS >= 7."
  #elif NUM_RUNOUT_SENSORS >= 6 && !PIN_EXISTS(FIL_RUNOUT6)
    #error "FIL_RUNOUT6_PIN is required with NUM_RUNOUT_SENSORS >= 6."
  #elif NUM_RUNOUT_SENSORS >= 5 && !PIN_EXISTS(FIL_RUNOUT5)
    #error "FIL_RUNOUT5_PIN is required with NUM_RUNOUT_SENSORS >= 5."
  #elif NUM_RUNOUT_SENSORS >= 4 && !PIN_EXISTS(FIL_RUNOUT4)
    #error "FIL_RUNOUT4_PIN is required with NUM_RUNOUT_SENSORS >= 4."
  #elif NUM_RUNOUT_SENSORS >= 3 && !PIN_EXISTS(FIL_RUNOUT3)
    #error "FIL_RUNOUT3_PIN is required with NUM_RUNOUT_SENSORS >= 3."
  #elif NUM_RUNOUT_SENSORS >= 2 && !PIN_EXISTS(FIL_RUNOUT2)
    #error "FIL_RUNOUT2_PIN is required with NUM_RUNOUT_SENSORS >= 2."
  #elif BOTH(FIL_RUNOUT1_PULLUP, FIL_RUNOUT1_PULLDOWN)
    #error "You can't enable FIL_RUNOUT1_PULLUP and FIL_RUNOUT1_PULLDOWN at the same time."
  #elif BOTH(FIL_RUNOUT2_PULLUP, FIL_RUNOUT2_PULLDOWN)
    #error "You can't enable FIL_RUNOUT2_PULLUP and FIL_RUNOUT2_PULLDOWN at the same time."
  #elif BOTH(FIL_RUNOUT3_PULLUP, FIL_RUNOUT3_PULLDOWN)
    #error "You can't enable FIL_RUNOUT3_PULLUP and FIL_RUNOUT3_PULLDOWN at the same time."
  #elif BOTH(FIL_RUNOUT4_PULLUP, FIL_RUNOUT4_PULLDOWN)
    #error "You can't enable FIL_RUNOUT4_PULLUP and FIL_RUNOUT4_PULLDOWN at the same time."
  #elif BOTH(FIL_RUNOUT5_PULLUP, FIL_RUNOUT5_PULLDOWN)
    #error "You can't enable FIL_RUNOUT5_PULLUP and FIL_RUNOUT5_PULLDOWN at the same time."
  #elif BOTH(FIL_RUNOUT6_PULLUP, FIL_RUNOUT6_PULLDOWN)
    #error "You can't enable FIL_RUNOUT6_PULLUP and FIL_RUNOUT6_PULLDOWN at the same time."
  #elif BOTH(FIL_RUNOUT7_PULLUP, FIL_RUNOUT7_PULLDOWN)
    #error "You can't enable FIL_RUNOUT7_PULLUP and FIL_RUNOUT7_PULLDOWN at the same time."
  #elif BOTH(FIL_RUNOUT8_PULLUP, FIL_RUNOUT8_PULLDOWN)
    #error "You can't enable FIL_RUNOUT8_PULLUP and FIL_RUNOUT8_PULLDOWN at the same time."
  #elif FILAMENT_RUNOUT_DISTANCE_MM < 0
    #error "FILAMENT_RUNOUT_DISTANCE_MM must be greater than or equal to zero."
  #elif DISABLED(ADVANCED_PAUSE_FEATURE)
    static_assert(nullptr == strstr(FILAMENT_RUNOUT_SCRIPT, "M600"), "ADVANCED_PAUSE_FEATURE is required to use M600 with FILAMENT_RUNOUT_SENSOR.");
  #endif
#endif

/**
 * Advanced Pause
 */
#if ENABLED(ADVANCED_PAUSE_FEATURE)
  #if !HAS_RESUME_CONTINUE
    #error "ADVANCED_PAUSE_FEATURE requires a supported LCD controller (or EMERGENCY_PARSER)."
  #elif DISABLED(NOZZLE_PARK_FEATURE)
    #error "ADVANCED_PAUSE_FEATURE requires NOZZLE_PARK_FEATURE."
  #elif !defined(FILAMENT_UNLOAD_PURGE_FEEDRATE)
    #error "ADVANCED_PAUSE_FEATURE requires FILAMENT_UNLOAD_PURGE_FEEDRATE."
  #elif ENABLED(EXTRUDER_RUNOUT_PREVENT)
    #error "EXTRUDER_RUNOUT_PREVENT is incompatible with ADVANCED_PAUSE_FEATURE."
  #elif ENABLED(PARK_HEAD_ON_PAUSE) && NONE(SDSUPPORT, IS_NEWPANEL, EMERGENCY_PARSER)
    #error "PARK_HEAD_ON_PAUSE requires SDSUPPORT, EMERGENCY_PARSER, or an LCD controller."
  #elif ENABLED(HOME_BEFORE_FILAMENT_CHANGE) && DISABLED(PAUSE_PARK_NO_STEPPER_TIMEOUT)
    #error "HOME_BEFORE_FILAMENT_CHANGE requires PAUSE_PARK_NO_STEPPER_TIMEOUT."
  #elif ENABLED(PREVENT_LENGTHY_EXTRUDE) && FILAMENT_CHANGE_UNLOAD_LENGTH > EXTRUDE_MAXLENGTH
    #error "FILAMENT_CHANGE_UNLOAD_LENGTH must be less than or equal to EXTRUDE_MAXLENGTH."
  #elif ENABLED(PREVENT_LENGTHY_EXTRUDE) && FILAMENT_CHANGE_SLOW_LOAD_LENGTH > EXTRUDE_MAXLENGTH
    #error "FILAMENT_CHANGE_SLOW_LOAD_LENGTH must be less than or equal to EXTRUDE_MAXLENGTH."
  #elif ENABLED(PREVENT_LENGTHY_EXTRUDE) && FILAMENT_CHANGE_FAST_LOAD_LENGTH > EXTRUDE_MAXLENGTH
    #error "FILAMENT_CHANGE_FAST_LOAD_LENGTH must be less than or equal to EXTRUDE_MAXLENGTH."
  #endif
#endif

#if ENABLED(NOZZLE_PARK_FEATURE)
  constexpr float npp[] = NOZZLE_PARK_POINT;
  static_assert(COUNT(npp) == XYZ, "NOZZLE_PARK_POINT requires X, Y, and Z values.");
  constexpr xyz_pos_t npp_xyz = NOZZLE_PARK_POINT;
  static_assert(WITHIN(npp_xyz.x, X_MIN_POS, X_MAX_POS), "NOZZLE_PARK_POINT.X is out of bounds (X_MIN_POS, X_MAX_POS).");
  static_assert(WITHIN(npp_xyz.y, Y_MIN_POS, Y_MAX_POS), "NOZZLE_PARK_POINT.Y is out of bounds (Y_MIN_POS, Y_MAX_POS).");
  static_assert(WITHIN(npp_xyz.z, Z_MIN_POS, Z_MAX_POS), "NOZZLE_PARK_POINT.Z is out of bounds (Z_MIN_POS, Z_MAX_POS).");
#endif

/**
 * Instant Freeze
 */
#if ENABLED(FREEZE_FEATURE) && !PIN_EXISTS(FREEZE)
  #error "FREEZE_FEATURE requires a FREEZE_PIN to be defined."
#endif

/**
 * Individual axis homing is useless for DELTAS
 */
#if BOTH(INDIVIDUAL_AXIS_HOMING_MENU, DELTA)
  #error "INDIVIDUAL_AXIS_HOMING_MENU is incompatible with DELTA kinematics."
#endif

/**
 * Sanity checking for all Průša MMU
 */
#ifdef SNMM
  #error "SNMM is obsolete. Define MMU_MODEL as PRUSA_MMU1 instead."
#elif ENABLED(MK2_MULTIPLEXER)
  #error "MK2_MULTIPLEXER is obsolete. Define MMU_MODEL as PRUSA_MMU1 instead."
#elif ENABLED(PRUSA_MMU2)
  #error "PRUSA_MMU2 is obsolete. Define MMU_MODEL as PRUSA_MMU2 instead."
#elif ENABLED(PRUSA_MMU2_S_MODE)
  #error "PRUSA_MMU2_S_MODE is obsolete. Define MMU_MODEL as PRUSA_MMU2S instead."
#elif ENABLED(SMUFF_EMU_MMU2)
  #error "SMUFF_EMU_MMU2 is obsolete. Define MMU_MODEL as EXTENDABLE_EMU_MMU2 instead."
#elif ENABLED(SMUFF_EMU_MMU2S)
  #error "SMUFF_EMU_MMU2S is obsolete. Define MMU_MODEL as EXTENDABLE_EMU_MMU2S instead."
#endif

/**
 * Multi-Material-Unit 2 / EXTENDABLE_EMU_MMU2 requirements
 */
#if HAS_PRUSA_MMU2
  #if !HAS_EXTENDABLE_MMU && EXTRUDERS != 5
    #undef SINGLENOZZLE
    #error "PRUSA_MMU2(S) requires exactly 5 EXTRUDERS. Please update your Configuration."
  #elif HAS_EXTENDABLE_MMU && EXTRUDERS > 15
    #error "EXTRUDERS is too large for MMU(S) emulation mode. The maximum value is 15."
  #elif DISABLED(NOZZLE_PARK_FEATURE)
    #error "PRUSA_MMU2(S) requires NOZZLE_PARK_FEATURE. Enable it to continue."
  #elif HAS_PRUSA_MMU2S && DISABLED(FILAMENT_RUNOUT_SENSOR)
    #error "PRUSA_MMU2S requires FILAMENT_RUNOUT_SENSOR. Enable it to continue."
  #elif ENABLED(MMU_EXTRUDER_SENSOR) && DISABLED(FILAMENT_RUNOUT_SENSOR)
    #error "MMU_EXTRUDER_SENSOR requires FILAMENT_RUNOUT_SENSOR. Enable it to continue."
  #elif ENABLED(MMU_EXTRUDER_SENSOR) && !HAS_LCD_MENU
    #error "MMU_EXTRUDER_SENSOR requires an LCD supporting MarlinUI to be enabled."
  #elif DISABLED(ADVANCED_PAUSE_FEATURE)
    static_assert(nullptr == strstr(MMU2_FILAMENT_RUNOUT_SCRIPT, "M600"), "ADVANCED_PAUSE_FEATURE is required to use M600 with PRUSA_MMU2(S) / HAS_EXTENDABLE_MMU(S).");
  #endif
#endif

/**
 * Options only for EXTRUDERS > 1
 */
#if HAS_MULTI_EXTRUDER

  #if HAS_EXTENDABLE_MMU
    #define MAX_EXTRUDERS 15
  #else
    #define MAX_EXTRUDERS  8
  #endif
  static_assert(EXTRUDERS <= MAX_EXTRUDERS, "Marlin supports a maximum of " STRINGIFY(MAX_EXTRUDERS) " EXTRUDERS.");
  #undef MAX_EXTRUDERS

  #if ENABLED(HEATERS_PARALLEL)
    #error "EXTRUDERS must be 1 with HEATERS_PARALLEL."
  #endif

  #if ENABLED(STATUS_HOTEND_INVERTED) && NONE(STATUS_HOTEND_NUMBERLESS, STATUS_HOTEND_ANIM)
    #error "With multiple hotends STATUS_HOTEND_INVERTED requires STATUS_HOTEND_ANIM or STATUS_HOTEND_NUMBERLESS."
  #endif

  #if ENABLED(TOOLCHANGE_FILAMENT_SWAP)
    #ifndef TOOLCHANGE_FS_LENGTH
      #error "TOOLCHANGE_FILAMENT_SWAP requires TOOLCHANGE_FS_LENGTH."
    #elif !defined(TOOLCHANGE_FS_RETRACT_SPEED)
      #error "TOOLCHANGE_FILAMENT_SWAP requires TOOLCHANGE_FS_RETRACT_SPEED."
    #elif !defined(TOOLCHANGE_FS_PRIME_SPEED)
      #error "TOOLCHANGE_FILAMENT_SWAP requires TOOLCHANGE_FS_PRIME_SPEED."
    #endif
  #endif

  #if ENABLED(TOOLCHANGE_PARK)
    #ifndef TOOLCHANGE_PARK_XY
      #error "TOOLCHANGE_PARK requires TOOLCHANGE_PARK_XY."
    #elif !defined(TOOLCHANGE_PARK_XY_FEEDRATE)
      #error "TOOLCHANGE_PARK requires TOOLCHANGE_PARK_XY_FEEDRATE."
    #endif
  #endif

  #ifndef TOOLCHANGE_ZRAISE
    #error "TOOLCHANGE_ZRAISE required for EXTRUDERS > 1."
  #endif

#elif HAS_PRUSA_MMU1 || HAS_EXTENDABLE_MMU

  #error "Multi-Material-Unit requires 2 or more EXTRUDERS."

#elif ENABLED(SINGLENOZZLE)

  #error "SINGLENOZZLE requires 2 or more EXTRUDERS."

#endif

/**
 * A Dual Nozzle carriage with switching servo
 */
#if ENABLED(SWITCHING_NOZZLE)
  #if ENABLED(DUAL_X_CARRIAGE)
    #error "SWITCHING_NOZZLE and DUAL_X_CARRIAGE are incompatible."
  #elif ENABLED(SINGLENOZZLE)
    #error "SWITCHING_NOZZLE and SINGLENOZZLE are incompatible."
  #elif EXTRUDERS != 2
    #error "SWITCHING_NOZZLE requires exactly 2 EXTRUDERS."
  #elif NUM_SERVOS < 1
    #error "SWITCHING_NOZZLE requires NUM_SERVOS >= 1."
  #endif

  #ifndef SWITCHING_NOZZLE_SERVO_NR
    #error "SWITCHING_NOZZLE requires SWITCHING_NOZZLE_SERVO_NR."
  #elif SWITCHING_NOZZLE_SERVO_NR == 0 && !PIN_EXISTS(SERVO0)
    #error "SERVO0_PIN must be defined for your SWITCHING_NOZZLE."
  #elif SWITCHING_NOZZLE_SERVO_NR == 1 && !PIN_EXISTS(SERVO1)
    #error "SERVO1_PIN must be defined for your SWITCHING_NOZZLE."
  #elif SWITCHING_NOZZLE_SERVO_NR == 2 && !PIN_EXISTS(SERVO2)
    #error "SERVO2_PIN must be defined for your SWITCHING_NOZZLE."
  #elif SWITCHING_NOZZLE_SERVO_NR == 3 && !PIN_EXISTS(SERVO3)
    #error "SERVO3_PIN must be defined for your SWITCHING_NOZZLE."
  #endif

  #ifdef SWITCHING_NOZZLE_E1_SERVO_NR
    #if SWITCHING_NOZZLE_E1_SERVO_NR == SWITCHING_NOZZLE_SERVO_NR
      #error "SWITCHING_NOZZLE_E1_SERVO_NR must be different from SWITCHING_NOZZLE_SERVO_NR."
    #elif SWITCHING_NOZZLE_E1_SERVO_NR == 0 && !PIN_EXISTS(SERVO0)
      #error "SERVO0_PIN must be defined for your SWITCHING_NOZZLE."
    #elif SWITCHING_NOZZLE_E1_SERVO_NR == 1 && !PIN_EXISTS(SERVO1)
      #error "SERVO1_PIN must be defined for your SWITCHING_NOZZLE."
    #elif SWITCHING_NOZZLE_E1_SERVO_NR == 2 && !PIN_EXISTS(SERVO2)
      #error "SERVO2_PIN must be defined for your SWITCHING_NOZZLE."
    #elif SWITCHING_NOZZLE_E1_SERVO_NR == 3 && !PIN_EXISTS(SERVO3)
      #error "SERVO3_PIN must be defined for your SWITCHING_NOZZLE."
    #endif
  #endif
#endif

/**
 * Single Stepper Dual Extruder with switching servo
 */
#if ENABLED(SWITCHING_EXTRUDER)
  #if NUM_SERVOS < 1
    #error "SWITCHING_EXTRUDER requires NUM_SERVOS >= 1."
  #elif SWITCHING_EXTRUDER_SERVO_NR == 0 && !PIN_EXISTS(SERVO0)
    #error "SERVO0_PIN must be defined for your SWITCHING_EXTRUDER."
  #elif SWITCHING_EXTRUDER_SERVO_NR == 1 && !PIN_EXISTS(SERVO1)
    #error "SERVO1_PIN must be defined for your SWITCHING_EXTRUDER."
  #elif SWITCHING_EXTRUDER_SERVO_NR == 2 && !PIN_EXISTS(SERVO2)
    #error "SERVO2_PIN must be defined for your SWITCHING_EXTRUDER."
  #elif SWITCHING_EXTRUDER_SERVO_NR == 3 && !PIN_EXISTS(SERVO3)
    #error "SERVO3_PIN must be defined for your SWITCHING_EXTRUDER."
  #endif
  #if EXTRUDERS > 3
    #if NUM_SERVOS < 2
      #error "SWITCHING_EXTRUDER with 4 extruders requires NUM_SERVOS >= 2."
    #elif SWITCHING_EXTRUDER_E23_SERVO_NR == 0 && !PIN_EXISTS(SERVO0)
      #error "SERVO0_PIN must be defined for your SWITCHING_EXTRUDER."
    #elif SWITCHING_EXTRUDER_E23_SERVO_NR == 1 && !PIN_EXISTS(SERVO1)
      #error "SERVO1_PIN must be defined for your SWITCHING_EXTRUDER."
    #elif SWITCHING_EXTRUDER_E23_SERVO_NR == 2 && !PIN_EXISTS(SERVO2)
      #error "SERVO2_PIN must be defined for your SWITCHING_EXTRUDER."
    #elif SWITCHING_EXTRUDER_E23_SERVO_NR == 3 && !PIN_EXISTS(SERVO3)
      #error "SERVO3_PIN must be defined for your SWITCHING_EXTRUDER."
    #elif SWITCHING_EXTRUDER_E23_SERVO_NR == SWITCHING_EXTRUDER_SERVO_NR
      #error "SWITCHING_EXTRUDER_E23_SERVO_NR should be a different extruder from SWITCHING_EXTRUDER_SERVO_NR."
    #endif
  #endif
#endif

/**
 * Mixing Extruder requirements
 */
#if ENABLED(MIXING_EXTRUDER)
  #if HAS_MULTI_EXTRUDER
    #error "For MIXING_EXTRUDER set MIXING_STEPPERS > 1 instead of EXTRUDERS > 1."
  #elif MIXING_STEPPERS < 2
    #error "You must set MIXING_STEPPERS >= 2 for a mixing extruder."
  #elif ENABLED(FILAMENT_SENSOR)
    #error "MIXING_EXTRUDER is incompatible with FILAMENT_SENSOR. Comment out this line to use it anyway."
  #elif ENABLED(SWITCHING_EXTRUDER)
    #error "Please select either MIXING_EXTRUDER or SWITCHING_EXTRUDER, not both."
  #elif ENABLED(SINGLENOZZLE)
    #error "MIXING_EXTRUDER is incompatible with SINGLENOZZLE."
  #elif ENABLED(DISABLE_INACTIVE_EXTRUDER)
    #error "MIXING_EXTRUDER is incompatible with DISABLE_INACTIVE_EXTRUDER."
  #endif
#endif

/**
 * Dual E Steppers requirements
 */
#if ENABLED(E_DUAL_STEPPER_DRIVERS)
  #if EXTRUDERS > 1
    #error "E_DUAL_STEPPER_DRIVERS can only be used with EXTRUDERS set to 1."
  #elif ENABLED(MIXING_EXTRUDER)
    #error "E_DUAL_STEPPER_DRIVERS is incompatible with MIXING_EXTRUDER."
  #elif ENABLED(SWITCHING_EXTRUDER)
    #error "E_DUAL_STEPPER_DRIVERS is incompatible with SWITCHING_EXTRUDER."
  #endif
#endif

/**
 * Linear Advance 1.5 - Check K value range
 */
#if ENABLED(LIN_ADVANCE)
  static_assert(
    WITHIN(LIN_ADVANCE_K, 0, 10),
    "LIN_ADVANCE_K must be a value from 0 to 10 (Changed in LIN_ADVANCE v1.5, Marlin 1.1.9)."
  );
  #if ENABLED(S_CURVE_ACCELERATION) && DISABLED(EXPERIMENTAL_SCURVE)
    #error "LIN_ADVANCE and S_CURVE_ACCELERATION may not play well together! Enable EXPERIMENTAL_SCURVE to continue."
  #elif ENABLED(DIRECT_STEPPING)
    #error "DIRECT_STEPPING is incompatible with LIN_ADVANCE. Enable in external planner if possible."
  #elif !HAS_JUNCTION_DEVIATION && defined(DEFAULT_EJERK)
    static_assert(DEFAULT_EJERK >= 10, "It is strongly recommended to set DEFAULT_EJERK >= 10 when using LIN_ADVANCE.");
  #endif
#endif

/**
 * Special tool-changing options
 */
#if MANY(SINGLENOZZLE, DUAL_X_CARRIAGE, PARKING_EXTRUDER, MAGNETIC_PARKING_EXTRUDER, SWITCHING_TOOLHEAD, MAGNETIC_SWITCHING_TOOLHEAD, ELECTROMAGNETIC_SWITCHING_TOOLHEAD)
  #error "Please select only one of SINGLENOZZLE, DUAL_X_CARRIAGE, PARKING_EXTRUDER, MAGNETIC_PARKING_EXTRUDER, SWITCHING_TOOLHEAD, MAGNETIC_SWITCHING_TOOLHEAD, or ELECTROMAGNETIC_SWITCHING_TOOLHEAD."
#endif

/**
 * (Magnetic) Parking Extruder requirements
 */
#if ANY(PARKING_EXTRUDER, MAGNETIC_PARKING_EXTRUDER)
  #if ENABLED(EXT_SOLENOID)
    #error "(MAGNETIC_)PARKING_EXTRUDER and EXT_SOLENOID are incompatible. (Pins are used twice.)"
  #elif EXTRUDERS != 2
    #error "(MAGNETIC_)PARKING_EXTRUDER requires exactly 2 EXTRUDERS."
  #elif !defined(PARKING_EXTRUDER_PARKING_X)
    #error "(MAGNETIC_)PARKING_EXTRUDER requires PARKING_EXTRUDER_PARKING_X."
  #elif !defined(TOOLCHANGE_ZRAISE)
    #error "(MAGNETIC_)PARKING_EXTRUDER requires TOOLCHANGE_ZRAISE."
  #elif TOOLCHANGE_ZRAISE < 0
    #error "TOOLCHANGE_ZRAISE must be 0 or higher."
  #elif ENABLED(PARKING_EXTRUDER)
    #if !PINS_EXIST(SOL0, SOL1)
      #error "PARKING_EXTRUDER requires SOL0_PIN and SOL1_PIN."
    #elif !defined(PARKING_EXTRUDER_SOLENOIDS_PINS_ACTIVE) || !WITHIN(PARKING_EXTRUDER_SOLENOIDS_PINS_ACTIVE, LOW, HIGH)
      #error "PARKING_EXTRUDER_SOLENOIDS_PINS_ACTIVE must be defined as HIGH or LOW."
    #elif !defined(PARKING_EXTRUDER_SOLENOIDS_DELAY) || !WITHIN(PARKING_EXTRUDER_SOLENOIDS_DELAY, 0, 2000)
      #error "PARKING_EXTRUDER_SOLENOIDS_DELAY must be between 0 and 2000 (ms)."
    #endif
  #endif
#endif

/**
 * Switching Toolhead requirements
 */
#if ENABLED(SWITCHING_TOOLHEAD)
  #ifndef SWITCHING_TOOLHEAD_SERVO_NR
    #error "SWITCHING_TOOLHEAD requires SWITCHING_TOOLHEAD_SERVO_NR."
  #elif EXTRUDERS < 2
    #error "SWITCHING_TOOLHEAD requires at least 2 EXTRUDERS."
  #elif NUM_SERVOS < (SWITCHING_TOOLHEAD_SERVO_NR - 1)
    #if SWITCHING_TOOLHEAD_SERVO_NR == 0
      #error "A SWITCHING_TOOLHEAD_SERVO_NR of 0 requires NUM_SERVOS >= 1."
    #elif SWITCHING_TOOLHEAD_SERVO_NR == 1
      #error "A SWITCHING_TOOLHEAD_SERVO_NR of 1 requires NUM_SERVOS >= 2."
    #elif SWITCHING_TOOLHEAD_SERVO_NR == 2
      #error "A SWITCHING_TOOLHEAD_SERVO_NR of 2 requires NUM_SERVOS >= 3."
    #elif SWITCHING_TOOLHEAD_SERVO_NR == 3
      #error "A SWITCHING_TOOLHEAD_SERVO_NR of 3 requires NUM_SERVOS >= 4."
    #endif
  #elif !defined(TOOLCHANGE_ZRAISE)
    #error "SWITCHING_TOOLHEAD requires TOOLCHANGE_ZRAISE."
  #elif TOOLCHANGE_ZRAISE < 0
    #error "TOOLCHANGE_ZRAISE must be 0 or higher."
  #endif
#endif

/**
 * Magnetic / Electromagnetic Switching Toolhead requirements
 */
#if EITHER(MAGNETIC_SWITCHING_TOOLHEAD, ELECTROMAGNETIC_SWITCHING_TOOLHEAD)
  #ifndef SWITCHING_TOOLHEAD_Y_POS
    #error "(ELECTRO)?MAGNETIC_SWITCHING_TOOLHEAD requires SWITCHING_TOOLHEAD_Y_POS"
  #elif !defined(SWITCHING_TOOLHEAD_X_POS)
    #error "(ELECTRO)?MAGNETIC_SWITCHING_TOOLHEAD requires SWITCHING_TOOLHEAD_X_POS"
  #elif !defined(SWITCHING_TOOLHEAD_Y_CLEAR)
    #error "(ELECTRO)?MAGNETIC_SWITCHING_TOOLHEAD requires SWITCHING_TOOLHEAD_Y_CLEAR."
  #endif
#endif

/**
 * Electromagnetic Switching Toolhead requirements
 */
#if ENABLED(ELECTROMAGNETIC_SWITCHING_TOOLHEAD)
  #if ENABLED(EXT_SOLENOID)
    #error "ELECTROMAGNETIC_SWITCHING_TOOLHEAD and EXT_SOLENOID are incompatible. (Pins are used twice.)"
  #elif !PIN_EXISTS(SOL0)
    #error "ELECTROMAGNETIC_SWITCHING_TOOLHEAD requires SOL0_PIN."
  #elif !defined(SWITCHING_TOOLHEAD_Z_HOP)
    #error "ELECTROMAGNETIC_SWITCHING_TOOLHEAD requires SWITCHING_TOOLHEAD_Z_HOP."
  #endif
#endif

/**
 * Part-Cooling Fan Multiplexer requirements
 */
#if PIN_EXISTS(FANMUX1)
  #if !HAS_FANMUX
    #error "FANMUX0_PIN must be set before FANMUX1_PIN can be set."
  #endif
#elif PIN_EXISTS(FANMUX2)
  #error "FANMUX0_PIN and FANMUX1_PIN must be set before FANMUX2_PIN can be set."
#endif

/**
 * Limited user-controlled fans
 */
#if NUM_M106_FANS > FAN_COUNT
  #error "The selected board doesn't support enough user-controlled fans. Reduce NUM_M106_FANS."
#endif

/**
 * Limited number of servos
 */
#if NUM_SERVOS > NUM_SERVO_PLUGS
  #error "The selected board doesn't support enough servos for your configuration. Reduce NUM_SERVOS."
#endif

/**
 * Servo deactivation depends on servo endstops, switching nozzle, or switching extruder
 */
#if ENABLED(DEACTIVATE_SERVOS_AFTER_MOVE) && !HAS_Z_SERVO_PROBE && !defined(SWITCHING_NOZZLE_SERVO_NR) && !defined(SWITCHING_EXTRUDER_SERVO_NR) && !defined(SWITCHING_TOOLHEAD_SERVO_NR)
  #error "Z_PROBE_SERVO_NR, switching nozzle, switching toolhead or switching extruder is required for DEACTIVATE_SERVOS_AFTER_MOVE."
#endif

/**
 * Required LCD language
 */
#if HAS_MARLINUI_HD44780 && !defined(DISPLAY_CHARSET_HD44780)
  #error "You must set DISPLAY_CHARSET_HD44780 to JAPANESE, WESTERN or CYRILLIC for your LCD controller."
#endif

/**
 * Bed Heating Options - PID vs Limit Switching
 */
#if BOTH(PIDTEMPBED, BED_LIMIT_SWITCHING)
  #error "To use BED_LIMIT_SWITCHING you must disable PIDTEMPBED."
#endif

/**
 * Synchronous M106/M107 checks
 */
#if ENABLED(LASER_SYNCHRONOUS_M106_M107)
  #if FAN_KICKSTART_TIME
    #error "FAN_KICKSTART_TIME must be 0 with LASER_SYNCHRONOUS_M106_M107 (because the laser will always come on at FULL power)."
  #elif FAN_MIN_PWM
    #error "FAN_MIN_PWM must be 0 with LASER_SYNCHRONOUS_M106_M107 (otherwise the laser will never turn OFF)."
  #endif
#endif

/**
 * Chamber Heating Options - PID vs Limit Switching
 */
#if BOTH(PIDTEMPCHAMBER, CHAMBER_LIMIT_SWITCHING)
  #error "To use CHAMBER_LIMIT_SWITCHING you must disable PIDTEMPCHAMBER."
#endif

/**
 * Features that require a min/max/specific LINEAR_AXES
 */
#if HAS_LEVELING && !HAS_Z_AXIS
  #error "Leveling in Marlin requires three or more axes, with Z as the vertical axis."
#elif ENABLED(CNC_WORKSPACE_PLANES) && !HAS_Z_AXIS
  #error "CNC_WORKSPACE_PLANES currently requires LINEAR_AXES >= 3"
#elif ENABLED(DIRECT_STEPPING) && LINEAR_AXES > XYZ
  #error "DIRECT_STEPPING currently requires LINEAR_AXES 3"
#elif ENABLED(FOAMCUTTER_XYUV) && LINEAR_AXES < 5
  #error "FOAMCUTTER_XYUV requires LINEAR_AXES >= 5."
#endif

/**
 * Allow only extra axis codes that do not conflict with G-code parameter names
 */
#if LINEAR_AXES >= 4
  #if AXIS4_NAME != 'A' && AXIS4_NAME != 'B' && AXIS4_NAME != 'C' && AXIS4_NAME != 'U' && AXIS4_NAME != 'V' && AXIS4_NAME != 'W'
    #error "AXIS4_NAME can only be one of 'A', 'B', 'C', 'U', 'V', or 'W'."
  #elif !defined(I_MIN_POS) || !defined(I_MAX_POS)
    #error "I_MIN_POS and I_MAX_POS are required with LINEAR_AXES >= 4."
  #elif !defined(I_HOME_DIR)
    #error "I_HOME_DIR is required with LINEAR_AXES >= 4."
  #elif HAS_I_ENABLE && !defined(I_ENABLE_ON)
    #error "I_ENABLE_ON is required for your I driver with LINEAR_AXES >= 4."
  #endif
#endif
#if LINEAR_AXES >= 5
  #if AXIS5_NAME == AXIS4_NAME || AXIS5_NAME == AXIS6_NAME
    #error "AXIS5_NAME must be different from AXIS4_NAME and AXIS6_NAME"
  #elif AXIS5_NAME != 'A' && AXIS5_NAME != 'B' && AXIS5_NAME != 'C' && AXIS5_NAME != 'U' && AXIS5_NAME != 'V' && AXIS5_NAME != 'W'
    #error "AXIS5_NAME can only be one of 'A', 'B', 'C', 'U', 'V', or 'W'."
  #elif !defined(J_MIN_POS) || !defined(J_MAX_POS)
    #error "J_MIN_POS and J_MAX_POS are required with LINEAR_AXES >= 5."
  #elif !defined(J_HOME_DIR)
    #error "J_HOME_DIR is required with LINEAR_AXES >= 5."
  #elif HAS_J_ENABLE && !defined(J_ENABLE_ON)
    #error "J_ENABLE_ON is required for your J driver with LINEAR_AXES >= 5."
  #endif
#endif
#if LINEAR_AXES >= 6
  #if AXIS6_NAME == AXIS5_NAME || AXIS6_NAME == AXIS4_NAME
    #error "AXIS6_NAME must be different from AXIS5_NAME and AXIS4_NAME."
  #elif AXIS6_NAME != 'A' && AXIS6_NAME != 'B' && AXIS6_NAME != 'C' && AXIS6_NAME != 'U' && AXIS6_NAME != 'V' && AXIS6_NAME != 'W'
    #error "AXIS6_NAME can only be one of 'A', 'B', 'C', 'U', 'V', or 'W'."
  #elif !defined(K_MIN_POS) || !defined(K_MAX_POS)
    #error "K_MIN_POS and K_MAX_POS are required with LINEAR_AXES >= 6."
  #elif !defined(K_HOME_DIR)
    #error "K_HOME_DIR is required with LINEAR_AXES >= 6."
  #elif HAS_K_ENABLE && !defined(K_ENABLE_ON)
    #error "K_ENABLE_ON is required for your K driver with LINEAR_AXES >= 6."
  #endif
#endif

/**
 * Kinematics
 */

/**
 * Allow only one kinematic type to be defined
 */
#if MANY(DELTA, MORGAN_SCARA, MP_SCARA, AXEL_TPARA, COREXY, COREXZ, COREYZ, COREYX, COREZX, COREZY, MARKFORGED_XY, FOAMCUTTER_XYUV)
  #error "Please enable only one of DELTA, MORGAN_SCARA, MP_SCARA, AXEL_TPARA, COREXY, COREXZ, COREYZ, COREYX, COREZX, COREZY, MARKFORGED_XY, or FOAMCUTTER_XYUV."
#endif

/**
 * Delta requirements
 */
#if ENABLED(DELTA)
  #if NONE(USE_XMAX_PLUG, USE_YMAX_PLUG, USE_ZMAX_PLUG)
    #error "You probably want to use Max Endstops for DELTA!"
  #elif ENABLED(ENABLE_LEVELING_FADE_HEIGHT) && DISABLED(AUTO_BED_LEVELING_BILINEAR) && !UBL_SEGMENTED
    #error "ENABLE_LEVELING_FADE_HEIGHT on DELTA requires AUTO_BED_LEVELING_BILINEAR or AUTO_BED_LEVELING_UBL."
  #elif ENABLED(DELTA_AUTO_CALIBRATION) && !(HAS_BED_PROBE || HAS_LCD_MENU)
    #error "DELTA_AUTO_CALIBRATION requires a probe or LCD Controller."
  #elif ENABLED(DELTA_CALIBRATION_MENU) && !HAS_LCD_MENU
    #error "DELTA_CALIBRATION_MENU requires an LCD Controller."
  #elif ABL_USES_GRID
    #if ((GRID_MAX_POINTS_X) & 1) == 0 || ((GRID_MAX_POINTS_Y) & 1) == 0
      #error "DELTA requires GRID_MAX_POINTS_X and GRID_MAX_POINTS_Y to be odd numbers."
    #elif (GRID_MAX_POINTS_X) < 3
      #error "DELTA requires GRID_MAX_POINTS_X and GRID_MAX_POINTS_Y to be 3 or higher."
    #endif
  #endif
#endif

/**
 * Junction deviation is incompatible with kinematic systems.
 */
#if HAS_JUNCTION_DEVIATION && IS_KINEMATIC
  #error "CLASSIC_JERK is required for DELTA and SCARA."
#endif

/**
 * Some things should not be used on Belt Printers
 */
#if BOTH(BELTPRINTER, HAS_LEVELING)
  #error "Bed Leveling is not compatible with BELTPRINTER."
#endif

/**
 * Probes
 */

/**
 * Allow only one probe option to be defined
 */
#if 1 < 0 \
  + (DISABLED(BLTOUCH) && HAS_Z_SERVO_PROBE) \
  + COUNT_ENABLED(PROBE_MANUALLY, BLTOUCH, FIX_MOUNTED_PROBE, NOZZLE_AS_PROBE, TOUCH_MI_PROBE, SOLENOID_PROBE, Z_PROBE_ALLEN_KEY, Z_PROBE_SLED, RACK_AND_PINION_PROBE, SENSORLESS_PROBING)
  #error "Please enable only one probe option: PROBE_MANUALLY, SENSORLESS_PROBING, BLTOUCH, FIX_MOUNTED_PROBE, NOZZLE_AS_PROBE, TOUCH_MI_PROBE, SOLENOID_PROBE, Z_PROBE_ALLEN_KEY, Z_PROBE_SLED, or Z Servo."
#endif

#if HAS_BED_PROBE

  /**
   * Z_PROBE_SLED is incompatible with DELTA
   */
  #if BOTH(Z_PROBE_SLED, DELTA)
    #error "You cannot use Z_PROBE_SLED with DELTA."
  #endif

  /**
   * SOLENOID_PROBE requirements
   */
  #if ENABLED(SOLENOID_PROBE)
    #if ENABLED(EXT_SOLENOID)
      #error "SOLENOID_PROBE is incompatible with EXT_SOLENOID."
    #elif !HAS_SOLENOID_1
      #error "SOLENOID_PROBE requires SOL1_PIN."
    #endif
  #endif

  /**
   * NUM_SERVOS is required for a Z servo probe
   */
  #if HAS_Z_SERVO_PROBE
    #if !NUM_SERVOS
      #error "NUM_SERVOS is required for a Z servo probe (Z_PROBE_SERVO_NR)."
    #elif Z_PROBE_SERVO_NR >= NUM_SERVOS
      #error "Z_PROBE_SERVO_NR must be smaller than NUM_SERVOS."
    #elif Z_PROBE_SERVO_NR == 0 && !PIN_EXISTS(SERVO0)
      #error "SERVO0_PIN must be defined for your servo or BLTOUCH probe."
    #elif Z_PROBE_SERVO_NR == 1 && !PIN_EXISTS(SERVO1)
      #error "SERVO1_PIN must be defined for your servo or BLTOUCH probe."
    #elif Z_PROBE_SERVO_NR == 2 && !PIN_EXISTS(SERVO2)
      #error "SERVO2_PIN must be defined for your servo or BLTOUCH probe."
    #elif Z_PROBE_SERVO_NR == 3 && !PIN_EXISTS(SERVO3)
      #error "SERVO3_PIN must be defined for your servo or BLTOUCH probe."
    #endif
  #endif

  #if ENABLED(BLTOUCH)
    #if BLTOUCH_DELAY < 200
      #error "BLTOUCH_DELAY less than 200 is unsafe and is not supported."
    #elif DISABLED(BLTOUCH_SET_5V_MODE) && NONE(ONBOARD_ENDSTOPPULLUPS, ENDSTOPPULLUPS, ENDSTOPPULLUP_ZMIN, ENDSTOPPULLUP_ZMIN_PROBE)
      #error "BLTOUCH without BLTOUCH_SET_5V_MODE requires ENDSTOPPULLUPS, ENDSTOPPULLUP_ZMIN or ENDSTOPPULLUP_ZMIN_PROBE."
    #endif
  #endif

  #if ENABLED(RACK_AND_PINION_PROBE) && !(defined(Z_PROBE_DEPLOY_X) && defined(Z_PROBE_RETRACT_X))
    #error "RACK_AND_PINION_PROBE requires Z_PROBE_DEPLOY_X and Z_PROBE_RETRACT_X."
  #endif

  /**
   * Touch-MI probe requirements
   */
  #if ENABLED(TOUCH_MI_PROBE)
    #if DISABLED(Z_SAFE_HOMING)
      #error "TOUCH_MI_PROBE requires Z_SAFE_HOMING."
    #elif !defined(TOUCH_MI_RETRACT_Z)
      #error "TOUCH_MI_PROBE requires TOUCH_MI_RETRACT_Z."
    #elif defined(Z_AFTER_PROBING)
      #error "TOUCH_MI_PROBE requires Z_AFTER_PROBING to be disabled."
    #elif Z_HOMING_HEIGHT < 10
      #error "TOUCH_MI_PROBE requires Z_HOMING_HEIGHT >= 10."
    #elif Z_MIN_PROBE_ENDSTOP_INVERTING
      #error "TOUCH_MI_PROBE requires Z_MIN_PROBE_ENDSTOP_INVERTING to be set to false."
    #elif DISABLED(BABYSTEP_ZPROBE_OFFSET)
      #error "TOUCH_MI_PROBE requires BABYSTEPPING with BABYSTEP_ZPROBE_OFFSET."
    #elif !HAS_RESUME_CONTINUE
      #error "TOUCH_MI_PROBE currently requires an LCD controller or EMERGENCY_PARSER."
    #endif
  #endif

  /**
   * Require pin options and pins to be defined
   */
  #if ENABLED(SENSORLESS_PROBING)
    #if ENABLED(DELTA) && !(AXIS_HAS_STALLGUARD(X) && AXIS_HAS_STALLGUARD(Y) && AXIS_HAS_STALLGUARD(Z))
      #error "SENSORLESS_PROBING requires TMC2130/2160/2209/5130/5160 drivers on X, Y, and Z."
    #elif !AXIS_HAS_STALLGUARD(Z)
      #error "SENSORLESS_PROBING requires a TMC2130/2160/2209/5130/5160 driver on Z."
    #endif
  #elif ENABLED(Z_MIN_PROBE_USES_Z_MIN_ENDSTOP_PIN)
    #if DISABLED(USE_ZMIN_PLUG)
      #error "Z_MIN_PROBE_USES_Z_MIN_ENDSTOP_PIN requires USE_ZMIN_PLUG to be enabled."
    #elif !HAS_Z_MIN
      #error "Z_MIN_PROBE_USES_Z_MIN_ENDSTOP_PIN requires the Z_MIN_PIN to be defined."
    #elif Z_MIN_PROBE_ENDSTOP_INVERTING != Z_MIN_ENDSTOP_INVERTING
      #error "Z_MIN_PROBE_USES_Z_MIN_ENDSTOP_PIN requires Z_MIN_ENDSTOP_INVERTING to match Z_MIN_PROBE_ENDSTOP_INVERTING."
    #endif
  #elif !HAS_Z_MIN_PROBE_PIN
    #error "Z_MIN_PROBE_PIN must be defined if Z_MIN_PROBE_USES_Z_MIN_ENDSTOP_PIN is not enabled."
  #endif

  /**
   * Check for improper NOZZLE_TO_PROBE_OFFSET
   */
  constexpr xyz_pos_t sanity_nozzle_to_probe_offset = NOZZLE_TO_PROBE_OFFSET;
  #if ENABLED(NOZZLE_AS_PROBE)
    static_assert(sanity_nozzle_to_probe_offset.x == 0 && sanity_nozzle_to_probe_offset.y == 0,
                  "NOZZLE_AS_PROBE requires the XY offsets in NOZZLE_TO_PROBE_OFFSET to both be 0.");
  #else
    static_assert(PROBING_MARGIN       >= 0, "PROBING_MARGIN must be >= 0.");
    static_assert(PROBING_MARGIN_BACK  >= 0, "PROBING_MARGIN_BACK must be >= 0.");
    static_assert(PROBING_MARGIN_FRONT >= 0, "PROBING_MARGIN_FRONT must be >= 0.");
    static_assert(PROBING_MARGIN_LEFT  >= 0, "PROBING_MARGIN_LEFT must be >= 0.");
    static_assert(PROBING_MARGIN_RIGHT >= 0, "PROBING_MARGIN_RIGHT must be >= 0.");
  #endif

  #define _MARGIN(A) TERN(IS_SCARA, SCARA_PRINTABLE_RADIUS, TERN(DELTA, DELTA_PRINTABLE_RADIUS, ((A##_BED_SIZE) / 2)))
  static_assert(PROBING_MARGIN       < _MARGIN(X), "PROBING_MARGIN is too large.");
  static_assert(PROBING_MARGIN_BACK  < _MARGIN(Y), "PROBING_MARGIN_BACK is too large.");
  static_assert(PROBING_MARGIN_FRONT < _MARGIN(Y), "PROBING_MARGIN_FRONT is too large.");
  static_assert(PROBING_MARGIN_LEFT  < _MARGIN(X), "PROBING_MARGIN_LEFT is too large.");
  static_assert(PROBING_MARGIN_RIGHT < _MARGIN(X), "PROBING_MARGIN_RIGHT is too large.");
  #undef _MARGIN

  /**
   * Make sure Z raise values are set
   */
  #ifndef Z_CLEARANCE_DEPLOY_PROBE
    #error "You must define Z_CLEARANCE_DEPLOY_PROBE in your configuration."
  #elif !defined(Z_CLEARANCE_BETWEEN_PROBES)
    #error "You must define Z_CLEARANCE_BETWEEN_PROBES in your configuration."
  #elif Z_CLEARANCE_DEPLOY_PROBE < 0
    #error "Probes need Z_CLEARANCE_DEPLOY_PROBE >= 0."
  #elif Z_CLEARANCE_BETWEEN_PROBES < 0
    #error "Probes need Z_CLEARANCE_BETWEEN_PROBES >= 0."
  #elif Z_AFTER_PROBING < 0
    #error "Probes need Z_AFTER_PROBING >= 0."
  #endif

  #if MULTIPLE_PROBING > 0 || EXTRA_PROBING > 0
    #if MULTIPLE_PROBING == 0
      #error "EXTRA_PROBING requires MULTIPLE_PROBING."
    #elif MULTIPLE_PROBING < 2
      #error "MULTIPLE_PROBING must be 2 or more."
    #elif MULTIPLE_PROBING <= EXTRA_PROBING
      #error "EXTRA_PROBING must be less than MULTIPLE_PROBING."
    #endif
  #endif

  #if Z_PROBE_LOW_POINT > 0
    #error "Z_PROBE_LOW_POINT must be less than or equal to 0."
  #endif

  #if HOMING_Z_WITH_PROBE && IS_CARTESIAN && DISABLED(Z_SAFE_HOMING)
    #error "Z_SAFE_HOMING is recommended when homing with a probe. Enable it or comment out this line to continue."
  #endif

  #if ENABLED(PROBE_ACTIVATION_SWITCH)
    #ifndef PROBE_ACTIVATION_SWITCH_STATE
      #error "PROBE_ACTIVATION_SWITCH_STATE is required for PROBE_ACTIVATION_SWITCH."
    #elif !PIN_EXISTS(PROBE_ACTIVATION_SWITCH)
      #error "A PROBE_ACTIVATION_SWITCH_PIN is required for PROBE_ACTIVATION_SWITCH."
    #endif
  #endif

#else

  /**
   * Require some kind of probe for bed leveling and probe testing
   */
  #if HAS_ABL_NOT_UBL && !PROBE_SELECTED
    #error "Auto Bed Leveling requires one of these: PROBE_MANUALLY, SENSORLESS_PROBING, BLTOUCH, FIX_MOUNTED_PROBE, NOZZLE_AS_PROBE, TOUCH_MI_PROBE, SOLENOID_PROBE, Z_PROBE_ALLEN_KEY, Z_PROBE_SLED, or a Z Servo."
  #endif

  #if ENABLED(Z_MIN_PROBE_REPEATABILITY_TEST)
    #error "Z_MIN_PROBE_REPEATABILITY_TEST requires a probe: FIX_MOUNTED_PROBE, NOZZLE_AS_PROBE, BLTOUCH, SOLENOID_PROBE, Z_PROBE_ALLEN_KEY, Z_PROBE_SLED, or Z Servo."
  #endif

#endif

#if ENABLED(LEVEL_BED_CORNERS)
  #ifndef LEVEL_CORNERS_INSET_LFRB
    #error "LEVEL_BED_CORNERS requires LEVEL_CORNERS_INSET_LFRB values."
  #elif ENABLED(LEVEL_CORNERS_USE_PROBE)
    #if !HAS_BED_PROBE
      #error "LEVEL_CORNERS_USE_PROBE requires a real probe."
    #elif ENABLED(SENSORLESS_PROBING)
      #error "LEVEL_CORNERS_USE_PROBE is incompatible with SENSORLESS_PROBING."
    #endif
  #endif
#endif

/**
 * Allow only one bed leveling option to be defined
 */
#if MANY(AUTO_BED_LEVELING_LINEAR, AUTO_BED_LEVELING_3POINT, AUTO_BED_LEVELING_BILINEAR, AUTO_BED_LEVELING_UBL, MESH_BED_LEVELING)
  #error "Select only one of: MESH_BED_LEVELING, AUTO_BED_LEVELING_LINEAR, AUTO_BED_LEVELING_3POINT, AUTO_BED_LEVELING_BILINEAR or AUTO_BED_LEVELING_UBL."
#endif

/**
 * Bed Leveling Requirements
 */

#if ENABLED(AUTO_BED_LEVELING_UBL)

  /**
   * Unified Bed Leveling
   */

  #if IS_SCARA
    #error "AUTO_BED_LEVELING_UBL does not yet support SCARA printers."
  #elif DISABLED(EEPROM_SETTINGS)
    #error "AUTO_BED_LEVELING_UBL requires EEPROM_SETTINGS."
  #elif !WITHIN(GRID_MAX_POINTS_X, 3, 15) || !WITHIN(GRID_MAX_POINTS_Y, 3, 15)
    #error "GRID_MAX_POINTS_[XY] must be a whole number between 3 and 15."
  #endif

#elif HAS_ABL_NOT_UBL

  /**
   * Auto Bed Leveling
   */

  /**
   * Delta and SCARA have limited bed leveling options
   */
  #if IS_SCARA && DISABLED(AUTO_BED_LEVELING_BILINEAR)
    #error "SCARA machines can only use the AUTO_BED_LEVELING_BILINEAR leveling option."
  #endif

#elif ENABLED(MESH_BED_LEVELING)

  // Mesh Bed Leveling
  #if ENABLED(DELTA)
    #error "MESH_BED_LEVELING is not compatible with DELTA printers."
  #elif (GRID_MAX_POINTS_X) > 9 || (GRID_MAX_POINTS_Y) > 9
    #error "GRID_MAX_POINTS_X and GRID_MAX_POINTS_Y must be less than 10 for MBL."
  #endif

#endif

#if ALL(HAS_LEVELING, RESTORE_LEVELING_AFTER_G28, ENABLE_LEVELING_AFTER_G28)
  #error "Only enable RESTORE_LEVELING_AFTER_G28 or ENABLE_LEVELING_AFTER_G28, but not both."
#endif

#if HAS_MESH && HAS_CLASSIC_JERK
  static_assert(DEFAULT_ZJERK > 0.1, "Low DEFAULT_ZJERK values are incompatible with mesh-based leveling.");
#endif

#if ENABLED(G26_MESH_VALIDATION)
  #if !HAS_EXTRUDERS
    #error "G26_MESH_VALIDATION requires at least one extruder."
  #elif !HAS_MESH
    #error "G26_MESH_VALIDATION requires MESH_BED_LEVELING, AUTO_BED_LEVELING_BILINEAR, or AUTO_BED_LEVELING_UBL."
  #endif
#endif

#if ENABLED(MESH_EDIT_GFX_OVERLAY) && !(ENABLED(AUTO_BED_LEVELING_UBL) && EITHER(HAS_MARLINUI_U8GLIB, IS_DWIN_MARLINUI))
  #error "MESH_EDIT_GFX_OVERLAY requires AUTO_BED_LEVELING_UBL and a Graphical LCD."
#endif

#if ENABLED(G29_RETRY_AND_RECOVER) && NONE(AUTO_BED_LEVELING_3POINT, AUTO_BED_LEVELING_LINEAR, AUTO_BED_LEVELING_BILINEAR)
  #error "G29_RETRY_AND_RECOVER requires AUTO_BED_LEVELING_3POINT, LINEAR, or BILINEAR."
#endif

/**
 * LCD_BED_LEVELING requirements
 */
#if ENABLED(LCD_BED_LEVELING)
  #if !HAS_LCD_MENU
    #error "LCD_BED_LEVELING requires a programmable LCD controller."
  #elif !(ENABLED(MESH_BED_LEVELING) || HAS_ABL_NOT_UBL)
    #error "LCD_BED_LEVELING requires MESH_BED_LEVELING or AUTO_BED_LEVELING."
  #elif ENABLED(MESH_EDIT_MENU) && !HAS_MESH
    #error "MESH_EDIT_MENU requires MESH_BED_LEVELING, AUTO_BED_LEVELING_BILINEAR or AUTO_BED_LEVELING_UBL."
  #endif
#endif

#if BOTH(PREHEAT_BEFORE_PROBING, PREHEAT_BEFORE_LEVELING)
  #error "Disable PREHEAT_BEFORE_LEVELING when using PREHEAT_BEFORE_PROBING."
#endif

/**
 * Homing checks
 */
#ifndef HOMING_BUMP_MM
  #error "Required setting HOMING_BUMP_MM is missing!"
#elif !defined(HOMING_BUMP_DIVISOR)
  #error "Required setting HOMING_BUMP_DIVISOR is missing!"
#else
  constexpr float hbm[] = HOMING_BUMP_MM, hbd[] = HOMING_BUMP_DIVISOR;
  static_assert(COUNT(hbm) == LINEAR_AXES, "HOMING_BUMP_MM must have " _LINEAR_AXES_STR "elements (and no others).");
  LINEAR_AXIS_CODE(
    static_assert(hbm[X_AXIS] >= 0, "HOMING_BUMP_MM.X must be greater than or equal to 0."),
    static_assert(hbm[Y_AXIS] >= 0, "HOMING_BUMP_MM.Y must be greater than or equal to 0."),
    static_assert(hbm[Z_AXIS] >= 0, "HOMING_BUMP_MM.Z must be greater than or equal to 0."),
    static_assert(hbm[I_AXIS] >= 0, "HOMING_BUMP_MM.I must be greater than or equal to 0."),
    static_assert(hbm[J_AXIS] >= 0, "HOMING_BUMP_MM.J must be greater than or equal to 0."),
    static_assert(hbm[K_AXIS] >= 0, "HOMING_BUMP_MM.K must be greater than or equal to 0.")
  );
  static_assert(COUNT(hbd) == LINEAR_AXES, "HOMING_BUMP_DIVISOR must have " _LINEAR_AXES_STR "elements (and no others).");
  LINEAR_AXIS_CODE(
    static_assert(hbd[X_AXIS] >= 1, "HOMING_BUMP_DIVISOR.X must be greater than or equal to 1."),
    static_assert(hbd[Y_AXIS] >= 1, "HOMING_BUMP_DIVISOR.Y must be greater than or equal to 1."),
    static_assert(hbd[Z_AXIS] >= 1, "HOMING_BUMP_DIVISOR.Z must be greater than or equal to 1."),
    static_assert(hbd[I_AXIS] >= 1, "HOMING_BUMP_DIVISOR.I must be greater than or equal to 1."),
    static_assert(hbd[J_AXIS] >= 1, "HOMING_BUMP_DIVISOR.J must be greater than or equal to 1."),
    static_assert(hbd[K_AXIS] >= 1, "HOMING_BUMP_DIVISOR.K must be greater than or equal to 1.")
  );
#endif

#ifdef HOMING_BACKOFF_POST_MM
  constexpr float hbp[] = HOMING_BACKOFF_POST_MM;
  static_assert(COUNT(hbp) == LINEAR_AXES, "HOMING_BACKOFF_POST_MM must have " _LINEAR_AXES_STR "elements (and no others).");
  LINEAR_AXIS_CODE(
    static_assert(hbp[X_AXIS] >= 0, "HOMING_BACKOFF_POST_MM.X must be greater than or equal to 0."),
    static_assert(hbp[Y_AXIS] >= 0, "HOMING_BACKOFF_POST_MM.Y must be greater than or equal to 0."),
    static_assert(hbp[Z_AXIS] >= 0, "HOMING_BACKOFF_POST_MM.Z must be greater than or equal to 0."),
    static_assert(hbp[I_AXIS] >= 0, "HOMING_BACKOFF_POST_MM.I must be greater than or equal to 0."),
    static_assert(hbp[J_AXIS] >= 0, "HOMING_BACKOFF_POST_MM.J must be greater than or equal to 0."),
    static_assert(hbp[K_AXIS] >= 0, "HOMING_BACKOFF_POST_MM.K must be greater than or equal to 0.")
  );
#endif

#ifdef SENSORLESS_BACKOFF_MM
  constexpr float sbm[] = SENSORLESS_BACKOFF_MM;
  static_assert(COUNT(sbm) == LINEAR_AXES, "SENSORLESS_BACKOFF_MM must have " _LINEAR_AXES_STR "elements (and no others).");
  LINEAR_AXIS_CODE(
    static_assert(sbm[X_AXIS] >= 0, "SENSORLESS_BACKOFF_MM.X must be greater than or equal to 0."),
    static_assert(sbm[Y_AXIS] >= 0, "SENSORLESS_BACKOFF_MM.Y must be greater than or equal to 0."),
    static_assert(sbm[Z_AXIS] >= 0, "SENSORLESS_BACKOFF_MM.Z must be greater than or equal to 0."),
    static_assert(sbm[I_AXIS] >= 0, "SENSORLESS_BACKOFF_MM.I must be greater than or equal to 0."),
    static_assert(sbm[J_AXIS] >= 0, "SENSORLESS_BACKOFF_MM.J must be greater than or equal to 0."),
    static_assert(sbm[K_AXIS] >= 0, "SENSORLESS_BACKOFF_MM.K must be greater than or equal to 0.")
  );
#endif

#if ENABLED(CODEPENDENT_XY_HOMING)
  #if ENABLED(QUICK_HOME)
    #error "QUICK_HOME is incompatible with CODEPENDENT_XY_HOMING."
  #elif IS_KINEMATIC
    #error "CODEPENDENT_XY_HOMING requires a Cartesian setup."
  #endif
#endif

/**
 * Make sure Z_SAFE_HOMING point is reachable
 */
#if ENABLED(Z_SAFE_HOMING)
  static_assert(WITHIN(Z_SAFE_HOMING_X_POINT, X_MIN_POS, X_MAX_POS), "Z_SAFE_HOMING_X_POINT can't be reached by the nozzle.");
  static_assert(WITHIN(Z_SAFE_HOMING_Y_POINT, Y_MIN_POS, Y_MAX_POS), "Z_SAFE_HOMING_Y_POINT can't be reached by the nozzle.");
#endif

/**
 * Make sure DISABLE_[XYZ] compatible with selected homing options
 */
#if ANY(DISABLE_X, DISABLE_Y, DISABLE_Z, DISABLE_I, DISABLE_J, DISABLE_K)
  #if EITHER(HOME_AFTER_DEACTIVATE, Z_SAFE_HOMING)
    #error "DISABLE_[XYZIJK] is not compatible with HOME_AFTER_DEACTIVATE or Z_SAFE_HOMING."
  #endif
#endif

/**
 * Filament Width Sensor
 */
#if ENABLED(FILAMENT_WIDTH_SENSOR)
  #if !HAS_FILAMENT_WIDTH_SENSOR
    #error "FILAMENT_WIDTH_SENSOR requires a FILWIDTH_PIN to be defined."
  #elif ENABLED(NO_VOLUMETRICS)
    #error "FILAMENT_WIDTH_SENSOR requires NO_VOLUMETRICS to be disabled."
  #endif
#endif

/**
 * System Power Sensor
 */
#if ENABLED(POWER_MONITOR_CURRENT) && !PIN_EXISTS(POWER_MONITOR_CURRENT)
  #error "POWER_MONITOR_CURRENT requires a valid POWER_MONITOR_CURRENT_PIN."
#elif ENABLED(POWER_MONITOR_VOLTAGE) && !PIN_EXISTS(POWER_MONITOR_VOLTAGE)
  #error "POWER_MONITOR_VOLTAGE requires POWER_MONITOR_VOLTAGE_PIN to be defined."
#elif BOTH(POWER_MONITOR_CURRENT, POWER_MONITOR_VOLTAGE) && POWER_MONITOR_CURRENT_PIN == POWER_MONITOR_VOLTAGE_PIN
  #error "POWER_MONITOR_CURRENT_PIN and POWER_MONITOR_VOLTAGE_PIN must be different."
#endif

/**
 * Volumetric Extruder Limit
 */
#if ENABLED(VOLUMETRIC_EXTRUDER_LIMIT)
  #if ENABLED(NO_VOLUMETRICS)
    #error "VOLUMETRIC_EXTRUDER_LIMIT requires NO_VOLUMETRICS to be disabled."
  #elif MIN_STEPS_PER_SEGMENT > 1
    #error "VOLUMETRIC_EXTRUDER_LIMIT is not compatible with MIN_STEPS_PER_SEGMENT greater than 1."
  #endif
#endif

/**
 * ULTIPANEL encoder
 */
#if IS_ULTIPANEL && NONE(IS_NEWPANEL, SR_LCD_2W_NL) && !PIN_EXISTS(SHIFT_CLK)
  #error "ULTIPANEL controllers require some kind of encoder."
#endif

#if ENCODER_PULSES_PER_STEP < 0
  #error "ENCODER_PULSES_PER_STEP should not be negative, use REVERSE_MENU_DIRECTION instead."
#endif

/**
 * SAV_3DGLCD display options
 */
#if ENABLED(SAV_3DGLCD)
  #if NONE(U8GLIB_SSD1306, U8GLIB_SH1106)
    #error "Enable a SAV_3DGLCD display type: U8GLIB_SSD1306 or U8GLIB_SH1106."
  #elif BOTH(U8GLIB_SSD1306, U8GLIB_SH1106)
    #error "Only enable one SAV_3DGLCD display type: U8GLIB_SSD1306 or U8GLIB_SH1106."
  #endif
#endif

/**
 * Allen Key
 * Deploying the Allen Key probe uses big moves in z direction. Too dangerous for an unhomed z-axis.
 */
#if ALL(Z_HOME_TO_MIN, Z_PROBE_ALLEN_KEY, Z_MIN_PROBE_USES_Z_MIN_ENDSTOP_PIN)
  #error "You can't home to a Z min endstop with a Z_PROBE_ALLEN_KEY."
#endif

/**
 * Dual X Carriage requirements
 */
#if ENABLED(DUAL_X_CARRIAGE)
  #if EXTRUDERS < 2
    #error "DUAL_X_CARRIAGE requires 2 (or more) extruders."
  #elif ANY(CORE_IS_XY, CORE_IS_XZ, MARKFORGED_XY)
    #error "DUAL_X_CARRIAGE cannot be used with COREXY, COREYX, COREXZ, COREZX, or MARKFORGED_XY."
  #elif !GOOD_AXIS_PINS(X2)
    #error "DUAL_X_CARRIAGE requires X2 stepper pins to be defined."
  #elif !HAS_X_MAX
    #error "DUAL_X_CARRIAGE requires USE_XMAX_PLUG and an X Max Endstop."
  #elif !defined(X2_HOME_POS) || !defined(X2_MIN_POS) || !defined(X2_MAX_POS)
    #error "DUAL_X_CARRIAGE requires X2_HOME_POS, X2_MIN_POS, and X2_MAX_POS."
  #elif X_HOME_TO_MAX || X2_HOME_TO_MIN
    #error "DUAL_X_CARRIAGE requires X_HOME_DIR -1 and X2_HOME_DIR 1."
  #endif
#endif

#undef GOOD_AXIS_PINS

/**
 * Make sure auto fan pins don't conflict with the fan pin
 */
#if HAS_AUTO_FAN
  #if HAS_FAN0
    #if E0_AUTO_FAN_PIN == FAN_PIN
      #error "You cannot set E0_AUTO_FAN_PIN equal to FAN_PIN."
    #elif E1_AUTO_FAN_PIN == FAN_PIN
      #error "You cannot set E1_AUTO_FAN_PIN equal to FAN_PIN."
    #elif E2_AUTO_FAN_PIN == FAN_PIN
      #error "You cannot set E2_AUTO_FAN_PIN equal to FAN_PIN."
    #elif E3_AUTO_FAN_PIN == FAN_PIN
      #error "You cannot set E3_AUTO_FAN_PIN equal to FAN_PIN."
    #endif
  #endif
#endif

#if HAS_FAN0 && CONTROLLER_FAN_PIN == FAN_PIN
  #error "You cannot set CONTROLLER_FAN_PIN equal to FAN_PIN."
#endif

#if ENABLED(USE_CONTROLLER_FAN)
  #if !HAS_CONTROLLER_FAN
    #error "USE_CONTROLLER_FAN requires a CONTROLLER_FAN_PIN. Define in Configuration_adv.h."
  #elif E0_AUTO_FAN_PIN == CONTROLLER_FAN_PIN
    #error "You cannot set E0_AUTO_FAN_PIN equal to CONTROLLER_FAN_PIN."
  #elif E1_AUTO_FAN_PIN == CONTROLLER_FAN_PIN
    #error "You cannot set E1_AUTO_FAN_PIN equal to CONTROLLER_FAN_PIN."
  #elif E2_AUTO_FAN_PIN == CONTROLLER_FAN_PIN
    #error "You cannot set E2_AUTO_FAN_PIN equal to CONTROLLER_FAN_PIN."
  #elif E3_AUTO_FAN_PIN == CONTROLLER_FAN_PIN
    #error "You cannot set E3_AUTO_FAN_PIN equal to CONTROLLER_FAN_PIN."
  #endif
#endif

#ifdef REDUNDANT_PART_COOLING_FAN
  #if FAN_COUNT < 2
    #error "REDUNDANT_PART_COOLING_FAN requires a board with at least two PWM fans."
  #else
    static_assert(WITHIN(REDUNDANT_PART_COOLING_FAN, 1, FAN_COUNT - 1), "REDUNDANT_PART_COOLING_FAN must be between 1 and " STRINGIFY(DECREMENT(FAN_COUNT)) ".");
  #endif
#endif

/**
 * Case Light requirements
 */
#if NEED_CASE_LIGHT_PIN
  #if !PIN_EXISTS(CASE_LIGHT)
    #error "CASE_LIGHT_ENABLE requires CASE_LIGHT_PIN, CASE_LIGHT_USE_NEOPIXEL, or CASE_LIGHT_USE_RGB_LED."
  #elif CASE_LIGHT_PIN == FAN_PIN
    #error "CASE_LIGHT_PIN conflicts with FAN_PIN. Resolve before continuing."
  #endif
#endif

/**
 * Required custom thermistor settings
 */
#if   TEMP_SENSOR_0_IS_CUSTOM && !(defined(HOTEND0_PULLUP_RESISTOR_OHMS) && defined(HOTEND0_RESISTANCE_25C_OHMS) && defined(HOTEND0_BETA))
  #error "TEMP_SENSOR_0 1000 requires HOTEND0_PULLUP_RESISTOR_OHMS, HOTEND0_RESISTANCE_25C_OHMS and HOTEND0_BETA in Configuration_adv.h."
#elif TEMP_SENSOR_1_IS_CUSTOM && !(defined(HOTEND1_PULLUP_RESISTOR_OHMS) && defined(HOTEND1_RESISTANCE_25C_OHMS) && defined(HOTEND1_BETA))
  #error "TEMP_SENSOR_1 1000 requires HOTEND1_PULLUP_RESISTOR_OHMS, HOTEND1_RESISTANCE_25C_OHMS and HOTEND1_BETA in Configuration_adv.h."
#elif TEMP_SENSOR_2_IS_CUSTOM && !(defined(HOTEND2_PULLUP_RESISTOR_OHMS) && defined(HOTEND2_RESISTANCE_25C_OHMS) && defined(HOTEND2_BETA))
  #error "TEMP_SENSOR_2 1000 requires HOTEND2_PULLUP_RESISTOR_OHMS, HOTEND2_RESISTANCE_25C_OHMS and HOTEND2_BETA in Configuration_adv.h."
#elif TEMP_SENSOR_3_IS_CUSTOM && !(defined(HOTEND3_PULLUP_RESISTOR_OHMS) && defined(HOTEND3_RESISTANCE_25C_OHMS) && defined(HOTEND3_BETA))
  #error "TEMP_SENSOR_3 1000 requires HOTEND3_PULLUP_RESISTOR_OHMS, HOTEND3_RESISTANCE_25C_OHMS and HOTEND3_BETA in Configuration_adv.h."
#elif TEMP_SENSOR_4_IS_CUSTOM && !(defined(HOTEND4_PULLUP_RESISTOR_OHMS) && defined(HOTEND4_RESISTANCE_25C_OHMS) && defined(HOTEND4_BETA))
  #error "TEMP_SENSOR_4 1000 requires HOTEND4_PULLUP_RESISTOR_OHMS, HOTEND4_RESISTANCE_25C_OHMS and HOTEND4_BETA in Configuration_adv.h."
#elif TEMP_SENSOR_5_IS_CUSTOM && !(defined(HOTEND5_PULLUP_RESISTOR_OHMS) && defined(HOTEND5_RESISTANCE_25C_OHMS) && defined(HOTEND5_BETA))
  #error "TEMP_SENSOR_5 1000 requires HOTEND5_PULLUP_RESISTOR_OHMS, HOTEND5_RESISTANCE_25C_OHMS and HOTEND5_BETA in Configuration_adv.h."
#elif TEMP_SENSOR_6_IS_CUSTOM && !(defined(HOTEND6_PULLUP_RESISTOR_OHMS) && defined(HOTEND6_RESISTANCE_25C_OHMS) && defined(HOTEND6_BETA))
  #error "TEMP_SENSOR_6 1000 requires HOTEND6_PULLUP_RESISTOR_OHMS, HOTEND6_RESISTANCE_25C_OHMS and HOTEND6_BETA in Configuration_adv.h."
#elif TEMP_SENSOR_7_IS_CUSTOM && !(defined(HOTEND7_PULLUP_RESISTOR_OHMS) && defined(HOTEND7_RESISTANCE_25C_OHMS) && defined(HOTEND7_BETA))
  #error "TEMP_SENSOR_7 1000 requires HOTEND7_PULLUP_RESISTOR_OHMS, HOTEND7_RESISTANCE_25C_OHMS and HOTEND7_BETA in Configuration_adv.h."
#elif TEMP_SENSOR_BED_IS_CUSTOM && !(defined(BED_PULLUP_RESISTOR_OHMS) && defined(BED_RESISTANCE_25C_OHMS) && defined(BED_BETA))
  #error "TEMP_SENSOR_BED 1000 requires BED_PULLUP_RESISTOR_OHMS, BED_RESISTANCE_25C_OHMS and BED_BETA in Configuration_adv.h."
#elif TEMP_SENSOR_CHAMBER_IS_CUSTOM && !(defined(CHAMBER_PULLUP_RESISTOR_OHMS) && defined(CHAMBER_RESISTANCE_25C_OHMS) && defined(CHAMBER_BETA))
  #error "TEMP_SENSOR_CHAMBER 1000 requires CHAMBER_PULLUP_RESISTOR_OHMS, CHAMBER_RESISTANCE_25C_OHMS and CHAMBER_BETA in Configuration_adv.h."
#elif TEMP_SENSOR_PROBE_IS_CUSTOM && !(defined(PROBE_PULLUP_RESISTOR_OHMS) && defined(PROBE_RESISTANCE_25C_OHMS) && defined(PROBE_BETA))
  #error "TEMP_SENSOR_PROBE 1000 requires PROBE_PULLUP_RESISTOR_OHMS, PROBE_RESISTANCE_25C_OHMS and PROBE_BETA in Configuration_adv.h."
#elif TEMP_SENSOR_BOARD_IS_CUSTOM && !(defined(BOARD_PULLUP_RESISTOR_OHMS) && defined(BOARD_RESISTANCE_25C_OHMS) && defined(BOARD_BETA))
  #error "TEMP_SENSOR_BOARD 1000 requires BOARD_PULLUP_RESISTOR_OHMS, BOARD_RESISTANCE_25C_OHMS and BOARD_BETA in Configuration_adv.h."
#elif TEMP_SENSOR_REDUNDANT_IS_CUSTOM && !(defined(REDUNDANT_PULLUP_RESISTOR_OHMS) && defined(REDUNDANT_RESISTANCE_25C_OHMS) && defined(REDUNDANT_BETA))
  #error "TEMP_SENSOR_REDUNDANT 1000 requires REDUNDANT_PULLUP_RESISTOR_OHMS, REDUNDANT_RESISTANCE_25C_OHMS and REDUNDANT_BETA in Configuration_adv.h."
#endif

/**
 * Required MAX31865 settings
 */
#if TEMP_SENSOR_0_IS_MAX31865 || (TEMP_SENSOR_REDUNDANT_IS_MAX31865 && REDUNDANT_TEMP_MATCH(SOURCE, E0))
  #if !defined(MAX31865_SENSOR_WIRES_0) || !WITHIN(MAX31865_SENSOR_WIRES_0, 2, 4)
    #error "MAX31865_SENSOR_WIRES_0 must be defined as an integer between 2 and 4."
  #elif !defined(MAX31865_SENSOR_OHMS_0) || !defined(MAX31865_CALIBRATION_OHMS_0)
    #error "MAX31865_SENSOR_OHMS_0 and MAX31865_CALIBRATION_OHMS_0 must be set if TEMP_SENSOR_0/TEMP_SENSOR_REDUNDANT is MAX31865."
  #endif
#endif
#if TEMP_SENSOR_1_IS_MAX31865 || (TEMP_SENSOR_REDUNDANT_IS_MAX31865 && REDUNDANT_TEMP_MATCH(SOURCE, E1))
  #if !defined(MAX31865_SENSOR_WIRES_1) || !WITHIN(MAX31865_SENSOR_WIRES_1, 2, 4)
    #error "MAX31865_SENSOR_WIRES_1 must be defined as an integer between 2 and 4."
  #elif !defined(MAX31865_SENSOR_OHMS_1) || !defined(MAX31865_CALIBRATION_OHMS_1)
    #error "MAX31865_SENSOR_OHMS_1 and MAX31865_CALIBRATION_OHMS_1 must be set if TEMP_SENSOR_1/TEMP_SENSOR_REDUNDANT is MAX31865."
  #endif
#endif

/**
 * Redundant temperature sensor config
 */
#if HAS_TEMP_REDUNDANT
  #if !defined(TEMP_SENSOR_REDUNDANT_SOURCE)
    #error "TEMP_SENSOR_REDUNDANT requires TEMP_SENSOR_REDUNDANT_SOURCE."
  #elif !defined(TEMP_SENSOR_REDUNDANT_TARGET)
    #error "TEMP_SENSOR_REDUNDANT requires TEMP_SENSOR_REDUNDANT_TARGET."
  #elif REDUNDANT_TEMP_MATCH(SOURCE, TEMP_SENSOR_REDUNDANT_TARGET)
    #error "TEMP_SENSOR_REDUNDANT_SOURCE can't be the same as TEMP_SENSOR_REDUNDANT_TARGET."
  #elif HAS_MULTI_HOTEND && TEMP_SENSOR_REDUNDANT_SOURCE < HOTENDS
    #error "TEMP_SENSOR_REDUNDANT_SOURCE must be after the last used hotend TEMP_SENSOR."
  #endif

  #if REDUNDANT_TEMP_MATCH(SOURCE, E0) && HAS_HOTEND
    #error "TEMP_SENSOR_REDUNDANT_SOURCE can't be E0 if a hotend is used. E0 always uses TEMP_SENSOR_0."
  #elif REDUNDANT_TEMP_MATCH(SOURCE, COOLER) && HAS_TEMP_COOLER
    #error "TEMP_SENSOR_REDUNDANT_SOURCE can't be COOLER. TEMP_SENSOR_COOLER is in use."
  #elif REDUNDANT_TEMP_MATCH(SOURCE, PROBE) && HAS_TEMP_PROBE
    #error "TEMP_SENSOR_REDUNDANT_SOURCE can't be PROBE. TEMP_SENSOR_PROBE is in use."
  #elif REDUNDANT_TEMP_MATCH(SOURCE, BOARD) && HAS_TEMP_BOARD
    #error "TEMP_SENSOR_REDUNDANT_SOURCE can't be BOARD. TEMP_SENSOR_BOARD is in use."
  #elif REDUNDANT_TEMP_MATCH(SOURCE, CHAMBER) && HAS_TEMP_CHAMBER
    #error "TEMP_SENSOR_REDUNDANT_SOURCE can't be CHAMBER. TEMP_SENSOR_CHAMBER is in use."
  #elif REDUNDANT_TEMP_MATCH(SOURCE, BED) && HAS_TEMP_BED
    #error "TEMP_SENSOR_REDUNDANT_SOURCE can't be BED. TEMP_SENSOR_BED is in use."
  #endif

  #if REDUNDANT_TEMP_MATCH(TARGET, E0) && !PIN_EXISTS(TEMP_0)
    #error "TEMP_SENSOR_REDUNDANT_TARGET can't be E0 without TEMP_0_PIN defined."
  #elif REDUNDANT_TEMP_MATCH(TARGET, E1) && !PIN_EXISTS(TEMP_1)
    #error "TEMP_SENSOR_REDUNDANT_TARGET can't be E1 without TEMP_1_PIN defined."
  #elif REDUNDANT_TEMP_MATCH(TARGET, E2) && !PIN_EXISTS(TEMP_2)
    #error "TEMP_SENSOR_REDUNDANT_TARGET can't be E2 without TEMP_2_PIN defined."
  #elif REDUNDANT_TEMP_MATCH(TARGET, E3) && !PIN_EXISTS(TEMP_3)
    #error "TEMP_SENSOR_REDUNDANT_TARGET can't be E3 without TEMP_3_PIN defined."
  #elif REDUNDANT_TEMP_MATCH(TARGET, E4) && !PIN_EXISTS(TEMP_4)
    #error "TEMP_SENSOR_REDUNDANT_TARGET can't be E4 without TEMP_4_PIN defined."
  #elif REDUNDANT_TEMP_MATCH(TARGET, E5) && !PIN_EXISTS(TEMP_5)
    #error "TEMP_SENSOR_REDUNDANT_TARGET can't be E5 without TEMP_5_PIN defined."
  #elif REDUNDANT_TEMP_MATCH(TARGET, E6) && !PIN_EXISTS(TEMP_6)
    #error "TEMP_SENSOR_REDUNDANT_TARGET can't be E6 without TEMP_6_PIN defined."
  #elif REDUNDANT_TEMP_MATCH(TARGET, E7) && !PIN_EXISTS(TEMP_7)
    #error "TEMP_SENSOR_REDUNDANT_TARGET can't be E7 without TEMP_7_PIN defined."
  #elif REDUNDANT_TEMP_MATCH(TARGET, BED) && !PIN_EXISTS(TEMP_BED)
    #error "TEMP_SENSOR_REDUNDANT_TARGET can't be BED without TEMP_BED_PIN defined."
  #elif REDUNDANT_TEMP_MATCH(TARGET, CHAMBER) && !PIN_EXISTS(TEMP_CHAMBER)
    #error "TEMP_SENSOR_REDUNDANT_TARGET can't be CHAMBER without TEMP_CHAMBER_PIN defined."
  #elif REDUNDANT_TEMP_MATCH(TARGET, BOARD) && !PIN_EXISTS(TEMP_BOARD)
    #error "TEMP_SENSOR_REDUNDANT_TARGET can't be BOARD without TEMP_BOARD_PIN defined."
  #elif REDUNDANT_TEMP_MATCH(TARGET, PROBE) && !PIN_EXISTS(TEMP_PROBE)
    #error "TEMP_SENSOR_REDUNDANT_TARGET can't be PROBE without TEMP_PROBE_PIN defined."
  #elif REDUNDANT_TEMP_MATCH(TARGET, COOLER) && !PIN_EXISTS(TEMP_COOLER)
    #error "TEMP_SENSOR_REDUNDANT_TARGET can't be COOLER without TEMP_COOLER_PIN defined."
  #endif

  #if TEMP_SENSOR_REDUNDANT_IS_MAX_TC && REDUNDANT_TEMP_MATCH(SOURCE, E0) && !PIN_EXISTS(TEMP_0_CS)
    #error "TEMP_SENSOR_REDUNDANT MAX Thermocouple with TEMP_SENSOR_REDUNDANT_SOURCE E0 requires TEMP_0_CS_PIN."
  #elif TEMP_SENSOR_REDUNDANT_IS_MAX_TC && REDUNDANT_TEMP_MATCH(SOURCE, E1) && !PIN_EXISTS(TEMP_1_CS)
    #error "TEMP_SENSOR_REDUNDANT MAX Thermocouple with TEMP_SENSOR_REDUNDANT_SOURCE E1 requires TEMP_1_CS_PIN."
  #endif
#endif

/**
 * Test Sensor & Heater pin combos.
 * Pins and Sensor IDs must be set for each heater
 */
#if !ANY_PIN(TEMP_0, TEMP_0_CS)
  #error "TEMP_0_PIN or TEMP_0_CS_PIN not defined for this board."
#elif !HAS_HEATER_0 && EXTRUDERS
  #error "HEATER_0_PIN not defined for this board."
#elif TEMP_SENSOR_0_IS_MAX_TC && !PIN_EXISTS(TEMP_0_CS)
  #error "TEMP_SENSOR_0 MAX thermocouple requires TEMP_0_CS_PIN."
#elif HAS_HOTEND && !HAS_TEMP_HOTEND && !TEMP_SENSOR_0_IS_DUMMY
  #error "TEMP_0_PIN (required for TEMP_SENSOR_0) not defined for this board."
#elif EITHER(HAS_MULTI_HOTEND, HEATERS_PARALLEL) && !HAS_HEATER_1
  #error "HEATER_1_PIN is not defined. TEMP_SENSOR_1 might not be set, or the board (not EEB / EEF?) doesn't define a pin."
#endif

#if HAS_MULTI_HOTEND
  #if TEMP_SENSOR_1_IS_MAX_TC && !PIN_EXISTS(TEMP_1_CS)
    #error "TEMP_SENSOR_1 MAX thermocouple requires TEMP_1_CS_PIN."
  #elif TEMP_SENSOR_1 == 0
    #error "TEMP_SENSOR_1 is required with 2 or more HOTENDS."
  #elif !ANY_PIN(TEMP_1, TEMP_1_CS) && !TEMP_SENSOR_1_IS_DUMMY
    #error "TEMP_1_PIN or TEMP_1_CS_PIN not defined for this board."
  #endif
  #if HOTENDS > 2
    #if TEMP_SENSOR_2 == 0
      #error "TEMP_SENSOR_2 is required with 3 or more HOTENDS."
    #elif !HAS_HEATER_2
      #error "HEATER_2_PIN not defined for this board."
    #elif !PIN_EXISTS(TEMP_2) && !TEMP_SENSOR_2_IS_DUMMY
      #error "TEMP_2_PIN not defined for this board."
    #endif
    #if HOTENDS > 3
      #if TEMP_SENSOR_3 == 0
        #error "TEMP_SENSOR_3 is required with 4 or more HOTENDS."
      #elif !HAS_HEATER_3
        #error "HEATER_3_PIN not defined for this board."
      #elif !PIN_EXISTS(TEMP_3) && !TEMP_SENSOR_3_IS_DUMMY
        #error "TEMP_3_PIN not defined for this board."
      #endif
      #if HOTENDS > 4
        #if TEMP_SENSOR_4 == 0
          #error "TEMP_SENSOR_4 is required with 5 or more HOTENDS."
        #elif !HAS_HEATER_4
          #error "HEATER_4_PIN not defined for this board."
        #elif !PIN_EXISTS(TEMP_4) && !TEMP_SENSOR_4_IS_DUMMY
          #error "TEMP_4_PIN not defined for this board."
        #endif
        #if HOTENDS > 5
          #if TEMP_SENSOR_5 == 0
            #error "TEMP_SENSOR_5 is required with 6 HOTENDS."
          #elif !HAS_HEATER_5
            #error "HEATER_5_PIN not defined for this board."
          #elif !PIN_EXISTS(TEMP_5) && !TEMP_SENSOR_5_IS_DUMMY
            #error "TEMP_5_PIN not defined for this board."
          #endif
          #if HOTENDS > 6
            #if TEMP_SENSOR_6 == 0
              #error "TEMP_SENSOR_6 is required with 6 HOTENDS."
            #elif !HAS_HEATER_6
              #error "HEATER_6_PIN not defined for this board."
            #elif !PIN_EXISTS(TEMP_6) && !TEMP_SENSOR_6_IS_DUMMY
              #error "TEMP_6_PIN not defined for this board."
            #endif
            #if HOTENDS > 7
              #if TEMP_SENSOR_7 == 0
                #error "TEMP_SENSOR_7 is required with 7 HOTENDS."
              #elif !HAS_HEATER_7
                #error "HEATER_7_PIN not defined for this board."
              #elif !PIN_EXISTS(TEMP_7) && !TEMP_SENSOR_7_IS_DUMMY
                #error "TEMP_7_PIN not defined for this board."
              #endif
            #elif TEMP_SENSOR_7 != 0
              #error "TEMP_SENSOR_7 shouldn't be set with only 7 HOTENDS."
            #endif
          #elif TEMP_SENSOR_6 != 0
            #error "TEMP_SENSOR_6 shouldn't be set with only 6 HOTENDS."
          #elif TEMP_SENSOR_7 != 0
            #error "TEMP_SENSOR_7 shouldn't be set with only 6 HOTENDS."
          #endif
        #elif TEMP_SENSOR_5 != 0
          #error "TEMP_SENSOR_5 shouldn't be set with only 5 HOTENDS."
        #elif TEMP_SENSOR_6 != 0
          #error "TEMP_SENSOR_6 shouldn't be set with only 5 HOTENDS."
        #elif TEMP_SENSOR_7 != 0
          #error "TEMP_SENSOR_7 shouldn't be set with only 5 HOTENDS."
        #endif
      #elif TEMP_SENSOR_4 != 0
        #error "TEMP_SENSOR_4 shouldn't be set with only 4 HOTENDS."
      #elif TEMP_SENSOR_5 != 0
        #error "TEMP_SENSOR_5 shouldn't be set with only 4 HOTENDS."
      #elif TEMP_SENSOR_6 != 0
        #error "TEMP_SENSOR_6 shouldn't be set with only 4 HOTENDS."
      #elif TEMP_SENSOR_7 != 0
        #error "TEMP_SENSOR_7 shouldn't be set with only 4 HOTENDS."
      #endif
    #elif TEMP_SENSOR_3 != 0
      #error "TEMP_SENSOR_3 shouldn't be set with only 3 HOTENDS."
    #elif TEMP_SENSOR_4 != 0
      #error "TEMP_SENSOR_4 shouldn't be set with only 3 HOTENDS."
    #elif TEMP_SENSOR_5 != 0
      #error "TEMP_SENSOR_5 shouldn't be set with only 3 HOTENDS."
    #elif TEMP_SENSOR_6 != 0
      #error "TEMP_SENSOR_6 shouldn't be set with only 3 HOTENDS."
    #elif TEMP_SENSOR_7 != 0
      #error "TEMP_SENSOR_7 shouldn't be set with only 3 HOTENDS."
    #endif
  #elif TEMP_SENSOR_2 != 0
    #error "TEMP_SENSOR_2 shouldn't be set with only 2 HOTENDS."
  #elif TEMP_SENSOR_3 != 0
    #error "TEMP_SENSOR_3 shouldn't be set with only 2 HOTENDS."
  #elif TEMP_SENSOR_4 != 0
    #error "TEMP_SENSOR_4 shouldn't be set with only 2 HOTENDS."
  #elif TEMP_SENSOR_5 != 0
    #error "TEMP_SENSOR_5 shouldn't be set with only 2 HOTENDS."
  #elif TEMP_SENSOR_6 != 0
    #error "TEMP_SENSOR_6 shouldn't be set with only 2 HOTENDS."
  #elif TEMP_SENSOR_7 != 0
    #error "TEMP_SENSOR_7 shouldn't be set with only 2 HOTENDS."
  #endif
#elif TEMP_SENSOR_1 != 0
  #error "TEMP_SENSOR_1 shouldn't be set with only 1 HOTEND."
#elif TEMP_SENSOR_2 != 0
  #error "TEMP_SENSOR_2 shouldn't be set with only 1 HOTEND."
#elif TEMP_SENSOR_3 != 0
  #error "TEMP_SENSOR_3 shouldn't be set with only 1 HOTEND."
#elif TEMP_SENSOR_4 != 0
  #error "TEMP_SENSOR_4 shouldn't be set with only 1 HOTEND."
#elif TEMP_SENSOR_5 != 0
  #error "TEMP_SENSOR_5 shouldn't be set with only 1 HOTEND."
#elif TEMP_SENSOR_6 != 0
  #error "TEMP_SENSOR_6 shouldn't be set with only 1 HOTEND."
#elif TEMP_SENSOR_7 != 0
  #error "TEMP_SENSOR_7 shouldn't be set with only 1 HOTEND."
#endif // HAS_MULTI_HOTEND

/**
 * Pins must be set for temp sensors, with some other feature requirements.
 */
#if TEMP_SENSOR_CHAMBER && !PIN_EXISTS(TEMP_CHAMBER)
  #error "TEMP_SENSOR_CHAMBER requires TEMP_CHAMBER_PIN."
#endif

#if TEMP_SENSOR_COOLER
  #if !PIN_EXISTS(TEMP_COOLER)
    #error "TEMP_SENSOR_COOLER requires TEMP_COOLER_PIN."
  #elif DISABLED(LASER_FEATURE)
    #error "TEMP_SENSOR_COOLER requires LASER_FEATURE."
  #endif
#endif

#if TEMP_SENSOR_PROBE
  #if !PIN_EXISTS(TEMP_PROBE)
    #error "TEMP_SENSOR_PROBE requires TEMP_PROBE_PIN."
  #elif !HAS_TEMP_ADC_PROBE
    #error "TEMP_PROBE_PIN must be an ADC pin."
  #elif DISABLED(FIX_MOUNTED_PROBE)
    #error "TEMP_SENSOR_PROBE shouldn't be set without FIX_MOUNTED_PROBE."
  #endif
#endif

#if TEMP_SENSOR_PROBE
  #if !PIN_EXISTS(TEMP_PROBE)
    #error "TEMP_SENSOR_PROBE requires TEMP_PROBE_PIN."
  #elif !HAS_TEMP_ADC_PROBE
    #error "TEMP_PROBE_PIN must be an ADC pin."
  #elif DISABLED(FIX_MOUNTED_PROBE)
    #error "TEMP_SENSOR_PROBE shouldn't be set without FIX_MOUNTED_PROBE."
  #endif
#endif

#if TEMP_SENSOR_BOARD
  #if !PIN_EXISTS(TEMP_BOARD)
    #error "TEMP_SENSOR_BOARD requires TEMP_BOARD_PIN."
  #elif !HAS_TEMP_ADC_BOARD
    #error "TEMP_BOARD_PIN must be an ADC pin."
  #elif ENABLED(THERMAL_PROTECTION_BOARD) && (!defined(BOARD_MINTEMP) || !defined(BOARD_MAXTEMP))
    #error "THERMAL_PROTECTION_BOARD requires BOARD_MINTEMP and BOARD_MAXTEMP."
  #endif
#elif CONTROLLER_FAN_MIN_BOARD_TEMP
  #error "CONTROLLER_FAN_MIN_BOARD_TEMP requires TEMP_SENSOR_BOARD."
#endif

#if ENABLED(LASER_COOLANT_FLOW_METER) && !(PIN_EXISTS(FLOWMETER) && ENABLED(LASER_FEATURE))
  #error "LASER_COOLANT_FLOW_METER requires FLOWMETER_PIN and LASER_FEATURE."
#endif

#if ENABLED(CHAMBER_FAN) && !(defined(CHAMBER_FAN_MODE) && WITHIN(CHAMBER_FAN_MODE, 0, 2))
  #error "CHAMBER_FAN_MODE must be between 0 and 2."
#endif

#if ENABLED(CHAMBER_VENT)
  #ifndef CHAMBER_VENT_SERVO_NR
    #error "CHAMBER_VENT_SERVO_NR is required for CHAMBER SERVO."
  #elif !NUM_SERVOS
    #error "NUM_SERVOS is required for a Heated Chamber vent servo (CHAMBER_VENT_SERVO_NR)."
  #elif CHAMBER_VENT_SERVO_NR >= NUM_SERVOS
    #error "CHAMBER_VENT_SERVO_NR must be smaller than NUM_SERVOS."
  #elif HAS_Z_SERVO_PROBE && CHAMBER_VENT_SERVO_NR == Z_PROBE_SERVO_NR
    #error "CHAMBER SERVO is already used by BLTOUCH."
  #elif CHAMBER_VENT_SERVO_NR == 0 && !PIN_EXISTS(SERVO0)
    #error "SERVO0_PIN must be defined for your Heated Chamber vent servo."
  #elif CHAMBER_VENT_SERVO_NR == 1 && !PIN_EXISTS(SERVO1)
    #error "SERVO1_PIN must be defined for your Heated Chamber vent servo."
  #elif CHAMBER_VENT_SERVO_NR == 2 && !PIN_EXISTS(SERVO2)
    #error "SERVO2_PIN must be defined for your Heated Chamber vent servo."
  #elif CHAMBER_VENT_SERVO_NR == 3 && !PIN_EXISTS(SERVO3)
    #error "SERVO3_PIN must be defined for your Heated Chamber vent servo."
  #endif
#endif

/**
 * Temperature status LEDs
 */
#if ENABLED(TEMP_STAT_LEDS) && !ANY_PIN(STAT_LED_RED, STAT_LED_BLUE)
  #error "TEMP_STAT_LEDS requires STAT_LED_RED_PIN or STAT_LED_BLUE_PIN, preferably both."
#endif

/**
 * LED Control Menu
 */
#if ENABLED(LED_CONTROL_MENU) && !HAS_COLOR_LEDS
  #error "LED_CONTROL_MENU requires BLINKM, RGB_LED, RGBW_LED, PCA9533, PCA9632, or NEOPIXEL_LED."
#endif

/**
 * LED Backlight Timeout
 */
#if defined(LED_BACKLIGHT_TIMEOUT) && !(ENABLED(PSU_CONTROL) && ANY(FYSETC_MINI_12864_2_0, FYSETC_MINI_12864_2_1, FYSETC_242_OLED_12864))
  #error "LED_BACKLIGHT_TIMEOUT requires a FYSETC Mini Panel and a Power Switch."
#endif

/**
 * Basic multi hotend duplication mode
 */
#if ENABLED(MULTI_NOZZLE_DUPLICATION)
  #if ENABLED(SINGLENOZZLE)
    #error "MULTI_NOZZLE_DUPLICATION is incompatible with SINGLENOZZLE."
  #elif ENABLED(DUAL_X_CARRIAGE)
    #error "MULTI_NOZZLE_DUPLICATION is incompatible with DUAL_X_CARRIAGE."
  #elif ENABLED(MIXING_EXTRUDER)
    #error "MULTI_NOZZLE_DUPLICATION is incompatible with MIXING_EXTRUDER."
  #elif ENABLED(SWITCHING_EXTRUDER)
    #error "MULTI_NOZZLE_DUPLICATION is incompatible with SWITCHING_EXTRUDER."
  #elif HOTENDS < 2
    #error "MULTI_NOZZLE_DUPLICATION requires 2 or more hotends."
  #endif
#endif

/**
 * Test Extruder Stepper Pins
 */
#if HAS_EXTRUDERS
  #if ((defined(__AVR_ATmega644P__) || defined(__AVR_ATmega1284P__)) && !PINS_EXIST(E0_STEP, E0_DIR))
    #error "E0_STEP_PIN or E0_DIR_PIN not defined for this board."
  #elif ( !(defined(__AVR_ATmega644P__) || defined(__AVR_ATmega1284P__)) && (!PINS_EXIST(E0_STEP, E0_DIR) || !HAS_E0_ENABLE))
    #error "E0_STEP_PIN, E0_DIR_PIN, or E0_ENABLE_PIN not defined for this board."
  #elif EXTRUDERS && TEMP_SENSOR_0 == 0
    #error "TEMP_SENSOR_0 is required if there are any extruders."
  #endif
#endif

#if E_STEPPERS
  #if !(PINS_EXIST(E0_STEP, E0_DIR) && HAS_E0_ENABLE)
    #error "E0_STEP_PIN, E0_DIR_PIN, or E0_ENABLE_PIN not defined for this board."
  #endif
  #if E_STEPPERS > 1
    #if !(PINS_EXIST(E1_STEP, E1_DIR) && HAS_E1_ENABLE)
      #error "E1_STEP_PIN, E1_DIR_PIN, or E1_ENABLE_PIN not defined for this board."
    #endif
    #if E_STEPPERS > 2
      #if !(PINS_EXIST(E2_STEP, E2_DIR) && HAS_E2_ENABLE)
        #error "E2_STEP_PIN, E2_DIR_PIN, or E2_ENABLE_PIN not defined for this board."
      #endif
      #if E_STEPPERS > 3
        #if !(PINS_EXIST(E3_STEP, E3_DIR) && HAS_E3_ENABLE)
          #error "E3_STEP_PIN, E3_DIR_PIN, or E3_ENABLE_PIN not defined for this board."
        #endif
        #if E_STEPPERS > 4
          #if !(PINS_EXIST(E4_STEP, E4_DIR) && HAS_E4_ENABLE)
            #error "E4_STEP_PIN, E4_DIR_PIN, or E4_ENABLE_PIN not defined for this board."
          #endif
          #if E_STEPPERS > 5
            #if !(PINS_EXIST(E5_STEP, E5_DIR) && HAS_E5_ENABLE)
              #error "E5_STEP_PIN, E5_DIR_PIN, or E5_ENABLE_PIN not defined for this board."
            #endif
            #if E_STEPPERS > 6
              #if !(PINS_EXIST(E6_STEP, E6_DIR) && HAS_E6_ENABLE)
                #error "E6_STEP_PIN, E6_DIR_PIN, or E6_ENABLE_PIN not defined for this board."
              #endif
              #if E_STEPPERS > 7
                #if !(PINS_EXIST(E7_STEP, E7_DIR) && HAS_E7_ENABLE)
                  #error "E7_STEP_PIN, E7_DIR_PIN, or E7_ENABLE_PIN not defined for this board."
                #endif
              #endif // E_STEPPERS > 7
            #endif // E_STEPPERS > 6
          #endif // E_STEPPERS > 5
        #endif // E_STEPPERS > 4
      #endif // E_STEPPERS > 3
    #endif // E_STEPPERS > 2
  #endif // E_STEPPERS > 1
#endif // E_STEPPERS

/**
 * Endstop Tests
 */

#define _PLUG_UNUSED_TEST(A,P) (DISABLED(USE_##P##MIN_PLUG, USE_##P##MAX_PLUG) \
  && !(ENABLED(A##_DUAL_ENDSTOPS) && WITHIN(A##2_USE_ENDSTOP, _##P##MAX_, _##P##MIN_)) \
  && !(ENABLED(A##_MULTI_ENDSTOPS) && WITHIN(A##2_USE_ENDSTOP, _##P##MAX_, _##P##MIN_)) )
#define _AXIS_PLUG_UNUSED_TEST(A) (1 LINEAR_AXIS_GANG(&& _PLUG_UNUSED_TEST(A,X), && _PLUG_UNUSED_TEST(A,Y), && _PLUG_UNUSED_TEST(A,Z), && _PLUG_UNUSED_TEST(A,I), && _PLUG_UNUSED_TEST(A,J), && _PLUG_UNUSED_TEST(A,K) ) )

// A machine with endstops must have a minimum of 3
#if HAS_ENDSTOPS
  #if _AXIS_PLUG_UNUSED_TEST(X)
    #error "You must enable USE_XMIN_PLUG or USE_XMAX_PLUG."
  #endif
  #if _AXIS_PLUG_UNUSED_TEST(Y)
    #error "You must enable USE_YMIN_PLUG or USE_YMAX_PLUG."
  #endif
  #if _AXIS_PLUG_UNUSED_TEST(Z)
    #error "You must enable USE_ZMIN_PLUG or USE_ZMAX_PLUG."
  #endif
  #if LINEAR_AXES >= 4 && _AXIS_PLUG_UNUSED_TEST(I)
    #error "You must enable USE_IMIN_PLUG or USE_IMAX_PLUG."
  #endif
  #if LINEAR_AXES >= 5 && _AXIS_PLUG_UNUSED_TEST(J)
    #error "You must enable USE_JMIN_PLUG or USE_JMAX_PLUG."
  #endif
  #if LINEAR_AXES >= 6 && _AXIS_PLUG_UNUSED_TEST(K)
    #error "You must enable USE_KMIN_PLUG or USE_KMAX_PLUG."
  #endif

  // Delta and Cartesian use 3 homing endstops
  #if NONE(IS_SCARA, SPI_ENDSTOPS)
    #if X_HOME_TO_MIN && DISABLED(USE_XMIN_PLUG)
      #error "Enable USE_XMIN_PLUG when homing X to MIN."
    #elif X_HOME_TO_MAX && DISABLED(USE_XMAX_PLUG)
      #error "Enable USE_XMAX_PLUG when homing X to MAX."
    #elif Y_HOME_TO_MIN && DISABLED(USE_YMIN_PLUG)
      #error "Enable USE_YMIN_PLUG when homing Y to MIN."
    #elif Y_HOME_TO_MAX && DISABLED(USE_YMAX_PLUG)
      #error "Enable USE_YMAX_PLUG when homing Y to MAX."
    #elif LINEAR_AXES >= 4 && I_HOME_TO_MIN && DISABLED(USE_IMIN_PLUG)
      #error "Enable USE_IMIN_PLUG when homing I to MIN."
    #elif LINEAR_AXES >= 4 && I_HOME_TO_MAX && DISABLED(USE_IMAX_PLUG)
      #error "Enable USE_IMAX_PLUG when homing I to MAX."
    #elif LINEAR_AXES >= 5 && J_HOME_TO_MIN && DISABLED(USE_JMIN_PLUG)
      #error "Enable USE_JMIN_PLUG when homing J to MIN."
    #elif LINEAR_AXES >= 5 && J_HOME_TO_MAX && DISABLED(USE_JMAX_PLUG)
      #error "Enable USE_JMAX_PLUG when homing J to MAX."
    #elif LINEAR_AXES >= 6 && K_HOME_TO_MIN && DISABLED(USE_KMIN_PLUG)
      #error "Enable USE_KMIN_PLUG when homing K to MIN."
    #elif LINEAR_AXES >= 6 && K_HOME_TO_MAX && DISABLED(USE_KMAX_PLUG)
      #error "Enable USE_KMAX_PLUG when homing K to MAX."
    #endif
  #endif

  // Z homing direction and plug usage flags
  #if Z_HOME_TO_MIN && NONE(USE_ZMIN_PLUG, HOMING_Z_WITH_PROBE)
    #error "Enable USE_ZMIN_PLUG when homing Z to MIN."
  #elif Z_HOME_TO_MAX && ENABLED(USE_PROBE_FOR_Z_HOMING)
    #error "Z_HOME_DIR must be -1 when homing Z with the probe."
  #elif BOTH(HOMING_Z_WITH_PROBE, Z_MULTI_ENDSTOPS)
    #error "Z_MULTI_ENDSTOPS is incompatible with USE_PROBE_FOR_Z_HOMING."
  #elif Z_HOME_TO_MAX && DISABLED(USE_ZMAX_PLUG)
    #error "Enable USE_ZMAX_PLUG when homing Z to MAX."
  #endif
#endif

#if BOTH(HOME_Z_FIRST, USE_PROBE_FOR_Z_HOMING)
  #error "HOME_Z_FIRST can't be used when homing Z with a probe."
#endif

// Dual/multiple endstops requirements
#if ENABLED(X_DUAL_ENDSTOPS)
  #if ENABLED(DELTA)
    #error "X_DUAL_ENDSTOPS is not compatible with DELTA."
  #elif !X2_USE_ENDSTOP
    #error "X2_USE_ENDSTOP must be set with X_DUAL_ENDSTOPS."
  #endif
#endif
#if ENABLED(Y_DUAL_ENDSTOPS)
  #if ENABLED(DELTA)
    #error "Y_DUAL_ENDSTOPS is not compatible with DELTA."
  #elif !Y2_USE_ENDSTOP
    #error "Y2_USE_ENDSTOP must be set with Y_DUAL_ENDSTOPS."
  #endif
#endif
#if ENABLED(Z_MULTI_ENDSTOPS)
  #if ENABLED(DELTA)
    #error "Z_MULTI_ENDSTOPS is not compatible with DELTA."
  #elif !Z2_USE_ENDSTOP
    #error "Z2_USE_ENDSTOP must be set with Z_MULTI_ENDSTOPS."
  #elif !Z3_USE_ENDSTOP && NUM_Z_STEPPER_DRIVERS >= 3
    #error "Z3_USE_ENDSTOP must be set with Z_MULTI_ENDSTOPS and NUM_Z_STEPPER_DRIVERS >= 3."
  #elif !Z4_USE_ENDSTOP && NUM_Z_STEPPER_DRIVERS >= 4
    #error "Z4_USE_ENDSTOP must be set with Z_MULTI_ENDSTOPS and NUM_Z_STEPPER_DRIVERS >= 4."
  #endif
#endif

#if defined(ENDSTOP_NOISE_THRESHOLD) && !WITHIN(ENDSTOP_NOISE_THRESHOLD, 2, 7)
  #error "ENDSTOP_NOISE_THRESHOLD must be an integer from 2 to 7."
#endif

/**
 * Emergency Command Parser
 */
#if ENABLED(EMERGENCY_PARSER) && defined(__AVR__) && defined(USBCON)
  #error "EMERGENCY_PARSER does not work on boards with AT90USB processors (USBCON)."
#endif

/**
 * Software Reset options
 */
#if ENABLED(SOFT_RESET_VIA_SERIAL) && DISABLED(EMERGENCY_PARSER)
  #error "EMERGENCY_PARSER is required to activate SOFT_RESET_VIA_SERIAL."
#endif
#if ENABLED(SOFT_RESET_ON_KILL) && !BUTTON_EXISTS(ENC)
  #error "An encoder button is required or SOFT_RESET_ON_KILL will reset the printer without notice!"
#endif

/**
 * I2C bus
 */
#if ENABLED(EXPERIMENTAL_I2CBUS) && I2C_SLAVE_ADDRESS > 0
  #if I2C_SLAVE_ADDRESS < 8
    #error "I2C_SLAVE_ADDRESS can't be less than 8. (Addresses 0 - 7 are reserved.)"
  #elif I2C_SLAVE_ADDRESS > 127
    #error "I2C_SLAVE_ADDRESS can't be over 127. (Only 7 bits allowed.)"
  #endif
#endif

/**
 * G35 Assisted Tramming
 */
<<<<<<< HEAD
#if ENABLED(ASSISTED_TRAMMING) && NONE(HAS_BED_PROBE, DWIN_CREALITY_LCD)
  #error "ASSISTED_TRAMMING requires a bed probe or DWIN_CREALITY_LCD."
=======
#if ENABLED(ASSISTED_TRAMMING) && !HAS_BED_PROBE && !ENABLED(DWIN_CREALITY_LCD)
  #error "ASSISTED_TRAMMING requires a bed probe."
>>>>>>> 5d2b8698
#endif

/**
 * G38 Probe Target
 */
#if ENABLED(G38_PROBE_TARGET)
  #if !HAS_BED_PROBE
    #error "G38_PROBE_TARGET requires a bed probe."
  #elif !IS_CARTESIAN
    #error "G38_PROBE_TARGET requires a Cartesian machine."
  #endif
#endif

/**
 * RGB_LED Requirements
 */
#define _RGB_TEST (PINS_EXIST(RGB_LED_R, RGB_LED_G, RGB_LED_B))
#if ENABLED(PRINTER_EVENT_LEDS) && !HAS_COLOR_LEDS
  #error "PRINTER_EVENT_LEDS requires BLINKM, PCA9533, PCA9632, RGB_LED, RGBW_LED or NEOPIXEL_LED."
#elif ENABLED(RGB_LED)
  #if !_RGB_TEST
    #error "RGB_LED requires RGB_LED_R_PIN, RGB_LED_G_PIN, and RGB_LED_B_PIN."
  #elif ENABLED(RGBW_LED)
    #error "Please enable only one of RGB_LED and RGBW_LED."
  #endif
#elif ENABLED(RGBW_LED)
  #if !(_RGB_TEST && PIN_EXISTS(RGB_LED_W))
    #error "RGBW_LED requires RGB_LED_R_PIN, RGB_LED_G_PIN, RGB_LED_B_PIN, and RGB_LED_W_PIN."
  #endif
#endif
#undef _RGB_TEST

// NeoPixel requirements
#if ENABLED(NEOPIXEL_LED)
  #if !PIN_EXISTS(NEOPIXEL) || NEOPIXEL_PIXELS == 0
    #error "NEOPIXEL_LED requires NEOPIXEL_PIN and NEOPIXEL_PIXELS."
  #elif ENABLED(NEOPIXEL2_SEPARATE) && !(defined(NEOPIXEL2_TYPE) && PIN_EXISTS(NEOPIXEL2) && NEOPIXEL2_PIXELS > 0)
    #error "NEOPIXEL2_SEPARATE requires NEOPIXEL2_TYPE, NEOPIXEL2_PIN and NEOPIXEL2_PIXELS."
  #elif ENABLED(NEO2_COLOR_PRESETS) && DISABLED(NEOPIXEL2_SEPARATE)
    #error "NEO2_COLOR_PRESETS requires NEOPIXEL2_SEPARATE to be enabled."
  #endif
#endif

#if DISABLED(NO_COMPILE_TIME_PWM)
  #define _TEST_PWM(P) PWM_PIN(P)
#else
  #define _TEST_PWM(P) 1 // pass
#endif

/**
 * Auto Fan check for PWM pins
 */
#if HAS_AUTO_FAN && EXTRUDER_AUTO_FAN_SPEED != 255
  #define AF_ERR_SUFF "_AUTO_FAN_PIN is not a PWM pin. Set EXTRUDER_AUTO_FAN_SPEED to 255."
  #if HAS_AUTO_FAN_0
    static_assert(_TEST_PWM(E0_AUTO_FAN_PIN), "E0" AF_ERR_SUFF);
  #elif HAS_AUTO_FAN_1
    static_assert(_TEST_PWM(E1_AUTO_FAN_PIN), "E1" AF_ERR_SUFF);
  #elif HAS_AUTO_FAN_2
    static_assert(_TEST_PWM(E2_AUTO_FAN_PIN), "E2" AF_ERR_SUFF);
  #elif HAS_AUTO_FAN_3
    static_assert(_TEST_PWM(E3_AUTO_FAN_PIN), "E3" AF_ERR_SUFF);
  #elif HAS_AUTO_FAN_4
    static_assert(_TEST_PWM(E4_AUTO_FAN_PIN), "E4" AF_ERR_SUFF);
  #elif HAS_AUTO_FAN_5
    static_assert(_TEST_PWM(E5_AUTO_FAN_PIN), "E5" AF_ERR_SUFF);
  #elif HAS_AUTO_FAN_6
    static_assert(_TEST_PWM(E6_AUTO_FAN_PIN), "E6" AF_ERR_SUFF);
  #elif HAS_AUTO_FAN_7
    static_assert(_TEST_PWM(E7_AUTO_FAN_PIN), "E7" AF_ERR_SUFF);
  #endif
#endif

/**
 * Make sure only one EEPROM type is enabled
 */
#if ENABLED(EEPROM_SETTINGS)
  #if 1 < 0 \
    + ENABLED(I2C_EEPROM) \
    + ENABLED(SPI_EEPROM) \
    + ENABLED(QSPI_EEPROM) \
    + ENABLED(SDCARD_EEPROM_EMULATION) \
    + ENABLED(FLASH_EEPROM_EMULATION) \
    + ENABLED(SRAM_EEPROM_EMULATION) \
    + ENABLED(IIC_BL24CXX_EEPROM)
    #error "Please select only one method of EEPROM Persistent Storage."
  #endif
#endif

/**
 * Make sure features that need to write to the SD card can
 */
#if ENABLED(SDCARD_READONLY) && ANY(POWER_LOSS_RECOVERY, BINARY_FILE_TRANSFER, SDCARD_EEPROM_EMULATION)
  #undef SDCARD_READONLY
  #if ENABLED(POWER_LOSS_RECOVERY)
    #warning "Either disable SDCARD_READONLY or disable POWER_LOSS_RECOVERY."
  #elif ENABLED(BINARY_FILE_TRANSFER)
    #warning "Either disable SDCARD_READONLY or disable BINARY_FILE_TRANSFER."
  #elif ENABLED(SDCARD_EEPROM_EMULATION)
    #warning "Either disable SDCARD_READONLY or disable SDCARD_EEPROM_EMULATION."
  #endif
#endif

#if ENABLED(SD_IGNORE_AT_STARTUP)
  #if ENABLED(POWER_LOSS_RECOVERY)
    #error "SD_IGNORE_AT_STARTUP is incompatible with POWER_LOSS_RECOVERY."
  #elif ENABLED(SDCARD_EEPROM_EMULATION)
    #error "SD_IGNORE_AT_STARTUP is incompatible with SDCARD_EEPROM_EMULATION."
  #endif
#endif

/**
 * Make sure only one display is enabled
 */
#if 1 < 0 \
  + ENABLED(REPRAP_DISCOUNT_SMART_CONTROLLER) \
  + ENABLED(REPRAP_DISCOUNT_FULL_GRAPHIC_SMART_CONTROLLER) \
  + (ENABLED(U8GLIB_SSD1306) && DISABLED(IS_U8GLIB_SSD1306)) \
  + (ENABLED(MINIPANEL) && NONE(MKS_MINI_12864, ENDER2_STOCKDISPLAY)) \
  + (ENABLED(MKS_MINI_12864) && NONE(MKS_LCD12864A, MKS_LCD12864B)) \
  + (ENABLED(EXTENSIBLE_UI) && DISABLED(IS_EXTUI)) \
  + (DISABLED(IS_LEGACY_TFT) && ENABLED(TFT_GENERIC)) \
  + (ENABLED(IS_LEGACY_TFT) && COUNT_ENABLED(TFT_320x240, TFT_320x240_SPI, TFT_480x320, TFT_480x320_SPI)) \
  + COUNT_ENABLED(ANYCUBIC_LCD_I3MEGA, ANYCUBIC_LCD_CHIRON, ANYCUBIC_TFT35) \
  + COUNT_ENABLED(DGUS_LCD_UI_ORIGIN, DGUS_LCD_UI_FYSETC, DGUS_LCD_UI_HIPRECY, DGUS_LCD_UI_MKS) \
  + COUNT_ENABLED(ENDER2_STOCKDISPLAY, CR10_STOCKDISPLAY, DWIN_CREALITY_LCD) \
  + COUNT_ENABLED(DWIN_MARLINUI_PORTRAIT, DWIN_MARLINUI_LANDSCAPE) \
  + COUNT_ENABLED(FYSETC_MINI_12864_X_X, FYSETC_MINI_12864_1_2, FYSETC_MINI_12864_2_0, FYSETC_MINI_12864_2_1, FYSETC_GENERIC_12864_1_1) \
  + COUNT_ENABLED(LCD_SAINSMART_I2C_1602, LCD_SAINSMART_I2C_2004) \
  + COUNT_ENABLED(MKS_12864OLED, MKS_12864OLED_SSD1306) \
  + COUNT_ENABLED(MKS_TS35_V2_0, MKS_ROBIN_TFT24, MKS_ROBIN_TFT28, MKS_ROBIN_TFT32, MKS_ROBIN_TFT35, MKS_ROBIN_TFT43, MKS_ROBIN_TFT_V1_1R, ANET_ET4_TFT28, ANET_ET5_TFT35) \
  + COUNT_ENABLED(TFTGLCD_PANEL_SPI, TFTGLCD_PANEL_I2C) \
  + COUNT_ENABLED(VIKI2, miniVIKI) \
  + COUNT_ENABLED(ZONESTAR_12864LCD, ZONESTAR_12864OLED, ZONESTAR_12864OLED_SSD1306) \
  + COUNT_ENABLED(ANET_FULL_GRAPHICS_LCD, ANET_FULL_GRAPHICS_LCD_ALT_WIRING) \
  + ENABLED(AZSMZ_12864) \
  + ENABLED(BQ_LCD_SMART_CONTROLLER) \
  + ENABLED(CARTESIO_UI) \
  + ENABLED(ELB_FULL_GRAPHIC_CONTROLLER) \
  + ENABLED(FF_INTERFACEBOARD) \
  + ENABLED(FYSETC_242_OLED_12864) \
  + ENABLED(G3D_PANEL) \
  + ENABLED(LCD_FOR_MELZI) \
  + ENABLED(LCD_I2C_PANELOLU2) \
  + ENABLED(LCD_I2C_VIKI) \
  + ENABLED(LCM1602) \
  + ENABLED(LONGER_LK_TFT28) \
  + ENABLED(MAKEBOARD_MINI_2_LINE_DISPLAY_1602) \
  + ENABLED(MAKRPANEL) \
  + ENABLED(MALYAN_LCD) \
  + ENABLED(NEXTION_TFT) \
  + ENABLED(MKS_LCD12864A) \
  + ENABLED(MKS_LCD12864B) \
  + ENABLED(OLED_PANEL_TINYBOY2) \
  + ENABLED(OVERLORD_OLED) \
  + ENABLED(PANEL_ONE) \
  + ENABLED(RA_CONTROL_PANEL) \
  + ENABLED(RADDS_DISPLAY) \
  + ENABLED(REPRAPWORLD_GRAPHICAL_LCD) \
  + ENABLED(RIGIDBOT_PANEL) \
  + ENABLED(SAV_3DGLCD) \
  + ENABLED(SAV_3DLCD) \
  + ENABLED(SILVER_GATE_GLCD_CONTROLLER) \
  + ENABLED(TFT_TRONXY_X5SA) \
  + ENABLED(TOUCH_UI_FTDI_EVE) \
  + ENABLED(U8GLIB_SH1106_EINSTART) \
  + ENABLED(ULTI_CONTROLLER) \
  + ENABLED(ULTIMAKERCONTROLLER) \
  + ENABLED(ULTIPANEL) \
  + ENABLED(ULTRA_LCD) \
  + ENABLED(YHCB2004) \
  + ENABLED(ZONESTAR_LCD) \
  + ENABLED(K3D_FULL_GRAPHIC_SMART_CONTROLLER) \
  + ENABLED(K3D_242_OLED_CONTROLLER)
  #error "Please select only one LCD controller option."
#endif

#undef IS_U8GLIB_SSD1306
#undef IS_EXTUI
#undef IS_LEGACY_TFT

#if ANY(TFT_GENERIC, MKS_TS35_V2_0, MKS_ROBIN_TFT24, MKS_ROBIN_TFT28, MKS_ROBIN_TFT32, MKS_ROBIN_TFT35, MKS_ROBIN_TFT43, MKS_ROBIN_TFT_V1_1R, TFT_TRONXY_X5SA, ANYCUBIC_TFT35, ANYCUBIC_TFT35, LONGER_LK_TFT28, ANET_ET4_TFT28, ANET_ET5_TFT35, BIQU_BX_TFT70)
  #if NONE(TFT_COLOR_UI, TFT_CLASSIC_UI, TFT_LVGL_UI)
    #error "TFT_COLOR_UI, TFT_CLASSIC_UI, TFT_LVGL_UI is required for your TFT. Please enable one."
  #elif 1 < ENABLED(TFT_COLOR_UI) + ENABLED(TFT_CLASSIC_UI) + ENABLED(TFT_LVGL_UI)
    #error "Please select only one of TFT_COLOR_UI, TFT_CLASSIC_UI, or TFT_LVGL_UI."
  #endif
#elif ANY(TFT_COLOR_UI, TFT_CLASSIC_UI, TFT_LVGL_UI)
  #error "TFT_(COLOR|CLASSIC|LVGL)_UI requires a TFT display to be enabled."
#endif

#if ENABLED(TFT_GENERIC) && NONE(TFT_INTERFACE_FSMC, TFT_INTERFACE_SPI)
  #error "TFT_GENERIC requires either TFT_INTERFACE_FSMC or TFT_INTERFACE_SPI interface."
#endif

#if BOTH(TFT_INTERFACE_FSMC, TFT_INTERFACE_SPI)
  #error "Please enable only one of TFT_INTERFACE_SPI or TFT_INTERFACE_SPI."
#endif

#if MANY(LCD_SCREEN_ROT_0, LCD_SCREEN_ROT_90, LCD_SCREEN_ROT_180, LCD_SCREEN_ROT_270)
  #error "Please enable only one LCD_SCREEN_ROT_* option: 0, 90, 180, or 270."
#endif

#if MANY(TFT_RES_320x240, TFT_RES_480x272, TFT_RES_480x320, TFT_RES_1024x600)
  #error "Please select only one of TFT_RES_320x240, TFT_RES_480x272, TFT_RES_480x320, or TFT_RES_1024x600."
#endif

#if HAS_TFT_LVGL_UI && DISABLED(TFT_RES_480x320)
  #error "(FMSC|SPI)TFT_LVGL_UI requires TFT_RES_480x320."
#endif

#if defined(GRAPHICAL_TFT_UPSCALE) && !WITHIN(GRAPHICAL_TFT_UPSCALE, 2, 4)
  #error "GRAPHICAL_TFT_UPSCALE must be 2, 3, or 4."
#endif

#if BOTH(CHIRON_TFT_STANDARD, CHIRON_TFT_NEW)
  #error "Please select only one of CHIRON_TFT_STANDARD or CHIRON_TFT_NEW."
#endif

/**
 * Some boards forbid the use of -1 Native USB
 */
#if ENABLED(BOARD_NO_NATIVE_USB)
  #undef BOARD_NO_NATIVE_USB
  #if SERIAL_PORT == -1
    #error "SERIAL_PORT is set to -1, but the MOTHERBOARD has no native USB support. Set SERIAL_PORT to a valid value for your board."
  #elif SERIAL_PORT_2 == -1
    #error "SERIAL_PORT_2 is set to -1, but the MOTHERBOARD has no native USB support. Set SERIAL_PORT_2 to a valid value for your board."
  #elif MMU2_SERIAL_PORT == -1
    #error "MMU2_SERIAL_PORT is set to -1, but the MOTHERBOARD has no native USB support. Set MMU2_SERIAL_PORT to a valid value for your board."
  #elif LCD_SERIAL_PORT == -1
    #error "LCD_SERIAL_PORT is set to -1, but the MOTHERBOARD has no native USB support. Set LCD_SERIAL_PORT to a valid value for your board."
  #endif
#endif

/**
 * MMU2 require a dedicated serial port
 */
#ifdef MMU2_SERIAL_PORT
  #if MMU2_SERIAL_PORT == SERIAL_PORT
    #error "MMU2_SERIAL_PORT cannot be the same as SERIAL_PORT."
  #elif defined(SERIAL_PORT_2) && MMU2_SERIAL_PORT == SERIAL_PORT_2
    #error "MMU2_SERIAL_PORT cannot be the same as SERIAL_PORT_2."
  #elif defined(LCD_SERIAL_PORT) && MMU2_SERIAL_PORT == LCD_SERIAL_PORT
    #error "MMU2_SERIAL_PORT cannot be the same as LCD_SERIAL_PORT."
  #endif
#endif

/**
 * Serial displays require a dedicated serial port
 */
#ifdef LCD_SERIAL_PORT
  #if LCD_SERIAL_PORT == SERIAL_PORT
    #error "LCD_SERIAL_PORT cannot be the same as SERIAL_PORT."
  #elif defined(SERIAL_PORT_2) && LCD_SERIAL_PORT == SERIAL_PORT_2
    #error "LCD_SERIAL_PORT cannot be the same as SERIAL_PORT_2."
  #endif
#else
  #if HAS_DGUS_LCD
    #error "The DGUS LCD requires LCD_SERIAL_PORT to be defined."
  #elif EITHER(ANYCUBIC_LCD_I3MEGA, ANYCUBIC_LCD_CHIRON)
    #error "The ANYCUBIC LCD requires LCD_SERIAL_PORT to be defined."
  #elif ENABLED(MALYAN_LCD)
    #error "MALYAN_LCD requires LCD_SERIAL_PORT to be defined."
  #endif
#endif

/**
 * FYSETC Mini 12864 RGB backlighting required
 */
#if EITHER(FYSETC_MINI_12864_1_2, FYSETC_MINI_12864_2_0) && DISABLED(RGB_LED)
  #error "RGB_LED is required for FYSETC_MINI_12864 1.2 and 2.0."
#elif EITHER(FYSETC_MINI_12864_2_0, FYSETC_MINI_12864_2_1) && DISABLED(LED_USER_PRESET_STARTUP)
  #error "LED_USER_PRESET_STARTUP is required for FYSETC_MINI_12864 2.x displays."
#endif

/**
 * Check existing CS pins against enabled TMC SPI drivers.
 */
#define INVALID_TMC_SPI(ST) (AXIS_HAS_SPI(ST) && !PIN_EXISTS(ST##_CS))
#if INVALID_TMC_SPI(X)
  #error "An SPI driven TMC driver on X requires X_CS_PIN."
#elif INVALID_TMC_SPI(X2)
  #error "An SPI driven TMC driver on X2 requires X2_CS_PIN."
#elif INVALID_TMC_SPI(Y)
  #error "An SPI driven TMC driver on Y requires Y_CS_PIN."
#elif INVALID_TMC_SPI(Y2)
  #error "An SPI driven TMC driver on Y2 requires Y2_CS_PIN."
#elif INVALID_TMC_SPI(Z)
  #error "An SPI driven TMC driver on Z requires Z_CS_PIN."
#elif INVALID_TMC_SPI(Z2)
  #error "An SPI driven TMC driver on Z2 requires Z2_CS_PIN."
#elif INVALID_TMC_SPI(Z3)
  #error "An SPI driven TMC driver on Z3 requires Z3_CS_PIN."
#elif INVALID_TMC_SPI(Z4)
  #error "An SPI driven TMC driver on Z4 requires Z4_CS_PIN."
#elif INVALID_TMC_SPI(E0)
  #error "An SPI driven TMC driver on E0 requires E0_CS_PIN."
#elif INVALID_TMC_SPI(E1)
  #error "An SPI driven TMC driver on E1 requires E1_CS_PIN."
#elif INVALID_TMC_SPI(E2)
  #error "An SPI driven TMC driver on E2 requires E2_CS_PIN."
#elif INVALID_TMC_SPI(E3)
  #error "An SPI driven TMC driver on E3 requires E3_CS_PIN."
#elif INVALID_TMC_SPI(E4)
  #error "An SPI driven TMC driver on E4 requires E4_CS_PIN."
#elif INVALID_TMC_SPI(E5)
  #error "An SPI driven TMC driver on E5 requires E5_CS_PIN."
#elif INVALID_TMC_SPI(E6)
  #error "An SPI driven TMC driver on E6 requires E6_CS_PIN."
#elif INVALID_TMC_SPI(E7)
  #error "An SPI driven TMC driver on E7 requires E7_CS_PIN."
#elif INVALID_TMC_SPI(I)
  #error "An SPI driven TMC on I requires I_CS_PIN."
#elif INVALID_TMC_SPI(J)
  #error "An SPI driven TMC on J requires J_CS_PIN."
#elif INVALID_TMC_SPI(K)
  #error "An SPI driven TMC on K requires K_CS_PIN."
#endif
#undef INVALID_TMC_SPI

/**
 * Check existing RX/TX pins against enable TMC UART drivers.
 */
#define INVALID_TMC_UART(ST) (AXIS_HAS_UART(ST) && !(defined(ST##_HARDWARE_SERIAL) || (PINS_EXIST(ST##_SERIAL_RX, ST##_SERIAL_TX))))
#if INVALID_TMC_UART(X)
  #error "TMC2208 or TMC2209 on X requires X_HARDWARE_SERIAL or X_SERIAL_(RX|TX)_PIN."
#elif INVALID_TMC_UART(X2)
  #error "TMC2208 or TMC2209 on X2 requires X2_HARDWARE_SERIAL or X2_SERIAL_(RX|TX)_PIN."
#elif INVALID_TMC_UART(Y)
  #error "TMC2208 or TMC2209 on Y requires Y_HARDWARE_SERIAL or Y_SERIAL_(RX|TX)_PIN."
#elif INVALID_TMC_UART(Y2)
  #error "TMC2208 or TMC2209 on Y2 requires Y2_HARDWARE_SERIAL or Y2_SERIAL_(RX|TX)_PIN."
#elif INVALID_TMC_UART(Z)
  #error "TMC2208 or TMC2209 on Z requires Z_HARDWARE_SERIAL or Z_SERIAL_(RX|TX)_PIN."
#elif INVALID_TMC_UART(Z2)
  #error "TMC2208 or TMC2209 on Z2 requires Z2_HARDWARE_SERIAL or Z2_SERIAL_(RX|TX)_PIN."
#elif INVALID_TMC_UART(Z3)
  #error "TMC2208 or TMC2209 on Z3 requires Z3_HARDWARE_SERIAL or Z3_SERIAL_(RX|TX)_PIN."
#elif INVALID_TMC_UART(Z4)
  #error "TMC2208 or TMC2209 on Z4 requires Z4_HARDWARE_SERIAL or Z4_SERIAL_(RX|TX)_PIN."
#elif INVALID_TMC_UART(E0)
  #error "TMC2208 or TMC2209 on E0 requires E0_HARDWARE_SERIAL or E0_SERIAL_(RX|TX)_PIN."
#elif INVALID_TMC_UART(E1)
  #error "TMC2208 or TMC2209 on E1 requires E1_HARDWARE_SERIAL or E1_SERIAL_(RX|TX)_PIN."
#elif INVALID_TMC_UART(E2)
  #error "TMC2208 or TMC2209 on E2 requires E2_HARDWARE_SERIAL or E2_SERIAL_(RX|TX)_PIN."
#elif INVALID_TMC_UART(E3)
  #error "TMC2208 or TMC2209 on E3 requires E3_HARDWARE_SERIAL or E3_SERIAL_(RX|TX)_PIN."
#elif INVALID_TMC_UART(E4)
  #error "TMC2208 or TMC2209 on E4 requires E4_HARDWARE_SERIAL or E4_SERIAL_(RX|TX)_PIN."
#elif INVALID_TMC_UART(E5)
  #error "TMC2208 or TMC2209 on E5 requires E5_HARDWARE_SERIAL or E5_SERIAL_(RX|TX)_PIN."
#elif INVALID_TMC_UART(E6)
  #error "TMC2208 or TMC2209 on E6 requires E6_HARDWARE_SERIAL or E6_SERIAL_(RX|TX)_PIN."
#elif INVALID_TMC_UART(E7)
  #error "TMC2208 or TMC2209 on E7 requires E7_HARDWARE_SERIAL or E7_SERIAL_(RX|TX)_PIN."
#elif LINEAR_AXES >= 4 && INVALID_TMC_UART(I)
  #error "TMC2208 or TMC2209 on I requires I_HARDWARE_SERIAL or I_SERIAL_(RX|TX)_PIN."
#elif LINEAR_AXES >= 5 && INVALID_TMC_UART(J)
  #error "TMC2208 or TMC2209 on J requires J_HARDWARE_SERIAL or J_SERIAL_(RX|TX)_PIN."
#elif LINEAR_AXES >= 6 && INVALID_TMC_UART(K)
  #error "TMC2208 or TMC2209 on K requires K_HARDWARE_SERIAL or K_SERIAL_(RX|TX)_PIN."
#endif
#undef INVALID_TMC_UART

/**
 * TMC2209 slave address values
 */
#define INVALID_TMC_ADDRESS(ST) static_assert(0 <= ST##_SLAVE_ADDRESS && ST##_SLAVE_ADDRESS <= 3, "TMC2209 slave address must be 0, 1, 2 or 3")
#if AXIS_DRIVER_TYPE_X(TMC2209)
  INVALID_TMC_ADDRESS(X);
#elif AXIS_DRIVER_TYPE_X2(TMC2209)
  INVALID_TMC_ADDRESS(X2);
#elif AXIS_DRIVER_TYPE_Y(TMC2209)
  INVALID_TMC_ADDRESS(Y);
#elif AXIS_DRIVER_TYPE_Y2(TMC2209)
  INVALID_TMC_ADDRESS(Y2);
#elif AXIS_DRIVER_TYPE_Z(TMC2209)
  INVALID_TMC_ADDRESS(Z);
#elif AXIS_DRIVER_TYPE_Z2(TMC2209)
  INVALID_TMC_ADDRESS(Z2);
#elif AXIS_DRIVER_TYPE_Z3(TMC2209)
  INVALID_TMC_ADDRESS(Z3);
#elif AXIS_DRIVER_TYPE_Z4(TMC2209)
  INVALID_TMC_ADDRESS(Z4);
#elif AXIS_DRIVER_TYPE_I(TMC2209)
  INVALID_TMC_ADDRESS(I);
#elif AXIS_DRIVER_TYPE_J(TMC2209)
  INVALID_TMC_ADDRESS(J);
#elif AXIS_DRIVER_TYPE_K(TMC2209)
  INVALID_TMC_ADDRESS(K);
#elif AXIS_DRIVER_TYPE_E0(TMC2209)
  INVALID_TMC_ADDRESS(E0);
#elif AXIS_DRIVER_TYPE_E1(TMC2209)
  INVALID_TMC_ADDRESS(E1);
#elif AXIS_DRIVER_TYPE_E2(TMC2209)
  INVALID_TMC_ADDRESS(E2);
#elif AXIS_DRIVER_TYPE_E3(TMC2209)
  INVALID_TMC_ADDRESS(E3);
#elif AXIS_DRIVER_TYPE_E4(TMC2209)
  INVALID_TMC_ADDRESS(E4);
#elif AXIS_DRIVER_TYPE_E5(TMC2209)
  INVALID_TMC_ADDRESS(E5);
#elif AXIS_DRIVER_TYPE_E6(TMC2209)
  INVALID_TMC_ADDRESS(E6);
#elif AXIS_DRIVER_TYPE_E7(TMC2209)
  INVALID_TMC_ADDRESS(E7);
#endif
#undef INVALID_TMC_ADDRESS

#define _TMC_MICROSTEP_IS_VALID(MS) (MS == 0 || MS == 2 || MS == 4 || MS == 8 || MS == 16 || MS == 32 || MS == 64 || MS == 128 || MS == 256)
#define TMC_MICROSTEP_IS_VALID(M) (!AXIS_IS_TMC(M) || _TMC_MICROSTEP_IS_VALID(M##_MICROSTEPS))
#define INVALID_TMC_MS(ST) static_assert(0, "Invalid " STRINGIFY(ST) "_MICROSTEPS. Valid values are 0, 2, 4, 8, 16, 32, 64, 128, and 256.")

#if !TMC_MICROSTEP_IS_VALID(X)
  INVALID_TMC_MS(X);
#elif !TMC_MICROSTEP_IS_VALID(Y)
  INVALID_TMC_MS(Y)
#elif !TMC_MICROSTEP_IS_VALID(Z)
  INVALID_TMC_MS(Z)
#elif !TMC_MICROSTEP_IS_VALID(X2)
  INVALID_TMC_MS(X2);
#elif !TMC_MICROSTEP_IS_VALID(Y2)
  INVALID_TMC_MS(Y2)
#elif !TMC_MICROSTEP_IS_VALID(Z2)
  INVALID_TMC_MS(Z2)
#elif !TMC_MICROSTEP_IS_VALID(Z3)
  INVALID_TMC_MS(Z3)
#elif !TMC_MICROSTEP_IS_VALID(Z4)
  INVALID_TMC_MS(Z4)
#elif !TMC_MICROSTEP_IS_VALID(E0)
  INVALID_TMC_MS(E0)
#elif !TMC_MICROSTEP_IS_VALID(E1)
  INVALID_TMC_MS(E1)
#elif !TMC_MICROSTEP_IS_VALID(E2)
  INVALID_TMC_MS(E2)
#elif !TMC_MICROSTEP_IS_VALID(E3)
  INVALID_TMC_MS(E3)
#elif !TMC_MICROSTEP_IS_VALID(E4)
  INVALID_TMC_MS(E4)
#elif !TMC_MICROSTEP_IS_VALID(E5)
  INVALID_TMC_MS(E5)
#elif !TMC_MICROSTEP_IS_VALID(E6)
  INVALID_TMC_MS(E6)
#elif !TMC_MICROSTEP_IS_VALID(E7)
  INVALID_TMC_MS(E7)
#elif LINEAR_AXES >= 4 && !TMC_MICROSTEP_IS_VALID(I)
  INVALID_TMC_MS(I)
#elif LINEAR_AXES >= 5 && !TMC_MICROSTEP_IS_VALID(J)
  INVALID_TMC_MS(J)
#elif LINEAR_AXES >= 6 && !TMC_MICROSTEP_IS_VALID(K)
  INVALID_TMC_MS(K)
#endif
#undef INVALID_TMC_MS
#undef TMC_MICROSTEP_IS_VALID
#undef _TMC_MICROSTEP_IS_VALID

#if ENABLED(DELTA) && (ENABLED(STEALTHCHOP_XY) != ENABLED(STEALTHCHOP_Z))
  #error "STEALTHCHOP_XY and STEALTHCHOP_Z must be the same on DELTA."
#endif

#if ENABLED(SENSORLESS_HOMING)
  // Require STEALTHCHOP for SENSORLESS_HOMING on DELTA as the transition from spreadCycle to stealthChop
  // is necessary in order to reset the stallGuard indication between the initial movement of all three
  // towers to +Z and the individual homing of each tower. This restriction can be removed once a means of
  // clearing the stallGuard activated status is found.

  // Stall detection DIAG = HIGH : TMC2209
  // Stall detection DIAG = LOW  : TMC2130/TMC2160/TMC2660/TMC5130/TMC5160
  #define X_ENDSTOP_INVERTING !AXIS_DRIVER_TYPE(X,TMC2209)
  #define Y_ENDSTOP_INVERTING !AXIS_DRIVER_TYPE(Y,TMC2209)
  #define Z_ENDSTOP_INVERTING !AXIS_DRIVER_TYPE(Z,TMC2209)
  #if LINEAR_AXES >= 4
    #define I_ENDSTOP_INVERTING !AXIS_DRIVER_TYPE(I,TMC2209)
  #endif
  #if LINEAR_AXES >= 5
    #define J_ENDSTOP_INVERTING !AXIS_DRIVER_TYPE(J,TMC2209)
  #endif
  #if LINEAR_AXES >= 6
    #define K_ENDSTOP_INVERTING !AXIS_DRIVER_TYPE(K,TMC2209)
  #endif

  #if NONE(SPI_ENDSTOPS, ONBOARD_ENDSTOPPULLUPS, ENDSTOPPULLUPS)
    #if   X_SENSORLESS && X_HOME_TO_MIN && DISABLED(ENDSTOPPULLUP_XMIN)
      #error "SENSORLESS_HOMING requires ENDSTOPPULLUP_XMIN (or ENDSTOPPULLUPS) when homing to X_MIN."
    #elif X_SENSORLESS && X_HOME_TO_MAX && DISABLED(ENDSTOPPULLUP_XMAX)
      #error "SENSORLESS_HOMING requires ENDSTOPPULLUP_XMAX (or ENDSTOPPULLUPS) when homing to X_MAX."
    #elif Y_SENSORLESS && Y_HOME_TO_MIN && DISABLED(ENDSTOPPULLUP_YMIN)
      #error "SENSORLESS_HOMING requires ENDSTOPPULLUP_YMIN (or ENDSTOPPULLUPS) when homing to Y_MIN."
    #elif Y_SENSORLESS && Y_HOME_TO_MAX && DISABLED(ENDSTOPPULLUP_YMAX)
      #error "SENSORLESS_HOMING requires ENDSTOPPULLUP_YMAX (or ENDSTOPPULLUPS) when homing to Y_MAX."
    #elif Z_SENSORLESS && Z_HOME_TO_MIN && DISABLED(ENDSTOPPULLUP_ZMIN)
      #error "SENSORLESS_HOMING requires ENDSTOPPULLUP_ZMIN (or ENDSTOPPULLUPS) when homing to Z_MIN."
    #elif Z_SENSORLESS && Z_HOME_TO_MAX && DISABLED(ENDSTOPPULLUP_ZMAX)
      #error "SENSORLESS_HOMING requires ENDSTOPPULLUP_ZMAX (or ENDSTOPPULLUPS) when homing to Z_MAX."
    #elif LINEAR_AXES >= 4 && I_SENSORLESS && I_HOME_TO_MAX && DISABLED(ENDSTOPPULLUP_IMAX)
      #error "SENSORLESS_HOMING requires ENDSTOPPULLUP_IMAX (or ENDSTOPPULLUPS) when homing to I_MAX."
    #elif LINEAR_AXES >= 5 && J_SENSORLESS && J_HOME_TO_MAX && DISABLED(ENDSTOPPULLUP_JMAX)
      #error "SENSORLESS_HOMING requires ENDSTOPPULLUP_JMAX (or ENDSTOPPULLUPS) when homing to J_MAX."
    #elif LINEAR_AXES >= 6 && K_SENSORLESS && K_HOME_TO_MAX && DISABLED(ENDSTOPPULLUP_KMAX)
      #error "SENSORLESS_HOMING requires ENDSTOPPULLUP_KMAX (or ENDSTOPPULLUPS) when homing to K_MAX."
    #endif
  #endif

  #if ENABLED(SPI_ENDSTOPS)
    #if ENABLED(QUICK_HOME)
      #warning "SPI_ENDSTOPS may be unreliable with QUICK_HOME. Adjust back-offs for better results."
    #endif
  #else
    #if X_SENSORLESS && X_HOME_TO_MIN && X_MIN_ENDSTOP_INVERTING != X_ENDSTOP_INVERTING
      #if X_ENDSTOP_INVERTING
        #error "SENSORLESS_HOMING requires X_MIN_ENDSTOP_INVERTING = true when homing to X_MIN."
      #else
        #error "SENSORLESS_HOMING requires X_MIN_ENDSTOP_INVERTING = false when homing TMC2209 to X_MIN."
      #endif
    #elif X_SENSORLESS && X_HOME_TO_MAX && X_MAX_ENDSTOP_INVERTING != X_ENDSTOP_INVERTING
      #if X_ENDSTOP_INVERTING
        #error "SENSORLESS_HOMING requires X_MAX_ENDSTOP_INVERTING = true when homing to X_MAX."
      #else
        #error "SENSORLESS_HOMING requires X_MAX_ENDSTOP_INVERTING = false when homing TMC2209 to X_MAX."
      #endif
    #elif Y_SENSORLESS && Y_HOME_TO_MIN && Y_MIN_ENDSTOP_INVERTING != Y_ENDSTOP_INVERTING
      #if Y_ENDSTOP_INVERTING
        #error "SENSORLESS_HOMING requires Y_MIN_ENDSTOP_INVERTING = true when homing to Y_MIN."
      #else
        #error "SENSORLESS_HOMING requires Y_MIN_ENDSTOP_INVERTING = false when homing TMC2209 to Y_MIN."
      #endif
    #elif Y_SENSORLESS && Y_HOME_TO_MAX && Y_MAX_ENDSTOP_INVERTING != Y_ENDSTOP_INVERTING
      #if Y_ENDSTOP_INVERTING
        #error "SENSORLESS_HOMING requires Y_MAX_ENDSTOP_INVERTING = true when homing to Y_MAX."
      #else
        #error "SENSORLESS_HOMING requires Y_MAX_ENDSTOP_INVERTING = false when homing TMC2209 to Y_MAX."
      #endif
    #elif Z_SENSORLESS && Z_HOME_TO_MIN && Z_MIN_ENDSTOP_INVERTING != Z_ENDSTOP_INVERTING
      #if Z_ENDSTOP_INVERTING
        #error "SENSORLESS_HOMING requires Z_MIN_ENDSTOP_INVERTING = true when homing to Z_MIN."
      #else
        #error "SENSORLESS_HOMING requires Z_MIN_ENDSTOP_INVERTING = false when homing TMC2209 to Z_MIN."
      #endif
    #elif Z_SENSORLESS && Z_HOME_TO_MAX && Z_MAX_ENDSTOP_INVERTING != Z_ENDSTOP_INVERTING
      #if Z_ENDSTOP_INVERTING
        #error "SENSORLESS_HOMING requires Z_MAX_ENDSTOP_INVERTING = true when homing to Z_MAX."
      #else
        #error "SENSORLESS_HOMING requires Z_MAX_ENDSTOP_INVERTING = false when homing TMC2209 to Z_MAX."
      #endif
    #elif LINEAR_AXES >= 4 && I_SENSORLESS && I_HOME_TO_MIN && I_MIN_ENDSTOP_INVERTING != I_ENDSTOP_INVERTING
      #if I_ENDSTOP_INVERTING
        #error "SENSORLESS_HOMING requires I_MIN_ENDSTOP_INVERTING = true when homing to I_MIN."
      #else
        #error "SENSORLESS_HOMING requires I_MIN_ENDSTOP_INVERTING = false when homing TMC2209 to I_MIN."
      #endif
    #elif LINEAR_AXES >= 4 && I_SENSORLESS && I_HOME_TO_MAX && I_MAX_ENDSTOP_INVERTING != I_ENDSTOP_INVERTING
      #if I_ENDSTOP_INVERTING
        #error "SENSORLESS_HOMING requires I_MAX_ENDSTOP_INVERTING = true when homing to I_MAX."
      #else
        #error "SENSORLESS_HOMING requires I_MAX_ENDSTOP_INVERTING = false when homing TMC2209 to I_MAX."
      #endif
    #elif LINEAR_AXES >= 5 && J_SENSORLESS && J_HOME_TO_MIN && J_MIN_ENDSTOP_INVERTING != J_ENDSTOP_INVERTING
      #if J_ENDSTOP_INVERTING
        #error "SENSORLESS_HOMING requires J_MIN_ENDSTOP_INVERTING = true when homing to J_MIN."
      #else
        #error "SENSORLESS_HOMING requires J_MIN_ENDSTOP_INVERTING = false when homing TMC2209 to J_MIN."
      #endif
    #elif LINEAR_AXES >= 5 && J_SENSORLESS && J_HOME_TO_MAX && J_MAX_ENDSTOP_INVERTING != J_ENDSTOP_INVERTING
      #if J_ENDSTOP_INVERTING
        #error "SENSORLESS_HOMING requires J_MAX_ENDSTOP_INVERTING = true when homing to J_MAX."
      #else
        #error "SENSORLESS_HOMING requires J_MAX_ENDSTOP_INVERTING = false when homing TMC2209 to J_MAX."
      #endif
    #elif LINEAR_AXES >= 6 && K_SENSORLESS && K_HOME_TO_MIN && K_MIN_ENDSTOP_INVERTING != K_ENDSTOP_INVERTING
      #if K_ENDSTOP_INVERTING
        #error "SENSORLESS_HOMING requires K_MIN_ENDSTOP_INVERTING = true when homing to K_MIN."
      #else
        #error "SENSORLESS_HOMING requires K_MIN_ENDSTOP_INVERTING = false when homing TMC2209 to K_MIN."
      #endif
    #elif LINEAR_AXES >= 6 && K_SENSORLESS && K_HOME_TO_MAX && K_MAX_ENDSTOP_INVERTING != K_ENDSTOP_INVERTING
      #if K_ENDSTOP_INVERTING
        #error "SENSORLESS_HOMING requires K_MAX_ENDSTOP_INVERTING = true when homing to K_MAX."
      #else
        #error "SENSORLESS_HOMING requires K_MAX_ENDSTOP_INVERTING = false when homing TMC2209 to K_MAX."
      #endif
    #endif
  #endif

  #if ENABLED(DELTA) && !BOTH(STEALTHCHOP_XY, STEALTHCHOP_Z)
    #error "SENSORLESS_HOMING on DELTA currently requires STEALTHCHOP_XY and STEALTHCHOP_Z."
  #elif ENDSTOP_NOISE_THRESHOLD
    #error "SENSORLESS_HOMING is incompatible with ENDSTOP_NOISE_THRESHOLD."
  #elif !(X_SENSORLESS || Y_SENSORLESS || Z_SENSORLESS)
    #error "SENSORLESS_HOMING requires a TMC stepper driver with StallGuard on X, Y, or Z axes."
  #endif

  #undef X_ENDSTOP_INVERTING
  #undef Y_ENDSTOP_INVERTING
  #undef Z_ENDSTOP_INVERTING
  #undef I_ENDSTOP_INVERTING
  #undef J_ENDSTOP_INVERTING
  #undef K_ENDSTOP_INVERTING
#endif

// Sensorless probing requirements
#if ENABLED(SENSORLESS_PROBING)
  #if ENABLED(DELTA) && !(X_SENSORLESS && Y_SENSORLESS && Z_SENSORLESS)
    #error "SENSORLESS_PROBING for DELTA requires TMC stepper drivers with StallGuard on X, Y, and Z axes."
  #elif ENABLED(Z_MIN_PROBE_USES_Z_MIN_ENDSTOP_PIN)
    #error "SENSORLESS_PROBING cannot be used with Z_MIN_PROBE_USES_Z_MIN_ENDSTOP_PIN."
  #elif ENABLED(USE_PROBE_FOR_Z_HOMING)
    #error "SENSORLESS_PROBING cannot be used with USE_PROBE_FOR_Z_HOMING."
  #elif !Z_SENSORLESS
    #error "SENSORLESS_PROBING requires a TMC stepper driver with StallGuard on Z."
  #endif
#endif

// Sensorless homing is required for both combined steppers in an H-bot
#if CORE_IS_XY && X_SENSORLESS != Y_SENSORLESS
  #error "CoreXY requires both X and Y to use sensorless homing if either one does."
#elif CORE_IS_XZ && X_SENSORLESS != Z_SENSORLESS && !HOMING_Z_WITH_PROBE
  #error "CoreXZ requires both X and Z to use sensorless homing if either one does."
#elif CORE_IS_YZ && Y_SENSORLESS != Z_SENSORLESS && !HOMING_Z_WITH_PROBE
  #error "CoreYZ requires both Y and Z to use sensorless homing if either one does."
#elif ENABLED(MARKFORGED_XY) && X_SENSORLESS != Y_SENSORLESS
  #error "MARKFORGED_XY requires both X and Y to use sensorless homing if either one does."
#endif

// Other TMC feature requirements
#if ENABLED(HYBRID_THRESHOLD) && !STEALTHCHOP_ENABLED
  #error "Enable STEALTHCHOP_(XY|Z|E) to use HYBRID_THRESHOLD."
#elif ENABLED(SENSORLESS_HOMING) && !HAS_STALLGUARD
  #error "SENSORLESS_HOMING requires TMC2130, TMC2160, TMC2209, TMC2660, or TMC5160 stepper drivers."
#elif ENABLED(SENSORLESS_PROBING) && !HAS_STALLGUARD
  #error "SENSORLESS_PROBING requires TMC2130, TMC2160, TMC2209, TMC2660, or TMC5160 stepper drivers."
#elif STEALTHCHOP_ENABLED && !HAS_STEALTHCHOP
  #error "STEALTHCHOP requires TMC2130, TMC2160, TMC2208, TMC2209, or TMC5160 stepper drivers."
#endif

/**
 * TMC SPI Chaining
 */
#define IN_CHAIN(A) ((A##_CHAIN_POS > 0) && !HAS_L64XX)
#if  IN_CHAIN(X ) || IN_CHAIN(Y ) || IN_CHAIN(Z ) || IN_CHAIN(X2) || IN_CHAIN(Y2) || IN_CHAIN(Z2) || IN_CHAIN(Z3) || IN_CHAIN(Z4) \
  || IN_CHAIN(E0) || IN_CHAIN(E1) || IN_CHAIN(E2) || IN_CHAIN(E3) || IN_CHAIN(E4) || IN_CHAIN(E5) || IN_CHAIN(E6) || IN_CHAIN(E7)
  #define BAD_CHAIN(A) (IN_CHAIN(A) && !PIN_EXISTS(A##_CS))
  #if  BAD_CHAIN(X ) || BAD_CHAIN(Y ) || BAD_CHAIN(Z ) || BAD_CHAIN(X2) || BAD_CHAIN(Y2) || BAD_CHAIN(Z2) || BAD_CHAIN(Z3) || BAD_CHAIN(Z4) \
    || BAD_CHAIN(E0) || BAD_CHAIN(E1) || BAD_CHAIN(E2) || BAD_CHAIN(E3) || BAD_CHAIN(E4) || BAD_CHAIN(E5) || BAD_CHAIN(E6) || BAD_CHAIN(E7)
    #error "All chained TMC drivers need a CS pin."
  #else
    #if IN_CHAIN(X)
      #define CS_COMPARE X_CS_PIN
    #elif IN_CHAIN(Y)
      #define CS_COMPARE Y_CS_PIN
    #elif IN_CHAIN(Z)
      #define CS_COMPARE Z_CS_PIN
    #elif IN_CHAIN(X2)
      #define CS_COMPARE X2_CS_PIN
    #elif IN_CHAIN(Y2)
      #define CS_COMPARE Y2_CS_PIN
    #elif IN_CHAIN(Z2)
      #define CS_COMPARE Z2_CS_PIN
    #elif IN_CHAIN(Z3)
      #define CS_COMPARE Z3_CS_PIN
    #elif IN_CHAIN(I)
      #define CS_COMPARE I_CS_PIN
    #elif IN_CHAIN(J)
      #define CS_COMPARE J_CS_PIN
    #elif IN_CHAIN(K)
      #define CS_COMPARE K_CS_PIN
    #elif IN_CHAIN(E0)
      #define CS_COMPARE E0_CS_PIN
    #elif IN_CHAIN(E1)
      #define CS_COMPARE E1_CS_PIN
    #elif IN_CHAIN(E2)
      #define CS_COMPARE E2_CS_PIN
    #elif IN_CHAIN(E3)
      #define CS_COMPARE E3_CS_PIN
    #elif IN_CHAIN(E4)
      #define CS_COMPARE E4_CS_PIN
    #elif IN_CHAIN(E5)
      #define CS_COMPARE E5_CS_PIN
    #elif IN_CHAIN(E6)
      #define CS_COMPARE E6_CS_PIN
    #elif IN_CHAIN(E7)
      #define CS_COMPARE E7_CS_PIN
    #endif
    #define BAD_CS_PIN(A) (IN_CHAIN(A) && A##_CS_PIN != CS_COMPARE)
    #if  BAD_CS_PIN(X ) || BAD_CS_PIN(Y ) || BAD_CS_PIN(Z ) || BAD_CS_PIN(X2) || BAD_CS_PIN(Y2) || BAD_CS_PIN(Z2) || BAD_CS_PIN(Z3) || BAD_CS_PIN(Z4) \
      || BAD_CS_PIN(I) || BAD_CS_PIN(J) || BAD_CS_PIN(K) \
      || BAD_CS_PIN(E0) || BAD_CS_PIN(E1) || BAD_CS_PIN(E2) || BAD_CS_PIN(E3) || BAD_CS_PIN(E4) || BAD_CS_PIN(E5) || BAD_CS_PIN(E6) || BAD_CS_PIN(E7)
      #error "All chained TMC drivers must use the same CS pin."
    #endif
    #undef BAD_CS_PIN
    #undef CS_COMPARE
  #endif
  #undef BAD_CHAIN
#endif
#undef IN_CHAIN

/**
 * L64XX requirement
 */
#if HAS_L64XX && LINEAR_AXES >= 4
  #error "L64XX requires LINEAR_AXES 3. Homing with L64XX is not yet implemented for LINEAR_AXES > 3."
#endif

/**
 * Digipot requirement
 */
#if HAS_MOTOR_CURRENT_I2C
  #if BOTH(DIGIPOT_MCP4018, DIGIPOT_MCP4451)
    #error "Enable only one of DIGIPOT_MCP4018 or DIGIPOT_MCP4451."
#elif !MB(MKS_SBASE, AZTEEG_X5_GT, AZTEEG_X5_MINI, AZTEEG_X5_MINI_WIFI) \
    && (!defined(DIGIPOTS_I2C_SDA_X) || !defined(DIGIPOTS_I2C_SDA_Y) || !defined(DIGIPOTS_I2C_SDA_Z) || !defined(DIGIPOTS_I2C_SDA_E0) || !defined(DIGIPOTS_I2C_SDA_E1))
      #error "DIGIPOT_MCP4018/4451 requires DIGIPOTS_I2C_SDA_* pins to be defined."
  #endif
#endif

/**
 * Check per-axis initializers for errors
 */
constexpr float sanity_arr_1[] = DEFAULT_AXIS_STEPS_PER_UNIT,
                sanity_arr_2[] = DEFAULT_MAX_FEEDRATE,
                sanity_arr_3[] = DEFAULT_MAX_ACCELERATION,
                sanity_arr_7[] = HOMING_FEEDRATE_MM_M;

#define _ARR_TEST(N,I) (sanity_arr_##N[_MIN(I,int(COUNT(sanity_arr_##N))-1)] > 0)
#if HAS_MULTI_EXTRUDER
  #define _EXTRA_NOTE " (Did you forget to enable DISTINCT_E_FACTORS?)"
#else
  #define _EXTRA_NOTE " (Should be " STRINGIFY(LINEAR_AXES) "+" STRINGIFY(E_STEPPERS) ")"
#endif

static_assert(COUNT(sanity_arr_1) >= LOGICAL_AXES,  "DEFAULT_AXIS_STEPS_PER_UNIT requires " _LOGICAL_AXES_STR "elements.");
static_assert(COUNT(sanity_arr_1) <= DISTINCT_AXES, "DEFAULT_AXIS_STEPS_PER_UNIT has too many elements." _EXTRA_NOTE);
static_assert(   _ARR_TEST(1,0) && _ARR_TEST(1,1) && _ARR_TEST(1,2)
              && _ARR_TEST(1,3) && _ARR_TEST(1,4) && _ARR_TEST(1,5)
              && _ARR_TEST(1,6) && _ARR_TEST(1,7) && _ARR_TEST(1,8),
              "DEFAULT_AXIS_STEPS_PER_UNIT values must be positive.");

static_assert(COUNT(sanity_arr_2) >= LOGICAL_AXES,  "DEFAULT_MAX_FEEDRATE requires " _LOGICAL_AXES_STR "elements.");
static_assert(COUNT(sanity_arr_2) <= DISTINCT_AXES, "DEFAULT_MAX_FEEDRATE has too many elements." _EXTRA_NOTE);
static_assert(   _ARR_TEST(2,0) && _ARR_TEST(2,1) && _ARR_TEST(2,2)
              && _ARR_TEST(2,3) && _ARR_TEST(2,4) && _ARR_TEST(2,5)
              && _ARR_TEST(2,6) && _ARR_TEST(2,7) && _ARR_TEST(2,8),
              "DEFAULT_MAX_FEEDRATE values must be positive.");

static_assert(COUNT(sanity_arr_3) >= LOGICAL_AXES,  "DEFAULT_MAX_ACCELERATION requires " _LOGICAL_AXES_STR "elements.");
static_assert(COUNT(sanity_arr_3) <= DISTINCT_AXES, "DEFAULT_MAX_ACCELERATION has too many elements." _EXTRA_NOTE);
static_assert(   _ARR_TEST(3,0) && _ARR_TEST(3,1) && _ARR_TEST(3,2)
              && _ARR_TEST(3,3) && _ARR_TEST(3,4) && _ARR_TEST(3,5)
              && _ARR_TEST(3,6) && _ARR_TEST(3,7) && _ARR_TEST(3,8),
              "DEFAULT_MAX_ACCELERATION values must be positive.");

static_assert(COUNT(sanity_arr_7) == LINEAR_AXES,  "HOMING_FEEDRATE_MM_M requires " _LINEAR_AXES_STR "elements (and no others).");
static_assert(   _ARR_TEST(3,0) && _ARR_TEST(3,1) && _ARR_TEST(3,2)
              && _ARR_TEST(3,3) && _ARR_TEST(3,4) && _ARR_TEST(3,5)
              && _ARR_TEST(3,6) && _ARR_TEST(3,7) && _ARR_TEST(3,8),
              "HOMING_FEEDRATE_MM_M values must be positive.");

#if ENABLED(LIMITED_MAX_ACCEL_EDITING)
  #ifdef MAX_ACCEL_EDIT_VALUES
    constexpr float sanity_arr_4[] = MAX_ACCEL_EDIT_VALUES;
    static_assert(COUNT(sanity_arr_4) >= LOGICAL_AXES, "MAX_ACCEL_EDIT_VALUES requires " _LOGICAL_AXES_STR "elements.");
    static_assert(COUNT(sanity_arr_4) <= LOGICAL_AXES, "MAX_ACCEL_EDIT_VALUES has too many elements. " _LOGICAL_AXES_STR "elements only.");
    static_assert(   _ARR_TEST(4,0) && _ARR_TEST(4,1) && _ARR_TEST(4,2)
                  && _ARR_TEST(4,3) && _ARR_TEST(4,4) && _ARR_TEST(4,5)
                  && _ARR_TEST(4,6) && _ARR_TEST(4,7) && _ARR_TEST(4,8),
                  "MAX_ACCEL_EDIT_VALUES values must be positive.");
  #endif
#endif

#if ENABLED(LIMITED_MAX_FR_EDITING)
  #ifdef MAX_FEEDRATE_EDIT_VALUES
    constexpr float sanity_arr_5[] = MAX_FEEDRATE_EDIT_VALUES;
    static_assert(COUNT(sanity_arr_5) >= LOGICAL_AXES, "MAX_FEEDRATE_EDIT_VALUES requires " _LOGICAL_AXES_STR "elements.");
    static_assert(COUNT(sanity_arr_5) <= LOGICAL_AXES, "MAX_FEEDRATE_EDIT_VALUES has too many elements. " _LOGICAL_AXES_STR "elements only.");
    static_assert(   _ARR_TEST(5,0) && _ARR_TEST(5,1) && _ARR_TEST(5,2)
                  && _ARR_TEST(5,3) && _ARR_TEST(5,4) && _ARR_TEST(5,5)
                  && _ARR_TEST(5,6) && _ARR_TEST(5,7) && _ARR_TEST(5,8),
                  "MAX_FEEDRATE_EDIT_VALUES values must be positive.");
  #endif
#endif

#if ENABLED(LIMITED_JERK_EDITING)
  #ifdef MAX_JERK_EDIT_VALUES
    constexpr float sanity_arr_6[] = MAX_JERK_EDIT_VALUES;
    static_assert(COUNT(sanity_arr_6) >= LOGICAL_AXES, "MAX_JERK_EDIT_VALUES requires " _LOGICAL_AXES_STR "elements.");
    static_assert(COUNT(sanity_arr_6) <= LOGICAL_AXES, "MAX_JERK_EDIT_VALUES has too many elements. " _LOGICAL_AXES_STR "elements only.");
    static_assert(   _ARR_TEST(6,0) && _ARR_TEST(6,1) && _ARR_TEST(6,2)
                  && _ARR_TEST(6,3) && _ARR_TEST(6,4) && _ARR_TEST(6,5)
                  && _ARR_TEST(6,6) && _ARR_TEST(6,7) && _ARR_TEST(6,8),
                  "MAX_JERK_EDIT_VALUES values must be positive.");
  #endif
#endif

#undef _ARR_TEST
#undef _EXTRA_NOTE

#if BOTH(CNC_COORDINATE_SYSTEMS, NO_WORKSPACE_OFFSETS)
  #error "CNC_COORDINATE_SYSTEMS is incompatible with NO_WORKSPACE_OFFSETS."
#endif

#if !BLOCK_BUFFER_SIZE || !IS_POWER_OF_2(BLOCK_BUFFER_SIZE)
  #error "BLOCK_BUFFER_SIZE must be a power of 2."
#elif BLOCK_BUFFER_SIZE > 64
  #error "A very large BLOCK_BUFFER_SIZE is not needed and takes longer to drain the buffer on pause / cancel."
#endif

#if ENABLED(LED_CONTROL_MENU) && !IS_ULTIPANEL
  #error "LED_CONTROL_MENU requires an LCD controller."
#endif

#if ENABLED(CASE_LIGHT_USE_NEOPIXEL) && DISABLED(NEOPIXEL_LED)
  #error "CASE_LIGHT_USE_NEOPIXEL requires NEOPIXEL_LED."
#endif

#if ENABLED(SKEW_CORRECTION)
  #if !defined(XY_SKEW_FACTOR) && !(defined(XY_DIAG_AC) && defined(XY_DIAG_BD) && defined(XY_SIDE_AD))
    #error "SKEW_CORRECTION requires XY_SKEW_FACTOR or XY_DIAG_AC, XY_DIAG_BD, XY_SIDE_AD."
  #endif
  #if ENABLED(SKEW_CORRECTION_FOR_Z)
    #if !defined(XZ_SKEW_FACTOR) && !(defined(XZ_DIAG_AC) && defined(XZ_DIAG_BD) && defined(XZ_SIDE_AD))
      #error "SKEW_CORRECTION requires XZ_SKEW_FACTOR or XZ_DIAG_AC, XZ_DIAG_BD, XZ_SIDE_AD."
    #endif
    #if !defined(YZ_SKEW_FACTOR) && !(defined(YZ_DIAG_AC) && defined(YZ_DIAG_BD) && defined(YZ_SIDE_AD))
      #error "SKEW_CORRECTION requires YZ_SKEW_FACTOR or YZ_DIAG_AC, YZ_DIAG_BD, YZ_SIDE_AD."
    #endif
  #endif
#endif

#if ENABLED(POWER_LOSS_RECOVERY)
  #if ENABLED(BACKUP_POWER_SUPPLY) && !PIN_EXISTS(POWER_LOSS)
    #error "BACKUP_POWER_SUPPLY requires a POWER_LOSS_PIN."
  #elif BOTH(POWER_LOSS_RECOVER_ZHOME, Z_SAFE_HOMING)
    #error "POWER_LOSS_RECOVER_ZHOME cannot be used with Z_SAFE_HOMING."
  #elif BOTH(POWER_LOSS_PULLUP, POWER_LOSS_PULLDOWN)
    #error "You can't enable POWER_LOSS_PULLUP and POWER_LOSS_PULLDOWN at the same time."
  #elif ENABLED(POWER_LOSS_RECOVER_ZHOME) && Z_HOME_TO_MAX
    #error "POWER_LOSS_RECOVER_ZHOME is not needed on a machine that homes to ZMAX."
  #elif BOTH(IS_CARTESIAN, POWER_LOSS_RECOVER_ZHOME) && Z_HOME_TO_MIN && !defined(POWER_LOSS_ZHOME_POS)
    #error "POWER_LOSS_RECOVER_ZHOME requires POWER_LOSS_ZHOME_POS for a Cartesian that homes to ZMIN."
  #endif
#endif

#if ENABLED(Z_STEPPER_AUTO_ALIGN)
  #if NUM_Z_STEPPER_DRIVERS <= 1
    #error "Z_STEPPER_AUTO_ALIGN requires NUM_Z_STEPPER_DRIVERS greater than 1."
  #elif !HAS_BED_PROBE
    #error "Z_STEPPER_AUTO_ALIGN requires a Z-bed probe."
  #elif ENABLED(Z_STEPPER_ALIGN_KNOWN_STEPPER_POSITIONS)
    static_assert(WITHIN(Z_STEPPER_ALIGN_AMP, 0.5, 2.0), "Z_STEPPER_ALIGN_AMP must be between 0.5 and 2.0.");
    #if NUM_Z_STEPPER_DRIVERS < 3
      #error "Z_STEPPER_ALIGN_KNOWN_STEPPER_POSITIONS requires NUM_Z_STEPPER_DRIVERS to be 3 or 4."
    #endif
  #endif
#endif

#if ENABLED(MECHANICAL_GANTRY_CALIBRATION)
  #if NONE(HAS_MOTOR_CURRENT_DAC, HAS_MOTOR_CURRENT_SPI, HAS_MOTOR_CURRENT_DAC, HAS_TRINAMIC_CONFIG, HAS_MOTOR_CURRENT_PWM)
    #error "It is highly recommended to have adjustable current drivers to prevent damage. Disable this line to continue anyway."
  #elif !defined(GANTRY_CALIBRATION_CURRENT)
    #error "MECHANICAL_GANTRY_CALIBRATION Requires GANTRY_CALIBRATION_CURRENT to be set."
  #elif !defined(GANTRY_CALIBRATION_EXTRA_HEIGHT)
    #error "MECHANICAL_GANTRY_CALIBRATION Requires GANTRY_CALIBRATION_EXTRA_HEIGHT to be set."
  #elif !defined(GANTRY_CALIBRATION_FEEDRATE)
    #error "MECHANICAL_GANTRY_CALIBRATION Requires GANTRY_CALIBRATION_FEEDRATE to be set."
  #elif ENABLED(Z_MULTI_ENDSTOPS)
    #error "Sorry! MECHANICAL_GANTRY_CALIBRATION cannot be used with Z_MULTI_ENDSTOPS."
  #elif ENABLED(Z_STEPPER_AUTO_ALIGN)
    #error "Sorry! MECHANICAL_GANTRY_CALIBRATION cannot be used with Z_STEPPER_AUTO_ALIGN."
  #endif
  #if defined(GANTRY_CALIBRATION_SAFE_POSITION) && !defined(GANTRY_CALIBRATION_XY_PARK_FEEDRATE)
    #error "GANTRY_CALIBRATION_SAFE_POSITION Requires GANTRY_CALIBRATION_XY_PARK_FEEDRATE to be set."
  #endif
#endif

#if BOTH(Z_STEPPER_AUTO_ALIGN, MECHANICAL_GANTRY_CALIBRATION)
  #error "You cannot use Z_STEPPER_AUTO_ALIGN and MECHANICAL_GANTRY_CALIBRATION at the same time."
#endif

#if ENABLED(PRINTCOUNTER) && DISABLED(EEPROM_SETTINGS)
  #error "PRINTCOUNTER requires EEPROM_SETTINGS."
#endif

#if ENABLED(USB_FLASH_DRIVE_SUPPORT) && !PINS_EXIST(USB_CS, USB_INTR) && DISABLED(USE_OTG_USB_HOST)
  #error "USB_CS_PIN and USB_INTR_PIN are required for USB_FLASH_DRIVE_SUPPORT."
#endif

#if ENABLED(USE_OTG_USB_HOST) && !defined(HAS_OTG_USB_HOST_SUPPORT)
  #error "The current board does not support USE_OTG_USB_HOST."
#endif

#if ENABLED(SD_FIRMWARE_UPDATE) && !defined(__AVR_ATmega2560__)
  #error "SD_FIRMWARE_UPDATE requires an ATmega2560-based (Arduino Mega) board."
#endif

#if ENABLED(GCODE_MACROS) && !WITHIN(GCODE_MACROS_SLOTS, 1, 10)
  #error "GCODE_MACROS_SLOTS must be a number from 1 to 10."
#endif

#if ENABLED(BACKLASH_COMPENSATION)
  #ifndef BACKLASH_DISTANCE_MM
    #error "BACKLASH_COMPENSATION requires BACKLASH_DISTANCE_MM."
  #elif !defined(BACKLASH_CORRECTION)
    #error "BACKLASH_COMPENSATION requires BACKLASH_CORRECTION."
  #elif ENABLED(MARKFORGED_XY)
    constexpr float backlash_arr[] = BACKLASH_DISTANCE_MM;
    static_assert(!backlash_arr[CORE_AXIS_1] && !backlash_arr[CORE_AXIS_2],
                  "BACKLASH_COMPENSATION can only apply to " STRINGIFY(NORMAL_AXIS) " on a MarkForged system.");
  #elif IS_CORE
    constexpr float backlash_arr[] = BACKLASH_DISTANCE_MM;
    #ifndef CORE_BACKLASH
      static_assert(!backlash_arr[CORE_AXIS_1] && !backlash_arr[CORE_AXIS_2],
                  "BACKLASH_COMPENSATION can only apply to " STRINGIFY(NORMAL_AXIS) " with your CORE system.");
    #endif
  #endif
#endif

#if ENABLED(GRADIENT_MIX) && MIXING_VIRTUAL_TOOLS < 2
  #error "GRADIENT_MIX requires 2 or more MIXING_VIRTUAL_TOOLS."
#endif

/**
 * Photo G-code requirements
 */
#if ENABLED(PHOTO_GCODE)
  #if (PIN_EXISTS(CHDK) + PIN_EXISTS(PHOTOGRAPH) + defined(PHOTO_SWITCH_POSITION)) > 1
    #error "Please define only one of CHDK_PIN, PHOTOGRAPH_PIN, or PHOTO_SWITCH_POSITION."
  #elif defined(PHOTO_SWITCH_POSITION) && !defined(PHOTO_POSITION)
    #error "PHOTO_SWITCH_POSITION requires PHOTO_POSITION."
  #elif PIN_EXISTS(CHDK) && defined(CHDK_DELAY)
    #error "CHDK_DELAY has been replaced by PHOTO_SWITCH_MS."
  #elif PIN_EXISTS(CHDK) && !defined(PHOTO_SWITCH_MS)
    #error "PHOTO_SWITCH_MS is required with CHDK_PIN."
  #elif defined(PHOTO_RETRACT_MM)
    static_assert(PHOTO_RETRACT_MM + 0 >= 0, "PHOTO_RETRACT_MM must be >= 0.");
  #endif
#endif

/**
 * Advanced PRINTCOUNTER settings
 */
#if ENABLED(PRINTCOUNTER)
  #if defined(SERVICE_INTERVAL_1) != defined(SERVICE_NAME_1)
    #error "Both SERVICE_NAME_1 and SERVICE_INTERVAL_1 are required."
  #elif defined(SERVICE_INTERVAL_2) != defined(SERVICE_NAME_2)
    #error "Both SERVICE_NAME_2 and SERVICE_INTERVAL_2 are required."
  #elif defined(SERVICE_INTERVAL_3) != defined(SERVICE_NAME_3)
    #error "Both SERVICE_NAME_3 and SERVICE_INTERVAL_3 are required."
  #endif
#endif

/**
 * Require soft endstops for certain setups
 */
#if !BOTH(MIN_SOFTWARE_ENDSTOPS, MAX_SOFTWARE_ENDSTOPS)
  #if ENABLED(DUAL_X_CARRIAGE)
    #error "DUAL_X_CARRIAGE requires both MIN_ and MAX_SOFTWARE_ENDSTOPS."
  #elif HAS_HOTEND_OFFSET
    #error "MIN_ and MAX_SOFTWARE_ENDSTOPS are both required with offset hotends."
  #endif
#endif

/**
 * Validate MKS_PWC
 */
#if ENABLED(MKS_PWC) && PSU_ACTIVE_STATE != HIGH
  #error "MKS_PWC requires PSU_ACTIVE_STATE to be set HIGH."
#endif

/**
 * Ensure this option is set intentionally
 */
#if ENABLED(PSU_CONTROL)
  #ifndef PSU_ACTIVE_STATE
    #error "PSU_CONTROL requires PSU_ACTIVE_STATE to be defined as 'HIGH' or 'LOW'."
  #elif !PIN_EXISTS(PS_ON)
    #error "PSU_CONTROL requires PS_ON_PIN."
  #elif POWER_OFF_DELAY < 0
    #error "POWER_OFF_DELAY must be a positive value."
  #endif
#endif

#if HAS_CUTTER
  #ifndef CUTTER_POWER_UNIT
    #error "CUTTER_POWER_UNIT is required with a spindle or laser."
  #elif !CUTTER_UNIT_IS(PWM255) && !CUTTER_UNIT_IS(PERCENT) && !CUTTER_UNIT_IS(RPM) && !CUTTER_UNIT_IS(SERVO)
    #error "CUTTER_POWER_UNIT must be PWM255, PERCENT, RPM, or SERVO."
  #endif

  #if ENABLED(LASER_POWER_INLINE)
    #if ENABLED(SPINDLE_CHANGE_DIR)
      #error "SPINDLE_CHANGE_DIR and LASER_POWER_INLINE are incompatible."
    #elif ENABLED(LASER_MOVE_G0_OFF) && DISABLED(LASER_MOVE_POWER)
      #error "LASER_MOVE_G0_OFF requires LASER_MOVE_POWER."
    #endif
    #if ENABLED(LASER_POWER_INLINE_TRAPEZOID)
      #if DISABLED(SPINDLE_LASER_PWM)
        #error "LASER_POWER_INLINE_TRAPEZOID requires SPINDLE_LASER_PWM to function."
      #elif ENABLED(S_CURVE_ACCELERATION)
        //#ifndef LASER_POWER_INLINE_S_CURVE_ACCELERATION_WARN
        //  #define LASER_POWER_INLINE_S_CURVE_ACCELERATION_WARN
        //  #warning "Combining LASER_POWER_INLINE_TRAPEZOID with S_CURVE_ACCELERATION may result in unintended behavior."
        //#endif
      #endif
    #endif
    #if ENABLED(LASER_POWER_INLINE_INVERT)
      //#ifndef LASER_POWER_INLINE_INVERT_WARN
      //  #define LASER_POWER_INLINE_INVERT_WARN
      //  #warning "Enabling LASER_POWER_INLINE_INVERT means that `M5` won't kill the laser immediately; use `M5 I` instead."
      //#endif
    #endif
  #else
    #if SPINDLE_LASER_POWERUP_DELAY < 1
      #error "SPINDLE_LASER_POWERUP_DELAY must be greater than 0."
    #elif SPINDLE_LASER_POWERDOWN_DELAY < 1
      #error "SPINDLE_LASER_POWERDOWN_DELAY must be greater than 0."
    #elif ENABLED(LASER_MOVE_POWER)
      #error "LASER_MOVE_POWER requires LASER_POWER_INLINE."
    #elif ANY(LASER_POWER_INLINE_TRAPEZOID, LASER_POWER_INLINE_INVERT, LASER_MOVE_G0_OFF, LASER_MOVE_POWER)
      #error "Enabled an inline laser feature without inline laser power being enabled."
    #endif
  #endif
  #define _PIN_CONFLICT(P) (PIN_EXISTS(P) && P##_PIN == SPINDLE_LASER_PWM_PIN)
  #if BOTH(SPINDLE_FEATURE, LASER_FEATURE)
    #error "Enable only one of SPINDLE_FEATURE or LASER_FEATURE."
  #elif !PIN_EXISTS(SPINDLE_LASER_ENA) && DISABLED(SPINDLE_SERVO)
    #error "(SPINDLE|LASER)_FEATURE requires SPINDLE_LASER_ENA_PIN or SPINDLE_SERVO to control the power."
  #elif ENABLED(SPINDLE_CHANGE_DIR) && !PIN_EXISTS(SPINDLE_DIR)
    #error "SPINDLE_DIR_PIN is required for SPINDLE_CHANGE_DIR."
  #elif ENABLED(SPINDLE_LASER_PWM)
    #if !defined(SPINDLE_LASER_PWM_PIN) || SPINDLE_LASER_PWM_PIN < 0
      #error "SPINDLE_LASER_PWM_PIN is required for SPINDLE_LASER_PWM."
    #elif !_TEST_PWM(SPINDLE_LASER_PWM_PIN)
      #error "SPINDLE_LASER_PWM_PIN not assigned to a PWM pin."
    #elif !defined(SPINDLE_LASER_PWM_INVERT)
      #error "SPINDLE_LASER_PWM_INVERT is required for (SPINDLE|LASER)_FEATURE."
    #elif !(defined(SPEED_POWER_INTERCEPT) && defined(SPEED_POWER_MIN) && defined(SPEED_POWER_MAX) && defined(SPEED_POWER_STARTUP))
      #error "SPINDLE_LASER_PWM equation constant(s) missing."
    #elif _PIN_CONFLICT(X_MIN)
      #error "SPINDLE_LASER_PWM pin conflicts with X_MIN_PIN."
    #elif _PIN_CONFLICT(X_MAX)
      #error "SPINDLE_LASER_PWM pin conflicts with X_MAX_PIN."
    #elif _PIN_CONFLICT(Z_STEP)
      #error "SPINDLE_LASER_PWM pin conflicts with Z_STEP_PIN."
    #elif _PIN_CONFLICT(CASE_LIGHT)
      #error "SPINDLE_LASER_PWM_PIN conflicts with CASE_LIGHT_PIN."
    #elif _PIN_CONFLICT(E0_AUTO_FAN)
      #error "SPINDLE_LASER_PWM_PIN conflicts with E0_AUTO_FAN_PIN."
    #elif _PIN_CONFLICT(E1_AUTO_FAN)
      #error "SPINDLE_LASER_PWM_PIN conflicts with E1_AUTO_FAN_PIN."
    #elif _PIN_CONFLICT(E2_AUTO_FAN)
      #error "SPINDLE_LASER_PWM_PIN conflicts with E2_AUTO_FAN_PIN."
    #elif _PIN_CONFLICT(E3_AUTO_FAN)
      #error "SPINDLE_LASER_PWM_PIN conflicts with E3_AUTO_FAN_PIN."
    #elif _PIN_CONFLICT(E4_AUTO_FAN)
      #error "SPINDLE_LASER_PWM_PIN conflicts with E4_AUTO_FAN_PIN."
    #elif _PIN_CONFLICT(E5_AUTO_FAN)
      #error "SPINDLE_LASER_PWM_PIN conflicts with E5_AUTO_FAN_PIN."
    #elif _PIN_CONFLICT(E6_AUTO_FAN)
      #error "SPINDLE_LASER_PWM_PIN conflicts with E6_AUTO_FAN_PIN."
    #elif _PIN_CONFLICT(E7_AUTO_FAN)
      #error "SPINDLE_LASER_PWM_PIN conflicts with E7_AUTO_FAN_PIN."
    #elif _PIN_CONFLICT(FAN)
      #error "SPINDLE_LASER_PWM_PIN conflicts with FAN_PIN."
    #elif _PIN_CONFLICT(FAN1)
      #error "SPINDLE_LASER_PWM_PIN conflicts with FAN1_PIN."
    #elif _PIN_CONFLICT(FAN2)
      #error "SPINDLE_LASER_PWM_PIN conflicts with FAN2_PIN."
    #elif _PIN_CONFLICT(FAN3)
      #error "SPINDLE_LASER_PWM_PIN conflicts with FAN3_PIN."
    #elif _PIN_CONFLICT(FAN4)
      #error "SPINDLE_LASER_PWM_PIN conflicts with FAN4_PIN."
    #elif _PIN_CONFLICT(FAN5)
      #error "SPINDLE_LASER_PWM_PIN conflicts with FAN5_PIN."
    #elif _PIN_CONFLICT(FAN6)
      #error "SPINDLE_LASER_PWM_PIN conflicts with FAN6_PIN."
    #elif _PIN_CONFLICT(FAN7)
      #error "SPINDLE_LASER_PWM_PIN conflicts with FAN7_PIN."
    #elif _PIN_CONFLICT(CONTROLLERFAN)
      #error "SPINDLE_LASER_PWM_PIN conflicts with CONTROLLERFAN_PIN."
    #elif _PIN_CONFLICT(MOTOR_CURRENT_PWM_XY)
      #error "SPINDLE_LASER_PWM_PIN conflicts with MOTOR_CURRENT_PWM_XY."
    #elif _PIN_CONFLICT(MOTOR_CURRENT_PWM_Z)
      #error "SPINDLE_LASER_PWM_PIN conflicts with MOTOR_CURRENT_PWM_Z."
    #elif _PIN_CONFLICT(MOTOR_CURRENT_PWM_E)
      #error "SPINDLE_LASER_PWM_PIN conflicts with MOTOR_CURRENT_PWM_E."
    #endif
  #endif
  #undef _PIN_CONFLICT
#endif

#if ENABLED(COOLANT_MIST) && !PIN_EXISTS(COOLANT_MIST)
  #error "COOLANT_MIST requires COOLANT_MIST_PIN to be defined."
#elif ENABLED(COOLANT_FLOOD) && !PIN_EXISTS(COOLANT_FLOOD)
  #error "COOLANT_FLOOD requires COOLANT_FLOOD_PIN to be defined."
#endif

#if NONE(HAS_MARLINUI_U8GLIB, EXTENSIBLE_UI) && ENABLED(PRINT_PROGRESS_SHOW_DECIMALS)
  #error "PRINT_PROGRESS_SHOW_DECIMALS currently requires a Graphical LCD."
#endif

#if HAS_ADC_BUTTONS && defined(ADC_BUTTON_DEBOUNCE_DELAY) && ADC_BUTTON_DEBOUNCE_DELAY < 16
  #error "ADC_BUTTON_DEBOUNCE_DELAY must be greater than 16."
#endif

/**
 * Check to make sure MONITOR_DRIVER_STATUS isn't enabled
 * on boards where TMC drivers share the SPI bus with SD.
 */
#if HAS_TMC_SPI && ALL(MONITOR_DRIVER_STATUS, SDSUPPORT, USES_SHARED_SPI)
  #error "MONITOR_DRIVER_STATUS and SDSUPPORT cannot be used together on boards with shared SPI."
#endif

// G60/G61 Position Save
#if SAVED_POSITIONS > 256
  #error "SAVED_POSITIONS must be an integer from 0 to 256."
#endif

/**
 * Touch Screen Calibration
 */
#if ENABLED(TFT_TOUCH_DEVICE_XPT2046) && DISABLED(TOUCH_SCREEN_CALIBRATION) \
    && (!defined(TOUCH_CALIBRATION_X) || !defined(TOUCH_CALIBRATION_Y) || !defined(TOUCH_OFFSET_X) || !defined(TOUCH_OFFSET_Y))
  #error "TOUCH_CALIBRATION_[XY] and TOUCH_OFFSET_[XY] are required for resistive touch screens with TOUCH_SCREEN_CALIBRATION disabled."
#endif

/**
 * Sanity check for WIFI
 */
#if EITHER(ESP3D_WIFISUPPORT, WIFISUPPORT) && DISABLED(ARDUINO_ARCH_ESP32)
  #error "ESP3D_WIFISUPPORT or WIFISUPPORT requires an ESP32 MOTHERBOARD."
#endif

/**
 * Sanity Check for Password Feature
 */
#if ENABLED(PASSWORD_FEATURE)
  #if NONE(HAS_LCD_MENU, PASSWORD_UNLOCK_GCODE, PASSWORD_CHANGE_GCODE)
    #error "Without PASSWORD_UNLOCK_GCODE, PASSWORD_CHANGE_GCODE, or a supported LCD there's no way to unlock the printer or set a password."
  #elif DISABLED(EEPROM_SETTINGS)
    #warning "PASSWORD_FEATURE settings will be lost on power-off without EEPROM_SETTINGS."
  #endif
#endif

/**
 * Sanity Check for MEATPACK and BINARY_FILE_TRANSFER Features
 */
#if BOTH(HAS_MEATPACK, BINARY_FILE_TRANSFER)
  #error "Either enable MEATPACK_ON_SERIAL_PORT_* or BINARY_FILE_TRANSFER, not both."
#endif

/**
 * Sanity Check for Slim LCD Menus and Probe Offset Wizard
 */
#if BOTH(SLIM_LCD_MENUS, PROBE_OFFSET_WIZARD)
  #error "SLIM_LCD_MENUS disables \"Advanced Settings > Probe Offsets > PROBE_OFFSET_WIZARD.\""
#endif

/**
 * Sanity check for unique start and stop values in NOZZLE_CLEAN_FEATURE
 */
#if ENABLED(NOZZLE_CLEAN_FEATURE)
  constexpr xyz_pos_t start_xyz[8] = NOZZLE_CLEAN_START_POINT,
                        end_xyz[8] = NOZZLE_CLEAN_END_POINT;
  #define _CLEAN_ASSERT(N) static_assert(N >= HOTENDS || end_xyz[N].x != start_xyz[N].x || TERN(NOZZLE_CLEAN_NO_Y, false, end_xyz[N].y != start_xyz[N].y), \
                        "NOZZLE_CLEAN Start and End must be made different on HOTEND " STRINGIFY(N))
  _CLEAN_ASSERT(0); _CLEAN_ASSERT(1);
  _CLEAN_ASSERT(2); _CLEAN_ASSERT(3);
  _CLEAN_ASSERT(4); _CLEAN_ASSERT(5);
  _CLEAN_ASSERT(6); _CLEAN_ASSERT(7);
  #undef _CLEAN_ASSERT
#endif

/**
 * Sanity check for MIXING_EXTRUDER & DISTINCT_E_FACTORS these are not compatible
 */
#if BOTH(MIXING_EXTRUDER, DISTINCT_E_FACTORS)
  #error "MIXING_EXTRUDER can't be used with DISTINCT_E_FACTORS. But you may use SINGLENOZZLE with DISTINCT_E_FACTORS."
#endif

/**
 * Sanity check for valid stepper driver types
 */
#define _BAD_DRIVER(A) (defined(A##_DRIVER_TYPE) && !_DRIVER_ID(A##_DRIVER_TYPE))
#if _BAD_DRIVER(X)
  #error "X_DRIVER_TYPE is not recognized."
#endif
#if _BAD_DRIVER(Y)
  #error "Y_DRIVER_TYPE is not recognized."
#endif
#if _BAD_DRIVER(Z)
  #error "Z_DRIVER_TYPE is not recognized."
#endif
#if LINEAR_AXES >= 4
  #if _BAD_DRIVER(I)
    #error "I_DRIVER_TYPE is not recognized."
  #endif
#endif
#if LINEAR_AXES >= 5
  #if _BAD_DRIVER(J)
    #error "J_DRIVER_TYPE is not recognized."
  #endif
#endif
#if LINEAR_AXES >= 6
  #if _BAD_DRIVER(K)
    #error "K_DRIVER_TYPE is not recognized."
  #endif
#endif

#if _BAD_DRIVER(X2)
  #error "X2_DRIVER_TYPE is not recognized."
#endif
#if _BAD_DRIVER(Y2)
  #error "Y2_DRIVER_TYPE is not recognized."
#endif
#if _BAD_DRIVER(Z2)
  #error "Z2_DRIVER_TYPE is not recognized."
#endif
#if _BAD_DRIVER(Z3)
  #error "Z3_DRIVER_TYPE is not recognized."
#endif
#if _BAD_DRIVER(Z4)
  #error "Z4_DRIVER_TYPE is not recognized."
#endif
#if _BAD_DRIVER(E0)
  #error "E0_DRIVER_TYPE is not recognized."
#endif
#if _BAD_DRIVER(E1)
  #error "E1_DRIVER_TYPE is not recognized."
#endif
#if _BAD_DRIVER(E2)
  #error "E2_DRIVER_TYPE is not recognized."
#endif
#if _BAD_DRIVER(E3)
  #error "E3_DRIVER_TYPE is not recognized."
#endif
#if _BAD_DRIVER(E4)
  #error "E4_DRIVER_TYPE is not recognized."
#endif
#if _BAD_DRIVER(E5)
  #error "E5_DRIVER_TYPE is not recognized."
#endif
#if _BAD_DRIVER(E6)
  #error "E6_DRIVER_TYPE is not recognized."
#endif
#if _BAD_DRIVER(E7)
  #error "E7_DRIVER_TYPE is not recognized."
#endif
#undef _BAD_DRIVER

// Misc. Cleanup
#undef _TEST_PWM
#undef _LINEAR_AXES_STR
#undef _LOGICAL_AXES_STR<|MERGE_RESOLUTION|>--- conflicted
+++ resolved
@@ -808,13 +808,8 @@
     #error "PROGRESS_MSG_EXPIRE must be greater than or equal to 0."
   #endif
 #elif ENABLED(LCD_SET_PROGRESS_MANUALLY)
-<<<<<<< HEAD
-  #if NONE(HAS_MARLINUI_U8GLIB, HAS_GRAPHICAL_TFT, HAS_MARLINUI_HD44780, EXTENSIBLE_UI, DWIN_CREALITY_LCD)
-    #error "LCD_SET_PROGRESS_MANUALLY requires LCD_PROGRESS_BAR, Character LCD, Graphical LCD, TFT, DWIN_CREALITY_LCD, or EXTENSIBLE_UI."
-=======
   #if NONE(HAS_MARLINUI_U8GLIB, HAS_GRAPHICAL_TFT, HAS_MARLINUI_HD44780, EXTENSIBLE_UI, DWIN_CREALITY_LCD, IS_DWIN_MARLINUI)
-    #error "LCD_SET_PROGRESS_MANUALLY requires LCD_PROGRESS_BAR, Character LCD, Graphical LCD, TFT, DWIN_CREALITY_LCD, IS_DWIN_MARLINUI, or EXTENSIBLE_UI."
->>>>>>> 5d2b8698
+    #error "LCD_SET_PROGRESS_MANUALLY requires LCD_PROGRESS_BAR, Character LCD, Graphical LCD, TFT, DWIN_CREALITY_LCD, IS_DWIN_MARLINUI, OR EXTENSIBLE_UI."
   #endif
 #endif
 
@@ -2534,13 +2529,8 @@
 /**
  * G35 Assisted Tramming
  */
-<<<<<<< HEAD
-#if ENABLED(ASSISTED_TRAMMING) && NONE(HAS_BED_PROBE, DWIN_CREALITY_LCD)
-  #error "ASSISTED_TRAMMING requires a bed probe or DWIN_CREALITY_LCD."
-=======
-#if ENABLED(ASSISTED_TRAMMING) && !HAS_BED_PROBE && !ENABLED(DWIN_CREALITY_LCD)
+#if ENABLED(ASSISTED_TRAMMING) && !HAS_BED_PROBE
   #error "ASSISTED_TRAMMING requires a bed probe."
->>>>>>> 5d2b8698
 #endif
 
 /**
