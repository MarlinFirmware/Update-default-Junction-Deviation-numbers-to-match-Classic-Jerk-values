--- conflicted
+++ resolved
@@ -3044,14 +3044,12 @@
   #endif
 #endif
 
-<<<<<<< HEAD
 /**
  * Sanity check for WIFI
  */
 #if ENABLED(ESP3D_WIFISUPPORT) && DISABLED(ARDUINO_ARCH_ESP32) 
   #error "ESP3D_WIFISUPPORT requires an ESP32 controller. Use WIFISUPPORT for standalone ESP3D modules."
 #endif
-=======
+
 // Misc. Cleanup
-#undef _TEST_PWM
->>>>>>> f949287a
+#undef _TEST_PWM