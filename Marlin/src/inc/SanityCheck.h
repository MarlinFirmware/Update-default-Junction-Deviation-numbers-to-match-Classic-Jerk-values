/**
 * Marlin 3D Printer Firmware
 * Copyright (c) 2020 MarlinFirmware [https://github.com/MarlinFirmware/Marlin]
 *
 * Based on Sprinter and grbl.
 * Copyright (c) 2011 Camiel Gubbels / Erik van der Zalm
 *
 * This program is free software: you can redistribute it and/or modify
 * it under the terms of the GNU General Public License as published by
 * the Free Software Foundation, either version 3 of the License, or
 * (at your option) any later version.
 *
 * This program is distributed in the hope that it will be useful,
 * but WITHOUT ANY WARRANTY; without even the implied warranty of
 * MERCHANTABILITY or FITNESS FOR A PARTICULAR PURPOSE.  See the
 * GNU General Public License for more details.
 *
 * You should have received a copy of the GNU General Public License
 * along with this program.  If not, see <https://www.gnu.org/licenses/>.
 *
 */
#pragma once

/**
 * SanityCheck.h
 *
 * Test configuration values for errors at compile-time.
 */

/**
 * Require gcc 4.7 or newer (first included with Arduino 1.6.8) for C++11 features.
 */
#if __cplusplus < 201103L
  #error "Marlin requires C++11 support (gcc >= 4.7, Arduino IDE >= 1.6.8). Please upgrade your toolchain."
#endif

// Make sure macros aren't borked
#define TEST1
#define TEST2 1
#define TEST3 0
#define TEST4 true
#if ENABLED(TEST0)
  #error "ENABLED is borked!"
#endif
#if DISABLED(TEST1)
  #error "DISABLED is borked!"
#endif
#if !ENABLED(TEST2)
  #error "ENABLED is borked!"
#endif
#if ENABLED(TEST3)
  #error "ENABLED is borked!"
#endif
#if DISABLED(TEST4)
  #error "DISABLED is borked!"
#endif
#if !ANY(TEST1, TEST2, TEST3, TEST4) || ANY(TEST0, TEST3)
  #error "ANY is borked!"
#endif
#if DISABLED(TEST0, TEST1, TEST2, TEST4)
  #error "DISABLED is borked!"
#endif
#undef TEST1
#undef TEST2
#undef TEST3
#undef TEST4

/**
 * We try our best to include sanity checks for all changed configuration
 * directives because users have a tendency to use outdated config files with
 * the bleeding-edge source code, but sometimes this is not enough. This check
 * forces a minimum config file revision. Otherwise Marlin will not build.
 */
#define HEXIFY(H) _CAT(0x,H)
#if !defined(CONFIGURATION_H_VERSION) || HEXIFY(CONFIGURATION_H_VERSION) < HEXIFY(REQUIRED_CONFIGURATION_H_VERSION)
  #error "You are using an old Configuration.h file, update it before building Marlin."
#endif

#if !defined(CONFIGURATION_ADV_H_VERSION) || HEXIFY(CONFIGURATION_ADV_H_VERSION) < HEXIFY(REQUIRED_CONFIGURATION_ADV_H_VERSION)
  #error "You are using an old Configuration_adv.h file, update it before building Marlin."
#endif
#undef HEXIFY

/**
 * Warnings for old configurations
 */
#ifndef MOTHERBOARD
  #error "MOTHERBOARD is required. Please update your configuration."
#elif !defined(X_BED_SIZE) || !defined(Y_BED_SIZE)
  #error "X_BED_SIZE and Y_BED_SIZE are now required! Please update your configuration."
#elif WATCH_TEMP_PERIOD > 500
  #error "WATCH_TEMP_PERIOD now uses seconds instead of milliseconds."
#elif DISABLED(THERMAL_PROTECTION_HOTENDS) && (defined(WATCH_TEMP_PERIOD) || defined(THERMAL_PROTECTION_PERIOD))
  #error "Thermal Runaway Protection for hotends is now enabled with THERMAL_PROTECTION_HOTENDS."
#elif DISABLED(THERMAL_PROTECTION_BED) && defined(THERMAL_PROTECTION_BED_PERIOD)
  #error "Thermal Runaway Protection for the bed is now enabled with THERMAL_PROTECTION_BED."
#elif (CORE_IS_XZ || CORE_IS_YZ) && ENABLED(Z_LATE_ENABLE)
  #error "Z_LATE_ENABLE can't be used with COREXZ, COREZX, COREYZ, or COREZY."
#elif defined(X_HOME_RETRACT_MM)
  #error "[XYZ]_HOME_RETRACT_MM settings have been renamed [XYZ]_HOME_BUMP_MM."
#elif defined(SDCARDDETECTINVERTED)
  #error "SDCARDDETECTINVERTED is now SD_DETECT_STATE (HIGH). Please update your configuration."
#elif defined(SD_DETECT_INVERTED)
  #error "SD_DETECT_INVERTED is now SD_DETECT_STATE (HIGH). Please update your configuration."
#elif defined(BTENABLED)
  #error "BTENABLED is now BLUETOOTH. Please update your configuration."
#elif defined(CUSTOM_MENDEL_NAME)
  #error "CUSTOM_MENDEL_NAME is now CUSTOM_MACHINE_NAME. Please update your configuration."
#elif defined(HAS_AUTOMATIC_VERSIONING)
  #error "HAS_AUTOMATIC_VERSIONING is now CUSTOM_VERSION_FILE. Please update your configuration."
#elif defined(USE_AUTOMATIC_VERSIONING)
  #error "USE_AUTOMATIC_VERSIONING is now CUSTOM_VERSION_FILE. Please update your configuration."
#elif defined(SDSLOW)
  #error "SDSLOW deprecated. Set SPI_SPEED to SPI_HALF_SPEED instead."
#elif defined(SDEXTRASLOW)
  #error "SDEXTRASLOW deprecated. Set SPI_SPEED to SPI_QUARTER_SPEED instead."
#elif defined(FILAMENT_SENSOR)
  #error "FILAMENT_SENSOR is now FILAMENT_WIDTH_SENSOR. Please update your configuration."
#elif defined(ENDSTOPPULLUP_FIL_RUNOUT)
  #error "ENDSTOPPULLUP_FIL_RUNOUT is now FIL_RUNOUT_PULLUP. Please update your configuration."
#elif defined(DISABLE_MAX_ENDSTOPS) || defined(DISABLE_MIN_ENDSTOPS)
  #error "DISABLE_MAX_ENDSTOPS and DISABLE_MIN_ENDSTOPS deprecated. Use individual USE_*_PLUG options instead."
#elif defined(LANGUAGE_INCLUDE)
  #error "LANGUAGE_INCLUDE has been replaced by LCD_LANGUAGE. Please update your configuration."
#elif defined(EXTRUDER_OFFSET_X) || defined(EXTRUDER_OFFSET_Y)
  #error "EXTRUDER_OFFSET_[XY] is deprecated. Use HOTEND_OFFSET_[XY] instead."
#elif defined(PID_PARAMS_PER_EXTRUDER)
  #error "PID_PARAMS_PER_EXTRUDER is deprecated. Use PID_PARAMS_PER_HOTEND instead."
#elif defined(EXTRUDER_WATTS) || defined(BED_WATTS)
  #error "EXTRUDER_WATTS and BED_WATTS are deprecated. Remove them from your configuration."
#elif defined(SERVO_ENDSTOP_ANGLES)
  #error "SERVO_ENDSTOP_ANGLES is deprecated. Use Z_SERVO_ANGLES instead."
#elif defined(X_ENDSTOP_SERVO_NR) || defined(Y_ENDSTOP_SERVO_NR)
  #error "X_ENDSTOP_SERVO_NR and Y_ENDSTOP_SERVO_NR are deprecated and should be removed."
#elif defined(Z_ENDSTOP_SERVO_NR)
  #error "Z_ENDSTOP_SERVO_NR is now Z_PROBE_SERVO_NR. Please update your configuration."
#elif defined(DEFAULT_XYJERK)
  #error "DEFAULT_XYJERK is deprecated. Use DEFAULT_XJERK and DEFAULT_YJERK instead."
#elif defined(XY_TRAVEL_SPEED)
  #error "XY_TRAVEL_SPEED is deprecated. Use XY_PROBE_SPEED instead."
#elif defined(PROBE_SERVO_DEACTIVATION_DELAY)
  #error "PROBE_SERVO_DEACTIVATION_DELAY is deprecated. Use DEACTIVATE_SERVOS_AFTER_MOVE instead."
#elif defined(SERVO_DEACTIVATION_DELAY)
  #error "SERVO_DEACTIVATION_DELAY is deprecated. Use SERVO_DELAY instead."
#elif ENABLED(FILAMENTCHANGEENABLE)
  #error "FILAMENTCHANGEENABLE is now ADVANCED_PAUSE_FEATURE. Please update your configuration."
#elif ENABLED(FILAMENT_CHANGE_FEATURE)
  #error "FILAMENT_CHANGE_FEATURE is now ADVANCED_PAUSE_FEATURE. Please update your configuration."
#elif defined(FILAMENT_CHANGE_X_POS) || defined(FILAMENT_CHANGE_Y_POS)
  #error "FILAMENT_CHANGE_[XY]_POS is now set with NOZZLE_PARK_POINT. Please update your configuration."
#elif defined(FILAMENT_CHANGE_Z_ADD)
  #error "FILAMENT_CHANGE_Z_ADD is now set with NOZZLE_PARK_POINT. Please update your configuration."
#elif defined(FILAMENT_CHANGE_XY_FEEDRATE)
  #error "FILAMENT_CHANGE_XY_FEEDRATE is now NOZZLE_PARK_XY_FEEDRATE. Please update your configuration."
#elif defined(FILAMENT_CHANGE_Z_FEEDRATE)
  #error "FILAMENT_CHANGE_Z_FEEDRATE is now NOZZLE_PARK_Z_FEEDRATE. Please update your configuration."
#elif defined(PAUSE_PARK_X_POS) || defined(PAUSE_PARK_Y_POS)
  #error "PAUSE_PARK_[XY]_POS is now set with NOZZLE_PARK_POINT. Please update your configuration."
#elif defined(PAUSE_PARK_Z_ADD)
  #error "PAUSE_PARK_Z_ADD is now set with NOZZLE_PARK_POINT. Please update your configuration."
#elif defined(PAUSE_PARK_XY_FEEDRATE)
  #error "PAUSE_PARK_XY_FEEDRATE is now NOZZLE_PARK_XY_FEEDRATE. Please update your configuration."
#elif defined(PAUSE_PARK_Z_FEEDRATE)
  #error "PAUSE_PARK_Z_FEEDRATE is now NOZZLE_PARK_Z_FEEDRATE. Please update your configuration."
#elif defined(FILAMENT_CHANGE_RETRACT_FEEDRATE)
  #error "FILAMENT_CHANGE_RETRACT_FEEDRATE is now PAUSE_PARK_RETRACT_FEEDRATE. Please update your configuration."
#elif defined(FILAMENT_CHANGE_RETRACT_LENGTH)
  #error "FILAMENT_CHANGE_RETRACT_LENGTH is now PAUSE_PARK_RETRACT_LENGTH. Please update your configuration."
#elif defined(FILAMENT_CHANGE_EXTRUDE_FEEDRATE)
  #error "FILAMENT_CHANGE_EXTRUDE_FEEDRATE is now ADVANCED_PAUSE_PURGE_FEEDRATE. Please update your configuration."
#elif defined(ADVANCED_PAUSE_EXTRUDE_FEEDRATE)
  #error "ADVANCED_PAUSE_EXTRUDE_FEEDRATE is now ADVANCED_PAUSE_PURGE_FEEDRATE. Please update your configuration."
#elif defined(FILAMENT_CHANGE_EXTRUDE_LENGTH)
  #error "FILAMENT_CHANGE_EXTRUDE_LENGTH is now ADVANCED_PAUSE_PURGE_LENGTH. Please update your configuration."
#elif defined(ADVANCED_PAUSE_EXTRUDE_LENGTH)
  #error "ADVANCED_PAUSE_EXTRUDE_LENGTH is now ADVANCED_PAUSE_PURGE_LENGTH. Please update your configuration."
#elif defined(FILAMENT_CHANGE_NOZZLE_TIMEOUT)
  #error "FILAMENT_CHANGE_NOZZLE_TIMEOUT is now PAUSE_PARK_NOZZLE_TIMEOUT. Please update your configuration."
#elif defined(FILAMENT_CHANGE_NUMBER_OF_ALERT_BEEPS)
  #error "FILAMENT_CHANGE_NUMBER_OF_ALERT_BEEPS is now FILAMENT_CHANGE_ALERT_BEEPS. Please update your configuration."
#elif defined(FILAMENT_CHANGE_NO_STEPPER_TIMEOUT)
  #error "FILAMENT_CHANGE_NO_STEPPER_TIMEOUT is now PAUSE_PARK_NO_STEPPER_TIMEOUT. Please update your configuration."
#elif defined(PLA_PREHEAT_HOTEND_TEMP)
  #error "PLA_PREHEAT_HOTEND_TEMP is now PREHEAT_1_TEMP_HOTEND. Please update your configuration."
#elif defined(PLA_PREHEAT_HPB_TEMP)
  #error "PLA_PREHEAT_HPB_TEMP is now PREHEAT_1_TEMP_BED. Please update your configuration."
#elif defined(PLA_PREHEAT_FAN_SPEED)
  #error "PLA_PREHEAT_FAN_SPEED is now PREHEAT_1_FAN_SPEED. Please update your configuration."
#elif defined(ABS_PREHEAT_HOTEND_TEMP)
  #error "ABS_PREHEAT_HOTEND_TEMP is now PREHEAT_2_TEMP_HOTEND. Please update your configuration."
#elif defined(ABS_PREHEAT_HPB_TEMP)
  #error "ABS_PREHEAT_HPB_TEMP is now PREHEAT_2_TEMP_BED. Please update your configuration."
#elif defined(ABS_PREHEAT_FAN_SPEED)
  #error "ABS_PREHEAT_FAN_SPEED is now PREHEAT_2_FAN_SPEED. Please update your configuration."
#elif defined(ENDSTOPS_ONLY_FOR_HOMING)
  #error "ENDSTOPS_ONLY_FOR_HOMING is deprecated. Use (disable) ENDSTOPS_ALWAYS_ON_DEFAULT instead."
#elif defined(HOMING_FEEDRATE)
  #error "HOMING_FEEDRATE is deprecated. Set individual rates with HOMING_FEEDRATE_(XY|Z|E) instead."
#elif defined(MANUAL_HOME_POSITIONS)
  #error "MANUAL_HOME_POSITIONS is deprecated. Set MANUAL_[XYZ]_HOME_POS as-needed instead."
#elif defined(PID_ADD_EXTRUSION_RATE)
  #error "PID_ADD_EXTRUSION_RATE is now PID_EXTRUSION_SCALING and is DISABLED by default. Are you sure you want to use this option? Please update your configuration."
#elif defined(Z_RAISE_BEFORE_HOMING)
  #error "Z_RAISE_BEFORE_HOMING is now Z_HOMING_HEIGHT. Please update your configuration."
#elif defined(MIN_Z_HEIGHT_FOR_HOMING)
  #error "MIN_Z_HEIGHT_FOR_HOMING is now Z_HOMING_HEIGHT. Please update your configuration."
#elif defined(Z_RAISE_BEFORE_PROBING) || defined(Z_RAISE_AFTER_PROBING)
  #error "Z_RAISE_(BEFORE|AFTER)_PROBING are deprecated. Use Z_CLEARANCE_DEPLOY_PROBE and Z_AFTER_PROBING instead."
#elif defined(Z_RAISE_PROBE_DEPLOY_STOW) || defined(Z_RAISE_BETWEEN_PROBINGS)
  #error "Z_RAISE_PROBE_DEPLOY_STOW and Z_RAISE_BETWEEN_PROBINGS are now Z_CLEARANCE_DEPLOY_PROBE and Z_CLEARANCE_BETWEEN_PROBES. Please update your configuration."
#elif defined(Z_PROBE_DEPLOY_HEIGHT) || defined(Z_PROBE_TRAVEL_HEIGHT)
  #error "Z_PROBE_DEPLOY_HEIGHT and Z_PROBE_TRAVEL_HEIGHT are now Z_CLEARANCE_DEPLOY_PROBE and Z_CLEARANCE_BETWEEN_PROBES. Please update your configuration."
#elif defined(MANUAL_BED_LEVELING)
  #error "MANUAL_BED_LEVELING is now LCD_BED_LEVELING. Please update your configuration."
#elif defined(MESH_HOME_SEARCH_Z)
  #error "MESH_HOME_SEARCH_Z is now LCD_PROBE_Z_RANGE. Please update your configuration."
#elif defined(MANUAL_PROBE_Z_RANGE)
  #error "MANUAL_PROBE_Z_RANGE is now LCD_PROBE_Z_RANGE. Please update your configuration."
#elif !defined(MIN_STEPS_PER_SEGMENT)
  #error Please replace "const int dropsegments" with "#define MIN_STEPS_PER_SEGMENT" (and increase by 1) in Configuration_adv.h.
#elif MIN_STEPS_PER_SEGMENT <= 0
  #error "MIN_STEPS_PER_SEGMENT must be at least 1. Please update your Configuration_adv.h."
#elif defined(PREVENT_DANGEROUS_EXTRUDE)
  #error "PREVENT_DANGEROUS_EXTRUDE is now PREVENT_COLD_EXTRUSION. Please update your configuration."
#elif defined(SCARA)
  #error "SCARA is now MORGAN_SCARA. Please update your configuration."
#elif defined(ENABLE_AUTO_BED_LEVELING)
  #error "ENABLE_AUTO_BED_LEVELING is deprecated. Specify AUTO_BED_LEVELING_LINEAR, AUTO_BED_LEVELING_BILINEAR, or AUTO_BED_LEVELING_3POINT."
#elif defined(AUTO_BED_LEVELING_FEATURE)
  #error "AUTO_BED_LEVELING_FEATURE is deprecated. Specify AUTO_BED_LEVELING_LINEAR, AUTO_BED_LEVELING_BILINEAR, or AUTO_BED_LEVELING_3POINT."
#elif defined(ABL_GRID_POINTS)
  #error "ABL_GRID_POINTS is now GRID_MAX_POINTS_X and GRID_MAX_POINTS_Y. Please update your configuration."
#elif defined(ABL_GRID_POINTS_X) || defined(ABL_GRID_POINTS_Y)
  #error "ABL_GRID_POINTS_[XY] is now GRID_MAX_POINTS_[XY]. Please update your configuration."
#elif defined(ABL_GRID_MAX_POINTS_X) || defined(ABL_GRID_MAX_POINTS_Y)
  #error "ABL_GRID_MAX_POINTS_[XY] is now GRID_MAX_POINTS_[XY]. Please update your configuration."
#elif defined(MESH_NUM_X_POINTS) || defined(MESH_NUM_Y_POINTS)
  #error "MESH_NUM_[XY]_POINTS is now GRID_MAX_POINTS_[XY]. Please update your configuration."
#elif defined(UBL_MESH_NUM_X_POINTS) || defined(UBL_MESH_NUM_Y_POINTS)
  #error "UBL_MESH_NUM_[XY]_POINTS is now GRID_MAX_POINTS_[XY]. Please update your configuration."
#elif defined(UBL_G26_MESH_VALIDATION)
  #error "UBL_G26_MESH_VALIDATION is now G26_MESH_VALIDATION. Please update your configuration."
#elif defined(UBL_MESH_EDIT_ENABLED)
  #error "UBL_MESH_EDIT_ENABLED is now G26_MESH_VALIDATION. Please update your configuration."
#elif defined(UBL_MESH_EDITING)
  #error "UBL_MESH_EDITING is now G26_MESH_VALIDATION. Please update your configuration."
#elif defined(BLTOUCH_HEATERS_OFF)
  #error "BLTOUCH_HEATERS_OFF is now PROBING_HEATERS_OFF. Please update your configuration."
#elif defined(BLTOUCH_V3)
  #error "BLTOUCH_V3 is obsolete. Please update your configuration."
#elif defined(BLTOUCH_FORCE_OPEN_DRAIN_MODE)
  #error "BLTOUCH_FORCE_OPEN_DRAIN_MODE is obsolete. Please update your configuration."
#elif defined(BEEPER)
  #error "BEEPER is now BEEPER_PIN. Please update your pins definitions."
#elif defined(SDCARDDETECT)
  #error "SDCARDDETECT is now SD_DETECT_PIN. Please update your pins definitions."
#elif defined(STAT_LED_RED) || defined(STAT_LED_BLUE)
  #error "STAT_LED_RED/STAT_LED_BLUE are now STAT_LED_RED_PIN/STAT_LED_BLUE_PIN. Please update your pins definitions."
#elif defined(LCD_PIN_BL)
  #error "LCD_PIN_BL is now LCD_BACKLIGHT_PIN. Please update your pins definitions."
#elif defined(LCD_PIN_RESET)
  #error "LCD_PIN_RESET is now LCD_RESET_PIN. Please update your pins definitions."
#elif defined(EXTRUDER_0_AUTO_FAN_PIN) || defined(EXTRUDER_1_AUTO_FAN_PIN) || defined(EXTRUDER_2_AUTO_FAN_PIN) || defined(EXTRUDER_3_AUTO_FAN_PIN)
  #error "EXTRUDER_[0123]_AUTO_FAN_PIN is now E[0123]_AUTO_FAN_PIN. Please update your Configuration_adv.h."
#elif defined(PID_FAN_SCALING) && !HAS_FAN
  #error "PID_FAN_SCALING needs at least one fan enabled."
#elif defined(min_software_endstops) || defined(max_software_endstops)
  #error "(min|max)_software_endstops are now (MIN|MAX)_SOFTWARE_ENDSTOPS. Please update your configuration."
#elif ENABLED(Z_PROBE_SLED) && defined(SLED_PIN)
  #error "Replace SLED_PIN with SOL1_PIN (applies to both Z_PROBE_SLED and SOLENOID_PROBE)."
#elif defined(CONTROLLERFAN_PIN)
  #error "CONTROLLERFAN_PIN is now CONTROLLER_FAN_PIN, enabled with USE_CONTROLLER_FAN. Please update your Configuration_adv.h."
#elif defined(CONTROLLERFAN_SPEED)
  #error "CONTROLLERFAN_SPEED is now CONTROLLERFAN_SPEED_ACTIVE. Please update your Configuration_adv.h."
#elif defined(CONTROLLERFAN_SECS)
  #error "CONTROLLERFAN_SECS is now CONTROLLERFAN_IDLE_TIME. Please update your Configuration_adv.h."
#elif defined(MIN_RETRACT)
  #error "MIN_RETRACT is now MIN_AUTORETRACT and MAX_AUTORETRACT. Please update your Configuration_adv.h."
#elif defined(ADVANCE)
  #error "ADVANCE was removed in Marlin 1.1.6. Please use LIN_ADVANCE."
#elif defined(LIN_ADVANCE_E_D_RATIO)
  #error "LIN_ADVANCE (1.5) no longer uses LIN_ADVANCE_E_D_RATIO. Check your configuration."
#elif defined(NEOPIXEL_RGBW_LED)
  #error "NEOPIXEL_RGBW_LED is now NEOPIXEL_LED. Please update your configuration."
#elif ENABLED(DELTA) && defined(DELTA_PROBEABLE_RADIUS)
  #error "Remove DELTA_PROBEABLE_RADIUS and use PROBING_MARGIN to inset the probe area instead."
#elif ENABLED(DELTA) && defined(DELTA_CALIBRATION_RADIUS)
  #error "Remove DELTA_CALIBRATION_RADIUS and use PROBING_MARGIN to inset the probe area instead."
#elif defined(UBL_MESH_INSET)
  #error "UBL_MESH_INSET is now just MESH_INSET. Please update your configuration."
#elif defined(UBL_MESH_MIN_X) || defined(UBL_MESH_MIN_Y) || defined(UBL_MESH_MAX_X) || defined(UBL_MESH_MAX_Y)
  #error "UBL_MESH_(MIN|MAX)_[XY] is now just MESH_(MIN|MAX)_[XY]. Please update your configuration."
#elif defined(ABL_PROBE_PT_1_X) || defined(ABL_PROBE_PT_1_Y) || defined(ABL_PROBE_PT_2_X) || defined(ABL_PROBE_PT_2_Y) || defined(ABL_PROBE_PT_3_X) || defined(ABL_PROBE_PT_3_Y)
  #error "ABL_PROBE_PT_[123]_[XY] is no longer required. Please remove it from Configuration.h."
#elif defined(UBL_PROBE_PT_1_X) || defined(UBL_PROBE_PT_1_Y) || defined(UBL_PROBE_PT_2_X) || defined(UBL_PROBE_PT_2_Y) || defined(UBL_PROBE_PT_3_X) || defined(UBL_PROBE_PT_3_Y)
  #error "UBL_PROBE_PT_[123]_[XY] is no longer required. Please remove it from Configuration.h."
#elif defined(MIN_PROBE_EDGE)
  #error "MIN_PROBE_EDGE is now called PROBING_MARGIN. Please update your configuration."
#elif defined(MIN_PROBE_EDGE_LEFT)
  #error "MIN_PROBE_EDGE_LEFT is now called PROBING_MARGIN_LEFT. Please update your configuration."
#elif defined(MIN_PROBE_EDGE_RIGHT)
  #error "MIN_PROBE_EDGE_RIGHT is now called PROBING_MARGIN_RIGHT. Please update your configuration."
#elif defined(MIN_PROBE_EDGE_FRONT)
  #error "MIN_PROBE_EDGE_FRONT is now called PROBING_MARGIN_FRONT. Please update your configuration."
#elif defined(MIN_PROBE_EDGE_BACK)
  #error "MIN_PROBE_EDGE_BACK is now called PROBING_MARGIN_BACK. Please update your configuration."
#elif defined(LEFT_PROBE_BED_POSITION)
  #error "LEFT_PROBE_BED_POSITION is obsolete. Set a margin with PROBING_MARGIN or PROBING_MARGIN_LEFT instead."
#elif defined(RIGHT_PROBE_BED_POSITION)
  #error "RIGHT_PROBE_BED_POSITION is obsolete. Set a margin with PROBING_MARGIN or PROBING_MARGIN_RIGHT instead."
#elif defined(FRONT_PROBE_BED_POSITION)
  #error "FRONT_PROBE_BED_POSITION is obsolete. Set a margin with PROBING_MARGIN or PROBING_MARGIN_FRONT instead."
#elif defined(BACK_PROBE_BED_POSITION)
  #error "BACK_PROBE_BED_POSITION is obsolete. Set a margin with PROBING_MARGIN or PROBING_MARGIN_BACK instead."
#elif defined(ENABLE_MESH_EDIT_GFX_OVERLAY)
  #error "ENABLE_MESH_EDIT_GFX_OVERLAY is now MESH_EDIT_GFX_OVERLAY. Please update your configuration."
#elif defined(BABYSTEP_ZPROBE_GFX_REVERSE)
  #error "BABYSTEP_ZPROBE_GFX_REVERSE is now set by OVERLAY_GFX_REVERSE. Please update your configurations."
#elif defined(UBL_GRANULAR_SEGMENTATION_FOR_CARTESIAN)
  #error "UBL_GRANULAR_SEGMENTATION_FOR_CARTESIAN is now SEGMENT_LEVELED_MOVES. Please update your configuration."
#elif HAS_PID_HEATING && (defined(K1) || !defined(PID_K1))
  #error "K1 is now PID_K1. Please update your configuration."
#elif defined(PROBE_DOUBLE_TOUCH)
  #error "PROBE_DOUBLE_TOUCH is now MULTIPLE_PROBING. Please update your configuration."
#elif defined(ANET_KEYPAD_LCD)
  #error "ANET_KEYPAD_LCD is now ZONESTAR_LCD. Please update your configuration."
#elif defined(LCD_I2C_SAINSMART_YWROBOT)
  #error "LCD_I2C_SAINSMART_YWROBOT is now LCD_SAINSMART_I2C_(1602|2004). Please update your configuration."
#elif defined(MEASURED_LOWER_LIMIT) || defined(MEASURED_UPPER_LIMIT)
  #error "MEASURED_(UPPER|LOWER)_LIMIT is now FILWIDTH_ERROR_MARGIN. Please update your configuration."
#elif defined(HAVE_TMCDRIVER)
  #error "HAVE_TMCDRIVER is now [AXIS]_DRIVER_TYPE TMC26X. Please update your Configuration.h."
#elif defined(STEALTHCHOP)
  #error "STEALTHCHOP is now STEALTHCHOP_(XY|Z|E). Please update your Configuration_adv.h."
#elif defined(HAVE_TMC26X)
  #error "HAVE_TMC26X is now [AXIS]_DRIVER_TYPE TMC26X. Please update your Configuration.h."
#elif defined(HAVE_TMC2130)
  #error "HAVE_TMC2130 is now [AXIS]_DRIVER_TYPE TMC2130. Please update your Configuration.h."
#elif defined(HAVE_TMC2208)
  #error "HAVE_TMC2208 is now [AXIS]_DRIVER_TYPE TMC2208. Please update your Configuration.h."
#elif defined(HAVE_L6470DRIVER)
  #error "HAVE_L6470DRIVER is now [AXIS]_DRIVER_TYPE L6470. Please update your Configuration.h."
#elif defined(X_IS_TMC) || defined(X2_IS_TMC) || defined(Y_IS_TMC) || defined(Y2_IS_TMC) || defined(Z_IS_TMC) || defined(Z2_IS_TMC) || defined(Z3_IS_TMC) \
   || defined(E0_IS_TMC) || defined(E1_IS_TMC) || defined(E2_IS_TMC) || defined(E3_IS_TMC) || defined(E4_IS_TMC) || defined(E5_IS_TMC) || defined(E6_IS_TMC) || defined(E7_IS_TMC)
  #error "[AXIS]_IS_TMC is now [AXIS]_DRIVER_TYPE TMC26X. Please update your Configuration.h."
#elif defined(X_IS_TMC26X) || defined(X2_IS_TMC26X) || defined(Y_IS_TMC26X) || defined(Y2_IS_TMC26X) || defined(Z_IS_TMC26X) || defined(Z2_IS_TMC26X) || defined(Z3_IS_TMC26X) \
   || defined(E0_IS_TMC26X) || defined(E1_IS_TMC26X) || defined(E2_IS_TMC26X) || defined(E3_IS_TMC26X) || defined(E4_IS_TMC26X) || defined(E5_IS_TMC26X) || defined(E6_IS_TMC26X) || defined(E7_IS_TMC26X)
  #error "[AXIS]_IS_TMC26X is now [AXIS]_DRIVER_TYPE TMC26X. Please update your Configuration.h."
#elif defined(X_IS_TMC2130) || defined(X2_IS_TMC2130) || defined(Y_IS_TMC2130) || defined(Y2_IS_TMC2130) || defined(Z_IS_TMC2130) || defined(Z2_IS_TMC2130) || defined(Z3_IS_TMC2130) \
   || defined(E0_IS_TMC2130) || defined(E1_IS_TMC2130) || defined(E2_IS_TMC2130) || defined(E3_IS_TMC2130) || defined(E4_IS_TMC2130) || defined(E5_IS_TMC2130) || defined(E6_IS_TMC2130) || defined(E7_IS_TMC2130)
  #error "[AXIS]_IS_TMC2130 is now [AXIS]_DRIVER_TYPE TMC2130. Please update your Configuration.h."
#elif defined(X_IS_TMC2208) || defined(X2_IS_TMC2208) || defined(Y_IS_TMC2208) || defined(Y2_IS_TMC2208) || defined(Z_IS_TMC2208) || defined(Z2_IS_TMC2208) || defined(Z3_IS_TMC2208) \
   || defined(E0_IS_TMC2208) || defined(E1_IS_TMC2208) || defined(E2_IS_TMC2208) || defined(E3_IS_TMC2208) || defined(E4_IS_TMC2208) || defined(E5_IS_TMC2208) || defined(E6_IS_TMC2208) || defined(E7_IS_TMC2208)
  #error "[AXIS]_IS_TMC2208 is now [AXIS]_DRIVER_TYPE TMC2208. Please update your Configuration.h."
#elif defined(X_IS_L6470) || defined(X2_IS_L6470) || defined(Y_IS_L6470) || defined(Y2_IS_L6470) || defined(Z_IS_L6470) || defined(Z2_IS_L6470) || defined(Z3_IS_L6470) \
   || defined(E0_IS_L6470) || defined(E1_IS_L6470) || defined(E2_IS_L6470) || defined(E3_IS_L6470) || defined(E4_IS_L6470) || defined(E5_IS_L6470) || defined(E6_IS_L6470) || defined(E7_IS_L6470)
  #error "[AXIS]_IS_L6470 is now [AXIS]_DRIVER_TYPE L6470. Please update your Configuration.h."
#elif defined(AUTOMATIC_CURRENT_CONTROL)
  #error "AUTOMATIC_CURRENT_CONTROL is now MONITOR_DRIVER_STATUS. Please update your configuration."
#elif defined(FILAMENT_CHANGE_LOAD_LENGTH)
  #error "FILAMENT_CHANGE_LOAD_LENGTH is now FILAMENT_CHANGE_FAST_LOAD_LENGTH. Please update your configuration."
#elif defined(LEVEL_CORNERS_INSET)
  #error "LEVEL_CORNERS_INSET is now LEVEL_CORNERS_INSET_LFRB . Please update your Configuration.h."
#elif ENABLED(LEVEL_BED_CORNERS) && !defined(LEVEL_CORNERS_INSET_LFRB)
  #error "LEVEL_BED_CORNERS requires LEVEL_CORNERS_INSET_LFRB values. Please update your Configuration.h."
#elif defined(BEZIER_JERK_CONTROL)
  #error "BEZIER_JERK_CONTROL is now S_CURVE_ACCELERATION. Please update your configuration."
#elif HAS_JUNCTION_DEVIATION && defined(JUNCTION_DEVIATION_FACTOR)
  #error "JUNCTION_DEVIATION_FACTOR is now JUNCTION_DEVIATION_MM. Please update your configuration."
#elif defined(JUNCTION_ACCELERATION_FACTOR)
  #error "JUNCTION_ACCELERATION_FACTOR is obsolete. Delete it from Configuration_adv.h."
#elif defined(JUNCTION_ACCELERATION)
  #error "JUNCTION_ACCELERATION is obsolete. Delete it from Configuration_adv.h."
#elif defined(MAX7219_DEBUG_STEPPER_HEAD)
  #error "MAX7219_DEBUG_STEPPER_HEAD is now MAX7219_DEBUG_PLANNER_HEAD. Please update your configuration."
#elif defined(MAX7219_DEBUG_STEPPER_TAIL)
  #error "MAX7219_DEBUG_STEPPER_TAIL is now MAX7219_DEBUG_PLANNER_TAIL. Please update your configuration."
#elif defined(MAX7219_DEBUG_STEPPER_QUEUE)
  #error "MAX7219_DEBUG_STEPPER_QUEUE is now MAX7219_DEBUG_PLANNER_QUEUE. Please update your configuration."
#elif defined(ENDSTOP_NOISE_FILTER)
  #error "ENDSTOP_NOISE_FILTER is now ENDSTOP_NOISE_THRESHOLD [2-7]. Please update your configuration."
#elif defined(RETRACT_ZLIFT)
  #error "RETRACT_ZLIFT is now RETRACT_ZRAISE. Please update your Configuration_adv.h."
#elif defined(TOOLCHANGE_PARK_ZLIFT) || defined(TOOLCHANGE_UNPARK_ZLIFT)
  #error "TOOLCHANGE_PARK_ZLIFT and TOOLCHANGE_UNPARK_ZLIFT are now TOOLCHANGE_ZRAISE. Please update your configuration."
#elif defined(SINGLENOZZLE_TOOLCHANGE_ZRAISE)
  #error "SINGLENOZZLE_TOOLCHANGE_ZRAISE is now TOOLCHANGE_ZRAISE. Please update your configuration."
#elif defined(SINGLENOZZLE_SWAP_LENGTH)
  #error "SINGLENOZZLE_SWAP_LENGTH is now TOOLCHANGE_FIL_SWAP_LENGTH. Please update your configuration."
#elif defined(SINGLENOZZLE_SWAP_RETRACT_SPEED)
  #error "SINGLENOZZLE_SWAP_RETRACT_SPEED is now TOOLCHANGE_FIL_SWAP_RETRACT_SPEED. Please update your configuration."
#elif defined(SINGLENOZZLE_SWAP_PRIME_SPEED)
  #error "SINGLENOZZLE_SWAP_PRIME_SPEED is now TOOLCHANGE_FIL_SWAP_PRIME_SPEED. Please update your configuration."
#elif defined(SINGLENOZZLE_SWAP_PARK)
  #error "SINGLENOZZLE_SWAP_PARK is now TOOLCHANGE_PARK. Please update your configuration."
#elif defined(SINGLENOZZLE_TOOLCHANGE_XY)
  #error "SINGLENOZZLE_TOOLCHANGE_XY is now TOOLCHANGE_PARK_XY. Please update your configuration."
#elif defined(SINGLENOZZLE_PARK_XY_FEEDRATE)
  #error "SINGLENOZZLE_PARK_XY_FEEDRATE is now TOOLCHANGE_PARK_XY_FEEDRATE. Please update your configuration."
#elif defined(PARKING_EXTRUDER_SECURITY_RAISE)
  #error "PARKING_EXTRUDER_SECURITY_RAISE is now TOOLCHANGE_ZRAISE. Please update your configuration."
#elif defined(SWITCHING_TOOLHEAD_SECURITY_RAISE)
  #error "SWITCHING_TOOLHEAD_SECURITY_RAISE is now TOOLCHANGE_ZRAISE. Please update your configuration."
#elif defined(G0_FEEDRATE) && G0_FEEDRATE == 0
  #error "G0_FEEDRATE is now used to set the G0 feedrate. Please update your configuration."
#elif defined(MBL_Z_STEP)
  #error "MBL_Z_STEP is now MESH_EDIT_Z_STEP. Please update your configuration."
#elif defined(CHDK)
  #error "CHDK is now CHDK_PIN. Please update your Configuration_adv.h."
#elif defined(MAX6675_SS)
  #error "MAX6675_SS is now MAX6675_SS_PIN. Please update your configuration and/or pins."
#elif defined(MAX6675_SS2)
  #error "MAX6675_SS2 is now MAX6675_SS2_PIN. Please update your configuration and/or pins."
#elif defined(SPINDLE_LASER_ENABLE)
  #error "SPINDLE_LASER_ENABLE is now SPINDLE_FEATURE or LASER_FEATURE. Please update your Configuration_adv.h."
#elif defined(SPINDLE_LASER_ENABLE_PIN)
  #error "SPINDLE_LASER_ENABLE_PIN is now SPINDLE_LASER_ENA_PIN. Please update your Configuration_adv.h and/or pins."
#elif defined(SPINDLE_DIR_CHANGE)
  #error "SPINDLE_DIR_CHANGE is now SPINDLE_CHANGE_DIR. Please update your Configuration_adv.h."
#elif defined(SPINDLE_STOP_ON_DIR_CHANGE)
  #error "SPINDLE_STOP_ON_DIR_CHANGE is now SPINDLE_CHANGE_DIR_STOP. Please update your Configuration_adv.h."
#elif defined(SPINDLE_LASER_ENABLE_INVERT)
  #error "SPINDLE_LASER_ENABLE_INVERT is now SPINDLE_LASER_ACTIVE_HIGH. Please update your Configuration_adv.h."
#elif defined(CUTTER_POWER_DISPLAY)
  #error "CUTTER_POWER_DISPLAY is now CUTTER_POWER_UNIT. Please update your Configuration_adv.h."
#elif defined(CHAMBER_HEATER_PIN)
  #error "CHAMBER_HEATER_PIN is now HEATER_CHAMBER_PIN. Please update your configuration and/or pins."
#elif defined(TMC_Z_CALIBRATION)
  #error "TMC_Z_CALIBRATION has been deprecated in favor of Z_STEPPER_AUTO_ALIGN. Please update your configuration."
#elif defined(Z_MIN_PROBE_ENDSTOP)
  #error "Z_MIN_PROBE_ENDSTOP is no longer required. Please remove it from Configuration.h."
#elif defined(DUAL_NOZZLE_DUPLICATION_MODE)
  #error "DUAL_NOZZLE_DUPLICATION_MODE is now MULTI_NOZZLE_DUPLICATION. Please update your configuration."
#elif defined(MENU_ITEM_CASE_LIGHT)
  #error "MENU_ITEM_CASE_LIGHT is now CASE_LIGHT_MENU. Please update your configuration."
#elif defined(ABORT_ON_ENDSTOP_HIT_FEATURE_ENABLED)
  #error "ABORT_ON_ENDSTOP_HIT_FEATURE_ENABLED is now SD_ABORT_ON_ENDSTOP_HIT. Please update your Configuration_adv.h."
#elif defined(LPC_SD_LCD) || defined(LPC_SD_ONBOARD) || defined(LPC_SD_CUSTOM_CABLE)
  #error "LPC_SD_(LCD|ONBOARD|CUSTOM_CABLE) are now SDCARD_CONNECTION. Please update your Configuration_adv.h."
#elif defined(USB_SD_DISABLED)
  #error "USB_SD_DISABLED is now NO_SD_HOST_DRIVE. Please update your Configuration_adv.h."
#elif defined(USB_SD_ONBOARD)
  #error "USB_SD_ONBOARD is obsolete. Disable NO_SD_HOST_DRIVE instead."
#elif POWER_SUPPLY == 1
  #error "Replace POWER_SUPPLY 1 by enabling PSU_CONTROL and setting PSU_ACTIVE_HIGH to 'false'."
#elif POWER_SUPPLY == 2
  #error "Replace POWER_SUPPLY 2 by enabling PSU_CONTROL and setting PSU_ACTIVE_HIGH to 'true'."
#elif defined(POWER_SUPPLY)
  #error "POWER_SUPPLY is now obsolete. Please remove it from Configuration.h."
#elif defined(MKS_ROBIN_TFT)
  #error "MKS_ROBIN_TFT is now FSMC_GRAPHICAL_TFT. Please update your configuration."
#elif defined(TFT_LVGL_UI)
  #error "TFT_LVGL_UI is now TFT_LVGL_UI_FSMC. Please update your configuration."
#elif defined(SDPOWER)
  #error "SDPOWER is now SDPOWER_PIN. Please update your configuration and/or pins."
#elif defined(STRING_SPLASH_LINE1) || defined(STRING_SPLASH_LINE2)
  #error "STRING_SPLASH_LINE[12] are now obsolete. Please remove them from Configuration.h."
#elif defined(Z_PROBE_ALLEN_KEY_DEPLOY_1_X) || defined(Z_PROBE_ALLEN_KEY_STOW_1_X)
  #error "Z_PROBE_ALLEN_KEY_(DEPLOY|STOW) coordinates are now a single setting. Please update your configuration."
#elif defined(X_PROBE_OFFSET_FROM_EXTRUDER) || defined(Y_PROBE_OFFSET_FROM_EXTRUDER) || defined(Z_PROBE_OFFSET_FROM_EXTRUDER)
  #error "[XYZ]_PROBE_OFFSET_FROM_EXTRUDER is now NOZZLE_TO_PROBE_OFFSET. Please update your configuration."
#elif defined(MIN_PROBE_X) || defined(MIN_PROBE_Y) || defined(MAX_PROBE_X) || defined(MAX_PROBE_Y)
  #error "(MIN|MAX)_PROBE_[XY] are now calculated at runtime. Please remove them from Configuration.h."
#elif defined(Z_STEPPER_ALIGN_X) || defined(Z_STEPPER_ALIGN_X)
  #error "Z_STEPPER_ALIGN_X and Z_STEPPER_ALIGN_Y are now combined as Z_STEPPER_ALIGN_XY. Please update your Configuration_adv.h."
#elif defined(JUNCTION_DEVIATION)
  #error "JUNCTION_DEVIATION is no longer required. (See CLASSIC_JERK). Please remove it from Configuration.h."
#elif defined(BABYSTEP_MULTIPLICATOR)
  #error "BABYSTEP_MULTIPLICATOR is now BABYSTEP_MULTIPLICATOR_[XY|Z]. Please update Configuration_adv.h."
#elif defined(LULZBOT_TOUCH_UI)
  #error "LULZBOT_TOUCH_UI is now TOUCH_UI_FTDI_EVE. Please update your configuration."
#elif defined(PS_DEFAULT_OFF)
  #error "PS_DEFAULT_OFF is now PSU_DEFAULT_OFF. Please update your configuration."
#elif defined(FILAMENT_UNLOAD_RETRACT_LENGTH)
  #error "FILAMENT_UNLOAD_RETRACT_LENGTH is now FILAMENT_UNLOAD_PURGE_RETRACT. Please update Configuration_adv.h."
#elif defined(FILAMENT_UNLOAD_DELAY)
  #error "FILAMENT_UNLOAD_DELAY is now FILAMENT_UNLOAD_PURGE_DELAY. Please update Configuration_adv.h."
#elif defined(HOME_USING_SPREADCYCLE)
  #error "HOME_USING_SPREADCYCLE is now obsolete. Please remove it from Configuration_adv.h."
#elif defined(DGUS_LCD)
  #error "DGUS_LCD is now DGUS_LCD_UI_(ORIGIN|FYSETC|HIPRECY). Please update your configuration."
#elif defined(X_DUAL_ENDSTOPS_ADJUSTMENT)
  #error "X_DUAL_ENDSTOPS_ADJUSTMENT is now X2_ENDSTOP_ADJUSTMENT. Please update Configuration_adv.h."
#elif defined(Y_DUAL_ENDSTOPS_ADJUSTMENT)
  #error "Y_DUAL_ENDSTOPS_ADJUSTMENT is now Y2_ENDSTOP_ADJUSTMENT. Please update Configuration_adv.h."
#elif defined(Z_DUAL_ENDSTOPS_ADJUSTMENT)
  #error "Z_DUAL_ENDSTOPS_ADJUSTMENT is now Z2_ENDSTOP_ADJUSTMENT. Please update Configuration_adv.h."
#elif defined(Z_TRIPLE_ENDSTOPS_ADJUSTMENT2) || defined(Z_TRIPLE_ENDSTOPS_ADJUSTMENT3)
  #error "Z_TRIPLE_ENDSTOPS_ADJUSTMENT[23] is now Z[23]_ENDSTOP_ADJUSTMENT. Please update Configuration_adv.h."
#elif defined(Z_QUAD_ENDSTOPS_ADJUSTMENT2) || defined(Z_QUAD_ENDSTOPS_ADJUSTMENT3) || defined(Z_QUAD_ENDSTOPS_ADJUSTMENT4)
  #error "Z_QUAD_ENDSTOPS_ADJUSTMENT[234] is now Z[234]_ENDSTOP_ADJUSTMENT. Please update Configuration_adv.h."
#elif defined(Z_DUAL_STEPPER_DRIVERS)
  #error "Z_DUAL_STEPPER_DRIVERS is now NUM_Z_STEPPER_DRIVERS with a value of 2. Please update Configuration_adv.h."
#elif defined(Z_TRIPLE_STEPPER_DRIVERS)
  #error "Z_TRIPLE_STEPPER_DRIVERS is now NUM_Z_STEPPER_DRIVERS with a value of 3. Please update Configuration_adv.h."
#elif defined(Z_QUAD_STEPPER_DRIVERS)
  #error "Z_QUAD_STEPPER_DRIVERS is now NUM_Z_STEPPER_DRIVERS with a value of 4. Please update Configuration_adv.h."
#elif defined(Z_DUAL_ENDSTOPS)
  #error "Z_DUAL_ENDSTOPS is now Z_MULTI_ENDSTOPS. Please update Configuration_adv.h."
#elif defined(Z_TRIPLE_ENDSTOPS)
  #error "Z_TRIPLE_ENDSTOPS is now Z_MULTI_ENDSTOPS. Please update Configuration_adv.h."
#elif defined(Z_QUAD_ENDSTOPS)
  #error "Z_QUAD_ENDSTOPS is now Z_MULTI_ENDSTOPS. Please update Configuration_adv.h."
#elif defined(DUGS_UI_MOVE_DIS_OPTION)
  #error "DUGS_UI_MOVE_DIS_OPTION is spelled DGUS_UI_MOVE_DIS_OPTION. Please update Configuration_adv.h."
#elif defined(ORIG_E0_AUTO_FAN_PIN) || defined(ORIG_E1_AUTO_FAN_PIN) || defined(ORIG_E2_AUTO_FAN_PIN) || defined(ORIG_E3_AUTO_FAN_PIN) || defined(ORIG_E4_AUTO_FAN_PIN) || defined(ORIG_E5_AUTO_FAN_PIN) || defined(ORIG_E6_AUTO_FAN_PIN) || defined(ORIG_E7_AUTO_FAN_PIN)
  #error "ORIG_Ex_AUTO_FAN_PIN is now just Ex_AUTO_FAN_PIN. Make sure your pins are up to date."
#elif defined(ORIG_CHAMBER_AUTO_FAN_PIN)
  #error "ORIG_CHAMBER_AUTO_FAN_PIN is now just CHAMBER_AUTO_FAN_PIN. Make sure your pins are up to date."
#elif defined(HOMING_BACKOFF_MM)
  #error "HOMING_BACKOFF_MM is now HOMING_BACKOFF_POST_MM. Please update Configuration_adv.h."
#elif defined(X_HOME_BUMP_MM) || defined(Y_HOME_BUMP_MM) || defined(Z_HOME_BUMP_MM)
  #error "[XYZ]_HOME_BUMP_MM is now HOMING_BUMP_MM. Please update Configuration_adv.h."
#elif defined(DIGIPOT_I2C)
  #error "DIGIPOT_I2C is now DIGIPOT_MCP4451 (or DIGIPOT_MCP4018). Please update Configuration_adv.h."
#endif

#ifdef FIL_RUNOUT_INVERTING
  #if FIL_RUNOUT_INVERTING
    #warning "FIL_RUNOUT_INVERTING true is now FIL_RUNOUT_STATE HIGH. Please update Configuration.h."
  #else
    #warning "FIL_RUNOUT_INVERTING false is now FIL_RUNOUT_STATE LOW. Please update Configuration.h."
  #endif
  #ifndef FIL_RUNOUT_STATE
    #define FIL_RUNOUT_STATE ((FIL_RUNOUT_INVERTING) ? HIGH : LOW)
  #endif
#endif

/**
 * Probe temp compensation requirements
 */
#if ENABLED(PROBE_TEMP_COMPENSATION)
  #if defined(PTC_PARK_POS_X) || defined(PTC_PARK_POS_Y) || defined(PTC_PARK_POS_Z)
    #error "PTC_PARK_POS_[XYZ] is now PTC_PARK_POS (array). Please update Configuration_adv.h."
  #elif !defined(PTC_PARK_POS)
    #error "PROBE_TEMP_COMPENSATION requires PTC_PARK_POS."
  #elif defined(PTC_PROBE_POS_X) || defined(PTC_PROBE_POS_Y)
    #error "PTC_PROBE_POS_[XY] is now PTC_PROBE_POS (array). Please update Configuration_adv.h."
  #elif !defined(PTC_PROBE_POS)
    #error "PROBE_TEMP_COMPENSATION requires PTC_PROBE_POS."
  #endif
#endif

/**
 * Marlin release, version and default string
 */
#ifndef SHORT_BUILD_VERSION
  #error "SHORT_BUILD_VERSION must be specified."
#elif !defined(DETAILED_BUILD_VERSION)
  #error "BUILD_VERSION must be specified."
#elif !defined(STRING_DISTRIBUTION_DATE)
  #error "STRING_DISTRIBUTION_DATE must be specified."
#elif !defined(PROTOCOL_VERSION)
  #error "PROTOCOL_VERSION must be specified."
#elif !defined(MACHINE_NAME)
  #error "MACHINE_NAME must be specified."
#elif !defined(SOURCE_CODE_URL)
  #error "SOURCE_CODE_URL must be specified."
#elif !defined(DEFAULT_MACHINE_UUID)
  #error "DEFAULT_MACHINE_UUID must be specified."
#elif !defined(WEBSITE_URL)
  #error "WEBSITE_URL must be specified."
#endif

/**
 * Serial
 */
#if !(defined(__AVR__) && defined(USBCON))
  #if ENABLED(SERIAL_XON_XOFF) && RX_BUFFER_SIZE < 1024
    #error "SERIAL_XON_XOFF requires RX_BUFFER_SIZE >= 1024 for reliable transfers without drops."
  #elif RX_BUFFER_SIZE && (RX_BUFFER_SIZE < 2 || !IS_POWER_OF_2(RX_BUFFER_SIZE))
    #error "RX_BUFFER_SIZE must be a power of 2 greater than 1."
  #elif TX_BUFFER_SIZE && (TX_BUFFER_SIZE < 2 || TX_BUFFER_SIZE > 256 || !IS_POWER_OF_2(TX_BUFFER_SIZE))
    #error "TX_BUFFER_SIZE must be 0 or a power of 2 between 1 and 256."
  #endif
#elif ANY(SERIAL_XON_XOFF, SERIAL_STATS_MAX_RX_QUEUED, SERIAL_STATS_DROPPED_RX)
  #error "SERIAL_XON_XOFF and SERIAL_STATS_* features not supported on USB-native AVR devices."
#endif

#if SERIAL_PORT > 7
  #error "Set SERIAL_PORT to the port on your board. Usually this is 0."
#endif

#if defined(SERIAL_PORT_2) && NUM_SERIAL < 2
  #error "SERIAL_PORT_2 is not supported for your MOTHERBOARD. Disable it to continue."
#endif

/**
 * Multiple Stepper Drivers Per Axis
 */
#define GOOD_AXIS_PINS(A) (HAS_##A##_ENABLE && HAS_##A##_STEP && HAS_##A##_DIR)
#if ENABLED(X_DUAL_STEPPER_DRIVERS)
  #if ENABLED(DUAL_X_CARRIAGE)
    #error "DUAL_X_CARRIAGE is not compatible with X_DUAL_STEPPER_DRIVERS."
  #elif !GOOD_AXIS_PINS(X)
    #error "X_DUAL_STEPPER_DRIVERS requires X2 pins to be defined."
  #endif
#endif

#if ENABLED(Y_DUAL_STEPPER_DRIVERS) && !GOOD_AXIS_PINS(Y)
  #error "Y_DUAL_STEPPER_DRIVERS requires Y2 pins to be defined."
#elif !WITHIN(NUM_Z_STEPPER_DRIVERS, 1, 4)
  #error "NUM_Z_STEPPER_DRIVERS must be an integer from 1 to 4."
#elif NUM_Z_STEPPER_DRIVERS == 2 && !GOOD_AXIS_PINS(Z2)
  #error "If NUM_Z_STEPPER_DRIVERS is 2, you must define stepper pins for Z2."
#elif NUM_Z_STEPPER_DRIVERS == 3 && !(GOOD_AXIS_PINS(Z2) && GOOD_AXIS_PINS(Z3))
  #error "If NUM_Z_STEPPER_DRIVERS is 3, you must define stepper pins for Z2 and Z3."
#elif NUM_Z_STEPPER_DRIVERS == 4 && !(GOOD_AXIS_PINS(Z2) && GOOD_AXIS_PINS(Z3) && GOOD_AXIS_PINS(Z4))
  #error "If NUM_Z_STEPPER_DRIVERS is 4, you must define stepper pins for Z2, Z3, and Z4."
#endif

/**
 * Validate that the bed size fits
 */
static_assert(X_MAX_LENGTH >= X_BED_SIZE, "Movement bounds (X_MIN_POS, X_MAX_POS) are too narrow to contain X_BED_SIZE.");
static_assert(Y_MAX_LENGTH >= Y_BED_SIZE, "Movement bounds (Y_MIN_POS, Y_MAX_POS) are too narrow to contain Y_BED_SIZE.");

/**
 * Granular software endstops (Marlin >= 1.1.7)
 */
#if ENABLED(MIN_SOFTWARE_ENDSTOPS) && DISABLED(MIN_SOFTWARE_ENDSTOP_Z)
  #if IS_KINEMATIC
    #error "MIN_SOFTWARE_ENDSTOPS on DELTA/SCARA also requires MIN_SOFTWARE_ENDSTOP_Z."
  #elif NONE(MIN_SOFTWARE_ENDSTOP_X, MIN_SOFTWARE_ENDSTOP_Y)
    #error "MIN_SOFTWARE_ENDSTOPS requires at least one of the MIN_SOFTWARE_ENDSTOP_[XYZ] options."
  #endif
#endif

#if ENABLED(MAX_SOFTWARE_ENDSTOPS) && DISABLED(MAX_SOFTWARE_ENDSTOP_Z)
  #if IS_KINEMATIC
    #error "MAX_SOFTWARE_ENDSTOPS on DELTA/SCARA also requires MAX_SOFTWARE_ENDSTOP_Z."
  #elif NONE(MAX_SOFTWARE_ENDSTOP_X, MAX_SOFTWARE_ENDSTOP_Y)
    #error "MAX_SOFTWARE_ENDSTOPS requires at least one of the MAX_SOFTWARE_ENDSTOP_[XYZ] options."
  #endif
#endif

#if !defined(TARGET_LPC1768) && ANY( \
    ENDSTOPPULLDOWNS, \
    ENDSTOPPULLDOWN_XMAX, ENDSTOPPULLDOWN_YMAX, \
    ENDSTOPPULLDOWN_ZMAX, ENDSTOPPULLDOWN_XMIN, \
    ENDSTOPPULLDOWN_YMIN, ENDSTOPPULLDOWN_ZMIN \
  )
  #error "PULLDOWN pin mode is not available on the selected board."
#endif

#if BOTH(ENDSTOPPULLUPS, ENDSTOPPULLDOWNS)
  #error "Enable only one of ENDSTOPPULLUPS or ENDSTOPPULLDOWNS."
#elif BOTH(FIL_RUNOUT_PULLUP, FIL_RUNOUT_PULLDOWN)
  #error "Enable only one of FIL_RUNOUT_PULLUP or FIL_RUNOUT_PULLDOWN."
#elif BOTH(ENDSTOPPULLUP_XMAX, ENDSTOPPULLDOWN_XMAX)
  #error "Enable only one of ENDSTOPPULLUP_X_MAX or ENDSTOPPULLDOWN_X_MAX."
#elif BOTH(ENDSTOPPULLUP_YMAX, ENDSTOPPULLDOWN_YMAX)
  #error "Enable only one of ENDSTOPPULLUP_Y_MAX or ENDSTOPPULLDOWN_Y_MAX."
#elif BOTH(ENDSTOPPULLUP_ZMAX, ENDSTOPPULLDOWN_ZMAX)
  #error "Enable only one of ENDSTOPPULLUP_Z_MAX or ENDSTOPPULLDOWN_Z_MAX."
#elif BOTH(ENDSTOPPULLUP_XMIN, ENDSTOPPULLDOWN_XMIN)
  #error "Enable only one of ENDSTOPPULLUP_X_MIN or ENDSTOPPULLDOWN_X_MIN."
#elif BOTH(ENDSTOPPULLUP_YMIN, ENDSTOPPULLDOWN_YMIN)
  #error "Enable only one of ENDSTOPPULLUP_Y_MIN or ENDSTOPPULLDOWN_Y_MIN."
#elif BOTH(ENDSTOPPULLUP_ZMIN, ENDSTOPPULLDOWN_ZMIN)
  #error "Enable only one of ENDSTOPPULLUP_Z_MIN or ENDSTOPPULLDOWN_Z_MIN."
#endif

/**
 * LCD Info Screen Style
 */
#if LCD_INFO_SCREEN_STYLE > 0
  #if HAS_GRAPHICAL_LCD || LCD_WIDTH < 20 || LCD_HEIGHT < 4
    #error "Alternative LCD_INFO_SCREEN_STYLE requires 20x4 Character LCD."
  #elif LCD_INFO_SCREEN_STYLE > 1
    #error "LCD_INFO_SCREEN_STYLE only has options 0 and 1 at this time."
  #endif
#endif

/**
 * Progress Bar
 */
#if ENABLED(LCD_PROGRESS_BAR)
  #if NONE(SDSUPPORT, LCD_SET_PROGRESS_MANUALLY)
    #error "LCD_PROGRESS_BAR requires SDSUPPORT or LCD_SET_PROGRESS_MANUALLY."
  #elif !HAS_CHARACTER_LCD
    #error "LCD_PROGRESS_BAR requires a character LCD."
  #elif HAS_GRAPHICAL_LCD
    #error "LCD_PROGRESS_BAR does not apply to graphical displays."
  #elif ENABLED(FILAMENT_LCD_DISPLAY)
    #error "LCD_PROGRESS_BAR and FILAMENT_LCD_DISPLAY are not fully compatible. Comment out this line to use both."
  #elif PROGRESS_MSG_EXPIRE < 0
    #error "PROGRESS_MSG_EXPIRE must be greater than or equal to 0."
  #endif
#elif ENABLED(LCD_SET_PROGRESS_MANUALLY) && NONE(HAS_GRAPHICAL_LCD, EXTENSIBLE_UI)
  #error "LCD_SET_PROGRESS_MANUALLY requires LCD_PROGRESS_BAR, Graphical LCD, or EXTENSIBLE_UI."
#endif

#if !HAS_LCD_MENU && ENABLED(SD_REPRINT_LAST_SELECTED_FILE)
  #error "SD_REPRINT_LAST_SELECTED_FILE currently requires a Marlin-native LCD menu."
#endif

/**
 * Custom Boot and Status screens
 */
#if ENABLED(SHOW_CUSTOM_BOOTSCREEN) && NONE(HAS_GRAPHICAL_LCD, TOUCH_UI_FTDI_EVE)
  #error "SHOW_CUSTOM_BOOTSCREEN requires Graphical LCD or TOUCH_UI_FTDI_EVE."
#elif ENABLED(CUSTOM_STATUS_SCREEN_IMAGE) && !HAS_GRAPHICAL_LCD
  #error "CUSTOM_STATUS_SCREEN_IMAGE requires a Graphical LCD."
#endif

/**
 * LCD Lightweight Screen Style
 */
#if ENABLED(LIGHTWEIGHT_UI) && DISABLED(U8GLIB_ST7920)
  #error "LIGHTWEIGHT_UI requires a U8GLIB_ST7920-based display."
#endif

/**
 * SD File Sorting
 */
#if ENABLED(SDCARD_SORT_ALPHA)
  #if SDSORT_LIMIT > 256
    #error "SDSORT_LIMIT must be 256 or smaller."
  #elif SDSORT_LIMIT < 10
    #error "SDSORT_LIMIT should be greater than 9 to be useful."
  #elif DISABLED(SDSORT_USES_RAM)
    #if ENABLED(SDSORT_DYNAMIC_RAM)
      #error "SDSORT_DYNAMIC_RAM requires SDSORT_USES_RAM (which reads the directory into RAM)."
    #elif ENABLED(SDSORT_CACHE_NAMES)
      #error "SDSORT_CACHE_NAMES requires SDSORT_USES_RAM (which reads the directory into RAM)."
    #endif
  #endif

  #if ENABLED(SDSORT_CACHE_NAMES) && DISABLED(SDSORT_DYNAMIC_RAM)
    #if SDSORT_CACHE_VFATS < 2
      #error "SDSORT_CACHE_VFATS must be 2 or greater!"
    #elif SDSORT_CACHE_VFATS > MAX_VFAT_ENTRIES
      #undef SDSORT_CACHE_VFATS
      #define SDSORT_CACHE_VFATS MAX_VFAT_ENTRIES
      #warning "SDSORT_CACHE_VFATS was reduced to MAX_VFAT_ENTRIES!"
    #endif
  #endif
#endif

#if defined(EVENT_GCODE_SD_STOP) && DISABLED(NOZZLE_PARK_FEATURE)
  static_assert(nullptr == strstr(EVENT_GCODE_SD_STOP, "G27"), "NOZZLE_PARK_FEATURE is required to use G27 in EVENT_GCODE_SD_STOP.");
#endif

/**
 * I2C Position Encoders
 */
#if ENABLED(I2C_POSITION_ENCODERS)
  #if !BOTH(BABYSTEPPING, BABYSTEP_XY)
    #error "I2C_POSITION_ENCODERS requires BABYSTEPPING and BABYSTEP_XY."
  #elif !WITHIN(I2CPE_ENCODER_CNT, 1, 5)
    #error "I2CPE_ENCODER_CNT must be between 1 and 5."
  #endif
#endif

/**
 * Babystepping
 */
#if ENABLED(BABYSTEPPING)
  #if ENABLED(SCARA)
    #error "BABYSTEPPING is not implemented for SCARA yet."
  #elif BOTH(DELTA, BABYSTEP_XY)
    #error "BABYSTEPPING only implemented for Z axis on deltabots."
  #elif BOTH(BABYSTEP_ZPROBE_OFFSET, MESH_BED_LEVELING)
    #error "MESH_BED_LEVELING and BABYSTEP_ZPROBE_OFFSET is not a valid combination"
  #elif ENABLED(BABYSTEP_ZPROBE_OFFSET) && !HAS_BED_PROBE
    #error "BABYSTEP_ZPROBE_OFFSET requires a probe."
  #elif ENABLED(BABYSTEP_ZPROBE_GFX_OVERLAY) && !HAS_GRAPHICAL_LCD
    #error "BABYSTEP_ZPROBE_GFX_OVERLAY requires a Graphical LCD."
  #elif ENABLED(BABYSTEP_ZPROBE_GFX_OVERLAY) && DISABLED(BABYSTEP_ZPROBE_OFFSET)
    #error "BABYSTEP_ZPROBE_GFX_OVERLAY requires a BABYSTEP_ZPROBE_OFFSET."
  #elif ENABLED(BABYSTEP_HOTEND_Z_OFFSET) && !HAS_HOTEND_OFFSET
    #error "BABYSTEP_HOTEND_Z_OFFSET requires 2 or more HOTENDS."
  #elif BOTH(BABYSTEP_ALWAYS_AVAILABLE, MOVE_Z_WHEN_IDLE)
    #error "BABYSTEP_ALWAYS_AVAILABLE and MOVE_Z_WHEN_IDLE are incompatible."
  #elif !defined(BABYSTEP_MULTIPLICATOR_Z)
    #error "BABYSTEPPING requires BABYSTEP_MULTIPLICATOR_Z."
  #elif ENABLED(BABYSTEP_XY) && !defined(BABYSTEP_MULTIPLICATOR_XY)
    #error "BABYSTEP_XY requires BABYSTEP_MULTIPLICATOR_XY."
  #elif ENABLED(BABYSTEP_MILLIMETER_UNITS)
    static_assert(BABYSTEP_MULTIPLICATOR_Z <= 0.1f, "BABYSTEP_MULTIPLICATOR_Z must be less or equal to 0.1mm.");
    #if ENABLED(BABYSTEP_XY)
      static_assert(BABYSTEP_MULTIPLICATOR_XY <= 0.25f, "BABYSTEP_MULTIPLICATOR_XY must be less than or equal to 0.25mm.");
    #endif
  #endif
#endif

/**
 * Filament Runout needs one or more pins and either SD Support or Auto print start detection
 */
#if HAS_FILAMENT_SENSOR
  #if !PIN_EXISTS(FIL_RUNOUT)
    #error "FILAMENT_RUNOUT_SENSOR requires FIL_RUNOUT_PIN."
  #elif NUM_RUNOUT_SENSORS > E_STEPPERS
    #error "NUM_RUNOUT_SENSORS cannot exceed the number of E steppers."
  #elif NUM_RUNOUT_SENSORS > 1 && !PIN_EXISTS(FIL_RUNOUT2)
    #error "FILAMENT_RUNOUT_SENSOR with NUM_RUNOUT_SENSORS > 1 requires FIL_RUNOUT2_PIN."
  #elif NUM_RUNOUT_SENSORS > 2 && !PIN_EXISTS(FIL_RUNOUT3)
    #error "FILAMENT_RUNOUT_SENSOR with NUM_RUNOUT_SENSORS > 2 requires FIL_RUNOUT3_PIN."
  #elif NUM_RUNOUT_SENSORS > 3 && !PIN_EXISTS(FIL_RUNOUT4)
    #error "FILAMENT_RUNOUT_SENSOR with NUM_RUNOUT_SENSORS > 3 requires FIL_RUNOUT4_PIN."
  #elif NUM_RUNOUT_SENSORS > 4 && !PIN_EXISTS(FIL_RUNOUT5)
    #error "FILAMENT_RUNOUT_SENSOR with NUM_RUNOUT_SENSORS > 4 requires FIL_RUNOUT5_PIN."
  #elif NUM_RUNOUT_SENSORS > 5 && !PIN_EXISTS(FIL_RUNOUT6)
    #error "FILAMENT_RUNOUT_SENSOR with NUM_RUNOUT_SENSORS > 5 requires FIL_RUNOUT6_PIN."
  #elif NONE(SDSUPPORT, PRINTJOB_TIMER_AUTOSTART)
    #error "FILAMENT_RUNOUT_SENSOR requires SDSUPPORT or PRINTJOB_TIMER_AUTOSTART."
  #elif FILAMENT_RUNOUT_DISTANCE_MM < 0
    #error "FILAMENT_RUNOUT_DISTANCE_MM must be greater than or equal to zero."
  #elif DISABLED(ADVANCED_PAUSE_FEATURE)
    static_assert(nullptr == strstr(FILAMENT_RUNOUT_SCRIPT, "M600"), "ADVANCED_PAUSE_FEATURE is required to use M600 with FILAMENT_RUNOUT_SENSOR.");
  #endif
#endif

/**
 * Advanced Pause
 */
#if ENABLED(ADVANCED_PAUSE_FEATURE)
  #if !HAS_RESUME_CONTINUE
    #error "ADVANCED_PAUSE_FEATURE currently requires an LCD controller or EMERGENCY_PARSER."
  #elif DISABLED(NOZZLE_PARK_FEATURE)
    #error "ADVANCED_PAUSE_FEATURE requires NOZZLE_PARK_FEATURE."
  #elif !defined(FILAMENT_UNLOAD_PURGE_FEEDRATE)
    #error "ADVANCED_PAUSE_FEATURE requires FILAMENT_UNLOAD_PURGE_FEEDRATE. Please add it to Configuration_adv.h."
  #elif ENABLED(EXTRUDER_RUNOUT_PREVENT)
    #error "EXTRUDER_RUNOUT_PREVENT is incompatible with ADVANCED_PAUSE_FEATURE."
  #elif ENABLED(PARK_HEAD_ON_PAUSE) && NONE(SDSUPPORT, NEWPANEL, EMERGENCY_PARSER)
    #error "PARK_HEAD_ON_PAUSE requires SDSUPPORT, EMERGENCY_PARSER, or an LCD controller."
  #elif ENABLED(HOME_BEFORE_FILAMENT_CHANGE) && DISABLED(PAUSE_PARK_NO_STEPPER_TIMEOUT)
    #error "HOME_BEFORE_FILAMENT_CHANGE requires PAUSE_PARK_NO_STEPPER_TIMEOUT."
  #elif ENABLED(PREVENT_LENGTHY_EXTRUDE) && FILAMENT_CHANGE_UNLOAD_LENGTH > EXTRUDE_MAXLENGTH
    #error "FILAMENT_CHANGE_UNLOAD_LENGTH must be less than or equal to EXTRUDE_MAXLENGTH."
  #elif ENABLED(PREVENT_LENGTHY_EXTRUDE) && FILAMENT_CHANGE_SLOW_LOAD_LENGTH > EXTRUDE_MAXLENGTH
    #error "FILAMENT_CHANGE_SLOW_LOAD_LENGTH must be less than or equal to EXTRUDE_MAXLENGTH."
  #elif ENABLED(PREVENT_LENGTHY_EXTRUDE) && FILAMENT_CHANGE_FAST_LOAD_LENGTH > EXTRUDE_MAXLENGTH
    #error "FILAMENT_CHANGE_FAST_LOAD_LENGTH must be less than or equal to EXTRUDE_MAXLENGTH."
  #endif
#endif

#if ENABLED(NOZZLE_PARK_FEATURE)
  constexpr float npp[] = NOZZLE_PARK_POINT;
  static_assert(COUNT(npp) == XYZ, "NOZZLE_PARK_POINT requires X, Y, and Z values.");
  constexpr xyz_pos_t npp_xyz = NOZZLE_PARK_POINT;
  static_assert(WITHIN(npp_xyz.x, X_MIN_POS, X_MAX_POS), "NOZZLE_PARK_POINT.X is out of bounds (X_MIN_POS, X_MAX_POS).");
  static_assert(WITHIN(npp_xyz.y, Y_MIN_POS, Y_MAX_POS), "NOZZLE_PARK_POINT.Y is out of bounds (Y_MIN_POS, Y_MAX_POS).");
  static_assert(WITHIN(npp_xyz.z, Z_MIN_POS, Z_MAX_POS), "NOZZLE_PARK_POINT.Z is out of bounds (Z_MIN_POS, Z_MAX_POS).");
#endif

/**
 * Individual axis homing is useless for DELTAS
 */
#if BOTH(INDIVIDUAL_AXIS_HOMING_MENU, DELTA)
  #error "INDIVIDUAL_AXIS_HOMING_MENU is incompatible with DELTA kinematics."
#endif

/**
 * Options only for EXTRUDERS > 1
 */
#if EXTRUDERS > 1

  #if EXTRUDERS > 8
    #error "Marlin supports a maximum of 8 EXTRUDERS."
  #endif

  #if ENABLED(HEATERS_PARALLEL)
    #error "EXTRUDERS must be 1 with HEATERS_PARALLEL."
  #endif

  #if ENABLED(TOOLCHANGE_FILAMENT_SWAP)
    #ifndef TOOLCHANGE_FS_LENGTH
      #error "TOOLCHANGE_FILAMENT_SWAP requires TOOLCHANGE_FS_LENGTH. Please update your Configuration_adv.h."
    #elif !defined(TOOLCHANGE_FS_RETRACT_SPEED)
      #error "TOOLCHANGE_FILAMENT_SWAP requires TOOLCHANGE_FS_RETRACT_SPEED. Please update your Configuration_adv.h."
    #elif !defined(TOOLCHANGE_FS_PRIME_SPEED)
      #error "TOOLCHANGE_FILAMENT_SWAP requires TOOLCHANGE_FS_PRIME_SPEED. Please update your Configuration_adv.h."
    #endif
  #endif

  #if ENABLED(TOOLCHANGE_PARK)
    #ifndef TOOLCHANGE_PARK_XY
      #error "TOOLCHANGE_PARK requires TOOLCHANGE_PARK_XY. Please update your Configuration."
    #elif !defined(TOOLCHANGE_PARK_XY_FEEDRATE)
      #error "TOOLCHANGE_PARK requires TOOLCHANGE_PARK_XY_FEEDRATE. Please update your Configuration."
    #endif
  #endif

  #ifndef TOOLCHANGE_ZRAISE
    #error "TOOLCHANGE_ZRAISE required for EXTRUDERS > 1. Please update your Configuration_adv.h."
  #endif

#elif ENABLED(MK2_MULTIPLEXER)
  #error "MK2_MULTIPLEXER requires 2 or more EXTRUDERS."
#elif ENABLED(SINGLENOZZLE)
  #error "SINGLENOZZLE requires 2 or more EXTRUDERS."
#endif

/**
 * Sanity checking for the Průša MK2 Multiplexer
 */
#ifdef SNMM
  #error "SNMM is now MK2_MULTIPLEXER. Please update your configuration."
#endif

/**
 * A Dual Nozzle carriage with switching servo
 */
#if ENABLED(SWITCHING_NOZZLE)
  #if ENABLED(DUAL_X_CARRIAGE)
    #error "SWITCHING_NOZZLE and DUAL_X_CARRIAGE are incompatible."
  #elif ENABLED(SINGLENOZZLE)
    #error "SWITCHING_NOZZLE and SINGLENOZZLE are incompatible."
  #elif EXTRUDERS != 2
    #error "SWITCHING_NOZZLE requires exactly 2 EXTRUDERS."
  #elif NUM_SERVOS < 1
    #error "SWITCHING_NOZZLE requires NUM_SERVOS >= 1."
  #endif

  #ifndef SWITCHING_NOZZLE_SERVO_NR
    #error "SWITCHING_NOZZLE requires SWITCHING_NOZZLE_SERVO_NR."
  #elif SWITCHING_NOZZLE_SERVO_NR == 0 && !PIN_EXISTS(SERVO0)
    #error "SERVO0_PIN must be defined for your SWITCHING_NOZZLE."
  #elif SWITCHING_NOZZLE_SERVO_NR == 1 && !PIN_EXISTS(SERVO1)
    #error "SERVO1_PIN must be defined for your SWITCHING_NOZZLE."
  #elif SWITCHING_NOZZLE_SERVO_NR == 2 && !PIN_EXISTS(SERVO2)
    #error "SERVO2_PIN must be defined for your SWITCHING_NOZZLE."
  #elif SWITCHING_NOZZLE_SERVO_NR == 3 && !PIN_EXISTS(SERVO3)
    #error "SERVO3_PIN must be defined for your SWITCHING_NOZZLE."
  #endif

  #ifdef SWITCHING_NOZZLE_E1_SERVO_NR
    #if SWITCHING_NOZZLE_E1_SERVO_NR == SWITCHING_NOZZLE_SERVO_NR
      #error "SWITCHING_NOZZLE_E1_SERVO_NR must be different from SWITCHING_NOZZLE_SERVO_NR."
    #elif SWITCHING_NOZZLE_E1_SERVO_NR == 0 && !PIN_EXISTS(SERVO0)
      #error "SERVO0_PIN must be defined for your SWITCHING_NOZZLE."
    #elif SWITCHING_NOZZLE_E1_SERVO_NR == 1 && !PIN_EXISTS(SERVO1)
      #error "SERVO1_PIN must be defined for your SWITCHING_NOZZLE."
    #elif SWITCHING_NOZZLE_E1_SERVO_NR == 2 && !PIN_EXISTS(SERVO2)
      #error "SERVO2_PIN must be defined for your SWITCHING_NOZZLE."
    #elif SWITCHING_NOZZLE_E1_SERVO_NR == 3 && !PIN_EXISTS(SERVO3)
      #error "SERVO3_PIN must be defined for your SWITCHING_NOZZLE."
    #endif
  #endif
#endif

/**
 * Single Stepper Dual Extruder with switching servo
 */
#if ENABLED(SWITCHING_EXTRUDER)
  #if NUM_SERVOS < 1
    #error "SWITCHING_EXTRUDER requires NUM_SERVOS >= 1."
  #elif SWITCHING_EXTRUDER_SERVO_NR == 0 && !PIN_EXISTS(SERVO0)
    #error "SERVO0_PIN must be defined for your SWITCHING_EXTRUDER."
  #elif SWITCHING_EXTRUDER_SERVO_NR == 1 && !PIN_EXISTS(SERVO1)
    #error "SERVO1_PIN must be defined for your SWITCHING_EXTRUDER."
  #elif SWITCHING_EXTRUDER_SERVO_NR == 2 && !PIN_EXISTS(SERVO2)
    #error "SERVO2_PIN must be defined for your SWITCHING_EXTRUDER."
  #elif SWITCHING_EXTRUDER_SERVO_NR == 3 && !PIN_EXISTS(SERVO3)
    #error "SERVO3_PIN must be defined for your SWITCHING_EXTRUDER."
  #endif
  #if EXTRUDERS > 3
    #if NUM_SERVOS < 2
      #error "SWITCHING_EXTRUDER with 4 extruders requires NUM_SERVOS >= 2."
    #elif SWITCHING_EXTRUDER_E23_SERVO_NR == 0 && !PIN_EXISTS(SERVO0)
      #error "SERVO0_PIN must be defined for your SWITCHING_EXTRUDER."
    #elif SWITCHING_EXTRUDER_E23_SERVO_NR == 1 && !PIN_EXISTS(SERVO1)
      #error "SERVO1_PIN must be defined for your SWITCHING_EXTRUDER."
    #elif SWITCHING_EXTRUDER_E23_SERVO_NR == 2 && !PIN_EXISTS(SERVO2)
      #error "SERVO2_PIN must be defined for your SWITCHING_EXTRUDER."
    #elif SWITCHING_EXTRUDER_E23_SERVO_NR == 3 && !PIN_EXISTS(SERVO3)
      #error "SERVO3_PIN must be defined for your SWITCHING_EXTRUDER."
    #elif SWITCHING_EXTRUDER_E23_SERVO_NR == SWITCHING_EXTRUDER_SERVO_NR
      #error "SWITCHING_EXTRUDER_E23_SERVO_NR should be a different extruder from SWITCHING_EXTRUDER_SERVO_NR."
    #endif
  #endif
#endif

/**
 * Mixing Extruder requirements
 */
#if ENABLED(MIXING_EXTRUDER)
  #if EXTRUDERS > 1
    #error "For MIXING_EXTRUDER set MIXING_STEPPERS > 1 instead of EXTRUDERS > 1."
  #elif MIXING_STEPPERS < 2
    #error "You must set MIXING_STEPPERS >= 2 for a mixing extruder."
  #elif ENABLED(FILAMENT_SENSOR)
    #error "MIXING_EXTRUDER is incompatible with FILAMENT_SENSOR. Comment out this line to use it anyway."
  #elif ENABLED(SWITCHING_EXTRUDER)
    #error "Please select either MIXING_EXTRUDER or SWITCHING_EXTRUDER, not both."
  #elif ENABLED(SINGLENOZZLE)
    #error "MIXING_EXTRUDER is incompatible with SINGLENOZZLE."
  #endif
#endif

/**
 * Linear Advance 1.5 - Check K value range
 */
#if ENABLED(LIN_ADVANCE)
  static_assert(
    WITHIN(LIN_ADVANCE_K, 0, 10),
    "LIN_ADVANCE_K must be a value from 0 to 10 (Changed in LIN_ADVANCE v1.5, Marlin 1.1.9)."
  );
  #if ENABLED(S_CURVE_ACCELERATION) && DISABLED(EXPERIMENTAL_SCURVE)
    #error "LIN_ADVANCE and S_CURVE_ACCELERATION may not play well together! Enable EXPERIMENTAL_SCURVE to continue."
  #endif
#endif

/**
 * Special tool-changing options
 */
#if 1 < 0 \
  + ENABLED(SINGLENOZZLE) \
  + ENABLED(DUAL_X_CARRIAGE) \
  + ENABLED(PARKING_EXTRUDER) \
  + ENABLED(MAGNETIC_PARKING_EXTRUDER) \
  + ENABLED(SWITCHING_TOOLHEAD) \
  + ENABLED(MAGNETIC_SWITCHING_TOOLHEAD) \
  + ENABLED(ELECTROMAGNETIC_SWITCHING_TOOLHEAD)
  #error "Please select only one of SINGLENOZZLE, DUAL_X_CARRIAGE, PARKING_EXTRUDER, SWITCHING_TOOLHEAD, MAGNETIC_SWITCHING_TOOLHEAD, or ELECTROMAGNETIC_SWITCHING_TOOLHEAD."
#endif

/**
 * (Magnetic) Parking Extruder requirements
 */
#if ANY(PARKING_EXTRUDER, MAGNETIC_PARKING_EXTRUDER)
  #if ENABLED(EXT_SOLENOID)
    #error "(MAGNETIC_)PARKING_EXTRUDER and EXT_SOLENOID are incompatible. (Pins are used twice.)"
  #elif EXTRUDERS != 2
    #error "(MAGNETIC_)PARKING_EXTRUDER requires exactly 2 EXTRUDERS."
  #elif !defined(PARKING_EXTRUDER_PARKING_X)
    #error "(MAGNETIC_)PARKING_EXTRUDER requires PARKING_EXTRUDER_PARKING_X."
  #elif !defined(TOOLCHANGE_ZRAISE)
    #error "(MAGNETIC_)PARKING_EXTRUDER requires TOOLCHANGE_ZRAISE."
  #elif TOOLCHANGE_ZRAISE < 0
    #error "TOOLCHANGE_ZRAISE must be 0 or higher."
  #elif ENABLED(PARKING_EXTRUDER)
    #if !PINS_EXIST(SOL0, SOL1)
      #error "PARKING_EXTRUDER requires SOL0_PIN and SOL1_PIN."
    #elif !defined(PARKING_EXTRUDER_SOLENOIDS_PINS_ACTIVE) || !WITHIN(PARKING_EXTRUDER_SOLENOIDS_PINS_ACTIVE, LOW, HIGH)
      #error "PARKING_EXTRUDER_SOLENOIDS_PINS_ACTIVE must be defined as HIGH or LOW."
    #elif !defined(PARKING_EXTRUDER_SOLENOIDS_DELAY) || !WITHIN(PARKING_EXTRUDER_SOLENOIDS_DELAY, 0, 2000)
      #error "PARKING_EXTRUDER_SOLENOIDS_DELAY must be between 0 and 2000 (ms)."
    #endif
  #endif
#endif

/**
 * Switching Toolhead requirements
 */
#if ENABLED(SWITCHING_TOOLHEAD)
  #ifndef SWITCHING_TOOLHEAD_SERVO_NR
    #error "SWITCHING_TOOLHEAD requires SWITCHING_TOOLHEAD_SERVO_NR."
  #elif EXTRUDERS < 2
    #error "SWITCHING_TOOLHEAD requires at least 2 EXTRUDERS."
  #elif NUM_SERVOS < (SWITCHING_TOOLHEAD_SERVO_NR - 1)
    #if SWITCHING_TOOLHEAD_SERVO_NR == 0
      #error "A SWITCHING_TOOLHEAD_SERVO_NR of 0 requires NUM_SERVOS >= 1."
    #elif SWITCHING_TOOLHEAD_SERVO_NR == 1
      #error "A SWITCHING_TOOLHEAD_SERVO_NR of 1 requires NUM_SERVOS >= 2."
    #elif SWITCHING_TOOLHEAD_SERVO_NR == 2
      #error "A SWITCHING_TOOLHEAD_SERVO_NR of 2 requires NUM_SERVOS >= 3."
    #elif SWITCHING_TOOLHEAD_SERVO_NR == 3
      #error "A SWITCHING_TOOLHEAD_SERVO_NR of 3 requires NUM_SERVOS >= 4."
    #endif
  #elif !defined(TOOLCHANGE_ZRAISE)
    #error "SWITCHING_TOOLHEAD requires TOOLCHANGE_ZRAISE."
  #elif TOOLCHANGE_ZRAISE < 0
    #error "TOOLCHANGE_ZRAISE must be 0 or higher."
  #endif
#endif

/**
 * (Electro)magnetic Switching Toolhead requirements
 */
#if EITHER(MAGNETIC_SWITCHING_TOOLHEAD, ELECTROMAGNETIC_SWITCHING_TOOLHEAD)
  #ifndef SWITCHING_TOOLHEAD_Y_POS
    #error "(ELECTRO)MAGNETIC_SWITCHING_TOOLHEAD requires SWITCHING_TOOLHEAD_Y_POS"
  #elif !defined(SWITCHING_TOOLHEAD_X_POS)
    #error "(ELECTRO)MAGNETIC_SWITCHING_TOOLHEAD requires SWITCHING_TOOLHEAD_X_POS"
  #elif !defined(SWITCHING_TOOLHEAD_Z_HOP)
    #error "(ELECTRO)MAGNETIC_SWITCHING_TOOLHEAD requires SWITCHING_TOOLHEAD_Z_HOP."
  #elif !defined(SWITCHING_TOOLHEAD_Y_CLEAR)
    #error "(ELECTRO)MAGNETIC_SWITCHING_TOOLHEAD requires SWITCHING_TOOLHEAD_Y_CLEAR."
  #elif ENABLED(ELECTROMAGNETIC_SWITCHING_TOOLHEAD)
    #if ENABLED(EXT_SOLENOID)
      #error "(ELECTRO)MAGNETIC_SWITCHING_TOOLHEAD and EXT_SOLENOID are incompatible. (Pins are used twice.)"
    #elif !PIN_EXISTS(SOL0)
      #error "(ELECTRO)MAGNETIC_SWITCHING_TOOLHEAD requires SOL0_PIN."
    #endif
  #endif
#endif

/**
 * Part-Cooling Fan Multiplexer requirements
 */
#if PIN_EXISTS(FANMUX1)
  #if !HAS_FANMUX
    #error "FANMUX0_PIN must be set before FANMUX1_PIN can be set."
  #endif
#elif PIN_EXISTS(FANMUX2)
  #error "FANMUX0_PIN and FANMUX1_PIN must be set before FANMUX2_PIN can be set."
#endif

/**
 * Limited number of servos
 */
#if NUM_SERVOS > NUM_SERVO_PLUGS
  #error "The selected board doesn't support enough servos for your configuration. Reduce NUM_SERVOS."
#endif

/**
 * Servo deactivation depends on servo endstops, switching nozzle, or switching extruder
 */
#if ENABLED(DEACTIVATE_SERVOS_AFTER_MOVE) && !HAS_Z_SERVO_PROBE && !defined(SWITCHING_NOZZLE_SERVO_NR) && !defined(SWITCHING_EXTRUDER_SERVO_NR) && !defined(SWITCHING_TOOLHEAD_SERVO_NR)
  #error "Z_PROBE_SERVO_NR, switching nozzle, switching toolhead or switching extruder is required for DEACTIVATE_SERVOS_AFTER_MOVE."
#endif

/**
 * Required LCD language
 */
#if HAS_CHARACTER_LCD && !defined(DISPLAY_CHARSET_HD44780)
  #error "You must set DISPLAY_CHARSET_HD44780 to JAPANESE, WESTERN or CYRILLIC for your LCD controller."
#endif

/**
 * Bed Heating Options - PID vs Limit Switching
 */
#if BOTH(PIDTEMPBED, BED_LIMIT_SWITCHING)
  #error "To use BED_LIMIT_SWITCHING you must disable PIDTEMPBED."
#endif

/**
 * Kinematics
 */

/**
 * Allow only one kinematic type to be defined
 */
#if 1 < 0 \
  + ENABLED(DELTA) \
  + ENABLED(MORGAN_SCARA) \
  + ENABLED(COREXY) \
  + ENABLED(COREXZ) \
  + ENABLED(COREYZ) \
  + ENABLED(COREYX) \
  + ENABLED(COREZX) \
  + ENABLED(COREZY)
  #error "Please enable only one of DELTA, MORGAN_SCARA, COREXY, COREYX, COREXZ, COREZX, COREYZ, or COREZY."
#endif

/**
 * Delta requirements
 */
#if ENABLED(DELTA)
  #if NONE(USE_XMAX_PLUG, USE_YMAX_PLUG, USE_ZMAX_PLUG)
    #error "You probably want to use Max Endstops for DELTA!"
  #elif ENABLED(ENABLE_LEVELING_FADE_HEIGHT) && DISABLED(AUTO_BED_LEVELING_BILINEAR) && !UBL_SEGMENTED
    #error "ENABLE_LEVELING_FADE_HEIGHT on DELTA requires AUTO_BED_LEVELING_BILINEAR or AUTO_BED_LEVELING_UBL."
  #elif ENABLED(DELTA_AUTO_CALIBRATION) && !(HAS_BED_PROBE || HAS_LCD_MENU)
    #error "DELTA_AUTO_CALIBRATION requires a probe or LCD Controller."
  #elif ENABLED(DELTA_CALIBRATION_MENU) && !HAS_LCD_MENU
    #error "DELTA_CALIBRATION_MENU requires an LCD Controller."
  #elif ABL_GRID
    #if (GRID_MAX_POINTS_X & 1) == 0 || (GRID_MAX_POINTS_Y & 1) == 0
      #error "DELTA requires GRID_MAX_POINTS_X and GRID_MAX_POINTS_Y to be odd numbers."
    #elif GRID_MAX_POINTS_X < 3
      #error "DELTA requires GRID_MAX_POINTS_X and GRID_MAX_POINTS_Y to be 3 or higher."
    #endif
  #endif
#endif

/**
 * Junction deviation is incompatible with kinematic systems.
 */
#if HAS_JUNCTION_DEVIATION && IS_KINEMATIC
  #error "CLASSIC_JERK is required for DELTA and SCARA."
#endif

/**
 * Probes
 */

/**
 * Allow only one probe option to be defined
 */
#if 1 < 0 \
  + ENABLED(PROBE_MANUALLY) \
  + ENABLED(FIX_MOUNTED_PROBE) \
  + ENABLED(NOZZLE_AS_PROBE) \
  + (HAS_Z_SERVO_PROBE && DISABLED(BLTOUCH)) \
  + ENABLED(BLTOUCH) && DISABLED(CREALITY_TOUCH) \
  + ENABLED(CREALITY_TOUCH) \
  + ENABLED(TOUCH_MI_PROBE) \
  + ENABLED(SOLENOID_PROBE) \
  + ENABLED(Z_PROBE_ALLEN_KEY) \
  + ENABLED(Z_PROBE_SLED) \
  + ENABLED(RACK_AND_PINION_PROBE) \
  + ENABLED(SENSORLESS_PROBING)
  #error "Please enable only one probe option: PROBE_MANUALLY, SENSORLESS_PROBING, BLTOUCH, FIX_MOUNTED_PROBE, NOZZLE_AS_PROBE, TOUCH_MI_PROBE, SOLENOID_PROBE, Z_PROBE_ALLEN_KEY, Z_PROBE_SLED, or Z Servo."
#endif

#if HAS_BED_PROBE

  /**
   * Z_PROBE_SLED is incompatible with DELTA
   */
  #if BOTH(Z_PROBE_SLED, DELTA)
    #error "You cannot use Z_PROBE_SLED with DELTA."
  #endif

  /**
   * SOLENOID_PROBE requirements
   */
  #if ENABLED(SOLENOID_PROBE)
    #if ENABLED(EXT_SOLENOID)
      #error "SOLENOID_PROBE is incompatible with EXT_SOLENOID."
    #elif !HAS_SOLENOID_1
      #error "SOLENOID_PROBE requires SOL1_PIN. It can be added to your Configuration.h."
    #endif
  #endif

  /**
   * NUM_SERVOS is required for a Z servo probe
   */
  #if HAS_Z_SERVO_PROBE
    #ifndef NUM_SERVOS
      #error "You must set NUM_SERVOS for a Z servo probe (Z_PROBE_SERVO_NR)."
    #elif Z_PROBE_SERVO_NR == 0 && !PIN_EXISTS(SERVO0)
      #error "SERVO0_PIN must be defined for your servo or BLTOUCH probe."
    #elif Z_PROBE_SERVO_NR == 1 && !PIN_EXISTS(SERVO1)
      #error "SERVO1_PIN must be defined for your servo or BLTOUCH probe."
    #elif Z_PROBE_SERVO_NR == 2 && !PIN_EXISTS(SERVO2)
      #error "SERVO2_PIN must be defined for your servo or BLTOUCH probe."
    #elif Z_PROBE_SERVO_NR == 3 && !PIN_EXISTS(SERVO3)
      #error "SERVO3_PIN must be defined for your servo or BLTOUCH probe."
    #elif Z_PROBE_SERVO_NR >= NUM_SERVOS
      #error "Z_PROBE_SERVO_NR must be smaller than NUM_SERVOS."
    #endif
  #endif

  #if ENABLED(BLTOUCH)
    #if BLTOUCH_DELAY < 200
      #error "BLTOUCH_DELAY less than 200 is unsafe and is not supported."
    #elif DISABLED(BLTOUCH_SET_5V_MODE) && NONE(ONBOARD_ENDSTOPPULLUPS, ENDSTOPPULLUPS, ENDSTOPPULLUP_ZMIN, ENDSTOPPULLUP_ZMIN_PROBE)
      #error "BLTOUCH without BLTOUCH_SET_5V_MODE requires ENDSTOPPULLUPS, ENDSTOPPULLUP_ZMIN or ENDSTOPPULLUP_ZMIN_PROBE."
    #endif
  #endif

  #if ENABLED(RACK_AND_PINION_PROBE) && !(defined(Z_PROBE_DEPLOY_X) && defined(Z_PROBE_RETRACT_X))
    #error "RACK_AND_PINION_PROBE requires Z_PROBE_DEPLOY_X and Z_PROBE_RETRACT_X."
  #endif

  /**
   * Touch-MI probe requirements
   */
  #if ENABLED(TOUCH_MI_PROBE)
    #if DISABLED(Z_SAFE_HOMING)
      #error "TOUCH_MI_PROBE requires Z_SAFE_HOMING."
    #elif !defined(TOUCH_MI_RETRACT_Z)
      #error "TOUCH_MI_PROBE requires TOUCH_MI_RETRACT_Z."
    #elif defined(Z_AFTER_PROBING)
      #error "TOUCH_MI_PROBE requires Z_AFTER_PROBING to be disabled."
    #elif Z_HOMING_HEIGHT < 10
      #error "TOUCH_MI_PROBE requires Z_HOMING_HEIGHT >= 10."
    #elif Z_MIN_PROBE_ENDSTOP_INVERTING
      #error "TOUCH_MI_PROBE requires Z_MIN_PROBE_ENDSTOP_INVERTING to be set to false."
    #elif DISABLED(BABYSTEP_ZPROBE_OFFSET)
      #error "TOUCH_MI_PROBE requires BABYSTEPPING with BABYSTEP_ZPROBE_OFFSET."
    #elif !HAS_RESUME_CONTINUE
      #error "TOUCH_MI_PROBE currently requires an LCD controller or EMERGENCY_PARSER."
    #endif
  #endif

  /**
   * Require pin options and pins to be defined
   */
  #if ENABLED(SENSORLESS_PROBING)
    #if ENABLED(DELTA) && !(AXIS_HAS_STALLGUARD(X) && AXIS_HAS_STALLGUARD(Y) && AXIS_HAS_STALLGUARD(Z))
      #error "SENSORLESS_PROBING requires TMC2130/2160/2209/5130/5160 drivers on X, Y, and Z."
    #elif !AXIS_HAS_STALLGUARD(Z)
      #error "SENSORLESS_PROBING requires a TMC2130/2160/2209/5130/5160 driver on Z."
    #endif
  #elif ENABLED(Z_MIN_PROBE_USES_Z_MIN_ENDSTOP_PIN)
    #if DISABLED(USE_ZMIN_PLUG)
      #error "Z_MIN_PROBE_USES_Z_MIN_ENDSTOP_PIN requires USE_ZMIN_PLUG to be enabled."
    #elif !HAS_Z_MIN
      #error "Z_MIN_PROBE_USES_Z_MIN_ENDSTOP_PIN requires the Z_MIN_PIN to be defined."
    #elif Z_MIN_PROBE_ENDSTOP_INVERTING != Z_MIN_ENDSTOP_INVERTING
      #error "Z_MIN_PROBE_USES_Z_MIN_ENDSTOP_PIN requires Z_MIN_ENDSTOP_INVERTING to match Z_MIN_PROBE_ENDSTOP_INVERTING."
    #endif
  #elif !HAS_Z_MIN_PROBE_PIN
    #error "Z_MIN_PROBE_PIN must be defined if Z_MIN_PROBE_USES_Z_MIN_ENDSTOP_PIN is not enabled."
  #endif

  #if ENABLED(NOZZLE_AS_PROBE)
    constexpr float sanity_nozzle_to_probe_offset[] = NOZZLE_TO_PROBE_OFFSET;
    static_assert(sanity_nozzle_to_probe_offset[0] == 0.0 && sanity_nozzle_to_probe_offset[1] == 0.0,
                  "NOZZLE_AS_PROBE requires the X,Y offsets in NOZZLE_TO_PROBE_OFFSET to be 0,0.");
  #endif

  #if DISABLED(NOZZLE_AS_PROBE)
    static_assert(PROBING_MARGIN >= 0, "PROBING_MARGIN must be >= 0.");
    static_assert(PROBING_MARGIN_BACK >= 0, "PROBING_MARGIN_BACK must be >= 0.");
    static_assert(PROBING_MARGIN_FRONT >= 0, "PROBING_MARGIN_FRONT must be >= 0.");
    static_assert(PROBING_MARGIN_LEFT >= 0, "PROBING_MARGIN_LEFT must be >= 0.");
    static_assert(PROBING_MARGIN_RIGHT >= 0, "PROBING_MARGIN_RIGHT must be >= 0.");
  #endif

  #define _MARGIN(A) TERN(IS_SCARA, SCARA_PRINTABLE_RADIUS, TERN(DELTA, DELTA_PRINTABLE_RADIUS, A##_CENTER))
  static_assert(PROBING_MARGIN < _MARGIN(X), "PROBING_MARGIN is too large.");
  static_assert(PROBING_MARGIN_BACK < _MARGIN(Y), "PROBING_MARGIN_BACK is too large.");
  static_assert(PROBING_MARGIN_FRONT < _MARGIN(Y), "PROBING_MARGIN_FRONT is too large.");
  static_assert(PROBING_MARGIN_LEFT < _MARGIN(X), "PROBING_MARGIN_LEFT is too large.");
  static_assert(PROBING_MARGIN_RIGHT < _MARGIN(X), "PROBING_MARGIN_RIGHT is too large.");
  #undef _MARGIN

  /**
   * Make sure Z raise values are set
   */
  #ifndef Z_CLEARANCE_DEPLOY_PROBE
    #error "You must define Z_CLEARANCE_DEPLOY_PROBE in your configuration."
  #elif !defined(Z_CLEARANCE_BETWEEN_PROBES)
    #error "You must define Z_CLEARANCE_BETWEEN_PROBES in your configuration."
  #elif Z_CLEARANCE_DEPLOY_PROBE < 0
    #error "Probes need Z_CLEARANCE_DEPLOY_PROBE >= 0."
  #elif Z_CLEARANCE_BETWEEN_PROBES < 0
    #error "Probes need Z_CLEARANCE_BETWEEN_PROBES >= 0."
  #elif Z_AFTER_PROBING < 0
    #error "Probes need Z_AFTER_PROBING >= 0."
  #endif

  #if MULTIPLE_PROBING > 0 || EXTRA_PROBING > 0
    #if MULTIPLE_PROBING == 0
      #error "EXTRA_PROBING requires MULTIPLE_PROBING."
    #elif MULTIPLE_PROBING < 2
      #error "MULTIPLE_PROBING must be 2 or more."
    #elif MULTIPLE_PROBING <= EXTRA_PROBING
      #error "EXTRA_PROBING must be less than MULTIPLE_PROBING."
    #endif
  #endif

  #if Z_PROBE_LOW_POINT > 0
    #error "Z_PROBE_LOW_POINT must be less than or equal to 0."
  #endif

  #if HOMING_Z_WITH_PROBE && IS_CARTESIAN && DISABLED(Z_SAFE_HOMING)
    #error "Z_SAFE_HOMING is recommended when homing with a probe. Enable it or comment out this line to continue."
  #endif

#else

  /**
   * Require some kind of probe for bed leveling and probe testing
   */
  #if HAS_ABL_NOT_UBL && !PROBE_SELECTED
    #error "Auto Bed Leveling requires one of these: PROBE_MANUALLY, SENSORLESS_PROBING, BLTOUCH, FIX_MOUNTED_PROBE, NOZZLE_AS_PROBE, TOUCH_MI_PROBE, SOLENOID_PROBE, Z_PROBE_ALLEN_KEY, Z_PROBE_SLED, or a Z Servo."
  #endif

  #if ENABLED(Z_MIN_PROBE_REPEATABILITY_TEST)
    #error "Z_MIN_PROBE_REPEATABILITY_TEST requires a probe: FIX_MOUNTED_PROBE, NOZZLE_AS_PROBE, BLTOUCH, SOLENOID_PROBE, Z_PROBE_ALLEN_KEY, Z_PROBE_SLED, or Z Servo."
  #endif

#endif

/**
 * Allow only one bed leveling option to be defined
 */
#if 1 < 0 \
  + ENABLED(AUTO_BED_LEVELING_LINEAR) \
  + ENABLED(AUTO_BED_LEVELING_3POINT) \
  + ENABLED(AUTO_BED_LEVELING_BILINEAR) \
  + ENABLED(AUTO_BED_LEVELING_UBL) \
  + ENABLED(MESH_BED_LEVELING)
  #error "Select only one of: MESH_BED_LEVELING, AUTO_BED_LEVELING_LINEAR, AUTO_BED_LEVELING_3POINT, AUTO_BED_LEVELING_BILINEAR or AUTO_BED_LEVELING_UBL."
#endif

/**
 * Bed Leveling Requirements
 */

#if ENABLED(AUTO_BED_LEVELING_UBL)

  /**
   * Unified Bed Leveling
   */

  // Hide PROBE_MANUALLY from the rest of the code
  #undef PROBE_MANUALLY

  #if IS_SCARA
    #error "AUTO_BED_LEVELING_UBL does not yet support SCARA printers."
  #elif DISABLED(EEPROM_SETTINGS)
    #error "AUTO_BED_LEVELING_UBL requires EEPROM_SETTINGS. Please update your configuration."
  #elif !WITHIN(GRID_MAX_POINTS_X, 3, 15) || !WITHIN(GRID_MAX_POINTS_Y, 3, 15)
    #error "GRID_MAX_POINTS_[XY] must be a whole number between 3 and 15."
  #elif !defined(RESTORE_LEVELING_AFTER_G28)
    #error "AUTO_BED_LEVELING_UBL used to enable RESTORE_LEVELING_AFTER_G28. To keep this behavior enable RESTORE_LEVELING_AFTER_G28. Otherwise define it as 'false'."
  #endif

#elif HAS_ABL_NOT_UBL

  /**
   * Auto Bed Leveling
   */

  /**
   * Delta and SCARA have limited bed leveling options
   */
  #if IS_SCARA && DISABLED(AUTO_BED_LEVELING_BILINEAR)
    #error "SCARA machines can only use the AUTO_BED_LEVELING_BILINEAR leveling option."
  #endif

#elif ENABLED(MESH_BED_LEVELING)

  // Hide PROBE_MANUALLY from the rest of the code
  #undef PROBE_MANUALLY

  /**
   * Mesh Bed Leveling
   */

  #if ENABLED(DELTA)
    #error "MESH_BED_LEVELING is not compatible with DELTA printers."
  #elif GRID_MAX_POINTS_X > 9 || GRID_MAX_POINTS_Y > 9
    #error "GRID_MAX_POINTS_X and GRID_MAX_POINTS_Y must be less than 10 for MBL."
  #endif

#endif

#if HAS_MESH && HAS_CLASSIC_JERK
  static_assert(DEFAULT_ZJERK > 0.1, "Low DEFAULT_ZJERK values are incompatible with mesh-based leveling.");
#endif

#if ENABLED(G26_MESH_VALIDATION)
  #if !EXTRUDERS
    #error "G26_MESH_VALIDATION requires at least one extruder."
  #elif !HAS_MESH
    #error "G26_MESH_VALIDATION requires MESH_BED_LEVELING, AUTO_BED_LEVELING_BILINEAR, or AUTO_BED_LEVELING_UBL."
  #endif
#endif

#if ENABLED(MESH_EDIT_GFX_OVERLAY) && !BOTH(AUTO_BED_LEVELING_UBL, HAS_GRAPHICAL_LCD)
  #error "MESH_EDIT_GFX_OVERLAY requires AUTO_BED_LEVELING_UBL and a Graphical LCD."
#endif

#if ENABLED(G29_RETRY_AND_RECOVER)
  #if ENABLED(AUTO_BED_LEVELING_UBL)
    #error "G29_RETRY_AND_RECOVER is not compatible with UBL."
  #elif ENABLED(MESH_BED_LEVELING)
    #error "G29_RETRY_AND_RECOVER is not compatible with MESH_BED_LEVELING."
  #endif
#endif

/**
 * LCD_BED_LEVELING requirements
 */
#if ENABLED(LCD_BED_LEVELING)
  #if !HAS_LCD_MENU
    #error "LCD_BED_LEVELING requires a programmable LCD controller."
  #elif !(ENABLED(MESH_BED_LEVELING) || HAS_ABL_NOT_UBL)
    #error "LCD_BED_LEVELING requires MESH_BED_LEVELING or AUTO_BED_LEVELING."
  #endif
#endif

/**
 * Homing
 */
constexpr float hbm[] = HOMING_BUMP_MM;
static_assert(COUNT(hbm) == XYZ, "HOMING_BUMP_MM requires X, Y, and Z elements.");
static_assert(hbm[X_AXIS] >= 0, "HOMING_BUMP_MM.X must be greater than or equal to 0.");
static_assert(hbm[Y_AXIS] >= 0, "HOMING_BUMP_MM.Y must be greater than or equal to 0.");
static_assert(hbm[Z_AXIS] >= 0, "HOMING_BUMP_MM.Z must be greater than or equal to 0.");

#if ENABLED(CODEPENDENT_XY_HOMING)
  #if ENABLED(QUICK_HOME)
    #error "QUICK_HOME is incompatible with CODEPENDENT_XY_HOMING."
  #elif IS_KINEMATIC
    #error "CODEPENDENT_XY_HOMING requires a Cartesian setup."
  #endif
#endif

/**
 * Make sure Z_SAFE_HOMING point is reachable
 */
#if ENABLED(Z_SAFE_HOMING)
  static_assert(WITHIN(Z_SAFE_HOMING_X_POINT, X_MIN_POS, X_MAX_POS), "Z_SAFE_HOMING_X_POINT can't be reached by the nozzle.");
  static_assert(WITHIN(Z_SAFE_HOMING_Y_POINT, Y_MIN_POS, Y_MAX_POS), "Z_SAFE_HOMING_Y_POINT can't be reached by the nozzle.");
#endif

/**
 * Make sure DISABLE_[XYZ] compatible with selected homing options
 */
#if ANY(DISABLE_X, DISABLE_Y, DISABLE_Z)
  #if EITHER(HOME_AFTER_DEACTIVATE, Z_SAFE_HOMING)
    #error "DISABLE_[XYZ] is not compatible with HOME_AFTER_DEACTIVATE or Z_SAFE_HOMING."
  #endif
#endif

/**
 * Filament Width Sensor
 */
#if ENABLED(FILAMENT_WIDTH_SENSOR)
  #if !HAS_FILAMENT_WIDTH_SENSOR
    #error "FILAMENT_WIDTH_SENSOR requires a FILWIDTH_PIN to be defined."
  #elif ENABLED(NO_VOLUMETRICS)
    #error "FILAMENT_WIDTH_SENSOR requires NO_VOLUMETRICS to be disabled."
  #endif
#endif

/**
 * System Power Sensor
 */
#if ENABLED(POWER_MONITOR_CURRENT) && !PIN_EXISTS(POWER_MONITOR_CURRENT)
  #error "POWER_MONITOR_CURRENT requires a valid POWER_MONITOR_CURRENT_PIN."
#elif ENABLED(POWER_MONITOR_VOLTAGE) && !PIN_EXISTS(POWER_MONITOR_VOLTAGE)
  #error "POWER_MONITOR_VOLTAGE requires POWER_MONITOR_VOLTAGE_PIN to be defined."
#elif BOTH(POWER_MONITOR_CURRENT, POWER_MONITOR_VOLTAGE) && POWER_MONITOR_CURRENT_PIN == POWER_MONITOR_VOLTAGE_PIN
  #error "POWER_MONITOR_CURRENT_PIN and POWER_MONITOR_VOLTAGE_PIN must be different."
#endif

/**
 * Volumetric Extruder Limit
 */
#if ENABLED(VOLUMETRIC_EXTRUDER_LIMIT)
  #if ENABLED(NO_VOLUMETRICS)
    #error "VOLUMETRIC_EXTRUDER_LIMIT requires NO_VOLUMETRICS to be disabled."
  #elif MIN_STEPS_PER_SEGMENT > 1
    #error "VOLUMETRIC_EXTRUDER_LIMIT is not compatible with MIN_STEPS_PER_SEGMENT greater than 1."
  #endif
#endif

/**
 * ULTIPANEL encoder
 */
#if ENABLED(ULTIPANEL) && NONE(NEWPANEL, SR_LCD_2W_NL) && !defined(SHIFT_CLK)
  #error "ULTIPANEL requires some kind of encoder."
#endif

#if ENCODER_PULSES_PER_STEP < 0
  #error "ENCODER_PULSES_PER_STEP should not be negative, use REVERSE_MENU_DIRECTION instead."
#endif

/**
 * SAV_3DGLCD display options
 */
#if ENABLED(SAV_3DGLCD)
  #if NONE(U8GLIB_SSD1306, U8GLIB_SH1106)
    #error "Enable a SAV_3DGLCD display type: U8GLIB_SSD1306 or U8GLIB_SH1106."
  #elif BOTH(U8GLIB_SSD1306, U8GLIB_SH1106)
    #error "Only enable one SAV_3DGLCD display type: U8GLIB_SSD1306 or U8GLIB_SH1106."
  #endif
#endif

/**
 * Allen Key
 * Deploying the Allen Key probe uses big moves in z direction. Too dangerous for an unhomed z-axis.
 */
#if ENABLED(Z_PROBE_ALLEN_KEY) && (Z_HOME_DIR < 0) && ENABLED(Z_MIN_PROBE_USES_Z_MIN_ENDSTOP_PIN)
  #error "You can't home to a z min endstop with a Z_PROBE_ALLEN_KEY."
#endif

/**
 * Dual X Carriage requirements
 */
#if ENABLED(DUAL_X_CARRIAGE)
  #if EXTRUDERS < 2
    #error "DUAL_X_CARRIAGE requires 2 (or more) extruders."
  #elif CORE_IS_XY || CORE_IS_XZ
    #error "DUAL_X_CARRIAGE cannot be used with COREXY, COREYX, COREXZ, or COREZX."
  #elif !GOOD_AXIS_PINS(X2)
    #error "DUAL_X_CARRIAGE requires X2 stepper pins to be defined."
  #elif !HAS_X_MAX
    #error "DUAL_X_CARRIAGE requires USE_XMAX_PLUG and an X Max Endstop."
  #elif !defined(X2_HOME_POS) || !defined(X2_MIN_POS) || !defined(X2_MAX_POS)
    #error "DUAL_X_CARRIAGE requires X2_HOME_POS, X2_MIN_POS, and X2_MAX_POS."
  #elif X_HOME_DIR != -1 || X2_HOME_DIR != 1
    #error "DUAL_X_CARRIAGE requires X_HOME_DIR -1 and X2_HOME_DIR 1."
  #endif
#endif

#undef GOOD_AXIS_PINS

/**
 * Make sure auto fan pins don't conflict with the fan pin
 */
#if HAS_AUTO_FAN
  #if HAS_FAN0
    #if E0_AUTO_FAN_PIN == FAN_PIN
      #error "You cannot set E0_AUTO_FAN_PIN equal to FAN_PIN."
    #elif E1_AUTO_FAN_PIN == FAN_PIN
      #error "You cannot set E1_AUTO_FAN_PIN equal to FAN_PIN."
    #elif E2_AUTO_FAN_PIN == FAN_PIN
      #error "You cannot set E2_AUTO_FAN_PIN equal to FAN_PIN."
    #elif E3_AUTO_FAN_PIN == FAN_PIN
      #error "You cannot set E3_AUTO_FAN_PIN equal to FAN_PIN."
    #endif
  #endif
#endif

#if HAS_FAN0 && CONTROLLER_FAN_PIN == FAN_PIN
  #error "You cannot set CONTROLLER_FAN_PIN equal to FAN_PIN."
#endif

#if ENABLED(USE_CONTROLLER_FAN)
  #if !HAS_CONTROLLER_FAN
    #error "USE_CONTROLLER_FAN requires a CONTROLLER_FAN_PIN. Define in Configuration_adv.h."
  #elif E0_AUTO_FAN_PIN == CONTROLLER_FAN_PIN
    #error "You cannot set E0_AUTO_FAN_PIN equal to CONTROLLER_FAN_PIN."
  #elif E1_AUTO_FAN_PIN == CONTROLLER_FAN_PIN
    #error "You cannot set E1_AUTO_FAN_PIN equal to CONTROLLER_FAN_PIN."
  #elif E2_AUTO_FAN_PIN == CONTROLLER_FAN_PIN
    #error "You cannot set E2_AUTO_FAN_PIN equal to CONTROLLER_FAN_PIN."
  #elif E3_AUTO_FAN_PIN == CONTROLLER_FAN_PIN
    #error "You cannot set E3_AUTO_FAN_PIN equal to CONTROLLER_FAN_PIN."
  #endif
#endif

/**
 * Case Light requirements
 */
#if ENABLED(CASE_LIGHT_ENABLE)
  #if !PIN_EXISTS(CASE_LIGHT)
    #error "CASE_LIGHT_ENABLE requires CASE_LIGHT_PIN to be defined."
  #elif CASE_LIGHT_PIN == FAN_PIN
    #error "CASE_LIGHT_PIN conflicts with FAN_PIN. Resolve before continuing."
  #endif
#endif

/**
 * Required custom thermistor settings
 */
#if   ENABLED(HEATER_0_USER_THERMISTOR) && !(defined(HOTEND0_PULLUP_RESISTOR_OHMS) && defined(HOTEND0_RESISTANCE_25C_OHMS) && defined(HOTEND0_BETA))
  #error "TEMP_SENSOR_0 1000 requires HOTEND0_PULLUP_RESISTOR_OHMS, HOTEND0_RESISTANCE_25C_OHMS and HOTEND0_BETA in Configuration_adv.h."
#elif ENABLED(HEATER_1_USER_THERMISTOR) && !(defined(HOTEND1_PULLUP_RESISTOR_OHMS) && defined(HOTEND1_RESISTANCE_25C_OHMS) && defined(HOTEND1_BETA))
  #error "TEMP_SENSOR_1 1000 requires HOTEND1_PULLUP_RESISTOR_OHMS, HOTEND1_RESISTANCE_25C_OHMS and HOTEND1_BETA in Configuration_adv.h."
#elif ENABLED(HEATER_2_USER_THERMISTOR) && !(defined(HOTEND2_PULLUP_RESISTOR_OHMS) && defined(HOTEND2_RESISTANCE_25C_OHMS) && defined(HOTEND2_BETA))
  #error "TEMP_SENSOR_2 1000 requires HOTEND2_PULLUP_RESISTOR_OHMS, HOTEND2_RESISTANCE_25C_OHMS and HOTEND2_BETA in Configuration_adv.h."
#elif ENABLED(HEATER_3_USER_THERMISTOR) && !(defined(HOTEND3_PULLUP_RESISTOR_OHMS) && defined(HOTEND3_RESISTANCE_25C_OHMS) && defined(HOTEND3_BETA))
  #error "TEMP_SENSOR_3 1000 requires HOTEND3_PULLUP_RESISTOR_OHMS, HOTEND3_RESISTANCE_25C_OHMS and HOTEND3_BETA in Configuration_adv.h."
#elif ENABLED(HEATER_4_USER_THERMISTOR) && !(defined(HOTEND4_PULLUP_RESISTOR_OHMS) && defined(HOTEND4_RESISTANCE_25C_OHMS) && defined(HOTEND4_BETA))
  #error "TEMP_SENSOR_4 1000 requires HOTEND4_PULLUP_RESISTOR_OHMS, HOTEND4_RESISTANCE_25C_OHMS and HOTEND4_BETA in Configuration_adv.h."
#elif ENABLED(HEATER_5_USER_THERMISTOR) && !(defined(HOTEND5_PULLUP_RESISTOR_OHMS) && defined(HOTEND5_RESISTANCE_25C_OHMS) && defined(HOTEND5_BETA))
  #error "TEMP_SENSOR_5 1000 requires HOTEND5_PULLUP_RESISTOR_OHMS, HOTEND5_RESISTANCE_25C_OHMS and HOTEND5_BETA in Configuration_adv.h."
#elif ENABLED(HEATER_6_USER_THERMISTOR) && !(defined(HOTEND6_PULLUP_RESISTOR_OHMS) && defined(HOTEND6_RESISTANCE_25C_OHMS) && defined(HOTEND6_BETA))
  #error "TEMP_SENSOR_6 1000 requires HOTEND6_PULLUP_RESISTOR_OHMS, HOTEND6_RESISTANCE_25C_OHMS and HOTEND6_BETA in Configuration_adv.h."
#elif ENABLED(HEATER_7_USER_THERMISTOR) && !(defined(HOTEND7_PULLUP_RESISTOR_OHMS) && defined(HOTEND7_RESISTANCE_25C_OHMS) && defined(HOTEND7_BETA))
  #error "TEMP_SENSOR_7 1000 requires HOTEND7_PULLUP_RESISTOR_OHMS, HOTEND7_RESISTANCE_25C_OHMS and HOTEND7_BETA in Configuration_adv.h."
#elif ENABLED(HEATER_BED_USER_THERMISTOR) && !(defined(BED_PULLUP_RESISTOR_OHMS) && defined(BED_RESISTANCE_25C_OHMS) && defined(BED_BETA))
  #error "TEMP_SENSOR_BED 1000 requires BED_PULLUP_RESISTOR_OHMS, BED_RESISTANCE_25C_OHMS and BED_BETA in Configuration_adv.h."
#elif ENABLED(HEATER_CHAMBER_USER_THERMISTOR) && !(defined(CHAMBER_PULLUP_RESISTOR_OHMS) && defined(CHAMBER_RESISTANCE_25C_OHMS) && defined(CHAMBER_BETA))
  #error "TEMP_SENSOR_CHAMBER 1000 requires CHAMBER_PULLUP_RESISTOR_OHMS, CHAMBER_RESISTANCE_25C_OHMS and CHAMBER_BETA in Configuration_adv.h."
#endif

/**
 * A Sensor ID has to be set for each heater
 */

#if HAS_MULTI_HOTEND
  #if ENABLED(HEATER_1_USES_MAX6675) && !PIN_EXISTS(MAX6675_SS2)
    #error "MAX6675_SS2_PIN (required for TEMP_SENSOR_1) not defined for this board."
  #elif TEMP_SENSOR_1 == 0
    #error "TEMP_SENSOR_1 is required with 2 or more HOTENDS."
  #elif !ANY_PIN(TEMP_1, MAX6675_SS2)
    #error "TEMP_1_PIN not defined for this board."
  #elif ENABLED(TEMP_SENSOR_1_AS_REDUNDANT)
    #error "HOTENDS must be 1 with TEMP_SENSOR_1_AS_REDUNDANT."
  #endif
  #if HOTENDS > 2
    #if TEMP_SENSOR_2 == 0
      #error "TEMP_SENSOR_2 is required with 3 or more HOTENDS."
    #elif !HAS_HEATER_2
      #error "HEATER_2_PIN not defined for this board."
    #elif !PIN_EXISTS(TEMP_2)
      #error "TEMP_2_PIN not defined for this board."
    #endif
    #if HOTENDS > 3
      #if TEMP_SENSOR_3 == 0
        #error "TEMP_SENSOR_3 is required with 4 or more HOTENDS."
      #elif !HAS_HEATER_3
        #error "HEATER_3_PIN not defined for this board."
      #elif !PIN_EXISTS(TEMP_3)
        #error "TEMP_3_PIN not defined for this board."
      #endif
      #if HOTENDS > 4
        #if TEMP_SENSOR_4 == 0
          #error "TEMP_SENSOR_4 is required with 5 or more HOTENDS."
        #elif !HAS_HEATER_4
          #error "HEATER_4_PIN not defined for this board."
        #elif !PIN_EXISTS(TEMP_4)
          #error "TEMP_4_PIN not defined for this board."
        #endif
        #if HOTENDS > 5
          #if TEMP_SENSOR_5 == 0
            #error "TEMP_SENSOR_5 is required with 6 HOTENDS."
          #elif !HAS_HEATER_5
            #error "HEATER_5_PIN not defined for this board."
          #elif !PIN_EXISTS(TEMP_5)
            #error "TEMP_5_PIN not defined for this board."
          #endif
          #if HOTENDS > 6
            #if TEMP_SENSOR_6 == 0
              #error "TEMP_SENSOR_6 is required with 6 HOTENDS."
            #elif !HAS_HEATER_6
              #error "HEATER_6_PIN not defined for this board."
            #elif !PIN_EXISTS(TEMP_6)
              #error "TEMP_6_PIN not defined for this board."
            #endif
            #if HOTENDS > 7
              #if TEMP_SENSOR_7 == 0
                #error "TEMP_SENSOR_7 is required with 7 HOTENDS."
              #elif !HAS_HEATER_7
                #error "HEATER_7_PIN not defined for this board."
              #elif !PIN_EXISTS(TEMP_7)
                #error "TEMP_7_PIN not defined for this board."
              #endif
            #elif TEMP_SENSOR_7 != 0
              #error "TEMP_SENSOR_7 shouldn't be set with only 7 HOTENDS."
            #endif
          #elif TEMP_SENSOR_6 != 0
            #error "TEMP_SENSOR_6 shouldn't be set with only 6 HOTENDS."
          #elif TEMP_SENSOR_7 != 0
            #error "TEMP_SENSOR_7 shouldn't be set with only 6 HOTENDS."
          #endif
        #elif TEMP_SENSOR_5 != 0
          #error "TEMP_SENSOR_5 shouldn't be set with only 5 HOTENDS."
        #elif TEMP_SENSOR_6 != 0
          #error "TEMP_SENSOR_6 shouldn't be set with only 5 HOTENDS."
        #elif TEMP_SENSOR_7 != 0
          #error "TEMP_SENSOR_7 shouldn't be set with only 5 HOTENDS."
        #endif
      #elif TEMP_SENSOR_4 != 0
        #error "TEMP_SENSOR_4 shouldn't be set with only 4 HOTENDS."
      #elif TEMP_SENSOR_5 != 0
        #error "TEMP_SENSOR_5 shouldn't be set with only 4 HOTENDS."
      #elif TEMP_SENSOR_6 != 0
        #error "TEMP_SENSOR_6 shouldn't be set with only 4 HOTENDS."
      #elif TEMP_SENSOR_7 != 0
        #error "TEMP_SENSOR_7 shouldn't be set with only 4 HOTENDS."
      #endif
    #elif TEMP_SENSOR_3 != 0
      #error "TEMP_SENSOR_3 shouldn't be set with only 3 HOTENDS."
    #elif TEMP_SENSOR_4 != 0
      #error "TEMP_SENSOR_4 shouldn't be set with only 3 HOTENDS."
    #elif TEMP_SENSOR_5 != 0
      #error "TEMP_SENSOR_5 shouldn't be set with only 3 HOTENDS."
    #elif TEMP_SENSOR_6 != 0
      #error "TEMP_SENSOR_6 shouldn't be set with only 3 HOTENDS."
    #elif TEMP_SENSOR_7 != 0
      #error "TEMP_SENSOR_7 shouldn't be set with only 3 HOTENDS."
    #endif
  #elif TEMP_SENSOR_2 != 0
    #error "TEMP_SENSOR_2 shouldn't be set with only 2 HOTENDS."
  #elif TEMP_SENSOR_3 != 0
    #error "TEMP_SENSOR_3 shouldn't be set with only 2 HOTENDS."
  #elif TEMP_SENSOR_4 != 0
    #error "TEMP_SENSOR_4 shouldn't be set with only 2 HOTENDS."
  #elif TEMP_SENSOR_5 != 0
    #error "TEMP_SENSOR_5 shouldn't be set with only 2 HOTENDS."
  #elif TEMP_SENSOR_6 != 0
    #error "TEMP_SENSOR_6 shouldn't be set with only 2 HOTENDS."
  #elif TEMP_SENSOR_7 != 0
    #error "TEMP_SENSOR_7 shouldn't be set with only 2 HOTENDS."
  #endif
#elif TEMP_SENSOR_1 != 0 && DISABLED(TEMP_SENSOR_1_AS_REDUNDANT)
  #error "TEMP_SENSOR_1 shouldn't be set with only 1 HOTEND."
#elif TEMP_SENSOR_2 != 0
  #error "TEMP_SENSOR_2 shouldn't be set with only 1 HOTEND."
#elif TEMP_SENSOR_3 != 0
  #error "TEMP_SENSOR_3 shouldn't be set with only 1 HOTEND."
#elif TEMP_SENSOR_4 != 0
  #error "TEMP_SENSOR_4 shouldn't be set with only 1 HOTEND."
#elif TEMP_SENSOR_5 != 0
  #error "TEMP_SENSOR_5 shouldn't be set with only 1 HOTEND."
#elif TEMP_SENSOR_6 != 0
  #error "TEMP_SENSOR_6 shouldn't be set with only 1 HOTEND."
#elif TEMP_SENSOR_7 != 0
  #error "TEMP_SENSOR_7 shouldn't be set with only 1 HOTEND."
#endif

#if TEMP_SENSOR_CHAMBER && !PIN_EXISTS(TEMP_CHAMBER)
  #error "TEMP_SENSOR_CHAMBER requires TEMP_CHAMBER_PIN. Please add it to your configuration."
#endif

#if TEMP_SENSOR_PROBE
  #if !PIN_EXISTS(TEMP_PROBE)
    #error "TEMP_SENSOR_PROBE requires TEMP_PROBE_PIN. Please add it to your configuration."
  #elif !HAS_TEMP_ADC_PROBE
    #error "TEMP_PROBE_PIN must be an ADC pin."
  #elif !ENABLED(FIX_MOUNTED_PROBE)
    #error "TEMP_SENSOR_PROBE shouldn't be set without FIX_MOUNTED_PROBE."
  #endif
#endif

#if ENABLED(TEMP_SENSOR_1_AS_REDUNDANT) && TEMP_SENSOR_1 == 0
  #error "TEMP_SENSOR_1 is required with TEMP_SENSOR_1_AS_REDUNDANT."
#endif

/**
 * Test Heater, Temp Sensor, and Extruder Pins
 */
#if !HAS_HEATER_0 && EXTRUDERS
  #error "HEATER_0_PIN not defined for this board."
#elif !ANY_PIN(TEMP_0, MAX6675_SS)
  #error "TEMP_0_PIN not defined for this board."
#elif ((defined(__AVR_ATmega644P__) || defined(__AVR_ATmega1284P__)) && !PINS_EXIST(E0_STEP, E0_DIR))
  #error "E0_STEP_PIN or E0_DIR_PIN not defined for this board."
#elif ( !(defined(__AVR_ATmega644P__) || defined(__AVR_ATmega1284P__)) && (!PINS_EXIST(E0_STEP, E0_DIR) || !HAS_E0_ENABLE))
  #error "E0_STEP_PIN, E0_DIR_PIN, or E0_ENABLE_PIN not defined for this board."
#elif EXTRUDERS && TEMP_SENSOR_0 == 0
  #error "TEMP_SENSOR_0 is required if there are any extruders."
#endif

// Pins are required for heaters
#if ENABLED(HEATER_0_USES_MAX6675) && !PIN_EXISTS(MAX6675_SS)
  #error "MAX6675_SS_PIN (required for TEMP_SENSOR_0) not defined for this board."
#elif HAS_HOTEND && !HAS_TEMP_HOTEND
  #error "TEMP_0_PIN (required for TEMP_SENSOR_0) not defined for this board."
#elif EITHER(HAS_MULTI_HOTEND, HEATERS_PARALLEL) && !HAS_HEATER_1
  #error "HEATER_1_PIN is not defined. TEMP_SENSOR_1 might not be set, or the board (not EEB / EEF?) doesn't define a pin."
#endif

/**
 * Temperature status LEDs
 */
#if ENABLED(TEMP_STAT_LEDS) && !ANY_PIN(STAT_LED_RED, STAT_LED_BLUE)
  #error "TEMP_STAT_LEDS requires STAT_LED_RED_PIN or STAT_LED_BLUE_PIN, preferably both."
#endif

/**
 * LED Control Menu
 */
#if ENABLED(LED_CONTROL_MENU) && !HAS_COLOR_LEDS
  #error "LED_CONTROL_MENU requires BLINKM, RGB_LED, RGBW_LED, PCA9533, PCA9632, or NEOPIXEL_LED."
#endif

/**
 * LED Backlight Timeout
 */
#if defined(LED_BACKLIGHT_TIMEOUT) && !(ENABLED(PSU_CONTROL) && EITHER(FYSETC_MINI_12864_2_0, FYSETC_MINI_12864_2_1))
  #error "LED_BACKLIGHT_TIMEOUT requires a FYSETC Mini Panel and a Power Switch."
#endif

/**
 * Basic multi hotend duplication mode
 */
#if ENABLED(MULTI_NOZZLE_DUPLICATION)
  #if HOTENDS < 2
    #error "MULTI_NOZZLE_DUPLICATION requires 2 or more hotends."
  #elif ENABLED(DUAL_X_CARRIAGE)
    #error "MULTI_NOZZLE_DUPLICATION is incompatible with DUAL_X_CARRIAGE."
  #elif ENABLED(SINGLENOZZLE)
    #error "MULTI_NOZZLE_DUPLICATION is incompatible with SINGLENOZZLE."
  #elif ENABLED(MIXING_EXTRUDER)
    #error "MULTI_NOZZLE_DUPLICATION is incompatible with MIXING_EXTRUDER."
  #elif ENABLED(SWITCHING_EXTRUDER)
    #error "MULTI_NOZZLE_DUPLICATION is incompatible with SWITCHING_EXTRUDER."
  #endif
#endif

/**
 * Test Extruder Stepper Pins
 */
#if DISABLED(MK2_MULTIPLEXER) // MK2_MULTIPLEXER uses E0 stepper only
  #if E_STEPPERS
    #if !(PINS_EXIST(E0_STEP, E0_DIR) && HAS_E0_ENABLE)
      #error "E0_STEP_PIN, E0_DIR_PIN, or E0_ENABLE_PIN not defined for this board."
    #endif
    #if E_STEPPERS > 1
      #if !(PINS_EXIST(E1_STEP, E1_DIR) && HAS_E1_ENABLE)
        #error "E1_STEP_PIN, E1_DIR_PIN, or E1_ENABLE_PIN not defined for this board."
      #endif
      #if E_STEPPERS > 2
        #if !(PINS_EXIST(E2_STEP, E2_DIR) && HAS_E2_ENABLE)
          #error "E2_STEP_PIN, E2_DIR_PIN, or E2_ENABLE_PIN not defined for this board."
        #endif
        #if E_STEPPERS > 3
          #if !(PINS_EXIST(E3_STEP, E3_DIR) && HAS_E3_ENABLE)
            #error "E3_STEP_PIN, E3_DIR_PIN, or E3_ENABLE_PIN not defined for this board."
          #endif
          #if E_STEPPERS > 4
            #if !(PINS_EXIST(E4_STEP, E4_DIR) && HAS_E4_ENABLE)
              #error "E4_STEP_PIN, E4_DIR_PIN, or E4_ENABLE_PIN not defined for this board."
            #endif
            #if E_STEPPERS > 5
              #if !(PINS_EXIST(E5_STEP, E5_DIR) && HAS_E5_ENABLE)
                #error "E5_STEP_PIN, E5_DIR_PIN, or E5_ENABLE_PIN not defined for this board."
              #endif
              #if E_STEPPERS > 6
                #if !(PINS_EXIST(E6_STEP, E6_DIR) && HAS_E6_ENABLE)
                  #error "E6_STEP_PIN, E6_DIR_PIN, or E6_ENABLE_PIN not defined for this board."
                #endif
                #if E_STEPPERS > 7
                  #if !(PINS_EXIST(E7_STEP, E7_DIR) && HAS_E7_ENABLE)
                    #error "E7_STEP_PIN, E7_DIR_PIN, or E7_ENABLE_PIN not defined for this board."
                  #endif
                #endif // E_STEPPERS > 7
              #endif // E_STEPPERS > 6
            #endif // E_STEPPERS > 5
          #endif // E_STEPPERS > 4
        #endif // E_STEPPERS > 3
      #endif // E_STEPPERS > 2
    #endif // E_STEPPERS > 1
  #endif // E_STEPPERS
#endif

/**
 * Endstop Tests
 */

#define _PLUG_UNUSED_TEST(A,P) (DISABLED(USE_##P##MIN_PLUG, USE_##P##MAX_PLUG) \
  && !(ENABLED(A##_DUAL_ENDSTOPS) && WITHIN(A##2_USE_ENDSTOP, _##P##MAX_, _##P##MIN_)) \
  && !(ENABLED(A##_MULTI_ENDSTOPS) && WITHIN(A##2_USE_ENDSTOP, _##P##MAX_, _##P##MIN_)) )
#define _AXIS_PLUG_UNUSED_TEST(A) (_PLUG_UNUSED_TEST(A,X) && _PLUG_UNUSED_TEST(A,Y) && _PLUG_UNUSED_TEST(A,Z))

// At least 3 endstop plugs must be used
#if _AXIS_PLUG_UNUSED_TEST(X)
  #error "You must enable USE_XMIN_PLUG or USE_XMAX_PLUG."
#endif
#if _AXIS_PLUG_UNUSED_TEST(Y)
  #error "You must enable USE_YMIN_PLUG or USE_YMAX_PLUG."
#endif
#if _AXIS_PLUG_UNUSED_TEST(Z)
  #error "You must enable USE_ZMIN_PLUG or USE_ZMAX_PLUG."
#endif

// Delta and Cartesian use 3 homing endstops
#if !IS_SCARA
  #if X_HOME_DIR < 0 && DISABLED(USE_XMIN_PLUG)
    #error "Enable USE_XMIN_PLUG when homing X to MIN."
  #elif X_HOME_DIR > 0 && DISABLED(USE_XMAX_PLUG)
    #error "Enable USE_XMAX_PLUG when homing X to MAX."
  #elif Y_HOME_DIR < 0 && DISABLED(USE_YMIN_PLUG)
    #error "Enable USE_YMIN_PLUG when homing Y to MIN."
  #elif Y_HOME_DIR > 0 && DISABLED(USE_YMAX_PLUG)
    #error "Enable USE_YMAX_PLUG when homing Y to MAX."
  #endif
#endif

// Z homing direction and plug usage flags
#if Z_HOME_DIR < 0 && NONE(USE_ZMIN_PLUG, HOMING_Z_WITH_PROBE)
  #error "Enable USE_ZMIN_PLUG when homing Z to MIN."
#elif Z_HOME_DIR > 0 && ENABLED(USE_PROBE_FOR_Z_HOMING)
  #error "Z_HOME_DIR must be -1 when homing Z with the probe."
#elif Z_HOME_DIR > 0 && DISABLED(USE_ZMAX_PLUG)
  #error "Enable USE_ZMAX_PLUG when homing Z to MAX."
#endif

// Dual/multiple endstops requirements
#if ENABLED(X_DUAL_ENDSTOPS)
  #if !X2_USE_ENDSTOP
    #error "You must set X2_USE_ENDSTOP with X_DUAL_ENDSTOPS."
  #elif X2_USE_ENDSTOP == _XMIN_ && DISABLED(USE_XMIN_PLUG)
    #error "USE_XMIN_PLUG is required when X2_USE_ENDSTOP is _XMIN_."
  #elif X2_USE_ENDSTOP == _XMAX_ && DISABLED(USE_XMAX_PLUG)
    #error "USE_XMAX_PLUG is required when X2_USE_ENDSTOP is _XMAX_."
  #elif X2_USE_ENDSTOP == _YMIN_ && DISABLED(USE_YMIN_PLUG)
    #error "USE_YMIN_PLUG is required when X2_USE_ENDSTOP is _YMIN_."
  #elif X2_USE_ENDSTOP == _YMAX_ && DISABLED(USE_YMAX_PLUG)
    #error "USE_YMAX_PLUG is required when X2_USE_ENDSTOP is _YMAX_."
  #elif X2_USE_ENDSTOP == _ZMIN_ && DISABLED(USE_ZMIN_PLUG)
    #error "USE_ZMIN_PLUG is required when X2_USE_ENDSTOP is _ZMIN_."
  #elif X2_USE_ENDSTOP == _ZMAX_ && DISABLED(USE_ZMAX_PLUG)
    #error "USE_ZMAX_PLUG is required when X2_USE_ENDSTOP is _ZMAX_."
  #elif !HAS_X2_MIN && !HAS_X2_MAX
    #error "X2_USE_ENDSTOP has been assigned to a nonexistent endstop!"
  #elif ENABLED(DELTA)
    #error "X_DUAL_ENDSTOPS is not compatible with DELTA."
  #endif
#endif
#if ENABLED(Y_DUAL_ENDSTOPS)
  #if !Y2_USE_ENDSTOP
    #error "You must set Y2_USE_ENDSTOP with Y_DUAL_ENDSTOPS."
  #elif Y2_USE_ENDSTOP == _XMIN_ && DISABLED(USE_XMIN_PLUG)
    #error "USE_XMIN_PLUG is required when Y2_USE_ENDSTOP is _XMIN_."
  #elif Y2_USE_ENDSTOP == _XMAX_ && DISABLED(USE_XMAX_PLUG)
    #error "USE_XMAX_PLUG is required when Y2_USE_ENDSTOP is _XMAX_."
  #elif Y2_USE_ENDSTOP == _YMIN_ && DISABLED(USE_YMIN_PLUG)
    #error "USE_YMIN_PLUG is required when Y2_USE_ENDSTOP is _YMIN_."
  #elif Y2_USE_ENDSTOP == _YMAX_ && DISABLED(USE_YMAX_PLUG)
    #error "USE_YMAX_PLUG is required when Y2_USE_ENDSTOP is _YMAX_."
  #elif Y2_USE_ENDSTOP == _ZMIN_ && DISABLED(USE_ZMIN_PLUG)
    #error "USE_ZMIN_PLUG is required when Y2_USE_ENDSTOP is _ZMIN_."
  #elif Y2_USE_ENDSTOP == _ZMAX_ && DISABLED(USE_ZMAX_PLUG)
    #error "USE_ZMAX_PLUG is required when Y2_USE_ENDSTOP is _ZMAX_."
  #elif !HAS_Y2_MIN && !HAS_Y2_MAX
    #error "Y2_USE_ENDSTOP has been assigned to a nonexistent endstop!"
  #elif ENABLED(DELTA)
    #error "Y_DUAL_ENDSTOPS is not compatible with DELTA."
  #endif
#endif

#if ENABLED(Z_MULTI_ENDSTOPS)
  #if !Z2_USE_ENDSTOP
    #error "You must set Z2_USE_ENDSTOP with Z_MULTI_ENDSTOPS when NUM_Z_STEPPER_DRIVERS >= 2."
  #elif Z2_USE_ENDSTOP == _XMIN_ && DISABLED(USE_XMIN_PLUG)
    #error "USE_XMIN_PLUG is required when Z2_USE_ENDSTOP is _XMIN_."
  #elif Z2_USE_ENDSTOP == _XMAX_ && DISABLED(USE_XMAX_PLUG)
    #error "USE_XMAX_PLUG is required when Z2_USE_ENDSTOP is _XMAX_."
  #elif Z2_USE_ENDSTOP == _YMIN_ && DISABLED(USE_YMIN_PLUG)
    #error "USE_YMIN_PLUG is required when Z2_USE_ENDSTOP is _YMIN_."
  #elif Z2_USE_ENDSTOP == _YMAX_ && DISABLED(USE_YMAX_PLUG)
    #error "USE_YMAX_PLUG is required when Z2_USE_ENDSTOP is _YMAX_."
  #elif Z2_USE_ENDSTOP == _ZMIN_ && DISABLED(USE_ZMIN_PLUG)
    #error "USE_ZMIN_PLUG is required when Z2_USE_ENDSTOP is _ZMIN_."
  #elif Z2_USE_ENDSTOP == _ZMAX_ && DISABLED(USE_ZMAX_PLUG)
    #error "USE_ZMAX_PLUG is required when Z2_USE_ENDSTOP is _ZMAX_."
  #elif !HAS_Z2_MIN && !HAS_Z2_MAX
    #error "Z2_USE_ENDSTOP has been assigned to a nonexistent endstop!"
  #elif ENABLED(DELTA)
    #error "Z_MULTI_ENDSTOPS is not compatible with DELTA."
  #endif
  #if NUM_Z_STEPPER_DRIVERS >= 3
    #if !Z3_USE_ENDSTOP
      #error "You must set Z3_USE_ENDSTOP with Z_MULTI_ENDSTOPS when NUM_Z_STEPPER_DRIVERS >= 3."
    #elif Z3_USE_ENDSTOP == _XMIN_ && DISABLED(USE_XMIN_PLUG)
      #error "USE_XMIN_PLUG is required when Z3_USE_ENDSTOP is _XMIN_."
    #elif Z3_USE_ENDSTOP == _XMAX_ && DISABLED(USE_XMAX_PLUG)
      #error "USE_XMAX_PLUG is required when Z3_USE_ENDSTOP is _XMAX_."
    #elif Z3_USE_ENDSTOP == _YMIN_ && DISABLED(USE_YMIN_PLUG)
      #error "USE_YMIN_PLUG is required when Z3_USE_ENDSTOP is _YMIN_."
    #elif Z3_USE_ENDSTOP == _YMAX_ && DISABLED(USE_YMAX_PLUG)
      #error "USE_YMAX_PLUG is required when Z3_USE_ENDSTOP is _YMAX_."
    #elif Z3_USE_ENDSTOP == _ZMIN_ && DISABLED(USE_ZMIN_PLUG)
      #error "USE_ZMIN_PLUG is required when Z3_USE_ENDSTOP is _ZMIN_."
    #elif Z3_USE_ENDSTOP == _ZMAX_ && DISABLED(USE_ZMAX_PLUG)
      #error "USE_ZMAX_PLUG is required when Z3_USE_ENDSTOP is _ZMAX_."
    #elif !HAS_Z3_MIN && !HAS_Z3_MAX
      #error "Z3_USE_ENDSTOP has been assigned to a nonexistent endstop!"
    #endif
  #endif
  #if NUM_Z_STEPPER_DRIVERS >= 4
    #if !Z4_USE_ENDSTOP
      #error "You must set Z4_USE_ENDSTOP with Z_MULTI_ENDSTOPS when NUM_Z_STEPPER_DRIVERS >= 4."
    #elif Z4_USE_ENDSTOP == _XMIN_ && DISABLED(USE_XMIN_PLUG)
      #error "USE_XMIN_PLUG is required when Z4_USE_ENDSTOP is _XMIN_."
    #elif Z4_USE_ENDSTOP == _XMAX_ && DISABLED(USE_XMAX_PLUG)
      #error "USE_XMAX_PLUG is required when Z4_USE_ENDSTOP is _XMAX_."
    #elif Z4_USE_ENDSTOP == _YMIN_ && DISABLED(USE_YMIN_PLUG)
      #error "USE_YMIN_PLUG is required when Z4_USE_ENDSTOP is _YMIN_."
    #elif Z4_USE_ENDSTOP == _YMAX_ && DISABLED(USE_YMAX_PLUG)
      #error "USE_YMAX_PLUG is required when Z4_USE_ENDSTOP is _YMAX_."
    #elif Z4_USE_ENDSTOP == _ZMIN_ && DISABLED(USE_ZMIN_PLUG)
      #error "USE_ZMIN_PLUG is required when Z4_USE_ENDSTOP is _ZMIN_."
    #elif Z4_USE_ENDSTOP == _ZMAX_ && DISABLED(USE_ZMAX_PLUG)
      #error "USE_ZMAX_PLUG is required when Z4_USE_ENDSTOP is _ZMAX_."
    #elif !HAS_Z4_MIN && !HAS_Z4_MAX
      #error "Z4_USE_ENDSTOP has been assigned to a nonexistent endstop!"
    #endif
  #endif
#endif

#if defined(ENDSTOP_NOISE_THRESHOLD) && !WITHIN(ENDSTOP_NOISE_THRESHOLD, 2, 7)
  #error "ENDSTOP_NOISE_THRESHOLD must be an integer from 2 to 7."
#endif

/**
 * emergency-command parser
 */
#if ENABLED(EMERGENCY_PARSER) && defined(__AVR__) && defined(USBCON)
  #error "EMERGENCY_PARSER does not work on boards with AT90USB processors (USBCON)."
#endif

/**
 * I2C bus
 */
#if ENABLED(EXPERIMENTAL_I2CBUS) && I2C_SLAVE_ADDRESS > 0
  #if I2C_SLAVE_ADDRESS < 8
    #error "I2C_SLAVE_ADDRESS can't be less than 8. (Addresses 0 - 7 are reserved.)"
  #elif I2C_SLAVE_ADDRESS > 127
    #error "I2C_SLAVE_ADDRESS can't be over 127. (Only 7 bits allowed.)"
  #endif
#endif

/**
 * G38 Probe Target
 */
#if ENABLED(G38_PROBE_TARGET)
  #if !HAS_BED_PROBE
    #error "G38_PROBE_TARGET requires a bed probe."
  #elif !IS_CARTESIAN
    #error "G38_PROBE_TARGET requires a Cartesian machine."
  #endif
#endif

/**
 * RGB_LED Requirements
 */
#define _RGB_TEST (PINS_EXIST(RGB_LED_R, RGB_LED_G, RGB_LED_B))
#if ENABLED(PRINTER_EVENT_LEDS) && !HAS_COLOR_LEDS
  #error "PRINTER_EVENT_LEDS requires BLINKM, PCA9533, PCA9632, RGB_LED, RGBW_LED or NEOPIXEL_LED."
#elif ENABLED(RGB_LED)
  #if !_RGB_TEST
    #error "RGB_LED requires RGB_LED_R_PIN, RGB_LED_G_PIN, and RGB_LED_B_PIN."
  #elif ENABLED(RGBW_LED)
    #error "Please enable only one of RGB_LED and RGBW_LED."
  #endif
#elif ENABLED(RGBW_LED)
  #if !(_RGB_TEST && PIN_EXISTS(RGB_LED_W))
    #error "RGBW_LED requires RGB_LED_R_PIN, RGB_LED_G_PIN, RGB_LED_B_PIN, and RGB_LED_W_PIN."
  #endif
#elif ENABLED(NEOPIXEL_LED)
  #if !(PIN_EXISTS(NEOPIXEL) && NEOPIXEL_PIXELS > 0)
    #error "NEOPIXEL_LED requires NEOPIXEL_PIN and NEOPIXEL_PIXELS."
  #endif
#endif
#undef _RGB_TEST

#if DISABLED(NO_COMPILE_TIME_PWM)
  #define _TEST_PWM(P) PWM_PIN(P)
#else
  #define _TEST_PWM(P) 1 // pass
#endif

/**
 * Auto Fan check for PWM pins
 */
#if HAS_AUTO_FAN && EXTRUDER_AUTO_FAN_SPEED != 255
  #define AF_ERR_SUFF "_AUTO_FAN_PIN is not a PWM pin. Set EXTRUDER_AUTO_FAN_SPEED to 255."
  #if HAS_AUTO_FAN_0
    static_assert(_TEST_PWM(E0_AUTO_FAN_PIN), "E0" AF_ERR_SUFF);
  #elif HAS_AUTO_FAN_1
    static_assert(_TEST_PWM(E1_AUTO_FAN_PIN), "E1" AF_ERR_SUFF);
  #elif HAS_AUTO_FAN_2
    static_assert(_TEST_PWM(E2_AUTO_FAN_PIN), "E2" AF_ERR_SUFF);
  #elif HAS_AUTO_FAN_3
    static_assert(_TEST_PWM(E3_AUTO_FAN_PIN), "E3" AF_ERR_SUFF);
  #elif HAS_AUTO_FAN_4
    static_assert(_TEST_PWM(E4_AUTO_FAN_PIN), "E4" AF_ERR_SUFF);
  #elif HAS_AUTO_FAN_5
    static_assert(_TEST_PWM(E5_AUTO_FAN_PIN), "E5" AF_ERR_SUFF);
  #elif HAS_AUTO_FAN_6
    static_assert(_TEST_PWM(E6_AUTO_FAN_PIN), "E6" AF_ERR_SUFF);
  #elif HAS_AUTO_FAN_7
    static_assert(_TEST_PWM(E7_AUTO_FAN_PIN), "E7" AF_ERR_SUFF);
  #endif
#endif

/**
 * Make sure only one EEPROM type is enabled
 */
#if ENABLED(EEPROM_SETTINGS)
  #if 1 < 0 \
    + ENABLED(I2C_EEPROM) \
    + ENABLED(SPI_EEPROM) \
    + ENABLED(QSPI_EEPROM) \
    + ENABLED(SDCARD_EEPROM_EMULATION) \
    + ENABLED(FLASH_EEPROM_EMULATION) \
    + ENABLED(SRAM_EEPROM_EMULATION) \
    + ENABLED(IIC_BL24CXX_EEPROM)
    #error "Please select only one method of EEPROM Persistent Storage."
  #endif
#endif

/**
 * Make sure features that need to write to the SD card are
 * disabled unless write support is enabled.
 */
#if ENABLED(SDCARD_READONLY)
  #if ENABLED(POWER_LOSS_RECOVERY)
    #error "POWER_LOSS_RECOVERY is incompatible with SDCARD_READONLY."
  #elif ENABLED(BINARY_FILE_TRANSFER)
    #error "BINARY_FILE_TRANSFER is incompatible with SDCARD_READONLY."
  #elif ENABLED(SDCARD_EEPROM_EMULATION)
    #error "SDCARD_EEPROM_EMULATION is incompatible with SDCARD_READONLY."
  #endif
#endif

/**
 * Make sure only one display is enabled
 */
#if 1 < 0 \
  + (ENABLED(REPRAP_DISCOUNT_SMART_CONTROLLER) && DISABLED(IS_RRD_SC)) \
  + (ENABLED(REPRAP_DISCOUNT_FULL_GRAPHIC_SMART_CONTROLLER) && DISABLED(IS_RRD_FG_SC)) \
  + (ENABLED(ULTRA_LCD) && DISABLED(IS_ULTRA_LCD)) \
  + (ENABLED(U8GLIB_SSD1306) && DISABLED(IS_U8GLIB_SSD1306)) \
  + (ENABLED(MINIPANEL) && DISABLED(MKS_MINI_12864, ENDER2_STOCKDISPLAY)) \
  + (ENABLED(MKS_MINI_12864) && DISABLED(MKS_LCD12864)) \
  + (ENABLED(EXTENSIBLE_UI) && DISABLED(IS_EXTUI)) \
  + (ENABLED(ULTIPANEL) && DISABLED(IS_ULTIPANEL)) \
  + ENABLED(RADDS_DISPLAY) \
  + ENABLED(ULTIMAKERCONTROLLER) \
  + ENABLED(PANEL_ONE) \
  + ENABLED(G3D_PANEL) \
  + ENABLED(RIGIDBOT_PANEL) \
  + ENABLED(MAKEBOARD_MINI_2_LINE_DISPLAY_1602) \
  + ENABLED(ZONESTAR_LCD) \
  + ENABLED(RA_CONTROL_PANEL) \
  + ENABLED(LCD_SAINSMART_I2C_1602) \
  + ENABLED(LCD_SAINSMART_I2C_2004) \
  + ENABLED(LCM1602) \
  + ENABLED(LCD_I2C_PANELOLU2) \
  + ENABLED(LCD_I2C_VIKI) \
  + ENABLED(SAV_3DLCD) \
  + ENABLED(FF_INTERFACEBOARD) \
  + ENABLED(REPRAPWORLD_GRAPHICAL_LCD) \
  + ENABLED(VIKI2) \
  + ENABLED(miniVIKI) \
  + ENABLED(MAKRPANEL) \
  + ENABLED(ELB_FULL_GRAPHIC_CONTROLLER) \
  + ENABLED(BQ_LCD_SMART_CONTROLLER) \
  + ENABLED(CARTESIO_UI) \
  + ENABLED(LCD_FOR_MELZI) \
  + ENABLED(ULTI_CONTROLLER) \
  + ENABLED(MKS_LCD12864) \
  + ENABLED(ENDER2_STOCKDISPLAY) \
  + ENABLED(FYSETC_MINI_12864_X_X) \
  + ENABLED(FYSETC_MINI_12864_1_2) \
  + ENABLED(FYSETC_MINI_12864_2_0) \
  + ENABLED(FYSETC_MINI_12864_2_1) \
  + ENABLED(FYSETC_GENERIC_12864_1_1) \
  + ENABLED(CR10_STOCKDISPLAY) \
  + ENABLED(DWIN_CREALITY_LCD) \
  + ENABLED(ANET_FULL_GRAPHICS_LCD) \
  + ENABLED(AZSMZ_12864) \
  + ENABLED(SILVER_GATE_GLCD_CONTROLLER) \
  + ENABLED(SAV_3DGLCD) \
  + ENABLED(OLED_PANEL_TINYBOY2) \
  + ENABLED(MKS_12864OLED) \
  + ENABLED(MKS_12864OLED_SSD1306) \
  + ENABLED(U8GLIB_SH1106_EINSTART) \
  + ENABLED(OVERLORD_OLED) \
  + ENABLED(FYSETC_242_OLED_12864) \
  + ENABLED(DGUS_LCD_UI_ORIGIN) \
  + ENABLED(DGUS_LCD_UI_FYSETC) \
  + ENABLED(DGUS_LCD_UI_HIPRECY) \
  + ENABLED(MALYAN_LCD) \
  + ENABLED(TOUCH_UI_FTDI_EVE) \
  + ENABLED(FSMC_GRAPHICAL_TFT) \
  + ENABLED(TFT_LVGL_UI_FSMC) \
  + ENABLED(TFT_LVGL_UI_SPI)
  #error "Please select no more than one LCD controller option."
#endif

#undef IS_RRD_SC
#undef IS_RRD_FG_SC
#undef IS_ULTRA_LCD
#undef IS_U8GLIB_SSD1306
#undef IS_RRW_KEYPAD
#undef IS_EXTUI
#undef IS_ULTIPANEL

#if 1 < ENABLED(LCD_SCREEN_ROT_0) + ENABLED(LCD_SCREEN_ROT_90) + ENABLED(LCD_SCREEN_ROT_180) + ENABLED(LCD_SCREEN_ROT_270)
  #error "Please enable only one LCD_SCREEN_ROT_* option: 0, 90, 180, or 270."
#endif

/**
 * FYSETC Mini 12864 RGB backlighting required
 */
#if EITHER(FYSETC_MINI_12864_1_2, FYSETC_MINI_12864_2_0) && DISABLED(RGB_LED)
  #error "RGB_LED is required for FYSETC_MINI_12864 1.2 and 2.0."
#elif EITHER(FYSETC_MINI_12864_2_0, FYSETC_MINI_12864_2_1) && DISABLED(LED_USER_PRESET_STARTUP)
  #error "LED_USER_PRESET_STARTUP is required for FYSETC_MINI_12864 2.x displays."
#endif

/**
 * Check existing CS pins against enabled TMC SPI drivers.
 */
#define INVALID_TMC_SPI(ST) (AXIS_HAS_SPI(ST) && !PIN_EXISTS(ST##_CS))
#if INVALID_TMC_SPI(X)
  #error "An SPI driven TMC driver on X requires X_CS_PIN."
#elif INVALID_TMC_SPI(X2)
  #error "An SPI driven TMC driver on X2 requires X2_CS_PIN."
#elif INVALID_TMC_SPI(Y)
  #error "An SPI driven TMC driver on Y requires Y_CS_PIN."
#elif INVALID_TMC_SPI(Y2)
  #error "An SPI driven TMC driver on Y2 requires Y2_CS_PIN."
#elif INVALID_TMC_SPI(Z)
  #error "An SPI driven TMC driver on Z requires Z_CS_PIN."
#elif INVALID_TMC_SPI(Z2)
  #error "An SPI driven TMC driver on Z2 requires Z2_CS_PIN."
#elif INVALID_TMC_SPI(Z3)
  #error "An SPI driven TMC driver on Z3 requires Z3_CS_PIN."
#elif INVALID_TMC_SPI(Z4)
  #error "An SPI driven TMC driver on Z4 requires Z4_CS_PIN."
#elif INVALID_TMC_SPI(E0)
  #error "An SPI driven TMC driver on E0 requires E0_CS_PIN."
#elif INVALID_TMC_SPI(E1)
  #error "An SPI driven TMC driver on E1 requires E1_CS_PIN."
#elif INVALID_TMC_SPI(E2)
  #error "An SPI driven TMC driver on E2 requires E2_CS_PIN."
#elif INVALID_TMC_SPI(E3)
  #error "An SPI driven TMC driver on E3 requires E3_CS_PIN."
#elif INVALID_TMC_SPI(E4)
  #error "An SPI driven TMC driver on E4 requires E4_CS_PIN."
#elif INVALID_TMC_SPI(E5)
  #error "An SPI driven TMC driver on E5 requires E5_CS_PIN."
#elif INVALID_TMC_SPI(E6)
  #error "An SPI driven TMC driver on E6 requires E6_CS_PIN."
#elif INVALID_TMC_SPI(E7)
  #error "An SPI driven TMC driver on E7 requires E7_CS_PIN."
#endif
#undef INVALID_TMC_SPI

/**
 * Check existing RX/TX pins against enable TMC UART drivers.
 */
#define INVALID_TMC_UART(ST) (AXIS_HAS_UART(ST) && !(defined(ST##_HARDWARE_SERIAL) || (PINS_EXIST(ST##_SERIAL_RX, ST##_SERIAL_TX))))
#if INVALID_TMC_UART(X)
  #error "TMC2208 or TMC2209 on X requires X_HARDWARE_SERIAL or X_SERIAL_(RX|TX)_PIN."
#elif INVALID_TMC_UART(X2)
  #error "TMC2208 or TMC2209 on X2 requires X2_HARDWARE_SERIAL or X2_SERIAL_(RX|TX)_PIN."
#elif INVALID_TMC_UART(Y)
  #error "TMC2208 or TMC2209 on Y requires Y_HARDWARE_SERIAL or Y_SERIAL_(RX|TX)_PIN."
#elif INVALID_TMC_UART(Y2)
  #error "TMC2208 or TMC2209 on Y2 requires Y2_HARDWARE_SERIAL or Y2_SERIAL_(RX|TX)_PIN."
#elif INVALID_TMC_UART(Z)
  #error "TMC2208 or TMC2209 on Z requires Z_HARDWARE_SERIAL or Z_SERIAL_(RX|TX)_PIN."
#elif INVALID_TMC_UART(Z2)
  #error "TMC2208 or TMC2209 on Z2 requires Z2_HARDWARE_SERIAL or Z2_SERIAL_(RX|TX)_PIN."
#elif INVALID_TMC_UART(Z3)
  #error "TMC2208 or TMC2209 on Z3 requires Z3_HARDWARE_SERIAL or Z3_SERIAL_(RX|TX)_PIN."
#elif INVALID_TMC_UART(Z4)
  #error "TMC2208 or TMC2209 on Z4 requires Z4_HARDWARE_SERIAL or Z4_SERIAL_(RX|TX)_PIN."
#elif INVALID_TMC_UART(E0)
  #error "TMC2208 or TMC2209 on E0 requires E0_HARDWARE_SERIAL or E0_SERIAL_(RX|TX)_PIN."
#elif INVALID_TMC_UART(E1)
  #error "TMC2208 or TMC2209 on E1 requires E1_HARDWARE_SERIAL or E1_SERIAL_(RX|TX)_PIN."
#elif INVALID_TMC_UART(E2)
  #error "TMC2208 or TMC2209 on E2 requires E2_HARDWARE_SERIAL or E2_SERIAL_(RX|TX)_PIN."
#elif INVALID_TMC_UART(E3)
  #error "TMC2208 or TMC2209 on E3 requires E3_HARDWARE_SERIAL or E3_SERIAL_(RX|TX)_PIN."
#elif INVALID_TMC_UART(E4)
  #error "TMC2208 or TMC2209 on E4 requires E4_HARDWARE_SERIAL or E4_SERIAL_(RX|TX)_PIN."
#elif INVALID_TMC_UART(E5)
  #error "TMC2208 or TMC2209 on E5 requires E5_HARDWARE_SERIAL or E5_SERIAL_(RX|TX)_PIN."
#elif INVALID_TMC_UART(E6)
  #error "TMC2208 or TMC2209 on E6 requires E6_HARDWARE_SERIAL or E6_SERIAL_(RX|TX)_PIN."
#elif INVALID_TMC_UART(E7)
  #error "TMC2208 or TMC2209 on E7 requires E7_HARDWARE_SERIAL or E7_SERIAL_(RX|TX)_PIN."
#endif
#undef INVALID_TMC_UART

/**
 * TMC2209 slave address values
 */
#define INVALID_TMC_ADDRESS(ST) static_assert(0 <= ST##_SLAVE_ADDRESS && ST##_SLAVE_ADDRESS <= 3, "TMC2209 slave address must be 0, 1, 2 or 3")
#if AXIS_DRIVER_TYPE_X(TMC2209)
  INVALID_TMC_ADDRESS(X);
#elif AXIS_DRIVER_TYPE_X2(TMC2209)
  INVALID_TMC_ADDRESS(X2);
#elif AXIS_DRIVER_TYPE_Y(TMC2209)
  INVALID_TMC_ADDRESS(Y);
#elif AXIS_DRIVER_TYPE_Y2(TMC2209)
  INVALID_TMC_ADDRESS(Y2);
#elif AXIS_DRIVER_TYPE_Z(TMC2209)
  INVALID_TMC_ADDRESS(Z);
#elif AXIS_DRIVER_TYPE_Z2(TMC2209)
  INVALID_TMC_ADDRESS(Z2);
#elif AXIS_DRIVER_TYPE_Z3(TMC2209)
  INVALID_TMC_ADDRESS(Z3);
#elif AXIS_DRIVER_TYPE_Z4(TMC2209)
  INVALID_TMC_ADDRESS(Z4);
#elif AXIS_DRIVER_TYPE_E0(TMC2209)
  INVALID_TMC_ADDRESS(E0);
#elif AXIS_DRIVER_TYPE_E1(TMC2209)
  INVALID_TMC_ADDRESS(E1);
#elif AXIS_DRIVER_TYPE_E2(TMC2209)
  INVALID_TMC_ADDRESS(E2);
#elif AXIS_DRIVER_TYPE_E3(TMC2209)
  INVALID_TMC_ADDRESS(E3);
#elif AXIS_DRIVER_TYPE_E4(TMC2209)
  INVALID_TMC_ADDRESS(E4);
#elif AXIS_DRIVER_TYPE_E5(TMC2209)
  INVALID_TMC_ADDRESS(E5);
#elif AXIS_DRIVER_TYPE_E6(TMC2209)
  INVALID_TMC_ADDRESS(E6);
#elif AXIS_DRIVER_TYPE_E7(TMC2209)
  INVALID_TMC_ADDRESS(E7);
#endif
#undef INVALID_TMC_ADDRESS

#define _TMC_MICROSTEP_IS_VALID(MS) (MS == 0 || MS == 2 || MS == 4 || MS == 8 || MS == 16 || MS == 32 || MS == 64 || MS == 128 || MS == 256)
#define TMC_MICROSTEP_IS_VALID(M) (!AXIS_IS_TMC(M) || _TMC_MICROSTEP_IS_VALID(M##_MICROSTEPS))
#define INVALID_TMC_MS(ST) static_assert(0, "Invalid " STRINGIFY(ST) "_MICROSTEPS. Valid values are 0, 2, 4, 8, 16, 32, 64, 128, and 256.")

#if !TMC_MICROSTEP_IS_VALID(X)
  INVALID_TMC_MS(X);
#elif !TMC_MICROSTEP_IS_VALID(Y)
  INVALID_TMC_MS(Y)
#elif !TMC_MICROSTEP_IS_VALID(Z)
  INVALID_TMC_MS(Z)
#elif !TMC_MICROSTEP_IS_VALID(X2)
  INVALID_TMC_MS(X2);
#elif !TMC_MICROSTEP_IS_VALID(Y2)
  INVALID_TMC_MS(Y2)
#elif !TMC_MICROSTEP_IS_VALID(Z2)
  INVALID_TMC_MS(Z2)
#elif !TMC_MICROSTEP_IS_VALID(Z3)
  INVALID_TMC_MS(Z3)
#elif !TMC_MICROSTEP_IS_VALID(Z4)
  INVALID_TMC_MS(Z4)
#elif !TMC_MICROSTEP_IS_VALID(E0)
  INVALID_TMC_MS(E0)
#elif !TMC_MICROSTEP_IS_VALID(E1)
  INVALID_TMC_MS(E1)
#elif !TMC_MICROSTEP_IS_VALID(E2)
  INVALID_TMC_MS(E2)
#elif !TMC_MICROSTEP_IS_VALID(E3)
  INVALID_TMC_MS(E3)
#elif !TMC_MICROSTEP_IS_VALID(E4)
  INVALID_TMC_MS(E4)
#elif !TMC_MICROSTEP_IS_VALID(E5)
  INVALID_TMC_MS(E5)
#elif !TMC_MICROSTEP_IS_VALID(E6)
  INVALID_TMC_MS(E6)
#elif !TMC_MICROSTEP_IS_VALID(E7)
  INVALID_TMC_MS(E7)
#endif
#undef INVALID_TMC_MS
#undef TMC_MICROSTEP_IS_VALID
#undef _TMC_MICROSTEP_IS_VALID

#if ENABLED(DELTA) && (ENABLED(STEALTHCHOP_XY) != ENABLED(STEALTHCHOP_Z))
  #error "STEALTHCHOP_XY and STEALTHCHOP_Z must be the same on DELTA."
#endif

#if ENABLED(SENSORLESS_HOMING)
  // Require STEALTHCHOP for SENSORLESS_HOMING on DELTA as the transition from spreadCycle to stealthChop
  // is necessary in order to reset the stallGuard indication between the initial movement of all three
  // towers to +Z and the individual homing of each tower. This restriction can be removed once a means of
  // clearing the stallGuard activated status is found.

  // Stall detection DIAG = HIGH : TMC2209
  // Stall detection DIAG = LOW  : TMC2130/TMC2160/TMC2660/TMC5130/TMC5160
  #define X_ENDSTOP_INVERTING !AXIS_DRIVER_TYPE(X,TMC2209)
  #define Y_ENDSTOP_INVERTING !AXIS_DRIVER_TYPE(Y,TMC2209)
  #define Z_ENDSTOP_INVERTING !AXIS_DRIVER_TYPE(Z,TMC2209)

  #if ENABLED(DELTA) && !BOTH(STEALTHCHOP_XY, STEALTHCHOP_Z)
    #error "SENSORLESS_HOMING on DELTA currently requires STEALTHCHOP_XY and STEALTHCHOP_Z."
  #elif X_SENSORLESS && X_HOME_DIR < 0 && NONE(ONBOARD_ENDSTOPPULLUPS, ENDSTOPPULLUPS, ENDSTOPPULLUP_XMIN)
    #error "SENSORLESS_HOMING requires ENDSTOPPULLUP_XMIN (or ENDSTOPPULLUPS) when homing to X_MIN."
  #elif X_SENSORLESS && X_HOME_DIR > 0 && NONE(ONBOARD_ENDSTOPPULLUPS, ENDSTOPPULLUPS, ENDSTOPPULLUP_XMAX)
    #error "SENSORLESS_HOMING requires ENDSTOPPULLUP_XMAX (or ENDSTOPPULLUPS) when homing to X_MAX."
  #elif Y_SENSORLESS && Y_HOME_DIR < 0 && NONE(ONBOARD_ENDSTOPPULLUPS, ENDSTOPPULLUPS, ENDSTOPPULLUP_YMIN)
    #error "SENSORLESS_HOMING requires ENDSTOPPULLUP_YMIN (or ENDSTOPPULLUPS) when homing to Y_MIN."
  #elif Y_SENSORLESS && Y_HOME_DIR > 0 && NONE(ONBOARD_ENDSTOPPULLUPS, ENDSTOPPULLUPS, ENDSTOPPULLUP_YMAX)
    #error "SENSORLESS_HOMING requires ENDSTOPPULLUP_YMAX (or ENDSTOPPULLUPS) when homing to Y_MAX."
  #elif Z_SENSORLESS && Z_HOME_DIR < 0 && NONE(ONBOARD_ENDSTOPPULLUPS, ENDSTOPPULLUPS, ENDSTOPPULLUP_ZMIN)
    #error "SENSORLESS_HOMING requires ENDSTOPPULLUP_ZMIN (or ENDSTOPPULLUPS) when homing to Z_MIN."
  #elif Z_SENSORLESS && Z_HOME_DIR > 0 && NONE(ONBOARD_ENDSTOPPULLUPS, ENDSTOPPULLUPS, ENDSTOPPULLUP_ZMAX)
    #error "SENSORLESS_HOMING requires ENDSTOPPULLUP_ZMAX (or ENDSTOPPULLUPS) when homing to Z_MAX."
  #elif X_SENSORLESS && X_HOME_DIR < 0 && X_MIN_ENDSTOP_INVERTING != X_ENDSTOP_INVERTING
    #if X_ENDSTOP_INVERTING
      #error "SENSORLESS_HOMING requires X_MIN_ENDSTOP_INVERTING = true when homing to X_MIN."
    #else
      #error "SENSORLESS_HOMING requires X_MIN_ENDSTOP_INVERTING = false when homing TMC2209 to X_MIN."
    #endif
  #elif X_SENSORLESS && X_HOME_DIR > 0 && X_MAX_ENDSTOP_INVERTING != X_ENDSTOP_INVERTING
    #if X_ENDSTOP_INVERTING
      #error "SENSORLESS_HOMING requires X_MAX_ENDSTOP_INVERTING = true when homing to X_MAX."
    #else
      #error "SENSORLESS_HOMING requires X_MAX_ENDSTOP_INVERTING = false when homing TMC2209 to X_MAX."
    #endif
  #elif Y_SENSORLESS && Y_HOME_DIR < 0 && Y_MIN_ENDSTOP_INVERTING != Y_ENDSTOP_INVERTING
    #if Y_ENDSTOP_INVERTING
      #error "SENSORLESS_HOMING requires Y_MIN_ENDSTOP_INVERTING = true when homing to Y_MIN."
    #else
      #error "SENSORLESS_HOMING requires Y_MIN_ENDSTOP_INVERTING = false when homing TMC2209 to Y_MIN."
    #endif
  #elif Y_SENSORLESS && Y_HOME_DIR > 0 && Y_MAX_ENDSTOP_INVERTING != Y_ENDSTOP_INVERTING
    #if Y_ENDSTOP_INVERTING
      #error "SENSORLESS_HOMING requires Y_MAX_ENDSTOP_INVERTING = true when homing to Y_MAX."
    #else
      #error "SENSORLESS_HOMING requires Y_MAX_ENDSTOP_INVERTING = false when homing TMC2209 to Y_MAX."
    #endif
  #elif Z_SENSORLESS && Z_HOME_DIR < 0 && Z_MIN_ENDSTOP_INVERTING != Z_ENDSTOP_INVERTING
    #if Z_ENDSTOP_INVERTING
      #error "SENSORLESS_HOMING requires Z_MIN_ENDSTOP_INVERTING = true when homing to Z_MIN."
    #else
      #error "SENSORLESS_HOMING requires Z_MIN_ENDSTOP_INVERTING = false when homing TMC2209 to Z_MIN."
    #endif
  #elif Z_SENSORLESS && Z_HOME_DIR > 0 && Z_MAX_ENDSTOP_INVERTING != Z_ENDSTOP_INVERTING
    #if Z_ENDSTOP_INVERTING
      #error "SENSORLESS_HOMING requires Z_MAX_ENDSTOP_INVERTING = true when homing to Z_MAX."
    #else
      #error "SENSORLESS_HOMING requires Z_MAX_ENDSTOP_INVERTING = false when homing TMC2209 to Z_MAX."
    #endif
  #elif ENDSTOP_NOISE_THRESHOLD
    #error "SENSORLESS_HOMING is incompatible with ENDSTOP_NOISE_THRESHOLD."
  #elif !(X_SENSORLESS || Y_SENSORLESS || Z_SENSORLESS)
    #error "SENSORLESS_HOMING requires a TMC stepper driver with StallGuard on X, Y, or Z axes."
  #endif

  #undef X_ENDSTOP_INVERTING
  #undef Y_ENDSTOP_INVERTING
  #undef Z_ENDSTOP_INVERTING
#endif

// Sensorless probing requirements
#if ENABLED(SENSORLESS_PROBING)
  #if ENABLED(DELTA) && !(X_SENSORLESS && Y_SENSORLESS && Z_SENSORLESS)
    #error "SENSORLESS_PROBING for DELTA requires TMC stepper drivers with StallGuard on X, Y, and Z axes."
  #elif !Z_SENSORLESS
    #error "SENSORLESS_PROBING requires a TMC stepper driver with StallGuard on Z."
  #endif
#endif

// Sensorless homing is required for both combined steppers in an H-bot
#if CORE_IS_XY && X_SENSORLESS != Y_SENSORLESS
  #error "CoreXY requires both X and Y to use sensorless homing if either one does."
#elif CORE_IS_XZ && X_SENSORLESS != Z_SENSORLESS && !HOMING_Z_WITH_PROBE
  #error "CoreXZ requires both X and Z to use sensorless homing if either one does."
#elif CORE_IS_YZ && Y_SENSORLESS != Z_SENSORLESS && !HOMING_Z_WITH_PROBE
  #error "CoreYZ requires both Y and Z to use sensorless homing if either one does."
#endif

// Other TMC feature requirements
#if ENABLED(HYBRID_THRESHOLD) && !STEALTHCHOP_ENABLED
  #error "Enable STEALTHCHOP_(XY|Z|E) to use HYBRID_THRESHOLD."
#elif ENABLED(SENSORLESS_HOMING) && !HAS_STALLGUARD
  #error "SENSORLESS_HOMING requires TMC2130, TMC2160, TMC2209, TMC2660, or TMC5160 stepper drivers."
#elif ENABLED(SENSORLESS_PROBING) && !HAS_STALLGUARD
  #error "SENSORLESS_PROBING requires TMC2130, TMC2160, TMC2209, TMC2660, or TMC5160 stepper drivers."
#elif STEALTHCHOP_ENABLED && !HAS_STEALTHCHOP
  #error "STEALTHCHOP requires TMC2130, TMC2160, TMC2208, TMC2209, or TMC5160 stepper drivers."
#endif

/**
 * TMC SPI Chaining
 */
#define IN_CHAIN(A) ((A##_CHAIN_POS > 0) && !HAS_L64XX)
#if  IN_CHAIN(X ) || IN_CHAIN(Y ) || IN_CHAIN(Z ) || IN_CHAIN(X2) || IN_CHAIN(Y2) || IN_CHAIN(Z2) || IN_CHAIN(Z3) || IN_CHAIN(Z4) \
  || IN_CHAIN(E0) || IN_CHAIN(E1) || IN_CHAIN(E2) || IN_CHAIN(E3) || IN_CHAIN(E4) || IN_CHAIN(E5) || IN_CHAIN(E6) || IN_CHAIN(E7)
  #define BAD_CHAIN(A) (IN_CHAIN(A) && !PIN_EXISTS(A##_CS))
  #if  BAD_CHAIN(X ) || BAD_CHAIN(Y ) || BAD_CHAIN(Z ) || BAD_CHAIN(X2) || BAD_CHAIN(Y2) || BAD_CHAIN(Z2) || BAD_CHAIN(Z3) || BAD_CHAIN(Z4) \
    || BAD_CHAIN(E0) || BAD_CHAIN(E1) || BAD_CHAIN(E2) || BAD_CHAIN(E3) || BAD_CHAIN(E4) || BAD_CHAIN(E5) || BAD_CHAIN(E6) || BAD_CHAIN(E7)
    #error "All chained TMC drivers need a CS pin."
  #else
    #if IN_CHAIN(X)
      #define CS_COMPARE X_CS_PIN
    #elif IN_CHAIN(Y)
      #define CS_COMPARE Y_CS_PIN
    #elif IN_CHAIN(Z)
      #define CS_COMPARE Z_CS_PIN
    #elif IN_CHAIN(X2)
      #define CS_COMPARE X2_CS_PIN
    #elif IN_CHAIN(Y2)
      #define CS_COMPARE Y2_CS_PIN
    #elif IN_CHAIN(Z2)
      #define CS_COMPARE Z2_CS_PIN
    #elif IN_CHAIN(Z3)
      #define CS_COMPARE Z3_CS_PIN
    #elif IN_CHAIN(E0)
      #define CS_COMPARE E0_CS_PIN
    #elif IN_CHAIN(E1)
      #define CS_COMPARE E1_CS_PIN
    #elif IN_CHAIN(E2)
      #define CS_COMPARE E2_CS_PIN
    #elif IN_CHAIN(E3)
      #define CS_COMPARE E3_CS_PIN
    #elif IN_CHAIN(E4)
      #define CS_COMPARE E4_CS_PIN
    #elif IN_CHAIN(E5)
      #define CS_COMPARE E5_CS_PIN
    #elif IN_CHAIN(E6)
      #define CS_COMPARE E6_CS_PIN
    #elif IN_CHAIN(E7)
      #define CS_COMPARE E7_CS_PIN
    #endif
    #define BAD_CS_PIN(A) (IN_CHAIN(A) && A##_CS_PIN != CS_COMPARE)
    #if  BAD_CS_PIN(X ) || BAD_CS_PIN(Y ) || BAD_CS_PIN(Z ) || BAD_CS_PIN(X2) || BAD_CS_PIN(Y2) || BAD_CS_PIN(Z2) || BAD_CS_PIN(Z3) || BAD_CS_PIN(Z4) \
      || BAD_CS_PIN(E0) || BAD_CS_PIN(E1) || BAD_CS_PIN(E2) || BAD_CS_PIN(E3) || BAD_CS_PIN(E4) || BAD_CS_PIN(E5) || BAD_CS_PIN(E6) || BAD_CS_PIN(E7)
      #error "All chained TMC drivers must use the same CS pin."
    #endif
    #undef BAD_CS_PIN
    #undef CS_COMPARE
  #endif
  #undef BAD_CHAIN
#endif
#undef IN_CHAIN

/**
 * Digipot requirement
 */
#if HAS_I2C_DIGIPOT
  #if BOTH(DIGIPOT_MCP4018, DIGIPOT_MCP4451)
    #error "Enable only one of DIGIPOT_MCP4018 or DIGIPOT_MCP4451."
  #elif !MB(MKS_SBASE) \
    && (!defined(DIGIPOTS_I2C_SDA_X) || !defined(DIGIPOTS_I2C_SDA_Y) || !defined(DIGIPOTS_I2C_SDA_Z) || !defined(DIGIPOTS_I2C_SDA_E0) || !defined(DIGIPOTS_I2C_SDA_E1))
      #error "DIGIPOT_MCP4018/4451 requires DIGIPOTS_I2C_SDA_* pins to be defined."
  #endif
#endif

/**
 * Check per-axis initializers for errors
 */
constexpr float sanity_arr_1[] = DEFAULT_AXIS_STEPS_PER_UNIT,
                sanity_arr_2[] = DEFAULT_MAX_FEEDRATE,
                sanity_arr_3[] = DEFAULT_MAX_ACCELERATION;

#define _ARR_TEST(N,I) (sanity_arr_##N[_MIN(I,int(COUNT(sanity_arr_##N))-1)] > 0)

static_assert(COUNT(sanity_arr_1) >= XYZE,   "DEFAULT_AXIS_STEPS_PER_UNIT requires X, Y, Z and E elements.");
static_assert(COUNT(sanity_arr_1) <= XYZE_N, "DEFAULT_AXIS_STEPS_PER_UNIT has too many elements. (Did you forget to enable DISTINCT_E_FACTORS?)");
static_assert(   _ARR_TEST(1,0) && _ARR_TEST(1,1) && _ARR_TEST(1,2)
              && _ARR_TEST(1,3) && _ARR_TEST(1,4) && _ARR_TEST(1,5)
              && _ARR_TEST(1,6) && _ARR_TEST(1,7) && _ARR_TEST(1,8),
              "DEFAULT_AXIS_STEPS_PER_UNIT values must be positive.");

static_assert(COUNT(sanity_arr_2) >= XYZE,   "DEFAULT_MAX_FEEDRATE requires X, Y, Z and E elements.");
static_assert(COUNT(sanity_arr_2) <= XYZE_N, "DEFAULT_MAX_FEEDRATE has too many elements. (Did you forget to enable DISTINCT_E_FACTORS?)");
static_assert(   _ARR_TEST(2,0) && _ARR_TEST(2,1) && _ARR_TEST(2,2)
              && _ARR_TEST(2,3) && _ARR_TEST(2,4) && _ARR_TEST(2,5)
              && _ARR_TEST(2,6) && _ARR_TEST(2,7) && _ARR_TEST(2,8),
              "DEFAULT_MAX_FEEDRATE values must be positive.");

static_assert(COUNT(sanity_arr_3) >= XYZE,   "DEFAULT_MAX_ACCELERATION requires X, Y, Z and E elements.");
static_assert(COUNT(sanity_arr_3) <= XYZE_N, "DEFAULT_MAX_ACCELERATION has too many elements. (Did you forget to enable DISTINCT_E_FACTORS?)");
static_assert(   _ARR_TEST(3,0) && _ARR_TEST(3,1) && _ARR_TEST(3,2)
              && _ARR_TEST(3,3) && _ARR_TEST(3,4) && _ARR_TEST(3,5)
              && _ARR_TEST(3,6) && _ARR_TEST(3,7) && _ARR_TEST(3,8),
              "DEFAULT_MAX_ACCELERATION values must be positive.");

#if ENABLED(LIMITED_MAX_ACCEL_EDITING)
  #ifdef MAX_ACCEL_EDIT_VALUES
    constexpr float sanity_arr_4[] = MAX_ACCEL_EDIT_VALUES;
    static_assert(COUNT(sanity_arr_4) >= XYZE, "MAX_ACCEL_EDIT_VALUES requires X, Y, Z and E elements.");
    static_assert(COUNT(sanity_arr_4) <= XYZE, "MAX_ACCEL_EDIT_VALUES has too many elements. X, Y, Z and E elements only.");
    static_assert(   _ARR_TEST(4,0) && _ARR_TEST(4,1) && _ARR_TEST(4,2)
                  && _ARR_TEST(4,3) && _ARR_TEST(4,4) && _ARR_TEST(4,5)
                  && _ARR_TEST(4,6) && _ARR_TEST(4,7) && _ARR_TEST(4,8),
                  "MAX_ACCEL_EDIT_VALUES values must be positive.");
  #endif
#endif

#if ENABLED(LIMITED_MAX_FR_EDITING)
  #ifdef MAX_FEEDRATE_EDIT_VALUES
    constexpr float sanity_arr_5[] = MAX_FEEDRATE_EDIT_VALUES;
    static_assert(COUNT(sanity_arr_5) >= XYZE, "MAX_FEEDRATE_EDIT_VALUES requires X, Y, Z and E elements.");
    static_assert(COUNT(sanity_arr_5) <= XYZE, "MAX_FEEDRATE_EDIT_VALUES has too many elements. X, Y, Z and E elements only.");
    static_assert(   _ARR_TEST(5,0) && _ARR_TEST(5,1) && _ARR_TEST(5,2)
                  && _ARR_TEST(5,3) && _ARR_TEST(5,4) && _ARR_TEST(5,5)
                  && _ARR_TEST(5,6) && _ARR_TEST(5,7) && _ARR_TEST(5,8),
                  "MAX_FEEDRATE_EDIT_VALUES values must be positive.");
  #endif
#endif

#if ENABLED(LIMITED_JERK_EDITING)
  #ifdef MAX_JERK_EDIT_VALUES
    constexpr float sanity_arr_6[] = MAX_JERK_EDIT_VALUES;
    static_assert(COUNT(sanity_arr_6) >= XYZE, "MAX_JERK_EDIT_VALUES requires X, Y, Z and E elements.");
    static_assert(COUNT(sanity_arr_6) <= XYZE, "MAX_JERK_EDIT_VALUES has too many elements. X, Y, Z and E elements only.");
    static_assert(   _ARR_TEST(6,0) && _ARR_TEST(6,1) && _ARR_TEST(6,2)
                  && _ARR_TEST(6,3) && _ARR_TEST(6,4) && _ARR_TEST(6,5)
                  && _ARR_TEST(6,6) && _ARR_TEST(6,7) && _ARR_TEST(6,8),
                  "MAX_JERK_EDIT_VALUES values must be positive.");
  #endif
#endif

#undef _ARR_TEST

#if BOTH(CNC_COORDINATE_SYSTEMS, NO_WORKSPACE_OFFSETS)
  #error "CNC_COORDINATE_SYSTEMS is incompatible with NO_WORKSPACE_OFFSETS."
#endif

#if !BLOCK_BUFFER_SIZE || !IS_POWER_OF_2(BLOCK_BUFFER_SIZE)
  #error "BLOCK_BUFFER_SIZE must be a power of 2."
#endif

#if ENABLED(LED_CONTROL_MENU) && DISABLED(ULTIPANEL)
  #error "LED_CONTROL_MENU requires an LCD controller."
#endif

#if ENABLED(CASE_LIGHT_USE_NEOPIXEL) && DISABLED(NEOPIXEL_LED)
  #error "CASE_LIGHT_USE_NEOPIXEL requires NEOPIXEL_LED."
#endif

#if ENABLED(SKEW_CORRECTION)
  #if !defined(XY_SKEW_FACTOR) && !(defined(XY_DIAG_AC) && defined(XY_DIAG_BD) && defined(XY_SIDE_AD))
    #error "SKEW_CORRECTION requires XY_SKEW_FACTOR or XY_DIAG_AC, XY_DIAG_BD, XY_SIDE_AD."
  #endif
  #if ENABLED(SKEW_CORRECTION_FOR_Z)
    #if !defined(XZ_SKEW_FACTOR) && !(defined(XZ_DIAG_AC) && defined(XZ_DIAG_BD) && defined(XZ_SIDE_AD))
      #error "SKEW_CORRECTION requires XZ_SKEW_FACTOR or XZ_DIAG_AC, XZ_DIAG_BD, XZ_SIDE_AD."
    #endif
    #if !defined(YZ_SKEW_FACTOR) && !(defined(YZ_DIAG_AC) && defined(YZ_DIAG_BD) && defined(YZ_SIDE_AD))
      #error "SKEW_CORRECTION requires YZ_SKEW_FACTOR or YZ_DIAG_AC, YZ_DIAG_BD, YZ_SIDE_AD."
    #endif
  #endif
#endif

#if ENABLED(BACKUP_POWER_SUPPLY) && !PIN_EXISTS(POWER_LOSS)
  #error "BACKUP_POWER_SUPPLY requires a POWER_LOSS_PIN."
#endif

#if ENABLED(Z_STEPPER_AUTO_ALIGN)
  #if NUM_Z_STEPPER_DRIVERS <= 1
    #error "Z_STEPPER_AUTO_ALIGN requires NUM_Z_STEPPER_DRIVERS greater than 1."
  #elif !HAS_BED_PROBE
    #error "Z_STEPPER_AUTO_ALIGN requires a Z-bed probe."
  #elif ENABLED(Z_STEPPER_ALIGN_KNOWN_STEPPER_POSITIONS) && NUM_Z_STEPPER_DRIVERS < 3
    #error "Z_STEPPER_ALIGN_KNOWN_STEPPER_POSITIONS requires NUM_Z_STEPPER_DRIVERS to be 3 or 4."
  #endif
#endif

#if ENABLED(PRINTCOUNTER) && DISABLED(EEPROM_SETTINGS)
  #error "PRINTCOUNTER requires EEPROM_SETTINGS. Please update your Configuration."
#endif

#if ENABLED(USB_FLASH_DRIVE_SUPPORT) && !PINS_EXIST(USB_CS, USB_INTR)
  #error "USB_CS_PIN and USB_INTR_PIN are required for USB_FLASH_DRIVE_SUPPORT."
#endif

#if ENABLED(SD_FIRMWARE_UPDATE) && !defined(__AVR_ATmega2560__)
  #error "SD_FIRMWARE_UPDATE requires an ATmega2560-based (Arduino Mega) board."
#endif

#if ENABLED(GCODE_MACROS) && !WITHIN(GCODE_MACROS_SLOTS, 1, 10)
  #error "GCODE_MACROS_SLOTS must be a number from 1 to 10."
#endif

#if ENABLED(CUSTOM_USER_MENUS)
  #ifdef USER_GCODE_1
    constexpr char _chr1 = USER_GCODE_1[strlen(USER_GCODE_1) - 1];
    static_assert(_chr1 != '\n' && _chr1 != '\r', "USER_GCODE_1 cannot have a newline at the end. Please remove it.");
  #endif
  #ifdef USER_GCODE_2
    constexpr char _chr2 = USER_GCODE_2[strlen(USER_GCODE_2) - 1];
    static_assert(_chr2 != '\n' && _chr2 != '\r', "USER_GCODE_2 cannot have a newline at the end. Please remove it.");
  #endif
  #ifdef USER_GCODE_3
    constexpr char _chr3 = USER_GCODE_3[strlen(USER_GCODE_3) - 1];
    static_assert(_chr3 != '\n' && _chr3 != '\r', "USER_GCODE_3 cannot have a newline at the end. Please remove it.");
  #endif
  #ifdef USER_GCODE_4
    constexpr char _chr4 = USER_GCODE_4[strlen(USER_GCODE_4) - 1];
    static_assert(_chr4 != '\n' && _chr4 != '\r', "USER_GCODE_4 cannot have a newline at the end. Please remove it.");
  #endif
  #ifdef USER_GCODE_5
    constexpr char _chr5 = USER_GCODE_5[strlen(USER_GCODE_5) - 1];
    static_assert(_chr5 != '\n' && _chr5 != '\r', "USER_GCODE_5 cannot have a newline at the end. Please remove it.");
  #endif
  #ifdef USER_GCODE_6
    constexpr char _chr6 = USER_GCODE_6[strlen(USER_GCODE_6) - 1];
    static_assert(_chr6 != '\n' && _chr6 != '\r', "USER_GCODE_6 cannot have a newline at the end. Please remove it.");
  #endif
  #ifdef USER_GCODE_7
    constexpr char _chr7 = USER_GCODE_7[strlen(USER_GCODE_7) - 1];
    static_assert(_chr7 != '\n' && _chr7 != '\r', "USER_GCODE_7 cannot have a newline at the end. Please remove it.");
  #endif
  #ifdef USER_GCODE_8
    constexpr char _chr8 = USER_GCODE_8[strlen(USER_GCODE_8) - 1];
    static_assert(_chr8 != '\n' && _chr8 != '\r', "USER_GCODE_8 cannot have a newline at the end. Please remove it.");
  #endif
  #ifdef USER_GCODE_9
    constexpr char _chr9 = USER_GCODE_9[strlen(USER_GCODE_9) - 1];
    static_assert(_chr9 != '\n' && _chr9 != '\r', "USER_GCODE_9 cannot have a newline at the end. Please remove it.");
  #endif
  #ifdef USER_GCODE_10
    constexpr char _chr10 = USER_GCODE_10[strlen(USER_GCODE_10) - 1];
    static_assert(_chr10 != '\n' && _chr10 != '\r', "USER_GCODE_10 cannot have a newline at the end. Please remove it.");
  #endif
  #ifdef USER_GCODE_11
    constexpr char _chr11 = USER_GCODE_11[strlen(USER_GCODE_11) - 1];
    static_assert(_chr11 != '\n' && _chr11 != '\r', "USER_GCODE_11 cannot have a newline at the end. Please remove it.");
  #endif
  #ifdef USER_GCODE_12
    constexpr char _chr12 = USER_GCODE_12[strlen(USER_GCODE_12) - 1];
    static_assert(_chr12 != '\n' && _chr12 != '\r', "USER_GCODE_12 cannot have a newline at the end. Please remove it.");
  #endif
  #ifdef USER_GCODE_13
    constexpr char _chr13 = USER_GCODE_13[strlen(USER_GCODE_13) - 1];
    static_assert(_chr13 != '\n' && _chr13 != '\r', "USER_GCODE_13 cannot have a newline at the end. Please remove it.");
  #endif
  #ifdef USER_GCODE_14
    constexpr char _chr14 = USER_GCODE_14[strlen(USER_GCODE_14) - 1];
    static_assert(_chr14 != '\n' && _chr14 != '\r', "USER_GCODE_14 cannot have a newline at the end. Please remove it.");
  #endif
  #ifdef USER_GCODE_15
    constexpr char _chr15 = USER_GCODE_15[strlen(USER_GCODE_15) - 1];
    static_assert(_chr15 != '\n' && _chr15 != '\r', "USER_GCODE_15 cannot have a newline at the end. Please remove it.");
  #endif
  #ifdef USER_GCODE_16
    constexpr char _chr16 = USER_GCODE_16[strlen(USER_GCODE_16) - 1];
    static_assert(_chr16 != '\n' && _chr16 != '\r', "USER_GCODE_16 cannot have a newline at the end. Please remove it.");
  #endif
  #ifdef USER_GCODE_17
    constexpr char _chr17 = USER_GCODE_17[strlen(USER_GCODE_17) - 1];
    static_assert(_chr17 != '\n' && _chr17 != '\r', "USER_GCODE_17 cannot have a newline at the end. Please remove it.");
  #endif
  #ifdef USER_GCODE_18
    constexpr char _chr18 = USER_GCODE_18[strlen(USER_GCODE_18) - 1];
    static_assert(_chr18 != '\n' && _chr18 != '\r', "USER_GCODE_18 cannot have a newline at the end. Please remove it.");
  #endif
  #ifdef USER_GCODE_19
    constexpr char _chr19 = USER_GCODE_19[strlen(USER_GCODE_19) - 1];
    static_assert(_chr19 != '\n' && _chr19 != '\r', "USER_GCODE_19 cannot have a newline at the end. Please remove it.");
  #endif
  #ifdef USER_GCODE_20
    constexpr char _chr20 = USER_GCODE_20[strlen(USER_GCODE_20) - 1];
    static_assert(_chr20 != '\n' && _chr20 != '\r', "USER_GCODE_20 cannot have a newline at the end. Please remove it.");
  #endif
  #ifdef USER_GCODE_21
    constexpr char _chr21 = USER_GCODE_21[strlen(USER_GCODE_21) - 1];
    static_assert(_chr21 != '\n' && _chr21 != '\r', "USER_GCODE_21 cannot have a newline at the end. Please remove it.");
  #endif
  #ifdef USER_GCODE_22
    constexpr char _chr22 = USER_GCODE_22[strlen(USER_GCODE_22) - 1];
    static_assert(_chr22 != '\n' && _chr22 != '\r', "USER_GCODE_22 cannot have a newline at the end. Please remove it.");
  #endif
  #ifdef USER_GCODE_23
    constexpr char _chr23 = USER_GCODE_23[strlen(USER_GCODE_23) - 1];
    static_assert(_chr23 != '\n' && _chr23 != '\r', "USER_GCODE_23 cannot have a newline at the end. Please remove it.");
  #endif
  #ifdef USER_GCODE_24
    constexpr char _chr24 = USER_GCODE_24[strlen(USER_GCODE_24) - 1];
    static_assert(_chr24 != '\n' && _chr24 != '\r', "USER_GCODE_24 cannot have a newline at the end. Please remove it.");
  #endif
  #ifdef USER_GCODE_25
    constexpr char _chr25 = USER_GCODE_25[strlen(USER_GCODE_25) - 1];
    static_assert(_chr25 != '\n' && _chr25 != '\r', "USER_GCODE_25 cannot have a newline at the end. Please remove it.");
  #endif
#endif

#if ENABLED(BACKLASH_COMPENSATION)
  #ifndef BACKLASH_DISTANCE_MM
    #error "BACKLASH_COMPENSATION requires BACKLASH_DISTANCE_MM."
  #elif !defined(BACKLASH_CORRECTION)
    #error "BACKLASH_COMPENSATION requires BACKLASH_CORRECTION."
  #elif IS_CORE
    constexpr float backlash_arr[] = BACKLASH_DISTANCE_MM;
    static_assert(!backlash_arr[CORE_AXIS_1] && !backlash_arr[CORE_AXIS_2],
                  "BACKLASH_COMPENSATION can only apply to " STRINGIFY(NORMAL_AXIS) " with your CORE system.");
  #endif
#endif

#if ENABLED(GRADIENT_MIX) && MIXING_VIRTUAL_TOOLS < 2
  #error "GRADIENT_MIX requires 2 or more MIXING_VIRTUAL_TOOLS."
#endif

/**
 * Photo G-code requirements
 */
#if ENABLED(PHOTO_GCODE)
  #if (PIN_EXISTS(CHDK) + PIN_EXISTS(PHOTOGRAPH) + defined(PHOTO_SWITCH_POSITION)) > 1
    #error "Please define only one of CHDK_PIN, PHOTOGRAPH_PIN, or PHOTO_SWITCH_POSITION."
  #elif defined(PHOTO_SWITCH_POSITION) && !defined(PHOTO_POSITION)
    #error "PHOTO_SWITCH_POSITION requires PHOTO_POSITION. Please update your Configuration_adv.h."
  #elif PIN_EXISTS(CHDK) && defined(CHDK_DELAY)
    #error "CHDK_DELAY has been replaced by PHOTO_SWITCH_MS. Please update your Configuration_adv.h."
  #elif PIN_EXISTS(CHDK) && !defined(PHOTO_SWITCH_MS)
    #error "PHOTO_SWITCH_MS is required with CHDK_PIN. Please update your Configuration_adv.h."
  #elif defined(PHOTO_RETRACT_MM)
    static_assert(PHOTO_RETRACT_MM + 0 >= 0, "PHOTO_RETRACT_MM must be >= 0.");
  #endif
#endif

/**
 * Prusa MMU2 requirements
 */
#if ENABLED(PRUSA_MMU2)
  #if EXTRUDERS != 5
    #error "PRUSA_MMU2 requires EXTRUDERS = 5."
  #elif DISABLED(NOZZLE_PARK_FEATURE)
    #error "PRUSA_MMU2 requires NOZZLE_PARK_FEATURE. Enable it to continue."
  #elif EITHER(PRUSA_MMU2_S_MODE, MMU_EXTRUDER_SENSOR) && DISABLED(FILAMENT_RUNOUT_SENSOR)
    #error "PRUSA_MMU2_S_MODE or MMU_EXTRUDER_SENSOR requires FILAMENT_RUNOUT_SENSOR. Enable it to continue."
  #elif BOTH(PRUSA_MMU2_S_MODE, MMU_EXTRUDER_SENSOR)
    #error "Enable only one of PRUSA_MMU2_S_MODE or MMU_EXTRUDER_SENSOR."
  #elif DISABLED(ADVANCED_PAUSE_FEATURE)
    static_assert(nullptr == strstr(MMU2_FILAMENT_RUNOUT_SCRIPT, "M600"), "ADVANCED_PAUSE_FEATURE is required to use M600 with PRUSA_MMU2.");
  #endif
#endif

/**
 * Advanced PRINTCOUNTER settings
 */
#if ENABLED(PRINTCOUNTER)
  #if defined(SERVICE_INTERVAL_1) != defined(SERVICE_NAME_1)
    #error "Both SERVICE_NAME_1 and SERVICE_INTERVAL_1 are required."
  #elif defined(SERVICE_INTERVAL_2) != defined(SERVICE_NAME_2)
    #error "Both SERVICE_NAME_2 and SERVICE_INTERVAL_2 are required."
  #elif defined(SERVICE_INTERVAL_3) != defined(SERVICE_NAME_3)
    #error "Both SERVICE_NAME_3 and SERVICE_INTERVAL_3 are required."
  #endif
#endif

/**
 * Require soft endstops for certain setups
 */
#if !BOTH(MIN_SOFTWARE_ENDSTOPS, MAX_SOFTWARE_ENDSTOPS)
  #if ENABLED(DUAL_X_CARRIAGE)
    #error "DUAL_X_CARRIAGE requires both MIN_ and MAX_SOFTWARE_ENDSTOPS."
  #elif HAS_HOTEND_OFFSET
    #error "MIN_ and MAX_SOFTWARE_ENDSTOPS are both required with offset hotends."
  #endif
#endif

/**
 * Ensure this option is set intentionally
 */
#if ENABLED(PSU_CONTROL)
  #ifndef PSU_ACTIVE_HIGH
    #error "PSU_CONTROL requires PSU_ACTIVE_HIGH to be defined as 'true' or 'false'."
  #elif !PIN_EXISTS(PS_ON)
    #error "PSU_CONTROL requires PS_ON_PIN."
  #endif
#elif ENABLED(AUTO_POWER_CONTROL)
  #error "AUTO_POWER_CONTROL requires PSU_CONTROL."
#endif

#if HAS_CUTTER
  #ifndef CUTTER_POWER_UNIT
    #error "CUTTER_POWER_UNIT is required with a spindle or laser. Please update your Configuration_adv.h."
  #elif !CUTTER_UNIT_IS(PWM255) && !CUTTER_UNIT_IS(PERCENT) && !CUTTER_UNIT_IS(RPM)
    #error "CUTTER_POWER_UNIT must be PWM255, PERCENT, or RPM. Please update your Configuration_adv.h."
  #endif

  #if ENABLED(LASER_POWER_INLINE)
    #if ENABLED(SPINDLE_CHANGE_DIR)
      #error "SPINDLE_CHANGE_DIR and LASER_POWER_INLINE are incompatible."
    #elif ENABLED(LASER_MOVE_G0_OFF) && DISABLED(LASER_MOVE_POWER)
      #error "LASER_MOVE_G0_OFF requires LASER_MOVE_POWER. Please update your Configuration_adv.h."
    #endif
    #if ENABLED(LASER_POWER_INLINE_TRAPEZOID)
      #if DISABLED(SPINDLE_LASER_PWM)
        #error "LASER_POWER_INLINE_TRAPEZOID requires SPINDLE_LASER_PWM to function."
      #elif ENABLED(S_CURVE_ACCELERATION)
        //#ifndef LASER_POWER_INLINE_S_CURVE_ACCELERATION_WARN
        //  #define LASER_POWER_INLINE_S_CURVE_ACCELERATION_WARN
        //  #warning "Combining LASER_POWER_INLINE_TRAPEZOID with S_CURVE_ACCELERATION may result in unintended behavior."
        //#endif
      #endif
    #endif
    #if ENABLED(LASER_POWER_INLINE_INVERT)
      //#ifndef LASER_POWER_INLINE_INVERT_WARN
      //  #define LASER_POWER_INLINE_INVERT_WARN
      //  #warning "Enabling LASER_POWER_INLINE_INVERT means that `M5` won't kill the laser immediately; use `M5 I` instead."
      //#endif
    #endif
  #else
    #if SPINDLE_LASER_POWERUP_DELAY < 1
      #error "SPINDLE_LASER_POWERUP_DELAY must be greater than 0."
    #elif SPINDLE_LASER_POWERDOWN_DELAY < 1
      #error "SPINDLE_LASER_POWERDOWN_DELAY must be greater than 0."
    #elif ENABLED(LASER_MOVE_POWER)
      #error "LASER_MOVE_POWER requires LASER_POWER_INLINE."
    #elif ANY(LASER_POWER_INLINE_TRAPEZOID, LASER_POWER_INLINE_INVERT, LASER_MOVE_G0_OFF, LASER_MOVE_POWER)
      #error "Enabled an inline laser feature without inline laser power being enabled."
    #endif
  #endif
  #define _PIN_CONFLICT(P) (PIN_EXISTS(P) && P##_PIN == SPINDLE_LASER_PWM_PIN)
  #if BOTH(SPINDLE_FEATURE, LASER_FEATURE)
    #error "Enable only one of SPINDLE_FEATURE or LASER_FEATURE."
  #elif !PIN_EXISTS(SPINDLE_LASER_ENA)
    #error "(SPINDLE|LASER)_FEATURE requires SPINDLE_LASER_ENA_PIN."
  #elif ENABLED(SPINDLE_CHANGE_DIR) && !PIN_EXISTS(SPINDLE_DIR)
    #error "SPINDLE_DIR_PIN is required for SPINDLE_CHANGE_DIR."
  #elif ENABLED(SPINDLE_LASER_PWM)
    #if !defined(SPINDLE_LASER_PWM_PIN) || SPINDLE_LASER_PWM_PIN < 0
      #error "SPINDLE_LASER_PWM_PIN is required for SPINDLE_LASER_PWM."
    #elif !_TEST_PWM(SPINDLE_LASER_PWM_PIN)
      #error "SPINDLE_LASER_PWM_PIN not assigned to a PWM pin."
    #elif !defined(SPINDLE_LASER_PWM_INVERT)
      #error "SPINDLE_LASER_PWM_INVERT is required for (SPINDLE|LASER)_FEATURE."
    #elif !(defined(SPEED_POWER_INTERCEPT) && defined(SPEED_POWER_MIN) && defined(SPEED_POWER_MAX) && defined(SPEED_POWER_STARTUP))
      #error "SPINDLE_LASER_PWM equation constant(s) missing."
    #elif _PIN_CONFLICT(X_MIN)
      #error "SPINDLE_LASER_PWM pin conflicts with X_MIN_PIN."
    #elif _PIN_CONFLICT(X_MAX)
      #error "SPINDLE_LASER_PWM pin conflicts with X_MAX_PIN."
    #elif _PIN_CONFLICT(Z_STEP)
      #error "SPINDLE_LASER_PWM pin conflicts with Z_STEP_PIN."
    #elif _PIN_CONFLICT(CASE_LIGHT)
      #error "SPINDLE_LASER_PWM_PIN conflicts with CASE_LIGHT_PIN."
    #elif _PIN_CONFLICT(E0_AUTO_FAN)
      #error "SPINDLE_LASER_PWM_PIN conflicts with E0_AUTO_FAN_PIN."
    #elif _PIN_CONFLICT(E1_AUTO_FAN)
      #error "SPINDLE_LASER_PWM_PIN conflicts with E1_AUTO_FAN_PIN."
    #elif _PIN_CONFLICT(E2_AUTO_FAN)
      #error "SPINDLE_LASER_PWM_PIN conflicts with E2_AUTO_FAN_PIN."
    #elif _PIN_CONFLICT(E3_AUTO_FAN)
      #error "SPINDLE_LASER_PWM_PIN conflicts with E3_AUTO_FAN_PIN."
    #elif _PIN_CONFLICT(E4_AUTO_FAN)
      #error "SPINDLE_LASER_PWM_PIN conflicts with E4_AUTO_FAN_PIN."
    #elif _PIN_CONFLICT(E5_AUTO_FAN)
      #error "SPINDLE_LASER_PWM_PIN conflicts with E5_AUTO_FAN_PIN."
    #elif _PIN_CONFLICT(E6_AUTO_FAN)
      #error "SPINDLE_LASER_PWM_PIN conflicts with E6_AUTO_FAN_PIN."
    #elif _PIN_CONFLICT(E7_AUTO_FAN)
      #error "SPINDLE_LASER_PWM_PIN conflicts with E7_AUTO_FAN_PIN."
    #elif _PIN_CONFLICT(FAN)
      #error "SPINDLE_LASER_PWM_PIN conflicts with FAN_PIN."
    #elif _PIN_CONFLICT(FAN1)
      #error "SPINDLE_LASER_PWM_PIN conflicts with FAN1_PIN."
    #elif _PIN_CONFLICT(FAN2)
      #error "SPINDLE_LASER_PWM_PIN conflicts with FAN2_PIN."
    #elif _PIN_CONFLICT(FAN3)
      #error "SPINDLE_LASER_PWM_PIN conflicts with FAN3_PIN."
    #elif _PIN_CONFLICT(FAN4)
      #error "SPINDLE_LASER_PWM_PIN conflicts with FAN4_PIN."
    #elif _PIN_CONFLICT(FAN5)
      #error "SPINDLE_LASER_PWM_PIN conflicts with FAN5_PIN."
    #elif _PIN_CONFLICT(FAN6)
      #error "SPINDLE_LASER_PWM_PIN conflicts with FAN6_PIN."
    #elif _PIN_CONFLICT(FAN7)
      #error "SPINDLE_LASER_PWM_PIN conflicts with FAN7_PIN."
    #elif _PIN_CONFLICT(CONTROLLERFAN)
      #error "SPINDLE_LASER_PWM_PIN conflicts with CONTROLLERFAN_PIN."
    #elif _PIN_CONFLICT(MOTOR_CURRENT_PWM_XY)
      #error "SPINDLE_LASER_PWM_PIN conflicts with MOTOR_CURRENT_PWM_XY."
    #elif _PIN_CONFLICT(MOTOR_CURRENT_PWM_Z)
      #error "SPINDLE_LASER_PWM_PIN conflicts with MOTOR_CURRENT_PWM_Z."
    #elif _PIN_CONFLICT(MOTOR_CURRENT_PWM_E)
      #error "SPINDLE_LASER_PWM_PIN conflicts with MOTOR_CURRENT_PWM_E."
    #endif
  #endif
  #undef _PIN_CONFLICT
#endif

#if !HAS_GRAPHICAL_LCD
  #if ENABLED(PRINT_PROGRESS_SHOW_DECIMALS)
    #error "PRINT_PROGRESS_SHOW_DECIMALS currently requires a Graphical LCD."
  #elif ENABLED(SHOW_REMAINING_TIME)
    #error "SHOW_REMAINING_TIME currently requires a Graphical LCD."
  #endif
#endif

#if HAS_ADC_BUTTONS && defined(ADC_BUTTON_DEBOUNCE_DELAY) && ADC_BUTTON_DEBOUNCE_DELAY < 16
  #error "ADC_BUTTON_DEBOUNCE_DELAY must be greater than 16."
#endif

/**
 * Check to make sure MONITOR_DRIVER_STATUS isn't enabled
 * on boards where TMC drivers share the SPI bus with SD.
 */
#if HAS_TMC_SPI && ALL(MONITOR_DRIVER_STATUS, SDSUPPORT, USES_SHARED_SPI)
  #error "MONITOR_DRIVER_STATUS and SDSUPPORT cannot be used together on boards with shared SPI."
#endif

// G60/G61 Position Save
#if SAVED_POSITIONS > 256
  #error "SAVED_POSITIONS must be an integer from 0 to 256."
#endif

/**
 * Stepper Chunk support
 */
#if BOTH(DIRECT_STEPPING, LIN_ADVANCE)
  #error "DIRECT_STEPPING is incompatible with LIN_ADVANCE. Enable in external planner if possible."
#endif

/**
 * Touch Buttons
 */
#if ENABLED(TOUCH_BUTTONS)
  #ifndef XPT2046_X_CALIBRATION
    #error "XPT2046_X_CALIBRATION must be defined with TOUCH_BUTTONS."
  #endif
  #ifndef XPT2046_Y_CALIBRATION
    #error "XPT2046_Y_CALIBRATION must be defined with TOUCH_BUTTONS."
  #endif
<<<<<<< HEAD
#endif

/**
 * Sanity Check for Password Feature
 */
#if ENABLED(PASSWORD_FEATURE)
  #if NONE(HAS_LCD_MENU, PASSWORD_UNLOCK_GCODE, PASSWORD_CHANGE_GCODE)
    #error "Without PASSWORD_UNLOCK_GCODE, PASSWORD_CHANGE_GCODE, or a supported LCD there's no way to unlock the printer or set a password."
  #elif DISABLED(EEPROM_SETTINGS)
    #warning "PASSWORD_FEATURE settings will be lost on power-off without EEPROM_SETTINGS."
  #endif
#endif
=======
  #ifndef XPT2046_X_OFFSET
    #error "XPT2046_X_OFFSET must be defined with TOUCH_BUTTONS."
  #endif
  #ifndef XPT2046_Y_OFFSET
    #error "XPT2046_Y_OFFSET must be defined with TOUCH_BUTTONS."
  #endif
#endif

/**
 * Sanity check for WIFI
 */
#if EITHER(ESP3D_WIFISUPPORT, WIFISUPPORT) && DISABLED(ARDUINO_ARCH_ESP32)
  #error "ESP3D_WIFISUPPORT or WIFISUPPORT requires an ESP32 controller."
#endif

// Misc. Cleanup
#undef _TEST_PWM
>>>>>>> bba157e5
<|MERGE_RESOLUTION|>--- conflicted
+++ resolved
@@ -3050,7 +3050,19 @@
   #ifndef XPT2046_Y_CALIBRATION
     #error "XPT2046_Y_CALIBRATION must be defined with TOUCH_BUTTONS."
   #endif
-<<<<<<< HEAD
+  #ifndef XPT2046_X_OFFSET
+    #error "XPT2046_X_OFFSET must be defined with TOUCH_BUTTONS."
+  #endif
+  #ifndef XPT2046_Y_OFFSET
+    #error "XPT2046_Y_OFFSET must be defined with TOUCH_BUTTONS."
+  #endif
+#endif
+
+/**
+ * Sanity check for WIFI
+ */
+#if EITHER(ESP3D_WIFISUPPORT, WIFISUPPORT) && DISABLED(ARDUINO_ARCH_ESP32)
+  #error "ESP3D_WIFISUPPORT or WIFISUPPORT requires an ESP32 controller."
 #endif
 
 /**
@@ -3063,22 +3075,6 @@
     #warning "PASSWORD_FEATURE settings will be lost on power-off without EEPROM_SETTINGS."
   #endif
 #endif
-=======
-  #ifndef XPT2046_X_OFFSET
-    #error "XPT2046_X_OFFSET must be defined with TOUCH_BUTTONS."
-  #endif
-  #ifndef XPT2046_Y_OFFSET
-    #error "XPT2046_Y_OFFSET must be defined with TOUCH_BUTTONS."
-  #endif
-#endif
-
-/**
- * Sanity check for WIFI
- */
-#if EITHER(ESP3D_WIFISUPPORT, WIFISUPPORT) && DISABLED(ARDUINO_ARCH_ESP32)
-  #error "ESP3D_WIFISUPPORT or WIFISUPPORT requires an ESP32 controller."
-#endif
 
 // Misc. Cleanup
-#undef _TEST_PWM
->>>>>>> bba157e5
+#undef _TEST_PWM