--- conflicted
+++ resolved
@@ -1777,12 +1777,9 @@
  */
 #if HAS_Z_AXIS
   static_assert(Z_CLEARANCE_FOR_HOMING <= Z_MAX_POS, "Z_CLEARANCE_FOR_HOMING must be less than or equal to Z_MAX_POS.");
-<<<<<<< HEAD
   #if ALL(Z_HOME_TO_MAX, HOME_Z_FIRST) && NONE(DELTA, AXEL_TPARA)
     static_assert(Z_CLEARANCE_FOR_HOMING == 0, "Z_CLEARANCE_FOR_HOMING must be 0.");
   #endif
-=======
->>>>>>> 8c15a093
 #endif
 
 // Check Safe Bed Leveling settings
