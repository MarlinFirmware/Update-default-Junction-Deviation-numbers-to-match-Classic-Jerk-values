/**
 * Marlin 3D Printer Firmware
 * Copyright (c) 2020 MarlinFirmware [https://github.com/MarlinFirmware/Marlin]
 *
 * Based on Sprinter and grbl.
 * Copyright (c) 2011 Camiel Gubbels / Erik van der Zalm
 *
 * This program is free software: you can redistribute it and/or modify
 * it under the terms of the GNU General Public License as published by
 * the Free Software Foundation, either version 3 of the License, or
 * (at your option) any later version.
 *
 * This program is distributed in the hope that it will be useful,
 * but WITHOUT ANY WARRANTY; without even the implied warranty of
 * MERCHANTABILITY or FITNESS FOR A PARTICULAR PURPOSE.  See the
 * GNU General Public License for more details.
 *
 * You should have received a copy of the GNU General Public License
 * along with this program.  If not, see <https://www.gnu.org/licenses/>.
 *
 */
#pragma once

/**
 * SanityCheck.h
 *
 * Test configuration values for errors at compile-time.
 */

/**
 * Require gcc 4.7 or newer (first included with Arduino 1.6.8) for C++11 features.
 */
#if __cplusplus < 201103L
  #error "Marlin requires C++11 support (gcc >= 4.7, Arduino IDE >= 1.6.8). Please upgrade your toolchain."
#endif

// Make sure macros aren't borked
#define TEST1
#define TEST2 1
#define TEST3 0
#define TEST4 true
#if ENABLED(TEST0)
  #error "ENABLED is borked!"
#endif
#if DISABLED(TEST1)
  #error "DISABLED is borked!"
#endif
#if !ENABLED(TEST2)
  #error "ENABLED is borked!"
#endif
#if ENABLED(TEST3)
  #error "ENABLED is borked!"
#endif
#if DISABLED(TEST4)
  #error "DISABLED is borked!"
#endif
#if !ANY(TEST1, TEST2, TEST3, TEST4) || ANY(TEST0, TEST3)
  #error "ANY is borked!"
#endif
#if DISABLED(TEST0, TEST1, TEST2, TEST4)
  #error "DISABLED is borked!"
#endif
#undef TEST1
#undef TEST2
#undef TEST3
#undef TEST4

/**
 * We try our best to include sanity checks for all changed configuration
 * directives because users have a tendency to use outdated config files with
 * the bleeding-edge source code, but sometimes this is not enough. This check
 * forces a minimum config file revision. Otherwise Marlin will not build.
 */
#define HEXIFY(H) _CAT(0x,H)
#if !defined(CONFIGURATION_H_VERSION) || HEXIFY(CONFIGURATION_H_VERSION) < HEXIFY(REQUIRED_CONFIGURATION_H_VERSION)
  #error "You are using an old Configuration.h file, update it before building Marlin."
#endif

#if !defined(CONFIGURATION_ADV_H_VERSION) || HEXIFY(CONFIGURATION_ADV_H_VERSION) < HEXIFY(REQUIRED_CONFIGURATION_ADV_H_VERSION)
  #error "You are using an old Configuration_adv.h file, update it before building Marlin."
#endif
#undef HEXIFY

/**
 * Warnings for old configurations
 */
#ifndef MOTHERBOARD
  #error "MOTHERBOARD is required. Please update your configuration."
#elif !defined(X_BED_SIZE) || !defined(Y_BED_SIZE)
  #error "X_BED_SIZE and Y_BED_SIZE are now required! Please update your configuration."
#elif WATCH_TEMP_PERIOD > 500
  #error "WATCH_TEMP_PERIOD now uses seconds instead of milliseconds."
#elif DISABLED(THERMAL_PROTECTION_HOTENDS) && (defined(WATCH_TEMP_PERIOD) || defined(THERMAL_PROTECTION_PERIOD))
  #error "Thermal Runaway Protection for hotends is now enabled with THERMAL_PROTECTION_HOTENDS."
#elif DISABLED(THERMAL_PROTECTION_BED) && defined(THERMAL_PROTECTION_BED_PERIOD)
  #error "Thermal Runaway Protection for the bed is now enabled with THERMAL_PROTECTION_BED."
#elif (CORE_IS_XZ || CORE_IS_YZ) && ENABLED(Z_LATE_ENABLE)
  #error "Z_LATE_ENABLE can't be used with COREXZ, COREZX, COREYZ, or COREZY."
#elif defined(X_HOME_RETRACT_MM)
  #error "[XYZ]_HOME_RETRACT_MM settings have been renamed [XYZ]_HOME_BUMP_MM."
#elif defined(SDCARDDETECTINVERTED)
  #error "SDCARDDETECTINVERTED is now SD_DETECT_STATE (HIGH). Please update your configuration."
#elif defined(SD_DETECT_INVERTED)
  #error "SD_DETECT_INVERTED is now SD_DETECT_STATE (HIGH). Please update your configuration."
#elif defined(BTENABLED)
  #error "BTENABLED is now BLUETOOTH. Please update your configuration."
#elif defined(CUSTOM_MENDEL_NAME)
  #error "CUSTOM_MENDEL_NAME is now CUSTOM_MACHINE_NAME. Please update your configuration."
#elif defined(HAS_AUTOMATIC_VERSIONING)
  #error "HAS_AUTOMATIC_VERSIONING is now CUSTOM_VERSION_FILE. Please update your configuration."
#elif defined(USE_AUTOMATIC_VERSIONING)
  #error "USE_AUTOMATIC_VERSIONING is now CUSTOM_VERSION_FILE. Please update your configuration."
#elif defined(SDSLOW)
  #error "SDSLOW deprecated. Set SPI_SPEED to SPI_HALF_SPEED instead."
#elif defined(SDEXTRASLOW)
  #error "SDEXTRASLOW deprecated. Set SPI_SPEED to SPI_QUARTER_SPEED instead."
#elif defined(FILAMENT_SENSOR)
  #error "FILAMENT_SENSOR is now FILAMENT_WIDTH_SENSOR. Please update your configuration."
#elif defined(ENDSTOPPULLUP_FIL_RUNOUT)
  #error "ENDSTOPPULLUP_FIL_RUNOUT is now FIL_RUNOUT_PULLUP. Please update your configuration."
#elif defined(DISABLE_MAX_ENDSTOPS) || defined(DISABLE_MIN_ENDSTOPS)
  #error "DISABLE_MAX_ENDSTOPS and DISABLE_MIN_ENDSTOPS deprecated. Use individual USE_*_PLUG options instead."
#elif defined(LANGUAGE_INCLUDE)
  #error "LANGUAGE_INCLUDE has been replaced by LCD_LANGUAGE. Please update your configuration."
#elif defined(EXTRUDER_OFFSET_X) || defined(EXTRUDER_OFFSET_Y)
  #error "EXTRUDER_OFFSET_[XY] is deprecated. Use HOTEND_OFFSET_[XY] instead."
#elif defined(PID_PARAMS_PER_EXTRUDER)
  #error "PID_PARAMS_PER_EXTRUDER is deprecated. Use PID_PARAMS_PER_HOTEND instead."
#elif defined(EXTRUDER_WATTS) || defined(BED_WATTS)
  #error "EXTRUDER_WATTS and BED_WATTS are deprecated. Remove them from your configuration."
#elif defined(SERVO_ENDSTOP_ANGLES)
  #error "SERVO_ENDSTOP_ANGLES is deprecated. Use Z_SERVO_ANGLES instead."
#elif defined(X_ENDSTOP_SERVO_NR) || defined(Y_ENDSTOP_SERVO_NR)
  #error "X_ENDSTOP_SERVO_NR and Y_ENDSTOP_SERVO_NR are deprecated and should be removed."
#elif defined(Z_ENDSTOP_SERVO_NR)
  #error "Z_ENDSTOP_SERVO_NR is now Z_PROBE_SERVO_NR. Please update your configuration."
#elif defined(DEFAULT_XYJERK)
  #error "DEFAULT_XYJERK is deprecated. Use DEFAULT_XJERK and DEFAULT_YJERK instead."
#elif defined(XY_TRAVEL_SPEED)
  #error "XY_TRAVEL_SPEED is deprecated. Use XY_PROBE_SPEED instead."
#elif defined(PROBE_SERVO_DEACTIVATION_DELAY)
  #error "PROBE_SERVO_DEACTIVATION_DELAY is deprecated. Use DEACTIVATE_SERVOS_AFTER_MOVE instead."
#elif defined(SERVO_DEACTIVATION_DELAY)
  #error "SERVO_DEACTIVATION_DELAY is deprecated. Use SERVO_DELAY instead."
#elif ENABLED(FILAMENTCHANGEENABLE)
  #error "FILAMENTCHANGEENABLE is now ADVANCED_PAUSE_FEATURE. Please update your configuration."
#elif ENABLED(FILAMENT_CHANGE_FEATURE)
  #error "FILAMENT_CHANGE_FEATURE is now ADVANCED_PAUSE_FEATURE. Please update your configuration."
#elif defined(FILAMENT_CHANGE_X_POS) || defined(FILAMENT_CHANGE_Y_POS)
  #error "FILAMENT_CHANGE_[XY]_POS is now set with NOZZLE_PARK_POINT. Please update your configuration."
#elif defined(FILAMENT_CHANGE_Z_ADD)
  #error "FILAMENT_CHANGE_Z_ADD is now set with NOZZLE_PARK_POINT. Please update your configuration."
#elif defined(FILAMENT_CHANGE_XY_FEEDRATE)
  #error "FILAMENT_CHANGE_XY_FEEDRATE is now NOZZLE_PARK_XY_FEEDRATE. Please update your configuration."
#elif defined(FILAMENT_CHANGE_Z_FEEDRATE)
  #error "FILAMENT_CHANGE_Z_FEEDRATE is now NOZZLE_PARK_Z_FEEDRATE. Please update your configuration."
#elif defined(PAUSE_PARK_X_POS) || defined(PAUSE_PARK_Y_POS)
  #error "PAUSE_PARK_[XY]_POS is now set with NOZZLE_PARK_POINT. Please update your configuration."
#elif defined(PAUSE_PARK_Z_ADD)
  #error "PAUSE_PARK_Z_ADD is now set with NOZZLE_PARK_POINT. Please update your configuration."
#elif defined(PAUSE_PARK_XY_FEEDRATE)
  #error "PAUSE_PARK_XY_FEEDRATE is now NOZZLE_PARK_XY_FEEDRATE. Please update your configuration."
#elif defined(PAUSE_PARK_Z_FEEDRATE)
  #error "PAUSE_PARK_Z_FEEDRATE is now NOZZLE_PARK_Z_FEEDRATE. Please update your configuration."
#elif defined(FILAMENT_CHANGE_RETRACT_FEEDRATE)
  #error "FILAMENT_CHANGE_RETRACT_FEEDRATE is now PAUSE_PARK_RETRACT_FEEDRATE. Please update your configuration."
#elif defined(FILAMENT_CHANGE_RETRACT_LENGTH)
  #error "FILAMENT_CHANGE_RETRACT_LENGTH is now PAUSE_PARK_RETRACT_LENGTH. Please update your configuration."
#elif defined(FILAMENT_CHANGE_EXTRUDE_FEEDRATE)
  #error "FILAMENT_CHANGE_EXTRUDE_FEEDRATE is now ADVANCED_PAUSE_PURGE_FEEDRATE. Please update your configuration."
#elif defined(ADVANCED_PAUSE_EXTRUDE_FEEDRATE)
  #error "ADVANCED_PAUSE_EXTRUDE_FEEDRATE is now ADVANCED_PAUSE_PURGE_FEEDRATE. Please update your configuration."
#elif defined(FILAMENT_CHANGE_EXTRUDE_LENGTH)
  #error "FILAMENT_CHANGE_EXTRUDE_LENGTH is now ADVANCED_PAUSE_PURGE_LENGTH. Please update your configuration."
#elif defined(ADVANCED_PAUSE_EXTRUDE_LENGTH)
  #error "ADVANCED_PAUSE_EXTRUDE_LENGTH is now ADVANCED_PAUSE_PURGE_LENGTH. Please update your configuration."
#elif defined(FILAMENT_CHANGE_NOZZLE_TIMEOUT)
  #error "FILAMENT_CHANGE_NOZZLE_TIMEOUT is now PAUSE_PARK_NOZZLE_TIMEOUT. Please update your configuration."
#elif defined(FILAMENT_CHANGE_NUMBER_OF_ALERT_BEEPS)
  #error "FILAMENT_CHANGE_NUMBER_OF_ALERT_BEEPS is now FILAMENT_CHANGE_ALERT_BEEPS. Please update your configuration."
#elif defined(FILAMENT_CHANGE_NO_STEPPER_TIMEOUT)
  #error "FILAMENT_CHANGE_NO_STEPPER_TIMEOUT is now PAUSE_PARK_NO_STEPPER_TIMEOUT. Please update your configuration."
#elif defined(PLA_PREHEAT_HOTEND_TEMP)
  #error "PLA_PREHEAT_HOTEND_TEMP is now PREHEAT_1_TEMP_HOTEND. Please update your configuration."
#elif defined(PLA_PREHEAT_HPB_TEMP)
  #error "PLA_PREHEAT_HPB_TEMP is now PREHEAT_1_TEMP_BED. Please update your configuration."
#elif defined(PLA_PREHEAT_FAN_SPEED)
  #error "PLA_PREHEAT_FAN_SPEED is now PREHEAT_1_FAN_SPEED. Please update your configuration."
#elif defined(ABS_PREHEAT_HOTEND_TEMP)
  #error "ABS_PREHEAT_HOTEND_TEMP is now PREHEAT_2_TEMP_HOTEND. Please update your configuration."
#elif defined(ABS_PREHEAT_HPB_TEMP)
  #error "ABS_PREHEAT_HPB_TEMP is now PREHEAT_2_TEMP_BED. Please update your configuration."
#elif defined(ABS_PREHEAT_FAN_SPEED)
  #error "ABS_PREHEAT_FAN_SPEED is now PREHEAT_2_FAN_SPEED. Please update your configuration."
#elif defined(ENDSTOPS_ONLY_FOR_HOMING)
  #error "ENDSTOPS_ONLY_FOR_HOMING is deprecated. Use (disable) ENDSTOPS_ALWAYS_ON_DEFAULT instead."
#elif defined(HOMING_FEEDRATE)
  #error "HOMING_FEEDRATE is deprecated. Set individual rates with HOMING_FEEDRATE_(XY|Z|E) instead."
#elif defined(MANUAL_HOME_POSITIONS)
  #error "MANUAL_HOME_POSITIONS is deprecated. Set MANUAL_[XYZ]_HOME_POS as-needed instead."
#elif defined(PID_ADD_EXTRUSION_RATE)
  #error "PID_ADD_EXTRUSION_RATE is now PID_EXTRUSION_SCALING and is DISABLED by default. Are you sure you want to use this option? Please update your configuration."
#elif defined(Z_RAISE_BEFORE_HOMING)
  #error "Z_RAISE_BEFORE_HOMING is now Z_HOMING_HEIGHT. Please update your configuration."
#elif defined(MIN_Z_HEIGHT_FOR_HOMING)
  #error "MIN_Z_HEIGHT_FOR_HOMING is now Z_HOMING_HEIGHT. Please update your configuration."
#elif defined(Z_RAISE_BEFORE_PROBING) || defined(Z_RAISE_AFTER_PROBING)
  #error "Z_RAISE_(BEFORE|AFTER)_PROBING are deprecated. Use Z_CLEARANCE_DEPLOY_PROBE and Z_AFTER_PROBING instead."
#elif defined(Z_RAISE_PROBE_DEPLOY_STOW) || defined(Z_RAISE_BETWEEN_PROBINGS)
  #error "Z_RAISE_PROBE_DEPLOY_STOW and Z_RAISE_BETWEEN_PROBINGS are now Z_CLEARANCE_DEPLOY_PROBE and Z_CLEARANCE_BETWEEN_PROBES. Please update your configuration."
#elif defined(Z_PROBE_DEPLOY_HEIGHT) || defined(Z_PROBE_TRAVEL_HEIGHT)
  #error "Z_PROBE_DEPLOY_HEIGHT and Z_PROBE_TRAVEL_HEIGHT are now Z_CLEARANCE_DEPLOY_PROBE and Z_CLEARANCE_BETWEEN_PROBES. Please update your configuration."
#elif defined(MANUAL_BED_LEVELING)
  #error "MANUAL_BED_LEVELING is now LCD_BED_LEVELING. Please update your configuration."
#elif defined(MESH_HOME_SEARCH_Z)
  #error "MESH_HOME_SEARCH_Z is now LCD_PROBE_Z_RANGE. Please update your configuration."
#elif defined(MANUAL_PROBE_Z_RANGE)
  #error "MANUAL_PROBE_Z_RANGE is now LCD_PROBE_Z_RANGE. Please update your configuration."
#elif !defined(MIN_STEPS_PER_SEGMENT)
  #error Please replace "const int dropsegments" with "#define MIN_STEPS_PER_SEGMENT" (and increase by 1) in Configuration_adv.h.
#elif MIN_STEPS_PER_SEGMENT <= 0
  #error "MIN_STEPS_PER_SEGMENT must be at least 1. Please update your Configuration_adv.h."
#elif defined(PREVENT_DANGEROUS_EXTRUDE)
  #error "PREVENT_DANGEROUS_EXTRUDE is now PREVENT_COLD_EXTRUSION. Please update your configuration."
#elif defined(SCARA)
  #error "SCARA is now MORGAN_SCARA. Please update your configuration."
#elif defined(ENABLE_AUTO_BED_LEVELING)
  #error "ENABLE_AUTO_BED_LEVELING is deprecated. Specify AUTO_BED_LEVELING_LINEAR, AUTO_BED_LEVELING_BILINEAR, or AUTO_BED_LEVELING_3POINT."
#elif defined(AUTO_BED_LEVELING_FEATURE)
  #error "AUTO_BED_LEVELING_FEATURE is deprecated. Specify AUTO_BED_LEVELING_LINEAR, AUTO_BED_LEVELING_BILINEAR, or AUTO_BED_LEVELING_3POINT."
#elif defined(ABL_GRID_POINTS)
  #error "ABL_GRID_POINTS is now GRID_MAX_POINTS_X and GRID_MAX_POINTS_Y. Please update your configuration."
#elif defined(ABL_GRID_POINTS_X) || defined(ABL_GRID_POINTS_Y)
  #error "ABL_GRID_POINTS_[XY] is now GRID_MAX_POINTS_[XY]. Please update your configuration."
#elif defined(ABL_GRID_MAX_POINTS_X) || defined(ABL_GRID_MAX_POINTS_Y)
  #error "ABL_GRID_MAX_POINTS_[XY] is now GRID_MAX_POINTS_[XY]. Please update your configuration."
#elif defined(MESH_NUM_X_POINTS) || defined(MESH_NUM_Y_POINTS)
  #error "MESH_NUM_[XY]_POINTS is now GRID_MAX_POINTS_[XY]. Please update your configuration."
#elif defined(UBL_MESH_NUM_X_POINTS) || defined(UBL_MESH_NUM_Y_POINTS)
  #error "UBL_MESH_NUM_[XY]_POINTS is now GRID_MAX_POINTS_[XY]. Please update your configuration."
#elif defined(UBL_G26_MESH_VALIDATION)
  #error "UBL_G26_MESH_VALIDATION is now G26_MESH_VALIDATION. Please update your configuration."
#elif defined(UBL_MESH_EDIT_ENABLED)
  #error "UBL_MESH_EDIT_ENABLED is now G26_MESH_VALIDATION. Please update your configuration."
#elif defined(UBL_MESH_EDITING)
  #error "UBL_MESH_EDITING is now G26_MESH_VALIDATION. Please update your configuration."
#elif defined(BLTOUCH_HEATERS_OFF)
  #error "BLTOUCH_HEATERS_OFF is now PROBING_HEATERS_OFF. Please update your configuration."
#elif defined(BLTOUCH_V3)
  #error "BLTOUCH_V3 is obsolete. Please update your configuration."
#elif defined(BLTOUCH_FORCE_OPEN_DRAIN_MODE)
  #error "BLTOUCH_FORCE_OPEN_DRAIN_MODE is obsolete. Please update your configuration."
#elif defined(BEEPER)
  #error "BEEPER is now BEEPER_PIN. Please update your pins definitions."
#elif defined(SDCARDDETECT)
  #error "SDCARDDETECT is now SD_DETECT_PIN. Please update your pins definitions."
#elif defined(STAT_LED_RED) || defined(STAT_LED_BLUE)
  #error "STAT_LED_RED/STAT_LED_BLUE are now STAT_LED_RED_PIN/STAT_LED_BLUE_PIN. Please update your pins definitions."
#elif defined(LCD_PIN_BL)
  #error "LCD_PIN_BL is now LCD_BACKLIGHT_PIN. Please update your pins definitions."
#elif defined(LCD_PIN_RESET)
  #error "LCD_PIN_RESET is now LCD_RESET_PIN. Please update your pins definitions."
#elif defined(EXTRUDER_0_AUTO_FAN_PIN) || defined(EXTRUDER_1_AUTO_FAN_PIN) || defined(EXTRUDER_2_AUTO_FAN_PIN) || defined(EXTRUDER_3_AUTO_FAN_PIN)
  #error "EXTRUDER_[0123]_AUTO_FAN_PIN is now E[0123]_AUTO_FAN_PIN. Please update your Configuration_adv.h."
#elif defined(PID_FAN_SCALING) && !HAS_FAN
  #error "PID_FAN_SCALING needs at least one fan enabled."
#elif defined(min_software_endstops) || defined(max_software_endstops)
  #error "(min|max)_software_endstops are now (MIN|MAX)_SOFTWARE_ENDSTOPS. Please update your configuration."
#elif ENABLED(Z_PROBE_SLED) && defined(SLED_PIN)
  #error "Replace SLED_PIN with SOL1_PIN (applies to both Z_PROBE_SLED and SOLENOID_PROBE)."
#elif defined(CONTROLLERFAN_PIN)
  #error "CONTROLLERFAN_PIN is now CONTROLLER_FAN_PIN, enabled with USE_CONTROLLER_FAN. Please update your Configuration_adv.h."
#elif defined(CONTROLLERFAN_SPEED)
  #error "CONTROLLERFAN_SPEED is now CONTROLLERFAN_SPEED_ACTIVE. Please update your Configuration_adv.h."
#elif defined(CONTROLLERFAN_SECS)
  #error "CONTROLLERFAN_SECS is now CONTROLLERFAN_IDLE_TIME. Please update your Configuration_adv.h."
#elif defined(MIN_RETRACT)
  #error "MIN_RETRACT is now MIN_AUTORETRACT and MAX_AUTORETRACT. Please update your Configuration_adv.h."
#elif defined(ADVANCE)
  #error "ADVANCE was removed in Marlin 1.1.6. Please use LIN_ADVANCE."
#elif defined(LIN_ADVANCE_E_D_RATIO)
  #error "LIN_ADVANCE (1.5) no longer uses LIN_ADVANCE_E_D_RATIO. Check your configuration."
#elif defined(NEOPIXEL_RGBW_LED)
  #error "NEOPIXEL_RGBW_LED is now NEOPIXEL_LED. Please update your configuration."
#elif ENABLED(DELTA) && defined(DELTA_PROBEABLE_RADIUS)
  #error "Remove DELTA_PROBEABLE_RADIUS and use PROBING_MARGIN to inset the probe area instead."
#elif ENABLED(DELTA) && defined(DELTA_CALIBRATION_RADIUS)
  #error "Remove DELTA_CALIBRATION_RADIUS and use PROBING_MARGIN to inset the probe area instead."
#elif defined(UBL_MESH_INSET)
  #error "UBL_MESH_INSET is now just MESH_INSET. Please update your configuration."
#elif defined(UBL_MESH_MIN_X) || defined(UBL_MESH_MIN_Y) || defined(UBL_MESH_MAX_X) || defined(UBL_MESH_MAX_Y)
  #error "UBL_MESH_(MIN|MAX)_[XY] is now just MESH_(MIN|MAX)_[XY]. Please update your configuration."
#elif defined(ABL_PROBE_PT_1_X) || defined(ABL_PROBE_PT_1_Y) || defined(ABL_PROBE_PT_2_X) || defined(ABL_PROBE_PT_2_Y) || defined(ABL_PROBE_PT_3_X) || defined(ABL_PROBE_PT_3_Y)
  #error "ABL_PROBE_PT_[123]_[XY] is no longer required. Please remove it from Configuration.h."
#elif defined(UBL_PROBE_PT_1_X) || defined(UBL_PROBE_PT_1_Y) || defined(UBL_PROBE_PT_2_X) || defined(UBL_PROBE_PT_2_Y) || defined(UBL_PROBE_PT_3_X) || defined(UBL_PROBE_PT_3_Y)
  #error "UBL_PROBE_PT_[123]_[XY] is no longer required. Please remove it from Configuration.h."
#elif defined(MIN_PROBE_EDGE)
  #error "MIN_PROBE_EDGE is now called PROBING_MARGIN. Please update your configuration."
#elif defined(MIN_PROBE_EDGE_LEFT)
  #error "MIN_PROBE_EDGE_LEFT is now called PROBING_MARGIN_LEFT. Please update your configuration."
#elif defined(MIN_PROBE_EDGE_RIGHT)
  #error "MIN_PROBE_EDGE_RIGHT is now called PROBING_MARGIN_RIGHT. Please update your configuration."
#elif defined(MIN_PROBE_EDGE_FRONT)
  #error "MIN_PROBE_EDGE_FRONT is now called PROBING_MARGIN_FRONT. Please update your configuration."
#elif defined(MIN_PROBE_EDGE_BACK)
  #error "MIN_PROBE_EDGE_BACK is now called PROBING_MARGIN_BACK. Please update your configuration."
#elif defined(LEFT_PROBE_BED_POSITION)
  #error "LEFT_PROBE_BED_POSITION is obsolete. Set a margin with PROBING_MARGIN or PROBING_MARGIN_LEFT instead."
#elif defined(RIGHT_PROBE_BED_POSITION)
  #error "RIGHT_PROBE_BED_POSITION is obsolete. Set a margin with PROBING_MARGIN or PROBING_MARGIN_RIGHT instead."
#elif defined(FRONT_PROBE_BED_POSITION)
  #error "FRONT_PROBE_BED_POSITION is obsolete. Set a margin with PROBING_MARGIN or PROBING_MARGIN_FRONT instead."
#elif defined(BACK_PROBE_BED_POSITION)
  #error "BACK_PROBE_BED_POSITION is obsolete. Set a margin with PROBING_MARGIN or PROBING_MARGIN_BACK instead."
#elif defined(ENABLE_MESH_EDIT_GFX_OVERLAY)
  #error "ENABLE_MESH_EDIT_GFX_OVERLAY is now MESH_EDIT_GFX_OVERLAY. Please update your configuration."
#elif defined(BABYSTEP_ZPROBE_GFX_REVERSE)
  #error "BABYSTEP_ZPROBE_GFX_REVERSE is now set by OVERLAY_GFX_REVERSE. Please update your configurations."
#elif defined(UBL_GRANULAR_SEGMENTATION_FOR_CARTESIAN)
  #error "UBL_GRANULAR_SEGMENTATION_FOR_CARTESIAN is now SEGMENT_LEVELED_MOVES. Please update your configuration."
#elif HAS_PID_HEATING && (defined(K1) || !defined(PID_K1))
  #error "K1 is now PID_K1. Please update your configuration."
#elif defined(PROBE_DOUBLE_TOUCH)
  #error "PROBE_DOUBLE_TOUCH is now MULTIPLE_PROBING. Please update your configuration."
#elif defined(ANET_KEYPAD_LCD)
  #error "ANET_KEYPAD_LCD is now ZONESTAR_LCD. Please update your configuration."
#elif defined(LCD_I2C_SAINSMART_YWROBOT)
  #error "LCD_I2C_SAINSMART_YWROBOT is now LCD_SAINSMART_I2C_(1602|2004). Please update your configuration."
#elif defined(MEASURED_LOWER_LIMIT) || defined(MEASURED_UPPER_LIMIT)
  #error "MEASURED_(UPPER|LOWER)_LIMIT is now FILWIDTH_ERROR_MARGIN. Please update your configuration."
#elif defined(HAVE_TMCDRIVER)
  #error "HAVE_TMCDRIVER is now [AXIS]_DRIVER_TYPE TMC26X. Please update your Configuration.h."
#elif defined(STEALTHCHOP)
  #error "STEALTHCHOP is now STEALTHCHOP_(XY|Z|E). Please update your Configuration_adv.h."
#elif defined(HAVE_TMC26X)
  #error "HAVE_TMC26X is now [AXIS]_DRIVER_TYPE TMC26X. Please update your Configuration.h."
#elif defined(HAVE_TMC2130)
  #error "HAVE_TMC2130 is now [AXIS]_DRIVER_TYPE TMC2130. Please update your Configuration.h."
#elif defined(HAVE_TMC2208)
  #error "HAVE_TMC2208 is now [AXIS]_DRIVER_TYPE TMC2208. Please update your Configuration.h."
#elif defined(HAVE_L6470DRIVER)
  #error "HAVE_L6470DRIVER is now [AXIS]_DRIVER_TYPE L6470. Please update your Configuration.h."
#elif defined(X_IS_TMC) || defined(X2_IS_TMC) || defined(Y_IS_TMC) || defined(Y2_IS_TMC) || defined(Z_IS_TMC) || defined(Z2_IS_TMC) || defined(Z3_IS_TMC) \
   || defined(E0_IS_TMC) || defined(E1_IS_TMC) || defined(E2_IS_TMC) || defined(E3_IS_TMC) || defined(E4_IS_TMC) || defined(E5_IS_TMC) || defined(E6_IS_TMC) || defined(E7_IS_TMC)
  #error "[AXIS]_IS_TMC is now [AXIS]_DRIVER_TYPE TMC26X. Please update your Configuration.h."
#elif defined(X_IS_TMC26X) || defined(X2_IS_TMC26X) || defined(Y_IS_TMC26X) || defined(Y2_IS_TMC26X) || defined(Z_IS_TMC26X) || defined(Z2_IS_TMC26X) || defined(Z3_IS_TMC26X) \
   || defined(E0_IS_TMC26X) || defined(E1_IS_TMC26X) || defined(E2_IS_TMC26X) || defined(E3_IS_TMC26X) || defined(E4_IS_TMC26X) || defined(E5_IS_TMC26X) || defined(E6_IS_TMC26X) || defined(E7_IS_TMC26X)
  #error "[AXIS]_IS_TMC26X is now [AXIS]_DRIVER_TYPE TMC26X. Please update your Configuration.h."
#elif defined(X_IS_TMC2130) || defined(X2_IS_TMC2130) || defined(Y_IS_TMC2130) || defined(Y2_IS_TMC2130) || defined(Z_IS_TMC2130) || defined(Z2_IS_TMC2130) || defined(Z3_IS_TMC2130) \
   || defined(E0_IS_TMC2130) || defined(E1_IS_TMC2130) || defined(E2_IS_TMC2130) || defined(E3_IS_TMC2130) || defined(E4_IS_TMC2130) || defined(E5_IS_TMC2130) || defined(E6_IS_TMC2130) || defined(E7_IS_TMC2130)
  #error "[AXIS]_IS_TMC2130 is now [AXIS]_DRIVER_TYPE TMC2130. Please update your Configuration.h."
#elif defined(X_IS_TMC2208) || defined(X2_IS_TMC2208) || defined(Y_IS_TMC2208) || defined(Y2_IS_TMC2208) || defined(Z_IS_TMC2208) || defined(Z2_IS_TMC2208) || defined(Z3_IS_TMC2208) \
   || defined(E0_IS_TMC2208) || defined(E1_IS_TMC2208) || defined(E2_IS_TMC2208) || defined(E3_IS_TMC2208) || defined(E4_IS_TMC2208) || defined(E5_IS_TMC2208) || defined(E6_IS_TMC2208) || defined(E7_IS_TMC2208)
  #error "[AXIS]_IS_TMC2208 is now [AXIS]_DRIVER_TYPE TMC2208. Please update your Configuration.h."
#elif defined(X_IS_L6470) || defined(X2_IS_L6470) || defined(Y_IS_L6470) || defined(Y2_IS_L6470) || defined(Z_IS_L6470) || defined(Z2_IS_L6470) || defined(Z3_IS_L6470) \
   || defined(E0_IS_L6470) || defined(E1_IS_L6470) || defined(E2_IS_L6470) || defined(E3_IS_L6470) || defined(E4_IS_L6470) || defined(E5_IS_L6470) || defined(E6_IS_L6470) || defined(E7_IS_L6470)
  #error "[AXIS]_IS_L6470 is now [AXIS]_DRIVER_TYPE L6470. Please update your Configuration.h."
#elif defined(AUTOMATIC_CURRENT_CONTROL)
  #error "AUTOMATIC_CURRENT_CONTROL is now MONITOR_DRIVER_STATUS. Please update your configuration."
#elif defined(FILAMENT_CHANGE_LOAD_LENGTH)
  #error "FILAMENT_CHANGE_LOAD_LENGTH is now FILAMENT_CHANGE_FAST_LOAD_LENGTH. Please update your configuration."
#elif defined(LEVEL_CORNERS_INSET)
  #error "LEVEL_CORNERS_INSET is now LEVEL_CORNERS_INSET_LFRB . Please update your Configuration.h."
#elif ENABLED(LEVEL_BED_CORNERS) && !defined(LEVEL_CORNERS_INSET_LFRB)
  #error "LEVEL_BED_CORNERS requires LEVEL_CORNERS_INSET_LFRB values. Please update your Configuration.h."
#elif defined(BEZIER_JERK_CONTROL)
  #error "BEZIER_JERK_CONTROL is now S_CURVE_ACCELERATION. Please update your configuration."
#elif HAS_JUNCTION_DEVIATION && defined(JUNCTION_DEVIATION_FACTOR)
  #error "JUNCTION_DEVIATION_FACTOR is now JUNCTION_DEVIATION_MM. Please update your configuration."
#elif defined(JUNCTION_ACCELERATION_FACTOR)
  #error "JUNCTION_ACCELERATION_FACTOR is obsolete. Delete it from Configuration_adv.h."
#elif defined(JUNCTION_ACCELERATION)
  #error "JUNCTION_ACCELERATION is obsolete. Delete it from Configuration_adv.h."
#elif defined(MAX7219_DEBUG_STEPPER_HEAD)
  #error "MAX7219_DEBUG_STEPPER_HEAD is now MAX7219_DEBUG_PLANNER_HEAD. Please update your configuration."
#elif defined(MAX7219_DEBUG_STEPPER_TAIL)
  #error "MAX7219_DEBUG_STEPPER_TAIL is now MAX7219_DEBUG_PLANNER_TAIL. Please update your configuration."
#elif defined(MAX7219_DEBUG_STEPPER_QUEUE)
  #error "MAX7219_DEBUG_STEPPER_QUEUE is now MAX7219_DEBUG_PLANNER_QUEUE. Please update your configuration."
#elif defined(ENDSTOP_NOISE_FILTER)
  #error "ENDSTOP_NOISE_FILTER is now ENDSTOP_NOISE_THRESHOLD [2-7]. Please update your configuration."
#elif defined(RETRACT_ZLIFT)
  #error "RETRACT_ZLIFT is now RETRACT_ZRAISE. Please update your Configuration_adv.h."
#elif defined(TOOLCHANGE_PARK_ZLIFT) || defined(TOOLCHANGE_UNPARK_ZLIFT)
  #error "TOOLCHANGE_PARK_ZLIFT and TOOLCHANGE_UNPARK_ZLIFT are now TOOLCHANGE_ZRAISE. Please update your configuration."
#elif defined(SINGLENOZZLE_TOOLCHANGE_ZRAISE)
  #error "SINGLENOZZLE_TOOLCHANGE_ZRAISE is now TOOLCHANGE_ZRAISE. Please update your configuration."
#elif defined(SINGLENOZZLE_SWAP_LENGTH)
  #error "SINGLENOZZLE_SWAP_LENGTH is now TOOLCHANGE_FIL_SWAP_LENGTH. Please update your configuration."
#elif defined(SINGLENOZZLE_SWAP_RETRACT_SPEED)
  #error "SINGLENOZZLE_SWAP_RETRACT_SPEED is now TOOLCHANGE_FIL_SWAP_RETRACT_SPEED. Please update your configuration."
#elif defined(SINGLENOZZLE_SWAP_PRIME_SPEED)
  #error "SINGLENOZZLE_SWAP_PRIME_SPEED is now TOOLCHANGE_FIL_SWAP_PRIME_SPEED. Please update your configuration."
#elif defined(SINGLENOZZLE_SWAP_PARK)
  #error "SINGLENOZZLE_SWAP_PARK is now TOOLCHANGE_PARK. Please update your configuration."
#elif defined(SINGLENOZZLE_TOOLCHANGE_XY)
  #error "SINGLENOZZLE_TOOLCHANGE_XY is now TOOLCHANGE_PARK_XY. Please update your configuration."
#elif defined(SINGLENOZZLE_PARK_XY_FEEDRATE)
  #error "SINGLENOZZLE_PARK_XY_FEEDRATE is now TOOLCHANGE_PARK_XY_FEEDRATE. Please update your configuration."
#elif defined(PARKING_EXTRUDER_SECURITY_RAISE)
  #error "PARKING_EXTRUDER_SECURITY_RAISE is now TOOLCHANGE_ZRAISE. Please update your configuration."
#elif defined(SWITCHING_TOOLHEAD_SECURITY_RAISE)
  #error "SWITCHING_TOOLHEAD_SECURITY_RAISE is now TOOLCHANGE_ZRAISE. Please update your configuration."
#elif defined(G0_FEEDRATE) && G0_FEEDRATE == 0
  #error "G0_FEEDRATE is now used to set the G0 feedrate. Please update your configuration."
#elif defined(MBL_Z_STEP)
  #error "MBL_Z_STEP is now MESH_EDIT_Z_STEP. Please update your configuration."
#elif defined(CHDK)
  #error "CHDK is now CHDK_PIN. Please update your Configuration_adv.h."
#elif defined(MAX6675_SS)
  #error "MAX6675_SS is now MAX6675_SS_PIN. Please update your configuration and/or pins."
#elif defined(MAX6675_SS2)
  #error "MAX6675_SS2 is now MAX6675_SS2_PIN. Please update your configuration and/or pins."
#elif defined(SPINDLE_LASER_ENABLE)
  #error "SPINDLE_LASER_ENABLE is now SPINDLE_FEATURE or LASER_FEATURE. Please update your Configuration_adv.h."
#elif defined(SPINDLE_LASER_ENABLE_PIN)
  #error "SPINDLE_LASER_ENABLE_PIN is now SPINDLE_LASER_ENA_PIN. Please update your Configuration_adv.h and/or pins."
#elif defined(SPINDLE_DIR_CHANGE)
  #error "SPINDLE_DIR_CHANGE is now SPINDLE_CHANGE_DIR. Please update your Configuration_adv.h."
#elif defined(SPINDLE_STOP_ON_DIR_CHANGE)
  #error "SPINDLE_STOP_ON_DIR_CHANGE is now SPINDLE_CHANGE_DIR_STOP. Please update your Configuration_adv.h."
#elif defined(SPINDLE_LASER_ENABLE_INVERT)
  #error "SPINDLE_LASER_ENABLE_INVERT is now SPINDLE_LASER_ACTIVE_HIGH. Please update your Configuration_adv.h."
#elif defined(CUTTER_POWER_DISPLAY)
  #error "CUTTER_POWER_DISPLAY is now CUTTER_POWER_UNIT. Please update your Configuration_adv.h."
#elif defined(CHAMBER_HEATER_PIN)
  #error "CHAMBER_HEATER_PIN is now HEATER_CHAMBER_PIN. Please update your configuration and/or pins."
#elif defined(TMC_Z_CALIBRATION)
  #error "TMC_Z_CALIBRATION has been deprecated in favor of Z_STEPPER_AUTO_ALIGN. Please update your configuration."
#elif defined(Z_MIN_PROBE_ENDSTOP)
  #error "Z_MIN_PROBE_ENDSTOP is no longer required. Please remove it from Configuration.h."
#elif defined(DUAL_NOZZLE_DUPLICATION_MODE)
  #error "DUAL_NOZZLE_DUPLICATION_MODE is now MULTI_NOZZLE_DUPLICATION. Please update your configuration."
#elif defined(MENU_ITEM_CASE_LIGHT)
  #error "MENU_ITEM_CASE_LIGHT is now CASE_LIGHT_MENU. Please update your configuration."
#elif defined(ABORT_ON_ENDSTOP_HIT_FEATURE_ENABLED)
  #error "ABORT_ON_ENDSTOP_HIT_FEATURE_ENABLED is now SD_ABORT_ON_ENDSTOP_HIT. Please update your Configuration_adv.h."
#elif defined(LPC_SD_LCD) || defined(LPC_SD_ONBOARD) || defined(LPC_SD_CUSTOM_CABLE)
  #error "LPC_SD_(LCD|ONBOARD|CUSTOM_CABLE) are now SDCARD_CONNECTION. Please update your Configuration_adv.h."
#elif defined(USB_SD_DISABLED)
  #error "USB_SD_DISABLED is now NO_SD_HOST_DRIVE. Please update your Configuration_adv.h."
#elif defined(USB_SD_ONBOARD)
  #error "USB_SD_ONBOARD is obsolete. Disable NO_SD_HOST_DRIVE instead."
#elif POWER_SUPPLY == 1
  #error "Replace POWER_SUPPLY 1 by enabling PSU_CONTROL and setting PSU_ACTIVE_HIGH to 'false'."
#elif POWER_SUPPLY == 2
  #error "Replace POWER_SUPPLY 2 by enabling PSU_CONTROL and setting PSU_ACTIVE_HIGH to 'true'."
#elif defined(POWER_SUPPLY)
  #error "POWER_SUPPLY is now obsolete. Please remove it from Configuration.h."
#elif defined(MKS_ROBIN_TFT)
  #error "MKS_ROBIN_TFT is now FSMC_GRAPHICAL_TFT. Please update your configuration."
#elif defined(TFT_LVGL_UI)
  #error "TFT_LVGL_UI is now TFT_LVGL_UI_FSMC. Please update your configuration."
#elif defined(SDPOWER)
  #error "SDPOWER is now SDPOWER_PIN. Please update your configuration and/or pins."
#elif defined(STRING_SPLASH_LINE1) || defined(STRING_SPLASH_LINE2)
  #error "STRING_SPLASH_LINE[12] are now obsolete. Please remove them from Configuration.h."
#elif defined(Z_PROBE_ALLEN_KEY_DEPLOY_1_X) || defined(Z_PROBE_ALLEN_KEY_STOW_1_X)
  #error "Z_PROBE_ALLEN_KEY_(DEPLOY|STOW) coordinates are now a single setting. Please update your configuration."
#elif defined(X_PROBE_OFFSET_FROM_EXTRUDER) || defined(Y_PROBE_OFFSET_FROM_EXTRUDER) || defined(Z_PROBE_OFFSET_FROM_EXTRUDER)
  #error "[XYZ]_PROBE_OFFSET_FROM_EXTRUDER is now NOZZLE_TO_PROBE_OFFSET. Please update your configuration."
#elif defined(MIN_PROBE_X) || defined(MIN_PROBE_Y) || defined(MAX_PROBE_X) || defined(MAX_PROBE_Y)
  #error "(MIN|MAX)_PROBE_[XY] are now calculated at runtime. Please remove them from Configuration.h."
#elif defined(Z_STEPPER_ALIGN_X) || defined(Z_STEPPER_ALIGN_X)
  #error "Z_STEPPER_ALIGN_X and Z_STEPPER_ALIGN_Y are now combined as Z_STEPPER_ALIGN_XY. Please update your Configuration_adv.h."
#elif defined(JUNCTION_DEVIATION)
  #error "JUNCTION_DEVIATION is no longer required. (See CLASSIC_JERK). Please remove it from Configuration.h."
#elif defined(BABYSTEP_MULTIPLICATOR)
  #error "BABYSTEP_MULTIPLICATOR is now BABYSTEP_MULTIPLICATOR_[XY|Z]. Please update Configuration_adv.h."
#elif defined(LULZBOT_TOUCH_UI)
  #error "LULZBOT_TOUCH_UI is now TOUCH_UI_FTDI_EVE. Please update your configuration."
#elif defined(PS_DEFAULT_OFF)
  #error "PS_DEFAULT_OFF is now PSU_DEFAULT_OFF. Please update your configuration."
#elif defined(FILAMENT_UNLOAD_RETRACT_LENGTH)
  #error "FILAMENT_UNLOAD_RETRACT_LENGTH is now FILAMENT_UNLOAD_PURGE_RETRACT. Please update Configuration_adv.h."
#elif defined(FILAMENT_UNLOAD_DELAY)
  #error "FILAMENT_UNLOAD_DELAY is now FILAMENT_UNLOAD_PURGE_DELAY. Please update Configuration_adv.h."
#elif defined(HOME_USING_SPREADCYCLE)
  #error "HOME_USING_SPREADCYCLE is now obsolete. Please remove it from Configuration_adv.h."
#elif defined(DGUS_LCD)
  #error "DGUS_LCD is now DGUS_LCD_UI_(ORIGIN|FYSETC|HIPRECY). Please update your configuration."
#elif defined(X_DUAL_ENDSTOPS_ADJUSTMENT)
  #error "X_DUAL_ENDSTOPS_ADJUSTMENT is now X2_ENDSTOP_ADJUSTMENT. Please update Configuration_adv.h."
#elif defined(Y_DUAL_ENDSTOPS_ADJUSTMENT)
  #error "Y_DUAL_ENDSTOPS_ADJUSTMENT is now Y2_ENDSTOP_ADJUSTMENT. Please update Configuration_adv.h."
#elif defined(Z_DUAL_ENDSTOPS_ADJUSTMENT)
  #error "Z_DUAL_ENDSTOPS_ADJUSTMENT is now Z2_ENDSTOP_ADJUSTMENT. Please update Configuration_adv.h."
#elif defined(Z_TRIPLE_ENDSTOPS_ADJUSTMENT2) || defined(Z_TRIPLE_ENDSTOPS_ADJUSTMENT3)
  #error "Z_TRIPLE_ENDSTOPS_ADJUSTMENT[23] is now Z[23]_ENDSTOP_ADJUSTMENT. Please update Configuration_adv.h."
#elif defined(Z_QUAD_ENDSTOPS_ADJUSTMENT2) || defined(Z_QUAD_ENDSTOPS_ADJUSTMENT3) || defined(Z_QUAD_ENDSTOPS_ADJUSTMENT4)
  #error "Z_QUAD_ENDSTOPS_ADJUSTMENT[234] is now Z[234]_ENDSTOP_ADJUSTMENT. Please update Configuration_adv.h."
#elif defined(Z_DUAL_STEPPER_DRIVERS)
  #error "Z_DUAL_STEPPER_DRIVERS is now NUM_Z_STEPPER_DRIVERS with a value of 2. Please update Configuration_adv.h."
#elif defined(Z_TRIPLE_STEPPER_DRIVERS)
  #error "Z_TRIPLE_STEPPER_DRIVERS is now NUM_Z_STEPPER_DRIVERS with a value of 3. Please update Configuration_adv.h."
#elif defined(Z_QUAD_STEPPER_DRIVERS)
  #error "Z_QUAD_STEPPER_DRIVERS is now NUM_Z_STEPPER_DRIVERS with a value of 4. Please update Configuration_adv.h."
#elif defined(Z_DUAL_ENDSTOPS)
  #error "Z_DUAL_ENDSTOPS is now Z_MULTI_ENDSTOPS. Please update Configuration_adv.h."
#elif defined(Z_TRIPLE_ENDSTOPS)
  #error "Z_TRIPLE_ENDSTOPS is now Z_MULTI_ENDSTOPS. Please update Configuration_adv.h."
#elif defined(Z_QUAD_ENDSTOPS)
  #error "Z_QUAD_ENDSTOPS is now Z_MULTI_ENDSTOPS. Please update Configuration_adv.h."
#elif defined(DUGS_UI_MOVE_DIS_OPTION)
  #error "DUGS_UI_MOVE_DIS_OPTION is spelled DGUS_UI_MOVE_DIS_OPTION. Please update Configuration_adv.h."
#elif defined(ORIG_E0_AUTO_FAN_PIN) || defined(ORIG_E1_AUTO_FAN_PIN) || defined(ORIG_E2_AUTO_FAN_PIN) || defined(ORIG_E3_AUTO_FAN_PIN) || defined(ORIG_E4_AUTO_FAN_PIN) || defined(ORIG_E5_AUTO_FAN_PIN) || defined(ORIG_E6_AUTO_FAN_PIN) || defined(ORIG_E7_AUTO_FAN_PIN)
  #error "ORIG_Ex_AUTO_FAN_PIN is now just Ex_AUTO_FAN_PIN. Make sure your pins are up to date."
#elif defined(ORIG_CHAMBER_AUTO_FAN_PIN)
  #error "ORIG_CHAMBER_AUTO_FAN_PIN is now just CHAMBER_AUTO_FAN_PIN. Make sure your pins are up to date."
#elif defined(HOMING_BACKOFF_MM)
  #error "HOMING_BACKOFF_MM is now HOMING_BACKOFF_POST_MM. Please update Configuration_adv.h."
#elif defined(X_HOME_BUMP_MM) || defined(Y_HOME_BUMP_MM) || defined(Z_HOME_BUMP_MM)
  #error "[XYZ]_HOME_BUMP_MM is now HOMING_BUMP_MM. Please update Configuration_adv.h."
#elif defined(DIGIPOT_I2C)
  #error "DIGIPOT_I2C is now DIGIPOT_MCP4451 (or DIGIPOT_MCP4018). Please update Configuration_adv.h."
#elif defined(TOUCH_BUTTONS)
  #error "TOUCH_BUTTONS is now TOUCH_SCREEN. Please update your Configuration.h."
#elif defined(ANYCUBIC_TFT_MODEL)
  #error "ANYCUBIC_TFT_MODEL is now ANYCUBIC_LCD_I3MEGA. Please update your Configuration.h."
#elif defined(EVENT_GCODE_SD_STOP)
  #error "EVENT_GCODE_SD_STOP is now EVENT_GCODE_SD_ABORT. Please update your Configuration.h."
#endif

#ifdef FIL_RUNOUT_INVERTING
  #if FIL_RUNOUT_INVERTING
    #warning "FIL_RUNOUT_INVERTING true is now FIL_RUNOUT_STATE HIGH. Please update Configuration.h."
  #else
    #warning "FIL_RUNOUT_INVERTING false is now FIL_RUNOUT_STATE LOW. Please update Configuration.h."
  #endif
  #ifndef FIL_RUNOUT_STATE
    #define FIL_RUNOUT_STATE ((FIL_RUNOUT_INVERTING) ? HIGH : LOW)
  #endif
#endif

/**
 * Probe temp compensation requirements
 */
#if ENABLED(PROBE_TEMP_COMPENSATION)
  #if defined(PTC_PARK_POS_X) || defined(PTC_PARK_POS_Y) || defined(PTC_PARK_POS_Z)
    #error "PTC_PARK_POS_[XYZ] is now PTC_PARK_POS (array). Please update Configuration_adv.h."
  #elif !defined(PTC_PARK_POS)
    #error "PROBE_TEMP_COMPENSATION requires PTC_PARK_POS."
  #elif defined(PTC_PROBE_POS_X) || defined(PTC_PROBE_POS_Y)
    #error "PTC_PROBE_POS_[XY] is now PTC_PROBE_POS (array). Please update Configuration_adv.h."
  #elif !defined(PTC_PROBE_POS)
    #error "PROBE_TEMP_COMPENSATION requires PTC_PROBE_POS."
  #endif
#endif

/**
 * Marlin release, version and default string
 */
#ifndef SHORT_BUILD_VERSION
  #error "SHORT_BUILD_VERSION must be specified."
#elif !defined(DETAILED_BUILD_VERSION)
  #error "BUILD_VERSION must be specified."
#elif !defined(STRING_DISTRIBUTION_DATE)
  #error "STRING_DISTRIBUTION_DATE must be specified."
#elif !defined(PROTOCOL_VERSION)
  #error "PROTOCOL_VERSION must be specified."
#elif !defined(MACHINE_NAME)
  #error "MACHINE_NAME must be specified."
#elif !defined(SOURCE_CODE_URL)
  #error "SOURCE_CODE_URL must be specified."
#elif !defined(DEFAULT_MACHINE_UUID)
  #error "DEFAULT_MACHINE_UUID must be specified."
#elif !defined(WEBSITE_URL)
  #error "WEBSITE_URL must be specified."
#endif

/**
 * Serial
 */
#if !(defined(__AVR__) && defined(USBCON))
  #if ENABLED(SERIAL_XON_XOFF) && RX_BUFFER_SIZE < 1024
    #error "SERIAL_XON_XOFF requires RX_BUFFER_SIZE >= 1024 for reliable transfers without drops."
  #elif RX_BUFFER_SIZE && (RX_BUFFER_SIZE < 2 || !IS_POWER_OF_2(RX_BUFFER_SIZE))
    #error "RX_BUFFER_SIZE must be a power of 2 greater than 1."
  #elif TX_BUFFER_SIZE && (TX_BUFFER_SIZE < 2 || TX_BUFFER_SIZE > 256 || !IS_POWER_OF_2(TX_BUFFER_SIZE))
    #error "TX_BUFFER_SIZE must be 0 or a power of 2 between 1 and 256."
  #endif
#elif ANY(SERIAL_XON_XOFF, SERIAL_STATS_MAX_RX_QUEUED, SERIAL_STATS_DROPPED_RX)
  #error "SERIAL_XON_XOFF and SERIAL_STATS_* features not supported on USB-native AVR devices."
#endif

#if SERIAL_PORT > 7
  #error "Set SERIAL_PORT to the port on your board. Usually this is 0."
#endif

#if defined(SERIAL_PORT_2) && NUM_SERIAL < 2
  #error "SERIAL_PORT_2 is not supported for your MOTHERBOARD. Disable it to continue."
#endif

/**
 * Multiple Stepper Drivers Per Axis
 */
#define GOOD_AXIS_PINS(A) (HAS_##A##_ENABLE && HAS_##A##_STEP && HAS_##A##_DIR)
#if ENABLED(X_DUAL_STEPPER_DRIVERS)
  #if ENABLED(DUAL_X_CARRIAGE)
    #error "DUAL_X_CARRIAGE is not compatible with X_DUAL_STEPPER_DRIVERS."
  #elif !GOOD_AXIS_PINS(X)
    #error "X_DUAL_STEPPER_DRIVERS requires X2 pins to be defined."
  #endif
#endif

#if ENABLED(Y_DUAL_STEPPER_DRIVERS) && !GOOD_AXIS_PINS(Y)
  #error "Y_DUAL_STEPPER_DRIVERS requires Y2 pins to be defined."
#elif !WITHIN(NUM_Z_STEPPER_DRIVERS, 1, 4)
  #error "NUM_Z_STEPPER_DRIVERS must be an integer from 1 to 4."
#elif NUM_Z_STEPPER_DRIVERS == 2 && !GOOD_AXIS_PINS(Z2)
  #error "If NUM_Z_STEPPER_DRIVERS is 2, you must define stepper pins for Z2."
#elif NUM_Z_STEPPER_DRIVERS == 3 && !(GOOD_AXIS_PINS(Z2) && GOOD_AXIS_PINS(Z3))
  #error "If NUM_Z_STEPPER_DRIVERS is 3, you must define stepper pins for Z2 and Z3."
#elif NUM_Z_STEPPER_DRIVERS == 4 && !(GOOD_AXIS_PINS(Z2) && GOOD_AXIS_PINS(Z3) && GOOD_AXIS_PINS(Z4))
  #error "If NUM_Z_STEPPER_DRIVERS is 4, you must define stepper pins for Z2, Z3, and Z4."
#endif

/**
 * Validate that the bed size fits
 */
static_assert(X_MAX_LENGTH >= X_BED_SIZE, "Movement bounds (X_MIN_POS, X_MAX_POS) are too narrow to contain X_BED_SIZE.");
static_assert(Y_MAX_LENGTH >= Y_BED_SIZE, "Movement bounds (Y_MIN_POS, Y_MAX_POS) are too narrow to contain Y_BED_SIZE.");

/**
 * Granular software endstops (Marlin >= 1.1.7)
 */
#if ENABLED(MIN_SOFTWARE_ENDSTOPS) && DISABLED(MIN_SOFTWARE_ENDSTOP_Z)
  #if IS_KINEMATIC
    #error "MIN_SOFTWARE_ENDSTOPS on DELTA/SCARA also requires MIN_SOFTWARE_ENDSTOP_Z."
  #elif NONE(MIN_SOFTWARE_ENDSTOP_X, MIN_SOFTWARE_ENDSTOP_Y)
    #error "MIN_SOFTWARE_ENDSTOPS requires at least one of the MIN_SOFTWARE_ENDSTOP_[XYZ] options."
  #endif
#endif

#if ENABLED(MAX_SOFTWARE_ENDSTOPS) && DISABLED(MAX_SOFTWARE_ENDSTOP_Z)
  #if IS_KINEMATIC
    #error "MAX_SOFTWARE_ENDSTOPS on DELTA/SCARA also requires MAX_SOFTWARE_ENDSTOP_Z."
  #elif NONE(MAX_SOFTWARE_ENDSTOP_X, MAX_SOFTWARE_ENDSTOP_Y)
    #error "MAX_SOFTWARE_ENDSTOPS requires at least one of the MAX_SOFTWARE_ENDSTOP_[XYZ] options."
  #endif
#endif

#if !defined(TARGET_LPC1768) && ANY( \
    ENDSTOPPULLDOWNS, \
    ENDSTOPPULLDOWN_XMAX, ENDSTOPPULLDOWN_YMAX, \
    ENDSTOPPULLDOWN_ZMAX, ENDSTOPPULLDOWN_XMIN, \
    ENDSTOPPULLDOWN_YMIN, ENDSTOPPULLDOWN_ZMIN \
  )
  #error "PULLDOWN pin mode is not available on the selected board."
#endif

#if BOTH(ENDSTOPPULLUPS, ENDSTOPPULLDOWNS)
  #error "Enable only one of ENDSTOPPULLUPS or ENDSTOPPULLDOWNS."
#elif BOTH(FIL_RUNOUT_PULLUP, FIL_RUNOUT_PULLDOWN)
  #error "Enable only one of FIL_RUNOUT_PULLUP or FIL_RUNOUT_PULLDOWN."
#elif BOTH(ENDSTOPPULLUP_XMAX, ENDSTOPPULLDOWN_XMAX)
  #error "Enable only one of ENDSTOPPULLUP_X_MAX or ENDSTOPPULLDOWN_X_MAX."
#elif BOTH(ENDSTOPPULLUP_YMAX, ENDSTOPPULLDOWN_YMAX)
  #error "Enable only one of ENDSTOPPULLUP_Y_MAX or ENDSTOPPULLDOWN_Y_MAX."
#elif BOTH(ENDSTOPPULLUP_ZMAX, ENDSTOPPULLDOWN_ZMAX)
  #error "Enable only one of ENDSTOPPULLUP_Z_MAX or ENDSTOPPULLDOWN_Z_MAX."
#elif BOTH(ENDSTOPPULLUP_XMIN, ENDSTOPPULLDOWN_XMIN)
  #error "Enable only one of ENDSTOPPULLUP_X_MIN or ENDSTOPPULLDOWN_X_MIN."
#elif BOTH(ENDSTOPPULLUP_YMIN, ENDSTOPPULLDOWN_YMIN)
  #error "Enable only one of ENDSTOPPULLUP_Y_MIN or ENDSTOPPULLDOWN_Y_MIN."
#elif BOTH(ENDSTOPPULLUP_ZMIN, ENDSTOPPULLDOWN_ZMIN)
  #error "Enable only one of ENDSTOPPULLUP_Z_MIN or ENDSTOPPULLDOWN_Z_MIN."
#endif

/**
 * LCD Info Screen Style
 */
#if LCD_INFO_SCREEN_STYLE > 0
  #if HAS_GRAPHICAL_LCD || LCD_WIDTH < 20 || LCD_HEIGHT < 4
    #error "Alternative LCD_INFO_SCREEN_STYLE requires 20x4 Character LCD."
  #elif LCD_INFO_SCREEN_STYLE > 1
    #error "LCD_INFO_SCREEN_STYLE only has options 0 and 1 at this time."
  #endif
#endif

/**
 * Progress Bar
 */
#if ENABLED(LCD_PROGRESS_BAR)
  #if NONE(SDSUPPORT, LCD_SET_PROGRESS_MANUALLY)
    #error "LCD_PROGRESS_BAR requires SDSUPPORT or LCD_SET_PROGRESS_MANUALLY."
  #elif !HAS_CHARACTER_LCD
    #error "LCD_PROGRESS_BAR requires a character LCD."
  #elif HAS_GRAPHICAL_LCD
    #error "LCD_PROGRESS_BAR does not apply to graphical displays."
  #elif ENABLED(FILAMENT_LCD_DISPLAY)
    #error "LCD_PROGRESS_BAR and FILAMENT_LCD_DISPLAY are not fully compatible. Comment out this line to use both."
  #elif PROGRESS_MSG_EXPIRE < 0
    #error "PROGRESS_MSG_EXPIRE must be greater than or equal to 0."
  #endif
#elif ENABLED(LCD_SET_PROGRESS_MANUALLY) && NONE(HAS_GRAPHICAL_LCD, HAS_GRAPHICAL_TFT, EXTENSIBLE_UI)
  #error "LCD_SET_PROGRESS_MANUALLY requires LCD_PROGRESS_BAR, Graphical LCD, TFT, or EXTENSIBLE_UI."
#endif

#if !HAS_LCD_MENU && ENABLED(SD_REPRINT_LAST_SELECTED_FILE)
  #error "SD_REPRINT_LAST_SELECTED_FILE currently requires a Marlin-native LCD menu."
#endif

/**
 * Custom Boot and Status screens
 */
#if ENABLED(SHOW_CUSTOM_BOOTSCREEN) && NONE(HAS_GRAPHICAL_LCD, TOUCH_UI_FTDI_EVE)
  #error "SHOW_CUSTOM_BOOTSCREEN requires Graphical LCD or TOUCH_UI_FTDI_EVE."
#elif ENABLED(CUSTOM_STATUS_SCREEN_IMAGE) && !HAS_GRAPHICAL_LCD
  #error "CUSTOM_STATUS_SCREEN_IMAGE requires a Graphical LCD."
#endif

/**
 * LCD Lightweight Screen Style
 */
#if ENABLED(LIGHTWEIGHT_UI) && DISABLED(U8GLIB_ST7920)
  #error "LIGHTWEIGHT_UI requires a U8GLIB_ST7920-based display."
#endif

/**
 * SD File Sorting
 */
#if ENABLED(SDCARD_SORT_ALPHA)
  #if SDSORT_LIMIT > 256
    #error "SDSORT_LIMIT must be 256 or smaller."
  #elif SDSORT_LIMIT < 10
    #error "SDSORT_LIMIT should be greater than 9 to be useful."
  #elif DISABLED(SDSORT_USES_RAM)
    #if ENABLED(SDSORT_DYNAMIC_RAM)
      #error "SDSORT_DYNAMIC_RAM requires SDSORT_USES_RAM (which reads the directory into RAM)."
    #elif ENABLED(SDSORT_CACHE_NAMES)
      #error "SDSORT_CACHE_NAMES requires SDSORT_USES_RAM (which reads the directory into RAM)."
    #endif
  #endif

  #if ENABLED(SDSORT_CACHE_NAMES) && DISABLED(SDSORT_DYNAMIC_RAM)
    #if SDSORT_CACHE_VFATS < 2
      #error "SDSORT_CACHE_VFATS must be 2 or greater!"
    #elif SDSORT_CACHE_VFATS > MAX_VFAT_ENTRIES
      #undef SDSORT_CACHE_VFATS
      #define SDSORT_CACHE_VFATS MAX_VFAT_ENTRIES
      #warning "SDSORT_CACHE_VFATS was reduced to MAX_VFAT_ENTRIES!"
    #endif
  #endif
#endif

#if defined(EVENT_GCODE_SD_ABORT) && DISABLED(NOZZLE_PARK_FEATURE)
  static_assert(nullptr == strstr(EVENT_GCODE_SD_ABORT, "G27"), "NOZZLE_PARK_FEATURE is required to use G27 in EVENT_GCODE_SD_ABORT.");
#endif

/**
 * I2C Position Encoders
 */
#if ENABLED(I2C_POSITION_ENCODERS)
  #if !BOTH(BABYSTEPPING, BABYSTEP_XY)
    #error "I2C_POSITION_ENCODERS requires BABYSTEPPING and BABYSTEP_XY."
  #elif !WITHIN(I2CPE_ENCODER_CNT, 1, 5)
    #error "I2CPE_ENCODER_CNT must be between 1 and 5."
  #endif
#endif

/**
 * Babystepping
 */
#if ENABLED(BABYSTEPPING)
  #if ENABLED(SCARA)
    #error "BABYSTEPPING is not implemented for SCARA yet."
  #elif BOTH(DELTA, BABYSTEP_XY)
    #error "BABYSTEPPING only implemented for Z axis on deltabots."
  #elif BOTH(BABYSTEP_ZPROBE_OFFSET, MESH_BED_LEVELING)
    #error "MESH_BED_LEVELING and BABYSTEP_ZPROBE_OFFSET is not a valid combination"
  #elif ENABLED(BABYSTEP_ZPROBE_OFFSET) && !HAS_BED_PROBE
    #error "BABYSTEP_ZPROBE_OFFSET requires a probe."
  #elif ENABLED(BABYSTEP_ZPROBE_GFX_OVERLAY) && !HAS_GRAPHICAL_LCD
    #error "BABYSTEP_ZPROBE_GFX_OVERLAY requires a Graphical LCD."
  #elif ENABLED(BABYSTEP_ZPROBE_GFX_OVERLAY) && DISABLED(BABYSTEP_ZPROBE_OFFSET)
    #error "BABYSTEP_ZPROBE_GFX_OVERLAY requires a BABYSTEP_ZPROBE_OFFSET."
  #elif ENABLED(BABYSTEP_HOTEND_Z_OFFSET) && !HAS_HOTEND_OFFSET
    #error "BABYSTEP_HOTEND_Z_OFFSET requires 2 or more HOTENDS."
  #elif BOTH(BABYSTEP_ALWAYS_AVAILABLE, MOVE_Z_WHEN_IDLE)
    #error "BABYSTEP_ALWAYS_AVAILABLE and MOVE_Z_WHEN_IDLE are incompatible."
  #elif !defined(BABYSTEP_MULTIPLICATOR_Z)
    #error "BABYSTEPPING requires BABYSTEP_MULTIPLICATOR_Z."
  #elif ENABLED(BABYSTEP_XY) && !defined(BABYSTEP_MULTIPLICATOR_XY)
    #error "BABYSTEP_XY requires BABYSTEP_MULTIPLICATOR_XY."
  #elif ENABLED(BABYSTEP_MILLIMETER_UNITS)
    static_assert(BABYSTEP_MULTIPLICATOR_Z <= 0.1f, "BABYSTEP_MULTIPLICATOR_Z must be less or equal to 0.1mm.");
    #if ENABLED(BABYSTEP_XY)
      static_assert(BABYSTEP_MULTIPLICATOR_XY <= 0.25f, "BABYSTEP_MULTIPLICATOR_XY must be less than or equal to 0.25mm.");
    #endif
  #endif
#endif

/**
 * Filament Runout needs one or more pins and either SD Support or Auto print start detection
 */
#if HAS_FILAMENT_SENSOR
  #if !PIN_EXISTS(FIL_RUNOUT)
    #error "FILAMENT_RUNOUT_SENSOR requires FIL_RUNOUT_PIN."
  #elif NUM_RUNOUT_SENSORS > E_STEPPERS
    #error "NUM_RUNOUT_SENSORS cannot exceed the number of E steppers."
  #elif NUM_RUNOUT_SENSORS > 1 && !PIN_EXISTS(FIL_RUNOUT2)
    #error "FILAMENT_RUNOUT_SENSOR with NUM_RUNOUT_SENSORS > 1 requires FIL_RUNOUT2_PIN."
  #elif NUM_RUNOUT_SENSORS > 2 && !PIN_EXISTS(FIL_RUNOUT3)
    #error "FILAMENT_RUNOUT_SENSOR with NUM_RUNOUT_SENSORS > 2 requires FIL_RUNOUT3_PIN."
  #elif NUM_RUNOUT_SENSORS > 3 && !PIN_EXISTS(FIL_RUNOUT4)
    #error "FILAMENT_RUNOUT_SENSOR with NUM_RUNOUT_SENSORS > 3 requires FIL_RUNOUT4_PIN."
  #elif NUM_RUNOUT_SENSORS > 4 && !PIN_EXISTS(FIL_RUNOUT5)
    #error "FILAMENT_RUNOUT_SENSOR with NUM_RUNOUT_SENSORS > 4 requires FIL_RUNOUT5_PIN."
  #elif NUM_RUNOUT_SENSORS > 5 && !PIN_EXISTS(FIL_RUNOUT6)
    #error "FILAMENT_RUNOUT_SENSOR with NUM_RUNOUT_SENSORS > 5 requires FIL_RUNOUT6_PIN."
  #elif NONE(SDSUPPORT, PRINTJOB_TIMER_AUTOSTART)
    #error "FILAMENT_RUNOUT_SENSOR requires SDSUPPORT or PRINTJOB_TIMER_AUTOSTART."
  #elif FILAMENT_RUNOUT_DISTANCE_MM < 0
    #error "FILAMENT_RUNOUT_DISTANCE_MM must be greater than or equal to zero."
  #elif DISABLED(ADVANCED_PAUSE_FEATURE)
    static_assert(nullptr == strstr(FILAMENT_RUNOUT_SCRIPT, "M600"), "ADVANCED_PAUSE_FEATURE is required to use M600 with FILAMENT_RUNOUT_SENSOR.");
  #endif
#endif

/**
 * Advanced Pause
 */
#if ENABLED(ADVANCED_PAUSE_FEATURE)
  #if !HAS_RESUME_CONTINUE
    #error "ADVANCED_PAUSE_FEATURE requires a supported LCD controller (or EMERGENCY_PARSER)."
  #elif DISABLED(NOZZLE_PARK_FEATURE)
    #error "ADVANCED_PAUSE_FEATURE requires NOZZLE_PARK_FEATURE."
  #elif !defined(FILAMENT_UNLOAD_PURGE_FEEDRATE)
    #error "ADVANCED_PAUSE_FEATURE requires FILAMENT_UNLOAD_PURGE_FEEDRATE. Please add it to Configuration_adv.h."
  #elif ENABLED(EXTRUDER_RUNOUT_PREVENT)
    #error "EXTRUDER_RUNOUT_PREVENT is incompatible with ADVANCED_PAUSE_FEATURE."
  #elif ENABLED(PARK_HEAD_ON_PAUSE) && NONE(SDSUPPORT, NEWPANEL, EMERGENCY_PARSER)
    #error "PARK_HEAD_ON_PAUSE requires SDSUPPORT, EMERGENCY_PARSER, or an LCD controller."
  #elif ENABLED(HOME_BEFORE_FILAMENT_CHANGE) && DISABLED(PAUSE_PARK_NO_STEPPER_TIMEOUT)
    #error "HOME_BEFORE_FILAMENT_CHANGE requires PAUSE_PARK_NO_STEPPER_TIMEOUT."
  #elif ENABLED(PREVENT_LENGTHY_EXTRUDE) && FILAMENT_CHANGE_UNLOAD_LENGTH > EXTRUDE_MAXLENGTH
    #error "FILAMENT_CHANGE_UNLOAD_LENGTH must be less than or equal to EXTRUDE_MAXLENGTH."
  #elif ENABLED(PREVENT_LENGTHY_EXTRUDE) && FILAMENT_CHANGE_SLOW_LOAD_LENGTH > EXTRUDE_MAXLENGTH
    #error "FILAMENT_CHANGE_SLOW_LOAD_LENGTH must be less than or equal to EXTRUDE_MAXLENGTH."
  #elif ENABLED(PREVENT_LENGTHY_EXTRUDE) && FILAMENT_CHANGE_FAST_LOAD_LENGTH > EXTRUDE_MAXLENGTH
    #error "FILAMENT_CHANGE_FAST_LOAD_LENGTH must be less than or equal to EXTRUDE_MAXLENGTH."
  #endif
#endif

#if ENABLED(NOZZLE_PARK_FEATURE)
  constexpr float npp[] = NOZZLE_PARK_POINT;
  static_assert(COUNT(npp) == XYZ, "NOZZLE_PARK_POINT requires X, Y, and Z values.");
  constexpr xyz_pos_t npp_xyz = NOZZLE_PARK_POINT;
  static_assert(WITHIN(npp_xyz.x, X_MIN_POS, X_MAX_POS), "NOZZLE_PARK_POINT.X is out of bounds (X_MIN_POS, X_MAX_POS).");
  static_assert(WITHIN(npp_xyz.y, Y_MIN_POS, Y_MAX_POS), "NOZZLE_PARK_POINT.Y is out of bounds (Y_MIN_POS, Y_MAX_POS).");
  static_assert(WITHIN(npp_xyz.z, Z_MIN_POS, Z_MAX_POS), "NOZZLE_PARK_POINT.Z is out of bounds (Z_MIN_POS, Z_MAX_POS).");
#endif

/**
 * Individual axis homing is useless for DELTAS
 */
#if BOTH(INDIVIDUAL_AXIS_HOMING_MENU, DELTA)
  #error "INDIVIDUAL_AXIS_HOMING_MENU is incompatible with DELTA kinematics."
#endif

/**
 * Options only for EXTRUDERS > 1
 */
#if EXTRUDERS > 1

  #if EXTRUDERS > 8
    #error "Marlin supports a maximum of 8 EXTRUDERS."
  #endif

  #if ENABLED(HEATERS_PARALLEL)
    #error "EXTRUDERS must be 1 with HEATERS_PARALLEL."
  #endif

  #if ENABLED(TOOLCHANGE_FILAMENT_SWAP)
    #ifndef TOOLCHANGE_FS_LENGTH
      #error "TOOLCHANGE_FILAMENT_SWAP requires TOOLCHANGE_FS_LENGTH. Please update your Configuration_adv.h."
    #elif !defined(TOOLCHANGE_FS_RETRACT_SPEED)
      #error "TOOLCHANGE_FILAMENT_SWAP requires TOOLCHANGE_FS_RETRACT_SPEED. Please update your Configuration_adv.h."
    #elif !defined(TOOLCHANGE_FS_PRIME_SPEED)
      #error "TOOLCHANGE_FILAMENT_SWAP requires TOOLCHANGE_FS_PRIME_SPEED. Please update your Configuration_adv.h."
    #endif
  #endif

  #if ENABLED(TOOLCHANGE_PARK)
    #ifndef TOOLCHANGE_PARK_XY
      #error "TOOLCHANGE_PARK requires TOOLCHANGE_PARK_XY. Please update your Configuration."
    #elif !defined(TOOLCHANGE_PARK_XY_FEEDRATE)
      #error "TOOLCHANGE_PARK requires TOOLCHANGE_PARK_XY_FEEDRATE. Please update your Configuration."
    #endif
  #endif

  #ifndef TOOLCHANGE_ZRAISE
    #error "TOOLCHANGE_ZRAISE required for EXTRUDERS > 1. Please update your Configuration_adv.h."
  #endif

#elif ENABLED(MK2_MULTIPLEXER)
  #error "MK2_MULTIPLEXER requires 2 or more EXTRUDERS."
#elif ENABLED(SINGLENOZZLE)
  #error "SINGLENOZZLE requires 2 or more EXTRUDERS."
#endif

/**
 * Sanity checking for the Průša MK2 Multiplexer
 */
#ifdef SNMM
  #error "SNMM is now MK2_MULTIPLEXER. Please update your configuration."
#endif

/**
 * A Dual Nozzle carriage with switching servo
 */
#if ENABLED(SWITCHING_NOZZLE)
  #if ENABLED(DUAL_X_CARRIAGE)
    #error "SWITCHING_NOZZLE and DUAL_X_CARRIAGE are incompatible."
  #elif ENABLED(SINGLENOZZLE)
    #error "SWITCHING_NOZZLE and SINGLENOZZLE are incompatible."
  #elif EXTRUDERS != 2
    #error "SWITCHING_NOZZLE requires exactly 2 EXTRUDERS."
  #elif NUM_SERVOS < 1
    #error "SWITCHING_NOZZLE requires NUM_SERVOS >= 1."
  #endif

  #ifndef SWITCHING_NOZZLE_SERVO_NR
    #error "SWITCHING_NOZZLE requires SWITCHING_NOZZLE_SERVO_NR."
  #elif SWITCHING_NOZZLE_SERVO_NR == 0 && !PIN_EXISTS(SERVO0)
    #error "SERVO0_PIN must be defined for your SWITCHING_NOZZLE."
  #elif SWITCHING_NOZZLE_SERVO_NR == 1 && !PIN_EXISTS(SERVO1)
    #error "SERVO1_PIN must be defined for your SWITCHING_NOZZLE."
  #elif SWITCHING_NOZZLE_SERVO_NR == 2 && !PIN_EXISTS(SERVO2)
    #error "SERVO2_PIN must be defined for your SWITCHING_NOZZLE."
  #elif SWITCHING_NOZZLE_SERVO_NR == 3 && !PIN_EXISTS(SERVO3)
    #error "SERVO3_PIN must be defined for your SWITCHING_NOZZLE."
  #endif

  #ifdef SWITCHING_NOZZLE_E1_SERVO_NR
    #if SWITCHING_NOZZLE_E1_SERVO_NR == SWITCHING_NOZZLE_SERVO_NR
      #error "SWITCHING_NOZZLE_E1_SERVO_NR must be different from SWITCHING_NOZZLE_SERVO_NR."
    #elif SWITCHING_NOZZLE_E1_SERVO_NR == 0 && !PIN_EXISTS(SERVO0)
      #error "SERVO0_PIN must be defined for your SWITCHING_NOZZLE."
    #elif SWITCHING_NOZZLE_E1_SERVO_NR == 1 && !PIN_EXISTS(SERVO1)
      #error "SERVO1_PIN must be defined for your SWITCHING_NOZZLE."
    #elif SWITCHING_NOZZLE_E1_SERVO_NR == 2 && !PIN_EXISTS(SERVO2)
      #error "SERVO2_PIN must be defined for your SWITCHING_NOZZLE."
    #elif SWITCHING_NOZZLE_E1_SERVO_NR == 3 && !PIN_EXISTS(SERVO3)
      #error "SERVO3_PIN must be defined for your SWITCHING_NOZZLE."
    #endif
  #endif
#endif

/**
 * Single Stepper Dual Extruder with switching servo
 */
#if ENABLED(SWITCHING_EXTRUDER)
  #if NUM_SERVOS < 1
    #error "SWITCHING_EXTRUDER requires NUM_SERVOS >= 1."
  #elif SWITCHING_EXTRUDER_SERVO_NR == 0 && !PIN_EXISTS(SERVO0)
    #error "SERVO0_PIN must be defined for your SWITCHING_EXTRUDER."
  #elif SWITCHING_EXTRUDER_SERVO_NR == 1 && !PIN_EXISTS(SERVO1)
    #error "SERVO1_PIN must be defined for your SWITCHING_EXTRUDER."
  #elif SWITCHING_EXTRUDER_SERVO_NR == 2 && !PIN_EXISTS(SERVO2)
    #error "SERVO2_PIN must be defined for your SWITCHING_EXTRUDER."
  #elif SWITCHING_EXTRUDER_SERVO_NR == 3 && !PIN_EXISTS(SERVO3)
    #error "SERVO3_PIN must be defined for your SWITCHING_EXTRUDER."
  #endif
  #if EXTRUDERS > 3
    #if NUM_SERVOS < 2
      #error "SWITCHING_EXTRUDER with 4 extruders requires NUM_SERVOS >= 2."
    #elif SWITCHING_EXTRUDER_E23_SERVO_NR == 0 && !PIN_EXISTS(SERVO0)
      #error "SERVO0_PIN must be defined for your SWITCHING_EXTRUDER."
    #elif SWITCHING_EXTRUDER_E23_SERVO_NR == 1 && !PIN_EXISTS(SERVO1)
      #error "SERVO1_PIN must be defined for your SWITCHING_EXTRUDER."
    #elif SWITCHING_EXTRUDER_E23_SERVO_NR == 2 && !PIN_EXISTS(SERVO2)
      #error "SERVO2_PIN must be defined for your SWITCHING_EXTRUDER."
    #elif SWITCHING_EXTRUDER_E23_SERVO_NR == 3 && !PIN_EXISTS(SERVO3)
      #error "SERVO3_PIN must be defined for your SWITCHING_EXTRUDER."
    #elif SWITCHING_EXTRUDER_E23_SERVO_NR == SWITCHING_EXTRUDER_SERVO_NR
      #error "SWITCHING_EXTRUDER_E23_SERVO_NR should be a different extruder from SWITCHING_EXTRUDER_SERVO_NR."
    #endif
  #endif
#endif

/**
 * Mixing Extruder requirements
 */
#if ENABLED(MIXING_EXTRUDER)
  #if EXTRUDERS > 1
    #error "For MIXING_EXTRUDER set MIXING_STEPPERS > 1 instead of EXTRUDERS > 1."
  #elif MIXING_STEPPERS < 2
    #error "You must set MIXING_STEPPERS >= 2 for a mixing extruder."
  #elif ENABLED(FILAMENT_SENSOR)
    #error "MIXING_EXTRUDER is incompatible with FILAMENT_SENSOR. Comment out this line to use it anyway."
  #elif ENABLED(SWITCHING_EXTRUDER)
    #error "Please select either MIXING_EXTRUDER or SWITCHING_EXTRUDER, not both."
  #elif ENABLED(SINGLENOZZLE)
    #error "MIXING_EXTRUDER is incompatible with SINGLENOZZLE."
  #endif
#endif

/**
 * Linear Advance 1.5 - Check K value range
 */
#if ENABLED(LIN_ADVANCE)
  static_assert(
    WITHIN(LIN_ADVANCE_K, 0, 10),
    "LIN_ADVANCE_K must be a value from 0 to 10 (Changed in LIN_ADVANCE v1.5, Marlin 1.1.9)."
  );
  #if ENABLED(S_CURVE_ACCELERATION) && DISABLED(EXPERIMENTAL_SCURVE)
    #error "LIN_ADVANCE and S_CURVE_ACCELERATION may not play well together! Enable EXPERIMENTAL_SCURVE to continue."
  #endif
#endif

/**
 * Special tool-changing options
 */
#if 1 < 0 \
  + ENABLED(SINGLENOZZLE) \
  + ENABLED(DUAL_X_CARRIAGE) \
  + ENABLED(PARKING_EXTRUDER) \
  + ENABLED(MAGNETIC_PARKING_EXTRUDER) \
  + ENABLED(SWITCHING_TOOLHEAD) \
  + ENABLED(MAGNETIC_SWITCHING_TOOLHEAD) \
  + ENABLED(ELECTROMAGNETIC_SWITCHING_TOOLHEAD)
  #error "Please select only one of SINGLENOZZLE, DUAL_X_CARRIAGE, PARKING_EXTRUDER, SWITCHING_TOOLHEAD, MAGNETIC_SWITCHING_TOOLHEAD, or ELECTROMAGNETIC_SWITCHING_TOOLHEAD."
#endif

/**
 * (Magnetic) Parking Extruder requirements
 */
#if ANY(PARKING_EXTRUDER, MAGNETIC_PARKING_EXTRUDER)
  #if ENABLED(EXT_SOLENOID)
    #error "(MAGNETIC_)PARKING_EXTRUDER and EXT_SOLENOID are incompatible. (Pins are used twice.)"
  #elif EXTRUDERS != 2
    #error "(MAGNETIC_)PARKING_EXTRUDER requires exactly 2 EXTRUDERS."
  #elif !defined(PARKING_EXTRUDER_PARKING_X)
    #error "(MAGNETIC_)PARKING_EXTRUDER requires PARKING_EXTRUDER_PARKING_X."
  #elif !defined(TOOLCHANGE_ZRAISE)
    #error "(MAGNETIC_)PARKING_EXTRUDER requires TOOLCHANGE_ZRAISE."
  #elif TOOLCHANGE_ZRAISE < 0
    #error "TOOLCHANGE_ZRAISE must be 0 or higher."
  #elif ENABLED(PARKING_EXTRUDER)
    #if !PINS_EXIST(SOL0, SOL1)
      #error "PARKING_EXTRUDER requires SOL0_PIN and SOL1_PIN."
    #elif !defined(PARKING_EXTRUDER_SOLENOIDS_PINS_ACTIVE) || !WITHIN(PARKING_EXTRUDER_SOLENOIDS_PINS_ACTIVE, LOW, HIGH)
      #error "PARKING_EXTRUDER_SOLENOIDS_PINS_ACTIVE must be defined as HIGH or LOW."
    #elif !defined(PARKING_EXTRUDER_SOLENOIDS_DELAY) || !WITHIN(PARKING_EXTRUDER_SOLENOIDS_DELAY, 0, 2000)
      #error "PARKING_EXTRUDER_SOLENOIDS_DELAY must be between 0 and 2000 (ms)."
    #endif
  #endif
#endif

/**
 * Switching Toolhead requirements
 */
#if ENABLED(SWITCHING_TOOLHEAD)
  #ifndef SWITCHING_TOOLHEAD_SERVO_NR
    #error "SWITCHING_TOOLHEAD requires SWITCHING_TOOLHEAD_SERVO_NR."
  #elif EXTRUDERS < 2
    #error "SWITCHING_TOOLHEAD requires at least 2 EXTRUDERS."
  #elif NUM_SERVOS < (SWITCHING_TOOLHEAD_SERVO_NR - 1)
    #if SWITCHING_TOOLHEAD_SERVO_NR == 0
      #error "A SWITCHING_TOOLHEAD_SERVO_NR of 0 requires NUM_SERVOS >= 1."
    #elif SWITCHING_TOOLHEAD_SERVO_NR == 1
      #error "A SWITCHING_TOOLHEAD_SERVO_NR of 1 requires NUM_SERVOS >= 2."
    #elif SWITCHING_TOOLHEAD_SERVO_NR == 2
      #error "A SWITCHING_TOOLHEAD_SERVO_NR of 2 requires NUM_SERVOS >= 3."
    #elif SWITCHING_TOOLHEAD_SERVO_NR == 3
      #error "A SWITCHING_TOOLHEAD_SERVO_NR of 3 requires NUM_SERVOS >= 4."
    #endif
  #elif !defined(TOOLCHANGE_ZRAISE)
    #error "SWITCHING_TOOLHEAD requires TOOLCHANGE_ZRAISE."
  #elif TOOLCHANGE_ZRAISE < 0
    #error "TOOLCHANGE_ZRAISE must be 0 or higher."
  #endif
#endif

/**
 * (Electro)magnetic Switching Toolhead requirements
 */
#if EITHER(MAGNETIC_SWITCHING_TOOLHEAD, ELECTROMAGNETIC_SWITCHING_TOOLHEAD)
  #ifndef SWITCHING_TOOLHEAD_Y_POS
    #error "(ELECTRO)MAGNETIC_SWITCHING_TOOLHEAD requires SWITCHING_TOOLHEAD_Y_POS"
  #elif !defined(SWITCHING_TOOLHEAD_X_POS)
    #error "(ELECTRO)MAGNETIC_SWITCHING_TOOLHEAD requires SWITCHING_TOOLHEAD_X_POS"
  #elif !defined(SWITCHING_TOOLHEAD_Z_HOP)
    #error "(ELECTRO)MAGNETIC_SWITCHING_TOOLHEAD requires SWITCHING_TOOLHEAD_Z_HOP."
  #elif !defined(SWITCHING_TOOLHEAD_Y_CLEAR)
    #error "(ELECTRO)MAGNETIC_SWITCHING_TOOLHEAD requires SWITCHING_TOOLHEAD_Y_CLEAR."
  #elif ENABLED(ELECTROMAGNETIC_SWITCHING_TOOLHEAD)
    #if ENABLED(EXT_SOLENOID)
      #error "(ELECTRO)MAGNETIC_SWITCHING_TOOLHEAD and EXT_SOLENOID are incompatible. (Pins are used twice.)"
    #elif !PIN_EXISTS(SOL0)
      #error "(ELECTRO)MAGNETIC_SWITCHING_TOOLHEAD requires SOL0_PIN."
    #endif
  #endif
#endif

/**
 * Part-Cooling Fan Multiplexer requirements
 */
#if PIN_EXISTS(FANMUX1)
  #if !HAS_FANMUX
    #error "FANMUX0_PIN must be set before FANMUX1_PIN can be set."
  #endif
#elif PIN_EXISTS(FANMUX2)
  #error "FANMUX0_PIN and FANMUX1_PIN must be set before FANMUX2_PIN can be set."
#endif

/**
 * Limited number of servos
 */
#if NUM_SERVOS > NUM_SERVO_PLUGS
  #error "The selected board doesn't support enough servos for your configuration. Reduce NUM_SERVOS."
#endif

/**
 * Servo deactivation depends on servo endstops, switching nozzle, or switching extruder
 */
#if ENABLED(DEACTIVATE_SERVOS_AFTER_MOVE) && !HAS_Z_SERVO_PROBE && !defined(SWITCHING_NOZZLE_SERVO_NR) && !defined(SWITCHING_EXTRUDER_SERVO_NR) && !defined(SWITCHING_TOOLHEAD_SERVO_NR)
  #error "Z_PROBE_SERVO_NR, switching nozzle, switching toolhead or switching extruder is required for DEACTIVATE_SERVOS_AFTER_MOVE."
#endif

/**
 * Required LCD language
 */
#if HAS_CHARACTER_LCD && !defined(DISPLAY_CHARSET_HD44780)
  #error "You must set DISPLAY_CHARSET_HD44780 to JAPANESE, WESTERN or CYRILLIC for your LCD controller."
#endif

/**
 * Bed Heating Options - PID vs Limit Switching
 */
#if BOTH(PIDTEMPBED, BED_LIMIT_SWITCHING)
  #error "To use BED_LIMIT_SWITCHING you must disable PIDTEMPBED."
#endif

/**
 * Kinematics
 */

/**
 * Allow only one kinematic type to be defined
 */
#if 1 < 0 \
  + ENABLED(DELTA) \
  + ENABLED(MORGAN_SCARA) \
  + ENABLED(COREXY) \
  + ENABLED(COREXZ) \
  + ENABLED(COREYZ) \
  + ENABLED(COREYX) \
  + ENABLED(COREZX) \
  + ENABLED(COREZY)
  #error "Please enable only one of DELTA, MORGAN_SCARA, COREXY, COREYX, COREXZ, COREZX, COREYZ, or COREZY."
#endif

/**
 * Delta requirements
 */
#if ENABLED(DELTA)
  #if NONE(USE_XMAX_PLUG, USE_YMAX_PLUG, USE_ZMAX_PLUG)
    #error "You probably want to use Max Endstops for DELTA!"
  #elif ENABLED(ENABLE_LEVELING_FADE_HEIGHT) && DISABLED(AUTO_BED_LEVELING_BILINEAR) && !UBL_SEGMENTED
    #error "ENABLE_LEVELING_FADE_HEIGHT on DELTA requires AUTO_BED_LEVELING_BILINEAR or AUTO_BED_LEVELING_UBL."
  #elif ENABLED(DELTA_AUTO_CALIBRATION) && !(HAS_BED_PROBE || HAS_LCD_MENU)
    #error "DELTA_AUTO_CALIBRATION requires a probe or LCD Controller."
  #elif ENABLED(DELTA_CALIBRATION_MENU) && !HAS_LCD_MENU
    #error "DELTA_CALIBRATION_MENU requires an LCD Controller."
  #elif ABL_GRID
    #if (GRID_MAX_POINTS_X & 1) == 0 || (GRID_MAX_POINTS_Y & 1) == 0
      #error "DELTA requires GRID_MAX_POINTS_X and GRID_MAX_POINTS_Y to be odd numbers."
    #elif GRID_MAX_POINTS_X < 3
      #error "DELTA requires GRID_MAX_POINTS_X and GRID_MAX_POINTS_Y to be 3 or higher."
    #endif
  #endif
#endif

/**
 * Junction deviation is incompatible with kinematic systems.
 */
#if HAS_JUNCTION_DEVIATION && IS_KINEMATIC
  #error "CLASSIC_JERK is required for DELTA and SCARA."
#endif

/**
 * Probes
 */

/**
 * Allow only one probe option to be defined
 */
#if 1 < 0 \
  + ENABLED(PROBE_MANUALLY) \
  + ENABLED(FIX_MOUNTED_PROBE) \
  + ENABLED(NOZZLE_AS_PROBE) \
  + (HAS_Z_SERVO_PROBE && DISABLED(BLTOUCH)) \
  + ENABLED(BLTOUCH) && DISABLED(CREALITY_TOUCH) \
  + ENABLED(CREALITY_TOUCH) \
  + ENABLED(TOUCH_MI_PROBE) \
  + ENABLED(SOLENOID_PROBE) \
  + ENABLED(Z_PROBE_ALLEN_KEY) \
  + ENABLED(Z_PROBE_SLED) \
  + ENABLED(RACK_AND_PINION_PROBE) \
  + ENABLED(SENSORLESS_PROBING)
  #error "Please enable only one probe option: PROBE_MANUALLY, SENSORLESS_PROBING, BLTOUCH, FIX_MOUNTED_PROBE, NOZZLE_AS_PROBE, TOUCH_MI_PROBE, SOLENOID_PROBE, Z_PROBE_ALLEN_KEY, Z_PROBE_SLED, or Z Servo."
#endif

#if HAS_BED_PROBE

  /**
   * Z_PROBE_SLED is incompatible with DELTA
   */
  #if BOTH(Z_PROBE_SLED, DELTA)
    #error "You cannot use Z_PROBE_SLED with DELTA."
  #endif

  /**
   * SOLENOID_PROBE requirements
   */
  #if ENABLED(SOLENOID_PROBE)
    #if ENABLED(EXT_SOLENOID)
      #error "SOLENOID_PROBE is incompatible with EXT_SOLENOID."
    #elif !HAS_SOLENOID_1
      #error "SOLENOID_PROBE requires SOL1_PIN. It can be added to your Configuration.h."
    #endif
  #endif

  /**
   * NUM_SERVOS is required for a Z servo probe
   */
  #if HAS_Z_SERVO_PROBE
    #ifndef NUM_SERVOS
      #error "You must set NUM_SERVOS for a Z servo probe (Z_PROBE_SERVO_NR)."
    #elif Z_PROBE_SERVO_NR == 0 && !PIN_EXISTS(SERVO0)
      #error "SERVO0_PIN must be defined for your servo or BLTOUCH probe."
    #elif Z_PROBE_SERVO_NR == 1 && !PIN_EXISTS(SERVO1)
      #error "SERVO1_PIN must be defined for your servo or BLTOUCH probe."
    #elif Z_PROBE_SERVO_NR == 2 && !PIN_EXISTS(SERVO2)
      #error "SERVO2_PIN must be defined for your servo or BLTOUCH probe."
    #elif Z_PROBE_SERVO_NR == 3 && !PIN_EXISTS(SERVO3)
      #error "SERVO3_PIN must be defined for your servo or BLTOUCH probe."
    #elif Z_PROBE_SERVO_NR >= NUM_SERVOS
      #error "Z_PROBE_SERVO_NR must be smaller than NUM_SERVOS."
    #endif
  #endif

  #if ENABLED(BLTOUCH)
    #if BLTOUCH_DELAY < 200
      #error "BLTOUCH_DELAY less than 200 is unsafe and is not supported."
    #elif DISABLED(BLTOUCH_SET_5V_MODE) && NONE(ONBOARD_ENDSTOPPULLUPS, ENDSTOPPULLUPS, ENDSTOPPULLUP_ZMIN, ENDSTOPPULLUP_ZMIN_PROBE)
      #error "BLTOUCH without BLTOUCH_SET_5V_MODE requires ENDSTOPPULLUPS, ENDSTOPPULLUP_ZMIN or ENDSTOPPULLUP_ZMIN_PROBE."
    #endif
  #endif

  #if ENABLED(RACK_AND_PINION_PROBE) && !(defined(Z_PROBE_DEPLOY_X) && defined(Z_PROBE_RETRACT_X))
    #error "RACK_AND_PINION_PROBE requires Z_PROBE_DEPLOY_X and Z_PROBE_RETRACT_X."
  #endif

  /**
   * Touch-MI probe requirements
   */
  #if ENABLED(TOUCH_MI_PROBE)
    #if DISABLED(Z_SAFE_HOMING)
      #error "TOUCH_MI_PROBE requires Z_SAFE_HOMING."
    #elif !defined(TOUCH_MI_RETRACT_Z)
      #error "TOUCH_MI_PROBE requires TOUCH_MI_RETRACT_Z."
    #elif defined(Z_AFTER_PROBING)
      #error "TOUCH_MI_PROBE requires Z_AFTER_PROBING to be disabled."
    #elif Z_HOMING_HEIGHT < 10
      #error "TOUCH_MI_PROBE requires Z_HOMING_HEIGHT >= 10."
    #elif Z_MIN_PROBE_ENDSTOP_INVERTING
      #error "TOUCH_MI_PROBE requires Z_MIN_PROBE_ENDSTOP_INVERTING to be set to false."
    #elif DISABLED(BABYSTEP_ZPROBE_OFFSET)
      #error "TOUCH_MI_PROBE requires BABYSTEPPING with BABYSTEP_ZPROBE_OFFSET."
    #elif !HAS_RESUME_CONTINUE
      #error "TOUCH_MI_PROBE currently requires an LCD controller or EMERGENCY_PARSER."
    #endif
  #endif

  /**
   * Require pin options and pins to be defined
   */
  #if ENABLED(SENSORLESS_PROBING)
    #if ENABLED(DELTA) && !(AXIS_HAS_STALLGUARD(X) && AXIS_HAS_STALLGUARD(Y) && AXIS_HAS_STALLGUARD(Z))
      #error "SENSORLESS_PROBING requires TMC2130/2160/2209/5130/5160 drivers on X, Y, and Z."
    #elif !AXIS_HAS_STALLGUARD(Z)
      #error "SENSORLESS_PROBING requires a TMC2130/2160/2209/5130/5160 driver on Z."
    #endif
  #elif ENABLED(Z_MIN_PROBE_USES_Z_MIN_ENDSTOP_PIN)
    #if DISABLED(USE_ZMIN_PLUG)
      #error "Z_MIN_PROBE_USES_Z_MIN_ENDSTOP_PIN requires USE_ZMIN_PLUG to be enabled."
    #elif !HAS_Z_MIN
      #error "Z_MIN_PROBE_USES_Z_MIN_ENDSTOP_PIN requires the Z_MIN_PIN to be defined."
    #elif Z_MIN_PROBE_ENDSTOP_INVERTING != Z_MIN_ENDSTOP_INVERTING
      #error "Z_MIN_PROBE_USES_Z_MIN_ENDSTOP_PIN requires Z_MIN_ENDSTOP_INVERTING to match Z_MIN_PROBE_ENDSTOP_INVERTING."
    #endif
  #elif !HAS_Z_MIN_PROBE_PIN
    #error "Z_MIN_PROBE_PIN must be defined if Z_MIN_PROBE_USES_Z_MIN_ENDSTOP_PIN is not enabled."
  #endif

  #if ENABLED(NOZZLE_AS_PROBE)
    constexpr float sanity_nozzle_to_probe_offset[] = NOZZLE_TO_PROBE_OFFSET;
    static_assert(sanity_nozzle_to_probe_offset[0] == 0.0 && sanity_nozzle_to_probe_offset[1] == 0.0,
                  "NOZZLE_AS_PROBE requires the X,Y offsets in NOZZLE_TO_PROBE_OFFSET to be 0,0.");
  #endif

  #if DISABLED(NOZZLE_AS_PROBE)
    static_assert(PROBING_MARGIN >= 0, "PROBING_MARGIN must be >= 0.");
    static_assert(PROBING_MARGIN_BACK >= 0, "PROBING_MARGIN_BACK must be >= 0.");
    static_assert(PROBING_MARGIN_FRONT >= 0, "PROBING_MARGIN_FRONT must be >= 0.");
    static_assert(PROBING_MARGIN_LEFT >= 0, "PROBING_MARGIN_LEFT must be >= 0.");
    static_assert(PROBING_MARGIN_RIGHT >= 0, "PROBING_MARGIN_RIGHT must be >= 0.");
  #endif

  #define _MARGIN(A) TERN(IS_SCARA, SCARA_PRINTABLE_RADIUS, TERN(DELTA, DELTA_PRINTABLE_RADIUS, A##_CENTER))
  static_assert(PROBING_MARGIN < _MARGIN(X), "PROBING_MARGIN is too large.");
  static_assert(PROBING_MARGIN_BACK < _MARGIN(Y), "PROBING_MARGIN_BACK is too large.");
  static_assert(PROBING_MARGIN_FRONT < _MARGIN(Y), "PROBING_MARGIN_FRONT is too large.");
  static_assert(PROBING_MARGIN_LEFT < _MARGIN(X), "PROBING_MARGIN_LEFT is too large.");
  static_assert(PROBING_MARGIN_RIGHT < _MARGIN(X), "PROBING_MARGIN_RIGHT is too large.");
  #undef _MARGIN

  /**
   * Make sure Z raise values are set
   */
  #ifndef Z_CLEARANCE_DEPLOY_PROBE
    #error "You must define Z_CLEARANCE_DEPLOY_PROBE in your configuration."
  #elif !defined(Z_CLEARANCE_BETWEEN_PROBES)
    #error "You must define Z_CLEARANCE_BETWEEN_PROBES in your configuration."
  #elif Z_CLEARANCE_DEPLOY_PROBE < 0
    #error "Probes need Z_CLEARANCE_DEPLOY_PROBE >= 0."
  #elif Z_CLEARANCE_BETWEEN_PROBES < 0
    #error "Probes need Z_CLEARANCE_BETWEEN_PROBES >= 0."
  #elif Z_AFTER_PROBING < 0
    #error "Probes need Z_AFTER_PROBING >= 0."
  #endif

  #if MULTIPLE_PROBING > 0 || EXTRA_PROBING > 0
    #if MULTIPLE_PROBING == 0
      #error "EXTRA_PROBING requires MULTIPLE_PROBING."
    #elif MULTIPLE_PROBING < 2
      #error "MULTIPLE_PROBING must be 2 or more."
    #elif MULTIPLE_PROBING <= EXTRA_PROBING
      #error "EXTRA_PROBING must be less than MULTIPLE_PROBING."
    #endif
  #endif

  #if Z_PROBE_LOW_POINT > 0
    #error "Z_PROBE_LOW_POINT must be less than or equal to 0."
  #endif

  #if HOMING_Z_WITH_PROBE && IS_CARTESIAN && DISABLED(Z_SAFE_HOMING)
    #error "Z_SAFE_HOMING is recommended when homing with a probe. Enable it or comment out this line to continue."
  #endif

#else

  /**
   * Require some kind of probe for bed leveling and probe testing
   */
  #if HAS_ABL_NOT_UBL && !PROBE_SELECTED
    #error "Auto Bed Leveling requires one of these: PROBE_MANUALLY, SENSORLESS_PROBING, BLTOUCH, FIX_MOUNTED_PROBE, NOZZLE_AS_PROBE, TOUCH_MI_PROBE, SOLENOID_PROBE, Z_PROBE_ALLEN_KEY, Z_PROBE_SLED, or a Z Servo."
  #endif

  #if ENABLED(Z_MIN_PROBE_REPEATABILITY_TEST)
    #error "Z_MIN_PROBE_REPEATABILITY_TEST requires a probe: FIX_MOUNTED_PROBE, NOZZLE_AS_PROBE, BLTOUCH, SOLENOID_PROBE, Z_PROBE_ALLEN_KEY, Z_PROBE_SLED, or Z Servo."
  #endif

#endif

/**
 * Allow only one bed leveling option to be defined
 */
#if 1 < 0 \
  + ENABLED(AUTO_BED_LEVELING_LINEAR) \
  + ENABLED(AUTO_BED_LEVELING_3POINT) \
  + ENABLED(AUTO_BED_LEVELING_BILINEAR) \
  + ENABLED(AUTO_BED_LEVELING_UBL) \
  + ENABLED(MESH_BED_LEVELING)
  #error "Select only one of: MESH_BED_LEVELING, AUTO_BED_LEVELING_LINEAR, AUTO_BED_LEVELING_3POINT, AUTO_BED_LEVELING_BILINEAR or AUTO_BED_LEVELING_UBL."
#endif

/**
 * Bed Leveling Requirements
 */

#if ENABLED(AUTO_BED_LEVELING_UBL)

  /**
   * Unified Bed Leveling
   */

  // Hide PROBE_MANUALLY from the rest of the code
  #undef PROBE_MANUALLY

  #if IS_SCARA
    #error "AUTO_BED_LEVELING_UBL does not yet support SCARA printers."
  #elif DISABLED(EEPROM_SETTINGS)
    #error "AUTO_BED_LEVELING_UBL requires EEPROM_SETTINGS. Please update your configuration."
  #elif !WITHIN(GRID_MAX_POINTS_X, 3, 15) || !WITHIN(GRID_MAX_POINTS_Y, 3, 15)
    #error "GRID_MAX_POINTS_[XY] must be a whole number between 3 and 15."
  #elif !defined(RESTORE_LEVELING_AFTER_G28)
    #error "AUTO_BED_LEVELING_UBL used to enable RESTORE_LEVELING_AFTER_G28. To keep this behavior enable RESTORE_LEVELING_AFTER_G28. Otherwise define it as 'false'."
  #endif

#elif HAS_ABL_NOT_UBL

  /**
   * Auto Bed Leveling
   */

  /**
   * Delta and SCARA have limited bed leveling options
   */
  #if IS_SCARA && DISABLED(AUTO_BED_LEVELING_BILINEAR)
    #error "SCARA machines can only use the AUTO_BED_LEVELING_BILINEAR leveling option."
  #endif

#elif ENABLED(MESH_BED_LEVELING)

  // Hide PROBE_MANUALLY from the rest of the code
  #undef PROBE_MANUALLY

  /**
   * Mesh Bed Leveling
   */

  #if ENABLED(DELTA)
    #error "MESH_BED_LEVELING is not compatible with DELTA printers."
  #elif GRID_MAX_POINTS_X > 9 || GRID_MAX_POINTS_Y > 9
    #error "GRID_MAX_POINTS_X and GRID_MAX_POINTS_Y must be less than 10 for MBL."
  #endif

#endif

#if HAS_MESH && HAS_CLASSIC_JERK
  static_assert(DEFAULT_ZJERK > 0.1, "Low DEFAULT_ZJERK values are incompatible with mesh-based leveling.");
#endif

#if ENABLED(G26_MESH_VALIDATION)
  #if !EXTRUDERS
    #error "G26_MESH_VALIDATION requires at least one extruder."
  #elif !HAS_MESH
    #error "G26_MESH_VALIDATION requires MESH_BED_LEVELING, AUTO_BED_LEVELING_BILINEAR, or AUTO_BED_LEVELING_UBL."
  #endif
#endif

#if ENABLED(MESH_EDIT_GFX_OVERLAY) && !BOTH(AUTO_BED_LEVELING_UBL, HAS_GRAPHICAL_LCD)
  #error "MESH_EDIT_GFX_OVERLAY requires AUTO_BED_LEVELING_UBL and a Graphical LCD."
#endif

#if ENABLED(G29_RETRY_AND_RECOVER)
  #if ENABLED(AUTO_BED_LEVELING_UBL)
    #error "G29_RETRY_AND_RECOVER is not compatible with UBL."
  #elif ENABLED(MESH_BED_LEVELING)
    #error "G29_RETRY_AND_RECOVER is not compatible with MESH_BED_LEVELING."
  #endif
#endif

/**
 * LCD_BED_LEVELING requirements
 */
#if ENABLED(LCD_BED_LEVELING)
  #if !HAS_LCD_MENU
    #error "LCD_BED_LEVELING requires a programmable LCD controller."
  #elif !(ENABLED(MESH_BED_LEVELING) || HAS_ABL_NOT_UBL)
    #error "LCD_BED_LEVELING requires MESH_BED_LEVELING or AUTO_BED_LEVELING."
  #endif
#endif

/**
 * Homing
 */
constexpr float hbm[] = HOMING_BUMP_MM;
static_assert(COUNT(hbm) == XYZ, "HOMING_BUMP_MM requires X, Y, and Z elements.");
static_assert(hbm[X_AXIS] >= 0, "HOMING_BUMP_MM.X must be greater than or equal to 0.");
static_assert(hbm[Y_AXIS] >= 0, "HOMING_BUMP_MM.Y must be greater than or equal to 0.");
static_assert(hbm[Z_AXIS] >= 0, "HOMING_BUMP_MM.Z must be greater than or equal to 0.");

#if ENABLED(CODEPENDENT_XY_HOMING)
  #if ENABLED(QUICK_HOME)
    #error "QUICK_HOME is incompatible with CODEPENDENT_XY_HOMING."
  #elif IS_KINEMATIC
    #error "CODEPENDENT_XY_HOMING requires a Cartesian setup."
  #endif
#endif

/**
 * Make sure Z_SAFE_HOMING point is reachable
 */
#if ENABLED(Z_SAFE_HOMING)
  static_assert(WITHIN(Z_SAFE_HOMING_X_POINT, X_MIN_POS, X_MAX_POS), "Z_SAFE_HOMING_X_POINT can't be reached by the nozzle.");
  static_assert(WITHIN(Z_SAFE_HOMING_Y_POINT, Y_MIN_POS, Y_MAX_POS), "Z_SAFE_HOMING_Y_POINT can't be reached by the nozzle.");
#endif

/**
 * Make sure DISABLE_[XYZ] compatible with selected homing options
 */
#if ANY(DISABLE_X, DISABLE_Y, DISABLE_Z)
  #if EITHER(HOME_AFTER_DEACTIVATE, Z_SAFE_HOMING)
    #error "DISABLE_[XYZ] is not compatible with HOME_AFTER_DEACTIVATE or Z_SAFE_HOMING."
  #endif
#endif

/**
 * Filament Width Sensor
 */
#if ENABLED(FILAMENT_WIDTH_SENSOR)
  #if !HAS_FILAMENT_WIDTH_SENSOR
    #error "FILAMENT_WIDTH_SENSOR requires a FILWIDTH_PIN to be defined."
  #elif ENABLED(NO_VOLUMETRICS)
    #error "FILAMENT_WIDTH_SENSOR requires NO_VOLUMETRICS to be disabled."
  #endif
#endif

/**
 * System Power Sensor
 */
#if ENABLED(POWER_MONITOR_CURRENT) && !PIN_EXISTS(POWER_MONITOR_CURRENT)
  #error "POWER_MONITOR_CURRENT requires a valid POWER_MONITOR_CURRENT_PIN."
#elif ENABLED(POWER_MONITOR_VOLTAGE) && !PIN_EXISTS(POWER_MONITOR_VOLTAGE)
  #error "POWER_MONITOR_VOLTAGE requires POWER_MONITOR_VOLTAGE_PIN to be defined."
#elif BOTH(POWER_MONITOR_CURRENT, POWER_MONITOR_VOLTAGE) && POWER_MONITOR_CURRENT_PIN == POWER_MONITOR_VOLTAGE_PIN
  #error "POWER_MONITOR_CURRENT_PIN and POWER_MONITOR_VOLTAGE_PIN must be different."
#endif

/**
 * Volumetric Extruder Limit
 */
#if ENABLED(VOLUMETRIC_EXTRUDER_LIMIT)
  #if ENABLED(NO_VOLUMETRICS)
    #error "VOLUMETRIC_EXTRUDER_LIMIT requires NO_VOLUMETRICS to be disabled."
  #elif MIN_STEPS_PER_SEGMENT > 1
    #error "VOLUMETRIC_EXTRUDER_LIMIT is not compatible with MIN_STEPS_PER_SEGMENT greater than 1."
  #endif
#endif

/**
 * ULTIPANEL encoder
 */
#if ENABLED(ULTIPANEL) && NONE(NEWPANEL, SR_LCD_2W_NL) && !defined(SHIFT_CLK)
  #error "ULTIPANEL requires some kind of encoder."
#endif

#if ENCODER_PULSES_PER_STEP < 0
  #error "ENCODER_PULSES_PER_STEP should not be negative, use REVERSE_MENU_DIRECTION instead."
#endif

/**
 * SAV_3DGLCD display options
 */
#if ENABLED(SAV_3DGLCD)
  #if NONE(U8GLIB_SSD1306, U8GLIB_SH1106)
    #error "Enable a SAV_3DGLCD display type: U8GLIB_SSD1306 or U8GLIB_SH1106."
  #elif BOTH(U8GLIB_SSD1306, U8GLIB_SH1106)
    #error "Only enable one SAV_3DGLCD display type: U8GLIB_SSD1306 or U8GLIB_SH1106."
  #endif
#endif

/**
 * Allen Key
 * Deploying the Allen Key probe uses big moves in z direction. Too dangerous for an unhomed z-axis.
 */
#if ENABLED(Z_PROBE_ALLEN_KEY) && (Z_HOME_DIR < 0) && ENABLED(Z_MIN_PROBE_USES_Z_MIN_ENDSTOP_PIN)
  #error "You can't home to a z min endstop with a Z_PROBE_ALLEN_KEY."
#endif

/**
 * Dual X Carriage requirements
 */
#if ENABLED(DUAL_X_CARRIAGE)
  #if EXTRUDERS < 2
    #error "DUAL_X_CARRIAGE requires 2 (or more) extruders."
  #elif CORE_IS_XY || CORE_IS_XZ
    #error "DUAL_X_CARRIAGE cannot be used with COREXY, COREYX, COREXZ, or COREZX."
  #elif !GOOD_AXIS_PINS(X2)
    #error "DUAL_X_CARRIAGE requires X2 stepper pins to be defined."
  #elif !HAS_X_MAX
    #error "DUAL_X_CARRIAGE requires USE_XMAX_PLUG and an X Max Endstop."
  #elif !defined(X2_HOME_POS) || !defined(X2_MIN_POS) || !defined(X2_MAX_POS)
    #error "DUAL_X_CARRIAGE requires X2_HOME_POS, X2_MIN_POS, and X2_MAX_POS."
  #elif X_HOME_DIR != -1 || X2_HOME_DIR != 1
    #error "DUAL_X_CARRIAGE requires X_HOME_DIR -1 and X2_HOME_DIR 1."
  #endif
#endif

#undef GOOD_AXIS_PINS

/**
 * Make sure auto fan pins don't conflict with the fan pin
 */
#if HAS_AUTO_FAN
  #if HAS_FAN0
    #if E0_AUTO_FAN_PIN == FAN_PIN
      #error "You cannot set E0_AUTO_FAN_PIN equal to FAN_PIN."
    #elif E1_AUTO_FAN_PIN == FAN_PIN
      #error "You cannot set E1_AUTO_FAN_PIN equal to FAN_PIN."
    #elif E2_AUTO_FAN_PIN == FAN_PIN
      #error "You cannot set E2_AUTO_FAN_PIN equal to FAN_PIN."
    #elif E3_AUTO_FAN_PIN == FAN_PIN
      #error "You cannot set E3_AUTO_FAN_PIN equal to FAN_PIN."
    #endif
  #endif
#endif

#if HAS_FAN0 && CONTROLLER_FAN_PIN == FAN_PIN
  #error "You cannot set CONTROLLER_FAN_PIN equal to FAN_PIN."
#endif

#if ENABLED(USE_CONTROLLER_FAN)
  #if !HAS_CONTROLLER_FAN
    #error "USE_CONTROLLER_FAN requires a CONTROLLER_FAN_PIN. Define in Configuration_adv.h."
  #elif E0_AUTO_FAN_PIN == CONTROLLER_FAN_PIN
    #error "You cannot set E0_AUTO_FAN_PIN equal to CONTROLLER_FAN_PIN."
  #elif E1_AUTO_FAN_PIN == CONTROLLER_FAN_PIN
    #error "You cannot set E1_AUTO_FAN_PIN equal to CONTROLLER_FAN_PIN."
  #elif E2_AUTO_FAN_PIN == CONTROLLER_FAN_PIN
    #error "You cannot set E2_AUTO_FAN_PIN equal to CONTROLLER_FAN_PIN."
  #elif E3_AUTO_FAN_PIN == CONTROLLER_FAN_PIN
    #error "You cannot set E3_AUTO_FAN_PIN equal to CONTROLLER_FAN_PIN."
  #endif
#endif

/**
 * Case Light requirements
 */
#if ENABLED(CASE_LIGHT_ENABLE)
  #if !PIN_EXISTS(CASE_LIGHT)
    #error "CASE_LIGHT_ENABLE requires CASE_LIGHT_PIN to be defined."
  #elif CASE_LIGHT_PIN == FAN_PIN
    #error "CASE_LIGHT_PIN conflicts with FAN_PIN. Resolve before continuing."
  #endif
#endif

/**
 * Required custom thermistor settings
 */
#if   ENABLED(HEATER_0_USER_THERMISTOR) && !(defined(HOTEND0_PULLUP_RESISTOR_OHMS) && defined(HOTEND0_RESISTANCE_25C_OHMS) && defined(HOTEND0_BETA))
  #error "TEMP_SENSOR_0 1000 requires HOTEND0_PULLUP_RESISTOR_OHMS, HOTEND0_RESISTANCE_25C_OHMS and HOTEND0_BETA in Configuration_adv.h."
#elif ENABLED(HEATER_1_USER_THERMISTOR) && !(defined(HOTEND1_PULLUP_RESISTOR_OHMS) && defined(HOTEND1_RESISTANCE_25C_OHMS) && defined(HOTEND1_BETA))
  #error "TEMP_SENSOR_1 1000 requires HOTEND1_PULLUP_RESISTOR_OHMS, HOTEND1_RESISTANCE_25C_OHMS and HOTEND1_BETA in Configuration_adv.h."
#elif ENABLED(HEATER_2_USER_THERMISTOR) && !(defined(HOTEND2_PULLUP_RESISTOR_OHMS) && defined(HOTEND2_RESISTANCE_25C_OHMS) && defined(HOTEND2_BETA))
  #error "TEMP_SENSOR_2 1000 requires HOTEND2_PULLUP_RESISTOR_OHMS, HOTEND2_RESISTANCE_25C_OHMS and HOTEND2_BETA in Configuration_adv.h."
#elif ENABLED(HEATER_3_USER_THERMISTOR) && !(defined(HOTEND3_PULLUP_RESISTOR_OHMS) && defined(HOTEND3_RESISTANCE_25C_OHMS) && defined(HOTEND3_BETA))
  #error "TEMP_SENSOR_3 1000 requires HOTEND3_PULLUP_RESISTOR_OHMS, HOTEND3_RESISTANCE_25C_OHMS and HOTEND3_BETA in Configuration_adv.h."
#elif ENABLED(HEATER_4_USER_THERMISTOR) && !(defined(HOTEND4_PULLUP_RESISTOR_OHMS) && defined(HOTEND4_RESISTANCE_25C_OHMS) && defined(HOTEND4_BETA))
  #error "TEMP_SENSOR_4 1000 requires HOTEND4_PULLUP_RESISTOR_OHMS, HOTEND4_RESISTANCE_25C_OHMS and HOTEND4_BETA in Configuration_adv.h."
#elif ENABLED(HEATER_5_USER_THERMISTOR) && !(defined(HOTEND5_PULLUP_RESISTOR_OHMS) && defined(HOTEND5_RESISTANCE_25C_OHMS) && defined(HOTEND5_BETA))
  #error "TEMP_SENSOR_5 1000 requires HOTEND5_PULLUP_RESISTOR_OHMS, HOTEND5_RESISTANCE_25C_OHMS and HOTEND5_BETA in Configuration_adv.h."
#elif ENABLED(HEATER_6_USER_THERMISTOR) && !(defined(HOTEND6_PULLUP_RESISTOR_OHMS) && defined(HOTEND6_RESISTANCE_25C_OHMS) && defined(HOTEND6_BETA))
  #error "TEMP_SENSOR_6 1000 requires HOTEND6_PULLUP_RESISTOR_OHMS, HOTEND6_RESISTANCE_25C_OHMS and HOTEND6_BETA in Configuration_adv.h."
#elif ENABLED(HEATER_7_USER_THERMISTOR) && !(defined(HOTEND7_PULLUP_RESISTOR_OHMS) && defined(HOTEND7_RESISTANCE_25C_OHMS) && defined(HOTEND7_BETA))
  #error "TEMP_SENSOR_7 1000 requires HOTEND7_PULLUP_RESISTOR_OHMS, HOTEND7_RESISTANCE_25C_OHMS and HOTEND7_BETA in Configuration_adv.h."
#elif ENABLED(HEATER_BED_USER_THERMISTOR) && !(defined(BED_PULLUP_RESISTOR_OHMS) && defined(BED_RESISTANCE_25C_OHMS) && defined(BED_BETA))
  #error "TEMP_SENSOR_BED 1000 requires BED_PULLUP_RESISTOR_OHMS, BED_RESISTANCE_25C_OHMS and BED_BETA in Configuration_adv.h."
#elif ENABLED(HEATER_CHAMBER_USER_THERMISTOR) && !(defined(CHAMBER_PULLUP_RESISTOR_OHMS) && defined(CHAMBER_RESISTANCE_25C_OHMS) && defined(CHAMBER_BETA))
  #error "TEMP_SENSOR_CHAMBER 1000 requires CHAMBER_PULLUP_RESISTOR_OHMS, CHAMBER_RESISTANCE_25C_OHMS and CHAMBER_BETA in Configuration_adv.h."
#endif

/**
 * A Sensor ID has to be set for each heater
 */

#if HAS_MULTI_HOTEND
  #if ENABLED(HEATER_1_USES_MAX6675) && !PIN_EXISTS(MAX6675_SS2)
    #error "MAX6675_SS2_PIN (required for TEMP_SENSOR_1) not defined for this board."
  #elif TEMP_SENSOR_1 == 0
    #error "TEMP_SENSOR_1 is required with 2 or more HOTENDS."
  #elif !ANY_PIN(TEMP_1, MAX6675_SS2)
    #error "TEMP_1_PIN not defined for this board."
  #elif ENABLED(TEMP_SENSOR_1_AS_REDUNDANT)
    #error "HOTENDS must be 1 with TEMP_SENSOR_1_AS_REDUNDANT."
  #endif
  #if HOTENDS > 2
    #if TEMP_SENSOR_2 == 0
      #error "TEMP_SENSOR_2 is required with 3 or more HOTENDS."
    #elif !HAS_HEATER_2
      #error "HEATER_2_PIN not defined for this board."
    #elif !PIN_EXISTS(TEMP_2)
      #error "TEMP_2_PIN not defined for this board."
    #endif
    #if HOTENDS > 3
      #if TEMP_SENSOR_3 == 0
        #error "TEMP_SENSOR_3 is required with 4 or more HOTENDS."
      #elif !HAS_HEATER_3
        #error "HEATER_3_PIN not defined for this board."
      #elif !PIN_EXISTS(TEMP_3)
        #error "TEMP_3_PIN not defined for this board."
      #endif
      #if HOTENDS > 4
        #if TEMP_SENSOR_4 == 0
          #error "TEMP_SENSOR_4 is required with 5 or more HOTENDS."
        #elif !HAS_HEATER_4
          #error "HEATER_4_PIN not defined for this board."
        #elif !PIN_EXISTS(TEMP_4)
          #error "TEMP_4_PIN not defined for this board."
        #endif
        #if HOTENDS > 5
          #if TEMP_SENSOR_5 == 0
            #error "TEMP_SENSOR_5 is required with 6 HOTENDS."
          #elif !HAS_HEATER_5
            #error "HEATER_5_PIN not defined for this board."
          #elif !PIN_EXISTS(TEMP_5)
            #error "TEMP_5_PIN not defined for this board."
          #endif
          #if HOTENDS > 6
            #if TEMP_SENSOR_6 == 0
              #error "TEMP_SENSOR_6 is required with 6 HOTENDS."
            #elif !HAS_HEATER_6
              #error "HEATER_6_PIN not defined for this board."
            #elif !PIN_EXISTS(TEMP_6)
              #error "TEMP_6_PIN not defined for this board."
            #endif
            #if HOTENDS > 7
              #if TEMP_SENSOR_7 == 0
                #error "TEMP_SENSOR_7 is required with 7 HOTENDS."
              #elif !HAS_HEATER_7
                #error "HEATER_7_PIN not defined for this board."
              #elif !PIN_EXISTS(TEMP_7)
                #error "TEMP_7_PIN not defined for this board."
              #endif
            #elif TEMP_SENSOR_7 != 0
              #error "TEMP_SENSOR_7 shouldn't be set with only 7 HOTENDS."
            #endif
          #elif TEMP_SENSOR_6 != 0
            #error "TEMP_SENSOR_6 shouldn't be set with only 6 HOTENDS."
          #elif TEMP_SENSOR_7 != 0
            #error "TEMP_SENSOR_7 shouldn't be set with only 6 HOTENDS."
          #endif
        #elif TEMP_SENSOR_5 != 0
          #error "TEMP_SENSOR_5 shouldn't be set with only 5 HOTENDS."
        #elif TEMP_SENSOR_6 != 0
          #error "TEMP_SENSOR_6 shouldn't be set with only 5 HOTENDS."
        #elif TEMP_SENSOR_7 != 0
          #error "TEMP_SENSOR_7 shouldn't be set with only 5 HOTENDS."
        #endif
      #elif TEMP_SENSOR_4 != 0
        #error "TEMP_SENSOR_4 shouldn't be set with only 4 HOTENDS."
      #elif TEMP_SENSOR_5 != 0
        #error "TEMP_SENSOR_5 shouldn't be set with only 4 HOTENDS."
      #elif TEMP_SENSOR_6 != 0
        #error "TEMP_SENSOR_6 shouldn't be set with only 4 HOTENDS."
      #elif TEMP_SENSOR_7 != 0
        #error "TEMP_SENSOR_7 shouldn't be set with only 4 HOTENDS."
      #endif
    #elif TEMP_SENSOR_3 != 0
      #error "TEMP_SENSOR_3 shouldn't be set with only 3 HOTENDS."
    #elif TEMP_SENSOR_4 != 0
      #error "TEMP_SENSOR_4 shouldn't be set with only 3 HOTENDS."
    #elif TEMP_SENSOR_5 != 0
      #error "TEMP_SENSOR_5 shouldn't be set with only 3 HOTENDS."
    #elif TEMP_SENSOR_6 != 0
      #error "TEMP_SENSOR_6 shouldn't be set with only 3 HOTENDS."
    #elif TEMP_SENSOR_7 != 0
      #error "TEMP_SENSOR_7 shouldn't be set with only 3 HOTENDS."
    #endif
  #elif TEMP_SENSOR_2 != 0
    #error "TEMP_SENSOR_2 shouldn't be set with only 2 HOTENDS."
  #elif TEMP_SENSOR_3 != 0
    #error "TEMP_SENSOR_3 shouldn't be set with only 2 HOTENDS."
  #elif TEMP_SENSOR_4 != 0
    #error "TEMP_SENSOR_4 shouldn't be set with only 2 HOTENDS."
  #elif TEMP_SENSOR_5 != 0
    #error "TEMP_SENSOR_5 shouldn't be set with only 2 HOTENDS."
  #elif TEMP_SENSOR_6 != 0
    #error "TEMP_SENSOR_6 shouldn't be set with only 2 HOTENDS."
  #elif TEMP_SENSOR_7 != 0
    #error "TEMP_SENSOR_7 shouldn't be set with only 2 HOTENDS."
  #endif
#elif TEMP_SENSOR_1 != 0 && DISABLED(TEMP_SENSOR_1_AS_REDUNDANT)
  #error "TEMP_SENSOR_1 shouldn't be set with only 1 HOTEND."
#elif TEMP_SENSOR_2 != 0
  #error "TEMP_SENSOR_2 shouldn't be set with only 1 HOTEND."
#elif TEMP_SENSOR_3 != 0
  #error "TEMP_SENSOR_3 shouldn't be set with only 1 HOTEND."
#elif TEMP_SENSOR_4 != 0
  #error "TEMP_SENSOR_4 shouldn't be set with only 1 HOTEND."
#elif TEMP_SENSOR_5 != 0
  #error "TEMP_SENSOR_5 shouldn't be set with only 1 HOTEND."
#elif TEMP_SENSOR_6 != 0
  #error "TEMP_SENSOR_6 shouldn't be set with only 1 HOTEND."
#elif TEMP_SENSOR_7 != 0
  #error "TEMP_SENSOR_7 shouldn't be set with only 1 HOTEND."
#endif

#if TEMP_SENSOR_CHAMBER && !PIN_EXISTS(TEMP_CHAMBER)
  #error "TEMP_SENSOR_CHAMBER requires TEMP_CHAMBER_PIN. Please add it to your configuration."
#endif

#if TEMP_SENSOR_PROBE
  #if !PIN_EXISTS(TEMP_PROBE)
    #error "TEMP_SENSOR_PROBE requires TEMP_PROBE_PIN. Please add it to your configuration."
  #elif !HAS_TEMP_ADC_PROBE
    #error "TEMP_PROBE_PIN must be an ADC pin."
  #elif !ENABLED(FIX_MOUNTED_PROBE)
    #error "TEMP_SENSOR_PROBE shouldn't be set without FIX_MOUNTED_PROBE."
  #endif
#endif

#if ENABLED(TEMP_SENSOR_1_AS_REDUNDANT) && TEMP_SENSOR_1 == 0
  #error "TEMP_SENSOR_1 is required with TEMP_SENSOR_1_AS_REDUNDANT."
#endif

/**
 * Test Heater, Temp Sensor, and Extruder Pins
 */
#if !HAS_HEATER_0 && EXTRUDERS
  #error "HEATER_0_PIN not defined for this board."
#elif !ANY_PIN(TEMP_0, MAX6675_SS)
  #error "TEMP_0_PIN not defined for this board."
#elif ((defined(__AVR_ATmega644P__) || defined(__AVR_ATmega1284P__)) && !PINS_EXIST(E0_STEP, E0_DIR))
  #error "E0_STEP_PIN or E0_DIR_PIN not defined for this board."
#elif ( !(defined(__AVR_ATmega644P__) || defined(__AVR_ATmega1284P__)) && (!PINS_EXIST(E0_STEP, E0_DIR) || !HAS_E0_ENABLE))
  #error "E0_STEP_PIN, E0_DIR_PIN, or E0_ENABLE_PIN not defined for this board."
#elif EXTRUDERS && TEMP_SENSOR_0 == 0
  #error "TEMP_SENSOR_0 is required if there are any extruders."
#endif

// Pins are required for heaters
#if ENABLED(HEATER_0_USES_MAX6675) && !PIN_EXISTS(MAX6675_SS)
  #error "MAX6675_SS_PIN (required for TEMP_SENSOR_0) not defined for this board."
#elif HAS_HOTEND && !HAS_TEMP_HOTEND
  #error "TEMP_0_PIN (required for TEMP_SENSOR_0) not defined for this board."
#elif EITHER(HAS_MULTI_HOTEND, HEATERS_PARALLEL) && !HAS_HEATER_1
  #error "HEATER_1_PIN is not defined. TEMP_SENSOR_1 might not be set, or the board (not EEB / EEF?) doesn't define a pin."
#endif

/**
 * Temperature status LEDs
 */
#if ENABLED(TEMP_STAT_LEDS) && !ANY_PIN(STAT_LED_RED, STAT_LED_BLUE)
  #error "TEMP_STAT_LEDS requires STAT_LED_RED_PIN or STAT_LED_BLUE_PIN, preferably both."
#endif

/**
 * LED Control Menu
 */
#if ENABLED(LED_CONTROL_MENU) && !HAS_COLOR_LEDS
  #error "LED_CONTROL_MENU requires BLINKM, RGB_LED, RGBW_LED, PCA9533, PCA9632, or NEOPIXEL_LED."
#endif

/**
 * LED Backlight Timeout
 */
#if defined(LED_BACKLIGHT_TIMEOUT) && !(ENABLED(PSU_CONTROL) && EITHER(FYSETC_MINI_12864_2_0, FYSETC_MINI_12864_2_1))
  #error "LED_BACKLIGHT_TIMEOUT requires a FYSETC Mini Panel and a Power Switch."
#endif

/**
 * Basic multi hotend duplication mode
 */
#if ENABLED(MULTI_NOZZLE_DUPLICATION)
  #if HOTENDS < 2
    #error "MULTI_NOZZLE_DUPLICATION requires 2 or more hotends."
  #elif ENABLED(DUAL_X_CARRIAGE)
    #error "MULTI_NOZZLE_DUPLICATION is incompatible with DUAL_X_CARRIAGE."
  #elif ENABLED(SINGLENOZZLE)
    #error "MULTI_NOZZLE_DUPLICATION is incompatible with SINGLENOZZLE."
  #elif ENABLED(MIXING_EXTRUDER)
    #error "MULTI_NOZZLE_DUPLICATION is incompatible with MIXING_EXTRUDER."
  #elif ENABLED(SWITCHING_EXTRUDER)
    #error "MULTI_NOZZLE_DUPLICATION is incompatible with SWITCHING_EXTRUDER."
  #endif
#endif

/**
 * Test Extruder Stepper Pins
 */
#if DISABLED(MK2_MULTIPLEXER) // MK2_MULTIPLEXER uses E0 stepper only
  #if E_STEPPERS
    #if !(PINS_EXIST(E0_STEP, E0_DIR) && HAS_E0_ENABLE)
      #error "E0_STEP_PIN, E0_DIR_PIN, or E0_ENABLE_PIN not defined for this board."
    #endif
    #if E_STEPPERS > 1
      #if !(PINS_EXIST(E1_STEP, E1_DIR) && HAS_E1_ENABLE)
        #error "E1_STEP_PIN, E1_DIR_PIN, or E1_ENABLE_PIN not defined for this board."
      #endif
      #if E_STEPPERS > 2
        #if !(PINS_EXIST(E2_STEP, E2_DIR) && HAS_E2_ENABLE)
          #error "E2_STEP_PIN, E2_DIR_PIN, or E2_ENABLE_PIN not defined for this board."
        #endif
        #if E_STEPPERS > 3
          #if !(PINS_EXIST(E3_STEP, E3_DIR) && HAS_E3_ENABLE)
            #error "E3_STEP_PIN, E3_DIR_PIN, or E3_ENABLE_PIN not defined for this board."
          #endif
          #if E_STEPPERS > 4
            #if !(PINS_EXIST(E4_STEP, E4_DIR) && HAS_E4_ENABLE)
              #error "E4_STEP_PIN, E4_DIR_PIN, or E4_ENABLE_PIN not defined for this board."
            #endif
            #if E_STEPPERS > 5
              #if !(PINS_EXIST(E5_STEP, E5_DIR) && HAS_E5_ENABLE)
                #error "E5_STEP_PIN, E5_DIR_PIN, or E5_ENABLE_PIN not defined for this board."
              #endif
              #if E_STEPPERS > 6
                #if !(PINS_EXIST(E6_STEP, E6_DIR) && HAS_E6_ENABLE)
                  #error "E6_STEP_PIN, E6_DIR_PIN, or E6_ENABLE_PIN not defined for this board."
                #endif
                #if E_STEPPERS > 7
                  #if !(PINS_EXIST(E7_STEP, E7_DIR) && HAS_E7_ENABLE)
                    #error "E7_STEP_PIN, E7_DIR_PIN, or E7_ENABLE_PIN not defined for this board."
                  #endif
                #endif // E_STEPPERS > 7
              #endif // E_STEPPERS > 6
            #endif // E_STEPPERS > 5
          #endif // E_STEPPERS > 4
        #endif // E_STEPPERS > 3
      #endif // E_STEPPERS > 2
    #endif // E_STEPPERS > 1
  #endif // E_STEPPERS
#endif

/**
 * Endstop Tests
 */

#define _PLUG_UNUSED_TEST(A,P) (DISABLED(USE_##P##MIN_PLUG, USE_##P##MAX_PLUG) \
  && !(ENABLED(A##_DUAL_ENDSTOPS) && WITHIN(A##2_USE_ENDSTOP, _##P##MAX_, _##P##MIN_)) \
  && !(ENABLED(A##_MULTI_ENDSTOPS) && WITHIN(A##2_USE_ENDSTOP, _##P##MAX_, _##P##MIN_)) )
#define _AXIS_PLUG_UNUSED_TEST(A) (_PLUG_UNUSED_TEST(A,X) && _PLUG_UNUSED_TEST(A,Y) && _PLUG_UNUSED_TEST(A,Z))

// At least 3 endstop plugs must be used
#if _AXIS_PLUG_UNUSED_TEST(X)
  #error "You must enable USE_XMIN_PLUG or USE_XMAX_PLUG."
#endif
#if _AXIS_PLUG_UNUSED_TEST(Y)
  #error "You must enable USE_YMIN_PLUG or USE_YMAX_PLUG."
#endif
#if _AXIS_PLUG_UNUSED_TEST(Z)
  #error "You must enable USE_ZMIN_PLUG or USE_ZMAX_PLUG."
#endif

// Delta and Cartesian use 3 homing endstops
#if !IS_SCARA
  #if X_HOME_DIR < 0 && DISABLED(USE_XMIN_PLUG)
    #error "Enable USE_XMIN_PLUG when homing X to MIN."
  #elif X_HOME_DIR > 0 && DISABLED(USE_XMAX_PLUG)
    #error "Enable USE_XMAX_PLUG when homing X to MAX."
  #elif Y_HOME_DIR < 0 && DISABLED(USE_YMIN_PLUG)
    #error "Enable USE_YMIN_PLUG when homing Y to MIN."
  #elif Y_HOME_DIR > 0 && DISABLED(USE_YMAX_PLUG)
    #error "Enable USE_YMAX_PLUG when homing Y to MAX."
  #endif
#endif

// Z homing direction and plug usage flags
#if Z_HOME_DIR < 0 && NONE(USE_ZMIN_PLUG, HOMING_Z_WITH_PROBE)
  #error "Enable USE_ZMIN_PLUG when homing Z to MIN."
#elif Z_HOME_DIR > 0 && ENABLED(USE_PROBE_FOR_Z_HOMING)
  #error "Z_HOME_DIR must be -1 when homing Z with the probe."
#elif Z_HOME_DIR > 0 && DISABLED(USE_ZMAX_PLUG)
  #error "Enable USE_ZMAX_PLUG when homing Z to MAX."
#endif

// Dual/multiple endstops requirements
#if ENABLED(X_DUAL_ENDSTOPS)
  #if !X2_USE_ENDSTOP
    #error "You must set X2_USE_ENDSTOP with X_DUAL_ENDSTOPS."
  #elif X2_USE_ENDSTOP == _XMIN_ && DISABLED(USE_XMIN_PLUG)
    #error "USE_XMIN_PLUG is required when X2_USE_ENDSTOP is _XMIN_."
  #elif X2_USE_ENDSTOP == _XMAX_ && DISABLED(USE_XMAX_PLUG)
    #error "USE_XMAX_PLUG is required when X2_USE_ENDSTOP is _XMAX_."
  #elif X2_USE_ENDSTOP == _YMIN_ && DISABLED(USE_YMIN_PLUG)
    #error "USE_YMIN_PLUG is required when X2_USE_ENDSTOP is _YMIN_."
  #elif X2_USE_ENDSTOP == _YMAX_ && DISABLED(USE_YMAX_PLUG)
    #error "USE_YMAX_PLUG is required when X2_USE_ENDSTOP is _YMAX_."
  #elif X2_USE_ENDSTOP == _ZMIN_ && DISABLED(USE_ZMIN_PLUG)
    #error "USE_ZMIN_PLUG is required when X2_USE_ENDSTOP is _ZMIN_."
  #elif X2_USE_ENDSTOP == _ZMAX_ && DISABLED(USE_ZMAX_PLUG)
    #error "USE_ZMAX_PLUG is required when X2_USE_ENDSTOP is _ZMAX_."
  #elif !HAS_X2_MIN && !HAS_X2_MAX
    #error "X2_USE_ENDSTOP has been assigned to a nonexistent endstop!"
  #elif ENABLED(DELTA)
    #error "X_DUAL_ENDSTOPS is not compatible with DELTA."
  #endif
#endif
#if ENABLED(Y_DUAL_ENDSTOPS)
  #if !Y2_USE_ENDSTOP
    #error "You must set Y2_USE_ENDSTOP with Y_DUAL_ENDSTOPS."
  #elif Y2_USE_ENDSTOP == _XMIN_ && DISABLED(USE_XMIN_PLUG)
    #error "USE_XMIN_PLUG is required when Y2_USE_ENDSTOP is _XMIN_."
  #elif Y2_USE_ENDSTOP == _XMAX_ && DISABLED(USE_XMAX_PLUG)
    #error "USE_XMAX_PLUG is required when Y2_USE_ENDSTOP is _XMAX_."
  #elif Y2_USE_ENDSTOP == _YMIN_ && DISABLED(USE_YMIN_PLUG)
    #error "USE_YMIN_PLUG is required when Y2_USE_ENDSTOP is _YMIN_."
  #elif Y2_USE_ENDSTOP == _YMAX_ && DISABLED(USE_YMAX_PLUG)
    #error "USE_YMAX_PLUG is required when Y2_USE_ENDSTOP is _YMAX_."
  #elif Y2_USE_ENDSTOP == _ZMIN_ && DISABLED(USE_ZMIN_PLUG)
    #error "USE_ZMIN_PLUG is required when Y2_USE_ENDSTOP is _ZMIN_."
  #elif Y2_USE_ENDSTOP == _ZMAX_ && DISABLED(USE_ZMAX_PLUG)
    #error "USE_ZMAX_PLUG is required when Y2_USE_ENDSTOP is _ZMAX_."
  #elif !HAS_Y2_MIN && !HAS_Y2_MAX
    #error "Y2_USE_ENDSTOP has been assigned to a nonexistent endstop!"
  #elif ENABLED(DELTA)
    #error "Y_DUAL_ENDSTOPS is not compatible with DELTA."
  #endif
#endif

#if ENABLED(Z_MULTI_ENDSTOPS)
  #if !Z2_USE_ENDSTOP
    #error "You must set Z2_USE_ENDSTOP with Z_MULTI_ENDSTOPS when NUM_Z_STEPPER_DRIVERS >= 2."
  #elif Z2_USE_ENDSTOP == _XMIN_ && DISABLED(USE_XMIN_PLUG)
    #error "USE_XMIN_PLUG is required when Z2_USE_ENDSTOP is _XMIN_."
  #elif Z2_USE_ENDSTOP == _XMAX_ && DISABLED(USE_XMAX_PLUG)
    #error "USE_XMAX_PLUG is required when Z2_USE_ENDSTOP is _XMAX_."
  #elif Z2_USE_ENDSTOP == _YMIN_ && DISABLED(USE_YMIN_PLUG)
    #error "USE_YMIN_PLUG is required when Z2_USE_ENDSTOP is _YMIN_."
  #elif Z2_USE_ENDSTOP == _YMAX_ && DISABLED(USE_YMAX_PLUG)
    #error "USE_YMAX_PLUG is required when Z2_USE_ENDSTOP is _YMAX_."
  #elif Z2_USE_ENDSTOP == _ZMIN_ && DISABLED(USE_ZMIN_PLUG)
    #error "USE_ZMIN_PLUG is required when Z2_USE_ENDSTOP is _ZMIN_."
  #elif Z2_USE_ENDSTOP == _ZMAX_ && DISABLED(USE_ZMAX_PLUG)
    #error "USE_ZMAX_PLUG is required when Z2_USE_ENDSTOP is _ZMAX_."
  #elif !HAS_Z2_MIN && !HAS_Z2_MAX
    #error "Z2_USE_ENDSTOP has been assigned to a nonexistent endstop!"
  #elif ENABLED(DELTA)
    #error "Z_MULTI_ENDSTOPS is not compatible with DELTA."
  #endif
  #if NUM_Z_STEPPER_DRIVERS >= 3
    #if !Z3_USE_ENDSTOP
      #error "You must set Z3_USE_ENDSTOP with Z_MULTI_ENDSTOPS when NUM_Z_STEPPER_DRIVERS >= 3."
    #elif Z3_USE_ENDSTOP == _XMIN_ && DISABLED(USE_XMIN_PLUG)
      #error "USE_XMIN_PLUG is required when Z3_USE_ENDSTOP is _XMIN_."
    #elif Z3_USE_ENDSTOP == _XMAX_ && DISABLED(USE_XMAX_PLUG)
      #error "USE_XMAX_PLUG is required when Z3_USE_ENDSTOP is _XMAX_."
    #elif Z3_USE_ENDSTOP == _YMIN_ && DISABLED(USE_YMIN_PLUG)
      #error "USE_YMIN_PLUG is required when Z3_USE_ENDSTOP is _YMIN_."
    #elif Z3_USE_ENDSTOP == _YMAX_ && DISABLED(USE_YMAX_PLUG)
      #error "USE_YMAX_PLUG is required when Z3_USE_ENDSTOP is _YMAX_."
    #elif Z3_USE_ENDSTOP == _ZMIN_ && DISABLED(USE_ZMIN_PLUG)
      #error "USE_ZMIN_PLUG is required when Z3_USE_ENDSTOP is _ZMIN_."
    #elif Z3_USE_ENDSTOP == _ZMAX_ && DISABLED(USE_ZMAX_PLUG)
      #error "USE_ZMAX_PLUG is required when Z3_USE_ENDSTOP is _ZMAX_."
    #elif !HAS_Z3_MIN && !HAS_Z3_MAX
      #error "Z3_USE_ENDSTOP has been assigned to a nonexistent endstop!"
    #endif
  #endif
  #if NUM_Z_STEPPER_DRIVERS >= 4
    #if !Z4_USE_ENDSTOP
      #error "You must set Z4_USE_ENDSTOP with Z_MULTI_ENDSTOPS when NUM_Z_STEPPER_DRIVERS >= 4."
    #elif Z4_USE_ENDSTOP == _XMIN_ && DISABLED(USE_XMIN_PLUG)
      #error "USE_XMIN_PLUG is required when Z4_USE_ENDSTOP is _XMIN_."
    #elif Z4_USE_ENDSTOP == _XMAX_ && DISABLED(USE_XMAX_PLUG)
      #error "USE_XMAX_PLUG is required when Z4_USE_ENDSTOP is _XMAX_."
    #elif Z4_USE_ENDSTOP == _YMIN_ && DISABLED(USE_YMIN_PLUG)
      #error "USE_YMIN_PLUG is required when Z4_USE_ENDSTOP is _YMIN_."
    #elif Z4_USE_ENDSTOP == _YMAX_ && DISABLED(USE_YMAX_PLUG)
      #error "USE_YMAX_PLUG is required when Z4_USE_ENDSTOP is _YMAX_."
    #elif Z4_USE_ENDSTOP == _ZMIN_ && DISABLED(USE_ZMIN_PLUG)
      #error "USE_ZMIN_PLUG is required when Z4_USE_ENDSTOP is _ZMIN_."
    #elif Z4_USE_ENDSTOP == _ZMAX_ && DISABLED(USE_ZMAX_PLUG)
      #error "USE_ZMAX_PLUG is required when Z4_USE_ENDSTOP is _ZMAX_."
    #elif !HAS_Z4_MIN && !HAS_Z4_MAX
      #error "Z4_USE_ENDSTOP has been assigned to a nonexistent endstop!"
    #endif
  #endif
#endif

#if defined(ENDSTOP_NOISE_THRESHOLD) && !WITHIN(ENDSTOP_NOISE_THRESHOLD, 2, 7)
  #error "ENDSTOP_NOISE_THRESHOLD must be an integer from 2 to 7."
#endif

/**
 * emergency-command parser
 */
#if ENABLED(EMERGENCY_PARSER) && defined(__AVR__) && defined(USBCON)
  #error "EMERGENCY_PARSER does not work on boards with AT90USB processors (USBCON)."
#endif

/**
 * I2C bus
 */
#if ENABLED(EXPERIMENTAL_I2CBUS) && I2C_SLAVE_ADDRESS > 0
  #if I2C_SLAVE_ADDRESS < 8
    #error "I2C_SLAVE_ADDRESS can't be less than 8. (Addresses 0 - 7 are reserved.)"
  #elif I2C_SLAVE_ADDRESS > 127
    #error "I2C_SLAVE_ADDRESS can't be over 127. (Only 7 bits allowed.)"
  #endif
#endif

/**
 * G35 Assisted Tramming
 */
#if ENABLED(ASSISTED_TRAMMING) && !HAS_BED_PROBE
  #error "ASSISTED_TRAMMING requires a bed probe."
#endif

/**
 * G38 Probe Target
 */
#if ENABLED(G38_PROBE_TARGET)
  #if !HAS_BED_PROBE
    #error "G38_PROBE_TARGET requires a bed probe."
  #elif !IS_CARTESIAN
    #error "G38_PROBE_TARGET requires a Cartesian machine."
  #endif
#endif

/**
 * RGB_LED Requirements
 */
#define _RGB_TEST (PINS_EXIST(RGB_LED_R, RGB_LED_G, RGB_LED_B))
#if ENABLED(PRINTER_EVENT_LEDS) && !HAS_COLOR_LEDS
  #error "PRINTER_EVENT_LEDS requires BLINKM, PCA9533, PCA9632, RGB_LED, RGBW_LED or NEOPIXEL_LED."
#elif ENABLED(RGB_LED)
  #if !_RGB_TEST
    #error "RGB_LED requires RGB_LED_R_PIN, RGB_LED_G_PIN, and RGB_LED_B_PIN."
  #elif ENABLED(RGBW_LED)
    #error "Please enable only one of RGB_LED and RGBW_LED."
  #endif
#elif ENABLED(RGBW_LED)
  #if !(_RGB_TEST && PIN_EXISTS(RGB_LED_W))
    #error "RGBW_LED requires RGB_LED_R_PIN, RGB_LED_G_PIN, RGB_LED_B_PIN, and RGB_LED_W_PIN."
  #endif
#elif ENABLED(NEOPIXEL_LED)
  #if !(PIN_EXISTS(NEOPIXEL) && NEOPIXEL_PIXELS > 0)
    #error "NEOPIXEL_LED requires NEOPIXEL_PIN and NEOPIXEL_PIXELS."
  #endif
#endif
#undef _RGB_TEST

#if DISABLED(NO_COMPILE_TIME_PWM)
  #define _TEST_PWM(P) PWM_PIN(P)
#else
  #define _TEST_PWM(P) 1 // pass
#endif

/**
 * Auto Fan check for PWM pins
 */
#if HAS_AUTO_FAN && EXTRUDER_AUTO_FAN_SPEED != 255
  #define AF_ERR_SUFF "_AUTO_FAN_PIN is not a PWM pin. Set EXTRUDER_AUTO_FAN_SPEED to 255."
  #if HAS_AUTO_FAN_0
    static_assert(_TEST_PWM(E0_AUTO_FAN_PIN), "E0" AF_ERR_SUFF);
  #elif HAS_AUTO_FAN_1
    static_assert(_TEST_PWM(E1_AUTO_FAN_PIN), "E1" AF_ERR_SUFF);
  #elif HAS_AUTO_FAN_2
    static_assert(_TEST_PWM(E2_AUTO_FAN_PIN), "E2" AF_ERR_SUFF);
  #elif HAS_AUTO_FAN_3
    static_assert(_TEST_PWM(E3_AUTO_FAN_PIN), "E3" AF_ERR_SUFF);
  #elif HAS_AUTO_FAN_4
    static_assert(_TEST_PWM(E4_AUTO_FAN_PIN), "E4" AF_ERR_SUFF);
  #elif HAS_AUTO_FAN_5
    static_assert(_TEST_PWM(E5_AUTO_FAN_PIN), "E5" AF_ERR_SUFF);
  #elif HAS_AUTO_FAN_6
    static_assert(_TEST_PWM(E6_AUTO_FAN_PIN), "E6" AF_ERR_SUFF);
  #elif HAS_AUTO_FAN_7
    static_assert(_TEST_PWM(E7_AUTO_FAN_PIN), "E7" AF_ERR_SUFF);
  #endif
#endif

/**
 * Make sure only one EEPROM type is enabled
 */
#if ENABLED(EEPROM_SETTINGS)
  #if 1 < 0 \
    + ENABLED(I2C_EEPROM) \
    + ENABLED(SPI_EEPROM) \
    + ENABLED(QSPI_EEPROM) \
    + ENABLED(SDCARD_EEPROM_EMULATION) \
    + ENABLED(FLASH_EEPROM_EMULATION) \
    + ENABLED(SRAM_EEPROM_EMULATION) \
    + ENABLED(IIC_BL24CXX_EEPROM)
    #error "Please select only one method of EEPROM Persistent Storage."
  #endif
#endif

/**
 * Make sure features that need to write to the SD card are
 * disabled unless write support is enabled.
 */
#if ENABLED(SDCARD_READONLY)
  #if ENABLED(POWER_LOSS_RECOVERY)
    #error "POWER_LOSS_RECOVERY is incompatible with SDCARD_READONLY."
  #elif ENABLED(BINARY_FILE_TRANSFER)
    #error "BINARY_FILE_TRANSFER is incompatible with SDCARD_READONLY."
  #elif ENABLED(SDCARD_EEPROM_EMULATION)
    #error "SDCARD_EEPROM_EMULATION is incompatible with SDCARD_READONLY."
  #endif
#endif

/**
 * Make sure only one display is enabled
 */
#if 1 < 0 \
  + (ENABLED(REPRAP_DISCOUNT_SMART_CONTROLLER) && DISABLED(IS_RRD_SC)) \
  + (ENABLED(REPRAP_DISCOUNT_FULL_GRAPHIC_SMART_CONTROLLER) && DISABLED(IS_RRD_FG_SC)) \
  + (ENABLED(ULTRA_LCD) && DISABLED(IS_ULTRA_LCD)) \
  + (ENABLED(U8GLIB_SSD1306) && DISABLED(IS_U8GLIB_SSD1306)) \
  + (ENABLED(MINIPANEL) && DISABLED(MKS_MINI_12864, ENDER2_STOCKDISPLAY)) \
  + (ENABLED(MKS_MINI_12864) && DISABLED(MKS_LCD12864)) \
  + (ENABLED(EXTENSIBLE_UI) && DISABLED(IS_EXTUI)) \
  + (ENABLED(ULTIPANEL) && DISABLED(IS_ULTIPANEL)) \
  + ENABLED(RADDS_DISPLAY) \
  + ENABLED(ULTIMAKERCONTROLLER) \
  + ENABLED(PANEL_ONE) \
  + ENABLED(G3D_PANEL) \
  + ENABLED(RIGIDBOT_PANEL) \
  + ENABLED(MAKEBOARD_MINI_2_LINE_DISPLAY_1602) \
  + ENABLED(ZONESTAR_LCD) \
  + ENABLED(RA_CONTROL_PANEL) \
  + ENABLED(LCD_SAINSMART_I2C_1602) \
  + ENABLED(LCD_SAINSMART_I2C_2004) \
  + ENABLED(LCM1602) \
  + ENABLED(LCD_I2C_PANELOLU2) \
  + ENABLED(LCD_I2C_VIKI) \
  + ENABLED(SAV_3DLCD) \
  + ENABLED(FF_INTERFACEBOARD) \
  + ENABLED(REPRAPWORLD_GRAPHICAL_LCD) \
  + ENABLED(VIKI2) \
  + ENABLED(miniVIKI) \
  + ENABLED(MAKRPANEL) \
  + ENABLED(ELB_FULL_GRAPHIC_CONTROLLER) \
  + ENABLED(BQ_LCD_SMART_CONTROLLER) \
  + ENABLED(CARTESIO_UI) \
  + ENABLED(LCD_FOR_MELZI) \
  + ENABLED(ULTI_CONTROLLER) \
  + ENABLED(MKS_LCD12864) \
  + ENABLED(ENDER2_STOCKDISPLAY) \
  + ENABLED(FYSETC_MINI_12864_X_X) \
  + ENABLED(FYSETC_MINI_12864_1_2) \
  + ENABLED(FYSETC_MINI_12864_2_0) \
  + ENABLED(FYSETC_MINI_12864_2_1) \
  + ENABLED(FYSETC_GENERIC_12864_1_1) \
  + ENABLED(CR10_STOCKDISPLAY) \
  + ENABLED(DWIN_CREALITY_LCD) \
  + ENABLED(ANET_FULL_GRAPHICS_LCD) \
  + ENABLED(AZSMZ_12864) \
  + ENABLED(SILVER_GATE_GLCD_CONTROLLER) \
  + ENABLED(SAV_3DGLCD) \
  + ENABLED(OLED_PANEL_TINYBOY2) \
  + ENABLED(MKS_12864OLED) \
  + ENABLED(MKS_12864OLED_SSD1306) \
  + ENABLED(ZONESTAR_12864LCD) \
  + ENABLED(ZONESTAR_12864OLED) \
  + ENABLED(ZONESTAR_12864OLED_SSD1306) \
  + ENABLED(U8GLIB_SH1106_EINSTART) \
  + ENABLED(OVERLORD_OLED) \
  + ENABLED(FYSETC_242_OLED_12864) \
  + ENABLED(DGUS_LCD_UI_ORIGIN) \
  + ENABLED(DGUS_LCD_UI_FYSETC) \
  + ENABLED(DGUS_LCD_UI_HIPRECY) \
  + ENABLED(MALYAN_LCD) \
  + ENABLED(TOUCH_UI_FTDI_EVE) \
  + ENABLED(TFT_320x240) \
  + ENABLED(TFT_320x240_SPI) \
  + ENABLED(FSMC_GRAPHICAL_TFT) \
  + ENABLED(TFT_LVGL_UI_FSMC) \
  + ENABLED(TFT_LVGL_UI_SPI) \
  + ENABLED(ANYCUBIC_LCD_I3MEGA) \
  + ENABLED(ANYCUBIC_LCD_CHIRON)
  #error "Please select only one LCD controller option."
#endif

#undef IS_RRD_SC
#undef IS_RRD_FG_SC
#undef IS_ULTRA_LCD
#undef IS_U8GLIB_SSD1306
#undef IS_RRW_KEYPAD
#undef IS_EXTUI
#undef IS_ULTIPANEL

#if 1 < ENABLED(LCD_SCREEN_ROT_0) + ENABLED(LCD_SCREEN_ROT_90) + ENABLED(LCD_SCREEN_ROT_180) + ENABLED(LCD_SCREEN_ROT_270)
  #error "Please enable only one LCD_SCREEN_ROT_* option: 0, 90, 180, or 270."
#endif

/**
 * FYSETC Mini 12864 RGB backlighting required
 */
#if EITHER(FYSETC_MINI_12864_1_2, FYSETC_MINI_12864_2_0) && DISABLED(RGB_LED)
  #error "RGB_LED is required for FYSETC_MINI_12864 1.2 and 2.0."
#elif EITHER(FYSETC_MINI_12864_2_0, FYSETC_MINI_12864_2_1) && DISABLED(LED_USER_PRESET_STARTUP)
  #error "LED_USER_PRESET_STARTUP is required for FYSETC_MINI_12864 2.x displays."
#endif

/**
<<<<<<< HEAD
=======
 * Check existing CS pins against enabled TMC SPI drivers.
 */
#define INVALID_TMC_SPI(ST) (AXIS_HAS_SPI(ST) && !PIN_EXISTS(ST##_CS))
#if INVALID_TMC_SPI(X)
  #error "An SPI driven TMC driver on X requires X_CS_PIN."
#elif INVALID_TMC_SPI(X2)
  #error "An SPI driven TMC driver on X2 requires X2_CS_PIN."
#elif INVALID_TMC_SPI(Y)
  #error "An SPI driven TMC driver on Y requires Y_CS_PIN."
#elif INVALID_TMC_SPI(Y2)
  #error "An SPI driven TMC driver on Y2 requires Y2_CS_PIN."
#elif INVALID_TMC_SPI(Z)
  #error "An SPI driven TMC driver on Z requires Z_CS_PIN."
#elif INVALID_TMC_SPI(Z2)
  #error "An SPI driven TMC driver on Z2 requires Z2_CS_PIN."
#elif INVALID_TMC_SPI(Z3)
  #error "An SPI driven TMC driver on Z3 requires Z3_CS_PIN."
#elif INVALID_TMC_SPI(Z4)
  #error "An SPI driven TMC driver on Z4 requires Z4_CS_PIN."
#elif INVALID_TMC_SPI(E0)
  #error "An SPI driven TMC driver on E0 requires E0_CS_PIN."
#elif INVALID_TMC_SPI(E1)
  #error "An SPI driven TMC driver on E1 requires E1_CS_PIN."
#elif INVALID_TMC_SPI(E2)
  #error "An SPI driven TMC driver on E2 requires E2_CS_PIN."
#elif INVALID_TMC_SPI(E3)
  #error "An SPI driven TMC driver on E3 requires E3_CS_PIN."
#elif INVALID_TMC_SPI(E4)
  #error "An SPI driven TMC driver on E4 requires E4_CS_PIN."
#elif INVALID_TMC_SPI(E5)
  #error "An SPI driven TMC driver on E5 requires E5_CS_PIN."
#elif INVALID_TMC_SPI(E6)
  #error "An SPI driven TMC driver on E6 requires E6_CS_PIN."
#elif INVALID_TMC_SPI(E7)
  #error "An SPI driven TMC driver on E7 requires E7_CS_PIN."
#endif
#undef INVALID_TMC_SPI

/**
>>>>>>> bd690f12
 * Check existing RX/TX pins against enable TMC UART drivers.
 */
#define INVALID_TMC_UART(ST) (AXIS_HAS_UART(ST) && !(defined(ST##_HARDWARE_SERIAL) || (PINS_EXIST(ST##_SERIAL_RX, ST##_SERIAL_TX))))
#if INVALID_TMC_UART(X)
  #error "TMC2208 or TMC2209 on X requires X_HARDWARE_SERIAL or X_SERIAL_(RX|TX)_PIN."
#elif INVALID_TMC_UART(X2)
  #error "TMC2208 or TMC2209 on X2 requires X2_HARDWARE_SERIAL or X2_SERIAL_(RX|TX)_PIN."
#elif INVALID_TMC_UART(Y)
  #error "TMC2208 or TMC2209 on Y requires Y_HARDWARE_SERIAL or Y_SERIAL_(RX|TX)_PIN."
#elif INVALID_TMC_UART(Y2)
  #error "TMC2208 or TMC2209 on Y2 requires Y2_HARDWARE_SERIAL or Y2_SERIAL_(RX|TX)_PIN."
#elif INVALID_TMC_UART(Z)
  #error "TMC2208 or TMC2209 on Z requires Z_HARDWARE_SERIAL or Z_SERIAL_(RX|TX)_PIN."
#elif INVALID_TMC_UART(Z2)
  #error "TMC2208 or TMC2209 on Z2 requires Z2_HARDWARE_SERIAL or Z2_SERIAL_(RX|TX)_PIN."
#elif INVALID_TMC_UART(Z3)
  #error "TMC2208 or TMC2209 on Z3 requires Z3_HARDWARE_SERIAL or Z3_SERIAL_(RX|TX)_PIN."
#elif INVALID_TMC_UART(Z4)
  #error "TMC2208 or TMC2209 on Z4 requires Z4_HARDWARE_SERIAL or Z4_SERIAL_(RX|TX)_PIN."
#elif INVALID_TMC_UART(E0)
  #error "TMC2208 or TMC2209 on E0 requires E0_HARDWARE_SERIAL or E0_SERIAL_(RX|TX)_PIN."
#elif INVALID_TMC_UART(E1)
  #error "TMC2208 or TMC2209 on E1 requires E1_HARDWARE_SERIAL or E1_SERIAL_(RX|TX)_PIN."
#elif INVALID_TMC_UART(E2)
  #error "TMC2208 or TMC2209 on E2 requires E2_HARDWARE_SERIAL or E2_SERIAL_(RX|TX)_PIN."
#elif INVALID_TMC_UART(E3)
  #error "TMC2208 or TMC2209 on E3 requires E3_HARDWARE_SERIAL or E3_SERIAL_(RX|TX)_PIN."
#elif INVALID_TMC_UART(E4)
  #error "TMC2208 or TMC2209 on E4 requires E4_HARDWARE_SERIAL or E4_SERIAL_(RX|TX)_PIN."
#elif INVALID_TMC_UART(E5)
  #error "TMC2208 or TMC2209 on E5 requires E5_HARDWARE_SERIAL or E5_SERIAL_(RX|TX)_PIN."
#elif INVALID_TMC_UART(E6)
  #error "TMC2208 or TMC2209 on E6 requires E6_HARDWARE_SERIAL or E6_SERIAL_(RX|TX)_PIN."
#elif INVALID_TMC_UART(E7)
  #error "TMC2208 or TMC2209 on E7 requires E7_HARDWARE_SERIAL or E7_SERIAL_(RX|TX)_PIN."
#endif
#undef INVALID_TMC_UART

/**
 * TMC2209 slave address values
 */
#define INVALID_TMC_ADDRESS(ST) static_assert(0 <= ST##_SLAVE_ADDRESS && ST##_SLAVE_ADDRESS <= 3, "TMC2209 slave address must be 0, 1, 2 or 3")
#if AXIS_DRIVER_TYPE_X(TMC2209)
  INVALID_TMC_ADDRESS(X);
#elif AXIS_DRIVER_TYPE_X2(TMC2209)
  INVALID_TMC_ADDRESS(X2);
#elif AXIS_DRIVER_TYPE_Y(TMC2209)
  INVALID_TMC_ADDRESS(Y);
#elif AXIS_DRIVER_TYPE_Y2(TMC2209)
  INVALID_TMC_ADDRESS(Y2);
#elif AXIS_DRIVER_TYPE_Z(TMC2209)
  INVALID_TMC_ADDRESS(Z);
#elif AXIS_DRIVER_TYPE_Z2(TMC2209)
  INVALID_TMC_ADDRESS(Z2);
#elif AXIS_DRIVER_TYPE_Z3(TMC2209)
  INVALID_TMC_ADDRESS(Z3);
#elif AXIS_DRIVER_TYPE_Z4(TMC2209)
  INVALID_TMC_ADDRESS(Z4);
#elif AXIS_DRIVER_TYPE_E0(TMC2209)
  INVALID_TMC_ADDRESS(E0);
#elif AXIS_DRIVER_TYPE_E1(TMC2209)
  INVALID_TMC_ADDRESS(E1);
#elif AXIS_DRIVER_TYPE_E2(TMC2209)
  INVALID_TMC_ADDRESS(E2);
#elif AXIS_DRIVER_TYPE_E3(TMC2209)
  INVALID_TMC_ADDRESS(E3);
#elif AXIS_DRIVER_TYPE_E4(TMC2209)
  INVALID_TMC_ADDRESS(E4);
#elif AXIS_DRIVER_TYPE_E5(TMC2209)
  INVALID_TMC_ADDRESS(E5);
#elif AXIS_DRIVER_TYPE_E6(TMC2209)
  INVALID_TMC_ADDRESS(E6);
#elif AXIS_DRIVER_TYPE_E7(TMC2209)
  INVALID_TMC_ADDRESS(E7);
#endif
#undef INVALID_TMC_ADDRESS

#define _TMC_MICROSTEP_IS_VALID(MS) (MS == 0 || MS == 2 || MS == 4 || MS == 8 || MS == 16 || MS == 32 || MS == 64 || MS == 128 || MS == 256)
#define TMC_MICROSTEP_IS_VALID(M) (!AXIS_IS_TMC(M) || _TMC_MICROSTEP_IS_VALID(M##_MICROSTEPS))
#define INVALID_TMC_MS(ST) static_assert(0, "Invalid " STRINGIFY(ST) "_MICROSTEPS. Valid values are 0, 2, 4, 8, 16, 32, 64, 128, and 256.")

#if !TMC_MICROSTEP_IS_VALID(X)
  INVALID_TMC_MS(X);
#elif !TMC_MICROSTEP_IS_VALID(Y)
  INVALID_TMC_MS(Y)
#elif !TMC_MICROSTEP_IS_VALID(Z)
  INVALID_TMC_MS(Z)
#elif !TMC_MICROSTEP_IS_VALID(X2)
  INVALID_TMC_MS(X2);
#elif !TMC_MICROSTEP_IS_VALID(Y2)
  INVALID_TMC_MS(Y2)
#elif !TMC_MICROSTEP_IS_VALID(Z2)
  INVALID_TMC_MS(Z2)
#elif !TMC_MICROSTEP_IS_VALID(Z3)
  INVALID_TMC_MS(Z3)
#elif !TMC_MICROSTEP_IS_VALID(Z4)
  INVALID_TMC_MS(Z4)
#elif !TMC_MICROSTEP_IS_VALID(E0)
  INVALID_TMC_MS(E0)
#elif !TMC_MICROSTEP_IS_VALID(E1)
  INVALID_TMC_MS(E1)
#elif !TMC_MICROSTEP_IS_VALID(E2)
  INVALID_TMC_MS(E2)
#elif !TMC_MICROSTEP_IS_VALID(E3)
  INVALID_TMC_MS(E3)
#elif !TMC_MICROSTEP_IS_VALID(E4)
  INVALID_TMC_MS(E4)
#elif !TMC_MICROSTEP_IS_VALID(E5)
  INVALID_TMC_MS(E5)
#elif !TMC_MICROSTEP_IS_VALID(E6)
  INVALID_TMC_MS(E6)
#elif !TMC_MICROSTEP_IS_VALID(E7)
  INVALID_TMC_MS(E7)
#endif
#undef INVALID_TMC_MS
#undef TMC_MICROSTEP_IS_VALID
#undef _TMC_MICROSTEP_IS_VALID

#if ENABLED(DELTA) && (ENABLED(STEALTHCHOP_XY) != ENABLED(STEALTHCHOP_Z))
  #error "STEALTHCHOP_XY and STEALTHCHOP_Z must be the same on DELTA."
#endif

#if ENABLED(SENSORLESS_HOMING)
  // Require STEALTHCHOP for SENSORLESS_HOMING on DELTA as the transition from spreadCycle to stealthChop
  // is necessary in order to reset the stallGuard indication between the initial movement of all three
  // towers to +Z and the individual homing of each tower. This restriction can be removed once a means of
  // clearing the stallGuard activated status is found.

  // Stall detection DIAG = HIGH : TMC2209
  // Stall detection DIAG = LOW  : TMC2130/TMC2160/TMC2660/TMC5130/TMC5160
  #define X_ENDSTOP_INVERTING !AXIS_DRIVER_TYPE(X,TMC2209)
  #define Y_ENDSTOP_INVERTING !AXIS_DRIVER_TYPE(Y,TMC2209)
  #define Z_ENDSTOP_INVERTING !AXIS_DRIVER_TYPE(Z,TMC2209)

  #if ENABLED(DELTA) && !BOTH(STEALTHCHOP_XY, STEALTHCHOP_Z)
    #error "SENSORLESS_HOMING on DELTA currently requires STEALTHCHOP_XY and STEALTHCHOP_Z."
  #elif X_SENSORLESS && X_HOME_DIR < 0 && NONE(ONBOARD_ENDSTOPPULLUPS, ENDSTOPPULLUPS, ENDSTOPPULLUP_XMIN)
    #error "SENSORLESS_HOMING requires ENDSTOPPULLUP_XMIN (or ENDSTOPPULLUPS) when homing to X_MIN."
  #elif X_SENSORLESS && X_HOME_DIR > 0 && NONE(ONBOARD_ENDSTOPPULLUPS, ENDSTOPPULLUPS, ENDSTOPPULLUP_XMAX)
    #error "SENSORLESS_HOMING requires ENDSTOPPULLUP_XMAX (or ENDSTOPPULLUPS) when homing to X_MAX."
  #elif Y_SENSORLESS && Y_HOME_DIR < 0 && NONE(ONBOARD_ENDSTOPPULLUPS, ENDSTOPPULLUPS, ENDSTOPPULLUP_YMIN)
    #error "SENSORLESS_HOMING requires ENDSTOPPULLUP_YMIN (or ENDSTOPPULLUPS) when homing to Y_MIN."
  #elif Y_SENSORLESS && Y_HOME_DIR > 0 && NONE(ONBOARD_ENDSTOPPULLUPS, ENDSTOPPULLUPS, ENDSTOPPULLUP_YMAX)
    #error "SENSORLESS_HOMING requires ENDSTOPPULLUP_YMAX (or ENDSTOPPULLUPS) when homing to Y_MAX."
  #elif Z_SENSORLESS && Z_HOME_DIR < 0 && NONE(ONBOARD_ENDSTOPPULLUPS, ENDSTOPPULLUPS, ENDSTOPPULLUP_ZMIN)
    #error "SENSORLESS_HOMING requires ENDSTOPPULLUP_ZMIN (or ENDSTOPPULLUPS) when homing to Z_MIN."
  #elif Z_SENSORLESS && Z_HOME_DIR > 0 && NONE(ONBOARD_ENDSTOPPULLUPS, ENDSTOPPULLUPS, ENDSTOPPULLUP_ZMAX)
    #error "SENSORLESS_HOMING requires ENDSTOPPULLUP_ZMAX (or ENDSTOPPULLUPS) when homing to Z_MAX."
  #elif X_SENSORLESS && X_HOME_DIR < 0 && X_MIN_ENDSTOP_INVERTING != X_ENDSTOP_INVERTING
    #if X_ENDSTOP_INVERTING
      #error "SENSORLESS_HOMING requires X_MIN_ENDSTOP_INVERTING = true when homing to X_MIN."
    #else
      #error "SENSORLESS_HOMING requires X_MIN_ENDSTOP_INVERTING = false when homing TMC2209 to X_MIN."
    #endif
  #elif X_SENSORLESS && X_HOME_DIR > 0 && X_MAX_ENDSTOP_INVERTING != X_ENDSTOP_INVERTING
    #if X_ENDSTOP_INVERTING
      #error "SENSORLESS_HOMING requires X_MAX_ENDSTOP_INVERTING = true when homing to X_MAX."
    #else
      #error "SENSORLESS_HOMING requires X_MAX_ENDSTOP_INVERTING = false when homing TMC2209 to X_MAX."
    #endif
  #elif Y_SENSORLESS && Y_HOME_DIR < 0 && Y_MIN_ENDSTOP_INVERTING != Y_ENDSTOP_INVERTING
    #if Y_ENDSTOP_INVERTING
      #error "SENSORLESS_HOMING requires Y_MIN_ENDSTOP_INVERTING = true when homing to Y_MIN."
    #else
      #error "SENSORLESS_HOMING requires Y_MIN_ENDSTOP_INVERTING = false when homing TMC2209 to Y_MIN."
    #endif
  #elif Y_SENSORLESS && Y_HOME_DIR > 0 && Y_MAX_ENDSTOP_INVERTING != Y_ENDSTOP_INVERTING
    #if Y_ENDSTOP_INVERTING
      #error "SENSORLESS_HOMING requires Y_MAX_ENDSTOP_INVERTING = true when homing to Y_MAX."
    #else
      #error "SENSORLESS_HOMING requires Y_MAX_ENDSTOP_INVERTING = false when homing TMC2209 to Y_MAX."
    #endif
  #elif Z_SENSORLESS && Z_HOME_DIR < 0 && Z_MIN_ENDSTOP_INVERTING != Z_ENDSTOP_INVERTING
    #if Z_ENDSTOP_INVERTING
      #error "SENSORLESS_HOMING requires Z_MIN_ENDSTOP_INVERTING = true when homing to Z_MIN."
    #else
      #error "SENSORLESS_HOMING requires Z_MIN_ENDSTOP_INVERTING = false when homing TMC2209 to Z_MIN."
    #endif
  #elif Z_SENSORLESS && Z_HOME_DIR > 0 && Z_MAX_ENDSTOP_INVERTING != Z_ENDSTOP_INVERTING
    #if Z_ENDSTOP_INVERTING
      #error "SENSORLESS_HOMING requires Z_MAX_ENDSTOP_INVERTING = true when homing to Z_MAX."
    #else
      #error "SENSORLESS_HOMING requires Z_MAX_ENDSTOP_INVERTING = false when homing TMC2209 to Z_MAX."
    #endif
  #elif ENDSTOP_NOISE_THRESHOLD
    #error "SENSORLESS_HOMING is incompatible with ENDSTOP_NOISE_THRESHOLD."
  #elif !(X_SENSORLESS || Y_SENSORLESS || Z_SENSORLESS)
    #error "SENSORLESS_HOMING requires a TMC stepper driver with StallGuard on X, Y, or Z axes."
  #endif

  #undef X_ENDSTOP_INVERTING
  #undef Y_ENDSTOP_INVERTING
  #undef Z_ENDSTOP_INVERTING
#endif

// Sensorless probing requirements
#if ENABLED(SENSORLESS_PROBING)
  #if ENABLED(DELTA) && !(X_SENSORLESS && Y_SENSORLESS && Z_SENSORLESS)
    #error "SENSORLESS_PROBING for DELTA requires TMC stepper drivers with StallGuard on X, Y, and Z axes."
  #elif !Z_SENSORLESS
    #error "SENSORLESS_PROBING requires a TMC stepper driver with StallGuard on Z."
  #endif
#endif

// Sensorless homing is required for both combined steppers in an H-bot
#if CORE_IS_XY && X_SENSORLESS != Y_SENSORLESS
  #error "CoreXY requires both X and Y to use sensorless homing if either one does."
#elif CORE_IS_XZ && X_SENSORLESS != Z_SENSORLESS && !HOMING_Z_WITH_PROBE
  #error "CoreXZ requires both X and Z to use sensorless homing if either one does."
#elif CORE_IS_YZ && Y_SENSORLESS != Z_SENSORLESS && !HOMING_Z_WITH_PROBE
  #error "CoreYZ requires both Y and Z to use sensorless homing if either one does."
#endif

// Other TMC feature requirements
#if ENABLED(HYBRID_THRESHOLD) && !STEALTHCHOP_ENABLED
  #error "Enable STEALTHCHOP_(XY|Z|E) to use HYBRID_THRESHOLD."
#elif ENABLED(SENSORLESS_HOMING) && !HAS_STALLGUARD
  #error "SENSORLESS_HOMING requires TMC2130, TMC2160, TMC2209, TMC2660, or TMC5160 stepper drivers."
#elif ENABLED(SENSORLESS_PROBING) && !HAS_STALLGUARD
  #error "SENSORLESS_PROBING requires TMC2130, TMC2160, TMC2209, TMC2660, or TMC5160 stepper drivers."
#elif STEALTHCHOP_ENABLED && !HAS_STEALTHCHOP
  #error "STEALTHCHOP requires TMC2130, TMC2160, TMC2208, TMC2209, or TMC5160 stepper drivers."
#endif

/**
 * TMC SPI Chaining
 */
#define IN_CHAIN(A) ((A##_CHAIN_POS > 0) && !HAS_L64XX)
#if  IN_CHAIN(X ) || IN_CHAIN(Y ) || IN_CHAIN(Z ) || IN_CHAIN(X2) || IN_CHAIN(Y2) || IN_CHAIN(Z2) || IN_CHAIN(Z3) || IN_CHAIN(Z4) \
  || IN_CHAIN(E0) || IN_CHAIN(E1) || IN_CHAIN(E2) || IN_CHAIN(E3) || IN_CHAIN(E4) || IN_CHAIN(E5) || IN_CHAIN(E6) || IN_CHAIN(E7)
  #define BAD_CHAIN(A) (IN_CHAIN(A) && !PIN_EXISTS(A##_CS))
  #if  BAD_CHAIN(X ) || BAD_CHAIN(Y ) || BAD_CHAIN(Z ) || BAD_CHAIN(X2) || BAD_CHAIN(Y2) || BAD_CHAIN(Z2) || BAD_CHAIN(Z3) || BAD_CHAIN(Z4) \
    || BAD_CHAIN(E0) || BAD_CHAIN(E1) || BAD_CHAIN(E2) || BAD_CHAIN(E3) || BAD_CHAIN(E4) || BAD_CHAIN(E5) || BAD_CHAIN(E6) || BAD_CHAIN(E7)
    #error "All chained TMC drivers need a CS pin."
  #else
    #if IN_CHAIN(X)
      #define CS_COMPARE X_CS_PIN
    #elif IN_CHAIN(Y)
      #define CS_COMPARE Y_CS_PIN
    #elif IN_CHAIN(Z)
      #define CS_COMPARE Z_CS_PIN
    #elif IN_CHAIN(X2)
      #define CS_COMPARE X2_CS_PIN
    #elif IN_CHAIN(Y2)
      #define CS_COMPARE Y2_CS_PIN
    #elif IN_CHAIN(Z2)
      #define CS_COMPARE Z2_CS_PIN
    #elif IN_CHAIN(Z3)
      #define CS_COMPARE Z3_CS_PIN
    #elif IN_CHAIN(E0)
      #define CS_COMPARE E0_CS_PIN
    #elif IN_CHAIN(E1)
      #define CS_COMPARE E1_CS_PIN
    #elif IN_CHAIN(E2)
      #define CS_COMPARE E2_CS_PIN
    #elif IN_CHAIN(E3)
      #define CS_COMPARE E3_CS_PIN
    #elif IN_CHAIN(E4)
      #define CS_COMPARE E4_CS_PIN
    #elif IN_CHAIN(E5)
      #define CS_COMPARE E5_CS_PIN
    #elif IN_CHAIN(E6)
      #define CS_COMPARE E6_CS_PIN
    #elif IN_CHAIN(E7)
      #define CS_COMPARE E7_CS_PIN
    #endif
    #define BAD_CS_PIN(A) (IN_CHAIN(A) && A##_CS_PIN != CS_COMPARE)
    #if  BAD_CS_PIN(X ) || BAD_CS_PIN(Y ) || BAD_CS_PIN(Z ) || BAD_CS_PIN(X2) || BAD_CS_PIN(Y2) || BAD_CS_PIN(Z2) || BAD_CS_PIN(Z3) || BAD_CS_PIN(Z4) \
      || BAD_CS_PIN(E0) || BAD_CS_PIN(E1) || BAD_CS_PIN(E2) || BAD_CS_PIN(E3) || BAD_CS_PIN(E4) || BAD_CS_PIN(E5) || BAD_CS_PIN(E6) || BAD_CS_PIN(E7)
      #error "All chained TMC drivers must use the same CS pin."
    #endif
    #undef BAD_CS_PIN
    #undef CS_COMPARE
  #endif
  #undef BAD_CHAIN
#endif
#undef IN_CHAIN

/**
 * Digipot requirement
 */
#if HAS_I2C_DIGIPOT
  #if BOTH(DIGIPOT_MCP4018, DIGIPOT_MCP4451)
    #error "Enable only one of DIGIPOT_MCP4018 or DIGIPOT_MCP4451."
  #elif !MB(MKS_SBASE) \
    && (!defined(DIGIPOTS_I2C_SDA_X) || !defined(DIGIPOTS_I2C_SDA_Y) || !defined(DIGIPOTS_I2C_SDA_Z) || !defined(DIGIPOTS_I2C_SDA_E0) || !defined(DIGIPOTS_I2C_SDA_E1))
      #error "DIGIPOT_MCP4018/4451 requires DIGIPOTS_I2C_SDA_* pins to be defined."
  #endif
#endif

/**
 * Check per-axis initializers for errors
 */
constexpr float sanity_arr_1[] = DEFAULT_AXIS_STEPS_PER_UNIT,
                sanity_arr_2[] = DEFAULT_MAX_FEEDRATE,
                sanity_arr_3[] = DEFAULT_MAX_ACCELERATION;

#define _ARR_TEST(N,I) (sanity_arr_##N[_MIN(I,int(COUNT(sanity_arr_##N))-1)] > 0)

static_assert(COUNT(sanity_arr_1) >= XYZE,   "DEFAULT_AXIS_STEPS_PER_UNIT requires X, Y, Z and E elements.");
static_assert(COUNT(sanity_arr_1) <= XYZE_N, "DEFAULT_AXIS_STEPS_PER_UNIT has too many elements. (Did you forget to enable DISTINCT_E_FACTORS?)");
static_assert(   _ARR_TEST(1,0) && _ARR_TEST(1,1) && _ARR_TEST(1,2)
              && _ARR_TEST(1,3) && _ARR_TEST(1,4) && _ARR_TEST(1,5)
              && _ARR_TEST(1,6) && _ARR_TEST(1,7) && _ARR_TEST(1,8),
              "DEFAULT_AXIS_STEPS_PER_UNIT values must be positive.");

static_assert(COUNT(sanity_arr_2) >= XYZE,   "DEFAULT_MAX_FEEDRATE requires X, Y, Z and E elements.");
static_assert(COUNT(sanity_arr_2) <= XYZE_N, "DEFAULT_MAX_FEEDRATE has too many elements. (Did you forget to enable DISTINCT_E_FACTORS?)");
static_assert(   _ARR_TEST(2,0) && _ARR_TEST(2,1) && _ARR_TEST(2,2)
              && _ARR_TEST(2,3) && _ARR_TEST(2,4) && _ARR_TEST(2,5)
              && _ARR_TEST(2,6) && _ARR_TEST(2,7) && _ARR_TEST(2,8),
              "DEFAULT_MAX_FEEDRATE values must be positive.");

static_assert(COUNT(sanity_arr_3) >= XYZE,   "DEFAULT_MAX_ACCELERATION requires X, Y, Z and E elements.");
static_assert(COUNT(sanity_arr_3) <= XYZE_N, "DEFAULT_MAX_ACCELERATION has too many elements. (Did you forget to enable DISTINCT_E_FACTORS?)");
static_assert(   _ARR_TEST(3,0) && _ARR_TEST(3,1) && _ARR_TEST(3,2)
              && _ARR_TEST(3,3) && _ARR_TEST(3,4) && _ARR_TEST(3,5)
              && _ARR_TEST(3,6) && _ARR_TEST(3,7) && _ARR_TEST(3,8),
              "DEFAULT_MAX_ACCELERATION values must be positive.");

#if ENABLED(LIMITED_MAX_ACCEL_EDITING)
  #ifdef MAX_ACCEL_EDIT_VALUES
    constexpr float sanity_arr_4[] = MAX_ACCEL_EDIT_VALUES;
    static_assert(COUNT(sanity_arr_4) >= XYZE, "MAX_ACCEL_EDIT_VALUES requires X, Y, Z and E elements.");
    static_assert(COUNT(sanity_arr_4) <= XYZE, "MAX_ACCEL_EDIT_VALUES has too many elements. X, Y, Z and E elements only.");
    static_assert(   _ARR_TEST(4,0) && _ARR_TEST(4,1) && _ARR_TEST(4,2)
                  && _ARR_TEST(4,3) && _ARR_TEST(4,4) && _ARR_TEST(4,5)
                  && _ARR_TEST(4,6) && _ARR_TEST(4,7) && _ARR_TEST(4,8),
                  "MAX_ACCEL_EDIT_VALUES values must be positive.");
  #endif
#endif

#if ENABLED(LIMITED_MAX_FR_EDITING)
  #ifdef MAX_FEEDRATE_EDIT_VALUES
    constexpr float sanity_arr_5[] = MAX_FEEDRATE_EDIT_VALUES;
    static_assert(COUNT(sanity_arr_5) >= XYZE, "MAX_FEEDRATE_EDIT_VALUES requires X, Y, Z and E elements.");
    static_assert(COUNT(sanity_arr_5) <= XYZE, "MAX_FEEDRATE_EDIT_VALUES has too many elements. X, Y, Z and E elements only.");
    static_assert(   _ARR_TEST(5,0) && _ARR_TEST(5,1) && _ARR_TEST(5,2)
                  && _ARR_TEST(5,3) && _ARR_TEST(5,4) && _ARR_TEST(5,5)
                  && _ARR_TEST(5,6) && _ARR_TEST(5,7) && _ARR_TEST(5,8),
                  "MAX_FEEDRATE_EDIT_VALUES values must be positive.");
  #endif
#endif

#if ENABLED(LIMITED_JERK_EDITING)
  #ifdef MAX_JERK_EDIT_VALUES
    constexpr float sanity_arr_6[] = MAX_JERK_EDIT_VALUES;
    static_assert(COUNT(sanity_arr_6) >= XYZE, "MAX_JERK_EDIT_VALUES requires X, Y, Z and E elements.");
    static_assert(COUNT(sanity_arr_6) <= XYZE, "MAX_JERK_EDIT_VALUES has too many elements. X, Y, Z and E elements only.");
    static_assert(   _ARR_TEST(6,0) && _ARR_TEST(6,1) && _ARR_TEST(6,2)
                  && _ARR_TEST(6,3) && _ARR_TEST(6,4) && _ARR_TEST(6,5)
                  && _ARR_TEST(6,6) && _ARR_TEST(6,7) && _ARR_TEST(6,8),
                  "MAX_JERK_EDIT_VALUES values must be positive.");
  #endif
#endif

#undef _ARR_TEST

#if BOTH(CNC_COORDINATE_SYSTEMS, NO_WORKSPACE_OFFSETS)
  #error "CNC_COORDINATE_SYSTEMS is incompatible with NO_WORKSPACE_OFFSETS."
#endif

#if !BLOCK_BUFFER_SIZE || !IS_POWER_OF_2(BLOCK_BUFFER_SIZE)
  #error "BLOCK_BUFFER_SIZE must be a power of 2."
#endif

#if ENABLED(LED_CONTROL_MENU) && DISABLED(ULTIPANEL)
  #error "LED_CONTROL_MENU requires an LCD controller."
#endif

#if ENABLED(CASE_LIGHT_USE_NEOPIXEL) && DISABLED(NEOPIXEL_LED)
  #error "CASE_LIGHT_USE_NEOPIXEL requires NEOPIXEL_LED."
#endif

#if ENABLED(SKEW_CORRECTION)
  #if !defined(XY_SKEW_FACTOR) && !(defined(XY_DIAG_AC) && defined(XY_DIAG_BD) && defined(XY_SIDE_AD))
    #error "SKEW_CORRECTION requires XY_SKEW_FACTOR or XY_DIAG_AC, XY_DIAG_BD, XY_SIDE_AD."
  #endif
  #if ENABLED(SKEW_CORRECTION_FOR_Z)
    #if !defined(XZ_SKEW_FACTOR) && !(defined(XZ_DIAG_AC) && defined(XZ_DIAG_BD) && defined(XZ_SIDE_AD))
      #error "SKEW_CORRECTION requires XZ_SKEW_FACTOR or XZ_DIAG_AC, XZ_DIAG_BD, XZ_SIDE_AD."
    #endif
    #if !defined(YZ_SKEW_FACTOR) && !(defined(YZ_DIAG_AC) && defined(YZ_DIAG_BD) && defined(YZ_SIDE_AD))
      #error "SKEW_CORRECTION requires YZ_SKEW_FACTOR or YZ_DIAG_AC, YZ_DIAG_BD, YZ_SIDE_AD."
    #endif
  #endif
#endif

#if ENABLED(BACKUP_POWER_SUPPLY) && !PIN_EXISTS(POWER_LOSS)
  #error "BACKUP_POWER_SUPPLY requires a POWER_LOSS_PIN."
#endif

#if ENABLED(Z_STEPPER_AUTO_ALIGN)
  #if NUM_Z_STEPPER_DRIVERS <= 1
    #error "Z_STEPPER_AUTO_ALIGN requires NUM_Z_STEPPER_DRIVERS greater than 1."
  #elif !HAS_BED_PROBE
    #error "Z_STEPPER_AUTO_ALIGN requires a Z-bed probe."
  #elif ENABLED(Z_STEPPER_ALIGN_KNOWN_STEPPER_POSITIONS) && NUM_Z_STEPPER_DRIVERS < 3
    #error "Z_STEPPER_ALIGN_KNOWN_STEPPER_POSITIONS requires NUM_Z_STEPPER_DRIVERS to be 3 or 4."
  #endif
#endif

#if ENABLED(PRINTCOUNTER) && DISABLED(EEPROM_SETTINGS)
  #error "PRINTCOUNTER requires EEPROM_SETTINGS. Please update your Configuration."
#endif

#if ENABLED(USB_FLASH_DRIVE_SUPPORT) && !PINS_EXIST(USB_CS, USB_INTR)
  #error "USB_CS_PIN and USB_INTR_PIN are required for USB_FLASH_DRIVE_SUPPORT."
#endif

#if ENABLED(SD_FIRMWARE_UPDATE) && !defined(__AVR_ATmega2560__)
  #error "SD_FIRMWARE_UPDATE requires an ATmega2560-based (Arduino Mega) board."
#endif

#if ENABLED(GCODE_MACROS) && !WITHIN(GCODE_MACROS_SLOTS, 1, 10)
  #error "GCODE_MACROS_SLOTS must be a number from 1 to 10."
#endif

#if ENABLED(CUSTOM_USER_MENUS)
  #ifdef USER_GCODE_1
    constexpr char _chr1 = USER_GCODE_1[strlen(USER_GCODE_1) - 1];
    static_assert(_chr1 != '\n' && _chr1 != '\r', "USER_GCODE_1 cannot have a newline at the end. Please remove it.");
  #endif
  #ifdef USER_GCODE_2
    constexpr char _chr2 = USER_GCODE_2[strlen(USER_GCODE_2) - 1];
    static_assert(_chr2 != '\n' && _chr2 != '\r', "USER_GCODE_2 cannot have a newline at the end. Please remove it.");
  #endif
  #ifdef USER_GCODE_3
    constexpr char _chr3 = USER_GCODE_3[strlen(USER_GCODE_3) - 1];
    static_assert(_chr3 != '\n' && _chr3 != '\r', "USER_GCODE_3 cannot have a newline at the end. Please remove it.");
  #endif
  #ifdef USER_GCODE_4
    constexpr char _chr4 = USER_GCODE_4[strlen(USER_GCODE_4) - 1];
    static_assert(_chr4 != '\n' && _chr4 != '\r', "USER_GCODE_4 cannot have a newline at the end. Please remove it.");
  #endif
  #ifdef USER_GCODE_5
    constexpr char _chr5 = USER_GCODE_5[strlen(USER_GCODE_5) - 1];
    static_assert(_chr5 != '\n' && _chr5 != '\r', "USER_GCODE_5 cannot have a newline at the end. Please remove it.");
  #endif
  #ifdef USER_GCODE_6
    constexpr char _chr6 = USER_GCODE_6[strlen(USER_GCODE_6) - 1];
    static_assert(_chr6 != '\n' && _chr6 != '\r', "USER_GCODE_6 cannot have a newline at the end. Please remove it.");
  #endif
  #ifdef USER_GCODE_7
    constexpr char _chr7 = USER_GCODE_7[strlen(USER_GCODE_7) - 1];
    static_assert(_chr7 != '\n' && _chr7 != '\r', "USER_GCODE_7 cannot have a newline at the end. Please remove it.");
  #endif
  #ifdef USER_GCODE_8
    constexpr char _chr8 = USER_GCODE_8[strlen(USER_GCODE_8) - 1];
    static_assert(_chr8 != '\n' && _chr8 != '\r', "USER_GCODE_8 cannot have a newline at the end. Please remove it.");
  #endif
  #ifdef USER_GCODE_9
    constexpr char _chr9 = USER_GCODE_9[strlen(USER_GCODE_9) - 1];
    static_assert(_chr9 != '\n' && _chr9 != '\r', "USER_GCODE_9 cannot have a newline at the end. Please remove it.");
  #endif
  #ifdef USER_GCODE_10
    constexpr char _chr10 = USER_GCODE_10[strlen(USER_GCODE_10) - 1];
    static_assert(_chr10 != '\n' && _chr10 != '\r', "USER_GCODE_10 cannot have a newline at the end. Please remove it.");
  #endif
  #ifdef USER_GCODE_11
    constexpr char _chr11 = USER_GCODE_11[strlen(USER_GCODE_11) - 1];
    static_assert(_chr11 != '\n' && _chr11 != '\r', "USER_GCODE_11 cannot have a newline at the end. Please remove it.");
  #endif
  #ifdef USER_GCODE_12
    constexpr char _chr12 = USER_GCODE_12[strlen(USER_GCODE_12) - 1];
    static_assert(_chr12 != '\n' && _chr12 != '\r', "USER_GCODE_12 cannot have a newline at the end. Please remove it.");
  #endif
  #ifdef USER_GCODE_13
    constexpr char _chr13 = USER_GCODE_13[strlen(USER_GCODE_13) - 1];
    static_assert(_chr13 != '\n' && _chr13 != '\r', "USER_GCODE_13 cannot have a newline at the end. Please remove it.");
  #endif
  #ifdef USER_GCODE_14
    constexpr char _chr14 = USER_GCODE_14[strlen(USER_GCODE_14) - 1];
    static_assert(_chr14 != '\n' && _chr14 != '\r', "USER_GCODE_14 cannot have a newline at the end. Please remove it.");
  #endif
  #ifdef USER_GCODE_15
    constexpr char _chr15 = USER_GCODE_15[strlen(USER_GCODE_15) - 1];
    static_assert(_chr15 != '\n' && _chr15 != '\r', "USER_GCODE_15 cannot have a newline at the end. Please remove it.");
  #endif
  #ifdef USER_GCODE_16
    constexpr char _chr16 = USER_GCODE_16[strlen(USER_GCODE_16) - 1];
    static_assert(_chr16 != '\n' && _chr16 != '\r', "USER_GCODE_16 cannot have a newline at the end. Please remove it.");
  #endif
  #ifdef USER_GCODE_17
    constexpr char _chr17 = USER_GCODE_17[strlen(USER_GCODE_17) - 1];
    static_assert(_chr17 != '\n' && _chr17 != '\r', "USER_GCODE_17 cannot have a newline at the end. Please remove it.");
  #endif
  #ifdef USER_GCODE_18
    constexpr char _chr18 = USER_GCODE_18[strlen(USER_GCODE_18) - 1];
    static_assert(_chr18 != '\n' && _chr18 != '\r', "USER_GCODE_18 cannot have a newline at the end. Please remove it.");
  #endif
  #ifdef USER_GCODE_19
    constexpr char _chr19 = USER_GCODE_19[strlen(USER_GCODE_19) - 1];
    static_assert(_chr19 != '\n' && _chr19 != '\r', "USER_GCODE_19 cannot have a newline at the end. Please remove it.");
  #endif
  #ifdef USER_GCODE_20
    constexpr char _chr20 = USER_GCODE_20[strlen(USER_GCODE_20) - 1];
    static_assert(_chr20 != '\n' && _chr20 != '\r', "USER_GCODE_20 cannot have a newline at the end. Please remove it.");
  #endif
  #ifdef USER_GCODE_21
    constexpr char _chr21 = USER_GCODE_21[strlen(USER_GCODE_21) - 1];
    static_assert(_chr21 != '\n' && _chr21 != '\r', "USER_GCODE_21 cannot have a newline at the end. Please remove it.");
  #endif
  #ifdef USER_GCODE_22
    constexpr char _chr22 = USER_GCODE_22[strlen(USER_GCODE_22) - 1];
    static_assert(_chr22 != '\n' && _chr22 != '\r', "USER_GCODE_22 cannot have a newline at the end. Please remove it.");
  #endif
  #ifdef USER_GCODE_23
    constexpr char _chr23 = USER_GCODE_23[strlen(USER_GCODE_23) - 1];
    static_assert(_chr23 != '\n' && _chr23 != '\r', "USER_GCODE_23 cannot have a newline at the end. Please remove it.");
  #endif
  #ifdef USER_GCODE_24
    constexpr char _chr24 = USER_GCODE_24[strlen(USER_GCODE_24) - 1];
    static_assert(_chr24 != '\n' && _chr24 != '\r', "USER_GCODE_24 cannot have a newline at the end. Please remove it.");
  #endif
  #ifdef USER_GCODE_25
    constexpr char _chr25 = USER_GCODE_25[strlen(USER_GCODE_25) - 1];
    static_assert(_chr25 != '\n' && _chr25 != '\r', "USER_GCODE_25 cannot have a newline at the end. Please remove it.");
  #endif
#endif

#if ENABLED(BACKLASH_COMPENSATION)
  #ifndef BACKLASH_DISTANCE_MM
    #error "BACKLASH_COMPENSATION requires BACKLASH_DISTANCE_MM."
  #elif !defined(BACKLASH_CORRECTION)
    #error "BACKLASH_COMPENSATION requires BACKLASH_CORRECTION."
  #elif IS_CORE
    constexpr float backlash_arr[] = BACKLASH_DISTANCE_MM;
    static_assert(!backlash_arr[CORE_AXIS_1] && !backlash_arr[CORE_AXIS_2],
                  "BACKLASH_COMPENSATION can only apply to " STRINGIFY(NORMAL_AXIS) " with your CORE system.");
  #endif
#endif

#if ENABLED(GRADIENT_MIX) && MIXING_VIRTUAL_TOOLS < 2
  #error "GRADIENT_MIX requires 2 or more MIXING_VIRTUAL_TOOLS."
#endif

/**
 * Photo G-code requirements
 */
#if ENABLED(PHOTO_GCODE)
  #if (PIN_EXISTS(CHDK) + PIN_EXISTS(PHOTOGRAPH) + defined(PHOTO_SWITCH_POSITION)) > 1
    #error "Please define only one of CHDK_PIN, PHOTOGRAPH_PIN, or PHOTO_SWITCH_POSITION."
  #elif defined(PHOTO_SWITCH_POSITION) && !defined(PHOTO_POSITION)
    #error "PHOTO_SWITCH_POSITION requires PHOTO_POSITION. Please update your Configuration_adv.h."
  #elif PIN_EXISTS(CHDK) && defined(CHDK_DELAY)
    #error "CHDK_DELAY has been replaced by PHOTO_SWITCH_MS. Please update your Configuration_adv.h."
  #elif PIN_EXISTS(CHDK) && !defined(PHOTO_SWITCH_MS)
    #error "PHOTO_SWITCH_MS is required with CHDK_PIN. Please update your Configuration_adv.h."
  #elif defined(PHOTO_RETRACT_MM)
    static_assert(PHOTO_RETRACT_MM + 0 >= 0, "PHOTO_RETRACT_MM must be >= 0.");
  #endif
#endif

/**
 * Prusa MMU2 requirements
 */
#if ENABLED(PRUSA_MMU2)
  #if EXTRUDERS != 5
    #error "PRUSA_MMU2 requires EXTRUDERS = 5."
  #elif DISABLED(NOZZLE_PARK_FEATURE)
    #error "PRUSA_MMU2 requires NOZZLE_PARK_FEATURE. Enable it to continue."
  #elif EITHER(PRUSA_MMU2_S_MODE, MMU_EXTRUDER_SENSOR) && DISABLED(FILAMENT_RUNOUT_SENSOR)
    #error "PRUSA_MMU2_S_MODE or MMU_EXTRUDER_SENSOR requires FILAMENT_RUNOUT_SENSOR. Enable it to continue."
  #elif BOTH(PRUSA_MMU2_S_MODE, MMU_EXTRUDER_SENSOR)
    #error "Enable only one of PRUSA_MMU2_S_MODE or MMU_EXTRUDER_SENSOR."
  #elif DISABLED(ADVANCED_PAUSE_FEATURE)
    static_assert(nullptr == strstr(MMU2_FILAMENT_RUNOUT_SCRIPT, "M600"), "ADVANCED_PAUSE_FEATURE is required to use M600 with PRUSA_MMU2.");
  #endif
#endif

/**
 * Advanced PRINTCOUNTER settings
 */
#if ENABLED(PRINTCOUNTER)
  #if defined(SERVICE_INTERVAL_1) != defined(SERVICE_NAME_1)
    #error "Both SERVICE_NAME_1 and SERVICE_INTERVAL_1 are required."
  #elif defined(SERVICE_INTERVAL_2) != defined(SERVICE_NAME_2)
    #error "Both SERVICE_NAME_2 and SERVICE_INTERVAL_2 are required."
  #elif defined(SERVICE_INTERVAL_3) != defined(SERVICE_NAME_3)
    #error "Both SERVICE_NAME_3 and SERVICE_INTERVAL_3 are required."
  #endif
#endif

/**
 * Require soft endstops for certain setups
 */
#if !BOTH(MIN_SOFTWARE_ENDSTOPS, MAX_SOFTWARE_ENDSTOPS)
  #if ENABLED(DUAL_X_CARRIAGE)
    #error "DUAL_X_CARRIAGE requires both MIN_ and MAX_SOFTWARE_ENDSTOPS."
  #elif HAS_HOTEND_OFFSET
    #error "MIN_ and MAX_SOFTWARE_ENDSTOPS are both required with offset hotends."
  #endif
#endif

/**
 * Ensure this option is set intentionally
 */
#if ENABLED(PSU_CONTROL)
  #ifndef PSU_ACTIVE_HIGH
    #error "PSU_CONTROL requires PSU_ACTIVE_HIGH to be defined as 'true' or 'false'."
  #elif !PIN_EXISTS(PS_ON)
    #error "PSU_CONTROL requires PS_ON_PIN."
  #endif
#elif ENABLED(AUTO_POWER_CONTROL)
  #error "AUTO_POWER_CONTROL requires PSU_CONTROL."
#endif

#if HAS_CUTTER
  #ifndef CUTTER_POWER_UNIT
    #error "CUTTER_POWER_UNIT is required with a spindle or laser. Please update your Configuration_adv.h."
  #elif !CUTTER_UNIT_IS(PWM255) && !CUTTER_UNIT_IS(PERCENT) && !CUTTER_UNIT_IS(RPM)
    #error "CUTTER_POWER_UNIT must be PWM255, PERCENT, or RPM. Please update your Configuration_adv.h."
  #endif

  #if ENABLED(LASER_POWER_INLINE)
    #if ENABLED(SPINDLE_CHANGE_DIR)
      #error "SPINDLE_CHANGE_DIR and LASER_POWER_INLINE are incompatible."
    #elif ENABLED(LASER_MOVE_G0_OFF) && DISABLED(LASER_MOVE_POWER)
      #error "LASER_MOVE_G0_OFF requires LASER_MOVE_POWER. Please update your Configuration_adv.h."
    #endif
    #if ENABLED(LASER_POWER_INLINE_TRAPEZOID)
      #if DISABLED(SPINDLE_LASER_PWM)
        #error "LASER_POWER_INLINE_TRAPEZOID requires SPINDLE_LASER_PWM to function."
      #elif ENABLED(S_CURVE_ACCELERATION)
        //#ifndef LASER_POWER_INLINE_S_CURVE_ACCELERATION_WARN
        //  #define LASER_POWER_INLINE_S_CURVE_ACCELERATION_WARN
        //  #warning "Combining LASER_POWER_INLINE_TRAPEZOID with S_CURVE_ACCELERATION may result in unintended behavior."
        //#endif
      #endif
    #endif
    #if ENABLED(LASER_POWER_INLINE_INVERT)
      //#ifndef LASER_POWER_INLINE_INVERT_WARN
      //  #define LASER_POWER_INLINE_INVERT_WARN
      //  #warning "Enabling LASER_POWER_INLINE_INVERT means that `M5` won't kill the laser immediately; use `M5 I` instead."
      //#endif
    #endif
  #else
    #if SPINDLE_LASER_POWERUP_DELAY < 1
      #error "SPINDLE_LASER_POWERUP_DELAY must be greater than 0."
    #elif SPINDLE_LASER_POWERDOWN_DELAY < 1
      #error "SPINDLE_LASER_POWERDOWN_DELAY must be greater than 0."
    #elif ENABLED(LASER_MOVE_POWER)
      #error "LASER_MOVE_POWER requires LASER_POWER_INLINE."
    #elif ANY(LASER_POWER_INLINE_TRAPEZOID, LASER_POWER_INLINE_INVERT, LASER_MOVE_G0_OFF, LASER_MOVE_POWER)
      #error "Enabled an inline laser feature without inline laser power being enabled."
    #endif
  #endif
  #define _PIN_CONFLICT(P) (PIN_EXISTS(P) && P##_PIN == SPINDLE_LASER_PWM_PIN)
  #if BOTH(SPINDLE_FEATURE, LASER_FEATURE)
    #error "Enable only one of SPINDLE_FEATURE or LASER_FEATURE."
  #elif !PIN_EXISTS(SPINDLE_LASER_ENA)
    #error "(SPINDLE|LASER)_FEATURE requires SPINDLE_LASER_ENA_PIN."
  #elif ENABLED(SPINDLE_CHANGE_DIR) && !PIN_EXISTS(SPINDLE_DIR)
    #error "SPINDLE_DIR_PIN is required for SPINDLE_CHANGE_DIR."
  #elif ENABLED(SPINDLE_LASER_PWM)
    #if !defined(SPINDLE_LASER_PWM_PIN) || SPINDLE_LASER_PWM_PIN < 0
      #error "SPINDLE_LASER_PWM_PIN is required for SPINDLE_LASER_PWM."
    #elif !_TEST_PWM(SPINDLE_LASER_PWM_PIN)
      #error "SPINDLE_LASER_PWM_PIN not assigned to a PWM pin."
    #elif !defined(SPINDLE_LASER_PWM_INVERT)
      #error "SPINDLE_LASER_PWM_INVERT is required for (SPINDLE|LASER)_FEATURE."
    #elif !(defined(SPEED_POWER_INTERCEPT) && defined(SPEED_POWER_MIN) && defined(SPEED_POWER_MAX) && defined(SPEED_POWER_STARTUP))
      #error "SPINDLE_LASER_PWM equation constant(s) missing."
    #elif _PIN_CONFLICT(X_MIN)
      #error "SPINDLE_LASER_PWM pin conflicts with X_MIN_PIN."
    #elif _PIN_CONFLICT(X_MAX)
      #error "SPINDLE_LASER_PWM pin conflicts with X_MAX_PIN."
    #elif _PIN_CONFLICT(Z_STEP)
      #error "SPINDLE_LASER_PWM pin conflicts with Z_STEP_PIN."
    #elif _PIN_CONFLICT(CASE_LIGHT)
      #error "SPINDLE_LASER_PWM_PIN conflicts with CASE_LIGHT_PIN."
    #elif _PIN_CONFLICT(E0_AUTO_FAN)
      #error "SPINDLE_LASER_PWM_PIN conflicts with E0_AUTO_FAN_PIN."
    #elif _PIN_CONFLICT(E1_AUTO_FAN)
      #error "SPINDLE_LASER_PWM_PIN conflicts with E1_AUTO_FAN_PIN."
    #elif _PIN_CONFLICT(E2_AUTO_FAN)
      #error "SPINDLE_LASER_PWM_PIN conflicts with E2_AUTO_FAN_PIN."
    #elif _PIN_CONFLICT(E3_AUTO_FAN)
      #error "SPINDLE_LASER_PWM_PIN conflicts with E3_AUTO_FAN_PIN."
    #elif _PIN_CONFLICT(E4_AUTO_FAN)
      #error "SPINDLE_LASER_PWM_PIN conflicts with E4_AUTO_FAN_PIN."
    #elif _PIN_CONFLICT(E5_AUTO_FAN)
      #error "SPINDLE_LASER_PWM_PIN conflicts with E5_AUTO_FAN_PIN."
    #elif _PIN_CONFLICT(E6_AUTO_FAN)
      #error "SPINDLE_LASER_PWM_PIN conflicts with E6_AUTO_FAN_PIN."
    #elif _PIN_CONFLICT(E7_AUTO_FAN)
      #error "SPINDLE_LASER_PWM_PIN conflicts with E7_AUTO_FAN_PIN."
    #elif _PIN_CONFLICT(FAN)
      #error "SPINDLE_LASER_PWM_PIN conflicts with FAN_PIN."
    #elif _PIN_CONFLICT(FAN1)
      #error "SPINDLE_LASER_PWM_PIN conflicts with FAN1_PIN."
    #elif _PIN_CONFLICT(FAN2)
      #error "SPINDLE_LASER_PWM_PIN conflicts with FAN2_PIN."
    #elif _PIN_CONFLICT(FAN3)
      #error "SPINDLE_LASER_PWM_PIN conflicts with FAN3_PIN."
    #elif _PIN_CONFLICT(FAN4)
      #error "SPINDLE_LASER_PWM_PIN conflicts with FAN4_PIN."
    #elif _PIN_CONFLICT(FAN5)
      #error "SPINDLE_LASER_PWM_PIN conflicts with FAN5_PIN."
    #elif _PIN_CONFLICT(FAN6)
      #error "SPINDLE_LASER_PWM_PIN conflicts with FAN6_PIN."
    #elif _PIN_CONFLICT(FAN7)
      #error "SPINDLE_LASER_PWM_PIN conflicts with FAN7_PIN."
    #elif _PIN_CONFLICT(CONTROLLERFAN)
      #error "SPINDLE_LASER_PWM_PIN conflicts with CONTROLLERFAN_PIN."
    #elif _PIN_CONFLICT(MOTOR_CURRENT_PWM_XY)
      #error "SPINDLE_LASER_PWM_PIN conflicts with MOTOR_CURRENT_PWM_XY."
    #elif _PIN_CONFLICT(MOTOR_CURRENT_PWM_Z)
      #error "SPINDLE_LASER_PWM_PIN conflicts with MOTOR_CURRENT_PWM_Z."
    #elif _PIN_CONFLICT(MOTOR_CURRENT_PWM_E)
      #error "SPINDLE_LASER_PWM_PIN conflicts with MOTOR_CURRENT_PWM_E."
    #endif
  #endif
  #undef _PIN_CONFLICT
#endif

#if !HAS_GRAPHICAL_LCD
  #if ENABLED(PRINT_PROGRESS_SHOW_DECIMALS)
    #error "PRINT_PROGRESS_SHOW_DECIMALS currently requires a Graphical LCD."
  #elif ENABLED(SHOW_REMAINING_TIME)
    #error "SHOW_REMAINING_TIME currently requires a Graphical LCD."
  #endif
#endif

#if HAS_ADC_BUTTONS && defined(ADC_BUTTON_DEBOUNCE_DELAY) && ADC_BUTTON_DEBOUNCE_DELAY < 16
  #error "ADC_BUTTON_DEBOUNCE_DELAY must be greater than 16."
#endif

/**
 * Check to make sure MONITOR_DRIVER_STATUS isn't enabled
 * on boards where TMC drivers share the SPI bus with SD.
 */
#if HAS_TMC_SPI && ALL(MONITOR_DRIVER_STATUS, SDSUPPORT, USES_SHARED_SPI)
  #error "MONITOR_DRIVER_STATUS and SDSUPPORT cannot be used together on boards with shared SPI."
#endif

// G60/G61 Position Save
#if SAVED_POSITIONS > 256
  #error "SAVED_POSITIONS must be an integer from 0 to 256."
#endif

/**
 * Stepper Chunk support
 */
#if BOTH(DIRECT_STEPPING, LIN_ADVANCE)
  #error "DIRECT_STEPPING is incompatible with LIN_ADVANCE. Enable in external planner if possible."
#endif

/**
 * Touch Buttons
 */
#if ENABLED(TOUCH_SCREEN)
  #ifndef XPT2046_X_CALIBRATION
    #error "XPT2046_X_CALIBRATION must be defined with TOUCH_SCREEN."
  #endif
  #ifndef XPT2046_Y_CALIBRATION
    #error "XPT2046_Y_CALIBRATION must be defined with TOUCH_SCREEN."
  #endif
  #ifndef XPT2046_X_OFFSET
    #error "XPT2046_X_OFFSET must be defined with TOUCH_SCREEN."
  #endif
  #ifndef XPT2046_Y_OFFSET
    #error "XPT2046_Y_OFFSET must be defined with TOUCH_SCREEN."
  #endif
#endif

/**
 * Sanity check for WIFI
 */
#if EITHER(ESP3D_WIFISUPPORT, WIFISUPPORT) && DISABLED(ARDUINO_ARCH_ESP32)
  #error "ESP3D_WIFISUPPORT or WIFISUPPORT requires an ESP32 controller."
#endif

/**
 * Sanity Check for Password Feature
 */
#if ENABLED(PASSWORD_FEATURE)
  #if NONE(HAS_LCD_MENU, PASSWORD_UNLOCK_GCODE, PASSWORD_CHANGE_GCODE)
    #error "Without PASSWORD_UNLOCK_GCODE, PASSWORD_CHANGE_GCODE, or a supported LCD there's no way to unlock the printer or set a password."
  #elif DISABLED(EEPROM_SETTINGS)
    #warning "PASSWORD_FEATURE settings will be lost on power-off without EEPROM_SETTINGS."
  #endif
#endif

// Misc. Cleanup
#undef _TEST_PWM<|MERGE_RESOLUTION|>--- conflicted
+++ resolved
@@ -2272,48 +2272,6 @@
 #endif
 
 /**
-<<<<<<< HEAD
-=======
- * Check existing CS pins against enabled TMC SPI drivers.
- */
-#define INVALID_TMC_SPI(ST) (AXIS_HAS_SPI(ST) && !PIN_EXISTS(ST##_CS))
-#if INVALID_TMC_SPI(X)
-  #error "An SPI driven TMC driver on X requires X_CS_PIN."
-#elif INVALID_TMC_SPI(X2)
-  #error "An SPI driven TMC driver on X2 requires X2_CS_PIN."
-#elif INVALID_TMC_SPI(Y)
-  #error "An SPI driven TMC driver on Y requires Y_CS_PIN."
-#elif INVALID_TMC_SPI(Y2)
-  #error "An SPI driven TMC driver on Y2 requires Y2_CS_PIN."
-#elif INVALID_TMC_SPI(Z)
-  #error "An SPI driven TMC driver on Z requires Z_CS_PIN."
-#elif INVALID_TMC_SPI(Z2)
-  #error "An SPI driven TMC driver on Z2 requires Z2_CS_PIN."
-#elif INVALID_TMC_SPI(Z3)
-  #error "An SPI driven TMC driver on Z3 requires Z3_CS_PIN."
-#elif INVALID_TMC_SPI(Z4)
-  #error "An SPI driven TMC driver on Z4 requires Z4_CS_PIN."
-#elif INVALID_TMC_SPI(E0)
-  #error "An SPI driven TMC driver on E0 requires E0_CS_PIN."
-#elif INVALID_TMC_SPI(E1)
-  #error "An SPI driven TMC driver on E1 requires E1_CS_PIN."
-#elif INVALID_TMC_SPI(E2)
-  #error "An SPI driven TMC driver on E2 requires E2_CS_PIN."
-#elif INVALID_TMC_SPI(E3)
-  #error "An SPI driven TMC driver on E3 requires E3_CS_PIN."
-#elif INVALID_TMC_SPI(E4)
-  #error "An SPI driven TMC driver on E4 requires E4_CS_PIN."
-#elif INVALID_TMC_SPI(E5)
-  #error "An SPI driven TMC driver on E5 requires E5_CS_PIN."
-#elif INVALID_TMC_SPI(E6)
-  #error "An SPI driven TMC driver on E6 requires E6_CS_PIN."
-#elif INVALID_TMC_SPI(E7)
-  #error "An SPI driven TMC driver on E7 requires E7_CS_PIN."
-#endif
-#undef INVALID_TMC_SPI
-
-/**
->>>>>>> bd690f12
  * Check existing RX/TX pins against enable TMC UART drivers.
  */
 #define INVALID_TMC_UART(ST) (AXIS_HAS_UART(ST) && !(defined(ST##_HARDWARE_SERIAL) || (PINS_EXIST(ST##_SERIAL_RX, ST##_SERIAL_TX))))
