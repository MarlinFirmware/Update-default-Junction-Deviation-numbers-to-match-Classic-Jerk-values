--- conflicted
+++ resolved
@@ -1961,14 +1961,6 @@
 /**
  * Pins and Sensor IDs must be set for each heater
  */
-<<<<<<< HEAD
-#if TEMP_SENSOR_0_IS_MAX6675 && !ANY_PIN(MAX6675_SS, MAX31855_CS, MAX31865_CS, MAX6675_CS)
-  #error "TEMP_SENSOR_0 -2 requires a MAX6675_SS_PIN, MAX6675_CS_PIN, MAX31855_CS_PIN, or MAX31865_CS_PIN."
-#elif HAS_HOTEND && !HAS_TEMP_HOTEND && !TEMP_SENSOR_0_IS_DUMMY
-  #error "TEMP_0_PIN (required for TEMP_SENSOR_0) not defined for this board."
-#elif EITHER(HAS_MULTI_HOTEND, HEATERS_PARALLEL) && !HAS_HEATER_1
-  #error "HEATER_1_PIN is not defined. TEMP_SENSOR_1 might not be set, or the board (not EEB / EEF?) doesn't define a pin."
-=======
 #if TEMP_SENSOR_0_IS_MAX31865 || (TEMP_SENSOR_REDUNDANT_IS_MAX31865 && REDUNDANT_TEMP_MATCH(SOURCE, E0))
   #if !defined(MAX31865_SENSOR_WIRES_0) || !WITHIN(MAX31865_SENSOR_WIRES_0, 2, 4)
     #error "MAX31865_SENSOR_WIRES_0 must be defined as an integer between 2 and 4."
@@ -1982,7 +1974,6 @@
   #elif !defined(MAX31865_SENSOR_OHMS_1) || !defined(MAX31865_CALIBRATION_OHMS_1)
     #error "MAX31865_SENSOR_OHMS_1 and MAX31865_CALIBRATION_OHMS_1 must be set if TEMP_SENSOR_1/TEMP_SENSOR_REDUNDANT is MAX31865."
   #endif
->>>>>>> 86feddb7
 #endif
 
 /**
@@ -1996,53 +1987,6 @@
   #elif REDUNDANT_TEMP_MATCH(SOURCE, TEMP_SENSOR_REDUNDANT_TARGET)
     #error "TEMP_SENSOR_REDUNDANT_SOURCE can't be the same as TEMP_SENSOR_REDUNDANT_TARGET."
   #elif HAS_MULTI_HOTEND && TEMP_SENSOR_REDUNDANT_SOURCE < HOTENDS
-<<<<<<< HEAD
-    #error "TEMP_SENSOR_REDUNDANT_SOURCE must be after the last TEMP_SENSOR used with a hotend; you can't use a sensor in the middle of two hotends."
-  #endif
-
-  #if TEMP_SENSOR_REDUNDANT_SOURCE == 0 && HAS_HOTEND
-    #error "TEMP_SENSOR_REDUNDANT_SOURCE can not be 0 if a hotend is used. E0 always uses TEMP_SENSOR_0."
-  #elif TEMP_SENSOR_REDUNDANT_SOURCE == -5 && HAS_TEMP_COOLER
-    #error "TEMP_SENSOR_REDUNDANT_SOURCE can't be Cooler (-5): TEMP_SENSOR_COOLER has already defined the sensor."
-  #elif TEMP_SENSOR_REDUNDANT_SOURCE == -4 && HAS_TEMP_PROBE
-    #error "TEMP_SENSOR_REDUNDANT_SOURCE can't be Probe (-4): TEMP_SENSOR_PROBE has already defined the sensor."
-  #elif TEMP_SENSOR_REDUNDANT_SOURCE == -2 && HAS_TEMP_CHAMBER
-    #error "TEMP_SENSOR_REDUNDANT_SOURCE can't be Chamber (-2): TEMP_SENSOR_CHAMBER has already defined the sensor."
-  #elif TEMP_SENSOR_REDUNDANT_SOURCE == -1 && HAS_TEMP_BED
-    #error "TEMP_SENSOR_REDUNDANT_SOURCE can't be Bed (-1): TEMP_SENSOR_BED has already defined the sensor."
-  #endif
-
-  #if TEMP_SENSOR_REDUNDANT_TARGET == 0 && !PIN_EXISTS(TEMP_0)
-    #error "TEMP_SENSOR_REDUNDANT_TARGET can't be E0 (0): requires TEMP_0_PIN"
-  #elif TEMP_SENSOR_REDUNDANT_TARGET == 1 && !PIN_EXISTS(TEMP_1)
-    #error "TEMP_SENSOR_REDUNDANT_TARGET can't be E1 (1): requires TEMP_1_PIN"
-  #elif TEMP_SENSOR_REDUNDANT_TARGET == 2 && !PIN_EXISTS(TEMP_2)
-    #error "TEMP_SENSOR_REDUNDANT_TARGET can't be E2 (2): requires TEMP_2_PIN"
-  #elif TEMP_SENSOR_REDUNDANT_TARGET == 3 && !PIN_EXISTS(TEMP_3)
-    #error "TEMP_SENSOR_REDUNDANT_TARGET can't be E3 (3): requires TEMP_3_PIN"
-  #elif TEMP_SENSOR_REDUNDANT_TARGET == 4 && !PIN_EXISTS(TEMP_4)
-    #error "TEMP_SENSOR_REDUNDANT_TARGET can't be E4 (4): requires TEMP_4_PIN"
-  #elif TEMP_SENSOR_REDUNDANT_TARGET == 5 && !PIN_EXISTS(TEMP_5)
-    #error "TEMP_SENSOR_REDUNDANT_TARGET can't be E5 (5): requires TEMP_5_PIN"
-  #elif TEMP_SENSOR_REDUNDANT_TARGET == 6 && !PIN_EXISTS(TEMP_6)
-    #error "TEMP_SENSOR_REDUNDANT_TARGET can't be E6 (6): requires TEMP_6_PIN"
-  #elif TEMP_SENSOR_REDUNDANT_TARGET == 7 && !PIN_EXISTS(TEMP_7)
-    #error "TEMP_SENSOR_REDUNDANT_TARGET can't be E7 (7): requires TEMP_7_PIN"
-  #elif TEMP_SENSOR_REDUNDANT_TARGET == -1 && !PIN_EXISTS(TEMP_BED)
-    #error "TEMP_SENSOR_REDUNDANT_TARGET can't be Bed (-1): requires TEMP_BED_PIN"
-  #elif TEMP_SENSOR_REDUNDANT_TARGET == -2 && !PIN_EXISTS(TEMP_CHAMBER)
-    #error "TEMP_SENSOR_REDUNDANT_TARGET can't be Chamber (-2): requires TEMP_CHAMBER_PIN"
-  #elif TEMP_SENSOR_REDUNDANT_TARGET == -4 && !PIN_EXISTS(TEMP_PROBE)
-    #error "TEMP_SENSOR_REDUNDANT_TARGET can't be Probe (-4): requires TEMP_PROBE_PIN"
-  #elif TEMP_SENSOR_REDUNDANT_TARGET == -5 && !PIN_EXISTS(TEMP_COOLER)
-    #error "TEMP_SENSOR_REDUNDANT_TARGET can't be Cooler (-5): requires TEMP_COOLER_PIN"
-  #endif
-
-  #if TEMP_SENSOR_REDUNDANT_IS_MAX_TC && TEMP_SENSOR_REDUNDANT_SOURCE == 0 && !PIN_EXISTS(MAX6675_SS)
-    #error "TEMP_SENSOR_REDUNDANT MAX Thermocouple with TEMP_SENSOR_REDUNDANT_SOURCE 0 requires a MAX6675_SS_PIN, MAX6675_CS_PIN, MAX31855_CS_PIN, or MAX31865_CS_PIN."
-  #elif TEMP_SENSOR_REDUNDANT_IS_MAX_TC && TEMP_SENSOR_REDUNDANT_SOURCE == 1 && !PIN_EXISTS(MAX6675_SS2)
-    #error "TEMP_SENSOR_REDUNDANT MAX Thermocouple with TEMP_SENSOR_REDUNDANT_SOURCE 1 requires a MAX6675_SS2_PIN, MAX6675_CS_PIN, MAX31855_CS_PIN, or MAX31865_CS_PIN."
-=======
     #error "TEMP_SENSOR_REDUNDANT_SOURCE must be after the last used hotend TEMP_SENSOR."
   #endif
 
@@ -2092,7 +2036,6 @@
     #error "TEMP_SENSOR_REDUNDANT MAX Thermocouple with TEMP_SENSOR_REDUNDANT_SOURCE E0 requires TEMP_0_CS_PIN."
   #elif TEMP_SENSOR_REDUNDANT_IS_MAX_TC && REDUNDANT_TEMP_MATCH(SOURCE, E1) && !PIN_EXISTS(TEMP_1_CS)
     #error "TEMP_SENSOR_REDUNDANT MAX Thermocouple with TEMP_SENSOR_REDUNDANT_SOURCE E1 requires TEMP_1_CS_PIN."
->>>>>>> 86feddb7
   #endif
 #endif
 
