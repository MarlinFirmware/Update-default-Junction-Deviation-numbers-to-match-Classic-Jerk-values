--- conflicted
+++ resolved
@@ -1075,13 +1075,8 @@
   #error "DIRECT_STEPPING does not currently support more than 3 axes (i.e., XYZ)."
 #elif ENABLED(FOAMCUTTER_XYUV) && !(HAS_I_AXIS && HAS_J_AXIS)
   #error "FOAMCUTTER_XYUV requires I and J steppers to be enabled."
-<<<<<<< HEAD
-#elif ENABLED(LINEAR_ADVANCE) && HAS_I_AXIS
-  #error "LINEAR_ADVANCE does not currently support the inclusion of an I-Axis."
-=======
 #elif ENABLED(LIN_ADVANCE) && HAS_I_AXIS
-  #error "LIN_ADVANCE does not currently support the inclusion of an I axis."
->>>>>>> d2bda128
+  #error "LIN_ADVANCE does not currently support the inclusion of an I-axis."
 #endif
 
 /**
