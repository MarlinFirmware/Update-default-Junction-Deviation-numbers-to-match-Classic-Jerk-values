/**
 * Marlin 3D Printer Firmware
 * Copyright (c) 2020 MarlinFirmware [https://github.com/MarlinFirmware/Marlin]
 *
 * Based on Sprinter and grbl.
 * Copyright (c) 2011 Camiel Gubbels / Erik van der Zalm
 *
 * This program is free software: you can redistribute it and/or modify
 * it under the terms of the GNU General Public License as published by
 * the Free Software Foundation, either version 3 of the License, or
 * (at your option) any later version.
 *
 * This program is distributed in the hope that it will be useful,
 * but WITHOUT ANY WARRANTY; without even the implied warranty of
 * MERCHANTABILITY or FITNESS FOR A PARTICULAR PURPOSE.  See the
 * GNU General Public License for more details.
 *
 * You should have received a copy of the GNU General Public License
 * along with this program.  If not, see <https://www.gnu.org/licenses/>.
 *
 */
#pragma once

/**
 * SanityCheck.h
 *
 * Test configuration values for errors at compile-time.
 */

/**
 * Require gcc 4.7 or newer (first included with Arduino 1.6.8) for C++11 features.
 */
#if __cplusplus < 201103L
  #error "Marlin requires C++11 support (gcc >= 4.7, Arduino IDE >= 1.6.8). Please upgrade your toolchain."
#endif

// Strings for sanity check messages
#define _LINEAR_AXES_STR LINEAR_AXIS_GANG("X ", "Y ", "Z ", "I ", "J ", "K ")
#define _LOGICAL_AXES_STR LOGICAL_AXIS_GANG("E ", "X ", "Y ", "Z ", "I ", "J ", "K ")

// Make sure macros aren't borked
#define TEST1
#define TEST2 1
#define TEST3 0
#define TEST4 true
#if ENABLED(TEST0) || !ENABLED(TEST2) || ENABLED(TEST3)
  #error "ENABLED is borked!"
#endif
#if BOTH(TEST0, TEST1)
  #error "BOTH is borked!"
#endif
#if DISABLED(TEST1) || !DISABLED(TEST3) || DISABLED(TEST4) || DISABLED(TEST0, TEST1, TEST2, TEST4) || !DISABLED(TEST0, TEST3)
  #error "DISABLED is borked!"
#endif
#if !ANY(TEST1, TEST2, TEST3, TEST4) || ANY(TEST0, TEST3)
  #error "ANY is borked!"
#endif
#if NONE(TEST0, TEST1, TEST2, TEST4) || !NONE(TEST0, TEST3)
  #error "NONE is borked!"
#endif
#undef TEST1
#undef TEST2
#undef TEST3
#undef TEST4

/**
 * This is to alert you about non-matching versions of config files.
 *
 * You can edit the version tag in your old config files and try the build again.
 * The checks below will alert you about options that need to be changed, but they won't
 * tell you about new options that you might find useful. So it's recommended to transfer
 * your settings to new Configuration files matching your Marlin version as soon as possible.
 */
#define HEXIFY(H) _CAT(0x,H)
#if !defined(CONFIGURATION_H_VERSION) || HEXIFY(CONFIGURATION_H_VERSION) < HEXIFY(REQUIRED_CONFIGURATION_H_VERSION)
  #error "Your Configuration.h file is for an old version of Marlin. Downgrade Marlin or upgrade your Configuration.h."
#elif HEXIFY(CONFIGURATION_H_VERSION) > HEXIFY(REQUIRED_CONFIGURATION_H_VERSION)
  #error "Your Configuration.h file is for a newer version of Marlin. Upgrade Marlin or downgrade your Configuration.h."
#endif
#if !defined(CONFIGURATION_ADV_H_VERSION) || HEXIFY(CONFIGURATION_ADV_H_VERSION) < HEXIFY(REQUIRED_CONFIGURATION_ADV_H_VERSION)
  #error "Your Configuration_adv.h file is for an old version of Marlin. Downgrade Marlin or upgrade your Configuration_adv.h."
#elif HEXIFY(CONFIGURATION_ADV_H_VERSION) > HEXIFY(REQUIRED_CONFIGURATION_ADV_H_VERSION)
  #error "Your Configuration_adv.h file is for a newer version of Marlin. Upgrade Marlin or downgrade your Configuration_adv.h."
#endif
#undef HEXIFY

/**
 * Warnings for old configurations
 */
#ifndef MOTHERBOARD
  #error "MOTHERBOARD is required."
#elif !defined(X_BED_SIZE) || !defined(Y_BED_SIZE)
  #error "X_BED_SIZE and Y_BED_SIZE are now required!"
#elif WATCH_TEMP_PERIOD > 500
  #error "WATCH_TEMP_PERIOD now uses seconds instead of milliseconds."
#elif DISABLED(THERMAL_PROTECTION_HOTENDS) && (defined(WATCH_TEMP_PERIOD) || defined(THERMAL_PROTECTION_PERIOD))
  #error "Thermal Runaway Protection for hotends is now enabled with THERMAL_PROTECTION_HOTENDS."
#elif DISABLED(THERMAL_PROTECTION_BED) && defined(THERMAL_PROTECTION_BED_PERIOD)
  #error "Thermal Runaway Protection for the bed is now enabled with THERMAL_PROTECTION_BED."
#elif (CORE_IS_XZ || CORE_IS_YZ) && ENABLED(Z_LATE_ENABLE)
  #error "Z_LATE_ENABLE can't be used with COREXZ, COREZX, COREYZ, or COREZY."
#elif defined(X_HOME_RETRACT_MM)
  #error "[XYZ]_HOME_RETRACT_MM settings have been renamed [XYZ]_HOME_BUMP_MM."
#elif defined(SDCARDDETECTINVERTED)
  #error "SDCARDDETECTINVERTED is now SD_DETECT_STATE (HIGH)."
#elif defined(SD_DETECT_INVERTED)
  #error "SD_DETECT_INVERTED is now SD_DETECT_STATE (HIGH)."
#elif defined(BTENABLED)
  #error "BTENABLED is now BLUETOOTH."
#elif defined(CUSTOM_MENDEL_NAME)
  #error "CUSTOM_MENDEL_NAME is now CUSTOM_MACHINE_NAME."
#elif defined(HAS_AUTOMATIC_VERSIONING)
  #error "HAS_AUTOMATIC_VERSIONING is now CUSTOM_VERSION_FILE."
#elif defined(USE_AUTOMATIC_VERSIONING)
  #error "USE_AUTOMATIC_VERSIONING is now CUSTOM_VERSION_FILE."
#elif defined(SDSLOW)
  #error "SDSLOW deprecated. Set SD_SPI_SPEED to SPI_HALF_SPEED instead."
#elif defined(SDEXTRASLOW)
  #error "SDEXTRASLOW deprecated. Set SD_SPI_SPEED to SPI_QUARTER_SPEED instead."
#elif defined(FILAMENT_SENSOR)
  #error "FILAMENT_SENSOR is now FILAMENT_WIDTH_SENSOR."
#elif defined(ENDSTOPPULLUP_FIL_RUNOUT)
  #error "ENDSTOPPULLUP_FIL_RUNOUT is now FIL_RUNOUT_PULLUP."
#elif defined(DISABLE_MAX_ENDSTOPS) || defined(DISABLE_MIN_ENDSTOPS)
  #error "DISABLE_MAX_ENDSTOPS and DISABLE_MIN_ENDSTOPS deprecated. Use individual USE_*_PLUG options instead."
#elif defined(LANGUAGE_INCLUDE)
  #error "LANGUAGE_INCLUDE has been replaced by LCD_LANGUAGE."
#elif defined(EXTRUDER_OFFSET_X) || defined(EXTRUDER_OFFSET_Y)
  #error "EXTRUDER_OFFSET_[XY] is deprecated. Use HOTEND_OFFSET_[XY] instead."
#elif defined(PID_PARAMS_PER_EXTRUDER)
  #error "PID_PARAMS_PER_EXTRUDER is deprecated. Use PID_PARAMS_PER_HOTEND instead."
#elif defined(EXTRUDER_WATTS) || defined(BED_WATTS)
  #error "EXTRUDER_WATTS and BED_WATTS are deprecated and should be removed."
#elif defined(SERVO_ENDSTOP_ANGLES)
  #error "SERVO_ENDSTOP_ANGLES is deprecated. Use Z_SERVO_ANGLES instead."
#elif defined(X_ENDSTOP_SERVO_NR) || defined(Y_ENDSTOP_SERVO_NR)
  #error "X_ENDSTOP_SERVO_NR and Y_ENDSTOP_SERVO_NR are deprecated and should be removed."
#elif defined(Z_ENDSTOP_SERVO_NR)
  #error "Z_ENDSTOP_SERVO_NR is now Z_PROBE_SERVO_NR."
#elif defined(DEFAULT_XYJERK)
  #error "DEFAULT_XYJERK is deprecated. Use DEFAULT_XJERK and DEFAULT_YJERK instead."
#elif defined(XY_TRAVEL_SPEED)
  #error "XY_TRAVEL_SPEED is now XY_PROBE_FEEDRATE."
#elif defined(XY_PROBE_SPEED)
  #error "XY_PROBE_SPEED is now XY_PROBE_FEEDRATE."
#elif defined(Z_PROBE_SPEED_FAST)
  #error "Z_PROBE_SPEED_FAST is now Z_PROBE_FEEDRATE_FAST."
#elif defined(Z_PROBE_SPEED_SLOW)
  #error "Z_PROBE_SPEED_SLOW is now Z_PROBE_FEEDRATE_SLOW."
#elif defined(PROBE_SERVO_DEACTIVATION_DELAY)
  #error "PROBE_SERVO_DEACTIVATION_DELAY is deprecated. Use DEACTIVATE_SERVOS_AFTER_MOVE instead."
#elif defined(SERVO_DEACTIVATION_DELAY)
  #error "SERVO_DEACTIVATION_DELAY is now SERVO_DELAY."
#elif ENABLED(FILAMENTCHANGEENABLE)
  #error "FILAMENTCHANGEENABLE is now ADVANCED_PAUSE_FEATURE."
#elif ENABLED(FILAMENT_CHANGE_FEATURE)
  #error "FILAMENT_CHANGE_FEATURE is now ADVANCED_PAUSE_FEATURE."
#elif defined(FILAMENT_CHANGE_X_POS) || defined(FILAMENT_CHANGE_Y_POS)
  #error "FILAMENT_CHANGE_[XY]_POS is now set with NOZZLE_PARK_POINT."
#elif defined(FILAMENT_CHANGE_Z_ADD)
  #error "FILAMENT_CHANGE_Z_ADD is now set with NOZZLE_PARK_POINT."
#elif defined(FILAMENT_CHANGE_XY_FEEDRATE)
  #error "FILAMENT_CHANGE_XY_FEEDRATE is now NOZZLE_PARK_XY_FEEDRATE."
#elif defined(FILAMENT_CHANGE_Z_FEEDRATE)
  #error "FILAMENT_CHANGE_Z_FEEDRATE is now NOZZLE_PARK_Z_FEEDRATE."
#elif defined(PAUSE_PARK_X_POS) || defined(PAUSE_PARK_Y_POS)
  #error "PAUSE_PARK_[XY]_POS is now set with NOZZLE_PARK_POINT."
#elif defined(PAUSE_PARK_Z_ADD)
  #error "PAUSE_PARK_Z_ADD is now set with NOZZLE_PARK_POINT."
#elif defined(PAUSE_PARK_XY_FEEDRATE)
  #error "PAUSE_PARK_XY_FEEDRATE is now NOZZLE_PARK_XY_FEEDRATE."
#elif defined(PAUSE_PARK_Z_FEEDRATE)
  #error "PAUSE_PARK_Z_FEEDRATE is now NOZZLE_PARK_Z_FEEDRATE."
#elif defined(FILAMENT_CHANGE_RETRACT_FEEDRATE)
  #error "FILAMENT_CHANGE_RETRACT_FEEDRATE is now PAUSE_PARK_RETRACT_FEEDRATE."
#elif defined(FILAMENT_CHANGE_RETRACT_LENGTH)
  #error "FILAMENT_CHANGE_RETRACT_LENGTH is now PAUSE_PARK_RETRACT_LENGTH."
#elif defined(FILAMENT_CHANGE_EXTRUDE_FEEDRATE)
  #error "FILAMENT_CHANGE_EXTRUDE_FEEDRATE is now ADVANCED_PAUSE_PURGE_FEEDRATE."
#elif defined(ADVANCED_PAUSE_EXTRUDE_FEEDRATE)
  #error "ADVANCED_PAUSE_EXTRUDE_FEEDRATE is now ADVANCED_PAUSE_PURGE_FEEDRATE."
#elif defined(FILAMENT_CHANGE_EXTRUDE_LENGTH)
  #error "FILAMENT_CHANGE_EXTRUDE_LENGTH is now ADVANCED_PAUSE_PURGE_LENGTH."
#elif defined(ADVANCED_PAUSE_EXTRUDE_LENGTH)
  #error "ADVANCED_PAUSE_EXTRUDE_LENGTH is now ADVANCED_PAUSE_PURGE_LENGTH."
#elif defined(FILAMENT_CHANGE_NOZZLE_TIMEOUT)
  #error "FILAMENT_CHANGE_NOZZLE_TIMEOUT is now PAUSE_PARK_NOZZLE_TIMEOUT."
#elif defined(FILAMENT_CHANGE_NUMBER_OF_ALERT_BEEPS)
  #error "FILAMENT_CHANGE_NUMBER_OF_ALERT_BEEPS is now FILAMENT_CHANGE_ALERT_BEEPS."
#elif defined(FILAMENT_CHANGE_NO_STEPPER_TIMEOUT)
  #error "FILAMENT_CHANGE_NO_STEPPER_TIMEOUT is now PAUSE_PARK_NO_STEPPER_TIMEOUT."
#elif defined(PLA_PREHEAT_HOTEND_TEMP)
  #error "PLA_PREHEAT_HOTEND_TEMP is now PREHEAT_1_TEMP_HOTEND."
#elif defined(PLA_PREHEAT_HPB_TEMP)
  #error "PLA_PREHEAT_HPB_TEMP is now PREHEAT_1_TEMP_BED."
#elif defined(PLA_PREHEAT_FAN_SPEED)
  #error "PLA_PREHEAT_FAN_SPEED is now PREHEAT_1_FAN_SPEED."
#elif defined(ABS_PREHEAT_HOTEND_TEMP)
  #error "ABS_PREHEAT_HOTEND_TEMP is now PREHEAT_2_TEMP_HOTEND."
#elif defined(ABS_PREHEAT_HPB_TEMP)
  #error "ABS_PREHEAT_HPB_TEMP is now PREHEAT_2_TEMP_BED."
#elif defined(ABS_PREHEAT_FAN_SPEED)
  #error "ABS_PREHEAT_FAN_SPEED is now PREHEAT_2_FAN_SPEED."
#elif defined(ENDSTOPS_ONLY_FOR_HOMING)
  #error "ENDSTOPS_ONLY_FOR_HOMING is deprecated. Use (disable) ENDSTOPS_ALWAYS_ON_DEFAULT instead."
#elif defined(HOMING_FEEDRATE)
  #error "HOMING_FEEDRATE is now set using the HOMING_FEEDRATE_MM_M array instead."
#elif (defined(HOMING_FEEDRATE_XY) || defined(HOMING_FEEDRATE_Z)) && !defined(HOMING_FEEDRATE_MM_M)
  #error "HOMING_FEEDRATE_XY and HOMING_FEEDRATE_Z are now set using the HOMING_FEEDRATE_MM_M array instead."
#elif defined(MANUAL_HOME_POSITIONS)
  #error "MANUAL_HOME_POSITIONS is deprecated. Set MANUAL_[XYZ]_HOME_POS as-needed instead."
#elif defined(PID_ADD_EXTRUSION_RATE)
  #error "PID_ADD_EXTRUSION_RATE is now PID_EXTRUSION_SCALING and is DISABLED by default."
#elif defined(Z_RAISE_BEFORE_HOMING)
  #error "Z_RAISE_BEFORE_HOMING is now Z_HOMING_HEIGHT."
#elif defined(MIN_Z_HEIGHT_FOR_HOMING)
  #error "MIN_Z_HEIGHT_FOR_HOMING is now Z_HOMING_HEIGHT."
#elif defined(Z_RAISE_BEFORE_PROBING) || defined(Z_RAISE_AFTER_PROBING)
  #error "Z_RAISE_(BEFORE|AFTER)_PROBING are deprecated. Use Z_CLEARANCE_DEPLOY_PROBE and Z_AFTER_PROBING instead."
#elif defined(Z_RAISE_PROBE_DEPLOY_STOW) || defined(Z_RAISE_BETWEEN_PROBINGS)
  #error "Z_RAISE_PROBE_DEPLOY_STOW and Z_RAISE_BETWEEN_PROBINGS are now Z_CLEARANCE_DEPLOY_PROBE and Z_CLEARANCE_BETWEEN_PROBES."
#elif defined(Z_PROBE_DEPLOY_HEIGHT) || defined(Z_PROBE_TRAVEL_HEIGHT)
  #error "Z_PROBE_DEPLOY_HEIGHT and Z_PROBE_TRAVEL_HEIGHT are now Z_CLEARANCE_DEPLOY_PROBE and Z_CLEARANCE_BETWEEN_PROBES."
#elif defined(MANUAL_BED_LEVELING)
  #error "MANUAL_BED_LEVELING is now LCD_BED_LEVELING."
#elif defined(MESH_HOME_SEARCH_Z)
  #error "MESH_HOME_SEARCH_Z is now LCD_PROBE_Z_RANGE."
#elif defined(MANUAL_PROBE_Z_RANGE)
  #error "MANUAL_PROBE_Z_RANGE is now LCD_PROBE_Z_RANGE."
#elif !defined(MIN_STEPS_PER_SEGMENT)
  #error "Please replace 'const int dropsegments' with '#define MIN_STEPS_PER_SEGMENT' (and increase by 1)."
#elif MIN_STEPS_PER_SEGMENT <= 0
  #error "MIN_STEPS_PER_SEGMENT must be at least 1."
#elif defined(PREVENT_DANGEROUS_EXTRUDE)
  #error "PREVENT_DANGEROUS_EXTRUDE is now PREVENT_COLD_EXTRUSION."
#elif defined(SCARA)
  #error "SCARA is now MORGAN_SCARA."
#elif defined(ENABLE_AUTO_BED_LEVELING)
  #error "ENABLE_AUTO_BED_LEVELING is deprecated. Specify AUTO_BED_LEVELING_LINEAR, AUTO_BED_LEVELING_BILINEAR, or AUTO_BED_LEVELING_3POINT."
#elif defined(AUTO_BED_LEVELING_FEATURE)
  #error "AUTO_BED_LEVELING_FEATURE is deprecated. Specify AUTO_BED_LEVELING_LINEAR, AUTO_BED_LEVELING_BILINEAR, or AUTO_BED_LEVELING_3POINT."
#elif defined(ABL_GRID_POINTS)
  #error "ABL_GRID_POINTS is now GRID_MAX_POINTS_X and GRID_MAX_POINTS_Y."
#elif defined(ABL_GRID_POINTS_X) || defined(ABL_GRID_POINTS_Y)
  #error "ABL_GRID_POINTS_[XY] is now GRID_MAX_POINTS_[XY]."
#elif defined(ABL_GRID_MAX_POINTS_X) || defined(ABL_GRID_MAX_POINTS_Y)
  #error "ABL_GRID_MAX_POINTS_[XY] is now GRID_MAX_POINTS_[XY]."
#elif defined(MESH_NUM_X_POINTS) || defined(MESH_NUM_Y_POINTS)
  #error "MESH_NUM_[XY]_POINTS is now GRID_MAX_POINTS_[XY]."
#elif defined(UBL_MESH_NUM_X_POINTS) || defined(UBL_MESH_NUM_Y_POINTS)
  #error "UBL_MESH_NUM_[XY]_POINTS is now GRID_MAX_POINTS_[XY]."
#elif defined(UBL_G26_MESH_VALIDATION)
  #error "UBL_G26_MESH_VALIDATION is now G26_MESH_VALIDATION."
#elif defined(UBL_MESH_EDIT_ENABLED)
  #error "UBL_MESH_EDIT_ENABLED is now G26_MESH_VALIDATION."
#elif defined(UBL_MESH_EDITING)
  #error "UBL_MESH_EDITING is now G26_MESH_VALIDATION."
#elif defined(BLTOUCH_HEATERS_OFF)
  #error "BLTOUCH_HEATERS_OFF is now PROBING_HEATERS_OFF."
#elif defined(BLTOUCH_V3)
  #error "BLTOUCH_V3 is obsolete."
#elif defined(BLTOUCH_FORCE_OPEN_DRAIN_MODE)
  #error "BLTOUCH_FORCE_OPEN_DRAIN_MODE is obsolete."
#elif defined(BEEPER)
  #error "BEEPER is now BEEPER_PIN."
#elif defined(SDCARDDETECT)
  #error "SDCARDDETECT is now SD_DETECT_PIN."
#elif defined(STAT_LED_RED) || defined(STAT_LED_BLUE)
  #error "STAT_LED_RED/STAT_LED_BLUE are now STAT_LED_RED_PIN/STAT_LED_BLUE_PIN."
#elif defined(LCD_PIN_BL)
  #error "LCD_PIN_BL is now LCD_BACKLIGHT_PIN."
#elif defined(LCD_PIN_RESET)
  #error "LCD_PIN_RESET is now LCD_RESET_PIN."
#elif defined(EXTRUDER_0_AUTO_FAN_PIN) || defined(EXTRUDER_1_AUTO_FAN_PIN) || defined(EXTRUDER_2_AUTO_FAN_PIN) || defined(EXTRUDER_3_AUTO_FAN_PIN)
  #error "EXTRUDER_[0123]_AUTO_FAN_PIN is now E[0123]_AUTO_FAN_PIN."
#elif defined(PID_FAN_SCALING) && !HAS_FAN
  #error "PID_FAN_SCALING needs at least one fan enabled."
#elif defined(min_software_endstops) || defined(max_software_endstops)
  #error "(min|max)_software_endstops are now (MIN|MAX)_SOFTWARE_ENDSTOPS."
#elif ENABLED(Z_PROBE_SLED) && defined(SLED_PIN)
  #error "Replace SLED_PIN with SOL1_PIN (applies to both Z_PROBE_SLED and SOLENOID_PROBE)."
#elif defined(CONTROLLERFAN_PIN)
  #error "CONTROLLERFAN_PIN is now CONTROLLER_FAN_PIN, enabled with USE_CONTROLLER_FAN."
#elif defined(CONTROLLERFAN_SPEED)
  #error "CONTROLLERFAN_SPEED is now CONTROLLERFAN_SPEED_ACTIVE."
#elif defined(CONTROLLERFAN_SECS)
  #error "CONTROLLERFAN_SECS is now CONTROLLERFAN_IDLE_TIME."
#elif defined(MIN_RETRACT)
  #error "MIN_RETRACT is now MIN_AUTORETRACT and MAX_AUTORETRACT."
#elif defined(ADVANCE)
  #error "ADVANCE is now LIN_ADVANCE."
#elif defined(LIN_ADVANCE_E_D_RATIO)
  #error "LIN_ADVANCE (1.5) no longer uses LIN_ADVANCE_E_D_RATIO."
#elif defined(NEOPIXEL_RGBW_LED)
  #error "NEOPIXEL_RGBW_LED is now NEOPIXEL_LED."
#elif ENABLED(DELTA) && defined(DELTA_PROBEABLE_RADIUS)
  #error "Remove DELTA_PROBEABLE_RADIUS and use PROBING_MARGIN to inset the probe area instead."
#elif ENABLED(DELTA) && defined(DELTA_CALIBRATION_RADIUS)
  #error "Remove DELTA_CALIBRATION_RADIUS and use PROBING_MARGIN to inset the probe area instead."
#elif defined(UBL_MESH_INSET)
  #error "UBL_MESH_INSET is now just MESH_INSET."
#elif defined(UBL_MESH_MIN_X) || defined(UBL_MESH_MIN_Y) || defined(UBL_MESH_MAX_X) || defined(UBL_MESH_MAX_Y)
  #error "UBL_MESH_(MIN|MAX)_[XY] is now just MESH_(MIN|MAX)_[XY]."
#elif defined(ABL_PROBE_PT_1_X) || defined(ABL_PROBE_PT_1_Y) || defined(ABL_PROBE_PT_2_X) || defined(ABL_PROBE_PT_2_Y) || defined(ABL_PROBE_PT_3_X) || defined(ABL_PROBE_PT_3_Y)
  #error "ABL_PROBE_PT_[123]_[XY] is no longer required. Please remove it."
#elif defined(UBL_PROBE_PT_1_X) || defined(UBL_PROBE_PT_1_Y) || defined(UBL_PROBE_PT_2_X) || defined(UBL_PROBE_PT_2_Y) || defined(UBL_PROBE_PT_3_X) || defined(UBL_PROBE_PT_3_Y)
  #error "UBL_PROBE_PT_[123]_[XY] is no longer required. Please remove it."
#elif defined(MIN_PROBE_EDGE)
  #error "MIN_PROBE_EDGE is now called PROBING_MARGIN."
#elif defined(MIN_PROBE_EDGE_LEFT)
  #error "MIN_PROBE_EDGE_LEFT is now called PROBING_MARGIN_LEFT."
#elif defined(MIN_PROBE_EDGE_RIGHT)
  #error "MIN_PROBE_EDGE_RIGHT is now called PROBING_MARGIN_RIGHT."
#elif defined(MIN_PROBE_EDGE_FRONT)
  #error "MIN_PROBE_EDGE_FRONT is now called PROBING_MARGIN_FRONT."
#elif defined(MIN_PROBE_EDGE_BACK)
  #error "MIN_PROBE_EDGE_BACK is now called PROBING_MARGIN_BACK."
#elif defined(LEFT_PROBE_BED_POSITION)
  #error "LEFT_PROBE_BED_POSITION is obsolete. Set a margin with PROBING_MARGIN or PROBING_MARGIN_LEFT instead."
#elif defined(RIGHT_PROBE_BED_POSITION)
  #error "RIGHT_PROBE_BED_POSITION is obsolete. Set a margin with PROBING_MARGIN or PROBING_MARGIN_RIGHT instead."
#elif defined(FRONT_PROBE_BED_POSITION)
  #error "FRONT_PROBE_BED_POSITION is obsolete. Set a margin with PROBING_MARGIN or PROBING_MARGIN_FRONT instead."
#elif defined(BACK_PROBE_BED_POSITION)
  #error "BACK_PROBE_BED_POSITION is obsolete. Set a margin with PROBING_MARGIN or PROBING_MARGIN_BACK instead."
#elif defined(ENABLE_MESH_EDIT_GFX_OVERLAY)
  #error "ENABLE_MESH_EDIT_GFX_OVERLAY is now MESH_EDIT_GFX_OVERLAY."
#elif defined(BABYSTEP_ZPROBE_GFX_REVERSE)
  #error "BABYSTEP_ZPROBE_GFX_REVERSE is now set by OVERLAY_GFX_REVERSE."
#elif defined(UBL_GRANULAR_SEGMENTATION_FOR_CARTESIAN)
  #error "UBL_GRANULAR_SEGMENTATION_FOR_CARTESIAN is now SEGMENT_LEVELED_MOVES."
#elif HAS_PID_HEATING && (defined(K1) || !defined(PID_K1))
  #error "K1 is now PID_K1."
#elif defined(PROBE_DOUBLE_TOUCH)
  #error "PROBE_DOUBLE_TOUCH is now MULTIPLE_PROBING."
#elif defined(ANET_KEYPAD_LCD)
  #error "ANET_KEYPAD_LCD is now ZONESTAR_LCD."
#elif defined(LCD_I2C_SAINSMART_YWROBOT)
  #error "LCD_I2C_SAINSMART_YWROBOT is now LCD_SAINSMART_I2C_(1602|2004)."
#elif defined(MEASURED_LOWER_LIMIT) || defined(MEASURED_UPPER_LIMIT)
  #error "MEASURED_(UPPER|LOWER)_LIMIT is now FILWIDTH_ERROR_MARGIN."
#elif defined(HAVE_TMCDRIVER)
  #error "HAVE_TMCDRIVER is now [AXIS]_DRIVER_TYPE TMC26X."
#elif defined(STEALTHCHOP)
  #error "STEALTHCHOP is now STEALTHCHOP_(XY|Z|E)."
#elif defined(HAVE_TMC26X)
  #error "HAVE_TMC26X is now [AXIS]_DRIVER_TYPE TMC26X."
#elif defined(HAVE_TMC2130)
  #error "HAVE_TMC2130 is now [AXIS]_DRIVER_TYPE TMC2130."
#elif defined(HAVE_TMC2208)
  #error "HAVE_TMC2208 is now [AXIS]_DRIVER_TYPE TMC2208."
#elif defined(HAVE_L6470DRIVER)
  #error "HAVE_L6470DRIVER is now [AXIS]_DRIVER_TYPE L6470."
#elif defined(X_IS_TMC) || defined(X2_IS_TMC) || defined(Y_IS_TMC) || defined(Y2_IS_TMC) || defined(Z_IS_TMC) || defined(Z2_IS_TMC) || defined(Z3_IS_TMC) \
   || defined(E0_IS_TMC) || defined(E1_IS_TMC) || defined(E2_IS_TMC) || defined(E3_IS_TMC) || defined(E4_IS_TMC) || defined(E5_IS_TMC) || defined(E6_IS_TMC) || defined(E7_IS_TMC)
  #error "[AXIS]_IS_TMC is now [AXIS]_DRIVER_TYPE TMC26X."
#elif defined(X_IS_TMC26X) || defined(X2_IS_TMC26X) || defined(Y_IS_TMC26X) || defined(Y2_IS_TMC26X) || defined(Z_IS_TMC26X) || defined(Z2_IS_TMC26X) || defined(Z3_IS_TMC26X) \
   || defined(E0_IS_TMC26X) || defined(E1_IS_TMC26X) || defined(E2_IS_TMC26X) || defined(E3_IS_TMC26X) || defined(E4_IS_TMC26X) || defined(E5_IS_TMC26X) || defined(E6_IS_TMC26X) || defined(E7_IS_TMC26X)
  #error "[AXIS]_IS_TMC26X is now [AXIS]_DRIVER_TYPE TMC26X."
#elif defined(X_IS_TMC2130) || defined(X2_IS_TMC2130) || defined(Y_IS_TMC2130) || defined(Y2_IS_TMC2130) || defined(Z_IS_TMC2130) || defined(Z2_IS_TMC2130) || defined(Z3_IS_TMC2130) \
   || defined(E0_IS_TMC2130) || defined(E1_IS_TMC2130) || defined(E2_IS_TMC2130) || defined(E3_IS_TMC2130) || defined(E4_IS_TMC2130) || defined(E5_IS_TMC2130) || defined(E6_IS_TMC2130) || defined(E7_IS_TMC2130)
  #error "[AXIS]_IS_TMC2130 is now [AXIS]_DRIVER_TYPE TMC2130."
#elif defined(X_IS_TMC2208) || defined(X2_IS_TMC2208) || defined(Y_IS_TMC2208) || defined(Y2_IS_TMC2208) || defined(Z_IS_TMC2208) || defined(Z2_IS_TMC2208) || defined(Z3_IS_TMC2208) \
   || defined(E0_IS_TMC2208) || defined(E1_IS_TMC2208) || defined(E2_IS_TMC2208) || defined(E3_IS_TMC2208) || defined(E4_IS_TMC2208) || defined(E5_IS_TMC2208) || defined(E6_IS_TMC2208) || defined(E7_IS_TMC2208)
  #error "[AXIS]_IS_TMC2208 is now [AXIS]_DRIVER_TYPE TMC2208."
#elif defined(X_IS_L6470) || defined(X2_IS_L6470) || defined(Y_IS_L6470) || defined(Y2_IS_L6470) || defined(Z_IS_L6470) || defined(Z2_IS_L6470) || defined(Z3_IS_L6470) \
   || defined(E0_IS_L6470) || defined(E1_IS_L6470) || defined(E2_IS_L6470) || defined(E3_IS_L6470) || defined(E4_IS_L6470) || defined(E5_IS_L6470) || defined(E6_IS_L6470) || defined(E7_IS_L6470)
  #error "[AXIS]_IS_L6470 is now [AXIS]_DRIVER_TYPE L6470."
#elif defined(AUTOMATIC_CURRENT_CONTROL)
  #error "AUTOMATIC_CURRENT_CONTROL is now MONITOR_DRIVER_STATUS."
#elif defined(FILAMENT_CHANGE_LOAD_LENGTH)
  #error "FILAMENT_CHANGE_LOAD_LENGTH is now FILAMENT_CHANGE_FAST_LOAD_LENGTH."
#elif defined(LEVEL_CORNERS_INSET)
  #error "LEVEL_CORNERS_INSET is now LEVEL_CORNERS_INSET_LFRB."
#elif defined(BEZIER_JERK_CONTROL)
  #error "BEZIER_JERK_CONTROL is now S_CURVE_ACCELERATION."
#elif HAS_JUNCTION_DEVIATION && defined(JUNCTION_DEVIATION_FACTOR)
  #error "JUNCTION_DEVIATION_FACTOR is now JUNCTION_DEVIATION_MM."
#elif defined(JUNCTION_ACCELERATION_FACTOR)
  #error "JUNCTION_ACCELERATION_FACTOR is obsolete. Delete it from Configuration_adv.h."
#elif defined(JUNCTION_ACCELERATION)
  #error "JUNCTION_ACCELERATION is obsolete. Delete it from Configuration_adv.h."
#elif defined(MAX7219_DEBUG_STEPPER_HEAD)
  #error "MAX7219_DEBUG_STEPPER_HEAD is now MAX7219_DEBUG_PLANNER_HEAD."
#elif defined(MAX7219_DEBUG_STEPPER_TAIL)
  #error "MAX7219_DEBUG_STEPPER_TAIL is now MAX7219_DEBUG_PLANNER_TAIL."
#elif defined(MAX7219_DEBUG_STEPPER_QUEUE)
  #error "MAX7219_DEBUG_STEPPER_QUEUE is now MAX7219_DEBUG_PLANNER_QUEUE."
#elif defined(ENDSTOP_NOISE_FILTER)
  #error "ENDSTOP_NOISE_FILTER is now ENDSTOP_NOISE_THRESHOLD [2-7]."
#elif defined(RETRACT_ZLIFT)
  #error "RETRACT_ZLIFT is now RETRACT_ZRAISE."
#elif defined(TOOLCHANGE_PARK_ZLIFT) || defined(TOOLCHANGE_UNPARK_ZLIFT)
  #error "TOOLCHANGE_PARK_ZLIFT and TOOLCHANGE_UNPARK_ZLIFT are now TOOLCHANGE_ZRAISE."
#elif defined(SINGLENOZZLE_TOOLCHANGE_ZRAISE)
  #error "SINGLENOZZLE_TOOLCHANGE_ZRAISE is now TOOLCHANGE_ZRAISE."
#elif defined(SINGLENOZZLE_SWAP_LENGTH)
  #error "SINGLENOZZLE_SWAP_LENGTH is now TOOLCHANGE_FIL_SWAP_LENGTH."
#elif defined(SINGLENOZZLE_SWAP_RETRACT_SPEED)
  #error "SINGLENOZZLE_SWAP_RETRACT_SPEED is now TOOLCHANGE_FIL_SWAP_RETRACT_SPEED."
#elif defined(SINGLENOZZLE_SWAP_PRIME_SPEED)
  #error "SINGLENOZZLE_SWAP_PRIME_SPEED is now TOOLCHANGE_FIL_SWAP_PRIME_SPEED."
#elif defined(SINGLENOZZLE_SWAP_PARK)
  #error "SINGLENOZZLE_SWAP_PARK is now TOOLCHANGE_PARK."
#elif defined(SINGLENOZZLE_TOOLCHANGE_XY)
  #error "SINGLENOZZLE_TOOLCHANGE_XY is now TOOLCHANGE_PARK_XY."
#elif defined(SINGLENOZZLE_PARK_XY_FEEDRATE)
  #error "SINGLENOZZLE_PARK_XY_FEEDRATE is now TOOLCHANGE_PARK_XY_FEEDRATE."
#elif defined(PARKING_EXTRUDER_SECURITY_RAISE)
  #error "PARKING_EXTRUDER_SECURITY_RAISE is now TOOLCHANGE_ZRAISE."
#elif defined(SWITCHING_TOOLHEAD_SECURITY_RAISE)
  #error "SWITCHING_TOOLHEAD_SECURITY_RAISE is now TOOLCHANGE_ZRAISE."
#elif defined(G0_FEEDRATE) && G0_FEEDRATE == 0
  #error "G0_FEEDRATE is now used to set the G0 feedrate."
#elif defined(MBL_Z_STEP)
  #error "MBL_Z_STEP is now MESH_EDIT_Z_STEP."
#elif defined(CHDK)
  #error "CHDK is now CHDK_PIN."
#elif ANY_PIN( \
        MAX6675_SS, MAX6675_SS2, MAX6675_CS, MAX6675_CS2, \
        MAX31855_SS, MAX31855_SS2, MAX31855_CS, MAX31855_CS2, \
        MAX31865_SS, MAX31865_SS2, MAX31865_CS, MAX31865_CS2)
  #warning "MAX*_SS_PIN, MAX*_SS2_PIN, MAX*_CS_PIN, and MAX*_CS2_PIN are deprecated and will be removed in a future version. Please use TEMP_0_CS_PIN/TEMP_1_CS_PIN instead."
#elif ANY_PIN(MAX6675_SCK, MAX31855_SCK, MAX31865_SCK)
  #warning "MAX*_SCK_PIN is deprecated and will be removed in a future version. Please use TEMP_0_SCK_PIN/TEMP_1_SCK_PIN instead."
#elif ANY_PIN(MAX6675_MISO, MAX6675_DO, MAX31855_MISO, MAX31855_DO, MAX31865_MISO, MAX31865_DO)
  #warning "MAX*_MISO_PIN and MAX*_DO_PIN are deprecated and will be removed in a future version. Please use TEMP_0_MISO_PIN/TEMP_1_MISO_PIN instead."
#elif PIN_EXISTS(MAX31865_MOSI)
  #warning "MAX31865_MOSI_PIN is deprecated and will be removed in a future version. Please use TEMP_0_MOSI_PIN/TEMP_1_MOSI_PIN instead."
#elif ANY_PIN(THERMO_CS1_PIN, THERMO_CS2_PIN, THERMO_DO_PIN, THERMO_SCK_PIN)
  #error "THERMO_*_PIN is now TEMP_n_CS_PIN, TEMP_n_SCK_PIN, TEMP_n_MOSI_PIN, TEMP_n_MISO_PIN."
#elif defined(MAX31865_SENSOR_OHMS)
  #error "MAX31865_SENSOR_OHMS is now MAX31865_SENSOR_OHMS_0."
#elif defined(MAX31865_CALIBRATION_OHMS)
  #error "MAX31865_CALIBRATION_OHMS is now MAX31865_CALIBRATION_OHMS_0."
#elif defined(SPINDLE_LASER_ENABLE)
  #error "SPINDLE_LASER_ENABLE is now SPINDLE_FEATURE or LASER_FEATURE."
#elif defined(SPINDLE_LASER_ENABLE_PIN)
  #error "SPINDLE_LASER_ENABLE_PIN is now SPINDLE_LASER_ENA_PIN."
#elif defined(SPINDLE_DIR_CHANGE)
  #error "SPINDLE_DIR_CHANGE is now SPINDLE_CHANGE_DIR."
#elif defined(SPINDLE_STOP_ON_DIR_CHANGE)
  #error "SPINDLE_STOP_ON_DIR_CHANGE is now SPINDLE_CHANGE_DIR_STOP."
#elif defined(SPINDLE_LASER_ACTIVE_HIGH)
  #error "SPINDLE_LASER_ACTIVE_HIGH is now SPINDLE_LASER_ACTIVE_STATE."
#elif defined(SPINDLE_LASER_ENABLE_INVERT)
  #error "SPINDLE_LASER_ENABLE_INVERT is now SPINDLE_LASER_ACTIVE_STATE."
#elif defined(CUTTER_POWER_DISPLAY)
  #error "CUTTER_POWER_DISPLAY is now CUTTER_POWER_UNIT."
#elif defined(CHAMBER_HEATER_PIN)
  #error "CHAMBER_HEATER_PIN is now HEATER_CHAMBER_PIN."
#elif defined(TMC_Z_CALIBRATION)
  #error "TMC_Z_CALIBRATION has been deprecated in favor of MECHANICAL_GANTRY_CALIBRATION."
#elif defined(Z_MIN_PROBE_ENDSTOP)
  #error "Z_MIN_PROBE_ENDSTOP is no longer required. Please remove it."
#elif defined(DUAL_NOZZLE_DUPLICATION_MODE)
  #error "DUAL_NOZZLE_DUPLICATION_MODE is now MULTI_NOZZLE_DUPLICATION."
#elif defined(MENU_ITEM_CASE_LIGHT)
  #error "MENU_ITEM_CASE_LIGHT is now CASE_LIGHT_MENU."
#elif defined(CASE_LIGHT_NEOPIXEL_COLOR)
  #error "CASE_LIGHT_NEOPIXEL_COLOR is now CASE_LIGHT_DEFAULT_COLOR."
#elif defined(ABORT_ON_ENDSTOP_HIT_FEATURE_ENABLED)
  #error "ABORT_ON_ENDSTOP_HIT_FEATURE_ENABLED is now SD_ABORT_ON_ENDSTOP_HIT."
#elif defined(LPC_SD_LCD) || defined(LPC_SD_ONBOARD) || defined(LPC_SD_CUSTOM_CABLE)
  #error "LPC_SD_(LCD|ONBOARD|CUSTOM_CABLE) are now SDCARD_CONNECTION."
#elif defined(USB_SD_DISABLED)
  #error "USB_SD_DISABLED is now NO_SD_HOST_DRIVE."
#elif defined(USB_SD_ONBOARD)
  #error "USB_SD_ONBOARD is obsolete. Disable NO_SD_HOST_DRIVE instead."
#elif defined(PSU_ACTIVE_HIGH)
  #error "PSU_ACTIVE_HIGH is now PSU_ACTIVE_STATE."
#elif POWER_SUPPLY == 1
  #error "Replace POWER_SUPPLY 1 by enabling PSU_CONTROL and setting PSU_ACTIVE_STATE to 'LOW'."
#elif POWER_SUPPLY == 2
  #error "Replace POWER_SUPPLY 2 by enabling PSU_CONTROL and setting PSU_ACTIVE_STATE to 'HIGH'."
#elif defined(POWER_SUPPLY)
  #error "POWER_SUPPLY is now obsolete. Please remove it."
#elif defined(MKS_ROBIN_TFT)
  #error "MKS_ROBIN_TFT is now FSMC_GRAPHICAL_TFT."
#elif defined(SDPOWER)
  #error "SDPOWER is now SDPOWER_PIN."
#elif defined(STRING_SPLASH_LINE1) || defined(STRING_SPLASH_LINE2)
  #error "STRING_SPLASH_LINE[12] are now obsolete. Please remove them."
#elif defined(Z_PROBE_ALLEN_KEY_DEPLOY_1_X) || defined(Z_PROBE_ALLEN_KEY_STOW_1_X)
  #error "Z_PROBE_ALLEN_KEY_(DEPLOY|STOW) coordinates are now a single setting."
#elif defined(X_PROBE_OFFSET_FROM_EXTRUDER) || defined(Y_PROBE_OFFSET_FROM_EXTRUDER) || defined(Z_PROBE_OFFSET_FROM_EXTRUDER)
  #error "[XYZ]_PROBE_OFFSET_FROM_EXTRUDER is now NOZZLE_TO_PROBE_OFFSET."
#elif defined(MIN_PROBE_X) || defined(MIN_PROBE_Y) || defined(MAX_PROBE_X) || defined(MAX_PROBE_Y)
  #error "(MIN|MAX)_PROBE_[XY] are now calculated at runtime. Please remove them."
#elif defined(Z_STEPPER_ALIGN_X) || defined(Z_STEPPER_ALIGN_X)
  #error "Z_STEPPER_ALIGN_X and Z_STEPPER_ALIGN_Y are now combined as Z_STEPPER_ALIGN_XY."
#elif defined(JUNCTION_DEVIATION)
  #error "JUNCTION_DEVIATION is no longer required. (See CLASSIC_JERK). Please remove it."
#elif defined(BABYSTEP_MULTIPLICATOR)
  #error "BABYSTEP_MULTIPLICATOR is now BABYSTEP_MULTIPLICATOR_[XY|Z]."
#elif defined(LULZBOT_TOUCH_UI)
  #error "LULZBOT_TOUCH_UI is now TOUCH_UI_FTDI_EVE."
#elif defined(PS_DEFAULT_OFF)
  #error "PS_DEFAULT_OFF is now PSU_DEFAULT_OFF."
#elif defined(FILAMENT_UNLOAD_RETRACT_LENGTH)
  #error "FILAMENT_UNLOAD_RETRACT_LENGTH is now FILAMENT_UNLOAD_PURGE_RETRACT."
#elif defined(FILAMENT_UNLOAD_DELAY)
  #error "FILAMENT_UNLOAD_DELAY is now FILAMENT_UNLOAD_PURGE_DELAY."
#elif defined(HOME_USING_SPREADCYCLE)
  #error "HOME_USING_SPREADCYCLE is now obsolete. Please remove it."
#elif defined(DGUS_LCD)
  #error "DGUS_LCD is now DGUS_LCD_UI_(ORIGIN|FYSETC|HIPRECY)."
#elif defined(DGUS_SERIAL_PORT)
  #error "DGUS_SERIAL_PORT is now LCD_SERIAL_PORT."
#elif defined(DGUS_BAUDRATE)
  #error "DGUS_BAUDRATE is now LCD_BAUDRATE."
#elif defined(DGUS_STATS_RX_BUFFER_OVERRUNS)
  #error "DGUS_STATS_RX_BUFFER_OVERRUNS is now STATS_RX_BUFFER_OVERRUNS."
#elif defined(ANYCUBIC_LCD_SERIAL_PORT)
  #error "ANYCUBIC_LCD_SERIAL_PORT is now LCD_SERIAL_PORT."
#elif defined(INTERNAL_SERIAL_PORT)
  #error "INTERNAL_SERIAL_PORT is now MMU2_SERIAL_PORT."
#elif defined(X_DUAL_ENDSTOPS_ADJUSTMENT) || defined(Y_DUAL_ENDSTOPS_ADJUSTMENT) || defined(Z_DUAL_ENDSTOPS_ADJUSTMENT)
  #error "[XYZ]_DUAL_ENDSTOPS_ADJUSTMENT is now [XYZ]2_ENDSTOP_ADJUSTMENT."
#elif defined(Z_TRIPLE_ENDSTOPS_ADJUSTMENT2) || defined(Z_TRIPLE_ENDSTOPS_ADJUSTMENT3)
  #error "Z_TRIPLE_ENDSTOPS_ADJUSTMENT[23] is now Z[23]_ENDSTOP_ADJUSTMENT."
#elif defined(Z_QUAD_ENDSTOPS_ADJUSTMENT2) || defined(Z_QUAD_ENDSTOPS_ADJUSTMENT3) || defined(Z_QUAD_ENDSTOPS_ADJUSTMENT4)
  #error "Z_QUAD_ENDSTOPS_ADJUSTMENT[234] is now Z[234]_ENDSTOP_ADJUSTMENT."
#elif defined(Z_DUAL_STEPPER_DRIVERS)
  #error "Z_DUAL_STEPPER_DRIVERS is now NUM_Z_STEPPER_DRIVERS with a value of 2."
#elif defined(Z_TRIPLE_STEPPER_DRIVERS)
  #error "Z_TRIPLE_STEPPER_DRIVERS is now NUM_Z_STEPPER_DRIVERS with a value of 3."
#elif defined(Z_QUAD_STEPPER_DRIVERS)
  #error "Z_QUAD_STEPPER_DRIVERS is now NUM_Z_STEPPER_DRIVERS with a value of 4."
#elif defined(Z_DUAL_ENDSTOPS) || defined(Z_TRIPLE_ENDSTOPS) || defined(Z_QUAD_ENDSTOPS)
  #error "Z_(DUAL|TRIPLE|QUAD)_ENDSTOPS is now Z_MULTI_ENDSTOPS."
#elif defined(DUGS_UI_MOVE_DIS_OPTION)
  #error "DUGS_UI_MOVE_DIS_OPTION is spelled DGUS_UI_MOVE_DIS_OPTION."
#elif defined(ORIG_E0_AUTO_FAN_PIN) || defined(ORIG_E1_AUTO_FAN_PIN) || defined(ORIG_E2_AUTO_FAN_PIN) || defined(ORIG_E3_AUTO_FAN_PIN) || defined(ORIG_E4_AUTO_FAN_PIN) || defined(ORIG_E5_AUTO_FAN_PIN) || defined(ORIG_E6_AUTO_FAN_PIN) || defined(ORIG_E7_AUTO_FAN_PIN)
  #error "ORIG_Ex_AUTO_FAN_PIN is now just Ex_AUTO_FAN_PIN."
#elif defined(ORIG_CHAMBER_AUTO_FAN_PIN)
  #error "ORIG_CHAMBER_AUTO_FAN_PIN is now just CHAMBER_AUTO_FAN_PIN."
#elif defined(HOMING_BACKOFF_MM)
  #error "HOMING_BACKOFF_MM is now HOMING_BACKOFF_POST_MM."
#elif defined(X_HOME_BUMP_MM) || defined(Y_HOME_BUMP_MM) || defined(Z_HOME_BUMP_MM)
  #error "[XYZ]_HOME_BUMP_MM is now HOMING_BUMP_MM."
#elif defined(DIGIPOT_I2C)
  #error "DIGIPOT_I2C is now DIGIPOT_MCP4451 (or DIGIPOT_MCP4018)."
#elif defined(TOUCH_BUTTONS)
  #error "TOUCH_BUTTONS is now TOUCH_SCREEN."
#elif defined(LCD_FULL_PIXEL_HEIGHT) || defined(LCD_FULL_PIXEL_WIDTH)
  #error "LCD_FULL_PIXEL_(WIDTH|HEIGHT) is deprecated and should be removed."
#elif defined(FSMC_UPSCALE)
  #error "FSMC_UPSCALE is now GRAPHICAL_TFT_UPSCALE."
#elif defined(ANYCUBIC_TFT_MODEL)
  #error "ANYCUBIC_TFT_MODEL is now ANYCUBIC_LCD_I3MEGA."
#elif defined(EVENT_GCODE_SD_STOP)
  #error "EVENT_GCODE_SD_STOP is now EVENT_GCODE_SD_ABORT."
#elif defined(GRAPHICAL_TFT_ROTATE_180)
  #error "GRAPHICAL_TFT_ROTATE_180 is now TFT_ROTATION set to TFT_ROTATE_180."
#elif defined(PROBE_OFFSET_START)
  #error "PROBE_OFFSET_START is now PROBE_OFFSET_WIZARD_START_Z."
#elif defined(POWER_LOSS_PULL)
  #error "POWER_LOSS_PULL is now specifically POWER_LOSS_PULL(UP|DOWN)."
#elif defined(SHORT_MANUAL_Z_MOVE)
  #error "SHORT_MANUAL_Z_MOVE is now FINE_MANUAL_MOVE, applying to Z on most printers."
#elif defined(FIL_RUNOUT_INVERTING)
  #if FIL_RUNOUT_INVERTING
    #error "FIL_RUNOUT_INVERTING true is now FIL_RUNOUT_STATE HIGH."
  #else
    #error "FIL_RUNOUT_INVERTING false is now FIL_RUNOUT_STATE LOW."
  #endif
#elif defined(ASSISTED_TRAMMING_MENU_ITEM)
  #error "ASSISTED_TRAMMING_MENU_ITEM is deprecated and should be removed."
#elif defined(UNKNOWN_Z_NO_RAISE)
  #error "UNKNOWN_Z_NO_RAISE is replaced by setting Z_IDLE_HEIGHT to Z_MAX_POS."
#elif defined(Z_AFTER_DEACTIVATE)
  #error "Z_AFTER_DEACTIVATE is replaced by Z_IDLE_HEIGHT."
#elif defined(MEATPACK)
  #error "MEATPACK is now enabled with MEATPACK_ON_SERIAL_PORT_1, MEATPACK_ON_SERIAL_PORT_2, etc."
#elif defined(CUSTOM_USER_MENUS)
  #error "CUSTOM_USER_MENUS has been replaced by CUSTOM_MENU_MAIN and CUSTOM_MENU_CONFIG."
#elif defined(MKS_LCD12864)
  #error "MKS_LCD12864 is now MKS_LCD12864A or MKS_LCD12864B."
#elif defined(NEOPIXEL_BKGD_LED_INDEX)
  #error "NEOPIXEL_BKGD_LED_INDEX is now NEOPIXEL_BKGD_INDEX_FIRST."
#elif defined(TEMP_SENSOR_1_AS_REDUNDANT)
  #error "TEMP_SENSOR_1_AS_REDUNDANT is now TEMP_SENSOR_REDUNDANT, with associated TEMP_SENSOR_REDUNDANT_* config."
#elif defined(MAX_REDUNDANT_TEMP_SENSOR_DIFF)
  #error "MAX_REDUNDANT_TEMP_SENSOR_DIFF is now TEMP_SENSOR_REDUNDANT_MAX_DIFF"
#endif

constexpr float arm[] = AXIS_RELATIVE_MODES;
static_assert(COUNT(arm) == LOGICAL_AXES, "AXIS_RELATIVE_MODES must contain " _LOGICAL_AXES_STR "elements.");

/**
 * Probe temp compensation requirements
 */

#if ENABLED(PROBE_TEMP_COMPENSATION)
  #if defined(PTC_PARK_POS_X) || defined(PTC_PARK_POS_Y) || defined(PTC_PARK_POS_Z)
    #error "PTC_PARK_POS_[XYZ] is now PTC_PARK_POS (array)."
  #elif !defined(PTC_PARK_POS)
    #error "PROBE_TEMP_COMPENSATION requires PTC_PARK_POS."
  #elif defined(PTC_PROBE_POS_X) || defined(PTC_PROBE_POS_Y)
    #error "PTC_PROBE_POS_[XY] is now PTC_PROBE_POS (array)."
  #elif !defined(PTC_PROBE_POS)
    #error "PROBE_TEMP_COMPENSATION requires PTC_PROBE_POS."
  #endif

  #ifdef PTC_SAMPLE_START
<<<<<<< HEAD
    constexpr int _ptc_sample_start = PTC_SAMPLE_START;
    static_assert(_test_ptc_sample_start != PTC_SAMPLE_START, "PTC_SAMPLE_START must be a whole number.");
#endif
=======
    constexpr auto _ptc_sample_start = PTC_SAMPLE_START;
    constexpr decltype(_ptc_sample_start) _test_ptc_sample_start = 12.3f;
    static_assert(_test_ptc_sample_start != 12.3f, "PTC_SAMPLE_START must be a whole number.");
  #endif
>>>>>>> 718227a9
  #ifdef PTC_SAMPLE_RES
    constexpr auto _ptc_sample_res = PTC_SAMPLE_RES;
    constexpr decltype(_ptc_sample_res) _test_ptc_sample_res = 12.3f;
    static_assert(_test_ptc_sample_res != 12.3f, "PTC_SAMPLE_RES must be a whole number.");
  #endif
  #ifdef BTC_SAMPLE_START
    constexpr auto _btc_sample_start = BTC_SAMPLE_START;
    constexpr decltype(_btc_sample_start) _test_btc_sample_start = 12.3f;
    static_assert(_test_btc_sample_start != 12.3f, "BTC_SAMPLE_START must be a whole number.");
  #endif
  #ifdef BTC_SAMPLE_RES
    constexpr auto _btc_sample_res = BTC_SAMPLE_RES;
    constexpr decltype(_btc_sample_res) _test_btc_sample_res = 12.3f;
    static_assert(_test_btc_sample_res != 12.3f, "BTC_SAMPLE_RES must be a whole number.");
  #endif
  #ifdef BTC_PROBE_TEMP
    constexpr auto _btc_probe_temp = BTC_PROBE_TEMP;
    constexpr decltype(_btc_probe_temp) _test_btc_probe_temp = 12.3f;
    static_assert(_test_btc_probe_temp != 12.3f, "BTC_PROBE_TEMP must be a whole number.");
  #endif
#endif

/**
 * Marlin release, version and default string
 */
#ifndef SHORT_BUILD_VERSION
  #error "SHORT_BUILD_VERSION must be specified."
#elif !defined(DETAILED_BUILD_VERSION)
  #error "BUILD_VERSION must be specified."
#elif !defined(STRING_DISTRIBUTION_DATE)
  #error "STRING_DISTRIBUTION_DATE must be specified."
#elif !defined(PROTOCOL_VERSION)
  #error "PROTOCOL_VERSION must be specified."
#elif !defined(MACHINE_NAME)
  #error "MACHINE_NAME must be specified."
#elif !defined(SOURCE_CODE_URL)
  #error "SOURCE_CODE_URL must be specified."
#elif !defined(DEFAULT_MACHINE_UUID)
  #error "DEFAULT_MACHINE_UUID must be specified."
#elif !defined(WEBSITE_URL)
  #error "WEBSITE_URL must be specified."
#endif

/**
 * Serial
 */
#ifndef SERIAL_PORT
  #error "SERIAL_PORT must be defined."
#elif defined(SERIAL_PORT_2) && SERIAL_PORT_2 == SERIAL_PORT
  #error "SERIAL_PORT_2 cannot be the same as SERIAL_PORT."
#elif defined(SERIAL_PORT_3)
  #ifndef SERIAL_PORT_2
    #error "Use SERIAL_PORT_2 before using SERIAL_PORT_3"
  #elif SERIAL_PORT_3 == SERIAL_PORT
    #error "SERIAL_PORT_3 cannot be the same as SERIAL_PORT."
  #elif SERIAL_PORT_3 == SERIAL_PORT_2
    #error "SERIAL_PORT_3 cannot be the same as SERIAL_PORT_2."
  #endif
#endif
#if !(defined(__AVR__) && defined(USBCON))
  #if ENABLED(SERIAL_XON_XOFF) && RX_BUFFER_SIZE < 1024
    #error "SERIAL_XON_XOFF requires RX_BUFFER_SIZE >= 1024 for reliable transfers without drops."
  #elif RX_BUFFER_SIZE && (RX_BUFFER_SIZE < 2 || !IS_POWER_OF_2(RX_BUFFER_SIZE))
    #error "RX_BUFFER_SIZE must be a power of 2 greater than 1."
  #elif TX_BUFFER_SIZE && (TX_BUFFER_SIZE < 2 || TX_BUFFER_SIZE > 256 || !IS_POWER_OF_2(TX_BUFFER_SIZE))
    #error "TX_BUFFER_SIZE must be 0 or a power of 2 between 1 and 256."
  #endif
#elif ANY(SERIAL_XON_XOFF, SERIAL_STATS_MAX_RX_QUEUED, SERIAL_STATS_DROPPED_RX)
  #error "SERIAL_XON_XOFF and SERIAL_STATS_* features not supported on USB-native AVR devices."
#endif

/**
 * Multiple Stepper Drivers Per Axis
 */
#define GOOD_AXIS_PINS(A) (HAS_##A##_ENABLE && HAS_##A##_STEP && HAS_##A##_DIR)
#if ENABLED(X_DUAL_STEPPER_DRIVERS)
  #if ENABLED(DUAL_X_CARRIAGE)
    #error "DUAL_X_CARRIAGE is not compatible with X_DUAL_STEPPER_DRIVERS."
  #elif !GOOD_AXIS_PINS(X)
    #error "X_DUAL_STEPPER_DRIVERS requires X2 pins to be defined."
  #endif
#endif

#if ENABLED(Y_DUAL_STEPPER_DRIVERS) && !GOOD_AXIS_PINS(Y)
  #error "Y_DUAL_STEPPER_DRIVERS requires Y2 pins to be defined."
#endif

#if HAS_Z_AXIS
  #if !WITHIN(NUM_Z_STEPPER_DRIVERS, 1, 4)
  #error "NUM_Z_STEPPER_DRIVERS must be an integer from 1 to 4."
#elif NUM_Z_STEPPER_DRIVERS == 2 && !GOOD_AXIS_PINS(Z2)
  #error "If NUM_Z_STEPPER_DRIVERS is 2, you must define stepper pins for Z2."
#elif NUM_Z_STEPPER_DRIVERS == 3 && !(GOOD_AXIS_PINS(Z2) && GOOD_AXIS_PINS(Z3))
  #error "If NUM_Z_STEPPER_DRIVERS is 3, you must define stepper pins for Z2 and Z3."
#elif NUM_Z_STEPPER_DRIVERS == 4 && !(GOOD_AXIS_PINS(Z2) && GOOD_AXIS_PINS(Z3) && GOOD_AXIS_PINS(Z4))
  #error "If NUM_Z_STEPPER_DRIVERS is 4, you must define stepper pins for Z2, Z3, and Z4."
#endif
#endif

/**
 * Validate that the bed size fits
 */
static_assert(X_MAX_LENGTH >= X_BED_SIZE, "Movement bounds (X_MIN_POS, X_MAX_POS) are too narrow to contain X_BED_SIZE.");
static_assert(Y_MAX_LENGTH >= Y_BED_SIZE, "Movement bounds (Y_MIN_POS, Y_MAX_POS) are too narrow to contain Y_BED_SIZE.");

/**
 * Granular software endstops (Marlin >= 1.1.7)
 */
#if ENABLED(MIN_SOFTWARE_ENDSTOPS) && DISABLED(MIN_SOFTWARE_ENDSTOP_Z)
  #if IS_KINEMATIC
    #error "MIN_SOFTWARE_ENDSTOPS on DELTA/SCARA also requires MIN_SOFTWARE_ENDSTOP_Z."
  #elif NONE(MIN_SOFTWARE_ENDSTOP_X, MIN_SOFTWARE_ENDSTOP_Y)
    #error "MIN_SOFTWARE_ENDSTOPS requires at least one of the MIN_SOFTWARE_ENDSTOP_[XYZ] options."
  #endif
#endif

#if ENABLED(MAX_SOFTWARE_ENDSTOPS) && DISABLED(MAX_SOFTWARE_ENDSTOP_Z)
  #if IS_KINEMATIC
    #error "MAX_SOFTWARE_ENDSTOPS on DELTA/SCARA also requires MAX_SOFTWARE_ENDSTOP_Z."
  #elif NONE(MAX_SOFTWARE_ENDSTOP_X, MAX_SOFTWARE_ENDSTOP_Y)
    #error "MAX_SOFTWARE_ENDSTOPS requires at least one of the MAX_SOFTWARE_ENDSTOP_[XYZ] options."
  #endif
#endif

#if !defined(TARGET_LPC1768) && ANY( \
    ENDSTOPPULLDOWNS, \
    ENDSTOPPULLDOWN_XMAX, ENDSTOPPULLDOWN_YMAX, \
    ENDSTOPPULLDOWN_ZMAX, ENDSTOPPULLDOWN_XMIN, \
    ENDSTOPPULLDOWN_YMIN, ENDSTOPPULLDOWN_ZMIN \
  )
  #error "PULLDOWN pin mode is not available on the selected board."
#endif

#if BOTH(ENDSTOPPULLUPS, ENDSTOPPULLDOWNS)
  #error "Enable only one of ENDSTOPPULLUPS or ENDSTOPPULLDOWNS."
#elif BOTH(FIL_RUNOUT_PULLUP, FIL_RUNOUT_PULLDOWN)
  #error "Enable only one of FIL_RUNOUT_PULLUP or FIL_RUNOUT_PULLDOWN."
#elif BOTH(ENDSTOPPULLUP_XMAX, ENDSTOPPULLDOWN_XMAX)
  #error "Enable only one of ENDSTOPPULLUP_X_MAX or ENDSTOPPULLDOWN_X_MAX."
#elif BOTH(ENDSTOPPULLUP_YMAX, ENDSTOPPULLDOWN_YMAX)
  #error "Enable only one of ENDSTOPPULLUP_Y_MAX or ENDSTOPPULLDOWN_Y_MAX."
#elif BOTH(ENDSTOPPULLUP_ZMAX, ENDSTOPPULLDOWN_ZMAX)
  #error "Enable only one of ENDSTOPPULLUP_Z_MAX or ENDSTOPPULLDOWN_Z_MAX."
#elif BOTH(ENDSTOPPULLUP_XMIN, ENDSTOPPULLDOWN_XMIN)
  #error "Enable only one of ENDSTOPPULLUP_X_MIN or ENDSTOPPULLDOWN_X_MIN."
#elif BOTH(ENDSTOPPULLUP_YMIN, ENDSTOPPULLDOWN_YMIN)
  #error "Enable only one of ENDSTOPPULLUP_Y_MIN or ENDSTOPPULLDOWN_Y_MIN."
#elif BOTH(ENDSTOPPULLUP_ZMIN, ENDSTOPPULLDOWN_ZMIN)
  #error "Enable only one of ENDSTOPPULLUP_Z_MIN or ENDSTOPPULLDOWN_Z_MIN."
#elif BOTH(ENDSTOPPULLUP_IMIN, ENDSTOPPULLDOWN_IMIN)
  #error "Enable only one of ENDSTOPPULLUP_I_MIN or ENDSTOPPULLDOWN_I_MIN."
#elif BOTH(ENDSTOPPULLUP_JMIN, ENDSTOPPULLDOWN_JMIN)
  #error "Enable only one of ENDSTOPPULLUP_J_MIN or ENDSTOPPULLDOWN_J_MIN."
#elif BOTH(ENDSTOPPULLUP_KMIN, ENDSTOPPULLDOWN_KMIN)
  #error "Enable only one of ENDSTOPPULLUP_K_MIN or ENDSTOPPULLDOWN_K_MIN."
#endif

/**
 * LCD Info Screen Style
 */
#if LCD_INFO_SCREEN_STYLE > 0
  #if HAS_MARLINUI_U8GLIB || LCD_WIDTH < 20 || LCD_HEIGHT < 4
    #error "Alternative LCD_INFO_SCREEN_STYLE requires 20x4 Character LCD."
  #elif LCD_INFO_SCREEN_STYLE > 1
    #error "LCD_INFO_SCREEN_STYLE only has options 0 and 1 at this time."
  #endif
#endif

/**
 * Progress Bar
 */
#if ENABLED(LCD_PROGRESS_BAR)
  #if NONE(SDSUPPORT, LCD_SET_PROGRESS_MANUALLY)
    #error "LCD_PROGRESS_BAR requires SDSUPPORT or LCD_SET_PROGRESS_MANUALLY."
  #elif NONE(HAS_MARLINUI_HD44780, IS_TFTGLCD_PANEL)
    #error "LCD_PROGRESS_BAR only applies to HD44780 character LCD and TFTGLCD_PANEL_(SPI|I2C)."
  #elif HAS_MARLINUI_U8GLIB
    #error "LCD_PROGRESS_BAR does not apply to graphical displays."
  #elif ENABLED(FILAMENT_LCD_DISPLAY)
    #error "LCD_PROGRESS_BAR and FILAMENT_LCD_DISPLAY are not fully compatible. Comment out this line to use both."
  #elif PROGRESS_MSG_EXPIRE < 0
    #error "PROGRESS_MSG_EXPIRE must be greater than or equal to 0."
  #endif
#elif ENABLED(LCD_SET_PROGRESS_MANUALLY)
  #if NONE(HAS_MARLINUI_U8GLIB, HAS_GRAPHICAL_TFT, HAS_MARLINUI_HD44780, EXTENSIBLE_UI)
    #error "LCD_SET_PROGRESS_MANUALLY requires LCD_PROGRESS_BAR, Character LCD, Graphical LCD, TFT, or EXTENSIBLE_UI."
  #endif
#endif

#if ENABLED(USE_M73_REMAINING_TIME) && DISABLED(LCD_SET_PROGRESS_MANUALLY)
  #error "USE_M73_REMAINING_TIME requires LCD_SET_PROGRESS_MANUALLY"
#endif

#if !HAS_LCD_MENU && ENABLED(SD_REPRINT_LAST_SELECTED_FILE)
  #error "SD_REPRINT_LAST_SELECTED_FILE currently requires a Marlin-native LCD menu."
#endif

/**
 * Custom Boot and Status screens
 */
#if ENABLED(SHOW_CUSTOM_BOOTSCREEN) && NONE(HAS_MARLINUI_U8GLIB, TOUCH_UI_FTDI_EVE)
  #error "SHOW_CUSTOM_BOOTSCREEN requires Graphical LCD or TOUCH_UI_FTDI_EVE."
#elif ENABLED(CUSTOM_STATUS_SCREEN_IMAGE) && !HAS_MARLINUI_U8GLIB
  #error "CUSTOM_STATUS_SCREEN_IMAGE requires a 128x64 DOGM B/W Graphical LCD."
#endif

/**
 * LCD Lightweight Screen Style
 */
#if ENABLED(LIGHTWEIGHT_UI) && DISABLED(U8GLIB_ST7920)
  #error "LIGHTWEIGHT_UI requires a U8GLIB_ST7920-based display."
#endif

/**
 * SD Card Settings
 */
#if ALL(SDSUPPORT, ELB_FULL_GRAPHIC_CONTROLLER, HAS_LCD_MENU) && PIN_EXISTS(SD_DETECT) && SD_DETECT_STATE != HIGH && (SD_CONNECTION_IS(LCD) || !defined(SDCARD_CONNECTION))
  #error "SD_DETECT_STATE must be set HIGH for SD on the ELB_FULL_GRAPHIC_CONTROLLER."
#endif

/**
 * SD File Sorting
 */
#if ENABLED(SDCARD_SORT_ALPHA)
  #if SDSORT_LIMIT > 256
    #error "SDSORT_LIMIT must be 256 or smaller."
  #elif SDSORT_LIMIT < 10
    #error "SDSORT_LIMIT should be greater than 9 to be useful."
  #elif DISABLED(SDSORT_USES_RAM)
    #if ENABLED(SDSORT_DYNAMIC_RAM)
      #error "SDSORT_DYNAMIC_RAM requires SDSORT_USES_RAM (which reads the directory into RAM)."
    #elif ENABLED(SDSORT_CACHE_NAMES)
      #error "SDSORT_CACHE_NAMES requires SDSORT_USES_RAM (which reads the directory into RAM)."
    #endif
  #endif

  #if ENABLED(SDSORT_CACHE_NAMES) && DISABLED(SDSORT_DYNAMIC_RAM)
    #if SDSORT_CACHE_VFATS < 2
      #error "SDSORT_CACHE_VFATS must be 2 or greater!"
    #elif SDSORT_CACHE_VFATS > MAX_VFAT_ENTRIES
      #undef SDSORT_CACHE_VFATS
      #define SDSORT_CACHE_VFATS MAX_VFAT_ENTRIES
      #warning "SDSORT_CACHE_VFATS was reduced to MAX_VFAT_ENTRIES!"
    #endif
  #endif
#endif

#if defined(EVENT_GCODE_SD_ABORT) && DISABLED(NOZZLE_PARK_FEATURE)
  static_assert(nullptr == strstr(EVENT_GCODE_SD_ABORT, "G27"), "NOZZLE_PARK_FEATURE is required to use G27 in EVENT_GCODE_SD_ABORT.");
#endif

/**
 * I2C Position Encoders
 */
#if ENABLED(I2C_POSITION_ENCODERS)
  #if !BOTH(BABYSTEPPING, BABYSTEP_XY)
    #error "I2C_POSITION_ENCODERS requires BABYSTEPPING and BABYSTEP_XY."
  #elif !WITHIN(I2CPE_ENCODER_CNT, 1, 5)
    #error "I2CPE_ENCODER_CNT must be between 1 and 5."
  #endif
#endif

/**
 * Babystepping
 */
#if ENABLED(BABYSTEPPING)
  #if ENABLED(SCARA)
    #error "BABYSTEPPING is not implemented for SCARA yet."
  #elif BOTH(MARKFORGED_XY, BABYSTEP_XY)
    #error "BABYSTEPPING only implemented for Z axis on MarkForged."
  #elif BOTH(DELTA, BABYSTEP_XY)
    #error "BABYSTEPPING only implemented for Z axis on deltabots."
  #elif BOTH(BABYSTEP_ZPROBE_OFFSET, MESH_BED_LEVELING)
    #error "MESH_BED_LEVELING and BABYSTEP_ZPROBE_OFFSET is not a valid combination"
  #elif ENABLED(BABYSTEP_ZPROBE_OFFSET) && !HAS_BED_PROBE
    #error "BABYSTEP_ZPROBE_OFFSET requires a probe."
  #elif ENABLED(BABYSTEP_ZPROBE_GFX_OVERLAY) && !HAS_MARLINUI_U8GLIB
    #error "BABYSTEP_ZPROBE_GFX_OVERLAY requires a Graphical LCD."
  #elif ENABLED(BABYSTEP_ZPROBE_GFX_OVERLAY) && DISABLED(BABYSTEP_ZPROBE_OFFSET)
    #error "BABYSTEP_ZPROBE_GFX_OVERLAY requires a BABYSTEP_ZPROBE_OFFSET."
  #elif ENABLED(BABYSTEP_HOTEND_Z_OFFSET) && !HAS_HOTEND_OFFSET
    #error "BABYSTEP_HOTEND_Z_OFFSET requires 2 or more HOTENDS."
  #elif BOTH(BABYSTEP_ALWAYS_AVAILABLE, MOVE_Z_WHEN_IDLE)
    #error "BABYSTEP_ALWAYS_AVAILABLE and MOVE_Z_WHEN_IDLE are incompatible."
  #elif !defined(BABYSTEP_MULTIPLICATOR_Z)
    #error "BABYSTEPPING requires BABYSTEP_MULTIPLICATOR_Z."
  #elif ENABLED(BABYSTEP_XY) && !defined(BABYSTEP_MULTIPLICATOR_XY)
    #error "BABYSTEP_XY requires BABYSTEP_MULTIPLICATOR_XY."
  #elif ENABLED(BABYSTEP_MILLIMETER_UNITS)
    static_assert(BABYSTEP_MULTIPLICATOR_Z <= 0.1f, "BABYSTEP_MULTIPLICATOR_Z must be less or equal to 0.1mm.");
    #if ENABLED(BABYSTEP_XY)
      static_assert(BABYSTEP_MULTIPLICATOR_XY <= 0.25f, "BABYSTEP_MULTIPLICATOR_XY must be less than or equal to 0.25mm.");
    #endif
  #endif
#endif

/**
 * Filament Runout needs one or more pins and either SD Support or Auto print start detection
 */
#if HAS_FILAMENT_SENSOR
  #if !PIN_EXISTS(FIL_RUNOUT)
    #error "FILAMENT_RUNOUT_SENSOR requires FIL_RUNOUT_PIN."
  #elif HAS_PRUSA_MMU2 && NUM_RUNOUT_SENSORS != 1
      #error "NUM_RUNOUT_SENSORS must be 1 with MMU2 / MMU2S."
  #elif NUM_RUNOUT_SENSORS != 1 && NUM_RUNOUT_SENSORS != E_STEPPERS
    #error "NUM_RUNOUT_SENSORS must be either 1 or number of E steppers."
  #elif NUM_RUNOUT_SENSORS >= 8 && !PIN_EXISTS(FIL_RUNOUT8)
    #error "FIL_RUNOUT8_PIN is required with NUM_RUNOUT_SENSORS >= 8."
  #elif NUM_RUNOUT_SENSORS >= 7 && !PIN_EXISTS(FIL_RUNOUT7)
    #error "FIL_RUNOUT7_PIN is required with NUM_RUNOUT_SENSORS >= 7."
  #elif NUM_RUNOUT_SENSORS >= 6 && !PIN_EXISTS(FIL_RUNOUT6)
    #error "FIL_RUNOUT6_PIN is required with NUM_RUNOUT_SENSORS >= 6."
  #elif NUM_RUNOUT_SENSORS >= 5 && !PIN_EXISTS(FIL_RUNOUT5)
    #error "FIL_RUNOUT5_PIN is required with NUM_RUNOUT_SENSORS >= 5."
  #elif NUM_RUNOUT_SENSORS >= 4 && !PIN_EXISTS(FIL_RUNOUT4)
    #error "FIL_RUNOUT4_PIN is required with NUM_RUNOUT_SENSORS >= 4."
  #elif NUM_RUNOUT_SENSORS >= 3 && !PIN_EXISTS(FIL_RUNOUT3)
    #error "FIL_RUNOUT3_PIN is required with NUM_RUNOUT_SENSORS >= 3."
  #elif NUM_RUNOUT_SENSORS >= 2 && !PIN_EXISTS(FIL_RUNOUT2)
    #error "FIL_RUNOUT2_PIN is required with NUM_RUNOUT_SENSORS >= 2."
  #elif BOTH(FIL_RUNOUT1_PULLUP, FIL_RUNOUT1_PULLDOWN)
    #error "You can't enable FIL_RUNOUT1_PULLUP and FIL_RUNOUT1_PULLDOWN at the same time."
  #elif BOTH(FIL_RUNOUT2_PULLUP, FIL_RUNOUT2_PULLDOWN)
    #error "You can't enable FIL_RUNOUT2_PULLUP and FIL_RUNOUT2_PULLDOWN at the same time."
  #elif BOTH(FIL_RUNOUT3_PULLUP, FIL_RUNOUT3_PULLDOWN)
    #error "You can't enable FIL_RUNOUT3_PULLUP and FIL_RUNOUT3_PULLDOWN at the same time."
  #elif BOTH(FIL_RUNOUT4_PULLUP, FIL_RUNOUT4_PULLDOWN)
    #error "You can't enable FIL_RUNOUT4_PULLUP and FIL_RUNOUT4_PULLDOWN at the same time."
  #elif BOTH(FIL_RUNOUT5_PULLUP, FIL_RUNOUT5_PULLDOWN)
    #error "You can't enable FIL_RUNOUT5_PULLUP and FIL_RUNOUT5_PULLDOWN at the same time."
  #elif BOTH(FIL_RUNOUT6_PULLUP, FIL_RUNOUT6_PULLDOWN)
    #error "You can't enable FIL_RUNOUT6_PULLUP and FIL_RUNOUT6_PULLDOWN at the same time."
  #elif BOTH(FIL_RUNOUT7_PULLUP, FIL_RUNOUT7_PULLDOWN)
    #error "You can't enable FIL_RUNOUT7_PULLUP and FIL_RUNOUT7_PULLDOWN at the same time."
  #elif BOTH(FIL_RUNOUT8_PULLUP, FIL_RUNOUT8_PULLDOWN)
    #error "You can't enable FIL_RUNOUT8_PULLUP and FIL_RUNOUT8_PULLDOWN at the same time."
  #elif FILAMENT_RUNOUT_DISTANCE_MM < 0
    #error "FILAMENT_RUNOUT_DISTANCE_MM must be greater than or equal to zero."
  #elif DISABLED(ADVANCED_PAUSE_FEATURE)
    static_assert(nullptr == strstr(FILAMENT_RUNOUT_SCRIPT, "M600"), "ADVANCED_PAUSE_FEATURE is required to use M600 with FILAMENT_RUNOUT_SENSOR.");
  #endif
#endif

/**
 * Advanced Pause
 */
#if ENABLED(ADVANCED_PAUSE_FEATURE)
  #if !HAS_RESUME_CONTINUE
    #error "ADVANCED_PAUSE_FEATURE requires a supported LCD controller (or EMERGENCY_PARSER)."
  #elif DISABLED(NOZZLE_PARK_FEATURE)
    #error "ADVANCED_PAUSE_FEATURE requires NOZZLE_PARK_FEATURE."
  #elif !defined(FILAMENT_UNLOAD_PURGE_FEEDRATE)
    #error "ADVANCED_PAUSE_FEATURE requires FILAMENT_UNLOAD_PURGE_FEEDRATE."
  #elif ENABLED(EXTRUDER_RUNOUT_PREVENT)
    #error "EXTRUDER_RUNOUT_PREVENT is incompatible with ADVANCED_PAUSE_FEATURE."
  #elif ENABLED(PARK_HEAD_ON_PAUSE) && NONE(SDSUPPORT, IS_NEWPANEL, EMERGENCY_PARSER)
    #error "PARK_HEAD_ON_PAUSE requires SDSUPPORT, EMERGENCY_PARSER, or an LCD controller."
  #elif ENABLED(HOME_BEFORE_FILAMENT_CHANGE) && DISABLED(PAUSE_PARK_NO_STEPPER_TIMEOUT)
    #error "HOME_BEFORE_FILAMENT_CHANGE requires PAUSE_PARK_NO_STEPPER_TIMEOUT."
  #elif ENABLED(PREVENT_LENGTHY_EXTRUDE) && FILAMENT_CHANGE_UNLOAD_LENGTH > EXTRUDE_MAXLENGTH
    #error "FILAMENT_CHANGE_UNLOAD_LENGTH must be less than or equal to EXTRUDE_MAXLENGTH."
  #elif ENABLED(PREVENT_LENGTHY_EXTRUDE) && FILAMENT_CHANGE_SLOW_LOAD_LENGTH > EXTRUDE_MAXLENGTH
    #error "FILAMENT_CHANGE_SLOW_LOAD_LENGTH must be less than or equal to EXTRUDE_MAXLENGTH."
  #elif ENABLED(PREVENT_LENGTHY_EXTRUDE) && FILAMENT_CHANGE_FAST_LOAD_LENGTH > EXTRUDE_MAXLENGTH
    #error "FILAMENT_CHANGE_FAST_LOAD_LENGTH must be less than or equal to EXTRUDE_MAXLENGTH."
  #endif
#endif

#if ENABLED(NOZZLE_PARK_FEATURE)
  constexpr float npp[] = NOZZLE_PARK_POINT;
  static_assert(COUNT(npp) == XYZ, "NOZZLE_PARK_POINT requires X, Y, and Z values.");
  constexpr xyz_pos_t npp_xyz = NOZZLE_PARK_POINT;
  static_assert(WITHIN(npp_xyz.x, X_MIN_POS, X_MAX_POS), "NOZZLE_PARK_POINT.X is out of bounds (X_MIN_POS, X_MAX_POS).");
  static_assert(WITHIN(npp_xyz.y, Y_MIN_POS, Y_MAX_POS), "NOZZLE_PARK_POINT.Y is out of bounds (Y_MIN_POS, Y_MAX_POS).");
  static_assert(WITHIN(npp_xyz.z, Z_MIN_POS, Z_MAX_POS), "NOZZLE_PARK_POINT.Z is out of bounds (Z_MIN_POS, Z_MAX_POS).");
#endif

/**
 * Instant Freeze
 */
#if ENABLED(FREEZE_FEATURE) && !PIN_EXISTS(FREEZE)
  #error "FREEZE_FEATURE requires a FREEZE_PIN to be defined."
#endif

/**
 * Individual axis homing is useless for DELTAS
 */
#if BOTH(INDIVIDUAL_AXIS_HOMING_MENU, DELTA)
  #error "INDIVIDUAL_AXIS_HOMING_MENU is incompatible with DELTA kinematics."
#endif

/**
 * Sanity checking for all Průša MMU
 */
#ifdef SNMM
  #error "SNMM is obsolete. Define MMU_MODEL as PRUSA_MMU1 instead."
#elif ENABLED(MK2_MULTIPLEXER)
  #error "MK2_MULTIPLEXER is obsolete. Define MMU_MODEL as PRUSA_MMU1 instead."
#elif ENABLED(PRUSA_MMU2)
  #error "PRUSA_MMU2 is obsolete. Define MMU_MODEL as PRUSA_MMU2 instead."
#elif ENABLED(PRUSA_MMU2_S_MODE)
  #error "PRUSA_MMU2_S_MODE is obsolete. Define MMU_MODEL as PRUSA_MMU2S instead."
#elif ENABLED(SMUFF_EMU_MMU2)
  #error "SMUFF_EMU_MMU2 is obsolete. Define MMU_MODEL as EXTENDABLE_EMU_MMU2 instead."
#elif ENABLED(SMUFF_EMU_MMU2S)
  #error "SMUFF_EMU_MMU2S is obsolete. Define MMU_MODEL as EXTENDABLE_EMU_MMU2S instead."
#endif

/**
 * Multi-Material-Unit 2 / EXTENDABLE_EMU_MMU2 requirements
 */
#if HAS_PRUSA_MMU2
  #if !HAS_EXTENDABLE_MMU && EXTRUDERS != 5
    #undef SINGLENOZZLE
    #error "PRUSA_MMU2(S) requires exactly 5 EXTRUDERS. Please update your Configuration."
  #elif HAS_EXTENDABLE_MMU && EXTRUDERS > 15
    #error "EXTRUDERS is too large for MMU(S) emulation mode. The maximum value is 15."
  #elif DISABLED(NOZZLE_PARK_FEATURE)
    #error "PRUSA_MMU2(S) requires NOZZLE_PARK_FEATURE. Enable it to continue."
  #elif HAS_PRUSA_MMU2S && DISABLED(FILAMENT_RUNOUT_SENSOR)
    #error "PRUSA_MMU2S requires FILAMENT_RUNOUT_SENSOR. Enable it to continue."
  #elif ENABLED(MMU_EXTRUDER_SENSOR) && DISABLED(FILAMENT_RUNOUT_SENSOR)
    #error "MMU_EXTRUDER_SENSOR requires FILAMENT_RUNOUT_SENSOR. Enable it to continue."
  #elif ENABLED(MMU_EXTRUDER_SENSOR) && !HAS_LCD_MENU
    #error "MMU_EXTRUDER_SENSOR requires an LCD supporting MarlinUI to be enabled."
  #elif DISABLED(ADVANCED_PAUSE_FEATURE)
    static_assert(nullptr == strstr(MMU2_FILAMENT_RUNOUT_SCRIPT, "M600"), "ADVANCED_PAUSE_FEATURE is required to use M600 with PRUSA_MMU2(S) / HAS_EXTENDABLE_MMU(S).");
  #endif
#endif

/**
 * Options only for EXTRUDERS > 1
 */
#if HAS_MULTI_EXTRUDER

  #if HAS_EXTENDABLE_MMU
    #define MAX_EXTRUDERS 15
  #else
    #define MAX_EXTRUDERS  8
  #endif
  static_assert(EXTRUDERS <= MAX_EXTRUDERS, "Marlin supports a maximum of " STRINGIFY(MAX_EXTRUDERS) " EXTRUDERS.");
  #undef MAX_EXTRUDERS

  #if ENABLED(HEATERS_PARALLEL)
    #error "EXTRUDERS must be 1 with HEATERS_PARALLEL."
  #endif

  #if ENABLED(STATUS_HOTEND_INVERTED) && NONE(STATUS_HOTEND_NUMBERLESS, STATUS_HOTEND_ANIM)
    #error "With multiple hotends STATUS_HOTEND_INVERTED requires STATUS_HOTEND_ANIM or STATUS_HOTEND_NUMBERLESS."
  #endif

  #if ENABLED(TOOLCHANGE_FILAMENT_SWAP)
    #ifndef TOOLCHANGE_FS_LENGTH
      #error "TOOLCHANGE_FILAMENT_SWAP requires TOOLCHANGE_FS_LENGTH."
    #elif !defined(TOOLCHANGE_FS_RETRACT_SPEED)
      #error "TOOLCHANGE_FILAMENT_SWAP requires TOOLCHANGE_FS_RETRACT_SPEED."
    #elif !defined(TOOLCHANGE_FS_PRIME_SPEED)
      #error "TOOLCHANGE_FILAMENT_SWAP requires TOOLCHANGE_FS_PRIME_SPEED."
    #endif
  #endif

  #if ENABLED(TOOLCHANGE_PARK)
    #ifndef TOOLCHANGE_PARK_XY
      #error "TOOLCHANGE_PARK requires TOOLCHANGE_PARK_XY."
    #elif !defined(TOOLCHANGE_PARK_XY_FEEDRATE)
      #error "TOOLCHANGE_PARK requires TOOLCHANGE_PARK_XY_FEEDRATE."
    #endif
  #endif

  #ifndef TOOLCHANGE_ZRAISE
    #error "TOOLCHANGE_ZRAISE required for EXTRUDERS > 1."
  #endif

#elif HAS_PRUSA_MMU1 || HAS_EXTENDABLE_MMU

  #error "Multi-Material-Unit requires 2 or more EXTRUDERS."

#elif ENABLED(SINGLENOZZLE)

  #error "SINGLENOZZLE requires 2 or more EXTRUDERS."

#endif

/**
 * A Dual Nozzle carriage with switching servo
 */
#if ENABLED(SWITCHING_NOZZLE)
  #if ENABLED(DUAL_X_CARRIAGE)
    #error "SWITCHING_NOZZLE and DUAL_X_CARRIAGE are incompatible."
  #elif ENABLED(SINGLENOZZLE)
    #error "SWITCHING_NOZZLE and SINGLENOZZLE are incompatible."
  #elif EXTRUDERS != 2
    #error "SWITCHING_NOZZLE requires exactly 2 EXTRUDERS."
  #elif NUM_SERVOS < 1
    #error "SWITCHING_NOZZLE requires NUM_SERVOS >= 1."
  #endif

  #ifndef SWITCHING_NOZZLE_SERVO_NR
    #error "SWITCHING_NOZZLE requires SWITCHING_NOZZLE_SERVO_NR."
  #elif SWITCHING_NOZZLE_SERVO_NR == 0 && !PIN_EXISTS(SERVO0)
    #error "SERVO0_PIN must be defined for your SWITCHING_NOZZLE."
  #elif SWITCHING_NOZZLE_SERVO_NR == 1 && !PIN_EXISTS(SERVO1)
    #error "SERVO1_PIN must be defined for your SWITCHING_NOZZLE."
  #elif SWITCHING_NOZZLE_SERVO_NR == 2 && !PIN_EXISTS(SERVO2)
    #error "SERVO2_PIN must be defined for your SWITCHING_NOZZLE."
  #elif SWITCHING_NOZZLE_SERVO_NR == 3 && !PIN_EXISTS(SERVO3)
    #error "SERVO3_PIN must be defined for your SWITCHING_NOZZLE."
  #endif

  #ifdef SWITCHING_NOZZLE_E1_SERVO_NR
    #if SWITCHING_NOZZLE_E1_SERVO_NR == SWITCHING_NOZZLE_SERVO_NR
      #error "SWITCHING_NOZZLE_E1_SERVO_NR must be different from SWITCHING_NOZZLE_SERVO_NR."
    #elif SWITCHING_NOZZLE_E1_SERVO_NR == 0 && !PIN_EXISTS(SERVO0)
      #error "SERVO0_PIN must be defined for your SWITCHING_NOZZLE."
    #elif SWITCHING_NOZZLE_E1_SERVO_NR == 1 && !PIN_EXISTS(SERVO1)
      #error "SERVO1_PIN must be defined for your SWITCHING_NOZZLE."
    #elif SWITCHING_NOZZLE_E1_SERVO_NR == 2 && !PIN_EXISTS(SERVO2)
      #error "SERVO2_PIN must be defined for your SWITCHING_NOZZLE."
    #elif SWITCHING_NOZZLE_E1_SERVO_NR == 3 && !PIN_EXISTS(SERVO3)
      #error "SERVO3_PIN must be defined for your SWITCHING_NOZZLE."
    #endif
  #endif
#endif

/**
 * Single Stepper Dual Extruder with switching servo
 */
#if ENABLED(SWITCHING_EXTRUDER)
  #if NUM_SERVOS < 1
    #error "SWITCHING_EXTRUDER requires NUM_SERVOS >= 1."
  #elif SWITCHING_EXTRUDER_SERVO_NR == 0 && !PIN_EXISTS(SERVO0)
    #error "SERVO0_PIN must be defined for your SWITCHING_EXTRUDER."
  #elif SWITCHING_EXTRUDER_SERVO_NR == 1 && !PIN_EXISTS(SERVO1)
    #error "SERVO1_PIN must be defined for your SWITCHING_EXTRUDER."
  #elif SWITCHING_EXTRUDER_SERVO_NR == 2 && !PIN_EXISTS(SERVO2)
    #error "SERVO2_PIN must be defined for your SWITCHING_EXTRUDER."
  #elif SWITCHING_EXTRUDER_SERVO_NR == 3 && !PIN_EXISTS(SERVO3)
    #error "SERVO3_PIN must be defined for your SWITCHING_EXTRUDER."
  #endif
  #if EXTRUDERS > 3
    #if NUM_SERVOS < 2
      #error "SWITCHING_EXTRUDER with 4 extruders requires NUM_SERVOS >= 2."
    #elif SWITCHING_EXTRUDER_E23_SERVO_NR == 0 && !PIN_EXISTS(SERVO0)
      #error "SERVO0_PIN must be defined for your SWITCHING_EXTRUDER."
    #elif SWITCHING_EXTRUDER_E23_SERVO_NR == 1 && !PIN_EXISTS(SERVO1)
      #error "SERVO1_PIN must be defined for your SWITCHING_EXTRUDER."
    #elif SWITCHING_EXTRUDER_E23_SERVO_NR == 2 && !PIN_EXISTS(SERVO2)
      #error "SERVO2_PIN must be defined for your SWITCHING_EXTRUDER."
    #elif SWITCHING_EXTRUDER_E23_SERVO_NR == 3 && !PIN_EXISTS(SERVO3)
      #error "SERVO3_PIN must be defined for your SWITCHING_EXTRUDER."
    #elif SWITCHING_EXTRUDER_E23_SERVO_NR == SWITCHING_EXTRUDER_SERVO_NR
      #error "SWITCHING_EXTRUDER_E23_SERVO_NR should be a different extruder from SWITCHING_EXTRUDER_SERVO_NR."
    #endif
  #endif
#endif

/**
 * Mixing Extruder requirements
 */
#if ENABLED(MIXING_EXTRUDER)
  #if HAS_MULTI_EXTRUDER
    #error "For MIXING_EXTRUDER set MIXING_STEPPERS > 1 instead of EXTRUDERS > 1."
  #elif MIXING_STEPPERS < 2
    #error "You must set MIXING_STEPPERS >= 2 for a mixing extruder."
  #elif ENABLED(FILAMENT_SENSOR)
    #error "MIXING_EXTRUDER is incompatible with FILAMENT_SENSOR. Comment out this line to use it anyway."
  #elif ENABLED(SWITCHING_EXTRUDER)
    #error "Please select either MIXING_EXTRUDER or SWITCHING_EXTRUDER, not both."
  #elif ENABLED(SINGLENOZZLE)
    #error "MIXING_EXTRUDER is incompatible with SINGLENOZZLE."
  #elif ENABLED(DISABLE_INACTIVE_EXTRUDER)
    #error "MIXING_EXTRUDER is incompatible with DISABLE_INACTIVE_EXTRUDER."
  #endif
#endif

/**
 * Dual E Steppers requirements
 */
#if ENABLED(E_DUAL_STEPPER_DRIVERS)
  #if EXTRUDERS > 1
    #error "E_DUAL_STEPPER_DRIVERS can only be used with EXTRUDERS set to 1."
  #elif ENABLED(MIXING_EXTRUDER)
    #error "E_DUAL_STEPPER_DRIVERS is incompatible with MIXING_EXTRUDER."
  #elif ENABLED(SWITCHING_EXTRUDER)
    #error "E_DUAL_STEPPER_DRIVERS is incompatible with SWITCHING_EXTRUDER."
  #endif
#endif

/**
 * Linear Advance 1.5 - Check K value range
 */
#if ENABLED(LIN_ADVANCE)
  static_assert(
    WITHIN(LIN_ADVANCE_K, 0, 10),
    "LIN_ADVANCE_K must be a value from 0 to 10 (Changed in LIN_ADVANCE v1.5, Marlin 1.1.9)."
  );
  #if ENABLED(S_CURVE_ACCELERATION) && DISABLED(EXPERIMENTAL_SCURVE)
    #error "LIN_ADVANCE and S_CURVE_ACCELERATION may not play well together! Enable EXPERIMENTAL_SCURVE to continue."
  #elif ENABLED(DIRECT_STEPPING)
    #error "DIRECT_STEPPING is incompatible with LIN_ADVANCE. Enable in external planner if possible."
  #elif !HAS_JUNCTION_DEVIATION && defined(DEFAULT_EJERK)
    static_assert(DEFAULT_EJERK >= 10, "It is strongly recommended to set DEFAULT_EJERK >= 10 when using LIN_ADVANCE.");
  #endif
#endif

/**
 * Special tool-changing options
 */
#if MANY(SINGLENOZZLE, DUAL_X_CARRIAGE, PARKING_EXTRUDER, MAGNETIC_PARKING_EXTRUDER, SWITCHING_TOOLHEAD, MAGNETIC_SWITCHING_TOOLHEAD, ELECTROMAGNETIC_SWITCHING_TOOLHEAD)
  #error "Please select only one of SINGLENOZZLE, DUAL_X_CARRIAGE, PARKING_EXTRUDER, MAGNETIC_PARKING_EXTRUDER, SWITCHING_TOOLHEAD, MAGNETIC_SWITCHING_TOOLHEAD, or ELECTROMAGNETIC_SWITCHING_TOOLHEAD."
#endif

/**
 * (Magnetic) Parking Extruder requirements
 */
#if ANY(PARKING_EXTRUDER, MAGNETIC_PARKING_EXTRUDER)
  #if ENABLED(EXT_SOLENOID)
    #error "(MAGNETIC_)PARKING_EXTRUDER and EXT_SOLENOID are incompatible. (Pins are used twice.)"
  #elif EXTRUDERS != 2
    #error "(MAGNETIC_)PARKING_EXTRUDER requires exactly 2 EXTRUDERS."
  #elif !defined(PARKING_EXTRUDER_PARKING_X)
    #error "(MAGNETIC_)PARKING_EXTRUDER requires PARKING_EXTRUDER_PARKING_X."
  #elif !defined(TOOLCHANGE_ZRAISE)
    #error "(MAGNETIC_)PARKING_EXTRUDER requires TOOLCHANGE_ZRAISE."
  #elif TOOLCHANGE_ZRAISE < 0
    #error "TOOLCHANGE_ZRAISE must be 0 or higher."
  #elif ENABLED(PARKING_EXTRUDER)
    #if !PINS_EXIST(SOL0, SOL1)
      #error "PARKING_EXTRUDER requires SOL0_PIN and SOL1_PIN."
    #elif !defined(PARKING_EXTRUDER_SOLENOIDS_PINS_ACTIVE) || !WITHIN(PARKING_EXTRUDER_SOLENOIDS_PINS_ACTIVE, LOW, HIGH)
      #error "PARKING_EXTRUDER_SOLENOIDS_PINS_ACTIVE must be defined as HIGH or LOW."
    #elif !defined(PARKING_EXTRUDER_SOLENOIDS_DELAY) || !WITHIN(PARKING_EXTRUDER_SOLENOIDS_DELAY, 0, 2000)
      #error "PARKING_EXTRUDER_SOLENOIDS_DELAY must be between 0 and 2000 (ms)."
    #endif
  #endif
#endif

/**
 * Switching Toolhead requirements
 */
#if ENABLED(SWITCHING_TOOLHEAD)
  #ifndef SWITCHING_TOOLHEAD_SERVO_NR
    #error "SWITCHING_TOOLHEAD requires SWITCHING_TOOLHEAD_SERVO_NR."
  #elif EXTRUDERS < 2
    #error "SWITCHING_TOOLHEAD requires at least 2 EXTRUDERS."
  #elif NUM_SERVOS < (SWITCHING_TOOLHEAD_SERVO_NR - 1)
    #if SWITCHING_TOOLHEAD_SERVO_NR == 0
      #error "A SWITCHING_TOOLHEAD_SERVO_NR of 0 requires NUM_SERVOS >= 1."
    #elif SWITCHING_TOOLHEAD_SERVO_NR == 1
      #error "A SWITCHING_TOOLHEAD_SERVO_NR of 1 requires NUM_SERVOS >= 2."
    #elif SWITCHING_TOOLHEAD_SERVO_NR == 2
      #error "A SWITCHING_TOOLHEAD_SERVO_NR of 2 requires NUM_SERVOS >= 3."
    #elif SWITCHING_TOOLHEAD_SERVO_NR == 3
      #error "A SWITCHING_TOOLHEAD_SERVO_NR of 3 requires NUM_SERVOS >= 4."
    #endif
  #elif !defined(TOOLCHANGE_ZRAISE)
    #error "SWITCHING_TOOLHEAD requires TOOLCHANGE_ZRAISE."
  #elif TOOLCHANGE_ZRAISE < 0
    #error "TOOLCHANGE_ZRAISE must be 0 or higher."
  #endif
#endif

/**
 * Magnetic / Electromagnetic Switching Toolhead requirements
 */
#if EITHER(MAGNETIC_SWITCHING_TOOLHEAD, ELECTROMAGNETIC_SWITCHING_TOOLHEAD)
  #ifndef SWITCHING_TOOLHEAD_Y_POS
    #error "(ELECTRO)?MAGNETIC_SWITCHING_TOOLHEAD requires SWITCHING_TOOLHEAD_Y_POS"
  #elif !defined(SWITCHING_TOOLHEAD_X_POS)
    #error "(ELECTRO)?MAGNETIC_SWITCHING_TOOLHEAD requires SWITCHING_TOOLHEAD_X_POS"
  #elif !defined(SWITCHING_TOOLHEAD_Y_CLEAR)
    #error "(ELECTRO)?MAGNETIC_SWITCHING_TOOLHEAD requires SWITCHING_TOOLHEAD_Y_CLEAR."
  #endif
#endif

/**
 * Electromagnetic Switching Toolhead requirements
 */
#if ENABLED(ELECTROMAGNETIC_SWITCHING_TOOLHEAD)
  #if ENABLED(EXT_SOLENOID)
    #error "ELECTROMAGNETIC_SWITCHING_TOOLHEAD and EXT_SOLENOID are incompatible. (Pins are used twice.)"
  #elif !PIN_EXISTS(SOL0)
    #error "ELECTROMAGNETIC_SWITCHING_TOOLHEAD requires SOL0_PIN."
  #elif !defined(SWITCHING_TOOLHEAD_Z_HOP)
    #error "ELECTROMAGNETIC_SWITCHING_TOOLHEAD requires SWITCHING_TOOLHEAD_Z_HOP."
  #endif
#endif

/**
 * Part-Cooling Fan Multiplexer requirements
 */
#if PIN_EXISTS(FANMUX1)
  #if !HAS_FANMUX
    #error "FANMUX0_PIN must be set before FANMUX1_PIN can be set."
  #endif
#elif PIN_EXISTS(FANMUX2)
  #error "FANMUX0_PIN and FANMUX1_PIN must be set before FANMUX2_PIN can be set."
#endif

/**
 * Limited user-controlled fans
 */
#if NUM_M106_FANS > FAN_COUNT
  #error "The selected board doesn't support enough user-controlled fans. Reduce NUM_M106_FANS."
#endif

/**
 * Limited number of servos
 */
#if NUM_SERVOS > NUM_SERVO_PLUGS
  #error "The selected board doesn't support enough servos for your configuration. Reduce NUM_SERVOS."
#endif

/**
 * Servo deactivation depends on servo endstops, switching nozzle, or switching extruder
 */
#if ENABLED(DEACTIVATE_SERVOS_AFTER_MOVE) && !HAS_Z_SERVO_PROBE && !defined(SWITCHING_NOZZLE_SERVO_NR) && !defined(SWITCHING_EXTRUDER_SERVO_NR) && !defined(SWITCHING_TOOLHEAD_SERVO_NR)
  #error "Z_PROBE_SERVO_NR, switching nozzle, switching toolhead or switching extruder is required for DEACTIVATE_SERVOS_AFTER_MOVE."
#endif

/**
 * Required LCD language
 */
#if HAS_MARLINUI_HD44780 && !defined(DISPLAY_CHARSET_HD44780)
  #error "You must set DISPLAY_CHARSET_HD44780 to JAPANESE, WESTERN or CYRILLIC for your LCD controller."
#endif

/**
 * Bed Heating Options - PID vs Limit Switching
 */
#if BOTH(PIDTEMPBED, BED_LIMIT_SWITCHING)
  #error "To use BED_LIMIT_SWITCHING you must disable PIDTEMPBED."
#endif

/**
 * Synchronous M106/M107 checks
 */
#if ENABLED(LASER_SYNCHRONOUS_M106_M107)
  #if FAN_KICKSTART_TIME
    #error "FAN_KICKSTART_TIME must be 0 with LASER_SYNCHRONOUS_M106_M107 (because the laser will always come on at FULL power)."
  #elif FAN_MIN_PWM
    #error "FAN_MIN_PWM must be 0 with LASER_SYNCHRONOUS_M106_M107 (otherwise the laser will never turn OFF)."
  #endif
#endif

/**
 * Chamber Heating Options - PID vs Limit Switching
 */
#if BOTH(PIDTEMPCHAMBER, CHAMBER_LIMIT_SWITCHING)
  #error "To use CHAMBER_LIMIT_SWITCHING you must disable PIDTEMPCHAMBER."
#endif

/**
 * Features that require a min/max/specific LINEAR_AXES
 */
#if HAS_LEVELING && !HAS_Z_AXIS
  #error "Leveling in Marlin requires three or more axes, with Z as the vertical axis."
#elif ENABLED(CNC_WORKSPACE_PLANES) && !HAS_Z_AXIS
  #error "CNC_WORKSPACE_PLANES currently requires LINEAR_AXES >= 3"
#elif ENABLED(DIRECT_STEPPING) && LINEAR_AXES > XYZ
  #error "DIRECT_STEPPING currently requires LINEAR_AXES 3"
#elif ENABLED(FOAMCUTTER_XYUV) && LINEAR_AXES < 5
  #error "FOAMCUTTER_XYUV requires LINEAR_AXES >= 5."
#endif

/**
 * Allow only extra axis codes that do not conflict with G-code parameter names
 */
#if LINEAR_AXES >= 4
  #if AXIS4_NAME != 'A' && AXIS4_NAME != 'B' && AXIS4_NAME != 'C' && AXIS4_NAME != 'U' && AXIS4_NAME != 'V' && AXIS4_NAME != 'W'
    #error "AXIS4_NAME can only be one of 'A', 'B', 'C', 'U', 'V', or 'W'."
  #elif !defined(I_MIN_POS) || !defined(I_MAX_POS)
    #error "I_MIN_POS and I_MAX_POS are required with LINEAR_AXES >= 4."
  #elif !defined(I_HOME_DIR)
    #error "I_HOME_DIR is required with LINEAR_AXES >= 4."
  #elif HAS_I_ENABLE && !defined(I_ENABLE_ON)
    #error "I_ENABLE_ON is required for your I driver with LINEAR_AXES >= 4."
  #endif
#endif
#if LINEAR_AXES >= 5
  #if AXIS5_NAME == AXIS4_NAME || AXIS5_NAME == AXIS6_NAME
    #error "AXIS5_NAME must be different from AXIS4_NAME and AXIS6_NAME"
  #elif AXIS5_NAME != 'A' && AXIS5_NAME != 'B' && AXIS5_NAME != 'C' && AXIS5_NAME != 'U' && AXIS5_NAME != 'V' && AXIS5_NAME != 'W'
    #error "AXIS5_NAME can only be one of 'A', 'B', 'C', 'U', 'V', or 'W'."
  #elif !defined(J_MIN_POS) || !defined(J_MAX_POS)
    #error "J_MIN_POS and J_MAX_POS are required with LINEAR_AXES >= 5."
  #elif !defined(J_HOME_DIR)
    #error "J_HOME_DIR is required with LINEAR_AXES >= 5."
  #elif HAS_J_ENABLE && !defined(J_ENABLE_ON)
    #error "J_ENABLE_ON is required for your J driver with LINEAR_AXES >= 5."
  #endif
#endif
#if LINEAR_AXES >= 6
  #if AXIS6_NAME == AXIS5_NAME || AXIS6_NAME == AXIS4_NAME
    #error "AXIS6_NAME must be different from AXIS5_NAME and AXIS4_NAME."
  #elif AXIS6_NAME != 'A' && AXIS6_NAME != 'B' && AXIS6_NAME != 'C' && AXIS6_NAME != 'U' && AXIS6_NAME != 'V' && AXIS6_NAME != 'W'
    #error "AXIS6_NAME can only be one of 'A', 'B', 'C', 'U', 'V', or 'W'."
  #elif !defined(K_MIN_POS) || !defined(K_MAX_POS)
    #error "K_MIN_POS and K_MAX_POS are required with LINEAR_AXES >= 6."
  #elif !defined(K_HOME_DIR)
    #error "K_HOME_DIR is required with LINEAR_AXES >= 6."
  #elif HAS_K_ENABLE && !defined(K_ENABLE_ON)
    #error "K_ENABLE_ON is required for your K driver with LINEAR_AXES >= 6."
  #endif
#endif

/**
 * Kinematics
 */

/**
 * Allow only one kinematic type to be defined
 */
#if MANY(DELTA, MORGAN_SCARA, MP_SCARA, AXEL_TPARA, COREXY, COREXZ, COREYZ, COREYX, COREZX, COREZY, MARKFORGED_XY, FOAMCUTTER_XYUV)
  #error "Please enable only one of DELTA, MORGAN_SCARA, MP_SCARA, AXEL_TPARA, COREXY, COREXZ, COREYZ, COREYX, COREZX, COREZY, MARKFORGED_XY, or FOAMCUTTER_XYUV."
#endif

/**
 * Delta requirements
 */
#if ENABLED(DELTA)
  #if NONE(USE_XMAX_PLUG, USE_YMAX_PLUG, USE_ZMAX_PLUG)
    #error "You probably want to use Max Endstops for DELTA!"
  #elif ENABLED(ENABLE_LEVELING_FADE_HEIGHT) && DISABLED(AUTO_BED_LEVELING_BILINEAR) && !UBL_SEGMENTED
    #error "ENABLE_LEVELING_FADE_HEIGHT on DELTA requires AUTO_BED_LEVELING_BILINEAR or AUTO_BED_LEVELING_UBL."
  #elif ENABLED(DELTA_AUTO_CALIBRATION) && !(HAS_BED_PROBE || HAS_LCD_MENU)
    #error "DELTA_AUTO_CALIBRATION requires a probe or LCD Controller."
  #elif ENABLED(DELTA_CALIBRATION_MENU) && !HAS_LCD_MENU
    #error "DELTA_CALIBRATION_MENU requires an LCD Controller."
  #elif ABL_USES_GRID
    #if ((GRID_MAX_POINTS_X) & 1) == 0 || ((GRID_MAX_POINTS_Y) & 1) == 0
      #error "DELTA requires GRID_MAX_POINTS_X and GRID_MAX_POINTS_Y to be odd numbers."
    #elif (GRID_MAX_POINTS_X) < 3
      #error "DELTA requires GRID_MAX_POINTS_X and GRID_MAX_POINTS_Y to be 3 or higher."
    #endif
  #endif
#endif

/**
 * Junction deviation is incompatible with kinematic systems.
 */
#if HAS_JUNCTION_DEVIATION && IS_KINEMATIC
  #error "CLASSIC_JERK is required for DELTA and SCARA."
#endif

/**
 * Probes
 */

/**
 * Allow only one probe option to be defined
 */
#if 1 < 0 \
  + (DISABLED(BLTOUCH) && HAS_Z_SERVO_PROBE) \
  + COUNT_ENABLED(PROBE_MANUALLY, BLTOUCH, FIX_MOUNTED_PROBE, NOZZLE_AS_PROBE, TOUCH_MI_PROBE, SOLENOID_PROBE, Z_PROBE_ALLEN_KEY, Z_PROBE_SLED, RACK_AND_PINION_PROBE, SENSORLESS_PROBING)
  #error "Please enable only one probe option: PROBE_MANUALLY, SENSORLESS_PROBING, BLTOUCH, FIX_MOUNTED_PROBE, NOZZLE_AS_PROBE, TOUCH_MI_PROBE, SOLENOID_PROBE, Z_PROBE_ALLEN_KEY, Z_PROBE_SLED, or Z Servo."
#endif

#if HAS_BED_PROBE

  /**
   * Z_PROBE_SLED is incompatible with DELTA
   */
  #if BOTH(Z_PROBE_SLED, DELTA)
    #error "You cannot use Z_PROBE_SLED with DELTA."
  #endif

  /**
   * SOLENOID_PROBE requirements
   */
  #if ENABLED(SOLENOID_PROBE)
    #if ENABLED(EXT_SOLENOID)
      #error "SOLENOID_PROBE is incompatible with EXT_SOLENOID."
    #elif !HAS_SOLENOID_1
      #error "SOLENOID_PROBE requires SOL1_PIN."
    #endif
  #endif

  /**
   * NUM_SERVOS is required for a Z servo probe
   */
  #if HAS_Z_SERVO_PROBE
    #if !NUM_SERVOS
      #error "NUM_SERVOS is required for a Z servo probe (Z_PROBE_SERVO_NR)."
    #elif Z_PROBE_SERVO_NR >= NUM_SERVOS
      #error "Z_PROBE_SERVO_NR must be smaller than NUM_SERVOS."
    #elif Z_PROBE_SERVO_NR == 0 && !PIN_EXISTS(SERVO0)
      #error "SERVO0_PIN must be defined for your servo or BLTOUCH probe."
    #elif Z_PROBE_SERVO_NR == 1 && !PIN_EXISTS(SERVO1)
      #error "SERVO1_PIN must be defined for your servo or BLTOUCH probe."
    #elif Z_PROBE_SERVO_NR == 2 && !PIN_EXISTS(SERVO2)
      #error "SERVO2_PIN must be defined for your servo or BLTOUCH probe."
    #elif Z_PROBE_SERVO_NR == 3 && !PIN_EXISTS(SERVO3)
      #error "SERVO3_PIN must be defined for your servo or BLTOUCH probe."
    #endif
  #endif

  #if ENABLED(BLTOUCH)
    #if BLTOUCH_DELAY < 200
      #error "BLTOUCH_DELAY less than 200 is unsafe and is not supported."
    #elif DISABLED(BLTOUCH_SET_5V_MODE) && NONE(ONBOARD_ENDSTOPPULLUPS, ENDSTOPPULLUPS, ENDSTOPPULLUP_ZMIN, ENDSTOPPULLUP_ZMIN_PROBE)
      #error "BLTOUCH without BLTOUCH_SET_5V_MODE requires ENDSTOPPULLUPS, ENDSTOPPULLUP_ZMIN or ENDSTOPPULLUP_ZMIN_PROBE."
    #endif
  #endif

  #if ENABLED(RACK_AND_PINION_PROBE) && !(defined(Z_PROBE_DEPLOY_X) && defined(Z_PROBE_RETRACT_X))
    #error "RACK_AND_PINION_PROBE requires Z_PROBE_DEPLOY_X and Z_PROBE_RETRACT_X."
  #endif

  /**
   * Touch-MI probe requirements
   */
  #if ENABLED(TOUCH_MI_PROBE)
    #if DISABLED(Z_SAFE_HOMING)
      #error "TOUCH_MI_PROBE requires Z_SAFE_HOMING."
    #elif !defined(TOUCH_MI_RETRACT_Z)
      #error "TOUCH_MI_PROBE requires TOUCH_MI_RETRACT_Z."
    #elif defined(Z_AFTER_PROBING)
      #error "TOUCH_MI_PROBE requires Z_AFTER_PROBING to be disabled."
    #elif Z_HOMING_HEIGHT < 10
      #error "TOUCH_MI_PROBE requires Z_HOMING_HEIGHT >= 10."
    #elif Z_MIN_PROBE_ENDSTOP_INVERTING
      #error "TOUCH_MI_PROBE requires Z_MIN_PROBE_ENDSTOP_INVERTING to be set to false."
    #elif DISABLED(BABYSTEP_ZPROBE_OFFSET)
      #error "TOUCH_MI_PROBE requires BABYSTEPPING with BABYSTEP_ZPROBE_OFFSET."
    #elif !HAS_RESUME_CONTINUE
      #error "TOUCH_MI_PROBE currently requires an LCD controller or EMERGENCY_PARSER."
    #endif
  #endif

  /**
   * Require pin options and pins to be defined
   */
  #if ENABLED(SENSORLESS_PROBING)
    #if ENABLED(DELTA) && !(AXIS_HAS_STALLGUARD(X) && AXIS_HAS_STALLGUARD(Y) && AXIS_HAS_STALLGUARD(Z))
      #error "SENSORLESS_PROBING requires TMC2130/2160/2209/5130/5160 drivers on X, Y, and Z."
    #elif !AXIS_HAS_STALLGUARD(Z)
      #error "SENSORLESS_PROBING requires a TMC2130/2160/2209/5130/5160 driver on Z."
    #endif
  #elif ENABLED(Z_MIN_PROBE_USES_Z_MIN_ENDSTOP_PIN)
    #if DISABLED(USE_ZMIN_PLUG)
      #error "Z_MIN_PROBE_USES_Z_MIN_ENDSTOP_PIN requires USE_ZMIN_PLUG to be enabled."
    #elif !HAS_Z_MIN
      #error "Z_MIN_PROBE_USES_Z_MIN_ENDSTOP_PIN requires the Z_MIN_PIN to be defined."
    #elif Z_MIN_PROBE_ENDSTOP_INVERTING != Z_MIN_ENDSTOP_INVERTING
      #error "Z_MIN_PROBE_USES_Z_MIN_ENDSTOP_PIN requires Z_MIN_ENDSTOP_INVERTING to match Z_MIN_PROBE_ENDSTOP_INVERTING."
    #endif
  #elif !HAS_Z_MIN_PROBE_PIN
    #error "Z_MIN_PROBE_PIN must be defined if Z_MIN_PROBE_USES_Z_MIN_ENDSTOP_PIN is not enabled."
  #endif

  /**
   * Check for improper NOZZLE_TO_PROBE_OFFSET
   */
  constexpr xyz_pos_t sanity_nozzle_to_probe_offset = NOZZLE_TO_PROBE_OFFSET;
  #if ENABLED(NOZZLE_AS_PROBE)
    static_assert(sanity_nozzle_to_probe_offset.x == 0 && sanity_nozzle_to_probe_offset.y == 0,
                  "NOZZLE_AS_PROBE requires the XY offsets in NOZZLE_TO_PROBE_OFFSET to both be 0.");
  #else
    static_assert(PROBING_MARGIN       >= 0, "PROBING_MARGIN must be >= 0.");
    static_assert(PROBING_MARGIN_BACK  >= 0, "PROBING_MARGIN_BACK must be >= 0.");
    static_assert(PROBING_MARGIN_FRONT >= 0, "PROBING_MARGIN_FRONT must be >= 0.");
    static_assert(PROBING_MARGIN_LEFT  >= 0, "PROBING_MARGIN_LEFT must be >= 0.");
    static_assert(PROBING_MARGIN_RIGHT >= 0, "PROBING_MARGIN_RIGHT must be >= 0.");
  #endif

  #define _MARGIN(A) TERN(IS_SCARA, SCARA_PRINTABLE_RADIUS, TERN(DELTA, DELTA_PRINTABLE_RADIUS, ((A##_BED_SIZE) / 2)))
  static_assert(PROBING_MARGIN       < _MARGIN(X), "PROBING_MARGIN is too large.");
  static_assert(PROBING_MARGIN_BACK  < _MARGIN(Y), "PROBING_MARGIN_BACK is too large.");
  static_assert(PROBING_MARGIN_FRONT < _MARGIN(Y), "PROBING_MARGIN_FRONT is too large.");
  static_assert(PROBING_MARGIN_LEFT  < _MARGIN(X), "PROBING_MARGIN_LEFT is too large.");
  static_assert(PROBING_MARGIN_RIGHT < _MARGIN(X), "PROBING_MARGIN_RIGHT is too large.");
  #undef _MARGIN

  /**
   * Make sure Z raise values are set
   */
  #ifndef Z_CLEARANCE_DEPLOY_PROBE
    #error "You must define Z_CLEARANCE_DEPLOY_PROBE in your configuration."
  #elif !defined(Z_CLEARANCE_BETWEEN_PROBES)
    #error "You must define Z_CLEARANCE_BETWEEN_PROBES in your configuration."
  #elif Z_CLEARANCE_DEPLOY_PROBE < 0
    #error "Probes need Z_CLEARANCE_DEPLOY_PROBE >= 0."
  #elif Z_CLEARANCE_BETWEEN_PROBES < 0
    #error "Probes need Z_CLEARANCE_BETWEEN_PROBES >= 0."
  #elif Z_AFTER_PROBING < 0
    #error "Probes need Z_AFTER_PROBING >= 0."
  #endif

  #if MULTIPLE_PROBING > 0 || EXTRA_PROBING > 0
    #if MULTIPLE_PROBING == 0
      #error "EXTRA_PROBING requires MULTIPLE_PROBING."
    #elif MULTIPLE_PROBING < 2
      #error "MULTIPLE_PROBING must be 2 or more."
    #elif MULTIPLE_PROBING <= EXTRA_PROBING
      #error "EXTRA_PROBING must be less than MULTIPLE_PROBING."
    #endif
  #endif

  #if Z_PROBE_LOW_POINT > 0
    #error "Z_PROBE_LOW_POINT must be less than or equal to 0."
  #endif

  #if HOMING_Z_WITH_PROBE && IS_CARTESIAN && DISABLED(Z_SAFE_HOMING)
    #error "Z_SAFE_HOMING is recommended when homing with a probe. Enable it or comment out this line to continue."
  #endif

  #if ENABLED(PROBE_ACTIVATION_SWITCH)
    #ifndef PROBE_ACTIVATION_SWITCH_STATE
      #error "PROBE_ACTIVATION_SWITCH_STATE is required for PROBE_ACTIVATION_SWITCH."
    #elif !PIN_EXISTS(PROBE_ACTIVATION_SWITCH)
      #error "A PROBE_ACTIVATION_SWITCH_PIN is required for PROBE_ACTIVATION_SWITCH."
    #endif
  #endif

#else

  /**
   * Require some kind of probe for bed leveling and probe testing
   */
  #if HAS_ABL_NOT_UBL && !PROBE_SELECTED
    #error "Auto Bed Leveling requires one of these: PROBE_MANUALLY, SENSORLESS_PROBING, BLTOUCH, FIX_MOUNTED_PROBE, NOZZLE_AS_PROBE, TOUCH_MI_PROBE, SOLENOID_PROBE, Z_PROBE_ALLEN_KEY, Z_PROBE_SLED, or a Z Servo."
  #endif

  #if ENABLED(Z_MIN_PROBE_REPEATABILITY_TEST)
    #error "Z_MIN_PROBE_REPEATABILITY_TEST requires a probe: FIX_MOUNTED_PROBE, NOZZLE_AS_PROBE, BLTOUCH, SOLENOID_PROBE, Z_PROBE_ALLEN_KEY, Z_PROBE_SLED, or Z Servo."
  #endif

#endif

#if ENABLED(LEVEL_BED_CORNERS)
  #ifndef LEVEL_CORNERS_INSET_LFRB
    #error "LEVEL_BED_CORNERS requires LEVEL_CORNERS_INSET_LFRB values."
  #elif ENABLED(LEVEL_CORNERS_USE_PROBE)
    #if !HAS_BED_PROBE
      #error "LEVEL_CORNERS_USE_PROBE requires a real probe."
    #elif ENABLED(SENSORLESS_PROBING)
      #error "LEVEL_CORNERS_USE_PROBE is incompatible with SENSORLESS_PROBING."
    #endif
  #endif
#endif

/**
 * Allow only one bed leveling option to be defined
 */
#if MANY(AUTO_BED_LEVELING_LINEAR, AUTO_BED_LEVELING_3POINT, AUTO_BED_LEVELING_BILINEAR, AUTO_BED_LEVELING_UBL, MESH_BED_LEVELING)
  #error "Select only one of: MESH_BED_LEVELING, AUTO_BED_LEVELING_LINEAR, AUTO_BED_LEVELING_3POINT, AUTO_BED_LEVELING_BILINEAR or AUTO_BED_LEVELING_UBL."
#endif

/**
 * Bed Leveling Requirements
 */

#if ENABLED(AUTO_BED_LEVELING_UBL)

  /**
   * Unified Bed Leveling
   */

  #if IS_SCARA
    #error "AUTO_BED_LEVELING_UBL does not yet support SCARA printers."
  #elif DISABLED(EEPROM_SETTINGS)
    #error "AUTO_BED_LEVELING_UBL requires EEPROM_SETTINGS."
  #elif !WITHIN(GRID_MAX_POINTS_X, 3, 15) || !WITHIN(GRID_MAX_POINTS_Y, 3, 15)
    #error "GRID_MAX_POINTS_[XY] must be a whole number between 3 and 15."
  #endif

#elif HAS_ABL_NOT_UBL

  /**
   * Auto Bed Leveling
   */

  /**
   * Delta and SCARA have limited bed leveling options
   */
  #if IS_SCARA && DISABLED(AUTO_BED_LEVELING_BILINEAR)
    #error "SCARA machines can only use the AUTO_BED_LEVELING_BILINEAR leveling option."
  #endif

#elif ENABLED(MESH_BED_LEVELING)

  // Mesh Bed Leveling
  #if ENABLED(DELTA)
    #error "MESH_BED_LEVELING is not compatible with DELTA printers."
  #elif (GRID_MAX_POINTS_X) > 9 || (GRID_MAX_POINTS_Y) > 9
    #error "GRID_MAX_POINTS_X and GRID_MAX_POINTS_Y must be less than 10 for MBL."
  #endif

#endif

#if ALL(HAS_LEVELING, RESTORE_LEVELING_AFTER_G28, ENABLE_LEVELING_AFTER_G28)
  #error "Only enable RESTORE_LEVELING_AFTER_G28 or ENABLE_LEVELING_AFTER_G28, but not both."
#endif

#if HAS_MESH && HAS_CLASSIC_JERK
  static_assert(DEFAULT_ZJERK > 0.1, "Low DEFAULT_ZJERK values are incompatible with mesh-based leveling.");
#endif

#if ENABLED(G26_MESH_VALIDATION)
  #if !HAS_EXTRUDERS
    #error "G26_MESH_VALIDATION requires at least one extruder."
  #elif !HAS_MESH
    #error "G26_MESH_VALIDATION requires MESH_BED_LEVELING, AUTO_BED_LEVELING_BILINEAR, or AUTO_BED_LEVELING_UBL."
  #endif
#endif

#if ENABLED(MESH_EDIT_GFX_OVERLAY) && !BOTH(AUTO_BED_LEVELING_UBL, HAS_MARLINUI_U8GLIB)
  #error "MESH_EDIT_GFX_OVERLAY requires AUTO_BED_LEVELING_UBL and a Graphical LCD."
#endif

#if ENABLED(G29_RETRY_AND_RECOVER) && NONE(AUTO_BED_LEVELING_3POINT, AUTO_BED_LEVELING_LINEAR, AUTO_BED_LEVELING_BILINEAR)
  #error "G29_RETRY_AND_RECOVER requires AUTO_BED_LEVELING_3POINT, LINEAR, or BILINEAR."
  #endif

/**
 * LCD_BED_LEVELING requirements
 */
#if ENABLED(LCD_BED_LEVELING)
  #if !HAS_LCD_MENU
    #error "LCD_BED_LEVELING requires a programmable LCD controller."
  #elif !(ENABLED(MESH_BED_LEVELING) || HAS_ABL_NOT_UBL)
    #error "LCD_BED_LEVELING requires MESH_BED_LEVELING or AUTO_BED_LEVELING."
  #elif ENABLED(MESH_EDIT_MENU) && !HAS_MESH
    #error "MESH_EDIT_MENU requires MESH_BED_LEVELING, AUTO_BED_LEVELING_BILINEAR or AUTO_BED_LEVELING_UBL."
  #endif
#endif

#if BOTH(PREHEAT_BEFORE_PROBING, PREHEAT_BEFORE_LEVELING)
  #error "Disable PREHEAT_BEFORE_LEVELING when using PREHEAT_BEFORE_PROBING."
#endif

/**
 * Homing checks
 */
#ifndef HOMING_BUMP_MM
  #error "Required setting HOMING_BUMP_MM is missing!"
#elif !defined(HOMING_BUMP_DIVISOR)
  #error "Required setting HOMING_BUMP_DIVISOR is missing!"
#else
  constexpr float hbm[] = HOMING_BUMP_MM, hbd[] = HOMING_BUMP_DIVISOR;
  static_assert(COUNT(hbm) == LINEAR_AXES, "HOMING_BUMP_MM must have " _LINEAR_AXES_STR "elements (and no others).");
  LINEAR_AXIS_CODE(
    static_assert(hbm[X_AXIS] >= 0, "HOMING_BUMP_MM.X must be greater than or equal to 0."),
    static_assert(hbm[Y_AXIS] >= 0, "HOMING_BUMP_MM.Y must be greater than or equal to 0."),
    static_assert(hbm[Z_AXIS] >= 0, "HOMING_BUMP_MM.Z must be greater than or equal to 0."),
    static_assert(hbm[I_AXIS] >= 0, "HOMING_BUMP_MM.I must be greater than or equal to 0."),
    static_assert(hbm[J_AXIS] >= 0, "HOMING_BUMP_MM.J must be greater than or equal to 0."),
    static_assert(hbm[K_AXIS] >= 0, "HOMING_BUMP_MM.K must be greater than or equal to 0.")
  );
  static_assert(COUNT(hbd) == LINEAR_AXES, "HOMING_BUMP_DIVISOR must have " _LINEAR_AXES_STR "elements (and no others).");
  LINEAR_AXIS_CODE(
    static_assert(hbd[X_AXIS] >= 1, "HOMING_BUMP_DIVISOR.X must be greater than or equal to 1."),
    static_assert(hbd[Y_AXIS] >= 1, "HOMING_BUMP_DIVISOR.Y must be greater than or equal to 1."),
    static_assert(hbd[Z_AXIS] >= 1, "HOMING_BUMP_DIVISOR.Z must be greater than or equal to 1."),
    static_assert(hbd[I_AXIS] >= 1, "HOMING_BUMP_DIVISOR.I must be greater than or equal to 1."),
    static_assert(hbd[J_AXIS] >= 1, "HOMING_BUMP_DIVISOR.J must be greater than or equal to 1."),
    static_assert(hbd[K_AXIS] >= 1, "HOMING_BUMP_DIVISOR.K must be greater than or equal to 1.")
  );
#endif

#ifdef HOMING_BACKOFF_POST_MM
  constexpr float hbp[] = HOMING_BACKOFF_POST_MM;
  static_assert(COUNT(hbp) == LINEAR_AXES, "HOMING_BACKOFF_POST_MM must have " _LINEAR_AXES_STR "elements (and no others).");
  LINEAR_AXIS_CODE(
    static_assert(hbp[X_AXIS] >= 0, "HOMING_BACKOFF_POST_MM.X must be greater than or equal to 0."),
    static_assert(hbp[Y_AXIS] >= 0, "HOMING_BACKOFF_POST_MM.Y must be greater than or equal to 0."),
    static_assert(hbp[Z_AXIS] >= 0, "HOMING_BACKOFF_POST_MM.Z must be greater than or equal to 0."),
    static_assert(hbp[I_AXIS] >= 0, "HOMING_BACKOFF_POST_MM.I must be greater than or equal to 0."),
    static_assert(hbp[J_AXIS] >= 0, "HOMING_BACKOFF_POST_MM.J must be greater than or equal to 0."),
    static_assert(hbp[K_AXIS] >= 0, "HOMING_BACKOFF_POST_MM.K must be greater than or equal to 0.")
  );
#endif

#ifdef SENSORLESS_BACKOFF_MM
  constexpr float sbm[] = SENSORLESS_BACKOFF_MM;
  static_assert(COUNT(sbm) == LINEAR_AXES, "SENSORLESS_BACKOFF_MM must have " _LINEAR_AXES_STR "elements (and no others).");
  LINEAR_AXIS_CODE(
    static_assert(sbm[X_AXIS] >= 0, "SENSORLESS_BACKOFF_MM.X must be greater than or equal to 0."),
    static_assert(sbm[Y_AXIS] >= 0, "SENSORLESS_BACKOFF_MM.Y must be greater than or equal to 0."),
    static_assert(sbm[Z_AXIS] >= 0, "SENSORLESS_BACKOFF_MM.Z must be greater than or equal to 0."),
    static_assert(sbm[I_AXIS] >= 0, "SENSORLESS_BACKOFF_MM.I must be greater than or equal to 0."),
    static_assert(sbm[J_AXIS] >= 0, "SENSORLESS_BACKOFF_MM.J must be greater than or equal to 0."),
    static_assert(sbm[K_AXIS] >= 0, "SENSORLESS_BACKOFF_MM.K must be greater than or equal to 0.")
  );
#endif

#if ENABLED(CODEPENDENT_XY_HOMING)
  #if ENABLED(QUICK_HOME)
    #error "QUICK_HOME is incompatible with CODEPENDENT_XY_HOMING."
  #elif IS_KINEMATIC
    #error "CODEPENDENT_XY_HOMING requires a Cartesian setup."
  #endif
#endif

/**
 * Make sure Z_SAFE_HOMING point is reachable
 */
#if ENABLED(Z_SAFE_HOMING)
  static_assert(WITHIN(Z_SAFE_HOMING_X_POINT, X_MIN_POS, X_MAX_POS), "Z_SAFE_HOMING_X_POINT can't be reached by the nozzle.");
  static_assert(WITHIN(Z_SAFE_HOMING_Y_POINT, Y_MIN_POS, Y_MAX_POS), "Z_SAFE_HOMING_Y_POINT can't be reached by the nozzle.");
#endif

/**
 * Make sure DISABLE_[XYZ] compatible with selected homing options
 */
#if ANY(DISABLE_X, DISABLE_Y, DISABLE_Z, DISABLE_I, DISABLE_J, DISABLE_K)
  #if EITHER(HOME_AFTER_DEACTIVATE, Z_SAFE_HOMING)
    #error "DISABLE_[XYZIJK] is not compatible with HOME_AFTER_DEACTIVATE or Z_SAFE_HOMING."
  #endif
#endif

/**
 * Filament Width Sensor
 */
#if ENABLED(FILAMENT_WIDTH_SENSOR)
  #if !HAS_FILAMENT_WIDTH_SENSOR
    #error "FILAMENT_WIDTH_SENSOR requires a FILWIDTH_PIN to be defined."
  #elif ENABLED(NO_VOLUMETRICS)
    #error "FILAMENT_WIDTH_SENSOR requires NO_VOLUMETRICS to be disabled."
  #endif
#endif

/**
 * System Power Sensor
 */
#if ENABLED(POWER_MONITOR_CURRENT) && !PIN_EXISTS(POWER_MONITOR_CURRENT)
  #error "POWER_MONITOR_CURRENT requires a valid POWER_MONITOR_CURRENT_PIN."
#elif ENABLED(POWER_MONITOR_VOLTAGE) && !PIN_EXISTS(POWER_MONITOR_VOLTAGE)
  #error "POWER_MONITOR_VOLTAGE requires POWER_MONITOR_VOLTAGE_PIN to be defined."
#elif BOTH(POWER_MONITOR_CURRENT, POWER_MONITOR_VOLTAGE) && POWER_MONITOR_CURRENT_PIN == POWER_MONITOR_VOLTAGE_PIN
  #error "POWER_MONITOR_CURRENT_PIN and POWER_MONITOR_VOLTAGE_PIN must be different."
#endif

/**
 * Volumetric Extruder Limit
 */
#if ENABLED(VOLUMETRIC_EXTRUDER_LIMIT)
  #if ENABLED(NO_VOLUMETRICS)
    #error "VOLUMETRIC_EXTRUDER_LIMIT requires NO_VOLUMETRICS to be disabled."
  #elif MIN_STEPS_PER_SEGMENT > 1
    #error "VOLUMETRIC_EXTRUDER_LIMIT is not compatible with MIN_STEPS_PER_SEGMENT greater than 1."
  #endif
#endif

/**
 * ULTIPANEL encoder
 */
#if IS_ULTIPANEL && NONE(IS_NEWPANEL, SR_LCD_2W_NL) && !PIN_EXISTS(SHIFT_CLK)
  #error "ULTIPANEL controllers require some kind of encoder."
#endif

#if ENCODER_PULSES_PER_STEP < 0
  #error "ENCODER_PULSES_PER_STEP should not be negative, use REVERSE_MENU_DIRECTION instead."
#endif

/**
 * SAV_3DGLCD display options
 */
#if ENABLED(SAV_3DGLCD)
  #if NONE(U8GLIB_SSD1306, U8GLIB_SH1106)
    #error "Enable a SAV_3DGLCD display type: U8GLIB_SSD1306 or U8GLIB_SH1106."
  #elif BOTH(U8GLIB_SSD1306, U8GLIB_SH1106)
    #error "Only enable one SAV_3DGLCD display type: U8GLIB_SSD1306 or U8GLIB_SH1106."
  #endif
#endif

/**
 * Allen Key
 * Deploying the Allen Key probe uses big moves in z direction. Too dangerous for an unhomed z-axis.
 */
#if ALL(Z_HOME_TO_MIN, Z_PROBE_ALLEN_KEY, Z_MIN_PROBE_USES_Z_MIN_ENDSTOP_PIN)
  #error "You can't home to a Z min endstop with a Z_PROBE_ALLEN_KEY."
#endif

/**
 * Dual X Carriage requirements
 */
#if ENABLED(DUAL_X_CARRIAGE)
  #if EXTRUDERS < 2
    #error "DUAL_X_CARRIAGE requires 2 (or more) extruders."
  #elif ANY(CORE_IS_XY, CORE_IS_XZ, MARKFORGED_XY)
    #error "DUAL_X_CARRIAGE cannot be used with COREXY, COREYX, COREXZ, COREZX, or MARKFORGED_XY."
  #elif !GOOD_AXIS_PINS(X2)
    #error "DUAL_X_CARRIAGE requires X2 stepper pins to be defined."
  #elif !HAS_X_MAX
    #error "DUAL_X_CARRIAGE requires USE_XMAX_PLUG and an X Max Endstop."
  #elif !defined(X2_HOME_POS) || !defined(X2_MIN_POS) || !defined(X2_MAX_POS)
    #error "DUAL_X_CARRIAGE requires X2_HOME_POS, X2_MIN_POS, and X2_MAX_POS."
  #elif X_HOME_TO_MAX || X2_HOME_TO_MIN
    #error "DUAL_X_CARRIAGE requires X_HOME_DIR -1 and X2_HOME_DIR 1."
  #endif
#endif

#undef GOOD_AXIS_PINS

/**
 * Make sure auto fan pins don't conflict with the fan pin
 */
#if HAS_AUTO_FAN
  #if HAS_FAN0
    #if E0_AUTO_FAN_PIN == FAN_PIN
      #error "You cannot set E0_AUTO_FAN_PIN equal to FAN_PIN."
    #elif E1_AUTO_FAN_PIN == FAN_PIN
      #error "You cannot set E1_AUTO_FAN_PIN equal to FAN_PIN."
    #elif E2_AUTO_FAN_PIN == FAN_PIN
      #error "You cannot set E2_AUTO_FAN_PIN equal to FAN_PIN."
    #elif E3_AUTO_FAN_PIN == FAN_PIN
      #error "You cannot set E3_AUTO_FAN_PIN equal to FAN_PIN."
    #endif
  #endif
#endif

#if HAS_FAN0 && CONTROLLER_FAN_PIN == FAN_PIN
  #error "You cannot set CONTROLLER_FAN_PIN equal to FAN_PIN."
#endif

#if ENABLED(USE_CONTROLLER_FAN)
  #if !HAS_CONTROLLER_FAN
    #error "USE_CONTROLLER_FAN requires a CONTROLLER_FAN_PIN. Define in Configuration_adv.h."
  #elif E0_AUTO_FAN_PIN == CONTROLLER_FAN_PIN
    #error "You cannot set E0_AUTO_FAN_PIN equal to CONTROLLER_FAN_PIN."
  #elif E1_AUTO_FAN_PIN == CONTROLLER_FAN_PIN
    #error "You cannot set E1_AUTO_FAN_PIN equal to CONTROLLER_FAN_PIN."
  #elif E2_AUTO_FAN_PIN == CONTROLLER_FAN_PIN
    #error "You cannot set E2_AUTO_FAN_PIN equal to CONTROLLER_FAN_PIN."
  #elif E3_AUTO_FAN_PIN == CONTROLLER_FAN_PIN
    #error "You cannot set E3_AUTO_FAN_PIN equal to CONTROLLER_FAN_PIN."
  #endif
#endif

#ifdef REDUNDANT_PART_COOLING_FAN
  #if FAN_COUNT < 2
    #error "REDUNDANT_PART_COOLING_FAN requires a board with at least two PWM fans."
  #else
    static_assert(WITHIN(REDUNDANT_PART_COOLING_FAN, 1, FAN_COUNT - 1), "REDUNDANT_PART_COOLING_FAN must be between 1 and " STRINGIFY(DECREMENT(FAN_COUNT)) ".");
  #endif
#endif

/**
 * Case Light requirements
 */
#if NEED_CASE_LIGHT_PIN
  #if !PIN_EXISTS(CASE_LIGHT)
    #error "CASE_LIGHT_ENABLE requires CASE_LIGHT_PIN, CASE_LIGHT_USE_NEOPIXEL, or CASE_LIGHT_USE_RGB_LED."
  #elif CASE_LIGHT_PIN == FAN_PIN
    #error "CASE_LIGHT_PIN conflicts with FAN_PIN. Resolve before continuing."
  #endif
#endif

/**
 * Required custom thermistor settings
 */
#if   TEMP_SENSOR_0_IS_CUSTOM && !(defined(HOTEND0_PULLUP_RESISTOR_OHMS) && defined(HOTEND0_RESISTANCE_25C_OHMS) && defined(HOTEND0_BETA))
  #error "TEMP_SENSOR_0 1000 requires HOTEND0_PULLUP_RESISTOR_OHMS, HOTEND0_RESISTANCE_25C_OHMS and HOTEND0_BETA in Configuration_adv.h."
#elif TEMP_SENSOR_1_IS_CUSTOM && !(defined(HOTEND1_PULLUP_RESISTOR_OHMS) && defined(HOTEND1_RESISTANCE_25C_OHMS) && defined(HOTEND1_BETA))
  #error "TEMP_SENSOR_1 1000 requires HOTEND1_PULLUP_RESISTOR_OHMS, HOTEND1_RESISTANCE_25C_OHMS and HOTEND1_BETA in Configuration_adv.h."
#elif TEMP_SENSOR_2_IS_CUSTOM && !(defined(HOTEND2_PULLUP_RESISTOR_OHMS) && defined(HOTEND2_RESISTANCE_25C_OHMS) && defined(HOTEND2_BETA))
  #error "TEMP_SENSOR_2 1000 requires HOTEND2_PULLUP_RESISTOR_OHMS, HOTEND2_RESISTANCE_25C_OHMS and HOTEND2_BETA in Configuration_adv.h."
#elif TEMP_SENSOR_3_IS_CUSTOM && !(defined(HOTEND3_PULLUP_RESISTOR_OHMS) && defined(HOTEND3_RESISTANCE_25C_OHMS) && defined(HOTEND3_BETA))
  #error "TEMP_SENSOR_3 1000 requires HOTEND3_PULLUP_RESISTOR_OHMS, HOTEND3_RESISTANCE_25C_OHMS and HOTEND3_BETA in Configuration_adv.h."
#elif TEMP_SENSOR_4_IS_CUSTOM && !(defined(HOTEND4_PULLUP_RESISTOR_OHMS) && defined(HOTEND4_RESISTANCE_25C_OHMS) && defined(HOTEND4_BETA))
  #error "TEMP_SENSOR_4 1000 requires HOTEND4_PULLUP_RESISTOR_OHMS, HOTEND4_RESISTANCE_25C_OHMS and HOTEND4_BETA in Configuration_adv.h."
#elif TEMP_SENSOR_5_IS_CUSTOM && !(defined(HOTEND5_PULLUP_RESISTOR_OHMS) && defined(HOTEND5_RESISTANCE_25C_OHMS) && defined(HOTEND5_BETA))
  #error "TEMP_SENSOR_5 1000 requires HOTEND5_PULLUP_RESISTOR_OHMS, HOTEND5_RESISTANCE_25C_OHMS and HOTEND5_BETA in Configuration_adv.h."
#elif TEMP_SENSOR_6_IS_CUSTOM && !(defined(HOTEND6_PULLUP_RESISTOR_OHMS) && defined(HOTEND6_RESISTANCE_25C_OHMS) && defined(HOTEND6_BETA))
  #error "TEMP_SENSOR_6 1000 requires HOTEND6_PULLUP_RESISTOR_OHMS, HOTEND6_RESISTANCE_25C_OHMS and HOTEND6_BETA in Configuration_adv.h."
#elif TEMP_SENSOR_7_IS_CUSTOM && !(defined(HOTEND7_PULLUP_RESISTOR_OHMS) && defined(HOTEND7_RESISTANCE_25C_OHMS) && defined(HOTEND7_BETA))
  #error "TEMP_SENSOR_7 1000 requires HOTEND7_PULLUP_RESISTOR_OHMS, HOTEND7_RESISTANCE_25C_OHMS and HOTEND7_BETA in Configuration_adv.h."
#elif TEMP_SENSOR_BED_IS_CUSTOM && !(defined(BED_PULLUP_RESISTOR_OHMS) && defined(BED_RESISTANCE_25C_OHMS) && defined(BED_BETA))
  #error "TEMP_SENSOR_BED 1000 requires BED_PULLUP_RESISTOR_OHMS, BED_RESISTANCE_25C_OHMS and BED_BETA in Configuration_adv.h."
#elif TEMP_SENSOR_CHAMBER_IS_CUSTOM && !(defined(CHAMBER_PULLUP_RESISTOR_OHMS) && defined(CHAMBER_RESISTANCE_25C_OHMS) && defined(CHAMBER_BETA))
  #error "TEMP_SENSOR_CHAMBER 1000 requires CHAMBER_PULLUP_RESISTOR_OHMS, CHAMBER_RESISTANCE_25C_OHMS and CHAMBER_BETA in Configuration_adv.h."
#elif TEMP_SENSOR_PROBE_IS_CUSTOM && !(defined(PROBE_PULLUP_RESISTOR_OHMS) && defined(PROBE_RESISTANCE_25C_OHMS) && defined(PROBE_BETA))
  #error "TEMP_SENSOR_PROBE 1000 requires PROBE_PULLUP_RESISTOR_OHMS, PROBE_RESISTANCE_25C_OHMS and PROBE_BETA in Configuration_adv.h."
#elif TEMP_SENSOR_REDUNDANT_IS_CUSTOM && !(defined(REDUNDANT_PULLUP_RESISTOR_OHMS) && defined(REDUNDANT_RESISTANCE_25C_OHMS) && defined(REDUNDANT_BETA))
  #error "TEMP_SENSOR_REDUNDANT 1000 requires REDUNDANT_PULLUP_RESISTOR_OHMS, REDUNDANT_RESISTANCE_25C_OHMS and REDUNDANT_BETA in Configuration_adv.h."
#endif

/**
 * Required MAX31865 settings
 */
#if TEMP_SENSOR_0_IS_MAX31865 || (TEMP_SENSOR_REDUNDANT_IS_MAX31865 && TEMP_SENSOR_REDUNDANT_SOURCE == 0)
  #if !defined(MAX31865_SENSOR_WIRES_0) || !WITHIN(MAX31865_SENSOR_WIRES_0, 2, 4)
    #error "MAX31865_SENSOR_WIRES_0 must be defined as an integer between 2 and 4."
  #elif !defined(MAX31865_SENSOR_OHMS_0) || !defined(MAX31865_CALIBRATION_OHMS_0)
    #error "MAX31865_SENSOR_OHMS_0 and MAX31865_CALIBRATION_OHMS_0 must be set if TEMP_SENSOR_0/TEMP_SENSOR_REDUNDANT is MAX31865."
  #endif
#endif
#if TEMP_SENSOR_1_IS_MAX31865 || (TEMP_SENSOR_REDUNDANT_IS_MAX31865 && TEMP_SENSOR_REDUNDANT_SOURCE == 1)
  #if !defined(MAX31865_SENSOR_WIRES_1) || !WITHIN(MAX31865_SENSOR_WIRES_1, 2, 4)
    #error "MAX31865_SENSOR_WIRES_1 must be defined as an integer between 2 and 4."
  #elif !defined(MAX31865_SENSOR_OHMS_1) || !defined(MAX31865_CALIBRATION_OHMS_1)
    #error "MAX31865_SENSOR_OHMS_1 and MAX31865_CALIBRATION_OHMS_1 must be set if TEMP_SENSOR_1/TEMP_SENSOR_REDUNDANT is MAX31865."
  #endif
#endif

/**
 * Redundant temperature sensor config
 */
#if HAS_TEMP_REDUNDANT
  #if !defined(TEMP_SENSOR_REDUNDANT_SOURCE)
    #error "TEMP_SENSOR_REDUNDANT requires TEMP_SENSOR_REDUNDANT_SOURCE."
  #elif !defined(TEMP_SENSOR_REDUNDANT_TARGET)
    #error "TEMP_SENSOR_REDUNDANT requires TEMP_SENSOR_REDUNDANT_TARGET."
  #elif TEMP_SENSOR_REDUNDANT_SOURCE == TEMP_SENSOR_REDUNDANT_TARGET
    #error "TEMP_SENSOR_REDUNDANT_SOURCE can't be the same as TEMP_SENSOR_REDUNDANT_TARGET."
  #elif TEMP_SENSOR_REDUNDANT_SOURCE < -5 || TEMP_SENSOR_REDUNDANT_SOURCE > 7
    #error "TEMP_SENSOR_REDUNDANT_SOURCE must be between -5 and 7."
  #elif TEMP_SENSOR_REDUNDANT_TARGET < -5 || TEMP_SENSOR_REDUNDANT_TARGET > 7
    #error "TEMP_SENSOR_REDUNDANT_TARGET must be between -5 and 7."
  #elif TEMP_SENSOR_REDUNDANT_SOURCE == -3
    #error "TEMP_SENSOR_REDUNDANT_SOURCE can't be -3 (not used)."
  #elif TEMP_SENSOR_REDUNDANT_TARGET == -3
    #error "TEMP_SENSOR_REDUNDANT_TARGET can't be -3 (not used)."
  #elif HAS_MULTI_HOTEND && TEMP_SENSOR_REDUNDANT_SOURCE < HOTENDS
    #error "TEMP_SENSOR_REDUNDANT_SOURCE must be after the last TEMP_SENSOR used with a hotend; you can't use a sensor in the middle of two hotends."
  #endif

  #if TEMP_SENSOR_REDUNDANT_SOURCE == 0 && HAS_HOTEND
    #error "TEMP_SENSOR_REDUNDANT_SOURCE can not be 0 if a hotend is used. E0 always uses TEMP_SENSOR_0."
  #elif TEMP_SENSOR_REDUNDANT_SOURCE == -5 && HAS_TEMP_COOLER
    #error "TEMP_SENSOR_REDUNDANT_SOURCE can't be Cooler (-5): TEMP_SENSOR_COOLER has already defined the sensor."
  #elif TEMP_SENSOR_REDUNDANT_SOURCE == -4 && HAS_TEMP_PROBE
    #error "TEMP_SENSOR_REDUNDANT_SOURCE can't be Probe (-4): TEMP_SENSOR_PROBE has already defined the sensor."
  #elif TEMP_SENSOR_REDUNDANT_SOURCE == -2 && HAS_TEMP_CHAMBER
    #error "TEMP_SENSOR_REDUNDANT_SOURCE can't be Chamber (-2): TEMP_SENSOR_CHAMBER has already defined the sensor."
  #elif TEMP_SENSOR_REDUNDANT_SOURCE == -1 && HAS_TEMP_BED
    #error "TEMP_SENSOR_REDUNDANT_SOURCE can't be Bed (-1): TEMP_SENSOR_BED has already defined the sensor."
  #endif

  #if TEMP_SENSOR_REDUNDANT_TARGET == 0 && !PIN_EXISTS(TEMP_0)
    #error "TEMP_SENSOR_REDUNDANT_TARGET can't be E0 (0): requires TEMP_0_PIN"
  #elif TEMP_SENSOR_REDUNDANT_TARGET == 1 && !PIN_EXISTS(TEMP_1)
    #error "TEMP_SENSOR_REDUNDANT_TARGET can't be E1 (1): requires TEMP_1_PIN"
  #elif TEMP_SENSOR_REDUNDANT_TARGET == 2 && !PIN_EXISTS(TEMP_2)
    #error "TEMP_SENSOR_REDUNDANT_TARGET can't be E2 (2): requires TEMP_2_PIN"
  #elif TEMP_SENSOR_REDUNDANT_TARGET == 3 && !PIN_EXISTS(TEMP_3)
    #error "TEMP_SENSOR_REDUNDANT_TARGET can't be E3 (3): requires TEMP_3_PIN"
  #elif TEMP_SENSOR_REDUNDANT_TARGET == 4 && !PIN_EXISTS(TEMP_4)
    #error "TEMP_SENSOR_REDUNDANT_TARGET can't be E4 (4): requires TEMP_4_PIN"
  #elif TEMP_SENSOR_REDUNDANT_TARGET == 5 && !PIN_EXISTS(TEMP_5)
    #error "TEMP_SENSOR_REDUNDANT_TARGET can't be E5 (5): requires TEMP_5_PIN"
  #elif TEMP_SENSOR_REDUNDANT_TARGET == 6 && !PIN_EXISTS(TEMP_6)
    #error "TEMP_SENSOR_REDUNDANT_TARGET can't be E6 (6): requires TEMP_6_PIN"
  #elif TEMP_SENSOR_REDUNDANT_TARGET == 7 && !PIN_EXISTS(TEMP_7)
    #error "TEMP_SENSOR_REDUNDANT_TARGET can't be E7 (7): requires TEMP_7_PIN"
  #elif TEMP_SENSOR_REDUNDANT_TARGET == -1 && !PIN_EXISTS(TEMP_BED)
    #error "TEMP_SENSOR_REDUNDANT_TARGET can't be Bed (-1): requires TEMP_BED_PIN"
  #elif TEMP_SENSOR_REDUNDANT_TARGET == -2 && !PIN_EXISTS(TEMP_CHAMBER)
    #error "TEMP_SENSOR_REDUNDANT_TARGET can't be Chamber (-2): requires TEMP_CHAMBER_PIN"
  #elif TEMP_SENSOR_REDUNDANT_TARGET == -4 && !PIN_EXISTS(TEMP_PROBE)
    #error "TEMP_SENSOR_REDUNDANT_TARGET can't be Probe (-4): requires TEMP_PROBE_PIN"
  #elif TEMP_SENSOR_REDUNDANT_TARGET == -5 && !PIN_EXISTS(TEMP_COOLER)
    #error "TEMP_SENSOR_REDUNDANT_TARGET can't be Cooler (-5): requires TEMP_COOLER_PIN"
  #endif

  #if TEMP_SENSOR_REDUNDANT_IS_MAX_TC && REDUNDANT_TEMP_MATCH(SOURCE, E0) && !PIN_EXISTS(TEMP_0_CS)
    #error "TEMP_SENSOR_REDUNDANT MAX Thermocouple with TEMP_SENSOR_REDUNDANT_SOURCE E0 requires TEMP_0_CS_PIN."
  #elif TEMP_SENSOR_REDUNDANT_IS_MAX_TC && REDUNDANT_TEMP_MATCH(SOURCE, E1) && !PIN_EXISTS(TEMP_1_CS)
    #error "TEMP_SENSOR_REDUNDANT MAX Thermocouple with TEMP_SENSOR_REDUNDANT_SOURCE E1 requires TEMP_1_CS_PIN."
  #endif
#endif

/**
 * Test Sensor & Heater pin combos.
 * Pins and Sensor IDs must be set for each heater
 */
#if !ANY_PIN(TEMP_0, TEMP_0_CS)
  #error "TEMP_0_PIN or TEMP_0_CS_PIN not defined for this board."
#elif !HAS_HEATER_0 && EXTRUDERS
  #error "HEATER_0_PIN not defined for this board."
#elif TEMP_SENSOR_0_IS_MAX_TC && !PIN_EXISTS(TEMP_0_CS)
  #error "TEMP_SENSOR_0 MAX thermocouple requires TEMP_0_CS_PIN."
#elif HAS_HOTEND && !HAS_TEMP_HOTEND && !TEMP_SENSOR_0_IS_DUMMY
  #error "TEMP_0_PIN (required for TEMP_SENSOR_0) not defined for this board."
#elif EITHER(HAS_MULTI_HOTEND, HEATERS_PARALLEL) && !HAS_HEATER_1
  #error "HEATER_1_PIN is not defined. TEMP_SENSOR_1 might not be set, or the board (not EEB / EEF?) doesn't define a pin."
#endif

#if HAS_MULTI_HOTEND
  #if TEMP_SENSOR_1_IS_MAX_TC && !PIN_EXISTS(TEMP_1_CS)
    #error "TEMP_SENSOR_1 MAX thermocouple requires TEMP_1_CS_PIN."
  #elif TEMP_SENSOR_1 == 0
    #error "TEMP_SENSOR_1 is required with 2 or more HOTENDS."
  #elif !ANY_PIN(TEMP_1, TEMP_1_CS) && !TEMP_SENSOR_1_IS_DUMMY
    #error "TEMP_1_PIN or TEMP_1_CS_PIN not defined for this board."
  #endif
  #if HOTENDS > 2
    #if TEMP_SENSOR_2 == 0
      #error "TEMP_SENSOR_2 is required with 3 or more HOTENDS."
    #elif !HAS_HEATER_2
      #error "HEATER_2_PIN not defined for this board."
    #elif !PIN_EXISTS(TEMP_2) && !TEMP_SENSOR_2_IS_DUMMY
      #error "TEMP_2_PIN not defined for this board."
    #endif
    #if HOTENDS > 3
      #if TEMP_SENSOR_3 == 0
        #error "TEMP_SENSOR_3 is required with 4 or more HOTENDS."
      #elif !HAS_HEATER_3
        #error "HEATER_3_PIN not defined for this board."
      #elif !PIN_EXISTS(TEMP_3) && !TEMP_SENSOR_3_IS_DUMMY
        #error "TEMP_3_PIN not defined for this board."
      #endif
      #if HOTENDS > 4
        #if TEMP_SENSOR_4 == 0
          #error "TEMP_SENSOR_4 is required with 5 or more HOTENDS."
        #elif !HAS_HEATER_4
          #error "HEATER_4_PIN not defined for this board."
        #elif !PIN_EXISTS(TEMP_4) && !TEMP_SENSOR_4_IS_DUMMY
          #error "TEMP_4_PIN not defined for this board."
        #endif
        #if HOTENDS > 5
          #if TEMP_SENSOR_5 == 0
            #error "TEMP_SENSOR_5 is required with 6 HOTENDS."
          #elif !HAS_HEATER_5
            #error "HEATER_5_PIN not defined for this board."
          #elif !PIN_EXISTS(TEMP_5) && !TEMP_SENSOR_5_IS_DUMMY
            #error "TEMP_5_PIN not defined for this board."
          #endif
          #if HOTENDS > 6
            #if TEMP_SENSOR_6 == 0
              #error "TEMP_SENSOR_6 is required with 6 HOTENDS."
            #elif !HAS_HEATER_6
              #error "HEATER_6_PIN not defined for this board."
            #elif !PIN_EXISTS(TEMP_6) && !TEMP_SENSOR_6_IS_DUMMY
              #error "TEMP_6_PIN not defined for this board."
            #endif
            #if HOTENDS > 7
              #if TEMP_SENSOR_7 == 0
                #error "TEMP_SENSOR_7 is required with 7 HOTENDS."
              #elif !HAS_HEATER_7
                #error "HEATER_7_PIN not defined for this board."
              #elif !PIN_EXISTS(TEMP_7) && !TEMP_SENSOR_7_IS_DUMMY
                #error "TEMP_7_PIN not defined for this board."
              #endif
            #elif TEMP_SENSOR_7 != 0
              #error "TEMP_SENSOR_7 shouldn't be set with only 7 HOTENDS."
            #endif
          #elif TEMP_SENSOR_6 != 0
            #error "TEMP_SENSOR_6 shouldn't be set with only 6 HOTENDS."
          #elif TEMP_SENSOR_7 != 0
            #error "TEMP_SENSOR_7 shouldn't be set with only 6 HOTENDS."
          #endif
        #elif TEMP_SENSOR_5 != 0
          #error "TEMP_SENSOR_5 shouldn't be set with only 5 HOTENDS."
        #elif TEMP_SENSOR_6 != 0
          #error "TEMP_SENSOR_6 shouldn't be set with only 5 HOTENDS."
        #elif TEMP_SENSOR_7 != 0
          #error "TEMP_SENSOR_7 shouldn't be set with only 5 HOTENDS."
        #endif
      #elif TEMP_SENSOR_4 != 0
        #error "TEMP_SENSOR_4 shouldn't be set with only 4 HOTENDS."
      #elif TEMP_SENSOR_5 != 0
        #error "TEMP_SENSOR_5 shouldn't be set with only 4 HOTENDS."
      #elif TEMP_SENSOR_6 != 0
        #error "TEMP_SENSOR_6 shouldn't be set with only 4 HOTENDS."
      #elif TEMP_SENSOR_7 != 0
        #error "TEMP_SENSOR_7 shouldn't be set with only 4 HOTENDS."
      #endif
    #elif TEMP_SENSOR_3 != 0
      #error "TEMP_SENSOR_3 shouldn't be set with only 3 HOTENDS."
    #elif TEMP_SENSOR_4 != 0
      #error "TEMP_SENSOR_4 shouldn't be set with only 3 HOTENDS."
    #elif TEMP_SENSOR_5 != 0
      #error "TEMP_SENSOR_5 shouldn't be set with only 3 HOTENDS."
    #elif TEMP_SENSOR_6 != 0
      #error "TEMP_SENSOR_6 shouldn't be set with only 3 HOTENDS."
    #elif TEMP_SENSOR_7 != 0
      #error "TEMP_SENSOR_7 shouldn't be set with only 3 HOTENDS."
    #endif
  #elif TEMP_SENSOR_2 != 0
    #error "TEMP_SENSOR_2 shouldn't be set with only 2 HOTENDS."
  #elif TEMP_SENSOR_3 != 0
    #error "TEMP_SENSOR_3 shouldn't be set with only 2 HOTENDS."
  #elif TEMP_SENSOR_4 != 0
    #error "TEMP_SENSOR_4 shouldn't be set with only 2 HOTENDS."
  #elif TEMP_SENSOR_5 != 0
    #error "TEMP_SENSOR_5 shouldn't be set with only 2 HOTENDS."
  #elif TEMP_SENSOR_6 != 0
    #error "TEMP_SENSOR_6 shouldn't be set with only 2 HOTENDS."
  #elif TEMP_SENSOR_7 != 0
    #error "TEMP_SENSOR_7 shouldn't be set with only 2 HOTENDS."
  #endif
#elif TEMP_SENSOR_1 != 0
  #error "TEMP_SENSOR_1 shouldn't be set with only 1 HOTEND."
#elif TEMP_SENSOR_2 != 0
  #error "TEMP_SENSOR_2 shouldn't be set with only 1 HOTEND."
#elif TEMP_SENSOR_3 != 0
  #error "TEMP_SENSOR_3 shouldn't be set with only 1 HOTEND."
#elif TEMP_SENSOR_4 != 0
  #error "TEMP_SENSOR_4 shouldn't be set with only 1 HOTEND."
#elif TEMP_SENSOR_5 != 0
  #error "TEMP_SENSOR_5 shouldn't be set with only 1 HOTEND."
#elif TEMP_SENSOR_6 != 0
  #error "TEMP_SENSOR_6 shouldn't be set with only 1 HOTEND."
#elif TEMP_SENSOR_7 != 0
  #error "TEMP_SENSOR_7 shouldn't be set with only 1 HOTEND."
#endif // HAS_MULTI_HOTEND

/**
 * Pins must be set for temp sensors, with some other feature requirements.
 */
#if TEMP_SENSOR_CHAMBER && !PIN_EXISTS(TEMP_CHAMBER)
  #error "TEMP_SENSOR_CHAMBER requires TEMP_CHAMBER_PIN."
#endif

#if TEMP_SENSOR_COOLER
  #if !PIN_EXISTS(TEMP_COOLER)
    #error "TEMP_SENSOR_COOLER requires TEMP_COOLER_PIN."
  #elif DISABLED(LASER_FEATURE)
    #error "TEMP_SENSOR_COOLER requires LASER_FEATURE."
  #endif
#endif

#if TEMP_SENSOR_PROBE
  #if !PIN_EXISTS(TEMP_PROBE)
    #error "TEMP_SENSOR_PROBE requires TEMP_PROBE_PIN."
  #elif !HAS_TEMP_ADC_PROBE
    #error "TEMP_PROBE_PIN must be an ADC pin."
  #elif DISABLED(FIX_MOUNTED_PROBE)
    #error "TEMP_SENSOR_PROBE shouldn't be set without FIX_MOUNTED_PROBE."
  #endif
#endif

#if ENABLED(LASER_COOLANT_FLOW_METER) && !(PIN_EXISTS(FLOWMETER) && ENABLED(LASER_FEATURE))
  #error "LASER_COOLANT_FLOW_METER requires FLOWMETER_PIN and LASER_FEATURE."
#endif

#if ENABLED(CHAMBER_FAN) && !(defined(CHAMBER_FAN_MODE) && WITHIN(CHAMBER_FAN_MODE, 0, 2))
  #error "CHAMBER_FAN_MODE must be between 0 and 2."
#endif

#if ENABLED(CHAMBER_VENT)
  #ifndef CHAMBER_VENT_SERVO_NR
    #error "CHAMBER_VENT_SERVO_NR is required for CHAMBER SERVO."
  #elif !NUM_SERVOS
    #error "NUM_SERVOS is required for a Heated Chamber vent servo (CHAMBER_VENT_SERVO_NR)."
  #elif CHAMBER_VENT_SERVO_NR >= NUM_SERVOS
    #error "CHAMBER_VENT_SERVO_NR must be smaller than NUM_SERVOS."
  #elif HAS_Z_SERVO_PROBE && CHAMBER_VENT_SERVO_NR == Z_PROBE_SERVO_NR
    #error "CHAMBER SERVO is already used by BLTOUCH."
  #elif CHAMBER_VENT_SERVO_NR == 0 && !PIN_EXISTS(SERVO0)
    #error "SERVO0_PIN must be defined for your Heated Chamber vent servo."
  #elif CHAMBER_VENT_SERVO_NR == 1 && !PIN_EXISTS(SERVO1)
    #error "SERVO1_PIN must be defined for your Heated Chamber vent servo."
  #elif CHAMBER_VENT_SERVO_NR == 2 && !PIN_EXISTS(SERVO2)
    #error "SERVO2_PIN must be defined for your Heated Chamber vent servo."
  #elif CHAMBER_VENT_SERVO_NR == 3 && !PIN_EXISTS(SERVO3)
    #error "SERVO3_PIN must be defined for your Heated Chamber vent servo."
  #endif
#endif

<<<<<<< HEAD
#if TEMP_SENSOR_PROBE
  #if !PIN_EXISTS(TEMP_PROBE)
    #error "TEMP_SENSOR_PROBE requires TEMP_PROBE_PIN."
  #elif !HAS_TEMP_ADC_PROBE
    #error "TEMP_PROBE_PIN must be an ADC pin."
  #elif DISABLED(FIX_MOUNTED_PROBE)
    #error "TEMP_SENSOR_PROBE shouldn't be set without FIX_MOUNTED_PROBE."
  #endif
#endif

#if TEMP_SENSOR_IS_MAX(0, MAX31865) && !(defined(MAX31865_SENSOR_OHMS_0) && defined(MAX31865_CALIBRATION_OHMS_0))
  #error "MAX31865_SENSOR_OHMS_0 and MAX31865_CALIBRATION_OHMS_0 must be set if TEMP_SENSOR_0/TEMP_SENSOR_REDUNDANT is MAX31865."
#elif TEMP_SENSOR_IS_MAX(1, MAX31865) && !(defined(MAX31865_SENSOR_OHMS_1) && defined(MAX31865_CALIBRATION_OHMS_1))
  #error "MAX31865_SENSOR_OHMS_1 and MAX31865_CALIBRATION_OHMS_1 must be set if TEMP_SENSOR_1/TEMP_SENSOR_REDUNDANT is MAX31865."
#endif

/**
 * Test Heater, Temp Sensor, and Extruder Pins
 */
#if !HAS_HEATER_0 && EXTRUDERS
  #error "HEATER_0_PIN not defined for this board."
#elif !ANY_PIN(TEMP_0, MAX6675_SS)
  #error "TEMP_0_PIN or MAX6675_SS not defined for this board."
#endif

#if HAS_EXTRUDERS
  #if ((defined(__AVR_ATmega644P__) || defined(__AVR_ATmega1284P__)) && !PINS_EXIST(E0_STEP, E0_DIR))
  #error "E0_STEP_PIN or E0_DIR_PIN not defined for this board."
#elif ( !(defined(__AVR_ATmega644P__) || defined(__AVR_ATmega1284P__)) && (!PINS_EXIST(E0_STEP, E0_DIR) || !HAS_E0_ENABLE))
  #error "E0_STEP_PIN, E0_DIR_PIN, or E0_ENABLE_PIN not defined for this board."
#elif EXTRUDERS && TEMP_SENSOR_0 == 0
  #error "TEMP_SENSOR_0 is required if there are any extruders."
#endif
#endif

=======
>>>>>>> 718227a9
/**
 * Temperature status LEDs
 */
#if ENABLED(TEMP_STAT_LEDS) && !ANY_PIN(STAT_LED_RED, STAT_LED_BLUE)
  #error "TEMP_STAT_LEDS requires STAT_LED_RED_PIN or STAT_LED_BLUE_PIN, preferably both."
#endif

/**
 * LED Control Menu
 */
#if ENABLED(LED_CONTROL_MENU) && !HAS_COLOR_LEDS
  #error "LED_CONTROL_MENU requires BLINKM, RGB_LED, RGBW_LED, PCA9533, PCA9632, or NEOPIXEL_LED."
#endif

/**
 * LED Backlight Timeout
 */
#if defined(LED_BACKLIGHT_TIMEOUT) && !(ENABLED(PSU_CONTROL) && ANY(FYSETC_MINI_12864_2_0, FYSETC_MINI_12864_2_1, FYSETC_242_OLED_12864))
  #error "LED_BACKLIGHT_TIMEOUT requires a FYSETC Mini Panel and a Power Switch."
#endif

/**
 * Basic multi hotend duplication mode
 */
#if ENABLED(MULTI_NOZZLE_DUPLICATION)
  #if ENABLED(SINGLENOZZLE)
    #error "MULTI_NOZZLE_DUPLICATION is incompatible with SINGLENOZZLE."
  #elif ENABLED(DUAL_X_CARRIAGE)
    #error "MULTI_NOZZLE_DUPLICATION is incompatible with DUAL_X_CARRIAGE."
  #elif ENABLED(MIXING_EXTRUDER)
    #error "MULTI_NOZZLE_DUPLICATION is incompatible with MIXING_EXTRUDER."
  #elif ENABLED(SWITCHING_EXTRUDER)
    #error "MULTI_NOZZLE_DUPLICATION is incompatible with SWITCHING_EXTRUDER."
  #elif HOTENDS < 2
    #error "MULTI_NOZZLE_DUPLICATION requires 2 or more hotends."
  #endif
#endif

/**
 * Test Extruder Stepper Pins
 */
#if HAS_EXTRUDERS
  #if ((defined(__AVR_ATmega644P__) || defined(__AVR_ATmega1284P__)) && !PINS_EXIST(E0_STEP, E0_DIR))
    #error "E0_STEP_PIN or E0_DIR_PIN not defined for this board."
  #elif ( !(defined(__AVR_ATmega644P__) || defined(__AVR_ATmega1284P__)) && (!PINS_EXIST(E0_STEP, E0_DIR) || !HAS_E0_ENABLE))
    #error "E0_STEP_PIN, E0_DIR_PIN, or E0_ENABLE_PIN not defined for this board."
  #elif EXTRUDERS && TEMP_SENSOR_0 == 0
    #error "TEMP_SENSOR_0 is required if there are any extruders."
  #endif
#endif

#if E_STEPPERS
  #if !(PINS_EXIST(E0_STEP, E0_DIR) && HAS_E0_ENABLE)
    #error "E0_STEP_PIN, E0_DIR_PIN, or E0_ENABLE_PIN not defined for this board."
  #endif
  #if E_STEPPERS > 1
    #if !(PINS_EXIST(E1_STEP, E1_DIR) && HAS_E1_ENABLE)
      #error "E1_STEP_PIN, E1_DIR_PIN, or E1_ENABLE_PIN not defined for this board."
    #endif
    #if E_STEPPERS > 2
      #if !(PINS_EXIST(E2_STEP, E2_DIR) && HAS_E2_ENABLE)
        #error "E2_STEP_PIN, E2_DIR_PIN, or E2_ENABLE_PIN not defined for this board."
      #endif
      #if E_STEPPERS > 3
        #if !(PINS_EXIST(E3_STEP, E3_DIR) && HAS_E3_ENABLE)
          #error "E3_STEP_PIN, E3_DIR_PIN, or E3_ENABLE_PIN not defined for this board."
        #endif
        #if E_STEPPERS > 4
          #if !(PINS_EXIST(E4_STEP, E4_DIR) && HAS_E4_ENABLE)
            #error "E4_STEP_PIN, E4_DIR_PIN, or E4_ENABLE_PIN not defined for this board."
          #endif
          #if E_STEPPERS > 5
            #if !(PINS_EXIST(E5_STEP, E5_DIR) && HAS_E5_ENABLE)
              #error "E5_STEP_PIN, E5_DIR_PIN, or E5_ENABLE_PIN not defined for this board."
            #endif
            #if E_STEPPERS > 6
              #if !(PINS_EXIST(E6_STEP, E6_DIR) && HAS_E6_ENABLE)
                #error "E6_STEP_PIN, E6_DIR_PIN, or E6_ENABLE_PIN not defined for this board."
              #endif
              #if E_STEPPERS > 7
                #if !(PINS_EXIST(E7_STEP, E7_DIR) && HAS_E7_ENABLE)
                  #error "E7_STEP_PIN, E7_DIR_PIN, or E7_ENABLE_PIN not defined for this board."
                #endif
              #endif // E_STEPPERS > 7
            #endif // E_STEPPERS > 6
          #endif // E_STEPPERS > 5
        #endif // E_STEPPERS > 4
      #endif // E_STEPPERS > 3
    #endif // E_STEPPERS > 2
  #endif // E_STEPPERS > 1
#endif // E_STEPPERS

/**
 * Endstop Tests
 */

#define _PLUG_UNUSED_TEST(A,P) (DISABLED(USE_##P##MIN_PLUG, USE_##P##MAX_PLUG) \
  && !(ENABLED(A##_DUAL_ENDSTOPS) && WITHIN(A##2_USE_ENDSTOP, _##P##MAX_, _##P##MIN_)) \
  && !(ENABLED(A##_MULTI_ENDSTOPS) && WITHIN(A##2_USE_ENDSTOP, _##P##MAX_, _##P##MIN_)) )
#define _AXIS_PLUG_UNUSED_TEST(A) (1 LINEAR_AXIS_GANG(&& _PLUG_UNUSED_TEST(A,X), && _PLUG_UNUSED_TEST(A,Y), && _PLUG_UNUSED_TEST(A,Z), && _PLUG_UNUSED_TEST(A,I), && _PLUG_UNUSED_TEST(A,J), && _PLUG_UNUSED_TEST(A,K) ) )

// A machine with endstops must have a minimum of 3
#if HAS_ENDSTOPS
#if _AXIS_PLUG_UNUSED_TEST(X)
  #error "You must enable USE_XMIN_PLUG or USE_XMAX_PLUG."
#endif
#if _AXIS_PLUG_UNUSED_TEST(Y)
  #error "You must enable USE_YMIN_PLUG or USE_YMAX_PLUG."
#endif
#if _AXIS_PLUG_UNUSED_TEST(Z)
  #error "You must enable USE_ZMIN_PLUG or USE_ZMAX_PLUG."
#endif
  #if LINEAR_AXES >= 4 && _AXIS_PLUG_UNUSED_TEST(I)
    #error "You must enable USE_IMIN_PLUG or USE_IMAX_PLUG."
  #endif
  #if LINEAR_AXES >= 5 && _AXIS_PLUG_UNUSED_TEST(J)
    #error "You must enable USE_JMIN_PLUG or USE_JMAX_PLUG."
  #endif
  #if LINEAR_AXES >= 6 && _AXIS_PLUG_UNUSED_TEST(K)
    #error "You must enable USE_KMIN_PLUG or USE_KMAX_PLUG."
  #endif

// Delta and Cartesian use 3 homing endstops
#if NONE(IS_SCARA, SPI_ENDSTOPS)
    #if X_HOME_TO_MIN && DISABLED(USE_XMIN_PLUG)
    #error "Enable USE_XMIN_PLUG when homing X to MIN."
    #elif X_HOME_TO_MAX && DISABLED(USE_XMAX_PLUG)
    #error "Enable USE_XMAX_PLUG when homing X to MAX."
    #elif Y_HOME_TO_MIN && DISABLED(USE_YMIN_PLUG)
    #error "Enable USE_YMIN_PLUG when homing Y to MIN."
    #elif Y_HOME_TO_MAX && DISABLED(USE_YMAX_PLUG)
    #error "Enable USE_YMAX_PLUG when homing Y to MAX."
    #elif LINEAR_AXES >= 4 && I_HOME_TO_MIN && DISABLED(USE_IMIN_PLUG)
      #error "Enable USE_IMIN_PLUG when homing I to MIN."
    #elif LINEAR_AXES >= 4 && I_HOME_TO_MAX && DISABLED(USE_IMAX_PLUG)
      #error "Enable USE_IMAX_PLUG when homing I to MAX."
    #elif LINEAR_AXES >= 5 && J_HOME_TO_MIN && DISABLED(USE_JMIN_PLUG)
      #error "Enable USE_JMIN_PLUG when homing J to MIN."
    #elif LINEAR_AXES >= 5 && J_HOME_TO_MAX && DISABLED(USE_JMAX_PLUG)
      #error "Enable USE_JMAX_PLUG when homing J to MAX."
    #elif LINEAR_AXES >= 6 && K_HOME_TO_MIN && DISABLED(USE_KMIN_PLUG)
      #error "Enable USE_KMIN_PLUG when homing K to MIN."
    #elif LINEAR_AXES >= 6 && K_HOME_TO_MAX && DISABLED(USE_KMAX_PLUG)
      #error "Enable USE_KMAX_PLUG when homing K to MAX."
  #endif
#endif

// Z homing direction and plug usage flags
  #if Z_HOME_TO_MIN && NONE(USE_ZMIN_PLUG, HOMING_Z_WITH_PROBE)
  #error "Enable USE_ZMIN_PLUG when homing Z to MIN."
  #elif Z_HOME_TO_MAX && ENABLED(USE_PROBE_FOR_Z_HOMING)
  #error "Z_HOME_DIR must be -1 when homing Z with the probe."
#elif BOTH(HOMING_Z_WITH_PROBE, Z_MULTI_ENDSTOPS)
  #error "Z_MULTI_ENDSTOPS is incompatible with USE_PROBE_FOR_Z_HOMING."
  #elif Z_HOME_TO_MAX && DISABLED(USE_ZMAX_PLUG)
  #error "Enable USE_ZMAX_PLUG when homing Z to MAX."
#endif
#endif

#if BOTH(HOME_Z_FIRST, USE_PROBE_FOR_Z_HOMING)
  #error "HOME_Z_FIRST can't be used when homing Z with a probe."
#endif

// Dual/multiple endstops requirements
#if ENABLED(X_DUAL_ENDSTOPS)
  #if ENABLED(DELTA)
    #error "X_DUAL_ENDSTOPS is not compatible with DELTA."
  #elif !X2_USE_ENDSTOP
    #error "X2_USE_ENDSTOP must be set with X_DUAL_ENDSTOPS."
  #endif
#endif
#if ENABLED(Y_DUAL_ENDSTOPS)
  #if ENABLED(DELTA)
    #error "Y_DUAL_ENDSTOPS is not compatible with DELTA."
  #elif !Y2_USE_ENDSTOP
    #error "Y2_USE_ENDSTOP must be set with Y_DUAL_ENDSTOPS."
  #endif
#endif
#if ENABLED(Z_MULTI_ENDSTOPS)
  #if ENABLED(DELTA)
    #error "Z_MULTI_ENDSTOPS is not compatible with DELTA."
  #elif !Z2_USE_ENDSTOP
    #error "Z2_USE_ENDSTOP must be set with Z_MULTI_ENDSTOPS."
  #elif !Z3_USE_ENDSTOP && NUM_Z_STEPPER_DRIVERS >= 3
    #error "Z3_USE_ENDSTOP must be set with Z_MULTI_ENDSTOPS and NUM_Z_STEPPER_DRIVERS >= 3."
  #elif !Z4_USE_ENDSTOP && NUM_Z_STEPPER_DRIVERS >= 4
    #error "Z4_USE_ENDSTOP must be set with Z_MULTI_ENDSTOPS and NUM_Z_STEPPER_DRIVERS >= 4."
  #endif
#endif

#if defined(ENDSTOP_NOISE_THRESHOLD) && !WITHIN(ENDSTOP_NOISE_THRESHOLD, 2, 7)
  #error "ENDSTOP_NOISE_THRESHOLD must be an integer from 2 to 7."
#endif

/**
 * Emergency Command Parser
 */
#if ENABLED(EMERGENCY_PARSER) && defined(__AVR__) && defined(USBCON)
  #error "EMERGENCY_PARSER does not work on boards with AT90USB processors (USBCON)."
#endif

/**
 * Software Reset options
 */
#if ENABLED(SOFT_RESET_VIA_SERIAL) && DISABLED(EMERGENCY_PARSER)
  #error "EMERGENCY_PARSER is required to activate SOFT_RESET_VIA_SERIAL."
#endif
#if ENABLED(SOFT_RESET_ON_KILL) && !BUTTON_EXISTS(ENC)
  #error "An encoder button is required or SOFT_RESET_ON_KILL will reset the printer without notice!"
#endif

/**
 * I2C bus
 */
#if ENABLED(EXPERIMENTAL_I2CBUS) && I2C_SLAVE_ADDRESS > 0
  #if I2C_SLAVE_ADDRESS < 8
    #error "I2C_SLAVE_ADDRESS can't be less than 8. (Addresses 0 - 7 are reserved.)"
  #elif I2C_SLAVE_ADDRESS > 127
    #error "I2C_SLAVE_ADDRESS can't be over 127. (Only 7 bits allowed.)"
  #endif
#endif

/**
 * G35 Assisted Tramming
 */
#if ENABLED(ASSISTED_TRAMMING) && !HAS_BED_PROBE
  #error "ASSISTED_TRAMMING requires a bed probe."
#endif

/**
 * G38 Probe Target
 */
#if ENABLED(G38_PROBE_TARGET)
  #if !HAS_BED_PROBE
    #error "G38_PROBE_TARGET requires a bed probe."
  #elif !IS_CARTESIAN
    #error "G38_PROBE_TARGET requires a Cartesian machine."
  #endif
#endif

/**
 * RGB_LED Requirements
 */
#define _RGB_TEST (PINS_EXIST(RGB_LED_R, RGB_LED_G, RGB_LED_B))
#if ENABLED(PRINTER_EVENT_LEDS) && !HAS_COLOR_LEDS
  #error "PRINTER_EVENT_LEDS requires BLINKM, PCA9533, PCA9632, RGB_LED, RGBW_LED or NEOPIXEL_LED."
#elif ENABLED(RGB_LED)
  #if !_RGB_TEST
    #error "RGB_LED requires RGB_LED_R_PIN, RGB_LED_G_PIN, and RGB_LED_B_PIN."
  #elif ENABLED(RGBW_LED)
    #error "Please enable only one of RGB_LED and RGBW_LED."
  #endif
#elif ENABLED(RGBW_LED)
  #if !(_RGB_TEST && PIN_EXISTS(RGB_LED_W))
    #error "RGBW_LED requires RGB_LED_R_PIN, RGB_LED_G_PIN, RGB_LED_B_PIN, and RGB_LED_W_PIN."
  #endif
#endif
#undef _RGB_TEST

// NeoPixel requirements
#if ENABLED(NEOPIXEL_LED)
  #if !PIN_EXISTS(NEOPIXEL) || NEOPIXEL_PIXELS == 0
    #error "NEOPIXEL_LED requires NEOPIXEL_PIN and NEOPIXEL_PIXELS."
  #elif ENABLED(NEOPIXEL2_SEPARATE) && !(defined(NEOPIXEL2_TYPE) && PIN_EXISTS(NEOPIXEL2) && NEOPIXEL2_PIXELS > 0)
    #error "NEOPIXEL2_SEPARATE requires NEOPIXEL2_TYPE, NEOPIXEL2_PIN and NEOPIXEL2_PIXELS."
  #elif ENABLED(NEO2_COLOR_PRESETS) && DISABLED(NEOPIXEL2_SEPARATE)
    #error "NEO2_COLOR_PRESETS requires NEOPIXEL2_SEPARATE to be enabled."
  #endif
#endif

#if DISABLED(NO_COMPILE_TIME_PWM)
  #define _TEST_PWM(P) PWM_PIN(P)
#else
  #define _TEST_PWM(P) 1 // pass
#endif

/**
 * Auto Fan check for PWM pins
 */
#if HAS_AUTO_FAN && EXTRUDER_AUTO_FAN_SPEED != 255
  #define AF_ERR_SUFF "_AUTO_FAN_PIN is not a PWM pin. Set EXTRUDER_AUTO_FAN_SPEED to 255."
  #if HAS_AUTO_FAN_0
    static_assert(_TEST_PWM(E0_AUTO_FAN_PIN), "E0" AF_ERR_SUFF);
  #elif HAS_AUTO_FAN_1
    static_assert(_TEST_PWM(E1_AUTO_FAN_PIN), "E1" AF_ERR_SUFF);
  #elif HAS_AUTO_FAN_2
    static_assert(_TEST_PWM(E2_AUTO_FAN_PIN), "E2" AF_ERR_SUFF);
  #elif HAS_AUTO_FAN_3
    static_assert(_TEST_PWM(E3_AUTO_FAN_PIN), "E3" AF_ERR_SUFF);
  #elif HAS_AUTO_FAN_4
    static_assert(_TEST_PWM(E4_AUTO_FAN_PIN), "E4" AF_ERR_SUFF);
  #elif HAS_AUTO_FAN_5
    static_assert(_TEST_PWM(E5_AUTO_FAN_PIN), "E5" AF_ERR_SUFF);
  #elif HAS_AUTO_FAN_6
    static_assert(_TEST_PWM(E6_AUTO_FAN_PIN), "E6" AF_ERR_SUFF);
  #elif HAS_AUTO_FAN_7
    static_assert(_TEST_PWM(E7_AUTO_FAN_PIN), "E7" AF_ERR_SUFF);
  #endif
#endif

/**
 * Make sure only one EEPROM type is enabled
 */
#if ENABLED(EEPROM_SETTINGS)
  #if 1 < 0 \
    + ENABLED(I2C_EEPROM) \
    + ENABLED(SPI_EEPROM) \
    + ENABLED(QSPI_EEPROM) \
    + ENABLED(SDCARD_EEPROM_EMULATION) \
    + ENABLED(FLASH_EEPROM_EMULATION) \
    + ENABLED(SRAM_EEPROM_EMULATION) \
    + ENABLED(IIC_BL24CXX_EEPROM)
    #error "Please select only one method of EEPROM Persistent Storage."
  #endif
#endif

/**
 * Make sure features that need to write to the SD card can
 */
#if ENABLED(SDCARD_READONLY) && ANY(POWER_LOSS_RECOVERY, BINARY_FILE_TRANSFER, SDCARD_EEPROM_EMULATION)
  #undef SDCARD_READONLY
  #if ENABLED(POWER_LOSS_RECOVERY)
    #warning "Either disable SDCARD_READONLY or disable POWER_LOSS_RECOVERY."
  #elif ENABLED(BINARY_FILE_TRANSFER)
    #warning "Either disable SDCARD_READONLY or disable BINARY_FILE_TRANSFER."
  #elif ENABLED(SDCARD_EEPROM_EMULATION)
    #warning "Either disable SDCARD_READONLY or disable SDCARD_EEPROM_EMULATION."
  #endif
#endif

#if ENABLED(SD_IGNORE_AT_STARTUP)
  #if ENABLED(POWER_LOSS_RECOVERY)
    #error "SD_IGNORE_AT_STARTUP is incompatible with POWER_LOSS_RECOVERY."
  #elif ENABLED(SDCARD_EEPROM_EMULATION)
    #error "SD_IGNORE_AT_STARTUP is incompatible with SDCARD_EEPROM_EMULATION."
  #endif
#endif

/**
 * Make sure only one display is enabled
 */
#if 1 < 0 \
  + ENABLED(REPRAP_DISCOUNT_SMART_CONTROLLER) \
  + ENABLED(REPRAP_DISCOUNT_FULL_GRAPHIC_SMART_CONTROLLER) \
  + (ENABLED(U8GLIB_SSD1306) && DISABLED(IS_U8GLIB_SSD1306)) \
  + (ENABLED(MINIPANEL) && NONE(MKS_MINI_12864, ENDER2_STOCKDISPLAY)) \
  + (ENABLED(MKS_MINI_12864) && NONE(MKS_LCD12864A, MKS_LCD12864B)) \
  + (ENABLED(EXTENSIBLE_UI) && DISABLED(IS_EXTUI)) \
  + (DISABLED(IS_LEGACY_TFT) && ENABLED(TFT_GENERIC)) \
  + (ENABLED(IS_LEGACY_TFT) && COUNT_ENABLED(TFT_320x240, TFT_320x240_SPI, TFT_480x320, TFT_480x320_SPI)) \
  + COUNT_ENABLED(ANYCUBIC_LCD_I3MEGA, ANYCUBIC_LCD_CHIRON, ANYCUBIC_TFT35) \
  + COUNT_ENABLED(DGUS_LCD_UI_ORIGIN, DGUS_LCD_UI_FYSETC, DGUS_LCD_UI_HIPRECY,DGUS_LCD_UI_MKS) \
  + COUNT_ENABLED(ENDER2_STOCKDISPLAY, CR10_STOCKDISPLAY, DWIN_CREALITY_LCD, DGUS_LCD_UI_CREALITY_TOUCH) \
  + COUNT_ENABLED(FYSETC_MINI_12864_X_X, FYSETC_MINI_12864_1_2, FYSETC_MINI_12864_2_0, FYSETC_MINI_12864_2_1, FYSETC_GENERIC_12864_1_1) \
  + COUNT_ENABLED(LCD_SAINSMART_I2C_1602, LCD_SAINSMART_I2C_2004) \
  + COUNT_ENABLED(MKS_12864OLED, MKS_12864OLED_SSD1306) \
  + COUNT_ENABLED(MKS_TS35_V2_0, MKS_ROBIN_TFT24, MKS_ROBIN_TFT28, MKS_ROBIN_TFT32, MKS_ROBIN_TFT35, MKS_ROBIN_TFT43, MKS_ROBIN_TFT_V1_1R, ANET_ET4_TFT28, ANET_ET5_TFT35) \
  + COUNT_ENABLED(TFTGLCD_PANEL_SPI, TFTGLCD_PANEL_I2C) \
  + COUNT_ENABLED(VIKI2, miniVIKI) \
  + COUNT_ENABLED(ZONESTAR_12864LCD, ZONESTAR_12864OLED, ZONESTAR_12864OLED_SSD1306) \
  + COUNT_ENABLED(ANET_FULL_GRAPHICS_LCD, ANET_FULL_GRAPHICS_LCD_ALT_WIRING) \
  + ENABLED(AZSMZ_12864) \
  + ENABLED(BQ_LCD_SMART_CONTROLLER) \
  + ENABLED(CARTESIO_UI) \
  + ENABLED(ELB_FULL_GRAPHIC_CONTROLLER) \
  + ENABLED(FF_INTERFACEBOARD) \
  + ENABLED(FYSETC_242_OLED_12864) \
  + ENABLED(G3D_PANEL) \
  + ENABLED(LCD_FOR_MELZI) \
  + ENABLED(LCD_I2C_PANELOLU2) \
  + ENABLED(LCD_I2C_VIKI) \
  + ENABLED(LCM1602) \
  + ENABLED(LONGER_LK_TFT28) \
  + ENABLED(MAKEBOARD_MINI_2_LINE_DISPLAY_1602) \
  + ENABLED(MAKRPANEL) \
  + ENABLED(MALYAN_LCD) \
  + ENABLED(NEXTION_TFT) \
  + ENABLED(MKS_LCD12864A) \
  + ENABLED(MKS_LCD12864B) \
  + ENABLED(OLED_PANEL_TINYBOY2) \
  + ENABLED(OVERLORD_OLED) \
  + ENABLED(PANEL_ONE) \
  + ENABLED(RA_CONTROL_PANEL) \
  + ENABLED(RADDS_DISPLAY) \
  + ENABLED(REPRAPWORLD_GRAPHICAL_LCD) \
  + ENABLED(RIGIDBOT_PANEL) \
  + ENABLED(SAV_3DGLCD) \
  + ENABLED(SAV_3DLCD) \
  + ENABLED(SILVER_GATE_GLCD_CONTROLLER) \
  + ENABLED(TFT_TRONXY_X5SA) \
  + ENABLED(TOUCH_UI_FTDI_EVE) \
  + ENABLED(U8GLIB_SH1106_EINSTART) \
  + ENABLED(ULTI_CONTROLLER) \
  + ENABLED(ULTIMAKERCONTROLLER) \
  + ENABLED(ULTIPANEL) \
  + ENABLED(ULTRA_LCD) \
  + ENABLED(YHCB2004) \
  + ENABLED(ZONESTAR_LCD) \
  + ENABLED(K3D_FULL_GRAPHIC_SMART_CONTROLLER) \
  + ENABLED(K3D_242_OLED_CONTROLLER)
  #error "Please select only one LCD controller option."
#endif

#undef IS_U8GLIB_SSD1306
#undef IS_EXTUI
#undef IS_LEGACY_TFT

#if ANY(TFT_GENERIC, MKS_TS35_V2_0, MKS_ROBIN_TFT24, MKS_ROBIN_TFT28, MKS_ROBIN_TFT32, MKS_ROBIN_TFT35, MKS_ROBIN_TFT43, MKS_ROBIN_TFT_V1_1R, TFT_TRONXY_X5SA, ANYCUBIC_TFT35, ANYCUBIC_TFT35, LONGER_LK_TFT28, ANET_ET4_TFT28, ANET_ET5_TFT35, BIQU_BX_TFT70)
  #if NONE(TFT_COLOR_UI, TFT_CLASSIC_UI, TFT_LVGL_UI)
    #error "TFT_COLOR_UI, TFT_CLASSIC_UI, TFT_LVGL_UI is required for your TFT. Please enable one."
  #elif 1 < ENABLED(TFT_COLOR_UI) + ENABLED(TFT_CLASSIC_UI) + ENABLED(TFT_LVGL_UI)
    #error "Please select only one of TFT_COLOR_UI, TFT_CLASSIC_UI, or TFT_LVGL_UI."
  #endif
#elif ANY(TFT_COLOR_UI, TFT_CLASSIC_UI, TFT_LVGL_UI)
  #error "TFT_(COLOR|CLASSIC|LVGL)_UI requires a TFT display to be enabled."
#endif

#if ENABLED(TFT_GENERIC) && NONE(TFT_INTERFACE_FSMC, TFT_INTERFACE_SPI)
  #error "TFT_GENERIC requires either TFT_INTERFACE_FSMC or TFT_INTERFACE_SPI interface."
#endif

#if BOTH(TFT_INTERFACE_FSMC, TFT_INTERFACE_SPI)
  #error "Please enable only one of TFT_INTERFACE_SPI or TFT_INTERFACE_SPI."
#endif

#if MANY(LCD_SCREEN_ROT_0, LCD_SCREEN_ROT_90, LCD_SCREEN_ROT_180, LCD_SCREEN_ROT_270)
  #error "Please enable only one LCD_SCREEN_ROT_* option: 0, 90, 180, or 270."
#endif

#if MANY(TFT_RES_320x240, TFT_RES_480x272, TFT_RES_480x320, TFT_RES_1024x600)
  #error "Please select only one of TFT_RES_320x240, TFT_RES_480x272, TFT_RES_480x320, or TFT_RES_1024x600."
#endif

#if HAS_TFT_LVGL_UI && DISABLED(TFT_RES_480x320)
  #error "(FMSC|SPI)TFT_LVGL_UI requires TFT_RES_480x320."
#endif

#if defined(GRAPHICAL_TFT_UPSCALE) && !WITHIN(GRAPHICAL_TFT_UPSCALE, 2, 4)
  #error "GRAPHICAL_TFT_UPSCALE must be 2, 3, or 4."
#endif

#if BOTH(CHIRON_TFT_STANDARD, CHIRON_TFT_NEW)
  #error "Please select only one of CHIRON_TFT_STANDARD or CHIRON_TFT_NEW."
#endif

/**
 * Some boards forbid the use of -1 Native USB
 */
#if ENABLED(BOARD_NO_NATIVE_USB)
  #undef BOARD_NO_NATIVE_USB
  #if SERIAL_PORT == -1
    #error "SERIAL_PORT is set to -1, but the MOTHERBOARD has no native USB support. Set SERIAL_PORT to a valid value for your board."
  #elif SERIAL_PORT_2 == -1
    #error "SERIAL_PORT_2 is set to -1, but the MOTHERBOARD has no native USB support. Set SERIAL_PORT_2 to a valid value for your board."
  #elif MMU2_SERIAL_PORT == -1
    #error "MMU2_SERIAL_PORT is set to -1, but the MOTHERBOARD has no native USB support. Set MMU2_SERIAL_PORT to a valid value for your board."
  #elif LCD_SERIAL_PORT == -1
    #error "LCD_SERIAL_PORT is set to -1, but the MOTHERBOARD has no native USB support. Set LCD_SERIAL_PORT to a valid value for your board."
  #endif
#endif

/**
 * MMU2 require a dedicated serial port
 */
#ifdef MMU2_SERIAL_PORT
  #if MMU2_SERIAL_PORT == SERIAL_PORT
    #error "MMU2_SERIAL_PORT cannot be the same as SERIAL_PORT."
  #elif defined(SERIAL_PORT_2) && MMU2_SERIAL_PORT == SERIAL_PORT_2
    #error "MMU2_SERIAL_PORT cannot be the same as SERIAL_PORT_2."
  #elif defined(LCD_SERIAL_PORT) && MMU2_SERIAL_PORT == LCD_SERIAL_PORT
    #error "MMU2_SERIAL_PORT cannot be the same as LCD_SERIAL_PORT."
  #endif
#endif

/**
 * Serial displays require a dedicated serial port
 */
#ifdef LCD_SERIAL_PORT
  #if LCD_SERIAL_PORT == SERIAL_PORT
    #error "LCD_SERIAL_PORT cannot be the same as SERIAL_PORT."
  #elif defined(SERIAL_PORT_2) && LCD_SERIAL_PORT == SERIAL_PORT_2
    #error "LCD_SERIAL_PORT cannot be the same as SERIAL_PORT_2."
  #endif
#else
  #if HAS_DGUS_LCD || ENABLED(DGUS_LCD_UI_CREALITY_TOUCH)
    #error "The DGUS LCD requires LCD_SERIAL_PORT to be defined."
  #elif EITHER(ANYCUBIC_LCD_I3MEGA, ANYCUBIC_LCD_CHIRON)
    #error "The ANYCUBIC LCD requires LCD_SERIAL_PORT to be defined."
  #elif ENABLED(MALYAN_LCD)
    #error "MALYAN_LCD requires LCD_SERIAL_PORT to be defined."
  #endif
#endif

/**
 * FYSETC Mini 12864 RGB backlighting required
 */
#if EITHER(FYSETC_MINI_12864_1_2, FYSETC_MINI_12864_2_0) && DISABLED(RGB_LED)
  #error "RGB_LED is required for FYSETC_MINI_12864 1.2 and 2.0."
#elif EITHER(FYSETC_MINI_12864_2_0, FYSETC_MINI_12864_2_1) && DISABLED(LED_USER_PRESET_STARTUP)
  #error "LED_USER_PRESET_STARTUP is required for FYSETC_MINI_12864 2.x displays."
#endif

/**
 * Check existing CS pins against enabled TMC SPI drivers.
 */
#define INVALID_TMC_SPI(ST) (AXIS_HAS_SPI(ST) && !PIN_EXISTS(ST##_CS))
#if INVALID_TMC_SPI(X)
  #error "An SPI driven TMC driver on X requires X_CS_PIN."
#elif INVALID_TMC_SPI(X2)
  #error "An SPI driven TMC driver on X2 requires X2_CS_PIN."
#elif INVALID_TMC_SPI(Y)
  #error "An SPI driven TMC driver on Y requires Y_CS_PIN."
#elif INVALID_TMC_SPI(Y2)
  #error "An SPI driven TMC driver on Y2 requires Y2_CS_PIN."
#elif INVALID_TMC_SPI(Z)
  #error "An SPI driven TMC driver on Z requires Z_CS_PIN."
#elif INVALID_TMC_SPI(Z2)
  #error "An SPI driven TMC driver on Z2 requires Z2_CS_PIN."
#elif INVALID_TMC_SPI(Z3)
  #error "An SPI driven TMC driver on Z3 requires Z3_CS_PIN."
#elif INVALID_TMC_SPI(Z4)
  #error "An SPI driven TMC driver on Z4 requires Z4_CS_PIN."
#elif INVALID_TMC_SPI(E0)
  #error "An SPI driven TMC driver on E0 requires E0_CS_PIN."
#elif INVALID_TMC_SPI(E1)
  #error "An SPI driven TMC driver on E1 requires E1_CS_PIN."
#elif INVALID_TMC_SPI(E2)
  #error "An SPI driven TMC driver on E2 requires E2_CS_PIN."
#elif INVALID_TMC_SPI(E3)
  #error "An SPI driven TMC driver on E3 requires E3_CS_PIN."
#elif INVALID_TMC_SPI(E4)
  #error "An SPI driven TMC driver on E4 requires E4_CS_PIN."
#elif INVALID_TMC_SPI(E5)
  #error "An SPI driven TMC driver on E5 requires E5_CS_PIN."
#elif INVALID_TMC_SPI(E6)
  #error "An SPI driven TMC driver on E6 requires E6_CS_PIN."
#elif INVALID_TMC_SPI(E7)
  #error "An SPI driven TMC driver on E7 requires E7_CS_PIN."
#elif INVALID_TMC_SPI(I)
  #error "An SPI driven TMC on I requires I_CS_PIN."
#elif INVALID_TMC_SPI(J)
  #error "An SPI driven TMC on J requires J_CS_PIN."
#elif INVALID_TMC_SPI(K)
  #error "An SPI driven TMC on K requires K_CS_PIN."
#endif
#undef INVALID_TMC_SPI

/**
 * Check existing RX/TX pins against enable TMC UART drivers.
 */
#define INVALID_TMC_UART(ST) (AXIS_HAS_UART(ST) && !(defined(ST##_HARDWARE_SERIAL) || (PINS_EXIST(ST##_SERIAL_RX, ST##_SERIAL_TX))))
#if INVALID_TMC_UART(X)
  #error "TMC2208 or TMC2209 on X requires X_HARDWARE_SERIAL or X_SERIAL_(RX|TX)_PIN."
#elif INVALID_TMC_UART(X2)
  #error "TMC2208 or TMC2209 on X2 requires X2_HARDWARE_SERIAL or X2_SERIAL_(RX|TX)_PIN."
#elif INVALID_TMC_UART(Y)
  #error "TMC2208 or TMC2209 on Y requires Y_HARDWARE_SERIAL or Y_SERIAL_(RX|TX)_PIN."
#elif INVALID_TMC_UART(Y2)
  #error "TMC2208 or TMC2209 on Y2 requires Y2_HARDWARE_SERIAL or Y2_SERIAL_(RX|TX)_PIN."
#elif INVALID_TMC_UART(Z)
  #error "TMC2208 or TMC2209 on Z requires Z_HARDWARE_SERIAL or Z_SERIAL_(RX|TX)_PIN."
#elif INVALID_TMC_UART(Z2)
  #error "TMC2208 or TMC2209 on Z2 requires Z2_HARDWARE_SERIAL or Z2_SERIAL_(RX|TX)_PIN."
#elif INVALID_TMC_UART(Z3)
  #error "TMC2208 or TMC2209 on Z3 requires Z3_HARDWARE_SERIAL or Z3_SERIAL_(RX|TX)_PIN."
#elif INVALID_TMC_UART(Z4)
  #error "TMC2208 or TMC2209 on Z4 requires Z4_HARDWARE_SERIAL or Z4_SERIAL_(RX|TX)_PIN."
#elif INVALID_TMC_UART(E0)
  #error "TMC2208 or TMC2209 on E0 requires E0_HARDWARE_SERIAL or E0_SERIAL_(RX|TX)_PIN."
#elif INVALID_TMC_UART(E1)
  #error "TMC2208 or TMC2209 on E1 requires E1_HARDWARE_SERIAL or E1_SERIAL_(RX|TX)_PIN."
#elif INVALID_TMC_UART(E2)
  #error "TMC2208 or TMC2209 on E2 requires E2_HARDWARE_SERIAL or E2_SERIAL_(RX|TX)_PIN."
#elif INVALID_TMC_UART(E3)
  #error "TMC2208 or TMC2209 on E3 requires E3_HARDWARE_SERIAL or E3_SERIAL_(RX|TX)_PIN."
#elif INVALID_TMC_UART(E4)
  #error "TMC2208 or TMC2209 on E4 requires E4_HARDWARE_SERIAL or E4_SERIAL_(RX|TX)_PIN."
#elif INVALID_TMC_UART(E5)
  #error "TMC2208 or TMC2209 on E5 requires E5_HARDWARE_SERIAL or E5_SERIAL_(RX|TX)_PIN."
#elif INVALID_TMC_UART(E6)
  #error "TMC2208 or TMC2209 on E6 requires E6_HARDWARE_SERIAL or E6_SERIAL_(RX|TX)_PIN."
#elif INVALID_TMC_UART(E7)
  #error "TMC2208 or TMC2209 on E7 requires E7_HARDWARE_SERIAL or E7_SERIAL_(RX|TX)_PIN."
#elif LINEAR_AXES >= 4 && INVALID_TMC_UART(I)
  #error "TMC2208 or TMC2209 on I requires I_HARDWARE_SERIAL or I_SERIAL_(RX|TX)_PIN."
#elif LINEAR_AXES >= 5 && INVALID_TMC_UART(J)
  #error "TMC2208 or TMC2209 on J requires J_HARDWARE_SERIAL or J_SERIAL_(RX|TX)_PIN."
#elif LINEAR_AXES >= 6 && INVALID_TMC_UART(K)
  #error "TMC2208 or TMC2209 on K requires K_HARDWARE_SERIAL or K_SERIAL_(RX|TX)_PIN."
#endif
#undef INVALID_TMC_UART

/**
 * TMC2209 slave address values
 */
#define INVALID_TMC_ADDRESS(ST) static_assert(0 <= ST##_SLAVE_ADDRESS && ST##_SLAVE_ADDRESS <= 3, "TMC2209 slave address must be 0, 1, 2 or 3")
#if AXIS_DRIVER_TYPE_X(TMC2209)
  INVALID_TMC_ADDRESS(X);
#elif AXIS_DRIVER_TYPE_X2(TMC2209)
  INVALID_TMC_ADDRESS(X2);
#elif AXIS_DRIVER_TYPE_Y(TMC2209)
  INVALID_TMC_ADDRESS(Y);
#elif AXIS_DRIVER_TYPE_Y2(TMC2209)
  INVALID_TMC_ADDRESS(Y2);
#elif AXIS_DRIVER_TYPE_Z(TMC2209)
  INVALID_TMC_ADDRESS(Z);
#elif AXIS_DRIVER_TYPE_Z2(TMC2209)
  INVALID_TMC_ADDRESS(Z2);
#elif AXIS_DRIVER_TYPE_Z3(TMC2209)
  INVALID_TMC_ADDRESS(Z3);
#elif AXIS_DRIVER_TYPE_Z4(TMC2209)
  INVALID_TMC_ADDRESS(Z4);
#elif AXIS_DRIVER_TYPE_I(TMC2209)
  INVALID_TMC_ADDRESS(I);
#elif AXIS_DRIVER_TYPE_J(TMC2209)
  INVALID_TMC_ADDRESS(J);
#elif AXIS_DRIVER_TYPE_K(TMC2209)
  INVALID_TMC_ADDRESS(K);
#elif AXIS_DRIVER_TYPE_E0(TMC2209)
  INVALID_TMC_ADDRESS(E0);
#elif AXIS_DRIVER_TYPE_E1(TMC2209)
  INVALID_TMC_ADDRESS(E1);
#elif AXIS_DRIVER_TYPE_E2(TMC2209)
  INVALID_TMC_ADDRESS(E2);
#elif AXIS_DRIVER_TYPE_E3(TMC2209)
  INVALID_TMC_ADDRESS(E3);
#elif AXIS_DRIVER_TYPE_E4(TMC2209)
  INVALID_TMC_ADDRESS(E4);
#elif AXIS_DRIVER_TYPE_E5(TMC2209)
  INVALID_TMC_ADDRESS(E5);
#elif AXIS_DRIVER_TYPE_E6(TMC2209)
  INVALID_TMC_ADDRESS(E6);
#elif AXIS_DRIVER_TYPE_E7(TMC2209)
  INVALID_TMC_ADDRESS(E7);
#endif
#undef INVALID_TMC_ADDRESS

#define _TMC_MICROSTEP_IS_VALID(MS) (MS == 0 || MS == 2 || MS == 4 || MS == 8 || MS == 16 || MS == 32 || MS == 64 || MS == 128 || MS == 256)
#define TMC_MICROSTEP_IS_VALID(M) (!AXIS_IS_TMC(M) || _TMC_MICROSTEP_IS_VALID(M##_MICROSTEPS))
#define INVALID_TMC_MS(ST) static_assert(0, "Invalid " STRINGIFY(ST) "_MICROSTEPS. Valid values are 0, 2, 4, 8, 16, 32, 64, 128, and 256.")

#if !TMC_MICROSTEP_IS_VALID(X)
  INVALID_TMC_MS(X);
#elif !TMC_MICROSTEP_IS_VALID(Y)
  INVALID_TMC_MS(Y)
#elif !TMC_MICROSTEP_IS_VALID(Z)
  INVALID_TMC_MS(Z)
#elif !TMC_MICROSTEP_IS_VALID(X2)
  INVALID_TMC_MS(X2);
#elif !TMC_MICROSTEP_IS_VALID(Y2)
  INVALID_TMC_MS(Y2)
#elif !TMC_MICROSTEP_IS_VALID(Z2)
  INVALID_TMC_MS(Z2)
#elif !TMC_MICROSTEP_IS_VALID(Z3)
  INVALID_TMC_MS(Z3)
#elif !TMC_MICROSTEP_IS_VALID(Z4)
  INVALID_TMC_MS(Z4)
#elif !TMC_MICROSTEP_IS_VALID(E0)
  INVALID_TMC_MS(E0)
#elif !TMC_MICROSTEP_IS_VALID(E1)
  INVALID_TMC_MS(E1)
#elif !TMC_MICROSTEP_IS_VALID(E2)
  INVALID_TMC_MS(E2)
#elif !TMC_MICROSTEP_IS_VALID(E3)
  INVALID_TMC_MS(E3)
#elif !TMC_MICROSTEP_IS_VALID(E4)
  INVALID_TMC_MS(E4)
#elif !TMC_MICROSTEP_IS_VALID(E5)
  INVALID_TMC_MS(E5)
#elif !TMC_MICROSTEP_IS_VALID(E6)
  INVALID_TMC_MS(E6)
#elif !TMC_MICROSTEP_IS_VALID(E7)
  INVALID_TMC_MS(E7)
#elif LINEAR_AXES >= 4 && !TMC_MICROSTEP_IS_VALID(I)
  INVALID_TMC_MS(I)
#elif LINEAR_AXES >= 5 && !TMC_MICROSTEP_IS_VALID(J)
  INVALID_TMC_MS(J)
#elif LINEAR_AXES >= 6 && !TMC_MICROSTEP_IS_VALID(K)
  INVALID_TMC_MS(K)
#endif
#undef INVALID_TMC_MS
#undef TMC_MICROSTEP_IS_VALID
#undef _TMC_MICROSTEP_IS_VALID

#if ENABLED(DELTA) && (ENABLED(STEALTHCHOP_XY) != ENABLED(STEALTHCHOP_Z))
  #error "STEALTHCHOP_XY and STEALTHCHOP_Z must be the same on DELTA."
#endif

#if ENABLED(SENSORLESS_HOMING)
  // Require STEALTHCHOP for SENSORLESS_HOMING on DELTA as the transition from spreadCycle to stealthChop
  // is necessary in order to reset the stallGuard indication between the initial movement of all three
  // towers to +Z and the individual homing of each tower. This restriction can be removed once a means of
  // clearing the stallGuard activated status is found.

  // Stall detection DIAG = HIGH : TMC2209
  // Stall detection DIAG = LOW  : TMC2130/TMC2160/TMC2660/TMC5130/TMC5160
  #define X_ENDSTOP_INVERTING !AXIS_DRIVER_TYPE(X,TMC2209)
  #define Y_ENDSTOP_INVERTING !AXIS_DRIVER_TYPE(Y,TMC2209)
  #define Z_ENDSTOP_INVERTING !AXIS_DRIVER_TYPE(Z,TMC2209)
  #if LINEAR_AXES >= 4
    #define I_ENDSTOP_INVERTING !AXIS_DRIVER_TYPE(I,TMC2209)
  #endif
  #if LINEAR_AXES >= 5
    #define J_ENDSTOP_INVERTING !AXIS_DRIVER_TYPE(J,TMC2209)
  #endif
  #if LINEAR_AXES >= 6
    #define K_ENDSTOP_INVERTING !AXIS_DRIVER_TYPE(K,TMC2209)
  #endif

  #if NONE(SPI_ENDSTOPS, ONBOARD_ENDSTOPPULLUPS, ENDSTOPPULLUPS)
    #if   X_SENSORLESS && X_HOME_TO_MIN && DISABLED(ENDSTOPPULLUP_XMIN)
      #error "SENSORLESS_HOMING requires ENDSTOPPULLUP_XMIN (or ENDSTOPPULLUPS) when homing to X_MIN."
    #elif X_SENSORLESS && X_HOME_TO_MAX && DISABLED(ENDSTOPPULLUP_XMAX)
      #error "SENSORLESS_HOMING requires ENDSTOPPULLUP_XMAX (or ENDSTOPPULLUPS) when homing to X_MAX."
    #elif Y_SENSORLESS && Y_HOME_TO_MIN && DISABLED(ENDSTOPPULLUP_YMIN)
      #error "SENSORLESS_HOMING requires ENDSTOPPULLUP_YMIN (or ENDSTOPPULLUPS) when homing to Y_MIN."
    #elif Y_SENSORLESS && Y_HOME_TO_MAX && DISABLED(ENDSTOPPULLUP_YMAX)
      #error "SENSORLESS_HOMING requires ENDSTOPPULLUP_YMAX (or ENDSTOPPULLUPS) when homing to Y_MAX."
    #elif Z_SENSORLESS && Z_HOME_TO_MIN && DISABLED(ENDSTOPPULLUP_ZMIN)
      #error "SENSORLESS_HOMING requires ENDSTOPPULLUP_ZMIN (or ENDSTOPPULLUPS) when homing to Z_MIN."
    #elif Z_SENSORLESS && Z_HOME_TO_MAX && DISABLED(ENDSTOPPULLUP_ZMAX)
      #error "SENSORLESS_HOMING requires ENDSTOPPULLUP_ZMAX (or ENDSTOPPULLUPS) when homing to Z_MAX."
    #elif LINEAR_AXES >= 4 && I_SENSORLESS && I_HOME_TO_MAX && DISABLED(ENDSTOPPULLUP_IMAX)
      #error "SENSORLESS_HOMING requires ENDSTOPPULLUP_IMAX (or ENDSTOPPULLUPS) when homing to I_MAX."
    #elif LINEAR_AXES >= 5 && J_SENSORLESS && J_HOME_TO_MAX && DISABLED(ENDSTOPPULLUP_JMAX)
      #error "SENSORLESS_HOMING requires ENDSTOPPULLUP_JMAX (or ENDSTOPPULLUPS) when homing to J_MAX."
    #elif LINEAR_AXES >= 6 && K_SENSORLESS && K_HOME_TO_MAX && DISABLED(ENDSTOPPULLUP_KMAX)
      #error "SENSORLESS_HOMING requires ENDSTOPPULLUP_KMAX (or ENDSTOPPULLUPS) when homing to K_MAX."
    #endif
  #endif

  #if ENABLED(SPI_ENDSTOPS)
    #if ENABLED(QUICK_HOME)
      #warning "SPI_ENDSTOPS may be unreliable with QUICK_HOME. Adjust back-offs for better results."
    #endif
  #else
    #if X_SENSORLESS && X_HOME_TO_MIN && X_MIN_ENDSTOP_INVERTING != X_ENDSTOP_INVERTING
      #if X_ENDSTOP_INVERTING
        #error "SENSORLESS_HOMING requires X_MIN_ENDSTOP_INVERTING = true when homing to X_MIN."
      #else
        #error "SENSORLESS_HOMING requires X_MIN_ENDSTOP_INVERTING = false when homing TMC2209 to X_MIN."
      #endif
    #elif X_SENSORLESS && X_HOME_TO_MAX && X_MAX_ENDSTOP_INVERTING != X_ENDSTOP_INVERTING
      #if X_ENDSTOP_INVERTING
        #error "SENSORLESS_HOMING requires X_MAX_ENDSTOP_INVERTING = true when homing to X_MAX."
      #else
        #error "SENSORLESS_HOMING requires X_MAX_ENDSTOP_INVERTING = false when homing TMC2209 to X_MAX."
      #endif
    #elif Y_SENSORLESS && Y_HOME_TO_MIN && Y_MIN_ENDSTOP_INVERTING != Y_ENDSTOP_INVERTING
      #if Y_ENDSTOP_INVERTING
        #error "SENSORLESS_HOMING requires Y_MIN_ENDSTOP_INVERTING = true when homing to Y_MIN."
      #else
        #error "SENSORLESS_HOMING requires Y_MIN_ENDSTOP_INVERTING = false when homing TMC2209 to Y_MIN."
      #endif
    #elif Y_SENSORLESS && Y_HOME_TO_MAX && Y_MAX_ENDSTOP_INVERTING != Y_ENDSTOP_INVERTING
      #if Y_ENDSTOP_INVERTING
        #error "SENSORLESS_HOMING requires Y_MAX_ENDSTOP_INVERTING = true when homing to Y_MAX."
      #else
        #error "SENSORLESS_HOMING requires Y_MAX_ENDSTOP_INVERTING = false when homing TMC2209 to Y_MAX."
      #endif
    #elif Z_SENSORLESS && Z_HOME_TO_MIN && Z_MIN_ENDSTOP_INVERTING != Z_ENDSTOP_INVERTING
      #if Z_ENDSTOP_INVERTING
        #error "SENSORLESS_HOMING requires Z_MIN_ENDSTOP_INVERTING = true when homing to Z_MIN."
      #else
        #error "SENSORLESS_HOMING requires Z_MIN_ENDSTOP_INVERTING = false when homing TMC2209 to Z_MIN."
      #endif
    #elif Z_SENSORLESS && Z_HOME_TO_MAX && Z_MAX_ENDSTOP_INVERTING != Z_ENDSTOP_INVERTING
      #if Z_ENDSTOP_INVERTING
        #error "SENSORLESS_HOMING requires Z_MAX_ENDSTOP_INVERTING = true when homing to Z_MAX."
      #else
        #error "SENSORLESS_HOMING requires Z_MAX_ENDSTOP_INVERTING = false when homing TMC2209 to Z_MAX."
      #endif
    #elif LINEAR_AXES >= 4 && I_SENSORLESS && I_HOME_TO_MIN && I_MIN_ENDSTOP_INVERTING != I_ENDSTOP_INVERTING
      #if I_ENDSTOP_INVERTING
        #error "SENSORLESS_HOMING requires I_MIN_ENDSTOP_INVERTING = true when homing to I_MIN."
      #else
        #error "SENSORLESS_HOMING requires I_MIN_ENDSTOP_INVERTING = false when homing TMC2209 to I_MIN."
    #endif
    #elif LINEAR_AXES >= 4 && I_SENSORLESS && I_HOME_TO_MAX && I_MAX_ENDSTOP_INVERTING != I_ENDSTOP_INVERTING
      #if I_ENDSTOP_INVERTING
        #error "SENSORLESS_HOMING requires I_MAX_ENDSTOP_INVERTING = true when homing to I_MAX."
      #else
        #error "SENSORLESS_HOMING requires I_MAX_ENDSTOP_INVERTING = false when homing TMC2209 to I_MAX."
  #endif
    #elif LINEAR_AXES >= 5 && J_SENSORLESS && J_HOME_TO_MIN && J_MIN_ENDSTOP_INVERTING != J_ENDSTOP_INVERTING
      #if J_ENDSTOP_INVERTING
        #error "SENSORLESS_HOMING requires J_MIN_ENDSTOP_INVERTING = true when homing to J_MIN."
      #else
        #error "SENSORLESS_HOMING requires J_MIN_ENDSTOP_INVERTING = false when homing TMC2209 to J_MIN."
      #endif
    #elif LINEAR_AXES >= 5 && J_SENSORLESS && J_HOME_TO_MAX && J_MAX_ENDSTOP_INVERTING != J_ENDSTOP_INVERTING
      #if J_ENDSTOP_INVERTING
        #error "SENSORLESS_HOMING requires J_MAX_ENDSTOP_INVERTING = true when homing to J_MAX."
      #else
        #error "SENSORLESS_HOMING requires J_MAX_ENDSTOP_INVERTING = false when homing TMC2209 to J_MAX."
      #endif
    #elif LINEAR_AXES >= 6 && K_SENSORLESS && K_HOME_TO_MIN && K_MIN_ENDSTOP_INVERTING != K_ENDSTOP_INVERTING
      #if K_ENDSTOP_INVERTING
        #error "SENSORLESS_HOMING requires K_MIN_ENDSTOP_INVERTING = true when homing to K_MIN."
      #else
        #error "SENSORLESS_HOMING requires K_MIN_ENDSTOP_INVERTING = false when homing TMC2209 to K_MIN."
      #endif
    #elif LINEAR_AXES >= 6 && K_SENSORLESS && K_HOME_TO_MAX && K_MAX_ENDSTOP_INVERTING != K_ENDSTOP_INVERTING
      #if K_ENDSTOP_INVERTING
        #error "SENSORLESS_HOMING requires K_MAX_ENDSTOP_INVERTING = true when homing to K_MAX."
      #else
        #error "SENSORLESS_HOMING requires K_MAX_ENDSTOP_INVERTING = false when homing TMC2209 to K_MAX."
      #endif
    #endif
  #endif

  #if ENABLED(DELTA) && !BOTH(STEALTHCHOP_XY, STEALTHCHOP_Z)
    #error "SENSORLESS_HOMING on DELTA currently requires STEALTHCHOP_XY and STEALTHCHOP_Z."
  #elif ENDSTOP_NOISE_THRESHOLD
    #error "SENSORLESS_HOMING is incompatible with ENDSTOP_NOISE_THRESHOLD."
  #elif !(X_SENSORLESS || Y_SENSORLESS || Z_SENSORLESS)
    #error "SENSORLESS_HOMING requires a TMC stepper driver with StallGuard on X, Y, or Z axes."
  #endif

  #undef X_ENDSTOP_INVERTING
  #undef Y_ENDSTOP_INVERTING
  #undef Z_ENDSTOP_INVERTING
  #undef I_ENDSTOP_INVERTING
  #undef J_ENDSTOP_INVERTING
  #undef K_ENDSTOP_INVERTING
#endif

// Sensorless probing requirements
#if ENABLED(SENSORLESS_PROBING)
  #if ENABLED(DELTA) && !(X_SENSORLESS && Y_SENSORLESS && Z_SENSORLESS)
    #error "SENSORLESS_PROBING for DELTA requires TMC stepper drivers with StallGuard on X, Y, and Z axes."
  #elif ENABLED(Z_MIN_PROBE_USES_Z_MIN_ENDSTOP_PIN)
    #error "SENSORLESS_PROBING cannot be used with Z_MIN_PROBE_USES_Z_MIN_ENDSTOP_PIN."
  #elif ENABLED(USE_PROBE_FOR_Z_HOMING)
    #error "SENSORLESS_PROBING cannot be used with USE_PROBE_FOR_Z_HOMING."
  #elif !Z_SENSORLESS
    #error "SENSORLESS_PROBING requires a TMC stepper driver with StallGuard on Z."
  #endif
#endif

// Sensorless homing is required for both combined steppers in an H-bot
#if CORE_IS_XY && X_SENSORLESS != Y_SENSORLESS
  #error "CoreXY requires both X and Y to use sensorless homing if either one does."
#elif CORE_IS_XZ && X_SENSORLESS != Z_SENSORLESS && !HOMING_Z_WITH_PROBE
  #error "CoreXZ requires both X and Z to use sensorless homing if either one does."
#elif CORE_IS_YZ && Y_SENSORLESS != Z_SENSORLESS && !HOMING_Z_WITH_PROBE
  #error "CoreYZ requires both Y and Z to use sensorless homing if either one does."
#elif ENABLED(MARKFORGED_XY) && X_SENSORLESS != Y_SENSORLESS
  #error "MARKFORGED_XY requires both X and Y to use sensorless homing if either one does."
#endif

// Other TMC feature requirements
#if ENABLED(HYBRID_THRESHOLD) && !STEALTHCHOP_ENABLED
  #error "Enable STEALTHCHOP_(XY|Z|E) to use HYBRID_THRESHOLD."
#elif ENABLED(SENSORLESS_HOMING) && !HAS_STALLGUARD
  #error "SENSORLESS_HOMING requires TMC2130, TMC2160, TMC2209, TMC2660, or TMC5160 stepper drivers."
#elif ENABLED(SENSORLESS_PROBING) && !HAS_STALLGUARD
  #error "SENSORLESS_PROBING requires TMC2130, TMC2160, TMC2209, TMC2660, or TMC5160 stepper drivers."
#elif STEALTHCHOP_ENABLED && !HAS_STEALTHCHOP
  #error "STEALTHCHOP requires TMC2130, TMC2160, TMC2208, TMC2209, or TMC5160 stepper drivers."
#endif

/**
 * TMC SPI Chaining
 */
#define IN_CHAIN(A) ((A##_CHAIN_POS > 0) && !HAS_L64XX)
#if  IN_CHAIN(X ) || IN_CHAIN(Y ) || IN_CHAIN(Z ) || IN_CHAIN(X2) || IN_CHAIN(Y2) || IN_CHAIN(Z2) || IN_CHAIN(Z3) || IN_CHAIN(Z4) \
  || IN_CHAIN(E0) || IN_CHAIN(E1) || IN_CHAIN(E2) || IN_CHAIN(E3) || IN_CHAIN(E4) || IN_CHAIN(E5) || IN_CHAIN(E6) || IN_CHAIN(E7)
  #define BAD_CHAIN(A) (IN_CHAIN(A) && !PIN_EXISTS(A##_CS))
  #if  BAD_CHAIN(X ) || BAD_CHAIN(Y ) || BAD_CHAIN(Z ) || BAD_CHAIN(X2) || BAD_CHAIN(Y2) || BAD_CHAIN(Z2) || BAD_CHAIN(Z3) || BAD_CHAIN(Z4) \
    || BAD_CHAIN(E0) || BAD_CHAIN(E1) || BAD_CHAIN(E2) || BAD_CHAIN(E3) || BAD_CHAIN(E4) || BAD_CHAIN(E5) || BAD_CHAIN(E6) || BAD_CHAIN(E7)
    #error "All chained TMC drivers need a CS pin."
  #else
    #if IN_CHAIN(X)
      #define CS_COMPARE X_CS_PIN
    #elif IN_CHAIN(Y)
      #define CS_COMPARE Y_CS_PIN
    #elif IN_CHAIN(Z)
      #define CS_COMPARE Z_CS_PIN
    #elif IN_CHAIN(X2)
      #define CS_COMPARE X2_CS_PIN
    #elif IN_CHAIN(Y2)
      #define CS_COMPARE Y2_CS_PIN
    #elif IN_CHAIN(Z2)
      #define CS_COMPARE Z2_CS_PIN
    #elif IN_CHAIN(Z3)
      #define CS_COMPARE Z3_CS_PIN
    #elif IN_CHAIN(I)
      #define CS_COMPARE I_CS_PIN
    #elif IN_CHAIN(J)
      #define CS_COMPARE J_CS_PIN
    #elif IN_CHAIN(K)
      #define CS_COMPARE K_CS_PIN
    #elif IN_CHAIN(E0)
      #define CS_COMPARE E0_CS_PIN
    #elif IN_CHAIN(E1)
      #define CS_COMPARE E1_CS_PIN
    #elif IN_CHAIN(E2)
      #define CS_COMPARE E2_CS_PIN
    #elif IN_CHAIN(E3)
      #define CS_COMPARE E3_CS_PIN
    #elif IN_CHAIN(E4)
      #define CS_COMPARE E4_CS_PIN
    #elif IN_CHAIN(E5)
      #define CS_COMPARE E5_CS_PIN
    #elif IN_CHAIN(E6)
      #define CS_COMPARE E6_CS_PIN
    #elif IN_CHAIN(E7)
      #define CS_COMPARE E7_CS_PIN
    #endif
    #define BAD_CS_PIN(A) (IN_CHAIN(A) && A##_CS_PIN != CS_COMPARE)
    #if  BAD_CS_PIN(X ) || BAD_CS_PIN(Y ) || BAD_CS_PIN(Z ) || BAD_CS_PIN(X2) || BAD_CS_PIN(Y2) || BAD_CS_PIN(Z2) || BAD_CS_PIN(Z3) || BAD_CS_PIN(Z4) \
      || BAD_CS_PIN(I) || BAD_CS_PIN(J) || BAD_CS_PIN(K) \
      || BAD_CS_PIN(E0) || BAD_CS_PIN(E1) || BAD_CS_PIN(E2) || BAD_CS_PIN(E3) || BAD_CS_PIN(E4) || BAD_CS_PIN(E5) || BAD_CS_PIN(E6) || BAD_CS_PIN(E7)
      #error "All chained TMC drivers must use the same CS pin."
    #endif
    #undef BAD_CS_PIN
    #undef CS_COMPARE
  #endif
  #undef BAD_CHAIN
#endif
#undef IN_CHAIN

/**
 * L64XX requirement
 */
#if HAS_L64XX && LINEAR_AXES >= 4
  #error "L64XX requires LINEAR_AXES 3. Homing with L64XX is not yet implemented for LINEAR_AXES > 3."
#endif

/**
 * Digipot requirement
 */
#if HAS_MOTOR_CURRENT_I2C
  #if BOTH(DIGIPOT_MCP4018, DIGIPOT_MCP4451)
    #error "Enable only one of DIGIPOT_MCP4018 or DIGIPOT_MCP4451."
#elif !MB(MKS_SBASE, AZTEEG_X5_GT, AZTEEG_X5_MINI, AZTEEG_X5_MINI_WIFI) \
    && (!defined(DIGIPOTS_I2C_SDA_X) || !defined(DIGIPOTS_I2C_SDA_Y) || !defined(DIGIPOTS_I2C_SDA_Z) || !defined(DIGIPOTS_I2C_SDA_E0) || !defined(DIGIPOTS_I2C_SDA_E1))
      #error "DIGIPOT_MCP4018/4451 requires DIGIPOTS_I2C_SDA_* pins to be defined."
  #endif
#endif

/**
 * Check per-axis initializers for errors
 */
constexpr float sanity_arr_1[] = DEFAULT_AXIS_STEPS_PER_UNIT,
                sanity_arr_2[] = DEFAULT_MAX_FEEDRATE,
                sanity_arr_3[] = DEFAULT_MAX_ACCELERATION,
                sanity_arr_7[] = HOMING_FEEDRATE_MM_M;

#define _ARR_TEST(N,I) (sanity_arr_##N[_MIN(I,int(COUNT(sanity_arr_##N))-1)] > 0)
#if HAS_MULTI_EXTRUDER
  #define _EXTRA_NOTE " (Did you forget to enable DISTINCT_E_FACTORS?)"
#else
  #define _EXTRA_NOTE " (Should be " STRINGIFY(LINEAR_AXES) "+" STRINGIFY(E_STEPPERS) ")"
#endif

static_assert(COUNT(sanity_arr_1) >= LOGICAL_AXES,  "DEFAULT_AXIS_STEPS_PER_UNIT requires " _LOGICAL_AXES_STR "elements.");
static_assert(COUNT(sanity_arr_1) <= DISTINCT_AXES, "DEFAULT_AXIS_STEPS_PER_UNIT has too many elements." _EXTRA_NOTE);
static_assert(   _ARR_TEST(1,0) && _ARR_TEST(1,1) && _ARR_TEST(1,2)
              && _ARR_TEST(1,3) && _ARR_TEST(1,4) && _ARR_TEST(1,5)
              && _ARR_TEST(1,6) && _ARR_TEST(1,7) && _ARR_TEST(1,8),
              "DEFAULT_AXIS_STEPS_PER_UNIT values must be positive.");

static_assert(COUNT(sanity_arr_2) >= LOGICAL_AXES,  "DEFAULT_MAX_FEEDRATE requires " _LOGICAL_AXES_STR "elements.");
static_assert(COUNT(sanity_arr_2) <= DISTINCT_AXES, "DEFAULT_MAX_FEEDRATE has too many elements." _EXTRA_NOTE);
static_assert(   _ARR_TEST(2,0) && _ARR_TEST(2,1) && _ARR_TEST(2,2)
              && _ARR_TEST(2,3) && _ARR_TEST(2,4) && _ARR_TEST(2,5)
              && _ARR_TEST(2,6) && _ARR_TEST(2,7) && _ARR_TEST(2,8),
              "DEFAULT_MAX_FEEDRATE values must be positive.");

static_assert(COUNT(sanity_arr_3) >= LOGICAL_AXES,  "DEFAULT_MAX_ACCELERATION requires " _LOGICAL_AXES_STR "elements.");
static_assert(COUNT(sanity_arr_3) <= DISTINCT_AXES, "DEFAULT_MAX_ACCELERATION has too many elements." _EXTRA_NOTE);
static_assert(   _ARR_TEST(3,0) && _ARR_TEST(3,1) && _ARR_TEST(3,2)
              && _ARR_TEST(3,3) && _ARR_TEST(3,4) && _ARR_TEST(3,5)
              && _ARR_TEST(3,6) && _ARR_TEST(3,7) && _ARR_TEST(3,8),
              "DEFAULT_MAX_ACCELERATION values must be positive.");

static_assert(COUNT(sanity_arr_7) == LINEAR_AXES,  "HOMING_FEEDRATE_MM_M requires " _LINEAR_AXES_STR "elements (and no others).");
static_assert(   _ARR_TEST(3,0) && _ARR_TEST(3,1) && _ARR_TEST(3,2)
              && _ARR_TEST(3,3) && _ARR_TEST(3,4) && _ARR_TEST(3,5)
              && _ARR_TEST(3,6) && _ARR_TEST(3,7) && _ARR_TEST(3,8),
              "HOMING_FEEDRATE_MM_M values must be positive.");

#if ENABLED(LIMITED_MAX_ACCEL_EDITING)
  #ifdef MAX_ACCEL_EDIT_VALUES
    constexpr float sanity_arr_4[] = MAX_ACCEL_EDIT_VALUES;
    static_assert(COUNT(sanity_arr_4) >= LOGICAL_AXES, "MAX_ACCEL_EDIT_VALUES requires " _LOGICAL_AXES_STR "elements.");
    static_assert(COUNT(sanity_arr_4) <= LOGICAL_AXES, "MAX_ACCEL_EDIT_VALUES has too many elements. " _LOGICAL_AXES_STR "elements only.");
    static_assert(   _ARR_TEST(4,0) && _ARR_TEST(4,1) && _ARR_TEST(4,2)
                  && _ARR_TEST(4,3) && _ARR_TEST(4,4) && _ARR_TEST(4,5)
                  && _ARR_TEST(4,6) && _ARR_TEST(4,7) && _ARR_TEST(4,8),
                  "MAX_ACCEL_EDIT_VALUES values must be positive.");
  #endif
#endif

#if ENABLED(LIMITED_MAX_FR_EDITING)
  #ifdef MAX_FEEDRATE_EDIT_VALUES
    constexpr float sanity_arr_5[] = MAX_FEEDRATE_EDIT_VALUES;
    static_assert(COUNT(sanity_arr_5) >= LOGICAL_AXES, "MAX_FEEDRATE_EDIT_VALUES requires " _LOGICAL_AXES_STR "elements.");
    static_assert(COUNT(sanity_arr_5) <= LOGICAL_AXES, "MAX_FEEDRATE_EDIT_VALUES has too many elements. " _LOGICAL_AXES_STR "elements only.");
    static_assert(   _ARR_TEST(5,0) && _ARR_TEST(5,1) && _ARR_TEST(5,2)
                  && _ARR_TEST(5,3) && _ARR_TEST(5,4) && _ARR_TEST(5,5)
                  && _ARR_TEST(5,6) && _ARR_TEST(5,7) && _ARR_TEST(5,8),
                  "MAX_FEEDRATE_EDIT_VALUES values must be positive.");
  #endif
#endif

#if ENABLED(LIMITED_JERK_EDITING)
  #ifdef MAX_JERK_EDIT_VALUES
    constexpr float sanity_arr_6[] = MAX_JERK_EDIT_VALUES;
    static_assert(COUNT(sanity_arr_6) >= LOGICAL_AXES, "MAX_JERK_EDIT_VALUES requires " _LOGICAL_AXES_STR "elements.");
    static_assert(COUNT(sanity_arr_6) <= LOGICAL_AXES, "MAX_JERK_EDIT_VALUES has too many elements. " _LOGICAL_AXES_STR "elements only.");
    static_assert(   _ARR_TEST(6,0) && _ARR_TEST(6,1) && _ARR_TEST(6,2)
                  && _ARR_TEST(6,3) && _ARR_TEST(6,4) && _ARR_TEST(6,5)
                  && _ARR_TEST(6,6) && _ARR_TEST(6,7) && _ARR_TEST(6,8),
                  "MAX_JERK_EDIT_VALUES values must be positive.");
  #endif
#endif

#undef _ARR_TEST
#undef _EXTRA_NOTE

#if BOTH(CNC_COORDINATE_SYSTEMS, NO_WORKSPACE_OFFSETS)
  #error "CNC_COORDINATE_SYSTEMS is incompatible with NO_WORKSPACE_OFFSETS."
#endif

#if !BLOCK_BUFFER_SIZE || !IS_POWER_OF_2(BLOCK_BUFFER_SIZE)
  #error "BLOCK_BUFFER_SIZE must be a power of 2."
#elif BLOCK_BUFFER_SIZE > 64
  #error "A very large BLOCK_BUFFER_SIZE is not needed and takes longer to drain the buffer on pause / cancel."
#endif

#if ENABLED(LED_CONTROL_MENU) && !IS_ULTIPANEL
  #error "LED_CONTROL_MENU requires an LCD controller."
#endif

#if ENABLED(CASE_LIGHT_USE_NEOPIXEL) && DISABLED(NEOPIXEL_LED)
  #error "CASE_LIGHT_USE_NEOPIXEL requires NEOPIXEL_LED."
#endif

#if ENABLED(SKEW_CORRECTION)
  #if !defined(XY_SKEW_FACTOR) && !(defined(XY_DIAG_AC) && defined(XY_DIAG_BD) && defined(XY_SIDE_AD))
    #error "SKEW_CORRECTION requires XY_SKEW_FACTOR or XY_DIAG_AC, XY_DIAG_BD, XY_SIDE_AD."
  #endif
  #if ENABLED(SKEW_CORRECTION_FOR_Z)
    #if !defined(XZ_SKEW_FACTOR) && !(defined(XZ_DIAG_AC) && defined(XZ_DIAG_BD) && defined(XZ_SIDE_AD))
      #error "SKEW_CORRECTION requires XZ_SKEW_FACTOR or XZ_DIAG_AC, XZ_DIAG_BD, XZ_SIDE_AD."
    #endif
    #if !defined(YZ_SKEW_FACTOR) && !(defined(YZ_DIAG_AC) && defined(YZ_DIAG_BD) && defined(YZ_SIDE_AD))
      #error "SKEW_CORRECTION requires YZ_SKEW_FACTOR or YZ_DIAG_AC, YZ_DIAG_BD, YZ_SIDE_AD."
    #endif
  #endif
#endif

#if ENABLED(POWER_LOSS_RECOVERY)
  #if ENABLED(BACKUP_POWER_SUPPLY) && !PIN_EXISTS(POWER_LOSS)
    #error "BACKUP_POWER_SUPPLY requires a POWER_LOSS_PIN."
  #elif BOTH(POWER_LOSS_RECOVER_ZHOME, Z_SAFE_HOMING)
    #error "POWER_LOSS_RECOVER_ZHOME cannot be used with Z_SAFE_HOMING."
  #elif BOTH(POWER_LOSS_PULLUP, POWER_LOSS_PULLDOWN)
    #error "You can't enable POWER_LOSS_PULLUP and POWER_LOSS_PULLDOWN at the same time."
  #elif ENABLED(POWER_LOSS_RECOVER_ZHOME) && Z_HOME_TO_MAX
    #error "POWER_LOSS_RECOVER_ZHOME is not needed on a machine that homes to ZMAX."
  #elif BOTH(IS_CARTESIAN, POWER_LOSS_RECOVER_ZHOME) && Z_HOME_TO_MIN && !defined(POWER_LOSS_ZHOME_POS)
    #error "POWER_LOSS_RECOVER_ZHOME requires POWER_LOSS_ZHOME_POS for a Cartesian that homes to ZMIN."
  #endif
#endif

#if ENABLED(Z_STEPPER_AUTO_ALIGN)
  #if NUM_Z_STEPPER_DRIVERS <= 1
    #error "Z_STEPPER_AUTO_ALIGN requires NUM_Z_STEPPER_DRIVERS greater than 1."
  #elif !HAS_BED_PROBE
    #error "Z_STEPPER_AUTO_ALIGN requires a Z-bed probe."
  #elif ENABLED(Z_STEPPER_ALIGN_KNOWN_STEPPER_POSITIONS)
    static_assert(WITHIN(Z_STEPPER_ALIGN_AMP, 0.5, 2.0), "Z_STEPPER_ALIGN_AMP must be between 0.5 and 2.0.");
    #if NUM_Z_STEPPER_DRIVERS < 3
      #error "Z_STEPPER_ALIGN_KNOWN_STEPPER_POSITIONS requires NUM_Z_STEPPER_DRIVERS to be 3 or 4."
    #endif
  #endif
#endif

#if ENABLED(MECHANICAL_GANTRY_CALIBRATION)
  #if NONE(HAS_MOTOR_CURRENT_DAC, HAS_MOTOR_CURRENT_SPI, HAS_MOTOR_CURRENT_DAC, HAS_TRINAMIC_CONFIG, HAS_MOTOR_CURRENT_PWM)
    #error "It is highly recommended to have adjustable current drivers to prevent damage. Disable this line to continue anyway."
  #elif !defined(GANTRY_CALIBRATION_CURRENT)
    #error "MECHANICAL_GANTRY_CALIBRATION Requires GANTRY_CALIBRATION_CURRENT to be set."
  #elif !defined(GANTRY_CALIBRATION_EXTRA_HEIGHT)
    #error "MECHANICAL_GANTRY_CALIBRATION Requires GANTRY_CALIBRATION_EXTRA_HEIGHT to be set."
  #elif !defined(GANTRY_CALIBRATION_FEEDRATE)
    #error "MECHANICAL_GANTRY_CALIBRATION Requires GANTRY_CALIBRATION_FEEDRATE to be set."
  #elif ENABLED(Z_MULTI_ENDSTOPS)
    #error "Sorry! MECHANICAL_GANTRY_CALIBRATION cannot be used with Z_MULTI_ENDSTOPS."
  #elif ENABLED(Z_STEPPER_AUTO_ALIGN)
    #error "Sorry! MECHANICAL_GANTRY_CALIBRATION cannot be used with Z_STEPPER_AUTO_ALIGN."
  #endif
  #if defined(GANTRY_CALIBRATION_SAFE_POSITION) && !defined(GANTRY_CALIBRATION_XY_PARK_FEEDRATE)
    #error "GANTRY_CALIBRATION_SAFE_POSITION Requires GANTRY_CALIBRATION_XY_PARK_FEEDRATE to be set."
  #endif
#endif

#if BOTH(Z_STEPPER_AUTO_ALIGN, MECHANICAL_GANTRY_CALIBRATION)
  #error "You cannot use Z_STEPPER_AUTO_ALIGN and MECHANICAL_GANTRY_CALIBRATION at the same time."
#endif

#if ENABLED(PRINTCOUNTER) && DISABLED(EEPROM_SETTINGS)
  #error "PRINTCOUNTER requires EEPROM_SETTINGS."
#endif

#if ENABLED(USB_FLASH_DRIVE_SUPPORT) && !PINS_EXIST(USB_CS, USB_INTR) && DISABLED(USE_OTG_USB_HOST)
  #error "USB_CS_PIN and USB_INTR_PIN are required for USB_FLASH_DRIVE_SUPPORT."
#endif

#if ENABLED(USE_OTG_USB_HOST) && !defined(HAS_OTG_USB_HOST_SUPPORT)
  #error "The current board does not support USE_OTG_USB_HOST."
#endif

#if ENABLED(SD_FIRMWARE_UPDATE) && !defined(__AVR_ATmega2560__)
  #error "SD_FIRMWARE_UPDATE requires an ATmega2560-based (Arduino Mega) board."
#endif

#if ENABLED(GCODE_MACROS) && !WITHIN(GCODE_MACROS_SLOTS, 1, 10)
  #error "GCODE_MACROS_SLOTS must be a number from 1 to 10."
#endif

#if ENABLED(BACKLASH_COMPENSATION)
  #ifndef BACKLASH_DISTANCE_MM
    #error "BACKLASH_COMPENSATION requires BACKLASH_DISTANCE_MM."
  #elif !defined(BACKLASH_CORRECTION)
    #error "BACKLASH_COMPENSATION requires BACKLASH_CORRECTION."
  #elif ENABLED(MARKFORGED_XY)
    constexpr float backlash_arr[] = BACKLASH_DISTANCE_MM;
    static_assert(!backlash_arr[CORE_AXIS_1] && !backlash_arr[CORE_AXIS_2],
                  "BACKLASH_COMPENSATION can only apply to " STRINGIFY(NORMAL_AXIS) " on a MarkForged system.");
  #elif IS_CORE
    constexpr float backlash_arr[] = BACKLASH_DISTANCE_MM;
    #ifndef CORE_BACKLASH
      static_assert(!backlash_arr[CORE_AXIS_1] && !backlash_arr[CORE_AXIS_2],
                  "BACKLASH_COMPENSATION can only apply to " STRINGIFY(NORMAL_AXIS) " with your CORE system.");
    #endif
  #endif
#endif

#if ENABLED(GRADIENT_MIX) && MIXING_VIRTUAL_TOOLS < 2
  #error "GRADIENT_MIX requires 2 or more MIXING_VIRTUAL_TOOLS."
#endif

/**
 * Photo G-code requirements
 */
#if ENABLED(PHOTO_GCODE)
  #if (PIN_EXISTS(CHDK) + PIN_EXISTS(PHOTOGRAPH) + defined(PHOTO_SWITCH_POSITION)) > 1
    #error "Please define only one of CHDK_PIN, PHOTOGRAPH_PIN, or PHOTO_SWITCH_POSITION."
  #elif defined(PHOTO_SWITCH_POSITION) && !defined(PHOTO_POSITION)
    #error "PHOTO_SWITCH_POSITION requires PHOTO_POSITION."
  #elif PIN_EXISTS(CHDK) && defined(CHDK_DELAY)
    #error "CHDK_DELAY has been replaced by PHOTO_SWITCH_MS."
  #elif PIN_EXISTS(CHDK) && !defined(PHOTO_SWITCH_MS)
    #error "PHOTO_SWITCH_MS is required with CHDK_PIN."
  #elif defined(PHOTO_RETRACT_MM)
    static_assert(PHOTO_RETRACT_MM + 0 >= 0, "PHOTO_RETRACT_MM must be >= 0.");
  #endif
#endif

/**
 * Advanced PRINTCOUNTER settings
 */
#if ENABLED(PRINTCOUNTER)
  #if defined(SERVICE_INTERVAL_1) != defined(SERVICE_NAME_1)
    #error "Both SERVICE_NAME_1 and SERVICE_INTERVAL_1 are required."
  #elif defined(SERVICE_INTERVAL_2) != defined(SERVICE_NAME_2)
    #error "Both SERVICE_NAME_2 and SERVICE_INTERVAL_2 are required."
  #elif defined(SERVICE_INTERVAL_3) != defined(SERVICE_NAME_3)
    #error "Both SERVICE_NAME_3 and SERVICE_INTERVAL_3 are required."
  #endif
#endif

/**
 * Require soft endstops for certain setups
 */
#if !BOTH(MIN_SOFTWARE_ENDSTOPS, MAX_SOFTWARE_ENDSTOPS)
  #if ENABLED(DUAL_X_CARRIAGE)
    #error "DUAL_X_CARRIAGE requires both MIN_ and MAX_SOFTWARE_ENDSTOPS."
  #elif HAS_HOTEND_OFFSET
    #error "MIN_ and MAX_SOFTWARE_ENDSTOPS are both required with offset hotends."
  #endif
#endif

/**
 * Ensure this option is set intentionally
 */
#if ENABLED(PSU_CONTROL)
  #ifndef PSU_ACTIVE_STATE
    #error "PSU_CONTROL requires PSU_ACTIVE_STATE to be defined as 'HIGH' or 'LOW'."
  #elif !PIN_EXISTS(PS_ON)
    #error "PSU_CONTROL requires PS_ON_PIN."
  #elif POWER_OFF_DELAY < 0
    #error "POWER_OFF_DELAY must be a positive value."
  #endif
#endif

#if HAS_CUTTER
  #ifndef CUTTER_POWER_UNIT
    #error "CUTTER_POWER_UNIT is required with a spindle or laser."
  #elif !CUTTER_UNIT_IS(PWM255) && !CUTTER_UNIT_IS(PERCENT) && !CUTTER_UNIT_IS(RPM) && !CUTTER_UNIT_IS(SERVO)
    #error "CUTTER_POWER_UNIT must be PWM255, PERCENT, RPM, or SERVO."
  #endif

  #if ENABLED(LASER_POWER_INLINE)
    #if ENABLED(SPINDLE_CHANGE_DIR)
      #error "SPINDLE_CHANGE_DIR and LASER_POWER_INLINE are incompatible."
    #elif ENABLED(LASER_MOVE_G0_OFF) && DISABLED(LASER_MOVE_POWER)
      #error "LASER_MOVE_G0_OFF requires LASER_MOVE_POWER."
    #endif
    #if ENABLED(LASER_POWER_INLINE_TRAPEZOID)
      #if DISABLED(SPINDLE_LASER_PWM)
        #error "LASER_POWER_INLINE_TRAPEZOID requires SPINDLE_LASER_PWM to function."
      #elif ENABLED(S_CURVE_ACCELERATION)
        //#ifndef LASER_POWER_INLINE_S_CURVE_ACCELERATION_WARN
        //  #define LASER_POWER_INLINE_S_CURVE_ACCELERATION_WARN
        //  #warning "Combining LASER_POWER_INLINE_TRAPEZOID with S_CURVE_ACCELERATION may result in unintended behavior."
        //#endif
      #endif
    #endif
    #if ENABLED(LASER_POWER_INLINE_INVERT)
      //#ifndef LASER_POWER_INLINE_INVERT_WARN
      //  #define LASER_POWER_INLINE_INVERT_WARN
      //  #warning "Enabling LASER_POWER_INLINE_INVERT means that `M5` won't kill the laser immediately; use `M5 I` instead."
      //#endif
    #endif
  #else
    #if SPINDLE_LASER_POWERUP_DELAY < 1
      #error "SPINDLE_LASER_POWERUP_DELAY must be greater than 0."
    #elif SPINDLE_LASER_POWERDOWN_DELAY < 1
      #error "SPINDLE_LASER_POWERDOWN_DELAY must be greater than 0."
    #elif ENABLED(LASER_MOVE_POWER)
      #error "LASER_MOVE_POWER requires LASER_POWER_INLINE."
    #elif ANY(LASER_POWER_INLINE_TRAPEZOID, LASER_POWER_INLINE_INVERT, LASER_MOVE_G0_OFF, LASER_MOVE_POWER)
      #error "Enabled an inline laser feature without inline laser power being enabled."
    #endif
  #endif
  #define _PIN_CONFLICT(P) (PIN_EXISTS(P) && P##_PIN == SPINDLE_LASER_PWM_PIN)
  #if BOTH(SPINDLE_FEATURE, LASER_FEATURE)
    #error "Enable only one of SPINDLE_FEATURE or LASER_FEATURE."
  #elif !PIN_EXISTS(SPINDLE_LASER_ENA) && DISABLED(SPINDLE_SERVO)
    #error "(SPINDLE|LASER)_FEATURE requires SPINDLE_LASER_ENA_PIN or SPINDLE_SERVO to control the power."
  #elif ENABLED(SPINDLE_CHANGE_DIR) && !PIN_EXISTS(SPINDLE_DIR)
    #error "SPINDLE_DIR_PIN is required for SPINDLE_CHANGE_DIR."
  #elif ENABLED(SPINDLE_LASER_PWM)
    #if !defined(SPINDLE_LASER_PWM_PIN) || SPINDLE_LASER_PWM_PIN < 0
      #error "SPINDLE_LASER_PWM_PIN is required for SPINDLE_LASER_PWM."
    #elif !_TEST_PWM(SPINDLE_LASER_PWM_PIN)
      #error "SPINDLE_LASER_PWM_PIN not assigned to a PWM pin."
    #elif !defined(SPINDLE_LASER_PWM_INVERT)
      #error "SPINDLE_LASER_PWM_INVERT is required for (SPINDLE|LASER)_FEATURE."
    #elif !(defined(SPEED_POWER_INTERCEPT) && defined(SPEED_POWER_MIN) && defined(SPEED_POWER_MAX) && defined(SPEED_POWER_STARTUP))
      #error "SPINDLE_LASER_PWM equation constant(s) missing."
    #elif _PIN_CONFLICT(X_MIN)
      #error "SPINDLE_LASER_PWM pin conflicts with X_MIN_PIN."
    #elif _PIN_CONFLICT(X_MAX)
      #error "SPINDLE_LASER_PWM pin conflicts with X_MAX_PIN."
    #elif _PIN_CONFLICT(Z_STEP)
      #error "SPINDLE_LASER_PWM pin conflicts with Z_STEP_PIN."
    #elif _PIN_CONFLICT(CASE_LIGHT)
      #error "SPINDLE_LASER_PWM_PIN conflicts with CASE_LIGHT_PIN."
    #elif _PIN_CONFLICT(E0_AUTO_FAN)
      #error "SPINDLE_LASER_PWM_PIN conflicts with E0_AUTO_FAN_PIN."
    #elif _PIN_CONFLICT(E1_AUTO_FAN)
      #error "SPINDLE_LASER_PWM_PIN conflicts with E1_AUTO_FAN_PIN."
    #elif _PIN_CONFLICT(E2_AUTO_FAN)
      #error "SPINDLE_LASER_PWM_PIN conflicts with E2_AUTO_FAN_PIN."
    #elif _PIN_CONFLICT(E3_AUTO_FAN)
      #error "SPINDLE_LASER_PWM_PIN conflicts with E3_AUTO_FAN_PIN."
    #elif _PIN_CONFLICT(E4_AUTO_FAN)
      #error "SPINDLE_LASER_PWM_PIN conflicts with E4_AUTO_FAN_PIN."
    #elif _PIN_CONFLICT(E5_AUTO_FAN)
      #error "SPINDLE_LASER_PWM_PIN conflicts with E5_AUTO_FAN_PIN."
    #elif _PIN_CONFLICT(E6_AUTO_FAN)
      #error "SPINDLE_LASER_PWM_PIN conflicts with E6_AUTO_FAN_PIN."
    #elif _PIN_CONFLICT(E7_AUTO_FAN)
      #error "SPINDLE_LASER_PWM_PIN conflicts with E7_AUTO_FAN_PIN."
    #elif _PIN_CONFLICT(FAN)
      #error "SPINDLE_LASER_PWM_PIN conflicts with FAN_PIN."
    #elif _PIN_CONFLICT(FAN1)
      #error "SPINDLE_LASER_PWM_PIN conflicts with FAN1_PIN."
    #elif _PIN_CONFLICT(FAN2)
      #error "SPINDLE_LASER_PWM_PIN conflicts with FAN2_PIN."
    #elif _PIN_CONFLICT(FAN3)
      #error "SPINDLE_LASER_PWM_PIN conflicts with FAN3_PIN."
    #elif _PIN_CONFLICT(FAN4)
      #error "SPINDLE_LASER_PWM_PIN conflicts with FAN4_PIN."
    #elif _PIN_CONFLICT(FAN5)
      #error "SPINDLE_LASER_PWM_PIN conflicts with FAN5_PIN."
    #elif _PIN_CONFLICT(FAN6)
      #error "SPINDLE_LASER_PWM_PIN conflicts with FAN6_PIN."
    #elif _PIN_CONFLICT(FAN7)
      #error "SPINDLE_LASER_PWM_PIN conflicts with FAN7_PIN."
    #elif _PIN_CONFLICT(CONTROLLERFAN)
      #error "SPINDLE_LASER_PWM_PIN conflicts with CONTROLLERFAN_PIN."
    #elif _PIN_CONFLICT(MOTOR_CURRENT_PWM_XY)
      #error "SPINDLE_LASER_PWM_PIN conflicts with MOTOR_CURRENT_PWM_XY."
    #elif _PIN_CONFLICT(MOTOR_CURRENT_PWM_Z)
      #error "SPINDLE_LASER_PWM_PIN conflicts with MOTOR_CURRENT_PWM_Z."
    #elif _PIN_CONFLICT(MOTOR_CURRENT_PWM_E)
      #error "SPINDLE_LASER_PWM_PIN conflicts with MOTOR_CURRENT_PWM_E."
    #endif
  #endif
  #undef _PIN_CONFLICT
#endif

#if ENABLED(COOLANT_MIST) && !PIN_EXISTS(COOLANT_MIST)
  #error "COOLANT_MIST requires COOLANT_MIST_PIN to be defined."
#elif ENABLED(COOLANT_FLOOD) && !PIN_EXISTS(COOLANT_FLOOD)
  #error "COOLANT_FLOOD requires COOLANT_FLOOD_PIN to be defined."
#endif

#if NONE(HAS_MARLINUI_U8GLIB, EXTENSIBLE_UI) && ENABLED(PRINT_PROGRESS_SHOW_DECIMALS)
  #error "PRINT_PROGRESS_SHOW_DECIMALS currently requires a Graphical LCD."
#endif

#if HAS_ADC_BUTTONS && defined(ADC_BUTTON_DEBOUNCE_DELAY) && ADC_BUTTON_DEBOUNCE_DELAY < 16
  #error "ADC_BUTTON_DEBOUNCE_DELAY must be greater than 16."
#endif

/**
 * Check to make sure MONITOR_DRIVER_STATUS isn't enabled
 * on boards where TMC drivers share the SPI bus with SD.
 */
#if HAS_TMC_SPI && ALL(MONITOR_DRIVER_STATUS, SDSUPPORT, USES_SHARED_SPI)
  #error "MONITOR_DRIVER_STATUS and SDSUPPORT cannot be used together on boards with shared SPI."
#endif

// G60/G61 Position Save
#if SAVED_POSITIONS > 256
  #error "SAVED_POSITIONS must be an integer from 0 to 256."
#endif

/**
 * Touch Screen Calibration
 */
#if ENABLED(TFT_TOUCH_DEVICE_XPT2046) && DISABLED(TOUCH_SCREEN_CALIBRATION) \
    && (!defined(TOUCH_CALIBRATION_X) || !defined(TOUCH_CALIBRATION_Y) || !defined(TOUCH_OFFSET_X) || !defined(TOUCH_OFFSET_Y))
  #error "TOUCH_CALIBRATION_[XY] and TOUCH_OFFSET_[XY] are required for resistive touch screens with TOUCH_SCREEN_CALIBRATION disabled."
#endif

/**
 * Sanity check for WIFI
 */
#if EITHER(ESP3D_WIFISUPPORT, WIFISUPPORT) && DISABLED(ARDUINO_ARCH_ESP32)
  #error "ESP3D_WIFISUPPORT or WIFISUPPORT requires an ESP32 MOTHERBOARD."
#endif

/**
 * Sanity Check for Password Feature
 */
#if ENABLED(PASSWORD_FEATURE)
  #if NONE(HAS_LCD_MENU, PASSWORD_UNLOCK_GCODE, PASSWORD_CHANGE_GCODE)
    #error "Without PASSWORD_UNLOCK_GCODE, PASSWORD_CHANGE_GCODE, or a supported LCD there's no way to unlock the printer or set a password."
  #elif DISABLED(EEPROM_SETTINGS)
    #warning "PASSWORD_FEATURE settings will be lost on power-off without EEPROM_SETTINGS."
  #endif
#endif

/**
 * Sanity Check for MEATPACK and BINARY_FILE_TRANSFER Features
 */
#if BOTH(HAS_MEATPACK, BINARY_FILE_TRANSFER)
  #error "Either enable MEATPACK_ON_SERIAL_PORT_* or BINARY_FILE_TRANSFER, not both."
#endif

/**
 * Sanity Check for Slim LCD Menus and Probe Offset Wizard
 */
#if BOTH(SLIM_LCD_MENUS, PROBE_OFFSET_WIZARD)
  #error "SLIM_LCD_MENUS disables \"Advanced Settings > Probe Offsets > PROBE_OFFSET_WIZARD.\""
#endif

/**
 * Sanity check for unique start and stop values in NOZZLE_CLEAN_FEATURE
 */
#if ENABLED(NOZZLE_CLEAN_FEATURE)
  constexpr xyz_pos_t start_xyz[8] = NOZZLE_CLEAN_START_POINT,
                        end_xyz[8] = NOZZLE_CLEAN_END_POINT;
  #define _CLEAN_ASSERT(N) static_assert(N >= HOTENDS || end_xyz[N].x != start_xyz[N].x || TERN(NOZZLE_CLEAN_NO_Y, false, end_xyz[N].y != start_xyz[N].y), \
                        "NOZZLE_CLEAN Start and End must be made different on HOTEND " STRINGIFY(N))
  _CLEAN_ASSERT(0); _CLEAN_ASSERT(1);
  _CLEAN_ASSERT(2); _CLEAN_ASSERT(3);
  _CLEAN_ASSERT(4); _CLEAN_ASSERT(5);
  _CLEAN_ASSERT(6); _CLEAN_ASSERT(7);
  #undef _CLEAN_ASSERT
#endif

/**
 * Sanity check for MIXING_EXTRUDER & DISTINCT_E_FACTORS these are not compatible
 */
#if BOTH(MIXING_EXTRUDER, DISTINCT_E_FACTORS)
  #error "MIXING_EXTRUDER can't be used with DISTINCT_E_FACTORS. But you may use SINGLENOZZLE with DISTINCT_E_FACTORS."
#endif

/**
 * Sanity check for valid stepper driver types
 */
#define _BAD_DRIVER(A) (defined(A##_DRIVER_TYPE) && !_DRIVER_ID(A##_DRIVER_TYPE))
#if _BAD_DRIVER(X)
  #error "X_DRIVER_TYPE is not recognized."
#endif
#if _BAD_DRIVER(Y)
  #error "Y_DRIVER_TYPE is not recognized."
#endif
#if _BAD_DRIVER(Z)
  #error "Z_DRIVER_TYPE is not recognized."
#endif
#if LINEAR_AXES >= 4
  #if _BAD_DRIVER(I)
    #error "I_DRIVER_TYPE is not recognized."
  #endif
#endif
#if LINEAR_AXES >= 5
  #if _BAD_DRIVER(J)
    #error "J_DRIVER_TYPE is not recognized."
  #endif
#endif
#if LINEAR_AXES >= 6
  #if _BAD_DRIVER(K)
    #error "K_DRIVER_TYPE is not recognized."
  #endif
#endif

#if _BAD_DRIVER(X2)
  #error "X2_DRIVER_TYPE is not recognized."
#endif
#if _BAD_DRIVER(Y2)
  #error "Y2_DRIVER_TYPE is not recognized."
#endif
#if _BAD_DRIVER(Z2)
  #error "Z2_DRIVER_TYPE is not recognized."
#endif
#if _BAD_DRIVER(Z3)
  #error "Z3_DRIVER_TYPE is not recognized."
#endif
#if _BAD_DRIVER(Z4)
  #error "Z4_DRIVER_TYPE is not recognized."
#endif
#if _BAD_DRIVER(E0)
  #error "E0_DRIVER_TYPE is not recognized."
#endif
#if _BAD_DRIVER(E1)
  #error "E1_DRIVER_TYPE is not recognized."
#endif
#if _BAD_DRIVER(E2)
  #error "E2_DRIVER_TYPE is not recognized."
#endif
#if _BAD_DRIVER(E3)
  #error "E3_DRIVER_TYPE is not recognized."
#endif
#if _BAD_DRIVER(E4)
  #error "E4_DRIVER_TYPE is not recognized."
#endif
#if _BAD_DRIVER(E5)
  #error "E5_DRIVER_TYPE is not recognized."
#endif
#if _BAD_DRIVER(E6)
  #error "E6_DRIVER_TYPE is not recognized."
#endif
#if _BAD_DRIVER(E7)
  #error "E7_DRIVER_TYPE is not recognized."
#endif
#undef _BAD_DRIVER

// Misc. Cleanup
#undef _TEST_PWM
#undef _LINEAR_AXES_STR
#undef _LOGICAL_AXES_STR<|MERGE_RESOLUTION|>--- conflicted
+++ resolved
@@ -604,16 +604,10 @@
   #endif
 
   #ifdef PTC_SAMPLE_START
-<<<<<<< HEAD
-    constexpr int _ptc_sample_start = PTC_SAMPLE_START;
-    static_assert(_test_ptc_sample_start != PTC_SAMPLE_START, "PTC_SAMPLE_START must be a whole number.");
-#endif
-=======
     constexpr auto _ptc_sample_start = PTC_SAMPLE_START;
     constexpr decltype(_ptc_sample_start) _test_ptc_sample_start = 12.3f;
     static_assert(_test_ptc_sample_start != 12.3f, "PTC_SAMPLE_START must be a whole number.");
-  #endif
->>>>>>> 718227a9
+#endif
   #ifdef PTC_SAMPLE_RES
     constexpr auto _ptc_sample_res = PTC_SAMPLE_RES;
     constexpr decltype(_ptc_sample_res) _test_ptc_sample_res = 12.3f;
@@ -1293,14 +1287,14 @@
  * Electromagnetic Switching Toolhead requirements
  */
 #if ENABLED(ELECTROMAGNETIC_SWITCHING_TOOLHEAD)
-  #if ENABLED(EXT_SOLENOID)
+    #if ENABLED(EXT_SOLENOID)
     #error "ELECTROMAGNETIC_SWITCHING_TOOLHEAD and EXT_SOLENOID are incompatible. (Pins are used twice.)"
-  #elif !PIN_EXISTS(SOL0)
+    #elif !PIN_EXISTS(SOL0)
     #error "ELECTROMAGNETIC_SWITCHING_TOOLHEAD requires SOL0_PIN."
   #elif !defined(SWITCHING_TOOLHEAD_Z_HOP)
     #error "ELECTROMAGNETIC_SWITCHING_TOOLHEAD requires SWITCHING_TOOLHEAD_Z_HOP."
-  #endif
-#endif
+    #endif
+  #endif
 
 /**
  * Part-Cooling Fan Multiplexer requirements
@@ -2001,7 +1995,7 @@
     #error "MAX31865_SENSOR_WIRES_0 must be defined as an integer between 2 and 4."
   #elif !defined(MAX31865_SENSOR_OHMS_0) || !defined(MAX31865_CALIBRATION_OHMS_0)
     #error "MAX31865_SENSOR_OHMS_0 and MAX31865_CALIBRATION_OHMS_0 must be set if TEMP_SENSOR_0/TEMP_SENSOR_REDUNDANT is MAX31865."
-  #endif
+#endif
 #endif
 #if TEMP_SENSOR_1_IS_MAX31865 || (TEMP_SENSOR_REDUNDANT_IS_MAX31865 && TEMP_SENSOR_REDUNDANT_SOURCE == 1)
   #if !defined(MAX31865_SENSOR_WIRES_1) || !WITHIN(MAX31865_SENSOR_WIRES_1, 2, 4)
@@ -2226,7 +2220,7 @@
     #error "TEMP_SENSOR_COOLER requires TEMP_COOLER_PIN."
   #elif DISABLED(LASER_FEATURE)
     #error "TEMP_SENSOR_COOLER requires LASER_FEATURE."
-  #endif
+#endif
 #endif
 
 #if TEMP_SENSOR_PROBE
@@ -2267,44 +2261,6 @@
   #endif
 #endif
 
-<<<<<<< HEAD
-#if TEMP_SENSOR_PROBE
-  #if !PIN_EXISTS(TEMP_PROBE)
-    #error "TEMP_SENSOR_PROBE requires TEMP_PROBE_PIN."
-  #elif !HAS_TEMP_ADC_PROBE
-    #error "TEMP_PROBE_PIN must be an ADC pin."
-  #elif DISABLED(FIX_MOUNTED_PROBE)
-    #error "TEMP_SENSOR_PROBE shouldn't be set without FIX_MOUNTED_PROBE."
-  #endif
-#endif
-
-#if TEMP_SENSOR_IS_MAX(0, MAX31865) && !(defined(MAX31865_SENSOR_OHMS_0) && defined(MAX31865_CALIBRATION_OHMS_0))
-  #error "MAX31865_SENSOR_OHMS_0 and MAX31865_CALIBRATION_OHMS_0 must be set if TEMP_SENSOR_0/TEMP_SENSOR_REDUNDANT is MAX31865."
-#elif TEMP_SENSOR_IS_MAX(1, MAX31865) && !(defined(MAX31865_SENSOR_OHMS_1) && defined(MAX31865_CALIBRATION_OHMS_1))
-  #error "MAX31865_SENSOR_OHMS_1 and MAX31865_CALIBRATION_OHMS_1 must be set if TEMP_SENSOR_1/TEMP_SENSOR_REDUNDANT is MAX31865."
-#endif
-
-/**
- * Test Heater, Temp Sensor, and Extruder Pins
- */
-#if !HAS_HEATER_0 && EXTRUDERS
-  #error "HEATER_0_PIN not defined for this board."
-#elif !ANY_PIN(TEMP_0, MAX6675_SS)
-  #error "TEMP_0_PIN or MAX6675_SS not defined for this board."
-#endif
-
-#if HAS_EXTRUDERS
-  #if ((defined(__AVR_ATmega644P__) || defined(__AVR_ATmega1284P__)) && !PINS_EXIST(E0_STEP, E0_DIR))
-  #error "E0_STEP_PIN or E0_DIR_PIN not defined for this board."
-#elif ( !(defined(__AVR_ATmega644P__) || defined(__AVR_ATmega1284P__)) && (!PINS_EXIST(E0_STEP, E0_DIR) || !HAS_E0_ENABLE))
-  #error "E0_STEP_PIN, E0_DIR_PIN, or E0_ENABLE_PIN not defined for this board."
-#elif EXTRUDERS && TEMP_SENSOR_0 == 0
-  #error "TEMP_SENSOR_0 is required if there are any extruders."
-#endif
-#endif
-
-=======
->>>>>>> 718227a9
 /**
  * Temperature status LEDs
  */
