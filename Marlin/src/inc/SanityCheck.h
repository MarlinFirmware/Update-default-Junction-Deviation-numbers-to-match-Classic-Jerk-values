--- conflicted
+++ resolved
@@ -2221,12 +2221,9 @@
   + ENABLED(MALYAN_LCD) \
   + ENABLED(TOUCH_UI_FTDI_EVE) \
   + ENABLED(FSMC_GRAPHICAL_TFT) \
-<<<<<<< HEAD
   + ENABLED(TFT_LVGL_UI_FSMC) \
-  + ENABLED(TFT_LVGL_UI_SPI)
-=======
+  + ENABLED(TFT_LVGL_UI_SPI) \
   + ENABLED(TFTGLCD_ADAPTER)
->>>>>>> 427931f7
   #error "Please select no more than one LCD controller option."
 #endif
 
