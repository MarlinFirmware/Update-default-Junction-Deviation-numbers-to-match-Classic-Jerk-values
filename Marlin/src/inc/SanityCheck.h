/**
 * Marlin 3D Printer Firmware
 * Copyright (c) 2020 MarlinFirmware [https://github.com/MarlinFirmware/Marlin]
 *
 * Based on Sprinter and grbl.
 * Copyright (c) 2011 Camiel Gubbels / Erik van der Zalm
 *
 * This program is free software: you can redistribute it and/or modify
 * it under the terms of the GNU General Public License as published by
 * the Free Software Foundation, either version 3 of the License, or
 * (at your option) any later version.
 *
 * This program is distributed in the hope that it will be useful,
 * but WITHOUT ANY WARRANTY; without even the implied warranty of
 * MERCHANTABILITY or FITNESS FOR A PARTICULAR PURPOSE.  See the
 * GNU General Public License for more details.
 *
 * You should have received a copy of the GNU General Public License
 * along with this program.  If not, see <https://www.gnu.org/licenses/>.
 *
 */
#pragma once

/**
 * SanityCheck.h
 *
 * Test configuration values for errors at compile-time.
 */

/**
 * Require gcc 4.7 or newer (first included with Arduino 1.6.8) for C++11 features.
 */
#if __cplusplus < 201103L
  #error "Marlin requires C++11 support (gcc >= 4.7, Arduino IDE >= 1.6.8). Please upgrade your toolchain."
#endif

// Strings for sanity check messages
#define _NUM_AXES_STR NUM_AXIS_GANG("X ", "Y ", "Z ", "I ", "J ", "K ", "U ", "V ", "W ")
#define _LOGICAL_AXES_STR LOGICAL_AXIS_GANG("E ", "X ", "Y ", "Z ", "I ", "J ", "K ", "U ", "V ", "W ")

// Make sure macros aren't borked
#define TEST1
#define TEST2 1
#define TEST3 0
#define TEST4 true
#if ENABLED(TEST0) || !ENABLED(TEST2) || ENABLED(TEST3) || !ENABLED(TEST1, TEST2, TEST4)
  #error "ENABLED is borked!"
#endif
#if ALL(TEST0, TEST1)
  #error "ALL is borked!"
#endif
#if DISABLED(TEST1) || !DISABLED(TEST3) || DISABLED(TEST4) || DISABLED(TEST0, TEST1, TEST2, TEST4) || !DISABLED(TEST0, TEST3)
  #error "DISABLED is borked!"
#endif
#if !ANY(TEST1, TEST2, TEST3, TEST4) || ANY(TEST0, TEST3)
  #error "ANY is borked!"
#endif
#if NONE(TEST0, TEST1, TEST2, TEST4) || !NONE(TEST0, TEST3)
  #error "NONE is borked!"
#endif
#undef TEST1
#undef TEST2
#undef TEST3
#undef TEST4

/**
 * This is to alert you about non-matching versions of config files.
 *
 * You can edit the version tag in your old config files and try the build again.
 * The checks below will alert you about options that need to be changed, but they won't
 * tell you about new options that you might find useful. So it's recommended to transfer
 * your settings to new Configuration files matching your Marlin version as soon as possible.
 */
#define HEXIFY(H) _CAT(0x,H)
#if !defined(CONFIGURATION_H_VERSION) || HEXIFY(CONFIGURATION_H_VERSION) < HEXIFY(REQUIRED_CONFIGURATION_H_VERSION)
  #error "Your Configuration.h file is for an old version of Marlin. Downgrade Marlin or upgrade your Configuration.h."
#elif HEXIFY(CONFIGURATION_H_VERSION) > HEXIFY(REQUIRED_CONFIGURATION_H_VERSION)
  #error "Your Configuration.h file is for a newer version of Marlin. Upgrade Marlin or downgrade your Configuration.h."
#endif
#if !defined(CONFIGURATION_ADV_H_VERSION) || HEXIFY(CONFIGURATION_ADV_H_VERSION) < HEXIFY(REQUIRED_CONFIGURATION_ADV_H_VERSION)
  #error "Your Configuration_adv.h file is for an old version of Marlin. Downgrade Marlin or upgrade your Configuration_adv.h."
#elif HEXIFY(CONFIGURATION_ADV_H_VERSION) > HEXIFY(REQUIRED_CONFIGURATION_ADV_H_VERSION)
  #error "Your Configuration_adv.h file is for a newer version of Marlin. Upgrade Marlin or downgrade your Configuration_adv.h."
#endif
#undef HEXIFY

/**
 * Warnings for old configurations
 */
#ifndef MOTHERBOARD
  #error "MOTHERBOARD is required. You must '#define MOTHERBOARD BOARD_MYNAME' (not just '#define BOARD_MYNAME')."
#endif

/**
 * Required Version defines
 */
#ifndef SHORT_BUILD_VERSION
  #error "SHORT_BUILD_VERSION must be specified."
#elif !defined(DETAILED_BUILD_VERSION)
  #error "BUILD_VERSION must be specified."
#elif !defined(STRING_DISTRIBUTION_DATE)
  #error "STRING_DISTRIBUTION_DATE must be specified."
#elif !defined(PROTOCOL_VERSION)
  #error "PROTOCOL_VERSION must be specified."
#elif !defined(MACHINE_NAME)
  #error "MACHINE_NAME must be specified."
#elif !defined(SOURCE_CODE_URL)
  #error "SOURCE_CODE_URL must be specified."
#elif !defined(DEFAULT_MACHINE_UUID)
  #error "DEFAULT_MACHINE_UUID must be specified."
#elif !defined(WEBSITE_URL)
  #error "WEBSITE_URL must be specified."
#endif

// Check AXIS_RELATIVE_MODES
constexpr float arm[] = AXIS_RELATIVE_MODES;
static_assert(COUNT(arm) == LOGICAL_AXES, "AXIS_RELATIVE_MODES must contain " _LOGICAL_AXES_STR "elements.");

// Consolidate TMC26X, validate migration (#24373)
#define _ISMAX_1(A) defined(A##_MAX_CURRENT)
#define _ISSNS_1(A) defined(A##_SENSE_RESISTOR)
#if DO(ISMAX,||,ALL_AXIS_NAMES)
  #error "*_MAX_CURRENT is now set with *_CURRENT."
#elif DO(ISSNS,||,ALL_AXIS_NAMES)
  #error "*_SENSE_RESISTOR (in Milli-Ohms) is now set with *_RSENSE (in Ohms), so you must divide values by 1000."
#endif
#undef _ISMAX_1
#undef _ISSNS_1

/**
 * RADDS is forbidden for non-DUE boards, for now.
 */
#if ENABLED(RADDS_DISPLAY) && !defined(__SAM3X8E__)
  #error "RADDS_DISPLAY is currently only incompatible with DUE boards."
#endif

/**
 * Heated Bed requirements
 */
#if HAS_HEATED_BED
  #if !HAS_TEMP_BED
    #error "The Heated Bed requires a TEMP_BED_PIN or Thermocouple."
  #elif !HAS_HEATER_BED
    #error "The Heated Bed requires HEATER_BED_PIN."
  #endif
#endif

/**
 * Hephestos 2 Heated Bed Kit requirements
 */
#if ENABLED(HEPHESTOS2_HEATED_BED_KIT)
  #if TEMP_SENSOR_BED != 70
    #error "HEPHESTOS2_HEATED_BED_KIT requires TEMP_SENSOR_BED 70."
  #elif DISABLED(HEATER_BED_INVERTING)
    #error "HEPHESTOS2_HEATED_BED_KIT requires HEATER_BED_INVERTING."
  #endif
#endif

/**
 * Probe temp compensation requirements
 */
#if HAS_PTC
  #if TEMP_SENSOR_PROBE && TEMP_SENSOR_BED
    #if defined(PTC_PARK_POS_X) || defined(PTC_PARK_POS_Y) || defined(PTC_PARK_POS_Z)
      #error "PTC_PARK_POS_[XYZ] is now PTC_PARK_POS (array)."
    #elif !defined(PTC_PARK_POS)
      #error "PTC_PARK_POS is required for Probe Temperature Compensation."
    #elif defined(PTC_PROBE_POS_X) || defined(PTC_PROBE_POS_Y)
      #error "PTC_PROBE_POS_[XY] is now PTC_PROBE_POS (array)."
    #elif !defined(PTC_PROBE_POS)
      #error "PTC_PROBE_POS is required for Probe Temperature Compensation."
    #endif
  #endif

  #if ENABLED(PTC_PROBE)
    #if !TEMP_SENSOR_PROBE
      #error "PTC_PROBE requires a probe with a thermistor."
    #endif
    #ifdef PTC_PROBE_START
      constexpr auto _ptc_sample_start = PTC_PROBE_START;
      constexpr decltype(_ptc_sample_start) _test_ptc_sample_start = 12.3f;
      static_assert(_test_ptc_sample_start != 12.3f, "PTC_PROBE_START must be a whole number.");
    #endif
    #ifdef PTC_PROBE_RES
      constexpr auto _ptc_sample_res = PTC_PROBE_RES;
      constexpr decltype(_ptc_sample_res) _test_ptc_sample_res = 12.3f;
      static_assert(_test_ptc_sample_res != 12.3f, "PTC_PROBE_RES must be a whole number.");
    #endif
    #if ENABLED(PTC_BED) && defined(PTC_PROBE_TEMP)
      constexpr auto _btc_probe_temp = PTC_PROBE_TEMP;
      constexpr decltype(_btc_probe_temp) _test_btc_probe_temp = 12.3f;
      static_assert(_test_btc_probe_temp != 12.3f, "PTC_PROBE_TEMP must be a whole number.");
    #endif
  #endif

  #if ENABLED(PTC_BED)
    #if !TEMP_SENSOR_BED
      #error "PTC_BED requires a bed with a thermistor."
    #endif
    #ifdef PTC_BED_START
      constexpr auto _btc_sample_start = PTC_BED_START;
      constexpr decltype(_btc_sample_start) _test_btc_sample_start = 12.3f;
      static_assert(_test_btc_sample_start != 12.3f, "PTC_BED_START must be a whole number.");
    #endif
    #ifdef PTC_BED_RES
      constexpr auto _btc_sample_res = PTC_BED_RES;
      constexpr decltype(_btc_sample_res) _test_btc_sample_res = 12.3f;
      static_assert(_test_btc_sample_res != 12.3f, "PTC_BED_RES must be a whole number.");
    #endif
  #endif

  #if ENABLED(PTC_HOTEND)
    #if EXTRUDERS != 1
      #error "PTC_HOTEND requires a single extruder."
    #endif
    #ifdef PTC_HOTEND_START
      constexpr auto _etc_sample_start = PTC_HOTEND_START;
      constexpr decltype(_etc_sample_start) _test_etc_sample_start = 12.3f;
      static_assert(_test_etc_sample_start != 12.3f, "PTC_HOTEND_START must be a whole number.");
    #endif
    #ifdef PTC_HOTEND_RES
      constexpr auto _etc_sample_res = PTC_HOTEND_RES;
      constexpr decltype(_etc_sample_res) _test_etc_sample_res = 12.3f;
      static_assert(_test_etc_sample_res != 12.3f, "PTC_HOTEND_RES must be a whole number.");
    #endif
  #endif
#endif // HAS_PTC

/**
 * Serial
 */
#ifndef SERIAL_PORT
  #error "SERIAL_PORT must be defined."
#elif defined(SERIAL_PORT_2) && SERIAL_PORT_2 == SERIAL_PORT
  #error "SERIAL_PORT_2 cannot be the same as SERIAL_PORT."
#elif defined(SERIAL_PORT_3)
  #ifndef SERIAL_PORT_2
    #error "Use SERIAL_PORT_2 before using SERIAL_PORT_3"
  #elif SERIAL_PORT_3 == SERIAL_PORT
    #error "SERIAL_PORT_3 cannot be the same as SERIAL_PORT."
  #elif SERIAL_PORT_3 == SERIAL_PORT_2
    #error "SERIAL_PORT_3 cannot be the same as SERIAL_PORT_2."
  #endif
#endif
#if !(defined(__AVR__) && defined(USBCON))
  #if ENABLED(SERIAL_XON_XOFF) && RX_BUFFER_SIZE < 1024
    #error "SERIAL_XON_XOFF requires RX_BUFFER_SIZE >= 1024 for reliable transfers without drops."
  #elif RX_BUFFER_SIZE && (RX_BUFFER_SIZE < 2 || !IS_POWER_OF_2(RX_BUFFER_SIZE))
    #error "RX_BUFFER_SIZE must be a power of 2 greater than 1."
  #elif TX_BUFFER_SIZE && (TX_BUFFER_SIZE < 2 || TX_BUFFER_SIZE > 256 || !IS_POWER_OF_2(TX_BUFFER_SIZE))
    #error "TX_BUFFER_SIZE must be 0 or a power of 2 between 1 and 256."
  #endif
#elif ANY(SERIAL_XON_XOFF, SERIAL_STATS_MAX_RX_QUEUED, SERIAL_STATS_DROPPED_RX)
  #error "SERIAL_XON_XOFF and SERIAL_STATS_* features not supported on USB-native AVR devices."
#endif

/**
 * Multiple Stepper Drivers Per Axis
 */
#define GOOD_AXIS_PINS(A) PINS_EXIST(A##_ENABLE, A##_STEP, A##_DIR)
#if HAS_X2_STEPPER && !GOOD_AXIS_PINS(X2)
  #error "If X2_DRIVER_TYPE is defined, then X2 ENABLE/STEP/DIR pins are also needed."
#endif
#if HAS_Y2_STEPPER && !GOOD_AXIS_PINS(Y2)
  #error "If Y2_DRIVER_TYPE is defined, then Y2 ENABLE/STEP/DIR pins are also needed."
#endif
#if HAS_Z_AXIS
  #if NUM_Z_STEPPERS >= 2 && !GOOD_AXIS_PINS(Z2)
    #error "If Z2_DRIVER_TYPE is defined, then Z2 ENABLE/STEP/DIR pins are also needed."
  #elif NUM_Z_STEPPERS >= 3 && !GOOD_AXIS_PINS(Z3)
    #error "If Z3_DRIVER_TYPE is defined, then Z3 ENABLE/STEP/DIR pins are also needed."
  #elif NUM_Z_STEPPERS >= 4 && !GOOD_AXIS_PINS(Z4)
    #error "If Z4_DRIVER_TYPE is defined, then Z4 ENABLE/STEP/DIR pins are also needed."
  #endif
#endif

/**
 * Validate bed size
 */
#if !defined(X_BED_SIZE) || !defined(Y_BED_SIZE)
  #error "X_BED_SIZE and Y_BED_SIZE are required!"
#else
  #if HAS_X_AXIS
    static_assert(X_MAX_LENGTH >= X_BED_SIZE, "Movement bounds (X_MIN_POS, X_MAX_POS) are too narrow to contain X_BED_SIZE.");
  #endif
  #if HAS_Y_AXIS
    static_assert(Y_MAX_LENGTH >= Y_BED_SIZE, "Movement bounds (Y_MIN_POS, Y_MAX_POS) are too narrow to contain Y_BED_SIZE.");
  #endif
#endif

/**
 * Granular software endstops (Marlin >= 1.1.7)
 */
#if ENABLED(MIN_SOFTWARE_ENDSTOPS) && NONE(MIN_SOFTWARE_ENDSTOP_Z, POLARGRAPH)
  #if IS_KINEMATIC
    #error "MIN_SOFTWARE_ENDSTOPS on DELTA/SCARA also requires MIN_SOFTWARE_ENDSTOP_Z."
  #elif NONE(MIN_SOFTWARE_ENDSTOP_X, MIN_SOFTWARE_ENDSTOP_Y)
    #error "MIN_SOFTWARE_ENDSTOPS requires at least one of the MIN_SOFTWARE_ENDSTOP_[XYZ] options."
  #endif
#endif

#if ENABLED(MAX_SOFTWARE_ENDSTOPS) && NONE(MAX_SOFTWARE_ENDSTOP_Z, POLARGRAPH)
  #if IS_KINEMATIC
    #error "MAX_SOFTWARE_ENDSTOPS on DELTA/SCARA also requires MAX_SOFTWARE_ENDSTOP_Z."
  #elif NONE(MAX_SOFTWARE_ENDSTOP_X, MAX_SOFTWARE_ENDSTOP_Y)
    #error "MAX_SOFTWARE_ENDSTOPS requires at least one of the MAX_SOFTWARE_ENDSTOP_[XYZ] options."
  #endif
#endif

#if ALL(ENDSTOPPULLUPS, ENDSTOPPULLDOWNS)
  #error "Enable only one of ENDSTOPPULLUPS or ENDSTOPPULLDOWNS."
#elif ALL(FIL_RUNOUT_PULLUP, FIL_RUNOUT_PULLDOWN)
  #error "Enable only one of FIL_RUNOUT_PULLUP or FIL_RUNOUT_PULLDOWN."
#elif ALL(ENDSTOPPULLUP_XMAX, ENDSTOPPULLDOWN_XMAX)
  #error "Enable only one of ENDSTOPPULLUP_X_MAX or ENDSTOPPULLDOWN_X_MAX."
#elif ALL(ENDSTOPPULLUP_YMAX, ENDSTOPPULLDOWN_YMAX)
  #error "Enable only one of ENDSTOPPULLUP_Y_MAX or ENDSTOPPULLDOWN_Y_MAX."
#elif ALL(ENDSTOPPULLUP_ZMAX, ENDSTOPPULLDOWN_ZMAX)
  #error "Enable only one of ENDSTOPPULLUP_Z_MAX or ENDSTOPPULLDOWN_Z_MAX."
#elif ALL(ENDSTOPPULLUP_IMAX, ENDSTOPPULLDOWN_IMAX)
  #error "Enable only one of ENDSTOPPULLUP_I_MAX or ENDSTOPPULLDOWN_I_MAX."
#elif ALL(ENDSTOPPULLUP_JMAX, ENDSTOPPULLDOWN_JMAX)
  #error "Enable only one of ENDSTOPPULLUP_J_MAX or ENDSTOPPULLDOWN_J_MAX."
#elif ALL(ENDSTOPPULLUP_KMAX, ENDSTOPPULLDOWN_KMAX)
  #error "Enable only one of ENDSTOPPULLUP_K_MAX or ENDSTOPPULLDOWN_K_MAX."
#elif ALL(ENDSTOPPULLUP_UMAX, ENDSTOPPULLDOWN_UMAX)
  #error "Enable only one of ENDSTOPPULLUP_U_MAX or ENDSTOPPULLDOWN_U_MAX."
#elif ALL(ENDSTOPPULLUP_VMAX, ENDSTOPPULLDOWN_VMAX)
  #error "Enable only one of ENDSTOPPULLUP_V_MAX or ENDSTOPPULLDOWN_V_MAX."
#elif ALL(ENDSTOPPULLUP_WMAX, ENDSTOPPULLDOWN_WMAX)
  #error "Enable only one of ENDSTOPPULLUP_W_MAX or ENDSTOPPULLDOWN_W_MAX."
#elif ALL(ENDSTOPPULLUP_XMIN, ENDSTOPPULLDOWN_XMIN)
  #error "Enable only one of ENDSTOPPULLUP_X_MIN or ENDSTOPPULLDOWN_X_MIN."
#elif ALL(ENDSTOPPULLUP_YMIN, ENDSTOPPULLDOWN_YMIN)
  #error "Enable only one of ENDSTOPPULLUP_Y_MIN or ENDSTOPPULLDOWN_Y_MIN."
#elif ALL(ENDSTOPPULLUP_ZMIN, ENDSTOPPULLDOWN_ZMIN)
  #error "Enable only one of ENDSTOPPULLUP_Z_MIN or ENDSTOPPULLDOWN_Z_MIN."
#elif ALL(ENDSTOPPULLUP_IMIN, ENDSTOPPULLDOWN_IMIN)
  #error "Enable only one of ENDSTOPPULLUP_I_MIN or ENDSTOPPULLDOWN_I_MIN."
#elif ALL(ENDSTOPPULLUP_JMIN, ENDSTOPPULLDOWN_JMIN)
  #error "Enable only one of ENDSTOPPULLUP_J_MIN or ENDSTOPPULLDOWN_J_MIN."
#elif ALL(ENDSTOPPULLUP_KMIN, ENDSTOPPULLDOWN_KMIN)
  #error "Enable only one of ENDSTOPPULLUP_K_MIN or ENDSTOPPULLDOWN_K_MIN."
#elif ALL(ENDSTOPPULLUP_UMIN, ENDSTOPPULLDOWN_UMIN)
  #error "Enable only one of ENDSTOPPULLUP_U_MIN or ENDSTOPPULLDOWN_U_MIN."
#elif ALL(ENDSTOPPULLUP_VMIN, ENDSTOPPULLDOWN_VMIN)
  #error "Enable only one of ENDSTOPPULLUP_V_MIN or ENDSTOPPULLDOWN_V_MIN."
#elif ALL(ENDSTOPPULLUP_WMIN, ENDSTOPPULLDOWN_WMIN)
  #error "Enable only one of ENDSTOPPULLUP_W_MIN or ENDSTOPPULLDOWN_W_MIN."
#endif

/**
 * LCD Info Screen Style
 */
#if LCD_INFO_SCREEN_STYLE > 0
  #if HAS_MARLINUI_U8GLIB || LCD_WIDTH < 20 || LCD_HEIGHT < 4
    #error "Alternative LCD_INFO_SCREEN_STYLE requires 20x4 Character LCD."
  #elif LCD_INFO_SCREEN_STYLE > 1
    #error "LCD_INFO_SCREEN_STYLE only has options 0 and 1 at this time."
  #endif
#endif

/**
 * Progress Bar
 */
#if ENABLED(LCD_PROGRESS_BAR)
  #if NONE(HAS_MEDIA, SET_PROGRESS_MANUALLY)
    #error "LCD_PROGRESS_BAR requires SDSUPPORT or SET_PROGRESS_MANUALLY."
  #elif NONE(HAS_MARLINUI_HD44780, IS_TFTGLCD_PANEL)
    #error "LCD_PROGRESS_BAR only applies to HD44780 character LCD and TFTGLCD_PANEL_(SPI|I2C)."
  #elif HAS_MARLINUI_U8GLIB || IS_DWIN_MARLINUI
    #error "LCD_PROGRESS_BAR does not apply to graphical displays."
  #elif ENABLED(FILAMENT_LCD_DISPLAY)
    #error "LCD_PROGRESS_BAR and FILAMENT_LCD_DISPLAY are not fully compatible. Comment out this line to use both."
  #elif PROGRESS_MSG_EXPIRE < 0
    #error "PROGRESS_MSG_EXPIRE must be greater than or equal to 0."
  #endif
#endif

#if ENABLED(SET_PROGRESS_MANUALLY) && NONE(SET_PROGRESS_PERCENT, SET_REMAINING_TIME, SET_INTERACTION_TIME)
  #error "SET_PROGRESS_MANUALLY requires at least one of SET_PROGRESS_PERCENT, SET_REMAINING_TIME, SET_INTERACTION_TIME to be enabled."
#endif

#if HAS_LCDPRINT && HAS_EXTRA_PROGRESS && LCD_HEIGHT < 4
  #error "Displays with fewer than 4 rows can't show progress values (e.g., SHOW_PROGRESS_PERCENT, SHOW_ELAPSED_TIME, SHOW_REMAINING_TIME, SHOW_INTERACTION_TIME)."
#endif

#if !HAS_MARLINUI_MENU && ENABLED(SD_REPRINT_LAST_SELECTED_FILE)
  #error "SD_REPRINT_LAST_SELECTED_FILE currently requires a Marlin-native LCD menu."
#endif

#if ANY(HAS_MARLINUI_MENU, TOUCH_UI_FTDI_EVE, EXTENSIBLE_UI, DWIN_LCD_PROUI) && !defined(MANUAL_FEEDRATE)
  #error "MANUAL_FEEDRATE is required for ProUI, MarlinUI, ExtUI, or FTDI EVE Touch UI."
#endif

/**
 * Custom Boot and Status screens
 */
#if ENABLED(SHOW_CUSTOM_BOOTSCREEN) && NONE(HAS_MARLINUI_U8GLIB, TOUCH_UI_FTDI_EVE, IS_DWIN_MARLINUI)
  #error "SHOW_CUSTOM_BOOTSCREEN requires Graphical LCD or TOUCH_UI_FTDI_EVE."
#elif ENABLED(SHOW_CUSTOM_BOOTSCREEN) && DISABLED(SHOW_BOOTSCREEN)
  #error "SHOW_CUSTOM_BOOTSCREEN requires SHOW_BOOTSCREEN."
#elif ENABLED(CUSTOM_STATUS_SCREEN_IMAGE) && !HAS_MARLINUI_U8GLIB
  #error "CUSTOM_STATUS_SCREEN_IMAGE requires a 128x64 DOGM B/W Graphical LCD."
#endif

/**
 * LCD Lightweight Screen Style
 */
#if ENABLED(LIGHTWEIGHT_UI) && !IS_U8GLIB_ST7920
  #error "LIGHTWEIGHT_UI requires a U8GLIB_ST7920-based display."
#endif

/**
 * SD Card Settings
 */
#if ALL(HAS_MEDIA, HAS_SD_DETECT, SD_CONNECTION_TYPICAL, ELB_FULL_GRAPHIC_CONTROLLER, HAS_MARLINUI_MENU) && SD_DETECT_STATE == LOW
  #error "SD_DETECT_STATE must be set HIGH for SD on the ELB_FULL_GRAPHIC_CONTROLLER."
#endif
#undef SD_CONNECTION_TYPICAL

/**
 * SD File Sorting
 */
#if ENABLED(SDCARD_SORT_ALPHA)
  #if NONE(EXTENSIBLE_UI, HAS_MARLINUI_MENU, DWIN_CREALITY_LCD, DWIN_CREALITY_LCD_JYERSUI, DWIN_LCD_PROUI)
    #error "SDCARD_SORT_ALPHA requires an LCD that supports it. (It doesn't apply to M20, etc.)"
  #elif SDSORT_LIMIT > 256
    #error "SDSORT_LIMIT must be 256 or smaller."
  #elif SDSORT_LIMIT < 10
    #error "SDSORT_LIMIT should be greater than 9 to be useful."
  #elif ENABLED(SDSORT_DYNAMIC_RAM) && DISABLED(SDSORT_USES_RAM)
    #error "SDSORT_DYNAMIC_RAM requires SDSORT_USES_RAM (which reads the directory into RAM)."
  #elif ENABLED(SDSORT_CACHE_NAMES) && DISABLED(SDSORT_USES_RAM)
    #error "SDSORT_CACHE_NAMES requires SDSORT_USES_RAM (which reads the directory into RAM)."
  #elif ENABLED(SDSORT_DYNAMIC_RAM) && DISABLED(SDSORT_CACHE_NAMES)
    #error "SDSORT_DYNAMIC_RAM requires SDSORT_CACHE_NAMES."
  #endif

  #if ENABLED(SDSORT_CACHE_NAMES) && DISABLED(SDSORT_DYNAMIC_RAM)
    #if SDSORT_CACHE_VFATS < 2
      #error "SDSORT_CACHE_VFATS must be 2 or greater!"
    #elif SDSORT_CACHE_VFATS > VFAT_ENTRIES_LIMIT
      #undef SDSORT_CACHE_VFATS
      #define SDSORT_CACHE_VFATS VFAT_ENTRIES_LIMIT
      #define SDSORT_CACHE_VFATS_WARNING 1
    #endif
  #endif
#endif

/**
 * Custom Event G-code
 */
#if defined(EVENT_GCODE_SD_ABORT) && DISABLED(NOZZLE_PARK_FEATURE)
  static_assert(nullptr == strstr(EVENT_GCODE_SD_ABORT, "G27"), "NOZZLE_PARK_FEATURE is required to use G27 in EVENT_GCODE_SD_ABORT.");
#endif
#if ANY(TC_GCODE_USE_GLOBAL_X, TC_GCODE_USE_GLOBAL_Y, TC_GCODE_USE_GLOBAL_Z) && ENABLED(NO_WORKSPACE_OFFSETS)
  #error "TC_GCODE_USE_GLOBAL_* options are incompatible with NO_WORKSPACE_OFFSETS."
#endif

/**
 * I2C Position Encoders
 */
#if ENABLED(I2C_POSITION_ENCODERS)
  #if !ALL(BABYSTEPPING, BABYSTEP_XY)
    #error "I2C_POSITION_ENCODERS requires BABYSTEPPING and BABYSTEP_XY."
  #elif !WITHIN(I2CPE_ENCODER_CNT, 1, 5)
    #error "I2CPE_ENCODER_CNT must be between 1 and 5."
  #endif
#endif

/**
 * Babystepping
 */
#if ENABLED(BABYSTEPPING)
  #if ENABLED(SCARA)
    #error "BABYSTEPPING is not implemented for SCARA yet."
  #elif ENABLED(BABYSTEP_XY) && ANY(MARKFORGED_XY, MARKFORGED_YX)
    #error "BABYSTEPPING only implemented for Z axis on MarkForged."
  #elif ALL(DELTA, BABYSTEP_XY)
    #error "BABYSTEPPING only implemented for Z axis on deltabots."
  #elif ALL(BABYSTEP_ZPROBE_OFFSET, MESH_BED_LEVELING)
    #error "MESH_BED_LEVELING and BABYSTEP_ZPROBE_OFFSET is not a valid combination"
  #elif ENABLED(BABYSTEP_ZPROBE_OFFSET) && !HAS_BED_PROBE
    #error "BABYSTEP_ZPROBE_OFFSET requires a probe."
  #elif ENABLED(BABYSTEP_GFX_OVERLAY) && NONE(HAS_MARLINUI_U8GLIB, IS_DWIN_MARLINUI)
    #error "BABYSTEP_GFX_OVERLAY requires a Graphical LCD."
  #elif ENABLED(BABYSTEP_GFX_OVERLAY) && DISABLED(BABYSTEP_ZPROBE_OFFSET)
    #error "BABYSTEP_GFX_OVERLAY requires a BABYSTEP_ZPROBE_OFFSET."
  #elif ENABLED(BABYSTEP_HOTEND_Z_OFFSET) && !HAS_HOTEND_OFFSET
    #error "BABYSTEP_HOTEND_Z_OFFSET requires 2 or more HOTENDS."
  #elif ALL(BABYSTEP_ALWAYS_AVAILABLE, MOVE_Z_WHEN_IDLE)
    #error "BABYSTEP_ALWAYS_AVAILABLE and MOVE_Z_WHEN_IDLE are incompatible."
  #elif !defined(BABYSTEP_MULTIPLICATOR_Z)
    #error "BABYSTEPPING requires BABYSTEP_MULTIPLICATOR_Z."
  #elif ENABLED(BABYSTEP_XY) && !defined(BABYSTEP_MULTIPLICATOR_XY)
    #error "BABYSTEP_XY requires BABYSTEP_MULTIPLICATOR_XY."
  #elif ENABLED(BABYSTEP_MILLIMETER_UNITS)
    static_assert(BABYSTEP_MULTIPLICATOR_Z <= 0.1f, "BABYSTEP_MULTIPLICATOR_Z must be less or equal to 0.1mm.");
    #if ENABLED(BABYSTEP_XY)
      static_assert(BABYSTEP_MULTIPLICATOR_XY <= 0.25f, "BABYSTEP_MULTIPLICATOR_XY must be less than or equal to 0.25mm.");
    #endif
  #endif
#endif

/**
 * Filament Runout needs one or more pins and either SD Support or Auto print start detection
 */
#if HAS_FILAMENT_SENSOR
  #if !PIN_EXISTS(FIL_RUNOUT)
    #error "FILAMENT_RUNOUT_SENSOR requires FIL_RUNOUT_PIN."
  #elif HAS_PRUSA_MMU2 && NUM_RUNOUT_SENSORS != 1
      #error "NUM_RUNOUT_SENSORS must be 1 with MMU2 / MMU2S."
  #elif NUM_RUNOUT_SENSORS != 1 && NUM_RUNOUT_SENSORS != E_STEPPERS
    #error "NUM_RUNOUT_SENSORS must be either 1 or number of E steppers."
  #elif NUM_RUNOUT_SENSORS >= 8 && !PIN_EXISTS(FIL_RUNOUT8)
    #error "FIL_RUNOUT8_PIN is required with NUM_RUNOUT_SENSORS >= 8."
  #elif NUM_RUNOUT_SENSORS >= 7 && !PIN_EXISTS(FIL_RUNOUT7)
    #error "FIL_RUNOUT7_PIN is required with NUM_RUNOUT_SENSORS >= 7."
  #elif NUM_RUNOUT_SENSORS >= 6 && !PIN_EXISTS(FIL_RUNOUT6)
    #error "FIL_RUNOUT6_PIN is required with NUM_RUNOUT_SENSORS >= 6."
  #elif NUM_RUNOUT_SENSORS >= 5 && !PIN_EXISTS(FIL_RUNOUT5)
    #error "FIL_RUNOUT5_PIN is required with NUM_RUNOUT_SENSORS >= 5."
  #elif NUM_RUNOUT_SENSORS >= 4 && !PIN_EXISTS(FIL_RUNOUT4)
    #error "FIL_RUNOUT4_PIN is required with NUM_RUNOUT_SENSORS >= 4."
  #elif NUM_RUNOUT_SENSORS >= 3 && !PIN_EXISTS(FIL_RUNOUT3)
    #error "FIL_RUNOUT3_PIN is required with NUM_RUNOUT_SENSORS >= 3."
  #elif NUM_RUNOUT_SENSORS >= 2 && !PIN_EXISTS(FIL_RUNOUT2)
    #error "FIL_RUNOUT2_PIN is required with NUM_RUNOUT_SENSORS >= 2."
  #elif ALL(FIL_RUNOUT1_PULLUP, FIL_RUNOUT1_PULLDOWN)
    #error "You can't enable FIL_RUNOUT1_PULLUP and FIL_RUNOUT1_PULLDOWN at the same time."
  #elif ALL(FIL_RUNOUT2_PULLUP, FIL_RUNOUT2_PULLDOWN)
    #error "You can't enable FIL_RUNOUT2_PULLUP and FIL_RUNOUT2_PULLDOWN at the same time."
  #elif ALL(FIL_RUNOUT3_PULLUP, FIL_RUNOUT3_PULLDOWN)
    #error "You can't enable FIL_RUNOUT3_PULLUP and FIL_RUNOUT3_PULLDOWN at the same time."
  #elif ALL(FIL_RUNOUT4_PULLUP, FIL_RUNOUT4_PULLDOWN)
    #error "You can't enable FIL_RUNOUT4_PULLUP and FIL_RUNOUT4_PULLDOWN at the same time."
  #elif ALL(FIL_RUNOUT5_PULLUP, FIL_RUNOUT5_PULLDOWN)
    #error "You can't enable FIL_RUNOUT5_PULLUP and FIL_RUNOUT5_PULLDOWN at the same time."
  #elif ALL(FIL_RUNOUT6_PULLUP, FIL_RUNOUT6_PULLDOWN)
    #error "You can't enable FIL_RUNOUT6_PULLUP and FIL_RUNOUT6_PULLDOWN at the same time."
  #elif ALL(FIL_RUNOUT7_PULLUP, FIL_RUNOUT7_PULLDOWN)
    #error "You can't enable FIL_RUNOUT7_PULLUP and FIL_RUNOUT7_PULLDOWN at the same time."
  #elif ALL(FIL_RUNOUT8_PULLUP, FIL_RUNOUT8_PULLDOWN)
    #error "You can't enable FIL_RUNOUT8_PULLUP and FIL_RUNOUT8_PULLDOWN at the same time."
  #elif FILAMENT_RUNOUT_DISTANCE_MM < 0
    #error "FILAMENT_RUNOUT_DISTANCE_MM must be greater than or equal to zero."
  #elif DISABLED(ADVANCED_PAUSE_FEATURE) && defined(FILAMENT_RUNOUT_SCRIPT)
    static_assert(nullptr == strstr(FILAMENT_RUNOUT_SCRIPT, "M600"), "ADVANCED_PAUSE_FEATURE is required to use M600 with FILAMENT_RUNOUT_SENSOR.");
  #endif
#endif

/**
 * Advanced Pause
 */
#if ENABLED(ADVANCED_PAUSE_FEATURE)
  #if !HAS_RESUME_CONTINUE
    #error "ADVANCED_PAUSE_FEATURE requires a supported LCD controller (or EMERGENCY_PARSER)."
  #elif DISABLED(NOZZLE_PARK_FEATURE)
    #error "ADVANCED_PAUSE_FEATURE requires NOZZLE_PARK_FEATURE."
  #elif !defined(FILAMENT_UNLOAD_PURGE_FEEDRATE)
    #error "ADVANCED_PAUSE_FEATURE requires FILAMENT_UNLOAD_PURGE_FEEDRATE."
  #elif ENABLED(EXTRUDER_RUNOUT_PREVENT)
    #error "EXTRUDER_RUNOUT_PREVENT is incompatible with ADVANCED_PAUSE_FEATURE."
  #elif ENABLED(PARK_HEAD_ON_PAUSE) && NONE(HAS_MEDIA, IS_NEWPANEL, EMERGENCY_PARSER)
    #error "PARK_HEAD_ON_PAUSE requires HAS_MEDIA, EMERGENCY_PARSER, or an LCD controller."
  #elif ENABLED(HOME_BEFORE_FILAMENT_CHANGE) && DISABLED(PAUSE_PARK_NO_STEPPER_TIMEOUT)
    #error "HOME_BEFORE_FILAMENT_CHANGE requires PAUSE_PARK_NO_STEPPER_TIMEOUT."
  #elif ENABLED(PREVENT_LENGTHY_EXTRUDE) && FILAMENT_CHANGE_UNLOAD_LENGTH > EXTRUDE_MAXLENGTH
    #error "FILAMENT_CHANGE_UNLOAD_LENGTH must be less than or equal to EXTRUDE_MAXLENGTH."
  #elif ENABLED(PREVENT_LENGTHY_EXTRUDE) && FILAMENT_CHANGE_SLOW_LOAD_LENGTH > EXTRUDE_MAXLENGTH
    #error "FILAMENT_CHANGE_SLOW_LOAD_LENGTH must be less than or equal to EXTRUDE_MAXLENGTH."
  #elif ENABLED(PREVENT_LENGTHY_EXTRUDE) && FILAMENT_CHANGE_FAST_LOAD_LENGTH > EXTRUDE_MAXLENGTH
    #error "FILAMENT_CHANGE_FAST_LOAD_LENGTH must be less than or equal to EXTRUDE_MAXLENGTH."
  #endif
#endif

#if ENABLED(NOZZLE_PARK_FEATURE)
  constexpr float npp[] = NOZZLE_PARK_POINT;
  static_assert(COUNT(npp) == _MIN(NUM_AXES, XYZ), "NOZZLE_PARK_POINT requires coordinates for enabled axes, but only up to X,Y,Z.");
  constexpr xyz_pos_t npp_xyz = NOZZLE_PARK_POINT;
  static_assert(WITHIN(npp_xyz.x, X_MIN_POS, X_MAX_POS), "NOZZLE_PARK_POINT.X is out of bounds (X_MIN_POS, X_MAX_POS).");
  static_assert(TERN1(HAS_Y_AXIS, WITHIN(npp_xyz.y, Y_MIN_POS, Y_MAX_POS)), "NOZZLE_PARK_POINT.Y is out of bounds (Y_MIN_POS, Y_MAX_POS).");
  static_assert(TERN1(HAS_Z_AXIS, WITHIN(npp_xyz.z, Z_MIN_POS, Z_MAX_POS)), "NOZZLE_PARK_POINT.Z is out of bounds (Z_MIN_POS, Z_MAX_POS).");
#endif

/**
 * Instant Freeze
 */
#if ENABLED(FREEZE_FEATURE) && !(PIN_EXISTS(FREEZE) && defined(FREEZE_STATE))
  #error "FREEZE_FEATURE requires both FREEZE_PIN and FREEZE_STATE."
#endif

/**
 * Individual axis homing is useless for DELTAS
 */
#if ALL(INDIVIDUAL_AXIS_HOMING_MENU, DELTA)
  #error "INDIVIDUAL_AXIS_HOMING_MENU is incompatible with DELTA kinematics."
#endif

/**
 * Sanity checking for all Průša MMU
 */
#ifdef SNMM
  #error "SNMM is obsolete. Define MMU_MODEL as PRUSA_MMU1 instead."
#elif ENABLED(MK2_MULTIPLEXER)
  #error "MK2_MULTIPLEXER is obsolete. Define MMU_MODEL as PRUSA_MMU1 instead."
#elif ENABLED(PRUSA_MMU2)
  #error "PRUSA_MMU2 is obsolete. Define MMU_MODEL as PRUSA_MMU2 instead."
#elif ENABLED(PRUSA_MMU2_S_MODE)
  #error "PRUSA_MMU2_S_MODE is obsolete. Define MMU_MODEL as PRUSA_MMU2S instead."
#elif ENABLED(SMUFF_EMU_MMU2)
  #error "SMUFF_EMU_MMU2 is obsolete. Define MMU_MODEL as EXTENDABLE_EMU_MMU2 instead."
#elif ENABLED(SMUFF_EMU_MMU2S)
  #error "SMUFF_EMU_MMU2S is obsolete. Define MMU_MODEL as EXTENDABLE_EMU_MMU2S instead."
#endif

/**
 * Multi-Material-Unit 2 / EXTENDABLE_EMU_MMU2 requirements
 */
#if HAS_PRUSA_MMU2
  #if !HAS_EXTENDABLE_MMU && EXTRUDERS != 5
    #undef SINGLENOZZLE
    #error "PRUSA_MMU2(S) requires exactly 5 EXTRUDERS. Please update your Configuration."
  #elif HAS_EXTENDABLE_MMU && EXTRUDERS > 15
    #error "EXTRUDERS is too large for MMU(S) emulation mode. The maximum value is 15."
  #elif DISABLED(NOZZLE_PARK_FEATURE)
    #error "PRUSA_MMU2(S) requires NOZZLE_PARK_FEATURE. Enable it to continue."
  #elif HAS_PRUSA_MMU2S && DISABLED(FILAMENT_RUNOUT_SENSOR)
    #error "PRUSA_MMU2S requires FILAMENT_RUNOUT_SENSOR. Enable it to continue."
  #elif ENABLED(MMU_EXTRUDER_SENSOR) && DISABLED(FILAMENT_RUNOUT_SENSOR)
    #error "MMU_EXTRUDER_SENSOR requires FILAMENT_RUNOUT_SENSOR. Enable it to continue."
  #elif ENABLED(MMU_EXTRUDER_SENSOR) && !HAS_MARLINUI_MENU
    #error "MMU_EXTRUDER_SENSOR requires an LCD supporting MarlinUI."
  #elif ENABLED(MMU2_MENUS) && !HAS_MARLINUI_MENU
    #error "MMU2_MENUS requires an LCD supporting MarlinUI."
  #elif DISABLED(ADVANCED_PAUSE_FEATURE)
    static_assert(nullptr == strstr(MMU2_FILAMENT_RUNOUT_SCRIPT, "M600"), "ADVANCED_PAUSE_FEATURE is required to use M600 with PRUSA_MMU2(S) / HAS_EXTENDABLE_MMU(S).");
  #endif
#endif

/**
 * Options only for EXTRUDERS > 1
 */
#if HAS_MULTI_EXTRUDER

  #if HAS_EXTENDABLE_MMU
    #define MAX_EXTRUDERS 15
  #else
    #define MAX_EXTRUDERS  8
  #endif
  static_assert(EXTRUDERS <= MAX_EXTRUDERS, "Marlin supports a maximum of " STRINGIFY(MAX_EXTRUDERS) " EXTRUDERS.");
  #undef MAX_EXTRUDERS

  #if ENABLED(HEATERS_PARALLEL)
    #error "EXTRUDERS must be 1 with HEATERS_PARALLEL."
  #endif

  #if ENABLED(STATUS_HOTEND_INVERTED) && NONE(STATUS_HOTEND_NUMBERLESS, STATUS_HOTEND_ANIM)
    #error "With multiple hotends STATUS_HOTEND_INVERTED requires STATUS_HOTEND_ANIM or STATUS_HOTEND_NUMBERLESS."
  #endif

  #if ENABLED(TOOLCHANGE_FILAMENT_SWAP)
    #ifndef TOOLCHANGE_FS_LENGTH
      #error "TOOLCHANGE_FILAMENT_SWAP requires TOOLCHANGE_FS_LENGTH."
    #elif !defined(TOOLCHANGE_FS_RETRACT_SPEED)
      #error "TOOLCHANGE_FILAMENT_SWAP requires TOOLCHANGE_FS_RETRACT_SPEED."
    #elif !defined(TOOLCHANGE_FS_PRIME_SPEED)
      #error "TOOLCHANGE_FILAMENT_SWAP requires TOOLCHANGE_FS_PRIME_SPEED."
    #endif
  #endif

  #if ENABLED(TOOLCHANGE_PARK)
    #ifndef TOOLCHANGE_PARK_XY
      #error "TOOLCHANGE_PARK requires TOOLCHANGE_PARK_XY."
    #elif !defined(TOOLCHANGE_PARK_XY_FEEDRATE)
      #error "TOOLCHANGE_PARK requires TOOLCHANGE_PARK_XY_FEEDRATE."
    #endif
  #endif

  #ifndef TOOLCHANGE_ZRAISE
    #error "TOOLCHANGE_ZRAISE required for EXTRUDERS > 1."
  #endif

#elif HAS_PRUSA_MMU1 || HAS_EXTENDABLE_MMU

  #error "Multi-Material-Unit requires 2 or more EXTRUDERS."

#elif ENABLED(SINGLENOZZLE)

  #error "SINGLENOZZLE requires 2 or more EXTRUDERS."
  #if ENABLED(PID_PARAMS_PER_HOTEND)
    #error "PID_PARAMS_PER_HOTEND must be disabled when using any SINGLENOZZLE extruder."
  #endif

#endif

/**
 * A Dual Nozzle carriage with switching servo
 */
#if ALL(SWITCHING_NOZZLE, MECHANICAL_SWITCHING_NOZZLE)
  #error "Enable only one of SWITCHING_NOZZLE or MECHANICAL_SWITCHING_NOZZLE."
#elif ENABLED(MECHANICAL_SWITCHING_NOZZLE)
  #if EXTRUDERS != 2
    #error "MECHANICAL_SWITCHING_NOZZLE requires exactly 2 EXTRUDERS."
  #elif ENABLED(DUAL_X_CARRIAGE)
    #error "MECHANICAL_SWITCHING_NOZZLE and DUAL_X_CARRIAGE are incompatible."
  #elif ENABLED(SINGLENOZZLE)
    #error "MECHANICAL_SWITCHING_NOZZLE and SINGLENOZZLE are incompatible."
  #elif HAS_PRUSA_MMU2
    #error "MECHANICAL_SWITCHING_NOZZLE and PRUSA_MMU2(S) are incompatible."
  #elif !defined(EVENT_GCODE_TOOLCHANGE_T0)
    #error "MECHANICAL_SWITCHING_NOZZLE requires EVENT_GCODE_TOOLCHANGE_T0."
  #elif !defined(EVENT_GCODE_TOOLCHANGE_T1)
    #error "MECHANICAL_SWITCHING_NOZZLE requires EVENT_GCODE_TOOLCHANGE_T1."
  #endif
#elif ENABLED(SWITCHING_NOZZLE)
  #if EXTRUDERS != 2
    #error "SWITCHING_NOZZLE requires exactly 2 EXTRUDERS."
  #elif ENABLED(DUAL_X_CARRIAGE)
    #error "SWITCHING_NOZZLE and DUAL_X_CARRIAGE are incompatible."
  #elif ENABLED(SINGLENOZZLE)
    #error "SWITCHING_NOZZLE and SINGLENOZZLE are incompatible."
  #elif HAS_PRUSA_MMU2
    #error "SWITCHING_NOZZLE and PRUSA_MMU2(S) are incompatible."
  #elif NUM_SERVOS < 1
    #error "SWITCHING_NOZZLE requires NUM_SERVOS >= 1."
  #elif !defined(SWITCHING_NOZZLE_SERVO_NR)
    #error "SWITCHING_NOZZLE requires SWITCHING_NOZZLE_SERVO_NR."
  #elif SWITCHING_NOZZLE_SERVO_NR == 0 && !PIN_EXISTS(SERVO0)
    #error "SERVO0_PIN must be defined for your SWITCHING_NOZZLE."
  #elif SWITCHING_NOZZLE_SERVO_NR == 1 && !PIN_EXISTS(SERVO1)
    #error "SERVO1_PIN must be defined for your SWITCHING_NOZZLE."
  #elif SWITCHING_NOZZLE_SERVO_NR == 2 && !PIN_EXISTS(SERVO2)
    #error "SERVO2_PIN must be defined for your SWITCHING_NOZZLE."
  #elif SWITCHING_NOZZLE_SERVO_NR == 3 && !PIN_EXISTS(SERVO3)
    #error "SERVO3_PIN must be defined for your SWITCHING_NOZZLE."
  #endif
  #ifdef SWITCHING_NOZZLE_E1_SERVO_NR
    #if SWITCHING_NOZZLE_E1_SERVO_NR == SWITCHING_NOZZLE_SERVO_NR
      #error "SWITCHING_NOZZLE_E1_SERVO_NR must be different from SWITCHING_NOZZLE_SERVO_NR."
    #elif SWITCHING_NOZZLE_E1_SERVO_NR == 0 && !PIN_EXISTS(SERVO0)
      #error "SERVO0_PIN must be defined for your SWITCHING_NOZZLE."
    #elif SWITCHING_NOZZLE_E1_SERVO_NR == 1 && !PIN_EXISTS(SERVO1)
      #error "SERVO1_PIN must be defined for your SWITCHING_NOZZLE."
    #elif SWITCHING_NOZZLE_E1_SERVO_NR == 2 && !PIN_EXISTS(SERVO2)
      #error "SERVO2_PIN must be defined for your SWITCHING_NOZZLE."
    #elif SWITCHING_NOZZLE_E1_SERVO_NR == 3 && !PIN_EXISTS(SERVO3)
      #error "SERVO3_PIN must be defined for your SWITCHING_NOZZLE."
    #endif
  #endif
#endif // SWITCHING_NOZZLE

/**
 * Single Stepper Dual Extruder with switching servo
 */
#if ALL(SWITCHING_EXTRUDER, MECHANICAL_SWITCHING_EXTRUDER)
  #error "Enable only one of SWITCHING_EXTRUDER or MECHANICAL_SWITCHING_EXTRUDER."
#elif ENABLED(MECHANICAL_SWITCHING_EXTRUDER)
  #if EXTRUDERS < 2
    #error "MECHANICAL_SWITCHING_EXTRUDER requires EXTRUDERS >= 2."
  #elif !defined(EVENT_GCODE_TOOLCHANGE_T0)
    #error "MECHANICAL_SWITCHING_EXTRUDER requires EVENT_GCODE_TOOLCHANGE_T0."
  #elif !defined(EVENT_GCODE_TOOLCHANGE_T1)
    #error "MECHANICAL_SWITCHING_EXTRUDER requires EVENT_GCODE_TOOLCHANGE_T1."
  #endif
#elif ENABLED(SWITCHING_EXTRUDER)
  #if NUM_SERVOS < 1
    #error "SWITCHING_EXTRUDER requires NUM_SERVOS >= 1."
  #elif !defined(SWITCHING_EXTRUDER_SERVO_NR)
    #error "SWITCHING_EXTRUDER requires SWITCHING_EXTRUDER_SERVO_NR."
  #elif SWITCHING_EXTRUDER_SERVO_NR == 0 && !PIN_EXISTS(SERVO0)
    #error "SERVO0_PIN must be defined for your SWITCHING_EXTRUDER."
  #elif SWITCHING_EXTRUDER_SERVO_NR == 1 && !PIN_EXISTS(SERVO1)
    #error "SERVO1_PIN must be defined for your SWITCHING_EXTRUDER."
  #elif SWITCHING_EXTRUDER_SERVO_NR == 2 && !PIN_EXISTS(SERVO2)
    #error "SERVO2_PIN must be defined for your SWITCHING_EXTRUDER."
  #elif SWITCHING_EXTRUDER_SERVO_NR == 3 && !PIN_EXISTS(SERVO3)
    #error "SERVO3_PIN must be defined for your SWITCHING_EXTRUDER."
  #endif
  #if EXTRUDERS > 3
    #if NUM_SERVOS < 2
      #error "SWITCHING_EXTRUDER with 4 extruders requires NUM_SERVOS >= 2."
    #elif SWITCHING_EXTRUDER_E23_SERVO_NR == 0 && !PIN_EXISTS(SERVO0)
      #error "SERVO0_PIN must be defined for your SWITCHING_EXTRUDER."
    #elif SWITCHING_EXTRUDER_E23_SERVO_NR == 1 && !PIN_EXISTS(SERVO1)
      #error "SERVO1_PIN must be defined for your SWITCHING_EXTRUDER."
    #elif SWITCHING_EXTRUDER_E23_SERVO_NR == 2 && !PIN_EXISTS(SERVO2)
      #error "SERVO2_PIN must be defined for your SWITCHING_EXTRUDER."
    #elif SWITCHING_EXTRUDER_E23_SERVO_NR == 3 && !PIN_EXISTS(SERVO3)
      #error "SERVO3_PIN must be defined for your SWITCHING_EXTRUDER."
    #elif SWITCHING_EXTRUDER_E23_SERVO_NR == SWITCHING_EXTRUDER_SERVO_NR
      #error "SWITCHING_EXTRUDER_E23_SERVO_NR should be a different extruder from SWITCHING_EXTRUDER_SERVO_NR."
    #endif
  #elif EXTRUDERS < 2
    #error "SWITCHING_EXTRUDER requires EXTRUDERS >= 2."
  #endif
#endif // SWITCHING_EXTRUDER

/**
 * Mixing Extruder requirements
 */
#if ENABLED(MIXING_EXTRUDER)
  #if HAS_MULTI_EXTRUDER
    #error "For MIXING_EXTRUDER set MIXING_STEPPERS > 1 instead of EXTRUDERS > 1."
  #elif MIXING_STEPPERS < 2
    #error "You must set MIXING_STEPPERS >= 2 for a mixing extruder."
  #elif ENABLED(FILAMENT_WIDTH_SENSOR)
    #error "MIXING_EXTRUDER is incompatible with FILAMENT_WIDTH_SENSOR. Comment out this line to use it anyway."
  #elif HAS_SWITCHING_EXTRUDER
    #error "MIXING_EXTRUDER is incompatible with (MECHANICAL_)SWITCHING_EXTRUDER."
  #elif ENABLED(SINGLENOZZLE)
    #error "MIXING_EXTRUDER is incompatible with SINGLENOZZLE."
  #elif ENABLED(DISABLE_OTHER_EXTRUDERS)
    #error "MIXING_EXTRUDER is incompatible with DISABLE_OTHER_EXTRUDERS."
  #elif HAS_FILAMENT_RUNOUT_DISTANCE
    #error "MIXING_EXTRUDER is incompatible with FILAMENT_RUNOUT_DISTANCE_MM."
  #endif
#endif

/**
 * Dual E Steppers requirements
 */
#if ENABLED(E_DUAL_STEPPER_DRIVERS)
  #if EXTRUDERS > 1
    #error "E_DUAL_STEPPER_DRIVERS can only be used with EXTRUDERS set to 1."
  #elif ENABLED(MIXING_EXTRUDER)
    #error "E_DUAL_STEPPER_DRIVERS is incompatible with MIXING_EXTRUDER."
  #elif HAS_SWITCHING_EXTRUDER
    #error "E_DUAL_STEPPER_DRIVERS is incompatible with (MECHANICAL_)SWITCHING_EXTRUDER."
  #endif
#endif

/**
 * Linear Advance 1.5 - Check K value range
 */
#if ENABLED(LIN_ADVANCE)
  #if DISTINCT_E > 1
    constexpr float lak[] = ADVANCE_K;
    static_assert(COUNT(lak) <= DISTINCT_E, "The ADVANCE_K array has too many elements (i.e., more than " STRINGIFY(DISTINCT_E) ").");
    #define _LIN_ASSERT(N) static_assert(N >= COUNT(lak) || WITHIN(lak[N], 0, 10), "ADVANCE_K values must be from 0 to 10 (Changed in LIN_ADVANCE v1.5, Marlin 1.1.9).");
    REPEAT(DISTINCT_E, _LIN_ASSERT)
    #undef _LIN_ASSERT
  #else
    static_assert(WITHIN(ADVANCE_K, 0, 10), "ADVANCE_K must be from 0 to 10 (Changed in LIN_ADVANCE v1.5, Marlin 1.1.9).");
  #endif

  #if ENABLED(DIRECT_STEPPING)
    #error "DIRECT_STEPPING is incompatible with LIN_ADVANCE. (Extrusion is controlled externally by the Step Daemon.)"
  #elif NONE(HAS_JUNCTION_DEVIATION, ALLOW_LOW_EJERK) && defined(DEFAULT_EJERK)
    static_assert(DEFAULT_EJERK >= 10, "It is strongly recommended to set DEFAULT_EJERK >= 10 when using LIN_ADVANCE. Enable ALLOW_LOW_EJERK to bypass this alert (e.g., for direct drive).");
  #endif
#endif

/**
 * Special tool-changing options
 */
#if MANY(SINGLENOZZLE, DUAL_X_CARRIAGE, PARKING_EXTRUDER, MAGNETIC_PARKING_EXTRUDER, SWITCHING_TOOLHEAD, MAGNETIC_SWITCHING_TOOLHEAD, ELECTROMAGNETIC_SWITCHING_TOOLHEAD)
  #error "Please select only one of SINGLENOZZLE, DUAL_X_CARRIAGE, PARKING_EXTRUDER, MAGNETIC_PARKING_EXTRUDER, SWITCHING_TOOLHEAD, MAGNETIC_SWITCHING_TOOLHEAD, or ELECTROMAGNETIC_SWITCHING_TOOLHEAD."
#endif

/**
 * (Magnetic) Parking Extruder requirements
 */
#if ANY(PARKING_EXTRUDER, MAGNETIC_PARKING_EXTRUDER)
  #if ENABLED(EXT_SOLENOID)
    #error "(MAGNETIC_)PARKING_EXTRUDER and EXT_SOLENOID are incompatible. (Pins are used twice.)"
  #elif EXTRUDERS != 2
    #error "(MAGNETIC_)PARKING_EXTRUDER requires exactly 2 EXTRUDERS."
  #elif !defined(PARKING_EXTRUDER_PARKING_X)
    #error "(MAGNETIC_)PARKING_EXTRUDER requires PARKING_EXTRUDER_PARKING_X."
  #elif !defined(TOOLCHANGE_ZRAISE)
    #error "(MAGNETIC_)PARKING_EXTRUDER requires TOOLCHANGE_ZRAISE."
  #elif TOOLCHANGE_ZRAISE < 0
    #error "TOOLCHANGE_ZRAISE must be 0 or higher."
  #elif ENABLED(PARKING_EXTRUDER)
    #if !PINS_EXIST(SOL0, SOL1)
      #error "PARKING_EXTRUDER requires SOL0_PIN and SOL1_PIN."
    #elif !defined(PARKING_EXTRUDER_SOLENOIDS_PINS_ACTIVE) || !WITHIN(PARKING_EXTRUDER_SOLENOIDS_PINS_ACTIVE, LOW, HIGH)
      #error "PARKING_EXTRUDER_SOLENOIDS_PINS_ACTIVE must be defined as HIGH or LOW."
    #elif !defined(PARKING_EXTRUDER_SOLENOIDS_DELAY) || !WITHIN(PARKING_EXTRUDER_SOLENOIDS_DELAY, 0, 2000)
      #error "PARKING_EXTRUDER_SOLENOIDS_DELAY must be between 0 and 2000 (ms)."
    #endif
  #endif
#endif

/**
 * Generic Switching Toolhead requirements
 */
#if ANY(SWITCHING_TOOLHEAD, MAGNETIC_SWITCHING_TOOLHEAD, ELECTROMAGNETIC_SWITCHING_TOOLHEAD)
  constexpr float thpx[] = SWITCHING_TOOLHEAD_X_POS;
  static_assert(COUNT(thpx) == EXTRUDERS, "SWITCHING_TOOLHEAD_X_POS must be an array EXTRUDERS long.");
#endif

/**
 * Switching Toolhead requirements
 */
#if ENABLED(SWITCHING_TOOLHEAD)
  #ifndef SWITCHING_TOOLHEAD_SERVO_NR
    #error "SWITCHING_TOOLHEAD requires SWITCHING_TOOLHEAD_SERVO_NR."
  #elif EXTRUDERS < 2
    #error "SWITCHING_TOOLHEAD requires at least 2 EXTRUDERS."
  #elif NUM_SERVOS < (SWITCHING_TOOLHEAD_SERVO_NR - 1)
    #if SWITCHING_TOOLHEAD_SERVO_NR == 0
      #error "A SWITCHING_TOOLHEAD_SERVO_NR of 0 requires NUM_SERVOS >= 1."
    #elif SWITCHING_TOOLHEAD_SERVO_NR == 1
      #error "A SWITCHING_TOOLHEAD_SERVO_NR of 1 requires NUM_SERVOS >= 2."
    #elif SWITCHING_TOOLHEAD_SERVO_NR == 2
      #error "A SWITCHING_TOOLHEAD_SERVO_NR of 2 requires NUM_SERVOS >= 3."
    #elif SWITCHING_TOOLHEAD_SERVO_NR == 3
      #error "A SWITCHING_TOOLHEAD_SERVO_NR of 3 requires NUM_SERVOS >= 4."
    #endif
  #elif !defined(TOOLCHANGE_ZRAISE)
    #error "SWITCHING_TOOLHEAD requires TOOLCHANGE_ZRAISE."
  #elif TOOLCHANGE_ZRAISE < 0
    #error "TOOLCHANGE_ZRAISE must be 0 or higher."
  #endif
#endif

/**
 * Magnetic / Electromagnetic Switching Toolhead requirements
 */
#if ANY(MAGNETIC_SWITCHING_TOOLHEAD, ELECTROMAGNETIC_SWITCHING_TOOLHEAD)
  #ifndef SWITCHING_TOOLHEAD_Y_POS
    #error "(ELECTRO)?MAGNETIC_SWITCHING_TOOLHEAD requires SWITCHING_TOOLHEAD_Y_POS"
  #elif !defined(SWITCHING_TOOLHEAD_X_POS)
    #error "(ELECTRO)?MAGNETIC_SWITCHING_TOOLHEAD requires SWITCHING_TOOLHEAD_X_POS"
  #elif !defined(SWITCHING_TOOLHEAD_Y_CLEAR)
    #error "(ELECTRO)?MAGNETIC_SWITCHING_TOOLHEAD requires SWITCHING_TOOLHEAD_Y_CLEAR."
  #endif
#endif

/**
 * Electromagnetic Switching Toolhead requirements
 */
#if ENABLED(ELECTROMAGNETIC_SWITCHING_TOOLHEAD)
  #if ENABLED(EXT_SOLENOID)
    #error "ELECTROMAGNETIC_SWITCHING_TOOLHEAD and EXT_SOLENOID are incompatible. (Pins are used twice.)"
  #elif !PIN_EXISTS(SOL0)
    #error "ELECTROMAGNETIC_SWITCHING_TOOLHEAD requires SOL0_PIN."
  #elif !defined(SWITCHING_TOOLHEAD_Z_HOP)
    #error "ELECTROMAGNETIC_SWITCHING_TOOLHEAD requires SWITCHING_TOOLHEAD_Z_HOP."
  #endif
#endif

/**
 * Part-Cooling Fan Multiplexer requirements
 */
#if HAS_FANMUX && !HAS_FAN0
  #error "FAN0_PIN must be defined to use Fan Multiplexing."
#elif PIN_EXISTS(FANMUX1) && !PIN_EXISTS(FANMUX0)
  #error "FANMUX0_PIN must be set before FANMUX1_PIN can be set."
#elif PIN_EXISTS(FANMUX2) && !PINS_EXIST(FANMUX0, FANMUX1)
  #error "FANMUX0_PIN and FANMUX1_PIN must be set before FANMUX2_PIN can be set."
#endif

// PID Fan Scaling requires a fan
#if defined(PID_FAN_SCALING) && !HAS_FAN
  #error "PID_FAN_SCALING needs at least one fan enabled."
#endif

/**
 * Limited user-controlled fans
 */
#if NUM_M106_FANS > FAN_COUNT
  #error "The selected board doesn't support enough user-controlled fans. Reduce NUM_M106_FANS."
#endif

/**
 * Limited number of servos
 */
#if NUM_SERVOS > NUM_SERVO_PLUGS
  #error "The selected board doesn't support enough servos for your configuration. Reduce NUM_SERVOS."
#endif

/**
 * Servo deactivation depends on servo endstops, switching nozzle, or switching extruder
 */
#if ENABLED(DEACTIVATE_SERVOS_AFTER_MOVE) && NONE(HAS_Z_SERVO_PROBE, POLARGRAPH) && !defined(SWITCHING_NOZZLE_SERVO_NR) && !defined(SWITCHING_EXTRUDER_SERVO_NR) && !defined(SWITCHING_TOOLHEAD_SERVO_NR)
  #error "Z_PROBE_SERVO_NR, switching nozzle, switching toolhead, switching extruder, or POLARGRAPH is required for DEACTIVATE_SERVOS_AFTER_MOVE."
#endif

/**
 * Required LCD language
 */
#if HAS_MARLINUI_HD44780 && !defined(DISPLAY_CHARSET_HD44780)
  #error "You must set DISPLAY_CHARSET_HD44780 to JAPANESE, WESTERN or CYRILLIC for your LCD controller."
#endif

/**
 * Extruder temperature control algorithm - There can be only one!
 */
#if ALL(PIDTEMP, MPCTEMP)
  #error "Only enable PIDTEMP or MPCTEMP, but not both."
  #undef MPCTEMP
  #undef MPC_AUTOTUNE
  #undef MPC_EDIT_MENU
  #undef MPC_AUTOTUNE_MENU
#endif

#if ENABLED(MPC_INCLUDE_FAN)
  #if !HAS_FAN
    #error "MPC_INCLUDE_FAN requires at least one fan."
  #endif
  #if FAN_COUNT < HOTENDS
    #if COUNT_ENABLED(MPC_FAN_0_ALL_HOTENDS, MPC_FAN_0_ACTIVE_HOTEND) > 1
      #error "Enable either MPC_FAN_0_ALL_HOTENDS or MPC_FAN_0_ACTIVE_HOTEND, not both."
    #elif NONE(MPC_FAN_0_ALL_HOTENDS, MPC_FAN_0_ACTIVE_HOTEND)
      #error "MPC_INCLUDE_FAN requires MPC_FAN_0_ALL_HOTENDS or MPC_FAN_0_ACTIVE_HOTEND for one fan with multiple hotends."
    #endif
  #endif
#endif

/**
 * Bed Heating Options - PID vs Limit Switching
 */
#if ALL(PIDTEMPBED, BED_LIMIT_SWITCHING)
  #error "To use BED_LIMIT_SWITCHING you must disable PIDTEMPBED."
#endif

// Fan Kickstart power
#if FAN_KICKSTART_TIME && !WITHIN(FAN_KICKSTART_POWER, 64, 255)
  #error "FAN_KICKSTART_POWER must be an integer from 64 to 255."
#endif

/**
 * Synchronous M106/M107 checks
 */
#if ENABLED(LASER_SYNCHRONOUS_M106_M107)
  #if FAN_KICKSTART_TIME
    #error "FAN_KICKSTART_TIME must be 0 with LASER_SYNCHRONOUS_M106_M107 (because the laser will always come on at FULL power)."
  #elif FAN_MIN_PWM
    #error "FAN_MIN_PWM must be 0 with LASER_SYNCHRONOUS_M106_M107 (otherwise the laser will never turn OFF)."
  #endif
#endif

/**
 * Chamber Heating Options - PID vs Limit Switching
 */
#if ALL(PIDTEMPCHAMBER, CHAMBER_LIMIT_SWITCHING)
  #error "To use CHAMBER_LIMIT_SWITCHING you must disable PIDTEMPCHAMBER."
#endif

/**
 * AUTOTEMP
 */
#if ENABLED(AUTOTEMP)
  #ifndef AUTOTEMP_MIN
    #error "AUTOTEMP requires AUTOTEMP_MIN."
  #elif !defined(AUTOTEMP_MAX)
    #error "AUTOTEMP requires AUTOTEMP_MAX."
  #elif !defined(AUTOTEMP_FACTOR)
    #error "AUTOTEMP requires AUTOTEMP_FACTOR."
  #elif AUTOTEMP_MAX < AUTOTEMP_MIN
    #error "AUTOTEMP_MAX must be greater than or equal to AUTOTEMP_MIN."
  #endif
#endif

/**
 * Features that require a min/max/specific steppers / axes to be enabled.
 */
#if HAS_LEVELING && !HAS_Z_AXIS
  #error "Leveling in Marlin requires three or more axes, with Z as the vertical axis."
#elif ENABLED(CNC_WORKSPACE_PLANES) && !HAS_Z_AXIS
  #error "CNC_WORKSPACE_PLANES currently requires a Z axis"
#elif ENABLED(DIRECT_STEPPING) && NUM_AXES > XYZ
  #error "DIRECT_STEPPING does not currently support more than 3 axes (i.e., XYZ)."
#elif ENABLED(FOAMCUTTER_XYUV) && !(HAS_I_AXIS && HAS_J_AXIS)
  #error "FOAMCUTTER_XYUV requires I and J steppers to be enabled."
#elif ENABLED(LINEAR_ADVANCE) && HAS_I_AXIS
  #error "LINEAR_ADVANCE does not currently support the inclusion of an I axis."
#endif

/**
 * Allow only extra axis codes that do not conflict with G-code parameter names
 */
#if HAS_I_AXIS
  #if !defined(I_MIN_POS) || !defined(I_MAX_POS)
    #error "I_MIN_POS and I_MAX_POS are required for the I axis."
  #elif !defined(I_HOME_DIR)
    #error "I_HOME_DIR is required for the I axis."
  #elif HAS_I_ENABLE && !defined(I_ENABLE_ON)
    #error "I_ENABLE_ON is required for the I stepper."
  #elif !defined(INVERT_I_DIR)
    #error "INVERT_I_DIR is required for the I stepper."
  #endif
#endif
#if HAS_J_AXIS
  #if AXIS5_NAME == AXIS4_NAME
    #error "AXIS5_NAME must be unique."
  #elif ENABLED(AXIS5_ROTATES) && DISABLED(AXIS4_ROTATES)
    #error "AXIS5_ROTATES requires AXIS4_ROTATES."
  #elif !defined(J_MIN_POS) || !defined(J_MAX_POS)
    #error "J_MIN_POS and J_MAX_POS are required for the J axis."
  #elif !defined(J_HOME_DIR)
    #error "J_HOME_DIR is required for the J axis."
  #elif HAS_J_ENABLE && !defined(J_ENABLE_ON)
    #error "J_ENABLE_ON is required for the J stepper."
  #elif !defined(INVERT_J_DIR)
    #error "INVERT_J_DIR is required for the J stepper."
  #endif
#endif
#if HAS_K_AXIS
  #if AXIS6_NAME == AXIS5_NAME || AXIS6_NAME == AXIS4_NAME
    #error "AXIS6_NAME must be unique."
  #elif ENABLED(AXIS6_ROTATES) && DISABLED(AXIS5_ROTATES)
    #error "AXIS6_ROTATES requires AXIS5_ROTATES."
  #elif !defined(K_MIN_POS) || !defined(K_MAX_POS)
    #error "K_MIN_POS and K_MAX_POS are required for the K axis."
  #elif !defined(K_HOME_DIR)
    #error "K_HOME_DIR is required for the K axis."
  #elif HAS_K_ENABLE && !defined(K_ENABLE_ON)
    #error "K_ENABLE_ON is required for the K stepper."
  #elif !defined(INVERT_K_DIR)
    #error "INVERT_K_DIR is required for the K stepper."
  #endif
#endif
#if HAS_U_AXIS
  #if AXIS7_NAME == AXIS6_NAME || AXIS7_NAME == AXIS5_NAME || AXIS7_NAME == AXIS4_NAME
    #error "AXIS7_NAME must be unique."
  #elif ENABLED(AXIS7_ROTATES) && DISABLED(AXIS6_ROTATES)
    #error "AXIS7_ROTATES requires AXIS6_ROTATES."
  #elif !defined(U_MIN_POS) || !defined(U_MAX_POS)
    #error "U_MIN_POS and U_MAX_POS are required for the U axis."
  #elif !defined(U_HOME_DIR)
    #error "U_HOME_DIR is required for the U axis."
  #elif HAS_U_ENABLE && !defined(U_ENABLE_ON)
    #error "U_ENABLE_ON is required for the U stepper."
  #elif !defined(INVERT_U_DIR)
    #error "INVERT_U_DIR is required for the U stepper."
  #endif
#endif
#if HAS_V_AXIS
  #if AXIS8_NAME == AXIS7_NAME || AXIS8_NAME == AXIS6_NAME || AXIS8_NAME == AXIS5_NAME || AXIS8_NAME == AXIS4_NAME
    #error "AXIS8_NAME must be unique."
  #elif ENABLED(AXIS8_ROTATES) && DISABLED(AXIS7_ROTATES)
    #error "AXIS8_ROTATES requires AXIS7_ROTATES."
  #elif !defined(V_MIN_POS) || !defined(V_MAX_POS)
    #error "V_MIN_POS and V_MAX_POS are required for the V axis."
  #elif !defined(V_HOME_DIR)
    #error "V_HOME_DIR is required for the V axis."
  #elif HAS_V_ENABLE && !defined(V_ENABLE_ON)
    #error "V_ENABLE_ON is required for the V stepper."
  #elif !defined(INVERT_V_DIR)
    #error "INVERT_V_DIR is required for the V stepper."
  #endif
#endif
#if HAS_W_AXIS
  #if AXIS9_NAME == AXIS8_NAME || AXIS9_NAME == AXIS7_NAME || AXIS9_NAME == AXIS6_NAME || AXIS9_NAME == AXIS5_NAME || AXIS9_NAME == AXIS4_NAME
    #error "AXIS9_NAME must be unique."
  #elif ENABLED(AXIS9_ROTATES) && DISABLED(AXIS8_ROTATES)
    #error "AXIS9_ROTATES requires AXIS8_ROTATES."
  #elif !defined(W_MIN_POS) || !defined(W_MAX_POS)
    #error "W_MIN_POS and W_MAX_POS are required for the W axis."
  #elif !defined(W_HOME_DIR)
    #error "W_HOME_DIR is required for the W axis."
  #elif HAS_W_ENABLE && !defined(W_ENABLE_ON)
    #error "W_ENABLE_ON is required for the W stepper."
  #elif !defined(INVERT_W_DIR)
    #error "INVERT_W_DIR is required for the W stepper."
  #endif
#endif

/**
 * Kinematics
 */

/**
 * Allow only one kinematic type to be defined
 */
#if MANY(DELTA, MORGAN_SCARA, MP_SCARA, AXEL_TPARA, COREXY, COREXZ, COREYZ, COREYX, COREZX, COREZY, MARKFORGED_XY, MARKFORGED_YX, ARTICULATED_ROBOT_ARM, FOAMCUTTER_XYUV, POLAR)
  #error "Please enable only one of DELTA, MORGAN_SCARA, MP_SCARA, AXEL_TPARA, COREXY, COREXZ, COREYZ, COREYX, COREZX, COREZY, MARKFORGED_XY, MARKFORGED_YX, ARTICULATED_ROBOT_ARM, FOAMCUTTER_XYUV, or POLAR."
#endif

/**
 * Delta requirements
 */
#if ENABLED(DELTA)
  #if ANY(X_HOME_TO_MIN, Y_HOME_TO_MIN, Z_HOME_TO_MIN)
    #error "DELTA kinematics require homing "XYZ" axes to MAX. Set [XYZ]_HOME_DIR to 1."
  #elif ENABLED(ENABLE_LEVELING_FADE_HEIGHT) && DISABLED(AUTO_BED_LEVELING_BILINEAR) && !UBL_SEGMENTED
    #error "ENABLE_LEVELING_FADE_HEIGHT on DELTA requires AUTO_BED_LEVELING_BILINEAR or AUTO_BED_LEVELING_UBL."
  #elif ENABLED(DELTA_AUTO_CALIBRATION) && !(HAS_BED_PROBE || HAS_MARLINUI_MENU)
    #error "DELTA_AUTO_CALIBRATION requires a probe or LCD Controller."
  #elif ENABLED(DELTA_CALIBRATION_MENU) && !HAS_MARLINUI_MENU
    #error "DELTA_CALIBRATION_MENU requires an LCD Controller."
  #elif ABL_USES_GRID
    #if ((GRID_MAX_POINTS_X) & 1) == 0 || ((GRID_MAX_POINTS_Y) & 1) == 0
      #error "DELTA requires GRID_MAX_POINTS_X and GRID_MAX_POINTS_Y to be odd numbers."
    #elif (GRID_MAX_POINTS_X) < 3
      #error "DELTA requires GRID_MAX_POINTS_X and GRID_MAX_POINTS_Y to be 3 or higher."
    #endif
  #endif
#endif

/**
 * Junction deviation is incompatible with kinematic systems.
 */
#if HAS_JUNCTION_DEVIATION && IS_KINEMATIC
  #error "CLASSIC_JERK is required for DELTA, SCARA, and POLAR."
#endif

/**
 * Some things should not be used on Belt Printers
 */
#if ALL(BELTPRINTER, HAS_LEVELING)
  #error "Bed Leveling is not compatible with BELTPRINTER."
#endif

/**
 * Probes
 */

/**
 * Allow only one probe option to be defined
 */
#if 1 < 0 \
  + (DISABLED(BLTOUCH) && HAS_Z_SERVO_PROBE) \
  + COUNT_ENABLED(PROBE_MANUALLY, BLTOUCH, BD_SENSOR, FIX_MOUNTED_PROBE, NOZZLE_AS_PROBE, TOUCH_MI_PROBE, SOLENOID_PROBE, Z_PROBE_ALLEN_KEY, Z_PROBE_SLED, RACK_AND_PINION_PROBE, SENSORLESS_PROBING, MAGLEV4, MAG_MOUNTED_PROBE)
  #error "Please enable only one probe option: PROBE_MANUALLY, SENSORLESS_PROBING, BLTOUCH, BD_SENSOR, FIX_MOUNTED_PROBE, NOZZLE_AS_PROBE, TOUCH_MI_PROBE, SOLENOID_PROBE, Z_PROBE_ALLEN_KEY, Z_PROBE_SLED, MAGLEV4, MAG_MOUNTED_PROBE or Z Servo."
#endif

#if HAS_BED_PROBE

  /**
   * Z_PROBE_SLED is incompatible with DELTA
   */
  #if ALL(Z_PROBE_SLED, DELTA)
    #error "You cannot use Z_PROBE_SLED with DELTA."
  #endif

  /**
   * SOLENOID_PROBE requirements
   */
  #if ENABLED(SOLENOID_PROBE)
    #if ENABLED(EXT_SOLENOID)
      #error "SOLENOID_PROBE is incompatible with EXT_SOLENOID."
    #elif !HAS_SOLENOID_1
      #error "SOLENOID_PROBE requires SOL1_PIN."
    #endif
  #endif

  /**
   * NUM_SERVOS is required for a Z servo probe
   */
  #if HAS_Z_SERVO_PROBE
    #if !NUM_SERVOS
      #error "NUM_SERVOS is required for a Z servo probe (Z_PROBE_SERVO_NR)."
    #elif Z_PROBE_SERVO_NR >= NUM_SERVOS
      #error "Z_PROBE_SERVO_NR must be smaller than NUM_SERVOS."
    #elif Z_PROBE_SERVO_NR == 0 && !PIN_EXISTS(SERVO0)
      #error "SERVO0_PIN must be defined for your servo or BLTOUCH probe."
    #elif Z_PROBE_SERVO_NR == 1 && !PIN_EXISTS(SERVO1)
      #error "SERVO1_PIN must be defined for your servo or BLTOUCH probe."
    #elif Z_PROBE_SERVO_NR == 2 && !PIN_EXISTS(SERVO2)
      #error "SERVO2_PIN must be defined for your servo or BLTOUCH probe."
    #elif Z_PROBE_SERVO_NR == 3 && !PIN_EXISTS(SERVO3)
      #error "SERVO3_PIN must be defined for your servo or BLTOUCH probe."
    #endif
  #endif

  #if ENABLED(BLTOUCH)

    // BLTouch can't run in 5V mode with a 3.3V probe pin
    #if ENABLED(BLTOUCH_SET_5V_MODE)
      #define _5V(P,A,B) WITHIN(P,A,B)
      #ifdef STM32F1            // STM32F103 5V-tolerant pins
        #define _IS_5V_TOLERANT(P) (_5V(P,PA8,PA15) || _5V(P,PB2,PB15) || _5V(P,PC6,PC12) || _5V(P,PD0,PD15) || _5V(P,PE0,PE15) || _5V(P,PF0,PF5) || _5V(P,PF11,PF15))
      #elif defined(ARDUINO_ARCH_SAM)
        #define _IS_5V_TOLERANT(P) 0 // Assume no 5V tolerance
      #else
        #define _IS_5V_TOLERANT(P) 1 // Assume 5V tolerance
      #endif
      #if USE_Z_MIN_PROBE
        #if !_IS_5V_TOLERANT(Z_MIN_PROBE_PIN)
          #error "BLTOUCH_SET_5V_MODE is not compatible with the Z_MIN_PROBE_PIN."
        #endif
      #elif !_IS_5V_TOLERANT(Z_MIN_PIN)
        #if !MB(CHITU3D_V6)
          #error "BLTOUCH_SET_5V_MODE is not compatible with the Z_MIN_PIN."
        #endif
      #endif
      #undef _IS_5V_TOLERANT
      #undef _5V
    #elif NONE(ONBOARD_ENDSTOPPULLUPS, ENDSTOPPULLUPS, ENDSTOPPULLUP_ZMIN, ENDSTOPPULLUP_ZMIN_PROBE)
      #if USE_Z_MIN_PROBE
        #error "BLTOUCH on Z_MIN_PROBE_PIN requires ENDSTOPPULLUP_ZMIN_PROBE, ENDSTOPPULLUPS, or BLTOUCH_SET_5V_MODE."
      #else
        #error "BLTOUCH on Z_MIN_PIN requires ENDSTOPPULLUP_ZMIN, ENDSTOPPULLUPS, or BLTOUCH_SET_5V_MODE."
      #endif
    #endif

    #if HAS_BLTOUCH_HS_MODE
      constexpr char hs[] = STRINGIFY(BLTOUCH_HS_MODE);
      static_assert(!(strcmp(hs, "1") && strcmp(hs, "0x1") && strcmp(hs, "true") && strcmp(hs, "0") && strcmp(hs, "0x0") && strcmp(hs, "false")), \
         "BLTOUCH_HS_MODE must now be defined as true or false, indicating the default state.");
      #ifdef BLTOUCH_HS_EXTRA_CLEARANCE
        static_assert(BLTOUCH_HS_EXTRA_CLEARANCE >= 0, "BLTOUCH_HS_MODE requires BLTOUCH_HS_EXTRA_CLEARANCE >= 0.");
      #endif
    #endif

    #if BLTOUCH_DELAY < 200
      #error "BLTOUCH_DELAY less than 200 is unsafe and is not supported."
    #endif

    #ifdef DEACTIVATE_SERVOS_AFTER_MOVE
      #error "BLTOUCH requires DEACTIVATE_SERVOS_AFTER_MOVE to be to disabled. Please update your Configuration.h file."
    #endif

    #if ENABLED(INVERTED_PROBE_STATE)
      #if Z_MIN_PROBE_ENDSTOP_HIT_STATE != LOW
        #error "BLTOUCH requires Z_MIN_PROBE_ENDSTOP_HIT_STATE LOW."
      #endif
    #elif Z_MIN_PROBE_ENDSTOP_HIT_STATE != HIGH
      #error "BLTOUCH requires Z_MIN_PROBE_ENDSTOP_HIT_STATE HIGH."
    #endif
    #if ENABLED(Z_MIN_PROBE_USES_Z_MIN_ENDSTOP_PIN)
      #if ENABLED(INVERTED_PROBE_STATE)
        #if Z_MIN_ENDSTOP_HIT_STATE != LOW
          #error "BLTOUCH requires Z_MIN_ENDSTOP_HIT_STATE LOW."
        #endif
      #elif Z_MIN_ENDSTOP_HIT_STATE != HIGH
        #error "BLTOUCH requires Z_MIN_ENDSTOP_HIT_STATE HIGH."
      #endif
    #endif

  #endif // BLTOUCH

  #if ENABLED(RACK_AND_PINION_PROBE) && !(defined(Z_PROBE_DEPLOY_X) && defined(Z_PROBE_RETRACT_X))
    #error "RACK_AND_PINION_PROBE requires Z_PROBE_DEPLOY_X and Z_PROBE_RETRACT_X."
  #endif

  /**
   * Touch-MI probe requirements
   */
  #if ENABLED(TOUCH_MI_PROBE)
    #if DISABLED(Z_SAFE_HOMING)
      #error "TOUCH_MI_PROBE requires Z_SAFE_HOMING."
    #elif !defined(TOUCH_MI_RETRACT_Z)
      #error "TOUCH_MI_PROBE requires TOUCH_MI_RETRACT_Z."
    #elif defined(Z_AFTER_PROBING)
      #error "TOUCH_MI_PROBE requires Z_AFTER_PROBING to be disabled."
    #elif Z_CLEARANCE_FOR_HOMING < 10
      #error "TOUCH_MI_PROBE requires Z_CLEARANCE_FOR_HOMING >= 10."
    #elif DISABLED(BABYSTEP_ZPROBE_OFFSET)
      #error "TOUCH_MI_PROBE requires BABYSTEPPING with BABYSTEP_ZPROBE_OFFSET."
    #elif !HAS_RESUME_CONTINUE
      #error "TOUCH_MI_PROBE currently requires an LCD controller or EMERGENCY_PARSER."
    #endif
    #if ENABLED(INVERTED_PROBE_STATE)
      #if Z_MIN_PROBE_ENDSTOP_HIT_STATE != LOW
        #error "TOUCH_MI_PROBE requires Z_MIN_PROBE_ENDSTOP_HIT_STATE LOW."
      #endif
    #elif Z_MIN_PROBE_ENDSTOP_HIT_STATE != HIGH
      #error "TOUCH_MI_PROBE requires Z_MIN_PROBE_ENDSTOP_HIT_STATE HIGH."
    #endif
    #if ENABLED(Z_MIN_PROBE_USES_Z_MIN_ENDSTOP_PIN)
      #if ENABLED(INVERTED_PROBE_STATE)
        #if Z_MIN_ENDSTOP_HIT_STATE != LOW
          #error "TOUCH_MI_PROBE requires Z_MIN_ENDSTOP_HIT_STATE LOW."
        #endif
      #elif Z_MIN_ENDSTOP_HIT_STATE != HIGH
        #error "TOUCH_MI_PROBE requires Z_MIN_ENDSTOP_HIT_STATE HIGH."
      #endif
    #endif
  #endif // TOUCH_MI_PROBE

  /**
   * Mag mounted probe requirements
   */
  #if ALL(MAG_MOUNTED_PROBE, USE_PROBE_FOR_Z_HOMING) && DISABLED(Z_SAFE_HOMING)
    #error "MAG_MOUNTED_PROBE requires Z_SAFE_HOMING if it's being used to home Z."
  #endif

  /**
   * MagLev V4 probe requirements
   */
  #if ENABLED(MAGLEV4)
    #if !PIN_EXISTS(MAGLEV_TRIGGER)
      #error "MAGLEV4 requires MAGLEV_TRIGGER_PIN to be defined."
    #elif ENABLED(HOMING_Z_WITH_PROBE) && DISABLED(Z_SAFE_HOMING)
      #error "MAGLEV4 requires Z_SAFE_HOMING."
    #elif MAGLEV_TRIGGER_DELAY != 15
      #error "MAGLEV_TRIGGER_DELAY should not be changed. Comment out this line to continue."
    #endif
  #endif

  /**
   * Require pin options and pins to be defined
   */
  #if ENABLED(Z_MIN_PROBE_USES_Z_MIN_ENDSTOP_PIN)
    #if !USE_Z_MIN
      #error "Z_MIN_PROBE_USES_Z_MIN_ENDSTOP_PIN requires the Z_MIN_PIN to be defined."
    #elif Z_MIN_PROBE_ENDSTOP_HIT_STATE != Z_MIN_ENDSTOP_HIT_STATE
      #error "Z_MIN_PROBE_USES_Z_MIN_ENDSTOP_PIN requires Z_MIN_ENDSTOP_HIT_STATE to match Z_MIN_PROBE_ENDSTOP_HIT_STATE."
    #endif
  #elif !PIN_EXISTS(Z_MIN_PROBE)
    #error "Z_MIN_PROBE_PIN must be defined if Z_MIN_PROBE_USES_Z_MIN_ENDSTOP_PIN is not enabled."
  #endif

  /**
   * Check for improper NOZZLE_TO_PROBE_OFFSET
   */
  constexpr xyz_pos_t sanity_nozzle_to_probe_offset = NOZZLE_TO_PROBE_OFFSET;
  #if ENABLED(NOZZLE_AS_PROBE)
    static_assert(sanity_nozzle_to_probe_offset.x == 0 && sanity_nozzle_to_probe_offset.y == 0,
                  "NOZZLE_AS_PROBE requires the XY offsets in NOZZLE_TO_PROBE_OFFSET to both be 0.");
  #elif !IS_KINEMATIC
    static_assert(PROBING_MARGIN       >= 0, "PROBING_MARGIN must be >= 0.");
    static_assert(PROBING_MARGIN_BACK  >= 0, "PROBING_MARGIN_BACK must be >= 0.");
    static_assert(PROBING_MARGIN_FRONT >= 0, "PROBING_MARGIN_FRONT must be >= 0.");
    static_assert(PROBING_MARGIN_LEFT  >= 0, "PROBING_MARGIN_LEFT must be >= 0.");
    static_assert(PROBING_MARGIN_RIGHT >= 0, "PROBING_MARGIN_RIGHT must be >= 0.");
  #endif

  #define _MARGIN(A) TERN(IS_KINEMATIC, PRINTABLE_RADIUS, ((A##_BED_SIZE) / 2))
  static_assert(PROBING_MARGIN       < _MARGIN(X), "PROBING_MARGIN is too large.");
  static_assert(PROBING_MARGIN_BACK  < _MARGIN(Y), "PROBING_MARGIN_BACK is too large.");
  static_assert(PROBING_MARGIN_FRONT < _MARGIN(Y), "PROBING_MARGIN_FRONT is too large.");
  static_assert(PROBING_MARGIN_LEFT  < _MARGIN(X), "PROBING_MARGIN_LEFT is too large.");
  static_assert(PROBING_MARGIN_RIGHT < _MARGIN(X), "PROBING_MARGIN_RIGHT is too large.");
  #undef _MARGIN

  /**
   * Make sure Z raise values are set
   */
  #ifndef Z_CLEARANCE_DEPLOY_PROBE
    #error "Z_CLEARANCE_DEPLOY_PROBE is required for bed probes."
  #else
    static_assert(Z_CLEARANCE_DEPLOY_PROBE >= 0, "Probes require Z_CLEARANCE_DEPLOY_PROBE >= 0.");
  #endif
  #ifndef Z_CLEARANCE_BETWEEN_PROBES
    #error "Z_CLEARANCE_BETWEEN_PROBES is required for bed probes."
  #else
    static_assert(Z_CLEARANCE_BETWEEN_PROBES >= 0, "Probes require Z_CLEARANCE_BETWEEN_PROBES >= 0.");
  #endif
  #ifdef Z_AFTER_PROBING
    static_assert(Z_AFTER_PROBING >= 0, "Probes require Z_AFTER_PROBING >= 0.");
  #endif

  #if MULTIPLE_PROBING > 0 || EXTRA_PROBING > 0
    #if MULTIPLE_PROBING == 0
      #error "EXTRA_PROBING requires MULTIPLE_PROBING."
    #elif MULTIPLE_PROBING < 2
      #error "MULTIPLE_PROBING must be 2 or more."
    #elif MULTIPLE_PROBING <= EXTRA_PROBING
      #error "EXTRA_PROBING must be less than MULTIPLE_PROBING."
    #endif
  #endif

  #if Z_PROBE_LOW_POINT > 0
    #error "Z_PROBE_LOW_POINT must be less than or equal to 0."
  #endif

  #if ENABLED(PROBE_ACTIVATION_SWITCH)
    #ifndef PROBE_ACTIVATION_SWITCH_STATE
      #error "PROBE_ACTIVATION_SWITCH_STATE is required for PROBE_ACTIVATION_SWITCH."
    #elif !PIN_EXISTS(PROBE_ACTIVATION_SWITCH)
      #error "A PROBE_ACTIVATION_SWITCH_PIN is required for PROBE_ACTIVATION_SWITCH."
    #endif
  #endif

#else

  /**
   * Require some kind of probe for bed leveling and probe testing
   */
  #if HAS_ABL_NOT_UBL && !PROBE_SELECTED
    #error "Auto Bed Leveling requires either PROBE_MANUALLY, SENSORLESS_PROBING, or a real probe."
  #endif

  #if ENABLED(Z_MIN_PROBE_REPEATABILITY_TEST)
    #error "Z_MIN_PROBE_REPEATABILITY_TEST requires a real probe."
  #endif

#endif

#if ENABLED(LCD_BED_TRAMMING)
  #ifndef BED_TRAMMING_INSET_LFRB
    #error "LCD_BED_TRAMMING requires BED_TRAMMING_INSET_LFRB values."
  #elif ENABLED(BED_TRAMMING_USE_PROBE)
    #if !HAS_BED_PROBE
      #error "BED_TRAMMING_USE_PROBE requires a real probe."
    #elif ENABLED(SENSORLESS_PROBING)
      #error "BED_TRAMMING_USE_PROBE is incompatible with SENSORLESS_PROBING."
    #endif
  #endif
#endif

/**
 * Allow only one bed leveling option to be defined
 */
#if MANY(AUTO_BED_LEVELING_LINEAR, AUTO_BED_LEVELING_3POINT, AUTO_BED_LEVELING_BILINEAR, AUTO_BED_LEVELING_UBL, MESH_BED_LEVELING)
  #error "Select only one of: MESH_BED_LEVELING, AUTO_BED_LEVELING_LINEAR, AUTO_BED_LEVELING_3POINT, AUTO_BED_LEVELING_BILINEAR or AUTO_BED_LEVELING_UBL."
#endif

/**
 * Bed Leveling Requirements
 */

#if ENABLED(AUTO_BED_LEVELING_UBL)

  /**
   * Unified Bed Leveling
   */

  #if IS_SCARA
    #error "AUTO_BED_LEVELING_UBL does not yet support SCARA printers."
  #elif ENABLED(POLAR)
    #error "AUTO_BED_LEVELING_UBL does not yet support POLAR printers."
  #elif DISABLED(EEPROM_SETTINGS)
    #error "AUTO_BED_LEVELING_UBL requires EEPROM_SETTINGS."
  #elif !WITHIN(GRID_MAX_POINTS_X, 3, 255) || !WITHIN(GRID_MAX_POINTS_Y, 3, 255)
    #error "GRID_MAX_POINTS_[XY] must be between 3 and 255."
  #endif

#elif HAS_ABL_NOT_UBL

  /**
   * Auto Bed Leveling
   */

  /**
   * Delta and SCARA have limited bed leveling options
   */
  #if IS_SCARA && DISABLED(AUTO_BED_LEVELING_BILINEAR)
    #error "SCARA machines can only use the AUTO_BED_LEVELING_BILINEAR leveling option."
  #elif ABL_USES_GRID && !(WITHIN(GRID_MAX_POINTS_X, 3, 255) && WITHIN(GRID_MAX_POINTS_Y, 3, 255))
    #error "GRID_MAX_POINTS_[XY] must be between 3 and 255."
  #endif

#elif ENABLED(MESH_BED_LEVELING)

  // Mesh Bed Leveling
  #if ENABLED(DELTA)
    #error "MESH_BED_LEVELING is not compatible with DELTA printers."
  #elif (GRID_MAX_POINTS_X) > 9 || (GRID_MAX_POINTS_Y) > 9
    #error "GRID_MAX_POINTS_X and GRID_MAX_POINTS_Y must be less than 10 for MBL."
  #endif

#endif

#define _POINT_COUNT (defined(PROBE_PT_1) + defined(PROBE_PT_2) + defined(PROBE_PT_3))
#if _POINT_COUNT != 0 && _POINT_COUNT != 3
  #error "For 3-Point Procedures all XY points must be defined (or none for the defaults)."
#endif
#undef _POINT_COUNT

#if ALL(HAS_LEVELING, RESTORE_LEVELING_AFTER_G28, ENABLE_LEVELING_AFTER_G28)
  #error "Only enable RESTORE_LEVELING_AFTER_G28 or ENABLE_LEVELING_AFTER_G28, but not both."
#endif

#if HAS_MESH && HAS_CLASSIC_JERK
  static_assert(DEFAULT_ZJERK > 0.1, "Low DEFAULT_ZJERK values are incompatible with mesh-based leveling.");
#endif
#if HAS_MESH && DGUS_LCD_UI_IA_CREALITY && GRID_MAX_POINTS > 25
  #error "DGUS_LCD_UI IA_CREALITY requires a mesh with no more than 25 points as defined by GRID_MAX_POINTS_X/Y."
#endif

#if ENABLED(G26_MESH_VALIDATION)
  #if !HAS_EXTRUDERS
    #error "G26_MESH_VALIDATION requires at least one extruder."
  #elif !HAS_MESH
    #error "G26_MESH_VALIDATION requires MESH_BED_LEVELING, AUTO_BED_LEVELING_BILINEAR, or AUTO_BED_LEVELING_UBL."
  #endif
#endif

#if ENABLED(MESH_EDIT_GFX_OVERLAY)
  #if DISABLED(AUTO_BED_LEVELING_UBL)
    #error "MESH_EDIT_GFX_OVERLAY requires AUTO_BED_LEVELING_UBL."
  #elif NONE(HAS_MARLINUI_U8GLIB, IS_DWIN_MARLINUI)
    #error "MESH_EDIT_GFX_OVERLAY requires a Graphical LCD."
  #endif
#endif

#if ENABLED(G29_RETRY_AND_RECOVER) && NONE(AUTO_BED_LEVELING_3POINT, AUTO_BED_LEVELING_LINEAR, AUTO_BED_LEVELING_BILINEAR)
  #error "G29_RETRY_AND_RECOVER requires AUTO_BED_LEVELING_3POINT, LINEAR, or BILINEAR."
#endif

/**
 * LCD_BED_LEVELING requirements
 */
#if ENABLED(LCD_BED_LEVELING)
  #if !HAS_MARLINUI_MENU
    #error "LCD_BED_LEVELING is not supported by the selected LCD controller."
  #elif !(ENABLED(MESH_BED_LEVELING) || HAS_ABL_NOT_UBL)
    #error "LCD_BED_LEVELING requires MESH_BED_LEVELING or AUTO_BED_LEVELING."
  #elif ENABLED(MESH_EDIT_MENU) && !HAS_MESH
    #error "MESH_EDIT_MENU requires MESH_BED_LEVELING, AUTO_BED_LEVELING_BILINEAR or AUTO_BED_LEVELING_UBL."
  #endif
#endif

#if ALL(PREHEAT_BEFORE_PROBING, PREHEAT_BEFORE_LEVELING)
  #error "Disable PREHEAT_BEFORE_LEVELING when using PREHEAT_BEFORE_PROBING."
#endif

/**
 * Homing checks
 */
#ifndef HOMING_BUMP_MM
  #error "Required setting HOMING_BUMP_MM is missing!"
#elif !defined(HOMING_BUMP_DIVISOR)
  #error "Required setting HOMING_BUMP_DIVISOR is missing!"
#else
  constexpr float hbm[] = HOMING_BUMP_MM, hbd[] = HOMING_BUMP_DIVISOR;
  static_assert(COUNT(hbm) == NUM_AXES, "HOMING_BUMP_MM must have " _NUM_AXES_STR "elements (and no others).");
  NUM_AXIS_CODE(
    static_assert(hbm[X_AXIS] >= 0, "HOMING_BUMP_MM.X must be greater than or equal to 0."),
    static_assert(hbm[Y_AXIS] >= 0, "HOMING_BUMP_MM.Y must be greater than or equal to 0."),
    static_assert(hbm[Z_AXIS] >= 0, "HOMING_BUMP_MM.Z must be greater than or equal to 0."),
    static_assert(hbm[I_AXIS] >= 0, "HOMING_BUMP_MM.I must be greater than or equal to 0."),
    static_assert(hbm[J_AXIS] >= 0, "HOMING_BUMP_MM.J must be greater than or equal to 0."),
    static_assert(hbm[K_AXIS] >= 0, "HOMING_BUMP_MM.K must be greater than or equal to 0."),
    static_assert(hbm[U_AXIS] >= 0, "HOMING_BUMP_MM.U must be greater than or equal to 0."),
    static_assert(hbm[V_AXIS] >= 0, "HOMING_BUMP_MM.V must be greater than or equal to 0."),
    static_assert(hbm[W_AXIS] >= 0, "HOMING_BUMP_MM.W must be greater than or equal to 0.")
  );
  static_assert(COUNT(hbd) == NUM_AXES, "HOMING_BUMP_DIVISOR must have " _NUM_AXES_STR "elements (and no others).");
  NUM_AXIS_CODE(
    static_assert(hbd[X_AXIS] >= 1, "HOMING_BUMP_DIVISOR.X must be greater than or equal to 1."),
    static_assert(hbd[Y_AXIS] >= 1, "HOMING_BUMP_DIVISOR.Y must be greater than or equal to 1."),
    static_assert(hbd[Z_AXIS] >= 1, "HOMING_BUMP_DIVISOR.Z must be greater than or equal to 1."),
    static_assert(hbd[I_AXIS] >= 1, "HOMING_BUMP_DIVISOR.I must be greater than or equal to 1."),
    static_assert(hbd[J_AXIS] >= 1, "HOMING_BUMP_DIVISOR.J must be greater than or equal to 1."),
    static_assert(hbd[K_AXIS] >= 1, "HOMING_BUMP_DIVISOR.K must be greater than or equal to 1."),
    static_assert(hbd[U_AXIS] >= 1, "HOMING_BUMP_DIVISOR.U must be greater than or equal to 1."),
    static_assert(hbd[V_AXIS] >= 1, "HOMING_BUMP_DIVISOR.V must be greater than or equal to 1."),
    static_assert(hbd[W_AXIS] >= 1, "HOMING_BUMP_DIVISOR.W must be greater than or equal to 1.")
  );
#endif

#ifdef HOMING_BACKOFF_POST_MM
  constexpr float hbp[] = HOMING_BACKOFF_POST_MM;
  static_assert(COUNT(hbp) == NUM_AXES, "HOMING_BACKOFF_POST_MM must have " _NUM_AXES_STR "elements (and no others).");
  NUM_AXIS_CODE(
    static_assert(hbp[X_AXIS] >= 0, "HOMING_BACKOFF_POST_MM.X must be greater than or equal to 0."),
    static_assert(hbp[Y_AXIS] >= 0, "HOMING_BACKOFF_POST_MM.Y must be greater than or equal to 0."),
    static_assert(hbp[Z_AXIS] >= 0, "HOMING_BACKOFF_POST_MM.Z must be greater than or equal to 0."),
    static_assert(hbp[I_AXIS] >= 0, "HOMING_BACKOFF_POST_MM.I must be greater than or equal to 0."),
    static_assert(hbp[J_AXIS] >= 0, "HOMING_BACKOFF_POST_MM.J must be greater than or equal to 0."),
    static_assert(hbp[K_AXIS] >= 0, "HOMING_BACKOFF_POST_MM.K must be greater than or equal to 0."),
    static_assert(hbp[U_AXIS] >= 0, "HOMING_BACKOFF_POST_MM.U must be greater than or equal to 0."),
    static_assert(hbp[V_AXIS] >= 0, "HOMING_BACKOFF_POST_MM.V must be greater than or equal to 0."),
    static_assert(hbp[W_AXIS] >= 0, "HOMING_BACKOFF_POST_MM.W must be greater than or equal to 0.")
  );
#endif

#define COUNT_SENSORLESS COUNT_ENABLED(Z_SENSORLESS, Z2_SENSORLESS, Z3_SENSORLESS, Z4_SENSORLESS)
#if COUNT_SENSORLESS && COUNT_SENSORLESS != NUM_Z_STEPPERS
  #error "All Z steppers must have *_STALL_SENSITIVITY defined to use Z sensorless homing."
#endif
#undef COUNT_SENSORLESS

#ifdef SENSORLESS_BACKOFF_MM
  constexpr float sbm[] = SENSORLESS_BACKOFF_MM;
  static_assert(COUNT(sbm) == NUM_AXES, "SENSORLESS_BACKOFF_MM must have " _NUM_AXES_STR "elements (and no others).");
  NUM_AXIS_CODE(
    static_assert(sbm[X_AXIS] >= 0, "SENSORLESS_BACKOFF_MM.X must be greater than or equal to 0."),
    static_assert(sbm[Y_AXIS] >= 0, "SENSORLESS_BACKOFF_MM.Y must be greater than or equal to 0."),
    static_assert(sbm[Z_AXIS] >= 0, "SENSORLESS_BACKOFF_MM.Z must be greater than or equal to 0."),
    static_assert(sbm[I_AXIS] >= 0, "SENSORLESS_BACKOFF_MM.I must be greater than or equal to 0."),
    static_assert(sbm[J_AXIS] >= 0, "SENSORLESS_BACKOFF_MM.J must be greater than or equal to 0."),
    static_assert(sbm[K_AXIS] >= 0, "SENSORLESS_BACKOFF_MM.K must be greater than or equal to 0."),
    static_assert(sbm[U_AXIS] >= 0, "SENSORLESS_BACKOFF_MM.U must be greater than or equal to 0."),
    static_assert(sbm[V_AXIS] >= 0, "SENSORLESS_BACKOFF_MM.V must be greater than or equal to 0."),
    static_assert(sbm[W_AXIS] >= 0, "SENSORLESS_BACKOFF_MM.W must be greater than or equal to 0.")
  );
#endif

#if ENABLED(CODEPENDENT_XY_HOMING)
  #if ENABLED(QUICK_HOME)
    #error "QUICK_HOME is incompatible with CODEPENDENT_XY_HOMING."
  #elif IS_KINEMATIC
    #error "CODEPENDENT_XY_HOMING requires a Cartesian setup."
  #endif
#endif

/**
 * Make sure Z_SAFE_HOMING point is reachable
 */
#if ENABLED(Z_SAFE_HOMING)
  static_assert(WITHIN(Z_SAFE_HOMING_X_POINT, X_MIN_POS, X_MAX_POS), "Z_SAFE_HOMING_X_POINT can't be reached by the nozzle.");
  static_assert(WITHIN(Z_SAFE_HOMING_Y_POINT, Y_MIN_POS, Y_MAX_POS), "Z_SAFE_HOMING_Y_POINT can't be reached by the nozzle.");
#endif

// Check Safe Bed Leveling settings
#if HAS_SAFE_BED_LEVELING
  #if defined(SAFE_BED_LEVELING_START_Y) && !defined(SAFE_BED_LEVELING_START_X)
    #error "If SAFE_BED_LEVELING_START_Y is defined, SAFE_BED_LEVELING_START_X must also be defined."
  #elif defined(SAFE_BED_LEVELING_START_Z) && !defined(SAFE_BED_LEVELING_START_Y)
    #error "If SAFE_BED_LEVELING_START_Z is defined, SAFE_BED_LEVELING_START_Y must also be defined."
  #elif defined(SAFE_BED_LEVELING_START_I) && !defined(SAFE_BED_LEVELING_START_Z)
    #error "If SAFE_BED_LEVELING_START_I is defined, SAFE_BED_LEVELING_START_Z must also be defined."
  #elif defined(SAFE_BED_LEVELING_START_J) && !defined(SAFE_BED_LEVELING_START_I)
    #error "If SAFE_BED_LEVELING_START_J is defined, SAFE_BED_LEVELING_START_I must also be defined."
  #elif defined(SAFE_BED_LEVELING_START_K) && !defined(SAFE_BED_LEVELING_START_J)
    #error "If SAFE_BED_LEVELING_START_K is defined, SAFE_BED_LEVELING_START_J must also be defined."
  #elif defined(SAFE_BED_LEVELING_START_U) && !defined(SAFE_BED_LEVELING_START_K)
    #error "If SAFE_BED_LEVELING_START_U is defined, SAFE_BED_LEVELING_START_K must also be defined."
  #elif defined(SAFE_BED_LEVELING_START_V) && !defined(SAFE_BED_LEVELING_START_U)
    #error "If SAFE_BED_LEVELING_START_V is defined, SAFE_BED_LEVELING_START_U must also be defined."
  #elif defined(SAFE_BED_LEVELING_START_W) && !defined(SAFE_BED_LEVELING_START_V)
    #error "If SAFE_BED_LEVELING_START_W is defined, SAFE_BED_LEVELING_START_V must also be defined."
  #endif
#endif

/**
 * Make sure DISABLE_[XYZ] compatible with selected homing options
 */
#if HAS_DISABLE_MAIN_AXES && ANY(HOME_AFTER_DEACTIVATE, Z_SAFE_HOMING)
  #error "DISABLE_[XYZIJKUVW] is not compatible with HOME_AFTER_DEACTIVATE or Z_SAFE_HOMING."
#endif

/**
 * Filament Width Sensor
 */
#if ENABLED(FILAMENT_WIDTH_SENSOR)
  #if !HAS_FILAMENT_WIDTH_SENSOR
    #error "FILAMENT_WIDTH_SENSOR requires a FILWIDTH_PIN to be defined."
  #elif ENABLED(NO_VOLUMETRICS)
    #error "FILAMENT_WIDTH_SENSOR requires NO_VOLUMETRICS to be disabled."
  #endif
#endif

/**
 * System Power Sensor
 */
#if ENABLED(POWER_MONITOR_CURRENT) && !PIN_EXISTS(POWER_MONITOR_CURRENT)
  #error "POWER_MONITOR_CURRENT requires a valid POWER_MONITOR_CURRENT_PIN."
#elif ENABLED(POWER_MONITOR_VOLTAGE) && !PIN_EXISTS(POWER_MONITOR_VOLTAGE)
  #error "POWER_MONITOR_VOLTAGE requires POWER_MONITOR_VOLTAGE_PIN to be defined."
#elif ALL(POWER_MONITOR_CURRENT, POWER_MONITOR_VOLTAGE) && POWER_MONITOR_CURRENT_PIN == POWER_MONITOR_VOLTAGE_PIN
  #error "POWER_MONITOR_CURRENT_PIN and POWER_MONITOR_VOLTAGE_PIN must be different."
#endif

/**
 * Volumetric Extruder Limit
 */
#if ENABLED(VOLUMETRIC_EXTRUDER_LIMIT)
  #if ENABLED(NO_VOLUMETRICS)
    #error "VOLUMETRIC_EXTRUDER_LIMIT requires NO_VOLUMETRICS to be disabled."
  #elif MIN_STEPS_PER_SEGMENT > 1
    #error "VOLUMETRIC_EXTRUDER_LIMIT is not compatible with MIN_STEPS_PER_SEGMENT greater than 1."
  #endif
#endif

/**
 * ULTIPANEL encoder
 */
#if IS_ULTIPANEL && NONE(IS_NEWPANEL, SR_LCD_2W_NL) && !PIN_EXISTS(SHIFT_CLK)
  #error "ULTIPANEL controllers require some kind of encoder."
#endif

#if ENCODER_PULSES_PER_STEP < 0
  #error "ENCODER_PULSES_PER_STEP should not be negative, use REVERSE_MENU_DIRECTION instead."
#endif

/**
 * SAV_3DGLCD display options
 */
#if ENABLED(SAV_3DGLCD)
  #if NONE(U8GLIB_SSD1306, U8GLIB_SH1106)
    #error "Enable a SAV_3DGLCD display type: U8GLIB_SSD1306 or U8GLIB_SH1106."
  #elif ALL(U8GLIB_SSD1306, U8GLIB_SH1106)
    #error "Only enable one SAV_3DGLCD display type: U8GLIB_SSD1306 or U8GLIB_SH1106."
  #endif
#endif

/**
 * Allen Key
 * Deploying the Allen Key probe uses big moves in z direction. Too dangerous for an unhomed z-axis.
 */
#if ALL(Z_HOME_TO_MIN, Z_PROBE_ALLEN_KEY, Z_MIN_PROBE_USES_Z_MIN_ENDSTOP_PIN)
  #error "You can't home to a Z min endstop with a Z_PROBE_ALLEN_KEY."
#endif

/**
 * Dual X Carriage requirements
 */
#if ENABLED(DUAL_X_CARRIAGE)
  #if EXTRUDERS < 2
    #error "DUAL_X_CARRIAGE requires 2 (or more) extruders."
  #elif ANY(CORE_IS_XY, CORE_IS_XZ, MARKFORGED_XY, MARKFORGED_YX)
    #error "DUAL_X_CARRIAGE cannot be used with COREXY, COREYX, COREXZ, COREZX, MARKFORGED_YX, or MARKFORGED_XY."
  #elif !GOOD_AXIS_PINS(X2)
    #error "DUAL_X_CARRIAGE requires X2 stepper pins to be defined."
  #elif !USE_X_MAX
    #error "DUAL_X_CARRIAGE requires an X_MAX_PIN in addition to the X_MIN_PIN."
  #elif !defined(X2_HOME_POS) || !defined(X2_MIN_POS) || !defined(X2_MAX_POS)
    #error "DUAL_X_CARRIAGE requires X2_HOME_POS, X2_MIN_POS, and X2_MAX_POS."
  #elif X_HOME_TO_MAX
    #error "DUAL_X_CARRIAGE requires X_HOME_DIR 1."
  #endif
#endif

#undef GOOD_AXIS_PINS

/**
 * Make sure auto fan pins don't conflict with the fan pin
 */
#if HAS_AUTO_FAN
  #if HAS_FAN0
    #if PIN_EXISTS(E0_AUTO_FAN) && E0_AUTO_FAN_PIN == FAN0_PIN
      #error "You cannot set E0_AUTO_FAN_PIN equal to FAN0_PIN."
    #elif PIN_EXISTS(E1_AUTO_FAN) && E1_AUTO_FAN_PIN == FAN0_PIN
      #error "You cannot set E1_AUTO_FAN_PIN equal to FAN0_PIN."
    #elif PIN_EXISTS(E2_AUTO_FAN) && E2_AUTO_FAN_PIN == FAN0_PIN
      #error "You cannot set E2_AUTO_FAN_PIN equal to FAN0_PIN."
    #elif PIN_EXISTS(E3_AUTO_FAN) &&  E3_AUTO_FAN_PIN == FAN0_PIN
      #error "You cannot set E3_AUTO_FAN_PIN equal to FAN0_PIN."
    #endif
  #endif
#endif

#if HAS_FAN0
  #if CONTROLLER_FAN_PIN == FAN0_PIN
    #error "You cannot set CONTROLLER_FAN_PIN equal to FAN0_PIN."
  #elif ENABLED(FAN_SOFT_PWM_REQUIRED) && DISABLED(FAN_SOFT_PWM)
    #error "FAN_SOFT_PWM is required for your board. Enable it to continue."
  #endif
#endif

#if ENABLED(USE_CONTROLLER_FAN)
  #if !HAS_CONTROLLER_FAN
    #error "USE_CONTROLLER_FAN requires a CONTROLLER_FAN_PIN. Define in Configuration_adv.h."
  #elif PIN_EXISTS(E0_AUTO_FAN) && E0_AUTO_FAN_PIN == CONTROLLER_FAN_PIN
    #error "You cannot set E0_AUTO_FAN_PIN equal to CONTROLLER_FAN_PIN."
  #elif PIN_EXISTS(E1_AUTO_FAN) && E1_AUTO_FAN_PIN == CONTROLLER_FAN_PIN
    #error "You cannot set E1_AUTO_FAN_PIN equal to CONTROLLER_FAN_PIN."
  #elif PIN_EXISTS(E2_AUTO_FAN) && E2_AUTO_FAN_PIN == CONTROLLER_FAN_PIN
    #error "You cannot set E2_AUTO_FAN_PIN equal to CONTROLLER_FAN_PIN."
  #elif PIN_EXISTS(E3_AUTO_FAN) && E3_AUTO_FAN_PIN == CONTROLLER_FAN_PIN
    #error "You cannot set E3_AUTO_FAN_PIN equal to CONTROLLER_FAN_PIN."
  #elif PIN_EXISTS(E4_AUTO_FAN) && E4_AUTO_FAN_PIN == CONTROLLER_FAN_PIN
    #error "You cannot set E4_AUTO_FAN_PIN equal to CONTROLLER_FAN_PIN."
  #elif PIN_EXISTS(E5_AUTO_FAN) && E5_AUTO_FAN_PIN == CONTROLLER_FAN_PIN
    #error "You cannot set E5_AUTO_FAN_PIN equal to CONTROLLER_FAN_PIN."
  #elif PIN_EXISTS(E6_AUTO_FAN) && E6_AUTO_FAN_PIN == CONTROLLER_FAN_PIN
    #error "You cannot set E6_AUTO_FAN_PIN equal to CONTROLLER_FAN_PIN."
  #elif PIN_EXISTS(E7_AUTO_FAN) && E7_AUTO_FAN_PIN == CONTROLLER_FAN_PIN
    #error "You cannot set E7_AUTO_FAN_PIN equal to CONTROLLER_FAN_PIN."
  #endif
#endif

/**
 * Make sure FAN_*_PWM values are sensible
 */
#if ANY(HAS_FAN, USE_CONTROLLER_FAN)
  #if !WITHIN(FAN_MIN_PWM, 0, 255)
    #error "FAN_MIN_PWM must be a value from 0 to 255."
  #elif !WITHIN(FAN_MAX_PWM, 0, 255)
    #error "FAN_MAX_PWM must be a value from 0 to 255."
  #elif FAN_MIN_PWM > FAN_MAX_PWM
    #error "FAN_MIN_PWM must be less than or equal to FAN_MAX_PWM."
  #elif FAN_OFF_PWM > FAN_MIN_PWM
    #error "FAN_OFF_PWM must be less than or equal to FAN_MIN_PWM."
  #endif
#endif

#ifdef REDUNDANT_PART_COOLING_FAN
  #if FAN_COUNT < 2
    #error "REDUNDANT_PART_COOLING_FAN requires a board with at least two PWM fans."
  #elif !WITHIN(REDUNDANT_PART_COOLING_FAN, 1, FAN_COUNT - 1)
    static_assert(false, "REDUNDANT_PART_COOLING_FAN must be between 1 and " STRINGIFY(DECREMENT(FAN_COUNT)) ".");
  #elif !WITHIN(REDUNDANT_PART_COOLING_FAN + NUM_REDUNDANT_FANS - 1, 1, FAN_COUNT - 1)
    #error "Not enough fans available for NUM_REDUNDANT_FANS."
  #endif
#endif

/**
 * Case Light requirements
 */
#if NEED_CASE_LIGHT_PIN
  #if !PIN_EXISTS(CASE_LIGHT)
    #error "CASE_LIGHT_ENABLE requires CASE_LIGHT_PIN, CASE_LIGHT_USE_NEOPIXEL, or CASE_LIGHT_USE_RGB_LED."
  #elif CASE_LIGHT_PIN == FAN0_PIN
    #error "CASE_LIGHT_PIN conflicts with FAN0_PIN. Resolve before continuing."
  #endif
#endif

/**
 * Required custom thermistor settings
 */
#if   TEMP_SENSOR_0_IS_CUSTOM && !(defined(HOTEND0_PULLUP_RESISTOR_OHMS) && defined(HOTEND0_RESISTANCE_25C_OHMS) && defined(HOTEND0_BETA))
  #error "TEMP_SENSOR_0 1000 requires HOTEND0_PULLUP_RESISTOR_OHMS, HOTEND0_RESISTANCE_25C_OHMS and HOTEND0_BETA in Configuration_adv.h."
#elif TEMP_SENSOR_1_IS_CUSTOM && !(defined(HOTEND1_PULLUP_RESISTOR_OHMS) && defined(HOTEND1_RESISTANCE_25C_OHMS) && defined(HOTEND1_BETA))
  #error "TEMP_SENSOR_1 1000 requires HOTEND1_PULLUP_RESISTOR_OHMS, HOTEND1_RESISTANCE_25C_OHMS and HOTEND1_BETA in Configuration_adv.h."
#elif TEMP_SENSOR_2_IS_CUSTOM && !(defined(HOTEND2_PULLUP_RESISTOR_OHMS) && defined(HOTEND2_RESISTANCE_25C_OHMS) && defined(HOTEND2_BETA))
  #error "TEMP_SENSOR_2 1000 requires HOTEND2_PULLUP_RESISTOR_OHMS, HOTEND2_RESISTANCE_25C_OHMS and HOTEND2_BETA in Configuration_adv.h."
#elif TEMP_SENSOR_3_IS_CUSTOM && !(defined(HOTEND3_PULLUP_RESISTOR_OHMS) && defined(HOTEND3_RESISTANCE_25C_OHMS) && defined(HOTEND3_BETA))
  #error "TEMP_SENSOR_3 1000 requires HOTEND3_PULLUP_RESISTOR_OHMS, HOTEND3_RESISTANCE_25C_OHMS and HOTEND3_BETA in Configuration_adv.h."
#elif TEMP_SENSOR_4_IS_CUSTOM && !(defined(HOTEND4_PULLUP_RESISTOR_OHMS) && defined(HOTEND4_RESISTANCE_25C_OHMS) && defined(HOTEND4_BETA))
  #error "TEMP_SENSOR_4 1000 requires HOTEND4_PULLUP_RESISTOR_OHMS, HOTEND4_RESISTANCE_25C_OHMS and HOTEND4_BETA in Configuration_adv.h."
#elif TEMP_SENSOR_5_IS_CUSTOM && !(defined(HOTEND5_PULLUP_RESISTOR_OHMS) && defined(HOTEND5_RESISTANCE_25C_OHMS) && defined(HOTEND5_BETA))
  #error "TEMP_SENSOR_5 1000 requires HOTEND5_PULLUP_RESISTOR_OHMS, HOTEND5_RESISTANCE_25C_OHMS and HOTEND5_BETA in Configuration_adv.h."
#elif TEMP_SENSOR_6_IS_CUSTOM && !(defined(HOTEND6_PULLUP_RESISTOR_OHMS) && defined(HOTEND6_RESISTANCE_25C_OHMS) && defined(HOTEND6_BETA))
  #error "TEMP_SENSOR_6 1000 requires HOTEND6_PULLUP_RESISTOR_OHMS, HOTEND6_RESISTANCE_25C_OHMS and HOTEND6_BETA in Configuration_adv.h."
#elif TEMP_SENSOR_7_IS_CUSTOM && !(defined(HOTEND7_PULLUP_RESISTOR_OHMS) && defined(HOTEND7_RESISTANCE_25C_OHMS) && defined(HOTEND7_BETA))
  #error "TEMP_SENSOR_7 1000 requires HOTEND7_PULLUP_RESISTOR_OHMS, HOTEND7_RESISTANCE_25C_OHMS and HOTEND7_BETA in Configuration_adv.h."
#elif TEMP_SENSOR_BED_IS_CUSTOM && !(defined(BED_PULLUP_RESISTOR_OHMS) && defined(BED_RESISTANCE_25C_OHMS) && defined(BED_BETA))
  #error "TEMP_SENSOR_BED 1000 requires BED_PULLUP_RESISTOR_OHMS, BED_RESISTANCE_25C_OHMS and BED_BETA in Configuration_adv.h."
#elif TEMP_SENSOR_CHAMBER_IS_CUSTOM && !(defined(CHAMBER_PULLUP_RESISTOR_OHMS) && defined(CHAMBER_RESISTANCE_25C_OHMS) && defined(CHAMBER_BETA))
  #error "TEMP_SENSOR_CHAMBER 1000 requires CHAMBER_PULLUP_RESISTOR_OHMS, CHAMBER_RESISTANCE_25C_OHMS and CHAMBER_BETA in Configuration_adv.h."
#elif TEMP_SENSOR_PROBE_IS_CUSTOM && !(defined(PROBE_PULLUP_RESISTOR_OHMS) && defined(PROBE_RESISTANCE_25C_OHMS) && defined(PROBE_BETA))
  #error "TEMP_SENSOR_PROBE 1000 requires PROBE_PULLUP_RESISTOR_OHMS, PROBE_RESISTANCE_25C_OHMS and PROBE_BETA in Configuration_adv.h."
#elif TEMP_SENSOR_BOARD_IS_CUSTOM && !(defined(BOARD_PULLUP_RESISTOR_OHMS) && defined(BOARD_RESISTANCE_25C_OHMS) && defined(BOARD_BETA))
  #error "TEMP_SENSOR_BOARD 1000 requires BOARD_PULLUP_RESISTOR_OHMS, BOARD_RESISTANCE_25C_OHMS and BOARD_BETA in Configuration_adv.h."
#elif TEMP_SENSOR_REDUNDANT_IS_CUSTOM && !(defined(REDUNDANT_PULLUP_RESISTOR_OHMS) && defined(REDUNDANT_RESISTANCE_25C_OHMS) && defined(REDUNDANT_BETA))
  #error "TEMP_SENSOR_REDUNDANT 1000 requires REDUNDANT_PULLUP_RESISTOR_OHMS, REDUNDANT_RESISTANCE_25C_OHMS and REDUNDANT_BETA in Configuration_adv.h."
#endif

/**
 * Required thermistor 66 (Dyze Design / Trianglelab T-D500) settings
 * https://docs.dyzedesign.com/hotends.html#_500-%C2%B0c-thermistor
 */
#if ANY_E_SENSOR_IS(66)
  #define _BAD_MINTEMP(N) (TEMP_SENSOR(N) == 66 && HEATER_##N##_MINTEMP <= 20)
  #if _BAD_MINTEMP(0)
    #error "Thermistor 66 requires HEATER_0_MINTEMP > 20."
  #elif _BAD_MINTEMP(1)
    #error "Thermistor 66 requires HEATER_1_MINTEMP > 20."
  #elif _BAD_MINTEMP(2)
    #error "Thermistor 66 requires HEATER_2_MINTEMP > 20."
  #elif _BAD_MINTEMP(3)
    #error "Thermistor 66 requires HEATER_3_MINTEMP > 20."
  #elif _BAD_MINTEMP(4)
    #error "Thermistor 66 requires HEATER_4_MINTEMP > 20."
  #elif _BAD_MINTEMP(5)
    #error "Thermistor 66 requires HEATER_5_MINTEMP > 20."
  #elif _BAD_MINTEMP(6)
    #error "Thermistor 66 requires HEATER_6_MINTEMP > 20."
  #elif _BAD_MINTEMP(7)
    #error "Thermistor 66 requires HEATER_7_MINTEMP > 20."
  #endif
  #if MAX_CONSECUTIVE_LOW_TEMPERATURE_ERROR_ALLOWED < 5
    #error "Thermistor 66 requires MAX_CONSECUTIVE_LOW_TEMPERATURE_ERROR_ALLOWED ≥ 5."
  #elif PREHEAT_TIME_HOTEND_MS < 15000
    #error "Thermistor 66 requires PREHEAT_TIME_HOTEND_MS ≥ 15000, but 30000 or higher is recommended."
  #endif
  #undef _BAD_MINTEMP
#endif

#if TEMP_SENSOR_BED == 66 && PREHEAT_TIME_BED_MS < 15000
  #error "Thermistor 66 requires PREHEAT_TIME_BED_MS ≥ 15000, but 30000 or higher is recommended."
#endif

/**
 * Required MAX31865 settings
 */
#if TEMP_SENSOR_0_IS_MAX31865 || (TEMP_SENSOR_REDUNDANT_IS_MAX31865 && REDUNDANT_TEMP_MATCH(SOURCE, E0))
  #if !defined(MAX31865_SENSOR_WIRES_0) || !WITHIN(MAX31865_SENSOR_WIRES_0, 2, 4)
    #error "MAX31865_SENSOR_WIRES_0 must be defined as an integer between 2 and 4."
  #elif !defined(MAX31865_SENSOR_OHMS_0) || !defined(MAX31865_CALIBRATION_OHMS_0)
    #error "MAX31865_SENSOR_OHMS_0 and MAX31865_CALIBRATION_OHMS_0 must be set if TEMP_SENSOR_0/TEMP_SENSOR_REDUNDANT is MAX31865."
  #endif
#endif
#if TEMP_SENSOR_1_IS_MAX31865 || (TEMP_SENSOR_REDUNDANT_IS_MAX31865 && REDUNDANT_TEMP_MATCH(SOURCE, E1))
  #if !defined(MAX31865_SENSOR_WIRES_1) || !WITHIN(MAX31865_SENSOR_WIRES_1, 2, 4)
    #error "MAX31865_SENSOR_WIRES_1 must be defined as an integer between 2 and 4."
  #elif !defined(MAX31865_SENSOR_OHMS_1) || !defined(MAX31865_CALIBRATION_OHMS_1)
    #error "MAX31865_SENSOR_OHMS_1 and MAX31865_CALIBRATION_OHMS_1 must be set if TEMP_SENSOR_1/TEMP_SENSOR_REDUNDANT is MAX31865."
  #endif
#endif
#if TEMP_SENSOR_2_IS_MAX31865 || (TEMP_SENSOR_REDUNDANT_IS_MAX31865 && REDUNDANT_TEMP_MATCH(SOURCE, E2))
  #if !defined(MAX31865_SENSOR_WIRES_2) || !WITHIN(MAX31865_SENSOR_WIRES_2, 2, 4)
    #error "MAX31865_SENSOR_WIRES_2 must be defined as an integer between 2 and 4."
  #elif !defined(MAX31865_SENSOR_OHMS_2) || !defined(MAX31865_CALIBRATION_OHMS_2)
    #error "MAX31865_SENSOR_OHMS_2 and MAX31865_CALIBRATION_OHMS_2 must be set if TEMP_SENSOR_2/TEMP_SENSOR_REDUNDANT is MAX31865."
  #endif
#endif

/**
 * Redundant temperature sensor config
 */
#if HAS_TEMP_REDUNDANT
  #ifndef TEMP_SENSOR_REDUNDANT_SOURCE
    #error "TEMP_SENSOR_REDUNDANT requires TEMP_SENSOR_REDUNDANT_SOURCE."
  #elif !defined(TEMP_SENSOR_REDUNDANT_TARGET)
    #error "TEMP_SENSOR_REDUNDANT requires TEMP_SENSOR_REDUNDANT_TARGET."
  #elif REDUNDANT_TEMP_MATCH(SOURCE, TEMP_SENSOR_REDUNDANT_TARGET)
    #error "TEMP_SENSOR_REDUNDANT_SOURCE can't be the same as TEMP_SENSOR_REDUNDANT_TARGET."
  #elif HAS_MULTI_HOTEND && TEMP_SENSOR_REDUNDANT_SOURCE < HOTENDS
    #error "TEMP_SENSOR_REDUNDANT_SOURCE must be after the last used hotend TEMP_SENSOR."
  #endif

  #if REDUNDANT_TEMP_MATCH(SOURCE, E0) && HAS_HOTEND
    #error "TEMP_SENSOR_REDUNDANT_SOURCE can't be E0 if a hotend is used. E0 always uses TEMP_SENSOR_0."
  #elif REDUNDANT_TEMP_MATCH(SOURCE, COOLER) && HAS_TEMP_COOLER
    #error "TEMP_SENSOR_REDUNDANT_SOURCE can't be COOLER. TEMP_SENSOR_COOLER is in use."
  #elif REDUNDANT_TEMP_MATCH(SOURCE, PROBE) && HAS_TEMP_PROBE
    #error "TEMP_SENSOR_REDUNDANT_SOURCE can't be PROBE. TEMP_SENSOR_PROBE is in use."
  #elif REDUNDANT_TEMP_MATCH(SOURCE, BOARD) && HAS_TEMP_BOARD
    #error "TEMP_SENSOR_REDUNDANT_SOURCE can't be BOARD. TEMP_SENSOR_BOARD is in use."
  #elif REDUNDANT_TEMP_MATCH(SOURCE, SOC)
    #error "TEMP_SENSOR_REDUNDANT_SOURCE can't be SOC."
  #elif REDUNDANT_TEMP_MATCH(SOURCE, CHAMBER) && HAS_TEMP_CHAMBER
    #error "TEMP_SENSOR_REDUNDANT_SOURCE can't be CHAMBER. TEMP_SENSOR_CHAMBER is in use."
  #elif REDUNDANT_TEMP_MATCH(SOURCE, BED) && HAS_TEMP_BED
    #error "TEMP_SENSOR_REDUNDANT_SOURCE can't be BED. TEMP_SENSOR_BED is in use."
  #endif

  #if REDUNDANT_TEMP_MATCH(TARGET, E0) && !PIN_EXISTS(TEMP_0)
    #error "TEMP_SENSOR_REDUNDANT_TARGET can't be E0 without TEMP_0_PIN defined."
  #elif REDUNDANT_TEMP_MATCH(TARGET, E1) && !PIN_EXISTS(TEMP_1)
    #error "TEMP_SENSOR_REDUNDANT_TARGET can't be E1 without TEMP_1_PIN defined."
  #elif REDUNDANT_TEMP_MATCH(TARGET, E2) && !PIN_EXISTS(TEMP_2)
    #error "TEMP_SENSOR_REDUNDANT_TARGET can't be E2 without TEMP_2_PIN defined."
  #elif REDUNDANT_TEMP_MATCH(TARGET, E3) && !PIN_EXISTS(TEMP_3)
    #error "TEMP_SENSOR_REDUNDANT_TARGET can't be E3 without TEMP_3_PIN defined."
  #elif REDUNDANT_TEMP_MATCH(TARGET, E4) && !PIN_EXISTS(TEMP_4)
    #error "TEMP_SENSOR_REDUNDANT_TARGET can't be E4 without TEMP_4_PIN defined."
  #elif REDUNDANT_TEMP_MATCH(TARGET, E5) && !PIN_EXISTS(TEMP_5)
    #error "TEMP_SENSOR_REDUNDANT_TARGET can't be E5 without TEMP_5_PIN defined."
  #elif REDUNDANT_TEMP_MATCH(TARGET, E6) && !PIN_EXISTS(TEMP_6)
    #error "TEMP_SENSOR_REDUNDANT_TARGET can't be E6 without TEMP_6_PIN defined."
  #elif REDUNDANT_TEMP_MATCH(TARGET, E7) && !PIN_EXISTS(TEMP_7)
    #error "TEMP_SENSOR_REDUNDANT_TARGET can't be E7 without TEMP_7_PIN defined."
  #elif REDUNDANT_TEMP_MATCH(TARGET, BED) && !PIN_EXISTS(TEMP_BED)
    #error "TEMP_SENSOR_REDUNDANT_TARGET can't be BED without TEMP_BED_PIN defined."
  #elif REDUNDANT_TEMP_MATCH(TARGET, CHAMBER) && !PIN_EXISTS(TEMP_CHAMBER)
    #error "TEMP_SENSOR_REDUNDANT_TARGET can't be CHAMBER without TEMP_CHAMBER_PIN defined."
  #elif REDUNDANT_TEMP_MATCH(TARGET, BOARD) && !PIN_EXISTS(TEMP_BOARD)
    #error "TEMP_SENSOR_REDUNDANT_TARGET can't be BOARD without TEMP_BOARD_PIN defined."
  #elif REDUNDANT_TEMP_MATCH(TARGET, SOC)
    #error "TEMP_SENSOR_REDUNDANT_TARGET can't be SOC."
  #elif REDUNDANT_TEMP_MATCH(TARGET, PROBE) && !PIN_EXISTS(TEMP_PROBE)
    #error "TEMP_SENSOR_REDUNDANT_TARGET can't be PROBE without TEMP_PROBE_PIN defined."
  #elif REDUNDANT_TEMP_MATCH(TARGET, COOLER) && !PIN_EXISTS(TEMP_COOLER)
    #error "TEMP_SENSOR_REDUNDANT_TARGET can't be COOLER without TEMP_COOLER_PIN defined."
  #endif

  #if TEMP_SENSOR_IS_MAX_TC(REDUNDANT) && REDUNDANT_TEMP_MATCH(SOURCE, E0) && !PIN_EXISTS(TEMP_0_CS)
    #error "TEMP_SENSOR_REDUNDANT MAX Thermocouple with TEMP_SENSOR_REDUNDANT_SOURCE E0 requires TEMP_0_CS_PIN."
  #elif TEMP_SENSOR_IS_MAX_TC(REDUNDANT) && REDUNDANT_TEMP_MATCH(SOURCE, E1) && !PIN_EXISTS(TEMP_1_CS)
    #error "TEMP_SENSOR_REDUNDANT MAX Thermocouple with TEMP_SENSOR_REDUNDANT_SOURCE E1 requires TEMP_1_CS_PIN."
  #endif
#endif

/**
 * Pins and Sensor IDs must be set for each heater
 */
#if HAS_HOTEND
  #if !HAS_HEATER_0
    #error "HEATER_0_PIN not defined for this board."
  #elif TEMP_SENSOR_IS_MAX_TC(0) && !PIN_EXISTS(TEMP_0_CS)
    #error "TEMP_SENSOR_0 MAX thermocouple requires TEMP_0_CS_PIN."
  #elif TEMP_SENSOR_0 == 100
    #error "TEMP_SENSOR_0 can't use Soc temperature sensor."
  #elif TEMP_SENSOR_0 == 0
    #error "TEMP_SENSOR_0 is required with 1 or more HOTENDS."
  #elif !ANY_PIN(TEMP_0, TEMP_0_CS) && !TEMP_SENSOR_0_IS_DUMMY
    #error "TEMP_0_PIN or TEMP_0_CS_PIN not defined for this board."
  #endif
  #if ANY(HAS_MULTI_HOTEND, HEATERS_PARALLEL) && !HAS_HEATER_1
    #error "HEATER_1_PIN is not defined. TEMP_SENSOR_1 might not be set, or the board (not EEB / EEF?) doesn't define a pin."
  #endif
  #if HAS_MULTI_HOTEND
    #if TEMP_SENSOR_IS_MAX_TC(1) && !PIN_EXISTS(TEMP_1_CS)
      #error "TEMP_SENSOR_1 MAX thermocouple requires TEMP_1_CS_PIN."
    #elif TEMP_SENSOR_1 == 100
      #error "TEMP_SENSOR_1 can't use Soc temperature sensor."
    #elif TEMP_SENSOR_1 == 0
      #error "TEMP_SENSOR_1 is required with 2 or more HOTENDS."
    #elif !ANY_PIN(TEMP_1, TEMP_1_CS) && !TEMP_SENSOR_1_IS_DUMMY
      #error "TEMP_1_PIN or TEMP_1_CS_PIN not defined for this board."
    #endif
    #if HOTENDS > 2
      #if TEMP_SENSOR_2 == 100
        #error "TEMP_SENSOR_2 can't use Soc temperature sensor."
      #elif TEMP_SENSOR_2 == 0
        #error "TEMP_SENSOR_2 is required with 3 or more HOTENDS."
      #elif !HAS_HEATER_2
        #error "HEATER_2_PIN not defined for this board."
      #elif !ANY_PIN(TEMP_2, TEMP_2_CS) && !TEMP_SENSOR_2_IS_DUMMY
        #error "TEMP_2_PIN or TEMP_2_CS_PIN not defined for this board."
      #endif
      #if HOTENDS > 3
        #if TEMP_SENSOR_3 == 100
          #error "TEMP_SENSOR_3 can't use Soc temperature sensor."
        #elif TEMP_SENSOR_3 == 0
          #error "TEMP_SENSOR_3 is required with 4 or more HOTENDS."
        #elif !HAS_HEATER_3
          #error "HEATER_3_PIN not defined for this board."
        #elif !PIN_EXISTS(TEMP_3) && !TEMP_SENSOR_3_IS_DUMMY
          #error "TEMP_3_PIN not defined for this board."
        #endif
        #if HOTENDS > 4
          #if TEMP_SENSOR_4 == 100
            #error "TEMP_SENSOR_4 can't use Soc temperature sensor."
          #elif TEMP_SENSOR_4 == 0
            #error "TEMP_SENSOR_4 is required with 5 or more HOTENDS."
          #elif !HAS_HEATER_4
            #error "HEATER_4_PIN not defined for this board."
          #elif !PIN_EXISTS(TEMP_4) && !TEMP_SENSOR_4_IS_DUMMY
            #error "TEMP_4_PIN not defined for this board."
          #endif
          #if HOTENDS > 5
            #if TEMP_SENSOR_5 == 100
              #error "TEMP_SENSOR_5 can't use Soc temperature sensor."
            #elif TEMP_SENSOR_5 == 0
              #error "TEMP_SENSOR_5 is required with 6 HOTENDS."
            #elif !HAS_HEATER_5
              #error "HEATER_5_PIN not defined for this board."
            #elif !PIN_EXISTS(TEMP_5) && !TEMP_SENSOR_5_IS_DUMMY
              #error "TEMP_5_PIN not defined for this board."
            #endif
            #if HOTENDS > 6
              #if TEMP_SENSOR_6 == 100
                #error "TEMP_SENSOR_6 can't use Soc temperature sensor."
              #elif TEMP_SENSOR_6 == 0
                #error "TEMP_SENSOR_6 is required with 6 HOTENDS."
              #elif !HAS_HEATER_6
                #error "HEATER_6_PIN not defined for this board."
              #elif !PIN_EXISTS(TEMP_6) && !TEMP_SENSOR_6_IS_DUMMY
                #error "TEMP_6_PIN not defined for this board."
              #endif
              #if HOTENDS > 7
                #if TEMP_SENSOR_7 == 100
                  #error "TEMP_SENSOR_7 can't use Soc temperature sensor."
                #elif TEMP_SENSOR_7 == 0
                  #error "TEMP_SENSOR_7 is required with 7 HOTENDS."
                #elif !HAS_HEATER_7
                  #error "HEATER_7_PIN not defined for this board."
                #elif !PIN_EXISTS(TEMP_7) && !TEMP_SENSOR_7_IS_DUMMY
                  #error "TEMP_7_PIN not defined for this board."
                #endif
              #endif // HOTENDS > 7
            #endif // HOTENDS > 6
          #endif // HOTENDS > 5
        #endif // HOTENDS > 4
      #endif // HOTENDS > 3
    #endif // HOTENDS > 2
  #endif // HAS_MULTI_HOTEND
#endif // HAS_HOTEND

#if DO_TOOLCHANGE_FOR_PROBING && PROBING_TOOL >= EXTRUDERS
  #error "PROBING_TOOL must be a valid tool index."
#endif

/**
 * Pins must be set for temp sensors, with some other feature requirements.
 */
#if TEMP_SENSOR_BED == 100
  #error "TEMP_SENSOR_BED can't use Soc temperature sensor."
#endif

#if TEMP_SENSOR_CHAMBER
  #if TEMP_SENSOR_CHAMBER == 100
    #error "TEMP_SENSOR_CHAMBER can't use Soc temperature sensor."
  #elif !PIN_EXISTS(TEMP_CHAMBER)
    #error "TEMP_SENSOR_CHAMBER requires TEMP_CHAMBER_PIN."
  #endif
#endif

#if TEMP_SENSOR_COOLER
  #if TEMP_SENSOR_COOLER == 100
    #error "TEMP_SENSOR_COOLER can't use Soc temperature sensor."
  #elif !PIN_EXISTS(TEMP_COOLER)
    #error "TEMP_SENSOR_COOLER requires TEMP_COOLER_PIN."
  #elif DISABLED(LASER_FEATURE)
    #error "TEMP_SENSOR_COOLER requires LASER_FEATURE."
  #endif
#endif

#if TEMP_SENSOR_PROBE
  #if TEMP_SENSOR_PROBE == 100
    #error "TEMP_SENSOR_PROBE can't use Soc temperature sensor."
  #elif !PIN_EXISTS(TEMP_PROBE)
    #error "TEMP_SENSOR_PROBE requires TEMP_PROBE_PIN."
  #elif DISABLED(FIX_MOUNTED_PROBE)
    #error "TEMP_SENSOR_PROBE shouldn't be set without FIX_MOUNTED_PROBE."
  #endif
#endif

#if TEMP_SENSOR_BOARD
  #if TEMP_SENSOR_BOARD == 100
    #error "TEMP_SENSOR_BOARD can't use Soc temperature sensor."
  #elif !PIN_EXISTS(TEMP_BOARD)
    #error "TEMP_SENSOR_BOARD requires TEMP_BOARD_PIN."
  #elif ENABLED(THERMAL_PROTECTION_BOARD) && (!defined(BOARD_MINTEMP) || !defined(BOARD_MAXTEMP))
    #error "THERMAL_PROTECTION_BOARD requires BOARD_MINTEMP and BOARD_MAXTEMP."
  #endif
#elif CONTROLLER_FAN_MIN_BOARD_TEMP
  #error "CONTROLLER_FAN_MIN_BOARD_TEMP requires TEMP_SENSOR_BOARD."
#endif

#if TEMP_SENSOR_SOC
  #if TEMP_SENSOR_SOC != 100
    #error "TEMP_SENSOR_SOC requires TEMP_SENSOR_SOC 100."
  #elif !PIN_EXISTS(TEMP_SOC)
    #error "TEMP_SENSOR_SOC requires TEMP_SOC_PIN."
  #elif ENABLED(THERMAL_PROTECTION_SOC) && !defined(SOC_MAXTEMP)
    #error "THERMAL_PROTECTION_SOC requires SOC_MAXTEMP."
  #endif
#elif CONTROLLER_FAN_MIN_SOC_TEMP
  #error "CONTROLLER_FAN_MIN_SOC_TEMP requires TEMP_SENSOR_SOC."
#endif

#if ENABLED(LASER_COOLANT_FLOW_METER) && !(PIN_EXISTS(FLOWMETER) && ENABLED(LASER_FEATURE))
  #error "LASER_COOLANT_FLOW_METER requires FLOWMETER_PIN and LASER_FEATURE."
#endif

#if ENABLED(CHAMBER_FAN) && !(defined(CHAMBER_FAN_MODE) && WITHIN(CHAMBER_FAN_MODE, 0, 3))
  #error "CHAMBER_FAN_MODE must be between 0 and 3."
#endif

#if ENABLED(CHAMBER_VENT)
  #ifndef CHAMBER_VENT_SERVO_NR
    #error "CHAMBER_VENT_SERVO_NR is required for CHAMBER SERVO."
  #elif !NUM_SERVOS
    #error "NUM_SERVOS is required for a Heated Chamber vent servo (CHAMBER_VENT_SERVO_NR)."
  #elif CHAMBER_VENT_SERVO_NR >= NUM_SERVOS
    #error "CHAMBER_VENT_SERVO_NR must be smaller than NUM_SERVOS."
  #elif HAS_Z_SERVO_PROBE && CHAMBER_VENT_SERVO_NR == Z_PROBE_SERVO_NR
    #error "CHAMBER SERVO is already used by BLTOUCH."
  #elif CHAMBER_VENT_SERVO_NR == 0 && !PIN_EXISTS(SERVO0)
    #error "SERVO0_PIN must be defined for your Heated Chamber vent servo."
  #elif CHAMBER_VENT_SERVO_NR == 1 && !PIN_EXISTS(SERVO1)
    #error "SERVO1_PIN must be defined for your Heated Chamber vent servo."
  #elif CHAMBER_VENT_SERVO_NR == 2 && !PIN_EXISTS(SERVO2)
    #error "SERVO2_PIN must be defined for your Heated Chamber vent servo."
  #elif CHAMBER_VENT_SERVO_NR == 3 && !PIN_EXISTS(SERVO3)
    #error "SERVO3_PIN must be defined for your Heated Chamber vent servo."
  #endif
#endif

/**
 * Temperature status LEDs
 */
#if ENABLED(TEMP_STAT_LEDS) && !ANY_PIN(STAT_LED_RED, STAT_LED_BLUE)
  #error "TEMP_STAT_LEDS requires STAT_LED_RED_PIN or STAT_LED_BLUE_PIN, preferably both."
#endif

/**
 * FYSETC/MKS/BTT Mini Panel Requirements
 */
#if ANY(FYSETC_242_OLED_12864, FYSETC_MINI_12864_2_1)
  #ifndef NEO_RGB
    #define NEO_RGB 123
    #define FAUX_RGB 1
  #endif
  #if defined(NEOPIXEL_TYPE) && NEOPIXEL_TYPE != NEO_RGB
    #error "Your FYSETC/MKS/BTT Mini Panel requires NEOPIXEL_TYPE to be NEO_RGB."
  #elif defined(NEOPIXEL_PIXELS) && NEOPIXEL_PIXELS < 3
    #error "Your FYSETC/MKS/BTT Mini Panel requires NEOPIXEL_PIXELS >= 3."
  #endif
  #if FAUX_RGB
    #undef NEO_RGB
    #undef FAUX_RGB
  #endif
#elif ANY(FYSETC_MINI_12864_1_2, FYSETC_MINI_12864_2_0) && DISABLED(RGB_LED)
  #error "Your FYSETC Mini Panel requires RGB_LED."
#endif

/**
 * LED Control Menu requirements
 */
#if ENABLED(LED_CONTROL_MENU) && !HAS_COLOR_LEDS
  #error "LED_CONTROL_MENU requires BLINKM, RGB_LED, RGBW_LED, PCA9533, PCA9632, or NEOPIXEL_LED."
#endif

/**
 * Basic multi hotend duplication mode
 */
#if ENABLED(MULTI_NOZZLE_DUPLICATION)
  #if ENABLED(SINGLENOZZLE)
    #error "MULTI_NOZZLE_DUPLICATION is incompatible with SINGLENOZZLE."
  #elif ENABLED(DUAL_X_CARRIAGE)
    #error "MULTI_NOZZLE_DUPLICATION is incompatible with DUAL_X_CARRIAGE."
  #elif ENABLED(MIXING_EXTRUDER)
    #error "MULTI_NOZZLE_DUPLICATION is incompatible with MIXING_EXTRUDER."
  #elif HAS_SWITCHING_EXTRUDER
    #error "MULTI_NOZZLE_DUPLICATION is incompatible with (MECHANICAL_)SWITCHING_EXTRUDER."
  #elif HOTENDS < 2
    #error "MULTI_NOZZLE_DUPLICATION requires 2 or more hotends."
  #endif
#endif

/**
 * Test Extruder Stepper Pins
 */
#if HAS_EXTRUDERS
  #if ((defined(__AVR_ATmega644P__) || defined(__AVR_ATmega1284P__)) && !PINS_EXIST(E0_STEP, E0_DIR))
    #error "E0_STEP_PIN or E0_DIR_PIN not defined for this board."
  #elif ( !(defined(__AVR_ATmega644P__) || defined(__AVR_ATmega1284P__)) && (!PINS_EXIST(E0_STEP, E0_DIR) || !HAS_E0_ENABLE))
    #error "E0_STEP_PIN, E0_DIR_PIN, or E0_ENABLE_PIN not defined for this board."
  #elif HOTENDS && TEMP_SENSOR_0 == 0
    #error "TEMP_SENSOR_0 is required if there are any hotends."
  #endif
#endif

#if E_STEPPERS > 0 && !(PINS_EXIST(E0_STEP, E0_DIR) && HAS_E0_ENABLE)
  #error "E0_STEP_PIN, E0_DIR_PIN, or E0_ENABLE_PIN not defined for this board."
#endif
#if E_STEPPERS > 1 && !(PINS_EXIST(E1_STEP, E1_DIR) && HAS_E1_ENABLE)
  #error "E1_STEP_PIN, E1_DIR_PIN, or E1_ENABLE_PIN not defined for this board."
#endif
#if E_STEPPERS > 2 && !(PINS_EXIST(E2_STEP, E2_DIR) && HAS_E2_ENABLE)
  #error "E2_STEP_PIN, E2_DIR_PIN, or E2_ENABLE_PIN not defined for this board."
#endif
#if E_STEPPERS > 3 && !(PINS_EXIST(E3_STEP, E3_DIR) && HAS_E3_ENABLE)
  #error "E3_STEP_PIN, E3_DIR_PIN, or E3_ENABLE_PIN not defined for this board."
#endif
#if E_STEPPERS > 4 && !(PINS_EXIST(E4_STEP, E4_DIR) && HAS_E4_ENABLE)
  #error "E4_STEP_PIN, E4_DIR_PIN, or E4_ENABLE_PIN not defined for this board."
#endif
#if E_STEPPERS > 5 && !(PINS_EXIST(E5_STEP, E5_DIR) && HAS_E5_ENABLE)
  #error "E5_STEP_PIN, E5_DIR_PIN, or E5_ENABLE_PIN not defined for this board."
#endif
#if E_STEPPERS > 6 && !(PINS_EXIST(E6_STEP, E6_DIR) && HAS_E6_ENABLE)
  #error "E6_STEP_PIN, E6_DIR_PIN, or E6_ENABLE_PIN not defined for this board."
#endif
#if E_STEPPERS > 7 && !(PINS_EXIST(E7_STEP, E7_DIR) && HAS_E7_ENABLE)
  #error "E7_STEP_PIN, E7_DIR_PIN, or E7_ENABLE_PIN not defined for this board."
#endif

/**
 * Endstop Tests
 */
#if !IS_SCARA
  // Delta and Cartesian require some kind of endstop
  #if   X_HOME_TO_MIN && !HAS_X_MIN_STATE
    #error "X_MIN_PIN, X_STOP_PIN, or X_SPI_SENSORLESS is required for X axis homing."
  #elif X_HOME_TO_MAX && !HAS_X_MAX_STATE
    #error "X_MAX_PIN, X_STOP_PIN, or X_SPI_SENSORLESS is required for X axis homing."
  #elif Y_HOME_TO_MIN && !HAS_Y_MIN_STATE
    #error "Y_MIN_PIN, Y_STOP_PIN, or Y_SPI_SENSORLESS is required for Y axis homing."
  #elif Y_HOME_TO_MAX && !HAS_Y_MAX_STATE
    #error "Y_MAX_PIN, Y_STOP_PIN, or Y_SPI_SENSORLESS is required for Y axis homing."
  #elif Z_HOME_TO_MIN && !HAS_Z_MIN_STATE
    #error "Z_MIN_PIN, Z_STOP_PIN, or Z_SPI_SENSORLESS is required for Y axis homing."
  #elif Z_HOME_TO_MAX && !HAS_Z_MAX_STATE
    #error "Z_MAX_PIN, Z_STOP_PIN, or Z_SPI_SENSORLESS is required for Y axis homing."
  #elif I_HOME_TO_MIN && !HAS_I_MIN_STATE
    #error "I_MIN_PIN, I_STOP_PIN, or I_SPI_SENSORLESS is required for I axis homing."
  #elif I_HOME_TO_MAX && !HAS_I_MAX_STATE
    #error "I_MAX_PIN, I_STOP_PIN, or I_SPI_SENSORLESS is required for I axis homing."
  #elif J_HOME_TO_MIN && !HAS_J_MIN_STATE
    #error "J_MIN_PIN, J_STOP_PIN, or J_SPI_SENSORLESS is required for J axis homing."
  #elif J_HOME_TO_MAX && !HAS_J_MAX_STATE
    #error "J_MAX_PIN, J_STOP_PIN, or J_SPI_SENSORLESS is required for J axis homing."
  #elif K_HOME_TO_MIN && !HAS_K_MIN_STATE
    #error "K_MIN_PIN, K_STOP_PIN, or K_SPI_SENSORLESS is required for K axis homing."
  #elif K_HOME_TO_MAX && !HAS_K_MAX_STATE
    #error "K_MAX_PIN, K_STOP_PIN, or K_SPI_SENSORLESS is required for K axis homing."
  #elif U_HOME_TO_MIN && !HAS_U_MIN_STATE
    #error "U_MIN_PIN, U_STOP_PIN, or U_SPI_SENSORLESS is required for U axis homing."
  #elif U_HOME_TO_MAX && !HAS_U_MAX_STATE
    #error "U_MAX_PIN, U_STOP_PIN, or U_SPI_SENSORLESS is required for U axis homing."
  #elif V_HOME_TO_MIN && !HAS_V_MIN_STATE
    #error "V_MIN_PIN, V_STOP_PIN, or V_SPI_SENSORLESS is required for V axis homing."
  #elif V_HOME_TO_MAX && !HAS_V_MAX_STATE
    #error "V_MAX_PIN, V_STOP_PIN, or V_SPI_SENSORLESS is required for V axis homing."
  #elif W_HOME_TO_MIN && !HAS_W_MIN_STATE
    #error "W_MIN_PIN, W_STOP_PIN, or W_SPI_SENSORLESS is required for W axis homing."
  #elif W_HOME_TO_MAX && !HAS_W_MAX_STATE
    #error "W_MAX_PIN, W_STOP_PIN, or W_SPI_SENSORLESS is required for W axis homing."
  #endif
#endif

// Z homing with probe requirements
#if ALL(HOMING_Z_WITH_PROBE, Z_MULTI_ENDSTOPS)
  #error "Z_MULTI_ENDSTOPS is incompatible with USE_PROBE_FOR_Z_HOMING (i.e., Z_MIN_PROBE_USES_Z_MIN_ENDSTOP_PIN)."
#elif ALL(USE_PROBE_FOR_Z_HOMING, Z_HOME_TO_MAX)
  #error "Z_HOME_DIR must be -1 when homing Z with the probe."
#elif ALL(USE_PROBE_FOR_Z_HOMING, HOME_Z_FIRST)
  #error "HOME_Z_FIRST can't be used when homing Z with a probe."
#endif

#if Z_HOME_TO_MAX && defined(Z_AFTER_HOMING) && DISABLED(ALLOW_Z_AFTER_HOMING)
  #error "Z_AFTER_HOMING shouldn't be used with Z max homing to keep 'G28 Z' safe for end-of-print usage. Define ALLOW_Z_AFTER_HOMING to allow this at your own risk."
#endif

// Dual/multiple endstops requirements
#if ENABLED(X_DUAL_ENDSTOPS)
  #if ENABLED(DELTA)
    #error "X_DUAL_ENDSTOPS is not compatible with DELTA."
  #elif !HAS_X2_STATE
    #error "Some kind of X2 Endstop must be defined for X_DUAL_ENDSTOPS."
  #elif X_SPI_SENSORLESS && !AXIS_HAS_SPI(X2)
    #error "All X Stepper Drivers must be SPI-capable to use SPI Endstops on X."
  #endif
#endif
#if ENABLED(Y_DUAL_ENDSTOPS)
  #if ENABLED(DELTA)
    #error "Y_DUAL_ENDSTOPS is not compatible with DELTA."
  #elif !HAS_Y2_STATE
    #error "Some kind of Y2 Endstop must be defined for Y_DUAL_ENDSTOPS."
  #elif Y_SPI_SENSORLESS && !AXIS_HAS_SPI(Y2)
    #error "All Y Stepper Drivers must be SPI-capable to use SPI Endstops on Y."
  #endif
#endif
#if ENABLED(Z_MULTI_ENDSTOPS)
  #if ENABLED(DELTA)
    #error "Z_MULTI_ENDSTOPS is not compatible with DELTA."
  #elif !HAS_Z2_STATE
    #error "Some kind of Z2 Endstop must be defined for Z_MULTI_ENDSTOPS."
  #elif NUM_Z_STEPPERS >= 3 && !HAS_Z3_STATE
    #error "Some kind of Z3 Endstop must be defined for Z_MULTI_ENDSTOPS and Z3_DRIVER_TYPE."
  #elif NUM_Z_STEPPERS >= 4 && !HAS_Z4_STATE
    #error "Some kind of Z4 Endstop must be defined for Z_MULTI_ENDSTOPS and Z4_DRIVER_TYPE."
  #elif Z_SPI_SENSORLESS && !(AXIS_HAS_SPI(Z2) && (NUM_Z_STEPPERS < 3 || AXIS_HAS_SPI(Z3)) && (NUM_Z_STEPPERS < 4 || AXIS_HAS_SPI(Z4)))
    #error "All Z Stepper Drivers must be SPI-capable to use SPI Endstops on Z."
  #endif
#endif

#if defined(ENDSTOP_NOISE_THRESHOLD) && !WITHIN(ENDSTOP_NOISE_THRESHOLD, 2, 7)
  #error "ENDSTOP_NOISE_THRESHOLD must be an integer from 2 to 7."
#endif

/**
 * Emergency Command Parser
 */
#if ENABLED(EMERGENCY_PARSER) && defined(__AVR__) && defined(USBCON)
  #error "EMERGENCY_PARSER does not work on boards with AT90USB processors (USBCON)."
#endif

/**
 * Software Reset options
 */
#if ENABLED(SOFT_RESET_VIA_SERIAL) && DISABLED(EMERGENCY_PARSER)
  #error "EMERGENCY_PARSER is required to activate SOFT_RESET_VIA_SERIAL."
#endif
#if ENABLED(SOFT_RESET_ON_KILL) && !BUTTON_EXISTS(ENC)
  #error "An encoder button is required or SOFT_RESET_ON_KILL will reset the printer without notice!"
#endif

// Reset reason for AVR
#if ENABLED(OPTIBOOT_RESET_REASON) && !defined(__AVR__)
  #error "OPTIBOOT_RESET_REASON only applies to AVR."
#endif

/**
 * I2C bus
 */
#if ENABLED(EXPERIMENTAL_I2CBUS) && I2C_SLAVE_ADDRESS > 0
  #if I2C_SLAVE_ADDRESS < 8
    #error "I2C_SLAVE_ADDRESS can't be less than 8. (Addresses 0 - 7 are reserved.)"
  #elif I2C_SLAVE_ADDRESS > 127
    #error "I2C_SLAVE_ADDRESS can't be over 127. (Only 7 bits allowed.)"
  #endif
#endif

/**
 * G35 Assisted Tramming
 */
#if ENABLED(ASSISTED_TRAMMING) && !HAS_BED_PROBE
  #error "ASSISTED_TRAMMING requires a bed probe."
#endif

/**
 * G38 Probe Target
 */
#if ENABLED(G38_PROBE_TARGET)
  #if !HAS_BED_PROBE
    #error "G38_PROBE_TARGET requires a bed probe."
  #elif !IS_CARTESIAN
    #error "G38_PROBE_TARGET requires a Cartesian machine."
  #endif
#endif

/**
 * RGB_LED Requirements
 */
#define _RGB_TEST (PINS_EXIST(RGB_LED_R, RGB_LED_G, RGB_LED_B))
#if ENABLED(PRINTER_EVENT_LEDS) && !HAS_COLOR_LEDS
  #error "PRINTER_EVENT_LEDS requires BLINKM, PCA9533, PCA9632, RGB_LED, RGBW_LED or NEOPIXEL_LED."
#elif ENABLED(RGB_LED)
  #if !_RGB_TEST
    #error "RGB_LED requires RGB_LED_R_PIN, RGB_LED_G_PIN, and RGB_LED_B_PIN."
  #elif ENABLED(RGBW_LED)
    #error "Please enable only one of RGB_LED and RGBW_LED."
  #endif
#elif ENABLED(RGBW_LED)
  #if !(_RGB_TEST && PIN_EXISTS(RGB_LED_W))
    #error "RGBW_LED requires RGB_LED_R_PIN, RGB_LED_G_PIN, RGB_LED_B_PIN, and RGB_LED_W_PIN."
  #endif
#endif
#undef _RGB_TEST

// NeoPixel requirements
#if ENABLED(NEOPIXEL_LED)
  #if !PIN_EXISTS(NEOPIXEL) || NEOPIXEL_PIXELS == 0
    #error "NEOPIXEL_LED requires NEOPIXEL_PIN and NEOPIXEL_PIXELS."
  #elif ENABLED(NEOPIXEL2_SEPARATE) && !(defined(NEOPIXEL2_TYPE) && PIN_EXISTS(NEOPIXEL2) && NEOPIXEL2_PIXELS > 0)
    #error "NEOPIXEL2_SEPARATE requires NEOPIXEL2_TYPE, NEOPIXEL2_PIN and NEOPIXEL2_PIXELS."
  #elif ENABLED(NEO2_COLOR_PRESETS) && DISABLED(NEOPIXEL2_SEPARATE)
    #error "NEO2_COLOR_PRESETS requires NEOPIXEL2_SEPARATE to be enabled."
  #endif
#endif

#if DISABLED(NO_COMPILE_TIME_PWM)
  #define _TEST_PWM(P) PWM_PIN(P)
#else
  #define _TEST_PWM(P) 1 // pass
#endif

/**
 * Auto Fan check for PWM pins
 */
#if HAS_AUTO_FAN && EXTRUDER_AUTO_FAN_SPEED != 255
  #define AF_ASSERT(N) OPTCODE(HAS_AUTO_FAN_##N, static_assert(_TEST_PWM(E##N##_AUTO_FAN_PIN), "E" STRINGIFY(N) "_AUTO_FAN_PIN is not a PWM pin. Set EXTRUDER_AUTO_FAN_SPEED to 255."))
  REPEAT(8, AF_ASSERT)
  #undef AF_ASSERT
#endif

/**
 * Fan check
 */
#if HAS_FANCHECK
  #if ALL(E0_FAN_TACHO_PULLUP, E0_FAN_TACHO_PULLDOWN)
    #error "Enable only one of E0_FAN_TACHO_PULLUP or E0_FAN_TACHO_PULLDOWN."
  #elif ALL(E1_FAN_TACHO_PULLUP, E1_FAN_TACHO_PULLDOWN)
    #error "Enable only one of E1_FAN_TACHO_PULLUP or E1_FAN_TACHO_PULLDOWN."
  #elif ALL(E2_FAN_TACHO_PULLUP, E2_FAN_TACHO_PULLDOWN)
    #error "Enable only one of E2_FAN_TACHO_PULLUP or E2_FAN_TACHO_PULLDOWN."
  #elif ALL(E3_FAN_TACHO_PULLUP, E3_FAN_TACHO_PULLDOWN)
    #error "Enable only one of E3_FAN_TACHO_PULLUP or E3_FAN_TACHO_PULLDOWN."
  #elif ALL(E4_FAN_TACHO_PULLUP, E4_FAN_TACHO_PULLDOWN)
    #error "Enable only one of E4_FAN_TACHO_PULLUP or E4_FAN_TACHO_PULLDOWN."
  #elif ALL(E5_FAN_TACHO_PULLUP, E5_FAN_TACHO_PULLDOWN)
    #error "Enable only one of E5_FAN_TACHO_PULLUP or E5_FAN_TACHO_PULLDOWN."
  #elif ALL(E6_FAN_TACHO_PULLUP, E6_FAN_TACHO_PULLDOWN)
    #error "Enable only one of E6_FAN_TACHO_PULLUP or E6_FAN_TACHO_PULLDOWN."
  #elif ALL(E7_FAN_TACHO_PULLUP, E7_FAN_TACHO_PULLDOWN)
    #error "Enable only one of E7_FAN_TACHO_PULLUP or E7_FAN_TACHO_PULLDOWN."
  #endif
#elif ENABLED(AUTO_REPORT_FANS)
  #error "AUTO_REPORT_FANS requires one or more fans with a tachometer pin."
#endif

/**
 * Make sure only one EEPROM type is enabled
 */
#if ENABLED(EEPROM_SETTINGS)
  #if 1 < 0 \
    + ENABLED(I2C_EEPROM) \
    + ENABLED(SPI_EEPROM) \
    + ENABLED(QSPI_EEPROM) \
    + ENABLED(SDCARD_EEPROM_EMULATION) \
    + ENABLED(FLASH_EEPROM_EMULATION) \
    + ENABLED(SRAM_EEPROM_EMULATION) \
    + ENABLED(IIC_BL24CXX_EEPROM)
    #error "Please select only one method of EEPROM Persistent Storage."
  #endif
#endif

/**
 * Make sure features that need to write to the SD card can
 */
#if ENABLED(SDCARD_READONLY)
  #if ENABLED(POWER_LOSS_RECOVERY)
    #error "Either disable SDCARD_READONLY or disable POWER_LOSS_RECOVERY."
  #elif ENABLED(BINARY_FILE_TRANSFER)
    #error "Either disable SDCARD_READONLY or disable BINARY_FILE_TRANSFER."
  #elif ENABLED(SDCARD_EEPROM_EMULATION)
    #error "Either disable SDCARD_READONLY or disable SDCARD_EEPROM_EMULATION."
  #endif
#endif

#if ENABLED(SD_IGNORE_AT_STARTUP)
  #if ENABLED(POWER_LOSS_RECOVERY)
    #error "SD_IGNORE_AT_STARTUP is incompatible with POWER_LOSS_RECOVERY."
  #elif ENABLED(SDCARD_EEPROM_EMULATION)
    #error "SD_IGNORE_AT_STARTUP is incompatible with SDCARD_EEPROM_EMULATION."
  #endif
#endif

/**
 * Make sure only one display is enabled
 */
#if 1 < 0 \
  + ENABLED(REPRAP_DISCOUNT_SMART_CONTROLLER) \
  + ENABLED(REPRAP_DISCOUNT_FULL_GRAPHIC_SMART_CONTROLLER) \
  + (ENABLED(U8GLIB_SSD1306) && DISABLED(IS_U8GLIB_SSD1306)) \
  + (ENABLED(MINIPANEL) && NONE(MKS_MINI_12864, ENDER2_STOCKDISPLAY)) \
  + (ENABLED(MKS_MINI_12864) && NONE(MKS_LCD12864A, MKS_LCD12864B)) \
  + (ENABLED(FYSETC_MINI_12864_2_1) && NONE(MKS_MINI_12864_V3, BTT_MINI_12864_V1)) \
  + COUNT_ENABLED(MKS_MINI_12864_V3, BTT_MINI_12864_V1) \
  + (ENABLED(EXTENSIBLE_UI) && DISABLED(IS_EXTUI)) \
  + (DISABLED(IS_LEGACY_TFT) && ENABLED(TFT_GENERIC)) \
  + (ENABLED(IS_LEGACY_TFT) && COUNT_ENABLED(TFT_320x240, TFT_320x240_SPI, TFT_480x320, TFT_480x320_SPI)) \
  + COUNT_ENABLED(ANYCUBIC_LCD_I3MEGA, ANYCUBIC_LCD_CHIRON, ANYCUBIC_TFT35, ANYCUBIC_LCD_VYPER) \
  + DGUS_UI_IS(ORIGIN) + DGUS_UI_IS(FYSETC) + DGUS_UI_IS(HIPRECY) + DGUS_UI_IS(MKS) + DGUS_UI_IS(RELOADED) + DGUS_UI_IS(IA_CREALITY) \
  + COUNT_ENABLED(ENDER2_STOCKDISPLAY, CR10_STOCKDISPLAY) \
  + COUNT_ENABLED(DWIN_CREALITY_LCD, DWIN_LCD_PROUI, DWIN_CREALITY_LCD_JYERSUI, DWIN_MARLINUI_PORTRAIT, DWIN_MARLINUI_LANDSCAPE) \
  + COUNT_ENABLED(FYSETC_MINI_12864_X_X, FYSETC_MINI_12864_1_2, FYSETC_MINI_12864_2_0, FYSETC_GENERIC_12864_1_1) \
  + COUNT_ENABLED(LCD_SAINSMART_I2C_1602, LCD_SAINSMART_I2C_2004) \
  + COUNT_ENABLED(MKS_12864OLED, MKS_12864OLED_SSD1306) \
  + COUNT_ENABLED(MKS_TS35_V2_0, MKS_ROBIN_TFT24, MKS_ROBIN_TFT28, MKS_ROBIN_TFT32, MKS_ROBIN_TFT35, MKS_ROBIN_TFT43, \
                  MKS_ROBIN_TFT_V1_1R, ANET_ET4_TFT28, ANET_ET5_TFT35, BIQU_BX_TFT70, BTT_TFT35_SPI_V1_0) \
  + COUNT_ENABLED(TFTGLCD_PANEL_SPI, TFTGLCD_PANEL_I2C) \
  + COUNT_ENABLED(VIKI2, miniVIKI) \
  + ENABLED(WYH_L12864) \
  + COUNT_ENABLED(ZONESTAR_12864LCD, ZONESTAR_12864OLED, ZONESTAR_12864OLED_SSD1306) \
  + COUNT_ENABLED(ANET_FULL_GRAPHICS_LCD, ANET_FULL_GRAPHICS_LCD_ALT_WIRING) \
  + ENABLED(AZSMZ_12864) \
  + ENABLED(BQ_LCD_SMART_CONTROLLER) \
  + ENABLED(CARTESIO_UI) \
  + ENABLED(ELB_FULL_GRAPHIC_CONTROLLER) \
  + ENABLED(FF_INTERFACEBOARD) \
  + ENABLED(FYSETC_242_OLED_12864) \
  + ENABLED(G3D_PANEL) \
  + ENABLED(LCD_FOR_MELZI) \
  + ENABLED(LCD_I2C_PANELOLU2) \
  + ENABLED(LCD_I2C_VIKI) \
  + ENABLED(LCM1602) \
  + ENABLED(LONGER_LK_TFT28) \
  + ENABLED(MAKEBOARD_MINI_2_LINE_DISPLAY_1602) \
  + ENABLED(MAKRPANEL) \
  + ENABLED(MALYAN_LCD) \
  + ENABLED(NEXTION_TFT) \
  + ENABLED(MKS_LCD12864A) \
  + ENABLED(MKS_LCD12864B) \
  + ENABLED(OLED_PANEL_TINYBOY2) \
  + ENABLED(OVERLORD_OLED) \
  + ENABLED(PANEL_ONE) \
  + ENABLED(RA_CONTROL_PANEL) \
  + ENABLED(RADDS_DISPLAY) \
  + ENABLED(REPRAPWORLD_GRAPHICAL_LCD) \
  + ENABLED(RIGIDBOT_PANEL) \
  + ENABLED(SAV_3DGLCD) \
  + ENABLED(SAV_3DLCD) \
  + ENABLED(SILVER_GATE_GLCD_CONTROLLER) \
  + ENABLED(TFT_TRONXY_X5SA) \
  + ENABLED(TOUCH_UI_FTDI_EVE) \
  + ENABLED(U8GLIB_SH1106_EINSTART) \
  + ENABLED(ULTI_CONTROLLER) \
  + ENABLED(ULTIMAKERCONTROLLER) \
  + ENABLED(ULTIPANEL) \
  + ENABLED(ULTRA_LCD) \
  + ENABLED(YHCB2004) \
  + ENABLED(ZONESTAR_LCD) \
  + ENABLED(K3D_FULL_GRAPHIC_SMART_CONTROLLER) \
  + ENABLED(K3D_242_OLED_CONTROLLER)
  #error "Please select only one LCD controller option."
#endif

#undef IS_U8GLIB_SSD1306
#undef IS_EXTUI

#if ANY(TFT_GENERIC, MKS_TS35_V2_0, MKS_ROBIN_TFT24, MKS_ROBIN_TFT28, MKS_ROBIN_TFT32, MKS_ROBIN_TFT35, MKS_ROBIN_TFT43, MKS_ROBIN_TFT_V1_1R, \
        TFT_TRONXY_X5SA, ANYCUBIC_TFT35, ANYCUBIC_TFT35, LONGER_LK_TFT28, ANET_ET4_TFT28, ANET_ET5_TFT35, BIQU_BX_TFT70, BTT_TFT35_SPI_V1_0)
  #if NONE(TFT_COLOR_UI, TFT_CLASSIC_UI, TFT_LVGL_UI)
    #error "TFT_COLOR_UI, TFT_CLASSIC_UI, TFT_LVGL_UI is required for your TFT. Please enable one."
  #elif MANY(TFT_COLOR_UI, TFT_CLASSIC_UI, TFT_LVGL_UI)
    #error "Please select only one of TFT_COLOR_UI, TFT_CLASSIC_UI, or TFT_LVGL_UI."
  #endif
#elif ANY(TFT_COLOR_UI, TFT_CLASSIC_UI, TFT_LVGL_UI)
  #error "TFT_(COLOR|CLASSIC|LVGL)_UI requires a TFT display to be enabled."
#endif

#if ENABLED(TFT_GENERIC) && NONE(TFT_INTERFACE_FSMC, TFT_INTERFACE_SPI)
  #error "TFT_GENERIC requires either TFT_INTERFACE_FSMC or TFT_INTERFACE_SPI interface."
#elif ALL(TFT_INTERFACE_FSMC, TFT_INTERFACE_SPI)
  #error "Please enable only one of TFT_INTERFACE_FSMC or TFT_INTERFACE_SPI."
#endif

#if defined(LCD_SCREEN_ROTATE) && LCD_SCREEN_ROTATE != 0 && LCD_SCREEN_ROTATE != 90 && LCD_SCREEN_ROTATE != 180 && LCD_SCREEN_ROTATE != 270
  #error "LCD_SCREEN_ROTATE must be 0, 90, 180, or 270."
#endif

#if MANY(TFT_RES_320x240, TFT_RES_480x272, TFT_RES_480x320, TFT_RES_1024x600)
  #error "Please select only one of TFT_RES_320x240, TFT_RES_480x272, TFT_RES_480x320, or TFT_RES_1024x600."
#endif

#if ENABLED(TFT_LVGL_UI)
  #if DISABLED(TFT_RES_480x320)
    #error "TFT_LVGL_UI requires TFT_RES_480x320."
  #elif !HAS_MEDIA
    #error "TFT_LVGL_UI requires SDSUPPORT."
  #endif
#endif

#if defined(GRAPHICAL_TFT_UPSCALE) && !WITHIN(GRAPHICAL_TFT_UPSCALE, 2, 8)
  #error "GRAPHICAL_TFT_UPSCALE must be between 2 and 8."
#endif

#if ALL(CHIRON_TFT_STANDARD, CHIRON_TFT_NEW)
  #error "Please select only one of CHIRON_TFT_STANDARD or CHIRON_TFT_NEW."
#endif

#if ENABLED(ANYCUBIC_LCD_CHIRON)
  #ifndef BEEPER_PIN
    #error "ANYCUBIC_LCD_CHIRON requires BEEPER_PIN"
  #elif !HAS_MEDIA
    #error "ANYCUBIC_LCD_CHIRON requires SDSUPPORT"
  #elif TEMP_SENSOR_BED == 0
    #error "ANYCUBIC_LCD_CHIRON requires heatbed (TEMP_SENSOR_BED)"
  #elif NONE(AUTO_BED_LEVELING_BILINEAR, AUTO_BED_LEVELING_UBL, MESH_BED_LEVELING)
    #error "ANYCUBIC_LCD_CHIRON requires one of: AUTO_BED_LEVELING_BILINEAR, AUTO_BED_LEVELING_UBL or MESH_BED_LEVELING"
  #elif DISABLED(BABYSTEPPING)
    #error "ANYCUBIC_LCD_CHIRON requires BABYSTEPPING"
  #endif
#endif

#if ENABLED(ANYCUBIC_LCD_VYPER)
  static_assert(strcmp(STRINGIFY(LCD_LANGUAGE_2), "zh_CN") == 0, "LCD_LANGUAGE_2 must be set to zh_CN for ANYCUBIC_LCD_VYPER.");
#endif

#if ANY(MKS_TS35_V2_0, BTT_TFT35_SPI_V1_0) && SD_CONNECTION_IS(LCD)
  #error "SDCARD_CONNECTION cannot be set to LCD for the enabled TFT. No available SD card reader."
#endif

/**
 * Ender-3 V2 controller has some limitations
 */
#if ENABLED(DWIN_CREALITY_LCD)
  #if !HAS_MEDIA
    #error "DWIN_CREALITY_LCD requires SDSUPPORT to be enabled."
  #elif ANY(PID_EDIT_MENU, PID_AUTOTUNE_MENU)
    #error "DWIN_CREALITY_LCD does not support PID_EDIT_MENU or PID_AUTOTUNE_MENU."
  #elif ANY(MPC_EDIT_MENU, MPC_AUTOTUNE_MENU)
    #error "DWIN_CREALITY_LCD does not support MPC_EDIT_MENU or MPC_AUTOTUNE_MENU."
  #elif ENABLED(LCD_BED_TRAMMING)
    #error "DWIN_CREALITY_LCD does not support LCD_BED_TRAMMING."
  #elif ALL(LCD_BED_LEVELING, PROBE_MANUALLY)
    #error "DWIN_CREALITY_LCD does not support LCD_BED_LEVELING with PROBE_MANUALLY."
  #endif
#elif ENABLED(DWIN_LCD_PROUI)
  #if !HAS_MEDIA
    #error "DWIN_LCD_PROUI requires SDSUPPORT to be enabled."
  #elif ALL(LCD_BED_LEVELING, PROBE_MANUALLY)
    #error "DWIN_LCD_PROUI does not support LCD_BED_LEVELING with PROBE_MANUALLY."
  #elif ENABLED(MEDIASORT_MENU_ITEM) && DISABLED(SDCARD_SORT_ALPHA)
    #error "MEDIASORT_MENU_ITEM requires SDCARD_SORT_ALPHA."
  #elif ENABLED(RUNOUT_TUNE_ITEM) && DISABLED(HAS_FILAMENT_SENSOR)
    #error "RUNOUT_TUNE_ITEM requires HAS_FILAMENT_SENSOR."
  #elif ENABLED(PLR_TUNE_ITEM) && DISABLED(POWER_LOSS_RECOVERY)
    #error "PLR_TUNE_ITEM requires POWER_LOSS_RECOVERY."
  #elif ENABLED(JD_TUNE_ITEM) && DISABLED(HAS_JUNCTION_DEVIATION)
    #error "JD_TUNE_ITEM requires HAS_JUNCTION_DEVIATION."
  #elif ENABLED(ADVK_TUNE_ITEM) && DISABLED(LIN_ADVANCE)
    #error "ADVK_TUNE_ITEM requires LIN_ADVANCE."
  #endif
#endif

#if LCD_BACKLIGHT_TIMEOUT_MINS
  #if !HAS_ENCODER_ACTION
    #error "LCD_BACKLIGHT_TIMEOUT_MINS requires an LCD with encoder or keypad."
  #elif ENABLED(NEOPIXEL_BKGD_INDEX_FIRST)
    #if PIN_EXISTS(LCD_BACKLIGHT)
      #error "LCD_BACKLIGHT_PIN and NEOPIXEL_BKGD_INDEX_FIRST are not supported at the same time."
    #elif ENABLED(NEOPIXEL_BKGD_ALWAYS_ON)
      #error "LCD_BACKLIGHT_TIMEOUT is not compatible with NEOPIXEL_BKGD_ALWAYS_ON."
    #endif
  #elif !PIN_EXISTS(LCD_BACKLIGHT)
    #error "LCD_BACKLIGHT_TIMEOUT_MINS requires either LCD_BACKLIGHT_PIN or NEOPIXEL_BKGD_INDEX_FIRST."
  #endif
#endif

// Startup Tune requirements
#ifdef STARTUP_TUNE
  #if ANY(ANYCUBIC_LCD_CHIRON, ANYCUBIC_LCD_VYPER)
    #error "STARTUP_TUNE should be disabled with ANYCUBIC_LCD_CHIRON or ANYCUBIC_LCD_VYPER."
  #elif !(ALL(HAS_BEEPER, SPEAKER) || USE_MARLINUI_BUZZER)
    #error "STARTUP_TUNE requires a BEEPER_PIN with SPEAKER or USE_MARLINUI_BUZZER."
    #undef STARTUP_TUNE
  #endif
#endif

/**
 * Display Sleep is not supported by these common displays
 */
#if HAS_DISPLAY_SLEEP
  #if ANY(IS_U8GLIB_LM6059_AF, IS_U8GLIB_ST7565_64128, REPRAPWORLD_GRAPHICAL_LCD, FYSETC_MINI_12864, CR10_STOCKDISPLAY, MINIPANEL)
    #error "DISPLAY_SLEEP_MINUTES is not supported by your display."
  #elif !WITHIN(DISPLAY_SLEEP_MINUTES, 0, 255)
    #error "DISPLAY_SLEEP_MINUTES must be between 0 and 255."
  #endif
#endif

/**
 * Some boards forbid the use of -1 Native USB
 */
#if ENABLED(BOARD_NO_NATIVE_USB)
  #undef BOARD_NO_NATIVE_USB
  #if SERIAL_PORT == -1
    #error "SERIAL_PORT is set to -1, but the MOTHERBOARD has no native USB support. Set SERIAL_PORT to a valid value for your board."
  #elif SERIAL_PORT_2 == -1
    #error "SERIAL_PORT_2 is set to -1, but the MOTHERBOARD has no native USB support. Set SERIAL_PORT_2 to a valid value for your board."
  #elif MMU2_SERIAL_PORT == -1
    #error "MMU2_SERIAL_PORT is set to -1, but the MOTHERBOARD has no native USB support. Set MMU2_SERIAL_PORT to a valid value for your board."
  #elif LCD_SERIAL_PORT == -1
    #error "LCD_SERIAL_PORT is set to -1, but the MOTHERBOARD has no native USB support. Set LCD_SERIAL_PORT to a valid value for your board."
  #endif
#endif

/**
 * MMU2 require a dedicated serial port
 */
#ifdef MMU2_SERIAL_PORT
  #if MMU2_SERIAL_PORT == SERIAL_PORT
    #error "MMU2_SERIAL_PORT cannot be the same as SERIAL_PORT."
  #elif defined(SERIAL_PORT_2) && MMU2_SERIAL_PORT == SERIAL_PORT_2
    #error "MMU2_SERIAL_PORT cannot be the same as SERIAL_PORT_2."
  #elif defined(LCD_SERIAL_PORT) && MMU2_SERIAL_PORT == LCD_SERIAL_PORT
    #error "MMU2_SERIAL_PORT cannot be the same as LCD_SERIAL_PORT."
  #endif
#endif

/**
 * Serial displays require a dedicated serial port
 */
#ifdef LCD_SERIAL_PORT
  #if LCD_SERIAL_PORT == SERIAL_PORT
    #error "LCD_SERIAL_PORT cannot be the same as SERIAL_PORT."
  #elif defined(SERIAL_PORT_2) && LCD_SERIAL_PORT == SERIAL_PORT_2
    #error "LCD_SERIAL_PORT cannot be the same as SERIAL_PORT_2."
  #endif
#else
  #if HAS_DGUS_LCD
    #error "The DGUS LCD requires LCD_SERIAL_PORT to be defined."
  #elif ANY(ANYCUBIC_LCD_I3MEGA, ANYCUBIC_LCD_CHIRON, ANYCUBIC_LCD_VYPER)
    #error "ANYCUBIC_LCD_* requires LCD_SERIAL_PORT to be defined."
  #elif ENABLED(MALYAN_LCD)
    #error "MALYAN_LCD requires LCD_SERIAL_PORT to be defined."
  #elif ENABLED(NEXTION_LCD)
    #error "NEXTION_LCD requires LCD_SERIAL_PORT to be defined."
  #endif
#endif

/**
 * Check existing CS pins against enabled TMC SPI drivers.
 */
#define INVALID_TMC_SPI(ST) (AXIS_HAS_SPI(ST) && !PIN_EXISTS(ST##_CS))
#if INVALID_TMC_SPI(X)
  #error "An SPI driven TMC driver on X requires X_CS_PIN."
#elif INVALID_TMC_SPI(X2)
  #error "An SPI driven TMC driver on X2 requires X2_CS_PIN."
#elif INVALID_TMC_SPI(Y)
  #error "An SPI driven TMC driver on Y requires Y_CS_PIN."
#elif INVALID_TMC_SPI(Y2)
  #error "An SPI driven TMC driver on Y2 requires Y2_CS_PIN."
#elif INVALID_TMC_SPI(Z)
  #error "An SPI driven TMC driver on Z requires Z_CS_PIN."
#elif INVALID_TMC_SPI(Z2)
  #error "An SPI driven TMC driver on Z2 requires Z2_CS_PIN."
#elif INVALID_TMC_SPI(Z3)
  #error "An SPI driven TMC driver on Z3 requires Z3_CS_PIN."
#elif INVALID_TMC_SPI(Z4)
  #error "An SPI driven TMC driver on Z4 requires Z4_CS_PIN."
#elif INVALID_TMC_SPI(E0)
  #error "An SPI driven TMC driver on E0 requires E0_CS_PIN."
#elif INVALID_TMC_SPI(E1)
  #error "An SPI driven TMC driver on E1 requires E1_CS_PIN."
#elif INVALID_TMC_SPI(E2)
  #error "An SPI driven TMC driver on E2 requires E2_CS_PIN."
#elif INVALID_TMC_SPI(E3)
  #error "An SPI driven TMC driver on E3 requires E3_CS_PIN."
#elif INVALID_TMC_SPI(E4)
  #error "An SPI driven TMC driver on E4 requires E4_CS_PIN."
#elif INVALID_TMC_SPI(E5)
  #error "An SPI driven TMC driver on E5 requires E5_CS_PIN."
#elif INVALID_TMC_SPI(E6)
  #error "An SPI driven TMC driver on E6 requires E6_CS_PIN."
#elif INVALID_TMC_SPI(E7)
  #error "An SPI driven TMC driver on E7 requires E7_CS_PIN."
#elif INVALID_TMC_SPI(I)
  #error "An SPI driven TMC on I requires I_CS_PIN."
#elif INVALID_TMC_SPI(J)
  #error "An SPI driven TMC on J requires J_CS_PIN."
#elif INVALID_TMC_SPI(K)
  #error "An SPI driven TMC on K requires K_CS_PIN."
#elif INVALID_TMC_SPI(U)
  #error "An SPI driven TMC on U requires U_CS_PIN."
#elif INVALID_TMC_SPI(V)
  #error "An SPI driven TMC on V requires V_CS_PIN."
#elif INVALID_TMC_SPI(W)
  #error "An SPI driven TMC on W requires W_CS_PIN."
#endif
#undef INVALID_TMC_SPI

/**
 * Check existing RX/TX pins against enable TMC UART drivers.
 */
#define INVALID_TMC_UART(ST) (AXIS_HAS_UART(ST) && !(defined(ST##_HARDWARE_SERIAL) || (PINS_EXIST(ST##_SERIAL_RX, ST##_SERIAL_TX))))
#if INVALID_TMC_UART(X)
  #error "TMC2208 or TMC2209 on X requires X_HARDWARE_SERIAL or X_SERIAL_(RX|TX)_PIN."
#elif INVALID_TMC_UART(X2)
  #error "TMC2208 or TMC2209 on X2 requires X2_HARDWARE_SERIAL or X2_SERIAL_(RX|TX)_PIN."
#elif INVALID_TMC_UART(Y)
  #error "TMC2208 or TMC2209 on Y requires Y_HARDWARE_SERIAL or Y_SERIAL_(RX|TX)_PIN."
#elif INVALID_TMC_UART(Y2)
  #error "TMC2208 or TMC2209 on Y2 requires Y2_HARDWARE_SERIAL or Y2_SERIAL_(RX|TX)_PIN."
#elif INVALID_TMC_UART(Z)
  #error "TMC2208 or TMC2209 on Z requires Z_HARDWARE_SERIAL or Z_SERIAL_(RX|TX)_PIN."
#elif INVALID_TMC_UART(Z2)
  #error "TMC2208 or TMC2209 on Z2 requires Z2_HARDWARE_SERIAL or Z2_SERIAL_(RX|TX)_PIN."
#elif INVALID_TMC_UART(Z3)
  #error "TMC2208 or TMC2209 on Z3 requires Z3_HARDWARE_SERIAL or Z3_SERIAL_(RX|TX)_PIN."
#elif INVALID_TMC_UART(Z4)
  #error "TMC2208 or TMC2209 on Z4 requires Z4_HARDWARE_SERIAL or Z4_SERIAL_(RX|TX)_PIN."
#elif INVALID_TMC_UART(E0)
  #error "TMC2208 or TMC2209 on E0 requires E0_HARDWARE_SERIAL or E0_SERIAL_(RX|TX)_PIN."
#elif INVALID_TMC_UART(E1)
  #error "TMC2208 or TMC2209 on E1 requires E1_HARDWARE_SERIAL or E1_SERIAL_(RX|TX)_PIN."
#elif INVALID_TMC_UART(E2)
  #error "TMC2208 or TMC2209 on E2 requires E2_HARDWARE_SERIAL or E2_SERIAL_(RX|TX)_PIN."
#elif INVALID_TMC_UART(E3)
  #error "TMC2208 or TMC2209 on E3 requires E3_HARDWARE_SERIAL or E3_SERIAL_(RX|TX)_PIN."
#elif INVALID_TMC_UART(E4)
  #error "TMC2208 or TMC2209 on E4 requires E4_HARDWARE_SERIAL or E4_SERIAL_(RX|TX)_PIN."
#elif INVALID_TMC_UART(E5)
  #error "TMC2208 or TMC2209 on E5 requires E5_HARDWARE_SERIAL or E5_SERIAL_(RX|TX)_PIN."
#elif INVALID_TMC_UART(E6)
  #error "TMC2208 or TMC2209 on E6 requires E6_HARDWARE_SERIAL or E6_SERIAL_(RX|TX)_PIN."
#elif INVALID_TMC_UART(E7)
  #error "TMC2208 or TMC2209 on E7 requires E7_HARDWARE_SERIAL or E7_SERIAL_(RX|TX)_PIN."
#elif INVALID_TMC_UART(I)
  #error "TMC2208 or TMC2209 on I requires I_HARDWARE_SERIAL or I_SERIAL_(RX|TX)_PIN."
#elif INVALID_TMC_UART(J)
  #error "TMC2208 or TMC2209 on J requires J_HARDWARE_SERIAL or J_SERIAL_(RX|TX)_PIN."
#elif INVALID_TMC_UART(K)
  #error "TMC2208 or TMC2209 on K requires K_HARDWARE_SERIAL or K_SERIAL_(RX|TX)_PIN."
#elif INVALID_TMC_UART(U)
  #error "TMC2208 or TMC2209 on U requires U_HARDWARE_SERIAL or U_SERIAL_(RX|TX)_PIN."
#elif INVALID_TMC_UART(V)
  #error "TMC2208 or TMC2209 on V requires V_HARDWARE_SERIAL or V_SERIAL_(RX|TX)_PIN."
#elif INVALID_TMC_UART(W)
  #error "TMC2208 or TMC2209 on W requires W_HARDWARE_SERIAL or W_SERIAL_(RX|TX)_PIN."

#endif
#undef INVALID_TMC_UART

/**
 * TMC2209 slave address values
 */
#define INVALID_TMC_ADDRESS(ST) static_assert(0 <= ST##_SLAVE_ADDRESS && ST##_SLAVE_ADDRESS <= 3, "TMC2209 slave address must be 0, 1, 2 or 3")
#if AXIS_DRIVER_TYPE_X(TMC2209)
  INVALID_TMC_ADDRESS(X);
#elif AXIS_DRIVER_TYPE_X2(TMC2209)
  INVALID_TMC_ADDRESS(X2);
#elif AXIS_DRIVER_TYPE_Y(TMC2209)
  INVALID_TMC_ADDRESS(Y);
#elif AXIS_DRIVER_TYPE_Y2(TMC2209)
  INVALID_TMC_ADDRESS(Y2);
#elif AXIS_DRIVER_TYPE_Z(TMC2209)
  INVALID_TMC_ADDRESS(Z);
#elif AXIS_DRIVER_TYPE_Z2(TMC2209)
  INVALID_TMC_ADDRESS(Z2);
#elif AXIS_DRIVER_TYPE_Z3(TMC2209)
  INVALID_TMC_ADDRESS(Z3);
#elif AXIS_DRIVER_TYPE_Z4(TMC2209)
  INVALID_TMC_ADDRESS(Z4);
#elif AXIS_DRIVER_TYPE_I(TMC2209)
  INVALID_TMC_ADDRESS(I);
#elif AXIS_DRIVER_TYPE_J(TMC2209)
  INVALID_TMC_ADDRESS(J);
#elif AXIS_DRIVER_TYPE_K(TMC2209)
  INVALID_TMC_ADDRESS(K);
#elif AXIS_DRIVER_TYPE_U(TMC2209)
  INVALID_TMC_ADDRESS(U);
#elif AXIS_DRIVER_TYPE_V(TMC2209)
  INVALID_TMC_ADDRESS(V);
#elif AXIS_DRIVER_TYPE_W(TMC2209)
  INVALID_TMC_ADDRESS(W);
#elif AXIS_DRIVER_TYPE_E0(TMC2209)
  INVALID_TMC_ADDRESS(E0);
#elif AXIS_DRIVER_TYPE_E1(TMC2209)
  INVALID_TMC_ADDRESS(E1);
#elif AXIS_DRIVER_TYPE_E2(TMC2209)
  INVALID_TMC_ADDRESS(E2);
#elif AXIS_DRIVER_TYPE_E3(TMC2209)
  INVALID_TMC_ADDRESS(E3);
#elif AXIS_DRIVER_TYPE_E4(TMC2209)
  INVALID_TMC_ADDRESS(E4);
#elif AXIS_DRIVER_TYPE_E5(TMC2209)
  INVALID_TMC_ADDRESS(E5);
#elif AXIS_DRIVER_TYPE_E6(TMC2209)
  INVALID_TMC_ADDRESS(E6);
#elif AXIS_DRIVER_TYPE_E7(TMC2209)
  INVALID_TMC_ADDRESS(E7);
#endif
#undef INVALID_TMC_ADDRESS

#define _TMC_MICROSTEP_IS_VALID(MS) (MS == 0 || MS == 2 || MS == 4 || MS == 8 || MS == 16 || MS == 32 || MS == 64 || MS == 128 || MS == 256)
#define TMC_MICROSTEP_IS_VALID(M) (!AXIS_IS_TMC(M) || _TMC_MICROSTEP_IS_VALID(M##_MICROSTEPS))
#define INVALID_TMC_MS(ST) static_assert(0, "Invalid " STRINGIFY(ST) "_MICROSTEPS. Valid values are 0, 2, 4, 8, 16, 32, 64, 128, and 256.")

#if !TMC_MICROSTEP_IS_VALID(X)
  INVALID_TMC_MS(X);
#elif !TMC_MICROSTEP_IS_VALID(Y)
  INVALID_TMC_MS(Y)
#elif !TMC_MICROSTEP_IS_VALID(Z)
  INVALID_TMC_MS(Z)
#elif !TMC_MICROSTEP_IS_VALID(X2)
  INVALID_TMC_MS(X2);
#elif !TMC_MICROSTEP_IS_VALID(Y2)
  INVALID_TMC_MS(Y2)
#elif !TMC_MICROSTEP_IS_VALID(Z2)
  INVALID_TMC_MS(Z2)
#elif !TMC_MICROSTEP_IS_VALID(Z3)
  INVALID_TMC_MS(Z3)
#elif !TMC_MICROSTEP_IS_VALID(Z4)
  INVALID_TMC_MS(Z4)
#elif !TMC_MICROSTEP_IS_VALID(E0)
  INVALID_TMC_MS(E0)
#elif !TMC_MICROSTEP_IS_VALID(E1)
  INVALID_TMC_MS(E1)
#elif !TMC_MICROSTEP_IS_VALID(E2)
  INVALID_TMC_MS(E2)
#elif !TMC_MICROSTEP_IS_VALID(E3)
  INVALID_TMC_MS(E3)
#elif !TMC_MICROSTEP_IS_VALID(E4)
  INVALID_TMC_MS(E4)
#elif !TMC_MICROSTEP_IS_VALID(E5)
  INVALID_TMC_MS(E5)
#elif !TMC_MICROSTEP_IS_VALID(E6)
  INVALID_TMC_MS(E6)
#elif !TMC_MICROSTEP_IS_VALID(E7)
  INVALID_TMC_MS(E7)
#elif !TMC_MICROSTEP_IS_VALID(I)
  INVALID_TMC_MS(I)
#elif !TMC_MICROSTEP_IS_VALID(J)
  INVALID_TMC_MS(J)
#elif !TMC_MICROSTEP_IS_VALID(K)
  INVALID_TMC_MS(K)
#elif !TMC_MICROSTEP_IS_VALID(U)
  INVALID_TMC_MS(U)
#elif !TMC_MICROSTEP_IS_VALID(V)
  INVALID_TMC_MS(V)
#elif !TMC_MICROSTEP_IS_VALID(W)
  INVALID_TMC_MS(W)
#endif
#undef INVALID_TMC_MS
#undef TMC_MICROSTEP_IS_VALID
#undef _TMC_MICROSTEP_IS_VALID

#if ENABLED(DELTA) && (ENABLED(STEALTHCHOP_XY) != ENABLED(STEALTHCHOP_Z))
  #error "STEALTHCHOP_XY and STEALTHCHOP_Z must be the same on DELTA."
#endif

#if ENABLED(SENSORLESS_HOMING)
  // Require STEALTHCHOP for SENSORLESS_HOMING on DELTA as the transition from spreadCycle to stealthChop
  // is necessary in order to reset the stallGuard indication between the initial movement of all three
  // towers to +Z and the individual homing of each tower. This restriction can be removed once a means of
  // clearing the stallGuard activated status is found.

  #if NONE(SPI_ENDSTOPS, ONBOARD_ENDSTOPPULLUPS, ENDSTOPPULLUPS)
    #if   X_SENSORLESS && X_HOME_TO_MIN && DISABLED(ENDSTOPPULLUP_XMIN)
      #error "SENSORLESS_HOMING requires ENDSTOPPULLUP_XMIN (or ENDSTOPPULLUPS) for X MIN homing."
    #elif X_SENSORLESS && X_HOME_TO_MAX && DISABLED(ENDSTOPPULLUP_XMAX)
      #error "SENSORLESS_HOMING requires ENDSTOPPULLUP_XMAX (or ENDSTOPPULLUPS) for X MAX homing."
    #elif Y_SENSORLESS && Y_HOME_TO_MIN && DISABLED(ENDSTOPPULLUP_YMIN)
      #error "SENSORLESS_HOMING requires ENDSTOPPULLUP_YMIN (or ENDSTOPPULLUPS) for Y MIN homing."
    #elif Y_SENSORLESS && Y_HOME_TO_MAX && DISABLED(ENDSTOPPULLUP_YMAX)
      #error "SENSORLESS_HOMING requires ENDSTOPPULLUP_YMAX (or ENDSTOPPULLUPS) for Y MAX homing."
    #elif Z_SENSORLESS && Z_HOME_TO_MIN && DISABLED(ENDSTOPPULLUP_ZMIN)
      #error "SENSORLESS_HOMING requires ENDSTOPPULLUP_ZMIN (or ENDSTOPPULLUPS) for Z MIN homing."
    #elif Z_SENSORLESS && Z_HOME_TO_MAX && DISABLED(ENDSTOPPULLUP_ZMAX)
      #error "SENSORLESS_HOMING requires ENDSTOPPULLUP_ZMAX (or ENDSTOPPULLUPS) for Z MAX homing."
    #elif I_SENSORLESS && I_HOME_TO_MIN && DISABLED(ENDSTOPPULLUP_IMIN)
      #error "SENSORLESS_HOMING requires ENDSTOPPULLUP_IMIN (or ENDSTOPPULLUPS) for I MIN homing."
    #elif I_SENSORLESS && I_HOME_TO_MAX && DISABLED(ENDSTOPPULLUP_IMAX)
      #error "SENSORLESS_HOMING requires ENDSTOPPULLUP_IMAX (or ENDSTOPPULLUPS) for I MAX homing."
    #elif J_SENSORLESS && J_HOME_TO_MIN && DISABLED(ENDSTOPPULLUP_JMIN)
      #error "SENSORLESS_HOMING requires ENDSTOPPULLUP_JMIN (or ENDSTOPPULLUPS) for J MIN homing."
    #elif J_SENSORLESS && J_HOME_TO_MAX && DISABLED(ENDSTOPPULLUP_JMAX)
      #error "SENSORLESS_HOMING requires ENDSTOPPULLUP_JMAX (or ENDSTOPPULLUPS) for J MAX homing."
    #elif K_SENSORLESS && K_HOME_TO_MIN && DISABLED(ENDSTOPPULLUP_KMIN)
      #error "SENSORLESS_HOMING requires ENDSTOPPULLUP_KMIN (or ENDSTOPPULLUPS) for K MIN homing."
    #elif K_SENSORLESS && K_HOME_TO_MAX && DISABLED(ENDSTOPPULLUP_KMAX)
      #error "SENSORLESS_HOMING requires ENDSTOPPULLUP_KMAX (or ENDSTOPPULLUPS) for K MAX homing."
    #elif U_SENSORLESS && U_HOME_TO_MIN && DISABLED(ENDSTOPPULLUP_UMIN)
      #error "SENSORLESS_HOMING requires ENDSTOPPULLUP_UMIN (or ENDSTOPPULLUPS) for U MIN homing."
    #elif U_SENSORLESS && U_HOME_TO_MAX && DISABLED(ENDSTOPPULLUP_UMAX)
      #error "SENSORLESS_HOMING requires ENDSTOPPULLUP_UMAX (or ENDSTOPPULLUPS) for U MAX homing."
    #elif V_SENSORLESS && V_HOME_TO_MIN && DISABLED(ENDSTOPPULLUP_VMIN)
      #error "SENSORLESS_HOMING requires ENDSTOPPULLUP_VMIN (or ENDSTOPPULLUPS) for V MIN homing."
    #elif V_SENSORLESS && V_HOME_TO_MAX && DISABLED(ENDSTOPPULLUP_VMAX)
      #error "SENSORLESS_HOMING requires ENDSTOPPULLUP_VMAX (or ENDSTOPPULLUPS) for V MAX homing."
    #elif W_SENSORLESS && W_HOME_TO_MIN && DISABLED(ENDSTOPPULLUP_WMIN)
      #error "SENSORLESS_HOMING requires ENDSTOPPULLUP_WMIN (or ENDSTOPPULLUPS) for W MIN homing."
    #elif W_SENSORLESS && W_HOME_TO_MAX && DISABLED(ENDSTOPPULLUP_WMAX)
      #error "SENSORLESS_HOMING requires ENDSTOPPULLUP_WMAX (or ENDSTOPPULLUPS) for W MAX homing."
    #endif
  #endif

  #if ENABLED(SPI_ENDSTOPS)
    #if !ANY_AXIS_HAS(SPI)
      #error "SPI_ENDSTOPS requires stepper drivers with SPI support."
    #endif
  #else // !SPI_ENDSTOPS
    // Stall detection DIAG = HIGH : TMC2209
    // Stall detection DIAG = LOW  : TMC2130/TMC2160/TMC2660/TMC5130/TMC5160
    #if X_SENSORLESS
      #define _HIT_STATE AXIS_DRIVER_TYPE(X,TMC2209)
      #if X_HOME_TO_MIN && X_MIN_ENDSTOP_HIT_STATE != _HIT_STATE
        #if _HIT_STATE
          #error "SENSORLESS_HOMING requires X_MIN_ENDSTOP_HIT_STATE HIGH for X MIN homing with TMC2209."
        #else
          #error "SENSORLESS_HOMING requires X_MIN_ENDSTOP_HIT_STATE LOW for X MIN homing."
        #endif
      #elif X_HOME_TO_MAX && X_MAX_ENDSTOP_HIT_STATE != _HIT_STATE
        #if _HIT_STATE
          #error "SENSORLESS_HOMING requires X_MAX_ENDSTOP_HIT_STATE HIGH for X MAX homing with TMC2209."
        #else
          #error "SENSORLESS_HOMING requires X_MAX_ENDSTOP_HIT_STATE LOW for X MAX homing."
        #endif
      #endif
      #undef _HIT_STATE
    #endif

    #if Y_SENSORLESS
      #define _HIT_STATE AXIS_DRIVER_TYPE(Y,TMC2209)
      #if Y_HOME_TO_MIN && Y_MIN_ENDSTOP_HIT_STATE != _HIT_STATE
        #if _HIT_STATE
          #error "SENSORLESS_HOMING requires Y_MIN_ENDSTOP_HIT_STATE HIGH for Y MIN homing with TMC2209."
        #else
          #error "SENSORLESS_HOMING requires Y_MIN_ENDSTOP_HIT_STATE LOW for Y MIN homing."
        #endif
      #elif Y_HOME_TO_MAX && Y_MAX_ENDSTOP_HIT_STATE != _HIT_STATE
        #if _HIT_STATE
          #error "SENSORLESS_HOMING requires Y_MAX_ENDSTOP_HIT_STATE HIGH for Y MAX homing with TMC2209."
        #else
          #error "SENSORLESS_HOMING requires Y_MAX_ENDSTOP_HIT_STATE LOW for Y MAX homing."
        #endif
      #endif
      #undef _HIT_STATE
    #endif

    #if Z_SENSORLESS
      #define _HIT_STATE AXIS_DRIVER_TYPE(Z,TMC2209)
      #if Z_HOME_TO_MIN && Z_MIN_ENDSTOP_HIT_STATE != _HIT_STATE
        #if _HIT_STATE
          #error "SENSORLESS_HOMING requires Z_MIN_ENDSTOP_HIT_STATE HIGH for Z MIN homing with TMC2209."
        #else
          #error "SENSORLESS_HOMING requires Z_MIN_ENDSTOP_HIT_STATE LOW for Z MIN homing."
        #endif
      #elif Z_HOME_TO_MAX && Z_MAX_ENDSTOP_HIT_STATE != _HIT_STATE
        #if _HIT_STATE
          #error "SENSORLESS_HOMING requires Z_MAX_ENDSTOP_HIT_STATE HIGH for Z MAX homing with TMC2209."
        #else
          #error "SENSORLESS_HOMING requires Z_MAX_ENDSTOP_HIT_STATE LOW for Z MAX homing."
        #endif
      #endif
      #undef _HIT_STATE
    #endif

    #if I_SENSORLESS
      #define _HIT_STATE AXIS_DRIVER_TYPE(I,TMC2209)
      #if I_HOME_TO_MIN && I_MIN_ENDSTOP_HIT_STATE != _HIT_STATE
        #if _HIT_STATE
          #error "SENSORLESS_HOMING requires I_MIN_ENDSTOP_HIT_STATE HIGH for I MIN homing with TMC2209."
        #else
          #error "SENSORLESS_HOMING requires I_MIN_ENDSTOP_HIT_STATE LOW for I MIN homing."
        #endif
      #elif I_HOME_TO_MAX && I_MAX_ENDSTOP_HIT_STATE != _HIT_STATE
        #if _HIT_STATE
          #error "SENSORLESS_HOMING requires I_MAX_ENDSTOP_HIT_STATE HIGH for I MAX homing with TMC2209."
        #else
          #error "SENSORLESS_HOMING requires I_MAX_ENDSTOP_HIT_STATE LOW for I MAX homing."
        #endif
      #endif
      #undef _HIT_STATE
    #endif

    #if J_SENSORLESS
      #define _HIT_STATE AXIS_DRIVER_TYPE(J,TMC2209)
      #if J_HOME_TO_MIN && J_MIN_ENDSTOP_HIT_STATE != _HIT_STATE
        #if _HIT_STATE
          #error "SENSORLESS_HOMING requires J_MIN_ENDSTOP_HIT_STATE HIGH for J MIN homing with TMC2209."
        #else
          #error "SENSORLESS_HOMING requires J_MIN_ENDSTOP_HIT_STATE LOW for J MIN homing."
        #endif
      #elif J_HOME_TO_MAX && J_MAX_ENDSTOP_HIT_STATE != _HIT_STATE
        #if _HIT_STATE
          #error "SENSORLESS_HOMING requires J_MAX_ENDSTOP_HIT_STATE HIGH for J MAX homing with TMC2209."
        #else
          #error "SENSORLESS_HOMING requires J_MAX_ENDSTOP_HIT_STATE LOW for J MAX homing."
        #endif
      #endif
      #undef _HIT_STATE
    #endif

    #if K_SENSORLESS
      #define _HIT_STATE AXIS_DRIVER_TYPE(K,TMC2209)
      #if K_HOME_TO_MIN && K_MIN_ENDSTOP_HIT_STATE != _HIT_STATE
        #if _HIT_STATE
          #error "SENSORLESS_HOMING requires K_MIN_ENDSTOP_HIT_STATE HIGH for K MIN homing with TMC2209."
        #else
          #error "SENSORLESS_HOMING requires K_MIN_ENDSTOP_HIT_STATE LOW for K MIN homing."
        #endif
      #elif K_HOME_TO_MAX && K_MAX_ENDSTOP_HIT_STATE != _HIT_STATE
        #if _HIT_STATE
          #error "SENSORLESS_HOMING requires K_MAX_ENDSTOP_HIT_STATE HIGH for K MAX homing with TMC2209."
        #else
          #error "SENSORLESS_HOMING requires K_MAX_ENDSTOP_HIT_STATE LOW for K MAX homing."
        #endif
      #endif
      #undef _HIT_STATE
    #endif

    #if U_SENSORLESS
      #define _HIT_STATE AXIS_DRIVER_TYPE(U,TMC2209)
      #if U_HOME_TO_MIN && U_MIN_ENDSTOP_HIT_STATE != _HIT_STATE
        #if _HIT_STATE
          #error "SENSORLESS_HOMING requires U_MIN_ENDSTOP_HIT_STATE HIGH for U MIN homing with TMC2209."
        #else
          #error "SENSORLESS_HOMING requires U_MIN_ENDSTOP_HIT_STATE LOW for U MIN homing."
        #endif
      #elif U_HOME_TO_MAX && U_MAX_ENDSTOP_HIT_STATE != _HIT_STATE
        #if _HIT_STATE
          #error "SENSORLESS_HOMING requires U_MAX_ENDSTOP_HIT_STATE HIGH for U MAX homing with TMC2209."
        #else
          #error "SENSORLESS_HOMING requires U_MAX_ENDSTOP_HIT_STATE LOW for U MAX homing."
        #endif
      #endif
      #undef _HIT_STATE
    #endif

    #if V_SENSORLESS
      #define _HIT_STATE AXIS_DRIVER_TYPE(V,TMC2209)
      #if V_HOME_TO_MIN && V_MIN_ENDSTOP_HIT_STATE != _HIT_STATE
        #if _HIT_STATE
          #error "SENSORLESS_HOMING requires V_MIN_ENDSTOP_HIT_STATE HIGH for V MIN homing with TMC2209."
        #else
          #error "SENSORLESS_HOMING requires V_MIN_ENDSTOP_HIT_STATE LOW for V MIN homing."
        #endif
      #elif V_HOME_TO_MAX && V_MAX_ENDSTOP_HIT_STATE != _HIT_STATE
        #if _HIT_STATE
          #error "SENSORLESS_HOMING requires V_MAX_ENDSTOP_HIT_STATE HIGH for V MAX homing with TMC2209."
        #else
          #error "SENSORLESS_HOMING requires V_MAX_ENDSTOP_HIT_STATE LOW for V MAX homing."
        #endif
      #endif
      #undef _HIT_STATE
    #endif

    #if W_SENSORLESS
      #define _HIT_STATE AXIS_DRIVER_TYPE(W,TMC2209)
      #if W_HOME_TO_MIN && W_MIN_ENDSTOP_HIT_STATE != _HIT_STATE
        #if _HIT_STATE
          #error "SENSORLESS_HOMING requires W_MIN_ENDSTOP_HIT_STATE HIGH for W MIN homing with TMC2209."
        #else
          #error "SENSORLESS_HOMING requires W_MIN_ENDSTOP_HIT_STATE LOW for W MIN homing."
        #endif
      #elif W_HOME_TO_MAX && W_MAX_ENDSTOP_HIT_STATE != _HIT_STATE
        #if _HIT_STATE
          #error "SENSORLESS_HOMING requires W_MAX_ENDSTOP_HIT_STATE HIGH for W MAX homing with TMC2209."
        #else
          #error "SENSORLESS_HOMING requires W_MAX_ENDSTOP_HIT_STATE LOW for W MAX homing."
        #endif
      #endif
      #undef _HIT_STATE
    #endif

  #endif // !SPI_ENDSTOPS

  #if ENABLED(DELTA) && !ALL(STEALTHCHOP_XY, STEALTHCHOP_Z)
    #error "SENSORLESS_HOMING on DELTA currently requires STEALTHCHOP_XY and STEALTHCHOP_Z."
  #elif ENDSTOP_NOISE_THRESHOLD
    #error "SENSORLESS_HOMING is incompatible with ENDSTOP_NOISE_THRESHOLD."
  #elif !(X_SENSORLESS || Y_SENSORLESS || Z_SENSORLESS || I_SENSORLESS || J_SENSORLESS || K_SENSORLESS || U_SENSORLESS || V_SENSORLESS || W_SENSORLESS)
    #error "SENSORLESS_HOMING requires a TMC stepper driver with StallGuard on X, Y, Z, I, J, K, U, V, or W axes."
  #endif

#endif // SENSORLESS_HOMING

// Sensorless probing requirements
#if ENABLED(SENSORLESS_PROBING)
  #if ENABLED(DELTA) && !(X_SENSORLESS && Y_SENSORLESS && Z_SENSORLESS)
    #error "SENSORLESS_PROBING for DELTA requires TMC stepper drivers with StallGuard on X, Y, and Z axes."
  #elif ENABLED(Z_MIN_PROBE_USES_Z_MIN_ENDSTOP_PIN)
    #error "SENSORLESS_PROBING cannot be used with Z_MIN_PROBE_USES_Z_MIN_ENDSTOP_PIN."
  #elif ENABLED(USE_PROBE_FOR_Z_HOMING)
    #error "SENSORLESS_PROBING cannot be used with USE_PROBE_FOR_Z_HOMING."
  #elif !Z_SENSORLESS
    #error "SENSORLESS_PROBING requires a TMC stepper driver with StallGuard on Z."
  #endif
#endif

// Sensorless homing is required for both combined steppers in an H-bot
#if CORE_IS_XY && X_SENSORLESS != Y_SENSORLESS
  #error "CoreXY requires both X and Y to use sensorless homing if either one does."
#elif CORE_IS_XZ && X_SENSORLESS != Z_SENSORLESS && !HOMING_Z_WITH_PROBE
  #error "CoreXZ requires both X and Z to use sensorless homing if either one does."
#elif CORE_IS_YZ && Y_SENSORLESS != Z_SENSORLESS && !HOMING_Z_WITH_PROBE
  #error "CoreYZ requires both Y and Z to use sensorless homing if either one does."
#elif ANY(MARKFORGED_XY, MARKFORGED_YX) && X_SENSORLESS != Y_SENSORLESS
  #error "MARKFORGED requires both X and Y to use sensorless homing if either one does."
#endif

// Other TMC feature requirements
#if ENABLED(HYBRID_THRESHOLD) && !STEALTHCHOP_ENABLED
  #error "Enable STEALTHCHOP_(XY|Z|E) to use HYBRID_THRESHOLD."
#elif ENABLED(SENSORLESS_HOMING) && !HAS_STALLGUARD
  #error "SENSORLESS_HOMING requires TMC2130, TMC2160, TMC2209, TMC2660, or TMC5160 stepper drivers."
#elif ENABLED(SENSORLESS_PROBING) && !HAS_STALLGUARD
  #error "SENSORLESS_PROBING requires TMC2130, TMC2160, TMC2209, TMC2660, or TMC5160 stepper drivers."
#elif STEALTHCHOP_ENABLED && !HAS_STEALTHCHOP
  #error "STEALTHCHOP requires TMC2130, TMC2160, TMC2208, TMC2209, or TMC5160 stepper drivers."
#endif

/**
 * TMC SPI Chaining
 */
#define IN_CHAIN(A) A##_CHAIN_POS > 0
#if  IN_CHAIN(X) || IN_CHAIN(Y) || IN_CHAIN(Z) || IN_CHAIN(I) || IN_CHAIN(J) || IN_CHAIN(K) || IN_CHAIN(U) || IN_CHAIN(V) || IN_CHAIN(W) \
  || IN_CHAIN(X2) || IN_CHAIN(Y2) || IN_CHAIN(Z2) || IN_CHAIN(Z3) || IN_CHAIN(Z4) \
  || IN_CHAIN(E0) || IN_CHAIN(E1) || IN_CHAIN(E2) || IN_CHAIN(E3) || IN_CHAIN(E4) || IN_CHAIN(E5) || IN_CHAIN(E6) || IN_CHAIN(E7)
  #define BAD_CHAIN(A) (IN_CHAIN(A) && !PIN_EXISTS(A##_CS))
  #if  BAD_CHAIN(X) || BAD_CHAIN(Y) || BAD_CHAIN(Z) || BAD_CHAIN(I) || BAD_CHAIN(J) || BAD_CHAIN(K) || BAD_CHAIN(U) || BAD_CHAIN(V) || BAD_CHAIN(W) \
    || BAD_CHAIN(X2) || BAD_CHAIN(Y2) || BAD_CHAIN(Z2) || BAD_CHAIN(Z3) || BAD_CHAIN(Z4) \
    || BAD_CHAIN(E0) || BAD_CHAIN(E1) || BAD_CHAIN(E2) || BAD_CHAIN(E3) || BAD_CHAIN(E4) || BAD_CHAIN(E5) || BAD_CHAIN(E6) || BAD_CHAIN(E7)
    #error "All chained TMC drivers need a CS pin."
  #else
    #if IN_CHAIN(X)
      #define CS_COMPARE X_CS_PIN
    #elif IN_CHAIN(Y)
      #define CS_COMPARE Y_CS_PIN
    #elif IN_CHAIN(Z)
      #define CS_COMPARE Z_CS_PIN
    #elif IN_CHAIN(X2)
      #define CS_COMPARE X2_CS_PIN
    #elif IN_CHAIN(Y2)
      #define CS_COMPARE Y2_CS_PIN
    #elif IN_CHAIN(Z2)
      #define CS_COMPARE Z2_CS_PIN
    #elif IN_CHAIN(Z3)
      #define CS_COMPARE Z3_CS_PIN
    #elif IN_CHAIN(I)
      #define CS_COMPARE I_CS_PIN
    #elif IN_CHAIN(J)
      #define CS_COMPARE J_CS_PIN
    #elif IN_CHAIN(K)
      #define CS_COMPARE K_CS_PIN
    #elif IN_CHAIN(U)
      #define CS_COMPARE U_CS_PIN
    #elif IN_CHAIN(V)
      #define CS_COMPARE V_CS_PIN
    #elif IN_CHAIN(W)
      #define CS_COMPARE W_CS_PIN
    #elif IN_CHAIN(E0)
      #define CS_COMPARE E0_CS_PIN
    #elif IN_CHAIN(E1)
      #define CS_COMPARE E1_CS_PIN
    #elif IN_CHAIN(E2)
      #define CS_COMPARE E2_CS_PIN
    #elif IN_CHAIN(E3)
      #define CS_COMPARE E3_CS_PIN
    #elif IN_CHAIN(E4)
      #define CS_COMPARE E4_CS_PIN
    #elif IN_CHAIN(E5)
      #define CS_COMPARE E5_CS_PIN
    #elif IN_CHAIN(E6)
      #define CS_COMPARE E6_CS_PIN
    #elif IN_CHAIN(E7)
      #define CS_COMPARE E7_CS_PIN
    #endif
    #define BAD_CS_PIN(A) (IN_CHAIN(A) && A##_CS_PIN != CS_COMPARE)
    #if  BAD_CS_PIN(X) || BAD_CS_PIN(Y) || BAD_CS_PIN(Z) || BAD_CS_PIN(I) || BAD_CS_PIN(J) || BAD_CS_PIN(K) || BAD_CS_PIN(U) || BAD_CS_PIN(V) || BAD_CS_PIN(W) \
      || BAD_CS_PIN(X2) || BAD_CS_PIN(Y2) || BAD_CS_PIN(Z2) || BAD_CS_PIN(Z3) || BAD_CS_PIN(Z4) \
      || BAD_CS_PIN(E0) || BAD_CS_PIN(E1) || BAD_CS_PIN(E2) || BAD_CS_PIN(E3) || BAD_CS_PIN(E4) || BAD_CS_PIN(E5) || BAD_CS_PIN(E6) || BAD_CS_PIN(E7)
      #error "All chained TMC drivers must use the same CS pin."
    #endif
    #undef BAD_CS_PIN
    #undef CS_COMPARE
  #endif
  #undef BAD_CHAIN
#endif
#undef IN_CHAIN

/**
 * Digipot requirement
 */
#if HAS_MOTOR_CURRENT_I2C
  #if ALL(DIGIPOT_MCP4018, DIGIPOT_MCP4451)
    #error "Enable only one of DIGIPOT_MCP4018 or DIGIPOT_MCP4451."
  #elif !MB(MKS_SBASE, AZTEEG_X5_GT, AZTEEG_X5_MINI, AZTEEG_X5_MINI_WIFI) \
    && (!defined(DIGIPOTS_I2C_SDA_X) || !defined(DIGIPOTS_I2C_SDA_Y) || !defined(DIGIPOTS_I2C_SDA_Z) || !defined(DIGIPOTS_I2C_SDA_E0) || !defined(DIGIPOTS_I2C_SDA_E1))
      #error "DIGIPOT_MCP4018/4451 requires DIGIPOTS_I2C_SDA_* pins to be defined."
  #endif
#endif

/**
 * Check per-axis initializers for errors
 */

#define __PLUS_TEST(I,A) && (sanity_arr_##A[_MIN(I,signed(COUNT(sanity_arr_##A)-1))] > 0)
#define _PLUS_TEST(A) (1 REPEAT2(14,__PLUS_TEST,A))
#if HAS_MULTI_EXTRUDER
  #define _EXTRA_NOTE " (Did you forget to enable DISTINCT_E_FACTORS?)"
#else
  #define _EXTRA_NOTE " (Should be " STRINGIFY(NUM_AXES) "+" STRINGIFY(E_STEPPERS) ")"
#endif

constexpr float sanity_arr_1[] = DEFAULT_AXIS_STEPS_PER_UNIT;
static_assert(COUNT(sanity_arr_1) >= LOGICAL_AXES,  "DEFAULT_AXIS_STEPS_PER_UNIT requires " _LOGICAL_AXES_STR "elements.");
static_assert(COUNT(sanity_arr_1) <= DISTINCT_AXES, "DEFAULT_AXIS_STEPS_PER_UNIT has too many elements." _EXTRA_NOTE);
static_assert(_PLUS_TEST(1), "DEFAULT_AXIS_STEPS_PER_UNIT values must be positive.");

constexpr float sanity_arr_2[] = DEFAULT_MAX_FEEDRATE;
static_assert(COUNT(sanity_arr_2) >= LOGICAL_AXES,  "DEFAULT_MAX_FEEDRATE requires " _LOGICAL_AXES_STR "elements.");
static_assert(COUNT(sanity_arr_2) <= DISTINCT_AXES, "DEFAULT_MAX_FEEDRATE has too many elements." _EXTRA_NOTE);
static_assert(_PLUS_TEST(2), "DEFAULT_MAX_FEEDRATE values must be positive.");

constexpr float sanity_arr_3[] = DEFAULT_MAX_ACCELERATION;
static_assert(COUNT(sanity_arr_3) >= LOGICAL_AXES,  "DEFAULT_MAX_ACCELERATION requires " _LOGICAL_AXES_STR "elements.");
static_assert(COUNT(sanity_arr_3) <= DISTINCT_AXES, "DEFAULT_MAX_ACCELERATION has too many elements." _EXTRA_NOTE);
static_assert(_PLUS_TEST(3), "DEFAULT_MAX_ACCELERATION values must be positive.");

#if NUM_AXES
  constexpr float sanity_arr_4[] = HOMING_FEEDRATE_MM_M;
  static_assert(COUNT(sanity_arr_4) == NUM_AXES,  "HOMING_FEEDRATE_MM_M requires " _NUM_AXES_STR "elements (and no others).");
  static_assert(_PLUS_TEST(4), "HOMING_FEEDRATE_MM_M values must be positive.");
#endif

#ifdef MAX_ACCEL_EDIT_VALUES
  constexpr float sanity_arr_5[] = MAX_ACCEL_EDIT_VALUES;
  static_assert(COUNT(sanity_arr_5) >= LOGICAL_AXES, "MAX_ACCEL_EDIT_VALUES requires " _LOGICAL_AXES_STR "elements.");
  static_assert(COUNT(sanity_arr_5) <= LOGICAL_AXES, "MAX_ACCEL_EDIT_VALUES has too many elements. " _LOGICAL_AXES_STR "elements only.");
  static_assert(_PLUS_TEST(5), "MAX_ACCEL_EDIT_VALUES values must be positive.");
#endif

#ifdef MAX_FEEDRATE_EDIT_VALUES
  constexpr float sanity_arr_6[] = MAX_FEEDRATE_EDIT_VALUES;
  static_assert(COUNT(sanity_arr_6) >= LOGICAL_AXES, "MAX_FEEDRATE_EDIT_VALUES requires " _LOGICAL_AXES_STR "elements.");
  static_assert(COUNT(sanity_arr_6) <= LOGICAL_AXES, "MAX_FEEDRATE_EDIT_VALUES has too many elements. " _LOGICAL_AXES_STR "elements only.");
  static_assert(_PLUS_TEST(6), "MAX_FEEDRATE_EDIT_VALUES values must be positive.");
#endif

#ifdef MAX_JERK_EDIT_VALUES
  constexpr float sanity_arr_7[] = MAX_JERK_EDIT_VALUES;
  static_assert(COUNT(sanity_arr_7) >= LOGICAL_AXES, "MAX_JERK_EDIT_VALUES requires " _LOGICAL_AXES_STR "elements.");
  static_assert(COUNT(sanity_arr_7) <= LOGICAL_AXES, "MAX_JERK_EDIT_VALUES has too many elements. " _LOGICAL_AXES_STR "elements only.");
  static_assert(_PLUS_TEST(7), "MAX_JERK_EDIT_VALUES values must be positive.");
#endif

#ifdef MANUAL_FEEDRATE
  constexpr float sanity_arr_8[] = MANUAL_FEEDRATE;
  static_assert(COUNT(sanity_arr_8) >= LOGICAL_AXES, "MANUAL_FEEDRATE requires " _LOGICAL_AXES_STR "elements.");
  static_assert(COUNT(sanity_arr_8) <= LOGICAL_AXES, "MANUAL_FEEDRATE has too many elements. " _LOGICAL_AXES_STR "elements only.");
  static_assert(_PLUS_TEST(8), "MANUAL_FEEDRATE values must be positive.");
#endif

#undef __PLUS_TEST
#undef _PLUS_TEST
#undef _EXTRA_NOTE

#if ALL(CNC_COORDINATE_SYSTEMS, NO_WORKSPACE_OFFSETS)
  #error "CNC_COORDINATE_SYSTEMS is incompatible with NO_WORKSPACE_OFFSETS."
#endif

#if !BLOCK_BUFFER_SIZE || !IS_POWER_OF_2(BLOCK_BUFFER_SIZE)
  #error "BLOCK_BUFFER_SIZE must be a power of 2."
#elif BLOCK_BUFFER_SIZE > 64
  #error "A very large BLOCK_BUFFER_SIZE is not needed and takes longer to drain the buffer on pause / cancel."
#endif

#if ENABLED(LED_CONTROL_MENU) && NONE(HAS_MARLINUI_MENU, DWIN_LCD_PROUI)
  #error "LED_CONTROL_MENU requires an LCD controller that implements the menu."
#endif

#if ENABLED(CUSTOM_MENU_MAIN) && NONE(HAS_MARLINUI_MENU, TOUCH_UI_FTDI_EVE, TFT_LVGL_UI)
  #error "CUSTOM_MENU_MAIN requires an LCD controller that implements the menu."
#endif

#if ENABLED(CASE_LIGHT_USE_NEOPIXEL) && DISABLED(NEOPIXEL_LED)
  #error "CASE_LIGHT_USE_NEOPIXEL requires NEOPIXEL_LED."
#endif

#if ENABLED(SKEW_CORRECTION)
  #if !defined(XY_SKEW_FACTOR) && !(defined(XY_DIAG_AC) && defined(XY_DIAG_BD) && defined(XY_SIDE_AD))
    #error "SKEW_CORRECTION requires XY_SKEW_FACTOR or XY_DIAG_AC, XY_DIAG_BD, XY_SIDE_AD."
  #endif
  #if ENABLED(SKEW_CORRECTION_FOR_Z)
    #if !defined(XZ_SKEW_FACTOR) && !(defined(XZ_DIAG_AC) && defined(XZ_DIAG_BD) && defined(XZ_SIDE_AD))
      #error "SKEW_CORRECTION requires XZ_SKEW_FACTOR or XZ_DIAG_AC, XZ_DIAG_BD, XZ_SIDE_AD."
    #endif
    #if !defined(YZ_SKEW_FACTOR) && !(defined(YZ_DIAG_AC) && defined(YZ_DIAG_BD) && defined(YZ_SIDE_AD))
      #error "SKEW_CORRECTION requires YZ_SKEW_FACTOR or YZ_DIAG_AC, YZ_DIAG_BD, YZ_SIDE_AD."
    #endif
  #endif
#endif

#if ALL(X_AXIS_TWIST_COMPENSATION, NOZZLE_AS_PROBE)
  #error "X_AXIS_TWIST_COMPENSATION is incompatible with NOZZLE_AS_PROBE."
#endif

#if ENABLED(POWER_LOSS_RECOVERY)
  #if ENABLED(BACKUP_POWER_SUPPLY) && !PIN_EXISTS(POWER_LOSS)
    #error "BACKUP_POWER_SUPPLY requires a POWER_LOSS_PIN."
  #elif ALL(POWER_LOSS_PULLUP, POWER_LOSS_PULLDOWN)
    #error "You can't enable POWER_LOSS_PULLUP and POWER_LOSS_PULLDOWN at the same time."
  #elif ENABLED(POWER_LOSS_RECOVER_ZHOME) && Z_HOME_TO_MAX
    #error "POWER_LOSS_RECOVER_ZHOME is not needed on a machine that homes to ZMAX."
  #elif ALL(IS_CARTESIAN, POWER_LOSS_RECOVER_ZHOME) && Z_HOME_TO_MIN && !defined(POWER_LOSS_ZHOME_POS)
    #error "POWER_LOSS_RECOVER_ZHOME requires POWER_LOSS_ZHOME_POS for a Cartesian that homes to ZMIN."
  #endif
#endif

#if ENABLED(Z_STEPPER_AUTO_ALIGN)
  #if NUM_Z_STEPPERS <= 1
    #error "Z_STEPPER_AUTO_ALIGN requires more than one Z stepper."
  #elif !HAS_BED_PROBE
    #error "Z_STEPPER_AUTO_ALIGN requires a Z-bed probe."
  #elif HAS_Z_STEPPER_ALIGN_STEPPER_XY
    static_assert(WITHIN(Z_STEPPER_ALIGN_AMP, 0.5, 2.0), "Z_STEPPER_ALIGN_AMP must be between 0.5 and 2.0.");
    #if NUM_Z_STEPPERS < 3
      #error "Z_STEPPER_ALIGN_STEPPER_XY requires 3 or 4 Z steppers."
    #endif
  #endif
#endif

#if ENABLED(MECHANICAL_GANTRY_CALIBRATION)
  #if NONE(HAS_MOTOR_CURRENT_DAC, HAS_MOTOR_CURRENT_SPI, HAS_MOTOR_CURRENT_DAC, HAS_TRINAMIC_CONFIG, HAS_MOTOR_CURRENT_PWM)
    #error "Adjustable current drivers are highly recommended to prevent damage. Comment out this line to continue anyway."
  #elif !defined(GANTRY_CALIBRATION_CURRENT)
    #error "MECHANICAL_GANTRY_CALIBRATION Requires GANTRY_CALIBRATION_CURRENT to be set."
  #elif !defined(GANTRY_CALIBRATION_EXTRA_HEIGHT)
    #error "MECHANICAL_GANTRY_CALIBRATION Requires GANTRY_CALIBRATION_EXTRA_HEIGHT to be set."
  #elif !defined(GANTRY_CALIBRATION_FEEDRATE)
    #error "MECHANICAL_GANTRY_CALIBRATION Requires GANTRY_CALIBRATION_FEEDRATE to be set."
  #elif ENABLED(Z_MULTI_ENDSTOPS)
    #error "Sorry! MECHANICAL_GANTRY_CALIBRATION cannot be used with Z_MULTI_ENDSTOPS."
  #elif ENABLED(Z_STEPPER_AUTO_ALIGN)
    #error "Sorry! MECHANICAL_GANTRY_CALIBRATION cannot be used with Z_STEPPER_AUTO_ALIGN."
  #endif
  #if defined(GANTRY_CALIBRATION_SAFE_POSITION) && !defined(GANTRY_CALIBRATION_XY_PARK_FEEDRATE)
    #error "GANTRY_CALIBRATION_SAFE_POSITION Requires GANTRY_CALIBRATION_XY_PARK_FEEDRATE to be set."
  #endif
#endif

#if ENABLED(PRINTCOUNTER) && DISABLED(EEPROM_SETTINGS)
  #error "PRINTCOUNTER requires EEPROM_SETTINGS."
#endif

#if ENABLED(USB_FLASH_DRIVE_SUPPORT) && !PINS_EXIST(USB_CS, USB_INTR) && DISABLED(USE_OTG_USB_HOST)
  #error "USB_CS_PIN and USB_INTR_PIN are required for USB_FLASH_DRIVE_SUPPORT."
#endif

#if ENABLED(USE_OTG_USB_HOST) && !defined(HAS_OTG_USB_HOST_SUPPORT)
  #error "The current board does not support USE_OTG_USB_HOST."
#endif

#if ENABLED(SD_FIRMWARE_UPDATE) && !defined(__AVR_ATmega2560__)
  #error "SD_FIRMWARE_UPDATE requires an ATmega2560-based (Arduino Mega) board."
#endif

#if ENABLED(GCODE_MACROS) && !WITHIN(GCODE_MACROS_SLOTS, 1, 10)
  #error "GCODE_MACROS_SLOTS must be a number from 1 to 10."
#endif

#if ENABLED(BACKLASH_COMPENSATION)
  #ifndef BACKLASH_DISTANCE_MM
    #error "BACKLASH_COMPENSATION requires BACKLASH_DISTANCE_MM."
  #elif !defined(BACKLASH_CORRECTION)
    #error "BACKLASH_COMPENSATION requires BACKLASH_CORRECTION."
  #elif ANY(MARKFORGED_XY, MARKFORGED_YX)
    constexpr float backlash_arr[] = BACKLASH_DISTANCE_MM;
    static_assert(!backlash_arr[CORE_AXIS_1] && !backlash_arr[CORE_AXIS_2],
                  "BACKLASH_COMPENSATION can only apply to " STRINGIFY(NORMAL_AXIS) " on a MarkForged system.");
  #elif IS_CORE
    constexpr float backlash_arr[] = BACKLASH_DISTANCE_MM;
    #ifndef CORE_BACKLASH
      static_assert(!backlash_arr[CORE_AXIS_1] && !backlash_arr[CORE_AXIS_2],
                  "BACKLASH_COMPENSATION can only apply to " STRINGIFY(NORMAL_AXIS) " with your CORE system.");
    #endif
  #endif
#endif

#if ENABLED(GRADIENT_MIX) && MIXING_VIRTUAL_TOOLS < 2
  #error "GRADIENT_MIX requires 2 or more MIXING_VIRTUAL_TOOLS."
#endif

/**
 * Photo G-code requirements
 */
#if ENABLED(PHOTO_GCODE)
  #if (PIN_EXISTS(CHDK) + PIN_EXISTS(PHOTOGRAPH) + defined(PHOTO_SWITCH_POSITION)) > 1
    #error "Please define only one of CHDK_PIN, PHOTOGRAPH_PIN, or PHOTO_SWITCH_POSITION."
  #elif defined(PHOTO_SWITCH_POSITION) && !defined(PHOTO_POSITION)
    #error "PHOTO_SWITCH_POSITION requires PHOTO_POSITION."
  #elif PIN_EXISTS(CHDK) && defined(CHDK_DELAY)
    #error "CHDK_DELAY has been replaced by PHOTO_SWITCH_MS."
  #elif PIN_EXISTS(CHDK) && !defined(PHOTO_SWITCH_MS)
    #error "PHOTO_SWITCH_MS is required with CHDK_PIN."
  #elif defined(PHOTO_RETRACT_MM)
    static_assert(PHOTO_RETRACT_MM + 0 >= 0, "PHOTO_RETRACT_MM must be >= 0.");
  #endif
#endif

/**
 * Advanced PRINTCOUNTER settings
 */
#if ENABLED(PRINTCOUNTER)
  #if defined(SERVICE_INTERVAL_1) != defined(SERVICE_NAME_1)
    #error "Both SERVICE_NAME_1 and SERVICE_INTERVAL_1 are required."
  #elif defined(SERVICE_INTERVAL_2) != defined(SERVICE_NAME_2)
    #error "Both SERVICE_NAME_2 and SERVICE_INTERVAL_2 are required."
  #elif defined(SERVICE_INTERVAL_3) != defined(SERVICE_NAME_3)
    #error "Both SERVICE_NAME_3 and SERVICE_INTERVAL_3 are required."
  #endif
#endif

/**
 * Require soft endstops for certain setups
 */
#if !ALL(MIN_SOFTWARE_ENDSTOPS, MAX_SOFTWARE_ENDSTOPS)
  #if ENABLED(DUAL_X_CARRIAGE)
    #error "DUAL_X_CARRIAGE requires both MIN_ and MAX_SOFTWARE_ENDSTOPS."
  #elif HAS_HOTEND_OFFSET
    #error "Multi-hotends with offset requires both MIN_ and MAX_SOFTWARE_ENDSTOPS."
  #endif
#endif

/**
 * Validate MKS_PWC
 */
#if ENABLED(MKS_PWC) && PSU_ACTIVE_STATE != HIGH
  #error "MKS_PWC requires PSU_ACTIVE_STATE to be set HIGH."
#endif

/**
 * Ensure this option is set intentionally
 */
#if ENABLED(PSU_CONTROL)
  #ifndef PSU_ACTIVE_STATE
    #error "PSU_CONTROL requires PSU_ACTIVE_STATE to be defined as 'HIGH' or 'LOW'."
  #elif !PIN_EXISTS(PS_ON)
    #error "PSU_CONTROL requires PS_ON_PIN."
  #elif POWER_OFF_DELAY < 0
    #error "POWER_OFF_DELAY must be a positive value."
  #elif ENABLED(POWER_OFF_WAIT_FOR_COOLDOWN) && !(defined(AUTO_POWER_E_TEMP) || defined(AUTO_POWER_CHAMBER_TEMP) || defined(AUTO_POWER_COOLER_TEMP))
    #error "POWER_OFF_WAIT_FOR_COOLDOWN requires AUTO_POWER_E_TEMP, AUTO_POWER_CHAMBER_TEMP, and/or AUTO_POWER_COOLER_TEMP."
  #endif
#endif

#if HAS_CUTTER
  #ifndef CUTTER_POWER_UNIT
    #error "CUTTER_POWER_UNIT is required with a spindle or laser."
  #elif !CUTTER_UNIT_IS(PWM255) && !CUTTER_UNIT_IS(PERCENT) && !CUTTER_UNIT_IS(RPM) && !CUTTER_UNIT_IS(SERVO)
    #error "CUTTER_POWER_UNIT must be PWM255, PERCENT, RPM, or SERVO."
  #endif

  #if ENABLED(LASER_FEATURE)
    #if ENABLED(SPINDLE_CHANGE_DIR)
      #error "SPINDLE_CHANGE_DIR and LASER_FEATURE are incompatible."
    #elif ENABLED(LASER_MOVE_G0_OFF)
      #error "LASER_MOVE_G0_OFF is no longer required, G0 and G28 cannot apply power."
    #elif ENABLED(LASER_MOVE_G28_OFF)
      #error "LASER_MOVE_G0_OFF is no longer required, G0 and G28 cannot apply power."
    #elif ENABLED(LASER_MOVE_POWER)
      #error "LASER_MOVE_POWER is no longer applicable."
    #endif
    #if ENABLED(LASER_POWER_TRAP)
      #if DISABLED(SPINDLE_LASER_USE_PWM)
        #error "LASER_POWER_TRAP requires SPINDLE_LASER_USE_PWM to function."
      #endif
    #endif
  #else
    #if SPINDLE_LASER_POWERUP_DELAY < 1
      #error "SPINDLE_LASER_POWERUP_DELAY must be greater than 0."
    #elif SPINDLE_LASER_POWERDOWN_DELAY < 1
      #error "SPINDLE_LASER_POWERDOWN_DELAY must be greater than 0."
    #endif
  #endif

  #define _PIN_CONFLICT(P) (PIN_EXISTS(P) && P##_PIN == SPINDLE_LASER_PWM_PIN)
  #if ALL(SPINDLE_FEATURE, LASER_FEATURE)
    #error "Enable only one of SPINDLE_FEATURE or LASER_FEATURE."
  #elif NONE(SPINDLE_SERVO, SPINDLE_LASER_USE_PWM) && !PIN_EXISTS(SPINDLE_LASER_ENA)
    #error "(SPINDLE|LASER)_FEATURE requires SPINDLE_LASER_ENA_PIN, SPINDLE_LASER_USE_PWM, or SPINDLE_SERVO to control the power."
  #elif ENABLED(SPINDLE_CHANGE_DIR) && !PIN_EXISTS(SPINDLE_DIR)
    #error "SPINDLE_DIR_PIN is required for SPINDLE_CHANGE_DIR."
  #elif ENABLED(SPINDLE_LASER_USE_PWM)
    #if !defined(SPINDLE_LASER_PWM_PIN) || SPINDLE_LASER_PWM_PIN < 0
      #error "SPINDLE_LASER_PWM_PIN is required for SPINDLE_LASER_USE_PWM."
    #elif !_TEST_PWM(SPINDLE_LASER_PWM_PIN)
      #error "SPINDLE_LASER_PWM_PIN not assigned to a PWM pin."
    #elif !defined(SPINDLE_LASER_PWM_INVERT)
      #error "SPINDLE_LASER_PWM_INVERT is required for (SPINDLE|LASER)_FEATURE."
    #elif !(defined(SPEED_POWER_MIN) && defined(SPEED_POWER_MAX) && defined(SPEED_POWER_STARTUP))
      #error "SPINDLE_LASER_USE_PWM equation constant(s) missing."
    #elif _PIN_CONFLICT(X_MIN)
      #error "SPINDLE_LASER_PWM_PIN conflicts with X_MIN_PIN."
    #elif _PIN_CONFLICT(X_MAX)
      #error "SPINDLE_LASER_PWM_PIN conflicts with X_MAX_PIN."
    #elif _PIN_CONFLICT(Z_STEP)
      #error "SPINDLE_LASER_PWM_PIN conflicts with Z_STEP_PIN."
    #elif _PIN_CONFLICT(CASE_LIGHT)
      #error "SPINDLE_LASER_PWM_PIN conflicts with CASE_LIGHT_PIN."
    #elif _PIN_CONFLICT(E0_AUTO_FAN)
      #error "SPINDLE_LASER_PWM_PIN conflicts with E0_AUTO_FAN_PIN."
    #elif _PIN_CONFLICT(E1_AUTO_FAN)
      #error "SPINDLE_LASER_PWM_PIN conflicts with E1_AUTO_FAN_PIN."
    #elif _PIN_CONFLICT(E2_AUTO_FAN)
      #error "SPINDLE_LASER_PWM_PIN conflicts with E2_AUTO_FAN_PIN."
    #elif _PIN_CONFLICT(E3_AUTO_FAN)
      #error "SPINDLE_LASER_PWM_PIN conflicts with E3_AUTO_FAN_PIN."
    #elif _PIN_CONFLICT(E4_AUTO_FAN)
      #error "SPINDLE_LASER_PWM_PIN conflicts with E4_AUTO_FAN_PIN."
    #elif _PIN_CONFLICT(E5_AUTO_FAN)
      #error "SPINDLE_LASER_PWM_PIN conflicts with E5_AUTO_FAN_PIN."
    #elif _PIN_CONFLICT(E6_AUTO_FAN)
      #error "SPINDLE_LASER_PWM_PIN conflicts with E6_AUTO_FAN_PIN."
    #elif _PIN_CONFLICT(E7_AUTO_FAN)
      #error "SPINDLE_LASER_PWM_PIN conflicts with E7_AUTO_FAN_PIN."
    #elif _PIN_CONFLICT(FAN)
      #error "SPINDLE_LASER_PWM_PIN conflicts with FAN0_PIN."
    #elif _PIN_CONFLICT(FAN1)
      #error "SPINDLE_LASER_PWM_PIN conflicts with FAN1_PIN."
    #elif _PIN_CONFLICT(FAN2)
      #error "SPINDLE_LASER_PWM_PIN conflicts with FAN2_PIN."
    #elif _PIN_CONFLICT(FAN3)
      #error "SPINDLE_LASER_PWM_PIN conflicts with FAN3_PIN."
    #elif _PIN_CONFLICT(FAN4)
      #error "SPINDLE_LASER_PWM_PIN conflicts with FAN4_PIN."
    #elif _PIN_CONFLICT(FAN5)
      #error "SPINDLE_LASER_PWM_PIN conflicts with FAN5_PIN."
    #elif _PIN_CONFLICT(FAN6)
      #error "SPINDLE_LASER_PWM_PIN conflicts with FAN6_PIN."
    #elif _PIN_CONFLICT(FAN7)
      #error "SPINDLE_LASER_PWM_PIN conflicts with FAN7_PIN."
    #elif _PIN_CONFLICT(CONTROLLERFAN)
      #error "SPINDLE_LASER_PWM_PIN conflicts with CONTROLLERFAN_PIN."
    #elif _PIN_CONFLICT(MOTOR_CURRENT_PWM_XY)
      #error "SPINDLE_LASER_PWM_PIN conflicts with MOTOR_CURRENT_PWM_XY."
    #elif _PIN_CONFLICT(MOTOR_CURRENT_PWM_Z)
      #error "SPINDLE_LASER_PWM_PIN conflicts with MOTOR_CURRENT_PWM_Z."
    #elif _PIN_CONFLICT(MOTOR_CURRENT_PWM_E)
      #error "SPINDLE_LASER_PWM_PIN conflicts with MOTOR_CURRENT_PWM_E."
    #endif
  #endif
  #undef _PIN_CONFLICT

  #ifdef LASER_SAFETY_TIMEOUT_MS
    static_assert(LASER_SAFETY_TIMEOUT_MS < (DEFAULT_STEPPER_TIMEOUT_SEC) * 1000UL, "LASER_SAFETY_TIMEOUT_MS must be less than DEFAULT_STEPPER_TIMEOUT_SEC (" STRINGIFY(DEFAULT_STEPPER_TIMEOUT_SEC) " seconds)");
  #endif

#endif

#if ENABLED(COOLANT_CONTROL)
  #if NONE(COOLANT_MIST, COOLANT_FLOOD)
    #error "COOLANT_CONTROL requires either COOLANT_MIST or COOLANT_FLOOD."
  #elif ENABLED(COOLANT_MIST) && !PIN_EXISTS(COOLANT_MIST)
    #error "COOLANT_MIST requires COOLANT_MIST_PIN to be defined."
  #elif ENABLED(COOLANT_FLOOD) && !PIN_EXISTS(COOLANT_FLOOD)
    #error "COOLANT_FLOOD requires COOLANT_FLOOD_PIN to be defined."
  #endif
#endif

#if HAS_ADC_BUTTONS && defined(ADC_BUTTON_DEBOUNCE_DELAY) && ADC_BUTTON_DEBOUNCE_DELAY < 16
  #error "ADC_BUTTON_DEBOUNCE_DELAY must be greater than 16."
#endif

/**
 * Check to make sure MONITOR_DRIVER_STATUS isn't enabled
 * on boards where TMC drivers share the SPI bus with SD.
 */
#if HAS_TMC_SPI && ALL(MONITOR_DRIVER_STATUS, HAS_MEDIA, USES_SHARED_SPI)
  #error "MONITOR_DRIVER_STATUS and SDSUPPORT cannot be used together on boards with shared SPI."
#endif

// Although it just toggles STEP, EDGE_STEPPING requires HIGH state for logic
#if ENABLED(EDGE_STEPPING)
  #if AXIS_HAS_DEDGE(X) && STEP_STATE_X != HIGH
    #error "STEP_STATE_X must be HIGH for EDGE_STEPPING."
  #endif
  #if AXIS_HAS_DEDGE(Y) && STEP_STATE_Y != HIGH
    #error "STEP_STATE_Y must be HIGH for EDGE_STEPPING."
  #endif
  #if AXIS_HAS_DEDGE(Z) && STEP_STATE_Z != HIGH
    #error "STEP_STATE_Z must be HIGH for EDGE_STEPPING."
  #endif
  #if AXIS_HAS_DEDGE(I) && STEP_STATE_I != HIGH
    #error "STEP_STATE_I must be HIGH for EDGE_STEPPING."
  #endif
  #if AXIS_HAS_DEDGE(J) && STEP_STATE_J != HIGH
    #error "STEP_STATE_J must be HIGH for EDGE_STEPPING."
  #endif
  #if AXIS_HAS_DEDGE(K) && STEP_STATE_K != HIGH
    #error "STEP_STATE_K must be HIGH for EDGE_STEPPING."
  #endif
  #if AXIS_HAS_DEDGE(U) && STEP_STATE_U != HIGH
    #error "STEP_STATE_U must be HIGH for EDGE_STEPPING."
  #endif
  #if AXIS_HAS_DEDGE(V) && STEP_STATE_V != HIGH
    #error "STEP_STATE_V must be HIGH for EDGE_STEPPING."
  #endif
  #if AXIS_HAS_DEDGE(W) && STEP_STATE_W != HIGH
    #error "STEP_STATE_W must be HIGH for EDGE_STEPPING."
  #endif
  #if AXIS_HAS_DEDGE(E0) && STEP_STATE_E != HIGH
    #error "STEP_STATE_E must be HIGH for EDGE_STEPPING."
  #endif
#endif

// G60/G61 Position Save
#if SAVED_POSITIONS > 256
  #error "SAVED_POSITIONS must be an integer from 0 to 256."
#endif

/**
 * Touch Screen Calibration
 */
#if !MB(SIMULATED) && ENABLED(TFT_TOUCH_DEVICE_XPT2046) && DISABLED(TOUCH_SCREEN_CALIBRATION) \
    && !(defined(TOUCH_CALIBRATION_X) && defined(TOUCH_CALIBRATION_Y) && defined(TOUCH_OFFSET_X) && defined(TOUCH_OFFSET_Y))
  #error "TOUCH_CALIBRATION_[XY] and TOUCH_OFFSET_[XY] are required for resistive touch screens with TOUCH_SCREEN_CALIBRATION disabled."
#endif

/**
 * Sanity check WiFi options
 */
#if ENABLED(ESP3D_WIFISUPPORT) && DISABLED(ARDUINO_ARCH_ESP32)
  #error "ESP3D_WIFISUPPORT requires an ESP32 MOTHERBOARD."
#elif ENABLED(WEBSUPPORT) && NONE(ARDUINO_ARCH_ESP32, WIFISUPPORT)
  #error "WEBSUPPORT requires WIFISUPPORT and an ESP32 MOTHERBOARD."
#elif ALL(ESP3D_WIFISUPPORT, WIFISUPPORT)
  #error "Enable only one of ESP3D_WIFISUPPORT or WIFISUPPORT."
#endif

/**
 * Sanity Check for Password Feature
 */
#if ENABLED(PASSWORD_FEATURE)
  #if NONE(HAS_MARLINUI_MENU, PASSWORD_UNLOCK_GCODE, PASSWORD_CHANGE_GCODE)
    #error "Without PASSWORD_UNLOCK_GCODE, PASSWORD_CHANGE_GCODE, or a supported LCD there's no way to unlock the printer or set a password."
  #elif DISABLED(EEPROM_SETTINGS)
    #warning "PASSWORD_FEATURE settings will be lost on power-off without EEPROM_SETTINGS."
  #endif
#endif

/**
 * Sanity Check for MEATPACK and BINARY_FILE_TRANSFER Features
 */
#if ALL(HAS_MEATPACK, BINARY_FILE_TRANSFER)
  #error "Either enable MEATPACK_ON_SERIAL_PORT_* or BINARY_FILE_TRANSFER, not both."
#endif

/**
 * Sanity Check for Slim LCD Menus and Probe Offset Wizard
 */
#if ALL(SLIM_LCD_MENUS, PROBE_OFFSET_WIZARD)
  #error "SLIM_LCD_MENUS disables \"Advanced Settings > Probe Offsets > PROBE_OFFSET_WIZARD.\""
#endif

/**
 * Sanity check for unique start and stop values in NOZZLE_CLEAN_FEATURE
 */
#if ENABLED(NOZZLE_CLEAN_FEATURE)
  constexpr xyz_pos_t start_xyz[8] = NOZZLE_CLEAN_START_POINT,
                        end_xyz[8] = NOZZLE_CLEAN_END_POINT;
  #define _CLEAN_ASSERT(N) static_assert(N >= HOTENDS || end_xyz[N].x != start_xyz[N].x || TERN(NOZZLE_CLEAN_NO_Y, false, end_xyz[N].y != start_xyz[N].y), \
                        "NOZZLE_CLEAN Start and End must be made different on HOTEND " STRINGIFY(N))
  _CLEAN_ASSERT(0); _CLEAN_ASSERT(1);
  _CLEAN_ASSERT(2); _CLEAN_ASSERT(3);
  _CLEAN_ASSERT(4); _CLEAN_ASSERT(5);
  _CLEAN_ASSERT(6); _CLEAN_ASSERT(7);
  #undef _CLEAN_ASSERT
#endif

/**
 * Sanity check nozzle cleaning pattern settings
 */
#if ENABLED(NOZZLE_CLEAN_FEATURE)
  #if NONE(NOZZLE_CLEAN_PATTERN_LINE, NOZZLE_CLEAN_PATTERN_ZIGZAG, NOZZLE_CLEAN_PATTERN_CIRCLE)
    #error "NOZZLE_CLEAN_FEATURE requires at least one of NOZZLE_CLEAN_PATTERN_LINE, NOZZLE_CLEAN_PATTERN_ZIGZAG, and/or NOZZLE_CLEAN_PATTERN_CIRCLE."
  #elif NOZZLE_CLEAN_DEFAULT_PATTERN == 0 && DISABLED(NOZZLE_CLEAN_PATTERN_LINE)
    #error "NOZZLE_CLEAN_DEFAULT_PATTERN 0 (LINE) is not available. Enable NOZZLE_CLEAN_PATTERN_LINE or set a different NOZZLE_CLEAN_DEFAULT_PATTERN."
  #elif NOZZLE_CLEAN_DEFAULT_PATTERN == 1 && DISABLED(NOZZLE_CLEAN_PATTERN_ZIGZAG)
    #error "NOZZLE_CLEAN_DEFAULT_PATTERN 1 (ZIGZAG) is not available. Enable NOZZLE_CLEAN_PATTERN_ZIGZAG or set a different NOZZLE_CLEAN_DEFAULT_PATTERN."
  #elif NOZZLE_CLEAN_DEFAULT_PATTERN == 2 && DISABLED(NOZZLE_CLEAN_PATTERN_CIRCLE)
    #error "NOZZLE_CLEAN_DEFAULT_PATTERN 2 (CIRCLE) is not available. Enable NOZZLE_CLEAN_PATTERN_CIRCLE or set a different NOZZLE_CLEAN_DEFAULT_PATTERN."
  #endif
#endif

/**
 * Sanity check for MIXING_EXTRUDER & DISTINCT_E_FACTORS these are not compatible
 */
#if ALL(MIXING_EXTRUDER, DISTINCT_E_FACTORS)
  #error "MIXING_EXTRUDER can't be used with DISTINCT_E_FACTORS. But you may use SINGLENOZZLE with DISTINCT_E_FACTORS."
#endif

/**
 * Sanity check for valid stepper driver types
 */
#define _BAD_DRIVER(A) (defined(A##_DRIVER_TYPE) && !_DRIVER_ID(A##_DRIVER_TYPE))
#if _BAD_DRIVER(X)
  #error "X_DRIVER_TYPE is not recognized."
#endif
#if _BAD_DRIVER(Y)
  #error "Y_DRIVER_TYPE is not recognized."
#endif
#if _BAD_DRIVER(Z)
  #error "Z_DRIVER_TYPE is not recognized."
#endif
#if _BAD_DRIVER(I)
  #error "I_DRIVER_TYPE is not recognized."
#endif
#if _BAD_DRIVER(J)
  #error "J_DRIVER_TYPE is not recognized."
#endif
#if _BAD_DRIVER(K)
  #error "K_DRIVER_TYPE is not recognized."
#endif
#if _BAD_DRIVER(U)
  #error "U_DRIVER_TYPE is not recognized."
#endif
#if _BAD_DRIVER(V)
  #error "V_DRIVER_TYPE is not recognized."
#endif
#if _BAD_DRIVER(W)
  #error "W_DRIVER_TYPE is not recognized."
#endif
#if _BAD_DRIVER(X2)
  #error "X2_DRIVER_TYPE is not recognized."
#endif
#if _BAD_DRIVER(Y2)
  #error "Y2_DRIVER_TYPE is not recognized."
#endif
#if _BAD_DRIVER(Z2)
  #error "Z2_DRIVER_TYPE is not recognized."
#endif
#if _BAD_DRIVER(Z3)
  #error "Z3_DRIVER_TYPE is not recognized."
#endif
#if _BAD_DRIVER(Z4)
  #error "Z4_DRIVER_TYPE is not recognized."
#endif
#if _BAD_DRIVER(E0)
  #error "E0_DRIVER_TYPE is not recognized."
#endif
#if _BAD_DRIVER(E1)
  #error "E1_DRIVER_TYPE is not recognized."
#endif
#if _BAD_DRIVER(E2)
  #error "E2_DRIVER_TYPE is not recognized."
#endif
#if _BAD_DRIVER(E3)
  #error "E3_DRIVER_TYPE is not recognized."
#endif
#if _BAD_DRIVER(E4)
  #error "E4_DRIVER_TYPE is not recognized."
#endif
#if _BAD_DRIVER(E5)
  #error "E5_DRIVER_TYPE is not recognized."
#endif
#if _BAD_DRIVER(E6)
  #error "E6_DRIVER_TYPE is not recognized."
#endif
#if _BAD_DRIVER(E7)
  #error "E7_DRIVER_TYPE is not recognized."
#endif
#undef _BAD_DRIVER

/**
 * Require certain features for DGUS_LCD_UI RELOADED.
 */
#if DGUS_UI_IS(RELOADED)
  #if BUFSIZE < 4
    #error "DGUS_LCD_UI RELOADED requires a BUFSIZE of at least 4."
  #elif HOTENDS < 1
    #error "DGUS_LCD_UI RELOADED requires at least 1 hotend."
  #elif EXTRUDERS < 1
    #error "DGUS_LCD_UI RELOADED requires at least 1 extruder."
  #elif !HAS_HEATED_BED
    #error "DGUS_LCD_UI RELOADED requires a heated bed."
  #elif FAN_COUNT < 1
    #error "DGUS_LCD_UI RELOADED requires a fan."
  #elif !HAS_BED_PROBE
    #error "DGUS_LCD_UI RELOADED requires a bed probe."
  #elif !HAS_MESH
    #error "DGUS_LCD_UI RELOADED requires mesh leveling."
  #elif DISABLED(LCD_BED_TRAMMING)
    #error "DGUS_LCD_UI RELOADED requires LCD_BED_TRAMMING."
  #elif DISABLED(BABYSTEP_ALWAYS_AVAILABLE)
    #error "DGUS_LCD_UI RELOADED requires BABYSTEP_ALWAYS_AVAILABLE."
  #elif DISABLED(BABYSTEP_ZPROBE_OFFSET)
    #error "DGUS_LCD_UI RELOADED requires BABYSTEP_ZPROBE_OFFSET."
  #elif ENABLED(HOME_AFTER_DEACTIVATE)
    #error "DGUS_LCD_UI RELOADED requires HOME_AFTER_DEACTIVATE to be disabled."
  #elif ENABLED(AUTO_BED_LEVELING_UBL) && DISABLED(UBL_SAVE_ACTIVE_ON_M500)
    #warning "Without UBL_SAVE_ACTIVE_ON_M500, your mesh will not be saved when using the touchscreen."
  #endif
#endif

/**
 * Require certain features for DGUS_LCD_UI IA_CREALITY.
 */
#if DGUS_UI_IS(IA_CREALITY)
  #if DISABLED(ADVANCED_PAUSE_FEATURE)
    #error "DGUS_LCD_UI IA_CREALITY requires ADVANCED_PAUSE_FEATURE."
  #elif DISABLED(LCD_BED_TRAMMING)
    #error "DGUS_LCD_UI IA_CREALITY requires LCD_BED_TRAMMING."
  #elif DISABLED(CLASSIC_JERK)
    #error "DGUS_LCD_UI IA_CREALITY requires CLASSIC_JERK."
  #elif DISABLED(BABYSTEPPING)
    #error "DGUS_LCD_UI IA_CREALITY requires BABYSTEPPING."
  #elif NUM_RUNOUT_SENSORS > 1
    #error "DGUS_LCD_UI IA_CREALITY requires NUM_RUNOUT_SENSORS < 2."
  #elif NONE(AUTO_BED_LEVELING_BILINEAR, AUTO_BED_LEVELING_UBL, MESH_BED_LEVELING)
    #error "DGUS_LCD_UI IA_CREALITY requires AUTO_BED_LEVELING_BILINEAR, AUTO_BED_LEVELING_UBL, or MESH_BED_LEVELING."
  #endif
#endif

/**
 * Require certain features for DGUS_LCD_UI E3S1PRO.
 */
#if DGUS_UI_IS(E3S1PRO)
  #if BUFSIZE < 4
    #error "DGUS_LCD_UI E3S1PRO requires a BUFSIZE of at least 4."
  #elif !(HOTENDS == 1)
    #error "DGUS_LCD_UI E3S1PRO requires 1 hotend."
  #elif !(EXTRUDERS == 1)
    #error "DGUS_LCD_UI E3S1PRO requires at least 1 extruder."
  #elif !HAS_HEATED_BED
    #error "DGUS_LCD_UI E3S1PRO requires a heated bed."
  #elif FAN_COUNT < 1
    #error "DGUS_LCD_UI E3S1PRO requires a fan."
  #elif !HAS_BED_PROBE
    #error "DGUS_LCD_UI E3S1PRO requires a bed probe."
  #elif !HAS_MESH
    #error "DGUS_LCD_UI E3S1PRO requires mesh leveling."
  #elif !HAS_MEDIA
    #error "DGUS_LCD_UI E3S1PRO requires SDSUPPORT."
  #elif DISABLED(POWER_LOSS_RECOVERY)
    #error "DGUS_LCD_UI E3S1PRO requires POWER_LOSS_RECOVERY."
  #elif DISABLED(LCD_BED_TRAMMING)
    #error "DGUS_LCD_UI E3S1PRO requires LCD_BED_TRAMMING."
  #elif DISABLED(BABYSTEP_ALWAYS_AVAILABLE)
    #error "DGUS_LCD_UI E3S1PRO requires BABYSTEP_ALWAYS_AVAILABLE."
  #elif DISABLED(BABYSTEP_ZPROBE_OFFSET)
    #error "DGUS_LCD_UI E3S1PRO requires BABYSTEP_ZPROBE_OFFSET."
  #elif !defined(PREHEAT_1_TEMP_HOTEND) || !defined(PREHEAT_2_TEMP_HOTEND)
    #error "DGUS_LCD_UI E3S1PRO requires 2 preheating presets."
  #elif ENABLED(AUTO_BED_LEVELING_UBL) && DISABLED(UBL_SAVE_ACTIVE_ON_M500)
    #warning "Without UBL_SAVE_ACTIVE_ON_M500, your mesh will not be saved when using the touchscreen."
  #endif
#endif

// JTAG support in the HAL
#if ENABLED(DISABLE_DEBUG) && !defined(JTAGSWD_DISABLE)
  #error "DISABLE_DEBUG is not supported for the selected MCU/Board."
#elif ENABLED(DISABLE_JTAG) && !defined(JTAG_DISABLE)
  #error "DISABLE_JTAG is not supported for the selected MCU/Board."
#endif

// Check requirements for upload.py
#if ENABLED(XFER_BUILD) && !ALL(SDSUPPORT, BINARY_FILE_TRANSFER, CUSTOM_FIRMWARE_UPLOAD)
  #error "SDSUPPORT, BINARY_FILE_TRANSFER, and CUSTOM_FIRMWARE_UPLOAD are required for custom upload."
#endif

/**
 * Input Shaping requirements
 */
#if HAS_ZV_SHAPING
  #if ENABLED(DELTA)
    #error "Input Shaping is not compatible with DELTA kinematics."
  #elif ENABLED(SCARA)
    #error "Input Shaping is not compatible with SCARA kinematics."
  #elif ENABLED(TPARA)
    #error "Input Shaping is not compatible with TPARA kinematics."
  #elif ENABLED(POLAR)
    #error "Input Shaping is not compatible with POLAR kinematics."
  #elif ENABLED(POLARGRAPH)
    #error "Input Shaping is not compatible with POLARGRAPH kinematics."
  #elif ENABLED(DIRECT_STEPPING)
    #error "Input Shaping is not compatible with DIRECT_STEPPING."
  #elif ALL(INPUT_SHAPING_X, CORE_IS_XZ)
    #error "INPUT_SHAPING_X is not supported with COREXZ."
  #elif ALL(INPUT_SHAPING_Y, CORE_IS_YZ)
    #error "INPUT_SHAPING_Y is not supported with COREYZ."
  #elif ANY(CORE_IS_XY, MARKFORGED_XY, MARKFORGED_YX)
    #if !ALL(INPUT_SHAPING_X, INPUT_SHAPING_Y)
      #error "INPUT_SHAPING_X and INPUT_SHAPING_Y must both be enabled for COREXY, COREYX, or MARKFORGED_*."
    #else
      static_assert(SHAPING_FREQ_X == SHAPING_FREQ_Y, "SHAPING_FREQ_X and SHAPING_FREQ_Y must be the same for COREXY / COREYX / MARKFORGED_*.");
      static_assert(SHAPING_ZETA_X == SHAPING_ZETA_Y, "SHAPING_ZETA_X and SHAPING_ZETA_Y must be the same for COREXY / COREYX / MARKFORGED_*.");
    #endif
  #endif

  #ifdef SHAPING_MIN_FREQ
    static_assert((SHAPING_MIN_FREQ) > 0, "SHAPING_MIN_FREQ must be > 0.");
  #else
    TERN_(INPUT_SHAPING_X, static_assert((SHAPING_FREQ_X) > 0, "SHAPING_FREQ_X must be > 0 or SHAPING_MIN_FREQ must be set."));
    TERN_(INPUT_SHAPING_Y, static_assert((SHAPING_FREQ_Y) > 0, "SHAPING_FREQ_Y must be > 0 or SHAPING_MIN_FREQ must be set."));
  #endif
  #ifdef __AVR__
    #if ENABLED(INPUT_SHAPING_X)
      #if F_CPU > 16000000
        static_assert((SHAPING_FREQ_X) == 0 || (SHAPING_FREQ_X) * 2 * 0x10000 >= (STEPPER_TIMER_RATE), "SHAPING_FREQ_X is below the minimum (20) for AVR 20MHz.");
      #else
        static_assert((SHAPING_FREQ_X) == 0 || (SHAPING_FREQ_X) * 2 * 0x10000 >= (STEPPER_TIMER_RATE), "SHAPING_FREQ_X is below the minimum (16) for AVR 16MHz.");
      #endif
    #endif
    #if ENABLED(INPUT_SHAPING_Y)
      #if F_CPU > 16000000
        static_assert((SHAPING_FREQ_Y) == 0 || (SHAPING_FREQ_Y) * 2 * 0x10000 >= (STEPPER_TIMER_RATE), "SHAPING_FREQ_Y is below the minimum (20) for AVR 20MHz.");
      #else
        static_assert((SHAPING_FREQ_Y) == 0 || (SHAPING_FREQ_Y) * 2 * 0x10000 >= (STEPPER_TIMER_RATE), "SHAPING_FREQ_Y is below the minimum (16) for AVR 16MHz.");
      #endif
    #endif
  #endif
#endif

/**
 * Fixed-Time Motion limitations
 */
#if ALL(FT_MOTION, MIXING_EXTRUDER)
  #error "FT_MOTION does not currently support MIXING_EXTRUDER."
#endif

// Multi-Stepping Limit
static_assert(WITHIN(MULTISTEPPING_LIMIT, 1, 128) && IS_POWER_OF_2(MULTISTEPPING_LIMIT), "MULTISTEPPING_LIMIT must be 1, 2, 4, 8, 16, 32, 64, or 128.");

<<<<<<< HEAD
// Abort on Endstop hit to prevent bad things
#if ENABLED(CNC_ABORT_ON_ENDSTOP_HIT)
  #if BOTH(IS_KINEMATIC, CNC_HOMED_AFTER_BACKOFF)
    #error "CNC_HOMED_AFTER_BACKOFF is not supported for kinematic robots."
  #elif DISABLED(NO_MOTION_BEFORE_HOMING)
    #error "CNC_ABORT_ON_ENDSTOP_HIT requires NO_MOTION_BEFORE_HOMING."
  #elif !defined(HOMING_BACKOFF_POST_MM)
    #error "CNC_ABORT_ON_ENDSTOP_HIT requires HOMING_BACKOFF_POST_MM."
=======
// One Click Print
#if ENABLED(ONE_CLICK_PRINT)
  #if !HAS_MEDIA
    #error "SD Card or Flash Drive is required for ONE_CLICK_PRINT."
  #elif ENABLED(BROWSE_MEDIA_ON_INSERT)
    #error "ONE_CLICK_PRINT is incompatible with BROWSE_MEDIA_ON_INSERT."
  #elif DISABLED(NO_SD_AUTOSTART)
    #error "NO_SD_AUTOSTART must be enabled for ONE_CLICK_PRINT."
  #elif !defined(HAS_MARLINUI_MENU)
    #error "ONE_CLICK_PRINT needs a display that has Marlin UI menus."
>>>>>>> 87231b62
  #endif
#endif

// Misc. Cleanup
#undef _TEST_PWM
#undef _NUM_AXES_STR
#undef _LOGICAL_AXES_STR<|MERGE_RESOLUTION|>--- conflicted
+++ resolved
@@ -4106,7 +4106,6 @@
 // Multi-Stepping Limit
 static_assert(WITHIN(MULTISTEPPING_LIMIT, 1, 128) && IS_POWER_OF_2(MULTISTEPPING_LIMIT), "MULTISTEPPING_LIMIT must be 1, 2, 4, 8, 16, 32, 64, or 128.");
 
-<<<<<<< HEAD
 // Abort on Endstop hit to prevent bad things
 #if ENABLED(CNC_ABORT_ON_ENDSTOP_HIT)
   #if BOTH(IS_KINEMATIC, CNC_HOMED_AFTER_BACKOFF)
@@ -4115,7 +4114,9 @@
     #error "CNC_ABORT_ON_ENDSTOP_HIT requires NO_MOTION_BEFORE_HOMING."
   #elif !defined(HOMING_BACKOFF_POST_MM)
     #error "CNC_ABORT_ON_ENDSTOP_HIT requires HOMING_BACKOFF_POST_MM."
-=======
+  #endif
+#endif
+
 // One Click Print
 #if ENABLED(ONE_CLICK_PRINT)
   #if !HAS_MEDIA
@@ -4126,7 +4127,6 @@
     #error "NO_SD_AUTOSTART must be enabled for ONE_CLICK_PRINT."
   #elif !defined(HAS_MARLINUI_MENU)
     #error "ONE_CLICK_PRINT needs a display that has Marlin UI menus."
->>>>>>> 87231b62
   #endif
 #endif
 
