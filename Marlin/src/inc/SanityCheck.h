/**
 * Marlin 3D Printer Firmware
 * Copyright (c) 2019 MarlinFirmware [https://github.com/MarlinFirmware/Marlin]
 *
 * Based on Sprinter and grbl.
 * Copyright (c) 2011 Camiel Gubbels / Erik van der Zalm
 *
 * This program is free software: you can redistribute it and/or modify
 * it under the terms of the GNU General Public License as published by
 * the Free Software Foundation, either version 3 of the License, or
 * (at your option) any later version.
 *
 * This program is distributed in the hope that it will be useful,
 * but WITHOUT ANY WARRANTY; without even the implied warranty of
 * MERCHANTABILITY or FITNESS FOR A PARTICULAR PURPOSE.  See the
 * GNU General Public License for more details.
 *
 * You should have received a copy of the GNU General Public License
 * along with this program.  If not, see <http://www.gnu.org/licenses/>.
 *
 */
#pragma once

/**
 * SanityCheck.h
 *
 * Test configuration values for errors at compile-time.
 */

/**
 * Require gcc 4.7 or newer (first included with Arduino 1.6.8) for C++11 features.
 */
#if __cplusplus < 201103L
  #error "Marlin requires C++11 support (gcc >= 4.7, Arduino IDE >= 1.6.8). Please upgrade your toolchain."
#endif

/**
 * We try our best to include sanity checks for all changed configuration
 * directives because users have a tendency to use outdated config files with
 * the bleeding-edge source code, but sometimes this is not enough. This check
 * forces a minimum config file revision. Otherwise Marlin will not build.
 */
#define HEXIFY(H) _CAT(0x,H)
#if !defined(CONFIGURATION_H_VERSION) || HEXIFY(CONFIGURATION_H_VERSION) < HEXIFY(REQUIRED_CONFIGURATION_H_VERSION)
  #error "You are using an old Configuration.h file, update it before building Marlin."
#endif

#if !defined(CONFIGURATION_ADV_H_VERSION) || HEXIFY(CONFIGURATION_ADV_H_VERSION) < HEXIFY(REQUIRED_CONFIGURATION_ADV_H_VERSION)
  #error "You are using an old Configuration_adv.h file, update it before building Marlin."
#endif
#undef HEXIFY

/**
 * Warnings for old configurations
 */
#ifndef MOTHERBOARD
  #error "MOTHERBOARD is required. Please update your configuration."
#elif !defined(X_BED_SIZE) || !defined(Y_BED_SIZE)
  #error "X_BED_SIZE and Y_BED_SIZE are now required! Please update your configuration."
#elif WATCH_TEMP_PERIOD > 500
  #error "WATCH_TEMP_PERIOD now uses seconds instead of milliseconds."
#elif DISABLED(THERMAL_PROTECTION_HOTENDS) && (defined(WATCH_TEMP_PERIOD) || defined(THERMAL_PROTECTION_PERIOD))
  #error "Thermal Runaway Protection for hotends is now enabled with THERMAL_PROTECTION_HOTENDS."
#elif DISABLED(THERMAL_PROTECTION_BED) && defined(THERMAL_PROTECTION_BED_PERIOD)
  #error "Thermal Runaway Protection for the bed is now enabled with THERMAL_PROTECTION_BED."
#elif (CORE_IS_XZ || CORE_IS_YZ) && ENABLED(Z_LATE_ENABLE)
  #error "Z_LATE_ENABLE can't be used with COREXZ, COREZX, COREYZ, or COREZY."
#elif defined(X_HOME_RETRACT_MM)
  #error "[XYZ]_HOME_RETRACT_MM settings have been renamed [XYZ]_HOME_BUMP_MM."
#elif defined(SDCARDDETECTINVERTED)
  #error "SDCARDDETECTINVERTED is now SD_DETECT_INVERTED. Please update your configuration."
#elif defined(BTENABLED)
  #error "BTENABLED is now BLUETOOTH. Please update your configuration."
#elif defined(CUSTOM_MENDEL_NAME)
  #error "CUSTOM_MENDEL_NAME is now CUSTOM_MACHINE_NAME. Please update your configuration."
#elif defined(HAS_AUTOMATIC_VERSIONING)
  #error "HAS_AUTOMATIC_VERSIONING is now CUSTOM_VERSION_FILE. Please update your configuration."
#elif defined(USE_AUTOMATIC_VERSIONING)
  #error "USE_AUTOMATIC_VERSIONING is now CUSTOM_VERSION_FILE. Please update your configuration."
#elif defined(SDSLOW)
  #error "SDSLOW deprecated. Set SPI_SPEED to SPI_HALF_SPEED instead."
#elif defined(SDEXTRASLOW)
  #error "SDEXTRASLOW deprecated. Set SPI_SPEED to SPI_QUARTER_SPEED instead."
#elif defined(FILAMENT_SENSOR)
  #error "FILAMENT_SENSOR is now FILAMENT_WIDTH_SENSOR. Please update your configuration."
#elif defined(ENDSTOPPULLUP_FIL_RUNOUT)
  #error "ENDSTOPPULLUP_FIL_RUNOUT is now FIL_RUNOUT_PULLUP. Please update your configuration."
#elif defined(DISABLE_MAX_ENDSTOPS) || defined(DISABLE_MIN_ENDSTOPS)
  #error "DISABLE_MAX_ENDSTOPS and DISABLE_MIN_ENDSTOPS deprecated. Use individual USE_*_PLUG options instead."
#elif defined(LANGUAGE_INCLUDE)
  #error "LANGUAGE_INCLUDE has been replaced by LCD_LANGUAGE. Please update your configuration."
#elif defined(EXTRUDER_OFFSET_X) || defined(EXTRUDER_OFFSET_Y)
  #error "EXTRUDER_OFFSET_[XY] is deprecated. Use HOTEND_OFFSET_[XY] instead."
#elif defined(PID_PARAMS_PER_EXTRUDER)
  #error "PID_PARAMS_PER_EXTRUDER is deprecated. Use PID_PARAMS_PER_HOTEND instead."
#elif defined(EXTRUDER_WATTS) || defined(BED_WATTS)
  #error "EXTRUDER_WATTS and BED_WATTS are deprecated. Remove them from your configuration."
#elif defined(SERVO_ENDSTOP_ANGLES)
  #error "SERVO_ENDSTOP_ANGLES is deprecated. Use Z_SERVO_ANGLES instead."
#elif defined(X_ENDSTOP_SERVO_NR) || defined(Y_ENDSTOP_SERVO_NR)
  #error "X_ENDSTOP_SERVO_NR and Y_ENDSTOP_SERVO_NR are deprecated and should be removed."
#elif defined(Z_ENDSTOP_SERVO_NR)
  #error "Z_ENDSTOP_SERVO_NR is now Z_PROBE_SERVO_NR. Please update your configuration."
#elif defined(DEFAULT_XYJERK)
  #error "DEFAULT_XYJERK is deprecated. Use DEFAULT_XJERK and DEFAULT_YJERK instead."
#elif defined(XY_TRAVEL_SPEED)
  #error "XY_TRAVEL_SPEED is deprecated. Use XY_PROBE_SPEED instead."
#elif defined(PROBE_SERVO_DEACTIVATION_DELAY)
  #error "PROBE_SERVO_DEACTIVATION_DELAY is deprecated. Use DEACTIVATE_SERVOS_AFTER_MOVE instead."
#elif defined(SERVO_DEACTIVATION_DELAY)
  #error "SERVO_DEACTIVATION_DELAY is deprecated. Use SERVO_DELAY instead."
#elif ENABLED(FILAMENTCHANGEENABLE)
  #error "FILAMENTCHANGEENABLE is now ADVANCED_PAUSE_FEATURE. Please update your configuration."
#elif ENABLED(FILAMENT_CHANGE_FEATURE)
  #error "FILAMENT_CHANGE_FEATURE is now ADVANCED_PAUSE_FEATURE. Please update your configuration."
#elif defined(FILAMENT_CHANGE_X_POS) || defined(FILAMENT_CHANGE_Y_POS)
  #error "FILAMENT_CHANGE_[XY]_POS is now set with NOZZLE_PARK_POINT. Please update your configuration."
#elif defined(FILAMENT_CHANGE_Z_ADD)
  #error "FILAMENT_CHANGE_Z_ADD is now set with NOZZLE_PARK_POINT. Please update your configuration."
#elif defined(FILAMENT_CHANGE_XY_FEEDRATE)
  #error "FILAMENT_CHANGE_XY_FEEDRATE is now NOZZLE_PARK_XY_FEEDRATE. Please update your configuration."
#elif defined(FILAMENT_CHANGE_Z_FEEDRATE)
  #error "FILAMENT_CHANGE_Z_FEEDRATE is now NOZZLE_PARK_Z_FEEDRATE. Please update your configuration."
#elif defined(PAUSE_PARK_X_POS) || defined(PAUSE_PARK_Y_POS)
  #error "PAUSE_PARK_[XY]_POS is now set with NOZZLE_PARK_POINT. Please update your configuration."
#elif defined(PAUSE_PARK_Z_ADD)
  #error "PAUSE_PARK_Z_ADD is now set with NOZZLE_PARK_POINT. Please update your configuration."
#elif defined(PAUSE_PARK_XY_FEEDRATE)
  #error "PAUSE_PARK_XY_FEEDRATE is now NOZZLE_PARK_XY_FEEDRATE. Please update your configuration."
#elif defined(PAUSE_PARK_Z_FEEDRATE)
  #error "PAUSE_PARK_Z_FEEDRATE is now NOZZLE_PARK_Z_FEEDRATE. Please update your configuration."
#elif defined(FILAMENT_CHANGE_RETRACT_FEEDRATE)
  #error "FILAMENT_CHANGE_RETRACT_FEEDRATE is now PAUSE_PARK_RETRACT_FEEDRATE. Please update your configuration."
#elif defined(FILAMENT_CHANGE_RETRACT_LENGTH)
  #error "FILAMENT_CHANGE_RETRACT_LENGTH is now PAUSE_PARK_RETRACT_LENGTH. Please update your configuration."
#elif defined(FILAMENT_CHANGE_EXTRUDE_FEEDRATE)
  #error "FILAMENT_CHANGE_EXTRUDE_FEEDRATE is now ADVANCED_PAUSE_PURGE_FEEDRATE. Please update your configuration."
#elif defined(ADVANCED_PAUSE_EXTRUDE_FEEDRATE)
  #error "ADVANCED_PAUSE_EXTRUDE_FEEDRATE is now ADVANCED_PAUSE_PURGE_FEEDRATE. Please update your configuration."
#elif defined(FILAMENT_CHANGE_EXTRUDE_LENGTH)
  #error "FILAMENT_CHANGE_EXTRUDE_LENGTH is now ADVANCED_PAUSE_PURGE_LENGTH. Please update your configuration."
#elif defined(ADVANCED_PAUSE_EXTRUDE_LENGTH)
  #error "ADVANCED_PAUSE_EXTRUDE_LENGTH is now ADVANCED_PAUSE_PURGE_LENGTH. Please update your configuration."
#elif defined(FILAMENT_CHANGE_NOZZLE_TIMEOUT)
  #error "FILAMENT_CHANGE_NOZZLE_TIMEOUT is now PAUSE_PARK_NOZZLE_TIMEOUT. Please update your configuration."
#elif defined(FILAMENT_CHANGE_NUMBER_OF_ALERT_BEEPS)
  #error "FILAMENT_CHANGE_NUMBER_OF_ALERT_BEEPS is now FILAMENT_CHANGE_ALERT_BEEPS. Please update your configuration."
#elif defined(FILAMENT_CHANGE_NO_STEPPER_TIMEOUT)
  #error "FILAMENT_CHANGE_NO_STEPPER_TIMEOUT is now PAUSE_PARK_NO_STEPPER_TIMEOUT. Please update your configuration."
#elif defined(PLA_PREHEAT_HOTEND_TEMP)
  #error "PLA_PREHEAT_HOTEND_TEMP is now PREHEAT_1_TEMP_HOTEND. Please update your configuration."
#elif defined(PLA_PREHEAT_HPB_TEMP)
  #error "PLA_PREHEAT_HPB_TEMP is now PREHEAT_1_TEMP_BED. Please update your configuration."
#elif defined(PLA_PREHEAT_FAN_SPEED)
  #error "PLA_PREHEAT_FAN_SPEED is now PREHEAT_1_FAN_SPEED. Please update your configuration."
#elif defined(ABS_PREHEAT_HOTEND_TEMP)
  #error "ABS_PREHEAT_HOTEND_TEMP is now PREHEAT_2_TEMP_HOTEND. Please update your configuration."
#elif defined(ABS_PREHEAT_HPB_TEMP)
  #error "ABS_PREHEAT_HPB_TEMP is now PREHEAT_2_TEMP_BED. Please update your configuration."
#elif defined(ABS_PREHEAT_FAN_SPEED)
  #error "ABS_PREHEAT_FAN_SPEED is now PREHEAT_2_FAN_SPEED. Please update your configuration."
#elif defined(ENDSTOPS_ONLY_FOR_HOMING)
  #error "ENDSTOPS_ONLY_FOR_HOMING is deprecated. Use (disable) ENDSTOPS_ALWAYS_ON_DEFAULT instead."
#elif defined(HOMING_FEEDRATE)
  #error "HOMING_FEEDRATE is deprecated. Set individual rates with HOMING_FEEDRATE_(XY|Z|E) instead."
#elif defined(MANUAL_HOME_POSITIONS)
  #error "MANUAL_HOME_POSITIONS is deprecated. Set MANUAL_[XYZ]_HOME_POS as-needed instead."
#elif defined(PID_ADD_EXTRUSION_RATE)
  #error "PID_ADD_EXTRUSION_RATE is now PID_EXTRUSION_SCALING and is DISABLED by default. Are you sure you want to use this option? Please update your configuration."
#elif defined(Z_RAISE_BEFORE_HOMING)
  #error "Z_RAISE_BEFORE_HOMING is now Z_HOMING_HEIGHT. Please update your configuration."
#elif defined(MIN_Z_HEIGHT_FOR_HOMING)
  #error "MIN_Z_HEIGHT_FOR_HOMING is now Z_HOMING_HEIGHT. Please update your configuration."
#elif defined(Z_RAISE_BEFORE_PROBING) || defined(Z_RAISE_AFTER_PROBING)
  #error "Z_RAISE_(BEFORE|AFTER)_PROBING are deprecated. Use Z_CLEARANCE_DEPLOY_PROBE and Z_AFTER_PROBING instead."
#elif defined(Z_RAISE_PROBE_DEPLOY_STOW) || defined(Z_RAISE_BETWEEN_PROBINGS)
  #error "Z_RAISE_PROBE_DEPLOY_STOW and Z_RAISE_BETWEEN_PROBINGS are now Z_CLEARANCE_DEPLOY_PROBE and Z_CLEARANCE_BETWEEN_PROBES. Please update your configuration."
#elif defined(Z_PROBE_DEPLOY_HEIGHT) || defined(Z_PROBE_TRAVEL_HEIGHT)
  #error "Z_PROBE_DEPLOY_HEIGHT and Z_PROBE_TRAVEL_HEIGHT are now Z_CLEARANCE_DEPLOY_PROBE and Z_CLEARANCE_BETWEEN_PROBES. Please update your configuration."
#elif defined(MANUAL_BED_LEVELING)
  #error "MANUAL_BED_LEVELING is now LCD_BED_LEVELING. Please update your configuration."
#elif defined(MESH_HOME_SEARCH_Z)
  #error "MESH_HOME_SEARCH_Z is now LCD_PROBE_Z_RANGE. Please update your configuration."
#elif defined(MANUAL_PROBE_Z_RANGE)
  #error "MANUAL_PROBE_Z_RANGE is now LCD_PROBE_Z_RANGE. Please update your configuration."
#elif !defined(MIN_STEPS_PER_SEGMENT)
  #error Please replace "const int dropsegments" with "#define MIN_STEPS_PER_SEGMENT" (and increase by 1) in Configuration_adv.h.
#elif MIN_STEPS_PER_SEGMENT <= 0
  #error "MIN_STEPS_PER_SEGMENT must be at least 1. Please update your Configuration_adv.h."
#elif defined(PREVENT_DANGEROUS_EXTRUDE)
  #error "PREVENT_DANGEROUS_EXTRUDE is now PREVENT_COLD_EXTRUSION. Please update your configuration."
#elif defined(SCARA)
  #error "SCARA is now MORGAN_SCARA. Please update your configuration."
#elif defined(ENABLE_AUTO_BED_LEVELING)
  #error "ENABLE_AUTO_BED_LEVELING is deprecated. Specify AUTO_BED_LEVELING_LINEAR, AUTO_BED_LEVELING_BILINEAR, or AUTO_BED_LEVELING_3POINT."
#elif defined(AUTO_BED_LEVELING_FEATURE)
  #error "AUTO_BED_LEVELING_FEATURE is deprecated. Specify AUTO_BED_LEVELING_LINEAR, AUTO_BED_LEVELING_BILINEAR, or AUTO_BED_LEVELING_3POINT."
#elif defined(ABL_GRID_POINTS)
  #error "ABL_GRID_POINTS is now GRID_MAX_POINTS_X and GRID_MAX_POINTS_Y. Please update your configuration."
#elif defined(ABL_GRID_POINTS_X) || defined(ABL_GRID_POINTS_Y)
  #error "ABL_GRID_POINTS_[XY] is now GRID_MAX_POINTS_[XY]. Please update your configuration."
#elif defined(ABL_GRID_MAX_POINTS_X) || defined(ABL_GRID_MAX_POINTS_Y)
  #error "ABL_GRID_MAX_POINTS_[XY] is now GRID_MAX_POINTS_[XY]. Please update your configuration."
#elif defined(MESH_NUM_X_POINTS) || defined(MESH_NUM_Y_POINTS)
  #error "MESH_NUM_[XY]_POINTS is now GRID_MAX_POINTS_[XY]. Please update your configuration."
#elif defined(UBL_MESH_NUM_X_POINTS) || defined(UBL_MESH_NUM_Y_POINTS)
  #error "UBL_MESH_NUM_[XY]_POINTS is now GRID_MAX_POINTS_[XY]. Please update your configuration."
#elif defined(UBL_G26_MESH_VALIDATION)
  #error "UBL_G26_MESH_VALIDATION is now G26_MESH_VALIDATION. Please update your configuration."
#elif defined(UBL_MESH_EDIT_ENABLED)
  #error "UBL_MESH_EDIT_ENABLED is now G26_MESH_VALIDATION. Please update your configuration."
#elif defined(UBL_MESH_EDITING)
  #error "UBL_MESH_EDITING is now G26_MESH_VALIDATION. Please update your configuration."
#elif defined(BLTOUCH_HEATERS_OFF)
  #error "BLTOUCH_HEATERS_OFF is now PROBING_HEATERS_OFF. Please update your configuration."
#elif defined(BLTOUCH_V3)
  #error "BLTOUCH_V3 is obsolete. Please update your configuration."
#elif defined(BLTOUCH_FORCE_OPEN_DRAIN_MODE)
  #error "BLTOUCH_FORCE_OPEN_DRAIN_MODE is obsolete. Please update your configuration."
#elif defined(BEEPER)
  #error "BEEPER is now BEEPER_PIN. Please update your pins definitions."
#elif defined(SDCARDDETECT)
  #error "SDCARDDETECT is now SD_DETECT_PIN. Please update your pins definitions."
#elif defined(STAT_LED_RED) || defined(STAT_LED_BLUE)
  #error "STAT_LED_RED/STAT_LED_BLUE are now STAT_LED_RED_PIN/STAT_LED_BLUE_PIN. Please update your pins definitions."
#elif defined(LCD_PIN_BL)
  #error "LCD_PIN_BL is now LCD_BACKLIGHT_PIN. Please update your pins definitions."
#elif defined(LCD_PIN_RESET)
  #error "LCD_PIN_RESET is now LCD_RESET_PIN. Please update your pins definitions."
#elif defined(EXTRUDER_0_AUTO_FAN_PIN) || defined(EXTRUDER_1_AUTO_FAN_PIN) || defined(EXTRUDER_2_AUTO_FAN_PIN) || defined(EXTRUDER_3_AUTO_FAN_PIN)
  #error "EXTRUDER_[0123]_AUTO_FAN_PIN is now E[0123]_AUTO_FAN_PIN. Please update your Configuration_adv.h."
#elif defined(PID_FAN_SCALING) && FAN_COUNT <= 0
  #error "PID_FAN_SCALING needs at least one fan enabled."
#elif defined(min_software_endstops) || defined(max_software_endstops)
  #error "(min|max)_software_endstops are now (MIN|MAX)_SOFTWARE_ENDSTOPS. Please update your configuration."
#elif ENABLED(Z_PROBE_SLED) && defined(SLED_PIN)
  #error "Replace SLED_PIN with SOL1_PIN (applies to both Z_PROBE_SLED and SOLENOID_PROBE)."
#elif defined(CONTROLLERFAN_PIN)
  #error "CONTROLLERFAN_PIN is now CONTROLLER_FAN_PIN, enabled with USE_CONTROLLER_FAN. Please update your Configuration_adv.h."
#elif defined(MIN_RETRACT)
  #error "MIN_RETRACT is now MIN_AUTORETRACT and MAX_AUTORETRACT. Please update your Configuration_adv.h."
#elif defined(ADVANCE)
  #error "ADVANCE was removed in Marlin 1.1.6. Please use LIN_ADVANCE."
#elif defined(LIN_ADVANCE_E_D_RATIO)
  #error "LIN_ADVANCE (1.5) no longer uses LIN_ADVANCE_E_D_RATIO. Check your configuration."
#elif defined(NEOPIXEL_RGBW_LED)
  #error "NEOPIXEL_RGBW_LED is now NEOPIXEL_LED. Please update your configuration."
#elif ENABLED(DELTA) && defined(DELTA_PROBEABLE_RADIUS)
  #error "Remove DELTA_PROBEABLE_RADIUS and use MIN_PROBE_EDGE to inset the probe area instead."
#elif ENABLED(DELTA) && defined(DELTA_CALIBRATION_RADIUS)
  #error "Remove DELTA_CALIBRATION_RADIUS and use MIN_PROBE_EDGE to inset the probe area instead."
#elif defined(UBL_MESH_INSET)
  #error "UBL_MESH_INSET is now just MESH_INSET. Please update your configuration."
#elif defined(UBL_MESH_MIN_X) || defined(UBL_MESH_MIN_Y) || defined(UBL_MESH_MAX_X) || defined(UBL_MESH_MAX_Y)
  #error "UBL_MESH_(MIN|MAX)_[XY] is now just MESH_(MIN|MAX)_[XY]. Please update your configuration."
#elif defined(ABL_PROBE_PT_1_X) || defined(ABL_PROBE_PT_1_Y) || defined(ABL_PROBE_PT_2_X) || defined(ABL_PROBE_PT_2_Y) || defined(ABL_PROBE_PT_3_X) || defined(ABL_PROBE_PT_3_Y)
  #error "ABL_PROBE_PT_[123]_[XY] is no longer required. Please remove it from Configuration.h."
#elif defined(UBL_PROBE_PT_1_X) || defined(UBL_PROBE_PT_1_Y) || defined(UBL_PROBE_PT_2_X) || defined(UBL_PROBE_PT_2_Y) || defined(UBL_PROBE_PT_3_X) || defined(UBL_PROBE_PT_3_Y)
  #error "UBL_PROBE_PT_[123]_[XY] is no longer required. Please remove it from Configuration.h."
#elif defined(LEFT_PROBE_BED_POSITION)
  #error "LEFT_PROBE_BED_POSITION has been replaced by MIN_PROBE_EDGE_LEFT. Please update your configuration."
#elif defined(RIGHT_PROBE_BED_POSITION)
  #error "RIGHT_PROBE_BED_POSITION has been replaced by MIN_PROBE_EDGE_RIGHT. Please update your configuration."
#elif defined(FRONT_PROBE_BED_POSITION)
  #error "FRONT_PROBE_BED_POSITION has been replaced by MIN_PROBE_EDGE_FRONT. Please update your configuration."
#elif defined(BACK_PROBE_BED_POSITION)
  #error "BACK_PROBE_BED_POSITION has been replaced by MIN_PROBE_EDGE_BACK. Please update your configuration."
#elif defined(ENABLE_MESH_EDIT_GFX_OVERLAY)
  #error "ENABLE_MESH_EDIT_GFX_OVERLAY is now MESH_EDIT_GFX_OVERLAY. Please update your configuration."
#elif defined(BABYSTEP_ZPROBE_GFX_REVERSE)
  #error "BABYSTEP_ZPROBE_GFX_REVERSE is now set by OVERLAY_GFX_REVERSE. Please update your configurations."
#elif defined(UBL_GRANULAR_SEGMENTATION_FOR_CARTESIAN)
  #error "UBL_GRANULAR_SEGMENTATION_FOR_CARTESIAN is now SEGMENT_LEVELED_MOVES. Please update your configuration."
#elif HAS_PID_HEATING && (defined(K1) || !defined(PID_K1))
  #error "K1 is now PID_K1. Please update your configuration."
#elif defined(PROBE_DOUBLE_TOUCH)
  #error "PROBE_DOUBLE_TOUCH is now MULTIPLE_PROBING. Please update your configuration."
#elif defined(ANET_KEYPAD_LCD)
  #error "ANET_KEYPAD_LCD is now ZONESTAR_LCD. Please update your configuration."
#elif defined(LCD_I2C_SAINSMART_YWROBOT)
  #error "LCD_I2C_SAINSMART_YWROBOT is now LCD_SAINSMART_I2C_(1602|2004). Please update your configuration."
#elif defined(MEASURED_LOWER_LIMIT) || defined(MEASURED_UPPER_LIMIT)
  #error "MEASURED_(UPPER|LOWER)_LIMIT is now FILWIDTH_ERROR_MARGIN. Please update your configuration."
#elif defined(HAVE_TMCDRIVER)
  #error "HAVE_TMCDRIVER is now [AXIS]_DRIVER_TYPE TMC26X. Please update your Configuration.h."
#elif defined(STEALTHCHOP)
  #error "STEALTHCHOP is now STEALTHCHOP_(XY|Z|E). Please update your Configuration_adv.h."
#elif defined(HAVE_TMC26X)
  #error "HAVE_TMC26X is now [AXIS]_DRIVER_TYPE TMC26X. Please update your Configuration.h."
#elif defined(HAVE_TMC2130)
  #error "HAVE_TMC2130 is now [AXIS]_DRIVER_TYPE TMC2130. Please update your Configuration.h."
#elif defined(HAVE_TMC2208)
  #error "HAVE_TMC2208 is now [AXIS]_DRIVER_TYPE TMC2208. Please update your Configuration.h."
#elif defined(HAVE_L6470DRIVER)
  #error "HAVE_L6470DRIVER is now [AXIS]_DRIVER_TYPE L6470. Please update your Configuration.h."
#elif defined(X_IS_TMC) || defined(X2_IS_TMC) || defined(Y_IS_TMC) || defined(Y2_IS_TMC) || defined(Z_IS_TMC) || defined(Z2_IS_TMC) || defined(Z3_IS_TMC) \
   || defined(E0_IS_TMC) || defined(E1_IS_TMC) || defined(E2_IS_TMC) || defined(E3_IS_TMC) || defined(E4_IS_TMC) || defined(E5_IS_TMC)
  #error "[AXIS]_IS_TMC is now [AXIS]_DRIVER_TYPE TMC26X. Please update your Configuration.h."
#elif defined(X_IS_TMC26X) || defined(X2_IS_TMC26X) || defined(Y_IS_TMC26X) || defined(Y2_IS_TMC26X) || defined(Z_IS_TMC26X) || defined(Z2_IS_TMC26X) || defined(Z3_IS_TMC26X) \
   || defined(E0_IS_TMC26X) || defined(E1_IS_TMC26X) || defined(E2_IS_TMC26X) || defined(E3_IS_TMC26X) || defined(E4_IS_TMC26X) || defined(E5_IS_TMC26X)
  #error "[AXIS]_IS_TMC26X is now [AXIS]_DRIVER_TYPE TMC26X. Please update your Configuration.h."
#elif defined(X_IS_TMC2130) || defined(X2_IS_TMC2130) || defined(Y_IS_TMC2130) || defined(Y2_IS_TMC2130) || defined(Z_IS_TMC2130) || defined(Z2_IS_TMC2130) || defined(Z3_IS_TMC2130) \
   || defined(E0_IS_TMC2130) || defined(E1_IS_TMC2130) || defined(E2_IS_TMC2130) || defined(E3_IS_TMC2130) || defined(E4_IS_TMC2130) || defined(E5_IS_TMC2130)
  #error "[AXIS]_IS_TMC2130 is now [AXIS]_DRIVER_TYPE TMC2130. Please update your Configuration.h."
#elif defined(X_IS_TMC2208) || defined(X2_IS_TMC2208) || defined(Y_IS_TMC2208) || defined(Y2_IS_TMC2208) || defined(Z_IS_TMC2208) || defined(Z2_IS_TMC2208) || defined(Z3_IS_TMC2208) \
   || defined(E0_IS_TMC2208) || defined(E1_IS_TMC2208) || defined(E2_IS_TMC2208) || defined(E3_IS_TMC2208) || defined(E4_IS_TMC2208) || defined(E5_IS_TMC2208)
  #error "[AXIS]_IS_TMC2208 is now [AXIS]_DRIVER_TYPE TMC2208. Please update your Configuration.h."
#elif defined(X_IS_L6470) || defined(X2_IS_L6470) || defined(Y_IS_L6470) || defined(Y2_IS_L6470) || defined(Z_IS_L6470) || defined(Z2_IS_L6470) || defined(Z3_IS_L6470) \
   || defined(E0_IS_L6470) || defined(E1_IS_L6470) || defined(E2_IS_L6470) || defined(E3_IS_L6470) || defined(E4_IS_L6470) || defined(E5_IS_L6470)
  #error "[AXIS]_IS_L6470 is now [AXIS]_DRIVER_TYPE L6470. Please update your Configuration.h."
#elif defined(AUTOMATIC_CURRENT_CONTROL)
  #error "AUTOMATIC_CURRENT_CONTROL is now MONITOR_DRIVER_STATUS. Please update your configuration."
#elif defined(FILAMENT_CHANGE_LOAD_LENGTH)
  #error "FILAMENT_CHANGE_LOAD_LENGTH is now FILAMENT_CHANGE_FAST_LOAD_LENGTH. Please update your configuration."
#elif ENABLED(LEVEL_BED_CORNERS) && !defined(LEVEL_CORNERS_INSET)
  #error "LEVEL_BED_CORNERS requires a LEVEL_CORNERS_INSET value. Please update your Configuration.h."
#elif defined(BEZIER_JERK_CONTROL)
  #error "BEZIER_JERK_CONTROL is now S_CURVE_ACCELERATION. Please update your configuration."
#elif DISABLED(CLASSIC_JERK) && defined(JUNCTION_DEVIATION_FACTOR)
  #error "JUNCTION_DEVIATION_FACTOR is now JUNCTION_DEVIATION_MM. Please update your configuration."
#elif defined(JUNCTION_ACCELERATION_FACTOR)
  #error "JUNCTION_ACCELERATION_FACTOR is obsolete. Delete it from Configuration_adv.h."
#elif defined(JUNCTION_ACCELERATION)
  #error "JUNCTION_ACCELERATION is obsolete. Delete it from Configuration_adv.h."
#elif defined(MAX7219_DEBUG_STEPPER_HEAD)
  #error "MAX7219_DEBUG_STEPPER_HEAD is now MAX7219_DEBUG_PLANNER_HEAD. Please update your configuration."
#elif defined(MAX7219_DEBUG_STEPPER_TAIL)
  #error "MAX7219_DEBUG_STEPPER_TAIL is now MAX7219_DEBUG_PLANNER_TAIL. Please update your configuration."
#elif defined(MAX7219_DEBUG_STEPPER_QUEUE)
  #error "MAX7219_DEBUG_STEPPER_QUEUE is now MAX7219_DEBUG_PLANNER_QUEUE. Please update your configuration."
#elif defined(ENDSTOP_NOISE_FILTER)
  #error "ENDSTOP_NOISE_FILTER is now ENDSTOP_NOISE_THRESHOLD [2-7]. Please update your configuration."
#elif defined(RETRACT_ZLIFT)
  #error "RETRACT_ZLIFT is now RETRACT_ZRAISE. Please update your Configuration_adv.h."
#elif defined(TOOLCHANGE_PARK_ZLIFT) || defined(TOOLCHANGE_UNPARK_ZLIFT)
  #error "TOOLCHANGE_PARK_ZLIFT and TOOLCHANGE_UNPARK_ZLIFT are now TOOLCHANGE_ZRAISE. Please update your configuration."
#elif defined(SINGLENOZZLE_TOOLCHANGE_ZRAISE)
  #error "SINGLENOZZLE_TOOLCHANGE_ZRAISE is now TOOLCHANGE_ZRAISE. Please update your configuration."
#elif defined(SINGLENOZZLE_SWAP_LENGTH)
  #error "SINGLENOZZLE_SWAP_LENGTH is now TOOLCHANGE_FIL_SWAP_LENGTH. Please update your configuration."
#elif defined(SINGLENOZZLE_SWAP_RETRACT_SPEED)
  #error "SINGLENOZZLE_SWAP_RETRACT_SPEED is now TOOLCHANGE_FIL_SWAP_RETRACT_SPEED. Please update your configuration."
#elif defined(SINGLENOZZLE_SWAP_PRIME_SPEED)
  #error "SINGLENOZZLE_SWAP_PRIME_SPEED is now TOOLCHANGE_FIL_SWAP_PRIME_SPEED. Please update your configuration."
#elif defined(SINGLENOZZLE_SWAP_PARK)
  #error "SINGLENOZZLE_SWAP_PARK is now TOOLCHANGE_PARK. Please update your configuration."
#elif defined(SINGLENOZZLE_TOOLCHANGE_XY)
  #error "SINGLENOZZLE_TOOLCHANGE_XY is now TOOLCHANGE_PARK_XY. Please update your configuration."
#elif defined(SINGLENOZZLE_PARK_XY_FEEDRATE)
  #error "SINGLENOZZLE_PARK_XY_FEEDRATE is now TOOLCHANGE_PARK_XY_FEEDRATE. Please update your configuration."
#elif defined(PARKING_EXTRUDER_SECURITY_RAISE)
  #error "PARKING_EXTRUDER_SECURITY_RAISE is now TOOLCHANGE_ZRAISE. Please update your configuration."
#elif defined(SWITCHING_TOOLHEAD_SECURITY_RAISE)
  #error "SWITCHING_TOOLHEAD_SECURITY_RAISE is now TOOLCHANGE_ZRAISE. Please update your configuration."
#elif defined(G0_FEEDRATE) && G0_FEEDRATE == 0
  #error "G0_FEEDRATE is now used to set the G0 feedrate. Please update your configuration."
#elif defined(MBL_Z_STEP)
  #error "MBL_Z_STEP is now MESH_EDIT_Z_STEP. Please update your configuration."
#elif defined(CHDK)
  #error "CHDK is now CHDK_PIN. Please update your Configuration_adv.h."
#elif defined(MAX6675_SS)
  #error "MAX6675_SS is now MAX6675_SS_PIN. Please update your configuration and/or pins."
#elif defined(MAX6675_SS2)
  #error "MAX6675_SS2 is now MAX6675_SS2_PIN. Please update your configuration and/or pins."
#elif defined(SPINDLE_LASER_ENABLE)
  #error "SPINDLE_LASER_ENABLE is now SPINDLE_FEATURE or LASER_FEATURE. Please update your Configuration_adv.h."
#elif defined(SPINDLE_LASER_ENABLE_PIN)
  #error "SPINDLE_LASER_ENABLE_PIN is now SPINDLE_LASER_ENA_PIN. Please update your Configuration_adv.h and/or pins."
#elif defined(SPINDLE_DIR_CHANGE)
  #error "SPINDLE_DIR_CHANGE is now SPINDLE_CHANGE_DIR. Please update your Configuration_adv.h."
#elif defined(SPINDLE_STOP_ON_DIR_CHANGE)
  #error "SPINDLE_STOP_ON_DIR_CHANGE is now SPINDLE_CHANGE_DIR_STOP. Please update your Configuration_adv.h."
#elif defined(SPINDLE_LASER_ENABLE_INVERT)
  #error "SPINDLE_LASER_ENABLE_INVERT is now SPINDLE_LASER_ACTIVE_HIGH. Please update your Configuration_adv.h."
#elif defined(CHAMBER_HEATER_PIN)
  #error "CHAMBER_HEATER_PIN is now HEATER_CHAMBER_PIN. Please update your configuration and/or pins."
#elif defined(TMC_Z_CALIBRATION)
  #error "TMC_Z_CALIBRATION has been deprecated in favor of Z_STEPPER_AUTO_ALIGN. Please update your configuration."
#elif defined(Z_MIN_PROBE_ENDSTOP)
  #error "Z_MIN_PROBE_ENDSTOP is no longer required. Please remove it from Configuration.h."
#elif defined(DUAL_NOZZLE_DUPLICATION_MODE)
  #error "DUAL_NOZZLE_DUPLICATION_MODE is now MULTI_NOZZLE_DUPLICATION. Please update your configuration."
#elif defined(MENU_ITEM_CASE_LIGHT)
  #error "MENU_ITEM_CASE_LIGHT is now CASE_LIGHT_MENU. Please update your configuration."
#elif defined(ABORT_ON_ENDSTOP_HIT_FEATURE_ENABLED)
  #error "ABORT_ON_ENDSTOP_HIT_FEATURE_ENABLED is now SD_ABORT_ON_ENDSTOP_HIT. Please update your Configuration_adv.h."
#elif defined(LPC_SD_LCD) || defined(LPC_SD_ONBOARD) || defined(LPC_SD_CUSTOM_CABLE)
  #error "LPC_SD_(LCD|ONBOARD|CUSTOM_CABLE) are now SDCARD_CONNECTION. Please update your Configuration_adv.h."
#elif defined(USB_SD_DISABLED)
  #error "USB_SD_DISABLED is now NO_SD_HOST_DRIVE. Please update your Configuration_adv.h."
#elif defined(USB_SD_ONBOARD)
  #error "USB_SD_ONBOARD is obsolete. Disable NO_SD_HOST_DRIVE instead."
#elif POWER_SUPPLY == 1
  #error "Replace POWER_SUPPLY 1 by enabling PSU_CONTROL and setting PSU_ACTIVE_HIGH to 'false'."
#elif POWER_SUPPLY == 2
  #error "Replace POWER_SUPPLY 2 by enabling PSU_CONTROL and setting PSU_ACTIVE_HIGH to 'true'."
#elif defined(POWER_SUPPLY)
  #error "POWER_SUPPLY is now obsolete. Please remove it from Configuration.h."
#elif defined(MKS_ROBIN_TFT)
  #error "MKS_ROBIN_TFT is now FSMC_GRAPHICAL_TFT. Please update your configuration."
#elif defined(SDPOWER)
  #error "SDPOWER is now SDPOWER_PIN. Please update your configuration and/or pins."
#elif defined(STRING_SPLASH_LINE1) || defined(STRING_SPLASH_LINE2)
  #error "STRING_SPLASH_LINE[12] are now obsolete. Please remove them from Configuration.h."
#elif defined(Z_PROBE_ALLEN_KEY_DEPLOY_1_X) || defined(Z_PROBE_ALLEN_KEY_STOW_1_X)
  #error "Z_PROBE_ALLEN_KEY_(DEPLOY|STOW) coordinates are now a single setting. Please update your configuration."
#elif defined(X_PROBE_OFFSET_FROM_EXTRUDER) || defined(Y_PROBE_OFFSET_FROM_EXTRUDER) || defined(Z_PROBE_OFFSET_FROM_EXTRUDER)
  #error "[XYZ]_PROBE_OFFSET_FROM_EXTRUDER is now NOZZLE_TO_PROBE_OFFSET. Please update your configuration."
#elif defined(MIN_PROBE_X) || defined(MIN_PROBE_Y) || defined(MAX_PROBE_X) || defined(MAX_PROBE_Y)
  #error "(MIN|MAX)_PROBE_[XY] are now calculated at runtime. Please remove them from Configuration.h."
#elif defined(Z_STEPPER_ALIGN_X) || defined(Z_STEPPER_ALIGN_X)
  #error "Z_STEPPER_ALIGN_X and Z_STEPPER_ALIGN_Y are now combined as Z_STEPPER_ALIGN_XY. Please update your Configuration_adv.h."
#elif defined(JUNCTION_DEVIATION)
  #error "JUNCTION_DEVIATION is no longer required. (See CLASSIC_JERK). Please remove it from Configuration.h."
#elif defined(BABYSTEP_MULTIPLICATOR)
  #error "BABYSTEP_MULTIPLICATOR is now BABYSTEP_MULTIPLICATOR_[XY|Z]. Please update Configuration_adv.h."
#elif defined(LULZBOT_TOUCH_UI)
  #error "LULZBOT_TOUCH_UI is now TOUCH_UI_FTDI_EVE. Please update your configuration."
#elif defined(PS_DEFAULT_OFF)
  #error "PS_DEFAULT_OFF is now PSU_DEFAULT_OFF. Please update your configuration."
#elif defined(FILAMENT_UNLOAD_RETRACT_LENGTH)
  #error "FILAMENT_UNLOAD_RETRACT_LENGTH is now FILAMENT_UNLOAD_PURGE_RETRACT. Please update Configuration_adv.h."
#elif defined(FILAMENT_UNLOAD_DELAY)
  #error "FILAMENT_UNLOAD_DELAY is now FILAMENT_UNLOAD_PURGE_DELAY. Please update Configuration_adv.h."
#elif defined(HOME_USING_SPREADCYCLE)
  #error "HOME_USING_SPREADCYCLE is now obsolete. Please remove it from Configuration_adv.h."
#elif defined(DGUS_LCD)
  #error "DGUS_LCD is now DGUS_LCD_UI_(ORIGIN|FYSETC|HIPRECY). Please update your configuration."
#endif

/**
 * Marlin release, version and default string
 */
#ifndef SHORT_BUILD_VERSION
  #error "SHORT_BUILD_VERSION must be specified."
#elif !defined(DETAILED_BUILD_VERSION)
  #error "BUILD_VERSION must be specified."
#elif !defined(STRING_DISTRIBUTION_DATE)
  #error "STRING_DISTRIBUTION_DATE must be specified."
#elif !defined(PROTOCOL_VERSION)
  #error "PROTOCOL_VERSION must be specified."
#elif !defined(MACHINE_NAME)
  #error "MACHINE_NAME must be specified."
#elif !defined(SOURCE_CODE_URL)
  #error "SOURCE_CODE_URL must be specified."
#elif !defined(DEFAULT_MACHINE_UUID)
  #error "DEFAULT_MACHINE_UUID must be specified."
#elif !defined(WEBSITE_URL)
  #error "WEBSITE_URL must be specified."
#endif

/**
 * Serial
 */
#if !(defined(__AVR__) && defined(USBCON))
  #if ENABLED(SERIAL_XON_XOFF) && RX_BUFFER_SIZE < 1024
    #error "SERIAL_XON_XOFF requires RX_BUFFER_SIZE >= 1024 for reliable transfers without drops."
  #elif RX_BUFFER_SIZE && (RX_BUFFER_SIZE < 2 || !IS_POWER_OF_2(RX_BUFFER_SIZE))
    #error "RX_BUFFER_SIZE must be a power of 2 greater than 1."
  #elif TX_BUFFER_SIZE && (TX_BUFFER_SIZE < 2 || TX_BUFFER_SIZE > 256 || !IS_POWER_OF_2(TX_BUFFER_SIZE))
    #error "TX_BUFFER_SIZE must be 0 or a power of 2 between 1 and 256."
  #endif
#elif ANY(SERIAL_XON_XOFF, SERIAL_STATS_MAX_RX_QUEUED, SERIAL_STATS_DROPPED_RX)
  #error "SERIAL_XON_XOFF and SERIAL_STATS_* features not supported on USB-native AVR devices."
#endif

#if SERIAL_PORT > 7
  #error "Set SERIAL_PORT to the port on your board. Usually this is 0."
#endif

#if defined(SERIAL_PORT_2) && NUM_SERIAL < 2
  #error "SERIAL_PORT_2 is not supported for your MOTHERBOARD. Disable it to continue."
#endif

/**
 * Dual / Triple Stepper Drivers
 */
#if BOTH(X_DUAL_STEPPER_DRIVERS, DUAL_X_CARRIAGE)
  #error "DUAL_X_CARRIAGE is not compatible with X_DUAL_STEPPER_DRIVERS."
#elif ENABLED(X_DUAL_STEPPER_DRIVERS) && !(HAS_X2_ENABLE && HAS_X2_STEP && HAS_X2_DIR)
  #error "X_DUAL_STEPPER_DRIVERS requires X2 pins (and an extra E plug)."
#elif ENABLED(Y_DUAL_STEPPER_DRIVERS) && !(HAS_Y2_ENABLE && HAS_Y2_STEP && HAS_Y2_DIR)
  #error "Y_DUAL_STEPPER_DRIVERS requires Y2 pins (and an extra E plug)."
#elif ENABLED(Z_DUAL_STEPPER_DRIVERS)
  #if ENABLED(Z_TRIPLE_STEPPER_DRIVERS)
    #error "Please select either Z_TRIPLE_STEPPER_DRIVERS or Z_DUAL_STEPPER_DRIVERS, not both."
  #elif !(HAS_Z2_ENABLE && HAS_Z2_STEP && HAS_Z2_DIR)
    #error "Z_DUAL_STEPPER_DRIVERS requires Z2 pins (and an extra E plug)."
  #endif
#elif ENABLED(Z_TRIPLE_STEPPER_DRIVERS) && !(HAS_Z2_ENABLE && HAS_Z2_STEP && HAS_Z2_DIR && HAS_Z3_ENABLE && HAS_Z3_STEP && HAS_Z3_DIR)
  #error "Z_TRIPLE_STEPPER_DRIVERS requires Z3 pins (and two extra E plugs)."
#endif

/**
 * Validate that the bed size fits
 */
static_assert(X_MAX_LENGTH >= X_BED_SIZE, "Movement bounds (X_MIN_POS, X_MAX_POS) are too narrow to contain X_BED_SIZE.");
static_assert(Y_MAX_LENGTH >= Y_BED_SIZE, "Movement bounds (Y_MIN_POS, Y_MAX_POS) are too narrow to contain Y_BED_SIZE.");

/**
 * Granular software endstops (Marlin >= 1.1.7)
 */
#if ENABLED(MIN_SOFTWARE_ENDSTOPS) && DISABLED(MIN_SOFTWARE_ENDSTOP_Z)
  #if IS_KINEMATIC
    #error "MIN_SOFTWARE_ENDSTOPS on DELTA/SCARA also requires MIN_SOFTWARE_ENDSTOP_Z."
  #elif NONE(MIN_SOFTWARE_ENDSTOP_X, MIN_SOFTWARE_ENDSTOP_Y)
    #error "MIN_SOFTWARE_ENDSTOPS requires at least one of the MIN_SOFTWARE_ENDSTOP_[XYZ] options."
  #endif
#endif

#if ENABLED(MAX_SOFTWARE_ENDSTOPS) && DISABLED(MAX_SOFTWARE_ENDSTOP_Z)
  #if IS_KINEMATIC
    #error "MAX_SOFTWARE_ENDSTOPS on DELTA/SCARA also requires MAX_SOFTWARE_ENDSTOP_Z."
  #elif NONE(MAX_SOFTWARE_ENDSTOP_X, MAX_SOFTWARE_ENDSTOP_Y)
    #error "MAX_SOFTWARE_ENDSTOPS requires at least one of the MAX_SOFTWARE_ENDSTOP_[XYZ] options."
  #endif
#endif

#if !defined(TARGET_LPC1768) && ANY( \
    ENDSTOPPULLDOWNS, \
    ENDSTOPPULLDOWN_XMAX, ENDSTOPPULLDOWN_YMAX, \
    ENDSTOPPULLDOWN_ZMAX, ENDSTOPPULLDOWN_XMIN, \
    ENDSTOPPULLDOWN_YMIN, ENDSTOPPULLDOWN_ZMIN \
  )
  #error "PULLDOWN pin mode is not available on the selected board."
#endif

#if BOTH(ENDSTOPPULLUPS, ENDSTOPPULLDOWNS)
  #error "Enable only one of ENDSTOPPULLUPS or ENDSTOPPULLDOWNS."
#elif BOTH(FIL_RUNOUT_PULLUP, FIL_RUNOUT_PULLDOWN)
  #error "Enable only one of FIL_RUNOUT_PULLUP or FIL_RUNOUT_PULLDOWN."
#elif BOTH(ENDSTOPPULLUP_XMAX, ENDSTOPPULLDOWN_XMAX)
  #error "Enable only one of ENDSTOPPULLUP_X_MAX or ENDSTOPPULLDOWN_X_MAX."
#elif BOTH(ENDSTOPPULLUP_YMAX, ENDSTOPPULLDOWN_YMAX)
  #error "Enable only one of ENDSTOPPULLUP_Y_MAX or ENDSTOPPULLDOWN_Y_MAX."
#elif BOTH(ENDSTOPPULLUP_ZMAX, ENDSTOPPULLDOWN_ZMAX)
  #error "Enable only one of ENDSTOPPULLUP_Z_MAX or ENDSTOPPULLDOWN_Z_MAX."
#elif BOTH(ENDSTOPPULLUP_XMIN, ENDSTOPPULLDOWN_XMIN)
  #error "Enable only one of ENDSTOPPULLUP_X_MIN or ENDSTOPPULLDOWN_X_MIN."
#elif BOTH(ENDSTOPPULLUP_YMIN, ENDSTOPPULLDOWN_YMIN)
  #error "Enable only one of ENDSTOPPULLUP_Y_MIN or ENDSTOPPULLDOWN_Y_MIN."
#elif BOTH(ENDSTOPPULLUP_ZMIN, ENDSTOPPULLDOWN_ZMIN)
  #error "Enable only one of ENDSTOPPULLUP_Z_MIN or ENDSTOPPULLDOWN_Z_MIN."
#endif

/**
 * LCD Info Screen Style
 */
#if LCD_INFO_SCREEN_STYLE > 0
  #if HAS_GRAPHICAL_LCD || LCD_WIDTH < 20 || LCD_HEIGHT < 4
    #error "Alternative LCD_INFO_SCREEN_STYLE requires 20x4 Character LCD."
  #elif LCD_INFO_SCREEN_STYLE > 1
    #error "LCD_INFO_SCREEN_STYLE only has options 0 and 1 at this time."
  #endif
#endif

/**
 * Progress Bar
 */
#if ENABLED(LCD_PROGRESS_BAR)
  #if NONE(SDSUPPORT, LCD_SET_PROGRESS_MANUALLY)
    #error "LCD_PROGRESS_BAR requires SDSUPPORT or LCD_SET_PROGRESS_MANUALLY."
  #elif !HAS_CHARACTER_LCD
    #error "LCD_PROGRESS_BAR requires a character LCD."
  #elif HAS_GRAPHICAL_LCD
    #error "LCD_PROGRESS_BAR does not apply to graphical displays."
  #elif ENABLED(FILAMENT_LCD_DISPLAY)
    #error "LCD_PROGRESS_BAR and FILAMENT_LCD_DISPLAY are not fully compatible. Comment out this line to use both."
  #elif PROGRESS_MSG_EXPIRE < 0
    #error "PROGRESS_MSG_EXPIRE must be greater than or equal to 0."
  #endif
#elif ENABLED(LCD_SET_PROGRESS_MANUALLY) && !HAS_GRAPHICAL_LCD && DISABLED(EXTENSIBLE_UI)
  #error "LCD_SET_PROGRESS_MANUALLY requires LCD_PROGRESS_BAR, Graphical LCD, or EXTENSIBLE_UI."
#endif

#if !HAS_LCD_MENU && ENABLED(SD_REPRINT_LAST_SELECTED_FILE)
  #error "SD_REPRINT_LAST_SELECTED_FILE currently requires a Marlin-native LCD menu."
#endif

/**
 * Custom Boot and Status screens
 */
#if ENABLED(SHOW_CUSTOM_BOOTSCREEN) && !(HAS_GRAPHICAL_LCD || ENABLED(TOUCH_UI_FTDI_EVE))
  #error "SHOW_CUSTOM_BOOTSCREEN requires Graphical LCD or TOUCH_UI_FTDI_EVE."
#elif ENABLED(CUSTOM_STATUS_SCREEN_IMAGE) && !HAS_GRAPHICAL_LCD
  #error "CUSTOM_STATUS_SCREEN_IMAGE requires a Graphical LCD."
#endif

/**
 * LCD Lightweight Screen Style
 */
#if ENABLED(LIGHTWEIGHT_UI) && DISABLED(U8GLIB_ST7920)
  #error "LIGHTWEIGHT_UI requires a U8GLIB_ST7920-based display."
#endif

/**
 * SD File Sorting
 */
#if ENABLED(SDCARD_SORT_ALPHA)
  #if SDSORT_LIMIT > 256
    #error "SDSORT_LIMIT must be 256 or smaller."
  #elif SDSORT_LIMIT < 10
    #error "SDSORT_LIMIT should be greater than 9 to be useful."
  #elif DISABLED(SDSORT_USES_RAM)
    #if ENABLED(SDSORT_DYNAMIC_RAM)
      #error "SDSORT_DYNAMIC_RAM requires SDSORT_USES_RAM (which reads the directory into RAM)."
    #elif ENABLED(SDSORT_CACHE_NAMES)
      #error "SDSORT_CACHE_NAMES requires SDSORT_USES_RAM (which reads the directory into RAM)."
    #endif
  #endif

  #if ENABLED(SDSORT_CACHE_NAMES) && DISABLED(SDSORT_DYNAMIC_RAM)
    #if SDSORT_CACHE_VFATS < 2
      #error "SDSORT_CACHE_VFATS must be 2 or greater!"
    #elif SDSORT_CACHE_VFATS > MAX_VFAT_ENTRIES
      #undef SDSORT_CACHE_VFATS
      #define SDSORT_CACHE_VFATS MAX_VFAT_ENTRIES
      #warning "SDSORT_CACHE_VFATS was reduced to MAX_VFAT_ENTRIES!"
    #endif
  #endif
#endif

#if defined(EVENT_GCODE_SD_STOP) && DISABLED(NOZZLE_PARK_FEATURE)
  static_assert(nullptr == strstr(EVENT_GCODE_SD_STOP, "G27"), "NOZZLE_PARK_FEATURE is required to use G27 in EVENT_GCODE_SD_STOP.");
#endif

/**
 * I2C Position Encoders
 */
#if ENABLED(I2C_POSITION_ENCODERS)
  #if !BOTH(BABYSTEPPING, BABYSTEP_XY)
    #error "I2C_POSITION_ENCODERS requires BABYSTEPPING and BABYSTEP_XY."
  #elif !WITHIN(I2CPE_ENCODER_CNT, 1, 5)
    #error "I2CPE_ENCODER_CNT must be between 1 and 5."
  #endif
#endif

/**
 * Babystepping
 */
#if ENABLED(BABYSTEPPING)
  #if ENABLED(SCARA)
    #error "BABYSTEPPING is not implemented for SCARA yet."
  #elif BOTH(DELTA, BABYSTEP_XY)
    #error "BABYSTEPPING only implemented for Z axis on deltabots."
  #elif BOTH(BABYSTEP_ZPROBE_OFFSET, MESH_BED_LEVELING)
    #error "MESH_BED_LEVELING and BABYSTEP_ZPROBE_OFFSET is not a valid combination"
  #elif ENABLED(BABYSTEP_ZPROBE_OFFSET) && !HAS_BED_PROBE
    #error "BABYSTEP_ZPROBE_OFFSET requires a probe."
  #elif ENABLED(BABYSTEP_ZPROBE_GFX_OVERLAY) && !HAS_GRAPHICAL_LCD
    #error "BABYSTEP_ZPROBE_GFX_OVERLAY requires a Graphical LCD."
  #elif ENABLED(BABYSTEP_ZPROBE_GFX_OVERLAY) && DISABLED(BABYSTEP_ZPROBE_OFFSET)
    #error "BABYSTEP_ZPROBE_GFX_OVERLAY requires a BABYSTEP_ZPROBE_OFFSET."
  #elif ENABLED(BABYSTEP_HOTEND_Z_OFFSET) && !HAS_HOTEND_OFFSET
    #error "BABYSTEP_HOTEND_Z_OFFSET requires 2 or more HOTENDS."
  #elif BOTH(BABYSTEP_ALWAYS_AVAILABLE, MOVE_Z_WHEN_IDLE)
    #error "BABYSTEP_ALWAYS_AVAILABLE and MOVE_Z_WHEN_IDLE are incompatible."
  #endif
#endif

/**
 * Filament Runout needs one or more pins and either SD Support or Auto print start detection
 */
#if HAS_FILAMENT_SENSOR
  #if !PIN_EXISTS(FIL_RUNOUT)
    #error "FILAMENT_RUNOUT_SENSOR requires FIL_RUNOUT_PIN."
  #elif NUM_RUNOUT_SENSORS > E_STEPPERS
    #error "NUM_RUNOUT_SENSORS cannot exceed the number of E steppers."
  #elif NUM_RUNOUT_SENSORS > 1 && !PIN_EXISTS(FIL_RUNOUT2)
    #error "FILAMENT_RUNOUT_SENSOR with NUM_RUNOUT_SENSORS > 1 requires FIL_RUNOUT2_PIN."
  #elif NUM_RUNOUT_SENSORS > 2 && !PIN_EXISTS(FIL_RUNOUT3)
    #error "FILAMENT_RUNOUT_SENSOR with NUM_RUNOUT_SENSORS > 2 requires FIL_RUNOUT3_PIN."
  #elif NUM_RUNOUT_SENSORS > 3 && !PIN_EXISTS(FIL_RUNOUT4)
    #error "FILAMENT_RUNOUT_SENSOR with NUM_RUNOUT_SENSORS > 3 requires FIL_RUNOUT4_PIN."
  #elif NUM_RUNOUT_SENSORS > 4 && !PIN_EXISTS(FIL_RUNOUT5)
    #error "FILAMENT_RUNOUT_SENSOR with NUM_RUNOUT_SENSORS > 4 requires FIL_RUNOUT5_PIN."
  #elif NUM_RUNOUT_SENSORS > 5 && !PIN_EXISTS(FIL_RUNOUT6)
    #error "FILAMENT_RUNOUT_SENSOR with NUM_RUNOUT_SENSORS > 5 requires FIL_RUNOUT6_PIN."
  #elif NONE(SDSUPPORT, PRINTJOB_TIMER_AUTOSTART)
    #error "FILAMENT_RUNOUT_SENSOR requires SDSUPPORT or PRINTJOB_TIMER_AUTOSTART."
  #elif FILAMENT_RUNOUT_DISTANCE_MM < 0
    #error "FILAMENT_RUNOUT_DISTANCE_MM must be greater than or equal to zero."
  #elif DISABLED(ADVANCED_PAUSE_FEATURE)
    static_assert(nullptr == strstr(FILAMENT_RUNOUT_SCRIPT, "M600"), "ADVANCED_PAUSE_FEATURE is required to use M600 with FILAMENT_RUNOUT_SENSOR.");
  #endif
#endif

/**
 * Advanced Pause
 */
#if ENABLED(ADVANCED_PAUSE_FEATURE)
  #if !HAS_RESUME_CONTINUE
    #error "ADVANCED_PAUSE_FEATURE currently requires an LCD controller or EMERGENCY_PARSER."
  #elif ENABLED(EXTRUDER_RUNOUT_PREVENT)
    #error "EXTRUDER_RUNOUT_PREVENT is incompatible with ADVANCED_PAUSE_FEATURE."
  #elif ENABLED(PARK_HEAD_ON_PAUSE) && NONE(SDSUPPORT, NEWPANEL, EMERGENCY_PARSER)
    #error "PARK_HEAD_ON_PAUSE requires SDSUPPORT, EMERGENCY_PARSER, or an LCD controller."
  #elif ENABLED(HOME_BEFORE_FILAMENT_CHANGE) && DISABLED(PAUSE_PARK_NO_STEPPER_TIMEOUT)
    #error "HOME_BEFORE_FILAMENT_CHANGE requires PAUSE_PARK_NO_STEPPER_TIMEOUT."
  #elif DISABLED(NOZZLE_PARK_FEATURE)
    #error "ADVANCED_PAUSE_FEATURE requires NOZZLE_PARK_FEATURE."
  #elif ENABLED(PREVENT_LENGTHY_EXTRUDE) && FILAMENT_CHANGE_UNLOAD_LENGTH > EXTRUDE_MAXLENGTH
    #error "FILAMENT_CHANGE_UNLOAD_LENGTH must be less than or equal to EXTRUDE_MAXLENGTH."
  #elif ENABLED(PREVENT_LENGTHY_EXTRUDE) && FILAMENT_CHANGE_SLOW_LOAD_LENGTH > EXTRUDE_MAXLENGTH
    #error "FILAMENT_CHANGE_SLOW_LOAD_LENGTH must be less than or equal to EXTRUDE_MAXLENGTH."
  #elif ENABLED(PREVENT_LENGTHY_EXTRUDE) && FILAMENT_CHANGE_FAST_LOAD_LENGTH > EXTRUDE_MAXLENGTH
    #error "FILAMENT_CHANGE_FAST_LOAD_LENGTH must be less than or equal to EXTRUDE_MAXLENGTH."
  #endif
#endif

#if ENABLED(NOZZLE_PARK_FEATURE)
  constexpr float npp[] = NOZZLE_PARK_POINT;
  static_assert(COUNT(npp) == XYZ, "NOZZLE_PARK_POINT requires X, Y, and Z values.");
#endif

/**
 * Individual axis homing is useless for DELTAS
 */
#if BOTH(INDIVIDUAL_AXIS_HOMING_MENU, DELTA)
  #error "INDIVIDUAL_AXIS_HOMING_MENU is incompatible with DELTA kinematics."
#endif

/**
 * Options only for EXTRUDERS > 1
 */
#if EXTRUDERS > 1

  #if EXTRUDERS > 6
    #error "Marlin supports a maximum of 6 EXTRUDERS."
  #endif

  #if ENABLED(HEATERS_PARALLEL)
    #error "EXTRUDERS must be 1 with HEATERS_PARALLEL."
  #endif

  #if ENABLED(TOOLCHANGE_FILAMENT_SWAP)
    #ifndef TOOLCHANGE_FIL_SWAP_LENGTH
      #error "TOOLCHANGE_FILAMENT_SWAP requires TOOLCHANGE_FIL_SWAP_LENGTH. Please update your Configuration."
    #elif !defined(TOOLCHANGE_FIL_SWAP_RETRACT_SPEED)
      #error "TOOLCHANGE_FILAMENT_SWAP requires TOOLCHANGE_FIL_SWAP_RETRACT_SPEED. Please update your Configuration."
    #elif !defined(TOOLCHANGE_FIL_SWAP_PRIME_SPEED)
      #error "TOOLCHANGE_FILAMENT_SWAP requires TOOLCHANGE_FIL_SWAP_PRIME_SPEED. Please update your Configuration."
    #endif
  #endif
  #if ENABLED(TOOLCHANGE_PARK)
    #ifndef TOOLCHANGE_PARK_XY
      #error "TOOLCHANGE_PARK requires TOOLCHANGE_PARK_XY. Please update your Configuration."
    #elif !defined(TOOLCHANGE_PARK_XY_FEEDRATE)
      #error "TOOLCHANGE_PARK requires TOOLCHANGE_PARK_XY_FEEDRATE. Please update your Configuration."
    #endif
  #endif

  #ifndef TOOLCHANGE_ZRAISE
    #error "TOOLCHANGE_ZRAISE required for EXTRUDERS > 1. Please update your Configuration_adv.h."
  #endif

#elif ENABLED(MK2_MULTIPLEXER)
  #error "MK2_MULTIPLEXER requires 2 or more EXTRUDERS."
#elif ENABLED(SINGLENOZZLE)
  #error "SINGLENOZZLE requires 2 or more EXTRUDERS."
#endif

/**
 * Sanity checking for the Průša MK2 Multiplexer
 */
#ifdef SNMM
  #error "SNMM is now MK2_MULTIPLEXER. Please update your configuration."
#endif

/**
 * A Dual Nozzle carriage with switching servo
 */
#if ENABLED(SWITCHING_NOZZLE)
  #if ENABLED(DUAL_X_CARRIAGE)
    #error "SWITCHING_NOZZLE and DUAL_X_CARRIAGE are incompatible."
  #elif ENABLED(SINGLENOZZLE)
    #error "SWITCHING_NOZZLE and SINGLENOZZLE are incompatible."
  #elif EXTRUDERS != 2
    #error "SWITCHING_NOZZLE requires exactly 2 EXTRUDERS."
  #elif NUM_SERVOS < 1
    #error "SWITCHING_NOZZLE requires NUM_SERVOS >= 1."
  #endif

  #ifndef SWITCHING_NOZZLE_SERVO_NR
    #error "SWITCHING_NOZZLE requires SWITCHING_NOZZLE_SERVO_NR."
  #elif SWITCHING_NOZZLE_SERVO_NR == 0 && !PIN_EXISTS(SERVO0)
    #error "SERVO0_PIN must be defined for your SWITCHING_NOZZLE."
  #elif SWITCHING_NOZZLE_SERVO_NR == 1 && !PIN_EXISTS(SERVO1)
    #error "SERVO1_PIN must be defined for your SWITCHING_NOZZLE."
  #elif SWITCHING_NOZZLE_SERVO_NR == 2 && !PIN_EXISTS(SERVO2)
    #error "SERVO2_PIN must be defined for your SWITCHING_NOZZLE."
  #elif SWITCHING_NOZZLE_SERVO_NR == 3 && !PIN_EXISTS(SERVO3)
    #error "SERVO3_PIN must be defined for your SWITCHING_NOZZLE."
  #endif

  #ifdef SWITCHING_NOZZLE_E1_SERVO_NR
    #if SWITCHING_NOZZLE_E1_SERVO_NR == SWITCHING_NOZZLE_SERVO_NR
      #error "SWITCHING_NOZZLE_E1_SERVO_NR must be different from SWITCHING_NOZZLE_SERVO_NR."
    #elif SWITCHING_NOZZLE_E1_SERVO_NR == 0 && !PIN_EXISTS(SERVO0)
      #error "SERVO0_PIN must be defined for your SWITCHING_NOZZLE."
    #elif SWITCHING_NOZZLE_E1_SERVO_NR == 1 && !PIN_EXISTS(SERVO1)
      #error "SERVO1_PIN must be defined for your SWITCHING_NOZZLE."
    #elif SWITCHING_NOZZLE_E1_SERVO_NR == 2 && !PIN_EXISTS(SERVO2)
      #error "SERVO2_PIN must be defined for your SWITCHING_NOZZLE."
    #elif SWITCHING_NOZZLE_E1_SERVO_NR == 3 && !PIN_EXISTS(SERVO3)
      #error "SERVO3_PIN must be defined for your SWITCHING_NOZZLE."
    #endif
  #endif
#endif

/**
 * Single Stepper Dual Extruder with switching servo
 */
#if ENABLED(SWITCHING_EXTRUDER)
  #if NUM_SERVOS < 1
    #error "SWITCHING_EXTRUDER requires NUM_SERVOS >= 1."
  #elif SWITCHING_EXTRUDER_SERVO_NR == 0 && !PIN_EXISTS(SERVO0)
    #error "SERVO0_PIN must be defined for your SWITCHING_EXTRUDER."
  #elif SWITCHING_EXTRUDER_SERVO_NR == 1 && !PIN_EXISTS(SERVO1)
    #error "SERVO1_PIN must be defined for your SWITCHING_EXTRUDER."
  #elif SWITCHING_EXTRUDER_SERVO_NR == 2 && !PIN_EXISTS(SERVO2)
    #error "SERVO2_PIN must be defined for your SWITCHING_EXTRUDER."
  #elif SWITCHING_EXTRUDER_SERVO_NR == 3 && !PIN_EXISTS(SERVO3)
    #error "SERVO3_PIN must be defined for your SWITCHING_EXTRUDER."
  #endif
  #if EXTRUDERS > 3
    #if NUM_SERVOS < 2
      #error "SWITCHING_EXTRUDER with 4 extruders requires NUM_SERVOS >= 2."
    #elif SWITCHING_EXTRUDER_E23_SERVO_NR == 0 && !PIN_EXISTS(SERVO0)
      #error "SERVO0_PIN must be defined for your SWITCHING_EXTRUDER."
    #elif SWITCHING_EXTRUDER_E23_SERVO_NR == 1 && !PIN_EXISTS(SERVO1)
      #error "SERVO1_PIN must be defined for your SWITCHING_EXTRUDER."
    #elif SWITCHING_EXTRUDER_E23_SERVO_NR == 2 && !PIN_EXISTS(SERVO2)
      #error "SERVO2_PIN must be defined for your SWITCHING_EXTRUDER."
    #elif SWITCHING_EXTRUDER_E23_SERVO_NR == 3 && !PIN_EXISTS(SERVO3)
      #error "SERVO3_PIN must be defined for your SWITCHING_EXTRUDER."
    #elif SWITCHING_EXTRUDER_E23_SERVO_NR == SWITCHING_EXTRUDER_SERVO_NR
      #error "SWITCHING_EXTRUDER_E23_SERVO_NR should be a different extruder from SWITCHING_EXTRUDER_SERVO_NR."
    #endif
  #endif
#endif

/**
 * Mixing Extruder requirements
 */
#if ENABLED(MIXING_EXTRUDER)
  #if EXTRUDERS > 1
    #error "For MIXING_EXTRUDER set MIXING_STEPPERS > 1 instead of EXTRUDERS > 1."
  #elif MIXING_STEPPERS < 2
    #error "You must set MIXING_STEPPERS >= 2 for a mixing extruder."
  #elif ENABLED(FILAMENT_SENSOR)
    #error "MIXING_EXTRUDER is incompatible with FILAMENT_SENSOR. Comment out this line to use it anyway."
  #elif ENABLED(SWITCHING_EXTRUDER)
    #error "Please select either MIXING_EXTRUDER or SWITCHING_EXTRUDER, not both."
  #elif ENABLED(SINGLENOZZLE)
    #error "MIXING_EXTRUDER is incompatible with SINGLENOZZLE."
  #endif
#endif

/**
 * Linear Advance 1.5 - Check K value range
 */
#if ENABLED(LIN_ADVANCE)
  static_assert(
    WITHIN(LIN_ADVANCE_K, 0, 10),
    "LIN_ADVANCE_K must be a value from 0 to 10 (Changed in LIN_ADVANCE v1.5, Marlin 1.1.9)."
  );
#endif

/**
 * Special tool-changing options
 */
#if 1 < 0 \
  + ENABLED(SINGLENOZZLE) \
  + ENABLED(DUAL_X_CARRIAGE) \
  + ENABLED(PARKING_EXTRUDER) \
  + ENABLED(MAGNETIC_PARKING_EXTRUDER) \
  + ENABLED(SWITCHING_TOOLHEAD) \
  + ENABLED(MAGNETIC_SWITCHING_TOOLHEAD) \
  + ENABLED(ELECTROMAGNETIC_SWITCHING_TOOLHEAD)
  #error "Please select only one of SINGLENOZZLE, DUAL_X_CARRIAGE, PARKING_EXTRUDER, SWITCHING_TOOLHEAD, MAGNETIC_SWITCHING_TOOLHEAD, or ELECTROMAGNETIC_SWITCHING_TOOLHEAD."
#endif

/**
 * (Magnetic) Parking Extruder requirements
 */
#if ANY(PARKING_EXTRUDER, MAGNETIC_PARKING_EXTRUDER)
  #if ENABLED(EXT_SOLENOID)
    #error "(MAGNETIC_)PARKING_EXTRUDER and EXT_SOLENOID are incompatible. (Pins are used twice.)"
  #elif EXTRUDERS != 2
    #error "(MAGNETIC_)PARKING_EXTRUDER requires exactly 2 EXTRUDERS."
  #elif !defined(PARKING_EXTRUDER_PARKING_X)
    #error "(MAGNETIC_)PARKING_EXTRUDER requires PARKING_EXTRUDER_PARKING_X."
  #elif !defined(TOOLCHANGE_ZRAISE)
    #error "(MAGNETIC_)PARKING_EXTRUDER requires TOOLCHANGE_ZRAISE."
  #elif TOOLCHANGE_ZRAISE < 0
    #error "TOOLCHANGE_ZRAISE must be 0 or higher."
  #elif ENABLED(PARKING_EXTRUDER)
    #if !PIN_EXISTS(SOL0, SOL1)
      #error "PARKING_EXTRUDER requires SOL0_PIN and SOL1_PIN."
    #elif !defined(PARKING_EXTRUDER_SOLENOIDS_PINS_ACTIVE) || !WITHIN(PARKING_EXTRUDER_SOLENOIDS_PINS_ACTIVE, LOW, HIGH)
      #error "PARKING_EXTRUDER_SOLENOIDS_PINS_ACTIVE must be defined as HIGH or LOW."
    #elif !defined(PARKING_EXTRUDER_SOLENOIDS_DELAY) || !WITHIN(PARKING_EXTRUDER_SOLENOIDS_DELAY, 0, 2000)
      #error "PARKING_EXTRUDER_SOLENOIDS_DELAY must be between 0 and 2000 (ms)."
    #endif
  #endif
#endif

/**
 * Switching Toolhead requirements
 */
#if ENABLED(SWITCHING_TOOLHEAD)
  #ifndef SWITCHING_TOOLHEAD_SERVO_NR
    #error "SWITCHING_TOOLHEAD requires SWITCHING_TOOLHEAD_SERVO_NR."
  #elif EXTRUDERS < 2
    #error "SWITCHING_TOOLHEAD requires at least 2 EXTRUDERS."
  #elif NUM_SERVOS < (SWITCHING_TOOLHEAD_SERVO_NR - 1)
    #if SWITCHING_TOOLHEAD_SERVO_NR == 0
      #error "A SWITCHING_TOOLHEAD_SERVO_NR of 0 requires NUM_SERVOS >= 1."
    #elif SWITCHING_TOOLHEAD_SERVO_NR == 1
      #error "A SWITCHING_TOOLHEAD_SERVO_NR of 1 requires NUM_SERVOS >= 2."
    #elif SWITCHING_TOOLHEAD_SERVO_NR == 2
      #error "A SWITCHING_TOOLHEAD_SERVO_NR of 2 requires NUM_SERVOS >= 3."
    #elif SWITCHING_TOOLHEAD_SERVO_NR == 3
      #error "A SWITCHING_TOOLHEAD_SERVO_NR of 3 requires NUM_SERVOS >= 4."
    #endif
  #elif !defined(TOOLCHANGE_ZRAISE)
    #error "SWITCHING_TOOLHEAD requires TOOLCHANGE_ZRAISE."
  #elif TOOLCHANGE_ZRAISE < 0
    #error "TOOLCHANGE_ZRAISE must be 0 or higher."
  #endif
#endif

/**
 * (Electro)magnetic Switching Toolhead requirements
 */
#if EITHER(MAGNETIC_SWITCHING_TOOLHEAD, ELECTROMAGNETIC_SWITCHING_TOOLHEAD)
  #ifndef SWITCHING_TOOLHEAD_Y_POS
    #error "(ELECTRO)MAGNETIC_SWITCHING_TOOLHEAD requires SWITCHING_TOOLHEAD_Y_POS"
  #elif !defined(SWITCHING_TOOLHEAD_X_POS)
    #error "(ELECTRO)MAGNETIC_SWITCHING_TOOLHEAD requires SWITCHING_TOOLHEAD_X_POS"
  #elif !defined(SWITCHING_TOOLHEAD_Z_HOP)
    #error "(ELECTRO)MAGNETIC_SWITCHING_TOOLHEAD requires SWITCHING_TOOLHEAD_Z_HOP."
  #elif !defined(SWITCHING_TOOLHEAD_Y_CLEAR)
    #error "(ELECTRO)MAGNETIC_SWITCHING_TOOLHEAD requires SWITCHING_TOOLHEAD_Y_CLEAR."
  #elif ENABLED(ELECTROMAGNETIC_SWITCHING_TOOLHEAD)
    #if ENABLED(EXT_SOLENOID)
      #error "(ELECTRO)MAGNETIC_SWITCHING_TOOLHEAD and EXT_SOLENOID are incompatible. (Pins are used twice.)"
    #elif !PIN_EXISTS(SOL0)
      #error "(ELECTRO)MAGNETIC_SWITCHING_TOOLHEAD requires SOL0_PIN."
    #endif
  #endif
#endif

/**
 * Part-Cooling Fan Multiplexer requirements
 */
#if PIN_EXISTS(FANMUX1)
  #if !HAS_FANMUX
    #error "FANMUX0_PIN must be set before FANMUX1_PIN can be set."
  #endif
#elif PIN_EXISTS(FANMUX2)
  #error "FANMUX0_PIN and FANMUX1_PIN must be set before FANMUX2_PIN can be set."
#endif

/**
 * Limited number of servos
 */
#if NUM_SERVOS > NUM_SERVO_PLUGS
  #error "The selected board doesn't support enough servos for your configuration. Reduce NUM_SERVOS."
#endif

/**
 * Servo deactivation depends on servo endstops, switching nozzle, or switching extruder
 */
#if ENABLED(DEACTIVATE_SERVOS_AFTER_MOVE) && !HAS_Z_SERVO_PROBE && !defined(SWITCHING_NOZZLE_SERVO_NR) && !defined(SWITCHING_EXTRUDER_SERVO_NR) && !defined(SWITCHING_TOOLHEAD_SERVO_NR)
  #error "Z_PROBE_SERVO_NR, switching nozzle, switching toolhead or switching extruder is required for DEACTIVATE_SERVOS_AFTER_MOVE."
#endif

/**
 * Required LCD language
 */
#if HAS_CHARACTER_LCD && !defined(DISPLAY_CHARSET_HD44780)
  #error "You must set DISPLAY_CHARSET_HD44780 to JAPANESE, WESTERN or CYRILLIC for your LCD controller."
#endif

/**
 * Bed Heating Options - PID vs Limit Switching
 */
#if BOTH(PIDTEMPBED, BED_LIMIT_SWITCHING)
  #error "To use BED_LIMIT_SWITCHING you must disable PIDTEMPBED."
#endif

/**
 * Kinematics
 */

/**
 * Allow only one kinematic type to be defined
 */
#if 1 < 0 \
  + ENABLED(DELTA) \
  + ENABLED(MORGAN_SCARA) \
  + ENABLED(COREXY) \
  + ENABLED(COREXZ) \
  + ENABLED(COREYZ) \
  + ENABLED(COREYX) \
  + ENABLED(COREZX) \
  + ENABLED(COREZY)
  #error "Please enable only one of DELTA, MORGAN_SCARA, COREXY, COREYX, COREXZ, COREZX, COREYZ, or COREZY."
#endif

/**
 * Delta requirements
 */
#if ENABLED(DELTA)
  #if NONE(USE_XMAX_PLUG, USE_YMAX_PLUG, USE_ZMAX_PLUG)
    #error "You probably want to use Max Endstops for DELTA!"
  #elif ENABLED(ENABLE_LEVELING_FADE_HEIGHT) && DISABLED(AUTO_BED_LEVELING_BILINEAR) && !UBL_SEGMENTED
    #error "ENABLE_LEVELING_FADE_HEIGHT on DELTA requires AUTO_BED_LEVELING_BILINEAR or AUTO_BED_LEVELING_UBL."
  #elif ENABLED(DELTA_AUTO_CALIBRATION) && !(HAS_BED_PROBE || HAS_LCD_MENU)
    #error "DELTA_AUTO_CALIBRATION requires a probe or LCD Controller."
  #elif ENABLED(DELTA_CALIBRATION_MENU) && !HAS_LCD_MENU
    #error "DELTA_CALIBRATION_MENU requires an LCD Controller."
  #elif ABL_GRID
    #if (GRID_MAX_POINTS_X & 1) == 0 || (GRID_MAX_POINTS_Y & 1) == 0
      #error "DELTA requires GRID_MAX_POINTS_X and GRID_MAX_POINTS_Y to be odd numbers."
    #elif GRID_MAX_POINTS_X < 3
      #error "DELTA requires GRID_MAX_POINTS_X and GRID_MAX_POINTS_Y to be 3 or higher."
    #endif
  #endif
#endif

/**
 * Junction deviation is incompatible with kinematic systems.
 */
#if DISABLED(CLASSIC_JERK) && IS_KINEMATIC
  #error "CLASSIC_JERK is required for DELTA and SCARA."
#endif

/**
 * Probes
 */

/**
 * Allow only one probe option to be defined
 */
#if 1 < 0 \
  + ENABLED(PROBE_MANUALLY) \
  + ENABLED(FIX_MOUNTED_PROBE) \
  + ENABLED(NOZZLE_AS_PROBE) \
  + (HAS_Z_SERVO_PROBE && DISABLED(BLTOUCH)) \
  + ENABLED(BLTOUCH) \
  + ENABLED(TOUCH_MI_PROBE) \
  + ENABLED(SOLENOID_PROBE) \
  + ENABLED(Z_PROBE_ALLEN_KEY) \
  + ENABLED(Z_PROBE_SLED) \
  + ENABLED(RACK_AND_PINION_PROBE) \
  + ENABLED(SENSORLESS_PROBING)
  #error "Please enable only one probe option: PROBE_MANUALLY, SENSORLESS_PROBING, BLTOUCH, FIX_MOUNTED_PROBE, NOZZLE_AS_PROBE, TOUCH_MI_PROBE, SOLENOID_PROBE, Z_PROBE_ALLEN_KEY, Z_PROBE_SLED, or Z Servo."
#endif

#if HAS_BED_PROBE

  /**
   * Z_PROBE_SLED is incompatible with DELTA
   */
  #if BOTH(Z_PROBE_SLED, DELTA)
    #error "You cannot use Z_PROBE_SLED with DELTA."
  #endif

  /**
   * SOLENOID_PROBE requirements
   */
  #if ENABLED(SOLENOID_PROBE)
    #if ENABLED(EXT_SOLENOID)
      #error "SOLENOID_PROBE is incompatible with EXT_SOLENOID."
    #elif !HAS_SOLENOID_1
      #error "SOLENOID_PROBE requires SOL1_PIN. It can be added to your Configuration.h."
    #endif
  #endif

  /**
   * NUM_SERVOS is required for a Z servo probe
   */
  #if HAS_Z_SERVO_PROBE
    #ifndef NUM_SERVOS
      #error "You must set NUM_SERVOS for a Z servo probe (Z_PROBE_SERVO_NR)."
    #elif Z_PROBE_SERVO_NR == 0 && !PIN_EXISTS(SERVO0)
      #error "SERVO0_PIN must be defined for your servo or BLTOUCH probe."
    #elif Z_PROBE_SERVO_NR == 1 && !PIN_EXISTS(SERVO1)
      #error "SERVO1_PIN must be defined for your servo or BLTOUCH probe."
    #elif Z_PROBE_SERVO_NR == 2 && !PIN_EXISTS(SERVO2)
      #error "SERVO2_PIN must be defined for your servo or BLTOUCH probe."
    #elif Z_PROBE_SERVO_NR == 3 && !PIN_EXISTS(SERVO3)
      #error "SERVO3_PIN must be defined for your servo or BLTOUCH probe."
    #elif Z_PROBE_SERVO_NR >= NUM_SERVOS
      #error "Z_PROBE_SERVO_NR must be smaller than NUM_SERVOS."
    #endif
  #endif

  #if ENABLED(BLTOUCH)
    #if BLTOUCH_DELAY < 200
      #error "BLTOUCH_DELAY less than 200 is unsafe and is not supported."
    #elif DISABLED(BLTOUCH_SET_5V_MODE) && NONE(ONBOARD_ENDSTOPPULLUPS, ENDSTOPPULLUPS, ENDSTOPPULLUP_ZMIN, ENDSTOPPULLUP_ZMIN_PROBE)
      #error "BLTOUCH without BLTOUCH_SET_5V_MODE requires ENDSTOPPULLUPS, ENDSTOPPULLUP_ZMIN or ENDSTOPPULLUP_ZMIN_PROBE."
    #endif
  #endif

  #if ENABLED(RACK_AND_PINION_PROBE) && !(defined(Z_PROBE_DEPLOY_X) && defined(Z_PROBE_RETRACT_X))
    #error "RACK_AND_PINION_PROBE requires Z_PROBE_DEPLOY_X and Z_PROBE_RETRACT_X."
  #endif

  /**
   * Touch-MI probe requirements
   */
  #if ENABLED(TOUCH_MI_PROBE)
    #if DISABLED(Z_SAFE_HOMING)
      #error "TOUCH_MI_PROBE requires Z_SAFE_HOMING."
    #elif !defined(TOUCH_MI_RETRACT_Z)
      #error "TOUCH_MI_PROBE requires TOUCH_MI_RETRACT_Z."
    #elif defined(Z_AFTER_PROBING)
      #error "TOUCH_MI_PROBE requires Z_AFTER_PROBING to be disabled."
    #elif Z_HOMING_HEIGHT < 10
      #error "TOUCH_MI_PROBE requires Z_HOMING_HEIGHT >= 10."
    #elif Z_MIN_PROBE_ENDSTOP_INVERTING
      #error "TOUCH_MI_PROBE requires Z_MIN_PROBE_ENDSTOP_INVERTING to be set to false."
    #elif DISABLED(BABYSTEP_ZPROBE_OFFSET)
      #error "TOUCH_MI_PROBE requires BABYSTEPPING with BABYSTEP_ZPROBE_OFFSET."
    #elif !HAS_RESUME_CONTINUE
      #error "TOUCH_MI_PROBE currently requires an LCD controller or EMERGENCY_PARSER."
    #endif
  #endif

  /**
   * Require pin options and pins to be defined
   */
  #if ENABLED(SENSORLESS_PROBING)
    #if ENABLED(DELTA) && !(AXIS_HAS_STALLGUARD(X) && AXIS_HAS_STALLGUARD(Y) && AXIS_HAS_STALLGUARD(Z))
      #error "SENSORLESS_PROBING requires TMC2130/2160/2209/5130/5160 drivers on X, Y, and Z."
    #elif !AXIS_HAS_STALLGUARD(Z)
      #error "SENSORLESS_PROBING requires a TMC2130/2160/2209/5130/5160 driver on Z."
    #endif
  #elif ENABLED(Z_MIN_PROBE_USES_Z_MIN_ENDSTOP_PIN)
    #if DISABLED(USE_ZMIN_PLUG)
      #error "Z_MIN_PROBE_USES_Z_MIN_ENDSTOP_PIN requires USE_ZMIN_PLUG to be enabled."
    #elif !HAS_Z_MIN
      #error "Z_MIN_PROBE_USES_Z_MIN_ENDSTOP_PIN requires the Z_MIN_PIN to be defined."
    #elif Z_MIN_PROBE_ENDSTOP_INVERTING != Z_MIN_ENDSTOP_INVERTING
      #error "Z_MIN_PROBE_USES_Z_MIN_ENDSTOP_PIN requires Z_MIN_ENDSTOP_INVERTING to match Z_MIN_PROBE_ENDSTOP_INVERTING."
    #endif
  #elif !HAS_Z_MIN_PROBE_PIN
    #error "Z_MIN_PROBE_PIN must be defined if Z_MIN_PROBE_USES_Z_MIN_ENDSTOP_PIN is not enabled."
  #endif

  #if ENABLED(NOZZLE_AS_PROBE)
    constexpr float sanity_nozzle_to_probe_offset[] = NOZZLE_TO_PROBE_OFFSET;
    static_assert(sanity_nozzle_to_probe_offset[0] == 0.0 && sanity_nozzle_to_probe_offset[1] == 0.0,
                  "NOZZLE_AS_PROBE requires the X,Y offsets in NOZZLE_TO_PROBE_OFFSET to be 0,0.");
  #endif

  #if DISABLED(NOZZLE_AS_PROBE)
    static_assert(MIN_PROBE_EDGE >= 0, "MIN_PROBE_EDGE must be >= 0.");
    static_assert(MIN_PROBE_EDGE_BACK >= 0, "MIN_PROBE_EDGE_BACK must be >= 0.");
    static_assert(MIN_PROBE_EDGE_FRONT >= 0, "MIN_PROBE_EDGE_FRONT must be >= 0.");
    static_assert(MIN_PROBE_EDGE_LEFT >= 0, "MIN_PROBE_EDGE_LEFT must be >= 0.");
    static_assert(MIN_PROBE_EDGE_RIGHT >= 0, "MIN_PROBE_EDGE_RIGHT must be >= 0.");
  #endif

  /**
   * Make sure Z raise values are set
   */
  #ifndef Z_CLEARANCE_DEPLOY_PROBE
    #error "You must define Z_CLEARANCE_DEPLOY_PROBE in your configuration."
  #elif !defined(Z_CLEARANCE_BETWEEN_PROBES)
    #error "You must define Z_CLEARANCE_BETWEEN_PROBES in your configuration."
  #elif Z_CLEARANCE_DEPLOY_PROBE < 0
    #error "Probes need Z_CLEARANCE_DEPLOY_PROBE >= 0."
  #elif Z_CLEARANCE_BETWEEN_PROBES < 0
    #error "Probes need Z_CLEARANCE_BETWEEN_PROBES >= 0."
  #elif Z_AFTER_PROBING < 0
    #error "Probes need Z_AFTER_PROBING >= 0."
  #endif

  #if MULTIPLE_PROBING || EXTRA_PROBING
    #if !MULTIPLE_PROBING
      #error "EXTRA_PROBING requires MULTIPLE_PROBING."
    #elif MULTIPLE_PROBING < 2
      #error "MULTIPLE_PROBING must be 2 or more."
    #elif MULTIPLE_PROBING <= EXTRA_PROBING
      #error "EXTRA_PROBING must be less than MULTIPLE_PROBING."
    #endif
  #endif

  #if Z_PROBE_LOW_POINT > 0
    #error "Z_PROBE_LOW_POINT must be less than or equal to 0."
  #endif

#else

  /**
   * Require some kind of probe for bed leveling and probe testing
   */
  #if HAS_ABL_NOT_UBL && !PROBE_SELECTED
    #error "Auto Bed Leveling requires one of these: PROBE_MANUALLY, FIX_MOUNTED_PROBE, NOZZLE_AS_PROBE, BLTOUCH, SOLENOID_PROBE, Z_PROBE_ALLEN_KEY, Z_PROBE_SLED, or a Z Servo."
  #endif

  #if ENABLED(Z_MIN_PROBE_REPEATABILITY_TEST)
    #error "Z_MIN_PROBE_REPEATABILITY_TEST requires a probe: FIX_MOUNTED_PROBE, NOZZLE_AS_PROBE, BLTOUCH, SOLENOID_PROBE, Z_PROBE_ALLEN_KEY, Z_PROBE_SLED, or Z Servo."
  #endif

#endif

/**
 * Allow only one bed leveling option to be defined
 */
#if 1 < 0 \
  + ENABLED(AUTO_BED_LEVELING_LINEAR) \
  + ENABLED(AUTO_BED_LEVELING_3POINT) \
  + ENABLED(AUTO_BED_LEVELING_BILINEAR) \
  + ENABLED(AUTO_BED_LEVELING_UBL) \
  + ENABLED(MESH_BED_LEVELING)
  #error "Select only one of: MESH_BED_LEVELING, AUTO_BED_LEVELING_LINEAR, AUTO_BED_LEVELING_3POINT, AUTO_BED_LEVELING_BILINEAR or AUTO_BED_LEVELING_UBL."
#endif

/**
 * Bed Leveling Requirements
 */

#if ENABLED(AUTO_BED_LEVELING_UBL)

  /**
   * Unified Bed Leveling
   */

  // Hide PROBE_MANUALLY from the rest of the code
  #undef PROBE_MANUALLY

  #if IS_SCARA
    #error "AUTO_BED_LEVELING_UBL does not yet support SCARA printers."
  #elif DISABLED(EEPROM_SETTINGS)
    #error "AUTO_BED_LEVELING_UBL requires EEPROM_SETTINGS. Please update your configuration."
  #elif !WITHIN(GRID_MAX_POINTS_X, 3, 15) || !WITHIN(GRID_MAX_POINTS_Y, 3, 15)
    #error "GRID_MAX_POINTS_[XY] must be a whole number between 3 and 15."
  #elif !defined(RESTORE_LEVELING_AFTER_G28)
    #error "AUTO_BED_LEVELING_UBL used to enable RESTORE_LEVELING_AFTER_G28. To keep this behavior enable RESTORE_LEVELING_AFTER_G28. Otherwise define it as 'false'."
  #endif

#elif HAS_ABL_NOT_UBL

  /**
   * Auto Bed Leveling
   */

  /**
   * Delta and SCARA have limited bed leveling options
   */
  #if IS_SCARA && DISABLED(AUTO_BED_LEVELING_BILINEAR)
    #error "SCARA machines can only use the AUTO_BED_LEVELING_BILINEAR leveling option."
  #endif

#elif ENABLED(MESH_BED_LEVELING)

  // Hide PROBE_MANUALLY from the rest of the code
  #undef PROBE_MANUALLY

  /**
   * Mesh Bed Leveling
   */

  #if ENABLED(DELTA)
    #error "MESH_BED_LEVELING is not compatible with DELTA printers."
  #elif GRID_MAX_POINTS_X > 9 || GRID_MAX_POINTS_Y > 9
    #error "GRID_MAX_POINTS_X and GRID_MAX_POINTS_Y must be less than 10 for MBL."
  #endif

#endif

#if HAS_MESH
  #if HAS_CLASSIC_JERK
    static_assert(DEFAULT_ZJERK > 0.1, "Low DEFAULT_ZJERK values are incompatible with mesh-based leveling.");
  #endif
#elif ENABLED(G26_MESH_VALIDATION)
  #error "G26_MESH_VALIDATION requires MESH_BED_LEVELING, AUTO_BED_LEVELING_BILINEAR, or AUTO_BED_LEVELING_UBL."
#endif

#if ENABLED(MESH_EDIT_GFX_OVERLAY) && !(ENABLED(AUTO_BED_LEVELING_UBL) && HAS_GRAPHICAL_LCD)
  #error "MESH_EDIT_GFX_OVERLAY requires AUTO_BED_LEVELING_UBL and a Graphical LCD."
#endif

#if ENABLED(G29_RETRY_AND_RECOVER)
  #if ENABLED(AUTO_BED_LEVELING_UBL)
    #error "G29_RETRY_AND_RECOVER is not compatible with UBL."
  #elif ENABLED(MESH_BED_LEVELING)
    #error "G29_RETRY_AND_RECOVER is not compatible with MESH_BED_LEVELING."
  #endif
#endif

/**
 * LCD_BED_LEVELING requirements
 */
#if ENABLED(LCD_BED_LEVELING)
  #if !HAS_LCD_MENU
    #error "LCD_BED_LEVELING requires a programmable LCD controller."
  #elif !(ENABLED(MESH_BED_LEVELING) || HAS_ABL_NOT_UBL)
    #error "LCD_BED_LEVELING requires MESH_BED_LEVELING or AUTO_BED_LEVELING."
  #endif
#endif

/**
 * Homing
 */
#if X_HOME_BUMP_MM < 0 || Y_HOME_BUMP_MM < 0 || Z_HOME_BUMP_MM < 0
  #error "[XYZ]_HOME_BUMP_MM must be greater than or equal to 0."
#endif

#if ENABLED(CODEPENDENT_XY_HOMING)
  #if ENABLED(QUICK_HOME)
    #error "QUICK_HOME is incompatible with CODEPENDENT_XY_HOMING."
  #elif IS_KINEMATIC
    #error "CODEPENDENT_XY_HOMING requires a Cartesian setup."
  #endif
#endif

/**
 * Make sure Z_SAFE_HOMING point is reachable
 */
#if ENABLED(Z_SAFE_HOMING)
  #if HAS_BED_PROBE && (ENABLED(DELTA) || IS_SCARA)
    static_assert(WITHIN(Z_SAFE_HOMING_X_POINT, PROBE_X_MIN, PROBE_X_MAX), "Z_SAFE_HOMING_X_POINT is outside the probe region.");
    static_assert(WITHIN(Z_SAFE_HOMING_Y_POINT, PROBE_Y_MIN, PROBE_Y_MAX), "Z_SAFE_HOMING_Y_POINT is outside the probe region.");
  #else
    static_assert(WITHIN(Z_SAFE_HOMING_X_POINT, X_MIN_POS, X_MAX_POS), "Z_SAFE_HOMING_X_POINT can't be reached by the nozzle.");
    static_assert(WITHIN(Z_SAFE_HOMING_Y_POINT, Y_MIN_POS, Y_MAX_POS), "Z_SAFE_HOMING_Y_POINT can't be reached by the nozzle.");
  #endif
#endif // Z_SAFE_HOMING

/**
 * Make sure DISABLE_[XYZ] compatible with selected homing options
 */
#if ANY(DISABLE_X, DISABLE_Y, DISABLE_Z)
  #if EITHER(HOME_AFTER_DEACTIVATE, Z_SAFE_HOMING)
    #error "DISABLE_[XYZ] is not compatible with HOME_AFTER_DEACTIVATE or Z_SAFE_HOMING."
  #endif
#endif

/**
 * Filament Width Sensor
 */
#if ENABLED(FILAMENT_WIDTH_SENSOR)
  #if !HAS_FILAMENT_WIDTH_SENSOR
    #error "FILAMENT_WIDTH_SENSOR requires a FILWIDTH_PIN to be defined."
  #elif ENABLED(NO_VOLUMETRICS)
    #error "FILAMENT_WIDTH_SENSOR requires NO_VOLUMETRICS to be disabled."
  #endif
#endif

/**
 * ULTIPANEL encoder
 */
#if ENABLED(ULTIPANEL) && NONE(NEWPANEL, SR_LCD_2W_NL) && !defined(SHIFT_CLK)
  #error "ULTIPANEL requires some kind of encoder."
#endif

#if ENCODER_PULSES_PER_STEP < 0
  #error "ENCODER_PULSES_PER_STEP should not be negative, use REVERSE_MENU_DIRECTION instead."
#endif

/**
 * SAV_3DGLCD display options
 */
#if ENABLED(SAV_3DGLCD)
  #if NONE(U8GLIB_SSD1306, U8GLIB_SH1106)
    #error "Enable a SAV_3DGLCD display type: U8GLIB_SSD1306 or U8GLIB_SH1106."
  #elif BOTH(U8GLIB_SSD1306, U8GLIB_SH1106)
    #error "Only enable one SAV_3DGLCD display type: U8GLIB_SSD1306 or U8GLIB_SH1106."
  #endif
#endif

/**
 * Allen Key
 * Deploying the Allen Key probe uses big moves in z direction. Too dangerous for an unhomed z-axis.
 */
#if ENABLED(Z_PROBE_ALLEN_KEY) && (Z_HOME_DIR < 0) && ENABLED(Z_MIN_PROBE_USES_Z_MIN_ENDSTOP_PIN)
  #error "You can't home to a z min endstop with a Z_PROBE_ALLEN_KEY"
#endif

/**
 * Dual X Carriage requirements
 */
#if ENABLED(DUAL_X_CARRIAGE)
  #if EXTRUDERS < 2
    #error "DUAL_X_CARRIAGE requires 2 (or more) extruders."
  #elif CORE_IS_XY || CORE_IS_XZ
    #error "DUAL_X_CARRIAGE cannot be used with COREXY, COREYX, COREXZ, or COREZX."
  #elif !(HAS_X2_ENABLE && HAS_X2_STEP && HAS_X2_DIR)
    #error "DUAL_X_CARRIAGE requires X2 stepper pins to be defined."
  #elif !HAS_X_MAX
    #error "DUAL_X_CARRIAGE requires USE_XMAX_PLUG and an X Max Endstop."
  #elif !defined(X2_HOME_POS) || !defined(X2_MIN_POS) || !defined(X2_MAX_POS)
    #error "DUAL_X_CARRIAGE requires X2_HOME_POS, X2_MIN_POS, and X2_MAX_POS."
  #elif X_HOME_DIR != -1 || X2_HOME_DIR != 1
    #error "DUAL_X_CARRIAGE requires X_HOME_DIR -1 and X2_HOME_DIR 1."
  #endif
#endif

/**
 * Make sure auto fan pins don't conflict with the fan pin
 */
#if HAS_AUTO_FAN
  #if HAS_FAN0
    #if E0_AUTO_FAN_PIN == FAN_PIN
      #error "You cannot set E0_AUTO_FAN_PIN equal to FAN_PIN."
    #elif E1_AUTO_FAN_PIN == FAN_PIN
      #error "You cannot set E1_AUTO_FAN_PIN equal to FAN_PIN."
    #elif E2_AUTO_FAN_PIN == FAN_PIN
      #error "You cannot set E2_AUTO_FAN_PIN equal to FAN_PIN."
    #elif E3_AUTO_FAN_PIN == FAN_PIN
      #error "You cannot set E3_AUTO_FAN_PIN equal to FAN_PIN."
    #endif
  #endif
#endif

#if HAS_FAN0 && CONTROLLER_FAN_PIN == FAN_PIN
  #error "You cannot set CONTROLLER_FAN_PIN equal to FAN_PIN."
#endif

#if ENABLED(USE_CONTROLLER_FAN)
  #if !HAS_CONTROLLER_FAN
    #error "USE_CONTROLLER_FAN requires a CONTROLLER_FAN_PIN. Define in Configuration_adv.h."
  #elif E0_AUTO_FAN_PIN == CONTROLLER_FAN_PIN
    #error "You cannot set E0_AUTO_FAN_PIN equal to CONTROLLER_FAN_PIN."
  #elif E1_AUTO_FAN_PIN == CONTROLLER_FAN_PIN
    #error "You cannot set E1_AUTO_FAN_PIN equal to CONTROLLER_FAN_PIN."
  #elif E2_AUTO_FAN_PIN == CONTROLLER_FAN_PIN
    #error "You cannot set E2_AUTO_FAN_PIN equal to CONTROLLER_FAN_PIN."
  #elif E3_AUTO_FAN_PIN == CONTROLLER_FAN_PIN
    #error "You cannot set E3_AUTO_FAN_PIN equal to CONTROLLER_FAN_PIN."
  #endif
#endif

/**
 * Case Light requirements
 */
#if ENABLED(CASE_LIGHT_ENABLE)
  #if !PIN_EXISTS(CASE_LIGHT)
    #error "CASE_LIGHT_ENABLE requires CASE_LIGHT_PIN to be defined."
  #elif CASE_LIGHT_PIN == FAN_PIN
    #error "CASE_LIGHT_PIN conflicts with FAN_PIN. Resolve before continuing."
  #endif
#endif

/**
 * Required custom thermistor settings
 */
#if   ENABLED(HEATER_0_USER_THERMISTOR) && !(defined(HOTEND0_PULLUP_RESISTOR_OHMS) && defined(HOTEND0_RESISTANCE_25C_OHMS) && defined(HOTEND0_BETA))
  #error "TEMP_SENSOR_0 1000 requires HOTEND0_PULLUP_RESISTOR_OHMS, HOTEND0_RESISTANCE_25C_OHMS and HOTEND0_BETA in Configuration_adv.h."
#elif ENABLED(HEATER_1_USER_THERMISTOR) && !(defined(HOTEND1_PULLUP_RESISTOR_OHMS) && defined(HOTEND1_RESISTANCE_25C_OHMS) && defined(HOTEND1_BETA))
  #error "TEMP_SENSOR_1 1000 requires HOTEND1_PULLUP_RESISTOR_OHMS, HOTEND1_RESISTANCE_25C_OHMS and HOTEND1_BETA in Configuration_adv.h."
#elif ENABLED(HEATER_2_USER_THERMISTOR) && !(defined(HOTEND2_PULLUP_RESISTOR_OHMS) && defined(HOTEND2_RESISTANCE_25C_OHMS) && defined(HOTEND2_BETA))
  #error "TEMP_SENSOR_2 1000 requires HOTEND2_PULLUP_RESISTOR_OHMS, HOTEND2_RESISTANCE_25C_OHMS and HOTEND2_BETA in Configuration_adv.h."
#elif ENABLED(HEATER_3_USER_THERMISTOR) && !(defined(HOTEND3_PULLUP_RESISTOR_OHMS) && defined(HOTEND3_RESISTANCE_25C_OHMS) && defined(HOTEND3_BETA))
  #error "TEMP_SENSOR_3 1000 requires HOTEND3_PULLUP_RESISTOR_OHMS, HOTEND3_RESISTANCE_25C_OHMS and HOTEND3_BETA in Configuration_adv.h."
#elif ENABLED(HEATER_4_USER_THERMISTOR) && !(defined(HOTEND4_PULLUP_RESISTOR_OHMS) && defined(HOTEND4_RESISTANCE_25C_OHMS) && defined(HOTEND4_BETA))
  #error "TEMP_SENSOR_4 1000 requires HOTEND4_PULLUP_RESISTOR_OHMS, HOTEND4_RESISTANCE_25C_OHMS and HOTEND4_BETA in Configuration_adv.h."
#elif ENABLED(HEATER_5_USER_THERMISTOR) && !(defined(HOTEND5_PULLUP_RESISTOR_OHMS) && defined(HOTEND5_RESISTANCE_25C_OHMS) && defined(HOTEND5_BETA))
  #error "TEMP_SENSOR_5 1000 requires HOTEND5_PULLUP_RESISTOR_OHMS, HOTEND5_RESISTANCE_25C_OHMS and HOTEND5_BETA in Configuration_adv.h."
#elif ENABLED(HEATER_BED_USER_THERMISTOR) && !(defined(BED_PULLUP_RESISTOR_OHMS) && defined(BED_RESISTANCE_25C_OHMS) && defined(BED_BETA))
  #error "TEMP_SENSOR_BED 1000 requires BED_PULLUP_RESISTOR_OHMS, BED_RESISTANCE_25C_OHMS and BED_BETA in Configuration_adv.h."
#elif ENABLED(HEATER_CHAMBER_USER_THERMISTOR) && !(defined(CHAMBER_PULLUP_RESISTOR_OHMS) && defined(CHAMBER_RESISTANCE_25C_OHMS) && defined(CHAMBER_BETA))
  #error "TEMP_SENSOR_CHAMBER 1000 requires CHAMBER_PULLUP_RESISTOR_OHMS, CHAMBER_RESISTANCE_25C_OHMS and CHAMBER_BETA in Configuration_adv.h."
#endif

/**
 * Test Heater, Temp Sensor, and Extruder Pins; Sensor Type must also be set.
 */
#if !HAS_HEATER_0
  #error "HEATER_0_PIN not defined for this board."
#elif !ANY_PIN(TEMP_0, MAX6675_SS)
  #error "TEMP_0_PIN not defined for this board."
#elif ((defined(__AVR_ATmega644P__) || defined(__AVR_ATmega1284P__)) && !PIN_EXISTS(E0_STEP, E0_DIR))
  #error "E0_STEP_PIN or E0_DIR_PIN not defined for this board."
#elif ( !(defined(__AVR_ATmega644P__) || defined(__AVR_ATmega1284P__)) && (!PIN_EXISTS(E0_STEP, E0_DIR) || !HAS_E0_ENABLE))
  #error "E0_STEP_PIN, E0_DIR_PIN, or E0_ENABLE_PIN not defined for this board."
#elif EXTRUDERS && TEMP_SENSOR_0 == 0
  #error "TEMP_SENSOR_0 is required with any extruders."
#endif

// Pins are required for heaters
#if ENABLED(HEATER_0_USES_MAX6675) && !PIN_EXISTS(MAX6675_SS)
  #error "MAX6675_SS_PIN (required for TEMP_SENSOR_0) not defined for this board."
#elif (HOTENDS > 1 || ENABLED(HEATERS_PARALLEL)) && !HAS_HEATER_1
  #error "HEATER_1_PIN not defined for this board."
#endif

#if HOTENDS > 1
  #if ENABLED(HEATER_1_USES_MAX6675) && !PIN_EXISTS(MAX6675_SS2)
    #error "MAX6675_SS2_PIN (required for TEMP_SENSOR_1) not defined for this board."
  #elif TEMP_SENSOR_1 == 0
    #error "TEMP_SENSOR_1 is required with 2 or more HOTENDS."
  #elif !ANY_PIN(TEMP_1, MAX6675_SS2)
    #error "TEMP_1_PIN not defined for this board."
  #elif ENABLED(TEMP_SENSOR_1_AS_REDUNDANT)
    #error "HOTENDS must be 1 with TEMP_SENSOR_1_AS_REDUNDANT."
  #endif
  #if HOTENDS > 2
    #if TEMP_SENSOR_2 == 0
      #error "TEMP_SENSOR_2 is required with 3 or more HOTENDS."
    #elif !HAS_HEATER_2
      #error "HEATER_2_PIN not defined for this board."
    #elif !PIN_EXISTS(TEMP_2)
      #error "TEMP_2_PIN not defined for this board."
    #endif
    #if HOTENDS > 3
      #if TEMP_SENSOR_3 == 0
        #error "TEMP_SENSOR_3 is required with 4 or more HOTENDS."
      #elif !HAS_HEATER_3
        #error "HEATER_3_PIN not defined for this board."
      #elif !PIN_EXISTS(TEMP_3)
        #error "TEMP_3_PIN not defined for this board."
      #endif
      #if HOTENDS > 4
        #if TEMP_SENSOR_4 == 0
          #error "TEMP_SENSOR_4 is required with 5 or more HOTENDS."
        #elif !HAS_HEATER_4
          #error "HEATER_4_PIN not defined for this board."
        #elif !PIN_EXISTS(TEMP_4)
          #error "TEMP_4_PIN not defined for this board."
        #endif
        #if HOTENDS > 5
          #if TEMP_SENSOR_5 == 0
            #error "TEMP_SENSOR_5 is required with 6 HOTENDS."
          #elif !HAS_HEATER_5
            #error "HEATER_5_PIN not defined for this board."
          #elif !PIN_EXISTS(TEMP_5)
            #error "TEMP_5_PIN not defined for this board."
          #endif
        #elif TEMP_SENSOR_5 != 0
          #error "TEMP_SENSOR_5 shouldn't be set with only 5 HOTENDS."
        #endif
      #elif TEMP_SENSOR_4 != 0
        #error "TEMP_SENSOR_4 shouldn't be set with only 4 HOTENDS."
      #elif TEMP_SENSOR_5 != 0
        #error "TEMP_SENSOR_5 shouldn't be set with only 4 HOTENDS."
      #endif
    #elif TEMP_SENSOR_3 != 0
      #error "TEMP_SENSOR_3 shouldn't be set with only 3 HOTENDS."
    #elif TEMP_SENSOR_4 != 0
      #error "TEMP_SENSOR_4 shouldn't be set with only 3 HOTENDS."
    #elif TEMP_SENSOR_5 != 0
      #error "TEMP_SENSOR_5 shouldn't be set with only 3 HOTENDS."
    #endif
  #elif TEMP_SENSOR_2 != 0
    #error "TEMP_SENSOR_2 shouldn't be set with only 2 HOTENDS."
  #elif TEMP_SENSOR_3 != 0
    #error "TEMP_SENSOR_3 shouldn't be set with only 2 HOTENDS."
  #elif TEMP_SENSOR_4 != 0
    #error "TEMP_SENSOR_4 shouldn't be set with only 2 HOTENDS."
  #elif TEMP_SENSOR_5 != 0
    #error "TEMP_SENSOR_5 shouldn't be set with only 2 HOTENDS."
  #endif
#elif TEMP_SENSOR_1 != 0 && DISABLED(TEMP_SENSOR_1_AS_REDUNDANT)
  #error "TEMP_SENSOR_1 shouldn't be set with only 1 HOTEND."
#elif TEMP_SENSOR_2 != 0
  #error "TEMP_SENSOR_2 shouldn't be set with only 1 HOTEND."
#elif TEMP_SENSOR_3 != 0
  #error "TEMP_SENSOR_3 shouldn't be set with only 1 HOTEND."
#elif TEMP_SENSOR_4 != 0
  #error "TEMP_SENSOR_4 shouldn't be set with only 1 HOTEND."
#elif TEMP_SENSOR_5 != 0
  #error "TEMP_SENSOR_5 shouldn't be set with only 1 HOTEND."
#endif

#if ENABLED(TEMP_SENSOR_1_AS_REDUNDANT) && TEMP_SENSOR_1 == 0
  #error "TEMP_SENSOR_1 is required with TEMP_SENSOR_1_AS_REDUNDANT."
#endif

/**
 * Temperature status LEDs
 */
#if ENABLED(TEMP_STAT_LEDS) && !ANY_PIN(STAT_LED_RED, STAT_LED_BLUE)
  #error "TEMP_STAT_LEDS requires STAT_LED_RED_PIN or STAT_LED_BLUE_PIN, preferably both."
#endif

/**
 * LED Control Menu
 */
#if ENABLED(LED_CONTROL_MENU) && !HAS_COLOR_LEDS
  #error "LED_CONTROL_MENU requires BLINKM, RGB_LED, RGBW_LED, PCA9533, PCA9632, or NEOPIXEL_LED."
#endif

/**
 * LED Backlight Timeout
 */
#if defined(LED_BACKLIGHT_TIMEOUT) && !(ENABLED(PSU_CONTROL) && EITHER(FYSETC_MINI_12864_2_0, FYSETC_MINI_12864_2_1))
  #error "LED_BACKLIGHT_TIMEOUT requires a FYSETC Mini Panel and a Power Switch."
#endif

/**
 * Basic multi hotend duplication mode
 */
#if ENABLED(MULTI_NOZZLE_DUPLICATION)
  #if HOTENDS < 2
    #error "MULTI_NOZZLE_DUPLICATION requires 2 or more hotends."
  #elif ENABLED(DUAL_X_CARRIAGE)
    #error "MULTI_NOZZLE_DUPLICATION is incompatible with DUAL_X_CARRIAGE."
  #elif ENABLED(SINGLENOZZLE)
    #error "MULTI_NOZZLE_DUPLICATION is incompatible with SINGLENOZZLE."
  #elif ENABLED(MIXING_EXTRUDER)
    #error "MULTI_NOZZLE_DUPLICATION is incompatible with MIXING_EXTRUDER."
  #elif ENABLED(SWITCHING_EXTRUDER)
    #error "MULTI_NOZZLE_DUPLICATION is incompatible with SWITCHING_EXTRUDER."
  #endif
#endif

/**
 * Test Extruder Stepper Pins
 */
#if DISABLED(MK2_MULTIPLEXER) // MK2_MULTIPLEXER uses E0 stepper only
  #if E_STEPPERS
    #if !(PIN_EXISTS(E0_STEP, E0_DIR) && HAS_E0_ENABLE)
      #error "E0_STEP_PIN, E0_DIR_PIN, or E0_ENABLE_PIN not defined for this board."
    #endif
    #if E_STEPPERS > 1
      #if !(PIN_EXISTS(E1_STEP, E1_DIR) && HAS_E1_ENABLE)
        #error "E1_STEP_PIN, E1_DIR_PIN, or E1_ENABLE_PIN not defined for this board."
      #endif
      #if E_STEPPERS > 2
        #if !(PIN_EXISTS(E2_STEP, E2_DIR) && HAS_E2_ENABLE)
          #error "E2_STEP_PIN, E2_DIR_PIN, or E2_ENABLE_PIN not defined for this board."
        #endif
        #if E_STEPPERS > 3
          #if !(PIN_EXISTS(E3_STEP, E3_DIR) && HAS_E3_ENABLE)
            #error "E3_STEP_PIN, E3_DIR_PIN, or E3_ENABLE_PIN not defined for this board."
          #endif
          #if E_STEPPERS > 4
            #if !(PIN_EXISTS(E4_STEP, E4_DIR) && HAS_E4_ENABLE)
              #error "E4_STEP_PIN, E4_DIR_PIN, or E4_ENABLE_PIN not defined for this board."
            #endif
            #if E_STEPPERS > 5
              #if !(PIN_EXISTS(E5_STEP, E5_DIR) && HAS_E5_ENABLE)
                #error "E5_STEP_PIN, E5_DIR_PIN, or E5_ENABLE_PIN not defined for this board."
              #endif
            #endif // E_STEPPERS > 5
          #endif // E_STEPPERS > 4
        #endif // E_STEPPERS > 3
      #endif // E_STEPPERS > 2
    #endif // E_STEPPERS > 1
  #endif // E_STEPPERS
#endif

/**
 * Endstop Tests
 */

#define _PLUG_UNUSED_TEST(AXIS,PLUG) (DISABLED(USE_##PLUG##MIN_PLUG, USE_##PLUG##MAX_PLUG) && !(ENABLED(AXIS##_DUAL_ENDSTOPS) && WITHIN(AXIS##2_USE_ENDSTOP, _##PLUG##MAX_, _##PLUG##MIN_)))
#define _AXIS_PLUG_UNUSED_TEST(AXIS) (_PLUG_UNUSED_TEST(AXIS,X) && _PLUG_UNUSED_TEST(AXIS,Y) && _PLUG_UNUSED_TEST(AXIS,Z))

// At least 3 endstop plugs must be used
#if _AXIS_PLUG_UNUSED_TEST(X)
  #error "You must enable USE_XMIN_PLUG or USE_XMAX_PLUG."
#endif
#if _AXIS_PLUG_UNUSED_TEST(Y)
  #error "You must enable USE_YMIN_PLUG or USE_YMAX_PLUG."
#endif
#if _AXIS_PLUG_UNUSED_TEST(Z)
  #error "You must enable USE_ZMIN_PLUG or USE_ZMAX_PLUG."
#endif

// Delta and Cartesian use 3 homing endstops
#if !IS_SCARA
  #if X_HOME_DIR < 0 && DISABLED(USE_XMIN_PLUG)
    #error "Enable USE_XMIN_PLUG when homing X to MIN."
  #elif X_HOME_DIR > 0 && DISABLED(USE_XMAX_PLUG)
    #error "Enable USE_XMAX_PLUG when homing X to MAX."
  #elif Y_HOME_DIR < 0 && DISABLED(USE_YMIN_PLUG)
    #error "Enable USE_YMIN_PLUG when homing Y to MIN."
  #elif Y_HOME_DIR > 0 && DISABLED(USE_YMAX_PLUG)
    #error "Enable USE_YMAX_PLUG when homing Y to MAX."
  #endif
#endif
#if Z_HOME_DIR < 0 && DISABLED(USE_ZMIN_PLUG)
  #error "Enable USE_ZMIN_PLUG when homing Z to MIN."
#elif Z_HOME_DIR > 0 && DISABLED(USE_ZMAX_PLUG)
  #error "Enable USE_ZMAX_PLUG when homing Z to MAX."
#endif

// Dual endstops requirements
#if ENABLED(X_DUAL_ENDSTOPS)
  #if !X2_USE_ENDSTOP
    #error "You must set X2_USE_ENDSTOP with X_DUAL_ENDSTOPS."
  #elif X2_USE_ENDSTOP == _XMIN_ && DISABLED(USE_XMIN_PLUG)
    #error "USE_XMIN_PLUG is required when X2_USE_ENDSTOP is _XMIN_."
  #elif X2_USE_ENDSTOP == _XMAX_ && DISABLED(USE_XMAX_PLUG)
    #error "USE_XMAX_PLUG is required when X2_USE_ENDSTOP is _XMAX_."
  #elif X2_USE_ENDSTOP == _YMIN_ && DISABLED(USE_YMIN_PLUG)
    #error "USE_YMIN_PLUG is required when X2_USE_ENDSTOP is _YMIN_."
  #elif X2_USE_ENDSTOP == _YMAX_ && DISABLED(USE_YMAX_PLUG)
    #error "USE_YMAX_PLUG is required when X2_USE_ENDSTOP is _YMAX_."
  #elif X2_USE_ENDSTOP == _ZMIN_ && DISABLED(USE_ZMIN_PLUG)
    #error "USE_ZMIN_PLUG is required when X2_USE_ENDSTOP is _ZMIN_."
  #elif X2_USE_ENDSTOP == _ZMAX_ && DISABLED(USE_ZMAX_PLUG)
    #error "USE_ZMAX_PLUG is required when X2_USE_ENDSTOP is _ZMAX_."
  #elif !HAS_X2_MIN && !HAS_X2_MAX
    #error "X2_USE_ENDSTOP has been assigned to a nonexistent endstop!"
  #elif ENABLED(DELTA)
    #error "X_DUAL_ENDSTOPS is not compatible with DELTA."
  #endif
#endif
#if ENABLED(Y_DUAL_ENDSTOPS)
  #if !Y2_USE_ENDSTOP
    #error "You must set Y2_USE_ENDSTOP with Y_DUAL_ENDSTOPS."
  #elif Y2_USE_ENDSTOP == _XMIN_ && DISABLED(USE_XMIN_PLUG)
    #error "USE_XMIN_PLUG is required when Y2_USE_ENDSTOP is _XMIN_."
  #elif Y2_USE_ENDSTOP == _XMAX_ && DISABLED(USE_XMAX_PLUG)
    #error "USE_XMAX_PLUG is required when Y2_USE_ENDSTOP is _XMAX_."
  #elif Y2_USE_ENDSTOP == _YMIN_ && DISABLED(USE_YMIN_PLUG)
    #error "USE_YMIN_PLUG is required when Y2_USE_ENDSTOP is _YMIN_."
  #elif Y2_USE_ENDSTOP == _YMAX_ && DISABLED(USE_YMAX_PLUG)
    #error "USE_YMAX_PLUG is required when Y2_USE_ENDSTOP is _YMAX_."
  #elif Y2_USE_ENDSTOP == _ZMIN_ && DISABLED(USE_ZMIN_PLUG)
    #error "USE_ZMIN_PLUG is required when Y2_USE_ENDSTOP is _ZMIN_."
  #elif Y2_USE_ENDSTOP == _ZMAX_ && DISABLED(USE_ZMAX_PLUG)
    #error "USE_ZMAX_PLUG is required when Y2_USE_ENDSTOP is _ZMAX_."
  #elif !HAS_Y2_MIN && !HAS_Y2_MAX
    #error "Y2_USE_ENDSTOP has been assigned to a nonexistent endstop!"
  #elif ENABLED(DELTA)
    #error "Y_DUAL_ENDSTOPS is not compatible with DELTA."
  #endif
#endif
#if ENABLED(Z_DUAL_ENDSTOPS)
  #if !Z2_USE_ENDSTOP
    #error "You must set Z2_USE_ENDSTOP with Z_DUAL_ENDSTOPS."
  #elif Z2_USE_ENDSTOP == _XMIN_ && DISABLED(USE_XMIN_PLUG)
    #error "USE_XMIN_PLUG is required when Z2_USE_ENDSTOP is _XMIN_."
  #elif Z2_USE_ENDSTOP == _XMAX_ && DISABLED(USE_XMAX_PLUG)
    #error "USE_XMAX_PLUG is required when Z2_USE_ENDSTOP is _XMAX_."
  #elif Z2_USE_ENDSTOP == _YMIN_ && DISABLED(USE_YMIN_PLUG)
    #error "USE_YMIN_PLUG is required when Z2_USE_ENDSTOP is _YMIN_."
  #elif Z2_USE_ENDSTOP == _YMAX_ && DISABLED(USE_YMAX_PLUG)
    #error "USE_YMAX_PLUG is required when Z2_USE_ENDSTOP is _YMAX_."
  #elif Z2_USE_ENDSTOP == _ZMIN_ && DISABLED(USE_ZMIN_PLUG)
    #error "USE_ZMIN_PLUG is required when Z2_USE_ENDSTOP is _ZMIN_."
  #elif Z2_USE_ENDSTOP == _ZMAX_ && DISABLED(USE_ZMAX_PLUG)
    #error "USE_ZMAX_PLUG is required when Z2_USE_ENDSTOP is _ZMAX_."
  #elif !HAS_Z2_MIN && !HAS_Z2_MAX
    #error "Z2_USE_ENDSTOP has been assigned to a nonexistent endstop!"
  #elif ENABLED(DELTA)
    #error "Z_DUAL_ENDSTOPS is not compatible with DELTA."
  #endif
#endif
#if ENABLED(Z_TRIPLE_ENDSTOPS)
  #if !Z2_USE_ENDSTOP
    #error "You must set Z2_USE_ENDSTOP with Z_TRIPLE_ENDSTOPS."
  #elif Z2_USE_ENDSTOP == _XMIN_ && DISABLED(USE_XMIN_PLUG)
    #error "USE_XMIN_PLUG is required when Z2_USE_ENDSTOP is _XMIN_."
  #elif Z2_USE_ENDSTOP == _XMAX_ && DISABLED(USE_XMAX_PLUG)
    #error "USE_XMAX_PLUG is required when Z2_USE_ENDSTOP is _XMAX_."
  #elif Z2_USE_ENDSTOP == _YMIN_ && DISABLED(USE_YMIN_PLUG)
    #error "USE_YMIN_PLUG is required when Z2_USE_ENDSTOP is _YMIN_."
  #elif Z2_USE_ENDSTOP == _YMAX_ && DISABLED(USE_YMAX_PLUG)
    #error "USE_YMAX_PLUG is required when Z2_USE_ENDSTOP is _YMAX_."
  #elif Z2_USE_ENDSTOP == _ZMIN_ && DISABLED(USE_ZMIN_PLUG)
    #error "USE_ZMIN_PLUG is required when Z2_USE_ENDSTOP is _ZMIN_."
  #elif Z2_USE_ENDSTOP == _ZMAX_ && DISABLED(USE_ZMAX_PLUG)
    #error "USE_ZMAX_PLUG is required when Z2_USE_ENDSTOP is _ZMAX_."
  #elif !HAS_Z2_MIN && !HAS_Z2_MAX
    #error "Z2_USE_ENDSTOP has been assigned to a nonexistent endstop!"
  #elif ENABLED(DELTA)
    #error "Z_TRIPLE_ENDSTOPS is not compatible with DELTA."
  #endif
  #if !Z3_USE_ENDSTOP
    #error "You must set Z3_USE_ENDSTOP with Z_TRIPLE_ENDSTOPS."
  #elif Z3_USE_ENDSTOP == _XMIN_ && DISABLED(USE_XMIN_PLUG)
    #error "USE_XMIN_PLUG is required when Z3_USE_ENDSTOP is _XMIN_."
  #elif Z3_USE_ENDSTOP == _XMAX_ && DISABLED(USE_XMAX_PLUG)
    #error "USE_XMAX_PLUG is required when Z3_USE_ENDSTOP is _XMAX_."
  #elif Z3_USE_ENDSTOP == _YMIN_ && DISABLED(USE_YMIN_PLUG)
    #error "USE_YMIN_PLUG is required when Z3_USE_ENDSTOP is _YMIN_."
  #elif Z3_USE_ENDSTOP == _YMAX_ && DISABLED(USE_YMAX_PLUG)
    #error "USE_YMAX_PLUG is required when Z3_USE_ENDSTOP is _YMAX_."
  #elif Z3_USE_ENDSTOP == _ZMIN_ && DISABLED(USE_ZMIN_PLUG)
    #error "USE_ZMIN_PLUG is required when Z3_USE_ENDSTOP is _ZMIN_."
  #elif Z3_USE_ENDSTOP == _ZMAX_ && DISABLED(USE_ZMAX_PLUG)
    #error "USE_ZMAX_PLUG is required when Z3_USE_ENDSTOP is _ZMAX_."
  #elif !HAS_Z3_MIN && !HAS_Z3_MAX
    #error "Z3_USE_ENDSTOP has been assigned to a nonexistent endstop!"
  #elif ENABLED(DELTA)
    #error "Z_TRIPLE_ENDSTOPS is not compatible with DELTA."
  #endif
#endif

#if defined(ENDSTOP_NOISE_THRESHOLD) && !WITHIN(ENDSTOP_NOISE_THRESHOLD, 2, 7)
  #error "ENDSTOP_NOISE_THRESHOLD must be an integer from 2 to 7."
#endif

/**
 * emergency-command parser
 */
#if ENABLED(EMERGENCY_PARSER) && defined(__AVR__) && defined(USBCON)
  #error "EMERGENCY_PARSER does not work on boards with AT90USB processors (USBCON)."
#endif

/**
 * I2C bus
 */
#if ENABLED(EXPERIMENTAL_I2CBUS) && I2C_SLAVE_ADDRESS > 0
  #if I2C_SLAVE_ADDRESS < 8
    #error "I2C_SLAVE_ADDRESS can't be less than 8. (Addresses 0 - 7 are reserved.)"
  #elif I2C_SLAVE_ADDRESS > 127
    #error "I2C_SLAVE_ADDRESS can't be over 127. (Only 7 bits allowed.)"
  #endif
#endif

/**
 * G38 Probe Target
 */
#if ENABLED(G38_PROBE_TARGET)
  #if !HAS_BED_PROBE
    #error "G38_PROBE_TARGET requires a bed probe."
  #elif !IS_CARTESIAN
    #error "G38_PROBE_TARGET requires a Cartesian machine."
  #endif
#endif

/**
 * RGB_LED Requirements
 */
#define _RGB_TEST (PIN_EXISTS(RGB_LED_R, RGB_LED_G, RGB_LED_B))
#if ENABLED(PRINTER_EVENT_LEDS) && !HAS_COLOR_LEDS
  #error "PRINTER_EVENT_LEDS requires BLINKM, PCA9533, PCA9632, RGB_LED, RGBW_LED or NEOPIXEL_LED."
#elif ENABLED(RGB_LED)
  #if !_RGB_TEST
    #error "RGB_LED requires RGB_LED_R_PIN, RGB_LED_G_PIN, and RGB_LED_B_PIN."
  #elif ENABLED(RGBW_LED)
    #error "Please enable only one of RGB_LED and RGBW_LED."
  #endif
#elif ENABLED(RGBW_LED)
  #if !(_RGB_TEST && PIN_EXISTS(RGB_LED_W))
    #error "RGBW_LED requires RGB_LED_R_PIN, RGB_LED_G_PIN, RGB_LED_B_PIN, and RGB_LED_W_PIN."
  #endif
#elif ENABLED(NEOPIXEL_LED)
  #if !(PIN_EXISTS(NEOPIXEL) && NEOPIXEL_PIXELS > 0)
    #error "NEOPIXEL_LED requires NEOPIXEL_PIN and NEOPIXEL_PIXELS."
  #endif
#endif
#undef _RGB_TEST

/**
 * Auto Fan check for PWM pins
 */
#if HAS_AUTO_FAN && EXTRUDER_AUTO_FAN_SPEED != 255
  #define AF_ERR_SUFF "_AUTO_FAN_PIN is not a PWM pin. Set EXTRUDER_AUTO_FAN_SPEED to 255."
  #if HAS_AUTO_FAN_0
    static_assert(PWM_PIN(E0_AUTO_FAN_PIN), "E0" AF_ERR_SUFF);
  #elif HAS_AUTO_FAN_1
    static_assert(PWM_PIN(E1_AUTO_FAN_PIN), "E1" AF_ERR_SUFF);
  #elif HAS_AUTO_FAN_2
    static_assert(PWM_PIN(E2_AUTO_FAN_PIN), "E2" AF_ERR_SUFF);
  #elif HAS_AUTO_FAN_3
    static_assert(PWM_PIN(E3_AUTO_FAN_PIN), "E3" AF_ERR_SUFF);
  #endif
#endif

/**
 * Make sure only one display is enabled
 */
#if 1 < 0 \
  + (ENABLED(REPRAP_DISCOUNT_SMART_CONTROLLER) && DISABLED(IS_RRD_SC)) \
  + (ENABLED(REPRAP_DISCOUNT_FULL_GRAPHIC_SMART_CONTROLLER) && DISABLED(IS_RRD_FG_SC)) \
  + (ENABLED(ULTRA_LCD) && DISABLED(IS_ULTRA_LCD)) \
  + (ENABLED(U8GLIB_SSD1306) && DISABLED(IS_U8GLIB_SSD1306)) \
  + (ENABLED(MINIPANEL) && DISABLED(MKS_MINI_12864, ENDER2_STOCKDISPLAY)) \
  + (ENABLED(REPRAPWORLD_KEYPAD) && DISABLED(IS_RRW_KEYPAD)) \
  + (ENABLED(EXTENSIBLE_UI) && DISABLED(IS_EXTUI)) \
  + (ENABLED(ULTIPANEL) && DISABLED(IS_ULTIPANEL)) \
  + ENABLED(RADDS_DISPLAY) \
  + ENABLED(ULTIMAKERCONTROLLER) \
  + ENABLED(PANEL_ONE) \
  + ENABLED(G3D_PANEL) \
  + ENABLED(RIGIDBOT_PANEL) \
  + ENABLED(MAKEBOARD_MINI_2_LINE_DISPLAY_1602) \
  + ENABLED(ZONESTAR_LCD) \
  + ENABLED(RA_CONTROL_PANEL) \
  + ENABLED(LCD_SAINSMART_I2C_1602) \
  + ENABLED(LCD_SAINSMART_I2C_2004) \
  + ENABLED(LCM1602) \
  + ENABLED(LCD_I2C_PANELOLU2) \
  + ENABLED(LCD_I2C_VIKI) \
  + ENABLED(SAV_3DLCD) \
  + ENABLED(FF_INTERFACEBOARD) \
  + ENABLED(REPRAPWORLD_GRAPHICAL_LCD) \
  + ENABLED(VIKI2) \
  + ENABLED(miniVIKI) \
  + ENABLED(MAKRPANEL) \
  + ENABLED(ELB_FULL_GRAPHIC_CONTROLLER) \
  + ENABLED(BQ_LCD_SMART_CONTROLLER) \
  + ENABLED(CARTESIO_UI) \
  + ENABLED(LCD_FOR_MELZI) \
  + ENABLED(ULTI_CONTROLLER) \
  + ENABLED(MKS_MINI_12864) \
  + ENABLED(ENDER2_STOCKDISPLAY) \
  + ENABLED(FYSETC_MINI_12864_X_X) \
  + ENABLED(FYSETC_MINI_12864_1_2) \
  + ENABLED(FYSETC_MINI_12864_2_0) \
  + ENABLED(FYSETC_MINI_12864_2_1) \
  + ENABLED(CR10_STOCKDISPLAY) \
  + ENABLED(ANET_FULL_GRAPHICS_LCD) \
  + ENABLED(AZSMZ_12864) \
  + ENABLED(SILVER_GATE_GLCD_CONTROLLER) \
  + ENABLED(SAV_3DGLCD) \
  + ENABLED(OLED_PANEL_TINYBOY2) \
  + ENABLED(MKS_12864OLED) \
  + ENABLED(MKS_12864OLED_SSD1306) \
  + ENABLED(U8GLIB_SH1106_EINSTART) \
  + ENABLED(OVERLORD_OLED) \
  + ENABLED(DGUS_LCD_UI_ORIGIN) \
  + ENABLED(DGUS_LCD_UI_FYSETC) \
  + ENABLED(DGUS_LCD_UI_HIPRECY) \
  + ENABLED(MALYAN_LCD) \
  + ENABLED(TOUCH_UI_FTDI_EVE) \
  + ENABLED(FSMC_GRAPHICAL_TFT)
  #error "Please select no more than one LCD controller option."
#endif

#undef IS_RRD_SC
#undef IS_RRD_FG_SC
#undef IS_ULTRA_LCD
#undef IS_U8GLIB_SSD1306
#undef IS_RRW_KEYPAD
#undef IS_EXTUI
#undef IS_ULTIPANEL

/**
 * FYSETC Mini 12864 RGB backlighting required
 */
#if EITHER(FYSETC_MINI_12864_1_2, FYSETC_MINI_12864_2_0) && DISABLED(RGB_LED)
  #error "RGB_LED is required for FYSETC_MINI_12864 1.2 and 2.0."
#elif EITHER(FYSETC_MINI_12864_2_0, FYSETC_MINI_12864_2_1) && DISABLED(LED_USER_PRESET_STARTUP)
  #error "LED_USER_PRESET_STARTUP is required for FYSETC_MINI_12864 2.x displays."
#endif

/**
 * Check existing CS pins against enabled TMC SPI drivers.
 */
#define INVALID_TMC_SPI(ST) (AXIS_HAS_SPI(ST) && !PIN_EXISTS(ST##_CS))
#if INVALID_TMC_SPI(X)
  #error "An SPI driven TMC driver on X requires X_CS_PIN."
#elif INVALID_TMC_SPI(X2)
  #error "An SPI driven TMC driver on X2 requires X2_CS_PIN."
#elif INVALID_TMC_SPI(Y)
  #error "An SPI driven TMC driver on Y requires Y_CS_PIN."
#elif INVALID_TMC_SPI(Y2)
  #error "An SPI driven TMC driver on Y2 requires Y2_CS_PIN."
#elif INVALID_TMC_SPI(Z)
  #error "An SPI driven TMC driver on Z requires Z_CS_PIN."
#elif INVALID_TMC_SPI(Z2)
  #error "An SPI driven TMC driver on Z2 requires Z2_CS_PIN."
#elif INVALID_TMC_SPI(Z3)
  #error "An SPI driven TMC driver on Z3 requires Z3_CS_PIN."
#elif INVALID_TMC_SPI(E0)
  #error "An SPI driven TMC driver on E0 requires E0_CS_PIN."
#elif INVALID_TMC_SPI(E1)
  #error "An SPI driven TMC driver on E1 requires E1_CS_PIN."
#elif INVALID_TMC_SPI(E2)
  #error "An SPI driven TMC driver on E2 requires E2_CS_PIN."
#elif INVALID_TMC_SPI(E3)
  #error "An SPI driven TMC driver on E3 requires E3_CS_PIN."
#elif INVALID_TMC_SPI(E4)
  #error "An SPI driven TMC driver on E4 requires E4_CS_PIN."
#elif INVALID_TMC_SPI(E5)
  #error "An SPI driven TMC driver on E5 requires E5_CS_PIN."
#endif
#undef INVALID_TMC_SPI

/**
 * Check existing RX/TX pins against enable TMC UART drivers.
 */
#define INVALID_TMC_UART(ST) (AXIS_HAS_UART(ST) && !(defined(ST##_HARDWARE_SERIAL) || (PIN_EXISTS(ST##_SERIAL_RX, ST##_SERIAL_TX))))
#if INVALID_TMC_UART(X)
  #error "TMC2208 or TMC2209 on X requires X_HARDWARE_SERIAL or X_SERIAL_(RX|TX)_PIN."
#elif INVALID_TMC_UART(X2)
  #error "TMC2208 or TMC2209 on X2 requires X2_HARDWARE_SERIAL or X2_SERIAL_(RX|TX)_PIN."
#elif INVALID_TMC_UART(Y)
  #error "TMC2208 or TMC2209 on Y requires Y_HARDWARE_SERIAL or Y_SERIAL_(RX|TX)_PIN."
#elif INVALID_TMC_UART(Y2)
  #error "TMC2208 or TMC2209 on Y2 requires Y2_HARDWARE_SERIAL or Y2_SERIAL_(RX|TX)_PIN."
#elif INVALID_TMC_UART(Z)
  #error "TMC2208 or TMC2209 on Z requires Z_HARDWARE_SERIAL or Z_SERIAL_(RX|TX)_PIN."
#elif INVALID_TMC_UART(Z2)
  #error "TMC2208 or TMC2209 on Z2 requires Z2_HARDWARE_SERIAL or Z2_SERIAL_(RX|TX)_PIN."
#elif INVALID_TMC_UART(Z3)
  #error "TMC2208 or TMC2209 on Z3 requires Z3_HARDWARE_SERIAL or Z3_SERIAL_(RX|TX)_PIN."
#elif INVALID_TMC_UART(E0)
  #error "TMC2208 or TMC2209 on E0 requires E0_HARDWARE_SERIAL or E0_SERIAL_(RX|TX)_PIN."
#elif INVALID_TMC_UART(E1)
  #error "TMC2208 or TMC2209 on E1 requires E1_HARDWARE_SERIAL or E1_SERIAL_(RX|TX)_PIN."
#elif INVALID_TMC_UART(E2)
  #error "TMC2208 or TMC2209 on E2 requires E2_HARDWARE_SERIAL or E2_SERIAL_(RX|TX)_PIN."
#elif INVALID_TMC_UART(E3)
  #error "TMC2208 or TMC2209 on E3 requires E3_HARDWARE_SERIAL or E3_SERIAL_(RX|TX)_PIN."
#elif INVALID_TMC_UART(E4)
  #error "TMC2208 or TMC2209 on E4 requires E4_HARDWARE_SERIAL or E4_SERIAL_(RX|TX)_PIN."
#elif INVALID_TMC_UART(E5)
  #error "TMC2208 or TMC2209 on E5 requires E5_HARDWARE_SERIAL or E5_SERIAL_(RX|TX)_PIN."
#endif
#undef INVALID_TMC_UART

/**
 * TMC2209 slave address values
 */
#define INVALID_TMC_ADDRESS(ST) static_assert(0 <= ST##_SLAVE_ADDRESS && ST##_SLAVE_ADDRESS <= 3, "TMC2209 slave address must be 0, 1, 2 or 3")
#if AXIS_DRIVER_TYPE_X(TMC2209)
  INVALID_TMC_ADDRESS(X);
#elif AXIS_DRIVER_TYPE_X2(TMC2209)
  INVALID_TMC_ADDRESS(X2);
#elif AXIS_DRIVER_TYPE_Y(TMC2209)
  INVALID_TMC_ADDRESS(Y);
#elif AXIS_DRIVER_TYPE_Y2(TMC2209)
  INVALID_TMC_ADDRESS(Y2);
#elif AXIS_DRIVER_TYPE_Z(TMC2209)
  INVALID_TMC_ADDRESS(Z);
#elif AXIS_DRIVER_TYPE_Z2(TMC2209)
  INVALID_TMC_ADDRESS(Z2);
#elif AXIS_DRIVER_TYPE_Z3(TMC2209)
  INVALID_TMC_ADDRESS(Z3);
#elif AXIS_DRIVER_TYPE_E0(TMC2209)
  INVALID_TMC_ADDRESS(E0);
#elif AXIS_DRIVER_TYPE_E1(TMC2209)
  INVALID_TMC_ADDRESS(E1);
#elif AXIS_DRIVER_TYPE_E2(TMC2209)
  INVALID_TMC_ADDRESS(E2);
#elif AXIS_DRIVER_TYPE_E3(TMC2209)
  INVALID_TMC_ADDRESS(E3);
#elif AXIS_DRIVER_TYPE_E4(TMC2209)
  INVALID_TMC_ADDRESS(E4);
#elif AXIS_DRIVER_TYPE_E5(TMC2209)
  INVALID_TMC_ADDRESS(E5);
#endif
#undef INVALID_TMC_ADDRESS

#if ENABLED(DELTA) && (ENABLED(STEALTHCHOP_XY) != ENABLED(STEALTHCHOP_Z))
  #error "STEALTHCHOP_XY and STEALTHCHOP_Z must be the same on DELTA."
#endif

#if ENABLED(SENSORLESS_HOMING)
  // Require STEALTHCHOP for SENSORLESS_HOMING on DELTA as the transition from spreadCycle to stealthChop
  // is necessary in order to reset the stallGuard indication between the initial movement of all three
  // towers to +Z and the individual homing of each tower. This restriction can be removed once a means of
  // clearing the stallGuard activated status is found.

  // Stall detection DIAG = HIGH : TMC2209
  // Stall detection DIAG = LOW  : TMC2130/TMC2160/TMC2660/TMC5130/TMC5160
  #define X_ENDSTOP_INVERTING !AXIS_DRIVER_TYPE(X,TMC2209)
  #define Y_ENDSTOP_INVERTING !AXIS_DRIVER_TYPE(Y,TMC2209)
  #define Z_ENDSTOP_INVERTING !AXIS_DRIVER_TYPE(Z,TMC2209)

  #if ENABLED(DELTA) && !BOTH(STEALTHCHOP_XY, STEALTHCHOP_Z)
    #error "SENSORLESS_HOMING on DELTA currently requires STEALTHCHOP_XY and STEALTHCHOP_Z."
  #elif X_SENSORLESS && X_HOME_DIR < 0 && NONE(ONBOARD_ENDSTOPPULLUPS, ENDSTOPPULLUPS, ENDSTOPPULLUP_XMIN)
    #error "SENSORLESS_HOMING requires ENDSTOPPULLUP_XMIN (or ENDSTOPPULLUPS) when homing to X_MIN."
  #elif X_SENSORLESS && X_HOME_DIR > 0 && NONE(ONBOARD_ENDSTOPPULLUPS, ENDSTOPPULLUPS, ENDSTOPPULLUP_XMAX)
    #error "SENSORLESS_HOMING requires ENDSTOPPULLUP_XMAX (or ENDSTOPPULLUPS) when homing to X_MAX."
  #elif Y_SENSORLESS && Y_HOME_DIR < 0 && NONE(ONBOARD_ENDSTOPPULLUPS, ENDSTOPPULLUPS, ENDSTOPPULLUP_YMIN)
    #error "SENSORLESS_HOMING requires ENDSTOPPULLUP_YMIN (or ENDSTOPPULLUPS) when homing to Y_MIN."
  #elif Y_SENSORLESS && Y_HOME_DIR > 0 && NONE(ONBOARD_ENDSTOPPULLUPS, ENDSTOPPULLUPS, ENDSTOPPULLUP_YMAX)
    #error "SENSORLESS_HOMING requires ENDSTOPPULLUP_YMAX (or ENDSTOPPULLUPS) when homing to Y_MAX."
  #elif Z_SENSORLESS && Z_HOME_DIR < 0 && NONE(ONBOARD_ENDSTOPPULLUPS, ENDSTOPPULLUPS, ENDSTOPPULLUP_ZMIN)
    #error "SENSORLESS_HOMING requires ENDSTOPPULLUP_ZMIN (or ENDSTOPPULLUPS) when homing to Z_MIN."
  #elif Z_SENSORLESS && Z_HOME_DIR > 0 && NONE(ONBOARD_ENDSTOPPULLUPS, ENDSTOPPULLUPS, ENDSTOPPULLUP_ZMAX)
    #error "SENSORLESS_HOMING requires ENDSTOPPULLUP_ZMAX (or ENDSTOPPULLUPS) when homing to Z_MAX."
  #elif X_SENSORLESS && X_HOME_DIR < 0 && X_MIN_ENDSTOP_INVERTING != X_ENDSTOP_INVERTING
    #if X_ENDSTOP_INVERTING
      #error "SENSORLESS_HOMING requires X_MIN_ENDSTOP_INVERTING = true when homing to X_MIN."
    #else
      #error "SENSORLESS_HOMING requires X_MIN_ENDSTOP_INVERTING = false when homing TMC2209 to X_MIN."
    #endif
  #elif X_SENSORLESS && X_HOME_DIR > 0 && X_MAX_ENDSTOP_INVERTING != X_ENDSTOP_INVERTING
    #if X_ENDSTOP_INVERTING
      #error "SENSORLESS_HOMING requires X_MAX_ENDSTOP_INVERTING = true when homing to X_MAX."
    #else
      #error "SENSORLESS_HOMING requires X_MAX_ENDSTOP_INVERTING = false when homing TMC2209 to X_MAX."
    #endif
  #elif Y_SENSORLESS && Y_HOME_DIR < 0 && Y_MIN_ENDSTOP_INVERTING != Y_ENDSTOP_INVERTING
    #if Y_ENDSTOP_INVERTING
      #error "SENSORLESS_HOMING requires Y_MIN_ENDSTOP_INVERTING = true when homing to Y_MIN."
    #else
      #error "SENSORLESS_HOMING requires Y_MIN_ENDSTOP_INVERTING = false when homing TMC2209 to Y_MIN."
    #endif
  #elif Y_SENSORLESS && Y_HOME_DIR > 0 && Y_MAX_ENDSTOP_INVERTING != Y_ENDSTOP_INVERTING
    #if Y_ENDSTOP_INVERTING
      #error "SENSORLESS_HOMING requires Y_MAX_ENDSTOP_INVERTING = true when homing to Y_MAX."
    #else
      #error "SENSORLESS_HOMING requires Y_MAX_ENDSTOP_INVERTING = false when homing TMC2209 to Y_MAX."
    #endif
  #elif Z_SENSORLESS && Z_HOME_DIR < 0 && Z_MIN_ENDSTOP_INVERTING != Z_ENDSTOP_INVERTING
    #if Z_ENDSTOP_INVERTING
      #error "SENSORLESS_HOMING requires Z_MIN_ENDSTOP_INVERTING = true when homing to Z_MIN."
    #else
      #error "SENSORLESS_HOMING requires Z_MIN_ENDSTOP_INVERTING = false when homing TMC2209 to Z_MIN."
    #endif
  #elif Z_SENSORLESS && Z_HOME_DIR > 0 && Z_MAX_ENDSTOP_INVERTING != Z_ENDSTOP_INVERTING
    #if Z_ENDSTOP_INVERTING
      #error "SENSORLESS_HOMING requires Z_MAX_ENDSTOP_INVERTING = true when homing to Z_MAX."
    #else
      #error "SENSORLESS_HOMING requires Z_MAX_ENDSTOP_INVERTING = false when homing TMC2209 to Z_MAX."
    #endif
  #elif ENDSTOP_NOISE_THRESHOLD
    #error "SENSORLESS_HOMING is incompatible with ENDSTOP_NOISE_THRESHOLD."
  #elif !(X_SENSORLESS || Y_SENSORLESS || Z_SENSORLESS)
    #error "SENSORLESS_HOMING requires a TMC stepper driver with StallGuard on X, Y, or Z axes."
  #endif

  #undef X_ENDSTOP_INVERTING
  #undef Y_ENDSTOP_INVERTING
  #undef Z_ENDSTOP_INVERTING
#endif

// Sensorless probing requirements
#if ENABLED(SENSORLESS_PROBING)
  #if ENABLED(DELTA) && !(X_SENSORLESS && Y_SENSORLESS && Z_SENSORLESS)
    #error "SENSORLESS_PROBING for DELTA requires TMC stepper drivers with StallGuard on X, Y, and Z axes."
  #elif !Z_SENSORLESS
    #error "SENSORLESS_PROBING requires a TMC stepper driver with StallGuard on Z."
  #endif
#endif

// Sensorless homing is required for both combined steppers in an H-bot
#if CORE_IS_XY && X_SENSORLESS != Y_SENSORLESS
  #error "CoreXY requires both X and Y to use sensorless homing if either does."
#elif CORE_IS_XZ && X_SENSORLESS != Z_SENSORLESS
  #error "CoreXZ requires both X and Z to use sensorless homing if either does."
#elif CORE_IS_YZ && Y_SENSORLESS != Z_SENSORLESS
  #error "CoreYZ requires both Y and Z to use sensorless homing if either does."
#endif

// Other TMC feature requirements
#if ENABLED(HYBRID_THRESHOLD) && !STEALTHCHOP_ENABLED
  #error "Enable STEALTHCHOP_(XY|Z|E) to use HYBRID_THRESHOLD."
#elif ENABLED(SENSORLESS_HOMING) && !HAS_STALLGUARD
  #error "SENSORLESS_HOMING requires TMC2130, TMC2160, TMC2209, TMC2660, or TMC5160 stepper drivers."
#elif ENABLED(SENSORLESS_PROBING) && !HAS_STALLGUARD
  #error "SENSORLESS_PROBING requires TMC2130, TMC2160, TMC2209, TMC2660, or TMC5160 stepper drivers."
#elif STEALTHCHOP_ENABLED && !HAS_STEALTHCHOP
  #error "STEALTHCHOP requires TMC2130, TMC2160, TMC2208, TMC2209, or TMC5160 stepper drivers."
#endif

#define IN_CHAIN(A) ((A##_CHAIN_POS > 0) && !HAS_L64XX)
// TMC SPI Chaining
#if IN_CHAIN(X) || IN_CHAIN(Y) || IN_CHAIN(Z) || IN_CHAIN(X2) || IN_CHAIN(Y2) || IN_CHAIN(Z2) || IN_CHAIN(Z3) || IN_CHAIN(E0) || IN_CHAIN(E1) || IN_CHAIN(E2) || IN_CHAIN(E3) || IN_CHAIN(E4) || IN_CHAIN(E5)
  #if  (IN_CHAIN(X)  && !PIN_EXISTS(X_CS) ) || (IN_CHAIN(Y)  && !PIN_EXISTS(Y_CS) ) \
    || (IN_CHAIN(Z)  && !PIN_EXISTS(Z_CS) ) || (IN_CHAIN(X2) && !PIN_EXISTS(X2_CS)) \
    || (IN_CHAIN(Y2) && !PIN_EXISTS(Y2_CS)) || (IN_CHAIN(Z2) && !PIN_EXISTS(Z2_CS)) \
    || (IN_CHAIN(Z3) && !PIN_EXISTS(Z3_CS)) || (IN_CHAIN(E0) && !PIN_EXISTS(E0_CS)) \
    || (IN_CHAIN(E1) && !PIN_EXISTS(E1_CS)) || (IN_CHAIN(E2) && !PIN_EXISTS(E2_CS)) \
    || (IN_CHAIN(E3) && !PIN_EXISTS(E3_CS)) || (IN_CHAIN(E4) && !PIN_EXISTS(E4_CS)) \
    || (IN_CHAIN(E5) && !PIN_EXISTS(E5_CS))
    #error "All chained TMC drivers need a CS pin."
  #else
    #if IN_CHAIN(X)
      #define CS_COMPARE X_CS_PIN
    #elif IN_CHAIN(Y)
      #define CS_COMPARE Y_CS_PIN
    #elif IN_CHAIN(Z)
      #define CS_COMPARE Z_CS_PIN
    #elif IN_CHAIN(X2)
      #define CS_COMPARE X2_CS_PIN
    #elif IN_CHAIN(Y2)
      #define CS_COMPARE Y2_CS_PIN
    #elif IN_CHAIN(Z2)
      #define CS_COMPARE Z2_CS_PIN
    #elif IN_CHAIN(Z3)
      #define CS_COMPARE Z3_CS_PIN
    #elif IN_CHAIN(E0)
      #define CS_COMPARE E0_CS_PIN
    #elif IN_CHAIN(E1)
      #define CS_COMPARE E1_CS_PIN
    #elif IN_CHAIN(E2)
      #define CS_COMPARE E2_CS_PIN
    #elif IN_CHAIN(E3)
      #define CS_COMPARE E3_CS_PIN
    #elif IN_CHAIN(E4)
      #define CS_COMPARE E4_CS_PIN
    #elif IN_CHAIN(E5)
      #define CS_COMPARE E5_CS_PIN
    #endif
    #if  (IN_CHAIN(X)  && X_CS_PIN  != CS_COMPARE) || (IN_CHAIN(Y)  && Y_CS_PIN  != CS_COMPARE) \
      || (IN_CHAIN(Z)  && Z_CS_PIN  != CS_COMPARE) || (IN_CHAIN(X2) && X2_CS_PIN != CS_COMPARE) \
      || (IN_CHAIN(Y2) && Y2_CS_PIN != CS_COMPARE) || (IN_CHAIN(Z2) && Z2_CS_PIN != CS_COMPARE) \
      || (IN_CHAIN(Z3) && Z3_CS_PIN != CS_COMPARE) || (IN_CHAIN(E0) && E0_CS_PIN != CS_COMPARE) \
      || (IN_CHAIN(E1) && E1_CS_PIN != CS_COMPARE) || (IN_CHAIN(E2) && E2_CS_PIN != CS_COMPARE) \
      || (IN_CHAIN(E3) && E3_CS_PIN != CS_COMPARE) || (IN_CHAIN(E4) && E4_CS_PIN != CS_COMPARE) \
      || (IN_CHAIN(E5) && E5_CS_PIN != CS_COMPARE)
      #error "All chained TMC drivers must use the same CS pin."
    #endif
  #endif
  #undef CS_COMPARE
#endif
#undef IN_CHAIN

/**
 * Digipot requirement
 */
#if ENABLED(DIGIPOT_MCP4018)
  #if !defined(DIGIPOTS_I2C_SDA_X) || !defined(DIGIPOTS_I2C_SDA_Y) || !defined(DIGIPOTS_I2C_SDA_Z) \
    || !defined(DIGIPOTS_I2C_SDA_E0) || !defined(DIGIPOTS_I2C_SDA_E1)
      #error "DIGIPOT_MCP4018 requires DIGIPOTS_I2C_SDA_* pins to be defined."
  #endif
#endif

/**
 * Check per-axis initializers for errors
 */
constexpr float sanity_arr_1[] = DEFAULT_AXIS_STEPS_PER_UNIT,
                sanity_arr_2[] = DEFAULT_MAX_FEEDRATE,
                sanity_arr_3[] = DEFAULT_MAX_ACCELERATION;

#define _ARR_TEST(N,I) (sanity_arr_##N[_MIN(I,int(COUNT(sanity_arr_##N))-1)] > 0)

static_assert(COUNT(sanity_arr_1) >= XYZE,   "DEFAULT_AXIS_STEPS_PER_UNIT requires X, Y, Z and E elements.");
static_assert(COUNT(sanity_arr_1) <= XYZE_N, "DEFAULT_AXIS_STEPS_PER_UNIT has too many elements. (Did you forget to enable DISTINCT_E_FACTORS?)");
static_assert(   _ARR_TEST(1,0) && _ARR_TEST(1,1) && _ARR_TEST(1,2)
              && _ARR_TEST(1,3) && _ARR_TEST(1,4) && _ARR_TEST(1,5)
              && _ARR_TEST(1,6) && _ARR_TEST(1,7) && _ARR_TEST(1,8),
              "DEFAULT_AXIS_STEPS_PER_UNIT values must be positive.");

static_assert(COUNT(sanity_arr_2) >= XYZE,   "DEFAULT_MAX_FEEDRATE requires X, Y, Z and E elements.");
static_assert(COUNT(sanity_arr_2) <= XYZE_N, "DEFAULT_MAX_FEEDRATE has too many elements. (Did you forget to enable DISTINCT_E_FACTORS?)");
static_assert(   _ARR_TEST(2,0) && _ARR_TEST(2,1) && _ARR_TEST(2,2)
              && _ARR_TEST(2,3) && _ARR_TEST(2,4) && _ARR_TEST(2,5)
              && _ARR_TEST(2,6) && _ARR_TEST(2,7) && _ARR_TEST(2,8),
              "DEFAULT_MAX_FEEDRATE values must be positive.");

static_assert(COUNT(sanity_arr_3) >= XYZE,   "DEFAULT_MAX_ACCELERATION requires X, Y, Z and E elements.");
static_assert(COUNT(sanity_arr_3) <= XYZE_N, "DEFAULT_MAX_ACCELERATION has too many elements. (Did you forget to enable DISTINCT_E_FACTORS?)");
static_assert(   _ARR_TEST(3,0) && _ARR_TEST(3,1) && _ARR_TEST(3,2)
              && _ARR_TEST(3,3) && _ARR_TEST(3,4) && _ARR_TEST(3,5)
              && _ARR_TEST(3,6) && _ARR_TEST(3,7) && _ARR_TEST(3,8),
              "DEFAULT_MAX_ACCELERATION values must be positive.");

#if ENABLED(LIMITED_MAX_ACCEL_EDITING)
  #ifdef MAX_ACCEL_EDIT_VALUES
    constexpr float sanity_arr_4[] = MAX_ACCEL_EDIT_VALUES;
    static_assert(COUNT(sanity_arr_4) >= XYZE, "MAX_ACCEL_EDIT_VALUES requires X, Y, Z and E elements.");
    static_assert(COUNT(sanity_arr_4) <= XYZE, "MAX_ACCEL_EDIT_VALUES has too many elements. X, Y, Z and E elements only.");
    static_assert(   _ARR_TEST(4,0) && _ARR_TEST(4,1) && _ARR_TEST(4,2)
                  && _ARR_TEST(4,3) && _ARR_TEST(4,4) && _ARR_TEST(4,5)
                  && _ARR_TEST(4,6) && _ARR_TEST(4,7) && _ARR_TEST(4,8),
                  "MAX_ACCEL_EDIT_VALUES values must be positive.");
  #endif
#endif

#if ENABLED(LIMITED_MAX_FR_EDITING)
  #ifdef MAX_FEEDRATE_EDIT_VALUES
    constexpr float sanity_arr_5[] = MAX_FEEDRATE_EDIT_VALUES;
    static_assert(COUNT(sanity_arr_5) >= XYZE, "MAX_FEEDRATE_EDIT_VALUES requires X, Y, Z and E elements.");
    static_assert(COUNT(sanity_arr_5) <= XYZE, "MAX_FEEDRATE_EDIT_VALUES has too many elements. X, Y, Z and E elements only.");
    static_assert(   _ARR_TEST(5,0) && _ARR_TEST(5,1) && _ARR_TEST(5,2)
                  && _ARR_TEST(5,3) && _ARR_TEST(5,4) && _ARR_TEST(5,5)
                  && _ARR_TEST(5,6) && _ARR_TEST(5,7) && _ARR_TEST(5,8),
                  "MAX_FEEDRATE_EDIT_VALUES values must be positive.");
  #endif
#endif

#if ENABLED(LIMITED_JERK_EDITING)
  #ifdef MAX_JERK_EDIT_VALUES
    constexpr float sanity_arr_6[] = MAX_JERK_EDIT_VALUES;
    static_assert(COUNT(sanity_arr_6) >= XYZE, "MAX_JERK_EDIT_VALUES requires X, Y, Z and E elements.");
    static_assert(COUNT(sanity_arr_6) <= XYZE, "MAX_JERK_EDIT_VALUES has too many elements. X, Y, Z and E elements only.");
    static_assert(   _ARR_TEST(6,0) && _ARR_TEST(6,1) && _ARR_TEST(6,2)
                  && _ARR_TEST(6,3) && _ARR_TEST(6,4) && _ARR_TEST(6,5)
                  && _ARR_TEST(6,6) && _ARR_TEST(6,7) && _ARR_TEST(6,8),
                  "MAX_JERK_EDIT_VALUES values must be positive.");
  #endif
#endif

#undef _ARR_TEST

#if BOTH(CNC_COORDINATE_SYSTEMS, NO_WORKSPACE_OFFSETS)
  #error "CNC_COORDINATE_SYSTEMS is incompatible with NO_WORKSPACE_OFFSETS."
#endif

#if !BLOCK_BUFFER_SIZE || !IS_POWER_OF_2(BLOCK_BUFFER_SIZE)
  #error "BLOCK_BUFFER_SIZE must be a power of 2."
#endif

#if ENABLED(LED_CONTROL_MENU) && DISABLED(ULTIPANEL)
  #error "LED_CONTROL_MENU requires an LCD controller."
#endif

#if ENABLED(CASE_LIGHT_USE_NEOPIXEL) && DISABLED(NEOPIXEL_LED)
  #error "CASE_LIGHT_USE_NEOPIXEL requires NEOPIXEL_LED."
#endif

#if ENABLED(SKEW_CORRECTION)
  #if !defined(XY_SKEW_FACTOR) && !(defined(XY_DIAG_AC) && defined(XY_DIAG_BD) && defined(XY_SIDE_AD))
    #error "SKEW_CORRECTION requires XY_SKEW_FACTOR or XY_DIAG_AC, XY_DIAG_BD, XY_SIDE_AD."
  #endif
  #if ENABLED(SKEW_CORRECTION_FOR_Z)
    #if !defined(XZ_SKEW_FACTOR) && !(defined(XZ_DIAG_AC) && defined(XZ_DIAG_BD) && defined(XZ_SIDE_AD))
      #error "SKEW_CORRECTION requires XZ_SKEW_FACTOR or XZ_DIAG_AC, XZ_DIAG_BD, XZ_SIDE_AD."
    #endif
    #if !defined(YZ_SKEW_FACTOR) && !(defined(YZ_DIAG_AC) && defined(YZ_DIAG_BD) && defined(YZ_SIDE_AD))
      #error "SKEW_CORRECTION requires YZ_SKEW_FACTOR or YZ_DIAG_AC, YZ_DIAG_BD, YZ_SIDE_AD."
    #endif
  #endif
#endif

#if ENABLED(BACKUP_POWER_SUPPLY) && !PIN_EXISTS(POWER_LOSS)
  #error "BACKUP_POWER_SUPPLY requires a POWER_LOSS_PIN."
#endif

#if ENABLED(Z_STEPPER_AUTO_ALIGN)
  #if !Z_MULTI_STEPPER_DRIVERS
    #error "Z_STEPPER_AUTO_ALIGN requires Z_DUAL_STEPPER_DRIVERS or Z_TRIPLE_STEPPER_DRIVERS."
  #elif !HAS_BED_PROBE
    #error "Z_STEPPER_AUTO_ALIGN requires a Z-bed probe."
  #elif ENABLED(Z_STEPPER_ALIGN_KNOWN_STEPPER_POSITIONS) && DISABLED(Z_TRIPLE_STEPPER_DRIVERS)
    #error "Z_STEPPER_ALIGN_KNOWN_STEPPER_POSITIONS requires Z_TRIPLE_STEPPER_DRIVERS."
  #endif
#endif

#if ENABLED(PRINTCOUNTER) && DISABLED(EEPROM_SETTINGS)
  #error "PRINTCOUNTER requires EEPROM_SETTINGS. Please update your Configuration."
#endif

#if ENABLED(USB_FLASH_DRIVE_SUPPORT) && !PIN_EXISTS(USB_CS, USB_INTR)
  #error "USB_CS_PIN and USB_INTR_PIN are required for USB_FLASH_DRIVE_SUPPORT."
#endif

#if ENABLED(SD_FIRMWARE_UPDATE) && !defined(__AVR_ATmega2560__)
  #error "SD_FIRMWARE_UPDATE requires an ATmega2560-based (Arduino Mega) board."
#endif

#if ENABLED(GCODE_MACROS) && !WITHIN(GCODE_MACROS_SLOTS, 1, 10)
  #error "GCODE_MACROS_SLOTS must be a number from 1 to 10."
#endif

#if ENABLED(CUSTOM_USER_MENUS)
  #ifdef USER_GCODE_1
    constexpr char _chr1 = USER_GCODE_1[strlen(USER_GCODE_1) - 1];
    static_assert(_chr1 != '\n' && _chr1 != '\r', "USER_GCODE_1 cannot have a newline at the end. Please remove it.");
  #endif
  #ifdef USER_GCODE_2
    constexpr char _chr2 = USER_GCODE_2[strlen(USER_GCODE_2) - 1];
    static_assert(_chr2 != '\n' && _chr2 != '\r', "USER_GCODE_2 cannot have a newline at the end. Please remove it.");
  #endif
  #ifdef USER_GCODE_3
    constexpr char _chr3 = USER_GCODE_3[strlen(USER_GCODE_3) - 1];
    static_assert(_chr3 != '\n' && _chr3 != '\r', "USER_GCODE_3 cannot have a newline at the end. Please remove it.");
  #endif
  #ifdef USER_GCODE_4
    constexpr char _chr4 = USER_GCODE_4[strlen(USER_GCODE_4) - 1];
    static_assert(_chr4 != '\n' && _chr4 != '\r', "USER_GCODE_4 cannot have a newline at the end. Please remove it.");
  #endif
  #ifdef USER_GCODE_5
    constexpr char _chr5 = USER_GCODE_5[strlen(USER_GCODE_5) - 1];
    static_assert(_chr5 != '\n' && _chr5 != '\r', "USER_GCODE_5 cannot have a newline at the end. Please remove it.");
  #endif
#endif

#if ENABLED(BACKLASH_COMPENSATION)
  #if IS_CORE
    #error "BACKLASH_COMPENSATION is incompatible with CORE kinematics."
  #endif
  #ifndef BACKLASH_DISTANCE_MM
    #error "BACKLASH_COMPENSATION requires BACKLASH_DISTANCE_MM"
  #endif
  #ifndef BACKLASH_CORRECTION
    #error "BACKLASH_COMPENSATION requires BACKLASH_CORRECTION"
  #endif
#endif

#if ENABLED(GRADIENT_MIX) && MIXING_VIRTUAL_TOOLS < 2
  #error "GRADIENT_MIX requires 2 or more MIXING_VIRTUAL_TOOLS."
#endif

/**
 * Photo G-code requirements
 */
#if ENABLED(PHOTO_GCODE)
  #if (PIN_EXISTS(CHDK) + PIN_EXISTS(PHOTOGRAPH) + defined(PHOTO_SWITCH_POSITION)) > 1
    #error "Please define only one of CHDK_PIN, PHOTOGRAPH_PIN, or PHOTO_SWITCH_POSITION."
  #elif defined(PHOTO_SWITCH_POSITION) && !defined(PHOTO_POSITION)
    #error "PHOTO_SWITCH_POSITION requires PHOTO_POSITION. Please update your Configuration_adv.h."
  #elif PIN_EXISTS(CHDK) && defined(CHDK_DELAY)
    #error "CHDK_DELAY has been replaced by PHOTO_SWITCH_MS. Please update your Configuration_adv.h."
  #elif PIN_EXISTS(CHDK) && !defined(PHOTO_SWITCH_MS)
    #error "PHOTO_SWITCH_MS is required with CHDK_PIN. Please update your Configuration_adv.h."
  #elif defined(PHOTO_RETRACT_MM)
    static_assert(PHOTO_RETRACT_MM + 0 >= 0, "PHOTO_RETRACT_MM must be >= 0.");
  #endif
#endif

/**
 * Prusa MMU2 requirements
 */
#if ENABLED(PRUSA_MMU2)
  #if DISABLED(NOZZLE_PARK_FEATURE)
    #error "PRUSA_MMU2 requires NOZZLE_PARK_FEATURE."
  #elif EXTRUDERS != 5
    #error "PRUSA_MMU2 requires EXTRUDERS = 5."
  #elif DISABLED(ADVANCED_PAUSE_FEATURE)
    static_assert(nullptr == strstr(MMU2_FILAMENT_RUNOUT_SCRIPT, "M600"), "ADVANCED_PAUSE_FEATURE is required to use M600 with PRUSA_MMU2.");
  #endif
#endif

/**
 * Advanced PRINTCOUNTER settings
 */
#if ENABLED(PRINTCOUNTER)
  #if defined(SERVICE_INTERVAL_1) != defined(SERVICE_NAME_1)
    #error "Both SERVICE_NAME_1 and SERVICE_INTERVAL_1 are required."
  #elif defined(SERVICE_INTERVAL_2) != defined(SERVICE_NAME_2)
    #error "Both SERVICE_NAME_2 and SERVICE_INTERVAL_2 are required."
  #elif defined(SERVICE_INTERVAL_3) != defined(SERVICE_NAME_3)
    #error "Both SERVICE_NAME_3 and SERVICE_INTERVAL_3 are required."
  #endif
#endif

/**
 * Require soft endstops for certain setups
 */
#if !BOTH(MIN_SOFTWARE_ENDSTOPS, MAX_SOFTWARE_ENDSTOPS)
  #if ENABLED(DUAL_X_CARRIAGE)
    #error "DUAL_X_CARRIAGE requires both MIN_ and MAX_SOFTWARE_ENDSTOPS."
  #elif HAS_HOTEND_OFFSET
    #error "MIN_ and MAX_SOFTWARE_ENDSTOPS are both required with offset hotends."
  #endif
#endif

/**
 * Ensure this option is set intentionally
 */
#if ENABLED(PSU_CONTROL)
  #ifndef PSU_ACTIVE_HIGH
    #error "PSU_CONTROL requires PSU_ACTIVE_HIGH to be defined as 'true' or 'false'."
  #elif !PIN_EXISTS(PS_ON)
    #error "PSU_CONTROL requires PS_ON_PIN."
  #endif
#elif ENABLED(AUTO_POWER_CONTROL)
  #error "AUTO_POWER_CONTROL requires PSU_CONTROL."
#endif

#if HAS_CUTTER
  #define _PIN_CONFLICT(P) (PIN_EXISTS(P) && P##_PIN == SPINDLE_LASER_PWM_PIN)
  #if BOTH(SPINDLE_FEATURE, LASER_FEATURE)
    #error "Enable only one of SPINDLE_FEATURE or LASER_FEATURE."
  #elif !PIN_EXISTS(SPINDLE_LASER_ENA)
    #error "(SPINDLE|LASER)_FEATURE requires SPINDLE_LASER_ENA_PIN."
  #elif ENABLED(SPINDLE_CHANGE_DIR) && !PIN_EXISTS(SPINDLE_DIR)
    #error "SPINDLE_DIR_PIN is required for SPINDLE_CHANGE_DIR."
  #elif ENABLED(SPINDLE_LASER_PWM)
    #if !defined(SPINDLE_LASER_PWM_PIN) || SPINDLE_LASER_PWM_PIN < 0
      #error "SPINDLE_LASER_PWM_PIN is required for SPINDLE_LASER_PWM."
    #elif !PWM_PIN(SPINDLE_LASER_PWM_PIN)
      #error "SPINDLE_LASER_PWM_PIN not assigned to a PWM pin."
    #elif SPINDLE_LASER_POWERUP_DELAY < 1
      #error "SPINDLE_LASER_POWERUP_DELAY must be greater than 0."
    #elif SPINDLE_LASER_POWERDOWN_DELAY < 1
      #error "SPINDLE_LASER_POWERDOWN_DELAY must be greater than 0."
    #elif !defined(SPINDLE_LASER_PWM_INVERT)
      #error "SPINDLE_LASER_PWM_INVERT is required for (SPINDLE|LASER)_FEATURE."
    #elif !defined(SPEED_POWER_SLOPE) || !defined(SPEED_POWER_INTERCEPT) || !defined(SPEED_POWER_MIN) || !defined(SPEED_POWER_MAX)
      #error "SPINDLE_LASER_PWM equation constant(s) missing."
    #elif _PIN_CONFLICT(X_MIN)
      #error "SPINDLE_LASER_PWM pin conflicts with X_MIN_PIN."
    #elif _PIN_CONFLICT(X_MAX)
      #error "SPINDLE_LASER_PWM pin conflicts with X_MAX_PIN."
    #elif _PIN_CONFLICT(Z_STEP)
      #error "SPINDLE_LASER_PWM pin conflicts with Z_STEP_PIN."
    #elif _PIN_CONFLICT(CASE_LIGHT)
      #error "SPINDLE_LASER_PWM_PIN conflicts with CASE_LIGHT_PIN."
    #elif _PIN_CONFLICT(E0_AUTO_FAN)
      #error "SPINDLE_LASER_PWM_PIN conflicts with E0_AUTO_FAN_PIN."
    #elif _PIN_CONFLICT(E1_AUTO_FAN)
      #error "SPINDLE_LASER_PWM_PIN conflicts with E1_AUTO_FAN_PIN."
    #elif _PIN_CONFLICT(E2_AUTO_FAN)
      #error "SPINDLE_LASER_PWM_PIN conflicts with E2_AUTO_FAN_PIN."
    #elif _PIN_CONFLICT(E3_AUTO_FAN)
      #error "SPINDLE_LASER_PWM_PIN conflicts with E3_AUTO_FAN_PIN."
    #elif _PIN_CONFLICT(E4_AUTO_FAN)
      #error "SPINDLE_LASER_PWM_PIN conflicts with E4_AUTO_FAN_PIN."
    #elif _PIN_CONFLICT(E5_AUTO_FAN)
      #error "SPINDLE_LASER_PWM_PIN conflicts with E5_AUTO_FAN_PIN."
    #elif _PIN_CONFLICT(FAN)
      #error "SPINDLE_LASER_PWM_PIN conflicts with FAN_PIN."
    #elif _PIN_CONFLICT(FAN1)
      #error "SPINDLE_LASER_PWM_PIN conflicts with FAN1_PIN."
    #elif _PIN_CONFLICT(FAN2)
      #error "SPINDLE_LASER_PWM_PIN conflicts with FAN2_PIN."
    #elif _PIN_CONFLICT(CONTROLLERFAN)
      #error "SPINDLE_LASER_PWM_PIN conflicts with CONTROLLERFAN_PIN."
    #elif _PIN_CONFLICT(MOTOR_CURRENT_PWM_XY)
      #error "SPINDLE_LASER_PWM_PIN conflicts with MOTOR_CURRENT_PWM_XY."
    #elif _PIN_CONFLICT(MOTOR_CURRENT_PWM_Z)
      #error "SPINDLE_LASER_PWM_PIN conflicts with MOTOR_CURRENT_PWM_Z."
    #elif _PIN_CONFLICT(MOTOR_CURRENT_PWM_E)
      #error "SPINDLE_LASER_PWM_PIN conflicts with MOTOR_CURRENT_PWM_E."
    #endif
  #endif
  #undef _PIN_CONFLICT
#endif

#if !HAS_GRAPHICAL_LCD
  #if ENABLED(PRINT_PROGRESS_SHOW_DECIMALS)
    #error "PRINT_PROGRESS_SHOW_DECIMALS currently requires a Graphical LCD."
  #elif ENABLED(SHOW_REMAINING_TIME)
    #error "SHOW_REMAINING_TIME currently requires a Graphical LCD."
  #endif
#endif

#if HAS_ADC_BUTTONS && defined(ADC_BUTTON_DEBOUNCE_DELAY) && !WITHIN(ADC_BUTTON_DEBOUNCE_DELAY, 16, 255)
  #error "ADC_BUTTON_DEBOUNCE_DELAY must be an integer from 16 to 255."
#endif

/**
<<<<<<< HEAD
 * Check to make sure MONITOR_DRIVER_STATUS is not enabled
 * on boards where TMC SPI drivers are sharing the same SPI
 * as the SD card
 */
#if TMC_HAS_SPI && ENABLED(MONITOR_DRIVER_STATUS)
  #if ENABLED(SDSUPPORT) && defined(HAS_SHARED_SPI)
    #error "MONITOR_DRIVER_STATUS cannot be enabled together with SDSUPPORT on boards with shared SPI."
  #endif
#endif
=======
 * Check to make sure MONITOR_DRIVER_STATUS isn't enabled
 * on boards where TMC drivers share the SPI bus with SD.
 */
#if TMC_HAS_SPI && ALL(MONITOR_DRIVER_STATUS, SDSUPPORT, USES_SHARED_SPI)
  #error "MONITOR_DRIVER_STATUS and SDSUPPORT cannot be used together on boards with shared SPI."
#endif
>>>>>>> 9520e512
<|MERGE_RESOLUTION|>--- conflicted
+++ resolved
@@ -2515,21 +2515,9 @@
 #endif
 
 /**
-<<<<<<< HEAD
- * Check to make sure MONITOR_DRIVER_STATUS is not enabled
- * on boards where TMC SPI drivers are sharing the same SPI
- * as the SD card
- */
-#if TMC_HAS_SPI && ENABLED(MONITOR_DRIVER_STATUS)
-  #if ENABLED(SDSUPPORT) && defined(HAS_SHARED_SPI)
-    #error "MONITOR_DRIVER_STATUS cannot be enabled together with SDSUPPORT on boards with shared SPI."
-  #endif
-#endif
-=======
  * Check to make sure MONITOR_DRIVER_STATUS isn't enabled
  * on boards where TMC drivers share the SPI bus with SD.
  */
 #if TMC_HAS_SPI && ALL(MONITOR_DRIVER_STATUS, SDSUPPORT, USES_SHARED_SPI)
   #error "MONITOR_DRIVER_STATUS and SDSUPPORT cannot be used together on boards with shared SPI."
-#endif
->>>>>>> 9520e512
+#endif