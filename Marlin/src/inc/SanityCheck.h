/**
 * Marlin 3D Printer Firmware
 * Copyright (c) 2020 MarlinFirmware [https://github.com/MarlinFirmware/Marlin]
 *
 * Based on Sprinter and grbl.
 * Copyright (c) 2011 Camiel Gubbels / Erik van der Zalm
 *
 * This program is free software: you can redistribute it and/or modify
 * it under the terms of the GNU General Public License as published by
 * the Free Software Foundation, either version 3 of the License, or
 * (at your option) any later version.
 *
 * This program is distributed in the hope that it will be useful,
 * but WITHOUT ANY WARRANTY; without even the implied warranty of
 * MERCHANTABILITY or FITNESS FOR A PARTICULAR PURPOSE.  See the
 * GNU General Public License for more details.
 *
 * You should have received a copy of the GNU General Public License
 * along with this program.  If not, see <https://www.gnu.org/licenses/>.
 *
 */
#pragma once

/**
 * SanityCheck.h
 *
 * Test configuration values for errors at compile-time.
 */

/**
 * Require gcc 4.7 or newer (first included with Arduino 1.6.8) for C++11 features.
 */
#if __cplusplus < 201103L
  #error "Marlin requires C++11 support (gcc >= 4.7, Arduino IDE >= 1.6.8). Please upgrade your toolchain."
#endif

// Make sure macros aren't borked
#define TEST1
#define TEST2 1
#define TEST3 0
#define TEST4 true
#if ENABLED(TEST0) || !ENABLED(TEST2) || ENABLED(TEST3)
  #error "ENABLED is borked!"
#endif
#if BOTH(TEST0, TEST1)
  #error "BOTH is borked!"
#endif
#if DISABLED(TEST1) || !DISABLED(TEST3) || DISABLED(TEST4) || DISABLED(TEST0, TEST1, TEST2, TEST4) || !DISABLED(TEST0, TEST3)
  #error "DISABLED is borked!"
#endif
#if !ANY(TEST1, TEST2, TEST3, TEST4) || ANY(TEST0, TEST3)
  #error "ANY is borked!"
#endif
#if NONE(TEST0, TEST1, TEST2, TEST4) || !NONE(TEST0, TEST3)
  #error "NONE is borked!"
#endif
#undef TEST1
#undef TEST2
#undef TEST3
#undef TEST4

/**
 * We try our best to include sanity checks for all changed configuration
 * directives because users have a tendency to use outdated config files with
 * the bleeding-edge source code, but sometimes this is not enough. This check
 * forces a minimum config file revision. Otherwise Marlin will not build.
 */
#define HEXIFY(H) _CAT(0x,H)
#if !defined(CONFIGURATION_H_VERSION) || HEXIFY(CONFIGURATION_H_VERSION) < HEXIFY(REQUIRED_CONFIGURATION_H_VERSION)
  #error "You are using an old Configuration.h file, update it before building Marlin."
#endif

#if !defined(CONFIGURATION_ADV_H_VERSION) || HEXIFY(CONFIGURATION_ADV_H_VERSION) < HEXIFY(REQUIRED_CONFIGURATION_ADV_H_VERSION)
  #error "You are using an old Configuration_adv.h file, update it before building Marlin."
#endif
#undef HEXIFY

/**
 * Warnings for old configurations
 */
#ifndef MOTHERBOARD
  #error "MOTHERBOARD is required. Please update your configuration."
#elif !defined(X_BED_SIZE) || !defined(Y_BED_SIZE)
  #error "X_BED_SIZE and Y_BED_SIZE are now required! Please update your configuration."
#elif WATCH_TEMP_PERIOD > 500
  #error "WATCH_TEMP_PERIOD now uses seconds instead of milliseconds."
#elif DISABLED(THERMAL_PROTECTION_HOTENDS) && (defined(WATCH_TEMP_PERIOD) || defined(THERMAL_PROTECTION_PERIOD))
  #error "Thermal Runaway Protection for hotends is now enabled with THERMAL_PROTECTION_HOTENDS."
#elif DISABLED(THERMAL_PROTECTION_BED) && defined(THERMAL_PROTECTION_BED_PERIOD)
  #error "Thermal Runaway Protection for the bed is now enabled with THERMAL_PROTECTION_BED."
#elif (CORE_IS_XZ || CORE_IS_YZ) && ENABLED(Z_LATE_ENABLE)
  #error "Z_LATE_ENABLE can't be used with COREXZ, COREZX, COREYZ, or COREZY."
#elif defined(X_HOME_RETRACT_MM)
  #error "[XYZ]_HOME_RETRACT_MM settings have been renamed [XYZ]_HOME_BUMP_MM."
#elif defined(SDCARDDETECTINVERTED)
  #error "SDCARDDETECTINVERTED is now SD_DETECT_STATE (HIGH). Please update your configuration."
#elif defined(SD_DETECT_INVERTED)
  #error "SD_DETECT_INVERTED is now SD_DETECT_STATE (HIGH). Please update your configuration."
#elif defined(BTENABLED)
  #error "BTENABLED is now BLUETOOTH. Please update your configuration."
#elif defined(CUSTOM_MENDEL_NAME)
  #error "CUSTOM_MENDEL_NAME is now CUSTOM_MACHINE_NAME. Please update your configuration."
#elif defined(HAS_AUTOMATIC_VERSIONING)
  #error "HAS_AUTOMATIC_VERSIONING is now CUSTOM_VERSION_FILE. Please update your configuration."
#elif defined(USE_AUTOMATIC_VERSIONING)
  #error "USE_AUTOMATIC_VERSIONING is now CUSTOM_VERSION_FILE. Please update your configuration."
#elif defined(SDSLOW)
  #error "SDSLOW deprecated. Set SPI_SPEED to SPI_HALF_SPEED instead."
#elif defined(SDEXTRASLOW)
  #error "SDEXTRASLOW deprecated. Set SPI_SPEED to SPI_QUARTER_SPEED instead."
#elif defined(FILAMENT_SENSOR)
  #error "FILAMENT_SENSOR is now FILAMENT_WIDTH_SENSOR. Please update your configuration."
#elif defined(ENDSTOPPULLUP_FIL_RUNOUT)
  #error "ENDSTOPPULLUP_FIL_RUNOUT is now FIL_RUNOUT_PULLUP. Please update your configuration."
#elif defined(DISABLE_MAX_ENDSTOPS) || defined(DISABLE_MIN_ENDSTOPS)
  #error "DISABLE_MAX_ENDSTOPS and DISABLE_MIN_ENDSTOPS deprecated. Use individual USE_*_PLUG options instead."
#elif defined(LANGUAGE_INCLUDE)
  #error "LANGUAGE_INCLUDE has been replaced by LCD_LANGUAGE. Please update your configuration."
#elif defined(EXTRUDER_OFFSET_X) || defined(EXTRUDER_OFFSET_Y)
  #error "EXTRUDER_OFFSET_[XY] is deprecated. Use HOTEND_OFFSET_[XY] instead."
#elif defined(PID_PARAMS_PER_EXTRUDER)
  #error "PID_PARAMS_PER_EXTRUDER is deprecated. Use PID_PARAMS_PER_HOTEND instead."
#elif defined(EXTRUDER_WATTS) || defined(BED_WATTS)
  #error "EXTRUDER_WATTS and BED_WATTS are deprecated. Remove them from your configuration."
#elif defined(SERVO_ENDSTOP_ANGLES)
  #error "SERVO_ENDSTOP_ANGLES is deprecated. Use Z_SERVO_ANGLES instead."
#elif defined(X_ENDSTOP_SERVO_NR) || defined(Y_ENDSTOP_SERVO_NR)
  #error "X_ENDSTOP_SERVO_NR and Y_ENDSTOP_SERVO_NR are deprecated and should be removed."
#elif defined(Z_ENDSTOP_SERVO_NR)
  #error "Z_ENDSTOP_SERVO_NR is now Z_PROBE_SERVO_NR. Please update your configuration."
#elif defined(DEFAULT_XYJERK)
  #error "DEFAULT_XYJERK is deprecated. Use DEFAULT_XJERK and DEFAULT_YJERK instead."
#elif defined(XY_TRAVEL_SPEED)
  #error "XY_TRAVEL_SPEED is deprecated. Use XY_PROBE_SPEED instead."
#elif defined(PROBE_SERVO_DEACTIVATION_DELAY)
  #error "PROBE_SERVO_DEACTIVATION_DELAY is deprecated. Use DEACTIVATE_SERVOS_AFTER_MOVE instead."
#elif defined(SERVO_DEACTIVATION_DELAY)
  #error "SERVO_DEACTIVATION_DELAY is deprecated. Use SERVO_DELAY instead."
#elif ENABLED(FILAMENTCHANGEENABLE)
  #error "FILAMENTCHANGEENABLE is now ADVANCED_PAUSE_FEATURE. Please update your configuration."
#elif ENABLED(FILAMENT_CHANGE_FEATURE)
  #error "FILAMENT_CHANGE_FEATURE is now ADVANCED_PAUSE_FEATURE. Please update your configuration."
#elif defined(FILAMENT_CHANGE_X_POS) || defined(FILAMENT_CHANGE_Y_POS)
  #error "FILAMENT_CHANGE_[XY]_POS is now set with NOZZLE_PARK_POINT. Please update your configuration."
#elif defined(FILAMENT_CHANGE_Z_ADD)
  #error "FILAMENT_CHANGE_Z_ADD is now set with NOZZLE_PARK_POINT. Please update your configuration."
#elif defined(FILAMENT_CHANGE_XY_FEEDRATE)
  #error "FILAMENT_CHANGE_XY_FEEDRATE is now NOZZLE_PARK_XY_FEEDRATE. Please update your configuration."
#elif defined(FILAMENT_CHANGE_Z_FEEDRATE)
  #error "FILAMENT_CHANGE_Z_FEEDRATE is now NOZZLE_PARK_Z_FEEDRATE. Please update your configuration."
#elif defined(PAUSE_PARK_X_POS) || defined(PAUSE_PARK_Y_POS)
  #error "PAUSE_PARK_[XY]_POS is now set with NOZZLE_PARK_POINT. Please update your configuration."
#elif defined(PAUSE_PARK_Z_ADD)
  #error "PAUSE_PARK_Z_ADD is now set with NOZZLE_PARK_POINT. Please update your configuration."
#elif defined(PAUSE_PARK_XY_FEEDRATE)
  #error "PAUSE_PARK_XY_FEEDRATE is now NOZZLE_PARK_XY_FEEDRATE. Please update your configuration."
#elif defined(PAUSE_PARK_Z_FEEDRATE)
  #error "PAUSE_PARK_Z_FEEDRATE is now NOZZLE_PARK_Z_FEEDRATE. Please update your configuration."
#elif defined(FILAMENT_CHANGE_RETRACT_FEEDRATE)
  #error "FILAMENT_CHANGE_RETRACT_FEEDRATE is now PAUSE_PARK_RETRACT_FEEDRATE. Please update your configuration."
#elif defined(FILAMENT_CHANGE_RETRACT_LENGTH)
  #error "FILAMENT_CHANGE_RETRACT_LENGTH is now PAUSE_PARK_RETRACT_LENGTH. Please update your configuration."
#elif defined(FILAMENT_CHANGE_EXTRUDE_FEEDRATE)
  #error "FILAMENT_CHANGE_EXTRUDE_FEEDRATE is now ADVANCED_PAUSE_PURGE_FEEDRATE. Please update your configuration."
#elif defined(ADVANCED_PAUSE_EXTRUDE_FEEDRATE)
  #error "ADVANCED_PAUSE_EXTRUDE_FEEDRATE is now ADVANCED_PAUSE_PURGE_FEEDRATE. Please update your configuration."
#elif defined(FILAMENT_CHANGE_EXTRUDE_LENGTH)
  #error "FILAMENT_CHANGE_EXTRUDE_LENGTH is now ADVANCED_PAUSE_PURGE_LENGTH. Please update your configuration."
#elif defined(ADVANCED_PAUSE_EXTRUDE_LENGTH)
  #error "ADVANCED_PAUSE_EXTRUDE_LENGTH is now ADVANCED_PAUSE_PURGE_LENGTH. Please update your configuration."
#elif defined(FILAMENT_CHANGE_NOZZLE_TIMEOUT)
  #error "FILAMENT_CHANGE_NOZZLE_TIMEOUT is now PAUSE_PARK_NOZZLE_TIMEOUT. Please update your configuration."
#elif defined(FILAMENT_CHANGE_NUMBER_OF_ALERT_BEEPS)
  #error "FILAMENT_CHANGE_NUMBER_OF_ALERT_BEEPS is now FILAMENT_CHANGE_ALERT_BEEPS. Please update your configuration."
#elif defined(FILAMENT_CHANGE_NO_STEPPER_TIMEOUT)
  #error "FILAMENT_CHANGE_NO_STEPPER_TIMEOUT is now PAUSE_PARK_NO_STEPPER_TIMEOUT. Please update your configuration."
#elif defined(PLA_PREHEAT_HOTEND_TEMP)
  #error "PLA_PREHEAT_HOTEND_TEMP is now PREHEAT_1_TEMP_HOTEND. Please update your configuration."
#elif defined(PLA_PREHEAT_HPB_TEMP)
  #error "PLA_PREHEAT_HPB_TEMP is now PREHEAT_1_TEMP_BED. Please update your configuration."
#elif defined(PLA_PREHEAT_FAN_SPEED)
  #error "PLA_PREHEAT_FAN_SPEED is now PREHEAT_1_FAN_SPEED. Please update your configuration."
#elif defined(ABS_PREHEAT_HOTEND_TEMP)
  #error "ABS_PREHEAT_HOTEND_TEMP is now PREHEAT_2_TEMP_HOTEND. Please update your configuration."
#elif defined(ABS_PREHEAT_HPB_TEMP)
  #error "ABS_PREHEAT_HPB_TEMP is now PREHEAT_2_TEMP_BED. Please update your configuration."
#elif defined(ABS_PREHEAT_FAN_SPEED)
  #error "ABS_PREHEAT_FAN_SPEED is now PREHEAT_2_FAN_SPEED. Please update your configuration."
#elif defined(ENDSTOPS_ONLY_FOR_HOMING)
  #error "ENDSTOPS_ONLY_FOR_HOMING is deprecated. Use (disable) ENDSTOPS_ALWAYS_ON_DEFAULT instead."
#elif defined(HOMING_FEEDRATE)
  #error "HOMING_FEEDRATE is deprecated. Set individual rates with HOMING_FEEDRATE_(XY|Z|E) instead."
#elif defined(MANUAL_HOME_POSITIONS)
  #error "MANUAL_HOME_POSITIONS is deprecated. Set MANUAL_[XYZ]_HOME_POS as-needed instead."
#elif defined(PID_ADD_EXTRUSION_RATE)
  #error "PID_ADD_EXTRUSION_RATE is now PID_EXTRUSION_SCALING and is DISABLED by default. Are you sure you want to use this option? Please update your configuration."
#elif defined(Z_RAISE_BEFORE_HOMING)
  #error "Z_RAISE_BEFORE_HOMING is now Z_HOMING_HEIGHT. Please update your configuration."
#elif defined(MIN_Z_HEIGHT_FOR_HOMING)
  #error "MIN_Z_HEIGHT_FOR_HOMING is now Z_HOMING_HEIGHT. Please update your configuration."
#elif defined(Z_RAISE_BEFORE_PROBING) || defined(Z_RAISE_AFTER_PROBING)
  #error "Z_RAISE_(BEFORE|AFTER)_PROBING are deprecated. Use Z_CLEARANCE_DEPLOY_PROBE and Z_AFTER_PROBING instead."
#elif defined(Z_RAISE_PROBE_DEPLOY_STOW) || defined(Z_RAISE_BETWEEN_PROBINGS)
  #error "Z_RAISE_PROBE_DEPLOY_STOW and Z_RAISE_BETWEEN_PROBINGS are now Z_CLEARANCE_DEPLOY_PROBE and Z_CLEARANCE_BETWEEN_PROBES. Please update your configuration."
#elif defined(Z_PROBE_DEPLOY_HEIGHT) || defined(Z_PROBE_TRAVEL_HEIGHT)
  #error "Z_PROBE_DEPLOY_HEIGHT and Z_PROBE_TRAVEL_HEIGHT are now Z_CLEARANCE_DEPLOY_PROBE and Z_CLEARANCE_BETWEEN_PROBES. Please update your configuration."
#elif defined(MANUAL_BED_LEVELING)
  #error "MANUAL_BED_LEVELING is now LCD_BED_LEVELING. Please update your configuration."
#elif defined(MESH_HOME_SEARCH_Z)
  #error "MESH_HOME_SEARCH_Z is now LCD_PROBE_Z_RANGE. Please update your configuration."
#elif defined(MANUAL_PROBE_Z_RANGE)
  #error "MANUAL_PROBE_Z_RANGE is now LCD_PROBE_Z_RANGE. Please update your configuration."
#elif !defined(MIN_STEPS_PER_SEGMENT)
  #error Please replace "const int dropsegments" with "#define MIN_STEPS_PER_SEGMENT" (and increase by 1) in Configuration_adv.h.
#elif MIN_STEPS_PER_SEGMENT <= 0
  #error "MIN_STEPS_PER_SEGMENT must be at least 1. Please update your Configuration_adv.h."
#elif defined(PREVENT_DANGEROUS_EXTRUDE)
  #error "PREVENT_DANGEROUS_EXTRUDE is now PREVENT_COLD_EXTRUSION. Please update your configuration."
#elif defined(SCARA)
  #error "SCARA is now MORGAN_SCARA. Please update your configuration."
#elif defined(ENABLE_AUTO_BED_LEVELING)
  #error "ENABLE_AUTO_BED_LEVELING is deprecated. Specify AUTO_BED_LEVELING_LINEAR, AUTO_BED_LEVELING_BILINEAR, or AUTO_BED_LEVELING_3POINT."
#elif defined(AUTO_BED_LEVELING_FEATURE)
  #error "AUTO_BED_LEVELING_FEATURE is deprecated. Specify AUTO_BED_LEVELING_LINEAR, AUTO_BED_LEVELING_BILINEAR, or AUTO_BED_LEVELING_3POINT."
#elif defined(ABL_GRID_POINTS)
  #error "ABL_GRID_POINTS is now GRID_MAX_POINTS_X and GRID_MAX_POINTS_Y. Please update your configuration."
#elif defined(ABL_GRID_POINTS_X) || defined(ABL_GRID_POINTS_Y)
  #error "ABL_GRID_POINTS_[XY] is now GRID_MAX_POINTS_[XY]. Please update your configuration."
#elif defined(ABL_GRID_MAX_POINTS_X) || defined(ABL_GRID_MAX_POINTS_Y)
  #error "ABL_GRID_MAX_POINTS_[XY] is now GRID_MAX_POINTS_[XY]. Please update your configuration."
#elif defined(MESH_NUM_X_POINTS) || defined(MESH_NUM_Y_POINTS)
  #error "MESH_NUM_[XY]_POINTS is now GRID_MAX_POINTS_[XY]. Please update your configuration."
#elif defined(UBL_MESH_NUM_X_POINTS) || defined(UBL_MESH_NUM_Y_POINTS)
  #error "UBL_MESH_NUM_[XY]_POINTS is now GRID_MAX_POINTS_[XY]. Please update your configuration."
#elif defined(UBL_G26_MESH_VALIDATION)
  #error "UBL_G26_MESH_VALIDATION is now G26_MESH_VALIDATION. Please update your configuration."
#elif defined(UBL_MESH_EDIT_ENABLED)
  #error "UBL_MESH_EDIT_ENABLED is now G26_MESH_VALIDATION. Please update your configuration."
#elif defined(UBL_MESH_EDITING)
  #error "UBL_MESH_EDITING is now G26_MESH_VALIDATION. Please update your configuration."
#elif defined(BLTOUCH_HEATERS_OFF)
  #error "BLTOUCH_HEATERS_OFF is now PROBING_HEATERS_OFF. Please update your configuration."
#elif defined(BLTOUCH_V3)
  #error "BLTOUCH_V3 is obsolete. Please update your configuration."
#elif defined(BLTOUCH_FORCE_OPEN_DRAIN_MODE)
  #error "BLTOUCH_FORCE_OPEN_DRAIN_MODE is obsolete. Please update your configuration."
#elif defined(BEEPER)
  #error "BEEPER is now BEEPER_PIN. Please update your pins definitions."
#elif defined(SDCARDDETECT)
  #error "SDCARDDETECT is now SD_DETECT_PIN. Please update your pins definitions."
#elif defined(STAT_LED_RED) || defined(STAT_LED_BLUE)
  #error "STAT_LED_RED/STAT_LED_BLUE are now STAT_LED_RED_PIN/STAT_LED_BLUE_PIN. Please update your pins definitions."
#elif defined(LCD_PIN_BL)
  #error "LCD_PIN_BL is now LCD_BACKLIGHT_PIN. Please update your pins definitions."
#elif defined(LCD_PIN_RESET)
  #error "LCD_PIN_RESET is now LCD_RESET_PIN. Please update your pins definitions."
#elif defined(EXTRUDER_0_AUTO_FAN_PIN) || defined(EXTRUDER_1_AUTO_FAN_PIN) || defined(EXTRUDER_2_AUTO_FAN_PIN) || defined(EXTRUDER_3_AUTO_FAN_PIN)
  #error "EXTRUDER_[0123]_AUTO_FAN_PIN is now E[0123]_AUTO_FAN_PIN. Please update your Configuration_adv.h."
#elif defined(PID_FAN_SCALING) && !HAS_FAN
  #error "PID_FAN_SCALING needs at least one fan enabled."
#elif defined(min_software_endstops) || defined(max_software_endstops)
  #error "(min|max)_software_endstops are now (MIN|MAX)_SOFTWARE_ENDSTOPS. Please update your configuration."
#elif ENABLED(Z_PROBE_SLED) && defined(SLED_PIN)
  #error "Replace SLED_PIN with SOL1_PIN (applies to both Z_PROBE_SLED and SOLENOID_PROBE)."
#elif defined(CONTROLLERFAN_PIN)
  #error "CONTROLLERFAN_PIN is now CONTROLLER_FAN_PIN, enabled with USE_CONTROLLER_FAN. Please update your Configuration_adv.h."
#elif defined(CONTROLLERFAN_SPEED)
  #error "CONTROLLERFAN_SPEED is now CONTROLLERFAN_SPEED_ACTIVE. Please update your Configuration_adv.h."
#elif defined(CONTROLLERFAN_SECS)
  #error "CONTROLLERFAN_SECS is now CONTROLLERFAN_IDLE_TIME. Please update your Configuration_adv.h."
#elif defined(MIN_RETRACT)
  #error "MIN_RETRACT is now MIN_AUTORETRACT and MAX_AUTORETRACT. Please update your Configuration_adv.h."
#elif defined(ADVANCE)
  #error "ADVANCE was removed in Marlin 1.1.6. Please use LIN_ADVANCE."
#elif defined(LIN_ADVANCE_E_D_RATIO)
  #error "LIN_ADVANCE (1.5) no longer uses LIN_ADVANCE_E_D_RATIO. Check your configuration."
#elif defined(NEOPIXEL_RGBW_LED)
  #error "NEOPIXEL_RGBW_LED is now NEOPIXEL_LED. Please update your configuration."
#elif ENABLED(DELTA) && defined(DELTA_PROBEABLE_RADIUS)
  #error "Remove DELTA_PROBEABLE_RADIUS and use PROBING_MARGIN to inset the probe area instead."
#elif ENABLED(DELTA) && defined(DELTA_CALIBRATION_RADIUS)
  #error "Remove DELTA_CALIBRATION_RADIUS and use PROBING_MARGIN to inset the probe area instead."
#elif defined(UBL_MESH_INSET)
  #error "UBL_MESH_INSET is now just MESH_INSET. Please update your configuration."
#elif defined(UBL_MESH_MIN_X) || defined(UBL_MESH_MIN_Y) || defined(UBL_MESH_MAX_X) || defined(UBL_MESH_MAX_Y)
  #error "UBL_MESH_(MIN|MAX)_[XY] is now just MESH_(MIN|MAX)_[XY]. Please update your configuration."
#elif defined(ABL_PROBE_PT_1_X) || defined(ABL_PROBE_PT_1_Y) || defined(ABL_PROBE_PT_2_X) || defined(ABL_PROBE_PT_2_Y) || defined(ABL_PROBE_PT_3_X) || defined(ABL_PROBE_PT_3_Y)
  #error "ABL_PROBE_PT_[123]_[XY] is no longer required. Please remove it from Configuration.h."
#elif defined(UBL_PROBE_PT_1_X) || defined(UBL_PROBE_PT_1_Y) || defined(UBL_PROBE_PT_2_X) || defined(UBL_PROBE_PT_2_Y) || defined(UBL_PROBE_PT_3_X) || defined(UBL_PROBE_PT_3_Y)
  #error "UBL_PROBE_PT_[123]_[XY] is no longer required. Please remove it from Configuration.h."
#elif defined(MIN_PROBE_EDGE)
  #error "MIN_PROBE_EDGE is now called PROBING_MARGIN. Please update your configuration."
#elif defined(MIN_PROBE_EDGE_LEFT)
  #error "MIN_PROBE_EDGE_LEFT is now called PROBING_MARGIN_LEFT. Please update your configuration."
#elif defined(MIN_PROBE_EDGE_RIGHT)
  #error "MIN_PROBE_EDGE_RIGHT is now called PROBING_MARGIN_RIGHT. Please update your configuration."
#elif defined(MIN_PROBE_EDGE_FRONT)
  #error "MIN_PROBE_EDGE_FRONT is now called PROBING_MARGIN_FRONT. Please update your configuration."
#elif defined(MIN_PROBE_EDGE_BACK)
  #error "MIN_PROBE_EDGE_BACK is now called PROBING_MARGIN_BACK. Please update your configuration."
#elif defined(LEFT_PROBE_BED_POSITION)
  #error "LEFT_PROBE_BED_POSITION is obsolete. Set a margin with PROBING_MARGIN or PROBING_MARGIN_LEFT instead."
#elif defined(RIGHT_PROBE_BED_POSITION)
  #error "RIGHT_PROBE_BED_POSITION is obsolete. Set a margin with PROBING_MARGIN or PROBING_MARGIN_RIGHT instead."
#elif defined(FRONT_PROBE_BED_POSITION)
  #error "FRONT_PROBE_BED_POSITION is obsolete. Set a margin with PROBING_MARGIN or PROBING_MARGIN_FRONT instead."
#elif defined(BACK_PROBE_BED_POSITION)
  #error "BACK_PROBE_BED_POSITION is obsolete. Set a margin with PROBING_MARGIN or PROBING_MARGIN_BACK instead."
#elif defined(ENABLE_MESH_EDIT_GFX_OVERLAY)
  #error "ENABLE_MESH_EDIT_GFX_OVERLAY is now MESH_EDIT_GFX_OVERLAY. Please update your configuration."
#elif defined(BABYSTEP_ZPROBE_GFX_REVERSE)
  #error "BABYSTEP_ZPROBE_GFX_REVERSE is now set by OVERLAY_GFX_REVERSE. Please update your configurations."
#elif defined(UBL_GRANULAR_SEGMENTATION_FOR_CARTESIAN)
  #error "UBL_GRANULAR_SEGMENTATION_FOR_CARTESIAN is now SEGMENT_LEVELED_MOVES. Please update your configuration."
#elif HAS_PID_HEATING && (defined(K1) || !defined(PID_K1))
  #error "K1 is now PID_K1. Please update your configuration."
#elif defined(PROBE_DOUBLE_TOUCH)
  #error "PROBE_DOUBLE_TOUCH is now MULTIPLE_PROBING. Please update your configuration."
#elif defined(ANET_KEYPAD_LCD)
  #error "ANET_KEYPAD_LCD is now ZONESTAR_LCD. Please update your configuration."
#elif defined(LCD_I2C_SAINSMART_YWROBOT)
  #error "LCD_I2C_SAINSMART_YWROBOT is now LCD_SAINSMART_I2C_(1602|2004). Please update your configuration."
#elif defined(MEASURED_LOWER_LIMIT) || defined(MEASURED_UPPER_LIMIT)
  #error "MEASURED_(UPPER|LOWER)_LIMIT is now FILWIDTH_ERROR_MARGIN. Please update your configuration."
#elif defined(HAVE_TMCDRIVER)
  #error "HAVE_TMCDRIVER is now [AXIS]_DRIVER_TYPE TMC26X. Please update your Configuration.h."
#elif defined(STEALTHCHOP)
  #error "STEALTHCHOP is now STEALTHCHOP_(XY|Z|E). Please update your Configuration_adv.h."
#elif defined(HAVE_TMC26X)
  #error "HAVE_TMC26X is now [AXIS]_DRIVER_TYPE TMC26X. Please update your Configuration.h."
#elif defined(HAVE_TMC2130)
  #error "HAVE_TMC2130 is now [AXIS]_DRIVER_TYPE TMC2130. Please update your Configuration.h."
#elif defined(HAVE_TMC2208)
  #error "HAVE_TMC2208 is now [AXIS]_DRIVER_TYPE TMC2208. Please update your Configuration.h."
#elif defined(HAVE_L6470DRIVER)
  #error "HAVE_L6470DRIVER is now [AXIS]_DRIVER_TYPE L6470. Please update your Configuration.h."
#elif defined(X_IS_TMC) || defined(X2_IS_TMC) || defined(Y_IS_TMC) || defined(Y2_IS_TMC) || defined(Z_IS_TMC) || defined(Z2_IS_TMC) || defined(Z3_IS_TMC) \
   || defined(E0_IS_TMC) || defined(E1_IS_TMC) || defined(E2_IS_TMC) || defined(E3_IS_TMC) || defined(E4_IS_TMC) || defined(E5_IS_TMC) || defined(E6_IS_TMC) || defined(E7_IS_TMC)
  #error "[AXIS]_IS_TMC is now [AXIS]_DRIVER_TYPE TMC26X. Please update your Configuration.h."
#elif defined(X_IS_TMC26X) || defined(X2_IS_TMC26X) || defined(Y_IS_TMC26X) || defined(Y2_IS_TMC26X) || defined(Z_IS_TMC26X) || defined(Z2_IS_TMC26X) || defined(Z3_IS_TMC26X) \
   || defined(E0_IS_TMC26X) || defined(E1_IS_TMC26X) || defined(E2_IS_TMC26X) || defined(E3_IS_TMC26X) || defined(E4_IS_TMC26X) || defined(E5_IS_TMC26X) || defined(E6_IS_TMC26X) || defined(E7_IS_TMC26X)
  #error "[AXIS]_IS_TMC26X is now [AXIS]_DRIVER_TYPE TMC26X. Please update your Configuration.h."
#elif defined(X_IS_TMC2130) || defined(X2_IS_TMC2130) || defined(Y_IS_TMC2130) || defined(Y2_IS_TMC2130) || defined(Z_IS_TMC2130) || defined(Z2_IS_TMC2130) || defined(Z3_IS_TMC2130) \
   || defined(E0_IS_TMC2130) || defined(E1_IS_TMC2130) || defined(E2_IS_TMC2130) || defined(E3_IS_TMC2130) || defined(E4_IS_TMC2130) || defined(E5_IS_TMC2130) || defined(E6_IS_TMC2130) || defined(E7_IS_TMC2130)
  #error "[AXIS]_IS_TMC2130 is now [AXIS]_DRIVER_TYPE TMC2130. Please update your Configuration.h."
#elif defined(X_IS_TMC2208) || defined(X2_IS_TMC2208) || defined(Y_IS_TMC2208) || defined(Y2_IS_TMC2208) || defined(Z_IS_TMC2208) || defined(Z2_IS_TMC2208) || defined(Z3_IS_TMC2208) \
   || defined(E0_IS_TMC2208) || defined(E1_IS_TMC2208) || defined(E2_IS_TMC2208) || defined(E3_IS_TMC2208) || defined(E4_IS_TMC2208) || defined(E5_IS_TMC2208) || defined(E6_IS_TMC2208) || defined(E7_IS_TMC2208)
  #error "[AXIS]_IS_TMC2208 is now [AXIS]_DRIVER_TYPE TMC2208. Please update your Configuration.h."
#elif defined(X_IS_L6470) || defined(X2_IS_L6470) || defined(Y_IS_L6470) || defined(Y2_IS_L6470) || defined(Z_IS_L6470) || defined(Z2_IS_L6470) || defined(Z3_IS_L6470) \
   || defined(E0_IS_L6470) || defined(E1_IS_L6470) || defined(E2_IS_L6470) || defined(E3_IS_L6470) || defined(E4_IS_L6470) || defined(E5_IS_L6470) || defined(E6_IS_L6470) || defined(E7_IS_L6470)
  #error "[AXIS]_IS_L6470 is now [AXIS]_DRIVER_TYPE L6470. Please update your Configuration.h."
#elif defined(AUTOMATIC_CURRENT_CONTROL)
  #error "AUTOMATIC_CURRENT_CONTROL is now MONITOR_DRIVER_STATUS. Please update your configuration."
#elif defined(FILAMENT_CHANGE_LOAD_LENGTH)
  #error "FILAMENT_CHANGE_LOAD_LENGTH is now FILAMENT_CHANGE_FAST_LOAD_LENGTH. Please update your configuration."
#elif defined(LEVEL_CORNERS_INSET)
  #error "LEVEL_CORNERS_INSET is now LEVEL_CORNERS_INSET_LFRB . Please update your Configuration.h."
#elif ENABLED(LEVEL_BED_CORNERS) && !defined(LEVEL_CORNERS_INSET_LFRB)
  #error "LEVEL_BED_CORNERS requires LEVEL_CORNERS_INSET_LFRB values. Please update your Configuration.h."
#elif defined(BEZIER_JERK_CONTROL)
  #error "BEZIER_JERK_CONTROL is now S_CURVE_ACCELERATION. Please update your configuration."
#elif HAS_JUNCTION_DEVIATION && defined(JUNCTION_DEVIATION_FACTOR)
  #error "JUNCTION_DEVIATION_FACTOR is now JUNCTION_DEVIATION_MM. Please update your configuration."
#elif defined(JUNCTION_ACCELERATION_FACTOR)
  #error "JUNCTION_ACCELERATION_FACTOR is obsolete. Delete it from Configuration_adv.h."
#elif defined(JUNCTION_ACCELERATION)
  #error "JUNCTION_ACCELERATION is obsolete. Delete it from Configuration_adv.h."
#elif defined(MAX7219_DEBUG_STEPPER_HEAD)
  #error "MAX7219_DEBUG_STEPPER_HEAD is now MAX7219_DEBUG_PLANNER_HEAD. Please update your configuration."
#elif defined(MAX7219_DEBUG_STEPPER_TAIL)
  #error "MAX7219_DEBUG_STEPPER_TAIL is now MAX7219_DEBUG_PLANNER_TAIL. Please update your configuration."
#elif defined(MAX7219_DEBUG_STEPPER_QUEUE)
  #error "MAX7219_DEBUG_STEPPER_QUEUE is now MAX7219_DEBUG_PLANNER_QUEUE. Please update your configuration."
#elif defined(ENDSTOP_NOISE_FILTER)
  #error "ENDSTOP_NOISE_FILTER is now ENDSTOP_NOISE_THRESHOLD [2-7]. Please update your configuration."
#elif defined(RETRACT_ZLIFT)
  #error "RETRACT_ZLIFT is now RETRACT_ZRAISE. Please update your Configuration_adv.h."
#elif defined(TOOLCHANGE_PARK_ZLIFT) || defined(TOOLCHANGE_UNPARK_ZLIFT)
  #error "TOOLCHANGE_PARK_ZLIFT and TOOLCHANGE_UNPARK_ZLIFT are now TOOLCHANGE_ZRAISE. Please update your configuration."
#elif defined(SINGLENOZZLE_TOOLCHANGE_ZRAISE)
  #error "SINGLENOZZLE_TOOLCHANGE_ZRAISE is now TOOLCHANGE_ZRAISE. Please update your configuration."
#elif defined(SINGLENOZZLE_SWAP_LENGTH)
  #error "SINGLENOZZLE_SWAP_LENGTH is now TOOLCHANGE_FIL_SWAP_LENGTH. Please update your configuration."
#elif defined(SINGLENOZZLE_SWAP_RETRACT_SPEED)
  #error "SINGLENOZZLE_SWAP_RETRACT_SPEED is now TOOLCHANGE_FIL_SWAP_RETRACT_SPEED. Please update your configuration."
#elif defined(SINGLENOZZLE_SWAP_PRIME_SPEED)
  #error "SINGLENOZZLE_SWAP_PRIME_SPEED is now TOOLCHANGE_FIL_SWAP_PRIME_SPEED. Please update your configuration."
#elif defined(SINGLENOZZLE_SWAP_PARK)
  #error "SINGLENOZZLE_SWAP_PARK is now TOOLCHANGE_PARK. Please update your configuration."
#elif defined(SINGLENOZZLE_TOOLCHANGE_XY)
  #error "SINGLENOZZLE_TOOLCHANGE_XY is now TOOLCHANGE_PARK_XY. Please update your configuration."
#elif defined(SINGLENOZZLE_PARK_XY_FEEDRATE)
  #error "SINGLENOZZLE_PARK_XY_FEEDRATE is now TOOLCHANGE_PARK_XY_FEEDRATE. Please update your configuration."
#elif defined(PARKING_EXTRUDER_SECURITY_RAISE)
  #error "PARKING_EXTRUDER_SECURITY_RAISE is now TOOLCHANGE_ZRAISE. Please update your configuration."
#elif defined(SWITCHING_TOOLHEAD_SECURITY_RAISE)
  #error "SWITCHING_TOOLHEAD_SECURITY_RAISE is now TOOLCHANGE_ZRAISE. Please update your configuration."
#elif defined(G0_FEEDRATE) && G0_FEEDRATE == 0
  #error "G0_FEEDRATE is now used to set the G0 feedrate. Please update your configuration."
#elif defined(MBL_Z_STEP)
  #error "MBL_Z_STEP is now MESH_EDIT_Z_STEP. Please update your configuration."
#elif defined(CHDK)
  #error "CHDK is now CHDK_PIN. Please update your Configuration_adv.h."
#elif defined(MAX6675_SS)
  #error "MAX6675_SS is now MAX6675_SS_PIN. Please update your configuration and/or pins."
#elif defined(MAX6675_SS2)
  #error "MAX6675_SS2 is now MAX6675_SS2_PIN. Please update your configuration and/or pins."
#elif defined(SPINDLE_LASER_ENABLE)
  #error "SPINDLE_LASER_ENABLE is now SPINDLE_FEATURE or LASER_FEATURE. Please update your Configuration_adv.h."
#elif defined(SPINDLE_LASER_ENABLE_PIN)
  #error "SPINDLE_LASER_ENABLE_PIN is now SPINDLE_LASER_ENA_PIN. Please update your Configuration_adv.h and/or pins."
#elif defined(SPINDLE_DIR_CHANGE)
  #error "SPINDLE_DIR_CHANGE is now SPINDLE_CHANGE_DIR. Please update your Configuration_adv.h."
#elif defined(SPINDLE_STOP_ON_DIR_CHANGE)
  #error "SPINDLE_STOP_ON_DIR_CHANGE is now SPINDLE_CHANGE_DIR_STOP. Please update your Configuration_adv.h."
#elif defined(SPINDLE_LASER_ACTIVE_HIGH)
  #error "SPINDLE_LASER_ACTIVE_HIGH is now SPINDLE_LASER_ACTIVE_STATE. Please update your Configuration_adv.h."
#elif defined(SPINDLE_LASER_ENABLE_INVERT)
  #error "SPINDLE_LASER_ENABLE_INVERT is now SPINDLE_LASER_ACTIVE_STATE. Please update your Configuration_adv.h."
#elif defined(CUTTER_POWER_DISPLAY)
  #error "CUTTER_POWER_DISPLAY is now CUTTER_POWER_UNIT. Please update your Configuration_adv.h."
#elif defined(CHAMBER_HEATER_PIN)
  #error "CHAMBER_HEATER_PIN is now HEATER_CHAMBER_PIN. Please update your configuration and/or pins."
#elif defined(TMC_Z_CALIBRATION)
  #error "TMC_Z_CALIBRATION has been deprecated in favor of MECHANICAL_GANTRY_CALIBRATION. Please update your configuration."
#elif defined(Z_MIN_PROBE_ENDSTOP)
  #error "Z_MIN_PROBE_ENDSTOP is no longer required. Please remove it from Configuration.h."
#elif defined(DUAL_NOZZLE_DUPLICATION_MODE)
  #error "DUAL_NOZZLE_DUPLICATION_MODE is now MULTI_NOZZLE_DUPLICATION. Please update your configuration."
#elif defined(MENU_ITEM_CASE_LIGHT)
  #error "MENU_ITEM_CASE_LIGHT is now CASE_LIGHT_MENU. Please update your configuration."
#elif defined(ABORT_ON_ENDSTOP_HIT_FEATURE_ENABLED)
  #error "ABORT_ON_ENDSTOP_HIT_FEATURE_ENABLED is now SD_ABORT_ON_ENDSTOP_HIT. Please update your Configuration_adv.h."
#elif defined(LPC_SD_LCD) || defined(LPC_SD_ONBOARD) || defined(LPC_SD_CUSTOM_CABLE)
  #error "LPC_SD_(LCD|ONBOARD|CUSTOM_CABLE) are now SDCARD_CONNECTION. Please update your Configuration_adv.h."
#elif defined(USB_SD_DISABLED)
  #error "USB_SD_DISABLED is now NO_SD_HOST_DRIVE. Please update your Configuration_adv.h."
#elif defined(USB_SD_ONBOARD)
  #error "USB_SD_ONBOARD is obsolete. Disable NO_SD_HOST_DRIVE instead."
#elif defined(PSU_ACTIVE_HIGH)
  #error "PSU_ACTIVE_HIGH is now PSU_ACTIVE_STATE. Please update your configuration."
#elif POWER_SUPPLY == 1
  #error "Replace POWER_SUPPLY 1 by enabling PSU_CONTROL and setting PSU_ACTIVE_STATE to 'LOW'."
#elif POWER_SUPPLY == 2
  #error "Replace POWER_SUPPLY 2 by enabling PSU_CONTROL and setting PSU_ACTIVE_STATE to 'HIGH'."
#elif defined(POWER_SUPPLY)
  #error "POWER_SUPPLY is now obsolete. Please remove it from Configuration.h."
#elif defined(MKS_ROBIN_TFT)
  #error "MKS_ROBIN_TFT is now FSMC_GRAPHICAL_TFT. Please update your configuration."
<<<<<<< HEAD
#elif defined(TFT_LVGL_UI)
  #error "TFT_LVGL_UI is now TFT_LVGL_UI_FSMC. Please update your configuration."
=======
>>>>>>> cb02e44c
#elif defined(SDPOWER)
  #error "SDPOWER is now SDPOWER_PIN. Please update your configuration and/or pins."
#elif defined(STRING_SPLASH_LINE1) || defined(STRING_SPLASH_LINE2)
  #error "STRING_SPLASH_LINE[12] are now obsolete. Please remove them from Configuration.h."
#elif defined(Z_PROBE_ALLEN_KEY_DEPLOY_1_X) || defined(Z_PROBE_ALLEN_KEY_STOW_1_X)
  #error "Z_PROBE_ALLEN_KEY_(DEPLOY|STOW) coordinates are now a single setting. Please update your configuration."
#elif defined(X_PROBE_OFFSET_FROM_EXTRUDER) || defined(Y_PROBE_OFFSET_FROM_EXTRUDER) || defined(Z_PROBE_OFFSET_FROM_EXTRUDER)
  #error "[XYZ]_PROBE_OFFSET_FROM_EXTRUDER is now NOZZLE_TO_PROBE_OFFSET. Please update your configuration."
#elif defined(MIN_PROBE_X) || defined(MIN_PROBE_Y) || defined(MAX_PROBE_X) || defined(MAX_PROBE_Y)
  #error "(MIN|MAX)_PROBE_[XY] are now calculated at runtime. Please remove them from Configuration.h."
#elif defined(Z_STEPPER_ALIGN_X) || defined(Z_STEPPER_ALIGN_X)
  #error "Z_STEPPER_ALIGN_X and Z_STEPPER_ALIGN_Y are now combined as Z_STEPPER_ALIGN_XY. Please update your Configuration_adv.h."
#elif defined(JUNCTION_DEVIATION)
  #error "JUNCTION_DEVIATION is no longer required. (See CLASSIC_JERK). Please remove it from Configuration.h."
#elif defined(BABYSTEP_MULTIPLICATOR)
  #error "BABYSTEP_MULTIPLICATOR is now BABYSTEP_MULTIPLICATOR_[XY|Z]. Please update Configuration_adv.h."
#elif defined(LULZBOT_TOUCH_UI)
  #error "LULZBOT_TOUCH_UI is now TOUCH_UI_FTDI_EVE. Please update your configuration."
#elif defined(PS_DEFAULT_OFF)
  #error "PS_DEFAULT_OFF is now PSU_DEFAULT_OFF. Please update your configuration."
#elif defined(FILAMENT_UNLOAD_RETRACT_LENGTH)
  #error "FILAMENT_UNLOAD_RETRACT_LENGTH is now FILAMENT_UNLOAD_PURGE_RETRACT. Please update Configuration_adv.h."
#elif defined(FILAMENT_UNLOAD_DELAY)
  #error "FILAMENT_UNLOAD_DELAY is now FILAMENT_UNLOAD_PURGE_DELAY. Please update Configuration_adv.h."
#elif defined(HOME_USING_SPREADCYCLE)
  #error "HOME_USING_SPREADCYCLE is now obsolete. Please remove it from Configuration_adv.h."
#elif defined(DGUS_LCD)
  #error "DGUS_LCD is now DGUS_LCD_UI_(ORIGIN|FYSETC|HIPRECY). Please update your configuration."
#elif defined(DGUS_SERIAL_PORT)
  #error "DGUS_SERIAL_PORT is now LCD_SERIAL_PORT. Please update your configuration."
#elif defined(DGUS_BAUDRATE)
  #error "DGUS_BAUDRATE is now LCD_BAUDRATE. Please update your configuration."
#elif defined(DGUS_STATS_RX_BUFFER_OVERRUNS)
  #error "DGUS_STATS_RX_BUFFER_OVERRUNS is now STATS_RX_BUFFER_OVERRUNS. Please update your configuration."
#elif defined(DGUS_SERIAL_PORT)
  #error "DGUS_SERIAL_PORT is now LCD_SERIAL_PORT. Please update your configuration."
#elif defined(ANYCUBIC_LCD_SERIAL_PORT)
  #error "ANYCUBIC_LCD_SERIAL_PORT is now LCD_SERIAL_PORT. Please update your configuration."
#elif defined(INTERNAL_SERIAL_PORT)
  #error "INTERNAL_SERIAL_PORT is now MMU2_SERIAL_PORT. Please update your configuration."
#elif defined(X_DUAL_ENDSTOPS_ADJUSTMENT)
  #error "X_DUAL_ENDSTOPS_ADJUSTMENT is now X2_ENDSTOP_ADJUSTMENT. Please update Configuration_adv.h."
#elif defined(Y_DUAL_ENDSTOPS_ADJUSTMENT)
  #error "Y_DUAL_ENDSTOPS_ADJUSTMENT is now Y2_ENDSTOP_ADJUSTMENT. Please update Configuration_adv.h."
#elif defined(Z_DUAL_ENDSTOPS_ADJUSTMENT)
  #error "Z_DUAL_ENDSTOPS_ADJUSTMENT is now Z2_ENDSTOP_ADJUSTMENT. Please update Configuration_adv.h."
#elif defined(Z_TRIPLE_ENDSTOPS_ADJUSTMENT2) || defined(Z_TRIPLE_ENDSTOPS_ADJUSTMENT3)
  #error "Z_TRIPLE_ENDSTOPS_ADJUSTMENT[23] is now Z[23]_ENDSTOP_ADJUSTMENT. Please update Configuration_adv.h."
#elif defined(Z_QUAD_ENDSTOPS_ADJUSTMENT2) || defined(Z_QUAD_ENDSTOPS_ADJUSTMENT3) || defined(Z_QUAD_ENDSTOPS_ADJUSTMENT4)
  #error "Z_QUAD_ENDSTOPS_ADJUSTMENT[234] is now Z[234]_ENDSTOP_ADJUSTMENT. Please update Configuration_adv.h."
#elif defined(Z_DUAL_STEPPER_DRIVERS)
  #error "Z_DUAL_STEPPER_DRIVERS is now NUM_Z_STEPPER_DRIVERS with a value of 2. Please update Configuration_adv.h."
#elif defined(Z_TRIPLE_STEPPER_DRIVERS)
  #error "Z_TRIPLE_STEPPER_DRIVERS is now NUM_Z_STEPPER_DRIVERS with a value of 3. Please update Configuration_adv.h."
#elif defined(Z_QUAD_STEPPER_DRIVERS)
  #error "Z_QUAD_STEPPER_DRIVERS is now NUM_Z_STEPPER_DRIVERS with a value of 4. Please update Configuration_adv.h."
#elif defined(Z_DUAL_ENDSTOPS)
  #error "Z_DUAL_ENDSTOPS is now Z_MULTI_ENDSTOPS. Please update Configuration_adv.h."
#elif defined(Z_TRIPLE_ENDSTOPS)
  #error "Z_TRIPLE_ENDSTOPS is now Z_MULTI_ENDSTOPS. Please update Configuration_adv.h."
#elif defined(Z_QUAD_ENDSTOPS)
  #error "Z_QUAD_ENDSTOPS is now Z_MULTI_ENDSTOPS. Please update Configuration_adv.h."
#elif defined(DUGS_UI_MOVE_DIS_OPTION)
  #error "DUGS_UI_MOVE_DIS_OPTION is spelled DGUS_UI_MOVE_DIS_OPTION. Please update Configuration_adv.h."
#elif defined(ORIG_E0_AUTO_FAN_PIN) || defined(ORIG_E1_AUTO_FAN_PIN) || defined(ORIG_E2_AUTO_FAN_PIN) || defined(ORIG_E3_AUTO_FAN_PIN) || defined(ORIG_E4_AUTO_FAN_PIN) || defined(ORIG_E5_AUTO_FAN_PIN) || defined(ORIG_E6_AUTO_FAN_PIN) || defined(ORIG_E7_AUTO_FAN_PIN)
  #error "ORIG_Ex_AUTO_FAN_PIN is now just Ex_AUTO_FAN_PIN. Make sure your pins are up to date."
#elif defined(ORIG_CHAMBER_AUTO_FAN_PIN)
  #error "ORIG_CHAMBER_AUTO_FAN_PIN is now just CHAMBER_AUTO_FAN_PIN. Make sure your pins are up to date."
#elif defined(HOMING_BACKOFF_MM)
  #error "HOMING_BACKOFF_MM is now HOMING_BACKOFF_POST_MM. Please update Configuration_adv.h."
#elif defined(X_HOME_BUMP_MM) || defined(Y_HOME_BUMP_MM) || defined(Z_HOME_BUMP_MM)
  #error "[XYZ]_HOME_BUMP_MM is now HOMING_BUMP_MM. Please update Configuration_adv.h."
#elif defined(DIGIPOT_I2C)
  #error "DIGIPOT_I2C is now DIGIPOT_MCP4451 (or DIGIPOT_MCP4018). Please update Configuration_adv.h."
#elif defined(TOUCH_BUTTONS)
  #error "TOUCH_BUTTONS is now TOUCH_SCREEN. Please update your Configuration.h."
#elif defined(LCD_FULL_PIXEL_HEIGHT)
  #error "LCD_FULL_PIXEL_HEIGHT is deprecated and should be removed. Please update your Configuration.h."
#elif defined(LCD_FULL_PIXEL_WIDTH)
  #error "LCD_FULL_PIXEL_WIDTH is deprecated and should be removed. Please update your Configuration.h."
#elif defined(FSMC_UPSCALE)
  #error "FSMC_UPSCALE is now GRAPHICAL_TFT_UPSCALE. Please update your Configuration.h."
#elif defined(ANYCUBIC_TFT_MODEL)
  #error "ANYCUBIC_TFT_MODEL is now ANYCUBIC_LCD_I3MEGA. Please update your Configuration.h."
#elif defined(EVENT_GCODE_SD_STOP)
  #error "EVENT_GCODE_SD_STOP is now EVENT_GCODE_SD_ABORT. Please update your Configuration.h."
<<<<<<< HEAD
=======
#elif defined(GRAPHICAL_TFT_ROTATE_180)
  #error "GRAPHICAL_TFT_ROTATE_180 is now TFT_ROTATION set to TFT_ROTATE_180. Please update your Configuration.h."
>>>>>>> cb02e44c
#elif defined(FIL_RUNOUT_INVERTING)
  #if FIL_RUNOUT_INVERTING
    #error "FIL_RUNOUT_INVERTING true is now FIL_RUNOUT_STATE HIGH. Please update your Configuration.h."
  #else
    #error "FIL_RUNOUT_INVERTING false is now FIL_RUNOUT_STATE LOW. Please update your Configuration.h."
  #endif
#endif

/**
 * Probe temp compensation requirements
 */
#if ENABLED(PROBE_TEMP_COMPENSATION)
  #if defined(PTC_PARK_POS_X) || defined(PTC_PARK_POS_Y) || defined(PTC_PARK_POS_Z)
    #error "PTC_PARK_POS_[XYZ] is now PTC_PARK_POS (array). Please update Configuration_adv.h."
  #elif !defined(PTC_PARK_POS)
    #error "PROBE_TEMP_COMPENSATION requires PTC_PARK_POS."
  #elif defined(PTC_PROBE_POS_X) || defined(PTC_PROBE_POS_Y)
    #error "PTC_PROBE_POS_[XY] is now PTC_PROBE_POS (array). Please update Configuration_adv.h."
  #elif !defined(PTC_PROBE_POS)
    #error "PROBE_TEMP_COMPENSATION requires PTC_PROBE_POS."
  #endif
#endif

/**
 * Marlin release, version and default string
 */
#ifndef SHORT_BUILD_VERSION
  #error "SHORT_BUILD_VERSION must be specified."
#elif !defined(DETAILED_BUILD_VERSION)
  #error "BUILD_VERSION must be specified."
#elif !defined(STRING_DISTRIBUTION_DATE)
  #error "STRING_DISTRIBUTION_DATE must be specified."
#elif !defined(PROTOCOL_VERSION)
  #error "PROTOCOL_VERSION must be specified."
#elif !defined(MACHINE_NAME)
  #error "MACHINE_NAME must be specified."
#elif !defined(SOURCE_CODE_URL)
  #error "SOURCE_CODE_URL must be specified."
#elif !defined(DEFAULT_MACHINE_UUID)
  #error "DEFAULT_MACHINE_UUID must be specified."
#elif !defined(WEBSITE_URL)
  #error "WEBSITE_URL must be specified."
#endif

/**
 * Serial
 */
#if !IS_AT90USB
  #if ENABLED(SERIAL_XON_XOFF) && RX_BUFFER_SIZE < 1024
    #error "SERIAL_XON_XOFF requires RX_BUFFER_SIZE >= 1024 for reliable transfers without drops."
  #elif RX_BUFFER_SIZE && (RX_BUFFER_SIZE < 2 || !IS_POWER_OF_2(RX_BUFFER_SIZE))
    #error "RX_BUFFER_SIZE must be a power of 2 greater than 1."
  #elif TX_BUFFER_SIZE && (TX_BUFFER_SIZE < 2 || TX_BUFFER_SIZE > 256 || !IS_POWER_OF_2(TX_BUFFER_SIZE))
    #error "TX_BUFFER_SIZE must be 0 or a power of 2 between 1 and 256."
  #endif
#elif ANY(SERIAL_XON_XOFF, SERIAL_STATS_MAX_RX_QUEUED, SERIAL_STATS_DROPPED_RX)
  #error "SERIAL_XON_XOFF and SERIAL_STATS_* features not supported on USB-native AVR devices."
#endif

#ifndef SERIAL_PORT
  #error "SERIAL_PORT must be defined in Configuration.h"
#elif defined(SERIAL_PORT_2) && SERIAL_PORT_2 == SERIAL_PORT
  #error "SERIAL_PORT_2 cannot be the same as SERIAL_PORT. Please update your configuration."
#endif

/**
 * Multiple Stepper Drivers Per Axis
 */
#define GOOD_AXIS_PINS(A) (HAS_##A##_ENABLE && HAS_##A##_STEP && HAS_##A##_DIR)
#if ENABLED(X_DUAL_STEPPER_DRIVERS)
  #if ENABLED(DUAL_X_CARRIAGE)
    #error "DUAL_X_CARRIAGE is not compatible with X_DUAL_STEPPER_DRIVERS."
  #elif !GOOD_AXIS_PINS(X)
    #error "X_DUAL_STEPPER_DRIVERS requires X2 pins to be defined."
  #endif
#endif

#if ENABLED(Y_DUAL_STEPPER_DRIVERS) && !GOOD_AXIS_PINS(Y)
  #error "Y_DUAL_STEPPER_DRIVERS requires Y2 pins to be defined."
#elif !WITHIN(NUM_Z_STEPPER_DRIVERS, 1, 4)
  #error "NUM_Z_STEPPER_DRIVERS must be an integer from 1 to 4."
#elif NUM_Z_STEPPER_DRIVERS == 2 && !GOOD_AXIS_PINS(Z2)
  #error "If NUM_Z_STEPPER_DRIVERS is 2, you must define stepper pins for Z2."
#elif NUM_Z_STEPPER_DRIVERS == 3 && !(GOOD_AXIS_PINS(Z2) && GOOD_AXIS_PINS(Z3))
  #error "If NUM_Z_STEPPER_DRIVERS is 3, you must define stepper pins for Z2 and Z3."
#elif NUM_Z_STEPPER_DRIVERS == 4 && !(GOOD_AXIS_PINS(Z2) && GOOD_AXIS_PINS(Z3) && GOOD_AXIS_PINS(Z4))
  #error "If NUM_Z_STEPPER_DRIVERS is 4, you must define stepper pins for Z2, Z3, and Z4."
#endif

/**
 * Validate that the bed size fits
 */
static_assert(X_MAX_LENGTH >= X_BED_SIZE, "Movement bounds (X_MIN_POS, X_MAX_POS) are too narrow to contain X_BED_SIZE.");
static_assert(Y_MAX_LENGTH >= Y_BED_SIZE, "Movement bounds (Y_MIN_POS, Y_MAX_POS) are too narrow to contain Y_BED_SIZE.");

/**
 * Granular software endstops (Marlin >= 1.1.7)
 */
#if ENABLED(MIN_SOFTWARE_ENDSTOPS) && DISABLED(MIN_SOFTWARE_ENDSTOP_Z)
  #if IS_KINEMATIC
    #error "MIN_SOFTWARE_ENDSTOPS on DELTA/SCARA also requires MIN_SOFTWARE_ENDSTOP_Z."
  #elif NONE(MIN_SOFTWARE_ENDSTOP_X, MIN_SOFTWARE_ENDSTOP_Y)
    #error "MIN_SOFTWARE_ENDSTOPS requires at least one of the MIN_SOFTWARE_ENDSTOP_[XYZ] options."
  #endif
#endif

#if ENABLED(MAX_SOFTWARE_ENDSTOPS) && DISABLED(MAX_SOFTWARE_ENDSTOP_Z)
  #if IS_KINEMATIC
    #error "MAX_SOFTWARE_ENDSTOPS on DELTA/SCARA also requires MAX_SOFTWARE_ENDSTOP_Z."
  #elif NONE(MAX_SOFTWARE_ENDSTOP_X, MAX_SOFTWARE_ENDSTOP_Y)
    #error "MAX_SOFTWARE_ENDSTOPS requires at least one of the MAX_SOFTWARE_ENDSTOP_[XYZ] options."
  #endif
#endif

#if !defined(TARGET_LPC1768) && ANY( \
    ENDSTOPPULLDOWNS, \
    ENDSTOPPULLDOWN_XMAX, ENDSTOPPULLDOWN_YMAX, \
    ENDSTOPPULLDOWN_ZMAX, ENDSTOPPULLDOWN_XMIN, \
    ENDSTOPPULLDOWN_YMIN, ENDSTOPPULLDOWN_ZMIN \
  )
  #error "PULLDOWN pin mode is not available on the selected board."
#endif

#if BOTH(ENDSTOPPULLUPS, ENDSTOPPULLDOWNS)
  #error "Enable only one of ENDSTOPPULLUPS or ENDSTOPPULLDOWNS."
#elif BOTH(FIL_RUNOUT_PULLUP, FIL_RUNOUT_PULLDOWN)
  #error "Enable only one of FIL_RUNOUT_PULLUP or FIL_RUNOUT_PULLDOWN."
#elif BOTH(ENDSTOPPULLUP_XMAX, ENDSTOPPULLDOWN_XMAX)
  #error "Enable only one of ENDSTOPPULLUP_X_MAX or ENDSTOPPULLDOWN_X_MAX."
#elif BOTH(ENDSTOPPULLUP_YMAX, ENDSTOPPULLDOWN_YMAX)
  #error "Enable only one of ENDSTOPPULLUP_Y_MAX or ENDSTOPPULLDOWN_Y_MAX."
#elif BOTH(ENDSTOPPULLUP_ZMAX, ENDSTOPPULLDOWN_ZMAX)
  #error "Enable only one of ENDSTOPPULLUP_Z_MAX or ENDSTOPPULLDOWN_Z_MAX."
#elif BOTH(ENDSTOPPULLUP_XMIN, ENDSTOPPULLDOWN_XMIN)
  #error "Enable only one of ENDSTOPPULLUP_X_MIN or ENDSTOPPULLDOWN_X_MIN."
#elif BOTH(ENDSTOPPULLUP_YMIN, ENDSTOPPULLDOWN_YMIN)
  #error "Enable only one of ENDSTOPPULLUP_Y_MIN or ENDSTOPPULLDOWN_Y_MIN."
#elif BOTH(ENDSTOPPULLUP_ZMIN, ENDSTOPPULLDOWN_ZMIN)
  #error "Enable only one of ENDSTOPPULLUP_Z_MIN or ENDSTOPPULLDOWN_Z_MIN."
#endif

/**
 * LCD Info Screen Style
 */
#if LCD_INFO_SCREEN_STYLE > 0
  #if HAS_MARLINUI_U8GLIB || LCD_WIDTH < 20 || LCD_HEIGHT < 4
    #error "Alternative LCD_INFO_SCREEN_STYLE requires 20x4 Character LCD."
  #elif LCD_INFO_SCREEN_STYLE > 1
    #error "LCD_INFO_SCREEN_STYLE only has options 0 and 1 at this time."
  #endif
#endif

/**
 * Progress Bar
 */
#if ENABLED(LCD_PROGRESS_BAR)
  #if NONE(SDSUPPORT, LCD_SET_PROGRESS_MANUALLY)
    #error "LCD_PROGRESS_BAR requires SDSUPPORT or LCD_SET_PROGRESS_MANUALLY."
  #elif NONE(HAS_MARLINUI_HD44780, IS_TFTGLCD_PANEL)
    #error "LCD_PROGRESS_BAR only applies to HD44780 character LCD and TFTGLCD_PANEL_(SPI|I2C)."
  #elif HAS_MARLINUI_U8GLIB
    #error "LCD_PROGRESS_BAR does not apply to graphical displays."
  #elif ENABLED(FILAMENT_LCD_DISPLAY)
    #error "LCD_PROGRESS_BAR and FILAMENT_LCD_DISPLAY are not fully compatible. Comment out this line to use both."
  #elif PROGRESS_MSG_EXPIRE < 0
    #error "PROGRESS_MSG_EXPIRE must be greater than or equal to 0."
  #endif
#elif ENABLED(LCD_SET_PROGRESS_MANUALLY) && NONE(HAS_MARLINUI_U8GLIB, HAS_GRAPHICAL_TFT, HAS_MARLINUI_HD44780, EXTENSIBLE_UI)
  #error "LCD_SET_PROGRESS_MANUALLY requires LCD_PROGRESS_BAR, Character LCD, Graphical LCD, TFT, or EXTENSIBLE_UI."
#endif

#if !HAS_LCD_MENU && ENABLED(SD_REPRINT_LAST_SELECTED_FILE)
  #error "SD_REPRINT_LAST_SELECTED_FILE currently requires a Marlin-native LCD menu."
#endif

/**
 * Custom Boot and Status screens
 */
#if ENABLED(SHOW_CUSTOM_BOOTSCREEN) && NONE(HAS_MARLINUI_U8GLIB, TOUCH_UI_FTDI_EVE)
  #error "SHOW_CUSTOM_BOOTSCREEN requires Graphical LCD or TOUCH_UI_FTDI_EVE."
#elif ENABLED(CUSTOM_STATUS_SCREEN_IMAGE) && !HAS_MARLINUI_U8GLIB
  #error "CUSTOM_STATUS_SCREEN_IMAGE requires a Graphical LCD."
#endif

/**
 * LCD Lightweight Screen Style
 */
#if ENABLED(LIGHTWEIGHT_UI) && DISABLED(U8GLIB_ST7920)
  #error "LIGHTWEIGHT_UI requires a U8GLIB_ST7920-based display."
#endif

/**
 * SD File Sorting
 */
#if ENABLED(SDCARD_SORT_ALPHA)
  #if SDSORT_LIMIT > 256
    #error "SDSORT_LIMIT must be 256 or smaller."
  #elif SDSORT_LIMIT < 10
    #error "SDSORT_LIMIT should be greater than 9 to be useful."
  #elif DISABLED(SDSORT_USES_RAM)
    #if ENABLED(SDSORT_DYNAMIC_RAM)
      #error "SDSORT_DYNAMIC_RAM requires SDSORT_USES_RAM (which reads the directory into RAM)."
    #elif ENABLED(SDSORT_CACHE_NAMES)
      #error "SDSORT_CACHE_NAMES requires SDSORT_USES_RAM (which reads the directory into RAM)."
    #endif
  #endif

  #if ENABLED(SDSORT_CACHE_NAMES) && DISABLED(SDSORT_DYNAMIC_RAM)
    #if SDSORT_CACHE_VFATS < 2
      #error "SDSORT_CACHE_VFATS must be 2 or greater!"
    #elif SDSORT_CACHE_VFATS > MAX_VFAT_ENTRIES
      #undef SDSORT_CACHE_VFATS
      #define SDSORT_CACHE_VFATS MAX_VFAT_ENTRIES
      #warning "SDSORT_CACHE_VFATS was reduced to MAX_VFAT_ENTRIES!"
    #endif
  #endif
#endif

#if defined(EVENT_GCODE_SD_ABORT) && DISABLED(NOZZLE_PARK_FEATURE)
  static_assert(nullptr == strstr(EVENT_GCODE_SD_ABORT, "G27"), "NOZZLE_PARK_FEATURE is required to use G27 in EVENT_GCODE_SD_ABORT.");
#endif

/**
 * I2C Position Encoders
 */
#if ENABLED(I2C_POSITION_ENCODERS)
  #if !BOTH(BABYSTEPPING, BABYSTEP_XY)
    #error "I2C_POSITION_ENCODERS requires BABYSTEPPING and BABYSTEP_XY."
  #elif !WITHIN(I2CPE_ENCODER_CNT, 1, 5)
    #error "I2CPE_ENCODER_CNT must be between 1 and 5."
  #endif
#endif

/**
 * Babystepping
 */
#if ENABLED(BABYSTEPPING)
  #if ENABLED(SCARA)
    #error "BABYSTEPPING is not implemented for SCARA yet."
  #elif BOTH(MARKFORGED_XY, BABYSTEP_XY)
    #error "BABYSTEPPING only implemented for Z axis on MarkForged."
  #elif BOTH(DELTA, BABYSTEP_XY)
    #error "BABYSTEPPING only implemented for Z axis on deltabots."
  #elif BOTH(BABYSTEP_ZPROBE_OFFSET, MESH_BED_LEVELING)
    #error "MESH_BED_LEVELING and BABYSTEP_ZPROBE_OFFSET is not a valid combination"
  #elif ENABLED(BABYSTEP_ZPROBE_OFFSET) && !HAS_BED_PROBE
    #error "BABYSTEP_ZPROBE_OFFSET requires a probe."
  #elif ENABLED(BABYSTEP_ZPROBE_GFX_OVERLAY) && !HAS_MARLINUI_U8GLIB
    #error "BABYSTEP_ZPROBE_GFX_OVERLAY requires a Graphical LCD."
  #elif ENABLED(BABYSTEP_ZPROBE_GFX_OVERLAY) && DISABLED(BABYSTEP_ZPROBE_OFFSET)
    #error "BABYSTEP_ZPROBE_GFX_OVERLAY requires a BABYSTEP_ZPROBE_OFFSET."
  #elif ENABLED(BABYSTEP_HOTEND_Z_OFFSET) && !HAS_HOTEND_OFFSET
    #error "BABYSTEP_HOTEND_Z_OFFSET requires 2 or more HOTENDS."
  #elif BOTH(BABYSTEP_ALWAYS_AVAILABLE, MOVE_Z_WHEN_IDLE)
    #error "BABYSTEP_ALWAYS_AVAILABLE and MOVE_Z_WHEN_IDLE are incompatible."
  #elif !defined(BABYSTEP_MULTIPLICATOR_Z)
    #error "BABYSTEPPING requires BABYSTEP_MULTIPLICATOR_Z."
  #elif ENABLED(BABYSTEP_XY) && !defined(BABYSTEP_MULTIPLICATOR_XY)
    #error "BABYSTEP_XY requires BABYSTEP_MULTIPLICATOR_XY."
  #elif ENABLED(BABYSTEP_MILLIMETER_UNITS)
    static_assert(BABYSTEP_MULTIPLICATOR_Z <= 0.1f, "BABYSTEP_MULTIPLICATOR_Z must be less or equal to 0.1mm.");
    #if ENABLED(BABYSTEP_XY)
      static_assert(BABYSTEP_MULTIPLICATOR_XY <= 0.25f, "BABYSTEP_MULTIPLICATOR_XY must be less than or equal to 0.25mm.");
    #endif
  #elif ENABLED(BABYSTEP_DISPLAY_TOTAL) && ANY(TFT_320x240, TFT_320x240_SPI, TFT_480x320, TFT_480x320_SPI)
    #error "New Color UI (TFT_320x240, TFT_320x240_SPI, TFT_480x320, TFT_480x320_SPI) does not support BABYSTEP_DISPLAY_TOTAL yet."
  #endif
#endif

/**
 * Filament Runout needs one or more pins and either SD Support or Auto print start detection
 */
#if HAS_FILAMENT_SENSOR
  #if !PIN_EXISTS(FIL_RUNOUT)
    #error "FILAMENT_RUNOUT_SENSOR requires FIL_RUNOUT_PIN."
  #elif NUM_RUNOUT_SENSORS > E_STEPPERS
    #error "NUM_RUNOUT_SENSORS cannot exceed the number of E steppers."
  #elif NUM_RUNOUT_SENSORS > 1 && !PIN_EXISTS(FIL_RUNOUT2)
    #error "FILAMENT_RUNOUT_SENSOR with NUM_RUNOUT_SENSORS > 1 requires FIL_RUNOUT2_PIN."
  #elif NUM_RUNOUT_SENSORS > 2 && !PIN_EXISTS(FIL_RUNOUT3)
    #error "FILAMENT_RUNOUT_SENSOR with NUM_RUNOUT_SENSORS > 2 requires FIL_RUNOUT3_PIN."
  #elif NUM_RUNOUT_SENSORS > 3 && !PIN_EXISTS(FIL_RUNOUT4)
    #error "FILAMENT_RUNOUT_SENSOR with NUM_RUNOUT_SENSORS > 3 requires FIL_RUNOUT4_PIN."
  #elif NUM_RUNOUT_SENSORS > 4 && !PIN_EXISTS(FIL_RUNOUT5)
    #error "FILAMENT_RUNOUT_SENSOR with NUM_RUNOUT_SENSORS > 4 requires FIL_RUNOUT5_PIN."
  #elif NUM_RUNOUT_SENSORS > 5 && !PIN_EXISTS(FIL_RUNOUT6)
    #error "FILAMENT_RUNOUT_SENSOR with NUM_RUNOUT_SENSORS > 5 requires FIL_RUNOUT6_PIN."
  #elif NONE(SDSUPPORT, PRINTJOB_TIMER_AUTOSTART)
    #error "FILAMENT_RUNOUT_SENSOR requires SDSUPPORT or PRINTJOB_TIMER_AUTOSTART."
  #elif FILAMENT_RUNOUT_DISTANCE_MM < 0
    #error "FILAMENT_RUNOUT_DISTANCE_MM must be greater than or equal to zero."
  #elif DISABLED(ADVANCED_PAUSE_FEATURE)
    static_assert(nullptr == strstr(FILAMENT_RUNOUT_SCRIPT, "M600"), "ADVANCED_PAUSE_FEATURE is required to use M600 with FILAMENT_RUNOUT_SENSOR.");
  #endif
#endif

/**
 * Advanced Pause
 */
#if ENABLED(ADVANCED_PAUSE_FEATURE)
  #if !HAS_RESUME_CONTINUE
    #error "ADVANCED_PAUSE_FEATURE requires a supported LCD controller (or EMERGENCY_PARSER)."
  #elif DISABLED(NOZZLE_PARK_FEATURE)
    #error "ADVANCED_PAUSE_FEATURE requires NOZZLE_PARK_FEATURE."
  #elif !defined(FILAMENT_UNLOAD_PURGE_FEEDRATE)
    #error "ADVANCED_PAUSE_FEATURE requires FILAMENT_UNLOAD_PURGE_FEEDRATE. Please add it to Configuration_adv.h."
  #elif ENABLED(EXTRUDER_RUNOUT_PREVENT)
    #error "EXTRUDER_RUNOUT_PREVENT is incompatible with ADVANCED_PAUSE_FEATURE."
  #elif ENABLED(PARK_HEAD_ON_PAUSE) && NONE(SDSUPPORT, NEWPANEL, EMERGENCY_PARSER)
    #error "PARK_HEAD_ON_PAUSE requires SDSUPPORT, EMERGENCY_PARSER, or an LCD controller."
  #elif ENABLED(HOME_BEFORE_FILAMENT_CHANGE) && DISABLED(PAUSE_PARK_NO_STEPPER_TIMEOUT)
    #error "HOME_BEFORE_FILAMENT_CHANGE requires PAUSE_PARK_NO_STEPPER_TIMEOUT."
  #elif ENABLED(PREVENT_LENGTHY_EXTRUDE) && FILAMENT_CHANGE_UNLOAD_LENGTH > EXTRUDE_MAXLENGTH
    #error "FILAMENT_CHANGE_UNLOAD_LENGTH must be less than or equal to EXTRUDE_MAXLENGTH."
  #elif ENABLED(PREVENT_LENGTHY_EXTRUDE) && FILAMENT_CHANGE_SLOW_LOAD_LENGTH > EXTRUDE_MAXLENGTH
    #error "FILAMENT_CHANGE_SLOW_LOAD_LENGTH must be less than or equal to EXTRUDE_MAXLENGTH."
  #elif ENABLED(PREVENT_LENGTHY_EXTRUDE) && FILAMENT_CHANGE_FAST_LOAD_LENGTH > EXTRUDE_MAXLENGTH
    #error "FILAMENT_CHANGE_FAST_LOAD_LENGTH must be less than or equal to EXTRUDE_MAXLENGTH."
  #endif
#endif

#if ENABLED(NOZZLE_PARK_FEATURE)
  constexpr float npp[] = NOZZLE_PARK_POINT;
  static_assert(COUNT(npp) == XYZ, "NOZZLE_PARK_POINT requires X, Y, and Z values.");
  constexpr xyz_pos_t npp_xyz = NOZZLE_PARK_POINT;
  static_assert(WITHIN(npp_xyz.x, X_MIN_POS, X_MAX_POS), "NOZZLE_PARK_POINT.X is out of bounds (X_MIN_POS, X_MAX_POS).");
  static_assert(WITHIN(npp_xyz.y, Y_MIN_POS, Y_MAX_POS), "NOZZLE_PARK_POINT.Y is out of bounds (Y_MIN_POS, Y_MAX_POS).");
  static_assert(WITHIN(npp_xyz.z, Z_MIN_POS, Z_MAX_POS), "NOZZLE_PARK_POINT.Z is out of bounds (Z_MIN_POS, Z_MAX_POS).");
#endif

/**
 * Individual axis homing is useless for DELTAS
 */
#if BOTH(INDIVIDUAL_AXIS_HOMING_MENU, DELTA)
  #error "INDIVIDUAL_AXIS_HOMING_MENU is incompatible with DELTA kinematics."
#endif

/**
 * Options only for EXTRUDERS > 1
 */
#if HAS_MULTI_EXTRUDER

  #if EXTRUDERS > 8
    #error "Marlin supports a maximum of 8 EXTRUDERS."
  #endif

  #if ENABLED(HEATERS_PARALLEL)
    #error "EXTRUDERS must be 1 with HEATERS_PARALLEL."
  #endif

  #if ENABLED(TOOLCHANGE_FILAMENT_SWAP)
    #ifndef TOOLCHANGE_FS_LENGTH
      #error "TOOLCHANGE_FILAMENT_SWAP requires TOOLCHANGE_FS_LENGTH. Please update your Configuration_adv.h."
    #elif !defined(TOOLCHANGE_FS_RETRACT_SPEED)
      #error "TOOLCHANGE_FILAMENT_SWAP requires TOOLCHANGE_FS_RETRACT_SPEED. Please update your Configuration_adv.h."
    #elif !defined(TOOLCHANGE_FS_PRIME_SPEED)
      #error "TOOLCHANGE_FILAMENT_SWAP requires TOOLCHANGE_FS_PRIME_SPEED. Please update your Configuration_adv.h."
    #endif
  #endif

  #if ENABLED(TOOLCHANGE_PARK)
    #ifndef TOOLCHANGE_PARK_XY
      #error "TOOLCHANGE_PARK requires TOOLCHANGE_PARK_XY. Please update your Configuration."
    #elif !defined(TOOLCHANGE_PARK_XY_FEEDRATE)
      #error "TOOLCHANGE_PARK requires TOOLCHANGE_PARK_XY_FEEDRATE. Please update your Configuration."
    #endif
  #endif

  #ifndef TOOLCHANGE_ZRAISE
    #error "TOOLCHANGE_ZRAISE required for EXTRUDERS > 1. Please update your Configuration_adv.h."
  #endif

#elif ENABLED(MK2_MULTIPLEXER)
  #error "MK2_MULTIPLEXER requires 2 or more EXTRUDERS."
#elif ENABLED(SINGLENOZZLE)
  #error "SINGLENOZZLE requires 2 or more EXTRUDERS."
#endif

/**
 * Sanity checking for the Průša MK2 Multiplexer
 */
#ifdef SNMM
  #error "SNMM is now MK2_MULTIPLEXER. Please update your configuration."
#endif

/**
 * A Dual Nozzle carriage with switching servo
 */
#if ENABLED(SWITCHING_NOZZLE)
  #if ENABLED(DUAL_X_CARRIAGE)
    #error "SWITCHING_NOZZLE and DUAL_X_CARRIAGE are incompatible."
  #elif ENABLED(SINGLENOZZLE)
    #error "SWITCHING_NOZZLE and SINGLENOZZLE are incompatible."
  #elif EXTRUDERS != 2
    #error "SWITCHING_NOZZLE requires exactly 2 EXTRUDERS."
  #elif NUM_SERVOS < 1
    #error "SWITCHING_NOZZLE requires NUM_SERVOS >= 1."
  #endif

  #ifndef SWITCHING_NOZZLE_SERVO_NR
    #error "SWITCHING_NOZZLE requires SWITCHING_NOZZLE_SERVO_NR."
  #elif SWITCHING_NOZZLE_SERVO_NR == 0 && !PIN_EXISTS(SERVO0)
    #error "SERVO0_PIN must be defined for your SWITCHING_NOZZLE."
  #elif SWITCHING_NOZZLE_SERVO_NR == 1 && !PIN_EXISTS(SERVO1)
    #error "SERVO1_PIN must be defined for your SWITCHING_NOZZLE."
  #elif SWITCHING_NOZZLE_SERVO_NR == 2 && !PIN_EXISTS(SERVO2)
    #error "SERVO2_PIN must be defined for your SWITCHING_NOZZLE."
  #elif SWITCHING_NOZZLE_SERVO_NR == 3 && !PIN_EXISTS(SERVO3)
    #error "SERVO3_PIN must be defined for your SWITCHING_NOZZLE."
  #endif

  #ifdef SWITCHING_NOZZLE_E1_SERVO_NR
    #if SWITCHING_NOZZLE_E1_SERVO_NR == SWITCHING_NOZZLE_SERVO_NR
      #error "SWITCHING_NOZZLE_E1_SERVO_NR must be different from SWITCHING_NOZZLE_SERVO_NR."
    #elif SWITCHING_NOZZLE_E1_SERVO_NR == 0 && !PIN_EXISTS(SERVO0)
      #error "SERVO0_PIN must be defined for your SWITCHING_NOZZLE."
    #elif SWITCHING_NOZZLE_E1_SERVO_NR == 1 && !PIN_EXISTS(SERVO1)
      #error "SERVO1_PIN must be defined for your SWITCHING_NOZZLE."
    #elif SWITCHING_NOZZLE_E1_SERVO_NR == 2 && !PIN_EXISTS(SERVO2)
      #error "SERVO2_PIN must be defined for your SWITCHING_NOZZLE."
    #elif SWITCHING_NOZZLE_E1_SERVO_NR == 3 && !PIN_EXISTS(SERVO3)
      #error "SERVO3_PIN must be defined for your SWITCHING_NOZZLE."
    #endif
  #endif
#endif

/**
 * Single Stepper Dual Extruder with switching servo
 */
#if ENABLED(SWITCHING_EXTRUDER)
  #if NUM_SERVOS < 1
    #error "SWITCHING_EXTRUDER requires NUM_SERVOS >= 1."
  #elif SWITCHING_EXTRUDER_SERVO_NR == 0 && !PIN_EXISTS(SERVO0)
    #error "SERVO0_PIN must be defined for your SWITCHING_EXTRUDER."
  #elif SWITCHING_EXTRUDER_SERVO_NR == 1 && !PIN_EXISTS(SERVO1)
    #error "SERVO1_PIN must be defined for your SWITCHING_EXTRUDER."
  #elif SWITCHING_EXTRUDER_SERVO_NR == 2 && !PIN_EXISTS(SERVO2)
    #error "SERVO2_PIN must be defined for your SWITCHING_EXTRUDER."
  #elif SWITCHING_EXTRUDER_SERVO_NR == 3 && !PIN_EXISTS(SERVO3)
    #error "SERVO3_PIN must be defined for your SWITCHING_EXTRUDER."
  #endif
  #if EXTRUDERS > 3
    #if NUM_SERVOS < 2
      #error "SWITCHING_EXTRUDER with 4 extruders requires NUM_SERVOS >= 2."
    #elif SWITCHING_EXTRUDER_E23_SERVO_NR == 0 && !PIN_EXISTS(SERVO0)
      #error "SERVO0_PIN must be defined for your SWITCHING_EXTRUDER."
    #elif SWITCHING_EXTRUDER_E23_SERVO_NR == 1 && !PIN_EXISTS(SERVO1)
      #error "SERVO1_PIN must be defined for your SWITCHING_EXTRUDER."
    #elif SWITCHING_EXTRUDER_E23_SERVO_NR == 2 && !PIN_EXISTS(SERVO2)
      #error "SERVO2_PIN must be defined for your SWITCHING_EXTRUDER."
    #elif SWITCHING_EXTRUDER_E23_SERVO_NR == 3 && !PIN_EXISTS(SERVO3)
      #error "SERVO3_PIN must be defined for your SWITCHING_EXTRUDER."
    #elif SWITCHING_EXTRUDER_E23_SERVO_NR == SWITCHING_EXTRUDER_SERVO_NR
      #error "SWITCHING_EXTRUDER_E23_SERVO_NR should be a different extruder from SWITCHING_EXTRUDER_SERVO_NR."
    #endif
  #endif
#endif

/**
 * Mixing Extruder requirements
 */
#if ENABLED(MIXING_EXTRUDER)
  #if HAS_MULTI_EXTRUDER
    #error "For MIXING_EXTRUDER set MIXING_STEPPERS > 1 instead of EXTRUDERS > 1."
  #elif MIXING_STEPPERS < 2
    #error "You must set MIXING_STEPPERS >= 2 for a mixing extruder."
  #elif ENABLED(FILAMENT_SENSOR)
    #error "MIXING_EXTRUDER is incompatible with FILAMENT_SENSOR. Comment out this line to use it anyway."
  #elif ENABLED(SWITCHING_EXTRUDER)
    #error "Please select either MIXING_EXTRUDER or SWITCHING_EXTRUDER, not both."
  #elif ENABLED(SINGLENOZZLE)
    #error "MIXING_EXTRUDER is incompatible with SINGLENOZZLE."
  #endif
#endif

/**
 * Linear Advance 1.5 - Check K value range
 */
#if ENABLED(LIN_ADVANCE)
  static_assert(
    WITHIN(LIN_ADVANCE_K, 0, 10),
    "LIN_ADVANCE_K must be a value from 0 to 10 (Changed in LIN_ADVANCE v1.5, Marlin 1.1.9)."
  );
  #if ENABLED(S_CURVE_ACCELERATION) && DISABLED(EXPERIMENTAL_SCURVE)
    #error "LIN_ADVANCE and S_CURVE_ACCELERATION may not play well together! Enable EXPERIMENTAL_SCURVE to continue."
  #endif
#endif

/**
 * Special tool-changing options
 */
#if 1 < 0 \
  + ENABLED(SINGLENOZZLE) \
  + ENABLED(DUAL_X_CARRIAGE) \
  + ENABLED(PARKING_EXTRUDER) \
  + ENABLED(MAGNETIC_PARKING_EXTRUDER) \
  + ENABLED(SWITCHING_TOOLHEAD) \
  + ENABLED(MAGNETIC_SWITCHING_TOOLHEAD) \
  + ENABLED(ELECTROMAGNETIC_SWITCHING_TOOLHEAD)
  #error "Please select only one of SINGLENOZZLE, DUAL_X_CARRIAGE, PARKING_EXTRUDER, SWITCHING_TOOLHEAD, MAGNETIC_SWITCHING_TOOLHEAD, or ELECTROMAGNETIC_SWITCHING_TOOLHEAD."
#endif

/**
 * (Magnetic) Parking Extruder requirements
 */
#if ANY(PARKING_EXTRUDER, MAGNETIC_PARKING_EXTRUDER)
  #if ENABLED(EXT_SOLENOID)
    #error "(MAGNETIC_)PARKING_EXTRUDER and EXT_SOLENOID are incompatible. (Pins are used twice.)"
  #elif EXTRUDERS != 2
    #error "(MAGNETIC_)PARKING_EXTRUDER requires exactly 2 EXTRUDERS."
  #elif !defined(PARKING_EXTRUDER_PARKING_X)
    #error "(MAGNETIC_)PARKING_EXTRUDER requires PARKING_EXTRUDER_PARKING_X."
  #elif !defined(TOOLCHANGE_ZRAISE)
    #error "(MAGNETIC_)PARKING_EXTRUDER requires TOOLCHANGE_ZRAISE."
  #elif TOOLCHANGE_ZRAISE < 0
    #error "TOOLCHANGE_ZRAISE must be 0 or higher."
  #elif ENABLED(PARKING_EXTRUDER)
    #if !PINS_EXIST(SOL0, SOL1)
      #error "PARKING_EXTRUDER requires SOL0_PIN and SOL1_PIN."
    #elif !defined(PARKING_EXTRUDER_SOLENOIDS_PINS_ACTIVE) || !WITHIN(PARKING_EXTRUDER_SOLENOIDS_PINS_ACTIVE, LOW, HIGH)
      #error "PARKING_EXTRUDER_SOLENOIDS_PINS_ACTIVE must be defined as HIGH or LOW."
    #elif !defined(PARKING_EXTRUDER_SOLENOIDS_DELAY) || !WITHIN(PARKING_EXTRUDER_SOLENOIDS_DELAY, 0, 2000)
      #error "PARKING_EXTRUDER_SOLENOIDS_DELAY must be between 0 and 2000 (ms)."
    #endif
  #endif
#endif

/**
 * Switching Toolhead requirements
 */
#if ENABLED(SWITCHING_TOOLHEAD)
  #ifndef SWITCHING_TOOLHEAD_SERVO_NR
    #error "SWITCHING_TOOLHEAD requires SWITCHING_TOOLHEAD_SERVO_NR."
  #elif EXTRUDERS < 2
    #error "SWITCHING_TOOLHEAD requires at least 2 EXTRUDERS."
  #elif NUM_SERVOS < (SWITCHING_TOOLHEAD_SERVO_NR - 1)
    #if SWITCHING_TOOLHEAD_SERVO_NR == 0
      #error "A SWITCHING_TOOLHEAD_SERVO_NR of 0 requires NUM_SERVOS >= 1."
    #elif SWITCHING_TOOLHEAD_SERVO_NR == 1
      #error "A SWITCHING_TOOLHEAD_SERVO_NR of 1 requires NUM_SERVOS >= 2."
    #elif SWITCHING_TOOLHEAD_SERVO_NR == 2
      #error "A SWITCHING_TOOLHEAD_SERVO_NR of 2 requires NUM_SERVOS >= 3."
    #elif SWITCHING_TOOLHEAD_SERVO_NR == 3
      #error "A SWITCHING_TOOLHEAD_SERVO_NR of 3 requires NUM_SERVOS >= 4."
    #endif
  #elif !defined(TOOLCHANGE_ZRAISE)
    #error "SWITCHING_TOOLHEAD requires TOOLCHANGE_ZRAISE."
  #elif TOOLCHANGE_ZRAISE < 0
    #error "TOOLCHANGE_ZRAISE must be 0 or higher."
  #endif
#endif

/**
 * (Electro)magnetic Switching Toolhead requirements
 */
#if EITHER(MAGNETIC_SWITCHING_TOOLHEAD, ELECTROMAGNETIC_SWITCHING_TOOLHEAD)
  #ifndef SWITCHING_TOOLHEAD_Y_POS
    #error "(ELECTRO)MAGNETIC_SWITCHING_TOOLHEAD requires SWITCHING_TOOLHEAD_Y_POS"
  #elif !defined(SWITCHING_TOOLHEAD_X_POS)
    #error "(ELECTRO)MAGNETIC_SWITCHING_TOOLHEAD requires SWITCHING_TOOLHEAD_X_POS"
  #elif !defined(SWITCHING_TOOLHEAD_Z_HOP)
    #error "(ELECTRO)MAGNETIC_SWITCHING_TOOLHEAD requires SWITCHING_TOOLHEAD_Z_HOP."
  #elif !defined(SWITCHING_TOOLHEAD_Y_CLEAR)
    #error "(ELECTRO)MAGNETIC_SWITCHING_TOOLHEAD requires SWITCHING_TOOLHEAD_Y_CLEAR."
  #elif ENABLED(ELECTROMAGNETIC_SWITCHING_TOOLHEAD)
    #if ENABLED(EXT_SOLENOID)
      #error "(ELECTRO)MAGNETIC_SWITCHING_TOOLHEAD and EXT_SOLENOID are incompatible. (Pins are used twice.)"
    #elif !PIN_EXISTS(SOL0)
      #error "(ELECTRO)MAGNETIC_SWITCHING_TOOLHEAD requires SOL0_PIN."
    #endif
  #endif
#endif

/**
 * Part-Cooling Fan Multiplexer requirements
 */
#if PIN_EXISTS(FANMUX1)
  #if !HAS_FANMUX
    #error "FANMUX0_PIN must be set before FANMUX1_PIN can be set."
  #endif
#elif PIN_EXISTS(FANMUX2)
  #error "FANMUX0_PIN and FANMUX1_PIN must be set before FANMUX2_PIN can be set."
#endif

/**
 * Limited user-controlled fans
 */
#if NUM_M106_FANS > FAN_COUNT
  #error "The selected board doesn't support enough user-controlled fans. Reduce NUM_M106_FANS."
#endif

/**
 * Limited number of servos
 */
#if NUM_SERVOS > NUM_SERVO_PLUGS
  #error "The selected board doesn't support enough servos for your configuration. Reduce NUM_SERVOS."
#endif

/**
 * Servo deactivation depends on servo endstops, switching nozzle, or switching extruder
 */
#if ENABLED(DEACTIVATE_SERVOS_AFTER_MOVE) && !HAS_Z_SERVO_PROBE && !defined(SWITCHING_NOZZLE_SERVO_NR) && !defined(SWITCHING_EXTRUDER_SERVO_NR) && !defined(SWITCHING_TOOLHEAD_SERVO_NR)
  #error "Z_PROBE_SERVO_NR, switching nozzle, switching toolhead or switching extruder is required for DEACTIVATE_SERVOS_AFTER_MOVE."
#endif

/**
 * Required LCD language
 */
#if HAS_MARLINUI_HD44780 && !defined(DISPLAY_CHARSET_HD44780)
  #error "You must set DISPLAY_CHARSET_HD44780 to JAPANESE, WESTERN or CYRILLIC for your LCD controller."
#endif

/**
 * Bed Heating Options - PID vs Limit Switching
 */
#if BOTH(PIDTEMPBED, BED_LIMIT_SWITCHING)
  #error "To use BED_LIMIT_SWITCHING you must disable PIDTEMPBED."
#endif

/**
 * Kinematics
 */

/**
 * Allow only one kinematic type to be defined
 */
#if 1 < 0 \
  + ENABLED(DELTA) \
  + ENABLED(MORGAN_SCARA) \
  + ENABLED(COREXY) \
  + ENABLED(COREXZ) \
  + ENABLED(COREYZ) \
  + ENABLED(COREYX) \
  + ENABLED(COREZX) \
  + ENABLED(COREZY) \
  + ENABLED(MARKFORGED_XY)
  #error "Please enable only one of DELTA, MORGAN_SCARA, COREXY, COREYX, COREXZ, COREZX, COREYZ, COREZY, or MARKFORGED_XY."
#endif

/**
 * Delta requirements
 */
#if ENABLED(DELTA)
  #if NONE(USE_XMAX_PLUG, USE_YMAX_PLUG, USE_ZMAX_PLUG)
    #error "You probably want to use Max Endstops for DELTA!"
  #elif ENABLED(ENABLE_LEVELING_FADE_HEIGHT) && DISABLED(AUTO_BED_LEVELING_BILINEAR) && !UBL_SEGMENTED
    #error "ENABLE_LEVELING_FADE_HEIGHT on DELTA requires AUTO_BED_LEVELING_BILINEAR or AUTO_BED_LEVELING_UBL."
  #elif ENABLED(DELTA_AUTO_CALIBRATION) && !(HAS_BED_PROBE || HAS_LCD_MENU)
    #error "DELTA_AUTO_CALIBRATION requires a probe or LCD Controller."
  #elif ENABLED(DELTA_CALIBRATION_MENU) && !HAS_LCD_MENU
    #error "DELTA_CALIBRATION_MENU requires an LCD Controller."
  #elif ABL_GRID
    #if (GRID_MAX_POINTS_X & 1) == 0 || (GRID_MAX_POINTS_Y & 1) == 0
      #error "DELTA requires GRID_MAX_POINTS_X and GRID_MAX_POINTS_Y to be odd numbers."
    #elif GRID_MAX_POINTS_X < 3
      #error "DELTA requires GRID_MAX_POINTS_X and GRID_MAX_POINTS_Y to be 3 or higher."
    #endif
  #endif
#endif

/**
 * Junction deviation is incompatible with kinematic systems.
 */
#if HAS_JUNCTION_DEVIATION && IS_KINEMATIC
  #error "CLASSIC_JERK is required for DELTA and SCARA."
#endif

/**
 * Probes
 */

/**
 * Allow only one probe option to be defined
 */
#if 1 < 0 \
  + ENABLED(PROBE_MANUALLY) \
  + ENABLED(FIX_MOUNTED_PROBE) \
  + ENABLED(NOZZLE_AS_PROBE) \
  + (HAS_Z_SERVO_PROBE && DISABLED(BLTOUCH)) \
  + ENABLED(BLTOUCH) && DISABLED(CREALITY_TOUCH) \
  + ENABLED(CREALITY_TOUCH) \
  + ENABLED(TOUCH_MI_PROBE) \
  + ENABLED(SOLENOID_PROBE) \
  + ENABLED(Z_PROBE_ALLEN_KEY) \
  + ENABLED(Z_PROBE_SLED) \
  + ENABLED(RACK_AND_PINION_PROBE) \
  + ENABLED(SENSORLESS_PROBING)
  #error "Please enable only one probe option: PROBE_MANUALLY, SENSORLESS_PROBING, BLTOUCH, FIX_MOUNTED_PROBE, NOZZLE_AS_PROBE, TOUCH_MI_PROBE, SOLENOID_PROBE, Z_PROBE_ALLEN_KEY, Z_PROBE_SLED, or Z Servo."
#endif

#if HAS_BED_PROBE

  /**
   * Z_PROBE_SLED is incompatible with DELTA
   */
  #if BOTH(Z_PROBE_SLED, DELTA)
    #error "You cannot use Z_PROBE_SLED with DELTA."
  #endif

  /**
   * SOLENOID_PROBE requirements
   */
  #if ENABLED(SOLENOID_PROBE)
    #if ENABLED(EXT_SOLENOID)
      #error "SOLENOID_PROBE is incompatible with EXT_SOLENOID."
    #elif !HAS_SOLENOID_1
      #error "SOLENOID_PROBE requires SOL1_PIN. It can be added to your Configuration.h."
    #endif
  #endif

  /**
   * NUM_SERVOS is required for a Z servo probe
   */
  #if HAS_Z_SERVO_PROBE
    #if !NUM_SERVOS
      #error "NUM_SERVOS is required for a Z servo probe (Z_PROBE_SERVO_NR)."
    #elif Z_PROBE_SERVO_NR >= NUM_SERVOS
      #error "Z_PROBE_SERVO_NR must be smaller than NUM_SERVOS."
    #elif Z_PROBE_SERVO_NR == 0 && !PIN_EXISTS(SERVO0)
      #error "SERVO0_PIN must be defined for your servo or BLTOUCH probe."
    #elif Z_PROBE_SERVO_NR == 1 && !PIN_EXISTS(SERVO1)
      #error "SERVO1_PIN must be defined for your servo or BLTOUCH probe."
    #elif Z_PROBE_SERVO_NR == 2 && !PIN_EXISTS(SERVO2)
      #error "SERVO2_PIN must be defined for your servo or BLTOUCH probe."
    #elif Z_PROBE_SERVO_NR == 3 && !PIN_EXISTS(SERVO3)
      #error "SERVO3_PIN must be defined for your servo or BLTOUCH probe."
    #endif
  #endif

  #if ENABLED(BLTOUCH)
    #if BLTOUCH_DELAY < 200
      #error "BLTOUCH_DELAY less than 200 is unsafe and is not supported."
    #elif DISABLED(BLTOUCH_SET_5V_MODE) && NONE(ONBOARD_ENDSTOPPULLUPS, ENDSTOPPULLUPS, ENDSTOPPULLUP_ZMIN, ENDSTOPPULLUP_ZMIN_PROBE)
      #error "BLTOUCH without BLTOUCH_SET_5V_MODE requires ENDSTOPPULLUPS, ENDSTOPPULLUP_ZMIN or ENDSTOPPULLUP_ZMIN_PROBE."
    #endif
  #endif

  #if ENABLED(RACK_AND_PINION_PROBE) && !(defined(Z_PROBE_DEPLOY_X) && defined(Z_PROBE_RETRACT_X))
    #error "RACK_AND_PINION_PROBE requires Z_PROBE_DEPLOY_X and Z_PROBE_RETRACT_X."
  #endif

  /**
   * Touch-MI probe requirements
   */
  #if ENABLED(TOUCH_MI_PROBE)
    #if DISABLED(Z_SAFE_HOMING)
      #error "TOUCH_MI_PROBE requires Z_SAFE_HOMING."
    #elif !defined(TOUCH_MI_RETRACT_Z)
      #error "TOUCH_MI_PROBE requires TOUCH_MI_RETRACT_Z."
    #elif defined(Z_AFTER_PROBING)
      #error "TOUCH_MI_PROBE requires Z_AFTER_PROBING to be disabled."
    #elif Z_HOMING_HEIGHT < 10
      #error "TOUCH_MI_PROBE requires Z_HOMING_HEIGHT >= 10."
    #elif Z_MIN_PROBE_ENDSTOP_INVERTING
      #error "TOUCH_MI_PROBE requires Z_MIN_PROBE_ENDSTOP_INVERTING to be set to false."
    #elif DISABLED(BABYSTEP_ZPROBE_OFFSET)
      #error "TOUCH_MI_PROBE requires BABYSTEPPING with BABYSTEP_ZPROBE_OFFSET."
    #elif !HAS_RESUME_CONTINUE
      #error "TOUCH_MI_PROBE currently requires an LCD controller or EMERGENCY_PARSER."
    #endif
  #endif

  /**
   * Require pin options and pins to be defined
   */
  #if ENABLED(SENSORLESS_PROBING)
    #if ENABLED(DELTA) && !(AXIS_HAS_STALLGUARD(X) && AXIS_HAS_STALLGUARD(Y) && AXIS_HAS_STALLGUARD(Z))
      #error "SENSORLESS_PROBING requires TMC2130/2160/2209/5130/5160 drivers on X, Y, and Z."
    #elif !AXIS_HAS_STALLGUARD(Z)
      #error "SENSORLESS_PROBING requires a TMC2130/2160/2209/5130/5160 driver on Z."
    #endif
  #elif ENABLED(Z_MIN_PROBE_USES_Z_MIN_ENDSTOP_PIN)
    #if DISABLED(USE_ZMIN_PLUG)
      #error "Z_MIN_PROBE_USES_Z_MIN_ENDSTOP_PIN requires USE_ZMIN_PLUG to be enabled."
    #elif !HAS_Z_MIN
      #error "Z_MIN_PROBE_USES_Z_MIN_ENDSTOP_PIN requires the Z_MIN_PIN to be defined."
    #elif Z_MIN_PROBE_ENDSTOP_INVERTING != Z_MIN_ENDSTOP_INVERTING
      #error "Z_MIN_PROBE_USES_Z_MIN_ENDSTOP_PIN requires Z_MIN_ENDSTOP_INVERTING to match Z_MIN_PROBE_ENDSTOP_INVERTING."
    #endif
  #elif !HAS_Z_MIN_PROBE_PIN
    #error "Z_MIN_PROBE_PIN must be defined if Z_MIN_PROBE_USES_Z_MIN_ENDSTOP_PIN is not enabled."
  #endif

  #if ENABLED(NOZZLE_AS_PROBE)
    constexpr float sanity_nozzle_to_probe_offset[] = NOZZLE_TO_PROBE_OFFSET;
    static_assert(sanity_nozzle_to_probe_offset[0] == 0.0 && sanity_nozzle_to_probe_offset[1] == 0.0,
                  "NOZZLE_AS_PROBE requires the X,Y offsets in NOZZLE_TO_PROBE_OFFSET to be 0,0.");
  #endif

  #if DISABLED(NOZZLE_AS_PROBE)
    static_assert(PROBING_MARGIN >= 0, "PROBING_MARGIN must be >= 0.");
    static_assert(PROBING_MARGIN_BACK >= 0, "PROBING_MARGIN_BACK must be >= 0.");
    static_assert(PROBING_MARGIN_FRONT >= 0, "PROBING_MARGIN_FRONT must be >= 0.");
    static_assert(PROBING_MARGIN_LEFT >= 0, "PROBING_MARGIN_LEFT must be >= 0.");
    static_assert(PROBING_MARGIN_RIGHT >= 0, "PROBING_MARGIN_RIGHT must be >= 0.");
  #endif

  #define _MARGIN(A) TERN(IS_SCARA, SCARA_PRINTABLE_RADIUS, TERN(DELTA, DELTA_PRINTABLE_RADIUS, ((A##_BED_SIZE) / 2)))
  static_assert(PROBING_MARGIN < _MARGIN(X), "PROBING_MARGIN is too large.");
  static_assert(PROBING_MARGIN_BACK < _MARGIN(Y), "PROBING_MARGIN_BACK is too large.");
  static_assert(PROBING_MARGIN_FRONT < _MARGIN(Y), "PROBING_MARGIN_FRONT is too large.");
  static_assert(PROBING_MARGIN_LEFT < _MARGIN(X), "PROBING_MARGIN_LEFT is too large.");
  static_assert(PROBING_MARGIN_RIGHT < _MARGIN(X), "PROBING_MARGIN_RIGHT is too large.");
  #undef _MARGIN

  /**
   * Make sure Z raise values are set
   */
  #ifndef Z_CLEARANCE_DEPLOY_PROBE
    #error "You must define Z_CLEARANCE_DEPLOY_PROBE in your configuration."
  #elif !defined(Z_CLEARANCE_BETWEEN_PROBES)
    #error "You must define Z_CLEARANCE_BETWEEN_PROBES in your configuration."
  #elif Z_CLEARANCE_DEPLOY_PROBE < 0
    #error "Probes need Z_CLEARANCE_DEPLOY_PROBE >= 0."
  #elif Z_CLEARANCE_BETWEEN_PROBES < 0
    #error "Probes need Z_CLEARANCE_BETWEEN_PROBES >= 0."
  #elif Z_AFTER_PROBING < 0
    #error "Probes need Z_AFTER_PROBING >= 0."
  #endif

  #if MULTIPLE_PROBING > 0 || EXTRA_PROBING > 0
    #if MULTIPLE_PROBING == 0
      #error "EXTRA_PROBING requires MULTIPLE_PROBING."
    #elif MULTIPLE_PROBING < 2
      #error "MULTIPLE_PROBING must be 2 or more."
    #elif MULTIPLE_PROBING <= EXTRA_PROBING
      #error "EXTRA_PROBING must be less than MULTIPLE_PROBING."
    #endif
  #endif

  #if Z_PROBE_LOW_POINT > 0
    #error "Z_PROBE_LOW_POINT must be less than or equal to 0."
  #endif

  #if HOMING_Z_WITH_PROBE && IS_CARTESIAN && DISABLED(Z_SAFE_HOMING)
    #error "Z_SAFE_HOMING is recommended when homing with a probe. Enable it or comment out this line to continue."
  #endif

#else

  /**
   * Require some kind of probe for bed leveling and probe testing
   */
  #if HAS_ABL_NOT_UBL && !PROBE_SELECTED
    #error "Auto Bed Leveling requires one of these: PROBE_MANUALLY, SENSORLESS_PROBING, BLTOUCH, FIX_MOUNTED_PROBE, NOZZLE_AS_PROBE, TOUCH_MI_PROBE, SOLENOID_PROBE, Z_PROBE_ALLEN_KEY, Z_PROBE_SLED, or a Z Servo."
  #endif

  #if ENABLED(Z_MIN_PROBE_REPEATABILITY_TEST)
    #error "Z_MIN_PROBE_REPEATABILITY_TEST requires a probe: FIX_MOUNTED_PROBE, NOZZLE_AS_PROBE, BLTOUCH, SOLENOID_PROBE, Z_PROBE_ALLEN_KEY, Z_PROBE_SLED, or Z Servo."
  #endif

#endif

/**
 * Allow only one bed leveling option to be defined
 */
#if 1 < 0 \
  + ENABLED(AUTO_BED_LEVELING_LINEAR) \
  + ENABLED(AUTO_BED_LEVELING_3POINT) \
  + ENABLED(AUTO_BED_LEVELING_BILINEAR) \
  + ENABLED(AUTO_BED_LEVELING_UBL) \
  + ENABLED(MESH_BED_LEVELING)
  #error "Select only one of: MESH_BED_LEVELING, AUTO_BED_LEVELING_LINEAR, AUTO_BED_LEVELING_3POINT, AUTO_BED_LEVELING_BILINEAR or AUTO_BED_LEVELING_UBL."
#endif

/**
 * Bed Leveling Requirements
 */

#if ENABLED(AUTO_BED_LEVELING_UBL)

  /**
   * Unified Bed Leveling
   */

  // Hide PROBE_MANUALLY from the rest of the code
  #undef PROBE_MANUALLY

  #if IS_SCARA
    #error "AUTO_BED_LEVELING_UBL does not yet support SCARA printers."
  #elif DISABLED(EEPROM_SETTINGS)
    #error "AUTO_BED_LEVELING_UBL requires EEPROM_SETTINGS. Please update your configuration."
  #elif !WITHIN(GRID_MAX_POINTS_X, 3, 15) || !WITHIN(GRID_MAX_POINTS_Y, 3, 15)
    #error "GRID_MAX_POINTS_[XY] must be a whole number between 3 and 15."
  #elif !defined(RESTORE_LEVELING_AFTER_G28)
    #error "AUTO_BED_LEVELING_UBL used to enable RESTORE_LEVELING_AFTER_G28. To keep this behavior enable RESTORE_LEVELING_AFTER_G28. Otherwise define it as 'false'."
  #endif

#elif HAS_ABL_NOT_UBL

  /**
   * Auto Bed Leveling
   */

  /**
   * Delta and SCARA have limited bed leveling options
   */
  #if IS_SCARA && DISABLED(AUTO_BED_LEVELING_BILINEAR)
    #error "SCARA machines can only use the AUTO_BED_LEVELING_BILINEAR leveling option."
  #endif

#elif ENABLED(MESH_BED_LEVELING)

  // Hide PROBE_MANUALLY from the rest of the code
  #undef PROBE_MANUALLY

  /**
   * Mesh Bed Leveling
   */

  #if ENABLED(DELTA)
    #error "MESH_BED_LEVELING is not compatible with DELTA printers."
  #elif GRID_MAX_POINTS_X > 9 || GRID_MAX_POINTS_Y > 9
    #error "GRID_MAX_POINTS_X and GRID_MAX_POINTS_Y must be less than 10 for MBL."
  #endif

#endif

#if HAS_MESH && HAS_CLASSIC_JERK
  static_assert(DEFAULT_ZJERK > 0.1, "Low DEFAULT_ZJERK values are incompatible with mesh-based leveling.");
#endif

#if ENABLED(G26_MESH_VALIDATION)
  #if !EXTRUDERS
    #error "G26_MESH_VALIDATION requires at least one extruder."
  #elif !HAS_MESH
    #error "G26_MESH_VALIDATION requires MESH_BED_LEVELING, AUTO_BED_LEVELING_BILINEAR, or AUTO_BED_LEVELING_UBL."
  #endif
#endif

#if ENABLED(MESH_EDIT_GFX_OVERLAY) && !BOTH(AUTO_BED_LEVELING_UBL, HAS_MARLINUI_U8GLIB)
  #error "MESH_EDIT_GFX_OVERLAY requires AUTO_BED_LEVELING_UBL and a Graphical LCD."
#endif

#if ENABLED(G29_RETRY_AND_RECOVER)
  #if ENABLED(AUTO_BED_LEVELING_UBL)
    #error "G29_RETRY_AND_RECOVER is not compatible with UBL."
  #elif ENABLED(MESH_BED_LEVELING)
    #error "G29_RETRY_AND_RECOVER is not compatible with MESH_BED_LEVELING."
  #endif
#endif

/**
 * LCD_BED_LEVELING requirements
 */
#if ENABLED(LCD_BED_LEVELING)
  #if !HAS_LCD_MENU
    #error "LCD_BED_LEVELING requires a programmable LCD controller."
  #elif !(ENABLED(MESH_BED_LEVELING) || HAS_ABL_NOT_UBL)
    #error "LCD_BED_LEVELING requires MESH_BED_LEVELING or AUTO_BED_LEVELING."
  #endif
#endif

/**
 * Homing
 */
constexpr float hbm[] = HOMING_BUMP_MM;
static_assert(COUNT(hbm) == XYZ, "HOMING_BUMP_MM requires X, Y, and Z elements.");
static_assert(hbm[X_AXIS] >= 0, "HOMING_BUMP_MM.X must be greater than or equal to 0.");
static_assert(hbm[Y_AXIS] >= 0, "HOMING_BUMP_MM.Y must be greater than or equal to 0.");
static_assert(hbm[Z_AXIS] >= 0, "HOMING_BUMP_MM.Z must be greater than or equal to 0.");

#if ENABLED(CODEPENDENT_XY_HOMING)
  #if ENABLED(QUICK_HOME)
    #error "QUICK_HOME is incompatible with CODEPENDENT_XY_HOMING."
  #elif IS_KINEMATIC
    #error "CODEPENDENT_XY_HOMING requires a Cartesian setup."
  #endif
#endif

/**
 * Make sure Z_SAFE_HOMING point is reachable
 */
#if ENABLED(Z_SAFE_HOMING)
  static_assert(WITHIN(Z_SAFE_HOMING_X_POINT, X_MIN_POS, X_MAX_POS), "Z_SAFE_HOMING_X_POINT can't be reached by the nozzle.");
  static_assert(WITHIN(Z_SAFE_HOMING_Y_POINT, Y_MIN_POS, Y_MAX_POS), "Z_SAFE_HOMING_Y_POINT can't be reached by the nozzle.");
#endif

/**
 * Make sure DISABLE_[XYZ] compatible with selected homing options
 */
#if ANY(DISABLE_X, DISABLE_Y, DISABLE_Z)
  #if EITHER(HOME_AFTER_DEACTIVATE, Z_SAFE_HOMING)
    #error "DISABLE_[XYZ] is not compatible with HOME_AFTER_DEACTIVATE or Z_SAFE_HOMING."
  #endif
#endif

/**
 * Filament Width Sensor
 */
#if ENABLED(FILAMENT_WIDTH_SENSOR)
  #if !HAS_FILAMENT_WIDTH_SENSOR
    #error "FILAMENT_WIDTH_SENSOR requires a FILWIDTH_PIN to be defined."
  #elif ENABLED(NO_VOLUMETRICS)
    #error "FILAMENT_WIDTH_SENSOR requires NO_VOLUMETRICS to be disabled."
  #endif
#endif

/**
 * System Power Sensor
 */
#if ENABLED(POWER_MONITOR_CURRENT) && !PIN_EXISTS(POWER_MONITOR_CURRENT)
  #error "POWER_MONITOR_CURRENT requires a valid POWER_MONITOR_CURRENT_PIN."
#elif ENABLED(POWER_MONITOR_VOLTAGE) && !PIN_EXISTS(POWER_MONITOR_VOLTAGE)
  #error "POWER_MONITOR_VOLTAGE requires POWER_MONITOR_VOLTAGE_PIN to be defined."
#elif BOTH(POWER_MONITOR_CURRENT, POWER_MONITOR_VOLTAGE) && POWER_MONITOR_CURRENT_PIN == POWER_MONITOR_VOLTAGE_PIN
  #error "POWER_MONITOR_CURRENT_PIN and POWER_MONITOR_VOLTAGE_PIN must be different."
#endif

/**
 * Volumetric Extruder Limit
 */
#if ENABLED(VOLUMETRIC_EXTRUDER_LIMIT)
  #if ENABLED(NO_VOLUMETRICS)
    #error "VOLUMETRIC_EXTRUDER_LIMIT requires NO_VOLUMETRICS to be disabled."
  #elif MIN_STEPS_PER_SEGMENT > 1
    #error "VOLUMETRIC_EXTRUDER_LIMIT is not compatible with MIN_STEPS_PER_SEGMENT greater than 1."
  #endif
#endif

/**
 * ULTIPANEL encoder
 */
#if ENABLED(ULTIPANEL) && NONE(NEWPANEL, SR_LCD_2W_NL) && !defined(SHIFT_CLK)
  #error "ULTIPANEL requires some kind of encoder."
#endif

#if ENCODER_PULSES_PER_STEP < 0
  #error "ENCODER_PULSES_PER_STEP should not be negative, use REVERSE_MENU_DIRECTION instead."
#endif

/**
 * SAV_3DGLCD display options
 */
#if ENABLED(SAV_3DGLCD)
  #if NONE(U8GLIB_SSD1306, U8GLIB_SH1106)
    #error "Enable a SAV_3DGLCD display type: U8GLIB_SSD1306 or U8GLIB_SH1106."
  #elif BOTH(U8GLIB_SSD1306, U8GLIB_SH1106)
    #error "Only enable one SAV_3DGLCD display type: U8GLIB_SSD1306 or U8GLIB_SH1106."
  #endif
#endif

/**
 * Allen Key
 * Deploying the Allen Key probe uses big moves in z direction. Too dangerous for an unhomed z-axis.
 */
#if ENABLED(Z_PROBE_ALLEN_KEY) && (Z_HOME_DIR < 0) && ENABLED(Z_MIN_PROBE_USES_Z_MIN_ENDSTOP_PIN)
  #error "You can't home to a z min endstop with a Z_PROBE_ALLEN_KEY."
#endif

/**
 * Dual X Carriage requirements
 */
#if ENABLED(DUAL_X_CARRIAGE)
  #if EXTRUDERS < 2
    #error "DUAL_X_CARRIAGE requires 2 (or more) extruders."
  #elif ANY(CORE_IS_XY, CORE_IS_XZ, MARKFORGED_XY)
    #error "DUAL_X_CARRIAGE cannot be used with COREXY, COREYX, COREXZ, COREZX, or MARKFORGED_XY."
  #elif !GOOD_AXIS_PINS(X2)
    #error "DUAL_X_CARRIAGE requires X2 stepper pins to be defined."
  #elif !HAS_X_MAX
    #error "DUAL_X_CARRIAGE requires USE_XMAX_PLUG and an X Max Endstop."
  #elif !defined(X2_HOME_POS) || !defined(X2_MIN_POS) || !defined(X2_MAX_POS)
    #error "DUAL_X_CARRIAGE requires X2_HOME_POS, X2_MIN_POS, and X2_MAX_POS."
  #elif X_HOME_DIR != -1 || X2_HOME_DIR != 1
    #error "DUAL_X_CARRIAGE requires X_HOME_DIR -1 and X2_HOME_DIR 1."
  #endif
#endif

#undef GOOD_AXIS_PINS

/**
 * Make sure auto fan pins don't conflict with the fan pin
 */
#if HAS_AUTO_FAN
  #if HAS_FAN0
    #if E0_AUTO_FAN_PIN == FAN_PIN
      #error "You cannot set E0_AUTO_FAN_PIN equal to FAN_PIN."
    #elif E1_AUTO_FAN_PIN == FAN_PIN
      #error "You cannot set E1_AUTO_FAN_PIN equal to FAN_PIN."
    #elif E2_AUTO_FAN_PIN == FAN_PIN
      #error "You cannot set E2_AUTO_FAN_PIN equal to FAN_PIN."
    #elif E3_AUTO_FAN_PIN == FAN_PIN
      #error "You cannot set E3_AUTO_FAN_PIN equal to FAN_PIN."
    #endif
  #endif
#endif

#if HAS_FAN0 && CONTROLLER_FAN_PIN == FAN_PIN
  #error "You cannot set CONTROLLER_FAN_PIN equal to FAN_PIN."
#endif

#if ENABLED(USE_CONTROLLER_FAN)
  #if !HAS_CONTROLLER_FAN
    #error "USE_CONTROLLER_FAN requires a CONTROLLER_FAN_PIN. Define in Configuration_adv.h."
  #elif E0_AUTO_FAN_PIN == CONTROLLER_FAN_PIN
    #error "You cannot set E0_AUTO_FAN_PIN equal to CONTROLLER_FAN_PIN."
  #elif E1_AUTO_FAN_PIN == CONTROLLER_FAN_PIN
    #error "You cannot set E1_AUTO_FAN_PIN equal to CONTROLLER_FAN_PIN."
  #elif E2_AUTO_FAN_PIN == CONTROLLER_FAN_PIN
    #error "You cannot set E2_AUTO_FAN_PIN equal to CONTROLLER_FAN_PIN."
  #elif E3_AUTO_FAN_PIN == CONTROLLER_FAN_PIN
    #error "You cannot set E3_AUTO_FAN_PIN equal to CONTROLLER_FAN_PIN."
  #endif
#endif

/**
 * Case Light requirements
 */
#if ENABLED(CASE_LIGHT_ENABLE)
  #if !PIN_EXISTS(CASE_LIGHT)
    #error "CASE_LIGHT_ENABLE requires CASE_LIGHT_PIN to be defined."
  #elif CASE_LIGHT_PIN == FAN_PIN
    #error "CASE_LIGHT_PIN conflicts with FAN_PIN. Resolve before continuing."
  #endif
#endif

/**
 * Required custom thermistor settings
 */
#if   ENABLED(HEATER_0_USER_THERMISTOR) && !(defined(HOTEND0_PULLUP_RESISTOR_OHMS) && defined(HOTEND0_RESISTANCE_25C_OHMS) && defined(HOTEND0_BETA))
  #error "TEMP_SENSOR_0 1000 requires HOTEND0_PULLUP_RESISTOR_OHMS, HOTEND0_RESISTANCE_25C_OHMS and HOTEND0_BETA in Configuration_adv.h."
#elif ENABLED(HEATER_1_USER_THERMISTOR) && !(defined(HOTEND1_PULLUP_RESISTOR_OHMS) && defined(HOTEND1_RESISTANCE_25C_OHMS) && defined(HOTEND1_BETA))
  #error "TEMP_SENSOR_1 1000 requires HOTEND1_PULLUP_RESISTOR_OHMS, HOTEND1_RESISTANCE_25C_OHMS and HOTEND1_BETA in Configuration_adv.h."
#elif ENABLED(HEATER_2_USER_THERMISTOR) && !(defined(HOTEND2_PULLUP_RESISTOR_OHMS) && defined(HOTEND2_RESISTANCE_25C_OHMS) && defined(HOTEND2_BETA))
  #error "TEMP_SENSOR_2 1000 requires HOTEND2_PULLUP_RESISTOR_OHMS, HOTEND2_RESISTANCE_25C_OHMS and HOTEND2_BETA in Configuration_adv.h."
#elif ENABLED(HEATER_3_USER_THERMISTOR) && !(defined(HOTEND3_PULLUP_RESISTOR_OHMS) && defined(HOTEND3_RESISTANCE_25C_OHMS) && defined(HOTEND3_BETA))
  #error "TEMP_SENSOR_3 1000 requires HOTEND3_PULLUP_RESISTOR_OHMS, HOTEND3_RESISTANCE_25C_OHMS and HOTEND3_BETA in Configuration_adv.h."
#elif ENABLED(HEATER_4_USER_THERMISTOR) && !(defined(HOTEND4_PULLUP_RESISTOR_OHMS) && defined(HOTEND4_RESISTANCE_25C_OHMS) && defined(HOTEND4_BETA))
  #error "TEMP_SENSOR_4 1000 requires HOTEND4_PULLUP_RESISTOR_OHMS, HOTEND4_RESISTANCE_25C_OHMS and HOTEND4_BETA in Configuration_adv.h."
#elif ENABLED(HEATER_5_USER_THERMISTOR) && !(defined(HOTEND5_PULLUP_RESISTOR_OHMS) && defined(HOTEND5_RESISTANCE_25C_OHMS) && defined(HOTEND5_BETA))
  #error "TEMP_SENSOR_5 1000 requires HOTEND5_PULLUP_RESISTOR_OHMS, HOTEND5_RESISTANCE_25C_OHMS and HOTEND5_BETA in Configuration_adv.h."
#elif ENABLED(HEATER_6_USER_THERMISTOR) && !(defined(HOTEND6_PULLUP_RESISTOR_OHMS) && defined(HOTEND6_RESISTANCE_25C_OHMS) && defined(HOTEND6_BETA))
  #error "TEMP_SENSOR_6 1000 requires HOTEND6_PULLUP_RESISTOR_OHMS, HOTEND6_RESISTANCE_25C_OHMS and HOTEND6_BETA in Configuration_adv.h."
#elif ENABLED(HEATER_7_USER_THERMISTOR) && !(defined(HOTEND7_PULLUP_RESISTOR_OHMS) && defined(HOTEND7_RESISTANCE_25C_OHMS) && defined(HOTEND7_BETA))
  #error "TEMP_SENSOR_7 1000 requires HOTEND7_PULLUP_RESISTOR_OHMS, HOTEND7_RESISTANCE_25C_OHMS and HOTEND7_BETA in Configuration_adv.h."
#elif ENABLED(HEATER_BED_USER_THERMISTOR) && !(defined(BED_PULLUP_RESISTOR_OHMS) && defined(BED_RESISTANCE_25C_OHMS) && defined(BED_BETA))
  #error "TEMP_SENSOR_BED 1000 requires BED_PULLUP_RESISTOR_OHMS, BED_RESISTANCE_25C_OHMS and BED_BETA in Configuration_adv.h."
#elif ENABLED(HEATER_CHAMBER_USER_THERMISTOR) && !(defined(CHAMBER_PULLUP_RESISTOR_OHMS) && defined(CHAMBER_RESISTANCE_25C_OHMS) && defined(CHAMBER_BETA))
  #error "TEMP_SENSOR_CHAMBER 1000 requires CHAMBER_PULLUP_RESISTOR_OHMS, CHAMBER_RESISTANCE_25C_OHMS and CHAMBER_BETA in Configuration_adv.h."
#endif

/**
 * A Sensor ID has to be set for each heater
 */

#if HAS_MULTI_HOTEND
  #if ENABLED(HEATER_1_USES_MAX6675) && !PIN_EXISTS(MAX6675_SS2)
    #error "MAX6675_SS2_PIN (required for TEMP_SENSOR_1) not defined for this board."
  #elif TEMP_SENSOR_1 == 0
    #error "TEMP_SENSOR_1 is required with 2 or more HOTENDS."
  #elif !ANY_PIN(TEMP_1, MAX6675_SS2)
    #error "TEMP_1_PIN not defined for this board."
  #elif ENABLED(TEMP_SENSOR_1_AS_REDUNDANT)
    #error "HOTENDS must be 1 with TEMP_SENSOR_1_AS_REDUNDANT."
  #endif
  #if HOTENDS > 2
    #if TEMP_SENSOR_2 == 0
      #error "TEMP_SENSOR_2 is required with 3 or more HOTENDS."
    #elif !HAS_HEATER_2
      #error "HEATER_2_PIN not defined for this board."
    #elif !PIN_EXISTS(TEMP_2)
      #error "TEMP_2_PIN not defined for this board."
    #endif
    #if HOTENDS > 3
      #if TEMP_SENSOR_3 == 0
        #error "TEMP_SENSOR_3 is required with 4 or more HOTENDS."
      #elif !HAS_HEATER_3
        #error "HEATER_3_PIN not defined for this board."
      #elif !PIN_EXISTS(TEMP_3)
        #error "TEMP_3_PIN not defined for this board."
      #endif
      #if HOTENDS > 4
        #if TEMP_SENSOR_4 == 0
          #error "TEMP_SENSOR_4 is required with 5 or more HOTENDS."
        #elif !HAS_HEATER_4
          #error "HEATER_4_PIN not defined for this board."
        #elif !PIN_EXISTS(TEMP_4)
          #error "TEMP_4_PIN not defined for this board."
        #endif
        #if HOTENDS > 5
          #if TEMP_SENSOR_5 == 0
            #error "TEMP_SENSOR_5 is required with 6 HOTENDS."
          #elif !HAS_HEATER_5
            #error "HEATER_5_PIN not defined for this board."
          #elif !PIN_EXISTS(TEMP_5)
            #error "TEMP_5_PIN not defined for this board."
          #endif
          #if HOTENDS > 6
            #if TEMP_SENSOR_6 == 0
              #error "TEMP_SENSOR_6 is required with 6 HOTENDS."
            #elif !HAS_HEATER_6
              #error "HEATER_6_PIN not defined for this board."
            #elif !PIN_EXISTS(TEMP_6)
              #error "TEMP_6_PIN not defined for this board."
            #endif
            #if HOTENDS > 7
              #if TEMP_SENSOR_7 == 0
                #error "TEMP_SENSOR_7 is required with 7 HOTENDS."
              #elif !HAS_HEATER_7
                #error "HEATER_7_PIN not defined for this board."
              #elif !PIN_EXISTS(TEMP_7)
                #error "TEMP_7_PIN not defined for this board."
              #endif
            #elif TEMP_SENSOR_7 != 0
              #error "TEMP_SENSOR_7 shouldn't be set with only 7 HOTENDS."
            #endif
          #elif TEMP_SENSOR_6 != 0
            #error "TEMP_SENSOR_6 shouldn't be set with only 6 HOTENDS."
          #elif TEMP_SENSOR_7 != 0
            #error "TEMP_SENSOR_7 shouldn't be set with only 6 HOTENDS."
          #endif
        #elif TEMP_SENSOR_5 != 0
          #error "TEMP_SENSOR_5 shouldn't be set with only 5 HOTENDS."
        #elif TEMP_SENSOR_6 != 0
          #error "TEMP_SENSOR_6 shouldn't be set with only 5 HOTENDS."
        #elif TEMP_SENSOR_7 != 0
          #error "TEMP_SENSOR_7 shouldn't be set with only 5 HOTENDS."
        #endif
      #elif TEMP_SENSOR_4 != 0
        #error "TEMP_SENSOR_4 shouldn't be set with only 4 HOTENDS."
      #elif TEMP_SENSOR_5 != 0
        #error "TEMP_SENSOR_5 shouldn't be set with only 4 HOTENDS."
      #elif TEMP_SENSOR_6 != 0
        #error "TEMP_SENSOR_6 shouldn't be set with only 4 HOTENDS."
      #elif TEMP_SENSOR_7 != 0
        #error "TEMP_SENSOR_7 shouldn't be set with only 4 HOTENDS."
      #endif
    #elif TEMP_SENSOR_3 != 0
      #error "TEMP_SENSOR_3 shouldn't be set with only 3 HOTENDS."
    #elif TEMP_SENSOR_4 != 0
      #error "TEMP_SENSOR_4 shouldn't be set with only 3 HOTENDS."
    #elif TEMP_SENSOR_5 != 0
      #error "TEMP_SENSOR_5 shouldn't be set with only 3 HOTENDS."
    #elif TEMP_SENSOR_6 != 0
      #error "TEMP_SENSOR_6 shouldn't be set with only 3 HOTENDS."
    #elif TEMP_SENSOR_7 != 0
      #error "TEMP_SENSOR_7 shouldn't be set with only 3 HOTENDS."
    #endif
  #elif TEMP_SENSOR_2 != 0
    #error "TEMP_SENSOR_2 shouldn't be set with only 2 HOTENDS."
  #elif TEMP_SENSOR_3 != 0
    #error "TEMP_SENSOR_3 shouldn't be set with only 2 HOTENDS."
  #elif TEMP_SENSOR_4 != 0
    #error "TEMP_SENSOR_4 shouldn't be set with only 2 HOTENDS."
  #elif TEMP_SENSOR_5 != 0
    #error "TEMP_SENSOR_5 shouldn't be set with only 2 HOTENDS."
  #elif TEMP_SENSOR_6 != 0
    #error "TEMP_SENSOR_6 shouldn't be set with only 2 HOTENDS."
  #elif TEMP_SENSOR_7 != 0
    #error "TEMP_SENSOR_7 shouldn't be set with only 2 HOTENDS."
  #endif
#elif TEMP_SENSOR_1 != 0 && DISABLED(TEMP_SENSOR_1_AS_REDUNDANT)
  #error "TEMP_SENSOR_1 shouldn't be set with only 1 HOTEND."
#elif TEMP_SENSOR_2 != 0
  #error "TEMP_SENSOR_2 shouldn't be set with only 1 HOTEND."
#elif TEMP_SENSOR_3 != 0
  #error "TEMP_SENSOR_3 shouldn't be set with only 1 HOTEND."
#elif TEMP_SENSOR_4 != 0
  #error "TEMP_SENSOR_4 shouldn't be set with only 1 HOTEND."
#elif TEMP_SENSOR_5 != 0
  #error "TEMP_SENSOR_5 shouldn't be set with only 1 HOTEND."
#elif TEMP_SENSOR_6 != 0
  #error "TEMP_SENSOR_6 shouldn't be set with only 1 HOTEND."
#elif TEMP_SENSOR_7 != 0
  #error "TEMP_SENSOR_7 shouldn't be set with only 1 HOTEND."
#endif

#if TEMP_SENSOR_CHAMBER && !PIN_EXISTS(TEMP_CHAMBER)
  #error "TEMP_SENSOR_CHAMBER requires TEMP_CHAMBER_PIN. Please add it to your configuration."
#endif

#if ENABLED(CHAMBER_FAN) && !(defined(CHAMBER_FAN_MODE) && WITHIN(CHAMBER_FAN_MODE, 0, 2))
  #error "CHAMBER_FAN_MODE must be between 0 and 2. Please update your Configuration_adv.h."
#endif

#if ENABLED(CHAMBER_VENT)
  #ifndef CHAMBER_VENT_SERVO_NR
    #error "CHAMBER_VENT_SERVO_NR is required for CHAMBER SERVO. Update your Configuration_adv.h."
  #elif !NUM_SERVOS
    #error "NUM_SERVOS is required for a Heated Chamber vent servo (CHAMBER_VENT_SERVO_NR)."
  #elif CHAMBER_VENT_SERVO_NR >= NUM_SERVOS
    #error "CHAMBER_VENT_SERVO_NR must be smaller than NUM_SERVOS."
  #elif HAS_Z_SERVO_PROBE && CHAMBER_VENT_SERVO_NR == Z_PROBE_SERVO_NR
    #error "CHAMBER SERVO is already used by BLTOUCH. Please change."
  #elif CHAMBER_VENT_SERVO_NR == 0 && !PIN_EXISTS(SERVO0)
    #error "SERVO0_PIN must be defined for your Heated Chamber vent servo."
  #elif CHAMBER_VENT_SERVO_NR == 1 && !PIN_EXISTS(SERVO1)
    #error "SERVO1_PIN must be defined for your Heated Chamber vent servo."
  #elif CHAMBER_VENT_SERVO_NR == 2 && !PIN_EXISTS(SERVO2)
    #error "SERVO2_PIN must be defined for your Heated Chamber vent servo."
  #elif CHAMBER_VENT_SERVO_NR == 3 && !PIN_EXISTS(SERVO3)
    #error "SERVO3_PIN must be defined for your Heated Chamber vent servo."
  #endif
#endif

#if TEMP_SENSOR_PROBE
  #if !PIN_EXISTS(TEMP_PROBE)
    #error "TEMP_SENSOR_PROBE requires TEMP_PROBE_PIN. Please add it to your configuration."
  #elif !HAS_TEMP_ADC_PROBE
    #error "TEMP_PROBE_PIN must be an ADC pin."
  #elif !ENABLED(FIX_MOUNTED_PROBE)
    #error "TEMP_SENSOR_PROBE shouldn't be set without FIX_MOUNTED_PROBE."
  #endif
#endif

#if ENABLED(TEMP_SENSOR_1_AS_REDUNDANT) && TEMP_SENSOR_1 == 0
  #error "TEMP_SENSOR_1 is required with TEMP_SENSOR_1_AS_REDUNDANT."
#endif

#if ENABLED(MAX6675_IS_MAX31865) && (!defined(MAX31865_SENSOR_OHMS) || !defined(MAX31865_CALIBRATION_OHMS))
  #error "MAX31865_SENSOR_OHMS and MAX31865_CALIBRATION_OHMS must be set in Configuration.h when using a MAX31865 temperature sensor."
#endif

/**
 * Test Heater, Temp Sensor, and Extruder Pins
 */
#if !HAS_HEATER_0 && EXTRUDERS
  #error "HEATER_0_PIN not defined for this board."
#elif !ANY_PIN(TEMP_0, MAX6675_SS)
  #error "TEMP_0_PIN not defined for this board."
#elif ((defined(__AVR_ATmega644P__) || defined(__AVR_ATmega1284P__)) && !PINS_EXIST(E0_STEP, E0_DIR))
  #error "E0_STEP_PIN or E0_DIR_PIN not defined for this board."
#elif ( !(defined(__AVR_ATmega644P__) || defined(__AVR_ATmega1284P__)) && (!PINS_EXIST(E0_STEP, E0_DIR) || !HAS_E0_ENABLE))
  #error "E0_STEP_PIN, E0_DIR_PIN, or E0_ENABLE_PIN not defined for this board."
#elif EXTRUDERS && TEMP_SENSOR_0 == 0
  #error "TEMP_SENSOR_0 is required if there are any extruders."
#endif

// Pins are required for heaters
#if ENABLED(HEATER_0_USES_MAX6675) && !PIN_EXISTS(MAX6675_SS)
  #error "MAX6675_SS_PIN (required for TEMP_SENSOR_0) not defined for this board."
#elif HAS_HOTEND && !HAS_TEMP_HOTEND
  #error "TEMP_0_PIN (required for TEMP_SENSOR_0) not defined for this board."
#elif EITHER(HAS_MULTI_HOTEND, HEATERS_PARALLEL) && !HAS_HEATER_1
  #error "HEATER_1_PIN is not defined. TEMP_SENSOR_1 might not be set, or the board (not EEB / EEF?) doesn't define a pin."
#endif

/**
 * Temperature status LEDs
 */
#if ENABLED(TEMP_STAT_LEDS) && !ANY_PIN(STAT_LED_RED, STAT_LED_BLUE)
  #error "TEMP_STAT_LEDS requires STAT_LED_RED_PIN or STAT_LED_BLUE_PIN, preferably both."
#endif

/**
 * LED Control Menu
 */
#if ENABLED(LED_CONTROL_MENU) && !HAS_COLOR_LEDS
  #error "LED_CONTROL_MENU requires BLINKM, RGB_LED, RGBW_LED, PCA9533, PCA9632, or NEOPIXEL_LED."
#endif

/**
 * LED Backlight Timeout
 */
#if defined(LED_BACKLIGHT_TIMEOUT) && !(ENABLED(PSU_CONTROL) && EITHER(FYSETC_MINI_12864_2_0, FYSETC_MINI_12864_2_1))
  #error "LED_BACKLIGHT_TIMEOUT requires a FYSETC Mini Panel and a Power Switch."
#endif

/**
 * Basic multi hotend duplication mode
 */
#if ENABLED(MULTI_NOZZLE_DUPLICATION)
  #if HOTENDS < 2
    #error "MULTI_NOZZLE_DUPLICATION requires 2 or more hotends."
  #elif ENABLED(DUAL_X_CARRIAGE)
    #error "MULTI_NOZZLE_DUPLICATION is incompatible with DUAL_X_CARRIAGE."
  #elif ENABLED(SINGLENOZZLE)
    #error "MULTI_NOZZLE_DUPLICATION is incompatible with SINGLENOZZLE."
  #elif ENABLED(MIXING_EXTRUDER)
    #error "MULTI_NOZZLE_DUPLICATION is incompatible with MIXING_EXTRUDER."
  #elif ENABLED(SWITCHING_EXTRUDER)
    #error "MULTI_NOZZLE_DUPLICATION is incompatible with SWITCHING_EXTRUDER."
  #endif
#endif

/**
 * Test Extruder Stepper Pins
 */
#if DISABLED(MK2_MULTIPLEXER) // MK2_MULTIPLEXER uses E0 stepper only
  #if E_STEPPERS
    #if !(PINS_EXIST(E0_STEP, E0_DIR) && HAS_E0_ENABLE)
      #error "E0_STEP_PIN, E0_DIR_PIN, or E0_ENABLE_PIN not defined for this board."
    #endif
    #if E_STEPPERS > 1
      #if !(PINS_EXIST(E1_STEP, E1_DIR) && HAS_E1_ENABLE)
        #error "E1_STEP_PIN, E1_DIR_PIN, or E1_ENABLE_PIN not defined for this board."
      #endif
      #if E_STEPPERS > 2
        #if !(PINS_EXIST(E2_STEP, E2_DIR) && HAS_E2_ENABLE)
          #error "E2_STEP_PIN, E2_DIR_PIN, or E2_ENABLE_PIN not defined for this board."
        #endif
        #if E_STEPPERS > 3
          #if !(PINS_EXIST(E3_STEP, E3_DIR) && HAS_E3_ENABLE)
            #error "E3_STEP_PIN, E3_DIR_PIN, or E3_ENABLE_PIN not defined for this board."
          #endif
          #if E_STEPPERS > 4
            #if !(PINS_EXIST(E4_STEP, E4_DIR) && HAS_E4_ENABLE)
              #error "E4_STEP_PIN, E4_DIR_PIN, or E4_ENABLE_PIN not defined for this board."
            #endif
            #if E_STEPPERS > 5
              #if !(PINS_EXIST(E5_STEP, E5_DIR) && HAS_E5_ENABLE)
                #error "E5_STEP_PIN, E5_DIR_PIN, or E5_ENABLE_PIN not defined for this board."
              #endif
              #if E_STEPPERS > 6
                #if !(PINS_EXIST(E6_STEP, E6_DIR) && HAS_E6_ENABLE)
                  #error "E6_STEP_PIN, E6_DIR_PIN, or E6_ENABLE_PIN not defined for this board."
                #endif
                #if E_STEPPERS > 7
                  #if !(PINS_EXIST(E7_STEP, E7_DIR) && HAS_E7_ENABLE)
                    #error "E7_STEP_PIN, E7_DIR_PIN, or E7_ENABLE_PIN not defined for this board."
                  #endif
                #endif // E_STEPPERS > 7
              #endif // E_STEPPERS > 6
            #endif // E_STEPPERS > 5
          #endif // E_STEPPERS > 4
        #endif // E_STEPPERS > 3
      #endif // E_STEPPERS > 2
    #endif // E_STEPPERS > 1
  #endif // E_STEPPERS
#endif

/**
 * Endstop Tests
 */

#define _PLUG_UNUSED_TEST(A,P) (DISABLED(USE_##P##MIN_PLUG, USE_##P##MAX_PLUG) \
  && !(ENABLED(A##_DUAL_ENDSTOPS) && WITHIN(A##2_USE_ENDSTOP, _##P##MAX_, _##P##MIN_)) \
  && !(ENABLED(A##_MULTI_ENDSTOPS) && WITHIN(A##2_USE_ENDSTOP, _##P##MAX_, _##P##MIN_)) )
#define _AXIS_PLUG_UNUSED_TEST(A) (_PLUG_UNUSED_TEST(A,X) && _PLUG_UNUSED_TEST(A,Y) && _PLUG_UNUSED_TEST(A,Z))

// At least 3 endstop plugs must be used
#if _AXIS_PLUG_UNUSED_TEST(X)
  #error "You must enable USE_XMIN_PLUG or USE_XMAX_PLUG."
#endif
#if _AXIS_PLUG_UNUSED_TEST(Y)
  #error "You must enable USE_YMIN_PLUG or USE_YMAX_PLUG."
#endif
#if _AXIS_PLUG_UNUSED_TEST(Z)
  #error "You must enable USE_ZMIN_PLUG or USE_ZMAX_PLUG."
#endif

// Delta and Cartesian use 3 homing endstops
#if !IS_SCARA
  #if X_HOME_DIR < 0 && DISABLED(USE_XMIN_PLUG)
    #error "Enable USE_XMIN_PLUG when homing X to MIN."
  #elif X_HOME_DIR > 0 && DISABLED(USE_XMAX_PLUG)
    #error "Enable USE_XMAX_PLUG when homing X to MAX."
  #elif Y_HOME_DIR < 0 && DISABLED(USE_YMIN_PLUG)
    #error "Enable USE_YMIN_PLUG when homing Y to MIN."
  #elif Y_HOME_DIR > 0 && DISABLED(USE_YMAX_PLUG)
    #error "Enable USE_YMAX_PLUG when homing Y to MAX."
  #endif
#endif

// Z homing direction and plug usage flags
#if Z_HOME_DIR < 0 && NONE(USE_ZMIN_PLUG, HOMING_Z_WITH_PROBE)
  #error "Enable USE_ZMIN_PLUG when homing Z to MIN."
#elif Z_HOME_DIR > 0 && ENABLED(USE_PROBE_FOR_Z_HOMING)
  #error "Z_HOME_DIR must be -1 when homing Z with the probe."
#elif Z_HOME_DIR > 0 && DISABLED(USE_ZMAX_PLUG)
  #error "Enable USE_ZMAX_PLUG when homing Z to MAX."
#endif

// Dual/multiple endstops requirements
#if ENABLED(X_DUAL_ENDSTOPS)
  #if !X2_USE_ENDSTOP
    #error "You must set X2_USE_ENDSTOP with X_DUAL_ENDSTOPS."
  #elif X2_USE_ENDSTOP == _XMIN_ && DISABLED(USE_XMIN_PLUG)
    #error "USE_XMIN_PLUG is required when X2_USE_ENDSTOP is _XMIN_."
  #elif X2_USE_ENDSTOP == _XMAX_ && DISABLED(USE_XMAX_PLUG)
    #error "USE_XMAX_PLUG is required when X2_USE_ENDSTOP is _XMAX_."
  #elif X2_USE_ENDSTOP == _YMIN_ && DISABLED(USE_YMIN_PLUG)
    #error "USE_YMIN_PLUG is required when X2_USE_ENDSTOP is _YMIN_."
  #elif X2_USE_ENDSTOP == _YMAX_ && DISABLED(USE_YMAX_PLUG)
    #error "USE_YMAX_PLUG is required when X2_USE_ENDSTOP is _YMAX_."
  #elif X2_USE_ENDSTOP == _ZMIN_ && DISABLED(USE_ZMIN_PLUG)
    #error "USE_ZMIN_PLUG is required when X2_USE_ENDSTOP is _ZMIN_."
  #elif X2_USE_ENDSTOP == _ZMAX_ && DISABLED(USE_ZMAX_PLUG)
    #error "USE_ZMAX_PLUG is required when X2_USE_ENDSTOP is _ZMAX_."
  #elif !HAS_X2_MIN && !HAS_X2_MAX
    #error "X2_USE_ENDSTOP has been assigned to a nonexistent endstop!"
  #elif ENABLED(DELTA)
    #error "X_DUAL_ENDSTOPS is not compatible with DELTA."
  #endif
#endif
#if ENABLED(Y_DUAL_ENDSTOPS)
  #if !Y2_USE_ENDSTOP
    #error "You must set Y2_USE_ENDSTOP with Y_DUAL_ENDSTOPS."
  #elif Y2_USE_ENDSTOP == _XMIN_ && DISABLED(USE_XMIN_PLUG)
    #error "USE_XMIN_PLUG is required when Y2_USE_ENDSTOP is _XMIN_."
  #elif Y2_USE_ENDSTOP == _XMAX_ && DISABLED(USE_XMAX_PLUG)
    #error "USE_XMAX_PLUG is required when Y2_USE_ENDSTOP is _XMAX_."
  #elif Y2_USE_ENDSTOP == _YMIN_ && DISABLED(USE_YMIN_PLUG)
    #error "USE_YMIN_PLUG is required when Y2_USE_ENDSTOP is _YMIN_."
  #elif Y2_USE_ENDSTOP == _YMAX_ && DISABLED(USE_YMAX_PLUG)
    #error "USE_YMAX_PLUG is required when Y2_USE_ENDSTOP is _YMAX_."
  #elif Y2_USE_ENDSTOP == _ZMIN_ && DISABLED(USE_ZMIN_PLUG)
    #error "USE_ZMIN_PLUG is required when Y2_USE_ENDSTOP is _ZMIN_."
  #elif Y2_USE_ENDSTOP == _ZMAX_ && DISABLED(USE_ZMAX_PLUG)
    #error "USE_ZMAX_PLUG is required when Y2_USE_ENDSTOP is _ZMAX_."
  #elif !HAS_Y2_MIN && !HAS_Y2_MAX
    #error "Y2_USE_ENDSTOP has been assigned to a nonexistent endstop!"
  #elif ENABLED(DELTA)
    #error "Y_DUAL_ENDSTOPS is not compatible with DELTA."
  #endif
#endif

#if ENABLED(Z_MULTI_ENDSTOPS)
  #if !Z2_USE_ENDSTOP
    #error "You must set Z2_USE_ENDSTOP with Z_MULTI_ENDSTOPS when NUM_Z_STEPPER_DRIVERS >= 2."
  #elif Z2_USE_ENDSTOP == _XMIN_ && DISABLED(USE_XMIN_PLUG)
    #error "USE_XMIN_PLUG is required when Z2_USE_ENDSTOP is _XMIN_."
  #elif Z2_USE_ENDSTOP == _XMAX_ && DISABLED(USE_XMAX_PLUG)
    #error "USE_XMAX_PLUG is required when Z2_USE_ENDSTOP is _XMAX_."
  #elif Z2_USE_ENDSTOP == _YMIN_ && DISABLED(USE_YMIN_PLUG)
    #error "USE_YMIN_PLUG is required when Z2_USE_ENDSTOP is _YMIN_."
  #elif Z2_USE_ENDSTOP == _YMAX_ && DISABLED(USE_YMAX_PLUG)
    #error "USE_YMAX_PLUG is required when Z2_USE_ENDSTOP is _YMAX_."
  #elif Z2_USE_ENDSTOP == _ZMIN_ && DISABLED(USE_ZMIN_PLUG)
    #error "USE_ZMIN_PLUG is required when Z2_USE_ENDSTOP is _ZMIN_."
  #elif Z2_USE_ENDSTOP == _ZMAX_ && DISABLED(USE_ZMAX_PLUG)
    #error "USE_ZMAX_PLUG is required when Z2_USE_ENDSTOP is _ZMAX_."
  #elif !HAS_Z2_MIN && !HAS_Z2_MAX
    #error "Z2_USE_ENDSTOP has been assigned to a nonexistent endstop!"
  #elif ENABLED(DELTA)
    #error "Z_MULTI_ENDSTOPS is not compatible with DELTA."
  #endif
  #if NUM_Z_STEPPER_DRIVERS >= 3
    #if !Z3_USE_ENDSTOP
      #error "You must set Z3_USE_ENDSTOP with Z_MULTI_ENDSTOPS when NUM_Z_STEPPER_DRIVERS >= 3."
    #elif Z3_USE_ENDSTOP == _XMIN_ && DISABLED(USE_XMIN_PLUG)
      #error "USE_XMIN_PLUG is required when Z3_USE_ENDSTOP is _XMIN_."
    #elif Z3_USE_ENDSTOP == _XMAX_ && DISABLED(USE_XMAX_PLUG)
      #error "USE_XMAX_PLUG is required when Z3_USE_ENDSTOP is _XMAX_."
    #elif Z3_USE_ENDSTOP == _YMIN_ && DISABLED(USE_YMIN_PLUG)
      #error "USE_YMIN_PLUG is required when Z3_USE_ENDSTOP is _YMIN_."
    #elif Z3_USE_ENDSTOP == _YMAX_ && DISABLED(USE_YMAX_PLUG)
      #error "USE_YMAX_PLUG is required when Z3_USE_ENDSTOP is _YMAX_."
    #elif Z3_USE_ENDSTOP == _ZMIN_ && DISABLED(USE_ZMIN_PLUG)
      #error "USE_ZMIN_PLUG is required when Z3_USE_ENDSTOP is _ZMIN_."
    #elif Z3_USE_ENDSTOP == _ZMAX_ && DISABLED(USE_ZMAX_PLUG)
      #error "USE_ZMAX_PLUG is required when Z3_USE_ENDSTOP is _ZMAX_."
    #elif !HAS_Z3_MIN && !HAS_Z3_MAX
      #error "Z3_USE_ENDSTOP has been assigned to a nonexistent endstop!"
    #endif
  #endif
  #if NUM_Z_STEPPER_DRIVERS >= 4
    #if !Z4_USE_ENDSTOP
      #error "You must set Z4_USE_ENDSTOP with Z_MULTI_ENDSTOPS when NUM_Z_STEPPER_DRIVERS >= 4."
    #elif Z4_USE_ENDSTOP == _XMIN_ && DISABLED(USE_XMIN_PLUG)
      #error "USE_XMIN_PLUG is required when Z4_USE_ENDSTOP is _XMIN_."
    #elif Z4_USE_ENDSTOP == _XMAX_ && DISABLED(USE_XMAX_PLUG)
      #error "USE_XMAX_PLUG is required when Z4_USE_ENDSTOP is _XMAX_."
    #elif Z4_USE_ENDSTOP == _YMIN_ && DISABLED(USE_YMIN_PLUG)
      #error "USE_YMIN_PLUG is required when Z4_USE_ENDSTOP is _YMIN_."
    #elif Z4_USE_ENDSTOP == _YMAX_ && DISABLED(USE_YMAX_PLUG)
      #error "USE_YMAX_PLUG is required when Z4_USE_ENDSTOP is _YMAX_."
    #elif Z4_USE_ENDSTOP == _ZMIN_ && DISABLED(USE_ZMIN_PLUG)
      #error "USE_ZMIN_PLUG is required when Z4_USE_ENDSTOP is _ZMIN_."
    #elif Z4_USE_ENDSTOP == _ZMAX_ && DISABLED(USE_ZMAX_PLUG)
      #error "USE_ZMAX_PLUG is required when Z4_USE_ENDSTOP is _ZMAX_."
    #elif !HAS_Z4_MIN && !HAS_Z4_MAX
      #error "Z4_USE_ENDSTOP has been assigned to a nonexistent endstop!"
    #endif
  #endif
#endif

#if defined(ENDSTOP_NOISE_THRESHOLD) && !WITHIN(ENDSTOP_NOISE_THRESHOLD, 2, 7)
  #error "ENDSTOP_NOISE_THRESHOLD must be an integer from 2 to 7."
#endif

/**
 * Emergency Command Parser
 */
#if BOTH(IS_AT90USB, EMERGENCY_PARSER)
  #error "EMERGENCY_PARSER does not work on boards with AT90USB processors (USBCON)."
#endif

/**
 * I2C bus
 */
#if ENABLED(EXPERIMENTAL_I2CBUS) && I2C_SLAVE_ADDRESS > 0
  #if I2C_SLAVE_ADDRESS < 8
    #error "I2C_SLAVE_ADDRESS can't be less than 8. (Addresses 0 - 7 are reserved.)"
  #elif I2C_SLAVE_ADDRESS > 127
    #error "I2C_SLAVE_ADDRESS can't be over 127. (Only 7 bits allowed.)"
  #endif
#endif

/**
 * G35 Assisted Tramming
 */
#if ENABLED(ASSISTED_TRAMMING) && !HAS_BED_PROBE
  #error "ASSISTED_TRAMMING requires a bed probe."
#endif

/**
 * G38 Probe Target
 */
#if ENABLED(G38_PROBE_TARGET)
  #if !HAS_BED_PROBE
    #error "G38_PROBE_TARGET requires a bed probe."
  #elif !IS_CARTESIAN
    #error "G38_PROBE_TARGET requires a Cartesian machine."
  #endif
#endif

/**
 * RGB_LED Requirements
 */
#define _RGB_TEST (PINS_EXIST(RGB_LED_R, RGB_LED_G, RGB_LED_B))
#if ENABLED(PRINTER_EVENT_LEDS) && !HAS_COLOR_LEDS
  #error "PRINTER_EVENT_LEDS requires BLINKM, PCA9533, PCA9632, RGB_LED, RGBW_LED or NEOPIXEL_LED."
#elif ENABLED(RGB_LED)
  #if !_RGB_TEST
    #error "RGB_LED requires RGB_LED_R_PIN, RGB_LED_G_PIN, and RGB_LED_B_PIN."
  #elif ENABLED(RGBW_LED)
    #error "Please enable only one of RGB_LED and RGBW_LED."
  #endif
#elif ENABLED(RGBW_LED)
  #if !(_RGB_TEST && PIN_EXISTS(RGB_LED_W))
    #error "RGBW_LED requires RGB_LED_R_PIN, RGB_LED_G_PIN, RGB_LED_B_PIN, and RGB_LED_W_PIN."
  #endif
#endif
#undef _RGB_TEST

// NeoPixel requirements
#if ENABLED(NEOPIXEL_LED)
  #if !PIN_EXISTS(NEOPIXEL) || NEOPIXEL_PIXELS == 0
    #error "NEOPIXEL_LED requires NEOPIXEL_PIN and NEOPIXEL_PIXELS."
  #elif ENABLED(NEOPIXEL2_SEPARATE) && !(defined(NEOPIXEL2_TYPE) && PIN_EXISTS(NEOPIXEL2) && NEOPIXEL2_PIXELS > 0)
    #error "NEOPIXEL2_SEPARATE requires NEOPIXEL2_TYPE, NEOPIXEL2_PIN and NEOPIXEL2_PIXELS."
  #elif ENABLED(NEO2_COLOR_PRESETS) && DISABLED(NEOPIXEL2_SEPARATE)
    #error "NEO2_COLOR_PRESETS requires NEOPIXEL2_SEPARATE to be enabled."
  #endif
#endif

#if DISABLED(NO_COMPILE_TIME_PWM)
  #define _TEST_PWM(P) PWM_PIN(P)
#else
  #define _TEST_PWM(P) 1 // pass
#endif

/**
 * Auto Fan check for PWM pins
 */
#if HAS_AUTO_FAN && EXTRUDER_AUTO_FAN_SPEED != 255
  #define AF_ERR_SUFF "_AUTO_FAN_PIN is not a PWM pin. Set EXTRUDER_AUTO_FAN_SPEED to 255."
  #if HAS_AUTO_FAN_0
    static_assert(_TEST_PWM(E0_AUTO_FAN_PIN), "E0" AF_ERR_SUFF);
  #elif HAS_AUTO_FAN_1
    static_assert(_TEST_PWM(E1_AUTO_FAN_PIN), "E1" AF_ERR_SUFF);
  #elif HAS_AUTO_FAN_2
    static_assert(_TEST_PWM(E2_AUTO_FAN_PIN), "E2" AF_ERR_SUFF);
  #elif HAS_AUTO_FAN_3
    static_assert(_TEST_PWM(E3_AUTO_FAN_PIN), "E3" AF_ERR_SUFF);
  #elif HAS_AUTO_FAN_4
    static_assert(_TEST_PWM(E4_AUTO_FAN_PIN), "E4" AF_ERR_SUFF);
  #elif HAS_AUTO_FAN_5
    static_assert(_TEST_PWM(E5_AUTO_FAN_PIN), "E5" AF_ERR_SUFF);
  #elif HAS_AUTO_FAN_6
    static_assert(_TEST_PWM(E6_AUTO_FAN_PIN), "E6" AF_ERR_SUFF);
  #elif HAS_AUTO_FAN_7
    static_assert(_TEST_PWM(E7_AUTO_FAN_PIN), "E7" AF_ERR_SUFF);
  #endif
#endif

/**
 * Make sure only one EEPROM type is enabled
 */
#if ENABLED(EEPROM_SETTINGS)
  #if 1 < 0 \
    + ENABLED(I2C_EEPROM) \
    + ENABLED(SPI_EEPROM) \
    + ENABLED(QSPI_EEPROM) \
    + ENABLED(SDCARD_EEPROM_EMULATION) \
    + ENABLED(FLASH_EEPROM_EMULATION) \
    + ENABLED(SRAM_EEPROM_EMULATION) \
    + ENABLED(IIC_BL24CXX_EEPROM)
    #error "Please select only one method of EEPROM Persistent Storage."
  #endif
#endif

/**
 * Make sure features that need to write to the SD card can
 */
#if ENABLED(SDCARD_READONLY) && ANY(POWER_LOSS_RECOVERY, BINARY_FILE_TRANSFER, SDCARD_EEPROM_EMULATION)
  #undef SDCARD_READONLY
  #if ENABLED(POWER_LOSS_RECOVERY)
    #warning "Either disable SDCARD_READONLY or disable POWER_LOSS_RECOVERY."
  #elif ENABLED(BINARY_FILE_TRANSFER)
    #warning "Either disable SDCARD_READONLY or disable BINARY_FILE_TRANSFER."
  #elif ENABLED(SDCARD_EEPROM_EMULATION)
    #warning "Either disable SDCARD_READONLY or disable SDCARD_EEPROM_EMULATION."
  #endif
#endif

/**
 * Make sure only one display is enabled
 */
#if 1 < 0 \
  + (ENABLED(REPRAP_DISCOUNT_SMART_CONTROLLER) && DISABLED(IS_RRD_SC)) \
  + (ENABLED(REPRAP_DISCOUNT_FULL_GRAPHIC_SMART_CONTROLLER) && DISABLED(IS_RRD_FG_SC)) \
  + (ENABLED(ULTRA_LCD) && DISABLED(IS_ULTRA_LCD)) \
  + (ENABLED(U8GLIB_SSD1306) && DISABLED(IS_U8GLIB_SSD1306)) \
  + (ENABLED(MINIPANEL) && NONE(MKS_MINI_12864, ENDER2_STOCKDISPLAY)) \
  + (ENABLED(MKS_MINI_12864) && DISABLED(MKS_LCD12864)) \
  + (ENABLED(EXTENSIBLE_UI) && DISABLED(IS_EXTUI)) \
  + (ENABLED(ULTIPANEL) && DISABLED(IS_ULTIPANEL)) \
  + ENABLED(RADDS_DISPLAY) \
  + ENABLED(ULTIMAKERCONTROLLER) \
  + ENABLED(PANEL_ONE) \
  + ENABLED(G3D_PANEL) \
  + ENABLED(RIGIDBOT_PANEL) \
  + ENABLED(MAKEBOARD_MINI_2_LINE_DISPLAY_1602) \
  + ENABLED(ZONESTAR_LCD) \
  + ENABLED(RA_CONTROL_PANEL) \
  + ENABLED(LCD_SAINSMART_I2C_1602) \
  + ENABLED(LCD_SAINSMART_I2C_2004) \
  + ENABLED(LCM1602) \
  + ENABLED(LCD_I2C_PANELOLU2) \
  + ENABLED(LCD_I2C_VIKI) \
  + ENABLED(SAV_3DLCD) \
  + ENABLED(FF_INTERFACEBOARD) \
  + ENABLED(REPRAPWORLD_GRAPHICAL_LCD) \
  + ENABLED(VIKI2) \
  + ENABLED(miniVIKI) \
  + ENABLED(MAKRPANEL) \
  + ENABLED(ELB_FULL_GRAPHIC_CONTROLLER) \
  + ENABLED(BQ_LCD_SMART_CONTROLLER) \
  + ENABLED(CARTESIO_UI) \
  + ENABLED(LCD_FOR_MELZI) \
  + ENABLED(ULTI_CONTROLLER) \
  + ENABLED(MKS_LCD12864) \
  + ENABLED(ENDER2_STOCKDISPLAY) \
  + ENABLED(FYSETC_MINI_12864_X_X) \
  + ENABLED(FYSETC_MINI_12864_1_2) \
  + ENABLED(FYSETC_MINI_12864_2_0) \
  + ENABLED(FYSETC_MINI_12864_2_1) \
  + ENABLED(FYSETC_GENERIC_12864_1_1) \
  + ENABLED(CR10_STOCKDISPLAY) \
  + ENABLED(DWIN_CREALITY_LCD) \
  + ENABLED(ANET_FULL_GRAPHICS_LCD) \
  + ENABLED(AZSMZ_12864) \
  + ENABLED(SILVER_GATE_GLCD_CONTROLLER) \
  + ENABLED(SAV_3DGLCD) \
  + ENABLED(OLED_PANEL_TINYBOY2) \
  + ENABLED(MKS_12864OLED) \
  + ENABLED(MKS_12864OLED_SSD1306) \
  + ENABLED(ZONESTAR_12864LCD) \
  + ENABLED(ZONESTAR_12864OLED) \
  + ENABLED(ZONESTAR_12864OLED_SSD1306) \
  + ENABLED(U8GLIB_SH1106_EINSTART) \
  + ENABLED(OVERLORD_OLED) \
  + ENABLED(FYSETC_242_OLED_12864) \
  + ENABLED(DGUS_LCD_UI_ORIGIN) \
  + ENABLED(DGUS_LCD_UI_FYSETC) \
  + ENABLED(DGUS_LCD_UI_HIPRECY) \
  + ENABLED(MALYAN_LCD) \
  + ENABLED(TOUCH_UI_FTDI_EVE) \
  + ENABLED(TFT_320x240) \
  + ENABLED(TFT_320x240_SPI) \
  + ENABLED(FSMC_GRAPHICAL_TFT) \
  + ENABLED(TFT_LVGL_UI_FSMC) \
  + ENABLED(TFT_LVGL_UI_SPI) \
  + ENABLED(ANYCUBIC_LCD_I3MEGA) \
  + ENABLED(ANYCUBIC_LCD_CHIRON) \
  + ENABLED(TFTGLCD_PANEL_SPI) \
  + ENABLED(TFTGLCD_PANEL_I2C)
  #error "Please select only one LCD controller option."
#endif

#undef IS_RRD_SC
#undef IS_RRD_FG_SC
#undef IS_ULTRA_LCD
#undef IS_U8GLIB_SSD1306
#undef IS_RRW_KEYPAD
#undef IS_EXTUI
#undef IS_ULTIPANEL

#if 1 < ENABLED(LCD_SCREEN_ROT_0) + ENABLED(LCD_SCREEN_ROT_90) + ENABLED(LCD_SCREEN_ROT_180) + ENABLED(LCD_SCREEN_ROT_270)
  #error "Please enable only one LCD_SCREEN_ROT_* option: 0, 90, 180, or 270."
#endif

/**
 * Serial displays require a dedicated serial port
 */
#ifdef LCD_SERIAL_PORT
  #if LCD_SERIAL_PORT == SERIAL_PORT
    #error "LCD_SERIAL_PORT cannot be the same as SERIAL_PORT. Please update your configuration."
  #elif defined(SERIAL_PORT_2) && LCD_SERIAL_PORT == SERIAL_PORT_2
    #error "LCD_SERIAL_PORT cannot be the same as SERIAL_PORT_2. Please update your configuration."
  #endif
#else
  #if HAS_DGUS_LCD
    #error "The DGUS LCD requires LCD_SERIAL_PORT to be defined in Configuration.h"
  #elif EITHER(ANYCUBIC_LCD_I3MEGA, ANYCUBIC_LCD_CHIRON)
    #error "The ANYCUBIC LCD requires LCD_SERIAL_PORT to be defined in Configuration.h"
  #elif ENABLED(MALYAN_LCD)
    #error "MALYAN_LCD requires LCD_SERIAL_PORT to be defined in Configuration.h"
  #endif
#endif

/**
 * FYSETC Mini 12864 RGB backlighting required
 */
#if EITHER(FYSETC_MINI_12864_1_2, FYSETC_MINI_12864_2_0) && DISABLED(RGB_LED)
  #error "RGB_LED is required for FYSETC_MINI_12864 1.2 and 2.0."
#elif EITHER(FYSETC_MINI_12864_2_0, FYSETC_MINI_12864_2_1) && DISABLED(LED_USER_PRESET_STARTUP)
  #error "LED_USER_PRESET_STARTUP is required for FYSETC_MINI_12864 2.x displays."
#endif

/**
 * Check existing CS pins against enabled TMC SPI drivers.
 */
#define INVALID_TMC_SPI(ST) (AXIS_HAS_SPI(ST) && !PIN_EXISTS(ST##_CS))
#if INVALID_TMC_SPI(X)
  #error "An SPI driven TMC driver on X requires X_CS_PIN."
#elif INVALID_TMC_SPI(X2)
  #error "An SPI driven TMC driver on X2 requires X2_CS_PIN."
#elif INVALID_TMC_SPI(Y)
  #error "An SPI driven TMC driver on Y requires Y_CS_PIN."
#elif INVALID_TMC_SPI(Y2)
  #error "An SPI driven TMC driver on Y2 requires Y2_CS_PIN."
#elif INVALID_TMC_SPI(Z)
  #error "An SPI driven TMC driver on Z requires Z_CS_PIN."
#elif INVALID_TMC_SPI(Z2)
  #error "An SPI driven TMC driver on Z2 requires Z2_CS_PIN."
#elif INVALID_TMC_SPI(Z3)
  #error "An SPI driven TMC driver on Z3 requires Z3_CS_PIN."
#elif INVALID_TMC_SPI(Z4)
  #error "An SPI driven TMC driver on Z4 requires Z4_CS_PIN."
#elif INVALID_TMC_SPI(E0)
  #error "An SPI driven TMC driver on E0 requires E0_CS_PIN."
#elif INVALID_TMC_SPI(E1)
  #error "An SPI driven TMC driver on E1 requires E1_CS_PIN."
#elif INVALID_TMC_SPI(E2)
  #error "An SPI driven TMC driver on E2 requires E2_CS_PIN."
#elif INVALID_TMC_SPI(E3)
  #error "An SPI driven TMC driver on E3 requires E3_CS_PIN."
#elif INVALID_TMC_SPI(E4)
  #error "An SPI driven TMC driver on E4 requires E4_CS_PIN."
#elif INVALID_TMC_SPI(E5)
  #error "An SPI driven TMC driver on E5 requires E5_CS_PIN."
#elif INVALID_TMC_SPI(E6)
  #error "An SPI driven TMC driver on E6 requires E6_CS_PIN."
#elif INVALID_TMC_SPI(E7)
  #error "An SPI driven TMC driver on E7 requires E7_CS_PIN."
#endif
#undef INVALID_TMC_SPI

/**
 * Check existing RX/TX pins against enable TMC UART drivers.
 */
#define INVALID_TMC_UART(ST) (AXIS_HAS_UART(ST) && !(defined(ST##_HARDWARE_SERIAL) || (PINS_EXIST(ST##_SERIAL_RX, ST##_SERIAL_TX))))
#if INVALID_TMC_UART(X)
  #error "TMC2208 or TMC2209 on X requires X_HARDWARE_SERIAL or X_SERIAL_(RX|TX)_PIN."
#elif INVALID_TMC_UART(X2)
  #error "TMC2208 or TMC2209 on X2 requires X2_HARDWARE_SERIAL or X2_SERIAL_(RX|TX)_PIN."
#elif INVALID_TMC_UART(Y)
  #error "TMC2208 or TMC2209 on Y requires Y_HARDWARE_SERIAL or Y_SERIAL_(RX|TX)_PIN."
#elif INVALID_TMC_UART(Y2)
  #error "TMC2208 or TMC2209 on Y2 requires Y2_HARDWARE_SERIAL or Y2_SERIAL_(RX|TX)_PIN."
#elif INVALID_TMC_UART(Z)
  #error "TMC2208 or TMC2209 on Z requires Z_HARDWARE_SERIAL or Z_SERIAL_(RX|TX)_PIN."
#elif INVALID_TMC_UART(Z2)
  #error "TMC2208 or TMC2209 on Z2 requires Z2_HARDWARE_SERIAL or Z2_SERIAL_(RX|TX)_PIN."
#elif INVALID_TMC_UART(Z3)
  #error "TMC2208 or TMC2209 on Z3 requires Z3_HARDWARE_SERIAL or Z3_SERIAL_(RX|TX)_PIN."
#elif INVALID_TMC_UART(Z4)
  #error "TMC2208 or TMC2209 on Z4 requires Z4_HARDWARE_SERIAL or Z4_SERIAL_(RX|TX)_PIN."
#elif INVALID_TMC_UART(E0)
  #error "TMC2208 or TMC2209 on E0 requires E0_HARDWARE_SERIAL or E0_SERIAL_(RX|TX)_PIN."
#elif INVALID_TMC_UART(E1)
  #error "TMC2208 or TMC2209 on E1 requires E1_HARDWARE_SERIAL or E1_SERIAL_(RX|TX)_PIN."
#elif INVALID_TMC_UART(E2)
  #error "TMC2208 or TMC2209 on E2 requires E2_HARDWARE_SERIAL or E2_SERIAL_(RX|TX)_PIN."
#elif INVALID_TMC_UART(E3)
  #error "TMC2208 or TMC2209 on E3 requires E3_HARDWARE_SERIAL or E3_SERIAL_(RX|TX)_PIN."
#elif INVALID_TMC_UART(E4)
  #error "TMC2208 or TMC2209 on E4 requires E4_HARDWARE_SERIAL or E4_SERIAL_(RX|TX)_PIN."
#elif INVALID_TMC_UART(E5)
  #error "TMC2208 or TMC2209 on E5 requires E5_HARDWARE_SERIAL or E5_SERIAL_(RX|TX)_PIN."
#elif INVALID_TMC_UART(E6)
  #error "TMC2208 or TMC2209 on E6 requires E6_HARDWARE_SERIAL or E6_SERIAL_(RX|TX)_PIN."
#elif INVALID_TMC_UART(E7)
  #error "TMC2208 or TMC2209 on E7 requires E7_HARDWARE_SERIAL or E7_SERIAL_(RX|TX)_PIN."
#endif
#undef INVALID_TMC_UART

/**
 * TMC2209 slave address values
 */
#define INVALID_TMC_ADDRESS(ST) static_assert(0 <= ST##_SLAVE_ADDRESS && ST##_SLAVE_ADDRESS <= 3, "TMC2209 slave address must be 0, 1, 2 or 3")
#if AXIS_DRIVER_TYPE_X(TMC2209)
  INVALID_TMC_ADDRESS(X);
#elif AXIS_DRIVER_TYPE_X2(TMC2209)
  INVALID_TMC_ADDRESS(X2);
#elif AXIS_DRIVER_TYPE_Y(TMC2209)
  INVALID_TMC_ADDRESS(Y);
#elif AXIS_DRIVER_TYPE_Y2(TMC2209)
  INVALID_TMC_ADDRESS(Y2);
#elif AXIS_DRIVER_TYPE_Z(TMC2209)
  INVALID_TMC_ADDRESS(Z);
#elif AXIS_DRIVER_TYPE_Z2(TMC2209)
  INVALID_TMC_ADDRESS(Z2);
#elif AXIS_DRIVER_TYPE_Z3(TMC2209)
  INVALID_TMC_ADDRESS(Z3);
#elif AXIS_DRIVER_TYPE_Z4(TMC2209)
  INVALID_TMC_ADDRESS(Z4);
#elif AXIS_DRIVER_TYPE_E0(TMC2209)
  INVALID_TMC_ADDRESS(E0);
#elif AXIS_DRIVER_TYPE_E1(TMC2209)
  INVALID_TMC_ADDRESS(E1);
#elif AXIS_DRIVER_TYPE_E2(TMC2209)
  INVALID_TMC_ADDRESS(E2);
#elif AXIS_DRIVER_TYPE_E3(TMC2209)
  INVALID_TMC_ADDRESS(E3);
#elif AXIS_DRIVER_TYPE_E4(TMC2209)
  INVALID_TMC_ADDRESS(E4);
#elif AXIS_DRIVER_TYPE_E5(TMC2209)
  INVALID_TMC_ADDRESS(E5);
#elif AXIS_DRIVER_TYPE_E6(TMC2209)
  INVALID_TMC_ADDRESS(E6);
#elif AXIS_DRIVER_TYPE_E7(TMC2209)
  INVALID_TMC_ADDRESS(E7);
#endif
#undef INVALID_TMC_ADDRESS

#define _TMC_MICROSTEP_IS_VALID(MS) (MS == 0 || MS == 2 || MS == 4 || MS == 8 || MS == 16 || MS == 32 || MS == 64 || MS == 128 || MS == 256)
#define TMC_MICROSTEP_IS_VALID(M) (!AXIS_IS_TMC(M) || _TMC_MICROSTEP_IS_VALID(M##_MICROSTEPS))
#define INVALID_TMC_MS(ST) static_assert(0, "Invalid " STRINGIFY(ST) "_MICROSTEPS. Valid values are 0, 2, 4, 8, 16, 32, 64, 128, and 256.")

#if !TMC_MICROSTEP_IS_VALID(X)
  INVALID_TMC_MS(X);
#elif !TMC_MICROSTEP_IS_VALID(Y)
  INVALID_TMC_MS(Y)
#elif !TMC_MICROSTEP_IS_VALID(Z)
  INVALID_TMC_MS(Z)
#elif !TMC_MICROSTEP_IS_VALID(X2)
  INVALID_TMC_MS(X2);
#elif !TMC_MICROSTEP_IS_VALID(Y2)
  INVALID_TMC_MS(Y2)
#elif !TMC_MICROSTEP_IS_VALID(Z2)
  INVALID_TMC_MS(Z2)
#elif !TMC_MICROSTEP_IS_VALID(Z3)
  INVALID_TMC_MS(Z3)
#elif !TMC_MICROSTEP_IS_VALID(Z4)
  INVALID_TMC_MS(Z4)
#elif !TMC_MICROSTEP_IS_VALID(E0)
  INVALID_TMC_MS(E0)
#elif !TMC_MICROSTEP_IS_VALID(E1)
  INVALID_TMC_MS(E1)
#elif !TMC_MICROSTEP_IS_VALID(E2)
  INVALID_TMC_MS(E2)
#elif !TMC_MICROSTEP_IS_VALID(E3)
  INVALID_TMC_MS(E3)
#elif !TMC_MICROSTEP_IS_VALID(E4)
  INVALID_TMC_MS(E4)
#elif !TMC_MICROSTEP_IS_VALID(E5)
  INVALID_TMC_MS(E5)
#elif !TMC_MICROSTEP_IS_VALID(E6)
  INVALID_TMC_MS(E6)
#elif !TMC_MICROSTEP_IS_VALID(E7)
  INVALID_TMC_MS(E7)
#endif
#undef INVALID_TMC_MS
#undef TMC_MICROSTEP_IS_VALID
#undef _TMC_MICROSTEP_IS_VALID

#if ENABLED(DELTA) && (ENABLED(STEALTHCHOP_XY) != ENABLED(STEALTHCHOP_Z))
  #error "STEALTHCHOP_XY and STEALTHCHOP_Z must be the same on DELTA."
#endif

#if ENABLED(SENSORLESS_HOMING)
  // Require STEALTHCHOP for SENSORLESS_HOMING on DELTA as the transition from spreadCycle to stealthChop
  // is necessary in order to reset the stallGuard indication between the initial movement of all three
  // towers to +Z and the individual homing of each tower. This restriction can be removed once a means of
  // clearing the stallGuard activated status is found.

  // Stall detection DIAG = HIGH : TMC2209
  // Stall detection DIAG = LOW  : TMC2130/TMC2160/TMC2660/TMC5130/TMC5160
  #define X_ENDSTOP_INVERTING !AXIS_DRIVER_TYPE(X,TMC2209)
  #define Y_ENDSTOP_INVERTING !AXIS_DRIVER_TYPE(Y,TMC2209)
  #define Z_ENDSTOP_INVERTING !AXIS_DRIVER_TYPE(Z,TMC2209)

  #if ENABLED(DELTA) && !BOTH(STEALTHCHOP_XY, STEALTHCHOP_Z)
    #error "SENSORLESS_HOMING on DELTA currently requires STEALTHCHOP_XY and STEALTHCHOP_Z."
  #elif X_SENSORLESS && X_HOME_DIR < 0 && NONE(ONBOARD_ENDSTOPPULLUPS, ENDSTOPPULLUPS, ENDSTOPPULLUP_XMIN)
    #error "SENSORLESS_HOMING requires ENDSTOPPULLUP_XMIN (or ENDSTOPPULLUPS) when homing to X_MIN."
  #elif X_SENSORLESS && X_HOME_DIR > 0 && NONE(ONBOARD_ENDSTOPPULLUPS, ENDSTOPPULLUPS, ENDSTOPPULLUP_XMAX)
    #error "SENSORLESS_HOMING requires ENDSTOPPULLUP_XMAX (or ENDSTOPPULLUPS) when homing to X_MAX."
  #elif Y_SENSORLESS && Y_HOME_DIR < 0 && NONE(ONBOARD_ENDSTOPPULLUPS, ENDSTOPPULLUPS, ENDSTOPPULLUP_YMIN)
    #error "SENSORLESS_HOMING requires ENDSTOPPULLUP_YMIN (or ENDSTOPPULLUPS) when homing to Y_MIN."
  #elif Y_SENSORLESS && Y_HOME_DIR > 0 && NONE(ONBOARD_ENDSTOPPULLUPS, ENDSTOPPULLUPS, ENDSTOPPULLUP_YMAX)
    #error "SENSORLESS_HOMING requires ENDSTOPPULLUP_YMAX (or ENDSTOPPULLUPS) when homing to Y_MAX."
  #elif Z_SENSORLESS && Z_HOME_DIR < 0 && NONE(ONBOARD_ENDSTOPPULLUPS, ENDSTOPPULLUPS, ENDSTOPPULLUP_ZMIN)
    #error "SENSORLESS_HOMING requires ENDSTOPPULLUP_ZMIN (or ENDSTOPPULLUPS) when homing to Z_MIN."
  #elif Z_SENSORLESS && Z_HOME_DIR > 0 && NONE(ONBOARD_ENDSTOPPULLUPS, ENDSTOPPULLUPS, ENDSTOPPULLUP_ZMAX)
    #error "SENSORLESS_HOMING requires ENDSTOPPULLUP_ZMAX (or ENDSTOPPULLUPS) when homing to Z_MAX."
  #elif X_SENSORLESS && X_HOME_DIR < 0 && X_MIN_ENDSTOP_INVERTING != X_ENDSTOP_INVERTING
    #if X_ENDSTOP_INVERTING
      #error "SENSORLESS_HOMING requires X_MIN_ENDSTOP_INVERTING = true when homing to X_MIN."
    #else
      #error "SENSORLESS_HOMING requires X_MIN_ENDSTOP_INVERTING = false when homing TMC2209 to X_MIN."
    #endif
  #elif X_SENSORLESS && X_HOME_DIR > 0 && X_MAX_ENDSTOP_INVERTING != X_ENDSTOP_INVERTING
    #if X_ENDSTOP_INVERTING
      #error "SENSORLESS_HOMING requires X_MAX_ENDSTOP_INVERTING = true when homing to X_MAX."
    #else
      #error "SENSORLESS_HOMING requires X_MAX_ENDSTOP_INVERTING = false when homing TMC2209 to X_MAX."
    #endif
  #elif Y_SENSORLESS && Y_HOME_DIR < 0 && Y_MIN_ENDSTOP_INVERTING != Y_ENDSTOP_INVERTING
    #if Y_ENDSTOP_INVERTING
      #error "SENSORLESS_HOMING requires Y_MIN_ENDSTOP_INVERTING = true when homing to Y_MIN."
    #else
      #error "SENSORLESS_HOMING requires Y_MIN_ENDSTOP_INVERTING = false when homing TMC2209 to Y_MIN."
    #endif
  #elif Y_SENSORLESS && Y_HOME_DIR > 0 && Y_MAX_ENDSTOP_INVERTING != Y_ENDSTOP_INVERTING
    #if Y_ENDSTOP_INVERTING
      #error "SENSORLESS_HOMING requires Y_MAX_ENDSTOP_INVERTING = true when homing to Y_MAX."
    #else
      #error "SENSORLESS_HOMING requires Y_MAX_ENDSTOP_INVERTING = false when homing TMC2209 to Y_MAX."
    #endif
  #elif Z_SENSORLESS && Z_HOME_DIR < 0 && Z_MIN_ENDSTOP_INVERTING != Z_ENDSTOP_INVERTING
    #if Z_ENDSTOP_INVERTING
      #error "SENSORLESS_HOMING requires Z_MIN_ENDSTOP_INVERTING = true when homing to Z_MIN."
    #else
      #error "SENSORLESS_HOMING requires Z_MIN_ENDSTOP_INVERTING = false when homing TMC2209 to Z_MIN."
    #endif
  #elif Z_SENSORLESS && Z_HOME_DIR > 0 && Z_MAX_ENDSTOP_INVERTING != Z_ENDSTOP_INVERTING
    #if Z_ENDSTOP_INVERTING
      #error "SENSORLESS_HOMING requires Z_MAX_ENDSTOP_INVERTING = true when homing to Z_MAX."
    #else
      #error "SENSORLESS_HOMING requires Z_MAX_ENDSTOP_INVERTING = false when homing TMC2209 to Z_MAX."
    #endif
  #elif ENDSTOP_NOISE_THRESHOLD
    #error "SENSORLESS_HOMING is incompatible with ENDSTOP_NOISE_THRESHOLD."
  #elif !(X_SENSORLESS || Y_SENSORLESS || Z_SENSORLESS)
    #error "SENSORLESS_HOMING requires a TMC stepper driver with StallGuard on X, Y, or Z axes."
  #endif

  #undef X_ENDSTOP_INVERTING
  #undef Y_ENDSTOP_INVERTING
  #undef Z_ENDSTOP_INVERTING
#endif

// Sensorless probing requirements
#if ENABLED(SENSORLESS_PROBING)
  #if ENABLED(DELTA) && !(X_SENSORLESS && Y_SENSORLESS && Z_SENSORLESS)
    #error "SENSORLESS_PROBING for DELTA requires TMC stepper drivers with StallGuard on X, Y, and Z axes."
  #elif !Z_SENSORLESS
    #error "SENSORLESS_PROBING requires a TMC stepper driver with StallGuard on Z."
  #endif
#endif

// Sensorless homing is required for both combined steppers in an H-bot
#if CORE_IS_XY && X_SENSORLESS != Y_SENSORLESS
  #error "CoreXY requires both X and Y to use sensorless homing if either one does."
#elif CORE_IS_XZ && X_SENSORLESS != Z_SENSORLESS && !HOMING_Z_WITH_PROBE
  #error "CoreXZ requires both X and Z to use sensorless homing if either one does."
#elif CORE_IS_YZ && Y_SENSORLESS != Z_SENSORLESS && !HOMING_Z_WITH_PROBE
  #error "CoreYZ requires both Y and Z to use sensorless homing if either one does."
#elif ENABLED(MARKFORGED_XY) && X_SENSORLESS != Y_SENSORLESS
  #error "MARKFORGED_XY requires both X and Y to use sensorless homing if either one does."
#endif

// Other TMC feature requirements
#if ENABLED(HYBRID_THRESHOLD) && !STEALTHCHOP_ENABLED
  #error "Enable STEALTHCHOP_(XY|Z|E) to use HYBRID_THRESHOLD."
#elif ENABLED(SENSORLESS_HOMING) && !HAS_STALLGUARD
  #error "SENSORLESS_HOMING requires TMC2130, TMC2160, TMC2209, TMC2660, or TMC5160 stepper drivers."
#elif ENABLED(SENSORLESS_PROBING) && !HAS_STALLGUARD
  #error "SENSORLESS_PROBING requires TMC2130, TMC2160, TMC2209, TMC2660, or TMC5160 stepper drivers."
#elif STEALTHCHOP_ENABLED && !HAS_STEALTHCHOP
  #error "STEALTHCHOP requires TMC2130, TMC2160, TMC2208, TMC2209, or TMC5160 stepper drivers."
#endif

/**
 * TMC SPI Chaining
 */
#define IN_CHAIN(A) ((A##_CHAIN_POS > 0) && !HAS_L64XX)
#if  IN_CHAIN(X ) || IN_CHAIN(Y ) || IN_CHAIN(Z ) || IN_CHAIN(X2) || IN_CHAIN(Y2) || IN_CHAIN(Z2) || IN_CHAIN(Z3) || IN_CHAIN(Z4) \
  || IN_CHAIN(E0) || IN_CHAIN(E1) || IN_CHAIN(E2) || IN_CHAIN(E3) || IN_CHAIN(E4) || IN_CHAIN(E5) || IN_CHAIN(E6) || IN_CHAIN(E7)
  #define BAD_CHAIN(A) (IN_CHAIN(A) && !PIN_EXISTS(A##_CS))
  #if  BAD_CHAIN(X ) || BAD_CHAIN(Y ) || BAD_CHAIN(Z ) || BAD_CHAIN(X2) || BAD_CHAIN(Y2) || BAD_CHAIN(Z2) || BAD_CHAIN(Z3) || BAD_CHAIN(Z4) \
    || BAD_CHAIN(E0) || BAD_CHAIN(E1) || BAD_CHAIN(E2) || BAD_CHAIN(E3) || BAD_CHAIN(E4) || BAD_CHAIN(E5) || BAD_CHAIN(E6) || BAD_CHAIN(E7)
    #error "All chained TMC drivers need a CS pin."
  #else
    #if IN_CHAIN(X)
      #define CS_COMPARE X_CS_PIN
    #elif IN_CHAIN(Y)
      #define CS_COMPARE Y_CS_PIN
    #elif IN_CHAIN(Z)
      #define CS_COMPARE Z_CS_PIN
    #elif IN_CHAIN(X2)
      #define CS_COMPARE X2_CS_PIN
    #elif IN_CHAIN(Y2)
      #define CS_COMPARE Y2_CS_PIN
    #elif IN_CHAIN(Z2)
      #define CS_COMPARE Z2_CS_PIN
    #elif IN_CHAIN(Z3)
      #define CS_COMPARE Z3_CS_PIN
    #elif IN_CHAIN(E0)
      #define CS_COMPARE E0_CS_PIN
    #elif IN_CHAIN(E1)
      #define CS_COMPARE E1_CS_PIN
    #elif IN_CHAIN(E2)
      #define CS_COMPARE E2_CS_PIN
    #elif IN_CHAIN(E3)
      #define CS_COMPARE E3_CS_PIN
    #elif IN_CHAIN(E4)
      #define CS_COMPARE E4_CS_PIN
    #elif IN_CHAIN(E5)
      #define CS_COMPARE E5_CS_PIN
    #elif IN_CHAIN(E6)
      #define CS_COMPARE E6_CS_PIN
    #elif IN_CHAIN(E7)
      #define CS_COMPARE E7_CS_PIN
    #endif
    #define BAD_CS_PIN(A) (IN_CHAIN(A) && A##_CS_PIN != CS_COMPARE)
    #if  BAD_CS_PIN(X ) || BAD_CS_PIN(Y ) || BAD_CS_PIN(Z ) || BAD_CS_PIN(X2) || BAD_CS_PIN(Y2) || BAD_CS_PIN(Z2) || BAD_CS_PIN(Z3) || BAD_CS_PIN(Z4) \
      || BAD_CS_PIN(E0) || BAD_CS_PIN(E1) || BAD_CS_PIN(E2) || BAD_CS_PIN(E3) || BAD_CS_PIN(E4) || BAD_CS_PIN(E5) || BAD_CS_PIN(E6) || BAD_CS_PIN(E7)
      #error "All chained TMC drivers must use the same CS pin."
    #endif
    #undef BAD_CS_PIN
    #undef CS_COMPARE
  #endif
  #undef BAD_CHAIN
#endif
#undef IN_CHAIN

/**
 * Digipot requirement
 */
#if HAS_MOTOR_CURRENT_I2C
  #if BOTH(DIGIPOT_MCP4018, DIGIPOT_MCP4451)
    #error "Enable only one of DIGIPOT_MCP4018 or DIGIPOT_MCP4451."
  #elif !MB(MKS_SBASE) \
    && (!defined(DIGIPOTS_I2C_SDA_X) || !defined(DIGIPOTS_I2C_SDA_Y) || !defined(DIGIPOTS_I2C_SDA_Z) || !defined(DIGIPOTS_I2C_SDA_E0) || !defined(DIGIPOTS_I2C_SDA_E1))
      #error "DIGIPOT_MCP4018/4451 requires DIGIPOTS_I2C_SDA_* pins to be defined."
  #endif
#endif

/**
 * Check per-axis initializers for errors
 */
constexpr float sanity_arr_1[] = DEFAULT_AXIS_STEPS_PER_UNIT,
                sanity_arr_2[] = DEFAULT_MAX_FEEDRATE,
                sanity_arr_3[] = DEFAULT_MAX_ACCELERATION;

#define _ARR_TEST(N,I) (sanity_arr_##N[_MIN(I,int(COUNT(sanity_arr_##N))-1)] > 0)

static_assert(COUNT(sanity_arr_1) >= XYZE,   "DEFAULT_AXIS_STEPS_PER_UNIT requires X, Y, Z and E elements.");
static_assert(COUNT(sanity_arr_1) <= XYZE_N, "DEFAULT_AXIS_STEPS_PER_UNIT has too many elements. (Did you forget to enable DISTINCT_E_FACTORS?)");
static_assert(   _ARR_TEST(1,0) && _ARR_TEST(1,1) && _ARR_TEST(1,2)
              && _ARR_TEST(1,3) && _ARR_TEST(1,4) && _ARR_TEST(1,5)
              && _ARR_TEST(1,6) && _ARR_TEST(1,7) && _ARR_TEST(1,8),
              "DEFAULT_AXIS_STEPS_PER_UNIT values must be positive.");

static_assert(COUNT(sanity_arr_2) >= XYZE,   "DEFAULT_MAX_FEEDRATE requires X, Y, Z and E elements.");
static_assert(COUNT(sanity_arr_2) <= XYZE_N, "DEFAULT_MAX_FEEDRATE has too many elements. (Did you forget to enable DISTINCT_E_FACTORS?)");
static_assert(   _ARR_TEST(2,0) && _ARR_TEST(2,1) && _ARR_TEST(2,2)
              && _ARR_TEST(2,3) && _ARR_TEST(2,4) && _ARR_TEST(2,5)
              && _ARR_TEST(2,6) && _ARR_TEST(2,7) && _ARR_TEST(2,8),
              "DEFAULT_MAX_FEEDRATE values must be positive.");

static_assert(COUNT(sanity_arr_3) >= XYZE,   "DEFAULT_MAX_ACCELERATION requires X, Y, Z and E elements.");
static_assert(COUNT(sanity_arr_3) <= XYZE_N, "DEFAULT_MAX_ACCELERATION has too many elements. (Did you forget to enable DISTINCT_E_FACTORS?)");
static_assert(   _ARR_TEST(3,0) && _ARR_TEST(3,1) && _ARR_TEST(3,2)
              && _ARR_TEST(3,3) && _ARR_TEST(3,4) && _ARR_TEST(3,5)
              && _ARR_TEST(3,6) && _ARR_TEST(3,7) && _ARR_TEST(3,8),
              "DEFAULT_MAX_ACCELERATION values must be positive.");

#if ENABLED(LIMITED_MAX_ACCEL_EDITING)
  #ifdef MAX_ACCEL_EDIT_VALUES
    constexpr float sanity_arr_4[] = MAX_ACCEL_EDIT_VALUES;
    static_assert(COUNT(sanity_arr_4) >= XYZE, "MAX_ACCEL_EDIT_VALUES requires X, Y, Z and E elements.");
    static_assert(COUNT(sanity_arr_4) <= XYZE, "MAX_ACCEL_EDIT_VALUES has too many elements. X, Y, Z and E elements only.");
    static_assert(   _ARR_TEST(4,0) && _ARR_TEST(4,1) && _ARR_TEST(4,2)
                  && _ARR_TEST(4,3) && _ARR_TEST(4,4) && _ARR_TEST(4,5)
                  && _ARR_TEST(4,6) && _ARR_TEST(4,7) && _ARR_TEST(4,8),
                  "MAX_ACCEL_EDIT_VALUES values must be positive.");
  #endif
#endif

#if ENABLED(LIMITED_MAX_FR_EDITING)
  #ifdef MAX_FEEDRATE_EDIT_VALUES
    constexpr float sanity_arr_5[] = MAX_FEEDRATE_EDIT_VALUES;
    static_assert(COUNT(sanity_arr_5) >= XYZE, "MAX_FEEDRATE_EDIT_VALUES requires X, Y, Z and E elements.");
    static_assert(COUNT(sanity_arr_5) <= XYZE, "MAX_FEEDRATE_EDIT_VALUES has too many elements. X, Y, Z and E elements only.");
    static_assert(   _ARR_TEST(5,0) && _ARR_TEST(5,1) && _ARR_TEST(5,2)
                  && _ARR_TEST(5,3) && _ARR_TEST(5,4) && _ARR_TEST(5,5)
                  && _ARR_TEST(5,6) && _ARR_TEST(5,7) && _ARR_TEST(5,8),
                  "MAX_FEEDRATE_EDIT_VALUES values must be positive.");
  #endif
#endif

#if ENABLED(LIMITED_JERK_EDITING)
  #ifdef MAX_JERK_EDIT_VALUES
    constexpr float sanity_arr_6[] = MAX_JERK_EDIT_VALUES;
    static_assert(COUNT(sanity_arr_6) >= XYZE, "MAX_JERK_EDIT_VALUES requires X, Y, Z and E elements.");
    static_assert(COUNT(sanity_arr_6) <= XYZE, "MAX_JERK_EDIT_VALUES has too many elements. X, Y, Z and E elements only.");
    static_assert(   _ARR_TEST(6,0) && _ARR_TEST(6,1) && _ARR_TEST(6,2)
                  && _ARR_TEST(6,3) && _ARR_TEST(6,4) && _ARR_TEST(6,5)
                  && _ARR_TEST(6,6) && _ARR_TEST(6,7) && _ARR_TEST(6,8),
                  "MAX_JERK_EDIT_VALUES values must be positive.");
  #endif
#endif

#undef _ARR_TEST

#if BOTH(CNC_COORDINATE_SYSTEMS, NO_WORKSPACE_OFFSETS)
  #error "CNC_COORDINATE_SYSTEMS is incompatible with NO_WORKSPACE_OFFSETS."
#endif

#if !BLOCK_BUFFER_SIZE || !IS_POWER_OF_2(BLOCK_BUFFER_SIZE)
  #error "BLOCK_BUFFER_SIZE must be a power of 2."
#endif

#if ENABLED(LED_CONTROL_MENU) && DISABLED(ULTIPANEL)
  #error "LED_CONTROL_MENU requires an LCD controller."
#endif

#if ENABLED(CASE_LIGHT_USE_NEOPIXEL) && DISABLED(NEOPIXEL_LED)
  #error "CASE_LIGHT_USE_NEOPIXEL requires NEOPIXEL_LED."
#endif

#if ENABLED(SKEW_CORRECTION)
  #if !defined(XY_SKEW_FACTOR) && !(defined(XY_DIAG_AC) && defined(XY_DIAG_BD) && defined(XY_SIDE_AD))
    #error "SKEW_CORRECTION requires XY_SKEW_FACTOR or XY_DIAG_AC, XY_DIAG_BD, XY_SIDE_AD."
  #endif
  #if ENABLED(SKEW_CORRECTION_FOR_Z)
    #if !defined(XZ_SKEW_FACTOR) && !(defined(XZ_DIAG_AC) && defined(XZ_DIAG_BD) && defined(XZ_SIDE_AD))
      #error "SKEW_CORRECTION requires XZ_SKEW_FACTOR or XZ_DIAG_AC, XZ_DIAG_BD, XZ_SIDE_AD."
    #endif
    #if !defined(YZ_SKEW_FACTOR) && !(defined(YZ_DIAG_AC) && defined(YZ_DIAG_BD) && defined(YZ_SIDE_AD))
      #error "SKEW_CORRECTION requires YZ_SKEW_FACTOR or YZ_DIAG_AC, YZ_DIAG_BD, YZ_SIDE_AD."
    #endif
  #endif
#endif

#if ENABLED(BACKUP_POWER_SUPPLY) && !PIN_EXISTS(POWER_LOSS)
  #error "BACKUP_POWER_SUPPLY requires a POWER_LOSS_PIN."
#endif

#if ENABLED(Z_STEPPER_AUTO_ALIGN)
  #if NUM_Z_STEPPER_DRIVERS <= 1
    #error "Z_STEPPER_AUTO_ALIGN requires NUM_Z_STEPPER_DRIVERS greater than 1."
  #elif !HAS_BED_PROBE
    #error "Z_STEPPER_AUTO_ALIGN requires a Z-bed probe."
  #elif ENABLED(Z_STEPPER_ALIGN_KNOWN_STEPPER_POSITIONS) && NUM_Z_STEPPER_DRIVERS < 3
    #error "Z_STEPPER_ALIGN_KNOWN_STEPPER_POSITIONS requires NUM_Z_STEPPER_DRIVERS to be 3 or 4."
  #endif
#endif

#if ENABLED(MECHANICAL_GANTRY_CALIBRATION)
  #if NONE(HAS_MOTOR_CURRENT_DAC, HAS_MOTOR_CURRENT_SPI, HAS_MOTOR_CURRENT_DAC, HAS_TRINAMIC_CONFIG, HAS_MOTOR_CURRENT_PWM)
    #error "It is highly recommended to have adjustable current drivers to prevent damage. Disable this line to continue anyway."
  #elif !defined(GANTRY_CALIBRATION_CURRENT)
    #error "MECHANICAL_GANTRY_CALIBRATION Requires GANTRY_CALIBRATION_CURRENT to be set."
  #elif !defined(GANTRY_CALIBRATION_EXTRA_HEIGHT)
    #error "MECHANICAL_GANTRY_CALIBRATION Requires GANTRY_CALIBRATION_EXTRA_HEIGHT to be set."
  #elif !defined(GANTRY_CALIBRATION_FEEDRATE)
    #error "MECHANICAL_GANTRY_CALIBRATION Requires GANTRY_CALIBRATION_FEEDRATE to be set."
  #endif
  #if defined(GANTRY_CALIBRATION_SAFE_POSITION) && !defined(GANTRY_CALIBRATION_XY_PARK_FEEDRATE)
    #error "GANTRY_CALIBRATION_SAFE_POSITION Requires GANTRY_CALIBRATION_XY_PARK_FEEDRATE to be set."
  #endif
#endif

#if BOTH(Z_STEPPER_AUTO_ALIGN, MECHANICAL_GANTRY_CALIBRATION)
  #error "You cannot use Z_STEPPER_AUTO_ALIGN and MECHANICAL_GANTRY_CALIBRATION at the same time."
#endif

#if ENABLED(PRINTCOUNTER) && DISABLED(EEPROM_SETTINGS)
  #error "PRINTCOUNTER requires EEPROM_SETTINGS. Please update your Configuration."
#endif

#if ENABLED(USB_FLASH_DRIVE_SUPPORT) && !PINS_EXIST(USB_CS, USB_INTR)
  #error "USB_CS_PIN and USB_INTR_PIN are required for USB_FLASH_DRIVE_SUPPORT."
#endif

#if ENABLED(SD_FIRMWARE_UPDATE) && !defined(__AVR_ATmega2560__)
  #error "SD_FIRMWARE_UPDATE requires an ATmega2560-based (Arduino Mega) board."
#endif

#if ENABLED(GCODE_MACROS) && !WITHIN(GCODE_MACROS_SLOTS, 1, 10)
  #error "GCODE_MACROS_SLOTS must be a number from 1 to 10."
#endif

#if ENABLED(CUSTOM_USER_MENUS)
  #ifdef USER_GCODE_1
    constexpr char _chr1 = USER_GCODE_1[strlen(USER_GCODE_1) - 1];
    static_assert(_chr1 != '\n' && _chr1 != '\r', "USER_GCODE_1 cannot have a newline at the end. Please remove it.");
  #endif
  #ifdef USER_GCODE_2
    constexpr char _chr2 = USER_GCODE_2[strlen(USER_GCODE_2) - 1];
    static_assert(_chr2 != '\n' && _chr2 != '\r', "USER_GCODE_2 cannot have a newline at the end. Please remove it.");
  #endif
  #ifdef USER_GCODE_3
    constexpr char _chr3 = USER_GCODE_3[strlen(USER_GCODE_3) - 1];
    static_assert(_chr3 != '\n' && _chr3 != '\r', "USER_GCODE_3 cannot have a newline at the end. Please remove it.");
  #endif
  #ifdef USER_GCODE_4
    constexpr char _chr4 = USER_GCODE_4[strlen(USER_GCODE_4) - 1];
    static_assert(_chr4 != '\n' && _chr4 != '\r', "USER_GCODE_4 cannot have a newline at the end. Please remove it.");
  #endif
  #ifdef USER_GCODE_5
    constexpr char _chr5 = USER_GCODE_5[strlen(USER_GCODE_5) - 1];
    static_assert(_chr5 != '\n' && _chr5 != '\r', "USER_GCODE_5 cannot have a newline at the end. Please remove it.");
  #endif
  #ifdef USER_GCODE_6
    constexpr char _chr6 = USER_GCODE_6[strlen(USER_GCODE_6) - 1];
    static_assert(_chr6 != '\n' && _chr6 != '\r', "USER_GCODE_6 cannot have a newline at the end. Please remove it.");
  #endif
  #ifdef USER_GCODE_7
    constexpr char _chr7 = USER_GCODE_7[strlen(USER_GCODE_7) - 1];
    static_assert(_chr7 != '\n' && _chr7 != '\r', "USER_GCODE_7 cannot have a newline at the end. Please remove it.");
  #endif
  #ifdef USER_GCODE_8
    constexpr char _chr8 = USER_GCODE_8[strlen(USER_GCODE_8) - 1];
    static_assert(_chr8 != '\n' && _chr8 != '\r', "USER_GCODE_8 cannot have a newline at the end. Please remove it.");
  #endif
  #ifdef USER_GCODE_9
    constexpr char _chr9 = USER_GCODE_9[strlen(USER_GCODE_9) - 1];
    static_assert(_chr9 != '\n' && _chr9 != '\r', "USER_GCODE_9 cannot have a newline at the end. Please remove it.");
  #endif
  #ifdef USER_GCODE_10
    constexpr char _chr10 = USER_GCODE_10[strlen(USER_GCODE_10) - 1];
    static_assert(_chr10 != '\n' && _chr10 != '\r', "USER_GCODE_10 cannot have a newline at the end. Please remove it.");
  #endif
  #ifdef USER_GCODE_11
    constexpr char _chr11 = USER_GCODE_11[strlen(USER_GCODE_11) - 1];
    static_assert(_chr11 != '\n' && _chr11 != '\r', "USER_GCODE_11 cannot have a newline at the end. Please remove it.");
  #endif
  #ifdef USER_GCODE_12
    constexpr char _chr12 = USER_GCODE_12[strlen(USER_GCODE_12) - 1];
    static_assert(_chr12 != '\n' && _chr12 != '\r', "USER_GCODE_12 cannot have a newline at the end. Please remove it.");
  #endif
  #ifdef USER_GCODE_13
    constexpr char _chr13 = USER_GCODE_13[strlen(USER_GCODE_13) - 1];
    static_assert(_chr13 != '\n' && _chr13 != '\r', "USER_GCODE_13 cannot have a newline at the end. Please remove it.");
  #endif
  #ifdef USER_GCODE_14
    constexpr char _chr14 = USER_GCODE_14[strlen(USER_GCODE_14) - 1];
    static_assert(_chr14 != '\n' && _chr14 != '\r', "USER_GCODE_14 cannot have a newline at the end. Please remove it.");
  #endif
  #ifdef USER_GCODE_15
    constexpr char _chr15 = USER_GCODE_15[strlen(USER_GCODE_15) - 1];
    static_assert(_chr15 != '\n' && _chr15 != '\r', "USER_GCODE_15 cannot have a newline at the end. Please remove it.");
  #endif
  #ifdef USER_GCODE_16
    constexpr char _chr16 = USER_GCODE_16[strlen(USER_GCODE_16) - 1];
    static_assert(_chr16 != '\n' && _chr16 != '\r', "USER_GCODE_16 cannot have a newline at the end. Please remove it.");
  #endif
  #ifdef USER_GCODE_17
    constexpr char _chr17 = USER_GCODE_17[strlen(USER_GCODE_17) - 1];
    static_assert(_chr17 != '\n' && _chr17 != '\r', "USER_GCODE_17 cannot have a newline at the end. Please remove it.");
  #endif
  #ifdef USER_GCODE_18
    constexpr char _chr18 = USER_GCODE_18[strlen(USER_GCODE_18) - 1];
    static_assert(_chr18 != '\n' && _chr18 != '\r', "USER_GCODE_18 cannot have a newline at the end. Please remove it.");
  #endif
  #ifdef USER_GCODE_19
    constexpr char _chr19 = USER_GCODE_19[strlen(USER_GCODE_19) - 1];
    static_assert(_chr19 != '\n' && _chr19 != '\r', "USER_GCODE_19 cannot have a newline at the end. Please remove it.");
  #endif
  #ifdef USER_GCODE_20
    constexpr char _chr20 = USER_GCODE_20[strlen(USER_GCODE_20) - 1];
    static_assert(_chr20 != '\n' && _chr20 != '\r', "USER_GCODE_20 cannot have a newline at the end. Please remove it.");
  #endif
  #ifdef USER_GCODE_21
    constexpr char _chr21 = USER_GCODE_21[strlen(USER_GCODE_21) - 1];
    static_assert(_chr21 != '\n' && _chr21 != '\r', "USER_GCODE_21 cannot have a newline at the end. Please remove it.");
  #endif
  #ifdef USER_GCODE_22
    constexpr char _chr22 = USER_GCODE_22[strlen(USER_GCODE_22) - 1];
    static_assert(_chr22 != '\n' && _chr22 != '\r', "USER_GCODE_22 cannot have a newline at the end. Please remove it.");
  #endif
  #ifdef USER_GCODE_23
    constexpr char _chr23 = USER_GCODE_23[strlen(USER_GCODE_23) - 1];
    static_assert(_chr23 != '\n' && _chr23 != '\r', "USER_GCODE_23 cannot have a newline at the end. Please remove it.");
  #endif
  #ifdef USER_GCODE_24
    constexpr char _chr24 = USER_GCODE_24[strlen(USER_GCODE_24) - 1];
    static_assert(_chr24 != '\n' && _chr24 != '\r', "USER_GCODE_24 cannot have a newline at the end. Please remove it.");
  #endif
  #ifdef USER_GCODE_25
    constexpr char _chr25 = USER_GCODE_25[strlen(USER_GCODE_25) - 1];
    static_assert(_chr25 != '\n' && _chr25 != '\r', "USER_GCODE_25 cannot have a newline at the end. Please remove it.");
  #endif
#endif

#if ENABLED(BACKLASH_COMPENSATION)
  #ifndef BACKLASH_DISTANCE_MM
    #error "BACKLASH_COMPENSATION requires BACKLASH_DISTANCE_MM."
  #elif !defined(BACKLASH_CORRECTION)
    #error "BACKLASH_COMPENSATION requires BACKLASH_CORRECTION."
  #elif ENABLED(MARKFORGED_XY)
    constexpr float backlash_arr[] = BACKLASH_DISTANCE_MM;
    static_assert(!backlash_arr[CORE_AXIS_1] && !backlash_arr[CORE_AXIS_2],
                  "BACKLASH_COMPENSATION can only apply to " STRINGIFY(NORMAL_AXIS) " on a MarkForged system.");
  #elif IS_CORE
    constexpr float backlash_arr[] = BACKLASH_DISTANCE_MM;
    static_assert(!backlash_arr[CORE_AXIS_1] && !backlash_arr[CORE_AXIS_2],
                  "BACKLASH_COMPENSATION can only apply to " STRINGIFY(NORMAL_AXIS) " with your CORE system.");
  #endif
#endif

#if ENABLED(GRADIENT_MIX) && MIXING_VIRTUAL_TOOLS < 2
  #error "GRADIENT_MIX requires 2 or more MIXING_VIRTUAL_TOOLS."
#endif

/**
 * Photo G-code requirements
 */
#if ENABLED(PHOTO_GCODE)
  #if (PIN_EXISTS(CHDK) + PIN_EXISTS(PHOTOGRAPH) + defined(PHOTO_SWITCH_POSITION)) > 1
    #error "Please define only one of CHDK_PIN, PHOTOGRAPH_PIN, or PHOTO_SWITCH_POSITION."
  #elif defined(PHOTO_SWITCH_POSITION) && !defined(PHOTO_POSITION)
    #error "PHOTO_SWITCH_POSITION requires PHOTO_POSITION. Please update your Configuration_adv.h."
  #elif PIN_EXISTS(CHDK) && defined(CHDK_DELAY)
    #error "CHDK_DELAY has been replaced by PHOTO_SWITCH_MS. Please update your Configuration_adv.h."
  #elif PIN_EXISTS(CHDK) && !defined(PHOTO_SWITCH_MS)
    #error "PHOTO_SWITCH_MS is required with CHDK_PIN. Please update your Configuration_adv.h."
  #elif defined(PHOTO_RETRACT_MM)
    static_assert(PHOTO_RETRACT_MM + 0 >= 0, "PHOTO_RETRACT_MM must be >= 0.");
  #endif
#endif

/**
 * Průša MMU2 requirements
 */
#if ENABLED(PRUSA_MMU2)
  #if EXTRUDERS != 5
    #error "PRUSA_MMU2 requires EXTRUDERS = 5."
  #elif DISABLED(NOZZLE_PARK_FEATURE)
    #error "PRUSA_MMU2 requires NOZZLE_PARK_FEATURE. Enable it to continue."
  #elif EITHER(PRUSA_MMU2_S_MODE, MMU_EXTRUDER_SENSOR) && DISABLED(FILAMENT_RUNOUT_SENSOR)
    #error "PRUSA_MMU2_S_MODE or MMU_EXTRUDER_SENSOR requires FILAMENT_RUNOUT_SENSOR. Enable it to continue."
  #elif BOTH(PRUSA_MMU2_S_MODE, MMU_EXTRUDER_SENSOR)
    #error "Enable only one of PRUSA_MMU2_S_MODE or MMU_EXTRUDER_SENSOR."
  #elif DISABLED(ADVANCED_PAUSE_FEATURE)
    static_assert(nullptr == strstr(MMU2_FILAMENT_RUNOUT_SCRIPT, "M600"), "ADVANCED_PAUSE_FEATURE is required to use M600 with PRUSA_MMU2.");
  #endif
#endif

/**
 * Advanced PRINTCOUNTER settings
 */
#if ENABLED(PRINTCOUNTER)
  #if defined(SERVICE_INTERVAL_1) != defined(SERVICE_NAME_1)
    #error "Both SERVICE_NAME_1 and SERVICE_INTERVAL_1 are required."
  #elif defined(SERVICE_INTERVAL_2) != defined(SERVICE_NAME_2)
    #error "Both SERVICE_NAME_2 and SERVICE_INTERVAL_2 are required."
  #elif defined(SERVICE_INTERVAL_3) != defined(SERVICE_NAME_3)
    #error "Both SERVICE_NAME_3 and SERVICE_INTERVAL_3 are required."
  #endif
#endif

/**
 * Require soft endstops for certain setups
 */
#if !BOTH(MIN_SOFTWARE_ENDSTOPS, MAX_SOFTWARE_ENDSTOPS)
  #if ENABLED(DUAL_X_CARRIAGE)
    #error "DUAL_X_CARRIAGE requires both MIN_ and MAX_SOFTWARE_ENDSTOPS."
  #elif HAS_HOTEND_OFFSET
    #error "MIN_ and MAX_SOFTWARE_ENDSTOPS are both required with offset hotends."
  #endif
#endif

/**
 * Ensure this option is set intentionally
 */
#if ENABLED(PSU_CONTROL)
  #ifndef PSU_ACTIVE_STATE
    #error "PSU_CONTROL requires PSU_ACTIVE_STATE to be defined as 'HIGH' or 'LOW'."
  #elif !PIN_EXISTS(PS_ON)
    #error "PSU_CONTROL requires PS_ON_PIN."
  #endif
#elif ENABLED(AUTO_POWER_CONTROL)
  #error "AUTO_POWER_CONTROL requires PSU_CONTROL."
#endif

#if HAS_CUTTER
  #ifndef CUTTER_POWER_UNIT
    #error "CUTTER_POWER_UNIT is required with a spindle or laser. Please update your Configuration_adv.h."
  #elif !CUTTER_UNIT_IS(PWM255) && !CUTTER_UNIT_IS(PERCENT) && !CUTTER_UNIT_IS(RPM)
    #error "CUTTER_POWER_UNIT must be PWM255, PERCENT, or RPM. Please update your Configuration_adv.h."
  #endif

  #if ENABLED(LASER_POWER_INLINE)
    #if ENABLED(SPINDLE_CHANGE_DIR)
      #error "SPINDLE_CHANGE_DIR and LASER_POWER_INLINE are incompatible."
    #elif ENABLED(LASER_MOVE_G0_OFF) && DISABLED(LASER_MOVE_POWER)
      #error "LASER_MOVE_G0_OFF requires LASER_MOVE_POWER. Please update your Configuration_adv.h."
    #endif
    #if ENABLED(LASER_POWER_INLINE_TRAPEZOID)
      #if DISABLED(SPINDLE_LASER_PWM)
        #error "LASER_POWER_INLINE_TRAPEZOID requires SPINDLE_LASER_PWM to function."
      #elif ENABLED(S_CURVE_ACCELERATION)
        //#ifndef LASER_POWER_INLINE_S_CURVE_ACCELERATION_WARN
        //  #define LASER_POWER_INLINE_S_CURVE_ACCELERATION_WARN
        //  #warning "Combining LASER_POWER_INLINE_TRAPEZOID with S_CURVE_ACCELERATION may result in unintended behavior."
        //#endif
      #endif
    #endif
    #if ENABLED(LASER_POWER_INLINE_INVERT)
      //#ifndef LASER_POWER_INLINE_INVERT_WARN
      //  #define LASER_POWER_INLINE_INVERT_WARN
      //  #warning "Enabling LASER_POWER_INLINE_INVERT means that `M5` won't kill the laser immediately; use `M5 I` instead."
      //#endif
    #endif
  #else
    #if SPINDLE_LASER_POWERUP_DELAY < 1
      #error "SPINDLE_LASER_POWERUP_DELAY must be greater than 0."
    #elif SPINDLE_LASER_POWERDOWN_DELAY < 1
      #error "SPINDLE_LASER_POWERDOWN_DELAY must be greater than 0."
    #elif ENABLED(LASER_MOVE_POWER)
      #error "LASER_MOVE_POWER requires LASER_POWER_INLINE."
    #elif ANY(LASER_POWER_INLINE_TRAPEZOID, LASER_POWER_INLINE_INVERT, LASER_MOVE_G0_OFF, LASER_MOVE_POWER)
      #error "Enabled an inline laser feature without inline laser power being enabled."
    #endif
  #endif
  #define _PIN_CONFLICT(P) (PIN_EXISTS(P) && P##_PIN == SPINDLE_LASER_PWM_PIN)
  #if BOTH(SPINDLE_FEATURE, LASER_FEATURE)
    #error "Enable only one of SPINDLE_FEATURE or LASER_FEATURE."
  #elif !PIN_EXISTS(SPINDLE_LASER_ENA)
    #error "(SPINDLE|LASER)_FEATURE requires SPINDLE_LASER_ENA_PIN."
  #elif ENABLED(SPINDLE_CHANGE_DIR) && !PIN_EXISTS(SPINDLE_DIR)
    #error "SPINDLE_DIR_PIN is required for SPINDLE_CHANGE_DIR."
  #elif ENABLED(SPINDLE_LASER_PWM)
    #if !defined(SPINDLE_LASER_PWM_PIN) || SPINDLE_LASER_PWM_PIN < 0
      #error "SPINDLE_LASER_PWM_PIN is required for SPINDLE_LASER_PWM."
    #elif !_TEST_PWM(SPINDLE_LASER_PWM_PIN)
      #error "SPINDLE_LASER_PWM_PIN not assigned to a PWM pin."
    #elif !defined(SPINDLE_LASER_PWM_INVERT)
      #error "SPINDLE_LASER_PWM_INVERT is required for (SPINDLE|LASER)_FEATURE."
    #elif !(defined(SPEED_POWER_INTERCEPT) && defined(SPEED_POWER_MIN) && defined(SPEED_POWER_MAX) && defined(SPEED_POWER_STARTUP))
      #error "SPINDLE_LASER_PWM equation constant(s) missing."
    #elif _PIN_CONFLICT(X_MIN)
      #error "SPINDLE_LASER_PWM pin conflicts with X_MIN_PIN."
    #elif _PIN_CONFLICT(X_MAX)
      #error "SPINDLE_LASER_PWM pin conflicts with X_MAX_PIN."
    #elif _PIN_CONFLICT(Z_STEP)
      #error "SPINDLE_LASER_PWM pin conflicts with Z_STEP_PIN."
    #elif _PIN_CONFLICT(CASE_LIGHT)
      #error "SPINDLE_LASER_PWM_PIN conflicts with CASE_LIGHT_PIN."
    #elif _PIN_CONFLICT(E0_AUTO_FAN)
      #error "SPINDLE_LASER_PWM_PIN conflicts with E0_AUTO_FAN_PIN."
    #elif _PIN_CONFLICT(E1_AUTO_FAN)
      #error "SPINDLE_LASER_PWM_PIN conflicts with E1_AUTO_FAN_PIN."
    #elif _PIN_CONFLICT(E2_AUTO_FAN)
      #error "SPINDLE_LASER_PWM_PIN conflicts with E2_AUTO_FAN_PIN."
    #elif _PIN_CONFLICT(E3_AUTO_FAN)
      #error "SPINDLE_LASER_PWM_PIN conflicts with E3_AUTO_FAN_PIN."
    #elif _PIN_CONFLICT(E4_AUTO_FAN)
      #error "SPINDLE_LASER_PWM_PIN conflicts with E4_AUTO_FAN_PIN."
    #elif _PIN_CONFLICT(E5_AUTO_FAN)
      #error "SPINDLE_LASER_PWM_PIN conflicts with E5_AUTO_FAN_PIN."
    #elif _PIN_CONFLICT(E6_AUTO_FAN)
      #error "SPINDLE_LASER_PWM_PIN conflicts with E6_AUTO_FAN_PIN."
    #elif _PIN_CONFLICT(E7_AUTO_FAN)
      #error "SPINDLE_LASER_PWM_PIN conflicts with E7_AUTO_FAN_PIN."
    #elif _PIN_CONFLICT(FAN)
      #error "SPINDLE_LASER_PWM_PIN conflicts with FAN_PIN."
    #elif _PIN_CONFLICT(FAN1)
      #error "SPINDLE_LASER_PWM_PIN conflicts with FAN1_PIN."
    #elif _PIN_CONFLICT(FAN2)
      #error "SPINDLE_LASER_PWM_PIN conflicts with FAN2_PIN."
    #elif _PIN_CONFLICT(FAN3)
      #error "SPINDLE_LASER_PWM_PIN conflicts with FAN3_PIN."
    #elif _PIN_CONFLICT(FAN4)
      #error "SPINDLE_LASER_PWM_PIN conflicts with FAN4_PIN."
    #elif _PIN_CONFLICT(FAN5)
      #error "SPINDLE_LASER_PWM_PIN conflicts with FAN5_PIN."
    #elif _PIN_CONFLICT(FAN6)
      #error "SPINDLE_LASER_PWM_PIN conflicts with FAN6_PIN."
    #elif _PIN_CONFLICT(FAN7)
      #error "SPINDLE_LASER_PWM_PIN conflicts with FAN7_PIN."
    #elif _PIN_CONFLICT(CONTROLLERFAN)
      #error "SPINDLE_LASER_PWM_PIN conflicts with CONTROLLERFAN_PIN."
    #elif _PIN_CONFLICT(MOTOR_CURRENT_PWM_XY)
      #error "SPINDLE_LASER_PWM_PIN conflicts with MOTOR_CURRENT_PWM_XY."
    #elif _PIN_CONFLICT(MOTOR_CURRENT_PWM_Z)
      #error "SPINDLE_LASER_PWM_PIN conflicts with MOTOR_CURRENT_PWM_Z."
    #elif _PIN_CONFLICT(MOTOR_CURRENT_PWM_E)
      #error "SPINDLE_LASER_PWM_PIN conflicts with MOTOR_CURRENT_PWM_E."
    #endif
  #endif
  #undef _PIN_CONFLICT
#endif

#if !HAS_MARLINUI_U8GLIB
  #if ENABLED(PRINT_PROGRESS_SHOW_DECIMALS)
    #error "PRINT_PROGRESS_SHOW_DECIMALS currently requires a Graphical LCD."
  #endif
#endif

#if HAS_ADC_BUTTONS && defined(ADC_BUTTON_DEBOUNCE_DELAY) && ADC_BUTTON_DEBOUNCE_DELAY < 16
  #error "ADC_BUTTON_DEBOUNCE_DELAY must be greater than 16."
#endif

/**
 * Check to make sure MONITOR_DRIVER_STATUS isn't enabled
 * on boards where TMC drivers share the SPI bus with SD.
 */
#if HAS_TMC_SPI && ALL(MONITOR_DRIVER_STATUS, SDSUPPORT, USES_SHARED_SPI)
  #error "MONITOR_DRIVER_STATUS and SDSUPPORT cannot be used together on boards with shared SPI."
#endif

// G60/G61 Position Save
#if SAVED_POSITIONS > 256
  #error "SAVED_POSITIONS must be an integer from 0 to 256."
#endif

/**
 * Stepper Chunk support
 */
#if BOTH(DIRECT_STEPPING, LIN_ADVANCE)
  #error "DIRECT_STEPPING is incompatible with LIN_ADVANCE. Enable in external planner if possible."
#endif

/**
 * Touch Buttons
 */
#if ENABLED(TOUCH_SCREEN)
  #ifndef XPT2046_X_CALIBRATION
    #error "XPT2046_X_CALIBRATION must be defined with TOUCH_SCREEN."
  #endif
  #ifndef XPT2046_Y_CALIBRATION
    #error "XPT2046_Y_CALIBRATION must be defined with TOUCH_SCREEN."
  #endif
  #ifndef XPT2046_X_OFFSET
    #error "XPT2046_X_OFFSET must be defined with TOUCH_SCREEN."
<<<<<<< HEAD
  #endif
  #ifndef XPT2046_Y_OFFSET
    #error "XPT2046_Y_OFFSET must be defined with TOUCH_SCREEN."
  #endif
=======
  #endif
  #ifndef XPT2046_Y_OFFSET
    #error "XPT2046_Y_OFFSET must be defined with TOUCH_SCREEN."
  #endif
>>>>>>> cb02e44c
#endif

/**
 * Sanity check for WIFI
 */
#if EITHER(ESP3D_WIFISUPPORT, WIFISUPPORT) && DISABLED(ARDUINO_ARCH_ESP32)
  #error "ESP3D_WIFISUPPORT or WIFISUPPORT requires an ESP32 MOTHERBOARD."
#endif

/**
 * Sanity Check for Password Feature
 */
#if ENABLED(PASSWORD_FEATURE)
  #if NONE(HAS_LCD_MENU, PASSWORD_UNLOCK_GCODE, PASSWORD_CHANGE_GCODE)
    #error "Without PASSWORD_UNLOCK_GCODE, PASSWORD_CHANGE_GCODE, or a supported LCD there's no way to unlock the printer or set a password."
  #elif DISABLED(EEPROM_SETTINGS)
    #warning "PASSWORD_FEATURE settings will be lost on power-off without EEPROM_SETTINGS."
  #endif
#endif

// Misc. Cleanup
#undef _TEST_PWM<|MERGE_RESOLUTION|>--- conflicted
+++ resolved
@@ -447,11 +447,6 @@
   #error "POWER_SUPPLY is now obsolete. Please remove it from Configuration.h."
 #elif defined(MKS_ROBIN_TFT)
   #error "MKS_ROBIN_TFT is now FSMC_GRAPHICAL_TFT. Please update your configuration."
-<<<<<<< HEAD
-#elif defined(TFT_LVGL_UI)
-  #error "TFT_LVGL_UI is now TFT_LVGL_UI_FSMC. Please update your configuration."
-=======
->>>>>>> cb02e44c
 #elif defined(SDPOWER)
   #error "SDPOWER is now SDPOWER_PIN. Please update your configuration and/or pins."
 #elif defined(STRING_SPLASH_LINE1) || defined(STRING_SPLASH_LINE2)
@@ -538,11 +533,8 @@
   #error "ANYCUBIC_TFT_MODEL is now ANYCUBIC_LCD_I3MEGA. Please update your Configuration.h."
 #elif defined(EVENT_GCODE_SD_STOP)
   #error "EVENT_GCODE_SD_STOP is now EVENT_GCODE_SD_ABORT. Please update your Configuration.h."
-<<<<<<< HEAD
-=======
 #elif defined(GRAPHICAL_TFT_ROTATE_180)
   #error "GRAPHICAL_TFT_ROTATE_180 is now TFT_ROTATION set to TFT_ROTATE_180. Please update your Configuration.h."
->>>>>>> cb02e44c
 #elif defined(FIL_RUNOUT_INVERTING)
   #if FIL_RUNOUT_INVERTING
     #error "FIL_RUNOUT_INVERTING true is now FIL_RUNOUT_STATE HIGH. Please update your Configuration.h."
@@ -3180,17 +3172,10 @@
   #endif
   #ifndef XPT2046_X_OFFSET
     #error "XPT2046_X_OFFSET must be defined with TOUCH_SCREEN."
-<<<<<<< HEAD
   #endif
   #ifndef XPT2046_Y_OFFSET
     #error "XPT2046_Y_OFFSET must be defined with TOUCH_SCREEN."
   #endif
-=======
-  #endif
-  #ifndef XPT2046_Y_OFFSET
-    #error "XPT2046_Y_OFFSET must be defined with TOUCH_SCREEN."
-  #endif
->>>>>>> cb02e44c
 #endif
 
 /**
